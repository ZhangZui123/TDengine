--- conflicted
+++ resolved
@@ -120,15 +120,10 @@
         SET(CMAKE_CXX_FLAGS "${CMAKE_CXX_FLAGS} -Werror -Wno-literal-suffix -Werror=return-type -fPIC -gdwarf-2 -fsanitize=address -fsanitize=undefined -fsanitize-recover=all -fsanitize=float-divide-by-zero -fsanitize=float-cast-overflow -fno-sanitize=shift-base -fno-sanitize=alignment -g3 -Wformat=0")
 	      MESSAGE(STATUS "Compile with Address Sanitizer!")
     ELSE ()
-<<<<<<< HEAD
         SET(CMAKE_C_FLAGS "${CMAKE_C_FLAGS} -Werror -Werror=return-type -fPIC -O3 -Wformat=2 -Wno-format-nonliteral -Wno-format-truncation -Wno-format-y2k")
         #SET(CMAKE_C_FLAGS "${CMAKE_C_FLAGS} -Werror -Werror=return-type -fPIC -gdwarf-2 -g3 -Wformat=2 -Wno-format-nonliteral -Wno-format-truncation -Wno-format-y2k")
-        SET(CMAKE_CXX_FLAGS "${CMAKE_CXX_FLAGS} -Werror -Wno-literal-suffix -Werror=return-type -fPIC -O3 -Wformat=2 -Wno-format-nonliteral -Wno-format-truncation -Wno-format-y2k")
-        #SET(CMAKE_CXX_FLAGS "${CMAKE_CXX_FLAGS} -Werror -Wno-literal-suffix -Werror=return-type -fPIC -gdwarf-2 -g3 -Wformat=2 -Wno-format-nonliteral -Wno-format-truncation -Wno-format-y2k")
-=======
-        SET(CMAKE_C_FLAGS "${CMAKE_C_FLAGS} -Werror -Werror=return-type -fPIC -gdwarf-2 -g3 -Wformat=2 -Wno-format-nonliteral -Wno-format-truncation -Wno-format-y2k")
-        SET(CMAKE_CXX_FLAGS "${CMAKE_CXX_FLAGS} -Werror -Wno-reserved-user-defined-literal -Wno-literal-suffix -Werror=return-type -fPIC -gdwarf-2 -g3 -Wformat=2 -Wno-format-nonliteral -Wno-format-truncation -Wno-format-y2k")
->>>>>>> 4ac8a33d
+        SET(CMAKE_CXX_FLAGS "${CMAKE_CXX_FLAGS} -Werror -Wno-reserved-user-defined-literal -Wno-literal-suffix -Werror=return-type -fPIC -O3 -Wformat=2 -Wno-format-nonliteral -Wno-format-truncation -Wno-format-y2k")
+        #SET(CMAKE_CXX_FLAGS "${CMAKE_CXX_FLAGS} -Werror -Wno-reserved-user-defined-literal -Wno-literal-suffix -Werror=return-type -fPIC -gdwarf-2 -g3 -Wformat=2 -Wno-format-nonliteral -Wno-format-truncation -Wno-format-y2k")
     ENDIF ()
 
     # disable all assert
