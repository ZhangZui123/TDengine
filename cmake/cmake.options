# =========================================================
# Deps options
# =========================================================

option(
    BUILD_TEST
    "If build unit tests using googletest"
    OFF
)

IF(${TD_WINDOWS})

    MESSAGE("build pthread Win32")
    option(
            BUILD_PTHREAD
            "If build pthread on Windows"
            ON
          )

    MESSAGE("build gnu regex for Windows")
    option(
            BUILD_GNUREGEX
            "If build gnu regex on Windows"
            ON
          )

    MESSAGE("build iconv Win32")
    option(
            BUILD_WITH_ICONV
            "If build iconv on Windows"
            ON
          )

    MESSAGE("build msvcregex Win32")
    option(
            BUILD_MSVCREGEX
            "If build msvcregex on Windows"
            ON
          )

    MESSAGE("build wcwidth Win32")
    option(
            BUILD_WCWIDTH
            "If build wcwidth on Windows"
            ON
          )

    MESSAGE("build wingetopt Win32")
    option(
            BUILD_WINGETOPT 
                "If build wingetopt on Windows"
            ON
        )
    
    option(
            TDENGINE_3
            "TDengine 3.x for taos-tools"
            ON
        )
    
    option(
            BUILD_CRASHDUMP
            "If build crashdump on Windows" 
            ON
        )

ELSEIF (TD_DARWIN_64)
    IF(${BUILD_TEST})
        add_definitions(-DCOMPILER_SUPPORTS_CXX13)
    ENDIF ()
ENDIF ()

option(
    BUILD_SHARED_LIBS
    ""
    OFF
    )

option(
    RUST_BINDINGS
    "If build with rust-bindings"
    ON
    )

option(
    JEMALLOC_ENABLED
    "If build with jemalloc"
    OFF
    )

option(
    BUILD_SANITIZER
    "If build sanitizer"
    OFF
    )

option(
    BUILD_ADDR2LINE
    "If build addr2line"
    OFF
    )

option(
    BUILD_WITH_LEVELDB 
    "If build with leveldb" 
    OFF
)

option(
    BUILD_WITH_ROCKSDB 
    "If build with rocksdb" 
    ON
)

option(
    BUILD_WITH_SQLITE
    "If build with sqlite" 
    OFF
)

option(
    BUILD_WITH_BDB
    "If build with BDB" 
    OFF
)

option(
    BUILD_WITH_LUCENE 
    "If build with lucene" 
    off 
)


option(
    BUILD_WITH_NURAFT
    "If build with NuRaft" 
    OFF
)

option(
    BUILD_WITH_UV
    "If build with libuv" 
    ON  
)

option(
    BUILD_WITH_UV_TRANS
    "If build with libuv_trans " 
    ON 
)

IF(${TD_LINUX} MATCHES TRUE)

option(
    BUILD_DEPENDENCY_TESTS 
    "If build dependency tests" 
    ON
)

ENDIF ()

option(
    BUILD_DOCS
    "If use doxygen build documents" 
    OFF
)

option(
   BUILD_WITH_INVERTEDINDEX
   "If use invertedIndex" 
   ON 
)

<<<<<<< HEAD

# open this flag to use dev code, make sure it is off in release version
option(
   USE_DEV_CODE
   "If use dev code" 
   ON 
)
if (${USE_DEV_CODE})
    add_definitions(-DUSE_DEV_CODE)
endif(USE_DEV_CODE)
=======
option(
   BUILD_RELEASE
   "If build release version"
   OFF
)
>>>>>>> c01e0f69
<|MERGE_RESOLUTION|>--- conflicted
+++ resolved
@@ -171,7 +171,11 @@
    ON 
 )
 
-<<<<<<< HEAD
+option(
+   BUILD_RELEASE
+   "If build release version"
+   OFF
+)
 
 # open this flag to use dev code, make sure it is off in release version
 option(
@@ -181,11 +185,4 @@
 )
 if (${USE_DEV_CODE})
     add_definitions(-DUSE_DEV_CODE)
-endif(USE_DEV_CODE)
-=======
-option(
-   BUILD_RELEASE
-   "If build release version"
-   OFF
-)
->>>>>>> c01e0f69
+endif(USE_DEV_CODE)