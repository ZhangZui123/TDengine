
# taos-tools
ExternalProject_Add(taos-tools
        GIT_REPOSITORY https://github.com/taosdata/taos-tools.git
<<<<<<< HEAD
        GIT_TAG 2a2def1
=======
        GIT_TAG 58f58ee
>>>>>>> c121527f
        SOURCE_DIR "${TD_SOURCE_DIR}/tools/taos-tools"
        BINARY_DIR ""
        #BUILD_IN_SOURCE TRUE
        CONFIGURE_COMMAND ""
        BUILD_COMMAND ""
        INSTALL_COMMAND ""
        TEST_COMMAND ""
)<|MERGE_RESOLUTION|>--- conflicted
+++ resolved
@@ -2,11 +2,7 @@
 # taos-tools
 ExternalProject_Add(taos-tools
         GIT_REPOSITORY https://github.com/taosdata/taos-tools.git
-<<<<<<< HEAD
-        GIT_TAG 2a2def1
-=======
-        GIT_TAG 58f58ee
->>>>>>> c121527f
+        GIT_TAG 8157e3b
         SOURCE_DIR "${TD_SOURCE_DIR}/tools/taos-tools"
         BINARY_DIR ""
         #BUILD_IN_SOURCE TRUE
