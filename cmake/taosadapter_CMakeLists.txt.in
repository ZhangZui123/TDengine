--- conflicted
+++ resolved
@@ -2,11 +2,7 @@
 # taosadapter
 ExternalProject_Add(taosadapter
         GIT_REPOSITORY https://github.com/taosdata/taosadapter.git
-<<<<<<< HEAD
-        GIT_TAG 565ca21
-=======
         GIT_TAG main
->>>>>>> 3c2bf197
         SOURCE_DIR "${TD_SOURCE_DIR}/tools/taosadapter"
         BINARY_DIR ""
         #BUILD_IN_SOURCE TRUE
