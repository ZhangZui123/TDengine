--- conflicted
+++ resolved
@@ -2,11 +2,7 @@
 IF (DEFINED VERNUMBER)
   SET(TD_VER_NUMBER ${VERNUMBER})
 ELSE ()
-<<<<<<< HEAD
-  SET(TD_VER_NUMBER "3.0.6.1.alpha")
-=======
   SET(TD_VER_NUMBER "3.1.0.0.alpha")
->>>>>>> c20ac4fe
 ENDIF ()
 
 IF (DEFINED VERCOMPATIBLE)
