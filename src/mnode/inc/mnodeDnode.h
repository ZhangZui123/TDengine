--- conflicted
+++ resolved
@@ -77,12 +77,8 @@
 void    mnodeUpdateDnode(SDnodeObj *pDnode);
 int32_t mnodeDropDnode(SDnodeObj *pDnode, void *pMsg);
 
-<<<<<<< HEAD
 int32_t mnodeCompactDnodes();
-extern int32_t tsAccessSquence;
-=======
 extern int64_t tsAccessSquence;
->>>>>>> 49c70a84
 
 #ifdef __cplusplus
 }
