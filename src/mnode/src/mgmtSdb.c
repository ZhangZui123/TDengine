/*
 * Copyright (c) 2019 TAOS Data, Inc. <jhtao@taosdata.com>
 *
 * This program is free software: you can use, redistribute, and/or modify
 * it under the terms of the GNU Affero General Public License, version 3
 * or later ("AGPL"), as published by the Free Software Foundation.
 *
 * This program is distributed in the hope that it will be useful, but WITHOUT
 * ANY WARRANTY; without even the implied warranty of MERCHANTABILITY or
 * FITNESS FOR A PARTICULAR PURPOSE.
 *
 * You should have received a copy of the GNU Affero General Public License
 * along with this program. If not, see <http://www.gnu.org/licenses/>.
 */

#define _DEFAULT_SOURCE
#include "os.h"
#include "taoserror.h"
#include "trpc.h"
#include "tutil.h"
#include "tbalance.h"
#include "tqueue.h"
#include "twal.h"
#include "tsync.h"
#include "tglobal.h"
#include "hashint.h"
#include "hashstr.h"
#include "dnode.h"
#include "mgmtDef.h"
#include "mgmtLog.h"
#include "mgmtMnode.h"
#include "mgmtSdb.h"

typedef enum {
  SDB_ACTION_INSERT,
  SDB_ACTION_DELETE,
  SDB_ACTION_UPDATE
} ESdbAction;

typedef enum {
  SDB_STATUS_OFFLINE,
  SDB_STATUS_SERVING,
  SDB_STATUS_CLOSING
} ESdbStatus;

typedef struct _SSdbTable {
  char      tableName[TSDB_DB_NAME_LEN + 1];
  ESdbTable tableId;
  ESdbKey   keyType;
  int32_t   hashSessions;
  int32_t   maxRowSize;
  int32_t   refCountPos;
  int32_t   autoIndex;
  int64_t   numOfRows;
  void *    iHandle;
  int32_t (*insertFp)(SSdbOper *pDesc);
  int32_t (*deleteFp)(SSdbOper *pOper);
  int32_t (*updateFp)(SSdbOper *pOper);
  int32_t (*decodeFp)(SSdbOper *pOper);
  int32_t (*encodeFp)(SSdbOper *pOper);
  int32_t (*destroyFp)(SSdbOper *pOper);
  int32_t (*restoredFp)();
  pthread_mutex_t mutex;
} SSdbTable;

typedef struct {
  ESyncRole  role;
  ESdbStatus status;
  int64_t    version;
  void *     sync;
  void *     wal;
  SSyncCfg   cfg;
  sem_t      sem;
  int32_t    code;
  int32_t    numOfTables;
  SSdbTable *tableList[SDB_TABLE_MAX];
  pthread_mutex_t mutex;
} SSdbObject;

typedef struct {
  int32_t rowSize;
  void *  row;
} SSdbRow;

static SSdbObject tsSdbObj = {0};
static void *(*sdbInitIndexFp[])(int32_t maxRows, int32_t dataSize) = {sdbOpenStrHash, sdbOpenIntHash, sdbOpenIntHash};
static void *(*sdbAddIndexFp[])(void *handle, void *key, void *data) = {sdbAddStrHash, sdbAddIntHash, sdbAddIntHash};
static void  (*sdbDeleteIndexFp[])(void *handle, void *key) = {sdbDeleteStrHash, sdbDeleteIntHash, sdbDeleteIntHash};
static void *(*sdbGetIndexFp[])(void *handle, void *key) = {sdbGetStrHashData, sdbGetIntHashData, sdbGetIntHashData};
static void  (*sdbCleanUpIndexFp[])(void *handle) = {sdbCloseStrHash, sdbCloseIntHash, sdbCloseIntHash};
static void *(*sdbFetchRowFp[])(void *handle, void *ptr, void **ppRow) = {sdbFetchStrHashData, sdbFetchIntHashData, sdbFetchIntHashData};
static int sdbWrite(void *param, void *data, int type);

int32_t sdbGetId(void *handle) {
  return ((SSdbTable *)handle)->autoIndex;
}

int64_t sdbGetNumOfRows(void *handle) {
  return ((SSdbTable *)handle)->numOfRows;
}

uint64_t sdbGetVersion() {
  return tsSdbObj.version;
}

bool sdbIsMaster() { 
  return tsSdbObj.role == TAOS_SYNC_ROLE_MASTER; 
}

bool sdbIsServing() {
  return tsSdbObj.status == SDB_STATUS_SERVING; 
}

static char *sdbGetActionStr(int32_t action) {
  switch (action) {
    case SDB_ACTION_INSERT:
      return "insert";
    case SDB_ACTION_DELETE:
      return "delete";
    case SDB_ACTION_UPDATE:
      return "update";
  }
  return "invalid";
}

static char *sdbGetkeyStr(SSdbTable *pTable, void *row) {
  static char str[16];
  switch (pTable->keyType) {
    case SDB_KEY_STRING:
      return (char *)row;
    case SDB_KEY_INT:
    case SDB_KEY_AUTO:
      sprintf(str, "%d", *(int32_t *)row);
      return str;
    default:
      return "invalid";
  }
}

static void *sdbGetTableFromId(int32_t tableId) {
  return tsSdbObj.tableList[tableId];
}

static int32_t sdbInitWal() {
<<<<<<< HEAD
  SWalCfg walCfg = {.walLevel = 2, .wals = 2, .keep = 1};
  tsSdbObj.wal = walOpen(tsMnodeDir, &walCfg);
=======
  SWalCfg walCfg = {.commitLog = 2, .wals = 2, .keep = 1};
  char temp[TSDB_FILENAME_LEN];
  sprintf(temp, "%s/wal", tsMnodeDir);
  tsSdbObj.wal = walOpen(temp, &walCfg);
>>>>>>> 0c68821a
  if (tsSdbObj.wal == NULL) {
    sdbError("failed to open sdb wal in %s", tsMnodeDir);
    return -1;
  }

  sdbTrace("open sdb wal for restore");
  walRestore(tsSdbObj.wal, NULL, sdbWrite);
  return 0;
}

static void sdbRestoreTables() {
  int32_t totalRows = 0;
  int32_t numOfTables = 0;
  for (int32_t tableId = 0; tableId < SDB_TABLE_MAX; ++tableId) {
    SSdbTable *pTable = sdbGetTableFromId(tableId);
    if (pTable == NULL) continue;
    if (pTable->restoredFp) {
      (*pTable->restoredFp)();
    }

    totalRows += pTable->numOfRows;
    numOfTables++;
    sdbTrace("table:%s, is restored, numOfRows:%d", pTable->tableName, pTable->numOfRows);
  }

  sdbTrace("sdb is restored, version:%d totalRows:%d numOfTables:%d", tsSdbObj.version, totalRows, numOfTables);
}

void sdbUpdateMnodeRoles() {
  if (tsSdbObj.sync == NULL) return;

  SNodesRole roles = {0};
  syncGetNodesRole(tsSdbObj.sync, &roles);

  sdbPrint("update mnodes:%d sync roles", tsSdbObj.cfg.replica);
  for (int32_t i = 0; i < tsSdbObj.cfg.replica; ++i) {
    SMnodeObj *pMnode = mgmtGetMnode(roles.nodeId[i]);
    if (pMnode != NULL) {
      pMnode->role = roles.role[i];
      sdbPrint("mnode:%d, role:%s", pMnode->mnodeId, mgmtGetMnodeRoleStr(pMnode->role));
      if (pMnode->mnodeId == dnodeGetDnodeId()) tsSdbObj.role = pMnode->role;
      mgmtDecMnodeRef(pMnode);
    }
  }
}

static uint32_t sdbGetFileInfo(void *ahandle, char *name, uint32_t *index, int32_t *size) {
  sdbUpdateMnodeRoles();
  return 0;
}

static int sdbGetWalInfo(void *ahandle, char *name, uint32_t *index) {
  return walGetWalFile(tsSdbObj.wal, name, index);
}

static void sdbNotifyRole(void *ahandle, int8_t role) {
  sdbPrint("mnode role changed from %s to %s", mgmtGetMnodeRoleStr(tsSdbObj.role), mgmtGetMnodeRoleStr(role));

  if (role == TAOS_SYNC_ROLE_MASTER && tsSdbObj.role != TAOS_SYNC_ROLE_MASTER) {
    balanceReset();
  }
  tsSdbObj.role = role;

  sdbUpdateMnodeRoles();
}

static void sdbConfirmForward(void *ahandle, void *param, int32_t code) {
  tsSdbObj.code = code;
  sem_post(&tsSdbObj.sem);
  sdbTrace("forward request confirmed, version:%" PRIu64 ", result:%s", (int64_t)param, tstrerror(code));
}

static int32_t sdbForwardToPeer(SWalHead *pHead) {
  if (tsSdbObj.sync == NULL) return TSDB_CODE_SUCCESS;

  int32_t code = syncForwardToPeer(tsSdbObj.sync, pHead, (void*)pHead->version);
  if (code > 0) {
    sdbTrace("forward request is sent, version:%" PRIu64 ", code:%d", pHead->version, code);
    sem_wait(&tsSdbObj.sem);
    return tsSdbObj.code;
  } 
  return code;
}

void sdbUpdateSync() {
  SSyncCfg syncCfg = {0};
  int32_t index = 0;

  SDMMnodeInfos *mnodes = dnodeGetMnodeInfos();
  for (int32_t i = 0; i < mnodes->nodeNum; ++i) {
    SDMMnodeInfo *node = &mnodes->nodeInfos[i];
    syncCfg.nodeInfo[i].nodeId = node->nodeId;
    taosGetFqdnPortFromEp(node->nodeEp, syncCfg.nodeInfo[i].nodeFqdn, &syncCfg.nodeInfo[i].nodePort);
    syncCfg.nodeInfo[i].nodePort += TSDB_PORT_SYNC;
    index++;
  }

  if (index == 0) {
    void *pNode = NULL;
    while (1) {
      SMnodeObj *pMnode = NULL;
      pNode = mgmtGetNextMnode(pNode, &pMnode);
      if (pMnode == NULL) break;

      syncCfg.nodeInfo[index].nodeId = pMnode->mnodeId;
      syncCfg.nodeInfo[index].nodePort = pMnode->pDnode->dnodePort + TSDB_PORT_SYNC;
      strcpy(syncCfg.nodeInfo[index].nodeFqdn, pMnode->pDnode->dnodeEp);
      index++;

      mgmtDecMnodeRef(pMnode);
    }
  }

  syncCfg.replica = index;
  syncCfg.quorum = (syncCfg.replica == 1) ? 1:2;

  bool hasThisDnode = false;
  for (int32_t i = 0; i < syncCfg.replica; ++i) {
    if (syncCfg.nodeInfo[i].nodeId == dnodeGetDnodeId()) {
      hasThisDnode = true;
      break;
    }
  }

  if (!hasThisDnode) return;
  if (memcmp(&syncCfg, &tsSdbObj.cfg, sizeof(SSyncCfg)) == 0) return;

  sdbPrint("work as mnode, replica:%d", syncCfg.replica);
  for (int32_t i = 0; i < syncCfg.replica; ++i) {
    sdbPrint("mnode:%d, %s:%d", syncCfg.nodeInfo[i].nodeId, syncCfg.nodeInfo[i].nodeFqdn, syncCfg.nodeInfo[i].nodePort);
  }

  SSyncInfo syncInfo;
  syncInfo.vgId = 1;
  syncInfo.version = sdbGetVersion();
  syncInfo.syncCfg = syncCfg;
  sprintf(syncInfo.path, "%s", tsMnodeDir);
  syncInfo.ahandle = NULL;
  syncInfo.getWalInfo = sdbGetWalInfo;
  syncInfo.getFileInfo = sdbGetFileInfo;
  syncInfo.writeToCache = sdbWrite;
  syncInfo.confirmForward = sdbConfirmForward; 
  syncInfo.notifyRole = sdbNotifyRole;
  tsSdbObj.cfg = syncCfg;
  
  if (tsSdbObj.sync) {
    syncReconfig(tsSdbObj.sync, &syncCfg);
  } else {
    tsSdbObj.sync = syncStart(&syncInfo);
  }
  sdbUpdateMnodeRoles();
}

int32_t sdbInit() {
  pthread_mutex_init(&tsSdbObj.mutex, NULL);
  sem_init(&tsSdbObj.sem, 0, 0);

  if (sdbInitWal() != 0) {
    return -1;
  }
  
  sdbRestoreTables();

  if (mgmtGetMnodesNum() == 1) {
    tsSdbObj.role = TAOS_SYNC_ROLE_MASTER;
  }

  sdbUpdateSync();

  tsSdbObj.status = SDB_STATUS_SERVING;
  return TSDB_CODE_SUCCESS;
}

void sdbCleanUp() {
  if (tsSdbObj.status != SDB_STATUS_SERVING) return;

  tsSdbObj.status = SDB_STATUS_CLOSING;
  syncStop(tsSdbObj.sync);
  free(tsSdbObj.sync);
  walClose(tsSdbObj.wal);
  sem_destroy(&tsSdbObj.sem);
  pthread_mutex_destroy(&tsSdbObj.mutex);
  memset(&tsSdbObj, 0, sizeof(tsSdbObj));
}

void sdbIncRef(void *handle, void *pRow) {
  if (pRow) {
    SSdbTable *pTable = handle;
    int32_t *  pRefCount = (int32_t *)(pRow + pTable->refCountPos);
    atomic_add_fetch_32(pRefCount, 1);
    if (0 && (pTable->tableId == SDB_TABLE_MNODE || pTable->tableId == SDB_TABLE_DNODE)) {
      sdbTrace("table:%s, add ref to record:%s:%s:%d", pTable->tableName, pTable->tableName, sdbGetkeyStr(pTable, pRow),
               *pRefCount);
    }
  }
}

void sdbDecRef(void *handle, void *pRow) {
  if (pRow) {
    SSdbTable *pTable = handle;
    int32_t *  pRefCount = (int32_t *)(pRow + pTable->refCountPos);
    int32_t    refCount = atomic_sub_fetch_32(pRefCount, 1);
    if (0 && (pTable->tableId == SDB_TABLE_MNODE || pTable->tableId == SDB_TABLE_DNODE)) {
      sdbTrace("table:%s, def ref of record:%s:%s:%d", pTable->tableName, pTable->tableName, sdbGetkeyStr(pTable, pRow),
               *pRefCount);
    }
    int8_t *updateEnd = pRow + pTable->refCountPos - 1;
    if (refCount <= 0 && *updateEnd) {
      sdbTrace("table:%s, record:%s:%s:%d is destroyed", pTable->tableName, pTable->tableName,
               sdbGetkeyStr(pTable, pRow), *pRefCount);
      SSdbOper oper = {.pObj = pRow};
      (*pTable->destroyFp)(&oper);
    }
  }
}

static SSdbRow *sdbGetRowMeta(void *handle, void *key) {
  SSdbTable *pTable = (SSdbTable *)handle;
  SSdbRow * pMeta;

  if (handle == NULL) return NULL;

  pMeta = (*sdbGetIndexFp[pTable->keyType])(pTable->iHandle, key);

  return pMeta;
}

void *sdbGetRow(void *handle, void *key) {
  SSdbTable *pTable = (SSdbTable *)handle;
  SSdbRow * pMeta;

  if (handle == NULL) return NULL;

  pthread_mutex_lock(&pTable->mutex);
  pMeta = (*sdbGetIndexFp[pTable->keyType])(pTable->iHandle, key);
  if (pMeta) sdbIncRef(pTable, pMeta->row);
  pthread_mutex_unlock(&pTable->mutex);

  if (pMeta == NULL) {
    return NULL;
  }

  return pMeta->row;
}

static int32_t sdbInsertHash(SSdbTable *pTable, SSdbOper *pOper) {
  SSdbRow rowMeta;
  rowMeta.rowSize = pOper->rowSize;
  rowMeta.row = pOper->pObj;

  pthread_mutex_lock(&pTable->mutex);
  (*sdbAddIndexFp[pTable->keyType])(pTable->iHandle, pOper->pObj, &rowMeta);
  sdbIncRef(pTable, pOper->pObj);
  pTable->numOfRows++;

  if (pTable->keyType == SDB_KEY_AUTO) {
    pTable->autoIndex = MAX(pTable->autoIndex, *((uint32_t *)pOper->pObj));
  } else {
    pTable->autoIndex++;
  }

  pthread_mutex_unlock(&pTable->mutex);

  sdbTrace("table:%s, insert record:%s to hash, numOfRows:%d version:%" PRIu64, pTable->tableName,
           sdbGetkeyStr(pTable, pOper->pObj), pTable->numOfRows, sdbGetVersion());

  (*pTable->insertFp)(pOper);
  return TSDB_CODE_SUCCESS;
}

static int32_t sdbDeleteHash(SSdbTable *pTable, SSdbOper *pOper) {
  (*pTable->deleteFp)(pOper);
  
  pthread_mutex_lock(&pTable->mutex);
  (*sdbDeleteIndexFp[pTable->keyType])(pTable->iHandle, pOper->pObj);
  pTable->numOfRows--;
  pthread_mutex_unlock(&pTable->mutex);

  sdbTrace("table:%s, delete record:%s from hash, numOfRows:%d version:%" PRIu64, pTable->tableName,
           sdbGetkeyStr(pTable, pOper->pObj), pTable->numOfRows, sdbGetVersion());

  int8_t *updateEnd = pOper->pObj + pTable->refCountPos - 1;
  *updateEnd = 1;
  sdbDecRef(pTable, pOper->pObj);

  return TSDB_CODE_SUCCESS;
}

static int32_t sdbUpdateHash(SSdbTable *pTable, SSdbOper *pOper) {
  sdbTrace("table:%s, update record:%s in hash, numOfRows:%d version:%" PRIu64, pTable->tableName,
           sdbGetkeyStr(pTable, pOper->pObj), pTable->numOfRows, sdbGetVersion());

  (*pTable->updateFp)(pOper);
  return TSDB_CODE_SUCCESS;
}

static int sdbWrite(void *param, void *data, int type) {
  SWalHead *pHead = data;
  int32_t   tableId = pHead->msgType / 10;
  int32_t   action = pHead->msgType % 10;

  SSdbTable *pTable = sdbGetTableFromId(tableId);
  assert(pTable != NULL);

  pthread_mutex_lock(&tsSdbObj.mutex);
  if (pHead->version == 0) {
     // assign version
    tsSdbObj.version++;
    pHead->version = tsSdbObj.version;
  } else {
    // for data from WAL or forward, version may be smaller
    if (pHead->version <= tsSdbObj.version) {
      pthread_mutex_unlock(&tsSdbObj.mutex);
      if (type == TAOS_QTYPE_FWD && tsSdbObj.sync != NULL) {
        sdbTrace("forward request is received, version:%" PRIu64 " confirm it", pHead->version);
        syncConfirmForward(tsSdbObj.sync, pHead->version, TSDB_CODE_SUCCESS);
      }
      return TSDB_CODE_SUCCESS;
    } else if (pHead->version != tsSdbObj.version + 1) {
      pthread_mutex_unlock(&tsSdbObj.mutex);
      sdbError("table:%s, failed to restore %s record:%s from wal, version:%" PRId64 " too large, sdb version:%" PRId64,
               pTable->tableName, sdbGetActionStr(action), sdbGetkeyStr(pTable, pHead->cont), pHead->version,
               tsSdbObj.version);
      return TSDB_CODE_OTHERS;
    } else {
      tsSdbObj.version = pHead->version;
    }
  }

  int32_t code = walWrite(tsSdbObj.wal, pHead);
  if (code < 0) {
    pthread_mutex_unlock(&tsSdbObj.mutex);
    return code;
  }
  walFsync(tsSdbObj.wal);

  code = sdbForwardToPeer(pHead);
  pthread_mutex_unlock(&tsSdbObj.mutex);

  // from app, oper is created
  if (param != NULL) {
    //sdbTrace("request from app is disposed, version:%" PRIu64 " code:%s", pHead->version, tstrerror(code));
    return code;
  }
  
  // from wal or forward msg, oper not created, should add into hash
  if (tsSdbObj.sync != NULL) {
    sdbTrace("forward request is received, version:%" PRIu64 " result:%s, confirm it", pHead->version, tstrerror(code));
    syncConfirmForward(tsSdbObj.sync, pHead->version, code);
  }

  if (action == SDB_ACTION_INSERT) {
    SSdbOper oper = {.rowSize = pHead->len, .rowData = pHead->cont, .table = pTable};
    code = (*pTable->decodeFp)(&oper);
    return sdbInsertHash(pTable, &oper);
  } else if (action == SDB_ACTION_DELETE) {
    SSdbRow *rowMeta = sdbGetRowMeta(pTable, pHead->cont);
    assert(rowMeta != NULL && rowMeta->row != NULL);
    SSdbOper oper = {.table = pTable, .pObj = rowMeta->row};
    return sdbDeleteHash(pTable, &oper);
  } else if (action == SDB_ACTION_UPDATE) {
    SSdbRow *rowMeta = sdbGetRowMeta(pTable, pHead->cont);
    assert(rowMeta != NULL && rowMeta->row != NULL);
    SSdbOper oper = {.rowSize = pHead->len, .rowData = pHead->cont, .table = pTable};
    code = (*pTable->decodeFp)(&oper);
    return sdbUpdateHash(pTable, &oper);
  } else { return TSDB_CODE_INVALID_MSG_TYPE; }
}

int32_t sdbInsertRow(SSdbOper *pOper) {
  SSdbTable *pTable = (SSdbTable *)pOper->table;
  if (pTable == NULL) return -1;

  if (sdbGetRow(pTable, pOper->pObj)) {
    sdbError("table:%s, failed to insert record:%s, already exist", pTable->tableName, sdbGetkeyStr(pTable, pOper->pObj));
    sdbDecRef(pTable, pOper->pObj);
    return TSDB_CODE_ALREADY_THERE;
  }

  if (pTable->keyType == SDB_KEY_AUTO) {
    pthread_mutex_lock(&pTable->mutex);
    *((uint32_t *)pOper->pObj) = ++pTable->autoIndex;

    // let vgId increase from 2
    if (pTable->autoIndex == 1 && strcmp(pTable->tableName, "vgroups") == 0) {
      *((uint32_t *)pOper->pObj) = ++pTable->autoIndex;
    }
    pthread_mutex_unlock(&pTable->mutex);
  }

  if (pOper->type == SDB_OPER_GLOBAL) {
    int32_t   size = sizeof(SWalHead) + pTable->maxRowSize;
    SWalHead *pHead = taosAllocateQitem(size);
    pHead->version = 0;
    pHead->len = pOper->rowSize;
    pHead->msgType = pTable->tableId * 10 + SDB_ACTION_INSERT;

    pOper->rowData = pHead->cont;
    (*pTable->encodeFp)(pOper);
    pHead->len = pOper->rowSize;

    int32_t code = sdbWrite(pOper, pHead, pHead->msgType);
    taosFreeQitem(pHead);
    if (code < 0) return code;
  }

  return sdbInsertHash(pTable, pOper);
}

int32_t sdbDeleteRow(SSdbOper *pOper) {
  SSdbTable *pTable = (SSdbTable *)pOper->table;
  if (pTable == NULL) return -1;

  SSdbRow *pMeta = sdbGetRowMeta(pTable, pOper->pObj);
  if (pMeta == NULL) {
    sdbTrace("table:%s, record is not there, delete failed", pTable->tableName);
    return -1;
  }

  void * pMetaRow = pMeta->row;
  assert(pMetaRow != NULL);

  if (pOper->type == SDB_OPER_GLOBAL) {
    int32_t rowSize = 0;
    switch (pTable->keyType) {
      case SDB_KEY_STRING:
        rowSize = strlen((char *)pOper->pObj) + 1;
        break;
      case SDB_KEY_INT:
      case SDB_KEY_AUTO:
        rowSize = sizeof(uint64_t);
        break;
      default:
        return -1;
    }

    int32_t   size = sizeof(SWalHead) + rowSize;
    SWalHead *pHead = taosAllocateQitem(size);
    pHead->version = 0;
    pHead->len = rowSize;
    pHead->msgType = pTable->tableId * 10 + SDB_ACTION_DELETE;
    memcpy(pHead->cont, pOper->pObj, rowSize);

    int32_t code = sdbWrite(pOper, pHead, pHead->msgType);
    taosFreeQitem(pHead);
    if (code < 0) return code;
  }

  return sdbDeleteHash(pTable, pOper);
}

int32_t sdbUpdateRow(SSdbOper *pOper) {
  SSdbTable *pTable = (SSdbTable *)pOper->table;
  if (pTable == NULL) return -1;

  SSdbRow *pMeta = sdbGetRowMeta(pTable, pOper->pObj);
  if (pMeta == NULL) {
    sdbTrace("table:%s, record is not there, delete failed", pTable->tableName);
    return -1;
  }

  void * pMetaRow = pMeta->row;
  assert(pMetaRow != NULL);

  if (pOper->type == SDB_OPER_GLOBAL) {
    int32_t   size = sizeof(SWalHead) + pTable->maxRowSize;
    SWalHead *pHead = taosAllocateQitem(size);
    pHead->version = 0;
    pHead->msgType = pTable->tableId * 10 + SDB_ACTION_UPDATE;

    pOper->rowData = pHead->cont;
    (*pTable->encodeFp)(pOper);
    pHead->len = pOper->rowSize;

    int32_t code = sdbWrite(pOper, pHead, pHead->msgType);
    taosFreeQitem(pHead);
    if (code < 0) return code;
  } 
  
  return sdbUpdateHash(pTable, pOper);
}

void *sdbFetchRow(void *handle, void *pNode, void **ppRow) {
  SSdbTable *pTable = (SSdbTable *)handle;
  SSdbRow * pMeta;

  *ppRow = NULL;
  if (pTable == NULL) return NULL;

  pNode = (*sdbFetchRowFp[pTable->keyType])(pTable->iHandle, pNode, (void **)&pMeta);
  if (pMeta == NULL) return NULL;

  *ppRow = pMeta->row;
  sdbIncRef(handle, pMeta->row);

  return pNode;
}

void *sdbOpenTable(SSdbTableDesc *pDesc) {
  SSdbTable *pTable = (SSdbTable *)calloc(1, sizeof(SSdbTable));
  
  if (pTable == NULL) return NULL;

  strcpy(pTable->tableName, pDesc->tableName);
  pTable->keyType      = pDesc->keyType;
  pTable->tableId      = pDesc->tableId;
  pTable->hashSessions = pDesc->hashSessions;
  pTable->maxRowSize   = pDesc->maxRowSize;
  pTable->refCountPos  = pDesc->refCountPos;
  pTable->insertFp     = pDesc->insertFp;
  pTable->deleteFp     = pDesc->deleteFp;
  pTable->updateFp     = pDesc->updateFp;
  pTable->encodeFp     = pDesc->encodeFp;
  pTable->decodeFp     = pDesc->decodeFp;
  pTable->destroyFp    = pDesc->destroyFp;
  pTable->restoredFp   = pDesc->restoredFp;
  
  if (sdbInitIndexFp[pTable->keyType] != NULL) {
    pTable->iHandle = (*sdbInitIndexFp[pTable->keyType])(pTable->maxRowSize, sizeof(SSdbRow));
  }

  pthread_mutex_init(&pTable->mutex, NULL);

  tsSdbObj.numOfTables++;
  tsSdbObj.tableList[pTable->tableId] = pTable;
  return pTable;
}

void sdbCloseTable(void *handle) {
  SSdbTable *pTable = (SSdbTable *)handle;
  if (pTable == NULL) return;
  
  tsSdbObj.numOfTables--;
  tsSdbObj.tableList[pTable->tableId] = NULL;

  void *pNode = NULL;
  while (1) {
    SSdbRow *pMeta;
    pNode = (*sdbFetchRowFp[pTable->keyType])(pTable->iHandle, pNode, (void **)&pMeta);
    if (pMeta == NULL) break;

    SSdbOper oper = {
      .pObj = pMeta->row,
      .table = pTable,
    };

    (*pTable->destroyFp)(&oper);
  }

  if (sdbCleanUpIndexFp[pTable->keyType]) {
    (*sdbCleanUpIndexFp[pTable->keyType])(pTable->iHandle);
  }

  pthread_mutex_destroy(&pTable->mutex);
  
  sdbTrace("table:%s, is closed, numOfTables:%d", pTable->tableName, tsSdbObj.numOfTables);
  free(pTable);
}
<|MERGE_RESOLUTION|>--- conflicted
+++ resolved
@@ -142,15 +142,10 @@
 }
 
 static int32_t sdbInitWal() {
-<<<<<<< HEAD
   SWalCfg walCfg = {.walLevel = 2, .wals = 2, .keep = 1};
-  tsSdbObj.wal = walOpen(tsMnodeDir, &walCfg);
-=======
-  SWalCfg walCfg = {.commitLog = 2, .wals = 2, .keep = 1};
   char temp[TSDB_FILENAME_LEN];
   sprintf(temp, "%s/wal", tsMnodeDir);
   tsSdbObj.wal = walOpen(temp, &walCfg);
->>>>>>> 0c68821a
   if (tsSdbObj.wal == NULL) {
     sdbError("failed to open sdb wal in %s", tsMnodeDir);
     return -1;
