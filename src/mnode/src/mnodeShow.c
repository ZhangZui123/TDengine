/*
 * Copyright (c) 2019 TAOS Data, Inc. <jhtao@taosdata.com>
 *
 * This program is free software: you can use, redistribute, and/or modify
 * it under the terms of the GNU Affero General Public License, version 3
 * or later ("AGPL"), as published by the Free Software Foundation.
 *
 * This program is distributed in the hope that it will be useful, but WITHOUT
 * ANY WARRANTY; without even the implied warranty of MERCHANTABILITY or
 * FITNESS FOR A PARTICULAR PURPOSE.
 *
 * You should have received a copy of the GNU Affero General Public License
 * along with this program. If not, see <http://www.gnu.org/licenses/>.
 */

#define _DEFAULT_SOURCE
#include "os.h"
#include "taosmsg.h"
#include "taoserror.h"
#include "tsched.h"
#include "tutil.h"
#include "ttimer.h"
#include "tgrant.h"
#include "tglobal.h"
#include "tcache.h"
#include "mnode.h"
#include "dnode.h"
#include "mnodeDef.h"
#include "mnodeInt.h"
#include "mnodeAcct.h"
#include "mnodeDb.h"
#include "mnodeDnode.h"
#include "mnodeMnode.h"
#include "mnodeProfile.h"
#include "mnodeSdb.h"
#include "mnodeShow.h"
#include "mnodeTable.h"
#include "mnodeUser.h"
#include "mnodeVgroup.h"
#include "mnodeWrite.h"
#include "mnodeRead.h"

static int32_t mnodeProcessShowMsg(SMnodeMsg *mnodeMsg);
static int32_t mnodeProcessRetrieveMsg(SMnodeMsg *mnodeMsg);
static int32_t mnodeProcessHeartBeatMsg(SMnodeMsg *mnodeMsg);
static int32_t mnodeProcessConnectMsg(SMnodeMsg *mnodeMsg);
static int32_t mnodeProcessUseMsg(SMnodeMsg *mnodeMsg);

static void  mnodeFreeShowObj(void *data);
static bool  mnodeCheckShowObj(SShowObj *pShow);
static bool  mnodeCheckShowFinished(SShowObj *pShow);
static void *mnodeSaveShowObj(SShowObj *pShow, int32_t size);
static void  mnodeCleanupShowObj(void *pShow, bool forceRemove);

extern void *tsMnodeTmr;
static void *tsQhandleCache = NULL;
static SShowMetaFp     tsMnodeShowMetaFp[TSDB_MGMT_TABLE_MAX]     = {0};
static SShowRetrieveFp tsMnodeShowRetrieveFp[TSDB_MGMT_TABLE_MAX] = {0};

int32_t mnodeInitShow() {
  mnodeAddReadMsgHandle(TSDB_MSG_TYPE_CM_SHOW, mnodeProcessShowMsg);
  mnodeAddReadMsgHandle(TSDB_MSG_TYPE_CM_RETRIEVE, mnodeProcessRetrieveMsg);
  mnodeAddReadMsgHandle(TSDB_MSG_TYPE_CM_HEARTBEAT, mnodeProcessHeartBeatMsg);
  mnodeAddReadMsgHandle(TSDB_MSG_TYPE_CM_CONNECT, mnodeProcessConnectMsg);
  mnodeAddReadMsgHandle(TSDB_MSG_TYPE_CM_USE_DB, mnodeProcessUseMsg);
  
  tsQhandleCache = taosCacheInitWithCb(tsMnodeTmr, 10, mnodeFreeShowObj);
  return 0;
}

void mnodeCleanUpShow() {
  if (tsQhandleCache != NULL) {
    taosCacheCleanup(tsQhandleCache);
    tsQhandleCache = NULL;
  }
}

void mnodeAddShowMetaHandle(uint8_t showType, SShowMetaFp fp) {
  tsMnodeShowMetaFp[showType] = fp;
}

void mnodeAddShowRetrieveHandle(uint8_t msgType, SShowRetrieveFp fp) {
  tsMnodeShowRetrieveFp[msgType] = fp;
}

static char *mnodeGetShowType(int32_t showType) {
  switch (showType) {
    case TSDB_MGMT_TABLE_ACCT:    return "show accounts";
    case TSDB_MGMT_TABLE_USER:    return "show users";
    case TSDB_MGMT_TABLE_DB:      return "show databases";
    case TSDB_MGMT_TABLE_TABLE:   return "show tables";
    case TSDB_MGMT_TABLE_DNODE:   return "show dnodes";
    case TSDB_MGMT_TABLE_MNODE:   return "show mnodes";
    case TSDB_MGMT_TABLE_VGROUP:  return "show vgroups";
    case TSDB_MGMT_TABLE_METRIC:  return "show stables";
    case TSDB_MGMT_TABLE_MODULE:  return "show modules";
    case TSDB_MGMT_TABLE_QUERIES: return "show queries";
    case TSDB_MGMT_TABLE_STREAMS: return "show streams";
    case TSDB_MGMT_TABLE_CONFIGS: return "show configs";
    case TSDB_MGMT_TABLE_CONNS:   return "show connections";
    case TSDB_MGMT_TABLE_SCORES:  return "show scores";
    case TSDB_MGMT_TABLE_GRANTS:  return "show grants";
    case TSDB_MGMT_TABLE_VNODES:  return "show vnodes";
    default:                      return "undefined";
  }
}

static int32_t mnodeProcessShowMsg(SMnodeMsg *pMsg) {
  SCMShowMsg *pShowMsg = pMsg->rpcMsg.pCont;
  if (pShowMsg->type >= TSDB_MGMT_TABLE_MAX) {
    return TSDB_CODE_INVALID_MSG_TYPE;
  }

  if (!tsMnodeShowMetaFp[pShowMsg->type] || !tsMnodeShowRetrieveFp[pShowMsg->type]) {
    mError("show type:%s is not support", mnodeGetShowType(pShowMsg->type));
    return TSDB_CODE_OPS_NOT_SUPPORT;
  }

  int32_t showObjSize = sizeof(SShowObj) + htons(pShowMsg->payloadLen);
  SShowObj *pShow = (SShowObj *) calloc(1, showObjSize);
  pShow->signature  = pShow;
  pShow->type       = pShowMsg->type;
  pShow->payloadLen = htons(pShowMsg->payloadLen);
  strcpy(pShow->db, pShowMsg->db);
  memcpy(pShow->payload, pShowMsg->payload, pShow->payloadLen);

  pShow = mnodeSaveShowObj(pShow, showObjSize);
<<<<<<< HEAD
  if (pShow == NULL) {
    mnodeFreeShowObj(pShow);
    rpcFreeCont(pShowRsp);
=======
  if (pShow == NULL) {    
    return TSDB_CODE_SERV_OUT_OF_MEMORY;
  }

  int32_t size = sizeof(SCMShowRsp) + sizeof(SSchema) * TSDB_MAX_COLUMNS + TSDB_EXTRA_PAYLOAD_SIZE;
  SCMShowRsp *pShowRsp = rpcMallocCont(size);
  if (pShowRsp == NULL) {
>>>>>>> 2ad443a1
    return TSDB_CODE_SERV_OUT_OF_MEMORY;
  }
  pShowRsp->qhandle = htobe64((uint64_t) pShow);

  mTrace("show:%p, type:%s, start to get meta", pShow, mnodeGetShowType(pShowMsg->type));
  int32_t code = (*tsMnodeShowMetaFp[pShowMsg->type])(&pShowRsp->tableMeta, pShow, pMsg->rpcMsg.handle);
  if (code == 0) {
    pMsg->rpcRsp.rsp = pShowRsp;
    pMsg->rpcRsp.len = sizeof(SCMShowRsp) + sizeof(SSchema) * pShow->numOfColumns;
    return TSDB_CODE_SUCCESS;
  } else {
    mError("show:%p, type:%s, failed to get meta, reason:%s", pShow, mnodeGetShowType(pShowMsg->type), tstrerror(code));
    rpcFreeCont(pShowRsp);
    mnodeCleanupShowObj(pShow, true);
    return code;
  }
}

static int32_t mnodeProcessRetrieveMsg(SMnodeMsg *pMsg) {
  int32_t rowsToRead = 0;
  int32_t size = 0;
  int32_t rowsRead = 0;
  SRetrieveTableMsg *pRetrieve = pMsg->rpcMsg.pCont;
  pRetrieve->qhandle = htobe64(pRetrieve->qhandle);

  SShowObj *pShow = (SShowObj *)pRetrieve->qhandle;
  mTrace("show:%p, type:%s, retrieve data", pShow, mnodeGetShowType(pShow->type));

  /*
   * in case of server restart, apps may hold qhandle created by server before
   * restart, which is actually invalid, therefore, signature check is required.
   */
  if (!mnodeCheckShowObj(pShow)) {
    mError("retrieve:%p, qhandle:%p is invalid", pRetrieve, pShow);
    return TSDB_CODE_INVALID_QHANDLE;
  }
  
  if (mnodeCheckShowFinished(pShow)) {
    mTrace("retrieve:%p, qhandle:%p already read finished, numOfReads:%d numOfRows:%d", pRetrieve, pShow, pShow->numOfReads, pShow->numOfRows);
    pShow->numOfReads = pShow->numOfRows;
    //mnodeCleanupShowObj(pShow, true);
    //return TSDB_CODE_SUCCESS;
  }

  if ((pRetrieve->free & TSDB_QUERY_TYPE_FREE_RESOURCE) != TSDB_QUERY_TYPE_FREE_RESOURCE) {
    rowsToRead = pShow->numOfRows - pShow->numOfReads;
  }

  /* return no more than 100 meters in one round trip */
  if (rowsToRead > 100) rowsToRead = 100;

  /*
   * the actual number of table may be larger than the value of pShow->numOfRows, if a query is
   * issued during a continuous create table operation. Therefore, rowToRead may be less than 0.
   */
  if (rowsToRead < 0) rowsToRead = 0;
  size = pShow->rowSize * rowsToRead;

  size += 100;
  SRetrieveTableRsp *pRsp = rpcMallocCont(size);

  // if free flag is set, client wants to clean the resources
  if ((pRetrieve->free & TSDB_QUERY_TYPE_FREE_RESOURCE) != TSDB_QUERY_TYPE_FREE_RESOURCE)
    rowsRead = (*tsMnodeShowRetrieveFp[pShow->type])(pShow, pRsp->data, rowsToRead, pMsg->rpcMsg.handle);

  if (rowsRead < 0) {
    rpcFreeCont(pRsp);
    mnodeCleanupShowObj(pShow, false);
    assert(false);
    return TSDB_CODE_ACTION_IN_PROGRESS;
  }

  pRsp->numOfRows = htonl(rowsRead);
  pRsp->precision = htonl(TSDB_TIME_PRECISION_MILLI);  // millisecond time precision

  pMsg->rpcRsp.rsp = pRsp;
  pMsg->rpcRsp.len = size;

  if (rowsToRead == 0) {
    mnodeCleanupShowObj(pShow, true);
  } else {
    mnodeCleanupShowObj(pShow, false);
  }
  
  return TSDB_CODE_SUCCESS;
}

static int32_t mnodeProcessHeartBeatMsg(SMnodeMsg *pMsg) {
  SCMHeartBeatRsp *pHBRsp = (SCMHeartBeatRsp *) rpcMallocCont(sizeof(SCMHeartBeatRsp));
  if (pHBRsp == NULL) {
    return TSDB_CODE_SERV_OUT_OF_MEMORY;
  }

  pHBRsp->onlineDnodes = htonl(mnodeGetOnlinDnodesNum());
  pHBRsp->totalDnodes = htonl(mnodeGetDnodesNum());
  mnodeGetMnodeIpSetForShell(&pHBRsp->ipList);
  
  /*
   * TODO
   * Dispose kill stream or kill query message
   */
  pHBRsp->queryId = 0;
  pHBRsp->streamId = 0;
  pHBRsp->killConnection = 0;

  pMsg->rpcRsp.rsp = pHBRsp;
  pMsg->rpcRsp.len = sizeof(SCMHeartBeatRsp);
  
  return TSDB_CODE_SUCCESS;
}

static int32_t mnodeProcessConnectMsg(SMnodeMsg *pMsg) {
  SCMConnectMsg *pConnectMsg = pMsg->rpcMsg.pCont;
  int32_t code = TSDB_CODE_SUCCESS;

  SRpcConnInfo connInfo;
  if (rpcGetConnInfo(pMsg->rpcMsg.handle, &connInfo) != 0) {
    mError("thandle:%p is already released while process connect msg", pMsg->rpcMsg.handle);
    code = TSDB_CODE_INVALID_MSG_CONTENT;
    goto connect_over;
  }

  code = taosCheckVersion(pConnectMsg->clientVersion, version, 3);
  if (code != TSDB_CODE_SUCCESS) {
    goto connect_over;
  }

  SUserObj *pUser = pMsg->pUser;
  SAcctObj *pAcct = pUser->pAcct;

  if (pConnectMsg->db[0]) {
    char dbName[TSDB_TABLE_ID_LEN * 3] = {0};
    sprintf(dbName, "%x%s%s", pAcct->acctId, TS_PATH_DELIMITER, pConnectMsg->db);
    SDbObj *pDb = mnodeGetDb(dbName);
    if (pDb == NULL) {
      code = TSDB_CODE_INVALID_DB;
      goto connect_over;
    }
    mnodeDecDbRef(pDb);
  }

  SCMConnectRsp *pConnectRsp = rpcMallocCont(sizeof(SCMConnectRsp));
  if (pConnectRsp == NULL) {
    code = TSDB_CODE_SERV_OUT_OF_MEMORY;
    goto connect_over;
  }

  sprintf(pConnectRsp->acctId, "%x", pAcct->acctId);
  strcpy(pConnectRsp->serverVersion, version);
  pConnectRsp->writeAuth = pUser->writeAuth;
  pConnectRsp->superAuth = pUser->superAuth;

  mnodeGetMnodeIpSetForShell(&pConnectRsp->ipList);

connect_over:
  if (code != TSDB_CODE_SUCCESS) {
    mLError("user:%s login from %s, result:%s", connInfo.user, taosIpStr(connInfo.clientIp), tstrerror(code));
  } else {
    mLPrint("user:%s login from %s, result:%s", connInfo.user, taosIpStr(connInfo.clientIp), tstrerror(code));
    pMsg->rpcRsp.rsp = pConnectRsp;
    pMsg->rpcRsp.len = sizeof(SCMConnectRsp);
  }

  return code;
}

static int32_t mnodeProcessUseMsg(SMnodeMsg *pMsg) {
  SCMUseDbMsg *pUseDbMsg = pMsg->rpcMsg.pCont;

  int32_t code = TSDB_CODE_SUCCESS;
  if (pMsg->pDb == NULL) pMsg->pDb = mnodeGetDb(pUseDbMsg->db);
  if (pMsg->pDb == NULL) {
    code = TSDB_CODE_INVALID_DB;
  }

  return code;
}

static bool mnodeCheckShowFinished(SShowObj *pShow) {
  if (pShow->pIter == NULL && pShow->numOfReads != 0) {
    return true;
  } 
  return false;
}

static bool mnodeCheckShowObj(SShowObj *pShow) {
  SShowObj *pSaved = taosCacheAcquireByData(tsQhandleCache, pShow);
  if (pSaved == pShow) {
    return true;
  } else {
    mTrace("show:%p, is already released", pShow);
    return false;
  }
}

static void *mnodeSaveShowObj(SShowObj *pShow, int32_t size) {
  if (tsQhandleCache != NULL) {
    char key[24];
    sprintf(key, "show:%p", pShow);
    SShowObj *newQhandle = taosCachePut(tsQhandleCache, key, pShow, size, 60);
    free(pShow);

    mTrace("show:%p, is saved", newQhandle);
    return newQhandle;
  }

  return NULL;
}

static void mnodeFreeShowObj(void *data) {
  SShowObj *pShow = data;
  sdbFreeIter(pShow->pIter);
  mTrace("show:%p, is destroyed", pShow);
}

static void mnodeCleanupShowObj(void *pShow, bool forceRemove) {
  mTrace("show:%p, is released, force:%s", pShow, forceRemove ? "true" : "false");
  taosCacheRelease(tsQhandleCache, &pShow, forceRemove);
}<|MERGE_RESOLUTION|>--- conflicted
+++ resolved
@@ -125,11 +125,6 @@
   memcpy(pShow->payload, pShowMsg->payload, pShow->payloadLen);
 
   pShow = mnodeSaveShowObj(pShow, showObjSize);
-<<<<<<< HEAD
-  if (pShow == NULL) {
-    mnodeFreeShowObj(pShow);
-    rpcFreeCont(pShowRsp);
-=======
   if (pShow == NULL) {    
     return TSDB_CODE_SERV_OUT_OF_MEMORY;
   }
@@ -137,7 +132,7 @@
   int32_t size = sizeof(SCMShowRsp) + sizeof(SSchema) * TSDB_MAX_COLUMNS + TSDB_EXTRA_PAYLOAD_SIZE;
   SCMShowRsp *pShowRsp = rpcMallocCont(size);
   if (pShowRsp == NULL) {
->>>>>>> 2ad443a1
+    mnodeFreeShowObj(pShow);
     return TSDB_CODE_SERV_OUT_OF_MEMORY;
   }
   pShowRsp->qhandle = htobe64((uint64_t) pShow);
