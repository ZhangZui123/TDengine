/*
 * Copyright (c) 2019 TAOS Data, Inc. <jhtao@taosdata.com>
 *
 * This program is free software: you can use, redistribute, and/or modify
 * it under the terms of the GNU Affero General Public License, version 3
 * or later ("AGPL"), as published by the Free Software Foundation.
 *
 * This program is distributed in the hope that it will be useful, but WITHOUT
 * ANY WARRANTY; without even the implied warranty of MERCHANTABILITY or
 * FITNESS FOR A PARTICULAR PURPOSE.
 *
 * You should have received a copy of the GNU Affero General Public License
 * along with this program. If not, see <http://www.gnu.org/licenses/>.
 */

#define _DEFAULT_SOURCE
#include "os.h"
#include "taoserror.h"
#include "tlog.h"
#include "tutil.h"
#include "tglobal.h"
#include "ttimer.h"
#include "tsocket.h"
#include "twal.h"
#include "tsync.h"
#include "syncInt.h"

static int32_t syncGetWalVersion(SSyncNode *pNode, SSyncPeer *pPeer) {
  uint64_t fver, wver;
  int32_t  code = (*pNode->getVersionFp)(pNode->vgId, &fver, &wver);
  if (code != 0) {
    sDebug("%s, vnode is commiting while retrieve, last wver:%" PRIu64, pPeer->id, pPeer->lastWalVer);
    return -1;
  }

  pPeer->lastWalVer = wver;
  return code;
}

static bool syncIsWalModified(SSyncNode *pNode, SSyncPeer *pPeer) {
  uint64_t fver, wver;
  int32_t  code = (*pNode->getVersionFp)(pNode->vgId, &fver, &wver);
  if (code != 0) {
    sDebug("%s, vnode is commiting while retrieve, last wver:%" PRIu64, pPeer->id, pPeer->lastWalVer);
    return true;
  }

  if (wver != pPeer->lastWalVer) {
    sDebug("%s, wal is modified while retrieve, wver:%" PRIu64 ", last:%" PRIu64, pPeer->id, wver, pPeer->lastWalVer);
    return true;
  }

  return false;
}

static int32_t syncGetFileVersion(SSyncNode *pNode, SSyncPeer *pPeer) {
  uint64_t fver, wver;
  int32_t  code = (*pNode->getVersionFp)(pNode->vgId, &fver, &wver);
  if (code != 0) {
    sDebug("%s, vnode is commiting while get fver for retrieve, last fver:%" PRIu64, pPeer->id, pPeer->lastFileVer);
    return -1;
  }

  pPeer->lastFileVer = fver;
  return code;
}

static bool syncAreFilesModified(SSyncNode *pNode, SSyncPeer *pPeer) {
  uint64_t fver, wver;
  int32_t  code = (*pNode->getVersionFp)(pNode->vgId, &fver, &wver);
  if (code != 0) {
    sDebug("%s, vnode is commiting while retrieve, last fver:%" PRIu64, pPeer->id, pPeer->lastFileVer);
    pPeer->fileChanged = 1;
    return true;
  }

  if (fver != pPeer->lastFileVer) {
    sDebug("%s, files are modified while retrieve, fver:%" PRIu64 ", last:%" PRIu64, pPeer->id, fver, pPeer->lastFileVer);
    pPeer->fileChanged = 1;
    return true;
  }

  pPeer->fileChanged = 0;
  return false;
}

static int32_t syncSendFileVersion(SSyncPeer *pPeer) {
  SSyncNode *pNode = pPeer->pSyncNode;

  SFileVersion fileVersion;
  memset(&fileVersion, 0, sizeof(SFileVersion));
  syncBuildFileVersion(&fileVersion, pNode->vgId);

  uint64_t fver = pPeer->lastFileVer;
  fileVersion.fversion = htobe64(fver);
  int32_t ret = taosWriteMsg(pPeer->syncFd, &fileVersion, sizeof(SFileVersion));
  if (ret != sizeof(SFileVersion)) {
    sError("%s, failed to write fver:%" PRIu64 " since %s", pPeer->id, fver, strerror(errno));
    return -1;
  }

  SFileAck fileAck;
  memset(&fileAck, 0, sizeof(SFileAck));
  ret = taosReadMsg(pPeer->syncFd, &fileAck, sizeof(SFileAck));
  if (ret != sizeof(SFileAck)) {
    sError("%s, failed to read fver ack since %s", pPeer->id, strerror(errno));
    return -1;
  }

  // set the peer sync version
  pPeer->sversion = fver;

<<<<<<< HEAD
  return 0;
}

static int32_t syncRetrieveFile(SSyncPeer *pPeer) {
  SSyncNode *pNode = pPeer->pSyncNode;
=======
    // send the file to peer
    int32_t sfd = open(name, O_RDONLY | O_BINARY);
    if (sfd < 0) {
      code = -1;
      sError("%s, failed to open file:%s while retrieve file since %s", pPeer->id, fileInfo.name, strerror(errno));
      break;
    }

    ret = (int32_t)taosSendFile(pPeer->syncFd, sfd, NULL, fileInfo.size);
    close(sfd);
    if (ret < 0) {
      code = -1;
      sError("%s, failed to send file:%s while retrieve file since %s", pPeer->id, fileInfo.name, strerror(errno));
      break;
    }
>>>>>>> 8e2eb0de

  if (syncGetFileVersion(pNode, pPeer) < 0) {
    pPeer->fileChanged = 1;
    return -1;
  }

  if (pNode->sendFileFp && (*pNode->sendFileFp)(pNode->pTsdb, pPeer->syncFd) != 0) {
    sError("%s, failed to retrieve file", pPeer->id);
    return -1;
  }

  if (syncSendFileVersion(pPeer) < 0) {
    return -1;
  }

  sInfo("%s, all files are retrieved", pPeer->id);
  return 0;
}

// if only a partial record is read out, upper layer will reload the file to get a complete record
static int32_t syncReadOneWalRecord(int32_t sfd, SWalHead *pHead) {
  int32_t ret = read(sfd, pHead, sizeof(SWalHead));
  if (ret < 0) {
    sError("sfd:%d, failed to read wal head since %s, ret:%d", sfd, strerror(errno), ret);
    return -1;
  }

  if (ret == 0) {
    sDebug("sfd:%d, read to the end of file, ret:%d", sfd, ret);
    return 0;
  }

  if (ret != sizeof(SWalHead)) {
    // file is not at end yet, it shall be reloaded
    sDebug("sfd:%d, a partial wal head is read out, ret:%d", sfd, ret);
    return 0;
  }

  assert(pHead->len <= TSDB_MAX_WAL_SIZE);

  ret = read(sfd, pHead->cont, pHead->len);
  if (ret < 0) {
    sError("sfd:%d, failed to read wal content since %s, ret:%d", sfd, strerror(errno), ret);
    return -1;
  }

  if (ret != pHead->len) {
    // file is not at end yet, it shall be reloaded
    sDebug("sfd:%d, a partial wal conetnt is read out, ret:%d", sfd, ret);
    return 0;
  }

  return sizeof(SWalHead) + pHead->len;
}

static int32_t syncRetrieveLastWal(SSyncPeer *pPeer, char *name, uint64_t fversion, int64_t offset) {
  int32_t sfd = open(name, O_RDONLY | O_BINARY);
  if (sfd < 0) {
    sError("%s, failed to open wal:%s for retrieve since:%s", pPeer->id, name, tstrerror(errno));
    return -1;
  }

  int32_t code = (int32_t)taosLSeek(sfd, offset, SEEK_SET);
  if (code < 0) {
    sError("%s, failed to seek %" PRId64 " in wal:%s for retrieve since:%s", pPeer->id, offset, name, tstrerror(errno));
    close(sfd);
    return -1;
  }

  sDebug("%s, retrieve last wal:%s, offset:%" PRId64 " fver:%" PRIu64, pPeer->id, name, offset, fversion);

  SWalHead *pHead = malloc(SYNC_MAX_SIZE);
  int32_t   bytes = 0;

  while (1) {
    code = syncReadOneWalRecord(sfd, pHead);
    if (code < 0) {
      sError("%s, failed to read one record from wal:%s", pPeer->id, name);
      break;
    }

    if (code == 0) {
      code = bytes;
      sDebug("%s, read to the end of wal, bytes:%d", pPeer->id, bytes);
      break;
    }

    sDebug("%s, last wal is forwarded, hver:%" PRIu64, pPeer->id, pHead->version);

    int32_t wsize = code;
    int32_t ret = taosWriteMsg(pPeer->syncFd, pHead, wsize);
    if (ret != wsize) {
      code = -1;
      sError("%s, failed to forward wal since %s, hver:%" PRIu64, pPeer->id, strerror(errno), pHead->version);
      break;
    }

    pPeer->sversion = pHead->version;
    bytes += wsize;

    if (pHead->version >= fversion && fversion > 0) {
      code = 0;
      sDebug("%s, retrieve wal finished, hver:%" PRIu64 " fver:%" PRIu64, pPeer->id, pHead->version, fversion);
      break;
    }
  }

  free(pHead);
  close(sfd);

  return code;
}

static int32_t syncProcessLastWal(SSyncPeer *pPeer, char *wname, int64_t index) {
  SSyncNode *pNode = pPeer->pSyncNode;
  int32_t    once = 0;  // last WAL has once ever been processed
  int64_t    offset = 0;
  uint64_t   fversion = 0;
  char       fname[TSDB_FILENAME_LEN * 2] = {0};  // full path to wal file

  // get full path to wal file
  snprintf(fname, sizeof(fname), "%s/%s", pNode->path, wname);
  sDebug("%s, start to retrieve last wal:%s", pPeer->id, fname);

  while (1) {
    if (syncAreFilesModified(pNode, pPeer)) return -1;
    if (syncGetWalVersion(pNode, pPeer) < 0) return -1;

    int32_t bytes = syncRetrieveLastWal(pPeer, fname, fversion, offset);
    if (bytes < 0) {
      sDebug("%s, failed to retrieve last wal", pPeer->id);
      return bytes;
    }

    // check file changes
    bool walModified = syncIsWalModified(pNode, pPeer);

    // if file is not updated or updated once, set the fversion and sstatus
    if (!walModified || once) {
      if (fversion == 0) {
        pPeer->sstatus = TAOS_SYNC_STATUS_CACHE;  // start to forward pkt
        fversion = nodeVersion;                   // must read data to fversion
        sDebug("%s, set sstatus:%s and fver:%" PRIu64, pPeer->id, syncStatus[pPeer->sstatus], fversion);
      }
    }

    // if all data up to fversion is read out, it is over
    if (pPeer->sversion >= fversion && fversion > 0) {
      sDebug("%s, data up to fver:%" PRIu64 " has been read out, bytes:%d sver:%" PRIu64, pPeer->id, fversion, bytes,
             pPeer->sversion);
      return 0;
    }

    // if all data are read out, and no update
    if (bytes == 0 && !walModified) {
      // wal not closed, it means some data not flushed to disk, wait for a while
      taosMsleep(10);
    }

    // if bytes > 0, file is updated, or fversion is not reached but file still open, read again
    once = 1;
    offset += bytes;
    sDebug("%s, continue retrieve last wal, bytes:%d offset:%" PRId64 " sver:%" PRIu64 " fver:%" PRIu64, pPeer->id,
           bytes, offset, pPeer->sversion, fversion);
  }

  return -1;
}

static int32_t syncRetrieveWal(SSyncPeer *pPeer) {
  SSyncNode * pNode = pPeer->pSyncNode;
  char        fname[TSDB_FILENAME_LEN * 3];
  char        wname[TSDB_FILENAME_LEN * 2];
  int32_t     size;
  int32_t     code = -1;
  int64_t     index = 0;

  while (1) {
    // retrieve wal info
    wname[0] = 0;
    code = (*pNode->getWalInfoFp)(pNode->vgId, wname, &index);
    if (code < 0) {
      sError("%s, failed to get wal info since:%s, code:0x%x", pPeer->id, strerror(errno), code);
      break;
    }

    if (wname[0] == 0) {  // no wal file
      code = 0;
      sDebug("%s, no wal file anymore", pPeer->id);
      break;
    }

    if (code == 0) {  // last wal
      code = syncProcessLastWal(pPeer, wname, index);
      break;
    }

    // get the full path to wal file
    snprintf(fname, sizeof(fname), "%s/%s", pNode->path, wname);

    // send wal file, old wal file won't be modified, even remove is ok
    struct stat fstat;
    if (stat(fname, &fstat) < 0) {
      code = -1;
      sDebug("%s, failed to stat wal:%s for retrieve since %s, code:0x%x", pPeer->id, fname, strerror(errno), code);
      break;
    }

    size = fstat.st_size;
    sDebug("%s, retrieve wal:%s size:%d", pPeer->id, fname, size);

    int32_t sfd = open(fname, O_RDONLY | O_BINARY);
    if (sfd < 0) {
      code = -1;
      sError("%s, failed to open wal:%s for retrieve since %s, code:0x%x", pPeer->id, fname, strerror(errno), code);
      break;
    }

    code = (int32_t)taosSendFile(pPeer->syncFd, sfd, NULL, size);
    close(sfd);
    if (code < 0) {
      sError("%s, failed to send wal:%s for retrieve since %s, code:0x%x", pPeer->id, fname, strerror(errno), code);
      break;
    }

    if (syncAreFilesModified(pNode, pPeer)) {
      code = -1;
      break;
    }
  }

  if (code == 0) {
    SWalHead walHead;
    memset(&walHead, 0, sizeof(walHead));
    if (taosWriteMsg(pPeer->syncFd, &walHead, sizeof(walHead)) == sizeof(walHead)) {
      pPeer->sstatus = TAOS_SYNC_STATUS_CACHE;
      sInfo("%s, wal retrieve is finished, set sstatus:%s", pPeer->id, syncStatus[pPeer->sstatus]);
    } else {
      sError("%s, failed to send last wal record since %s", pPeer->id, strerror(errno));
      code = -1;
    }
  } else {
    sError("%s, failed to send wal since %s, code:0x%x", pPeer->id, strerror(errno), code);
  }

  return code;
}

static int32_t syncRetrieveFirstPkt(SSyncPeer *pPeer) {
  SSyncNode *pNode = pPeer->pSyncNode;

  SSyncMsg msg;
  syncBuildSyncDataMsg(&msg, pNode->vgId);

  if (taosWriteMsg(pPeer->syncFd, &msg, sizeof(SSyncMsg)) != sizeof(SSyncMsg)) {
    sError("%s, failed to send sync-data msg since %s, tranId:%u", pPeer->id, strerror(errno), msg.tranId);
    return -1;
  }
  sDebug("%s, send sync-data msg to peer, tranId:%u", pPeer->id, msg.tranId);

  SSyncRsp rsp;
  if (taosReadMsg(pPeer->syncFd, &rsp, sizeof(SSyncRsp)) != sizeof(SSyncRsp)) {
    sError("%s, failed to read sync-data rsp since %s, tranId:%u", pPeer->id, strerror(errno), msg.tranId);
    return -1;
  }

  sDebug("%s, recv sync-data rsp from peer, tranId:%u rsp-tranId:%u", pPeer->id, msg.tranId, rsp.tranId);
  return 0;
}

static int32_t syncRetrieveDataStepByStep(SSyncPeer *pPeer) {
  sInfo("%s, start to retrieve, sstatus:%s", pPeer->id, syncStatus[pPeer->sstatus]);
  if (syncRetrieveFirstPkt(pPeer) < 0) {
    sError("%s, failed to start retrieve", pPeer->id);
    return -1;
  }

  pPeer->sversion = 0;
  pPeer->sstatus = TAOS_SYNC_STATUS_FILE;
  sInfo("%s, start to retrieve files, set sstatus:%s", pPeer->id, syncStatus[pPeer->sstatus]);
  if (syncRetrieveFile(pPeer) != 0) {
    sError("%s, failed to retrieve files", pPeer->id);
    return -1;
  }

  // if no files are synced, there must be wal to sync, sversion must be larger than one
  if (pPeer->sversion == 0) pPeer->sversion = 1;

  sInfo("%s, start to retrieve wals", pPeer->id);
  int32_t code = syncRetrieveWal(pPeer);
  if (code != 0) {
    sError("%s, failed to retrieve wals, code:0x%x", pPeer->id, code);
    return -1;
  }

  return 0;
}

void *syncRetrieveData(void *param) {
  int64_t    rid = (int64_t)param;
  SSyncPeer *pPeer = syncAcquirePeer(rid);
  if (pPeer == NULL) {
    sError("failed to retrieve data, invalid peer rid:%" PRId64, rid);
    return NULL;
  }

  SSyncNode *pNode = pPeer->pSyncNode;

  taosBlockSIGPIPE();
  sInfo("%s, start to retrieve data, sstatus:%s, numOfRetrieves:%d", pPeer->id, syncStatus[pPeer->sstatus],
        pPeer->numOfRetrieves);

  if (pNode->notifyFlowCtrlFp) (*pNode->notifyFlowCtrlFp)(pNode->vgId, pPeer->numOfRetrieves);

  pPeer->syncFd = taosOpenTcpClientSocket(pPeer->ip, pPeer->port, 0);
  if (pPeer->syncFd < 0) {
    sError("%s, failed to open socket to sync", pPeer->id);
  } else {
    sInfo("%s, sync tcp is setup", pPeer->id);

    if (syncRetrieveDataStepByStep(pPeer) == 0) {
      sInfo("%s, sync retrieve process is successful", pPeer->id);
    } else {
      sError("%s, failed to retrieve data, restart connection", pPeer->id);
      syncRestartConnection(pPeer);
    }
  }

  if (pPeer->fileChanged) {
    pPeer->numOfRetrieves++;
  } else {
    pPeer->numOfRetrieves = 0;
    // if (pNode->notifyFlowCtrlFp) (*pNode->notifyFlowCtrlFp)(pNode->vgId, 0);
  }

  if (pNode->notifyFlowCtrlFp) (*pNode->notifyFlowCtrlFp)(pNode->vgId, 0);

  pPeer->fileChanged = 0;
  taosCloseSocket(pPeer->syncFd);

  // The ref is obtained in both the create thread and the current thread, so it is released twice
  sInfo("%s, sync retrieve data over, sstatus:%s", pPeer->id, syncStatus[pPeer->sstatus]);

  syncReleasePeer(pPeer);
  syncReleasePeer(pPeer);

  return NULL;
}<|MERGE_RESOLUTION|>--- conflicted
+++ resolved
@@ -110,29 +110,11 @@
   // set the peer sync version
   pPeer->sversion = fver;
 
-<<<<<<< HEAD
   return 0;
 }
 
 static int32_t syncRetrieveFile(SSyncPeer *pPeer) {
   SSyncNode *pNode = pPeer->pSyncNode;
-=======
-    // send the file to peer
-    int32_t sfd = open(name, O_RDONLY | O_BINARY);
-    if (sfd < 0) {
-      code = -1;
-      sError("%s, failed to open file:%s while retrieve file since %s", pPeer->id, fileInfo.name, strerror(errno));
-      break;
-    }
-
-    ret = (int32_t)taosSendFile(pPeer->syncFd, sfd, NULL, fileInfo.size);
-    close(sfd);
-    if (ret < 0) {
-      code = -1;
-      sError("%s, failed to send file:%s while retrieve file since %s", pPeer->id, fileInfo.name, strerror(errno));
-      break;
-    }
->>>>>>> 8e2eb0de
 
   if (syncGetFileVersion(pNode, pPeer) < 0) {
     pPeer->fileChanged = 1;
