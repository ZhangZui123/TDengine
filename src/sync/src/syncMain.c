--- conflicted
+++ resolved
@@ -560,10 +560,7 @@
   sInfo("%s, it is removed", pPeer->id);
 
   //pPeer->ip = 0;
-<<<<<<< HEAD
   pPeer->fqdn[0] = '\0';
-=======
->>>>>>> 03644370
   syncClosePeerConn(pPeer);
   //taosRemoveRef(tsPeerRefId, pPeer->rid);
   syncReleasePeer(pPeer);
@@ -880,11 +877,7 @@
 
 void syncRestartConnection(SSyncPeer *pPeer) {
   //if (pPeer->ip == 0) return;
-<<<<<<< HEAD
   if (pPeer->fqdn[0] == '\0') return;
-=======
-  if (!syncResolvePeerFqdn(pPeer)) return;
->>>>>>> 03644370
 
   if (syncAcquirePeer(pPeer->rid) == NULL) return;
   
@@ -899,7 +892,7 @@
   sInfo("%s, sync-req is received", pPeer->id);
 
   //if (pPeer->ip == 0) return;
-  if (!syncResolvePeerFqdn(pPeer)) return;
+  if (pPeer->fqdn[0] == '\0') return;
 
   if (nodeRole != TAOS_SYNC_ROLE_MASTER) {
     sError("%s, I am not master anymore", pPeer->id);
@@ -1111,7 +1104,7 @@
 }
 
 static int32_t syncSendPeersStatusMsgToPeer(SSyncPeer *pPeer, char ack, int8_t type, uint16_t tranId) {
-  if (pPeer->peerFd < 0/* || pPeer->ip == 0*/) {
+  if (pPeer->peerFd < 0 || pPeer->fqdn[0] == '\0') {
     sDebug("%s, failed to send status msg, restart fd:%d", pPeer->id, pPeer->peerFd);
     syncRestartConnection(pPeer);
     return -1;
@@ -1157,7 +1150,10 @@
   }
 
   uint32_t ip = syncResolvePeerFqdn(pPeer);
-  if (!ip) return;
+  if (!ip) {
+    taosTmrReset(syncCheckPeerConnection, SYNC_CHECK_INTERVAL, (void *)pPeer->rid, tsSyncTmrCtrl, &pPeer->timer);
+    return;
+  }
 
   SOCKET connFd = taosOpenTcpClientSocket(ip, pPeer->port, 0);
   if (connFd <= 0) {
