/*
 * Copyright (c) 2019 TAOS Data, Inc. <jhtao@taosdata.com>
 *
 * This program is free software: you can use, redistribute, and/or modify
 * it under the terms of the GNU Affero General Public License, version 3
 * or later ("AGPL"), as published by the Free Software Foundation.
 *
 * This program is distributed in the hope that it will be useful, but WITHOUT
 * ANY WARRANTY; without even the implied warranty of MERCHANTABILITY or
 * FITNESS FOR A PARTICULAR PURPOSE.
 *
 * You should have received a copy of the GNU Affero General Public License
 * along with this program. If not, see <http://www.gnu.org/licenses/>.
 */

//#include <stdint.h>
//#include <stdbool.h>
#include "os.h"
#include "hash.h"
#include "tlog.h"
#include "tutil.h"
#include "ttimer.h"
#include "tref.h"
#include "tsocket.h"
#include "tglobal.h"
#include "taoserror.h"
#include "taosTcpPool.h"
#include "tqueue.h"
#include "twal.h"
#include "tsync.h"
#include "syncInt.h"

// global configurable
int32_t tsMaxSyncNum = 2;
int32_t tsSyncTcpThreads = 2;
int32_t tsMaxWatchFiles = 500;
int32_t tsMaxFwdInfo = 200;
int32_t tsSyncTimer = 1;

// module global, not configurable
int32_t tsSyncNum;  // number of sync in process in whole system
char    tsNodeFqdn[TSDB_FQDN_LEN];

static ttpool_h tsTcpPool;
static void *   tsSyncTmrCtrl = NULL;
static void *   tsVgIdHash;
static int32_t  tsSyncRefId = -1;

// local functions
static void    syncProcessSyncRequest(char *pMsg, SSyncPeer *pPeer);
static void    syncRecoverFromMaster(SSyncPeer *pPeer);
static void    syncCheckPeerConnection(void *param, void *tmrId);
static void    syncSendPeersStatusMsgToPeer(SSyncPeer *pPeer, char ack);
static void    syncProcessBrokenLink(void *param);
static int32_t syncProcessPeerMsg(void *param, void *buffer);
static void    syncProcessIncommingConnection(int32_t connFd, uint32_t sourceIp);
static void    syncRemovePeer(SSyncPeer *pPeer);
static void    syncAddArbitrator(SSyncNode *pNode);
static void    syncFreeNode(void *);
static void    syncRemoveConfirmedFwdInfo(SSyncNode *pNode);
static void    syncMonitorFwdInfos(void *param, void *tmrId);
static void    syncProcessFwdAck(SSyncNode *pNode, SFwdInfo *pFwdInfo, int32_t code);
static void    syncSaveFwdInfo(SSyncNode *pNode, uint64_t version, void *mhandle);
static void    syncRestartPeer(SSyncPeer *pPeer);
static int32_t syncForwardToPeerImpl(SSyncNode *pNode, void *data, void *mhandle, int32_t qtyp);
static SSyncPeer *syncAddPeer(SSyncNode *pNode, const SNodeInfo *pInfo);

char* syncRole[] = {
  "offline",
  "unsynced",
  "syncing",
  "slave",
  "master"
};

int32_t syncInit() {
  SPoolInfo info;

  info.numOfThreads = tsSyncTcpThreads;
  info.serverIp = 0;
  info.port = tsSyncPort;
  info.bufferSize = SYNC_MAX_SIZE;
  info.processBrokenLink = syncProcessBrokenLink;
  info.processIncomingMsg = syncProcessPeerMsg;
  info.processIncomingConn = syncProcessIncommingConnection;

  tsTcpPool = taosOpenTcpThreadPool(&info);
  if (tsTcpPool == NULL) {
    sError("failed to init tcpPool");
    return -1;
  }

  tsSyncTmrCtrl = taosTmrInit(1000, 50, 10000, "SYNC");
  if (tsSyncTmrCtrl == NULL) {
    sError("failed to init tmrCtrl");
    taosCloseTcpThreadPool(tsTcpPool);
    tsTcpPool = NULL;
    return -1;
  }

  tsVgIdHash = taosHashInit(TSDB_MIN_VNODES, taosGetDefaultHashFunction(TSDB_DATA_TYPE_INT), true, true);
  if (tsVgIdHash == NULL) {
    sError("failed to init tsVgIdHash");
    taosTmrCleanUp(tsSyncTmrCtrl);
    taosCloseTcpThreadPool(tsTcpPool);
    tsTcpPool = NULL;
    tsSyncTmrCtrl = NULL;
    return -1;
  }

  tsSyncRefId = taosOpenRef(200, syncFreeNode);
  if (tsSyncRefId < 0) {
    syncCleanUp();
    return -1;
  }

  tstrncpy(tsNodeFqdn, tsLocalFqdn, sizeof(tsNodeFqdn));
  sInfo("sync module initialized successfully");

  return 0;
}

void syncCleanUp() {
  if (tsTcpPool) {
    taosCloseTcpThreadPool(tsTcpPool);
    tsTcpPool = NULL;
  }

  if (tsSyncTmrCtrl) {
    taosTmrCleanUp(tsSyncTmrCtrl);
    tsSyncTmrCtrl = NULL;
  }

  if (tsVgIdHash) {
    taosHashCleanup(tsVgIdHash);
    tsVgIdHash = NULL;
  }

  taosCloseRef(tsSyncRefId);
  tsSyncRefId = -1;

  sInfo("sync module is cleaned up");
}

int64_t syncStart(const SSyncInfo *pInfo) {
  const SSyncCfg *pCfg = &pInfo->syncCfg;

  SSyncNode *pNode = (SSyncNode *)calloc(sizeof(SSyncNode), 1);
  if (pNode == NULL) {
    sError("no memory to allocate syncNode");
    terrno = TAOS_SYSTEM_ERROR(errno);
    return -1;
  }

  tstrncpy(pNode->path, pInfo->path, sizeof(pNode->path));
  pthread_mutex_init(&pNode->mutex, NULL);

  pNode->ahandle = pInfo->ahandle;
  pNode->getFileInfo = pInfo->getFileInfo;
  pNode->getWalInfo = pInfo->getWalInfo;
  pNode->writeToCache = pInfo->writeToCache;
  pNode->notifyRole = pInfo->notifyRole;
  pNode->confirmForward = pInfo->confirmForward;
  pNode->notifyFlowCtrl = pInfo->notifyFlowCtrl;
  pNode->notifyFileSynced = pInfo->notifyFileSynced;

  pNode->selfIndex = -1;
  pNode->vgId = pInfo->vgId;
  pNode->replica = pCfg->replica;
  pNode->quorum = pCfg->quorum;
  if (pNode->quorum > pNode->replica) pNode->quorum = pNode->replica;

  pNode->rid = taosAddRef(tsSyncRefId, pNode);
  if (pNode->rid < 0) {
    syncFreeNode(pNode);
    return -1;
  }

  for (int32_t i = 0; i < pCfg->replica; ++i) {
    const SNodeInfo *pNodeInfo = pCfg->nodeInfo + i;
    pNode->peerInfo[i] = syncAddPeer(pNode, pNodeInfo);
    if ((strcmp(pNodeInfo->nodeFqdn, tsNodeFqdn) == 0) && (pNodeInfo->nodePort == tsSyncPort)) {
      pNode->selfIndex = i;
    }
  }

  if (pNode->selfIndex < 0) {
    sInfo("vgId:%d, this node is not configured", pNode->vgId);
    terrno = TSDB_CODE_SYN_INVALID_CONFIG;
    syncStop(pNode->rid);
    return -1;
  }

  nodeVersion = pInfo->version;  // set the initial version
  nodeRole = (pNode->replica > 1) ? TAOS_SYNC_ROLE_UNSYNCED : TAOS_SYNC_ROLE_MASTER;
  sInfo("vgId:%d, %d replicas are configured, quorum:%d role:%s", pNode->vgId, pNode->replica, pNode->quorum,
        syncRole[nodeRole]);

  pNode->pSyncFwds = calloc(sizeof(SSyncFwds) + tsMaxFwdInfo * sizeof(SFwdInfo), 1);
  if (pNode->pSyncFwds == NULL) {
    sError("vgId:%d, no memory to allocate syncFwds", pNode->vgId);
    terrno = TAOS_SYSTEM_ERROR(errno);
    syncStop(pNode->rid);
    return -1;
  }

  pNode->pFwdTimer = taosTmrStart(syncMonitorFwdInfos, 300, (void *)pNode->rid, tsSyncTmrCtrl);
  if (pNode->pFwdTimer == NULL) {
    sError("vgId:%d, failed to allocate timer", pNode->vgId);
    syncStop(pNode->rid);
    return -1;
  }

  syncAddArbitrator(pNode);
  taosHashPut(tsVgIdHash, (const char *)&pNode->vgId, sizeof(int32_t), (char *)(&pNode), sizeof(SSyncNode *));

  if (pNode->notifyRole) {
    (*pNode->notifyRole)(pNode->ahandle, nodeRole);
  }

  return pNode->rid;
}

void syncStop(int64_t rid) {
  SSyncPeer *pPeer;

  SSyncNode *pNode = taosAcquireRef(tsSyncRefId, rid);
  if (pNode == NULL) return;

  sInfo("vgId:%d, cleanup sync", pNode->vgId);

  pthread_mutex_lock(&(pNode->mutex));

  if (tsVgIdHash) taosHashRemove(tsVgIdHash, (const char *)&pNode->vgId, sizeof(int32_t));
  if (pNode->pFwdTimer) taosTmrStop(pNode->pFwdTimer);

  for (int32_t i = 0; i < pNode->replica; ++i) {
    pPeer = pNode->peerInfo[i];
    if (pPeer) syncRemovePeer(pPeer);
  }

  pPeer = pNode->peerInfo[TAOS_SYNC_MAX_REPLICA];
  if (pPeer) syncRemovePeer(pPeer);

  pthread_mutex_unlock(&(pNode->mutex));

  taosReleaseRef(tsSyncRefId, rid);
  taosRemoveRef(tsSyncRefId, rid);
}

int32_t syncReconfig(int64_t rid, const SSyncCfg *pNewCfg) {
  int32_t i, j;

  SSyncNode *pNode = taosAcquireRef(tsSyncRefId, rid);
  if (pNode == NULL) return TSDB_CODE_SYN_INVALID_CONFIG;

  sInfo("vgId:%d, reconfig, role:%s replica:%d old:%d", pNode->vgId, syncRole[nodeRole], pNewCfg->replica,
        pNode->replica);

  pthread_mutex_lock(&(pNode->mutex));

  for (i = 0; i < pNode->replica; ++i) {
    for (j = 0; j < pNewCfg->replica; ++j) {
      if ((strcmp(pNode->peerInfo[i]->fqdn, pNewCfg->nodeInfo[j].nodeFqdn) == 0) &&
          (pNode->peerInfo[i]->port == pNewCfg->nodeInfo[j].nodePort))
        break;
    }

    if (j >= pNewCfg->replica) {
      syncRemovePeer(pNode->peerInfo[i]);
      pNode->peerInfo[i] = NULL;
    }
  }

  SSyncPeer *newPeers[TAOS_SYNC_MAX_REPLICA];
  for (i = 0; i < pNewCfg->replica; ++i) {
    const SNodeInfo *pNewNode = &pNewCfg->nodeInfo[i];

    for (j = 0; j < pNode->replica; ++j) {
      if (pNode->peerInfo[j] && (strcmp(pNode->peerInfo[j]->fqdn, pNewNode->nodeFqdn) == 0) &&
          (pNode->peerInfo[j]->port == pNewNode->nodePort))
        break;
    }

    if (j >= pNode->replica) {
      newPeers[i] = syncAddPeer(pNode, pNewNode);
    } else {
      newPeers[i] = pNode->peerInfo[j];
    }

    if ((strcmp(pNewNode->nodeFqdn, tsNodeFqdn) == 0) && (pNewNode->nodePort == tsSyncPort)) {
      pNode->selfIndex = i;
    }
  }

  pNode->replica = pNewCfg->replica;
  pNode->quorum = pNewCfg->quorum;
  if (pNode->quorum > pNode->replica) pNode->quorum = pNode->replica;
  memcpy(pNode->peerInfo, newPeers, sizeof(SSyncPeer *) * pNewCfg->replica);

  for (i = pNewCfg->replica; i < TAOS_SYNC_MAX_REPLICA; ++i) {
    pNode->peerInfo[i] = NULL;
  }

  syncAddArbitrator(pNode);

  if (pNewCfg->replica <= 1) {
    sInfo("vgId:%d, no peers are configured, work as master!", pNode->vgId);
    nodeRole = TAOS_SYNC_ROLE_MASTER;
    (*pNode->notifyRole)(pNode->ahandle, nodeRole);
  }

  pthread_mutex_unlock(&(pNode->mutex));

  sInfo("vgId:%d, %d replicas are configured, quorum:%d role:%s", pNode->vgId, pNode->replica, pNode->quorum,
        syncRole[nodeRole]);
  syncBroadcastStatus(pNode);

  taosReleaseRef(tsSyncRefId, rid);

  return 0;
}

int32_t syncForwardToPeer(int64_t rid, void *data, void *mhandle, int32_t qtype) {
  SSyncNode *pNode = taosAcquireRef(tsSyncRefId, rid);
  if (pNode == NULL) return 0; 

  int32_t code = syncForwardToPeerImpl(pNode, data, mhandle, qtype);

  taosReleaseRef(tsSyncRefId, rid);

  return code;
}

void syncConfirmForward(int64_t rid, uint64_t version, int32_t code) {
  SSyncNode *pNode = taosAcquireRef(tsSyncRefId, rid);
  if (pNode == NULL) return;

  SSyncPeer *pPeer = pNode->pMaster;
  if (pPeer && pNode->quorum > 1) {
    char msg[sizeof(SSyncHead) + sizeof(SFwdRsp)] = {0};

    SSyncHead *pHead = (SSyncHead *)msg;
    pHead->type = TAOS_SMSG_FORWARD_RSP;
    pHead->len = sizeof(SFwdRsp);

    SFwdRsp *pFwdRsp = (SFwdRsp *)(msg + sizeof(SSyncHead));
    pFwdRsp->version = version;
    pFwdRsp->code = code;

    int32_t msgLen = sizeof(SSyncHead) + sizeof(SFwdRsp);
    int32_t retLen = write(pPeer->peerFd, msg, msgLen);

    if (retLen == msgLen) {
      sDebug("%s, forward-rsp is sent, code:%x hver:%" PRIu64, pPeer->id, code, version);
    } else {
      sDebug("%s, failed to send forward ack, restart", pPeer->id);
      syncRestartConnection(pPeer);
    }
  }

  taosReleaseRef(tsSyncRefId, rid);
}

void syncRecover(int64_t rid) {
  SSyncPeer *pPeer;

  SSyncNode *pNode = taosAcquireRef(tsSyncRefId, rid);
  if (pNode == NULL) return;

  // to do: add a few lines to check if recover is OK
  // if take this node to unsync state, the whole system may not work

  nodeRole = TAOS_SYNC_ROLE_UNSYNCED;
  (*pNode->notifyRole)(pNode->ahandle, nodeRole);
  nodeVersion = 0;

  pthread_mutex_lock(&(pNode->mutex));

  for (int32_t i = 0; i < pNode->replica; ++i) {
    pPeer = (SSyncPeer *)pNode->peerInfo[i];
    if (pPeer->peerFd >= 0) {
      syncRestartConnection(pPeer);
    }
  }

  pthread_mutex_unlock(&(pNode->mutex));

  taosReleaseRef(tsSyncRefId, rid);
}

int32_t syncGetNodesRole(int64_t rid, SNodesRole *pNodesRole) {
  SSyncNode *pNode = taosAcquireRef(tsSyncRefId, rid);
  if (pNode == NULL) return -1;

  pNodesRole->selfIndex = pNode->selfIndex;
  for (int32_t i = 0; i < pNode->replica; ++i) {
    pNodesRole->nodeId[i] = pNode->peerInfo[i]->nodeId;
    pNodesRole->role[i] = pNode->peerInfo[i]->role;
  }

  taosReleaseRef(tsSyncRefId, rid);

  return 0;
}

static void syncAddArbitrator(SSyncNode *pNode) {
  SSyncPeer *pPeer = pNode->peerInfo[TAOS_SYNC_MAX_REPLICA];

  // if not configured, return right away
  if (tsArbitrator[0] == 0) {
    if (pPeer) syncRemovePeer(pPeer);
    pNode->peerInfo[TAOS_SYNC_MAX_REPLICA] = NULL;
    return;
  }

  SNodeInfo nodeInfo;
  nodeInfo.nodeId = 0;
  int32_t ret = taosGetFqdnPortFromEp(tsArbitrator, nodeInfo.nodeFqdn, &nodeInfo.nodePort);
  if (-1 == ret) {
    nodeInfo.nodePort = tsArbitratorPort;
  }

  if (pPeer) {
    if ((strcmp(nodeInfo.nodeFqdn, pPeer->fqdn) == 0) && (nodeInfo.nodePort == pPeer->port)) {
      return;
    } else {
      syncRemovePeer(pPeer);
      pNode->peerInfo[TAOS_SYNC_MAX_REPLICA] = NULL;
    }
  }

  pNode->peerInfo[TAOS_SYNC_MAX_REPLICA] = syncAddPeer(pNode, &nodeInfo);
}

static void syncFreeNode(void *param) {
  SSyncNode *pNode = param;

  pthread_mutex_destroy(&pNode->mutex);
  tfree(pNode->pRecv);
  tfree(pNode->pSyncFwds);
  tfree(pNode);
}

void syncAddPeerRef(SSyncPeer *pPeer) { atomic_add_fetch_8(&pPeer->refCount, 1); }

int32_t syncDecPeerRef(SSyncPeer *pPeer) {
  if (atomic_sub_fetch_8(&pPeer->refCount, 1) == 0) {
    taosReleaseRef(tsSyncRefId, pPeer->pSyncNode->rid);

    sDebug("%s, resource is freed", pPeer->id);
    tfree(pPeer->watchFd);
    tfree(pPeer);
    return 0;
  }

  return 1;
}

static void syncClosePeerConn(SSyncPeer *pPeer) {
  taosTmrStopA(&pPeer->timer);
  taosClose(pPeer->syncFd);
  if (pPeer->peerFd >= 0) {
    pPeer->peerFd = -1;
    taosFreeTcpConn(pPeer->pConn);
  }
}

static void syncRemovePeer(SSyncPeer *pPeer) {
  sInfo("%s, it is removed", pPeer->id);

  pPeer->ip = 0;
  syncClosePeerConn(pPeer);
  syncDecPeerRef(pPeer);
}

static SSyncPeer *syncAddPeer(SSyncNode *pNode, const SNodeInfo *pInfo) {
  uint32_t ip = taosGetIpFromFqdn(pInfo->nodeFqdn);
  if (ip == -1) return NULL;

  SSyncPeer *pPeer = calloc(1, sizeof(SSyncPeer));
  if (pPeer == NULL) return NULL;

  pPeer->nodeId = pInfo->nodeId;
  tstrncpy(pPeer->fqdn, pInfo->nodeFqdn, sizeof(pPeer->fqdn));
  pPeer->ip = ip;
  pPeer->port = pInfo->nodePort;
  pPeer->fqdn[sizeof(pPeer->fqdn) - 1] = 0;
  snprintf(pPeer->id, sizeof(pPeer->id), "vgId:%d, peer:%s:%u", pNode->vgId, pPeer->fqdn, pPeer->port);

  pPeer->peerFd = -1;
  pPeer->syncFd = -1;
  pPeer->role = TAOS_SYNC_ROLE_OFFLINE;
  pPeer->pSyncNode = pNode;
  pPeer->refCount = 1;

  sInfo("%s, it is configured", pPeer->id);
  int32_t ret = strcmp(pPeer->fqdn, tsNodeFqdn);
  if (pPeer->nodeId == 0 || (ret > 0) || (ret == 0 && pPeer->port > tsSyncPort)) {
    int32_t checkMs = 100 + (pNode->vgId * 10) % 100;
    if (pNode->vgId > 1) checkMs = tsStatusInterval * 1000 + checkMs;
    sDebug("%s, start to check peer connection after %d ms", pPeer->id, checkMs);
    taosTmrReset(syncCheckPeerConnection, checkMs, pPeer, tsSyncTmrCtrl, &pPeer->timer);
  }

  taosAcquireRef(tsSyncRefId, pNode->rid);  
  return pPeer;
}

void syncBroadcastStatus(SSyncNode *pNode) {
  SSyncPeer *pPeer;

  for (int32_t i = 0; i < pNode->replica; ++i) {
    if (i == pNode->selfIndex) continue;
    pPeer = pNode->peerInfo[i];
    syncSendPeersStatusMsgToPeer(pPeer, 1);
  }
}

static void syncResetFlowCtrl(SSyncNode *pNode) {
  for (int32_t i = 0; i < pNode->replica; ++i) {
    pNode->peerInfo[i]->numOfRetrieves = 0;
  }

  if (pNode->notifyFlowCtrl) {
    (*pNode->notifyFlowCtrl)(pNode->ahandle, 0);
  }
}

static void syncChooseMaster(SSyncNode *pNode) {
  SSyncPeer *pPeer;
  int32_t    onlineNum = 0;
  int32_t    index = -1;
  int32_t    replica = pNode->replica;

  sDebug("vgId:%d, choose master", pNode->vgId);

  for (int32_t i = 0; i < pNode->replica; ++i) {
    if (pNode->peerInfo[i]->role != TAOS_SYNC_ROLE_OFFLINE) {
      onlineNum++;
    }
  }

  if (onlineNum == pNode->replica) {
    // if all peers are online, peer with highest version shall be master
    index = 0;
    for (int32_t i = 1; i < pNode->replica; ++i) {
      if (pNode->peerInfo[i]->version > pNode->peerInfo[index]->version) {
        index = i;
      }
    }
  }

  // add arbitrator connection
  SSyncPeer *pArb = pNode->peerInfo[TAOS_SYNC_MAX_REPLICA];
  if (pArb && pArb->role != TAOS_SYNC_ROLE_OFFLINE) {
    onlineNum++;
    replica = pNode->replica + 1;
  }

  if (index < 0 && onlineNum > replica / 2.0) {
    // over half of nodes are online
    for (int32_t i = 0; i < pNode->replica; ++i) {
      // slave with highest version shall be master
      pPeer = pNode->peerInfo[i];
      if (pPeer->role == TAOS_SYNC_ROLE_SLAVE || pPeer->role == TAOS_SYNC_ROLE_MASTER) {
        if (index < 0 || pPeer->version > pNode->peerInfo[index]->version) {
          index = i;
        }
      }
    }
  }

  if (index >= 0) {
    if (index == pNode->selfIndex) {
      sInfo("vgId:%d, start to work as master", pNode->vgId);
      nodeRole = TAOS_SYNC_ROLE_MASTER;

      for (int32_t i = 0; i < pNode->replica; ++i) {
        pPeer = pNode->peerInfo[i];
        if (pPeer->version == nodeVersion) {
          pPeer->role = TAOS_SYNC_ROLE_SLAVE;
          pPeer->sstatus = TAOS_SYNC_STATUS_CACHE;
          sInfo("%s, it shall work as slave", pPeer->id);
        }
      }

      syncResetFlowCtrl(pNode);
      (*pNode->notifyRole)(pNode->ahandle, nodeRole);
    } else {
      pPeer = pNode->peerInfo[index];
      sInfo("%s, it shall work as master", pPeer->id);
    }
  } else {
    sDebug("vgId:%d, failed to choose master", pNode->vgId);
  }
}

static SSyncPeer *syncCheckMaster(SSyncNode *pNode) {
  int32_t onlineNum = 0;
  int32_t index = -1;
  int32_t replica = pNode->replica;

  for (int32_t i = 0; i < pNode->replica; ++i) {
    if (pNode->peerInfo[i]->role != TAOS_SYNC_ROLE_OFFLINE) {
      onlineNum++;
    }
  }

  // add arbitrator connection
  SSyncPeer *pArb = pNode->peerInfo[TAOS_SYNC_MAX_REPLICA];
  if (pArb && pArb->role != TAOS_SYNC_ROLE_OFFLINE) {
    onlineNum++;
    replica = pNode->replica + 1;
  }

  if (onlineNum <= replica * 0.5) {
    if (nodeRole != TAOS_SYNC_ROLE_UNSYNCED) {
      nodeRole = TAOS_SYNC_ROLE_UNSYNCED;
      // pNode->peerInfo[pNode->selfIndex]->role = nodeRole;
      (*pNode->notifyRole)(pNode->ahandle, nodeRole);
      sInfo("vgId:%d, change to unsynced state, online:%d replica:%d", pNode->vgId, onlineNum, replica);
    }
  } else {
    for (int32_t i = 0; i < pNode->replica; ++i) {
      SSyncPeer *pTemp = pNode->peerInfo[i];
      if (pTemp->role != TAOS_SYNC_ROLE_MASTER) continue;
      if (index < 0) {
        index = i;
      } else {  // multiple masters, it shall not happen
        if (i == pNode->selfIndex) {
          sError("%s, peer is master, work as slave instead", pTemp->id);
          nodeRole = TAOS_SYNC_ROLE_SLAVE;
          (*pNode->notifyRole)(pNode->ahandle, nodeRole);
        }
      }
    }
  }

  SSyncPeer *pMaster = (index >= 0) ? pNode->peerInfo[index] : NULL;
  return pMaster;
}

static int32_t syncValidateMaster(SSyncPeer *pPeer) {
  SSyncNode *pNode = pPeer->pSyncNode;
  int32_t    code = 0;

  if (nodeRole == TAOS_SYNC_ROLE_MASTER && nodeVersion < pPeer->version) {
    sDebug("%s, slave has higher version, restart all connections!!!", pPeer->id);
    nodeRole = TAOS_SYNC_ROLE_UNSYNCED;
    (*pNode->notifyRole)(pNode->ahandle, nodeRole);
    code = -1;

    for (int32_t i = 0; i < pNode->replica; ++i) {
      if (i == pNode->selfIndex) continue;
      syncRestartPeer(pNode->peerInfo[i]);
    }
  }

  return code;
}

static void syncCheckRole(SSyncPeer *pPeer, SPeerStatus peersStatus[], int8_t newRole) {
  SSyncNode *pNode = pPeer->pSyncNode;
  int8_t     peerOldRole = pPeer->role;
  int8_t     selfOldRole = nodeRole;
  int8_t     i, syncRequired = 0;

  // pNode->peerInfo[pNode->selfIndex]->version = nodeVersion;
  pPeer->role = newRole;

  sDebug("%s, own role:%s, new peer role:%s", pPeer->id, syncRole[nodeRole], syncRole[pPeer->role]);

  SSyncPeer *pMaster = syncCheckMaster(pNode);

  if (pMaster) {
    // master is there
    pNode->pMaster = pMaster;
    sDebug("%s, it is the master, ver:%" PRIu64, pMaster->id, pMaster->version);

    if (syncValidateMaster(pPeer) < 0) return;

    if (nodeRole == TAOS_SYNC_ROLE_UNSYNCED) {
      if (nodeVersion < pMaster->version) {
        syncRequired = 1;
      } else {
        sInfo("%s is master, work as slave, ver:%" PRIu64, pMaster->id, pMaster->version);
        nodeRole = TAOS_SYNC_ROLE_SLAVE;
        (*pNode->notifyRole)(pNode->ahandle, nodeRole);
      }
    } else if (nodeRole == TAOS_SYNC_ROLE_SLAVE && pMaster == pPeer) {
      // nodeVersion = pMaster->version;
    }
  } else {
    // master not there, if all peer's state and version are consistent, choose the master
    int32_t consistent = 0;
    if (peersStatus) {
      for (i = 0; i < pNode->replica; ++i) {
        SSyncPeer *pTemp = pNode->peerInfo[i];
        if (pTemp->role != peersStatus[i].role) break;
        if ((pTemp->role != TAOS_SYNC_ROLE_OFFLINE) && (pTemp->version != peersStatus[i].version)) break;
      }

      if (i >= pNode->replica) consistent = 1;
    } else {
      if (pNode->replica == 2) consistent = 1;
    }

    if (consistent) {
      syncChooseMaster(pNode);
    }
  }

  if (syncRequired) {
    syncRecoverFromMaster(pMaster);
  }

  if (peerOldRole != newRole || nodeRole != selfOldRole) {
    syncBroadcastStatus(pNode);
  }

  if (nodeRole != TAOS_SYNC_ROLE_MASTER) {
    syncResetFlowCtrl(pNode);
  }
}

static void syncRestartPeer(SSyncPeer *pPeer) {
  sDebug("%s, restart connection", pPeer->id);

  syncClosePeerConn(pPeer);

  pPeer->sstatus = TAOS_SYNC_STATUS_INIT;

  int32_t ret = strcmp(pPeer->fqdn, tsNodeFqdn);
  if (ret > 0 || (ret == 0 && pPeer->port > tsSyncPort)) {
    taosTmrReset(syncCheckPeerConnection, tsSyncTimer * 1000, pPeer, tsSyncTmrCtrl, &pPeer->timer);
  }
}

void syncRestartConnection(SSyncPeer *pPeer) {
  if (pPeer->ip == 0) return;

  syncRestartPeer(pPeer);
  syncCheckRole(pPeer, NULL, TAOS_SYNC_ROLE_OFFLINE);
}

static void syncProcessSyncRequest(char *msg, SSyncPeer *pPeer) {
  SSyncNode *pNode = pPeer->pSyncNode;
  sDebug("%s, sync-req is received", pPeer->id);

  if (pPeer->ip == 0) return;

  if (nodeRole != TAOS_SYNC_ROLE_MASTER) {
    sError("%s, I am not master anymore", pPeer->id);
    taosClose(pPeer->syncFd);
    return;
  }

  if (pPeer->sstatus != TAOS_SYNC_STATUS_INIT) {
    sDebug("%s, sync is already started", pPeer->id);
    return;  // already started
  }

  // start a new thread to retrieve the data
  syncAddPeerRef(pPeer);
  pthread_attr_t thattr;
  pthread_t      thread;
  pthread_attr_init(&thattr);
  pthread_attr_setdetachstate(&thattr, PTHREAD_CREATE_DETACHED);
  int32_t ret = pthread_create(&thread, &thattr, syncRetrieveData, pPeer);
  pthread_attr_destroy(&thattr);

  if (ret != 0) {
    sError("%s, failed to create sync thread(%s)", pPeer->id, strerror(errno));
    syncDecPeerRef(pPeer);
  } else {
    pPeer->sstatus = TAOS_SYNC_STATUS_START;
    sDebug("%s, thread is created to retrieve data", pPeer->id);
  }
}

static void syncNotStarted(void *param, void *tmrId) {
  SSyncPeer *pPeer = param;
  SSyncNode *pNode = pPeer->pSyncNode;

  pthread_mutex_lock(&(pNode->mutex));
  pPeer->timer = NULL;
  sInfo("%s, sync connection is still not up, restart", pPeer->id);
  syncRestartConnection(pPeer);
  pthread_mutex_unlock(&(pNode->mutex));
}

static void syncTryRecoverFromMaster(void *param, void *tmrId) {
  SSyncPeer *pPeer = param;
  SSyncNode *pNode = pPeer->pSyncNode;

  pthread_mutex_lock(&(pNode->mutex));
  syncRecoverFromMaster(pPeer);
  pthread_mutex_unlock(&(pNode->mutex));
}

static void syncRecoverFromMaster(SSyncPeer *pPeer) {
  SSyncNode *pNode = pPeer->pSyncNode;

  if (nodeSStatus != TAOS_SYNC_STATUS_INIT) {
    sDebug("%s, sync is already started, status:%d", pPeer->id, nodeSStatus);
    return;
  }

  taosTmrStopA(&pPeer->timer);

  // Ensure the sync of mnode not interrupted
  if (pNode->vgId != 1 && tsSyncNum >= tsMaxSyncNum) {
    sInfo("%s, %d syncs are in process, try later", pPeer->id, tsSyncNum);
    taosTmrReset(syncTryRecoverFromMaster, 500 + (pNode->vgId * 10) % 200, pPeer, tsSyncTmrCtrl, &pPeer->timer);
    return;
  }

  sDebug("%s, try to sync", pPeer->id);

  SFirstPkt firstPkt;
  memset(&firstPkt, 0, sizeof(firstPkt));
  firstPkt.syncHead.type = TAOS_SMSG_SYNC_REQ;
  firstPkt.syncHead.vgId = pNode->vgId;
  firstPkt.syncHead.len = sizeof(firstPkt) - sizeof(SSyncHead);
  tstrncpy(firstPkt.fqdn, tsNodeFqdn, sizeof(firstPkt.fqdn));
  firstPkt.port = tsSyncPort;
  taosTmrReset(syncNotStarted, tsSyncTimer * 1000, pPeer, tsSyncTmrCtrl, &pPeer->timer);

  if (write(pPeer->peerFd, &firstPkt, sizeof(firstPkt)) != sizeof(firstPkt)) {
    sError("%s, failed to send sync-req to peer", pPeer->id);
  } else {
    nodeSStatus = TAOS_SYNC_STATUS_START;
    sInfo("%s, sync-req is sent", pPeer->id);
  }
}

static void syncProcessFwdResponse(char *cont, SSyncPeer *pPeer) {
  SSyncNode *pNode = pPeer->pSyncNode;
  SFwdRsp *  pFwdRsp = (SFwdRsp *)cont;
  SSyncFwds *pSyncFwds = pNode->pSyncFwds;
  SFwdInfo * pFwdInfo;

  sDebug("%s, forward-rsp is received, code:%x ver:%" PRIu64, pPeer->id, pFwdRsp->code, pFwdRsp->version);
  SFwdInfo *pFirst = pSyncFwds->fwdInfo + pSyncFwds->first;

  if (pFirst->version <= pFwdRsp->version && pSyncFwds->fwds > 0) {
    // find the forwardInfo from first
    for (int32_t i = 0; i < pSyncFwds->fwds; ++i) {
      pFwdInfo = pSyncFwds->fwdInfo + (i + pSyncFwds->first) % tsMaxFwdInfo;
      if (pFwdRsp->version == pFwdInfo->version) break;
    }

    syncProcessFwdAck(pNode, pFwdInfo, pFwdRsp->code);
    syncRemoveConfirmedFwdInfo(pNode);
  }
}

static void syncProcessForwardFromPeer(char *cont, SSyncPeer *pPeer) {
  SSyncNode *pNode = pPeer->pSyncNode;
  SWalHead * pHead = (SWalHead *)cont;

  sDebug("%s, forward is received, hver:%" PRIu64 ", len:%d", pPeer->id, pHead->version, pHead->len);

  if (nodeRole == TAOS_SYNC_ROLE_SLAVE) {
    // nodeVersion = pHead->version;
    (*pNode->writeToCache)(pNode->ahandle, pHead, TAOS_QTYPE_FWD, NULL);
  } else {
    if (nodeSStatus != TAOS_SYNC_STATUS_INIT) {
      syncSaveIntoBuffer(pPeer, pHead);
    } else {
      sError("%s, forward discarded, hver:%" PRIu64, pPeer->id, pHead->version);
    }
  }
}

static void syncProcessPeersStatusMsg(char *cont, SSyncPeer *pPeer) {
  SSyncNode *   pNode = pPeer->pSyncNode;
  SPeersStatus *pPeersStatus = (SPeersStatus *)cont;

  sDebug("%s, status msg is received, self:%s ver:%" PRIu64 " peer:%s ver:%" PRIu64 ", ack:%d", pPeer->id,
         syncRole[nodeRole], nodeVersion, syncRole[pPeersStatus->role], pPeersStatus->version, pPeersStatus->ack);

  pPeer->version = pPeersStatus->version;
  syncCheckRole(pPeer, pPeersStatus->peersStatus, pPeersStatus->role);

  if (pPeersStatus->ack) {
    syncSendPeersStatusMsgToPeer(pPeer, 0);
  }
}

static int32_t syncReadPeerMsg(SSyncPeer *pPeer, SSyncHead *pHead, char *cont) {
  if (pPeer->peerFd < 0) return -1;

  int32_t hlen = taosReadMsg(pPeer->peerFd, pHead, sizeof(SSyncHead));
  if (hlen != sizeof(SSyncHead)) {
    sDebug("%s, failed to read msg, hlen:%d", pPeer->id, hlen);
    return -1;
  }

  // head.len = htonl(head.len);
  if (pHead->len < 0) {
    sError("%s, invalid pkt length, hlen:%d", pPeer->id, pHead->len);
    return -1;
  }

  assert(pHead->len <= TSDB_MAX_WAL_SIZE);
  int32_t bytes = taosReadMsg(pPeer->peerFd, cont, pHead->len);
  if (bytes != pHead->len) {
    sError("%s, failed to read, bytes:%d len:%d", pPeer->id, bytes, pHead->len);
    return -1;
  }

  return 0;
}

static int32_t syncProcessPeerMsg(void *param, void *buffer) {
  SSyncPeer *pPeer = param;
  SSyncHead  head;
  char *     cont = buffer;

  SSyncNode *pNode = pPeer->pSyncNode;
  pthread_mutex_lock(&(pNode->mutex));

  int32_t code = syncReadPeerMsg(pPeer, &head, cont);

  if (code == 0) {
    if (head.type == TAOS_SMSG_FORWARD) {
      syncProcessForwardFromPeer(cont, pPeer);
    } else if (head.type == TAOS_SMSG_FORWARD_RSP) {
      syncProcessFwdResponse(cont, pPeer);
    } else if (head.type == TAOS_SMSG_SYNC_REQ) {
      syncProcessSyncRequest(cont, pPeer);
    } else if (head.type == TAOS_SMSG_STATUS) {
      syncProcessPeersStatusMsg(cont, pPeer);
    }
  }

  pthread_mutex_unlock(&(pNode->mutex));

  return code;
}

#define statusMsgLen sizeof(SSyncHead) + sizeof(SPeersStatus) + sizeof(SPeerStatus) * TAOS_SYNC_MAX_REPLICA

static void syncSendPeersStatusMsgToPeer(SSyncPeer *pPeer, char ack) {
  SSyncNode *pNode = pPeer->pSyncNode;
  char       msg[statusMsgLen] = {0};

  if (pPeer->peerFd < 0 || pPeer->ip == 0) return;

  SSyncHead *   pHead = (SSyncHead *)msg;
  SPeersStatus *pPeersStatus = (SPeersStatus *)(msg + sizeof(SSyncHead));

  pHead->type = TAOS_SMSG_STATUS;
  pHead->len = statusMsgLen - sizeof(SSyncHead);

  pPeersStatus->version = nodeVersion;
  pPeersStatus->role = nodeRole;
  pPeersStatus->ack = ack;

  for (int32_t i = 0; i < pNode->replica; ++i) {
    pPeersStatus->peersStatus[i].role = pNode->peerInfo[i]->role;
    pPeersStatus->peersStatus[i].version = pNode->peerInfo[i]->version;
  }

  int32_t retLen = write(pPeer->peerFd, msg, statusMsgLen);
  if (retLen == statusMsgLen) {
    sDebug("%s, status msg is sent, self:%s ver:%" PRIu64 ", ack:%d", pPeer->id, syncRole[pPeersStatus->role],
           pPeersStatus->version, pPeersStatus->ack);
  } else {
    sDebug("%s, failed to send status msg, restart", pPeer->id);
    syncRestartConnection(pPeer);
  }

  return;
}

static void syncSetupPeerConnection(SSyncPeer *pPeer) {
  SSyncNode *pNode = pPeer->pSyncNode;

  taosTmrStopA(&pPeer->timer);
  if (pPeer->peerFd >= 0) {
    sDebug("%s, send role version to peer", pPeer->id);
    syncSendPeersStatusMsgToPeer(pPeer, 1);
    return;
  }

  int32_t connFd = taosOpenTcpClientSocket(pPeer->ip, pPeer->port, 0);
  if (connFd < 0) {
    sDebug("%s, failed to open tcp socket(%s)", pPeer->id, strerror(errno));
    taosTmrReset(syncCheckPeerConnection, tsSyncTimer * 1000, pPeer, tsSyncTmrCtrl, &pPeer->timer);
    return;
  }

  SFirstPkt firstPkt;
  memset(&firstPkt, 0, sizeof(firstPkt));
  firstPkt.syncHead.vgId = pPeer->nodeId ? pNode->vgId : 0;
  firstPkt.syncHead.type = TAOS_SMSG_STATUS;
  tstrncpy(firstPkt.fqdn, tsNodeFqdn, sizeof(firstPkt.fqdn));
  firstPkt.port = tsSyncPort;
  firstPkt.sourceId = pNode->vgId;  // tell arbitrator its vgId

  if (write(connFd, &firstPkt, sizeof(firstPkt)) == sizeof(firstPkt)) {
    sDebug("%s, connection to peer server is setup", pPeer->id);
    pPeer->peerFd = connFd;
    pPeer->role = TAOS_SYNC_ROLE_UNSYNCED;
    pPeer->pConn = taosAllocateTcpConn(tsTcpPool, pPeer, connFd);
    syncAddPeerRef(pPeer);
  } else {
    sDebug("try later");
    close(connFd);
    taosTmrReset(syncCheckPeerConnection, tsSyncTimer * 1000, pPeer, tsSyncTmrCtrl, &pPeer->timer);
  }
}

static void syncCheckPeerConnection(void *param, void *tmrId) {
  SSyncPeer *pPeer = param;
  SSyncNode *pNode = pPeer->pSyncNode;

  pthread_mutex_lock(&(pNode->mutex));

  sDebug("%s, check peer connection", pPeer->id);
  syncSetupPeerConnection(pPeer);

  pthread_mutex_unlock(&(pNode->mutex));
}

static void syncCreateRestoreDataThread(SSyncPeer *pPeer) {
  taosTmrStopA(&pPeer->timer);

  pthread_attr_t thattr;
  pthread_t      thread;
  pthread_attr_init(&thattr);
  pthread_attr_setdetachstate(&thattr, PTHREAD_CREATE_DETACHED);

  syncAddPeerRef(pPeer);
  int32_t ret = pthread_create(&(thread), &thattr, (void *)syncRestoreData, pPeer);
  pthread_attr_destroy(&thattr);

  if (ret < 0) {
    sError("%s, failed to create sync thread", pPeer->id);
    taosClose(pPeer->syncFd);
    syncDecPeerRef(pPeer);
  } else {
    sInfo("%s, sync connection is up", pPeer->id);
  }
}

static void syncProcessIncommingConnection(int32_t connFd, uint32_t sourceIp) {
  char    ipstr[24];
  int32_t i;

  tinet_ntoa(ipstr, sourceIp);
  sDebug("peer TCP connection from ip:%s", ipstr);

  SFirstPkt firstPkt;
  if (taosReadMsg(connFd, &firstPkt, sizeof(firstPkt)) != sizeof(firstPkt)) {
    sError("failed to read peer first pkt from ip:%s(%s)", ipstr, strerror(errno));
    taosCloseSocket(connFd);
    return;
  }

  int32_t     vgId = firstPkt.syncHead.vgId;
  SSyncNode **ppNode = (SSyncNode **)taosHashGet(tsVgIdHash, (const char *)&vgId, sizeof(int32_t));
  if (ppNode == NULL || *ppNode == NULL) {
    sError("vgId:%d, vgId could not be found", vgId);
    taosCloseSocket(connFd);
    return;
  }

  SSyncNode *pNode = *ppNode;
  pthread_mutex_lock(&(pNode->mutex));

  SSyncPeer *pPeer;
  for (i = 0; i < pNode->replica; ++i) {
    pPeer = pNode->peerInfo[i];
    if (pPeer && (strcmp(pPeer->fqdn, firstPkt.fqdn) == 0) && (pPeer->port == firstPkt.port)) break;
  }

  pPeer = (i < pNode->replica) ? pNode->peerInfo[i] : NULL;
  if (pPeer == NULL) {
    sError("vgId:%d, peer:%s not configured", pNode->vgId, firstPkt.fqdn);
    taosCloseSocket(connFd);
    // syncSendVpeerCfgMsg(sync);
  } else {
    // first packet tells what kind of link
    if (firstPkt.syncHead.type == TAOS_SMSG_SYNC_DATA) {
      pPeer->syncFd = connFd;
      syncCreateRestoreDataThread(pPeer);
    } else {
      sDebug("%s, TCP connection is already up, close one", pPeer->id);
      syncClosePeerConn(pPeer);
      pPeer->peerFd = connFd;
      pPeer->pConn = taosAllocateTcpConn(tsTcpPool, pPeer, connFd);
      syncAddPeerRef(pPeer);
      sDebug("%s, ready to exchange data", pPeer->id);
      syncSendPeersStatusMsgToPeer(pPeer, 1);
    }
  }

  pthread_mutex_unlock(&(pNode->mutex));
}

static void syncProcessBrokenLink(void *param) {
  if (param == NULL) return;  // the connection for arbitrator
  SSyncPeer *pPeer = param;
  SSyncNode *pNode = pPeer->pSyncNode;

  if (taosAcquireRef(tsSyncRefId, pNode->rid) < 0) return;
  pthread_mutex_lock(&(pNode->mutex));

  sDebug("%s, TCP link is broken(%s)", pPeer->id, strerror(errno));
  pPeer->peerFd = -1;

  if (syncDecPeerRef(pPeer) != 0) {
    syncRestartConnection(pPeer);
  }

  pthread_mutex_unlock(&(pNode->mutex));
  taosReleaseRef(tsSyncRefId, pNode->rid);
}

static void syncSaveFwdInfo(SSyncNode *pNode, uint64_t version, void *mhandle) {
  SSyncFwds *pSyncFwds = pNode->pSyncFwds;
  uint64_t   time = taosGetTimestampMs();

  if (pSyncFwds->fwds >= tsMaxFwdInfo) {
    pSyncFwds->first = (pSyncFwds->first + 1) % tsMaxFwdInfo;
    pSyncFwds->fwds--;
  }

  if (pSyncFwds->fwds > 0) {
    pSyncFwds->last = (pSyncFwds->last + 1) % tsMaxFwdInfo;
  }

  SFwdInfo *pFwdInfo = pSyncFwds->fwdInfo + pSyncFwds->last;
  memset(pFwdInfo, 0, sizeof(SFwdInfo));
  pFwdInfo->version = version;
  pFwdInfo->mhandle = mhandle;
  pFwdInfo->time = time;

  pSyncFwds->fwds++;
  sDebug("vgId:%d, fwd info is saved, ver:%" PRIu64 " fwds:%d ", pNode->vgId, version, pSyncFwds->fwds);
}

static void syncRemoveConfirmedFwdInfo(SSyncNode *pNode) {
  SSyncFwds *pSyncFwds = pNode->pSyncFwds;

  int32_t fwds = pSyncFwds->fwds;
  for (int32_t i = 0; i < fwds; ++i) {
    SFwdInfo *pFwdInfo = pSyncFwds->fwdInfo + pSyncFwds->first;
    if (pFwdInfo->confirmed == 0) break;

    pSyncFwds->first = (pSyncFwds->first + 1) % tsMaxFwdInfo;
    pSyncFwds->fwds--;
    if (pSyncFwds->fwds == 0) pSyncFwds->first = pSyncFwds->last;
    // sDebug("vgId:%d, fwd info is removed, ver:%d, fwds:%d",
    //        pNode->vgId, pFwdInfo->version, pSyncFwds->fwds);
    memset(pFwdInfo, 0, sizeof(SFwdInfo));
  }
}

static void syncProcessFwdAck(SSyncNode *pNode, SFwdInfo *pFwdInfo, int32_t code) {
  int32_t confirm = 0;
  if (pFwdInfo->code == 0) pFwdInfo->code = code;

  if (code == 0) {
    pFwdInfo->acks++;
    if (pFwdInfo->acks >= pNode->quorum - 1) {
      confirm = 1;
    }
  } else {
    pFwdInfo->nacks++;
    if (pFwdInfo->nacks > pNode->replica - pNode->quorum) {
      confirm = 1;
    }
  }

  if (confirm && pFwdInfo->confirmed == 0) {
    sDebug("vgId:%d, forward is confirmed, ver:%" PRIu64 " code:%x", pNode->vgId, pFwdInfo->version, pFwdInfo->code);
    (*pNode->confirmForward)(pNode->ahandle, pFwdInfo->mhandle, pFwdInfo->code);
    pFwdInfo->confirmed = 1;
  }
}

static void syncMonitorFwdInfos(void *param, void *tmrId) {
  int64_t rid = (int64_t) param;
  SSyncNode *pNode = taosAcquireRef(tsSyncRefId, rid);
  if (pNode == NULL) return;

  SSyncFwds *pSyncFwds = pNode->pSyncFwds;

  if (pSyncFwds) {;
    uint64_t   time = taosGetTimestampMs();

    if (pSyncFwds->fwds > 0) {
      pthread_mutex_lock(&(pNode->mutex));
      for (int32_t i = 0; i < pSyncFwds->fwds; ++i) {
        SFwdInfo *pFwdInfo = pSyncFwds->fwdInfo + (pSyncFwds->first + i) % tsMaxFwdInfo;
        if (time - pFwdInfo->time < 2000) break;
        syncProcessFwdAck(pNode, pFwdInfo, TSDB_CODE_RPC_NETWORK_UNAVAIL);
      }

      syncRemoveConfirmedFwdInfo(pNode);
      pthread_mutex_unlock(&(pNode->mutex));
    }

    pNode->pFwdTimer = taosTmrStart(syncMonitorFwdInfos, 300, (void *)pNode->rid, tsSyncTmrCtrl);
  }

  taosReleaseRef(tsSyncRefId, rid);
}

static int32_t syncForwardToPeerImpl(SSyncNode *pNode, void *data, void *mhandle, int32_t qtype) {
  SSyncPeer *pPeer;
  SSyncHead *pSyncHead;
  SWalHead * pWalHead = data;
  int32_t    fwdLen;
  int32_t    code = 0;

<<<<<<< HEAD
  if (nodeRole == TAOS_SYNC_ROLE_SLAVE && pWalHead->version > nodeVersion + 1) {
    sError("vgId:%d, received ver:%" PRIu64 ", inconsistent with last ver:%" PRIu64 ", restart connection", pNode->vgId,
           pWalHead->version, nodeVersion);
    for (int32_t i = 0; i < pNode->replica; ++i) {
      pPeer = pNode->peerInfo[i];
      syncRestartConnection(pPeer);
=======
  if (pWalHead->version > nodeVersion + 1) {
    sError("vgId:%d, hver:%" PRIu64 ", inconsistent with ver:%" PRIu64, pNode->vgId, pWalHead->version, nodeVersion);
    if (nodeRole == TAOS_SYNC_ROLE_SLAVE) {
      sInfo("vgId:%d, restart connection", pNode->vgId);
      for (int32_t i = 0; i < pNode->replica; ++i) {
        pPeer = pNode->peerInfo[i];
        syncRestartConnection(pPeer);
      }
>>>>>>> 3a9b5392
    }

    return TSDB_CODE_SYN_INVALID_VERSION;
  }

  // always update version
  nodeVersion = pWalHead->version;
  sTrace("vgId:%d, forward to peer, replica:%d role:%s qtype:%s hver:%" PRIu64, pNode->vgId, pNode->replica,
         syncRole[nodeRole], qtypeStr[qtype], pWalHead->version);

  if (pNode->replica == 1 || nodeRole != TAOS_SYNC_ROLE_MASTER) return 0;

  // only pkt from RPC or CQ can be forwarded
  if (qtype != TAOS_QTYPE_RPC && qtype != TAOS_QTYPE_CQ) return 0;

  // a hacker way to improve the performance
  pSyncHead = (SSyncHead *)(((char *)pWalHead) - sizeof(SSyncHead));
  pSyncHead->type = TAOS_SMSG_FORWARD;
  pSyncHead->pversion = 0;
  pSyncHead->len = sizeof(SWalHead) + pWalHead->len;
  fwdLen = pSyncHead->len + sizeof(SSyncHead);  // include the WAL and SYNC head

  pthread_mutex_lock(&(pNode->mutex));

  for (int32_t i = 0; i < pNode->replica; ++i) {
    pPeer = pNode->peerInfo[i];
    if (pPeer == NULL || pPeer->peerFd < 0) continue;
    if (pPeer->role != TAOS_SYNC_ROLE_SLAVE && pPeer->sstatus != TAOS_SYNC_STATUS_CACHE) continue;

    if (pNode->quorum > 1 && code == 0) {
      syncSaveFwdInfo(pNode, pWalHead->version, mhandle);
      code = 1;
    }

    int32_t retLen = write(pPeer->peerFd, pSyncHead, fwdLen);
    if (retLen == fwdLen) {
      sDebug("%s, forward is sent, ver:%" PRIu64 " contLen:%d", pPeer->id, pWalHead->version, pWalHead->len);
    } else {
      sError("%s, failed to forward, ver:%" PRIu64 " retLen:%d", pPeer->id, pWalHead->version, retLen);
      syncRestartConnection(pPeer);
    }
  }

  pthread_mutex_unlock(&(pNode->mutex));

  return code;
}
<|MERGE_RESOLUTION|>--- conflicted
+++ resolved
@@ -1219,14 +1219,7 @@
   int32_t    fwdLen;
   int32_t    code = 0;
 
-<<<<<<< HEAD
-  if (nodeRole == TAOS_SYNC_ROLE_SLAVE && pWalHead->version > nodeVersion + 1) {
-    sError("vgId:%d, received ver:%" PRIu64 ", inconsistent with last ver:%" PRIu64 ", restart connection", pNode->vgId,
-           pWalHead->version, nodeVersion);
-    for (int32_t i = 0; i < pNode->replica; ++i) {
-      pPeer = pNode->peerInfo[i];
-      syncRestartConnection(pPeer);
-=======
+
   if (pWalHead->version > nodeVersion + 1) {
     sError("vgId:%d, hver:%" PRIu64 ", inconsistent with ver:%" PRIu64, pNode->vgId, pWalHead->version, nodeVersion);
     if (nodeRole == TAOS_SYNC_ROLE_SLAVE) {
@@ -1235,7 +1228,6 @@
         pPeer = pNode->peerInfo[i];
         syncRestartConnection(pPeer);
       }
->>>>>>> 3a9b5392
     }
 
     return TSDB_CODE_SYN_INVALID_VERSION;
