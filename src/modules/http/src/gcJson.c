--- conflicted
+++ resolved
@@ -127,7 +127,6 @@
     // for group by
     if (groupFields != -1) {
       char target[HTTP_GC_TARGET_SIZE];
-<<<<<<< HEAD
       int len;
       len = snprintf(target,HTTP_GC_TARGET_SIZE,"%s{",aliasBuffer);
       for (int i = dataFields + 1; i<num_fields; i++){
@@ -162,43 +161,7 @@
         if(i < num_fields - 1 ){
             len += snprintf(target + len, HTTP_GC_TARGET_SIZE - len, ", ");
         }
-=======
-
-      switch (fields[groupFields].type) {
-        case TSDB_DATA_TYPE_BOOL:
-        case TSDB_DATA_TYPE_TINYINT:
-          snprintf(target, HTTP_GC_TARGET_SIZE, "%s%d", aliasBuffer, *((int8_t *)row[groupFields]));
-          break;
-        case TSDB_DATA_TYPE_SMALLINT:
-          snprintf(target, HTTP_GC_TARGET_SIZE, "%s%d", aliasBuffer, *((int16_t *)row[groupFields]));
-          break;
-        case TSDB_DATA_TYPE_INT:
-          snprintf(target, HTTP_GC_TARGET_SIZE, "%s%d", aliasBuffer, *((int32_t *)row[groupFields]));
-          break;
-        case TSDB_DATA_TYPE_BIGINT:
-          snprintf(target, HTTP_GC_TARGET_SIZE, "%s%ld", aliasBuffer, *((int64_t *)row[groupFields]));
-          break;
-        case TSDB_DATA_TYPE_FLOAT:
-          snprintf(target, HTTP_GC_TARGET_SIZE, "%s%.5f", aliasBuffer, *((float *)row[groupFields]));
-          break;
-        case TSDB_DATA_TYPE_DOUBLE:
-          snprintf(target, HTTP_GC_TARGET_SIZE, "%s%.9f", aliasBuffer, *((double *)row[groupFields]));
-          break;
-        case TSDB_DATA_TYPE_BINARY:
-        case TSDB_DATA_TYPE_NCHAR:
-          snprintf(target, HTTP_GC_TARGET_SIZE, "%s%s", aliasBuffer, (char *)row[groupFields]);
-          break;
-        case TSDB_DATA_TYPE_TIMESTAMP:
-          if (precision == TSDB_TIME_PRECISION_MILLI) {
-            snprintf(target, HTTP_GC_TARGET_SIZE, "%s%ld", aliasBuffer, *((int64_t *) row[groupFields]));
-          } else {
-            snprintf(target, HTTP_GC_TARGET_SIZE, "%s%ld", aliasBuffer, *((int64_t *) row[groupFields]) / 1000);
-          }
-          break;
-        default:
-          snprintf(target, HTTP_GC_TARGET_SIZE, "%s%s", aliasBuffer, "-");
-          break;
->>>>>>> 36143b18
+
       }
       len += snprintf(target + len, HTTP_GC_TARGET_SIZE - len, "}");
 
