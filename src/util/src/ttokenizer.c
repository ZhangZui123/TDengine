/*
 * Copyright (c) 2019 TAOS Data, Inc. <jhtao@taosdata.com>
 *
 * This program is free software: you can use, redistribute, and/or modify
 * it under the terms of the GNU Affero General Public License, version 3
 * or later ("AGPL"), as published by the Free Software Foundation.
 *
 * This program is distributed in the hope that it will be useful, but WITHOUT
 * ANY WARRANTY; without even the implied warranty of MERCHANTABILITY or
 * FITNESS FOR A PARTICULAR PURPOSE.
 *
 * You should have received a copy of the GNU Affero General Public License
 * along with this program. If not, see <http://www.gnu.org/licenses/>.
 */

#include "os.h"
#include "shash.h"
#include "tutil.h"
#include "tsqldef.h"
#include "tstoken.h"
#include "ttypes.h"

// All the keywords of the SQL language are stored in a hash table
typedef struct SKeyword {
  const char* name;  // The keyword name
  uint8_t     type;  // type
  uint8_t     len;   // length
} SKeyword;

// keywords in sql string
static SKeyword keywordTable[] = {
    {"ID",           TK_ID},
    {"BOOL",         TK_BOOL},
    {"TINYINT",      TK_TINYINT},
    {"SMALLINT",     TK_SMALLINT},
    {"INTEGER",      TK_INTEGER},
    {"INT",          TK_INTEGER},
    {"BIGINT",       TK_BIGINT},
    {"FLOAT",        TK_FLOAT},
    {"DOUBLE",       TK_DOUBLE},
    {"STRING",       TK_STRING},
    {"TIMESTAMP",    TK_TIMESTAMP},
    {"BINARY",       TK_BINARY},
    {"NCHAR",        TK_NCHAR},
    {"OR",           TK_OR},
    {"AND",          TK_AND},
    {"NOT",          TK_NOT},
    {"EQ",           TK_EQ},
    {"NE",           TK_NE},
    {"ISNULL",       TK_ISNULL},
    {"NOTNULL",      TK_NOTNULL},
    {"IS",           TK_IS},
    {"LIKE",         TK_LIKE},
    {"GLOB",         TK_GLOB},
    {"BETWEEN",      TK_BETWEEN},
    {"IN",           TK_IN},
    {"GT",           TK_GT},
    {"GE",           TK_GE},
    {"LT",           TK_LT},
    {"LE",           TK_LE},
    {"BITAND",       TK_BITAND},
    {"BITOR",        TK_BITOR},
    {"LSHIFT",       TK_LSHIFT},
    {"RSHIFT",       TK_RSHIFT},
    {"PLUS",         TK_PLUS},
    {"MINUS",        TK_MINUS},
    {"DIVIDE",       TK_DIVIDE},
    {"TIMES",        TK_TIMES},
    {"STAR",         TK_STAR},
    {"SLASH",        TK_SLASH},
    {"REM ",         TK_REM},
    {"CONCAT",       TK_CONCAT},
    {"UMINUS",       TK_UMINUS},
    {"UPLUS",        TK_UPLUS},
    {"BITNOT",       TK_BITNOT},
    {"SHOW",         TK_SHOW},
    {"DATABASES",    TK_DATABASES},
    {"MNODES",       TK_MNODES},
    {"DNODES",       TK_DNODES},
    {"ACCOUNTS",     TK_ACCOUNTS},
    {"USERS",        TK_USERS},
    {"MODULES",      TK_MODULES},
    {"QUERIES",      TK_QUERIES},
    {"CONNECTIONS",  TK_CONNECTIONS},
    {"STREAMS",      TK_STREAMS},
    {"CONFIGS",      TK_CONFIGS},
    {"SCORES",       TK_SCORES},
    {"GRANTS",       TK_GRANTS},
    {"DOT",          TK_DOT},
    {"TABLES",       TK_TABLES},
    {"STABLES",      TK_STABLES},
    {"VGROUPS",      TK_VGROUPS},
    {"DROP",         TK_DROP},
    {"TABLE",        TK_TABLE},
    {"DATABASE",     TK_DATABASE},
    {"DNODE",        TK_DNODE},
    {"USER",         TK_USER},
    {"ACCOUNT",      TK_ACCOUNT},
    {"USE",          TK_USE},
    {"DESCRIBE",     TK_DESCRIBE},
    {"ALTER",        TK_ALTER},
    {"PASS",         TK_PASS},
    {"PRIVILEGE",    TK_PRIVILEGE},
    {"LOCAL",        TK_LOCAL},
    {"IF",           TK_IF},
    {"EXISTS",       TK_EXISTS},
    {"CREATE",       TK_CREATE},
    {"PPS",          TK_PPS},
    {"TSERIES",      TK_TSERIES},
    {"DBS",          TK_DBS},
    {"STORAGE",      TK_STORAGE},
    {"QTIME",        TK_QTIME},
    {"CONNS",        TK_CONNS},
    {"STATE",        TK_STATE},
    {"KEEP",         TK_KEEP},
    {"REPLICA",      TK_REPLICA},
    {"DAYS",         TK_DAYS},
    {"ROWS",         TK_ROWS},
    {"CACHE",        TK_CACHE},
    {"ABLOCKS",      TK_ABLOCKS},
    {"TBLOCKS",      TK_TBLOCKS},
    {"CTIME",        TK_CTIME},
    {"CLOG",         TK_CLOG},
    {"COMP",         TK_COMP},
    {"PRECISION",    TK_PRECISION},
    {"LP",           TK_LP},
    {"RP",           TK_RP},
    {"TAGS",         TK_TAGS},
    {"USING",        TK_USING},
    {"AS",           TK_AS},
    {"COMMA",        TK_COMMA},
    {"NULL",         TK_NULL},
    {"SELECT",       TK_SELECT},
    {"FROM",         TK_FROM},
    {"VARIABLE",     TK_VARIABLE},
    {"INTERVAL",     TK_INTERVAL},
    {"FILL",         TK_FILL},
    {"SLIDING",      TK_SLIDING},
    {"ORDER",        TK_ORDER},
    {"BY",           TK_BY},
    {"ASC",          TK_ASC},
    {"DESC",         TK_DESC},
    {"GROUP",        TK_GROUP},
    {"HAVING",       TK_HAVING},
    {"LIMIT",        TK_LIMIT},
    {"OFFSET",       TK_OFFSET},
    {"SLIMIT",       TK_SLIMIT},
    {"SOFFSET",      TK_SOFFSET},
    {"WHERE",        TK_WHERE},
    {"NOW",          TK_NOW},
    {"INSERT",       TK_INSERT},
    {"INTO",         TK_INTO},
    {"VALUES",       TK_VALUES},
    {"RESET",        TK_RESET},
    {"QUERY",        TK_QUERY},
    {"ADD",          TK_ADD},
    {"COLUMN",       TK_COLUMN},
    {"TAG",          TK_TAG},
    {"CHANGE",       TK_CHANGE},
    {"SET",          TK_SET},
    {"KILL",         TK_KILL},
    {"CONNECTION",   TK_CONNECTION},
    {"COLON",        TK_COLON},
    {"STREAM",       TK_STREAM},
    {"ABORT",        TK_ABORT},
    {"AFTER",        TK_AFTER},
    {"ATTACH",       TK_ATTACH},
    {"BEFORE",       TK_BEFORE},
    {"BEGIN",        TK_BEGIN},
    {"CASCADE",      TK_CASCADE},
    {"CLUSTER",      TK_CLUSTER},
    {"CONFLICT",     TK_CONFLICT},
    {"COPY",         TK_COPY},
    {"DEFERRED",     TK_DEFERRED},
    {"DELIMITERS",   TK_DELIMITERS},
    {"DETACH",       TK_DETACH},
    {"EACH",         TK_EACH},
    {"END",          TK_END},
    {"EXPLAIN",      TK_EXPLAIN},
    {"FAIL",         TK_FAIL},
    {"FOR",          TK_FOR},
    {"IGNORE",       TK_IGNORE},
    {"IMMEDIATE",    TK_IMMEDIATE},
    {"INITIALLY",    TK_INITIALLY},
    {"INSTEAD",      TK_INSTEAD},
    {"MATCH",        TK_MATCH},
    {"KEY",          TK_KEY},
    {"OF",           TK_OF},
    {"RAISE",        TK_RAISE},
    {"REPLACE",      TK_REPLACE},
    {"RESTRICT",     TK_RESTRICT},
    {"ROW",          TK_ROW},
    {"STATEMENT",    TK_STATEMENT},
    {"TRIGGER",      TK_TRIGGER},
    {"VIEW",         TK_VIEW},
    {"ALL",          TK_ALL},
    {"COUNT",        TK_COUNT},
    {"SUM",          TK_SUM},
    {"AVG",          TK_AVG},
    {"MIN",          TK_MIN},
    {"MAX",          TK_MAX},
    {"FIRST",        TK_FIRST},
    {"LAST",         TK_LAST},
    {"TOP",          TK_TOP},
    {"BOTTOM",       TK_BOTTOM},
    {"STDDEV",       TK_STDDEV},
    {"PERCENTILE",   TK_PERCENTILE},
    {"APERCENTILE",  TK_APERCENTILE},
    {"LEASTSQUARES", TK_LEASTSQUARES},
    {"HISTOGRAM",    TK_HISTOGRAM},
    {"DIFF",         TK_DIFF},
    {"SPREAD",       TK_SPREAD},
    {"TWA",          TK_TWA},
    {"INTERP",       TK_INTERP},
    {"LAST_ROW",     TK_LAST_ROW},
    {"SEMI",         TK_SEMI},
    {"NONE",         TK_NONE},
    {"PREV",         TK_PREV},
    {"LINEAR",       TK_LINEAR},
    {"IMPORT",       TK_IMPORT},
    {"METRIC",       TK_METRIC},
    {"TBNAME",       TK_TBNAME},
    {"JOIN",         TK_JOIN},
    {"METRICS",      TK_METRICS},
    {"STABLE",       TK_STABLE},
    {"FILE",         TK_FILE},
    {"VNODES",       TK_VNODES},
};

/* This is the hash table */
static pthread_mutex_t mutex = PTHREAD_MUTEX_INITIALIZER;

static const char isIdChar[] = {
    /* x0 x1 x2 x3 x4 x5 x6 x7 x8 x9 xA xB xC xD xE xF */
    0, 0, 0, 0, 0, 0, 0, 0, 0, 0, 0, 0, 0, 0, 0, 0, /* 0x */
    0, 0, 0, 0, 0, 0, 0, 0, 0, 0, 0, 0, 0, 0, 0, 0, /* 1x */
    0, 0, 0, 0, 0, 0, 0, 0, 0, 0, 0, 0, 0, 0, 0, 0, /* 2x */
    1, 1, 1, 1, 1, 1, 1, 1, 1, 1, 0, 0, 0, 0, 0, 0, /* 3x */
    0, 1, 1, 1, 1, 1, 1, 1, 1, 1, 1, 1, 1, 1, 1, 1, /* 4x */
    1, 1, 1, 1, 1, 1, 1, 1, 1, 1, 1, 0, 0, 0, 0, 1, /* 5x */
    0, 1, 1, 1, 1, 1, 1, 1, 1, 1, 1, 1, 1, 1, 1, 1, /* 6x */
    1, 1, 1, 1, 1, 1, 1, 1, 1, 1, 1, 0, 0, 0, 0, 0, /* 7x */
};

static void* KeywordHashTable = NULL;
int          tSQLKeywordCode(const char* z, int n) {
  int         i;
  static char needInit = 1;
  if (needInit) {
    // Initialize the keyword hash table
    pthread_mutex_lock(&mutex);

    // double check
    if (needInit) {
      int nk = tListLen(keywordTable);

      KeywordHashTable = taosInitStrHash(nk, POINTER_BYTES, taosHashStringStep1);
      for (i = 0; i < nk; i++) {
        keywordTable[i].len = strlen(keywordTable[i].name);
        void* ptr = &keywordTable[i];
        taosAddStrHash(KeywordHashTable, (char*)keywordTable[i].name, (void*)&ptr);
      }
      needInit = 0;
    }
    pthread_mutex_unlock(&mutex);
  }

  char key[128] = {0};
  for (int32_t j = 0; j < n; ++j) {
    if (z[j] >= 'a' && z[j] <= 'z') {
      key[j] = (char)(z[j] & 0xDF);  // touppercase and set the null-terminated
    } else {
      key[j] = z[j];
    }
  }

  SKeyword** pKey = (SKeyword**)taosGetStrHashData(KeywordHashTable, key);
  if (pKey != NULL) {
    return (*pKey)->type;
  } else {
    return TK_ID;
  }
}

/*
 * Return the length of the token that begins at z[0].
 * Store the token type in *type before returning.
 */
uint32_t tSQLGetToken(char* z, uint32_t* tokenType) {
  uint32_t i;
  switch (*z) {
    case ' ':
    case '\t':
    case '\n':
    case '\f':
    case '\r': {
      for (i = 1; isspace(z[i]); i++) {
      }
      *tokenType = TK_SPACE;
      return i;
    }
    case ':': {
      *tokenType = TK_COLON;
      return 1;
    }
    case '-': {
      if (z[1] == '-') {
        for (i = 2; z[i] && z[i] != '\n'; i++) {
        }
        *tokenType = TK_COMMENT;
        return i;
      }
      *tokenType = TK_MINUS;
      return 1;
    }
    case '(': {
      *tokenType = TK_LP;
      return 1;
    }
    case ')': {
      *tokenType = TK_RP;
      return 1;
    }
    case ';': {
      *tokenType = TK_SEMI;
      return 1;
    }
    case '+': {
      *tokenType = TK_PLUS;
      return 1;
    }
    case '*': {
      *tokenType = TK_STAR;
      return 1;
    }
    case '/': {
      if (z[1] != '*' || z[2] == 0) {
        *tokenType = TK_SLASH;
        return 1;
      }
      for (i = 3; z[i] && (z[i] != '/' || z[i - 1] != '*'); i++) {
      }
      if (z[i]) i++;
      *tokenType = TK_COMMENT;
      return i;
    }
    case '%': {
      *tokenType = TK_REM;
      return 1;
    }
    case '=': {
      *tokenType = TK_EQ;
      return 1 + (z[1] == '=');
    }
    case '<': {
      if (z[1] == '=') {
        *tokenType = TK_LE;
        return 2;
      } else if (z[1] == '>') {
        *tokenType = TK_NE;
        return 2;
      } else if (z[1] == '<') {
        *tokenType = TK_LSHIFT;
        return 2;
      } else {
        *tokenType = TK_LT;
        return 1;
      }
    }
    case '>': {
      if (z[1] == '=') {
        *tokenType = TK_GE;
        return 2;
      } else if (z[1] == '>') {
        *tokenType = TK_RSHIFT;
        return 2;
      } else {
        *tokenType = TK_GT;
        return 1;
      }
    }
    case '!': {
      if (z[1] != '=') {
        *tokenType = TK_ILLEGAL;
        return 2;
      } else {
        *tokenType = TK_NE;
        return 2;
      }
    }
    case '|': {
      if (z[1] != '|') {
        *tokenType = TK_BITOR;
        return 1;
      } else {
        *tokenType = TK_CONCAT;
        return 2;
      }
    }
    case ',': {
      *tokenType = TK_COMMA;
      return 1;
    }
    case '&': {
      *tokenType = TK_BITAND;
      return 1;
    }
    case '~': {
      *tokenType = TK_BITNOT;
      return 1;
    }
    case '?': {
      *tokenType = TK_QUESTION;
      return 1;
    }
    case '\'':
    case '"': {
      int  delim = z[0];
      bool strEnd = false;
      for (i = 1; z[i]; i++) {
        if (z[i] == '\\') { 
          i++;
          continue;
        }
        
        if (z[i] == delim ) {
          if (z[i + 1] == delim) {
            i++;
          } else {
            strEnd = true;
            break;
          }
        }
      }
      
      if (z[i]) i++;

      if (strEnd) {
        *tokenType = TK_STRING;
        return i;
      }

      break;
    }
    case '.': {
      /*
       * handle the the float number with out integer part
       * .123
       * .123e4
       */
      if (isdigit(z[1])) {
        for (i = 2; isdigit(z[i]); i++) {
        }

        if ((z[i] == 'e' || z[i] == 'E') &&
            (isdigit(z[i + 1]) || ((z[i + 1] == '+' || z[i + 1] == '-') && isdigit(z[i + 2])))) {
          i += 2;
          while (isdigit(z[i])) {
            i++;
          }
        }

        *tokenType = TK_FLOAT;
        return i;
      } else {
        *tokenType = TK_DOT;
        return 1;
      }
    }

    case '0': {
      char next = z[1];

      if (next == 'b') { // bin number
        *tokenType = TK_BIN;
        for (i = 2; (z[i] == '0' || z[i] == '1'); ++i) {
        }

        if (i == 2) {
          break;
        }

        return i;
      } else if (next == 'x') {  //hex number
        *tokenType = TK_HEX;
        for (i = 2; isdigit(z[i]) || (z[i] >= 'a' && z[i] <= 'f') || (z[i] >= 'A' && z[i] <= 'F'); ++i) {
        }

        if (i == 2) {
          break;
        }

        return i;
      }
    }
    case '1':
    case '2':
    case '3':
    case '4':
    case '5':
    case '6':
    case '7':
    case '8':
    case '9': {
      *tokenType = TK_INTEGER;
      for (i = 1; isdigit(z[i]); i++) {
      }

      /* here is the 1a/2s/3m/9y */
      if ((z[i] == 'a' || z[i] == 's' || z[i] == 'm' || z[i] == 'h' || z[i] == 'd' || z[i] == 'n' || z[i] == 'y' ||
          z[i] == 'w' || z[i] == 'A' || z[i] == 'S' || z[i] == 'M' || z[i] == 'H' || z[i] == 'D' || z[i] == 'N' ||
          z[i] == 'Y' || z[i] == 'W') &&
<<<<<<< HEAD
          (isIdChar[(uint8_t)z[i + 1]] == 0)) {
=======
          (isIdChar[(int)(z[i + 1])] == 0)) {
>>>>>>> 5b8b9391
        *tokenType = TK_VARIABLE;
        i += 1;
        return i;
      }

      int32_t seg = 1;
      while (z[i] == '.' && isdigit(z[i + 1])) {
        i += 2;
        while (isdigit(z[i])) {
          i++;
        }
        *tokenType = TK_FLOAT;
        seg++;
      }

      if (seg == 4) {  // ip address
        *tokenType = TK_IPTOKEN;
        return i;
      }

      if ((z[i] == 'e' || z[i] == 'E') &&
          (isdigit(z[i + 1]) || ((z[i + 1] == '+' || z[i + 1] == '-') && isdigit(z[i + 2])))) {
        i += 2;
        while (isdigit(z[i])) {
          i++;
        }
        *tokenType = TK_FLOAT;
      }
      return i;
    }
    case '[': {
      for (i = 1; z[i] && z[i - 1] != ']'; i++) {
      }
      *tokenType = TK_ID;
      return i;
    }
    case 'T':
    case 't':
    case 'F':
    case 'f': {
<<<<<<< HEAD
      for (i = 1; ((z[i] & 0x80) == 0) && isIdChar[(uint8_t)z[i]]; i++) {
=======
      for (i = 1; ((z[i] & 0x80) == 0) && isIdChar[(int)(z[i])]; i++) {
>>>>>>> 5b8b9391
      }

      if ((i == 4 && strncasecmp(z, "true", 4) == 0) || (i == 5 && strncasecmp(z, "false", 5) == 0)) {
        *tokenType = TK_BOOL;
        return i;
      }
    }
    default: {
<<<<<<< HEAD
      if (((*z & 0x80) != 0) || !isIdChar[(uint8_t)(*z)]) {
        break;
      }
      for (i = 1; ((z[i] & 0x80) == 0) && isIdChar[(uint8_t)z[i]]; i++) {
=======
      if (((*z & 0x80) != 0) || !isIdChar[(int)(*z)]) {
        break;
      }
      for (i = 1; ((z[i] & 0x80) == 0) && isIdChar[(int)(z[i])]; i++) {
>>>>>>> 5b8b9391
      }
      *tokenType = tSQLKeywordCode(z, i);
      return i;
    }
  }

  *tokenType = TK_ILLEGAL;
  return 0;
}

SSQLToken tStrGetToken(char* str, int32_t* i, bool isPrevOptr, uint32_t numOfIgnoreToken, uint32_t* ignoreTokenTypes) {
  SSQLToken t0 = {0};

  // here we reach the end of sql string, null-terminated string
  if (str[*i] == 0) {
    t0.n = 0;
    return t0;
  }

  // IGNORE TK_SPACE, TK_COMMA, and specified tokens
  while (1) {
    *i += t0.n;

    bool hasComma = false;
    while ((str[*i] == ' ' || str[*i] == '\n' || str[*i] == '\r' || str[*i] == '\t' || str[*i] == '\f')
        || str[*i] == ',') {
      if (str[*i] == ',') {
        if (false == hasComma) {
          hasComma = true;
        } else {  // comma only allowed once
          t0.n = 0;
          return t0;
        }
      }
      (*i)++;
    }

    t0.n = tSQLGetToken(&str[*i], &t0.type);

    bool ignoreFlag = false;
    for (uint32_t k = 0; k < numOfIgnoreToken; k++) {
      if (t0.type == ignoreTokenTypes[k]) {
        ignoreFlag = true;
        break;
      }
    }

    if (!ignoreFlag) {
      break;
    }
  }

  if (t0.type == TK_SEMI) {
    t0.n = 0;
    return t0;
  }

  uint32_t type = 0;
  int32_t  len;

  // support parse the 'db.tbl' format, notes: There should be no space on either side of the dot!
  if ('.' == str[*i + t0.n]) {
    len = tSQLGetToken(&str[*i + t0.n + 1], &type);

    // only id and string are valid
    if ((TK_STRING != t0.type) && (TK_ID != t0.type)) {
      t0.type = TK_ILLEGAL;
      t0.n = 0;

      return t0;
    }

    t0.n += len + 1;

  } else {
    // support parse the -/+number format
    if ((isPrevOptr) && (t0.type == TK_MINUS || t0.type == TK_PLUS)) {
      len = tSQLGetToken(&str[*i + t0.n], &type);
      if (type == TK_INTEGER || type == TK_FLOAT) {
        t0.type = type;
        t0.n += len;
      }
    }
  }

  t0.z = str + (*i);
  *i += t0.n;

  return t0;
}

FORCE_INLINE bool isKeyWord(const char* z, int32_t len) { return (tSQLKeywordCode((char*)z, len) != TK_ID); }

FORCE_INLINE bool isNumber(const SSQLToken* pToken) {
  return (pToken->type == TK_INTEGER || pToken->type == TK_FLOAT || pToken->type == TK_HEX || pToken->type == TK_BIN);
}

int32_t isValidNumber(const SSQLToken* pToken) {
  const char* z = pToken->z;
  int32_t type = TK_ILLEGAL;

  int32_t i = 0;
  for(; i < pToken->n; ++i) {
    switch (z[i]) {
      case '+':
      case '-': {
        break;
      }
      case '.': {
          /*
           * handle the the float number with out integer part
           * .123
           * .123e4
           */
          if (!isdigit(z[i+1])) {
            return TK_ILLEGAL;
          }

          for (i += 2; isdigit(z[i]); i++) {
          }

          if ((z[i] == 'e' || z[i] == 'E') &&
              (isdigit(z[i + 1]) || ((z[i + 1] == '+' || z[i + 1] == '-') && isdigit(z[i + 2])))) {
            i += 2;
            while (isdigit(z[i])) {
              i++;
            }
          }

          type = TK_FLOAT;
          goto _end;
      }

      case '0': {
        char next = z[i + 1];
        if (next == 'b') { // bin number
          type = TK_BIN;
          for (i += 2; (z[i] == '0' || z[i] == '1'); ++i) {
          }

          goto _end;
        } else if (next == 'x') {  //hex number
          type = TK_HEX;
          for (i += 2; isdigit(z[i]) || (z[i] >= 'a' && z[i] <= 'f') || (z[i] >= 'A' && z[i] <= 'F'); ++i) {
          }

          goto _end;
        }
      }
      case '1':
      case '2':
      case '3':
      case '4':
      case '5':
      case '6':
      case '7':
      case '8':
      case '9': {
        type = TK_INTEGER;
        for (; isdigit(z[i]); i++) {
        }

        int32_t seg = 0;
        while (z[i] == '.' && isdigit(z[i + 1])) {
          i += 2;

          while (isdigit(z[i])) {
            i++;
          }

          seg++;
          type = TK_FLOAT;
        }

        if (seg > 1) {
          return TK_ILLEGAL;
        }

        if ((z[i] == 'e' || z[i] == 'E') &&
            (isdigit(z[i + 1]) || ((z[i + 1] == '+' || z[i + 1] == '-') && isdigit(z[i + 2])))) {
          i += 2;
          while (isdigit(z[i])) {
            i++;
          }

          type = TK_FLOAT;
        }

        goto _end;
      }
      default:
        return TK_ILLEGAL;
    }
  }

  _end:
  if (i < pToken->n) {
    return TK_ILLEGAL;
  } else {
    return type;
  }
}<|MERGE_RESOLUTION|>--- conflicted
+++ resolved
@@ -510,11 +510,7 @@
       if ((z[i] == 'a' || z[i] == 's' || z[i] == 'm' || z[i] == 'h' || z[i] == 'd' || z[i] == 'n' || z[i] == 'y' ||
           z[i] == 'w' || z[i] == 'A' || z[i] == 'S' || z[i] == 'M' || z[i] == 'H' || z[i] == 'D' || z[i] == 'N' ||
           z[i] == 'Y' || z[i] == 'W') &&
-<<<<<<< HEAD
-          (isIdChar[(uint8_t)z[i + 1]] == 0)) {
-=======
           (isIdChar[(int)(z[i + 1])] == 0)) {
->>>>>>> 5b8b9391
         *tokenType = TK_VARIABLE;
         i += 1;
         return i;
@@ -555,11 +551,7 @@
     case 't':
     case 'F':
     case 'f': {
-<<<<<<< HEAD
-      for (i = 1; ((z[i] & 0x80) == 0) && isIdChar[(uint8_t)z[i]]; i++) {
-=======
       for (i = 1; ((z[i] & 0x80) == 0) && isIdChar[(int)(z[i])]; i++) {
->>>>>>> 5b8b9391
       }
 
       if ((i == 4 && strncasecmp(z, "true", 4) == 0) || (i == 5 && strncasecmp(z, "false", 5) == 0)) {
@@ -568,17 +560,10 @@
       }
     }
     default: {
-<<<<<<< HEAD
-      if (((*z & 0x80) != 0) || !isIdChar[(uint8_t)(*z)]) {
-        break;
-      }
-      for (i = 1; ((z[i] & 0x80) == 0) && isIdChar[(uint8_t)z[i]]; i++) {
-=======
       if (((*z & 0x80) != 0) || !isIdChar[(int)(*z)]) {
         break;
       }
       for (i = 1; ((z[i] & 0x80) == 0) && isIdChar[(int)(z[i])]; i++) {
->>>>>>> 5b8b9391
       }
       *tokenType = tSQLKeywordCode(z, i);
       return i;
