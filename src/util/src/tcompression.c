/*
 * Copyright (c) 2019 TAOS Data, Inc. <jhtao@taosdata.com>
 *
 * This program is free software: you can use, redistribute, and/or modify
 * it under the terms of the GNU Affero General Public License, version 3
 * or later ("AGPL"), as published by the Free Software Foundation.
 *
 * This program is distributed in the hope that it will be useful, but WITHOUT
 * ANY WARRANTY; without even the implied warranty of MERCHANTABILITY or
 * FITNESS FOR A PARTICULAR PURPOSE.
 *
 * You should have received a copy of the GNU Affero General Public License
 * along with this program. If not, see <http://www.gnu.org/licenses/>.
 */

/* README.md   TAOS compression
 *
 * INTEGER Compression Algorithm:
 *   To compress integers (including char, short, int, int64_t), the difference
 *   between two integers is calculated at first. Then the difference is
 *   transformed to positive by zig-zag encoding method
 *   (https://gist.github.com/mfuerstenau/ba870a29e16536fdbaba). Then the value is
 *   encoded using simple 8B method. For more information about simple 8B,
 *   refer to https://en.wikipedia.org/wiki/8b/10b_encoding.
 *
 *   NOTE : For bigint, only 59 bits can be used, which means data from -(2**59) to (2**59)-1
 *   are allowed.
 *
 * BOOLEAN Compression Algorithm:
 *   We provide two methods for compress boolean types. Because boolean types in C
 *   code are char bytes with 0 and 1 values only, only one bit can used to discrimenate
 *   the values.
 *   1. The first method is using only 1 bit to represent the boolean value with 1 for
 *   true and 0 for false. Then the compression rate is 1/8.
 *   2. The second method is using run length encoding (RLE) methods. This methos works
 *   better when there are a lot of consecutive true values or false values.
 *
 * STRING Compression Algorithm:
 *   We us LZ4 method to compress the string type.
 *
 * FLOAT Compression Algorithm:
 *   We use the same method with Akumuli to compress float and double types. The compression
 *   algorithm assumes the float/double values change slightly. So we take the XOR between two
 *   adjacent values. Then compare the number of leading zeros and trailing zeros. If the number
 *   of leading zeros are larger than the trailing zeros, then record the last serveral bytes
 *   of the XORed value with informations. If not, record the first corresponding bytes.
 *
 */

#include "os.h"
#include "lz4.h"
#include "tscompression.h"
#include "tsdb.h"
#include "ttypes.h"

const int TEST_NUMBER = 1;
#define is_bigendian() ((*(char *)&TEST_NUMBER) == 0)
#define SIMPLE8B_MAX_INT64 ((uint64_t)2305843009213693951L)

// Function declarations
int tsCompressINTImp(const char *const input, const int nelements, char *const output, const char type);
int tsDecompressINTImp(const char *const input, const int nelements, char *const output, const char type);
int tsCompressBoolImp(const char *const input, const int nelements, char *const output);
int tsDecompressBoolImp(const char *const input, const int nelements, char *const output);
int tsCompressStringImp(const char *const input, int inputSize, char *const output, int outputSize);
int tsDecompressStringImp(const char *const input, int compressedSize, char *const output, int outputSize);
int tsCompressTimestampImp(const char *const input, const int nelements, char *const output);
int tsDecompressTimestampImp(const char *const input, const int nelements, char *const output);
int tsCompressDoubleImp(const char *const input, const int nelements, char *const output);
int tsDecompressDoubleImp(const char *const input, const int nelements, char *const output);
int tsCompressFloatImp(const char *const input, const int nelements, char *const output);
int tsDecompressFloatImp(const char *const input, const int nelements, char *const output);

/* ----------------------------------------------Compression function used by
 * others ---------------------------------------------- */
int tsCompressTinyint(const char *const input, int inputSize, const int nelements, char *const output, int outputSize, char algorithm,
                      char *const buffer, int bufferSize) {
  if (algorithm == ONE_STAGE_COMP) {
    return tsCompressINTImp(input, nelements, output, TSDB_DATA_TYPE_TINYINT);
  } else if (algorithm == TWO_STAGE_COMP) {
    int len = tsCompressINTImp(input, nelements, buffer, TSDB_DATA_TYPE_TINYINT);
    return tsCompressStringImp(buffer, len, output, outputSize);
  } else {
    assert(0);
  }
}

int tsDecompressTinyint(const char *const input, int compressedSize, const int nelements, char *const output,
                        int outputSize, char algorithm, char *const buffer, int bufferSize) {
  if (algorithm == ONE_STAGE_COMP) {
    return tsDecompressINTImp(input, nelements, output, TSDB_DATA_TYPE_TINYINT);
  } else if (algorithm == TWO_STAGE_COMP) {
    tsDecompressStringImp(input, compressedSize, buffer, bufferSize);
    return tsDecompressINTImp(buffer, nelements, output, TSDB_DATA_TYPE_TINYINT);
  } else {
    assert(0);
  }
}

int tsCompressSmallint(const char *const input, int inputSize, const int nelements, char *const output, int outputSize, char algorithm,
                       char *const buffer, int bufferSize) {
  if (algorithm == ONE_STAGE_COMP) {
    return tsCompressINTImp(input, nelements, output, TSDB_DATA_TYPE_SMALLINT);
  } else if (algorithm == TWO_STAGE_COMP) {
    int len = tsCompressINTImp(input, nelements, buffer, TSDB_DATA_TYPE_SMALLINT);
    return tsCompressStringImp(buffer, len, output, outputSize);
  } else {
    assert(0);
  }
}

int tsDecompressSmallint(const char *const input, int compressedSize, const int nelements, char *const output,
                         int outputSize, char algorithm, char *const buffer, int bufferSize) {
  if (algorithm == ONE_STAGE_COMP) {
    return tsDecompressINTImp(input, nelements, output, TSDB_DATA_TYPE_SMALLINT);
  } else if (algorithm == TWO_STAGE_COMP) {
    tsDecompressStringImp(input, compressedSize, buffer, bufferSize);
    return tsDecompressINTImp(buffer, nelements, output, TSDB_DATA_TYPE_SMALLINT);
  } else {
    assert(0);
  }
}

int tsCompressInt(const char *const input, int inputSize, const int nelements, char *const output, int outputSize, char algorithm,
                  char *const buffer, int bufferSize) {
  if (algorithm == ONE_STAGE_COMP) {
    return tsCompressINTImp(input, nelements, output, TSDB_DATA_TYPE_INT);
  } else if (algorithm == TWO_STAGE_COMP) {
    int len = tsCompressINTImp(input, nelements, buffer, TSDB_DATA_TYPE_INT);
    return tsCompressStringImp(buffer, len, output, outputSize);
  } else {
    assert(0);
  }
}

int tsDecompressInt(const char *const input, int compressedSize, const int nelements, char *const output,
                    int outputSize, char algorithm, char *const buffer, int bufferSize) {
  if (algorithm == ONE_STAGE_COMP) {
    return tsDecompressINTImp(input, nelements, output, TSDB_DATA_TYPE_INT);
  } else if (algorithm == TWO_STAGE_COMP) {
    tsDecompressStringImp(input, compressedSize, buffer, bufferSize);
    return tsDecompressINTImp(buffer, nelements, output, TSDB_DATA_TYPE_INT);
  } else {
    assert(0);
  }
}

int tsCompressBigint(const char *const input, int inputSize, const int nelements, char *const output, int outputSize,
                     char algorithm, char *const buffer, int bufferSize) {
  if (algorithm == ONE_STAGE_COMP) {
    return tsCompressINTImp(input, nelements, output, TSDB_DATA_TYPE_BIGINT);
  } else if (algorithm == TWO_STAGE_COMP) {
    int len = tsCompressINTImp(input, nelements, buffer, TSDB_DATA_TYPE_BIGINT);
    return tsCompressStringImp(buffer, len, output, outputSize);
  } else {
    assert(0);
  }
}

int tsDecompressBigint(const char *const input, int compressedSize, const int nelements, char *const output,
                       int outputSize, char algorithm, char *const buffer, int bufferSize) {
  if (algorithm == ONE_STAGE_COMP) {
    return tsDecompressINTImp(input, nelements, output, TSDB_DATA_TYPE_BIGINT);
  } else if (algorithm == TWO_STAGE_COMP) {
    tsDecompressStringImp(input, compressedSize, buffer, bufferSize);
    return tsDecompressINTImp(buffer, nelements, output, TSDB_DATA_TYPE_BIGINT);
  } else {
    assert(0);
  }
}

int tsCompressBool(const char *const input, int inputSize, const int nelements, char *const output, int outputSize, 
                   char algorithm, char *const buffer, int bufferSize) {
  if (algorithm == ONE_STAGE_COMP) {
    return tsCompressBoolImp(input, nelements, output);
  } else if (algorithm == TWO_STAGE_COMP) {
    int len = tsCompressBoolImp(input, nelements, buffer);
    return tsCompressStringImp(buffer, len, output, outputSize);
  } else {
    assert(0);
  }
}

int tsDecompressBool(const char *const input, int compressedSize, const int nelements, char *const output,
                     int outputSize, char algorithm, char *const buffer, int bufferSize) {
  if (algorithm == ONE_STAGE_COMP) {
    return tsDecompressBoolImp(input, nelements, output);
  } else if (algorithm == TWO_STAGE_COMP) {
    tsDecompressStringImp(input, compressedSize, buffer, bufferSize);
    return tsDecompressBoolImp(buffer, nelements, output);
  } else {
    assert(0);
  }
}

int tsCompressString(const char *const input, int inputSize, const int nelements, char *const output, int outputSize,
                     char algorithm, char *const buffer, int bufferSize) {
  return tsCompressStringImp(input, inputSize, output, outputSize);
}

int tsDecompressString(const char *const input, int compressedSize, const int nelements, char *const output,
                       int outputSize, char algorithm, char *const buffer, int bufferSize) {
  return tsDecompressStringImp(input, compressedSize, output, outputSize);
}

int tsCompressFloat(const char *const input, int inputSize, const int nelements, char *const output, int outputSize,
                    char algorithm, char *const buffer, int bufferSize) {
  if (algorithm == ONE_STAGE_COMP) {
    return tsCompressFloatImp(input, nelements, output);
  } else if (algorithm == TWO_STAGE_COMP) {
    int len = tsCompressFloatImp(input, nelements, buffer);
    return tsCompressStringImp(buffer, len, output, outputSize);
  } else {
    assert(0);
  }
}

int tsDecompressFloat(const char *const input, int compressedSize, const int nelements, char *const output,
                      int outputSize, char algorithm, char *const buffer, int bufferSize) {
  if (algorithm == ONE_STAGE_COMP) {
    return tsDecompressFloatImp(input, nelements, output);
  } else if (algorithm == TWO_STAGE_COMP) {
    tsDecompressStringImp(input, compressedSize, buffer, bufferSize);
    return tsDecompressFloatImp(buffer, nelements, output);
  } else {
    assert(0);
  }
}
int tsCompressDouble(const char *const input, int inputSize, const int nelements, char *const output, int outputSize,
                     char algorithm, char *const buffer, int bufferSize) {
  if (algorithm == ONE_STAGE_COMP) {
    return tsCompressDoubleImp(input, nelements, output);
  } else if (algorithm == TWO_STAGE_COMP) {
    int len = tsCompressDoubleImp(input, nelements, buffer);
    return tsCompressStringImp(buffer, len, output, outputSize);
  } else {
    assert(0);
  }
}

int tsDecompressDouble(const char *const input, int compressedSize, const int nelements, char *const output,
                       int outputSize, char algorithm, char *const buffer, int bufferSize) {
  if (algorithm == ONE_STAGE_COMP) {
    return tsDecompressDoubleImp(input, nelements, output);
  } else if (algorithm == TWO_STAGE_COMP) {
    tsDecompressStringImp(input, compressedSize, buffer, bufferSize);
    return tsDecompressDoubleImp(buffer, nelements, output);
  } else {
    assert(0);
  }
}

int tsCompressTimestamp(const char *const input, int inputSize, const int nelements, char *const output, int outputSize,
                        char algorithm, char *const buffer, int bufferSize) {
  if (algorithm == ONE_STAGE_COMP) {
    return tsCompressTimestampImp(input, nelements, output);
  } else if (algorithm == TWO_STAGE_COMP) {
    int len = tsCompressTimestampImp(input, nelements, buffer);
    return tsCompressStringImp(buffer, len, output, outputSize);
  } else {
    assert(0);
  }
}

int tsDecompressTimestamp(const char *const input, int compressedSize, const int nelements, char *const output,
                          int outputSize, char algorithm, char *const buffer, int bufferSize) {
  if (algorithm == ONE_STAGE_COMP) {
    return tsDecompressTimestampImp(input, nelements, output);
  } else if (algorithm == TWO_STAGE_COMP) {
    tsDecompressStringImp(input, compressedSize, buffer, bufferSize);
    return tsDecompressTimestampImp(buffer, nelements, output);
  } else {
    assert(0);
  }
}

bool safeInt64Add(int64_t a, int64_t b) {
  if ((a > 0 && b > INT64_MAX - a) || (a < 0 && b < INT64_MIN - a)) return false;
  return true;
}

/*
 * Compress Integer (Simple8B).
 */
int tsCompressINTImp(const char *const input, const int nelements, char *const output, const char type) {
  // Selector value:              0    1   2   3   4   5   6   7   8  9  10  11
  // 12  13  14  15
  char bit_per_integer[] = {0, 0, 1, 2, 3, 4, 5, 6, 7, 8, 10, 12, 15, 20, 30, 60};
  int  selector_to_elems[] = {240, 120, 60, 30, 20, 15, 12, 10, 8, 7, 6, 5, 4, 3, 2, 1};
  char bit_to_selector[] = {0,  2,  3,  4,  5,  6,  7,  8,  9,  10, 10, 11, 11, 12, 12, 12, 13, 13, 13, 13, 13,
                            14, 14, 14, 14, 14, 14, 14, 14, 14, 14, 15, 15, 15, 15, 15, 15, 15, 15, 15, 15, 15,
                            15, 15, 15, 15, 15, 15, 15, 15, 15, 15, 15, 15, 15, 15, 15, 15, 15, 15, 15};

  // get the byte limit.
  int word_length = 0;
  switch (type) {
    case TSDB_DATA_TYPE_BIGINT:
      word_length = LONG_BYTES;
      break;
    case TSDB_DATA_TYPE_INT:
      word_length = INT_BYTES;
      break;
    case TSDB_DATA_TYPE_SMALLINT:
      word_length = SHORT_BYTES;
      break;
    case TSDB_DATA_TYPE_TINYINT:
      word_length = CHAR_BYTES;
      break;
    default:
      perror("Wrong integer types.\n");
      exit(1);
  }

  int     byte_limit = nelements * word_length + 1;
  int     opos = 1;
  int64_t prev_value = 0;

  for (int i = 0; i < nelements;) {
    char    selector = 0;
    char    bit = 0;
    int     elems = 0;
    int64_t prev_value_tmp = prev_value;

    for (int j = i; j < nelements; j++) {
      // Read data from the input stream and convert it to INT64 type.
      int64_t curr_value = 0;
      switch (type) {
        case TSDB_DATA_TYPE_TINYINT:
          curr_value = (int64_t)(*((int8_t *)input + j));
          break;
        case TSDB_DATA_TYPE_SMALLINT:
          curr_value = (int64_t)(*((int16_t *)input + j));
          break;
        case TSDB_DATA_TYPE_INT:
          curr_value = (int64_t)(*((int32_t *)input + j));
          break;
        case TSDB_DATA_TYPE_BIGINT:
          curr_value = (int64_t)(*((int64_t *)input + j));
          break;
      }
      // Get difference.
      if (!safeInt64Add(curr_value, -prev_value)) goto _copy_and_exit;

      int64_t diff = curr_value - prev_value_tmp;
      // Zigzag encode the value.
      uint64_t zigzag_value = (diff >> (LONG_BYTES * BITS_PER_BYTE - 1)) ^ (diff << 1);

      if (zigzag_value >= SIMPLE8B_MAX_INT64) goto _copy_and_exit;

      char tmp_bit;
      if (zigzag_value == 0) {
        // Take care here, __builtin_clzl give wrong anser for value 0;
        tmp_bit = 0;
      } else {
        tmp_bit = (LONG_BYTES * BITS_PER_BYTE) - BUILDIN_CLZL(zigzag_value);
      }

<<<<<<< HEAD
      if (elems + 1 <= selector_to_elems[(uint8_t)selector] && elems + 1 <= selector_to_elems[(uint8_t)bit_to_selector[(uint8_t)tmp_bit]]) {
        // If can hold another one.
        selector = selector > bit_to_selector[(uint8_t)tmp_bit] ? selector : bit_to_selector[(uint8_t)tmp_bit];
        elems++;
        bit = bit_per_integer[(uint8_t)selector];
      } else {
        // if cannot hold another one.
        while (elems < selector_to_elems[(uint8_t)selector]) selector++;
        elems = selector_to_elems[(uint8_t)selector];
        bit = bit_per_integer[(uint8_t)selector];
=======
      if (elems + 1 <= selector_to_elems[(int)selector] && elems + 1 <= selector_to_elems[(int)(bit_to_selector[(int)tmp_bit])]) {
        // If can hold another one.
        selector = selector > bit_to_selector[(int)tmp_bit] ? selector : bit_to_selector[(int)tmp_bit];
        elems++;
        bit = bit_per_integer[(int)selector];
      } else {
        // if cannot hold another one.
        while (elems < selector_to_elems[(int)selector]) selector++;
        elems = selector_to_elems[(int)selector];
        bit = bit_per_integer[(int)selector];
>>>>>>> 5b8b9391
        break;
      }
      prev_value_tmp = curr_value;
    }

    uint64_t buffer = 0;
    buffer |= (uint64_t)selector;
    for (int k = 0; k < elems; k++) {
      int64_t curr_value = 0; /* get current values */
      switch (type) {
        case TSDB_DATA_TYPE_TINYINT:
          curr_value = (int64_t)(*((int8_t *)input + i));
          break;
        case TSDB_DATA_TYPE_SMALLINT:
          curr_value = (int64_t)(*((int16_t *)input + i));
          break;
        case TSDB_DATA_TYPE_INT:
          curr_value = (int64_t)(*((int32_t *)input + i));
          break;
        case TSDB_DATA_TYPE_BIGINT:
          curr_value = (int64_t)(*((int64_t *)input + i));
          break;
      }
      int64_t  diff = curr_value - prev_value;
      uint64_t zigzag_value = (diff >> (LONG_BYTES * BITS_PER_BYTE - 1)) ^ (diff << 1);
      buffer |= ((zigzag_value & INT64MASK(bit)) << (bit * k + 4));
      i++;
      prev_value = curr_value;
    }

    // Output the encoded value to the output.
    if (opos + sizeof(buffer) <= byte_limit) {
      memcpy(output + opos, &buffer, sizeof(buffer));
      opos += sizeof(buffer);
    } else {
    _copy_and_exit:
      output[0] = 1;
      memcpy(output + 1, input, byte_limit - 1);
      return byte_limit;
    }
  }

  // set the indicator.
  output[0] = 0;
  return opos;
}

int tsDecompressINTImp(const char *const input, const int nelements, char *const output, const char type) {
  int word_length = 0;
  switch (type) {
    case TSDB_DATA_TYPE_BIGINT:
      word_length = LONG_BYTES;
      break;
    case TSDB_DATA_TYPE_INT:
      word_length = INT_BYTES;
      break;
    case TSDB_DATA_TYPE_SMALLINT:
      word_length = SHORT_BYTES;
      break;
    case TSDB_DATA_TYPE_TINYINT:
      word_length = CHAR_BYTES;
      break;
    default:
      perror("Wrong integer types.\n");
      exit(1);
  }

  // If not compressed.
  if (input[0] == 1) {
    memcpy(output, input + 1, nelements * word_length);
    return nelements * word_length;
  }

  // Selector value:              0    1   2   3   4   5   6   7   8  9  10  11
  // 12  13  14  15
  char bit_per_integer[] = {0, 0, 1, 2, 3, 4, 5, 6, 7, 8, 10, 12, 15, 20, 30, 60};
  int  selector_to_elems[] = {240, 120, 60, 30, 20, 15, 12, 10, 8, 7, 6, 5, 4, 3, 2, 1};

  const char *ip = input + 1;
  int         count = 0;
  int         _pos = 0;
  int64_t     prev_value = 0;

  while (1) {
    if (count == nelements) break;

    uint64_t w = 0;
    memcpy(&w, ip, LONG_BYTES);

    char selector = (char)(w & INT64MASK(4));  // selector = 4
<<<<<<< HEAD
    char bit = bit_per_integer[(uint8_t)selector];      // bit = 3
    int  elems = selector_to_elems[(uint8_t)selector];
=======
    char bit = bit_per_integer[(int)selector];      // bit = 3
    int  elems = selector_to_elems[(int)selector];
>>>>>>> 5b8b9391

    for (int i = 0; i < elems; i++) {
      uint64_t zigzag_value;

      if (selector == 0 || selector == 1) {
        zigzag_value = 0;
      } else {
        zigzag_value = ((w >> (4 + bit * i)) & INT64MASK(bit));
      }
      int64_t diff = (zigzag_value >> 1) ^ -(zigzag_value & 1);
      int64_t curr_value = diff + prev_value;
      prev_value = curr_value;

      switch (type) {
        case TSDB_DATA_TYPE_BIGINT:
          *((int64_t *)output + _pos) = curr_value;
          _pos++;
          break;
        case TSDB_DATA_TYPE_INT:
          *((int32_t *)output + _pos) = curr_value;
          _pos++;
          break;
        case TSDB_DATA_TYPE_SMALLINT:
          *((int16_t *)output + _pos) = curr_value;
          _pos++;
          break;
        case TSDB_DATA_TYPE_TINYINT:
          *((int8_t *)output + _pos) = curr_value;
          _pos++;
          break;
        default:
          perror("Wrong integer types.\n");
          exit(1);
      }
      count++;
      if (count == nelements) break;
    }
    ip += LONG_BYTES;
  }

  return nelements * word_length;
}

/* ----------------------------------------------Bool Compression
 * ---------------------------------------------- */
// TODO: You can also implement it using RLE method.
int tsCompressBoolImp(const char *const input, const int nelements, char *const output) {
  int pos = -1;
  int ele_per_byte = BITS_PER_BYTE / 2;

  for (int i = 0; i < nelements; i++) {
    if (i % ele_per_byte == 0) {
      pos++;
      output[pos] = 0;
    }

    uint8_t t = 0;
    if (input[i] == 1) {
      t = (((uint8_t)1) << (2 * (i % ele_per_byte)));
      output[pos] |= t;
    } else if (input[i] == 0) {
      t = ((uint8_t)1 << (2 * (i % ele_per_byte))) - 1;
      /* t = (~((( uint8_t)1) << (7-i%BITS_PER_BYTE))); */
      output[pos] &= t;
    } else if (input[i] == TSDB_DATA_BOOL_NULL) {
      t = ((uint8_t)2 << (2 * (i % ele_per_byte)));
      /* t = (~((( uint8_t)1) << (7-i%BITS_PER_BYTE))); */
      output[pos] |= t;
    } else {
      perror("Wrong bool value.\n");
      exit(1);
    }
  }

  return pos + 1;
}

int tsDecompressBoolImp(const char *const input, const int nelements, char *const output) {
  int ipos = -1, opos = 0;
  int ele_per_byte = BITS_PER_BYTE / 2;

  for (int i = 0; i < nelements; i++) {
    if (i % ele_per_byte == 0) {
      ipos++;
    }

    uint8_t ele = (input[ipos] >> (2 * (i % ele_per_byte))) & INT8MASK(2);
    if (ele == 1) {
      output[opos++] = 1;
    } else if (ele == 2) {
      output[opos++] = TSDB_DATA_BOOL_NULL;
    } else {
      output[opos++] = 0;
    }
  }

  return nelements;
}

/* Run Length Encoding(RLE) Method */
int tsCompressBoolRLEImp(const char *const input, const int nelements, char *const output) {
  int _pos = 0;

  for (int i = 0; i < nelements;) {
    unsigned char counter = 1;
    char          num = input[i];

    for (++i; i < nelements; i++) {
      if (input[i] == num) {
        counter++;
        if (counter == INT8MASK(7)) {
          i++;
          break;
        }
      } else {
        break;
      }
    }

    // Encode the data.
    if (num == 1) {
      output[_pos++] = INT8MASK(1) | (counter << 1);
    } else if (num == 0) {
      output[_pos++] = (counter << 1) | INT8MASK(0);
    } else {
      perror("Wrong bool value!\n");
      exit(1);
    }
  }

  return _pos;
}

int tsDecompressBoolRLEImp(const char *const input, const int nelements, char *const output) {
  int ipos = 0, opos = 0;
  while (1) {
    char     encode = input[ipos++];
    unsigned counter = (encode >> 1) & INT8MASK(7);
    char     value = encode & INT8MASK(1);

    memset(output + opos, value, counter);
    opos += counter;
    if (opos >= nelements) {
      return nelements;
    }
  }
}

/* ----------------------------------------------String Compression
 * ---------------------------------------------- */
// Note: the size of the output must be larger than input_size + 1 and
// LZ4_compressBound(size) + 1;
// >= max(input_size, LZ4_compressBound(input_size)) + 1;
int tsCompressStringImp(const char *const input, int inputSize, char *const output, int outputSize) {
  // Try to compress using LZ4 algorithm.
  const int compressed_data_size = LZ4_compress_default(input, output + 1, inputSize, outputSize-1);

  // If cannot compress or after compression, data becomes larger.
  if (compressed_data_size <= 0 || compressed_data_size > inputSize) {
    /* First byte is for indicator */
    output[0] = 0;
    memcpy(output + 1, input, inputSize);
    return inputSize + 1;
  }

  output[0] = 1;
  return compressed_data_size + 1;
}

int tsDecompressStringImp(const char *const input, int compressedSize, char *const output, int outputSize) {
  // compressedSize is the size of data after compression.
  if (input[0] == 1) {
    /* It is compressed by LZ4 algorithm */
    const int decompressed_size = LZ4_decompress_safe(input + 1, output, compressedSize - 1, outputSize);
    if (decompressed_size < 0) {
      char msg[128] = {0};
      sprintf(msg, "decomp_size:%d, Error decompress in LZ4 algorithm!\n", decompressed_size);
      perror(msg);
      exit(EXIT_FAILURE);
    }

    return decompressed_size;
  } else if (input[0] == 0) {
    /* It is not compressed by LZ4 algorithm */
    memcpy(output, input + 1, compressedSize - 1);
    return compressedSize - 1;
  } else {
    perror("Wrong compressed string indicator!\n");
    exit(EXIT_FAILURE);
  }
}

/* --------------------------------------------Timestamp Compression
 * ---------------------------------------------- */
// TODO: Take care here, we assumes little endian encoding.
int tsCompressTimestampImp(const char *const input, const int nelements, char *const output) {
  int _pos = 1;
  assert(nelements >= 0);

  if (nelements == 0) return 0;

  int64_t *istream = (int64_t *)input;

  int64_t  prev_value = istream[0];
  int64_t  prev_delta = -prev_value;
  uint8_t  flags = 0, flag1 = 0, flag2 = 0;
  uint64_t dd1 = 0, dd2 = 0;

  for (int i = 0; i < nelements; i++) {
    int64_t curr_value = istream[i];
    if (!safeInt64Add(curr_value, -prev_value)) goto _exit_over;
    int64_t curr_delta = curr_value - prev_value;
    if (!safeInt64Add(curr_delta, -prev_delta)) goto _exit_over;
    int64_t delta_of_delta = curr_delta - prev_delta;
    // zigzag encode the value.
    uint64_t zigzag_value = (delta_of_delta >> (LONG_BYTES * BITS_PER_BYTE - 1)) ^ (delta_of_delta << 1);
    if (i % 2 == 0) {
      flags = 0;
      dd1 = zigzag_value;
      if (dd1 == 0) {
        flag1 = 0;
      } else {
        flag1 = LONG_BYTES - BUILDIN_CLZL(dd1) / BITS_PER_BYTE;
      }
    } else {
      dd2 = zigzag_value;
      if (dd2 == 0) {
        flag2 = 0;
      } else {
        flag2 = LONG_BYTES - BUILDIN_CLZL(dd2) / BITS_PER_BYTE;
      }
      flags = flag1 | (flag2 << 4);
      // Encode the flag.
      if ((_pos + CHAR_BYTES - 1) >= nelements * LONG_BYTES) goto _exit_over;
      memcpy(output + _pos, &flags, CHAR_BYTES);
      _pos += CHAR_BYTES;
      /* Here, we assume it is little endian encoding method. */
      // Encode dd1
      if (is_bigendian()) {
        if ((_pos + flag1 - 1) >= nelements * LONG_BYTES) goto _exit_over;
        memcpy(output + _pos, (char *)(&dd1) + LONG_BYTES - flag1, flag1);
      } else {
        if ((_pos + flag1 - 1) >= nelements * LONG_BYTES) goto _exit_over;
        memcpy(output + _pos, (char *)(&dd1), flag1);
      }
      _pos += flag1;
      // Encode dd2;
      if (is_bigendian()) {
        if ((_pos + flag2 - 1) >= nelements * LONG_BYTES) goto _exit_over;
        memcpy(output + _pos, (char *)(&dd2) + LONG_BYTES - flag2, flag2);
      } else {
        if ((_pos + flag2 - 1) >= nelements * LONG_BYTES) goto _exit_over;
        memcpy(output + _pos, (char *)(&dd2), flag2);
      }
      _pos += flag2;
    }
    prev_value = curr_value;
    prev_delta = curr_delta;
  }

  if (nelements % 2 == 1) {
    flag2 = 0;
    flags = flag1 | (flag2 << 4);
    // Encode the flag.
    if ((_pos + CHAR_BYTES - 1) >= nelements * LONG_BYTES) goto _exit_over;
    memcpy(output + _pos, &flags, CHAR_BYTES);
    _pos += CHAR_BYTES;
    // Encode dd1;
    if (is_bigendian()) {
      if ((_pos + flag1 - 1) >= nelements * LONG_BYTES) goto _exit_over;
      memcpy(output + _pos, (char *)(&dd1) + LONG_BYTES - flag1, flag1);
    } else {
      if ((_pos + flag1 - 1) >= nelements * LONG_BYTES) goto _exit_over;
      memcpy(output + _pos, (char *)(&dd1), flag1);
    }
    _pos += flag1;
  }

  output[0] = 1;  // Means the string is compressed
  return _pos;

_exit_over:
  output[0] = 0;  // Means the string is not compressed
  memcpy(output + 1, input, nelements * LONG_BYTES);
  return nelements * LONG_BYTES + 1;
}

int tsDecompressTimestampImp(const char *const input, const int nelements, char *const output) {
  assert(nelements >= 0);
  if (nelements == 0) return 0;

  if (input[0] == 0) {
    memcpy(output, input + 1, nelements * LONG_BYTES);
    return nelements * LONG_BYTES;
  } else if (input[0] == 1) {  // Decompress
    int64_t *ostream = (int64_t *)output;

    int     ipos = 1, opos = 0;
    int8_t  nbytes = 0;
    int64_t prev_value = 0;
    int64_t prev_delta = 0;
    int64_t delta_of_delta = 0;

    while (1) {
      uint8_t flags = input[ipos++];
      // Decode dd1
      uint64_t dd1 = 0;
      nbytes = flags & INT8MASK(4);
      if (nbytes == 0) {
        delta_of_delta = 0;
      } else {
        if (is_bigendian()) {
          memcpy(&dd1 + LONG_BYTES - nbytes, input + ipos, nbytes);
        } else {
          memcpy(&dd1, input + ipos, nbytes);
        }
        delta_of_delta = (dd1 >> 1) ^ -(dd1 & 1);
      }
      ipos += nbytes;
      if (opos == 0) {
        prev_value = delta_of_delta;
        prev_delta = 0;
        ostream[opos++] = delta_of_delta;
      } else {
        prev_delta = delta_of_delta + prev_delta;
        prev_value = prev_value + prev_delta;
        ostream[opos++] = prev_value;
      }
      if (opos == nelements) return nelements * LONG_BYTES;

      // Decode dd2
      uint64_t dd2 = 0;
      nbytes = (flags >> 4) & INT8MASK(4);
      if (nbytes == 0) {
        delta_of_delta = 0;
      } else {
        if (is_bigendian()) {
          memcpy(&dd2 + LONG_BYTES - nbytes, input + ipos, nbytes);
        } else {
          memcpy(&dd2, input + ipos, nbytes);
        }
        // zigzag_decoding
        delta_of_delta = (dd2 >> 1) ^ -(dd2 & 1);
      }
      ipos += nbytes;
      prev_delta = delta_of_delta + prev_delta;
      prev_value = prev_value + prev_delta;
      ostream[opos++] = prev_value;
      if (opos == nelements) return nelements * LONG_BYTES;
    }

  } else {
    assert(0);
  }
}
/* --------------------------------------------Double Compression
 * ---------------------------------------------- */
void encodeDoubleValue(uint64_t diff, uint8_t flag, char *const output, int *const pos) {
  uint8_t nbytes = (flag & INT8MASK(3)) + 1;
  int     nshift = (LONG_BYTES * BITS_PER_BYTE - nbytes * BITS_PER_BYTE) * (flag >> 3);
  diff >>= nshift;

  while (nbytes) {
    output[(*pos)++] = (int8_t)(diff & INT64MASK(8));
    diff >>= BITS_PER_BYTE;
    nbytes--;
  }
}

int tsCompressDoubleImp(const char *const input, const int nelements, char *const output) {
  int byte_limit = nelements * DOUBLE_BYTES + 1;
  int opos = 1;

  uint64_t prev_value = 0;
  uint64_t prev_diff = 0;
  uint8_t  prev_flag = 0;

  double *istream = (double *)input;

  // Main loop
  for (int i = 0; i < nelements; i++) {
    union {
      double   real;
      uint64_t bits;
    } curr;

    curr.real = istream[i];

    // Here we assume the next value is the same as previous one.
    uint64_t predicted = prev_value;
    uint64_t diff = curr.bits ^ predicted;

    int leading_zeros = LONG_BYTES * BITS_PER_BYTE;
    int trailing_zeros = leading_zeros;

    if (diff) {
      trailing_zeros = BUILDIN_CTZL(diff);
      leading_zeros = BUILDIN_CLZL(diff);
    }

    uint8_t nbytes = 0;
    uint8_t flag;

    if (trailing_zeros > leading_zeros) {
      nbytes = LONG_BYTES - trailing_zeros / BITS_PER_BYTE;

      if (nbytes > 0) nbytes--;
      flag = ((uint8_t)1 << 3) | nbytes;
    } else {
      nbytes = LONG_BYTES - leading_zeros / BITS_PER_BYTE;
      if (nbytes > 0) nbytes--;
      flag = nbytes;
    }

    if (i % 2 == 0) {
      prev_diff = diff;
      prev_flag = flag;
    } else {
      int nbyte1 = (prev_flag & INT8MASK(3)) + 1;
      int nbyte2 = (flag & INT8MASK(3)) + 1;
      if (opos + 1 + nbyte1 + nbyte2 <= byte_limit) {
        uint8_t flags = prev_flag | (flag << 4);
        output[opos++] = flags;
        encodeDoubleValue(prev_diff, prev_flag, output, &opos);
        encodeDoubleValue(diff, flag, output, &opos);
      } else {
        output[0] = 1;
        memcpy(output + 1, input, byte_limit - 1);
        return byte_limit;
      }
    }
    prev_value = curr.bits;
  }

  if (nelements % 2) {
    int nbyte1 = (prev_flag & INT8MASK(3)) + 1;
    int nbyte2 = 1;
    if (opos + 1 + nbyte1 + nbyte2 <= byte_limit) {
      uint8_t flags = prev_flag;
      output[opos++] = flags;
      encodeDoubleValue(prev_diff, prev_flag, output, &opos);
      encodeDoubleValue(0ul, 0, output, &opos);
    } else {
      output[0] = 1;
      memcpy(output + 1, input, byte_limit - 1);
      return byte_limit;
    }
  }

  output[0] = 0;
  return opos;
}

uint64_t decodeDoubleValue(const char *const input, int *const ipos, uint8_t flag) {
  uint64_t diff = 0ul;
  int      nbytes = (flag & INT8MASK(3)) + 1;
  for (int i = 0; i < nbytes; i++) {
    diff = diff | ((INT64MASK(8) & input[(*ipos)++]) << BITS_PER_BYTE * i);
  }
  int shift_width = (LONG_BYTES * BITS_PER_BYTE - nbytes * BITS_PER_BYTE) * (flag >> 3);
  diff <<= shift_width;

  return diff;
}

int tsDecompressDoubleImp(const char *const input, const int nelements, char *const output) {
  // output stream
  double *ostream = (double *)output;

  if (input[0] == 1) {
    memcpy(output, input + 1, nelements * DOUBLE_BYTES);
    return nelements * DOUBLE_BYTES;
  }

  uint8_t  flags = 0;
  int      ipos = 1;
  int      opos = 0;
  uint64_t prev_value = 0;

  for (int i = 0; i < nelements; i++) {
    if (i % 2 == 0) {
      flags = input[ipos++];
    }

    uint8_t flag = flags & INT8MASK(4);
    flags >>= 4;

    uint64_t diff = decodeDoubleValue(input, &ipos, flag);
    union {
      uint64_t bits;
      double   real;
    } curr;

    uint64_t predicted = prev_value;
    curr.bits = predicted ^ diff;
    prev_value = curr.bits;

    ostream[opos++] = curr.real;
  }

  return nelements * DOUBLE_BYTES;
}

/* --------------------------------------------Float Compression
 * ---------------------------------------------- */
void encodeFloatValue(uint32_t diff, uint8_t flag, char *const output, int *const pos) {
  uint8_t nbytes = (flag & INT8MASK(3)) + 1;
  int     nshift = (FLOAT_BYTES * BITS_PER_BYTE - nbytes * BITS_PER_BYTE) * (flag >> 3);
  diff >>= nshift;

  while (nbytes) {
    output[(*pos)++] = (int8_t)(diff & INT32MASK(8));
    diff >>= BITS_PER_BYTE;
    nbytes--;
  }
}

int tsCompressFloatImp(const char *const input, const int nelements, char *const output) {
  float *istream = (float *)input;
  int    byte_limit = nelements * FLOAT_BYTES + 1;
  int    opos = 1;

  uint32_t prev_value = 0;
  uint32_t prev_diff = 0;
  uint8_t  prev_flag = 0;

  // Main loop
  for (int i = 0; i < nelements; i++) {
    union {
      float    real;
      uint32_t bits;
    } curr;

    curr.real = istream[i];

    // Here we assume the next value is the same as previous one.
    uint32_t predicted = prev_value;
    uint32_t diff = curr.bits ^ predicted;

    int leading_zeros = FLOAT_BYTES * BITS_PER_BYTE;
    int trailing_zeros = leading_zeros;

    if (diff) {
      trailing_zeros = BUILDIN_CTZ(diff);
      leading_zeros = BUILDIN_CLZ(diff);
    }

    uint8_t nbytes = 0;
    uint8_t flag;

    if (trailing_zeros > leading_zeros) {
      nbytes = FLOAT_BYTES - trailing_zeros / BITS_PER_BYTE;

      if (nbytes > 0) nbytes--;
      flag = ((uint8_t)1 << 3) | nbytes;
    } else {
      nbytes = FLOAT_BYTES - leading_zeros / BITS_PER_BYTE;
      if (nbytes > 0) nbytes--;
      flag = nbytes;
    }

    if (i % 2 == 0) {
      prev_diff = diff;
      prev_flag = flag;
    } else {
      int nbyte1 = (prev_flag & INT8MASK(3)) + 1;
      int nbyte2 = (flag & INT8MASK(3)) + 1;
      if (opos + 1 + nbyte1 + nbyte2 <= byte_limit) {
        uint8_t flags = prev_flag | (flag << 4);
        output[opos++] = flags;
        encodeFloatValue(prev_diff, prev_flag, output, &opos);
        encodeFloatValue(diff, flag, output, &opos);
      } else {
        output[0] = 1;
        memcpy(output + 1, input, byte_limit - 1);
        return byte_limit;
      }
    }
    prev_value = curr.bits;
  }

  if (nelements % 2) {
    int nbyte1 = (prev_flag & INT8MASK(3)) + 1;
    int nbyte2 = 1;
    if (opos + 1 + nbyte1 + nbyte2 <= byte_limit) {
      uint8_t flags = prev_flag;
      output[opos++] = flags;
      encodeFloatValue(prev_diff, prev_flag, output, &opos);
      encodeFloatValue(0, 0, output, &opos);
    } else {
      output[0] = 1;
      memcpy(output + 1, input, byte_limit - 1);
      return byte_limit;
    }
  }

  output[0] = 0;
  return opos;
}

uint32_t decodeFloatValue(const char *const input, int *const ipos, uint8_t flag) {
  uint32_t diff = 0ul;
  int      nbytes = (flag & INT8MASK(3)) + 1;
  for (int i = 0; i < nbytes; i++) {
    diff = diff | ((INT32MASK(8) & input[(*ipos)++]) << BITS_PER_BYTE * i);
  }
  int shift_width = (FLOAT_BYTES * BITS_PER_BYTE - nbytes * BITS_PER_BYTE) * (flag >> 3);
  diff <<= shift_width;

  return diff;
}

int tsDecompressFloatImp(const char *const input, const int nelements, char *const output) {
  float *ostream = (float *)output;

  if (input[0] == 1) {
    memcpy(output, input + 1, nelements * FLOAT_BYTES);
    return nelements * FLOAT_BYTES;
  }

  uint8_t  flags = 0;
  int      ipos = 1;
  int      opos = 0;
  uint32_t prev_value = 0;

  for (int i = 0; i < nelements; i++) {
    if (i % 2 == 0) {
      flags = input[ipos++];
    }

    uint8_t flag = flags & INT8MASK(4);
    flags >>= 4;

    uint32_t diff = decodeFloatValue(input, &ipos, flag);
    union {
      uint32_t bits;
      float    real;
    } curr;

    uint32_t predicted = prev_value;
    curr.bits = predicted ^ diff;
    prev_value = curr.bits;

    ostream[opos++] = curr.real;
  }

  return nelements * FLOAT_BYTES;
}<|MERGE_RESOLUTION|>--- conflicted
+++ resolved
@@ -355,18 +355,6 @@
         tmp_bit = (LONG_BYTES * BITS_PER_BYTE) - BUILDIN_CLZL(zigzag_value);
       }
 
-<<<<<<< HEAD
-      if (elems + 1 <= selector_to_elems[(uint8_t)selector] && elems + 1 <= selector_to_elems[(uint8_t)bit_to_selector[(uint8_t)tmp_bit]]) {
-        // If can hold another one.
-        selector = selector > bit_to_selector[(uint8_t)tmp_bit] ? selector : bit_to_selector[(uint8_t)tmp_bit];
-        elems++;
-        bit = bit_per_integer[(uint8_t)selector];
-      } else {
-        // if cannot hold another one.
-        while (elems < selector_to_elems[(uint8_t)selector]) selector++;
-        elems = selector_to_elems[(uint8_t)selector];
-        bit = bit_per_integer[(uint8_t)selector];
-=======
       if (elems + 1 <= selector_to_elems[(int)selector] && elems + 1 <= selector_to_elems[(int)(bit_to_selector[(int)tmp_bit])]) {
         // If can hold another one.
         selector = selector > bit_to_selector[(int)tmp_bit] ? selector : bit_to_selector[(int)tmp_bit];
@@ -377,7 +365,6 @@
         while (elems < selector_to_elems[(int)selector]) selector++;
         elems = selector_to_elems[(int)selector];
         bit = bit_per_integer[(int)selector];
->>>>>>> 5b8b9391
         break;
       }
       prev_value_tmp = curr_value;
@@ -468,13 +455,8 @@
     memcpy(&w, ip, LONG_BYTES);
 
     char selector = (char)(w & INT64MASK(4));  // selector = 4
-<<<<<<< HEAD
-    char bit = bit_per_integer[(uint8_t)selector];      // bit = 3
-    int  elems = selector_to_elems[(uint8_t)selector];
-=======
     char bit = bit_per_integer[(int)selector];      // bit = 3
     int  elems = selector_to_elems[(int)selector];
->>>>>>> 5b8b9391
 
     for (int i = 0; i < elems; i++) {
       uint64_t zigzag_value;
