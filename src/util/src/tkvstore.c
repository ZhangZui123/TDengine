--- conflicted
+++ resolved
@@ -124,18 +124,11 @@
         goto _err;
       }
 
-<<<<<<< HEAD
       if (tdUpdateKVStoreHeader(pStore->fd, pStore->fname, &info) < 0) goto _err;
       if (fsync(pStore->fd) < 0) {
         uError("failed to fsync file %s since %s", pStore->fname, strerror(errno));
         goto _err;
       }
-=======
-    if (ftruncate(pStore->fd, info.size) < 0) {
-      uError("failed to truncate %s to %" PRId64 " size since %s", pStore->fname, info.size, strerror(errno));
-      terrno = TAOS_SYSTEM_ERROR(errno);
-      goto _err;
->>>>>>> cfac1f8a
     }
 
     close(pStore->sfd);
@@ -499,12 +492,8 @@
     ssize_t tsize = tread(pStore->fd, tbuf, sizeof(SKVRecord));
     if (tsize == 0) break;
     if (tsize < sizeof(SKVRecord)) {
-<<<<<<< HEAD
       uError("failed to read %d bytes from file %s at offset %" PRId64 "since %s", sizeof(SKVRecord), pStore->fname,
              pStore->info.size, strerror(errno));
-=======
-      uError("failed to read %zu bytes from file %s since %s", sizeof(SKVRecord), pStore->fname, strerror(errno));
->>>>>>> cfac1f8a
       terrno = TAOS_SYSTEM_ERROR(errno);
       goto _err;
     }
@@ -564,17 +553,12 @@
     }
 
     if (tread(pStore->fd, buf, pRecord->size) < pRecord->size) {
-<<<<<<< HEAD
       uError("failed to read %" PRId64 " bytes from file %s since %s, offset %" PRId64, pRecord->size, pStore->fname,
              strerror(errno), pRecord->offset);
-=======
-      uError("failed to read %" PRId64 " bytes from file %s since %s", pRecord->size, pStore->fname, strerror(errno));
->>>>>>> cfac1f8a
       terrno = TAOS_SYSTEM_ERROR(errno);
       goto _err;
     }
 
-<<<<<<< HEAD
     if (pStore->iFunc) {
       if ((*pStore->iFunc)(pStore->appH, buf, pRecord->size) < 0) {
         uError("failed to restore record uid %" PRIu64 " in kv store %s at offset %" PRId64 " size %" PRId64
@@ -582,12 +566,6 @@
                pRecord->uid, pStore->fname, pRecord->offset, pRecord->size, tstrerror(terrno));
         goto _err;
       }
-=======
-    if (!taosCheckChecksumWhole((uint8_t *)buf, pRecord->size)) {
-      uError("file %s has checksum error, offset %" PRId64 " size %" PRId64, pStore->fname, pRecord->offset, pRecord->size);
-      terrno = TSDB_CODE_COM_FILE_CORRUPTED;
-      goto _err;
->>>>>>> cfac1f8a
     }
   }
 
