/*
 * Copyright (c) 2019 TAOS Data, Inc. <jhtao@taosdata.com>
 *
 * This program is free software: you can use, redistribute, and/or modify
 * it under the terms of the GNU Affero General Public License, version 3
 * or later ("AGPL"), as published by the Free Software Foundation.
 *
 * This program is distributed in the hope that it will be useful, but WITHOUT
 * ANY WARRANTY; without even the implied warranty of MERCHANTABILITY or
 * FITNESS FOR A PARTICULAR PURPOSE.
 *
 * You should have received a copy of the GNU Affero General Public License
 * along with this program. If not, see <http://www.gnu.org/licenses/>.
 */

#include "os.h"
#include "hash.h"
#include "tulog.h"
#include "taosdef.h"

#define HASH_NEED_RESIZE(_h) ((_h)->size >= (_h)->capacity * HASH_DEFAULT_LOAD_FACTOR)

#define FREE_HASH_NODE(_n) \
  do {                     \
    tfree((_n)->data);     \
    tfree(_n);             \
  } while (0)

static FORCE_INLINE void __wr_lock(void *lock, int32_t type) {
  if (type == HASH_NO_LOCK) {
    return;
  }
  taosWLockLatch(lock);
}

static FORCE_INLINE void __rd_lock(void *lock, int32_t type) {
  if (type == HASH_NO_LOCK) {
    return;
  }

  taosRLockLatch(lock);
}

static FORCE_INLINE void __rd_unlock(void *lock, int32_t type) {
  if (type == HASH_NO_LOCK) {
    return;
  }

  taosRUnLockLatch(lock);
}

static FORCE_INLINE void __wr_unlock(void *lock, int32_t type) {
  if (type == HASH_NO_LOCK) {
    return;
  }

  taosWUnLockLatch(lock);
}

static FORCE_INLINE int32_t taosHashCapacity(int32_t length) {
  int32_t len = MIN(length, HASH_MAX_CAPACITY);

  uint32_t i = 4;
  while (i < len) i = (i << 1u);
  return i;
}

/**
 * Get SHashNode from hashlist, nodes from trash are not included.
 * @param pHashObj  Cache objection
 * @param key       key for hash
 * @param keyLen    key length
 * @param hashVal   hash value by hash function
 * @return
 */

static FORCE_INLINE SHashNode *doSearchInEntryList(SHashEntry *pe, const void *key, size_t keyLen, uint32_t hashVal) {
  SHashNode *pNode = pe->head.next;
  while (pNode) {
    if ((pNode->keyLen == keyLen) && (memcmp(pNode->key, key, keyLen) == 0)) {
      assert(pNode->hashVal == hashVal);
      break;
    }

    pNode = pNode->next;
  }

  return pNode;
}

static FORCE_INLINE SHashNode *doGetNodeFromHashTable(SHashObj *pHashObj, const void *key, uint32_t keyLen,
                                                      uint32_t hashVal) {
  int32_t slot = HASH_INDEX(hashVal, pHashObj->capacity);

  SHashEntry *pe = pHashObj->hashList[slot];

  // no data, return directly
  if (atomic_load_32(&pe->num) == 0) {
    return NULL;
  }

  if (pHashObj->type == HASH_ENTRY_LOCK) {
    taosRLockLatch(&pe->latch);
  }

  SHashNode *pNode = doSearchInEntryList(pe, key, keyLen, hashVal);

  if (pHashObj->type == HASH_ENTRY_LOCK) {
    taosRUnLockLatch(&pe->latch);
  }

  return pNode;
}

/**
 * Resize the hash list if the threshold is reached
 *
 * @param pHashObj
 */
static void taosHashTableResize(SHashObj *pHashObj);

/**
 * @param key      key of object for hash, usually a null-terminated string
 * @param keyLen   length of key
 * @param pData    actually data. Requires a consecutive memory block, no pointer is allowed in pData.
 *                 Pointer copy causes memory access error.
 * @param dsize    size of data
 * @return         SHashNode
 */
static SHashNode *doCreateHashNode(const void *key, size_t keyLen, const void *pData, size_t dsize, uint32_t hashVal);

/**
 * Update the hash node
 *
 * @param pNode   hash node
 * @param key     key for generate hash value
 * @param keyLen  key length
 * @param pData   actual data
 * @param dsize   size of actual data
 * @return        hash node
 */
static FORCE_INLINE SHashNode *doUpdateHashNode(SHashNode *pNode, SHashNode *pNewNode) {
  assert(pNode->keyLen == pNewNode->keyLen);
  SWAP(pNode->key, pNewNode->key, void *);
  SWAP(pNode->data, pNewNode->data, void *);

  return pNewNode;
}

/**
 * insert the hash node at the front of the linked list
 *
 * @param pHashObj
 * @param pNode
 */
static void pushfrontNode(SHashEntry *pEntry, SHashNode *pNode);

/**
 * Get the next element in hash table for iterator
 * @param pIter
 * @return
 */
static SHashNode *getNextHashNode(SHashMutableIterator *pIter);

SHashObj *taosHashInit(size_t capacity, _hash_fn_t fn, bool update, SHashLockTypeE type) {
  if (capacity == 0 || fn == NULL) {
    return NULL;
  }

  SHashObj *pHashObj = (SHashObj *)calloc(1, sizeof(SHashObj));
  if (pHashObj == NULL) {
    uError("failed to allocate memory, reason:%s", strerror(errno));
    return NULL;
  }

  // the max slots is not defined by user
  pHashObj->capacity = taosHashCapacity(capacity);
  assert((pHashObj->capacity & (pHashObj->capacity - 1)) == 0);

  pHashObj->hashFp = fn;
  pHashObj->type = type;
  pHashObj->enableUpdate = update;

  pHashObj->hashList = (SHashEntry **)calloc(pHashObj->capacity, sizeof(void *));
  if (pHashObj->hashList == NULL) {
    free(pHashObj);
    uError("failed to allocate memory, reason:%s", strerror(errno));
    return NULL;
  } else {
    pHashObj->pMemBlock = taosArrayInit(8, sizeof(void *));

    void *p = calloc(pHashObj->capacity, sizeof(SHashEntry));
    for (int32_t i = 0; i < pHashObj->capacity; ++i) {
      pHashObj->hashList[i] = p + i * sizeof(SHashEntry);
    }

    taosArrayPush(pHashObj->pMemBlock, &p);
  }

  return pHashObj;
}

size_t taosHashGetSize(const SHashObj *pHashObj) { return (pHashObj == NULL) ? 0 : pHashObj->size; }

int32_t taosHashPut(SHashObj *pHashObj, const void *key, size_t keyLen, void *data, size_t size) {
  uint32_t   hashVal = (*pHashObj->hashFp)(key, keyLen);
  SHashNode *pNewNode = doCreateHashNode(key, keyLen, data, size, hashVal);
  if (pNewNode == NULL) {
    return -1;
  }

  // need the resize process, write lock applied
  if (HASH_NEED_RESIZE(pHashObj)) {
    __wr_lock(&pHashObj->lock, pHashObj->type);
    taosHashTableResize(pHashObj);
    __wr_unlock(&pHashObj->lock, pHashObj->type);
  }

  __rd_lock(&pHashObj->lock, pHashObj->type);

  int32_t     slot = HASH_INDEX(hashVal, pHashObj->capacity);
  SHashEntry *pe = pHashObj->hashList[slot];

  if (pHashObj->type == HASH_ENTRY_LOCK) {
    taosWLockLatch(&pe->latch);
  }

  SHashNode *pNode = pe->head.next;
  while (pNode) {
    if ((pNode->keyLen == keyLen) && (memcmp(pNode->key, key, keyLen) == 0)) {
      assert(pNode->hashVal == hashVal);
      break;
    }

    pNode = pNode->next;
  }

  if (pNode == NULL) {
    // no data in hash table with the specified key, add it into hash table
    pushfrontNode(pe, pNewNode);

    if (pHashObj->type == HASH_ENTRY_LOCK) {
      taosWUnLockLatch(&pe->latch);
    }

    // enable resize
    __rd_unlock(&pHashObj->lock, pHashObj->type);
    atomic_add_fetch_64(&pHashObj->size, 1);

    return 0;
  } else {
    // not support the update operation, return error
    if (pHashObj->enableUpdate) {
      doUpdateHashNode(pNode, pNewNode);
    }

    if (pHashObj->type == HASH_ENTRY_LOCK) {
      taosWUnLockLatch(&pe->latch);
    }

    // enable resize
    __rd_unlock(&pHashObj->lock, pHashObj->type);

    FREE_HASH_NODE(pNewNode);
    return pHashObj->enableUpdate ? 0 : -1;
  }
}

void *taosHashGet(SHashObj *pHashObj, const void *key, size_t keyLen) {
  return taosHashGetCB(pHashObj, key, keyLen, NULL);
}

void *taosHashGetCB(SHashObj *pHashObj, const void *key, size_t keyLen, void (*fp)(void *)) {
  if (pHashObj->size <= 0 || keyLen == 0 || key == NULL) {
    return NULL;
  }

  uint32_t hashVal = (*pHashObj->hashFp)(key, keyLen);

  // only add the read lock to disable the resize process
  __rd_lock(&pHashObj->lock, pHashObj->type);

  int32_t     slot = HASH_INDEX(hashVal, pHashObj->capacity);
  SHashEntry *pe = pHashObj->hashList[slot];

  // no data, return directly
  if (atomic_load_32(&pe->num) == 0) {
    __rd_unlock(&pHashObj->lock, pHashObj->type);
    return NULL;
  }

  char *data = NULL;

  // lock entry
  if (pHashObj->type == HASH_ENTRY_LOCK) {
    taosRLockLatch(&pe->latch);
  }

  SHashNode *pNode = doSearchInEntryList(pe, key, keyLen, hashVal);
  if (pNode != NULL) {
    if (fp != NULL) {
      fp(pNode->data);
    }
    data = pNode->data;
  }

  if (pHashObj->type == HASH_ENTRY_LOCK) {
    taosRUnLockLatch(&pe->latch);
  }

  __rd_unlock(&pHashObj->lock, pHashObj->type);
  return data;
}

int32_t taosHashRemove(SHashObj *pHashObj, const void *key, size_t keyLen) {
  return taosHashRemoveWithData(pHashObj, key, keyLen, NULL, 0);
}

static FORCE_INLINE void doPopFromEntryList(SHashEntry *pe, SHashNode *pNode) {
  SHashNode *pNext = pNode->next;

  assert(pNode->prev != NULL);
  pNode->prev->next = pNext;
  if (pNext != NULL) {
    pNext->prev = pNode->prev;
  }

  pe->num -= 1;
}

int32_t taosHashRemoveWithData(SHashObj *pHashObj, const void *key, size_t keyLen, void *data, size_t dsize) {
  if (pHashObj == NULL || pHashObj->size <= 0) {
    return -1;
  }

  uint32_t hashVal = (*pHashObj->hashFp)(key, keyLen);

  // disable the resize process
  __rd_lock(&pHashObj->lock, pHashObj->type);

  int32_t     slot = HASH_INDEX(hashVal, pHashObj->capacity);
  SHashEntry *pe = pHashObj->hashList[slot];

  // no data, return directly
  if (pe->num == 0) {
    __rd_unlock(&pHashObj->lock, pHashObj->type);
    return -1;
  }

  if (pHashObj->type == HASH_ENTRY_LOCK) {
    taosWLockLatch(&pe->latch);
  }

  SHashNode *pNode = doSearchInEntryList(pe, key, keyLen, hashVal);
  if (pNode != NULL) {
    doPopFromEntryList(pe, pNode);
  }

  if (pHashObj->type == HASH_ENTRY_LOCK) {
    taosWUnLockLatch(&pe->latch);
  }

  __rd_unlock(&pHashObj->lock, pHashObj->type);

<<<<<<< HEAD
  if (data != NULL) {
    memcpy(data, pNode->data, dsize);
  }

  if (pNode != NULL) {
    atomic_sub_fetch_64(&pHashObj->size, 1);

    pNode->next = NULL;
    pNode->prev = NULL;

    FREE_HASH_NODE(pNode);

    return 0;
  } else {
    return -1;
  }
}

int32_t taosHashCondTraverse(SHashObj *pHashObj, bool (*fp)(void *, void *), void *param) {
  if (pHashObj == NULL || pHashObj->size == 0) {
    return 0;
  }

  // disable the resize process
  __rd_lock(&pHashObj->lock, pHashObj->type);

  int32_t numOfEntries = pHashObj->capacity;
  for (int32_t i = 0; i < numOfEntries; ++i) {
    SHashEntry *pEntry = pHashObj->hashList[i];
    if (pEntry->num <= 0) {
      continue;
    }

    if (pHashObj->type == HASH_ENTRY_LOCK) {
      taosWLockLatch(&pEntry->latch);
    }

    SHashNode *pNode = pEntry->head.next;
    assert(pNode != NULL);

    SHashNode *pNext = NULL;
    while (pNode != NULL) {
      pNext = pNode->next;

      // not qualified, remove it
      if (fp && (!fp(param, pNode->data))) {
        doPopFromEntryList(pEntry, pNode);
      }

      pNode = pNext;
    }

    if (pHashObj->type == HASH_ENTRY_LOCK) {
      taosWUnLockLatch(&pEntry->latch);
    }
  }

  __rd_unlock(&pHashObj->lock, pHashObj->type);
  return 0;
=======
  taosTFree(pNode);
  __unlock(pHashObj->lock);
>>>>>>> 4ca1ca2c
}

void taosHashCleanup(SHashObj *pHashObj) {
  if (pHashObj == NULL) {
    return;
  }

  SHashNode *pNode, *pNext;

  __wr_lock(&pHashObj->lock, pHashObj->type);

  if (pHashObj->hashList) {
    for (int32_t i = 0; i < pHashObj->capacity; ++i) {
      SHashEntry *pEntry = pHashObj->hashList[i];
      if (pEntry->num == 0) {
        assert(pEntry->head.next == 0);
        continue;
      }

      pNode = pEntry->head.next;
      while (pNode) {
        pNext = pNode->next;
        if (pHashObj->freeFp) {
          pHashObj->freeFp(pNode->data);
        }

        free(pNode->data);
        free(pNode);
        pNode = pNext;
      }
    }

    free(pHashObj->hashList);
  }

<<<<<<< HEAD
  __wr_unlock(&pHashObj->lock, pHashObj->type);
=======
  __unlock(pHashObj->lock);
  __lock_destroy(pHashObj->lock);

  taosTFree(pHashObj->lock);
  memset(pHashObj, 0, sizeof(SHashObj));
  free(pHashObj);
}
>>>>>>> 4ca1ca2c

  // destroy mem block
  size_t memBlock = taosArrayGetSize(pHashObj->pMemBlock);
  for (int32_t i = 0; i < memBlock; ++i) {
    void *p = taosArrayGetP(pHashObj->pMemBlock, i);
    tfree(p);
  }

  taosArrayDestroy(pHashObj->pMemBlock);

  memset(pHashObj, 0, sizeof(SHashObj));
  free(pHashObj);
}

SHashMutableIterator *taosHashCreateIter(SHashObj *pHashObj) {
  SHashMutableIterator *pIter = calloc(1, sizeof(SHashMutableIterator));
  if (pIter == NULL) {
    return NULL;
  }

  pIter->pHashObj = pHashObj;

  // keep it in local variable, in case the resize operation expand the size
  pIter->numOfEntries = pHashObj->capacity;
  return pIter;
}

bool taosHashIterNext(SHashMutableIterator *pIter) {
  if (pIter == NULL) {
    return false;
  }

  size_t size = taosHashGetSize(pIter->pHashObj);
  if (size == 0) {
    return false;
  }

  // check the first one
  if (pIter->numOfChecked == 0) {
    assert(pIter->pCur == NULL && pIter->pNext == NULL);

    while (1) {
      SHashEntry *pEntry = pIter->pHashObj->hashList[pIter->entryIndex];
      if (pEntry->num == 0) {
        pIter->entryIndex++;
        continue;
      }

      if (pIter->pHashObj->type == HASH_ENTRY_LOCK) {
        taosRLockLatch(&pEntry->latch);
      }

      pIter->pCur = pEntry->head.next;

      if (pIter->pCur->next) {
        pIter->pNext = pIter->pCur->next;

        if (pIter->pHashObj->type == HASH_ENTRY_LOCK) {
          taosRUnLockLatch(&pEntry->latch);
        }
      } else {
        if (pIter->pHashObj->type == HASH_ENTRY_LOCK) {
          taosRUnLockLatch(&pEntry->latch);
        }

        pIter->pNext = getNextHashNode(pIter);
      }

      break;
    }

    pIter->numOfChecked++;
    return true;
  } else {
    assert(pIter->pCur != NULL);
    if (pIter->pNext) {
      pIter->pCur = pIter->pNext;
    } else {  // no more data in the hash list
      return false;
    }

    pIter->numOfChecked++;

    if (pIter->pCur->next) {
      pIter->pNext = pIter->pCur->next;
    } else {
      pIter->pNext = getNextHashNode(pIter);
    }

    return true;
  }
}

void *taosHashIterGet(SHashMutableIterator *iter) { return (iter == NULL) ? NULL : iter->pCur->data; }

void *taosHashDestroyIter(SHashMutableIterator *iter) {
  if (iter == NULL) {
    return NULL;
  }

  free(iter);
  return NULL;
}

// for profile only
int32_t taosHashGetMaxOverflowLinkLength(const SHashObj *pHashObj) {
  if (pHashObj == NULL || pHashObj->size == 0) {
    return 0;
  }

  int32_t num = 0;

  for (int32_t i = 0; i < pHashObj->size; ++i) {
    SHashEntry *pEntry = pHashObj->hashList[i];
    if (num < pEntry->num) {
      num = pEntry->num;
    }
  }

  return num;
}

void taosHashTableResize(SHashObj *pHashObj) {
  if (!HASH_NEED_RESIZE(pHashObj)) {
    return;
  }

  // double the original capacity
  SHashNode *pNode = NULL;
  SHashNode *pNext = NULL;

  int32_t newSize = pHashObj->capacity << 1u;
  if (newSize > HASH_MAX_CAPACITY) {
    //    uDebug("current capacity:%d, maximum capacity:%d, no resize applied due to limitation is reached",
    //           pHashObj->capacity, HASH_MAX_CAPACITY);
    return;
  }

  void *pNewEntryList = realloc(pHashObj->hashList, sizeof(SHashEntry) * newSize);
  if (pNewEntryList == NULL) {  // todo handle error
    //    uDebug("cache resize failed due to out of memory, capacity remain:%d", pHashObj->capacity);
    return;
  }

  pHashObj->hashList = pNewEntryList;

  size_t inc = newSize - pHashObj->capacity;
  void * p = calloc(inc, sizeof(SHashEntry));

  for (int32_t i = 0; i < inc; ++i) {
    pHashObj->hashList[i + pHashObj->capacity] = p + i * sizeof(SHashEntry);
  }

  taosArrayPush(pHashObj->pMemBlock, &p);

  pHashObj->capacity = newSize;
  for (int32_t i = 0; i < pHashObj->capacity; ++i) {
    SHashEntry *pe = pHashObj->hashList[i];
    if (pe->num == 0) {
      assert(pe->head.next == NULL);
      continue;
    }

    pNode = pe->head.next;
    while (pNode) {
      int32_t j = HASH_INDEX(pNode->hashVal, pHashObj->capacity);
      if (j == i) {  // this key locates in the same slot, no need to relocate it
        pNode = pNode->next;
      } else {
        pNext = pNode->next;
        assert(pNode != pNext && (pNext == NULL || pNext->prev == pNode) && pNode->prev->next == pNode);

        doPopFromEntryList(pe, pNode);

        // clear pointer
        pNode->next = NULL;
        pNode->prev = NULL;

        // added into new slot
        SHashEntry *pNewEntry = pHashObj->hashList[j];
        pushfrontNode(pNewEntry, pNode);

        // continue
        pNode = pNext;
      }
    }
  }

  //  uDebug("hash table resize completed, new capacity:%d, load factor:%f, elapsed time:%fms", pHashObj->capacity,
  //         ((double)pHashObj->size) / pHashObj->capacity, (et - st) / 1000.0);
}

SHashNode *doCreateHashNode(const void *key, size_t keyLen, const void *pData, size_t dsize, uint32_t hashVal) {
  SHashNode *pNewNode = calloc(1, sizeof(SHashNode));
  if (pNewNode == NULL) {
    uError("failed to allocate memory, reason:%s", strerror(errno));
    return NULL;
  }

  pNewNode->data = malloc(dsize + keyLen);
  memcpy(pNewNode->data, pData, dsize);

  pNewNode->key = pNewNode->data + dsize;
  memcpy(pNewNode->key, key, keyLen);

  pNewNode->keyLen = keyLen;
  pNewNode->hashVal = hashVal;
  return pNewNode;
}

void pushfrontNode(SHashEntry *pEntry, SHashNode *pNode) {
  assert(pNode != NULL && pEntry != NULL);

  SHashNode *pNext = pEntry->head.next;
  if (pNext != NULL) {
    pNext->prev = pNode;
  }

  pNode->next = pNext;
  pNode->prev = &pEntry->head;
  pEntry->head.next = pNode;

  pEntry->num += 1;
}

SHashNode *getNextHashNode(SHashMutableIterator *pIter) {
  assert(pIter != NULL);

  pIter->entryIndex++;
  SHashNode *p = NULL;

  while (pIter->entryIndex < pIter->numOfEntries) {
    SHashEntry *pEntry = pIter->pHashObj->hashList[pIter->entryIndex];
    if (pEntry->num == 0) {
      pIter->entryIndex++;
      continue;
    }

    if (pIter->pHashObj->type == HASH_ENTRY_LOCK) {
      taosRLockLatch(&pEntry->latch);
    }

    p = pEntry->head.next;

    if (pIter->pHashObj->type == HASH_ENTRY_LOCK) {
      taosRUnLockLatch(&pEntry->latch);
    }

    return p;
  }

  return NULL;
}<|MERGE_RESOLUTION|>--- conflicted
+++ resolved
@@ -22,8 +22,8 @@
 
 #define FREE_HASH_NODE(_n) \
   do {                     \
-    tfree((_n)->data);     \
-    tfree(_n);             \
+    taosTFree((_n)->data); \
+    taosTFree(_n);         \
   } while (0)
 
 static FORCE_INLINE void __wr_lock(void *lock, int32_t type) {
@@ -362,7 +362,6 @@
 
   __rd_unlock(&pHashObj->lock, pHashObj->type);
 
-<<<<<<< HEAD
   if (data != NULL) {
     memcpy(data, pNode->data, dsize);
   }
@@ -422,10 +421,6 @@
 
   __rd_unlock(&pHashObj->lock, pHashObj->type);
   return 0;
-=======
-  taosTFree(pNode);
-  __unlock(pHashObj->lock);
->>>>>>> 4ca1ca2c
 }
 
 void taosHashCleanup(SHashObj *pHashObj) {
@@ -461,23 +456,13 @@
     free(pHashObj->hashList);
   }
 
-<<<<<<< HEAD
   __wr_unlock(&pHashObj->lock, pHashObj->type);
-=======
-  __unlock(pHashObj->lock);
-  __lock_destroy(pHashObj->lock);
-
-  taosTFree(pHashObj->lock);
-  memset(pHashObj, 0, sizeof(SHashObj));
-  free(pHashObj);
-}
->>>>>>> 4ca1ca2c
 
   // destroy mem block
   size_t memBlock = taosArrayGetSize(pHashObj->pMemBlock);
   for (int32_t i = 0; i < memBlock; ++i) {
     void *p = taosArrayGetP(pHashObj->pMemBlock, i);
-    tfree(p);
+    taosTFree(p);
   }
 
   taosArrayDestroy(pHashObj->pMemBlock);
