--- conflicted
+++ resolved
@@ -280,11 +280,8 @@
 TAOS_DEFINE_ERROR(TSDB_CODE_QRY_TOO_MANY_TIMEWINDOW,      "Too many time window in query")
 TAOS_DEFINE_ERROR(TSDB_CODE_QRY_NOT_ENOUGH_BUFFER,        "Query buffer limit has reached")
 TAOS_DEFINE_ERROR(TSDB_CODE_QRY_INCONSISTAN,              "File inconsistance in replica")
-<<<<<<< HEAD
 TAOS_DEFINE_ERROR(TSDB_CODE_QRY_INVALID_TIME_CONDITION,   "One valid time range condition expected")
-=======
 TAOS_DEFINE_ERROR(TSDB_CODE_QRY_SYS_ERROR,                "System error")
->>>>>>> b0b18b51
 
 
 // grant
