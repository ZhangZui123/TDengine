--- conflicted
+++ resolved
@@ -84,12 +84,9 @@
 
 // client
 int32_t tsMaxSQLStringLen = TSDB_MAX_ALLOWED_SQL_LEN;
-<<<<<<< HEAD
-int32_t tsMaxWildCardsLen = TSDB_PATTERN_STRING_MAX_LEN;
-int32_t tsMaxRegexStringLen = TSDB_REGEX_STRING_MAX_LEN;
-=======
 int32_t tsMaxWildCardsLen = TSDB_PATTERN_STRING_DEFAULT_LEN;
->>>>>>> 5bba39ad
+int32_t tsMaxRegexStringLen = TSDB_REGEX_STRING_DEFAULT_LEN;
+
 int8_t  tsTscEnableRecordSql = 0;
 
 // the maximum number of results for projection query on super table that are returned from
