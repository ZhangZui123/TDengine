/*
 * Copyright (c) 2019 TAOS Data, Inc. <jhtao@taosdata.com>
 *
 * This program is free software: you can use, redistribute, and/or modify
 * it under the terms of the GNU Affero General Public License, version 3
 * or later ("AGPL"), as published by the Free Software Foundation.
 *
 * This program is distributed in the hope that it will be useful, but WITHOUT
 * ANY WARRANTY; without even the implied warranty of MERCHANTABILITY or
 * FITNESS FOR A PARTICULAR PURPOSE.
 *
 * You should have received a copy of the GNU Affero General Public License
 * along with this program. If not, see <http://www.gnu.org/licenses/>.
 */

#include "os.h"
#include "taosmsg.h"
#include "tast.h"
#include "tlog.h"
#include "tscSyntaxtreefunction.h"
#include "tschemautil.h"
#include "tsdb.h"
#include "tskiplist.h"
#include "tsqldef.h"
#include "tsqlfunction.h"
#include "tstoken.h"
#include "ttypes.h"
#include "tutil.h"
#include "tscSQLParser.h"

/*
 *
 * @date 2018-2-15
 * @version 0.2  operation for column filter
 * @author liaohj
 *
 * @Description parse tag query expression to build ast
 * ver 0.2, filter the result on first column with high priority to limit the candidate set
 * ver 0.3, pipeline filter in the form of: (a+2)/9 > 14
 *
 */

static tSQLSyntaxNode *tSQLSyntaxNodeCreate(SSchema *pSchema, int32_t numOfCols, SSQLToken *pToken);
static void            tSQLSyntaxNodeDestroy(tSQLSyntaxNode *pNode, void (*fp)(void *));

static tSQLSyntaxNode *createSyntaxTree(SSchema *pSchema, int32_t numOfCols, char *str, int32_t *i);
static void            destroySyntaxTree(tSQLSyntaxNode *);

static uint8_t isQueryOnPrimaryKey(const char *primaryColumnName, const tSQLSyntaxNode *pLeft,
                                   const tSQLSyntaxNode *pRight);

/*
 * Check the filter value type on the right hand side based on the column id on the left hand side,
 * the filter value type must be identical to field type for relational operation
 * As for binary arithmetic operation, it is not necessary to do so.
 */
static void reviseBinaryExprIfNecessary(tSQLSyntaxNode **pLeft, tSQLSyntaxNode **pRight, uint8_t *optr) {
  if (*optr >= TSDB_RELATION_LESS && *optr <= TSDB_RELATION_LIKE) {
    // make sure that the type of data on both sides of relational comparision are identical
    if ((*pLeft)->nodeType == TSQL_NODE_VALUE) {
      tVariantTypeSetType((*pLeft)->pVal, (*pRight)->pSchema->type);
    } else if ((*pRight)->nodeType == TSQL_NODE_VALUE) {
      tVariantTypeSetType((*pRight)->pVal, (*pLeft)->pSchema->type);
    }

  } else if (*optr >= TSDB_BINARY_OP_ADD && *optr <= TSDB_BINARY_OP_REMAINDER) {
    if ((*pLeft)->nodeType == TSQL_NODE_VALUE) {
      /* convert to int/bigint may cause the precision loss */
      tVariantTypeSetType((*pLeft)->pVal, TSDB_DATA_TYPE_DOUBLE);
    } else if ((*pRight)->nodeType == TSQL_NODE_VALUE) {
      /* convert to int/bigint may cause the precision loss */
      tVariantTypeSetType((*pRight)->pVal, TSDB_DATA_TYPE_DOUBLE);
    }
  }

  /*
   * for expressions that are suitable for switch principle,
   * switch left and left and right hand side in expr if possible
   */
  if ((*pLeft)->nodeType == TSQL_NODE_VALUE && (*pRight)->nodeType == TSQL_NODE_COL) {
    if (*optr >= TSDB_RELATION_LARGE && *optr <= TSDB_RELATION_LARGE_EQUAL && *optr != TSDB_RELATION_EQUAL) {
      SWAP(*pLeft, *pRight, tSQLSyntaxNode *);
    }

    switch (*optr) {
      case TSDB_RELATION_LARGE:
        (*optr) = TSDB_RELATION_LESS;
        break;
      case TSDB_RELATION_LESS:
        (*optr) = TSDB_RELATION_LARGE;
        break;
      case TSDB_RELATION_LARGE_EQUAL:
        (*optr) = TSDB_RELATION_LESS_EQUAL;
        break;
      case TSDB_RELATION_LESS_EQUAL:
        (*optr) = TSDB_RELATION_LARGE_EQUAL;
        break;
      default:;
        // for other type of operations, do nothing
    }
  }
}

static tSQLSyntaxNode *tSQLSyntaxNodeCreate(SSchema *pSchema, int32_t numOfCols, SSQLToken *pToken) {
  /* if the token is not a value, return false */
  if (pToken->type == TK_RP || (pToken->type != TK_INTEGER && pToken->type != TK_FLOAT && pToken->type != TK_ID &&
                                pToken->type != TK_TBNAME && pToken->type != TK_STRING && pToken->type != TK_BOOL)) {
    return NULL;
  }

  size_t          nodeSize = sizeof(tSQLSyntaxNode);
  tSQLSyntaxNode *pNode = NULL;

  if (pToken->type == TK_ID || pToken->type == TK_TBNAME) {
<<<<<<< HEAD
    int32_t i = 0;
    
=======
    int32_t  i = 0; 
>>>>>>> 3931a2f8
    if (pToken->type == TK_ID) {
      do {
        size_t len = strlen(pSchema[i].name);
        if (strncmp(pToken->z, pSchema[i].name, pToken->n) == 0 && pToken->n == len) break;
      } while (++i < numOfCols);

      if (i == numOfCols) {  // column name is not valid, parse the expression failed
        return NULL;
      }
    }

    nodeSize += sizeof(SSchema);

    pNode = calloc(1, nodeSize);
    pNode->pSchema = (struct SSchema *)((char *)pNode + sizeof(tSQLSyntaxNode));
    pNode->nodeType = TSQL_NODE_COL;

    if (pToken->type == TK_ID) {
      pNode->colId = (int16_t)pSchema[i].colId;
      memcpy(pNode->pSchema, &pSchema[i], sizeof(SSchema));
    } else {
      pNode->colId = -1;
      pNode->pSchema->type = TSDB_DATA_TYPE_BINARY;
      pNode->pSchema->bytes = TSDB_METER_NAME_LEN;
      strcpy(pNode->pSchema->name, TSQL_TBNAME_L);
      pNode->pSchema->colId = -1;
    }

  } else {
    nodeSize += sizeof(tVariant);
    pNode = calloc(1, nodeSize);
    pNode->pVal = (tVariant *)((char *)pNode + sizeof(tSQLSyntaxNode));

    toTSDBType(pToken->type);
    tVariantCreate(pNode->pVal, pToken);
    pNode->nodeType = TSQL_NODE_VALUE;
    pNode->colId = -1;
  }

  return pNode;
}

static uint8_t getBinaryExprOptr(SSQLToken *pToken) {
  switch (pToken->type) {
    case TK_LT:
      return TSDB_RELATION_LESS;
    case TK_LE:
      return TSDB_RELATION_LESS_EQUAL;
    case TK_GT:
      return TSDB_RELATION_LARGE;
    case TK_GE:
      return TSDB_RELATION_LARGE_EQUAL;
    case TK_NE:
      return TSDB_RELATION_NOT_EQUAL;
    case TK_AND:
      return TSDB_RELATION_AND;
    case TK_OR:
      return TSDB_RELATION_OR;
    case TK_EQ:
      return TSDB_RELATION_EQUAL;
    case TK_PLUS:
      return TSDB_BINARY_OP_ADD;
    case TK_MINUS:
      return TSDB_BINARY_OP_SUBTRACT;
    case TK_STAR:
      return TSDB_BINARY_OP_MULTIPLY;
    case TK_SLASH:
      return TSDB_BINARY_OP_DIVIDE;
    case TK_REM:
      return TSDB_BINARY_OP_REMAINDER;
    case TK_LIKE:
      return TSDB_RELATION_LIKE;
    default: { return 0; }
  }
}

// previous generated expr is reduced as the left child
static tSQLSyntaxNode *parseRemainStr(char *pstr, tSQLBinaryExpr *pExpr, SSchema *pSchema, int32_t optr,
                                      int32_t numOfCols, int32_t *i) {
  // set the previous generated node as the left child of new root
  tSQLSyntaxNode *pLeft = malloc(sizeof(tSQLSyntaxNode));
  pLeft->nodeType = TSQL_NODE_EXPR;
  pLeft->pExpr = pExpr;

  // remain is the right child
  tSQLSyntaxNode *pRight = createSyntaxTree(pSchema, numOfCols, pstr, i);
  if (pRight == NULL || (pRight->nodeType == TSQL_NODE_COL && pLeft->nodeType != TSQL_NODE_VALUE) ||
      (pLeft->nodeType == TSQL_NODE_VALUE && pRight->nodeType != TSQL_NODE_COL)) {
    tSQLSyntaxNodeDestroy(pLeft, NULL);
    tSQLSyntaxNodeDestroy(pRight, NULL);
    return NULL;
  }

  tSQLBinaryExpr *pNewExpr = (tSQLBinaryExpr *)calloc(1, sizeof(tSQLBinaryExpr));
  uint8_t         k = optr;
  reviseBinaryExprIfNecessary(&pLeft, &pRight, &k);
  pNewExpr->pLeft = pLeft;
  pNewExpr->pRight = pRight;
  pNewExpr->nSQLBinaryOptr = k;

  pNewExpr->filterOnPrimaryKey = isQueryOnPrimaryKey(pSchema[0].name, pLeft, pRight);

  tSQLSyntaxNode *pn = malloc(sizeof(tSQLSyntaxNode));
  pn->nodeType = TSQL_NODE_EXPR;
  pn->pExpr = pNewExpr;

  return pn;
}

uint8_t isQueryOnPrimaryKey(const char *primaryColumnName, const tSQLSyntaxNode *pLeft, const tSQLSyntaxNode *pRight) {
  if (pLeft->nodeType == TSQL_NODE_COL) {
    // if left node is the primary column,return true
    return (strcmp(primaryColumnName, pLeft->pSchema->name) == 0) ? 1 : 0;
  } else {
    // if any children have query on primary key, their parents are also keep this value
    return ((pLeft->nodeType == TSQL_NODE_EXPR && pLeft->pExpr->filterOnPrimaryKey == 1) ||
            (pRight->nodeType == TSQL_NODE_EXPR && pRight->pExpr->filterOnPrimaryKey == 1)) == true
               ? 1
               : 0;
  }
}

static tSQLSyntaxNode *createSyntaxTree(SSchema *pSchema, int32_t numOfCols, char *str, int32_t *i) {
  SSQLToken t0;

  t0 = tStrGetToken(str, i, false, 0, NULL);
  if (t0.n == 0) {
    return NULL;
  }

  tSQLSyntaxNode *pLeft = NULL;
  if (t0.type == TK_LP) {  // start new left child branch
    pLeft = createSyntaxTree(pSchema, numOfCols, str, i);
  } else {
    if (t0.type == TK_RP) {
      return NULL;
    }
    pLeft = tSQLSyntaxNodeCreate(pSchema, numOfCols, &t0);
  }

  if (pLeft == NULL) {
    return NULL;
  }

  t0 = tStrGetToken(str, i, false, 0, NULL);
  if (t0.n == 0 || t0.type == TK_RP) {
    if (pLeft->nodeType != TSQL_NODE_EXPR) {  // if left is not the expr, it is not a legal expr
      tSQLSyntaxNodeDestroy(pLeft, NULL);
      return NULL;
    }

    return pLeft;
  }

  // get the operator of expr
  uint8_t optr = getBinaryExprOptr(&t0);  
  if (optr == 0) {
    pError("not support binary operator:%d", t0.type);
    tSQLSyntaxNodeDestroy(pLeft, NULL);
    return NULL;
  }

  assert(pLeft != NULL);
  tSQLSyntaxNode *pRight = NULL;

  if (t0.type == TK_AND || t0.type == TK_OR || t0.type == TK_LP) {
    pRight = createSyntaxTree(pSchema, numOfCols, str, i);
  } else {
    /*
     * In case that pLeft is a field identification,
     * we parse the value in expression according to queried field type,
     * if we do not get the information, in case of value of field presented first,
     * we revised the value after the binary expression is completed.
     */
    t0 = tStrGetToken(str, i, true, 0, NULL);
    if (t0.n == 0) {
      tSQLSyntaxNodeDestroy(pLeft, NULL);  // illegal expression
      return NULL;
    }

    if (t0.type == TK_LP) {
      pRight = createSyntaxTree(pSchema, numOfCols, str, i);
    } else {
      pRight = tSQLSyntaxNodeCreate(pSchema, numOfCols, &t0);
    }
  }

  if (pRight == NULL) {
    tSQLSyntaxNodeDestroy(pLeft, NULL);
    return NULL;
  }

  /* create binary expr as the child of new parent node */
  tSQLBinaryExpr *pBinExpr = (tSQLBinaryExpr *)calloc(1, sizeof(tSQLBinaryExpr));
  reviseBinaryExprIfNecessary(&pLeft, &pRight, &optr);

  pBinExpr->filterOnPrimaryKey = isQueryOnPrimaryKey(pSchema[0].name, pLeft, pRight);
  pBinExpr->pLeft = pLeft;
  pBinExpr->pRight = pRight;
  pBinExpr->nSQLBinaryOptr = optr;

  t0 = tStrGetToken(str, i, true, 0, NULL);

  if (t0.n == 0 || t0.type == TK_RP) {
    tSQLSyntaxNode *pn = malloc(sizeof(tSQLSyntaxNode));
    pn->nodeType = TSQL_NODE_EXPR;
    pn->pExpr = pBinExpr;
    pn->colId = -1;
    return pn;
  } else {
    uint8_t localOptr = getBinaryExprOptr(&t0); 
    if (localOptr == 0) {
      pError("not support binary operator:%d", t0.type);
      free(pBinExpr);
      return NULL;
    }

    return parseRemainStr(str, pBinExpr, pSchema, localOptr, numOfCols, i);
  }
}

void tSQLBinaryExprFromString(tSQLBinaryExpr **pExpr, SSchema *pSchema, int32_t numOfCols, char *src, int32_t len) {
  *pExpr = NULL;
  if (len <= 0 || src == NULL || pSchema == NULL || numOfCols <= 0) {
    return;
  }

  int32_t         pos = 0;
  tSQLSyntaxNode *pStxNode = createSyntaxTree(pSchema, numOfCols, src, &pos);
  if (pStxNode != NULL) {
    assert(pStxNode->nodeType == TSQL_NODE_EXPR);
    *pExpr = pStxNode->pExpr;
    free(pStxNode);
  }
}

int32_t tSQLBinaryExprToStringImpl(tSQLSyntaxNode *pNode, char *dst, uint8_t type) {
  int32_t len = 0;
  if (type == TSQL_NODE_EXPR) {
    *dst = '(';
    tSQLBinaryExprToString(pNode->pExpr, dst + 1, &len);
    len += 2;
    *(dst + len - 1) = ')';
  } else if (type == TSQL_NODE_COL) {
    len = sprintf(dst, "%s", pNode->pSchema->name);
  } else {
    len = tVariantToString(pNode->pVal, dst);
  }
  return len;
}

// TODO REFACTOR WITH SQL PARSER
static char *tSQLOptrToString(uint8_t optr, char *dst) {
  switch (optr) {
    case TSDB_RELATION_LESS: {
      *dst = '<';
      dst += 1;
      break;
    }
    case TSDB_RELATION_LESS_EQUAL: {
      *dst = '<';
      *(dst + 1) = '=';
      dst += 2;
      break;
    }
    case TSDB_RELATION_EQUAL: {
      *dst = '=';
      dst += 1;
      break;
    }
    case TSDB_RELATION_LARGE: {
      *dst = '>';
      dst += 1;
      break;
    }
    case TSDB_RELATION_LARGE_EQUAL: {
      *dst = '>';
      *(dst + 1) = '=';
      dst += 2;
      break;
    }
    case TSDB_RELATION_NOT_EQUAL: {
      *dst = '<';
      *(dst + 1) = '>';
      dst += 2;
      break;
    }
    case TSDB_RELATION_OR: {
      memcpy(dst, "or", 2);
      dst += 2;
      break;
    }
    case TSDB_RELATION_AND: {
      memcpy(dst, "and", 3);
      dst += 3;
      break;
    }
    default:;
  }
  return dst;
}

void tSQLBinaryExprToString(tSQLBinaryExpr *pExpr, char *dst, int32_t *len) {
  if (pExpr == NULL) {
    *dst = 0;
    *len = 0;
    return; 
  }

  int32_t lhs = tSQLBinaryExprToStringImpl(pExpr->pLeft, dst, pExpr->pLeft->nodeType); 
  dst += lhs;
  *len = lhs;

  char *start = tSQLOptrToString(pExpr->nSQLBinaryOptr, dst); 
  *len += (start - dst);

  *len += tSQLBinaryExprToStringImpl(pExpr->pRight, start, pExpr->pRight->nodeType); 
}

static void UNUSED_FUNC destroySyntaxTree(tSQLSyntaxNode *pNode) { tSQLSyntaxNodeDestroy(pNode, NULL); }

static void tSQLSyntaxNodeDestroy(tSQLSyntaxNode *pNode, void (*fp)(void *)) {
  if (pNode == NULL) {
    return;
  }

  if (pNode->nodeType == TSQL_NODE_EXPR) {
    tSQLBinaryExprDestroy(&pNode->pExpr, fp);
  } else if (pNode->nodeType == TSQL_NODE_VALUE) {
    tVariantDestroy(pNode->pVal);
  }

  free(pNode);
}

void tSQLBinaryExprDestroy(tSQLBinaryExpr **pExpr, void (*fp)(void *)) {
  if (*pExpr == NULL) {
    return;
  }

  tSQLSyntaxNodeDestroy((*pExpr)->pLeft, fp);
  tSQLSyntaxNodeDestroy((*pExpr)->pRight, fp);

  if (fp != NULL) {
    fp((*pExpr)->info);
  }

  free(*pExpr);
  *pExpr = NULL;
}

static void setInitialValueForRangeQueryCondition(tSKipListQueryCond *q, int8_t type) {
  q->lowerBndRelOptr = TSDB_RELATION_LARGE;
  q->upperBndRelOptr = TSDB_RELATION_LESS;

  switch (type) {
    case TSDB_DATA_TYPE_BOOL:
    case TSDB_DATA_TYPE_TINYINT:
    case TSDB_DATA_TYPE_SMALLINT:
    case TSDB_DATA_TYPE_INT:
    case TSDB_DATA_TYPE_BIGINT: {
      q->upperBnd.nType = TSDB_DATA_TYPE_BIGINT;
      q->lowerBnd.nType = TSDB_DATA_TYPE_BIGINT;

      q->upperBnd.i64Key = INT64_MAX;
      q->lowerBnd.i64Key = INT64_MIN;
      break;
    };
    case TSDB_DATA_TYPE_FLOAT:
    case TSDB_DATA_TYPE_DOUBLE: {
      q->upperBnd.nType = TSDB_DATA_TYPE_DOUBLE;
      q->lowerBnd.nType = TSDB_DATA_TYPE_DOUBLE;
      q->upperBnd.dKey = DBL_MAX;
      q->lowerBnd.dKey = -DBL_MIN;
      break;
    };
    case TSDB_DATA_TYPE_NCHAR:
    case TSDB_DATA_TYPE_BINARY: {
      q->upperBnd.nType = type;
      q->upperBnd.pz = "\0";
      q->upperBnd.nLen = -1;

      q->lowerBnd.nType = type;
      q->lowerBnd.pz = "\0";
      q->lowerBnd.nLen = 0;
    }
  }
}

static void tSQLDoFilterInitialResult(tSkipList *pSkipList, bool (*fp)(), tQueryInfo *queryColInfo,
                                      tQueryResultset *result) {
  // primary key filter, search according to skiplist
  if (queryColInfo->colIdx == 0 && queryColInfo->optr != TSDB_RELATION_LIKE) {
    tSKipListQueryCond q;
    setInitialValueForRangeQueryCondition(&q, queryColInfo->q.nType);

    switch (queryColInfo->optr) {
      case TSDB_RELATION_EQUAL: {
        result->num =
            tSkipListPointQuery(pSkipList, &queryColInfo->q, 1, INCLUDE_POINT_QUERY, (tSkipListNode ***)&result->pRes);
        break;
      }
      case TSDB_RELATION_NOT_EQUAL: {
        result->num =
            tSkipListPointQuery(pSkipList, &queryColInfo->q, 1, EXCLUDE_POINT_QUERY, (tSkipListNode ***)&result->pRes);
        break;
      }
      case TSDB_RELATION_LESS_EQUAL: {
        tVariantAssign(&q.upperBnd, &queryColInfo->q);
        q.upperBndRelOptr = queryColInfo->optr;
        result->num = tSkipListQuery(pSkipList, &q, (tSkipListNode ***)&result->pRes);
        break;
      }
      case TSDB_RELATION_LESS: {
        tVariantAssign(&q.upperBnd, &queryColInfo->q);
        result->num = tSkipListQuery(pSkipList, &q, (tSkipListNode ***)&result->pRes);
        break;
      }
      case TSDB_RELATION_LARGE: {
        tVariantAssign(&q.lowerBnd, &queryColInfo->q);
        result->num = tSkipListQuery(pSkipList, &q, (tSkipListNode ***)&result->pRes);
        break;
      }
      case TSDB_RELATION_LARGE_EQUAL: {
        tVariantAssign(&q.lowerBnd, &queryColInfo->q);
        q.lowerBndRelOptr = queryColInfo->optr;
        result->num = tSkipListQuery(pSkipList, &q, (tSkipListNode ***)&result->pRes);
        break;
      }
      default:
        pTrace("skiplist:%p, unsupport query operator:%d", pSkipList, queryColInfo->optr);
    }

    tSkipListDestroyKey(&q.upperBnd);
    tSkipListDestroyKey(&q.lowerBnd);
  } else {
    /*
     * Brutal force scan the whole skiplit to find the appropriate result,
     * since the filter is not applied to indexed column.
     */
    result->num = tSkipListIterateList(pSkipList, (tSkipListNode ***)&result->pRes, fp, queryColInfo);
  }
}

/*
 * qsort comparator
 * sort the result to ensure meters with the same gid is grouped together
 */
static int32_t compareByAddr(const void *pLeft, const void *pRight) {
  int64_t p1 = (int64_t) * ((tSkipListNode **)pLeft);
  int64_t p2 = (int64_t) * ((tSkipListNode **)pRight);

  DEFAULT_COMP(p1, p2);
}

int32_t merge(tQueryResultset *pLeft, tQueryResultset *pRight, tQueryResultset *pFinalRes) {
  assert(pFinalRes->pRes == 0);

  pFinalRes->pRes = calloc((size_t)(pLeft->num + pRight->num), POINTER_BYTES);
  pFinalRes->num = 0;

  // sort according to address
  tSkipListNode **pLeftNodes = (tSkipListNode **)pLeft->pRes;
  qsort(pLeftNodes, pLeft->num, sizeof(pLeft->pRes[0]), compareByAddr);

  tSkipListNode **pRightNodes = (tSkipListNode **)pRight->pRes;
  qsort(pRightNodes, pRight->num, sizeof(pRight->pRes[0]), compareByAddr);

  int32_t i = 0, j = 0;

  // merge two sorted arrays in O(n) time
  while (i < pLeft->num && j < pRight->num) {
    int64_t ret = (int64_t)pLeftNodes[i] - (int64_t)pRightNodes[j];

    if (ret < 0) {
      pFinalRes->pRes[pFinalRes->num++] = pLeftNodes[i++];
    } else if (ret > 0) {
      pFinalRes->pRes[pFinalRes->num++] = pRightNodes[j++];
    } else {  // pNode->key > pkey[i]
      pFinalRes->pRes[pFinalRes->num++] = pRightNodes[j++];
      i++;
    }
  }

  while (i < pLeft->num) {
    pFinalRes->pRes[pFinalRes->num++] = pLeftNodes[i++];
  }

  while (j < pRight->num) {
    pFinalRes->pRes[pFinalRes->num++] = pRightNodes[j++];
  }

  return pFinalRes->num;
}

int32_t intersect(tQueryResultset *pLeft, tQueryResultset *pRight, tQueryResultset *pFinalRes) {
  int64_t num = MIN(pLeft->num, pRight->num);

  assert(pFinalRes->pRes == 0);

  pFinalRes->pRes = calloc(num, POINTER_BYTES);
  pFinalRes->num = 0;

  // sort according to address
  tSkipListNode **pLeftNodes = (tSkipListNode **)pLeft->pRes;
  qsort(pLeftNodes, pLeft->num, sizeof(pLeft->pRes[0]), compareByAddr);

  tSkipListNode **pRightNodes = (tSkipListNode **)pRight->pRes;
  qsort(pRightNodes, pRight->num, sizeof(pRight->pRes[0]), compareByAddr);

  int32_t i = 0, j = 0;
  // merge two sorted arrays in O(n) time
  while (i < pLeft->num && j < pRight->num) {
    int64_t ret = (int64_t)pLeftNodes[i] - (int64_t)pRightNodes[j];

    if (ret < 0) {
      i++;
    } else if (ret > 0) {
      j++;
    } else {  // pNode->key > pkey[i]
      pFinalRes->pRes[pFinalRes->num++] = pRightNodes[j];
      i++;
      j++;
    }
  }

  return pFinalRes->num;
}

/*
 *
 */
void tSQLListTraverseOnResult(struct tSQLBinaryExpr *pExpr, bool (*fp)(tSkipListNode *, void *),
                              tQueryResultset *      pResult) {
  assert(pExpr->pLeft->nodeType == TSQL_NODE_COL && pExpr->pRight->nodeType == TSQL_NODE_VALUE);

  // brutal force search
  int64_t num = pResult->num;
  for (int32_t i = 0, j = 0; i < pResult->num; ++i) {
    if (fp == NULL || (fp(pResult->pRes[i], pExpr->info) == true)) {
      pResult->pRes[j++] = pResult->pRes[i];
    } else {
      num--;
    }
  }

  pResult->num = num;
}

static bool filterItem(tSQLBinaryExpr *pExpr, const void *pItem, SBinaryFilterSupp *param) {
  tSQLSyntaxNode *pLeft = pExpr->pLeft;
  tSQLSyntaxNode *pRight = pExpr->pRight;

  /*
   * non-leaf nodes, recursively traverse the syntax tree in the post-root order
   */
  if (pLeft->nodeType == TSQL_NODE_EXPR && pRight->nodeType == TSQL_NODE_EXPR) {
    if (pExpr->nSQLBinaryOptr == TSDB_RELATION_OR) {  // or
      if (filterItem(pLeft->pExpr, pItem, param)) {
        return true;
      }

      // left child does not satisfy the query condition, try right child
      return filterItem(pRight->pExpr, pItem, param);
    } else {  // and
      if (!filterItem(pLeft->pExpr, pItem, param)) {
        return false;
      }

      return filterItem(pRight->pExpr, pItem, param);
    }
  }

  // handle the leaf node
  assert(pLeft->nodeType == TSQL_NODE_COL && pRight->nodeType == TSQL_NODE_VALUE);
  param->setupInfoFn(pExpr, param->pExtInfo);

  return param->fp(pItem, pExpr->info);
}

/**
 * Apply the filter expression on non-indexed tag columns to each element in the result list, which is generated
 * by filtering on indexed tag column. So the whole result set only needs to be iterated once to generate
 * result that is satisfied to the filter expression, no matter how the filter expression consisting of.
 *
 * @param pExpr     filter expression on non-indexed tag columns.
 * @param pResult   results from filter on the indexed tag column, which is usually the first tag column
 * @param pSchema   tag schemas
 * @param fp        filter callback function
 */
static void tSQLBinaryTraverseOnResult(tSQLBinaryExpr *pExpr, tQueryResultset *pResult, SBinaryFilterSupp *param) {
  int32_t n = 0;
  for (int32_t i = 0; i < pResult->num; ++i) {
    void *pItem = pResult->pRes[i];

    if (filterItem(pExpr, pItem, param)) {
      pResult->pRes[n++] = pResult->pRes[i];
    }
  }

  pResult->num = n;
}

static void tSQLBinaryTraverseOnSkipList(tSQLBinaryExpr *pExpr, tQueryResultset *pResult, tSkipList *pSkipList,
                                         SBinaryFilterSupp *param) {
  int32_t           n = 0;
  SSkipListIterator iter = {0};

  int32_t ret = tSkipListIteratorReset(pSkipList, &iter);
  assert(ret == 0);

  pResult->pRes = calloc(pSkipList->nSize, POINTER_BYTES);

  while (tSkipListIteratorNext(&iter)) {
    tSkipListNode *pNode = tSkipListIteratorGet(&iter);
    if (filterItem(pExpr, pNode, param)) {
      pResult->pRes[n++] = pNode;
    }
  }

  pResult->num = n;
}

// post-root order traverse syntax tree
void tSQLBinaryExprTraverse(tSQLBinaryExpr *pExpr, tSkipList *pSkipList, tQueryResultset *result,
                            SBinaryFilterSupp *param) {
  if (pExpr == NULL) {
    return;
  }

  tSQLSyntaxNode *pLeft = pExpr->pLeft;
  tSQLSyntaxNode *pRight = pExpr->pRight;

  // recursive traverse left child branch
  if (pLeft->nodeType == TSQL_NODE_EXPR || pRight->nodeType == TSQL_NODE_EXPR) {
    uint8_t weight = pLeft->pExpr->filterOnPrimaryKey + pRight->pExpr->filterOnPrimaryKey;

    if (weight == 0 && result->num > 0 && pSkipList == NULL) {
      /**
       * Perform the filter operation based on the initial filter result, which is obtained from filtering from index.
       * Since no index presented, the filter operation is done by scan all elements in the result set.
       *
       * if the query is a high selectivity filter, only small portion of meters are retrieved.
       */
      tSQLBinaryTraverseOnResult(pExpr, result, param);
    } else if (weight == 0) {
      /**
       * apply the hierarchical expression to every node in skiplist for find the qualified nodes
       */
      assert(result->num == 0);
      tSQLBinaryTraverseOnSkipList(pExpr, result, pSkipList, param);
    } else if (weight == 2 || (weight == 1 && pExpr->nSQLBinaryOptr == TSDB_RELATION_OR)) {
      tQueryResultset rLeft = {0};
      tQueryResultset rRight = {0};

      tSQLBinaryExprTraverse(pLeft->pExpr, pSkipList, &rLeft, param);
      tSQLBinaryExprTraverse(pRight->pExpr, pSkipList, &rRight, param);

      if (pExpr->nSQLBinaryOptr == TSDB_RELATION_AND) {  // CROSS
        intersect(&rLeft, &rRight, result);
      } else if (pExpr->nSQLBinaryOptr == TSDB_RELATION_OR) {  // or
        merge(&rLeft, &rRight, result);
      } else {
        assert(false);
      }

      free(rLeft.pRes);
      free(rRight.pRes);
    } else {
      /*
       * (weight == 1 && pExpr->nSQLBinaryOptr == TSDB_RELATION_AND) is handled here
       *
       * first, we filter results based on the skiplist index, which is the initial filter stage,
       * then, we conduct the secondary filter operation based on the result from the initial filter stage.
       */
      assert(pExpr->nSQLBinaryOptr == TSDB_RELATION_AND);

      tSQLBinaryExpr *pFirst = NULL;
      tSQLBinaryExpr *pSecond = NULL;
      if (pLeft->pExpr->filterOnPrimaryKey == 1) {
        pFirst = pLeft->pExpr;
        pSecond = pRight->pExpr;
      } else {
        pFirst = pRight->pExpr;
        pSecond = pLeft->pExpr;
      }

      assert(pFirst != pSecond && pFirst != NULL && pSecond != NULL);

      // we filter the result based on the skiplist index in the first place
      tSQLBinaryExprTraverse(pFirst, pSkipList, result, param);

      /*
       * recursively perform the filter operation based on the initial results,
       * So, we do not set the skiplist index as a parameter
       */
      tSQLBinaryExprTraverse(pSecond, NULL, result, param);
    }
  } else {  // column project
    assert(pLeft->nodeType == TSQL_NODE_COL && pRight->nodeType == TSQL_NODE_VALUE);

    param->setupInfoFn(pExpr, param->pExtInfo);
    if (pSkipList == NULL) {
      tSQLListTraverseOnResult(pExpr, param->fp, result);
    } else {
      assert(result->num == 0);
      tSQLDoFilterInitialResult(pSkipList, param->fp, pExpr->info, result);
    }
  }
}

void tSQLBinaryExprCalcTraverse(tSQLBinaryExpr *pExprs, int32_t numOfRows, char *pOutput, void *param, int32_t order,
                                char *(*getSourceDataBlock)(void *, char *, int32_t)) {
  if (pExprs == NULL) {
    return;
  }

  tSQLSyntaxNode *pLeft = pExprs->pLeft;
  tSQLSyntaxNode *pRight = pExprs->pRight;

  /* the left output has result from the left child syntax tree */
  char *pLeftOutput = malloc(sizeof(int64_t) * numOfRows);
  if (pLeft->nodeType == TSQL_NODE_EXPR) {
    tSQLBinaryExprCalcTraverse(pLeft->pExpr, numOfRows, pLeftOutput, param, order, getSourceDataBlock);
  }

  /* the right output has result from the right child syntax tree */
  char *pRightOutput = malloc(sizeof(int64_t) * numOfRows);
  if (pRight->nodeType == TSQL_NODE_EXPR) {
    tSQLBinaryExprCalcTraverse(pRight->pExpr, numOfRows, pRightOutput, param, order, getSourceDataBlock);
  }

  if (pLeft->nodeType == TSQL_NODE_EXPR) {
    if (pRight->nodeType == TSQL_NODE_EXPR) {
      /*
       * exprLeft + exprRight
       * the type of returned value of one expression is always double float precious
       */
      _bi_consumer_fn_t fp = tGetBiConsumerFn(TSDB_DATA_TYPE_DOUBLE, TSDB_DATA_TYPE_DOUBLE, pExprs->nSQLBinaryOptr);
      fp(pLeftOutput, pRightOutput, numOfRows, numOfRows, pOutput, order);

    } else if (pRight->nodeType == TSQL_NODE_COL) {  // exprLeft + columnRight
      _bi_consumer_fn_t fp = tGetBiConsumerFn(TSDB_DATA_TYPE_DOUBLE, pRight->pSchema->type, pExprs->nSQLBinaryOptr);
      // set input buffer
      char *pInputData = getSourceDataBlock(param, pRight->pSchema->name, pRight->colId);
      fp(pLeftOutput, pInputData, numOfRows, numOfRows, pOutput, order);

    } else if (pRight->nodeType == TSQL_NODE_VALUE) {  // exprLeft + 12
      _bi_consumer_fn_t fp = tGetBiConsumerFn(TSDB_DATA_TYPE_DOUBLE, pRight->pVal->nType, pExprs->nSQLBinaryOptr);
      fp(pLeftOutput, &pRight->pVal->i64Key, numOfRows, 1, pOutput, order);
    }
  } else if (pLeft->nodeType == TSQL_NODE_COL) {
    // column data specified on left-hand-side
    char *pLeftInputData = getSourceDataBlock(param, pLeft->pSchema->name, pLeft->colId);
    if (pRight->nodeType == TSQL_NODE_EXPR) {  // columnLeft + expr2
      _bi_consumer_fn_t fp = tGetBiConsumerFn(pLeft->pSchema->type, TSDB_DATA_TYPE_DOUBLE, pExprs->nSQLBinaryOptr);
      fp(pLeftInputData, pRightOutput, numOfRows, numOfRows, pOutput, order);

    } else if (pRight->nodeType == TSQL_NODE_COL) {  // columnLeft + columnRight
      // column data specified on right-hand-side
      char *pRightInputData = getSourceDataBlock(param, pRight->pSchema->name, pRight->colId);

      _bi_consumer_fn_t fp = tGetBiConsumerFn(pLeft->pSchema->type, pRight->pSchema->type, pExprs->nSQLBinaryOptr);
      fp(pLeftInputData, pRightInputData, numOfRows, numOfRows, pOutput, order);

    } else if (pRight->nodeType == TSQL_NODE_VALUE) {  // columnLeft + 12
      _bi_consumer_fn_t fp = tGetBiConsumerFn(pLeft->pSchema->type, pRight->pVal->nType, pExprs->nSQLBinaryOptr);
      fp(pLeftInputData, &pRight->pVal->i64Key, numOfRows, 1, pOutput, order);
    }
  } else {
    // column data specified on left-hand-side
    if (pRight->nodeType == TSQL_NODE_EXPR) {  // 12 + expr2
      _bi_consumer_fn_t fp = tGetBiConsumerFn(pLeft->pVal->nType, TSDB_DATA_TYPE_DOUBLE, pExprs->nSQLBinaryOptr);
      fp(&pLeft->pVal->i64Key, pRightOutput, 1, numOfRows, pOutput, order);

    } else if (pRight->nodeType == TSQL_NODE_COL) {  // 12 + columnRight
      // column data specified on right-hand-side
      char *            pRightInputData = getSourceDataBlock(param, pRight->pSchema->name, pRight->colId);
      _bi_consumer_fn_t fp = tGetBiConsumerFn(pLeft->pVal->nType, pRight->pSchema->type, pExprs->nSQLBinaryOptr);
      fp(&pLeft->pVal->i64Key, pRightInputData, 1, numOfRows, pOutput, order);

    } else if (pRight->nodeType == TSQL_NODE_VALUE) {  // 12 + 12
      _bi_consumer_fn_t fp = tGetBiConsumerFn(pLeft->pVal->nType, pRight->pVal->nType, pExprs->nSQLBinaryOptr);
      fp(&pLeft->pVal->i64Key, &pRight->pVal->i64Key, 1, 1, pOutput, order);
    }
  }

  free(pLeftOutput);
  free(pRightOutput);
}

void tSQLBinaryExprTrv(tSQLBinaryExpr *pExprs, int32_t *val, int16_t *ids) {
  if (pExprs == NULL) {
    return;
  }

  tSQLSyntaxNode *pLeft = pExprs->pLeft;
  tSQLSyntaxNode *pRight = pExprs->pRight;

  // recursive traverse left child branch
  if (pLeft->nodeType == TSQL_NODE_EXPR) {
    tSQLBinaryExprTrv(pLeft->pExpr, val, ids);
  } else if (pLeft->nodeType == TSQL_NODE_COL) {
    ids[*val] = pLeft->pSchema->colId;
    (*val) += 1;
  }

  if (pRight->nodeType == TSQL_NODE_EXPR) {
    tSQLBinaryExprTrv(pRight->pExpr, val, ids);
  } else if (pRight->nodeType == TSQL_NODE_COL) {
    ids[*val] = pRight->pSchema->colId;
    (*val) += 1;
  }
}

void tQueryResultClean(tQueryResultset *pRes) {
  if (pRes == NULL) {
    return;
  }

  tfree(pRes->pRes);
  pRes->num = 0;
}<|MERGE_RESOLUTION|>--- conflicted
+++ resolved
@@ -112,12 +112,7 @@
   tSQLSyntaxNode *pNode = NULL;
 
   if (pToken->type == TK_ID || pToken->type == TK_TBNAME) {
-<<<<<<< HEAD
     int32_t i = 0;
-    
-=======
-    int32_t  i = 0; 
->>>>>>> 3931a2f8
     if (pToken->type == TK_ID) {
       do {
         size_t len = strlen(pSchema[i].name);
