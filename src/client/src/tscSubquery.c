/*
 * Copyright (c) 2019 TAOS Data, Inc. <jhtao@taosdata.com>
 *
 * This program is free software: you can use, redistribute, and/or modify
 * it under the terms of the GNU Affero General Public License, version 3
 * or later ("AGPL"), as published by the Free Software Foundation.
 *
 * This program is distributed in the hope that it will be useful, but WITHOUT
 * ANY WARRANTY; without even the implied warranty of MERCHANTABILITY or
 * FITNESS FOR A PARTICULAR PURPOSE.
 *
 * You should have received a copy of the GNU Affero General Public License
 * along with this program. If not, see <http://www.gnu.org/licenses/>.
 */
#define _GNU_SOURCE

#include "os.h"

#include "texpr.h"
#include "qTsbuf.h"
#include "tcompare.h"
#include "tscLog.h"
#include "tscSubquery.h"
#include "tschemautil.h"
#include "tsclient.h"
#include "qUtil.h"
#include "qPlan.h"

typedef struct SInsertSupporter {
  SSqlObj*  pSql;
  int32_t   index;
} SInsertSupporter;

static void freeJoinSubqueryObj(SSqlObj* pSql);
static bool tscHasRemainDataInSubqueryResultSet(SSqlObj *pSql);

static int32_t tsCompare(int32_t order, int64_t left, int64_t right) {
  if (left == right) {
    return 0;
  }

  if (order == TSDB_ORDER_ASC) {
    return left < right? -1:1;
  } else {
    return left > right? -1:1;
  }
}

static void skipRemainValue(STSBuf* pTSBuf, tVariant* tag1) {
  STSElem el1 = tsBufGetElem(pTSBuf);

  int32_t res = tVariantCompare(el1.tag, tag1);
  if (res != 0) { // it is a record with new tag
    return;
  }

  while (tsBufNextPos(pTSBuf)) {
    STSElem el1 = tsBufGetElem(pTSBuf);

    int32_t res = tVariantCompare(el1.tag, tag1);
    if (res != 0) { // it is a record with new tag
      return;
    }
  }
}

static void subquerySetState(SSqlObj *pSql, SSubqueryState *subState, int idx, int8_t state) {
  assert(idx < subState->numOfSub);
  assert(subState->states);

  pthread_mutex_lock(&subState->mutex);
  
  tscDebug("subquery:%p,%d state set to %d", pSql, idx, state);
  
  subState->states[idx] = state;

  pthread_mutex_unlock(&subState->mutex);
}

static bool allSubqueryDone(SSqlObj *pParentSql) {
  bool done = true;
  SSubqueryState *subState = &pParentSql->subState;

  //lock in caller
  tscDebug("0x%"PRIx64" total subqueries: %d", pParentSql->self, subState->numOfSub);
  for (int i = 0; i < subState->numOfSub; i++) {
    if (0 == subState->states[i]) {
      tscDebug("0x%"PRIx64" subquery:%p, index: %d NOT finished, abort query completion check", pParentSql->self, pParentSql->pSubs[i], i);
      done = false;
      break;
    } else {
      tscDebug("0x%"PRIx64" subquery:%p, index: %d finished", pParentSql->self, pParentSql->pSubs[i], i);
    }
  }

  return done;
}

static bool subAndCheckDone(SSqlObj *pSql, SSqlObj *pParentSql, int idx) {
  SSubqueryState *subState = &pParentSql->subState;

  assert(idx < subState->numOfSub);

  pthread_mutex_lock(&subState->mutex);

  bool done = allSubqueryDone(pParentSql);

  if (done) {
    tscDebug("0x%"PRIx64" subquery:%p,%d all subs already done", pParentSql->self, pSql, idx);
    
    pthread_mutex_unlock(&subState->mutex);
    
    return false;
  }
  
  tscDebug("0x%"PRIx64" subquery:%p,%d state set to 1", pParentSql->self, pSql, idx);
  
  subState->states[idx] = 1;

  done = allSubqueryDone(pParentSql);

  pthread_mutex_unlock(&subState->mutex);

  return done;
}



static int64_t doTSBlockIntersect(SSqlObj* pSql, STimeWindow * win) {
  SQueryInfo* pQueryInfo = tscGetQueryInfo(&pSql->cmd, pSql->cmd.clauseIndex);

  win->skey = INT64_MAX;
  win->ekey = INT64_MIN;

  SLimitVal* pLimit = &pQueryInfo->limit;
  int32_t    order = pQueryInfo->order.order;
  int32_t    joinNum = pSql->subState.numOfSub;
  SMergeTsCtx ctxlist[TSDB_MAX_JOIN_TABLE_NUM] = {{0}};
  SMergeTsCtx* ctxStack[TSDB_MAX_JOIN_TABLE_NUM] = {0};
  int32_t slot = 0;
  size_t tableNum = 0;
  int16_t* tableMIdx = 0;
  int32_t equalNum = 0;
  int32_t stackidx = 0;
  SMergeTsCtx* ctx = NULL;
  SMergeTsCtx* pctx = NULL;
  SMergeTsCtx* mainCtx = NULL;
  STSElem cur;
  STSElem prev;
  SArray*   tsCond = NULL;
  int32_t mergeDone = 0;

  for (int32_t i = 0; i < joinNum; ++i) {
    STSBuf* output = tsBufCreate(true, pQueryInfo->order.order);
    SQueryInfo* pSubQueryInfo = tscGetQueryInfo(&pSql->pSubs[i]->cmd, 0);

    pSubQueryInfo->tsBuf = output;

    SJoinSupporter* pSupporter = pSql->pSubs[i]->param;

    if (pSupporter->pTSBuf == NULL) {
      tscDebug("0x%"PRIx64" at least one ts-comp is empty, 0 for secondary query after ts blocks intersecting", pSql->self);
      return 0;
    }

    tsBufResetPos(pSupporter->pTSBuf);

    if (!tsBufNextPos(pSupporter->pTSBuf)) {
      tscDebug("0x%"PRIx64" input1 is empty, 0 for secondary query after ts blocks intersecting", pSql->self);
      return 0;
    }

    tscDebug("0x%"PRIx64" sub:%p table idx:%d, input group number:%d", pSql->self, pSql->pSubs[i], i, pSupporter->pTSBuf->numOfGroups);

    ctxlist[i].p = pSupporter;
    ctxlist[i].res = output;
  }

  TSKEY st = taosGetTimestampUs();

  for (int16_t tidx = 0; tidx < joinNum; tidx++) {
    pctx = &ctxlist[tidx];
    if (pctx->compared) {
      continue;
    }

    assert(pctx->numOfInput == 0);

    tsCond = pQueryInfo->tagCond.joinInfo.joinTables[tidx]->tsJoin;

    tableNum = taosArrayGetSize(tsCond);
    assert(tableNum >= 2);

    for (int32_t i = 0; i < tableNum; ++i) {
      tableMIdx = taosArrayGet(tsCond, i);
      SMergeTsCtx* tctx = &ctxlist[*tableMIdx];
      tctx->compared = 1;
    }

    tableMIdx = taosArrayGet(tsCond, 0);
    pctx = &ctxlist[*tableMIdx];

    mainCtx = pctx;

    while (1) {
      pctx = mainCtx;

      prev = tsBufGetElem(pctx->p->pTSBuf);

      ctxStack[stackidx++] = pctx;

      if (!tsBufIsValidElem(&prev)) {
        break;
      }

      tVariant tag = {0};
      tVariantAssign(&tag, prev.tag);

      int32_t skipped = 0;

      for (int32_t i = 1; i < tableNum; ++i) {
        SMergeTsCtx* tctx = &ctxlist[i];

        // find the data in supporter2 with the same tag value
        STSElem e2 = tsBufFindElemStartPosByTag(tctx->p->pTSBuf, &tag);

        if (!tsBufIsValidElem(&e2)) {
          skipRemainValue(pctx->p->pTSBuf, &tag);
          skipped = 1;
          break;
        }
      }

      if (skipped) {
        slot = 0;
        stackidx = 0;
        continue;
      }

      tableMIdx = taosArrayGet(tsCond, ++slot);
      equalNum = 1;

      while (1) {
        ctx = &ctxlist[*tableMIdx];

        prev = tsBufGetElem(pctx->p->pTSBuf);
        cur = tsBufGetElem(ctx->p->pTSBuf);

        // data with current are exhausted
        if (!tsBufIsValidElem(&prev) || tVariantCompare(prev.tag, &tag) != 0) {
          break;
        }

        if (!tsBufIsValidElem(&cur) || tVariantCompare(cur.tag, &tag) != 0) { // ignore all records with the same tag
          break;
        }

        ctxStack[stackidx++] = ctx;

        int32_t ret = tsCompare(order, prev.ts, cur.ts);
        if (ret == 0) {
          if (++equalNum < tableNum) {
            pctx = ctx;

            if (++slot >= tableNum) {
              slot = 0;
            }

            tableMIdx = taosArrayGet(tsCond, slot);
            continue;
          }

          assert(stackidx == tableNum);

          if (pLimit->offset == 0 || pQueryInfo->interval.interval > 0 || QUERY_IS_STABLE_QUERY(pQueryInfo->type)) {
            if (win->skey > prev.ts) {
              win->skey = prev.ts;
            }

            if (win->ekey < prev.ts) {
              win->ekey = prev.ts;
            }

            for (int32_t i = 0; i < stackidx; ++i) {
              SMergeTsCtx* tctx = ctxStack[i];
              prev = tsBufGetElem(tctx->p->pTSBuf);

              tsBufAppend(tctx->res, prev.id, prev.tag, (const char*)&prev.ts, sizeof(prev.ts));
            }
          } else {
            pLimit->offset -= 1;//offset apply to projection?
          }

          for (int32_t i = 0; i < stackidx; ++i) {
            SMergeTsCtx* tctx = ctxStack[i];

            if (!tsBufNextPos(tctx->p->pTSBuf) && tctx == mainCtx) {
              mergeDone = 1;
            }
            tctx->numOfInput++;
          }

          if (mergeDone) {
            break;
          }

          stackidx = 0;
          equalNum = 1;

          ctxStack[stackidx++] = pctx;
        } else if (ret > 0) {
          if (!tsBufNextPos(ctx->p->pTSBuf) && ctx == mainCtx) {
            mergeDone = 1;
            break;
          }

          ctx->numOfInput++;
          stackidx--;
        } else {
          stackidx--;

          for (int32_t i = 0; i < stackidx; ++i) {
            SMergeTsCtx* tctx = ctxStack[i];

            if (!tsBufNextPos(tctx->p->pTSBuf) && tctx == mainCtx) {
              mergeDone = 1;
            }
            tctx->numOfInput++;
          }

          if (mergeDone) {
            break;
          }

          stackidx = 0;
          equalNum = 1;

          ctxStack[stackidx++] = pctx;
        }

      }

      if (mergeDone) {
        break;
      }

      slot = 0;
      stackidx = 0;

      skipRemainValue(mainCtx->p->pTSBuf, &tag);
    }

    stackidx = 0;
    slot = 0;
    mergeDone = 0;
  }

  /*
   * failed to set the correct ts order yet in two cases:
   * 1. only one element
   * 2. only one element for each tag.
   */
  if (ctxlist[0].res->tsOrder == -1) {
    for (int32_t i = 0; i < joinNum; ++i) {
      ctxlist[i].res->tsOrder = TSDB_ORDER_ASC;
    }
  }

  for (int32_t i = 0; i < joinNum; ++i) {
    tsBufFlush(ctxlist[i].res);

    tsBufDestroy(ctxlist[i].p->pTSBuf);
    ctxlist[i].p->pTSBuf = NULL;
  }
    
  TSKEY et = taosGetTimestampUs();

  for (int32_t i = 0; i < joinNum; ++i) {
    tscDebug("0x%"PRIx64" sub:%p tblidx:%d, input:%" PRId64 ", final:%" PRId64 " in %d vnodes for secondary query after ts blocks "
             "intersecting, skey:%" PRId64 ", ekey:%" PRId64 ", numOfVnode:%d, elapsed time:%" PRId64 " us",
             pSql->self, pSql->pSubs[i], i, ctxlist[i].numOfInput, ctxlist[i].res->numOfTotal, ctxlist[i].res->numOfGroups, win->skey, win->ekey,
             tsBufGetNumOfGroup(ctxlist[i].res), et - st);
  }

  return ctxlist[0].res->numOfTotal;
}


// todo handle failed to create sub query
SJoinSupporter* tscCreateJoinSupporter(SSqlObj* pSql, int32_t index) {
  SJoinSupporter* pSupporter = calloc(1, sizeof(SJoinSupporter));
  if (pSupporter == NULL) {
    return NULL;
  }

  pSupporter->pObj = pSql;

  pSupporter->subqueryIndex = index;
  SQueryInfo* pQueryInfo = tscGetQueryInfo(&pSql->cmd, pSql->cmd.clauseIndex);
  
  memcpy(&pSupporter->interval, &pQueryInfo->interval, sizeof(pSupporter->interval));
  pSupporter->limit = pQueryInfo->limit;

  STableMetaInfo* pTableMetaInfo = tscGetTableMetaInfoFromCmd(&pSql->cmd, pSql->cmd.clauseIndex, index);
  pSupporter->uid = pTableMetaInfo->pTableMeta->id.uid;
  assert (pSupporter->uid != 0);

  taosGetTmpfilePath("join-", pSupporter->path);

  // do NOT create file here to reduce crash generated file left issue
  pSupporter->f = NULL;

  return pSupporter;
}

static void tscDestroyJoinSupporter(SJoinSupporter* pSupporter) {
  if (pSupporter == NULL) {
    return;
  }

  if (pSupporter->exprList != NULL) {
    tscSqlExprInfoDestroy(pSupporter->exprList);
  }
  
  if (pSupporter->colList != NULL) {
    tscColumnListDestroy(pSupporter->colList);
  }

  tscFieldInfoClear(&pSupporter->fieldsInfo);

  if (pSupporter->pTSBuf != NULL) {
    tsBufDestroy(pSupporter->pTSBuf);
    pSupporter->pTSBuf = NULL;
  }

  unlink(pSupporter->path);
  
  if (pSupporter->f != NULL) {
    fclose(pSupporter->f);
    pSupporter->f = NULL;
  }


  if (pSupporter->pVgroupTables != NULL) {
    taosArrayDestroy(pSupporter->pVgroupTables);
    pSupporter->pVgroupTables = NULL;
  }

  tfree(pSupporter->pIdTagList);
  tscTagCondRelease(&pSupporter->tagCond);
  free(pSupporter);
}

static void filterVgroupTables(SQueryInfo* pQueryInfo, SArray* pVgroupTables) {
  int32_t  num = 0;
  int32_t* list = NULL;
  tsBufGetGroupIdList(pQueryInfo->tsBuf, &num, &list);

  // The virtual node, of which all tables are disqualified after the timestamp intersection,
  // is removed to avoid next stage query.
  // TODO: If tables from some vnodes are not qualified for next stage query, discard them.
  for (int32_t k = 0; k < taosArrayGetSize(pVgroupTables);) {
    SVgroupTableInfo* p = taosArrayGet(pVgroupTables, k);

    bool found = false;
    for (int32_t f = 0; f < num; ++f) {
      if (p->vgInfo.vgId == list[f]) {
        found = true;
        break;
      }
    }

    if (!found) {
      tscRemoveVgroupTableGroup(pVgroupTables, k);
    } else {
      k++;
    }
  }

  assert(taosArrayGetSize(pVgroupTables) > 0);
  TSDB_QUERY_SET_TYPE(pQueryInfo->type, TSDB_QUERY_TYPE_MULTITABLE_QUERY);

  tfree(list);
}

static SArray* buildVgroupTableByResult(SQueryInfo* pQueryInfo, SArray* pVgroupTables) {
  int32_t  num = 0;
  int32_t* list = NULL;
  tsBufGetGroupIdList(pQueryInfo->tsBuf, &num, &list);

  size_t numOfGroups = taosArrayGetSize(pVgroupTables);

  SArray* pNew = taosArrayInit(num, sizeof(SVgroupTableInfo));

  SVgroupTableInfo info;
  for (int32_t i = 0; i < num; ++i) {
    int32_t vnodeId = list[i];

    for (int32_t j = 0; j < numOfGroups; ++j) {
      SVgroupTableInfo* p1 = taosArrayGet(pVgroupTables, j);
      if (p1->vgInfo.vgId == vnodeId) {
        tscVgroupTableCopy(&info, p1);
        break;
      }
    }

    taosArrayPush(pNew, &info);
  }

  tfree(list);
  TSDB_QUERY_SET_TYPE(pQueryInfo->type, TSDB_QUERY_TYPE_MULTITABLE_QUERY);

  return pNew;
}

/*
 * launch secondary stage query to fetch the result that contains timestamp in set
 */
static int32_t tscLaunchRealSubqueries(SSqlObj* pSql) {
  int32_t         numOfSub = 0;
  SJoinSupporter* pSupporter = NULL;
  
  //If the columns are not involved in the final select clause, the corresponding query will not be issued.
  for (int32_t i = 0; i < pSql->subState.numOfSub; ++i) {
    pSupporter = pSql->pSubs[i]->param;
    if (taosArrayGetSize(pSupporter->exprList) > 0) {
      ++numOfSub;
    }
  }
  
  assert(numOfSub > 0);
  
  // scan all subquery, if one sub query has only ts, ignore it
  tscDebug("0x%"PRIx64" start to launch secondary subqueries, %d out of %d needs to query", pSql->self, numOfSub, pSql->subState.numOfSub);

  bool success = true;
  
  for (int32_t i = 0; i < pSql->subState.numOfSub; ++i) {
    SSqlObj *pPrevSub = pSql->pSubs[i];
    pSql->pSubs[i] = NULL;
    
    pSupporter = pPrevSub->param;
  
    if (taosArrayGetSize(pSupporter->exprList) == 0) {
      tscDebug("0x%"PRIx64" subIndex: %d, no need to launch query, ignore it", pSql->self, i);
    
      tscDestroyJoinSupporter(pSupporter);
      taos_free_result(pPrevSub);
    
      pSql->pSubs[i] = NULL;
      continue;
    }
  
    SQueryInfo *pSubQueryInfo = tscGetQueryInfo(&pPrevSub->cmd, 0);
    STSBuf     *pTsBuf = pSubQueryInfo->tsBuf;
    pSubQueryInfo->tsBuf = NULL;
  
    // free result for async object will also free sqlObj
    assert(tscSqlExprNumOfExprs(pSubQueryInfo) == 1); // ts_comp query only requires one result columns
    taos_free_result(pPrevSub);
  
    SSqlObj *pNew = createSubqueryObj(pSql, (int16_t) i, tscJoinQueryCallback, pSupporter, TSDB_SQL_SELECT, NULL);
    if (pNew == NULL) {
      tscDestroyJoinSupporter(pSupporter);
      success = false;
      break;
    }
    
    tscClearSubqueryInfo(&pNew->cmd);
    pSql->pSubs[i] = pNew;
  
    SQueryInfo *pQueryInfo = tscGetQueryInfo(&pNew->cmd, 0);
    pQueryInfo->tsBuf = pTsBuf;  // transfer the ownership of timestamp comp-z data to the new created object

    // set the second stage sub query for join process
    TSDB_QUERY_SET_TYPE(pQueryInfo->type, TSDB_QUERY_TYPE_JOIN_SEC_STAGE);
    memcpy(&pQueryInfo->interval, &pSupporter->interval, sizeof(pQueryInfo->interval));

    tscTagCondCopy(&pQueryInfo->tagCond, &pSupporter->tagCond);

    pQueryInfo->colList     = pSupporter->colList;
    pQueryInfo->exprList    = pSupporter->exprList;
    pQueryInfo->fieldsInfo  = pSupporter->fieldsInfo;
    pQueryInfo->groupbyExpr = pSupporter->groupInfo;
    pQueryInfo->pUpstream   = taosArrayInit(4, sizeof(POINTER_BYTES));

    assert(pNew->subState.numOfSub == 0 && pNew->cmd.numOfClause == 1 && pQueryInfo->numOfTables == 1);
  
    tscFieldInfoUpdateOffset(pQueryInfo);
  
    STableMetaInfo *pTableMetaInfo = tscGetMetaInfo(pQueryInfo, 0);
    pTableMetaInfo->pVgroupTables = pSupporter->pVgroupTables;

    pSupporter->exprList = NULL;
    pSupporter->colList = NULL;
    pSupporter->pVgroupTables = NULL;
    memset(&pSupporter->fieldsInfo, 0, sizeof(SFieldInfo));
    memset(&pSupporter->groupInfo, 0, sizeof(SSqlGroupbyExpr));

    /*
     * When handling the projection query, the offset value will be modified for table-table join, which is changed
     * during the timestamp intersection.
     */
    pSupporter->limit = pQueryInfo->limit;
//    pQueryInfo->limit = pSupporter->limit;

    SColumnIndex index = {.tableIndex = 0, .columnIndex = PRIMARYKEY_TIMESTAMP_COL_INDEX};
    SSchema* s = tscGetTableColumnSchema(pTableMetaInfo->pTableMeta, 0);

    SExprInfo* pExpr = tscSqlExprGet(pQueryInfo, 0);
    int16_t funcId = pExpr->base.functionId;

    // add the invisible timestamp column
    if ((pExpr->base.colInfo.colId != PRIMARYKEY_TIMESTAMP_COL_INDEX) ||
        (funcId != TSDB_FUNC_TS && funcId != TSDB_FUNC_TS_DUMMY && funcId != TSDB_FUNC_PRJ)) {

      int16_t functionId = tscIsProjectionQuery(pQueryInfo)? TSDB_FUNC_PRJ : TSDB_FUNC_TS;

      tscAddFuncInSelectClause(pQueryInfo, 0, functionId, &index, s, TSDB_COL_NORMAL);
      tscPrintSelNodeList(pNew, 0);
      tscFieldInfoUpdateOffset(pQueryInfo);

      pExpr = tscSqlExprGet(pQueryInfo, 0);
    }

    // set the join condition tag column info, todo extract method
    if (UTIL_TABLE_IS_SUPER_TABLE(pTableMetaInfo)) {
      assert(pQueryInfo->tagCond.joinInfo.hasJoin);
      int16_t colId = tscGetJoinTagColIdByUid(&pQueryInfo->tagCond, pTableMetaInfo->pTableMeta->id.uid);

      // set the tag column id for executor to extract correct tag value
      pExpr->base.param[0] = (tVariant) {.i64 = colId, .nType = TSDB_DATA_TYPE_BIGINT, .nLen = sizeof(int64_t)};
      pExpr->base.numOfParams = 1;
    }

    if (UTIL_TABLE_IS_SUPER_TABLE(pTableMetaInfo)) {
      assert(pTableMetaInfo->pVgroupTables != NULL);
      if (tscNonOrderedProjectionQueryOnSTable(pQueryInfo, 0)) {
        SArray* p = buildVgroupTableByResult(pQueryInfo, pTableMetaInfo->pVgroupTables);
        tscFreeVgroupTableInfo(pTableMetaInfo->pVgroupTables);
        pTableMetaInfo->pVgroupTables = p;
      } else {
        filterVgroupTables(pQueryInfo, pTableMetaInfo->pVgroupTables);
      }
    }

    subquerySetState(pPrevSub, &pSql->subState, i, 0);
    
    size_t numOfCols = taosArrayGetSize(pQueryInfo->colList);
    tscDebug("0x%"PRIx64" subquery:%p tableIndex:%d, vgroupIndex:%d, type:%d, exprInfo:%" PRIzu ", colList:%" PRIzu ", fieldsInfo:%d, name:%s",
             pSql->self, pNew, 0, pTableMetaInfo->vgroupIndex, pQueryInfo->type, taosArrayGetSize(pQueryInfo->exprList),
             numOfCols, pQueryInfo->fieldsInfo.numOfOutput, tNameGetTableName(&pTableMetaInfo->name));
  }
  
  //prepare the subqueries object failed, abort
  if (!success) {
    pSql->res.code = TSDB_CODE_TSC_OUT_OF_MEMORY;
    tscError("%p failed to prepare subqueries objs for secondary phase query, numOfSub:%d, code:%d", pSql,
        pSql->subState.numOfSub, pSql->res.code);
    freeJoinSubqueryObj(pSql);
    
    return pSql->res.code;
  }
  
  for(int32_t i = 0; i < pSql->subState.numOfSub; ++i) {
    if (pSql->pSubs[i] == NULL) {
      continue;
    }

//    tscDoQuery(pSql->pSubs[i]);
    SQueryInfo* pQueryInfo = tscGetQueryInfo(&pSql->pSubs[i]->cmd, 0);
    executeQuery(pSql->pSubs[i], pQueryInfo);
  }

  return TSDB_CODE_SUCCESS;
}

void freeJoinSubqueryObj(SSqlObj* pSql) {
  for (int32_t i = 0; i < pSql->subState.numOfSub; ++i) {
    SSqlObj* pSub = pSql->pSubs[i];
    if (pSub == NULL) {
      continue;
    }
    
    SJoinSupporter* p = pSub->param;
    tscDestroyJoinSupporter(p);

    taos_free_result(pSub);
    pSql->pSubs[i] = NULL;
  }

  if (pSql->subState.states) {
    pthread_mutex_destroy(&pSql->subState.mutex);
  }
  
  tfree(pSql->subState.states);
  
  
  pSql->subState.numOfSub = 0;
}

static int32_t quitAllSubquery(SSqlObj* pSqlSub, SSqlObj* pSqlObj, SJoinSupporter* pSupporter) {
  if (subAndCheckDone(pSqlSub, pSqlObj, pSupporter->subqueryIndex)) {
    tscError("%p all subquery return and query failed, global code:%s", pSqlObj, tstrerror(pSqlObj->res.code));  
    freeJoinSubqueryObj(pSqlObj);
    return 0;
  }

  return 1;
  //tscDestroyJoinSupporter(pSupporter);
}

// update the query time range according to the join results on timestamp
static void updateQueryTimeRange(SQueryInfo* pQueryInfo, STimeWindow* win) {
  assert(pQueryInfo->window.skey <= win->skey && pQueryInfo->window.ekey >= win->ekey);
  pQueryInfo->window = *win;


}

int32_t tidTagsCompar(const void* p1, const void* p2) {
  const STidTags* t1 = (const STidTags*) (p1);
  const STidTags* t2 = (const STidTags*) (p2);
  
  if (t1->vgId != t2->vgId) {
    return (t1->vgId > t2->vgId) ? 1 : -1;
  }

  tstr* tag1 = (tstr*) t1->tag;
  tstr* tag2 = (tstr*) t2->tag;

  if (tag1->len != tag2->len) {
    return (tag1->len > tag2->len)? 1: -1;
  }

  return strncmp(tag1->data, tag2->data, tag1->len);
}

int32_t tagValCompar(const void* p1, const void* p2) {
  const STidTags* t1 = (const STidTags*) varDataVal(p1);
  const STidTags* t2 = (const STidTags*) varDataVal(p2);

  tstr* tag1 = (tstr*) t1->tag;
  tstr* tag2 = (tstr*) t2->tag;

  if (tag1->len != tag2->len) {
    return (tag1->len > tag2->len)? 1: -1;
  }

  return memcmp(tag1->data, tag2->data, tag1->len);
}

void tscBuildVgroupTableInfo(SSqlObj* pSql, STableMetaInfo* pTableMetaInfo, SArray* tables) {
  SArray*   result = taosArrayInit(4, sizeof(SVgroupTableInfo));
  SArray*   vgTables = NULL;
  STidTags* prev = NULL;

  size_t numOfTables = taosArrayGetSize(tables);
  for (size_t i = 0; i < numOfTables; i++) {
    STidTags* tt = taosArrayGet(tables, i);

    if (prev == NULL || tt->vgId != prev->vgId) {
      SVgroupsInfo* pvg = pTableMetaInfo->vgroupList;

      SVgroupTableInfo info = {{0}};
      for (int32_t m = 0; m < pvg->numOfVgroups; ++m) {
        if (tt->vgId == pvg->vgroups[m].vgId) {
          tscSVgroupInfoCopy(&info.vgInfo, &pvg->vgroups[m]);
          break;
        }
      }
      assert(info.vgInfo.numOfEps != 0);

      vgTables = taosArrayInit(4, sizeof(STableIdInfo));
      info.itemList = vgTables;

      if (taosArrayGetSize(result) > 0) {
        SVgroupTableInfo* prevGroup = taosArrayGet(result, taosArrayGetSize(result) - 1);
        tscDebug("0x%"PRIx64" vgId:%d, tables:%"PRIzu, pSql->self, prevGroup->vgInfo.vgId, taosArrayGetSize(prevGroup->itemList));
      }

      taosArrayPush(result, &info);
    }

    STableIdInfo item = {.uid = tt->uid, .tid = tt->tid, .key = INT64_MIN};
    taosArrayPush(vgTables, &item);

    tscTrace("%p tid:%d, uid:%"PRIu64",vgId:%d added", pSql, tt->tid, tt->uid, tt->vgId);
    prev = tt;
  }

  pTableMetaInfo->vgroupIndex = 0;
  
  if (taosArrayGetSize(result) <= 0) {
    pTableMetaInfo->pVgroupTables = NULL;
    taosArrayDestroy(result);
  } else {
    pTableMetaInfo->pVgroupTables = result;

    SVgroupTableInfo* g = taosArrayGet(result, taosArrayGetSize(result) - 1);
    tscDebug("0x%"PRIx64" vgId:%d, tables:%"PRIzu, pSql->self, g->vgInfo.vgId, taosArrayGetSize(g->itemList));
  }
}

static void issueTsCompQuery(SSqlObj* pSql, SJoinSupporter* pSupporter, SSqlObj* pParent) {
  SSqlCmd* pCmd = &pSql->cmd;
  tscClearSubqueryInfo(pCmd);
  tscFreeSqlResult(pSql);

  SQueryInfo* pQueryInfo = tscGetQueryInfo(pCmd, 0);
  assert(pQueryInfo->numOfTables == 1);

  STableMetaInfo* pTableMetaInfo = tscGetMetaInfo(pQueryInfo, 0);
  tscInitQueryInfo(pQueryInfo);

  TSDB_QUERY_CLEAR_TYPE(pQueryInfo->type, TSDB_QUERY_TYPE_TAG_FILTER_QUERY);
  TSDB_QUERY_SET_TYPE(pQueryInfo->type, TSDB_QUERY_TYPE_MULTITABLE_QUERY);
  
  pCmd->command = TSDB_SQL_SELECT;
  pSql->fp = tscJoinQueryCallback;
  
  SSchema colSchema = {.type = TSDB_DATA_TYPE_BINARY, .bytes = 1};
  
  SColumnIndex index = {0, PRIMARYKEY_TIMESTAMP_COL_INDEX};
  tscAddFuncInSelectClause(pQueryInfo, 0, TSDB_FUNC_TS_COMP, &index, &colSchema, TSDB_COL_NORMAL);
  
  // set the tags value for ts_comp function
  if (UTIL_TABLE_IS_SUPER_TABLE(pTableMetaInfo)) {
    SExprInfo *pExpr = tscSqlExprGet(pQueryInfo, 0);
    int16_t tagColId = tscGetJoinTagColIdByUid(&pSupporter->tagCond, pTableMetaInfo->pTableMeta->id.uid);
    pExpr->base.param[0].i64 = tagColId;
    pExpr->base.param[0].nLen = sizeof(int64_t);
    pExpr->base.param[0].nType = TSDB_DATA_TYPE_BIGINT;
    pExpr->base.numOfParams = 1;
  }

  // add the filter tag column
  if (pSupporter->colList != NULL) {
    size_t s = taosArrayGetSize(pSupporter->colList);
    
    for (int32_t i = 0; i < s; ++i) {
      SColumn *pCol = taosArrayGetP(pSupporter->colList, i);
      
      if (pCol->info.flist.numOfFilters > 0) {  // copy to the pNew->cmd.colList if it is filtered.
        SColumn *p = tscColumnClone(pCol);
        taosArrayPush(pQueryInfo->colList, &p);
      }
    }
  }
  
  size_t numOfCols = taosArrayGetSize(pQueryInfo->colList);
  
  tscDebug(
      "%p subquery:%p tableIndex:%d, vgroupIndex:%d, numOfVgroups:%d, type:%d, ts_comp query to retrieve timestamps, "
      "numOfExpr:%" PRIzu ", colList:%" PRIzu ", numOfOutputFields:%d, name:%s",
      pParent, pSql, 0, pTableMetaInfo->vgroupIndex, pTableMetaInfo->vgroupList->numOfVgroups, pQueryInfo->type,
      tscSqlExprNumOfExprs(pQueryInfo), numOfCols, pQueryInfo->fieldsInfo.numOfOutput, tNameGetTableName(&pTableMetaInfo->name));
  
  tscProcessSql(pSql, NULL);
}

static bool checkForDuplicateTagVal(SSchema* pColSchema, SJoinSupporter* p1, SSqlObj* pPSqlObj) {
  for(int32_t i = 1; i < p1->num; ++i) {
    STidTags* prev = (STidTags*) varDataVal(p1->pIdTagList + (i - 1) * p1->tagSize);
    STidTags* p = (STidTags*) varDataVal(p1->pIdTagList + i * p1->tagSize);
    assert(prev->vgId >= 1 && p->vgId >= 1);

    if (doCompare(prev->tag, p->tag, pColSchema->type, pColSchema->bytes) == 0) {
      tscError("%p join tags have same value for different table, free all sub SqlObj and quit", pPSqlObj);
      pPSqlObj->res.code = TSDB_CODE_QRY_DUP_JOIN_KEY;
      return false;
    }
  }

  return true;
}


static int32_t getIntersectionOfTableTuple(SQueryInfo* pQueryInfo, SSqlObj* pParentSql, SArray* resList) {
  int16_t joinNum = pParentSql->subState.numOfSub;
  STableMetaInfo* pTableMetaInfo = tscGetMetaInfo(pQueryInfo, 0);
  int16_t tagColId = tscGetJoinTagColIdByUid(&pQueryInfo->tagCond, pTableMetaInfo->pTableMeta->id.uid);
  SJoinSupporter* p0 = pParentSql->pSubs[0]->param;
  SMergeCtx ctxlist[TSDB_MAX_JOIN_TABLE_NUM] = {{0}};
  SMergeCtx* ctxStack[TSDB_MAX_JOIN_TABLE_NUM] = {0};

  // int16_t for padding
  int32_t size = p0->tagSize - sizeof(int16_t);

  SSchema* pColSchema = tscGetColumnSchemaById(pTableMetaInfo->pTableMeta, tagColId);
<<<<<<< HEAD

  tscDebug("%p all subquery retrieve <tid, tags> complete, do tags match", pParentSql);
=======
  
  tscDebug("0x%"PRIx64" all subquery retrieve <tid, tags> complete, do tags match", pParentSql->self);
>>>>>>> 272b524b

  for (int32_t i = 0; i < joinNum; i++) {
    SJoinSupporter* p = pParentSql->pSubs[i]->param;

    ctxlist[i].p = p;
    ctxlist[i].res = taosArrayInit(p->num, size);

    tscDebug("Join %d - num:%d", i, p->num);

    // sort according to the tag valu
    qsort(p->pIdTagList, p->num, p->tagSize, tagValCompar);

    if (!checkForDuplicateTagVal(pColSchema, p, pParentSql)) {
      for (int32_t j = 0; j <= i; j++) {
        taosArrayDestroy(ctxlist[j].res);
      }
      return TSDB_CODE_QRY_DUP_JOIN_KEY;
    }
  }

  int32_t slot = 0;
  size_t tableNum = 0;
  int16_t* tableMIdx = 0;
  int32_t equalNum = 0;
  int32_t stackidx = 0;
  int32_t mergeDone = 0;
  SMergeCtx* ctx = NULL;
  SMergeCtx* pctx = NULL;
  STidTags* cur = NULL;
  STidTags* prev = NULL;
  SArray*   tagCond = NULL;

  for (int16_t tidx = 0; tidx < joinNum; tidx++) {
    pctx = &ctxlist[tidx];
    if (pctx->compared) {
      continue;
    }

    assert(pctx->idx == 0 && taosArrayGetSize(pctx->res) == 0);

    tagCond = pQueryInfo->tagCond.joinInfo.joinTables[tidx]->tagJoin;

    tableNum = taosArrayGetSize(tagCond);
    assert(tableNum >= 2);

    for (int32_t i = 0; i < tableNum; ++i) {
      tableMIdx = taosArrayGet(tagCond, i);
      SMergeCtx* tctx = &ctxlist[*tableMIdx];
      tctx->compared = 1;
    }

    for (int32_t i = 0; i < tableNum; ++i) {
      tableMIdx = taosArrayGet(tagCond, i);
      SMergeCtx* tctx = &ctxlist[*tableMIdx];
      if (tctx->p->num <= 0 || tctx->p->pIdTagList == NULL) {
        mergeDone = 1;
        break;
      }
    }

    if (mergeDone) {
      mergeDone = 0;
      continue;
    }

    tableMIdx = taosArrayGet(tagCond, slot);

    pctx = &ctxlist[*tableMIdx];

    prev = (STidTags*) varDataVal(pctx->p->pIdTagList + pctx->idx * pctx->p->tagSize);

    ctxStack[stackidx++] = pctx;

    tableMIdx = taosArrayGet(tagCond, ++slot);

    equalNum = 1;

    while (1) {
      ctx = &ctxlist[*tableMIdx];

      cur = (STidTags*) varDataVal(ctx->p->pIdTagList + ctx->idx * ctx->p->tagSize);

      assert(cur->tid != 0 && prev->tid != 0);

      ctxStack[stackidx++] = ctx;

      int32_t ret = doCompare(prev->tag, cur->tag, pColSchema->type, pColSchema->bytes);
      if (ret == 0) {
        if (++equalNum < tableNum) {
          prev = cur;
          pctx = ctx;

          if (++slot >= tableNum) {
            slot = 0;
          }

          tableMIdx = taosArrayGet(tagCond, slot);
          continue;
        }
<<<<<<< HEAD

        tscDebug("%p tag matched, vgId:%d, val:%d, tid:%d, uid:%"PRIu64", tid:%d, uid:%"PRIu64, pParentSql, prev->vgId,
=======
        
        tscDebug("0x%"PRIx64" tag matched, vgId:%d, val:%d, tid:%d, uid:%"PRIu64", tid:%d, uid:%"PRIu64, pParentSql->self, prev->vgId,
>>>>>>> 272b524b
                 *(int*) prev->tag, prev->tid, prev->uid, cur->tid, cur->uid);

        assert(stackidx == tableNum);

        for (int32_t i = 0; i < stackidx; ++i) {
          SMergeCtx* tctx = ctxStack[i];
          prev = (STidTags*) varDataVal(tctx->p->pIdTagList + tctx->idx * tctx->p->tagSize);

          taosArrayPush(tctx->res, prev);
        }

        for (int32_t i = 0; i < stackidx; ++i) {
          SMergeCtx* tctx = ctxStack[i];

          if (++tctx->idx >= tctx->p->num) {
            mergeDone = 1;
            break;
          }
        }

        if (mergeDone) {
          break;
        }

        stackidx = 0;
        equalNum = 1;

        prev = (STidTags*) varDataVal(pctx->p->pIdTagList + pctx->idx * pctx->p->tagSize);

        ctxStack[stackidx++] = pctx;
      } else if (ret > 0) {
        stackidx--;

        if (++ctx->idx >= ctx->p->num) {
          break;
        }
      } else {
        stackidx--;

        for (int32_t i = 0; i < stackidx; ++i) {
          SMergeCtx* tctx = ctxStack[i];
          if (++tctx->idx >= tctx->p->num) {
            mergeDone = 1;
            break;
          }
        }

        if (mergeDone) {
          break;
        }

        stackidx = 0;
        equalNum = 1;

        prev = (STidTags*) varDataVal(pctx->p->pIdTagList + pctx->idx * pctx->p->tagSize);
        ctxStack[stackidx++] = pctx;
      }

    }

    slot = 0;
    mergeDone = 0;
    stackidx = 0;
  }

  for (int32_t i = 0; i < joinNum; ++i) {
    // reorganize the tid-tag value according to both the vgroup id and tag values
    // sort according to the tag value
    size_t num = taosArrayGetSize(ctxlist[i].res);

    qsort((ctxlist[i].res)->pData, num, size, tidTagsCompar);

    taosArrayPush(resList, &ctxlist[i].res);

    tscDebug("0x%"PRIx64" tags match complete, result num: %"PRIzu, pParentSql->self, num);
  }

  return TSDB_CODE_SUCCESS;
}

bool emptyTagList(SArray* resList, int32_t size) {
  size_t rsize = taosArrayGetSize(resList);
  if (rsize != size) {
    return true;
  }

  for (int32_t i = 0; i < size; ++i) {
    SArray** s = taosArrayGet(resList, i);
    if (taosArrayGetSize(*s) <= 0) {
      return true;
    }
  }

  return false;
}

static void tidTagRetrieveCallback(void* param, TAOS_RES* tres, int32_t numOfRows) {
  SJoinSupporter* pSupporter = (SJoinSupporter*)param;

  SSqlObj* pParentSql = pSupporter->pObj;

  SSqlObj* pSql = (SSqlObj*)tres;
  SSqlCmd* pCmd = &pSql->cmd;
  SSqlRes* pRes = &pSql->res;

  SQueryInfo* pQueryInfo = tscGetQueryInfo(pCmd, pCmd->clauseIndex);

  // todo, the type may not include TSDB_QUERY_TYPE_TAG_FILTER_QUERY
  assert(TSDB_QUERY_HAS_TYPE(pQueryInfo->type, TSDB_QUERY_TYPE_TAG_FILTER_QUERY));

  if (pParentSql->res.code != TSDB_CODE_SUCCESS) {
    tscError("%p abort query due to other subquery failure. code:%d, global code:%d", pSql, numOfRows, pParentSql->res.code);
    if (quitAllSubquery(pSql, pParentSql, pSupporter)) {
      return;
    }

    tscAsyncResultOnError(pParentSql);

    return;
  }

  // check for the error code firstly
  if (taos_errno(pSql) != TSDB_CODE_SUCCESS) {
    // todo retry if other subqueries are not failed

    assert(numOfRows < 0 && numOfRows == taos_errno(pSql));
    tscError("%p sub query failed, code:%s, index:%d", pSql, tstrerror(numOfRows), pSupporter->subqueryIndex);

    pParentSql->res.code = numOfRows;
    if (quitAllSubquery(pSql, pParentSql, pSupporter)) {
      return;
    }

    tscAsyncResultOnError(pParentSql);
    return;
  }

  // keep the results in memory
  if (numOfRows > 0) {
    size_t validLen = (size_t)(pSupporter->tagSize * pRes->numOfRows);
    size_t length = pSupporter->totalLen + validLen;

    // todo handle memory error
    char* tmp = realloc(pSupporter->pIdTagList, length);
    if (tmp == NULL) {
      tscError("%p failed to malloc memory", pSql);

      pParentSql->res.code = TAOS_SYSTEM_ERROR(errno);
      if (quitAllSubquery(pSql, pParentSql, pSupporter)) {
        return;
      }

      tscAsyncResultOnError(pParentSql);
      return;
    }

    pSupporter->pIdTagList = tmp;

    memcpy(pSupporter->pIdTagList + pSupporter->totalLen, pRes->data, validLen);
    pSupporter->totalLen += (int32_t)validLen;
    pSupporter->num += (int32_t)pRes->numOfRows;

    // query not completed, continue to retrieve tid + tag tuples
    if (!pRes->completed) {
      taos_fetch_rows_a(tres, tidTagRetrieveCallback, param);
      return;
    }
  }

  // data in current vnode has all returned to client, try next vnode if exits
  // <tid + tag> tuples have been retrieved to client, try <tid + tag> tuples from the next vnode
  if (hasMoreVnodesToTry(pSql)) {
    STableMetaInfo* pTableMetaInfo = tscGetMetaInfo(pQueryInfo, 0);

    int32_t totalVgroups = pTableMetaInfo->vgroupList->numOfVgroups;
    pTableMetaInfo->vgroupIndex += 1;
    assert(pTableMetaInfo->vgroupIndex < totalVgroups);

    tscDebug("0x%"PRIx64" tid_tag from vgroup index:%d completed, try next vgroup:%d. total vgroups:%d. current numOfRes:%d",
             pSql->self, pTableMetaInfo->vgroupIndex - 1, pTableMetaInfo->vgroupIndex, totalVgroups, pSupporter->num);

    pCmd->command = TSDB_SQL_SELECT;
    tscResetForNextRetrieve(&pSql->res);

    // set the callback function
    pSql->fp = tscJoinQueryCallback;
    tscProcessSql(pSql, NULL);
    return;
  }

  // no data exists in next vnode, mark the <tid, tags> query completed
  // only when there is no subquery exits any more, proceeds to get the intersect of the <tid, tags> tuple sets.
  if (!subAndCheckDone(pSql, pParentSql, pSupporter->subqueryIndex)) {
    tscDebug("0x%"PRIx64" tagRetrieve:%p,%d completed, total:%d", pParentSql->self, tres, pSupporter->subqueryIndex, pParentSql->subState.numOfSub);
    return;
  }  

  SArray* resList = taosArrayInit(pParentSql->subState.numOfSub, sizeof(SArray *));

  int32_t code = getIntersectionOfTableTuple(pQueryInfo, pParentSql, resList);
  if (code != TSDB_CODE_SUCCESS) {
    freeJoinSubqueryObj(pParentSql);
    pParentSql->res.code = code;
    tscAsyncResultOnError(pParentSql);

    taosArrayDestroy(resList);
    return;
  }

  if (emptyTagList(resList, pParentSql->subState.numOfSub)) {  // no results,return.
    assert(pParentSql->fp != tscJoinQueryCallback);

    tscDebug("0x%"PRIx64" tag intersect does not generated qualified tables for join, free all sub SqlObj and quit",
        pParentSql->self);
    freeJoinSubqueryObj(pParentSql);

    // set no result command
    pParentSql->cmd.command = TSDB_SQL_RETRIEVE_EMPTY_RESULT;
    assert(pParentSql->fp != tscJoinQueryCallback);

    (*pParentSql->fp)(pParentSql->param, pParentSql, 0);
  } else {
    for (int32_t m = 0; m < pParentSql->subState.numOfSub; ++m) {
      // proceed to for ts_comp query
      SSqlCmd* pSubCmd = &pParentSql->pSubs[m]->cmd;
      SArray** s = taosArrayGet(resList, m);

      SQueryInfo*     pQueryInfo1 = tscGetQueryInfo(pSubCmd, 0);
      STableMetaInfo* pTableMetaInfo = tscGetMetaInfo(pQueryInfo1, 0);
      tscBuildVgroupTableInfo(pParentSql, pTableMetaInfo, *s);

      SSqlObj* psub = pParentSql->pSubs[m];
      ((SJoinSupporter*)psub->param)->pVgroupTables =  tscVgroupTableInfoDup(pTableMetaInfo->pVgroupTables);

      memset(pParentSql->subState.states, 0, sizeof(pParentSql->subState.states[0]) * pParentSql->subState.numOfSub);
<<<<<<< HEAD
      tscDebug("%p reset all sub states to 0", pParentSql);

=======
      tscDebug("0x%"PRIx64" reset all sub states to 0", pParentSql->self);
      
>>>>>>> 272b524b
      issueTsCompQuery(psub, psub->param, pParentSql);
    }
  }

  size_t rsize = taosArrayGetSize(resList);
  for (int32_t i = 0; i < rsize; ++i) {
    SArray** s = taosArrayGet(resList, i);
    if (*s) {
      taosArrayDestroy(*s);
    }
  }

  taosArrayDestroy(resList);
}

static void tsCompRetrieveCallback(void* param, TAOS_RES* tres, int32_t numOfRows) {
  SJoinSupporter* pSupporter = (SJoinSupporter*)param;

  SSqlObj* pParentSql = pSupporter->pObj;

  SSqlObj* pSql = (SSqlObj*)tres;
  SSqlCmd* pCmd = &pSql->cmd;
  SSqlRes* pRes = &pSql->res;

  SQueryInfo* pQueryInfo = tscGetQueryInfo(pCmd, pCmd->clauseIndex);
  assert(!TSDB_QUERY_HAS_TYPE(pQueryInfo->type, TSDB_QUERY_TYPE_JOIN_SEC_STAGE));

  if (pParentSql->res.code != TSDB_CODE_SUCCESS) {
    tscError("%p abort query due to other subquery failure. code:%d, global code:%d", pSql, numOfRows, pParentSql->res.code);
    if (quitAllSubquery(pSql, pParentSql, pSupporter)){
      return;
    }

    tscAsyncResultOnError(pParentSql);

    return;
  }

  // check for the error code firstly
  if (taos_errno(pSql) != TSDB_CODE_SUCCESS) {
    // todo retry if other subqueries are not failed yet 
    assert(numOfRows < 0 && numOfRows == taos_errno(pSql));
    tscError("%p sub query failed, code:%s, index:%d", pSql, tstrerror(numOfRows), pSupporter->subqueryIndex);

    pParentSql->res.code = numOfRows;
    if (quitAllSubquery(pSql, pParentSql, pSupporter)){
      return;
    }

    tscAsyncResultOnError(pParentSql);
    return;
  }

  if (numOfRows > 0) {  // write the compressed timestamp to disk file
    if(pSupporter->f == NULL) {
      pSupporter->f = fopen(pSupporter->path, "wb");

      if (pSupporter->f == NULL) {
        tscError("%p failed to create tmp file:%s, reason:%s", pSql, pSupporter->path, strerror(errno));
        
        pParentSql->res.code = TAOS_SYSTEM_ERROR(errno);

        if (quitAllSubquery(pSql, pParentSql, pSupporter)) {
          return;
        }
        
        tscAsyncResultOnError(pParentSql);

        return;
      }
    }
      
    fwrite(pRes->data, (size_t)pRes->numOfRows, 1, pSupporter->f);
    fclose(pSupporter->f);
    pSupporter->f = NULL;

    STSBuf* pBuf = tsBufCreateFromFile(pSupporter->path, true);
    if (pBuf == NULL) {  // in error process, close the fd
      tscError("%p invalid ts comp file from vnode, abort subquery, file size:%d", pSql, numOfRows);

      pParentSql->res.code = TAOS_SYSTEM_ERROR(errno);
      if (quitAllSubquery(pSql, pParentSql, pSupporter)){
        return;
      }
      
      tscAsyncResultOnError(pParentSql);

      return;
    }

    if (pSupporter->pTSBuf == NULL) {
      tscDebug("0x%"PRIx64" create tmp file for ts block:%s, size:%d bytes", pSql->self, pBuf->path, numOfRows);
      pSupporter->pTSBuf = pBuf;
    } else {
      assert(pQueryInfo->numOfTables == 1);  // for subquery, only one
      tsBufMerge(pSupporter->pTSBuf, pBuf);
      tsBufDestroy(pBuf);
    }

    // continue to retrieve ts-comp data from vnode
    if (!pRes->completed) {
      taosGetTmpfilePath("ts-join", pSupporter->path);
      pSupporter->f = fopen(pSupporter->path, "wb");
      pRes->row = pRes->numOfRows;

      taos_fetch_rows_a(tres, tsCompRetrieveCallback, param);
      return;
    }
  }

  if (hasMoreVnodesToTry(pSql)) {
    STableMetaInfo* pTableMetaInfo = tscGetMetaInfo(pQueryInfo, 0);

    int32_t totalVgroups = pTableMetaInfo->vgroupList->numOfVgroups;
    pTableMetaInfo->vgroupIndex += 1;
    assert(pTableMetaInfo->vgroupIndex < totalVgroups);

    tscDebug("0x%"PRIx64" results from vgroup index:%d completed, try next vgroup:%d. total vgroups:%d. current numOfRes:%" PRId64,
             pSql->self, pTableMetaInfo->vgroupIndex - 1, pTableMetaInfo->vgroupIndex, totalVgroups,
             pRes->numOfClauseTotal);

    pCmd->command = TSDB_SQL_SELECT;
    tscResetForNextRetrieve(&pSql->res);

    assert(pSupporter->f == NULL);
    taosGetTmpfilePath("ts-join", pSupporter->path);
    
    // TODO check for failure
    pSupporter->f = fopen(pSupporter->path, "wb");
    pRes->row = pRes->numOfRows;

    // set the callback function
    pSql->fp = tscJoinQueryCallback;
    tscProcessSql(pSql, NULL);
    return;
  }

  if (!subAndCheckDone(pSql, pParentSql, pSupporter->subqueryIndex)) {
    return;
  }  

  tscDebug("0x%"PRIx64" all subquery retrieve ts complete, do ts block intersect", pParentSql->self);

  STimeWindow win = TSWINDOW_INITIALIZER;
  int64_t num = doTSBlockIntersect(pParentSql, &win);
  if (num <= 0) {  // no result during ts intersect
    tscDebug("0x%"PRIx64" no results generated in ts intersection, free all sub SqlObj and quit", pParentSql->self);
    freeJoinSubqueryObj(pParentSql);

    // set no result command
    pParentSql->cmd.command = TSDB_SQL_RETRIEVE_EMPTY_RESULT;
    (*pParentSql->fp)(pParentSql->param, pParentSql, 0);
    return;
  }

  // launch the query the retrieve actual results from vnode along with the filtered timestamp
  SQueryInfo* pPQueryInfo = tscGetQueryInfo(&pParentSql->cmd, pParentSql->cmd.clauseIndex);
  updateQueryTimeRange(pPQueryInfo, &win);

  //update the vgroup that involved in real data query
  tscLaunchRealSubqueries(pParentSql);
}

static void joinRetrieveFinalResCallback(void* param, TAOS_RES* tres, int numOfRows) {
  SJoinSupporter* pSupporter = (SJoinSupporter*)param;

  SSqlObj* pParentSql = pSupporter->pObj;

  SSqlObj* pSql = (SSqlObj*)tres;
  SSqlCmd* pCmd = &pSql->cmd;
  SSqlRes* pRes = &pSql->res;

  SQueryInfo* pQueryInfo = tscGetQueryInfo(pCmd, pCmd->clauseIndex);

  if (pParentSql->res.code != TSDB_CODE_SUCCESS) {
    tscError("%p abort query due to other subquery failure. code:%d, global code:%d", pSql, numOfRows, pParentSql->res.code);
    if (quitAllSubquery(pSql, pParentSql, pSupporter)) {
      return;
    }
    
    tscAsyncResultOnError(pParentSql);

    return;
  }

  
  if (taos_errno(pSql) != TSDB_CODE_SUCCESS) {
    assert(numOfRows == taos_errno(pSql));

    pParentSql->res.code = numOfRows;
    tscError("%p retrieve failed, index:%d, code:%s", pSql, pSupporter->subqueryIndex, tstrerror(numOfRows));

    tscAsyncResultOnError(pParentSql);
    return;
  }

  if (numOfRows >= 0) {
    pRes->numOfTotal += pRes->numOfRows;
  }

  SSubqueryState* pState = &pParentSql->subState;
  if (tscNonOrderedProjectionQueryOnSTable(pQueryInfo, 0) && numOfRows == 0) {
    STableMetaInfo* pTableMetaInfo = tscGetMetaInfo(pQueryInfo, 0);
    assert(pQueryInfo->numOfTables == 1);

    // for projection query, need to try next vnode if current vnode is exhausted
    int32_t numOfVgroups = 0;  // TODO refactor
    if (pTableMetaInfo->pVgroupTables != NULL) {
      numOfVgroups = (int32_t)taosArrayGetSize(pTableMetaInfo->pVgroupTables);
    } else {
      numOfVgroups = pTableMetaInfo->vgroupList->numOfVgroups;
    }

    if ((++pTableMetaInfo->vgroupIndex) < numOfVgroups) {
      tscDebug("0x%"PRIx64" no result in current vnode anymore, try next vnode, vgIndex:%d", pSql->self, pTableMetaInfo->vgroupIndex);
      pSql->cmd.command = TSDB_SQL_SELECT;
      pSql->fp = tscJoinQueryCallback;

      tscProcessSql(pSql, NULL);
      return;
    } else {
      tscDebug("0x%"PRIx64" no result in current subquery anymore", pSql->self);
    }
  }

  if (!subAndCheckDone(pSql, pParentSql, pSupporter->subqueryIndex)) {
    tscDebug("0x%"PRIx64" sub:%p,%d completed, total:%d", pParentSql->self, tres, pSupporter->subqueryIndex, pState->numOfSub);
    return;
  }

  tscDebug("0x%"PRIx64" all %d secondary subqueries retrieval completed, code:%d", pSql->self, pState->numOfSub, pParentSql->res.code);

  if (pParentSql->res.code != TSDB_CODE_SUCCESS) {
    freeJoinSubqueryObj(pParentSql);
    pParentSql->res.completed = true;
  }

  // update the records for each subquery in parent sql object.
  bool stableQuery = tscIsTwoStageSTableQuery(pQueryInfo, 0);
  for (int32_t i = 0; i < pState->numOfSub; ++i) {
    if (pParentSql->pSubs[i] == NULL) {
      tscDebug("0x%"PRIx64" %p sub:%d not retrieve data", pParentSql->self, NULL, i);
      continue;
    }

    SSqlRes* pRes1 = &pParentSql->pSubs[i]->res;

    if (pRes1->row > 0 && pRes1->numOfRows > 0) {
      tscDebug("0x%"PRIx64" sub:%p index:%d numOfRows:%d total:%"PRId64 " (not retrieve)", pParentSql->self, pParentSql->pSubs[i], i,
               pRes1->numOfRows, pRes1->numOfTotal);
      assert(pRes1->row < pRes1->numOfRows);
    } else {
      if (!stableQuery) {
        pRes1->numOfClauseTotal += pRes1->numOfRows;
      }

      tscDebug("0x%"PRIx64" sub:%p index:%d numOfRows:%d total:%"PRId64, pParentSql->self, pParentSql->pSubs[i], i,
               pRes1->numOfRows, pRes1->numOfTotal);
    }
  }

  // data has retrieved to client, build the join results
  tscBuildResFromSubqueries(pParentSql);
}

void tscFetchDatablockForSubquery(SSqlObj* pSql) {
  assert(pSql->subState.numOfSub >= 1);
  
  int32_t numOfFetch = 0;
  bool    hasData = true;
  bool    reachLimit = false;

  // if the subquery is NULL, it does not involved in the final result generation
  for (int32_t i = 0; i < pSql->subState.numOfSub; ++i) {
    SSqlObj* pSub = pSql->pSubs[i];
    if (pSub == NULL) {
      continue;
    }

    SSqlRes *pRes = &pSub->res;

    SQueryInfo* pQueryInfo = tscGetQueryInfo(&pSub->cmd, 0);
    if (!tscHasReachLimitation(pQueryInfo, pRes)) {
      if (pRes->row >= pRes->numOfRows) {
        // no data left in current result buffer
        hasData = false;

        // The current query is completed for the active vnode, try next vnode if exists
        // If it is completed, no need to fetch anymore.
        if (!pRes->completed) {
          numOfFetch++;
        }
      }
    } else {  // has reach the limitation, no data anymore
      if (pRes->row >= pRes->numOfRows) {
        reachLimit = true;
        hasData    = false;
        break;
      }
    }
  }

  // has data remains in client side, and continue to return data to app
  if (hasData) {
    tscBuildResFromSubqueries(pSql);
    return;
  }

  // If at least one subquery is completed in current vnode, try the next vnode in case of multi-vnode
  // super table projection query.
  if (reachLimit) {
    pSql->res.completed = true;
    freeJoinSubqueryObj(pSql);

    if (pSql->res.code == TSDB_CODE_SUCCESS) {
      (*pSql->fp)(pSql->param, pSql, 0);
    } else {
      tscAsyncResultOnError(pSql);
    }

    return;
  }

  if (numOfFetch <= 0) {
    bool tryNextVnode = false;

    bool orderedPrjQuery = false;
    for(int32_t i = 0; i < pSql->subState.numOfSub; ++i) {
      SSqlObj* pSub = pSql->pSubs[i];
      if (pSub == NULL) {
        continue;
      }

      SQueryInfo* p = tscGetQueryInfo(&pSub->cmd, 0);
      orderedPrjQuery = tscNonOrderedProjectionQueryOnSTable(p, 0);
      if (orderedPrjQuery) {
        break;
      }
    }


    if (orderedPrjQuery) {
      for (int32_t i = 0; i < pSql->subState.numOfSub; ++i) {
        SSqlObj* pSub = pSql->pSubs[i];
        if (pSub != NULL && pSub->res.row >= pSub->res.numOfRows && pSub->res.completed) {
          subquerySetState(pSub, &pSql->subState, i, 0);
        }
      }
    }
    

    for (int32_t i = 0; i < pSql->subState.numOfSub; ++i) {
      SSqlObj* pSub = pSql->pSubs[i];
      if (pSub == NULL) {
        continue;
      }

      SQueryInfo* pQueryInfo = tscGetQueryInfo(&pSub->cmd, 0);

      if (tscNonOrderedProjectionQueryOnSTable(pQueryInfo, 0) && pSub->res.row >= pSub->res.numOfRows &&
          pSub->res.completed) {
        STableMetaInfo* pTableMetaInfo = tscGetMetaInfo(pQueryInfo, 0);
        assert(pQueryInfo->numOfTables == 1);

        // for projection query, need to try next vnode if current vnode is exhausted
        int32_t numOfVgroups = 0;  // TODO refactor
        if (pTableMetaInfo->pVgroupTables != NULL) {
          numOfVgroups = (int32_t)taosArrayGetSize(pTableMetaInfo->pVgroupTables);
        } else {
          numOfVgroups = pTableMetaInfo->vgroupList->numOfVgroups;
        }

        if ((++pTableMetaInfo->vgroupIndex) < numOfVgroups) {
          tscDebug("0x%"PRIx64" no result in current vnode anymore, try next vnode, vgIndex:%d", pSub->self,
                   pTableMetaInfo->vgroupIndex);
          pSub->cmd.command = TSDB_SQL_SELECT;
          pSub->fp = tscJoinQueryCallback;

          tscProcessSql(pSub, NULL);
          tryNextVnode = true;
        } else {
          tscDebug("0x%"PRIx64" no result in current subquery anymore", pSub->self);
        }
      }
    }

    if (tryNextVnode) {
      return;
    }

    pSql->res.completed = true;
    freeJoinSubqueryObj(pSql);

    if (pSql->res.code == TSDB_CODE_SUCCESS) {
      (*pSql->fp)(pSql->param, pSql, 0);
    } else {
      tscAsyncResultOnError(pSql);
    }

    return;
  }

  // TODO multi-vnode retrieve for projection query with limitation has bugs, since the global limiation is not handled
  // retrieve data from current vnode.
  tscDebug("0x%"PRIx64" retrieve data from %d subqueries", pSql->self, numOfFetch);
  SJoinSupporter* pSupporter = NULL;

  for (int32_t i = 0; i < pSql->subState.numOfSub; ++i) {
    SSqlObj* pSql1 = pSql->pSubs[i];
    if (pSql1 == NULL) {
      continue;
    }

    SSqlRes* pRes1 = &pSql1->res;

    if (pRes1->row >= pRes1->numOfRows) {
      subquerySetState(pSql1, &pSql->subState, i, 0);
    }
  }

  for (int32_t i = 0; i < pSql->subState.numOfSub; ++i) {
    SSqlObj* pSql1 = pSql->pSubs[i];
    if (pSql1 == NULL) {
      continue;
    }

    SSqlRes* pRes1 = &pSql1->res;
    SSqlCmd* pCmd1 = &pSql1->cmd;

    pSupporter = (SJoinSupporter*)pSql1->param;

    // wait for all subqueries completed
    SQueryInfo* pQueryInfo = tscGetQueryInfo(pCmd1, 0);
    assert(pRes1->numOfRows >= 0 && pQueryInfo->numOfTables == 1);

    STableMetaInfo* pTableMetaInfo = tscGetMetaInfo(pQueryInfo, 0);
    
    if (pRes1->row >= pRes1->numOfRows) {
      tscDebug("0x%"PRIx64" subquery:%p retrieve data from vnode, subquery:%d, vgroupIndex:%d", pSql->self, pSql1,
               pSupporter->subqueryIndex, pTableMetaInfo->vgroupIndex);

      tscResetForNextRetrieve(pRes1);
      pSql1->fp = joinRetrieveFinalResCallback;

      if (pCmd1->command < TSDB_SQL_LOCAL) {
        pCmd1->command = (pCmd1->command > TSDB_SQL_MGMT) ? TSDB_SQL_RETRIEVE : TSDB_SQL_FETCH;
      }

      tscProcessSql(pSql1, NULL);
    }
  }
}

// all subqueries return, set the result output index
void tscSetupOutputColumnIndex(SSqlObj* pSql) {
  SSqlCmd* pCmd = &pSql->cmd;
  SSqlRes* pRes = &pSql->res;

  // the column transfer support struct has been built
  if (pRes->pColumnIndex != NULL) {
    return;
  }

  SQueryInfo* pQueryInfo = tscGetQueryInfo(pCmd, pCmd->clauseIndex);

  int32_t numOfExprs = (int32_t)tscSqlExprNumOfExprs(pQueryInfo);
  pRes->pColumnIndex = calloc(1, sizeof(SColumnIndex) * numOfExprs);
  if (pRes->pColumnIndex == NULL) {
    pRes->code = TSDB_CODE_TSC_OUT_OF_MEMORY;
    return;
  }

  for (int32_t i = 0; i < numOfExprs; ++i) {
    SExprInfo* pExpr = tscSqlExprGet(pQueryInfo, i);

    int32_t tableIndexOfSub = -1;
    for (int32_t j = 0; j < pQueryInfo->numOfTables; ++j) {
      STableMetaInfo* pTableMetaInfo = tscGetMetaInfo(pQueryInfo, j);
      if (pTableMetaInfo->pTableMeta->id.uid == pExpr->base.uid) {
        tableIndexOfSub = j;
        break;
      }
    }

    assert(tableIndexOfSub >= 0 && tableIndexOfSub < pQueryInfo->numOfTables);
    
    SSqlCmd* pSubCmd = &pSql->pSubs[tableIndexOfSub]->cmd;
    SQueryInfo* pSubQueryInfo = tscGetQueryInfo(pSubCmd, 0);
    
    size_t numOfSubExpr = taosArrayGetSize(pSubQueryInfo->exprList);
    for (int32_t k = 0; k < numOfSubExpr; ++k) {
      SExprInfo* pSubExpr = tscSqlExprGet(pSubQueryInfo, k);
      if (pExpr->base.functionId == pSubExpr->base.functionId && pExpr->base.colInfo.colId == pSubExpr->base.colInfo.colId) {
        pRes->pColumnIndex[i] = (SColumnIndex){.tableIndex = tableIndexOfSub, .columnIndex = k};
        break;
      }
    }
  }

  // restore the offset value for super table query in case of final result.
  tscRestoreFuncForSTableQuery(pQueryInfo);
  tscFieldInfoUpdateOffset(pQueryInfo);
}

void tscJoinQueryCallback(void* param, TAOS_RES* tres, int code) {
  SSqlObj* pSql = (SSqlObj*)tres;

  SJoinSupporter* pSupporter = (SJoinSupporter*)param;
  SSqlObj* pParentSql = pSupporter->pObj;
  
  // There is only one subquery and table for each subquery.
  SQueryInfo* pQueryInfo = tscGetQueryInfo(&pSql->cmd, 0);
  STableMetaInfo* pTableMetaInfo = tscGetMetaInfo(pQueryInfo, 0);

  assert(pQueryInfo->numOfTables == 1 && pSql->cmd.numOfClause == 1);

  // retrieve actual query results from vnode during the second stage join subquery
  if (pParentSql->res.code != TSDB_CODE_SUCCESS) {
    tscError("%p abort query due to other subquery failure. code:%d, global code:%d", pSql, code, pParentSql->res.code);
    if (quitAllSubquery(pSql, pParentSql, pSupporter)) {
      return;
    }

    tscAsyncResultOnError(pParentSql);

    return;
  }

  // TODO here retry is required, not directly returns to client
  if (taos_errno(pSql) != TSDB_CODE_SUCCESS) {
    assert(taos_errno(pSql) == code);

    tscError("%p abort query, code:%s, global code:%s", pSql, tstrerror(code), tstrerror(pParentSql->res.code));
    pParentSql->res.code = code;

    if (quitAllSubquery(pSql, pParentSql, pSupporter)) {
      return;
    }
    
    tscAsyncResultOnError(pParentSql);

    return;
  }

  // retrieve <tid, tag> tuples from vnode
  if (TSDB_QUERY_HAS_TYPE(pQueryInfo->type, TSDB_QUERY_TYPE_TAG_FILTER_QUERY)) {
    pSql->fp = tidTagRetrieveCallback;
    pSql->cmd.command = TSDB_SQL_FETCH;
    tscProcessSql(pSql, NULL);
    return;
  }

  // retrieve ts_comp info from vnode
  if (!TSDB_QUERY_HAS_TYPE(pQueryInfo->type, TSDB_QUERY_TYPE_JOIN_SEC_STAGE)) {
    pSql->fp = tsCompRetrieveCallback;
    pSql->cmd.command = TSDB_SQL_FETCH;
    tscProcessSql(pSql, NULL);
    return;
  }

  // In case of consequence query from other vnode, do not wait for other query response here.
  if (!(pTableMetaInfo->vgroupIndex > 0 && tscNonOrderedProjectionQueryOnSTable(pQueryInfo, 0))) {
    if (!subAndCheckDone(pSql, pParentSql, pSupporter->subqueryIndex)) {
      return;
    }      
  }

  tscSetupOutputColumnIndex(pParentSql);

  /**
   * if the query is a continue query (vgroupIndex > 0 for projection query) for next vnode, do the retrieval of
   * data instead of returning to its invoker
   */
  if (pTableMetaInfo->vgroupIndex > 0 && tscNonOrderedProjectionQueryOnSTable(pQueryInfo, 0)) {
    pSql->fp = joinRetrieveFinalResCallback;  // continue retrieve data
    pSql->cmd.command = TSDB_SQL_FETCH;
    
    tscProcessSql(pSql, NULL);
  } else {  // first retrieve from vnode during the secondary stage sub-query
    // set the command flag must be after the semaphore been correctly set.
    if (pParentSql->res.code == TSDB_CODE_SUCCESS) {
      (*pParentSql->fp)(pParentSql->param, pParentSql, 0);
    } else {
      tscAsyncResultOnError(pParentSql);
    }
  }
}

/////////////////////////////////////////////////////////////////////////////////////////
static void tscRetrieveDataRes(void *param, TAOS_RES *tres, int code);

static SSqlObj *tscCreateSTableSubquery(SSqlObj *pSql, SRetrieveSupport *trsupport, SSqlObj *prevSqlObj);

int32_t tscCreateJoinSubquery(SSqlObj *pSql, int16_t tableIndex, SJoinSupporter *pSupporter) {
  SSqlCmd *   pCmd = &pSql->cmd;
  SQueryInfo *pQueryInfo = tscGetQueryInfo(pCmd, pCmd->clauseIndex);
  
  pSql->res.qId = 0x1;
  assert(pSql->res.numOfRows == 0);

  if (pSql->pSubs == NULL) {
    pSql->pSubs = calloc(pSql->subState.numOfSub, POINTER_BYTES);
    if (pSql->pSubs == NULL) {
      return TSDB_CODE_TSC_OUT_OF_MEMORY;
    }
  }
  
  SSqlObj *pNew = createSubqueryObj(pSql, tableIndex, tscJoinQueryCallback, pSupporter, TSDB_SQL_SELECT, NULL);
  if (pNew == NULL) {
    return TSDB_CODE_TSC_OUT_OF_MEMORY;
  }
  
  pSql->pSubs[tableIndex] = pNew;
  
  if (QUERY_IS_JOIN_QUERY(pQueryInfo->type)) {
    addGroupInfoForSubquery(pSql, pNew, 0, tableIndex);
    
    // refactor as one method
    SQueryInfo *pNewQueryInfo = tscGetQueryInfo(&pNew->cmd, 0);
    assert(pNewQueryInfo != NULL);
    
    // update the table index
//    size_t num = taosArrayGetSize(pNewQueryInfo->colList);
//    for (int32_t i = 0; i < num; ++i) {
//      SColumn* pCol = taosArrayGetP(pNewQueryInfo->colList, i);
//    }
    
    pSupporter->colList = pNewQueryInfo->colList;
    pNewQueryInfo->colList = NULL;
    
    pSupporter->exprList = pNewQueryInfo->exprList;
    pNewQueryInfo->exprList = NULL;
    
    pSupporter->fieldsInfo = pNewQueryInfo->fieldsInfo;
  
    // this data needs to be transfer to support struct
    memset(&pNewQueryInfo->fieldsInfo, 0, sizeof(SFieldInfo));
    if (tscTagCondCopy(&pSupporter->tagCond, &pNewQueryInfo->tagCond) != 0) {
      return TSDB_CODE_TSC_OUT_OF_MEMORY;
    }

    pSupporter->groupInfo = pNewQueryInfo->groupbyExpr;
    memset(&pNewQueryInfo->groupbyExpr, 0, sizeof(SSqlGroupbyExpr));

    pNew->cmd.numOfCols = 0;
    pNewQueryInfo->interval.interval = 0;
    pSupporter->limit = pNewQueryInfo->limit;

    pNewQueryInfo->limit.limit = -1;
    pNewQueryInfo->limit.offset = 0;
    taosArrayDestroy(pNewQueryInfo->pUpstream);

    pNewQueryInfo->order.orderColId = INT32_MIN;

    // backup the data and clear it in the sqlcmd object
    memset(&pNewQueryInfo->groupbyExpr, 0, sizeof(SSqlGroupbyExpr));
    
    tscInitQueryInfo(pNewQueryInfo);
    STableMetaInfo *pTableMetaInfo = tscGetMetaInfo(pNewQueryInfo, 0);
    
    if (UTIL_TABLE_IS_SUPER_TABLE(pTableMetaInfo)) { // return the tableId & tag
      SColumnIndex colIndex = {0};

      STagCond* pTagCond = &pSupporter->tagCond;
      assert(pTagCond->joinInfo.hasJoin);

      int32_t tagColId = tscGetJoinTagColIdByUid(pTagCond, pTableMetaInfo->pTableMeta->id.uid);
      SSchema* s = tscGetColumnSchemaById(pTableMetaInfo->pTableMeta, tagColId);

      colIndex.columnIndex = tscGetTagColIndexById(pTableMetaInfo->pTableMeta, tagColId);

      int16_t bytes = 0;
      int16_t type  = 0;
      int32_t inter = 0;

      getResultDataInfo(s->type, s->bytes, TSDB_FUNC_TID_TAG, 0, &type, &bytes, &inter, 0, 0);

      SSchema s1 = {.colId = s->colId, .type = (uint8_t)type, .bytes = bytes};
      pSupporter->tagSize = s1.bytes;
      assert(isValidDataType(s1.type) && s1.bytes > 0);

      // set get tags query type
      TSDB_QUERY_SET_TYPE(pNewQueryInfo->type, TSDB_QUERY_TYPE_TAG_FILTER_QUERY);
      tscAddFuncInSelectClause(pNewQueryInfo, 0, TSDB_FUNC_TID_TAG, &colIndex, &s1, TSDB_COL_TAG);
      size_t numOfCols = taosArrayGetSize(pNewQueryInfo->colList);
  
      tscDebug(
          "%p subquery:%p tableIndex:%d, vgroupIndex:%d, type:%d, transfer to tid_tag query to retrieve (tableId, tags), "
          "exprInfo:%" PRIzu ", colList:%" PRIzu ", fieldsInfo:%d, tagIndex:%d, name:%s",
          pSql, pNew, tableIndex, pTableMetaInfo->vgroupIndex, pNewQueryInfo->type, tscSqlExprNumOfExprs(pNewQueryInfo),
          numOfCols, pNewQueryInfo->fieldsInfo.numOfOutput, colIndex.columnIndex, tNameGetTableName(&pNewQueryInfo->pTableMetaInfo[0]->name));
    } else {
      SSchema      colSchema = {.type = TSDB_DATA_TYPE_BINARY, .bytes = 1};
      SColumnIndex colIndex = {0, PRIMARYKEY_TIMESTAMP_COL_INDEX};
      tscAddFuncInSelectClause(pNewQueryInfo, 0, TSDB_FUNC_TS_COMP, &colIndex, &colSchema, TSDB_COL_NORMAL);

      // set the tags value for ts_comp function
      SExprInfo *pExpr = tscSqlExprGet(pNewQueryInfo, 0);

      if (UTIL_TABLE_IS_SUPER_TABLE(pTableMetaInfo)) {
        int16_t tagColId = tscGetJoinTagColIdByUid(&pSupporter->tagCond, pTableMetaInfo->pTableMeta->id.uid);
        pExpr->base.param->i64 = tagColId;
        pExpr->base.numOfParams = 1;
      }

      // add the filter tag column
      if (pSupporter->colList != NULL) {
        size_t s = taosArrayGetSize(pSupporter->colList);

        for (int32_t i = 0; i < s; ++i) {
          SColumn *pCol = taosArrayGetP(pSupporter->colList, i);

          if (pCol->info.flist.numOfFilters > 0) {  // copy to the pNew->cmd.colList if it is filtered.
            SColumn *p = tscColumnClone(pCol);
            taosArrayPush(pNewQueryInfo->colList, &p);
          }
        }
      }

      size_t numOfCols = taosArrayGetSize(pNewQueryInfo->colList);

      tscDebug(
          "%p subquery:%p tableIndex:%d, vgroupIndex:%d, type:%u, transfer to ts_comp query to retrieve timestamps, "
          "exprInfo:%" PRIzu ", colList:%" PRIzu ", fieldsInfo:%d, name:%s",
          pSql, pNew, tableIndex, pTableMetaInfo->vgroupIndex, pNewQueryInfo->type, tscSqlExprNumOfExprs(pNewQueryInfo),
          numOfCols, pNewQueryInfo->fieldsInfo.numOfOutput, tNameGetTableName(&pNewQueryInfo->pTableMetaInfo[0]->name));
    }
  } else {
    assert(0);
    SQueryInfo *pNewQueryInfo = tscGetQueryInfo(&pNew->cmd, 0);
    pNewQueryInfo->type |= TSDB_QUERY_TYPE_SUBQUERY;
  }

  return TSDB_CODE_SUCCESS;
}

void tscHandleMasterJoinQuery(SSqlObj* pSql) {
  SSqlCmd* pCmd = &pSql->cmd;
  SSqlRes* pRes = &pSql->res;

  SQueryInfo *pQueryInfo = tscGetQueryInfo(pCmd, pCmd->clauseIndex);
  assert((pQueryInfo->type & TSDB_QUERY_TYPE_SUBQUERY) == 0);

  int32_t code = TSDB_CODE_SUCCESS;
  pSql->subState.numOfSub = pQueryInfo->numOfTables;

  if (pSql->subState.states == NULL) {
    pSql->subState.states = calloc(pSql->subState.numOfSub, sizeof(*pSql->subState.states));
    if (pSql->subState.states == NULL) {
      code = TSDB_CODE_TSC_OUT_OF_MEMORY;
      goto _error;
    }
    
    pthread_mutex_init(&pSql->subState.mutex, NULL);
  }

  memset(pSql->subState.states, 0, sizeof(*pSql->subState.states) * pSql->subState.numOfSub);
<<<<<<< HEAD
  tscDebug("%p reset all sub states to 0", pSql);

  tscDebug("%p start subquery, total:%d", pSql, pQueryInfo->numOfTables);
=======
  tscDebug("0x%"PRIx64" reset all sub states to 0", pSql->self);
  
  bool hasEmptySub = false;

  tscDebug("0x%"PRIx64" start subquery, total:%d", pSql->self, pQueryInfo->numOfTables);
  for (int32_t i = 0; i < pQueryInfo->numOfTables; ++i) {
>>>>>>> 272b524b

  for (int32_t i = 0; i < pQueryInfo->numOfTables; ++i) {
    SJoinSupporter *pSupporter = tscCreateJoinSupporter(pSql, i);
    if (pSupporter == NULL) {  // failed to create support struct, abort current query
      tscError("%p tableIndex:%d, failed to allocate join support object, abort further query", pSql, i);
      code = TSDB_CODE_TSC_OUT_OF_MEMORY;
      goto _error;
    }
    
    code = tscCreateJoinSubquery(pSql, i, pSupporter);
    if (code != TSDB_CODE_SUCCESS) {  // failed to create subquery object, quit query
      tscDestroyJoinSupporter(pSupporter);
      goto _error;
    }

    SSqlObj* pSub = pSql->pSubs[i];
    STableMetaInfo* pTableMetaInfo = tscGetTableMetaInfoFromCmd(&pSub->cmd, 0, 0);
    if (UTIL_TABLE_IS_SUPER_TABLE(pTableMetaInfo) && (pTableMetaInfo->vgroupList->numOfVgroups == 0)) {
      pSql->cmd.command = TSDB_SQL_RETRIEVE_EMPTY_RESULT;
      break;
    }
  }

  if (pSql->cmd.command == TSDB_SQL_RETRIEVE_EMPTY_RESULT) {  // at least one subquery is empty, do nothing and return
    freeJoinSubqueryObj(pSql);
    (*pSql->fp)(pSql->param, pSql, 0);
  } else {
    int fail = 0;
    for (int32_t i = 0; i < pSql->subState.numOfSub; ++i) {
      SSqlObj* pSub = pSql->pSubs[i];
      if (fail) {
        (*pSub->fp)(pSub->param, pSub, 0);
        continue;
      }
      
      if ((code = tscProcessSql(pSub, NULL)) != TSDB_CODE_SUCCESS) {
        pRes->code = code;
        (*pSub->fp)(pSub->param, pSub, 0);
        fail = 1;
      }
    }

    if(fail) {
      return;
    }

    pSql->cmd.command = TSDB_SQL_TABLE_JOIN_RETRIEVE;
  }

  return;

  _error:
  pRes->code = code;
  tscAsyncResultOnError(pSql);
}

static void doCleanupSubqueries(SSqlObj *pSql, int32_t numOfSubs) {
  assert(numOfSubs <= pSql->subState.numOfSub && numOfSubs >= 0);
  
  for(int32_t i = 0; i < numOfSubs; ++i) {
    SSqlObj* pSub = pSql->pSubs[i];
    assert(pSub != NULL);
    
    SRetrieveSupport* pSupport = pSub->param;
    
    tfree(pSupport->localBuffer);
    tfree(pSupport);
    
    taos_free_result(pSub);
  }
}

void tscLockByThread(int64_t *lockedBy) {
  int64_t tid = taosGetSelfPthreadId();
  int     i = 0;
  while (atomic_val_compare_exchange_64(lockedBy, 0, tid) != 0) {
    if (++i % 100 == 0) {
      sched_yield();
    }
  }
}

void tscUnlockByThread(int64_t *lockedBy) {
  int64_t tid = taosGetSelfPthreadId();
  if (atomic_val_compare_exchange_64(lockedBy, tid, 0) != tid) {
    assert(false);
  }
}

typedef struct SFirstRoundQuerySup {
  SSqlObj  *pParent;
  int32_t   numOfRows;
  SArray   *pColsInfo;
  int32_t   tagLen;
  STColumn *pTagCols;
  SArray   *pResult;   // SArray<SInterResult>
  int64_t   interval;
  char*     buf;
  int32_t   bufLen;
} SFirstRoundQuerySup;

void doAppendData(SInterResult* pInterResult, TAOS_ROW row, int32_t numOfCols, SQueryInfo* pQueryInfo) {
  TSKEY key = INT64_MIN;
  for(int32_t i = 0; i < numOfCols; ++i) {
    SExprInfo* pExpr = tscSqlExprGet(pQueryInfo, i);
    if (TSDB_COL_IS_TAG(pExpr->base.colInfo.flag) || pExpr->base.functionId == TSDB_FUNC_PRJ) {
      continue;
    }

    if (pExpr->base.colInfo.colId == PRIMARYKEY_TIMESTAMP_COL_INDEX) {
      key = *(TSKEY*) row[i];
      continue;
    }

    double v = 0;
    if (row[i] != NULL) {
      v = *(double*) row[i];
    } else {
      SET_DOUBLE_NULL(&v);
    }

    int32_t id = pExpr->base.colInfo.colId;
    int32_t numOfQueriedCols = (int32_t) taosArrayGetSize(pInterResult->pResult);

    SArray* p = NULL;
    for(int32_t j = 0; j < numOfQueriedCols; ++j) {
      SStddevInterResult* pColRes = taosArrayGet(pInterResult->pResult, j);
      if (pColRes->colId == id) {
        p = pColRes->pResult;
        break;
      }
    }

    if (p && taosArrayGetSize(p) > 0) {
      SResPair *l = taosArrayGetLast(p);
      if (l->key == key && key == INT64_MIN) {
        continue;
      }
    }

    //append a new column
    if (p == NULL) {
      SStddevInterResult t = {.colId = id, .pResult = taosArrayInit(10, sizeof(SResPair)),};
      taosArrayPush(pInterResult->pResult, &t);
      p = t.pResult;
    }

    SResPair pair = {.avg = v, .key = key};
    taosArrayPush(p, &pair);
  }
}

static void destroySup(SFirstRoundQuerySup* pSup) {
  taosArrayDestroyEx(pSup->pResult, freeInterResult);
  taosArrayDestroy(pSup->pColsInfo);
  tfree(pSup);
}

void tscFirstRoundRetrieveCallback(void* param, TAOS_RES* tres, int numOfRows) {
  SSqlObj* pSql = (SSqlObj*)tres;
  SSqlRes* pRes = &pSql->res;

  SFirstRoundQuerySup* pSup = param;

  SSqlObj*     pParent = pSup->pParent;
  SQueryInfo*  pQueryInfo = tscGetQueryInfo(&pSql->cmd, 0);

  int32_t code = taos_errno(pSql);
  if (code != TSDB_CODE_SUCCESS) {
    destroySup(pSup);
    taos_free_result(pSql);
    pParent->res.code = code;
    tscAsyncResultOnError(pParent);
    return;
  }

  if (numOfRows > 0) {  // the number is not correct for group by column in super table query
    TAOS_ROW row = NULL;
    int32_t  numOfCols = taos_field_count(tres);

    if (pSup->tagLen == 0) {  // no tags, all rows belong to one group
      SInterResult interResult = {.tags = NULL, .pResult = taosArrayInit(4, sizeof(SStddevInterResult))};
      taosArrayPush(pSup->pResult, &interResult);

      while ((row = taos_fetch_row(tres)) != NULL) {
        doAppendData(&interResult, row, numOfCols, pQueryInfo);
        pSup->numOfRows += 1;
      }
    } else {  // tagLen > 0
      char* p = calloc(1, pSup->tagLen);

      while ((row = taos_fetch_row(tres)) != NULL) {
        int32_t* length = taos_fetch_lengths(tres);
        memset(p, 0, pSup->tagLen);

        int32_t offset = 0;
        for (int32_t i = 0; i < numOfCols && offset < pSup->tagLen; ++i) {
          SExprInfo* pExpr = tscSqlExprGet(pQueryInfo, i);

          // tag or group by column
          if (TSDB_COL_IS_TAG(pExpr->base.colInfo.flag) || pExpr->base.functionId == TSDB_FUNC_PRJ) {
            if (row[i] == NULL) {
              setNull(p + offset, pExpr->base.resType, pExpr->base.resBytes);
            } else {
              memcpy(p + offset, row[i], length[i]);
            }
            offset += pExpr->base.resBytes;
          }
        }

        assert(offset == pSup->tagLen);
        size_t size = taosArrayGetSize(pSup->pResult);

        if (size > 0) {
          SInterResult* pInterResult = taosArrayGetLast(pSup->pResult);
          if (memcmp(pInterResult->tags, p, pSup->tagLen) == 0) {  // belongs to the same group
            doAppendData(pInterResult, row, numOfCols, pQueryInfo);
          } else {
            char* tags = malloc( pSup->tagLen);
            memcpy(tags, p, pSup->tagLen);

            SInterResult interResult = {.tags = tags, .pResult = taosArrayInit(4, sizeof(SStddevInterResult))};
            taosArrayPush(pSup->pResult, &interResult);
            doAppendData(&interResult, row, numOfCols, pQueryInfo);
          }
        } else {
          char* tags = malloc(pSup->tagLen);
          memcpy(tags, p, pSup->tagLen);

          SInterResult interResult = {.tags = tags, .pResult = taosArrayInit(4, sizeof(SStddevInterResult))};
          taosArrayPush(pSup->pResult, &interResult);
          doAppendData(&interResult, row, numOfCols, pQueryInfo);
        }

        pSup->numOfRows += 1;
      }

      tfree(p);
    }
  }

  if (!pRes->completed && numOfRows > 0) {
    taos_fetch_rows_a(tres, tscFirstRoundRetrieveCallback, param);
    return;
  }

  // set the parameters for the second round query process
  SSqlCmd    *pPCmd   = &pParent->cmd;
  SQueryInfo *pQueryInfo1 = tscGetQueryInfo(pPCmd, 0);
  int32_t resRows = pSup->numOfRows;
  
  if (pSup->numOfRows > 0) {
    SBufferWriter bw = tbufInitWriter(NULL, false);
    interResToBinary(&bw, pSup->pResult, pSup->tagLen);

    pQueryInfo1->bufLen = (int32_t) tbufTell(&bw);
    pQueryInfo1->buf = tbufGetData(&bw, true);

    // set the serialized binary string as the parameter of arithmetic expression
    tbufCloseWriter(&bw);
  }

  taosArrayDestroyEx(pSup->pResult, freeInterResult);
  taosArrayDestroy(pSup->pColsInfo);
  tfree(pSup);

  taos_free_result(pSql);

  if (resRows == 0) {
    pParent->cmd.command = TSDB_SQL_RETRIEVE_EMPTY_RESULT;
    (*pParent->fp)(pParent->param, pParent, 0);
    return;
  }

  pQueryInfo1->round = 1;
  executeQuery(pParent, pQueryInfo1);
}

void tscFirstRoundCallback(void* param, TAOS_RES* tres, int code) {
  SFirstRoundQuerySup* pSup = (SFirstRoundQuerySup*) param;

  SSqlObj* pSql = (SSqlObj*) tres;
  int32_t c = taos_errno(pSql);

  if (c != TSDB_CODE_SUCCESS) {
    SSqlObj* parent = pSup->pParent;

    destroySup(pSup);
    taos_free_result(pSql);
    parent->res.code = code;
    tscAsyncResultOnError(parent);
    return;
  }

  taos_fetch_rows_a(tres, tscFirstRoundRetrieveCallback, param);
}

int32_t tscHandleFirstRoundStableQuery(SSqlObj *pSql) {
  SQueryInfo* pQueryInfo = tscGetQueryInfo(&pSql->cmd, 0);
  STableMetaInfo* pTableMetaInfo1 = tscGetTableMetaInfoFromCmd(&pSql->cmd, 0, 0);

  SFirstRoundQuerySup *pSup = calloc(1, sizeof(SFirstRoundQuerySup));

  pSup->pParent  = pSql;
  pSup->interval = pQueryInfo->interval.interval;
  pSup->pResult  = taosArrayInit(6, sizeof(SStddevInterResult));
  pSup->pColsInfo = taosArrayInit(6, sizeof(int16_t)); // result column id

  SSqlObj *pNew = createSubqueryObj(pSql, 0, tscFirstRoundCallback, pSup, TSDB_SQL_SELECT, NULL);
  SSqlCmd *pCmd = &pNew->cmd;

  tscClearSubqueryInfo(pCmd);
  tscFreeSqlResult(pSql);

  SQueryInfo* pNewQueryInfo = tscGetQueryInfo(pCmd, 0);
  assert(pQueryInfo->numOfTables == 1);

  STableMetaInfo* pTableMetaInfo = tscGetMetaInfo(pNewQueryInfo, 0);

  tscInitQueryInfo(pNewQueryInfo);
  pNewQueryInfo->groupbyExpr = pQueryInfo->groupbyExpr;
  if (pQueryInfo->groupbyExpr.columnInfo != NULL) {
    pNewQueryInfo->groupbyExpr.columnInfo = taosArrayDup(pQueryInfo->groupbyExpr.columnInfo);
    if (pNewQueryInfo->groupbyExpr.columnInfo == NULL) {
      terrno = TSDB_CODE_TSC_OUT_OF_MEMORY;
      goto _error;
    }
  }

  if (tscTagCondCopy(&pNewQueryInfo->tagCond, &pQueryInfo->tagCond) != 0) {
    terrno = TSDB_CODE_TSC_OUT_OF_MEMORY;
    goto _error;
  }

  pNewQueryInfo->interval = pQueryInfo->interval;

  pCmd->command = TSDB_SQL_SELECT;
  pNew->fp = tscFirstRoundCallback;

  int32_t numOfExprs = (int32_t) tscSqlExprNumOfExprs(pQueryInfo);

  int32_t index = 0;
  for(int32_t i = 0; i < numOfExprs; ++i) {
    SExprInfo* pExpr = tscSqlExprGet(pQueryInfo, i);
    if (pExpr->base.functionId == TSDB_FUNC_TS && pQueryInfo->interval.interval > 0) {
      taosArrayPush(pSup->pColsInfo, &pExpr->base.resColId);

      SColumnIndex colIndex = {.tableIndex = 0, .columnIndex = PRIMARYKEY_TIMESTAMP_COL_INDEX};
      SSchema* schema = tscGetColumnSchemaById(pTableMetaInfo1->pTableMeta, pExpr->base.colInfo.colId);

      SExprInfo* p = tscAddFuncInSelectClause(pNewQueryInfo, index++, TSDB_FUNC_TS, &colIndex, schema, TSDB_COL_NORMAL);
      p->base.resColId = pExpr->base.resColId;  // update the result column id
    } else if (pExpr->base.functionId == TSDB_FUNC_STDDEV_DST) {
      taosArrayPush(pSup->pColsInfo, &pExpr->base.resColId);

      SColumnIndex colIndex = {.tableIndex = 0, .columnIndex = pExpr->base.colInfo.colIndex};
      SSchema schema = {.type = TSDB_DATA_TYPE_DOUBLE, .bytes = sizeof(double)};
      tstrncpy(schema.name, pExpr->base.aliasName, tListLen(schema.name));

      SExprInfo* p = tscAddFuncInSelectClause(pNewQueryInfo, index++, TSDB_FUNC_AVG, &colIndex, &schema, TSDB_COL_NORMAL);
      p->base.resColId = pExpr->base.resColId;  // update the result column id
    } else if (pExpr->base.functionId == TSDB_FUNC_TAG) {
      pSup->tagLen += pExpr->base.resBytes;
      SColumnIndex colIndex = {.tableIndex = 0, .columnIndex = pExpr->base.colInfo.colIndex};

      SSchema* schema = NULL;
      if (pExpr->base.colInfo.colId != TSDB_TBNAME_COLUMN_INDEX) {
        schema = tscGetColumnSchemaById(pTableMetaInfo1->pTableMeta, pExpr->base.colInfo.colId);
      } else {
        schema = tGetTbnameColumnSchema();
      }

      SExprInfo* p = tscAddFuncInSelectClause(pNewQueryInfo, index++, TSDB_FUNC_TAG, &colIndex, schema, TSDB_COL_TAG);
      p->base.resColId = pExpr->base.resColId;
    } else if (pExpr->base.functionId == TSDB_FUNC_PRJ) {
      int32_t num = (int32_t) taosArrayGetSize(pNewQueryInfo->groupbyExpr.columnInfo);
      for(int32_t k = 0; k < num; ++k) {
        SColIndex* pIndex = taosArrayGet(pNewQueryInfo->groupbyExpr.columnInfo, k);
        if (pExpr->base.colInfo.colId == pIndex->colId) {
          pSup->tagLen += pExpr->base.resBytes;
          taosArrayPush(pSup->pColsInfo, &pExpr->base.resColId);

          SColumnIndex colIndex = {.tableIndex = 0, .columnIndex = pIndex->colIndex};
          SSchema* schema = tscGetColumnSchemaById(pTableMetaInfo1->pTableMeta, pExpr->base.colInfo.colId);

          //doLimitOutputNormalColOfGroupby
          SExprInfo* p = tscAddFuncInSelectClause(pNewQueryInfo, index++, TSDB_FUNC_PRJ, &colIndex, schema, TSDB_COL_NORMAL);
          p->base.numOfParams = 1;
          p->base.param[0].i64 = 1;
          p->base.param[0].nType = TSDB_DATA_TYPE_INT;
          p->base.resColId = pExpr->base.resColId;  // update the result column id
        }
      }
    }
  }

  tscInsertPrimaryTsSourceColumn(pNewQueryInfo, pTableMetaInfo->pTableMeta->id.uid);
  tscTansformFuncForSTableQuery(pNewQueryInfo);

  tscDebug(
      "%p first round subquery:%p tableIndex:%d, vgroupIndex:%d, numOfVgroups:%d, type:%d, query to retrieve timestamps, "
      "numOfExpr:%" PRIzu ", colList:%d, numOfOutputFields:%d, name:%s",
      pSql, pNew, 0, pTableMetaInfo->vgroupIndex, pTableMetaInfo->vgroupList->numOfVgroups, pNewQueryInfo->type,
      tscSqlExprNumOfExprs(pNewQueryInfo), index+1, pNewQueryInfo->fieldsInfo.numOfOutput, tNameGetTableName(&pTableMetaInfo->name));

  tscHandleMasterSTableQuery(pNew);
  return TSDB_CODE_SUCCESS;

  _error:
  destroySup(pSup);
  taos_free_result(pNew);
  pSql->res.code = terrno;
  tscAsyncResultOnError(pSql);
  return terrno;
}

int32_t tscHandleMasterSTableQuery(SSqlObj *pSql) {
  SSqlRes *pRes = &pSql->res;
  SSqlCmd *pCmd = &pSql->cmd;
  
  // pRes->code check only serves in launching metric sub-queries
  if (pRes->code == TSDB_CODE_TSC_QUERY_CANCELLED) {
    pCmd->command = TSDB_SQL_RETRIEVE_LOCALMERGE;  // enable the abort of kill super table function.
    return pRes->code;
  }
  
  tExtMemBuffer   **pMemoryBuf = NULL;
  tOrderDescriptor *pDesc  = NULL;
  SColumnModel     *pModel = NULL;
  SColumnModel     *pFinalModel = NULL;

  pRes->qId = 0x1;  // hack the qhandle check
  
  const uint32_t nBufferSize = (1u << 16u);  // 64KB
  
  SQueryInfo     *pQueryInfo = tscGetActiveQueryInfo(pCmd);
  STableMetaInfo *pTableMetaInfo = tscGetMetaInfo(pQueryInfo, 0);
  SSubqueryState *pState = &pSql->subState;

  pState->numOfSub = 0;
  if (pTableMetaInfo->pVgroupTables == NULL) {
    pState->numOfSub = pTableMetaInfo->vgroupList->numOfVgroups;
  } else {
    pState->numOfSub = (int32_t)taosArrayGetSize(pTableMetaInfo->pVgroupTables);
  }

  assert(pState->numOfSub > 0);
  
  int32_t ret = tscLocalReducerEnvCreate(pSql, &pMemoryBuf, &pDesc, &pModel, &pFinalModel, nBufferSize);
  if (ret != 0) {
    pRes->code = TSDB_CODE_TSC_OUT_OF_MEMORY;
    tscAsyncResultOnError(pSql);
    tfree(pMemoryBuf);
    return ret;
  }

  tscDebug("0x%"PRIx64" retrieved query data from %d vnode(s)", pSql->self, pState->numOfSub);
  pSql->pSubs = calloc(pState->numOfSub, POINTER_BYTES);
  if (pSql->pSubs == NULL) {
    tfree(pSql->pSubs);
    pRes->code = TSDB_CODE_TSC_OUT_OF_MEMORY;
    tscLocalReducerEnvDestroy(pMemoryBuf, pDesc, pModel, pFinalModel,pState->numOfSub);

    tscAsyncResultOnError(pSql);
    return ret;
  }

  if (pState->states == NULL) {
    pState->states = calloc(pState->numOfSub, sizeof(*pState->states));
    if (pState->states == NULL) {
      pRes->code = TSDB_CODE_TSC_OUT_OF_MEMORY;
      tscAsyncResultOnError(pSql);
      tfree(pMemoryBuf);
      return ret;
    }

    pthread_mutex_init(&pState->mutex, NULL);
  }

  memset(pState->states, 0, sizeof(*pState->states) * pState->numOfSub);
  tscDebug("0x%"PRIx64" reset all sub states to 0", pSql->self);
  
  pRes->code = TSDB_CODE_SUCCESS;
  
  int32_t i = 0;
  for (; i < pState->numOfSub; ++i) {
    SRetrieveSupport *trs = (SRetrieveSupport *)calloc(1, sizeof(SRetrieveSupport));
    if (trs == NULL) {
      tscError("%p failed to malloc buffer for SRetrieveSupport, orderOfSub:%d, reason:%s", pSql, i, strerror(errno));
      break;
    }
    
    trs->pExtMemBuffer = pMemoryBuf;
    trs->pOrderDescriptor = pDesc;

    trs->localBuffer = (tFilePage *)calloc(1, nBufferSize + sizeof(tFilePage));
    if (trs->localBuffer == NULL) {
      tscError("%p failed to malloc buffer for local buffer, orderOfSub:%d, reason:%s", pSql, i, strerror(errno));
      tfree(trs);
      break;
    }
    
    trs->subqueryIndex  = i;
    trs->pParentSql     = pSql;
    trs->pFinalColModel = pModel;
    trs->pFFColModel    = pFinalModel;

    SSqlObj *pNew = tscCreateSTableSubquery(pSql, trs, NULL);
    if (pNew == NULL) {
      tscError("%p failed to malloc buffer for subObj, orderOfSub:%d, reason:%s", pSql, i, strerror(errno));
      tfree(trs->localBuffer);
      tfree(trs);
      break;
    }
    
    // todo handle multi-vnode situation
    if (pQueryInfo->tsBuf) {
      SQueryInfo *pNewQueryInfo = tscGetQueryInfo(&pNew->cmd, 0);
      pNewQueryInfo->tsBuf = tsBufClone(pQueryInfo->tsBuf);
      assert(pNewQueryInfo->tsBuf != NULL);
    }
    
    tscDebug("0x%"PRIx64" sub:%p create subquery success. orderOfSub:%d", pSql->self, pNew, trs->subqueryIndex);
  }
  
  if (i < pState->numOfSub) {
    tscError("%p failed to prepare subquery structure and launch subqueries", pSql);
    pRes->code = TSDB_CODE_TSC_OUT_OF_MEMORY;
    
    tscLocalReducerEnvDestroy(pMemoryBuf, pDesc, pModel, pFinalModel, pState->numOfSub);
    doCleanupSubqueries(pSql, i);
    return pRes->code;   // free all allocated resource
  }
  
  if (pRes->code == TSDB_CODE_TSC_QUERY_CANCELLED) {
    tscLocalReducerEnvDestroy(pMemoryBuf, pDesc, pModel, pFinalModel, pState->numOfSub);
    doCleanupSubqueries(pSql, i);
    return pRes->code;
  }
  
  for(int32_t j = 0; j < pState->numOfSub; ++j) {
    SSqlObj* pSub = pSql->pSubs[j];
    SRetrieveSupport* pSupport = pSub->param;
    
<<<<<<< HEAD
    tscDebug("%p sub:%p launch subquery, orderOfSub:%d.", pSql, pSub, pSupport->subqueryIndex);
    tscProcessSql(pSub, NULL);
=======
    tscDebug("0x%"PRIx64" sub:%p launch subquery, orderOfSub:%d.", pSql->self, pSub, pSupport->subqueryIndex);
    tscProcessSql(pSub);
>>>>>>> 272b524b
  }

  return TSDB_CODE_SUCCESS;
}

static void tscFreeRetrieveSup(SSqlObj *pSql) {
  SRetrieveSupport *trsupport = pSql->param;

  void* p = atomic_val_compare_exchange_ptr(&pSql->param, trsupport, 0);
  if (p == NULL) {
    tscDebug("0x%"PRIx64" retrieve supp already released", pSql->self);
    return;
  }

  tscDebug("0x%"PRIx64" start to free subquery supp obj:%p", pSql->self, trsupport);
  tfree(trsupport->localBuffer);
  tfree(trsupport);
}

static void tscRetrieveFromDnodeCallBack(void *param, TAOS_RES *tres, int numOfRows);
static void tscHandleSubqueryError(SRetrieveSupport *trsupport, SSqlObj *pSql, int numOfRows);

static void tscAbortFurtherRetryRetrieval(SRetrieveSupport *trsupport, TAOS_RES *tres, int32_t code) {
// set no disk space error info
  tscError("sub:%p failed to flush data to disk, reason:%s", tres, tstrerror(code));
  SSqlObj* pParentSql = trsupport->pParentSql;

  pParentSql->res.code = code;
  trsupport->numOfRetry = MAX_NUM_OF_SUBQUERY_RETRY;
  tscHandleSubqueryError(trsupport, tres, pParentSql->res.code);
}

/*
 * current query failed, and the retry count is less than the available
 * count, retry query clear previous retrieved data, then launch a new sub query
 */
static int32_t tscReissueSubquery(SRetrieveSupport *oriTrs, SSqlObj *pSql, int32_t code, int32_t *sent) {
  *sent = 0;
  
  SRetrieveSupport *trsupport = malloc(sizeof(SRetrieveSupport));
  if (trsupport == NULL) {
    return TSDB_CODE_TSC_OUT_OF_MEMORY;
  }

  memcpy(trsupport, oriTrs, sizeof(*trsupport));

  const uint32_t nBufferSize = (1u << 16u);  // 64KB
  trsupport->localBuffer = (tFilePage *)calloc(1, nBufferSize + sizeof(tFilePage));
  if (trsupport->localBuffer == NULL) {
    tscError("%p failed to malloc buffer for local buffer, reason:%s", pSql, strerror(errno));
    tfree(trsupport);
    return TSDB_CODE_TSC_OUT_OF_MEMORY;
  }
  
  SSqlObj *pParentSql = trsupport->pParentSql;
  int32_t  subqueryIndex = trsupport->subqueryIndex;

  STableMetaInfo* pTableMetaInfo = tscGetTableMetaInfoFromCmd(&pSql->cmd, 0, 0);
  SVgroupInfo* pVgroup = &pTableMetaInfo->vgroupList->vgroups[0];

  tExtMemBufferClear(trsupport->pExtMemBuffer[subqueryIndex]);

  // clear local saved number of results
  trsupport->localBuffer->num = 0;
  tscError("%p sub:%p retrieve/query failed, code:%s, orderOfSub:%d, retry:%d", trsupport->pParentSql, pSql,
           tstrerror(code), subqueryIndex, trsupport->numOfRetry);

  SSqlObj *pNew = tscCreateSTableSubquery(trsupport->pParentSql, trsupport, pSql);
  if (pNew == NULL) {
    tscError("%p sub:%p failed to create new subquery due to error:%s, abort retry, vgId:%d, orderOfSub:%d",
             oriTrs->pParentSql, pSql, tstrerror(terrno), pVgroup->vgId, oriTrs->subqueryIndex);

    pParentSql->res.code = terrno;
    oriTrs->numOfRetry = MAX_NUM_OF_SUBQUERY_RETRY;

    tfree(trsupport);
    return pParentSql->res.code;
  }

  int32_t ret = tscProcessSql(pNew, NULL);

  *sent = 1;
  
  // if failed to process sql, let following code handle the pSql
  if (ret == TSDB_CODE_SUCCESS) {
    tscFreeRetrieveSup(pSql);
    taos_free_result(pSql);
    return ret;
  } else {    
    pParentSql->pSubs[trsupport->subqueryIndex] = pSql;
    tscFreeRetrieveSup(pNew);
    taos_free_result(pNew);
    return ret;
  }
}

void tscHandleSubqueryError(SRetrieveSupport *trsupport, SSqlObj *pSql, int numOfRows) {
  // it has been freed already
  if (pSql->param != trsupport || pSql->param == NULL) {
    return;
  }

  SSqlObj *pParentSql = trsupport->pParentSql;
  int32_t  subqueryIndex = trsupport->subqueryIndex;
  
  assert(pSql != NULL);

  SSubqueryState* pState = &pParentSql->subState;

  // retrieved in subquery failed. OR query cancelled in retrieve phase.
  if (taos_errno(pSql) == TSDB_CODE_SUCCESS && pParentSql->res.code != TSDB_CODE_SUCCESS) {

    /*
     * kill current sub-query connection, which may retrieve data from vnodes;
     * Here we get: pPObj->res.code == TSDB_CODE_TSC_QUERY_CANCELLED
     */
    pSql->res.numOfRows = 0;
    trsupport->numOfRetry = MAX_NUM_OF_SUBQUERY_RETRY;  // disable retry efforts
    tscDebug("0x%"PRIx64" query is cancelled, sub:%p, orderOfSub:%d abort retrieve, code:%s", pParentSql->self, pSql,
             subqueryIndex, tstrerror(pParentSql->res.code));
  }

  if (numOfRows >= 0) {  // current query is successful, but other sub query failed, still abort current query.
    tscDebug("0x%"PRIx64" sub:0x%"PRIx64" retrieve numOfRows:%d,orderOfSub:%d", pParentSql->self, pSql->self, numOfRows, subqueryIndex);
    tscError("%p sub:%p abort further retrieval due to other queries failure,orderOfSub:%d,code:%s", pParentSql, pSql,
             subqueryIndex, tstrerror(pParentSql->res.code));
  } else {
    if (trsupport->numOfRetry++ < MAX_NUM_OF_SUBQUERY_RETRY && pParentSql->res.code == TSDB_CODE_SUCCESS) {
      int32_t sent = 0;
      
      tscReissueSubquery(trsupport, pSql, numOfRows, &sent);
      if (sent) {
        return;
      }
    } else {  // reach the maximum retry count, abort
      atomic_val_compare_exchange_32(&pParentSql->res.code, TSDB_CODE_SUCCESS, numOfRows);
      tscError("%p sub:%p retrieve failed,code:%s,orderOfSub:%d failed.no more retry,set global code:%s", pParentSql, pSql,
               tstrerror(numOfRows), subqueryIndex, tstrerror(pParentSql->res.code));
    }
  }

  if (!subAndCheckDone(pSql, pParentSql, subqueryIndex)) {
    tscDebug("0x%"PRIx64" sub:%p,%d freed, not finished, total:%d", pParentSql->self, pSql, trsupport->subqueryIndex, pState->numOfSub);

    tscFreeRetrieveSup(pSql);
    return;
  }  
  
  // all subqueries are failed
  tscError("%p retrieve from %d vnode(s) completed,code:%s.FAILED.", pParentSql, pState->numOfSub,
      tstrerror(pParentSql->res.code));

  // release allocated resource
  tscLocalReducerEnvDestroy(trsupport->pExtMemBuffer, trsupport->pOrderDescriptor, trsupport->pFinalColModel, trsupport->pFFColModel,
                            pState->numOfSub);
  
  tscFreeRetrieveSup(pSql);

  // in case of second stage join subquery, invoke its callback function instead of regular QueueAsyncRes
  SQueryInfo *pQueryInfo = tscGetQueryInfo(&pParentSql->cmd, 0);

  if (!TSDB_QUERY_HAS_TYPE(pQueryInfo->type, TSDB_QUERY_TYPE_JOIN_SEC_STAGE)) {
    (*pParentSql->fp)(pParentSql->param, pParentSql, pParentSql->res.code);
  } else {  // regular super table query
    if (pParentSql->res.code != TSDB_CODE_SUCCESS) {
      tscAsyncResultOnError(pParentSql);
    }
  }
}

static void tscAllDataRetrievedFromDnode(SRetrieveSupport *trsupport, SSqlObj* pSql) {
  int32_t           idx = trsupport->subqueryIndex;
  SSqlObj *         pParentSql = trsupport->pParentSql;
  tOrderDescriptor *pDesc = trsupport->pOrderDescriptor;
  
  SSubqueryState* pState = &pParentSql->subState;
  SQueryInfo *pQueryInfo = tscGetQueryInfo(&pSql->cmd, 0);
  
  STableMetaInfo* pTableMetaInfo = pQueryInfo->pTableMetaInfo[0];
  
  // data in from current vnode is stored in cache and disk
  uint32_t numOfRowsFromSubquery = (uint32_t)(trsupport->pExtMemBuffer[idx]->numOfTotalElems + trsupport->localBuffer->num);
  SVgroupsInfo* vgroupsInfo = pTableMetaInfo->vgroupList;
  tscDebug("0x%"PRIx64" sub:%p all data retrieved from ep:%s, vgId:%d, numOfRows:%d, orderOfSub:%d", pParentSql->self, pSql,
           vgroupsInfo->vgroups[0].epAddr[0].fqdn, vgroupsInfo->vgroups[0].vgId, numOfRowsFromSubquery, idx);
  
  tColModelCompact(pDesc->pColumnModel, trsupport->localBuffer, pDesc->pColumnModel->capacity);

#ifdef _DEBUG_VIEW
  printf("%" PRIu64 " rows data flushed to disk:\n", trsupport->localBuffer->num);
    SSrcColumnInfo colInfo[256] = {0};
    tscGetSrcColumnInfo(colInfo, pQueryInfo);
    tColModelDisplayEx(pDesc->pColumnModel, trsupport->localBuffer->data, trsupport->localBuffer->num,
                       trsupport->localBuffer->num, colInfo);
#endif
  
  if (tsTotalTmpDirGB != 0 && tsAvailTmpDirectorySpace < tsReservedTmpDirectorySpace) {
    tscError("%p sub:%p client disk space remain %.3f GB, need at least %.3f GB, stop query", pParentSql, pSql,
             tsAvailTmpDirectorySpace, tsReservedTmpDirectorySpace);
    tscAbortFurtherRetryRetrieval(trsupport, pSql, TSDB_CODE_TSC_NO_DISKSPACE);
    return;
  }
  
  // each result for a vnode is ordered as an independant list,
  // then used as an input of loser tree for disk-based merge
  int32_t code = tscFlushTmpBuffer(trsupport->pExtMemBuffer[idx], pDesc, trsupport->localBuffer, pQueryInfo->groupbyExpr.orderType);
  if (code != 0) { // set no disk space error info, and abort retry
    tscAbortFurtherRetryRetrieval(trsupport, pSql, code);
    return;
  }
  
  if (!subAndCheckDone(pSql, pParentSql, idx)) {
    tscDebug("0x%"PRIx64" sub:%p orderOfSub:%d freed, not finished", pParentSql->self, pSql, trsupport->subqueryIndex);

    tscFreeRetrieveSup(pSql);
    return;
  }  
  
  // all sub-queries are returned, start to local merge process
  pDesc->pColumnModel->capacity = trsupport->pExtMemBuffer[idx]->numOfElemsPerPage;
  
  tscDebug("0x%"PRIx64" retrieve from %d vnodes completed.final NumOfRows:%" PRId64 ",start to build loser tree",
      pParentSql->self, pState->numOfSub, pState->numOfRetrievedRows);
  
  SQueryInfo *pPQueryInfo = tscGetQueryInfo(&pParentSql->cmd, 0);
  tscClearInterpInfo(pPQueryInfo);
  
  tscCreateLocalMerger(trsupport->pExtMemBuffer, pState->numOfSub, pDesc, trsupport->pFinalColModel, trsupport->pFFColModel, pParentSql);
  tscDebug("0x%"PRIx64" build loser tree completed", pParentSql->self);
  
  pParentSql->res.precision = pSql->res.precision;
  pParentSql->res.numOfRows = 0;
  pParentSql->res.row = 0;
  
  tscFreeRetrieveSup(pSql);

  // set the command flag must be after the semaphore been correctly set.
  if (pParentSql->cmd.command != TSDB_SQL_RETRIEVE_EMPTY_RESULT) {
    pParentSql->cmd.command = TSDB_SQL_RETRIEVE_LOCALMERGE;
  }

  if (pParentSql->res.code == TSDB_CODE_SUCCESS) {
    (*pParentSql->fp)(pParentSql->param, pParentSql, 0);
  } else {
    tscAsyncResultOnError(pParentSql);
  }
}

static void tscRetrieveFromDnodeCallBack(void *param, TAOS_RES *tres, int numOfRows) {
  SSqlObj *pSql = (SSqlObj *)tres;
  assert(pSql != NULL);

  // this query has been freed already
  SRetrieveSupport *trsupport = (SRetrieveSupport *)param;
  if (pSql->param == NULL || param == NULL) {
    tscDebug("0x%"PRIx64" already freed in dnodecallback", pSql->self);
    return;
  }

  tOrderDescriptor *pDesc = trsupport->pOrderDescriptor;
  int32_t           idx   = trsupport->subqueryIndex;
  SSqlObj *         pParentSql = trsupport->pParentSql;

  SSubqueryState* pState = &pParentSql->subState;
  
  STableMetaInfo *pTableMetaInfo = tscGetTableMetaInfoFromCmd(&pSql->cmd, 0, 0);
  SVgroupInfo  *pVgroup = &pTableMetaInfo->vgroupList->vgroups[0];

  if (pParentSql->res.code != TSDB_CODE_SUCCESS) {
    trsupport->numOfRetry = MAX_NUM_OF_SUBQUERY_RETRY;
    tscDebug("0x%"PRIx64" query cancelled/failed, sub:%p, vgId:%d, orderOfSub:%d, code:%s, global code:%s",
             pParentSql->self, pSql, pVgroup->vgId, trsupport->subqueryIndex, tstrerror(numOfRows), tstrerror(pParentSql->res.code));

    tscHandleSubqueryError(param, tres, numOfRows);
    return;
  }

  if (taos_errno(pSql) != TSDB_CODE_SUCCESS) {
    assert(numOfRows == taos_errno(pSql));

    if (numOfRows == TSDB_CODE_TSC_QUERY_CANCELLED) {
      trsupport->numOfRetry = MAX_NUM_OF_SUBQUERY_RETRY;
    }

    if (trsupport->numOfRetry++ < MAX_NUM_OF_SUBQUERY_RETRY) {
      tscError("%p sub:%p failed code:%s, retry:%d", pParentSql, pSql, tstrerror(numOfRows), trsupport->numOfRetry);

      int32_t sent = 0;
      
      tscReissueSubquery(trsupport, pSql, numOfRows, &sent);
      if (sent) {
        return;
      }
    } else {
      tscDebug("0x%"PRIx64" sub:%p reach the max retry times, set global code:%s", pParentSql->self, pSql, tstrerror(numOfRows));
      atomic_val_compare_exchange_32(&pParentSql->res.code, TSDB_CODE_SUCCESS, numOfRows);  // set global code and abort
    }

    tscHandleSubqueryError(param, tres, numOfRows);
    return;
  }
  
  SSqlRes *   pRes = &pSql->res;
  SQueryInfo *pQueryInfo = tscGetQueryInfo(&pSql->cmd, 0);
  
  if (numOfRows > 0) {
    assert(pRes->numOfRows == numOfRows);
    int64_t num = atomic_add_fetch_64(&pState->numOfRetrievedRows, numOfRows);
    
    tscDebug("0x%"PRIx64" sub:%p retrieve numOfRows:%d totalNumOfRows:%" PRIu64 " from ep:%s, orderOfSub:%d",
        pParentSql->self, pSql, pRes->numOfRows, pState->numOfRetrievedRows, pSql->epSet.fqdn[pSql->epSet.inUse], idx);

    if (num > tsMaxNumOfOrderedResults && tscIsProjectionQueryOnSTable(pQueryInfo, 0)) {
      tscError("%p sub:%p num of OrderedRes is too many, max allowed:%" PRId32 " , current:%" PRId64,
               pParentSql, pSql, tsMaxNumOfOrderedResults, num);
      tscAbortFurtherRetryRetrieval(trsupport, tres, TSDB_CODE_TSC_SORTED_RES_TOO_MANY);
      return;
    }

#ifdef _DEBUG_VIEW
    printf("received data from vnode: %"PRIu64" rows\n", pRes->numOfRows);
    SSrcColumnInfo colInfo[256] = {0};

    tscGetSrcColumnInfo(colInfo, pQueryInfo);
    tColModelDisplayEx(pDesc->pColumnModel, pRes->data, pRes->numOfRows, pRes->numOfRows, colInfo);
#endif
    
    // no disk space for tmp directory
    if (tsTotalTmpDirGB != 0 && tsAvailTmpDirectorySpace < tsReservedTmpDirectorySpace) {
      tscError("%p sub:%p client disk space remain %.3f GB, need at least %.3f GB, stop query", pParentSql, pSql,
               tsAvailTmpDirectorySpace, tsReservedTmpDirectorySpace);
      tscAbortFurtherRetryRetrieval(trsupport, tres, TSDB_CODE_TSC_NO_DISKSPACE);
      return;
    }
    
    int32_t ret = saveToBuffer(trsupport->pExtMemBuffer[idx], pDesc, trsupport->localBuffer, pRes->data,
                               pRes->numOfRows, pQueryInfo->groupbyExpr.orderType);
    if (ret != 0) { // set no disk space error info, and abort retry
      tscAbortFurtherRetryRetrieval(trsupport, tres, TSDB_CODE_TSC_NO_DISKSPACE);
    } else if (pRes->completed) {
      tscAllDataRetrievedFromDnode(trsupport, pSql);
    } else { // continue fetch data from dnode
      taos_fetch_rows_a(tres, tscRetrieveFromDnodeCallBack, param);
    }
    
  } else { // all data has been retrieved to client
    tscAllDataRetrievedFromDnode(trsupport, pSql);
  }
}

static SSqlObj *tscCreateSTableSubquery(SSqlObj *pSql, SRetrieveSupport *trsupport, SSqlObj *prevSqlObj) {
  const int32_t table_index = 0;
  
  SSqlObj *pNew = createSubqueryObj(pSql, table_index, tscRetrieveDataRes, trsupport, TSDB_SQL_SELECT, prevSqlObj);
  if (pNew != NULL) {  // the sub query of two-stage super table query
    SQueryInfo *pQueryInfo = tscGetQueryInfo(&pNew->cmd, 0);

    pNew->cmd.active = pQueryInfo;
    pQueryInfo->type |= TSDB_QUERY_TYPE_STABLE_SUBQUERY;

    // clear the limit/offset info, since it should not be sent to vnode to be executed.
    pQueryInfo->limit.limit = -1;
    pQueryInfo->limit.offset = 0;

    assert(pQueryInfo->numOfTables == 1 && pNew->cmd.numOfClause == 1 && trsupport->subqueryIndex < pSql->subState.numOfSub);
    
    // launch subquery for each vnode, so the subquery index equals to the vgroupIndex.
    STableMetaInfo *pTableMetaInfo = tscGetMetaInfo(pQueryInfo, table_index);
    pTableMetaInfo->vgroupIndex = trsupport->subqueryIndex;

    pSql->pSubs[trsupport->subqueryIndex] = pNew;
  }
  
  return pNew;
}

// todo there is are race condition in this function, while cancel is called by user.
void tscRetrieveDataRes(void *param, TAOS_RES *tres, int code) {
  // the param may be null, since it may be done by other query threads. and the asyncOnError may enter in this
  // function while kill query by a user.
  if (param == NULL) {
    assert(code != TSDB_CODE_SUCCESS);
    return;
  }

  SRetrieveSupport *trsupport = (SRetrieveSupport *) param;
  
  SSqlObj*  pParentSql = trsupport->pParentSql;
  SSqlObj*  pSql = (SSqlObj *) tres;

  SQueryInfo* pQueryInfo = tscGetQueryInfo(&pSql->cmd, 0);
  assert(pSql->cmd.numOfClause == 1 && pQueryInfo->numOfTables == 1);
  
  STableMetaInfo *pTableMetaInfo = tscGetTableMetaInfoFromCmd(&pSql->cmd, 0, 0);
  SVgroupInfo* pVgroup = &pTableMetaInfo->vgroupList->vgroups[trsupport->subqueryIndex];

  // stable query killed or other subquery failed, all query stopped
  if (pParentSql->res.code != TSDB_CODE_SUCCESS) {
    trsupport->numOfRetry = MAX_NUM_OF_SUBQUERY_RETRY;
    tscError("%p query cancelled or failed, sub:%p, vgId:%d, orderOfSub:%d, code:%s, global code:%s",
        pParentSql, pSql, pVgroup->vgId, trsupport->subqueryIndex, tstrerror(code), tstrerror(pParentSql->res.code));

    tscHandleSubqueryError(param, tres, code);
    return;
  }
  
  /*
   * if a subquery on a vnode failed, all retrieve operations from vnode that occurs later
   * than this one are actually not necessary, we simply call the tscRetrieveFromDnodeCallBack
   * function to abort current and remain retrieve process.
   *
   * NOTE: thread safe is required.
   */
  if (taos_errno(pSql) != TSDB_CODE_SUCCESS) {
    assert(code == taos_errno(pSql));

    if (trsupport->numOfRetry++ < MAX_NUM_OF_SUBQUERY_RETRY) {
      tscError("%p sub:%p failed code:%s, retry:%d", pParentSql, pSql, tstrerror(code), trsupport->numOfRetry);
      
      int32_t sent = 0;

      tscReissueSubquery(trsupport, pSql, code, &sent);
      if (sent) {
        return;
      }
    } else {
      tscError("%p sub:%p reach the max retry times, set global code:%s", pParentSql, pSql, tstrerror(code));
      atomic_val_compare_exchange_32(&pParentSql->res.code, TSDB_CODE_SUCCESS, code);  // set global code and abort
    }

    tscHandleSubqueryError(param, tres, pParentSql->res.code);
    return;
  }

  tscDebug("0x%"PRIx64" sub:0x%"PRIx64" query complete, ep:%s, vgId:%d, orderOfSub:%d, retrieve data", trsupport->pParentSql->self,
      pSql->self, pVgroup->epAddr[pSql->epSet.inUse].fqdn, pVgroup->vgId, trsupport->subqueryIndex);

  if (pSql->res.qId == 0) { // qhandle is NULL, code is TSDB_CODE_SUCCESS means no results generated from this vnode
    tscRetrieveFromDnodeCallBack(param, pSql, 0);
  } else {
    taos_fetch_rows_a(tres, tscRetrieveFromDnodeCallBack, param);
  }
}

static bool needRetryInsert(SSqlObj* pParentObj, int32_t numOfSub) {
  if (pParentObj->retry > pParentObj->maxRetry) {
    tscError("%p max retry reached, abort the retry effort", pParentObj);
    return false;
  }

  for (int32_t i = 0; i < numOfSub; ++i) {
    int32_t code = pParentObj->pSubs[i]->res.code;
    if (code == TSDB_CODE_SUCCESS) {
      continue;
    }

    if (code != TSDB_CODE_TDB_TABLE_RECONFIGURE && code != TSDB_CODE_TDB_INVALID_TABLE_ID &&
        code != TSDB_CODE_VND_INVALID_VGROUP_ID && code != TSDB_CODE_RPC_NETWORK_UNAVAIL &&
        code != TSDB_CODE_APP_NOT_READY) {
      pParentObj->res.code = code;
      return false;
    }
  }

  return true;
}

static void doFreeInsertSupporter(SSqlObj* pSqlObj) {
  assert(pSqlObj != NULL && pSqlObj->subState.numOfSub > 0);

  for(int32_t i = 0; i < pSqlObj->subState.numOfSub; ++i) {
    SSqlObj* pSql = pSqlObj->pSubs[i];
    tfree(pSql->param);
  }
}

static void multiVnodeInsertFinalize(void* param, TAOS_RES* tres, int numOfRows) {
  SInsertSupporter *pSupporter = (SInsertSupporter *)param;
  SSqlObj* pParentObj = pSupporter->pSql;

  // record the total inserted rows
  if (numOfRows > 0) {
    atomic_add_fetch_32(&pParentObj->res.numOfRows, numOfRows);
  }

  if (taos_errno(tres) != TSDB_CODE_SUCCESS) {
    SSqlObj* pSql = (SSqlObj*) tres;
    assert(pSql != NULL && pSql->res.code == numOfRows);
    
    pParentObj->res.code = pSql->res.code;

    // set the flag in the parent sqlObj
    if (pSql->cmd.submitSchema) {
      pParentObj->cmd.submitSchema = 1;
    }
  }

  if (!subAndCheckDone(tres, pParentObj, pSupporter->index)) {
    tscDebug("0x%"PRIx64" insert:%p,%d completed, total:%d", pParentObj->self, tres, pSupporter->index, pParentObj->subState.numOfSub);
    return;
  }

  // restore user defined fp
  pParentObj->fp = pParentObj->fetchFp;
  int32_t numOfSub = pParentObj->subState.numOfSub;
  doFreeInsertSupporter(pParentObj);

  if (pParentObj->res.code == TSDB_CODE_SUCCESS) {
    tscDebug("0x%"PRIx64" Async insertion completed, total inserted:%d", pParentObj->self, pParentObj->res.numOfRows);

    // todo remove this parameter in async callback function definition.
    // all data has been sent to vnode, call user function
    int32_t v = (pParentObj->res.code != TSDB_CODE_SUCCESS) ? pParentObj->res.code : (int32_t)pParentObj->res.numOfRows;
    (*pParentObj->fp)(pParentObj->param, pParentObj, v);
  } else {
    if (!needRetryInsert(pParentObj, numOfSub)) {
      tscAsyncResultOnError(pParentObj);
      return;
    }

    int32_t numOfFailed = 0;
    for(int32_t i = 0; i < numOfSub; ++i) {
      SSqlObj* pSql = pParentObj->pSubs[i];
      if (pSql->res.code != TSDB_CODE_SUCCESS) {
        numOfFailed += 1;

        // clean up tableMeta in cache
        tscFreeQueryInfo(&pSql->cmd, false);
        SQueryInfo* pQueryInfo = tscGetQueryInfoS(&pSql->cmd, 0);
        STableMetaInfo* pMasterTableMetaInfo = tscGetTableMetaInfoFromCmd(&pParentObj->cmd, pSql->cmd.clauseIndex, 0);
        tscAddTableMetaInfo(pQueryInfo, &pMasterTableMetaInfo->name, NULL, NULL, NULL, NULL);

        subquerySetState(pSql, &pParentObj->subState, i, 0);

        tscDebug("0x%"PRIx64", failed sub:%d, %p", pParentObj->self, i, pSql);
      }
    }

    tscError("%p Async insertion completed, total inserted:%d rows, numOfFailed:%d, numOfTotal:%d", pParentObj,
             pParentObj->res.numOfRows, numOfFailed, numOfSub);

    tscDebug("0x%"PRIx64" cleanup %d tableMeta in hashTable", pParentObj->self, pParentObj->cmd.numOfTables);
    for(int32_t i = 0; i < pParentObj->cmd.numOfTables; ++i) {
      char name[TSDB_TABLE_FNAME_LEN] = {0};
      tNameExtractFullName(pParentObj->cmd.pTableNameList[i], name);
      taosHashRemove(tscTableMetaInfo, name, strnlen(name, TSDB_TABLE_FNAME_LEN));
    }

    pParentObj->cmd.parseFinished = false;

    tscResetSqlCmd(&pParentObj->cmd, false);

    // in case of insert, redo parsing the sql string and build new submit data block for two reasons:
    // 1. the table Id(tid & uid) may have been update, the submit block needs to be updated accordingly.
    // 2. vnode may need the schema information along with submit block to update its local table schema.
    tscDebug("0x%"PRIx64" re-parse sql to generate submit data, retry:%d", pParentObj->self, pParentObj->retry);
    pParentObj->retry++;

    int32_t code = tsParseSql(pParentObj, true);
    if (code == TSDB_CODE_TSC_ACTION_IN_PROGRESS) return;

    if (code != TSDB_CODE_SUCCESS) {
      pParentObj->res.code = code;
      tscAsyncResultOnError(pParentObj);
      return;
    }

    tscHandleMultivnodeInsert(pParentObj);
  }
}

/**
 * it is a subquery, so after parse the sql string, copy the submit block to payload of itself
 * @param pSql
 * @return
 */
int32_t tscHandleInsertRetry(SSqlObj* pParent, SSqlObj* pSql) {
  assert(pSql != NULL && pSql->param != NULL);
  SSqlRes* pRes = &pSql->res;

  SInsertSupporter* pSupporter = (SInsertSupporter*) pSql->param;
  assert(pSupporter->index < pSupporter->pSql->subState.numOfSub);

  STableDataBlocks* pTableDataBlock = taosArrayGetP(pParent->cmd.pDataBlocks, pSupporter->index);
  int32_t code = tscCopyDataBlockToPayload(pSql, pTableDataBlock);

  if ((pRes->code = code)!= TSDB_CODE_SUCCESS) {
    tscAsyncResultOnError(pSql);
    return code;  // here the pSql may have been released already.
  }

  return tscProcessSql(pSql, NULL);
}

int32_t tscHandleMultivnodeInsert(SSqlObj *pSql) {
  SSqlCmd *pCmd = &pSql->cmd;
  SSqlRes *pRes = &pSql->res;

  // it is the failure retry insert
  if (pSql->pSubs != NULL) {
    for(int32_t i = 0; i < pSql->subState.numOfSub; ++i) {
      SSqlObj* pSub = pSql->pSubs[i];
      SInsertSupporter* pSup = calloc(1, sizeof(SInsertSupporter));
      pSup->index = i;
      pSup->pSql = pSql;

      pSub->param = pSup;
      tscDebug("0x%"PRIx64" sub:%p launch sub insert, orderOfSub:%d", pSql->self, pSub, i);
      if (pSub->res.code != TSDB_CODE_SUCCESS) {
        tscHandleInsertRetry(pSql, pSub);
      }
    }

    return TSDB_CODE_SUCCESS;
  }

  pSql->subState.numOfSub = (uint16_t)taosArrayGetSize(pCmd->pDataBlocks);
  assert(pSql->subState.numOfSub > 0);

  pRes->code = TSDB_CODE_SUCCESS;

  // the number of already initialized subqueries
  int32_t numOfSub = 0;

  if (pSql->subState.states == NULL) {
    pSql->subState.states = calloc(pSql->subState.numOfSub, sizeof(*pSql->subState.states));
    if (pSql->subState.states == NULL) {
      pRes->code = TSDB_CODE_TSC_OUT_OF_MEMORY;
      goto _error;
    }

    pthread_mutex_init(&pSql->subState.mutex, NULL);
  }

  memset(pSql->subState.states, 0, sizeof(*pSql->subState.states) * pSql->subState.numOfSub);
  tscDebug("0x%"PRIx64" reset all sub states to 0", pSql->self);

  pSql->pSubs = calloc(pSql->subState.numOfSub, POINTER_BYTES);
  if (pSql->pSubs == NULL) {
    goto _error;
  }

  tscDebug("0x%"PRIx64" submit data to %d vnode(s)", pSql->self, pSql->subState.numOfSub);

  while(numOfSub < pSql->subState.numOfSub) {
    SInsertSupporter* pSupporter = calloc(1, sizeof(SInsertSupporter));
    if (pSupporter == NULL) {
      goto _error;
    }

    pSupporter->pSql   = pSql;
    pSupporter->index  = numOfSub;

    SSqlObj *pNew = createSimpleSubObj(pSql, multiVnodeInsertFinalize, pSupporter, TSDB_SQL_INSERT);
    if (pNew == NULL) {
      tscError("%p failed to malloc buffer for subObj, orderOfSub:%d, reason:%s", pSql, numOfSub, strerror(errno));
      goto _error;
    }
  
    /*
     * assign the callback function to fetchFp to make sure that the error process function can restore
     * the callback function (multiVnodeInsertFinalize) correctly.
     */
    pNew->fetchFp = pNew->fp;
    pSql->pSubs[numOfSub] = pNew;

    STableDataBlocks* pTableDataBlock = taosArrayGetP(pCmd->pDataBlocks, numOfSub);
    pRes->code = tscCopyDataBlockToPayload(pNew, pTableDataBlock);
    if (pRes->code == TSDB_CODE_SUCCESS) {
      tscDebug("0x%"PRIx64" sub:%p create subObj success. orderOfSub:%d", pSql->self, pNew, numOfSub);
      numOfSub++;
    } else {
      tscDebug("0x%"PRIx64" prepare submit data block failed in async insertion, vnodeIdx:%d, total:%d, code:%s", pSql->self, numOfSub,
               pSql->subState.numOfSub, tstrerror(pRes->code));
      goto _error;
    }
  }
  
  if (numOfSub < pSql->subState.numOfSub) {
    tscError("%p failed to prepare subObj structure and launch sub-insertion", pSql);
    pRes->code = TSDB_CODE_TSC_OUT_OF_MEMORY;
    goto _error;
  }

  pCmd->pDataBlocks = tscDestroyBlockArrayList(pCmd->pDataBlocks);

  // use the local variable
  for (int32_t j = 0; j < numOfSub; ++j) {
    SSqlObj *pSub = pSql->pSubs[j];
<<<<<<< HEAD
    tscDebug("%p sub:%p launch sub insert, orderOfSub:%d", pSql, pSub, j);
    tscProcessSql(pSub, NULL);
=======
    tscDebug("0x%"PRIx64" sub:%p launch sub insert, orderOfSub:%d", pSql->self, pSub, j);
    tscProcessSql(pSub);
>>>>>>> 272b524b
  }

  return TSDB_CODE_SUCCESS;

  _error:
  return TSDB_CODE_TSC_OUT_OF_MEMORY;
}

static char* getResultBlockPosition(SSqlCmd* pCmd, SSqlRes* pRes, int32_t columnIndex, int16_t* bytes) {
  SQueryInfo* pQueryInfo = tscGetQueryInfo(pCmd, pCmd->clauseIndex);

  SInternalField* pInfo = (SInternalField*) TARRAY_GET_ELEM(pQueryInfo->fieldsInfo.internalField, columnIndex);
  assert(pInfo->pExpr->pExpr == NULL);

  *bytes = pInfo->pExpr->base.resBytes;
  if (pRes->data != NULL) {
    return pRes->data + pInfo->pExpr->base.offset * pRes->numOfRows + pRes->row * (*bytes);
  } else {
    return pRes->urow[columnIndex] + pRes->row * (*bytes);
  }
}

static void doBuildResFromSubqueries(SSqlObj* pSql) {
  SSqlRes* pRes = &pSql->res;

  SQueryInfo *pQueryInfo = tscGetQueryInfo(&pSql->cmd, pSql->cmd.clauseIndex);

  int32_t numOfRes = INT32_MAX;
  for (int32_t i = 0; i < pSql->subState.numOfSub; ++i) {
    SSqlObj* pSub = pSql->pSubs[i];
    if (pSub == NULL) {
      continue;
    }

    int32_t remain = (int32_t)(pSub->res.numOfRows - pSub->res.row);
    numOfRes = (int32_t)(MIN(numOfRes, remain));
  }

  if (numOfRes == 0) {  // no result any more, free all subquery objects
    freeJoinSubqueryObj(pSql);
    return;
  }

  tscRestoreFuncForSTableQuery(pQueryInfo);
  int32_t rowSize = tscGetResRowLength(pQueryInfo->exprList);

  assert(numOfRes * rowSize > 0);
  char* tmp = realloc(pRes->pRsp, numOfRes * rowSize + sizeof(tFilePage));
  if (tmp == NULL) {
    pRes->code = TSDB_CODE_TSC_OUT_OF_MEMORY;
    return;
  } else {
    pRes->pRsp = tmp;
  }

  tFilePage* pFilePage = (tFilePage*) pRes->pRsp;
  pFilePage->num = numOfRes;

  pRes->data = pFilePage->data;
  char* data = pRes->data;

  int16_t bytes = 0;

  tscRestoreFuncForSTableQuery(pQueryInfo);
  tscFieldInfoUpdateOffset(pQueryInfo);
  for (int32_t i = 0; i < pSql->subState.numOfSub; ++i) {
    SSqlObj* pSub = pSql->pSubs[i];
    if (pSub == NULL) {
      continue;
    }

    SQueryInfo* pSubQueryInfo = pSub->cmd.pQueryInfo[0];
    tscRestoreFuncForSTableQuery(pSubQueryInfo);
    tscFieldInfoUpdateOffset(pSubQueryInfo);
  }

  size_t numOfExprs = tscSqlExprNumOfExprs(pQueryInfo);
  for(int32_t i = 0; i < numOfExprs; ++i) {
    SColumnIndex* pIndex = &pRes->pColumnIndex[i];
    SSqlRes*      pRes1 = &pSql->pSubs[pIndex->tableIndex]->res;
    SSqlCmd*      pCmd1 = &pSql->pSubs[pIndex->tableIndex]->cmd;

    char* pData = getResultBlockPosition(pCmd1, pRes1, pIndex->columnIndex, &bytes);
    memcpy(data, pData, bytes * numOfRes);

    data += bytes * numOfRes;
  }

  for(int32_t i = 0; i < pSql->subState.numOfSub; ++i) {
    SSqlObj* pSub = pSql->pSubs[i];
    if (pSub == NULL) {
      continue;
    }

    pSub->res.row += numOfRes;
    assert(pSub->res.row <= pSub->res.numOfRows);
  }

  pRes->numOfRows = numOfRes;
  pRes->numOfClauseTotal += numOfRes;

  int32_t finalRowSize = 0;
  for(int32_t i = 0; i < tscNumOfFields(pQueryInfo); ++i) {
    TAOS_FIELD* pField = tscFieldInfoGetField(&pQueryInfo->fieldsInfo, i);
    finalRowSize += pField->bytes;
  }

  doArithmeticCalculate(pQueryInfo, pFilePage, rowSize, finalRowSize);

  pRes->data = pFilePage->data;
  tscSetResRawPtr(pRes, pQueryInfo);
}

void tscBuildResFromSubqueries(SSqlObj *pSql) {
  SSqlRes* pRes = &pSql->res;

  if (pRes->code != TSDB_CODE_SUCCESS) {
    tscAsyncResultOnError(pSql);
    return;
  }

  if (pRes->tsrow == NULL) {
    SQueryInfo* pQueryInfo = tscGetQueryInfo(&pSql->cmd, pSql->cmd.clauseIndex);
    pRes->numOfCols = (int16_t) tscSqlExprNumOfExprs(pQueryInfo);

    pRes->tsrow  = calloc(pRes->numOfCols, POINTER_BYTES);
    pRes->urow   = calloc(pRes->numOfCols, POINTER_BYTES);
    pRes->buffer = calloc(pRes->numOfCols, POINTER_BYTES);
    pRes->length = calloc(pRes->numOfCols, sizeof(int32_t));

    if (pRes->tsrow == NULL || pRes->buffer == NULL || pRes->length == NULL) {
      pRes->code = TSDB_CODE_TSC_OUT_OF_MEMORY;
      tscAsyncResultOnError(pSql);
      return;
    }

    tscRestoreFuncForSTableQuery(pQueryInfo);
  }

  assert (pRes->row >= pRes->numOfRows);
  doBuildResFromSubqueries(pSql);
  if (pRes->code == TSDB_CODE_SUCCESS) {
    (*pSql->fp)(pSql->param, pSql, pRes->numOfRows);
  } else {
    tscAsyncResultOnError(pSql);
  }
}

char *getArithmeticInputSrc(void *param, const char *name, int32_t colId) {
  SArithmeticSupport *pSupport = (SArithmeticSupport *) param;

  int32_t index = -1;
  SExprInfo* pExpr = NULL;
  
  for (int32_t i = 0; i < pSupport->numOfCols; ++i) {
    pExpr = taosArrayGetP(pSupport->exprList, i);
    if (strncmp(name, pExpr->base.aliasName, sizeof(pExpr->base.aliasName) - 1) == 0) {
      index = i;
      break;
    }
  }

  assert(index >= 0 && index < pSupport->numOfCols);
  return pSupport->data[index] + pSupport->offset * pExpr->base.resBytes;
}

TAOS_ROW doSetResultRowData(SSqlObj *pSql) {
  SSqlCmd *pCmd = &pSql->cmd;
  SSqlRes *pRes = &pSql->res;

  assert(pRes->row >= 0 && pRes->row <= pRes->numOfRows);
  if (pRes->row >= pRes->numOfRows) {  // all the results has returned to invoker
    tfree(pRes->tsrow);
    return pRes->tsrow;
  }

  SQueryInfo *pQueryInfo = tscGetQueryInfo(pCmd, pCmd->clauseIndex);

  size_t size = tscNumOfFields(pQueryInfo);

  int32_t j = 0;
  for (int i = 0; i < size; ++i) {
    SInternalField* pInfo = (SInternalField*)TARRAY_GET_ELEM(pQueryInfo->fieldsInfo.internalField, i);
    if (!pInfo->visible) {
      continue;
    }

    int32_t type  = pInfo->field.type;
    int32_t bytes = pInfo->field.bytes;

    if (type != TSDB_DATA_TYPE_BINARY && type != TSDB_DATA_TYPE_NCHAR) {
      pRes->tsrow[j] = isNull(pRes->urow[i], type) ? NULL : pRes->urow[i];
    } else {
      pRes->tsrow[j] = isNull(pRes->urow[i], type) ? NULL : varDataVal(pRes->urow[i]);
      pRes->length[j] = varDataLen(pRes->urow[i]);
    }

    ((char**) pRes->urow)[i] += bytes;
    j += 1;
  }

  pRes->row++;  // index increase one-step
  return pRes->tsrow;
}

static UNUSED_FUNC bool tscHasRemainDataInSubqueryResultSet(SSqlObj *pSql) {
  bool     hasData = true;
  SSqlCmd *pCmd = &pSql->cmd;
  
  SQueryInfo *pQueryInfo = tscGetQueryInfo(pCmd, pCmd->clauseIndex);
  if (tscNonOrderedProjectionQueryOnSTable(pQueryInfo, 0)) {
    bool allSubqueryExhausted = true;
    
    for (int32_t i = 0; i < pSql->subState.numOfSub; ++i) {
      if (pSql->pSubs[i] == NULL) {
        continue;
      }
      
      SSqlRes *pRes1 = &pSql->pSubs[i]->res;
      SSqlCmd *pCmd1 = &pSql->pSubs[i]->cmd;
      
      SQueryInfo *pQueryInfo1 = tscGetQueryInfo(pCmd1, pCmd1->clauseIndex);
      assert(pQueryInfo1->numOfTables == 1);
      
      STableMetaInfo *pTableMetaInfo = tscGetMetaInfo(pQueryInfo1, 0);
      
      /*
       * if the global limitation is not reached, and current result has not exhausted, or next more vnodes are
       * available, goes on
       */
      if (pTableMetaInfo->vgroupIndex < pTableMetaInfo->vgroupList->numOfVgroups && pRes1->row < pRes1->numOfRows &&
          (!tscHasReachLimitation(pQueryInfo1, pRes1))) {
        allSubqueryExhausted = false;
        break;
      }
    }
    
    hasData = !allSubqueryExhausted;
  } else {  // otherwise, in case inner join, if any subquery exhausted, query completed.
    for (int32_t i = 0; i < pSql->subState.numOfSub; ++i) {
      if (pSql->pSubs[i] == 0) {
        continue;
      }
      
      SSqlRes *   pRes1 = &pSql->pSubs[i]->res;
      SQueryInfo *pQueryInfo1 = tscGetQueryInfo(&pSql->pSubs[i]->cmd, 0);
      
      if ((pRes1->row >= pRes1->numOfRows && tscHasReachLimitation(pQueryInfo1, pRes1) &&
           tscIsProjectionQuery(pQueryInfo1)) ||
          (pRes1->numOfRows == 0)) {
        hasData = false;
        break;
      }
    }
  }
  
  return hasData;
}

void* createQueryInfoFromQueryNode(SQueryInfo* pQueryInfo, SExprInfo* pExprs, STableGroupInfo* pTableGroupInfo,
                                   SOperatorInfo* pSourceOperator, char* sql, void* merger, int32_t stage) {
  assert(pQueryInfo != NULL);
  int16_t numOfOutput = pQueryInfo->fieldsInfo.numOfOutput;

  SQInfo *pQInfo = (SQInfo *)calloc(1, sizeof(SQInfo));
  if (pQInfo == NULL) {
    goto _cleanup;
  }

  // to make sure third party won't overwrite this structure
  pQInfo->signature = pQInfo;

  SQueryRuntimeEnv *pRuntimeEnv = &pQInfo->runtimeEnv;
  SQueryAttr       *pQueryAttr  = &pQInfo->query;

  pRuntimeEnv->pQueryAttr = pQueryAttr;
  tscCreateQueryFromQueryInfo(pQueryInfo, pQueryAttr, NULL);

  pQueryAttr->tableGroupInfo = *pTableGroupInfo;

  // calculate the result row size
  for (int16_t col = 0; col < numOfOutput; ++col) {
    assert(pExprs[col].base.resBytes > 0);
    pQueryAttr->resultRowSize += pExprs[col].base.resBytes;

    // keep the tag length
    if (TSDB_COL_IS_TAG(pExprs[col].base.colInfo.flag)) {
      pQueryAttr->tagLen += pExprs[col].base.resBytes;
    }
  }

  size_t numOfGroups = 0;
  if (pTableGroupInfo->pGroupList != NULL) {
    numOfGroups = taosArrayGetSize(pTableGroupInfo->pGroupList);
    STableGroupInfo* pTableqinfo = &pQInfo->runtimeEnv.tableqinfoGroupInfo;

    pTableqinfo->pGroupList = taosArrayInit(numOfGroups, POINTER_BYTES);
    pTableqinfo->numOfTables = pTableGroupInfo->numOfTables;
    pTableqinfo->map = taosHashInit(pTableGroupInfo->numOfTables, taosGetDefaultHashFunction(TSDB_DATA_TYPE_INT), true, HASH_NO_LOCK);
  }

  pQInfo->pBuf = calloc(pTableGroupInfo->numOfTables, sizeof(STableQueryInfo));
  if (pQInfo->pBuf == NULL) {
    goto _cleanup;
  }

  pQInfo->dataReady = QUERY_RESULT_NOT_READY;
  pQInfo->rspContext = NULL;
  pQInfo->sql = sql;

  pthread_mutex_init(&pQInfo->lock, NULL);
  tsem_init(&pQInfo->ready, 0, 0);

  int32_t index = 0;
  for(int32_t i = 0; i < numOfGroups; ++i) {
    SArray* pa = taosArrayGetP(pQueryAttr->tableGroupInfo.pGroupList, i);

    size_t s = taosArrayGetSize(pa);
    SArray* p1 = taosArrayInit(s, POINTER_BYTES);
    if (p1 == NULL) {
      goto _cleanup;
    }

    taosArrayPush(pRuntimeEnv->tableqinfoGroupInfo.pGroupList, &p1);

    STimeWindow window = pQueryAttr->window;
    for(int32_t j = 0; j < s; ++j) {
      STableKeyInfo* info = taosArrayGet(pa, j);
      window.skey = info->lastKey;

      void* buf = (char*) pQInfo->pBuf + index * sizeof(STableQueryInfo);
      STableQueryInfo* item = createTableQueryInfo(pQueryAttr, info->pTable, pQueryAttr->groupbyColumn, window, buf);
      if (item == NULL) {
        goto _cleanup;
      }

      item->groupIndex = i;
      taosArrayPush(p1, &item);

      STableId id = {.tid = 0, .uid = 0};
      taosHashPut(pRuntimeEnv->tableqinfoGroupInfo.map, &id.tid, sizeof(id.tid), &item, POINTER_BYTES);
      index += 1;
    }
  }

  for (int32_t i = 0; i < numOfOutput; ++i) {
    SExprInfo* pExprInfo = &pExprs[i];
    if (pExprInfo->pExpr != NULL) {
      tExprTreeDestroy(pExprInfo->pExpr, NULL);
      pExprInfo->pExpr = NULL;
    }
  }

  tfree(pExprs);

  SArray* pa = NULL;
  if (stage == MASTER_SCAN) {
    pa = createExecOperatorPlan(pQueryAttr);
  } else {
    pa = createGlobalMergePlan(pQueryAttr);
  }

  STsBufInfo bufInfo = {0};
  SQueryParam param = {.pOperator = pa};
  /*int32_t code = */initQInfo(&bufInfo, NULL, pSourceOperator, pQInfo, &param, NULL, 0, merger);
  taosArrayDestroy(pa);

  return pQInfo;

  _cleanup:
  freeQInfo(pQInfo);
  return NULL;
}<|MERGE_RESOLUTION|>--- conflicted
+++ resolved
@@ -565,7 +565,7 @@
       success = false;
       break;
     }
-    
+
     tscClearSubqueryInfo(&pNew->cmd);
     pSql->pSubs[i] = pNew;
   
@@ -888,13 +888,8 @@
   int32_t size = p0->tagSize - sizeof(int16_t);
 
   SSchema* pColSchema = tscGetColumnSchemaById(pTableMetaInfo->pTableMeta, tagColId);
-<<<<<<< HEAD
-
-  tscDebug("%p all subquery retrieve <tid, tags> complete, do tags match", pParentSql);
-=======
   
   tscDebug("0x%"PRIx64" all subquery retrieve <tid, tags> complete, do tags match", pParentSql->self);
->>>>>>> 272b524b
 
   for (int32_t i = 0; i < joinNum; i++) {
     SJoinSupporter* p = pParentSql->pSubs[i]->param;
@@ -994,13 +989,8 @@
           tableMIdx = taosArrayGet(tagCond, slot);
           continue;
         }
-<<<<<<< HEAD
-
-        tscDebug("%p tag matched, vgId:%d, val:%d, tid:%d, uid:%"PRIu64", tid:%d, uid:%"PRIu64, pParentSql, prev->vgId,
-=======
         
         tscDebug("0x%"PRIx64" tag matched, vgId:%d, val:%d, tid:%d, uid:%"PRIu64", tid:%d, uid:%"PRIu64, pParentSql->self, prev->vgId,
->>>>>>> 272b524b
                  *(int*) prev->tag, prev->tid, prev->uid, cur->tid, cur->uid);
 
         assert(stackidx == tableNum);
@@ -1236,13 +1226,8 @@
       ((SJoinSupporter*)psub->param)->pVgroupTables =  tscVgroupTableInfoDup(pTableMetaInfo->pVgroupTables);
 
       memset(pParentSql->subState.states, 0, sizeof(pParentSql->subState.states[0]) * pParentSql->subState.numOfSub);
-<<<<<<< HEAD
-      tscDebug("%p reset all sub states to 0", pParentSql);
-
-=======
       tscDebug("0x%"PRIx64" reset all sub states to 0", pParentSql->self);
       
->>>>>>> 272b524b
       issueTsCompQuery(psub, psub->param, pParentSql);
     }
   }
@@ -2000,19 +1985,9 @@
   }
 
   memset(pSql->subState.states, 0, sizeof(*pSql->subState.states) * pSql->subState.numOfSub);
-<<<<<<< HEAD
-  tscDebug("%p reset all sub states to 0", pSql);
-
-  tscDebug("%p start subquery, total:%d", pSql, pQueryInfo->numOfTables);
-=======
   tscDebug("0x%"PRIx64" reset all sub states to 0", pSql->self);
   
-  bool hasEmptySub = false;
-
   tscDebug("0x%"PRIx64" start subquery, total:%d", pSql->self, pQueryInfo->numOfTables);
-  for (int32_t i = 0; i < pQueryInfo->numOfTables; ++i) {
->>>>>>> 272b524b
-
   for (int32_t i = 0; i < pQueryInfo->numOfTables; ++i) {
     SJoinSupporter *pSupporter = tscCreateJoinSupporter(pSql, i);
     if (pSupporter == NULL) {  // failed to create support struct, abort current query
@@ -2556,13 +2531,8 @@
     SSqlObj* pSub = pSql->pSubs[j];
     SRetrieveSupport* pSupport = pSub->param;
     
-<<<<<<< HEAD
-    tscDebug("%p sub:%p launch subquery, orderOfSub:%d.", pSql, pSub, pSupport->subqueryIndex);
+    tscDebug("0x%"PRIx64" sub:%p launch subquery, orderOfSub:%d.", pSql->self, pSub, pSupport->subqueryIndex);
     tscProcessSql(pSub, NULL);
-=======
-    tscDebug("0x%"PRIx64" sub:%p launch subquery, orderOfSub:%d.", pSql->self, pSub, pSupport->subqueryIndex);
-    tscProcessSql(pSub);
->>>>>>> 272b524b
   }
 
   return TSDB_CODE_SUCCESS;
@@ -3252,13 +3222,8 @@
   // use the local variable
   for (int32_t j = 0; j < numOfSub; ++j) {
     SSqlObj *pSub = pSql->pSubs[j];
-<<<<<<< HEAD
-    tscDebug("%p sub:%p launch sub insert, orderOfSub:%d", pSql, pSub, j);
+    tscDebug("0x%"PRIx64" sub:%p launch sub insert, orderOfSub:%d", pSql->self, pSub, j);
     tscProcessSql(pSub, NULL);
-=======
-    tscDebug("0x%"PRIx64" sub:%p launch sub insert, orderOfSub:%d", pSql->self, pSub, j);
-    tscProcessSql(pSub);
->>>>>>> 272b524b
   }
 
   return TSDB_CODE_SUCCESS;
