/*
 * Copyright (c) 2019 TAOS Data, Inc. <jhtao@taosdata.com>
 *
 * This program is free software: you can use, redistribute, and/or modify
 * it under the terms of the GNU Affero General Public License, version 3
 * or later ("AGPL"), as published by the Free Software Foundation.
 *
 * This program is distributed in the hope that it will be useful, but WITHOUT
 * ANY WARRANTY; without even the implied warranty of MERCHANTABILITY or
 * FITNESS FOR A PARTICULAR PURPOSE.
 *
 * You should have received a copy of the GNU Affero General Public License
 * along with this program. If not, see <http://www.gnu.org/licenses/>.
 */

#include "os.h"
#include "taosmsg.h"
#include "tcache.h"
#include "trpc.h"
#include "taosdef.h"
#include "tsocket.h"
#include "tsystem.h"
#include "ttime.h"
#include "ttimer.h"
#include "tutil.h"
#include "tsched.h"
#include "tscLog.h"
#include "tsclient.h"
#include "tglobal.h"
#include "tconfig.h"
#include "ttimezone.h"
#include "tlocale.h"

// global, not configurable
void *  pVnodeConn;
void *  tscCacheHandle;
int     slaveIndex;
void *  tscTmr;
void *  tscQhandle;
void *  tscCheckDiskUsageTmr;
int     tsInsertHeadSize;

int tscNumOfThreads;

static pthread_once_t tscinit = PTHREAD_ONCE_INIT;
void taosInitNote(int numOfNoteLines, int maxNotes, char* lable);
void tscUpdateIpSet(void *ahandle, SRpcIpSet *pIpSet);

void tscCheckDiskUsage(void *para, void *unused) {
  taosGetDisk();
  taosTmrReset(tscCheckDiskUsage, 1000, NULL, tscTmr, &tscCheckDiskUsageTmr);
}

int32_t tscInitRpc(const char *user, const char *secret, void** pMgmtConn) {
  SRpcInit rpcInit;
  char secretEncrypt[32] = {0};
  taosEncryptPass((uint8_t *)secret, strlen(secret), secretEncrypt);

  if (pVnodeConn == NULL) {
    memset(&rpcInit, 0, sizeof(rpcInit));
    rpcInit.localIp = tsLocalIp;
    rpcInit.localPort = 0;
    rpcInit.label = "TSC-vnode";
    rpcInit.numOfThreads = tscNumOfThreads;
    rpcInit.cfp = tscProcessMsgFromServer;
    rpcInit.sessions = tsMaxVnodeConnections;
    rpcInit.connType = TAOS_CONN_CLIENT;
    rpcInit.user = (char*)user;
    rpcInit.idleTime = 2000;
    rpcInit.ckey = "key";
    rpcInit.secret = secretEncrypt;

    pVnodeConn = rpcOpen(&rpcInit);
    if (pVnodeConn == NULL) {
      tscError("failed to init connection to vnode");
      return -1;
    }
  }

<<<<<<< HEAD
  // not stop service, switch users
  if (strcmp(tsLastUser, user) != 0 && *pMgmtConn != NULL) {
    tscTrace("switch user from %s to %s", user, tsLastUser);
    rpcClose(*pMgmtConn);
    *pMgmtConn = NULL;
  }

  if (*pMgmtConn == NULL) {
=======
  if (pTscMgmtConn == NULL) {
>>>>>>> 0b8123f5
    memset(&rpcInit, 0, sizeof(rpcInit));
    rpcInit.localIp = tsLocalIp;
    rpcInit.localPort = 0;
    rpcInit.label = "TSC-mgmt";
    rpcInit.numOfThreads = 1;
    rpcInit.cfp = tscProcessMsgFromServer;
    rpcInit.ufp = tscUpdateIpSet;
    rpcInit.sessions = tsMaxMgmtConnections;
    rpcInit.connType = TAOS_CONN_CLIENT;
    rpcInit.idleTime = 2000;
    rpcInit.user = (char*)user;
    rpcInit.ckey = "key";
    rpcInit.spi = 1;
    rpcInit.secret = secretEncrypt;

    *pMgmtConn = rpcOpen(&rpcInit);
    if (*pMgmtConn == NULL) {
      tscError("failed to init connection to mgmt");
      return -1;
    }
  }

  return 0;
}

void taos_init_imp() {
  char        temp[128];
  struct stat dirstat;

  errno = TSDB_CODE_SUCCESS;
  srand(taosGetTimestampSec());
  deltaToUtcInitOnce();

  if (tscEmbedded == 0) {
    /*
     * set localIp = 0
     * means unset tsLocalIp in client
     * except read from config file
     */
    strcpy(tsLocalIp, "0.0.0.0");

    // Read global configuration.
    taosInitGlobalCfg();
    taosReadGlobalLogCfg();

    // For log directory
    if (stat(logDir, &dirstat) < 0) mkdir(logDir, 0755);

    sprintf(temp, "%s/taoslog", logDir);
    if (taosInitLog(temp, tsNumOfLogLines, 10) < 0) {
      printf("failed to open log file in directory:%s\n", logDir);
    }

    taosReadGlobalCfg();
    taosCheckGlobalCfg();
    taosPrintGlobalCfg();

    tscTrace("starting to initialize TAOS client ...");
    tscTrace("Local IP address is:%s", tsLocalIp);
  }

  taosSetCoreDump();

  if (tsTscEnableRecordSql != 0) {
    taosInitNote(tsNumOfLogLines / 10, 1, (char*)"tsc_note");
  }

  tscMgmtIpSet.inUse = 0;
  tscMgmtIpSet.port = tsMnodeShellPort;
  tscMgmtIpSet.numOfIps = 1;
  tscMgmtIpSet.ip[0] = inet_addr(tsMasterIp);

  if (tsSecondIp[0] && strcmp(tsSecondIp, tsMasterIp) != 0) {
    tscMgmtIpSet.numOfIps = 2;
    tscMgmtIpSet.ip[1] = inet_addr(tsSecondIp);
  }

  tscInitMsgsFp();
  slaveIndex = rand();
  int queueSize = tsMaxVnodeConnections + tsMaxMeterConnections + tsMaxMgmtConnections + tsMaxMgmtConnections;

  if (tscEmbedded == 0) {
    tscNumOfThreads = tsNumOfCores * tsNumOfThreadsPerCore / 2.0;
  } else {
    tscNumOfThreads = tsNumOfCores * tsNumOfThreadsPerCore / 4.0;
  }

  if (tscNumOfThreads < 2) tscNumOfThreads = 2;

  tscQhandle = taosInitScheduler(queueSize, tscNumOfThreads, "tsc");
  if (NULL == tscQhandle) {
    tscError("failed to init scheduler");
    return;
  }

  tscTmr = taosTmrInit(tsMaxMgmtConnections * 2, 200, 60000, "TSC");
  if(0 == tscEmbedded){
    taosTmrReset(tscCheckDiskUsage, 10, NULL, tscTmr, &tscCheckDiskUsageTmr);      
  }
  
  int64_t refreshTime = tsMetricMetaKeepTimer < tsMeterMetaKeepTimer ? tsMetricMetaKeepTimer : tsMeterMetaKeepTimer;
  refreshTime = refreshTime > 2 ? 2 : refreshTime;
  refreshTime = refreshTime < 1 ? 1 : refreshTime;

  if (tscCacheHandle == NULL) {
    tscCacheHandle = taosCacheInit(tscTmr, refreshTime);
  }

  tscTrace("client is initialized successfully");
}

void taos_init() { pthread_once(&tscinit, taos_init_imp); }

void taos_cleanup() {
  if (tscCacheHandle != NULL) {
    taosCacheCleanup(tscCacheHandle);
  }
  
  if (tscQhandle != NULL) {
    taosCleanUpScheduler(tscQhandle);
    tscQhandle = NULL;
  }
  
  taosCloseLog();
  
  if (pVnodeConn != NULL) {
    rpcClose(pVnodeConn);
    pVnodeConn = NULL;
  }
  
  taosTmrCleanUp(tscTmr);
}

static int taos_options_imp(TSDB_OPTION option, const char *pStr) {
  SGlobalCfg *cfg = NULL;

  switch (option) {
    case TSDB_OPTION_CONFIGDIR:
      cfg = taosGetConfigOption("configDir");
      assert(cfg != NULL);
    
      if (cfg->cfgStatus <= TAOS_CFG_CSTATUS_OPTION) {
        strncpy(configDir, pStr, TSDB_FILENAME_LEN);
        cfg->cfgStatus = TAOS_CFG_CSTATUS_OPTION;
        tscPrint("set config file directory:%s", pStr);
      } else {
        tscWarn("config option:%s, input value:%s, is configured by %s, use %s", cfg->option, pStr,
                tsCfgStatusStr[cfg->cfgStatus], (char *)cfg->ptr);
      }
      break;

    case TSDB_OPTION_SHELL_ACTIVITY_TIMER:
      cfg = taosGetConfigOption("shellActivityTimer");
      assert(cfg != NULL);
    
      if (cfg->cfgStatus <= TAOS_CFG_CSTATUS_OPTION) {
        tsShellActivityTimer = atoi(pStr);
        if (tsShellActivityTimer < 1) tsShellActivityTimer = 1;
        if (tsShellActivityTimer > 3600) tsShellActivityTimer = 3600;
        cfg->cfgStatus = TAOS_CFG_CSTATUS_OPTION;
        tscPrint("set shellActivityTimer:%d", tsShellActivityTimer);
      } else {
        tscWarn("config option:%s, input value:%s, is configured by %s, use %d", cfg->option, pStr,
                tsCfgStatusStr[cfg->cfgStatus], (int32_t *)cfg->ptr);
      }
      break;

    case TSDB_OPTION_LOCALE: {  // set locale
      cfg = taosGetConfigOption("locale");
      assert(cfg != NULL);
  
      size_t len = strlen(pStr);
      if (len == 0 || len > TSDB_LOCALE_LEN) {
        tscPrint("Invalid locale:%s, use default", pStr);
        return -1;
      }

      if (cfg->cfgStatus <= TAOS_CFG_CSTATUS_OPTION) {
        char sep = '.';

        if (strlen(tsLocale) == 0) { // locale does not set yet
          char* defaultLocale = setlocale(LC_CTYPE, "");
          strcpy(tsLocale, defaultLocale);
        }

        // set the user specified locale
        char *locale = setlocale(LC_CTYPE, pStr);

        if (locale != NULL) {
          tscPrint("locale set, prev locale:%s, new locale:%s", tsLocale, locale);
          cfg->cfgStatus = TAOS_CFG_CSTATUS_OPTION;
        } else { // set the user-specified localed failed, use default LC_CTYPE as current locale
          locale = setlocale(LC_CTYPE, tsLocale);
          tscPrint("failed to set locale:%s, current locale:%s", pStr, tsLocale);
        }

        strncpy(tsLocale, locale, tListLen(tsLocale));

        char *charset = strrchr(tsLocale, sep);
        if (charset != NULL) {
          charset += 1;

          charset = taosCharsetReplace(charset);

          if (taosValidateEncodec(charset)) {
            if (strlen(tsCharset) == 0) {
              tscPrint("charset set:%s", charset);
            } else {
              tscPrint("charset changed from %s to %s", tsCharset, charset);
            }

            strncpy(tsCharset, charset, tListLen(tsCharset));
            cfg->cfgStatus = TAOS_CFG_CSTATUS_OPTION;

          } else {
            tscPrint("charset:%s is not valid in locale, charset remains:%s", charset, tsCharset);
          }

          free(charset);
        } else { // it may be windows system
          tscPrint("charset remains:%s", tsCharset);
        }
      } else {
        tscWarn("config option:%s, input value:%s, is configured by %s, use %s", cfg->option, pStr,
                tsCfgStatusStr[cfg->cfgStatus], (char *)cfg->ptr);
      }
      break;
    }

    case TSDB_OPTION_CHARSET: {
      /* set charset will override the value of charset, assigned during system locale changed */
      cfg = taosGetConfigOption("charset");
      assert(cfg != NULL);
      
      size_t len = strlen(pStr);
      if (len == 0 || len > TSDB_LOCALE_LEN) {
        tscPrint("failed to set charset:%s", pStr);
        return -1;
      }

      if (cfg->cfgStatus <= TAOS_CFG_CSTATUS_OPTION) {
        if (taosValidateEncodec(pStr)) {
          if (strlen(tsCharset) == 0) {
            tscPrint("charset is set:%s", pStr);
          } else {
            tscPrint("charset changed from %s to %s", tsCharset, pStr);
          }

          strncpy(tsCharset, pStr, tListLen(tsCharset));
          cfg->cfgStatus = TAOS_CFG_CSTATUS_OPTION;
        } else {
          tscPrint("charset:%s not valid", pStr);
        }
      } else {
        tscWarn("config option:%s, input value:%s, is configured by %s, use %s", cfg->option, pStr,
                tsCfgStatusStr[cfg->cfgStatus], (char *)cfg->ptr);
      }

      break;
    }

    case TSDB_OPTION_TIMEZONE:
      cfg = taosGetConfigOption("timezone");
      assert(cfg != NULL);
    
      if (cfg->cfgStatus <= TAOS_CFG_CSTATUS_OPTION) {
        strcpy(tsTimezone, pStr);
        tsSetTimeZone();
        cfg->cfgStatus = TAOS_CFG_CSTATUS_OPTION;
        tscTrace("timezone set:%s, input:%s by taos_options", tsTimezone, pStr);
      } else {
        tscWarn("config option:%s, input value:%s, is configured by %s, use %s", cfg->option, pStr,
                tsCfgStatusStr[cfg->cfgStatus], (char *)cfg->ptr);
      }
      break;

    case TSDB_OPTION_SOCKET_TYPE:
      cfg = taosGetConfigOption("sockettype");
      assert(cfg != NULL);
    
      if (cfg->cfgStatus <= TAOS_CFG_CSTATUS_OPTION) {
//        if (strcasecmp(pStr, TAOS_SOCKET_TYPE_NAME_UDP) != 0 && strcasecmp(pStr, TAOS_SOCKET_TYPE_NAME_TCP) != 0) {
//          tscError("only 'tcp' or 'udp' allowed for configuring the socket type");
//          return -1;
//        }

        strncpy(tsSocketType, pStr, tListLen(tsSocketType));
        cfg->cfgStatus = TAOS_CFG_CSTATUS_OPTION;
        tscPrint("socket type is set:%s", tsSocketType);
      }
      break;

    default:
      // TODO return the correct error code to client in the format for taos_errstr()
      tscError("Invalid option %d", option);
      return -1;
  }

  return 0;
}


int taos_options(TSDB_OPTION option, const void *arg, ...) {
  static int32_t lock = 0;

  for (int i = 1; atomic_val_compare_exchange_32(&lock, 0, 1) != 0; ++i) {
    if (i % 1000 == 0) {
      tscPrint("haven't acquire lock after spin %d times.", i);
      sched_yield();
    }
  }

  int ret = taos_options_imp(option, (const char*)arg);

  atomic_store_32(&lock, 0);
  return ret;
}<|MERGE_RESOLUTION|>--- conflicted
+++ resolved
@@ -77,18 +77,7 @@
     }
   }
 
-<<<<<<< HEAD
-  // not stop service, switch users
-  if (strcmp(tsLastUser, user) != 0 && *pMgmtConn != NULL) {
-    tscTrace("switch user from %s to %s", user, tsLastUser);
-    rpcClose(*pMgmtConn);
-    *pMgmtConn = NULL;
-  }
-
   if (*pMgmtConn == NULL) {
-=======
-  if (pTscMgmtConn == NULL) {
->>>>>>> 0b8123f5
     memset(&rpcInit, 0, sizeof(rpcInit));
     rpcInit.localIp = tsLocalIp;
     rpcInit.localPort = 0;
