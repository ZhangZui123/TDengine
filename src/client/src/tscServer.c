/*
 * Copyright (c) 2019 TAOS Data, Inc. <jhtao@taosdata.com>
 *
 * This program is free software: you can use, redistribute, and/or modify
 * it under the terms of the GNU Affero General Public License, version 3
 * or later ("AGPL"), as published by the Free Software Foundation.
 *
 * This program is distributed in the hope that it will be useful, but WITHOUT
 * ANY WARRANTY; without even the implied warranty of MERCHANTABILITY or
 * FITNESS FOR A PARTICULAR PURPOSE.
 *
 * You should have received a copy of the GNU Affero General Public License
 * along with this program. If not, see <http://www.gnu.org/licenses/>.
 */

#include "os.h"
#include "tcmdtype.h"
#include "trpc.h"
#include "tscLocalMerge.h"
#include "tscLog.h"
#include "tscProfile.h"
#include "tscUtil.h"
#include "tschemautil.h"
#include "tsclient.h"
#include "ttimer.h"
#include "tlockfree.h"
#include "qPlan.h"

int (*tscBuildMsg[TSDB_SQL_MAX])(SSqlObj *pSql, SSqlInfo *pInfo) = {0};

int (*tscProcessMsgRsp[TSDB_SQL_MAX])(SSqlObj *pSql);
void tscProcessActivityTimer(void *handle, void *tmrId);
int tscKeepConn[TSDB_SQL_MAX] = {0};

TSKEY tscGetSubscriptionProgress(void* sub, int64_t uid, TSKEY dflt);
void tscUpdateSubscriptionProgress(void* sub, int64_t uid, TSKEY ts);
void tscSaveSubscriptionProgress(void* sub);
static int32_t extractSTableQueryVgroupId(STableMetaInfo* pTableMetaInfo);

static int32_t minMsgSize() { return tsRpcHeadSize + 100; }
static int32_t getWaitingTimeInterval(int32_t count) {
  int32_t initial = 100; // 100 ms by default
  if (count <= 1) {
    return 0;
  }

  return initial * ((2u)<<(count - 2));
}

static void tscSetDnodeEpSet(SRpcEpSet* pEpSet, SVgroupInfo* pVgroupInfo) {
  assert(pEpSet != NULL && pVgroupInfo != NULL && pVgroupInfo->numOfEps > 0);

  // Issue the query to one of the vnode among a vgroup randomly.
  // change the inUse property would not affect the isUse attribute of STableMeta
  pEpSet->inUse = rand() % pVgroupInfo->numOfEps;

  // apply the FQDN string length check here
  bool existed = false;

  pEpSet->numOfEps = pVgroupInfo->numOfEps;
  for(int32_t i = 0; i < pVgroupInfo->numOfEps; ++i) {
    pEpSet->port[i] = pVgroupInfo->epAddr[i].port;

    int32_t len = (int32_t) strnlen(pVgroupInfo->epAddr[i].fqdn, TSDB_FQDN_LEN);
    if (len > 0) {
      tstrncpy(pEpSet->fqdn[i], pVgroupInfo->epAddr[i].fqdn, tListLen(pEpSet->fqdn[i]));
      existed = true;
    }
  }
  assert(existed);
}

static void tscDumpMgmtEpSet(SSqlObj *pSql) {
  SRpcCorEpSet *pCorEpSet = pSql->pTscObj->tscCorMgmtEpSet;
  taosCorBeginRead(&pCorEpSet->version);
  pSql->epSet = pCorEpSet->epSet;
  taosCorEndRead(&pCorEpSet->version);
}  
static void tscEpSetHtons(SRpcEpSet *s) {
   for (int32_t i = 0; i < s->numOfEps; i++) {
      s->port[i] = htons(s->port[i]);    
   }
}

bool tscEpSetIsEqual(SRpcEpSet *s1, SRpcEpSet *s2) {
   if (s1->numOfEps != s2->numOfEps || s1->inUse != s2->inUse) {
     return false;
   }

   for (int32_t i = 0; i < s1->numOfEps; i++) {
     if (s1->port[i] != s2->port[i] 
        || strncmp(s1->fqdn[i], s2->fqdn[i], TSDB_FQDN_LEN) != 0)
        return false;
   }
   return true;
}

void tscUpdateMgmtEpSet(SSqlObj *pSql, SRpcEpSet *pEpSet) {
  // no need to update if equal
  SRpcCorEpSet *pCorEpSet = pSql->pTscObj->tscCorMgmtEpSet;
  taosCorBeginWrite(&pCorEpSet->version);
  pCorEpSet->epSet = *pEpSet;
  taosCorEndWrite(&pCorEpSet->version);
}

static void tscDumpEpSetFromVgroupInfo(SRpcEpSet *pEpSet, SNewVgroupInfo *pVgroupInfo) {
  if (pVgroupInfo == NULL) { return;}
  int8_t inUse = pVgroupInfo->inUse;
  pEpSet->inUse = (inUse >= 0 && inUse < TSDB_MAX_REPLICA) ? inUse: 0; 
  pEpSet->numOfEps = pVgroupInfo->numOfEps;  
  for (int32_t i = 0; i < pVgroupInfo->numOfEps; ++i) {
    tstrncpy(pEpSet->fqdn[i], pVgroupInfo->ep[i].fqdn, sizeof(pEpSet->fqdn[i]));
    pEpSet->port[i] = pVgroupInfo->ep[i].port;
  }
}

static void tscUpdateVgroupInfo(SSqlObj *pSql, SRpcEpSet *pEpSet) {
  SSqlCmd *pCmd = &pSql->cmd;
  STableMetaInfo *pTableMetaInfo = tscGetTableMetaInfoFromCmd(pCmd,  0);
  if (pTableMetaInfo == NULL || pTableMetaInfo->pTableMeta == NULL) {
    return;
  }

  int32_t vgId = -1;
  if (pTableMetaInfo->pTableMeta->tableType == TSDB_SUPER_TABLE) {
    vgId = extractSTableQueryVgroupId(pTableMetaInfo);
  } else {
    vgId = pTableMetaInfo->pTableMeta->vgId;
  }

  assert(vgId > 0);

  SNewVgroupInfo vgroupInfo = {.vgId = -1};
  taosHashGetClone(tscVgroupMap, &vgId, sizeof(vgId), NULL, &vgroupInfo, sizeof(SNewVgroupInfo));
  assert(vgroupInfo.numOfEps > 0 && vgroupInfo.vgId > 0);

  tscDebug("before: Endpoint in use:%d, numOfEps:%d", vgroupInfo.inUse, vgroupInfo.numOfEps);
  vgroupInfo.inUse    = pEpSet->inUse;
  vgroupInfo.numOfEps = pEpSet->numOfEps;
  for (int32_t i = 0; i < vgroupInfo.numOfEps; i++) {
    strncpy(vgroupInfo.ep[i].fqdn, pEpSet->fqdn[i], TSDB_FQDN_LEN);
    vgroupInfo.ep[i].port = pEpSet->port[i];
  }

  tscDebug("after: EndPoint in use:%d, numOfEps:%d", vgroupInfo.inUse, vgroupInfo.numOfEps);
  taosHashPut(tscVgroupMap, &vgId, sizeof(vgId), &vgroupInfo, sizeof(SNewVgroupInfo));

  // Update the local cached epSet info cached by SqlObj
  int32_t inUse = pSql->epSet.inUse;
  tscDumpEpSetFromVgroupInfo(&pSql->epSet, &vgroupInfo);
  tscDebug("0x%"PRIx64" update the epSet in SqlObj, in use before:%d, after:%d", pSql->self, inUse, pSql->epSet.inUse);

}

int32_t extractSTableQueryVgroupId(STableMetaInfo* pTableMetaInfo) {
  assert(pTableMetaInfo != NULL);

  int32_t vgIndex = pTableMetaInfo->vgroupIndex;
  int32_t vgId = -1;

  if (pTableMetaInfo->pVgroupTables == NULL) {
    SVgroupsInfo *pVgroupInfo = pTableMetaInfo->vgroupList;
    assert(pVgroupInfo->vgroups[vgIndex].vgId > 0 && vgIndex < pTableMetaInfo->vgroupList->numOfVgroups);
    vgId = pVgroupInfo->vgroups[vgIndex].vgId;
  } else {
    int32_t numOfVgroups = (int32_t)taosArrayGetSize(pTableMetaInfo->pVgroupTables);
    assert(vgIndex >= 0 && vgIndex < numOfVgroups);

    SVgroupTableInfo *pTableIdList = taosArrayGet(pTableMetaInfo->pVgroupTables, vgIndex);
    vgId = pTableIdList->vgInfo.vgId;
  }

  return vgId;
}

void tscProcessHeartBeatRsp(void *param, TAOS_RES *tres, int code) {
  STscObj *pObj = (STscObj *)param;
  if (pObj == NULL) return;

  if (pObj != pObj->signature) {
    tscError("heartbeat msg, pObj:%p, signature:%p invalid", pObj, pObj->signature);
    return;
  }

  SSqlObj *pSql = tres;
  SSqlRes *pRes = &pSql->res;

  if (code == TSDB_CODE_SUCCESS) {
    SHeartBeatRsp *pRsp = (SHeartBeatRsp *)pRes->pRsp;
    SRpcEpSet     *epSet = &pRsp->epSet;
    if (epSet->numOfEps > 0) {
      tscEpSetHtons(epSet);

      //SRpcCorEpSet *pCorEpSet = pSql->pTscObj->tscCorMgmtEpSet;
      //if (!tscEpSetIsEqual(&pCorEpSet->epSet, epSet)) {
      //  tscTrace("%p updating epset: numOfEps: %d, inUse: %d", pSql, epSet->numOfEps, epSet->inUse);
      //  for (int8_t i = 0; i < epSet->numOfEps; i++) {
      //    tscTrace("endpoint %d: fqdn=%s, port=%d", i, epSet->fqdn[i], epSet->port[i]);
      //  }
      //}
      //concurrency problem, update mgmt epset anyway 
      tscUpdateMgmtEpSet(pSql, epSet);
    }

    pSql->pTscObj->connId = htonl(pRsp->connId);

    if (pRsp->killConnection) {
      tscKillConnection(pObj);
      return;
    } else {
      if (pRsp->queryId) {
        tscKillQuery(pObj, htonl(pRsp->queryId));
      }

      if (pRsp->streamId) {
        tscKillStream(pObj, htonl(pRsp->streamId));
      }
    }

    int32_t total  = htonl(pRsp->totalDnodes);
    int32_t online = htonl(pRsp->onlineDnodes);
    assert(online <= total);

    if (online < total) {
      tscError("0x%"PRIx64", HB, total dnode:%d, online dnode:%d", pSql->self, total, online);
      pSql->res.code = TSDB_CODE_RPC_NETWORK_UNAVAIL;
    }

    if (pRes->length == NULL) {
      pRes->length = calloc(2,  sizeof(int32_t));
    }

    pRes->length[0] = total;
    pRes->length[1] = online;
  } else {
    tscDebug("%" PRId64 " heartbeat failed, code:%s", pObj->hbrid, tstrerror(code));
    if (pRes->length == NULL) {
      pRes->length = calloc(2, sizeof(int32_t));
    }

    pRes->length[1] = 0;
    if (pRes->length[0] == 0) {
      pRes->length[0] = 1; // make sure that the value of the total node is greater than the online node
    }
  }

  if (pObj->hbrid != 0) {
    int32_t waitingDuring = tsShellActivityTimer * 500;
    tscDebug("0x%"PRIx64" send heartbeat in %dms", pSql->self, waitingDuring);

    taosTmrReset(tscProcessActivityTimer, waitingDuring, (void *)pObj->rid, tscTmr, &pObj->pTimer);
  } else {
    tscDebug("0x%"PRIx64" start to close tscObj:%p, not send heartbeat again", pSql->self, pObj);
  }
}

void tscProcessActivityTimer(void *handle, void *tmrId) {
  int64_t rid = (int64_t) handle;
  STscObj *pObj = taosAcquireRef(tscRefId, rid);
  if (pObj == NULL) {
    return;
  }

  SSqlObj* pHB = taosAcquireRef(tscObjRef, pObj->hbrid);
  if (pHB == NULL) {
    taosReleaseRef(tscRefId, rid);
    return;
  }

  assert(pHB->self == pObj->hbrid);

  pHB->retry = 0;
  int32_t code = tscBuildAndSendRequest(pHB, NULL);
  taosReleaseRef(tscObjRef, pObj->hbrid);

  if (code != TSDB_CODE_SUCCESS) {
    tscError("0x%"PRIx64" failed to sent HB to server, reason:%s", pHB->self, tstrerror(code));
  }

  taosReleaseRef(tscRefId, rid);
}

int tscSendMsgToServer(SSqlObj *pSql) {
  STscObj* pObj = pSql->pTscObj;
  SSqlCmd* pCmd = &pSql->cmd;
  
  char *pMsg = rpcMallocCont(pCmd->payloadLen);
  if (NULL == pMsg) {
    tscError("0x%"PRIx64" msg:%s malloc failed", pSql->self, taosMsg[pSql->cmd.msgType]);
    return TSDB_CODE_TSC_OUT_OF_MEMORY;
  }

  // set the mgmt ip list
  if (pSql->cmd.command >= TSDB_SQL_MGMT) {
    tscDumpMgmtEpSet(pSql);
  }

  memcpy(pMsg, pSql->cmd.payload, pSql->cmd.payloadLen);

  SRpcMsg rpcMsg = {
      .msgType = pSql->cmd.msgType,
      .pCont   = pMsg,
      .contLen = pSql->cmd.payloadLen,
      .ahandle = (void*)pSql->self,
      .handle  = NULL,
      .code    = 0
  };

  
  rpcSendRequest(pObj->pRpcObj->pDnodeConn, &pSql->epSet, &rpcMsg, &pSql->rpcRid);
  return TSDB_CODE_SUCCESS;
}

void tscProcessMsgFromServer(SRpcMsg *rpcMsg, SRpcEpSet *pEpSet) {
  TSDB_CACHE_PTR_TYPE handle = (TSDB_CACHE_PTR_TYPE) rpcMsg->ahandle;
  SSqlObj* pSql = (SSqlObj*)taosAcquireRef(tscObjRef, handle);
  if (pSql == NULL) {
    rpcFreeCont(rpcMsg->pCont);
    return;
  }
  assert(pSql->self == handle);

  STscObj *pObj = pSql->pTscObj;
  SSqlRes *pRes = &pSql->res;
  SSqlCmd *pCmd = &pSql->cmd;

  pSql->rpcRid = -1;

  if (pObj->signature != pObj) {
    tscDebug("0x%"PRIx64" DB connection is closed, cmd:%d pObj:%p signature:%p", pSql->self, pCmd->command, pObj, pObj->signature);

    taosRemoveRef(tscObjRef, handle);
    taosReleaseRef(tscObjRef, handle);
    rpcFreeCont(rpcMsg->pCont);
    return;
  }

  SQueryInfo* pQueryInfo = tscGetQueryInfo(pCmd);
  if (pQueryInfo != NULL && pQueryInfo->type == TSDB_QUERY_TYPE_FREE_RESOURCE) {
    tscDebug("0x%"PRIx64" sqlObj needs to be released or DB connection is closed, cmd:%d type:%d, pObj:%p signature:%p",
        pSql->self, pCmd->command, pQueryInfo->type, pObj, pObj->signature);

    taosRemoveRef(tscObjRef, handle);
    taosReleaseRef(tscObjRef, handle);
    rpcFreeCont(rpcMsg->pCont);
    return;
  }

  if (pEpSet) {
    if (!tscEpSetIsEqual(&pSql->epSet, pEpSet)) {
      if (pCmd->command < TSDB_SQL_MGMT) {
        tscUpdateVgroupInfo(pSql, pEpSet);
      } else {
        tscUpdateMgmtEpSet(pSql, pEpSet);
      }
    }
  }

  int32_t cmd = pCmd->command;

  // set the flag to denote that sql string needs to be re-parsed and build submit block with table schema
  if (cmd == TSDB_SQL_INSERT && rpcMsg->code == TSDB_CODE_TDB_TABLE_RECONFIGURE) {
    pSql->cmd.insertParam.schemaAttached = 1;
  }

  if ((cmd == TSDB_SQL_SELECT || cmd == TSDB_SQL_UPDATE_TAGS_VAL) &&
      (rpcMsg->code == TSDB_CODE_TDB_INVALID_TABLE_ID ||
       rpcMsg->code == TSDB_CODE_VND_INVALID_VGROUP_ID ||
       rpcMsg->code == TSDB_CODE_RPC_NETWORK_UNAVAIL ||
       rpcMsg->code == TSDB_CODE_APP_NOT_READY)) {
        
    pSql->retry++;
    tscWarn("0x%"PRIx64" it shall renew table meta, code:%s, retry:%d", pSql->self, tstrerror(rpcMsg->code), pSql->retry);

    pSql->res.code = rpcMsg->code;  // keep the previous error code
    if (pSql->retry > pSql->maxRetry) {
      tscError("0x%"PRIx64" max retry %d reached, give up", pSql->self, pSql->maxRetry);
    } else {
      // wait for a little bit moment and then retry
      // todo do not sleep in rpc callback thread, add this process into queueu to process
      if (rpcMsg->code == TSDB_CODE_APP_NOT_READY || rpcMsg->code == TSDB_CODE_VND_INVALID_VGROUP_ID) {
        int32_t duration = getWaitingTimeInterval(pSql->retry);
        taosMsleep(duration);
      }

      pSql->retryReason = rpcMsg->code;
      rpcMsg->code = tscRenewTableMeta(pSql, 0);
      // if there is an error occurring, proceed to the following error handling procedure.
      if (rpcMsg->code == TSDB_CODE_TSC_ACTION_IN_PROGRESS) {
        taosReleaseRef(tscObjRef, handle);
        rpcFreeCont(rpcMsg->pCont);
        return;
      }
    }
  }

  pRes->rspLen = 0;
  
  if (pRes->code == TSDB_CODE_TSC_QUERY_CANCELLED) {
    tscDebug("0x%"PRIx64" query is cancelled, code:%s", pSql->self, tstrerror(pRes->code));
  } else {
    pRes->code = rpcMsg->code;
  }

  if (pRes->code == TSDB_CODE_SUCCESS) {
    tscDebug("0x%"PRIx64" reset retry counter to be 0 due to success rsp, old:%d", pSql->self, pSql->retry);
    pSql->retry = 0;
  }

  if (pRes->code != TSDB_CODE_TSC_QUERY_CANCELLED) {
    assert(rpcMsg->msgType == pCmd->msgType + 1);
    pRes->code    = rpcMsg->code;
    pRes->rspType = rpcMsg->msgType;
    pRes->rspLen  = rpcMsg->contLen;

    if (pRes->rspLen > 0 && rpcMsg->pCont) {
      char *tmp = (char *)realloc(pRes->pRsp, pRes->rspLen);
      if (tmp == NULL) {
        pRes->code = TSDB_CODE_TSC_OUT_OF_MEMORY;
      } else {
        pRes->pRsp = tmp;
        memcpy(pRes->pRsp, rpcMsg->pCont, pRes->rspLen);
      }
    } else {
      tfree(pRes->pRsp);
    }

    /*
     * There is not response callback function for submit response.
     * The actual inserted number of points is the first number.
     */
    if (rpcMsg->msgType == TSDB_MSG_TYPE_SUBMIT_RSP && pRes->pRsp != NULL) {
      SShellSubmitRspMsg *pMsg = (SShellSubmitRspMsg*)pRes->pRsp;
      pMsg->code = htonl(pMsg->code);
      pMsg->numOfRows = htonl(pMsg->numOfRows);
      pMsg->affectedRows = htonl(pMsg->affectedRows);
      pMsg->failedRows = htonl(pMsg->failedRows);
      pMsg->numOfFailedBlocks = htonl(pMsg->numOfFailedBlocks);

      pRes->numOfRows += pMsg->affectedRows;
      tscDebug("0x%"PRIx64" SQL cmd:%s, code:%s inserted rows:%d rspLen:%d", pSql->self, sqlCmd[pCmd->command],
          tstrerror(pRes->code), pMsg->affectedRows, pRes->rspLen);
    } else {
      tscDebug("0x%"PRIx64" SQL cmd:%s, code:%s rspLen:%d", pSql->self, sqlCmd[pCmd->command], tstrerror(pRes->code), pRes->rspLen);
    }
  }
  
  if (pRes->code == TSDB_CODE_SUCCESS && tscProcessMsgRsp[pCmd->command]) {
    rpcMsg->code = (*tscProcessMsgRsp[pCmd->command])(pSql);
  }

  bool shouldFree = tscShouldBeFreed(pSql);
  if (rpcMsg->code != TSDB_CODE_TSC_ACTION_IN_PROGRESS) {
    if (rpcMsg->code != TSDB_CODE_SUCCESS) {
      pRes->code = rpcMsg->code;
    }
    rpcMsg->code = (pRes->code == TSDB_CODE_SUCCESS) ? (int32_t)pRes->numOfRows : pRes->code;
    (*pSql->fp)(pSql->param, pSql, rpcMsg->code);
  }

  if (shouldFree) { // in case of table-meta/vgrouplist query, automatically free it
    taosRemoveRef(tscObjRef, handle);
    tscDebug("0x%"PRIx64" sqlObj is automatically freed", pSql->self);
  }

  taosReleaseRef(tscObjRef, handle);
  rpcFreeCont(rpcMsg->pCont);
}

int doBuildAndSendMsg(SSqlObj *pSql) {
  SSqlCmd *pCmd = &pSql->cmd;
  SSqlRes *pRes = &pSql->res;

  if (pCmd->command == TSDB_SQL_SELECT ||
      pCmd->command == TSDB_SQL_FETCH ||
      pCmd->command == TSDB_SQL_RETRIEVE ||
      pCmd->command == TSDB_SQL_INSERT ||
      pCmd->command == TSDB_SQL_CONNECT ||
      pCmd->command == TSDB_SQL_HB ||
//      pCmd->command == TSDB_SQL_META ||
      pCmd->command == TSDB_SQL_STABLEVGROUP) {
    pRes->code = tscBuildMsg[pCmd->command](pSql, NULL);
  }
  
  if (pRes->code != TSDB_CODE_SUCCESS) {
    tscAsyncResultOnError(pSql);
    return TSDB_CODE_SUCCESS;
  }

  int32_t code = tscSendMsgToServer(pSql);

  // NOTE: if code is TSDB_CODE_SUCCESS, pSql may have been released here already by other threads.
  if (code != TSDB_CODE_SUCCESS) {
    pRes->code = code;
    tscAsyncResultOnError(pSql);
    return  TSDB_CODE_SUCCESS;
  }
  
  return TSDB_CODE_SUCCESS;
}

int tscBuildAndSendRequest(SSqlObj *pSql, SQueryInfo* pQueryInfo) {
  char name[TSDB_TABLE_FNAME_LEN] = {0};

  SSqlCmd *pCmd = &pSql->cmd;
  uint32_t type = 0;

  if (pQueryInfo == NULL) {
     pQueryInfo = tscGetQueryInfo(pCmd);
  }

  STableMetaInfo *pTableMetaInfo = NULL;

  if (pQueryInfo != NULL) {
    pTableMetaInfo = tscGetMetaInfo(pQueryInfo, 0);
    if (pTableMetaInfo != NULL) {
      tNameExtractFullName(&pTableMetaInfo->name, name);
    }

    type = pQueryInfo->type;

    // while numOfTables equals to 0, it must be Heartbeat
    assert((pQueryInfo->numOfTables == 0 && pQueryInfo->command == TSDB_SQL_HB) || pQueryInfo->numOfTables > 0);
  }

  tscDebug("0x%"PRIx64" SQL cmd:%s will be processed, name:%s, type:%d", pSql->self, sqlCmd[pCmd->command], name, type);
  if (pCmd->command < TSDB_SQL_MGMT) { // the pTableMetaInfo cannot be NULL
    if (pTableMetaInfo == NULL) {
      pSql->res.code = TSDB_CODE_TSC_APP_ERROR;
      return pSql->res.code;
    }
  } else if (pCmd->command >= TSDB_SQL_LOCAL) {
    return (*tscProcessMsgRsp[pCmd->command])(pSql);
  }
  
  return doBuildAndSendMsg(pSql);
}

int tscBuildFetchMsg(SSqlObj *pSql, SSqlInfo *pInfo) {
  SRetrieveTableMsg *pRetrieveMsg = (SRetrieveTableMsg *) pSql->cmd.payload;

  SQueryInfo *pQueryInfo = tscGetQueryInfo(&pSql->cmd);

  pRetrieveMsg->free = htons(pQueryInfo->type);
  pRetrieveMsg->qId  = htobe64(pSql->res.qId);

  // todo valid the vgroupId at the client side
  STableMetaInfo* pTableMetaInfo = tscGetMetaInfo(pQueryInfo, 0);
  
  if (UTIL_TABLE_IS_SUPER_TABLE(pTableMetaInfo)) {
    int32_t vgIndex = pTableMetaInfo->vgroupIndex;
    int32_t vgId = -1;

    if (pTableMetaInfo->pVgroupTables == NULL) {
      SVgroupsInfo *pVgroupInfo = pTableMetaInfo->vgroupList;
      assert(pVgroupInfo->vgroups[vgIndex].vgId > 0 && vgIndex < pTableMetaInfo->vgroupList->numOfVgroups);
      vgId = pVgroupInfo->vgroups[vgIndex].vgId;
    } else {
      int32_t numOfVgroups = (int32_t)taosArrayGetSize(pTableMetaInfo->pVgroupTables);
      assert(vgIndex >= 0 && vgIndex < numOfVgroups);

      SVgroupTableInfo* pTableIdList = taosArrayGet(pTableMetaInfo->pVgroupTables, vgIndex);
      vgId = pTableIdList->vgInfo.vgId;
    }

    pRetrieveMsg->header.vgId = htonl(vgId);
    tscDebug("0x%"PRIx64" build fetch msg from vgId:%d, vgIndex:%d, qId:0x%" PRIx64, pSql->self, vgId, vgIndex, pSql->res.qId);
  } else {
    STableMeta* pTableMeta = pTableMetaInfo->pTableMeta;
    pRetrieveMsg->header.vgId = htonl(pTableMeta->vgId);
    tscDebug("0x%"PRIx64" build fetch msg from only one vgroup, vgId:%d, qId:0x%" PRIx64, pSql->self, pTableMeta->vgId,
        pSql->res.qId);
  }

  pSql->cmd.payloadLen = sizeof(SRetrieveTableMsg);
  pSql->cmd.msgType = TSDB_MSG_TYPE_FETCH;

  pRetrieveMsg->header.contLen = htonl(sizeof(SRetrieveTableMsg));

  return TSDB_CODE_SUCCESS;
}

int tscBuildSubmitMsg(SSqlObj *pSql, SSqlInfo *pInfo) {
  SQueryInfo *pQueryInfo = tscGetQueryInfo(&pSql->cmd);
  STableMeta* pTableMeta = tscGetMetaInfo(pQueryInfo, 0)->pTableMeta;

  // pSql->cmd.payloadLen is set during copying data into payload
  pSql->cmd.msgType = TSDB_MSG_TYPE_SUBMIT;

  SNewVgroupInfo vgroupInfo = {0};
  taosHashGetClone(tscVgroupMap, &pTableMeta->vgId, sizeof(pTableMeta->vgId), NULL, &vgroupInfo, sizeof(SNewVgroupInfo));
  tscDumpEpSetFromVgroupInfo(&pSql->epSet, &vgroupInfo);

  tscDebug("0x%"PRIx64" submit msg built, numberOfEP:%d", pSql->self, pSql->epSet.numOfEps);

  return TSDB_CODE_SUCCESS;
}

/*
 * for table query, simply return the size <= 1k
 */
static int32_t tscEstimateQueryMsgSize(SSqlObj *pSql) {
  const static int32_t MIN_QUERY_MSG_PKT_SIZE = TSDB_MAX_BYTES_PER_ROW * 5;

  SSqlCmd* pCmd = &pSql->cmd;
  SQueryInfo *pQueryInfo = tscGetQueryInfo(pCmd);

  int32_t srcColListSize = (int32_t)(taosArrayGetSize(pQueryInfo->colList) * sizeof(SColumnInfo));

  size_t  numOfExprs = tscNumOfExprs(pQueryInfo);
  int32_t exprSize = (int32_t)(sizeof(SSqlExpr) * numOfExprs * 2);

  int32_t tsBufSize = (pQueryInfo->tsBuf != NULL) ? pQueryInfo->tsBuf->fileSize : 0;
  int32_t sqlLen = (int32_t) strlen(pSql->sqlstr) + 1;

  int32_t tableSerialize = 0;
  STableMetaInfo *pTableMetaInfo = tscGetMetaInfo(pQueryInfo, 0);
  if (pTableMetaInfo->pVgroupTables != NULL) {
    size_t numOfGroups = taosArrayGetSize(pTableMetaInfo->pVgroupTables);

    int32_t totalTables = 0;
    for (int32_t i = 0; i < numOfGroups; ++i) {
      SVgroupTableInfo *pTableInfo = taosArrayGet(pTableMetaInfo->pVgroupTables, i);
      totalTables += (int32_t) taosArrayGetSize(pTableInfo->itemList);
    }

    tableSerialize = totalTables * sizeof(STableIdInfo);
  }

  return MIN_QUERY_MSG_PKT_SIZE + minMsgSize() + sizeof(SQueryTableMsg) + srcColListSize + exprSize + tsBufSize +
         tableSerialize + sqlLen + 4096 + pQueryInfo->bufLen;
}

static char *doSerializeTableInfo(SQueryTableMsg *pQueryMsg, SSqlObj *pSql, STableMetaInfo *pTableMetaInfo, char *pMsg,
                                  int32_t *succeed) {
  TSKEY dfltKey = htobe64(pQueryMsg->window.skey);

  STableMeta * pTableMeta = pTableMetaInfo->pTableMeta;
  if (UTIL_TABLE_IS_NORMAL_TABLE(pTableMetaInfo) || pTableMetaInfo->pVgroupTables == NULL) {
    
    int32_t vgId = -1;
    if (UTIL_TABLE_IS_SUPER_TABLE(pTableMetaInfo)) {
      int32_t index = pTableMetaInfo->vgroupIndex;
      assert(index >= 0);

      SVgroupInfo* pVgroupInfo = NULL;
      if (pTableMetaInfo->vgroupList && pTableMetaInfo->vgroupList->numOfVgroups > 0) {
        assert(index < pTableMetaInfo->vgroupList->numOfVgroups);
        pVgroupInfo = &pTableMetaInfo->vgroupList->vgroups[index];
      } else {
        tscError("0x%"PRIx64" No vgroup info found", pSql->self);
        
        *succeed = 0;
        return pMsg;
      }

      vgId = pVgroupInfo->vgId;
      tscSetDnodeEpSet(&pSql->epSet, pVgroupInfo);
      tscDebug("0x%"PRIx64" query on stable, vgIndex:%d, numOfVgroups:%d", pSql->self, index, pTableMetaInfo->vgroupList->numOfVgroups);
    } else {
      vgId = pTableMeta->vgId;

      SNewVgroupInfo vgroupInfo = {0};
      taosHashGetClone(tscVgroupMap, &pTableMeta->vgId, sizeof(pTableMeta->vgId), NULL, &vgroupInfo, sizeof(SNewVgroupInfo));
      tscDumpEpSetFromVgroupInfo(&pSql->epSet, &vgroupInfo);
    }

    pSql->epSet.inUse = rand()%pSql->epSet.numOfEps;
    pQueryMsg->head.vgId = htonl(vgId);

    STableIdInfo *pTableIdInfo = (STableIdInfo *)pMsg;
    pTableIdInfo->tid = htonl(pTableMeta->id.tid);
    pTableIdInfo->uid = htobe64(pTableMeta->id.uid);
    pTableIdInfo->key = htobe64(tscGetSubscriptionProgress(pSql->pSubscription, pTableMeta->id.uid, dfltKey));

    pQueryMsg->numOfTables = htonl(1);  // set the number of tables
    pMsg += sizeof(STableIdInfo);
  } else { // it is a subquery of the super table query, this EP info is acquired from vgroupInfo
    int32_t index = pTableMetaInfo->vgroupIndex;
    int32_t numOfVgroups = (int32_t)taosArrayGetSize(pTableMetaInfo->pVgroupTables);
    assert(index >= 0 && index < numOfVgroups);

    SVgroupTableInfo* pTableIdList = taosArrayGet(pTableMetaInfo->pVgroupTables, index);

    // set the vgroup info 
    tscSetDnodeEpSet(&pSql->epSet, &pTableIdList->vgInfo);
    pQueryMsg->head.vgId = htonl(pTableIdList->vgInfo.vgId);
    
    int32_t numOfTables = (int32_t)taosArrayGetSize(pTableIdList->itemList);
    pQueryMsg->numOfTables = htonl(numOfTables);  // set the number of tables

    tscDebug("0x%"PRIx64" query on stable, vgId:%d, numOfTables:%d, vgIndex:%d, numOfVgroups:%d", pSql->self,
             pTableIdList->vgInfo.vgId, numOfTables, index, numOfVgroups);

    // serialize each table id info
    for(int32_t i = 0; i < numOfTables; ++i) {
      STableIdInfo* pItem = taosArrayGet(pTableIdList->itemList, i);
      
      STableIdInfo *pTableIdInfo = (STableIdInfo *)pMsg;
      pTableIdInfo->tid = htonl(pItem->tid);
      pTableIdInfo->uid = htobe64(pItem->uid);
      pTableIdInfo->key = htobe64(tscGetSubscriptionProgress(pSql->pSubscription, pItem->uid, dfltKey));
      pMsg += sizeof(STableIdInfo);
    }
  }

  char n[TSDB_TABLE_FNAME_LEN] = {0};
  tNameExtractFullName(&pTableMetaInfo->name, n);

  tscDebug("0x%"PRIx64" vgId:%d, query on table:%s, tid:%d, uid:%" PRIu64, pSql->self, htonl(pQueryMsg->head.vgId), n, pTableMeta->id.tid, pTableMeta->id.uid);
  return pMsg;
}

// TODO refactor
static int32_t serializeColFilterInfo(SColumnFilterInfo* pColFilters, int16_t numOfFilters, char** pMsg) {
  // append the filter information after the basic column information
  for (int32_t f = 0; f < numOfFilters; ++f) {
    SColumnFilterInfo *pColFilter = &pColFilters[f];

    SColumnFilterInfo *pFilterMsg = (SColumnFilterInfo *)(*pMsg);
    pFilterMsg->filterstr = htons(pColFilter->filterstr);

    (*pMsg) += sizeof(SColumnFilterInfo);

    if (pColFilter->filterstr) {
      pFilterMsg->len = htobe64(pColFilter->len);
      memcpy(*pMsg, (void *)pColFilter->pz, (size_t)(pColFilter->len + 1));
      (*pMsg) += (pColFilter->len + 1);  // append the additional filter binary info
    } else {
      pFilterMsg->lowerBndi = htobe64(pColFilter->lowerBndi);
      pFilterMsg->upperBndi = htobe64(pColFilter->upperBndi);
    }

    pFilterMsg->lowerRelOptr = htons(pColFilter->lowerRelOptr);
    pFilterMsg->upperRelOptr = htons(pColFilter->upperRelOptr);

    if (pColFilter->lowerRelOptr == TSDB_RELATION_INVALID && pColFilter->upperRelOptr == TSDB_RELATION_INVALID) {
      tscError("invalid filter info");
      return TSDB_CODE_TSC_INVALID_OPERATION;
    }
  }

  return TSDB_CODE_SUCCESS;
}

static int32_t serializeSqlExpr(SSqlExpr* pExpr, STableMetaInfo* pTableMetaInfo, char** pMsg, int64_t id, bool validateColumn) {
  STableMeta* pTableMeta = pTableMetaInfo->pTableMeta;

  // the queried table has been removed and a new table with the same name has already been created already
  // return error msg
  if (pExpr->uid != pTableMeta->id.uid) {
    tscError("0x%"PRIx64" table has already been destroyed", id);
    return TSDB_CODE_TSC_INVALID_TABLE_NAME;
  }

  if (validateColumn && !tscValidateColumnId(pTableMetaInfo, pExpr->colInfo.colId, pExpr->numOfParams)) {
    tscError("0x%"PRIx64" table schema is not matched with parsed sql", id);
    return TSDB_CODE_TSC_INVALID_OPERATION;
  }

  assert(pExpr->resColId < 0);
  SSqlExpr* pSqlExpr = (SSqlExpr *)(*pMsg);

  SColIndex* pIndex = &pSqlExpr->colInfo;

  pIndex->colId         = htons(pExpr->colInfo.colId);
  pIndex->colIndex      = htons(pExpr->colInfo.colIndex);
  pIndex->flag          = htons(pExpr->colInfo.flag);
  pSqlExpr->uid         = htobe64(pExpr->uid);
  pSqlExpr->colType     = htons(pExpr->colType);
  pSqlExpr->colBytes    = htons(pExpr->colBytes);
  pSqlExpr->resType     = htons(pExpr->resType);
  pSqlExpr->resBytes    = htons(pExpr->resBytes);
  pSqlExpr->functionId  = htons(pExpr->functionId);
  pSqlExpr->numOfParams = htons(pExpr->numOfParams);
  pSqlExpr->resColId    = htons(pExpr->resColId);
  pSqlExpr->flist.numOfFilters = htons(pExpr->flist.numOfFilters);

  (*pMsg) += sizeof(SSqlExpr);
  for (int32_t j = 0; j < pExpr->numOfParams; ++j) { // todo add log
    pSqlExpr->param[j].nType = htons((uint16_t)pExpr->param[j].nType);
    pSqlExpr->param[j].nLen = htons(pExpr->param[j].nLen);

    if (pExpr->param[j].nType == TSDB_DATA_TYPE_BINARY) {
      memcpy((*pMsg), pExpr->param[j].pz, pExpr->param[j].nLen);
      (*pMsg) += pExpr->param[j].nLen;
    } else {
      pSqlExpr->param[j].i64 = htobe64(pExpr->param[j].i64);
    }
  }

  serializeColFilterInfo(pExpr->flist.filterInfo, pExpr->flist.numOfFilters, pMsg);

  return TSDB_CODE_SUCCESS;
}

int tscBuildQueryMsg(SSqlObj *pSql, SSqlInfo *pInfo) {
  SSqlCmd *pCmd = &pSql->cmd;

  int32_t code = TSDB_CODE_SUCCESS;
  int32_t size = tscEstimateQueryMsgSize(pSql);

  if (TSDB_CODE_SUCCESS != tscAllocPayload(pCmd, size)) {
    tscError("%p failed to malloc for query msg", pSql);
    return TSDB_CODE_TSC_INVALID_OPERATION;  // todo add test for this
  }

  SQueryInfo *pQueryInfo = tscGetQueryInfo(pCmd);

  SQueryAttr query = {{0}};
  tscCreateQueryFromQueryInfo(pQueryInfo, &query, pSql);

  SArray* tableScanOperator = createTableScanPlan(&query);
  SArray* queryOperator = createExecOperatorPlan(&query);

  STableMetaInfo *pTableMetaInfo = tscGetMetaInfo(pQueryInfo, 0);
  STableMeta * pTableMeta = pTableMetaInfo->pTableMeta;

  SQueryTableMsg *pQueryMsg = (SQueryTableMsg *)pCmd->payload;
  tstrncpy(pQueryMsg->version, version, tListLen(pQueryMsg->version));

  int32_t numOfTags = query.numOfTags;
  int32_t sqlLen = (int32_t) strlen(pSql->sqlstr);

  if (taosArrayGetSize(tableScanOperator) == 0) {
    pQueryMsg->tableScanOperator = htonl(-1);
  } else {
    int32_t* tablescanOp = taosArrayGet(tableScanOperator, 0);
    pQueryMsg->tableScanOperator = htonl(*tablescanOp);
  }

  pQueryMsg->window.skey = htobe64(query.window.skey);
  pQueryMsg->window.ekey = htobe64(query.window.ekey);

  pQueryMsg->order          = htons(query.order.order);
  pQueryMsg->orderColId     = htons(query.order.orderColId);
  pQueryMsg->fillType       = htons(query.fillType);
  pQueryMsg->limit          = htobe64(query.limit.limit);
  pQueryMsg->offset         = htobe64(query.limit.offset);
  pQueryMsg->numOfCols      = htons(query.numOfCols);

  pQueryMsg->interval.interval     = htobe64(query.interval.interval);
  pQueryMsg->interval.sliding      = htobe64(query.interval.sliding);
  pQueryMsg->interval.offset       = htobe64(query.interval.offset);
  pQueryMsg->interval.intervalUnit = query.interval.intervalUnit;
  pQueryMsg->interval.slidingUnit  = query.interval.slidingUnit;
  pQueryMsg->interval.offsetUnit   = query.interval.offsetUnit;

  pQueryMsg->stableQuery      = query.stableQuery;
  pQueryMsg->topBotQuery      = query.topBotQuery;
  pQueryMsg->groupbyColumn    = query.groupbyColumn;
  pQueryMsg->hasTagResults    = query.hasTagResults;
  pQueryMsg->timeWindowInterpo = query.timeWindowInterpo;
  pQueryMsg->queryBlockDist   = query.queryBlockDist;
  pQueryMsg->stabledev        = query.stabledev;
  pQueryMsg->tsCompQuery      = query.tsCompQuery;
  pQueryMsg->simpleAgg        = query.simpleAgg;
  pQueryMsg->pointInterpQuery = query.pointInterpQuery;
  pQueryMsg->needReverseScan  = query.needReverseScan;

  pQueryMsg->numOfTags        = htonl(numOfTags);
  pQueryMsg->sqlstrLen        = htonl(sqlLen);
  pQueryMsg->sw.gap           = htobe64(query.sw.gap);
  pQueryMsg->sw.primaryColId  = htonl(PRIMARYKEY_TIMESTAMP_COL_INDEX);

  pQueryMsg->secondStageOutput = htonl(query.numOfExpr2);
  pQueryMsg->numOfOutput = htons((int16_t)query.numOfOutput);  // this is the stage one output column number

  pQueryMsg->numOfGroupCols = htons(pQueryInfo->groupbyExpr.numOfGroupCols);
  pQueryMsg->tagNameRelType = htons(pQueryInfo->tagCond.relType);
  pQueryMsg->tbnameCondLen  = htonl(pQueryInfo->tagCond.tbnameCond.len);
  pQueryMsg->queryType      = htonl(pQueryInfo->type);
  pQueryMsg->prevResultLen  = htonl(pQueryInfo->bufLen);

  // set column list ids
  size_t numOfCols = taosArrayGetSize(pQueryInfo->colList);
  char *pMsg = (char *)(pQueryMsg->tableCols) + numOfCols * sizeof(SColumnInfo);

  for (int32_t i = 0; i < numOfCols; ++i) {
    SColumnInfo *pCol = &query.tableCols[i];

    pQueryMsg->tableCols[i].colId = htons(pCol->colId);
    pQueryMsg->tableCols[i].bytes = htons(pCol->bytes);
    pQueryMsg->tableCols[i].type  = htons(pCol->type);
    pQueryMsg->tableCols[i].flist.numOfFilters = htons(pCol->flist.numOfFilters);

    // append the filter information after the basic column information
    serializeColFilterInfo(pCol->flist.filterInfo, pCol->flist.numOfFilters, &pMsg);
  }

  for (int32_t i = 0; i < query.numOfOutput; ++i) {
    code = serializeSqlExpr(&query.pExpr1[i].base, pTableMetaInfo, &pMsg, pSql->self, true);
    if (code != TSDB_CODE_SUCCESS) {
      goto _end;
    }
  }

  for (int32_t i = 0; i < query.numOfExpr2; ++i) {
    code = serializeSqlExpr(&query.pExpr2[i].base, pTableMetaInfo, &pMsg, pSql->self, false);
    if (code != TSDB_CODE_SUCCESS) {
      goto _end;
    }
  }

  int32_t succeed = 1;

  // serialize the table info (sid, uid, tags)
  pMsg = doSerializeTableInfo(pQueryMsg, pSql, pTableMetaInfo, pMsg, &succeed);
  if (succeed == 0) {
    code = TSDB_CODE_TSC_APP_ERROR;
    goto _end;
  }
  
  SGroupbyExpr *pGroupbyExpr = query.pGroupbyExpr;
  if (pGroupbyExpr->numOfGroupCols > 0) {
    pQueryMsg->orderByIdx = htons(pGroupbyExpr->orderIndex);
    pQueryMsg->orderType = htons(pGroupbyExpr->orderType);

    for (int32_t j = 0; j < pGroupbyExpr->numOfGroupCols; ++j) {
      SColIndex* pCol = taosArrayGet(pGroupbyExpr->columnInfo, j);

      *((int16_t *)pMsg) = htons(pCol->colId);
      pMsg += sizeof(pCol->colId);

      *((int16_t *)pMsg) += htons(pCol->colIndex);
      pMsg += sizeof(pCol->colIndex);

      *((int16_t *)pMsg) += htons(pCol->flag);
      pMsg += sizeof(pCol->flag);

      memcpy(pMsg, pCol->name, tListLen(pCol->name));
      pMsg += tListLen(pCol->name);
    }
  }

  if (query.fillType != TSDB_FILL_NONE) {
    for (int32_t i = 0; i < query.numOfOutput; ++i) {
      *((int64_t *)pMsg) = htobe64(query.fillVal[i]);
      pMsg += sizeof(query.fillVal[0]);
    }
  }

  if (query.numOfTags > 0) {
    for (int32_t i = 0; i < query.numOfTags; ++i) {
      SColumnInfo* pTag = &query.tagColList[i];

      SColumnInfo* pTagCol = (SColumnInfo*) pMsg;
      pTagCol->colId = htons(pTag->colId);
      pTagCol->bytes = htons(pTag->bytes);
      pTagCol->type  = htons(pTag->type);
      pTagCol->flist.numOfFilters = 0;

      pMsg += sizeof(SColumnInfo);
    }
  }

  // serialize tag column query condition
  if (pQueryInfo->tagCond.pCond != NULL && taosArrayGetSize(pQueryInfo->tagCond.pCond) > 0) {
    STagCond* pTagCond = &pQueryInfo->tagCond;

    SCond *pCond = tsGetSTableQueryCond(pTagCond, pTableMeta->id.uid);
    if (pCond != NULL && pCond->cond != NULL) {
      pQueryMsg->tagCondLen = htons(pCond->len);
      memcpy(pMsg, pCond->cond, pCond->len);

      pMsg += pCond->len;
    }
  }

  if (pQueryInfo->bufLen > 0) {
    memcpy(pMsg, pQueryInfo->buf, pQueryInfo->bufLen);
    pMsg += pQueryInfo->bufLen;
  }

  SCond* pCond = &pQueryInfo->tagCond.tbnameCond;
  if (pCond->len > 0) {
    strncpy(pMsg, pCond->cond, pCond->len);
    pMsg += pCond->len;
  }

  // compressed ts block
  pQueryMsg->tsBuf.tsOffset = htonl((int32_t)(pMsg - pCmd->payload));

  if (pQueryInfo->tsBuf != NULL) {
    // note: here used the index instead of actual vnode id.
    int32_t vnodeIndex = pTableMetaInfo->vgroupIndex;
    code = dumpFileBlockByGroupId(pQueryInfo->tsBuf, vnodeIndex, pMsg, &pQueryMsg->tsBuf.tsLen, &pQueryMsg->tsBuf.tsNumOfBlocks);
    if (code != TSDB_CODE_SUCCESS) {
      goto _end;
    }

    pMsg += pQueryMsg->tsBuf.tsLen;

    pQueryMsg->tsBuf.tsOrder = htonl(pQueryInfo->tsBuf->tsOrder);
    pQueryMsg->tsBuf.tsLen   = htonl(pQueryMsg->tsBuf.tsLen);
    pQueryMsg->tsBuf.tsNumOfBlocks = htonl(pQueryMsg->tsBuf.tsNumOfBlocks);
  }

  int32_t numOfOperator = (int32_t) taosArrayGetSize(queryOperator);
  pQueryMsg->numOfOperator = htonl(numOfOperator);
  for(int32_t i = 0; i < numOfOperator; ++i) {
    int32_t *operator = taosArrayGet(queryOperator, i);
    *(int32_t*)pMsg = htonl(*operator);

    pMsg += sizeof(int32_t);
  }

  memcpy(pMsg, pSql->sqlstr, sqlLen);
  pMsg += sqlLen;

  int32_t msgLen = (int32_t)(pMsg - pCmd->payload);

  tscDebug("0x%"PRIx64" msg built success, len:%d bytes", pSql->self, msgLen);
  pCmd->payloadLen = msgLen;
  pSql->cmd.msgType = TSDB_MSG_TYPE_QUERY;

  pQueryMsg->head.contLen = htonl(msgLen);
  assert(msgLen + minMsgSize() <= (int32_t)pCmd->allocSize);

  _end:
  freeQueryAttr(&query);
  taosArrayDestroy(tableScanOperator);
  taosArrayDestroy(queryOperator);
  return code;
}

int32_t tscBuildCreateDbMsg(SSqlObj *pSql, SSqlInfo *pInfo) {
  SSqlCmd *pCmd = &pSql->cmd;
  pCmd->payloadLen = sizeof(SCreateDbMsg);
  
  pCmd->msgType = (pInfo->pMiscInfo->dbOpt.dbType == TSDB_DB_TYPE_DEFAULT) ? TSDB_MSG_TYPE_CM_CREATE_DB : TSDB_MSG_TYPE_CM_CREATE_TP;

  SCreateDbMsg *pCreateDbMsg = (SCreateDbMsg *)pCmd->payload;

//  assert(pCmd->numOfClause == 1);
  STableMetaInfo *pTableMetaInfo = tscGetTableMetaInfoFromCmd(pCmd,  0);
  int32_t code = tNameExtractFullName(&pTableMetaInfo->name, pCreateDbMsg->db);
  assert(code == TSDB_CODE_SUCCESS);

  return TSDB_CODE_SUCCESS;
}

int32_t tscBuildCreateDnodeMsg(SSqlObj *pSql, SSqlInfo *pInfo) {
  SSqlCmd *pCmd = &pSql->cmd;
  pCmd->payloadLen = sizeof(SCreateDnodeMsg);
  if (TSDB_CODE_SUCCESS != tscAllocPayload(pCmd, pCmd->payloadLen)) {
    tscError("0x%"PRIx64" failed to malloc for query msg", pSql->self);
    return TSDB_CODE_TSC_OUT_OF_MEMORY;
  }

  SCreateDnodeMsg *pCreate = (SCreateDnodeMsg *)pCmd->payload;

  SStrToken* t0 = taosArrayGet(pInfo->pMiscInfo->a, 0);
  strncpy(pCreate->ep, t0->z, t0->n);
  
  pCmd->msgType = TSDB_MSG_TYPE_CM_CREATE_DNODE;

  return TSDB_CODE_SUCCESS;
}

int32_t tscBuildAcctMsg(SSqlObj *pSql, SSqlInfo *pInfo) {
  SSqlCmd *pCmd = &pSql->cmd;
  pCmd->payloadLen = sizeof(SCreateAcctMsg);
  if (TSDB_CODE_SUCCESS != tscAllocPayload(pCmd, pCmd->payloadLen)) {
    tscError("0x%"PRIx64" failed to malloc for query msg", pSql->self);
    return TSDB_CODE_TSC_OUT_OF_MEMORY;
  }

  SCreateAcctMsg *pAlterMsg = (SCreateAcctMsg *)pCmd->payload;

  SStrToken *pName = &pInfo->pMiscInfo->user.user;
  SStrToken *pPwd = &pInfo->pMiscInfo->user.passwd;

  strncpy(pAlterMsg->user, pName->z, pName->n);
  strncpy(pAlterMsg->pass, pPwd->z, pPwd->n);

  SCreateAcctInfo *pAcctOpt = &pInfo->pMiscInfo->acctOpt;

  pAlterMsg->cfg.maxUsers = htonl(pAcctOpt->maxUsers);
  pAlterMsg->cfg.maxDbs = htonl(pAcctOpt->maxDbs);
  pAlterMsg->cfg.maxTimeSeries = htonl(pAcctOpt->maxTimeSeries);
  pAlterMsg->cfg.maxStreams = htonl(pAcctOpt->maxStreams);
  pAlterMsg->cfg.maxPointsPerSecond = htonl(pAcctOpt->maxPointsPerSecond);
  pAlterMsg->cfg.maxStorage = htobe64(pAcctOpt->maxStorage);
  pAlterMsg->cfg.maxQueryTime = htobe64(pAcctOpt->maxQueryTime);
  pAlterMsg->cfg.maxConnections = htonl(pAcctOpt->maxConnections);

  if (pAcctOpt->stat.n == 0) {
    pAlterMsg->cfg.accessState = -1;
  } else {
    if (pAcctOpt->stat.z[0] == 'r' && pAcctOpt->stat.n == 1) {
      pAlterMsg->cfg.accessState = TSDB_VN_READ_ACCCESS;
    } else if (pAcctOpt->stat.z[0] == 'w' && pAcctOpt->stat.n == 1) {
      pAlterMsg->cfg.accessState = TSDB_VN_WRITE_ACCCESS;
    } else if (strncmp(pAcctOpt->stat.z, "all", 3) == 0 && pAcctOpt->stat.n == 3) {
      pAlterMsg->cfg.accessState = TSDB_VN_ALL_ACCCESS;
    } else if (strncmp(pAcctOpt->stat.z, "no", 2) == 0 && pAcctOpt->stat.n == 2) {
      pAlterMsg->cfg.accessState = 0;
    }
  }

  pCmd->msgType = TSDB_MSG_TYPE_CM_CREATE_ACCT;
  return TSDB_CODE_SUCCESS;
}

int32_t tscBuildUserMsg(SSqlObj *pSql, SSqlInfo *pInfo) {
  SSqlCmd *pCmd = &pSql->cmd;
  pCmd->payloadLen = sizeof(SCreateUserMsg);

  if (TSDB_CODE_SUCCESS != tscAllocPayload(pCmd, pCmd->payloadLen)) {
    tscError("0x%"PRIx64" failed to malloc for query msg", pSql->self);
    return TSDB_CODE_TSC_OUT_OF_MEMORY;
  }

  SCreateUserMsg *pAlterMsg = (SCreateUserMsg *)pCmd->payload;

  SUserInfo *pUser = &pInfo->pMiscInfo->user;
  strncpy(pAlterMsg->user, pUser->user.z, pUser->user.n);
  pAlterMsg->flag = (int8_t)pUser->type;

  if (pUser->type == TSDB_ALTER_USER_PRIVILEGES) {
    pAlterMsg->privilege = (char)pCmd->count;
  } else if (pUser->type == TSDB_ALTER_USER_PASSWD) {
    strncpy(pAlterMsg->pass, pUser->passwd.z, pUser->passwd.n);
  } else { // create user password info
    strncpy(pAlterMsg->pass, pUser->passwd.z, pUser->passwd.n);
  }

  if (pUser->type == TSDB_ALTER_USER_PASSWD || pUser->type == TSDB_ALTER_USER_PRIVILEGES) {
    pCmd->msgType = TSDB_MSG_TYPE_CM_ALTER_USER;
  } else {
    pCmd->msgType = TSDB_MSG_TYPE_CM_CREATE_USER;
  }

  return TSDB_CODE_SUCCESS;
}

int32_t tscBuildCfgDnodeMsg(SSqlObj *pSql, SSqlInfo *pInfo) {
  SSqlCmd *pCmd = &pSql->cmd;
  pCmd->payloadLen = sizeof(SCfgDnodeMsg);
  pCmd->msgType = TSDB_MSG_TYPE_CM_CONFIG_DNODE;
  return TSDB_CODE_SUCCESS;
}

int32_t tscBuildDropDbMsg(SSqlObj *pSql, SSqlInfo *pInfo) {
  SSqlCmd *pCmd = &pSql->cmd;
  pCmd->payloadLen = sizeof(SDropDbMsg);

  if (TSDB_CODE_SUCCESS != tscAllocPayload(pCmd, pCmd->payloadLen)) {
    tscError("0x%"PRIx64" failed to malloc for query msg", pSql->self);
    return TSDB_CODE_TSC_OUT_OF_MEMORY;
  }

  SDropDbMsg *pDropDbMsg = (SDropDbMsg*)pCmd->payload;

  STableMetaInfo *pTableMetaInfo = tscGetTableMetaInfoFromCmd(pCmd,  0);

  int32_t code = tNameExtractFullName(&pTableMetaInfo->name, pDropDbMsg->db);
  assert(code == TSDB_CODE_SUCCESS && pTableMetaInfo->name.type == TSDB_DB_NAME_T);

  pDropDbMsg->ignoreNotExists = pInfo->pMiscInfo->existsCheck ? 1 : 0;

  pCmd->msgType = (pInfo->pMiscInfo->dbType == TSDB_DB_TYPE_DEFAULT) ? TSDB_MSG_TYPE_CM_DROP_DB : TSDB_MSG_TYPE_CM_DROP_TP;
  return TSDB_CODE_SUCCESS;
}

int32_t tscBuildDropTableMsg(SSqlObj *pSql, SSqlInfo *pInfo) {
  SSqlCmd *pCmd = &pSql->cmd;
  pCmd->payloadLen = sizeof(SCMDropTableMsg);

  if (TSDB_CODE_SUCCESS != tscAllocPayload(pCmd, pCmd->payloadLen)) {
    tscError("0x%"PRIx64" failed to malloc for query msg", pSql->self);
    return TSDB_CODE_TSC_OUT_OF_MEMORY;
  }

  SCMDropTableMsg *pDropTableMsg = (SCMDropTableMsg*)pCmd->payload;
  STableMetaInfo *pTableMetaInfo = tscGetTableMetaInfoFromCmd(pCmd,  0);
  tNameExtractFullName(&pTableMetaInfo->name, pDropTableMsg->name);

  pDropTableMsg->supertable = (pInfo->pMiscInfo->tableType == TSDB_SUPER_TABLE)? 1:0;
  pDropTableMsg->igNotExists = pInfo->pMiscInfo->existsCheck ? 1 : 0;
  pCmd->msgType = TSDB_MSG_TYPE_CM_DROP_TABLE;
  return TSDB_CODE_SUCCESS;
}

int32_t tscBuildDropDnodeMsg(SSqlObj *pSql, SSqlInfo *pInfo) {
  SSqlCmd *pCmd = &pSql->cmd;

  char dnodeEp[TSDB_EP_LEN] = {0};
  tstrncpy(dnodeEp, pCmd->payload, TSDB_EP_LEN);

  pCmd->payloadLen = sizeof(SDropDnodeMsg);
  if (TSDB_CODE_SUCCESS != tscAllocPayload(pCmd, pCmd->payloadLen)) {
    tscError("0x%"PRIx64" failed to malloc for query msg", pSql->self);
    return TSDB_CODE_TSC_OUT_OF_MEMORY;
  }

  SDropDnodeMsg * pDrop = (SDropDnodeMsg *)pCmd->payload;
  tstrncpy(pDrop->ep, dnodeEp, tListLen(pDrop->ep));
  pCmd->msgType = TSDB_MSG_TYPE_CM_DROP_DNODE;

  return TSDB_CODE_SUCCESS;
}

int32_t tscBuildDropUserAcctMsg(SSqlObj *pSql, SSqlInfo *pInfo) {
  SSqlCmd *pCmd = &pSql->cmd;

  char user[TSDB_USER_LEN] = {0};
  tstrncpy(user, pCmd->payload, TSDB_USER_LEN);

  pCmd->payloadLen = sizeof(SDropUserMsg);
  pCmd->msgType = (pInfo->type == TSDB_SQL_DROP_USER)? TSDB_MSG_TYPE_CM_DROP_USER:TSDB_MSG_TYPE_CM_DROP_ACCT;

  if (TSDB_CODE_SUCCESS != tscAllocPayload(pCmd, pCmd->payloadLen)) {
    tscError("0x%"PRIx64" failed to malloc for query msg", pSql->self);
    return TSDB_CODE_TSC_OUT_OF_MEMORY;
  }

  SDropUserMsg *pDropMsg = (SDropUserMsg *)pCmd->payload;
  tstrncpy(pDropMsg->user, user, tListLen(user));

  return TSDB_CODE_SUCCESS;
}

int32_t tscBuildUseDbMsg(SSqlObj *pSql, SSqlInfo *pInfo) {
  SSqlCmd *pCmd = &pSql->cmd;
  pCmd->payloadLen = sizeof(SUseDbMsg);

  if (TSDB_CODE_SUCCESS != tscAllocPayload(pCmd, pCmd->payloadLen)) {
    tscError("0x%"PRIx64" failed to malloc for query msg", pSql->self);
    return TSDB_CODE_TSC_OUT_OF_MEMORY;
  }

  SUseDbMsg *pUseDbMsg = (SUseDbMsg *)pCmd->payload;
  STableMetaInfo *pTableMetaInfo = tscGetTableMetaInfoFromCmd(pCmd,  0);
  tNameExtractFullName(&pTableMetaInfo->name, pUseDbMsg->db);
  pCmd->msgType = TSDB_MSG_TYPE_CM_USE_DB;

  return TSDB_CODE_SUCCESS;
}

int32_t tscBuildSyncDbReplicaMsg(SSqlObj* pSql, SSqlInfo *pInfo) {
  SSqlCmd *pCmd = &pSql->cmd;
  pCmd->payloadLen = sizeof(SSyncDbMsg);

  if (TSDB_CODE_SUCCESS != tscAllocPayload(pCmd, pCmd->payloadLen)) {
    tscError("0x%"PRIx64" failed to malloc for query msg", pSql->self);
    return TSDB_CODE_TSC_OUT_OF_MEMORY;
  }

  SSyncDbMsg *pSyncMsg = (SSyncDbMsg *)pCmd->payload;
  STableMetaInfo *pTableMetaInfo = tscGetTableMetaInfoFromCmd(pCmd,  0);
  tNameExtractFullName(&pTableMetaInfo->name, pSyncMsg->db);
  pCmd->msgType = TSDB_MSG_TYPE_CM_SYNC_DB;

  return TSDB_CODE_SUCCESS;
}

int32_t tscBuildShowMsg(SSqlObj *pSql, SSqlInfo *pInfo) {
  STscObj *pObj = pSql->pTscObj;
  SSqlCmd *pCmd = &pSql->cmd;
  pCmd->msgType = TSDB_MSG_TYPE_CM_SHOW;
  pCmd->payloadLen = sizeof(SShowMsg) + 100;

  if (TSDB_CODE_SUCCESS != tscAllocPayload(pCmd, pCmd->payloadLen)) {
    tscError("0x%"PRIx64" failed to malloc for query msg", pSql->self);
    return TSDB_CODE_TSC_OUT_OF_MEMORY;
  }

  SShowMsg *pShowMsg = (SShowMsg *)pCmd->payload;

  STableMetaInfo *pTableMetaInfo = tscGetTableMetaInfoFromCmd(pCmd,  0);

  if (tNameIsEmpty(&pTableMetaInfo->name)) {    
    pthread_mutex_lock(&pObj->mutex);
    tstrncpy(pShowMsg->db, pObj->db, sizeof(pShowMsg->db));  
    pthread_mutex_unlock(&pObj->mutex);
  } else {
    tNameGetFullDbName(&pTableMetaInfo->name, pShowMsg->db);
  }

  SShowInfo *pShowInfo = &pInfo->pMiscInfo->showOpt;
  pShowMsg->type = pShowInfo->showType;

  if (pShowInfo->showType != TSDB_MGMT_TABLE_VNODES) {
    SStrToken *pPattern = &pShowInfo->pattern;
    if (pPattern->type > 0) {  // only show tables support wildcard query
      strncpy(pShowMsg->payload, pPattern->z, pPattern->n);
      pShowMsg->payloadLen = htons(pPattern->n);
    }
  } else {
    SStrToken *pEpAddr = &pShowInfo->prefix;
    assert(pEpAddr->n > 0 && pEpAddr->type > 0);

    strncpy(pShowMsg->payload, pEpAddr->z, pEpAddr->n);
    pShowMsg->payloadLen = htons(pEpAddr->n);
  }

  pCmd->payloadLen = sizeof(SShowMsg) + htons(pShowMsg->payloadLen);
  return TSDB_CODE_SUCCESS;
}

int32_t tscBuildKillMsg(SSqlObj *pSql, SSqlInfo *pInfo) {
  SSqlCmd *pCmd = &pSql->cmd;
  pCmd->payloadLen = sizeof(SKillQueryMsg);

  switch (pCmd->command) {
    case TSDB_SQL_KILL_QUERY:
      pCmd->msgType = TSDB_MSG_TYPE_CM_KILL_QUERY;
      break;
    case TSDB_SQL_KILL_CONNECTION:
      pCmd->msgType = TSDB_MSG_TYPE_CM_KILL_CONN;
      break;
    case TSDB_SQL_KILL_STREAM:
      pCmd->msgType = TSDB_MSG_TYPE_CM_KILL_STREAM;
      break;
  }
  return TSDB_CODE_SUCCESS;
}

int tscEstimateCreateTableMsgLength(SSqlObj *pSql, SSqlInfo *pInfo) {
  SSqlCmd *pCmd = &(pSql->cmd);
  int32_t size = minMsgSize() + sizeof(SCMCreateTableMsg) + sizeof(SCreateTableMsg);

  SCreateTableSql *pCreateTableInfo = pInfo->pCreateTableInfo;
  if (pCreateTableInfo->type == TSQL_CREATE_TABLE_FROM_STABLE) {
    int32_t numOfTables = (int32_t)taosArrayGetSize(pInfo->pCreateTableInfo->childTableInfo);
    size += numOfTables * (sizeof(SCreateTableMsg) + TSDB_MAX_TAGS_LEN);
  } else {
    size += sizeof(SSchema) * (pCmd->numOfCols + pCmd->count);
  }

  if (pCreateTableInfo->pSelect != NULL) {
    size += (pCreateTableInfo->pSelect->sqlstr.n + 1);
  }

  return size + TSDB_EXTRA_PAYLOAD_SIZE;
}

int tscBuildCreateTableMsg(SSqlObj *pSql, SSqlInfo *pInfo) {
  int      msgLen = 0;
  int      size = 0;
  SSchema *pSchema;
  SSqlCmd *pCmd = &pSql->cmd;

  SQueryInfo     *pQueryInfo = tscGetQueryInfo(pCmd);
  STableMetaInfo *pTableMetaInfo = tscGetMetaInfo(pQueryInfo, 0);

  // Reallocate the payload size
  size = tscEstimateCreateTableMsgLength(pSql, pInfo);
  if (TSDB_CODE_SUCCESS != tscAllocPayload(pCmd, size)) {
    tscError("0x%"PRIx64" failed to malloc for create table msg", pSql->self);
    return TSDB_CODE_TSC_OUT_OF_MEMORY;
  }

  SCMCreateTableMsg *pCreateTableMsg = (SCMCreateTableMsg *)pCmd->payload;

  SCreateTableMsg* pCreateMsg = (SCreateTableMsg*)((char*) pCreateTableMsg + sizeof(SCMCreateTableMsg));
  char* pMsg = NULL;

  int8_t type = pInfo->pCreateTableInfo->type;
  if (type == TSQL_CREATE_TABLE_FROM_STABLE) {  // create by using super table, tags value
    SArray* list = pInfo->pCreateTableInfo->childTableInfo;

    int32_t numOfTables = (int32_t) taosArrayGetSize(list);
    pCreateTableMsg->numOfTables = htonl(numOfTables);

    pMsg = (char*) pCreateMsg;
    for(int32_t i = 0; i < numOfTables; ++i) {
      SCreateTableMsg* pCreate = (SCreateTableMsg*) pMsg;

      pCreate->numOfColumns = htons(pCmd->numOfCols);
      pCreate->numOfTags = htons(pCmd->count);
      pMsg += sizeof(SCreateTableMsg);

      SCreatedTableInfo* p = taosArrayGet(list, i);
      strcpy(pCreate->tableName, p->fullname);
      pCreate->igExists = (p->igExist)? 1 : 0;

      // use dbinfo from table id without modifying current db info
      pMsg = serializeTagData(&p->tagdata, pMsg);

      int32_t len = (int32_t)(pMsg - (char*) pCreate);
      pCreate->len = htonl(len);
    }
  } else {  // create (super) table
    pCreateTableMsg->numOfTables = htonl(1); // only one table will be created

    int32_t code = tNameExtractFullName(&pTableMetaInfo->name, pCreateMsg->tableName);
    assert(code == 0);

    SCreateTableSql *pCreateTable = pInfo->pCreateTableInfo;

    pCreateMsg->igExists = pCreateTable->existCheck ? 1 : 0;
    pCreateMsg->numOfColumns = htons(pCmd->numOfCols);
    pCreateMsg->numOfTags = htons(pCmd->count);

    pCreateMsg->sqlLen = 0;
    pMsg = (char *)pCreateMsg->schema;

    pSchema = (SSchema *)pCreateMsg->schema;

    for (int i = 0; i < pCmd->numOfCols + pCmd->count; ++i) {
      TAOS_FIELD *pField = tscFieldInfoGetField(&pQueryInfo->fieldsInfo, i);

      pSchema->type = pField->type;
      strcpy(pSchema->name, pField->name);
      pSchema->bytes = htons(pField->bytes);

      pSchema++;
    }

    pMsg = (char *)pSchema;
    if (type == TSQL_CREATE_STREAM) {  // check if it is a stream sql
      SSqlNode *pQuerySql = pInfo->pCreateTableInfo->pSelect;

      strncpy(pMsg, pQuerySql->sqlstr.z, pQuerySql->sqlstr.n + 1);
      pCreateMsg->sqlLen = htons(pQuerySql->sqlstr.n + 1);
      pMsg += pQuerySql->sqlstr.n + 1;
    }
  }

  tscFieldInfoClear(&pQueryInfo->fieldsInfo);

  msgLen = (int32_t)(pMsg - (char*)pCreateTableMsg);
  pCreateTableMsg->contLen = htonl(msgLen);
  pCmd->payloadLen = msgLen;
  pCmd->msgType = TSDB_MSG_TYPE_CM_CREATE_TABLE;

  assert(msgLen + minMsgSize() <= size);
  return TSDB_CODE_SUCCESS;
}

int tscEstimateAlterTableMsgLength(SSqlCmd *pCmd) {
  SQueryInfo *pQueryInfo = tscGetQueryInfo(pCmd);
  return minMsgSize() + sizeof(SAlterTableMsg) + sizeof(SSchema) * tscNumOfFields(pQueryInfo) + TSDB_EXTRA_PAYLOAD_SIZE;
}

int tscBuildAlterTableMsg(SSqlObj *pSql, SSqlInfo *pInfo) {
  char *pMsg;
  int   msgLen = 0;

  SSqlCmd    *pCmd = &pSql->cmd;
  SQueryInfo *pQueryInfo = tscGetQueryInfo(pCmd);

  STableMetaInfo *pTableMetaInfo = tscGetMetaInfo(pQueryInfo, 0);
  
  SAlterTableInfo *pAlterInfo = pInfo->pAlterInfo;
  int size = tscEstimateAlterTableMsgLength(pCmd);
  if (TSDB_CODE_SUCCESS != tscAllocPayload(pCmd, size)) {
    tscError("0x%"PRIx64" failed to malloc for alter table msg", pSql->self);
    return TSDB_CODE_TSC_OUT_OF_MEMORY;
  }
  
  SAlterTableMsg *pAlterTableMsg = (SAlterTableMsg *)pCmd->payload;

  tNameExtractFullName(&pTableMetaInfo->name, pAlterTableMsg->tableFname);
  pAlterTableMsg->type = htons(pAlterInfo->type);

  pAlterTableMsg->numOfCols = htons(tscNumOfFields(pQueryInfo));
  SSchema *pSchema = pAlterTableMsg->schema;
  for (int i = 0; i < tscNumOfFields(pQueryInfo); ++i) {
    TAOS_FIELD *pField = tscFieldInfoGetField(&pQueryInfo->fieldsInfo, i);
  
    pSchema->type = pField->type;
    strcpy(pSchema->name, pField->name);
    pSchema->bytes = htons(pField->bytes);
    pSchema++;
  }

  pMsg = (char *)pSchema;
  pAlterTableMsg->tagValLen = htonl(pAlterInfo->tagData.dataLen);
  memcpy(pMsg, pAlterInfo->tagData.data, pAlterInfo->tagData.dataLen);
  pMsg += pAlterInfo->tagData.dataLen;

  msgLen = (int32_t)(pMsg - (char*)pAlterTableMsg);

  pCmd->payloadLen = msgLen;
  pCmd->msgType = TSDB_MSG_TYPE_CM_ALTER_TABLE;

  assert(msgLen + minMsgSize() <= size);

  return TSDB_CODE_SUCCESS;
}

int tscBuildUpdateTagMsg(SSqlObj* pSql, SSqlInfo *pInfo) {
  SSqlCmd* pCmd = &pSql->cmd;
  pCmd->msgType = TSDB_MSG_TYPE_UPDATE_TAG_VAL;
  
  SUpdateTableTagValMsg* pUpdateMsg = (SUpdateTableTagValMsg*) pCmd->payload;
  pCmd->payloadLen = htonl(pUpdateMsg->head.contLen);

  SQueryInfo *pQueryInfo = tscGetQueryInfo(pCmd);
  STableMeta *pTableMeta = tscGetMetaInfo(pQueryInfo, 0)->pTableMeta;

  SNewVgroupInfo vgroupInfo = {.vgId = -1};
  taosHashGetClone(tscVgroupMap, &pTableMeta->vgId, sizeof(pTableMeta->vgId), NULL, &vgroupInfo, sizeof(SNewVgroupInfo));
  assert(vgroupInfo.vgId > 0);

  tscDumpEpSetFromVgroupInfo(&pSql->epSet, &vgroupInfo);

  return TSDB_CODE_SUCCESS;
}

int tscAlterDbMsg(SSqlObj *pSql, SSqlInfo *pInfo) {
  SSqlCmd *pCmd = &pSql->cmd;
  pCmd->payloadLen = sizeof(SAlterDbMsg);
  pCmd->msgType = (pInfo->pMiscInfo->dbOpt.dbType == TSDB_DB_TYPE_DEFAULT) ? TSDB_MSG_TYPE_CM_ALTER_DB : TSDB_MSG_TYPE_CM_ALTER_TP;

  SAlterDbMsg *pAlterDbMsg = (SAlterDbMsg* )pCmd->payload;
  pAlterDbMsg->dbType = -1;
  
  STableMetaInfo *pTableMetaInfo = tscGetTableMetaInfoFromCmd(pCmd,  0);
  tNameExtractFullName(&pTableMetaInfo->name, pAlterDbMsg->db);

  return TSDB_CODE_SUCCESS;
}

int tscBuildRetrieveFromMgmtMsg(SSqlObj *pSql, SSqlInfo *pInfo) {
  SSqlCmd *pCmd = &pSql->cmd;
  pCmd->msgType = TSDB_MSG_TYPE_CM_RETRIEVE;
  pCmd->payloadLen = sizeof(SRetrieveTableMsg);

  if (TSDB_CODE_SUCCESS != tscAllocPayload(pCmd, pCmd->payloadLen)) {
    tscError("0x%"PRIx64" failed to malloc for query msg", pSql->self);
    return TSDB_CODE_TSC_OUT_OF_MEMORY;
  }

  SQueryInfo *pQueryInfo = tscGetQueryInfo(pCmd);
  SRetrieveTableMsg *pRetrieveMsg = (SRetrieveTableMsg*)pCmd->payload;
  pRetrieveMsg->qId  = htobe64(pSql->res.qId);
  pRetrieveMsg->free = htons(pQueryInfo->type);

  return TSDB_CODE_SUCCESS;
}

/*
 * this function can only be called once.
 * by using pRes->rspType to denote its status
 *
 * if pRes->rspType is 1, no more result
 */
static int tscLocalResultCommonBuilder(SSqlObj *pSql, int32_t numOfRes) {
  SSqlRes *pRes = &pSql->res;
  SSqlCmd *pCmd = &pSql->cmd;

  pRes->code = TSDB_CODE_SUCCESS;
  if (pRes->rspType == 0) {
    pRes->numOfRows = numOfRes;
    pRes->row = 0;
    pRes->rspType = 1;

    SQueryInfo *pQueryInfo = tscGetQueryInfo(pCmd);
    if (tscCreateResPointerInfo(pRes, pQueryInfo) != TSDB_CODE_SUCCESS) {
      return pRes->code;
    }

    tscSetResRawPtr(pRes, pQueryInfo);
  } else {
    tscResetForNextRetrieve(pRes);
  }

  uint8_t code = pSql->res.code;
  if (pSql->fp) {
    if (code == TSDB_CODE_SUCCESS) {
      (*pSql->fp)(pSql->param, pSql, pSql->res.numOfRows);
    } else {
      tscAsyncResultOnError(pSql);
    }
  }

  return code;
}

int tscProcessDescribeTableRsp(SSqlObj *pSql) {
  SSqlCmd *       pCmd = &pSql->cmd;
  STableMetaInfo *pTableMetaInfo = tscGetTableMetaInfoFromCmd(pCmd,  0);

  STableComInfo tinfo = tscGetTableInfo(pTableMetaInfo->pTableMeta);
  
  int32_t numOfRes = tinfo.numOfColumns + tinfo.numOfTags;
  return tscLocalResultCommonBuilder(pSql, numOfRes);
}

int tscProcessLocalRetrieveRsp(SSqlObj *pSql) {
  int32_t numOfRes = 1;
  pSql->res.completed = true;
  return tscLocalResultCommonBuilder(pSql, numOfRes);
}

int tscProcessRetrieveLocalMergeRsp(SSqlObj *pSql) {
  SSqlRes *pRes = &pSql->res;
  SSqlCmd* pCmd = &pSql->cmd;

  int32_t code = pRes->code;
  if (pRes->code != TSDB_CODE_SUCCESS) {
    tscAsyncResultOnError(pSql);
    return code;
  }

  if (pRes->pLocalMerger == NULL) { // no result from subquery, so abort here directly.
    (*pSql->fp)(pSql->param, pSql, pRes->numOfRows);
    return code;
  }

  // global aggregation may be the upstream for parent query
  SQueryInfo *pQueryInfo = tscGetQueryInfo(pCmd);
  if (pQueryInfo->pQInfo == NULL) {
    STableGroupInfo tableGroupInfo = {.numOfTables = 1, .pGroupList = taosArrayInit(1, POINTER_BYTES),};
    tableGroupInfo.map = taosHashInit(1, taosGetDefaultHashFunction(TSDB_DATA_TYPE_INT), true, HASH_NO_LOCK);

    STableKeyInfo tableKeyInfo = {.pTable = NULL, .lastKey = INT64_MIN};

    SArray* group = taosArrayInit(1, sizeof(STableKeyInfo));
    taosArrayPush(group, &tableKeyInfo);
    taosArrayPush(tableGroupInfo.pGroupList, &group);

    // todo remove it
    SExprInfo* list = calloc(tscNumOfExprs(pQueryInfo), sizeof(SExprInfo));
    for(int32_t i = 0; i < tscNumOfExprs(pQueryInfo); ++i) {
      SExprInfo* pExprInfo = tscExprGet(pQueryInfo, i);
      list[i] = *pExprInfo;
    }

    pQueryInfo->pQInfo = createQInfoFromQueryNode(pQueryInfo, list, &tableGroupInfo, NULL, NULL, pRes->pLocalMerger, MERGE_STAGE);
    tfree(list);
  }

  uint64_t localQueryId = 0;
  qTableQuery(pQueryInfo->pQInfo, &localQueryId);
  convertQueryResult(pRes, pQueryInfo);

  code = pRes->code;
  if (pRes->code == TSDB_CODE_SUCCESS) {
    (*pSql->fp)(pSql->param, pSql, pRes->numOfRows);
  } else {
    tscAsyncResultOnError(pSql);
  }

  return code;
}

int tscProcessEmptyResultRsp(SSqlObj *pSql) { return tscLocalResultCommonBuilder(pSql, 0); }

int tscBuildConnectMsg(SSqlObj *pSql, SSqlInfo *pInfo) {
  STscObj *pObj = pSql->pTscObj;
  SSqlCmd *pCmd = &pSql->cmd;
  pCmd->msgType = TSDB_MSG_TYPE_CM_CONNECT;
  pCmd->payloadLen = sizeof(SConnectMsg);

  if (TSDB_CODE_SUCCESS != tscAllocPayload(pCmd, pCmd->payloadLen)) {
    tscError("0x%"PRIx64" failed to malloc for query msg", pSql->self);
    return TSDB_CODE_TSC_OUT_OF_MEMORY;
  }

  SConnectMsg *pConnect = (SConnectMsg*)pCmd->payload;

  // TODO refactor full_name
  char *db;  // ugly code to move the space
  
  pthread_mutex_lock(&pObj->mutex);
  db = strstr(pObj->db, TS_PATH_DELIMITER);

  db = (db == NULL) ? pObj->db : db + 1;
  tstrncpy(pConnect->db, db, sizeof(pConnect->db));
  pthread_mutex_unlock(&pObj->mutex);

  tstrncpy(pConnect->clientVersion, version, sizeof(pConnect->clientVersion));
  tstrncpy(pConnect->msgVersion, "", sizeof(pConnect->msgVersion));

  pConnect->pid = htonl(taosGetPId());
  taosGetCurrentAPPName(pConnect->appName, NULL);

  return TSDB_CODE_SUCCESS;
}

int tscBuildTableMetaMsg(SSqlObj *pSql, SSqlInfo *pInfo) {
#if 0
  SSqlCmd    *pCmd = &pSql->cmd;
  SQueryInfo *pQueryInfo = tscGetQueryInfo(&pSql->cmd);

  STableMetaInfo *pTableMetaInfo = tscGetMetaInfo(pQueryInfo, 0);
  STableInfoMsg  *pInfoMsg = (STableInfoMsg *)pCmd->payload;

  int32_t code = tNameExtractFullName(&pTableMetaInfo->name, pInfoMsg->tableFname);
  if (code != TSDB_CODE_SUCCESS) {
    return TSDB_CODE_TSC_INVALID_OPERATION;
  }

  pInfoMsg->createFlag = htons(pSql->cmd.autoCreated ? 1 : 0);

  char *pMsg = (char *)pInfoMsg + sizeof(STableInfoMsg);

  if (pCmd->autoCreated && pCmd->tagData.dataLen != 0) {
    pMsg = serializeTagData(&pCmd->tagData, pMsg);
  }

  pCmd->payloadLen = (int32_t)(pMsg - (char*)pInfoMsg);
  pCmd->msgType = TSDB_MSG_TYPE_CM_TABLE_META;
#endif

  return TSDB_CODE_SUCCESS;
}

/**
 *  multi table meta req pkg format:
 *  |SMultiTableInfoMsg | tableId0 | tableId1 | tableId2 | ......
 *      4B
 **/
int tscBuildMultiTableMetaMsg(SSqlObj *pSql, SSqlInfo *pInfo) {
  SSqlCmd *pCmd = &pSql->cmd;

  pCmd->msgType = TSDB_MSG_TYPE_CM_TABLES_META;
  assert(pCmd->payloadLen + minMsgSize() <= pCmd->allocSize);

  tscDebug("0x%"PRIx64" build load multi-tablemeta msg completed, numOfTables:%d, msg size:%d", pSql->self, pCmd->count,
           pCmd->payloadLen);

  return pCmd->payloadLen;
}

int tscBuildSTableVgroupMsg(SSqlObj *pSql, SSqlInfo *pInfo) {
  SSqlCmd *pCmd = &pSql->cmd;
  
  char* pMsg = pCmd->payload;
  SQueryInfo* pQueryInfo = tscGetQueryInfo(pCmd);

  SSTableVgroupMsg *pStableVgroupMsg = (SSTableVgroupMsg *)pMsg;
  pStableVgroupMsg->numOfTables = htonl(pQueryInfo->numOfTables);
  pMsg += sizeof(SSTableVgroupMsg);

  for (int32_t i = 0; i < pQueryInfo->numOfTables; ++i) {
    STableMetaInfo *pTableMetaInfo = tscGetTableMetaInfoFromCmd(pCmd, i);
    int32_t code = tNameExtractFullName(&pTableMetaInfo->name, pMsg);
    assert(code == TSDB_CODE_SUCCESS);

    pMsg += TSDB_TABLE_FNAME_LEN;
  }

  pCmd->msgType = TSDB_MSG_TYPE_CM_STABLE_VGROUP;
  pCmd->payloadLen = (int32_t)(pMsg - pCmd->payload);

  return TSDB_CODE_SUCCESS;
}

int tscBuildHeartBeatMsg(SSqlObj *pSql, SSqlInfo *pInfo) {
  SSqlCmd *pCmd = &pSql->cmd;
  STscObj *pObj = pSql->pTscObj;

  pthread_mutex_lock(&pObj->mutex);

  int32_t numOfQueries = 2;
  SSqlObj *tpSql = pObj->sqlList;
  while (tpSql) {
    tpSql = tpSql->next;
    numOfQueries++;
  }

  int32_t numOfStreams = 2;
  SSqlStream *pStream = pObj->streamList;
  while (pStream) {
    pStream = pStream->next;
    numOfStreams++;
  }

  int size = numOfQueries * sizeof(SQueryDesc) + numOfStreams * sizeof(SStreamDesc) + sizeof(SHeartBeatMsg) + 100;
  if (TSDB_CODE_SUCCESS != tscAllocPayload(pCmd, size)) {
    pthread_mutex_unlock(&pObj->mutex);
    tscError("0x%"PRIx64" failed to create heartbeat msg", pSql->self);
    return TSDB_CODE_TSC_OUT_OF_MEMORY;
  }

  // TODO the expired hb and client can not be identified by server till now.
  SHeartBeatMsg *pHeartbeat = (SHeartBeatMsg *)pCmd->payload;
  tstrncpy(pHeartbeat->clientVer, version, tListLen(pHeartbeat->clientVer));

  pHeartbeat->numOfQueries = numOfQueries;
  pHeartbeat->numOfStreams = numOfStreams;

  pHeartbeat->pid = htonl(taosGetPId());
  taosGetCurrentAPPName(pHeartbeat->appName, NULL);

  int msgLen = tscBuildQueryStreamDesc(pHeartbeat, pObj);

  pthread_mutex_unlock(&pObj->mutex);

  pCmd->payloadLen = msgLen;
  pCmd->msgType = TSDB_MSG_TYPE_CM_HEARTBEAT;

  return TSDB_CODE_SUCCESS;
}

static int32_t tableMetaMsgConvert(STableMetaMsg* pMetaMsg) {
  pMetaMsg->tid = htonl(pMetaMsg->tid);
  pMetaMsg->sversion = htons(pMetaMsg->sversion);
  pMetaMsg->tversion = htons(pMetaMsg->tversion);
  pMetaMsg->vgroup.vgId = htonl(pMetaMsg->vgroup.vgId);

  pMetaMsg->uid = htobe64(pMetaMsg->uid);
//  pMetaMsg->contLen = htonl(pMetaMsg->contLen);
  pMetaMsg->numOfColumns = htons(pMetaMsg->numOfColumns);

  if ((pMetaMsg->tableType != TSDB_SUPER_TABLE) &&
      (pMetaMsg->tid <= 0 || pMetaMsg->vgroup.vgId < 2 || pMetaMsg->vgroup.numOfEps <= 0)) {
    tscError("invalid value in table numOfEps:%d, vgId:%d tid:%d, name:%s", pMetaMsg->vgroup.numOfEps, pMetaMsg->vgroup.vgId,
             pMetaMsg->tid, pMetaMsg->tableFname);
    return TSDB_CODE_TSC_INVALID_VALUE;
  }

  if (pMetaMsg->numOfTags > TSDB_MAX_TAGS) {
    tscError("invalid numOfTags:%d", pMetaMsg->numOfTags);
    return TSDB_CODE_TSC_INVALID_VALUE;
  }

  if (pMetaMsg->numOfColumns > TSDB_MAX_COLUMNS || pMetaMsg->numOfColumns <= 0) {
    tscError("invalid numOfColumns:%d", pMetaMsg->numOfColumns);
    return TSDB_CODE_TSC_INVALID_VALUE;
  }

  for (int i = 0; i < pMetaMsg->vgroup.numOfEps; ++i) {
    pMetaMsg->vgroup.epAddr[i].port = htons(pMetaMsg->vgroup.epAddr[i].port);
  }

  SSchema* pSchema = pMetaMsg->schema;

  int32_t numOfTotalCols = pMetaMsg->numOfColumns + pMetaMsg->numOfTags;
  for (int i = 0; i < numOfTotalCols; ++i) {
    pSchema->bytes = htons(pSchema->bytes);
    pSchema->colId = htons(pSchema->colId);

    if (pSchema->colId == PRIMARYKEY_TIMESTAMP_COL_INDEX) {
      assert(i == 0);
    }

    pSchema++;
  }

  return TSDB_CODE_SUCCESS;
}

// update the vgroupInfo if needed
static void doUpdateVgroupInfo(STableMeta *pTableMeta, SVgroupMsg *pVgroupMsg) {
  if (pTableMeta->vgId > 0) {
    int32_t vgId = pTableMeta->vgId;
    assert(pTableMeta->tableType != TSDB_SUPER_TABLE);

    SNewVgroupInfo vgroupInfo = {.inUse = -1};
    taosHashGetClone(tscVgroupMap, &vgId, sizeof(vgId), NULL, &vgroupInfo, sizeof(SNewVgroupInfo));

    // vgroup info exists, compare with it
    if (((vgroupInfo.inUse >= 0) && !vgroupInfoIdentical(&vgroupInfo, pVgroupMsg)) || (vgroupInfo.inUse < 0)) {
      vgroupInfo = createNewVgroupInfo(pVgroupMsg);
      taosHashPut(tscVgroupMap, &vgId, sizeof(vgId), &vgroupInfo, sizeof(vgroupInfo));
      tscDebug("add new VgroupInfo, vgId:%d, total cached:%d", vgId, (int32_t) taosHashGetSize(tscVgroupMap));
    }
  }
}

static void doAddTableMetaToLocalBuf(STableMeta* pTableMeta, STableMetaMsg* pMetaMsg, bool updateSTable) {
  if (pTableMeta->tableType == TSDB_CHILD_TABLE) {
    // add or update the corresponding super table meta data info
    int32_t len = (int32_t) strnlen(pTableMeta->sTableName, TSDB_TABLE_FNAME_LEN);

    // The super tableMeta already exists, create it according to tableMeta and add it to hash map
    STableMeta* pSupTableMeta = createSuperTableMeta(pMetaMsg);

    uint32_t size = tscGetTableMetaSize(pSupTableMeta);
    int32_t code = taosHashPut(tscTableMetaInfo, pTableMeta->sTableName, len, pSupTableMeta, size);
    assert(code == TSDB_CODE_SUCCESS);

    tfree(pSupTableMeta);

    CChildTableMeta* cMeta = tscCreateChildMeta(pTableMeta);
    taosHashPut(tscTableMetaInfo, pMetaMsg->tableFname, strlen(pMetaMsg->tableFname), cMeta, sizeof(CChildTableMeta));
    tfree(cMeta);
  } else {
    uint32_t s = tscGetTableMetaSize(pTableMeta);
    taosHashPut(tscTableMetaInfo, pMetaMsg->tableFname, strlen(pMetaMsg->tableFname), pTableMeta, s);
  }
}

int tscProcessTableMetaRsp(SSqlObj *pSql) {
  STableMetaMsg *pMetaMsg = (STableMetaMsg *)pSql->res.pRsp;
  int32_t code = tableMetaMsgConvert(pMetaMsg);
  if (code != TSDB_CODE_SUCCESS) {
    return code;
  }

  STableMetaInfo *pTableMetaInfo = tscGetTableMetaInfoFromCmd(&pSql->cmd, 0);
  assert(pTableMetaInfo->pTableMeta == NULL);

  STableMeta* pTableMeta = tscCreateTableMetaFromMsg(pMetaMsg);
  if (!tIsValidSchema(pTableMeta->schema, pTableMeta->tableInfo.numOfColumns, pTableMeta->tableInfo.numOfTags)) {
    tscError("0x%"PRIx64" invalid table meta from mnode, name:%s", pSql->self, tNameGetTableName(&pTableMetaInfo->name));
    return TSDB_CODE_TSC_INVALID_VALUE;
  }

<<<<<<< HEAD
  char name[TSDB_TABLE_FNAME_LEN] = {0};
  tNameExtractFullName(&pTableMetaInfo->name, name);
  assert(strncmp(pMetaMsg->tableFname, name, tListLen(pMetaMsg->tableFname)) == 0);

  doAddTableMetaToLocalBuf(pTableMeta, pMetaMsg, true);
  doUpdateVgroupInfo(pTableMeta, &pMetaMsg->vgroup);

  tscDebug("0x%"PRIx64" recv table meta, uid:%" PRIu64 ", tid:%d, name:%s", pSql->self, pTableMeta->id.uid, pTableMeta->id.tid,
           tNameGetTableName(&pTableMetaInfo->name));
=======
  tscDebug("0x%"PRIx64" recv table meta, uid:%" PRIu64 ", tid:%d, name:%s, numOfCols:%d, numOfTags:%d", pSql->self,
      pTableMeta->id.uid, pTableMeta->id.tid, tNameGetTableName(&pTableMetaInfo->name), pTableMeta->tableInfo.numOfColumns,
      pTableMeta->tableInfo.numOfTags);
>>>>>>> 6b3e339c

  free(pTableMeta);
  return TSDB_CODE_SUCCESS;
}

static SVgroupsInfo* createVgroupInfoFromMsg(char* pMsg, int32_t* size, uint64_t id) {
  SVgroupsMsg *pVgroupMsg = (SVgroupsMsg *) pMsg;
  pVgroupMsg->numOfVgroups = htonl(pVgroupMsg->numOfVgroups);

  *size = (int32_t) (sizeof(SVgroupMsg) * pVgroupMsg->numOfVgroups + sizeof(SVgroupsMsg));

  size_t vgroupsz = sizeof(SVgroupInfo) * pVgroupMsg->numOfVgroups + sizeof(SVgroupsInfo);
  SVgroupsInfo* pVgroupInfo = calloc(1, vgroupsz);
  assert(pVgroupInfo != NULL);

  pVgroupInfo->numOfVgroups = pVgroupMsg->numOfVgroups;
  if (pVgroupInfo->numOfVgroups <= 0) {
    tscDebug("0x%"PRIx64" empty vgroup info, no corresponding tables for stable", id);
  } else {
    for (int32_t j = 0; j < pVgroupInfo->numOfVgroups; ++j) {
      // just init, no need to lock
      SVgroupInfo *pVgroup = &pVgroupInfo->vgroups[j];

      SVgroupMsg *vmsg = &pVgroupMsg->vgroups[j];
      vmsg->vgId     = htonl(vmsg->vgId);
      vmsg->numOfEps = vmsg->numOfEps;
      for (int32_t k = 0; k < vmsg->numOfEps; ++k) {
        vmsg->epAddr[k].port = htons(vmsg->epAddr[k].port);
      }

      SNewVgroupInfo newVi = createNewVgroupInfo(vmsg);
      pVgroup->numOfEps = newVi.numOfEps;
      pVgroup->vgId = newVi.vgId;
      for (int32_t k = 0; k < vmsg->numOfEps; ++k) {
        pVgroup->epAddr[k].port = newVi.ep[k].port;
        pVgroup->epAddr[k].fqdn = strndup(newVi.ep[k].fqdn, TSDB_FQDN_LEN);
      }

      // check if current buffer contains the vgroup info.
      // If not, add it
      SNewVgroupInfo existVgroupInfo = {.inUse = -1};
      taosHashGetClone(tscVgroupMap, &newVi.vgId, sizeof(newVi.vgId), NULL, &existVgroupInfo, sizeof(SNewVgroupInfo));

      if (((existVgroupInfo.inUse >= 0) && !vgroupInfoIdentical(&existVgroupInfo, vmsg)) ||
          (existVgroupInfo.inUse < 0)) {  // vgroup info exists, compare with it
        taosHashPut(tscVgroupMap, &newVi.vgId, sizeof(newVi.vgId), &newVi, sizeof(newVi));
        tscDebug("0x%"PRIx64" add new VgroupInfo, vgId:%d, total cached:%d", id, newVi.vgId, (int32_t) taosHashGetSize(tscVgroupMap));
      }
    }
  }

  return pVgroupInfo;
}

int tscProcessMultiTableMetaRsp(SSqlObj *pSql) {
  char *rsp = pSql->res.pRsp;

  SMultiTableMeta *pMultiMeta = (SMultiTableMeta *)rsp;
  pMultiMeta->numOfTables = htonl(pMultiMeta->numOfTables);
  pMultiMeta->numOfVgroup = htonl(pMultiMeta->numOfVgroup);

  rsp += sizeof(SMultiTableMeta);

  SSqlObj* pParentSql = (SSqlObj*)taosAcquireRef(tscObjRef, (int64_t)pSql->param);
  if(pParentSql == NULL) {
    return pSql->res.code;
  }

  SSqlCmd *pParentCmd = &pParentSql->cmd;

  SHashObj *pSet = taosHashInit(4, taosGetDefaultHashFunction(TSDB_DATA_TYPE_BIGINT), false, HASH_NO_LOCK);

  char* pMsg = pMultiMeta->meta;
  for (int32_t i = 0; i < pMultiMeta->numOfTables; i++) {
    STableMetaMsg *pMetaMsg = (STableMetaMsg *)pMsg;
    int32_t code = tableMetaMsgConvert(pMetaMsg);
    if (code != TSDB_CODE_SUCCESS) {
      taosHashCleanup(pSet);
      taosReleaseRef(tscObjRef, pParentSql->self);
      return code;
    }

    STableMeta* pTableMeta = tscCreateTableMetaFromMsg(pMetaMsg);
    if (!tIsValidSchema(pTableMeta->schema, pTableMeta->tableInfo.numOfColumns, pTableMeta->tableInfo.numOfTags)) {
      tscError("0x%"PRIx64" invalid table meta from mnode, name:%s", pSql->self, pMetaMsg->tableFname);
      taosHashCleanup(pSet);
      taosReleaseRef(tscObjRef, pParentSql->self);
      return TSDB_CODE_TSC_INVALID_VALUE;
    }

    SName sn = {0};
    tNameFromString(&sn, pMetaMsg->tableFname, T_NAME_ACCT | T_NAME_DB | T_NAME_TABLE);

    const char* tableName = tNameGetTableName(&sn);
    size_t keyLen = strlen(tableName);

    STableMetaVgroupInfo p = {.pTableMeta = pTableMeta,};
    taosHashPut(pParentCmd->pTableMetaMap, tableName, keyLen, &p, sizeof(STableMetaVgroupInfo));

    bool addToBuf = false;
    if (taosHashGet(pSet, &pMetaMsg->uid, sizeof(pMetaMsg->uid)) == NULL) {
      addToBuf = true;
      taosHashPut(pSet, &pMetaMsg->uid, sizeof(pMetaMsg->uid), "", 0);
    }

    // create the tableMeta and add it into the TableMeta map
    doAddTableMetaToLocalBuf(pTableMeta, pMetaMsg, addToBuf);

    // if the vgroup is not updated in current process, update it.
    int64_t vgId = pMetaMsg->vgroup.vgId;
    if (pTableMeta->tableType != TSDB_SUPER_TABLE && taosHashGet(pSet, &vgId, sizeof(vgId)) == NULL) {
      doUpdateVgroupInfo(pTableMeta, &pMetaMsg->vgroup);
      taosHashPut(pSet, &vgId, sizeof(vgId), "", 0);
    }

    pMsg += pMetaMsg->contLen;
  }

  for(int32_t i = 0; i < pMultiMeta->numOfVgroup; ++i) {
    char* name = pMsg;
    pMsg += TSDB_TABLE_NAME_LEN;

    STableMetaVgroupInfo* p = taosHashGet(pParentCmd->pTableMetaMap, name, strnlen(name, TSDB_TABLE_NAME_LEN));
    assert(p != NULL);

    int32_t size = 0;
    p->pVgroupInfo = createVgroupInfoFromMsg(pMsg, &size, pSql->self);
    pMsg += size;
  }

  pSql->res.code = TSDB_CODE_SUCCESS;
  pSql->res.numOfTotal = pMultiMeta->numOfTables;
  tscDebug("0x%"PRIx64" load multi-tableMeta from mnode, numOfTables:%d", pSql->self, pMultiMeta->numOfTables);

  taosHashCleanup(pSet);
  taosReleaseRef(tscObjRef, pParentSql->self);
  return TSDB_CODE_SUCCESS;
}

int tscProcessSTableVgroupRsp(SSqlObj *pSql) {
  // master sqlObj locates in param
  SSqlObj* parent = (SSqlObj*)taosAcquireRef(tscObjRef, (int64_t)pSql->param);
  if(parent == NULL) {
    return pSql->res.code;
  }

  assert(parent->signature == parent && (int64_t)pSql->param == parent->self);

  SSqlRes* pRes = &pSql->res;

  // NOTE: the order of several table must be preserved.
  SSTableVgroupRspMsg *pStableVgroup = (SSTableVgroupRspMsg *)pRes->pRsp;
  pStableVgroup->numOfTables = htonl(pStableVgroup->numOfTables);
  char *pMsg = pRes->pRsp + sizeof(SSTableVgroupRspMsg);

  SSqlCmd* pCmd = &parent->cmd;
  for(int32_t i = 0; i < pStableVgroup->numOfTables; ++i) {
    STableMetaInfo *pInfo = tscGetTableMetaInfoFromCmd(pCmd, i);

    SVgroupsMsg *pVgroupMsg = (SVgroupsMsg *) pMsg;
    pVgroupMsg->numOfVgroups = htonl(pVgroupMsg->numOfVgroups);

<<<<<<< HEAD
    int32_t size = 0;
    pInfo->vgroupList = createVgroupInfoFromMsg(pMsg, &size, pSql->self);
=======
    size_t size = sizeof(SVgroupMsg) * pVgroupMsg->numOfVgroups + sizeof(SVgroupsMsg);

    size_t vgroupsz = sizeof(SVgroupInfo) * pVgroupMsg->numOfVgroups + sizeof(SVgroupsInfo);
    pInfo->vgroupList = calloc(1, vgroupsz);
    assert(pInfo->vgroupList != NULL);

    pInfo->vgroupList->numOfVgroups = pVgroupMsg->numOfVgroups;
    if (pInfo->vgroupList->numOfVgroups <= 0) {
      tscDebug("0x%" PRIx64 " empty vgroup info, no corresponding tables for stable", pSql->self);
    } else {
      for (int32_t j = 0; j < pInfo->vgroupList->numOfVgroups; ++j) {
        // just init, no need to lock
        SVgroupInfo *pVgroup = &pInfo->vgroupList->vgroups[j];

        SVgroupMsg *vmsg = &pVgroupMsg->vgroups[j];
        vmsg->vgId     = htonl(vmsg->vgId);
        vmsg->numOfEps = vmsg->numOfEps;
        for (int32_t k = 0; k < vmsg->numOfEps; ++k) {
          vmsg->epAddr[k].port = htons(vmsg->epAddr[k].port);
        }

        SNewVgroupInfo newVi = createNewVgroupInfo(vmsg);
        pVgroup->numOfEps = newVi.numOfEps;
        pVgroup->vgId = newVi.vgId;
        for (int32_t k = 0; k < vmsg->numOfEps; ++k) {
          pVgroup->epAddr[k].port = newVi.ep[k].port;
          pVgroup->epAddr[k].fqdn = strndup(newVi.ep[k].fqdn, TSDB_FQDN_LEN);
        }

        // check if current buffer contains the vgroup info.
        // If not, add it
        SNewVgroupInfo existVgroupInfo = {.inUse = -1};
        taosHashGetClone(tscVgroupMap, &newVi.vgId, sizeof(newVi.vgId), NULL, &existVgroupInfo, sizeof(SNewVgroupInfo));

        if (((existVgroupInfo.inUse >= 0) && !vgroupInfoIdentical(&existVgroupInfo, vmsg)) ||
            (existVgroupInfo.inUse < 0)) {  // vgroup info exists, compare with it
          taosHashPut(tscVgroupMap, &newVi.vgId, sizeof(newVi.vgId), &newVi, sizeof(newVi));
          tscDebug("add new VgroupInfo, vgId:%d, total cached:%d", newVi.vgId, (int32_t) taosHashGetSize(tscVgroupMap));
        }
      }
    }

>>>>>>> 6b3e339c
    pMsg += size;
  }

  taosReleaseRef(tscObjRef, parent->self);
  return pSql->res.code;
}

int tscProcessShowRsp(SSqlObj *pSql) {
  STableMetaMsg *pMetaMsg;
  SShowRsp *     pShow;
  SSchema *      pSchema;

  SSqlRes *pRes = &pSql->res;
  SSqlCmd *pCmd = &pSql->cmd;

  SQueryInfo *pQueryInfo = tscGetQueryInfo(pCmd);

  STableMetaInfo *pTableMetaInfo = tscGetMetaInfo(pQueryInfo, 0);

  pShow = (SShowRsp *)pRes->pRsp;
  pShow->qhandle = htobe64(pShow->qhandle);
  pRes->qId = pShow->qhandle;

  tscResetForNextRetrieve(pRes);
  pMetaMsg = &(pShow->tableMeta);

  pMetaMsg->numOfColumns = ntohs(pMetaMsg->numOfColumns);

  pSchema = pMetaMsg->schema;
  pMetaMsg->tid = ntohs(pMetaMsg->tid);
  for (int i = 0; i < pMetaMsg->numOfColumns; ++i) {
    pSchema->bytes = htons(pSchema->bytes);
    pSchema++;
  }

  tfree(pTableMetaInfo->pTableMeta);
  pTableMetaInfo->pTableMeta = tscCreateTableMetaFromMsg(pMetaMsg);

  SSchema *pTableSchema = tscGetTableSchema(pTableMetaInfo->pTableMeta);
  if (pQueryInfo->colList == NULL) {
    pQueryInfo->colList = taosArrayInit(4, POINTER_BYTES);
  }
  
  SFieldInfo* pFieldInfo = &pQueryInfo->fieldsInfo;
  
  SColumnIndex index = {0};
  pSchema = pMetaMsg->schema;

  uint64_t uid = pTableMetaInfo->pTableMeta->id.uid;
  for (int16_t i = 0; i < pMetaMsg->numOfColumns; ++i, ++pSchema) {
    index.columnIndex = i;
    tscColumnListInsert(pQueryInfo->colList, i, uid, pSchema);
    
    TAOS_FIELD f = tscCreateField(pSchema->type, pSchema->name, pSchema->bytes);
    SInternalField* pInfo = tscFieldInfoAppend(pFieldInfo, &f);
    
    pInfo->pExpr = tscExprAppend(pQueryInfo, TSDB_FUNC_TS_DUMMY, &index,
                     pTableSchema[i].type, pTableSchema[i].bytes, getNewResColId(pCmd), pTableSchema[i].bytes, false);
  }
  
  pCmd->numOfCols = pQueryInfo->fieldsInfo.numOfOutput;
  tscFieldInfoUpdateOffset(pQueryInfo);
  return 0;
}

static void createHbObj(STscObj* pObj) {
  if (pObj->hbrid != 0) {
    return;
  }

  SSqlObj *pSql = (SSqlObj *)calloc(1, sizeof(SSqlObj));
  if (NULL == pSql) return;

  pSql->fp = tscProcessHeartBeatRsp;

  SQueryInfo *pQueryInfo = tscGetQueryInfoS(&pSql->cmd);
  if (pQueryInfo == NULL) {
    terrno = TSDB_CODE_TSC_OUT_OF_MEMORY;
    tfree(pSql);
    return;
  }

  pQueryInfo->command = TSDB_SQL_HB;

  pSql->cmd.command = pQueryInfo->command;
  if (TSDB_CODE_SUCCESS != tscAllocPayload(&(pSql->cmd), TSDB_DEFAULT_PAYLOAD_SIZE)) {
    terrno = TSDB_CODE_TSC_OUT_OF_MEMORY;
    tfree(pSql);
    return;
  }

  pSql->param = pObj;
  pSql->pTscObj = pObj;
  pSql->signature = pSql;

  registerSqlObj(pSql);
  tscDebug("0x%"PRIx64" HB is allocated, pObj:%p", pSql->self, pObj);

  pObj->hbrid = pSql->self;
}

int tscProcessConnectRsp(SSqlObj *pSql) {
  STscObj *pObj = pSql->pTscObj;
  SSqlRes *pRes = &pSql->res;

  char temp[TSDB_TABLE_FNAME_LEN * 2] = {0};

  SConnectRsp *pConnect = (SConnectRsp *)pRes->pRsp;
  tstrncpy(pObj->acctId, pConnect->acctId, sizeof(pObj->acctId));  // copy acctId from response
  
  pthread_mutex_lock(&pObj->mutex);
  int32_t len = sprintf(temp, "%s%s%s", pObj->acctId, TS_PATH_DELIMITER, pObj->db);

  assert(len <= sizeof(pObj->db));
  tstrncpy(pObj->db, temp, sizeof(pObj->db));
  pthread_mutex_unlock(&pObj->mutex);
  
  if (pConnect->epSet.numOfEps > 0) {
    tscEpSetHtons(&pConnect->epSet);
    tscUpdateMgmtEpSet(pSql, &pConnect->epSet);

    for (int i = 0; i < pConnect->epSet.numOfEps; ++i) {
      tscDebug("0x%"PRIx64" epSet.fqdn[%d]: %s, pObj:%p", pSql->self, i, pConnect->epSet.fqdn[i], pObj);
    }
  } 

  strcpy(pObj->sversion, pConnect->serverVersion);
  pObj->writeAuth = pConnect->writeAuth;
  pObj->superAuth = pConnect->superAuth;
  pObj->connId = htonl(pConnect->connId);

  createHbObj(pObj);

  //launch a timer to send heartbeat to maintain the connection and send status to mnode
  taosTmrReset(tscProcessActivityTimer, tsShellActivityTimer * 500, (void *)pObj->rid, tscTmr, &pObj->pTimer);

  return 0;
}

int tscProcessUseDbRsp(SSqlObj *pSql) {
  STscObj *       pObj = pSql->pTscObj;
  STableMetaInfo *pTableMetaInfo = tscGetTableMetaInfoFromCmd(&pSql->cmd, 0);
  
  pthread_mutex_lock(&pObj->mutex);
  int ret = tNameExtractFullName(&pTableMetaInfo->name, pObj->db);
  pthread_mutex_unlock(&pObj->mutex);
  
  return ret;
}

int tscProcessDropDbRsp(SSqlObj *pSql) {
  //TODO LOCK DB WHEN MODIFY IT
  //pSql->pTscObj->db[0] = 0;
  
  taosHashEmpty(tscTableMetaInfo);
  return 0;
}

int tscProcessDropTableRsp(SSqlObj *pSql) {
  STableMetaInfo *pTableMetaInfo = tscGetTableMetaInfoFromCmd(&pSql->cmd, 0);

  //The cached tableMeta is expired in this case, so clean it in hash table
  char name[TSDB_TABLE_FNAME_LEN] = {0};
  tNameExtractFullName(&pTableMetaInfo->name, name);

  taosHashRemove(tscTableMetaInfo, name, strnlen(name, TSDB_TABLE_FNAME_LEN));
  tscDebug("0x%"PRIx64" remove table meta after drop table:%s, numOfRemain:%d", pSql->self, name, (int32_t) taosHashGetSize(tscTableMetaInfo));

  tfree(pTableMetaInfo->pTableMeta);
  return 0;
}

int tscProcessAlterTableMsgRsp(SSqlObj *pSql) {
  STableMetaInfo *pTableMetaInfo = tscGetTableMetaInfoFromCmd(&pSql->cmd, 0);

  char name[TSDB_TABLE_FNAME_LEN] = {0};
  tNameExtractFullName(&pTableMetaInfo->name, name);

  tscDebug("0x%"PRIx64" remove tableMeta in hashMap after alter-table: %s", pSql->self, name);

  bool isSuperTable = UTIL_TABLE_IS_SUPER_TABLE(pTableMetaInfo);
  taosHashRemove(tscTableMetaInfo, name, strnlen(name, TSDB_TABLE_FNAME_LEN));
  tfree(pTableMetaInfo->pTableMeta);

  if (isSuperTable) {  // if it is a super table, iterate the hashTable and remove all the childTableMeta
    taosHashEmpty(tscTableMetaInfo);
  }

  return 0;
}

int tscProcessAlterDbMsgRsp(SSqlObj *pSql) {
  UNUSED(pSql);
  return 0;
}

int tscProcessShowCreateRsp(SSqlObj *pSql) {
  return tscLocalResultCommonBuilder(pSql, 1);
}

int tscProcessQueryRsp(SSqlObj *pSql) {
  SSqlRes *pRes = &pSql->res;

  SQueryTableRsp *pQueryAttr = (SQueryTableRsp *)pRes->pRsp;
  pQueryAttr->qId = htobe64(pQueryAttr->qId);

  pRes->qId  = pQueryAttr->qId;
  pRes->data = NULL;

  tscResetForNextRetrieve(pRes);
  tscDebug("0x%"PRIx64" query rsp received, qId:0x%"PRIx64, pSql->self, pRes->qId);
  return 0;
}

int tscProcessRetrieveRspFromNode(SSqlObj *pSql) {
  SSqlRes *pRes = &pSql->res;
  SSqlCmd *pCmd = &pSql->cmd;

  assert(pRes->rspLen >= sizeof(SRetrieveTableRsp));

  SRetrieveTableRsp *pRetrieve = (SRetrieveTableRsp *)pRes->pRsp;
  if (pRetrieve == NULL) {
    pRes->code = TSDB_CODE_TSC_OUT_OF_MEMORY;
    return pRes->code;
  }

  pRes->numOfRows = htonl(pRetrieve->numOfRows);
  pRes->precision = htons(pRetrieve->precision);
  pRes->offset    = htobe64(pRetrieve->offset);
  pRes->useconds  = htobe64(pRetrieve->useconds);
  pRes->completed = (pRetrieve->completed == 1);
  pRes->data      = pRetrieve->data;
  
  SQueryInfo* pQueryInfo = tscGetQueryInfo(pCmd);
  if (tscCreateResPointerInfo(pRes, pQueryInfo) != TSDB_CODE_SUCCESS) {
    return pRes->code;
  }

  STableMetaInfo *pTableMetaInfo = tscGetMetaInfo(pQueryInfo, 0);
  if (pCmd->command == TSDB_SQL_RETRIEVE) {
    tscSetResRawPtr(pRes, pQueryInfo);
  } else if ((UTIL_TABLE_IS_CHILD_TABLE(pTableMetaInfo) || UTIL_TABLE_IS_NORMAL_TABLE(pTableMetaInfo)) && !TSDB_QUERY_HAS_TYPE(pQueryInfo->type, TSDB_QUERY_TYPE_SUBQUERY)) {
    tscSetResRawPtr(pRes, pQueryInfo);
  } else if (tscNonOrderedProjectionQueryOnSTable(pQueryInfo, 0) && !TSDB_QUERY_HAS_TYPE(pQueryInfo->type, TSDB_QUERY_TYPE_JOIN_QUERY) && !TSDB_QUERY_HAS_TYPE(pQueryInfo->type, TSDB_QUERY_TYPE_JOIN_SEC_STAGE)) {
    tscSetResRawPtr(pRes, pQueryInfo);
  }

  if (pSql->pSubscription != NULL) {
    int32_t numOfCols = pQueryInfo->fieldsInfo.numOfOutput;
    
    TAOS_FIELD *pField = tscFieldInfoGetField(&pQueryInfo->fieldsInfo, numOfCols - 1);
    int16_t     offset = tscFieldInfoGetOffset(pQueryInfo, numOfCols - 1);
    
    char* p = pRes->data + (pField->bytes + offset) * pRes->numOfRows;

    int32_t numOfTables = htonl(*(int32_t*)p);
    p += sizeof(int32_t);
    for (int i = 0; i < numOfTables; i++) {
      int64_t uid = htobe64(*(int64_t*)p);
      p += sizeof(int64_t);
      p += sizeof(int32_t); // skip tid
      TSKEY key = htobe64(*(TSKEY*)p);
      p += sizeof(TSKEY);
      tscUpdateSubscriptionProgress(pSql->pSubscription, uid, key);
    }
  }

  pRes->row = 0;
  tscDebug("0x%"PRIx64" numOfRows:%d, offset:%" PRId64 ", complete:%d, qId:0x%"PRIx64, pSql->self, pRes->numOfRows, pRes->offset,
      pRes->completed, pRes->qId);

  return 0;
}

void tscTableMetaCallBack(void *param, TAOS_RES *res, int code);

static int32_t getTableMetaFromMnode(SSqlObj *pSql, STableMetaInfo *pTableMetaInfo, bool autocreate) {
  SSqlObj *pNew = calloc(1, sizeof(SSqlObj));
  if (NULL == pNew) {
    tscError("0x%"PRIx64" malloc failed for new sqlobj to get table meta", pSql->self);
    return TSDB_CODE_TSC_OUT_OF_MEMORY;
  }

  pNew->pTscObj     = pSql->pTscObj;
  pNew->signature   = pNew;
  pNew->cmd.command = TSDB_SQL_META;

  tscAddQueryInfo(&pNew->cmd);

  SQueryInfo *pNewQueryInfo = tscGetQueryInfoS(&pNew->cmd);
  if (TSDB_CODE_SUCCESS != tscAllocPayload(&pNew->cmd, TSDB_DEFAULT_PAYLOAD_SIZE + pSql->cmd.payloadLen)) {
    tscError("0x%"PRIx64" malloc failed for payload to get table meta", pSql->self);

    tscFreeSqlObj(pNew);
    return TSDB_CODE_TSC_OUT_OF_MEMORY;
  }

  STableMetaInfo *pNewTableMetaInfo = tscAddEmptyMetaInfo(pNewQueryInfo);
  assert(pNewQueryInfo->numOfTables == 1);

  tNameAssign(&pNewTableMetaInfo->name, &pTableMetaInfo->name);

  registerSqlObj(pNew);

  pNew->fp    = tscTableMetaCallBack;
  pNew->param = (void *)pSql->self;

  tscDebug("0x%"PRIx64" new pSqlObj:0x%"PRIx64" to get tableMeta, auto create:%d, metaRid from %"PRId64" to %"PRId64,
      pSql->self, pNew->self, autocreate, pSql->metaRid, pNew->self);
  pSql->metaRid = pNew->self;

  {
    STableInfoMsg  *pInfoMsg = (STableInfoMsg *)pNew->cmd.payload;
    int32_t code = tNameExtractFullName(&pNewTableMetaInfo->name, pInfoMsg->tableFname);
    if (code != TSDB_CODE_SUCCESS) {
      return TSDB_CODE_TSC_INVALID_OPERATION;
    }

    pInfoMsg->createFlag = htons(autocreate? 1 : 0);
    char *pMsg = (char *)pInfoMsg + sizeof(STableInfoMsg);

    // tag data exists
    if (autocreate && pSql->cmd.tagData.dataLen != 0) {
      pMsg = serializeTagData(&pSql->cmd.tagData, pMsg);
    }

    pNew->cmd.payloadLen = (int32_t)(pMsg - (char*)pInfoMsg);
    pNew->cmd.msgType = TSDB_MSG_TYPE_CM_TABLE_META;
  }

  int32_t code = tscBuildAndSendRequest(pNew, NULL);
  if (code == TSDB_CODE_SUCCESS) {
    code = TSDB_CODE_TSC_ACTION_IN_PROGRESS;  // notify application that current process needs to be terminated
  }

  return code;
}

int32_t getMultiTableMetaFromMnode(SSqlObj *pSql, SArray* pNameList, SArray* pVgroupNameList) {
  SSqlObj *pNew = calloc(1, sizeof(SSqlObj));
  if (NULL == pNew) {
    tscError("0x%"PRIx64" failed to allocate sqlobj to get multiple table meta", pSql->self);
    return TSDB_CODE_TSC_OUT_OF_MEMORY;
  }

  pNew->pTscObj     = pSql->pTscObj;
  pNew->signature   = pNew;
  pNew->cmd.command = TSDB_SQL_MULTI_META;

  int32_t numOfTable      = (int32_t) taosArrayGetSize(pNameList);
  int32_t numOfVgroupList = (int32_t) taosArrayGetSize(pVgroupNameList);

  int32_t size = (numOfTable + numOfVgroupList) * TSDB_TABLE_FNAME_LEN + sizeof(SMultiTableInfoMsg);
  if (TSDB_CODE_SUCCESS != tscAllocPayload(&pNew->cmd, size)) {
    tscError("0x%"PRIx64" malloc failed for payload to get table meta", pSql->self);
    tscFreeSqlObj(pNew);
    return TSDB_CODE_TSC_OUT_OF_MEMORY;
  }

  SMultiTableInfoMsg* pInfo = (SMultiTableInfoMsg*) pNew->cmd.payload;
  pInfo->numOfTables  = htonl((uint32_t) taosArrayGetSize(pNameList));
  pInfo->numOfVgroups = htonl((uint32_t) taosArrayGetSize(pVgroupNameList));

  char* start = pInfo->tableNames;
  int32_t len = 0;
  for(int32_t i = 0; i < numOfTable; ++i) {
    char* name = taosArrayGetP(pNameList, i);
    if (i < numOfTable - 1 || numOfVgroupList > 0) {
      len = sprintf(start, "%s,", name);
    } else {
      len = sprintf(start, "%s", name);
    }

    start += len;
  }

  for(int32_t i = 0; i < numOfVgroupList; ++i) {
    char* name = taosArrayGetP(pVgroupNameList, i);
    if (i < numOfVgroupList - 1) {
      len = sprintf(start, "%s,", name);
    } else {
      len = sprintf(start, "%s", name);
    }

    start += len;
  }

  pNew->cmd.payloadLen = (int32_t) ((start - pInfo->tableNames) + sizeof(SMultiTableInfoMsg));
  pNew->cmd.msgType = TSDB_MSG_TYPE_CM_TABLES_META;

  registerSqlObj(pNew);
  tscDebug("0x%"PRIx64" new pSqlObj:0x%"PRIx64" to get %d tableMeta, vgroupInfo:%d, msg size:%d", pSql->self,
      pNew->self, numOfTable, numOfVgroupList, pNew->cmd.payloadLen);

  pNew->fp = tscTableMetaCallBack;
  pNew->param = (void *)pSql->self;

  tscDebug("0x%"PRIx64" metaRid from %" PRId64 " to %" PRId64 , pSql->self, pSql->metaRid, pNew->self);

  pSql->metaRid = pNew->self;
  int32_t code = tscBuildAndSendRequest(pNew, NULL);
  if (code == TSDB_CODE_SUCCESS) {
    code = TSDB_CODE_TSC_ACTION_IN_PROGRESS;  // notify application that current process needs to be terminated
  }

  return code;
}

int32_t tscGetTableMetaImpl(SSqlObj* pSql, STableMetaInfo *pTableMetaInfo, bool autocreate) {
  assert(tIsValidName(&pTableMetaInfo->name));

  uint32_t size = tscGetTableMetaMaxSize();
  if (pTableMetaInfo->pTableMeta == NULL) {
    pTableMetaInfo->pTableMeta    = calloc(1, size);
    pTableMetaInfo->tableMetaSize = size;
  } else if (pTableMetaInfo->tableMetaSize < size) {
    char *tmp = realloc(pTableMetaInfo->pTableMeta, size);
    if (tmp == NULL) {
      return TSDB_CODE_TSC_OUT_OF_MEMORY;
    }
    pTableMetaInfo->pTableMeta = (STableMeta *)tmp;
  }

  memset(pTableMetaInfo->pTableMeta, 0, size);
  pTableMetaInfo->tableMetaSize = size;

  pTableMetaInfo->pTableMeta->tableType = -1;
  pTableMetaInfo->pTableMeta->tableInfo.numOfColumns  = -1;

  char name[TSDB_TABLE_FNAME_LEN] = {0};
  tNameExtractFullName(&pTableMetaInfo->name, name);

  size_t len = strlen(name);
  taosHashGetClone(tscTableMetaInfo, name, len, NULL, pTableMetaInfo->pTableMeta, -1);

  // TODO resize the tableMeta
  char buf[80*1024] = {0};
  assert(size < 80*1024);

  STableMeta* pMeta = pTableMetaInfo->pTableMeta;
  if (pMeta->id.uid > 0) {
    // in case of child table, here only get the
    if (pMeta->tableType == TSDB_CHILD_TABLE) {
      int32_t code = tscCreateTableMetaFromSTableMeta(pTableMetaInfo->pTableMeta, name, buf);
      if (code != TSDB_CODE_SUCCESS) {
        return getTableMetaFromMnode(pSql, pTableMetaInfo, autocreate);
      }
    }

    return TSDB_CODE_SUCCESS;
  }

  return getTableMetaFromMnode(pSql, pTableMetaInfo, autocreate);
}

int32_t tscGetTableMeta(SSqlObj *pSql, STableMetaInfo *pTableMetaInfo) {
  return tscGetTableMetaImpl(pSql, pTableMetaInfo, false);
}

int tscGetTableMetaEx(SSqlObj *pSql, STableMetaInfo *pTableMetaInfo, bool createIfNotExists) {
  return tscGetTableMetaImpl(pSql, pTableMetaInfo, createIfNotExists);
}

/**
 * retrieve table meta from mnode, and then update the local table meta hashmap.
 * @param pSql          sql object
 * @param tableIndex    table index
 * @return              status code
 */
int tscRenewTableMeta(SSqlObj *pSql, int32_t tableIndex) {
  SSqlCmd *pCmd = &pSql->cmd;

  SQueryInfo     *pQueryInfo = tscGetQueryInfo(pCmd);
  STableMetaInfo *pTableMetaInfo = tscGetMetaInfo(pQueryInfo, tableIndex);

  char name[TSDB_TABLE_FNAME_LEN] = {0};
  int32_t code = tNameExtractFullName(&pTableMetaInfo->name, name);
  if (code != TSDB_CODE_SUCCESS) {
    tscError("0x%"PRIx64" failed to generate the table full name", pSql->self);
    return TSDB_CODE_TSC_INVALID_OPERATION;
  }

  STableMeta* pTableMeta = pTableMetaInfo->pTableMeta;
  if (pTableMeta) {
    tscDebug("0x%"PRIx64" update table meta:%s, old meta numOfTags:%d, numOfCols:%d, uid:%" PRId64, pSql->self, name,
             tscGetNumOfTags(pTableMeta), tscGetNumOfColumns(pTableMeta), pTableMeta->id.uid);
  }

  // remove stored tableMeta info in hash table
  size_t len = strlen(name);
  taosHashRemove(tscTableMetaInfo, name, len);

  return getTableMetaFromMnode(pSql, pTableMetaInfo, false);
}

static bool allVgroupInfoRetrieved(SQueryInfo* pQueryInfo) {
  for (int32_t i = 0; i < pQueryInfo->numOfTables; ++i) {
    STableMetaInfo *pTableMetaInfo = tscGetMetaInfo(pQueryInfo, i);
    if (pTableMetaInfo->vgroupList == NULL) {
      return false;
    }
  }
  
  // all super tables vgroupinfo are retrieved, no need to retrieve vgroup info anymore
  return true;
}

int tscGetSTableVgroupInfo(SSqlObj *pSql, SQueryInfo* pQueryInfo) {
  int32_t code = TSDB_CODE_RPC_NETWORK_UNAVAIL;
  if (allVgroupInfoRetrieved(pQueryInfo)) {
    return TSDB_CODE_SUCCESS;
  }

  SSqlObj *pNew = calloc(1, sizeof(SSqlObj));
  pNew->pTscObj = pSql->pTscObj;
  pNew->signature = pNew;

  pNew->cmd.command = TSDB_SQL_STABLEVGROUP;

  // TODO TEST IT
  SQueryInfo *pNewQueryInfo = tscGetQueryInfoS(&pNew->cmd);
  if (pNewQueryInfo == NULL) {
    tscFreeSqlObj(pNew);
    return code;
  }

  for (int32_t i = 0; i < pQueryInfo->numOfTables; ++i) {
    STableMetaInfo *pMInfo = tscGetMetaInfo(pQueryInfo, i);
    STableMeta* pTableMeta = tscTableMetaDup(pMInfo->pTableMeta);
    tscAddTableMetaInfo(pNewQueryInfo, &pMInfo->name, pTableMeta, NULL, pMInfo->tagColList, pMInfo->pVgroupTables);
  }

  if ((code = tscAllocPayload(&pNew->cmd, TSDB_DEFAULT_PAYLOAD_SIZE)) != TSDB_CODE_SUCCESS) {
    tscFreeSqlObj(pNew);
    return code;
  }

  pNewQueryInfo->numOfTables = pQueryInfo->numOfTables;
  registerSqlObj(pNew);

  tscDebug("0x%"PRIx64" svgroupRid from %" PRId64 " to %" PRId64 , pSql->self, pSql->svgroupRid, pNew->self);
  
  pSql->svgroupRid = pNew->self;
  

  tscDebug("0x%"PRIx64" new sqlObj:%p to get vgroupInfo, numOfTables:%d", pSql->self, pNew, pNewQueryInfo->numOfTables);

  pNew->fp = tscTableMetaCallBack;
  pNew->param = (void *)pSql->self;
  code = tscBuildAndSendRequest(pNew, NULL);
  if (code == TSDB_CODE_SUCCESS) {
    code = TSDB_CODE_TSC_ACTION_IN_PROGRESS;
  }

  return code;
}

void tscInitMsgsFp() {
  tscBuildMsg[TSDB_SQL_SELECT] = tscBuildQueryMsg;
  tscBuildMsg[TSDB_SQL_INSERT] = tscBuildSubmitMsg;
  tscBuildMsg[TSDB_SQL_FETCH] = tscBuildFetchMsg;

  tscBuildMsg[TSDB_SQL_CREATE_DB] = tscBuildCreateDbMsg;
  tscBuildMsg[TSDB_SQL_CREATE_USER] = tscBuildUserMsg;

  tscBuildMsg[TSDB_SQL_CREATE_ACCT] = tscBuildAcctMsg;
  tscBuildMsg[TSDB_SQL_ALTER_ACCT] = tscBuildAcctMsg;

  tscBuildMsg[TSDB_SQL_CREATE_TABLE] = tscBuildCreateTableMsg;
  tscBuildMsg[TSDB_SQL_DROP_USER] = tscBuildDropUserAcctMsg;
  tscBuildMsg[TSDB_SQL_DROP_ACCT] = tscBuildDropUserAcctMsg;
  tscBuildMsg[TSDB_SQL_DROP_DB] = tscBuildDropDbMsg;
  tscBuildMsg[TSDB_SQL_SYNC_DB_REPLICA] = tscBuildSyncDbReplicaMsg;
  tscBuildMsg[TSDB_SQL_DROP_TABLE] = tscBuildDropTableMsg;
  tscBuildMsg[TSDB_SQL_ALTER_USER] = tscBuildUserMsg;
  tscBuildMsg[TSDB_SQL_CREATE_DNODE] = tscBuildCreateDnodeMsg;
  tscBuildMsg[TSDB_SQL_DROP_DNODE] = tscBuildDropDnodeMsg;
  tscBuildMsg[TSDB_SQL_CFG_DNODE] = tscBuildCfgDnodeMsg;
  tscBuildMsg[TSDB_SQL_ALTER_TABLE] = tscBuildAlterTableMsg;
  tscBuildMsg[TSDB_SQL_UPDATE_TAGS_VAL] = tscBuildUpdateTagMsg;
  tscBuildMsg[TSDB_SQL_ALTER_DB] = tscAlterDbMsg;

  tscBuildMsg[TSDB_SQL_CONNECT] = tscBuildConnectMsg;
  tscBuildMsg[TSDB_SQL_USE_DB] = tscBuildUseDbMsg;
//  tscBuildMsg[TSDB_SQL_META] = tscBuildTableMetaMsg;
  tscBuildMsg[TSDB_SQL_STABLEVGROUP] = tscBuildSTableVgroupMsg;

  tscBuildMsg[TSDB_SQL_HB] = tscBuildHeartBeatMsg;
  tscBuildMsg[TSDB_SQL_SHOW] = tscBuildShowMsg;
  tscBuildMsg[TSDB_SQL_RETRIEVE] = tscBuildRetrieveFromMgmtMsg;
  tscBuildMsg[TSDB_SQL_KILL_QUERY] = tscBuildKillMsg;
  tscBuildMsg[TSDB_SQL_KILL_STREAM] = tscBuildKillMsg;
  tscBuildMsg[TSDB_SQL_KILL_CONNECTION] = tscBuildKillMsg;

  tscProcessMsgRsp[TSDB_SQL_SELECT] = tscProcessQueryRsp;
  tscProcessMsgRsp[TSDB_SQL_FETCH] = tscProcessRetrieveRspFromNode;

  tscProcessMsgRsp[TSDB_SQL_DROP_DB] = tscProcessDropDbRsp;
  tscProcessMsgRsp[TSDB_SQL_DROP_TABLE] = tscProcessDropTableRsp;
  tscProcessMsgRsp[TSDB_SQL_CONNECT] = tscProcessConnectRsp;
  tscProcessMsgRsp[TSDB_SQL_USE_DB] = tscProcessUseDbRsp;
  tscProcessMsgRsp[TSDB_SQL_META] = tscProcessTableMetaRsp;
  tscProcessMsgRsp[TSDB_SQL_STABLEVGROUP] = tscProcessSTableVgroupRsp;
  tscProcessMsgRsp[TSDB_SQL_MULTI_META] = tscProcessMultiTableMetaRsp;

  tscProcessMsgRsp[TSDB_SQL_SHOW] = tscProcessShowRsp;
  tscProcessMsgRsp[TSDB_SQL_RETRIEVE] = tscProcessRetrieveRspFromNode;  // rsp handled by same function.
  tscProcessMsgRsp[TSDB_SQL_DESCRIBE_TABLE] = tscProcessDescribeTableRsp;

  tscProcessMsgRsp[TSDB_SQL_CURRENT_DB]   = tscProcessLocalRetrieveRsp;
  tscProcessMsgRsp[TSDB_SQL_CURRENT_USER] = tscProcessLocalRetrieveRsp;
  tscProcessMsgRsp[TSDB_SQL_SERV_VERSION] = tscProcessLocalRetrieveRsp;
  tscProcessMsgRsp[TSDB_SQL_CLI_VERSION]  = tscProcessLocalRetrieveRsp;
  tscProcessMsgRsp[TSDB_SQL_SERV_STATUS]  = tscProcessLocalRetrieveRsp;

  tscProcessMsgRsp[TSDB_SQL_RETRIEVE_EMPTY_RESULT] = tscProcessEmptyResultRsp;

  tscProcessMsgRsp[TSDB_SQL_RETRIEVE_LOCALMERGE] = tscProcessRetrieveLocalMergeRsp;

  tscProcessMsgRsp[TSDB_SQL_ALTER_TABLE] = tscProcessAlterTableMsgRsp;
  tscProcessMsgRsp[TSDB_SQL_ALTER_DB] = tscProcessAlterDbMsgRsp;

  tscProcessMsgRsp[TSDB_SQL_SHOW_CREATE_TABLE] = tscProcessShowCreateRsp;
  tscProcessMsgRsp[TSDB_SQL_SHOW_CREATE_STABLE] = tscProcessShowCreateRsp;
  tscProcessMsgRsp[TSDB_SQL_SHOW_CREATE_DATABASE] = tscProcessShowCreateRsp;

  tscKeepConn[TSDB_SQL_SHOW] = 1;
  tscKeepConn[TSDB_SQL_RETRIEVE] = 1;
  tscKeepConn[TSDB_SQL_SELECT] = 1;
  tscKeepConn[TSDB_SQL_FETCH] = 1;
  tscKeepConn[TSDB_SQL_HB] = 1;
}<|MERGE_RESOLUTION|>--- conflicted
+++ resolved
@@ -1895,7 +1895,6 @@
     return TSDB_CODE_TSC_INVALID_VALUE;
   }
 
-<<<<<<< HEAD
   char name[TSDB_TABLE_FNAME_LEN] = {0};
   tNameExtractFullName(&pTableMetaInfo->name, name);
   assert(strncmp(pMetaMsg->tableFname, name, tListLen(pMetaMsg->tableFname)) == 0);
@@ -1903,13 +1902,9 @@
   doAddTableMetaToLocalBuf(pTableMeta, pMetaMsg, true);
   doUpdateVgroupInfo(pTableMeta, &pMetaMsg->vgroup);
 
-  tscDebug("0x%"PRIx64" recv table meta, uid:%" PRIu64 ", tid:%d, name:%s", pSql->self, pTableMeta->id.uid, pTableMeta->id.tid,
-           tNameGetTableName(&pTableMetaInfo->name));
-=======
   tscDebug("0x%"PRIx64" recv table meta, uid:%" PRIu64 ", tid:%d, name:%s, numOfCols:%d, numOfTags:%d", pSql->self,
       pTableMeta->id.uid, pTableMeta->id.tid, tNameGetTableName(&pTableMetaInfo->name), pTableMeta->tableInfo.numOfColumns,
       pTableMeta->tableInfo.numOfTags);
->>>>>>> 6b3e339c
 
   free(pTableMeta);
   return TSDB_CODE_SUCCESS;
@@ -1925,13 +1920,13 @@
   SVgroupsInfo* pVgroupInfo = calloc(1, vgroupsz);
   assert(pVgroupInfo != NULL);
 
-  pVgroupInfo->numOfVgroups = pVgroupMsg->numOfVgroups;
-  if (pVgroupInfo->numOfVgroups <= 0) {
-    tscDebug("0x%"PRIx64" empty vgroup info, no corresponding tables for stable", id);
-  } else {
-    for (int32_t j = 0; j < pVgroupInfo->numOfVgroups; ++j) {
-      // just init, no need to lock
-      SVgroupInfo *pVgroup = &pVgroupInfo->vgroups[j];
+    pInfo->vgroupList->numOfVgroups = pVgroupMsg->numOfVgroups;
+    if (pInfo->vgroupList->numOfVgroups <= 0) {
+      tscDebug("0x%" PRIx64 " empty vgroup info, no corresponding tables for stable", pSql->self);
+    } else {
+      for (int32_t j = 0; j < pInfo->vgroupList->numOfVgroups; ++j) {
+        // just init, no need to lock
+        SVgroupInfo *pVgroup = &pInfo->vgroupList->vgroups[j];
 
       SVgroupMsg *vmsg = &pVgroupMsg->vgroups[j];
       vmsg->vgId     = htonl(vmsg->vgId);
@@ -2072,53 +2067,8 @@
     SVgroupsMsg *pVgroupMsg = (SVgroupsMsg *) pMsg;
     pVgroupMsg->numOfVgroups = htonl(pVgroupMsg->numOfVgroups);
 
-<<<<<<< HEAD
     int32_t size = 0;
     pInfo->vgroupList = createVgroupInfoFromMsg(pMsg, &size, pSql->self);
-=======
-    size_t size = sizeof(SVgroupMsg) * pVgroupMsg->numOfVgroups + sizeof(SVgroupsMsg);
-
-    size_t vgroupsz = sizeof(SVgroupInfo) * pVgroupMsg->numOfVgroups + sizeof(SVgroupsInfo);
-    pInfo->vgroupList = calloc(1, vgroupsz);
-    assert(pInfo->vgroupList != NULL);
-
-    pInfo->vgroupList->numOfVgroups = pVgroupMsg->numOfVgroups;
-    if (pInfo->vgroupList->numOfVgroups <= 0) {
-      tscDebug("0x%" PRIx64 " empty vgroup info, no corresponding tables for stable", pSql->self);
-    } else {
-      for (int32_t j = 0; j < pInfo->vgroupList->numOfVgroups; ++j) {
-        // just init, no need to lock
-        SVgroupInfo *pVgroup = &pInfo->vgroupList->vgroups[j];
-
-        SVgroupMsg *vmsg = &pVgroupMsg->vgroups[j];
-        vmsg->vgId     = htonl(vmsg->vgId);
-        vmsg->numOfEps = vmsg->numOfEps;
-        for (int32_t k = 0; k < vmsg->numOfEps; ++k) {
-          vmsg->epAddr[k].port = htons(vmsg->epAddr[k].port);
-        }
-
-        SNewVgroupInfo newVi = createNewVgroupInfo(vmsg);
-        pVgroup->numOfEps = newVi.numOfEps;
-        pVgroup->vgId = newVi.vgId;
-        for (int32_t k = 0; k < vmsg->numOfEps; ++k) {
-          pVgroup->epAddr[k].port = newVi.ep[k].port;
-          pVgroup->epAddr[k].fqdn = strndup(newVi.ep[k].fqdn, TSDB_FQDN_LEN);
-        }
-
-        // check if current buffer contains the vgroup info.
-        // If not, add it
-        SNewVgroupInfo existVgroupInfo = {.inUse = -1};
-        taosHashGetClone(tscVgroupMap, &newVi.vgId, sizeof(newVi.vgId), NULL, &existVgroupInfo, sizeof(SNewVgroupInfo));
-
-        if (((existVgroupInfo.inUse >= 0) && !vgroupInfoIdentical(&existVgroupInfo, vmsg)) ||
-            (existVgroupInfo.inUse < 0)) {  // vgroup info exists, compare with it
-          taosHashPut(tscVgroupMap, &newVi.vgId, sizeof(newVi.vgId), &newVi, sizeof(newVi));
-          tscDebug("add new VgroupInfo, vgId:%d, total cached:%d", newVi.vgId, (int32_t) taosHashGetSize(tscVgroupMap));
-        }
-      }
-    }
-
->>>>>>> 6b3e339c
     pMsg += size;
   }
 
