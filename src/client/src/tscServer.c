/*
 * Copyright (c) 2019 TAOS Data, Inc. <jhtao@taosdata.com>
 *
 * This program is free software: you can use, redistribute, and/or modify
 * it under the terms of the GNU Affero General Public License, version 3
 * or later ("AGPL"), as published by the Free Software Foundation.
 *
 * This program is distributed in the hope that it will be useful, but WITHOUT
 * ANY WARRANTY; without even the implied warranty of MERCHANTABILITY or
 * FITNESS FOR A PARTICULAR PURPOSE.
 *
 * You should have received a copy of the GNU Affero General Public License
 * along with this program. If not, see <http://www.gnu.org/licenses/>.
 */

#include "os.h"
#include "tcache.h"
#include "trpc.h"
#include "tscJoinProcess.h"
#include "tscProfile.h"
#include "tscSQLParser.h"
#include "tscSecondaryMerge.h"
#include "tscUtil.h"
#include "tschemautil.h"
#include "tsclient.h"
#include "tscompression.h"
#include "tsocket.h"
#include "ttime.h"
#include "ttimer.h"
#include "tutil.h"

#define TSC_MGMT_VNODE 999

SIpStrList tscMgmtIpList;
int        tsMasterIndex = 0;
int        tsSlaveIndex = 1;

int (*tscBuildMsg[TSDB_SQL_MAX])(SSqlObj *pSql, SSqlInfo *pInfo) = {0};

int (*tscProcessMsgRsp[TSDB_SQL_MAX])(SSqlObj *pSql);
char *doBuildMsgHeader(SSqlObj *pSql, char **pStart);
void (*tscUpdateVnodeMsg[TSDB_SQL_MAX])(SSqlObj *pSql, char *buf);
void tscProcessActivityTimer(void *handle, void *tmrId);
int  tscKeepConn[TSDB_SQL_MAX] = {0};

static int32_t minMsgSize() { return tsRpcHeadSize + sizeof(STaosDigest); }

void tscPrintMgmtIp() {
  if (tscMgmtIpList.numOfIps <= 0) {
    tscError("invalid mgmt IP list:%d", tscMgmtIpList.numOfIps);
  } else {
    for (int i = 0; i < tscMgmtIpList.numOfIps; ++i) {
      tscTrace("mgmt index:%d ip:%s", i, tscMgmtIpList.ipstr[i]);
    }
  }
}

void tscSetMgmtIpListFromCluster(SIpList *pIpList) {
  tscMgmtIpList.numOfIps = pIpList->numOfIps;
  if (memcmp(tscMgmtIpList.ip, pIpList->ip, pIpList->numOfIps * 4) != 0) {
    for (int i = 0; i < pIpList->numOfIps; ++i) {
      tinet_ntoa(tscMgmtIpList.ipstr[i], pIpList->ip[i]);
      tscMgmtIpList.ip[i] = pIpList->ip[i];
    }
    tscTrace("cluster mgmt IP list:");
    tscPrintMgmtIp();
  }
}

void tscSetMgmtIpListFromEdge() {
  if (tscMgmtIpList.numOfIps != 2) {
    tscMgmtIpList.numOfIps = 2;
    strcpy(tscMgmtIpList.ipstr[0], tsMasterIp);
    tscMgmtIpList.ip[0] = inet_addr(tsMasterIp);
    strcpy(tscMgmtIpList.ipstr[1], tsMasterIp);
    tscMgmtIpList.ip[1] = inet_addr(tsMasterIp);
    tscTrace("edge mgmt IP list:");
    tscPrintMgmtIp();
  }
}

void tscSetMgmtIpList(SIpList *pIpList) {
  /*
    * The iplist returned by the cluster edition is the current management nodes
    * and the iplist returned by the edge edition is empty
    */
  if (pIpList->numOfIps != 0) {
    tscSetMgmtIpListFromCluster(pIpList);
  } else {
    tscSetMgmtIpListFromEdge();
  }
}

/*
 * For each management node, try twice at least in case of poor network situation.
 * If the client start to connect to a non-management node from the client, and the first retry may fail due to
 * the poor network quality. And then, the second retry get the response with redirection command.
 * The retry will not be executed since only *two* retry is allowed in case of single management node in the cluster.
 * Therefore, we need to multiply the retry times by factor of 2 to fix this problem.
 */
static int32_t tscGetMgmtConnMaxRetryTimes() {
  int32_t factor = 2;
  return tscMgmtIpList.numOfIps * factor;
}

void tscProcessHeartBeatRsp(void *param, TAOS_RES *tres, int code) {
  STscObj *pObj = (STscObj *)param;
  if (pObj == NULL) return;
  if (pObj != pObj->signature) {
    tscError("heart beat msg, pObj:%p, signature:%p invalid", pObj, pObj->signature);
    return;
  }

  SSqlObj *pSql = pObj->pHb;
  SSqlRes *pRes = &pSql->res;

  if (code == 0) {
    SHeartBeatRsp *pRsp = (SHeartBeatRsp *)pRes->pRsp;
    SIpList *      pIpList = &pRsp->ipList;
    tscSetMgmtIpList(pIpList);

    if (pRsp->killConnection) {
      tscKillConnection(pObj);
    } else {
      if (pRsp->queryId) tscKillQuery(pObj, pRsp->queryId);
      if (pRsp->streamId) tscKillStream(pObj, pRsp->streamId);
    }
  } else {
    tscTrace("heart beat failed, code:%d", code);
  }

  taosTmrReset(tscProcessActivityTimer, tsShellActivityTimer * 500, pObj, tscTmr, &pObj->pTimer);
}

void tscProcessActivityTimer(void *handle, void *tmrId) {
  STscObj *pObj = (STscObj *)handle;

  if (pObj == NULL) return;
  if (pObj->signature != pObj) return;
  if (pObj->pTimer != tmrId) return;

  if (pObj->pHb == NULL) {
    SSqlObj *pSql = (SSqlObj *)calloc(1, sizeof(SSqlObj));
    if (NULL == pSql) return;

    pSql->fp = tscProcessHeartBeatRsp;
    
    SQueryInfo *pQueryInfo = NULL;
    tscGetQueryInfoDetailSafely(&pSql->cmd, 0, &pQueryInfo);
    pQueryInfo->command = TSDB_SQL_HB;
    
    if (TSDB_CODE_SUCCESS != tscAllocPayload(&(pSql->cmd), TSDB_DEFAULT_PAYLOAD_SIZE)) {
      tfree(pSql);
      return;
    }

    pSql->param = pObj;
    pSql->pTscObj = pObj;
    pSql->signature = pSql;
    pObj->pHb = pSql;
    tscAddSubqueryInfo(&pObj->pHb->cmd);

    tscTrace("%p pHb is allocated, pObj:%p", pObj->pHb, pObj);
  }

  if (tscShouldFreeHeatBeat(pObj->pHb)) {
    tscTrace("%p free HB object and release connection, pConn:%p", pObj, pObj->pHb->thandle);
    taosCloseRpcConn(pObj->pHb->thandle);

    tscFreeSqlObj(pObj->pHb);
    tscCloseTscObj(pObj);
    return;
  }

  tscProcessSql(pObj->pHb);
}

void tscGetConnToMgmt(SSqlObj *pSql, uint8_t *pCode) {
  STscObj *pTscObj = pSql->pTscObj;
  if (pSql->retry < tscGetMgmtConnMaxRetryTimes()) {
    *pCode = 0;
    pSql->retry++;
    pSql->index = pSql->index % tscMgmtIpList.numOfIps;
    if (pSql->cmd.command > TSDB_SQL_READ && pSql->index == 0) pSql->index = 1;
    void *thandle = taosGetConnFromCache(tscConnCache, tscMgmtIpList.ip[pSql->index], TSC_MGMT_VNODE, pTscObj->user);

    if (thandle == NULL) {
      SRpcConnInit connInit;
      memset(&connInit, 0, sizeof(connInit));
      connInit.cid = 0;
      connInit.sid = 0;
      connInit.meterId = pSql->pTscObj->user;
      connInit.peerId = 0;
      connInit.shandle = pTscMgmtConn;
      connInit.ahandle = pSql;
      connInit.peerPort = tsMgmtShellPort;
      connInit.spi = 1;
      connInit.encrypt = 0;
      connInit.secret = pSql->pTscObj->pass;
      
      connInit.peerIp = tscMgmtIpList.ipstr[pSql->index];
      thandle = taosOpenRpcConn(&connInit, pCode);
    }

    pSql->thandle = thandle;
    pSql->ip = tscMgmtIpList.ip[pSql->index];
    pSql->vnode = TSC_MGMT_VNODE;
    tscTrace("%p mgmt index:%d ip:0x%x is picked up, pConn:%p", pSql, pSql->index, tscMgmtIpList.ip[pSql->index],
             pSql->thandle);
  }

  // the pSql->res.code is the previous error(status) code.
  if (pSql->thandle == NULL && pSql->retry >= pSql->maxRetry) {
    if (pSql->res.code != TSDB_CODE_SUCCESS && pSql->res.code != TSDB_CODE_ACTION_IN_PROGRESS) {
      *pCode = pSql->res.code;
    }

    tscError("%p reach the max retry:%d, code:%d", pSql, pSql->retry, *pCode);
  }
}

void tscGetConnToVnode(SSqlObj *pSql, uint8_t *pCode) {
  SVPeerDesc *pVPeersDesc = NULL;
  static int  vidIndex = 0;
  STscObj *   pTscObj = pSql->pTscObj;

  pSql->thandle = NULL;

  SSqlCmd *       pCmd = &pSql->cmd;
  SMeterMetaInfo *pMeterMetaInfo = tscGetMeterMetaInfo(pCmd, pCmd->clauseIndex, 0);

  if (UTIL_METER_IS_SUPERTABLE(pMeterMetaInfo)) {  // multiple vnode query
    SVnodeSidList *vnodeList = tscGetVnodeSidList(pMeterMetaInfo->pMetricMeta, pMeterMetaInfo->vnodeIndex);
    if (vnodeList != NULL) {
      pVPeersDesc = vnodeList->vpeerDesc;
    }
  } else {
    SMeterMeta *pMeta = pMeterMetaInfo->pMeterMeta;
    if (pMeta == NULL) {
      tscError("%p pMeterMeta is NULL", pSql);
      pSql->retry = pSql->maxRetry;
      return;
    }
    pVPeersDesc = pMeta->vpeerDesc;
  }

  if (pVPeersDesc == NULL) {
    pSql->retry = pSql->maxRetry;
    tscError("%p pVPeerDesc is NULL", pSql);
  }

  while (pSql->retry < pSql->maxRetry) {
    (pSql->retry)++;
    char ipstr[40] = {0};
    if (pVPeersDesc[pSql->index].ip == 0) {
      /*
       * in the edge edition, ip is 0, and at this time we use masterIp instead
       * in the cluster edition, ip is vnode ip
       */
      pVPeersDesc[pSql->index].ip = tscMgmtIpList.ip[0];
    }
    *pCode = TSDB_CODE_SUCCESS;

    void *thandle =
        taosGetConnFromCache(tscConnCache, pVPeersDesc[pSql->index].ip, pVPeersDesc[pSql->index].vnode, pTscObj->user);

    if (thandle == NULL) {
      SRpcConnInit connInit;
      tinet_ntoa(ipstr, pVPeersDesc[pSql->index].ip);
      memset(&connInit, 0, sizeof(connInit));
      connInit.cid = vidIndex;
      connInit.sid = 0;
      connInit.spi = 0;
      connInit.encrypt = 0;
      connInit.meterId = pSql->pTscObj->user;
      connInit.peerId = htonl((pVPeersDesc[pSql->index].vnode << TSDB_SHELL_VNODE_BITS));
      connInit.shandle = pVnodeConn;
      connInit.ahandle = pSql;
      connInit.peerIp = ipstr;
      connInit.peerPort = tsVnodeShellPort;
      thandle = taosOpenRpcConn(&connInit, pCode);
      vidIndex = (vidIndex + 1) % tscNumOfThreads;
    }

    pSql->thandle = thandle;
    pSql->ip = pVPeersDesc[pSql->index].ip;
    pSql->vnode = pVPeersDesc[pSql->index].vnode;
    tscTrace("%p vnode:%d ip:%p index:%d is picked up, pConn:%p", pSql, pVPeersDesc[pSql->index].vnode,
             pVPeersDesc[pSql->index].ip, pSql->index, pSql->thandle);

    break;
  }

  // the pSql->res.code is the previous error(status) code.
  if (pSql->thandle == NULL && pSql->retry >= pSql->maxRetry) {
    if (pSql->res.code != TSDB_CODE_SUCCESS && pSql->res.code != TSDB_CODE_ACTION_IN_PROGRESS) {
      *pCode = pSql->res.code;
    }

    tscError("%p reach the max retry:%d, code:%d", pSql, pSql->retry, *pCode);
  }
}

int tscSendMsgToServer(SSqlObj *pSql) {
  uint8_t code = TSDB_CODE_NETWORK_UNAVAIL;

  if (pSql->thandle == NULL) {
    if (pSql->cmd.command < TSDB_SQL_MGMT)
      tscGetConnToVnode(pSql, &code);
    else
      tscGetConnToMgmt(pSql, &code);
  }

  if (pSql->thandle) {
    /*
     * the total length of message
     * rpc header + actual message body + digest
     *
     * the pSql object may be released automatically during insert procedure, in which the access of
     * message body by using "if (pHeader->msgType & 1)" may cause the segment fault.
     *
     */
    size_t totalLen = pSql->cmd.payloadLen + tsRpcHeadSize + sizeof(STaosDigest);

    // the memory will be released by taosProcessResponse, so no memory leak here
    char *buf = malloc(totalLen);
    if (NULL == buf) {
      tscError("%p msg:%s malloc fail", pSql, taosMsg[pSql->cmd.msgType]);
      return TSDB_CODE_CLI_OUT_OF_MEMORY;
    }
    memcpy(buf, pSql->cmd.payload, totalLen);

    tscTrace("%p msg:%s is sent to server", pSql, taosMsg[pSql->cmd.msgType]);

    char *pStart = taosBuildReqHeader(pSql->thandle, pSql->cmd.msgType, buf);
    if (pStart) {
      /*
       * this SQL object may be released by other thread due to the completion of this query even before the log
       * is dumped to log file. So the signature needs to be kept in a local variable.
       */
      uint64_t signature = (uint64_t)pSql->signature;
      if (tscUpdateVnodeMsg[pSql->cmd.command]) (*tscUpdateVnodeMsg[pSql->cmd.command])(pSql, buf);

      int ret = taosSendMsgToPeerH(pSql->thandle, pStart, pSql->cmd.payloadLen, pSql);
      if (ret >= 0) {
        code = 0;
      }

      tscTrace("%p send msg ret:%d code:%d sig:%p", pSql, ret, code, signature);
    }
  }

  return code;
}

void tscProcessMgmtRedirect(SSqlObj *pSql, uint8_t *cont) {
  SIpList *pIpList = (SIpList *)(cont);
  tscSetMgmtIpList(pIpList);

  if (pSql->cmd.command < TSDB_SQL_READ) {
    tsMasterIndex = 0;
    pSql->index = 0;
  } else {
    pSql->index++;
  }

  tscPrintMgmtIp();
}

void *tscProcessMsgFromServer(char *msg, void *ahandle, void *thandle) {
  if (ahandle == NULL) return NULL;

  SIntMsg *pMsg = (SIntMsg *)msg;
  SSqlObj *pSql = (SSqlObj *)ahandle;
  SSqlRes *pRes = &pSql->res;
  SSqlCmd *pCmd = &pSql->cmd;
  STscObj *pObj = pSql->pTscObj;
  int      code = TSDB_CODE_NETWORK_UNAVAIL;

  if (pSql->signature != pSql) {
    tscError("%p sql is already released, signature:%p", pSql, pSql->signature);
    return NULL;
  }

  if (pSql->thandle != thandle) {
    tscError("%p thandle:%p is different from received:%p", pSql, pSql->thandle, thandle);
    return NULL;
  }

  tscTrace("%p msg:%p is received from server, pConn:%p", pSql, msg, thandle);

  if (pSql->freed || pObj->signature != pObj) {
    tscTrace("%p sql is already released or DB connection is closed, freed:%d pObj:%p signature:%p", pSql, pSql->freed,
             pObj, pObj->signature);
    taosAddConnIntoCache(tscConnCache, pSql->thandle, pSql->ip, pSql->vnode, pObj->user);
    tscFreeSqlObj(pSql);
    return ahandle;
  }

  SMeterMetaInfo *pMeterMetaInfo = tscGetMeterMetaInfo(pCmd, pCmd->clauseIndex, 0);
  if (msg == NULL) {
    tscTrace("%p no response from ip:0x%x", pSql, pSql->ip);

    pSql->index++;
    pSql->thandle = NULL;
    // todo taos_stop_query() in async model
    /*
     * in case of
     * 1. query cancelled(pRes->code != TSDB_CODE_QUERY_CANCELLED), do NOT re-issue the request to server.
     * 2. retrieve, do NOT re-issue the retrieve request since the qhandle may have been released by server
     */
    if (pCmd->command != TSDB_SQL_FETCH && pCmd->command != TSDB_SQL_RETRIEVE && pCmd->command != TSDB_SQL_KILL_QUERY &&
        pRes->code != TSDB_CODE_QUERY_CANCELLED) {
      code = tscSendMsgToServer(pSql);
      if (code == 0) return NULL;
    }

    // renew meter meta in case it is changed
    if (pCmd->command < TSDB_SQL_FETCH && pRes->code != TSDB_CODE_QUERY_CANCELLED) {
      pSql->maxRetry = TSDB_VNODES_SUPPORT * 2;
      code = tscRenewMeterMeta(pSql, pMeterMetaInfo->name);
      pRes->code = code;
      if (code == TSDB_CODE_ACTION_IN_PROGRESS) return pSql;

      if (pMeterMetaInfo->pMeterMeta) {
        code = tscSendMsgToServer(pSql);
        if (code == 0) return pSql;
      }
    }
  } else {
    uint16_t rspCode = pMsg->content[0];
    
    if (rspCode == TSDB_CODE_REDIRECT) {
      tscTrace("%p it shall be redirected!", pSql);
      taosAddConnIntoCache(tscConnCache, thandle, pSql->ip, pSql->vnode, pObj->user);
      pSql->thandle = NULL;

      if (pCmd->command > TSDB_SQL_MGMT) {
        tscProcessMgmtRedirect(pSql, pMsg->content + 1);
      } else if (pCmd->command == TSDB_SQL_INSERT) {
        pSql->index++;
        pSql->maxRetry = TSDB_VNODES_SUPPORT * 2;
      } else {
        pSql->index++;
      }

      code = tscSendMsgToServer(pSql);
      if (code == 0) return pSql;
      msg = NULL;
    } else if (rspCode == TSDB_CODE_NOT_ACTIVE_TABLE || rspCode == TSDB_CODE_INVALID_TABLE_ID ||
        rspCode == TSDB_CODE_INVALID_VNODE_ID || rspCode == TSDB_CODE_NOT_ACTIVE_VNODE ||
        rspCode == TSDB_CODE_NETWORK_UNAVAIL || rspCode == TSDB_CODE_NOT_ACTIVE_SESSION ||
        rspCode == TSDB_CODE_TABLE_ID_MISMATCH) {
      /*
       * not_active_table: 1. the virtual node may fail to create table, since the procedure of create table is asynchronized,
       *                   the virtual node may have not create table till now, so try again by using the new metermeta.
       *                   2. this requested table may have been removed by other client, so we need to renew the
       *                   metermeta here.
       *
       * not_active_vnode: current vnode is move to other node due to node balance procedure or virtual node have been
       *                   removed. So, renew metermeta and try again.
       * not_active_session: db has been move to other node, the vnode does not exist on this dnode anymore.
       */
     pSql->thandle = NULL;
      taosAddConnIntoCache(tscConnCache, thandle, pSql->ip, pSql->vnode, pObj->user);

      if (pCmd->command == TSDB_SQL_CONNECT) {
        code = TSDB_CODE_NETWORK_UNAVAIL;
      } else if (pCmd->command == TSDB_SQL_HB) {
        code = TSDB_CODE_NOT_READY;
      } else {
        tscTrace("%p it shall renew meter meta, code:%d", pSql, rspCode);

        pSql->maxRetry = TSDB_VNODES_SUPPORT * 2;
        pSql->res.code = (uint8_t)rspCode;  // keep the previous error code

        code = tscRenewMeterMeta(pSql, pMeterMetaInfo->name);
        if (code == TSDB_CODE_ACTION_IN_PROGRESS) return pSql;

        if (pMeterMetaInfo->pMeterMeta) {
          code = tscSendMsgToServer(pSql);
          if (code == 0) return pSql;
        }
      }

      msg = NULL;
    } else {  // for other error set and return to invoker
      code = rspCode;
    }
  }

  pSql->retry = 0;

  if (msg) {
    if (pCmd->command < TSDB_SQL_MGMT) {
      if (UTIL_METER_IS_NOMRAL_METER(pMeterMetaInfo)) {
        if (pMeterMetaInfo->pMeterMeta)  // it may be deleted
          pMeterMetaInfo->pMeterMeta->index = pSql->index;
      } else {
        SVnodeSidList *pVnodeSidList = tscGetVnodeSidList(pMeterMetaInfo->pMetricMeta, pMeterMetaInfo->vnodeIndex);
        pVnodeSidList->index = pSql->index;
      }
    } else {
      if (pCmd->command > TSDB_SQL_READ)
        tsSlaveIndex = pSql->index;
      else
        tsMasterIndex = pSql->index;
    }
  }

  if (pSql->fp == NULL) tsem_wait(&pSql->emptyRspSem);

  pRes->rspLen = 0;
  if (pRes->code != TSDB_CODE_QUERY_CANCELLED) {
    pRes->code = (code != TSDB_CODE_SUCCESS) ? code : TSDB_CODE_NETWORK_UNAVAIL;
  } else {
    tscTrace("%p query is cancelled, code:%d", pSql, pRes->code);
  }

  if (msg && pRes->code != TSDB_CODE_QUERY_CANCELLED) {
    assert(pMsg->msgType == pCmd->msgType + 1);
    pRes->code = pMsg->content[0];
    pRes->rspType = pMsg->msgType;
    pRes->rspLen = pMsg->msgLen - sizeof(SIntMsg);

    char *tmp = (char *)realloc(pRes->pRsp, pRes->rspLen);
    if (tmp == NULL) {
      pRes->code = TSDB_CODE_CLI_OUT_OF_MEMORY;
    } else {
      pRes->pRsp = tmp;
      if (pRes->rspLen) {
        memcpy(pRes->pRsp, pMsg->content + 1, pRes->rspLen - 1);
      }
    }

    // ignore the error information returned from mnode when set ignore flag in sql
    if (pRes->code == TSDB_CODE_DB_ALREADY_EXIST && pCmd->existsCheck && pRes->rspType == TSDB_MSG_TYPE_CREATE_DB_RSP) {
      pRes->code = TSDB_CODE_SUCCESS;
    }

    /*
     * There is not response callback function for submit response.
     * The actual inserted number of points is the first number.
     */
    if (pMsg->msgType == TSDB_MSG_TYPE_SUBMIT_RSP) {
      pRes->numOfRows += *(int32_t *)pRes->pRsp;

      tscTrace("%p cmd:%d code:%d, inserted rows:%d, rsp len:%d", pSql, pCmd->command, pRes->code,
               *(int32_t *)pRes->pRsp, pRes->rspLen);
    } else {
      tscTrace("%p cmd:%d code:%d rsp len:%d", pSql, pCmd->command, pRes->code, pRes->rspLen);
    }
  }

  if (tscKeepConn[pCmd->command] == 0 ||
      (pRes->code != TSDB_CODE_SUCCESS && pRes->code != TSDB_CODE_ACTION_IN_PROGRESS)) {
    if (pSql->thandle != NULL) {
      taosAddConnIntoCache(tscConnCache, pSql->thandle, pSql->ip, pSql->vnode, pObj->user);
      pSql->thandle = NULL;
    }
  }

  if (pSql->fp == NULL) {
    tsem_post(&pSql->rspSem);
  } else {
    if (pRes->code == TSDB_CODE_SUCCESS && tscProcessMsgRsp[pCmd->command])
      code = (*tscProcessMsgRsp[pCmd->command])(pSql);

    if (code != TSDB_CODE_ACTION_IN_PROGRESS) {
      int   command = pCmd->command;
      void *taosres = tscKeepConn[command] ? pSql : NULL;
      code = pRes->code ? -pRes->code : pRes->numOfRows;

      tscTrace("%p Async SQL result:%d res:%p", pSql, code, taosres);

      /*
       * Whether to free sqlObj or not should be decided before call the user defined function, since this SqlObj
       * may be freed in UDF, and reused by other threads before tscShouldFreeAsyncSqlObj called, in which case
       * tscShouldFreeAsyncSqlObj checks an object which is actually allocated by other threads.
       *
       * If this block of memory is re-allocated for an insert thread, in which tscKeepConn[command] equals to 0,
       * the tscShouldFreeAsyncSqlObj will success and tscFreeSqlObj free it immediately.
       */
      bool shouldFree = tscShouldFreeAsyncSqlObj(pSql);
      if (command == TSDB_SQL_INSERT) {  // handle multi-vnode insertion situation
        (*pSql->fp)(pSql, taosres, code);
      } else {
        (*pSql->fp)(pSql->param, taosres, code);
      }

      if (shouldFree) {
        // If it is failed, all objects allocated during execution taos_connect_a should be released
        if (command == TSDB_SQL_CONNECT) {
          taos_close(pObj);
          tscTrace("%p Async sql close failed connection", pSql);
        } else {
          tscFreeSqlObj(pSql);
          tscTrace("%p Async sql is automatically freed", pSql);
        }
      }
    }
  }

  return ahandle;
}

static SSqlObj *tscCreateSqlObjForSubquery(SSqlObj *pSql, SRetrieveSupport *trsupport, SSqlObj *prevSqlObj);
static int      tscLaunchSTableSubqueries(SSqlObj *pSql);

// todo merge with callback
int32_t tscLaunchJoinSubquery(SSqlObj *pSql, int16_t tableIndex, SJoinSubquerySupporter *pSupporter) {
  SSqlCmd *   pCmd = &pSql->cmd;
  SQueryInfo *pQueryInfo = tscGetQueryInfoDetail(pCmd, pCmd->clauseIndex);

  pSql->res.qhandle = 0x1;
  pSql->res.numOfRows = 0;

  if (pSql->pSubs == NULL) {
    pSql->pSubs = calloc(pSupporter->pState->numOfTotal, POINTER_BYTES);
    if (pSql->pSubs == NULL) {
      return TSDB_CODE_CLI_OUT_OF_MEMORY;
    }
  }

  SSqlObj *pNew = createSubqueryObj(pSql, tableIndex, tscJoinQueryCallback, pSupporter, NULL);
  if (pNew == NULL) {
    return TSDB_CODE_CLI_OUT_OF_MEMORY;
  }

  pSql->pSubs[pSql->numOfSubs++] = pNew;
  assert(pSql->numOfSubs <= pSupporter->pState->numOfTotal);

  if (QUERY_IS_JOIN_QUERY(pQueryInfo->type)) {
    addGroupInfoForSubquery(pSql, pNew, 0, tableIndex);

    // refactor as one method
    SQueryInfo *pNewQueryInfo = tscGetQueryInfoDetail(&pNew->cmd, 0);
    assert(pNewQueryInfo != NULL);

    tscColumnBaseInfoUpdateTableIndex(&pNewQueryInfo->colList, 0);
    tscColumnBaseInfoCopy(&pSupporter->colList, &pNewQueryInfo->colList, 0);

    tscSqlExprCopy(&pSupporter->exprsInfo, &pNewQueryInfo->exprsInfo, pSupporter->uid);

    tscFieldInfoCopyAll(&pSupporter->fieldsInfo, &pNewQueryInfo->fieldsInfo);
    tscTagCondCopy(&pSupporter->tagCond, &pNewQueryInfo->tagCond);

    pNew->cmd.numOfCols = 0;
    pNewQueryInfo->nAggTimeInterval = 0;
    memset(&pNewQueryInfo->limit, 0, sizeof(SLimitVal));

    // backup the data and clear it in the sqlcmd object
    pSupporter->groupbyExpr = pNewQueryInfo->groupbyExpr;
    memset(&pNewQueryInfo->groupbyExpr, 0, sizeof(SSqlGroupbyExpr));

    // set the ts,tags that involved in join, as the output column of intermediate result
    tscClearSubqueryInfo(&pNew->cmd);

    SSchema      colSchema = {.type = TSDB_DATA_TYPE_BINARY, .bytes = 1};
    SColumnIndex index = {0, PRIMARYKEY_TIMESTAMP_COL_INDEX};

    tscAddSpecialColumnForSelect(pNewQueryInfo, 0, TSDB_FUNC_TS_COMP, &index, &colSchema, TSDB_COL_NORMAL);

    // set the tags value for ts_comp function
    SSqlExpr *pExpr = tscSqlExprGet(pNewQueryInfo, 0);

    SMeterMetaInfo *pMeterMetaInfo = tscGetMeterMetaInfoFromQueryInfo(pNewQueryInfo, 0);
    int16_t         tagColIndex = tscGetJoinTagColIndexByUid(&pSupporter->tagCond, pMeterMetaInfo->pMeterMeta->uid);

    pExpr->param->i64Key = tagColIndex;
    pExpr->numOfParams = 1;

    // add the filter tag column
    for (int32_t i = 0; i < pSupporter->colList.numOfCols; ++i) {
      SColumnBase *pColBase = &pSupporter->colList.pColList[i];
      if (pColBase->numOfFilters > 0) {  // copy to the pNew->cmd.colList if it is filtered.
        tscColumnBaseCopy(&pNewQueryInfo->colList.pColList[pNewQueryInfo->colList.numOfCols], pColBase);
        pNewQueryInfo->colList.numOfCols++;
      }
    }
  
    tscTrace("%p subquery:%p tableIndex:%d, vnodeIdx:%d, type:%d, transfer to ts_comp query to retrieve timestamps, "
             "exprInfo:%d, colList:%d, fieldsInfo:%d, name:%s",
             pSql, pNew, tableIndex, pMeterMetaInfo->vnodeIndex, pNewQueryInfo->type,
             pNewQueryInfo->exprsInfo.numOfExprs, pNewQueryInfo->colList.numOfCols,
             pNewQueryInfo->fieldsInfo.numOfOutputCols, pNewQueryInfo->pMeterInfo[0]->name);
    tscPrintSelectClause(pNew, 0);
  
    tscTrace("%p subquery:%p tableIndex:%d, vnodeIdx:%d, type:%d, transfer to ts_comp query to retrieve timestamps, "
             "exprInfo:%d, colList:%d, fieldsInfo:%d, name:%s",
             pSql, pNew, tableIndex, pMeterMetaInfo->vnodeIndex, pNewQueryInfo->type,
             pNewQueryInfo->exprsInfo.numOfExprs, pNewQueryInfo->colList.numOfCols,
             pNewQueryInfo->fieldsInfo.numOfOutputCols, pNewQueryInfo->pMeterInfo[0]->name);
    tscPrintSelectClause(pNew, 0);
  } else {
    SQueryInfo *pNewQueryInfo = tscGetQueryInfoDetail(&pNew->cmd, 0);
    pNewQueryInfo->type |= TSDB_QUERY_TYPE_SUBQUERY;
  }

#ifdef _DEBUG_VIEW
  tscPrintSelectClause(pNew, 0);
#endif
  
  return tscProcessSql(pNew);
}

int doProcessSql(SSqlObj *pSql) {
  SSqlCmd *pCmd = &pSql->cmd;
  SSqlRes *pRes = &pSql->res;

  void *asyncFp = pSql->fp;
  if (pCmd->command == TSDB_SQL_SELECT || pCmd->command == TSDB_SQL_FETCH || pCmd->command == TSDB_SQL_RETRIEVE ||
      pCmd->command == TSDB_SQL_INSERT || pCmd->command == TSDB_SQL_CONNECT || pCmd->command == TSDB_SQL_HB ||
      pCmd->command == TSDB_SQL_META || pCmd->command == TSDB_SQL_METRIC) {
    tscBuildMsg[pCmd->command](pSql, NULL);
  }

  int32_t code = tscSendMsgToServer(pSql);

  if (asyncFp) {
    if (code != TSDB_CODE_SUCCESS) {
      pRes->code = code;
      tscQueueAsyncRes(pSql);
    }
    return 0;
  }

  if (code != TSDB_CODE_SUCCESS) {
    pRes->code = code;
    return code;
  }

  tsem_wait(&pSql->rspSem);

  if (pRes->code == TSDB_CODE_SUCCESS && tscProcessMsgRsp[pCmd->command]) (*tscProcessMsgRsp[pCmd->command])(pSql);

  tsem_post(&pSql->emptyRspSem);

  return pRes->code;
}

int tscProcessSql(SSqlObj *pSql) {
  char *   name = NULL;
  SSqlRes *pRes = &pSql->res;
  SSqlCmd *pCmd = &pSql->cmd;
  
  SQueryInfo *    pQueryInfo = tscGetQueryInfoDetail(pCmd, pCmd->clauseIndex);
  SMeterMetaInfo *pMeterMetaInfo = NULL;
  int16_t         type = 0;

  if (pQueryInfo != NULL) {
    pMeterMetaInfo = tscGetMeterMetaInfoFromQueryInfo(pQueryInfo, 0);
    if (pMeterMetaInfo != NULL) {
      name = pMeterMetaInfo->name;
    }

    type = pQueryInfo->type;
  
    // for hearbeat, numOfTables == 0;
    assert((pQueryInfo->numOfTables == 0 && pQueryInfo->command == TSDB_SQL_HB) || pQueryInfo->numOfTables > 0);
  }

  tscTrace("%p SQL cmd:%d will be processed, name:%s, type:%d", pSql, pCmd->command, name, type);
  pSql->retry = 0;
  if (pSql->cmd.command < TSDB_SQL_MGMT) {
    pSql->maxRetry = TSDB_VNODES_SUPPORT;

    // the pMeterMetaInfo cannot be NULL
    if (pMeterMetaInfo == NULL) {
      pSql->res.code = TSDB_CODE_OTHERS;
      return pSql->res.code;
    }

    if (UTIL_METER_IS_NOMRAL_METER(pMeterMetaInfo)) {
      pSql->index = pMeterMetaInfo->pMeterMeta->index;
    } else {  // it must be the parent SSqlObj for super table query
      if ((pQueryInfo->type & TSDB_QUERY_TYPE_SUBQUERY) != 0) {
        int32_t idx = pMeterMetaInfo->vnodeIndex;

        SVnodeSidList *pSidList = tscGetVnodeSidList(pMeterMetaInfo->pMetricMeta, idx);
        pSql->index = pSidList->index;
      }
    }
  } else if (pSql->cmd.command < TSDB_SQL_LOCAL) {
    pSql->index = pSql->cmd.command < TSDB_SQL_READ ? tsMasterIndex : tsSlaveIndex;
  } else {  // local handler
    return (*tscProcessMsgRsp[pCmd->command])(pSql);
  }

  // todo handle async situation
  if (QUERY_IS_JOIN_QUERY(type)) {
    if ((pQueryInfo->type & TSDB_QUERY_TYPE_SUBQUERY) == 0) {
      SSubqueryState *pState = calloc(1, sizeof(SSubqueryState));

      pState->numOfTotal = pQueryInfo->numOfTables;

      for (int32_t i = 0; i < pQueryInfo->numOfTables; ++i) {
        SJoinSubquerySupporter *pSupporter = tscCreateJoinSupporter(pSql, pState, i);

        if (pSupporter == NULL) {  // failed to create support struct, abort current query
          tscError("%p tableIndex:%d, failed to allocate join support object, abort further query", pSql, i);
          pState->numOfCompleted = pQueryInfo->numOfTables - i - 1;
          pSql->res.code = TSDB_CODE_CLI_OUT_OF_MEMORY;

          return pSql->res.code;
        }

        int32_t code = tscLaunchJoinSubquery(pSql, i, pSupporter);
        if (code != TSDB_CODE_SUCCESS) {  // failed to create subquery object, quit query
          tscDestroyJoinSupporter(pSupporter);
          pSql->res.code = TSDB_CODE_CLI_OUT_OF_MEMORY;

          break;
        }
      }

      tsem_post(&pSql->emptyRspSem);
      tsem_wait(&pSql->rspSem);

      tsem_post(&pSql->emptyRspSem);

      if (pSql->numOfSubs <= 0) {
        pSql->cmd.command = TSDB_SQL_RETRIEVE_EMPTY_RESULT;
      } else {
        pSql->cmd.command = TSDB_SQL_METRIC_JOIN_RETRIEVE;
      }

      return TSDB_CODE_SUCCESS;
    } else {
      // for first stage sub query, iterate all vnodes to get all timestamp
      if ((pQueryInfo->type & TSDB_QUERY_TYPE_JOIN_SEC_STAGE) != TSDB_QUERY_TYPE_JOIN_SEC_STAGE) {
        return doProcessSql(pSql);
      }
    }
  }

  if (tscIsTwoStageMergeMetricQuery(pQueryInfo, 0)) {
    /*
     * (ref. line: 964)
     * Before this function returns from tscLaunchSTableSubqueries and continues, pSql may have been released at user
     * program context after retrieving all data from vnodes. User function is called at tscRetrieveFromVnodeCallBack.
     *
     * when pSql being released, pSql->fp == NULL, it may pass the check of pSql->fp == NULL,
     * which causes deadlock. So we keep it as local variable.
     */
    void *fp = pSql->fp;

    if (tscLaunchSTableSubqueries(pSql) != TSDB_CODE_SUCCESS) {
      return pRes->code;
    }

    if (fp == NULL) {
      tsem_post(&pSql->emptyRspSem);
      tsem_wait(&pSql->rspSem);
      tsem_post(&pSql->emptyRspSem);

      // set the command flag must be after the semaphore been correctly set.
      pSql->cmd.command = TSDB_SQL_RETRIEVE_METRIC;
    }

    return pSql->res.code;
  }

  return doProcessSql(pSql);
}

static void doCleanupSubqueries(SSqlObj *pSql, int32_t numOfSubs, SSubqueryState* pState) {
  assert(numOfSubs <= pSql->numOfSubs && numOfSubs >= 0 && pState != NULL);
  
  for(int32_t i = 0; i < numOfSubs; ++i) {
    SSqlObj* pSub = pSql->pSubs[i];
    assert(pSub != NULL);
    
    SRetrieveSupport* pSupport = pSub->param;
  
    tfree(pSupport->localBuffer);
  
    pthread_mutex_unlock(&pSupport->queryMutex);
    pthread_mutex_destroy(&pSupport->queryMutex);
  
    tfree(pSupport);
  
    tscFreeSqlObj(pSub);
  }
  
  free(pState);
}

int tscLaunchSTableSubqueries(SSqlObj *pSql) {
  SSqlRes *pRes = &pSql->res;
  SSqlCmd *pCmd = &pSql->cmd;

  // pRes->code check only serves in launching metric sub-queries
  if (pRes->code == TSDB_CODE_QUERY_CANCELLED) {
    pCmd->command = TSDB_SQL_RETRIEVE_METRIC;  // enable the abort of kill metric function.
    return pRes->code;
  }

  tExtMemBuffer **  pMemoryBuf = NULL;
  tOrderDescriptor *pDesc = NULL;
  tColModel *       pModel = NULL;

  pRes->qhandle = 1;  // hack the qhandle check

  const uint32_t nBufferSize = (1 << 16);  // 64KB

  SQueryInfo *    pQueryInfo = tscGetQueryInfoDetail(pCmd, pCmd->clauseIndex);
  SMeterMetaInfo *pMeterMetaInfo = tscGetMeterMetaInfoFromQueryInfo(pQueryInfo, 0);
  int32_t         numOfSubQueries = pMeterMetaInfo->pMetricMeta->numOfVnodes;
  assert(numOfSubQueries > 0);

  int32_t ret = tscLocalReducerEnvCreate(pSql, &pMemoryBuf, &pDesc, &pModel, nBufferSize);
  if (ret != 0) {
    pRes->code = TSDB_CODE_CLI_OUT_OF_MEMORY;
    if (pSql->fp) {
      tscQueueAsyncRes(pSql);
    }
    return pRes->code;
  }

  pSql->pSubs = calloc(numOfSubQueries, POINTER_BYTES);
  pSql->numOfSubs = numOfSubQueries;

  tscTrace("%p retrieved query data from %d vnode(s)", pSql, numOfSubQueries);
  SSubqueryState *pState = calloc(1, sizeof(SSubqueryState));
  pState->numOfTotal = numOfSubQueries;
  pRes->code = TSDB_CODE_SUCCESS;

  int32_t i = 0;
  for (; i < numOfSubQueries; ++i) {
    SRetrieveSupport *trs = (SRetrieveSupport *)calloc(1, sizeof(SRetrieveSupport));
    if (trs == NULL) {
      tscError("%p failed to malloc buffer for SRetrieveSupport, orderOfSub:%d, reason:%s", pSql, i, strerror(errno));
      break;
    }
    
    trs->pExtMemBuffer = pMemoryBuf;
    trs->pOrderDescriptor = pDesc;
    trs->pState = pState;
    
    trs->localBuffer = (tFilePage *)calloc(1, nBufferSize + sizeof(tFilePage));
    if (trs->localBuffer == NULL) {
      tscError("%p failed to malloc buffer for local buffer, orderOfSub:%d, reason:%s", pSql, i, strerror(errno));
      tfree(trs);
      break;
    }
    
    trs->subqueryIndex = i;
    trs->pParentSqlObj = pSql;
    trs->pFinalColModel = pModel;

    pthread_mutexattr_t mutexattr = {0};
    pthread_mutexattr_settype(&mutexattr, PTHREAD_MUTEX_RECURSIVE_NP);
    pthread_mutex_init(&trs->queryMutex, &mutexattr);
    pthread_mutexattr_destroy(&mutexattr);

    SSqlObj *pNew = tscCreateSqlObjForSubquery(pSql, trs, NULL);
    if (pNew == NULL) {
      tscError("%p failed to malloc buffer for subObj, orderOfSub:%d, reason:%s", pSql, i, strerror(errno));
      tfree(trs->localBuffer);
      tfree(trs);
      break;
    }

    // todo handle multi-vnode situation
    if (pQueryInfo->tsBuf) {
      SQueryInfo *pNewQueryInfo = tscGetQueryInfoDetail(&pNew->cmd, 0);
      pNewQueryInfo->tsBuf = tsBufClone(pQueryInfo->tsBuf);
    }
    
    tscTrace("%p sub:%p create subquery success. orderOfSub:%d", pSql, pNew, trs->subqueryIndex);
  }
  
  if (i < numOfSubQueries) {
    tscError("%p failed to prepare subquery structure and launch subqueries", pSql);
    pRes->code = TSDB_CODE_CLI_OUT_OF_MEMORY;
  
    tscLocalReducerEnvDestroy(pMemoryBuf, pDesc, pModel, numOfSubQueries);
    doCleanupSubqueries(pSql, i, pState);
    return pRes->code;   // free all allocated resource
  }
  
  if (pRes->code == TSDB_CODE_QUERY_CANCELLED) {
    tscLocalReducerEnvDestroy(pMemoryBuf, pDesc, pModel, numOfSubQueries);
    doCleanupSubqueries(pSql, i, pState);
    return pRes->code;
  }
  
  for(int32_t j = 0; j < numOfSubQueries; ++j) {
    SSqlObj* pSub = pSql->pSubs[j];
    SRetrieveSupport* pSupport = pSub->param;
    
    tscTrace("%p sub:%p launch subquery, orderOfSub:%d.", pSql, pSub, pSupport->subqueryIndex);
    tscProcessSql(pSub);
  }

  return TSDB_CODE_SUCCESS;
}

static void tscFreeSubSqlObj(SRetrieveSupport *trsupport, SSqlObj *pSql) {
  tscTrace("%p start to free subquery result", pSql);

  if (pSql->res.code == TSDB_CODE_SUCCESS) {
    taos_free_result(pSql);
  }

  tfree(trsupport->localBuffer);

  pthread_mutex_unlock(&trsupport->queryMutex);
  pthread_mutex_destroy(&trsupport->queryMutex);

  tfree(trsupport);
}

static void tscRetrieveFromVnodeCallBack(void *param, TAOS_RES *tres, int numOfRows);

static void tscAbortFurtherRetryRetrieval(SRetrieveSupport *trsupport, TAOS_RES *tres, int32_t errCode) {
// set no disk space error info
#ifdef WINDOWS
  LPVOID lpMsgBuf;
  FormatMessage(FORMAT_MESSAGE_ALLOCATE_BUFFER | FORMAT_MESSAGE_FROM_SYSTEM | FORMAT_MESSAGE_IGNORE_INSERTS, NULL,
                GetLastError(), MAKELANGID(LANG_NEUTRAL, SUBLANG_DEFAULT),  // Default language
                (LPTSTR)&lpMsgBuf, 0, NULL);
  tscError("sub:%p failed to flush data to disk:reason:%s", tres, lpMsgBuf);
  LocalFree(lpMsgBuf);
#else
  char buf[256] = {0};
  strerror_r(errno, buf, 256);
  tscError("sub:%p failed to flush data to disk:reason:%s", tres, buf);
#endif

  trsupport->pState->code = -errCode;
  trsupport->numOfRetry = MAX_NUM_OF_SUBQUERY_RETRY;

  pthread_mutex_unlock(&trsupport->queryMutex);

  tscRetrieveFromVnodeCallBack(trsupport, tres, trsupport->pState->code);
}

static void tscHandleSubRetrievalError(SRetrieveSupport *trsupport, SSqlObj *pSql, int numOfRows) {
  SSqlObj *pPObj = trsupport->pParentSqlObj;
  int32_t  subqueryIndex = trsupport->subqueryIndex;

  assert(pSql != NULL);
  SSubqueryState* pState = trsupport->pState;
  assert(pState->numOfCompleted < pState->numOfTotal && pState->numOfCompleted >= 0 &&
         pPObj->numOfSubs == pState->numOfTotal);

  /* retrieved in subquery failed. OR query cancelled in retrieve phase. */
  if (pState->code == TSDB_CODE_SUCCESS && pPObj->res.code != TSDB_CODE_SUCCESS) {
    pState->code = -(int)pPObj->res.code;

    /*
     * kill current sub-query connection, which may retrieve data from vnodes;
     * Here we get: pPObj->res.code == TSDB_CODE_QUERY_CANCELLED
     */
    pSql->res.numOfRows = 0;
    trsupport->numOfRetry = MAX_NUM_OF_SUBQUERY_RETRY;  // disable retry efforts
    tscTrace("%p query is cancelled, sub:%p, orderOfSub:%d abort retrieve, code:%d", trsupport->pParentSqlObj, pSql,
             subqueryIndex, pState->code);
  }

  if (numOfRows >= 0) {  // current query is successful, but other sub query failed, still abort current query.
    tscTrace("%p sub:%p retrieve numOfRows:%d,orderOfSub:%d", pPObj, pSql, numOfRows, subqueryIndex);
    tscError("%p sub:%p abort further retrieval due to other queries failure,orderOfSub:%d,code:%d", pPObj, pSql,
        subqueryIndex, pState->code);
  } else {
    if (trsupport->numOfRetry++ < MAX_NUM_OF_SUBQUERY_RETRY && pState->code == TSDB_CODE_SUCCESS) {
      /*
       * current query failed, and the retry count is less than the available
       * count, retry query clear previous retrieved data, then launch a new sub query
       */
      tExtMemBufferClear(trsupport->pExtMemBuffer[subqueryIndex]);

      // clear local saved number of results
      trsupport->localBuffer->numOfElems = 0;
      pthread_mutex_unlock(&trsupport->queryMutex);

      tscTrace("%p sub:%p retrieve failed, code:%d, orderOfSub:%d, retry:%d", trsupport->pParentSqlObj, pSql, numOfRows,
               subqueryIndex, trsupport->numOfRetry);

      SSqlObj *pNew = tscCreateSqlObjForSubquery(trsupport->pParentSqlObj, trsupport, pSql);
      if (pNew == NULL) {
        tscError("%p sub:%p failed to create new subquery sqlobj due to out of memory, abort retry",
                 trsupport->pParentSqlObj, pSql);

        pState->code = TSDB_CODE_CLI_OUT_OF_MEMORY;
        trsupport->numOfRetry = MAX_NUM_OF_SUBQUERY_RETRY;
        return;
      }

      tscProcessSql(pNew);
      return;
    } else {  // reach the maximum retry count, abort
      atomic_val_compare_exchange_32(&pState->code, TSDB_CODE_SUCCESS, numOfRows);
      tscError("%p sub:%p retrieve failed,code:%d,orderOfSub:%d failed.no more retry,set global code:%d", pPObj, pSql,
               numOfRows, subqueryIndex, pState->code);
    }
  }

  int32_t numOfTotal = pState->numOfTotal;

  int32_t finished = atomic_add_fetch_32(&pState->numOfCompleted, 1);
  if (finished < numOfTotal) {
    tscTrace("%p sub:%p orderOfSub:%d freed, finished subqueries:%d", pPObj, pSql, trsupport->subqueryIndex, finished);
    return tscFreeSubSqlObj(trsupport, pSql);
  }

  // all subqueries are failed
  tscError("%p retrieve from %d vnode(s) completed,code:%d.FAILED.", pPObj, pState->numOfTotal,
           pState->code);
  pPObj->res.code = -(pState->code);

  // release allocated resource
  tscLocalReducerEnvDestroy(trsupport->pExtMemBuffer, trsupport->pOrderDescriptor, trsupport->pFinalColModel,
                            pState->numOfTotal);

  tfree(trsupport->pState);
  tscFreeSubSqlObj(trsupport, pSql);

  // sync query, wait for the master SSqlObj to proceed
  if (pPObj->fp == NULL) {
    // sync query, wait for the master SSqlObj to proceed
    tsem_wait(&pPObj->emptyRspSem);
    tsem_wait(&pPObj->emptyRspSem);

    tsem_post(&pPObj->rspSem);

    pPObj->cmd.command = TSDB_SQL_RETRIEVE_METRIC;
  } else {
    // in case of second stage join subquery, invoke its callback function instead of regular QueueAsyncRes
    SQueryInfo *pQueryInfo = tscGetQueryInfoDetail(&pPObj->cmd, 0);

    if ((pQueryInfo->type & TSDB_QUERY_TYPE_JOIN_SEC_STAGE) == TSDB_QUERY_TYPE_JOIN_SEC_STAGE) {
      (*pPObj->fp)(pPObj->param, pPObj, pPObj->res.code);
    } else {  // regular super table query
      if (pPObj->res.code != TSDB_CODE_SUCCESS) {
        tscQueueAsyncRes(pPObj);
      }
    }
  }
}

void tscRetrieveFromVnodeCallBack(void *param, TAOS_RES *tres, int numOfRows) {
  SRetrieveSupport *trsupport = (SRetrieveSupport *)param;
  int32_t           idx = trsupport->subqueryIndex;
  SSqlObj *         pPObj = trsupport->pParentSqlObj;
  tOrderDescriptor *pDesc = trsupport->pOrderDescriptor;

  SSqlObj *pSql = (SSqlObj *)tres;
  if (pSql == NULL) {  // sql object has been released in error process, return immediately
    tscTrace("%p subquery has been released, idx:%d, abort", pPObj, idx);
    return;
  }

  SSubqueryState* pState = trsupport->pState;
  assert(pState->numOfCompleted < pState->numOfTotal && pState->numOfCompleted >= 0 &&
      pPObj->numOfSubs == pState->numOfTotal);
  
  // query process and cancel query process may execute at the same time
  pthread_mutex_lock(&trsupport->queryMutex);

  if (numOfRows < 0 || pState->code < 0 || pPObj->res.code != TSDB_CODE_SUCCESS) {
    return tscHandleSubRetrievalError(trsupport, pSql, numOfRows);
  }

  SSqlRes *   pRes = &pSql->res;
  SQueryInfo *pQueryInfo = tscGetQueryInfoDetail(&pSql->cmd, 0);

  SMeterMetaInfo *pMeterMetaInfo = tscGetMeterMetaInfoFromQueryInfo(pQueryInfo, 0);

  SVnodeSidList *vnodeInfo = tscGetVnodeSidList(pMeterMetaInfo->pMetricMeta, idx);
  SVPeerDesc *   pSvd = &vnodeInfo->vpeerDesc[vnodeInfo->index];

  if (numOfRows > 0) {
    assert(pRes->numOfRows == numOfRows);
    atomic_add_fetch_64(&pState->numOfRetrievedRows, numOfRows);

    tscTrace("%p sub:%p retrieve numOfRows:%d totalNumOfRows:%d from ip:%u,vid:%d,orderOfSub:%d", pPObj, pSql,
             pRes->numOfRows, pState->numOfRetrievedRows, pSvd->ip, pSvd->vnode, idx);

#ifdef _DEBUG_VIEW
    printf("received data from vnode: %d rows\n", pRes->numOfRows);
    SSrcColumnInfo colInfo[256] = {0};
    SQueryInfo *   pQueryInfo = tscGetQueryInfoDetail(pCmd, pCmd->clauseIndex);

    tscGetSrcColumnInfo(colInfo, pQueryInfo);
    tColModelDisplayEx(pDesc->pSchema, pRes->data, pRes->numOfRows, pRes->numOfRows, colInfo);
#endif
    if (tsTotalTmpDirGB != 0 && tsAvailTmpDirGB < tsMinimalTmpDirGB) {
      tscError("%p sub:%p client disk space remain %.3f GB, need at least %.3f GB, stop query", pPObj, pSql,
               tsAvailTmpDirGB, tsMinimalTmpDirGB);
      tscAbortFurtherRetryRetrieval(trsupport, tres, TSDB_CODE_CLI_NO_DISKSPACE);
      return;
    }
    int32_t ret = saveToBuffer(trsupport->pExtMemBuffer[idx], pDesc, trsupport->localBuffer, pRes->data,
                               pRes->numOfRows, pQueryInfo->groupbyExpr.orderType);
    if (ret < 0) {
      // set no disk space error info, and abort retry
      tscAbortFurtherRetryRetrieval(trsupport, tres, TSDB_CODE_CLI_NO_DISKSPACE);
    } else {
      pthread_mutex_unlock(&trsupport->queryMutex);
      taos_fetch_rows_a(tres, tscRetrieveFromVnodeCallBack, param);
    }

  } else {  // all data has been retrieved to client
    /* data in from current vnode is stored in cache and disk */
    uint32_t numOfRowsFromVnode = trsupport->pExtMemBuffer[idx]->numOfAllElems + trsupport->localBuffer->numOfElems;
    tscTrace("%p sub:%p all data retrieved from ip:%u,vid:%d, numOfRows:%d, orderOfSub:%d", pPObj, pSql, pSvd->ip,
             pSvd->vnode, numOfRowsFromVnode, idx);

    tColModelCompact(pDesc->pSchema, trsupport->localBuffer, pDesc->pSchema->maxCapacity);

#ifdef _DEBUG_VIEW
    printf("%" PRIu64 " rows data flushed to disk:\n", trsupport->localBuffer->numOfElems);
    SSrcColumnInfo colInfo[256] = {0};
    SQueryInfo *   pQueryInfo = tscGetQueryInfoDetail(&pPObj->cmd, 0);

    tscGetSrcColumnInfo(colInfo, pQueryInfo);
    tColModelDisplayEx(pDesc->pSchema, trsupport->localBuffer->data, trsupport->localBuffer->numOfElems,
                       trsupport->localBuffer->numOfElems, colInfo);
#endif
    if (tsTotalTmpDirGB != 0 && tsAvailTmpDirGB < tsMinimalTmpDirGB) {
      tscError("%p sub:%p client disk space remain %.3f GB, need at least %.3f GB, stop query", pPObj, pSql,
               tsAvailTmpDirGB, tsMinimalTmpDirGB);
      tscAbortFurtherRetryRetrieval(trsupport, tres, TSDB_CODE_CLI_NO_DISKSPACE);
      return;
    }

    // each result for a vnode is ordered as an independant list,
    // then used as an input of loser tree for disk-based merge routine
    int32_t ret = tscFlushTmpBuffer(trsupport->pExtMemBuffer[idx], pDesc, trsupport->localBuffer,
                                    pQueryInfo->groupbyExpr.orderType);
    if (ret != 0) {
      /* set no disk space error info, and abort retry */
      return tscAbortFurtherRetryRetrieval(trsupport, tres, TSDB_CODE_CLI_NO_DISKSPACE);
    }
  
    // keep this value local variable, since the pState variable may be released by other threads, if atomic_add opertion
    // increases the finished value up to pState->numOfTotal value, which means all subqueries are completed.
    // In this case, the comparsion between finished value and released pState->numOfTotal is not safe.
    int32_t numOfTotal = pState->numOfTotal;

    int32_t finished = atomic_add_fetch_32(&pState->numOfCompleted, 1);
    if (finished < numOfTotal) {
      tscTrace("%p sub:%p orderOfSub:%d freed, finished subqueries:%d", pPObj, pSql, trsupport->subqueryIndex, finished);
      return tscFreeSubSqlObj(trsupport, pSql);
    }

    // all sub-queries are returned, start to local merge process
    pDesc->pSchema->maxCapacity = trsupport->pExtMemBuffer[idx]->numOfElemsPerPage;

    tscTrace("%p retrieve from %d vnodes completed.final NumOfRows:%d,start to build loser tree", pPObj,
             pState->numOfTotal, pState->numOfRetrievedRows);

    SQueryInfo *pPQueryInfo = tscGetQueryInfoDetail(&pPObj->cmd, 0);
    tscClearInterpInfo(pPQueryInfo);

    tscCreateLocalReducer(trsupport->pExtMemBuffer, pState->numOfTotal, pDesc, trsupport->pFinalColModel,
                          &pPObj->cmd, &pPObj->res);
    tscTrace("%p build loser tree completed", pPObj);

    pPObj->res.precision = pSql->res.precision;
    pPObj->res.numOfRows = 0;
    pPObj->res.row = 0;

    // only free once
    tfree(trsupport->pState);
    
    tscFreeSubSqlObj(trsupport, pSql);

    if (pPObj->fp == NULL) {
      tsem_wait(&pPObj->emptyRspSem);
      tsem_wait(&pPObj->emptyRspSem);

      tsem_post(&pPObj->rspSem);
    } else {
      // set the command flag must be after the semaphore been correctly set.
      pPObj->cmd.command = TSDB_SQL_RETRIEVE_METRIC;
      if (pPObj->res.code == TSDB_CODE_SUCCESS) {
        (*pPObj->fp)(pPObj->param, pPObj, 0);
      } else {
        tscQueueAsyncRes(pPObj);
      }
    }
  }
}

void tscKillMetricQuery(SSqlObj *pSql) {
  SSqlCmd* pCmd = &pSql->cmd;
  
  SQueryInfo* pQueryInfo = tscGetQueryInfoDetail(pCmd, pCmd->clauseIndex);
  if (!tscIsTwoStageMergeMetricQuery(pQueryInfo, 0)) {
    return;
  }

  for (int i = 0; i < pSql->numOfSubs; ++i) {
    SSqlObj *pSub = pSql->pSubs[i];

    if (pSub == NULL || pSub->thandle == NULL) {
      continue;
    }

    /*
     * here, we cannot set the command = TSDB_SQL_KILL_QUERY. Otherwise, it may cause
     * sub-queries not correctly released and master sql object of metric query reaches an abnormal state.
     */
    pSql->pSubs[i]->res.code = TSDB_CODE_QUERY_CANCELLED;
    taosStopRpcConn(pSql->pSubs[i]->thandle);
  }

  pSql->numOfSubs = 0;

  /*
   * 1. if the subqueries are not launched or partially launched, we need to waiting the launched
   * query return to successfully free allocated resources.
   * 2. if no any subqueries are launched yet, which means the metric query only in parse sql stage,
   * set the res.code, and return.
   */
  const int64_t MAX_WAITING_TIME = 10000;  // 10 Sec.
  int64_t       stime = taosGetTimestampMs();

  while (pSql->cmd.command != TSDB_SQL_RETRIEVE_METRIC && pSql->cmd.command != TSDB_SQL_RETRIEVE_EMPTY_RESULT) {
    taosMsleep(100);
    if (taosGetTimestampMs() - stime > MAX_WAITING_TIME) {
      break;
    }
  }

  tscTrace("%p metric query is cancelled", pSql);
}

static void tscRetrieveDataRes(void *param, TAOS_RES *tres, int retCode);

static SSqlObj *tscCreateSqlObjForSubquery(SSqlObj *pSql, SRetrieveSupport *trsupport, SSqlObj *prevSqlObj) {
  const int32_t table_index = 0;
  
  SSqlObj *pNew = createSubqueryObj(pSql, table_index, tscRetrieveDataRes, trsupport, prevSqlObj);
  if (pNew != NULL) {  // the sub query of two-stage super table query
    SQueryInfo *pQueryInfo = tscGetQueryInfoDetail(&pNew->cmd, 0);
    pQueryInfo->type |= TSDB_QUERY_TYPE_STABLE_SUBQUERY;
    
    assert(pQueryInfo->numOfTables == 1 && pNew->cmd.numOfClause == 1);

    // launch subquery for each vnode, so the subquery index equals to the vnodeIndex.
    SMeterMetaInfo *pMeterMetaInfo = tscGetMeterMetaInfoFromQueryInfo(pQueryInfo, table_index);
    pMeterMetaInfo->vnodeIndex = trsupport->subqueryIndex;

    pSql->pSubs[trsupport->subqueryIndex] = pNew;
  }

  return pNew;
}

void tscRetrieveDataRes(void *param, TAOS_RES *tres, int code) {
  SRetrieveSupport *trsupport = (SRetrieveSupport *)param;
  
  SSqlObj*  pParentSql = trsupport->pParentSqlObj;
  SSqlObj*  pSql = (SSqlObj *)tres;
  
  SMeterMetaInfo *pMeterMetaInfo = tscGetMeterMetaInfo(&pSql->cmd, 0, 0);
  assert(pSql->cmd.numOfClause == 1 && pSql->cmd.pQueryInfo[0]->numOfTables == 1);
  
  int32_t idx = pMeterMetaInfo->vnodeIndex;

  SVnodeSidList *vnodeInfo = NULL;
  SVPeerDesc *   pSvd = NULL;
  if (pMeterMetaInfo->pMetricMeta != NULL) {
    vnodeInfo = tscGetVnodeSidList(pMeterMetaInfo->pMetricMeta, idx);
    pSvd = &vnodeInfo->vpeerDesc[vnodeInfo->index];
  }

  SSubqueryState* pState = trsupport->pState;
  assert(pState->numOfCompleted < pState->numOfTotal && pState->numOfCompleted >= 0 &&
         pParentSql->numOfSubs == pState->numOfTotal);
  
  if (pParentSql->res.code != TSDB_CODE_SUCCESS || pState->code != TSDB_CODE_SUCCESS) {
    // metric query is killed, Note: code must be less than 0
    trsupport->numOfRetry = MAX_NUM_OF_SUBQUERY_RETRY;
    if (pParentSql->res.code != TSDB_CODE_SUCCESS) {
      code = -(int)(pParentSql->res.code);
    } else {
      code = pState->code;
    }
    tscTrace("%p query cancelled or failed, sub:%p, orderOfSub:%d abort, code:%d", pParentSql, pSql,
             trsupport->subqueryIndex, code);
  }

  /*
   * if a query on a vnode is failed, all retrieve operations from vnode that occurs later
   * than this one are actually not necessary, we simply call the tscRetrieveFromVnodeCallBack
   * function to abort current and remain retrieve process.
   *
   * NOTE: threadsafe is required.
   */
  if (code != TSDB_CODE_SUCCESS) {
    if (trsupport->numOfRetry++ >= MAX_NUM_OF_SUBQUERY_RETRY) {
      tscTrace("%p sub:%p reach the max retry count,set global code:%d", pParentSql, pSql, code);
      atomic_val_compare_exchange_32(&pState->code, 0, code);
    } else {  // does not reach the maximum retry count, go on
      tscTrace("%p sub:%p failed code:%d, retry:%d", pParentSql, pSql, code, trsupport->numOfRetry);

      SSqlObj *pNew = tscCreateSqlObjForSubquery(pParentSql, trsupport, pSql);
      if (pNew == NULL) {
        tscError("%p sub:%p failed to create new subquery due to out of memory, abort retry, vid:%d, orderOfSub:%d",
                 trsupport->pParentSqlObj, pSql, pSvd != NULL ? pSvd->vnode : -1, trsupport->subqueryIndex);

        pState->code = -TSDB_CODE_CLI_OUT_OF_MEMORY;
        trsupport->numOfRetry = MAX_NUM_OF_SUBQUERY_RETRY;
      } else {
        SQueryInfo *pNewQueryInfo = tscGetQueryInfoDetail(&pNew->cmd, 0);
        assert(pNewQueryInfo->pMeterInfo[0]->pMeterMeta != NULL && pNewQueryInfo->pMeterInfo[0]->pMetricMeta != NULL);
        tscProcessSql(pNew);
        return;
      }
    }
  }

  if (pState->code != TSDB_CODE_SUCCESS) {  // failed, abort
    if (vnodeInfo != NULL) {
      tscTrace("%p sub:%p query failed,ip:%u,vid:%d,orderOfSub:%d,global code:%d", pParentSql, pSql,
               vnodeInfo->vpeerDesc[vnodeInfo->index].ip, vnodeInfo->vpeerDesc[vnodeInfo->index].vnode,
               trsupport->subqueryIndex, pState->code);
    } else {
      tscTrace("%p sub:%p query failed,orderOfSub:%d,global code:%d", pParentSql, pSql,
               trsupport->subqueryIndex, pState->code);
    }

    tscRetrieveFromVnodeCallBack(param, tres, pState->code);
  } else {  // success, proceed to retrieve data from dnode
    if (vnodeInfo != NULL) {
      tscTrace("%p sub:%p query complete,ip:%u,vid:%d,orderOfSub:%d,retrieve data", trsupport->pParentSqlObj, pSql,
             vnodeInfo->vpeerDesc[vnodeInfo->index].ip, vnodeInfo->vpeerDesc[vnodeInfo->index].vnode,
             trsupport->subqueryIndex);
    } else {
      tscTrace("%p sub:%p query complete, orderOfSub:%d,retrieve data", trsupport->pParentSqlObj, pSql,
             trsupport->subqueryIndex);
    }

    taos_fetch_rows_a(tres, tscRetrieveFromVnodeCallBack, param);
  }
}

int tscBuildRetrieveMsg(SSqlObj *pSql, SSqlInfo *pInfo) {
  char *pMsg, *pStart;

  pStart = pSql->cmd.payload + tsRpcHeadSize;
  pMsg = pStart;

  *((uint64_t *)pMsg) = pSql->res.qhandle;
  pMsg += sizeof(pSql->res.qhandle);

  SQueryInfo *pQueryInfo = tscGetQueryInfoDetail(&pSql->cmd, 0);
  *((uint16_t *)pMsg) = htons(pQueryInfo->type);
  pMsg += sizeof(pQueryInfo->type);

  pSql->cmd.payloadLen = pMsg - pStart;
  pSql->cmd.msgType = TSDB_MSG_TYPE_RETRIEVE;

  return TSDB_CODE_SUCCESS;
}

void tscUpdateVnodeInSubmitMsg(SSqlObj *pSql, char *buf) {
  SShellSubmitMsg *pShellMsg;
  char *           pMsg;
  SMeterMetaInfo * pMeterMetaInfo = tscGetMeterMetaInfo(&pSql->cmd, pSql->cmd.clauseIndex, 0);

  SMeterMeta *pMeterMeta = pMeterMetaInfo->pMeterMeta;

  pMsg = buf + tsRpcHeadSize;

  pShellMsg = (SShellSubmitMsg *)pMsg;
  pShellMsg->vnode = htons(pMeterMeta->vpeerDesc[pSql->index].vnode);
  tscTrace("%p update submit msg vnode:%s:%d", pSql, taosIpStr(pMeterMeta->vpeerDesc[pSql->index].ip),
           htons(pShellMsg->vnode));
}

int tscBuildSubmitMsg(SSqlObj *pSql, SSqlInfo *pInfo) {
  SShellSubmitMsg *pShellMsg;
  char *           pMsg, *pStart;

  SQueryInfo *    pQueryInfo = tscGetQueryInfoDetail(&pSql->cmd, 0);
  SMeterMetaInfo *pMeterMetaInfo = tscGetMeterMetaInfoFromQueryInfo(pQueryInfo, 0);

  SMeterMeta *pMeterMeta = pMeterMetaInfo->pMeterMeta;

  pStart = pSql->cmd.payload + tsRpcHeadSize;
  pMsg = pStart;

  pShellMsg = (SShellSubmitMsg *)pMsg;

  pShellMsg->import = htons(TSDB_QUERY_HAS_TYPE(pQueryInfo->type, TSDB_QUERY_TYPE_INSERT) ? 0 : 1);
  pShellMsg->vnode = htons(pMeterMeta->vpeerDesc[pMeterMeta->index].vnode);
  pShellMsg->numOfSid = htonl(pSql->cmd.numOfTablesInSubmit);  // number of meters to be inserted

  // pSql->cmd.payloadLen is set during parse sql routine, so we do not use it here
  pSql->cmd.msgType = TSDB_MSG_TYPE_SUBMIT;
  tscTrace("%p update submit msg vnode:%s:%d", pSql, taosIpStr(pMeterMeta->vpeerDesc[pMeterMeta->index].ip),
           htons(pShellMsg->vnode));
  
  return TSDB_CODE_SUCCESS;
}

void tscUpdateVnodeInQueryMsg(SSqlObj *pSql, char *buf) {
  SSqlCmd *       pCmd = &pSql->cmd;
  SMeterMetaInfo *pMeterMetaInfo = tscGetMeterMetaInfo(pCmd, pCmd->clauseIndex, 0);

  char *          pStart = buf + tsRpcHeadSize;
  SQueryMeterMsg *pQueryMsg = (SQueryMeterMsg *)pStart;

  if (UTIL_METER_IS_NOMRAL_METER(pMeterMetaInfo)) {  // pSchema == NULL, query on meter
    SMeterMeta *pMeterMeta = pMeterMetaInfo->pMeterMeta;
    pQueryMsg->vnode = htons(pMeterMeta->vpeerDesc[pSql->index].vnode);
  } else {  // query on metric
    SMetricMeta *  pMetricMeta = pMeterMetaInfo->pMetricMeta;
    SVnodeSidList *pVnodeSidList = tscGetVnodeSidList(pMetricMeta, pMeterMetaInfo->vnodeIndex);
    pQueryMsg->vnode = htons(pVnodeSidList->vpeerDesc[pSql->index].vnode);
  }
}

/*
 * for meter query, simply return the size <= 1k
 * for metric query, estimate size according to meter tags
 */
static int32_t tscEstimateQueryMsgSize(SSqlCmd *pCmd, int32_t clauseIndex) {
  const static int32_t MIN_QUERY_MSG_PKT_SIZE = TSDB_MAX_BYTES_PER_ROW * 5;
  SQueryInfo *         pQueryInfo = tscGetQueryInfoDetail(pCmd, clauseIndex);

  int32_t srcColListSize = pQueryInfo->colList.numOfCols * sizeof(SColumnInfo);

  int32_t         exprSize = sizeof(SSqlFuncExprMsg) * pQueryInfo->fieldsInfo.numOfOutputCols;
  SMeterMetaInfo *pMeterMetaInfo = tscGetMeterMetaInfoFromQueryInfo(pQueryInfo, 0);

  // meter query without tags values
  if (!UTIL_METER_IS_SUPERTABLE(pMeterMetaInfo)) {
    return MIN_QUERY_MSG_PKT_SIZE + minMsgSize() + sizeof(SQueryMeterMsg) + srcColListSize + exprSize;
  }

  SMetricMeta *pMetricMeta = pMeterMetaInfo->pMetricMeta;

  SVnodeSidList *pVnodeSidList = tscGetVnodeSidList(pMetricMeta, pMeterMetaInfo->vnodeIndex);

  int32_t meterInfoSize = (pMetricMeta->tagLen + sizeof(SMeterSidExtInfo)) * pVnodeSidList->numOfSids;
  int32_t outputColumnSize = pQueryInfo->fieldsInfo.numOfOutputCols * sizeof(SSqlFuncExprMsg);

  int32_t size = meterInfoSize + outputColumnSize + srcColListSize + exprSize + MIN_QUERY_MSG_PKT_SIZE;
  if (pQueryInfo->tsBuf != NULL) {
    size += pQueryInfo->tsBuf->fileSize;
  }

  return size;
}

static char *doSerializeTableInfo(SSqlObj *pSql, int32_t numOfMeters, int32_t vnodeId, char *pMsg) {
  SMeterMetaInfo *pMeterMetaInfo = tscGetMeterMetaInfo(&pSql->cmd, pSql->cmd.clauseIndex, 0);

  SMeterMeta * pMeterMeta = pMeterMetaInfo->pMeterMeta;
  SMetricMeta *pMetricMeta = pMeterMetaInfo->pMetricMeta;

  tscTrace("%p vid:%d, query on %d meters", pSql, htons(vnodeId), numOfMeters);
  if (UTIL_METER_IS_NOMRAL_METER(pMeterMetaInfo)) {
#ifdef _DEBUG_VIEW
    tscTrace("%p sid:%d, uid:%" PRIu64, pSql, pMeterMetaInfo->pMeterMeta->sid, pMeterMetaInfo->pMeterMeta->uid);
#endif
    SMeterSidExtInfo *pMeterInfo = (SMeterSidExtInfo *)pMsg;
    pMeterInfo->sid = htonl(pMeterMeta->sid);
    pMeterInfo->uid = htobe64(pMeterMeta->uid);

    pMsg += sizeof(SMeterSidExtInfo);
  } else {
    SVnodeSidList *pVnodeSidList = tscGetVnodeSidList(pMetricMeta, pMeterMetaInfo->vnodeIndex);

    for (int32_t i = 0; i < numOfMeters; ++i) {
      SMeterSidExtInfo *pMeterInfo = (SMeterSidExtInfo *)pMsg;
      SMeterSidExtInfo *pQueryMeterInfo = tscGetMeterSidInfo(pVnodeSidList, i);

      pMeterInfo->sid = htonl(pQueryMeterInfo->sid);
      pMeterInfo->uid = htobe64(pQueryMeterInfo->uid);

      pMsg += sizeof(SMeterSidExtInfo);

      memcpy(pMsg, pQueryMeterInfo->tags, pMetricMeta->tagLen);
      pMsg += pMetricMeta->tagLen;

#ifdef _DEBUG_VIEW
      tscTrace("%p sid:%d, uid:%" PRId64, pSql, pQueryMeterInfo->sid, pQueryMeterInfo->uid);
#endif
    }
  }

  return pMsg;
}

int tscBuildQueryMsg(SSqlObj *pSql, SSqlInfo *pInfo) {
  SSqlCmd *pCmd = &pSql->cmd;

  int32_t size = tscEstimateQueryMsgSize(pCmd, pCmd->clauseIndex);

  if (TSDB_CODE_SUCCESS != tscAllocPayload(pCmd, size)) {
    tscError("%p failed to malloc for query msg", pSql);
    return -1;
  }

  SQueryInfo *pQueryInfo = tscGetQueryInfoDetail(pCmd, pCmd->clauseIndex);
  SMeterMetaInfo *pMeterMetaInfo = tscGetMeterMetaInfoFromQueryInfo(pQueryInfo, 0);
  
  char *          pStart = pCmd->payload + tsRpcHeadSize;

  SMeterMeta * pMeterMeta = pMeterMetaInfo->pMeterMeta;
  SMetricMeta *pMetricMeta = pMeterMetaInfo->pMetricMeta;

  SQueryMeterMsg *pQueryMsg = (SQueryMeterMsg *)pStart;

  int32_t msgLen = 0;
  int32_t numOfMeters = 0;

  if (UTIL_METER_IS_NOMRAL_METER(pMeterMetaInfo)) {
    numOfMeters = 1;

    tscTrace("%p query on vnode: %d, number of sid:%d, meter id: %s", pSql,
             pMeterMeta->vpeerDesc[pMeterMeta->index].vnode, 1, pMeterMetaInfo->name);

    pQueryMsg->vnode = htons(pMeterMeta->vpeerDesc[pMeterMeta->index].vnode);
    pQueryMsg->uid = pMeterMeta->uid;
    pQueryMsg->numOfTagsCols = 0;
  } else {  // query on super table
    if (pMeterMetaInfo->vnodeIndex < 0) {
      tscError("%p error vnodeIdx:%d", pSql, pMeterMetaInfo->vnodeIndex);
      return -1;
    }

    SVnodeSidList *pVnodeSidList = tscGetVnodeSidList(pMetricMeta, pMeterMetaInfo->vnodeIndex);
    uint32_t       vnodeId = pVnodeSidList->vpeerDesc[pVnodeSidList->index].vnode;

    numOfMeters = pVnodeSidList->numOfSids;
    if (numOfMeters <= 0) {
      tscError("%p vid:%d,error numOfMeters in query message:%d", pSql, vnodeId, numOfMeters);
      return -1;  // error
    }

    tscTrace("%p query on vid:%d, number of sid:%d", pSql, vnodeId, numOfMeters);
    pQueryMsg->vnode = htons(vnodeId);
  }

  pQueryMsg->numOfSids = htonl(numOfMeters);
  pQueryMsg->numOfTagsCols = htons(pMeterMetaInfo->numOfTags);

  if (pQueryInfo->order.order == TSQL_SO_ASC) {
    pQueryMsg->skey = htobe64(pQueryInfo->stime);
    pQueryMsg->ekey = htobe64(pQueryInfo->etime);
  } else {
    pQueryMsg->skey = htobe64(pQueryInfo->etime);
    pQueryMsg->ekey = htobe64(pQueryInfo->stime);
  }

  pQueryMsg->order = htons(pQueryInfo->order.order);
  pQueryMsg->orderColId = htons(pQueryInfo->order.orderColId);

  pQueryMsg->interpoType = htons(pQueryInfo->interpoType);

  pQueryMsg->limit = htobe64(pQueryInfo->limit.limit);
  pQueryMsg->offset = htobe64(pQueryInfo->limit.offset);

  pQueryMsg->numOfCols = htons(pQueryInfo->colList.numOfCols);

  if (pQueryInfo->colList.numOfCols <= 0) {
    tscError("%p illegal value of numOfCols in query msg: %d", pSql, pMeterMeta->numOfColumns);
    return -1;
  }

  if (pMeterMeta->numOfTags < 0) {
    tscError("%p illegal value of numOfTagsCols in query msg: %d", pSql, pMeterMeta->numOfTags);
    return -1;
  }

<<<<<<< HEAD
  pQueryMsg->nAggTimeInterval = htobe64(pQueryInfo->nAggTimeInterval);
  pQueryMsg->intervalTimeUnit = pQueryInfo->intervalTimeUnit;
  if (pQueryInfo->nAggTimeInterval < 0) {
    tscError("%p illegal value of aggregation time interval in query msg: %ld", pSql, pQueryInfo->nAggTimeInterval);
=======
  pQueryMsg->nAggTimeInterval = htobe64(pCmd->nAggTimeInterval);
  pQueryMsg->intervalTimeUnit = pCmd->intervalTimeUnit;
  if (pCmd->nAggTimeInterval < 0) {
    tscError("%p illegal value of aggregation time interval in query msg: %" PRId64, pSql, pCmd->nAggTimeInterval);
>>>>>>> de19fbfc
    return -1;
  }

  if (pQueryInfo->groupbyExpr.numOfGroupCols < 0) {
    tscError("%p illegal value of numOfGroupCols in query msg: %d", pSql, pQueryInfo->groupbyExpr.numOfGroupCols);
    return -1;
  }

  pQueryMsg->numOfGroupCols = htons(pQueryInfo->groupbyExpr.numOfGroupCols);

  if (UTIL_METER_IS_NOMRAL_METER(pMeterMetaInfo)) {  // query on meter
    pQueryMsg->tagLength = 0;
  } else {  // query on metric
    pQueryMsg->tagLength = htons(pMetricMeta->tagLen);
  }

  pQueryMsg->queryType = htons(pQueryInfo->type);
  pQueryMsg->numOfOutputCols = htons(pQueryInfo->exprsInfo.numOfExprs);

  if (pQueryInfo->fieldsInfo.numOfOutputCols < 0) {
    tscError("%p illegal value of number of output columns in query msg: %d", pSql,
             pQueryInfo->fieldsInfo.numOfOutputCols);
    return -1;
  }

  // set column list ids
  char *   pMsg = (char *)(pQueryMsg->colList) + pQueryInfo->colList.numOfCols * sizeof(SColumnInfo);
  SSchema *pSchema = tsGetSchema(pMeterMeta);

  for (int32_t i = 0; i < pQueryInfo->colList.numOfCols; ++i) {
    SColumnBase *pCol = tscColumnBaseInfoGet(&pQueryInfo->colList, i);
    SSchema *    pColSchema = &pSchema[pCol->colIndex.columnIndex];

    if (pCol->colIndex.columnIndex >= pMeterMeta->numOfColumns || pColSchema->type < TSDB_DATA_TYPE_BOOL ||
        pColSchema->type > TSDB_DATA_TYPE_NCHAR) {
      tscError("%p vid:%d sid:%d id:%s, column index out of range, numOfColumns:%d, index:%d, column name:%s", pSql,
               htons(pQueryMsg->vnode), pMeterMeta->sid, pMeterMetaInfo->name, pMeterMeta->numOfColumns, pCol->colIndex,
               pColSchema->name);

      return -1;  // 0 means build msg failed
    }

    pQueryMsg->colList[i].colId = htons(pColSchema->colId);
    pQueryMsg->colList[i].bytes = htons(pColSchema->bytes);
    pQueryMsg->colList[i].type = htons(pColSchema->type);
    pQueryMsg->colList[i].numOfFilters = htons(pCol->numOfFilters);

    // append the filter information after the basic column information
    for (int32_t f = 0; f < pCol->numOfFilters; ++f) {
      SColumnFilterInfo *pColFilter = &pCol->filterInfo[f];

      SColumnFilterInfo *pFilterMsg = (SColumnFilterInfo *)pMsg;
      pFilterMsg->filterOnBinary = htons(pColFilter->filterOnBinary);

      pMsg += sizeof(SColumnFilterInfo);

      if (pColFilter->filterOnBinary) {
        pFilterMsg->len = htobe64(pColFilter->len);
        memcpy(pMsg, (void *)pColFilter->pz, pColFilter->len + 1);
        pMsg += (pColFilter->len + 1);  // append the additional filter binary info
      } else {
        pFilterMsg->lowerBndi = htobe64(pColFilter->lowerBndi);
        pFilterMsg->upperBndi = htobe64(pColFilter->upperBndi);
      }

      pFilterMsg->lowerRelOptr = htons(pColFilter->lowerRelOptr);
      pFilterMsg->upperRelOptr = htons(pColFilter->upperRelOptr);

      if (pColFilter->lowerRelOptr == TSDB_RELATION_INVALID && pColFilter->upperRelOptr == TSDB_RELATION_INVALID) {
        tscError("invalid filter info");
        return -1;
      }
    }
  }

  bool hasArithmeticFunction = false;

  SSqlFuncExprMsg *pSqlFuncExpr = (SSqlFuncExprMsg *)pMsg;

  for (int32_t i = 0; i < pQueryInfo->fieldsInfo.numOfOutputCols; ++i) {
    SSqlExpr *pExpr = tscSqlExprGet(pQueryInfo, i);

    if (pExpr->functionId == TSDB_FUNC_ARITHM) {
      hasArithmeticFunction = true;
    }

    if (!tscValidateColumnId(pMeterMetaInfo, pExpr->colInfo.colId)) {
      /* column id is not valid according to the cached metermeta, the meter meta is expired */
      tscError("%p table schema is not matched with parsed sql", pSql);
      return -1;
    }

    pSqlFuncExpr->colInfo.colId = htons(pExpr->colInfo.colId);
    pSqlFuncExpr->colInfo.colIdx = htons(pExpr->colInfo.colIdx);
    pSqlFuncExpr->colInfo.flag = htons(pExpr->colInfo.flag);

    pSqlFuncExpr->functionId = htons(pExpr->functionId);
    pSqlFuncExpr->numOfParams = htons(pExpr->numOfParams);
    pMsg += sizeof(SSqlFuncExprMsg);

    for (int32_t j = 0; j < pExpr->numOfParams; ++j) {
      pSqlFuncExpr->arg[j].argType = htons((uint16_t)pExpr->param[j].nType);
      pSqlFuncExpr->arg[j].argBytes = htons(pExpr->param[j].nLen);

      if (pExpr->param[j].nType == TSDB_DATA_TYPE_BINARY) {
        memcpy(pMsg, pExpr->param[j].pz, pExpr->param[j].nLen);

        // by plus one char to make the string null-terminated
        pMsg += pExpr->param[j].nLen + 1;
      } else {
        pSqlFuncExpr->arg[j].argValue.i64 = htobe64(pExpr->param[j].i64Key);
      }
    }

    pSqlFuncExpr = (SSqlFuncExprMsg *)pMsg;
  }

  int32_t len = 0;
  if (hasArithmeticFunction) {
    SColumnBase *pColBase = pQueryInfo->colList.pColList;
    for (int32_t i = 0; i < pQueryInfo->colList.numOfCols; ++i) {
      char *  name = pSchema[pColBase[i].colIndex.columnIndex].name;
      int32_t lenx = strlen(name);
      memcpy(pMsg, name, lenx);
      *(pMsg + lenx) = ',';

      len += (lenx + 1);  // one for comma
      pMsg += (lenx + 1);
    }
  }

  pQueryMsg->colNameLen = htonl(len);

  // serialize the table info (sid, uid, tags)
  pMsg = doSerializeTableInfo(pSql, numOfMeters, htons(pQueryMsg->vnode), pMsg);

  // only include the required tag column schema. If a tag is not required, it won't be sent to vnode
  if (pMeterMetaInfo->numOfTags > 0) {
    // always transfer tag schema to vnode if exists
    SSchema *pTagSchema = tsGetTagSchema(pMeterMeta);

    for (int32_t j = 0; j < pMeterMetaInfo->numOfTags; ++j) {
      if (pMeterMetaInfo->tagColumnIndex[j] == TSDB_TBNAME_COLUMN_INDEX) {
        SSchema tbSchema = {
            .bytes = TSDB_METER_NAME_LEN, .colId = TSDB_TBNAME_COLUMN_INDEX, .type = TSDB_DATA_TYPE_BINARY};
        memcpy(pMsg, &tbSchema, sizeof(SSchema));
      } else {
        memcpy(pMsg, &pTagSchema[pMeterMetaInfo->tagColumnIndex[j]], sizeof(SSchema));
      }

      pMsg += sizeof(SSchema);
    }
  }

  SSqlGroupbyExpr *pGroupbyExpr = &pQueryInfo->groupbyExpr;
  if (pGroupbyExpr->numOfGroupCols != 0) {
    pQueryMsg->orderByIdx = htons(pGroupbyExpr->orderIndex);
    pQueryMsg->orderType = htons(pGroupbyExpr->orderType);

    for (int32_t j = 0; j < pGroupbyExpr->numOfGroupCols; ++j) {
      SColIndexEx *pCol = &pGroupbyExpr->columnInfo[j];

      *((int16_t *)pMsg) = pCol->colId;
      pMsg += sizeof(pCol->colId);

      *((int16_t *)pMsg) += pCol->colIdx;
      pMsg += sizeof(pCol->colIdx);

      *((int16_t *)pMsg) += pCol->colIdxInBuf;
      pMsg += sizeof(pCol->colIdxInBuf);

      *((int16_t *)pMsg) += pCol->flag;
      pMsg += sizeof(pCol->flag);
    }
  }

  if (pQueryInfo->interpoType != TSDB_INTERPO_NONE) {
    for (int32_t i = 0; i < pQueryInfo->fieldsInfo.numOfOutputCols; ++i) {
      *((int64_t *)pMsg) = htobe64(pQueryInfo->defaultVal[i]);
      pMsg += sizeof(pQueryInfo->defaultVal[0]);
    }
  }

  // compressed ts block
  pQueryMsg->tsOffset = htonl(pMsg - pStart);
  int32_t tsLen = 0;
  int32_t numOfBlocks = 0;

  if (pQueryInfo->tsBuf != NULL) {
    STSVnodeBlockInfo *pBlockInfo = tsBufGetVnodeBlockInfo(pQueryInfo->tsBuf, pMeterMetaInfo->vnodeIndex);
    assert(QUERY_IS_JOIN_QUERY(pQueryInfo->type) && pBlockInfo != NULL);  // this query should not be sent

    // todo refactor
    fseek(pQueryInfo->tsBuf->f, pBlockInfo->offset, SEEK_SET);
    fread(pMsg, pBlockInfo->compLen, 1, pQueryInfo->tsBuf->f);

    pMsg += pBlockInfo->compLen;
    tsLen = pBlockInfo->compLen;
    numOfBlocks = pBlockInfo->numOfBlocks;
  }

  pQueryMsg->tsLen = htonl(tsLen);
  pQueryMsg->tsNumOfBlocks = htonl(numOfBlocks);
  if (pQueryInfo->tsBuf != NULL) {
    pQueryMsg->tsOrder = htonl(pQueryInfo->tsBuf->tsOrder);
  }

  msgLen = pMsg - pStart;

  tscTrace("%p msg built success,len:%d bytes", pSql, msgLen);
  pCmd->payloadLen = msgLen;
  pSql->cmd.msgType = TSDB_MSG_TYPE_QUERY;

  assert(msgLen + minMsgSize() <= size);

  return TSDB_CODE_SUCCESS;
}

int32_t tscBuildCreateDbMsg(SSqlObj *pSql, SSqlInfo *pInfo) {
  SCreateDbMsg *pCreateDbMsg;
  char *        pMsg, *pStart;

  SSqlCmd *pCmd = &pSql->cmd;

  pMsg = doBuildMsgHeader(pSql, &pStart);
  pCreateDbMsg = (SCreateDbMsg *)pMsg;

  assert(pCmd->numOfClause == 1);
  SMeterMetaInfo *pMeterMetaInfo = tscGetMeterMetaInfo(pCmd, pCmd->clauseIndex, 0);
  
  strncpy(pCreateDbMsg->db, pMeterMetaInfo->name, tListLen(pCreateDbMsg->db));
  pMsg += sizeof(SCreateDbMsg);

  pCmd->payloadLen = pMsg - pStart;
  pCmd->msgType = TSDB_MSG_TYPE_CREATE_DB;

  return TSDB_CODE_SUCCESS;
}

int32_t tscBuildCreateDnodeMsg(SSqlObj *pSql, SSqlInfo *pInfo) {
  SCreateDnodeMsg *pCreate;

  char *pMsg, *pStart;

  SSqlCmd *pCmd = &pSql->cmd;

  pMsg = doBuildMsgHeader(pSql, &pStart);

  pCreate = (SCreateDnodeMsg *)pMsg;
  strncpy(pCreate->ip, pInfo->pDCLInfo->a[0].z, pInfo->pDCLInfo->a[0].n);

  pMsg += sizeof(SCreateDnodeMsg);

  pCmd->payloadLen = pMsg - pStart;
  pCmd->msgType = TSDB_MSG_TYPE_CREATE_DNODE;

  return TSDB_CODE_SUCCESS;
}

int32_t tscBuildAcctMsg(SSqlObj *pSql, SSqlInfo *pInfo) {
  SCreateAcctMsg *pAlterMsg;
  char *          pMsg, *pStart;
  int             msgLen = 0;

  SSqlCmd *pCmd = &pSql->cmd;

  pMsg = doBuildMsgHeader(pSql, &pStart);

  pAlterMsg = (SCreateAcctMsg *)pMsg;

  SSQLToken *pName = &pInfo->pDCLInfo->user.user;
  SSQLToken *pPwd = &pInfo->pDCLInfo->user.passwd;

  strncpy(pAlterMsg->user, pName->z, pName->n);
  strncpy(pAlterMsg->pass, pPwd->z, pPwd->n);

  pMsg += sizeof(SCreateAcctMsg);

  SCreateAcctSQL *pAcctOpt = &pInfo->pDCLInfo->acctOpt;

  pAlterMsg->cfg.maxUsers = htonl(pAcctOpt->maxUsers);
  pAlterMsg->cfg.maxDbs = htonl(pAcctOpt->maxDbs);
  pAlterMsg->cfg.maxTimeSeries = htonl(pAcctOpt->maxTimeSeries);
  pAlterMsg->cfg.maxStreams = htonl(pAcctOpt->maxStreams);
  pAlterMsg->cfg.maxPointsPerSecond = htonl(pAcctOpt->maxPointsPerSecond);
  pAlterMsg->cfg.maxStorage = htobe64(pAcctOpt->maxStorage);
  pAlterMsg->cfg.maxQueryTime = htobe64(pAcctOpt->maxQueryTime);
  pAlterMsg->cfg.maxConnections = htonl(pAcctOpt->maxConnections);

  if (pAcctOpt->stat.n == 0) {
    pAlterMsg->cfg.accessState = -1;
  } else {
    if (pAcctOpt->stat.z[0] == 'r' && pAcctOpt->stat.n == 1) {
      pAlterMsg->cfg.accessState = TSDB_VN_READ_ACCCESS;
    } else if (pAcctOpt->stat.z[0] == 'w' && pAcctOpt->stat.n == 1) {
      pAlterMsg->cfg.accessState = TSDB_VN_WRITE_ACCCESS;
    } else if (strncmp(pAcctOpt->stat.z, "all", 3) == 0 && pAcctOpt->stat.n == 3) {
      pAlterMsg->cfg.accessState = TSDB_VN_ALL_ACCCESS;
    } else if (strncmp(pAcctOpt->stat.z, "no", 2) == 0 && pAcctOpt->stat.n == 2) {
      pAlterMsg->cfg.accessState = 0;
    }
  }

  msgLen = pMsg - pStart;
  pCmd->payloadLen = msgLen;

  pCmd->msgType = TSDB_MSG_TYPE_CREATE_ACCT;
  return TSDB_CODE_SUCCESS;
}

int32_t tscBuildUserMsg(SSqlObj *pSql, SSqlInfo *pInfo) {
  SAlterUserMsg *pAlterMsg;
  char *         pMsg, *pStart;

  SSqlCmd *pCmd = &pSql->cmd;

  pMsg = doBuildMsgHeader(pSql, &pStart);
  pAlterMsg = (SCreateUserMsg *)pMsg;

  SUserInfo *pUser = &pInfo->pDCLInfo->user;
  strncpy(pAlterMsg->user, pUser->user.z, pUser->user.n);
  pAlterMsg->flag = pUser->type;

  if (pUser->type == TSDB_ALTER_USER_PRIVILEGES) {
    pAlterMsg->privilege = (char)pCmd->count;
  } else if (pUser->type == TSDB_ALTER_USER_PASSWD) {
    strncpy(pAlterMsg->pass, pUser->passwd.z, pUser->passwd.n);
  }

  pMsg += sizeof(SAlterUserMsg);

  pCmd->payloadLen = pMsg - pStart;

  if (pUser->type == TSDB_ALTER_USER_PASSWD || pUser->type == TSDB_ALTER_USER_PRIVILEGES) {
    pCmd->msgType = TSDB_MSG_TYPE_ALTER_USER;
  } else {
    pCmd->msgType = TSDB_MSG_TYPE_CREATE_USER;
  }

  return TSDB_CODE_SUCCESS;
}

int32_t tscBuildCfgDnodeMsg(SSqlObj *pSql, SSqlInfo *pInfo) {
  char *   pStart = NULL;
  SSqlCmd *pCmd = &pSql->cmd;

  char *pMsg = doBuildMsgHeader(pSql, &pStart);
  pMsg += sizeof(SCfgMsg);

  pCmd->payloadLen = pMsg - pStart;
  pCmd->msgType = TSDB_MSG_TYPE_CFG_PNODE;

  return TSDB_CODE_SUCCESS;
}

char *doBuildMsgHeader(SSqlObj *pSql, char **pStart) {
  SSqlCmd *pCmd = &pSql->cmd;
  STscObj *pObj = pSql->pTscObj;

  char *pMsg = pCmd->payload + tsRpcHeadSize;
  *pStart = pMsg;

  SMgmtHead *pMgmt = (SMgmtHead *)pMsg;
  strcpy(pMgmt->db, pObj->db);

  pMsg += sizeof(SMgmtHead);

  return pMsg;
}

int32_t tscBuildDropDbMsg(SSqlObj *pSql, SSqlInfo *pInfo) {
  SDropDbMsg *pDropDbMsg;
  char *      pMsg, *pStart;

  SSqlCmd *pCmd = &pSql->cmd;

  pMsg = doBuildMsgHeader(pSql, &pStart);
  pDropDbMsg = (SDropDbMsg *)pMsg;

  SMeterMetaInfo *pMeterMetaInfo = tscGetMeterMetaInfo(pCmd, pCmd->clauseIndex, 0);
  strncpy(pDropDbMsg->db, pMeterMetaInfo->name, tListLen(pDropDbMsg->db));
  pDropDbMsg->ignoreNotExists = pInfo->pDCLInfo->existsCheck ? 1 : 0;

  pMsg += sizeof(SDropDbMsg);

  pCmd->payloadLen = pMsg - pStart;
  pCmd->msgType = TSDB_MSG_TYPE_DROP_DB;

  return TSDB_CODE_SUCCESS;
}

int32_t tscBuildDropTableMsg(SSqlObj *pSql, SSqlInfo *pInfo) {
  SDropTableMsg *pDropTableMsg;
  char *         pMsg, *pStart;
  int            msgLen = 0;

  SSqlCmd *pCmd = &pSql->cmd;

  //pMsg = doBuildMsgHeader(pSql, &pStart);
  SMeterMetaInfo *pMeterMetaInfo = tscGetMeterMetaInfo(pCmd, pCmd->clauseIndex, 0);

  pMsg   = pCmd->payload + tsRpcHeadSize;
  pStart = pMsg;

  SMgmtHead *pMgmt = (SMgmtHead *)pMsg;
  tscGetDBInfoFromMeterId(pMeterMetaInfo->name, pMgmt->db);
  pMsg += sizeof(SMgmtHead);

  pDropTableMsg = (SDropTableMsg *)pMsg;

  strcpy(pDropTableMsg->meterId, pMeterMetaInfo->name);

  pDropTableMsg->igNotExists = pInfo->pDCLInfo->existsCheck ? 1 : 0;
  pMsg += sizeof(SDropTableMsg);

  msgLen = pMsg - pStart;
  pCmd->payloadLen = msgLen;
  pCmd->msgType = TSDB_MSG_TYPE_DROP_TABLE;

  return TSDB_CODE_SUCCESS;
}

int32_t tscBuildDropDnodeMsg(SSqlObj *pSql, SSqlInfo *pInfo) {
  SDropDnodeMsg *pDrop;
  char *         pMsg, *pStart;

  SSqlCmd *       pCmd = &pSql->cmd;
  SMeterMetaInfo *pMeterMetaInfo = tscGetMeterMetaInfo(pCmd, pCmd->clauseIndex, 0);

  pMsg = doBuildMsgHeader(pSql, &pStart);
  pDrop = (SDropDnodeMsg *)pMsg;

  strcpy(pDrop->ip, pMeterMetaInfo->name);

  pMsg += sizeof(SDropDnodeMsg);

  pCmd->payloadLen = pMsg - pStart;
  pCmd->msgType = TSDB_MSG_TYPE_DROP_DNODE;

  return TSDB_CODE_SUCCESS;
}

int32_t tscBuildDropAcctMsg(SSqlObj *pSql, SSqlInfo *pInfo) {
  SDropUserMsg *pDropMsg;
  char *        pMsg, *pStart;

  SSqlCmd *pCmd = &pSql->cmd;

  pMsg = doBuildMsgHeader(pSql, &pStart);
  pDropMsg = (SDropUserMsg *)pMsg;

  SMeterMetaInfo *pMeterMetaInfo = tscGetMeterMetaInfo(pCmd, pCmd->clauseIndex, 0);
  strcpy(pDropMsg->user, pMeterMetaInfo->name);

  pMsg += sizeof(SDropUserMsg);

  pCmd->payloadLen = pMsg - pStart;
  pCmd->msgType = TSDB_MSG_TYPE_DROP_USER;

  return TSDB_CODE_SUCCESS;
}

int32_t tscBuildUseDbMsg(SSqlObj *pSql, SSqlInfo *pInfo) {
  SUseDbMsg *pUseDbMsg;
  char *     pMsg, *pStart;

  SSqlCmd *pCmd = &pSql->cmd;

  pMsg = doBuildMsgHeader(pSql, &pStart);
  pUseDbMsg = (SUseDbMsg *)pMsg;

  SMeterMetaInfo *pMeterMetaInfo = tscGetMeterMetaInfo(pCmd, pCmd->clauseIndex, 0);
  strcpy(pUseDbMsg->db, pMeterMetaInfo->name);

  pMsg += sizeof(SUseDbMsg);

  pCmd->payloadLen = pMsg - pStart;
  pCmd->msgType = TSDB_MSG_TYPE_USE_DB;

  return TSDB_CODE_SUCCESS;
}

int32_t tscBuildShowMsg(SSqlObj *pSql, SSqlInfo *pInfo) {
  SShowMsg *pShowMsg;
  char *    pMsg, *pStart;
  int       msgLen = 0;

  SSqlCmd *pCmd = &pSql->cmd;
  STscObj *pObj = pSql->pTscObj;

  int32_t size = minMsgSize() + sizeof(SMgmtHead) + sizeof(SShowTableMsg) + pCmd->payloadLen + TSDB_EXTRA_PAYLOAD_SIZE;
  if (TSDB_CODE_SUCCESS != tscAllocPayload(pCmd, size)) {
    tscError("%p failed to malloc for show msg", pSql);
    return -1;
  }

  pMsg = pCmd->payload + tsRpcHeadSize;
  pStart = pMsg;

  SMgmtHead *pMgmt = (SMgmtHead *)pMsg;

  SMeterMetaInfo *pMeterMetaInfo = tscGetMeterMetaInfo(pCmd, pCmd->clauseIndex, 0);
  size_t          nameLen = strlen(pMeterMetaInfo->name);

  if (nameLen > 0) {
    strcpy(pMgmt->db, pMeterMetaInfo->name);  // prefix is set here
  } else {
    strcpy(pMgmt->db, pObj->db);
  }

  pMsg += sizeof(SMgmtHead);

  pShowMsg = (SShowMsg *)pMsg;
  SShowInfo *pShowInfo = &pInfo->pDCLInfo->showOpt;

  pShowMsg->type = pShowInfo->showType;

  if (pShowInfo->showType != TSDB_MGMT_TABLE_VNODES) {
    SSQLToken *pPattern = &pShowInfo->pattern;
    if (pPattern->type > 0) {  // only show tables support wildcard query
      strncpy(pShowMsg->payload, pPattern->z, pPattern->n);
      pShowMsg->payloadLen = htons(pPattern->n);
    }
    pMsg += (sizeof(SShowTableMsg) + pPattern->n);
  } else {
    SSQLToken *pIpAddr = &pShowInfo->prefix;
    assert(pIpAddr->n > 0 && pIpAddr->type > 0);

    strncpy(pShowMsg->payload, pIpAddr->z, pIpAddr->n);
    pShowMsg->payloadLen = htons(pIpAddr->n);

    pMsg += (sizeof(SShowTableMsg) + pIpAddr->n);
  }

  pCmd->payloadLen = pMsg - pStart;
  pCmd->msgType = TSDB_MSG_TYPE_SHOW;

  assert(msgLen + minMsgSize() <= size);

  return TSDB_CODE_SUCCESS;
}

int32_t tscBuildKillMsg(SSqlObj *pSql, SSqlInfo *pInfo) {
  SKillQuery *pKill;
  char *      pMsg, *pStart;

  SSqlCmd *pCmd = &pSql->cmd;

  pMsg = doBuildMsgHeader(pSql, &pStart);
  pKill = (SKillQuery *)pMsg;

  pKill->handle = 0;
  strncpy(pKill->queryId, pInfo->pDCLInfo->ip.z, pInfo->pDCLInfo->ip.n);

  pMsg += sizeof(SKillQuery);

  pCmd->payloadLen = pMsg - pStart;

  switch (pCmd->command) {
    case TSDB_SQL_KILL_QUERY:
      pCmd->msgType = TSDB_MSG_TYPE_KILL_QUERY;
      break;
    case TSDB_SQL_KILL_CONNECTION:
      pCmd->msgType = TSDB_MSG_TYPE_KILL_CONNECTION;
      break;
    case TSDB_SQL_KILL_STREAM:
      pCmd->msgType = TSDB_MSG_TYPE_KILL_STREAM;
      break;
  }
  return TSDB_CODE_SUCCESS;
}

int tscEstimateCreateTableMsgLength(SSqlObj *pSql, SSqlInfo *pInfo) {
  SSqlCmd *pCmd = &(pSql->cmd);

  int32_t size = minMsgSize() + sizeof(SMgmtHead) + sizeof(SCreateTableMsg);

  SCreateTableSQL *pCreateTableInfo = pInfo->pCreateTableInfo;
  if (pCreateTableInfo->type == TSQL_CREATE_TABLE_FROM_STABLE) {
    size += sizeof(STagData);
  } else {
    size += sizeof(SSchema) * (pCmd->numOfCols + pCmd->count);
  }

  if (pCreateTableInfo->pSelect != NULL) {
    size += (pCreateTableInfo->pSelect->selectToken.n + 1);
  }

  return size + TSDB_EXTRA_PAYLOAD_SIZE;
}

int tscBuildCreateTableMsg(SSqlObj *pSql, SSqlInfo *pInfo) {
  SCreateTableMsg *pCreateTableMsg;
  char *           pMsg, *pStart;
  int              msgLen = 0;
  SSchema *        pSchema;
  int              size = 0;

  SSqlCmd *pCmd = &pSql->cmd;

  SQueryInfo *    pQueryInfo = tscGetQueryInfoDetail(pCmd, 0);
  SMeterMetaInfo *pMeterMetaInfo = tscGetMeterMetaInfoFromQueryInfo(pQueryInfo, 0);

  // Reallocate the payload size
  size = tscEstimateCreateTableMsgLength(pSql, pInfo);
  if (TSDB_CODE_SUCCESS != tscAllocPayload(pCmd, size)) {
    tscError("%p failed to malloc for create table msg", pSql);
    return TSDB_CODE_CLI_OUT_OF_MEMORY;
  }

  pMsg = pCmd->payload + tsRpcHeadSize;
  pStart = pMsg;

  SMgmtHead *pMgmt = (SMgmtHead *)pMsg;

  // use dbinfo from table id without modifying current db info
  tscGetDBInfoFromMeterId(pMeterMetaInfo->name, pMgmt->db);

  pMsg += sizeof(SMgmtHead);

  pCreateTableMsg = (SCreateTableMsg *)pMsg;
  strcpy(pCreateTableMsg->meterId, pMeterMetaInfo->name);

  SCreateTableSQL *pCreateTable = pInfo->pCreateTableInfo;

  pCreateTableMsg->igExists = pCreateTable->existCheck ? 1 : 0;

  pCreateTableMsg->numOfColumns = htons(pCmd->numOfCols);
  pCreateTableMsg->numOfTags = htons(pCmd->count);

  pCreateTableMsg->sqlLen = 0;
  pMsg = (char *)pCreateTableMsg->schema;

  int8_t type = pInfo->pCreateTableInfo->type;
  if (type == TSQL_CREATE_TABLE_FROM_STABLE) {  // create by using super table, tags value
    memcpy(pMsg, &pInfo->pCreateTableInfo->usingInfo.tagdata, sizeof(STagData));
    pMsg += sizeof(STagData);
  } else {  // create (super) table
    pSchema = pCreateTableMsg->schema;

    for (int i = 0; i < pCmd->numOfCols + pCmd->count; ++i) {
      TAOS_FIELD *pField = tscFieldInfoGetField(pQueryInfo, i);

      pSchema->type = pField->type;
      strcpy(pSchema->name, pField->name);
      pSchema->bytes = htons(pField->bytes);

      pSchema++;
    }

    pMsg = (char *)pSchema;
    if (type == TSQL_CREATE_STREAM) {  // check if it is a stream sql
      SQuerySQL *pQuerySql = pInfo->pCreateTableInfo->pSelect;

      strncpy(pMsg, pQuerySql->selectToken.z, pQuerySql->selectToken.n + 1);
      pCreateTableMsg->sqlLen = htons(pQuerySql->selectToken.n + 1);
      pMsg += pQuerySql->selectToken.n + 1;
    }
  }

  tscClearFieldInfo(&pQueryInfo->fieldsInfo);

  msgLen = pMsg - pStart;
  pCmd->payloadLen = msgLen;
  pCmd->msgType = TSDB_MSG_TYPE_CREATE_TABLE;

  assert(msgLen + minMsgSize() <= size);
  return TSDB_CODE_SUCCESS;
}

int tscEstimateAlterTableMsgLength(SSqlCmd *pCmd) {
  SQueryInfo *pQueryInfo = tscGetQueryInfoDetail(pCmd, 0);
  return minMsgSize() + sizeof(SMgmtHead) + sizeof(SAlterTableMsg) + sizeof(SSchema) * tscNumOfFields(pQueryInfo) +
         TSDB_EXTRA_PAYLOAD_SIZE;
}

int tscBuildAlterTableMsg(SSqlObj *pSql, SSqlInfo *pInfo) {
  SAlterTableMsg *pAlterTableMsg;
  char *          pMsg, *pStart;
  int             msgLen = 0;
  int             size = 0;

  SSqlCmd *   pCmd = &pSql->cmd;
  SQueryInfo *pQueryInfo = tscGetQueryInfoDetail(pCmd, 0);

  SMeterMetaInfo *pMeterMetaInfo = tscGetMeterMetaInfoFromQueryInfo(pQueryInfo, 0);

  size = tscEstimateAlterTableMsgLength(pCmd);
  if (TSDB_CODE_SUCCESS != tscAllocPayload(pCmd, size)) {
    tscError("%p failed to malloc for alter table msg", pSql);
    return -1;
  }

  pMsg = pCmd->payload + tsRpcHeadSize;
  pStart = pMsg;

  SMgmtHead *pMgmt = (SMgmtHead *)pMsg;
  tscGetDBInfoFromMeterId(pMeterMetaInfo->name, pMgmt->db);
  pMsg += sizeof(SMgmtHead);

  SAlterTableSQL *pAlterInfo = pInfo->pAlterInfo;

  pAlterTableMsg = (SAlterTableMsg *)pMsg;
  strcpy(pAlterTableMsg->meterId, pMeterMetaInfo->name);
  pAlterTableMsg->type = htons(pAlterInfo->type);

  pAlterTableMsg->numOfCols = htons(tscNumOfFields(pQueryInfo));
  memcpy(pAlterTableMsg->tagVal, pAlterInfo->tagData.data, TSDB_MAX_TAGS_LEN);

  SSchema *pSchema = pAlterTableMsg->schema;
  for (int i = 0; i < tscNumOfFields(pQueryInfo); ++i) {
    TAOS_FIELD *pField = tscFieldInfoGetField(pQueryInfo, i);

    pSchema->type = pField->type;
    strcpy(pSchema->name, pField->name);
    pSchema->bytes = htons(pField->bytes);
    pSchema++;
  }

  pMsg = (char *)pSchema;

  msgLen = pMsg - pStart;
  pCmd->payloadLen = msgLen;
  pCmd->msgType = TSDB_MSG_TYPE_ALTER_TABLE;

  assert(msgLen + minMsgSize() <= size);

  return TSDB_CODE_SUCCESS;
}

int tscAlterDbMsg(SSqlObj *pSql, SSqlInfo *pInfo) {
  SAlterDbMsg *pAlterDbMsg;
  char *       pMsg, *pStart;
  int          msgLen = 0;

  SSqlCmd *       pCmd = &pSql->cmd;
  STscObj *       pObj = pSql->pTscObj;
  SMeterMetaInfo *pMeterMetaInfo = tscGetMeterMetaInfo(pCmd, pCmd->clauseIndex, 0);

  pStart = pCmd->payload + tsRpcHeadSize;
  pMsg = pStart;

  SMgmtHead *pMgmt = (SMgmtHead *)pMsg;
  strcpy(pMgmt->db, pObj->db);
  pMsg += sizeof(SMgmtHead);

  pAlterDbMsg = (SAlterDbMsg *)pMsg;
  strcpy(pAlterDbMsg->db, pMeterMetaInfo->name);

  pMsg += sizeof(SAlterDbMsg);

  msgLen = pMsg - pStart;
  pCmd->payloadLen = msgLen;
  pCmd->msgType = TSDB_MSG_TYPE_ALTER_DB;

  return TSDB_CODE_SUCCESS;
}

int tscBuildRetrieveFromMgmtMsg(SSqlObj *pSql, SSqlInfo *pInfo) {
  char *pMsg, *pStart;
  int   msgLen = 0;

  SSqlCmd *pCmd = &pSql->cmd;
  STscObj *pObj = pSql->pTscObj;
  pMsg = pCmd->payload + tsRpcHeadSize;
  pStart = pMsg;

  SMgmtHead *pMgmt = (SMgmtHead *)pMsg;

  SQueryInfo *    pQueryInfo = tscGetQueryInfoDetail(pCmd, 0);
  SMeterMetaInfo *pMeterMetaInfo = tscGetMeterMetaInfoFromQueryInfo(pQueryInfo, 0);
  size_t          nameLen = strlen(pMeterMetaInfo->name);

  if (nameLen > 0) {
    strcpy(pMgmt->db, pMeterMetaInfo->name);
  } else {
    strcpy(pMgmt->db, pObj->db);
  }

  pMsg += sizeof(SMgmtHead);

  *((uint64_t *)pMsg) = pSql->res.qhandle;
  pMsg += sizeof(pSql->res.qhandle);

  *((uint16_t *)pMsg) = htons(pQueryInfo->type);
  pMsg += sizeof(pQueryInfo->type);

  msgLen = pMsg - pStart;
  pCmd->payloadLen = msgLen;
  pCmd->msgType = TSDB_MSG_TYPE_RETRIEVE;

  return TSDB_CODE_SUCCESS;
}

static int tscSetResultPointer(SQueryInfo *pQueryInfo, SSqlRes *pRes) {
  if (tscCreateResPointerInfo(pRes, pQueryInfo) != TSDB_CODE_SUCCESS) {
    return pRes->code;
  }

  for (int i = 0; i < pQueryInfo->fieldsInfo.numOfOutputCols; ++i) {
    TAOS_FIELD *pField = tscFieldInfoGetField(pQueryInfo, i);
    int16_t     offset = tscFieldInfoGetOffset(pQueryInfo, i);

    pRes->bytes[i] = pField->bytes;
//    if (pQueryInfo->order.order == TSQL_SO_DESC) {
//      pRes->bytes[i] = -pRes->bytes[i];
//      pRes->tsrow[i] = ((pRes->data + offset * pRes->numOfRows) + (pRes->numOfRows - 1) * pField->bytes);
//    } else {
      pRes->tsrow[i] = (pRes->data + offset * pRes->numOfRows);
//    }
  }

  return 0;
}

/*
 * this function can only be called once.
 * by using pRes->rspType to denote its status
 *
 * if pRes->rspType is 1, no more result
 */
static int tscLocalResultCommonBuilder(SSqlObj *pSql, int32_t numOfRes) {
  SSqlRes *pRes = &pSql->res;
  SSqlCmd *pCmd = &pSql->cmd;

  SQueryInfo *pQueryInfo = tscGetQueryInfoDetail(pCmd, pCmd->clauseIndex);

  pRes->code = TSDB_CODE_SUCCESS;

  if (pRes->rspType == 0) {
    pRes->numOfRows = numOfRes;
    pRes->row = 0;
    pRes->rspType = 1;

    tscSetResultPointer(pQueryInfo, pRes);
  } else {
    tscResetForNextRetrieve(pRes);
  }

  uint8_t code = pSql->res.code;
  if (pSql->fp) {
    if (code == TSDB_CODE_SUCCESS) {
      (*pSql->fp)(pSql->param, pSql, pSql->res.numOfRows);
    } else {
      tscQueueAsyncRes(pSql);
    }
  }

  return code;
}

int tscProcessDescribeTableRsp(SSqlObj *pSql) {
  SSqlCmd *       pCmd = &pSql->cmd;
  SMeterMetaInfo *pMeterMetaInfo = tscGetMeterMetaInfo(pCmd, pCmd->clauseIndex, 0);

  int32_t numOfRes = pMeterMetaInfo->pMeterMeta->numOfColumns + pMeterMetaInfo->pMeterMeta->numOfTags;

  return tscLocalResultCommonBuilder(pSql, numOfRes);
}

int tscProcessTagRetrieveRsp(SSqlObj *pSql) {
  SSqlCmd *pCmd = &pSql->cmd;

  SQueryInfo *    pQueryInfo = tscGetQueryInfoDetail(pCmd, pCmd->clauseIndex);
  SMeterMetaInfo *pMeterMetaInfo = tscGetMeterMetaInfoFromQueryInfo(pQueryInfo, 0);

  int32_t numOfRes = 0;
  if (tscSqlExprGet(pQueryInfo, 0)->functionId == TSDB_FUNC_TAGPRJ) {
    numOfRes = pMeterMetaInfo->pMetricMeta->numOfMeters;
  } else {
    numOfRes = 1;  // for count function, there is only one output.
  }
  return tscLocalResultCommonBuilder(pSql, numOfRes);
}

int tscProcessRetrieveMetricRsp(SSqlObj *pSql) {
  SSqlRes *pRes = &pSql->res;
  SSqlCmd *pCmd = &pSql->cmd;

  pRes->code = tscDoLocalreduce(pSql);
  SQueryInfo *pQueryInfo = tscGetQueryInfoDetail(pCmd, pCmd->clauseIndex);

  if (pRes->code == TSDB_CODE_SUCCESS && pRes->numOfRows > 0) {
    tscSetResultPointer(pQueryInfo, pRes);
  }

  pRes->row = 0;

  uint8_t code = pRes->code;
  if (pSql->fp) {  // async retrieve metric data
    if (pRes->code == TSDB_CODE_SUCCESS) {
      (*pSql->fp)(pSql->param, pSql, pRes->numOfRows);
    } else {
      tscQueueAsyncRes(pSql);
    }
  }

  return code;
}

int tscProcessEmptyResultRsp(SSqlObj *pSql) { return tscLocalResultCommonBuilder(pSql, 0); }

int tscBuildConnectMsg(SSqlObj *pSql, SSqlInfo *pInfo) {
  SConnectMsg *pConnect;
  char *       pMsg, *pStart;

  SSqlCmd *pCmd = &pSql->cmd;
  STscObj *pObj = pSql->pTscObj;
  pMsg = pCmd->payload + tsRpcHeadSize;
  pStart = pMsg;

  pConnect = (SConnectMsg *)pMsg;

  char *db;  // ugly code to move the space
  db = strstr(pObj->db, TS_PATH_DELIMITER);
  db = (db == NULL) ? pObj->db : db + 1;
  strcpy(pConnect->db, db);

  strcpy(pConnect->clientVersion, version);

  pMsg += sizeof(SConnectMsg);

  pCmd->payloadLen = pMsg - pStart;
  pCmd->msgType = TSDB_MSG_TYPE_CONNECT;

  return TSDB_CODE_SUCCESS;
}

int tscBuildMeterMetaMsg(SSqlObj *pSql, SSqlInfo *pInfo) {
  SMeterInfoMsg *pInfoMsg;
  char *         pMsg, *pStart;
  int            msgLen = 0;

  char *tmpData = 0;
  if (pSql->cmd.allocSize > 0) {
    tmpData = calloc(1, pSql->cmd.allocSize);
    if (NULL == tmpData) {
      return TSDB_CODE_CLI_OUT_OF_MEMORY;
    }

    // STagData is in binary format, strncpy is not available
    memcpy(tmpData, pSql->cmd.payload, pSql->cmd.allocSize);
  }

  SSqlCmd *   pCmd = &pSql->cmd;
  SQueryInfo *pQueryInfo = tscGetQueryInfoDetail(&pSql->cmd, 0);

  SMeterMetaInfo *pMeterMetaInfo = tscGetMeterMetaInfoFromQueryInfo(pQueryInfo, 0);

  pMsg = pCmd->payload + tsRpcHeadSize;
  pStart = pMsg;

  SMgmtHead *pMgmt = (SMgmtHead *)pMsg;
  tscGetDBInfoFromMeterId(pMeterMetaInfo->name, pMgmt->db);

  pMsg += sizeof(SMgmtHead);

  pInfoMsg = (SMeterInfoMsg *)pMsg;
  strcpy(pInfoMsg->meterId, pMeterMetaInfo->name);
  pInfoMsg->createFlag = htons(pSql->cmd.createOnDemand ? 1 : 0);
  pMsg += sizeof(SMeterInfoMsg);

  if (pSql->cmd.createOnDemand) {
    memcpy(pInfoMsg->tags, tmpData, sizeof(STagData));
    pMsg += sizeof(STagData);
  }

  msgLen = pMsg - pStart;
  pCmd->payloadLen = msgLen;
  pCmd->msgType = TSDB_MSG_TYPE_METERINFO;

  tfree(tmpData);

  assert(msgLen + minMsgSize() <= pCmd->allocSize);
  return TSDB_CODE_SUCCESS;
}

/**
 *  multi meter meta req pkg format:
 *  | SMgmtHead | SMultiMeterInfoMsg | meterId0 | meterId1 | meterId2 | ......
 *      no used         4B
 **/
int tscBuildMultiMeterMetaMsg(SSqlObj *pSql, SSqlInfo *pInfo) {
  SSqlCmd *pCmd = &pSql->cmd;

  // copy payload content to temp buff
  char *tmpData = 0;
  if (pCmd->payloadLen > 0) {
    tmpData = calloc(1, pCmd->payloadLen + 1);
    if (NULL == tmpData) return -1;
    memcpy(tmpData, pCmd->payload, pCmd->payloadLen);
  }

  // fill head info
  SMgmtHead *pMgmt = (SMgmtHead *)(pCmd->payload + tsRpcHeadSize);
  memset(pMgmt->db, 0, TSDB_METER_ID_LEN);  // server don't need the db

  SMultiMeterInfoMsg *pInfoMsg = (SMultiMeterInfoMsg *)(pCmd->payload + tsRpcHeadSize + sizeof(SMgmtHead));
  pInfoMsg->numOfMeters = htonl((int32_t)pCmd->count);

  if (pCmd->payloadLen > 0) {
    memcpy(pInfoMsg->meterId, tmpData, pCmd->payloadLen);
  }

  tfree(tmpData);

  pCmd->payloadLen += sizeof(SMgmtHead) + sizeof(SMultiMeterInfoMsg);
  pCmd->msgType = TSDB_MSG_TYPE_MULTI_METERINFO;

  assert(pCmd->payloadLen + minMsgSize() <= pCmd->allocSize);

  tscTrace("%p build load multi-metermeta msg completed, numOfMeters:%d, msg size:%d", pSql, pCmd->count,
           pCmd->payloadLen);

  return pCmd->payloadLen;
}

static int32_t tscEstimateMetricMetaMsgSize(SSqlCmd *pCmd) {
  const int32_t defaultSize =
      minMsgSize() + sizeof(SMetricMetaMsg) + sizeof(SMgmtHead) + sizeof(int16_t) * TSDB_MAX_TAGS;
  SQueryInfo *pQueryInfo = tscGetQueryInfoDetail(pCmd, 0);

  int32_t n = 0;
  for (int32_t i = 0; i < pQueryInfo->tagCond.numOfTagCond; ++i) {
    n += strlen(pQueryInfo->tagCond.cond[i].cond);
  }

  int32_t tagLen = n * TSDB_NCHAR_SIZE;
  if (pQueryInfo->tagCond.tbnameCond.cond != NULL) {
    tagLen += strlen(pQueryInfo->tagCond.tbnameCond.cond) * TSDB_NCHAR_SIZE;
  }

  int32_t joinCondLen = (TSDB_METER_ID_LEN + sizeof(int16_t)) * 2;
  int32_t elemSize = sizeof(SMetricMetaElemMsg) * pQueryInfo->numOfTables;

  int32_t len = tagLen + joinCondLen + elemSize + defaultSize;

  return MAX(len, TSDB_DEFAULT_PAYLOAD_SIZE);
}

int tscBuildMetricMetaMsg(SSqlObj *pSql, SSqlInfo *pInfo) {
  SMetricMetaMsg *pMetaMsg;
  char *          pMsg, *pStart;
  int             msgLen = 0;
  int             tableIndex = 0;

  SSqlCmd *   pCmd = &pSql->cmd;
  SQueryInfo *pQueryInfo = tscGetQueryInfoDetail(&pSql->cmd, 0);

  STagCond *pTagCond = &pQueryInfo->tagCond;

  SMeterMetaInfo *pMeterMetaInfo = tscGetMeterMetaInfoFromQueryInfo(pQueryInfo, tableIndex);

  int32_t size = tscEstimateMetricMetaMsgSize(pCmd);
  if (TSDB_CODE_SUCCESS != tscAllocPayload(pCmd, size)) {
    tscError("%p failed to malloc for metric meter msg", pSql);
    return -1;
  }

  pStart = pCmd->payload + tsRpcHeadSize;
  pMsg = pStart;

  SMgmtHead *pMgmt = (SMgmtHead *)pMsg;
  tscGetDBInfoFromMeterId(pMeterMetaInfo->name, pMgmt->db);

  pMsg += sizeof(SMgmtHead);

  pMetaMsg = (SMetricMetaMsg *)pMsg;
  pMetaMsg->numOfMeters = htonl(pQueryInfo->numOfTables);

  pMsg += sizeof(SMetricMetaMsg);

  int32_t offset = pMsg - (char *)pMetaMsg;
  pMetaMsg->join = htonl(offset);

  // todo refactor
  pMetaMsg->joinCondLen = htonl((TSDB_METER_ID_LEN + sizeof(int16_t)) * 2);

  memcpy(pMsg, pTagCond->joinInfo.left.meterId, TSDB_METER_ID_LEN);
  pMsg += TSDB_METER_ID_LEN;

  *(int16_t *)pMsg = pTagCond->joinInfo.left.tagCol;
  pMsg += sizeof(int16_t);

  memcpy(pMsg, pTagCond->joinInfo.right.meterId, TSDB_METER_ID_LEN);
  pMsg += TSDB_METER_ID_LEN;

  *(int16_t *)pMsg = pTagCond->joinInfo.right.tagCol;
  pMsg += sizeof(int16_t);

  for (int32_t i = 0; i < pQueryInfo->numOfTables; ++i) {
    pMeterMetaInfo = tscGetMeterMetaInfo(pCmd, pCmd->clauseIndex, i);
    uint64_t uid = pMeterMetaInfo->pMeterMeta->uid;

    offset = pMsg - (char *)pMetaMsg;
    pMetaMsg->metaElem[i] = htonl(offset);

    SMetricMetaElemMsg *pElem = (SMetricMetaElemMsg *)pMsg;
    pMsg += sizeof(SMetricMetaElemMsg);

    // convert to unicode before sending to mnode for metric query
    int32_t condLen = 0;
    if (pTagCond->numOfTagCond > 0) {
      SCond *pCond = tsGetMetricQueryCondPos(pTagCond, uid);
      if (pCond != NULL) {
        condLen = strlen(pCond->cond) + 1;

        bool ret = taosMbsToUcs4(pCond->cond, condLen, pMsg, condLen * TSDB_NCHAR_SIZE);
        if (!ret) {
          tscError("%p mbs to ucs4 failed:%s", pSql, tsGetMetricQueryCondPos(pTagCond, uid));
          return 0;
        }
      }
    }

    pElem->condLen = htonl(condLen);

    offset = pMsg - (char *)pMetaMsg;
    pElem->cond = htonl(offset);
    pMsg += condLen * TSDB_NCHAR_SIZE;

    pElem->rel = htons(pTagCond->relType);
    if (pTagCond->tbnameCond.uid == uid) {
      offset = pMsg - (char *)pMetaMsg;

      pElem->tableCond = htonl(offset);

      uint32_t len = strlen(pTagCond->tbnameCond.cond);
      pElem->tableCondLen = htonl(len);

      memcpy(pMsg, pTagCond->tbnameCond.cond, len);
      pMsg += len;
    }

    SSqlGroupbyExpr *pGroupby = &pQueryInfo->groupbyExpr;

    if (pGroupby->tableIndex != i && pGroupby->numOfGroupCols > 0) {
      pElem->orderType = 0;
      pElem->orderIndex = 0;
      pElem->numOfGroupCols = 0;
    } else {
      pElem->numOfGroupCols = htons(pGroupby->numOfGroupCols);
      for (int32_t j = 0; j < pMeterMetaInfo->numOfTags; ++j) {
        pElem->tagCols[j] = htons(pMeterMetaInfo->tagColumnIndex[j]);
      }

      if (pGroupby->numOfGroupCols != 0) {
        pElem->orderIndex = htons(pGroupby->orderIndex);
        pElem->orderType = htons(pGroupby->orderType);
        offset = pMsg - (char *)pMetaMsg;

        pElem->groupbyTagColumnList = htonl(offset);
        for (int32_t j = 0; j < pQueryInfo->groupbyExpr.numOfGroupCols; ++j) {
          SColIndexEx *pCol = &pQueryInfo->groupbyExpr.columnInfo[j];
          SColIndexEx *pDestCol = (SColIndexEx *)pMsg;

          pDestCol->colIdxInBuf = 0;
          pDestCol->colIdx = htons(pCol->colIdx);
          pDestCol->colId = htons(pDestCol->colId);
          pDestCol->flag = htons(pDestCol->flag);

          pMsg += sizeof(SColIndexEx);
        }
      }
    }

    strcpy(pElem->meterId, pMeterMetaInfo->name);
    pElem->numOfTags = htons(pMeterMetaInfo->numOfTags);

    int16_t len = pMsg - (char *)pElem;
    pElem->elemLen = htons(len);  // redundant data for integrate check
  }

  msgLen = pMsg - pStart;
  pCmd->payloadLen = msgLen;
  pCmd->msgType = TSDB_MSG_TYPE_METRIC_META;
  assert(msgLen + minMsgSize() <= size);
  
  return TSDB_CODE_SUCCESS;
}

int tscEstimateHeartBeatMsgLength(SSqlObj *pSql) {
  int      size = 0;
  STscObj *pObj = pSql->pTscObj;

  size += tsRpcHeadSize + sizeof(SMgmtHead);
  size += sizeof(SQList);

  SSqlObj *tpSql = pObj->sqlList;
  while (tpSql) {
    size += sizeof(SQDesc);
    tpSql = tpSql->next;
  }

  size += sizeof(SSList);
  SSqlStream *pStream = pObj->streamList;
  while (pStream) {
    size += sizeof(SSDesc);
    pStream = pStream->next;
  }

  return size + TSDB_EXTRA_PAYLOAD_SIZE;
}

int tscBuildHeartBeatMsg(SSqlObj *pSql, SSqlInfo *pInfo) {
  char *pMsg, *pStart;
  int   msgLen = 0;
  int   size = 0;

  SSqlCmd *pCmd = &pSql->cmd;
  STscObj *pObj = pSql->pTscObj;

  pthread_mutex_lock(&pObj->mutex);

  size = tscEstimateHeartBeatMsgLength(pSql);
  if (TSDB_CODE_SUCCESS != tscAllocPayload(pCmd, size)) {
    tscError("%p failed to malloc for heartbeat msg", pSql);
    return -1;
  }

  pMsg = pCmd->payload + tsRpcHeadSize;
  pStart = pMsg;

  SMgmtHead *pMgmt = (SMgmtHead *)pMsg;
  strcpy(pMgmt->db, pObj->db);
  pMsg += sizeof(SMgmtHead);

  pMsg = tscBuildQueryStreamDesc(pMsg, pObj);
  pthread_mutex_unlock(&pObj->mutex);

  msgLen = pMsg - pStart;
  pCmd->payloadLen = msgLen;
  pCmd->msgType = TSDB_MSG_TYPE_HEARTBEAT;

  assert(msgLen + minMsgSize() <= size);
  return msgLen;
}

int tscProcessMeterMetaRsp(SSqlObj *pSql) {
  SMeterMeta *pMeta;
  SSchema *   pSchema;
  uint8_t     ieType;

  char *rsp = pSql->res.pRsp;

  ieType = *rsp;
  if (ieType != TSDB_IE_TYPE_META) {
    tscError("invalid ie type:%d", ieType);
    return TSDB_CODE_INVALID_IE;
  }

  rsp++;
  pMeta = (SMeterMeta *)rsp;

  pMeta->sid = htonl(pMeta->sid);
  pMeta->sversion = htons(pMeta->sversion);
  pMeta->vgid = htonl(pMeta->vgid);
  pMeta->uid = htobe64(pMeta->uid);

  if (pMeta->sid < 0 || pMeta->vgid < 0) {
    tscError("invalid meter vgid:%d, sid%d", pMeta->vgid, pMeta->sid);
    return TSDB_CODE_INVALID_VALUE;
  }

  pMeta->numOfColumns = htons(pMeta->numOfColumns);

  if (pMeta->numOfTags > TSDB_MAX_TAGS || pMeta->numOfTags < 0) {
    tscError("invalid numOfTags:%d", pMeta->numOfTags);
    return TSDB_CODE_INVALID_VALUE;
  }

  if (pMeta->numOfColumns > TSDB_MAX_COLUMNS || pMeta->numOfColumns <= 0) {
    tscError("invalid numOfColumns:%d", pMeta->numOfColumns);
    return TSDB_CODE_INVALID_VALUE;
  }

  for (int i = 0; i < TSDB_VNODES_SUPPORT; ++i) {
    pMeta->vpeerDesc[i].vnode = htonl(pMeta->vpeerDesc[i].vnode);
  }

  pMeta->rowSize = 0;
  rsp += sizeof(SMeterMeta);
  pSchema = (SSchema *)rsp;

  int32_t numOfTotalCols = pMeta->numOfColumns + pMeta->numOfTags;
  for (int i = 0; i < numOfTotalCols; ++i) {
    pSchema->bytes = htons(pSchema->bytes);
    pSchema->colId = htons(pSchema->colId);

    // ignore the tags length
    if (i < pMeta->numOfColumns) {
      pMeta->rowSize += pSchema->bytes;
    }
    pSchema++;
  }

  rsp += numOfTotalCols * sizeof(SSchema);

  int32_t  tagLen = 0;
  SSchema *pTagsSchema = tsGetTagSchema(pMeta);

  if (pMeta->meterType == TSDB_METER_MTABLE) {
    for (int32_t i = 0; i < pMeta->numOfTags; ++i) {
      tagLen += pTagsSchema[i].bytes;
    }
  }

  rsp += tagLen;
  int32_t size = (int32_t)(rsp - (char *)pMeta);

  // pMeta->index = rand() % TSDB_VNODES_SUPPORT;
  pMeta->index = 0;

  // todo add one more function: taosAddDataIfNotExists();
  SMeterMetaInfo *pMeterMetaInfo = tscGetMeterMetaInfo(&pSql->cmd, 0, 0);
  assert(pMeterMetaInfo->pMeterMeta == NULL);

  pMeterMetaInfo->pMeterMeta = (SMeterMeta *)taosAddDataIntoCache(tscCacheHandle, pMeterMetaInfo->name, (char *)pMeta,
                                                                  size, tsMeterMetaKeepTimer);
  // todo handle out of memory case
  if (pMeterMetaInfo->pMeterMeta == NULL) return 0;

  return TSDB_CODE_OTHERS;
}

/**
 *  multi meter meta rsp pkg format:
 *  | STaosRsp | ieType | SMultiMeterInfoMsg | SMeterMeta0 | SSchema0 | SMeterMeta1 | SSchema1 | SMeterMeta2 | SSchema2
 *  |...... 1B        1B            4B
 **/
int tscProcessMultiMeterMetaRsp(SSqlObj *pSql) {
  SSchema *pSchema;
  uint8_t  ieType;
  int32_t  totalNum;
  int32_t  i;

  char *rsp = pSql->res.pRsp;

  ieType = *rsp;
  if (ieType != TSDB_IE_TYPE_META) {
    tscError("invalid ie type:%d", ieType);
    pSql->res.code = TSDB_CODE_INVALID_IE;
    pSql->res.numOfTotal = 0;
    return TSDB_CODE_OTHERS;
  }

  rsp++;

  SMultiMeterInfoMsg *pInfo = (SMultiMeterInfoMsg *)rsp;
  totalNum = htonl(pInfo->numOfMeters);
  rsp += sizeof(SMultiMeterInfoMsg);

  for (i = 0; i < totalNum; i++) {
    SMultiMeterMeta *pMultiMeta = (SMultiMeterMeta *)rsp;
    SMeterMeta *     pMeta = &pMultiMeta->meta;

    pMeta->sid = htonl(pMeta->sid);
    pMeta->sversion = htons(pMeta->sversion);
    pMeta->vgid = htonl(pMeta->vgid);
    pMeta->uid = htobe64(pMeta->uid);

    if (pMeta->sid <= 0 || pMeta->vgid < 0) {
      tscError("invalid meter vgid:%d, sid%d", pMeta->vgid, pMeta->sid);
      pSql->res.code = TSDB_CODE_INVALID_VALUE;
      pSql->res.numOfTotal = i;
      return TSDB_CODE_OTHERS;
    }

    pMeta->numOfColumns = htons(pMeta->numOfColumns);

    if (pMeta->numOfTags > TSDB_MAX_TAGS || pMeta->numOfTags < 0) {
      tscError("invalid tag value count:%d", pMeta->numOfTags);
      pSql->res.code = TSDB_CODE_INVALID_VALUE;
      pSql->res.numOfTotal = i;
      return TSDB_CODE_OTHERS;
    }

    if (pMeta->numOfTags > TSDB_MAX_TAGS || pMeta->numOfTags < 0) {
      tscError("invalid numOfTags:%d", pMeta->numOfTags);
      pSql->res.code = TSDB_CODE_INVALID_VALUE;
      pSql->res.numOfTotal = i;
      return TSDB_CODE_OTHERS;
    }

    if (pMeta->numOfColumns > TSDB_MAX_COLUMNS || pMeta->numOfColumns < 0) {
      tscError("invalid numOfColumns:%d", pMeta->numOfColumns);
      pSql->res.code = TSDB_CODE_INVALID_VALUE;
      pSql->res.numOfTotal = i;
      return TSDB_CODE_OTHERS;
    }

    for (int j = 0; j < TSDB_VNODES_SUPPORT; ++j) {
      pMeta->vpeerDesc[j].vnode = htonl(pMeta->vpeerDesc[j].vnode);
    }

    pMeta->rowSize = 0;
    rsp += sizeof(SMultiMeterMeta);
    pSchema = (SSchema *)rsp;

    int32_t numOfTotalCols = pMeta->numOfColumns + pMeta->numOfTags;
    for (int j = 0; j < numOfTotalCols; ++j) {
      pSchema->bytes = htons(pSchema->bytes);
      pSchema->colId = htons(pSchema->colId);

      // ignore the tags length
      if (j < pMeta->numOfColumns) {
        pMeta->rowSize += pSchema->bytes;
      }
      pSchema++;
    }

    rsp += numOfTotalCols * sizeof(SSchema);

    int32_t  tagLen = 0;
    SSchema *pTagsSchema = tsGetTagSchema(pMeta);

    if (pMeta->meterType == TSDB_METER_MTABLE) {
      for (int32_t j = 0; j < pMeta->numOfTags; ++j) {
        tagLen += pTagsSchema[j].bytes;
      }
    }

    rsp += tagLen;
    int32_t size = (int32_t)(rsp - ((char *)pMeta));  // Consistent with SMeterMeta in cache

    pMeta->index = 0;
    (void)taosAddDataIntoCache(tscCacheHandle, pMultiMeta->meterId, (char *)pMeta, size, tsMeterMetaKeepTimer);
  }

  pSql->res.code = TSDB_CODE_SUCCESS;
  pSql->res.numOfTotal = i;
  tscTrace("%p load multi-metermeta resp complete num:%d", pSql, pSql->res.numOfTotal);
  return TSDB_CODE_SUCCESS;
}

int tscProcessMetricMetaRsp(SSqlObj *pSql) {
  SMetricMeta *pMeta;
  uint8_t      ieType;
  void **      metricMetaList = NULL;
  int32_t *    sizes = NULL;

  char *rsp = pSql->res.pRsp;

  ieType = *rsp;
  if (ieType != TSDB_IE_TYPE_META) {
    tscError("invalid ie type:%d", ieType);
    return TSDB_CODE_INVALID_IE;
  }

  rsp++;

  int32_t num = htons(*(int16_t *)rsp);
  rsp += sizeof(int16_t);

  metricMetaList = calloc(1, POINTER_BYTES * num);
  sizes = calloc(1, sizeof(int32_t) * num);

  // return with error code
  if (metricMetaList == NULL || sizes == NULL) {
    tfree(metricMetaList);
    tfree(sizes);
    pSql->res.code = TSDB_CODE_CLI_OUT_OF_MEMORY;

    return pSql->res.code;
  }

  for (int32_t k = 0; k < num; ++k) {
    pMeta = (SMetricMeta *)rsp;

    size_t size = (size_t)pSql->res.rspLen - 1;
    rsp = rsp + sizeof(SMetricMeta);

    pMeta->numOfMeters = htonl(pMeta->numOfMeters);
    pMeta->numOfVnodes = htonl(pMeta->numOfVnodes);
    pMeta->tagLen = htons(pMeta->tagLen);

    size += pMeta->numOfVnodes * sizeof(SVnodeSidList *) + pMeta->numOfMeters * sizeof(SMeterSidExtInfo *);

    char *pBuf = calloc(1, size);
    if (pBuf == NULL) {
      pSql->res.code = TSDB_CODE_CLI_OUT_OF_MEMORY;
      goto _error_clean;
    }

    SMetricMeta *pNewMetricMeta = (SMetricMeta *)pBuf;
    metricMetaList[k] = pNewMetricMeta;

    pNewMetricMeta->numOfMeters = pMeta->numOfMeters;
    pNewMetricMeta->numOfVnodes = pMeta->numOfVnodes;
    pNewMetricMeta->tagLen = pMeta->tagLen;

    pBuf = pBuf + sizeof(SMetricMeta) + pNewMetricMeta->numOfVnodes * sizeof(SVnodeSidList *);

    for (int32_t i = 0; i < pMeta->numOfVnodes; ++i) {
      SVnodeSidList *pSidLists = (SVnodeSidList *)rsp;
      memcpy(pBuf, pSidLists, sizeof(SVnodeSidList));

      pNewMetricMeta->list[i] = pBuf - (char *)pNewMetricMeta;  // offset value
      SVnodeSidList *pLists = (SVnodeSidList *)pBuf;

      tscTrace("%p metricmeta:vid:%d,numOfMeters:%d", pSql, i, pLists->numOfSids);

      pBuf += sizeof(SVnodeSidList) + sizeof(SMeterSidExtInfo *) * pSidLists->numOfSids;
      rsp += sizeof(SVnodeSidList);

      size_t elemSize = sizeof(SMeterSidExtInfo) + pNewMetricMeta->tagLen;
      for (int32_t j = 0; j < pSidLists->numOfSids; ++j) {
        pLists->pSidExtInfoList[j] = pBuf - (char *)pLists;
        memcpy(pBuf, rsp, elemSize);

        ((SMeterSidExtInfo *)pBuf)->uid = htobe64(((SMeterSidExtInfo *)pBuf)->uid);
        ((SMeterSidExtInfo *)pBuf)->sid = htonl(((SMeterSidExtInfo *)pBuf)->sid);

        rsp += elemSize;
        pBuf += elemSize;
      }
    }

    sizes[k] = pBuf - (char *)pNewMetricMeta;
  }

  SQueryInfo *pQueryInfo = tscGetQueryInfoDetail(&pSql->cmd, 0);
  for (int32_t i = 0; i < num; ++i) {
    char name[TSDB_MAX_TAGS_LEN + 1] = {0};

    SMeterMetaInfo *pMeterMetaInfo = tscGetMeterMetaInfoFromQueryInfo(pQueryInfo, i);
    tscGetMetricMetaCacheKey(pQueryInfo, name, pMeterMetaInfo->pMeterMeta->uid);

#ifdef _DEBUG_VIEW
    printf("generate the metric key:%s, index:%d\n", name, i);
#endif

    // release the used metricmeta
    taosRemoveDataFromCache(tscCacheHandle, (void **)&(pMeterMetaInfo->pMetricMeta), false);

    pMeterMetaInfo->pMetricMeta = (SMetricMeta *)taosAddDataIntoCache(tscCacheHandle, name, (char *)metricMetaList[i],
                                                                      sizes[i], tsMetricMetaKeepTimer);
    tfree(metricMetaList[i]);

    // failed to put into cache
    if (pMeterMetaInfo->pMetricMeta == NULL) {
      pSql->res.code = TSDB_CODE_CLI_OUT_OF_MEMORY;
      goto _error_clean;
    }
  }

_error_clean:
  // free allocated resource
  for (int32_t i = 0; i < num; ++i) {
    tfree(metricMetaList[i]);
  }

  free(sizes);
  free(metricMetaList);

  return pSql->res.code;
}

/*
 * current process do not use the cache at all
 */
int tscProcessShowRsp(SSqlObj *pSql) {
  SMeterMeta * pMeta;
  SShowRspMsg *pShow;
  SSchema *    pSchema;
  char         key[20];

  SSqlRes *pRes = &pSql->res;
  SSqlCmd *pCmd = &pSql->cmd;

  SQueryInfo *pQueryInfo = tscGetQueryInfoDetail(pCmd, 0);  //?

  SMeterMetaInfo *pMeterMetaInfo = tscGetMeterMetaInfoFromQueryInfo(pQueryInfo, 0);

  pShow = (SShowRspMsg *)pRes->pRsp;
  pRes->qhandle = pShow->qhandle;

  tscResetForNextRetrieve(pRes);
  pMeta = &(pShow->meterMeta);

  pMeta->numOfColumns = ntohs(pMeta->numOfColumns);

  pSchema = (SSchema *)((char *)pMeta + sizeof(SMeterMeta));
  pMeta->sid = ntohs(pMeta->sid);
  for (int i = 0; i < pMeta->numOfColumns; ++i) {
    pSchema->bytes = htons(pSchema->bytes);
    pSchema++;
  }

  key[0] = pCmd->msgType + 'a';
  strcpy(key + 1, "showlist");

  taosRemoveDataFromCache(tscCacheHandle, (void *)&(pMeterMetaInfo->pMeterMeta), false);

  int32_t size = pMeta->numOfColumns * sizeof(SSchema) + sizeof(SMeterMeta);
  pMeterMetaInfo->pMeterMeta =
      (SMeterMeta *)taosAddDataIntoCache(tscCacheHandle, key, (char *)pMeta, size, tsMeterMetaKeepTimer);
  pCmd->numOfCols = pQueryInfo->fieldsInfo.numOfOutputCols;
  SSchema *pMeterSchema = tsGetSchema(pMeterMetaInfo->pMeterMeta);

  tscColumnBaseInfoReserve(&pQueryInfo->colList, pMeta->numOfColumns);
  SColumnIndex index = {0};

  for (int16_t i = 0; i < pMeta->numOfColumns; ++i) {
    index.columnIndex = i;
    tscColumnBaseInfoInsert(pQueryInfo, &index);
    tscFieldInfoSetValFromSchema(&pQueryInfo->fieldsInfo, i, &pMeterSchema[i]);
  }

  tscFieldInfoCalOffset(pQueryInfo);
  return 0;
}

int tscProcessConnectRsp(SSqlObj *pSql) {
  char         temp[TSDB_METER_ID_LEN * 2];
  SConnectRsp *pConnect;

  STscObj *pObj = pSql->pTscObj;
  SSqlRes *pRes = &pSql->res;

  pConnect = (SConnectRsp *)pRes->pRsp;
  strcpy(pObj->acctId, pConnect->acctId);  // copy acctId from response
  int32_t len = sprintf(temp, "%s%s%s", pObj->acctId, TS_PATH_DELIMITER, pObj->db);

  assert(len <= tListLen(pObj->db));
  strncpy(pObj->db, temp, tListLen(pObj->db));
  
  SIpList *    pIpList;
  char *rsp = pRes->pRsp + sizeof(SConnectRsp);
  pIpList = (SIpList *)rsp;
  tscSetMgmtIpList(pIpList);

  strcpy(pObj->sversion, pConnect->version);
  pObj->writeAuth = pConnect->writeAuth;
  pObj->superAuth = pConnect->superAuth;
  taosTmrReset(tscProcessActivityTimer, tsShellActivityTimer * 500, pObj, tscTmr, &pObj->pTimer);

  return 0;
}

int tscProcessUseDbRsp(SSqlObj *pSql) {
  STscObj *       pObj = pSql->pTscObj;
  SMeterMetaInfo *pMeterMetaInfo = tscGetMeterMetaInfo(&pSql->cmd, 0, 0);

  strcpy(pObj->db, pMeterMetaInfo->name);
  return 0;
}

int tscProcessDropDbRsp(SSqlObj *UNUSED_PARAM(pSql)) {
  taosClearDataCache(tscCacheHandle);
  return 0;
}

int tscProcessDropTableRsp(SSqlObj *pSql) {
  SMeterMetaInfo *pMeterMetaInfo = tscGetMeterMetaInfo(&pSql->cmd, 0, 0);

  SMeterMeta *pMeterMeta = taosGetDataFromCache(tscCacheHandle, pMeterMetaInfo->name);
  if (pMeterMeta == NULL) {
    /* not in cache, abort */
    return 0;
  }

  /*
   * 1. if a user drops one table, which is the only table in a vnode, remove operation will incur vnode to be removed.
   * 2. Then, a user creates a new metric followed by a table with identical name of removed table but different schema,
   * here the table will reside in a new vnode.
   * The cached information is expired, however, we may have lost the ref of original meter. So, clear whole cache
   * instead.
   */
  tscTrace("%p force release metermeta after drop table:%s", pSql, pMeterMetaInfo->name);
  taosRemoveDataFromCache(tscCacheHandle, (void **)&pMeterMeta, true);

  if (pMeterMetaInfo->pMeterMeta) {
    taosRemoveDataFromCache(tscCacheHandle, (void **)&(pMeterMetaInfo->pMeterMeta), true);
    taosRemoveDataFromCache(tscCacheHandle, (void **)&(pMeterMetaInfo->pMetricMeta), true);
  }

  return 0;
}

int tscProcessAlterTableMsgRsp(SSqlObj *pSql) {
  SMeterMetaInfo *pMeterMetaInfo = tscGetMeterMetaInfo(&pSql->cmd, 0, 0);

  SMeterMeta *pMeterMeta = taosGetDataFromCache(tscCacheHandle, pMeterMetaInfo->name);
  if (pMeterMeta == NULL) { /* not in cache, abort */
    return 0;
  }

  tscTrace("%p force release metermeta in cache after alter-table: %s", pSql, pMeterMetaInfo->name);
  taosRemoveDataFromCache(tscCacheHandle, (void **)&pMeterMeta, true);

  if (pMeterMetaInfo->pMeterMeta) {
    bool isSuperTable = UTIL_METER_IS_SUPERTABLE(pMeterMetaInfo);

    taosRemoveDataFromCache(tscCacheHandle, (void **)&(pMeterMetaInfo->pMeterMeta), true);
    taosRemoveDataFromCache(tscCacheHandle, (void **)&(pMeterMetaInfo->pMetricMeta), true);

    if (isSuperTable) {  // if it is a super table, reset whole query cache
      tscTrace("%p reset query cache since table:%s is stable", pSql, pMeterMetaInfo->name);
      taosClearDataCache(tscCacheHandle);
    }
  }

  return 0;
}

int tscProcessAlterDbMsgRsp(SSqlObj *pSql) {
  UNUSED(pSql);
  return 0;
}

int tscProcessQueryRsp(SSqlObj *pSql) {
  SSqlRes *pRes = &pSql->res;

  pRes->qhandle = *((uint64_t *)pRes->pRsp);
  pRes->data = NULL;
  tscResetForNextRetrieve(pRes);
  return 0;
}

int tscProcessRetrieveRspFromVnode(SSqlObj *pSql) {
  SSqlRes *pRes = &pSql->res;
  SSqlCmd *pCmd = &pSql->cmd;
  STscObj *pObj = pSql->pTscObj;

  SRetrieveMeterRsp *pRetrieve = (SRetrieveMeterRsp *)pRes->pRsp;

  pRes->numOfRows = htonl(pRetrieve->numOfRows);
  pRes->precision = htons(pRetrieve->precision);
  pRes->offset = htobe64(pRetrieve->offset);

  pRes->useconds = htobe64(pRetrieve->useconds);
  pRes->data = pRetrieve->data;

  SQueryInfo* pQueryInfo = tscGetQueryInfoDetail(pCmd, pCmd->clauseIndex);
  tscSetResultPointer(pQueryInfo, pRes);
  pRes->row = 0;

  /**
   * If the query result is exhausted, or current query is to free resource at server side,
   * the connection will be recycled.
   */
  if ((pRes->numOfRows == 0 && !(tscNonOrderedProjectionQueryOnSTable(pQueryInfo, 0) && pRes->offset > 0)) ||
      ((pQueryInfo->type & TSDB_QUERY_TYPE_FREE_RESOURCE) == TSDB_QUERY_TYPE_FREE_RESOURCE)) {
    tscTrace("%p no result or free resource, recycle connection", pSql);
    taosAddConnIntoCache(tscConnCache, pSql->thandle, pSql->ip, pSql->vnode, pObj->user);
    pSql->thandle = NULL;
  } else {
    tscTrace("%p numOfRows:%d, offset:%d, not recycle connection", pSql, pRes->numOfRows, pRes->offset);
  }

  return 0;
}

int tscProcessRetrieveRspFromLocal(SSqlObj *pSql) {
  SSqlRes *   pRes = &pSql->res;
  SSqlCmd *   pCmd = &pSql->cmd;
  SQueryInfo *pQueryInfo = tscGetQueryInfoDetail(pCmd, 0);

  SRetrieveMeterRsp *pRetrieve = (SRetrieveMeterRsp *)pRes->pRsp;

  pRes->numOfRows = htonl(pRetrieve->numOfRows);
  pRes->data = pRetrieve->data;

  tscSetResultPointer(pQueryInfo, pRes);
  pRes->row = 0;
  return 0;
}

void tscMeterMetaCallBack(void *param, TAOS_RES *res, int code);

static int32_t doGetMeterMetaFromServer(SSqlObj *pSql, SMeterMetaInfo *pMeterMetaInfo) {
  int32_t code = TSDB_CODE_SUCCESS;

  SSqlObj *pNew = calloc(1, sizeof(SSqlObj));
  if (NULL == pNew) {
    tscError("%p malloc failed for new sqlobj to get meter meta", pSql);
    return TSDB_CODE_CLI_OUT_OF_MEMORY;
  }

  pNew->pTscObj = pSql->pTscObj;
  pNew->signature = pNew;
  pNew->cmd.command = TSDB_SQL_META;

  tscAddSubqueryInfo(&pNew->cmd);

  SQueryInfo *pNewQueryInfo = NULL;
  tscGetQueryInfoDetailSafely(&pNew->cmd, 0, &pNewQueryInfo);

  pNew->cmd.createOnDemand = pSql->cmd.createOnDemand;  // create table if not exists
  if (TSDB_CODE_SUCCESS != tscAllocPayload(&pNew->cmd, TSDB_DEFAULT_PAYLOAD_SIZE)) {
    tscError("%p malloc failed for payload to get meter meta", pSql);
    free(pNew);

    return TSDB_CODE_CLI_OUT_OF_MEMORY;
  }

  SMeterMetaInfo *pNewMeterMetaInfo = tscAddEmptyMeterMetaInfo(pNewQueryInfo);
  assert(pNew->cmd.numOfClause == 1 && pNewQueryInfo->numOfTables == 1);

  strcpy(pNewMeterMetaInfo->name, pMeterMetaInfo->name);
  memcpy(pNew->cmd.payload, pSql->cmd.payload, TSDB_DEFAULT_PAYLOAD_SIZE);  // tag information if table does not exists.
  tscTrace("%p new pSqlObj:%p to get meterMeta", pSql, pNew);

  if (pSql->fp == NULL) {
    tsem_init(&pNew->rspSem, 0, 0);
    tsem_init(&pNew->emptyRspSem, 0, 1);

    code = tscProcessSql(pNew);

    /*
     * Update cache only on succeeding in getting metermeta.
     * Transfer the ownership of metermeta to the new object, instead of invoking the release/acquire routine
     */
    if (code == TSDB_CODE_SUCCESS) {
      pMeterMetaInfo->pMeterMeta = taosTransferDataInCache(tscCacheHandle, (void**) &pNewMeterMetaInfo->pMeterMeta);
      assert(pMeterMetaInfo->pMeterMeta != NULL);
    }

    tscTrace("%p get meter meta complete, code:%d, pMeterMeta:%p", pSql, code, pMeterMetaInfo->pMeterMeta);
    tscFreeSqlObj(pNew);

  } else {
    pNew->fp = tscMeterMetaCallBack;
    pNew->param = pSql;
    pNew->sqlstr = strdup(pSql->sqlstr);

    code = tscProcessSql(pNew);
    if (code == TSDB_CODE_SUCCESS) {
      code = TSDB_CODE_ACTION_IN_PROGRESS;
    }
  }

  return code;
}

int tscGetMeterMeta(SSqlObj *pSql, SMeterMetaInfo *pMeterMetaInfo) {
  assert(strlen(pMeterMetaInfo->name) != 0);

  // If this SMeterMetaInfo owns a metermeta, release it first
  if (pMeterMetaInfo->pMeterMeta != NULL) {
    taosRemoveDataFromCache(tscCacheHandle, (void **)&(pMeterMetaInfo->pMeterMeta), false);
  }
  
  pMeterMetaInfo->pMeterMeta = (SMeterMeta *)taosGetDataFromCache(tscCacheHandle, pMeterMetaInfo->name);
  if (pMeterMetaInfo->pMeterMeta != NULL) {
    SMeterMeta *pMeterMeta = pMeterMetaInfo->pMeterMeta;

    tscTrace("%p retrieve meterMeta from cache, the number of columns:%d, numOfTags:%d", pSql, pMeterMeta->numOfColumns,
             pMeterMeta->numOfTags);

    return TSDB_CODE_SUCCESS;
  }

  /*
   * for async insert operation, release data block buffer before issue new object to get metermeta
   * because in metermeta callback function, the tscParse function will generate the submit data blocks
   */
  return doGetMeterMetaFromServer(pSql, pMeterMetaInfo);
}

int tscGetMeterMetaEx(SSqlObj *pSql, SMeterMetaInfo *pMeterMetaInfo, bool createIfNotExists) {
  pSql->cmd.createOnDemand = createIfNotExists;
  return tscGetMeterMeta(pSql, pMeterMetaInfo);
}

/*
 * in handling the renew metermeta problem during insertion,
 *
 * If the meter is created on demand during insertion, the routine usually waits for a short
 * period to re-issue the getMeterMeta msg, in which makes a greater change that vnode has
 * successfully created the corresponding table.
 */
static void tscWaitingForCreateTable(SSqlCmd *pCmd) {
  if (pCmd->command == TSDB_SQL_INSERT) {
    taosMsleep(50);  // todo: global config
  }
}

/**
 * in renew metermeta, do not retrieve metadata in cache.
 * @param pSql          sql object
 * @param meterId       meter id
 * @return              status code
 */
int tscRenewMeterMeta(SSqlObj *pSql, char *meterId) {
  int code = 0;

  // handle metric meta renew process
  SSqlCmd *pCmd = &pSql->cmd;

  SQueryInfo *    pQueryInfo = tscGetQueryInfoDetail(pCmd, 0);
  SMeterMetaInfo *pMeterMetaInfo = tscGetMeterMetaInfoFromQueryInfo(pQueryInfo, 0);

  // enforce the renew metermeta operation in async model
  if (pSql->fp == NULL) pSql->fp = (void *)0x1;

  /*
   * 1. only update the metermeta in force model metricmeta is not updated
   * 2. if get metermeta failed, still get the metermeta
   */
  if (pMeterMetaInfo->pMeterMeta == NULL || !tscQueryOnMetric(pCmd)) {
    if (pMeterMetaInfo->pMeterMeta) {
      tscTrace("%p update meter meta, old: numOfTags:%d, numOfCols:%d, uid:%" PRId64 ", addr:%p", pSql,
               pMeterMetaInfo->numOfTags, pCmd->numOfCols, pMeterMetaInfo->pMeterMeta->uid, pMeterMetaInfo->pMeterMeta);
    }

    tscWaitingForCreateTable(pCmd);
    taosRemoveDataFromCache(tscCacheHandle, (void **)&(pMeterMetaInfo->pMeterMeta), true);

    code = doGetMeterMetaFromServer(pSql, pMeterMetaInfo);  // todo ??
  } else {
    tscTrace("%p metric query not update metric meta, numOfTags:%d, numOfCols:%d, uid:%" PRId64 ", addr:%p", pSql,
             pMeterMetaInfo->pMeterMeta->numOfTags, pCmd->numOfCols, pMeterMetaInfo->pMeterMeta->uid,
             pMeterMetaInfo->pMeterMeta);
  }

  if (code != TSDB_CODE_ACTION_IN_PROGRESS) {
    if (pSql->fp == (void *)0x1) {
      pSql->fp = NULL;
    }
  }

  return code;
}

int tscGetMetricMeta(SSqlObj *pSql, int32_t clauseIndex) {
  int      code = TSDB_CODE_NETWORK_UNAVAIL;
  SSqlCmd *pCmd = &pSql->cmd;

  /*
   * the query condition is serialized into pCmd->payload, we need to rebuild key for metricmeta info in cache.
   */
  bool    required = false;

  SQueryInfo *pQueryInfo = tscGetQueryInfoDetail(pCmd, clauseIndex);
  for (int32_t i = 0; i < pQueryInfo->numOfTables; ++i) {
    char tagstr[TSDB_MAX_TAGS_LEN + 1] = {0};

    SMeterMetaInfo *pMeterMetaInfo = tscGetMeterMetaInfoFromQueryInfo(pQueryInfo, i);
    tscGetMetricMetaCacheKey(pQueryInfo, tagstr, pMeterMetaInfo->pMeterMeta->uid);

    taosRemoveDataFromCache(tscCacheHandle, (void **)&(pMeterMetaInfo->pMetricMeta), false);

    SMetricMeta *ppMeta = (SMetricMeta *)taosGetDataFromCache(tscCacheHandle, tagstr);
    if (ppMeta == NULL) {
      required = true;
      break;
    } else {
      pMeterMetaInfo->pMetricMeta = ppMeta;
    }
  }

  // all metricmeta for one clause are retrieved from cache, no need to retrieve metricmeta from management node
  if (!required) {
    return TSDB_CODE_SUCCESS;
  }

  SSqlObj *pNew = calloc(1, sizeof(SSqlObj));
  pNew->pTscObj = pSql->pTscObj;
  pNew->signature = pNew;

  pNew->cmd.command = TSDB_SQL_METRIC;
  
  SQueryInfo *pNewQueryInfo = NULL;
  if ((code = tscGetQueryInfoDetailSafely(&pNew->cmd, 0, &pNewQueryInfo)) != TSDB_CODE_SUCCESS) {
    return code;
  }
  
  for (int32_t i = 0; i < pQueryInfo->numOfTables; ++i) {
    SMeterMetaInfo *pMMInfo = tscGetMeterMetaInfoFromQueryInfo(pQueryInfo, i);

    SMeterMeta *pMeterMeta = taosGetDataFromCache(tscCacheHandle, pMMInfo->name);
    tscAddMeterMetaInfo(pNewQueryInfo, pMMInfo->name, pMeterMeta, NULL, pMMInfo->numOfTags, pMMInfo->tagColumnIndex);
  }

  if ((code = tscAllocPayload(&pNew->cmd, TSDB_DEFAULT_PAYLOAD_SIZE)) != TSDB_CODE_SUCCESS) {
    tscFreeSqlObj(pNew);
    return code;
  }

  tscTagCondCopy(&pNewQueryInfo->tagCond, &pQueryInfo->tagCond);

  pNewQueryInfo->groupbyExpr = pQueryInfo->groupbyExpr;
  pNewQueryInfo->numOfTables = pQueryInfo->numOfTables;

  pNewQueryInfo->slimit = pQueryInfo->slimit;
  pNewQueryInfo->order = pQueryInfo->order;
  
  STagCond* pTagCond = &pNewQueryInfo->tagCond;
  tscTrace("%p new sqlobj:%p info, numOfTables:%d, slimit:%" PRId64 ", soffset:%" PRId64 ", order:%d, tbname cond:%s",
      pSql, pNew, pNewQueryInfo->numOfTables, pNewQueryInfo->slimit.limit, pNewQueryInfo->slimit.offset,
      pNewQueryInfo->order.order, pTagCond->tbnameCond.cond)

//  if (pSql->fp != NULL && pSql->pStream == NULL) {
//    pCmd->pDataBlocks = tscDestroyBlockArrayList(pCmd->pDataBlocks);
//    tscFreeSubqueryInfo(pCmd);
//  }

  tscTrace("%p allocate new pSqlObj:%p to get metricMeta", pSql, pNew);
  if (pSql->fp == NULL) {
    tsem_init(&pNew->rspSem, 0, 0);
    tsem_init(&pNew->emptyRspSem, 0, 1);

    code = tscProcessSql(pNew);

    if (code == TSDB_CODE_SUCCESS) {//todo optimize the performance
      for (int32_t i = 0; i < pQueryInfo->numOfTables; ++i) {
        char tagstr[TSDB_MAX_TAGS_LEN] = {0};
    
        SMeterMetaInfo *pMeterMetaInfo = tscGetMeterMetaInfoFromQueryInfo(pQueryInfo, i);
        tscGetMetricMetaCacheKey(pQueryInfo, tagstr, pMeterMetaInfo->pMeterMeta->uid);

#ifdef _DEBUG_VIEW
        printf("create metric key:%s, index:%d\n", tagstr, i);
#endif
    
        taosRemoveDataFromCache(tscCacheHandle, (void **)&(pMeterMetaInfo->pMetricMeta), false);
        pMeterMetaInfo->pMetricMeta = (SMetricMeta *)taosGetDataFromCache(tscCacheHandle, tagstr);
      }
    }

    tscFreeSqlObj(pNew);
  } else {
    pNew->fp = tscMeterMetaCallBack;
    pNew->param = pSql;
    code = tscProcessSql(pNew);
    if (code == TSDB_CODE_SUCCESS) {
      code = TSDB_CODE_ACTION_IN_PROGRESS;
    }
  }

  return code;
}

void tscInitMsgs() {
  tscBuildMsg[TSDB_SQL_SELECT] = tscBuildQueryMsg;
  tscBuildMsg[TSDB_SQL_INSERT] = tscBuildSubmitMsg;
  tscBuildMsg[TSDB_SQL_FETCH] = tscBuildRetrieveMsg;

  tscBuildMsg[TSDB_SQL_CREATE_DB] = tscBuildCreateDbMsg;
  tscBuildMsg[TSDB_SQL_CREATE_USER] = tscBuildUserMsg;

  tscBuildMsg[TSDB_SQL_CREATE_ACCT] = tscBuildAcctMsg;
  tscBuildMsg[TSDB_SQL_ALTER_ACCT] = tscBuildAcctMsg;

  tscBuildMsg[TSDB_SQL_CREATE_TABLE] = tscBuildCreateTableMsg;
  tscBuildMsg[TSDB_SQL_DROP_USER] = tscBuildDropAcctMsg;
  tscBuildMsg[TSDB_SQL_DROP_ACCT] = tscBuildDropAcctMsg;
  tscBuildMsg[TSDB_SQL_DROP_DB] = tscBuildDropDbMsg;
  tscBuildMsg[TSDB_SQL_DROP_TABLE] = tscBuildDropTableMsg;
  tscBuildMsg[TSDB_SQL_ALTER_USER] = tscBuildUserMsg;
  tscBuildMsg[TSDB_SQL_CREATE_DNODE] = tscBuildCreateDnodeMsg;
  tscBuildMsg[TSDB_SQL_DROP_DNODE] = tscBuildDropDnodeMsg;
  tscBuildMsg[TSDB_SQL_CFG_DNODE] = tscBuildCfgDnodeMsg;
  tscBuildMsg[TSDB_SQL_ALTER_TABLE] = tscBuildAlterTableMsg;
  tscBuildMsg[TSDB_SQL_ALTER_DB] = tscAlterDbMsg;

  tscBuildMsg[TSDB_SQL_CONNECT] = tscBuildConnectMsg;
  tscBuildMsg[TSDB_SQL_USE_DB] = tscBuildUseDbMsg;
  tscBuildMsg[TSDB_SQL_META] = tscBuildMeterMetaMsg;
  tscBuildMsg[TSDB_SQL_METRIC] = tscBuildMetricMetaMsg;
  tscBuildMsg[TSDB_SQL_MULTI_META] = tscBuildMultiMeterMetaMsg;

  tscBuildMsg[TSDB_SQL_HB] = tscBuildHeartBeatMsg;
  tscBuildMsg[TSDB_SQL_SHOW] = tscBuildShowMsg;
  tscBuildMsg[TSDB_SQL_RETRIEVE] = tscBuildRetrieveFromMgmtMsg;
  tscBuildMsg[TSDB_SQL_KILL_QUERY] = tscBuildKillMsg;
  tscBuildMsg[TSDB_SQL_KILL_STREAM] = tscBuildKillMsg;
  tscBuildMsg[TSDB_SQL_KILL_CONNECTION] = tscBuildKillMsg;

  tscProcessMsgRsp[TSDB_SQL_SELECT] = tscProcessQueryRsp;
  tscProcessMsgRsp[TSDB_SQL_FETCH] = tscProcessRetrieveRspFromVnode;

  tscProcessMsgRsp[TSDB_SQL_DROP_DB] = tscProcessDropDbRsp;
  tscProcessMsgRsp[TSDB_SQL_DROP_TABLE] = tscProcessDropTableRsp;
  tscProcessMsgRsp[TSDB_SQL_CONNECT] = tscProcessConnectRsp;
  tscProcessMsgRsp[TSDB_SQL_USE_DB] = tscProcessUseDbRsp;
  tscProcessMsgRsp[TSDB_SQL_META] = tscProcessMeterMetaRsp;
  tscProcessMsgRsp[TSDB_SQL_METRIC] = tscProcessMetricMetaRsp;
  tscProcessMsgRsp[TSDB_SQL_MULTI_META] = tscProcessMultiMeterMetaRsp;

  tscProcessMsgRsp[TSDB_SQL_SHOW] = tscProcessShowRsp;
  tscProcessMsgRsp[TSDB_SQL_RETRIEVE] = tscProcessRetrieveRspFromVnode;  // rsp handled by same function.
  tscProcessMsgRsp[TSDB_SQL_DESCRIBE_TABLE] = tscProcessDescribeTableRsp;

  tscProcessMsgRsp[TSDB_SQL_RETRIEVE_TAGS] = tscProcessTagRetrieveRsp;
  tscProcessMsgRsp[TSDB_SQL_CURRENT_DB] = tscProcessTagRetrieveRsp;
  tscProcessMsgRsp[TSDB_SQL_CURRENT_USER] = tscProcessTagRetrieveRsp;
  tscProcessMsgRsp[TSDB_SQL_SERV_VERSION] = tscProcessTagRetrieveRsp;
  tscProcessMsgRsp[TSDB_SQL_CLI_VERSION] = tscProcessTagRetrieveRsp;
  tscProcessMsgRsp[TSDB_SQL_SERV_STATUS] = tscProcessTagRetrieveRsp;

  tscProcessMsgRsp[TSDB_SQL_RETRIEVE_EMPTY_RESULT] = tscProcessEmptyResultRsp;

  tscProcessMsgRsp[TSDB_SQL_RETRIEVE_METRIC] = tscProcessRetrieveMetricRsp;

  tscProcessMsgRsp[TSDB_SQL_ALTER_TABLE] = tscProcessAlterTableMsgRsp;
  tscProcessMsgRsp[TSDB_SQL_ALTER_DB] = tscProcessAlterDbMsgRsp;

  tscKeepConn[TSDB_SQL_SHOW] = 1;
  tscKeepConn[TSDB_SQL_RETRIEVE] = 1;
  tscKeepConn[TSDB_SQL_SELECT] = 1;
  tscKeepConn[TSDB_SQL_FETCH] = 1;
  tscKeepConn[TSDB_SQL_HB] = 1;

  tscUpdateVnodeMsg[TSDB_SQL_SELECT] = tscUpdateVnodeInQueryMsg;
  tscUpdateVnodeMsg[TSDB_SQL_INSERT] = tscUpdateVnodeInSubmitMsg;
}<|MERGE_RESOLUTION|>--- conflicted
+++ resolved
@@ -1673,17 +1673,10 @@
     return -1;
   }
 
-<<<<<<< HEAD
   pQueryMsg->nAggTimeInterval = htobe64(pQueryInfo->nAggTimeInterval);
   pQueryMsg->intervalTimeUnit = pQueryInfo->intervalTimeUnit;
   if (pQueryInfo->nAggTimeInterval < 0) {
     tscError("%p illegal value of aggregation time interval in query msg: %ld", pSql, pQueryInfo->nAggTimeInterval);
-=======
-  pQueryMsg->nAggTimeInterval = htobe64(pCmd->nAggTimeInterval);
-  pQueryMsg->intervalTimeUnit = pCmd->intervalTimeUnit;
-  if (pCmd->nAggTimeInterval < 0) {
-    tscError("%p illegal value of aggregation time interval in query msg: %" PRId64, pSql, pCmd->nAggTimeInterval);
->>>>>>> de19fbfc
     return -1;
   }
 
