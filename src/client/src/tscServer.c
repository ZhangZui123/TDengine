--- conflicted
+++ resolved
@@ -666,13 +666,8 @@
         assert(index < pTableMetaInfo->vgroupList->numOfVgroups);
         pVgroupInfo = &pTableMetaInfo->vgroupList->vgroups[index];
       } else {
-<<<<<<< HEAD
-        tscError("%p No vgroup info found", pSql);
-
-=======
         tscError("0x%"PRIx64" No vgroup info found", pSql->self);
         
->>>>>>> 4df6967d
         *succeed = 0;
         return pMsg;
       }
@@ -772,7 +767,7 @@
   // the queried table has been removed and a new table with the same name has already been created already
   // return error msg
   if (pExpr->uid != pTableMeta->id.uid) {
-    tscError("%p table has already been destroyed", addr);
+    tscError("0x%"PRIx64" table has already been destroyed", addr->self);
     return TSDB_CODE_TSC_INVALID_TABLE_NAME;
   }
 
@@ -825,13 +820,12 @@
   int32_t size = tscEstimateQueryMsgSize(pSql, pCmd->clauseIndex);
 
   if (TSDB_CODE_SUCCESS != tscAllocPayload(pCmd, size)) {
-    tscError("0x%"PRIx64" failed to malloc for query msg", pSql->self);
+    tscError("%p failed to malloc for query msg", pSql);
     return TSDB_CODE_TSC_INVALID_SQL;  // todo add test for this
   }
-  
+
   SQueryInfo *pQueryInfo = tscGetActiveQueryInfo(pCmd);
 
-<<<<<<< HEAD
   SQueryAttr query = {{0}};
   tscCreateQueryFromQueryInfo(pQueryInfo, &query, pSql);
 
@@ -840,25 +834,6 @@
 
   STableMetaInfo *pTableMetaInfo = tscGetMetaInfo(pQueryInfo, 0);
   STableMeta * pTableMeta = pTableMetaInfo->pTableMeta;
-=======
-  size_t numOfSrcCols = taosArrayGetSize(pQueryInfo->colList);
-  if (numOfSrcCols <= 0 && !tscQueryTags(pQueryInfo) && !tscQueryBlockInfo(pQueryInfo)) {
-    tscError("0x%"PRIx64" illegal value of numOfCols in query msg: %" PRIu64 ", table cols:%d", pSql->self, (uint64_t)numOfSrcCols,
-        tscGetNumOfColumns(pTableMeta));
-
-    return TSDB_CODE_TSC_INVALID_SQL;
-  }
-  
-  if (pQueryInfo->interval.interval < 0) {
-    tscError("0x%"PRIx64" illegal value of aggregation time interval in query msg: %" PRId64, pSql->self, (int64_t)pQueryInfo->interval.interval);
-    return TSDB_CODE_TSC_INVALID_SQL;
-  }
-  
-  if (pQueryInfo->groupbyExpr.numOfGroupCols < 0) {
-    tscError("0x%"PRIx64" illegal value of numOfGroupCols in query msg: %d", pSql->self, pQueryInfo->groupbyExpr.numOfGroupCols);
-    return TSDB_CODE_TSC_INVALID_SQL;
-  }
->>>>>>> 4df6967d
 
   SQueryTableMsg *pQueryMsg = (SQueryTableMsg *)pCmd->payload;
   tstrncpy(pQueryMsg->version, version, tListLen(pQueryMsg->version));
@@ -920,16 +895,8 @@
   size_t numOfCols = taosArrayGetSize(pQueryInfo->colList);
   char *pMsg = (char *)(pQueryMsg->tableCols) + numOfCols * sizeof(SColumnInfo);
 
-<<<<<<< HEAD
   for (int32_t i = 0; i < numOfCols; ++i) {
     SColumnInfo *pCol = &query.tableCols[i];
-=======
-      tscError("0x%"PRIx64" tid:%d uid:%" PRIu64" id:%s, column index out of range, numOfColumns:%d, index:%d, column name:%s",
-          pSql->self, pTableMeta->id.tid, pTableMeta->id.uid, n, tscGetNumOfColumns(pTableMeta), pCol->colIndex.columnIndex,
-               pColSchema->name);
-      return TSDB_CODE_TSC_INVALID_SQL;
-    }
->>>>>>> 4df6967d
 
     pQueryMsg->tableCols[i].colId = htons(pCol->colId);
     pQueryMsg->tableCols[i].bytes = htons(pCol->bytes);
@@ -940,184 +907,17 @@
     serializeColFilterInfo(pCol->flist.filterInfo, pCol->flist.numOfFilters, &pMsg);
   }
 
-<<<<<<< HEAD
   for (int32_t i = 0; i < query.numOfOutput; ++i) {
     code = serializeSqlExpr(&query.pExpr1[i].base, pTableMetaInfo, &pMsg, pSql);
     if (code != TSDB_CODE_SUCCESS) {
       goto _end;
-=======
-  SSqlFuncMsg *pSqlFuncExpr = (SSqlFuncMsg *)pMsg;
-  for (int32_t i = 0; i < tscSqlExprNumOfExprs(pQueryInfo); ++i) {
-    SSqlExpr *pExpr = tscSqlExprGet(pQueryInfo, i);
-
-    // the queried table has been removed and a new table with the same name has already been created already
-    // return error msg
-    if (pExpr->uid != pTableMeta->id.uid) {
-      tscError("0x%"PRIx64" table has already been destroyed", pSql->self);
-      return TSDB_CODE_TSC_INVALID_TABLE_NAME;
-    }
-
-    if (!tscValidateColumnId(pTableMetaInfo, pExpr->colInfo.colId, pExpr->numOfParams)) {
-      tscError("0x%"PRIx64" table schema is not matched with parsed sql", pSql->self);
-      return TSDB_CODE_TSC_INVALID_SQL;
-    }
-
-    assert(pExpr->resColId < 0);
-
-    pSqlFuncExpr->colInfo.colId    = htons(pExpr->colInfo.colId);
-    pSqlFuncExpr->colInfo.colIndex = htons(pExpr->colInfo.colIndex);
-    pSqlFuncExpr->colInfo.flag     = htons(pExpr->colInfo.flag);
-
-    if (TSDB_COL_IS_UD_COL(pExpr->colInfo.flag)) {
-      pSqlFuncExpr->colType  = htons(pExpr->resType);
-      pSqlFuncExpr->colBytes = htons(pExpr->resBytes);
-    } else if (pExpr->colInfo.colId == TSDB_TBNAME_COLUMN_INDEX) {
-      SSchema *s = tGetTbnameColumnSchema();
-
-      pSqlFuncExpr->colType = htons(s->type);
-      pSqlFuncExpr->colBytes = htons(s->bytes);
-    } else if (pExpr->colInfo.colId == TSDB_BLOCK_DIST_COLUMN_INDEX) {
-      SSchema s = tGetBlockDistColumnSchema();
-
-      pSqlFuncExpr->colType = htons(s.type);
-      pSqlFuncExpr->colBytes = htons(s.bytes);
-    } else {
-      SSchema* s = tscGetColumnSchemaById(pTableMeta, pExpr->colInfo.colId);
-      pSqlFuncExpr->colType  = htons(s->type);
-      pSqlFuncExpr->colBytes = htons(s->bytes);
-    }
-
-    pSqlFuncExpr->functionId  = htons(pExpr->functionId);
-    pSqlFuncExpr->numOfParams = htons(pExpr->numOfParams);
-    pSqlFuncExpr->resColId    = htons(pExpr->resColId);
-    if (pTableMeta->tableType != TSDB_SUPER_TABLE && pExpr->pFilter && pExpr->pFilter->numOfFilters > 0) {
-      pSqlFuncExpr->filterNum    = htonl(pExpr->pFilter->numOfFilters);
-    } else {
-      pSqlFuncExpr->filterNum = 0;
-    }
-
-    pMsg += sizeof(SSqlFuncMsg);
-
-    if (pSqlFuncExpr->filterNum) {
-      pMsg += sizeof(SColumnFilterInfo) * pExpr->pFilter->numOfFilters;
-
-      // append the filter information after the basic column information
-      for (int32_t f = 0; f < pExpr->pFilter->numOfFilters; ++f) {
-        SColumnFilterInfo *pColFilter = &pExpr->pFilter->filterInfo[f];
-
-        SColumnFilterInfo *pFilterMsg = &pSqlFuncExpr->filterInfo[f];
-        pFilterMsg->filterstr = htons(pColFilter->filterstr);
-
-        if (pColFilter->filterstr) {
-          pFilterMsg->len = htobe64(pColFilter->len);
-          memcpy(pMsg, (void *)pColFilter->pz, (size_t)(pColFilter->len + 1));
-          pMsg += (pColFilter->len + 1);  // append the additional filter binary info
-        } else {
-          pFilterMsg->lowerBndi = htobe64(pColFilter->lowerBndi);
-          pFilterMsg->upperBndi = htobe64(pColFilter->upperBndi);
-        }
-
-        pFilterMsg->lowerRelOptr = htons(pColFilter->lowerRelOptr);
-        pFilterMsg->upperRelOptr = htons(pColFilter->upperRelOptr);
-
-        if (pColFilter->lowerRelOptr == TSDB_RELATION_INVALID && pColFilter->upperRelOptr == TSDB_RELATION_INVALID) {
-          tscError("invalid filter info");
-          return TSDB_CODE_TSC_INVALID_SQL;
-        }
-      }
-    }
-
-
-    for (int32_t j = 0; j < pExpr->numOfParams; ++j) { // todo add log
-      pSqlFuncExpr->arg[j].argType = htons((uint16_t)pExpr->param[j].nType);
-      pSqlFuncExpr->arg[j].argBytes = htons(pExpr->param[j].nLen);
-
-      if (pExpr->param[j].nType == TSDB_DATA_TYPE_BINARY) {
-        memcpy(pMsg, pExpr->param[j].pz, pExpr->param[j].nLen);
-        pMsg += pExpr->param[j].nLen;
-      } else {
-        pSqlFuncExpr->arg[j].argValue.i64 = htobe64(pExpr->param[j].i64);
-      }
->>>>>>> 4df6967d
-    }
-  }
-
-<<<<<<< HEAD
+    }
+  }
+
   for (int32_t i = 0; i < query.numOfExpr2; ++i) {
     code = serializeSqlExpr(&query.pExpr2[i].base, pTableMetaInfo, &pMsg, pSql);
     if (code != TSDB_CODE_SUCCESS) {
       goto _end;
-=======
-  size_t output = tscNumOfFields(pQueryInfo);
-
-  if (tscIsSecondStageQuery(pQueryInfo)) {
-    pQueryMsg->secondStageOutput = htonl((int32_t) output);
-
-    SSqlFuncMsg *pSqlFuncExpr1 = (SSqlFuncMsg *)pMsg;
-
-    for (int32_t i = 0; i < output; ++i) {
-      SInternalField* pField = tscFieldInfoGetInternalField(&pQueryInfo->fieldsInfo, i);
-      SSqlExpr *pExpr = pField->pSqlExpr;
-
-      // this should be switched to projection query
-      if (pExpr != NULL) {
-        // the queried table has been removed and a new table with the same name has already been created already
-        // return error msg
-        if (pExpr->uid != pTableMeta->id.uid) {
-          tscError("0x%"PRIx64" table has already been destroyed", pSql->self);
-          return TSDB_CODE_TSC_INVALID_TABLE_NAME;
-        }
-
-        if (!tscValidateColumnId(pTableMetaInfo, pExpr->colInfo.colId, pExpr->numOfParams)) {
-          tscError("0x%"PRIx64" table schema is not matched with parsed sql", pSql->self);
-          return TSDB_CODE_TSC_INVALID_SQL;
-        }
-
-        pSqlFuncExpr1->numOfParams = 0;  // no params for projection query
-        pSqlFuncExpr1->functionId  = htons(TSDB_FUNC_PRJ);
-        pSqlFuncExpr1->colInfo.colId = htons(pExpr->resColId);
-        pSqlFuncExpr1->colInfo.flag = htons(TSDB_COL_NORMAL);
-
-        bool assign = false;
-        for (int32_t f = 0; f < tscSqlExprNumOfExprs(pQueryInfo); ++f) {
-          SSqlExpr *pe = tscSqlExprGet(pQueryInfo, f);
-          if (pe == pExpr) {
-            pSqlFuncExpr1->colInfo.colIndex = htons(f);
-            pSqlFuncExpr1->colType = htons(pe->resType);
-            pSqlFuncExpr1->colBytes = htons(pe->resBytes);
-            assign = true;
-            break;
-          }
-        }
-
-        assert(assign);
-        pMsg += sizeof(SSqlFuncMsg);
-        pSqlFuncExpr1 = (SSqlFuncMsg *)pMsg;
-      } else {
-        assert(pField->pArithExprInfo != NULL);
-        SExprInfo* pExprInfo = pField->pArithExprInfo;
-
-        pSqlFuncExpr1->colInfo.colId = htons(pExprInfo->base.colInfo.colId);
-        pSqlFuncExpr1->functionId  = htons(pExprInfo->base.functionId);
-        pSqlFuncExpr1->numOfParams = htons(pExprInfo->base.numOfParams);
-        pMsg += sizeof(SSqlFuncMsg);
-
-        for (int32_t j = 0; j < pExprInfo->base.numOfParams; ++j) {
-          // todo add log
-          pSqlFuncExpr1->arg[j].argType = htons((uint16_t)pExprInfo->base.arg[j].argType);
-          pSqlFuncExpr1->arg[j].argBytes = htons(pExprInfo->base.arg[j].argBytes);
-
-          if (pExprInfo->base.arg[j].argType == TSDB_DATA_TYPE_BINARY) {
-            memcpy(pMsg, pExprInfo->base.arg[j].argValue.pz, pExprInfo->base.arg[j].argBytes);
-            pMsg += pExprInfo->base.arg[j].argBytes;
-          } else {
-            pSqlFuncExpr1->arg[j].argValue.i64 = htobe64(pExprInfo->base.arg[j].argValue.i64);
-          }
-        }
-
-        pSqlFuncExpr1 = (SSqlFuncMsg *)pMsg;
-      }
->>>>>>> 4df6967d
     }
   }
 
@@ -1163,15 +963,6 @@
     for (int32_t i = 0; i < query.numOfTags; ++i) {
       SColumnInfo* pTag = &query.tagColList[i];
 
-<<<<<<< HEAD
-=======
-        tscError("0x%"PRIx64" tid:%d uid:%" PRIu64 " id:%s, tag index out of range, totalCols:%d, numOfTags:%d, index:%d, column name:%s",
-                 pSql->self, pTableMeta->id.tid, pTableMeta->id.uid, n, total, numOfTagColumns, pCol->colIndex.columnIndex, pColSchema->name);
-
-        return TSDB_CODE_TSC_INVALID_SQL;
-      }
-  
->>>>>>> 4df6967d
       SColumnInfo* pTagCol = (SColumnInfo*) pMsg;
       pTagCol->colId = htons(pTag->colId);
       pTagCol->bytes = htons(pTag->bytes);
