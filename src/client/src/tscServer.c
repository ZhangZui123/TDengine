--- conflicted
+++ resolved
@@ -480,12 +480,9 @@
       if (code == 0) return pSql;
       msg = NULL;
     } else if (rspCode == TSDB_CODE_NOT_ACTIVE_TABLE || rspCode == TSDB_CODE_INVALID_TABLE_ID ||
-<<<<<<< HEAD
-        rspCode == TSDB_CODE_NOT_ACTIVE_VNODE || rspCode == TSDB_CODE_INVALID_VNODE_ID ||
-        rspCode == TSDB_CODE_TABLE_ID_MISMATCH || rspCode == TSDB_CODE_NETWORK_UNAVAIL) {
-=======
         rspCode == TSDB_CODE_INVALID_VNODE_ID || rspCode == TSDB_CODE_NOT_ACTIVE_VNODE ||
-        rspCode == TSDB_CODE_NETWORK_UNAVAIL || rspCode == TSDB_CODE_NOT_ACTIVE_SESSION) {
+        rspCode == TSDB_CODE_NETWORK_UNAVAIL || rspCode == TSDB_CODE_NOT_ACTIVE_SESSION ||
+        rspCode == TSDB_CODE_TABLE_ID_MISMATCH) {
       /*
        * not_active_table: 1. the virtual node may fail to create table, since the procedure of create table is asynchronized,
        *                   the virtual node may have not create table till now, so try again by using the new metermeta.
@@ -496,8 +493,6 @@
        *                   removed. So, renew metermeta and try again.
        * not_active_session: db has been move to other node, the vnode does not exist on this dnode anymore.
        */
-
->>>>>>> ded3a2c1
 #else
      if (rspCode == TSDB_CODE_NOT_ACTIVE_TABLE || rspCode == TSDB_CODE_INVALID_TABLE_ID ||
         rspCode == TSDB_CODE_NOT_ACTIVE_VNODE || rspCode == TSDB_CODE_INVALID_VNODE_ID ||
