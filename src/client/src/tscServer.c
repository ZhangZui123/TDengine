/*
 * Copyright (c) 2019 TAOS Data, Inc. <jhtao@taosdata.com>
 *
 * This program is free software: you can use, redistribute, and/or modify
 * it under the terms of the GNU Affero General Public License, version 3
 * or later ("AGPL"), as published by the Free Software Foundation.
 *
 * This program is distributed in the hope that it will be useful, but WITHOUT
 * ANY WARRANTY; without even the implied warranty of MERCHANTABILITY or
 * FITNESS FOR A PARTICULAR PURPOSE.
 *
 * You should have received a copy of the GNU Affero General Public License
 * along with this program. If not, see <http://www.gnu.org/licenses/>.
 */

#include <tscompression.h>
#include "os.h"
#include "qPlan.h"
#include "qTableMeta.h"
#include "tcmdtype.h"
#include "tlockfree.h"
#include "trpc.h"
#include "tscGlobalmerge.h"
#include "tscLog.h"
#include "tscProfile.h"
#include "tscUtil.h"
#include "tsclient.h"
#include "ttimer.h"

int (*tscBuildMsg[TSDB_SQL_MAX])(SSqlObj *pSql, SSqlInfo *pInfo) = {0};

int (*tscProcessMsgRsp[TSDB_SQL_MAX])(SSqlObj *pSql);
void tscProcessActivityTimer(void *handle, void *tmrId);
int tscKeepConn[TSDB_SQL_MAX] = {0};

TSKEY tscGetSubscriptionProgress(void* sub, int64_t uid, TSKEY dflt);
void tscUpdateSubscriptionProgress(void* sub, int64_t uid, TSKEY ts);
void tscSaveSubscriptionProgress(void* sub);
static int32_t extractSTableQueryVgroupId(STableMetaInfo* pTableMetaInfo);

static int32_t minMsgSize() { return tsRpcHeadSize + 100; }
static int32_t getWaitingTimeInterval(int32_t count) {
  int32_t initial = 100; // 100 ms by default
  if (count <= 1) {
    return 0;
  }

  return initial * ((2u)<<(count - 2));
}

static int32_t vgIdCompare(const void *lhs, const void *rhs) {
  int32_t left = *(int32_t *)lhs;
  int32_t right = *(int32_t *)rhs;

  if (left == right) {
    return 0;
  } else {
    return left > right ? 1 : -1;
  }
}
static int32_t removeDupVgid(int32_t *src, int32_t sz) {
  if (src == NULL || sz <= 0) {
    return 0;
  } 
  qsort(src, sz, sizeof(src[0]), vgIdCompare);

  int32_t ret = 1;
  for (int i = 1; i < sz; i++) {
    if (src[i] != src[i - 1]) {
      src[ret++] = src[i];
    }
  }
  return ret;
}

static void tscSetDnodeEpSet(SRpcEpSet* pEpSet, SVgroupInfo* pVgroupInfo) {
  assert(pEpSet != NULL && pVgroupInfo != NULL && pVgroupInfo->numOfEps > 0);

  // Issue the query to one of the vnode among a vgroup randomly.
  // change the inUse property would not affect the isUse attribute of STableMeta
  pEpSet->inUse = rand() % pVgroupInfo->numOfEps;

  // apply the FQDN string length check here
  bool existed = false;

  pEpSet->numOfEps = pVgroupInfo->numOfEps;
  for(int32_t i = 0; i < pVgroupInfo->numOfEps; ++i) {
    pEpSet->port[i] = pVgroupInfo->epAddr[i].port;

    int32_t len = (int32_t) strnlen(pVgroupInfo->epAddr[i].fqdn, TSDB_FQDN_LEN);
    if (len > 0) {
      tstrncpy(pEpSet->fqdn[i], pVgroupInfo->epAddr[i].fqdn, tListLen(pEpSet->fqdn[i]));
      existed = true;
    }
  }
  assert(existed);
}

static void tscDumpMgmtEpSet(SSqlObj *pSql) {
  SRpcCorEpSet *pCorEpSet = pSql->pTscObj->tscCorMgmtEpSet;
  taosCorBeginRead(&pCorEpSet->version);
  pSql->epSet = pCorEpSet->epSet;
  taosCorEndRead(&pCorEpSet->version);
}  
static void tscEpSetHtons(SRpcEpSet *s) {
   for (int32_t i = 0; i < s->numOfEps; i++) {
      s->port[i] = htons(s->port[i]);    
   }
}

bool tscEpSetIsEqual(SRpcEpSet *s1, SRpcEpSet *s2) {
   if (s1->numOfEps != s2->numOfEps || s1->inUse != s2->inUse) {
     return false;
   }

   for (int32_t i = 0; i < s1->numOfEps; i++) {
     if (s1->port[i] != s2->port[i] 
        || strncmp(s1->fqdn[i], s2->fqdn[i], TSDB_FQDN_LEN) != 0)
        return false;
   }
   return true;
}

void tscUpdateMgmtEpSet(SSqlObj *pSql, SRpcEpSet *pEpSet) {
  // no need to update if equal
  SRpcCorEpSet *pCorEpSet = pSql->pTscObj->tscCorMgmtEpSet;
  taosCorBeginWrite(&pCorEpSet->version);
  pCorEpSet->epSet = *pEpSet;
  taosCorEndWrite(&pCorEpSet->version);
}

static void tscDumpEpSetFromVgroupInfo(SRpcEpSet *pEpSet, SNewVgroupInfo *pVgroupInfo) {
  if (pVgroupInfo == NULL) { return;}
  int8_t inUse = pVgroupInfo->inUse;
  pEpSet->inUse = (inUse >= 0 && inUse < TSDB_MAX_REPLICA) ? inUse: 0; 
  pEpSet->numOfEps = pVgroupInfo->numOfEps;  
  for (int32_t i = 0; i < pVgroupInfo->numOfEps; ++i) {
    tstrncpy(pEpSet->fqdn[i], pVgroupInfo->ep[i].fqdn, sizeof(pEpSet->fqdn[i]));
    pEpSet->port[i] = pVgroupInfo->ep[i].port;
  }
}

static void tscUpdateVgroupInfo(SSqlObj *pSql, SRpcEpSet *pEpSet) {
  SSqlCmd *pCmd = &pSql->cmd;
  STableMetaInfo *pTableMetaInfo = tscGetTableMetaInfoFromCmd(pCmd,  0);
  if (pTableMetaInfo == NULL || pTableMetaInfo->pTableMeta == NULL) {
    return;
  }

  int32_t vgId = -1;
  if (pTableMetaInfo->pTableMeta->tableType == TSDB_SUPER_TABLE) {
    vgId = extractSTableQueryVgroupId(pTableMetaInfo);
  } else {
    vgId = pTableMetaInfo->pTableMeta->vgId;
  }

  assert(vgId > 0);

  SNewVgroupInfo vgroupInfo = {.vgId = -1};
  taosHashGetClone(tscVgroupMap, &vgId, sizeof(vgId), NULL, &vgroupInfo);
  assert(vgroupInfo.numOfEps > 0 && vgroupInfo.vgId > 0);

  tscDebug("before: Endpoint in use:%d, numOfEps:%d", vgroupInfo.inUse, vgroupInfo.numOfEps);
  vgroupInfo.inUse    = pEpSet->inUse;
  vgroupInfo.numOfEps = pEpSet->numOfEps;
  for (int32_t i = 0; i < vgroupInfo.numOfEps; i++) {
    tstrncpy(vgroupInfo.ep[i].fqdn, pEpSet->fqdn[i], TSDB_FQDN_LEN);
    vgroupInfo.ep[i].port = pEpSet->port[i];
  }

  tscDebug("after: EndPoint in use:%d, numOfEps:%d", vgroupInfo.inUse, vgroupInfo.numOfEps);
  taosHashPut(tscVgroupMap, &vgId, sizeof(vgId), &vgroupInfo, sizeof(SNewVgroupInfo));

  // Update the local cached epSet info cached by SqlObj
  int32_t inUse = pSql->epSet.inUse;
  tscDumpEpSetFromVgroupInfo(&pSql->epSet, &vgroupInfo);
  tscDebug("0x%"PRIx64" update the epSet in SqlObj, in use before:%d, after:%d", pSql->self, inUse, pSql->epSet.inUse);

}

int32_t extractSTableQueryVgroupId(STableMetaInfo* pTableMetaInfo) {
  assert(pTableMetaInfo != NULL);

  int32_t vgIndex = pTableMetaInfo->vgroupIndex;
  int32_t vgId = -1;

  if (pTableMetaInfo->pVgroupTables == NULL) {
    SVgroupsInfo *pVgroupInfo = pTableMetaInfo->vgroupList;
    assert(pVgroupInfo->vgroups[vgIndex].vgId > 0 && vgIndex < pTableMetaInfo->vgroupList->numOfVgroups);
    vgId = pVgroupInfo->vgroups[vgIndex].vgId;
  } else {
    int32_t numOfVgroups = (int32_t)taosArrayGetSize(pTableMetaInfo->pVgroupTables);
    assert(vgIndex >= 0 && vgIndex < numOfVgroups);

    SVgroupTableInfo *pTableIdList = taosArrayGet(pTableMetaInfo->pVgroupTables, vgIndex);
    vgId = pTableIdList->vgInfo.vgId;
  }

  return vgId;
}

void tscProcessHeartBeatRsp(void *param, TAOS_RES *tres, int code) {
  STscObj *pObj = (STscObj *)param;
  if (pObj == NULL) return;

  if (pObj != pObj->signature) {
    tscError("heartbeat msg, pObj:%p, signature:%p invalid", pObj, pObj->signature);
    return;
  }

  SSqlObj *pSql = tres;
  SSqlRes *pRes = &pSql->res;

  if (code == TSDB_CODE_SUCCESS) {
    SHeartBeatRsp *pRsp = (SHeartBeatRsp *)pRes->pRsp;
    SRpcEpSet     *epSet = &pRsp->epSet;
    if (epSet->numOfEps > 0) {
      tscEpSetHtons(epSet);

      //SRpcCorEpSet *pCorEpSet = pSql->pTscObj->tscCorMgmtEpSet;
      //if (!tscEpSetIsEqual(&pCorEpSet->epSet, epSet)) {
      //  tscTrace("%p updating epset: numOfEps: %d, inUse: %d", pSql, epSet->numOfEps, epSet->inUse);
      //  for (int8_t i = 0; i < epSet->numOfEps; i++) {
      //    tscTrace("endpoint %d: fqdn=%s, port=%d", i, epSet->fqdn[i], epSet->port[i]);
      //  }
      //}
      //concurrency problem, update mgmt epset anyway 
      tscUpdateMgmtEpSet(pSql, epSet);
    }

    pSql->pTscObj->connId = htonl(pRsp->connId);

    if (pRsp->killConnection) {
      tscKillConnection(pObj);
      return;
    } else {
      if (pRsp->queryId) {
        tscKillQuery(pObj, htonl(pRsp->queryId));
      }

      if (pRsp->streamId) {
        tscKillStream(pObj, htonl(pRsp->streamId));
      }
    }

    int32_t total  = htonl(pRsp->totalDnodes);
    int32_t online = htonl(pRsp->onlineDnodes);
    assert(online <= total);

    if (online < total) {
      tscError("0x%"PRIx64", HB, total dnode:%d, online dnode:%d", pSql->self, total, online);
      pSql->res.code = TSDB_CODE_RPC_NETWORK_UNAVAIL;
    }

    if (pRes->length == NULL) {
      pRes->length = calloc(2,  sizeof(int32_t));
    }

    pRes->length[0] = total;
    pRes->length[1] = online;
  } else {
    tscDebug("%" PRId64 " heartbeat failed, code:%s", pObj->hbrid, tstrerror(code));
    if (pRes->length == NULL) {
      pRes->length = calloc(2, sizeof(int32_t));
    }

    pRes->length[1] = 0;
    if (pRes->length[0] == 0) {
      pRes->length[0] = 1; // make sure that the value of the total node is greater than the online node
    }
  }

  if (pObj->hbrid != 0) {
    int32_t waitingDuring = tsShellActivityTimer * 500;
    tscDebug("0x%"PRIx64" send heartbeat in %dms", pSql->self, waitingDuring);

    taosTmrReset(tscProcessActivityTimer, waitingDuring, (void *)pObj->rid, tscTmr, &pObj->pTimer);
  } else {
    tscDebug("0x%"PRIx64" start to close tscObj:%p, not send heartbeat again", pSql->self, pObj);
  }
}

void tscProcessActivityTimer(void *handle, void *tmrId) {
  int64_t rid = (int64_t) handle;
  STscObj *pObj = taosAcquireRef(tscRefId, rid);
  if (pObj == NULL) {
    return;
  }

  SSqlObj* pHB = taosAcquireRef(tscObjRef, pObj->hbrid);
  if (pHB == NULL) {
    taosReleaseRef(tscRefId, rid);
    return;
  }

  assert(pHB->self == pObj->hbrid);

  pHB->retry = 0;
  int32_t code = tscBuildAndSendRequest(pHB, NULL);
  taosReleaseRef(tscObjRef, pObj->hbrid);

  if (code != TSDB_CODE_SUCCESS) {
    tscError("0x%"PRIx64" failed to sent HB to server, reason:%s", pHB->self, tstrerror(code));
  }

  taosReleaseRef(tscRefId, rid);
}

int tscSendMsgToServer(SSqlObj *pSql) {
  STscObj* pObj = pSql->pTscObj;
  SSqlCmd* pCmd = &pSql->cmd;
  
  char *pMsg = rpcMallocCont(pCmd->payloadLen);
  if (NULL == pMsg) {
    tscError("0x%"PRIx64" msg:%s malloc failed", pSql->self, taosMsg[pSql->cmd.msgType]);
    return TSDB_CODE_TSC_OUT_OF_MEMORY;
  }

  // set the mgmt ip list
  if (pSql->cmd.command >= TSDB_SQL_MGMT) {
    tscDumpMgmtEpSet(pSql);
  }

  memcpy(pMsg, pSql->cmd.payload, pSql->cmd.payloadLen);

  SRpcMsg rpcMsg = {
      .msgType = pSql->cmd.msgType,
      .pCont   = pMsg,
      .contLen = pSql->cmd.payloadLen,
      .ahandle = (void*)pSql->self,
      .handle  = NULL,
      .code    = 0
  };

  
  rpcSendRequest(pObj->pRpcObj->pDnodeConn, &pSql->epSet, &rpcMsg, &pSql->rpcRid);
  return TSDB_CODE_SUCCESS;
}

static void doProcessMsgFromServer(SSchedMsg* pSchedMsg) {
  SRpcMsg* rpcMsg = pSchedMsg->ahandle;
  SRpcEpSet* pEpSet = pSchedMsg->thandle;

  TSDB_CACHE_PTR_TYPE handle = (TSDB_CACHE_PTR_TYPE) rpcMsg->ahandle;
  SSqlObj* pSql = (SSqlObj*)taosAcquireRef(tscObjRef, handle);
  if (pSql == NULL) {
    rpcFreeCont(rpcMsg->pCont);
    free(rpcMsg);
    free(pEpSet);
    return;
  }

  assert(pSql->self == handle);

  STscObj *pObj = pSql->pTscObj;
  SSqlRes *pRes = &pSql->res;
  SSqlCmd *pCmd = &pSql->cmd;

  pSql->rpcRid = -1;

  if (pObj->signature != pObj) {
    tscDebug("0x%"PRIx64" DB connection is closed, cmd:%d pObj:%p signature:%p", pSql->self, pCmd->command, pObj, pObj->signature);

    taosRemoveRef(tscObjRef, handle);
    taosReleaseRef(tscObjRef, handle);
    rpcFreeCont(rpcMsg->pCont);
    free(rpcMsg);
    free(pEpSet);
    return;
  }

  SQueryInfo* pQueryInfo = tscGetQueryInfo(pCmd);
  if (pQueryInfo != NULL && pQueryInfo->type == TSDB_QUERY_TYPE_FREE_RESOURCE) {
    tscDebug("0x%"PRIx64" sqlObj needs to be released or DB connection is closed, cmd:%d type:%d, pObj:%p signature:%p",
        pSql->self, pCmd->command, pQueryInfo->type, pObj, pObj->signature);

    taosRemoveRef(tscObjRef, handle);
    taosReleaseRef(tscObjRef, handle);
    rpcFreeCont(rpcMsg->pCont);
    free(rpcMsg);
    free(pEpSet);
    return;
  }

  if (pEpSet) {
    if (!tscEpSetIsEqual(&pSql->epSet, pEpSet)) {
      if (pCmd->command < TSDB_SQL_MGMT) {
        tscUpdateVgroupInfo(pSql, pEpSet);
      } else {
        tscUpdateMgmtEpSet(pSql, pEpSet);
      }
    }
  }

  int32_t cmd = pCmd->command;

  // set the flag to denote that sql string needs to be re-parsed and build submit block with table schema
  if (cmd == TSDB_SQL_INSERT && rpcMsg->code == TSDB_CODE_TDB_TABLE_RECONFIGURE) {
    pSql->cmd.insertParam.schemaAttached = 1;
  }

  // single table query error need to be handled here.
  if ((cmd == TSDB_SQL_SELECT || cmd == TSDB_SQL_UPDATE_TAGS_VAL) &&
      (((rpcMsg->code == TSDB_CODE_TDB_INVALID_TABLE_ID || rpcMsg->code == TSDB_CODE_VND_INVALID_VGROUP_ID)) ||
       rpcMsg->code == TSDB_CODE_RPC_NETWORK_UNAVAIL || rpcMsg->code == TSDB_CODE_APP_NOT_READY)) {

    // 1. super table subquery
    // 2. nest queries are all not updated the tablemeta and retry parse the sql after cleanup local tablemeta/vgroup id buffer
    if ((TSDB_QUERY_HAS_TYPE(pQueryInfo->type, (TSDB_QUERY_TYPE_STABLE_SUBQUERY | TSDB_QUERY_TYPE_SUBQUERY |
                                               TSDB_QUERY_TYPE_TAG_FILTER_QUERY)) &&
                                               !TSDB_QUERY_HAS_TYPE(pQueryInfo->type, TSDB_QUERY_TYPE_PROJECTION_QUERY)) ||
                                               (TSDB_QUERY_HAS_TYPE(pQueryInfo->type, TSDB_QUERY_TYPE_NEST_SUBQUERY))) {
      // do nothing in case of super table subquery
    }  else {
      pSql->retry += 1;
      tscWarn("0x%" PRIx64 " it shall renew table meta, code:%s, retry:%d", pSql->self, tstrerror(rpcMsg->code), pSql->retry);

      pSql->res.code = rpcMsg->code;  // keep the previous error code
      if (pSql->retry > pSql->maxRetry) {
        tscError("0x%" PRIx64 " max retry %d reached, give up", pSql->self, pSql->maxRetry);
      } else {
        // wait for a little bit moment and then retry
        // todo do not sleep in rpc callback thread, add this process into queue to process
        if (rpcMsg->code == TSDB_CODE_APP_NOT_READY || rpcMsg->code == TSDB_CODE_VND_INVALID_VGROUP_ID) {
          int32_t duration = getWaitingTimeInterval(pSql->retry);
          taosMsleep(duration);
        }

        pSql->retryReason = rpcMsg->code;
        rpcMsg->code = tscRenewTableMeta(pSql, 0);
        // if there is an error occurring, proceed to the following error handling procedure.
        if (rpcMsg->code == TSDB_CODE_TSC_ACTION_IN_PROGRESS) {
          taosReleaseRef(tscObjRef, handle);
          rpcFreeCont(rpcMsg->pCont);
          free(rpcMsg);
          free(pEpSet);
          return;
        }
      }
    }
  }

  pRes->rspLen = 0;

  if (pRes->code == TSDB_CODE_TSC_QUERY_CANCELLED) {
    tscDebug("0x%"PRIx64" query is cancelled, code:%s", pSql->self, tstrerror(pRes->code));
  } else {
    pRes->code = rpcMsg->code;
  }

  if (pRes->code == TSDB_CODE_SUCCESS) {
    tscDebug("0x%"PRIx64" reset retry counter to be 0 due to success rsp, old:%d", pSql->self, pSql->retry);
    pSql->retry = 0;
  }

  if (pRes->code != TSDB_CODE_TSC_QUERY_CANCELLED) {
    assert(rpcMsg->msgType == pCmd->msgType + 1);
    pRes->code    = rpcMsg->code;
    pRes->rspType = rpcMsg->msgType;
    pRes->rspLen  = rpcMsg->contLen;

    if (pRes->rspLen > 0 && rpcMsg->pCont) {
      char *tmp = (char *)realloc(pRes->pRsp, pRes->rspLen);
      if (tmp == NULL) {
        pRes->code = TSDB_CODE_TSC_OUT_OF_MEMORY;
      } else {
        pRes->pRsp = tmp;
        memcpy(pRes->pRsp, rpcMsg->pCont, pRes->rspLen);
      }
    } else {
      tfree(pRes->pRsp);
    }

    /*
     * There is not response callback function for submit response.
     * The actual inserted number of points is the first number.
     */
    if (rpcMsg->msgType == TSDB_MSG_TYPE_SUBMIT_RSP && pRes->pRsp != NULL) {
      SShellSubmitRspMsg *pMsg = (SShellSubmitRspMsg*)pRes->pRsp;
      pMsg->code = htonl(pMsg->code);
      pMsg->numOfRows = htonl(pMsg->numOfRows);
      pMsg->affectedRows = htonl(pMsg->affectedRows);
      pMsg->failedRows = htonl(pMsg->failedRows);
      pMsg->numOfFailedBlocks = htonl(pMsg->numOfFailedBlocks);

      pRes->numOfRows += pMsg->affectedRows;
      tscDebug("0x%"PRIx64" SQL cmd:%s, code:%s inserted rows:%d rspLen:%d", pSql->self, sqlCmd[pCmd->command],
          tstrerror(pRes->code), pMsg->affectedRows, pRes->rspLen);
    } else {
      tscDebug("0x%"PRIx64" SQL cmd:%s, code:%s rspLen:%d", pSql->self, sqlCmd[pCmd->command], tstrerror(pRes->code), pRes->rspLen);
    }
  }

  if (pRes->code == TSDB_CODE_SUCCESS && tscProcessMsgRsp[pCmd->command]) {
    rpcMsg->code = (*tscProcessMsgRsp[pCmd->command])(pSql);
  }

  bool shouldFree = tscShouldBeFreed(pSql);
  if (rpcMsg->code != TSDB_CODE_TSC_ACTION_IN_PROGRESS) {
    if (rpcMsg->code != TSDB_CODE_SUCCESS) {
      pRes->code = rpcMsg->code;
    }
    rpcMsg->code = (pRes->code == TSDB_CODE_SUCCESS) ? (int32_t)pRes->numOfRows : pRes->code;
    (*pSql->fp)(pSql->param, pSql, rpcMsg->code);
  }

  if (shouldFree) { // in case of table-meta/vgrouplist query, automatically free it
    tscDebug("0x%"PRIx64" sqlObj is automatically freed", pSql->self);
    taosRemoveRef(tscObjRef, handle);
  }

  taosReleaseRef(tscObjRef, handle);
  rpcFreeCont(rpcMsg->pCont);
  free(rpcMsg);
  free(pEpSet);
}

void tscProcessMsgFromServer(SRpcMsg *rpcMsg, SRpcEpSet *pEpSet) {
  SSchedMsg schedMsg = {0};

  schedMsg.fp = doProcessMsgFromServer;

  SRpcMsg* rpcMsgCopy = calloc(1, sizeof(SRpcMsg));
  memcpy(rpcMsgCopy, rpcMsg, sizeof(struct SRpcMsg));
  schedMsg.ahandle = (void*)rpcMsgCopy;

  SRpcEpSet* pEpSetCopy = NULL;
  if (pEpSet != NULL) {
    pEpSetCopy = calloc(1, sizeof(SRpcEpSet));
    memcpy(pEpSetCopy, pEpSet, sizeof(SRpcEpSet));
  }

  schedMsg.thandle = (void*)pEpSetCopy;
  schedMsg.msg = NULL;

  taosScheduleTask(tscQhandle, &schedMsg);
}

int doBuildAndSendMsg(SSqlObj *pSql) {
  SSqlCmd *pCmd = &pSql->cmd;
  SSqlRes *pRes = &pSql->res;

  if (pCmd->command == TSDB_SQL_SELECT ||
      pCmd->command == TSDB_SQL_FETCH ||
      pCmd->command == TSDB_SQL_RETRIEVE ||
      pCmd->command == TSDB_SQL_INSERT ||
      pCmd->command == TSDB_SQL_CONNECT ||
      pCmd->command == TSDB_SQL_HB ||
      pCmd->command == TSDB_SQL_RETRIEVE_FUNC ||
      pCmd->command == TSDB_SQL_STABLEVGROUP) {
    pRes->code = tscBuildMsg[pCmd->command](pSql, NULL);
  }
  
  if (pRes->code != TSDB_CODE_SUCCESS) {
    tscAsyncResultOnError(pSql);
    return TSDB_CODE_SUCCESS;
  }

  int32_t code = tscSendMsgToServer(pSql);

  // NOTE: if code is TSDB_CODE_SUCCESS, pSql may have been released here already by other threads.
  if (code != TSDB_CODE_SUCCESS) {
    pRes->code = code;
    tscAsyncResultOnError(pSql);
    return  TSDB_CODE_SUCCESS;
  }
  
  return TSDB_CODE_SUCCESS;
}

int tscBuildAndSendRequest(SSqlObj *pSql, SQueryInfo* pQueryInfo) {
  char name[TSDB_TABLE_FNAME_LEN] = {0};

  SSqlCmd *pCmd = &pSql->cmd;
  uint32_t type = 0;

  if (pQueryInfo == NULL) {
     pQueryInfo = tscGetQueryInfo(pCmd);
  }

  STableMetaInfo *pTableMetaInfo = NULL;

  if (pQueryInfo != NULL) {
    pTableMetaInfo = tscGetMetaInfo(pQueryInfo, 0);
    if (pTableMetaInfo != NULL) {
      tNameExtractFullName(&pTableMetaInfo->name, name);
    }

    type = pQueryInfo->type;

    // while numOfTables equals to 0, it must be Heartbeat
    assert((pQueryInfo->numOfTables == 0 && (pQueryInfo->command == TSDB_SQL_HB || pSql->cmd.command == TSDB_SQL_RETRIEVE_FUNC)) || pQueryInfo->numOfTables > 0);
  }

  tscDebug("0x%"PRIx64" SQL cmd:%s will be processed, name:%s, type:%d", pSql->self, sqlCmd[pCmd->command], name, type);
  if (pCmd->command < TSDB_SQL_MGMT) { // the pTableMetaInfo cannot be NULL
    if (pTableMetaInfo == NULL) {
      pSql->res.code = TSDB_CODE_TSC_APP_ERROR;
      return pSql->res.code;
    }
  } else if (pCmd->command >= TSDB_SQL_LOCAL) {
    return (*tscProcessMsgRsp[pCmd->command])(pSql);
  }
  
  return doBuildAndSendMsg(pSql);
}

int tscBuildFetchMsg(SSqlObj *pSql, SSqlInfo *pInfo) {
  SRetrieveTableMsg *pRetrieveMsg = (SRetrieveTableMsg *) pSql->cmd.payload;

  SQueryInfo *pQueryInfo = tscGetQueryInfo(&pSql->cmd);

  pRetrieveMsg->free = htons(pQueryInfo->type);
  pRetrieveMsg->qId  = htobe64(pSql->res.qId);

  // todo valid the vgroupId at the client side
  STableMetaInfo* pTableMetaInfo = tscGetMetaInfo(pQueryInfo, 0);
  
  if (UTIL_TABLE_IS_SUPER_TABLE(pTableMetaInfo)) {
    int32_t vgIndex = pTableMetaInfo->vgroupIndex;
    int32_t vgId = -1;

    if (pTableMetaInfo->pVgroupTables == NULL) {
      SVgroupsInfo *pVgroupInfo = pTableMetaInfo->vgroupList;
      assert(pVgroupInfo->vgroups[vgIndex].vgId > 0 && vgIndex < pTableMetaInfo->vgroupList->numOfVgroups);
      vgId = pVgroupInfo->vgroups[vgIndex].vgId;
    } else {
      int32_t numOfVgroups = (int32_t)taosArrayGetSize(pTableMetaInfo->pVgroupTables);
      assert(vgIndex >= 0 && vgIndex < numOfVgroups);

      SVgroupTableInfo* pTableIdList = taosArrayGet(pTableMetaInfo->pVgroupTables, vgIndex);
      vgId = pTableIdList->vgInfo.vgId;
    }

    pRetrieveMsg->header.vgId = htonl(vgId);
    tscDebug("0x%"PRIx64" build fetch msg from vgId:%d, vgIndex:%d, qId:0x%" PRIx64, pSql->self, vgId, vgIndex, pSql->res.qId);
  } else {
    STableMeta* pTableMeta = pTableMetaInfo->pTableMeta;
    pRetrieveMsg->header.vgId = htonl(pTableMeta->vgId);
    tscDebug("0x%"PRIx64" build fetch msg from only one vgroup, vgId:%d, qId:0x%" PRIx64, pSql->self, pTableMeta->vgId,
        pSql->res.qId);
  }

  pSql->cmd.payloadLen = sizeof(SRetrieveTableMsg);
  pSql->cmd.msgType = TSDB_MSG_TYPE_FETCH;

  pRetrieveMsg->header.contLen = htonl(sizeof(SRetrieveTableMsg));

  return TSDB_CODE_SUCCESS;
}

int tscBuildSubmitMsg(SSqlObj *pSql, SSqlInfo *pInfo) {
  SQueryInfo *pQueryInfo = tscGetQueryInfo(&pSql->cmd);
  STableMeta* pTableMeta = tscGetMetaInfo(pQueryInfo, 0)->pTableMeta;

  // pSql->cmd.payloadLen is set during copying data into payload
  pSql->cmd.msgType = TSDB_MSG_TYPE_SUBMIT;

  SNewVgroupInfo vgroupInfo = {0};
  taosHashGetClone(tscVgroupMap, &pTableMeta->vgId, sizeof(pTableMeta->vgId), NULL, &vgroupInfo);
  tscDumpEpSetFromVgroupInfo(&pSql->epSet, &vgroupInfo);

  tscDebug("0x%"PRIx64" submit msg built, numberOfEP:%d", pSql->self, pSql->epSet.numOfEps);

  return TSDB_CODE_SUCCESS;
}

/*
 * for table query, simply return the size <= 1k
 */
static int32_t tscEstimateQueryMsgSize(SSqlObj *pSql) {
  const static int32_t MIN_QUERY_MSG_PKT_SIZE = TSDB_MAX_BYTES_PER_ROW * 5;

  SSqlCmd* pCmd = &pSql->cmd;
  SQueryInfo *pQueryInfo = tscGetQueryInfo(pCmd);

  int32_t srcColListSize = (int32_t)(taosArrayGetSize(pQueryInfo->colList) * sizeof(SColumnInfo));
<<<<<<< HEAD
  int32_t srcColFilterSize = 0;
=======
  int32_t srcColFilterSize = tscGetColFilterSerializeLen(pQueryInfo);
  int32_t srcTagFilterSize = tscGetTagFilterSerializeLen(pQueryInfo);

>>>>>>> 34d42ae8
  size_t  numOfExprs = tscNumOfExprs(pQueryInfo);
  int32_t exprSize = (int32_t)(sizeof(SSqlExpr) * numOfExprs * 2);

  int32_t tsBufSize = (pQueryInfo->tsBuf != NULL) ? pQueryInfo->tsBuf->fileSize : 0;
  int32_t sqlLen = (int32_t) strlen(pSql->sqlstr) + 1;

  int32_t tableSerialize = 0;
  STableMetaInfo *pTableMetaInfo = tscGetMetaInfo(pQueryInfo, 0);
  STableMeta * pTableMeta = pTableMetaInfo->pTableMeta;  
  if (pTableMetaInfo->pVgroupTables != NULL) {
    size_t numOfGroups = taosArrayGetSize(pTableMetaInfo->pVgroupTables);

    int32_t totalTables = 0;
    for (int32_t i = 0; i < numOfGroups; ++i) {
      SVgroupTableInfo *pTableInfo = taosArrayGet(pTableMetaInfo->pVgroupTables, i);
      totalTables += (int32_t) taosArrayGetSize(pTableInfo->itemList);
    }

    tableSerialize = totalTables * sizeof(STableIdInfo);
  }

<<<<<<< HEAD
  if (pQueryInfo->colCond && taosArrayGetSize(pQueryInfo->colCond) > 0) {
    STblCond *pCond = tsGetTableFilter(pQueryInfo->colCond, pTableMeta->id.uid, 0);
    if (pCond != NULL && pCond->cond != NULL) {
      srcColFilterSize = pCond->len;
    }
  }

  return MIN_QUERY_MSG_PKT_SIZE + minMsgSize() + sizeof(SQueryTableMsg) + srcColListSize + srcColFilterSize + exprSize + tsBufSize +
         tableSerialize + sqlLen + 4096 + pQueryInfo->bufLen;
=======
  return MIN_QUERY_MSG_PKT_SIZE + minMsgSize() + sizeof(SQueryTableMsg) + srcColListSize + srcColFilterSize + srcTagFilterSize +
         exprSize + tsBufSize + tableSerialize + sqlLen + 4096 + pQueryInfo->bufLen;
>>>>>>> 34d42ae8
}

static char *doSerializeTableInfo(SQueryTableMsg *pQueryMsg, SSqlObj *pSql, STableMetaInfo *pTableMetaInfo, char *pMsg,
                                  int32_t *succeed) {
  TSKEY dfltKey = htobe64(pQueryMsg->window.skey);

  STableMeta * pTableMeta = pTableMetaInfo->pTableMeta;
  if (UTIL_TABLE_IS_NORMAL_TABLE(pTableMetaInfo) || pTableMetaInfo->pVgroupTables == NULL) {
    
    int32_t vgId = -1;
    if (UTIL_TABLE_IS_SUPER_TABLE(pTableMetaInfo)) {
      int32_t index = pTableMetaInfo->vgroupIndex;
      assert(index >= 0);

      SVgroupInfo* pVgroupInfo = NULL;
      if (pTableMetaInfo->vgroupList && pTableMetaInfo->vgroupList->numOfVgroups > 0) {
        assert(index < pTableMetaInfo->vgroupList->numOfVgroups);
        pVgroupInfo = &pTableMetaInfo->vgroupList->vgroups[index];
      } else {
        tscError("0x%"PRIx64" No vgroup info found", pSql->self);
        
        *succeed = 0;
        return pMsg;
      }

      vgId = pVgroupInfo->vgId;
      tscSetDnodeEpSet(&pSql->epSet, pVgroupInfo);
      tscDebug("0x%"PRIx64" query on stable, vgIndex:%d, numOfVgroups:%d", pSql->self, index, pTableMetaInfo->vgroupList->numOfVgroups);
    } else {
      vgId = pTableMeta->vgId;

      SNewVgroupInfo vgroupInfo = {0};
      taosHashGetClone(tscVgroupMap, &pTableMeta->vgId, sizeof(pTableMeta->vgId), NULL, &vgroupInfo);
      tscDumpEpSetFromVgroupInfo(&pSql->epSet, &vgroupInfo);
    }

    if (pSql->epSet.numOfEps > 0){
      pSql->epSet.inUse = rand()%pSql->epSet.numOfEps;
    }
    pQueryMsg->head.vgId = htonl(vgId);

    STableIdInfo *pTableIdInfo = (STableIdInfo *)pMsg;
    pTableIdInfo->tid = htonl(pTableMeta->id.tid);
    pTableIdInfo->uid = htobe64(pTableMeta->id.uid);
    pTableIdInfo->key = htobe64(tscGetSubscriptionProgress(pSql->pSubscription, pTableMeta->id.uid, dfltKey));

    pQueryMsg->numOfTables = htonl(1);  // set the number of tables
    pMsg += sizeof(STableIdInfo);
  } else { // it is a subquery of the super table query, this EP info is acquired from vgroupInfo
    int32_t index = pTableMetaInfo->vgroupIndex;
    int32_t numOfVgroups = (int32_t)taosArrayGetSize(pTableMetaInfo->pVgroupTables);
    assert(index >= 0 && index < numOfVgroups);

    SVgroupTableInfo* pTableIdList = taosArrayGet(pTableMetaInfo->pVgroupTables, index);

    // set the vgroup info 
    tscSetDnodeEpSet(&pSql->epSet, &pTableIdList->vgInfo);
    pQueryMsg->head.vgId = htonl(pTableIdList->vgInfo.vgId);
    
    int32_t numOfTables = (int32_t)taosArrayGetSize(pTableIdList->itemList);
    pQueryMsg->numOfTables = htonl(numOfTables);  // set the number of tables

    tscDebug("0x%"PRIx64" query on stable, vgId:%d, numOfTables:%d, vgIndex:%d, numOfVgroups:%d", pSql->self,
             pTableIdList->vgInfo.vgId, numOfTables, index, numOfVgroups);

    // serialize each table id info
    for(int32_t i = 0; i < numOfTables; ++i) {
      STableIdInfo* pItem = taosArrayGet(pTableIdList->itemList, i);
      
      STableIdInfo *pTableIdInfo = (STableIdInfo *)pMsg;
      pTableIdInfo->tid = htonl(pItem->tid);
      pTableIdInfo->uid = htobe64(pItem->uid);
      pTableIdInfo->key = htobe64(tscGetSubscriptionProgress(pSql->pSubscription, pItem->uid, dfltKey));
      pMsg += sizeof(STableIdInfo);
    }
  }

  char n[TSDB_TABLE_FNAME_LEN] = {0};
  tNameExtractFullName(&pTableMetaInfo->name, n);

  tscDebug("0x%"PRIx64" vgId:%d, query on table:%s, tid:%d, uid:%" PRIu64, pSql->self, htonl(pQueryMsg->head.vgId), n, pTableMeta->id.tid, pTableMeta->id.uid);
  return pMsg;
}

// TODO refactor
static int32_t serializeColFilterInfo(SColumnFilterInfo* pColFilters, int16_t numOfFilters, char** pMsg) {
  // append the filter information after the basic column information
  for (int32_t f = 0; f < numOfFilters; ++f) {
    SColumnFilterInfo *pColFilter = &pColFilters[f];

    SColumnFilterInfo *pFilterMsg = (SColumnFilterInfo *)(*pMsg);
    pFilterMsg->filterstr = htons(pColFilter->filterstr);

    (*pMsg) += sizeof(SColumnFilterInfo);

    if (pColFilter->filterstr) {
      pFilterMsg->len = htobe64(pColFilter->len);
      memcpy(*pMsg, (void *)pColFilter->pz, (size_t)(pColFilter->len + 1));
      (*pMsg) += (pColFilter->len + 1);  // append the additional filter binary info
    } else {
      pFilterMsg->lowerBndi = htobe64(pColFilter->lowerBndi);
      pFilterMsg->upperBndi = htobe64(pColFilter->upperBndi);
    }

    pFilterMsg->lowerRelOptr = htons(pColFilter->lowerRelOptr);
    pFilterMsg->upperRelOptr = htons(pColFilter->upperRelOptr);

    if (pColFilter->lowerRelOptr == TSDB_RELATION_INVALID && pColFilter->upperRelOptr == TSDB_RELATION_INVALID) {
      tscError("invalid filter info");
      return TSDB_CODE_TSC_INVALID_OPERATION;
    }
  }

  return TSDB_CODE_SUCCESS;
}

static int32_t serializeSqlExpr(SSqlExpr* pExpr, STableMetaInfo* pTableMetaInfo, char** pMsg, int64_t id, bool validateColumn) {
  STableMeta* pTableMeta = pTableMetaInfo->pTableMeta;

  // the queried table has been removed and a new table with the same name has already been created already
  // return error msg
  if (pExpr->uid != pTableMeta->id.uid) {
    tscError("0x%"PRIx64" table has already been destroyed", id);
    return TSDB_CODE_TSC_INVALID_TABLE_NAME;
  }

  if (validateColumn && !tscValidateColumnId(pTableMetaInfo, pExpr->colInfo.colId, pExpr->numOfParams)) {
    tscError("0x%"PRIx64" table schema is not matched with parsed sql", id);
    return TSDB_CODE_TSC_INVALID_OPERATION;
  }

  assert(pExpr->resColId < 0);
  SSqlExpr* pSqlExpr = (SSqlExpr *)(*pMsg);

  SColIndex* pIndex = &pSqlExpr->colInfo;

  pIndex->colId         = htons(pExpr->colInfo.colId);
  pIndex->colIndex      = htons(pExpr->colInfo.colIndex);
  pIndex->flag          = htons(pExpr->colInfo.flag);
  pSqlExpr->uid         = htobe64(pExpr->uid);
  pSqlExpr->colType     = htons(pExpr->colType);
  pSqlExpr->colBytes    = htons(pExpr->colBytes);
  pSqlExpr->resType     = htons(pExpr->resType);
  pSqlExpr->resBytes    = htons(pExpr->resBytes);
  pSqlExpr->interBytes  = htonl(pExpr->interBytes);
  pSqlExpr->functionId  = htons(pExpr->functionId);
  pSqlExpr->numOfParams = htons(pExpr->numOfParams);
  pSqlExpr->resColId    = htons(pExpr->resColId);
  pSqlExpr->flist.numOfFilters = htons(pExpr->flist.numOfFilters);

  (*pMsg) += sizeof(SSqlExpr);
  for (int32_t j = 0; j < pExpr->numOfParams; ++j) { // todo add log
    pSqlExpr->param[j].nType = htons((uint16_t)pExpr->param[j].nType);
    pSqlExpr->param[j].nLen = htons(pExpr->param[j].nLen);

    if (pExpr->param[j].nType == TSDB_DATA_TYPE_BINARY) {
      memcpy((*pMsg), pExpr->param[j].pz, pExpr->param[j].nLen);
      (*pMsg) += pExpr->param[j].nLen;
    } else {
      pSqlExpr->param[j].i64 = htobe64(pExpr->param[j].i64);
    }
  }

  serializeColFilterInfo(pExpr->flist.filterInfo, pExpr->flist.numOfFilters, pMsg);

  return TSDB_CODE_SUCCESS;
}

int tscBuildQueryMsg(SSqlObj *pSql, SSqlInfo *pInfo) {
  SSqlCmd *pCmd = &pSql->cmd;

  int32_t code = TSDB_CODE_SUCCESS;
  int32_t size = tscEstimateQueryMsgSize(pSql);

  if (TSDB_CODE_SUCCESS != tscAllocPayload(pCmd, size)) {
    tscError("%p failed to malloc for query msg", pSql);
    return TSDB_CODE_TSC_INVALID_OPERATION;  // todo add test for this
  }

  SQueryInfo *pQueryInfo = tscGetQueryInfo(pCmd);

  SQueryAttr query = {{0}};
  tscCreateQueryFromQueryInfo(pQueryInfo, &query, pSql);

  SArray* tableScanOperator = createTableScanPlan(&query);
  SArray* queryOperator = createExecOperatorPlan(&query);

  STableMetaInfo *pTableMetaInfo = tscGetMetaInfo(pQueryInfo, 0);
  STableMeta * pTableMeta = pTableMetaInfo->pTableMeta;

  SQueryTableMsg *pQueryMsg = (SQueryTableMsg *)pCmd->payload;
  tstrncpy(pQueryMsg->version, version, tListLen(pQueryMsg->version));

  int32_t numOfTags = query.numOfTags;
  int32_t sqlLen = (int32_t) strlen(pSql->sqlstr);

  if (taosArrayGetSize(tableScanOperator) == 0) {
    pQueryMsg->tableScanOperator = htonl(-1);
  } else {
    int32_t* tablescanOp = taosArrayGet(tableScanOperator, 0);
    pQueryMsg->tableScanOperator = htonl(*tablescanOp);
  }

  pQueryMsg->window.skey = htobe64(query.window.skey);
  pQueryMsg->window.ekey = htobe64(query.window.ekey);

  pQueryMsg->order          = htons(query.order.order);
  pQueryMsg->orderColId     = htons(query.order.orderColId);
  pQueryMsg->fillType       = htons(query.fillType);
  pQueryMsg->limit          = htobe64(query.limit.limit);
  pQueryMsg->offset         = htobe64(query.limit.offset);
  pQueryMsg->numOfCols      = htons(query.numOfCols);

  pQueryMsg->interval.interval     = htobe64(query.interval.interval);
  pQueryMsg->interval.sliding      = htobe64(query.interval.sliding);
  pQueryMsg->interval.offset       = htobe64(query.interval.offset);
  pQueryMsg->interval.intervalUnit = query.interval.intervalUnit;
  pQueryMsg->interval.slidingUnit  = query.interval.slidingUnit;
  pQueryMsg->interval.offsetUnit   = query.interval.offsetUnit;

  pQueryMsg->stableQuery      = query.stableQuery;
  pQueryMsg->topBotQuery      = query.topBotQuery;
  pQueryMsg->groupbyColumn    = query.groupbyColumn;
  pQueryMsg->hasTagResults    = query.hasTagResults;
  pQueryMsg->timeWindowInterpo = query.timeWindowInterpo;
  pQueryMsg->queryBlockDist   = query.queryBlockDist;
  pQueryMsg->stabledev        = query.stabledev;
  pQueryMsg->tsCompQuery      = query.tsCompQuery;
  pQueryMsg->simpleAgg        = query.simpleAgg;
  pQueryMsg->pointInterpQuery = query.pointInterpQuery;
  pQueryMsg->needReverseScan  = query.needReverseScan;
  pQueryMsg->stateWindow      = query.stateWindow;

  pQueryMsg->numOfTags        = htonl(numOfTags);
  pQueryMsg->sqlstrLen        = htonl(sqlLen);
  pQueryMsg->sw.gap           = htobe64(query.sw.gap);
  pQueryMsg->sw.primaryColId  = htonl(PRIMARYKEY_TIMESTAMP_COL_INDEX);

  pQueryMsg->secondStageOutput = htonl(query.numOfExpr2);
  pQueryMsg->numOfOutput = htons((int16_t)query.numOfOutput);  // this is the stage one output column number

  pQueryMsg->numOfGroupCols = htons(pQueryInfo->groupbyExpr.numOfGroupCols);
  pQueryMsg->tagNameRelType = htons(pQueryInfo->tagCond.relType);
  pQueryMsg->tbnameCondLen  = htonl(pQueryInfo->tagCond.tbnameCond.len);
  pQueryMsg->queryType      = htonl(pQueryInfo->type);
  pQueryMsg->prevResultLen  = htonl(pQueryInfo->bufLen);

  // set column list ids
  size_t numOfCols = taosArrayGetSize(pQueryInfo->colList);
  char *pMsg = (char *)(pQueryMsg->tableCols) + numOfCols * sizeof(SColumnInfo);

  for (int32_t i = 0; i < numOfCols; ++i) {
    SColumnInfo *pCol = &query.tableCols[i];

    pQueryMsg->tableCols[i].colId = htons(pCol->colId);
    pQueryMsg->tableCols[i].bytes = htons(pCol->bytes);
    pQueryMsg->tableCols[i].type  = htons(pCol->type);
    //pQueryMsg->tableCols[i].flist.numOfFilters = htons(pCol->flist.numOfFilters);
    pQueryMsg->tableCols[i].flist.numOfFilters = 0;

    // append the filter information after the basic column information
    //serializeColFilterInfo(pCol->flist.filterInfo, pCol->flist.numOfFilters, &pMsg);
  }

  if (pQueryInfo->colCond && taosArrayGetSize(pQueryInfo->colCond) > 0 && !onlyQueryTags(&query) ) {
    STblCond *pCond = tsGetTableFilter(pQueryInfo->colCond, pTableMeta->id.uid, 0);
    if (pCond != NULL && pCond->cond != NULL) {
      pQueryMsg->colCondLen = htons(pCond->len);
      memcpy(pMsg, pCond->cond, pCond->len);

      pMsg += pCond->len;
    }
  }

  for (int32_t i = 0; i < query.numOfOutput; ++i) {
    code = serializeSqlExpr(&query.pExpr1[i].base, pTableMetaInfo, &pMsg, pSql->self, true);
    if (code != TSDB_CODE_SUCCESS) {
      goto _end;
    }
  }

  for (int32_t i = 0; i < query.numOfExpr2; ++i) {
    code = serializeSqlExpr(&query.pExpr2[i].base, pTableMetaInfo, &pMsg, pSql->self, false);
    if (code != TSDB_CODE_SUCCESS) {
      goto _end;
    }
  }

  int32_t succeed = 1;

  // serialize the table info (sid, uid, tags)
  pMsg = doSerializeTableInfo(pQueryMsg, pSql, pTableMetaInfo, pMsg, &succeed);
  if (succeed == 0) {
    code = TSDB_CODE_TSC_APP_ERROR;
    goto _end;
  }
  
  SGroupbyExpr *pGroupbyExpr = query.pGroupbyExpr;
  if (pGroupbyExpr != NULL && pGroupbyExpr->numOfGroupCols > 0) {
    pQueryMsg->orderByIdx = htons(pGroupbyExpr->orderIndex);
    pQueryMsg->orderType = htons(pGroupbyExpr->orderType);

    for (int32_t j = 0; j < pGroupbyExpr->numOfGroupCols; ++j) {
      SColIndex* pCol = taosArrayGet(pGroupbyExpr->columnInfo, j);

      *((int16_t *)pMsg) = htons(pCol->colId);
      pMsg += sizeof(pCol->colId);

      *((int16_t *)pMsg) += htons(pCol->colIndex);
      pMsg += sizeof(pCol->colIndex);

      *((int16_t *)pMsg) += htons(pCol->flag);
      pMsg += sizeof(pCol->flag);

      memcpy(pMsg, pCol->name, tListLen(pCol->name));
      pMsg += tListLen(pCol->name);
    }
  }

  if (query.fillType != TSDB_FILL_NONE) {
    for (int32_t i = 0; i < query.numOfOutput; ++i) {
      *((int64_t *)pMsg) = htobe64(query.fillVal[i]);
      pMsg += sizeof(query.fillVal[0]);
    }
  }

  if (query.numOfTags > 0 && query.tagColList != NULL) {
    for (int32_t i = 0; i < query.numOfTags; ++i) {
      SColumnInfo* pTag = &query.tagColList[i];

      SColumnInfo* pTagCol = (SColumnInfo*) pMsg;
      pTagCol->colId = htons(pTag->colId);
      pTagCol->bytes = htons(pTag->bytes);
      pTagCol->type  = htons(pTag->type);
      pTagCol->flist.numOfFilters = 0;

      pMsg += sizeof(SColumnInfo);
    }
  }

  // serialize tag column query condition
  if (pQueryInfo->tagCond.pCond != NULL && taosArrayGetSize(pQueryInfo->tagCond.pCond) > 0) {
    STagCond* pTagCond = &pQueryInfo->tagCond;

    SCond *pCond = tsGetSTableQueryCond(pTagCond, pTableMeta->id.uid);
    if (pCond != NULL && pCond->cond != NULL) {
      pQueryMsg->tagCondLen = htonl(pCond->len);
      memcpy(pMsg, pCond->cond, pCond->len);

      pMsg += pCond->len;
    }
  }

  if (pQueryInfo->bufLen > 0) {
    memcpy(pMsg, pQueryInfo->buf, pQueryInfo->bufLen);
    pMsg += pQueryInfo->bufLen;
  }

  SCond* pCond = &pQueryInfo->tagCond.tbnameCond;
  if (pCond->len > 0) {
    strncpy(pMsg, pCond->cond, pCond->len);
    pMsg += pCond->len;
  }

  // compressed ts block
  pQueryMsg->tsBuf.tsOffset = htonl((int32_t)(pMsg - pCmd->payload));

  if (pQueryInfo->tsBuf != NULL) {
    // note: here used the index instead of actual vnode id.
    int32_t vnodeIndex = pTableMetaInfo->vgroupIndex;
    code = dumpFileBlockByGroupId(pQueryInfo->tsBuf, vnodeIndex, pMsg, &pQueryMsg->tsBuf.tsLen, &pQueryMsg->tsBuf.tsNumOfBlocks);
    if (code != TSDB_CODE_SUCCESS) {
      goto _end;
    }

    pMsg += pQueryMsg->tsBuf.tsLen;

    pQueryMsg->tsBuf.tsOrder = htonl(pQueryInfo->tsBuf->tsOrder);
    pQueryMsg->tsBuf.tsLen   = htonl(pQueryMsg->tsBuf.tsLen);
    pQueryMsg->tsBuf.tsNumOfBlocks = htonl(pQueryMsg->tsBuf.tsNumOfBlocks);
  }

  int32_t numOfOperator = (int32_t) taosArrayGetSize(queryOperator);
  pQueryMsg->numOfOperator = htonl(numOfOperator);
  for(int32_t i = 0; i < numOfOperator; ++i) {
    int32_t *operator = taosArrayGet(queryOperator, i);
    *(int32_t*)pMsg = htonl(*operator);

    pMsg += sizeof(int32_t);
  }

  // support only one udf
  if (pQueryInfo->pUdfInfo != NULL && taosArrayGetSize(pQueryInfo->pUdfInfo) > 0) {
    pQueryMsg->udfContentOffset = htonl((int32_t) (pMsg - pCmd->payload));
    for(int32_t i = 0; i < taosArrayGetSize(pQueryInfo->pUdfInfo); ++i) {
      SUdfInfo* pUdfInfo = taosArrayGet(pQueryInfo->pUdfInfo, i);
      *(int8_t*) pMsg = pUdfInfo->resType;
      pMsg += sizeof(pUdfInfo->resType);

      *(int16_t*) pMsg = htons(pUdfInfo->resBytes);
      pMsg += sizeof(pUdfInfo->resBytes);

      STR_TO_VARSTR(pMsg, pUdfInfo->name);

      pMsg += varDataTLen(pMsg);

      *(int32_t*) pMsg = htonl(pUdfInfo->funcType);
      pMsg += sizeof(pUdfInfo->funcType);

      *(int32_t*) pMsg = htonl(pUdfInfo->bufSize);
      pMsg += sizeof(pUdfInfo->bufSize);

      pQueryMsg->udfContentLen = htonl(pUdfInfo->contLen);
      memcpy(pMsg, pUdfInfo->content, pUdfInfo->contLen);

      pMsg += pUdfInfo->contLen;
    }
  }

  memcpy(pMsg, pSql->sqlstr, sqlLen);
  pMsg += sqlLen;

  int32_t msgLen = (int32_t)(pMsg - pCmd->payload);

  tscDebug("0x%"PRIx64" msg built success, len:%d bytes", pSql->self, msgLen);
  pCmd->payloadLen = msgLen;
  pSql->cmd.msgType = TSDB_MSG_TYPE_QUERY;

  pQueryMsg->head.contLen = htonl(msgLen);
  assert(msgLen + minMsgSize() <= (int32_t)pCmd->allocSize);

  _end:
  freeQueryAttr(&query);
  taosArrayDestroy(tableScanOperator);
  taosArrayDestroy(queryOperator);
  return code;
}

int32_t tscBuildCreateDbMsg(SSqlObj *pSql, SSqlInfo *pInfo) {
  SSqlCmd *pCmd = &pSql->cmd;
  pCmd->payloadLen = sizeof(SCreateDbMsg);
  
  pCmd->msgType = (pInfo->pMiscInfo->dbOpt.dbType == TSDB_DB_TYPE_DEFAULT) ? TSDB_MSG_TYPE_CM_CREATE_DB : TSDB_MSG_TYPE_CM_CREATE_TP;

  SCreateDbMsg *pCreateDbMsg = (SCreateDbMsg *)pCmd->payload;

//  assert(pCmd->numOfClause == 1);
  STableMetaInfo *pTableMetaInfo = tscGetTableMetaInfoFromCmd(pCmd,  0);
  int32_t code = tNameExtractFullName(&pTableMetaInfo->name, pCreateDbMsg->db);
  assert(code == TSDB_CODE_SUCCESS);

  return TSDB_CODE_SUCCESS;
}

int32_t tscBuildCreateFuncMsg(SSqlObj *pSql, SSqlInfo *pInfo) {
  SSqlCmd *pCmd = &pSql->cmd;
  SCreateFuncMsg *pCreateFuncMsg = (SCreateFuncMsg *)pCmd->payload;

  pCmd->msgType = TSDB_MSG_TYPE_CM_CREATE_FUNCTION;

  pCmd->payloadLen = sizeof(SCreateFuncMsg) + htonl(pCreateFuncMsg->codeLen);

  return TSDB_CODE_SUCCESS;
}


int32_t tscBuildCreateDnodeMsg(SSqlObj *pSql, SSqlInfo *pInfo) {
  SSqlCmd *pCmd = &pSql->cmd;
  pCmd->payloadLen = sizeof(SCreateDnodeMsg);
  if (TSDB_CODE_SUCCESS != tscAllocPayload(pCmd, pCmd->payloadLen)) {
    tscError("0x%"PRIx64" failed to malloc for query msg", pSql->self);
    return TSDB_CODE_TSC_OUT_OF_MEMORY;
  }

  SCreateDnodeMsg *pCreate = (SCreateDnodeMsg *)pCmd->payload;

  SStrToken* t0 = taosArrayGet(pInfo->pMiscInfo->a, 0);
  strncpy(pCreate->ep, t0->z, t0->n);
  
  pCmd->msgType = TSDB_MSG_TYPE_CM_CREATE_DNODE;

  return TSDB_CODE_SUCCESS;
}

int32_t tscBuildAcctMsg(SSqlObj *pSql, SSqlInfo *pInfo) {
  SSqlCmd *pCmd = &pSql->cmd;
  pCmd->payloadLen = sizeof(SCreateAcctMsg);
  if (TSDB_CODE_SUCCESS != tscAllocPayload(pCmd, pCmd->payloadLen)) {
    tscError("0x%"PRIx64" failed to malloc for query msg", pSql->self);
    return TSDB_CODE_TSC_OUT_OF_MEMORY;
  }

  SCreateAcctMsg *pAlterMsg = (SCreateAcctMsg *)pCmd->payload;

  SStrToken *pName = &pInfo->pMiscInfo->user.user;
  SStrToken *pPwd = &pInfo->pMiscInfo->user.passwd;

  strncpy(pAlterMsg->user, pName->z, pName->n);
  strncpy(pAlterMsg->pass, pPwd->z, pPwd->n);

  SCreateAcctInfo *pAcctOpt = &pInfo->pMiscInfo->acctOpt;

  pAlterMsg->cfg.maxUsers = htonl(pAcctOpt->maxUsers);
  pAlterMsg->cfg.maxDbs = htonl(pAcctOpt->maxDbs);
  pAlterMsg->cfg.maxTimeSeries = htonl(pAcctOpt->maxTimeSeries);
  pAlterMsg->cfg.maxStreams = htonl(pAcctOpt->maxStreams);
  pAlterMsg->cfg.maxPointsPerSecond = htonl(pAcctOpt->maxPointsPerSecond);
  pAlterMsg->cfg.maxStorage = htobe64(pAcctOpt->maxStorage);
  pAlterMsg->cfg.maxQueryTime = htobe64(pAcctOpt->maxQueryTime);
  pAlterMsg->cfg.maxConnections = htonl(pAcctOpt->maxConnections);

  if (pAcctOpt->stat.n == 0) {
    pAlterMsg->cfg.accessState = -1;
  } else {
    if (pAcctOpt->stat.z[0] == 'r' && pAcctOpt->stat.n == 1) {
      pAlterMsg->cfg.accessState = TSDB_VN_READ_ACCCESS;
    } else if (pAcctOpt->stat.z[0] == 'w' && pAcctOpt->stat.n == 1) {
      pAlterMsg->cfg.accessState = TSDB_VN_WRITE_ACCCESS;
    } else if (strncmp(pAcctOpt->stat.z, "all", 3) == 0 && pAcctOpt->stat.n == 3) {
      pAlterMsg->cfg.accessState = TSDB_VN_ALL_ACCCESS;
    } else if (strncmp(pAcctOpt->stat.z, "no", 2) == 0 && pAcctOpt->stat.n == 2) {
      pAlterMsg->cfg.accessState = 0;
    }
  }

  pCmd->msgType = TSDB_MSG_TYPE_CM_CREATE_ACCT;
  return TSDB_CODE_SUCCESS;
}

int32_t tscBuildUserMsg(SSqlObj *pSql, SSqlInfo *pInfo) {
  SSqlCmd *pCmd = &pSql->cmd;
  pCmd->payloadLen = sizeof(SCreateUserMsg);

  if (TSDB_CODE_SUCCESS != tscAllocPayload(pCmd, pCmd->payloadLen)) {
    tscError("0x%"PRIx64" failed to malloc for query msg", pSql->self);
    return TSDB_CODE_TSC_OUT_OF_MEMORY;
  }

  SCreateUserMsg *pAlterMsg = (SCreateUserMsg *)pCmd->payload;

  SUserInfo *pUser = &pInfo->pMiscInfo->user;
  strncpy(pAlterMsg->user, pUser->user.z, pUser->user.n);
  pAlterMsg->flag = (int8_t)pUser->type;

  if (pUser->type == TSDB_ALTER_USER_PRIVILEGES) {
    pAlterMsg->privilege = (char)pCmd->count;
  } else if (pUser->type == TSDB_ALTER_USER_PASSWD) {
    strncpy(pAlterMsg->pass, pUser->passwd.z, pUser->passwd.n);
  } else { // create user password info
    strncpy(pAlterMsg->pass, pUser->passwd.z, pUser->passwd.n);
  }

  if (pUser->type == TSDB_ALTER_USER_PASSWD || pUser->type == TSDB_ALTER_USER_PRIVILEGES) {
    pCmd->msgType = TSDB_MSG_TYPE_CM_ALTER_USER;
  } else {
    pCmd->msgType = TSDB_MSG_TYPE_CM_CREATE_USER;
  }

  return TSDB_CODE_SUCCESS;
}

int32_t tscBuildCfgDnodeMsg(SSqlObj *pSql, SSqlInfo *pInfo) {
  SSqlCmd *pCmd = &pSql->cmd;
  pCmd->payloadLen = sizeof(SCfgDnodeMsg);
  pCmd->msgType = TSDB_MSG_TYPE_CM_CONFIG_DNODE;
  return TSDB_CODE_SUCCESS;
}

int32_t tscBuildDropDbMsg(SSqlObj *pSql, SSqlInfo *pInfo) {
  SSqlCmd *pCmd = &pSql->cmd;
  pCmd->payloadLen = sizeof(SDropDbMsg);

  if (TSDB_CODE_SUCCESS != tscAllocPayload(pCmd, pCmd->payloadLen)) {
    tscError("0x%"PRIx64" failed to malloc for query msg", pSql->self);
    return TSDB_CODE_TSC_OUT_OF_MEMORY;
  }

  SDropDbMsg *pDropDbMsg = (SDropDbMsg*)pCmd->payload;

  STableMetaInfo *pTableMetaInfo = tscGetTableMetaInfoFromCmd(pCmd,  0);

  int32_t code = tNameExtractFullName(&pTableMetaInfo->name, pDropDbMsg->db);
  assert(code == TSDB_CODE_SUCCESS && pTableMetaInfo->name.type == TSDB_DB_NAME_T);

  pDropDbMsg->ignoreNotExists = pInfo->pMiscInfo->existsCheck ? 1 : 0;

  pCmd->msgType = (pInfo->pMiscInfo->dbType == TSDB_DB_TYPE_DEFAULT) ? TSDB_MSG_TYPE_CM_DROP_DB : TSDB_MSG_TYPE_CM_DROP_TP;
  return TSDB_CODE_SUCCESS;
}

int32_t tscBuildDropFuncMsg(SSqlObj *pSql, SSqlInfo *pInfo) {
  SSqlCmd *pCmd = &pSql->cmd;

  pCmd->msgType = TSDB_MSG_TYPE_CM_DROP_FUNCTION;

  pCmd->payloadLen = sizeof(SDropFuncMsg);

  return TSDB_CODE_SUCCESS;
}


int32_t tscBuildDropTableMsg(SSqlObj *pSql, SSqlInfo *pInfo) {
  SSqlCmd *pCmd = &pSql->cmd;
  pCmd->payloadLen = sizeof(SCMDropTableMsg);

  if (TSDB_CODE_SUCCESS != tscAllocPayload(pCmd, pCmd->payloadLen)) {
    tscError("0x%"PRIx64" failed to malloc for query msg", pSql->self);
    return TSDB_CODE_TSC_OUT_OF_MEMORY;
  }

  SCMDropTableMsg *pDropTableMsg = (SCMDropTableMsg*)pCmd->payload;
  STableMetaInfo *pTableMetaInfo = tscGetTableMetaInfoFromCmd(pCmd,  0);
  tNameExtractFullName(&pTableMetaInfo->name, pDropTableMsg->name);

  pDropTableMsg->supertable = (pInfo->pMiscInfo->tableType == TSDB_SUPER_TABLE)? 1:0;
  pDropTableMsg->igNotExists = pInfo->pMiscInfo->existsCheck ? 1 : 0;
  pCmd->msgType = TSDB_MSG_TYPE_CM_DROP_TABLE;
  return TSDB_CODE_SUCCESS;
}

int32_t tscBuildDropDnodeMsg(SSqlObj *pSql, SSqlInfo *pInfo) {
  SSqlCmd *pCmd = &pSql->cmd;

  char dnodeEp[TSDB_EP_LEN] = {0};
  tstrncpy(dnodeEp, pCmd->payload, TSDB_EP_LEN);

  pCmd->payloadLen = sizeof(SDropDnodeMsg);
  if (TSDB_CODE_SUCCESS != tscAllocPayload(pCmd, pCmd->payloadLen)) {
    tscError("0x%"PRIx64" failed to malloc for query msg", pSql->self);
    return TSDB_CODE_TSC_OUT_OF_MEMORY;
  }

  SDropDnodeMsg * pDrop = (SDropDnodeMsg *)pCmd->payload;
  tstrncpy(pDrop->ep, dnodeEp, tListLen(pDrop->ep));
  pCmd->msgType = TSDB_MSG_TYPE_CM_DROP_DNODE;

  return TSDB_CODE_SUCCESS;
}

int32_t tscBuildDropUserAcctMsg(SSqlObj *pSql, SSqlInfo *pInfo) {
  SSqlCmd *pCmd = &pSql->cmd;

  char user[TSDB_USER_LEN] = {0};
  tstrncpy(user, pCmd->payload, TSDB_USER_LEN);

  pCmd->payloadLen = sizeof(SDropUserMsg);
  pCmd->msgType = (pInfo->type == TSDB_SQL_DROP_USER)? TSDB_MSG_TYPE_CM_DROP_USER:TSDB_MSG_TYPE_CM_DROP_ACCT;

  if (TSDB_CODE_SUCCESS != tscAllocPayload(pCmd, pCmd->payloadLen)) {
    tscError("0x%"PRIx64" failed to malloc for query msg", pSql->self);
    return TSDB_CODE_TSC_OUT_OF_MEMORY;
  }

  SDropUserMsg *pDropMsg = (SDropUserMsg *)pCmd->payload;
  tstrncpy(pDropMsg->user, user, tListLen(user));

  return TSDB_CODE_SUCCESS;
}

int32_t tscBuildUseDbMsg(SSqlObj *pSql, SSqlInfo *pInfo) {
  SSqlCmd *pCmd = &pSql->cmd;
  pCmd->payloadLen = sizeof(SUseDbMsg);

  if (TSDB_CODE_SUCCESS != tscAllocPayload(pCmd, pCmd->payloadLen)) {
    tscError("0x%"PRIx64" failed to malloc for query msg", pSql->self);
    return TSDB_CODE_TSC_OUT_OF_MEMORY;
  }

  SUseDbMsg *pUseDbMsg = (SUseDbMsg *)pCmd->payload;
  STableMetaInfo *pTableMetaInfo = tscGetTableMetaInfoFromCmd(pCmd,  0);
  tNameExtractFullName(&pTableMetaInfo->name, pUseDbMsg->db);
  pCmd->msgType = TSDB_MSG_TYPE_CM_USE_DB;

  return TSDB_CODE_SUCCESS;
}

int32_t tscBuildSyncDbReplicaMsg(SSqlObj* pSql, SSqlInfo *pInfo) {
  SSqlCmd *pCmd = &pSql->cmd;
  pCmd->payloadLen = sizeof(SSyncDbMsg);

  if (TSDB_CODE_SUCCESS != tscAllocPayload(pCmd, pCmd->payloadLen)) {
    tscError("0x%"PRIx64" failed to malloc for query msg", pSql->self);
    return TSDB_CODE_TSC_OUT_OF_MEMORY;
  }

  SSyncDbMsg *pSyncMsg = (SSyncDbMsg *)pCmd->payload;
  STableMetaInfo *pTableMetaInfo = tscGetTableMetaInfoFromCmd(pCmd,  0);
  tNameExtractFullName(&pTableMetaInfo->name, pSyncMsg->db);
  pCmd->msgType = TSDB_MSG_TYPE_CM_SYNC_DB;

  return TSDB_CODE_SUCCESS;
}

int32_t tscBuildShowMsg(SSqlObj *pSql, SSqlInfo *pInfo) {
  STscObj *pObj = pSql->pTscObj;
  SSqlCmd *pCmd = &pSql->cmd;
  pCmd->msgType = TSDB_MSG_TYPE_CM_SHOW;
  pCmd->payloadLen = sizeof(SShowMsg) + 100;

  if (TSDB_CODE_SUCCESS != tscAllocPayload(pCmd, pCmd->payloadLen)) {
    tscError("0x%"PRIx64" failed to malloc for query msg", pSql->self);
    return TSDB_CODE_TSC_OUT_OF_MEMORY;
  }

  SShowInfo *pShowInfo = &pInfo->pMiscInfo->showOpt;
  SShowMsg  *pShowMsg = (SShowMsg *)pCmd->payload;

  STableMetaInfo *pTableMetaInfo = tscGetTableMetaInfoFromCmd(pCmd,  0);
  if (pShowInfo->showType == TSDB_MGMT_TABLE_FUNCTION) {
    pShowMsg->type = pShowInfo->showType;
    pShowMsg->payloadLen = 0;
    pCmd->payloadLen = sizeof(SShowMsg);

    return TSDB_CODE_SUCCESS;
  }

  if (tNameIsEmpty(&pTableMetaInfo->name)) {
    pthread_mutex_lock(&pObj->mutex);
    tstrncpy(pShowMsg->db, pObj->db, sizeof(pShowMsg->db));  
    pthread_mutex_unlock(&pObj->mutex);
  } else {
    tNameGetFullDbName(&pTableMetaInfo->name, pShowMsg->db);
  }

  pShowMsg->type = pShowInfo->showType;

  if (pShowInfo->showType != TSDB_MGMT_TABLE_VNODES) {
    SStrToken *pPattern = &pShowInfo->pattern;
    if (pPattern->type > 0) {  // only show tables support wildcard query
      strncpy(pShowMsg->payload, pPattern->z, pPattern->n);
      pShowMsg->payloadLen = htons(pPattern->n);
    }
  } else {
    SStrToken *pEpAddr = &pShowInfo->prefix;
    assert(pEpAddr->n > 0 && pEpAddr->type > 0);

    strncpy(pShowMsg->payload, pEpAddr->z, pEpAddr->n);
    pShowMsg->payloadLen = htons(pEpAddr->n);
  }

  pCmd->payloadLen = sizeof(SShowMsg) + htons(pShowMsg->payloadLen);
  return TSDB_CODE_SUCCESS;
}

int32_t tscBuildKillMsg(SSqlObj *pSql, SSqlInfo *pInfo) {
  SSqlCmd *pCmd = &pSql->cmd;
  pCmd->payloadLen = sizeof(SKillQueryMsg);

  switch (pCmd->command) {
    case TSDB_SQL_KILL_QUERY:
      pCmd->msgType = TSDB_MSG_TYPE_CM_KILL_QUERY;
      break;
    case TSDB_SQL_KILL_CONNECTION:
      pCmd->msgType = TSDB_MSG_TYPE_CM_KILL_CONN;
      break;
    case TSDB_SQL_KILL_STREAM:
      pCmd->msgType = TSDB_MSG_TYPE_CM_KILL_STREAM;
      break;
  }
  return TSDB_CODE_SUCCESS;
}

int tscEstimateCreateTableMsgLength(SSqlObj *pSql, SSqlInfo *pInfo) {
  SSqlCmd *pCmd = &(pSql->cmd);
  int32_t size = minMsgSize() + sizeof(SCMCreateTableMsg) + sizeof(SCreateTableMsg);

  SCreateTableSql *pCreateTableInfo = pInfo->pCreateTableInfo;
  if (pCreateTableInfo->type == TSQL_CREATE_TABLE_FROM_STABLE) {
    int32_t numOfTables = (int32_t)taosArrayGetSize(pInfo->pCreateTableInfo->childTableInfo);
    size += numOfTables * (sizeof(SCreateTableMsg) + TSDB_MAX_TAGS_LEN);
  } else {
    size += sizeof(SSchema) * (pCmd->numOfCols + pCmd->count);
  }

  if (pCreateTableInfo->pSelect != NULL) {
    size += (pCreateTableInfo->pSelect->sqlstr.n + 1);
  }

  return size + TSDB_EXTRA_PAYLOAD_SIZE;
}

int tscBuildCreateTableMsg(SSqlObj *pSql, SSqlInfo *pInfo) {
  int      msgLen = 0;
  int      size = 0;
  SSchema *pSchema;
  SSqlCmd *pCmd = &pSql->cmd;

  SQueryInfo     *pQueryInfo = tscGetQueryInfo(pCmd);
  STableMetaInfo *pTableMetaInfo = tscGetMetaInfo(pQueryInfo, 0);

  // Reallocate the payload size
  size = tscEstimateCreateTableMsgLength(pSql, pInfo);
  if (TSDB_CODE_SUCCESS != tscAllocPayload(pCmd, size)) {
    tscError("0x%"PRIx64" failed to malloc for create table msg", pSql->self);
    return TSDB_CODE_TSC_OUT_OF_MEMORY;
  }

  SCMCreateTableMsg *pCreateTableMsg = (SCMCreateTableMsg *)pCmd->payload;

  SCreateTableMsg* pCreateMsg = (SCreateTableMsg*)((char*) pCreateTableMsg + sizeof(SCMCreateTableMsg));
  char* pMsg = NULL;

  int8_t type = pInfo->pCreateTableInfo->type;
  if (type == TSQL_CREATE_TABLE_FROM_STABLE) {  // create by using super table, tags value
    SArray* list = pInfo->pCreateTableInfo->childTableInfo;

    int32_t numOfTables = (int32_t) taosArrayGetSize(list);
    pCreateTableMsg->numOfTables = htonl(numOfTables);

    pMsg = (char*) pCreateMsg;
    for(int32_t i = 0; i < numOfTables; ++i) {
      SCreateTableMsg* pCreate = (SCreateTableMsg*) pMsg;

      pCreate->numOfColumns = htons(pCmd->numOfCols);
      pCreate->numOfTags = htons(pCmd->count);
      pMsg += sizeof(SCreateTableMsg);

      SCreatedTableInfo* p = taosArrayGet(list, i);
      strcpy(pCreate->tableName, p->fullname);
      pCreate->igExists = (p->igExist)? 1 : 0;

      // use dbinfo from table id without modifying current db info
      pMsg = serializeTagData(&p->tagdata, pMsg);

      int32_t len = (int32_t)(pMsg - (char*) pCreate);
      pCreate->len = htonl(len);
    }
  } else {  // create (super) table
    pCreateTableMsg->numOfTables = htonl(1); // only one table will be created

    int32_t code = tNameExtractFullName(&pTableMetaInfo->name, pCreateMsg->tableName);
    assert(code == 0);

    SCreateTableSql *pCreateTable = pInfo->pCreateTableInfo;

    pCreateMsg->igExists = pCreateTable->existCheck ? 1 : 0;
    pCreateMsg->numOfColumns = htons(pCmd->numOfCols);
    pCreateMsg->numOfTags = htons(pCmd->count);

    pCreateMsg->sqlLen = 0;
    pMsg = (char *)pCreateMsg->schema;

    pSchema = (SSchema *)pCreateMsg->schema;

    for (int i = 0; i < pCmd->numOfCols + pCmd->count; ++i) {
      TAOS_FIELD *pField = tscFieldInfoGetField(&pQueryInfo->fieldsInfo, i);

      pSchema->type = pField->type;
      strcpy(pSchema->name, pField->name);
      pSchema->bytes = htons(pField->bytes);

      pSchema++;
    }

    pMsg = (char *)pSchema;
    if (type == TSQL_CREATE_STREAM) {  // check if it is a stream sql
      SSqlNode *pQuerySql = pInfo->pCreateTableInfo->pSelect;

      strncpy(pMsg, pQuerySql->sqlstr.z, pQuerySql->sqlstr.n + 1);
      pCreateMsg->sqlLen = htons(pQuerySql->sqlstr.n + 1);
      pMsg += pQuerySql->sqlstr.n + 1;
    }
  }

  tscFieldInfoClear(&pQueryInfo->fieldsInfo);

  msgLen = (int32_t)(pMsg - (char*)pCreateTableMsg);
  pCreateTableMsg->contLen = htonl(msgLen);
  pCmd->payloadLen = msgLen;
  pCmd->msgType = TSDB_MSG_TYPE_CM_CREATE_TABLE;

  assert(msgLen + minMsgSize() <= size);
  return TSDB_CODE_SUCCESS;
}

int tscEstimateAlterTableMsgLength(SSqlCmd *pCmd) {
  SQueryInfo *pQueryInfo = tscGetQueryInfo(pCmd);
  return minMsgSize() + sizeof(SAlterTableMsg) + sizeof(SSchema) * tscNumOfFields(pQueryInfo) + TSDB_EXTRA_PAYLOAD_SIZE;
}

int tscBuildAlterTableMsg(SSqlObj *pSql, SSqlInfo *pInfo) {
  char *pMsg;
  int   msgLen = 0;

  SSqlCmd    *pCmd = &pSql->cmd;
  SQueryInfo *pQueryInfo = tscGetQueryInfo(pCmd);

  STableMetaInfo *pTableMetaInfo = tscGetMetaInfo(pQueryInfo, 0);
  
  SAlterTableInfo *pAlterInfo = pInfo->pAlterInfo;
  int size = tscEstimateAlterTableMsgLength(pCmd);
  if (TSDB_CODE_SUCCESS != tscAllocPayload(pCmd, size)) {
    tscError("0x%"PRIx64" failed to malloc for alter table msg", pSql->self);
    return TSDB_CODE_TSC_OUT_OF_MEMORY;
  }
  
  SAlterTableMsg *pAlterTableMsg = (SAlterTableMsg *)pCmd->payload;

  tNameExtractFullName(&pTableMetaInfo->name, pAlterTableMsg->tableFname);
  pAlterTableMsg->type = htons(pAlterInfo->type);

  pAlterTableMsg->numOfCols = htons(tscNumOfFields(pQueryInfo));
  SSchema *pSchema = pAlterTableMsg->schema;
  for (int i = 0; i < tscNumOfFields(pQueryInfo); ++i) {
    TAOS_FIELD *pField = tscFieldInfoGetField(&pQueryInfo->fieldsInfo, i);
  
    pSchema->type = pField->type;
    strcpy(pSchema->name, pField->name);
    pSchema->bytes = htons(pField->bytes);
    pSchema++;
  }

  pMsg = (char *)pSchema;
  pAlterTableMsg->tagValLen = htonl(pAlterInfo->tagData.dataLen);
  if (pAlterInfo->tagData.dataLen > 0) {
 	 memcpy(pMsg, pAlterInfo->tagData.data, pAlterInfo->tagData.dataLen);
  }
  pMsg += pAlterInfo->tagData.dataLen;

  msgLen = (int32_t)(pMsg - (char*)pAlterTableMsg);

  pCmd->payloadLen = msgLen;
  pCmd->msgType = TSDB_MSG_TYPE_CM_ALTER_TABLE;

  assert(msgLen + minMsgSize() <= size);

  return TSDB_CODE_SUCCESS;
}

int tscBuildUpdateTagMsg(SSqlObj* pSql, SSqlInfo *pInfo) {
  SSqlCmd* pCmd = &pSql->cmd;
  pCmd->msgType = TSDB_MSG_TYPE_UPDATE_TAG_VAL;
  
  SUpdateTableTagValMsg* pUpdateMsg = (SUpdateTableTagValMsg*) pCmd->payload;
  pCmd->payloadLen = htonl(pUpdateMsg->head.contLen);

  SQueryInfo *pQueryInfo = tscGetQueryInfo(pCmd);
  STableMeta *pTableMeta = tscGetMetaInfo(pQueryInfo, 0)->pTableMeta;

  SNewVgroupInfo vgroupInfo = {.vgId = -1};
  taosHashGetClone(tscVgroupMap, &pTableMeta->vgId, sizeof(pTableMeta->vgId), NULL, &vgroupInfo);
  assert(vgroupInfo.vgId > 0);

  tscDumpEpSetFromVgroupInfo(&pSql->epSet, &vgroupInfo);

  return TSDB_CODE_SUCCESS;
}

int tscAlterDbMsg(SSqlObj *pSql, SSqlInfo *pInfo) {
  SSqlCmd *pCmd = &pSql->cmd;
  pCmd->payloadLen = sizeof(SAlterDbMsg);
  pCmd->msgType = (pInfo->pMiscInfo->dbOpt.dbType == TSDB_DB_TYPE_DEFAULT) ? TSDB_MSG_TYPE_CM_ALTER_DB : TSDB_MSG_TYPE_CM_ALTER_TP;

  SAlterDbMsg *pAlterDbMsg = (SAlterDbMsg* )pCmd->payload;
  pAlterDbMsg->dbType = -1;
  
  STableMetaInfo *pTableMetaInfo = tscGetTableMetaInfoFromCmd(pCmd,  0);
  tNameExtractFullName(&pTableMetaInfo->name, pAlterDbMsg->db);

  return TSDB_CODE_SUCCESS;
}
int tscBuildCompactMsg(SSqlObj *pSql, SSqlInfo *pInfo) {
  if (pInfo->list == NULL || taosArrayGetSize(pInfo->list) <= 0) {
    return TSDB_CODE_TSC_INVALID_OPERATION;
  }
  STscObj *pObj = pSql->pTscObj;
  SSqlCmd *pCmd = &pSql->cmd;
  SArray *pList = pInfo->list;
  int32_t size  = (int32_t)taosArrayGetSize(pList);

  int32_t *result = malloc(sizeof(int32_t) * size);
  if (result == NULL) {
    return TSDB_CODE_TSC_OUT_OF_MEMORY;
  }
  
  for (int32_t i = 0; i < size; i++) {
    tSqlExprItem* pSub = taosArrayGet(pList, i);
    tVariant* pVar = &pSub->pNode->value;
    if (pVar->nType >= TSDB_DATA_TYPE_TINYINT && pVar->nType <= TSDB_DATA_TYPE_BIGINT) {
      result[i] = (int32_t)(pVar->i64); 
    } else { 
      free(result);
      return TSDB_CODE_TSC_INVALID_OPERATION;
    }
  }

  int count = removeDupVgid(result, size);
  pCmd->payloadLen = sizeof(SCompactMsg) + count * sizeof(int32_t);
  pCmd->msgType = TSDB_MSG_TYPE_CM_COMPACT_VNODE;  

  if (TSDB_CODE_SUCCESS != tscAllocPayload(pCmd, pCmd->payloadLen)) {
    tscError("0x%"PRIx64" failed to malloc for query msg", pSql->self);
    free(result);
    return TSDB_CODE_TSC_OUT_OF_MEMORY;
  }
  SCompactMsg *pCompactMsg = (SCompactMsg *)pCmd->payload;

  STableMetaInfo *pTableMetaInfo = tscGetTableMetaInfoFromCmd(pCmd, 0);
  
  if (tNameIsEmpty(&pTableMetaInfo->name)) {    
    pthread_mutex_lock(&pObj->mutex);
    tstrncpy(pCompactMsg->db, pObj->db, sizeof(pCompactMsg->db));  
    pthread_mutex_unlock(&pObj->mutex);
  } else {
    tNameGetFullDbName(&pTableMetaInfo->name, pCompactMsg->db);
  } 
 
  pCompactMsg->numOfVgroup = htons(count);
  for (int32_t i = 0; i < count; i++) {
    pCompactMsg->vgid[i] = htons(result[i]);   
  } 
  free(result);

  return TSDB_CODE_SUCCESS;
}

int tscBuildRetrieveFromMgmtMsg(SSqlObj *pSql, SSqlInfo *pInfo) {
  SSqlCmd *pCmd = &pSql->cmd;
  pCmd->msgType = TSDB_MSG_TYPE_CM_RETRIEVE;
  pCmd->payloadLen = sizeof(SRetrieveTableMsg);

  if (TSDB_CODE_SUCCESS != tscAllocPayload(pCmd, pCmd->payloadLen)) {
    tscError("0x%"PRIx64" failed to malloc for query msg", pSql->self);
    return TSDB_CODE_TSC_OUT_OF_MEMORY;
  }

  SQueryInfo *pQueryInfo = tscGetQueryInfo(pCmd);
  SRetrieveTableMsg *pRetrieveMsg = (SRetrieveTableMsg*)pCmd->payload;
  pRetrieveMsg->qId  = htobe64(pSql->res.qId);
  pRetrieveMsg->free = htons(pQueryInfo->type);

  return TSDB_CODE_SUCCESS;
}

/*
 * this function can only be called once.
 * by using pRes->rspType to denote its status
 *
 * if pRes->rspType is 1, no more result
 */
static int tscLocalResultCommonBuilder(SSqlObj *pSql, int32_t numOfRes) {
  SSqlRes *pRes = &pSql->res;
  SSqlCmd *pCmd = &pSql->cmd;

  pRes->code = TSDB_CODE_SUCCESS;
  if (pRes->rspType == 0) {
    pRes->numOfRows = numOfRes;
    pRes->row = 0;
    pRes->rspType = 1;

    SQueryInfo *pQueryInfo = tscGetQueryInfo(pCmd);
    if (tscCreateResPointerInfo(pRes, pQueryInfo) != TSDB_CODE_SUCCESS) {
      return pRes->code;
    }

    tscSetResRawPtr(pRes, pQueryInfo);
  } else {
    tscResetForNextRetrieve(pRes);
  }

  uint8_t code = pSql->res.code;
  if (pSql->fp) {
    if (code == TSDB_CODE_SUCCESS) {
      (*pSql->fp)(pSql->param, pSql, pSql->res.numOfRows);
    } else {
      tscAsyncResultOnError(pSql);
    }
  }

  return code;
}

int tscProcessDescribeTableRsp(SSqlObj *pSql) {
  SSqlCmd *       pCmd = &pSql->cmd;
  STableMetaInfo *pTableMetaInfo = tscGetTableMetaInfoFromCmd(pCmd,  0);

  STableComInfo tinfo = tscGetTableInfo(pTableMetaInfo->pTableMeta);
  
  int32_t numOfRes = tinfo.numOfColumns + tinfo.numOfTags;
  return tscLocalResultCommonBuilder(pSql, numOfRes);
}

int tscProcessLocalRetrieveRsp(SSqlObj *pSql) {
  int32_t numOfRes = 1;
  pSql->res.completed = true;
  return tscLocalResultCommonBuilder(pSql, numOfRes);
}

int tscProcessRetrieveGlobalMergeRsp(SSqlObj *pSql) {
  SSqlRes *pRes = &pSql->res;
  SSqlCmd* pCmd = &pSql->cmd;

  int32_t code = pRes->code;
  if (pRes->code != TSDB_CODE_SUCCESS) {
    tscAsyncResultOnError(pSql);
    return code;
  }

  if (pRes->pMerger == NULL) { // no result from subquery, so abort here directly.
    (*pSql->fp)(pSql->param, pSql, pRes->numOfRows);
    return code;
  }

  // global aggregation may be the upstream for parent query
  SQueryInfo *pQueryInfo = tscGetQueryInfo(pCmd);
  if (pQueryInfo->pQInfo == NULL) {
    STableGroupInfo tableGroupInfo = {.numOfTables = 1, .pGroupList = taosArrayInit(1, POINTER_BYTES),};
    tableGroupInfo.map = taosHashInit(1, taosGetDefaultHashFunction(TSDB_DATA_TYPE_INT), true, HASH_NO_LOCK);

    STableKeyInfo tableKeyInfo = {.pTable = NULL, .lastKey = INT64_MIN};

    SArray* group = taosArrayInit(1, sizeof(STableKeyInfo));
    taosArrayPush(group, &tableKeyInfo);
    taosArrayPush(tableGroupInfo.pGroupList, &group);

    tscDebug("0x%"PRIx64" create QInfo 0x%"PRIx64" to execute query processing", pSql->self, pSql->self);
    pQueryInfo->pQInfo = createQInfoFromQueryNode(pQueryInfo, &tableGroupInfo, NULL, NULL, pRes->pMerger, MERGE_STAGE, pSql->self);
  }

  uint64_t localQueryId = pSql->self;
  qTableQuery(pQueryInfo->pQInfo, &localQueryId);
  convertQueryResult(pRes, pQueryInfo, pSql->self, true);

  code = pRes->code;
  if (pRes->code == TSDB_CODE_SUCCESS) {
    (*pSql->fp)(pSql->param, pSql, pRes->numOfRows);
  } else {
    tscAsyncResultOnError(pSql);
  }

  return code;
}

int tscProcessEmptyResultRsp(SSqlObj *pSql) { return tscLocalResultCommonBuilder(pSql, 0); }

int tscBuildConnectMsg(SSqlObj *pSql, SSqlInfo *pInfo) {
  STscObj *pObj = pSql->pTscObj;
  SSqlCmd *pCmd = &pSql->cmd;
  pCmd->msgType = TSDB_MSG_TYPE_CM_CONNECT;
  pCmd->payloadLen = sizeof(SConnectMsg);

  if (TSDB_CODE_SUCCESS != tscAllocPayload(pCmd, pCmd->payloadLen)) {
    tscError("0x%"PRIx64" failed to malloc for query msg", pSql->self);
    return TSDB_CODE_TSC_OUT_OF_MEMORY;
  }

  SConnectMsg *pConnect = (SConnectMsg*)pCmd->payload;

  // TODO refactor full_name
  char *db;  // ugly code to move the space
  
  pthread_mutex_lock(&pObj->mutex);
  db = strstr(pObj->db, TS_PATH_DELIMITER);

  db = (db == NULL) ? pObj->db : db + 1;
  tstrncpy(pConnect->db, db, sizeof(pConnect->db));
  pthread_mutex_unlock(&pObj->mutex);

  tstrncpy(pConnect->clientVersion, version, sizeof(pConnect->clientVersion));
  tstrncpy(pConnect->msgVersion, "", sizeof(pConnect->msgVersion));

  pConnect->pid = htonl(taosGetPId());
  taosGetCurrentAPPName(pConnect->appName, NULL);

  return TSDB_CODE_SUCCESS;
}

/**
 *  multi table meta req pkg format:
 *  |SMultiTableInfoMsg | tableId0 | tableId1 | tableId2 | ......
 *      4B
 **/
int tscBuildMultiTableMetaMsg(SSqlObj *pSql, SSqlInfo *pInfo) {
  SSqlCmd *pCmd = &pSql->cmd;

  pCmd->msgType = TSDB_MSG_TYPE_CM_TABLES_META;
  assert(pCmd->payloadLen + minMsgSize() <= pCmd->allocSize);

  tscDebug("0x%"PRIx64" build load multi-tablemeta msg completed, numOfTables:%d, msg size:%d", pSql->self, pCmd->count,
           pCmd->payloadLen);

  return pCmd->payloadLen;
}

int tscBuildSTableVgroupMsg(SSqlObj *pSql, SSqlInfo *pInfo) {
  SSqlCmd *pCmd = &pSql->cmd;
  
  char* pMsg = pCmd->payload;
  SQueryInfo* pQueryInfo = tscGetQueryInfo(pCmd);

  SSTableVgroupMsg *pStableVgroupMsg = (SSTableVgroupMsg *)pMsg;
  pStableVgroupMsg->numOfTables = htonl(pQueryInfo->numOfTables);
  pMsg += sizeof(SSTableVgroupMsg);

  for (int32_t i = 0; i < pQueryInfo->numOfTables; ++i) {
    STableMetaInfo *pTableMetaInfo = tscGetTableMetaInfoFromCmd(pCmd, i);
    int32_t code = tNameExtractFullName(&pTableMetaInfo->name, pMsg);
    assert(code == TSDB_CODE_SUCCESS);

    pMsg += TSDB_TABLE_FNAME_LEN;
  }

  pCmd->msgType = TSDB_MSG_TYPE_CM_STABLE_VGROUP;
  pCmd->payloadLen = (int32_t)(pMsg - pCmd->payload);

  return TSDB_CODE_SUCCESS;
}

int tscBuildRetrieveFuncMsg(SSqlObj *pSql, SSqlInfo *pInfo) {
  SSqlCmd *pCmd = &pSql->cmd;

  char *pMsg = pCmd->payload;
  SQueryInfo* pQueryInfo = tscGetQueryInfo(pCmd);
  int32_t numOfFuncs = (int32_t)taosArrayGetSize(pQueryInfo->pUdfInfo);

  SRetrieveFuncMsg *pRetrieveFuncMsg = (SRetrieveFuncMsg *)pMsg;
  pRetrieveFuncMsg->num = htonl(numOfFuncs);

  pMsg += sizeof(SRetrieveFuncMsg);
  for(int32_t i = 0; i < numOfFuncs; ++i) {
    SUdfInfo* pUdf = taosArrayGet(pQueryInfo->pUdfInfo, i);
    STR_TO_NET_VARSTR(pMsg, pUdf->name);
    pMsg += varDataNetTLen(pMsg);
  }

  pCmd->msgType = TSDB_MSG_TYPE_CM_RETRIEVE_FUNC;
  pCmd->payloadLen = (int32_t)(pMsg - pCmd->payload);

  return TSDB_CODE_SUCCESS;
}

int tscBuildHeartBeatMsg(SSqlObj *pSql, SSqlInfo *pInfo) {
  SSqlCmd *pCmd = &pSql->cmd;
  STscObj *pObj = pSql->pTscObj;

  pthread_mutex_lock(&pObj->mutex);

  int32_t numOfQueries = 2;
  SSqlObj *tpSql = pObj->sqlList;
  while (tpSql) {
    tpSql = tpSql->next;
    numOfQueries++;
  }

  int32_t numOfStreams = 2;
  SSqlStream *pStream = pObj->streamList;
  while (pStream) {
    pStream = pStream->next;
    numOfStreams++;
  }

  int size = numOfQueries * sizeof(SQueryDesc) + numOfStreams * sizeof(SStreamDesc) + sizeof(SHeartBeatMsg) + 100;
  if (TSDB_CODE_SUCCESS != tscAllocPayload(pCmd, size)) {
    pthread_mutex_unlock(&pObj->mutex);
    tscError("0x%"PRIx64" failed to create heartbeat msg", pSql->self);
    return TSDB_CODE_TSC_OUT_OF_MEMORY;
  }

  // TODO the expired hb and client can not be identified by server till now.
  SHeartBeatMsg *pHeartbeat = (SHeartBeatMsg *)pCmd->payload;
  tstrncpy(pHeartbeat->clientVer, version, tListLen(pHeartbeat->clientVer));

  pHeartbeat->numOfQueries = numOfQueries;
  pHeartbeat->numOfStreams = numOfStreams;

  pHeartbeat->pid = htonl(taosGetPId());
  taosGetCurrentAPPName(pHeartbeat->appName, NULL);

  int msgLen = tscBuildQueryStreamDesc(pHeartbeat, pObj);

  pthread_mutex_unlock(&pObj->mutex);

  pCmd->payloadLen = msgLen;
  pCmd->msgType = TSDB_MSG_TYPE_CM_HEARTBEAT;

  return TSDB_CODE_SUCCESS;
}

static int32_t tableMetaMsgConvert(STableMetaMsg* pMetaMsg) {
  pMetaMsg->tid = htonl(pMetaMsg->tid);
  pMetaMsg->sversion = htons(pMetaMsg->sversion);
  pMetaMsg->tversion = htons(pMetaMsg->tversion);
  pMetaMsg->vgroup.vgId = htonl(pMetaMsg->vgroup.vgId);

  pMetaMsg->uid = htobe64(pMetaMsg->uid);
  pMetaMsg->numOfColumns = htons(pMetaMsg->numOfColumns);

  if ((pMetaMsg->tableType != TSDB_SUPER_TABLE) &&
      (pMetaMsg->tid <= 0 || pMetaMsg->vgroup.vgId < 2 || pMetaMsg->vgroup.numOfEps <= 0)) {
    tscError("invalid value in table numOfEps:%d, vgId:%d tid:%d, name:%s", pMetaMsg->vgroup.numOfEps, pMetaMsg->vgroup.vgId,
             pMetaMsg->tid, pMetaMsg->tableFname);
    return TSDB_CODE_TSC_INVALID_VALUE;
  }

  if (pMetaMsg->numOfTags > TSDB_MAX_TAGS) {
    tscError("invalid numOfTags:%d", pMetaMsg->numOfTags);
    return TSDB_CODE_TSC_INVALID_VALUE;
  }

  if (pMetaMsg->numOfColumns > TSDB_MAX_COLUMNS || pMetaMsg->numOfColumns <= 0) {
    tscError("invalid numOfColumns:%d", pMetaMsg->numOfColumns);
    return TSDB_CODE_TSC_INVALID_VALUE;
  }

  for (int i = 0; i < pMetaMsg->vgroup.numOfEps; ++i) {
    pMetaMsg->vgroup.epAddr[i].port = htons(pMetaMsg->vgroup.epAddr[i].port);
  }

  SSchema* pSchema = pMetaMsg->schema;

  int32_t numOfTotalCols = pMetaMsg->numOfColumns + pMetaMsg->numOfTags;
  for (int i = 0; i < numOfTotalCols; ++i) {
    pSchema->bytes = htons(pSchema->bytes);
    pSchema->colId = htons(pSchema->colId);

    if (pSchema->colId == PRIMARYKEY_TIMESTAMP_COL_INDEX) {
      assert(i == 0);
    }

    pSchema++;
  }

  return TSDB_CODE_SUCCESS;
}

// update the vgroupInfo if needed
static void doUpdateVgroupInfo(int32_t vgId, SVgroupMsg *pVgroupMsg) {
  assert(vgId > 0);

  SNewVgroupInfo vgroupInfo = {.inUse = -1};
  taosHashGetClone(tscVgroupMap, &vgId, sizeof(vgId), NULL, &vgroupInfo);

  // vgroup info exists, compare with it
  if (((vgroupInfo.inUse >= 0) && !vgroupInfoIdentical(&vgroupInfo, pVgroupMsg)) || (vgroupInfo.inUse < 0)) {
    vgroupInfo = createNewVgroupInfo(pVgroupMsg);
    taosHashPut(tscVgroupMap, &vgId, sizeof(vgId), &vgroupInfo, sizeof(vgroupInfo));
    tscDebug("add/update new VgroupInfo, vgId:%d, total cached:%d", vgId, (int32_t) taosHashGetSize(tscVgroupMap));
  }
}

static void doAddTableMetaToLocalBuf(STableMeta* pTableMeta, STableMetaMsg* pMetaMsg, bool updateSTable) {
  if (pTableMeta->tableType == TSDB_CHILD_TABLE) {
    // add or update the corresponding super table meta data info
    int32_t len = (int32_t) strnlen(pTableMeta->sTableName, TSDB_TABLE_FNAME_LEN);

    // The super tableMeta already exists, create it according to tableMeta and add it to hash map
    if (updateSTable) {
      STableMeta* pSupTableMeta = createSuperTableMeta(pMetaMsg);
      uint32_t size = tscGetTableMetaSize(pSupTableMeta);
      int32_t code = taosHashPut(tscTableMetaMap, pTableMeta->sTableName, len, pSupTableMeta, size);
      assert(code == TSDB_CODE_SUCCESS);

      tfree(pSupTableMeta);
    }

    CChildTableMeta* cMeta = tscCreateChildMeta(pTableMeta);
    taosHashPut(tscTableMetaMap, pMetaMsg->tableFname, strlen(pMetaMsg->tableFname), cMeta, sizeof(CChildTableMeta));
    tfree(cMeta);
  } else {
    uint32_t s = tscGetTableMetaSize(pTableMeta);
    taosHashPut(tscTableMetaMap, pMetaMsg->tableFname, strlen(pMetaMsg->tableFname), pTableMeta, s);
  }
}

int tscProcessTableMetaRsp(SSqlObj *pSql) {
  STableMetaMsg *pMetaMsg = (STableMetaMsg *)pSql->res.pRsp;
  int32_t code = tableMetaMsgConvert(pMetaMsg);
  if (code != TSDB_CODE_SUCCESS) {
    return code;
  }

  STableMetaInfo *pTableMetaInfo = tscGetTableMetaInfoFromCmd(&pSql->cmd, 0);
  assert(pTableMetaInfo->pTableMeta == NULL);

  STableMeta* pTableMeta = tscCreateTableMetaFromMsg(pMetaMsg);
  if (pTableMeta == NULL){
    return TSDB_CODE_TSC_OUT_OF_MEMORY;
  }
  if (!tIsValidSchema(pTableMeta->schema, pTableMeta->tableInfo.numOfColumns, pTableMeta->tableInfo.numOfTags)) {
    tscError("0x%"PRIx64" invalid table meta from mnode, name:%s", pSql->self, tNameGetTableName(&pTableMetaInfo->name));
    tfree(pTableMeta);
    return TSDB_CODE_TSC_INVALID_VALUE;
  }

  char name[TSDB_TABLE_FNAME_LEN] = {0};
  tNameExtractFullName(&pTableMetaInfo->name, name);
  assert(strncmp(pMetaMsg->tableFname, name, tListLen(pMetaMsg->tableFname)) == 0);

  doAddTableMetaToLocalBuf(pTableMeta, pMetaMsg, true);
  if (pTableMeta->tableType != TSDB_SUPER_TABLE) {
    doUpdateVgroupInfo(pTableMeta->vgId, &pMetaMsg->vgroup);
  }

  tscDebug("0x%"PRIx64" recv table meta, uid:%" PRIu64 ", tid:%d, name:%s, numOfCols:%d, numOfTags:%d", pSql->self,
      pTableMeta->id.uid, pTableMeta->id.tid, tNameGetTableName(&pTableMetaInfo->name), pTableMeta->tableInfo.numOfColumns,
      pTableMeta->tableInfo.numOfTags);

  free(pTableMeta);
  return TSDB_CODE_SUCCESS;
}

static SArray* createVgroupIdListFromMsg(char* pMsg, SHashObj* pSet, char* name, int32_t* size, uint64_t id) {
  SVgroupsMsg *pVgroupMsg = (SVgroupsMsg *)pMsg;

  pVgroupMsg->numOfVgroups = htonl(pVgroupMsg->numOfVgroups);
  *size = (int32_t)(sizeof(SVgroupMsg) * pVgroupMsg->numOfVgroups + sizeof(SVgroupsMsg));

  SArray* vgroupIdList = taosArrayInit(pVgroupMsg->numOfVgroups, sizeof(int32_t));

  if (pVgroupMsg->numOfVgroups <= 0) {
    tscDebug("0x%" PRIx64 " empty vgroup id list, no corresponding tables for stable:%s", id, name);
  } else {
    // just init, no need to lock
    for (int32_t j = 0; j < pVgroupMsg->numOfVgroups; ++j) {
      SVgroupMsg *vmsg = &pVgroupMsg->vgroups[j];
      vmsg->vgId = htonl(vmsg->vgId);
      for (int32_t k = 0; k < vmsg->numOfEps; ++k) {
        vmsg->epAddr[k].port = htons(vmsg->epAddr[k].port);
      }

      taosArrayPush(vgroupIdList, &vmsg->vgId);

      if (taosHashGet(pSet, &vmsg->vgId, sizeof(vmsg->vgId)) == NULL) {
        taosHashPut(pSet, &vmsg->vgId, sizeof(vmsg->vgId), "", 0);
        doUpdateVgroupInfo(vmsg->vgId, vmsg);
      }
    }
  }

  return vgroupIdList;
}

static SVgroupsInfo* createVgroupInfoFromMsg(char* pMsg, int32_t* size, uint64_t id) {
  SVgroupsMsg *pVgroupMsg = (SVgroupsMsg *)pMsg;
  pVgroupMsg->numOfVgroups = htonl(pVgroupMsg->numOfVgroups);

  *size = (int32_t)(sizeof(SVgroupMsg) * pVgroupMsg->numOfVgroups + sizeof(SVgroupsMsg));

  size_t        vgroupsz = sizeof(SVgroupInfo) * pVgroupMsg->numOfVgroups + sizeof(SVgroupsInfo);
  SVgroupsInfo *pVgroupInfo = calloc(1, vgroupsz);
  assert(pVgroupInfo != NULL);

  pVgroupInfo->numOfVgroups = pVgroupMsg->numOfVgroups;
  if (pVgroupInfo->numOfVgroups <= 0) {
    tscDebug("0x%" PRIx64 " empty vgroup info, no corresponding tables for stable", id);
  } else {
    for (int32_t j = 0; j < pVgroupInfo->numOfVgroups; ++j) {
      // just init, no need to lock
      SVgroupInfo *pVgroup = &pVgroupInfo->vgroups[j];

      SVgroupMsg *vmsg = &pVgroupMsg->vgroups[j];
      vmsg->vgId = htonl(vmsg->vgId);
      for (int32_t k = 0; k < vmsg->numOfEps; ++k) {
        vmsg->epAddr[k].port = htons(vmsg->epAddr[k].port);
      }

      pVgroup->numOfEps = vmsg->numOfEps;
      pVgroup->vgId = vmsg->vgId;
      for (int32_t k = 0; k < vmsg->numOfEps; ++k) {
        pVgroup->epAddr[k].port = vmsg->epAddr[k].port;
        pVgroup->epAddr[k].fqdn = strndup(vmsg->epAddr[k].fqdn, TSDB_FQDN_LEN);
      }

      doUpdateVgroupInfo(pVgroup->vgId, vmsg);
    }
  }

  return pVgroupInfo;
}

int tscProcessRetrieveFuncRsp(SSqlObj* pSql) {
  SSqlCmd* pCmd = &pSql->cmd;
  SUdfFuncMsg* pFuncMsg = (SUdfFuncMsg *)pSql->res.pRsp;
  SQueryInfo* pQueryInfo = tscGetQueryInfo(pCmd);

  pFuncMsg->num = htonl(pFuncMsg->num);
  assert(pFuncMsg->num == taosArrayGetSize(pQueryInfo->pUdfInfo));

  char* pMsg = pFuncMsg->content;
  for(int32_t i = 0; i < pFuncMsg->num; ++i) {
    SFunctionInfoMsg* pFunc = (SFunctionInfoMsg*) pMsg;

    for(int32_t j = 0; j < pFuncMsg->num; ++j) {
      SUdfInfo* pUdfInfo = taosArrayGet(pQueryInfo->pUdfInfo, j);
      if (strcmp(pUdfInfo->name, pFunc->name) != 0) {
        continue;
      }

      if (pUdfInfo->content) {
        continue;
      }

      pUdfInfo->resBytes = htons(pFunc->resBytes);
      pUdfInfo->resType  = pFunc->resType;
      pUdfInfo->funcType = htonl(pFunc->funcType);
      pUdfInfo->contLen  = htonl(pFunc->len);
      pUdfInfo->bufSize  = htonl(pFunc->bufSize);

      pUdfInfo->content = malloc(pUdfInfo->contLen);
      memcpy(pUdfInfo->content, pFunc->content, pUdfInfo->contLen);

      pMsg += sizeof(SFunctionInfoMsg) + pUdfInfo->contLen;
    }
  }

  // master sqlObj locates in param
  SSqlObj* parent = (SSqlObj*)taosAcquireRef(tscObjRef, (int64_t)pSql->param);
  if(parent == NULL) {
    return pSql->res.code;
  }

  SQueryInfo* parQueryInfo = tscGetQueryInfo(&parent->cmd);

  assert(parent->signature == parent && (int64_t)pSql->param == parent->self);
  taosArrayDestroy(parQueryInfo->pUdfInfo);

  parQueryInfo->pUdfInfo = pQueryInfo->pUdfInfo;   // assigned to parent sql obj.
  pQueryInfo->pUdfInfo = NULL;
  return TSDB_CODE_SUCCESS;
}

int tscProcessMultiTableMetaRsp(SSqlObj *pSql) {
  char *rsp = pSql->res.pRsp;

  SMultiTableMeta *pMultiMeta = (SMultiTableMeta *)rsp;
  pMultiMeta->numOfTables = htonl(pMultiMeta->numOfTables);
  pMultiMeta->numOfVgroup = htonl(pMultiMeta->numOfVgroup);
  pMultiMeta->numOfUdf = htonl(pMultiMeta->numOfUdf);

  rsp += sizeof(SMultiTableMeta);

  SSqlObj* pParentSql = (SSqlObj*)taosAcquireRef(tscObjRef, (int64_t)pSql->param);
  if(pParentSql == NULL) {
    return pSql->res.code;
  }

  SSqlCmd *pParentCmd = &pParentSql->cmd;
  SHashObj *pSet = taosHashInit(pMultiMeta->numOfVgroup, taosGetDefaultHashFunction(TSDB_DATA_TYPE_BIGINT), false, HASH_NO_LOCK);

  char* buf = NULL;
  char* pMsg = pMultiMeta->meta;

  // decompresss the message payload
  if (pMultiMeta->compressed) {
    buf = malloc(pMultiMeta->rawLen - sizeof(SMultiTableMeta));
    int32_t len = tsDecompressString(pMultiMeta->meta, pMultiMeta->contLen - sizeof(SMultiTableMeta), 1,
        buf, pMultiMeta->rawLen - sizeof(SMultiTableMeta), ONE_STAGE_COMP, NULL, 0);
    assert(len == pMultiMeta->rawLen - sizeof(SMultiTableMeta));

    pMsg = buf;
  }

  for (int32_t i = 0; i < pMultiMeta->numOfTables; i++) {
    STableMetaMsg *pMetaMsg = (STableMetaMsg *)pMsg;
    int32_t code = tableMetaMsgConvert(pMetaMsg);
    if (code != TSDB_CODE_SUCCESS) {
      taosHashCleanup(pSet);
      taosReleaseRef(tscObjRef, pParentSql->self);

      tfree(buf);
      return code;
    }

    bool freeMeta = false;
    STableMeta* pTableMeta = tscCreateTableMetaFromMsg(pMetaMsg);
    if (!tIsValidSchema(pTableMeta->schema, pTableMeta->tableInfo.numOfColumns, pTableMeta->tableInfo.numOfTags)) {
      tscError("0x%"PRIx64" invalid table meta from mnode, name:%s", pSql->self, pMetaMsg->tableFname);
      tfree(pTableMeta);
      taosHashCleanup(pSet);
      taosReleaseRef(tscObjRef, pParentSql->self);

      tfree(buf);
      return TSDB_CODE_TSC_INVALID_VALUE;
    }

    if (pMultiMeta->metaClone == 1 || pTableMeta->tableType == TSDB_SUPER_TABLE) {
      STableMetaVgroupInfo p = {.pTableMeta = pTableMeta,};
      size_t keyLen = strnlen(pMetaMsg->tableFname, TSDB_TABLE_FNAME_LEN);
      void* t = taosHashGet(pParentCmd->pTableMetaMap, pMetaMsg->tableFname, keyLen);
      assert(t == NULL);

      taosHashPut(pParentCmd->pTableMetaMap, pMetaMsg->tableFname, keyLen, &p, sizeof(STableMetaVgroupInfo));
    } else {
      freeMeta = true;
    }

    // for each super table, only update meta information once
    bool updateStableMeta = false;
    if (pTableMeta->tableType == TSDB_CHILD_TABLE && taosHashGet(pSet, &pMetaMsg->suid, sizeof(pMetaMsg->suid)) == NULL) {
      updateStableMeta = true;
      taosHashPut(pSet, &pTableMeta->suid, sizeof(pMetaMsg->suid), "", 0);
    }

    // create the tableMeta and add it into the TableMeta map
    doAddTableMetaToLocalBuf(pTableMeta, pMetaMsg, updateStableMeta);

    // for each vgroup, only update the information once.
    int64_t vgId = pMetaMsg->vgroup.vgId;
    if (pTableMeta->tableType != TSDB_SUPER_TABLE && taosHashGet(pSet, &vgId, sizeof(vgId)) == NULL) {
      doUpdateVgroupInfo((int32_t) vgId, &pMetaMsg->vgroup);
      taosHashPut(pSet, &vgId, sizeof(vgId), "", 0);
    }

    pMsg += pMetaMsg->contLen;
    if (freeMeta) {
      tfree(pTableMeta);
    }
  }

  for(int32_t i = 0; i < pMultiMeta->numOfVgroup; ++i) {
    char fname[TSDB_TABLE_FNAME_LEN] = {0};
    tstrncpy(fname, pMsg, TSDB_TABLE_FNAME_LEN);
    size_t len = strnlen(fname, TSDB_TABLE_FNAME_LEN);

    pMsg += TSDB_TABLE_FNAME_LEN;

    STableMetaVgroupInfo* p = taosHashGet(pParentCmd->pTableMetaMap, fname, len);
    assert(p != NULL);

    int32_t size = 0;
    if (p->vgroupIdList!= NULL) {
      taosArrayDestroy(p->vgroupIdList);
    }

    p->vgroupIdList = createVgroupIdListFromMsg(pMsg, pSet, fname, &size, pSql->self);

    int32_t numOfVgId = (int32_t) taosArrayGetSize(p->vgroupIdList);
    int32_t s = sizeof(tFilePage) + numOfVgId * sizeof(int32_t);

    tFilePage* idList = calloc(1, s);
    idList->num = numOfVgId;
    memcpy(idList->data, TARRAY_GET_START(p->vgroupIdList), numOfVgId * sizeof(int32_t));

    void* idListInst = taosCachePut(tscVgroupListBuf, fname, len, idList, s, 5000);
    taosCacheRelease(tscVgroupListBuf, (void*) &idListInst, false);

    tfree(idList);
    pMsg += size;
  }

  SQueryInfo* pQueryInfo = tscGetQueryInfo(pParentCmd);
  if (pMultiMeta->numOfUdf > 0) {
    assert(pQueryInfo->pUdfInfo != NULL);
  }

  for(int32_t i = 0; i < pMultiMeta->numOfUdf; ++i) {
    SFunctionInfoMsg* pFunc = (SFunctionInfoMsg*) pMsg;

    for(int32_t j = 0; j < pMultiMeta->numOfUdf; ++j) {
      SUdfInfo* pUdfInfo = taosArrayGet(pQueryInfo->pUdfInfo, j);
      if (strcmp(pUdfInfo->name, pFunc->name) != 0) {
        continue;
      }

      if (pUdfInfo->content) {
        continue;
      }

      pUdfInfo->resBytes = htons(pFunc->resBytes);
      pUdfInfo->resType  = pFunc->resType;
      pUdfInfo->funcType = htonl(pFunc->funcType);
      pUdfInfo->contLen  = htonl(pFunc->len);
      pUdfInfo->bufSize  = htonl(pFunc->bufSize);

      pUdfInfo->content = malloc(pUdfInfo->contLen);
      memcpy(pUdfInfo->content, pFunc->content, pUdfInfo->contLen);

      pMsg += sizeof(SFunctionInfoMsg) + pUdfInfo->contLen;
    }
  }

  pSql->res.code = TSDB_CODE_SUCCESS;
  pSql->res.numOfTotal = pMultiMeta->numOfTables;
  tscDebug("0x%"PRIx64" load multi-tableMeta from mnode, numOfTables:%d", pSql->self, pMultiMeta->numOfTables);

  taosHashCleanup(pSet);
  taosReleaseRef(tscObjRef, pParentSql->self);

  tfree(buf);
  return TSDB_CODE_SUCCESS;
}

int tscProcessSTableVgroupRsp(SSqlObj *pSql) {
  // master sqlObj locates in param
  SSqlObj* parent = (SSqlObj*)taosAcquireRef(tscObjRef, (int64_t)pSql->param);
  if(parent == NULL) {
    return pSql->res.code;
  }

  assert(parent->signature == parent && (int64_t)pSql->param == parent->self);

  SSqlRes* pRes = &pSql->res;

  // NOTE: the order of several table must be preserved.
  SSTableVgroupRspMsg *pStableVgroup = (SSTableVgroupRspMsg *)pRes->pRsp;
  pStableVgroup->numOfTables = htonl(pStableVgroup->numOfTables);
  char *pMsg = pRes->pRsp + sizeof(SSTableVgroupRspMsg);

  SSqlCmd* pCmd = &parent->cmd;
  SQueryInfo* pQueryInfo = tscGetQueryInfo(pCmd);

  char fName[TSDB_TABLE_FNAME_LEN] = {0};
  for(int32_t i = 0; i < pStableVgroup->numOfTables; ++i) {
    char* name = pMsg;
    pMsg += TSDB_TABLE_FNAME_LEN;

    STableMetaInfo *pInfo = NULL;
    for(int32_t j = 0; j < pQueryInfo->numOfTables; ++j) {
      STableMetaInfo *pInfo1 = tscGetTableMetaInfoFromCmd(pCmd, j);
      memset(fName, 0, tListLen(fName));

      tNameExtractFullName(&pInfo1->name, fName);
      if (strcmp(name, fName) != 0) {
        continue;
      }

      pInfo = pInfo1;
      break;
    }

    if (!pInfo){
      continue;
    }
    int32_t size = 0;
    pInfo->vgroupList = createVgroupInfoFromMsg(pMsg, &size, pSql->self);
    pMsg += size;
  }

  taosReleaseRef(tscObjRef, parent->self);
  return pSql->res.code;
}

int tscProcessShowRsp(SSqlObj *pSql) {
  STableMetaMsg *pMetaMsg;
  SShowRsp *     pShow;
  SSchema *      pSchema;

  SSqlRes *pRes = &pSql->res;
  SSqlCmd *pCmd = &pSql->cmd;

  SQueryInfo *pQueryInfo = tscGetQueryInfo(pCmd);

  STableMetaInfo *pTableMetaInfo = tscGetMetaInfo(pQueryInfo, 0);

  pShow = (SShowRsp *)pRes->pRsp;
  pShow->qhandle = htobe64(pShow->qhandle);
  pRes->qId = pShow->qhandle;

  tscResetForNextRetrieve(pRes);
  pMetaMsg = &(pShow->tableMeta);

  pMetaMsg->numOfColumns = ntohs(pMetaMsg->numOfColumns);

  pSchema = pMetaMsg->schema;
  pMetaMsg->tid = ntohs(pMetaMsg->tid);
  for (int i = 0; i < pMetaMsg->numOfColumns; ++i) {
    pSchema->bytes = htons(pSchema->bytes);
    pSchema++;
  }

  tfree(pTableMetaInfo->pTableMeta);
  pTableMetaInfo->pTableMeta = tscCreateTableMetaFromMsg(pMetaMsg);

  SSchema *pTableSchema = tscGetTableSchema(pTableMetaInfo->pTableMeta);
  if (pQueryInfo->colList == NULL) {
    pQueryInfo->colList = taosArrayInit(4, POINTER_BYTES);
  }
  
  SFieldInfo* pFieldInfo = &pQueryInfo->fieldsInfo;
  
  SColumnIndex index = {0};
  pSchema = pMetaMsg->schema;

  uint64_t uid = pTableMetaInfo->pTableMeta->id.uid;
  for (int16_t i = 0; i < pMetaMsg->numOfColumns; ++i, ++pSchema) {
    index.columnIndex = i;
    tscColumnListInsert(pQueryInfo->colList, i, uid, pSchema);
    
    TAOS_FIELD f = tscCreateField(pSchema->type, pSchema->name, pSchema->bytes);
    SInternalField* pInfo = tscFieldInfoAppend(pFieldInfo, &f);
    
    pInfo->pExpr = tscExprAppend(pQueryInfo, TSDB_FUNC_TS_DUMMY, &index,
                     pTableSchema[i].type, pTableSchema[i].bytes, getNewResColId(pCmd), pTableSchema[i].bytes, false);
  }
  
  pCmd->numOfCols = pQueryInfo->fieldsInfo.numOfOutput;
  tscFieldInfoUpdateOffset(pQueryInfo);
  return 0;
}

static void createHbObj(STscObj* pObj) {
  if (pObj->hbrid != 0) {
    return;
  }

  SSqlObj *pSql = (SSqlObj *)calloc(1, sizeof(SSqlObj));
  if (NULL == pSql) return;

  pSql->fp = tscProcessHeartBeatRsp;

  SQueryInfo *pQueryInfo = tscGetQueryInfoS(&pSql->cmd);
  if (pQueryInfo == NULL) {
    terrno = TSDB_CODE_TSC_OUT_OF_MEMORY;
    tfree(pSql);
    return;
  }

  pQueryInfo->command = TSDB_SQL_HB;

  pSql->cmd.command = pQueryInfo->command;
  if (TSDB_CODE_SUCCESS != tscAllocPayload(&(pSql->cmd), TSDB_DEFAULT_PAYLOAD_SIZE)) {
    terrno = TSDB_CODE_TSC_OUT_OF_MEMORY;
    tfree(pSql);
    return;
  }

  pSql->param = pObj;
  pSql->pTscObj = pObj;
  pSql->signature = pSql;

  registerSqlObj(pSql);
  tscDebug("0x%"PRIx64" HB is allocated, pObj:%p", pSql->self, pObj);

  pObj->hbrid = pSql->self;
}

int tscProcessConnectRsp(SSqlObj *pSql) {
  STscObj *pObj = pSql->pTscObj;
  SSqlRes *pRes = &pSql->res;

  char temp[TSDB_TABLE_FNAME_LEN * 2] = {0};

  SConnectRsp *pConnect = (SConnectRsp *)pRes->pRsp;
  tstrncpy(pObj->acctId, pConnect->acctId, sizeof(pObj->acctId));  // copy acctId from response
  
  pthread_mutex_lock(&pObj->mutex);
  int32_t len = sprintf(temp, "%s%s%s", pObj->acctId, TS_PATH_DELIMITER, pObj->db);

  assert(len <= sizeof(pObj->db));
  tstrncpy(pObj->db, temp, sizeof(pObj->db));
  pthread_mutex_unlock(&pObj->mutex);
  
  if (pConnect->epSet.numOfEps > 0) {
    tscEpSetHtons(&pConnect->epSet);
    tscUpdateMgmtEpSet(pSql, &pConnect->epSet);

    for (int i = 0; i < pConnect->epSet.numOfEps; ++i) {
      tscDebug("0x%"PRIx64" epSet.fqdn[%d]: %s, pObj:%p", pSql->self, i, pConnect->epSet.fqdn[i], pObj);
    }
  } 

  strcpy(pObj->sversion, pConnect->serverVersion);
  pObj->writeAuth = pConnect->writeAuth;
  pObj->superAuth = pConnect->superAuth;
  pObj->connId = htonl(pConnect->connId);

  createHbObj(pObj);

  //launch a timer to send heartbeat to maintain the connection and send status to mnode
  taosTmrReset(tscProcessActivityTimer, tsShellActivityTimer * 500, (void *)pObj->rid, tscTmr, &pObj->pTimer);

  return 0;
}

int tscProcessUseDbRsp(SSqlObj *pSql) {
  STscObj *       pObj = pSql->pTscObj;
  STableMetaInfo *pTableMetaInfo = tscGetTableMetaInfoFromCmd(&pSql->cmd, 0);
  
  pthread_mutex_lock(&pObj->mutex);
  int ret = tNameExtractFullName(&pTableMetaInfo->name, pObj->db);
  pthread_mutex_unlock(&pObj->mutex);
  
  return ret;
}

//todo only invalid the buffered data that belongs to dropped databases
int tscProcessDropDbRsp(SSqlObj *pSql) {
  //TODO LOCK DB WHEN MODIFY IT
  //pSql->pTscObj->db[0] = 0;
  
  taosHashClear(tscTableMetaMap);
  taosHashClear(tscVgroupMap);
  taosCacheEmpty(tscVgroupListBuf);
  return 0;
}

int tscProcessDropTableRsp(SSqlObj *pSql) {
  STableMetaInfo *pTableMetaInfo = tscGetTableMetaInfoFromCmd(&pSql->cmd, 0);
  tscRemoveTableMetaBuf(pTableMetaInfo, pSql->self);
  tfree(pTableMetaInfo->pTableMeta);
  return 0;
}

int tscProcessAlterTableMsgRsp(SSqlObj *pSql) {
  STableMetaInfo *pTableMetaInfo = tscGetTableMetaInfoFromCmd(&pSql->cmd, 0);

  char name[TSDB_TABLE_FNAME_LEN] = {0};
  tNameExtractFullName(&pTableMetaInfo->name, name);

  tscDebug("0x%"PRIx64" remove tableMeta in hashMap after alter-table: %s", pSql->self, name);

  bool isSuperTable = UTIL_TABLE_IS_SUPER_TABLE(pTableMetaInfo);
  taosHashRemove(tscTableMetaMap, name, strnlen(name, TSDB_TABLE_FNAME_LEN));
  tfree(pTableMetaInfo->pTableMeta);

  if (isSuperTable) {  // if it is a super table, iterate the hashTable and remove all the childTableMeta
    taosHashClear(tscTableMetaMap);
  }

  return 0;
}

int tscProcessAlterDbMsgRsp(SSqlObj *pSql) {
  UNUSED(pSql);
  return 0;
}
int tscProcessCompactRsp(SSqlObj *pSql) {
  UNUSED(pSql);
  return TSDB_CODE_SUCCESS; 
}

int tscProcessShowCreateRsp(SSqlObj *pSql) {
  return tscLocalResultCommonBuilder(pSql, 1);
}

int tscProcessQueryRsp(SSqlObj *pSql) {
  SSqlRes *pRes = &pSql->res;

  SQueryTableRsp *pQueryAttr = (SQueryTableRsp *)pRes->pRsp;
  pQueryAttr->qId = htobe64(pQueryAttr->qId);

  pRes->qId  = pQueryAttr->qId;
  pRes->data = NULL;

  tscResetForNextRetrieve(pRes);
  tscDebug("0x%"PRIx64" query rsp received, qId:0x%"PRIx64, pSql->self, pRes->qId);
  return 0;
}

int tscProcessRetrieveRspFromNode(SSqlObj *pSql) {
  SSqlRes *pRes = &pSql->res;
  SSqlCmd *pCmd = &pSql->cmd;

  assert(pRes->rspLen >= sizeof(SRetrieveTableRsp));

  SRetrieveTableRsp *pRetrieve = (SRetrieveTableRsp *)pRes->pRsp;
  if (pRetrieve == NULL) {
    pRes->code = TSDB_CODE_TSC_OUT_OF_MEMORY;
    return pRes->code;
  }

  pRes->numOfRows = htonl(pRetrieve->numOfRows);
  pRes->precision = htons(pRetrieve->precision);
  pRes->offset    = htobe64(pRetrieve->offset);
  pRes->useconds  = htobe64(pRetrieve->useconds);
  pRes->completed = (pRetrieve->completed == 1);
  pRes->data      = pRetrieve->data;
  
  SQueryInfo* pQueryInfo = tscGetQueryInfo(pCmd);
  if (tscCreateResPointerInfo(pRes, pQueryInfo) != TSDB_CODE_SUCCESS) {
    return pRes->code;
  }

  STableMetaInfo *pTableMetaInfo = tscGetMetaInfo(pQueryInfo, 0);
  if ((pCmd->command == TSDB_SQL_RETRIEVE) ||
      ((UTIL_TABLE_IS_CHILD_TABLE(pTableMetaInfo) || UTIL_TABLE_IS_NORMAL_TABLE(pTableMetaInfo)) &&
       !TSDB_QUERY_HAS_TYPE(pQueryInfo->type, TSDB_QUERY_TYPE_SUBQUERY)) ||
      (tscNonOrderedProjectionQueryOnSTable(pQueryInfo, 0) &&
       !TSDB_QUERY_HAS_TYPE(pQueryInfo->type, TSDB_QUERY_TYPE_JOIN_QUERY) &&
       !TSDB_QUERY_HAS_TYPE(pQueryInfo->type, TSDB_QUERY_TYPE_JOIN_SEC_STAGE))) {
    tscSetResRawPtr(pRes, pQueryInfo);
  }

  if (pSql->pSubscription != NULL) {
    int32_t numOfCols = pQueryInfo->fieldsInfo.numOfOutput;
    
    TAOS_FIELD *pField = tscFieldInfoGetField(&pQueryInfo->fieldsInfo, numOfCols - 1);
    int16_t     offset = tscFieldInfoGetOffset(pQueryInfo, numOfCols - 1);
    
    char* p = pRes->data + (pField->bytes + offset) * pRes->numOfRows;

    int32_t numOfTables = htonl(*(int32_t*)p);
    p += sizeof(int32_t);
    for (int i = 0; i < numOfTables; i++) {
      int64_t uid = htobe64(*(int64_t*)p);
      p += sizeof(int64_t);
      p += sizeof(int32_t); // skip tid
      TSKEY key = htobe64(*(TSKEY*)p);
      p += sizeof(TSKEY);
      tscUpdateSubscriptionProgress(pSql->pSubscription, uid, key);
    }
  }

  pRes->row = 0;
  tscDebug("0x%"PRIx64" numOfRows:%d, offset:%" PRId64 ", complete:%d, qId:0x%"PRIx64, pSql->self, pRes->numOfRows, pRes->offset,
      pRes->completed, pRes->qId);

  return 0;
}

void tscTableMetaCallBack(void *param, TAOS_RES *res, int code);

static int32_t getTableMetaFromMnode(SSqlObj *pSql, STableMetaInfo *pTableMetaInfo, bool autocreate) {
  SSqlObj *pNew = calloc(1, sizeof(SSqlObj));
  if (NULL == pNew) {
    tscError("0x%"PRIx64" malloc failed for new sqlobj to get table meta", pSql->self);
    return TSDB_CODE_TSC_OUT_OF_MEMORY;
  }

  pNew->pTscObj     = pSql->pTscObj;
  pNew->signature   = pNew;
  pNew->cmd.command = TSDB_SQL_META;

  tscAddQueryInfo(&pNew->cmd);

  SQueryInfo *pNewQueryInfo = tscGetQueryInfoS(&pNew->cmd);
  if (TSDB_CODE_SUCCESS != tscAllocPayload(&pNew->cmd, TSDB_DEFAULT_PAYLOAD_SIZE + pSql->cmd.payloadLen)) {
    tscError("0x%"PRIx64" malloc failed for payload to get table meta", pSql->self);

    tscFreeSqlObj(pNew);
    return TSDB_CODE_TSC_OUT_OF_MEMORY;
  }

  STableMetaInfo *pNewTableMetaInfo = tscAddEmptyMetaInfo(pNewQueryInfo);
  assert(pNewQueryInfo->numOfTables == 1);

  tNameAssign(&pNewTableMetaInfo->name, &pTableMetaInfo->name);

  registerSqlObj(pNew);

  pNew->fp    = tscTableMetaCallBack;
  pNew->param = (void *)pSql->self;

  tscDebug("0x%"PRIx64" new pSqlObj:0x%"PRIx64" to get tableMeta, auto create:%d, metaRid from %"PRId64" to %"PRId64,
      pSql->self, pNew->self, autocreate, pSql->metaRid, pNew->self);
  pSql->metaRid = pNew->self;

  {
    STableInfoMsg  *pInfoMsg = (STableInfoMsg *)pNew->cmd.payload;
    int32_t code = tNameExtractFullName(&pNewTableMetaInfo->name, pInfoMsg->tableFname);
    if (code != TSDB_CODE_SUCCESS) {
      return TSDB_CODE_TSC_INVALID_OPERATION;
    }

    pInfoMsg->createFlag = htons(autocreate? 1 : 0);
    char *pMsg = (char *)pInfoMsg + sizeof(STableInfoMsg);

    // tag data exists
    if (autocreate && pSql->cmd.insertParam.tagData.dataLen != 0) {
      pMsg = serializeTagData(&pSql->cmd.insertParam.tagData, pMsg);
    }

    pNew->cmd.payloadLen = (int32_t)(pMsg - (char*)pInfoMsg);
    pNew->cmd.msgType = TSDB_MSG_TYPE_CM_TABLE_META;
  }

  int32_t code = tscBuildAndSendRequest(pNew, NULL);
  if (code == TSDB_CODE_SUCCESS) {
    code = TSDB_CODE_TSC_ACTION_IN_PROGRESS;  // notify application that current process needs to be terminated
  }

  return code;
}

int32_t getMultiTableMetaFromMnode(SSqlObj *pSql, SArray* pNameList, SArray* pVgroupNameList, SArray* pUdfList, __async_cb_func_t fp, bool metaClone) {
  SSqlObj *pNew = calloc(1, sizeof(SSqlObj));
  if (NULL == pNew) {
    tscError("0x%"PRIx64" failed to allocate sqlobj to get multiple table meta", pSql->self);
    return TSDB_CODE_TSC_OUT_OF_MEMORY;
  }

  pNew->pTscObj     = pSql->pTscObj;
  pNew->signature   = pNew;
  pNew->cmd.command = TSDB_SQL_MULTI_META;

  int32_t numOfTable      = (int32_t) taosArrayGetSize(pNameList);
  int32_t numOfVgroupList = (int32_t) taosArrayGetSize(pVgroupNameList);
  int32_t numOfUdf        = pUdfList ? (int32_t)taosArrayGetSize(pUdfList) : 0;

  int32_t size = (numOfTable + numOfVgroupList) * TSDB_TABLE_FNAME_LEN + TSDB_FUNC_NAME_LEN * numOfUdf + sizeof(SMultiTableInfoMsg);
  if (TSDB_CODE_SUCCESS != tscAllocPayload(&pNew->cmd, size)) {
    tscError("0x%"PRIx64" malloc failed for payload to get table meta", pSql->self);
    tscFreeSqlObj(pNew);
    return TSDB_CODE_TSC_OUT_OF_MEMORY;
  }

  SMultiTableInfoMsg* pInfo = (SMultiTableInfoMsg*) pNew->cmd.payload;
  pInfo->metaClone    = metaClone? 1:0;
  pInfo->numOfTables  = htonl((uint32_t) taosArrayGetSize(pNameList));
  pInfo->numOfVgroups = htonl((uint32_t) taosArrayGetSize(pVgroupNameList));
  pInfo->numOfUdfs    = htonl(numOfUdf);

  char* start = pInfo->tableNames;
  int32_t len = 0;
  for(int32_t i = 0; i < numOfTable; ++i) {
    char* name = taosArrayGetP(pNameList, i);
    if (i < numOfTable - 1 || numOfVgroupList > 0 || numOfUdf > 0) {
      len = sprintf(start, "%s,", name);
    } else {
      len = sprintf(start, "%s", name);
    }

    start += len;
  }

  for(int32_t i = 0; i < numOfVgroupList; ++i) {
    char* name = taosArrayGetP(pVgroupNameList, i);
    if (i < numOfVgroupList - 1 || numOfUdf > 0) {
      len = sprintf(start, "%s,", name);
    } else {
      len = sprintf(start, "%s", name);
    }

    start += len;
  }

  for(int32_t i = 0; i < numOfUdf; ++i) {
    SUdfInfo * u = taosArrayGet(pUdfList, i);
    if (i < numOfUdf - 1) {
      len = sprintf(start, "%s,", u->name);
    } else {
      len = sprintf(start, "%s", u->name);
    }

    start += len;
  }

  pNew->cmd.payloadLen = (int32_t) ((start - pInfo->tableNames) + sizeof(SMultiTableInfoMsg));
  pNew->cmd.msgType = TSDB_MSG_TYPE_CM_TABLES_META;

  registerSqlObj(pNew);
  tscDebug("0x%"PRIx64" new pSqlObj:0x%"PRIx64" to get %d tableMeta, vgroupInfo:%d, udf:%d, msg size:%d", pSql->self,
      pNew->self, numOfTable, numOfVgroupList, numOfUdf, pNew->cmd.payloadLen);

  pNew->fp = fp;
  pNew->param = (void *)pSql->self;

  tscDebug("0x%"PRIx64" metaRid from 0x%" PRIx64 " to 0x%" PRIx64 , pSql->self, pSql->metaRid, pNew->self);
  
  pSql->metaRid = pNew->self;
  int32_t code = tscBuildAndSendRequest(pNew, NULL);
  if (code == TSDB_CODE_SUCCESS) {
    code = TSDB_CODE_TSC_ACTION_IN_PROGRESS;  // notify application that current process needs to be terminated
  }

  return code;
}

int32_t tscGetTableMetaImpl(SSqlObj* pSql, STableMetaInfo *pTableMetaInfo, bool autocreate, bool onlyLocal) {
  assert(tIsValidName(&pTableMetaInfo->name));

<<<<<<< HEAD
  uint32_t size = tscGetTableMetaMaxSize();
  if (pTableMetaInfo->pTableMeta == NULL) {
    pTableMetaInfo->pTableMeta    = malloc(size);
    pTableMetaInfo->tableMetaSize = size;
  } else if (pTableMetaInfo->tableMetaSize < size) {
    char *tmp = realloc(pTableMetaInfo->pTableMeta, size);
    if (tmp == NULL) {
      return TSDB_CODE_TSC_OUT_OF_MEMORY;
    }
    pTableMetaInfo->pTableMeta = (STableMeta *)tmp;
  }

  memset(pTableMetaInfo->pTableMeta, 0, size);
  pTableMetaInfo->tableMetaSize = size;

  pTableMetaInfo->pTableMeta->tableType = -1;
  pTableMetaInfo->pTableMeta->tableInfo.numOfColumns  = -1;

=======
>>>>>>> 34d42ae8
  char name[TSDB_TABLE_FNAME_LEN] = {0};
  tNameExtractFullName(&pTableMetaInfo->name, name);

  size_t len = strlen(name);
  if (pTableMetaInfo->tableMetaCapacity != 0) {
    if (pTableMetaInfo->pTableMeta != NULL) {
      memset(pTableMetaInfo->pTableMeta, 0, pTableMetaInfo->tableMetaCapacity);
    } 
  } 
  taosHashGetCloneExt(tscTableMetaMap, name, len, NULL, (void **)&(pTableMetaInfo->pTableMeta), &pTableMetaInfo->tableMetaCapacity);

  STableMeta* pMeta = pTableMetaInfo->pTableMeta;
  if (pMeta && pMeta->id.uid > 0) {
    // in case of child table, here only get the
    if (pMeta->tableType == TSDB_CHILD_TABLE) {
      int32_t code = tscCreateTableMetaFromSTableMeta(&pTableMetaInfo->pTableMeta, name, &pTableMetaInfo->tableMetaCapacity);
      if (code != TSDB_CODE_SUCCESS) {
        return getTableMetaFromMnode(pSql, pTableMetaInfo, autocreate);
      }
    }
    return TSDB_CODE_SUCCESS;
  }

  if (onlyLocal) {
    return TSDB_CODE_TSC_NO_META_CACHED;
  }
  
  return getTableMetaFromMnode(pSql, pTableMetaInfo, autocreate);
}

int32_t tscGetTableMeta(SSqlObj *pSql, STableMetaInfo *pTableMetaInfo) {
  return tscGetTableMetaImpl(pSql, pTableMetaInfo, false, false);
}

int tscGetTableMetaEx(SSqlObj *pSql, STableMetaInfo *pTableMetaInfo, bool createIfNotExists, bool onlyLocal) {
  return tscGetTableMetaImpl(pSql, pTableMetaInfo, createIfNotExists, onlyLocal);
}

int32_t tscGetUdfFromNode(SSqlObj *pSql, SQueryInfo* pQueryInfo) {
  SSqlObj *pNew = calloc(1, sizeof(SSqlObj));
  if (NULL == pNew) {
    tscError("%p malloc failed for new sqlobj to get user-defined functions", pSql);
    return TSDB_CODE_TSC_OUT_OF_MEMORY;
  }

  pNew->pTscObj = pSql->pTscObj;
  pNew->signature = pNew;
  pNew->cmd.command = TSDB_SQL_RETRIEVE_FUNC;

  if (tscAddQueryInfo(&pNew->cmd) != TSDB_CODE_SUCCESS) {
    tscError("%p malloc failed for new queryinfo", pSql);
    tscFreeSqlObj(pNew);
    return TSDB_CODE_TSC_OUT_OF_MEMORY;
  }

  SQueryInfo *pNewQueryInfo = tscGetQueryInfo(&pNew->cmd);

  pNewQueryInfo->pUdfInfo = taosArrayInit(4, sizeof(SUdfInfo));
  for(int32_t i = 0; i < taosArrayGetSize(pQueryInfo->pUdfInfo); ++i) {
    SUdfInfo info = {0};
    SUdfInfo* p1 = taosArrayGet(pQueryInfo->pUdfInfo, i);
    info = *p1;
    info.name = strdup(p1->name);
    taosArrayPush(pNewQueryInfo->pUdfInfo, &info);
  }

  pNew->cmd.active = pNewQueryInfo;

  if (TSDB_CODE_SUCCESS != tscAllocPayload(&pNew->cmd, TSDB_DEFAULT_PAYLOAD_SIZE + pSql->cmd.payloadLen)) {
    tscError("%p malloc failed for payload to get table meta", pSql);
    tscFreeSqlObj(pNew);
    return TSDB_CODE_TSC_OUT_OF_MEMORY;
  }

  tscDebug("%p new pSqlObj:%p to retrieve udf", pSql, pNew);
  registerSqlObj(pNew);

  pNew->fp = tscTableMetaCallBack;
  pNew->param = (void *)pSql->self;

  tscDebug("%p metaRid from %" PRId64 " to %" PRId64 , pSql, pSql->metaRid, pNew->self);

  pSql->metaRid = pNew->self;

  int32_t code = tscBuildAndSendRequest(pNew, NULL);
  if (code == TSDB_CODE_SUCCESS) {
    code = TSDB_CODE_TSC_ACTION_IN_PROGRESS;  // notify application that current process needs to be terminated
  }

  return code;
}

static void freeElem(void* p) {
  tfree(*(char**)p);
}

/**
 * retrieve table meta from mnode, and then update the local table meta hashmap.
 * @param pSql          sql object
 * @param tableIndex    table index
 * @return              status code
 */
int tscRenewTableMeta(SSqlObj *pSql, int32_t tableIndex) {
  SSqlCmd* pCmd = &pSql->cmd;

  SQueryInfo     *pQueryInfo = tscGetQueryInfo(pCmd);
  STableMetaInfo *pTableMetaInfo = tscGetMetaInfo(pQueryInfo, tableIndex);

  char name[TSDB_TABLE_FNAME_LEN] = {0};
  int32_t code = tNameExtractFullName(&pTableMetaInfo->name, name);
  if (code != TSDB_CODE_SUCCESS) {
    tscError("0x%"PRIx64" failed to generate the table full name", pSql->self);
    return TSDB_CODE_TSC_INVALID_OPERATION;
  }

  STableMeta* pTableMeta = pTableMetaInfo->pTableMeta;
  if (pTableMeta) {
    tscDebug("0x%"PRIx64" update table meta:%s, old meta numOfTags:%d, numOfCols:%d, uid:%" PRIu64, pSql->self, name,
             tscGetNumOfTags(pTableMeta), tscGetNumOfColumns(pTableMeta), pTableMeta->id.uid);
  }

  // remove stored tableMeta info in hash table
  tscRemoveTableMetaBuf(pTableMetaInfo, pSql->self);

  pCmd->pTableMetaMap = tscCleanupTableMetaMap(pCmd->pTableMetaMap);
  pCmd->pTableMetaMap = taosHashInit(4, taosGetDefaultHashFunction(TSDB_DATA_TYPE_BINARY), false, HASH_NO_LOCK);

  SArray* pNameList = taosArrayInit(1, POINTER_BYTES);
  SArray* vgroupList = taosArrayInit(1, POINTER_BYTES);

  char* n = strdup(name);
  taosArrayPush(pNameList, &n);
  code = getMultiTableMetaFromMnode(pSql, pNameList, vgroupList, NULL, tscTableMetaCallBack, true);
  taosArrayDestroyEx(pNameList, freeElem);
  taosArrayDestroyEx(vgroupList, freeElem);

  return code;
}

static bool allVgroupInfoRetrieved(SQueryInfo* pQueryInfo) {
  for (int32_t i = 0; i < pQueryInfo->numOfTables; ++i) {
    STableMetaInfo *pTableMetaInfo = tscGetMetaInfo(pQueryInfo, i);
    if (pTableMetaInfo->vgroupList == NULL) {
      return false;
    }
  }
  
  // all super tables vgroupinfo are retrieved, no need to retrieve vgroup info anymore
  return true;
}

int tscGetSTableVgroupInfo(SSqlObj *pSql, SQueryInfo* pQueryInfo) {
  int32_t code = TSDB_CODE_RPC_NETWORK_UNAVAIL;
  if (allVgroupInfoRetrieved(pQueryInfo)) {
    return TSDB_CODE_SUCCESS;
  }
  SSqlObj *pNew = calloc(1, sizeof(SSqlObj));
  pNew->pTscObj = pSql->pTscObj;
  pNew->signature = pNew;

  pNew->cmd.command = TSDB_SQL_STABLEVGROUP;

  // TODO TEST IT
  SQueryInfo *pNewQueryInfo = tscGetQueryInfoS(&pNew->cmd);
  if (pNewQueryInfo == NULL) {
    tscFreeSqlObj(pNew);
    return code;
  }

  for (int32_t i = 0; i < pQueryInfo->numOfTables; ++i) {
    STableMetaInfo *pMInfo = tscGetMetaInfo(pQueryInfo, i);
    STableMeta* pTableMeta = tscTableMetaDup(pMInfo->pTableMeta);
    tscAddTableMetaInfo(pNewQueryInfo, &pMInfo->name, pTableMeta, NULL, pMInfo->tagColList, pMInfo->pVgroupTables);
  }

  if ((code = tscAllocPayload(&pNew->cmd, TSDB_DEFAULT_PAYLOAD_SIZE)) != TSDB_CODE_SUCCESS) {
    tscFreeSqlObj(pNew);
    return code;
  }

  pNewQueryInfo->numOfTables = pQueryInfo->numOfTables;
  registerSqlObj(pNew);

  tscDebug("0x%"PRIx64" svgroupRid from %" PRId64 " to %" PRId64 , pSql->self, pSql->svgroupRid, pNew->self);
  
  pSql->svgroupRid = pNew->self;
  tscDebug("0x%"PRIx64" new sqlObj:%p to get vgroupInfo, numOfTables:%d", pSql->self, pNew, pNewQueryInfo->numOfTables);

  pNew->fp = tscTableMetaCallBack;
  pNew->param = (void *)pSql->self;
  code = tscBuildAndSendRequest(pNew, NULL);
  if (code == TSDB_CODE_SUCCESS) {
    code = TSDB_CODE_TSC_ACTION_IN_PROGRESS;
  }

  return code;
}

void tscInitMsgsFp() {
  tscBuildMsg[TSDB_SQL_SELECT] = tscBuildQueryMsg;
  tscBuildMsg[TSDB_SQL_INSERT] = tscBuildSubmitMsg;
  tscBuildMsg[TSDB_SQL_FETCH] = tscBuildFetchMsg;

  tscBuildMsg[TSDB_SQL_CREATE_DB] = tscBuildCreateDbMsg;
  tscBuildMsg[TSDB_SQL_CREATE_USER] = tscBuildUserMsg;
  tscBuildMsg[TSDB_SQL_CREATE_FUNCTION] = tscBuildCreateFuncMsg;

  tscBuildMsg[TSDB_SQL_CREATE_ACCT] = tscBuildAcctMsg;
  tscBuildMsg[TSDB_SQL_ALTER_ACCT] = tscBuildAcctMsg;

  tscBuildMsg[TSDB_SQL_CREATE_TABLE] = tscBuildCreateTableMsg;
  tscBuildMsg[TSDB_SQL_DROP_USER] = tscBuildDropUserAcctMsg;
  tscBuildMsg[TSDB_SQL_DROP_ACCT] = tscBuildDropUserAcctMsg;
  tscBuildMsg[TSDB_SQL_DROP_DB] = tscBuildDropDbMsg;
  tscBuildMsg[TSDB_SQL_DROP_FUNCTION] = tscBuildDropFuncMsg;
  tscBuildMsg[TSDB_SQL_SYNC_DB_REPLICA] = tscBuildSyncDbReplicaMsg;
  tscBuildMsg[TSDB_SQL_DROP_TABLE] = tscBuildDropTableMsg;
  tscBuildMsg[TSDB_SQL_ALTER_USER] = tscBuildUserMsg;
  tscBuildMsg[TSDB_SQL_CREATE_DNODE] = tscBuildCreateDnodeMsg;
  tscBuildMsg[TSDB_SQL_DROP_DNODE] = tscBuildDropDnodeMsg;
  tscBuildMsg[TSDB_SQL_CFG_DNODE] = tscBuildCfgDnodeMsg;
  tscBuildMsg[TSDB_SQL_ALTER_TABLE] = tscBuildAlterTableMsg;
  tscBuildMsg[TSDB_SQL_UPDATE_TAGS_VAL] = tscBuildUpdateTagMsg;
  tscBuildMsg[TSDB_SQL_ALTER_DB] = tscAlterDbMsg;
  tscBuildMsg[TSDB_SQL_COMPACT_VNODE] = tscBuildCompactMsg;  

  tscBuildMsg[TSDB_SQL_CONNECT] = tscBuildConnectMsg;
  tscBuildMsg[TSDB_SQL_USE_DB] = tscBuildUseDbMsg;
  tscBuildMsg[TSDB_SQL_STABLEVGROUP] = tscBuildSTableVgroupMsg;
  tscBuildMsg[TSDB_SQL_RETRIEVE_FUNC] = tscBuildRetrieveFuncMsg;

  tscBuildMsg[TSDB_SQL_HB] = tscBuildHeartBeatMsg;
  tscBuildMsg[TSDB_SQL_SHOW] = tscBuildShowMsg;
  tscBuildMsg[TSDB_SQL_RETRIEVE] = tscBuildRetrieveFromMgmtMsg;
  tscBuildMsg[TSDB_SQL_KILL_QUERY] = tscBuildKillMsg;
  tscBuildMsg[TSDB_SQL_KILL_STREAM] = tscBuildKillMsg;
  tscBuildMsg[TSDB_SQL_KILL_CONNECTION] = tscBuildKillMsg;

  tscProcessMsgRsp[TSDB_SQL_SELECT] = tscProcessQueryRsp;
  tscProcessMsgRsp[TSDB_SQL_FETCH] = tscProcessRetrieveRspFromNode;

  tscProcessMsgRsp[TSDB_SQL_DROP_DB] = tscProcessDropDbRsp;
  tscProcessMsgRsp[TSDB_SQL_DROP_TABLE] = tscProcessDropTableRsp;
  tscProcessMsgRsp[TSDB_SQL_CONNECT] = tscProcessConnectRsp;
  tscProcessMsgRsp[TSDB_SQL_USE_DB] = tscProcessUseDbRsp;
  tscProcessMsgRsp[TSDB_SQL_META] = tscProcessTableMetaRsp;
  tscProcessMsgRsp[TSDB_SQL_STABLEVGROUP] = tscProcessSTableVgroupRsp;
  tscProcessMsgRsp[TSDB_SQL_MULTI_META] = tscProcessMultiTableMetaRsp;
  tscProcessMsgRsp[TSDB_SQL_RETRIEVE_FUNC] = tscProcessRetrieveFuncRsp;

  tscProcessMsgRsp[TSDB_SQL_SHOW] = tscProcessShowRsp;
  tscProcessMsgRsp[TSDB_SQL_RETRIEVE] = tscProcessRetrieveRspFromNode;  // rsp handled by same function.
  tscProcessMsgRsp[TSDB_SQL_DESCRIBE_TABLE] = tscProcessDescribeTableRsp;

  tscProcessMsgRsp[TSDB_SQL_CURRENT_DB]   = tscProcessLocalRetrieveRsp;
  tscProcessMsgRsp[TSDB_SQL_CURRENT_USER] = tscProcessLocalRetrieveRsp;
  tscProcessMsgRsp[TSDB_SQL_SERV_VERSION] = tscProcessLocalRetrieveRsp;
  tscProcessMsgRsp[TSDB_SQL_CLI_VERSION]  = tscProcessLocalRetrieveRsp;
  tscProcessMsgRsp[TSDB_SQL_SERV_STATUS]  = tscProcessLocalRetrieveRsp;

  tscProcessMsgRsp[TSDB_SQL_RETRIEVE_EMPTY_RESULT] = tscProcessEmptyResultRsp;

  tscProcessMsgRsp[TSDB_SQL_RETRIEVE_GLOBALMERGE] = tscProcessRetrieveGlobalMergeRsp;

  tscProcessMsgRsp[TSDB_SQL_ALTER_TABLE] = tscProcessAlterTableMsgRsp;
  tscProcessMsgRsp[TSDB_SQL_ALTER_DB] = tscProcessAlterDbMsgRsp;
  tscProcessMsgRsp[TSDB_SQL_COMPACT_VNODE] = tscProcessCompactRsp; 

  tscProcessMsgRsp[TSDB_SQL_SHOW_CREATE_TABLE] = tscProcessShowCreateRsp;
  tscProcessMsgRsp[TSDB_SQL_SHOW_CREATE_STABLE] = tscProcessShowCreateRsp;
  tscProcessMsgRsp[TSDB_SQL_SHOW_CREATE_DATABASE] = tscProcessShowCreateRsp;

  tscKeepConn[TSDB_SQL_SHOW] = 1;
  tscKeepConn[TSDB_SQL_RETRIEVE] = 1;
  tscKeepConn[TSDB_SQL_SELECT] = 1;
  tscKeepConn[TSDB_SQL_FETCH] = 1;
  tscKeepConn[TSDB_SQL_HB] = 1;
}
<|MERGE_RESOLUTION|>--- conflicted
+++ resolved
@@ -675,13 +675,9 @@
   SQueryInfo *pQueryInfo = tscGetQueryInfo(pCmd);
 
   int32_t srcColListSize = (int32_t)(taosArrayGetSize(pQueryInfo->colList) * sizeof(SColumnInfo));
-<<<<<<< HEAD
   int32_t srcColFilterSize = 0;
-=======
-  int32_t srcColFilterSize = tscGetColFilterSerializeLen(pQueryInfo);
   int32_t srcTagFilterSize = tscGetTagFilterSerializeLen(pQueryInfo);
 
->>>>>>> 34d42ae8
   size_t  numOfExprs = tscNumOfExprs(pQueryInfo);
   int32_t exprSize = (int32_t)(sizeof(SSqlExpr) * numOfExprs * 2);
 
@@ -703,7 +699,6 @@
     tableSerialize = totalTables * sizeof(STableIdInfo);
   }
 
-<<<<<<< HEAD
   if (pQueryInfo->colCond && taosArrayGetSize(pQueryInfo->colCond) > 0) {
     STblCond *pCond = tsGetTableFilter(pQueryInfo->colCond, pTableMeta->id.uid, 0);
     if (pCond != NULL && pCond->cond != NULL) {
@@ -711,12 +706,8 @@
     }
   }
 
-  return MIN_QUERY_MSG_PKT_SIZE + minMsgSize() + sizeof(SQueryTableMsg) + srcColListSize + srcColFilterSize + exprSize + tsBufSize +
+  return MIN_QUERY_MSG_PKT_SIZE + minMsgSize() + sizeof(SQueryTableMsg) + srcColListSize + srcColFilterSize + srcTagFilterSize + exprSize + tsBufSize +
          tableSerialize + sqlLen + 4096 + pQueryInfo->bufLen;
-=======
-  return MIN_QUERY_MSG_PKT_SIZE + minMsgSize() + sizeof(SQueryTableMsg) + srcColListSize + srcColFilterSize + srcTagFilterSize +
-         exprSize + tsBufSize + tableSerialize + sqlLen + 4096 + pQueryInfo->bufLen;
->>>>>>> 34d42ae8
 }
 
 static char *doSerializeTableInfo(SQueryTableMsg *pQueryMsg, SSqlObj *pSql, STableMetaInfo *pTableMetaInfo, char *pMsg,
@@ -2868,27 +2859,6 @@
 int32_t tscGetTableMetaImpl(SSqlObj* pSql, STableMetaInfo *pTableMetaInfo, bool autocreate, bool onlyLocal) {
   assert(tIsValidName(&pTableMetaInfo->name));
 
-<<<<<<< HEAD
-  uint32_t size = tscGetTableMetaMaxSize();
-  if (pTableMetaInfo->pTableMeta == NULL) {
-    pTableMetaInfo->pTableMeta    = malloc(size);
-    pTableMetaInfo->tableMetaSize = size;
-  } else if (pTableMetaInfo->tableMetaSize < size) {
-    char *tmp = realloc(pTableMetaInfo->pTableMeta, size);
-    if (tmp == NULL) {
-      return TSDB_CODE_TSC_OUT_OF_MEMORY;
-    }
-    pTableMetaInfo->pTableMeta = (STableMeta *)tmp;
-  }
-
-  memset(pTableMetaInfo->pTableMeta, 0, size);
-  pTableMetaInfo->tableMetaSize = size;
-
-  pTableMetaInfo->pTableMeta->tableType = -1;
-  pTableMetaInfo->pTableMeta->tableInfo.numOfColumns  = -1;
-
-=======
->>>>>>> 34d42ae8
   char name[TSDB_TABLE_FNAME_LEN] = {0};
   tNameExtractFullName(&pTableMetaInfo->name, name);
 
