/*
 * Copyright (c) 2019 TAOS Data, Inc. <jhtao@taosdata.com>
 *
 * This program is free software: you can use, redistribute, and/or modify
 * it under the terms of the GNU Affero General Public License, version 3
 * or later ("AGPL"), as published by the Free Software Foundation.
 *
 * This program is distributed in the hope that it will be useful, but WITHOUT
 * ANY WARRANTY; without even the implied warranty of MERCHANTABILITY or
 * FITNESS FOR A PARTICULAR PURPOSE.
 *
 * You should have received a copy of the GNU Affero General Public License
 * along with this program. If not, see <http://www.gnu.org/licenses/>.
 */

#include "os.h"
#include "tcache.h"
#include "trpc.h"
#include "tscJoinProcess.h"
#include "tscProfile.h"
#include "tscSQLParser.h"
#include "tscSecondaryMerge.h"
#include "tscUtil.h"
#include "tschemautil.h"
#include "tsclient.h"
#include "tscompression.h"
#include "tsocket.h"
#include "ttime.h"
#include "ttimer.h"
#include "tutil.h"

#define TSC_MGMT_VNODE 999

int        tsMasterIndex = 0;
int        tsSlaveIndex = 1;

SRpcIpSet  tscMgmtIpList;
SRpcIpSet  tscDnodeIpSet;

int (*tscBuildMsg[TSDB_SQL_MAX])(SSqlObj *pSql, SSqlInfo *pInfo) = {0};

int (*tscProcessMsgRsp[TSDB_SQL_MAX])(SSqlObj *pSql);
void (*tscUpdateVnodeMsg[TSDB_SQL_MAX])(SSqlObj *pSql, char *buf);
void tscProcessActivityTimer(void *handle, void *tmrId);
int tscKeepConn[TSDB_SQL_MAX] = {0};
TSKEY tscGetSubscriptionProgress(void* sub, int64_t uid);
void tscUpdateSubscriptionProgress(void* sub, int64_t uid, TSKEY ts);
void tscSaveSubscriptionProgress(void* sub);

static int32_t minMsgSize() { return tsRpcHeadSize + 100; }

void tscPrintMgmtIp() {
  if (tscMgmtIpList.numOfIps <= 0) {
    tscError("invalid mgmt IP list:%d", tscMgmtIpList.numOfIps);
  } else {
    for (int i = 0; i < tscMgmtIpList.numOfIps; ++i) {
      tscTrace("mgmt index:%d ip:%d", i, tscMgmtIpList.ip[i]);
    }
  }
}

void tscSetMgmtIpListFromCluster(SRpcIpSet *pIpList) {
  tscMgmtIpList.numOfIps = htons(pIpList->numOfIps);
  tscMgmtIpList.inUse = htons(pIpList->inUse);
  tscMgmtIpList.port = htons(pIpList->port);
  for (int32_t i = 0; i <tscMgmtIpList.numOfIps; ++i) {
    tscMgmtIpList.ip[i] = pIpList->ip[i];
  }
}

void tscSetMgmtIpListFromEdge() {
  if (tscMgmtIpList.numOfIps != 1) {
    tscMgmtIpList.numOfIps = 1;
    tscMgmtIpList.inUse = 0;
    tscMgmtIpList.port = tsMgmtShellPort;
    tscMgmtIpList.ip[0] = inet_addr(tsMasterIp);
    tscTrace("edge mgmt IP list:");
    tscPrintMgmtIp();
  }
}

void tscSetMgmtIpList(SRpcIpSet *pIpList) {
  /*
    * The iplist returned by the cluster edition is the current management nodes
    * and the iplist returned by the edge edition is empty
    */
  if (pIpList->numOfIps != 0) {
    tscSetMgmtIpListFromCluster(pIpList);
  } else {
    tscSetMgmtIpListFromEdge();
  }
}

/*
 * For each management node, try twice at least in case of poor network situation.
 * If the client start to connect to a non-management node from the client, and the first retry may fail due to
 * the poor network quality. And then, the second retry get the response with redirection command.
 * The retry will not be executed since only *two* retry is allowed in case of single management node in the cluster.
 * Therefore, we need to multiply the retry times by factor of 2 to fix this problem.
 */
static int32_t tscGetMgmtConnMaxRetryTimes() {
  int32_t factor = 2;
  return tscMgmtIpList.numOfIps * factor;
}

void tscProcessHeartBeatRsp(void *param, TAOS_RES *tres, int code) {
  STscObj *pObj = (STscObj *)param;
  if (pObj == NULL) return;
  if (pObj != pObj->signature) {
    tscError("heart beat msg, pObj:%p, signature:%p invalid", pObj, pObj->signature);
    return;
  }

  SSqlObj *pSql = pObj->pHb;
  SSqlRes *pRes = &pSql->res;

  if (code == 0) {
    SHeartBeatRsp *pRsp = (SHeartBeatRsp *)pRes->pRsp;
    SRpcIpSet *      pIpList = &pRsp->ipList;
    tscSetMgmtIpList(pIpList);

    if (pRsp->killConnection) {
      tscKillConnection(pObj);
    } else {
      if (pRsp->queryId) tscKillQuery(pObj, htonl(pRsp->queryId));
      if (pRsp->streamId) tscKillStream(pObj, htonl(pRsp->streamId));
    }
  } else {
    tscTrace("heart beat failed, code:%d", code);
  }

  taosTmrReset(tscProcessActivityTimer, tsShellActivityTimer * 500, pObj, tscTmr, &pObj->pTimer);
}

void tscProcessActivityTimer(void *handle, void *tmrId) {
  STscObj *pObj = (STscObj *)handle;

  if (pObj == NULL) return;
  if (pObj->signature != pObj) return;
  if (pObj->pTimer != tmrId) return;

  if (pObj->pHb == NULL) {
    SSqlObj *pSql = (SSqlObj *)calloc(1, sizeof(SSqlObj));
    if (NULL == pSql) return;

    pSql->fp = tscProcessHeartBeatRsp;
    
    SQueryInfo *pQueryInfo = NULL;
    tscGetQueryInfoDetailSafely(&pSql->cmd, 0, &pQueryInfo);
    pQueryInfo->command = TSDB_SQL_HB;
    
    if (TSDB_CODE_SUCCESS != tscAllocPayload(&(pSql->cmd), TSDB_DEFAULT_PAYLOAD_SIZE)) {
      tfree(pSql);
      return;
    }

    pSql->param = pObj;
    pSql->pTscObj = pObj;
    pSql->signature = pSql;
    pObj->pHb = pSql;
    tscAddSubqueryInfo(&pObj->pHb->cmd);

    tscTrace("%p pHb is allocated, pObj:%p", pObj->pHb, pObj);
  }

  if (tscShouldFreeHeatBeat(pObj->pHb)) {
    tscTrace("%p free HB object and release connection", pObj);
    tscFreeSqlObj(pObj->pHb);
    tscCloseTscObj(pObj);
    return;
  }

  tscProcessSql(pObj->pHb);
}

<<<<<<< HEAD
=======
void tscGetConnToMgmt(SSqlObj *pSql, uint8_t *pCode) {
  STscObj *pTscObj = pSql->pTscObj;
  if (pSql->retry < tscGetMgmtConnMaxRetryTimes()) {
    *pCode = 0;
    pSql->retry++;
    pSql->index = pSql->index % tscMgmtIpList.numOfIps;
    if (pSql->cmd.command > TSDB_SQL_READ && pSql->index == 0) pSql->index = 1;
    void *thandle = taosGetConnFromCache(tscConnCache, tscMgmtIpList.ip[pSql->index], TSC_MGMT_VNODE, pTscObj->user);

    if (thandle == NULL) {
      SRpcConnInit connInit;
      memset(&connInit, 0, sizeof(connInit));
      connInit.cid = 0;
      connInit.sid = 0;
      connInit.meterId = pSql->pTscObj->user;
      connInit.peerId = 0;
      connInit.shandle = pTscMgmtConn;
      connInit.ahandle = pSql;
      connInit.peerPort = tsMgmtShellPort;
      connInit.spi = 1;
      connInit.encrypt = 0;
      connInit.secret = pSql->pTscObj->pass;
      
      connInit.peerIp = tscMgmtIpList.ipstr[pSql->index];
      thandle = taosOpenRpcConn(&connInit, pCode);
    }

    pSql->thandle = thandle;
    pSql->ip = tscMgmtIpList.ip[pSql->index];
    pSql->vnode = TSC_MGMT_VNODE;
    tscTrace("%p mgmt index:%d ip:0x%x is picked up, pConn:%p", pSql, pSql->index, tscMgmtIpList.ip[pSql->index],
             pSql->thandle);
  }

  // the pSql->res.code is the previous error(status) code.
  if (pSql->thandle == NULL && pSql->retry >= pSql->maxRetry) {
    if (pSql->res.code != TSDB_CODE_SUCCESS && pSql->res.code != TSDB_CODE_ACTION_IN_PROGRESS) {
      *pCode = pSql->res.code;
    }

    tscError("%p reach the max retry:%d, code:%d", pSql, pSql->retry, *pCode);
  }
}

void tscGetConnToVnode(SSqlObj *pSql, uint8_t *pCode) {
  SVPeerDesc *pVPeersDesc = NULL;
  static int  vidIndex = 0;
  STscObj *   pTscObj = pSql->pTscObj;

  pSql->thandle = NULL;

  SSqlCmd *       pCmd = &pSql->cmd;
  SMeterMetaInfo *pMeterMetaInfo = tscGetMeterMetaInfo(pCmd, pCmd->clauseIndex, 0);
  
  if (UTIL_METER_IS_SUPERTABLE(pMeterMetaInfo)) {  // multiple vnode query
    SVnodeSidList *vnodeList = tscGetVnodeSidList(pMeterMetaInfo->pMetricMeta, pMeterMetaInfo->vnodeIndex);
    if (vnodeList != NULL) {
      pVPeersDesc = vnodeList->vpeerDesc;
    }
  } else {
    SMeterMeta *pMeta = pMeterMetaInfo->pMeterMeta;
    if (pMeta == NULL) {
      tscError("%p pMeterMeta is NULL", pSql);
      pSql->retry = pSql->maxRetry;
      return;
    }
    pVPeersDesc = pMeta->vpeerDesc;
  }

  if (pVPeersDesc == NULL) {
    pSql->retry = pSql->maxRetry;
    tscError("%p pVPeerDesc is NULL", pSql);
  }

  while (pSql->retry < pSql->maxRetry) {
    (pSql->retry)++;
    pSql->index = pSql->index%TSDB_VNODES_SUPPORT;
    
    char ipstr[40] = {0};
    if (pVPeersDesc[pSql->index].ip == 0) {
      /*
       * in the edge edition, ip is 0, and at this time we use masterIp instead
       * in the cluster edition, ip is vnode ip
       */
      pVPeersDesc[pSql->index].ip = tscMgmtIpList.ip[0];
    }
    *pCode = TSDB_CODE_SUCCESS;

    void *thandle =
        taosGetConnFromCache(tscConnCache, pVPeersDesc[pSql->index].ip, pVPeersDesc[pSql->index].vnode, pTscObj->user);

    if (thandle == NULL) {
      SRpcConnInit connInit;
      tinet_ntoa(ipstr, pVPeersDesc[pSql->index].ip);
      memset(&connInit, 0, sizeof(connInit));
      connInit.cid = vidIndex;
      connInit.sid = 0;
      connInit.spi = 0;
      connInit.encrypt = 0;
      connInit.meterId = pSql->pTscObj->user;
      connInit.peerId = htonl((pVPeersDesc[pSql->index].vnode << TSDB_SHELL_VNODE_BITS));
      connInit.shandle = pVnodeConn;
      connInit.ahandle = pSql;
      connInit.peerIp = ipstr;
      connInit.peerPort = tsVnodeShellPort;
      thandle = taosOpenRpcConn(&connInit, pCode);
      vidIndex = (vidIndex + 1) % tscNumOfThreads;
    }

    pSql->thandle = thandle;
    pSql->ip = pVPeersDesc[pSql->index].ip;
    pSql->vnode = pVPeersDesc[pSql->index].vnode;
    tscTrace("%p vnode:%d ip:%p index:%d is picked up, pConn:%p", pSql, pVPeersDesc[pSql->index].vnode,
             pVPeersDesc[pSql->index].ip, pSql->index, pSql->thandle);

    break;
  }

  // the pSql->res.code is the previous error(status) code.
  if (pSql->thandle == NULL && pSql->retry >= pSql->maxRetry) {
    if (pSql->res.code != TSDB_CODE_SUCCESS && pSql->res.code != TSDB_CODE_ACTION_IN_PROGRESS) {
      *pCode = pSql->res.code;
    }

    tscError("%p reach the max retry:%d, code:%d", pSql, pSql->retry, *pCode);
  }
}

>>>>>>> 4a9e27d6
int tscSendMsgToServer(SSqlObj *pSql) {
  char *pMsg = rpcMallocCont(pSql->cmd.payloadLen);
  if (NULL == pMsg) {
    tscError("%p msg:%s malloc fail", pSql, taosMsg[pSql->cmd.msgType]);
    return TSDB_CODE_CLI_OUT_OF_MEMORY;
  }

  pSql->ipList->ip[0] = inet_addr("192.168.0.1");
  if (pSql->cmd.command < TSDB_SQL_MGMT) {
    pSql->ipList->port = tsVnodeShellPort;
    tscPrint("%p msg:%s is sent to server %d", pSql, taosMsg[pSql->cmd.msgType], pSql->ipList->port);
    memcpy(pMsg, pSql->cmd.payload + tsRpcHeadSize, pSql->cmd.payloadLen);
    rpcSendRequest(pVnodeConn, pSql->ipList, pSql->cmd.msgType, pMsg, pSql->cmd.payloadLen, pSql);
  } else {
    pSql->ipList->port = tsMgmtShellPort;
    tscPrint("%p msg:%s is sent to server %d", pSql, taosMsg[pSql->cmd.msgType], pSql->ipList->port);
    memcpy(pMsg, pSql->cmd.payload, pSql->cmd.payloadLen);
    rpcSendRequest(pTscMgmtConn, pSql->ipList, pSql->cmd.msgType, pMsg, pSql->cmd.payloadLen, pSql);
  }

  return TSDB_CODE_SUCCESS;
}

void tscProcessMsgFromServer(char type, void *pCont, int contLen, void *ahandle, int32_t code) {
  tscPrint("response:%s is received, len:%d error:%s", taosMsg[(uint8_t)type], contLen, tstrerror(code));
  SSqlObj *pSql = (SSqlObj *)ahandle;
  if (pSql == NULL || pSql->signature != pSql) {
    tscError("%p sql is already released, signature:%p", pSql, pSql->signature);
    return;
  }

  SSqlRes *pRes = &pSql->res;
  SSqlCmd *pCmd = &pSql->cmd;
  STscObj *pObj = pSql->pTscObj;
  tscTrace("%p msg:%p is received from server", pSql, pCont);

  if (pSql->freed || pObj->signature != pObj) {
    tscTrace("%p sql is already released or DB connection is closed, freed:%d pObj:%p signature:%p", pSql, pSql->freed,
             pObj, pObj->signature);
    tscFreeSqlObj(pSql);
    rpcFreeCont(pCont);
    return;
  }

  if (pCont == NULL) {
    code = TSDB_CODE_NETWORK_UNAVAIL;
  } else {
    SMeterMetaInfo *pMeterMetaInfo = tscGetMeterMetaInfo(pCmd, pCmd->clauseIndex, 0);
    if (code == TSDB_CODE_NOT_ACTIVE_TABLE || code == TSDB_CODE_INVALID_TABLE_ID ||
        code == TSDB_CODE_INVALID_VNODE_ID || code == TSDB_CODE_NOT_ACTIVE_VNODE ||
        code == TSDB_CODE_NETWORK_UNAVAIL || code == TSDB_CODE_NOT_ACTIVE_SESSION ||
        code == TSDB_CODE_TABLE_ID_MISMATCH) {
      /*
       * not_active_table: 1. the virtual node may fail to create table, since the procedure of create table is asynchronized,
       *                   the virtual node may have not create table till now, so try again by using the new metermeta.
       *                   2. this requested table may have been removed by other client, so we need to renew the
       *                   metermeta here.
       *
       * not_active_vnode: current vnode is move to other node due to node balance procedure or virtual node have been
       *                   removed. So, renew metermeta and try again.
       * not_active_session: db has been move to other node, the vnode does not exist on this dnode anymore.
       */
      if (pCmd->command == TSDB_SQL_CONNECT) {
        code = TSDB_CODE_NETWORK_UNAVAIL;
        rpcFreeCont(pCont);
        return;
      } else if (pCmd->command == TSDB_SQL_HB) {
        code = TSDB_CODE_NOT_READY;
        rpcFreeCont(pCont);
        return;
      } else {
        tscTrace("%p it shall renew meter meta, code:%d", pSql, code);

        pSql->maxRetry = TSDB_VNODES_SUPPORT * 2;
        pSql->res.code = (uint8_t) code;  // keep the previous error code

        code = tscRenewMeterMeta(pSql, pMeterMetaInfo->name);

        if (pMeterMetaInfo->pMeterMeta) {
          tscSendMsgToServer(pSql);
          rpcFreeCont(pCont);
          return;
        }
      }
    }
  }

  pSql->retry = 0;

  if (pSql->fp == NULL) tsem_wait(&pSql->emptyRspSem);

  pRes->rspLen = 0;
  if (pRes->code != TSDB_CODE_QUERY_CANCELLED) {
    pRes->code = (code != TSDB_CODE_SUCCESS) ? code : TSDB_CODE_NETWORK_UNAVAIL;
  } else {
    tscTrace("%p query is cancelled, code:%d", pSql, pRes->code);
  }

  if (pRes->code != TSDB_CODE_QUERY_CANCELLED) {
    assert(type == pCmd->msgType + 1);
    pRes->code = (int32_t)code;
    pRes->rspType = type;
    pRes->rspLen = contLen;

    char *tmp = (char *)realloc(pRes->pRsp, pRes->rspLen);
    if (tmp == NULL) {
      pRes->code = TSDB_CODE_CLI_OUT_OF_MEMORY;
    } else {
      pRes->pRsp = tmp;
      if (pRes->rspLen) {
        memcpy(pRes->pRsp, pCont, pRes->rspLen);
      }
    }

    // ignore the error information returned from mnode when set ignore flag in sql
    if (pRes->code == TSDB_CODE_DB_ALREADY_EXIST && pCmd->existsCheck && pRes->rspType == TSDB_MSG_TYPE_CREATE_DB_RSP) {
      pRes->code = TSDB_CODE_SUCCESS;
    }

    /*
     * There is not response callback function for submit response.
     * The actual inserted number of points is the first number.
     */
    if (type == TSDB_MSG_TYPE_SUBMIT_RSP) {
      SShellSubmitRspMsg *pMsg = pRes->pRsp;
      pMsg->code = htonl(pMsg->code);
      pMsg->numOfRows = htonl(pMsg->numOfRows);
      pMsg->affectedRows = htonl(pMsg->affectedRows);
      pMsg->failedRows = htonl(pMsg->failedRows);
      pMsg->numOfFailedBlocks = htonl(pMsg->numOfFailedBlocks);

      pRes->numOfRows += pMsg->affectedRows;
      tscTrace("%p cmd:%d code:%d, inserted rows:%d, rsp len:%d", pSql, pCmd->command, pRes->code,
               *(int32_t *)pRes->pRsp, pRes->rspLen);
    } else {
      tscTrace("%p cmd:%d code:%d rsp len:%d", pSql, pCmd->command, pRes->code, pRes->rspLen);
    }
  }

  if (pSql->fp == NULL) {
    tsem_post(&pSql->rspSem);
  } else {
    if (pRes->code == TSDB_CODE_SUCCESS && tscProcessMsgRsp[pCmd->command])
      code = (*tscProcessMsgRsp[pCmd->command])(pSql);

    if (code != TSDB_CODE_ACTION_IN_PROGRESS) {
      int   command = pCmd->command;
      void *taosres = tscKeepConn[command] ? pSql : NULL;
      code = pRes->code ? -pRes->code : pRes->numOfRows;

      tscTrace("%p Async SQL result:%d res:%p", pSql, code, taosres);

      /*
       * Whether to free sqlObj or not should be decided before call the user defined function, since this SqlObj
       * may be freed in UDF, and reused by other threads before tscShouldFreeAsyncSqlObj called, in which case
       * tscShouldFreeAsyncSqlObj checks an object which is actually allocated by other threads.
       *
       * If this block of memory is re-allocated for an insert thread, in which tscKeepConn[command] equals to 0,
       * the tscShouldFreeAsyncSqlObj will success and tscFreeSqlObj free it immediately.
       */
      bool shouldFree = tscShouldFreeAsyncSqlObj(pSql);
      if (command == TSDB_SQL_INSERT) {  // handle multi-vnode insertion situation
        (*pSql->fp)(pSql, taosres, code);
      } else {
        (*pSql->fp)(pSql->param, taosres, code);
      }

      if (shouldFree) {
        // If it is failed, all objects allocated during execution taos_connect_a should be released
        if (command == TSDB_SQL_CONNECT) {
          taos_close(pObj);
          tscTrace("%p Async sql close failed connection", pSql);
        } else {
          tscFreeSqlObj(pSql);
          tscTrace("%p Async sql is automatically freed", pSql);
        }
      }
    }
  }

  rpcFreeCont(pCont);
}

static SSqlObj *tscCreateSqlObjForSubquery(SSqlObj *pSql, SRetrieveSupport *trsupport, SSqlObj *prevSqlObj);
static int      tscLaunchSTableSubqueries(SSqlObj *pSql);

// todo merge with callback
int32_t tscLaunchJoinSubquery(SSqlObj *pSql, int16_t tableIndex, SJoinSubquerySupporter *pSupporter) {
  SSqlCmd *   pCmd = &pSql->cmd;
  SQueryInfo *pQueryInfo = tscGetQueryInfoDetail(pCmd, pCmd->clauseIndex);

  pSql->res.qhandle = 0x1;
  pSql->res.numOfRows = 0;

  if (pSql->pSubs == NULL) {
    pSql->pSubs = calloc(pSupporter->pState->numOfTotal, POINTER_BYTES);
    if (pSql->pSubs == NULL) {
      return TSDB_CODE_CLI_OUT_OF_MEMORY;
    }
  }

  SSqlObj *pNew = createSubqueryObj(pSql, tableIndex, tscJoinQueryCallback, pSupporter, NULL);
  if (pNew == NULL) {
    return TSDB_CODE_CLI_OUT_OF_MEMORY;
  }

  pSql->pSubs[pSql->numOfSubs++] = pNew;
  assert(pSql->numOfSubs <= pSupporter->pState->numOfTotal);

  if (QUERY_IS_JOIN_QUERY(pQueryInfo->type)) {
    addGroupInfoForSubquery(pSql, pNew, 0, tableIndex);

    // refactor as one method
    SQueryInfo *pNewQueryInfo = tscGetQueryInfoDetail(&pNew->cmd, 0);
    assert(pNewQueryInfo != NULL);

    tscColumnBaseInfoUpdateTableIndex(&pNewQueryInfo->colList, 0);
    tscColumnBaseInfoCopy(&pSupporter->colList, &pNewQueryInfo->colList, 0);

    tscSqlExprCopy(&pSupporter->exprsInfo, &pNewQueryInfo->exprsInfo, pSupporter->uid, false);
    tscFieldInfoCopyAll(&pSupporter->fieldsInfo, &pNewQueryInfo->fieldsInfo);
    
    tscTagCondCopy(&pSupporter->tagCond, &pNewQueryInfo->tagCond);

    pNew->cmd.numOfCols = 0;
    pNewQueryInfo->intervalTime = 0;
    memset(&pNewQueryInfo->limit, 0, sizeof(SLimitVal));

    // backup the data and clear it in the sqlcmd object
    pSupporter->groupbyExpr = pNewQueryInfo->groupbyExpr;
    memset(&pNewQueryInfo->groupbyExpr, 0, sizeof(SSqlGroupbyExpr));

    // this data needs to be transfer to support struct
    pNewQueryInfo->fieldsInfo.numOfOutputCols = 0;
    pNewQueryInfo->exprsInfo.numOfExprs = 0;
    
    // set the ts,tags that involved in join, as the output column of intermediate result
    tscClearSubqueryInfo(&pNew->cmd);

    SSchema      colSchema = {.type = TSDB_DATA_TYPE_BINARY, .bytes = 1};
    SColumnIndex index = {0, PRIMARYKEY_TIMESTAMP_COL_INDEX};

    tscAddSpecialColumnForSelect(pNewQueryInfo, 0, TSDB_FUNC_TS_COMP, &index, &colSchema, TSDB_COL_NORMAL);

    // set the tags value for ts_comp function
    SSqlExpr *pExpr = tscSqlExprGet(pNewQueryInfo, 0);

    SMeterMetaInfo *pMeterMetaInfo = tscGetMeterMetaInfoFromQueryInfo(pNewQueryInfo, 0);
    int16_t         tagColIndex = tscGetJoinTagColIndexByUid(&pSupporter->tagCond, pMeterMetaInfo->pMeterMeta->uid);

    pExpr->param->i64Key = tagColIndex;
    pExpr->numOfParams = 1;

    // add the filter tag column
    for (int32_t i = 0; i < pSupporter->colList.numOfCols; ++i) {
      SColumnBase *pColBase = &pSupporter->colList.pColList[i];
      if (pColBase->numOfFilters > 0) {  // copy to the pNew->cmd.colList if it is filtered.
        tscColumnBaseCopy(&pNewQueryInfo->colList.pColList[pNewQueryInfo->colList.numOfCols], pColBase);
        pNewQueryInfo->colList.numOfCols++;
      }
    }
  
    tscTrace("%p subquery:%p tableIndex:%d, vnodeIdx:%d, type:%d, transfer to ts_comp query to retrieve timestamps, "
             "exprInfo:%d, colList:%d, fieldsInfo:%d, name:%s",
             pSql, pNew, tableIndex, pMeterMetaInfo->vnodeIndex, pNewQueryInfo->type,
             pNewQueryInfo->exprsInfo.numOfExprs, pNewQueryInfo->colList.numOfCols,
             pNewQueryInfo->fieldsInfo.numOfOutputCols, pNewQueryInfo->pMeterInfo[0]->name);
    tscPrintSelectClause(pNew, 0);
  
    tscTrace("%p subquery:%p tableIndex:%d, vnodeIdx:%d, type:%d, transfer to ts_comp query to retrieve timestamps, "
             "exprInfo:%d, colList:%d, fieldsInfo:%d, name:%s",
             pSql, pNew, tableIndex, pMeterMetaInfo->vnodeIndex, pNewQueryInfo->type,
             pNewQueryInfo->exprsInfo.numOfExprs, pNewQueryInfo->colList.numOfCols,
             pNewQueryInfo->fieldsInfo.numOfOutputCols, pNewQueryInfo->pMeterInfo[0]->name);
    tscPrintSelectClause(pNew, 0);
  } else {
    SQueryInfo *pNewQueryInfo = tscGetQueryInfoDetail(&pNew->cmd, 0);
    pNewQueryInfo->type |= TSDB_QUERY_TYPE_SUBQUERY;
  }

#ifdef _DEBUG_VIEW
  tscPrintSelectClause(pNew, 0);
#endif
  
  return tscProcessSql(pNew);
}

int doProcessSql(SSqlObj *pSql) {
  SSqlCmd *pCmd = &pSql->cmd;
  SSqlRes *pRes = &pSql->res;

  void *asyncFp = pSql->fp;
  if (pCmd->command == TSDB_SQL_SELECT || pCmd->command == TSDB_SQL_FETCH || pCmd->command == TSDB_SQL_RETRIEVE ||
      pCmd->command == TSDB_SQL_INSERT || pCmd->command == TSDB_SQL_CONNECT || pCmd->command == TSDB_SQL_HB ||
      pCmd->command == TSDB_SQL_META || pCmd->command == TSDB_SQL_METRIC) {
    tscBuildMsg[pCmd->command](pSql, NULL);
  }

  int32_t code = tscSendMsgToServer(pSql);

  if (asyncFp) {
    if (code != TSDB_CODE_SUCCESS) {
      pRes->code = code;
      tscQueueAsyncRes(pSql);
    }
    return 0;
  }

  if (code != TSDB_CODE_SUCCESS) {
    pRes->code = code;
    return code;
  }

  tsem_wait(&pSql->rspSem);

  if (pRes->code == TSDB_CODE_SUCCESS && tscProcessMsgRsp[pCmd->command]) (*tscProcessMsgRsp[pCmd->command])(pSql);

  tsem_post(&pSql->emptyRspSem);

  return pRes->code;
}

int tscProcessSql(SSqlObj *pSql) {
  char *   name = NULL;
  SSqlRes *pRes = &pSql->res;
  SSqlCmd *pCmd = &pSql->cmd;
  
  SQueryInfo *    pQueryInfo = tscGetQueryInfoDetail(pCmd, pCmd->clauseIndex);
  SMeterMetaInfo *pMeterMetaInfo = NULL;
  int16_t         type = 0;

  if (pQueryInfo != NULL) {
    pMeterMetaInfo = tscGetMeterMetaInfoFromQueryInfo(pQueryInfo, 0);
    if (pMeterMetaInfo != NULL) {
      name = pMeterMetaInfo->name;
    }

    type = pQueryInfo->type;
  
    // for hearbeat, numOfTables == 0;
    assert((pQueryInfo->numOfTables == 0 && pQueryInfo->command == TSDB_SQL_HB) || pQueryInfo->numOfTables > 0);
  }

  tscTrace("%p SQL cmd:%d will be processed, name:%s, type:%d", pSql, pCmd->command, name, type);
  if (pSql->cmd.command < TSDB_SQL_MGMT) {
    // the pMeterMetaInfo cannot be NULL
    if (pMeterMetaInfo == NULL) {
      pSql->res.code = TSDB_CODE_OTHERS;
      return pSql->res.code;
    }

    // temp
    pSql->ipList = &tscMgmtIpList;
//    if (UTIL_METER_IS_NOMRAL_METER(pMeterMetaInfo)) {
//      pSql->index = pMeterMetaInfo->pMeterMeta->index;
//    } else {  // it must be the parent SSqlObj for super table query
//      if ((pQueryInfo->type & TSDB_QUERY_TYPE_SUBQUERY) != 0) {
//        int32_t idx = pMeterMetaInfo->vnodeIndex;
//
//        SVnodeSidList *pSidList = tscGetVnodeSidList(pMeterMetaInfo->pMetricMeta, idx);
//        pSql->index = pSidList->index;
//      }
//    }
  } else if (pSql->cmd.command < TSDB_SQL_LOCAL) {
    pSql->ipList = &tscMgmtIpList;
  } else {  // local handler
    return (*tscProcessMsgRsp[pCmd->command])(pSql);
  }

  // todo handle async situation
  if (QUERY_IS_JOIN_QUERY(type)) {
    if ((pQueryInfo->type & TSDB_QUERY_TYPE_SUBQUERY) == 0) {
      SSubqueryState *pState = calloc(1, sizeof(SSubqueryState));

      pState->numOfTotal = pQueryInfo->numOfTables;

      for (int32_t i = 0; i < pQueryInfo->numOfTables; ++i) {
        SJoinSubquerySupporter *pSupporter = tscCreateJoinSupporter(pSql, pState, i);

        if (pSupporter == NULL) {  // failed to create support struct, abort current query
          tscError("%p tableIndex:%d, failed to allocate join support object, abort further query", pSql, i);
          pState->numOfCompleted = pQueryInfo->numOfTables - i - 1;
          pSql->res.code = TSDB_CODE_CLI_OUT_OF_MEMORY;

          return pSql->res.code;
        }

        int32_t code = tscLaunchJoinSubquery(pSql, i, pSupporter);
        if (code != TSDB_CODE_SUCCESS) {  // failed to create subquery object, quit query
          tscDestroyJoinSupporter(pSupporter);
          pSql->res.code = TSDB_CODE_CLI_OUT_OF_MEMORY;

          break;
        }
      }

      tsem_post(&pSql->emptyRspSem);
      tsem_wait(&pSql->rspSem);

      tsem_post(&pSql->emptyRspSem);

      if (pSql->numOfSubs <= 0) {
        pSql->cmd.command = TSDB_SQL_RETRIEVE_EMPTY_RESULT;
      } else {
        pSql->cmd.command = TSDB_SQL_METRIC_JOIN_RETRIEVE;
      }

      return TSDB_CODE_SUCCESS;
    } else {
      // for first stage sub query, iterate all vnodes to get all timestamp
      if ((pQueryInfo->type & TSDB_QUERY_TYPE_JOIN_SEC_STAGE) != TSDB_QUERY_TYPE_JOIN_SEC_STAGE) {
        return doProcessSql(pSql);
      }
    }
  }

  if (tscIsTwoStageMergeMetricQuery(pQueryInfo, 0)) {
    /*
     * (ref. line: 964)
     * Before this function returns from tscLaunchSTableSubqueries and continues, pSql may have been released at user
     * program context after retrieving all data from vnodes. User function is called at tscRetrieveFromVnodeCallBack.
     *
     * when pSql being released, pSql->fp == NULL, it may pass the check of pSql->fp == NULL,
     * which causes deadlock. So we keep it as local variable.
     */
    void *fp = pSql->fp;

    if (tscLaunchSTableSubqueries(pSql) != TSDB_CODE_SUCCESS) {
      return pRes->code;
    }

    if (fp == NULL) {
      tsem_post(&pSql->emptyRspSem);
      tsem_wait(&pSql->rspSem);
      tsem_post(&pSql->emptyRspSem);

      // set the command flag must be after the semaphore been correctly set.
      pSql->cmd.command = TSDB_SQL_RETRIEVE_METRIC;
    }

    return pSql->res.code;
  }

  return doProcessSql(pSql);
}

static void doCleanupSubqueries(SSqlObj *pSql, int32_t numOfSubs, SSubqueryState* pState) {
  assert(numOfSubs <= pSql->numOfSubs && numOfSubs >= 0 && pState != NULL);
  
  for(int32_t i = 0; i < numOfSubs; ++i) {
    SSqlObj* pSub = pSql->pSubs[i];
    assert(pSub != NULL);
    
    SRetrieveSupport* pSupport = pSub->param;
  
    tfree(pSupport->localBuffer);
  
    pthread_mutex_unlock(&pSupport->queryMutex);
    pthread_mutex_destroy(&pSupport->queryMutex);
  
    tfree(pSupport);
  
    tscFreeSqlObj(pSub);
  }
  
  free(pState);
}

int tscLaunchSTableSubqueries(SSqlObj *pSql) {
  SSqlRes *pRes = &pSql->res;
  SSqlCmd *pCmd = &pSql->cmd;

  // pRes->code check only serves in launching metric sub-queries
  if (pRes->code == TSDB_CODE_QUERY_CANCELLED) {
    pCmd->command = TSDB_SQL_RETRIEVE_METRIC;  // enable the abort of kill metric function.
    return pRes->code;
  }

  tExtMemBuffer **  pMemoryBuf = NULL;
  tOrderDescriptor *pDesc = NULL;
  SColumnModel *    pModel = NULL;

  pRes->qhandle = 1;  // hack the qhandle check

  const uint32_t nBufferSize = (1 << 16);  // 64KB

  SQueryInfo *    pQueryInfo = tscGetQueryInfoDetail(pCmd, pCmd->clauseIndex);
  SMeterMetaInfo *pMeterMetaInfo = tscGetMeterMetaInfoFromQueryInfo(pQueryInfo, 0);
  int32_t         numOfSubQueries = pMeterMetaInfo->pMetricMeta->numOfVnodes;
  assert(numOfSubQueries > 0);

  int32_t ret = tscLocalReducerEnvCreate(pSql, &pMemoryBuf, &pDesc, &pModel, nBufferSize);
  if (ret != 0) {
    pRes->code = TSDB_CODE_CLI_OUT_OF_MEMORY;
    if (pSql->fp) {
      tscQueueAsyncRes(pSql);
    }
    return pRes->code;
  }

  pSql->pSubs = calloc(numOfSubQueries, POINTER_BYTES);
  pSql->numOfSubs = numOfSubQueries;

  tscTrace("%p retrieved query data from %d vnode(s)", pSql, numOfSubQueries);
  SSubqueryState *pState = calloc(1, sizeof(SSubqueryState));
  pState->numOfTotal = numOfSubQueries;
  pRes->code = TSDB_CODE_SUCCESS;

  int32_t i = 0;
  for (; i < numOfSubQueries; ++i) {
    SRetrieveSupport *trs = (SRetrieveSupport *)calloc(1, sizeof(SRetrieveSupport));
    if (trs == NULL) {
      tscError("%p failed to malloc buffer for SRetrieveSupport, orderOfSub:%d, reason:%s", pSql, i, strerror(errno));
      break;
    }
    
    trs->pExtMemBuffer = pMemoryBuf;
    trs->pOrderDescriptor = pDesc;
    trs->pState = pState;
    
    trs->localBuffer = (tFilePage *)calloc(1, nBufferSize + sizeof(tFilePage));
    if (trs->localBuffer == NULL) {
      tscError("%p failed to malloc buffer for local buffer, orderOfSub:%d, reason:%s", pSql, i, strerror(errno));
      tfree(trs);
      break;
    }
    
    trs->subqueryIndex = i;
    trs->pParentSqlObj = pSql;
    trs->pFinalColModel = pModel;

    pthread_mutexattr_t mutexattr = {0};
    pthread_mutexattr_settype(&mutexattr, PTHREAD_MUTEX_RECURSIVE_NP);
    pthread_mutex_init(&trs->queryMutex, &mutexattr);
    pthread_mutexattr_destroy(&mutexattr);

    SSqlObj *pNew = tscCreateSqlObjForSubquery(pSql, trs, NULL);
    if (pNew == NULL) {
      tscError("%p failed to malloc buffer for subObj, orderOfSub:%d, reason:%s", pSql, i, strerror(errno));
      tfree(trs->localBuffer);
      tfree(trs);
      break;
    }

    // todo handle multi-vnode situation
    if (pQueryInfo->tsBuf) {
      SQueryInfo *pNewQueryInfo = tscGetQueryInfoDetail(&pNew->cmd, 0);
      pNewQueryInfo->tsBuf = tsBufClone(pQueryInfo->tsBuf);
    }
    
    tscTrace("%p sub:%p create subquery success. orderOfSub:%d", pSql, pNew, trs->subqueryIndex);
  }
  
  if (i < numOfSubQueries) {
    tscError("%p failed to prepare subquery structure and launch subqueries", pSql);
    pRes->code = TSDB_CODE_CLI_OUT_OF_MEMORY;
  
    tscLocalReducerEnvDestroy(pMemoryBuf, pDesc, pModel, numOfSubQueries);
    doCleanupSubqueries(pSql, i, pState);
    return pRes->code;   // free all allocated resource
  }
  
  if (pRes->code == TSDB_CODE_QUERY_CANCELLED) {
    tscLocalReducerEnvDestroy(pMemoryBuf, pDesc, pModel, numOfSubQueries);
    doCleanupSubqueries(pSql, i, pState);
    return pRes->code;
  }
  
  for(int32_t j = 0; j < numOfSubQueries; ++j) {
    SSqlObj* pSub = pSql->pSubs[j];
    SRetrieveSupport* pSupport = pSub->param;
    
    tscTrace("%p sub:%p launch subquery, orderOfSub:%d.", pSql, pSub, pSupport->subqueryIndex);
    tscProcessSql(pSub);
  }

  return TSDB_CODE_SUCCESS;
}

static void tscFreeSubSqlObj(SRetrieveSupport *trsupport, SSqlObj *pSql) {
  tscTrace("%p start to free subquery result", pSql);

  if (pSql->res.code == TSDB_CODE_SUCCESS) {
    taos_free_result(pSql);
  }

  tfree(trsupport->localBuffer);

  pthread_mutex_unlock(&trsupport->queryMutex);
  pthread_mutex_destroy(&trsupport->queryMutex);

  tfree(trsupport);
}

static void tscRetrieveFromVnodeCallBack(void *param, TAOS_RES *tres, int numOfRows);

static void tscAbortFurtherRetryRetrieval(SRetrieveSupport *trsupport, TAOS_RES *tres, int32_t errCode) {
// set no disk space error info
#ifdef WINDOWS
  LPVOID lpMsgBuf;
  FormatMessage(FORMAT_MESSAGE_ALLOCATE_BUFFER | FORMAT_MESSAGE_FROM_SYSTEM | FORMAT_MESSAGE_IGNORE_INSERTS, NULL,
                GetLastError(), MAKELANGID(LANG_NEUTRAL, SUBLANG_DEFAULT),  // Default language
                (LPTSTR)&lpMsgBuf, 0, NULL);
  tscError("sub:%p failed to flush data to disk:reason:%s", tres, lpMsgBuf);
  LocalFree(lpMsgBuf);
#else
  char buf[256] = {0};
  strerror_r(errno, buf, 256);
  tscError("sub:%p failed to flush data to disk:reason:%s", tres, buf);
#endif

  trsupport->pState->code = -errCode;
  trsupport->numOfRetry = MAX_NUM_OF_SUBQUERY_RETRY;

  pthread_mutex_unlock(&trsupport->queryMutex);

  tscRetrieveFromVnodeCallBack(trsupport, tres, trsupport->pState->code);
}

static void tscHandleSubRetrievalError(SRetrieveSupport *trsupport, SSqlObj *pSql, int numOfRows) {
  SSqlObj *pPObj = trsupport->pParentSqlObj;
  int32_t  subqueryIndex = trsupport->subqueryIndex;

  assert(pSql != NULL);
  SSubqueryState* pState = trsupport->pState;
  assert(pState->numOfCompleted < pState->numOfTotal && pState->numOfCompleted >= 0 &&
         pPObj->numOfSubs == pState->numOfTotal);

  /* retrieved in subquery failed. OR query cancelled in retrieve phase. */
  if (pState->code == TSDB_CODE_SUCCESS && pPObj->res.code != TSDB_CODE_SUCCESS) {
    pState->code = -(int)pPObj->res.code;

    /*
     * kill current sub-query connection, which may retrieve data from vnodes;
     * Here we get: pPObj->res.code == TSDB_CODE_QUERY_CANCELLED
     */
    pSql->res.numOfRows = 0;
    trsupport->numOfRetry = MAX_NUM_OF_SUBQUERY_RETRY;  // disable retry efforts
    tscTrace("%p query is cancelled, sub:%p, orderOfSub:%d abort retrieve, code:%d", trsupport->pParentSqlObj, pSql,
             subqueryIndex, pState->code);
  }

  if (numOfRows >= 0) {  // current query is successful, but other sub query failed, still abort current query.
    tscTrace("%p sub:%p retrieve numOfRows:%d,orderOfSub:%d", pPObj, pSql, numOfRows, subqueryIndex);
    tscError("%p sub:%p abort further retrieval due to other queries failure,orderOfSub:%d,code:%d", pPObj, pSql,
        subqueryIndex, pState->code);
  } else {
    if (trsupport->numOfRetry++ < MAX_NUM_OF_SUBQUERY_RETRY && pState->code == TSDB_CODE_SUCCESS) {
      /*
       * current query failed, and the retry count is less than the available
       * count, retry query clear previous retrieved data, then launch a new sub query
       */
      tExtMemBufferClear(trsupport->pExtMemBuffer[subqueryIndex]);

      // clear local saved number of results
      trsupport->localBuffer->numOfElems = 0;
      pthread_mutex_unlock(&trsupport->queryMutex);

      tscTrace("%p sub:%p retrieve failed, code:%d, orderOfSub:%d, retry:%d", trsupport->pParentSqlObj, pSql, numOfRows,
               subqueryIndex, trsupport->numOfRetry);

      SSqlObj *pNew = tscCreateSqlObjForSubquery(trsupport->pParentSqlObj, trsupport, pSql);
      if (pNew == NULL) {
        tscError("%p sub:%p failed to create new subquery sqlobj due to out of memory, abort retry",
                 trsupport->pParentSqlObj, pSql);

        pState->code = TSDB_CODE_CLI_OUT_OF_MEMORY;
        trsupport->numOfRetry = MAX_NUM_OF_SUBQUERY_RETRY;
        return;
      }

      tscProcessSql(pNew);
      return;
    } else {  // reach the maximum retry count, abort
      atomic_val_compare_exchange_32(&pState->code, TSDB_CODE_SUCCESS, numOfRows);
      tscError("%p sub:%p retrieve failed,code:%d,orderOfSub:%d failed.no more retry,set global code:%d", pPObj, pSql,
               numOfRows, subqueryIndex, pState->code);
    }
  }

  int32_t numOfTotal = pState->numOfTotal;

  int32_t finished = atomic_add_fetch_32(&pState->numOfCompleted, 1);
  if (finished < numOfTotal) {
    tscTrace("%p sub:%p orderOfSub:%d freed, finished subqueries:%d", pPObj, pSql, trsupport->subqueryIndex, finished);
    return tscFreeSubSqlObj(trsupport, pSql);
  }

  // all subqueries are failed
  tscError("%p retrieve from %d vnode(s) completed,code:%d.FAILED.", pPObj, pState->numOfTotal, pState->code);
  pPObj->res.code = -(pState->code);

  // release allocated resource
  tscLocalReducerEnvDestroy(trsupport->pExtMemBuffer, trsupport->pOrderDescriptor, trsupport->pFinalColModel,
                            pState->numOfTotal);

  tfree(trsupport->pState);
  tscFreeSubSqlObj(trsupport, pSql);

  // sync query, wait for the master SSqlObj to proceed
  if (pPObj->fp == NULL) {
    // sync query, wait for the master SSqlObj to proceed
    tsem_wait(&pPObj->emptyRspSem);
    tsem_wait(&pPObj->emptyRspSem);

    tsem_post(&pPObj->rspSem);

    pPObj->cmd.command = TSDB_SQL_RETRIEVE_METRIC;
  } else {
    // in case of second stage join subquery, invoke its callback function instead of regular QueueAsyncRes
    SQueryInfo *pQueryInfo = tscGetQueryInfoDetail(&pPObj->cmd, 0);

    if ((pQueryInfo->type & TSDB_QUERY_TYPE_JOIN_SEC_STAGE) == TSDB_QUERY_TYPE_JOIN_SEC_STAGE) {
      (*pPObj->fp)(pPObj->param, pPObj, pPObj->res.code);
    } else {  // regular super table query
      if (pPObj->res.code != TSDB_CODE_SUCCESS) {
        tscQueueAsyncRes(pPObj);
      }
    }
  }
}

void tscRetrieveFromVnodeCallBack(void *param, TAOS_RES *tres, int numOfRows) {
  SRetrieveSupport *trsupport = (SRetrieveSupport *)param;
  int32_t           idx = trsupport->subqueryIndex;
  SSqlObj *         pPObj = trsupport->pParentSqlObj;
  tOrderDescriptor *pDesc = trsupport->pOrderDescriptor;

  SSqlObj *pSql = (SSqlObj *)tres;
  if (pSql == NULL) {  // sql object has been released in error process, return immediately
    tscTrace("%p subquery has been released, idx:%d, abort", pPObj, idx);
    return;
  }

  SSubqueryState* pState = trsupport->pState;
  assert(pState->numOfCompleted < pState->numOfTotal && pState->numOfCompleted >= 0 &&
      pPObj->numOfSubs == pState->numOfTotal);
  
  // query process and cancel query process may execute at the same time
  pthread_mutex_lock(&trsupport->queryMutex);

  if (numOfRows < 0 || pState->code < 0 || pPObj->res.code != TSDB_CODE_SUCCESS) {
    return tscHandleSubRetrievalError(trsupport, pSql, numOfRows);
  }

  SSqlRes *   pRes = &pSql->res;
  SQueryInfo *pQueryInfo = tscGetQueryInfoDetail(&pSql->cmd, 0);

  SMeterMetaInfo *pMeterMetaInfo = tscGetMeterMetaInfoFromQueryInfo(pQueryInfo, 0);

  SVnodeSidList *vnodeInfo = tscGetVnodeSidList(pMeterMetaInfo->pMetricMeta, idx);
  SVPeerDesc *   pSvd = &vnodeInfo->vpeerDesc[vnodeInfo->index];

  if (numOfRows > 0) {
    assert(pRes->numOfRows == numOfRows);
    int64_t num = atomic_add_fetch_64(&pState->numOfRetrievedRows, numOfRows);

    tscTrace("%p sub:%p retrieve numOfRows:%d totalNumOfRows:%d from ip:%u,vid:%d,orderOfSub:%d", pPObj, pSql,
             pRes->numOfRows, pState->numOfRetrievedRows, pSvd->ip, pSvd->vnode, idx);
    
    if (num > tsMaxNumOfOrderedResults && tscIsProjectionQueryOnSTable(pQueryInfo, 0)) {
      tscError("%p sub:%p num of OrderedRes is too many, max allowed:%" PRId64 " , current:%" PRId64,
          pPObj, pSql, tsMaxNumOfOrderedResults, num);
      tscAbortFurtherRetryRetrieval(trsupport, tres, TSDB_CODE_SORTED_RES_TOO_MANY);
      return;
    }
    

#ifdef _DEBUG_VIEW
    printf("received data from vnode: %d rows\n", pRes->numOfRows);
    SSrcColumnInfo colInfo[256] = {0};

    tscGetSrcColumnInfo(colInfo, pQueryInfo);
    tColModelDisplayEx(pDesc->pColumnModel, pRes->data, pRes->numOfRows, pRes->numOfRows, colInfo);
#endif
    if (tsTotalTmpDirGB != 0 && tsAvailTmpDirGB < tsMinimalTmpDirGB) {
      tscError("%p sub:%p client disk space remain %.3f GB, need at least %.3f GB, stop query", pPObj, pSql,
               tsAvailTmpDirGB, tsMinimalTmpDirGB);
      tscAbortFurtherRetryRetrieval(trsupport, tres, TSDB_CODE_CLI_NO_DISKSPACE);
      return;
    }
    
    int32_t ret = saveToBuffer(trsupport->pExtMemBuffer[idx], pDesc, trsupport->localBuffer, pRes->data,
                               pRes->numOfRows, pQueryInfo->groupbyExpr.orderType);
    if (ret < 0) {
      // set no disk space error info, and abort retry
      tscAbortFurtherRetryRetrieval(trsupport, tres, TSDB_CODE_CLI_NO_DISKSPACE);
    } else {
      pthread_mutex_unlock(&trsupport->queryMutex);
      taos_fetch_rows_a(tres, tscRetrieveFromVnodeCallBack, param);
    }

  } else {  // all data has been retrieved to client
    /* data in from current vnode is stored in cache and disk */
    uint32_t numOfRowsFromVnode = trsupport->pExtMemBuffer[idx]->numOfTotalElems + trsupport->localBuffer->numOfElems;
    tscTrace("%p sub:%p all data retrieved from ip:%u,vid:%d, numOfRows:%d, orderOfSub:%d", pPObj, pSql, pSvd->ip,
             pSvd->vnode, numOfRowsFromVnode, idx);

    tColModelCompact(pDesc->pColumnModel, trsupport->localBuffer, pDesc->pColumnModel->capacity);

#ifdef _DEBUG_VIEW
    printf("%" PRIu64 " rows data flushed to disk:\n", trsupport->localBuffer->numOfElems);
    SSrcColumnInfo colInfo[256] = {0};
    tscGetSrcColumnInfo(colInfo, pQueryInfo);
    tColModelDisplayEx(pDesc->pColumnModel, trsupport->localBuffer->data, trsupport->localBuffer->numOfElems,
                       trsupport->localBuffer->numOfElems, colInfo);
#endif
    
    if (tsTotalTmpDirGB != 0 && tsAvailTmpDirGB < tsMinimalTmpDirGB) {
      tscError("%p sub:%p client disk space remain %.3f GB, need at least %.3f GB, stop query", pPObj, pSql,
               tsAvailTmpDirGB, tsMinimalTmpDirGB);
      tscAbortFurtherRetryRetrieval(trsupport, tres, TSDB_CODE_CLI_NO_DISKSPACE);
      return;
    }

    // each result for a vnode is ordered as an independant list,
    // then used as an input of loser tree for disk-based merge routine
    int32_t ret = tscFlushTmpBuffer(trsupport->pExtMemBuffer[idx], pDesc, trsupport->localBuffer,
                                    pQueryInfo->groupbyExpr.orderType);
    if (ret != 0) {
      /* set no disk space error info, and abort retry */
      return tscAbortFurtherRetryRetrieval(trsupport, tres, TSDB_CODE_CLI_NO_DISKSPACE);
    }
  
    // keep this value local variable, since the pState variable may be released by other threads, if atomic_add opertion
    // increases the finished value up to pState->numOfTotal value, which means all subqueries are completed.
    // In this case, the comparsion between finished value and released pState->numOfTotal is not safe.
    int32_t numOfTotal = pState->numOfTotal;

    int32_t finished = atomic_add_fetch_32(&pState->numOfCompleted, 1);
    if (finished < numOfTotal) {
      tscTrace("%p sub:%p orderOfSub:%d freed, finished subqueries:%d", pPObj, pSql, trsupport->subqueryIndex, finished);
      return tscFreeSubSqlObj(trsupport, pSql);
    }

    // all sub-queries are returned, start to local merge process
    pDesc->pColumnModel->capacity = trsupport->pExtMemBuffer[idx]->numOfElemsPerPage;

    tscTrace("%p retrieve from %d vnodes completed.final NumOfRows:%d,start to build loser tree", pPObj,
             pState->numOfTotal, pState->numOfRetrievedRows);
    
    SQueryInfo *pPQueryInfo = tscGetQueryInfoDetail(&pPObj->cmd, 0);
    tscClearInterpInfo(pPQueryInfo);

    tscCreateLocalReducer(trsupport->pExtMemBuffer, pState->numOfTotal, pDesc, trsupport->pFinalColModel,
                          &pPObj->cmd, &pPObj->res);
    tscTrace("%p build loser tree completed", pPObj);

    pPObj->res.precision = pSql->res.precision;
    pPObj->res.numOfRows = 0;
    pPObj->res.row = 0;

    // only free once
    tfree(trsupport->pState);
    
    tscFreeSubSqlObj(trsupport, pSql);

    if (pPObj->fp == NULL) {
      tsem_wait(&pPObj->emptyRspSem);
      tsem_wait(&pPObj->emptyRspSem);

      tsem_post(&pPObj->rspSem);
    } else {
      // set the command flag must be after the semaphore been correctly set.
      pPObj->cmd.command = TSDB_SQL_RETRIEVE_METRIC;
      if (pPObj->res.code == TSDB_CODE_SUCCESS) {
        (*pPObj->fp)(pPObj->param, pPObj, 0);
      } else {
        tscQueueAsyncRes(pPObj);
      }
    }
  }
}

void tscKillMetricQuery(SSqlObj *pSql) {
  SSqlCmd* pCmd = &pSql->cmd;
  
  SQueryInfo* pQueryInfo = tscGetQueryInfoDetail(pCmd, pCmd->clauseIndex);
  if (!tscIsTwoStageMergeMetricQuery(pQueryInfo, 0)) {
    return;
  }

  for (int i = 0; i < pSql->numOfSubs; ++i) {
    SSqlObj *pSub = pSql->pSubs[i];

    if (pSub == NULL) {
      continue;
    }

    /*
     * here, we cannot set the command = TSDB_SQL_KILL_QUERY. Otherwise, it may cause
     * sub-queries not correctly released and master sql object of metric query reaches an abnormal state.
     */
    pSql->pSubs[i]->res.code = TSDB_CODE_QUERY_CANCELLED;
    //taosStopRpcConn(pSql->pSubs[i]->thandle);
  }

  /*
   * 1. if the subqueries are not launched or partially launched, we need to waiting the launched
   * query return to successfully free allocated resources.
   * 2. if no any subqueries are launched yet, which means the metric query only in parse sql stage,
   * set the res.code, and return.
   */
  const int64_t MAX_WAITING_TIME = 10000;  // 10 Sec.
  int64_t       stime = taosGetTimestampMs();

  while (pSql->cmd.command != TSDB_SQL_RETRIEVE_METRIC && pSql->cmd.command != TSDB_SQL_RETRIEVE_EMPTY_RESULT) {
    taosMsleep(100);
    if (taosGetTimestampMs() - stime > MAX_WAITING_TIME) {
      break;
    }
  }

  tscTrace("%p metric query is cancelled", pSql);
}

static void tscRetrieveDataRes(void *param, TAOS_RES *tres, int retCode);

static SSqlObj *tscCreateSqlObjForSubquery(SSqlObj *pSql, SRetrieveSupport *trsupport, SSqlObj *prevSqlObj) {
  const int32_t table_index = 0;
  
  SSqlObj *pNew = createSubqueryObj(pSql, table_index, tscRetrieveDataRes, trsupport, prevSqlObj);
  if (pNew != NULL) {  // the sub query of two-stage super table query
    SQueryInfo *pQueryInfo = tscGetQueryInfoDetail(&pNew->cmd, 0);
    pQueryInfo->type |= TSDB_QUERY_TYPE_STABLE_SUBQUERY;
    
    assert(pQueryInfo->numOfTables == 1 && pNew->cmd.numOfClause == 1);

    // launch subquery for each vnode, so the subquery index equals to the vnodeIndex.
    SMeterMetaInfo *pMeterMetaInfo = tscGetMeterMetaInfoFromQueryInfo(pQueryInfo, table_index);
    pMeterMetaInfo->vnodeIndex = trsupport->subqueryIndex;

    pSql->pSubs[trsupport->subqueryIndex] = pNew;
  }

  return pNew;
}

void tscRetrieveDataRes(void *param, TAOS_RES *tres, int code) {
  SRetrieveSupport *trsupport = (SRetrieveSupport *)param;
  
  SSqlObj*  pParentSql = trsupport->pParentSqlObj;
  SSqlObj*  pSql = (SSqlObj *)tres;
  
  SMeterMetaInfo *pMeterMetaInfo = tscGetMeterMetaInfo(&pSql->cmd, 0, 0);
  assert(pSql->cmd.numOfClause == 1 && pSql->cmd.pQueryInfo[0]->numOfTables == 1);
  
  int32_t idx = pMeterMetaInfo->vnodeIndex;

  SVnodeSidList *vnodeInfo = NULL;
  SVPeerDesc *   pSvd = NULL;
  if (pMeterMetaInfo->pMetricMeta != NULL) {
    vnodeInfo = tscGetVnodeSidList(pMeterMetaInfo->pMetricMeta, idx);
    pSvd = &vnodeInfo->vpeerDesc[vnodeInfo->index];
  }

  SSubqueryState* pState = trsupport->pState;
  assert(pState->numOfCompleted < pState->numOfTotal && pState->numOfCompleted >= 0 &&
         pParentSql->numOfSubs == pState->numOfTotal);
  
  if (pParentSql->res.code != TSDB_CODE_SUCCESS || pState->code != TSDB_CODE_SUCCESS) {
    // metric query is killed, Note: code must be less than 0
    trsupport->numOfRetry = MAX_NUM_OF_SUBQUERY_RETRY;
    if (pParentSql->res.code != TSDB_CODE_SUCCESS) {
      code = -(int)(pParentSql->res.code);
    } else {
      code = pState->code;
    }
    tscTrace("%p query cancelled or failed, sub:%p, orderOfSub:%d abort, code:%d", pParentSql, pSql,
             trsupport->subqueryIndex, code);
  }

  /*
   * if a query on a vnode is failed, all retrieve operations from vnode that occurs later
   * than this one are actually not necessary, we simply call the tscRetrieveFromVnodeCallBack
   * function to abort current and remain retrieve process.
   *
   * NOTE: threadsafe is required.
   */
  if (code != TSDB_CODE_SUCCESS) {
    if (trsupport->numOfRetry++ >= MAX_NUM_OF_SUBQUERY_RETRY) {
      tscTrace("%p sub:%p reach the max retry count,set global code:%d", pParentSql, pSql, code);
      atomic_val_compare_exchange_32(&pState->code, 0, code);
    } else {  // does not reach the maximum retry count, go on
      tscTrace("%p sub:%p failed code:%d, retry:%d", pParentSql, pSql, code, trsupport->numOfRetry);

      SSqlObj *pNew = tscCreateSqlObjForSubquery(pParentSql, trsupport, pSql);
      if (pNew == NULL) {
        tscError("%p sub:%p failed to create new subquery due to out of memory, abort retry, vid:%d, orderOfSub:%d",
                 trsupport->pParentSqlObj, pSql, pSvd != NULL ? pSvd->vnode : -1, trsupport->subqueryIndex);

        pState->code = -TSDB_CODE_CLI_OUT_OF_MEMORY;
        trsupport->numOfRetry = MAX_NUM_OF_SUBQUERY_RETRY;
      } else {
        SQueryInfo *pNewQueryInfo = tscGetQueryInfoDetail(&pNew->cmd, 0);
        assert(pNewQueryInfo->pMeterInfo[0]->pMeterMeta != NULL && pNewQueryInfo->pMeterInfo[0]->pMetricMeta != NULL);
        tscProcessSql(pNew);
        return;
      }
    }
  }

  if (pState->code != TSDB_CODE_SUCCESS) {  // failed, abort
    if (vnodeInfo != NULL) {
      tscTrace("%p sub:%p query failed,ip:%u,vid:%d,orderOfSub:%d,global code:%d", pParentSql, pSql,
               vnodeInfo->vpeerDesc[vnodeInfo->index].ip, vnodeInfo->vpeerDesc[vnodeInfo->index].vnode,
               trsupport->subqueryIndex, pState->code);
    } else {
      tscTrace("%p sub:%p query failed,orderOfSub:%d,global code:%d", pParentSql, pSql,
               trsupport->subqueryIndex, pState->code);
    }

    tscRetrieveFromVnodeCallBack(param, tres, pState->code);
  } else {  // success, proceed to retrieve data from dnode
    if (vnodeInfo != NULL) {
      tscTrace("%p sub:%p query complete,ip:%u,vid:%d,orderOfSub:%d,retrieve data", trsupport->pParentSqlObj, pSql,
             vnodeInfo->vpeerDesc[vnodeInfo->index].ip, vnodeInfo->vpeerDesc[vnodeInfo->index].vnode,
             trsupport->subqueryIndex);
    } else {
      tscTrace("%p sub:%p query complete, orderOfSub:%d,retrieve data", trsupport->pParentSqlObj, pSql,
             trsupport->subqueryIndex);
    }

    taos_fetch_rows_a(tres, tscRetrieveFromVnodeCallBack, param);
  }
}

int tscBuildRetrieveMsg(SSqlObj *pSql, SSqlInfo *pInfo) {
  char *pMsg, *pStart;

  pStart = pSql->cmd.payload + tsRpcHeadSize;
  pMsg = pStart;

  SRetrieveTableMsg *pRetrieveMsg = (SShellSubmitMsg *)pMsg;
  pRetrieveMsg->qhandle = htobe64(pSql->res.qhandle);
  pMsg += sizeof(pSql->res.qhandle);

  SQueryInfo *pQueryInfo = tscGetQueryInfoDetail(&pSql->cmd, 0);
  pRetrieveMsg->free = htons(pQueryInfo->type);
  pMsg += sizeof(pQueryInfo->type);

  pSql->cmd.payloadLen = pMsg - pStart;
  pSql->cmd.msgType = TSDB_MSG_TYPE_RETRIEVE;

  return TSDB_CODE_SUCCESS;
}

void tscUpdateVnodeInSubmitMsg(SSqlObj *pSql, char *buf) {
  SShellSubmitMsg *pShellMsg;
  char *           pMsg;
  SMeterMetaInfo * pMeterMetaInfo = tscGetMeterMetaInfo(&pSql->cmd, pSql->cmd.clauseIndex, 0);

  STableMeta *pMeterMeta = pMeterMetaInfo->pMeterMeta;

  pMsg = buf + tsRpcHeadSize;

  //TODO set iplist
  //pShellMsg = (SShellSubmitMsg *)pMsg;
  //pShellMsg->vnode = htons(pMeterMeta->vpeerDesc[pSql->index].vnode);
  //tscTrace("%p update submit msg vnode:%s:%d", pSql, taosIpStr(pMeterMeta->vpeerDesc[pSql->index].ip),
  //         htons(pShellMsg->vnode));
}

int tscBuildSubmitMsg(SSqlObj *pSql, SSqlInfo *pInfo) {
  SShellSubmitMsg *pShellMsg;
  char *           pMsg, *pStart;

  SQueryInfo *    pQueryInfo = tscGetQueryInfoDetail(&pSql->cmd, 0);
  SMeterMetaInfo *pMeterMetaInfo = tscGetMeterMetaInfoFromQueryInfo(pQueryInfo, 0);

  STableMeta *pMeterMeta = pMeterMetaInfo->pMeterMeta;

  pStart = pSql->cmd.payload + tsRpcHeadSize;
  pMsg = pStart;

  pShellMsg = (SShellSubmitMsg *)pMsg;

  pShellMsg->import = htons(TSDB_QUERY_HAS_TYPE(pQueryInfo->type, TSDB_QUERY_TYPE_INSERT) ? 0 : 1);
  pShellMsg->vnode = 0; //htons(pMeterMeta->vpeerDesc[pMeterMeta->index].vnode);
  pShellMsg->numOfSid = htonl(pSql->cmd.numOfTablesInSubmit);  // number of meters to be inserted

  // pSql->cmd.payloadLen is set during parse sql routine, so we do not use it here
  pSql->cmd.msgType = TSDB_MSG_TYPE_SUBMIT;
  tscTrace("%p update submit msg vnode:%s:%d", pSql, taosIpStr(pMeterMeta->vpeerDesc[pMeterMeta->index].ip),
           htons(pShellMsg->vnode));

  pSql->cmd.payloadLen = sizeof(SShellSubmitMsg);

  return TSDB_CODE_SUCCESS;
}

void tscUpdateVnodeInQueryMsg(SSqlObj *pSql, char *buf) {
  //TODO
//  SSqlCmd *       pCmd = &pSql->cmd;
//  SMeterMetaInfo *pMeterMetaInfo = tscGetMeterMetaInfo(pCmd, pCmd->clauseIndex, 0);
//
//  char *          pStart = buf + tsRpcHeadSize;
//  SQueryTableMsg *pQueryMsg = (SQueryTableMsg *)pStart;
//
//  if (UTIL_METER_IS_NOMRAL_METER(pMeterMetaInfo)) {  // pColumnModel == NULL, query on meter
//    STableMeta *pMeterMeta = pMeterMetaInfo->pMeterMeta;
//    pQueryMsg->vnode = htons(pMeterMeta->vpeerDesc[pSql->index].vnode);
//  } else {  // query on metric
//    SSuperTableMeta *  pMetricMeta = pMeterMetaInfo->pMetricMeta;
//    SVnodeSidList *pVnodeSidList = tscGetVnodeSidList(pMetricMeta, pMeterMetaInfo->vnodeIndex);
//    pQueryMsg->vnode = htons(pVnodeSidList->vpeerDesc[pSql->index].vnode);
//  }
}

/*
 * for meter query, simply return the size <= 1k
 * for metric query, estimate size according to meter tags
 */
static int32_t tscEstimateQueryMsgSize(SSqlCmd *pCmd, int32_t clauseIndex) {
  const static int32_t MIN_QUERY_MSG_PKT_SIZE = TSDB_MAX_BYTES_PER_ROW * 5;
  SQueryInfo *         pQueryInfo = tscGetQueryInfoDetail(pCmd, clauseIndex);

  int32_t srcColListSize = pQueryInfo->colList.numOfCols * sizeof(SColumnInfo);

  int32_t         exprSize = sizeof(SSqlFuncExprMsg) * pQueryInfo->exprsInfo.numOfExprs;
  SMeterMetaInfo *pMeterMetaInfo = tscGetMeterMetaInfoFromQueryInfo(pQueryInfo, 0);

  // meter query without tags values
  if (!UTIL_METER_IS_SUPERTABLE(pMeterMetaInfo)) {
    return MIN_QUERY_MSG_PKT_SIZE + minMsgSize() + sizeof(SQueryTableMsg) + srcColListSize + exprSize;
  }

<<<<<<< HEAD
  SSuperTableMeta *pMetricMeta = pMeterMetaInfo->pMetricMeta;

  SVnodeSidList *pVnodeSidList = tscGetVnodeSidList(pMetricMeta, pMeterMetaInfo->vnodeIndex);

  int32_t meterInfoSize = (pMetricMeta->tagLen + sizeof(STableSidExtInfo)) * pVnodeSidList->numOfSids;
  int32_t outputColumnSize = pQueryInfo->fieldsInfo.numOfOutputCols * sizeof(SSqlFuncExprMsg);
=======
  SMetricMeta *pMetricMeta = pMeterMetaInfo->pMetricMeta;
  SVnodeSidList *pVnodeSidList = tscGetVnodeSidList(pMetricMeta, pMeterMetaInfo->vnodeIndex);

  int32_t meterInfoSize = (pMetricMeta->tagLen + sizeof(SMeterSidExtInfo)) * pVnodeSidList->numOfSids;
  int32_t outputColumnSize = pQueryInfo->exprsInfo.numOfExprs * sizeof(SSqlFuncExprMsg);
>>>>>>> 4a9e27d6

  int32_t size = meterInfoSize + outputColumnSize + srcColListSize + exprSize + MIN_QUERY_MSG_PKT_SIZE;
  if (pQueryInfo->tsBuf != NULL) {
    size += pQueryInfo->tsBuf->fileSize;
  }

  return size;
}

static char *doSerializeTableInfo(SSqlObj *pSql, int32_t numOfTables, int32_t vnodeId, char *pMsg) {
  SMeterMetaInfo *pMeterMetaInfo = tscGetMeterMetaInfo(&pSql->cmd, pSql->cmd.clauseIndex, 0);

  STableMeta * pMeterMeta = pMeterMetaInfo->pMeterMeta;
  SSuperTableMeta *pMetricMeta = pMeterMetaInfo->pMetricMeta;

<<<<<<< HEAD
  tscTrace("%p vid:%d, query on %d meters", pSql, htons(vnodeId), numOfTables);
=======
  tscTrace("%p vid:%d, query on %d meters", pSql, vnodeId, numOfMeters);
>>>>>>> 4a9e27d6
  if (UTIL_METER_IS_NOMRAL_METER(pMeterMetaInfo)) {
#ifdef _DEBUG_VIEW
    tscTrace("%p sid:%d, uid:%" PRIu64, pSql, pMeterMetaInfo->pMeterMeta->sid, pMeterMetaInfo->pMeterMeta->uid);
#endif
    STableSidExtInfo *pMeterInfo = (STableSidExtInfo *)pMsg;
    pMeterInfo->sid = htonl(pMeterMeta->sid);
    pMeterInfo->uid = htobe64(pMeterMeta->uid);
    pMeterInfo->key = htobe64(tscGetSubscriptionProgress(pSql->pSubscription, pMeterMeta->uid));
    pMsg += sizeof(STableSidExtInfo);
  } else {
    SVnodeSidList *pVnodeSidList = tscGetVnodeSidList(pMetricMeta, pMeterMetaInfo->vnodeIndex);

    for (int32_t i = 0; i < numOfTables; ++i) {
      STableSidExtInfo *pMeterInfo = (STableSidExtInfo *)pMsg;
      STableSidExtInfo *pQueryMeterInfo = tscGetMeterSidInfo(pVnodeSidList, i);

      pMeterInfo->sid = htonl(pQueryMeterInfo->sid);
      pMeterInfo->uid = htobe64(pQueryMeterInfo->uid);
      pMeterInfo->key = htobe64(tscGetSubscriptionProgress(pSql->pSubscription, pQueryMeterInfo->uid));
      
      pMsg += sizeof(STableSidExtInfo);

      memcpy(pMsg, pQueryMeterInfo->tags, pMetricMeta->tagLen);
      pMsg += pMetricMeta->tagLen;

#ifdef _DEBUG_VIEW
      tscTrace("%p sid:%d, uid:%" PRId64, pSql, pQueryMeterInfo->sid, pQueryMeterInfo->uid);
#endif
    }
  }

  return pMsg;
}

int tscBuildQueryMsg(SSqlObj *pSql, SSqlInfo *pInfo) {
  SSqlCmd *pCmd = &pSql->cmd;

  int32_t size = tscEstimateQueryMsgSize(pCmd, pCmd->clauseIndex);

  if (TSDB_CODE_SUCCESS != tscAllocPayload(pCmd, size)) {
    tscError("%p failed to malloc for query msg", pSql);
    return -1;
  }

  SQueryInfo *pQueryInfo = tscGetQueryInfoDetail(pCmd, pCmd->clauseIndex);
  SMeterMetaInfo *pMeterMetaInfo = tscGetMeterMetaInfoFromQueryInfo(pQueryInfo, 0);
  
  char *          pStart = pCmd->payload + tsRpcHeadSize;

  STableMeta * pMeterMeta = pMeterMetaInfo->pMeterMeta;
  SSuperTableMeta *pMetricMeta = pMeterMetaInfo->pMetricMeta;

  SQueryTableMsg *pQueryMsg = (SQueryTableMsg *)pStart;

  int32_t msgLen = 0;
  int32_t numOfTables = 0;

  if (UTIL_METER_IS_NOMRAL_METER(pMeterMetaInfo)) {
    numOfTables = 1;

    tscTrace("%p query on vnode: %d, number of sid:%d, meter id: %s", pSql,
             pMeterMeta->vpeerDesc[pMeterMeta->index].vnode, 1, pMeterMetaInfo->name);

    pQueryMsg->vnode = htons(pMeterMeta->vpeerDesc[pMeterMeta->index].vnode);
    pQueryMsg->uid = pMeterMeta->uid;
    pQueryMsg->numOfTagsCols = 0;
  } else {  // query on super table
    if (pMeterMetaInfo->vnodeIndex < 0) {
      tscError("%p error vnodeIdx:%d", pSql, pMeterMetaInfo->vnodeIndex);
      return -1;
    }

    SVnodeSidList *pVnodeSidList = tscGetVnodeSidList(pMetricMeta, pMeterMetaInfo->vnodeIndex);
    uint32_t       vnodeId = pVnodeSidList->vpeerDesc[pVnodeSidList->index].vnode;

    numOfTables = pVnodeSidList->numOfSids;
    if (numOfTables <= 0) {
      tscError("%p vid:%d,error numOfTables in query message:%d", pSql, vnodeId, numOfTables);
      return -1;  // error
    }

    tscTrace("%p query on vid:%d, number of sid:%d", pSql, vnodeId, numOfTables);
    pQueryMsg->vnode = htons(vnodeId);
  }

  pQueryMsg->numOfSids = htonl(numOfTables);
  pQueryMsg->numOfTagsCols = htons(pMeterMetaInfo->numOfTags);

  if (pQueryInfo->order.order == TSQL_SO_ASC) {
    pQueryMsg->skey = htobe64(pQueryInfo->stime);
    pQueryMsg->ekey = htobe64(pQueryInfo->etime);
  } else {
    pQueryMsg->skey = htobe64(pQueryInfo->etime);
    pQueryMsg->ekey = htobe64(pQueryInfo->stime);
  }

  pQueryMsg->order = htons(pQueryInfo->order.order);
  pQueryMsg->orderColId = htons(pQueryInfo->order.orderColId);

  pQueryMsg->interpoType = htons(pQueryInfo->interpoType);

  pQueryMsg->limit = htobe64(pQueryInfo->limit.limit);
  pQueryMsg->offset = htobe64(pQueryInfo->limit.offset);

  pQueryMsg->numOfCols = htons(pQueryInfo->colList.numOfCols);

  if (pQueryInfo->colList.numOfCols <= 0) {
    tscError("%p illegal value of numOfCols in query msg: %d", pSql, pMeterMeta->numOfColumns);
    return -1;
  }

  if (pMeterMeta->numOfTags < 0) {
    tscError("%p illegal value of numOfTagsCols in query msg: %d", pSql, pMeterMeta->numOfTags);
    return -1;
  }

  pQueryMsg->intervalTime = htobe64(pQueryInfo->intervalTime);
  pQueryMsg->intervalTimeUnit = pQueryInfo->intervalTimeUnit;
  pQueryMsg->slidingTime = htobe64(pQueryInfo->slidingTime);
  
  if (pQueryInfo->intervalTime < 0) {
    tscError("%p illegal value of aggregation time interval in query msg: %ld", pSql, pQueryInfo->intervalTime);
    return -1;
  }

  if (pQueryInfo->groupbyExpr.numOfGroupCols < 0) {
    tscError("%p illegal value of numOfGroupCols in query msg: %d", pSql, pQueryInfo->groupbyExpr.numOfGroupCols);
    return -1;
  }

  pQueryMsg->numOfGroupCols = htons(pQueryInfo->groupbyExpr.numOfGroupCols);

  if (UTIL_METER_IS_NOMRAL_METER(pMeterMetaInfo)) {  // query on meter
    pQueryMsg->tagLength = 0;
  } else {  // query on metric
    pQueryMsg->tagLength = htons(pMetricMeta->tagLen);
  }

  pQueryMsg->queryType = htons(pQueryInfo->type);
  pQueryMsg->numOfOutputCols = htons(pQueryInfo->exprsInfo.numOfExprs);

  if (pQueryInfo->fieldsInfo.numOfOutputCols < 0) {
    tscError("%p illegal value of number of output columns in query msg: %d", pSql,
             pQueryInfo->fieldsInfo.numOfOutputCols);
    return -1;
  }

  // set column list ids
  char *   pMsg = (char *)(pQueryMsg->colList) + pQueryInfo->colList.numOfCols * sizeof(SColumnInfo);
  SSchema *pSchema = tsGetSchema(pMeterMeta);

  for (int32_t i = 0; i < pQueryInfo->colList.numOfCols; ++i) {
    SColumnBase *pCol = tscColumnBaseInfoGet(&pQueryInfo->colList, i);
    SSchema *    pColSchema = &pSchema[pCol->colIndex.columnIndex];

    if (pCol->colIndex.columnIndex >= pMeterMeta->numOfColumns || pColSchema->type < TSDB_DATA_TYPE_BOOL ||
        pColSchema->type > TSDB_DATA_TYPE_NCHAR) {
      tscError("%p vid:%d sid:%d id:%s, column index out of range, numOfColumns:%d, index:%d, column name:%s", pSql,
               htons(pQueryMsg->vnode), pMeterMeta->sid, pMeterMetaInfo->name, pMeterMeta->numOfColumns, pCol->colIndex,
               pColSchema->name);

      return -1;  // 0 means build msg failed
    }

    pQueryMsg->colList[i].colId = htons(pColSchema->colId);
    pQueryMsg->colList[i].bytes = htons(pColSchema->bytes);
    pQueryMsg->colList[i].type = htons(pColSchema->type);
    pQueryMsg->colList[i].numOfFilters = htons(pCol->numOfFilters);

    // append the filter information after the basic column information
    for (int32_t f = 0; f < pCol->numOfFilters; ++f) {
      SColumnFilterInfo *pColFilter = &pCol->filterInfo[f];

      SColumnFilterInfo *pFilterMsg = (SColumnFilterInfo *)pMsg;
      pFilterMsg->filterOnBinary = htons(pColFilter->filterOnBinary);

      pMsg += sizeof(SColumnFilterInfo);

      if (pColFilter->filterOnBinary) {
        pFilterMsg->len = htobe64(pColFilter->len);
        memcpy(pMsg, (void *)pColFilter->pz, pColFilter->len + 1);
        pMsg += (pColFilter->len + 1);  // append the additional filter binary info
      } else {
        pFilterMsg->lowerBndi = htobe64(pColFilter->lowerBndi);
        pFilterMsg->upperBndi = htobe64(pColFilter->upperBndi);
      }

      pFilterMsg->lowerRelOptr = htons(pColFilter->lowerRelOptr);
      pFilterMsg->upperRelOptr = htons(pColFilter->upperRelOptr);

      if (pColFilter->lowerRelOptr == TSDB_RELATION_INVALID && pColFilter->upperRelOptr == TSDB_RELATION_INVALID) {
        tscError("invalid filter info");
        return -1;
      }
    }
  }

  bool hasArithmeticFunction = false;

  SSqlFuncExprMsg *pSqlFuncExpr = (SSqlFuncExprMsg *)pMsg;

  for (int32_t i = 0; i < tscSqlExprNumOfExprs(pQueryInfo); ++i) {
    SSqlExpr *pExpr = tscSqlExprGet(pQueryInfo, i);

    if (pExpr->functionId == TSDB_FUNC_ARITHM) {
      hasArithmeticFunction = true;
    }

    if (!tscValidateColumnId(pMeterMetaInfo, pExpr->colInfo.colId)) {
      /* column id is not valid according to the cached metermeta, the meter meta is expired */
      tscError("%p table schema is not matched with parsed sql", pSql);
      return -1;
    }

    pSqlFuncExpr->colInfo.colId = htons(pExpr->colInfo.colId);
    pSqlFuncExpr->colInfo.colIdx = htons(pExpr->colInfo.colIdx);
    pSqlFuncExpr->colInfo.flag = htons(pExpr->colInfo.flag);

    pSqlFuncExpr->functionId = htons(pExpr->functionId);
    pSqlFuncExpr->numOfParams = htons(pExpr->numOfParams);
    pMsg += sizeof(SSqlFuncExprMsg);

    for (int32_t j = 0; j < pExpr->numOfParams; ++j) {
      pSqlFuncExpr->arg[j].argType = htons((uint16_t)pExpr->param[j].nType);
      pSqlFuncExpr->arg[j].argBytes = htons(pExpr->param[j].nLen);

      if (pExpr->param[j].nType == TSDB_DATA_TYPE_BINARY) {
        memcpy(pMsg, pExpr->param[j].pz, pExpr->param[j].nLen);

        // by plus one char to make the string null-terminated
        pMsg += pExpr->param[j].nLen + 1;
      } else {
        pSqlFuncExpr->arg[j].argValue.i64 = htobe64(pExpr->param[j].i64Key);
      }
    }

    pSqlFuncExpr = (SSqlFuncExprMsg *)pMsg;
  }

  int32_t len = 0;
  if (hasArithmeticFunction) {
    SColumnBase *pColBase = pQueryInfo->colList.pColList;
    for (int32_t i = 0; i < pQueryInfo->colList.numOfCols; ++i) {
      char *  name = pSchema[pColBase[i].colIndex.columnIndex].name;
      int32_t lenx = strlen(name);
      memcpy(pMsg, name, lenx);
      *(pMsg + lenx) = ',';

      len += (lenx + 1);  // one for comma
      pMsg += (lenx + 1);
    }
  }

  pQueryMsg->colNameLen = htonl(len);

  // serialize the table info (sid, uid, tags)
  pMsg = doSerializeTableInfo(pSql, numOfTables, htons(pQueryMsg->vnode), pMsg);

  // only include the required tag column schema. If a tag is not required, it won't be sent to vnode
  if (pMeterMetaInfo->numOfTags > 0) {
    // always transfer tag schema to vnode if exists
    SSchema *pTagSchema = tsGetTagSchema(pMeterMeta);

    for (int32_t j = 0; j < pMeterMetaInfo->numOfTags; ++j) {
      if (pMeterMetaInfo->tagColumnIndex[j] == TSDB_TBNAME_COLUMN_INDEX) {
        SSchema tbSchema = {
            .bytes = TSDB_TABLE_NAME_LEN, .colId = TSDB_TBNAME_COLUMN_INDEX, .type = TSDB_DATA_TYPE_BINARY};
        memcpy(pMsg, &tbSchema, sizeof(SSchema));
      } else {
        memcpy(pMsg, &pTagSchema[pMeterMetaInfo->tagColumnIndex[j]], sizeof(SSchema));
      }

      pMsg += sizeof(SSchema);
    }
  }

  SSqlGroupbyExpr *pGroupbyExpr = &pQueryInfo->groupbyExpr;
  if (pGroupbyExpr->numOfGroupCols != 0) {
    pQueryMsg->orderByIdx = htons(pGroupbyExpr->orderIndex);
    pQueryMsg->orderType = htons(pGroupbyExpr->orderType);

    for (int32_t j = 0; j < pGroupbyExpr->numOfGroupCols; ++j) {
      SColIndexEx *pCol = &pGroupbyExpr->columnInfo[j];

      *((int16_t *)pMsg) = pCol->colId;
      pMsg += sizeof(pCol->colId);

      *((int16_t *)pMsg) += pCol->colIdx;
      pMsg += sizeof(pCol->colIdx);

      *((int16_t *)pMsg) += pCol->colIdxInBuf;
      pMsg += sizeof(pCol->colIdxInBuf);

      *((int16_t *)pMsg) += pCol->flag;
      pMsg += sizeof(pCol->flag);
      
      memcpy(pMsg, pCol->name, tListLen(pCol->name));
      pMsg += tListLen(pCol->name);
    }
  }

  if (pQueryInfo->interpoType != TSDB_INTERPO_NONE) {
    for (int32_t i = 0; i < pQueryInfo->fieldsInfo.numOfOutputCols; ++i) {
      *((int64_t *)pMsg) = htobe64(pQueryInfo->defaultVal[i]);
      pMsg += sizeof(pQueryInfo->defaultVal[0]);
    }
  }

  // compressed ts block
  pQueryMsg->tsOffset = htonl(pMsg - pStart);
  int32_t tsLen = 0;
  int32_t numOfBlocks = 0;

  if (pQueryInfo->tsBuf != NULL) {
    STSVnodeBlockInfo *pBlockInfo = tsBufGetVnodeBlockInfo(pQueryInfo->tsBuf, pMeterMetaInfo->vnodeIndex);
    assert(QUERY_IS_JOIN_QUERY(pQueryInfo->type) && pBlockInfo != NULL);  // this query should not be sent

    // todo refactor
    fseek(pQueryInfo->tsBuf->f, pBlockInfo->offset, SEEK_SET);
    fread(pMsg, pBlockInfo->compLen, 1, pQueryInfo->tsBuf->f);

    pMsg += pBlockInfo->compLen;
    tsLen = pBlockInfo->compLen;
    numOfBlocks = pBlockInfo->numOfBlocks;
  }

  pQueryMsg->tsLen = htonl(tsLen);
  pQueryMsg->tsNumOfBlocks = htonl(numOfBlocks);
  if (pQueryInfo->tsBuf != NULL) {
    pQueryMsg->tsOrder = htonl(pQueryInfo->tsBuf->tsOrder);
  }

  msgLen = pMsg - pStart;

  tscTrace("%p msg built success,len:%d bytes", pSql, msgLen);
  pCmd->payloadLen = msgLen;
  pSql->cmd.msgType = TSDB_MSG_TYPE_QUERY;

  assert(msgLen + minMsgSize() <= size);

  return TSDB_CODE_SUCCESS;
}

int32_t tscBuildCreateDbMsg(SSqlObj *pSql, SSqlInfo *pInfo) {
  SSqlCmd *pCmd = &pSql->cmd;
  pCmd->payloadLen = sizeof(SCreateDbMsg);
  pCmd->msgType = TSDB_MSG_TYPE_CREATE_DB;

  if (TSDB_CODE_SUCCESS != tscAllocPayload(pCmd, pCmd->payloadLen)) {
    tscError("%p failed to malloc for query msg", pSql);
    return TSDB_CODE_CLI_OUT_OF_MEMORY;
  }

  SCreateDbMsg *pCreateDbMsg = (SCreateDbMsg*)pCmd->payload;

  assert(pCmd->numOfClause == 1);
  SMeterMetaInfo *pMeterMetaInfo = tscGetMeterMetaInfo(pCmd, pCmd->clauseIndex, 0);
  strncpy(pCreateDbMsg->db, pMeterMetaInfo->name, tListLen(pCreateDbMsg->db));

  return TSDB_CODE_SUCCESS;
}

int32_t tscBuildCreateDnodeMsg(SSqlObj *pSql, SSqlInfo *pInfo) {
  SSqlCmd *pCmd = &pSql->cmd;
  pCmd->payloadLen = sizeof(SCreateDnodeMsg);
  if (TSDB_CODE_SUCCESS != tscAllocPayload(pCmd, pCmd->payloadLen)) {
    tscError("%p failed to malloc for query msg", pSql);
    return TSDB_CODE_CLI_OUT_OF_MEMORY;
  }

  SCreateDnodeMsg *pCreate = (SCreateDnodeMsg *)pCmd->payload;
  strncpy(pCreate->ip, pInfo->pDCLInfo->a[0].z, pInfo->pDCLInfo->a[0].n);
  pCmd->msgType = TSDB_MSG_TYPE_CREATE_DNODE;

  return TSDB_CODE_SUCCESS;
}

int32_t tscBuildAcctMsg(SSqlObj *pSql, SSqlInfo *pInfo) {
  SSqlCmd *pCmd = &pSql->cmd;
  pCmd->payloadLen = sizeof(SCreateAcctMsg);
  if (TSDB_CODE_SUCCESS != tscAllocPayload(pCmd, pCmd->payloadLen)) {
    tscError("%p failed to malloc for query msg", pSql);
    return TSDB_CODE_CLI_OUT_OF_MEMORY;
  }

  SCreateAcctMsg *pAlterMsg = (SCreateAcctMsg *)pCmd->payload;

  SSQLToken *pName = &pInfo->pDCLInfo->user.user;
  SSQLToken *pPwd = &pInfo->pDCLInfo->user.passwd;

  strncpy(pAlterMsg->user, pName->z, pName->n);
  strncpy(pAlterMsg->pass, pPwd->z, pPwd->n);

  SCreateAcctSQL *pAcctOpt = &pInfo->pDCLInfo->acctOpt;

  pAlterMsg->cfg.maxUsers = htonl(pAcctOpt->maxUsers);
  pAlterMsg->cfg.maxDbs = htonl(pAcctOpt->maxDbs);
  pAlterMsg->cfg.maxTimeSeries = htonl(pAcctOpt->maxTimeSeries);
  pAlterMsg->cfg.maxStreams = htonl(pAcctOpt->maxStreams);
  pAlterMsg->cfg.maxPointsPerSecond = htonl(pAcctOpt->maxPointsPerSecond);
  pAlterMsg->cfg.maxStorage = htobe64(pAcctOpt->maxStorage);
  pAlterMsg->cfg.maxQueryTime = htobe64(pAcctOpt->maxQueryTime);
  pAlterMsg->cfg.maxConnections = htonl(pAcctOpt->maxConnections);

  if (pAcctOpt->stat.n == 0) {
    pAlterMsg->cfg.accessState = -1;
  } else {
    if (pAcctOpt->stat.z[0] == 'r' && pAcctOpt->stat.n == 1) {
      pAlterMsg->cfg.accessState = TSDB_VN_READ_ACCCESS;
    } else if (pAcctOpt->stat.z[0] == 'w' && pAcctOpt->stat.n == 1) {
      pAlterMsg->cfg.accessState = TSDB_VN_WRITE_ACCCESS;
    } else if (strncmp(pAcctOpt->stat.z, "all", 3) == 0 && pAcctOpt->stat.n == 3) {
      pAlterMsg->cfg.accessState = TSDB_VN_ALL_ACCCESS;
    } else if (strncmp(pAcctOpt->stat.z, "no", 2) == 0 && pAcctOpt->stat.n == 2) {
      pAlterMsg->cfg.accessState = 0;
    }
  }

  pCmd->msgType = TSDB_MSG_TYPE_CREATE_ACCT;
  return TSDB_CODE_SUCCESS;
}

int32_t tscBuildUserMsg(SSqlObj *pSql, SSqlInfo *pInfo) {
  SSqlCmd *pCmd = &pSql->cmd;
  pCmd->payloadLen = sizeof(SCreateUserMsg);

  if (TSDB_CODE_SUCCESS != tscAllocPayload(pCmd, pCmd->payloadLen)) {
    tscError("%p failed to malloc for query msg", pSql);
    return TSDB_CODE_CLI_OUT_OF_MEMORY;
  }

  SCreateUserMsg *pAlterMsg = (SCreateUserMsg*)pCmd->payload;

  SUserInfo *pUser = &pInfo->pDCLInfo->user;
  strncpy(pAlterMsg->user, pUser->user.z, pUser->user.n);
  pAlterMsg->flag = pUser->type;

  if (pUser->type == TSDB_ALTER_USER_PRIVILEGES) {
    pAlterMsg->privilege = (char)pCmd->count;
  } else if (pUser->type == TSDB_ALTER_USER_PASSWD) {
    strncpy(pAlterMsg->pass, pUser->passwd.z, pUser->passwd.n);
  } else { // create user password info
    strncpy(pAlterMsg->pass, pUser->passwd.z, pUser->passwd.n);
  }

  if (pUser->type == TSDB_ALTER_USER_PASSWD || pUser->type == TSDB_ALTER_USER_PRIVILEGES) {
    pCmd->msgType = TSDB_MSG_TYPE_ALTER_USER;
  } else {
    pCmd->msgType = TSDB_MSG_TYPE_CREATE_USER;
  }

  return TSDB_CODE_SUCCESS;
}

int32_t tscBuildCfgDnodeMsg(SSqlObj *pSql, SSqlInfo *pInfo) {
  SSqlCmd *pCmd = &pSql->cmd;
  pCmd->payloadLen = sizeof(SCfgDnodeMsg);

  if (TSDB_CODE_SUCCESS != tscAllocPayload(pCmd, pCmd->payloadLen)) {
    tscError("%p failed to malloc for query msg", pSql);
    return TSDB_CODE_CLI_OUT_OF_MEMORY;
  }

  pCmd->msgType = TSDB_MSG_TYPE_DNODE_CFG;
  return TSDB_CODE_SUCCESS;
}

int32_t tscBuildDropDbMsg(SSqlObj *pSql, SSqlInfo *pInfo) {
  SSqlCmd *pCmd = &pSql->cmd;
  pCmd->payloadLen = sizeof(SDropDbMsg);

  if (TSDB_CODE_SUCCESS != tscAllocPayload(pCmd, pCmd->payloadLen)) {
    tscError("%p failed to malloc for query msg", pSql);
    return TSDB_CODE_CLI_OUT_OF_MEMORY;
  }

  SDropDbMsg *pDropDbMsg = (SDropDbMsg*)pCmd->payload;

  SMeterMetaInfo *pMeterMetaInfo = tscGetMeterMetaInfo(pCmd, pCmd->clauseIndex, 0);
  strncpy(pDropDbMsg->db, pMeterMetaInfo->name, tListLen(pDropDbMsg->db));
  pDropDbMsg->ignoreNotExists = pInfo->pDCLInfo->existsCheck ? 1 : 0;

  pCmd->msgType = TSDB_MSG_TYPE_DROP_DB;
  return TSDB_CODE_SUCCESS;
}

int32_t tscBuildDropTableMsg(SSqlObj *pSql, SSqlInfo *pInfo) {
  SSqlCmd *pCmd = &pSql->cmd;
  pCmd->payloadLen = sizeof(SDropTableMsg);

  if (TSDB_CODE_SUCCESS != tscAllocPayload(pCmd, pCmd->payloadLen)) {
    tscError("%p failed to malloc for query msg", pSql);
    return TSDB_CODE_CLI_OUT_OF_MEMORY;
  }

  SDropTableMsg *pDropTableMsg = (SDropTableMsg*)pCmd->payload;
  SMeterMetaInfo *pMeterMetaInfo = tscGetMeterMetaInfo(pCmd, pCmd->clauseIndex, 0);
  strcpy(pDropTableMsg->tableId, pMeterMetaInfo->name);
  pDropTableMsg->igNotExists = pInfo->pDCLInfo->existsCheck ? 1 : 0;

  pCmd->msgType = TSDB_MSG_TYPE_DROP_TABLE;
  return TSDB_CODE_SUCCESS;
}

int32_t tscBuildDropDnodeMsg(SSqlObj *pSql, SSqlInfo *pInfo) {
  SSqlCmd *pCmd = &pSql->cmd;
  pCmd->payloadLen = sizeof(SDropDnodeMsg);
  if (TSDB_CODE_SUCCESS != tscAllocPayload(pCmd, pCmd->payloadLen)) {
    tscError("%p failed to malloc for query msg", pSql);
    return TSDB_CODE_CLI_OUT_OF_MEMORY;
  }

  SDropDnodeMsg *pDrop = (SDropDnodeMsg *)pCmd->payload;
  SMeterMetaInfo *pMeterMetaInfo = tscGetMeterMetaInfo(pCmd, pCmd->clauseIndex, 0);
  strcpy(pDrop->ip, pMeterMetaInfo->name);
  pCmd->msgType = TSDB_MSG_TYPE_DROP_DNODE;

  return TSDB_CODE_SUCCESS;
}

int32_t tscBuildDropAcctMsg(SSqlObj *pSql, SSqlInfo *pInfo) {
  SSqlCmd *pCmd = &pSql->cmd;
  pCmd->payloadLen = sizeof(SDropUserMsg);
  pCmd->msgType = TSDB_MSG_TYPE_DROP_USER;

  if (TSDB_CODE_SUCCESS != tscAllocPayload(pCmd, pCmd->payloadLen)) {
    tscError("%p failed to malloc for query msg", pSql);
    return TSDB_CODE_CLI_OUT_OF_MEMORY;
  }

  SDropUserMsg *pDropMsg = (SDropUserMsg*)pCmd->payload;
  SMeterMetaInfo *pMeterMetaInfo = tscGetMeterMetaInfo(pCmd, pCmd->clauseIndex, 0);
  strcpy(pDropMsg->user, pMeterMetaInfo->name);

  return TSDB_CODE_SUCCESS;
}

int32_t tscBuildUseDbMsg(SSqlObj *pSql, SSqlInfo *pInfo) {
  SSqlCmd *pCmd = &pSql->cmd;
  pCmd->payloadLen = sizeof(SUseDbMsg);

  if (TSDB_CODE_SUCCESS != tscAllocPayload(pCmd, pCmd->payloadLen)) {
    tscError("%p failed to malloc for query msg", pSql);
    return TSDB_CODE_CLI_OUT_OF_MEMORY;
  }

  SUseDbMsg *pUseDbMsg = (SUseDbMsg*)pCmd->payload;
  SMeterMetaInfo *pMeterMetaInfo = tscGetMeterMetaInfo(pCmd, pCmd->clauseIndex, 0);
  strcpy(pUseDbMsg->db, pMeterMetaInfo->name);
  pCmd->msgType = TSDB_MSG_TYPE_USE_DB;

  return TSDB_CODE_SUCCESS;
}

int32_t tscBuildShowMsg(SSqlObj *pSql, SSqlInfo *pInfo) {
  STscObj *pObj = pSql->pTscObj;
  SSqlCmd *pCmd = &pSql->cmd;
  pCmd->msgType = TSDB_MSG_TYPE_SHOW;
  pCmd->payloadLen = sizeof(SShowMsg) + 100;

  if (TSDB_CODE_SUCCESS != tscAllocPayload(pCmd, pCmd->payloadLen)) {
    tscError("%p failed to malloc for query msg", pSql);
    return TSDB_CODE_CLI_OUT_OF_MEMORY;
  }

  SShowMsg *pShowMsg = (SShowMsg*)pCmd->payload;

  SMeterMetaInfo *pMeterMetaInfo = tscGetMeterMetaInfo(pCmd, pCmd->clauseIndex, 0);
  size_t nameLen = strlen(pMeterMetaInfo->name);
  if (nameLen > 0) {
    strcpy(pShowMsg->db, pMeterMetaInfo->name);  // prefix is set here
  } else {
    strcpy(pShowMsg->db, pObj->db);
  }

  SShowInfo *pShowInfo = &pInfo->pDCLInfo->showOpt;
  pShowMsg->type = pShowInfo->showType;

  if (pShowInfo->showType != TSDB_MGMT_TABLE_VNODES) {
    SSQLToken *pPattern = &pShowInfo->pattern;
    if (pPattern->type > 0) {  // only show tables support wildcard query
      strncpy(pShowMsg->payload, pPattern->z, pPattern->n);
      pShowMsg->payloadLen = htons(pPattern->n);
    }
  } else {
    SSQLToken *pIpAddr = &pShowInfo->prefix;
    assert(pIpAddr->n > 0 && pIpAddr->type > 0);

    strncpy(pShowMsg->payload, pIpAddr->z, pIpAddr->n);
    pShowMsg->payloadLen = htons(pIpAddr->n);
  }

  pCmd->payloadLen = sizeof(SShowMsg) + pShowMsg->payloadLen;
  return TSDB_CODE_SUCCESS;
}

int32_t tscBuildKillMsg(SSqlObj *pSql, SSqlInfo *pInfo) {
  SSqlCmd *pCmd = &pSql->cmd;
  pCmd->payloadLen = sizeof(SKillQueryMsg);

  if (TSDB_CODE_SUCCESS != tscAllocPayload(pCmd, pCmd->payloadLen)) {
    tscError("%p failed to malloc for query msg", pSql);
    return TSDB_CODE_CLI_OUT_OF_MEMORY;
  }

  SKillQueryMsg *pKill = (SKillQueryMsg*)pCmd->payload;
  strncpy(pKill->queryId, pInfo->pDCLInfo->ip.z, pInfo->pDCLInfo->ip.n);
  switch (pCmd->command) {
    case TSDB_SQL_KILL_QUERY:
      pCmd->msgType = TSDB_MSG_TYPE_KILL_QUERY;
      break;
    case TSDB_SQL_KILL_CONNECTION:
      pCmd->msgType = TSDB_MSG_TYPE_KILL_CONNECTION;
      break;
    case TSDB_SQL_KILL_STREAM:
      pCmd->msgType = TSDB_MSG_TYPE_KILL_STREAM;
      break;
  }
  return TSDB_CODE_SUCCESS;
}

int tscEstimateCreateTableMsgLength(SSqlObj *pSql, SSqlInfo *pInfo) {
  SSqlCmd *pCmd = &(pSql->cmd);

  int32_t size = minMsgSize() + sizeof(SMgmtHead) + sizeof(SCreateTableMsg);

  SCreateTableSQL *pCreateTableInfo = pInfo->pCreateTableInfo;
  if (pCreateTableInfo->type == TSQL_CREATE_TABLE_FROM_STABLE) {
    size += sizeof(STagData);
  } else {
    size += sizeof(SSchema) * (pCmd->numOfCols + pCmd->count);
  }

  if (pCreateTableInfo->pSelect != NULL) {
    size += (pCreateTableInfo->pSelect->selectToken.n + 1);
  }

  return size + TSDB_EXTRA_PAYLOAD_SIZE;
}

int tscBuildCreateTableMsg(SSqlObj *pSql, SSqlInfo *pInfo) {
  int              msgLen = 0;
  SSchema *        pSchema;
  int              size = 0;
  SSqlCmd *pCmd = &pSql->cmd;

  SQueryInfo *    pQueryInfo = tscGetQueryInfoDetail(pCmd, 0);
  SMeterMetaInfo *pMeterMetaInfo = tscGetMeterMetaInfoFromQueryInfo(pQueryInfo, 0);

  // Reallocate the payload size
  size = tscEstimateCreateTableMsgLength(pSql, pInfo);
  if (TSDB_CODE_SUCCESS != tscAllocPayload(pCmd, size)) {
    tscError("%p failed to malloc for create table msg", pSql);
    return TSDB_CODE_CLI_OUT_OF_MEMORY;
  }


  SCreateTableMsg *pCreateTableMsg = (SCreateTableMsg *)pCmd->payload;
  strcpy(pCreateTableMsg->tableId, pMeterMetaInfo->name);

  // use dbinfo from table id without modifying current db info
  tscGetDBInfoFromMeterId(pMeterMetaInfo->name, pCreateTableMsg->db);

  SCreateTableSQL *pCreateTable = pInfo->pCreateTableInfo;

  pCreateTableMsg->igExists = pCreateTable->existCheck ? 1 : 0;

  pCreateTableMsg->numOfColumns = htons(pCmd->numOfCols);
  pCreateTableMsg->numOfTags = htons(pCmd->count);

  pCreateTableMsg->sqlLen = 0;
  char *pMsg = (char *)pCreateTableMsg->schema;

  int8_t type = pInfo->pCreateTableInfo->type;
  if (type == TSQL_CREATE_TABLE_FROM_STABLE) {  // create by using super table, tags value
    memcpy(pMsg, &pInfo->pCreateTableInfo->usingInfo.tagdata, sizeof(STagData));
    pMsg += sizeof(STagData);
  } else {  // create (super) table
    pSchema = pCreateTableMsg->schema;

    for (int i = 0; i < pCmd->numOfCols + pCmd->count; ++i) {
      TAOS_FIELD *pField = tscFieldInfoGetField(pQueryInfo, i);

      pSchema->type = pField->type;
      strcpy(pSchema->name, pField->name);
      pSchema->bytes = htons(pField->bytes);

      pSchema++;
    }

    pMsg = (char *)pSchema;
    if (type == TSQL_CREATE_STREAM) {  // check if it is a stream sql
      SQuerySQL *pQuerySql = pInfo->pCreateTableInfo->pSelect;

      strncpy(pMsg, pQuerySql->selectToken.z, pQuerySql->selectToken.n + 1);
      pCreateTableMsg->sqlLen = htons(pQuerySql->selectToken.n + 1);
      pMsg += pQuerySql->selectToken.n + 1;
    }
  }

  tscClearFieldInfo(&pQueryInfo->fieldsInfo);

  msgLen = pMsg - (char*)pCreateTableMsg;
  pCmd->payloadLen = msgLen;
  pCmd->msgType = TSDB_MSG_TYPE_CREATE_TABLE;

  assert(msgLen + minMsgSize() <= size);
  return TSDB_CODE_SUCCESS;
}

int tscEstimateAlterTableMsgLength(SSqlCmd *pCmd) {
  SQueryInfo *pQueryInfo = tscGetQueryInfoDetail(pCmd, 0);
  return minMsgSize() + sizeof(SMgmtHead) + sizeof(SAlterTableMsg) + sizeof(SSchema) * tscNumOfFields(pQueryInfo) +
         TSDB_EXTRA_PAYLOAD_SIZE;
}

int tscBuildAlterTableMsg(SSqlObj *pSql, SSqlInfo *pInfo) {
  SAlterTableMsg *pAlterTableMsg;
  char *          pMsg, *pStart;
  int             msgLen = 0;
  int             size = 0;

  SSqlCmd *   pCmd = &pSql->cmd;
  SQueryInfo *pQueryInfo = tscGetQueryInfoDetail(pCmd, 0);

  SMeterMetaInfo *pMeterMetaInfo = tscGetMeterMetaInfoFromQueryInfo(pQueryInfo, 0);

  size = tscEstimateAlterTableMsgLength(pCmd);
  if (TSDB_CODE_SUCCESS != tscAllocPayload(pCmd, size)) {
    tscError("%p failed to malloc for alter table msg", pSql);
    return -1;
  }

  pAlterTableMsg = (SAlterTableMsg *)pCmd->payload;

  tscGetDBInfoFromMeterId(pMeterMetaInfo->name, pAlterTableMsg->db);

  SAlterTableSQL *pAlterInfo = pInfo->pAlterInfo;

  strcpy(pAlterTableMsg->tableId, pMeterMetaInfo->name);
  pAlterTableMsg->type = htons(pAlterInfo->type);

  pAlterTableMsg->numOfCols = htons(tscNumOfFields(pQueryInfo));
  memcpy(pAlterTableMsg->tagVal, pAlterInfo->tagData.data, TSDB_MAX_TAGS_LEN);

  SSchema *pSchema = pAlterTableMsg->schema;
  for (int i = 0; i < tscNumOfFields(pQueryInfo); ++i) {
    TAOS_FIELD *pField = tscFieldInfoGetField(pQueryInfo, i);

    pSchema->type = pField->type;
    strcpy(pSchema->name, pField->name);
    pSchema->bytes = htons(pField->bytes);
    pSchema++;
  }

  pMsg = (char *)pSchema;

  msgLen = pMsg - (char*)pAlterTableMsg;
  pCmd->payloadLen = msgLen;
  pCmd->msgType = TSDB_MSG_TYPE_ALTER_TABLE;

  assert(msgLen + minMsgSize() <= size);

  return TSDB_CODE_SUCCESS;
}

int tscAlterDbMsg(SSqlObj *pSql, SSqlInfo *pInfo) {
  SSqlCmd *pCmd = &pSql->cmd;
  pCmd->payloadLen = sizeof(SAlterDbMsg);
  pCmd->msgType = TSDB_MSG_TYPE_ALTER_DB;

  if (TSDB_CODE_SUCCESS != tscAllocPayload(pCmd, pCmd->payloadLen)) {
    tscError("%p failed to malloc for query msg", pSql);
    return TSDB_CODE_CLI_OUT_OF_MEMORY;
  }

  SAlterDbMsg *pAlterDbMsg = (SAlterDbMsg*)pCmd->payload;
  SMeterMetaInfo *pMeterMetaInfo = tscGetMeterMetaInfo(pCmd, pCmd->clauseIndex, 0);
  strcpy(pAlterDbMsg->db, pMeterMetaInfo->name);

  return TSDB_CODE_SUCCESS;
}

int tscBuildRetrieveFromMgmtMsg(SSqlObj *pSql, SSqlInfo *pInfo) {
  SSqlCmd *pCmd = &pSql->cmd;
  pCmd->msgType = TSDB_MSG_TYPE_RETRIEVE;
  pCmd->payloadLen = sizeof(SRetrieveTableMsg);

  if (TSDB_CODE_SUCCESS != tscAllocPayload(pCmd, pCmd->payloadLen)) {
    tscError("%p failed to malloc for query msg", pSql);
    return TSDB_CODE_CLI_OUT_OF_MEMORY;
  }

  SQueryInfo *pQueryInfo = tscGetQueryInfoDetail(pCmd, 0);
  SRetrieveTableMsg *pRetrieveMsg = (SRetrieveTableMsg*)pCmd->payload;
  pRetrieveMsg->qhandle = htobe64(pSql->res.qhandle);
  pRetrieveMsg->free = htons(pQueryInfo->type);

  return TSDB_CODE_SUCCESS;
}

static int tscSetResultPointer(SQueryInfo *pQueryInfo, SSqlRes *pRes) {
  if (tscCreateResPointerInfo(pRes, pQueryInfo) != TSDB_CODE_SUCCESS) {
    return pRes->code;
  }

  for (int i = 0; i < pQueryInfo->fieldsInfo.numOfOutputCols; ++i) {
    int16_t offset = tscFieldInfoGetOffset(pQueryInfo, i);
    pRes->tsrow[i] = (pRes->data + offset * pRes->numOfRows);
  }

  return 0;
}

/*
 * this function can only be called once.
 * by using pRes->rspType to denote its status
 *
 * if pRes->rspType is 1, no more result
 */
static int tscLocalResultCommonBuilder(SSqlObj *pSql, int32_t numOfRes) {
  SSqlRes *pRes = &pSql->res;
  SSqlCmd *pCmd = &pSql->cmd;

  SQueryInfo *pQueryInfo = tscGetQueryInfoDetail(pCmd, pCmd->clauseIndex);

  pRes->code = TSDB_CODE_SUCCESS;

  if (pRes->rspType == 0) {
    pRes->numOfRows = numOfRes;
    pRes->row = 0;
    pRes->rspType = 1;

    tscSetResultPointer(pQueryInfo, pRes);
  } else {
    tscResetForNextRetrieve(pRes);
  }

  uint8_t code = pSql->res.code;
  if (pSql->fp) {
    if (code == TSDB_CODE_SUCCESS) {
      (*pSql->fp)(pSql->param, pSql, pSql->res.numOfRows);
    } else {
      tscQueueAsyncRes(pSql);
    }
  }

  return code;
}

int tscProcessDescribeTableRsp(SSqlObj *pSql) {
  SSqlCmd *       pCmd = &pSql->cmd;
  SMeterMetaInfo *pMeterMetaInfo = tscGetMeterMetaInfo(pCmd, pCmd->clauseIndex, 0);

  int32_t numOfRes = pMeterMetaInfo->pMeterMeta->numOfColumns + pMeterMetaInfo->pMeterMeta->numOfTags;

  return tscLocalResultCommonBuilder(pSql, numOfRes);
}

int tscProcessTagRetrieveRsp(SSqlObj *pSql) {
  SSqlCmd *pCmd = &pSql->cmd;

  SQueryInfo *    pQueryInfo = tscGetQueryInfoDetail(pCmd, pCmd->clauseIndex);
  SMeterMetaInfo *pMeterMetaInfo = tscGetMeterMetaInfoFromQueryInfo(pQueryInfo, 0);

  int32_t numOfRes = 0;
  if (tscSqlExprGet(pQueryInfo, 0)->functionId == TSDB_FUNC_TAGPRJ) {
    numOfRes = pMeterMetaInfo->pMetricMeta->numOfTables;
  } else {
    numOfRes = 1;  // for count function, there is only one output.
  }
  return tscLocalResultCommonBuilder(pSql, numOfRes);
}

int tscProcessRetrieveMetricRsp(SSqlObj *pSql) {
  SSqlRes *pRes = &pSql->res;
  SSqlCmd *pCmd = &pSql->cmd;

  pRes->code = tscDoLocalreduce(pSql);
  SQueryInfo *pQueryInfo = tscGetQueryInfoDetail(pCmd, pCmd->clauseIndex);

  if (pRes->code == TSDB_CODE_SUCCESS && pRes->numOfRows > 0) {
    tscSetResultPointer(pQueryInfo, pRes);
  }

  pRes->row = 0;

  uint8_t code = pRes->code;
  if (pSql->fp) {  // async retrieve metric data
    if (pRes->code == TSDB_CODE_SUCCESS) {
      (*pSql->fp)(pSql->param, pSql, pRes->numOfRows);
    } else {
      tscQueueAsyncRes(pSql);
    }
  }

  return code;
}

int tscProcessEmptyResultRsp(SSqlObj *pSql) { return tscLocalResultCommonBuilder(pSql, 0); }

int tscBuildConnectMsg(SSqlObj *pSql, SSqlInfo *pInfo) {
  STscObj *pObj = pSql->pTscObj;
  SSqlCmd *pCmd = &pSql->cmd;
  pCmd->msgType = TSDB_MSG_TYPE_CONNECT;
  pCmd->payloadLen = sizeof(SConnectMsg);

  if (TSDB_CODE_SUCCESS != tscAllocPayload(pCmd, pCmd->payloadLen)) {
    tscError("%p failed to malloc for query msg", pSql);
    return TSDB_CODE_CLI_OUT_OF_MEMORY;
  }

  SConnectMsg *pConnect = (SConnectMsg*)pCmd->payload;

  char *db;  // ugly code to move the space
  db = strstr(pObj->db, TS_PATH_DELIMITER);
  db = (db == NULL) ? pObj->db : db + 1;
  strcpy(pConnect->db, db);
  strcpy(pConnect->clientVersion, version);
  strcpy(pConnect->msgVersion, "");

  return TSDB_CODE_SUCCESS;
}

int tscBuildMeterMetaMsg(SSqlObj *pSql, SSqlInfo *pInfo) {
  STableInfoMsg *pInfoMsg;
  char *         pMsg;
  int            msgLen = 0;

  char *tmpData = 0;
  if (pSql->cmd.allocSize > 0) {
    tmpData = calloc(1, pSql->cmd.allocSize);
    if (NULL == tmpData) {
      return TSDB_CODE_CLI_OUT_OF_MEMORY;
    }

    // STagData is in binary format, strncpy is not available
    memcpy(tmpData, pSql->cmd.payload, pSql->cmd.allocSize);
  }

  SSqlCmd *   pCmd = &pSql->cmd;
  SQueryInfo *pQueryInfo = tscGetQueryInfoDetail(&pSql->cmd, 0);

  SMeterMetaInfo *pMeterMetaInfo = tscGetMeterMetaInfoFromQueryInfo(pQueryInfo, 0);

  pInfoMsg = (STableInfoMsg *)pCmd->payload;
  strcpy(pInfoMsg->tableId, pMeterMetaInfo->name);
  pInfoMsg->createFlag = htons(pSql->cmd.createOnDemand ? 1 : 0);

  pMsg = (char*)pInfoMsg + sizeof(STableInfoMsg);

  if (pSql->cmd.createOnDemand) {
    memcpy(pInfoMsg->tags, tmpData, sizeof(STagData));
    pMsg += sizeof(STagData);
  }

  msgLen = pMsg - (char*)pInfoMsg;
  pCmd->payloadLen = msgLen;
  pCmd->msgType = TSDB_MSG_TYPE_TABLE_META;

  tfree(tmpData);

  assert(msgLen + minMsgSize() <= pCmd->allocSize);
  return TSDB_CODE_SUCCESS;
}

/**
 *  multi meter meta req pkg format:
 *  | SMgmtHead | SMultiTableInfoMsg | tableId0 | tableId1 | tableId2 | ......
 *      no used         4B
 **/
int tscBuildMultiMeterMetaMsg(SSqlObj *pSql, SSqlInfo *pInfo) {
  SSqlCmd *pCmd = &pSql->cmd;

  // copy payload content to temp buff
  char *tmpData = 0;
  if (pCmd->payloadLen > 0) {
    tmpData = calloc(1, pCmd->payloadLen + 1);
    if (NULL == tmpData) return -1;
    memcpy(tmpData, pCmd->payload, pCmd->payloadLen);
  }

  // fill head info
  SMgmtHead *pMgmt = (SMgmtHead *)(pCmd->payload + tsRpcHeadSize);
  memset(pMgmt->db, 0, TSDB_TABLE_ID_LEN);  // server don't need the db

  SMultiTableInfoMsg *pInfoMsg = (SMultiTableInfoMsg *)(pCmd->payload + tsRpcHeadSize + sizeof(SMgmtHead));
  pInfoMsg->numOfTables = htonl((int32_t)pCmd->count);

  if (pCmd->payloadLen > 0) {
    memcpy(pInfoMsg->tableIds, tmpData, pCmd->payloadLen);
  }

  tfree(tmpData);

  pCmd->payloadLen += sizeof(SMgmtHead) + sizeof(SMultiTableInfoMsg);
  pCmd->msgType = TSDB_MSG_TYPE_MULTI_TABLE_META;

  assert(pCmd->payloadLen + minMsgSize() <= pCmd->allocSize);

  tscTrace("%p build load multi-metermeta msg completed, numOfTables:%d, msg size:%d", pSql, pCmd->count,
           pCmd->payloadLen);

  return pCmd->payloadLen;
}

static int32_t tscEstimateMetricMetaMsgSize(SSqlCmd *pCmd) {
  const int32_t defaultSize =
      minMsgSize() + sizeof(SSuperTableMetaMsg) + sizeof(SMgmtHead) + sizeof(int16_t) * TSDB_MAX_TAGS;
  SQueryInfo *pQueryInfo = tscGetQueryInfoDetail(pCmd, 0);

  int32_t n = 0;
  for (int32_t i = 0; i < pQueryInfo->tagCond.numOfTagCond; ++i) {
    n += strlen(pQueryInfo->tagCond.cond[i].cond);
  }

  int32_t tagLen = n * TSDB_NCHAR_SIZE;
  if (pQueryInfo->tagCond.tbnameCond.cond != NULL) {
    tagLen += strlen(pQueryInfo->tagCond.tbnameCond.cond) * TSDB_NCHAR_SIZE;
  }

<<<<<<< HEAD
  int32_t joinCondLen = (TSDB_TABLE_ID_LEN + sizeof(int16_t)) * 2;
  int32_t elemSize = sizeof(SSuperTableMetaElemMsg) * pQueryInfo->numOfTables;
=======
  int32_t joinCondLen = (TSDB_METER_ID_LEN + sizeof(int16_t)) * 2;
  int32_t elemSize = sizeof(SMetricMetaElemMsg) * pQueryInfo->numOfTables;
  
  int32_t colSize = pQueryInfo->groupbyExpr.numOfGroupCols*sizeof(SColIndexEx);
>>>>>>> 4a9e27d6

  int32_t len = tagLen + joinCondLen + elemSize + colSize + defaultSize;

  return MAX(len, TSDB_DEFAULT_PAYLOAD_SIZE);
}

int tscBuildMetricMetaMsg(SSqlObj *pSql, SSqlInfo *pInfo) {
  SSuperTableMetaMsg *pMetaMsg;
  char *          pMsg, *pStart;
  int             msgLen = 0;
  int             tableIndex = 0;

  SSqlCmd *   pCmd = &pSql->cmd;
  SQueryInfo *pQueryInfo = tscGetQueryInfoDetail(&pSql->cmd, 0);

  STagCond *pTagCond = &pQueryInfo->tagCond;

  SMeterMetaInfo *pMeterMetaInfo = tscGetMeterMetaInfoFromQueryInfo(pQueryInfo, tableIndex);

  int32_t size = tscEstimateMetricMetaMsgSize(pCmd);
  if (TSDB_CODE_SUCCESS != tscAllocPayload(pCmd, size)) {
    tscError("%p failed to malloc for metric meter msg", pSql);
    return -1;
  }

  pStart = pCmd->payload + tsRpcHeadSize;
  pMsg = pStart;

  SMgmtHead *pMgmt = (SMgmtHead *)pMsg;
  tscGetDBInfoFromMeterId(pMeterMetaInfo->name, pMgmt->db);

  pMsg += sizeof(SMgmtHead);

  pMetaMsg = (SSuperTableMetaMsg *)pMsg;
  pMetaMsg->numOfTables = htonl(pQueryInfo->numOfTables);

  pMsg += sizeof(SSuperTableMetaMsg);

  int32_t offset = pMsg - (char *)pMetaMsg;
  pMetaMsg->join = htonl(offset);

  // todo refactor
  pMetaMsg->joinCondLen = htonl((TSDB_TABLE_ID_LEN + sizeof(int16_t)) * 2);

  memcpy(pMsg, pTagCond->joinInfo.left.tableId, TSDB_TABLE_ID_LEN);
  pMsg += TSDB_TABLE_ID_LEN;

  *(int16_t *)pMsg = pTagCond->joinInfo.left.tagCol;
  pMsg += sizeof(int16_t);

  memcpy(pMsg, pTagCond->joinInfo.right.tableId, TSDB_TABLE_ID_LEN);
  pMsg += TSDB_TABLE_ID_LEN;

  *(int16_t *)pMsg = pTagCond->joinInfo.right.tagCol;
  pMsg += sizeof(int16_t);

  for (int32_t i = 0; i < pQueryInfo->numOfTables; ++i) {
    pMeterMetaInfo = tscGetMeterMetaInfo(pCmd, pCmd->clauseIndex, i);
    uint64_t uid = pMeterMetaInfo->pMeterMeta->uid;

    offset = pMsg - (char *)pMetaMsg;
    pMetaMsg->metaElem[i] = htonl(offset);

    SSuperTableMetaElemMsg *pElem = (SSuperTableMetaElemMsg *)pMsg;
    pMsg += sizeof(SSuperTableMetaElemMsg);

    // convert to unicode before sending to mnode for metric query
    int32_t condLen = 0;
    if (pTagCond->numOfTagCond > 0) {
      SCond *pCond = tsGetMetricQueryCondPos(pTagCond, uid);
      if (pCond != NULL && pCond->cond != NULL) {
        condLen = strlen(pCond->cond) + 1;

        bool ret = taosMbsToUcs4(pCond->cond, condLen, pMsg, condLen * TSDB_NCHAR_SIZE);
        if (!ret) {
          tscError("%p mbs to ucs4 failed:%s", pSql, tsGetMetricQueryCondPos(pTagCond, uid));
          return 0;
        }
      }
    }

    pElem->condLen = htonl(condLen);

    offset = pMsg - (char *)pMetaMsg;
    pElem->cond = htonl(offset);
    pMsg += condLen * TSDB_NCHAR_SIZE;

    pElem->rel = htons(pTagCond->relType);
    if (pTagCond->tbnameCond.uid == uid) {
      offset = pMsg - (char *)pMetaMsg;

      pElem->tableCond = htonl(offset);
      
      uint32_t len = 0;
      if (pTagCond->tbnameCond.cond != NULL) {
        len = strlen(pTagCond->tbnameCond.cond);
        memcpy(pMsg, pTagCond->tbnameCond.cond, len);
      }
      
      pElem->tableCondLen = htonl(len);
      pMsg += len;
    }

    SSqlGroupbyExpr *pGroupby = &pQueryInfo->groupbyExpr;

    if (pGroupby->tableIndex != i && pGroupby->numOfGroupCols > 0) {
      pElem->orderType = 0;
      pElem->orderIndex = 0;
      pElem->numOfGroupCols = 0;
    } else {
      pElem->numOfGroupCols = htons(pGroupby->numOfGroupCols);
      for (int32_t j = 0; j < pMeterMetaInfo->numOfTags; ++j) {
        pElem->tagCols[j] = htons(pMeterMetaInfo->tagColumnIndex[j]);
      }

      if (pGroupby->numOfGroupCols != 0) {
        pElem->orderIndex = htons(pGroupby->orderIndex);
        pElem->orderType = htons(pGroupby->orderType);
        offset = pMsg - (char *)pMetaMsg;

        pElem->groupbyTagColumnList = htonl(offset);
        for (int32_t j = 0; j < pQueryInfo->groupbyExpr.numOfGroupCols; ++j) {
          SColIndexEx *pCol = &pQueryInfo->groupbyExpr.columnInfo[j];
          SColIndexEx *pDestCol = (SColIndexEx *)pMsg;

          pDestCol->colIdxInBuf = 0;
          pDestCol->colIdx = htons(pCol->colIdx);
          pDestCol->colId = htons(pDestCol->colId);
          pDestCol->flag = htons(pDestCol->flag);
          strncpy(pDestCol->name, pCol->name, tListLen(pCol->name));

          pMsg += sizeof(SColIndexEx);
        }
      }
    }

    strcpy(pElem->tableId, pMeterMetaInfo->name);
    pElem->numOfTags = htons(pMeterMetaInfo->numOfTags);

    int16_t len = pMsg - (char *)pElem;
    pElem->elemLen = htons(len);  // redundant data for integrate check
  }

  msgLen = pMsg - pStart;
  pCmd->payloadLen = msgLen;
  pCmd->msgType = TSDB_MSG_TYPE_STABLE_META;
  assert(msgLen + minMsgSize() <= size);
  
  return TSDB_CODE_SUCCESS;
}

int tscEstimateHeartBeatMsgLength(SSqlObj *pSql) {
  int      size = 0;
  STscObj *pObj = pSql->pTscObj;

  size += tsRpcHeadSize + sizeof(SMgmtHead);
  size += sizeof(SQqueryList);

  SSqlObj *tpSql = pObj->sqlList;
  while (tpSql) {
    size += sizeof(SQueryDesc);
    tpSql = tpSql->next;
  }

  size += sizeof(SStreamList);
  SSqlStream *pStream = pObj->streamList;
  while (pStream) {
    size += sizeof(SStreamDesc);
    pStream = pStream->next;
  }

  return size + TSDB_EXTRA_PAYLOAD_SIZE;
}

int tscBuildHeartBeatMsg(SSqlObj *pSql, SSqlInfo *pInfo) {
  char *pMsg, *pStart;
  int   msgLen = 0;
  int   size = 0;

  SSqlCmd *pCmd = &pSql->cmd;
  STscObj *pObj = pSql->pTscObj;

  pthread_mutex_lock(&pObj->mutex);

  size = tscEstimateHeartBeatMsgLength(pSql);
  if (TSDB_CODE_SUCCESS != tscAllocPayload(pCmd, size)) {
    tscError("%p failed to malloc for heartbeat msg", pSql);
    return -1;
  }

  pMsg = pCmd->payload + tsRpcHeadSize;
  pStart = pMsg;

  SMgmtHead *pMgmt = (SMgmtHead *)pMsg;
  strcpy(pMgmt->db, pObj->db);
  pMsg += sizeof(SMgmtHead);

  pMsg = tscBuildQueryStreamDesc(pMsg, pObj);
  pthread_mutex_unlock(&pObj->mutex);

  msgLen = pMsg - pStart;
  pCmd->payloadLen = msgLen;
  pCmd->msgType = TSDB_MSG_TYPE_HEARTBEAT;

  assert(msgLen + minMsgSize() <= size);
  return msgLen;
}

int tscProcessMeterMetaRsp(SSqlObj *pSql) {
  STableMeta *pMeta;
  SSchema *   pSchema;
  uint8_t     ieType;

  pMeta = (STableMeta *)pSql->res.pRsp;

  pMeta->sid = htonl(pMeta->sid);
  pMeta->sversion = htons(pMeta->sversion);
  pMeta->vgid = htonl(pMeta->vgid);
  pMeta->uid = htobe64(pMeta->uid);
  pMeta->contLen = htons(pMeta->contLen);

  if (pMeta->sid < 0 || pMeta->vgid < 0) {
    tscError("invalid meter vgid:%d, sid%d", pMeta->vgid, pMeta->sid);
    return TSDB_CODE_INVALID_VALUE;
  }

  pMeta->numOfColumns = htons(pMeta->numOfColumns);

  if (pMeta->numOfTags > TSDB_MAX_TAGS || pMeta->numOfTags < 0) {
    tscError("invalid numOfTags:%d", pMeta->numOfTags);
    return TSDB_CODE_INVALID_VALUE;
  }

  if (pMeta->numOfColumns > TSDB_MAX_COLUMNS || pMeta->numOfColumns <= 0) {
    tscError("invalid numOfColumns:%d", pMeta->numOfColumns);
    return TSDB_CODE_INVALID_VALUE;
  }

  for (int i = 0; i < TSDB_VNODES_SUPPORT; ++i) {
    pMeta->vpeerDesc[i].vnode = htonl(pMeta->vpeerDesc[i].vnode);
  }

  pMeta->rowSize = 0;
  pSchema = (SSchema *)(pSql->res.pRsp + sizeof(STableMeta));

  int32_t numOfTotalCols = pMeta->numOfColumns + pMeta->numOfTags;
  for (int i = 0; i < numOfTotalCols; ++i) {
    pSchema->bytes = htons(pSchema->bytes);
    pSchema->colId = htons(pSchema->colId);

    // ignore the tags length
    if (i < pMeta->numOfColumns) {
      pMeta->rowSize += pSchema->bytes;
    }
    pSchema++;
  }

//  rsp += numOfTotalCols * sizeof(SSchema);
//
//  int32_t  tagLen = 0;
//  SSchema *pTagsSchema = tsGetTagSchema(pMeta);
//
//  if (pMeta->tableType == TSDB_TABLE_TYPE_CHILD_TABLE) {
//    for (int32_t i = 0; i < pMeta->numOfTags; ++i) {
//      tagLen += pTagsSchema[i].bytes;
//    }
//  }
//
//  rsp += tagLen;
//  int32_t size = (int32_t)(rsp - (char *)pMeta);

  // pMeta->index = rand() % TSDB_VNODES_SUPPORT;
//  pMeta->index = 0;

  // todo add one more function: taosAddDataIfNotExists();
  SMeterMetaInfo *pMeterMetaInfo = tscGetMeterMetaInfo(&pSql->cmd, 0, 0);
  assert(pMeterMetaInfo->pMeterMeta == NULL);

  pMeterMetaInfo->pMeterMeta = (STableMeta *)taosAddDataIntoCache(tscCacheHandle, pMeterMetaInfo->name, (char *)pMeta,
                                                                  pMeta->contLen, tsMeterMetaKeepTimer);
  // todo handle out of memory case
  if (pMeterMetaInfo->pMeterMeta == NULL) return 0;

  return TSDB_CODE_OTHERS;
}

/**
 *  multi meter meta rsp pkg format:
 *  | STaosRsp | ieType | SMultiTableInfoMsg | SMeterMeta0 | SSchema0 | SMeterMeta1 | SSchema1 | SMeterMeta2 | SSchema2
 *  |...... 1B        1B            4B
 **/
int tscProcessMultiMeterMetaRsp(SSqlObj *pSql) {
  SSchema *pSchema;
  uint8_t  ieType;
  int32_t  totalNum;
  int32_t  i;

  char *rsp = pSql->res.pRsp;

  ieType = *rsp;
  if (ieType != TSDB_IE_TYPE_META) {
    tscError("invalid ie type:%d", ieType);
    pSql->res.code = TSDB_CODE_INVALID_IE;
    pSql->res.numOfTotal = 0;
    return TSDB_CODE_OTHERS;
  }

  rsp++;

  SMultiTableInfoMsg *pInfo = (SMultiTableInfoMsg *)rsp;
  totalNum = htonl(pInfo->numOfTables);
  rsp += sizeof(SMultiTableInfoMsg);

  for (i = 0; i < totalNum; i++) {
    SMultiTableMeta *pMultiMeta = (SMultiTableMeta *)rsp;
    STableMeta *     pMeta = &pMultiMeta->metas;

    pMeta->sid = htonl(pMeta->sid);
    pMeta->sversion = htons(pMeta->sversion);
    pMeta->vgid = htonl(pMeta->vgid);
    pMeta->uid = htobe64(pMeta->uid);

    if (pMeta->sid <= 0 || pMeta->vgid < 0) {
      tscError("invalid meter vgid:%d, sid%d", pMeta->vgid, pMeta->sid);
      pSql->res.code = TSDB_CODE_INVALID_VALUE;
      pSql->res.numOfTotal = i;
      return TSDB_CODE_OTHERS;
    }

    pMeta->numOfColumns = htons(pMeta->numOfColumns);

    if (pMeta->numOfTags > TSDB_MAX_TAGS || pMeta->numOfTags < 0) {
      tscError("invalid tag value count:%d", pMeta->numOfTags);
      pSql->res.code = TSDB_CODE_INVALID_VALUE;
      pSql->res.numOfTotal = i;
      return TSDB_CODE_OTHERS;
    }

    if (pMeta->numOfTags > TSDB_MAX_TAGS || pMeta->numOfTags < 0) {
      tscError("invalid numOfTags:%d", pMeta->numOfTags);
      pSql->res.code = TSDB_CODE_INVALID_VALUE;
      pSql->res.numOfTotal = i;
      return TSDB_CODE_OTHERS;
    }

    if (pMeta->numOfColumns > TSDB_MAX_COLUMNS || pMeta->numOfColumns < 0) {
      tscError("invalid numOfColumns:%d", pMeta->numOfColumns);
      pSql->res.code = TSDB_CODE_INVALID_VALUE;
      pSql->res.numOfTotal = i;
      return TSDB_CODE_OTHERS;
    }

    for (int j = 0; j < TSDB_VNODES_SUPPORT; ++j) {
      pMeta->vpeerDesc[j].vnode = htonl(pMeta->vpeerDesc[j].vnode);
    }

    pMeta->rowSize = 0;
    rsp += sizeof(SMultiTableMeta);
    pSchema = (SSchema *)rsp;

    int32_t numOfTotalCols = pMeta->numOfColumns + pMeta->numOfTags;
    for (int j = 0; j < numOfTotalCols; ++j) {
      pSchema->bytes = htons(pSchema->bytes);
      pSchema->colId = htons(pSchema->colId);

      // ignore the tags length
      if (j < pMeta->numOfColumns) {
        pMeta->rowSize += pSchema->bytes;
      }
      pSchema++;
    }

    rsp += numOfTotalCols * sizeof(SSchema);

    int32_t  tagLen = 0;
    SSchema *pTagsSchema = tsGetTagSchema(pMeta);

    if (pMeta->tableType == TSDB_TABLE_TYPE_CHILD_TABLE) {
      for (int32_t j = 0; j < pMeta->numOfTags; ++j) {
        tagLen += pTagsSchema[j].bytes;
      }
    }

    rsp += tagLen;
    int32_t size = (int32_t)(rsp - ((char *)pMeta));  // Consistent with STableMeta in cache

    pMeta->index = 0;
    (void)taosAddDataIntoCache(tscCacheHandle, pMeta->tableId, (char *)pMeta, size, tsMeterMetaKeepTimer);
  }

  pSql->res.code = TSDB_CODE_SUCCESS;
  pSql->res.numOfTotal = i;
  tscTrace("%p load multi-metermeta resp complete num:%d", pSql, pSql->res.numOfTotal);
  return TSDB_CODE_SUCCESS;
}

int tscProcessMetricMetaRsp(SSqlObj *pSql) {
  SSuperTableMeta *pMeta;
  uint8_t      ieType;
  void **      metricMetaList = NULL;
  int32_t *    sizes = NULL;

  char *rsp = pSql->res.pRsp;

  ieType = *rsp;
  if (ieType != TSDB_IE_TYPE_META) {
    tscError("invalid ie type:%d", ieType);
    return TSDB_CODE_INVALID_IE;
  }

  rsp++;

  int32_t num = htons(*(int16_t *)rsp);
  rsp += sizeof(int16_t);

  metricMetaList = calloc(1, POINTER_BYTES * num);
  sizes = calloc(1, sizeof(int32_t) * num);

  // return with error code
  if (metricMetaList == NULL || sizes == NULL) {
    tfree(metricMetaList);
    tfree(sizes);
    pSql->res.code = TSDB_CODE_CLI_OUT_OF_MEMORY;

    return pSql->res.code;
  }

  for (int32_t k = 0; k < num; ++k) {
    pMeta = (SSuperTableMeta *)rsp;

    size_t size = (size_t)pSql->res.rspLen - 1;
    rsp = rsp + sizeof(SSuperTableMeta);

    pMeta->numOfTables = htonl(pMeta->numOfTables);
    pMeta->numOfVnodes = htonl(pMeta->numOfVnodes);
    pMeta->tagLen = htons(pMeta->tagLen);

    size += pMeta->numOfVnodes * sizeof(SVnodeSidList *) + pMeta->numOfTables * sizeof(STableSidExtInfo *);

    char *pBuf = calloc(1, size);
    if (pBuf == NULL) {
      pSql->res.code = TSDB_CODE_CLI_OUT_OF_MEMORY;
      goto _error_clean;
    }

    SSuperTableMeta *pNewMetricMeta = (SSuperTableMeta *)pBuf;
    metricMetaList[k] = pNewMetricMeta;

    pNewMetricMeta->numOfTables = pMeta->numOfTables;
    pNewMetricMeta->numOfVnodes = pMeta->numOfVnodes;
    pNewMetricMeta->tagLen = pMeta->tagLen;

    pBuf = pBuf + sizeof(SSuperTableMeta) + pNewMetricMeta->numOfVnodes * sizeof(SVnodeSidList *);

    for (int32_t i = 0; i < pMeta->numOfVnodes; ++i) {
      SVnodeSidList *pSidLists = (SVnodeSidList *)rsp;
      memcpy(pBuf, pSidLists, sizeof(SVnodeSidList));

      pNewMetricMeta->list[i] = pBuf - (char *)pNewMetricMeta;  // offset value
      SVnodeSidList *pLists = (SVnodeSidList *)pBuf;

      tscTrace("%p metricmeta:vid:%d,numOfTables:%d", pSql, i, pLists->numOfSids);

      pBuf += sizeof(SVnodeSidList) + sizeof(STableSidExtInfo *) * pSidLists->numOfSids;
      rsp += sizeof(SVnodeSidList);

      size_t elemSize = sizeof(STableSidExtInfo) + pNewMetricMeta->tagLen;
      for (int32_t j = 0; j < pSidLists->numOfSids; ++j) {
        pLists->pSidExtInfoList[j] = pBuf - (char *)pLists;
        memcpy(pBuf, rsp, elemSize);

        ((STableSidExtInfo *)pBuf)->uid = htobe64(((STableSidExtInfo *)pBuf)->uid);
        ((STableSidExtInfo *)pBuf)->sid = htonl(((STableSidExtInfo *)pBuf)->sid);

        rsp += elemSize;
        pBuf += elemSize;
      }
    }

    sizes[k] = pBuf - (char *)pNewMetricMeta;
  }

  SQueryInfo *pQueryInfo = tscGetQueryInfoDetail(&pSql->cmd, 0);
  for (int32_t i = 0; i < num; ++i) {
    char name[TSDB_MAX_TAGS_LEN + 1] = {0};

    SMeterMetaInfo *pMeterMetaInfo = tscGetMeterMetaInfoFromQueryInfo(pQueryInfo, i);
    tscGetMetricMetaCacheKey(pQueryInfo, name, pMeterMetaInfo->pMeterMeta->uid);

#ifdef _DEBUG_VIEW
    printf("generate the metric key:%s, index:%d\n", name, i);
#endif

    // release the used metricmeta
    taosRemoveDataFromCache(tscCacheHandle, (void **)&(pMeterMetaInfo->pMetricMeta), false);

    pMeterMetaInfo->pMetricMeta = (SSuperTableMeta *)taosAddDataIntoCache(tscCacheHandle, name, (char *)metricMetaList[i],
                                                                      sizes[i], tsMetricMetaKeepTimer);
    tfree(metricMetaList[i]);

    // failed to put into cache
    if (pMeterMetaInfo->pMetricMeta == NULL) {
      pSql->res.code = TSDB_CODE_CLI_OUT_OF_MEMORY;
      goto _error_clean;
    }
  }

_error_clean:
  // free allocated resource
  for (int32_t i = 0; i < num; ++i) {
    tfree(metricMetaList[i]);
  }

  free(sizes);
  free(metricMetaList);

  return pSql->res.code;
}

/*
 * current process do not use the cache at all
 */
int tscProcessShowRsp(SSqlObj *pSql) {
  STableMeta * pMeta;
  SShowRsp *pShow;
  SSchema *    pSchema;
  char         key[20];

  SSqlRes *pRes = &pSql->res;
  SSqlCmd *pCmd = &pSql->cmd;

  SQueryInfo *pQueryInfo = tscGetQueryInfoDetail(pCmd, 0);  //?

  SMeterMetaInfo *pMeterMetaInfo = tscGetMeterMetaInfoFromQueryInfo(pQueryInfo, 0);

  pShow = (SShowRsp *)pRes->pRsp;
  pShow->qhandle = htobe64(pShow->qhandle);
  pRes->qhandle = pShow->qhandle;

  tscResetForNextRetrieve(pRes);
  pMeta = &(pShow->tableMeta);

  pMeta->numOfColumns = ntohs(pMeta->numOfColumns);

  pSchema = (SSchema *)((char *)pMeta + sizeof(STableMeta));
  pMeta->sid = ntohs(pMeta->sid);
  for (int i = 0; i < pMeta->numOfColumns; ++i) {
    pSchema->bytes = htons(pSchema->bytes);
    pSchema++;
  }

  key[0] = pCmd->msgType + 'a';
  strcpy(key + 1, "showlist");

  taosRemoveDataFromCache(tscCacheHandle, (void *)&(pMeterMetaInfo->pMeterMeta), false);

  int32_t size = pMeta->numOfColumns * sizeof(SSchema) + sizeof(STableMeta);
  pMeterMetaInfo->pMeterMeta =
<<<<<<< HEAD
      (STableMeta *)taosAddDataIntoCache(tscCacheHandle, key, (char *)pMeta, size, tsMeterMetaKeepTimer);
=======
      (SMeterMeta *)taosAddDataIntoCache(tscCacheHandle, key, (char *)pMeta, size, tsMeterMetaKeepTimer);
  
>>>>>>> 4a9e27d6
  pCmd->numOfCols = pQueryInfo->fieldsInfo.numOfOutputCols;
  SSchema *pMeterSchema = tsGetSchema(pMeterMetaInfo->pMeterMeta);

  tscColumnBaseInfoReserve(&pQueryInfo->colList, pMeta->numOfColumns);
  SColumnIndex index = {0};

  for (int16_t i = 0; i < pMeta->numOfColumns; ++i) {
    index.columnIndex = i;
    tscColumnBaseInfoInsert(pQueryInfo, &index);
    tscFieldInfoSetValFromSchema(&pQueryInfo->fieldsInfo, i, &pMeterSchema[i]);
    
    pQueryInfo->fieldsInfo.pSqlExpr[i] = tscSqlExprInsert(pQueryInfo, i, TSDB_FUNC_TS_DUMMY, &index,
                     pMeterSchema[i].type, pMeterSchema[i].bytes, pMeterSchema[i].bytes);
  }

  tscFieldInfoCalOffset(pQueryInfo);
  return 0;
}

int tscProcessConnectRsp(SSqlObj *pSql) {
  char temp[TSDB_TABLE_ID_LEN * 2];
  STscObj *pObj = pSql->pTscObj;
  SSqlRes *pRes = &pSql->res;

  SConnectRsp *pConnect = (SConnectRsp *)pRes->pRsp;
  strcpy(pObj->acctId, pConnect->acctId);  // copy acctId from response
  int32_t len = sprintf(temp, "%s%s%s", pObj->acctId, TS_PATH_DELIMITER, pObj->db);

  assert(len <= tListLen(pObj->db));
  strncpy(pObj->db, temp, tListLen(pObj->db));
  
//  SIpList *    pIpList;
//  char *rsp = pRes->pRsp + sizeof(SConnectRsp);
//  pIpList = (SIpList *)rsp;
//  tscSetMgmtIpList(pIpList);

  strcpy(pObj->sversion, pConnect->serverVersion);
  pObj->writeAuth = pConnect->writeAuth;
  pObj->superAuth = pConnect->superAuth;
  taosTmrReset(tscProcessActivityTimer, tsShellActivityTimer * 500, pObj, tscTmr, &pObj->pTimer);

  return 0;
}

int tscProcessUseDbRsp(SSqlObj *pSql) {
  STscObj *       pObj = pSql->pTscObj;
  SMeterMetaInfo *pMeterMetaInfo = tscGetMeterMetaInfo(&pSql->cmd, 0, 0);

  strcpy(pObj->db, pMeterMetaInfo->name);
  return 0;
}

int tscProcessDropDbRsp(SSqlObj *UNUSED_PARAM(pSql)) {
  taosClearDataCache(tscCacheHandle);
  return 0;
}

int tscProcessDropTableRsp(SSqlObj *pSql) {
  SMeterMetaInfo *pMeterMetaInfo = tscGetMeterMetaInfo(&pSql->cmd, 0, 0);

  STableMeta *pMeterMeta = taosGetDataFromCache(tscCacheHandle, pMeterMetaInfo->name);
  if (pMeterMeta == NULL) {
    /* not in cache, abort */
    return 0;
  }

  /*
   * 1. if a user drops one table, which is the only table in a vnode, remove operation will incur vnode to be removed.
   * 2. Then, a user creates a new metric followed by a table with identical name of removed table but different schema,
   * here the table will reside in a new vnode.
   * The cached information is expired, however, we may have lost the ref of original meter. So, clear whole cache
   * instead.
   */
  tscTrace("%p force release metermeta after drop table:%s", pSql, pMeterMetaInfo->name);
  taosRemoveDataFromCache(tscCacheHandle, (void **)&pMeterMeta, true);

  if (pMeterMetaInfo->pMeterMeta) {
    taosRemoveDataFromCache(tscCacheHandle, (void **)&(pMeterMetaInfo->pMeterMeta), true);
    taosRemoveDataFromCache(tscCacheHandle, (void **)&(pMeterMetaInfo->pMetricMeta), true);
  }

  return 0;
}

int tscProcessAlterTableMsgRsp(SSqlObj *pSql) {
  SMeterMetaInfo *pMeterMetaInfo = tscGetMeterMetaInfo(&pSql->cmd, 0, 0);

  STableMeta *pMeterMeta = taosGetDataFromCache(tscCacheHandle, pMeterMetaInfo->name);
  if (pMeterMeta == NULL) { /* not in cache, abort */
    return 0;
  }

  tscTrace("%p force release metermeta in cache after alter-table: %s", pSql, pMeterMetaInfo->name);
  taosRemoveDataFromCache(tscCacheHandle, (void **)&pMeterMeta, true);

  if (pMeterMetaInfo->pMeterMeta) {
    bool isSuperTable = UTIL_METER_IS_SUPERTABLE(pMeterMetaInfo);

    taosRemoveDataFromCache(tscCacheHandle, (void **)&(pMeterMetaInfo->pMeterMeta), true);
    taosRemoveDataFromCache(tscCacheHandle, (void **)&(pMeterMetaInfo->pMetricMeta), true);

    if (isSuperTable) {  // if it is a super table, reset whole query cache
      tscTrace("%p reset query cache since table:%s is stable", pSql, pMeterMetaInfo->name);
      taosClearDataCache(tscCacheHandle);
    }
  }

  return 0;
}

int tscProcessAlterDbMsgRsp(SSqlObj *pSql) {
  UNUSED(pSql);
  return 0;
}

int tscProcessQueryRsp(SSqlObj *pSql) {
  SSqlRes *pRes = &pSql->res;

  SQueryTableRsp *pQuery = (SRetrieveTableRsp *)pRes->pRsp;
  pQuery->qhandle = htobe64(pQuery->qhandle);
  pRes->qhandle = pQuery->qhandle;

  pRes->data = NULL;
  tscResetForNextRetrieve(pRes);
  return 0;
}

int tscProcessRetrieveRspFromVnode(SSqlObj *pSql) {
  SSqlRes *pRes = &pSql->res;
  SSqlCmd *pCmd = &pSql->cmd;
  STscObj *pObj = pSql->pTscObj;

  SRetrieveTableRsp *pRetrieve = (SRetrieveTableRsp *)pRes->pRsp;

  pRes->numOfRows = htonl(pRetrieve->numOfRows);
  pRes->precision = htons(pRetrieve->precision);
  pRes->offset = htobe64(pRetrieve->offset);
  pRes->useconds = htobe64(pRetrieve->useconds);
  pRes->data = pRetrieve->data;
  
  SQueryInfo* pQueryInfo = tscGetQueryInfoDetail(pCmd, pCmd->clauseIndex);
  tscSetResultPointer(pQueryInfo, pRes);

  if (pSql->pSubscription != NULL) {
    int32_t numOfCols = pQueryInfo->fieldsInfo.numOfOutputCols;
    
    TAOS_FIELD *pField = tscFieldInfoGetField(pQueryInfo, numOfCols - 1);
    int16_t     offset = tscFieldInfoGetOffset(pQueryInfo, numOfCols - 1);
    
    char* p = pRes->data + (pField->bytes + offset) * pRes->numOfRows;

    int32_t numOfTables = htonl(*(int32_t*)p);
    p += sizeof(int32_t);
    for (int i = 0; i < numOfTables; i++) {
      int64_t uid = htobe64(*(int64_t*)p);
      p += sizeof(int64_t);
      TSKEY key = htobe64(*(TSKEY*)p);
      p += sizeof(TSKEY);
      tscUpdateSubscriptionProgress(pSql->pSubscription, uid, key);
    }
  }

  pRes->row = 0;

  tscTrace("%p numOfRows:%d, offset:%d", pSql, pRes->numOfRows, pRes->offset);

  return 0;
}

int tscProcessRetrieveRspFromLocal(SSqlObj *pSql) {
  SSqlRes *   pRes = &pSql->res;
  SSqlCmd *   pCmd = &pSql->cmd;
  SQueryInfo *pQueryInfo = tscGetQueryInfoDetail(pCmd, 0);

  SRetrieveTableRsp *pRetrieve = (SRetrieveTableRsp *)pRes->pRsp;

  pRes->numOfRows = htonl(pRetrieve->numOfRows);
  pRes->data = pRetrieve->data;

  tscSetResultPointer(pQueryInfo, pRes);
  pRes->row = 0;
  return 0;
}

void tscMeterMetaCallBack(void *param, TAOS_RES *res, int code);

static int32_t doGetMeterMetaFromServer(SSqlObj *pSql, SMeterMetaInfo *pMeterMetaInfo) {
  int32_t code = TSDB_CODE_SUCCESS;

  SSqlObj *pNew = calloc(1, sizeof(SSqlObj));
  if (NULL == pNew) {
    tscError("%p malloc failed for new sqlobj to get meter meta", pSql);
    return TSDB_CODE_CLI_OUT_OF_MEMORY;
  }

  pNew->pTscObj = pSql->pTscObj;
  pNew->signature = pNew;
  pNew->cmd.command = TSDB_SQL_META;

  tscAddSubqueryInfo(&pNew->cmd);

  SQueryInfo *pNewQueryInfo = NULL;
  tscGetQueryInfoDetailSafely(&pNew->cmd, 0, &pNewQueryInfo);

  pNew->cmd.createOnDemand = pSql->cmd.createOnDemand;  // create table if not exists
  if (TSDB_CODE_SUCCESS != tscAllocPayload(&pNew->cmd, TSDB_DEFAULT_PAYLOAD_SIZE)) {
    tscError("%p malloc failed for payload to get meter meta", pSql);
    free(pNew);

    return TSDB_CODE_CLI_OUT_OF_MEMORY;
  }

  SMeterMetaInfo *pNewMeterMetaInfo = tscAddEmptyMeterMetaInfo(pNewQueryInfo);
  assert(pNew->cmd.numOfClause == 1 && pNewQueryInfo->numOfTables == 1);

  strcpy(pNewMeterMetaInfo->name, pMeterMetaInfo->name);
  memcpy(pNew->cmd.payload, pSql->cmd.payload, TSDB_DEFAULT_PAYLOAD_SIZE);  // tag information if table does not exists.
  tscTrace("%p new pSqlObj:%p to get tableMeta", pSql, pNew);

  if (pSql->fp == NULL) {
    tsem_init(&pNew->rspSem, 0, 0);
    tsem_init(&pNew->emptyRspSem, 0, 1);

    code = tscProcessSql(pNew);

    /*
     * Update cache only on succeeding in getting metermeta.
     * Transfer the ownership of metermeta to the new object, instead of invoking the release/acquire routine
     */
    if (code == TSDB_CODE_SUCCESS) {
      pMeterMetaInfo->pMeterMeta = taosTransferDataInCache(tscCacheHandle, (void**) &pNewMeterMetaInfo->pMeterMeta);
      assert(pMeterMetaInfo->pMeterMeta != NULL);
    }

    tscTrace("%p get meter meta complete, code:%d, pMeterMeta:%p", pSql, code, pMeterMetaInfo->pMeterMeta);
    tscFreeSqlObj(pNew);

  } else {
    pNew->fp = tscMeterMetaCallBack;
    pNew->param = pSql;
    pNew->sqlstr = strdup(pSql->sqlstr);

    code = tscProcessSql(pNew);
    if (code == TSDB_CODE_SUCCESS) {
      code = TSDB_CODE_ACTION_IN_PROGRESS;
    }
  }

  return code;
}

int tscGetMeterMeta(SSqlObj *pSql, SMeterMetaInfo *pMeterMetaInfo) {
  assert(strlen(pMeterMetaInfo->name) != 0);

  // If this SMeterMetaInfo owns a metermeta, release it first
  if (pMeterMetaInfo->pMeterMeta != NULL) {
    taosRemoveDataFromCache(tscCacheHandle, (void **)&(pMeterMetaInfo->pMeterMeta), false);
  }
  
  pMeterMetaInfo->pMeterMeta = (STableMeta *)taosGetDataFromCache(tscCacheHandle, pMeterMetaInfo->name);
  if (pMeterMetaInfo->pMeterMeta != NULL) {
    STableMeta *pMeterMeta = pMeterMetaInfo->pMeterMeta;

    tscTrace("%p retrieve tableMeta from cache, the number of columns:%d, numOfTags:%d", pSql, pMeterMeta->numOfColumns,
             pMeterMeta->numOfTags);

    return TSDB_CODE_SUCCESS;
  }

  /*
   * for async insert operation, release data block buffer before issue new object to get metermeta
   * because in metermeta callback function, the tscParse function will generate the submit data blocks
   */
  return doGetMeterMetaFromServer(pSql, pMeterMetaInfo);
}

int tscGetMeterMetaEx(SSqlObj *pSql, SMeterMetaInfo *pMeterMetaInfo, bool createIfNotExists) {
  pSql->cmd.createOnDemand = createIfNotExists;
  return tscGetMeterMeta(pSql, pMeterMetaInfo);
}

/*
 * in handling the renew metermeta problem during insertion,
 *
 * If the meter is created on demand during insertion, the routine usually waits for a short
 * period to re-issue the getMeterMeta msg, in which makes a greater change that vnode has
 * successfully created the corresponding table.
 */
static void tscWaitingForCreateTable(SSqlCmd *pCmd) {
  if (pCmd->command == TSDB_SQL_INSERT) {
    taosMsleep(50);  // todo: global config
  }
}

/**
 * in renew metermeta, do not retrieve metadata in cache.
 * @param pSql          sql object
 * @param tableId       meter id
 * @return              status code
 */
int tscRenewMeterMeta(SSqlObj *pSql, char *tableId) {
  int code = 0;

  // handle metric meta renew process
  SSqlCmd *pCmd = &pSql->cmd;

  SQueryInfo *    pQueryInfo = tscGetQueryInfoDetail(pCmd, 0);
  SMeterMetaInfo *pMeterMetaInfo = tscGetMeterMetaInfoFromQueryInfo(pQueryInfo, 0);

  // enforce the renew metermeta operation in async model
  if (pSql->fp == NULL) pSql->fp = (void *)0x1;

  /*
   * 1. only update the metermeta in force model metricmeta is not updated
   * 2. if get metermeta failed, still get the metermeta
   */
  if (pMeterMetaInfo->pMeterMeta == NULL || !tscQueryOnMetric(pCmd)) {
    if (pMeterMetaInfo->pMeterMeta) {
      tscTrace("%p update meter meta, old: numOfTags:%d, numOfCols:%d, uid:%" PRId64 ", addr:%p", pSql,
               pMeterMetaInfo->numOfTags, pCmd->numOfCols, pMeterMetaInfo->pMeterMeta->uid, pMeterMetaInfo->pMeterMeta);
    }

    tscWaitingForCreateTable(pCmd);
    taosRemoveDataFromCache(tscCacheHandle, (void **)&(pMeterMetaInfo->pMeterMeta), true);

    code = doGetMeterMetaFromServer(pSql, pMeterMetaInfo);  // todo ??
  } else {
    tscTrace("%p metric query not update metric meta, numOfTags:%d, numOfCols:%d, uid:%" PRId64 ", addr:%p", pSql,
             pMeterMetaInfo->pMeterMeta->numOfTags, pCmd->numOfCols, pMeterMetaInfo->pMeterMeta->uid,
             pMeterMetaInfo->pMeterMeta);
  }

  if (code != TSDB_CODE_ACTION_IN_PROGRESS) {
    if (pSql->fp == (void *)0x1) {
      pSql->fp = NULL;
    }
  }

  return code;
}

int tscGetMetricMeta(SSqlObj *pSql, int32_t clauseIndex) {
  int      code = TSDB_CODE_NETWORK_UNAVAIL;
  SSqlCmd *pCmd = &pSql->cmd;

  /*
   * the query condition is serialized into pCmd->payload, we need to rebuild key for metricmeta info in cache.
   */
  bool    required = false;

  SQueryInfo *pQueryInfo = tscGetQueryInfoDetail(pCmd, clauseIndex);
  for (int32_t i = 0; i < pQueryInfo->numOfTables; ++i) {
    char tagstr[TSDB_MAX_TAGS_LEN + 1] = {0};

    SMeterMetaInfo *pMeterMetaInfo = tscGetMeterMetaInfoFromQueryInfo(pQueryInfo, i);
    tscGetMetricMetaCacheKey(pQueryInfo, tagstr, pMeterMetaInfo->pMeterMeta->uid);

    taosRemoveDataFromCache(tscCacheHandle, (void **)&(pMeterMetaInfo->pMetricMeta), false);

    SSuperTableMeta *ppMeta = (SSuperTableMeta *)taosGetDataFromCache(tscCacheHandle, tagstr);
    if (ppMeta == NULL) {
      required = true;
      break;
    } else {
      pMeterMetaInfo->pMetricMeta = ppMeta;
    }
  }

  // all metricmeta for one clause are retrieved from cache, no need to retrieve metricmeta from management node
  if (!required) {
    return TSDB_CODE_SUCCESS;
  }

  SSqlObj *pNew = calloc(1, sizeof(SSqlObj));
  pNew->pTscObj = pSql->pTscObj;
  pNew->signature = pNew;

  pNew->cmd.command = TSDB_SQL_METRIC;
  
  SQueryInfo *pNewQueryInfo = NULL;
  if ((code = tscGetQueryInfoDetailSafely(&pNew->cmd, 0, &pNewQueryInfo)) != TSDB_CODE_SUCCESS) {
    return code;
  }
  
  for (int32_t i = 0; i < pQueryInfo->numOfTables; ++i) {
    SMeterMetaInfo *pMMInfo = tscGetMeterMetaInfoFromQueryInfo(pQueryInfo, i);

    STableMeta *pMeterMeta = taosGetDataFromCache(tscCacheHandle, pMMInfo->name);
    tscAddMeterMetaInfo(pNewQueryInfo, pMMInfo->name, pMeterMeta, NULL, pMMInfo->numOfTags, pMMInfo->tagColumnIndex);
  }

  if ((code = tscAllocPayload(&pNew->cmd, TSDB_DEFAULT_PAYLOAD_SIZE)) != TSDB_CODE_SUCCESS) {
    tscFreeSqlObj(pNew);
    return code;
  }

  tscTagCondCopy(&pNewQueryInfo->tagCond, &pQueryInfo->tagCond);

  pNewQueryInfo->groupbyExpr = pQueryInfo->groupbyExpr;
  pNewQueryInfo->numOfTables = pQueryInfo->numOfTables;

  pNewQueryInfo->slimit = pQueryInfo->slimit;
  pNewQueryInfo->order = pQueryInfo->order;
  
  STagCond* pTagCond = &pNewQueryInfo->tagCond;
  tscTrace("%p new sqlobj:%p info, numOfTables:%d, slimit:%" PRId64 ", soffset:%" PRId64 ", order:%d, tbname cond:%s",
      pSql, pNew, pNewQueryInfo->numOfTables, pNewQueryInfo->slimit.limit, pNewQueryInfo->slimit.offset,
      pNewQueryInfo->order.order, pTagCond->tbnameCond.cond)

//  if (pSql->fp != NULL && pSql->pStream == NULL) {
//    pCmd->pDataBlocks = tscDestroyBlockArrayList(pCmd->pDataBlocks);
//    tscFreeSubqueryInfo(pCmd);
//  }

  tscTrace("%p allocate new pSqlObj:%p to get metricMeta", pSql, pNew);
  if (pSql->fp == NULL) {
    tsem_init(&pNew->rspSem, 0, 0);
    tsem_init(&pNew->emptyRspSem, 0, 1);

    code = tscProcessSql(pNew);

    if (code == TSDB_CODE_SUCCESS) {//todo optimize the performance
      for (int32_t i = 0; i < pQueryInfo->numOfTables; ++i) {
        char tagstr[TSDB_MAX_TAGS_LEN] = {0};
    
        SMeterMetaInfo *pMeterMetaInfo = tscGetMeterMetaInfoFromQueryInfo(pQueryInfo, i);
        tscGetMetricMetaCacheKey(pQueryInfo, tagstr, pMeterMetaInfo->pMeterMeta->uid);

#ifdef _DEBUG_VIEW
        printf("create metric key:%s, index:%d\n", tagstr, i);
#endif
    
        taosRemoveDataFromCache(tscCacheHandle, (void **)&(pMeterMetaInfo->pMetricMeta), false);
        pMeterMetaInfo->pMetricMeta = (SSuperTableMeta *)taosGetDataFromCache(tscCacheHandle, tagstr);
      }
    }

    tscFreeSqlObj(pNew);
  } else {
    pNew->fp = tscMeterMetaCallBack;
    pNew->param = pSql;
    code = tscProcessSql(pNew);
    if (code == TSDB_CODE_SUCCESS) {
      code = TSDB_CODE_ACTION_IN_PROGRESS;
    }
  }

  return code;
}

void tscInitMsgs() {
  tscBuildMsg[TSDB_SQL_SELECT] = tscBuildQueryMsg;
  tscBuildMsg[TSDB_SQL_INSERT] = tscBuildSubmitMsg;
  tscBuildMsg[TSDB_SQL_FETCH] = tscBuildRetrieveMsg;

  tscBuildMsg[TSDB_SQL_CREATE_DB] = tscBuildCreateDbMsg;
  tscBuildMsg[TSDB_SQL_CREATE_USER] = tscBuildUserMsg;

  tscBuildMsg[TSDB_SQL_CREATE_ACCT] = tscBuildAcctMsg;
  tscBuildMsg[TSDB_SQL_ALTER_ACCT] = tscBuildAcctMsg;

  tscBuildMsg[TSDB_SQL_CREATE_TABLE] = tscBuildCreateTableMsg;
  tscBuildMsg[TSDB_SQL_DROP_USER] = tscBuildDropAcctMsg;
  tscBuildMsg[TSDB_SQL_DROP_ACCT] = tscBuildDropAcctMsg;
  tscBuildMsg[TSDB_SQL_DROP_DB] = tscBuildDropDbMsg;
  tscBuildMsg[TSDB_SQL_DROP_TABLE] = tscBuildDropTableMsg;
  tscBuildMsg[TSDB_SQL_ALTER_USER] = tscBuildUserMsg;
  tscBuildMsg[TSDB_SQL_CREATE_DNODE] = tscBuildCreateDnodeMsg;
  tscBuildMsg[TSDB_SQL_DROP_DNODE] = tscBuildDropDnodeMsg;
  tscBuildMsg[TSDB_SQL_CFG_DNODE] = tscBuildCfgDnodeMsg;
  tscBuildMsg[TSDB_SQL_ALTER_TABLE] = tscBuildAlterTableMsg;
  tscBuildMsg[TSDB_SQL_ALTER_DB] = tscAlterDbMsg;

  tscBuildMsg[TSDB_SQL_CONNECT] = tscBuildConnectMsg;
  tscBuildMsg[TSDB_SQL_USE_DB] = tscBuildUseDbMsg;
  tscBuildMsg[TSDB_SQL_META] = tscBuildMeterMetaMsg;
  tscBuildMsg[TSDB_SQL_METRIC] = tscBuildMetricMetaMsg;
  tscBuildMsg[TSDB_SQL_MULTI_META] = tscBuildMultiMeterMetaMsg;

  tscBuildMsg[TSDB_SQL_HB] = tscBuildHeartBeatMsg;
  tscBuildMsg[TSDB_SQL_SHOW] = tscBuildShowMsg;
  tscBuildMsg[TSDB_SQL_RETRIEVE] = tscBuildRetrieveFromMgmtMsg;
  tscBuildMsg[TSDB_SQL_KILL_QUERY] = tscBuildKillMsg;
  tscBuildMsg[TSDB_SQL_KILL_STREAM] = tscBuildKillMsg;
  tscBuildMsg[TSDB_SQL_KILL_CONNECTION] = tscBuildKillMsg;

  tscProcessMsgRsp[TSDB_SQL_SELECT] = tscProcessQueryRsp;
  tscProcessMsgRsp[TSDB_SQL_FETCH] = tscProcessRetrieveRspFromVnode;

  tscProcessMsgRsp[TSDB_SQL_DROP_DB] = tscProcessDropDbRsp;
  tscProcessMsgRsp[TSDB_SQL_DROP_TABLE] = tscProcessDropTableRsp;
  tscProcessMsgRsp[TSDB_SQL_CONNECT] = tscProcessConnectRsp;
  tscProcessMsgRsp[TSDB_SQL_USE_DB] = tscProcessUseDbRsp;
  tscProcessMsgRsp[TSDB_SQL_META] = tscProcessMeterMetaRsp;
  tscProcessMsgRsp[TSDB_SQL_METRIC] = tscProcessMetricMetaRsp;
  tscProcessMsgRsp[TSDB_SQL_MULTI_META] = tscProcessMultiMeterMetaRsp;

  tscProcessMsgRsp[TSDB_SQL_SHOW] = tscProcessShowRsp;
  tscProcessMsgRsp[TSDB_SQL_RETRIEVE] = tscProcessRetrieveRspFromVnode;  // rsp handled by same function.
  tscProcessMsgRsp[TSDB_SQL_DESCRIBE_TABLE] = tscProcessDescribeTableRsp;

  tscProcessMsgRsp[TSDB_SQL_RETRIEVE_TAGS] = tscProcessTagRetrieveRsp;
  tscProcessMsgRsp[TSDB_SQL_CURRENT_DB] = tscProcessTagRetrieveRsp;
  tscProcessMsgRsp[TSDB_SQL_CURRENT_USER] = tscProcessTagRetrieveRsp;
  tscProcessMsgRsp[TSDB_SQL_SERV_VERSION] = tscProcessTagRetrieveRsp;
  tscProcessMsgRsp[TSDB_SQL_CLI_VERSION] = tscProcessTagRetrieveRsp;
  tscProcessMsgRsp[TSDB_SQL_SERV_STATUS] = tscProcessTagRetrieveRsp;

  tscProcessMsgRsp[TSDB_SQL_RETRIEVE_EMPTY_RESULT] = tscProcessEmptyResultRsp;

  tscProcessMsgRsp[TSDB_SQL_RETRIEVE_METRIC] = tscProcessRetrieveMetricRsp;

  tscProcessMsgRsp[TSDB_SQL_ALTER_TABLE] = tscProcessAlterTableMsgRsp;
  tscProcessMsgRsp[TSDB_SQL_ALTER_DB] = tscProcessAlterDbMsgRsp;

  tscKeepConn[TSDB_SQL_SHOW] = 1;
  tscKeepConn[TSDB_SQL_RETRIEVE] = 1;
  tscKeepConn[TSDB_SQL_SELECT] = 1;
  tscKeepConn[TSDB_SQL_FETCH] = 1;
  tscKeepConn[TSDB_SQL_HB] = 1;

  tscUpdateVnodeMsg[TSDB_SQL_SELECT] = tscUpdateVnodeInQueryMsg;
  tscUpdateVnodeMsg[TSDB_SQL_INSERT] = tscUpdateVnodeInSubmitMsg;
}<|MERGE_RESOLUTION|>--- conflicted
+++ resolved
@@ -173,137 +173,6 @@
   tscProcessSql(pObj->pHb);
 }
 
-<<<<<<< HEAD
-=======
-void tscGetConnToMgmt(SSqlObj *pSql, uint8_t *pCode) {
-  STscObj *pTscObj = pSql->pTscObj;
-  if (pSql->retry < tscGetMgmtConnMaxRetryTimes()) {
-    *pCode = 0;
-    pSql->retry++;
-    pSql->index = pSql->index % tscMgmtIpList.numOfIps;
-    if (pSql->cmd.command > TSDB_SQL_READ && pSql->index == 0) pSql->index = 1;
-    void *thandle = taosGetConnFromCache(tscConnCache, tscMgmtIpList.ip[pSql->index], TSC_MGMT_VNODE, pTscObj->user);
-
-    if (thandle == NULL) {
-      SRpcConnInit connInit;
-      memset(&connInit, 0, sizeof(connInit));
-      connInit.cid = 0;
-      connInit.sid = 0;
-      connInit.meterId = pSql->pTscObj->user;
-      connInit.peerId = 0;
-      connInit.shandle = pTscMgmtConn;
-      connInit.ahandle = pSql;
-      connInit.peerPort = tsMgmtShellPort;
-      connInit.spi = 1;
-      connInit.encrypt = 0;
-      connInit.secret = pSql->pTscObj->pass;
-      
-      connInit.peerIp = tscMgmtIpList.ipstr[pSql->index];
-      thandle = taosOpenRpcConn(&connInit, pCode);
-    }
-
-    pSql->thandle = thandle;
-    pSql->ip = tscMgmtIpList.ip[pSql->index];
-    pSql->vnode = TSC_MGMT_VNODE;
-    tscTrace("%p mgmt index:%d ip:0x%x is picked up, pConn:%p", pSql, pSql->index, tscMgmtIpList.ip[pSql->index],
-             pSql->thandle);
-  }
-
-  // the pSql->res.code is the previous error(status) code.
-  if (pSql->thandle == NULL && pSql->retry >= pSql->maxRetry) {
-    if (pSql->res.code != TSDB_CODE_SUCCESS && pSql->res.code != TSDB_CODE_ACTION_IN_PROGRESS) {
-      *pCode = pSql->res.code;
-    }
-
-    tscError("%p reach the max retry:%d, code:%d", pSql, pSql->retry, *pCode);
-  }
-}
-
-void tscGetConnToVnode(SSqlObj *pSql, uint8_t *pCode) {
-  SVPeerDesc *pVPeersDesc = NULL;
-  static int  vidIndex = 0;
-  STscObj *   pTscObj = pSql->pTscObj;
-
-  pSql->thandle = NULL;
-
-  SSqlCmd *       pCmd = &pSql->cmd;
-  SMeterMetaInfo *pMeterMetaInfo = tscGetMeterMetaInfo(pCmd, pCmd->clauseIndex, 0);
-  
-  if (UTIL_METER_IS_SUPERTABLE(pMeterMetaInfo)) {  // multiple vnode query
-    SVnodeSidList *vnodeList = tscGetVnodeSidList(pMeterMetaInfo->pMetricMeta, pMeterMetaInfo->vnodeIndex);
-    if (vnodeList != NULL) {
-      pVPeersDesc = vnodeList->vpeerDesc;
-    }
-  } else {
-    SMeterMeta *pMeta = pMeterMetaInfo->pMeterMeta;
-    if (pMeta == NULL) {
-      tscError("%p pMeterMeta is NULL", pSql);
-      pSql->retry = pSql->maxRetry;
-      return;
-    }
-    pVPeersDesc = pMeta->vpeerDesc;
-  }
-
-  if (pVPeersDesc == NULL) {
-    pSql->retry = pSql->maxRetry;
-    tscError("%p pVPeerDesc is NULL", pSql);
-  }
-
-  while (pSql->retry < pSql->maxRetry) {
-    (pSql->retry)++;
-    pSql->index = pSql->index%TSDB_VNODES_SUPPORT;
-    
-    char ipstr[40] = {0};
-    if (pVPeersDesc[pSql->index].ip == 0) {
-      /*
-       * in the edge edition, ip is 0, and at this time we use masterIp instead
-       * in the cluster edition, ip is vnode ip
-       */
-      pVPeersDesc[pSql->index].ip = tscMgmtIpList.ip[0];
-    }
-    *pCode = TSDB_CODE_SUCCESS;
-
-    void *thandle =
-        taosGetConnFromCache(tscConnCache, pVPeersDesc[pSql->index].ip, pVPeersDesc[pSql->index].vnode, pTscObj->user);
-
-    if (thandle == NULL) {
-      SRpcConnInit connInit;
-      tinet_ntoa(ipstr, pVPeersDesc[pSql->index].ip);
-      memset(&connInit, 0, sizeof(connInit));
-      connInit.cid = vidIndex;
-      connInit.sid = 0;
-      connInit.spi = 0;
-      connInit.encrypt = 0;
-      connInit.meterId = pSql->pTscObj->user;
-      connInit.peerId = htonl((pVPeersDesc[pSql->index].vnode << TSDB_SHELL_VNODE_BITS));
-      connInit.shandle = pVnodeConn;
-      connInit.ahandle = pSql;
-      connInit.peerIp = ipstr;
-      connInit.peerPort = tsVnodeShellPort;
-      thandle = taosOpenRpcConn(&connInit, pCode);
-      vidIndex = (vidIndex + 1) % tscNumOfThreads;
-    }
-
-    pSql->thandle = thandle;
-    pSql->ip = pVPeersDesc[pSql->index].ip;
-    pSql->vnode = pVPeersDesc[pSql->index].vnode;
-    tscTrace("%p vnode:%d ip:%p index:%d is picked up, pConn:%p", pSql, pVPeersDesc[pSql->index].vnode,
-             pVPeersDesc[pSql->index].ip, pSql->index, pSql->thandle);
-
-    break;
-  }
-
-  // the pSql->res.code is the previous error(status) code.
-  if (pSql->thandle == NULL && pSql->retry >= pSql->maxRetry) {
-    if (pSql->res.code != TSDB_CODE_SUCCESS && pSql->res.code != TSDB_CODE_ACTION_IN_PROGRESS) {
-      *pCode = pSql->res.code;
-    }
-
-    tscError("%p reach the max retry:%d, code:%d", pSql, pSql->retry, *pCode);
-  }
-}
-
->>>>>>> 4a9e27d6
 int tscSendMsgToServer(SSqlObj *pSql) {
   char *pMsg = rpcMallocCont(pSql->cmd.payloadLen);
   if (NULL == pMsg) {
@@ -1431,20 +1300,11 @@
     return MIN_QUERY_MSG_PKT_SIZE + minMsgSize() + sizeof(SQueryTableMsg) + srcColListSize + exprSize;
   }
 
-<<<<<<< HEAD
   SSuperTableMeta *pMetricMeta = pMeterMetaInfo->pMetricMeta;
-
   SVnodeSidList *pVnodeSidList = tscGetVnodeSidList(pMetricMeta, pMeterMetaInfo->vnodeIndex);
 
   int32_t meterInfoSize = (pMetricMeta->tagLen + sizeof(STableSidExtInfo)) * pVnodeSidList->numOfSids;
-  int32_t outputColumnSize = pQueryInfo->fieldsInfo.numOfOutputCols * sizeof(SSqlFuncExprMsg);
-=======
-  SMetricMeta *pMetricMeta = pMeterMetaInfo->pMetricMeta;
-  SVnodeSidList *pVnodeSidList = tscGetVnodeSidList(pMetricMeta, pMeterMetaInfo->vnodeIndex);
-
-  int32_t meterInfoSize = (pMetricMeta->tagLen + sizeof(SMeterSidExtInfo)) * pVnodeSidList->numOfSids;
   int32_t outputColumnSize = pQueryInfo->exprsInfo.numOfExprs * sizeof(SSqlFuncExprMsg);
->>>>>>> 4a9e27d6
 
   int32_t size = meterInfoSize + outputColumnSize + srcColListSize + exprSize + MIN_QUERY_MSG_PKT_SIZE;
   if (pQueryInfo->tsBuf != NULL) {
@@ -1460,11 +1320,7 @@
   STableMeta * pMeterMeta = pMeterMetaInfo->pMeterMeta;
   SSuperTableMeta *pMetricMeta = pMeterMetaInfo->pMetricMeta;
 
-<<<<<<< HEAD
-  tscTrace("%p vid:%d, query on %d meters", pSql, htons(vnodeId), numOfTables);
-=======
-  tscTrace("%p vid:%d, query on %d meters", pSql, vnodeId, numOfMeters);
->>>>>>> 4a9e27d6
+  tscTrace("%p vid:%d, query on %d meters", pSql, vnodeId, numOfTables);
   if (UTIL_METER_IS_NOMRAL_METER(pMeterMetaInfo)) {
 #ifdef _DEBUG_VIEW
     tscTrace("%p sid:%d, uid:%" PRIu64, pSql, pMeterMetaInfo->pMeterMeta->sid, pMeterMetaInfo->pMeterMeta->uid);
@@ -2486,15 +2342,10 @@
     tagLen += strlen(pQueryInfo->tagCond.tbnameCond.cond) * TSDB_NCHAR_SIZE;
   }
 
-<<<<<<< HEAD
   int32_t joinCondLen = (TSDB_TABLE_ID_LEN + sizeof(int16_t)) * 2;
   int32_t elemSize = sizeof(SSuperTableMetaElemMsg) * pQueryInfo->numOfTables;
-=======
-  int32_t joinCondLen = (TSDB_METER_ID_LEN + sizeof(int16_t)) * 2;
-  int32_t elemSize = sizeof(SMetricMetaElemMsg) * pQueryInfo->numOfTables;
   
   int32_t colSize = pQueryInfo->groupbyExpr.numOfGroupCols*sizeof(SColIndexEx);
->>>>>>> 4a9e27d6
 
   int32_t len = tagLen + joinCondLen + elemSize + colSize + defaultSize;
 
@@ -3053,12 +2904,7 @@
 
   int32_t size = pMeta->numOfColumns * sizeof(SSchema) + sizeof(STableMeta);
   pMeterMetaInfo->pMeterMeta =
-<<<<<<< HEAD
       (STableMeta *)taosAddDataIntoCache(tscCacheHandle, key, (char *)pMeta, size, tsMeterMetaKeepTimer);
-=======
-      (SMeterMeta *)taosAddDataIntoCache(tscCacheHandle, key, (char *)pMeta, size, tsMeterMetaKeepTimer);
-  
->>>>>>> 4a9e27d6
   pCmd->numOfCols = pQueryInfo->fieldsInfo.numOfOutputCols;
   SSchema *pMeterSchema = tsGetSchema(pMeterMetaInfo->pMeterMeta);
 
