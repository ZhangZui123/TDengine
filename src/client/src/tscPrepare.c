/*
 * Copyright (c) 2019 TAOS Data, Inc. <jhtao@taosdata.com>
 *
 * This program is free software: you can use, redistribute, and/or modify
 * it under the terms of the GNU Affero General Public License, version 3
 * or later ("AGPL"), as published by the Free Software Foundation.
 *
 * This program is distributed in the hope that it will be useful, but WITHOUT
 * ANY WARRANTY; without even the implied warranty of MERCHANTABILITY or
 * FITNESS FOR A PARTICULAR PURPOSE.
 *
 * You should have received a copy of the GNU Affero General Public License
 * along with this program. If not, see <http://www.gnu.org/licenses/>.
 */
#include "os.h"

#include "taos.h"
#include "tsclient.h"
#include "tscUtil.h"
#include "ttimer.h"
#include "taosmsg.h"
#include "tstrbuild.h"
#include "tscLog.h"
#include "tscSubquery.h"

int tsParseInsertSql(SSqlObj *pSql);
int32_t tsCheckTimestamp(STableDataBlocks *pDataBlocks, const char *start);

////////////////////////////////////////////////////////////////////////////////
// functions for normal statement preparation

typedef struct SNormalStmtPart {
  bool  isParam;
  uint32_t len;
  char* str;
} SNormalStmtPart;

typedef struct SNormalStmt {
  uint16_t         sizeParts;
  uint16_t         numParts;
  uint16_t         numParams;
  char* sql;
  SNormalStmtPart* parts;
  tVariant*        params;
} SNormalStmt;

typedef struct SMultiTbStmt {
  bool      nameSet;
  bool      tagSet;
  bool      subSet;
  uint64_t  currentUid;
  char     *sqlstr;
  uint32_t  tbNum;
  SStrToken tbname;
  SStrToken stbname;
  SStrToken values;
  SArray   *tags;
  STableDataBlocks *lastBlock;
  SHashObj *pTableHash;
  SHashObj *pTableBlockHashList;     // data block for each table
} SMultiTbStmt;

typedef enum {
  STMT_INIT = 1,
  STMT_PREPARE,
  STMT_SETTBNAME,
  STMT_BIND,
  STMT_BIND_COL,
  STMT_ADD_BATCH,
  STMT_EXECUTE
} STMT_ST;

typedef struct STscStmt {
  bool isInsert;
  bool multiTbInsert;
  int16_t  last;
  STscObj* taos;
  SSqlObj* pSql;
  SMultiTbStmt mtb;
  SNormalStmt normal;
} STscStmt;

#define STMT_RET(c) do {          \
  int32_t _code = c;               \
  if (pStmt && pStmt->pSql) { pStmt->pSql->res.code = _code; } else {terrno = _code;}   \
  return _code;             \
} while (0)

static int32_t invalidOperationMsg(char* dstBuffer, const char* errMsg) {
  return tscInvalidOperationMsg(dstBuffer, errMsg, NULL);
}

static int normalStmtAddPart(SNormalStmt* stmt, bool isParam, char* str, uint32_t len) {
  uint16_t size = stmt->numParts + 1;
  if (size > stmt->sizeParts) {
    size *= 2;
    void* tmp = realloc(stmt->parts, sizeof(SNormalStmtPart) * size);
    if (tmp == NULL) {
      return TSDB_CODE_TSC_OUT_OF_MEMORY;
    }
    stmt->sizeParts = size;
    stmt->parts = (SNormalStmtPart*)tmp;
  }

  stmt->parts[stmt->numParts].isParam = isParam;
  stmt->parts[stmt->numParts].str = str;
  stmt->parts[stmt->numParts].len = len;

  ++stmt->numParts;
  if (isParam) {
    ++stmt->numParams;
  }
  return TSDB_CODE_SUCCESS;
}

static int normalStmtBindParam(STscStmt* stmt, TAOS_BIND* bind) {
  SNormalStmt* normal = &stmt->normal;

  for (uint16_t i = 0; i < normal->numParams; ++i) {
    TAOS_BIND* tb = bind + i;
    tVariant* var = normal->params + i;
    tVariantDestroy(var);

    var->nLen = 0;
    if (tb->is_null != NULL && *(tb->is_null)) {
      var->nType = TSDB_DATA_TYPE_NULL;
      var->i64 = 0;
      continue;
    }

    var->nType = tb->buffer_type;
    switch (tb->buffer_type) {
      case TSDB_DATA_TYPE_NULL:
        var->i64 = 0;
        break;

      case TSDB_DATA_TYPE_BOOL:
        var->i64 = (*(int8_t*)tb->buffer) ? 1 : 0;
        break;

      case TSDB_DATA_TYPE_TINYINT:
        var->i64 = *(int8_t*)tb->buffer;
        break;

      case TSDB_DATA_TYPE_SMALLINT:
        var->i64 = *(int16_t*)tb->buffer;
        break;

      case TSDB_DATA_TYPE_INT:
        var->i64 = *(int32_t*)tb->buffer;
        break;

      case TSDB_DATA_TYPE_BIGINT:
      case TSDB_DATA_TYPE_TIMESTAMP:
        var->i64 = *(int64_t*)tb->buffer;
        break;

      case TSDB_DATA_TYPE_FLOAT:
        var->dKey = GET_FLOAT_VAL(tb->buffer);
        break;

      case TSDB_DATA_TYPE_DOUBLE:
        var->dKey = GET_DOUBLE_VAL(tb->buffer);
        break;

      case TSDB_DATA_TYPE_BINARY:
      case TSDB_DATA_TYPE_NCHAR:
        var->pz = (char*)malloc((*tb->length) + 1);
        if (var->pz == NULL) {
          return TSDB_CODE_TSC_OUT_OF_MEMORY;
        }
        memcpy(var->pz, tb->buffer, (*tb->length));
        var->pz[*tb->length] = 0;
        var->nLen = (int32_t)(*tb->length);
        break;

      default:
        tscError("0x%"PRIx64" bind column%d: type mismatch or invalid", stmt->pSql->self, i);
        return invalidOperationMsg(tscGetErrorMsgPayload(&stmt->pSql->cmd), "bind type mismatch or invalid");
    }
  }

  return TSDB_CODE_SUCCESS;
}


static int normalStmtPrepare(STscStmt* stmt) {
  SNormalStmt* normal = &stmt->normal;
  char* sql = stmt->pSql->sqlstr;
  uint32_t i = 0, start = 0;

  while (sql[i] != 0) {
    SStrToken token = {0};
    token.n = tGetToken(sql + i, &token.type);

    if (token.type == TK_QUESTION) {
      sql[i] = 0;
      if (i > start) {
        int code = normalStmtAddPart(normal, false, sql + start, i - start);
        if (code != TSDB_CODE_SUCCESS) {
          return code;
        }
      }
      int code = normalStmtAddPart(normal, true, NULL, 0);
      if (code != TSDB_CODE_SUCCESS) {
        return code;
      }
      start = i + token.n;
    }

    i += token.n;
  }

  if (i > start) {
    int code = normalStmtAddPart(normal, false, sql + start, i - start);
    if (code != TSDB_CODE_SUCCESS) {
      return code;
    }
  }

  if (normal->numParams > 0) {
    normal->params = calloc(normal->numParams, sizeof(tVariant));
    if (normal->params == NULL) {
      return TSDB_CODE_TSC_OUT_OF_MEMORY;
    }
  }

  return TSDB_CODE_SUCCESS;
}

static char* normalStmtBuildSql(STscStmt* stmt) {
  SNormalStmt* normal = &stmt->normal;
  SStringBuilder sb; memset(&sb, 0, sizeof(sb));

  if (taosStringBuilderSetJmp(&sb) != 0) {
    taosStringBuilderDestroy(&sb);
    return NULL;
  }

  taosStringBuilderEnsureCapacity(&sb, 4096);
  uint32_t idxParam = 0;

  for(uint16_t i = 0; i < normal->numParts; i++) {
    SNormalStmtPart* part = normal->parts + i;
    if (!part->isParam) {
      taosStringBuilderAppendStringLen(&sb, part->str, part->len);
      continue;
    }

    tVariant* var = normal->params + idxParam++;
    switch (var->nType)
    {
    case TSDB_DATA_TYPE_NULL:
      taosStringBuilderAppendNull(&sb);
      break;

    case TSDB_DATA_TYPE_BOOL:
    case TSDB_DATA_TYPE_TINYINT:
    case TSDB_DATA_TYPE_SMALLINT:
    case TSDB_DATA_TYPE_INT:
    case TSDB_DATA_TYPE_BIGINT:
      taosStringBuilderAppendInteger(&sb, var->i64);
      break;

    case TSDB_DATA_TYPE_FLOAT:
    case TSDB_DATA_TYPE_DOUBLE:
      taosStringBuilderAppendDouble(&sb, var->dKey);
      break;

    case TSDB_DATA_TYPE_BINARY:
      taosStringBuilderAppendChar(&sb, '\'');
      for (char* p = var->pz; *p != 0; ++p) {
        if (*p == '\'' || *p == '"') {
          taosStringBuilderAppendChar(&sb, '\\');
        }
        taosStringBuilderAppendChar(&sb, *p);
      }
      taosStringBuilderAppendChar(&sb, '\'');
      break;

    case TSDB_DATA_TYPE_NCHAR:
      taosStringBuilderAppendChar(&sb, '\'');
      taosStringBuilderAppend(&sb, var->wpz, var->nLen);
      taosStringBuilderAppendChar(&sb, '\'');
      break;

    default:
      assert(false);
      break;
    }
  }

  return taosStringBuilderGetResult(&sb, NULL);
}

#if 0
static int fillColumnsNull(STableDataBlocks* pBlock, int32_t rowNum) {
  SParsedDataColInfo* spd = &pBlock->boundColumnInfo;
  int32_t offset = 0;
  SSchema *schema = (SSchema*)pBlock->pTableMeta->schema;

  for (int32_t i = 0; i < spd->numOfCols; ++i) {
    if (!spd->cols[i].hasVal) {  // current column do not have any value to insert, set it to null
      for (int32_t n = 0; n < rowNum; ++n) {
        char *ptr = pBlock->pData + sizeof(SSubmitBlk) + pBlock->rowSize * n + offset;

        if (schema[i].type == TSDB_DATA_TYPE_BINARY) {
          varDataSetLen(ptr, sizeof(int8_t));
          *(uint8_t*) varDataVal(ptr) = TSDB_DATA_BINARY_NULL;
        } else if (schema[i].type == TSDB_DATA_TYPE_NCHAR) {
          varDataSetLen(ptr, sizeof(int32_t));
          *(uint32_t*) varDataVal(ptr) = TSDB_DATA_NCHAR_NULL;
        } else {
          setNull(ptr, schema[i].type, schema[i].bytes);
        }
      }
    }

    offset += schema[i].bytes;
  }

  return TSDB_CODE_SUCCESS;
}
#endif

/**
 * input:
 * - schema:
 * - payload:
 * - spd:
 * output:
 * - pBlock with data block replaced by K-V format
 */
static int refactorPayload(STableDataBlocks* pBlock, int32_t rowNum) {
  SParsedDataColInfo* spd = &pBlock->boundColumnInfo;
  SSchema*            schema = (SSchema*)pBlock->pTableMeta->schema;
  SMemRowHelper*      pHelper = &pBlock->rowHelper;
  STableMeta*         pTableMeta = pBlock->pTableMeta;
  STableComInfo       tinfo = tscGetTableInfo(pTableMeta);
  int                 code = TSDB_CODE_SUCCESS;
  int32_t             extendedRowSize = getExtendedRowSize(&tinfo);
  TDRowTLenT          destPayloadSize = sizeof(SSubmitBlk);

  ASSERT(pHelper->allNullLen >= 8);

  TDRowTLenT  destAllocSize = sizeof(SSubmitBlk) + rowNum * extendedRowSize;
  SSubmitBlk* pDestBlock = tcalloc(destAllocSize, 1);
  if (pDestBlock == NULL) {
    return TSDB_CODE_TSC_OUT_OF_MEMORY;
  }
  memcpy(pDestBlock, pBlock->pData, sizeof(SSubmitBlk));
  char* destPayload = (char*)pDestBlock + sizeof(SSubmitBlk);

  char* srcPayload = (char*)pBlock->pData + sizeof(SSubmitBlk);

  for (int n = 0; n < rowNum; ++n) {
    payloadSetNCols(destPayload, spd->numOfBound);

    TDRowTLenT dataRowLen = pHelper->allNullLen;
    TDRowTLenT kvRowLen = TD_MEM_ROW_KV_VER_SIZE + sizeof(SColIdx) * spd->numOfBound;
    TDRowTLenT payloadValOffset = payloadValuesOffset(destPayload);  // rely on payloadNCols
    TDRowLenT  colValOffset = 0;

    char* kvPrimaryKeyStart = destPayload + PAYLOAD_HEADER_LEN;  // primaryKey in 1st column tuple
    char* kvStart = kvPrimaryKeyStart + PAYLOAD_COL_HEAD_LEN;    // the column tuple behind the primaryKey

    for (int32_t i = 0; i < spd->numOfBound; ++i) {
      int32_t colIndex = spd->boundedColumns[i];
      ASSERT(spd->cols[colIndex].hasVal);
      char*    start = srcPayload + spd->cols[colIndex].offset;
      SSchema* pSchema = &schema[colIndex];  // get colId here
      bool     isPrimaryKey = (colIndex == PRIMARYKEY_TIMESTAMP_COL_INDEX);

      // the primary key locates in 1st column
      if (!IS_DATA_COL_ORDERED(spd->orderStatus)) {
        ASSERT(spd->colIdxInfo != NULL);
        if (!isPrimaryKey) {
          kvStart = POINTER_SHIFT(kvPrimaryKeyStart, spd->colIdxInfo[i].finalIdx * PAYLOAD_COL_HEAD_LEN);
        } else {
          ASSERT(spd->colIdxInfo[i].finalIdx == 0);
        }
      }
      if (isPrimaryKey) {
        payloadColSetId(kvPrimaryKeyStart, pSchema->colId);
        payloadColSetType(kvPrimaryKeyStart, pSchema->type);
        payloadColSetOffset(kvPrimaryKeyStart, colValOffset);
        memcpy(POINTER_SHIFT(destPayload, payloadValOffset + colValOffset), start, TYPE_BYTES[pSchema->type]);
        colValOffset += TYPE_BYTES[pSchema->type];
        kvRowLen += TYPE_BYTES[pSchema->type];
      } else {
        payloadColSetId(kvStart, pSchema->colId);
        payloadColSetType(kvStart, pSchema->type);
        payloadColSetOffset(kvStart, colValOffset);
        if (IS_VAR_DATA_TYPE(pSchema->type)) {
          varDataCopy(POINTER_SHIFT(destPayload, payloadValOffset + colValOffset), start);
          colValOffset += varDataTLen(start);
          kvRowLen += varDataTLen(start);
          if (pSchema->type == TSDB_DATA_TYPE_BINARY) {
            dataRowLen += (varDataLen(start) - CHAR_BYTES);
          } else if (pSchema->type == TSDB_DATA_TYPE_NCHAR) {
            dataRowLen += (varDataLen(start) - TSDB_NCHAR_SIZE);
          } else {
            ASSERT(0);
          }
        } else {
          memcpy(POINTER_SHIFT(destPayload, payloadValOffset + colValOffset), start, TYPE_BYTES[pSchema->type]);
          colValOffset += TYPE_BYTES[pSchema->type];
          kvRowLen += TYPE_BYTES[pSchema->type];
        }

        if (IS_DATA_COL_ORDERED(spd->orderStatus)) {
          kvStart += PAYLOAD_COL_HEAD_LEN;  // move to next column
        }
      }


    }  // end of column

    if (kvRowLen < dataRowLen) {
      payloadSetType(destPayload, SMEM_ROW_KV);
    } else {
      payloadSetType(destPayload, SMEM_ROW_DATA);
    }

    ASSERT(colValOffset <= TSDB_MAX_BYTES_PER_ROW);

    TDRowTLenT len = payloadValOffset + colValOffset;
    payloadSetTLen(destPayload, len);

    // next loop
    srcPayload += pBlock->rowSize;
    destPayload += len;

    destPayloadSize += len;
  }  // end of row
  
  ASSERT(destPayloadSize <= destAllocSize);

  tfree(pBlock->pData);
  pBlock->pData = (char*)pDestBlock;
  pBlock->nAllocSize = destAllocSize;
  pBlock->size = destPayloadSize;

  return code;
}
#if 0
int32_t fillTablesColumnsNull(SSqlObj* pSql) {
  SSqlCmd* pCmd = &pSql->cmd;

  STableDataBlocks** p = taosHashIterate(pCmd->insertParam.pTableBlockHashList, NULL);

  STableDataBlocks* pOneTableBlock = *p;
  while(pOneTableBlock) {
    SSubmitBlk* pBlocks = (SSubmitBlk*) pOneTableBlock->pData;
    if (pBlocks->numOfRows > 0 && pOneTableBlock->boundColumnInfo.numOfBound < pOneTableBlock->boundColumnInfo.numOfCols) {
      fillColumnsNull(pOneTableBlock, pBlocks->numOfRows);
    }

    p = taosHashIterate(pCmd->insertParam.pTableBlockHashList, p);
    if (p == NULL) {
      break;
    }

    pOneTableBlock = *p;
  }

  return TSDB_CODE_SUCCESS;
}
#endif

/**
 * check and sort
 */
static int initPayloadEnv(STableDataBlocks* pBlock, int32_t rowNum) {
  SParsedDataColInfo* spd = &pBlock->boundColumnInfo;
  if (spd->orderStatus != ORDER_STATUS_UNKNOWN) {
    return TSDB_CODE_SUCCESS;
  }

  bool isOrdered = true;
  int32_t lastColIdx = -1;
  for (int32_t i = 0; i < spd->numOfBound; ++i) {
    ASSERT(spd->cols[i].hasVal);
    int32_t colIdx = spd->boundedColumns[i];
    if (isOrdered) {
      if (lastColIdx > colIdx) {
        isOrdered = false;
        break;
      } else {
        lastColIdx = colIdx;
      }
    }
  }

<<<<<<< HEAD
////////////////////////////////////////////////////////////////////////////////
// functions for insertion statement preparation
static FORCE_INLINE int doBindParam(STableDataBlocks* pBlock, char* data, SParamInfo* param, TAOS_BIND* bind, int32_t colNum) {
  if (bind->is_null != NULL && *(bind->is_null)) {
    setNull(data + param->offset, param->type, param->bytes);
    return TSDB_CODE_SUCCESS;
=======
  spd->orderStatus = isOrdered ? ORDER_STATUS_ORDERED : ORDER_STATUS_DISORDERED;

  if (isOrdered) {
    spd->colIdxInfo = NULL;
  } else {
    spd->colIdxInfo = calloc(spd->numOfBound, sizeof(SBoundIdxInfo));
    if (spd->colIdxInfo == NULL) {
      return TSDB_CODE_TSC_OUT_OF_MEMORY;
    }
    SBoundIdxInfo* pColIdx = spd->colIdxInfo;
    for (uint16_t i = 0; i < spd->numOfBound; ++i) {
      pColIdx[i].schemaColIdx = (uint16_t)spd->boundedColumns[i];
      pColIdx[i].boundIdx = i;
    }
    qsort(pColIdx, spd->numOfBound, sizeof(SBoundIdxInfo), schemaIdxCompar);
    for (uint16_t i = 0; i < spd->numOfBound; ++i) {
      pColIdx[i].finalIdx = i;
    }
    qsort(pColIdx, spd->numOfBound, sizeof(SBoundIdxInfo), boundIdxCompar);
>>>>>>> b0bdd7c2
  }

  return TSDB_CODE_SUCCESS;
}

/**
 *  Refactor the raw payload structure to K-V format as the in tsParseOneRow()
 */
int32_t fillTablesPayload(SSqlObj* pSql) {
  SSqlCmd* pCmd = &pSql->cmd;
  int      code = TSDB_CODE_SUCCESS;

  STableDataBlocks** p = taosHashIterate(pCmd->insertParam.pTableBlockHashList, NULL);

  STableDataBlocks* pOneTableBlock = *p;
  while (pOneTableBlock) {
    SSubmitBlk* pBlocks = (SSubmitBlk*)pOneTableBlock->pData;

    if (pBlocks->numOfRows > 0) {
      initSMemRowHelper(&pOneTableBlock->rowHelper, tscGetTableSchema(pOneTableBlock->pTableMeta),
                        tscGetNumOfColumns(pOneTableBlock->pTableMeta), 0);
      if ((code = initPayloadEnv(pOneTableBlock, pBlocks->numOfRows)) != TSDB_CODE_SUCCESS) {
        return code;
      }
      if ((code = refactorPayload(pOneTableBlock, pBlocks->numOfRows)) != TSDB_CODE_SUCCESS) {
        return code;
      };
    }

    p = taosHashIterate(pCmd->insertParam.pTableBlockHashList, p);
    if (p == NULL) {
      break;
    }

    pOneTableBlock = *p;
  }

  return code;
}
  ////////////////////////////////////////////////////////////////////////////////
  // functions for insertion statement preparation
  static int doBindParam(STableDataBlocks* pBlock, char* data, SParamInfo* param, TAOS_BIND* bind, int32_t colNum) {
    if (bind->is_null != NULL && *(bind->is_null)) {
      setNull(data + param->offset, param->type, param->bytes);
      return TSDB_CODE_SUCCESS;
    }

#if 0
  if (0) {
    // allow user bind param data with different type
    union {
      int8_t          v1;
      int16_t         v2;
      int32_t         v4;
      int64_t         v8;
      float           f4;
      double          f8;
      unsigned char   buf[32*1024];
    } u;
    switch (param->type) {
      case TSDB_DATA_TYPE_BOOL: {
        switch (bind->buffer_type) {
          case TSDB_DATA_TYPE_BOOL: {
            u.v1 = *(int8_t*)bind->buffer;
            if (u.v1==0 || u.v1==1) break;
          } break;
          case TSDB_DATA_TYPE_TINYINT: {
            u.v1 = *(int8_t*)bind->buffer;
            if (u.v1==0 || u.v1==1) break;
          } break;
          case TSDB_DATA_TYPE_SMALLINT: {
            u.v1 = (int8_t)*(int16_t*)bind->buffer;
            if (u.v1==0 || u.v1==1) break;
          } break;
          case TSDB_DATA_TYPE_INT: {
            u.v1 = (int8_t)*(int32_t*)bind->buffer;
            if (u.v1==0 || u.v1==1) break;
          } break;
          case TSDB_DATA_TYPE_BIGINT: {
            u.v1 = (int8_t)*(int64_t*)bind->buffer;
            if (u.v1==0 || u.v1==1) break;
          } break;
          case TSDB_DATA_TYPE_BINARY:
          case TSDB_DATA_TYPE_NCHAR: {
            // "0", "1" convertible
            if (strncmp((const char*)bind->buffer, "0", *bind->length)==0) {
              u.v1 = 0;
              break;
            }
            if (strncmp((const char*)bind->buffer, "1", *bind->length)==0) {
              u.v1 = 1;
              break;
            }
            return TSDB_CODE_TSC_INVALID_VALUE;
          }
          case TSDB_DATA_TYPE_FLOAT:
          case TSDB_DATA_TYPE_DOUBLE:
          case TSDB_DATA_TYPE_TIMESTAMP:
          default: {
            return TSDB_CODE_TSC_INVALID_VALUE;
          }
        }
        memcpy(data + param->offset, &u.v1, sizeof(u.v1));
        return TSDB_CODE_SUCCESS;
      } break;
      case TSDB_DATA_TYPE_TINYINT: {
        switch (bind->buffer_type) {
          case TSDB_DATA_TYPE_BOOL:
          case TSDB_DATA_TYPE_TINYINT: {
            int8_t v = *(int8_t*)bind->buffer;
            u.v1 = v;
            if (v >= SCHAR_MIN && v <= SCHAR_MAX) break;
          } break;
          case TSDB_DATA_TYPE_SMALLINT: {
            int16_t v = *(int16_t*)bind->buffer;
            u.v1 = (int8_t)v;
            if (v >= SCHAR_MIN && v <= SCHAR_MAX) break;
            return TSDB_CODE_TSC_INVALID_VALUE;
          }
          case TSDB_DATA_TYPE_INT: {
            int32_t v = *(int32_t*)bind->buffer;
            u.v1 = (int8_t)v;
            if (v >= SCHAR_MIN && v <= SCHAR_MAX) break;
            return TSDB_CODE_TSC_INVALID_VALUE;
          }
          case TSDB_DATA_TYPE_BIGINT: {
            int64_t v = *(int64_t*)bind->buffer;
            u.v1 = (int8_t)v;
            if (v >= SCHAR_MIN && v <= SCHAR_MAX) break;
            return TSDB_CODE_TSC_INVALID_VALUE;
          }
          case TSDB_DATA_TYPE_BINARY:
          case TSDB_DATA_TYPE_NCHAR: {
            int64_t v;
            int     n, r;
            r = sscanf((const char*)bind->buffer, "%" PRId64 "%n", &v, &n);
            if (r == 1 && n == strlen((const char*)bind->buffer)) {
              u.v1 = (int8_t)v;
              if (v >= SCHAR_MIN && v <= SCHAR_MAX) break;
            }
            return TSDB_CODE_TSC_INVALID_VALUE;
          }
          case TSDB_DATA_TYPE_FLOAT:
          case TSDB_DATA_TYPE_DOUBLE:
          case TSDB_DATA_TYPE_TIMESTAMP:
          default: {
            return TSDB_CODE_TSC_INVALID_VALUE;
          }
        }
        memcpy(data + param->offset, &u.v1, sizeof(u.v1));
        return TSDB_CODE_SUCCESS;
      }
      case TSDB_DATA_TYPE_SMALLINT: {
        switch (bind->buffer_type) {
          case TSDB_DATA_TYPE_BOOL:
          case TSDB_DATA_TYPE_TINYINT:
          case TSDB_DATA_TYPE_SMALLINT: {
            int v = *(int16_t*)bind->buffer;
            u.v2 = (int16_t)v;
          } break;
          case TSDB_DATA_TYPE_INT: {
            int32_t v = *(int32_t*)bind->buffer;
            u.v2 = (int16_t)v;
            if (v >= SHRT_MIN && v <= SHRT_MAX) break;
            return TSDB_CODE_TSC_INVALID_VALUE;
          }
          case TSDB_DATA_TYPE_BIGINT: {
            int64_t v = *(int64_t*)bind->buffer;
            u.v2 = (int16_t)v;
            if (v >= SHRT_MIN && v <= SHRT_MAX) break;
            return TSDB_CODE_TSC_INVALID_VALUE;
          }
          case TSDB_DATA_TYPE_BINARY:
          case TSDB_DATA_TYPE_NCHAR: {
            int64_t v;
            int     n, r;
            r = sscanf((const char*)bind->buffer, "%" PRId64 "%n", &v, &n);
            if (r == 1 && n == strlen((const char*)bind->buffer)) {
              u.v2 = (int16_t)v;
              if (v >= SHRT_MIN && v <= SHRT_MAX) break;
            }
            return TSDB_CODE_TSC_INVALID_VALUE;
          }
          case TSDB_DATA_TYPE_FLOAT:
          case TSDB_DATA_TYPE_DOUBLE:
          case TSDB_DATA_TYPE_TIMESTAMP:
          default: {
            return TSDB_CODE_TSC_INVALID_VALUE;
          }
        }
        memcpy(data + param->offset, &u.v2, sizeof(u.v2));
        return TSDB_CODE_SUCCESS;
      }
      case TSDB_DATA_TYPE_INT: {
        switch (bind->buffer_type) {
          case TSDB_DATA_TYPE_BOOL:
          case TSDB_DATA_TYPE_TINYINT:
          case TSDB_DATA_TYPE_SMALLINT:
          case TSDB_DATA_TYPE_INT: {
            u.v4 = *(int32_t*)bind->buffer;
          } break;
          case TSDB_DATA_TYPE_BIGINT: {
            int64_t v = *(int64_t*)bind->buffer;
            u.v4 = (int32_t)v;
            if (v >= INT_MIN && v <= INT_MAX) break;
            return TSDB_CODE_TSC_INVALID_VALUE;
          } break;
          case TSDB_DATA_TYPE_BINARY:
          case TSDB_DATA_TYPE_NCHAR: {
            int64_t v;
            int n,r;
            r = sscanf((const char*)bind->buffer, "%" PRId64 "%n", &v, &n);
            if (r==1 && n==strlen((const char*)bind->buffer)) {
              u.v4 = (int32_t)v;
              if (v >= INT_MIN && v <= INT_MAX) break;
            }
            return TSDB_CODE_TSC_INVALID_VALUE;
          } break;
          case TSDB_DATA_TYPE_FLOAT:
          case TSDB_DATA_TYPE_DOUBLE:
          case TSDB_DATA_TYPE_TIMESTAMP:
          default: {
            return TSDB_CODE_TSC_INVALID_VALUE;
          } break;
        }
        memcpy(data + param->offset, &u.v2, sizeof(u.v2));
        return TSDB_CODE_SUCCESS;
			} break;
      case TSDB_DATA_TYPE_FLOAT: {
        switch (bind->buffer_type) {
          case TSDB_DATA_TYPE_BOOL:
          case TSDB_DATA_TYPE_TINYINT: {
            u.f4 = *(int8_t*)bind->buffer;
          } break;
          case TSDB_DATA_TYPE_SMALLINT: {
            u.f4 = *(int16_t*)bind->buffer;
          } break;
          case TSDB_DATA_TYPE_INT: {
            u.f4 = (float)*(int32_t*)bind->buffer;
            // shall we check equality?
          } break;
          case TSDB_DATA_TYPE_BIGINT: {
            u.f4 = (float)*(int64_t*)bind->buffer;
            // shall we check equality?
          } break;
          case TSDB_DATA_TYPE_FLOAT: {
            u.f4 = *(float*)bind->buffer;
          } break;
          case TSDB_DATA_TYPE_DOUBLE: {
            u.f4 = *(float*)bind->buffer;
            // shall we check equality?
          } break;
          case TSDB_DATA_TYPE_BINARY:
          case TSDB_DATA_TYPE_NCHAR: {
            float v;
            int n,r;
            r = sscanf((const char*)bind->buffer, "%f%n", &v, &n);
            if (r==1 && n==strlen((const char*)bind->buffer)) {
              u.f4 = v;
              break;
            }
            return TSDB_CODE_TSC_INVALID_VALUE;
          } break;
          case TSDB_DATA_TYPE_TIMESTAMP:
          default: {
            return TSDB_CODE_TSC_INVALID_VALUE;
          } break;
        }
        memcpy(data + param->offset, &u.f4, sizeof(u.f4));
        return TSDB_CODE_SUCCESS;
			} break;
      case TSDB_DATA_TYPE_BIGINT: {
        switch (bind->buffer_type) {
          case TSDB_DATA_TYPE_BOOL:
          case TSDB_DATA_TYPE_TINYINT: {
            u.v8 = *(int8_t*)bind->buffer;
          } break;
          case TSDB_DATA_TYPE_SMALLINT: {
            u.v8 = *(int16_t*)bind->buffer;
          } break;
          case TSDB_DATA_TYPE_INT: {
            u.v8 = *(int32_t*)bind->buffer;
          } break;
          case TSDB_DATA_TYPE_BIGINT: {
            u.v8 = *(int64_t*)bind->buffer;
          } break;
          case TSDB_DATA_TYPE_BINARY:
          case TSDB_DATA_TYPE_NCHAR: {
            int64_t v;
            int n,r;
            r = sscanf((const char*)bind->buffer, "%" PRId64 "%n", &v, &n);
            if (r==1 && n==strlen((const char*)bind->buffer)) {
              u.v8 = v;
              break;
            }
            return TSDB_CODE_TSC_INVALID_VALUE;
          }
          case TSDB_DATA_TYPE_FLOAT:
          case TSDB_DATA_TYPE_DOUBLE:
          case TSDB_DATA_TYPE_TIMESTAMP:
          default: {
            return TSDB_CODE_TSC_INVALID_VALUE;
          }
        }
        memcpy(data + param->offset, &u.v8, sizeof(u.v8));
        return TSDB_CODE_SUCCESS;
      }
      case TSDB_DATA_TYPE_DOUBLE: {
        switch (bind->buffer_type) {
          case TSDB_DATA_TYPE_BOOL:
          case TSDB_DATA_TYPE_TINYINT: {
            u.f8 = *(int8_t*)bind->buffer;
          } break;
          case TSDB_DATA_TYPE_SMALLINT: {
            u.f8 = *(int16_t*)bind->buffer;
          } break;
          case TSDB_DATA_TYPE_INT: {
            u.f8 = *(int32_t*)bind->buffer;
          } break;
          case TSDB_DATA_TYPE_BIGINT: {
            u.f8 = (double)*(int64_t*)bind->buffer;
          } break;
          case TSDB_DATA_TYPE_FLOAT: {
            u.f8 = *(float*)bind->buffer;
          } break;
          case TSDB_DATA_TYPE_DOUBLE: {
            u.f8 = *(double*)bind->buffer;
          } break;
          case TSDB_DATA_TYPE_BINARY:
          case TSDB_DATA_TYPE_NCHAR: {
            double v;
            int n,r;
            r = sscanf((const char*)bind->buffer, "%lf%n", &v, &n);
            if (r==1 && n==strlen((const char*)bind->buffer)) {
              u.f8 = v;
              break;
            }
            return TSDB_CODE_TSC_INVALID_VALUE;
          }
          case TSDB_DATA_TYPE_TIMESTAMP:
          default: {
            return TSDB_CODE_TSC_INVALID_VALUE;
          }
        }
        memcpy(data + param->offset, &u.f8, sizeof(u.f8));
        return TSDB_CODE_SUCCESS;
      }
      case TSDB_DATA_TYPE_TIMESTAMP: {
        switch (bind->buffer_type) {
          case TSDB_DATA_TYPE_TIMESTAMP: {
            u.v8 = *(int64_t*)bind->buffer;
          } break;
          case TSDB_DATA_TYPE_BINARY:
          case TSDB_DATA_TYPE_NCHAR: {
            // is this the correct way to call taosParseTime?
            int32_t len = (int32_t)*bind->length;
            if (taosParseTime(bind->buffer, &u.v8, len, 3, tsDaylight) == TSDB_CODE_SUCCESS) {
              break;
            }
            return TSDB_CODE_TSC_INVALID_VALUE;
          } break;
          case TSDB_DATA_TYPE_BOOL:
          case TSDB_DATA_TYPE_TINYINT:
          case TSDB_DATA_TYPE_SMALLINT:
          case TSDB_DATA_TYPE_INT:
          case TSDB_DATA_TYPE_FLOAT:
          case TSDB_DATA_TYPE_BIGINT:
          case TSDB_DATA_TYPE_DOUBLE:
          default: {
            return TSDB_CODE_TSC_INVALID_VALUE;
          } break;
        };
        memcpy(data + param->offset, &u.v8, sizeof(u.v8));
        return TSDB_CODE_SUCCESS;
			}
      case TSDB_DATA_TYPE_BINARY: {
        switch (bind->buffer_type) {
          case TSDB_DATA_TYPE_BINARY: {
            if ((*bind->length) > (uintptr_t)param->bytes) {
              return TSDB_CODE_TSC_INVALID_VALUE;
            }
            short size = (short)*bind->length;
            STR_WITH_SIZE_TO_VARSTR(data + param->offset, bind->buffer, size);
            return TSDB_CODE_SUCCESS;
          }
          case TSDB_DATA_TYPE_BOOL:
          case TSDB_DATA_TYPE_TINYINT:
          case TSDB_DATA_TYPE_SMALLINT:
          case TSDB_DATA_TYPE_INT:
          case TSDB_DATA_TYPE_FLOAT:
          case TSDB_DATA_TYPE_BIGINT:
          case TSDB_DATA_TYPE_DOUBLE:
          case TSDB_DATA_TYPE_TIMESTAMP:
          case TSDB_DATA_TYPE_NCHAR:
          default: {
            return TSDB_CODE_TSC_INVALID_VALUE;
          }
        }
      }
      case TSDB_DATA_TYPE_NCHAR: {
        switch (bind->buffer_type) {
          case TSDB_DATA_TYPE_NCHAR: {
            int32_t output = 0;
            if (!taosMbsToUcs4(bind->buffer, *bind->length, varDataVal(data + param->offset), param->bytes - VARSTR_HEADER_SIZE, &output)) {
              return TSDB_CODE_TSC_INVALID_VALUE;
            }
            varDataSetLen(data + param->offset, output);
            return TSDB_CODE_SUCCESS;
          }
          case TSDB_DATA_TYPE_BOOL:
          case TSDB_DATA_TYPE_TINYINT:
          case TSDB_DATA_TYPE_SMALLINT:
          case TSDB_DATA_TYPE_INT:
          case TSDB_DATA_TYPE_FLOAT:
          case TSDB_DATA_TYPE_BIGINT:
          case TSDB_DATA_TYPE_DOUBLE:
          case TSDB_DATA_TYPE_TIMESTAMP:
          case TSDB_DATA_TYPE_BINARY:
          default: {
            return TSDB_CODE_TSC_INVALID_VALUE;
          }
        }
      }
      default: {
        return TSDB_CODE_TSC_INVALID_VALUE;
      }
    }
  }
#endif

  if (bind->buffer_type != param->type) {
    tscError("column type mismatch");
    return TSDB_CODE_TSC_INVALID_VALUE;
  }

  short size = 0;
  switch(param->type) {
    case TSDB_DATA_TYPE_BOOL:
    case TSDB_DATA_TYPE_TINYINT:
    case TSDB_DATA_TYPE_UTINYINT:
      *(uint8_t *)(data + param->offset) = *(uint8_t *)bind->buffer;
      break;

    case TSDB_DATA_TYPE_SMALLINT:
    case TSDB_DATA_TYPE_USMALLINT:
      *(uint16_t *)(data + param->offset) = *(uint16_t *)bind->buffer;
      break;

    case TSDB_DATA_TYPE_INT:
    case TSDB_DATA_TYPE_UINT:
    case TSDB_DATA_TYPE_FLOAT:
      *(uint32_t *)(data + param->offset) = *(uint32_t *)bind->buffer;
      break;

    case TSDB_DATA_TYPE_BIGINT:
    case TSDB_DATA_TYPE_UBIGINT:
    case TSDB_DATA_TYPE_DOUBLE:
    case TSDB_DATA_TYPE_TIMESTAMP:
      *(uint64_t *)(data + param->offset) = *(uint64_t *)bind->buffer;
      break;

    case TSDB_DATA_TYPE_BINARY:
      if ((*bind->length) > (uintptr_t)param->bytes) {
        tscError("column length is too big");
        return TSDB_CODE_TSC_INVALID_VALUE;
      }
      size = (short)*bind->length;
      STR_WITH_SIZE_TO_VARSTR(data + param->offset, bind->buffer, size);
      return TSDB_CODE_SUCCESS;

    case TSDB_DATA_TYPE_NCHAR: {
      int32_t output = 0;
      if (!taosMbsToUcs4(bind->buffer, *bind->length, varDataVal(data + param->offset), param->bytes - VARSTR_HEADER_SIZE, &output)) {
        tscError("convert nchar failed");
        return TSDB_CODE_TSC_INVALID_VALUE;
      }
      varDataSetLen(data + param->offset, output);
      return TSDB_CODE_SUCCESS;
    }
    default:
      assert(false);
      return TSDB_CODE_TSC_INVALID_VALUE;
  }

  if (param->offset == 0) {
    if (tsCheckTimestamp(pBlock, data + param->offset) != TSDB_CODE_SUCCESS) {
      tscError("invalid timestamp");
      return TSDB_CODE_TSC_INVALID_VALUE;
    }
  }

  return TSDB_CODE_SUCCESS;
}

static int32_t insertStmtGenLastBlock(STableDataBlocks** lastBlock, STableDataBlocks* pBlock) {
  *lastBlock = (STableDataBlocks*)malloc(sizeof(STableDataBlocks));
  memcpy(*lastBlock, pBlock, sizeof(STableDataBlocks));
  (*lastBlock)->cloned = true;
  
#if 0  
  void* tmp = malloc((*pBlock)->numOfAllocedParams * sizeof(SParamInfo));
  memcpy(tmp, (*pBlock)->params, (*pBlock)->numOfAllocedParams * sizeof(SParamInfo));
  (*pBlock)->params = tmp;  
#endif 

  (*lastBlock)->pData    = NULL;
  (*lastBlock)->ordered  = true;
  (*lastBlock)->prevTS   = INT64_MIN;
  (*lastBlock)->size     = sizeof(SSubmitBlk);
  (*lastBlock)->tsSource = -1;

#if 0
  if ((*pBlock)->boundColumnInfo.boundedColumns) {
    tmp = malloc((*pBlock)->boundColumnInfo.numOfCols * sizeof(int32_t));
    memcpy(tmp, (*pBlock)->boundColumnInfo.boundedColumns, (*pBlock)->boundColumnInfo.numOfCols * sizeof(int32_t));
    (*pBlock)->boundColumnInfo.boundedColumns = tmp;
  }

  if ((*pBlock)->boundColumnInfo.cols) {
    tmp = malloc((*pBlock)->boundColumnInfo.numOfCols * sizeof(SBoundColumn));
    memcpy(tmp, (*pBlock)->boundColumnInfo.cols, (*pBlock)->boundColumnInfo.numOfCols * sizeof(SBoundColumn));
    (*pBlock)->boundColumnInfo.cols = tmp;
  }
#endif

  return TSDB_CODE_SUCCESS;
}


static int32_t insertStmtGenBlock(STscStmt* pStmt, STableDataBlocks** pBlock, STableMeta* pTableMeta, SName* name) {
  int32_t code = 0;
  
  if (pStmt->mtb.lastBlock == NULL) {
    tscError("no previous data block");
    return TSDB_CODE_TSC_APP_ERROR;
  }

  int32_t msize = tscGetTableMetaSize(pTableMeta);
  int32_t tsize = sizeof(STableDataBlocks) + msize;

  void *t = malloc(tsize);
  *pBlock = t;

  //*pBlock = (STableDataBlocks*)malloc(sizeof(STableDataBlocks));
  memcpy(*pBlock, pStmt->mtb.lastBlock, sizeof(STableDataBlocks));
  
#if 0  
  void* tmp = malloc((*pBlock)->numOfAllocedParams * sizeof(SParamInfo));
  memcpy(tmp, (*pBlock)->params, (*pBlock)->numOfAllocedParams * sizeof(SParamInfo));
  (*pBlock)->params = tmp;  
#endif 

  t = (char *)t + sizeof(STableDataBlocks);
  (*pBlock)->pTableMeta = t;
  memcpy((*pBlock)->pTableMeta, pTableMeta, msize);

  (*pBlock)->pData = malloc((*pBlock)->nAllocSize);
  //(*pBlock)->pTableMeta = tscTableMetaDup(pTableMeta);
  //(*pBlock)->pTableMeta = pTableMeta;

  (*pBlock)->vgId     = (*pBlock)->pTableMeta->vgId;

#if 0
  if ((*pBlock)->boundColumnInfo.boundedColumns) {
    tmp = malloc((*pBlock)->boundColumnInfo.numOfCols * sizeof(int32_t));
    memcpy(tmp, (*pBlock)->boundColumnInfo.boundedColumns, (*pBlock)->boundColumnInfo.numOfCols * sizeof(int32_t));
    (*pBlock)->boundColumnInfo.boundedColumns = tmp;
  }

  if ((*pBlock)->boundColumnInfo.cols) {
    tmp = malloc((*pBlock)->boundColumnInfo.numOfCols * sizeof(SBoundColumn));
    memcpy(tmp, (*pBlock)->boundColumnInfo.cols, (*pBlock)->boundColumnInfo.numOfCols * sizeof(SBoundColumn));
    (*pBlock)->boundColumnInfo.cols = tmp;
  }
#endif

  tNameAssign(&(*pBlock)->tableName, name);
  
  SSubmitBlk* blk = (SSubmitBlk*)(*pBlock)->pData;
  memset(blk, 0, sizeof(*blk));
  
  code = tsSetBlockInfo(blk, pTableMeta, 0);
  if (code != TSDB_CODE_SUCCESS) {
    STMT_RET(code);
  }

  return TSDB_CODE_SUCCESS;
}


static int doBindBatchParam(STableDataBlocks* pBlock, SParamInfo* param, TAOS_MULTI_BIND* bind, int32_t rowNum) {
  if (bind->buffer_type != param->type || !isValidDataType(param->type)) {
    tscError("column mismatch or invalid");
    return TSDB_CODE_TSC_INVALID_VALUE;
  }

  if (IS_VAR_DATA_TYPE(param->type) && bind->length == NULL) {
    tscError("BINARY/NCHAR no length");
    return TSDB_CODE_TSC_INVALID_VALUE;
  }

  for (int i = 0; i < bind->num; ++i) {
    char* data = pBlock->pData + sizeof(SSubmitBlk) + pBlock->rowSize * (rowNum + i);

    if (bind->is_null != NULL && bind->is_null[i]) {
      setNull(data + param->offset, param->type, param->bytes);
      continue;
    }

    if (!IS_VAR_DATA_TYPE(param->type)) {
      memcpy(data + param->offset, (char *)bind->buffer + bind->buffer_length * i, tDataTypes[param->type].bytes);

      if (param->offset == 0) {
        if (tsCheckTimestamp(pBlock, data + param->offset) != TSDB_CODE_SUCCESS) {
          tscError("invalid timestamp");
          return TSDB_CODE_TSC_INVALID_VALUE;
        }
      }
    } else if (param->type == TSDB_DATA_TYPE_BINARY) {
      if (bind->length[i] > (uintptr_t)param->bytes) {
        tscError("binary length too long, ignore it, max:%d, actual:%d", param->bytes, (int32_t)bind->length[i]);
        return TSDB_CODE_TSC_INVALID_VALUE;
      }
      int16_t bsize = (short)bind->length[i];
      STR_WITH_SIZE_TO_VARSTR(data + param->offset, (char *)bind->buffer + bind->buffer_length * i, bsize);
    } else if (param->type == TSDB_DATA_TYPE_NCHAR) {
      if (bind->length[i] > (uintptr_t)param->bytes) {
        tscError("nchar string length too long, ignore it, max:%d, actual:%d", param->bytes, (int32_t)bind->length[i]);
        return TSDB_CODE_TSC_INVALID_VALUE;
      }

      int32_t output = 0;
      if (!taosMbsToUcs4((char *)bind->buffer + bind->buffer_length * i, bind->length[i], varDataVal(data + param->offset), param->bytes - VARSTR_HEADER_SIZE, &output)) {
        tscError("convert nchar string to UCS4_LE failed:%s", (char*)((char *)bind->buffer + bind->buffer_length * i));
        return TSDB_CODE_TSC_INVALID_VALUE;
      }

      varDataSetLen(data + param->offset, output);
    }
  }

  return TSDB_CODE_SUCCESS;
}

static int insertStmtBindParam(STscStmt* stmt, TAOS_BIND* bind) {
  SSqlCmd* pCmd = &stmt->pSql->cmd;
  STscStmt* pStmt = (STscStmt*)stmt;

  STableDataBlocks* pBlock = NULL;

  if (pStmt->multiTbInsert) {
    if (pCmd->insertParam.pTableBlockHashList == NULL) {
      tscError("0x%"PRIx64" Table block hash list is empty", pStmt->pSql->self);
      return TSDB_CODE_TSC_APP_ERROR;
    }

    STableDataBlocks** t1 = (STableDataBlocks**)taosHashGet(pCmd->insertParam.pTableBlockHashList, (const char*)&pStmt->mtb.currentUid, sizeof(pStmt->mtb.currentUid));
    if (t1 == NULL) {
      tscError("0x%"PRIx64" no table data block in hash list, uid:%" PRId64 , pStmt->pSql->self, pStmt->mtb.currentUid);
      return TSDB_CODE_TSC_APP_ERROR;
    }

    pBlock = *t1;
  } else {
    STableMetaInfo* pTableMetaInfo = tscGetTableMetaInfoFromCmd(pCmd, 0);

    STableMeta* pTableMeta = pTableMetaInfo->pTableMeta;
    if (pCmd->insertParam.pTableBlockHashList == NULL) {
      pCmd->insertParam.pTableBlockHashList = taosHashInit(16, taosGetDefaultHashFunction(TSDB_DATA_TYPE_BIGINT), true, false);
    }

    int32_t ret =
        tscGetDataBlockFromList(pCmd->insertParam.pTableBlockHashList, pTableMeta->id.uid, TSDB_PAYLOAD_SIZE, sizeof(SSubmitBlk),
                                pTableMeta->tableInfo.rowSize, &pTableMetaInfo->name, pTableMeta, &pBlock, NULL);
    if (ret != 0) {
      return ret;
    }
  }

  uint32_t totalDataSize = sizeof(SSubmitBlk) + (pCmd->batchSize + 1) * pBlock->rowSize;
  if (totalDataSize > pBlock->nAllocSize) {
    const double factor = 1.5;

    void* tmp = realloc(pBlock->pData, (uint32_t)(totalDataSize * factor));
    if (tmp == NULL) {
      return TSDB_CODE_TSC_OUT_OF_MEMORY;
    }

    pBlock->pData = (char*)tmp;
    pBlock->nAllocSize = (uint32_t)(totalDataSize * factor);
  }

  char* data = pBlock->pData + sizeof(SSubmitBlk) + pBlock->rowSize * pCmd->batchSize;
  for (uint32_t j = 0; j < pBlock->numOfParams; ++j) {
    SParamInfo* param = &pBlock->params[j];

    int code = doBindParam(pBlock, data, param, &bind[param->idx], 1);
    if (code != TSDB_CODE_SUCCESS) {
      tscDebug("0x%"PRIx64" bind column %d: type mismatch or invalid", pStmt->pSql->self, param->idx);
      return invalidOperationMsg(tscGetErrorMsgPayload(&stmt->pSql->cmd), "bind column type mismatch or invalid");
    }
  }

  return TSDB_CODE_SUCCESS;
}


static int insertStmtBindParamBatch(STscStmt* stmt, TAOS_MULTI_BIND* bind, int colIdx) {
  SSqlCmd* pCmd = &stmt->pSql->cmd;
  STscStmt* pStmt = (STscStmt*)stmt;
  int rowNum = bind->num;

  STableDataBlocks* pBlock = NULL;

  if (pStmt->multiTbInsert) {
    if (pCmd->insertParam.pTableBlockHashList == NULL) {
      tscError("0x%"PRIx64" Table block hash list is empty", pStmt->pSql->self);
      return TSDB_CODE_TSC_APP_ERROR;
    }

    STableDataBlocks** t1 = (STableDataBlocks**)taosHashGet(pCmd->insertParam.pTableBlockHashList, (const char*)&pStmt->mtb.currentUid, sizeof(pStmt->mtb.currentUid));
    if (t1 == NULL) {
      tscError("0x%"PRIx64" no table data block in hash list, uid:%" PRId64 , pStmt->pSql->self, pStmt->mtb.currentUid);
      return TSDB_CODE_TSC_APP_ERROR;
    }

    pBlock = *t1;
  } else {
    STableMetaInfo* pTableMetaInfo = tscGetTableMetaInfoFromCmd(pCmd, 0);

    STableMeta* pTableMeta = pTableMetaInfo->pTableMeta;
    if (pCmd->insertParam.pTableBlockHashList == NULL) {
      pCmd->insertParam.pTableBlockHashList = taosHashInit(16, taosGetDefaultHashFunction(TSDB_DATA_TYPE_BIGINT), true, false);
    }

    int32_t ret =
        tscGetDataBlockFromList(pCmd->insertParam.pTableBlockHashList, pTableMeta->id.uid, TSDB_PAYLOAD_SIZE, sizeof(SSubmitBlk),
                                pTableMeta->tableInfo.rowSize, &pTableMetaInfo->name, pTableMeta, &pBlock, NULL);
    if (ret != 0) {
      return ret;
    }
  }

  if (!(colIdx == -1 || (colIdx >= 0 && colIdx < pBlock->numOfParams))) {
    tscError("0x%"PRIx64" invalid colIdx:%d", pStmt->pSql->self, colIdx);
    return invalidOperationMsg(tscGetErrorMsgPayload(&stmt->pSql->cmd), "invalid param colIdx");
  }

  uint32_t totalDataSize = sizeof(SSubmitBlk) + (pCmd->batchSize + rowNum) * pBlock->rowSize;
  if (totalDataSize > pBlock->nAllocSize) {
    const double factor = 1.5;

    void* tmp = realloc(pBlock->pData, (uint32_t)(totalDataSize * factor));
    if (tmp == NULL) {
      return TSDB_CODE_TSC_OUT_OF_MEMORY;
    }

    pBlock->pData = (char*)tmp;
    pBlock->nAllocSize = (uint32_t)(totalDataSize * factor);
  }

  if (colIdx == -1) {
    for (uint32_t j = 0; j < pBlock->numOfParams; ++j) {
      SParamInfo* param = &pBlock->params[j];
      if (bind[param->idx].num != rowNum) {
        tscError("0x%"PRIx64" param %d: num[%d:%d] not match", pStmt->pSql->self, param->idx, rowNum, bind[param->idx].num);
        return invalidOperationMsg(tscGetErrorMsgPayload(&stmt->pSql->cmd), "bind row num mismatch");
      }

      int code = doBindBatchParam(pBlock, param, &bind[param->idx], pCmd->batchSize);
      if (code != TSDB_CODE_SUCCESS) {
        tscError("0x%"PRIx64" bind column %d: type mismatch or invalid", pStmt->pSql->self, param->idx);
        return invalidOperationMsg(tscGetErrorMsgPayload(&stmt->pSql->cmd), "bind column type mismatch or invalid");
      }
    }

    pCmd->batchSize += rowNum - 1;
  } else {
    SParamInfo* param = &pBlock->params[colIdx];

    int code = doBindBatchParam(pBlock, param, bind, pCmd->batchSize);
    if (code != TSDB_CODE_SUCCESS) {
      tscError("0x%"PRIx64" bind column %d: type mismatch or invalid", pStmt->pSql->self, param->idx);
      return invalidOperationMsg(tscGetErrorMsgPayload(&stmt->pSql->cmd), "bind column type mismatch or invalid");
    }

    if (colIdx == (pBlock->numOfParams - 1)) {
      pCmd->batchSize += rowNum - 1;
    }
  }

  return TSDB_CODE_SUCCESS;
}


static int insertStmtUpdateBatch(STscStmt* stmt) {
  SSqlObj* pSql = stmt->pSql;
  SSqlCmd* pCmd = &pSql->cmd;
  STableDataBlocks* pBlock = NULL;

  if (pCmd->batchSize > INT16_MAX) {
    tscError("too many record:%d", pCmd->batchSize);
    return invalidOperationMsg(tscGetErrorMsgPayload(&stmt->pSql->cmd), "too many records");
  }

  if (taosHashGetSize(pCmd->insertParam.pTableBlockHashList) == 0) {
    return TSDB_CODE_SUCCESS;
  }

  STableDataBlocks** t1 = (STableDataBlocks**)taosHashGet(pCmd->insertParam.pTableBlockHashList, (const char*)&stmt->mtb.currentUid, sizeof(stmt->mtb.currentUid));
  if (t1 == NULL) {
    tscError("0x%"PRIx64" no table data block in hash list, uid:%" PRId64 , pSql->self, stmt->mtb.currentUid);
    return TSDB_CODE_TSC_APP_ERROR;
  }

  pBlock = *t1;

  STableMeta* pTableMeta = pBlock->pTableMeta;

  pBlock->size = sizeof(SSubmitBlk) + pCmd->batchSize * pBlock->rowSize;
  SSubmitBlk* pBlk = (SSubmitBlk*) pBlock->pData;
  pBlk->numOfRows = pCmd->batchSize;
  pBlk->dataLen = 0;
  pBlk->uid = pTableMeta->id.uid;
  pBlk->tid = pTableMeta->id.tid;

  return TSDB_CODE_SUCCESS;
}

static int insertStmtAddBatch(STscStmt* stmt) {
  SSqlCmd* pCmd = &stmt->pSql->cmd;
  ++pCmd->batchSize;

  if (stmt->multiTbInsert) {
    return insertStmtUpdateBatch(stmt);
  }

  return TSDB_CODE_SUCCESS;
}

static int insertStmtReset(STscStmt* pStmt) {
  SSqlCmd* pCmd = &pStmt->pSql->cmd;
  if (pCmd->batchSize > 2) {
    int32_t alloced = (pCmd->batchSize + 1) / 2;

    size_t size = taosArrayGetSize(pCmd->insertParam.pDataBlocks);
    for (int32_t i = 0; i < size; ++i) {
      STableDataBlocks* pBlock = taosArrayGetP(pCmd->insertParam.pDataBlocks, i);

      uint32_t totalDataSize = pBlock->size - sizeof(SSubmitBlk);
      pBlock->size = sizeof(SSubmitBlk) + totalDataSize / alloced;

      SSubmitBlk* pSubmit = (SSubmitBlk*)pBlock->pData;
      pSubmit->numOfRows = pSubmit->numOfRows / alloced;
    }
  }
  pCmd->batchSize = 0;

  STableMetaInfo* pTableMetaInfo = tscGetTableMetaInfoFromCmd(pCmd, 0);
  pTableMetaInfo->vgroupIndex = 0;
  return TSDB_CODE_SUCCESS;
}

static int insertStmtExecute(STscStmt* stmt) {
  SSqlCmd* pCmd = &stmt->pSql->cmd;
  if (pCmd->batchSize == 0) {
    tscError("no records bind");
    return invalidOperationMsg(tscGetErrorMsgPayload(&stmt->pSql->cmd), "no records bind");
  }

  if (taosHashGetSize(pCmd->insertParam.pTableBlockHashList) == 0) {
    return TSDB_CODE_SUCCESS;
  }

  STableMetaInfo* pTableMetaInfo = tscGetTableMetaInfoFromCmd(pCmd, 0);

  STableMeta* pTableMeta = pTableMetaInfo->pTableMeta;
  if (pCmd->insertParam.pTableBlockHashList == NULL) {
    pCmd->insertParam.pTableBlockHashList = taosHashInit(16, taosGetDefaultHashFunction(TSDB_DATA_TYPE_BIGINT), true, false);
  }

  STableDataBlocks* pBlock = NULL;

  int32_t ret =
      tscGetDataBlockFromList(pCmd->insertParam.pTableBlockHashList, pTableMeta->id.uid, TSDB_PAYLOAD_SIZE, sizeof(SSubmitBlk),
                              pTableMeta->tableInfo.rowSize, &pTableMetaInfo->name, pTableMeta, &pBlock, NULL);
  assert(ret == 0);
  pBlock->size = sizeof(SSubmitBlk) + pCmd->batchSize * pBlock->rowSize;
  SSubmitBlk* pBlk = (SSubmitBlk*) pBlock->pData;
  pBlk->numOfRows = pCmd->batchSize;
  pBlk->dataLen = 0;
  pBlk->uid = pTableMeta->id.uid;
  pBlk->tid = pTableMeta->id.tid;

  int code = fillTablesPayload(stmt->pSql);
  if (code != TSDB_CODE_SUCCESS) {
    return code;
  }

  code = tscMergeTableDataBlocks(&stmt->pSql->cmd.insertParam, false);
  if (code != TSDB_CODE_SUCCESS) {
    return code;
  }

  STableDataBlocks* pDataBlock = taosArrayGetP(pCmd->insertParam.pDataBlocks, 0);
  code = tscCopyDataBlockToPayload(stmt->pSql, pDataBlock);
  if (code != TSDB_CODE_SUCCESS) {
    return code;
  }

  SSqlObj* pSql = stmt->pSql;
  SSqlRes* pRes = &pSql->res;
  pRes->numOfRows  = 0;
  pRes->numOfTotal = 0;

  tscBuildAndSendRequest(pSql, NULL);

  // wait for the callback function to post the semaphore
  tsem_wait(&pSql->rspSem);

  // data block reset
  pCmd->batchSize = 0;
  for(int32_t i = 0; i < pCmd->insertParam.numOfTables; ++i) {
    if (pCmd->insertParam.pTableNameList && pCmd->insertParam.pTableNameList[i]) {
      tfree(pCmd->insertParam.pTableNameList[i]);
    }
  }

  pCmd->insertParam.numOfTables = 0;
  tfree(pCmd->insertParam.pTableNameList);
  pCmd->insertParam.pDataBlocks = tscDestroyBlockArrayList(pCmd->insertParam.pDataBlocks);

  return pSql->res.code;
}

static void insertBatchClean(STscStmt* pStmt) {
  SSqlCmd *pCmd = &pStmt->pSql->cmd;
  SSqlObj *pSql = pStmt->pSql;
  int32_t size = taosHashGetSize(pCmd->insertParam.pTableBlockHashList);

  // data block reset
  pCmd->batchSize = 0;

  for(int32_t i = 0; i < size; ++i) {
    if (pCmd->insertParam.pTableNameList && pCmd->insertParam.pTableNameList[i]) {
      tfree(pCmd->insertParam.pTableNameList[i]);
    }
  }

  tfree(pCmd->insertParam.pTableNameList);

  pCmd->insertParam.pDataBlocks = tscDestroyBlockArrayList(pCmd->insertParam.pDataBlocks);
  pCmd->insertParam.numOfTables = 0;

  taosHashClear(pCmd->insertParam.pTableBlockHashList);
  tscFreeSqlResult(pSql);
  tscFreeSubobj(pSql);
  tfree(pSql->pSubs);
  pSql->subState.numOfSub = 0;
}

static int insertBatchStmtExecute(STscStmt* pStmt) {
  int32_t code = 0;
  
  int64_t st1 = taosGetTimestampUs();

  if(pStmt->mtb.nameSet == false) {
    tscError("0x%"PRIx64" no table name set", pStmt->pSql->self);
    return invalidOperationMsg(tscGetErrorMsgPayload(&pStmt->pSql->cmd), "no table name set");
  }

  pStmt->pSql->retry = pStmt->pSql->maxRetry + 1;  //no retry

  if (taosHashGetSize(pStmt->pSql->cmd.insertParam.pTableBlockHashList) <= 0) { // merge according to vgId
    tscError("0x%"PRIx64" no data block to insert", pStmt->pSql->self);
    return TSDB_CODE_TSC_APP_ERROR;
  }

  fillTablesPayload(pStmt->pSql);

  int64_t st2 = taosGetTimestampUs();

  if ((code = tscMergeTableDataBlocks(&pStmt->pSql->cmd.insertParam, false)) != TSDB_CODE_SUCCESS) {
    return code;
  }

  int64_t st3 = taosGetTimestampUs();

  code = tscHandleMultivnodeInsert(pStmt->pSql);

  if (code != TSDB_CODE_SUCCESS) {
    return code;
  }

  int64_t st4 = taosGetTimestampUs();

  // wait for the callback function to post the semaphore
  tsem_wait(&pStmt->pSql->rspSem);

  int64_t st5 = taosGetTimestampUs();

  code = pStmt->pSql->res.code;
  
  insertBatchClean(pStmt);

  int64_t st6 = taosGetTimestampUs();

  tscDebug("use time:%"PRId64 ",%"PRId64 ",%"PRId64 ",%"PRId64 ",%"PRId64, st2-st1, st3-st2, st4-st3, st5-st4, st6-st5);

  return code;
}

int stmtParseInsertTbTags(SSqlObj* pSql, STscStmt* pStmt) {
  SSqlCmd *pCmd    = &pSql->cmd;
  int32_t ret = TSDB_CODE_SUCCESS;

  if ((ret = tsInsertInitialCheck(pSql)) != TSDB_CODE_SUCCESS) {
    return ret;
  }

  int32_t index = 0;
  SStrToken sToken = tStrGetToken(pCmd->insertParam.sql, &index, false);
  if (sToken.n == 0) {
    tscError("table is is expected, sql:%s", pCmd->insertParam.sql);
    return tscSQLSyntaxErrMsg(pCmd->payload, "table name is expected", pCmd->insertParam.sql);
  }

  if (sToken.n == 1 && sToken.type == TK_QUESTION) {
    pStmt->multiTbInsert = true;
    pStmt->mtb.tbname = sToken;
    pStmt->mtb.nameSet = false;
    if (pStmt->mtb.pTableHash == NULL) {
      pStmt->mtb.pTableHash = taosHashInit(128, taosGetDefaultHashFunction(TSDB_DATA_TYPE_BINARY), true, false);
    }

    if (pStmt->mtb.pTableBlockHashList == NULL) {
      pStmt->mtb.pTableBlockHashList = taosHashInit(128, taosGetDefaultHashFunction(TSDB_DATA_TYPE_BIGINT), true, false);
    }

    pStmt->mtb.tagSet = true;

    sToken = tStrGetToken(pCmd->insertParam.sql, &index, false);
    if (sToken.n > 0 && (sToken.type == TK_VALUES || sToken.type == TK_LP)) {
      return TSDB_CODE_SUCCESS;
    }

    if (sToken.n <= 0 || sToken.type != TK_USING) {
      tscError("keywords USING is expected, sql:%s", pCmd->insertParam.sql);
      return tscSQLSyntaxErrMsg(pCmd->payload, "keywords USING is expected", sToken.z ? sToken.z : pCmd->insertParam.sql);
    }

    sToken = tStrGetToken(pCmd->insertParam.sql, &index, false);
    if (sToken.n <= 0 || ((sToken.type != TK_ID) && (sToken.type != TK_STRING))) {
      tscError("invalid token, sql:%s", pCmd->insertParam.sql);
      return tscSQLSyntaxErrMsg(pCmd->payload, "invalid token", sToken.z ? sToken.z : pCmd->insertParam.sql);
    }
    pStmt->mtb.stbname = sToken;

    sToken = tStrGetToken(pCmd->insertParam.sql, &index, false);
    if (sToken.n <= 0 || sToken.type != TK_TAGS) {
      tscError("keyword TAGS expected, sql:%s", pCmd->insertParam.sql);
      return tscSQLSyntaxErrMsg(pCmd->payload, "keyword TAGS expected", sToken.z ? sToken.z : pCmd->insertParam.sql);
    }

    sToken = tStrGetToken(pCmd->insertParam.sql, &index, false);
    if (sToken.n <= 0 || sToken.type != TK_LP) {
      tscError("( expected, sql:%s", pCmd->insertParam.sql);
      return tscSQLSyntaxErrMsg(pCmd->payload, "( expected", sToken.z ? sToken.z : pCmd->insertParam.sql);
    }

    pStmt->mtb.tags = taosArrayInit(4, sizeof(SStrToken));

    int32_t loopCont = 1;

    while (loopCont) {
      sToken = tStrGetToken(pCmd->insertParam.sql, &index, false);
      if (sToken.n <= 0) {
        tscError("unexpected sql end, sql:%s", pCmd->insertParam.sql);
        return tscSQLSyntaxErrMsg(pCmd->payload, "unexpected sql end", pCmd->insertParam.sql);
      }

      switch (sToken.type) {
        case TK_RP:
          loopCont = 0;
          break;
        case TK_VALUES:
          tscError("unexpected token values, sql:%s", pCmd->insertParam.sql);
          return tscSQLSyntaxErrMsg(pCmd->payload, "unexpected token", sToken.z);
        case TK_QUESTION:
          pStmt->mtb.tagSet = false; //continue
        default:
          taosArrayPush(pStmt->mtb.tags, &sToken);
          break;
      }
    }

    if (taosArrayGetSize(pStmt->mtb.tags) <= 0) {
      tscError("no tags, sql:%s", pCmd->insertParam.sql);
      return tscSQLSyntaxErrMsg(pCmd->payload, "no tags", pCmd->insertParam.sql);
    }

    sToken = tStrGetToken(pCmd->insertParam.sql, &index, false);
    if (sToken.n <= 0 || (sToken.type != TK_VALUES && sToken.type != TK_LP)) {
      tscError("sql error, sql:%s", pCmd->insertParam.sql);
      return tscSQLSyntaxErrMsg(pCmd->payload, "sql error", sToken.z ? sToken.z : pCmd->insertParam.sql);
    }

    pStmt->mtb.values = sToken;

  }

  return TSDB_CODE_SUCCESS;
}

int stmtGenInsertStatement(SSqlObj* pSql, STscStmt* pStmt, const char* name, TAOS_BIND* tags) {
  size_t tagNum = taosArrayGetSize(pStmt->mtb.tags);
  size_t size = 1048576;
  char *str = calloc(1, size);
  size_t len = 0;
  int32_t ret = 0;
  int32_t j = 0;

  while (1) {
    len = (size_t)snprintf(str, size - 1, "insert into %s using %.*s tags(", name, pStmt->mtb.stbname.n, pStmt->mtb.stbname.z);
    if (len >= (size -1)) {
      size *= 2;
      free(str);
      str = calloc(1, size);
      continue;
    }

    j = 0;

    for (size_t i = 0; i < tagNum && len < (size - 1); ++i) {
      SStrToken *t = taosArrayGet(pStmt->mtb.tags, i);
      if (t->type == TK_QUESTION) {
        int32_t l = 0;
        if (i > 0) {
          str[len++] = ',';
        }

        if (tags[j].is_null && (*tags[j].is_null)) {
          ret = converToStr(str + len, TSDB_DATA_TYPE_NULL, NULL, -1, &l);
        } else {
          if (tags[j].buffer == NULL) {
            free(str);
            tscError("empty tag value in params");
            return invalidOperationMsg(tscGetErrorMsgPayload(&pStmt->pSql->cmd), "empty tag value in params");
          }

          ret = converToStr(str + len, tags[j].buffer_type, tags[j].buffer, tags[j].length ? (int32_t)*tags[j].length : -1, &l);
        }

        ++j;

        if (ret) {
          free(str);
          return ret;
        }

        len += l;
      } else {
        len += (size_t)snprintf(str + len, size - len - 1, i > 0 ? ",%.*s" : "%.*s", t->n, t->z);
      }
    }

    if (len >= (size - 1)) {
      size *= 2;
      free(str);
      str = calloc(1, size);
      continue;
    }

    strcat(str, ") ");
    len += 2;

    if ((len + strlen(pStmt->mtb.values.z)) >= (size - 1)) {
      size *= 2;
      free(str);
      str = calloc(1, size);
      continue;
    }

    strcat(str, pStmt->mtb.values.z);

    break;
  }

  if (pStmt->mtb.sqlstr == NULL) {
    pStmt->mtb.sqlstr = pSql->sqlstr;
  } else {
    tfree(pSql->sqlstr);
  }

  pSql->sqlstr = str;

  return TSDB_CODE_SUCCESS;
}

////////////////////////////////////////////////////////////////////////////////
// interface functions

TAOS_STMT* taos_stmt_init(TAOS* taos) {
  STscObj* pObj = (STscObj*)taos;
  STscStmt* pStmt = NULL;

  if (pObj == NULL || pObj->signature != pObj) {
    terrno = TSDB_CODE_TSC_DISCONNECTED;
    tscError("connection disconnected");
    return NULL;
  }

  pStmt = calloc(1, sizeof(STscStmt));
  if (pStmt == NULL) {
    terrno = TSDB_CODE_TSC_OUT_OF_MEMORY;
    tscError("failed to allocate memory for statement");
    return NULL;
  }
  pStmt->taos = pObj;

  SSqlObj* pSql = calloc(1, sizeof(SSqlObj));

  if (pSql == NULL) {
    free(pStmt);
    terrno = TSDB_CODE_TSC_OUT_OF_MEMORY;
    tscError("failed to allocate memory for statement");
    return NULL;
  }

  if (TSDB_CODE_SUCCESS != tscAllocPayload(&pSql->cmd, TSDB_DEFAULT_PAYLOAD_SIZE)) {
    free(pSql);
    free(pStmt);
    terrno = TSDB_CODE_TSC_OUT_OF_MEMORY;
    tscError("failed to malloc payload buffer");
    return NULL;
  }

  tsem_init(&pSql->rspSem, 0, 0);
  pSql->signature = pSql;
  pSql->pTscObj   = pObj;
  pSql->maxRetry  = TSDB_MAX_REPLICA;
  pSql->isBind    = true;
  pStmt->pSql     = pSql;
  pStmt->last     = STMT_INIT;

  return pStmt;
}

int taos_stmt_prepare(TAOS_STMT* stmt, const char* sql, unsigned long length) {
  STscStmt* pStmt = (STscStmt*)stmt;

  if (stmt == NULL || pStmt->taos == NULL || pStmt->pSql == NULL) {
    STMT_RET(TSDB_CODE_TSC_DISCONNECTED);
  }

  if (sql == NULL) {
    tscError("sql is NULL");
    STMT_RET(invalidOperationMsg(tscGetErrorMsgPayload(&pStmt->pSql->cmd), "sql is NULL"));
  }

  if (pStmt->last != STMT_INIT) {
    tscError("prepare status error, last:%d", pStmt->last);
    STMT_RET(invalidOperationMsg(tscGetErrorMsgPayload(&pStmt->pSql->cmd), "prepare status error"));
  }

  pStmt->last = STMT_PREPARE;

  SSqlObj* pSql = pStmt->pSql;
  size_t   sqlLen = strlen(sql);

  SSqlCmd *pCmd    = &pSql->cmd;
  SSqlRes *pRes    = &pSql->res;
  pSql->param      = (void*) pSql;
  pSql->fp         = waitForQueryRsp;
  pSql->fetchFp    = waitForQueryRsp;
  
  pCmd->insertParam.insertType = TSDB_QUERY_TYPE_STMT_INSERT;
  pCmd->insertParam.objectId = pSql->self;

  pSql->sqlstr = realloc(pSql->sqlstr, sqlLen + 1);

  if (pSql->sqlstr == NULL) {
    tscError("%p failed to malloc sql string buffer", pSql);
    STMT_RET(TSDB_CODE_TSC_OUT_OF_MEMORY);
  }

  pRes->qId = 0;
  pRes->numOfRows = 1;

  strtolower(pSql->sqlstr, sql);
  tscDebugL("0x%"PRIx64" SQL: %s", pSql->self, pSql->sqlstr);

  if (tscIsInsertData(pSql->sqlstr)) {
    pStmt->isInsert = true;

    pSql->cmd.insertParam.numOfParams = 0;
    pSql->cmd.batchSize   = 0;

    registerSqlObj(pSql);

    int32_t ret = stmtParseInsertTbTags(pSql, pStmt);
    if (ret != TSDB_CODE_SUCCESS) {
      STMT_RET(ret);
    }

    if (pStmt->multiTbInsert) {
      STMT_RET(TSDB_CODE_SUCCESS);
    }

    memset(&pStmt->mtb, 0, sizeof(pStmt->mtb));

    int32_t code = tsParseSql(pSql, true);
    if (code == TSDB_CODE_TSC_ACTION_IN_PROGRESS) {
      // wait for the callback function to post the semaphore
      tsem_wait(&pSql->rspSem);
      STMT_RET(pSql->res.code);
    }

    STMT_RET(code);
  }

  pStmt->isInsert = false;
  STMT_RET(normalStmtPrepare(pStmt));
}

int taos_stmt_set_tbname_tags(TAOS_STMT* stmt, const char* name, TAOS_BIND* tags) {
  STscStmt* pStmt = (STscStmt*)stmt;
  int32_t code = 0;

  if (stmt == NULL || pStmt->pSql == NULL || pStmt->taos == NULL) {
    STMT_RET(TSDB_CODE_TSC_DISCONNECTED);
  }

  SSqlObj* pSql = pStmt->pSql;
  SSqlCmd* pCmd = &pSql->cmd;

  if (name == NULL) {
    tscError("0x%"PRIx64" name is NULL", pSql->self);
    STMT_RET(invalidOperationMsg(tscGetErrorMsgPayload(&pStmt->pSql->cmd), "name is NULL"));
  }

  if (pStmt->multiTbInsert == false || !tscIsInsertData(pSql->sqlstr)) {
    tscError("0x%"PRIx64" not multiple table insert", pSql->self);
    STMT_RET(invalidOperationMsg(tscGetErrorMsgPayload(&pStmt->pSql->cmd), "not multiple table insert"));
  }

  if (pStmt->last == STMT_INIT || pStmt->last == STMT_BIND || pStmt->last == STMT_BIND_COL) {
    tscError("0x%"PRIx64" set_tbname_tags status error, last:%d", pSql->self, pStmt->last);
    STMT_RET(invalidOperationMsg(tscGetErrorMsgPayload(&pStmt->pSql->cmd), "set_tbname_tags status error"));
  }

  pStmt->last = STMT_SETTBNAME;

  uint64_t* uid = (uint64_t*)taosHashGet(pStmt->mtb.pTableHash, name, strlen(name));
  if (uid != NULL) {
    pStmt->mtb.currentUid = *uid;

    STableDataBlocks** t1 = (STableDataBlocks**)taosHashGet(pStmt->mtb.pTableBlockHashList, (const char*)&pStmt->mtb.currentUid, sizeof(pStmt->mtb.currentUid));
    if (t1 == NULL) {
      tscError("0x%"PRIx64" no table data block in hash list, uid:%" PRId64 , pSql->self, pStmt->mtb.currentUid);
      STMT_RET(TSDB_CODE_TSC_APP_ERROR);
    }

    SSubmitBlk* pBlk = (SSubmitBlk*) (*t1)->pData;
    pCmd->batchSize = pBlk->numOfRows;
    if (pBlk->numOfRows == 0) {
      (*t1)->prevTS = INT64_MIN;
    }

    taosHashPut(pCmd->insertParam.pTableBlockHashList, (void *)&pStmt->mtb.currentUid, sizeof(pStmt->mtb.currentUid), (void*)t1, POINTER_BYTES);

    tscDebug("0x%"PRIx64" table:%s is already prepared, uid:%" PRIu64, pSql->self, name, pStmt->mtb.currentUid);
    STMT_RET(TSDB_CODE_SUCCESS);
  }

  if (pStmt->mtb.subSet && taosHashGetSize(pStmt->mtb.pTableHash) > 0) {
    STableMetaInfo* pTableMetaInfo = tscGetTableMetaInfoFromCmd(pCmd, 0);
    STableMeta* pTableMeta = pTableMetaInfo->pTableMeta;
    char sTableName[TSDB_TABLE_FNAME_LEN];
    strncpy(sTableName, pTableMeta->sTableName, sizeof(sTableName));

    SStrToken tname = {0};
    tname.type = TK_STRING;
    tname.z = (char *)name;
    tname.n = strlen(name);
    SName fullname = {0};
    tscSetTableFullName(&fullname, &tname, pSql);

    memcpy(&pTableMetaInfo->name, &fullname, sizeof(fullname));

    code = tscGetTableMeta(pSql, pTableMetaInfo);
    if (code != TSDB_CODE_SUCCESS) {
      STMT_RET(code);
    }

    pTableMeta = pTableMetaInfo->pTableMeta;

    if (strcmp(sTableName, pTableMeta->sTableName)) {
      tscError("0x%"PRIx64" only tables belongs to one stable is allowed", pSql->self);
      STMT_RET(TSDB_CODE_TSC_APP_ERROR);
    }

    STableDataBlocks* pBlock = NULL;

    insertStmtGenBlock(pStmt, &pBlock, pTableMeta, &pTableMetaInfo->name);

    pCmd->batchSize = 0;
    
    pStmt->mtb.currentUid = pTableMeta->id.uid;
    pStmt->mtb.tbNum++;
    
    taosHashPut(pCmd->insertParam.pTableBlockHashList, (void *)&pStmt->mtb.currentUid, sizeof(pStmt->mtb.currentUid), (void*)&pBlock, POINTER_BYTES);
    taosHashPut(pStmt->mtb.pTableBlockHashList, (void *)&pStmt->mtb.currentUid, sizeof(pStmt->mtb.currentUid), (void*)&pBlock, POINTER_BYTES);
    taosHashPut(pStmt->mtb.pTableHash, name, strlen(name), (char*) &pTableMeta->id.uid, sizeof(pTableMeta->id.uid));

    tscDebug("0x%"PRIx64" table:%s is prepared, uid:%" PRIx64, pSql->self, name, pStmt->mtb.currentUid);
    
    STMT_RET(TSDB_CODE_SUCCESS);
  }

  if (pStmt->mtb.tagSet) {
    pStmt->mtb.tbname = tscReplaceStrToken(&pSql->sqlstr, &pStmt->mtb.tbname, name);
  } else {
    if (tags == NULL) {
      tscError("No tags set");
      STMT_RET(invalidOperationMsg(tscGetErrorMsgPayload(&pStmt->pSql->cmd), "no tags set"));
    }

    int32_t ret = stmtGenInsertStatement(pSql, pStmt, name, tags);
    if (ret != TSDB_CODE_SUCCESS) {
      STMT_RET(ret);
    }
  }

  pStmt->mtb.nameSet = true;

  tscDebug("0x%"PRIx64" SQL: %s", pSql->self, pSql->sqlstr);

  pSql->cmd.insertParam.numOfParams = 0;
  pSql->cmd.batchSize   = 0;

  if (taosHashGetSize(pCmd->insertParam.pTableBlockHashList) > 0) {
    SHashObj* hashList = pCmd->insertParam.pTableBlockHashList;
    pCmd->insertParam.pTableBlockHashList = NULL;
    tscResetSqlCmd(pCmd, false);
    pCmd->insertParam.pTableBlockHashList = hashList;
  }

  code = tsParseSql(pStmt->pSql, true);
  if (code == TSDB_CODE_TSC_ACTION_IN_PROGRESS) {
    // wait for the callback function to post the semaphore
    tsem_wait(&pStmt->pSql->rspSem);

    code = pStmt->pSql->res.code;
  }

  if (code == TSDB_CODE_SUCCESS) {
    STableMetaInfo* pTableMetaInfo = tscGetTableMetaInfoFromCmd(pCmd, 0);

    STableMeta* pTableMeta = pTableMetaInfo->pTableMeta;
    STableDataBlocks* pBlock = NULL;
    code = tscGetDataBlockFromList(pCmd->insertParam.pTableBlockHashList, pTableMeta->id.uid, TSDB_PAYLOAD_SIZE, sizeof(SSubmitBlk),
                              pTableMeta->tableInfo.rowSize, &pTableMetaInfo->name, pTableMeta, &pBlock, NULL);
    if (code != TSDB_CODE_SUCCESS) {
      STMT_RET(code);
    }

    SSubmitBlk* blk = (SSubmitBlk*)pBlock->pData;
    blk->numOfRows = 0;

    pStmt->mtb.currentUid = pTableMeta->id.uid;
    pStmt->mtb.tbNum++;

    taosHashPut(pStmt->mtb.pTableBlockHashList, (void *)&pStmt->mtb.currentUid, sizeof(pStmt->mtb.currentUid), (void*)&pBlock, POINTER_BYTES);
    taosHashPut(pStmt->mtb.pTableHash, name, strlen(name), (char*) &pTableMeta->id.uid, sizeof(pTableMeta->id.uid));

    if (pStmt->mtb.lastBlock == NULL) {
      insertStmtGenLastBlock(&pStmt->mtb.lastBlock, pBlock);
    }

    tscDebug("0x%"PRIx64" table:%s is prepared, uid:%" PRIx64, pSql->self, name, pStmt->mtb.currentUid);
  }

  STMT_RET(code);
}


int taos_stmt_set_sub_tbname(TAOS_STMT* stmt, const char* name) {
  STscStmt* pStmt = (STscStmt*)stmt;
  pStmt->mtb.subSet = true;
  return taos_stmt_set_tbname_tags(stmt, name, NULL);
}



int taos_stmt_set_tbname(TAOS_STMT* stmt, const char* name) {
  STscStmt* pStmt = (STscStmt*)stmt;
  pStmt->mtb.subSet = false;
  return taos_stmt_set_tbname_tags(stmt, name, NULL);
}


int taos_stmt_close(TAOS_STMT* stmt) {
  STscStmt* pStmt = (STscStmt*)stmt;
  if (!pStmt->isInsert) {
    SNormalStmt* normal = &pStmt->normal;
    if (normal->params != NULL) {
      for (uint16_t i = 0; i < normal->numParams; i++) {
        tVariantDestroy(normal->params + i);
      }
      free(normal->params);
    }
    free(normal->parts);
    free(normal->sql);
  } else {
    if (pStmt->multiTbInsert) {
      taosHashCleanup(pStmt->mtb.pTableHash);
      bool rmMeta = false;
      if (pStmt->pSql && pStmt->pSql->res.code != 0) {
        rmMeta = true;
      }
      tscDestroyDataBlock(pStmt->mtb.lastBlock, rmMeta);
      pStmt->mtb.pTableBlockHashList = tscDestroyBlockHashTable(pStmt->mtb.pTableBlockHashList, rmMeta);
      taosHashCleanup(pStmt->pSql->cmd.insertParam.pTableBlockHashList);
      pStmt->pSql->cmd.insertParam.pTableBlockHashList = NULL;
      taosArrayDestroy(pStmt->mtb.tags);
      tfree(pStmt->mtb.sqlstr);
    }
  }

  taos_free_result(pStmt->pSql);
  tfree(pStmt);
  STMT_RET(TSDB_CODE_SUCCESS);
}

int taos_stmt_bind_param(TAOS_STMT* stmt, TAOS_BIND* bind) {
  STscStmt* pStmt = (STscStmt*)stmt;
  if (stmt == NULL || pStmt->pSql == NULL || pStmt->taos == NULL) {
    STMT_RET(TSDB_CODE_TSC_DISCONNECTED);
  }

  if (pStmt->isInsert) {
    if (pStmt->multiTbInsert) {
      if (pStmt->last != STMT_SETTBNAME && pStmt->last != STMT_ADD_BATCH) {
        tscError("0x%"PRIx64" bind param status error, last:%d", pStmt->pSql->self, pStmt->last);
        STMT_RET(invalidOperationMsg(tscGetErrorMsgPayload(&pStmt->pSql->cmd), "bind param status error"));
      }
    } else {
      if (pStmt->last != STMT_PREPARE && pStmt->last != STMT_ADD_BATCH && pStmt->last != STMT_EXECUTE) {
        tscError("0x%"PRIx64" bind param status error, last:%d", pStmt->pSql->self, pStmt->last);
        STMT_RET(invalidOperationMsg(tscGetErrorMsgPayload(&pStmt->pSql->cmd), "bind param status error"));
      }
    }

    pStmt->last = STMT_BIND;

    tscDebug("tableId:%" PRIu64 ", try to bind one row", pStmt->mtb.currentUid);

    STMT_RET(insertStmtBindParam(pStmt, bind));
  } else {
    STMT_RET(normalStmtBindParam(pStmt, bind));
  }
}


int taos_stmt_bind_param_batch(TAOS_STMT* stmt, TAOS_MULTI_BIND* bind) {
  STscStmt* pStmt = (STscStmt*)stmt;

  if (stmt == NULL || pStmt->pSql == NULL || pStmt->taos == NULL) {
    STMT_RET(TSDB_CODE_TSC_DISCONNECTED);
  }

  if (bind == NULL || bind->num <= 0 || bind->num > INT16_MAX) {
    tscError("0x%"PRIx64" invalid parameter", pStmt->pSql->self);
    STMT_RET(invalidOperationMsg(tscGetErrorMsgPayload(&pStmt->pSql->cmd), "invalid bind param"));
  }

  if (!pStmt->isInsert) {
    tscError("0x%"PRIx64" not or invalid batch insert", pStmt->pSql->self);
    STMT_RET(invalidOperationMsg(tscGetErrorMsgPayload(&pStmt->pSql->cmd), "not or invalid batch insert"));
  }

  if (pStmt->multiTbInsert) {
    if (pStmt->last != STMT_SETTBNAME && pStmt->last != STMT_ADD_BATCH) {
      tscError("0x%"PRIx64" bind param status error, last:%d", pStmt->pSql->self, pStmt->last);
      STMT_RET(invalidOperationMsg(tscGetErrorMsgPayload(&pStmt->pSql->cmd), "bind param status error"));
    }
  } else {
    if (pStmt->last != STMT_PREPARE && pStmt->last != STMT_ADD_BATCH && pStmt->last != STMT_EXECUTE) {
      tscError("0x%"PRIx64" bind param status error, last:%d", pStmt->pSql->self, pStmt->last);
      STMT_RET(invalidOperationMsg(tscGetErrorMsgPayload(&pStmt->pSql->cmd), "bind param status error"));
    }
  }

  pStmt->last = STMT_BIND;

  STMT_RET(insertStmtBindParamBatch(pStmt, bind, -1));
}

int taos_stmt_bind_single_param_batch(TAOS_STMT* stmt, TAOS_MULTI_BIND* bind, int colIdx) {
  STscStmt* pStmt = (STscStmt*)stmt;
  if (stmt == NULL || pStmt->pSql == NULL || pStmt->taos == NULL) {
    STMT_RET(TSDB_CODE_TSC_DISCONNECTED);
  }

  if (bind == NULL || bind->num <= 0 || bind->num > INT16_MAX || colIdx < 0) {
    tscError("0x%"PRIx64" invalid parameter", pStmt->pSql->self);
    STMT_RET(invalidOperationMsg(tscGetErrorMsgPayload(&pStmt->pSql->cmd), "invalid bind param"));
  }

  if (!pStmt->isInsert) {
    tscError("0x%"PRIx64" not or invalid batch insert", pStmt->pSql->self);
    STMT_RET(invalidOperationMsg(tscGetErrorMsgPayload(&pStmt->pSql->cmd), "not or invalid batch insert"));
  }

  if (pStmt->multiTbInsert) {
    if (pStmt->last != STMT_SETTBNAME && pStmt->last != STMT_ADD_BATCH && pStmt->last != STMT_BIND_COL) {
      tscError("0x%"PRIx64" bind param status error, last:%d", pStmt->pSql->self, pStmt->last);
      STMT_RET(invalidOperationMsg(tscGetErrorMsgPayload(&pStmt->pSql->cmd), "bind param status error"));
    }
  } else {
    if (pStmt->last != STMT_PREPARE && pStmt->last != STMT_ADD_BATCH && pStmt->last != STMT_BIND_COL && pStmt->last != STMT_EXECUTE) {
      tscError("0x%"PRIx64" bind param status error, last:%d", pStmt->pSql->self, pStmt->last);
      STMT_RET(invalidOperationMsg(tscGetErrorMsgPayload(&pStmt->pSql->cmd), "bind param status error"));
    }
  }

  pStmt->last = STMT_BIND_COL;

  STMT_RET(insertStmtBindParamBatch(pStmt, bind, colIdx));
}



int taos_stmt_add_batch(TAOS_STMT* stmt) {
  STscStmt* pStmt = (STscStmt*)stmt;
  if (stmt == NULL || pStmt->pSql == NULL || pStmt->taos == NULL) {
    STMT_RET(TSDB_CODE_TSC_DISCONNECTED);
  }

  if (pStmt->isInsert) {
    if (pStmt->last != STMT_BIND && pStmt->last != STMT_BIND_COL) {
      tscError("0x%"PRIx64" add batch status error, last:%d", pStmt->pSql->self, pStmt->last);
      STMT_RET(invalidOperationMsg(tscGetErrorMsgPayload(&pStmt->pSql->cmd), "add batch status error"));
    }

    pStmt->last = STMT_ADD_BATCH;

    STMT_RET(insertStmtAddBatch(pStmt));
  }

  STMT_RET(TSDB_CODE_COM_OPS_NOT_SUPPORT);
}

int taos_stmt_reset(TAOS_STMT* stmt) {
  STscStmt* pStmt = (STscStmt*)stmt;
  if (pStmt->isInsert) {
    STMT_RET(insertStmtReset(pStmt));
  }
  STMT_RET(TSDB_CODE_SUCCESS);
}

int taos_stmt_execute(TAOS_STMT* stmt) {
  int ret = 0;
  STscStmt* pStmt = (STscStmt*)stmt;
  if (stmt == NULL || pStmt->pSql == NULL || pStmt->taos == NULL) {
    STMT_RET(TSDB_CODE_TSC_DISCONNECTED);
  }

  if (pStmt->isInsert) {
    if (pStmt->last != STMT_ADD_BATCH) {
      tscError("0x%"PRIx64" exec status error, last:%d", pStmt->pSql->self, pStmt->last);
      STMT_RET(invalidOperationMsg(tscGetErrorMsgPayload(&pStmt->pSql->cmd), "exec status error"));
    }

    pStmt->last = STMT_EXECUTE;

    if (pStmt->multiTbInsert) {
      ret = insertBatchStmtExecute(pStmt);
    } else {
      ret = insertStmtExecute(pStmt);
    }
  } else { // normal stmt query
    char* sql = normalStmtBuildSql(pStmt);
    if (sql == NULL) {
      ret = TSDB_CODE_TSC_OUT_OF_MEMORY;
    } else {
      if (pStmt->pSql != NULL) {
        tscFreeSqlObj(pStmt->pSql);
        pStmt->pSql = NULL;
      }

      pStmt->pSql = taos_query((TAOS*)pStmt->taos, sql);
      ret = taos_errno(pStmt->pSql);
      free(sql);
    }
  }

  STMT_RET(ret);
}

TAOS_RES *taos_stmt_use_result(TAOS_STMT* stmt) {
  if (stmt == NULL) {
    tscError("statement is invalid.");
    return NULL;
  }

  STscStmt* pStmt = (STscStmt*)stmt;
  if (pStmt->pSql == NULL) {
    tscError("result has been used already.");
    return NULL;
  }

  TAOS_RES* result = pStmt->pSql;
  pStmt->pSql = NULL;
  return result;
}

int taos_stmt_is_insert(TAOS_STMT *stmt, int *insert) {
  STscStmt* pStmt = (STscStmt*)stmt;

  if (stmt == NULL || pStmt->taos == NULL || pStmt->pSql == NULL) {
    STMT_RET(TSDB_CODE_TSC_DISCONNECTED);
  }

  if (insert) *insert = pStmt->isInsert;

  STMT_RET(TSDB_CODE_SUCCESS);
}

int taos_stmt_num_params(TAOS_STMT *stmt, int *nums) {
  STscStmt* pStmt = (STscStmt*)stmt;

  if (stmt == NULL || pStmt->taos == NULL || pStmt->pSql == NULL) {
    STMT_RET(TSDB_CODE_TSC_DISCONNECTED);
  }

  if (pStmt->isInsert) {
    SSqlObj* pSql = pStmt->pSql;
    SSqlCmd *pCmd = &pSql->cmd;
    *nums = pCmd->insertParam.numOfParams;
    STMT_RET(TSDB_CODE_SUCCESS);
  } else {
    SNormalStmt* normal = &pStmt->normal;
    *nums = normal->numParams;
    STMT_RET(TSDB_CODE_SUCCESS);
  }
}

int taos_stmt_get_param(TAOS_STMT *stmt, int idx, int *type, int *bytes) {
  STscStmt* pStmt = (STscStmt*)stmt;

  if (stmt == NULL || pStmt->taos == NULL || pStmt->pSql == NULL) {
    STMT_RET(TSDB_CODE_TSC_DISCONNECTED);
  }

  if (pStmt->isInsert) {
    SSqlCmd* pCmd = &pStmt->pSql->cmd;
    STableMetaInfo* pTableMetaInfo = tscGetTableMetaInfoFromCmd(pCmd, 0);
    STableMeta* pTableMeta = pTableMetaInfo->pTableMeta;
    if (pCmd->insertParam.pTableBlockHashList == NULL) {
      pCmd->insertParam.pTableBlockHashList = taosHashInit(16, taosGetDefaultHashFunction(TSDB_DATA_TYPE_BIGINT), true, false);
    }

    STableDataBlocks* pBlock = NULL;

    int32_t ret =
      tscGetDataBlockFromList(pCmd->insertParam.pTableBlockHashList, pTableMeta->id.uid, TSDB_PAYLOAD_SIZE, sizeof(SSubmitBlk),
          pTableMeta->tableInfo.rowSize, &pTableMetaInfo->name, pTableMeta, &pBlock, NULL);
    if (ret != 0) {
      STMT_RET(ret);
    }

    if (idx<0 || idx>=pBlock->numOfParams) {
      tscError("0x%"PRIx64" param %d: out of range", pStmt->pSql->self, idx);
      STMT_RET(invalidOperationMsg(tscGetErrorMsgPayload(&pStmt->pSql->cmd), "idx out of range"));
    }

    SParamInfo* param = &pBlock->params[idx];
    if (type) *type = param->type;
    if (bytes) *bytes = param->bytes;

    STMT_RET(TSDB_CODE_SUCCESS);
  } else {
    STMT_RET(TSDB_CODE_COM_OPS_NOT_SUPPORT);
  }
}


char *taos_stmt_errstr(TAOS_STMT *stmt) {
  STscStmt* pStmt = (STscStmt*)stmt;

  if (stmt == NULL) {
    return (char*) tstrerror(terrno);
  }

  return taos_errstr(pStmt->pSql);
}



const char *taos_data_type(int type) {
  switch (type) {
    case TSDB_DATA_TYPE_NULL:            return "TSDB_DATA_TYPE_NULL";
    case TSDB_DATA_TYPE_BOOL:            return "TSDB_DATA_TYPE_BOOL";
    case TSDB_DATA_TYPE_TINYINT:         return "TSDB_DATA_TYPE_TINYINT";
    case TSDB_DATA_TYPE_SMALLINT:        return "TSDB_DATA_TYPE_SMALLINT";
    case TSDB_DATA_TYPE_INT:             return "TSDB_DATA_TYPE_INT";
    case TSDB_DATA_TYPE_BIGINT:          return "TSDB_DATA_TYPE_BIGINT";
    case TSDB_DATA_TYPE_FLOAT:           return "TSDB_DATA_TYPE_FLOAT";
    case TSDB_DATA_TYPE_DOUBLE:          return "TSDB_DATA_TYPE_DOUBLE";
    case TSDB_DATA_TYPE_BINARY:          return "TSDB_DATA_TYPE_BINARY";
    case TSDB_DATA_TYPE_TIMESTAMP:       return "TSDB_DATA_TYPE_TIMESTAMP";
    case TSDB_DATA_TYPE_NCHAR:           return "TSDB_DATA_TYPE_NCHAR";
    default: return "UNKNOWN";
  }
}
<|MERGE_RESOLUTION|>--- conflicted
+++ resolved
@@ -492,14 +492,6 @@
     }
   }
 
-<<<<<<< HEAD
-////////////////////////////////////////////////////////////////////////////////
-// functions for insertion statement preparation
-static FORCE_INLINE int doBindParam(STableDataBlocks* pBlock, char* data, SParamInfo* param, TAOS_BIND* bind, int32_t colNum) {
-  if (bind->is_null != NULL && *(bind->is_null)) {
-    setNull(data + param->offset, param->type, param->bytes);
-    return TSDB_CODE_SUCCESS;
-=======
   spd->orderStatus = isOrdered ? ORDER_STATUS_ORDERED : ORDER_STATUS_DISORDERED;
 
   if (isOrdered) {
@@ -519,7 +511,6 @@
       pColIdx[i].finalIdx = i;
     }
     qsort(pColIdx, spd->numOfBound, sizeof(SBoundIdxInfo), boundIdxCompar);
->>>>>>> b0bdd7c2
   }
 
   return TSDB_CODE_SUCCESS;
@@ -559,9 +550,9 @@
 
   return code;
 }
-  ////////////////////////////////////////////////////////////////////////////////
-  // functions for insertion statement preparation
-  static int doBindParam(STableDataBlocks* pBlock, char* data, SParamInfo* param, TAOS_BIND* bind, int32_t colNum) {
+////////////////////////////////////////////////////////////////////////////////
+// functions for insertion statement preparation
+static FORCE_INLINE int doBindParam(STableDataBlocks* pBlock, char* data, SParamInfo* param, TAOS_BIND* bind, int32_t colNum) {
     if (bind->is_null != NULL && *(bind->is_null)) {
       setNull(data + param->offset, param->type, param->bytes);
       return TSDB_CODE_SUCCESS;
@@ -1484,8 +1475,6 @@
 static int insertBatchStmtExecute(STscStmt* pStmt) {
   int32_t code = 0;
   
-  int64_t st1 = taosGetTimestampUs();
-
   if(pStmt->mtb.nameSet == false) {
     tscError("0x%"PRIx64" no table name set", pStmt->pSql->self);
     return invalidOperationMsg(tscGetErrorMsgPayload(&pStmt->pSql->cmd), "no table name set");
@@ -1500,34 +1489,22 @@
 
   fillTablesPayload(pStmt->pSql);
 
-  int64_t st2 = taosGetTimestampUs();
-
   if ((code = tscMergeTableDataBlocks(&pStmt->pSql->cmd.insertParam, false)) != TSDB_CODE_SUCCESS) {
     return code;
   }
 
-  int64_t st3 = taosGetTimestampUs();
-
   code = tscHandleMultivnodeInsert(pStmt->pSql);
 
   if (code != TSDB_CODE_SUCCESS) {
     return code;
   }
 
-  int64_t st4 = taosGetTimestampUs();
-
   // wait for the callback function to post the semaphore
   tsem_wait(&pStmt->pSql->rspSem);
-
-  int64_t st5 = taosGetTimestampUs();
 
   code = pStmt->pSql->res.code;
   
   insertBatchClean(pStmt);
-
-  int64_t st6 = taosGetTimestampUs();
-
-  tscDebug("use time:%"PRId64 ",%"PRId64 ",%"PRId64 ",%"PRId64 ",%"PRId64, st2-st1, st3-st2, st4-st3, st5-st4, st6-st5);
 
   return code;
 }
