/*
 * Copyright (c) 2019 TAOS Data, Inc. <jhtao@taosdata.com>
 *
 * This program is free software: you can use, redistribute, and/or modify
 * it under the terms of the GNU Affero General Public License, version 3
 * or later ("AGPL"), as published by the Free Software Foundation.
 *
 * This program is distributed in the hope that it will be useful, but WITHOUT
 * ANY WARRANTY; without even the implied warranty of MERCHANTABILITY or
 * FITNESS FOR A PARTICULAR PURPOSE.
 *
 * You should have received a copy of the GNU Affero General Public License
 * along with this program. If not, see <http://www.gnu.org/licenses/>.
 */

#include "tscUtil.h"
#include "hash.h"
#include "os.h"
#include "taosmsg.h"
#include "texpr.h"
#include "tkey.h"
#include "tmd5.h"
#include "tscGlobalmerge.h"
#include "tscLog.h"
#include "tscProfile.h"
#include "tscSubquery.h"
#include "tsched.h"
#include "qTableMeta.h"
#include "tsclient.h"
#include "ttimer.h"
#include "ttokendef.h"

static void freeQueryInfoImpl(SQueryInfo* pQueryInfo);

int32_t converToStr(char *str, int type, void *buf, int32_t bufSize, int32_t *len) {
  int32_t n = 0;

  switch (type) {
    case TSDB_DATA_TYPE_NULL:
      n = sprintf(str, "null");
      break;

    case TSDB_DATA_TYPE_BOOL:
      n = sprintf(str, (*(int8_t*)buf) ? "true" : "false");
      break;

    case TSDB_DATA_TYPE_TINYINT:
      n = sprintf(str, "%d", *(int8_t*)buf);
      break;

    case TSDB_DATA_TYPE_SMALLINT:
      n = sprintf(str, "%d", *(int16_t*)buf);
      break;

    case TSDB_DATA_TYPE_INT:
      n = sprintf(str, "%d", *(int32_t*)buf);
      break;

    case TSDB_DATA_TYPE_BIGINT:
    case TSDB_DATA_TYPE_TIMESTAMP:
      n = sprintf(str, "%" PRId64, *(int64_t*)buf);
      break;

    case TSDB_DATA_TYPE_FLOAT:
      n = sprintf(str, "%e", GET_FLOAT_VAL(buf));
      break;

    case TSDB_DATA_TYPE_DOUBLE:
      n = sprintf(str, "%e", GET_DOUBLE_VAL(buf));
      break;

    case TSDB_DATA_TYPE_BINARY:
    case TSDB_DATA_TYPE_NCHAR:
      if (bufSize < 0) {
        tscError("invalid buf size");
        return TSDB_CODE_TSC_INVALID_VALUE;
      }

      *str = '"';
      memcpy(str + 1, buf, bufSize);
      *(str + bufSize + 1) = '"';
      n = bufSize + 2;
      break;

    case TSDB_DATA_TYPE_UTINYINT:
      n = sprintf(str, "%d", *(uint8_t*)buf);
      break;
  
    case TSDB_DATA_TYPE_USMALLINT:
      n = sprintf(str, "%d", *(uint16_t*)buf);
      break;
  
    case TSDB_DATA_TYPE_UINT:
      n = sprintf(str, "%u", *(uint32_t*)buf);
      break;
  
    case TSDB_DATA_TYPE_UBIGINT:
      n = sprintf(str, "%" PRIu64, *(uint64_t*)buf);
      break;
    
    default:
      tscError("unsupported type:%d", type);
      return TSDB_CODE_TSC_INVALID_VALUE;
  }

  *len = n;

  return TSDB_CODE_SUCCESS;
}


static void tscStrToLower(char *str, int32_t n) {
  if (str == NULL || n <= 0) { return;}
  for (int32_t i = 0; i < n; i++) {
    if (str[i] >= 'A' && str[i] <= 'Z') {
        str[i] -= ('A' - 'a');
    }
  }
}
SCond* tsGetSTableQueryCond(STagCond* pTagCond, uint64_t uid) {
  if (pTagCond->pCond == NULL) {
    return NULL;
  }
  
  size_t size = taosArrayGetSize(pTagCond->pCond);
  for (int32_t i = 0; i < size; ++i) {
    SCond* pCond = taosArrayGet(pTagCond->pCond, i);
    
    if (uid == pCond->uid) {
      return pCond;
    }
  }

  return NULL;
}

STblCond* tsGetTableFilter(SArray* filters, uint64_t uid, int16_t idx) {
  if (filters == NULL) {
    return NULL;
  }
  
  size_t size = taosArrayGetSize(filters);
  for (int32_t i = 0; i < size; ++i) {
    STblCond* cond = taosArrayGet(filters, i);
    
    if (uid == cond->uid && (idx >= 0 && cond->idx == idx)) {
      return cond;
    }
  }

  return NULL;
}


void tsSetSTableQueryCond(STagCond* pTagCond, uint64_t uid, SBufferWriter* bw) {
  if (tbufTell(bw) == 0) {
    return;
  }
  
  SCond cond = {
    .uid = uid,
    .len = (int32_t)(tbufTell(bw)),
    .cond = NULL,
  };
  
  cond.cond = tbufGetData(bw, true);
  
  if (pTagCond->pCond == NULL) {
    pTagCond->pCond = taosArrayInit(3, sizeof(SCond));
  }
  
  taosArrayPush(pTagCond->pCond, &cond);
}

bool tscQueryTags(SQueryInfo* pQueryInfo) {
  int32_t numOfCols = (int32_t) tscNumOfExprs(pQueryInfo);

  for (int32_t i = 0; i < numOfCols; ++i) {
    SExprInfo* pExpr = tscExprGet(pQueryInfo, i);
    int32_t functId = pExpr->base.functionId;

    // "select count(tbname)" query
    if (functId == TSDB_FUNC_COUNT && pExpr->base.colInfo.colId == TSDB_TBNAME_COLUMN_INDEX) {
      continue;
    }

    if (functId != TSDB_FUNC_TAGPRJ && functId != TSDB_FUNC_TID_TAG) {
      return false;
    }
  }

  return true;
}

bool tscQueryBlockInfo(SQueryInfo* pQueryInfo) {
  int32_t numOfCols = (int32_t) tscNumOfExprs(pQueryInfo);

  for (int32_t i = 0; i < numOfCols; ++i) {
    SExprInfo* pExpr = tscExprGet(pQueryInfo, i);
    int32_t functId = pExpr->base.functionId;

    if (functId == TSDB_FUNC_BLKINFO) {
      return true;
    }
  }

  return false;
}

bool tscIsTwoStageSTableQuery(SQueryInfo* pQueryInfo, int32_t tableIndex) {
  if (pQueryInfo == NULL) {
    return false;
  }

  STableMetaInfo* pTableMetaInfo = tscGetMetaInfo(pQueryInfo, tableIndex);
  if (pTableMetaInfo == NULL) {
    return false;
  }
  
  if ((pQueryInfo->type & TSDB_QUERY_TYPE_FREE_RESOURCE) == TSDB_QUERY_TYPE_FREE_RESOURCE) {
    return false;
  }

  // for ordered projection query, iterate all qualified vnodes sequentially
  if (tscNonOrderedProjectionQueryOnSTable(pQueryInfo, tableIndex)) {
    return false;
  }

  if (!TSDB_QUERY_HAS_TYPE(pQueryInfo->type, TSDB_QUERY_TYPE_STABLE_SUBQUERY) && pQueryInfo->command == TSDB_SQL_SELECT) {
    return UTIL_TABLE_IS_SUPER_TABLE(pTableMetaInfo);
  }

  return false;
}

bool tscIsProjectionQueryOnSTable(SQueryInfo* pQueryInfo, int32_t tableIndex) {
  STableMetaInfo* pTableMetaInfo = tscGetMetaInfo(pQueryInfo, tableIndex);
  
  /*
   * In following cases, return false for non ordered project query on super table
   * 1. failed to get tableMeta from server; 2. not a super table; 3. limitation is 0;
   * 4. show queries, instead of a select query
   */
  size_t numOfExprs = tscNumOfExprs(pQueryInfo);
  if (pTableMetaInfo == NULL || !UTIL_TABLE_IS_SUPER_TABLE(pTableMetaInfo) ||
      pQueryInfo->command == TSDB_SQL_RETRIEVE_EMPTY_RESULT || numOfExprs == 0) {
    return false;
  }
  
  for (int32_t i = 0; i < numOfExprs; ++i) {
    int32_t functionId = tscExprGet(pQueryInfo, i)->base.functionId;

    if (functionId < 0) {
      SUdfInfo* pUdfInfo = taosArrayGet(pQueryInfo->pUdfInfo, -1 * functionId - 1);
      if (pUdfInfo->funcType == TSDB_UDF_TYPE_AGGREGATE) {
        return false;
      }

      continue;
    }

    if (functionId != TSDB_FUNC_PRJ &&
        functionId != TSDB_FUNC_TAGPRJ &&
        functionId != TSDB_FUNC_TAG &&
        functionId != TSDB_FUNC_TS &&
        functionId != TSDB_FUNC_ARITHM &&
        functionId != TSDB_FUNC_TS_COMP &&
        functionId != TSDB_FUNC_DIFF &&
        functionId != TSDB_FUNC_DERIVATIVE &&
        functionId != TSDB_FUNC_TS_DUMMY &&
        functionId != TSDB_FUNC_TID_TAG) {
      return false;
    }
  }
  
  return true;
}

// not order by timestamp projection query on super table
bool tscNonOrderedProjectionQueryOnSTable(SQueryInfo* pQueryInfo, int32_t tableIndex) {
  if (!tscIsProjectionQueryOnSTable(pQueryInfo, tableIndex)) {
    return false;
  }
  
  // order by columnIndex exists, not a non-ordered projection query
  return pQueryInfo->order.orderColId < 0;
}

bool tscOrderedProjectionQueryOnSTable(SQueryInfo* pQueryInfo, int32_t tableIndex) {
  if (!tscIsProjectionQueryOnSTable(pQueryInfo, tableIndex)) {
    return false;
  }
  
  // order by columnIndex exists, a non-ordered projection query
  return pQueryInfo->order.orderColId >= 0;
}

bool tscIsProjectionQuery(SQueryInfo* pQueryInfo) {
  size_t size = tscNumOfExprs(pQueryInfo);

  for (int32_t i = 0; i < size; ++i) {
    int32_t f = tscExprGet(pQueryInfo, i)->base.functionId;
    if (f == TSDB_FUNC_TS_DUMMY) {
      continue;
    }

    if (f != TSDB_FUNC_PRJ && f != TSDB_FUNC_TAGPRJ && f != TSDB_FUNC_TAG &&
        f != TSDB_FUNC_TS && f != TSDB_FUNC_ARITHM && f != TSDB_FUNC_DIFF &&
        f != TSDB_FUNC_DERIVATIVE) {
      return false;
    }
  }

  return true;
}

bool tscIsDiffDerivQuery(SQueryInfo* pQueryInfo) {
  size_t size = tscNumOfExprs(pQueryInfo);

  for (int32_t i = 0; i < size; ++i) {
    int32_t f = tscExprGet(pQueryInfo, i)->base.functionId;
    if (f == TSDB_FUNC_TS_DUMMY) {
      continue;
    }

    if (f == TSDB_FUNC_DIFF || f == TSDB_FUNC_DERIVATIVE) {
      return true;
    }
  }

  return false;
}


bool tscHasColumnFilter(SQueryInfo* pQueryInfo) {
  // filter on primary timestamp column
  if (pQueryInfo->window.skey != INT64_MIN || pQueryInfo->window.ekey != INT64_MAX) {
    return true;
  }

  size_t size = taosArrayGetSize(pQueryInfo->colList);
  for (int32_t i = 0; i < size; ++i) {
    SColumn* pCol = taosArrayGetP(pQueryInfo->colList, i);
    if (pCol->info.flist.numOfFilters > 0) {
      return true;
    }
  }

  return false;
}

bool tscIsPointInterpQuery(SQueryInfo* pQueryInfo) {
  size_t size = tscNumOfExprs(pQueryInfo);
  for (int32_t i = 0; i < size; ++i) {
    SExprInfo* pExpr = tscExprGet(pQueryInfo, i);
    assert(pExpr != NULL);

    int32_t functionId = pExpr->base.functionId;
    if (functionId == TSDB_FUNC_TAG || functionId == TSDB_FUNC_TS) {
      continue;
    }

    if (functionId != TSDB_FUNC_INTERP) {
      return false;
    }
  }

  return true;
}

bool tsIsArithmeticQueryOnAggResult(SQueryInfo* pQueryInfo) {
  if (tscIsProjectionQuery(pQueryInfo)) {
    return false;
  }

  size_t numOfOutput = tscNumOfFields(pQueryInfo);
  for(int32_t i = 0; i < numOfOutput; ++i) {
    SExprInfo* pExprInfo = tscFieldInfoGetInternalField(&pQueryInfo->fieldsInfo, i)->pExpr;
    if (pExprInfo->pExpr != NULL) {
      return true;
    }
  }

  if (tscIsProjectionQuery(pQueryInfo)) {
    return false;
  }

  return false;
}

bool tscGroupbyColumn(SQueryInfo* pQueryInfo) {
  STableMetaInfo* pTableMetaInfo = tscGetMetaInfo(pQueryInfo, 0);
  int32_t         numOfCols = tscGetNumOfColumns(pTableMetaInfo->pTableMeta);

  SGroupbyExpr* pGroupbyExpr = &pQueryInfo->groupbyExpr;
  for (int32_t k = 0; k < pGroupbyExpr->numOfGroupCols; ++k) {
    SColIndex* pIndex = taosArrayGet(pGroupbyExpr->columnInfo, k);
    if (!TSDB_COL_IS_TAG(pIndex->flag) && pIndex->colIndex < numOfCols) {  // group by normal columns
      return true;
    }
  }

  return false;
}

int32_t tscGetTopBotQueryExprIndex(SQueryInfo* pQueryInfo) {
  size_t numOfExprs = tscNumOfExprs(pQueryInfo);

  for (int32_t i = 0; i < numOfExprs; ++i) {
    SExprInfo* pExpr = tscExprGet(pQueryInfo, i);
    if (pExpr == NULL) {
      continue;
    }

    if (pExpr->base.functionId == TSDB_FUNC_TS) {
      continue;
    }

    if (pExpr->base.functionId == TSDB_FUNC_TOP || pExpr->base.functionId == TSDB_FUNC_BOTTOM) {
      return i;
    }
  }

  return -1;
}

bool tscIsTopBotQuery(SQueryInfo* pQueryInfo) {
  size_t numOfExprs = tscNumOfExprs(pQueryInfo);

  for (int32_t i = 0; i < numOfExprs; ++i) {
    SExprInfo* pExpr = tscExprGet(pQueryInfo, i);
    if (pExpr == NULL) {
      continue;
    }

    if (pExpr->base.functionId == TSDB_FUNC_TS) {
      continue;
    }

    if (pExpr->base.functionId == TSDB_FUNC_TOP || pExpr->base.functionId == TSDB_FUNC_BOTTOM) {
      return true;
    }
  }

  return false;
}

bool isTsCompQuery(SQueryInfo* pQueryInfo) {
  size_t    numOfExprs = tscNumOfExprs(pQueryInfo);
  SExprInfo* pExpr1 = tscExprGet(pQueryInfo, 0);
  if (numOfExprs != 1) {
    return false;
  }

  return pExpr1->base.functionId == TSDB_FUNC_TS_COMP;
}

bool hasTagValOutput(SQueryInfo* pQueryInfo) {
  size_t    numOfExprs = tscNumOfExprs(pQueryInfo);
  SExprInfo* pExpr1 = tscExprGet(pQueryInfo, 0);

  if (numOfExprs == 1 && pExpr1->base.functionId == TSDB_FUNC_TS_COMP) {
    return true;
  }

  for (int32_t i = 0; i < numOfExprs; ++i) {
    SExprInfo* pExpr = tscExprGet(pQueryInfo, i);
    if (pExpr == NULL) {
      continue;
    }

    // ts_comp column required the tag value for join filter
    if (TSDB_COL_IS_TAG(pExpr->base.colInfo.flag)) {
      return true;
    }
  }

  return false;
}

bool timeWindowInterpoRequired(SQueryInfo *pQueryInfo) {
  size_t numOfExprs = tscNumOfExprs(pQueryInfo);
  for (int32_t i = 0; i < numOfExprs; ++i) {
    SExprInfo* pExpr = tscExprGet(pQueryInfo, i);
    if (pExpr == NULL) {
      continue;
    }

    int32_t functionId = pExpr->base.functionId;
    if (functionId == TSDB_FUNC_TWA || functionId == TSDB_FUNC_INTERP) {
      return true;
    }
  }

  return false;
}

bool isStabledev(SQueryInfo* pQueryInfo) {
  size_t numOfExprs = tscNumOfExprs(pQueryInfo);
  for (int32_t i = 0; i < numOfExprs; ++i) {
    SExprInfo* pExpr = tscExprGet(pQueryInfo, i);
    if (pExpr == NULL) {
      continue;
    }

    int32_t functionId = pExpr->base.functionId;
    if (functionId == TSDB_FUNC_STDDEV_DST) {
      return true;
    }
  }

  return false;
}

bool tscIsTWAQuery(SQueryInfo* pQueryInfo) {
  size_t numOfExprs = tscNumOfExprs(pQueryInfo);
  for (int32_t i = 0; i < numOfExprs; ++i) {
    SExprInfo* pExpr = tscExprGet(pQueryInfo, i);
    if (pExpr == NULL) {
      continue;
    }

    if (pExpr->base.functionId == TSDB_FUNC_TWA) {
      return true;
    }
  }

  return false;
}

bool tscIsIrateQuery(SQueryInfo* pQueryInfo) {
  size_t numOfExprs = tscNumOfExprs(pQueryInfo);
  for (int32_t i = 0; i < numOfExprs; ++i) {
    SExprInfo* pExpr = tscExprGet(pQueryInfo, i);
    if (pExpr == NULL) {
      continue;
    }

    if (pExpr->base.functionId == TSDB_FUNC_IRATE) {
      return true;
    }
  }

  return false;
}

bool tscIsSessionWindowQuery(SQueryInfo* pQueryInfo) {
  return pQueryInfo->sessionWindow.gap > 0;
}

bool tscNeedReverseScan(SQueryInfo* pQueryInfo) {
  size_t numOfExprs = tscNumOfExprs(pQueryInfo);
  for (int32_t i = 0; i < numOfExprs; ++i) {
    SExprInfo* pExpr = tscExprGet(pQueryInfo, i);
    if (pExpr == NULL) {
      continue;
    }

    int32_t functionId = pExpr->base.functionId;
    if (functionId == TSDB_FUNC_TS || functionId == TSDB_FUNC_TS_DUMMY || functionId == TSDB_FUNC_TAG) {
      continue;
    }

    if ((functionId == TSDB_FUNC_FIRST || functionId == TSDB_FUNC_FIRST_DST) && pQueryInfo->order.order == TSDB_ORDER_DESC) {
      return true;
    }

    if (functionId == TSDB_FUNC_LAST || functionId == TSDB_FUNC_LAST_DST) {
      // the scan order to acquire the last result of the specified column
      int32_t order = (int32_t)pExpr->base.param[0].i64;
      if (order != pQueryInfo->order.order) {
        return true;
      }
    }
  }

  return false;
}

bool isSimpleAggregateRv(SQueryInfo* pQueryInfo) {
  if (pQueryInfo->interval.interval > 0 || pQueryInfo->sessionWindow.gap > 0) {
    return false;
  }

  if (tscIsDiffDerivQuery(pQueryInfo)) {
    return false;
  }

  size_t numOfExprs = tscNumOfExprs(pQueryInfo);
  for (int32_t i = 0; i < numOfExprs; ++i) {
    SExprInfo* pExpr = tscExprGet(pQueryInfo, i);
    if (pExpr == NULL) {
      continue;
    }

    int32_t functionId = pExpr->base.functionId;
    if (functionId < 0) {
      SUdfInfo* pUdfInfo = taosArrayGet(pQueryInfo->pUdfInfo, -1 * functionId - 1);
      if (pUdfInfo->funcType == TSDB_UDF_TYPE_AGGREGATE) {
        return true;
      }

      continue;
    }

    if (functionId == TSDB_FUNC_TS || functionId == TSDB_FUNC_TS_DUMMY) {
      continue;
    }

    if ((!IS_MULTIOUTPUT(aAggs[functionId].status)) ||
        (functionId == TSDB_FUNC_TOP || functionId == TSDB_FUNC_BOTTOM || functionId == TSDB_FUNC_TS_COMP)) {
      return true;
    }
  }

  return false;
}

bool isBlockDistQuery(SQueryInfo* pQueryInfo) {
  size_t numOfExprs = tscNumOfExprs(pQueryInfo);
  SExprInfo* pExpr = tscExprGet(pQueryInfo, 0);
  return (numOfExprs == 1 && pExpr->base.functionId == TSDB_FUNC_BLKINFO);
}

void tscClearInterpInfo(SQueryInfo* pQueryInfo) {
  if (!tscIsPointInterpQuery(pQueryInfo)) {
    return;
  }

  pQueryInfo->fillType = TSDB_FILL_NONE;
  tfree(pQueryInfo->fillVal);
}

int32_t tscCreateResPointerInfo(SSqlRes* pRes, SQueryInfo* pQueryInfo) {
  pRes->numOfCols = pQueryInfo->fieldsInfo.numOfOutput;

  if (pRes->tsrow == NULL) {
    pRes->tsrow  = calloc(pRes->numOfCols, POINTER_BYTES);
    pRes->urow   = calloc(pRes->numOfCols, POINTER_BYTES);
    pRes->length = calloc(pRes->numOfCols, sizeof(int32_t));
    pRes->buffer = calloc(pRes->numOfCols, POINTER_BYTES);

    // not enough memory
    if (pRes->tsrow == NULL  || pRes->urow == NULL || pRes->length == NULL || (pRes->buffer == NULL && pRes->numOfCols > 0)) {
      tfree(pRes->tsrow);
      tfree(pRes->urow);
      tfree(pRes->length);
      tfree(pRes->buffer);

      pRes->code = TSDB_CODE_TSC_OUT_OF_MEMORY;
      return pRes->code;
    }
  }

  return TSDB_CODE_SUCCESS;
}

static void setResRawPtrImpl(SSqlRes* pRes, SInternalField* pInfo, int32_t i, bool convertNchar) {
  // generated the user-defined column result
  if (pInfo->pExpr->pExpr == NULL && TSDB_COL_IS_UD_COL(pInfo->pExpr->base.colInfo.flag)) {
    if (pInfo->pExpr->base.param[1].nType == TSDB_DATA_TYPE_NULL) {
      setNullN(pRes->urow[i], pInfo->field.type, pInfo->field.bytes, (int32_t) pRes->numOfRows);
    } else {
      if (pInfo->field.type == TSDB_DATA_TYPE_NCHAR || pInfo->field.type == TSDB_DATA_TYPE_BINARY) {
        assert(pInfo->pExpr->base.param[1].nLen <= pInfo->field.bytes);

        for (int32_t k = 0; k < pRes->numOfRows; ++k) {
          char* p = ((char**)pRes->urow)[i] + k * pInfo->field.bytes;

          memcpy(varDataVal(p), pInfo->pExpr->base.param[1].pz, pInfo->pExpr->base.param[1].nLen);
          varDataSetLen(p, pInfo->pExpr->base.param[1].nLen);
        }
      } else {
        for (int32_t k = 0; k < pRes->numOfRows; ++k) {
          char* p = ((char**)pRes->urow)[i] + k * pInfo->field.bytes;
          memcpy(p, &pInfo->pExpr->base.param[1].i64, pInfo->field.bytes);
        }
      }
    }

  } else if (convertNchar && pInfo->field.type == TSDB_DATA_TYPE_NCHAR) {
    // convert unicode to native code in a temporary buffer extra one byte for terminated symbol
    char* buffer = realloc(pRes->buffer[i], pInfo->field.bytes * pRes->numOfRows);
    if(buffer == NULL)
       return ;
    pRes->buffer[i] = buffer;
    // string terminated char for binary data
    memset(pRes->buffer[i], 0, pInfo->field.bytes * pRes->numOfRows);

    char* p = pRes->urow[i];
    for (int32_t k = 0; k < pRes->numOfRows; ++k) {
      char* dst = pRes->buffer[i] + k * pInfo->field.bytes;

      if (isNull(p, TSDB_DATA_TYPE_NCHAR)) {
        memcpy(dst, p, varDataTLen(p));
      } else if (varDataLen(p) > 0) {
        int32_t length = taosUcs4ToMbs(varDataVal(p), varDataLen(p), varDataVal(dst));
        varDataSetLen(dst, length);

        if (length == 0) {
          tscError("charset:%s to %s. val:%s convert failed.", DEFAULT_UNICODE_ENCODEC, tsCharset, (char*)p);
        }
      } else {
        varDataSetLen(dst, 0);
      }

      p += pInfo->field.bytes;
    }

    memcpy(pRes->urow[i], pRes->buffer[i], pInfo->field.bytes * pRes->numOfRows);
  }
}

void tscSetResRawPtr(SSqlRes* pRes, SQueryInfo* pQueryInfo) {
  assert(pRes->numOfCols > 0);
  if (pRes->numOfRows == 0) {
    return;
  }
  int32_t offset = 0;
  for (int32_t i = 0; i < pQueryInfo->fieldsInfo.numOfOutput; ++i) {
    SInternalField* pInfo = (SInternalField*)TARRAY_GET_ELEM(pQueryInfo->fieldsInfo.internalField, i);

    pRes->urow[i] = pRes->data + offset * pRes->numOfRows;
    pRes->length[i] = pInfo->field.bytes;

    offset += pInfo->field.bytes;
    setResRawPtrImpl(pRes, pInfo, i, true);
  }
}

void tscSetResRawPtrRv(SSqlRes* pRes, SQueryInfo* pQueryInfo, SSDataBlock* pBlock, bool convertNchar) {
  assert(pRes->numOfCols > 0);

  for (int32_t i = 0; i < pQueryInfo->fieldsInfo.numOfOutput; ++i) {
    SInternalField* pInfo = (SInternalField*)TARRAY_GET_ELEM(pQueryInfo->fieldsInfo.internalField, i);

    SColumnInfoData* pColData = taosArrayGet(pBlock->pDataBlock, i);

    pRes->urow[i] = pColData->pData;
    pRes->length[i] = pInfo->field.bytes;

    setResRawPtrImpl(pRes, pInfo, i, convertNchar);
    /*
    // generated the user-defined column result
    if (pInfo->pExpr->pExpr == NULL && TSDB_COL_IS_UD_COL(pInfo->pExpr->base.ColName.flag)) {
      if (pInfo->pExpr->base.param[1].nType == TSDB_DATA_TYPE_NULL) {
        setNullN(pRes->urow[i], pInfo->field.type, pInfo->field.bytes, (int32_t) pRes->numOfRows);
      } else {
        if (pInfo->field.type == TSDB_DATA_TYPE_NCHAR || pInfo->field.type == TSDB_DATA_TYPE_BINARY) {
          assert(pInfo->pExpr->base.param[1].nLen <= pInfo->field.bytes);

          for (int32_t k = 0; k < pRes->numOfRows; ++k) {
            char* p = ((char**)pRes->urow)[i] + k * pInfo->field.bytes;

            memcpy(varDataVal(p), pInfo->pExpr->base.param[1].pz, pInfo->pExpr->base.param[1].nLen);
            varDataSetLen(p, pInfo->pExpr->base.param[1].nLen);
          }
        } else {
          for (int32_t k = 0; k < pRes->numOfRows; ++k) {
            char* p = ((char**)pRes->urow)[i] + k * pInfo->field.bytes;
            memcpy(p, &pInfo->pExpr->base.param[1].i64, pInfo->field.bytes);
          }
        }
      }

    } else if (convertNchar && pInfo->field.type == TSDB_DATA_TYPE_NCHAR) {
      // convert unicode to native code in a temporary buffer extra one byte for terminated symbol
      pRes->buffer[i] = realloc(pRes->buffer[i], pInfo->field.bytes * pRes->numOfRows);

      // string terminated char for binary data
      memset(pRes->buffer[i], 0, pInfo->field.bytes * pRes->numOfRows);

      char* p = pRes->urow[i];
      for (int32_t k = 0; k < pRes->numOfRows; ++k) {
        char* dst = pRes->buffer[i] + k * pInfo->field.bytes;

        if (isNull(p, TSDB_DATA_TYPE_NCHAR)) {
          memcpy(dst, p, varDataTLen(p));
        } else if (varDataLen(p) > 0) {
          int32_t length = taosUcs4ToMbs(varDataVal(p), varDataLen(p), varDataVal(dst));
          varDataSetLen(dst, length);

          if (length == 0) {
            tscError("charset:%s to %s. val:%s convert failed.", DEFAULT_UNICODE_ENCODEC, tsCharset, (char*)p);
          }
        } else {
          varDataSetLen(dst, 0);
        }

        p += pInfo->field.bytes;
      }

      memcpy(pRes->urow[i], pRes->buffer[i], pInfo->field.bytes * pRes->numOfRows);
    }*/
  }
}

static SColumnInfo* extractColumnInfoFromResult(SArray* pTableCols) {
  int32_t numOfCols = (int32_t) taosArrayGetSize(pTableCols);
  SColumnInfo* pColInfo = calloc(numOfCols, sizeof(SColumnInfo));
  for(int32_t i = 0; i < numOfCols; ++i) {
    SColumn* pCol = taosArrayGetP(pTableCols, i);
    pColInfo[i] = pCol->info;//[index].type;
  }

  return pColInfo;
}

typedef struct SDummyInputInfo {
  SSDataBlock     *block;
  STableQueryInfo *pTableQueryInfo;
  SSqlObj         *pSql;  // refactor: remove it
  SFilterInfo     *pFilterInfo;
} SDummyInputInfo;

typedef struct SJoinStatus {
  SSDataBlock* pBlock;   // point to the upstream block
  int32_t      index;
  bool         completed;// current upstream is completed or not
} SJoinStatus;

typedef struct SJoinOperatorInfo {
  SSDataBlock   *pRes;
  SJoinStatus   *status;
  int32_t        numOfUpstream;
  SRspResultInfo resultInfo;  // todo refactor, add this info for each operator
} SJoinOperatorInfo;

static void doSetupSDataBlock(SSqlRes* pRes, SSDataBlock* pBlock, SFilterInfo* pFilterInfo) {
  int32_t offset = 0;
  char* pData = pRes->data;

  for(int32_t i = 0; i < pBlock->info.numOfCols; ++i) {
    SColumnInfoData* pColData = taosArrayGet(pBlock->pDataBlock, i);
    if (pData != NULL) {
      pColData->pData = pData + offset * pBlock->info.rows;
    } else {
      pColData->pData = pRes->urow[i];
    }

    offset += pColData->info.bytes;
  }

  // filter data if needed
  if (pFilterInfo) {
    //doSetFilterColumnInfo(pFilterInfo, numOfFilterCols, pBlock); 
    filterSetColFieldData(pFilterInfo, pBlock->info.numOfCols, pBlock->pDataBlock);
    bool gotNchar = false;
    filterConverNcharColumns(pFilterInfo, pBlock->info.rows, &gotNchar);
    int8_t* p = NULL;
    //bool all = doFilterDataBlock(pFilterInfo, numOfFilterCols, pBlock->info.rows, p);
    bool all = filterExecute(pFilterInfo, pBlock->info.rows, &p, NULL, 0);
    if (gotNchar) {
      filterFreeNcharColumns(pFilterInfo);
    }
    if (!all) {
      if (p) {
        doCompactSDataBlock(pBlock, pBlock->info.rows, p);
      } else {
        pBlock->info.rows = 0;
        pBlock->pBlockStatis = NULL;  // clean the block statistics info
      }
    }

    tfree(p);
  }

  // todo refactor: extract method
  // set the timestamp range of current result data block
  SColumnInfoData* pColData = taosArrayGet(pBlock->pDataBlock, 0);
  if (pColData->info.type == TSDB_DATA_TYPE_TIMESTAMP) {
    pBlock->info.window.skey = ((int64_t*)pColData->pData)[0];
    pBlock->info.window.ekey = ((int64_t*)pColData->pData)[pBlock->info.rows-1];
  }

  pRes->numOfRows = 0;
}

// NOTE: there is already exists data blocks before this function calls.
SSDataBlock* doGetDataBlock(void* param, bool* newgroup) {
  SOperatorInfo *pOperator = (SOperatorInfo*) param;
  if (pOperator->status == OP_EXEC_DONE) {
    return NULL;
  }

  SDummyInputInfo *pInput = pOperator->info;
  SSqlObj* pSql = pInput->pSql;
  SSqlRes* pRes = &pSql->res;

  SSDataBlock* pBlock = pInput->block;
  if (pOperator->pRuntimeEnv != NULL) {
    pOperator->pRuntimeEnv->current = pInput->pTableQueryInfo;
  }

  pBlock->info.rows = pRes->numOfRows;
  if (pRes->numOfRows != 0) {
    doSetupSDataBlock(pRes, pBlock, pInput->pFilterInfo);
    *newgroup = false;
    return pBlock;
  }

  // No data block exists. So retrieve and transfer it into to SSDataBlock
  TAOS_ROW pRow = NULL;
  taos_fetch_block(pSql, &pRow);

  if (pRes->numOfRows == 0) {
    pOperator->status = OP_EXEC_DONE;
    return NULL;
  }

  pBlock->info.rows = pRes->numOfRows;
  doSetupSDataBlock(pRes, pBlock, pInput->pFilterInfo);
  *newgroup = false;
  return pBlock;
}

static void fetchNextBlockIfCompleted(SOperatorInfo* pOperator, bool* newgroup) {
  SJoinOperatorInfo* pJoinInfo = pOperator->info;

  for (int32_t i = 0; i < pOperator->numOfUpstream; ++i) {
    SJoinStatus* pStatus = &pJoinInfo->status[i];
    if (pStatus->pBlock == NULL || pStatus->index >= pStatus->pBlock->info.rows) {
      tscDebug("Retrieve nest query result, index:%d, total:%d", i, pOperator->numOfUpstream);

      publishOperatorProfEvent(pOperator->upstream[0], QUERY_PROF_BEFORE_OPERATOR_EXEC);
      pStatus->pBlock = pOperator->upstream[i]->exec(pOperator->upstream[i], newgroup);
      publishOperatorProfEvent(pOperator->upstream[0], QUERY_PROF_AFTER_OPERATOR_EXEC);
      pStatus->index = 0;

      if (pStatus->pBlock == NULL) {
        pOperator->status = OP_EXEC_DONE;
        pJoinInfo->resultInfo.total += pJoinInfo->pRes->info.rows;
        break;
      }
    }
  }
}

SSDataBlock* doDataBlockJoin(void* param, bool* newgroup) {
  SOperatorInfo *pOperator = (SOperatorInfo*) param;
  if (pOperator->status == OP_EXEC_DONE) {
    return NULL;
  }

  assert(pOperator->numOfUpstream > 1);

  SJoinOperatorInfo* pJoinInfo = pOperator->info;
  pJoinInfo->pRes->info.rows = 0;

  while(1) {
    fetchNextBlockIfCompleted(pOperator, newgroup);
    if (pOperator->status == OP_EXEC_DONE) {
      return pJoinInfo->pRes;
    }
    
    SJoinStatus* st0 = &pJoinInfo->status[0];
    SColumnInfoData* p0 = taosArrayGet(st0->pBlock->pDataBlock, 0);
    int64_t* ts0 = (int64_t*) p0->pData;

    if (st0->index >= st0->pBlock->info.rows) {
      continue;
    }

    bool prefixEqual = true;

    while(1) {
      prefixEqual = true;
      for (int32_t i = 1; i < pJoinInfo->numOfUpstream; ++i) {
        SJoinStatus* st = &pJoinInfo->status[i];
        ts0 = (int64_t*) p0->pData;

        SColumnInfoData* p = taosArrayGet(st->pBlock->pDataBlock, 0);
        int64_t*         ts = (int64_t*)p->pData;

        if (st->index >= st->pBlock->info.rows || st0->index >= st0->pBlock->info.rows) {
          fetchNextBlockIfCompleted(pOperator, newgroup);
          if (pOperator->status == OP_EXEC_DONE) {
            return pJoinInfo->pRes;
          }

          prefixEqual = false;
          break;
        }

        if (ts[st->index] < ts0[st0->index]) {  // less than the first
          prefixEqual = false;

          if ((++(st->index)) >= st->pBlock->info.rows) {            
            fetchNextBlockIfCompleted(pOperator, newgroup);
            if (pOperator->status == OP_EXEC_DONE) {
              return pJoinInfo->pRes;
            }
          }
        } else if (ts[st->index] > ts0[st0->index]) {  // greater than the first;
          if (prefixEqual == true) {
            prefixEqual = false;
            for (int32_t j = 0; j < i; ++j) {
              SJoinStatus* stx = &pJoinInfo->status[j];
              if ((++(stx->index)) >= stx->pBlock->info.rows) {

                fetchNextBlockIfCompleted(pOperator, newgroup);
                if (pOperator->status == OP_EXEC_DONE) {
                  return pJoinInfo->pRes;
                }
              }
            }
          } else {
            if ((++(st0->index)) >= st0->pBlock->info.rows) {
              fetchNextBlockIfCompleted(pOperator, newgroup);
              if (pOperator->status == OP_EXEC_DONE) {
                return pJoinInfo->pRes;
              }
            }
          }
        }
      }

      if (prefixEqual) {
        int32_t offset = 0;
        bool completed = false;
        for (int32_t i = 0; i < pOperator->numOfUpstream; ++i) {
          SJoinStatus* st1 = &pJoinInfo->status[i];
          int32_t      rows = pJoinInfo->pRes->info.rows;

          for (int32_t j = 0; j < st1->pBlock->info.numOfCols; ++j) {
            SColumnInfoData* pCol1 = taosArrayGet(pJoinInfo->pRes->pDataBlock, j + offset);
            SColumnInfoData* pSrc = taosArrayGet(st1->pBlock->pDataBlock, j);

            int32_t bytes = pSrc->info.bytes;
            memcpy(pCol1->pData + rows * bytes, pSrc->pData + st1->index * bytes, bytes);
          }

          offset += st1->pBlock->info.numOfCols;
          if ((++(st1->index)) == st1->pBlock->info.rows) {
            completed = true;
          }
        }

        if ((++pJoinInfo->pRes->info.rows) >= pJoinInfo->resultInfo.capacity) {
          pJoinInfo->resultInfo.total += pJoinInfo->pRes->info.rows;
          return pJoinInfo->pRes;
        }

        if (completed == true) {
          break;
        }
      }
    }
/*
    while (st0->index < st0->pBlock->info.rows && st1->index < st1->pBlock->info.rows) {
      SColumnInfoData* p0 = taosArrayGet(st0->pBlock->pDataBlock, 0);
      SColumnInfoData* p1 = taosArrayGet(st1->pBlock->pDataBlock, 0);

      int64_t* ts0 = (int64_t*)p0->pData;
      int64_t* ts1 = (int64_t*)p1->pData;
      if (ts0[st0->index] == ts1[st1->index]) {  // add to the final result buffer
        // check if current output buffer is over the threshold to pause current loop
        int32_t rows = pJoinInfo->pRes->info.rows;
        for (int32_t j = 0; j < st0->pBlock->info.numOfCols; ++j) {
          SColumnInfoData* pCol1 = taosArrayGet(pJoinInfo->pRes->pDataBlock, j);
          SColumnInfoData* pSrc = taosArrayGet(st0->pBlock->pDataBlock, j);

          int32_t bytes = pSrc->info.bytes;
          memcpy(pCol1->pData + rows * bytes, pSrc->pData + st0->index * bytes, bytes);
        }

        for (int32_t j = 0; j < st1->pBlock->info.numOfCols; ++j) {
          SColumnInfoData* pCol1 = taosArrayGet(pJoinInfo->pRes->pDataBlock, j + st0->pBlock->info.numOfCols);
          SColumnInfoData* pSrc = taosArrayGet(st1->pBlock->pDataBlock, j);

          int32_t bytes = pSrc->info.bytes;
          memcpy(pCol1->pData + rows * bytes, pSrc->pData + st1->index * bytes, bytes);
        }

        st0->index++;
        st1->index++;

        if ((++pJoinInfo->pRes->info.rows) >= pJoinInfo->resultInfo.capacity) {
          pJoinInfo->resultInfo.total += pJoinInfo->pRes->info.rows;
          return pJoinInfo->pRes;
        }
      } else if (ts0[st0->index] < ts1[st1->index]) {
        st0->index++;
      } else {
        st1->index++;
      }
    }*/
  }
}

static void destroyDummyInputOperator(void* param, int32_t numOfOutput) {
  SDummyInputInfo* pInfo = (SDummyInputInfo*) param;

  // tricky
  for(int32_t i = 0; i < numOfOutput; ++i) {
    SColumnInfoData* pColInfoData = taosArrayGet(pInfo->block->pDataBlock, i);
    pColInfoData->pData = NULL;
  }

  pInfo->block = destroyOutputBuf(pInfo->block);
  pInfo->pSql = NULL;

  filterFreeInfo(pInfo->pFilterInfo);

  cleanupResultRowInfo(&pInfo->pTableQueryInfo->resInfo);
  tfree(pInfo->pTableQueryInfo);
}

// todo this operator servers as the adapter for Operator tree and SqlRes result, remove it later
SOperatorInfo* createDummyInputOperator(SSqlObj* pSql, SSchema* pSchema, int32_t numOfCols, SFilterInfo* pFilters) {
  assert(numOfCols > 0);
  STimeWindow win = {.skey = INT64_MIN, .ekey = INT64_MAX};

  SDummyInputInfo* pInfo = calloc(1, sizeof(SDummyInputInfo));

  pInfo->pSql            = pSql;
  pInfo->pFilterInfo     = pFilters;
  pInfo->pTableQueryInfo = createTmpTableQueryInfo(win);

  pInfo->block = calloc(numOfCols, sizeof(SSDataBlock));
  pInfo->block->info.numOfCols = numOfCols;

  pInfo->block->pDataBlock = taosArrayInit(numOfCols, sizeof(SColumnInfoData));
  for(int32_t i = 0; i < numOfCols; ++i) {
    SColumnInfoData colData = {{0}};
    colData.info.bytes = pSchema[i].bytes;
    colData.info.type  = pSchema[i].type;
    colData.info.colId = pSchema[i].colId;

    taosArrayPush(pInfo->block->pDataBlock, &colData);
  }

  SOperatorInfo* pOptr = calloc(1, sizeof(SOperatorInfo));
  pOptr->name          = "DummyInputOperator";
  pOptr->operatorType  = OP_DummyInput;
  pOptr->numOfOutput   = numOfCols;
  pOptr->blockingOptr  = false;
  pOptr->info          = pInfo;
  pOptr->exec          = doGetDataBlock;
  pOptr->cleanup       = destroyDummyInputOperator;
  return pOptr;
}

static void destroyJoinOperator(void* param, int32_t numOfOutput) {
  SJoinOperatorInfo* pInfo = (SJoinOperatorInfo*) param;
  tfree(pInfo->status);

  pInfo->pRes = destroyOutputBuf(pInfo->pRes);
}

SOperatorInfo* createJoinOperatorInfo(SOperatorInfo** pUpstream, int32_t numOfUpstream, SSchema* pSchema, int32_t numOfOutput) {
  SJoinOperatorInfo* pInfo = calloc(1, sizeof(SJoinOperatorInfo));

  pInfo->numOfUpstream = numOfUpstream;
  pInfo->status = calloc(numOfUpstream, sizeof(SJoinStatus));

  SRspResultInfo* pResInfo = &pInfo->resultInfo;
  pResInfo->capacity  = 4096;
  pResInfo->threshold = (int32_t) (4096 * 0.8);

  pInfo->pRes = calloc(1, sizeof(SSDataBlock));
  pInfo->pRes->info.numOfCols = numOfOutput;
  pInfo->pRes->pDataBlock = taosArrayInit(numOfOutput, sizeof(SColumnInfoData));
  for(int32_t i = 0; i < numOfOutput; ++i) {
    SColumnInfoData colData = {{0}};
    colData.info.bytes = pSchema[i].bytes;
    colData.info.type  = pSchema[i].type;
    colData.info.colId = pSchema[i].colId;
    colData.pData = calloc(1, colData.info.bytes * pResInfo->capacity);

    taosArrayPush(pInfo->pRes->pDataBlock, &colData);
  }

  SOperatorInfo* pOperator = calloc(1, sizeof(SOperatorInfo));
  pOperator->name          = "JoinOperator";
  pOperator->operatorType  = OP_Join;
  pOperator->numOfOutput   = numOfOutput;
  pOperator->blockingOptr  = false;
  pOperator->info          = pInfo;
  pOperator->exec          = doDataBlockJoin;
  pOperator->cleanup       = destroyJoinOperator;

  for(int32_t i = 0; i < numOfUpstream; ++i) {
    appendUpstream(pOperator, pUpstream[i]);
  }

  return pOperator;
}

void convertQueryResult(SSqlRes* pRes, SQueryInfo* pQueryInfo, uint64_t objId, bool convertNchar) {
  // set the correct result
  SSDataBlock* p = pQueryInfo->pQInfo->runtimeEnv.outputBuf;
  pRes->numOfRows = (p != NULL)? p->info.rows: 0;

  if (pRes->code == TSDB_CODE_SUCCESS && pRes->numOfRows > 0) {
    tscCreateResPointerInfo(pRes, pQueryInfo);
    tscSetResRawPtrRv(pRes, pQueryInfo, p, convertNchar);
  }

  tscDebug("0x%"PRIx64" retrieve result in pRes, numOfRows:%d", objId, pRes->numOfRows);
  pRes->row = 0;
  pRes->completed = (pRes->numOfRows == 0);
}

/*
static void createInputDataFilterInfo(SQueryInfo* px, int32_t numOfCol1, int32_t* numOfFilterCols, SSingleColumnFilterInfo** pFilterInfo) {
  SColumnInfo* tableCols = calloc(numOfCol1, sizeof(SColumnInfo));
  for(int32_t i = 0; i < numOfCol1; ++i) {
    SColumn* pCol = taosArrayGetP(px->colList, i);
    if (pCol->info.flist.numOfFilters > 0) {
      (*numOfFilterCols) += 1;
    }

    tableCols[i] = pCol->info;
  }

  if ((*numOfFilterCols) > 0) {
    doCreateFilterInfo(tableCols, numOfCol1, (*numOfFilterCols), pFilterInfo, 0);
  }

  tfree(tableCols);
}
*/

void handleDownstreamOperator(SSqlObj** pSqlObjList, int32_t numOfUpstream, SQueryInfo* px, SSqlObj* pSql) {
  SSqlRes* pOutput = &pSql->res;

  // handle the following query process
  if (px->pQInfo == NULL) {
    SColumnInfo* pColumnInfo = extractColumnInfoFromResult(px->colList);

    STableMeta* pTableMeta = tscGetMetaInfo(px, 0)->pTableMeta;
    SSchema* pSchema = tscGetTableSchema(pTableMeta);

    STableGroupInfo tableGroupInfo = {
        .numOfTables = 1,
        .pGroupList = taosArrayInit(1, POINTER_BYTES),
    };

    tableGroupInfo.map = taosHashInit(1, taosGetDefaultHashFunction(TSDB_DATA_TYPE_INT), true, HASH_NO_LOCK);

    STableKeyInfo tableKeyInfo = {.pTable = NULL, .lastKey = INT64_MIN};

    SArray* group = taosArrayInit(1, sizeof(STableKeyInfo));
    taosArrayPush(group, &tableKeyInfo);

    taosArrayPush(tableGroupInfo.pGroupList, &group);

    // if it is a join query, create join operator here
    int32_t numOfCol1 = pTableMeta->tableInfo.numOfColumns;

    SFilterInfo     *pFilters = NULL;
    STblCond *pCond = NULL;
    if (px->colCond) {
      pCond = tsGetTableFilter(px->colCond, pTableMeta->id.uid, 0);
      if (pCond && pCond->cond) {
        createQueryFilter(pCond->cond, pCond->len, &pFilters);
      }
    }

    SOperatorInfo* pSourceOperator = createDummyInputOperator(pSqlObjList[0], pSchema, numOfCol1, pFilters);

    pOutput->precision = pSqlObjList[0]->res.precision;

    SSchema* schema = NULL;
    if (px->numOfTables > 1) {
      SOperatorInfo** p = calloc(px->numOfTables, POINTER_BYTES);
      p[0] = pSourceOperator;

      int32_t num = (int32_t) taosArrayGetSize(px->colList);
      schema = calloc(num, sizeof(SSchema));
      memcpy(schema, pSchema, numOfCol1*sizeof(SSchema));

      int32_t offset = pSourceOperator->numOfOutput;

      for(int32_t i = 1; i < px->numOfTables; ++i) {
        STableMeta* pTableMeta1 = tscGetMetaInfo(px, i)->pTableMeta;
        numOfCol1 = pTableMeta1->tableInfo.numOfColumns;
        SFilterInfo     *pFilters1 = NULL;

        SSchema* pSchema1 = tscGetTableSchema(pTableMeta1);
        int32_t n = pTableMeta1->tableInfo.numOfColumns;

        if (px->colCond) {
          pCond = tsGetTableFilter(px->colCond, pTableMeta1->id.uid, i);
          if (pCond && pCond->cond) {
            createQueryFilter(pCond->cond, pCond->len, &pFilters1);
          }
          //createInputDataFilterInfo(px, numOfCol1, &numOfFilterCols1, &pFilterInfo1);
        }

        p[i] = createDummyInputOperator(pSqlObjList[i], pSchema1, n, pFilters1);
        memcpy(&schema[offset], pSchema1, n * sizeof(SSchema));
        offset += n;
      }

      pSourceOperator = createJoinOperatorInfo(p, px->numOfTables, schema, num);
      tfree(p);
    } else {
      size_t num = taosArrayGetSize(px->colList);
      schema = calloc(num, sizeof(SSchema));
      memcpy(schema, pSchema, numOfCol1*sizeof(SSchema));
    }

    // update the exprinfo
    int32_t numOfOutput = (int32_t)tscNumOfExprs(px);
    for(int32_t i = 0; i < numOfOutput; ++i) {
      SExprInfo* pex = taosArrayGetP(px->exprList, i);
      int32_t colId = pex->base.colInfo.colId;
      for(int32_t j = 0; j < pSourceOperator->numOfOutput; ++j) {
        if (colId == schema[j].colId) {
          pex->base.colInfo.colIndex = j;
          break;
        }
      }
    }

    tscDebug("0x%"PRIx64" create QInfo 0x%"PRIx64" to execute the main query while all nest queries are ready", pSql->self, pSql->self);
    px->pQInfo = createQInfoFromQueryNode(px, &tableGroupInfo, pSourceOperator, NULL, NULL, MASTER_SCAN, pSql->self);

    tfree(pColumnInfo);
    tfree(schema);

    // set the pRuntimeEnv for pSourceOperator
    pSourceOperator->pRuntimeEnv = &px->pQInfo->runtimeEnv;
  }

  uint64_t qId = pSql->self;
  qTableQuery(px->pQInfo, &qId);
  convertQueryResult(pOutput, px, pSql->self, false);
}

static void tscDestroyResPointerInfo(SSqlRes* pRes) {
  if (pRes->buffer != NULL) { // free all buffers containing the multibyte string
    for (int i = 0; i < pRes->numOfCols; i++) {
      tfree(pRes->buffer[i]);
    }

    pRes->numOfCols = 0;
  }

  tfree(pRes->pRsp);

  tfree(pRes->tsrow);
  tfree(pRes->length);
  tfree(pRes->buffer);
  tfree(pRes->urow);

  tfree(pRes->pGroupRec);
  tfree(pRes->pColumnIndex);

  if (pRes->pArithSup != NULL) {
    tfree(pRes->pArithSup->data);
    tfree(pRes->pArithSup);
  }

  tfree(pRes->final);

  pRes->data = NULL;  // pRes->data points to the buffer of pRsp, no need to free
}

void tscFreeQueryInfo(SSqlCmd* pCmd, bool removeCachedMeta, uint64_t id) {
  if (pCmd == NULL) {
    return;
  }

  SQueryInfo* pQueryInfo = pCmd->pQueryInfo;

  while(pQueryInfo != NULL) {
    SQueryInfo* p = pQueryInfo->sibling;

    size_t numOfUpstream = taosArrayGetSize(pQueryInfo->pUpstream);
    for(int32_t i = 0; i < numOfUpstream; ++i) {
      SQueryInfo* pUpQueryInfo = taosArrayGetP(pQueryInfo->pUpstream, i);
      freeQueryInfoImpl(pUpQueryInfo);

      clearAllTableMetaInfo(pUpQueryInfo, removeCachedMeta, id);
      if (pUpQueryInfo->pQInfo != NULL) {
        qDestroyQueryInfo(pUpQueryInfo->pQInfo);
        pUpQueryInfo->pQInfo = NULL;
      }

      tfree(pUpQueryInfo);
    }

    if (pQueryInfo->udfCopy) {
      pQueryInfo->pUdfInfo = taosArrayDestroy(pQueryInfo->pUdfInfo);
    } else {
      pQueryInfo->pUdfInfo = tscDestroyUdfArrayList(pQueryInfo->pUdfInfo);
    }

    freeQueryInfoImpl(pQueryInfo);
    clearAllTableMetaInfo(pQueryInfo, removeCachedMeta, id);

    if (pQueryInfo->pQInfo != NULL) {
      qDestroyQueryInfo(pQueryInfo->pQInfo);
      pQueryInfo->pQInfo = NULL;
    }

    tfree(pQueryInfo);
    pQueryInfo = p;
  }

  pCmd->pQueryInfo = NULL;
  pCmd->active = NULL;
}

void destroyTableNameList(SInsertStatementParam* pInsertParam) {
  if (pInsertParam->numOfTables == 0) {
    assert(pInsertParam->pTableNameList == NULL);
    return;
  }

  for(int32_t i = 0; i < pInsertParam->numOfTables; ++i) {
    tfree(pInsertParam->pTableNameList[i]);
  }

  pInsertParam->numOfTables = 0;
  tfree(pInsertParam->pTableNameList);
}

void tscResetSqlCmd(SSqlCmd* pCmd, bool clearCachedMeta, uint64_t id) {
  pCmd->command   = 0;
  pCmd->numOfCols = 0;
  pCmd->count     = 0;
  pCmd->msgType   = 0;

  pCmd->insertParam.sql = NULL;
  destroyTableNameList(&pCmd->insertParam);

  pCmd->insertParam.pTableBlockHashList = tscDestroyBlockHashTable(pCmd->insertParam.pTableBlockHashList, clearCachedMeta);
  pCmd->insertParam.pDataBlocks = tscDestroyBlockArrayList(pCmd->insertParam.pDataBlocks);
  tfree(pCmd->insertParam.tagData.data);
  pCmd->insertParam.tagData.dataLen = 0;

  tscFreeQueryInfo(pCmd, clearCachedMeta, id);
  pCmd->pTableMetaMap = tscCleanupTableMetaMap(pCmd->pTableMetaMap);
}

void* tscCleanupTableMetaMap(SHashObj* pTableMetaMap) {
  if (pTableMetaMap == NULL) {
    return NULL;
  }

  STableMetaVgroupInfo* p = taosHashIterate(pTableMetaMap, NULL);
  while (p) {
    taosArrayDestroy(p->vgroupIdList);
    tfree(p->pTableMeta);
    p = taosHashIterate(pTableMetaMap, p);
  }

  taosHashCleanup(pTableMetaMap);
  return NULL;
}

void tscFreeSqlResult(SSqlObj* pSql) {
  SSqlRes* pRes = &pSql->res;

  tscDestroyGlobalMerger(pRes->pMerger);
  pRes->pMerger = NULL;

  tscDestroyResPointerInfo(pRes);
  memset(&pSql->res, 0, sizeof(SSqlRes));
}

void tscFreeSubobj(SSqlObj* pSql) {
  if (pSql->subState.numOfSub == 0) {
    return;
  }

  tscDebug("0x%"PRIx64" start to free sub SqlObj, numOfSub:%d", pSql->self, pSql->subState.numOfSub);

  for(int32_t i = 0; i < pSql->subState.numOfSub; ++i) {
    tscDebug("0x%"PRIx64" free sub SqlObj:0x%"PRIx64", index:%d", pSql->self, pSql->pSubs[i]->self, i);
    taos_free_result(pSql->pSubs[i]);
    pSql->pSubs[i] = NULL;
  }

  if (pSql->subState.states) {
    pthread_mutex_destroy(&pSql->subState.mutex);
  }

  tfree(pSql->subState.states);
  pSql->subState.numOfSub = 0;
}

/**
 * The free operation will cause the pSql to be removed from hash table and free it in
 * the function of processmsgfromserver is impossible in this case, since it will fail
 * to retrieve pSqlObj in hashtable.
 *
 * @param pSql
 */
void tscFreeRegisteredSqlObj(void *pSql) {
  assert(pSql != NULL);

  SSqlObj* p = *(SSqlObj**)pSql;
  STscObj* pTscObj = p->pTscObj;
  assert(RID_VALID(p->self));

  int32_t num   = atomic_sub_fetch_32(&pTscObj->numOfObj, 1);
  int32_t total = atomic_sub_fetch_32(&tscNumOfObj, 1);

  tscDebug("0x%"PRIx64" free SqlObj, total in tscObj:%d, total:%d", p->self, num, total);
  tscFreeSqlObj(p);
  taosReleaseRef(tscRefId, pTscObj->rid);
}

void tscFreeMetaSqlObj(int64_t *rid){
  if (RID_VALID(*rid)) {
    SSqlObj* pSql = (SSqlObj*)taosAcquireRef(tscObjRef, *rid);
    if (pSql) {
      taosRemoveRef(tscObjRef, *rid);
      taosReleaseRef(tscObjRef, *rid);
    }

    *rid = 0;
  }
}

void tscFreeSqlObj(SSqlObj* pSql) {
  if (pSql == NULL || pSql->signature != pSql) {
    return;
  }

  tscDebug("0x%"PRIx64" start to free sqlObj", pSql->self);

  pSql->res.code = TSDB_CODE_TSC_QUERY_CANCELLED;

  tscFreeMetaSqlObj(&pSql->metaRid);
  tscFreeMetaSqlObj(&pSql->svgroupRid);

  SSqlCmd* pCmd = &pSql->cmd;
  int32_t cmd = pCmd->command;
  if (cmd < TSDB_SQL_INSERT || cmd == TSDB_SQL_RETRIEVE_GLOBALMERGE || cmd == TSDB_SQL_RETRIEVE_EMPTY_RESULT ||
      cmd == TSDB_SQL_TABLE_JOIN_RETRIEVE) {
    tscRemoveFromSqlList(pSql);
  }

  tscFreeSubobj(pSql);

  pSql->signature = NULL;
  pSql->fp = NULL;
  tfree(pSql->sqlstr);
  tfree(pSql->pBuf);

  tfree(pSql->pSubs);
  pSql->subState.numOfSub = 0;
  pSql->self = 0;

  tscFreeSqlResult(pSql);
  tscResetSqlCmd(pCmd, false, pSql->self);

  tfree(pCmd->payload);
  pCmd->allocSize = 0;

  tsem_destroy(&pSql->rspSem);
  memset(pSql, 0, sizeof(*pSql));
  free(pSql);
}

void tscDestroyBoundColumnInfo(SParsedDataColInfo* pColInfo) {
  tfree(pColInfo->boundedColumns);
  tfree(pColInfo->cols);
  tfree(pColInfo->colIdxInfo);
}

void tscDestroyDataBlock(STableDataBlocks* pDataBlock, bool removeMeta) {
  if (pDataBlock == NULL) {
    return;
  }

  tfree(pDataBlock->pData);

  if (removeMeta) {
    char name[TSDB_TABLE_FNAME_LEN] = {0};
    tNameExtractFullName(&pDataBlock->tableName, name);

    taosHashRemove(tscTableMetaMap, name, strnlen(name, TSDB_TABLE_FNAME_LEN));
  }

  if (!pDataBlock->cloned) {
    tfree(pDataBlock->params);

    // free the refcount for metermeta
    if (pDataBlock->pTableMeta != NULL) {
      tfree(pDataBlock->pTableMeta);
    }

    tscDestroyBoundColumnInfo(&pDataBlock->boundColumnInfo);
  }

  tfree(pDataBlock);
}

SParamInfo* tscAddParamToDataBlock(STableDataBlocks* pDataBlock, char type, uint8_t timePrec, int16_t bytes,
                                   uint32_t offset) {
  uint32_t needed = pDataBlock->numOfParams + 1;
  if (needed > pDataBlock->numOfAllocedParams) {
    needed *= 2;
    void* tmp = realloc(pDataBlock->params, needed * sizeof(SParamInfo));
    if (tmp == NULL) {
      return NULL;
    }
    pDataBlock->params = (SParamInfo*)tmp;
    pDataBlock->numOfAllocedParams = needed;
  }

  SParamInfo* param = pDataBlock->params + pDataBlock->numOfParams;
  param->idx = -1;
  param->type = type;
  param->timePrec = timePrec;
  param->bytes = bytes;
  param->offset = offset;

  ++pDataBlock->numOfParams;
  return param;
}

void*  tscDestroyBlockArrayList(SArray* pDataBlockList) {
  if (pDataBlockList == NULL) {
    return NULL;
  }

  size_t size = taosArrayGetSize(pDataBlockList);
  for (int32_t i = 0; i < size; i++) {
    void* d = taosArrayGetP(pDataBlockList, i);
    tscDestroyDataBlock(d, false);
  }

  taosArrayDestroy(pDataBlockList);
  return NULL;
}


void freeUdfInfo(SUdfInfo* pUdfInfo) {
  if (pUdfInfo == NULL) {
    return;
  }

  if (pUdfInfo->funcs[TSDB_UDF_FUNC_DESTROY]) {
    (*(udfDestroyFunc)pUdfInfo->funcs[TSDB_UDF_FUNC_DESTROY])(&pUdfInfo->init);
  }

  tfree(pUdfInfo->name);

  if (pUdfInfo->path) {
    unlink(pUdfInfo->path);
  }

  tfree(pUdfInfo->path);

  tfree(pUdfInfo->content);

  taosCloseDll(pUdfInfo->handle);
}

// todo refactor
void*  tscDestroyUdfArrayList(SArray* pUdfList) {
  if (pUdfList == NULL) {
    return NULL;
  }

  size_t size = taosArrayGetSize(pUdfList);
  for (int32_t i = 0; i < size; i++) {
    SUdfInfo* udf = taosArrayGet(pUdfList, i);
    freeUdfInfo(udf);
  }

  taosArrayDestroy(pUdfList);
  return NULL;
}



void* tscDestroyBlockHashTable(SHashObj* pBlockHashTable, bool removeMeta) {
  if (pBlockHashTable == NULL) {
    return NULL;
  }

  STableDataBlocks** p = taosHashIterate(pBlockHashTable, NULL);
  while(p) {
    tscDestroyDataBlock(*p, removeMeta);
    p = taosHashIterate(pBlockHashTable, p);
  }

  taosHashCleanup(pBlockHashTable);
  return NULL;
}

int32_t tscCopyDataBlockToPayload(SSqlObj* pSql, STableDataBlocks* pDataBlock) {
  SSqlCmd* pCmd = &pSql->cmd;
  assert(pDataBlock->pTableMeta != NULL && pDataBlock->size <= pDataBlock->nAllocSize && pDataBlock->size > sizeof(SMsgDesc));

  STableMetaInfo* pTableMetaInfo = tscGetTableMetaInfoFromCmd(pCmd,  0);

  // todo remove it later
  // set the correct table meta object, the table meta has been locked in pDataBlocks, so it must be in the cache
  if (pTableMetaInfo->pTableMeta != pDataBlock->pTableMeta) {
    tNameAssign(&pTableMetaInfo->name, &pDataBlock->tableName);

    if (pTableMetaInfo->pTableMeta != NULL) {
      tfree(pTableMetaInfo->pTableMeta);
    }

    pTableMetaInfo->pTableMeta    = tscTableMetaDup(pDataBlock->pTableMeta);
    pTableMetaInfo->tableMetaSize = tscGetTableMetaSize(pDataBlock->pTableMeta);
    pTableMetaInfo->tableMetaCapacity =  (size_t)(pTableMetaInfo->tableMetaSize);
  }

  /*
   * the format of submit message is as follows [RPC header|message body|digest]
   * the dataBlock only includes the RPC Header buffer and actual submit message body,
   * space for digest needs additional space.
   */
  int ret = tscAllocPayload(pCmd, pDataBlock->size);
  if (TSDB_CODE_SUCCESS != ret) {
    return ret;
  }

  memcpy(pCmd->payload, pDataBlock->pData, pDataBlock->size);

  //the payloadLen should be actual message body size, the old value of payloadLen is the allocated payload size
  pCmd->payloadLen = pDataBlock->size;
  assert(pCmd->allocSize >= (uint32_t)(pCmd->payloadLen));

  // NOTE: shell message size should not include SMsgDesc
  int32_t size = pCmd->payloadLen - sizeof(SMsgDesc);

  SMsgDesc* pMsgDesc        = (SMsgDesc*) pCmd->payload;
  pMsgDesc->numOfVnodes     = htonl(1);    // always for one vnode

  SSubmitMsg *pShellMsg     = (SSubmitMsg *)(pCmd->payload + sizeof(SMsgDesc));
  pShellMsg->header.vgId    = htonl(pDataBlock->pTableMeta->vgId);   // data in current block all routes to the same vgroup
  pShellMsg->header.contLen = htonl(size);                           // the length not includes the size of SMsgDesc
  pShellMsg->length         = pShellMsg->header.contLen;
  pShellMsg->numOfBlocks    = htonl(pDataBlock->numOfTables);  // the number of tables to be inserted

  tscDebug("0x%"PRIx64" submit msg built, vgId:%d numOfTables:%d", pSql->self, pDataBlock->pTableMeta->vgId, pDataBlock->numOfTables);
  return TSDB_CODE_SUCCESS;
}

SQueryInfo* tscGetQueryInfo(SSqlCmd* pCmd) {
  return pCmd->active;
}

/**
 * create the in-memory buffer for each table to keep the submitted data block
 * @param initialSize
 * @param rowSize
 * @param startOffset
 * @param name
 * @param dataBlocks
 * @return
 */
int32_t tscCreateDataBlock(size_t defaultSize, int32_t rowSize, int32_t startOffset, SName* name,
                           STableMeta* pTableMeta, STableDataBlocks** dataBlocks) {
  STableDataBlocks* dataBuf = (STableDataBlocks*)calloc(1, sizeof(STableDataBlocks));
  if (dataBuf == NULL) {
    tscError("failed to allocated memory, reason:%s", strerror(errno));
    return TSDB_CODE_TSC_OUT_OF_MEMORY;
  }

  dataBuf->nAllocSize = (uint32_t)defaultSize;
  dataBuf->headerSize = startOffset;

  // the header size will always be the startOffset value, reserved for the subumit block header
  if (dataBuf->nAllocSize <= dataBuf->headerSize) {
    dataBuf->nAllocSize = dataBuf->headerSize * 2;
  }

  //dataBuf->pData = calloc(1, dataBuf->nAllocSize);
  dataBuf->pData = malloc(dataBuf->nAllocSize);
  if (dataBuf->pData == NULL) {
    tscError("failed to allocated memory, reason:%s", strerror(errno));
    tfree(dataBuf);
    return TSDB_CODE_TSC_OUT_OF_MEMORY;
  }
  memset(dataBuf->pData, 0, sizeof(SSubmitBlk));

  //Here we keep the tableMeta to avoid it to be remove by other threads.
  dataBuf->pTableMeta = tscTableMetaDup(pTableMeta);

  SParsedDataColInfo* pColInfo = &dataBuf->boundColumnInfo;
  SSchema* pSchema = tscGetTableSchema(dataBuf->pTableMeta);
  tscSetBoundColumnInfo(pColInfo, pSchema, dataBuf->pTableMeta->tableInfo.numOfColumns);

  dataBuf->ordered  = true;
  dataBuf->prevTS   = INT64_MIN;
  dataBuf->rowSize  = rowSize;
  dataBuf->size     = startOffset;
  dataBuf->tsSource = -1;
  dataBuf->vgId     = dataBuf->pTableMeta->vgId;

  tNameAssign(&dataBuf->tableName, name);

  assert(defaultSize > 0 && pTableMeta != NULL && dataBuf->pTableMeta != NULL);

  *dataBlocks = dataBuf;
  return TSDB_CODE_SUCCESS;
}

int32_t tscGetDataBlockFromList(SHashObj* pHashList, int64_t id, int32_t size, int32_t startOffset, int32_t rowSize,
                                SName* name, STableMeta* pTableMeta, STableDataBlocks** dataBlocks,
                                SArray* pBlockList) {
  *dataBlocks = NULL;
  STableDataBlocks** t1 = (STableDataBlocks**)taosHashGet(pHashList, (const char*)&id, sizeof(id));
  if (t1 != NULL) {
    *dataBlocks = *t1;
  }

  if (*dataBlocks == NULL) {
    int32_t ret = tscCreateDataBlock((size_t)size, rowSize, startOffset, name, pTableMeta, dataBlocks);
    if (ret != TSDB_CODE_SUCCESS) {
      return ret;
    }

    taosHashPut(pHashList, (const char*)&id, sizeof(int64_t), (char*)dataBlocks, POINTER_BYTES);
    if (pBlockList) {
      taosArrayPush(pBlockList, dataBlocks);
    }
  }

  return TSDB_CODE_SUCCESS;
}

// Erase the empty space reserved for binary data
static int trimDataBlock(void* pDataBlock, STableDataBlocks* pTableDataBlock, SInsertStatementParam* insertParam,
                         SBlockKeyTuple* blkKeyTuple) {
  // TODO: optimize this function, handle the case while binary is not presented
  STableMeta*     pTableMeta = pTableDataBlock->pTableMeta;
  STableComInfo   tinfo = tscGetTableInfo(pTableMeta);
  SSchema*        pSchema = tscGetTableSchema(pTableMeta);

  SSubmitBlk* pBlock = pDataBlock;
  memcpy(pDataBlock, pTableDataBlock->pData, sizeof(SSubmitBlk));
  pDataBlock = (char*)pDataBlock + sizeof(SSubmitBlk);

  int32_t flen = 0;  // original total length of row

  // schema needs to be included into the submit data block
  if (insertParam->schemaAttached) {
    int32_t numOfCols = tscGetNumOfColumns(pTableDataBlock->pTableMeta);
    for(int32_t j = 0; j < numOfCols; ++j) {
      STColumn* pCol = (STColumn*) pDataBlock;
      pCol->colId = htons(pSchema[j].colId);
      pCol->type  = pSchema[j].type;
      pCol->bytes = htons(pSchema[j].bytes);
      pCol->offset = 0;

      pDataBlock = (char*)pDataBlock + sizeof(STColumn);
      flen += TYPE_BYTES[pSchema[j].type];
    }

    int32_t schemaSize = sizeof(STColumn) * numOfCols;
    pBlock->schemaLen = schemaSize;
  } else {
    if (IS_RAW_PAYLOAD(insertParam->payloadType)) {
      for (int32_t j = 0; j < tinfo.numOfColumns; ++j) {
        flen += TYPE_BYTES[pSchema[j].type];
      }
    }
    pBlock->schemaLen = 0;
  }

  char* p = pTableDataBlock->pData + sizeof(SSubmitBlk);
  pBlock->dataLen = 0;
  int32_t numOfRows = htons(pBlock->numOfRows);

  if (IS_RAW_PAYLOAD(insertParam->payloadType)) {
    for (int32_t i = 0; i < numOfRows; ++i) {
      SMemRow memRow = (SMemRow)pDataBlock;
      memRowSetType(memRow, SMEM_ROW_DATA);
      SDataRow trow = memRowDataBody(memRow);
      dataRowSetLen(trow, (uint16_t)(TD_DATA_ROW_HEAD_SIZE + flen));
      dataRowSetVersion(trow, pTableMeta->sversion);

      int toffset = 0;
      for (int32_t j = 0; j < tinfo.numOfColumns; j++) {
        tdAppendColVal(trow, p, pSchema[j].type, toffset);
        toffset += TYPE_BYTES[pSchema[j].type];
        p += pSchema[j].bytes;
      }

      pDataBlock = (char*)pDataBlock + memRowTLen(memRow);
      pBlock->dataLen += memRowTLen(memRow);
    }
  } else {
    for (int32_t i = 0; i < numOfRows; ++i) {
      char* payload = (blkKeyTuple + i)->payloadAddr;
      if (isNeedConvertRow(payload)) {
        convertSMemRow(pDataBlock, payload, pTableDataBlock);
        TDRowTLenT rowTLen = memRowTLen(pDataBlock);
        pDataBlock = POINTER_SHIFT(pDataBlock, rowTLen);
        pBlock->dataLen += rowTLen;
      } else {
        TDRowTLenT rowTLen = memRowTLen(payload);
        memcpy(pDataBlock, payload, rowTLen);
        pDataBlock = POINTER_SHIFT(pDataBlock, rowTLen);
        pBlock->dataLen += rowTLen;
      }
    }
  }

  int32_t len = pBlock->dataLen + pBlock->schemaLen;
  pBlock->dataLen = htonl(pBlock->dataLen);
  pBlock->schemaLen = htonl(pBlock->schemaLen);

  return len;
}

static int32_t getRowExpandSize(STableMeta* pTableMeta) {
  int32_t  result = TD_MEM_ROW_DATA_HEAD_SIZE;
  int32_t  columns = tscGetNumOfColumns(pTableMeta);
  SSchema* pSchema = tscGetTableSchema(pTableMeta);
  for (int32_t i = 0; i < columns; i++) {
    if (IS_VAR_DATA_TYPE((pSchema + i)->type)) {
      result += TYPE_BYTES[TSDB_DATA_TYPE_BINARY];
    }
  }
  return result;
}

static void extractTableNameList(SInsertStatementParam *pInsertParam, bool freeBlockMap) {
  pInsertParam->numOfTables = (int32_t) taosHashGetSize(pInsertParam->pTableBlockHashList);
  if (pInsertParam->pTableNameList == NULL) {
    pInsertParam->pTableNameList = malloc(pInsertParam->numOfTables * POINTER_BYTES);
  }

  STableDataBlocks **p1 = taosHashIterate(pInsertParam->pTableBlockHashList, NULL);
  int32_t i = 0;
  while(p1) {
    STableDataBlocks* pBlocks = *p1;
    //tfree(pInsertParam->pTableNameList[i]);

    pInsertParam->pTableNameList[i++] = tNameDup(&pBlocks->tableName);
    p1 = taosHashIterate(pInsertParam->pTableBlockHashList, p1);
  }

  if (freeBlockMap) {
    pInsertParam->pTableBlockHashList = tscDestroyBlockHashTable(pInsertParam->pTableBlockHashList, false);
  }
}

int32_t tscMergeTableDataBlocks(SInsertStatementParam *pInsertParam, bool freeBlockMap) {
  const int INSERT_HEAD_SIZE = sizeof(SMsgDesc) + sizeof(SSubmitMsg);
  int       code = 0;
  bool      isRawPayload = IS_RAW_PAYLOAD(pInsertParam->payloadType);
  void*     pVnodeDataBlockHashList = taosHashInit(128, taosGetDefaultHashFunction(TSDB_DATA_TYPE_BIGINT), true, false);
  SArray*   pVnodeDataBlockList = taosArrayInit(8, POINTER_BYTES);

  STableDataBlocks** p = taosHashIterate(pInsertParam->pTableBlockHashList, NULL);

  STableDataBlocks* pOneTableBlock = *p;

  SBlockKeyInfo blkKeyInfo = {0};  // share by pOneTableBlock

  while(pOneTableBlock) {
    SSubmitBlk* pBlocks = (SSubmitBlk*) pOneTableBlock->pData;
    if (pBlocks->numOfRows > 0) {
      // the maximum expanded size in byte when a row-wise data is converted to SDataRow format
      int32_t           expandSize = isRawPayload ? getRowExpandSize(pOneTableBlock->pTableMeta) : 0;
      STableDataBlocks* dataBuf = NULL;

      int32_t ret = tscGetDataBlockFromList(pVnodeDataBlockHashList, pOneTableBlock->vgId, TSDB_PAYLOAD_SIZE,
                                  INSERT_HEAD_SIZE, 0, &pOneTableBlock->tableName, pOneTableBlock->pTableMeta, &dataBuf, pVnodeDataBlockList);
      if (ret != TSDB_CODE_SUCCESS) {
        tscError("0x%"PRIx64" failed to prepare the data block buffer for merging table data, code:%d", pInsertParam->objectId, ret);
        taosHashCleanup(pVnodeDataBlockHashList);
        tscDestroyBlockArrayList(pVnodeDataBlockList);
        tfree(blkKeyInfo.pKeyTuple);
        return ret;
      }

      int64_t destSize = dataBuf->size + pOneTableBlock->size + pBlocks->numOfRows * expandSize +
                         sizeof(STColumn) * tscGetNumOfColumns(pOneTableBlock->pTableMeta);

      if (dataBuf->nAllocSize < destSize) {
        dataBuf->nAllocSize = (uint32_t)(destSize * 1.5);

        char* tmp = realloc(dataBuf->pData, dataBuf->nAllocSize);
        if (tmp != NULL) {
          dataBuf->pData = tmp;
          //memset(dataBuf->pData + dataBuf->size, 0, dataBuf->nAllocSize - dataBuf->size);
        } else {  // failed to allocate memory, free already allocated memory and return error code
          tscError("0x%"PRIx64" failed to allocate memory for merging submit block, size:%d", pInsertParam->objectId, dataBuf->nAllocSize);

          taosHashCleanup(pVnodeDataBlockHashList);
          tscDestroyBlockArrayList(pVnodeDataBlockList);
          tfree(dataBuf->pData);
          tfree(blkKeyInfo.pKeyTuple);

          return TSDB_CODE_TSC_OUT_OF_MEMORY;
        }
      }

      if (isRawPayload) {
        tscSortRemoveDataBlockDupRowsRaw(pOneTableBlock);
        char* ekey = (char*)pBlocks->data + pOneTableBlock->rowSize * (pBlocks->numOfRows - 1);

        tscDebug("0x%" PRIx64 " name:%s, tid:%d rows:%d sversion:%d skey:%" PRId64 ", ekey:%" PRId64,
                 pInsertParam->objectId, tNameGetTableName(&pOneTableBlock->tableName), pBlocks->tid,
                 pBlocks->numOfRows, pBlocks->sversion, GET_INT64_VAL(pBlocks->data), GET_INT64_VAL(ekey));
      } else {
        if ((code = tscSortRemoveDataBlockDupRows(pOneTableBlock, &blkKeyInfo)) != 0) {
          taosHashCleanup(pVnodeDataBlockHashList);
          tscDestroyBlockArrayList(pVnodeDataBlockList);
          tfree(dataBuf->pData);
          tfree(blkKeyInfo.pKeyTuple);
          return code;
        }
        ASSERT(blkKeyInfo.pKeyTuple != NULL && pBlocks->numOfRows > 0);

        SBlockKeyTuple* pLastKeyTuple = blkKeyInfo.pKeyTuple + pBlocks->numOfRows - 1;
        tscDebug("0x%" PRIx64 " name:%s, tid:%d rows:%d sversion:%d skey:%" PRId64 ", ekey:%" PRId64,
                 pInsertParam->objectId, tNameGetTableName(&pOneTableBlock->tableName), pBlocks->tid,
                 pBlocks->numOfRows, pBlocks->sversion, blkKeyInfo.pKeyTuple->skey, pLastKeyTuple->skey);
      }

      int32_t len = pBlocks->numOfRows *
                        (isRawPayload ? (pOneTableBlock->rowSize + expandSize) : getExtendedRowSize(pOneTableBlock)) +
                    sizeof(STColumn) * tscGetNumOfColumns(pOneTableBlock->pTableMeta);

      pBlocks->tid = htonl(pBlocks->tid);
      pBlocks->uid = htobe64(pBlocks->uid);
      pBlocks->sversion = htonl(pBlocks->sversion);
      pBlocks->numOfRows = htons(pBlocks->numOfRows);
      pBlocks->schemaLen = 0;

      // erase the empty space reserved for binary data
      int32_t finalLen = trimDataBlock(dataBuf->pData + dataBuf->size, pOneTableBlock, pInsertParam, blkKeyInfo.pKeyTuple);
      assert(finalLen <= len);

      dataBuf->size += (finalLen + sizeof(SSubmitBlk));
      assert(dataBuf->size <= dataBuf->nAllocSize);

      // the length does not include the SSubmitBlk structure
      pBlocks->dataLen = htonl(finalLen);
      dataBuf->numOfTables += 1;

      pBlocks->numOfRows = 0;
    }else {
      tscDebug("0x%"PRIx64" table %s data block is empty", pInsertParam->objectId, pOneTableBlock->tableName.tname);
    }

    p = taosHashIterate(pInsertParam->pTableBlockHashList, p);
    if (p == NULL) {
      break;
    }

    pOneTableBlock = *p;
  }

  extractTableNameList(pInsertParam, freeBlockMap);

  // free the table data blocks;
  pInsertParam->pDataBlocks = pVnodeDataBlockList;
  taosHashCleanup(pVnodeDataBlockHashList);
  tfree(blkKeyInfo.pKeyTuple);

  return TSDB_CODE_SUCCESS;
}

// TODO: all subqueries should be freed correctly before close this connection.
void tscCloseTscObj(void *param) {
  STscObj *pObj = param;

  pObj->signature = NULL;
  taosTmrStopA(&(pObj->pTimer));

  tfree(pObj->tscCorMgmtEpSet);
  tscReleaseRpc(pObj->pRpcObj);
  pthread_mutex_destroy(&pObj->mutex);

  tfree(pObj);
}

bool tscIsInsertData(char* sqlstr) {
  int32_t index = 0;

  do {
    SStrToken t0 = tStrGetToken(sqlstr, &index, false);
    if (t0.type != TK_LP) {
      return t0.type == TK_INSERT || t0.type == TK_IMPORT;
    }
  } while (1);
}

int tscAllocPayload(SSqlCmd* pCmd, int size) {
  if (pCmd->payload == NULL) {
    assert(pCmd->allocSize == 0);

    pCmd->payload = (char*)calloc(1, size);
    if (pCmd->payload == NULL) {
      return TSDB_CODE_TSC_OUT_OF_MEMORY;
    }

    pCmd->allocSize = size;
  } else {
    if (pCmd->allocSize < (uint32_t)size) {
      char* b = realloc(pCmd->payload, size);
      if (b == NULL) {
        return TSDB_CODE_TSC_OUT_OF_MEMORY;
      }

      pCmd->payload = b;
      pCmd->allocSize = size;
    }

    memset(pCmd->payload, 0, pCmd->allocSize);
  }

  assert(pCmd->allocSize >= (uint32_t)size && size > 0);
  return TSDB_CODE_SUCCESS;
}

TAOS_FIELD tscCreateField(int8_t type, const char* name, int16_t bytes) {
  TAOS_FIELD f = { .type = type, .bytes = bytes, };
  tstrncpy(f.name, name, sizeof(f.name));
  return f;
}

SInternalField* tscFieldInfoAppend(SFieldInfo* pFieldInfo, TAOS_FIELD* pField) {
  assert(pFieldInfo != NULL);
  pFieldInfo->numOfOutput++;

  struct SInternalField info = { .pExpr = NULL, .visible = true };

  info.field = *pField;
  return taosArrayPush(pFieldInfo->internalField, &info);
}

SInternalField* tscFieldInfoInsert(SFieldInfo* pFieldInfo, int32_t index, TAOS_FIELD* field) {
  pFieldInfo->numOfOutput++;
  struct SInternalField info = { .pExpr = NULL, .visible = true };

  info.field = *field;
  return taosArrayInsert(pFieldInfo->internalField, index, &info);
}

void tscFieldInfoUpdateOffset(SQueryInfo* pQueryInfo) {
  int32_t offset = 0;
  size_t numOfExprs = tscNumOfExprs(pQueryInfo);

  for (int32_t i = 0; i < numOfExprs; ++i) {
    SExprInfo* p = taosArrayGetP(pQueryInfo->exprList, i);

    p->base.offset = offset;
    offset += p->base.resBytes;
  }
}

SInternalField* tscFieldInfoGetInternalField(SFieldInfo* pFieldInfo, int32_t index) {
  assert(index < pFieldInfo->numOfOutput);
  return TARRAY_GET_ELEM(pFieldInfo->internalField, index);
}

TAOS_FIELD* tscFieldInfoGetField(SFieldInfo* pFieldInfo, int32_t index) {
  assert(index < pFieldInfo->numOfOutput);
  return &((SInternalField*)TARRAY_GET_ELEM(pFieldInfo->internalField, index))->field;
}

int16_t tscFieldInfoGetOffset(SQueryInfo* pQueryInfo, int32_t index) {
  SInternalField* pInfo = tscFieldInfoGetInternalField(&pQueryInfo->fieldsInfo, index);
  assert(pInfo != NULL && pInfo->pExpr->pExpr == NULL);

  return pInfo->pExpr->base.offset;
}

int32_t tscFieldInfoCompare(const SFieldInfo* pFieldInfo1, const SFieldInfo* pFieldInfo2, int32_t *diffSize) {
  assert(pFieldInfo1 != NULL && pFieldInfo2 != NULL);

  if (pFieldInfo1->numOfOutput != pFieldInfo2->numOfOutput) {
    return pFieldInfo1->numOfOutput - pFieldInfo2->numOfOutput;
  }

  for (int32_t i = 0; i < pFieldInfo1->numOfOutput; ++i) {
    TAOS_FIELD* pField1 = tscFieldInfoGetField((SFieldInfo*) pFieldInfo1, i);
    TAOS_FIELD* pField2 = tscFieldInfoGetField((SFieldInfo*) pFieldInfo2, i);

    if (pField1->type != pField2->type ||
        strcasecmp(pField1->name, pField2->name) != 0) {
      return 1;
    }

    if (pField1->bytes != pField2->bytes) {
      *diffSize = 1;

      if (pField2->bytes > pField1->bytes) {
        assert(IS_VAR_DATA_TYPE(pField1->type));
        pField1->bytes = pField2->bytes;
      }
    }
  }

  return 0;
}

int32_t tscFieldInfoSetSize(const SFieldInfo* pFieldInfo1, const SFieldInfo* pFieldInfo2) {
  assert(pFieldInfo1 != NULL && pFieldInfo2 != NULL);

  for (int32_t i = 0; i < pFieldInfo1->numOfOutput; ++i) {
    TAOS_FIELD* pField1 = tscFieldInfoGetField((SFieldInfo*) pFieldInfo1, i);
    TAOS_FIELD* pField2 = tscFieldInfoGetField((SFieldInfo*) pFieldInfo2, i);

    pField2->bytes = pField1->bytes;
  }

  return 0;
}


int32_t tscGetResRowLength(SArray* pExprList) {
  size_t num = taosArrayGetSize(pExprList);
  if (num == 0) {
    return 0;
  }

  int32_t size = 0;
  for(int32_t i = 0; i < num; ++i) {
    SExprInfo* pExpr = taosArrayGetP(pExprList, i);
    size += pExpr->base.resBytes;
  }

  return size;
}

static void destroyFilterInfo(SColumnFilterList* pFilterList) {
  if (pFilterList->filterInfo == NULL) {
    pFilterList->numOfFilters = 0;
    return;
  }
  
  for(int32_t i = 0; i < pFilterList->numOfFilters; ++i) {
    if (pFilterList->filterInfo[i].filterstr) {
      tfree(pFilterList->filterInfo[i].pz);
    }
  }

  tfree(pFilterList->filterInfo);
  pFilterList->numOfFilters = 0;
}

void* sqlExprDestroy(SExprInfo* pExpr) {
  if (pExpr == NULL) {
    return NULL;
  }

  SSqlExpr* p = &pExpr->base;
  for(int32_t i = 0; i < tListLen(p->param); ++i) {
    tVariantDestroy(&p->param[i]);
  }

  if (p->flist.numOfFilters > 0) {
    tfree(p->flist.filterInfo);
  }

  if (pExpr->pExpr != NULL) {
    tExprTreeDestroy(pExpr->pExpr, NULL);
  }

  tfree(pExpr);
  return NULL;
}

void tscFieldInfoClear(SFieldInfo* pFieldInfo) {
  if (pFieldInfo == NULL) {
    return;
  }

  if (pFieldInfo->internalField != NULL) {
    size_t num = taosArrayGetSize(pFieldInfo->internalField);
    for (int32_t i = 0; i < num; ++i) {
      SInternalField* pfield = taosArrayGet(pFieldInfo->internalField, i);
      if (pfield->pExpr != NULL && pfield->pExpr->pExpr != NULL) {
        sqlExprDestroy(pfield->pExpr);
      }
    }
  }

  taosArrayDestroy(pFieldInfo->internalField);
  tfree(pFieldInfo->final);

  memset(pFieldInfo, 0, sizeof(SFieldInfo));
}

void tscFieldInfoCopy(SFieldInfo* pFieldInfo, const SFieldInfo* pSrc, const SArray* pExprList) {
  assert(pFieldInfo != NULL && pSrc != NULL && pExprList != NULL);
  pFieldInfo->numOfOutput = pSrc->numOfOutput;

  if (pSrc->final != NULL) {
    pFieldInfo->final = calloc(pSrc->numOfOutput, sizeof(TAOS_FIELD));
    memcpy(pFieldInfo->final, pSrc->final, sizeof(TAOS_FIELD) * pSrc->numOfOutput);
  }

  if (pSrc->internalField != NULL) {
    size_t num = taosArrayGetSize(pSrc->internalField);
    size_t numOfExpr = taosArrayGetSize(pExprList);

    for (int32_t i = 0; i < num; ++i) {
      SInternalField* pfield = taosArrayGet(pSrc->internalField, i);

      SInternalField p = {.visible = pfield->visible, .field = pfield->field};

      bool found = false;
      int32_t resColId = pfield->pExpr->base.resColId;
      for(int32_t j = 0; j < numOfExpr; ++j) {
        SExprInfo* pExpr = taosArrayGetP(pExprList, j);
        if (pExpr->base.resColId == resColId) {
          p.pExpr = pExpr;
          found = true;
          break;
        }
      }

      if (!found) {
        assert(pfield->pExpr->pExpr != NULL);
        p.pExpr = calloc(1, sizeof(SExprInfo));
        tscExprAssign(p.pExpr, pfield->pExpr);
      }

      taosArrayPush(pFieldInfo->internalField, &p);
    }
  }
}


SExprInfo* tscExprCreate(STableMetaInfo* pTableMetaInfo, int16_t functionId, SColumnIndex* pColIndex, int16_t type,
                         int16_t size, int16_t resColId, int16_t interSize, int32_t colType) {
  SExprInfo* pExpr = calloc(1, sizeof(SExprInfo));
  if (pExpr == NULL) {
    return NULL;
  }

  SSqlExpr* p = &pExpr->base;
  p->functionId = functionId;

  // set the correct columnIndex index
  if (pColIndex->columnIndex == TSDB_TBNAME_COLUMN_INDEX) {
    SSchema* s = tGetTbnameColumnSchema();
    p->colInfo.colId = TSDB_TBNAME_COLUMN_INDEX;
    p->colBytes = s->bytes;
    p->colType  = s->type;
  } else if (pColIndex->columnIndex <= TSDB_UD_COLUMN_INDEX) {
    p->colInfo.colId = pColIndex->columnIndex;
    p->colBytes = size;
    p->colType = type;
  } else if (functionId == TSDB_FUNC_BLKINFO) {
    p->colInfo.colId = pColIndex->columnIndex;
    p->colBytes = TSDB_MAX_BINARY_LEN;
    p->colType  = TSDB_DATA_TYPE_BINARY;
  } else {
    int32_t len = tListLen(p->colInfo.name);
    if (TSDB_COL_IS_TAG(colType)) {
      SSchema* pSchema = tscGetTableTagSchema(pTableMetaInfo->pTableMeta);
      p->colInfo.colId = pSchema[pColIndex->columnIndex].colId;
      p->colBytes = pSchema[pColIndex->columnIndex].bytes;
      p->colType = pSchema[pColIndex->columnIndex].type;
      snprintf(p->colInfo.name, len, "%s.%s", pTableMetaInfo->aliasName, pSchema[pColIndex->columnIndex].name);
    } else if (pTableMetaInfo->pTableMeta != NULL) {
      // in handling select database/version/server_status(), the pTableMeta is NULL
      SSchema* pSchema = tscGetTableColumnSchema(pTableMetaInfo->pTableMeta, pColIndex->columnIndex);
      p->colInfo.colId = pSchema->colId;
      p->colBytes = pSchema->bytes;
      p->colType  = pSchema->type;
      snprintf(p->colInfo.name, len, "%s.%s", pTableMetaInfo->aliasName, pSchema->name);
    }
  }

  p->colInfo.flag     = colType;
  p->colInfo.colIndex = pColIndex->columnIndex;

  p->resType       = type;
  p->resBytes      = size;
  p->resColId      = resColId;
  p->interBytes    = interSize;

  if (pTableMetaInfo->pTableMeta) {
    p->uid = pTableMetaInfo->pTableMeta->id.uid;
  }

  return pExpr;
}

SExprInfo* tscExprInsert(SQueryInfo* pQueryInfo, int32_t index, int16_t functionId, SColumnIndex* pColIndex, int16_t type,
                           int16_t size, int16_t resColId, int16_t interSize, bool isTagCol) {
  int32_t num = (int32_t)taosArrayGetSize(pQueryInfo->exprList);
  if (index == num) {
    return tscExprAppend(pQueryInfo, functionId, pColIndex, type, size, resColId, interSize, isTagCol);
  }

  STableMetaInfo* pTableMetaInfo = tscGetMetaInfo(pQueryInfo, pColIndex->tableIndex);
  SExprInfo* pExpr = tscExprCreate(pTableMetaInfo, functionId, pColIndex, type, size, resColId, interSize, isTagCol);
  taosArrayInsert(pQueryInfo->exprList, index, &pExpr);
  return pExpr;
}

SExprInfo* tscExprAppend(SQueryInfo* pQueryInfo, int16_t functionId, SColumnIndex* pColIndex, int16_t type,
                           int16_t size, int16_t resColId, int16_t interSize, bool isTagCol) {
  STableMetaInfo* pTableMetaInfo = tscGetMetaInfo(pQueryInfo, pColIndex->tableIndex);
  SExprInfo* pExpr = tscExprCreate(pTableMetaInfo, functionId, pColIndex, type, size, resColId, interSize, isTagCol);
  taosArrayPush(pQueryInfo->exprList, &pExpr);
  return pExpr;
}

SExprInfo* tscExprUpdate(SQueryInfo* pQueryInfo, int32_t index, int16_t functionId, int16_t srcColumnIndex,
                           int16_t type, int16_t size) {
  STableMetaInfo* pTableMetaInfo = tscGetMetaInfo(pQueryInfo, 0);
  SExprInfo* pExpr = tscExprGet(pQueryInfo, index);
  if (pExpr == NULL) {
    return NULL;
  }

  SSqlExpr* pse = &pExpr->base;
  pse->functionId = functionId;

  pse->colInfo.colIndex = srcColumnIndex;
  pse->colInfo.colId = tscGetTableColumnSchema(pTableMetaInfo->pTableMeta, srcColumnIndex)->colId;

  pse->resType = type;
  pse->resBytes = size;

  return pExpr;
}

bool tscMultiRoundQuery(SQueryInfo* pQueryInfo, int32_t index) {
  if (!UTIL_TABLE_IS_SUPER_TABLE(pQueryInfo->pTableMetaInfo[index])) {
    return false;
  }

  int32_t numOfExprs = (int32_t) tscNumOfExprs(pQueryInfo);
  for(int32_t i = 0; i < numOfExprs; ++i) {
    SExprInfo* pExpr = tscExprGet(pQueryInfo, i);
    if (pExpr->base.functionId == TSDB_FUNC_STDDEV_DST) {
      return true;
    }
  }

  return false;
}

size_t tscNumOfExprs(SQueryInfo* pQueryInfo) {
  return taosArrayGetSize(pQueryInfo->exprList);
}

int32_t tscExprTopBottomIndex(SQueryInfo* pQueryInfo){
  size_t numOfExprs = tscNumOfExprs(pQueryInfo);
  for(int32_t i = 0; i < numOfExprs; ++i) {
    SExprInfo* pExpr = tscExprGet(pQueryInfo, i);
    if (pExpr == NULL)
      continue;
    if (pExpr->base.functionId == TSDB_FUNC_TOP || pExpr->base.functionId == TSDB_FUNC_BOTTOM) {
      return i;
    }
  }
  return -1;
}

// todo REFACTOR
void tscExprAddParams(SSqlExpr* pExpr, char* argument, int32_t type, int32_t bytes) {
  assert (pExpr != NULL || argument != NULL || bytes != 0);

  // set parameter value
  // transfer to tVariant from byte data/no ascii data
  tVariantCreateFromBinary(&pExpr->param[pExpr->numOfParams], argument, bytes, type);
  pExpr->numOfParams += 1;

  assert(pExpr->numOfParams <= 3);
}

SExprInfo* tscExprGet(SQueryInfo* pQueryInfo, int32_t index) {
  return taosArrayGetP(pQueryInfo->exprList, index);
}

/*
 * NOTE: Does not release SExprInfo here.
 */
void tscExprDestroy(SArray* pExprInfo) {
  size_t size = taosArrayGetSize(pExprInfo);

  for(int32_t i = 0; i < size; ++i) {
    SExprInfo* pExpr = taosArrayGetP(pExprInfo, i);
    sqlExprDestroy(pExpr);
  }

  taosArrayDestroy(pExprInfo);
}

int32_t tscExprCopy(SArray* dst, const SArray* src, uint64_t uid, bool deepcopy) {
  assert(src != NULL && dst != NULL);

  size_t size = taosArrayGetSize(src);
  for (int32_t i = 0; i < size; ++i) {
    SExprInfo* pExpr = taosArrayGetP(src, i);

    if (pExpr->base.uid == uid) {
      if (deepcopy) {
        SExprInfo* p1 = calloc(1, sizeof(SExprInfo));
        tscExprAssign(p1, pExpr);

        taosArrayPush(dst, &p1);
      } else {
        taosArrayPush(dst, &pExpr);
      }
    }
  }

  return 0;
}

int32_t tscExprCopyAll(SArray* dst, const SArray* src, bool deepcopy) {
  assert(src != NULL && dst != NULL);

  size_t size = taosArrayGetSize(src);
  for (int32_t i = 0; i < size; ++i) {
    SExprInfo* pExpr = taosArrayGetP(src, i);

    if (deepcopy) {
      SExprInfo* p1 = calloc(1, sizeof(SExprInfo));
      tscExprAssign(p1, pExpr);

      taosArrayPush(dst, &p1);
    } else {
      taosArrayPush(dst, &pExpr);
    }
  }

  return 0;
}

// ignore the tbname columnIndex to be inserted into source list
int32_t tscColumnExists(SArray* pColumnList, int32_t columnId, uint64_t uid) {
  size_t numOfCols = taosArrayGetSize(pColumnList);

  int32_t i = 0;
  while (i < numOfCols) {
    SColumn* pCol = taosArrayGetP(pColumnList, i);
    if ((pCol->info.colId != columnId) || (pCol->tableUid != uid)) {
      ++i;
      continue;
    } else {
      break;
    }
  }

  if (i >= numOfCols || numOfCols == 0) {
    return -1;
  }

  return i;
}

void tscExprAssign(SExprInfo* dst, const SExprInfo* src) {
  assert(dst != NULL && src != NULL);

  *dst = *src;

  if (src->base.flist.numOfFilters > 0) {
    dst->base.flist.filterInfo = calloc(src->base.flist.numOfFilters, sizeof(SColumnFilterInfo));
    memcpy(dst->base.flist.filterInfo, src->base.flist.filterInfo, sizeof(SColumnFilterInfo) * src->base.flist.numOfFilters);
  }

  dst->pExpr = exprdup(src->pExpr);

  memset(dst->base.param, 0, sizeof(tVariant) * tListLen(dst->base.param));
  for (int32_t j = 0; j < src->base.numOfParams; ++j) {
    tVariantAssign(&dst->base.param[j], &src->base.param[j]);
  }
}

SColumn* tscColumnListInsert(SArray* pColumnList, int32_t columnIndex, uint64_t uid, SSchema* pSchema) {
  // ignore the tbname columnIndex to be inserted into source list
  if (columnIndex < 0) {
    return NULL;
  }

  size_t numOfCols = taosArrayGetSize(pColumnList);

  int32_t i = 0;
  while (i < numOfCols) {
    SColumn* pCol = taosArrayGetP(pColumnList, i);
    if (pCol->columnIndex < columnIndex) {
      i++;
    } else if (pCol->tableUid < uid) {
      i++;
    } else {
      break;
    }
  }

  if (i >= numOfCols || numOfCols == 0) {
    SColumn* b = calloc(1, sizeof(SColumn));
    if (b == NULL) {
      return NULL;
    }

    b->columnIndex = columnIndex;
    b->tableUid    = uid;
    b->info.colId  = pSchema->colId;
    b->info.bytes  = pSchema->bytes;
    b->info.type   = pSchema->type;

    taosArrayInsert(pColumnList, i, &b);
  } else {
    SColumn* pCol = taosArrayGetP(pColumnList, i);

    if (i < numOfCols && (pCol->columnIndex > columnIndex || pCol->tableUid != uid)) {
      SColumn* b = calloc(1, sizeof(SColumn));
      if (b == NULL) {
        return NULL;
      }

      b->columnIndex = columnIndex;
      b->tableUid    = uid;
      b->info.colId = pSchema->colId;
      b->info.bytes = pSchema->bytes;
      b->info.type  = pSchema->type;

      taosArrayInsert(pColumnList, i, &b);
    }
  }

  return taosArrayGetP(pColumnList, i);
}



SColumn* tscColumnClone(const SColumn* src) {
  assert(src != NULL);

  SColumn* dst = calloc(1, sizeof(SColumn));
  if (dst == NULL) {
    return NULL;
  }

  tscColumnCopy(dst, src);
  return dst;
}

static void tscColumnDestroy(SColumn* pCol) {
  destroyFilterInfo(&pCol->info.flist);
  free(pCol);
}

void tscColumnCopy(SColumn* pDest, const SColumn* pSrc) {
  destroyFilterInfo(&pDest->info.flist);

  pDest->columnIndex       = pSrc->columnIndex;
  pDest->tableUid          = pSrc->tableUid;
  pDest->info.flist.numOfFilters = pSrc->info.flist.numOfFilters;
  pDest->info.flist.filterInfo   = tFilterInfoDup(pSrc->info.flist.filterInfo, pSrc->info.flist.numOfFilters);
  pDest->info.type        = pSrc->info.type;
  pDest->info.colId        = pSrc->info.colId;
  pDest->info.bytes      = pSrc->info.bytes;
}

void tscColumnListCopy(SArray* dst, const SArray* src, uint64_t tableUid) {
  assert(src != NULL && dst != NULL);

  size_t num = taosArrayGetSize(src);
  for (int32_t i = 0; i < num; ++i) {
    SColumn* pCol = taosArrayGetP(src, i);

    if (pCol->tableUid == tableUid) {
      SColumn* p = tscColumnClone(pCol);
      taosArrayPush(dst, &p);
    }
  }
}

void tscColumnListCopyAll(SArray* dst, const SArray* src) {
  assert(src != NULL && dst != NULL);

  size_t num = taosArrayGetSize(src);
  for (int32_t i = 0; i < num; ++i) {
    SColumn* pCol = taosArrayGetP(src, i);
    SColumn* p = tscColumnClone(pCol);
    taosArrayPush(dst, &p);
  }
}


void tscColumnListDestroy(SArray* pColumnList) {
  if (pColumnList == NULL) {
    return;
  }

  size_t num = taosArrayGetSize(pColumnList);
  for (int32_t i = 0; i < num; ++i) {
    SColumn* pCol = taosArrayGetP(pColumnList, i);
    tscColumnDestroy(pCol);
  }

  taosArrayDestroy(pColumnList);
}

/*
 * 1. normal name, not a keyword or number
 * 2. name with quote
 * 3. string with only one delimiter '.'.
 *
 * only_one_part
 * 'only_one_part'
 * first_part.second_part
 * first_part.'second_part'
 * 'first_part'.second_part
 * 'first_part'.'second_part'
 * 'first_part.second_part'
 *
 */
static int32_t validateQuoteToken(SStrToken* pToken) {
  tscDequoteAndTrimToken(pToken);

  int32_t k = tGetToken(pToken->z, &pToken->type);

  if (pToken->type == TK_STRING) {
    return tscValidateName(pToken);
  }

  if (k != pToken->n || pToken->type != TK_ID) {
    return TSDB_CODE_TSC_INVALID_OPERATION;
  }
  return TSDB_CODE_SUCCESS;
}

void tscDequoteAndTrimToken(SStrToken* pToken) {
  uint32_t first = 0, last = pToken->n;

  // trim leading spaces
  while (first < last) {
    char c = pToken->z[first];
    if (c != ' ' && c != '\t') {
      break;
    }
    first++;
  }

  // trim ending spaces
  while (first < last) {
    char c = pToken->z[last - 1];
    if (c != ' ' && c != '\t') {
      break;
    }
    last--;
  }

  // there are still at least two characters
  if (first < last - 1) {
    char c = pToken->z[first];
    // dequote
    if ((c == '\'' || c == '"') && c == pToken->z[last - 1]) {
      first++;
      last--;
    }
  }

  // left shift the string and pad spaces
  for (uint32_t i = 0; i + first < last; i++) {
    pToken->z[i] = pToken->z[first + i];
  }
  for (uint32_t i = last - first; i < pToken->n; i++) {
    pToken->z[i] = ' ';
  }

  // adjust token length
  pToken->n = last - first;
}

int32_t tscValidateName(SStrToken* pToken) {
  if (pToken == NULL || pToken->z == NULL ||
  (pToken->type != TK_STRING && pToken->type != TK_ID)) {
    return TSDB_CODE_TSC_INVALID_OPERATION;
  }

  char* sep = strnchr(pToken->z, TS_PATH_DELIMITER[0], pToken->n, true);
  if (sep == NULL) {  // single part
    if (pToken->type == TK_STRING) {

      tscDequoteAndTrimToken(pToken);
      tscStrToLower(pToken->z, pToken->n);
      //pToken->n = (uint32_t)strtrim(pToken->z);

      int len = tGetToken(pToken->z, &pToken->type);

      // single token, validate it
      if (len == pToken->n) {
        return validateQuoteToken(pToken);
      } else {
        sep = strnchr(pToken->z, TS_PATH_DELIMITER[0], pToken->n, true);
        if (sep == NULL) {
          return TSDB_CODE_TSC_INVALID_OPERATION;
        }

        return tscValidateName(pToken);
      }
    } else {
      if (isNumber(pToken)) {
        return TSDB_CODE_TSC_INVALID_OPERATION;
      }
    }
  } else {  // two part
    int32_t oldLen = pToken->n;
    char*   pStr = pToken->z;

    if (pToken->type == TK_SPACE) {
      pToken->n = (uint32_t)strtrim(pToken->z);
    }

    pToken->n = tGetToken(pToken->z, &pToken->type);
    if (pToken->z[pToken->n] != TS_PATH_DELIMITER[0]) {
      return TSDB_CODE_TSC_INVALID_OPERATION;
    }

    if (pToken->type != TK_STRING && pToken->type != TK_ID) {
      return TSDB_CODE_TSC_INVALID_OPERATION;
    }

    if (pToken->type == TK_STRING && validateQuoteToken(pToken) != TSDB_CODE_SUCCESS) {
      return TSDB_CODE_TSC_INVALID_OPERATION;
    }

    int32_t firstPartLen = pToken->n;

    pToken->z = sep + 1;
    pToken->n = (uint32_t)(oldLen - (sep - pStr) - 1);
    int32_t len = tGetToken(pToken->z, &pToken->type);
    if (len != pToken->n || (pToken->type != TK_STRING && pToken->type != TK_ID)) {
      return TSDB_CODE_TSC_INVALID_OPERATION;
    }

    if (pToken->type == TK_STRING && validateQuoteToken(pToken) != TSDB_CODE_SUCCESS) {
      return TSDB_CODE_TSC_INVALID_OPERATION;
    }

    // re-build the whole name string
    if (pStr[firstPartLen] == TS_PATH_DELIMITER[0]) {
      // first part do not have quote do nothing
    } else {
      pStr[firstPartLen] = TS_PATH_DELIMITER[0];
      memmove(&pStr[firstPartLen + 1], pToken->z, pToken->n);
      uint32_t offset = (uint32_t)(pToken->z - (pStr + firstPartLen + 1));
      memset(pToken->z + pToken->n - offset, ' ', offset);
    }
    pToken->n += (firstPartLen + sizeof(TS_PATH_DELIMITER[0]));
    pToken->z = pStr;

    tscStrToLower(pToken->z,pToken->n);
  }

  return TSDB_CODE_SUCCESS;
}

void tscIncStreamExecutionCount(void* pStream) {
  if (pStream == NULL) {
    return;
  }

  SSqlStream* ps = (SSqlStream*)pStream;
  ps->num += 1;
}

bool tscValidateColumnId(STableMetaInfo* pTableMetaInfo, int32_t colId, int32_t numOfParams) {
  if (pTableMetaInfo->pTableMeta == NULL) {
    return false;
  }

  if (colId == TSDB_TBNAME_COLUMN_INDEX || (colId <= TSDB_UD_COLUMN_INDEX && numOfParams == 2)) {
    return true;
  }

  SSchema* pSchema = tscGetTableSchema(pTableMetaInfo->pTableMeta);
  STableComInfo tinfo = tscGetTableInfo(pTableMetaInfo->pTableMeta);

  int32_t  numOfTotal = tinfo.numOfTags + tinfo.numOfColumns;

  for (int32_t i = 0; i < numOfTotal; ++i) {
    if (pSchema[i].colId == colId) {
      return true;
    }
  }

  return false;
}

int32_t tscTagCondCopy(STagCond* dest, const STagCond* src) {
  memset(dest, 0, sizeof(STagCond));

  if (src->tbnameCond.cond != NULL) {
    dest->tbnameCond.cond = strdup(src->tbnameCond.cond);
    if (dest->tbnameCond.cond == NULL) {
      return -1;
    }
  }

  dest->tbnameCond.uid = src->tbnameCond.uid;
  dest->tbnameCond.len = src->tbnameCond.len;

  dest->joinInfo.hasJoin = src->joinInfo.hasJoin;

  for (int32_t i = 0; i < TSDB_MAX_JOIN_TABLE_NUM; ++i) {
    if (src->joinInfo.joinTables[i]) {
      dest->joinInfo.joinTables[i] = calloc(1, sizeof(SJoinNode));

      memcpy(dest->joinInfo.joinTables[i], src->joinInfo.joinTables[i], sizeof(SJoinNode));

      if (src->joinInfo.joinTables[i]->tsJoin) {
        dest->joinInfo.joinTables[i]->tsJoin = taosArrayDup(src->joinInfo.joinTables[i]->tsJoin);
      }

      if (src->joinInfo.joinTables[i]->tagJoin) {
        dest->joinInfo.joinTables[i]->tagJoin = taosArrayDup(src->joinInfo.joinTables[i]->tagJoin);
      }
    }
  }


  dest->relType = src->relType;

  if (src->pCond == NULL) {
    return 0;
  }

  size_t s = taosArrayGetSize(src->pCond);
  dest->pCond = taosArrayInit(s, sizeof(SCond));

  for (int32_t i = 0; i < s; ++i) {
    SCond* pCond = taosArrayGet(src->pCond, i);

    SCond c = {0};
    c.len = pCond->len;
    c.uid = pCond->uid;

    if (pCond->len > 0) {
      assert(pCond->cond != NULL);
      c.cond = malloc(c.len);
      if (c.cond == NULL) {
        return -1;
      }

      memcpy(c.cond, pCond->cond, c.len);
    }

    taosArrayPush(dest->pCond, &c);
  }

  return 0;
}

int32_t tscColCondCopy(SArray** dest, const SArray* src, uint64_t uid, int16_t tidx) {
  if (src == NULL) {
    return 0;
  }
  
  size_t s = taosArrayGetSize(src);
  *dest = taosArrayInit(s, sizeof(SCond));
  
  for (int32_t i = 0; i < s; ++i) {
    STblCond* pCond = taosArrayGet(src, i);
    STblCond c = {0};

    if (tidx > 0) {
      if (!(pCond->uid == uid && pCond->idx == tidx)) {
        continue;
      }

      c.idx = 0;
    } else {
      c.idx = pCond->idx;
    }
    
    c.len = pCond->len;
    c.uid = pCond->uid;
    
    if (pCond->len > 0) {
      assert(pCond->cond != NULL);
      c.cond = malloc(c.len);
      if (c.cond == NULL) {
        return -1;
      }

      memcpy(c.cond, pCond->cond, c.len);
    }
    
    taosArrayPush(*dest, &c);
  }

  return 0;
}

void tscColCondRelease(SArray** pCond) {
  if (*pCond == NULL) {
    return;
  }
  
  size_t s = taosArrayGetSize(*pCond);
  for (int32_t i = 0; i < s; ++i) {
    STblCond* p = taosArrayGet(*pCond, i);
    tfree(p->cond);
  }

  taosArrayDestroy(*pCond);

  *pCond = NULL;
}


void tscTagCondRelease(STagCond* pTagCond) {
  free(pTagCond->tbnameCond.cond);

  if (pTagCond->pCond != NULL) {
    size_t s = taosArrayGetSize(pTagCond->pCond);
    for (int32_t i = 0; i < s; ++i) {
      SCond* p = taosArrayGet(pTagCond->pCond, i);
      tfree(p->cond);
    }

    taosArrayDestroy(pTagCond->pCond);
  }

  for (int32_t i = 0; i < TSDB_MAX_JOIN_TABLE_NUM; ++i) {
    SJoinNode *node = pTagCond->joinInfo.joinTables[i];
    if (node == NULL) {
      continue;
    }

    if (node->tsJoin != NULL) {
      taosArrayDestroy(node->tsJoin);
    }

    if (node->tagJoin != NULL) {
      taosArrayDestroy(node->tagJoin);
    }

    tfree(node);
  }

  memset(pTagCond, 0, sizeof(STagCond));
}

void tscGetSrcColumnInfo(SSrcColumnInfo* pColInfo, SQueryInfo* pQueryInfo) {
  STableMetaInfo* pTableMetaInfo = tscGetMetaInfo(pQueryInfo, 0);
  SSchema*        pSchema = tscGetTableSchema(pTableMetaInfo->pTableMeta);

  size_t numOfExprs = tscNumOfExprs(pQueryInfo);
  for (int32_t i = 0; i < numOfExprs; ++i) {
    SExprInfo* pExpr = tscExprGet(pQueryInfo, i);
    pColInfo[i].functionId = pExpr->base.functionId;

    if (TSDB_COL_IS_TAG(pExpr->base.colInfo.flag)) {
      SSchema* pTagSchema = tscGetTableTagSchema(pTableMetaInfo->pTableMeta);

      int16_t index = pExpr->base.colInfo.colIndex;
      pColInfo[i].type = (index != -1) ? pTagSchema[index].type : TSDB_DATA_TYPE_BINARY;
    } else {
      pColInfo[i].type = pSchema[pExpr->base.colInfo.colIndex].type;
    }
  }
}

/*
 * the following four kinds of SqlObj should not be freed
 * 1. SqlObj for stream computing
 * 2. main SqlObj
 * 3. heartbeat SqlObj
 * 4. SqlObj for subscription
 *
 * If res code is error and SqlObj does not belong to above types, it should be
 * automatically freed for async query, ignoring that connection should be kept.
 *
 * If connection need to be recycled, the SqlObj also should be freed.
 */
bool tscShouldBeFreed(SSqlObj* pSql) {
  if (pSql == NULL || pSql->signature != pSql) {
    return false;
  }

  STscObj* pTscObj = pSql->pTscObj;
  if (pSql->pStream != NULL || pTscObj->hbrid == pSql->self || pSql->pSubscription != NULL) {
    return false;
  }

  // only the table meta and super table vgroup query will free resource automatically
  int32_t command = pSql->cmd.command;
  if (command == TSDB_SQL_META || command == TSDB_SQL_STABLEVGROUP) {
    return true;
  }

  return false;
}

/**
 *
 * @param pCmd
 * @param clauseIndex denote the index of the union sub clause, usually are 0, if no union query exists.
 * @param tableIndex  denote the table index for join query, where more than one table exists
 * @return
 */
STableMetaInfo* tscGetTableMetaInfoFromCmd(SSqlCmd* pCmd, int32_t tableIndex) {
  assert(pCmd != NULL);
  SQueryInfo* pQueryInfo = tscGetQueryInfo(pCmd);
  return tscGetMetaInfo(pQueryInfo, tableIndex);
}

STableMetaInfo* tscGetMetaInfo(SQueryInfo* pQueryInfo, int32_t tableIndex) {
  assert(pQueryInfo != NULL);

  if (pQueryInfo->pTableMetaInfo == NULL) {
    assert(pQueryInfo->numOfTables == 0);
    return NULL;
  }

  assert(tableIndex >= 0 && tableIndex <= pQueryInfo->numOfTables && pQueryInfo->pTableMetaInfo != NULL);

  return pQueryInfo->pTableMetaInfo[tableIndex];
}

SQueryInfo* tscGetQueryInfoS(SSqlCmd* pCmd) {
  SQueryInfo* pQueryInfo = tscGetQueryInfo(pCmd);
  int32_t ret = TSDB_CODE_SUCCESS;

  while ((pQueryInfo) == NULL) {
    if ((ret = tscAddQueryInfo(pCmd)) != TSDB_CODE_SUCCESS) {
      terrno = TSDB_CODE_TSC_OUT_OF_MEMORY;
      return NULL;
    }

    pQueryInfo = tscGetQueryInfo(pCmd);
  }

  return pQueryInfo;
}

STableMetaInfo* tscGetTableMetaInfoByUid(SQueryInfo* pQueryInfo, uint64_t uid, int32_t* index) {
  int32_t k = -1;

  for (int32_t i = 0; i < pQueryInfo->numOfTables; ++i) {
    if (pQueryInfo->pTableMetaInfo[i]->pTableMeta->id.uid == uid) {
      k = i;
      break;
    }
  }

  if (index != NULL) {
    *index = k;
  }

  assert(k != -1);
  return tscGetMetaInfo(pQueryInfo, k);
}

// todo refactor
void tscInitQueryInfo(SQueryInfo* pQueryInfo) {
  assert(pQueryInfo->fieldsInfo.internalField == NULL);
  pQueryInfo->fieldsInfo.internalField = taosArrayInit(4, sizeof(SInternalField));

  assert(pQueryInfo->exprList == NULL);

  pQueryInfo->exprList       = taosArrayInit(4, POINTER_BYTES);
  pQueryInfo->colList        = taosArrayInit(4, POINTER_BYTES);
  pQueryInfo->udColumnId     = TSDB_UD_COLUMN_INDEX;
  pQueryInfo->limit.limit    = -1;
  pQueryInfo->limit.offset   = 0;

  pQueryInfo->slimit.limit   = -1;
  pQueryInfo->slimit.offset  = 0;
  pQueryInfo->pUpstream      = taosArrayInit(4, POINTER_BYTES);
  pQueryInfo->window         = TSWINDOW_INITIALIZER;
  pQueryInfo->multigroupResult = true;
}

int32_t tscAddQueryInfo(SSqlCmd* pCmd) {
  assert(pCmd != NULL);
  SQueryInfo* pQueryInfo = calloc(1, sizeof(SQueryInfo));

  if (pQueryInfo == NULL) {
    return TSDB_CODE_TSC_OUT_OF_MEMORY;
  }

  tscInitQueryInfo(pQueryInfo);
  pQueryInfo->msg = pCmd->payload;  // pointer to the parent error message buffer

  if (pCmd->pQueryInfo == NULL) {
    pCmd->pQueryInfo = pQueryInfo;
  } else {
    SQueryInfo* p = pCmd->pQueryInfo;
    while(p->sibling != NULL) {
      p = p->sibling;
    }

    p->sibling = pQueryInfo;
  }

  pCmd->active = pQueryInfo;
  return TSDB_CODE_SUCCESS;
}

static void freeQueryInfoImpl(SQueryInfo* pQueryInfo) {
  tscTagCondRelease(&pQueryInfo->tagCond);
  tscColCondRelease(&pQueryInfo->colCond);
  tscFieldInfoClear(&pQueryInfo->fieldsInfo);

  tscExprDestroy(pQueryInfo->exprList);
  pQueryInfo->exprList = NULL;

  if (pQueryInfo->exprList1 != NULL) {
    tscExprDestroy(pQueryInfo->exprList1);
    pQueryInfo->exprList1 = NULL;
  }

  tscColumnListDestroy(pQueryInfo->colList);
  pQueryInfo->colList = NULL;

  if (pQueryInfo->groupbyExpr.columnInfo != NULL) {
    taosArrayDestroy(pQueryInfo->groupbyExpr.columnInfo);
    pQueryInfo->groupbyExpr.columnInfo = NULL;
    pQueryInfo->groupbyExpr.numOfGroupCols = 0;
  }

  pQueryInfo->tsBuf = tsBufDestroy(pQueryInfo->tsBuf);
  pQueryInfo->fillType = 0;

  tfree(pQueryInfo->fillVal);
  pQueryInfo->fillType = 0;
  tfree(pQueryInfo->buf);

  taosArrayDestroy(pQueryInfo->pUpstream);
  pQueryInfo->pUpstream = NULL;
}

void tscClearSubqueryInfo(SSqlCmd* pCmd) {
  SQueryInfo* pQueryInfo = tscGetQueryInfo(pCmd);
  while (pQueryInfo != NULL) {
    SQueryInfo* p = pQueryInfo->sibling;
    freeQueryInfoImpl(pQueryInfo);
    pQueryInfo = p;
  }
}

int32_t tscQueryInfoCopy(SQueryInfo* pQueryInfo, const SQueryInfo* pSrc) {
  assert(pQueryInfo != NULL && pSrc != NULL);
  int32_t code = TSDB_CODE_SUCCESS;

  memcpy(&pQueryInfo->interval, &pSrc->interval, sizeof(pQueryInfo->interval));

  pQueryInfo->command        = pSrc->command;
  pQueryInfo->type           = pSrc->type;
  pQueryInfo->window         = pSrc->window;
  pQueryInfo->limit          = pSrc->limit;
  pQueryInfo->slimit         = pSrc->slimit;
  pQueryInfo->order          = pSrc->order;
  pQueryInfo->vgroupLimit    = pSrc->vgroupLimit;
  pQueryInfo->tsBuf          = NULL;
  pQueryInfo->fillType       = pSrc->fillType;
  pQueryInfo->fillVal        = NULL;
  pQueryInfo->numOfFillVal   = 0;;
  pQueryInfo->clauseLimit    = pSrc->clauseLimit;
  pQueryInfo->prjOffset      = pSrc->prjOffset;
  pQueryInfo->numOfTables    = 0;
  pQueryInfo->window         = pSrc->window;
  pQueryInfo->sessionWindow  = pSrc->sessionWindow;
  pQueryInfo->pTableMetaInfo = NULL;
  pQueryInfo->multigroupResult = pSrc->multigroupResult;

  pQueryInfo->bufLen         = pSrc->bufLen;
  pQueryInfo->orderProjectQuery = pSrc->orderProjectQuery;
  pQueryInfo->arithmeticOnAgg   = pSrc->arithmeticOnAgg;
  pQueryInfo->buf            = malloc(pSrc->bufLen);
  if (pQueryInfo->buf == NULL) {
    code = TSDB_CODE_TSC_OUT_OF_MEMORY;
    goto _error;
  }

  if (pSrc->bufLen > 0) {
    memcpy(pQueryInfo->buf, pSrc->buf, pSrc->bufLen);
  }

  pQueryInfo->groupbyExpr = pSrc->groupbyExpr;
  if (pSrc->groupbyExpr.columnInfo != NULL) {
    pQueryInfo->groupbyExpr.columnInfo = taosArrayDup(pSrc->groupbyExpr.columnInfo);
    if (pQueryInfo->groupbyExpr.columnInfo == NULL) {
      code = TSDB_CODE_TSC_OUT_OF_MEMORY;
      goto _error;
    }
  }

  if (tscTagCondCopy(&pQueryInfo->tagCond, &pSrc->tagCond) != 0) {
    code = TSDB_CODE_TSC_OUT_OF_MEMORY;
    goto _error;
  }

  if (tscColCondCopy(&pQueryInfo->colCond, pSrc->colCond, 0, -1) != 0) {
    code = TSDB_CODE_TSC_OUT_OF_MEMORY;
    goto _error;
  }

  if (pSrc->fillType != TSDB_FILL_NONE) {
    pQueryInfo->fillVal = calloc(1, pSrc->fieldsInfo.numOfOutput * sizeof(int64_t));
    if (pQueryInfo->fillVal == NULL) {
      code = TSDB_CODE_TSC_OUT_OF_MEMORY;
      goto _error;
    }
    pQueryInfo->numOfFillVal = pSrc->fieldsInfo.numOfOutput;

    memcpy(pQueryInfo->fillVal, pSrc->fillVal, pSrc->fieldsInfo.numOfOutput * sizeof(int64_t));
  }

  if (tscExprCopyAll(pQueryInfo->exprList, pSrc->exprList, true) != 0) {
    code = TSDB_CODE_TSC_OUT_OF_MEMORY;
    goto _error;
  }

  if (pQueryInfo->arithmeticOnAgg) {
    pQueryInfo->exprList1 = taosArrayInit(4, POINTER_BYTES);
    if (tscExprCopyAll(pQueryInfo->exprList1, pSrc->exprList1, true) != 0) {
      code = TSDB_CODE_TSC_OUT_OF_MEMORY;
      goto _error;
    }
  }

  tscColumnListCopyAll(pQueryInfo->colList, pSrc->colList);
  tscFieldInfoCopy(&pQueryInfo->fieldsInfo, &pSrc->fieldsInfo, pQueryInfo->exprList);

  for(int32_t i = 0; i < pSrc->numOfTables; ++i) {
    STableMetaInfo* p1 = tscGetMetaInfo((SQueryInfo*) pSrc, i);

    STableMeta* pMeta = tscTableMetaDup(p1->pTableMeta);
    if (pMeta == NULL) {
      // todo handle the error
    }

    tscAddTableMetaInfo(pQueryInfo, &p1->name, pMeta, p1->vgroupList, p1->tagColList, p1->pVgroupTables);
  }

  SArray *pUdfInfo = NULL;
  if (pSrc->pUdfInfo) {
    pUdfInfo = taosArrayDup(pSrc->pUdfInfo);
  }

  pQueryInfo->pUdfInfo = pUdfInfo;
  pQueryInfo->udfCopy = true;

  _error:
  return code;
}

void tscFreeVgroupTableInfo(SArray* pVgroupTables) {
  if (pVgroupTables == NULL) {
    return;
  }

  size_t num = taosArrayGetSize(pVgroupTables);
  for (size_t i = 0; i < num; i++) {
    SVgroupTableInfo* pInfo = taosArrayGet(pVgroupTables, i);

    for(int32_t j = 0; j < pInfo->vgInfo.numOfEps; ++j) {
      tfree(pInfo->vgInfo.epAddr[j].fqdn);
    }

    taosArrayDestroy(pInfo->itemList);
  }

  taosArrayDestroy(pVgroupTables);
}

void tscRemoveVgroupTableGroup(SArray* pVgroupTable, int32_t index) {
  assert(pVgroupTable != NULL && index >= 0);

  size_t size = taosArrayGetSize(pVgroupTable);
  assert(size > index);

  SVgroupTableInfo* pInfo = taosArrayGet(pVgroupTable, index);
  for(int32_t j = 0; j < pInfo->vgInfo.numOfEps; ++j) {
    tfree(pInfo->vgInfo.epAddr[j].fqdn);
  }

  taosArrayDestroy(pInfo->itemList);
  taosArrayRemove(pVgroupTable, index);
}

void tscVgroupTableCopy(SVgroupTableInfo* info, SVgroupTableInfo* pInfo) {
  memset(info, 0, sizeof(SVgroupTableInfo));

  info->vgInfo = pInfo->vgInfo;
  for(int32_t j = 0; j < pInfo->vgInfo.numOfEps; ++j) {
    info->vgInfo.epAddr[j].fqdn = strdup(pInfo->vgInfo.epAddr[j].fqdn);
  }

  if (pInfo->itemList) {
    info->itemList = taosArrayDup(pInfo->itemList);
  }
}

SArray* tscVgroupTableInfoDup(SArray* pVgroupTables) {
  if (pVgroupTables == NULL) {
    return NULL;
  }

  size_t num = taosArrayGetSize(pVgroupTables);
  SArray* pa = taosArrayInit(num, sizeof(SVgroupTableInfo));

  SVgroupTableInfo info;
  for (size_t i = 0; i < num; i++) {
    SVgroupTableInfo* pInfo = taosArrayGet(pVgroupTables, i);
    tscVgroupTableCopy(&info, pInfo);

    taosArrayPush(pa, &info);
  }

  return pa;
}

void clearAllTableMetaInfo(SQueryInfo* pQueryInfo, bool removeMeta, uint64_t id) {
  for(int32_t i = 0; i < pQueryInfo->numOfTables; ++i) {
    STableMetaInfo* pTableMetaInfo = tscGetMetaInfo(pQueryInfo, i);
    if (removeMeta) {
      tscRemoveCachedTableMeta(pTableMetaInfo, id);
    }

    tscFreeVgroupTableInfo(pTableMetaInfo->pVgroupTables);
    tscClearTableMetaInfo(pTableMetaInfo);
  }

  tfree(pQueryInfo->pTableMetaInfo);
}

STableMetaInfo* tscAddTableMetaInfo(SQueryInfo* pQueryInfo, SName* name, STableMeta* pTableMeta,
                                    SVgroupsInfo* vgroupList, SArray* pTagCols, SArray* pVgroupTables) {
  void* tmp = realloc(pQueryInfo->pTableMetaInfo, (pQueryInfo->numOfTables + 1) * POINTER_BYTES);
  if (tmp == NULL) {
    terrno = TSDB_CODE_TSC_OUT_OF_MEMORY;
    return NULL;
  }

  pQueryInfo->pTableMetaInfo = tmp;
  STableMetaInfo* pTableMetaInfo = calloc(1, sizeof(STableMetaInfo));

  if (pTableMetaInfo == NULL) {
    terrno = TSDB_CODE_TSC_OUT_OF_MEMORY;
    return NULL;
  }

  pQueryInfo->pTableMetaInfo[pQueryInfo->numOfTables] = pTableMetaInfo;

  if (name != NULL) {
    tNameAssign(&pTableMetaInfo->name, name);
  }

  pTableMetaInfo->pTableMeta = pTableMeta;
  if (pTableMetaInfo->pTableMeta == NULL) {
    pTableMetaInfo->tableMetaSize = 0;
  } else {
    pTableMetaInfo->tableMetaSize = tscGetTableMetaSize(pTableMeta);
  }
  pTableMetaInfo->tableMetaCapacity = (size_t)(pTableMetaInfo->tableMetaSize);
  

  if (vgroupList != NULL) {
    pTableMetaInfo->vgroupList = tscVgroupInfoClone(vgroupList);
  }

  // TODO handle malloc failure
  pTableMetaInfo->tagColList = taosArrayInit(4, POINTER_BYTES);
  if (pTableMetaInfo->tagColList == NULL) {
    return NULL;
  }

  if (pTagCols != NULL && pTableMetaInfo->pTableMeta != NULL) {
    tscColumnListCopy(pTableMetaInfo->tagColList, pTagCols, pTableMetaInfo->pTableMeta->id.uid);
  }

  pTableMetaInfo->pVgroupTables = tscVgroupTableInfoDup(pVgroupTables);

  pQueryInfo->numOfTables += 1;
  return pTableMetaInfo;
}

STableMetaInfo* tscAddEmptyMetaInfo(SQueryInfo* pQueryInfo) {
  return tscAddTableMetaInfo(pQueryInfo, NULL, NULL, NULL, NULL, NULL);
}

void tscClearTableMetaInfo(STableMetaInfo* pTableMetaInfo) {
  if (pTableMetaInfo == NULL) {
    return;
  }

  tfree(pTableMetaInfo->pTableMeta);
  pTableMetaInfo->vgroupList = tscVgroupInfoClear(pTableMetaInfo->vgroupList);

  tscColumnListDestroy(pTableMetaInfo->tagColList);
  pTableMetaInfo->tagColList = NULL;

  free(pTableMetaInfo);
}

void tscResetForNextRetrieve(SSqlRes* pRes) {
  if (pRes == NULL) {
    return;
  }

  pRes->row = 0;
  pRes->numOfRows = 0;
}

void tscInitResForMerge(SSqlRes* pRes) {
  pRes->qId = 1;      // hack to pass the safety check in fetch_row function
  pRes->rspType = 0;  // used as a flag to denote if taos_retrieved() has been called yet
  tscResetForNextRetrieve(pRes);

  assert(pRes->pMerger != NULL);
  pRes->data = pRes->pMerger->buf;
}

void registerSqlObj(SSqlObj* pSql) {
  taosAcquireRef(tscRefId, pSql->pTscObj->rid);
  pSql->self = taosAddRef(tscObjRef, pSql);

  int32_t num   = atomic_add_fetch_32(&pSql->pTscObj->numOfObj, 1);
  int32_t total = atomic_add_fetch_32(&tscNumOfObj, 1);
  tscDebug("0x%"PRIx64" new SqlObj from %p, total in tscObj:%d, total:%d", pSql->self, pSql->pTscObj, num, total);
}

SSqlObj* createSimpleSubObj(SSqlObj* pSql, __async_cb_func_t fp, void* param, int32_t cmd) {
  SSqlObj* pNew = (SSqlObj*)calloc(1, sizeof(SSqlObj));
  if (pNew == NULL) {
    tscError("0x%"PRIx64" new subquery failed, tableIndex:%d", pSql->self, 0);
    return NULL;
  }

  pNew->pTscObj = pSql->pTscObj;
  pNew->signature = pNew;

  SSqlCmd* pCmd = &pNew->cmd;
  pCmd->command = cmd;
  tsem_init(&pNew->rspSem, 0 ,0);

  if (tscAddQueryInfo(pCmd) != TSDB_CODE_SUCCESS) {
    tscFreeSqlObj(pNew);
    return NULL;
  }

  pNew->fp      = fp;
  pNew->fetchFp = fp;
  pNew->param   = param;
  pNew->sqlstr  = NULL;
  pNew->maxRetry = TSDB_MAX_REPLICA;

  SQueryInfo* pQueryInfo = tscGetQueryInfoS(pCmd);
  STableMetaInfo* pMasterTableMetaInfo = tscGetTableMetaInfoFromCmd(&pSql->cmd, 0);

  tscAddTableMetaInfo(pQueryInfo, &pMasterTableMetaInfo->name, NULL, NULL, NULL, NULL);
  registerSqlObj(pNew);

  return pNew;
}

static void doSetSqlExprAndResultFieldInfo(SQueryInfo* pNewQueryInfo, int64_t uid) {
  int32_t numOfOutput = (int32_t)tscNumOfExprs(pNewQueryInfo);
  if (numOfOutput == 0) {
    return;
  }

  // set the field info in pNewQueryInfo object according to sqlExpr information
  for (int32_t i = 0; i < numOfOutput; ++i) {
    SExprInfo* pExpr = tscExprGet(pNewQueryInfo, i);

    TAOS_FIELD f = tscCreateField((int8_t) pExpr->base.resType, pExpr->base.aliasName, pExpr->base.resBytes);
    SInternalField* pInfo1 = tscFieldInfoAppend(&pNewQueryInfo->fieldsInfo, &f);
    pInfo1->pExpr = pExpr;
  }

  // update the pSqlExpr pointer in SInternalField according the field name
  // make sure the pSqlExpr point to the correct SqlExpr in pNewQueryInfo, not SqlExpr in pQueryInfo
  for (int32_t f = 0; f < pNewQueryInfo->fieldsInfo.numOfOutput; ++f) {
    TAOS_FIELD* field = tscFieldInfoGetField(&pNewQueryInfo->fieldsInfo, f);

    bool matched = false;
    for (int32_t k1 = 0; k1 < numOfOutput; ++k1) {
      SExprInfo* pExpr1 = tscExprGet(pNewQueryInfo, k1);

      if (strcmp(field->name, pExpr1->base.aliasName) == 0) {  // establish link according to the result field name
        SInternalField* pInfo = tscFieldInfoGetInternalField(&pNewQueryInfo->fieldsInfo, f);
        pInfo->pExpr = pExpr1;

        matched = true;
        break;
      }
    }

    assert(matched);
    (void)matched;
  }

  tscFieldInfoUpdateOffset(pNewQueryInfo);
}

SSqlObj* createSubqueryObj(SSqlObj* pSql, int16_t tableIndex, __async_cb_func_t fp, void* param, int32_t cmd, SSqlObj* pPrevSql) {
  SSqlCmd* pCmd = &pSql->cmd;

  SSqlObj* pNew = (SSqlObj*)calloc(1, sizeof(SSqlObj));
  if (pNew == NULL) {
    tscError("0x%"PRIx64" new subquery failed, tableIndex:%d", pSql->self, tableIndex);
    terrno = TSDB_CODE_TSC_OUT_OF_MEMORY;
    return NULL;
  }

  SQueryInfo* pQueryInfo = tscGetQueryInfo(pCmd);
  STableMetaInfo* pTableMetaInfo = pQueryInfo->pTableMetaInfo[tableIndex];

  pNew->pTscObj   = pSql->pTscObj;
  pNew->signature = pNew;
  pNew->sqlstr    = strdup(pSql->sqlstr);
  tsem_init(&pNew->rspSem, 0, 0);

  SSqlCmd* pnCmd  = &pNew->cmd;
  memcpy(pnCmd, pCmd, sizeof(SSqlCmd));

  pnCmd->command = cmd;
  pnCmd->payload = NULL;
  pnCmd->allocSize = 0;
  pnCmd->pTableMetaMap = NULL;

  pnCmd->pQueryInfo  = NULL;
  pnCmd->insertParam.pDataBlocks = NULL;

  pnCmd->insertParam.numOfTables = 0;
  pnCmd->insertParam.pTableNameList = NULL;
  pnCmd->insertParam.pTableBlockHashList = NULL;
  pnCmd->insertParam.objectId = pNew->self;

  memset(&pnCmd->insertParam.tagData, 0, sizeof(STagData));

  if (tscAddQueryInfo(pnCmd) != TSDB_CODE_SUCCESS) {
    terrno = TSDB_CODE_TSC_OUT_OF_MEMORY;
    goto _error;
  }

  SQueryInfo* pNewQueryInfo = tscGetQueryInfo(pnCmd);

  if (pQueryInfo->pUdfInfo) {
    pNewQueryInfo->pUdfInfo = taosArrayDup(pQueryInfo->pUdfInfo);
    pNewQueryInfo->udfCopy = true;
  }

  pNewQueryInfo->command = pQueryInfo->command;
  pnCmd->active = pNewQueryInfo;

  memcpy(&pNewQueryInfo->interval, &pQueryInfo->interval, sizeof(pNewQueryInfo->interval));
  pNewQueryInfo->type   = pQueryInfo->type;
  pNewQueryInfo->window = pQueryInfo->window;
  pNewQueryInfo->limit  = pQueryInfo->limit;
  pNewQueryInfo->slimit = pQueryInfo->slimit;
  pNewQueryInfo->order  = pQueryInfo->order;
  pNewQueryInfo->vgroupLimit = pQueryInfo->vgroupLimit;
  pNewQueryInfo->tsBuf  = NULL;
  pNewQueryInfo->fillType = pQueryInfo->fillType;
  pNewQueryInfo->fillVal  = NULL;
  pNewQueryInfo->numOfFillVal = 0;
  pNewQueryInfo->clauseLimit = pQueryInfo->clauseLimit;
  pNewQueryInfo->prjOffset = pQueryInfo->prjOffset;
  pNewQueryInfo->numOfTables = 0;
  pNewQueryInfo->pTableMetaInfo = NULL;
<<<<<<< HEAD
  pNewQueryInfo->bufLen   =  pQueryInfo->bufLen;
  pNewQueryInfo->distinct =  pQueryInfo->distinct;
  pNewQueryInfo->multigroupResult = pQueryInfo->multigroupResult;

=======
  pNewQueryInfo->bufLen = pQueryInfo->bufLen;
>>>>>>> 7488976b
  pNewQueryInfo->buf = malloc(pQueryInfo->bufLen);

  pNewQueryInfo->distinct =  pQueryInfo->distinct;
  if (pNewQueryInfo->buf == NULL) {
    terrno = TSDB_CODE_TSC_OUT_OF_MEMORY;
    goto _error;
  }

  if (pQueryInfo->bufLen > 0) {
    memcpy(pNewQueryInfo->buf, pQueryInfo->buf, pQueryInfo->bufLen);
  }

  pNewQueryInfo->groupbyExpr = pQueryInfo->groupbyExpr;
  if (pQueryInfo->groupbyExpr.columnInfo != NULL) {
    pNewQueryInfo->groupbyExpr.columnInfo = taosArrayDup(pQueryInfo->groupbyExpr.columnInfo);
    if (pNewQueryInfo->groupbyExpr.columnInfo == NULL) {
      terrno = TSDB_CODE_TSC_OUT_OF_MEMORY;
      goto _error;
    }
  }

  if (tscTagCondCopy(&pNewQueryInfo->tagCond, &pQueryInfo->tagCond) != 0) {
    terrno = TSDB_CODE_TSC_OUT_OF_MEMORY;
    goto _error;
  }

  if (tscColCondCopy(&pNewQueryInfo->colCond, pQueryInfo->colCond, pTableMetaInfo->pTableMeta->id.uid, tableIndex) != 0) {
    terrno = TSDB_CODE_TSC_OUT_OF_MEMORY;
    goto _error;
  }

  if (pQueryInfo->fillType != TSDB_FILL_NONE) {
    //just make memory memory sanitizer happy  
    //refactor later
    pNewQueryInfo->fillVal = calloc(1, pQueryInfo->fieldsInfo.numOfOutput * sizeof(int64_t));
    if (pNewQueryInfo->fillVal == NULL) {
      terrno = TSDB_CODE_TSC_OUT_OF_MEMORY;
      goto _error;
    }
    pNewQueryInfo->numOfFillVal = pQueryInfo->fieldsInfo.numOfOutput;

    memcpy(pNewQueryInfo->fillVal, pQueryInfo->fillVal, pQueryInfo->fieldsInfo.numOfOutput * sizeof(int64_t));
  }

  if (tscAllocPayload(pnCmd, TSDB_DEFAULT_PAYLOAD_SIZE) != TSDB_CODE_SUCCESS) {
    tscError("0x%"PRIx64" new subquery failed, tableIndex:%d, vgroupIndex:%d", pSql->self, tableIndex, pTableMetaInfo->vgroupIndex);
    terrno = TSDB_CODE_TSC_OUT_OF_MEMORY;
    goto _error;
  }

  uint64_t uid = pTableMetaInfo->pTableMeta->id.uid;
  tscColumnListCopy(pNewQueryInfo->colList, pQueryInfo->colList, uid);

  // set the correct query type
  if (pPrevSql != NULL) {
    SQueryInfo* pPrevQueryInfo = tscGetQueryInfo(&pPrevSql->cmd);
    pNewQueryInfo->type = pPrevQueryInfo->type;
  } else {
    TSDB_QUERY_SET_TYPE(pNewQueryInfo->type, TSDB_QUERY_TYPE_SUBQUERY);// it must be the subquery
  }

  if (tscExprCopy(pNewQueryInfo->exprList, pQueryInfo->exprList, uid, true) != 0) {
    terrno = TSDB_CODE_TSC_OUT_OF_MEMORY;
    goto _error;
  }

  doSetSqlExprAndResultFieldInfo(pNewQueryInfo, uid);

  pNew->fp      = fp;
  pNew->fetchFp = fp;
  pNew->param   = param;
  pNew->maxRetry = TSDB_MAX_REPLICA;

  STableMetaInfo* pFinalInfo = NULL;

  if (pPrevSql == NULL) {
    STableMeta* pTableMeta = tscTableMetaDup(pTableMetaInfo->pTableMeta);
    assert(pTableMeta != NULL);

    pFinalInfo = tscAddTableMetaInfo(pNewQueryInfo, &pTableMetaInfo->name, pTableMeta, pTableMetaInfo->vgroupList,
                                     pTableMetaInfo->tagColList, pTableMetaInfo->pVgroupTables);

  } else {  // transfer the ownership of pTableMeta to the newly create sql object.
    STableMetaInfo* pPrevInfo = tscGetTableMetaInfoFromCmd(&pPrevSql->cmd, 0);
    if (pPrevInfo->pTableMeta && pPrevInfo->pTableMeta->tableType < 0) {
      terrno = TSDB_CODE_TSC_APP_ERROR;
      goto _error;
    }

    STableMeta*  pPrevTableMeta = tscTableMetaDup(pPrevInfo->pTableMeta);
    SVgroupsInfo* pVgroupsInfo = pPrevInfo->vgroupList;
    pFinalInfo = tscAddTableMetaInfo(pNewQueryInfo, &pTableMetaInfo->name, pPrevTableMeta, pVgroupsInfo, pTableMetaInfo->tagColList,
        pTableMetaInfo->pVgroupTables);
  }

  // this case cannot be happened
  if (pFinalInfo->pTableMeta == NULL) {
    tscError("0x%"PRIx64" new subquery failed since no tableMeta, name:%s", pSql->self, tNameGetTableName(&pTableMetaInfo->name));

    if (pPrevSql != NULL) { // pass the previous error to client
      assert(pPrevSql->res.code != TSDB_CODE_SUCCESS);
      terrno = pPrevSql->res.code;
    } else {
      terrno = TSDB_CODE_TSC_APP_ERROR;
    }

    goto _error;
  }

  assert(pNewQueryInfo->numOfTables == 1);

  if (UTIL_TABLE_IS_SUPER_TABLE(pTableMetaInfo)) {
    assert(pFinalInfo->vgroupList != NULL);
  }

  registerSqlObj(pNew);

  if (cmd == TSDB_SQL_SELECT) {
    size_t size = taosArrayGetSize(pNewQueryInfo->colList);

    tscDebug("0x%"PRIx64" new subquery:0x%"PRIx64", tableIndex:%d, vgroupIndex:%d, type:%d, exprInfo:%" PRIzu ", colList:%" PRIzu ","
        "fieldInfo:%d, name:%s, qrang:%" PRId64 " - %" PRId64 " order:%d, limit:%" PRId64,
        pSql->self, pNew->self, tableIndex, pTableMetaInfo->vgroupIndex, pNewQueryInfo->type, tscNumOfExprs(pNewQueryInfo),
        size, pNewQueryInfo->fieldsInfo.numOfOutput, tNameGetTableName(&pFinalInfo->name), pNewQueryInfo->window.skey,
        pNewQueryInfo->window.ekey, pNewQueryInfo->order.order, pNewQueryInfo->limit.limit);

    tscPrintSelNodeList(pNew, 0);
  } else {
    tscDebug("0x%"PRIx64" new sub insertion: %p, vnodeIdx:%d", pSql->self, pNew, pTableMetaInfo->vgroupIndex);
  }

  return pNew;

_error:
  tscFreeSqlObj(pNew);
  return NULL;
}

void doExecuteQuery(SSqlObj* pSql, SQueryInfo* pQueryInfo) {
  uint16_t type = pQueryInfo->type;
  if (QUERY_IS_JOIN_QUERY(type) && !TSDB_QUERY_HAS_TYPE(type, TSDB_QUERY_TYPE_SUBQUERY)) {
    tscHandleMasterJoinQuery(pSql);
  } else if (tscMultiRoundQuery(pQueryInfo, 0) && pQueryInfo->round == 0) {
    tscHandleFirstRoundStableQuery(pSql);                // todo lock?
  } else if (tscIsTwoStageSTableQuery(pQueryInfo, 0)) {  // super table query
    tscLockByThread(&pSql->squeryLock);
    tscHandleMasterSTableQuery(pSql);
    tscUnlockByThread(&pSql->squeryLock);
  } else if (TSDB_QUERY_HAS_TYPE(pQueryInfo->type, TSDB_QUERY_TYPE_INSERT)) {
    if (TSDB_QUERY_HAS_TYPE(pSql->cmd.insertParam.insertType, TSDB_QUERY_TYPE_FILE_INSERT)) {
      tscImportDataFromFile(pSql);
    } else {
      tscHandleMultivnodeInsert(pSql);
    }
  } else if (pSql->cmd.command > TSDB_SQL_LOCAL) {
    tscProcessLocalCmd(pSql);
  } else { // send request to server directly
    tscBuildAndSendRequest(pSql, pQueryInfo);
  }
}

void doRetrieveSubqueryData(SSchedMsg *pMsg) {
  SSqlObj* pSql = (SSqlObj*) pMsg->ahandle;
  if (pSql == NULL || pSql->signature != pSql) {
    tscDebug("%p SqlObj is freed, not add into queue async res", pMsg->ahandle);
    return;
  }

  SQueryInfo *pQueryInfo = tscGetQueryInfo(&pSql->cmd);
  handleDownstreamOperator(pSql->pSubs, pSql->subState.numOfSub, pQueryInfo, pSql);

  pSql->res.qId = -1;
  if (pSql->res.code == TSDB_CODE_SUCCESS) {
    (*pSql->fp)(pSql->param, pSql, pSql->res.numOfRows);
  } else {
    tscAsyncResultOnError(pSql);
  }
}

// NOTE: the blocking query can not be executed in the rpc message handler thread
static void tscSubqueryRetrieveCallback(void* param, TAOS_RES* tres, int code) {
  // handle the pDownStream process
  SRetrieveSupport* ps = param;
  SSqlObj* pParentSql = ps->pParentSql;
  SSqlObj* pSql = tres;

  int32_t index = ps->subqueryIndex;
  bool ret = subAndCheckDone(pSql, pParentSql, index);

  // TODO refactor
  tfree(ps);
  pSql->param = NULL;

  if (!ret) {
    tscDebug("0x%"PRIx64" sub:0x%"PRIx64" orderOfSub:%d completed, not all subquery finished", pParentSql->self, pSql->self, index);
    return;
  }

  pParentSql->cmd.active = pParentSql->cmd.pQueryInfo;
  pParentSql->res.qId = -1;
  if (pSql->res.code == TSDB_CODE_SUCCESS) {
    (*pSql->fp)(pParentSql->param, pParentSql, pParentSql->res.numOfRows);
  } else {
    pParentSql->res.code = pSql->res.code;
    tscAsyncResultOnError(pParentSql);
  }
}

static void tscSubqueryCompleteCallback(void* param, TAOS_RES* tres, int code) {
  SSqlObj* pSql = tres;
  SRetrieveSupport* ps = param;

  if (pSql->res.code != TSDB_CODE_SUCCESS) {
    SSqlObj* pParentSql = ps->pParentSql;

    int32_t index = ps->subqueryIndex;
    bool ret = subAndCheckDone(pSql, pParentSql, index);

    tscFreeRetrieveSup(pSql);

    if (!ret) {
      tscDebug("0x%"PRIx64" sub:0x%"PRIx64" orderOfSub:%d completed, not all subquery finished", pParentSql->self, pSql->self, index);
      return;
    }

    // todo refactor
    tscDebug("0x%"PRIx64" all subquery response received, retry", pParentSql->self);
    if (code && !((code == TSDB_CODE_TDB_INVALID_TABLE_ID || code == TSDB_CODE_VND_INVALID_VGROUP_ID) && pParentSql->retry < pParentSql->maxRetry)) {
      tscAsyncResultOnError(pParentSql);
      return;
    }

    tscFreeSubobj(pParentSql);    
    tfree(pParentSql->pSubs);

    pParentSql->res.code = TSDB_CODE_SUCCESS;
    pParentSql->retry++;

    tscDebug("0x%"PRIx64" retry parse sql and send query, prev error: %s, retry:%d", pParentSql->self,
             tstrerror(code), pParentSql->retry);

    
    tscResetSqlCmd(&pParentSql->cmd, true, pParentSql->self);
    
    code = tsParseSql(pParentSql, true);
    if (code == TSDB_CODE_TSC_ACTION_IN_PROGRESS) {
      return;
    }

    if (code != TSDB_CODE_SUCCESS) {
      pParentSql->res.code = code;
      tscAsyncResultOnError(pParentSql);
      return;
    }

    SQueryInfo *pQueryInfo = tscGetQueryInfo(&pParentSql->cmd);
    executeQuery(pParentSql, pQueryInfo);
    return;
  }

  taos_fetch_rows_a(tres, tscSubqueryRetrieveCallback, param);
}

// do execute the query according to the query execution plan
void executeQuery(SSqlObj* pSql, SQueryInfo* pQueryInfo) {
  int32_t code = TSDB_CODE_SUCCESS;
  int32_t numOfInit = 0;

  if (pSql->cmd.command == TSDB_SQL_RETRIEVE_EMPTY_RESULT) {
    (*pSql->fp)(pSql->param, pSql, 0);
    return;
  }

  if (pSql->cmd.command == TSDB_SQL_SELECT) {
    tscAddIntoSqlList(pSql);
  }

  if (taosArrayGetSize(pQueryInfo->pUpstream) > 0) {  // nest query. do execute it firstly
    assert(pSql->subState.numOfSub == 0);
    pSql->subState.numOfSub = (int32_t) taosArrayGetSize(pQueryInfo->pUpstream);
    assert(pSql->pSubs == NULL);
    pSql->pSubs = calloc(pSql->subState.numOfSub, POINTER_BYTES);
    assert(pSql->subState.states == NULL);
    pSql->subState.states = calloc(pSql->subState.numOfSub, sizeof(int8_t));
    code = pthread_mutex_init(&pSql->subState.mutex, NULL);

    if (pSql->pSubs == NULL || pSql->subState.states == NULL || code != TSDB_CODE_SUCCESS) {
      code = TSDB_CODE_TSC_OUT_OF_MEMORY;
      goto _error;
    }

    for(int32_t i = 0; i < pSql->subState.numOfSub; ++i) {
      SQueryInfo* pSub = taosArrayGetP(pQueryInfo->pUpstream, i);

      pSql->cmd.active = pSub;
      pSql->cmd.command = TSDB_SQL_SELECT;

      SSqlObj* pNew = (SSqlObj*)calloc(1, sizeof(SSqlObj));
      if (pNew == NULL) {
        code = TSDB_CODE_TSC_OUT_OF_MEMORY;
        goto _error;
      }

      pNew->pTscObj   = pSql->pTscObj;
      pNew->signature = pNew;
      pNew->sqlstr    = strdup(pSql->sqlstr);
      pNew->fp        = tscSubqueryCompleteCallback;
      pNew->maxRetry  = pSql->maxRetry;

      pNew->cmd.resColumnId = TSDB_RES_COL_ID;
      
      tsem_init(&pNew->rspSem, 0, 0);

      SRetrieveSupport* ps = calloc(1, sizeof(SRetrieveSupport));  // todo use object id
      if (ps == NULL) {
        tscFreeSqlObj(pNew);
        goto _error;
      }

      ps->pParentSql = pSql;
      ps->subqueryIndex = i;

      pNew->param = ps;
      pSql->pSubs[i] = pNew;

      SSqlCmd* pCmd = &pNew->cmd;
      pCmd->command = TSDB_SQL_SELECT;
      if ((code = tscAddQueryInfo(pCmd)) != TSDB_CODE_SUCCESS) {
        goto _error;
      }

      SQueryInfo* pNewQueryInfo = tscGetQueryInfo(pCmd);
      tscQueryInfoCopy(pNewQueryInfo, pSub);

      TSDB_QUERY_SET_TYPE(pNewQueryInfo->type, TSDB_QUERY_TYPE_NEST_SUBQUERY);
      numOfInit++;
    }

    for(int32_t i = 0; i < pSql->subState.numOfSub; ++i) {
      SSqlObj* psub = pSql->pSubs[i];
      registerSqlObj(psub);

      // create sub query to handle the sub query.
      SQueryInfo* pq = tscGetQueryInfo(&psub->cmd);
      executeQuery(psub, pq);
    }

    return;
  }

  pSql->cmd.active = pQueryInfo;
  doExecuteQuery(pSql, pQueryInfo);
  return;

  _error:
  for(int32_t i = 0; i < numOfInit; ++i) {
    SSqlObj* p = pSql->pSubs[i];
    tscFreeSqlObj(p);
  }

  pSql->res.code = code;
  pSql->subState.numOfSub = 0;   // not initialized sub query object will not be freed
  tfree(pSql->subState.states);
  tfree(pSql->pSubs);
  tscAsyncResultOnError(pSql);
}

int16_t tscGetJoinTagColIdByUid(STagCond* pTagCond, uint64_t uid) {
  int32_t i = 0;
  while (i < TSDB_MAX_JOIN_TABLE_NUM) {
    SJoinNode* node = pTagCond->joinInfo.joinTables[i];
    if (node && node->uid == uid) {
      return node->tagColId;
    }

    i++;
  }

  assert(0);
  return -1;
}


int16_t tscGetTagColIndexById(STableMeta* pTableMeta, int16_t colId) {
  int32_t numOfTags = tscGetNumOfTags(pTableMeta);

  SSchema* pSchema = tscGetTableTagSchema(pTableMeta);
  for(int32_t i = 0; i < numOfTags; ++i) {
    if (pSchema[i].colId == colId) {
      return i;
    }
  }

  // can not reach here
  assert(0);
  return INT16_MIN;
}

bool tscIsUpdateQuery(SSqlObj* pSql) {
  if (pSql == NULL || pSql->signature != pSql) {
    terrno = TSDB_CODE_TSC_DISCONNECTED;
    return TSDB_CODE_TSC_DISCONNECTED;
  }

  SSqlCmd* pCmd = &pSql->cmd;
  return ((pCmd->command >= TSDB_SQL_INSERT && pCmd->command <= TSDB_SQL_DROP_DNODE) || TSDB_SQL_RESET_CACHE == pCmd->command || TSDB_SQL_USE_DB == pCmd->command);
}

char* tscGetSqlStr(SSqlObj* pSql) {
  if (pSql == NULL || pSql->signature != pSql) {
    return NULL;
  }

  return pSql->sqlstr;
}

bool tscIsQueryWithLimit(SSqlObj* pSql) {
  if (pSql == NULL || pSql->signature != pSql) {
    return false;
  }

  SSqlCmd* pCmd = &pSql->cmd;
  SQueryInfo* pqi = tscGetQueryInfo(pCmd);
  while(pqi != NULL) {
    if (pqi->limit.limit > 0) {
      return true;
    }

    pqi = pqi->sibling;
  }

  return false;
}


int32_t tscSQLSyntaxErrMsg(char* msg, const char* additionalInfo,  const char* sql) {
  const char* msgFormat1 = "syntax error near \'%s\'";
  const char* msgFormat2 = "syntax error near \'%s\' (%s)";
  const char* msgFormat3 = "%s";

  const char* prefix = "syntax error";
  const int32_t BACKWARD_CHAR_STEP = 0;

  if (sql == NULL) {
    assert(additionalInfo != NULL);
    sprintf(msg, msgFormat1, additionalInfo);
    return TSDB_CODE_TSC_SQL_SYNTAX_ERROR;
  }

  char buf[64] = {0};  // only extract part of sql string
  strncpy(buf, (sql - BACKWARD_CHAR_STEP), tListLen(buf) - 1);

  if (additionalInfo != NULL) {
    sprintf(msg, msgFormat2, buf, additionalInfo);
  } else {
    const char* msgFormat = (0 == strncmp(sql, prefix, strlen(prefix))) ? msgFormat3 : msgFormat1;
    sprintf(msg, msgFormat, buf);
  }

  return TSDB_CODE_TSC_SQL_SYNTAX_ERROR;
}

int32_t tscInvalidOperationMsg(char* msg, const char* additionalInfo, const char* sql) {
  const char* msgFormat1 = "invalid operation: %s";
  const char* msgFormat2 = "invalid operation: \'%s\' (%s)";
  const char* msgFormat3 = "invalid operation: \'%s\'";

  const int32_t BACKWARD_CHAR_STEP = 0;

  if (sql == NULL) {
    assert(additionalInfo != NULL);
    sprintf(msg, msgFormat1, additionalInfo);
    return TSDB_CODE_TSC_INVALID_OPERATION;
  }

  char buf[64] = {0};  // only extract part of sql string
  strncpy(buf, (sql - BACKWARD_CHAR_STEP), tListLen(buf) - 1);

  if (additionalInfo != NULL) {
    sprintf(msg, msgFormat2, buf, additionalInfo);
  } else {
    sprintf(msg, msgFormat3, buf);  // no additional information for invalid sql error
  }

  return TSDB_CODE_TSC_INVALID_OPERATION;
}

bool tscHasReachLimitation(SQueryInfo* pQueryInfo, SSqlRes* pRes) {
  assert(pQueryInfo != NULL && pQueryInfo->clauseLimit != 0);
  return (pQueryInfo->clauseLimit > 0 && pRes->numOfClauseTotal >= pQueryInfo->clauseLimit);
}

char* tscGetErrorMsgPayload(SSqlCmd* pCmd) { return pCmd->payload; }

/**
 *  If current vnode query does not return results anymore (pRes->numOfRows == 0), try the next vnode if exists,
 *  while multi-vnode super table projection query and the result does not reach the limitation.
 */
bool hasMoreVnodesToTry(SSqlObj* pSql) {
  SSqlCmd* pCmd = &pSql->cmd;
  SSqlRes* pRes = &pSql->res;
  if (pCmd->command != TSDB_SQL_FETCH) {
    return false;
  }

  assert(pRes->completed);
  SQueryInfo* pQueryInfo = tscGetQueryInfo(pCmd);
  STableMetaInfo* pTableMetaInfo = tscGetMetaInfo(pQueryInfo, 0);

  // for normal table, no need to try any more if results are all retrieved from one vnode
  if (!UTIL_TABLE_IS_SUPER_TABLE(pTableMetaInfo) || (pTableMetaInfo->vgroupList == NULL)) {
    return false;
  }

  int32_t numOfVgroups = pTableMetaInfo->vgroupList->numOfVgroups;
  if (pTableMetaInfo->pVgroupTables != NULL) {
    numOfVgroups = (int32_t)taosArrayGetSize(pTableMetaInfo->pVgroupTables);
  }

  return tscNonOrderedProjectionQueryOnSTable(pQueryInfo, 0) &&
         (!tscHasReachLimitation(pQueryInfo, pRes)) && (pTableMetaInfo->vgroupIndex < numOfVgroups - 1);
}

bool hasMoreClauseToTry(SSqlObj* pSql) {
  SSqlCmd* pCmd = &pSql->cmd;
  return pCmd->active->sibling != NULL;
}

void tscTryQueryNextVnode(SSqlObj* pSql, __async_cb_func_t fp) {
  SSqlCmd* pCmd = &pSql->cmd;
  SSqlRes* pRes = &pSql->res;

  SQueryInfo* pQueryInfo = tscGetQueryInfo(pCmd);

  /*
   * no result returned from the current virtual node anymore, try the next vnode if exists
   * if case of: multi-vnode super table projection query
   */
  assert(pRes->numOfRows == 0 && tscNonOrderedProjectionQueryOnSTable(pQueryInfo, 0) && !tscHasReachLimitation(pQueryInfo, pRes));
  STableMetaInfo* pTableMetaInfo = tscGetMetaInfo(pQueryInfo, 0);

  int32_t totalVgroups = pTableMetaInfo->vgroupList->numOfVgroups;
  if (++pTableMetaInfo->vgroupIndex < totalVgroups) {
    tscDebug("0x%"PRIx64" results from vgroup index:%d completed, try next:%d. total vgroups:%d. current numOfRes:%" PRId64, pSql->self,
             pTableMetaInfo->vgroupIndex - 1, pTableMetaInfo->vgroupIndex, totalVgroups, pRes->numOfClauseTotal);

    /*
     * update the limit and offset value for the query on the next vnode,
     * according to current retrieval results
     *
     * NOTE:
     * if the pRes->offset is larger than 0, the start returned position has not reached yet.
     * Therefore, the pRes->numOfRows, as well as pRes->numOfClauseTotal, must be 0.
     * The pRes->offset value will be updated by virtual node, during query execution.
     */
    if (pQueryInfo->clauseLimit >= 0) {
      pQueryInfo->limit.limit = pQueryInfo->clauseLimit - pRes->numOfClauseTotal;
    }

    pQueryInfo->limit.offset = pRes->offset;
    assert((pRes->offset >= 0 && pRes->numOfRows == 0) || (pRes->offset == 0 && pRes->numOfRows >= 0));

    tscDebug("0x%"PRIx64" new query to next vgroup, index:%d, limit:%" PRId64 ", offset:%" PRId64 ", glimit:%" PRId64,
        pSql->self, pTableMetaInfo->vgroupIndex, pQueryInfo->limit.limit, pQueryInfo->limit.offset, pQueryInfo->clauseLimit);

    /*
     * For project query with super table join, the numOfSub is equalled to the number of all subqueries.
     * Therefore, we need to reset the value of numOfSubs to be 0.
     *
     * For super table join with projection query, if anyone of the subquery is exhausted, the query completed.
     */
    pSql->subState.numOfSub = 0;
    pCmd->command = TSDB_SQL_SELECT;

    tscResetForNextRetrieve(pRes);

    // set the callback function
    pSql->fp = fp;
    tscBuildAndSendRequest(pSql, NULL);
  } else {
    tscDebug("0x%"PRIx64" try all %d vnodes, query complete. current numOfRes:%" PRId64, pSql->self, totalVgroups, pRes->numOfClauseTotal);
  }
}

void tscTryQueryNextClause(SSqlObj* pSql, __async_cb_func_t fp) {
  SSqlCmd* pCmd = &pSql->cmd;
  SSqlRes* pRes = &pSql->res;

  SQueryInfo* pQueryInfo = tscGetQueryInfo(pCmd);

  pSql->cmd.command = pQueryInfo->command;

  //backup the total number of result first
  int64_t num = pRes->numOfTotal + pRes->numOfClauseTotal;

  // DON't free final since it may be recoreded and used later in APP
  TAOS_FIELD* finalBk = pRes->final;
  pRes->final = NULL;
  tscFreeSqlResult(pSql);

  pRes->final = finalBk;
  pRes->numOfTotal = num;

  for(int32_t i = 0; i < pSql->subState.numOfSub; ++i) {
    taos_free_result(pSql->pSubs[i]);
  }

  tfree(pSql->pSubs);
  pSql->subState.numOfSub = 0;

  pSql->fp = fp;

  tscDebug("0x%"PRIx64" try data in the next subclause", pSql->self);
  if (pCmd->command > TSDB_SQL_LOCAL) {
    tscProcessLocalCmd(pSql);
  } else {
    executeQuery(pSql, pQueryInfo);
  }
}

void* malloc_throw(size_t size) {
  void* p = malloc(size);
  if (p == NULL) {
    THROW(TSDB_CODE_TSC_OUT_OF_MEMORY);
  }
  return p;
}

void* calloc_throw(size_t nmemb, size_t size) {
  void* p = calloc(nmemb, size);
  if (p == NULL) {
    THROW(TSDB_CODE_TSC_OUT_OF_MEMORY);
  }
  return p;
}

char* strdup_throw(const char* str) {
  char* p = strdup(str);
  if (p == NULL) {
    THROW(TSDB_CODE_TSC_OUT_OF_MEMORY);
  }
  return p;
}

int tscSetMgmtEpSetFromCfg(const char *first, const char *second, SRpcCorEpSet *corMgmtEpSet) {
  corMgmtEpSet->version = 0;
  // init mgmt ip set
  SRpcEpSet *mgmtEpSet = &(corMgmtEpSet->epSet);
  mgmtEpSet->numOfEps = 0;
  mgmtEpSet->inUse = 0;

  if (first && first[0] != 0) {
    if (strlen(first) >= TSDB_EP_LEN) {
      terrno = TSDB_CODE_TSC_INVALID_FQDN;
      return -1;
    }
    taosGetFqdnPortFromEp(first, mgmtEpSet->fqdn[mgmtEpSet->numOfEps], &(mgmtEpSet->port[mgmtEpSet->numOfEps]));
    mgmtEpSet->numOfEps++;
  }

  if (second && second[0] != 0) {
    if (strlen(second) >= TSDB_EP_LEN) {
      terrno = TSDB_CODE_TSC_INVALID_FQDN;
      return -1;
    }
    taosGetFqdnPortFromEp(second, mgmtEpSet->fqdn[mgmtEpSet->numOfEps], &(mgmtEpSet->port[mgmtEpSet->numOfEps]));
    mgmtEpSet->numOfEps++;
  }

  if (mgmtEpSet->numOfEps == 0) {
    terrno = TSDB_CODE_TSC_INVALID_FQDN;
    return -1;
  }

  return 0;
}

bool tscSetSqlOwner(SSqlObj* pSql) {
  SSqlRes* pRes = &pSql->res;

  // set the sql object owner
  int64_t threadId = taosGetSelfPthreadId();
  if (atomic_val_compare_exchange_64(&pSql->owner, 0, threadId) != 0) {
    pRes->code = TSDB_CODE_QRY_IN_EXEC;
    return false;
  }

  return true;
}

void tscClearSqlOwner(SSqlObj* pSql) {
  atomic_store_64(&pSql->owner, 0);
}

SVgroupsInfo* tscVgroupInfoClone(SVgroupsInfo *vgroupList) {
  if (vgroupList == NULL) {
    return NULL;
  }

  size_t size = sizeof(SVgroupsInfo) + sizeof(SVgroupInfo) * vgroupList->numOfVgroups;
  SVgroupsInfo* pNew = calloc(1, size);
  if (pNew == NULL) {
    return NULL;
  }

  pNew->numOfVgroups = vgroupList->numOfVgroups;

  for(int32_t i = 0; i < vgroupList->numOfVgroups; ++i) {
    SVgroupInfo* pNewVInfo = &pNew->vgroups[i];

    SVgroupInfo* pvInfo = &vgroupList->vgroups[i];
    pNewVInfo->vgId = pvInfo->vgId;
    pNewVInfo->numOfEps = pvInfo->numOfEps;

    for(int32_t j = 0; j < pvInfo->numOfEps; ++j) {
      pNewVInfo->epAddr[j].fqdn = strdup(pvInfo->epAddr[j].fqdn);
      pNewVInfo->epAddr[j].port = pvInfo->epAddr[j].port;
    }
  }

  return pNew;
}

void* tscVgroupInfoClear(SVgroupsInfo *vgroupList) {
  if (vgroupList == NULL) {
    return NULL;
  }

  for(int32_t i = 0; i < vgroupList->numOfVgroups; ++i) {
    SVgroupInfo* pVgroupInfo = &vgroupList->vgroups[i];

    for(int32_t j = 0; j < pVgroupInfo->numOfEps; ++j) {
      tfree(pVgroupInfo->epAddr[j].fqdn);
    }

    for(int32_t j = pVgroupInfo->numOfEps; j < TSDB_MAX_REPLICA; j++) {
      assert( pVgroupInfo->epAddr[j].fqdn == NULL );
    }
  }

  tfree(vgroupList);
  return NULL;
}

void tscSVgroupInfoCopy(SVgroupInfo* dst, const SVgroupInfo* src) {
  dst->vgId = src->vgId;
  dst->numOfEps = src->numOfEps;
  for(int32_t i = 0; i < dst->numOfEps; ++i) {
    tfree(dst->epAddr[i].fqdn);
    dst->epAddr[i].port = src->epAddr[i].port;
    assert(dst->epAddr[i].fqdn == NULL);

    dst->epAddr[i].fqdn = strdup(src->epAddr[i].fqdn);
  }
}

char* serializeTagData(STagData* pTagData, char* pMsg) {
  int32_t n = (int32_t) strlen(pTagData->name);
  *(int32_t*) pMsg = htonl(n);
  pMsg += sizeof(n);

  memcpy(pMsg, pTagData->name, n);
  pMsg += n;

  *(int32_t*)pMsg = htonl(pTagData->dataLen);
  pMsg += sizeof(int32_t);

  memcpy(pMsg, pTagData->data, pTagData->dataLen);
  pMsg += pTagData->dataLen;

  return pMsg;
}

int32_t copyTagData(STagData* dst, const STagData* src) {
  dst->dataLen = src->dataLen;
  tstrncpy(dst->name, src->name, tListLen(dst->name));

  if (dst->dataLen > 0) {
    dst->data = malloc(dst->dataLen);
    if (dst->data == NULL) {
      return -1;
    }

    memcpy(dst->data, src->data, dst->dataLen);
  }

  return 0;
}

STableMeta* createSuperTableMeta(STableMetaMsg* pChild) {
  assert(pChild != NULL);
  int32_t total = pChild->numOfColumns + pChild->numOfTags;

  STableMeta* pTableMeta = calloc(1, sizeof(STableMeta) + sizeof(SSchema) * total);
  pTableMeta->tableType = TSDB_SUPER_TABLE;
  pTableMeta->tableInfo.numOfTags = pChild->numOfTags;
  pTableMeta->tableInfo.numOfColumns = pChild->numOfColumns;
  pTableMeta->tableInfo.precision = pChild->precision;

  pTableMeta->id.tid = 0;
  pTableMeta->id.uid = pChild->suid;
  pTableMeta->tversion = pChild->tversion;
  pTableMeta->sversion = pChild->sversion;

  memcpy(pTableMeta->schema, pChild->schema, sizeof(SSchema) * total);

  int32_t num = pTableMeta->tableInfo.numOfColumns;
  for(int32_t i = 0; i < num; ++i) {
    pTableMeta->tableInfo.rowSize += pTableMeta->schema[i].bytes;
  }

  return pTableMeta;
}

uint32_t tscGetTableMetaSize(STableMeta* pTableMeta) {
  assert(pTableMeta != NULL);

  int32_t totalCols = 0;
  if (pTableMeta->tableInfo.numOfColumns >= 0) {
    totalCols = pTableMeta->tableInfo.numOfColumns + pTableMeta->tableInfo.numOfTags;
  }

  return sizeof(STableMeta) + totalCols * sizeof(SSchema);
}

CChildTableMeta* tscCreateChildMeta(STableMeta* pTableMeta) {
  assert(pTableMeta != NULL);

  CChildTableMeta* cMeta = calloc(1, sizeof(CChildTableMeta));

  cMeta->tableType = TSDB_CHILD_TABLE;
  cMeta->vgId      = pTableMeta->vgId;
  cMeta->id        = pTableMeta->id;
  cMeta->suid      = pTableMeta->suid;
  tstrncpy(cMeta->sTableName, pTableMeta->sTableName, TSDB_TABLE_FNAME_LEN);

  return cMeta;
}

int32_t tscCreateTableMetaFromSTableMeta(STableMeta** ppChild, const char* name, size_t *tableMetaCapacity, STableMeta**ppSTable) {
  assert(*ppChild != NULL);
  STableMeta* p      = *ppSTable;
  STableMeta* pChild = *ppChild;

  size_t sz = (p != NULL) ? tscGetTableMetaSize(p) : 0; //ppSTableBuf actually capacity may larger than sz, dont care 
  if (p != NULL && sz != 0) {
    memset((char *)p, 0, sz);
  }

  STableMeta* pChild1;
   
  taosHashGetCloneExt(tscTableMetaMap, pChild->sTableName, strnlen(pChild->sTableName, TSDB_TABLE_FNAME_LEN), NULL, (void **)&p, &sz);
  *ppSTable = p; 

  // tableMeta exists, build child table meta according to the super table meta
  // the uid need to be checked in addition to the general name of the super table.
  if (p && p->id.uid > 0 && pChild->suid == p->id.uid) {

    int32_t totalBytes    = (p->tableInfo.numOfColumns + p->tableInfo.numOfTags) * sizeof(SSchema);
    int32_t tableMetaSize =  sizeof(STableMeta)  + totalBytes;
    if (*tableMetaCapacity < tableMetaSize) {
      pChild1 = realloc(pChild, tableMetaSize);
      if(pChild1 == NULL) 
        return -1;
      pChild = pChild1; 
      *tableMetaCapacity = (size_t)tableMetaSize;
    }

    pChild->sversion = p->sversion;
    pChild->tversion = p->tversion;
    memcpy(&pChild->tableInfo, &p->tableInfo, sizeof(STableComInfo));
    memcpy(pChild->schema, p->schema, totalBytes);

    *ppChild = pChild;
    return TSDB_CODE_SUCCESS;
  } else { // super table has been removed, current tableMeta is also expired. remove it here
    taosHashRemove(tscTableMetaMap, name, strnlen(name, TSDB_TABLE_FNAME_LEN));
    return -1;
  }
}

uint32_t tscGetTableMetaMaxSize() {
  return sizeof(STableMeta) + TSDB_MAX_COLUMNS * sizeof(SSchema);
}

STableMeta* tscTableMetaDup(STableMeta* pTableMeta) {
  assert(pTableMeta != NULL);
  size_t size = tscGetTableMetaSize(pTableMeta);

  STableMeta* p = malloc(size);
  memcpy(p, pTableMeta, size);
  return p;
}

SVgroupsInfo* tscVgroupsInfoDup(SVgroupsInfo* pVgroupsInfo) {
  assert(pVgroupsInfo != NULL);

  size_t size = sizeof(SVgroupInfo) * pVgroupsInfo->numOfVgroups + sizeof(SVgroupsInfo);
  SVgroupsInfo* pInfo = calloc(1, size);
  pInfo->numOfVgroups = pVgroupsInfo->numOfVgroups;
  for (int32_t m = 0; m < pVgroupsInfo->numOfVgroups; ++m) {
    tscSVgroupInfoCopy(&pInfo->vgroups[m], &pVgroupsInfo->vgroups[m]);
  }
  return pInfo;
}

int32_t createProjectionExpr(SQueryInfo* pQueryInfo, STableMetaInfo* pTableMetaInfo, SExprInfo*** pExpr, int32_t* num) {
  if (!pQueryInfo->arithmeticOnAgg) {
    return TSDB_CODE_SUCCESS;
  }

  *num = tscNumOfFields(pQueryInfo);
  *pExpr = calloc(*(num), POINTER_BYTES);
  if ((*pExpr) == NULL) {
    return TSDB_CODE_TSC_OUT_OF_MEMORY;
  }

  for (int32_t i = 0; i < (*num); ++i) {
    SInternalField* pField = tscFieldInfoGetInternalField(&pQueryInfo->fieldsInfo, i);
    SExprInfo* pSource = pField->pExpr;

    SExprInfo* px = calloc(1, sizeof(SExprInfo));
    (*pExpr)[i] = px;

    SSqlExpr *pse = &px->base;
    pse->uid      = pTableMetaInfo->pTableMeta->id.uid;
    pse->resColId = pSource->base.resColId;
    strncpy(pse->aliasName, pSource->base.aliasName, tListLen(pse->aliasName));
    strncpy(pse->token, pSource->base.token, tListLen(pse->token));

    if (pSource->base.functionId != TSDB_FUNC_ARITHM) {  // this should be switched to projection query
      pse->numOfParams = 0;      // no params for projection query
      pse->functionId  = TSDB_FUNC_PRJ;
      pse->colInfo.colId = pSource->base.resColId;

      int32_t numOfOutput = (int32_t) taosArrayGetSize(pQueryInfo->exprList);
      for (int32_t j = 0; j < numOfOutput; ++j) {
        SExprInfo* p = taosArrayGetP(pQueryInfo->exprList, j);
        if (p->base.resColId == pse->colInfo.colId) {
          pse->colInfo.colIndex = j;
          break;
        }
      }

      pse->colInfo.flag = TSDB_COL_NORMAL;
      pse->resType  = pSource->base.resType;
      pse->resBytes = pSource->base.resBytes;
      strncpy(pse->colInfo.name, pSource->base.aliasName, tListLen(pse->colInfo.name));

      // TODO restore refactor
      int32_t functionId = pSource->base.functionId;
      if (pSource->base.functionId == TSDB_FUNC_FIRST_DST) {
        functionId = TSDB_FUNC_FIRST;
      } else if (pSource->base.functionId == TSDB_FUNC_LAST_DST) {
        functionId = TSDB_FUNC_LAST;
      } else if (pSource->base.functionId == TSDB_FUNC_STDDEV_DST) {
        functionId = TSDB_FUNC_STDDEV;
      }

      int32_t inter = 0;
      getResultDataInfo(pSource->base.colType, pSource->base.colBytes, functionId, 0, &pse->resType,
          &pse->resBytes, &inter, 0, false, NULL);
      pse->colType  = pse->resType;
      pse->colBytes = pse->resBytes;

    } else {  // arithmetic expression
      pse->colInfo.colId = pSource->base.colInfo.colId;
      pse->colType  = pSource->base.colType;
      pse->colBytes = pSource->base.colBytes;
      pse->resBytes = sizeof(double);
      pse->resType  = TSDB_DATA_TYPE_DOUBLE;

      pse->functionId = pSource->base.functionId;
      pse->numOfParams = pSource->base.numOfParams;

      for (int32_t j = 0; j < pSource->base.numOfParams; ++j) {
        tVariantAssign(&pse->param[j], &pSource->base.param[j]);
        buildArithmeticExprFromMsg(px, NULL);
      }
    }
  }

  return TSDB_CODE_SUCCESS;
}

static int32_t createGlobalAggregateExpr(SQueryAttr* pQueryAttr, SQueryInfo* pQueryInfo) {
  assert(tscIsTwoStageSTableQuery(pQueryInfo, 0));

  pQueryAttr->numOfExpr3 = (int32_t) tscNumOfExprs(pQueryInfo);
  pQueryAttr->pExpr3 = calloc(pQueryAttr->numOfExpr3, sizeof(SExprInfo));
  if (pQueryAttr->pExpr3 == NULL) {
    return TSDB_CODE_TSC_OUT_OF_MEMORY;
  }

  for (int32_t i = 0; i < pQueryAttr->numOfExpr3; ++i) {
    SExprInfo* pExpr = &pQueryAttr->pExpr1[i];
    SSqlExpr*  pse = &pQueryAttr->pExpr3[i].base;

    tscExprAssign(&pQueryAttr->pExpr3[i], pExpr);
    pse->colInfo.colId = pExpr->base.resColId;
    pse->colInfo.colIndex = i;

    pse->colType = pExpr->base.resType;
    pse->colBytes = pExpr->base.resBytes;
  }

  {
    for (int32_t i = 0; i < pQueryAttr->numOfExpr3; ++i) {
      SExprInfo* pExpr = &pQueryAttr->pExpr1[i];
      SSqlExpr*  pse = &pQueryAttr->pExpr3[i].base;

      // the final result size and type in the same as query on single table.
      // so here, set the flag to be false;
      int32_t inter = 0;

      int32_t functionId = pExpr->base.functionId;
      if (functionId >= TSDB_FUNC_TS && functionId <= TSDB_FUNC_DIFF) {
        continue;
      }

      if (functionId == TSDB_FUNC_FIRST_DST) {
        functionId = TSDB_FUNC_FIRST;
      } else if (functionId == TSDB_FUNC_LAST_DST) {
        functionId = TSDB_FUNC_LAST;
      } else if (functionId == TSDB_FUNC_STDDEV_DST) {
        functionId = TSDB_FUNC_STDDEV;
      }

      SUdfInfo* pUdfInfo = NULL;

      if (functionId < 0) {
        pUdfInfo = taosArrayGet(pQueryInfo->pUdfInfo, -1 * functionId - 1);
      }

      getResultDataInfo(pExpr->base.colType, pExpr->base.colBytes, functionId, 0, &pse->resType, &pse->resBytes, &inter,
                        0, false, pUdfInfo);
    }
  }

  return TSDB_CODE_SUCCESS;
}

static int32_t createTagColumnInfo(SQueryAttr* pQueryAttr, SQueryInfo* pQueryInfo, STableMetaInfo* pTableMetaInfo) {
  if (pTableMetaInfo->tagColList == NULL) {
    return TSDB_CODE_SUCCESS;
  }

  pQueryAttr->numOfTags = (int16_t)taosArrayGetSize(pTableMetaInfo->tagColList);
  if (pQueryAttr->numOfTags == 0) {
    return TSDB_CODE_SUCCESS;
  }

  STableMeta* pTableMeta = pQueryInfo->pTableMetaInfo[0]->pTableMeta;

  int32_t numOfTagColumns = tscGetNumOfTags(pTableMeta);

  pQueryAttr->tagColList = calloc(pQueryAttr->numOfTags, sizeof(SColumnInfo));
  if (pQueryAttr->tagColList == NULL) {
    return TSDB_CODE_TSC_OUT_OF_MEMORY;
  }

  SSchema* pSchema = tscGetTableTagSchema(pTableMeta);
  for (int32_t i = 0; i < pQueryAttr->numOfTags; ++i) {
    SColumn* pCol = taosArrayGetP(pTableMetaInfo->tagColList, i);
    SSchema* pColSchema = &pSchema[pCol->columnIndex];

    if ((pCol->columnIndex >= numOfTagColumns || pCol->columnIndex < TSDB_TBNAME_COLUMN_INDEX) ||
        (!isValidDataType(pColSchema->type))) {
      return TSDB_CODE_TSC_INVALID_OPERATION;
    }

    SColumnInfo* pTagCol = &pQueryAttr->tagColList[i];

    pTagCol->colId = pColSchema->colId;
    pTagCol->bytes = pColSchema->bytes;
    pTagCol->type  = pColSchema->type;
    pTagCol->flist.numOfFilters = 0;
  }

  return TSDB_CODE_SUCCESS;
}

int32_t tscGetColFilterSerializeLen(SQueryInfo* pQueryInfo) {
  int16_t numOfCols = (int16_t)taosArrayGetSize(pQueryInfo->colList);
  int32_t len = 0;

  for(int32_t i = 0; i < numOfCols; ++i) {
    SColumn* pCol = taosArrayGetP(pQueryInfo->colList, i);
    for (int32_t j = 0; j < pCol->info.flist.numOfFilters; ++j) {
      len += sizeof(SColumnFilterInfo);
      if (pCol->info.flist.filterInfo[j].filterstr) {
        len += (int32_t)pCol->info.flist.filterInfo[j].len + 1 * TSDB_NCHAR_SIZE;
      }
    }
  }
  return len;
}

int32_t tscGetTagFilterSerializeLen(SQueryInfo* pQueryInfo) {
  // serialize tag column query condition
  if (pQueryInfo->tagCond.pCond != NULL && taosArrayGetSize(pQueryInfo->tagCond.pCond) > 0) {
    STagCond* pTagCond = &pQueryInfo->tagCond;

    STableMetaInfo *pTableMetaInfo = tscGetMetaInfo(pQueryInfo, 0);
    STableMeta * pTableMeta = pTableMetaInfo->pTableMeta;
    SCond *pCond = tsGetSTableQueryCond(pTagCond, pTableMeta->id.uid);
    if (pCond != NULL && pCond->cond != NULL) {
      return pCond->len;
    }
  }
  return 0;
}

int32_t tscCreateQueryFromQueryInfo(SQueryInfo* pQueryInfo, SQueryAttr* pQueryAttr, void* addr) {
  memset(pQueryAttr, 0, sizeof(SQueryAttr));

  int16_t numOfCols        = (int16_t) taosArrayGetSize(pQueryInfo->colList);
  int16_t numOfOutput      = (int16_t) tscNumOfExprs(pQueryInfo);

  pQueryAttr->topBotQuery       = tscIsTopBotQuery(pQueryInfo);
  pQueryAttr->hasTagResults     = hasTagValOutput(pQueryInfo);
  pQueryAttr->stabledev         = isStabledev(pQueryInfo);
  pQueryAttr->tsCompQuery       = isTsCompQuery(pQueryInfo);
  pQueryAttr->diffQuery         = tscIsDiffDerivQuery(pQueryInfo);
  pQueryAttr->simpleAgg         = isSimpleAggregateRv(pQueryInfo);
  pQueryAttr->needReverseScan   = tscNeedReverseScan(pQueryInfo);
  pQueryAttr->stableQuery       = QUERY_IS_STABLE_QUERY(pQueryInfo->type);
  pQueryAttr->groupbyColumn     = (!pQueryInfo->stateWindow) && tscGroupbyColumn(pQueryInfo);
  pQueryAttr->queryBlockDist    = isBlockDistQuery(pQueryInfo);
  pQueryAttr->pointInterpQuery  = tscIsPointInterpQuery(pQueryInfo);
  pQueryAttr->timeWindowInterpo = timeWindowInterpoRequired(pQueryInfo);
  pQueryAttr->distinct          = pQueryInfo->distinct;
  pQueryAttr->sw                = pQueryInfo->sessionWindow;
  pQueryAttr->stateWindow       = pQueryInfo->stateWindow;
  pQueryAttr->multigroupResult  = pQueryInfo->multigroupResult;

  pQueryAttr->numOfCols         = numOfCols;
  pQueryAttr->numOfOutput       = numOfOutput;
  pQueryAttr->limit             = pQueryInfo->limit;
  pQueryAttr->slimit            = pQueryInfo->slimit;
  pQueryAttr->order             = pQueryInfo->order;
  pQueryAttr->fillType          = pQueryInfo->fillType;
  pQueryAttr->havingNum         = pQueryInfo->havingFieldNum;
  pQueryAttr->pUdfInfo          = pQueryInfo->pUdfInfo;

  if (pQueryInfo->order.order == TSDB_ORDER_ASC) {   // TODO refactor
    pQueryAttr->window = pQueryInfo->window;
  } else {
    pQueryAttr->window.skey = pQueryInfo->window.ekey;
    pQueryAttr->window.ekey = pQueryInfo->window.skey;
  }

  memcpy(&pQueryAttr->interval, &pQueryInfo->interval, sizeof(pQueryAttr->interval));

  STableMetaInfo* pTableMetaInfo = pQueryInfo->pTableMetaInfo[0];

  if (pQueryInfo->groupbyExpr.numOfGroupCols > 0) {
    pQueryAttr->pGroupbyExpr    = calloc(1, sizeof(SGroupbyExpr));
    *(pQueryAttr->pGroupbyExpr) = pQueryInfo->groupbyExpr;
    pQueryAttr->pGroupbyExpr->columnInfo = taosArrayDup(pQueryInfo->groupbyExpr.columnInfo);
  } else {
    assert(pQueryInfo->groupbyExpr.columnInfo == NULL);
  }

  pQueryAttr->pExpr1 = calloc(pQueryAttr->numOfOutput, sizeof(SExprInfo));
  for(int32_t i = 0; i < pQueryAttr->numOfOutput; ++i) {
    SExprInfo* pExpr = tscExprGet(pQueryInfo, i);
    tscExprAssign(&pQueryAttr->pExpr1[i], pExpr);

    if (pQueryAttr->pExpr1[i].base.functionId == TSDB_FUNC_ARITHM) {
      for (int32_t j = 0; j < pQueryAttr->pExpr1[i].base.numOfParams; ++j) {
        buildArithmeticExprFromMsg(&pQueryAttr->pExpr1[i], NULL);
      }
    }
  }

  pQueryAttr->tableCols = calloc(numOfCols, sizeof(SColumnInfo));
  for(int32_t i = 0; i < numOfCols; ++i) {
    SColumn* pCol = taosArrayGetP(pQueryInfo->colList, i);
    if (!isValidDataType(pCol->info.type) || pCol->info.type == TSDB_DATA_TYPE_NULL) {
      assert(0);
    }

    pQueryAttr->tableCols[i] = pCol->info;
    pQueryAttr->tableCols[i].flist.filterInfo = tFilterInfoDup(pCol->info.flist.filterInfo, pQueryAttr->tableCols[i].flist.numOfFilters);
  }

  // global aggregate query
  if (pQueryAttr->stableQuery && (pQueryAttr->simpleAgg || pQueryAttr->interval.interval > 0) && tscIsTwoStageSTableQuery(pQueryInfo, 0)) {
    createGlobalAggregateExpr(pQueryAttr, pQueryInfo);
  }

  // for simple table, not for super table
  if (pQueryInfo->arithmeticOnAgg) {
    pQueryAttr->numOfExpr2 = (int32_t) taosArrayGetSize(pQueryInfo->exprList1);
    pQueryAttr->pExpr2 = calloc(pQueryAttr->numOfExpr2, sizeof(SExprInfo));
    for(int32_t i = 0; i < pQueryAttr->numOfExpr2; ++i) {
      SExprInfo* p = taosArrayGetP(pQueryInfo->exprList1, i);
      tscExprAssign(&pQueryAttr->pExpr2[i], p);
    }
  }

  // tag column info
  int32_t code = createTagColumnInfo(pQueryAttr, pQueryInfo, pTableMetaInfo);
  if (code != TSDB_CODE_SUCCESS) {
    return code;
  }

  if (pQueryAttr->fillType != TSDB_FILL_NONE) {
    pQueryAttr->fillVal = calloc(pQueryAttr->numOfOutput, sizeof(int64_t));
    memcpy(pQueryAttr->fillVal, pQueryInfo->fillVal, pQueryInfo->numOfFillVal * sizeof(int64_t));
  }

  pQueryAttr->srcRowSize = 0;
  pQueryAttr->maxTableColumnWidth = 0;
  for (int16_t i = 0; i < numOfCols; ++i) {
    pQueryAttr->srcRowSize += pQueryAttr->tableCols[i].bytes;
    if (pQueryAttr->maxTableColumnWidth < pQueryAttr->tableCols[i].bytes) {
      pQueryAttr->maxTableColumnWidth = pQueryAttr->tableCols[i].bytes;
    }
  }

  pQueryAttr->interBufSize = getOutputInterResultBufSize(pQueryAttr);

  if (pQueryAttr->numOfCols <= 0 && !tscQueryTags(pQueryInfo) && !pQueryAttr->queryBlockDist) {
        tscError("%p illegal value of numOfCols in query msg: %" PRIu64 ", table cols:%d", addr,
        (uint64_t)pQueryAttr->numOfCols, numOfCols);

    return TSDB_CODE_TSC_INVALID_OPERATION;
  }

  if (pQueryAttr->interval.interval < 0) {
    tscError("%p illegal value of aggregation time interval in query msg: %" PRId64, addr,
             (int64_t)pQueryInfo->interval.interval);
    return TSDB_CODE_TSC_INVALID_OPERATION;
  }

  if (pQueryAttr->pGroupbyExpr != NULL && pQueryAttr->pGroupbyExpr->numOfGroupCols < 0) {
    tscError("%p illegal value of numOfGroupCols in query msg: %d", addr, pQueryInfo->groupbyExpr.numOfGroupCols);
    return TSDB_CODE_TSC_INVALID_OPERATION;
  }

  return TSDB_CODE_SUCCESS;
}

static int32_t doAddTableName(char* nextStr, char** str, SArray* pNameArray, SSqlObj* pSql) {
  int32_t code = TSDB_CODE_SUCCESS;
  SSqlCmd* pCmd = &pSql->cmd;

  char  tablename[TSDB_TABLE_FNAME_LEN] = {0};
  int32_t len = 0;

  if (nextStr == NULL) {
    tstrncpy(tablename, *str, TSDB_TABLE_FNAME_LEN);
    len = (int32_t) strlen(tablename);
  } else {
    len = (int32_t)(nextStr - (*str));
    if (len >= TSDB_TABLE_NAME_LEN) {
      sprintf(pCmd->payload, "table name too long");
      return TSDB_CODE_TSC_INVALID_OPERATION;
    }

    memcpy(tablename, *str, nextStr - (*str));
    tablename[len] = '\0';
  }

  (*str) = nextStr + 1;
  len = (int32_t)strtrim(tablename);

  SStrToken sToken = {.n = len, .type = TK_ID, .z = tablename};
  tGetToken(tablename, &sToken.type);

  // Check if the table name available or not
  if (tscValidateName(&sToken) != TSDB_CODE_SUCCESS) {
    sprintf(pCmd->payload, "table name is invalid");
    return TSDB_CODE_TSC_INVALID_TABLE_ID_LENGTH;
  }

  SName name = {0};
  if ((code = tscSetTableFullName(&name, &sToken, pSql)) != TSDB_CODE_SUCCESS) {
    return code;
  }

  memset(tablename, 0, tListLen(tablename));
  tNameExtractFullName(&name, tablename);

  char* p = strdup(tablename);
  taosArrayPush(pNameArray, &p);
  return TSDB_CODE_SUCCESS;
}

int32_t nameComparFn(const void* n1, const void* n2) {
  int32_t ret = strcmp(*(char**)n1, *(char**)n2);
  if (ret == 0) {
    return 0;
  } else {
    return ret > 0? 1:-1;
  }
}

static void freeContent(void* p) {
  char* ptr = *(char**)p;
  tfree(ptr);
}

int tscTransferTableNameList(SSqlObj *pSql, const char *pNameList, int32_t length, SArray* pNameArray) {
  SSqlCmd *pCmd = &pSql->cmd;

  pCmd->command = TSDB_SQL_MULTI_META;
  pCmd->msgType = TSDB_MSG_TYPE_CM_TABLES_META;

  int   code = TSDB_CODE_TSC_INVALID_TABLE_ID_LENGTH;
  char *str = (char *)pNameList;

  SQueryInfo *pQueryInfo = tscGetQueryInfoS(pCmd);
  if (pQueryInfo == NULL) {
    pSql->res.code = terrno;
    return terrno;
  }

  char *nextStr;
  while (1) {
    nextStr = strchr(str, ',');
    if (nextStr == NULL) {
      code = doAddTableName(nextStr, &str, pNameArray, pSql);
      break;
    }

    code = doAddTableName(nextStr, &str, pNameArray, pSql);
    if (code != TSDB_CODE_SUCCESS) {
      return code;
    }

    if (taosArrayGetSize(pNameArray) > TSDB_MULTI_TABLEMETA_MAX_NUM) {
      code = TSDB_CODE_TSC_INVALID_TABLE_ID_LENGTH;
      sprintf(pCmd->payload, "tables over the max number");
      return code;
    }
  }

  size_t len = taosArrayGetSize(pNameArray);
  if (len == 1) {
    return TSDB_CODE_SUCCESS;
  }

  if (len > TSDB_MULTI_TABLEMETA_MAX_NUM) {
    code = TSDB_CODE_TSC_INVALID_TABLE_ID_LENGTH;
    sprintf(pCmd->payload, "tables over the max number");
    return code;
  }

  taosArraySort(pNameArray, nameComparFn);
  taosArrayRemoveDuplicate(pNameArray, nameComparFn, freeContent);
  return TSDB_CODE_SUCCESS;
}

bool vgroupInfoIdentical(SNewVgroupInfo *pExisted, SVgroupMsg* src) {
  assert(pExisted != NULL && src != NULL);
  if (pExisted->numOfEps != src->numOfEps) {
    return false;
  }

  for(int32_t i = 0; i < pExisted->numOfEps; ++i) {
    if (pExisted->ep[i].port != src->epAddr[i].port) {
      return false;
    }

    if (strncmp(pExisted->ep[i].fqdn, src->epAddr[i].fqdn, tListLen(pExisted->ep[i].fqdn)) != 0) {
      return false;
    }
  }

  return true;
}

SNewVgroupInfo createNewVgroupInfo(SVgroupMsg *pVgroupMsg) {
  assert(pVgroupMsg != NULL);

  SNewVgroupInfo info = {0};
  info.numOfEps = pVgroupMsg->numOfEps;
  info.vgId     = pVgroupMsg->vgId;
  info.inUse    = 0;   // 0 is the default value of inUse in case of multiple replica

  assert(info.numOfEps >= 1 && info.vgId >= 1);
  for(int32_t i = 0; i < pVgroupMsg->numOfEps; ++i) {
    tstrncpy(info.ep[i].fqdn, pVgroupMsg->epAddr[i].fqdn, TSDB_FQDN_LEN);
    info.ep[i].port = pVgroupMsg->epAddr[i].port;
  }

  return info;
}

void tscRemoveCachedTableMeta(STableMetaInfo* pTableMetaInfo, uint64_t id) {
  char fname[TSDB_TABLE_FNAME_LEN] = {0};
  tNameExtractFullName(&pTableMetaInfo->name, fname);

  int32_t len = (int32_t) strnlen(fname, TSDB_TABLE_FNAME_LEN);
  if (UTIL_TABLE_IS_SUPER_TABLE(pTableMetaInfo)) {
    void* pv = taosCacheAcquireByKey(tscVgroupListBuf, fname, len);
    if (pv != NULL) {
      taosCacheRelease(tscVgroupListBuf, &pv, true);
    }
  }

  taosHashRemove(tscTableMetaMap, fname, len);
  tscDebug("0x%"PRIx64" remove table meta %s, numOfRemain:%d", id, fname, (int32_t) taosHashGetSize(tscTableMetaMap));
}<|MERGE_RESOLUTION|>--- conflicted
+++ resolved
@@ -3659,17 +3659,13 @@
   pNewQueryInfo->prjOffset = pQueryInfo->prjOffset;
   pNewQueryInfo->numOfTables = 0;
   pNewQueryInfo->pTableMetaInfo = NULL;
-<<<<<<< HEAD
-  pNewQueryInfo->bufLen   =  pQueryInfo->bufLen;
+  pNewQueryInfo->bufLen = pQueryInfo->bufLen;
+  pNewQueryInfo->buf = malloc(pQueryInfo->bufLen);
+
   pNewQueryInfo->distinct =  pQueryInfo->distinct;
   pNewQueryInfo->multigroupResult = pQueryInfo->multigroupResult;
 
-=======
-  pNewQueryInfo->bufLen = pQueryInfo->bufLen;
->>>>>>> 7488976b
   pNewQueryInfo->buf = malloc(pQueryInfo->bufLen);
-
-  pNewQueryInfo->distinct =  pQueryInfo->distinct;
   if (pNewQueryInfo->buf == NULL) {
     terrno = TSDB_CODE_TSC_OUT_OF_MEMORY;
     goto _error;
@@ -3899,7 +3895,7 @@
       return;
     }
 
-    tscFreeSubobj(pParentSql);    
+    tscFreeSubobj(pParentSql);
     tfree(pParentSql->pSubs);
 
     pParentSql->res.code = TSDB_CODE_SUCCESS;
@@ -3908,9 +3904,9 @@
     tscDebug("0x%"PRIx64" retry parse sql and send query, prev error: %s, retry:%d", pParentSql->self,
              tstrerror(code), pParentSql->retry);
 
-    
+
     tscResetSqlCmd(&pParentSql->cmd, true, pParentSql->self);
-    
+
     code = tsParseSql(pParentSql, true);
     if (code == TSDB_CODE_TSC_ACTION_IN_PROGRESS) {
       return;
@@ -3977,7 +3973,7 @@
       pNew->maxRetry  = pSql->maxRetry;
 
       pNew->cmd.resColumnId = TSDB_RES_COL_ID;
-      
+
       tsem_init(&pNew->rspSem, 0, 0);
 
       SRetrieveSupport* ps = calloc(1, sizeof(SRetrieveSupport));  // todo use object id
@@ -4511,13 +4507,13 @@
   STableMeta* p      = *ppSTable;
   STableMeta* pChild = *ppChild;
 
-  size_t sz = (p != NULL) ? tscGetTableMetaSize(p) : 0; //ppSTableBuf actually capacity may larger than sz, dont care 
+  size_t sz = (p != NULL) ? tscGetTableMetaSize(p) : 0; //ppSTableBuf actually capacity may larger than sz, dont care
   if (p != NULL && sz != 0) {
     memset((char *)p, 0, sz);
   }
 
   STableMeta* pChild1;
-   
+
   taosHashGetCloneExt(tscTableMetaMap, pChild->sTableName, strnlen(pChild->sTableName, TSDB_TABLE_FNAME_LEN), NULL, (void **)&p, &sz);
   *ppSTable = p; 
 
@@ -4529,9 +4525,9 @@
     int32_t tableMetaSize =  sizeof(STableMeta)  + totalBytes;
     if (*tableMetaCapacity < tableMetaSize) {
       pChild1 = realloc(pChild, tableMetaSize);
-      if(pChild1 == NULL) 
+      if(pChild1 == NULL)
         return -1;
-      pChild = pChild1; 
+      pChild = pChild1;
       *tableMetaCapacity = (size_t)tableMetaSize;
     }
 
