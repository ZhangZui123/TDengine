/*
 * Copyright (c) 2019 TAOS Data, Inc. <jhtao@taosdata.com>
 *
 * This program is free software: you can use, redistribute, and/or modify
 * it under the terms of the GNU Affero General Public License, version 3
 * or later ("AGPL"), as published by the Free Software Foundation.
 *
 * This program is distributed in the hope that it will be useful, but WITHOUT
 * ANY WARRANTY; without even the implied warranty of MERCHANTABILITY or
 * FITNESS FOR A PARTICULAR PURPOSE.
 *
 * You should have received a copy of the GNU Affero General Public License
 * along with this program. If not, see <http://www.gnu.org/licenses/>.
 */

#include "tscUtil.h"
#include "hash.h"
#include "os.h"
#include "qAst.h"
#include "taosmsg.h"
#include "tcache.h"
#include "tkey.h"
#include "tmd5.h"
#include "tscLocalMerge.h"
#include "tscLog.h"
#include "tscProfile.h"
#include "tscSubquery.h"
#include "tschemautil.h"
#include "tsclient.h"
#include "ttimer.h"
#include "ttokendef.h"

static void freeQueryInfoImpl(SQueryInfo* pQueryInfo);
static void clearAllTableMetaInfo(SQueryInfo* pQueryInfo, const char* address, bool removeFromCache);

  SCond* tsGetSTableQueryCond(STagCond* pTagCond, uint64_t uid) {
  if (pTagCond->pCond == NULL) {
    return NULL;
  }
  
  size_t size = taosArrayGetSize(pTagCond->pCond);
  for (int32_t i = 0; i < size; ++i) {
    SCond* pCond = taosArrayGet(pTagCond->pCond, i);
    
    if (uid == pCond->uid) {
      return pCond;
    }
  }

  return NULL;
}

void tsSetSTableQueryCond(STagCond* pTagCond, uint64_t uid, SBufferWriter* bw) {
  if (tbufTell(bw) == 0) {
    return;
  }
  
  SCond cond = {
    .uid = uid,
    .len = (int32_t)(tbufTell(bw)),
    .cond = NULL,
  };
  
  cond.cond = tbufGetData(bw, true);
  
  if (pTagCond->pCond == NULL) {
    pTagCond->pCond = taosArrayInit(3, sizeof(SCond));
  }
  
  taosArrayPush(pTagCond->pCond, &cond);
}

bool tscQueryTags(SQueryInfo* pQueryInfo) {
  for (int32_t i = 0; i < pQueryInfo->fieldsInfo.numOfOutput; ++i) {
    SSqlExpr* pExpr = tscSqlExprGet(pQueryInfo, i);
    int32_t functId = pExpr->functionId;

    // "select count(tbname)" query
    if (functId == TSDB_FUNC_COUNT && pExpr->colInfo.colId == TSDB_TBNAME_COLUMN_INDEX) {
      continue;
    }

    if (functId != TSDB_FUNC_TAGPRJ && functId != TSDB_FUNC_TID_TAG) {
      return false;
    }
  }

  return true;
}

// todo refactor, extract methods and move the common module
void tscGetDBInfoFromTableFullName(char* tableId, char* db) {
  char* st = strstr(tableId, TS_PATH_DELIMITER);
  if (st != NULL) {
    char* end = strstr(st + 1, TS_PATH_DELIMITER);
    if (end != NULL) {
      memcpy(db, tableId, (end - tableId));
      db[end - tableId] = 0;
      return;
    }
  }

  db[0] = 0;
}

bool tscIsTwoStageSTableQuery(SQueryInfo* pQueryInfo, int32_t tableIndex) {
  if (pQueryInfo == NULL) {
    return false;
  }

  STableMetaInfo* pTableMetaInfo = tscGetMetaInfo(pQueryInfo, tableIndex);
  if (pTableMetaInfo == NULL) {
    return false;
  }
  
  // for select query super table, the super table vgroup list can not be null in any cases.
  if (pQueryInfo->command == TSDB_SQL_SELECT && UTIL_TABLE_IS_SUPER_TABLE(pTableMetaInfo)) {
    assert(pTableMetaInfo->vgroupList != NULL);
  }
  
  if ((pQueryInfo->type & TSDB_QUERY_TYPE_FREE_RESOURCE) == TSDB_QUERY_TYPE_FREE_RESOURCE) {
    return false;
  }

  // for ordered projection query, iterate all qualified vnodes sequentially
  if (tscNonOrderedProjectionQueryOnSTable(pQueryInfo, tableIndex)) {
    return false;
  }

  if (!TSDB_QUERY_HAS_TYPE(pQueryInfo->type, TSDB_QUERY_TYPE_STABLE_SUBQUERY) && pQueryInfo->command == TSDB_SQL_SELECT) {
    return UTIL_TABLE_IS_SUPER_TABLE(pTableMetaInfo);
  }

  return false;
}

bool tscIsProjectionQueryOnSTable(SQueryInfo* pQueryInfo, int32_t tableIndex) {
  STableMetaInfo* pTableMetaInfo = tscGetMetaInfo(pQueryInfo, tableIndex);
  
  /*
   * In following cases, return false for non ordered project query on super table
   * 1. failed to get tableMeta from server; 2. not a super table; 3. limitation is 0;
   * 4. show queries, instead of a select query
   */
  size_t numOfExprs = tscSqlExprNumOfExprs(pQueryInfo);
  if (pTableMetaInfo == NULL || !UTIL_TABLE_IS_SUPER_TABLE(pTableMetaInfo) ||
      pQueryInfo->command == TSDB_SQL_RETRIEVE_EMPTY_RESULT || numOfExprs == 0) {
    return false;
  }
  
  for (int32_t i = 0; i < numOfExprs; ++i) {
    int32_t functionId = tscSqlExprGet(pQueryInfo, i)->functionId;

    if (functionId != TSDB_FUNC_PRJ &&
        functionId != TSDB_FUNC_TAGPRJ &&
        functionId != TSDB_FUNC_TAG &&
        functionId != TSDB_FUNC_TS &&
        functionId != TSDB_FUNC_ARITHM &&
        functionId != TSDB_FUNC_TS_COMP &&
        functionId != TSDB_FUNC_TID_TAG) {
      return false;
    }
  }
  
  return true;
}

// not order by timestamp projection query on super table
bool tscNonOrderedProjectionQueryOnSTable(SQueryInfo* pQueryInfo, int32_t tableIndex) {
  if (!tscIsProjectionQueryOnSTable(pQueryInfo, tableIndex)) {
    return false;
  }
  
  // order by columnIndex exists, not a non-ordered projection query
  return pQueryInfo->order.orderColId < 0;
}

bool tscOrderedProjectionQueryOnSTable(SQueryInfo* pQueryInfo, int32_t tableIndex) {
  if (!tscIsProjectionQueryOnSTable(pQueryInfo, tableIndex)) {
    return false;
  }
  
  // order by columnIndex exists, a non-ordered projection query
  return pQueryInfo->order.orderColId >= 0;
}

bool tscIsProjectionQuery(SQueryInfo* pQueryInfo) {
  size_t size = tscSqlExprNumOfExprs(pQueryInfo);

  for (int32_t i = 0; i < size; ++i) {
    int32_t functionId = tscSqlExprGet(pQueryInfo, i)->functionId;

    if (functionId != TSDB_FUNC_PRJ && functionId != TSDB_FUNC_TAGPRJ && functionId != TSDB_FUNC_TAG &&
        functionId != TSDB_FUNC_TS && functionId != TSDB_FUNC_ARITHM) {
      return false;
    }
  }

  return true;
}

bool tscIsPointInterpQuery(SQueryInfo* pQueryInfo) {
  size_t size = tscSqlExprNumOfExprs(pQueryInfo);
  
  for (int32_t i = 0; i < size; ++i) {
    SSqlExpr* pExpr = tscSqlExprGet(pQueryInfo, i);
    assert(pExpr != NULL);
//    if (pExpr == NULL) {
//      return false;
//    }

    int32_t functionId = pExpr->functionId;
    if (functionId == TSDB_FUNC_TAG) {
      continue;
    }

    if (functionId != TSDB_FUNC_INTERP) {
      return false;
    }
  }

  return true;
}

bool tscIsTWAQuery(SQueryInfo* pQueryInfo) {
  size_t numOfExprs = tscSqlExprNumOfExprs(pQueryInfo);
  for (int32_t i = 0; i < numOfExprs; ++i) {
    SSqlExpr* pExpr = tscSqlExprGet(pQueryInfo, i);
    if (pExpr == NULL) {
      continue;
    }

    int32_t functionId = pExpr->functionId;
    if (functionId == TSDB_FUNC_TWA) {
      return true;
    }
  }

  return false;
}

void tscClearInterpInfo(SQueryInfo* pQueryInfo) {
  if (!tscIsPointInterpQuery(pQueryInfo)) {
    return;
  }

  pQueryInfo->fillType = TSDB_FILL_NONE;
  taosTFree(pQueryInfo->fillVal);
}

int32_t tscCreateResPointerInfo(SSqlRes* pRes, SQueryInfo* pQueryInfo) {
  if (pRes->tsrow == NULL) {
    int32_t numOfOutput = pQueryInfo->fieldsInfo.numOfOutput;
    pRes->numOfCols = numOfOutput;
  
    pRes->tsrow  = calloc(numOfOutput, POINTER_BYTES);
    pRes->length = calloc(numOfOutput, sizeof(int32_t));  // todo refactor
    pRes->buffer = calloc(numOfOutput, POINTER_BYTES);
  
    // not enough memory
    if (pRes->tsrow == NULL || (pRes->buffer == NULL && pRes->numOfCols > 0)) {
      taosTFree(pRes->tsrow);
      taosTFree(pRes->buffer);
      taosTFree(pRes->length);
    
      pRes->code = TSDB_CODE_TSC_OUT_OF_MEMORY;
      return pRes->code;
    }
  }

  return TSDB_CODE_SUCCESS;
}

void tscDestroyResPointerInfo(SSqlRes* pRes) {
  if (pRes->buffer != NULL) { // free all buffers containing the multibyte string
    for (int i = 0; i < pRes->numOfCols; i++) {
      taosTFree(pRes->buffer[i]);
    }
    
    pRes->numOfCols = 0;
  }
  
  taosTFree(pRes->pRsp);
  taosTFree(pRes->tsrow);
  taosTFree(pRes->length);
  
  taosTFree(pRes->pGroupRec);
  taosTFree(pRes->pColumnIndex);
  taosTFree(pRes->buffer);
  
  if (pRes->pArithSup != NULL) {
    taosTFree(pRes->pArithSup->data);
    taosTFree(pRes->pArithSup);
  }
  
  pRes->data = NULL;  // pRes->data points to the buffer of pRsp, no need to free
}

static void tscFreeQueryInfo(SSqlCmd* pCmd) {
  if (pCmd == NULL || pCmd->numOfClause == 0) {
    return;
  }
  
  for (int32_t i = 0; i < pCmd->numOfClause; ++i) {
    char* addr = (char*)pCmd - offsetof(SSqlObj, cmd);
    SQueryInfo* pQueryInfo = tscGetQueryInfoDetail(pCmd, i);
    
    freeQueryInfoImpl(pQueryInfo);
    clearAllTableMetaInfo(pQueryInfo, (const char*)addr, false);
    taosTFree(pQueryInfo);
  }
  
  pCmd->numOfClause = 0;
  taosTFree(pCmd->pQueryInfo);
}

void tscResetSqlCmdObj(SSqlCmd* pCmd) {
  pCmd->command   = 0;
  pCmd->numOfCols = 0;
  pCmd->count     = 0;
  pCmd->curSql    = NULL;
  pCmd->msgType   = 0;
  pCmd->parseFinished = 0;
  pCmd->autoCreated = 0;
  
  taosHashCleanup(pCmd->pTableList);
  pCmd->pTableList = NULL;
  
  pCmd->pDataBlocks = tscDestroyBlockArrayList(pCmd->pDataBlocks);
  
  tscFreeQueryInfo(pCmd);
}

void tscFreeSqlResult(SSqlObj* pSql) {
  tscDestroyLocalReducer(pSql);
  
  SSqlRes* pRes = &pSql->res;
  tscDestroyResPointerInfo(pRes);
  
  memset(&pSql->res, 0, sizeof(SSqlRes));
}

void tscPartiallyFreeSqlObj(SSqlObj* pSql) {
  if (pSql == NULL || pSql->signature != pSql) {
    return;
  }

  SSqlCmd* pCmd = &pSql->cmd;
  STscObj* pObj = pSql->pTscObj;

  int32_t cmd = pCmd->command;
  if (cmd < TSDB_SQL_INSERT || cmd == TSDB_SQL_RETRIEVE_LOCALMERGE || cmd == TSDB_SQL_RETRIEVE_EMPTY_RESULT ||
      cmd == TSDB_SQL_TABLE_JOIN_RETRIEVE) {
    tscRemoveFromSqlList(pSql);
  }
  
  // pSql->sqlstr will be used by tscBuildQueryStreamDesc
  if (pObj->signature == pObj) {
    //pthread_mutex_lock(&pObj->mutex);
    taosTFree(pSql->sqlstr);
    //pthread_mutex_unlock(&pObj->mutex);
  }
  
  tscFreeSqlResult(pSql);
  
  taosTFree(pSql->pSubs);
  pSql->numOfSubs = 0;
  
  tscResetSqlCmdObj(pCmd);
}

void tscFreeSqlObj(SSqlObj* pSql) {
  if (pSql == NULL || pSql->signature != pSql) {
    return;
  }
  
  tscDebug("%p start to free sql object", pSql);
  tscPartiallyFreeSqlObj(pSql);

  pSql->signature = NULL;
  pSql->fp = NULL;
  
  SSqlCmd* pCmd = &pSql->cmd;

  memset(pCmd->payload, 0, (size_t)pCmd->allocSize);
  taosTFree(pCmd->payload);
  pCmd->allocSize = 0;
  
  taosTFree(pSql->sqlstr);
  sem_destroy(&pSql->rspSem);
  free(pSql);
}

void tscDestroyDataBlock(STableDataBlocks* pDataBlock) {
  if (pDataBlock == NULL) {
    return;
  }

  taosTFree(pDataBlock->pData);
  taosTFree(pDataBlock->params);

  // free the refcount for metermeta
  taosCacheRelease(tscCacheHandle, (void**)&(pDataBlock->pTableMeta), false);
  taosTFree(pDataBlock);
}

SParamInfo* tscAddParamToDataBlock(STableDataBlocks* pDataBlock, char type, uint8_t timePrec, short bytes,
                                   uint32_t offset) {
  uint32_t needed = pDataBlock->numOfParams + 1;
  if (needed > pDataBlock->numOfAllocedParams) {
    needed *= 2;
    void* tmp = realloc(pDataBlock->params, needed * sizeof(SParamInfo));
    if (tmp == NULL) {
      return NULL;
    }
    pDataBlock->params = (SParamInfo*)tmp;
    pDataBlock->numOfAllocedParams = needed;
  }

  SParamInfo* param = pDataBlock->params + pDataBlock->numOfParams;
  param->idx = -1;
  param->type = type;
  param->timePrec = timePrec;
  param->bytes = bytes;
  param->offset = offset;

  ++pDataBlock->numOfParams;
  return param;
}

void*  tscDestroyBlockArrayList(SArray* pDataBlockList) {
  if (pDataBlockList == NULL) {
    return NULL;
  }

  size_t size = taosArrayGetSize(pDataBlockList);
  for (int32_t i = 0; i < size; i++) {
    void* d = taosArrayGetP(pDataBlockList, i);
    tscDestroyDataBlock(d);
  }

  taosArrayDestroy(pDataBlockList);
  return NULL;
}

int32_t tscCopyDataBlockToPayload(SSqlObj* pSql, STableDataBlocks* pDataBlock) {
  SSqlCmd* pCmd = &pSql->cmd;
  assert(pDataBlock->pTableMeta != NULL);

  pCmd->numOfTablesInSubmit = pDataBlock->numOfTables;

  assert(pCmd->numOfClause == 1);
  STableMetaInfo* pTableMetaInfo = tscGetTableMetaInfoFromCmd(pCmd, pCmd->clauseIndex, 0);

  // set the correct table meta object, the table meta has been locked in pDataBlocks, so it must be in the cache
  if (pTableMetaInfo->pTableMeta != pDataBlock->pTableMeta) {
    tstrncpy(pTableMetaInfo->name, pDataBlock->tableId, sizeof(pTableMetaInfo->name));
    taosCacheRelease(tscCacheHandle, (void**)&(pTableMetaInfo->pTableMeta), false);

    pTableMetaInfo->pTableMeta = taosCacheTransfer(tscCacheHandle, (void**)&pDataBlock->pTableMeta);
  } else {
    assert(strncmp(pTableMetaInfo->name, pDataBlock->tableId, tListLen(pDataBlock->tableId)) == 0);
  }

  /*
   * the submit message consists of : [RPC header|message body|digest]
   * the dataBlock only includes the RPC Header buffer and actual submit message body, space for digest needs
   * additional space.
   */
  int ret = tscAllocPayload(pCmd, pDataBlock->size + 100);
  if (TSDB_CODE_SUCCESS != ret) {
    return ret;
  }

  assert(pDataBlock->size <= pDataBlock->nAllocSize);
  memcpy(pCmd->payload, pDataBlock->pData, pDataBlock->size);

  /*
   * the payloadLen should be actual message body size
   * the old value of payloadLen is the allocated payload size
   */
  pCmd->payloadLen = pDataBlock->size;

  assert(pCmd->allocSize >= (uint32_t)(pCmd->payloadLen + 100) && pCmd->payloadLen > 0);
  return TSDB_CODE_SUCCESS;
}

//void tscFreeUnusedDataBlocks(SDataBlockList* pList) {
//  /* release additional memory consumption */
//  for (int32_t i = 0; i < pList->nSize; ++i) {
//    STableDataBlocks* pDataBlock = pList->pData[i];
//    pDataBlock->pData = realloc(pDataBlock->pData, pDataBlock->size);
//    pDataBlock->nAllocSize = (uint32_t)pDataBlock->size;
//  }
//}

/**
 * create the in-memory buffer for each table to keep the submitted data block
 * @param initialSize
 * @param rowSize
 * @param startOffset
 * @param name
 * @param dataBlocks
 * @return
 */
int32_t tscCreateDataBlock(size_t initialSize, int32_t rowSize, int32_t startOffset, const char* name,
                           STableMeta* pTableMeta, STableDataBlocks** dataBlocks) {
  STableDataBlocks* dataBuf = (STableDataBlocks*)calloc(1, sizeof(STableDataBlocks));
  if (dataBuf == NULL) {
    tscError("failed to allocated memory, reason:%s", strerror(errno));
    return TSDB_CODE_TSC_OUT_OF_MEMORY;
  }

  dataBuf->nAllocSize = (uint32_t)initialSize;
  dataBuf->headerSize = startOffset; // the header size will always be the startOffset value, reserved for the subumit block header
  if (dataBuf->nAllocSize <= dataBuf->headerSize) {
    dataBuf->nAllocSize = dataBuf->headerSize*2;
  }
  
  dataBuf->pData = calloc(1, dataBuf->nAllocSize);
  dataBuf->ordered = true;
  dataBuf->prevTS = INT64_MIN;

  dataBuf->rowSize = rowSize;
  dataBuf->size = startOffset;
  dataBuf->tsSource = -1;

  tstrncpy(dataBuf->tableId, name, sizeof(dataBuf->tableId));

  /*
   * The table meta may be released since the table meta cache are completed clean by other thread
   * due to operation such as drop database. So here we add the reference count directly instead of invoke
   * taosGetDataFromCache, which may return NULL value.
   */
  dataBuf->pTableMeta = taosCacheAcquireByData(tscCacheHandle, pTableMeta);
  assert(initialSize > 0 && pTableMeta != NULL && dataBuf->pTableMeta != NULL);

  *dataBlocks = dataBuf;
  return TSDB_CODE_SUCCESS;
}

int32_t tscGetDataBlockFromList(void* pHashList, SArray* pDataBlockList, int64_t id, int32_t size,
                                int32_t startOffset, int32_t rowSize, const char* tableId, STableMeta* pTableMeta,
                                STableDataBlocks** dataBlocks) {
  *dataBlocks = NULL;

  STableDataBlocks** t1 = (STableDataBlocks**)taosHashGet(pHashList, (const char*)&id, sizeof(id));
  if (t1 != NULL) {
    *dataBlocks = *t1;
  }

  if (*dataBlocks == NULL) {
    int32_t ret = tscCreateDataBlock((size_t)size, rowSize, startOffset, tableId, pTableMeta, dataBlocks);
    if (ret != TSDB_CODE_SUCCESS) {
      return ret;
    }

    taosHashPut(pHashList, (const char*)&id, sizeof(int64_t), (char*)dataBlocks, POINTER_BYTES);
    taosArrayPush(pDataBlockList, dataBlocks);
  }

  return TSDB_CODE_SUCCESS;
}

static int trimDataBlock(void* pDataBlock, STableDataBlocks* pTableDataBlock, bool includeSchema) {
  // TODO: optimize this function, handle the case while binary is not presented
  STableMeta*   pTableMeta = pTableDataBlock->pTableMeta;
  STableComInfo tinfo = tscGetTableInfo(pTableMeta);
  SSchema*      pSchema = tscGetTableSchema(pTableMeta);

  SSubmitBlk* pBlock = pDataBlock;
  memcpy(pDataBlock, pTableDataBlock->pData, sizeof(SSubmitBlk));
  pDataBlock = (char*)pDataBlock + sizeof(SSubmitBlk);

  int32_t flen = 0;  // original total length of row

  // schema needs to be included into the submit data block
  if (includeSchema) {
    int32_t numOfCols = tscGetNumOfColumns(pTableDataBlock->pTableMeta);
    for(int32_t j = 0; j < numOfCols; ++j) {
      STColumn* pCol = (STColumn*) pDataBlock;
      pCol->colId = htons(pSchema[j].colId);
      pCol->type  = pSchema[j].type;
      pCol->bytes = htons(pSchema[j].bytes);
      pCol->offset = 0;

      pDataBlock = (char*)pDataBlock + sizeof(STColumn);
      flen += TYPE_BYTES[pSchema[j].type];
    }

    int32_t schemaSize = sizeof(STColumn) * numOfCols;
    pBlock->schemaLen = schemaSize;
  } else {
    for (int32_t j = 0; j < tinfo.numOfColumns; ++j) {
      flen += TYPE_BYTES[pSchema[j].type];
    }

    pBlock->schemaLen = 0;
  }

  char* p = pTableDataBlock->pData + sizeof(SSubmitBlk);
  pBlock->dataLen = 0;
  int32_t numOfRows = htons(pBlock->numOfRows);
  
  for (int32_t i = 0; i < numOfRows; ++i) {
    SDataRow trow = (SDataRow) pDataBlock;
    dataRowSetLen(trow, (uint16_t)(TD_DATA_ROW_HEAD_SIZE + flen));
    dataRowSetVersion(trow, pTableMeta->sversion);

    int toffset = 0;
    for (int32_t j = 0; j < tinfo.numOfColumns; j++) {
      tdAppendColVal(trow, p, pSchema[j].type, pSchema[j].bytes, toffset);
      toffset += TYPE_BYTES[pSchema[j].type];
      p += pSchema[j].bytes;
    }

    pDataBlock = (char*)pDataBlock + dataRowLen(trow);
    pBlock->dataLen += dataRowLen(trow);
  }

  int32_t len = pBlock->dataLen + pBlock->schemaLen;
  pBlock->dataLen = htonl(pBlock->dataLen);
  pBlock->schemaLen = htonl(pBlock->schemaLen);

  return len;
}

static int32_t getRowExpandSize(STableMeta* pTableMeta) {
  int32_t result = TD_DATA_ROW_HEAD_SIZE;
  int32_t columns = tscGetNumOfColumns(pTableMeta);
  SSchema* pSchema = tscGetTableSchema(pTableMeta);
  for(int32_t i = 0; i < columns; i++) {
    if (IS_VAR_DATA_TYPE((pSchema + i)->type)) {
      result += TYPE_BYTES[TSDB_DATA_TYPE_BINARY];
    }
  }
  return result;
}

int32_t tscMergeTableDataBlocks(SSqlObj* pSql, SArray* pTableDataBlockList) {
  SSqlCmd* pCmd = &pSql->cmd;

  // the maximum expanded size in byte when a row-wise data is converted to SDataRow format
  STableDataBlocks* pOneTableBlock = taosArrayGetP(pTableDataBlockList, 0);
  int32_t expandSize = getRowExpandSize(pOneTableBlock->pTableMeta);

  void* pVnodeDataBlockHashList = taosHashInit(128, taosGetDefaultHashFunction(TSDB_DATA_TYPE_BIGINT), true, false);
  SArray* pVnodeDataBlockList = taosArrayInit(8, POINTER_BYTES);

  size_t total = taosArrayGetSize(pTableDataBlockList);
  for (int32_t i = 0; i < total; ++i) {
    pOneTableBlock = taosArrayGetP(pTableDataBlockList, i);
    STableDataBlocks* dataBuf = NULL;
    
    int32_t ret =
        tscGetDataBlockFromList(pVnodeDataBlockHashList, pVnodeDataBlockList, pOneTableBlock->vgId, TSDB_PAYLOAD_SIZE,
                                tsInsertHeadSize, 0, pOneTableBlock->tableId, pOneTableBlock->pTableMeta, &dataBuf);
    if (ret != TSDB_CODE_SUCCESS) {
      tscError("%p failed to prepare the data block buffer for merging table data, code:%d", pSql, ret);
      taosHashCleanup(pVnodeDataBlockHashList);
      tscDestroyBlockArrayList(pVnodeDataBlockList);
      return ret;
    }

    SSubmitBlk* pBlocks = (SSubmitBlk*) pOneTableBlock->pData;
    int64_t destSize = dataBuf->size + pOneTableBlock->size + pBlocks->numOfRows * expandSize + sizeof(STColumn) * tscGetNumOfColumns(pOneTableBlock->pTableMeta);

    if (dataBuf->nAllocSize < destSize) {
      while (dataBuf->nAllocSize < destSize) {
        dataBuf->nAllocSize = (uint32_t)(dataBuf->nAllocSize * 1.5);
      }

      char* tmp = realloc(dataBuf->pData, dataBuf->nAllocSize);
      if (tmp != NULL) {
        dataBuf->pData = tmp;
        memset(dataBuf->pData + dataBuf->size, 0, dataBuf->nAllocSize - dataBuf->size);
      } else {  // failed to allocate memory, free already allocated memory and return error code
        tscError("%p failed to allocate memory for merging submit block, size:%d", pSql, dataBuf->nAllocSize);

        taosHashCleanup(pVnodeDataBlockHashList);
        tscDestroyBlockArrayList(pVnodeDataBlockList);
        taosTFree(dataBuf->pData);

        return TSDB_CODE_TSC_OUT_OF_MEMORY;
      }
    }

    tscSortRemoveDataBlockDupRows(pOneTableBlock);
    char* ekey = (char*)pBlocks->data + pOneTableBlock->rowSize*(pBlocks->numOfRows-1);
    
    tscDebug("%p tableId:%s, sid:%d rows:%d sversion:%d skey:%" PRId64 ", ekey:%" PRId64, pSql, pOneTableBlock->tableId,
        pBlocks->tid, pBlocks->numOfRows, pBlocks->sversion, GET_INT64_VAL(pBlocks->data), GET_INT64_VAL(ekey));

    int32_t len = pBlocks->numOfRows * (pOneTableBlock->rowSize + expandSize) + sizeof(STColumn) * tscGetNumOfColumns(pOneTableBlock->pTableMeta);

    pBlocks->tid = htonl(pBlocks->tid);
    pBlocks->uid = htobe64(pBlocks->uid);
    pBlocks->sversion = htonl(pBlocks->sversion);
    pBlocks->numOfRows = htons(pBlocks->numOfRows);
    pBlocks->schemaLen = 0;

    // erase the empty space reserved for binary data
    int32_t finalLen = trimDataBlock(dataBuf->pData + dataBuf->size, pOneTableBlock, pCmd->submitSchema);
    assert(finalLen <= len);

    dataBuf->size += (finalLen + sizeof(SSubmitBlk));
    assert(dataBuf->size <= dataBuf->nAllocSize);

    // the length does not include the SSubmitBlk structure
    pBlocks->dataLen = htonl(finalLen);

    dataBuf->numOfTables += 1;
  }

  tscDestroyBlockArrayList(pTableDataBlockList);

  // free the table data blocks;
  pCmd->pDataBlocks = pVnodeDataBlockList;

//  tscFreeUnusedDataBlocks(pCmd->pDataBlocks);
  taosHashCleanup(pVnodeDataBlockHashList);

  return TSDB_CODE_SUCCESS;
}

void tscCloseTscObj(STscObj* pObj) {
  assert(pObj != NULL);
  
  pObj->signature = NULL;
  taosTmrStopA(&(pObj->pTimer));
  pthread_mutex_destroy(&pObj->mutex);
  
  if (pObj->pDnodeConn != NULL) {
    rpcClose(pObj->pDnodeConn);
  }
  
  tscDebug("%p DB connection is closed, dnodeConn:%p", pObj, pObj->pDnodeConn);
  taosTFree(pObj);
}

bool tscIsInsertData(char* sqlstr) {
  int32_t index = 0;

  do {
    SSQLToken t0 = tStrGetToken(sqlstr, &index, false, 0, NULL);
    if (t0.type != TK_LP) {
      return t0.type == TK_INSERT || t0.type == TK_IMPORT;
    }
  } while (1);
}

int tscAllocPayload(SSqlCmd* pCmd, int size) {
  assert(size > 0);

  if (pCmd->payload == NULL) {
    assert(pCmd->allocSize == 0);

    pCmd->payload = (char*)calloc(1, size);
    if (pCmd->payload == NULL) return TSDB_CODE_TSC_OUT_OF_MEMORY;
    pCmd->allocSize = size;
  } else {
    if (pCmd->allocSize < (uint32_t)size) {
      char* b = realloc(pCmd->payload, size);
      if (b == NULL) return TSDB_CODE_TSC_OUT_OF_MEMORY;
      pCmd->payload = b;
      pCmd->allocSize = size;
    }
    
    memset(pCmd->payload, 0, pCmd->allocSize);
  }

  assert(pCmd->allocSize >= (uint32_t)size);
  return TSDB_CODE_SUCCESS;
}

TAOS_FIELD tscCreateField(int8_t type, const char* name, int16_t bytes) {
  TAOS_FIELD f = { .type = type, .bytes = bytes, };
  tstrncpy(f.name, name, sizeof(f.name));
  return f;
}

SFieldSupInfo* tscFieldInfoAppend(SFieldInfo* pFieldInfo, TAOS_FIELD* pField) {
  assert(pFieldInfo != NULL);
  taosArrayPush(pFieldInfo->pFields, pField);
  pFieldInfo->numOfOutput++;
  
  struct SFieldSupInfo info = {
    .pSqlExpr = NULL,
    .pArithExprInfo = NULL,
    .visible = true,
  };
  
  return taosArrayPush(pFieldInfo->pSupportInfo, &info);
}

SFieldSupInfo* tscFieldInfoGetSupp(SFieldInfo* pFieldInfo, int32_t index) {
  return TARRAY_GET_ELEM(pFieldInfo->pSupportInfo, index);
}

SFieldSupInfo* tscFieldInfoInsert(SFieldInfo* pFieldInfo, int32_t index, TAOS_FIELD* field) {
  taosArrayInsert(pFieldInfo->pFields, index, field);
  pFieldInfo->numOfOutput++;
  
  struct SFieldSupInfo info = {
      .pSqlExpr = NULL,
      .pArithExprInfo = NULL,
      .visible = true,
  };
  
  return taosArrayInsert(pFieldInfo->pSupportInfo, index, &info);
}

void tscFieldInfoUpdateOffset(SQueryInfo* pQueryInfo) {
  size_t numOfExprs = tscSqlExprNumOfExprs(pQueryInfo);
  
  SSqlExpr* pExpr = taosArrayGetP(pQueryInfo->exprList, 0);
  pExpr->offset = 0;
  
  for (int32_t i = 1; i < numOfExprs; ++i) {
    SSqlExpr* prev = taosArrayGetP(pQueryInfo->exprList, i - 1);
    SSqlExpr* p = taosArrayGetP(pQueryInfo->exprList, i);
  
    p->offset = prev->offset + prev->resBytes;
  }
}

void tscFieldInfoUpdateOffsetForInterResult(SQueryInfo* pQueryInfo) {
  if (tscSqlExprNumOfExprs(pQueryInfo) == 0) {
    return;
  }
  
  SSqlExpr* pExpr = taosArrayGetP(pQueryInfo->exprList, 0);
  pExpr->offset = 0;
  
  size_t numOfExprs = tscSqlExprNumOfExprs(pQueryInfo);
  for (int32_t i = 1; i < numOfExprs; ++i) {
    SSqlExpr* prev = taosArrayGetP(pQueryInfo->exprList, i - 1);
    SSqlExpr* p = taosArrayGetP(pQueryInfo->exprList, i);
    
    p->offset = prev->offset + prev->resBytes;
  }
}

void tscFieldInfoCopy(SFieldInfo* dst, const SFieldInfo* src) {
  dst->numOfOutput = src->numOfOutput;

  if (dst->pFields == NULL) {
    dst->pFields = taosArrayClone(src->pFields);
  } else {
    taosArrayCopy(dst->pFields, src->pFields);
  }
  
  if (dst->pSupportInfo == NULL) {
    dst->pSupportInfo = taosArrayClone(src->pSupportInfo);
  } else {
    taosArrayCopy(dst->pSupportInfo, src->pSupportInfo);
  }
}

TAOS_FIELD* tscFieldInfoGetField(SFieldInfo* pFieldInfo, int32_t index) {
  assert(index < pFieldInfo->numOfOutput);
  return TARRAY_GET_ELEM(pFieldInfo->pFields, index);
}

int16_t tscFieldInfoGetOffset(SQueryInfo* pQueryInfo, int32_t index) {
  SFieldSupInfo* pInfo = tscFieldInfoGetSupp(&pQueryInfo->fieldsInfo, index);
  assert(pInfo != NULL && pInfo->pSqlExpr != NULL);

  return pInfo->pSqlExpr->offset;
}

int32_t tscFieldInfoCompare(const SFieldInfo* pFieldInfo1, const SFieldInfo* pFieldInfo2) {
  assert(pFieldInfo1 != NULL && pFieldInfo2 != NULL);

  if (pFieldInfo1->numOfOutput != pFieldInfo2->numOfOutput) {
    return pFieldInfo1->numOfOutput - pFieldInfo2->numOfOutput;
  }

  for (int32_t i = 0; i < pFieldInfo1->numOfOutput; ++i) {
    TAOS_FIELD* pField1 = tscFieldInfoGetField((SFieldInfo*) pFieldInfo1, i);
    TAOS_FIELD* pField2 = tscFieldInfoGetField((SFieldInfo*) pFieldInfo2, i);

    if (pField1->type != pField2->type ||
        pField1->bytes != pField2->bytes ||
        strcasecmp(pField1->name, pField2->name) != 0) {
      return 1;
    }
  }

  return 0;
}

int32_t tscGetResRowLength(SArray* pExprList) {
  size_t num = taosArrayGetSize(pExprList);
  if (num == 0) {
    return 0;
  }
  
  int32_t size = 0;
  for(int32_t i = 0; i < num; ++i) {
    SSqlExpr* pExpr = taosArrayGetP(pExprList, i);
    size += pExpr->resBytes;
  }
  
  return size;
}

void tscFieldInfoClear(SFieldInfo* pFieldInfo) {
  if (pFieldInfo == NULL) {
    return;
  }

  taosArrayDestroy(pFieldInfo->pFields);
  
  for(int32_t i = 0; i < pFieldInfo->numOfOutput; ++i) {
    SFieldSupInfo* pInfo = taosArrayGet(pFieldInfo->pSupportInfo, i);
    
    if (pInfo->pArithExprInfo != NULL) {
      tExprTreeDestroy(&pInfo->pArithExprInfo->pExpr, NULL);
      taosTFree(pInfo->pArithExprInfo);
    }
  }
  
  taosArrayDestroy(pFieldInfo->pSupportInfo);
  memset(pFieldInfo, 0, sizeof(SFieldInfo));
}

static SSqlExpr* doBuildSqlExpr(SQueryInfo* pQueryInfo, int16_t functionId, SColumnIndex* pColIndex, int16_t type,
    int16_t size, int16_t interSize, bool isTagCol) {
  STableMetaInfo* pTableMetaInfo = tscGetMetaInfo(pQueryInfo, pColIndex->tableIndex);
  
  SSqlExpr* pExpr = calloc(1, sizeof(SSqlExpr));
  pExpr->functionId = functionId;
  
  // set the correct columnIndex index
  if (pColIndex->columnIndex == TSDB_TBNAME_COLUMN_INDEX) {
    pExpr->colInfo.colId = TSDB_TBNAME_COLUMN_INDEX;
  } else {
    if (isTagCol) {
      SSchema* pSchema = tscGetTableTagSchema(pTableMetaInfo->pTableMeta);
      pExpr->colInfo.colId = pSchema[pColIndex->columnIndex].colId;
      tstrncpy(pExpr->colInfo.name, pSchema[pColIndex->columnIndex].name, sizeof(pExpr->colInfo.name));
    } else if (pTableMetaInfo->pTableMeta != NULL) {
      // in handling select database/version/server_status(), the pTableMeta is NULL
      SSchema* pSchema = tscGetTableColumnSchema(pTableMetaInfo->pTableMeta, pColIndex->columnIndex);
      pExpr->colInfo.colId = pSchema->colId;
      tstrncpy(pExpr->colInfo.name, pSchema->name, sizeof(pExpr->colInfo.name));
    }
  }
  
  pExpr->colInfo.flag = isTagCol? TSDB_COL_TAG:TSDB_COL_NORMAL;
  
  pExpr->colInfo.colIndex = pColIndex->columnIndex;
  pExpr->resType       = type;
  pExpr->resBytes      = size;
  pExpr->interBytes    = interSize;
  
  if (pTableMetaInfo->pTableMeta) {
    pExpr->uid = pTableMetaInfo->pTableMeta->id.uid;
  }
  
  return pExpr;
}

SSqlExpr* tscSqlExprInsert(SQueryInfo* pQueryInfo, int32_t index, int16_t functionId, SColumnIndex* pColIndex, int16_t type,
                           int16_t size, int16_t interSize, bool isTagCol) {
  int32_t num = (int32_t)taosArrayGetSize(pQueryInfo->exprList);
  if (index == num) {
    return tscSqlExprAppend(pQueryInfo, functionId, pColIndex, type, size, interSize, isTagCol);
  }
  
  SSqlExpr* pExpr = doBuildSqlExpr(pQueryInfo, functionId, pColIndex, type, size, interSize, isTagCol);
  taosArrayInsert(pQueryInfo->exprList, index, &pExpr);
  return pExpr;
}

SSqlExpr* tscSqlExprAppend(SQueryInfo* pQueryInfo, int16_t functionId, SColumnIndex* pColIndex, int16_t type,
    int16_t size, int16_t interSize, bool isTagCol) {
  SSqlExpr* pExpr = doBuildSqlExpr(pQueryInfo, functionId, pColIndex, type, size, interSize, isTagCol);
  taosArrayPush(pQueryInfo->exprList, &pExpr);
  return pExpr;
}

SSqlExpr* tscSqlExprUpdate(SQueryInfo* pQueryInfo, int32_t index, int16_t functionId, int16_t srcColumnIndex,
                           int16_t type, int16_t size) {
  STableMetaInfo* pTableMetaInfo = tscGetMetaInfo(pQueryInfo, 0);
  SSqlExpr* pExpr = tscSqlExprGet(pQueryInfo, index);
  if (pExpr == NULL) {
    return NULL;
  }

  pExpr->functionId = functionId;

  pExpr->colInfo.colIndex = srcColumnIndex;
  pExpr->colInfo.colId = tscGetTableColumnSchema(pTableMetaInfo->pTableMeta, srcColumnIndex)->colId;

  pExpr->resType = type;
  pExpr->resBytes = size;

  return pExpr;
}

size_t tscSqlExprNumOfExprs(SQueryInfo* pQueryInfo) {
  return taosArrayGetSize(pQueryInfo->exprList);
}

void addExprParams(SSqlExpr* pExpr, char* argument, int32_t type, int32_t bytes, int16_t tableIndex) {
  if (pExpr == NULL || argument == NULL || bytes == 0) {
    return;
  }

  // set parameter value
  // transfer to tVariant from byte data/no ascii data
  tVariantCreateFromBinary(&pExpr->param[pExpr->numOfParams], argument, bytes, type);

  pExpr->numOfParams += 1;
  assert(pExpr->numOfParams <= 3);
}

SSqlExpr* tscSqlExprGet(SQueryInfo* pQueryInfo, int32_t index) {
  return taosArrayGetP(pQueryInfo->exprList, index);
}

void* sqlExprDestroy(SSqlExpr* pExpr) {
  if (pExpr == NULL) {
    return NULL;
  }
  
  for(int32_t i = 0; i < tListLen(pExpr->param); ++i) {
    tVariantDestroy(&pExpr->param[i]);
  }
  
  taosTFree(pExpr);
  
  return NULL;
}

/*
 * NOTE: Does not release SSqlExprInfo here.
 */
void tscSqlExprInfoDestroy(SArray* pExprInfo) {
  size_t size = taosArrayGetSize(pExprInfo);
  
  for(int32_t i = 0; i < size; ++i) {
    SSqlExpr* pExpr = taosArrayGetP(pExprInfo, i);
    sqlExprDestroy(pExpr);
  }
  
  taosArrayDestroy(pExprInfo);
}

void tscSqlExprCopy(SArray* dst, const SArray* src, uint64_t uid, bool deepcopy) {
  assert(src != NULL && dst != NULL);
  
  size_t size = taosArrayGetSize(src);
  for (int32_t i = 0; i < size; ++i) {
    SSqlExpr* pExpr = taosArrayGetP(src, i);
    
    if (pExpr->uid == uid) {
      
      if (deepcopy) {
        SSqlExpr* p1 = calloc(1, sizeof(SSqlExpr));
        *p1 = *pExpr;
  
        for (int32_t j = 0; j < pExpr->numOfParams; ++j) {
          tVariantAssign(&p1->param[j], &pExpr->param[j]);
        }
        
        taosArrayPush(dst, &p1);
      } else {
        taosArrayPush(dst, &pExpr);
      }
    }
  }
}

SColumn* tscColumnListInsert(SArray* pColumnList, SColumnIndex* pColIndex) {
  // ignore the tbname columnIndex to be inserted into source list
  if (pColIndex->columnIndex < 0) {
    return NULL;
  }
  
  size_t numOfCols = taosArrayGetSize(pColumnList);
  int16_t col = pColIndex->columnIndex;

  int32_t i = 0;
  while (i < numOfCols) {
    SColumn* pCol = taosArrayGetP(pColumnList, i);
    if (pCol->colIndex.columnIndex < col) {
      i++;
    } else if (pCol->colIndex.tableIndex < pColIndex->tableIndex) {
      i++;
    } else {
      break;
    }
  }

  if (i >= numOfCols || numOfCols == 0) {
    SColumn* b = calloc(1, sizeof(SColumn));
    b->colIndex = *pColIndex;
    
    taosArrayInsert(pColumnList, i, &b);
  } else {
    SColumn* pCol = taosArrayGetP(pColumnList, i);
  
    if (i < numOfCols && (pCol->colIndex.columnIndex > col || pCol->colIndex.tableIndex != pColIndex->tableIndex)) {
      SColumn* b = calloc(1, sizeof(SColumn));
      b->colIndex = *pColIndex;
      
      taosArrayInsert(pColumnList, i, &b);
    }
  }

  return taosArrayGetP(pColumnList, i);
}

static void destroyFilterInfo(SColumnFilterInfo* pFilterInfo, int32_t numOfFilters) {
  for(int32_t i = 0; i < numOfFilters; ++i) {
    if (pFilterInfo[i].filterstr) {
      taosTFree(pFilterInfo[i].pz);
    }
  }
  
  taosTFree(pFilterInfo);
}

SColumn* tscColumnClone(const SColumn* src) {
  assert(src != NULL);
  
  SColumn* dst = calloc(1, sizeof(SColumn));
  
  dst->colIndex     = src->colIndex;
  dst->numOfFilters = src->numOfFilters;
  dst->filterInfo   = tscFilterInfoClone(src->filterInfo, src->numOfFilters);
  
  return dst;
}

static void tscColumnDestroy(SColumn* pCol) {
  destroyFilterInfo(pCol->filterInfo, pCol->numOfFilters);
  free(pCol);
}

void tscColumnListCopy(SArray* dst, const SArray* src, int16_t tableIndex) {
  assert(src != NULL && dst != NULL);
  
  size_t num = taosArrayGetSize(src);
  for (int32_t i = 0; i < num; ++i) {
    SColumn* pCol = taosArrayGetP(src, i);

    if (pCol->colIndex.tableIndex == tableIndex || tableIndex < 0) {
      SColumn* p = tscColumnClone(pCol);
      taosArrayPush(dst, &p);
    }
  }
}

void tscColumnListDestroy(SArray* pColumnList) {
  if (pColumnList == NULL) {
    return;
  }

  size_t num = taosArrayGetSize(pColumnList);
  for (int32_t i = 0; i < num; ++i) {
    SColumn* pCol = taosArrayGetP(pColumnList, i);
    tscColumnDestroy(pCol);
  }

  taosArrayDestroy(pColumnList);
}

/*
 * 1. normal name, not a keyword or number
 * 2. name with quote
 * 3. string with only one delimiter '.'.
 *
 * only_one_part
 * 'only_one_part'
 * first_part.second_part
 * first_part.'second_part'
 * 'first_part'.second_part
 * 'first_part'.'second_part'
 * 'first_part.second_part'
 *
 */
static int32_t validateQuoteToken(SSQLToken* pToken) {
  strdequote(pToken->z);
  pToken->n = (uint32_t)strtrim(pToken->z);

  int32_t k = tSQLGetToken(pToken->z, &pToken->type);

  if (pToken->type == TK_STRING) {
    return tscValidateName(pToken);
  }

  if (k != pToken->n || pToken->type != TK_ID) {
    return TSDB_CODE_TSC_INVALID_SQL;
  }
  return TSDB_CODE_SUCCESS;
}

int32_t tscValidateName(SSQLToken* pToken) {
  if (pToken->type != TK_STRING && pToken->type != TK_ID) {
    return TSDB_CODE_TSC_INVALID_SQL;
  }

  char* sep = strnchr(pToken->z, TS_PATH_DELIMITER[0], pToken->n, true);
  if (sep == NULL) {  // single part
    if (pToken->type == TK_STRING) {
      strdequote(pToken->z);
      pToken->n = (uint32_t)strtrim(pToken->z);

      int len = tSQLGetToken(pToken->z, &pToken->type);

      // single token, validate it
      if (len == pToken->n) {
        return validateQuoteToken(pToken);
      } else {
        sep = strnchr(pToken->z, TS_PATH_DELIMITER[0], pToken->n, true);
        if (sep == NULL) {
          return TSDB_CODE_TSC_INVALID_SQL;
        }

        return tscValidateName(pToken);
      }
    } else {
      if (isNumber(pToken)) {
        return TSDB_CODE_TSC_INVALID_SQL;
      }
    }
  } else {  // two part
    int32_t oldLen = pToken->n;
    char*   pStr = pToken->z;

    if (pToken->type == TK_SPACE) {
      pToken->n = (uint32_t)strtrim(pToken->z);
    }

    pToken->n = tSQLGetToken(pToken->z, &pToken->type);
    if (pToken->z[pToken->n] != TS_PATH_DELIMITER[0]) {
      return TSDB_CODE_TSC_INVALID_SQL;
    }

    if (pToken->type != TK_STRING && pToken->type != TK_ID) {
      return TSDB_CODE_TSC_INVALID_SQL;
    }

    if (pToken->type == TK_STRING && validateQuoteToken(pToken) != TSDB_CODE_SUCCESS) {
      return TSDB_CODE_TSC_INVALID_SQL;
    }

    int32_t firstPartLen = pToken->n;

    pToken->z = sep + 1;
    pToken->n = (uint32_t)(oldLen - (sep - pStr) - 1);
    int32_t len = tSQLGetToken(pToken->z, &pToken->type);
    if (len != pToken->n || (pToken->type != TK_STRING && pToken->type != TK_ID)) {
      return TSDB_CODE_TSC_INVALID_SQL;
    }

    if (pToken->type == TK_STRING && validateQuoteToken(pToken) != TSDB_CODE_SUCCESS) {
      return TSDB_CODE_TSC_INVALID_SQL;
    }

    // re-build the whole name string
    if (pStr[firstPartLen] == TS_PATH_DELIMITER[0]) {
      // first part do not have quote do nothing
    } else {
      pStr[firstPartLen] = TS_PATH_DELIMITER[0];
      memmove(&pStr[firstPartLen + 1], pToken->z, pToken->n);
      pStr[firstPartLen + sizeof(TS_PATH_DELIMITER[0]) + pToken->n] = 0;
    }
    pToken->n += (firstPartLen + sizeof(TS_PATH_DELIMITER[0]));
    pToken->z = pStr;
  }

  return TSDB_CODE_SUCCESS;
}

void tscIncStreamExecutionCount(void* pStream) {
  if (pStream == NULL) {
    return;
  }

  SSqlStream* ps = (SSqlStream*)pStream;
  ps->num += 1;
}

bool tscValidateColumnId(STableMetaInfo* pTableMetaInfo, int32_t colId) {
  if (pTableMetaInfo->pTableMeta == NULL) {
    return false;
  }

  if (colId == TSDB_TBNAME_COLUMN_INDEX) {
    return true;
  }

  SSchema* pSchema = tscGetTableSchema(pTableMetaInfo->pTableMeta);
  STableComInfo tinfo = tscGetTableInfo(pTableMetaInfo->pTableMeta);
  
  int32_t  numOfTotal = tinfo.numOfTags + tinfo.numOfColumns;

  for (int32_t i = 0; i < numOfTotal; ++i) {
    if (pSchema[i].colId == colId) {
      return true;
    }
  }

  return false;
}

void tscTagCondCopy(STagCond* dest, const STagCond* src) {
  memset(dest, 0, sizeof(STagCond));

  if (src->tbnameCond.cond != NULL) {
    dest->tbnameCond.cond = strdup(src->tbnameCond.cond);
  }

  dest->tbnameCond.uid = src->tbnameCond.uid;

  memcpy(&dest->joinInfo, &src->joinInfo, sizeof(SJoinInfo));
  dest->relType = src->relType;
  
  if (src->pCond == NULL) {
    return;
  }
  
  size_t s = taosArrayGetSize(src->pCond);
  dest->pCond = taosArrayInit(s, sizeof(SCond));
  
  for (int32_t i = 0; i < s; ++i) {
    SCond* pCond = taosArrayGet(src->pCond, i);
    
    SCond c = {0};
    c.len = pCond->len;
    c.uid = pCond->uid;
    
    if (pCond->len > 0) {
      assert(pCond->cond != NULL);
      c.cond = malloc(c.len);
      memcpy(c.cond, pCond->cond, c.len);
    }
    
    taosArrayPush(dest->pCond, &c);
  }
}

void tscTagCondRelease(STagCond* pTagCond) {
  free(pTagCond->tbnameCond.cond);
  
  if (pTagCond->pCond != NULL) {
    size_t s = taosArrayGetSize(pTagCond->pCond);
    for (int32_t i = 0; i < s; ++i) {
      SCond* p = taosArrayGet(pTagCond->pCond, i);
      taosTFree(p->cond);
    }
  
    taosArrayDestroy(pTagCond->pCond);
  }

  memset(pTagCond, 0, sizeof(STagCond));
}

void tscGetSrcColumnInfo(SSrcColumnInfo* pColInfo, SQueryInfo* pQueryInfo) {
  STableMetaInfo* pTableMetaInfo = tscGetMetaInfo(pQueryInfo, 0);
  SSchema*        pSchema = tscGetTableSchema(pTableMetaInfo->pTableMeta);
  
  size_t numOfExprs = tscSqlExprNumOfExprs(pQueryInfo);
  for (int32_t i = 0; i < numOfExprs; ++i) {
    SSqlExpr* pExpr = tscSqlExprGet(pQueryInfo, i);
    pColInfo[i].functionId = pExpr->functionId;

    if (TSDB_COL_IS_TAG(pExpr->colInfo.flag)) {
      SSchema* pTagSchema = tscGetTableTagSchema(pTableMetaInfo->pTableMeta);
      
      int16_t index = pExpr->colInfo.colIndex;
      pColInfo[i].type = (index != -1) ? pTagSchema[index].type : TSDB_DATA_TYPE_BINARY;
    } else {
      pColInfo[i].type = pSchema[pExpr->colInfo.colIndex].type;
    }
  }
}

void tscSetFreeHeatBeat(STscObj* pObj) {
  if (pObj == NULL || pObj->signature != pObj || pObj->pHb == NULL) {
    return;
  }

  SSqlObj* pHeatBeat = pObj->pHb;
  assert(pHeatBeat == pHeatBeat->signature);

  // to denote the heart-beat timer close connection and free all allocated resources
  SQueryInfo* pQueryInfo = tscGetQueryInfoDetail(&pHeatBeat->cmd, 0);
  pQueryInfo->type = TSDB_QUERY_TYPE_FREE_RESOURCE;
}

bool tscShouldFreeHeatBeat(SSqlObj* pHb) {
  assert(pHb == pHb->signature);

  SQueryInfo* pQueryInfo = tscGetQueryInfoDetail(&pHb->cmd, 0);
  return pQueryInfo->type == TSDB_QUERY_TYPE_FREE_RESOURCE;
}

/*
 * the following four kinds of SqlObj should not be freed
 * 1. SqlObj for stream computing
 * 2. main SqlObj
 * 3. heartbeat SqlObj
 * 4. SqlObj for subscription
 *
 * If res code is error and SqlObj does not belong to above types, it should be
 * automatically freed for async query, ignoring that connection should be kept.
 *
 * If connection need to be recycled, the SqlObj also should be freed.
 */
bool tscShouldBeFreed(SSqlObj* pSql) {
  if (pSql == NULL || pSql->signature != pSql) {
    return false;
  }
  
  STscObj* pTscObj = pSql->pTscObj;
  if (pSql->pStream != NULL || pTscObj->pHb == pSql || pSql->pSubscription != NULL) {
    return false;
  }

  // only the table meta and super table vgroup query will free resource automatically
  int32_t command = pSql->cmd.command;
  if (command == TSDB_SQL_META || command == TSDB_SQL_STABLEVGROUP) {
    return true;
  }

  return false;
}

/**
 *
 * @param pCmd
 * @param clauseIndex denote the index of the union sub clause, usually are 0, if no union query exists.
 * @param tableIndex  denote the table index for join query, where more than one table exists
 * @return
 */
STableMetaInfo* tscGetTableMetaInfoFromCmd(SSqlCmd* pCmd, int32_t clauseIndex, int32_t tableIndex) {
  if (pCmd == NULL || pCmd->numOfClause == 0) {
    return NULL;
  }

  assert(clauseIndex >= 0 && clauseIndex < pCmd->numOfClause);

  SQueryInfo* pQueryInfo = tscGetQueryInfoDetail(pCmd, clauseIndex);
  return tscGetMetaInfo(pQueryInfo, tableIndex);
}

STableMetaInfo* tscGetMetaInfo(SQueryInfo* pQueryInfo, int32_t tableIndex) {
  assert(pQueryInfo != NULL);

  if (pQueryInfo->pTableMetaInfo == NULL) {
    assert(pQueryInfo->numOfTables == 0);
    return NULL;
  }

  assert(tableIndex >= 0 && tableIndex <= pQueryInfo->numOfTables && pQueryInfo->pTableMetaInfo != NULL);

  return pQueryInfo->pTableMetaInfo[tableIndex];
}

int32_t tscGetQueryInfoDetailSafely(SSqlCmd* pCmd, int32_t subClauseIndex, SQueryInfo** pQueryInfo) {
  int32_t ret = TSDB_CODE_SUCCESS;

  *pQueryInfo = tscGetQueryInfoDetail(pCmd, subClauseIndex);

  while ((*pQueryInfo) == NULL) {
    if ((ret = tscAddSubqueryInfo(pCmd)) != TSDB_CODE_SUCCESS) {
      return ret;
    }

    (*pQueryInfo) = tscGetQueryInfoDetail(pCmd, subClauseIndex);
  }

  return TSDB_CODE_SUCCESS;
}

STableMetaInfo* tscGetTableMetaInfoByUid(SQueryInfo* pQueryInfo, uint64_t uid, int32_t* index) {
  int32_t k = -1;

  for (int32_t i = 0; i < pQueryInfo->numOfTables; ++i) {
    if (pQueryInfo->pTableMetaInfo[i]->pTableMeta->id.uid == uid) {
      k = i;
      break;
    }
  }

  if (index != NULL) {
    *index = k;
  }

  assert(k != -1);
  return tscGetMetaInfo(pQueryInfo, k);
}

void tscInitQueryInfo(SQueryInfo* pQueryInfo) {
  assert(pQueryInfo->fieldsInfo.pFields == NULL);
  pQueryInfo->fieldsInfo.pFields = taosArrayInit(4, sizeof(TAOS_FIELD));
  
  assert(pQueryInfo->fieldsInfo.pSupportInfo == NULL);
  pQueryInfo->fieldsInfo.pSupportInfo = taosArrayInit(4, sizeof(SFieldSupInfo));
  
  assert(pQueryInfo->exprList == NULL);
  pQueryInfo->exprList = taosArrayInit(4, POINTER_BYTES);
  pQueryInfo->colList  = taosArrayInit(4, POINTER_BYTES);
}

int32_t tscAddSubqueryInfo(SSqlCmd* pCmd) {
  assert(pCmd != NULL);

  // todo refactor: remove this structure
  size_t s = pCmd->numOfClause + 1;
  char*  tmp = realloc(pCmd->pQueryInfo, s * POINTER_BYTES);
  if (tmp == NULL) {
    return TSDB_CODE_TSC_OUT_OF_MEMORY;
  }

  pCmd->pQueryInfo = (SQueryInfo**)tmp;

  SQueryInfo* pQueryInfo = calloc(1, sizeof(SQueryInfo));
  tscInitQueryInfo(pQueryInfo);
  
  pQueryInfo->msg = pCmd->payload;  // pointer to the parent error message buffer

  pCmd->pQueryInfo[pCmd->numOfClause++] = pQueryInfo;
  return TSDB_CODE_SUCCESS;
}

static void freeQueryInfoImpl(SQueryInfo* pQueryInfo) {
  tscTagCondRelease(&pQueryInfo->tagCond);
  tscFieldInfoClear(&pQueryInfo->fieldsInfo);

  tscSqlExprInfoDestroy(pQueryInfo->exprList);
  pQueryInfo->exprList = NULL;

  tscColumnListDestroy(pQueryInfo->colList);
  pQueryInfo->colList = NULL;

  if (pQueryInfo->groupbyExpr.columnInfo != NULL) {
    taosArrayDestroy(pQueryInfo->groupbyExpr.columnInfo);
    pQueryInfo->groupbyExpr.columnInfo = NULL;
  }
  
  pQueryInfo->tsBuf = tsBufDestroy(pQueryInfo->tsBuf);

  taosTFree(pQueryInfo->fillVal);
}

void tscClearSubqueryInfo(SSqlCmd* pCmd) {
  for (int32_t i = 0; i < pCmd->numOfClause; ++i) {
    SQueryInfo* pQueryInfo = tscGetQueryInfoDetail(pCmd, i);
    freeQueryInfoImpl(pQueryInfo);
  }
}

void tscFreeVgroupTableInfo(SArray* pVgroupTables) {
  if (pVgroupTables != NULL) {
    for (size_t i = 0; i < taosArrayGetSize(pVgroupTables); i++) {
      SVgroupTableInfo* pInfo = taosArrayGet(pVgroupTables, i);
      taosArrayDestroy(pInfo->itemList);
    }
    taosArrayDestroy(pVgroupTables);
  }
}

void clearAllTableMetaInfo(SQueryInfo* pQueryInfo, const char* address, bool removeFromCache) {
  tscDebug("%p deref the table meta in cache, numOfTables:%d", address, pQueryInfo->numOfTables);
  
  for(int32_t i = 0; i < pQueryInfo->numOfTables; ++i) {
    STableMetaInfo* pTableMetaInfo = tscGetMetaInfo(pQueryInfo, i);
    tscFreeVgroupTableInfo(pTableMetaInfo->pVgroupTables);
    tscClearTableMetaInfo(pTableMetaInfo, removeFromCache);
    free(pTableMetaInfo);
  }
  
  taosTFree(pQueryInfo->pTableMetaInfo);
}

STableMetaInfo* tscAddTableMetaInfo(SQueryInfo* pQueryInfo, const char* name, STableMeta* pTableMeta,
                                    SVgroupsInfo* vgroupList, SArray* pTagCols) {
  void* pAlloc = realloc(pQueryInfo->pTableMetaInfo, (pQueryInfo->numOfTables + 1) * POINTER_BYTES);
  if (pAlloc == NULL) {
    return NULL;
  }

  pQueryInfo->pTableMetaInfo = pAlloc;
  pQueryInfo->pTableMetaInfo[pQueryInfo->numOfTables] = calloc(1, sizeof(STableMetaInfo));

  STableMetaInfo* pTableMetaInfo = pQueryInfo->pTableMetaInfo[pQueryInfo->numOfTables];
  assert(pTableMetaInfo != NULL);

  if (name != NULL) {
    tstrncpy(pTableMetaInfo->name, name, sizeof(pTableMetaInfo->name));
  }

  pTableMetaInfo->pTableMeta = pTableMeta;
  
  if (vgroupList != NULL) {
    size_t size = sizeof(SVgroupsInfo) + sizeof(SCMVgroupInfo) * vgroupList->numOfVgroups;
    pTableMetaInfo->vgroupList = malloc(size);
    memcpy(pTableMetaInfo->vgroupList, vgroupList, size);
  }

  pTableMetaInfo->tagColList = taosArrayInit(4, POINTER_BYTES);
  if (pTagCols != NULL) {
    tscColumnListCopy(pTableMetaInfo->tagColList, pTagCols, -1);
  }
  
  pQueryInfo->numOfTables += 1;
  return pTableMetaInfo;
}

STableMetaInfo* tscAddEmptyMetaInfo(SQueryInfo* pQueryInfo) {
  return tscAddTableMetaInfo(pQueryInfo, NULL, NULL, NULL, NULL);
}

void tscClearTableMetaInfo(STableMetaInfo* pTableMetaInfo, bool removeFromCache) {
  if (pTableMetaInfo == NULL) {
    return;
  }

  taosCacheRelease(tscCacheHandle, (void**)&(pTableMetaInfo->pTableMeta), removeFromCache);
  taosTFree(pTableMetaInfo->vgroupList);
  
  tscColumnListDestroy(pTableMetaInfo->tagColList);
  pTableMetaInfo->tagColList = NULL;
}

void tscResetForNextRetrieve(SSqlRes* pRes) {
  if (pRes == NULL) {
    return;
  }

  pRes->row = 0;
  pRes->numOfRows = 0;
}

SSqlObj* createSimpleSubObj(SSqlObj* pSql, void (*fp)(), void* param, int32_t cmd) {
  SSqlObj* pNew = (SSqlObj*)calloc(1, sizeof(SSqlObj));
  if (pNew == NULL) {
    tscError("%p new subquery failed, tableIndex:%d", pSql, 0);
    return NULL;
  }

  pNew->pTscObj = pSql->pTscObj;
  pNew->signature = pNew;

  SSqlCmd* pCmd = &pNew->cmd;
  pCmd->command = cmd;
  pCmd->parseFinished = 1;

  if (tscAddSubqueryInfo(pCmd) != TSDB_CODE_SUCCESS) {
    tscFreeSqlObj(pNew);
    return NULL;
  }

  pNew->fp = fp;
  pNew->fetchFp = fp;
  pNew->param = param;
  pNew->maxRetry = TSDB_MAX_REPLICA;

  pNew->sqlstr = strdup(pSql->sqlstr);
  if (pNew->sqlstr == NULL) {
    tscError("%p new subquery failed", pSql);

    free(pNew);
    return NULL;
  }

  SQueryInfo* pQueryInfo = NULL;
  tscGetQueryInfoDetailSafely(pCmd, 0, &pQueryInfo);

  assert(pSql->cmd.clauseIndex == 0);
  STableMetaInfo* pMasterTableMetaInfo = tscGetTableMetaInfoFromCmd(&pSql->cmd, pSql->cmd.clauseIndex, 0);

  tscAddTableMetaInfo(pQueryInfo, pMasterTableMetaInfo->name, NULL, NULL, NULL);
  return pNew;
}

// current sql function is not direct output result, so create a dummy output field
static void doSetNewFieldInfo(SQueryInfo* pNewQueryInfo, SSqlExpr* pExpr) {
  TAOS_FIELD f = {.type = pExpr->resType, .bytes = pExpr->resBytes};
  tstrncpy(f.name, pExpr->aliasName, sizeof(f.name));

  SFieldSupInfo* pInfo1 = tscFieldInfoAppend(&pNewQueryInfo->fieldsInfo, &f);

  pInfo1->pSqlExpr = pExpr;
  pInfo1->visible = false;
}

static void doSetSqlExprAndResultFieldInfo(SQueryInfo* pQueryInfo, SQueryInfo* pNewQueryInfo, int64_t uid) {
  int32_t numOfOutput = tscSqlExprNumOfExprs(pNewQueryInfo);
  if (numOfOutput == 0) {
    return;
  }

  size_t      numOfExprs = tscSqlExprNumOfExprs(pQueryInfo);
  SFieldInfo* pFieldInfo = &pQueryInfo->fieldsInfo;

  // set the field info in pNewQueryInfo object
  for (int32_t i = 0; i < numOfExprs; ++i) {
    SSqlExpr* pExpr = tscSqlExprGet(pQueryInfo, i);

    if (pExpr->uid == uid) {
      if (i < pFieldInfo->numOfOutput) {
        SFieldSupInfo* pInfo = tscFieldInfoGetSupp(pFieldInfo, i);

        if (pInfo->pSqlExpr != NULL) {
          TAOS_FIELD* p = tscFieldInfoGetField(pFieldInfo, i);
          assert(strcmp(p->name, pExpr->aliasName) == 0);

          SFieldSupInfo* pInfo1 = tscFieldInfoAppend(&pNewQueryInfo->fieldsInfo, p);
          *pInfo1 = *pInfo;
        } else {
          assert(pInfo->pArithExprInfo != NULL);
          doSetNewFieldInfo(pNewQueryInfo, pExpr);
        }
      } else { // it is a arithmetic column, does not have actual field for sqlExpr, so build it
        doSetNewFieldInfo(pNewQueryInfo, pExpr);
      }
    }
  }

  // make sure the the sqlExpr for each fields is correct
  numOfExprs = tscSqlExprNumOfExprs(pNewQueryInfo);

  // update the pSqlExpr pointer in SFieldSupInfo according the field name
  // make sure the pSqlExpr point to the correct SqlExpr in pNewQueryInfo, not SqlExpr in pQueryInfo
  for (int32_t f = 0; f < pNewQueryInfo->fieldsInfo.numOfOutput; ++f) {
    TAOS_FIELD* field = tscFieldInfoGetField(&pNewQueryInfo->fieldsInfo, f);

    bool matched = false;
    for (int32_t k1 = 0; k1 < numOfExprs; ++k1) {
      SSqlExpr* pExpr1 = tscSqlExprGet(pNewQueryInfo, k1);

      if (strcmp(field->name, pExpr1->aliasName) == 0) {  // establish link according to the result field name
        SFieldSupInfo* pInfo = tscFieldInfoGetSupp(&pNewQueryInfo->fieldsInfo, f);
        pInfo->pSqlExpr = pExpr1;

        matched = true;
        break;
      }
    }

    assert(matched);
  }

  tscFieldInfoUpdateOffset(pNewQueryInfo);
}

SSqlObj* createSubqueryObj(SSqlObj* pSql, int16_t tableIndex, void (*fp)(), void* param, int32_t cmd, SSqlObj* pPrevSql) {
  SSqlCmd* pCmd = &pSql->cmd;
  SSqlObj* pNew = (SSqlObj*)calloc(1, sizeof(SSqlObj));
  if (pNew == NULL) {
    tscError("%p new subquery failed, tableIndex:%d", pSql, tableIndex);
    terrno = TSDB_CODE_TSC_OUT_OF_MEMORY;
    return NULL;
  }
  
  STableMetaInfo* pTableMetaInfo = tscGetTableMetaInfoFromCmd(pCmd, pCmd->clauseIndex, tableIndex);

  pNew->pTscObj = pSql->pTscObj;
  pNew->signature = pNew;

  pNew->sqlstr = strdup(pSql->sqlstr);
  if (pNew->sqlstr == NULL) {
    tscError("%p new subquery failed, tableIndex:%d, vgroupIndex:%d", pSql, tableIndex, pTableMetaInfo->vgroupIndex);

    free(pNew);
    terrno = TSDB_CODE_TSC_OUT_OF_MEMORY;
    return NULL;
  }

  SSqlCmd* pnCmd = &pNew->cmd;
  memcpy(pnCmd, pCmd, sizeof(SSqlCmd));
  
  pnCmd->command = cmd;
  pnCmd->payload = NULL;
  pnCmd->allocSize = 0;

  pnCmd->pQueryInfo = NULL;
  pnCmd->numOfClause = 0;
  pnCmd->clauseIndex = 0;
  pnCmd->pDataBlocks = NULL;
  pnCmd->parseFinished = 1;

  if (tscAddSubqueryInfo(pnCmd) != TSDB_CODE_SUCCESS) {
    tscFreeSqlObj(pNew);
    terrno = TSDB_CODE_TSC_OUT_OF_MEMORY;
    return NULL;
  }

  SQueryInfo* pNewQueryInfo = tscGetQueryInfoDetail(pnCmd, 0);
  SQueryInfo* pQueryInfo = tscGetQueryInfoDetail(pCmd, pCmd->clauseIndex);

  pNewQueryInfo->command = pQueryInfo->command;
  pNewQueryInfo->slidingTimeUnit = pQueryInfo->slidingTimeUnit;
  pNewQueryInfo->intervalTime = pQueryInfo->intervalTime;
  pNewQueryInfo->slidingTime  = pQueryInfo->slidingTime;
  pNewQueryInfo->type   = pQueryInfo->type;
  pNewQueryInfo->window = pQueryInfo->window;
  pNewQueryInfo->limit  = pQueryInfo->limit;
  pNewQueryInfo->slimit = pQueryInfo->slimit;
  pNewQueryInfo->order  = pQueryInfo->order;
  pNewQueryInfo->tsBuf  = NULL;
  pNewQueryInfo->fillType = pQueryInfo->fillType;
  pNewQueryInfo->fillVal  = NULL;
  pNewQueryInfo->clauseLimit = pQueryInfo->clauseLimit;
  pNewQueryInfo->numOfTables = 0;
  pNewQueryInfo->pTableMetaInfo = NULL;
  
  pNewQueryInfo->groupbyExpr = pQueryInfo->groupbyExpr;
  if (pQueryInfo->groupbyExpr.columnInfo != NULL) {
    pNewQueryInfo->groupbyExpr.columnInfo = taosArrayClone(pQueryInfo->groupbyExpr.columnInfo);
  }
  
  tscTagCondCopy(&pNewQueryInfo->tagCond, &pQueryInfo->tagCond);

  if (pQueryInfo->fillType != TSDB_FILL_NONE) {
    pNewQueryInfo->fillVal = malloc(pQueryInfo->fieldsInfo.numOfOutput * sizeof(int64_t));
    memcpy(pNewQueryInfo->fillVal, pQueryInfo->fillVal, pQueryInfo->fieldsInfo.numOfOutput * sizeof(int64_t));
  }

  if (tscAllocPayload(pnCmd, TSDB_DEFAULT_PAYLOAD_SIZE) != TSDB_CODE_SUCCESS) {
    tscError("%p new subquery failed, tableIndex:%d, vgroupIndex:%d", pSql, tableIndex, pTableMetaInfo->vgroupIndex);
    tscFreeSqlObj(pNew);
    terrno = TSDB_CODE_TSC_OUT_OF_MEMORY;
    return NULL;
  }
  
  tscColumnListCopy(pNewQueryInfo->colList, pQueryInfo->colList, (int16_t)tableIndex);

  // set the correct query type
  if (pPrevSql != NULL) {
    SQueryInfo* pPrevQueryInfo = tscGetQueryInfoDetail(&pPrevSql->cmd, pPrevSql->cmd.clauseIndex);
    pNewQueryInfo->type = pPrevQueryInfo->type;
  } else {
    TSDB_QUERY_SET_TYPE(pNewQueryInfo->type, TSDB_QUERY_TYPE_SUBQUERY);// it must be the subquery
  }

  uint64_t uid = pTableMetaInfo->pTableMeta->id.uid;
  tscSqlExprCopy(pNewQueryInfo->exprList, pQueryInfo->exprList, uid, true);

<<<<<<< HEAD
  doSetSqlExprAndResultFieldInfo(pQueryInfo, pNewQueryInfo, uid);
=======
  int32_t numOfOutput = (int32_t)tscSqlExprNumOfExprs(pNewQueryInfo);

  if (numOfOutput > 0) {  // todo refactor to extract method
    size_t numOfExprs = tscSqlExprNumOfExprs(pQueryInfo);
    SFieldInfo* pFieldInfo = &pQueryInfo->fieldsInfo;
    
    for (int32_t i = 0; i < numOfExprs; ++i) {
      SSqlExpr* pExpr = tscSqlExprGet(pQueryInfo, i);
      
      if (pExpr->uid == uid) {
        TAOS_FIELD* p = tscFieldInfoGetField(pFieldInfo, i);
        SFieldSupInfo* pInfo = tscFieldInfoGetSupp(pFieldInfo, i);
  
        SFieldSupInfo* pInfo1 = tscFieldInfoAppend(&pNewQueryInfo->fieldsInfo, p);
        *pInfo1 = *pInfo;
      }
    }

    // make sure the the sqlExpr for each fields is correct
    // todo handle the agg arithmetic expression
    numOfExprs = tscSqlExprNumOfExprs(pNewQueryInfo);

    for(int32_t f = 0; f < pNewQueryInfo->fieldsInfo.numOfOutput; ++f) {
      TAOS_FIELD* field = tscFieldInfoGetField(&pNewQueryInfo->fieldsInfo, f);
      bool matched = false;

      for(int32_t k1 = 0; k1 < numOfExprs; ++k1) {
        SSqlExpr* pExpr1 = tscSqlExprGet(pNewQueryInfo, k1);

        if (strcmp(field->name, pExpr1->aliasName) == 0) {  // establish link according to the result field name
          SFieldSupInfo* pInfo = tscFieldInfoGetSupp(&pNewQueryInfo->fieldsInfo, f);
          pInfo->pSqlExpr = pExpr1;

          matched = true;
          break;
        }
      }

      assert(matched);
    }
  
    tscFieldInfoUpdateOffset(pNewQueryInfo);
  }
>>>>>>> bc492a3f

  pNew->fp = fp;
  pNew->fetchFp = fp;

  pNew->param = param;
  pNew->maxRetry = TSDB_MAX_REPLICA;

  char* name = pTableMetaInfo->name;
  STableMetaInfo* pFinalInfo = NULL;

  if (pPrevSql == NULL) {
    STableMeta* pTableMeta = taosCacheAcquireByData(tscCacheHandle, pTableMetaInfo->pTableMeta);  // get by name may failed due to the cache cleanup
    assert(pTableMeta != NULL);

    pFinalInfo = tscAddTableMetaInfo(pNewQueryInfo, name, pTableMeta, pTableMetaInfo->vgroupList, pTableMetaInfo->tagColList);
  } else {  // transfer the ownership of pTableMeta to the newly create sql object.
    STableMetaInfo* pPrevInfo = tscGetTableMetaInfoFromCmd(&pPrevSql->cmd, pPrevSql->cmd.clauseIndex, 0);

    STableMeta*  pPrevTableMeta = taosCacheTransfer(tscCacheHandle, (void**)&pPrevInfo->pTableMeta);
    
    SVgroupsInfo* pVgroupsInfo = pPrevInfo->vgroupList;
    pFinalInfo = tscAddTableMetaInfo(pNewQueryInfo, name, pPrevTableMeta, pVgroupsInfo, pTableMetaInfo->tagColList);
  }

  if (pFinalInfo->pTableMeta == NULL) {
    tscError("%p new subquery failed since no tableMeta in cache, name:%s", pSql, name);
    tscFreeSqlObj(pNew);

    if (pPrevSql != NULL) {
      assert(pPrevSql->res.code != TSDB_CODE_SUCCESS);
      terrno = pPrevSql->res.code;
    } else {
      terrno = TSDB_CODE_TSC_APP_ERROR;
    }

    return NULL;
  }
  
  assert(pNewQueryInfo->numOfTables == 1);
  
  if (UTIL_TABLE_IS_SUPER_TABLE(pTableMetaInfo)) {
    assert(pFinalInfo->vgroupList != NULL);
  }

  if (cmd == TSDB_SQL_SELECT) {
    size_t size = taosArrayGetSize(pNewQueryInfo->colList);
    
    tscDebug(
        "%p new subquery:%p, tableIndex:%d, vgroupIndex:%d, type:%d, exprInfo:%zu, colList:%zu,"
        "fieldInfo:%d, name:%s, qrang:%" PRId64 " - %" PRId64 " order:%d, limit:%" PRId64,
        pSql, pNew, tableIndex, pTableMetaInfo->vgroupIndex, pNewQueryInfo->type, tscSqlExprNumOfExprs(pNewQueryInfo),
        size, pNewQueryInfo->fieldsInfo.numOfOutput, pFinalInfo->name, pNewQueryInfo->window.skey,
        pNewQueryInfo->window.ekey, pNewQueryInfo->order.order, pNewQueryInfo->limit.limit);
    
    tscPrintSelectClause(pNew, 0);
  } else {
    tscDebug("%p new sub insertion: %p, vnodeIdx:%d", pSql, pNew, pTableMetaInfo->vgroupIndex);
  }

  return pNew;
}

/**
 * To decide if current is a two-stage super table query, join query, or insert. And invoke different
 * procedure accordingly
 * @param pSql
 */
void tscDoQuery(SSqlObj* pSql) {
  SSqlCmd* pCmd = &pSql->cmd;
  SSqlRes* pRes = &pSql->res;
  
  pRes->code = TSDB_CODE_SUCCESS;
  
  if (pCmd->command > TSDB_SQL_LOCAL) {
    tscProcessLocalCmd(pSql);
    return;
  }
  
  if (pCmd->command == TSDB_SQL_SELECT) {
    tscAddIntoSqlList(pSql);
  }

  if (pCmd->dataSourceType == DATA_FROM_DATA_FILE) {
    tscProcessMultiVnodesImportFromFile(pSql);
  } else {
    SQueryInfo *pQueryInfo = tscGetQueryInfoDetail(pCmd, pCmd->clauseIndex);
    uint16_t type = pQueryInfo->type;
  
    if (pSql->fp == (void(*)())tscHandleMultivnodeInsert) {  // multi-vnodes insertion
      tscHandleMultivnodeInsert(pSql);
      return;
    }
  
    if (QUERY_IS_JOIN_QUERY(type)) {
      if (!TSDB_QUERY_HAS_TYPE(type, TSDB_QUERY_TYPE_SUBQUERY)) {
        tscHandleMasterJoinQuery(pSql);
      } else { // for first stage sub query, iterate all vnodes to get all timestamp
        if (!TSDB_QUERY_HAS_TYPE(type, TSDB_QUERY_TYPE_JOIN_SEC_STAGE)) {
          tscProcessSql(pSql);
        } else { // secondary stage join query.
          if (tscIsTwoStageSTableQuery(pQueryInfo, 0)) {  // super table query
            tscHandleMasterSTableQuery(pSql);
          } else {
            tscProcessSql(pSql);
          }
        }
      }

      return;
    } else if (tscIsTwoStageSTableQuery(pQueryInfo, 0)) {  // super table query
      tscHandleMasterSTableQuery(pSql);
      return;
    }
    
    tscProcessSql(pSql);
  }
}

int16_t tscGetJoinTagColIdByUid(STagCond* pTagCond, uint64_t uid) {
  if (pTagCond->joinInfo.left.uid == uid) {
    return pTagCond->joinInfo.left.tagColId;
  } else if (pTagCond->joinInfo.right.uid == uid) {
    return pTagCond->joinInfo.right.tagColId;
  } else {
    assert(0);
    return -1;
  }
}

bool tscIsUpdateQuery(SSqlObj* pSql) {
  if (pSql == NULL || pSql->signature != pSql) {
    terrno = TSDB_CODE_TSC_DISCONNECTED;
    return TSDB_CODE_TSC_DISCONNECTED;
  }

  SSqlCmd* pCmd = &pSql->cmd;
  return ((pCmd->command >= TSDB_SQL_INSERT && pCmd->command <= TSDB_SQL_DROP_DNODE) || TSDB_SQL_USE_DB == pCmd->command);
}

int32_t tscInvalidSQLErrMsg(char* msg, const char* additionalInfo, const char* sql) {
  const char* msgFormat1 = "invalid SQL: %s";
  const char* msgFormat2 = "invalid SQL: syntax error near \"%s\" (%s)";
  const char* msgFormat3 = "invalid SQL: syntax error near \"%s\"";

  const int32_t BACKWARD_CHAR_STEP = 0;

  if (sql == NULL) {
    assert(additionalInfo != NULL);
    sprintf(msg, msgFormat1, additionalInfo);
    return TSDB_CODE_TSC_INVALID_SQL;
  }

  char buf[64] = {0};  // only extract part of sql string
  strncpy(buf, (sql - BACKWARD_CHAR_STEP), tListLen(buf) - 1);

  if (additionalInfo != NULL) {
    sprintf(msg, msgFormat2, buf, additionalInfo);
  } else {
    sprintf(msg, msgFormat3, buf);  // no additional information for invalid sql error
  }

  return TSDB_CODE_TSC_INVALID_SQL;
}

bool tscHasReachLimitation(SQueryInfo* pQueryInfo, SSqlRes* pRes) {
  assert(pQueryInfo != NULL && pQueryInfo->clauseLimit != 0);
  return (pQueryInfo->clauseLimit > 0 && pRes->numOfClauseTotal >= pQueryInfo->clauseLimit);
}

bool tscResultsetFetchCompleted(TAOS_RES *result) {
  SSqlRes* pRes = result;
  return pRes->completed; 
}

char* tscGetErrorMsgPayload(SSqlCmd* pCmd) { return pCmd->payload; }

/**
 *  If current vnode query does not return results anymore (pRes->numOfRows == 0), try the next vnode if exists,
 *  while multi-vnode super table projection query and the result does not reach the limitation.
 */
bool hasMoreVnodesToTry(SSqlObj* pSql) {
  SSqlCmd* pCmd = &pSql->cmd;
  SSqlRes* pRes = &pSql->res;
  if (pCmd->command != TSDB_SQL_FETCH) {
    return false;
  }

  assert(pRes->completed);
  SQueryInfo* pQueryInfo = tscGetQueryInfoDetail(pCmd, pCmd->clauseIndex);
  STableMetaInfo* pTableMetaInfo = tscGetMetaInfo(pQueryInfo, 0);

  // for normal table, no need to try any more if results are all retrieved from one vnode
  if (!UTIL_TABLE_IS_SUPER_TABLE(pTableMetaInfo) || (pTableMetaInfo->vgroupList == NULL)) {
    return false;
  }
  
  int32_t numOfVgroups = pTableMetaInfo->vgroupList->numOfVgroups;
  if (pTableMetaInfo->pVgroupTables != NULL) {
    numOfVgroups = taosArrayGetSize(pTableMetaInfo->pVgroupTables);
  }

  return tscNonOrderedProjectionQueryOnSTable(pQueryInfo, 0) &&
         (!tscHasReachLimitation(pQueryInfo, pRes)) && (pTableMetaInfo->vgroupIndex < numOfVgroups - 1);
}

bool hasMoreClauseToTry(SSqlObj* pSql) {
  return pSql->cmd.clauseIndex < pSql->cmd.numOfClause - 1;
}

void tscTryQueryNextVnode(SSqlObj* pSql, __async_cb_func_t fp) {
  SSqlCmd* pCmd = &pSql->cmd;
  SSqlRes* pRes = &pSql->res;

  SQueryInfo* pQueryInfo = tscGetQueryInfoDetail(pCmd, pCmd->clauseIndex);

  /*
   * no result returned from the current virtual node anymore, try the next vnode if exists
   * if case of: multi-vnode super table projection query
   */
  assert(pRes->numOfRows == 0 && tscNonOrderedProjectionQueryOnSTable(pQueryInfo, 0) && !tscHasReachLimitation(pQueryInfo, pRes));
  STableMetaInfo* pTableMetaInfo = tscGetMetaInfo(pQueryInfo, 0);
  
  int32_t totalVgroups = pTableMetaInfo->vgroupList->numOfVgroups;
  if (++pTableMetaInfo->vgroupIndex < totalVgroups) {
    tscDebug("%p results from vgroup index:%d completed, try next:%d. total vgroups:%d. current numOfRes:%" PRId64, pSql,
             pTableMetaInfo->vgroupIndex - 1, pTableMetaInfo->vgroupIndex, totalVgroups, pRes->numOfClauseTotal);

    /*
     * update the limit and offset value for the query on the next vnode,
     * according to current retrieval results
     *
     * NOTE:
     * if the pRes->offset is larger than 0, the start returned position has not reached yet.
     * Therefore, the pRes->numOfRows, as well as pRes->numOfClauseTotal, must be 0.
     * The pRes->offset value will be updated by virtual node, during query execution.
     */
    if (pQueryInfo->clauseLimit >= 0) {
      pQueryInfo->limit.limit = pQueryInfo->clauseLimit - pRes->numOfClauseTotal;
    }

    pQueryInfo->limit.offset = pRes->offset;
    assert((pRes->offset >= 0 && pRes->numOfRows == 0) || (pRes->offset == 0 && pRes->numOfRows >= 0));
    
    tscDebug("%p new query to next vgroup, index:%d, limit:%" PRId64 ", offset:%" PRId64 ", glimit:%" PRId64,
        pSql, pTableMetaInfo->vgroupIndex, pQueryInfo->limit.limit, pQueryInfo->limit.offset, pQueryInfo->clauseLimit);

    /*
     * For project query with super table join, the numOfSub is equalled to the number of all subqueries.
     * Therefore, we need to reset the value of numOfSubs to be 0.
     *
     * For super table join with projection query, if anyone of the subquery is exhausted, the query completed.
     */
    pSql->numOfSubs = 0;
    pCmd->command = TSDB_SQL_SELECT;

    tscResetForNextRetrieve(pRes);

    // set the callback function
    pSql->fp = fp;
    tscProcessSql(pSql);
  } else {
    tscDebug("%p try all %d vnodes, query complete. current numOfRes:%" PRId64, pSql, totalVgroups, pRes->numOfClauseTotal);
  }
}

void tscTryQueryNextClause(SSqlObj* pSql, __async_cb_func_t fp) {
  SSqlCmd* pCmd = &pSql->cmd;
  SSqlRes* pRes = &pSql->res;

  // current subclause is completed, try the next subclause
  assert(pCmd->clauseIndex < pCmd->numOfClause - 1);

  pCmd->clauseIndex++;
  SQueryInfo* pQueryInfo = tscGetQueryInfoDetail(pCmd, pCmd->clauseIndex);

  pSql->cmd.command = pQueryInfo->command;

  //backup the total number of result first
  int64_t num = pRes->numOfTotal + pRes->numOfClauseTotal;
  tscFreeSqlResult(pSql);
  
  pRes->numOfTotal = num;
  
  taosTFree(pSql->pSubs);
  pSql->numOfSubs = 0;
  pSql->fp = fp;

  tscDebug("%p try data in the next subclause:%d, total subclause:%d", pSql, pCmd->clauseIndex, pCmd->numOfClause);
  if (pCmd->command > TSDB_SQL_LOCAL) {
    tscProcessLocalCmd(pSql);
  } else {
    tscDoQuery(pSql);
  }
}

//void tscGetResultColumnChr(SSqlRes* pRes, SFieldInfo* pFieldInfo, int32_t columnIndex) {
//  SFieldSupInfo* pInfo = TARRAY_GET_ELEM(pFieldInfo->pSupportInfo, columnIndex);
//  assert(pInfo->pSqlExpr != NULL);
//
//  int32_t type = pInfo->pSqlExpr->resType;
//  int32_t bytes = pInfo->pSqlExpr->resBytes;
//
//  char* pData = pRes->data + pInfo->pSqlExpr->offset * pRes->numOfRows + bytes * pRes->row;
//
//  if (type == TSDB_DATA_TYPE_NCHAR || type == TSDB_DATA_TYPE_BINARY) {
//    int32_t realLen = varDataLen(pData);
//    assert(realLen <= bytes - VARSTR_HEADER_SIZE);
//
//    if (isNull(pData, type)) {
//      pRes->tsrow[columnIndex] = NULL;
//    } else {
//      pRes->tsrow[columnIndex] = ((tstr*)pData)->data;
//    }
//
//    if (realLen < pInfo->pSqlExpr->resBytes - VARSTR_HEADER_SIZE) { // todo refactor
//      *(pData + realLen + VARSTR_HEADER_SIZE) = 0;
//    }
//
//    pRes->length[columnIndex] = realLen;
//  } else {
//    assert(bytes == tDataTypeDesc[type].nSize);
//
//    if (isNull(pData, type)) {
//      pRes->tsrow[columnIndex] = NULL;
//    } else {
//      pRes->tsrow[columnIndex] = pData;
//    }
//
//    pRes->length[columnIndex] = bytes;
//  }
//}

void* malloc_throw(size_t size) {
  void* p = malloc(size);
  if (p == NULL) {
    THROW(TSDB_CODE_TSC_OUT_OF_MEMORY);
  }
  return p;
}

void* calloc_throw(size_t nmemb, size_t size) {
  void* p = calloc(nmemb, size);
  if (p == NULL) {
    THROW(TSDB_CODE_TSC_OUT_OF_MEMORY);
  }
  return p;
}

char* strdup_throw(const char* str) {
  char* p = strdup(str);
  if (p == NULL) {
    THROW(TSDB_CODE_TSC_OUT_OF_MEMORY);
  }
  return p;
}

int tscSetMgmtEpSetFromCfg(const char *first, const char *second) {
  // init mgmt ip set 
  tscMgmtEpSet.version = 0;
  SRpcEpSet *mgmtEpSet = &(tscMgmtEpSet.epSet);
  mgmtEpSet->numOfEps = 0;
  mgmtEpSet->inUse = 0;

  if (first && first[0] != 0) {
    if (strlen(first) >= TSDB_EP_LEN) {
      terrno = TSDB_CODE_TSC_INVALID_FQDN;
      return -1;
    }
    taosGetFqdnPortFromEp(first, mgmtEpSet->fqdn[mgmtEpSet->numOfEps], &(mgmtEpSet->port[mgmtEpSet->numOfEps]));
    mgmtEpSet->numOfEps++;
  }

  if (second && second[0] != 0) {
    if (strlen(second) >= TSDB_EP_LEN) {
      terrno = TSDB_CODE_TSC_INVALID_FQDN;
      return -1;
    }
    taosGetFqdnPortFromEp(second, mgmtEpSet->fqdn[mgmtEpSet->numOfEps], &(mgmtEpSet->port[mgmtEpSet->numOfEps]));
    mgmtEpSet->numOfEps++;
  }

  if (mgmtEpSet->numOfEps == 0) {
    terrno = TSDB_CODE_TSC_INVALID_FQDN;
    return -1;
  }

  return 0;
}

bool tscSetSqlOwner(SSqlObj* pSql) {
  SSqlRes* pRes = &pSql->res;

  // set the sql object owner
  uint64_t threadId = taosGetPthreadId();
  if (atomic_val_compare_exchange_64(&pSql->owner, 0, threadId) != 0) {
    pRes->code = TSDB_CODE_QRY_IN_EXEC;
    return false;
  }

  return true;
}

void tscClearSqlOwner(SSqlObj* pSql) {
  assert(pSql->owner != 0);
  atomic_store_64(&pSql->owner, 0);
}<|MERGE_RESOLUTION|>--- conflicted
+++ resolved
@@ -1845,53 +1845,7 @@
   uint64_t uid = pTableMetaInfo->pTableMeta->id.uid;
   tscSqlExprCopy(pNewQueryInfo->exprList, pQueryInfo->exprList, uid, true);
 
-<<<<<<< HEAD
   doSetSqlExprAndResultFieldInfo(pQueryInfo, pNewQueryInfo, uid);
-=======
-  int32_t numOfOutput = (int32_t)tscSqlExprNumOfExprs(pNewQueryInfo);
-
-  if (numOfOutput > 0) {  // todo refactor to extract method
-    size_t numOfExprs = tscSqlExprNumOfExprs(pQueryInfo);
-    SFieldInfo* pFieldInfo = &pQueryInfo->fieldsInfo;
-    
-    for (int32_t i = 0; i < numOfExprs; ++i) {
-      SSqlExpr* pExpr = tscSqlExprGet(pQueryInfo, i);
-      
-      if (pExpr->uid == uid) {
-        TAOS_FIELD* p = tscFieldInfoGetField(pFieldInfo, i);
-        SFieldSupInfo* pInfo = tscFieldInfoGetSupp(pFieldInfo, i);
-  
-        SFieldSupInfo* pInfo1 = tscFieldInfoAppend(&pNewQueryInfo->fieldsInfo, p);
-        *pInfo1 = *pInfo;
-      }
-    }
-
-    // make sure the the sqlExpr for each fields is correct
-    // todo handle the agg arithmetic expression
-    numOfExprs = tscSqlExprNumOfExprs(pNewQueryInfo);
-
-    for(int32_t f = 0; f < pNewQueryInfo->fieldsInfo.numOfOutput; ++f) {
-      TAOS_FIELD* field = tscFieldInfoGetField(&pNewQueryInfo->fieldsInfo, f);
-      bool matched = false;
-
-      for(int32_t k1 = 0; k1 < numOfExprs; ++k1) {
-        SSqlExpr* pExpr1 = tscSqlExprGet(pNewQueryInfo, k1);
-
-        if (strcmp(field->name, pExpr1->aliasName) == 0) {  // establish link according to the result field name
-          SFieldSupInfo* pInfo = tscFieldInfoGetSupp(&pNewQueryInfo->fieldsInfo, f);
-          pInfo->pSqlExpr = pExpr1;
-
-          matched = true;
-          break;
-        }
-      }
-
-      assert(matched);
-    }
-  
-    tscFieldInfoUpdateOffset(pNewQueryInfo);
-  }
->>>>>>> bc492a3f
 
   pNew->fp = fp;
   pNew->fetchFp = fp;
