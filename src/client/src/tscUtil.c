--- conflicted
+++ resolved
@@ -13,9 +13,9 @@
  * along with this program. If not, see <http://www.gnu.org/licenses/>.
  */
 
+#include "os.h"
 #include "tscUtil.h"
 #include "hash.h"
-#include "os.h"
 #include "taosmsg.h"
 #include "tcache.h"
 #include "tkey.h"
@@ -460,14 +460,8 @@
   pthread_mutex_lock(&pObj->mutex);
   tfree(pSql->sqlstr);
   pthread_mutex_unlock(&pObj->mutex);
-<<<<<<< HEAD
-  
-  tscFreeResData(pSql);
-  
-=======
 
   tscFreeSqlResult(pSql);
->>>>>>> fdfcc4aa
   tfree(pSql->pSubs);
   pSql->numOfSubs = 0;
 
