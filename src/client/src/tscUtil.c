/*
 * Copyright (c) 2019 TAOS Data, Inc. <jhtao@taosdata.com>
 *
 * This program is free software: you can use, redistribute, and/or modify
 * it under the terms of the GNU Affero General Public License, version 3
 * or later ("AGPL"), as published by the Free Software Foundation.
 *
 * This program is distributed in the hope that it will be useful, but WITHOUT
 * ANY WARRANTY; without even the implied warranty of MERCHANTABILITY or
 * FITNESS FOR A PARTICULAR PURPOSE.
 *
 * You should have received a copy of the GNU Affero General Public License
 * along with this program. If not, see <http://www.gnu.org/licenses/>.
 */

#include "tscUtil.h"
#include "hash.h"
#include "os.h"
#include "qAst.h"
#include "taosmsg.h"
#include "tkey.h"
#include "tmd5.h"
#include "tscLocalMerge.h"
#include "tscLog.h"
#include "tscProfile.h"
#include "tscSubquery.h"
#include "tschemautil.h"
#include "tsclient.h"
#include "ttimer.h"
#include "ttokendef.h"

static void freeQueryInfoImpl(SQueryInfo* pQueryInfo);
static void clearAllTableMetaInfo(SQueryInfo* pQueryInfo);

SCond* tsGetSTableQueryCond(STagCond* pTagCond, uint64_t uid) {
  if (pTagCond->pCond == NULL) {
    return NULL;
  }
  
  size_t size = taosArrayGetSize(pTagCond->pCond);
  for (int32_t i = 0; i < size; ++i) {
    SCond* pCond = taosArrayGet(pTagCond->pCond, i);
    
    if (uid == pCond->uid) {
      return pCond;
    }
  }

  return NULL;
}

void tsSetSTableQueryCond(STagCond* pTagCond, uint64_t uid, SBufferWriter* bw) {
  if (tbufTell(bw) == 0) {
    return;
  }
  
  SCond cond = {
    .uid = uid,
    .len = (int32_t)(tbufTell(bw)),
    .cond = NULL,
  };
  
  cond.cond = tbufGetData(bw, true);
  
  if (pTagCond->pCond == NULL) {
    pTagCond->pCond = taosArrayInit(3, sizeof(SCond));
  }
  
  taosArrayPush(pTagCond->pCond, &cond);
}

bool tscQueryTags(SQueryInfo* pQueryInfo) {
  int32_t numOfCols = (int32_t) tscSqlExprNumOfExprs(pQueryInfo);
  for (int32_t i = 0; i < numOfCols; ++i) {
    SSqlExpr* pExpr = tscSqlExprGet(pQueryInfo, i);
    int32_t functId = pExpr->functionId;

    // "select count(tbname)" query
    if (functId == TSDB_FUNC_COUNT && pExpr->colInfo.colId == TSDB_TBNAME_COLUMN_INDEX) {
      continue;
    }

    if (functId != TSDB_FUNC_TAGPRJ && functId != TSDB_FUNC_TID_TAG) {
      return false;
    }
  }

  return true;
}

// todo refactor, extract methods and move the common module
void tscGetDBInfoFromTableFullName(char* tableId, char* db) {
  char* st = strstr(tableId, TS_PATH_DELIMITER);
  if (st != NULL) {
    char* end = strstr(st + 1, TS_PATH_DELIMITER);
    if (end != NULL) {
      memcpy(db, tableId, (end - tableId));
      db[end - tableId] = 0;
      return;
    }
  }

  db[0] = 0;
}

bool tscIsTwoStageSTableQuery(SQueryInfo* pQueryInfo, int32_t tableIndex) {
  if (pQueryInfo == NULL) {
    return false;
  }

  STableMetaInfo* pTableMetaInfo = tscGetMetaInfo(pQueryInfo, tableIndex);
  if (pTableMetaInfo == NULL) {
    return false;
  }
  
  // for select query super table, the super table vgroup list can not be null in any cases.
  // if (pQueryInfo->command == TSDB_SQL_SELECT && UTIL_TABLE_IS_SUPER_TABLE(pTableMetaInfo)) {
  //   assert(pTableMetaInfo->vgroupList != NULL);
  // }
  
  if ((pQueryInfo->type & TSDB_QUERY_TYPE_FREE_RESOURCE) == TSDB_QUERY_TYPE_FREE_RESOURCE) {
    return false;
  }

  // for ordered projection query, iterate all qualified vnodes sequentially
  if (tscNonOrderedProjectionQueryOnSTable(pQueryInfo, tableIndex)) {
    return false;
  }

  if (!TSDB_QUERY_HAS_TYPE(pQueryInfo->type, TSDB_QUERY_TYPE_STABLE_SUBQUERY) && pQueryInfo->command == TSDB_SQL_SELECT) {
    return UTIL_TABLE_IS_SUPER_TABLE(pTableMetaInfo);
  }

  return false;
}

bool tscIsProjectionQueryOnSTable(SQueryInfo* pQueryInfo, int32_t tableIndex) {
  STableMetaInfo* pTableMetaInfo = tscGetMetaInfo(pQueryInfo, tableIndex);
  
  /*
   * In following cases, return false for non ordered project query on super table
   * 1. failed to get tableMeta from server; 2. not a super table; 3. limitation is 0;
   * 4. show queries, instead of a select query
   */
  size_t numOfExprs = tscSqlExprNumOfExprs(pQueryInfo);
  if (pTableMetaInfo == NULL || !UTIL_TABLE_IS_SUPER_TABLE(pTableMetaInfo) ||
      pQueryInfo->command == TSDB_SQL_RETRIEVE_EMPTY_RESULT || numOfExprs == 0) {
    return false;
  }
  
  for (int32_t i = 0; i < numOfExprs; ++i) {
    int32_t functionId = tscSqlExprGet(pQueryInfo, i)->functionId;

    if (functionId != TSDB_FUNC_PRJ &&
        functionId != TSDB_FUNC_TAGPRJ &&
        functionId != TSDB_FUNC_TAG &&
        functionId != TSDB_FUNC_TS &&
        functionId != TSDB_FUNC_ARITHM &&
        functionId != TSDB_FUNC_TS_COMP &&
        functionId != TSDB_FUNC_TID_TAG) {
      return false;
    }
  }
  
  return true;
}

// not order by timestamp projection query on super table
bool tscNonOrderedProjectionQueryOnSTable(SQueryInfo* pQueryInfo, int32_t tableIndex) {
  if (!tscIsProjectionQueryOnSTable(pQueryInfo, tableIndex)) {
    return false;
  }
  
  // order by columnIndex exists, not a non-ordered projection query
  return pQueryInfo->order.orderColId < 0;
}

bool tscOrderedProjectionQueryOnSTable(SQueryInfo* pQueryInfo, int32_t tableIndex) {
  if (!tscIsProjectionQueryOnSTable(pQueryInfo, tableIndex)) {
    return false;
  }
  
  // order by columnIndex exists, a non-ordered projection query
  return pQueryInfo->order.orderColId >= 0;
}

bool tscIsProjectionQuery(SQueryInfo* pQueryInfo) {
  size_t size = tscSqlExprNumOfExprs(pQueryInfo);

  for (int32_t i = 0; i < size; ++i) {
    int32_t functionId = tscSqlExprGet(pQueryInfo, i)->functionId;

    if (functionId != TSDB_FUNC_PRJ && functionId != TSDB_FUNC_TAGPRJ && functionId != TSDB_FUNC_TAG &&
        functionId != TSDB_FUNC_TS && functionId != TSDB_FUNC_ARITHM) {
      return false;
    }
  }

  return true;
}

bool tscIsPointInterpQuery(SQueryInfo* pQueryInfo) {
  size_t size = tscSqlExprNumOfExprs(pQueryInfo);
  for (int32_t i = 0; i < size; ++i) {
    SSqlExpr* pExpr = tscSqlExprGet(pQueryInfo, i);
    assert(pExpr != NULL);

    int32_t functionId = pExpr->functionId;
    if (functionId == TSDB_FUNC_TAG) {
      continue;
    }

    if (functionId != TSDB_FUNC_INTERP) {
      return false;
    }
  }

  return true;
}

bool tscIsSecondStageQuery(SQueryInfo* pQueryInfo) {
  if (tscIsProjectionQuery(pQueryInfo)) {
    return false;
  }

  size_t numOfOutput = tscNumOfFields(pQueryInfo);
  for(int32_t i = 0; i < numOfOutput; ++i) {
    SExprInfo* pExprInfo = tscFieldInfoGetInternalField(&pQueryInfo->fieldsInfo, i)->pArithExprInfo;
    if (pExprInfo != NULL) {
      return true;
    }
  }

  return false;
}

bool tscIsTWAQuery(SQueryInfo* pQueryInfo) {
  size_t numOfExprs = tscSqlExprNumOfExprs(pQueryInfo);
  for (int32_t i = 0; i < numOfExprs; ++i) {
    SSqlExpr* pExpr = tscSqlExprGet(pQueryInfo, i);
    if (pExpr == NULL) {
      continue;
    }

    int32_t functionId = pExpr->functionId;
    if (functionId == TSDB_FUNC_TWA) {
      return true;
    }
  }

  return false;
}

void tscClearInterpInfo(SQueryInfo* pQueryInfo) {
  if (!tscIsPointInterpQuery(pQueryInfo)) {
    return;
  }

  pQueryInfo->fillType = TSDB_FILL_NONE;
  tfree(pQueryInfo->fillVal);
}

int32_t tscCreateResPointerInfo(SSqlRes* pRes, SQueryInfo* pQueryInfo) {
  if (pRes->tsrow == NULL) {
    pRes->numOfCols = pQueryInfo->fieldsInfo.numOfOutput;

    pRes->tsrow  = calloc(pRes->numOfCols, POINTER_BYTES);
    pRes->urow   = calloc(pRes->numOfCols, POINTER_BYTES);
    pRes->length = calloc(pRes->numOfCols, sizeof(int32_t));
    pRes->buffer = calloc(pRes->numOfCols, POINTER_BYTES);

    // not enough memory
    if (pRes->tsrow == NULL  || pRes->urow == NULL || pRes->length == NULL || (pRes->buffer == NULL && pRes->numOfCols > 0)) {
      tfree(pRes->tsrow);
      tfree(pRes->urow);
      tfree(pRes->length);
      tfree(pRes->buffer);

      pRes->code = TSDB_CODE_TSC_OUT_OF_MEMORY;
      return pRes->code;
    }
  }

  return TSDB_CODE_SUCCESS;
}

void tscSetResRawPtr(SSqlRes* pRes, SQueryInfo* pQueryInfo) {
  assert(pRes->numOfCols > 0);

  int32_t offset = 0;

  for (int32_t i = 0; i < pRes->numOfCols; ++i) {
    SInternalField* pInfo = (SInternalField*)TARRAY_GET_ELEM(pQueryInfo->fieldsInfo.internalField, i);

    pRes->urow[i] = pRes->data + offset * pRes->numOfRows;
    pRes->length[i] = pInfo->field.bytes;

    offset += pInfo->field.bytes;

    // generated the user-defined column result
    if (pInfo->pSqlExpr != NULL && TSDB_COL_IS_UD_COL(pInfo->pSqlExpr->colInfo.flag)) {
      if (pInfo->pSqlExpr->param[1].nType == TSDB_DATA_TYPE_NULL) {
        setNullN(pRes->urow[i], pInfo->field.type, pInfo->field.bytes, (int32_t) pRes->numOfRows);
      } else {
        if (pInfo->field.type == TSDB_DATA_TYPE_NCHAR || pInfo->field.type == TSDB_DATA_TYPE_BINARY) {
          assert(pInfo->pSqlExpr->param[1].nLen <= pInfo->field.bytes);

          for (int32_t k = 0; k < pRes->numOfRows; ++k) {
            char* p = ((char**)pRes->urow)[i] + k * pInfo->field.bytes;

            memcpy(varDataVal(p), pInfo->pSqlExpr->param[1].pz, pInfo->pSqlExpr->param[1].nLen);
            varDataSetLen(p, pInfo->pSqlExpr->param[1].nLen);
          }
        } else {
          for (int32_t k = 0; k < pRes->numOfRows; ++k) {
            char* p = ((char**)pRes->urow)[i] + k * pInfo->field.bytes;
            memcpy(p, &pInfo->pSqlExpr->param[1].i64Key, pInfo->field.bytes);
          }
        }
      }

    } else if (pInfo->field.type == TSDB_DATA_TYPE_NCHAR) {
      // convert unicode to native code in a temporary buffer extra one byte for terminated symbol
      pRes->buffer[i] = realloc(pRes->buffer[i], pInfo->field.bytes * pRes->numOfRows);

      // string terminated char for binary data
      memset(pRes->buffer[i], 0, pInfo->field.bytes * pRes->numOfRows);

      char* p = pRes->urow[i];
      for (int32_t k = 0; k < pRes->numOfRows; ++k) {
        char* dst = pRes->buffer[i] + k * pInfo->field.bytes;

        if (isNull(p, TSDB_DATA_TYPE_NCHAR)) {
          memcpy(dst, p, varDataTLen(p));
        } else if (varDataLen(p) > 0) {
          int32_t length = taosUcs4ToMbs(varDataVal(p), varDataLen(p), varDataVal(dst));
          varDataSetLen(dst, length);

          if (length == 0) {
            tscError("charset:%s to %s. val:%s convert failed.", DEFAULT_UNICODE_ENCODEC, tsCharset, (char*)p);
          }
        } else {
          varDataSetLen(dst, 0);
        }

        p += pInfo->field.bytes;
      }

      memcpy(pRes->urow[i], pRes->buffer[i], pInfo->field.bytes * pRes->numOfRows);
    }
  }
}

static void tscDestroyResPointerInfo(SSqlRes* pRes) {
  if (pRes->buffer != NULL) { // free all buffers containing the multibyte string
    for (int i = 0; i < pRes->numOfCols; i++) {
      tfree(pRes->buffer[i]);
    }
    
    pRes->numOfCols = 0;
  }
  
  tfree(pRes->pRsp);

  tfree(pRes->tsrow);
  tfree(pRes->length);
  tfree(pRes->buffer);
  tfree(pRes->urow);

  tfree(pRes->pGroupRec);
  tfree(pRes->pColumnIndex);

  if (pRes->pArithSup != NULL) {
    tfree(pRes->pArithSup->data);
    tfree(pRes->pArithSup);
  }
  
  pRes->data = NULL;  // pRes->data points to the buffer of pRsp, no need to free
}

void tscFreeQueryInfo(SSqlCmd* pCmd) {
  if (pCmd == NULL || pCmd->numOfClause == 0) {
    return;
  }
  
  for (int32_t i = 0; i < pCmd->numOfClause; ++i) {
    SQueryInfo* pQueryInfo = tscGetQueryInfoDetail(pCmd, i);
    
    freeQueryInfoImpl(pQueryInfo);
    clearAllTableMetaInfo(pQueryInfo);
    tfree(pQueryInfo);
  }
  
  pCmd->numOfClause = 0;
  tfree(pCmd->pQueryInfo);
}

void tscResetSqlCmdObj(SSqlCmd* pCmd) {
  pCmd->command   = 0;
  pCmd->numOfCols = 0;
  pCmd->count     = 0;
  pCmd->curSql    = NULL;
  pCmd->msgType   = 0;
  pCmd->parseFinished = 0;
  pCmd->autoCreated = 0;

  for(int32_t i = 0; i < pCmd->numOfTables; ++i) {
    if (pCmd->pTableNameList && pCmd->pTableNameList[i]) {
      tfree(pCmd->pTableNameList[i]);
    }
  }

  pCmd->numOfTables = 0;
  tfree(pCmd->pTableNameList);

  pCmd->pTableBlockHashList = tscDestroyBlockHashTable(pCmd->pTableBlockHashList);
  pCmd->pDataBlocks = tscDestroyBlockArrayList(pCmd->pDataBlocks);
  tscFreeQueryInfo(pCmd);
}

void tscFreeSqlResult(SSqlObj* pSql) {
  tscDestroyLocalReducer(pSql);
  
  SSqlRes* pRes = &pSql->res;
  tscDestroyResPointerInfo(pRes);
  
  memset(&pSql->res, 0, sizeof(SSqlRes));
}

static void tscFreeSubobj(SSqlObj* pSql) {
  if (pSql->subState.numOfSub == 0) {
    return;
  }

  tscDebug("%p start to free sub SqlObj, numOfSub:%d", pSql, pSql->subState.numOfSub);

  for(int32_t i = 0; i < pSql->subState.numOfSub; ++i) {
    tscDebug("%p free sub SqlObj:%p, index:%d", pSql, pSql->pSubs[i], i);
    taos_free_result(pSql->pSubs[i]);
    pSql->pSubs[i] = NULL;
  }

  pSql->subState.numOfSub = 0;
}

/**
 * The free operation will cause the pSql to be removed from hash table and free it in
 * the function of processmsgfromserver is impossible in this case, since it will fail
 * to retrieve pSqlObj in hashtable.
 *
 * @param pSql
 */
void tscFreeRegisteredSqlObj(void *pSql) {
  assert(pSql != NULL);

  SSqlObj* p = *(SSqlObj**)pSql;
  STscObj* pTscObj = p->pTscObj;

  int32_t num   = atomic_sub_fetch_32(&pTscObj->numOfObj, 1);
  int32_t total = atomic_sub_fetch_32(&tscNumOfObj, 1);
  tscDebug("%p free SqlObj, total in tscObj:%d, total:%d", pSql, num, total);
  assert(RID_VALID(p->self));

  tscFreeSqlObj(p);
  taosReleaseRef(tscRefId, pTscObj->rid);

}

void tscFreeSqlObj(SSqlObj* pSql) {
  if (pSql == NULL || pSql->signature != pSql) {
    return;
  }

  tscDebug("%p start to free sqlObj", pSql);

  pSql->res.code = TSDB_CODE_TSC_QUERY_CANCELLED;

  tscFreeSubobj(pSql);

  SSqlCmd* pCmd = &pSql->cmd;
  int32_t cmd = pCmd->command;
  if (cmd < TSDB_SQL_INSERT || cmd == TSDB_SQL_RETRIEVE_LOCALMERGE || cmd == TSDB_SQL_RETRIEVE_EMPTY_RESULT ||
      cmd == TSDB_SQL_TABLE_JOIN_RETRIEVE) {
    tscRemoveFromSqlList(pSql);
  }

  pSql->signature = NULL;
  pSql->fp = NULL;
  tfree(pSql->sqlstr);

  tfree(pSql->pSubs);
  pSql->subState.numOfSub = 0;
  pSql->self = 0;

  tscFreeSqlResult(pSql);
  tscResetSqlCmdObj(pCmd);

  tfree(pCmd->tagData.data);
  pCmd->tagData.dataLen = 0;
  
  memset(pCmd->payload, 0, (size_t)pCmd->allocSize);
  tfree(pCmd->payload);
  pCmd->allocSize = 0;
  
  tsem_destroy(&pSql->rspSem);
  free(pSql);
}

void tscDestroyDataBlock(STableDataBlocks* pDataBlock) {
  if (pDataBlock == NULL) {
    return;
  }

  tfree(pDataBlock->pData);
  tfree(pDataBlock->params);

  // free the refcount for metermeta
  if (pDataBlock->pTableMeta != NULL) {
    tfree(pDataBlock->pTableMeta);
  }

  tfree(pDataBlock);
}

SParamInfo* tscAddParamToDataBlock(STableDataBlocks* pDataBlock, char type, uint8_t timePrec, int16_t bytes,
                                   uint32_t offset) {
  uint32_t needed = pDataBlock->numOfParams + 1;
  if (needed > pDataBlock->numOfAllocedParams) {
    needed *= 2;
    void* tmp = realloc(pDataBlock->params, needed * sizeof(SParamInfo));
    if (tmp == NULL) {
      return NULL;
    }
    pDataBlock->params = (SParamInfo*)tmp;
    pDataBlock->numOfAllocedParams = needed;
  }

  SParamInfo* param = pDataBlock->params + pDataBlock->numOfParams;
  param->idx = -1;
  param->type = type;
  param->timePrec = timePrec;
  param->bytes = bytes;
  param->offset = offset;

  ++pDataBlock->numOfParams;
  return param;
}

void*  tscDestroyBlockArrayList(SArray* pDataBlockList) {
  if (pDataBlockList == NULL) {
    return NULL;
  }

  size_t size = taosArrayGetSize(pDataBlockList);
  for (int32_t i = 0; i < size; i++) {
    void* d = taosArrayGetP(pDataBlockList, i);
    tscDestroyDataBlock(d);
  }

  taosArrayDestroy(pDataBlockList);
  return NULL;
}

void* tscDestroyBlockHashTable(SHashObj* pBlockHashTable) {
  if (pBlockHashTable == NULL) {
    return NULL;
  }

  STableDataBlocks** p = taosHashIterate(pBlockHashTable, NULL);
  while(p) {
    tscDestroyDataBlock(*p);
    p = taosHashIterate(pBlockHashTable, p);
  }

  taosHashCleanup(pBlockHashTable);
  return NULL;
}

int32_t tscCopyDataBlockToPayload(SSqlObj* pSql, STableDataBlocks* pDataBlock) {
  SSqlCmd* pCmd = &pSql->cmd;
  assert(pDataBlock->pTableMeta != NULL);

  pCmd->numOfTablesInSubmit = pDataBlock->numOfTables;

  assert(pCmd->numOfClause == 1);
  STableMetaInfo* pTableMetaInfo = tscGetTableMetaInfoFromCmd(pCmd, pCmd->clauseIndex, 0);

  // set the correct table meta object, the table meta has been locked in pDataBlocks, so it must be in the cache
  if (pTableMetaInfo->pTableMeta != pDataBlock->pTableMeta) {
    tstrncpy(pTableMetaInfo->name, pDataBlock->tableName, sizeof(pTableMetaInfo->name));

    if (pTableMetaInfo->pTableMeta != NULL) {
      tfree(pTableMetaInfo->pTableMeta);
    }

    pTableMetaInfo->pTableMeta = tscTableMetaClone(pDataBlock->pTableMeta);
  } else {
    assert(strncmp(pTableMetaInfo->name, pDataBlock->tableName, tListLen(pDataBlock->tableName)) == 0);
  }

  /*
   * the submit message consists of : [RPC header|message body|digest]
   * the dataBlock only includes the RPC Header buffer and actual submit message body, space for digest needs
   * additional space.
   */
  int ret = tscAllocPayload(pCmd, pDataBlock->size + 100);
  if (TSDB_CODE_SUCCESS != ret) {
    return ret;
  }

  assert(pDataBlock->size <= pDataBlock->nAllocSize);
  memcpy(pCmd->payload, pDataBlock->pData, pDataBlock->size);

  /*
   * the payloadLen should be actual message body size
   * the old value of payloadLen is the allocated payload size
   */
  pCmd->payloadLen = pDataBlock->size;

  assert(pCmd->allocSize >= (uint32_t)(pCmd->payloadLen + 100) && pCmd->payloadLen > 0);
  return TSDB_CODE_SUCCESS;
}

/**
 * create the in-memory buffer for each table to keep the submitted data block
 * @param initialSize
 * @param rowSize
 * @param startOffset
 * @param name
 * @param dataBlocks
 * @return
 */
int32_t tscCreateDataBlock(size_t initialSize, int32_t rowSize, int32_t startOffset, const char* name,
                           STableMeta* pTableMeta, STableDataBlocks** dataBlocks) {
  STableDataBlocks* dataBuf = (STableDataBlocks*)calloc(1, sizeof(STableDataBlocks));
  if (dataBuf == NULL) {
    tscError("failed to allocated memory, reason:%s", strerror(errno));
    return TSDB_CODE_TSC_OUT_OF_MEMORY;
  }

  dataBuf->nAllocSize = (uint32_t)initialSize;
  dataBuf->headerSize = startOffset; // the header size will always be the startOffset value, reserved for the subumit block header
  if (dataBuf->nAllocSize <= dataBuf->headerSize) {
    dataBuf->nAllocSize = dataBuf->headerSize*2;
  }
  
  dataBuf->pData = calloc(1, dataBuf->nAllocSize);
  if (dataBuf->pData == NULL) {
    tscError("failed to allocated memory, reason:%s", strerror(errno));
    tfree(dataBuf);
    return TSDB_CODE_TSC_OUT_OF_MEMORY;
  }

  dataBuf->ordered = true;
  dataBuf->prevTS = INT64_MIN;

  dataBuf->rowSize = rowSize;
  dataBuf->size = startOffset;
  dataBuf->tsSource = -1;

  tstrncpy(dataBuf->tableName, name, sizeof(dataBuf->tableName));

  //Here we keep the tableMeta to avoid it to be remove by other threads.
  dataBuf->pTableMeta = tscTableMetaClone(pTableMeta);
  assert(initialSize > 0 && pTableMeta != NULL && dataBuf->pTableMeta != NULL);

  *dataBlocks = dataBuf;
  return TSDB_CODE_SUCCESS;
}

int32_t tscGetDataBlockFromList(SHashObj* pHashList, int64_t id, int32_t size, int32_t startOffset, int32_t rowSize, const char* tableId, STableMeta* pTableMeta,
                                STableDataBlocks** dataBlocks, SArray* pBlockList) {
  *dataBlocks = NULL;

  STableDataBlocks** t1 = (STableDataBlocks**)taosHashGet(pHashList, (const char*)&id, sizeof(id));
  if (t1 != NULL) {
    *dataBlocks = *t1;
  }

  if (*dataBlocks == NULL) {
    int32_t ret = tscCreateDataBlock((size_t)size, rowSize, startOffset, tableId, pTableMeta, dataBlocks);
    if (ret != TSDB_CODE_SUCCESS) {
      return ret;
    }

    taosHashPut(pHashList, (const char*)&id, sizeof(int64_t), (char*)dataBlocks, POINTER_BYTES);
    if (pBlockList) {
      taosArrayPush(pBlockList, dataBlocks);
    }
  }

  return TSDB_CODE_SUCCESS;
}

static int trimDataBlock(void* pDataBlock, STableDataBlocks* pTableDataBlock, bool includeSchema) {
  // TODO: optimize this function, handle the case while binary is not presented
  STableMeta*   pTableMeta = pTableDataBlock->pTableMeta;
  STableComInfo tinfo = tscGetTableInfo(pTableMeta);
  SSchema*      pSchema = tscGetTableSchema(pTableMeta);

  SSubmitBlk* pBlock = pDataBlock;
  memcpy(pDataBlock, pTableDataBlock->pData, sizeof(SSubmitBlk));
  pDataBlock = (char*)pDataBlock + sizeof(SSubmitBlk);

  int32_t flen = 0;  // original total length of row

  // schema needs to be included into the submit data block
  if (includeSchema) {
    int32_t numOfCols = tscGetNumOfColumns(pTableDataBlock->pTableMeta);
    for(int32_t j = 0; j < numOfCols; ++j) {
      STColumn* pCol = (STColumn*) pDataBlock;
      pCol->colId = htons(pSchema[j].colId);
      pCol->type  = pSchema[j].type;
      pCol->bytes = htons(pSchema[j].bytes);
      pCol->offset = 0;

      pDataBlock = (char*)pDataBlock + sizeof(STColumn);
      flen += TYPE_BYTES[pSchema[j].type];
    }

    int32_t schemaSize = sizeof(STColumn) * numOfCols;
    pBlock->schemaLen = schemaSize;
  } else {
    for (int32_t j = 0; j < tinfo.numOfColumns; ++j) {
      flen += TYPE_BYTES[pSchema[j].type];
    }

    pBlock->schemaLen = 0;
  }

  char* p = pTableDataBlock->pData + sizeof(SSubmitBlk);
  pBlock->dataLen = 0;
  int32_t numOfRows = htons(pBlock->numOfRows);
  
  for (int32_t i = 0; i < numOfRows; ++i) {
    SDataRow trow = (SDataRow) pDataBlock;
    dataRowSetLen(trow, (uint16_t)(TD_DATA_ROW_HEAD_SIZE + flen));
    dataRowSetVersion(trow, pTableMeta->sversion);

    int toffset = 0;
    for (int32_t j = 0; j < tinfo.numOfColumns; j++) {
      tdAppendColVal(trow, p, pSchema[j].type, pSchema[j].bytes, toffset);
      toffset += TYPE_BYTES[pSchema[j].type];
      p += pSchema[j].bytes;
    }

    pDataBlock = (char*)pDataBlock + dataRowLen(trow);
    pBlock->dataLen += dataRowLen(trow);
  }

  int32_t len = pBlock->dataLen + pBlock->schemaLen;
  pBlock->dataLen = htonl(pBlock->dataLen);
  pBlock->schemaLen = htonl(pBlock->schemaLen);

  return len;
}

static int32_t getRowExpandSize(STableMeta* pTableMeta) {
  int32_t result = TD_DATA_ROW_HEAD_SIZE;
  int32_t columns = tscGetNumOfColumns(pTableMeta);
  SSchema* pSchema = tscGetTableSchema(pTableMeta);
  for(int32_t i = 0; i < columns; i++) {
    if (IS_VAR_DATA_TYPE((pSchema + i)->type)) {
      result += TYPE_BYTES[TSDB_DATA_TYPE_BINARY];
    }
  }
  return result;
}

static void extractTableNameList(SSqlCmd* pCmd) {
  pCmd->numOfTables = (int32_t) taosHashGetSize(pCmd->pTableBlockHashList);
  pCmd->pTableNameList = calloc(pCmd->numOfTables, POINTER_BYTES);

  STableDataBlocks **p1 = taosHashIterate(pCmd->pTableBlockHashList, NULL);
  int32_t i = 0;
  while(p1) {
    STableDataBlocks* pBlocks = *p1;
    pCmd->pTableNameList[i++] = strndup(pBlocks->tableName, TSDB_TABLE_FNAME_LEN);
    p1 = taosHashIterate(pCmd->pTableBlockHashList, p1);
  }

  pCmd->pTableBlockHashList = tscDestroyBlockHashTable(pCmd->pTableBlockHashList);
}

int32_t tscMergeTableDataBlocks(SSqlObj* pSql) {
  const int INSERT_HEAD_SIZE = sizeof(SMsgDesc) + sizeof(SSubmitMsg); 
  SSqlCmd* pCmd = &pSql->cmd;

  void* pVnodeDataBlockHashList = taosHashInit(128, taosGetDefaultHashFunction(TSDB_DATA_TYPE_BIGINT), true, false);
  SArray* pVnodeDataBlockList = taosArrayInit(8, POINTER_BYTES);

  STableDataBlocks** p = taosHashIterate(pCmd->pTableBlockHashList, NULL);

  STableDataBlocks* pOneTableBlock = *p;
  while(pOneTableBlock) {
    // the maximum expanded size in byte when a row-wise data is converted to SDataRow format
    int32_t expandSize = getRowExpandSize(pOneTableBlock->pTableMeta);
    STableDataBlocks* dataBuf = NULL;
    
    int32_t ret = tscGetDataBlockFromList(pVnodeDataBlockHashList, pOneTableBlock->vgId, TSDB_PAYLOAD_SIZE,
                                INSERT_HEAD_SIZE, 0, pOneTableBlock->tableName, pOneTableBlock->pTableMeta, &dataBuf, pVnodeDataBlockList);
    if (ret != TSDB_CODE_SUCCESS) {
      tscError("%p failed to prepare the data block buffer for merging table data, code:%d", pSql, ret);
      taosHashCleanup(pVnodeDataBlockHashList);
      tscDestroyBlockArrayList(pVnodeDataBlockList);
      return ret;
    }

    SSubmitBlk* pBlocks = (SSubmitBlk*) pOneTableBlock->pData;
    int64_t destSize = dataBuf->size + pOneTableBlock->size + pBlocks->numOfRows * expandSize + sizeof(STColumn) * tscGetNumOfColumns(pOneTableBlock->pTableMeta);

    if (dataBuf->nAllocSize < destSize) {
      while (dataBuf->nAllocSize < destSize) {
        dataBuf->nAllocSize = (uint32_t)(dataBuf->nAllocSize * 1.5);
      }

      char* tmp = realloc(dataBuf->pData, dataBuf->nAllocSize);
      if (tmp != NULL) {
        dataBuf->pData = tmp;
        memset(dataBuf->pData + dataBuf->size, 0, dataBuf->nAllocSize - dataBuf->size);
      } else {  // failed to allocate memory, free already allocated memory and return error code
        tscError("%p failed to allocate memory for merging submit block, size:%d", pSql, dataBuf->nAllocSize);

        taosHashCleanup(pVnodeDataBlockHashList);
        tscDestroyBlockArrayList(pVnodeDataBlockList);
        tfree(dataBuf->pData);

        return TSDB_CODE_TSC_OUT_OF_MEMORY;
      }
    }

    tscSortRemoveDataBlockDupRows(pOneTableBlock);
    char* ekey = (char*)pBlocks->data + pOneTableBlock->rowSize*(pBlocks->numOfRows-1);
    
    tscDebug("%p name:%s, sid:%d rows:%d sversion:%d skey:%" PRId64 ", ekey:%" PRId64, pSql, pOneTableBlock->tableName,
        pBlocks->tid, pBlocks->numOfRows, pBlocks->sversion, GET_INT64_VAL(pBlocks->data), GET_INT64_VAL(ekey));

    int32_t len = pBlocks->numOfRows * (pOneTableBlock->rowSize + expandSize) + sizeof(STColumn) * tscGetNumOfColumns(pOneTableBlock->pTableMeta);

    pBlocks->tid = htonl(pBlocks->tid);
    pBlocks->uid = htobe64(pBlocks->uid);
    pBlocks->sversion = htonl(pBlocks->sversion);
    pBlocks->numOfRows = htons(pBlocks->numOfRows);
    pBlocks->schemaLen = 0;

    // erase the empty space reserved for binary data
    int32_t finalLen = trimDataBlock(dataBuf->pData + dataBuf->size, pOneTableBlock, pCmd->submitSchema);
    assert(finalLen <= len);

    dataBuf->size += (finalLen + sizeof(SSubmitBlk));
    assert(dataBuf->size <= dataBuf->nAllocSize);

    // the length does not include the SSubmitBlk structure
    pBlocks->dataLen = htonl(finalLen);
    dataBuf->numOfTables += 1;

    p = taosHashIterate(pCmd->pTableBlockHashList, p);
    if (p == NULL) {
      break;
    }

    pOneTableBlock = *p;
  }

  extractTableNameList(pCmd);

  // free the table data blocks;
  pCmd->pDataBlocks = pVnodeDataBlockList;
  taosHashCleanup(pVnodeDataBlockHashList);

  return TSDB_CODE_SUCCESS;
}

// TODO: all subqueries should be freed correctly before close this connection.
void tscCloseTscObj(void *param) {
  STscObj *pObj = param;

  pObj->signature = NULL;
  taosTmrStopA(&(pObj->pTimer));

<<<<<<< HEAD
  tscReleaseRpc(pObj->pRpcObj);
=======
  void* p = pObj->pDnodeConn;
  if (pObj->pDnodeConn != NULL) {
    rpcClose(pObj->pDnodeConn);
    pObj->pDnodeConn = NULL;
  }

  tfree(pObj->tscCorMgmtEpSet);
>>>>>>> ca3888c1
  pthread_mutex_destroy(&pObj->mutex);

  tfree(pObj);
}

bool tscIsInsertData(char* sqlstr) {
  int32_t index = 0;

  do {
    SStrToken t0 = tStrGetToken(sqlstr, &index, false, 0, NULL);
    if (t0.type != TK_LP) {
      return t0.type == TK_INSERT || t0.type == TK_IMPORT;
    }
  } while (1);
}

int tscAllocPayload(SSqlCmd* pCmd, int size) {
  assert(size > 0);

  if (pCmd->payload == NULL) {
    assert(pCmd->allocSize == 0);

    pCmd->payload = (char*)calloc(1, size);
    if (pCmd->payload == NULL) return TSDB_CODE_TSC_OUT_OF_MEMORY;
    pCmd->allocSize = size;
  } else {
    if (pCmd->allocSize < (uint32_t)size) {
      char* b = realloc(pCmd->payload, size);
      if (b == NULL) return TSDB_CODE_TSC_OUT_OF_MEMORY;
      pCmd->payload = b;
      pCmd->allocSize = size;
    }
    
    memset(pCmd->payload, 0, pCmd->allocSize);
  }

  assert(pCmd->allocSize >= (uint32_t)size);
  return TSDB_CODE_SUCCESS;
}

TAOS_FIELD tscCreateField(int8_t type, const char* name, int16_t bytes) {
  TAOS_FIELD f = { .type = type, .bytes = bytes, };
  tstrncpy(f.name, name, sizeof(f.name));
  return f;
}

SInternalField* tscFieldInfoAppend(SFieldInfo* pFieldInfo, TAOS_FIELD* pField) {
  assert(pFieldInfo != NULL);
  pFieldInfo->numOfOutput++;
  
  struct SInternalField info = {
    .pSqlExpr = NULL,
    .pArithExprInfo = NULL,
    .visible = true,
  };

  info.field = *pField;
  return taosArrayPush(pFieldInfo->internalField, &info);
}

SInternalField* tscFieldInfoInsert(SFieldInfo* pFieldInfo, int32_t index, TAOS_FIELD* field) {
  pFieldInfo->numOfOutput++;
  struct SInternalField info = {
      .pSqlExpr = NULL,
      .pArithExprInfo = NULL,
      .visible = true,
  };

  info.field = *field;
  return taosArrayInsert(pFieldInfo->internalField, index, &info);
}

void tscFieldInfoUpdateOffset(SQueryInfo* pQueryInfo) {
  size_t numOfExprs = tscSqlExprNumOfExprs(pQueryInfo);
  
  SSqlExpr* pExpr = taosArrayGetP(pQueryInfo->exprList, 0);
  pExpr->offset = 0;

  for (int32_t i = 1; i < numOfExprs; ++i) {
    SSqlExpr* prev = taosArrayGetP(pQueryInfo->exprList, i - 1);
    SSqlExpr* p = taosArrayGetP(pQueryInfo->exprList, i);

    p->offset = prev->offset + prev->resBytes;
  }
}

SInternalField* tscFieldInfoGetInternalField(SFieldInfo* pFieldInfo, int32_t index) {
  assert(index < pFieldInfo->numOfOutput);
  return TARRAY_GET_ELEM(pFieldInfo->internalField, index);
}

TAOS_FIELD* tscFieldInfoGetField(SFieldInfo* pFieldInfo, int32_t index) {
  assert(index < pFieldInfo->numOfOutput);
  return &((SInternalField*)TARRAY_GET_ELEM(pFieldInfo->internalField, index))->field;
}

int16_t tscFieldInfoGetOffset(SQueryInfo* pQueryInfo, int32_t index) {
  SInternalField* pInfo = tscFieldInfoGetInternalField(&pQueryInfo->fieldsInfo, index);
  assert(pInfo != NULL && pInfo->pSqlExpr != NULL);

  return pInfo->pSqlExpr->offset;
}

int32_t tscFieldInfoCompare(const SFieldInfo* pFieldInfo1, const SFieldInfo* pFieldInfo2) {
  assert(pFieldInfo1 != NULL && pFieldInfo2 != NULL);

  if (pFieldInfo1->numOfOutput != pFieldInfo2->numOfOutput) {
    return pFieldInfo1->numOfOutput - pFieldInfo2->numOfOutput;
  }

  for (int32_t i = 0; i < pFieldInfo1->numOfOutput; ++i) {
    TAOS_FIELD* pField1 = tscFieldInfoGetField((SFieldInfo*) pFieldInfo1, i);
    TAOS_FIELD* pField2 = tscFieldInfoGetField((SFieldInfo*) pFieldInfo2, i);

    if (pField1->type != pField2->type ||
        pField1->bytes != pField2->bytes ||
        strcasecmp(pField1->name, pField2->name) != 0) {
      return 1;
    }
  }

  return 0;
}

int32_t tscGetResRowLength(SArray* pExprList) {
  size_t num = taosArrayGetSize(pExprList);
  if (num == 0) {
    return 0;
  }
  
  int32_t size = 0;
  for(int32_t i = 0; i < num; ++i) {
    SSqlExpr* pExpr = taosArrayGetP(pExprList, i);
    size += pExpr->resBytes;
  }
  
  return size;
}

void tscFieldInfoClear(SFieldInfo* pFieldInfo) {
  if (pFieldInfo == NULL) {
    return;
  }

  for(int32_t i = 0; i < pFieldInfo->numOfOutput; ++i) {
    SInternalField* pInfo = taosArrayGet(pFieldInfo->internalField, i);
    
    if (pInfo->pArithExprInfo != NULL) {
      tExprTreeDestroy(&pInfo->pArithExprInfo->pExpr, NULL);

      SSqlFuncMsg* pFuncMsg = &pInfo->pArithExprInfo->base;
      for(int32_t j = 0; j < pFuncMsg->numOfParams; ++j) {
        if (pFuncMsg->arg[j].argType == TSDB_DATA_TYPE_BINARY) {
          tfree(pFuncMsg->arg[j].argValue.pz);
        }
      }

      tfree(pInfo->pArithExprInfo);
    }
  }
  
  taosArrayDestroy(pFieldInfo->internalField);
  tfree(pFieldInfo->final);

  memset(pFieldInfo, 0, sizeof(SFieldInfo));
}

static SSqlExpr* doBuildSqlExpr(SQueryInfo* pQueryInfo, int16_t functionId, SColumnIndex* pColIndex, int16_t type,
    int16_t size, int16_t resColId, int16_t interSize, int32_t colType) {
  STableMetaInfo* pTableMetaInfo = tscGetMetaInfo(pQueryInfo, pColIndex->tableIndex);
  
  SSqlExpr* pExpr = calloc(1, sizeof(SSqlExpr));
  if (pExpr == NULL) {
    return NULL;
  }

  pExpr->functionId = functionId;

  // set the correct columnIndex index
  if (pColIndex->columnIndex == TSDB_TBNAME_COLUMN_INDEX) {
    pExpr->colInfo.colId = TSDB_TBNAME_COLUMN_INDEX;
  } else if (pColIndex->columnIndex <= TSDB_UD_COLUMN_INDEX) {
    pExpr->colInfo.colId = pColIndex->columnIndex;
  } else {
    if (TSDB_COL_IS_TAG(colType)) {
      SSchema* pSchema = tscGetTableTagSchema(pTableMetaInfo->pTableMeta);
      pExpr->colInfo.colId = pSchema[pColIndex->columnIndex].colId;
      tstrncpy(pExpr->colInfo.name, pSchema[pColIndex->columnIndex].name, sizeof(pExpr->colInfo.name));
    } else if (pTableMetaInfo->pTableMeta != NULL) {
      // in handling select database/version/server_status(), the pTableMeta is NULL
      SSchema* pSchema = tscGetTableColumnSchema(pTableMetaInfo->pTableMeta, pColIndex->columnIndex);
      pExpr->colInfo.colId = pSchema->colId;
      tstrncpy(pExpr->colInfo.name, pSchema->name, sizeof(pExpr->colInfo.name));
    }
  }
  
  pExpr->colInfo.flag     = colType;
  pExpr->colInfo.colIndex = pColIndex->columnIndex;

  pExpr->resType       = type;
  pExpr->resBytes      = size;
  pExpr->resColId      = resColId;
  pExpr->interBytes    = interSize;

  if (pTableMetaInfo->pTableMeta) {
    pExpr->uid = pTableMetaInfo->pTableMeta->id.uid;
  }
  
  return pExpr;
}

SSqlExpr* tscSqlExprInsert(SQueryInfo* pQueryInfo, int32_t index, int16_t functionId, SColumnIndex* pColIndex, int16_t type,
                           int16_t size, int16_t resColId, int16_t interSize, bool isTagCol) {
  int32_t num = (int32_t)taosArrayGetSize(pQueryInfo->exprList);
  if (index == num) {
    return tscSqlExprAppend(pQueryInfo, functionId, pColIndex, type, size, resColId, interSize, isTagCol);
  }
  
  SSqlExpr* pExpr = doBuildSqlExpr(pQueryInfo, functionId, pColIndex, type, size, resColId, interSize, isTagCol);
  taosArrayInsert(pQueryInfo->exprList, index, &pExpr);
  return pExpr;
}

SSqlExpr* tscSqlExprAppend(SQueryInfo* pQueryInfo, int16_t functionId, SColumnIndex* pColIndex, int16_t type,
    int16_t size, int16_t resColId, int16_t interSize, bool isTagCol) {
  SSqlExpr* pExpr = doBuildSqlExpr(pQueryInfo, functionId, pColIndex, type, size, resColId, interSize, isTagCol);
  taosArrayPush(pQueryInfo->exprList, &pExpr);
  return pExpr;
}

SSqlExpr* tscSqlExprUpdate(SQueryInfo* pQueryInfo, int32_t index, int16_t functionId, int16_t srcColumnIndex,
                           int16_t type, int16_t size) {
  STableMetaInfo* pTableMetaInfo = tscGetMetaInfo(pQueryInfo, 0);
  SSqlExpr* pExpr = tscSqlExprGet(pQueryInfo, index);
  if (pExpr == NULL) {
    return NULL;
  }

  pExpr->functionId = functionId;

  pExpr->colInfo.colIndex = srcColumnIndex;
  pExpr->colInfo.colId = tscGetTableColumnSchema(pTableMetaInfo->pTableMeta, srcColumnIndex)->colId;

  pExpr->resType = type;
  pExpr->resBytes = size;

  return pExpr;
}

size_t tscSqlExprNumOfExprs(SQueryInfo* pQueryInfo) {
  return taosArrayGetSize(pQueryInfo->exprList);
}

void addExprParams(SSqlExpr* pExpr, char* argument, int32_t type, int32_t bytes) {
  assert (pExpr != NULL || argument != NULL || bytes != 0);

  // set parameter value
  // transfer to tVariant from byte data/no ascii data
  tVariantCreateFromBinary(&pExpr->param[pExpr->numOfParams], argument, bytes, type);
  pExpr->numOfParams += 1;

  assert(pExpr->numOfParams <= 3);
}

SSqlExpr* tscSqlExprGet(SQueryInfo* pQueryInfo, int32_t index) {
  return taosArrayGetP(pQueryInfo->exprList, index);
}

void* sqlExprDestroy(SSqlExpr* pExpr) {
  if (pExpr == NULL) {
    return NULL;
  }
  
  for(int32_t i = 0; i < tListLen(pExpr->param); ++i) {
    tVariantDestroy(&pExpr->param[i]);
  }
  
  tfree(pExpr);
  
  return NULL;
}

/*
 * NOTE: Does not release SSqlExprInfo here.
 */
void tscSqlExprInfoDestroy(SArray* pExprInfo) {
  size_t size = taosArrayGetSize(pExprInfo);
  
  for(int32_t i = 0; i < size; ++i) {
    SSqlExpr* pExpr = taosArrayGetP(pExprInfo, i);
    sqlExprDestroy(pExpr);
  }
  
  taosArrayDestroy(pExprInfo);
}

int32_t tscSqlExprCopy(SArray* dst, const SArray* src, uint64_t uid, bool deepcopy) {
  assert(src != NULL && dst != NULL);
  
  size_t size = taosArrayGetSize(src);
  for (int32_t i = 0; i < size; ++i) {
    SSqlExpr* pExpr = taosArrayGetP(src, i);
    
    if (pExpr->uid == uid) {
      
      if (deepcopy) {
        SSqlExpr* p1 = calloc(1, sizeof(SSqlExpr));
        if (p1 == NULL) {
          return -1;
        }

        *p1 = *pExpr;
        memset(p1->param, 0, sizeof(tVariant) * tListLen(p1->param));

        for (int32_t j = 0; j < pExpr->numOfParams; ++j) {
          tVariantAssign(&p1->param[j], &pExpr->param[j]);
        }
        
        taosArrayPush(dst, &p1);
      } else {
        taosArrayPush(dst, &pExpr);
      }
    }
  }

  return 0;
}

SColumn* tscColumnListInsert(SArray* pColumnList, SColumnIndex* pColIndex) {
  // ignore the tbname columnIndex to be inserted into source list
  if (pColIndex->columnIndex < 0) {
    return NULL;
  }
  
  size_t numOfCols = taosArrayGetSize(pColumnList);
  int16_t col = pColIndex->columnIndex;

  int32_t i = 0;
  while (i < numOfCols) {
    SColumn* pCol = taosArrayGetP(pColumnList, i);
    if (pCol->colIndex.columnIndex < col) {
      i++;
    } else if (pCol->colIndex.tableIndex < pColIndex->tableIndex) {
      i++;
    } else {
      break;
    }
  }

  if (i >= numOfCols || numOfCols == 0) {
    SColumn* b = calloc(1, sizeof(SColumn));
    if (b == NULL) {
      return NULL;
    }

    b->colIndex = *pColIndex;
    taosArrayInsert(pColumnList, i, &b);
  } else {
    SColumn* pCol = taosArrayGetP(pColumnList, i);
  
    if (i < numOfCols && (pCol->colIndex.columnIndex > col || pCol->colIndex.tableIndex != pColIndex->tableIndex)) {
      SColumn* b = calloc(1, sizeof(SColumn));
      if (b == NULL) {
        return NULL;
      }

      b->colIndex = *pColIndex;
      taosArrayInsert(pColumnList, i, &b);
    }
  }

  return taosArrayGetP(pColumnList, i);
}

static void destroyFilterInfo(SColumnFilterInfo* pFilterInfo, int32_t numOfFilters) {
  for(int32_t i = 0; i < numOfFilters; ++i) {
    if (pFilterInfo[i].filterstr) {
      tfree(pFilterInfo[i].pz);
    }
  }
  
  tfree(pFilterInfo);
}

SColumn* tscColumnClone(const SColumn* src) {
  assert(src != NULL);
  
  SColumn* dst = calloc(1, sizeof(SColumn));
  if (dst == NULL) {
    return NULL;
  }

  dst->colIndex     = src->colIndex;
  dst->numOfFilters = src->numOfFilters;
  dst->filterInfo   = tscFilterInfoClone(src->filterInfo, src->numOfFilters);
  
  return dst;
}

static void tscColumnDestroy(SColumn* pCol) {
  destroyFilterInfo(pCol->filterInfo, pCol->numOfFilters);
  free(pCol);
}

void tscColumnListCopy(SArray* dst, const SArray* src, int16_t tableIndex) {
  assert(src != NULL && dst != NULL);
  
  size_t num = taosArrayGetSize(src);
  for (int32_t i = 0; i < num; ++i) {
    SColumn* pCol = taosArrayGetP(src, i);

    if (pCol->colIndex.tableIndex == tableIndex || tableIndex < 0) {
      SColumn* p = tscColumnClone(pCol);
      taosArrayPush(dst, &p);
    }
  }
}

void tscColumnListDestroy(SArray* pColumnList) {
  if (pColumnList == NULL) {
    return;
  }

  size_t num = taosArrayGetSize(pColumnList);
  for (int32_t i = 0; i < num; ++i) {
    SColumn* pCol = taosArrayGetP(pColumnList, i);
    tscColumnDestroy(pCol);
  }

  taosArrayDestroy(pColumnList);
}

/*
 * 1. normal name, not a keyword or number
 * 2. name with quote
 * 3. string with only one delimiter '.'.
 *
 * only_one_part
 * 'only_one_part'
 * first_part.second_part
 * first_part.'second_part'
 * 'first_part'.second_part
 * 'first_part'.'second_part'
 * 'first_part.second_part'
 *
 */
static int32_t validateQuoteToken(SStrToken* pToken) {
  tscDequoteAndTrimToken(pToken);

  int32_t k = tSQLGetToken(pToken->z, &pToken->type);

  if (pToken->type == TK_STRING) {
    return tscValidateName(pToken);
  }

  if (k != pToken->n || pToken->type != TK_ID) {
    return TSDB_CODE_TSC_INVALID_SQL;
  }
  return TSDB_CODE_SUCCESS;
}

void tscDequoteAndTrimToken(SStrToken* pToken) {
  uint32_t first = 0, last = pToken->n;

  // trim leading spaces
  while (first < last) {
    char c = pToken->z[first];
    if (c != ' ' && c != '\t') {
      break;
    }
    first++;
  }

  // trim ending spaces
  while (first < last) {
    char c = pToken->z[last - 1];
    if (c != ' ' && c != '\t') {
      break;
    }
    last--;
  }

  // there are still at least two characters
  if (first < last - 1) {
    char c = pToken->z[first];
    // dequote
    if ((c == '\'' || c == '"') && c == pToken->z[last - 1]) {
      first++;
      last--;
    }
  }

  // left shift the string and pad spaces
  for (uint32_t i = 0; i + first < last; i++) {
    pToken->z[i] = pToken->z[first + i];
  }
  for (uint32_t i = last - first; i < pToken->n; i++) {
    pToken->z[i] = ' ';
  }

  // adjust token length
  pToken->n = last - first;
}

int32_t tscValidateName(SStrToken* pToken) {
  if (pToken->type != TK_STRING && pToken->type != TK_ID) {
    return TSDB_CODE_TSC_INVALID_SQL;
  }

  char* sep = strnchr(pToken->z, TS_PATH_DELIMITER[0], pToken->n, true);
  if (sep == NULL) {  // single part
    if (pToken->type == TK_STRING) {
      strdequote(pToken->z);
      pToken->n = (uint32_t)strtrim(pToken->z);

      int len = tSQLGetToken(pToken->z, &pToken->type);

      // single token, validate it
      if (len == pToken->n) {
        return validateQuoteToken(pToken);
      } else {
        sep = strnchr(pToken->z, TS_PATH_DELIMITER[0], pToken->n, true);
        if (sep == NULL) {
          return TSDB_CODE_TSC_INVALID_SQL;
        }

        return tscValidateName(pToken);
      }
    } else {
      if (isNumber(pToken)) {
        return TSDB_CODE_TSC_INVALID_SQL;
      }
    }
  } else {  // two part
    int32_t oldLen = pToken->n;
    char*   pStr = pToken->z;

    if (pToken->type == TK_SPACE) {
      pToken->n = (uint32_t)strtrim(pToken->z);
    }

    pToken->n = tSQLGetToken(pToken->z, &pToken->type);
    if (pToken->z[pToken->n] != TS_PATH_DELIMITER[0]) {
      return TSDB_CODE_TSC_INVALID_SQL;
    }

    if (pToken->type != TK_STRING && pToken->type != TK_ID) {
      return TSDB_CODE_TSC_INVALID_SQL;
    }

    if (pToken->type == TK_STRING && validateQuoteToken(pToken) != TSDB_CODE_SUCCESS) {
      return TSDB_CODE_TSC_INVALID_SQL;
    }

    int32_t firstPartLen = pToken->n;

    pToken->z = sep + 1;
    pToken->n = (uint32_t)(oldLen - (sep - pStr) - 1);
    int32_t len = tSQLGetToken(pToken->z, &pToken->type);
    if (len != pToken->n || (pToken->type != TK_STRING && pToken->type != TK_ID)) {
      return TSDB_CODE_TSC_INVALID_SQL;
    }

    if (pToken->type == TK_STRING && validateQuoteToken(pToken) != TSDB_CODE_SUCCESS) {
      return TSDB_CODE_TSC_INVALID_SQL;
    }

    // re-build the whole name string
    if (pStr[firstPartLen] == TS_PATH_DELIMITER[0]) {
      // first part do not have quote do nothing
    } else {
      pStr[firstPartLen] = TS_PATH_DELIMITER[0];
      memmove(&pStr[firstPartLen + 1], pToken->z, pToken->n);
      uint32_t offset = (uint32_t)(pToken->z - (pStr + firstPartLen + 1));
      memset(pToken->z + pToken->n - offset, ' ', offset);
    }
    pToken->n += (firstPartLen + sizeof(TS_PATH_DELIMITER[0]));
    pToken->z = pStr;
  }

  return TSDB_CODE_SUCCESS;
}

void tscIncStreamExecutionCount(void* pStream) {
  if (pStream == NULL) {
    return;
  }

  SSqlStream* ps = (SSqlStream*)pStream;
  ps->num += 1;
}

bool tscValidateColumnId(STableMetaInfo* pTableMetaInfo, int32_t colId, int32_t numOfParams) {
  if (pTableMetaInfo->pTableMeta == NULL) {
    return false;
  }

  if (colId == TSDB_TBNAME_COLUMN_INDEX || (colId <= TSDB_UD_COLUMN_INDEX && numOfParams == 2)) {
    return true;
  }

  SSchema* pSchema = tscGetTableSchema(pTableMetaInfo->pTableMeta);
  STableComInfo tinfo = tscGetTableInfo(pTableMetaInfo->pTableMeta);
  
  int32_t  numOfTotal = tinfo.numOfTags + tinfo.numOfColumns;

  for (int32_t i = 0; i < numOfTotal; ++i) {
    if (pSchema[i].colId == colId) {
      return true;
    }
  }

  return false;
}

int32_t tscTagCondCopy(STagCond* dest, const STagCond* src) {
  memset(dest, 0, sizeof(STagCond));

  if (src->tbnameCond.cond != NULL) {
    dest->tbnameCond.cond = strdup(src->tbnameCond.cond);
    if (dest->tbnameCond.cond == NULL) {
      return -1;
    }
  }

  dest->tbnameCond.uid = src->tbnameCond.uid;
  dest->tbnameCond.len = src->tbnameCond.len;

  memcpy(&dest->joinInfo, &src->joinInfo, sizeof(SJoinInfo));
  dest->relType = src->relType;
  
  if (src->pCond == NULL) {
    return 0;
  }
  
  size_t s = taosArrayGetSize(src->pCond);
  dest->pCond = taosArrayInit(s, sizeof(SCond));
  
  for (int32_t i = 0; i < s; ++i) {
    SCond* pCond = taosArrayGet(src->pCond, i);
    
    SCond c = {0};
    c.len = pCond->len;
    c.uid = pCond->uid;
    
    if (pCond->len > 0) {
      assert(pCond->cond != NULL);
      c.cond = malloc(c.len);
      if (c.cond == NULL) {
        return -1;
      }

      memcpy(c.cond, pCond->cond, c.len);
    }
    
    taosArrayPush(dest->pCond, &c);
  }

  return 0;
}

void tscTagCondRelease(STagCond* pTagCond) {
  free(pTagCond->tbnameCond.cond);
  
  if (pTagCond->pCond != NULL) {
    size_t s = taosArrayGetSize(pTagCond->pCond);
    for (int32_t i = 0; i < s; ++i) {
      SCond* p = taosArrayGet(pTagCond->pCond, i);
      tfree(p->cond);
    }
  
    taosArrayDestroy(pTagCond->pCond);
  }

  memset(pTagCond, 0, sizeof(STagCond));
}

void tscGetSrcColumnInfo(SSrcColumnInfo* pColInfo, SQueryInfo* pQueryInfo) {
  STableMetaInfo* pTableMetaInfo = tscGetMetaInfo(pQueryInfo, 0);
  SSchema*        pSchema = tscGetTableSchema(pTableMetaInfo->pTableMeta);
  
  size_t numOfExprs = tscSqlExprNumOfExprs(pQueryInfo);
  for (int32_t i = 0; i < numOfExprs; ++i) {
    SSqlExpr* pExpr = tscSqlExprGet(pQueryInfo, i);
    pColInfo[i].functionId = pExpr->functionId;

    if (TSDB_COL_IS_TAG(pExpr->colInfo.flag)) {
      SSchema* pTagSchema = tscGetTableTagSchema(pTableMetaInfo->pTableMeta);
      
      int16_t index = pExpr->colInfo.colIndex;
      pColInfo[i].type = (index != -1) ? pTagSchema[index].type : TSDB_DATA_TYPE_BINARY;
    } else {
      pColInfo[i].type = pSchema[pExpr->colInfo.colIndex].type;
    }
  }
}

/*
 * the following four kinds of SqlObj should not be freed
 * 1. SqlObj for stream computing
 * 2. main SqlObj
 * 3. heartbeat SqlObj
 * 4. SqlObj for subscription
 *
 * If res code is error and SqlObj does not belong to above types, it should be
 * automatically freed for async query, ignoring that connection should be kept.
 *
 * If connection need to be recycled, the SqlObj also should be freed.
 */
bool tscShouldBeFreed(SSqlObj* pSql) {
  if (pSql == NULL || pSql->signature != pSql) {
    return false;
  }
  
  STscObj* pTscObj = pSql->pTscObj;
  if (pSql->pStream != NULL || pTscObj->hbrid == pSql->self || pSql->pSubscription != NULL) {
    return false;
  }

  // only the table meta and super table vgroup query will free resource automatically
  int32_t command = pSql->cmd.command;
  if (command == TSDB_SQL_META || command == TSDB_SQL_STABLEVGROUP) {
    return true;
  }

  return false;
}

/**
 *
 * @param pCmd
 * @param clauseIndex denote the index of the union sub clause, usually are 0, if no union query exists.
 * @param tableIndex  denote the table index for join query, where more than one table exists
 * @return
 */
STableMetaInfo* tscGetTableMetaInfoFromCmd(SSqlCmd* pCmd, int32_t clauseIndex, int32_t tableIndex) {
  if (pCmd == NULL || pCmd->numOfClause == 0) {
    return NULL;
  }

  assert(clauseIndex >= 0 && clauseIndex < pCmd->numOfClause);

  SQueryInfo* pQueryInfo = tscGetQueryInfoDetail(pCmd, clauseIndex);
  return tscGetMetaInfo(pQueryInfo, tableIndex);
}

STableMetaInfo* tscGetMetaInfo(SQueryInfo* pQueryInfo, int32_t tableIndex) {
  assert(pQueryInfo != NULL);

  if (pQueryInfo->pTableMetaInfo == NULL) {
    assert(pQueryInfo->numOfTables == 0);
    return NULL;
  }

  assert(tableIndex >= 0 && tableIndex <= pQueryInfo->numOfTables && pQueryInfo->pTableMetaInfo != NULL);

  return pQueryInfo->pTableMetaInfo[tableIndex];
}

SQueryInfo* tscGetQueryInfoDetailSafely(SSqlCmd* pCmd, int32_t subClauseIndex) {
  SQueryInfo* pQueryInfo = tscGetQueryInfoDetail(pCmd, subClauseIndex);
  int32_t ret = TSDB_CODE_SUCCESS;

  while ((pQueryInfo) == NULL) {
    if ((ret = tscAddSubqueryInfo(pCmd)) != TSDB_CODE_SUCCESS) {
      terrno = TSDB_CODE_TSC_OUT_OF_MEMORY;
      return NULL;
    }

    pQueryInfo = tscGetQueryInfoDetail(pCmd, subClauseIndex);
  }

  return pQueryInfo;
}

STableMetaInfo* tscGetTableMetaInfoByUid(SQueryInfo* pQueryInfo, uint64_t uid, int32_t* index) {
  int32_t k = -1;

  for (int32_t i = 0; i < pQueryInfo->numOfTables; ++i) {
    if (pQueryInfo->pTableMetaInfo[i]->pTableMeta->id.uid == uid) {
      k = i;
      break;
    }
  }

  if (index != NULL) {
    *index = k;
  }

  assert(k != -1);
  return tscGetMetaInfo(pQueryInfo, k);
}

void tscInitQueryInfo(SQueryInfo* pQueryInfo) {
  assert(pQueryInfo->fieldsInfo.internalField == NULL);
  pQueryInfo->fieldsInfo.internalField = taosArrayInit(4, sizeof(SInternalField));
  
  assert(pQueryInfo->exprList == NULL);
  pQueryInfo->exprList   = taosArrayInit(4, POINTER_BYTES);
  pQueryInfo->colList    = taosArrayInit(4, POINTER_BYTES);
  pQueryInfo->udColumnId = TSDB_UD_COLUMN_INDEX;
  pQueryInfo->resColumnId= -1000;
}

int32_t tscAddSubqueryInfo(SSqlCmd* pCmd) {
  assert(pCmd != NULL);

  // todo refactor: remove this structure
  size_t s = pCmd->numOfClause + 1;
  char*  tmp = realloc(pCmd->pQueryInfo, s * POINTER_BYTES);
  if (tmp == NULL) {
    return TSDB_CODE_TSC_OUT_OF_MEMORY;
  }

  pCmd->pQueryInfo = (SQueryInfo**)tmp;

  SQueryInfo* pQueryInfo = calloc(1, sizeof(SQueryInfo));
  if (pQueryInfo == NULL) {
    return TSDB_CODE_TSC_OUT_OF_MEMORY;
  }

  tscInitQueryInfo(pQueryInfo);

  pQueryInfo->window = TSWINDOW_INITIALIZER;
  pQueryInfo->msg = pCmd->payload;  // pointer to the parent error message buffer

  pCmd->pQueryInfo[pCmd->numOfClause++] = pQueryInfo;
  return TSDB_CODE_SUCCESS;
}

static void freeQueryInfoImpl(SQueryInfo* pQueryInfo) {
  tscTagCondRelease(&pQueryInfo->tagCond);
  tscFieldInfoClear(&pQueryInfo->fieldsInfo);

  tscSqlExprInfoDestroy(pQueryInfo->exprList);
  pQueryInfo->exprList = NULL;

  tscColumnListDestroy(pQueryInfo->colList);
  pQueryInfo->colList = NULL;

  if (pQueryInfo->groupbyExpr.columnInfo != NULL) {
    taosArrayDestroy(pQueryInfo->groupbyExpr.columnInfo);
    pQueryInfo->groupbyExpr.columnInfo = NULL;
    pQueryInfo->groupbyExpr.numOfGroupCols = 0;
  }
  
  pQueryInfo->tsBuf = tsBufDestroy(pQueryInfo->tsBuf);

  tfree(pQueryInfo->fillVal);
}

void tscClearSubqueryInfo(SSqlCmd* pCmd) {
  for (int32_t i = 0; i < pCmd->numOfClause; ++i) {
    SQueryInfo* pQueryInfo = tscGetQueryInfoDetail(pCmd, i);
    freeQueryInfoImpl(pQueryInfo);
  }
}

void tscFreeVgroupTableInfo(SArray* pVgroupTables) {
  if (pVgroupTables == NULL) {
    return;
  }

  size_t num = taosArrayGetSize(pVgroupTables);
  for (size_t i = 0; i < num; i++) {
    SVgroupTableInfo* pInfo = taosArrayGet(pVgroupTables, i);

    for(int32_t j = 0; j < pInfo->vgInfo.numOfEps; ++j) {
      tfree(pInfo->vgInfo.epAddr[j].fqdn);
    }

    taosArrayDestroy(pInfo->itemList);
  }

  taosArrayDestroy(pVgroupTables);
}

void tscRemoveVgroupTableGroup(SArray* pVgroupTable, int32_t index) {
  assert(pVgroupTable != NULL && index >= 0);

  size_t size = taosArrayGetSize(pVgroupTable);
  assert(size > index);

  SVgroupTableInfo* pInfo = taosArrayGet(pVgroupTable, index);
  for(int32_t j = 0; j < pInfo->vgInfo.numOfEps; ++j) {
    tfree(pInfo->vgInfo.epAddr[j].fqdn);
  }

  taosArrayDestroy(pInfo->itemList);
  taosArrayRemove(pVgroupTable, index);
}

void tscVgroupTableCopy(SVgroupTableInfo* info, SVgroupTableInfo* pInfo) {
  memset(info, 0, sizeof(SVgroupTableInfo));

  info->vgInfo = pInfo->vgInfo;
  for(int32_t j = 0; j < pInfo->vgInfo.numOfEps; ++j) {
    info->vgInfo.epAddr[j].fqdn = strdup(pInfo->vgInfo.epAddr[j].fqdn);
  }

  info->itemList = taosArrayClone(pInfo->itemList);
}

SArray* tscVgroupTableInfoClone(SArray* pVgroupTables) {
  if (pVgroupTables == NULL) {
    return NULL;
  }

  size_t num = taosArrayGetSize(pVgroupTables);
  SArray* pa = taosArrayInit(num, sizeof(SVgroupTableInfo));

  SVgroupTableInfo info;
  for (size_t i = 0; i < num; i++) {
    SVgroupTableInfo* pInfo = taosArrayGet(pVgroupTables, i);
    tscVgroupTableCopy(&info, pInfo);

    taosArrayPush(pa, &info);
  }

  return pa;
}

void clearAllTableMetaInfo(SQueryInfo* pQueryInfo) {
  for(int32_t i = 0; i < pQueryInfo->numOfTables; ++i) {
    STableMetaInfo* pTableMetaInfo = tscGetMetaInfo(pQueryInfo, i);

    tscFreeVgroupTableInfo(pTableMetaInfo->pVgroupTables);
    tscClearTableMetaInfo(pTableMetaInfo);
    free(pTableMetaInfo);
  }
  
  tfree(pQueryInfo->pTableMetaInfo);
}

STableMetaInfo* tscAddTableMetaInfo(SQueryInfo* pQueryInfo, const char* name, STableMeta* pTableMeta,
                                    SVgroupsInfo* vgroupList, SArray* pTagCols, SArray* pVgroupTables) {
  void* pAlloc = realloc(pQueryInfo->pTableMetaInfo, (pQueryInfo->numOfTables + 1) * POINTER_BYTES);
  if (pAlloc == NULL) {
    terrno = TSDB_CODE_TSC_OUT_OF_MEMORY;
    return NULL;
  }

  pQueryInfo->pTableMetaInfo = pAlloc;
  STableMetaInfo* pTableMetaInfo = calloc(1, sizeof(STableMetaInfo));
  if (pTableMetaInfo == NULL) {
    terrno = TSDB_CODE_TSC_OUT_OF_MEMORY;
    return NULL;
  }

  pQueryInfo->pTableMetaInfo[pQueryInfo->numOfTables] = pTableMetaInfo;

  if (name != NULL) {
    tstrncpy(pTableMetaInfo->name, name, sizeof(pTableMetaInfo->name));
  }

  pTableMetaInfo->pTableMeta = pTableMeta;
  
  if (vgroupList != NULL) {
    pTableMetaInfo->vgroupList = tscVgroupInfoClone(vgroupList);
  }

  // TODO handle malloc failure
  pTableMetaInfo->tagColList = taosArrayInit(4, POINTER_BYTES);
  if (pTableMetaInfo->tagColList == NULL) {
    return NULL;
  }

  if (pTagCols != NULL) {
    tscColumnListCopy(pTableMetaInfo->tagColList, pTagCols, -1);
  }

  pTableMetaInfo->pVgroupTables = tscVgroupTableInfoClone(pVgroupTables);
  
  pQueryInfo->numOfTables += 1;
  return pTableMetaInfo;
}

STableMetaInfo* tscAddEmptyMetaInfo(SQueryInfo* pQueryInfo) {
  return tscAddTableMetaInfo(pQueryInfo, NULL, NULL, NULL, NULL, NULL);
}

void tscClearTableMetaInfo(STableMetaInfo* pTableMetaInfo) {
  if (pTableMetaInfo == NULL) {
    return;
  }

  tfree(pTableMetaInfo->pTableMeta);

  pTableMetaInfo->vgroupList = tscVgroupInfoClear(pTableMetaInfo->vgroupList);
  tscColumnListDestroy(pTableMetaInfo->tagColList);
  pTableMetaInfo->tagColList = NULL;
}

void tscResetForNextRetrieve(SSqlRes* pRes) {
  if (pRes == NULL) {
    return;
  }

  pRes->row = 0;
  pRes->numOfRows = 0;
}

void registerSqlObj(SSqlObj* pSql) {
  taosAcquireRef(tscRefId, pSql->pTscObj->rid);
  pSql->self = taosAddRef(tscObjRef, pSql);

  int32_t num   = atomic_add_fetch_32(&pSql->pTscObj->numOfObj, 1);
  int32_t total = atomic_add_fetch_32(&tscNumOfObj, 1);
  tscDebug("%p new SqlObj from %p, total in tscObj:%d, total:%d", pSql, pSql->pTscObj, num, total);
}

SSqlObj* createSimpleSubObj(SSqlObj* pSql, void (*fp)(), void* param, int32_t cmd) {
  SSqlObj* pNew = (SSqlObj*)calloc(1, sizeof(SSqlObj));
  if (pNew == NULL) {
    tscError("%p new subquery failed, tableIndex:%d", pSql, 0);
    return NULL;
  }

  pNew->pTscObj = pSql->pTscObj;
  pNew->signature = pNew;

  SSqlCmd* pCmd = &pNew->cmd;
  pCmd->command = cmd;
  pCmd->parseFinished = 1;
  pCmd->autoCreated = pSql->cmd.autoCreated;

  int32_t code = copyTagData(&pNew->cmd.tagData, &pSql->cmd.tagData);
  if (code != TSDB_CODE_SUCCESS) {
    tscError("%p new subquery failed, unable to malloc tag data, tableIndex:%d", pSql, 0);
    free(pNew);
    return NULL;
  }

  if (tscAddSubqueryInfo(pCmd) != TSDB_CODE_SUCCESS) {
    tscFreeSqlObj(pNew);
    return NULL;
  }

  pNew->fp      = fp;
  pNew->fetchFp = fp;
  pNew->param   = param;
  pNew->sqlstr  = NULL;
  pNew->maxRetry = TSDB_MAX_REPLICA;

  SQueryInfo* pQueryInfo = tscGetQueryInfoDetailSafely(pCmd, 0);

  assert(pSql->cmd.clauseIndex == 0);
  STableMetaInfo* pMasterTableMetaInfo = tscGetTableMetaInfoFromCmd(&pSql->cmd, pSql->cmd.clauseIndex, 0);

  tscAddTableMetaInfo(pQueryInfo, pMasterTableMetaInfo->name, NULL, NULL, NULL, NULL);
  registerSqlObj(pNew);

  return pNew;
}

static void doSetSqlExprAndResultFieldInfo(SQueryInfo* pNewQueryInfo, int64_t uid) {
  int32_t numOfOutput = (int32_t)tscSqlExprNumOfExprs(pNewQueryInfo);
  if (numOfOutput == 0) {
    return;
  }

  // set the field info in pNewQueryInfo object according to sqlExpr information
  size_t numOfExprs = tscSqlExprNumOfExprs(pNewQueryInfo);
  for (int32_t i = 0; i < numOfExprs; ++i) {
    SSqlExpr* pExpr = tscSqlExprGet(pNewQueryInfo, i);

    TAOS_FIELD f = tscCreateField((int8_t) pExpr->resType, pExpr->aliasName, pExpr->resBytes);
    SInternalField* pInfo1 = tscFieldInfoAppend(&pNewQueryInfo->fieldsInfo, &f);
    pInfo1->pSqlExpr = pExpr;
  }

  // update the pSqlExpr pointer in SInternalField according the field name
  // make sure the pSqlExpr point to the correct SqlExpr in pNewQueryInfo, not SqlExpr in pQueryInfo
  for (int32_t f = 0; f < pNewQueryInfo->fieldsInfo.numOfOutput; ++f) {
    TAOS_FIELD* field = tscFieldInfoGetField(&pNewQueryInfo->fieldsInfo, f);

    bool matched = false;
    for (int32_t k1 = 0; k1 < numOfExprs; ++k1) {
      SSqlExpr* pExpr1 = tscSqlExprGet(pNewQueryInfo, k1);

      if (strcmp(field->name, pExpr1->aliasName) == 0) {  // establish link according to the result field name
        SInternalField* pInfo = tscFieldInfoGetInternalField(&pNewQueryInfo->fieldsInfo, f);
        pInfo->pSqlExpr = pExpr1;

        matched = true;
        break;
      }
    }

    assert(matched);
    (void)matched;
  }

  tscFieldInfoUpdateOffset(pNewQueryInfo);
}

SSqlObj* createSubqueryObj(SSqlObj* pSql, int16_t tableIndex, void (*fp)(), void* param, int32_t cmd, SSqlObj* pPrevSql) {
  SSqlCmd* pCmd = &pSql->cmd;

  SSqlObj* pNew = (SSqlObj*)calloc(1, sizeof(SSqlObj));
  if (pNew == NULL) {
    tscError("%p new subquery failed, tableIndex:%d", pSql, tableIndex);
    terrno = TSDB_CODE_TSC_OUT_OF_MEMORY;
    return NULL;
  }
  
  STableMetaInfo* pTableMetaInfo = tscGetTableMetaInfoFromCmd(pCmd, pCmd->clauseIndex, tableIndex);

  pNew->pTscObj   = pSql->pTscObj;
  pNew->signature = pNew;
  pNew->sqlstr    = strdup(pSql->sqlstr);

  SSqlCmd* pnCmd = &pNew->cmd;
  memcpy(pnCmd, pCmd, sizeof(SSqlCmd));
  
  pnCmd->command = cmd;
  pnCmd->payload = NULL;
  pnCmd->allocSize = 0;

  pnCmd->pQueryInfo = NULL;
  pnCmd->numOfClause = 0;
  pnCmd->clauseIndex = 0;
  pnCmd->pDataBlocks = NULL;

  pnCmd->numOfTables = 0;
  pnCmd->parseFinished = 1;
  pnCmd->pTableNameList = NULL;
  pnCmd->pTableBlockHashList = NULL;

  if (tscAddSubqueryInfo(pnCmd) != TSDB_CODE_SUCCESS) {
    terrno = TSDB_CODE_TSC_OUT_OF_MEMORY;
    goto _error;
  }

  SQueryInfo* pNewQueryInfo = tscGetQueryInfoDetail(pnCmd, 0);
  SQueryInfo* pQueryInfo = tscGetQueryInfoDetail(pCmd, pCmd->clauseIndex);

  pNewQueryInfo->command = pQueryInfo->command;
  memcpy(&pNewQueryInfo->interval, &pQueryInfo->interval, sizeof(pNewQueryInfo->interval));
  pNewQueryInfo->type   = pQueryInfo->type;
  pNewQueryInfo->window = pQueryInfo->window;
  pNewQueryInfo->limit  = pQueryInfo->limit;
  pNewQueryInfo->slimit = pQueryInfo->slimit;
  pNewQueryInfo->order  = pQueryInfo->order;
  pNewQueryInfo->vgroupLimit = pQueryInfo->vgroupLimit;
  pNewQueryInfo->tsBuf  = NULL;
  pNewQueryInfo->fillType = pQueryInfo->fillType;
  pNewQueryInfo->fillVal  = NULL;
  pNewQueryInfo->clauseLimit = pQueryInfo->clauseLimit;
  pNewQueryInfo->numOfTables = 0;
  pNewQueryInfo->pTableMetaInfo = NULL;
  
  pNewQueryInfo->groupbyExpr = pQueryInfo->groupbyExpr;
  if (pQueryInfo->groupbyExpr.columnInfo != NULL) {
    pNewQueryInfo->groupbyExpr.columnInfo = taosArrayClone(pQueryInfo->groupbyExpr.columnInfo);
    if (pNewQueryInfo->groupbyExpr.columnInfo == NULL) {
      terrno = TSDB_CODE_TSC_OUT_OF_MEMORY;
      goto _error;
    }
  }
  
  if (tscTagCondCopy(&pNewQueryInfo->tagCond, &pQueryInfo->tagCond) != 0) {
    terrno = TSDB_CODE_TSC_OUT_OF_MEMORY;
    goto _error;
  }

  if (pQueryInfo->fillType != TSDB_FILL_NONE) {
    pNewQueryInfo->fillVal = malloc(pQueryInfo->fieldsInfo.numOfOutput * sizeof(int64_t));
    if (pNewQueryInfo->fillVal == NULL) {
      terrno = TSDB_CODE_TSC_OUT_OF_MEMORY;
      goto _error;
    }

    memcpy(pNewQueryInfo->fillVal, pQueryInfo->fillVal, pQueryInfo->fieldsInfo.numOfOutput * sizeof(int64_t));
  }

  if (tscAllocPayload(pnCmd, TSDB_DEFAULT_PAYLOAD_SIZE) != TSDB_CODE_SUCCESS) {
    tscError("%p new subquery failed, tableIndex:%d, vgroupIndex:%d", pSql, tableIndex, pTableMetaInfo->vgroupIndex);
    terrno = TSDB_CODE_TSC_OUT_OF_MEMORY;
    goto _error;
  }
  
  tscColumnListCopy(pNewQueryInfo->colList, pQueryInfo->colList, (int16_t)tableIndex);

  // set the correct query type
  if (pPrevSql != NULL) {
    SQueryInfo* pPrevQueryInfo = tscGetQueryInfoDetail(&pPrevSql->cmd, pPrevSql->cmd.clauseIndex);
    pNewQueryInfo->type = pPrevQueryInfo->type;
  } else {
    TSDB_QUERY_SET_TYPE(pNewQueryInfo->type, TSDB_QUERY_TYPE_SUBQUERY);// it must be the subquery
  }

  uint64_t uid = pTableMetaInfo->pTableMeta->id.uid;
  if (tscSqlExprCopy(pNewQueryInfo->exprList, pQueryInfo->exprList, uid, true) != 0) {
    terrno = TSDB_CODE_TSC_OUT_OF_MEMORY;
    goto _error;
  }

  doSetSqlExprAndResultFieldInfo(pNewQueryInfo, uid);

  pNew->fp      = fp;
  pNew->fetchFp = fp;
  pNew->param   = param;
  pNew->maxRetry = TSDB_MAX_REPLICA;

  char* name = pTableMetaInfo->name;
  STableMetaInfo* pFinalInfo = NULL;

  if (pPrevSql == NULL) {
    STableMeta* pTableMeta = tscTableMetaClone(pTableMetaInfo->pTableMeta);
    assert(pTableMeta != NULL);

    pFinalInfo = tscAddTableMetaInfo(pNewQueryInfo, name, pTableMeta, pTableMetaInfo->vgroupList,
                                     pTableMetaInfo->tagColList, pTableMetaInfo->pVgroupTables);
  } else {  // transfer the ownership of pTableMeta to the newly create sql object.
    STableMetaInfo* pPrevInfo = tscGetTableMetaInfoFromCmd(&pPrevSql->cmd, pPrevSql->cmd.clauseIndex, 0);

    STableMeta*  pPrevTableMeta = tscTableMetaClone(pPrevInfo->pTableMeta);
    SVgroupsInfo* pVgroupsInfo = pPrevInfo->vgroupList;
    pFinalInfo = tscAddTableMetaInfo(pNewQueryInfo, name, pPrevTableMeta, pVgroupsInfo, pTableMetaInfo->tagColList,
        pTableMetaInfo->pVgroupTables);
  }

  // this case cannot be happened
  if (pFinalInfo->pTableMeta == NULL) {
    tscError("%p new subquery failed since no tableMeta, name:%s", pSql, name);

    if (pPrevSql != NULL) { // pass the previous error to client
      assert(pPrevSql->res.code != TSDB_CODE_SUCCESS);
      terrno = pPrevSql->res.code;
    } else {
      terrno = TSDB_CODE_TSC_APP_ERROR;
    }

    goto _error;
  }
  
  assert(pNewQueryInfo->numOfTables == 1);
  
  if (UTIL_TABLE_IS_SUPER_TABLE(pTableMetaInfo)) {
    assert(pFinalInfo->vgroupList != NULL);
  }

  if (cmd == TSDB_SQL_SELECT) {
    size_t size = taosArrayGetSize(pNewQueryInfo->colList);
    
    tscDebug(
        "%p new subquery:%p, tableIndex:%d, vgroupIndex:%d, type:%d, exprInfo:%" PRIzu ", colList:%" PRIzu ","
        "fieldInfo:%d, name:%s, qrang:%" PRId64 " - %" PRId64 " order:%d, limit:%" PRId64,
        pSql, pNew, tableIndex, pTableMetaInfo->vgroupIndex, pNewQueryInfo->type, tscSqlExprNumOfExprs(pNewQueryInfo),
        size, pNewQueryInfo->fieldsInfo.numOfOutput, pFinalInfo->name, pNewQueryInfo->window.skey,
        pNewQueryInfo->window.ekey, pNewQueryInfo->order.order, pNewQueryInfo->limit.limit);
    
    tscPrintSelectClause(pNew, 0);
  } else {
    tscDebug("%p new sub insertion: %p, vnodeIdx:%d", pSql, pNew, pTableMetaInfo->vgroupIndex);
  }

  registerSqlObj(pNew);
  return pNew;

_error:
  tscFreeSqlObj(pNew);
  return NULL;
}

/**
 * To decide if current is a two-stage super table query, join query, or insert. And invoke different
 * procedure accordingly
 * @param pSql
 */
void tscDoQuery(SSqlObj* pSql) {
  SSqlCmd* pCmd = &pSql->cmd;
  SSqlRes* pRes = &pSql->res;
  
  pRes->code = TSDB_CODE_SUCCESS;
  
  if (pCmd->command > TSDB_SQL_LOCAL) {
    tscProcessLocalCmd(pSql);
    return;
  }
  
  if (pCmd->command == TSDB_SQL_SELECT) {
    tscAddIntoSqlList(pSql);
  }

  if (pCmd->dataSourceType == DATA_FROM_DATA_FILE) {
    tscProcessMultiVnodesImportFromFile(pSql);
  } else {
    SQueryInfo *pQueryInfo = tscGetQueryInfoDetail(pCmd, pCmd->clauseIndex);
    uint16_t type = pQueryInfo->type;
  
    if (pSql->fp == (void(*)())tscHandleMultivnodeInsert) {  // multi-vnodes insertion
      tscHandleMultivnodeInsert(pSql);
      return;
    }
  
    if (QUERY_IS_JOIN_QUERY(type)) {
      if (!TSDB_QUERY_HAS_TYPE(type, TSDB_QUERY_TYPE_SUBQUERY)) {
        tscHandleMasterJoinQuery(pSql);
      } else { // for first stage sub query, iterate all vnodes to get all timestamp
        if (!TSDB_QUERY_HAS_TYPE(type, TSDB_QUERY_TYPE_JOIN_SEC_STAGE)) {
          tscProcessSql(pSql);
        } else { // secondary stage join query.
          if (tscIsTwoStageSTableQuery(pQueryInfo, 0)) {  // super table query
            tscHandleMasterSTableQuery(pSql);
          } else {
            tscProcessSql(pSql);
          }
        }
      }

      return;
    } else if (tscIsTwoStageSTableQuery(pQueryInfo, 0)) {  // super table query
      tscHandleMasterSTableQuery(pSql);
      return;
    }
    
    tscProcessSql(pSql);
  }
}

int16_t tscGetJoinTagColIdByUid(STagCond* pTagCond, uint64_t uid) {
  if (pTagCond->joinInfo.left.uid == uid) {
    return pTagCond->joinInfo.left.tagColId;
  } else if (pTagCond->joinInfo.right.uid == uid) {
    return pTagCond->joinInfo.right.tagColId;
  } else {
    assert(0);
    return -1;
  }
}

int16_t tscGetTagColIndexById(STableMeta* pTableMeta, int16_t colId) {
  int32_t numOfTags = tscGetNumOfTags(pTableMeta);

  SSchema* pSchema = tscGetTableTagSchema(pTableMeta);
  for(int32_t i = 0; i < numOfTags; ++i) {
    if (pSchema[i].colId == colId) {
      return i;
    }
  }

  // can not reach here
  assert(0);
  return INT16_MIN;
}

bool tscIsUpdateQuery(SSqlObj* pSql) {
  if (pSql == NULL || pSql->signature != pSql) {
    terrno = TSDB_CODE_TSC_DISCONNECTED;
    return TSDB_CODE_TSC_DISCONNECTED;
  }

  SSqlCmd* pCmd = &pSql->cmd;
  return ((pCmd->command >= TSDB_SQL_INSERT && pCmd->command <= TSDB_SQL_DROP_DNODE) || TSDB_SQL_USE_DB == pCmd->command);
}

int32_t tscSQLSyntaxErrMsg(char* msg, const char* additionalInfo,  const char* sql) {
  const char* msgFormat1 = "syntax error near \'%s\'";
  const char* msgFormat2 = "syntax error near \'%s\' (%s)";
  const char* msgFormat3 = "%s";

  const char* prefix = "syntax error"; 
  const int32_t BACKWARD_CHAR_STEP = 0;

  if (sql == NULL) {
    assert(additionalInfo != NULL);
    sprintf(msg, msgFormat1, additionalInfo);
    return TSDB_CODE_TSC_SQL_SYNTAX_ERROR;
  }

  char buf[64] = {0};  // only extract part of sql string
  strncpy(buf, (sql - BACKWARD_CHAR_STEP), tListLen(buf) - 1);

  if (additionalInfo != NULL) {
    sprintf(msg, msgFormat2, buf, additionalInfo);
  } else {
    const char* msgFormat = (0 == strncmp(sql, prefix, strlen(prefix))) ? msgFormat3 : msgFormat1; 
    sprintf(msg, msgFormat, buf);
  }

  return TSDB_CODE_TSC_SQL_SYNTAX_ERROR;
  
}

int32_t tscInvalidSQLErrMsg(char* msg, const char* additionalInfo, const char* sql) {
  const char* msgFormat1 = "invalid SQL: %s";
  const char* msgFormat2 = "invalid SQL: \'%s\' (%s)";
  const char* msgFormat3 = "invalid SQL: \'%s\'";

  const int32_t BACKWARD_CHAR_STEP = 0;

  if (sql == NULL) {
    assert(additionalInfo != NULL);
    sprintf(msg, msgFormat1, additionalInfo);
    return TSDB_CODE_TSC_INVALID_SQL;
  }

  char buf[64] = {0};  // only extract part of sql string
  strncpy(buf, (sql - BACKWARD_CHAR_STEP), tListLen(buf) - 1);

  if (additionalInfo != NULL) {
    sprintf(msg, msgFormat2, buf, additionalInfo);
  } else {
    sprintf(msg, msgFormat3, buf);  // no additional information for invalid sql error
  }

  return TSDB_CODE_TSC_INVALID_SQL;
}

bool tscHasReachLimitation(SQueryInfo* pQueryInfo, SSqlRes* pRes) {
  assert(pQueryInfo != NULL && pQueryInfo->clauseLimit != 0);
  return (pQueryInfo->clauseLimit > 0 && pRes->numOfClauseTotal >= pQueryInfo->clauseLimit);
}

char* tscGetErrorMsgPayload(SSqlCmd* pCmd) { return pCmd->payload; }

/**
 *  If current vnode query does not return results anymore (pRes->numOfRows == 0), try the next vnode if exists,
 *  while multi-vnode super table projection query and the result does not reach the limitation.
 */
bool hasMoreVnodesToTry(SSqlObj* pSql) {
  SSqlCmd* pCmd = &pSql->cmd;
  SSqlRes* pRes = &pSql->res;
  if (pCmd->command != TSDB_SQL_FETCH) {
    return false;
  }

  assert(pRes->completed);
  SQueryInfo* pQueryInfo = tscGetQueryInfoDetail(pCmd, pCmd->clauseIndex);
  STableMetaInfo* pTableMetaInfo = tscGetMetaInfo(pQueryInfo, 0);

  // for normal table, no need to try any more if results are all retrieved from one vnode
  if (!UTIL_TABLE_IS_SUPER_TABLE(pTableMetaInfo) || (pTableMetaInfo->vgroupList == NULL)) {
    return false;
  }
  
  int32_t numOfVgroups = pTableMetaInfo->vgroupList->numOfVgroups;
  if (pTableMetaInfo->pVgroupTables != NULL) {
    numOfVgroups = (int32_t)taosArrayGetSize(pTableMetaInfo->pVgroupTables);
  }

  return tscNonOrderedProjectionQueryOnSTable(pQueryInfo, 0) &&
         (!tscHasReachLimitation(pQueryInfo, pRes)) && (pTableMetaInfo->vgroupIndex < numOfVgroups - 1);
}

bool hasMoreClauseToTry(SSqlObj* pSql) {
  return pSql->cmd.clauseIndex < pSql->cmd.numOfClause - 1;
}

void tscTryQueryNextVnode(SSqlObj* pSql, __async_cb_func_t fp) {
  SSqlCmd* pCmd = &pSql->cmd;
  SSqlRes* pRes = &pSql->res;

  SQueryInfo* pQueryInfo = tscGetQueryInfoDetail(pCmd, pCmd->clauseIndex);

  /*
   * no result returned from the current virtual node anymore, try the next vnode if exists
   * if case of: multi-vnode super table projection query
   */
  assert(pRes->numOfRows == 0 && tscNonOrderedProjectionQueryOnSTable(pQueryInfo, 0) && !tscHasReachLimitation(pQueryInfo, pRes));
  STableMetaInfo* pTableMetaInfo = tscGetMetaInfo(pQueryInfo, 0);
  
  int32_t totalVgroups = pTableMetaInfo->vgroupList->numOfVgroups;
  if (++pTableMetaInfo->vgroupIndex < totalVgroups) {
    tscDebug("%p results from vgroup index:%d completed, try next:%d. total vgroups:%d. current numOfRes:%" PRId64, pSql,
             pTableMetaInfo->vgroupIndex - 1, pTableMetaInfo->vgroupIndex, totalVgroups, pRes->numOfClauseTotal);

    /*
     * update the limit and offset value for the query on the next vnode,
     * according to current retrieval results
     *
     * NOTE:
     * if the pRes->offset is larger than 0, the start returned position has not reached yet.
     * Therefore, the pRes->numOfRows, as well as pRes->numOfClauseTotal, must be 0.
     * The pRes->offset value will be updated by virtual node, during query execution.
     */
    if (pQueryInfo->clauseLimit >= 0) {
      pQueryInfo->limit.limit = pQueryInfo->clauseLimit - pRes->numOfClauseTotal;
    }

    pQueryInfo->limit.offset = pRes->offset;
    assert((pRes->offset >= 0 && pRes->numOfRows == 0) || (pRes->offset == 0 && pRes->numOfRows >= 0));
    
    tscDebug("%p new query to next vgroup, index:%d, limit:%" PRId64 ", offset:%" PRId64 ", glimit:%" PRId64,
        pSql, pTableMetaInfo->vgroupIndex, pQueryInfo->limit.limit, pQueryInfo->limit.offset, pQueryInfo->clauseLimit);

    /*
     * For project query with super table join, the numOfSub is equalled to the number of all subqueries.
     * Therefore, we need to reset the value of numOfSubs to be 0.
     *
     * For super table join with projection query, if anyone of the subquery is exhausted, the query completed.
     */
    pSql->subState.numOfSub = 0;
    pCmd->command = TSDB_SQL_SELECT;

    tscResetForNextRetrieve(pRes);

    // set the callback function
    pSql->fp = fp;
    tscProcessSql(pSql);
  } else {
    tscDebug("%p try all %d vnodes, query complete. current numOfRes:%" PRId64, pSql, totalVgroups, pRes->numOfClauseTotal);
  }
}

void tscTryQueryNextClause(SSqlObj* pSql, __async_cb_func_t fp) {
  SSqlCmd* pCmd = &pSql->cmd;
  SSqlRes* pRes = &pSql->res;

  // current subclause is completed, try the next subclause
  assert(pCmd->clauseIndex < pCmd->numOfClause - 1);

  pCmd->clauseIndex++;
  SQueryInfo* pQueryInfo = tscGetQueryInfoDetail(pCmd, pCmd->clauseIndex);

  pSql->cmd.command = pQueryInfo->command;

  //backup the total number of result first
  int64_t num = pRes->numOfTotal + pRes->numOfClauseTotal;
  tscFreeSqlResult(pSql);
  
  pRes->numOfTotal = num;
  
  tfree(pSql->pSubs);
  pSql->subState.numOfSub = 0;
  pSql->fp = fp;

  tscDebug("%p try data in the next subclause:%d, total subclause:%d", pSql, pCmd->clauseIndex, pCmd->numOfClause);
  if (pCmd->command > TSDB_SQL_LOCAL) {
    tscProcessLocalCmd(pSql);
  } else {
    tscDoQuery(pSql);
  }
}

void* malloc_throw(size_t size) {
  void* p = malloc(size);
  if (p == NULL) {
    THROW(TSDB_CODE_TSC_OUT_OF_MEMORY);
  }
  return p;
}

void* calloc_throw(size_t nmemb, size_t size) {
  void* p = calloc(nmemb, size);
  if (p == NULL) {
    THROW(TSDB_CODE_TSC_OUT_OF_MEMORY);
  }
  return p;
}

char* strdup_throw(const char* str) {
  char* p = strdup(str);
  if (p == NULL) {
    THROW(TSDB_CODE_TSC_OUT_OF_MEMORY);
  }
  return p;
}

int tscSetMgmtEpSetFromCfg(const char *first, const char *second, SRpcCorEpSet *corMgmtEpSet) {
  corMgmtEpSet->version = 0;
  // init mgmt ip set 
  SRpcEpSet *mgmtEpSet = &(corMgmtEpSet->epSet);
  mgmtEpSet->numOfEps = 0;
  mgmtEpSet->inUse = 0;

  if (first && first[0] != 0) {
    if (strlen(first) >= TSDB_EP_LEN) {
      terrno = TSDB_CODE_TSC_INVALID_FQDN;
      return -1;
    }
    taosGetFqdnPortFromEp(first, mgmtEpSet->fqdn[mgmtEpSet->numOfEps], &(mgmtEpSet->port[mgmtEpSet->numOfEps]));
    mgmtEpSet->numOfEps++;
  }

  if (second && second[0] != 0) {
    if (strlen(second) >= TSDB_EP_LEN) {
      terrno = TSDB_CODE_TSC_INVALID_FQDN;
      return -1;
    }
    taosGetFqdnPortFromEp(second, mgmtEpSet->fqdn[mgmtEpSet->numOfEps], &(mgmtEpSet->port[mgmtEpSet->numOfEps]));
    mgmtEpSet->numOfEps++;
  }

  if (mgmtEpSet->numOfEps == 0) {
    terrno = TSDB_CODE_TSC_INVALID_FQDN;
    return -1;
  }

  return 0;
}

bool tscSetSqlOwner(SSqlObj* pSql) {
  SSqlRes* pRes = &pSql->res;

  // set the sql object owner
  uint64_t threadId = taosGetSelfPthreadId();
  if (atomic_val_compare_exchange_64(&pSql->owner, 0, threadId) != 0) {
    pRes->code = TSDB_CODE_QRY_IN_EXEC;
    return false;
  }

  return true;
}

void tscClearSqlOwner(SSqlObj* pSql) {
  assert(taosCheckPthreadValid(pSql->owner));
  atomic_store_64(&pSql->owner, 0);
}

SVgroupsInfo* tscVgroupInfoClone(SVgroupsInfo *vgroupList) {
  if (vgroupList == NULL) {
    return NULL;
  }

  size_t size = sizeof(SVgroupsInfo) + sizeof(SVgroupInfo) * vgroupList->numOfVgroups;
  SVgroupsInfo* pNew = calloc(1, size);
  if (pNew == NULL) {
    return NULL;
  }

  pNew->numOfVgroups = vgroupList->numOfVgroups;

  for(int32_t i = 0; i < vgroupList->numOfVgroups; ++i) {
    SVgroupInfo* pNewVInfo = &pNew->vgroups[i];

    SVgroupInfo* pvInfo = &vgroupList->vgroups[i];
    pNewVInfo->vgId = pvInfo->vgId;
    pNewVInfo->numOfEps = pvInfo->numOfEps;

    for(int32_t j = 0; j < pvInfo->numOfEps; ++j) {
      pNewVInfo->epAddr[j].fqdn = strdup(pvInfo->epAddr[j].fqdn);
      pNewVInfo->epAddr[j].port = pvInfo->epAddr[j].port;
    }
  }

  return pNew;
}

void* tscVgroupInfoClear(SVgroupsInfo *vgroupList) {
  if (vgroupList == NULL) {
    return NULL;
  }

  for(int32_t i = 0; i < vgroupList->numOfVgroups; ++i) {
    SVgroupInfo* pVgroupInfo = &vgroupList->vgroups[i];

    for(int32_t j = 0; j < pVgroupInfo->numOfEps; ++j) {
      tfree(pVgroupInfo->epAddr[j].fqdn);
    }

    for(int32_t j = pVgroupInfo->numOfEps; j < TSDB_MAX_REPLICA; j++) {
      assert( pVgroupInfo->epAddr[j].fqdn == NULL );
    }
  }

  tfree(vgroupList);
  return NULL;
}

void tscSVgroupInfoCopy(SVgroupInfo* dst, const SVgroupInfo* src) {
  dst->vgId = src->vgId;
  dst->numOfEps = src->numOfEps;
  for(int32_t i = 0; i < dst->numOfEps; ++i) {
    tfree(dst->epAddr[i].fqdn);
    dst->epAddr[i].port = src->epAddr[i].port;
    assert(dst->epAddr[i].fqdn == NULL);

    dst->epAddr[i].fqdn = strdup(src->epAddr[i].fqdn);
  }
}

char* serializeTagData(STagData* pTagData, char* pMsg) {
  int32_t n = (int32_t) strlen(pTagData->name);
  *(int32_t*) pMsg = htonl(n);
  pMsg += sizeof(n);

  memcpy(pMsg, pTagData->name, n);
  pMsg += n;

  *(int32_t*)pMsg = htonl(pTagData->dataLen);
  pMsg += sizeof(int32_t);

  memcpy(pMsg, pTagData->data, pTagData->dataLen);
  pMsg += pTagData->dataLen;

  return pMsg;
}

int32_t copyTagData(STagData* dst, const STagData* src) {
  dst->dataLen = src->dataLen;
  tstrncpy(dst->name, src->name, tListLen(dst->name));

  if (dst->dataLen > 0) {
    dst->data = malloc(dst->dataLen);
    if (dst->data == NULL) {
      return -1;
    }

    memcpy(dst->data, src->data, dst->dataLen);
  }

  return 0;
}

STableMeta* createSuperTableMeta(STableMetaMsg* pChild) {
  assert(pChild != NULL);
  int32_t total = pChild->numOfColumns + pChild->numOfTags;

  STableMeta* pTableMeta = calloc(1, sizeof(STableMeta) + sizeof(SSchema) * total);
  pTableMeta->tableType = TSDB_SUPER_TABLE;
  pTableMeta->tableInfo.numOfTags = pChild->numOfTags;
  pTableMeta->tableInfo.numOfColumns = pChild->numOfColumns;
  pTableMeta->tableInfo.precision = pChild->precision;

  pTableMeta->id.tid = 0;
  pTableMeta->id.uid = pChild->suid;
  pTableMeta->tversion = pChild->tversion;
  pTableMeta->sversion = pChild->sversion;

  memcpy(pTableMeta->schema, pChild->schema, sizeof(SSchema) * total);

  int32_t num = pTableMeta->tableInfo.numOfColumns;
  for(int32_t i = 0; i < num; ++i) {
    pTableMeta->tableInfo.rowSize += pTableMeta->schema[i].bytes;
  }

  return pTableMeta;
}

uint32_t tscGetTableMetaSize(STableMeta* pTableMeta) {
  assert(pTableMeta != NULL);

  int32_t totalCols = pTableMeta->tableInfo.numOfColumns + pTableMeta->tableInfo.numOfTags;
  return sizeof(STableMeta) + totalCols * sizeof(SSchema);
}

CChildTableMeta* tscCreateChildMeta(STableMeta* pTableMeta) {
  assert(pTableMeta != NULL);

  CChildTableMeta* cMeta = calloc(1, sizeof(CChildTableMeta));
  cMeta->tableType = TSDB_CHILD_TABLE;
  cMeta->vgId = pTableMeta->vgId;
  cMeta->id   = pTableMeta->id;
  tstrncpy(cMeta->sTableName, pTableMeta->sTableName, TSDB_TABLE_FNAME_LEN);

  return cMeta;
}

int32_t tscCreateTableMetaFromCChildMeta(STableMeta* pChild, const char* name) {
  assert(pChild != NULL);

  uint32_t size = tscGetTableMetaMaxSize();
  STableMeta* p = calloc(1, size);

  taosHashGetClone(tscTableMetaInfo, pChild->sTableName, strnlen(pChild->sTableName, TSDB_TABLE_FNAME_LEN), NULL, p, -1);
  if (p->id.uid > 0) { // tableMeta exists, build child table meta and return
    pChild->sversion = p->sversion;
    pChild->tversion = p->tversion;

    memcpy(&pChild->tableInfo, &p->tableInfo, sizeof(STableInfo));
    int32_t total = pChild->tableInfo.numOfColumns + pChild->tableInfo.numOfTags;

    memcpy(pChild->schema, p->schema, sizeof(SSchema) *total);

    tfree(p);
    return TSDB_CODE_SUCCESS;
  } else { // super table has been removed, current tableMeta is also expired. remove it here
    taosHashRemove(tscTableMetaInfo, name, strnlen(name, TSDB_TABLE_FNAME_LEN));

    tfree(p);
    return -1;
  }
}

uint32_t tscGetTableMetaMaxSize() {
  return sizeof(STableMeta) + TSDB_MAX_COLUMNS * sizeof(SSchema);
}

STableMeta* tscTableMetaClone(STableMeta* pTableMeta) {
  assert(pTableMeta != NULL);
  uint32_t size = tscGetTableMetaSize(pTableMeta);
  STableMeta* p = calloc(1, size);
  memcpy(p, pTableMeta, size);
  return p;
}

<|MERGE_RESOLUTION|>--- conflicted
+++ resolved
@@ -878,17 +878,7 @@
   pObj->signature = NULL;
   taosTmrStopA(&(pObj->pTimer));
 
-<<<<<<< HEAD
   tscReleaseRpc(pObj->pRpcObj);
-=======
-  void* p = pObj->pDnodeConn;
-  if (pObj->pDnodeConn != NULL) {
-    rpcClose(pObj->pDnodeConn);
-    pObj->pDnodeConn = NULL;
-  }
-
-  tfree(pObj->tscCorMgmtEpSet);
->>>>>>> ca3888c1
   pthread_mutex_destroy(&pObj->mutex);
 
   tfree(pObj);
