--- conflicted
+++ resolved
@@ -781,42 +781,7 @@
   SRspResultInfo resultInfo;  // todo refactor, add this info for each operator
 } SJoinOperatorInfo;
 
-<<<<<<< HEAD
 static void doSetupSDataBlock(SSqlRes* pRes, SSDataBlock* pBlock, SFilterInfo* pFilterInfo) {
-=======
-static void converNcharFilterColumn(SSingleColumnFilterInfo* pFilterInfo, int32_t numOfFilterCols, int32_t rows, bool *gotNchar) {
-  for (int32_t i = 0; i < numOfFilterCols; ++i) {
-    if (pFilterInfo[i].info.type == TSDB_DATA_TYPE_NCHAR) {
-      pFilterInfo[i].pData2 = pFilterInfo[i].pData;
-      pFilterInfo[i].pData = malloc(rows * pFilterInfo[i].info.bytes);
-      int32_t bufSize = pFilterInfo[i].info.bytes - VARSTR_HEADER_SIZE;
-      for (int32_t j = 0; j < rows; ++j) {
-        char* dst = (char *)pFilterInfo[i].pData + j * pFilterInfo[i].info.bytes;
-        char* src = (char *)pFilterInfo[i].pData2 + j * pFilterInfo[i].info.bytes;
-        int32_t len = 0;
-        taosMbsToUcs4(varDataVal(src), varDataLen(src), varDataVal(dst), bufSize, &len);
-        varDataLen(dst) = len;
-      }
-      *gotNchar = true;
-    }
-  }
-}
-
-static void freeNcharFilterColumn(SSingleColumnFilterInfo* pFilterInfo, int32_t numOfFilterCols) {
-  for (int32_t i = 0; i < numOfFilterCols; ++i) {
-    if (pFilterInfo[i].info.type == TSDB_DATA_TYPE_NCHAR) {
-      if (pFilterInfo[i].pData2) {
-        tfree(pFilterInfo[i].pData);
-        pFilterInfo[i].pData = pFilterInfo[i].pData2;
-        pFilterInfo[i].pData2 = NULL;
-      }
-    }
-  }
-}
-
-
-static void doSetupSDataBlock(SSqlRes* pRes, SSDataBlock* pBlock, SSingleColumnFilterInfo* pFilterInfo, int32_t numOfFilterCols) {
->>>>>>> c62ebe7d
   int32_t offset = 0;
   char* pData = pRes->data;
 
@@ -832,24 +797,17 @@
   }
 
   // filter data if needed
-<<<<<<< HEAD
   if (pFilterInfo) {
     //doSetFilterColumnInfo(pFilterInfo, numOfFilterCols, pBlock); 
     doSetFilterColInfo(pFilterInfo, pBlock);
+    bool gotNchar = false;
+    filterConverNcharColumns(pFilterInfo, pBlock->info.rows, &gotNchar);
     int8_t* p = calloc(pBlock->info.rows, sizeof(int8_t));
     //bool all = doFilterDataBlock(pFilterInfo, numOfFilterCols, pBlock->info.rows, p);
     bool all = filterExecute(pFilterInfo, pBlock->info.rows, p);
-=======
-  if (numOfFilterCols > 0) {
-    doSetFilterColumnInfo(pFilterInfo, numOfFilterCols, pBlock);
-    bool gotNchar = false;
-    converNcharFilterColumn(pFilterInfo, numOfFilterCols, pBlock->info.rows, &gotNchar);
-    int8_t* p = calloc(pBlock->info.rows, sizeof(int8_t));
-    bool all = doFilterDataBlock(pFilterInfo, numOfFilterCols, pBlock->info.rows, p);
     if (gotNchar) {
-      freeNcharFilterColumn(pFilterInfo, numOfFilterCols);
-    }
->>>>>>> c62ebe7d
+      filterFreeNcharColumns(pFilterInfo);
+    }
     if (!all) {
       doCompactSDataBlock(pBlock, pBlock->info.rows, p);
     }
@@ -1092,7 +1050,7 @@
   pInfo->block = destroyOutputBuf(pInfo->block);
   pInfo->pSql = NULL;
 
-  doDestroyFilterInfo(pInfo->pFilterInfo, pInfo->numOfFilterCols);
+  filterFreeInfo(pInfo->pFilterInfo);
 
   cleanupResultRowInfo(&pInfo->pTableQueryInfo->resInfo);
   tfree(pInfo->pTableQueryInfo);
