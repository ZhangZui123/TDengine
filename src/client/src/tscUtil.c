/*
 * Copyright (c) 2019 TAOS Data, Inc. <jhtao@taosdata.com>
 *
 * This program is free software: you can use, redistribute, and/or modify
 * it under the terms of the GNU Affero General Public License, version 3
 * or later ("AGPL"), as published by the Free Software Foundation.
 *
 * This program is distributed in the hope that it will be useful, but WITHOUT
 * ANY WARRANTY; without even the implied warranty of MERCHANTABILITY or
 * FITNESS FOR A PARTICULAR PURPOSE.
 *
 * You should have received a copy of the GNU Affero General Public License
 * along with this program. If not, see <http://www.gnu.org/licenses/>.
 */

#include "tscUtil.h"
#include "hash.h"
#include "os.h"
#include "taosmsg.h"
#include "texpr.h"
#include "tkey.h"
#include "tmd5.h"
#include "tscGlobalmerge.h"
#include "tscLog.h"
#include "tscProfile.h"
#include "tscSubquery.h"
#include "tsched.h"
#include "qTableMeta.h"
#include "tsclient.h"
#include "ttimer.h"
#include "ttokendef.h"

static void freeQueryInfoImpl(SQueryInfo* pQueryInfo);

int32_t converToStr(char *str, int type, void *buf, int32_t bufSize, int32_t *len) {
  int32_t n = 0;

  switch (type) {
    case TSDB_DATA_TYPE_NULL:
      n = sprintf(str, "null");
      break;

    case TSDB_DATA_TYPE_BOOL:
      n = sprintf(str, (*(int8_t*)buf) ? "true" : "false");
      break;

    case TSDB_DATA_TYPE_TINYINT:
      n = sprintf(str, "%d", *(int8_t*)buf);
      break;

    case TSDB_DATA_TYPE_SMALLINT:
      n = sprintf(str, "%d", *(int16_t*)buf);
      break;

    case TSDB_DATA_TYPE_INT:
      n = sprintf(str, "%d", *(int32_t*)buf);
      break;

    case TSDB_DATA_TYPE_BIGINT:
    case TSDB_DATA_TYPE_TIMESTAMP:
      n = sprintf(str, "%" PRId64, *(int64_t*)buf);
      break;

    case TSDB_DATA_TYPE_FLOAT:
      n = sprintf(str, "%e", GET_FLOAT_VAL(buf));
      break;

    case TSDB_DATA_TYPE_DOUBLE:
      n = sprintf(str, "%e", GET_DOUBLE_VAL(buf));
      break;

    case TSDB_DATA_TYPE_BINARY:
    case TSDB_DATA_TYPE_NCHAR:
      if (bufSize < 0) {
        tscError("invalid buf size");
        return TSDB_CODE_TSC_INVALID_VALUE;
      }

      *str = '"';
      memcpy(str + 1, buf, bufSize);
      *(str + bufSize + 1) = '"';
      n = bufSize + 2;
      break;

    case TSDB_DATA_TYPE_UTINYINT:
      n = sprintf(str, "%d", *(uint8_t*)buf);
      break;
  
    case TSDB_DATA_TYPE_USMALLINT:
      n = sprintf(str, "%d", *(uint16_t*)buf);
      break;
  
    case TSDB_DATA_TYPE_UINT:
      n = sprintf(str, "%u", *(uint32_t*)buf);
      break;
  
    case TSDB_DATA_TYPE_UBIGINT:
      n = sprintf(str, "%" PRIu64, *(uint64_t*)buf);
      break;
    
    default:
      tscError("unsupported type:%d", type);
      return TSDB_CODE_TSC_INVALID_VALUE;
  }

  *len = n;

  return TSDB_CODE_SUCCESS;
}


static void tscStrToLower(char *str, int32_t n) {
  if (str == NULL || n <= 0) { return;}
  for (int32_t i = 0; i < n; i++) {
    if (str[i] >= 'A' && str[i] <= 'Z') {
        str[i] -= ('A' - 'a');
    }
  }
}
SCond* tsGetSTableQueryCond(STagCond* pTagCond, uint64_t uid) {
  if (pTagCond->pCond == NULL) {
    return NULL;
  }
  
  size_t size = taosArrayGetSize(pTagCond->pCond);
  for (int32_t i = 0; i < size; ++i) {
    SCond* pCond = taosArrayGet(pTagCond->pCond, i);
    
    if (uid == pCond->uid) {
      return pCond;
    }
  }

  return NULL;
}

STblCond* tsGetTableFilter(SArray* filters, uint64_t uid, int16_t idx) {
  if (filters == NULL) {
    return NULL;
  }
  
  size_t size = taosArrayGetSize(filters);
  for (int32_t i = 0; i < size; ++i) {
    STblCond* cond = taosArrayGet(filters, i);
    
    if (uid == cond->uid && (idx >= 0 && cond->idx == idx)) {
      return cond;
    }
  }

  return NULL;
}


void tsSetSTableQueryCond(STagCond* pTagCond, uint64_t uid, SBufferWriter* bw) {
  if (tbufTell(bw) == 0) {
    return;
  }
  
  SCond cond = {
    .uid = uid,
    .len = (int32_t)(tbufTell(bw)),
    .cond = NULL,
  };
  
  cond.cond = tbufGetData(bw, true);
  
  if (pTagCond->pCond == NULL) {
    pTagCond->pCond = taosArrayInit(3, sizeof(SCond));
  }
  
  taosArrayPush(pTagCond->pCond, &cond);
}

bool tscQueryTags(SQueryInfo* pQueryInfo) {
  int32_t numOfCols = (int32_t) tscNumOfExprs(pQueryInfo);

  for (int32_t i = 0; i < numOfCols; ++i) {
    SExprInfo* pExpr = tscExprGet(pQueryInfo, i);
    int32_t functId = pExpr->base.functionId;

    // "select count(tbname)" query
    if (functId == TSDB_FUNC_COUNT && pExpr->base.colInfo.colId == TSDB_TBNAME_COLUMN_INDEX) {
      continue;
    }

    if (functId != TSDB_FUNC_TAGPRJ && functId != TSDB_FUNC_TID_TAG) {
      return false;
    }
  }

  return true;
}

bool tscQueryBlockInfo(SQueryInfo* pQueryInfo) {
  int32_t numOfCols = (int32_t) tscNumOfExprs(pQueryInfo);

  for (int32_t i = 0; i < numOfCols; ++i) {
    SExprInfo* pExpr = tscExprGet(pQueryInfo, i);
    int32_t functId = pExpr->base.functionId;

    if (functId == TSDB_FUNC_BLKINFO) {
      return true;
    }
  }

  return false;
}

bool tscIsTwoStageSTableQuery(SQueryInfo* pQueryInfo, int32_t tableIndex) {
  if (pQueryInfo == NULL) {
    return false;
  }

  STableMetaInfo* pTableMetaInfo = tscGetMetaInfo(pQueryInfo, tableIndex);
  if (pTableMetaInfo == NULL) {
    return false;
  }
  
  if ((pQueryInfo->type & TSDB_QUERY_TYPE_FREE_RESOURCE) == TSDB_QUERY_TYPE_FREE_RESOURCE) {
    return false;
  }

  // for ordered projection query, iterate all qualified vnodes sequentially
  if (tscNonOrderedProjectionQueryOnSTable(pQueryInfo, tableIndex)) {
    return false;
  }

  if (!TSDB_QUERY_HAS_TYPE(pQueryInfo->type, TSDB_QUERY_TYPE_STABLE_SUBQUERY) && pQueryInfo->command == TSDB_SQL_SELECT) {
    return UTIL_TABLE_IS_SUPER_TABLE(pTableMetaInfo);
  }

  return false;
}

bool tscIsProjectionQueryOnSTable(SQueryInfo* pQueryInfo, int32_t tableIndex) {
  STableMetaInfo* pTableMetaInfo = tscGetMetaInfo(pQueryInfo, tableIndex);
  
  /*
   * In following cases, return false for non ordered project query on super table
   * 1. failed to get tableMeta from server; 2. not a super table; 3. limitation is 0;
   * 4. show queries, instead of a select query
   */
  size_t numOfExprs = tscNumOfExprs(pQueryInfo);
  if (pTableMetaInfo == NULL || !UTIL_TABLE_IS_SUPER_TABLE(pTableMetaInfo) ||
      pQueryInfo->command == TSDB_SQL_RETRIEVE_EMPTY_RESULT || numOfExprs == 0) {
    return false;
  }
  
  for (int32_t i = 0; i < numOfExprs; ++i) {
    int32_t functionId = tscExprGet(pQueryInfo, i)->base.functionId;

    if (functionId < 0) {
      SUdfInfo* pUdfInfo = taosArrayGet(pQueryInfo->pUdfInfo, -1 * functionId - 1);
      if (pUdfInfo->funcType == TSDB_UDF_TYPE_AGGREGATE) {
        return false;
      }

      continue;
    }

    if (functionId != TSDB_FUNC_PRJ &&
        functionId != TSDB_FUNC_TAGPRJ &&
        functionId != TSDB_FUNC_TAG &&
        functionId != TSDB_FUNC_TS &&
        functionId != TSDB_FUNC_ARITHM &&
        functionId != TSDB_FUNC_TS_COMP &&
        functionId != TSDB_FUNC_DIFF &&
        functionId != TSDB_FUNC_DERIVATIVE &&
        functionId != TSDB_FUNC_TS_DUMMY &&
        functionId != TSDB_FUNC_TID_TAG) {
      return false;
    }
  }
  
  return true;
}

// not order by timestamp projection query on super table
bool tscNonOrderedProjectionQueryOnSTable(SQueryInfo* pQueryInfo, int32_t tableIndex) {
  if (!tscIsProjectionQueryOnSTable(pQueryInfo, tableIndex)) {
    return false;
  }
  
  // order by columnIndex exists, not a non-ordered projection query
  return pQueryInfo->order.orderColId < 0;
}

bool tscOrderedProjectionQueryOnSTable(SQueryInfo* pQueryInfo, int32_t tableIndex) {
  if (!tscIsProjectionQueryOnSTable(pQueryInfo, tableIndex)) {
    return false;
  }
  
  // order by columnIndex exists, a non-ordered projection query
  return pQueryInfo->order.orderColId >= 0;
}

bool tscIsProjectionQuery(SQueryInfo* pQueryInfo) {
  size_t size = tscNumOfExprs(pQueryInfo);

  for (int32_t i = 0; i < size; ++i) {
    int32_t f = tscExprGet(pQueryInfo, i)->base.functionId;
    if (f == TSDB_FUNC_TS_DUMMY) {
      continue;
    }

    if (f != TSDB_FUNC_PRJ && f != TSDB_FUNC_TAGPRJ && f != TSDB_FUNC_TAG &&
        f != TSDB_FUNC_TS && f != TSDB_FUNC_ARITHM && f != TSDB_FUNC_DIFF &&
        f != TSDB_FUNC_DERIVATIVE) {
      return false;
    }
  }

  return true;
}

bool tscIsDiffDerivQuery(SQueryInfo* pQueryInfo) {
  size_t size = tscNumOfExprs(pQueryInfo);

  for (int32_t i = 0; i < size; ++i) {
    int32_t f = tscExprGet(pQueryInfo, i)->base.functionId;
    if (f == TSDB_FUNC_TS_DUMMY) {
      continue;
    }

    if (f == TSDB_FUNC_DIFF || f == TSDB_FUNC_DERIVATIVE) {
      return true;
    }
  }

  return false;
}


bool tscHasColumnFilter(SQueryInfo* pQueryInfo) {
  // filter on primary timestamp column
  if (pQueryInfo->window.skey != INT64_MIN || pQueryInfo->window.ekey != INT64_MAX) {
    return true;
  }

  size_t size = taosArrayGetSize(pQueryInfo->colList);
  for (int32_t i = 0; i < size; ++i) {
    SColumn* pCol = taosArrayGetP(pQueryInfo->colList, i);
    if (pCol->info.flist.numOfFilters > 0) {
      return true;
    }
  }

  return false;
}

bool tscIsPointInterpQuery(SQueryInfo* pQueryInfo) {
  size_t size = tscNumOfExprs(pQueryInfo);
  for (int32_t i = 0; i < size; ++i) {
    SExprInfo* pExpr = tscExprGet(pQueryInfo, i);
    assert(pExpr != NULL);

    int32_t functionId = pExpr->base.functionId;
    if (functionId == TSDB_FUNC_TAG || functionId == TSDB_FUNC_TS) {
      continue;
    }

    if (functionId != TSDB_FUNC_INTERP) {
      return false;
    }
  }

  return true;
}

bool tsIsArithmeticQueryOnAggResult(SQueryInfo* pQueryInfo) {
  if (tscIsProjectionQuery(pQueryInfo)) {
    return false;
  }

  size_t numOfOutput = tscNumOfFields(pQueryInfo);
  for(int32_t i = 0; i < numOfOutput; ++i) {
    SExprInfo* pExprInfo = tscFieldInfoGetInternalField(&pQueryInfo->fieldsInfo, i)->pExpr;
    if (pExprInfo->pExpr != NULL) {
      return true;
    }
  }

  if (tscIsProjectionQuery(pQueryInfo)) {
    return false;
  }

  return false;
}

bool tscGroupbyColumn(SQueryInfo* pQueryInfo) {
  STableMetaInfo* pTableMetaInfo = tscGetMetaInfo(pQueryInfo, 0);
  int32_t         numOfCols = tscGetNumOfColumns(pTableMetaInfo->pTableMeta);

  SGroupbyExpr* pGroupbyExpr = &pQueryInfo->groupbyExpr;
  for (int32_t k = 0; k < pGroupbyExpr->numOfGroupCols; ++k) {
    SColIndex* pIndex = taosArrayGet(pGroupbyExpr->columnInfo, k);
    if (!TSDB_COL_IS_TAG(pIndex->flag) && pIndex->colIndex < numOfCols) {  // group by normal columns
      return true;
    }
  }

  return false;
}

int32_t tscGetTopBotQueryExprIndex(SQueryInfo* pQueryInfo) {
  size_t numOfExprs = tscNumOfExprs(pQueryInfo);

  for (int32_t i = 0; i < numOfExprs; ++i) {
    SExprInfo* pExpr = tscExprGet(pQueryInfo, i);
    if (pExpr == NULL) {
      continue;
    }

    if (pExpr->base.functionId == TSDB_FUNC_TS) {
      continue;
    }

    if (pExpr->base.functionId == TSDB_FUNC_TOP || pExpr->base.functionId == TSDB_FUNC_BOTTOM) {
      return i;
    }
  }

  return -1;
}

bool tscIsTopBotQuery(SQueryInfo* pQueryInfo) {
  size_t numOfExprs = tscNumOfExprs(pQueryInfo);

  for (int32_t i = 0; i < numOfExprs; ++i) {
    SExprInfo* pExpr = tscExprGet(pQueryInfo, i);
    if (pExpr == NULL) {
      continue;
    }

    if (pExpr->base.functionId == TSDB_FUNC_TS) {
      continue;
    }

    if (pExpr->base.functionId == TSDB_FUNC_TOP || pExpr->base.functionId == TSDB_FUNC_BOTTOM) {
      return true;
    }
  }

  return false;
}

bool isTsCompQuery(SQueryInfo* pQueryInfo) {
  size_t    numOfExprs = tscNumOfExprs(pQueryInfo);
  SExprInfo* pExpr1 = tscExprGet(pQueryInfo, 0);
  if (numOfExprs != 1) {
    return false;
  }

  return pExpr1->base.functionId == TSDB_FUNC_TS_COMP;
}

bool hasTagValOutput(SQueryInfo* pQueryInfo) {
  size_t    numOfExprs = tscNumOfExprs(pQueryInfo);
  SExprInfo* pExpr1 = tscExprGet(pQueryInfo, 0);

  if (numOfExprs == 1 && pExpr1->base.functionId == TSDB_FUNC_TS_COMP) {
    return true;
  }

  for (int32_t i = 0; i < numOfExprs; ++i) {
    SExprInfo* pExpr = tscExprGet(pQueryInfo, i);
    if (pExpr == NULL) {
      continue;
    }

    // ts_comp column required the tag value for join filter
    if (TSDB_COL_IS_TAG(pExpr->base.colInfo.flag)) {
      return true;
    }
  }

  return false;
}

bool timeWindowInterpoRequired(SQueryInfo *pQueryInfo) {
  size_t numOfExprs = tscNumOfExprs(pQueryInfo);
  for (int32_t i = 0; i < numOfExprs; ++i) {
    SExprInfo* pExpr = tscExprGet(pQueryInfo, i);
    if (pExpr == NULL) {
      continue;
    }

    int32_t functionId = pExpr->base.functionId;
    if (functionId == TSDB_FUNC_TWA || functionId == TSDB_FUNC_INTERP) {
      return true;
    }
  }

  return false;
}

bool isStabledev(SQueryInfo* pQueryInfo) {
  size_t numOfExprs = tscNumOfExprs(pQueryInfo);
  for (int32_t i = 0; i < numOfExprs; ++i) {
    SExprInfo* pExpr = tscExprGet(pQueryInfo, i);
    if (pExpr == NULL) {
      continue;
    }

    int32_t functionId = pExpr->base.functionId;
    if (functionId == TSDB_FUNC_STDDEV_DST) {
      return true;
    }
  }

  return false;
}

bool tscIsTWAQuery(SQueryInfo* pQueryInfo) {
  size_t numOfExprs = tscNumOfExprs(pQueryInfo);
  for (int32_t i = 0; i < numOfExprs; ++i) {
    SExprInfo* pExpr = tscExprGet(pQueryInfo, i);
    if (pExpr == NULL) {
      continue;
    }

    if (pExpr->base.functionId == TSDB_FUNC_TWA) {
      return true;
    }
  }

  return false;
}

bool tscIsIrateQuery(SQueryInfo* pQueryInfo) {
  size_t numOfExprs = tscNumOfExprs(pQueryInfo);
  for (int32_t i = 0; i < numOfExprs; ++i) {
    SExprInfo* pExpr = tscExprGet(pQueryInfo, i);
    if (pExpr == NULL) {
      continue;
    }

    if (pExpr->base.functionId == TSDB_FUNC_IRATE) {
      return true;
    }
  }

  return false;
}

bool tscIsSessionWindowQuery(SQueryInfo* pQueryInfo) {
  return pQueryInfo->sessionWindow.gap > 0;
}

bool tscNeedReverseScan(SQueryInfo* pQueryInfo) {
  size_t numOfExprs = tscNumOfExprs(pQueryInfo);
  for (int32_t i = 0; i < numOfExprs; ++i) {
    SExprInfo* pExpr = tscExprGet(pQueryInfo, i);
    if (pExpr == NULL) {
      continue;
    }

    int32_t functionId = pExpr->base.functionId;
    if (functionId == TSDB_FUNC_TS || functionId == TSDB_FUNC_TS_DUMMY || functionId == TSDB_FUNC_TAG) {
      continue;
    }

    if ((functionId == TSDB_FUNC_FIRST || functionId == TSDB_FUNC_FIRST_DST) && pQueryInfo->order.order == TSDB_ORDER_DESC) {
      return true;
    }

    if (functionId == TSDB_FUNC_LAST || functionId == TSDB_FUNC_LAST_DST) {
      // the scan order to acquire the last result of the specified column
      int32_t order = (int32_t)pExpr->base.param[0].i64;
      if (order != pQueryInfo->order.order) {
        return true;
      }
    }
  }

  return false;
}

bool isSimpleAggregateRv(SQueryInfo* pQueryInfo) {
  if (pQueryInfo->interval.interval > 0 || pQueryInfo->sessionWindow.gap > 0) {
    return false;
  }

  if (tscIsDiffDerivQuery(pQueryInfo)) {
    return false;
  }

  size_t numOfExprs = tscNumOfExprs(pQueryInfo);
  for (int32_t i = 0; i < numOfExprs; ++i) {
    SExprInfo* pExpr = tscExprGet(pQueryInfo, i);
    if (pExpr == NULL) {
      continue;
    }

    int32_t functionId = pExpr->base.functionId;
    if (functionId < 0) {
      SUdfInfo* pUdfInfo = taosArrayGet(pQueryInfo->pUdfInfo, -1 * functionId - 1);
      if (pUdfInfo->funcType == TSDB_UDF_TYPE_AGGREGATE) {
        return true;
      }

      continue;
    }

    if (functionId == TSDB_FUNC_TS || functionId == TSDB_FUNC_TS_DUMMY) {
      continue;
    }

    if ((!IS_MULTIOUTPUT(aAggs[functionId].status)) ||
        (functionId == TSDB_FUNC_TOP || functionId == TSDB_FUNC_BOTTOM || functionId == TSDB_FUNC_TS_COMP)) {
      return true;
    }
  }

  return false;
}

bool isBlockDistQuery(SQueryInfo* pQueryInfo) {
  size_t numOfExprs = tscNumOfExprs(pQueryInfo);
  SExprInfo* pExpr = tscExprGet(pQueryInfo, 0);
  return (numOfExprs == 1 && pExpr->base.functionId == TSDB_FUNC_BLKINFO);
}

void tscClearInterpInfo(SQueryInfo* pQueryInfo) {
  if (!tscIsPointInterpQuery(pQueryInfo)) {
    return;
  }

  pQueryInfo->fillType = TSDB_FILL_NONE;
  tfree(pQueryInfo->fillVal);
}

int32_t tscCreateResPointerInfo(SSqlRes* pRes, SQueryInfo* pQueryInfo) {
  pRes->numOfCols = pQueryInfo->fieldsInfo.numOfOutput;

  if (pRes->tsrow == NULL) {
    pRes->tsrow  = calloc(pRes->numOfCols, POINTER_BYTES);
    pRes->urow   = calloc(pRes->numOfCols, POINTER_BYTES);
    pRes->length = calloc(pRes->numOfCols, sizeof(int32_t));
    pRes->buffer = calloc(pRes->numOfCols, POINTER_BYTES);

    // not enough memory
    if (pRes->tsrow == NULL  || pRes->urow == NULL || pRes->length == NULL || (pRes->buffer == NULL && pRes->numOfCols > 0)) {
      tfree(pRes->tsrow);
      tfree(pRes->urow);
      tfree(pRes->length);
      tfree(pRes->buffer);

      pRes->code = TSDB_CODE_TSC_OUT_OF_MEMORY;
      return pRes->code;
    }
  }

  return TSDB_CODE_SUCCESS;
}

static void setResRawPtrImpl(SSqlRes* pRes, SInternalField* pInfo, int32_t i, bool convertNchar) {
  // generated the user-defined column result
  if (pInfo->pExpr->pExpr == NULL && TSDB_COL_IS_UD_COL(pInfo->pExpr->base.colInfo.flag)) {
    if (pInfo->pExpr->base.param[1].nType == TSDB_DATA_TYPE_NULL) {
      setNullN(pRes->urow[i], pInfo->field.type, pInfo->field.bytes, (int32_t) pRes->numOfRows);
    } else {
      if (pInfo->field.type == TSDB_DATA_TYPE_NCHAR || pInfo->field.type == TSDB_DATA_TYPE_BINARY) {
        assert(pInfo->pExpr->base.param[1].nLen <= pInfo->field.bytes);

        for (int32_t k = 0; k < pRes->numOfRows; ++k) {
          char* p = ((char**)pRes->urow)[i] + k * pInfo->field.bytes;

          memcpy(varDataVal(p), pInfo->pExpr->base.param[1].pz, pInfo->pExpr->base.param[1].nLen);
          varDataSetLen(p, pInfo->pExpr->base.param[1].nLen);
        }
      } else {
        for (int32_t k = 0; k < pRes->numOfRows; ++k) {
          char* p = ((char**)pRes->urow)[i] + k * pInfo->field.bytes;
          memcpy(p, &pInfo->pExpr->base.param[1].i64, pInfo->field.bytes);
        }
      }
    }

  } else if (convertNchar && pInfo->field.type == TSDB_DATA_TYPE_NCHAR) {
    // convert unicode to native code in a temporary buffer extra one byte for terminated symbol
    char* buffer = realloc(pRes->buffer[i], pInfo->field.bytes * pRes->numOfRows);
    if(buffer == NULL)
       return ;
    pRes->buffer[i] = buffer;
    // string terminated char for binary data
    memset(pRes->buffer[i], 0, pInfo->field.bytes * pRes->numOfRows);

    char* p = pRes->urow[i];
    for (int32_t k = 0; k < pRes->numOfRows; ++k) {
      char* dst = pRes->buffer[i] + k * pInfo->field.bytes;

      if (isNull(p, TSDB_DATA_TYPE_NCHAR)) {
        memcpy(dst, p, varDataTLen(p));
      } else if (varDataLen(p) > 0) {
        int32_t length = taosUcs4ToMbs(varDataVal(p), varDataLen(p), varDataVal(dst));
        varDataSetLen(dst, length);

        if (length == 0) {
          tscError("charset:%s to %s. val:%s convert failed.", DEFAULT_UNICODE_ENCODEC, tsCharset, (char*)p);
        }
      } else {
        varDataSetLen(dst, 0);
      }

      p += pInfo->field.bytes;
    }

    memcpy(pRes->urow[i], pRes->buffer[i], pInfo->field.bytes * pRes->numOfRows);
  }
}

void tscSetResRawPtr(SSqlRes* pRes, SQueryInfo* pQueryInfo) {
  assert(pRes->numOfCols > 0);
  if (pRes->numOfRows == 0) {
    return;
  }
  int32_t offset = 0;
  for (int32_t i = 0; i < pQueryInfo->fieldsInfo.numOfOutput; ++i) {
    SInternalField* pInfo = (SInternalField*)TARRAY_GET_ELEM(pQueryInfo->fieldsInfo.internalField, i);

    pRes->urow[i] = pRes->data + offset * pRes->numOfRows;
    pRes->length[i] = pInfo->field.bytes;

    offset += pInfo->field.bytes;
    setResRawPtrImpl(pRes, pInfo, i, true);
  }
}

void tscSetResRawPtrRv(SSqlRes* pRes, SQueryInfo* pQueryInfo, SSDataBlock* pBlock, bool convertNchar) {
  assert(pRes->numOfCols > 0);

  for (int32_t i = 0; i < pQueryInfo->fieldsInfo.numOfOutput; ++i) {
    SInternalField* pInfo = (SInternalField*)TARRAY_GET_ELEM(pQueryInfo->fieldsInfo.internalField, i);

    SColumnInfoData* pColData = taosArrayGet(pBlock->pDataBlock, i);

    pRes->urow[i] = pColData->pData;
    pRes->length[i] = pInfo->field.bytes;

    setResRawPtrImpl(pRes, pInfo, i, convertNchar);
    /*
    // generated the user-defined column result
    if (pInfo->pExpr->pExpr == NULL && TSDB_COL_IS_UD_COL(pInfo->pExpr->base.ColName.flag)) {
      if (pInfo->pExpr->base.param[1].nType == TSDB_DATA_TYPE_NULL) {
        setNullN(pRes->urow[i], pInfo->field.type, pInfo->field.bytes, (int32_t) pRes->numOfRows);
      } else {
        if (pInfo->field.type == TSDB_DATA_TYPE_NCHAR || pInfo->field.type == TSDB_DATA_TYPE_BINARY) {
          assert(pInfo->pExpr->base.param[1].nLen <= pInfo->field.bytes);

          for (int32_t k = 0; k < pRes->numOfRows; ++k) {
            char* p = ((char**)pRes->urow)[i] + k * pInfo->field.bytes;

            memcpy(varDataVal(p), pInfo->pExpr->base.param[1].pz, pInfo->pExpr->base.param[1].nLen);
            varDataSetLen(p, pInfo->pExpr->base.param[1].nLen);
          }
        } else {
          for (int32_t k = 0; k < pRes->numOfRows; ++k) {
            char* p = ((char**)pRes->urow)[i] + k * pInfo->field.bytes;
            memcpy(p, &pInfo->pExpr->base.param[1].i64, pInfo->field.bytes);
          }
        }
      }

    } else if (convertNchar && pInfo->field.type == TSDB_DATA_TYPE_NCHAR) {
      // convert unicode to native code in a temporary buffer extra one byte for terminated symbol
      pRes->buffer[i] = realloc(pRes->buffer[i], pInfo->field.bytes * pRes->numOfRows);

      // string terminated char for binary data
      memset(pRes->buffer[i], 0, pInfo->field.bytes * pRes->numOfRows);

      char* p = pRes->urow[i];
      for (int32_t k = 0; k < pRes->numOfRows; ++k) {
        char* dst = pRes->buffer[i] + k * pInfo->field.bytes;

        if (isNull(p, TSDB_DATA_TYPE_NCHAR)) {
          memcpy(dst, p, varDataTLen(p));
        } else if (varDataLen(p) > 0) {
          int32_t length = taosUcs4ToMbs(varDataVal(p), varDataLen(p), varDataVal(dst));
          varDataSetLen(dst, length);

          if (length == 0) {
            tscError("charset:%s to %s. val:%s convert failed.", DEFAULT_UNICODE_ENCODEC, tsCharset, (char*)p);
          }
        } else {
          varDataSetLen(dst, 0);
        }

        p += pInfo->field.bytes;
      }

      memcpy(pRes->urow[i], pRes->buffer[i], pInfo->field.bytes * pRes->numOfRows);
    }*/
  }
}

static SColumnInfo* extractColumnInfoFromResult(SArray* pTableCols) {
  int32_t numOfCols = (int32_t) taosArrayGetSize(pTableCols);
  SColumnInfo* pColInfo = calloc(numOfCols, sizeof(SColumnInfo));
  for(int32_t i = 0; i < numOfCols; ++i) {
    SColumn* pCol = taosArrayGetP(pTableCols, i);
    pColInfo[i] = pCol->info;//[index].type;
  }

  return pColInfo;
}

typedef struct SDummyInputInfo {
  SSDataBlock     *block;
  STableQueryInfo *pTableQueryInfo;
  SSqlObj         *pSql;  // refactor: remove it
  SFilterInfo     *pFilterInfo;
} SDummyInputInfo;

typedef struct SJoinStatus {
  SSDataBlock* pBlock;   // point to the upstream block
  int32_t      index;
  bool         completed;// current upstream is completed or not
} SJoinStatus;

typedef struct SJoinOperatorInfo {
  SSDataBlock   *pRes;
  SJoinStatus   *status;
  int32_t        numOfUpstream;
  SRspResultInfo resultInfo;  // todo refactor, add this info for each operator
} SJoinOperatorInfo;

static void doSetupSDataBlock(SSqlRes* pRes, SSDataBlock* pBlock, SFilterInfo* pFilterInfo) {
  int32_t offset = 0;
  char* pData = pRes->data;

  for(int32_t i = 0; i < pBlock->info.numOfCols; ++i) {
    SColumnInfoData* pColData = taosArrayGet(pBlock->pDataBlock, i);
    if (pData != NULL) {
      pColData->pData = pData + offset * pBlock->info.rows;
    } else {
      pColData->pData = pRes->urow[i];
    }

    offset += pColData->info.bytes;
  }

  // filter data if needed
  if (pFilterInfo) {
    //doSetFilterColumnInfo(pFilterInfo, numOfFilterCols, pBlock); 
    filterSetColFieldData(pFilterInfo, pBlock->info.numOfCols, pBlock->pDataBlock);
    bool gotNchar = false;
    filterConverNcharColumns(pFilterInfo, pBlock->info.rows, &gotNchar);
    int8_t* p = NULL;
    //bool all = doFilterDataBlock(pFilterInfo, numOfFilterCols, pBlock->info.rows, p);
    bool all = filterExecute(pFilterInfo, pBlock->info.rows, &p, NULL, 0);
    if (gotNchar) {
      filterFreeNcharColumns(pFilterInfo);
    }
    if (!all) {
      if (p) {
        doCompactSDataBlock(pBlock, pBlock->info.rows, p);
      } else {
        pBlock->info.rows = 0;
        pBlock->pBlockStatis = NULL;  // clean the block statistics info
      }
    }

    tfree(p);
  }

  // todo refactor: extract method
  // set the timestamp range of current result data block
  SColumnInfoData* pColData = taosArrayGet(pBlock->pDataBlock, 0);
  if (pColData->info.type == TSDB_DATA_TYPE_TIMESTAMP) {
    pBlock->info.window.skey = ((int64_t*)pColData->pData)[0];
    pBlock->info.window.ekey = ((int64_t*)pColData->pData)[pBlock->info.rows-1];
  }

  pRes->numOfRows = 0;
}

// NOTE: there is already exists data blocks before this function calls.
SSDataBlock* doGetDataBlock(void* param, bool* newgroup) {
  SOperatorInfo *pOperator = (SOperatorInfo*) param;
  if (pOperator->status == OP_EXEC_DONE) {
    return NULL;
  }

  SDummyInputInfo *pInput = pOperator->info;
  SSqlObj* pSql = pInput->pSql;
  SSqlRes* pRes = &pSql->res;

  SSDataBlock* pBlock = pInput->block;
  if (pOperator->pRuntimeEnv != NULL) {
    pOperator->pRuntimeEnv->current = pInput->pTableQueryInfo;
  }

  pBlock->info.rows = pRes->numOfRows;
  if (pRes->numOfRows != 0) {
    doSetupSDataBlock(pRes, pBlock, pInput->pFilterInfo);
    *newgroup = false;
    return pBlock;
  }

  // No data block exists. So retrieve and transfer it into to SSDataBlock
  TAOS_ROW pRow = NULL;
  taos_fetch_block(pSql, &pRow);

  if (pRes->numOfRows == 0) {
    pOperator->status = OP_EXEC_DONE;
    return NULL;
  }

  pBlock->info.rows = pRes->numOfRows;
  doSetupSDataBlock(pRes, pBlock, pInput->pFilterInfo);
  *newgroup = false;
  return pBlock;
}

static void fetchNextBlockIfCompleted(SOperatorInfo* pOperator, bool* newgroup) {
  SJoinOperatorInfo* pJoinInfo = pOperator->info;

  for (int32_t i = 0; i < pOperator->numOfUpstream; ++i) {
    SJoinStatus* pStatus = &pJoinInfo->status[i];
    if (pStatus->pBlock == NULL || pStatus->index >= pStatus->pBlock->info.rows) {
      tscDebug("Retrieve nest query result, index:%d, total:%d", i, pOperator->numOfUpstream);

      publishOperatorProfEvent(pOperator->upstream[0], QUERY_PROF_BEFORE_OPERATOR_EXEC);
      pStatus->pBlock = pOperator->upstream[i]->exec(pOperator->upstream[i], newgroup);
      publishOperatorProfEvent(pOperator->upstream[0], QUERY_PROF_AFTER_OPERATOR_EXEC);
      pStatus->index = 0;

      if (pStatus->pBlock == NULL) {
        pOperator->status = OP_EXEC_DONE;
        pJoinInfo->resultInfo.total += pJoinInfo->pRes->info.rows;
        break;
      }
    }
  }
}

SSDataBlock* doDataBlockJoin(void* param, bool* newgroup) {
  SOperatorInfo *pOperator = (SOperatorInfo*) param;
  if (pOperator->status == OP_EXEC_DONE) {
    return NULL;
  }

  assert(pOperator->numOfUpstream > 1);

  SJoinOperatorInfo* pJoinInfo = pOperator->info;
  pJoinInfo->pRes->info.rows = 0;

  while(1) {
    fetchNextBlockIfCompleted(pOperator, newgroup);
    if (pOperator->status == OP_EXEC_DONE) {
      return pJoinInfo->pRes;
    }
    
    SJoinStatus* st0 = &pJoinInfo->status[0];
    SColumnInfoData* p0 = taosArrayGet(st0->pBlock->pDataBlock, 0);
    int64_t* ts0 = (int64_t*) p0->pData;

    if (st0->index >= st0->pBlock->info.rows) {
      continue;
    }

    bool prefixEqual = true;

    while(1) {
      prefixEqual = true;
      for (int32_t i = 1; i < pJoinInfo->numOfUpstream; ++i) {
        SJoinStatus* st = &pJoinInfo->status[i];
        ts0 = (int64_t*) p0->pData;

        SColumnInfoData* p = taosArrayGet(st->pBlock->pDataBlock, 0);
        int64_t*         ts = (int64_t*)p->pData;

        if (st->index >= st->pBlock->info.rows || st0->index >= st0->pBlock->info.rows) {
          fetchNextBlockIfCompleted(pOperator, newgroup);
          if (pOperator->status == OP_EXEC_DONE) {
            return pJoinInfo->pRes;
          }

          prefixEqual = false;
          break;
        }

        if (ts[st->index] < ts0[st0->index]) {  // less than the first
          prefixEqual = false;

          if ((++(st->index)) >= st->pBlock->info.rows) {            
            fetchNextBlockIfCompleted(pOperator, newgroup);
            if (pOperator->status == OP_EXEC_DONE) {
              return pJoinInfo->pRes;
            }
          }
        } else if (ts[st->index] > ts0[st0->index]) {  // greater than the first;
          if (prefixEqual == true) {
            prefixEqual = false;
            for (int32_t j = 0; j < i; ++j) {
              SJoinStatus* stx = &pJoinInfo->status[j];
              if ((++(stx->index)) >= stx->pBlock->info.rows) {

                fetchNextBlockIfCompleted(pOperator, newgroup);
                if (pOperator->status == OP_EXEC_DONE) {
                  return pJoinInfo->pRes;
                }
              }
            }
          } else {
            if ((++(st0->index)) >= st0->pBlock->info.rows) {
              fetchNextBlockIfCompleted(pOperator, newgroup);
              if (pOperator->status == OP_EXEC_DONE) {
                return pJoinInfo->pRes;
              }
            }
          }
        }
      }

      if (prefixEqual) {
        int32_t offset = 0;
        bool completed = false;
        for (int32_t i = 0; i < pOperator->numOfUpstream; ++i) {
          SJoinStatus* st1 = &pJoinInfo->status[i];
          int32_t      rows = pJoinInfo->pRes->info.rows;

          for (int32_t j = 0; j < st1->pBlock->info.numOfCols; ++j) {
            SColumnInfoData* pCol1 = taosArrayGet(pJoinInfo->pRes->pDataBlock, j + offset);
            SColumnInfoData* pSrc = taosArrayGet(st1->pBlock->pDataBlock, j);

            int32_t bytes = pSrc->info.bytes;
            memcpy(pCol1->pData + rows * bytes, pSrc->pData + st1->index * bytes, bytes);
          }

          offset += st1->pBlock->info.numOfCols;
          if ((++(st1->index)) == st1->pBlock->info.rows) {
            completed = true;
          }
        }

        if ((++pJoinInfo->pRes->info.rows) >= pJoinInfo->resultInfo.capacity) {
          pJoinInfo->resultInfo.total += pJoinInfo->pRes->info.rows;
          return pJoinInfo->pRes;
        }

        if (completed == true) {
          break;
        }
      }
    }
/*
    while (st0->index < st0->pBlock->info.rows && st1->index < st1->pBlock->info.rows) {
      SColumnInfoData* p0 = taosArrayGet(st0->pBlock->pDataBlock, 0);
      SColumnInfoData* p1 = taosArrayGet(st1->pBlock->pDataBlock, 0);

      int64_t* ts0 = (int64_t*)p0->pData;
      int64_t* ts1 = (int64_t*)p1->pData;
      if (ts0[st0->index] == ts1[st1->index]) {  // add to the final result buffer
        // check if current output buffer is over the threshold to pause current loop
        int32_t rows = pJoinInfo->pRes->info.rows;
        for (int32_t j = 0; j < st0->pBlock->info.numOfCols; ++j) {
          SColumnInfoData* pCol1 = taosArrayGet(pJoinInfo->pRes->pDataBlock, j);
          SColumnInfoData* pSrc = taosArrayGet(st0->pBlock->pDataBlock, j);

          int32_t bytes = pSrc->info.bytes;
          memcpy(pCol1->pData + rows * bytes, pSrc->pData + st0->index * bytes, bytes);
        }

        for (int32_t j = 0; j < st1->pBlock->info.numOfCols; ++j) {
          SColumnInfoData* pCol1 = taosArrayGet(pJoinInfo->pRes->pDataBlock, j + st0->pBlock->info.numOfCols);
          SColumnInfoData* pSrc = taosArrayGet(st1->pBlock->pDataBlock, j);

          int32_t bytes = pSrc->info.bytes;
          memcpy(pCol1->pData + rows * bytes, pSrc->pData + st1->index * bytes, bytes);
        }

        st0->index++;
        st1->index++;

        if ((++pJoinInfo->pRes->info.rows) >= pJoinInfo->resultInfo.capacity) {
          pJoinInfo->resultInfo.total += pJoinInfo->pRes->info.rows;
          return pJoinInfo->pRes;
        }
      } else if (ts0[st0->index] < ts1[st1->index]) {
        st0->index++;
      } else {
        st1->index++;
      }
    }*/
  }
}

static void destroyDummyInputOperator(void* param, int32_t numOfOutput) {
  SDummyInputInfo* pInfo = (SDummyInputInfo*) param;

  // tricky
  for(int32_t i = 0; i < numOfOutput; ++i) {
    SColumnInfoData* pColInfoData = taosArrayGet(pInfo->block->pDataBlock, i);
    pColInfoData->pData = NULL;
  }

  pInfo->block = destroyOutputBuf(pInfo->block);
  pInfo->pSql = NULL;

  filterFreeInfo(pInfo->pFilterInfo);

  cleanupResultRowInfo(&pInfo->pTableQueryInfo->resInfo);
  tfree(pInfo->pTableQueryInfo);
}

// todo this operator servers as the adapter for Operator tree and SqlRes result, remove it later
SOperatorInfo* createDummyInputOperator(SSqlObj* pSql, SSchema* pSchema, int32_t numOfCols, SFilterInfo* pFilters) {
  assert(numOfCols > 0);
  STimeWindow win = {.skey = INT64_MIN, .ekey = INT64_MAX};

  SDummyInputInfo* pInfo = calloc(1, sizeof(SDummyInputInfo));

  pInfo->pSql            = pSql;
  pInfo->pFilterInfo     = pFilters;
  pInfo->pTableQueryInfo = createTmpTableQueryInfo(win);

  pInfo->block = calloc(numOfCols, sizeof(SSDataBlock));
  pInfo->block->info.numOfCols = numOfCols;

  pInfo->block->pDataBlock = taosArrayInit(numOfCols, sizeof(SColumnInfoData));
  for(int32_t i = 0; i < numOfCols; ++i) {
    SColumnInfoData colData = {{0}};
    colData.info.bytes = pSchema[i].bytes;
    colData.info.type  = pSchema[i].type;
    colData.info.colId = pSchema[i].colId;

    taosArrayPush(pInfo->block->pDataBlock, &colData);
  }

  SOperatorInfo* pOptr = calloc(1, sizeof(SOperatorInfo));
  pOptr->name          = "DummyInputOperator";
  pOptr->operatorType  = OP_DummyInput;
  pOptr->numOfOutput   = numOfCols;
  pOptr->blockingOptr  = false;
  pOptr->info          = pInfo;
  pOptr->exec          = doGetDataBlock;
  pOptr->cleanup       = destroyDummyInputOperator;
  return pOptr;
}

static void destroyJoinOperator(void* param, int32_t numOfOutput) {
  SJoinOperatorInfo* pInfo = (SJoinOperatorInfo*) param;
  tfree(pInfo->status);

  pInfo->pRes = destroyOutputBuf(pInfo->pRes);
}

SOperatorInfo* createJoinOperatorInfo(SOperatorInfo** pUpstream, int32_t numOfUpstream, SSchema* pSchema, int32_t numOfOutput) {
  SJoinOperatorInfo* pInfo = calloc(1, sizeof(SJoinOperatorInfo));

  pInfo->numOfUpstream = numOfUpstream;
  pInfo->status = calloc(numOfUpstream, sizeof(SJoinStatus));

  SRspResultInfo* pResInfo = &pInfo->resultInfo;
  pResInfo->capacity  = 4096;
  pResInfo->threshold = (int32_t) (4096 * 0.8);

  pInfo->pRes = calloc(1, sizeof(SSDataBlock));
  pInfo->pRes->info.numOfCols = numOfOutput;
  pInfo->pRes->pDataBlock = taosArrayInit(numOfOutput, sizeof(SColumnInfoData));
  for(int32_t i = 0; i < numOfOutput; ++i) {
    SColumnInfoData colData = {{0}};
    colData.info.bytes = pSchema[i].bytes;
    colData.info.type  = pSchema[i].type;
    colData.info.colId = pSchema[i].colId;
    colData.pData = calloc(1, colData.info.bytes * pResInfo->capacity);

    taosArrayPush(pInfo->pRes->pDataBlock, &colData);
  }

  SOperatorInfo* pOperator = calloc(1, sizeof(SOperatorInfo));
  pOperator->name          = "JoinOperator";
  pOperator->operatorType  = OP_Join;
  pOperator->numOfOutput   = numOfOutput;
  pOperator->blockingOptr  = false;
  pOperator->info          = pInfo;
  pOperator->exec          = doDataBlockJoin;
  pOperator->cleanup       = destroyJoinOperator;

  for(int32_t i = 0; i < numOfUpstream; ++i) {
    appendUpstream(pOperator, pUpstream[i]);
  }

  return pOperator;
}

void convertQueryResult(SSqlRes* pRes, SQueryInfo* pQueryInfo, uint64_t objId, bool convertNchar) {
  // set the correct result
  SSDataBlock* p = pQueryInfo->pQInfo->runtimeEnv.outputBuf;
  pRes->numOfRows = (p != NULL)? p->info.rows: 0;

  if (pRes->code == TSDB_CODE_SUCCESS && pRes->numOfRows > 0) {
    tscCreateResPointerInfo(pRes, pQueryInfo);
    tscSetResRawPtrRv(pRes, pQueryInfo, p, convertNchar);
  }

  tscDebug("0x%"PRIx64" retrieve result in pRes, numOfRows:%d", objId, pRes->numOfRows);
  pRes->row = 0;
  pRes->completed = (pRes->numOfRows == 0);
}

/*
static void createInputDataFilterInfo(SQueryInfo* px, int32_t numOfCol1, int32_t* numOfFilterCols, SSingleColumnFilterInfo** pFilterInfo) {
  SColumnInfo* tableCols = calloc(numOfCol1, sizeof(SColumnInfo));
  for(int32_t i = 0; i < numOfCol1; ++i) {
    SColumn* pCol = taosArrayGetP(px->colList, i);
    if (pCol->info.flist.numOfFilters > 0) {
      (*numOfFilterCols) += 1;
    }

    tableCols[i] = pCol->info;
  }

  if ((*numOfFilterCols) > 0) {
    doCreateFilterInfo(tableCols, numOfCol1, (*numOfFilterCols), pFilterInfo, 0);
  }

  tfree(tableCols);
}
*/

void handleDownstreamOperator(SSqlObj** pSqlObjList, int32_t numOfUpstream, SQueryInfo* px, SSqlObj* pSql) {
  SSqlRes* pOutput = &pSql->res;

  // handle the following query process
  if (px->pQInfo == NULL) {
    SColumnInfo* pColumnInfo = extractColumnInfoFromResult(px->colList);

    STableMeta* pTableMeta = tscGetMetaInfo(px, 0)->pTableMeta;
    SSchema* pSchema = tscGetTableSchema(pTableMeta);

    STableGroupInfo tableGroupInfo = {
        .numOfTables = 1,
        .pGroupList = taosArrayInit(1, POINTER_BYTES),
    };

    tableGroupInfo.map = taosHashInit(1, taosGetDefaultHashFunction(TSDB_DATA_TYPE_INT), true, HASH_NO_LOCK);

    STableKeyInfo tableKeyInfo = {.pTable = NULL, .lastKey = INT64_MIN};

    SArray* group = taosArrayInit(1, sizeof(STableKeyInfo));
    taosArrayPush(group, &tableKeyInfo);

    taosArrayPush(tableGroupInfo.pGroupList, &group);

    // if it is a join query, create join operator here
    int32_t numOfCol1 = pTableMeta->tableInfo.numOfColumns;

<<<<<<< HEAD
    SFilterInfo     *pFilters = NULL;
    STblCond *pCond = NULL;
    if (px->colCond) {
      pCond = tsGetTableFilter(px->colCond, pTableMeta->id.uid, 0);
      if (pCond && pCond->cond) {
        createQueryFilter(pCond->cond, pCond->len, &pFilters);
      }
    }

    SOperatorInfo* pSourceOperator = createDummyInputOperator(pSqlObjList[0], pSchema, numOfCol1, pFilters);
=======
    int32_t numOfFilterCols = 0;
    SSingleColumnFilterInfo* pFilterInfo = NULL;
    createInputDataFilterInfo(px, numOfCol1, &numOfFilterCols, &pFilterInfo);

    SOperatorInfo* pSourceOperator = createDummyInputOperator(pSqlObjList[0], pSchema, numOfCol1, pFilterInfo, numOfFilterCols);
>>>>>>> ffe99d41
    pOutput->precision = pSqlObjList[0]->res.precision;

    SSchema* schema = NULL;
    if (px->numOfTables > 1) {
      SOperatorInfo** p = calloc(px->numOfTables, POINTER_BYTES);
      p[0] = pSourceOperator;

      int32_t num = (int32_t) taosArrayGetSize(px->colList);
      schema = calloc(num, sizeof(SSchema));
      memcpy(schema, pSchema, numOfCol1*sizeof(SSchema));

      int32_t offset = pSourceOperator->numOfOutput;

      for(int32_t i = 1; i < px->numOfTables; ++i) {
        STableMeta* pTableMeta1 = tscGetMetaInfo(px, i)->pTableMeta;
        numOfCol1 = pTableMeta1->tableInfo.numOfColumns;
        SFilterInfo     *pFilters1 = NULL;

        SSchema* pSchema1 = tscGetTableSchema(pTableMeta1);
        int32_t n = pTableMeta1->tableInfo.numOfColumns;

        if (px->colCond) {
          pCond = tsGetTableFilter(px->colCond, pTableMeta1->id.uid, i);
          if (pCond && pCond->cond) {
            createQueryFilter(pCond->cond, pCond->len, &pFilters1);
          }
          //createInputDataFilterInfo(px, numOfCol1, &numOfFilterCols1, &pFilterInfo1);
        }

        p[i] = createDummyInputOperator(pSqlObjList[i], pSchema1, n, pFilters1);
        memcpy(&schema[offset], pSchema1, n * sizeof(SSchema));
        offset += n;
      }

      pSourceOperator = createJoinOperatorInfo(p, px->numOfTables, schema, num);
      tfree(p);
    } else {
      size_t num = taosArrayGetSize(px->colList);
      schema = calloc(num, sizeof(SSchema));
      memcpy(schema, pSchema, numOfCol1*sizeof(SSchema));
    }

    // update the exprinfo
    int32_t numOfOutput = (int32_t)tscNumOfExprs(px);
    for(int32_t i = 0; i < numOfOutput; ++i) {
      SExprInfo* pex = taosArrayGetP(px->exprList, i);
      int32_t colId = pex->base.colInfo.colId;
      for(int32_t j = 0; j < pSourceOperator->numOfOutput; ++j) {
        if (colId == schema[j].colId) {
          pex->base.colInfo.colIndex = j;
          break;
        }
      }
    }

    tscDebug("0x%"PRIx64" create QInfo 0x%"PRIx64" to execute the main query while all nest queries are ready", pSql->self, pSql->self);
    px->pQInfo = createQInfoFromQueryNode(px, &tableGroupInfo, pSourceOperator, NULL, NULL, MASTER_SCAN, pSql->self);

    tfree(pColumnInfo);
    tfree(schema);

    // set the pRuntimeEnv for pSourceOperator
    pSourceOperator->pRuntimeEnv = &px->pQInfo->runtimeEnv;
  }

  uint64_t qId = pSql->self;
  qTableQuery(px->pQInfo, &qId);
  convertQueryResult(pOutput, px, pSql->self, false);
}

static void tscDestroyResPointerInfo(SSqlRes* pRes) {
  if (pRes->buffer != NULL) { // free all buffers containing the multibyte string
    for (int i = 0; i < pRes->numOfCols; i++) {
      tfree(pRes->buffer[i]);
    }

    pRes->numOfCols = 0;
  }

  tfree(pRes->pRsp);

  tfree(pRes->tsrow);
  tfree(pRes->length);
  tfree(pRes->buffer);
  tfree(pRes->urow);

  tfree(pRes->pGroupRec);
  tfree(pRes->pColumnIndex);

  if (pRes->pArithSup != NULL) {
    tfree(pRes->pArithSup->data);
    tfree(pRes->pArithSup);
  }

  tfree(pRes->final);

  pRes->data = NULL;  // pRes->data points to the buffer of pRsp, no need to free
}

void tscFreeQueryInfo(SSqlCmd* pCmd, bool removeCachedMeta, uint64_t id) {
  if (pCmd == NULL) {
    return;
  }

  SQueryInfo* pQueryInfo = pCmd->pQueryInfo;

  while(pQueryInfo != NULL) {
    SQueryInfo* p = pQueryInfo->sibling;

    size_t numOfUpstream = taosArrayGetSize(pQueryInfo->pUpstream);
    for(int32_t i = 0; i < numOfUpstream; ++i) {
      SQueryInfo* pUpQueryInfo = taosArrayGetP(pQueryInfo->pUpstream, i);
      freeQueryInfoImpl(pUpQueryInfo);

      clearAllTableMetaInfo(pUpQueryInfo, removeCachedMeta, id);
      if (pUpQueryInfo->pQInfo != NULL) {
        qDestroyQueryInfo(pUpQueryInfo->pQInfo);
        pUpQueryInfo->pQInfo = NULL;
      }

      tfree(pUpQueryInfo);
    }

    if (pQueryInfo->udfCopy) {
      pQueryInfo->pUdfInfo = taosArrayDestroy(pQueryInfo->pUdfInfo);
    } else {
      pQueryInfo->pUdfInfo = tscDestroyUdfArrayList(pQueryInfo->pUdfInfo);
    }

    freeQueryInfoImpl(pQueryInfo);
    clearAllTableMetaInfo(pQueryInfo, removeCachedMeta, id);

    if (pQueryInfo->pQInfo != NULL) {
      qDestroyQueryInfo(pQueryInfo->pQInfo);
      pQueryInfo->pQInfo = NULL;
    }

    tfree(pQueryInfo);
    pQueryInfo = p;
  }

  pCmd->pQueryInfo = NULL;
  pCmd->active = NULL;
}

void destroyTableNameList(SInsertStatementParam* pInsertParam) {
  if (pInsertParam->numOfTables == 0) {
    assert(pInsertParam->pTableNameList == NULL);
    return;
  }

  for(int32_t i = 0; i < pInsertParam->numOfTables; ++i) {
    tfree(pInsertParam->pTableNameList[i]);
  }

  pInsertParam->numOfTables = 0;
  tfree(pInsertParam->pTableNameList);
}

void tscResetSqlCmd(SSqlCmd* pCmd, bool clearCachedMeta, uint64_t id) {
  pCmd->command   = 0;
  pCmd->numOfCols = 0;
  pCmd->count     = 0;
  pCmd->msgType   = 0;

  pCmd->insertParam.sql = NULL;
  destroyTableNameList(&pCmd->insertParam);

  pCmd->insertParam.pTableBlockHashList = tscDestroyBlockHashTable(pCmd->insertParam.pTableBlockHashList, clearCachedMeta);
  pCmd->insertParam.pDataBlocks = tscDestroyBlockArrayList(pCmd->insertParam.pDataBlocks);
  tfree(pCmd->insertParam.tagData.data);
  pCmd->insertParam.tagData.dataLen = 0;

  tscFreeQueryInfo(pCmd, clearCachedMeta, id);
  pCmd->pTableMetaMap = tscCleanupTableMetaMap(pCmd->pTableMetaMap);
}

void* tscCleanupTableMetaMap(SHashObj* pTableMetaMap) {
  if (pTableMetaMap == NULL) {
    return NULL;
  }

  STableMetaVgroupInfo* p = taosHashIterate(pTableMetaMap, NULL);
  while (p) {
    taosArrayDestroy(p->vgroupIdList);
    tfree(p->pTableMeta);
    p = taosHashIterate(pTableMetaMap, p);
  }

  taosHashCleanup(pTableMetaMap);
  return NULL;
}

void tscFreeSqlResult(SSqlObj* pSql) {
  SSqlRes* pRes = &pSql->res;

  tscDestroyGlobalMerger(pRes->pMerger);
  pRes->pMerger = NULL;

  tscDestroyResPointerInfo(pRes);
  memset(&pSql->res, 0, sizeof(SSqlRes));
}

void tscFreeSubobj(SSqlObj* pSql) {
  if (pSql->subState.numOfSub == 0) {
    return;
  }

  tscDebug("0x%"PRIx64" start to free sub SqlObj, numOfSub:%d", pSql->self, pSql->subState.numOfSub);

  for(int32_t i = 0; i < pSql->subState.numOfSub; ++i) {
    tscDebug("0x%"PRIx64" free sub SqlObj:0x%"PRIx64", index:%d", pSql->self, pSql->pSubs[i]->self, i);
    taos_free_result(pSql->pSubs[i]);
    pSql->pSubs[i] = NULL;
  }

  if (pSql->subState.states) {
    pthread_mutex_destroy(&pSql->subState.mutex);
  }

  tfree(pSql->subState.states);
  pSql->subState.numOfSub = 0;
}

/**
 * The free operation will cause the pSql to be removed from hash table and free it in
 * the function of processmsgfromserver is impossible in this case, since it will fail
 * to retrieve pSqlObj in hashtable.
 *
 * @param pSql
 */
void tscFreeRegisteredSqlObj(void *pSql) {
  assert(pSql != NULL);

  SSqlObj* p = *(SSqlObj**)pSql;
  STscObj* pTscObj = p->pTscObj;
  assert(RID_VALID(p->self));

  int32_t num   = atomic_sub_fetch_32(&pTscObj->numOfObj, 1);
  int32_t total = atomic_sub_fetch_32(&tscNumOfObj, 1);

  tscDebug("0x%"PRIx64" free SqlObj, total in tscObj:%d, total:%d", p->self, num, total);
  tscFreeSqlObj(p);
  taosReleaseRef(tscRefId, pTscObj->rid);
}

void tscFreeMetaSqlObj(int64_t *rid){
  if (RID_VALID(*rid)) {
    SSqlObj* pSql = (SSqlObj*)taosAcquireRef(tscObjRef, *rid);
    if (pSql) {
      taosRemoveRef(tscObjRef, *rid);
      taosReleaseRef(tscObjRef, *rid);
    }

    *rid = 0;
  }
}

void tscFreeSqlObj(SSqlObj* pSql) {
  if (pSql == NULL || pSql->signature != pSql) {
    return;
  }

  tscDebug("0x%"PRIx64" start to free sqlObj", pSql->self);

  pSql->res.code = TSDB_CODE_TSC_QUERY_CANCELLED;

  tscFreeMetaSqlObj(&pSql->metaRid);
  tscFreeMetaSqlObj(&pSql->svgroupRid);

  SSqlCmd* pCmd = &pSql->cmd;
  int32_t cmd = pCmd->command;
  if (cmd < TSDB_SQL_INSERT || cmd == TSDB_SQL_RETRIEVE_GLOBALMERGE || cmd == TSDB_SQL_RETRIEVE_EMPTY_RESULT ||
      cmd == TSDB_SQL_TABLE_JOIN_RETRIEVE) {
    tscRemoveFromSqlList(pSql);
  }

  tscFreeSubobj(pSql);

  pSql->signature = NULL;
  pSql->fp = NULL;
  tfree(pSql->sqlstr);
  tfree(pSql->pBuf);

  tfree(pSql->pSubs);
  pSql->subState.numOfSub = 0;
  pSql->self = 0;

  tscFreeSqlResult(pSql);
  tscResetSqlCmd(pCmd, false, pSql->self);

  tfree(pCmd->payload);
  pCmd->allocSize = 0;

  tsem_destroy(&pSql->rspSem);
  memset(pSql, 0, sizeof(*pSql));
  free(pSql);
}

void tscDestroyBoundColumnInfo(SParsedDataColInfo* pColInfo) {
  tfree(pColInfo->boundedColumns);
  tfree(pColInfo->cols);
  tfree(pColInfo->colIdxInfo);
}

void tscDestroyDataBlock(STableDataBlocks* pDataBlock, bool removeMeta) {
  if (pDataBlock == NULL) {
    return;
  }

  tfree(pDataBlock->pData);

  if (removeMeta) {
    char name[TSDB_TABLE_FNAME_LEN] = {0};
    tNameExtractFullName(&pDataBlock->tableName, name);

    taosHashRemove(tscTableMetaMap, name, strnlen(name, TSDB_TABLE_FNAME_LEN));
  }

  if (!pDataBlock->cloned) {
    tfree(pDataBlock->params);

    // free the refcount for metermeta
    if (pDataBlock->pTableMeta != NULL) {
      tfree(pDataBlock->pTableMeta);
    }

    tscDestroyBoundColumnInfo(&pDataBlock->boundColumnInfo);
  }

  tfree(pDataBlock);
}

SParamInfo* tscAddParamToDataBlock(STableDataBlocks* pDataBlock, char type, uint8_t timePrec, int16_t bytes,
                                   uint32_t offset) {
  uint32_t needed = pDataBlock->numOfParams + 1;
  if (needed > pDataBlock->numOfAllocedParams) {
    needed *= 2;
    void* tmp = realloc(pDataBlock->params, needed * sizeof(SParamInfo));
    if (tmp == NULL) {
      return NULL;
    }
    pDataBlock->params = (SParamInfo*)tmp;
    pDataBlock->numOfAllocedParams = needed;
  }

  SParamInfo* param = pDataBlock->params + pDataBlock->numOfParams;
  param->idx = -1;
  param->type = type;
  param->timePrec = timePrec;
  param->bytes = bytes;
  param->offset = offset;

  ++pDataBlock->numOfParams;
  return param;
}

void*  tscDestroyBlockArrayList(SArray* pDataBlockList) {
  if (pDataBlockList == NULL) {
    return NULL;
  }

  size_t size = taosArrayGetSize(pDataBlockList);
  for (int32_t i = 0; i < size; i++) {
    void* d = taosArrayGetP(pDataBlockList, i);
    tscDestroyDataBlock(d, false);
  }

  taosArrayDestroy(pDataBlockList);
  return NULL;
}


void freeUdfInfo(SUdfInfo* pUdfInfo) {
  if (pUdfInfo == NULL) {
    return;
  }

  if (pUdfInfo->funcs[TSDB_UDF_FUNC_DESTROY]) {
    (*(udfDestroyFunc)pUdfInfo->funcs[TSDB_UDF_FUNC_DESTROY])(&pUdfInfo->init);
  }

  tfree(pUdfInfo->name);

  if (pUdfInfo->path) {
    unlink(pUdfInfo->path);
  }

  tfree(pUdfInfo->path);

  tfree(pUdfInfo->content);

  taosCloseDll(pUdfInfo->handle);
}

// todo refactor
void*  tscDestroyUdfArrayList(SArray* pUdfList) {
  if (pUdfList == NULL) {
    return NULL;
  }

  size_t size = taosArrayGetSize(pUdfList);
  for (int32_t i = 0; i < size; i++) {
    SUdfInfo* udf = taosArrayGet(pUdfList, i);
    freeUdfInfo(udf);
  }

  taosArrayDestroy(pUdfList);
  return NULL;
}



void* tscDestroyBlockHashTable(SHashObj* pBlockHashTable, bool removeMeta) {
  if (pBlockHashTable == NULL) {
    return NULL;
  }

  STableDataBlocks** p = taosHashIterate(pBlockHashTable, NULL);
  while(p) {
    tscDestroyDataBlock(*p, removeMeta);
    p = taosHashIterate(pBlockHashTable, p);
  }

  taosHashCleanup(pBlockHashTable);
  return NULL;
}

int32_t tscCopyDataBlockToPayload(SSqlObj* pSql, STableDataBlocks* pDataBlock) {
  SSqlCmd* pCmd = &pSql->cmd;
  assert(pDataBlock->pTableMeta != NULL && pDataBlock->size <= pDataBlock->nAllocSize && pDataBlock->size > sizeof(SMsgDesc));

  STableMetaInfo* pTableMetaInfo = tscGetTableMetaInfoFromCmd(pCmd,  0);

  // todo remove it later
  // set the correct table meta object, the table meta has been locked in pDataBlocks, so it must be in the cache
  if (pTableMetaInfo->pTableMeta != pDataBlock->pTableMeta) {
    tNameAssign(&pTableMetaInfo->name, &pDataBlock->tableName);

    if (pTableMetaInfo->pTableMeta != NULL) {
      tfree(pTableMetaInfo->pTableMeta);
    }

    pTableMetaInfo->pTableMeta    = tscTableMetaDup(pDataBlock->pTableMeta);
    pTableMetaInfo->tableMetaSize = tscGetTableMetaSize(pDataBlock->pTableMeta);
    pTableMetaInfo->tableMetaCapacity =  (size_t)(pTableMetaInfo->tableMetaSize);
  }

  /*
   * the format of submit message is as follows [RPC header|message body|digest]
   * the dataBlock only includes the RPC Header buffer and actual submit message body,
   * space for digest needs additional space.
   */
  int ret = tscAllocPayload(pCmd, pDataBlock->size);
  if (TSDB_CODE_SUCCESS != ret) {
    return ret;
  }

  memcpy(pCmd->payload, pDataBlock->pData, pDataBlock->size);

  //the payloadLen should be actual message body size, the old value of payloadLen is the allocated payload size
  pCmd->payloadLen = pDataBlock->size;
  assert(pCmd->allocSize >= (uint32_t)(pCmd->payloadLen));

  // NOTE: shell message size should not include SMsgDesc
  int32_t size = pCmd->payloadLen - sizeof(SMsgDesc);

  SMsgDesc* pMsgDesc        = (SMsgDesc*) pCmd->payload;
  pMsgDesc->numOfVnodes     = htonl(1);    // always for one vnode

  SSubmitMsg *pShellMsg     = (SSubmitMsg *)(pCmd->payload + sizeof(SMsgDesc));
  pShellMsg->header.vgId    = htonl(pDataBlock->pTableMeta->vgId);   // data in current block all routes to the same vgroup
  pShellMsg->header.contLen = htonl(size);                           // the length not includes the size of SMsgDesc
  pShellMsg->length         = pShellMsg->header.contLen;
  pShellMsg->numOfBlocks    = htonl(pDataBlock->numOfTables);  // the number of tables to be inserted

  tscDebug("0x%"PRIx64" submit msg built, vgId:%d numOfTables:%d", pSql->self, pDataBlock->pTableMeta->vgId, pDataBlock->numOfTables);
  return TSDB_CODE_SUCCESS;
}

SQueryInfo* tscGetQueryInfo(SSqlCmd* pCmd) {
  return pCmd->active;
}

/**
 * create the in-memory buffer for each table to keep the submitted data block
 * @param initialSize
 * @param rowSize
 * @param startOffset
 * @param name
 * @param dataBlocks
 * @return
 */
int32_t tscCreateDataBlock(size_t defaultSize, int32_t rowSize, int32_t startOffset, SName* name,
                           STableMeta* pTableMeta, STableDataBlocks** dataBlocks) {
  STableDataBlocks* dataBuf = (STableDataBlocks*)calloc(1, sizeof(STableDataBlocks));
  if (dataBuf == NULL) {
    tscError("failed to allocated memory, reason:%s", strerror(errno));
    return TSDB_CODE_TSC_OUT_OF_MEMORY;
  }

  dataBuf->nAllocSize = (uint32_t)defaultSize;
  dataBuf->headerSize = startOffset;

  // the header size will always be the startOffset value, reserved for the subumit block header
  if (dataBuf->nAllocSize <= dataBuf->headerSize) {
    dataBuf->nAllocSize = dataBuf->headerSize * 2;
  }

  //dataBuf->pData = calloc(1, dataBuf->nAllocSize);
  dataBuf->pData = malloc(dataBuf->nAllocSize);
  if (dataBuf->pData == NULL) {
    tscError("failed to allocated memory, reason:%s", strerror(errno));
    tfree(dataBuf);
    return TSDB_CODE_TSC_OUT_OF_MEMORY;
  }
  memset(dataBuf->pData, 0, sizeof(SSubmitBlk));

  //Here we keep the tableMeta to avoid it to be remove by other threads.
  dataBuf->pTableMeta = tscTableMetaDup(pTableMeta);

  SParsedDataColInfo* pColInfo = &dataBuf->boundColumnInfo;
  SSchema* pSchema = tscGetTableSchema(dataBuf->pTableMeta);
  tscSetBoundColumnInfo(pColInfo, pSchema, dataBuf->pTableMeta->tableInfo.numOfColumns);

  dataBuf->ordered  = true;
  dataBuf->prevTS   = INT64_MIN;
  dataBuf->rowSize  = rowSize;
  dataBuf->size     = startOffset;
  dataBuf->tsSource = -1;
  dataBuf->vgId     = dataBuf->pTableMeta->vgId;

  tNameAssign(&dataBuf->tableName, name);

  assert(defaultSize > 0 && pTableMeta != NULL && dataBuf->pTableMeta != NULL);

  *dataBlocks = dataBuf;
  return TSDB_CODE_SUCCESS;
}

int32_t tscGetDataBlockFromList(SHashObj* pHashList, int64_t id, int32_t size, int32_t startOffset, int32_t rowSize,
                                SName* name, STableMeta* pTableMeta, STableDataBlocks** dataBlocks,
                                SArray* pBlockList) {
  *dataBlocks = NULL;
  STableDataBlocks** t1 = (STableDataBlocks**)taosHashGet(pHashList, (const char*)&id, sizeof(id));
  if (t1 != NULL) {
    *dataBlocks = *t1;
  }

  if (*dataBlocks == NULL) {
    int32_t ret = tscCreateDataBlock((size_t)size, rowSize, startOffset, name, pTableMeta, dataBlocks);
    if (ret != TSDB_CODE_SUCCESS) {
      return ret;
    }

    taosHashPut(pHashList, (const char*)&id, sizeof(int64_t), (char*)dataBlocks, POINTER_BYTES);
    if (pBlockList) {
      taosArrayPush(pBlockList, dataBlocks);
    }
  }

  return TSDB_CODE_SUCCESS;
}

// Erase the empty space reserved for binary data
static int trimDataBlock(void* pDataBlock, STableDataBlocks* pTableDataBlock, SInsertStatementParam* insertParam,
                         SBlockKeyTuple* blkKeyTuple) {
  // TODO: optimize this function, handle the case while binary is not presented
  STableMeta*     pTableMeta = pTableDataBlock->pTableMeta;
  STableComInfo   tinfo = tscGetTableInfo(pTableMeta);
  SSchema*        pSchema = tscGetTableSchema(pTableMeta);

  SSubmitBlk* pBlock = pDataBlock;
  memcpy(pDataBlock, pTableDataBlock->pData, sizeof(SSubmitBlk));
  pDataBlock = (char*)pDataBlock + sizeof(SSubmitBlk);

  int32_t flen = 0;  // original total length of row

  // schema needs to be included into the submit data block
  if (insertParam->schemaAttached) {
    int32_t numOfCols = tscGetNumOfColumns(pTableDataBlock->pTableMeta);
    for(int32_t j = 0; j < numOfCols; ++j) {
      STColumn* pCol = (STColumn*) pDataBlock;
      pCol->colId = htons(pSchema[j].colId);
      pCol->type  = pSchema[j].type;
      pCol->bytes = htons(pSchema[j].bytes);
      pCol->offset = 0;

      pDataBlock = (char*)pDataBlock + sizeof(STColumn);
      flen += TYPE_BYTES[pSchema[j].type];
    }

    int32_t schemaSize = sizeof(STColumn) * numOfCols;
    pBlock->schemaLen = schemaSize;
  } else {
    if (IS_RAW_PAYLOAD(insertParam->payloadType)) {
      for (int32_t j = 0; j < tinfo.numOfColumns; ++j) {
        flen += TYPE_BYTES[pSchema[j].type];
      }
    }
    pBlock->schemaLen = 0;
  }

  char* p = pTableDataBlock->pData + sizeof(SSubmitBlk);
  pBlock->dataLen = 0;
  int32_t numOfRows = htons(pBlock->numOfRows);

  if (IS_RAW_PAYLOAD(insertParam->payloadType)) {
    for (int32_t i = 0; i < numOfRows; ++i) {
      SMemRow memRow = (SMemRow)pDataBlock;
      memRowSetType(memRow, SMEM_ROW_DATA);
      SDataRow trow = memRowDataBody(memRow);
      dataRowSetLen(trow, (uint16_t)(TD_DATA_ROW_HEAD_SIZE + flen));
      dataRowSetVersion(trow, pTableMeta->sversion);

      int toffset = 0;
      for (int32_t j = 0; j < tinfo.numOfColumns; j++) {
        tdAppendColVal(trow, p, pSchema[j].type, toffset);
        toffset += TYPE_BYTES[pSchema[j].type];
        p += pSchema[j].bytes;
      }

      pDataBlock = (char*)pDataBlock + memRowTLen(memRow);
      pBlock->dataLen += memRowTLen(memRow);
    }
  } else {
    for (int32_t i = 0; i < numOfRows; ++i) {
      char* payload = (blkKeyTuple + i)->payloadAddr;
      if (isNeedConvertRow(payload)) {
        convertSMemRow(pDataBlock, payload, pTableDataBlock);
        TDRowTLenT rowTLen = memRowTLen(pDataBlock);
        pDataBlock = POINTER_SHIFT(pDataBlock, rowTLen);
        pBlock->dataLen += rowTLen;
      } else {
        TDRowTLenT rowTLen = memRowTLen(payload);
        memcpy(pDataBlock, payload, rowTLen);
        pDataBlock = POINTER_SHIFT(pDataBlock, rowTLen);
        pBlock->dataLen += rowTLen;
      }
    }
  }

  int32_t len = pBlock->dataLen + pBlock->schemaLen;
  pBlock->dataLen = htonl(pBlock->dataLen);
  pBlock->schemaLen = htonl(pBlock->schemaLen);

  return len;
}

static int32_t getRowExpandSize(STableMeta* pTableMeta) {
  int32_t  result = TD_MEM_ROW_DATA_HEAD_SIZE;
  int32_t  columns = tscGetNumOfColumns(pTableMeta);
  SSchema* pSchema = tscGetTableSchema(pTableMeta);
  for (int32_t i = 0; i < columns; i++) {
    if (IS_VAR_DATA_TYPE((pSchema + i)->type)) {
      result += TYPE_BYTES[TSDB_DATA_TYPE_BINARY];
    }
  }
  return result;
}

static void extractTableNameList(SInsertStatementParam *pInsertParam, bool freeBlockMap) {
  pInsertParam->numOfTables = (int32_t) taosHashGetSize(pInsertParam->pTableBlockHashList);
  if (pInsertParam->pTableNameList == NULL) {
    pInsertParam->pTableNameList = malloc(pInsertParam->numOfTables * POINTER_BYTES);
  }

  STableDataBlocks **p1 = taosHashIterate(pInsertParam->pTableBlockHashList, NULL);
  int32_t i = 0;
  while(p1) {
    STableDataBlocks* pBlocks = *p1;
    //tfree(pInsertParam->pTableNameList[i]);

    pInsertParam->pTableNameList[i++] = tNameDup(&pBlocks->tableName);
    p1 = taosHashIterate(pInsertParam->pTableBlockHashList, p1);
  }

  if (freeBlockMap) {
    pInsertParam->pTableBlockHashList = tscDestroyBlockHashTable(pInsertParam->pTableBlockHashList, false);
  }
}

int32_t tscMergeTableDataBlocks(SInsertStatementParam *pInsertParam, bool freeBlockMap) {
  const int INSERT_HEAD_SIZE = sizeof(SMsgDesc) + sizeof(SSubmitMsg);
  int       code = 0;
  bool      isRawPayload = IS_RAW_PAYLOAD(pInsertParam->payloadType);
  void*     pVnodeDataBlockHashList = taosHashInit(128, taosGetDefaultHashFunction(TSDB_DATA_TYPE_BIGINT), true, false);
  SArray*   pVnodeDataBlockList = taosArrayInit(8, POINTER_BYTES);

  STableDataBlocks** p = taosHashIterate(pInsertParam->pTableBlockHashList, NULL);

  STableDataBlocks* pOneTableBlock = *p;

  SBlockKeyInfo blkKeyInfo = {0};  // share by pOneTableBlock

  while(pOneTableBlock) {
    SSubmitBlk* pBlocks = (SSubmitBlk*) pOneTableBlock->pData;
    if (pBlocks->numOfRows > 0) {
      // the maximum expanded size in byte when a row-wise data is converted to SDataRow format
      int32_t           expandSize = isRawPayload ? getRowExpandSize(pOneTableBlock->pTableMeta) : 0;
      STableDataBlocks* dataBuf = NULL;

      int32_t ret = tscGetDataBlockFromList(pVnodeDataBlockHashList, pOneTableBlock->vgId, TSDB_PAYLOAD_SIZE,
                                  INSERT_HEAD_SIZE, 0, &pOneTableBlock->tableName, pOneTableBlock->pTableMeta, &dataBuf, pVnodeDataBlockList);
      if (ret != TSDB_CODE_SUCCESS) {
        tscError("0x%"PRIx64" failed to prepare the data block buffer for merging table data, code:%d", pInsertParam->objectId, ret);
        taosHashCleanup(pVnodeDataBlockHashList);
        tscDestroyBlockArrayList(pVnodeDataBlockList);
        tfree(blkKeyInfo.pKeyTuple);
        return ret;
      }

      int64_t destSize = dataBuf->size + pOneTableBlock->size + pBlocks->numOfRows * expandSize +
                         sizeof(STColumn) * tscGetNumOfColumns(pOneTableBlock->pTableMeta);

      if (dataBuf->nAllocSize < destSize) {
        dataBuf->nAllocSize = (uint32_t)(destSize * 1.5);

        char* tmp = realloc(dataBuf->pData, dataBuf->nAllocSize);
        if (tmp != NULL) {
          dataBuf->pData = tmp;
          //memset(dataBuf->pData + dataBuf->size, 0, dataBuf->nAllocSize - dataBuf->size);
        } else {  // failed to allocate memory, free already allocated memory and return error code
          tscError("0x%"PRIx64" failed to allocate memory for merging submit block, size:%d", pInsertParam->objectId, dataBuf->nAllocSize);

          taosHashCleanup(pVnodeDataBlockHashList);
          tscDestroyBlockArrayList(pVnodeDataBlockList);
          tfree(dataBuf->pData);
          tfree(blkKeyInfo.pKeyTuple);

          return TSDB_CODE_TSC_OUT_OF_MEMORY;
        }
      }

      if (isRawPayload) {
        tscSortRemoveDataBlockDupRowsRaw(pOneTableBlock);
        char* ekey = (char*)pBlocks->data + pOneTableBlock->rowSize * (pBlocks->numOfRows - 1);

        tscDebug("0x%" PRIx64 " name:%s, tid:%d rows:%d sversion:%d skey:%" PRId64 ", ekey:%" PRId64,
                 pInsertParam->objectId, tNameGetTableName(&pOneTableBlock->tableName), pBlocks->tid,
                 pBlocks->numOfRows, pBlocks->sversion, GET_INT64_VAL(pBlocks->data), GET_INT64_VAL(ekey));
      } else {
        if ((code = tscSortRemoveDataBlockDupRows(pOneTableBlock, &blkKeyInfo)) != 0) {
          taosHashCleanup(pVnodeDataBlockHashList);
          tscDestroyBlockArrayList(pVnodeDataBlockList);
          tfree(dataBuf->pData);
          tfree(blkKeyInfo.pKeyTuple);
          return code;
        }
        ASSERT(blkKeyInfo.pKeyTuple != NULL && pBlocks->numOfRows > 0);

        SBlockKeyTuple* pLastKeyTuple = blkKeyInfo.pKeyTuple + pBlocks->numOfRows - 1;
        tscDebug("0x%" PRIx64 " name:%s, tid:%d rows:%d sversion:%d skey:%" PRId64 ", ekey:%" PRId64,
                 pInsertParam->objectId, tNameGetTableName(&pOneTableBlock->tableName), pBlocks->tid,
                 pBlocks->numOfRows, pBlocks->sversion, blkKeyInfo.pKeyTuple->skey, pLastKeyTuple->skey);
      }

      int32_t len = pBlocks->numOfRows *
                        (isRawPayload ? (pOneTableBlock->rowSize + expandSize) : getExtendedRowSize(pOneTableBlock)) +
                    sizeof(STColumn) * tscGetNumOfColumns(pOneTableBlock->pTableMeta);

      pBlocks->tid = htonl(pBlocks->tid);
      pBlocks->uid = htobe64(pBlocks->uid);
      pBlocks->sversion = htonl(pBlocks->sversion);
      pBlocks->numOfRows = htons(pBlocks->numOfRows);
      pBlocks->schemaLen = 0;

      // erase the empty space reserved for binary data
      int32_t finalLen = trimDataBlock(dataBuf->pData + dataBuf->size, pOneTableBlock, pInsertParam, blkKeyInfo.pKeyTuple);
      assert(finalLen <= len);

      dataBuf->size += (finalLen + sizeof(SSubmitBlk));
      assert(dataBuf->size <= dataBuf->nAllocSize);

      // the length does not include the SSubmitBlk structure
      pBlocks->dataLen = htonl(finalLen);
      dataBuf->numOfTables += 1;

      pBlocks->numOfRows = 0;
    }else {
      tscDebug("0x%"PRIx64" table %s data block is empty", pInsertParam->objectId, pOneTableBlock->tableName.tname);
    }

    p = taosHashIterate(pInsertParam->pTableBlockHashList, p);
    if (p == NULL) {
      break;
    }

    pOneTableBlock = *p;
  }

  extractTableNameList(pInsertParam, freeBlockMap);

  // free the table data blocks;
  pInsertParam->pDataBlocks = pVnodeDataBlockList;
  taosHashCleanup(pVnodeDataBlockHashList);
  tfree(blkKeyInfo.pKeyTuple);

  return TSDB_CODE_SUCCESS;
}

// TODO: all subqueries should be freed correctly before close this connection.
void tscCloseTscObj(void *param) {
  STscObj *pObj = param;

  pObj->signature = NULL;
  taosTmrStopA(&(pObj->pTimer));

  tfree(pObj->tscCorMgmtEpSet);
  tscReleaseRpc(pObj->pRpcObj);
  pthread_mutex_destroy(&pObj->mutex);

  tfree(pObj);
}

bool tscIsInsertData(char* sqlstr) {
  int32_t index = 0;

  do {
    SStrToken t0 = tStrGetToken(sqlstr, &index, false);
    if (t0.type != TK_LP) {
      return t0.type == TK_INSERT || t0.type == TK_IMPORT;
    }
  } while (1);
}

int tscAllocPayload(SSqlCmd* pCmd, int size) {
  if (pCmd->payload == NULL) {
    assert(pCmd->allocSize == 0);

    pCmd->payload = (char*)calloc(1, size);
    if (pCmd->payload == NULL) {
      return TSDB_CODE_TSC_OUT_OF_MEMORY;
    }

    pCmd->allocSize = size;
  } else {
    if (pCmd->allocSize < (uint32_t)size) {
      char* b = realloc(pCmd->payload, size);
      if (b == NULL) {
        return TSDB_CODE_TSC_OUT_OF_MEMORY;
      }

      pCmd->payload = b;
      pCmd->allocSize = size;
    }

    memset(pCmd->payload, 0, pCmd->allocSize);
  }

  assert(pCmd->allocSize >= (uint32_t)size && size > 0);
  return TSDB_CODE_SUCCESS;
}

TAOS_FIELD tscCreateField(int8_t type, const char* name, int16_t bytes) {
  TAOS_FIELD f = { .type = type, .bytes = bytes, };
  tstrncpy(f.name, name, sizeof(f.name));
  return f;
}

SInternalField* tscFieldInfoAppend(SFieldInfo* pFieldInfo, TAOS_FIELD* pField) {
  assert(pFieldInfo != NULL);
  pFieldInfo->numOfOutput++;

  struct SInternalField info = { .pExpr = NULL, .visible = true };

  info.field = *pField;
  return taosArrayPush(pFieldInfo->internalField, &info);
}

SInternalField* tscFieldInfoInsert(SFieldInfo* pFieldInfo, int32_t index, TAOS_FIELD* field) {
  pFieldInfo->numOfOutput++;
  struct SInternalField info = { .pExpr = NULL, .visible = true };

  info.field = *field;
  return taosArrayInsert(pFieldInfo->internalField, index, &info);
}

void tscFieldInfoUpdateOffset(SQueryInfo* pQueryInfo) {
  int32_t offset = 0;
  size_t numOfExprs = tscNumOfExprs(pQueryInfo);

  for (int32_t i = 0; i < numOfExprs; ++i) {
    SExprInfo* p = taosArrayGetP(pQueryInfo->exprList, i);

    p->base.offset = offset;
    offset += p->base.resBytes;
  }
}

SInternalField* tscFieldInfoGetInternalField(SFieldInfo* pFieldInfo, int32_t index) {
  assert(index < pFieldInfo->numOfOutput);
  return TARRAY_GET_ELEM(pFieldInfo->internalField, index);
}

TAOS_FIELD* tscFieldInfoGetField(SFieldInfo* pFieldInfo, int32_t index) {
  assert(index < pFieldInfo->numOfOutput);
  return &((SInternalField*)TARRAY_GET_ELEM(pFieldInfo->internalField, index))->field;
}

int16_t tscFieldInfoGetOffset(SQueryInfo* pQueryInfo, int32_t index) {
  SInternalField* pInfo = tscFieldInfoGetInternalField(&pQueryInfo->fieldsInfo, index);
  assert(pInfo != NULL && pInfo->pExpr->pExpr == NULL);

  return pInfo->pExpr->base.offset;
}

int32_t tscFieldInfoCompare(const SFieldInfo* pFieldInfo1, const SFieldInfo* pFieldInfo2, int32_t *diffSize) {
  assert(pFieldInfo1 != NULL && pFieldInfo2 != NULL);

  if (pFieldInfo1->numOfOutput != pFieldInfo2->numOfOutput) {
    return pFieldInfo1->numOfOutput - pFieldInfo2->numOfOutput;
  }

  for (int32_t i = 0; i < pFieldInfo1->numOfOutput; ++i) {
    TAOS_FIELD* pField1 = tscFieldInfoGetField((SFieldInfo*) pFieldInfo1, i);
    TAOS_FIELD* pField2 = tscFieldInfoGetField((SFieldInfo*) pFieldInfo2, i);

    if (pField1->type != pField2->type ||
        strcasecmp(pField1->name, pField2->name) != 0) {
      return 1;
    }

    if (pField1->bytes != pField2->bytes) {
      *diffSize = 1;

      if (pField2->bytes > pField1->bytes) {
        assert(IS_VAR_DATA_TYPE(pField1->type));
        pField1->bytes = pField2->bytes;
      }
    }
  }

  return 0;
}

int32_t tscFieldInfoSetSize(const SFieldInfo* pFieldInfo1, const SFieldInfo* pFieldInfo2) {
  assert(pFieldInfo1 != NULL && pFieldInfo2 != NULL);

  for (int32_t i = 0; i < pFieldInfo1->numOfOutput; ++i) {
    TAOS_FIELD* pField1 = tscFieldInfoGetField((SFieldInfo*) pFieldInfo1, i);
    TAOS_FIELD* pField2 = tscFieldInfoGetField((SFieldInfo*) pFieldInfo2, i);

    pField2->bytes = pField1->bytes;
  }

  return 0;
}


int32_t tscGetResRowLength(SArray* pExprList) {
  size_t num = taosArrayGetSize(pExprList);
  if (num == 0) {
    return 0;
  }

  int32_t size = 0;
  for(int32_t i = 0; i < num; ++i) {
    SExprInfo* pExpr = taosArrayGetP(pExprList, i);
    size += pExpr->base.resBytes;
  }

  return size;
}

static void destroyFilterInfo(SColumnFilterList* pFilterList) {
  if (pFilterList->filterInfo == NULL) {
    pFilterList->numOfFilters = 0;
    return;
  }
  
  for(int32_t i = 0; i < pFilterList->numOfFilters; ++i) {
    if (pFilterList->filterInfo[i].filterstr) {
      tfree(pFilterList->filterInfo[i].pz);
    }
  }

  tfree(pFilterList->filterInfo);
  pFilterList->numOfFilters = 0;
}

void* sqlExprDestroy(SExprInfo* pExpr) {
  if (pExpr == NULL) {
    return NULL;
  }

  SSqlExpr* p = &pExpr->base;
  for(int32_t i = 0; i < tListLen(p->param); ++i) {
    tVariantDestroy(&p->param[i]);
  }

  if (p->flist.numOfFilters > 0) {
    tfree(p->flist.filterInfo);
  }

  if (pExpr->pExpr != NULL) {
    tExprTreeDestroy(pExpr->pExpr, NULL);
  }

  tfree(pExpr);
  return NULL;
}

void tscFieldInfoClear(SFieldInfo* pFieldInfo) {
  if (pFieldInfo == NULL) {
    return;
  }

  if (pFieldInfo->internalField != NULL) {
    size_t num = taosArrayGetSize(pFieldInfo->internalField);
    for (int32_t i = 0; i < num; ++i) {
      SInternalField* pfield = taosArrayGet(pFieldInfo->internalField, i);
      if (pfield->pExpr != NULL && pfield->pExpr->pExpr != NULL) {
        sqlExprDestroy(pfield->pExpr);
      }
    }
  }

  taosArrayDestroy(pFieldInfo->internalField);
  tfree(pFieldInfo->final);

  memset(pFieldInfo, 0, sizeof(SFieldInfo));
}

void tscFieldInfoCopy(SFieldInfo* pFieldInfo, const SFieldInfo* pSrc, const SArray* pExprList) {
  assert(pFieldInfo != NULL && pSrc != NULL && pExprList != NULL);
  pFieldInfo->numOfOutput = pSrc->numOfOutput;

  if (pSrc->final != NULL) {
    pFieldInfo->final = calloc(pSrc->numOfOutput, sizeof(TAOS_FIELD));
    memcpy(pFieldInfo->final, pSrc->final, sizeof(TAOS_FIELD) * pSrc->numOfOutput);
  }

  if (pSrc->internalField != NULL) {
    size_t num = taosArrayGetSize(pSrc->internalField);
    size_t numOfExpr = taosArrayGetSize(pExprList);

    for (int32_t i = 0; i < num; ++i) {
      SInternalField* pfield = taosArrayGet(pSrc->internalField, i);

      SInternalField p = {.visible = pfield->visible, .field = pfield->field};

      bool found = false;
      int32_t resColId = pfield->pExpr->base.resColId;
      for(int32_t j = 0; j < numOfExpr; ++j) {
        SExprInfo* pExpr = taosArrayGetP(pExprList, j);
        if (pExpr->base.resColId == resColId) {
          p.pExpr = pExpr;
          found = true;
          break;
        }
      }

      if (!found) {
        assert(pfield->pExpr->pExpr != NULL);
        p.pExpr = calloc(1, sizeof(SExprInfo));
        tscExprAssign(p.pExpr, pfield->pExpr);
      }

      taosArrayPush(pFieldInfo->internalField, &p);
    }
  }
}


SExprInfo* tscExprCreate(STableMetaInfo* pTableMetaInfo, int16_t functionId, SColumnIndex* pColIndex, int16_t type,
                         int16_t size, int16_t resColId, int16_t interSize, int32_t colType) {
  SExprInfo* pExpr = calloc(1, sizeof(SExprInfo));
  if (pExpr == NULL) {
    return NULL;
  }

  SSqlExpr* p = &pExpr->base;
  p->functionId = functionId;

  // set the correct columnIndex index
  if (pColIndex->columnIndex == TSDB_TBNAME_COLUMN_INDEX) {
    SSchema* s = tGetTbnameColumnSchema();
    p->colInfo.colId = TSDB_TBNAME_COLUMN_INDEX;
    p->colBytes = s->bytes;
    p->colType  = s->type;
  } else if (pColIndex->columnIndex <= TSDB_UD_COLUMN_INDEX) {
    p->colInfo.colId = pColIndex->columnIndex;
    p->colBytes = size;
    p->colType = type;
  } else if (functionId == TSDB_FUNC_BLKINFO) {
    p->colInfo.colId = pColIndex->columnIndex;
    p->colBytes = TSDB_MAX_BINARY_LEN;
    p->colType  = TSDB_DATA_TYPE_BINARY;
  } else {
    int32_t len = tListLen(p->colInfo.name);
    if (TSDB_COL_IS_TAG(colType)) {
      SSchema* pSchema = tscGetTableTagSchema(pTableMetaInfo->pTableMeta);
      p->colInfo.colId = pSchema[pColIndex->columnIndex].colId;
      p->colBytes = pSchema[pColIndex->columnIndex].bytes;
      p->colType = pSchema[pColIndex->columnIndex].type;
      snprintf(p->colInfo.name, len, "%s.%s", pTableMetaInfo->aliasName, pSchema[pColIndex->columnIndex].name);
    } else if (pTableMetaInfo->pTableMeta != NULL) {
      // in handling select database/version/server_status(), the pTableMeta is NULL
      SSchema* pSchema = tscGetTableColumnSchema(pTableMetaInfo->pTableMeta, pColIndex->columnIndex);
      p->colInfo.colId = pSchema->colId;
      p->colBytes = pSchema->bytes;
      p->colType  = pSchema->type;
      snprintf(p->colInfo.name, len, "%s.%s", pTableMetaInfo->aliasName, pSchema->name);
    }
  }

  p->colInfo.flag     = colType;
  p->colInfo.colIndex = pColIndex->columnIndex;

  p->resType       = type;
  p->resBytes      = size;
  p->resColId      = resColId;
  p->interBytes    = interSize;

  if (pTableMetaInfo->pTableMeta) {
    p->uid = pTableMetaInfo->pTableMeta->id.uid;
  }

  return pExpr;
}

SExprInfo* tscExprInsert(SQueryInfo* pQueryInfo, int32_t index, int16_t functionId, SColumnIndex* pColIndex, int16_t type,
                           int16_t size, int16_t resColId, int16_t interSize, bool isTagCol) {
  int32_t num = (int32_t)taosArrayGetSize(pQueryInfo->exprList);
  if (index == num) {
    return tscExprAppend(pQueryInfo, functionId, pColIndex, type, size, resColId, interSize, isTagCol);
  }

  STableMetaInfo* pTableMetaInfo = tscGetMetaInfo(pQueryInfo, pColIndex->tableIndex);
  SExprInfo* pExpr = tscExprCreate(pTableMetaInfo, functionId, pColIndex, type, size, resColId, interSize, isTagCol);
  taosArrayInsert(pQueryInfo->exprList, index, &pExpr);
  return pExpr;
}

SExprInfo* tscExprAppend(SQueryInfo* pQueryInfo, int16_t functionId, SColumnIndex* pColIndex, int16_t type,
                           int16_t size, int16_t resColId, int16_t interSize, bool isTagCol) {
  STableMetaInfo* pTableMetaInfo = tscGetMetaInfo(pQueryInfo, pColIndex->tableIndex);
  SExprInfo* pExpr = tscExprCreate(pTableMetaInfo, functionId, pColIndex, type, size, resColId, interSize, isTagCol);
  taosArrayPush(pQueryInfo->exprList, &pExpr);
  return pExpr;
}

SExprInfo* tscExprUpdate(SQueryInfo* pQueryInfo, int32_t index, int16_t functionId, int16_t srcColumnIndex,
                           int16_t type, int16_t size) {
  STableMetaInfo* pTableMetaInfo = tscGetMetaInfo(pQueryInfo, 0);
  SExprInfo* pExpr = tscExprGet(pQueryInfo, index);
  if (pExpr == NULL) {
    return NULL;
  }

  SSqlExpr* pse = &pExpr->base;
  pse->functionId = functionId;

  pse->colInfo.colIndex = srcColumnIndex;
  pse->colInfo.colId = tscGetTableColumnSchema(pTableMetaInfo->pTableMeta, srcColumnIndex)->colId;

  pse->resType = type;
  pse->resBytes = size;

  return pExpr;
}

bool tscMultiRoundQuery(SQueryInfo* pQueryInfo, int32_t index) {
  if (!UTIL_TABLE_IS_SUPER_TABLE(pQueryInfo->pTableMetaInfo[index])) {
    return false;
  }

  int32_t numOfExprs = (int32_t) tscNumOfExprs(pQueryInfo);
  for(int32_t i = 0; i < numOfExprs; ++i) {
    SExprInfo* pExpr = tscExprGet(pQueryInfo, i);
    if (pExpr->base.functionId == TSDB_FUNC_STDDEV_DST) {
      return true;
    }
  }

  return false;
}

size_t tscNumOfExprs(SQueryInfo* pQueryInfo) {
  return taosArrayGetSize(pQueryInfo->exprList);
}

// todo REFACTOR
void tscExprAddParams(SSqlExpr* pExpr, char* argument, int32_t type, int32_t bytes) {
  assert (pExpr != NULL || argument != NULL || bytes != 0);

  // set parameter value
  // transfer to tVariant from byte data/no ascii data
  tVariantCreateFromBinary(&pExpr->param[pExpr->numOfParams], argument, bytes, type);
  pExpr->numOfParams += 1;

  assert(pExpr->numOfParams <= 3);
}

SExprInfo* tscExprGet(SQueryInfo* pQueryInfo, int32_t index) {
  return taosArrayGetP(pQueryInfo->exprList, index);
}

/*
 * NOTE: Does not release SExprInfo here.
 */
void tscExprDestroy(SArray* pExprInfo) {
  size_t size = taosArrayGetSize(pExprInfo);

  for(int32_t i = 0; i < size; ++i) {
    SExprInfo* pExpr = taosArrayGetP(pExprInfo, i);
    sqlExprDestroy(pExpr);
  }

  taosArrayDestroy(pExprInfo);
}

int32_t tscExprCopy(SArray* dst, const SArray* src, uint64_t uid, bool deepcopy) {
  assert(src != NULL && dst != NULL);

  size_t size = taosArrayGetSize(src);
  for (int32_t i = 0; i < size; ++i) {
    SExprInfo* pExpr = taosArrayGetP(src, i);

    if (pExpr->base.uid == uid) {
      if (deepcopy) {
        SExprInfo* p1 = calloc(1, sizeof(SExprInfo));
        tscExprAssign(p1, pExpr);

        taosArrayPush(dst, &p1);
      } else {
        taosArrayPush(dst, &pExpr);
      }
    }
  }

  return 0;
}

int32_t tscExprCopyAll(SArray* dst, const SArray* src, bool deepcopy) {
  assert(src != NULL && dst != NULL);

  size_t size = taosArrayGetSize(src);
  for (int32_t i = 0; i < size; ++i) {
    SExprInfo* pExpr = taosArrayGetP(src, i);

    if (deepcopy) {
      SExprInfo* p1 = calloc(1, sizeof(SExprInfo));
      tscExprAssign(p1, pExpr);

      taosArrayPush(dst, &p1);
    } else {
      taosArrayPush(dst, &pExpr);
    }
  }

  return 0;
}

// ignore the tbname columnIndex to be inserted into source list
int32_t tscColumnExists(SArray* pColumnList, int32_t columnId, uint64_t uid) {
  size_t numOfCols = taosArrayGetSize(pColumnList);

  int32_t i = 0;
  while (i < numOfCols) {
    SColumn* pCol = taosArrayGetP(pColumnList, i);
    if ((pCol->info.colId != columnId) || (pCol->tableUid != uid)) {
      ++i;
      continue;
    } else {
      break;
    }
  }

  if (i >= numOfCols || numOfCols == 0) {
    return -1;
  }

  return i;
}

void tscExprAssign(SExprInfo* dst, const SExprInfo* src) {
  assert(dst != NULL && src != NULL);

  *dst = *src;

  if (src->base.flist.numOfFilters > 0) {
    dst->base.flist.filterInfo = calloc(src->base.flist.numOfFilters, sizeof(SColumnFilterInfo));
    memcpy(dst->base.flist.filterInfo, src->base.flist.filterInfo, sizeof(SColumnFilterInfo) * src->base.flist.numOfFilters);
  }

  dst->pExpr = exprdup(src->pExpr);

  memset(dst->base.param, 0, sizeof(tVariant) * tListLen(dst->base.param));
  for (int32_t j = 0; j < src->base.numOfParams; ++j) {
    tVariantAssign(&dst->base.param[j], &src->base.param[j]);
  }
}

SColumn* tscColumnListInsert(SArray* pColumnList, int32_t columnIndex, uint64_t uid, SSchema* pSchema) {
  // ignore the tbname columnIndex to be inserted into source list
  if (columnIndex < 0) {
    return NULL;
  }

  size_t numOfCols = taosArrayGetSize(pColumnList);

  int32_t i = 0;
  while (i < numOfCols) {
    SColumn* pCol = taosArrayGetP(pColumnList, i);
    if (pCol->columnIndex < columnIndex) {
      i++;
    } else if (pCol->tableUid < uid) {
      i++;
    } else {
      break;
    }
  }

  if (i >= numOfCols || numOfCols == 0) {
    SColumn* b = calloc(1, sizeof(SColumn));
    if (b == NULL) {
      return NULL;
    }

    b->columnIndex = columnIndex;
    b->tableUid    = uid;
    b->info.colId  = pSchema->colId;
    b->info.bytes  = pSchema->bytes;
    b->info.type   = pSchema->type;

    taosArrayInsert(pColumnList, i, &b);
  } else {
    SColumn* pCol = taosArrayGetP(pColumnList, i);

    if (i < numOfCols && (pCol->columnIndex > columnIndex || pCol->tableUid != uid)) {
      SColumn* b = calloc(1, sizeof(SColumn));
      if (b == NULL) {
        return NULL;
      }

      b->columnIndex = columnIndex;
      b->tableUid    = uid;
      b->info.colId = pSchema->colId;
      b->info.bytes = pSchema->bytes;
      b->info.type  = pSchema->type;

      taosArrayInsert(pColumnList, i, &b);
    }
  }

  return taosArrayGetP(pColumnList, i);
}



SColumn* tscColumnClone(const SColumn* src) {
  assert(src != NULL);

  SColumn* dst = calloc(1, sizeof(SColumn));
  if (dst == NULL) {
    return NULL;
  }

  tscColumnCopy(dst, src);
  return dst;
}

static void tscColumnDestroy(SColumn* pCol) {
  destroyFilterInfo(&pCol->info.flist);
  free(pCol);
}

void tscColumnCopy(SColumn* pDest, const SColumn* pSrc) {
  destroyFilterInfo(&pDest->info.flist);

  pDest->columnIndex       = pSrc->columnIndex;
  pDest->tableUid          = pSrc->tableUid;
  pDest->info.flist.numOfFilters = pSrc->info.flist.numOfFilters;
  pDest->info.flist.filterInfo   = tFilterInfoDup(pSrc->info.flist.filterInfo, pSrc->info.flist.numOfFilters);
  pDest->info.type        = pSrc->info.type;
  pDest->info.colId        = pSrc->info.colId;
  pDest->info.bytes      = pSrc->info.bytes;
}

void tscColumnListCopy(SArray* dst, const SArray* src, uint64_t tableUid) {
  assert(src != NULL && dst != NULL);

  size_t num = taosArrayGetSize(src);
  for (int32_t i = 0; i < num; ++i) {
    SColumn* pCol = taosArrayGetP(src, i);

    if (pCol->tableUid == tableUid) {
      SColumn* p = tscColumnClone(pCol);
      taosArrayPush(dst, &p);
    }
  }
}

void tscColumnListCopyAll(SArray* dst, const SArray* src) {
  assert(src != NULL && dst != NULL);

  size_t num = taosArrayGetSize(src);
  for (int32_t i = 0; i < num; ++i) {
    SColumn* pCol = taosArrayGetP(src, i);
    SColumn* p = tscColumnClone(pCol);
    taosArrayPush(dst, &p);
  }
}


void tscColumnListDestroy(SArray* pColumnList) {
  if (pColumnList == NULL) {
    return;
  }

  size_t num = taosArrayGetSize(pColumnList);
  for (int32_t i = 0; i < num; ++i) {
    SColumn* pCol = taosArrayGetP(pColumnList, i);
    tscColumnDestroy(pCol);
  }

  taosArrayDestroy(pColumnList);
}

/*
 * 1. normal name, not a keyword or number
 * 2. name with quote
 * 3. string with only one delimiter '.'.
 *
 * only_one_part
 * 'only_one_part'
 * first_part.second_part
 * first_part.'second_part'
 * 'first_part'.second_part
 * 'first_part'.'second_part'
 * 'first_part.second_part'
 *
 */
static int32_t validateQuoteToken(SStrToken* pToken) {
  tscDequoteAndTrimToken(pToken);

  int32_t k = tGetToken(pToken->z, &pToken->type);

  if (pToken->type == TK_STRING) {
    return tscValidateName(pToken);
  }

  if (k != pToken->n || pToken->type != TK_ID) {
    return TSDB_CODE_TSC_INVALID_OPERATION;
  }
  return TSDB_CODE_SUCCESS;
}

void tscDequoteAndTrimToken(SStrToken* pToken) {
  uint32_t first = 0, last = pToken->n;

  // trim leading spaces
  while (first < last) {
    char c = pToken->z[first];
    if (c != ' ' && c != '\t') {
      break;
    }
    first++;
  }

  // trim ending spaces
  while (first < last) {
    char c = pToken->z[last - 1];
    if (c != ' ' && c != '\t') {
      break;
    }
    last--;
  }

  // there are still at least two characters
  if (first < last - 1) {
    char c = pToken->z[first];
    // dequote
    if ((c == '\'' || c == '"') && c == pToken->z[last - 1]) {
      first++;
      last--;
    }
  }

  // left shift the string and pad spaces
  for (uint32_t i = 0; i + first < last; i++) {
    pToken->z[i] = pToken->z[first + i];
  }
  for (uint32_t i = last - first; i < pToken->n; i++) {
    pToken->z[i] = ' ';
  }

  // adjust token length
  pToken->n = last - first;
}

int32_t tscValidateName(SStrToken* pToken) {
  if (pToken == NULL || pToken->z == NULL ||
  (pToken->type != TK_STRING && pToken->type != TK_ID)) {
    return TSDB_CODE_TSC_INVALID_OPERATION;
  }

  char* sep = strnchr(pToken->z, TS_PATH_DELIMITER[0], pToken->n, true);
  if (sep == NULL) {  // single part
    if (pToken->type == TK_STRING) {

      tscDequoteAndTrimToken(pToken);
      tscStrToLower(pToken->z, pToken->n);
      //pToken->n = (uint32_t)strtrim(pToken->z);

      int len = tGetToken(pToken->z, &pToken->type);

      // single token, validate it
      if (len == pToken->n) {
        return validateQuoteToken(pToken);
      } else {
        sep = strnchr(pToken->z, TS_PATH_DELIMITER[0], pToken->n, true);
        if (sep == NULL) {
          return TSDB_CODE_TSC_INVALID_OPERATION;
        }

        return tscValidateName(pToken);
      }
    } else {
      if (isNumber(pToken)) {
        return TSDB_CODE_TSC_INVALID_OPERATION;
      }
    }
  } else {  // two part
    int32_t oldLen = pToken->n;
    char*   pStr = pToken->z;

    if (pToken->type == TK_SPACE) {
      pToken->n = (uint32_t)strtrim(pToken->z);
    }

    pToken->n = tGetToken(pToken->z, &pToken->type);
    if (pToken->z[pToken->n] != TS_PATH_DELIMITER[0]) {
      return TSDB_CODE_TSC_INVALID_OPERATION;
    }

    if (pToken->type != TK_STRING && pToken->type != TK_ID) {
      return TSDB_CODE_TSC_INVALID_OPERATION;
    }

    if (pToken->type == TK_STRING && validateQuoteToken(pToken) != TSDB_CODE_SUCCESS) {
      return TSDB_CODE_TSC_INVALID_OPERATION;
    }

    int32_t firstPartLen = pToken->n;

    pToken->z = sep + 1;
    pToken->n = (uint32_t)(oldLen - (sep - pStr) - 1);
    int32_t len = tGetToken(pToken->z, &pToken->type);
    if (len != pToken->n || (pToken->type != TK_STRING && pToken->type != TK_ID)) {
      return TSDB_CODE_TSC_INVALID_OPERATION;
    }

    if (pToken->type == TK_STRING && validateQuoteToken(pToken) != TSDB_CODE_SUCCESS) {
      return TSDB_CODE_TSC_INVALID_OPERATION;
    }

    // re-build the whole name string
    if (pStr[firstPartLen] == TS_PATH_DELIMITER[0]) {
      // first part do not have quote do nothing
    } else {
      pStr[firstPartLen] = TS_PATH_DELIMITER[0];
      memmove(&pStr[firstPartLen + 1], pToken->z, pToken->n);
      uint32_t offset = (uint32_t)(pToken->z - (pStr + firstPartLen + 1));
      memset(pToken->z + pToken->n - offset, ' ', offset);
    }
    pToken->n += (firstPartLen + sizeof(TS_PATH_DELIMITER[0]));
    pToken->z = pStr;

    tscStrToLower(pToken->z,pToken->n);
  }

  return TSDB_CODE_SUCCESS;
}

void tscIncStreamExecutionCount(void* pStream) {
  if (pStream == NULL) {
    return;
  }

  SSqlStream* ps = (SSqlStream*)pStream;
  ps->num += 1;
}

bool tscValidateColumnId(STableMetaInfo* pTableMetaInfo, int32_t colId, int32_t numOfParams) {
  if (pTableMetaInfo->pTableMeta == NULL) {
    return false;
  }

  if (colId == TSDB_TBNAME_COLUMN_INDEX || (colId <= TSDB_UD_COLUMN_INDEX && numOfParams == 2)) {
    return true;
  }

  SSchema* pSchema = tscGetTableSchema(pTableMetaInfo->pTableMeta);
  STableComInfo tinfo = tscGetTableInfo(pTableMetaInfo->pTableMeta);

  int32_t  numOfTotal = tinfo.numOfTags + tinfo.numOfColumns;

  for (int32_t i = 0; i < numOfTotal; ++i) {
    if (pSchema[i].colId == colId) {
      return true;
    }
  }

  return false;
}

int32_t tscTagCondCopy(STagCond* dest, const STagCond* src) {
  memset(dest, 0, sizeof(STagCond));

  if (src->tbnameCond.cond != NULL) {
    dest->tbnameCond.cond = strdup(src->tbnameCond.cond);
    if (dest->tbnameCond.cond == NULL) {
      return -1;
    }
  }

  dest->tbnameCond.uid = src->tbnameCond.uid;
  dest->tbnameCond.len = src->tbnameCond.len;

  dest->joinInfo.hasJoin = src->joinInfo.hasJoin;

  for (int32_t i = 0; i < TSDB_MAX_JOIN_TABLE_NUM; ++i) {
    if (src->joinInfo.joinTables[i]) {
      dest->joinInfo.joinTables[i] = calloc(1, sizeof(SJoinNode));

      memcpy(dest->joinInfo.joinTables[i], src->joinInfo.joinTables[i], sizeof(SJoinNode));

      if (src->joinInfo.joinTables[i]->tsJoin) {
        dest->joinInfo.joinTables[i]->tsJoin = taosArrayDup(src->joinInfo.joinTables[i]->tsJoin);
      }

      if (src->joinInfo.joinTables[i]->tagJoin) {
        dest->joinInfo.joinTables[i]->tagJoin = taosArrayDup(src->joinInfo.joinTables[i]->tagJoin);
      }
    }
  }


  dest->relType = src->relType;

  if (src->pCond == NULL) {
    return 0;
  }

  size_t s = taosArrayGetSize(src->pCond);
  dest->pCond = taosArrayInit(s, sizeof(SCond));

  for (int32_t i = 0; i < s; ++i) {
    SCond* pCond = taosArrayGet(src->pCond, i);

    SCond c = {0};
    c.len = pCond->len;
    c.uid = pCond->uid;

    if (pCond->len > 0) {
      assert(pCond->cond != NULL);
      c.cond = malloc(c.len);
      if (c.cond == NULL) {
        return -1;
      }

      memcpy(c.cond, pCond->cond, c.len);
    }

    taosArrayPush(dest->pCond, &c);
  }

  return 0;
}

int32_t tscColCondCopy(SArray** dest, const SArray* src, uint64_t uid, int16_t tidx) {
  if (src == NULL) {
    return 0;
  }
  
  size_t s = taosArrayGetSize(src);
  *dest = taosArrayInit(s, sizeof(SCond));
  
  for (int32_t i = 0; i < s; ++i) {
    STblCond* pCond = taosArrayGet(src, i);
    STblCond c = {0};

    if (tidx > 0) {
      if (!(pCond->uid == uid && pCond->idx == tidx)) {
        continue;
      }

      c.idx = 0;
    } else {
      c.idx = pCond->idx;
    }
    
    c.len = pCond->len;
    c.uid = pCond->uid;
    
    if (pCond->len > 0) {
      assert(pCond->cond != NULL);
      c.cond = malloc(c.len);
      if (c.cond == NULL) {
        return -1;
      }

      memcpy(c.cond, pCond->cond, c.len);
    }
    
    taosArrayPush(*dest, &c);
  }

  return 0;
}

void tscColCondRelease(SArray** pCond) {
  if (*pCond == NULL) {
    return;
  }
  
  size_t s = taosArrayGetSize(*pCond);
  for (int32_t i = 0; i < s; ++i) {
    STblCond* p = taosArrayGet(*pCond, i);
    tfree(p->cond);
  }

  taosArrayDestroy(*pCond);

  *pCond = NULL;
}


void tscTagCondRelease(STagCond* pTagCond) {
  free(pTagCond->tbnameCond.cond);

  if (pTagCond->pCond != NULL) {
    size_t s = taosArrayGetSize(pTagCond->pCond);
    for (int32_t i = 0; i < s; ++i) {
      SCond* p = taosArrayGet(pTagCond->pCond, i);
      tfree(p->cond);
    }

    taosArrayDestroy(pTagCond->pCond);
  }

  for (int32_t i = 0; i < TSDB_MAX_JOIN_TABLE_NUM; ++i) {
    SJoinNode *node = pTagCond->joinInfo.joinTables[i];
    if (node == NULL) {
      continue;
    }

    if (node->tsJoin != NULL) {
      taosArrayDestroy(node->tsJoin);
    }

    if (node->tagJoin != NULL) {
      taosArrayDestroy(node->tagJoin);
    }

    tfree(node);
  }

  memset(pTagCond, 0, sizeof(STagCond));
}

void tscGetSrcColumnInfo(SSrcColumnInfo* pColInfo, SQueryInfo* pQueryInfo) {
  STableMetaInfo* pTableMetaInfo = tscGetMetaInfo(pQueryInfo, 0);
  SSchema*        pSchema = tscGetTableSchema(pTableMetaInfo->pTableMeta);

  size_t numOfExprs = tscNumOfExprs(pQueryInfo);
  for (int32_t i = 0; i < numOfExprs; ++i) {
    SExprInfo* pExpr = tscExprGet(pQueryInfo, i);
    pColInfo[i].functionId = pExpr->base.functionId;

    if (TSDB_COL_IS_TAG(pExpr->base.colInfo.flag)) {
      SSchema* pTagSchema = tscGetTableTagSchema(pTableMetaInfo->pTableMeta);

      int16_t index = pExpr->base.colInfo.colIndex;
      pColInfo[i].type = (index != -1) ? pTagSchema[index].type : TSDB_DATA_TYPE_BINARY;
    } else {
      pColInfo[i].type = pSchema[pExpr->base.colInfo.colIndex].type;
    }
  }
}

/*
 * the following four kinds of SqlObj should not be freed
 * 1. SqlObj for stream computing
 * 2. main SqlObj
 * 3. heartbeat SqlObj
 * 4. SqlObj for subscription
 *
 * If res code is error and SqlObj does not belong to above types, it should be
 * automatically freed for async query, ignoring that connection should be kept.
 *
 * If connection need to be recycled, the SqlObj also should be freed.
 */
bool tscShouldBeFreed(SSqlObj* pSql) {
  if (pSql == NULL || pSql->signature != pSql) {
    return false;
  }

  STscObj* pTscObj = pSql->pTscObj;
  if (pSql->pStream != NULL || pTscObj->hbrid == pSql->self || pSql->pSubscription != NULL) {
    return false;
  }

  // only the table meta and super table vgroup query will free resource automatically
  int32_t command = pSql->cmd.command;
  if (command == TSDB_SQL_META || command == TSDB_SQL_STABLEVGROUP) {
    return true;
  }

  return false;
}

/**
 *
 * @param pCmd
 * @param clauseIndex denote the index of the union sub clause, usually are 0, if no union query exists.
 * @param tableIndex  denote the table index for join query, where more than one table exists
 * @return
 */
STableMetaInfo* tscGetTableMetaInfoFromCmd(SSqlCmd* pCmd, int32_t tableIndex) {
  assert(pCmd != NULL);
  SQueryInfo* pQueryInfo = tscGetQueryInfo(pCmd);
  return tscGetMetaInfo(pQueryInfo, tableIndex);
}

STableMetaInfo* tscGetMetaInfo(SQueryInfo* pQueryInfo, int32_t tableIndex) {
  assert(pQueryInfo != NULL);

  if (pQueryInfo->pTableMetaInfo == NULL) {
    assert(pQueryInfo->numOfTables == 0);
    return NULL;
  }

  assert(tableIndex >= 0 && tableIndex <= pQueryInfo->numOfTables && pQueryInfo->pTableMetaInfo != NULL);

  return pQueryInfo->pTableMetaInfo[tableIndex];
}

SQueryInfo* tscGetQueryInfoS(SSqlCmd* pCmd) {
  SQueryInfo* pQueryInfo = tscGetQueryInfo(pCmd);
  int32_t ret = TSDB_CODE_SUCCESS;

  while ((pQueryInfo) == NULL) {
    if ((ret = tscAddQueryInfo(pCmd)) != TSDB_CODE_SUCCESS) {
      terrno = TSDB_CODE_TSC_OUT_OF_MEMORY;
      return NULL;
    }

    pQueryInfo = tscGetQueryInfo(pCmd);
  }

  return pQueryInfo;
}

STableMetaInfo* tscGetTableMetaInfoByUid(SQueryInfo* pQueryInfo, uint64_t uid, int32_t* index) {
  int32_t k = -1;

  for (int32_t i = 0; i < pQueryInfo->numOfTables; ++i) {
    if (pQueryInfo->pTableMetaInfo[i]->pTableMeta->id.uid == uid) {
      k = i;
      break;
    }
  }

  if (index != NULL) {
    *index = k;
  }

  assert(k != -1);
  return tscGetMetaInfo(pQueryInfo, k);
}

// todo refactor
void tscInitQueryInfo(SQueryInfo* pQueryInfo) {
  assert(pQueryInfo->fieldsInfo.internalField == NULL);
  pQueryInfo->fieldsInfo.internalField = taosArrayInit(4, sizeof(SInternalField));

  assert(pQueryInfo->exprList == NULL);

  pQueryInfo->exprList       = taosArrayInit(4, POINTER_BYTES);
  pQueryInfo->colList        = taosArrayInit(4, POINTER_BYTES);
  pQueryInfo->udColumnId     = TSDB_UD_COLUMN_INDEX;
  pQueryInfo->limit.limit    = -1;
  pQueryInfo->limit.offset   = 0;

  pQueryInfo->slimit.limit   = -1;
  pQueryInfo->slimit.offset  = 0;
  pQueryInfo->pUpstream      = taosArrayInit(4, POINTER_BYTES);
  pQueryInfo->window         = TSWINDOW_INITIALIZER;
}

int32_t tscAddQueryInfo(SSqlCmd* pCmd) {
  assert(pCmd != NULL);
  SQueryInfo* pQueryInfo = calloc(1, sizeof(SQueryInfo));

  if (pQueryInfo == NULL) {
    return TSDB_CODE_TSC_OUT_OF_MEMORY;
  }

  tscInitQueryInfo(pQueryInfo);

  pQueryInfo->msg = pCmd->payload;  // pointer to the parent error message buffer

  if (pCmd->pQueryInfo == NULL) {
    pCmd->pQueryInfo = pQueryInfo;
  } else {
    SQueryInfo* p = pCmd->pQueryInfo;
    while(p->sibling != NULL) {
      p = p->sibling;
    }

    p->sibling = pQueryInfo;
  }

  pCmd->active = pQueryInfo;
  return TSDB_CODE_SUCCESS;
}

static void freeQueryInfoImpl(SQueryInfo* pQueryInfo) {
  tscTagCondRelease(&pQueryInfo->tagCond);
  tscColCondRelease(&pQueryInfo->colCond);
  tscFieldInfoClear(&pQueryInfo->fieldsInfo);

  tscExprDestroy(pQueryInfo->exprList);
  pQueryInfo->exprList = NULL;

  if (pQueryInfo->exprList1 != NULL) {
    tscExprDestroy(pQueryInfo->exprList1);
    pQueryInfo->exprList1 = NULL;
  }

  tscColumnListDestroy(pQueryInfo->colList);
  pQueryInfo->colList = NULL;

  if (pQueryInfo->groupbyExpr.columnInfo != NULL) {
    taosArrayDestroy(pQueryInfo->groupbyExpr.columnInfo);
    pQueryInfo->groupbyExpr.columnInfo = NULL;
    pQueryInfo->groupbyExpr.numOfGroupCols = 0;
  }

  pQueryInfo->tsBuf = tsBufDestroy(pQueryInfo->tsBuf);
  pQueryInfo->fillType = 0;

  tfree(pQueryInfo->fillVal);
  pQueryInfo->fillType = 0;
  tfree(pQueryInfo->buf);

  taosArrayDestroy(pQueryInfo->pUpstream);
  pQueryInfo->pUpstream = NULL;
}

void tscClearSubqueryInfo(SSqlCmd* pCmd) {
  SQueryInfo* pQueryInfo = tscGetQueryInfo(pCmd);
  while (pQueryInfo != NULL) {
    SQueryInfo* p = pQueryInfo->sibling;
    freeQueryInfoImpl(pQueryInfo);
    pQueryInfo = p;
  }
}

int32_t tscQueryInfoCopy(SQueryInfo* pQueryInfo, const SQueryInfo* pSrc) {
  assert(pQueryInfo != NULL && pSrc != NULL);
  int32_t code = TSDB_CODE_SUCCESS;

  memcpy(&pQueryInfo->interval, &pSrc->interval, sizeof(pQueryInfo->interval));

  pQueryInfo->command        = pSrc->command;
  pQueryInfo->type           = pSrc->type;
  pQueryInfo->window         = pSrc->window;
  pQueryInfo->limit          = pSrc->limit;
  pQueryInfo->slimit         = pSrc->slimit;
  pQueryInfo->order          = pSrc->order;
  pQueryInfo->vgroupLimit    = pSrc->vgroupLimit;
  pQueryInfo->tsBuf          = NULL;
  pQueryInfo->fillType       = pSrc->fillType;
  pQueryInfo->fillVal        = NULL;
  pQueryInfo->numOfFillVal   = 0;;
  pQueryInfo->clauseLimit    = pSrc->clauseLimit;
  pQueryInfo->prjOffset      = pSrc->prjOffset;
  pQueryInfo->numOfTables    = 0;
  pQueryInfo->window         = pSrc->window;
  pQueryInfo->sessionWindow  = pSrc->sessionWindow;
  pQueryInfo->pTableMetaInfo = NULL;

  pQueryInfo->bufLen         = pSrc->bufLen;
  pQueryInfo->orderProjectQuery = pSrc->orderProjectQuery;
  pQueryInfo->arithmeticOnAgg   = pSrc->arithmeticOnAgg;
  pQueryInfo->buf            = malloc(pSrc->bufLen);
  if (pQueryInfo->buf == NULL) {
    code = TSDB_CODE_TSC_OUT_OF_MEMORY;
    goto _error;
  }

  if (pSrc->bufLen > 0) {
    memcpy(pQueryInfo->buf, pSrc->buf, pSrc->bufLen);
  }

  pQueryInfo->groupbyExpr = pSrc->groupbyExpr;
  if (pSrc->groupbyExpr.columnInfo != NULL) {
    pQueryInfo->groupbyExpr.columnInfo = taosArrayDup(pSrc->groupbyExpr.columnInfo);
    if (pQueryInfo->groupbyExpr.columnInfo == NULL) {
      code = TSDB_CODE_TSC_OUT_OF_MEMORY;
      goto _error;
    }
  }

  if (tscTagCondCopy(&pQueryInfo->tagCond, &pSrc->tagCond) != 0) {
    code = TSDB_CODE_TSC_OUT_OF_MEMORY;
    goto _error;
  }

  if (tscColCondCopy(&pQueryInfo->colCond, pSrc->colCond, 0, -1) != 0) {
    code = TSDB_CODE_TSC_OUT_OF_MEMORY;
    goto _error;
  }

  if (pSrc->fillType != TSDB_FILL_NONE) {
    pQueryInfo->fillVal = calloc(1, pSrc->fieldsInfo.numOfOutput * sizeof(int64_t));
    if (pQueryInfo->fillVal == NULL) {
      code = TSDB_CODE_TSC_OUT_OF_MEMORY;
      goto _error;
    }
    pQueryInfo->numOfFillVal = pSrc->fieldsInfo.numOfOutput;

    memcpy(pQueryInfo->fillVal, pSrc->fillVal, pSrc->fieldsInfo.numOfOutput * sizeof(int64_t));
  }

  if (tscExprCopyAll(pQueryInfo->exprList, pSrc->exprList, true) != 0) {
    code = TSDB_CODE_TSC_OUT_OF_MEMORY;
    goto _error;
  }

  if (pQueryInfo->arithmeticOnAgg) {
    pQueryInfo->exprList1 = taosArrayInit(4, POINTER_BYTES);
    if (tscExprCopyAll(pQueryInfo->exprList1, pSrc->exprList1, true) != 0) {
      code = TSDB_CODE_TSC_OUT_OF_MEMORY;
      goto _error;
    }
  }

  tscColumnListCopyAll(pQueryInfo->colList, pSrc->colList);
  tscFieldInfoCopy(&pQueryInfo->fieldsInfo, &pSrc->fieldsInfo, pQueryInfo->exprList);

  for(int32_t i = 0; i < pSrc->numOfTables; ++i) {
    STableMetaInfo* p1 = tscGetMetaInfo((SQueryInfo*) pSrc, i);

    STableMeta* pMeta = tscTableMetaDup(p1->pTableMeta);
    if (pMeta == NULL) {
      // todo handle the error
    }

    tscAddTableMetaInfo(pQueryInfo, &p1->name, pMeta, p1->vgroupList, p1->tagColList, p1->pVgroupTables);
  }

  SArray *pUdfInfo = NULL;
  if (pSrc->pUdfInfo) {
    pUdfInfo = taosArrayDup(pSrc->pUdfInfo);
  }

  pQueryInfo->pUdfInfo = pUdfInfo;
  pQueryInfo->udfCopy = true;

  _error:
  return code;
}

void tscFreeVgroupTableInfo(SArray* pVgroupTables) {
  if (pVgroupTables == NULL) {
    return;
  }

  size_t num = taosArrayGetSize(pVgroupTables);
  for (size_t i = 0; i < num; i++) {
    SVgroupTableInfo* pInfo = taosArrayGet(pVgroupTables, i);

    for(int32_t j = 0; j < pInfo->vgInfo.numOfEps; ++j) {
      tfree(pInfo->vgInfo.epAddr[j].fqdn);
    }

    taosArrayDestroy(pInfo->itemList);
  }

  taosArrayDestroy(pVgroupTables);
}

void tscRemoveVgroupTableGroup(SArray* pVgroupTable, int32_t index) {
  assert(pVgroupTable != NULL && index >= 0);

  size_t size = taosArrayGetSize(pVgroupTable);
  assert(size > index);

  SVgroupTableInfo* pInfo = taosArrayGet(pVgroupTable, index);
  for(int32_t j = 0; j < pInfo->vgInfo.numOfEps; ++j) {
    tfree(pInfo->vgInfo.epAddr[j].fqdn);
  }

  taosArrayDestroy(pInfo->itemList);
  taosArrayRemove(pVgroupTable, index);
}

void tscVgroupTableCopy(SVgroupTableInfo* info, SVgroupTableInfo* pInfo) {
  memset(info, 0, sizeof(SVgroupTableInfo));

  info->vgInfo = pInfo->vgInfo;
  for(int32_t j = 0; j < pInfo->vgInfo.numOfEps; ++j) {
    info->vgInfo.epAddr[j].fqdn = strdup(pInfo->vgInfo.epAddr[j].fqdn);
  }

  if (pInfo->itemList) {
    info->itemList = taosArrayDup(pInfo->itemList);
  }
}

SArray* tscVgroupTableInfoDup(SArray* pVgroupTables) {
  if (pVgroupTables == NULL) {
    return NULL;
  }

  size_t num = taosArrayGetSize(pVgroupTables);
  SArray* pa = taosArrayInit(num, sizeof(SVgroupTableInfo));

  SVgroupTableInfo info;
  for (size_t i = 0; i < num; i++) {
    SVgroupTableInfo* pInfo = taosArrayGet(pVgroupTables, i);
    tscVgroupTableCopy(&info, pInfo);

    taosArrayPush(pa, &info);
  }

  return pa;
}

void clearAllTableMetaInfo(SQueryInfo* pQueryInfo, bool removeMeta, uint64_t id) {
  for(int32_t i = 0; i < pQueryInfo->numOfTables; ++i) {
    STableMetaInfo* pTableMetaInfo = tscGetMetaInfo(pQueryInfo, i);
    if (removeMeta) {
      tscRemoveCachedTableMeta(pTableMetaInfo, id);
    }

    tscFreeVgroupTableInfo(pTableMetaInfo->pVgroupTables);
    tscClearTableMetaInfo(pTableMetaInfo);
  }

  tfree(pQueryInfo->pTableMetaInfo);
}

STableMetaInfo* tscAddTableMetaInfo(SQueryInfo* pQueryInfo, SName* name, STableMeta* pTableMeta,
                                    SVgroupsInfo* vgroupList, SArray* pTagCols, SArray* pVgroupTables) {
  void* tmp = realloc(pQueryInfo->pTableMetaInfo, (pQueryInfo->numOfTables + 1) * POINTER_BYTES);
  if (tmp == NULL) {
    terrno = TSDB_CODE_TSC_OUT_OF_MEMORY;
    return NULL;
  }

  pQueryInfo->pTableMetaInfo = tmp;
  STableMetaInfo* pTableMetaInfo = calloc(1, sizeof(STableMetaInfo));

  if (pTableMetaInfo == NULL) {
    terrno = TSDB_CODE_TSC_OUT_OF_MEMORY;
    return NULL;
  }

  pQueryInfo->pTableMetaInfo[pQueryInfo->numOfTables] = pTableMetaInfo;

  if (name != NULL) {
    tNameAssign(&pTableMetaInfo->name, name);
  }

  pTableMetaInfo->pTableMeta = pTableMeta;
  if (pTableMetaInfo->pTableMeta == NULL) {
    pTableMetaInfo->tableMetaSize = 0;
  } else {
    pTableMetaInfo->tableMetaSize = tscGetTableMetaSize(pTableMeta);
  }
  pTableMetaInfo->tableMetaCapacity = (size_t)(pTableMetaInfo->tableMetaSize);
  

  if (vgroupList != NULL) {
    pTableMetaInfo->vgroupList = tscVgroupInfoClone(vgroupList);
  }

  // TODO handle malloc failure
  pTableMetaInfo->tagColList = taosArrayInit(4, POINTER_BYTES);
  if (pTableMetaInfo->tagColList == NULL) {
    return NULL;
  }

  if (pTagCols != NULL && pTableMetaInfo->pTableMeta != NULL) {
    tscColumnListCopy(pTableMetaInfo->tagColList, pTagCols, pTableMetaInfo->pTableMeta->id.uid);
  }

  pTableMetaInfo->pVgroupTables = tscVgroupTableInfoDup(pVgroupTables);

  pQueryInfo->numOfTables += 1;
  return pTableMetaInfo;
}

STableMetaInfo* tscAddEmptyMetaInfo(SQueryInfo* pQueryInfo) {
  return tscAddTableMetaInfo(pQueryInfo, NULL, NULL, NULL, NULL, NULL);
}

void tscClearTableMetaInfo(STableMetaInfo* pTableMetaInfo) {
  if (pTableMetaInfo == NULL) {
    return;
  }

  tfree(pTableMetaInfo->pTableMeta);
  pTableMetaInfo->vgroupList = tscVgroupInfoClear(pTableMetaInfo->vgroupList);

  tscColumnListDestroy(pTableMetaInfo->tagColList);
  pTableMetaInfo->tagColList = NULL;

  free(pTableMetaInfo);
}

void tscResetForNextRetrieve(SSqlRes* pRes) {
  if (pRes == NULL) {
    return;
  }

  pRes->row = 0;
  pRes->numOfRows = 0;
}

void tscInitResForMerge(SSqlRes* pRes) {
  pRes->qId = 1;      // hack to pass the safety check in fetch_row function
  pRes->rspType = 0;  // used as a flag to denote if taos_retrieved() has been called yet
  tscResetForNextRetrieve(pRes);

  assert(pRes->pMerger != NULL);
  pRes->data = pRes->pMerger->buf;
}

void registerSqlObj(SSqlObj* pSql) {
  taosAcquireRef(tscRefId, pSql->pTscObj->rid);
  pSql->self = taosAddRef(tscObjRef, pSql);

  int32_t num   = atomic_add_fetch_32(&pSql->pTscObj->numOfObj, 1);
  int32_t total = atomic_add_fetch_32(&tscNumOfObj, 1);
  tscDebug("0x%"PRIx64" new SqlObj from %p, total in tscObj:%d, total:%d", pSql->self, pSql->pTscObj, num, total);
}

SSqlObj* createSimpleSubObj(SSqlObj* pSql, __async_cb_func_t fp, void* param, int32_t cmd) {
  SSqlObj* pNew = (SSqlObj*)calloc(1, sizeof(SSqlObj));
  if (pNew == NULL) {
    tscError("0x%"PRIx64" new subquery failed, tableIndex:%d", pSql->self, 0);
    return NULL;
  }

  pNew->pTscObj = pSql->pTscObj;
  pNew->signature = pNew;

  SSqlCmd* pCmd = &pNew->cmd;
  pCmd->command = cmd;
  tsem_init(&pNew->rspSem, 0 ,0);

  if (tscAddQueryInfo(pCmd) != TSDB_CODE_SUCCESS) {
    tscFreeSqlObj(pNew);
    return NULL;
  }

  pNew->fp      = fp;
  pNew->fetchFp = fp;
  pNew->param   = param;
  pNew->sqlstr  = NULL;
  pNew->maxRetry = TSDB_MAX_REPLICA;

  SQueryInfo* pQueryInfo = tscGetQueryInfoS(pCmd);
  STableMetaInfo* pMasterTableMetaInfo = tscGetTableMetaInfoFromCmd(&pSql->cmd, 0);

  tscAddTableMetaInfo(pQueryInfo, &pMasterTableMetaInfo->name, NULL, NULL, NULL, NULL);
  registerSqlObj(pNew);

  return pNew;
}

static void doSetSqlExprAndResultFieldInfo(SQueryInfo* pNewQueryInfo, int64_t uid) {
  int32_t numOfOutput = (int32_t)tscNumOfExprs(pNewQueryInfo);
  if (numOfOutput == 0) {
    return;
  }

  // set the field info in pNewQueryInfo object according to sqlExpr information
  for (int32_t i = 0; i < numOfOutput; ++i) {
    SExprInfo* pExpr = tscExprGet(pNewQueryInfo, i);

    TAOS_FIELD f = tscCreateField((int8_t) pExpr->base.resType, pExpr->base.aliasName, pExpr->base.resBytes);
    SInternalField* pInfo1 = tscFieldInfoAppend(&pNewQueryInfo->fieldsInfo, &f);
    pInfo1->pExpr = pExpr;
  }

  // update the pSqlExpr pointer in SInternalField according the field name
  // make sure the pSqlExpr point to the correct SqlExpr in pNewQueryInfo, not SqlExpr in pQueryInfo
  for (int32_t f = 0; f < pNewQueryInfo->fieldsInfo.numOfOutput; ++f) {
    TAOS_FIELD* field = tscFieldInfoGetField(&pNewQueryInfo->fieldsInfo, f);

    bool matched = false;
    for (int32_t k1 = 0; k1 < numOfOutput; ++k1) {
      SExprInfo* pExpr1 = tscExprGet(pNewQueryInfo, k1);

      if (strcmp(field->name, pExpr1->base.aliasName) == 0) {  // establish link according to the result field name
        SInternalField* pInfo = tscFieldInfoGetInternalField(&pNewQueryInfo->fieldsInfo, f);
        pInfo->pExpr = pExpr1;

        matched = true;
        break;
      }
    }

    assert(matched);
    (void)matched;
  }

  tscFieldInfoUpdateOffset(pNewQueryInfo);
}

SSqlObj* createSubqueryObj(SSqlObj* pSql, int16_t tableIndex, __async_cb_func_t fp, void* param, int32_t cmd, SSqlObj* pPrevSql) {
  SSqlCmd* pCmd = &pSql->cmd;

  SSqlObj* pNew = (SSqlObj*)calloc(1, sizeof(SSqlObj));
  if (pNew == NULL) {
    tscError("0x%"PRIx64" new subquery failed, tableIndex:%d", pSql->self, tableIndex);
    terrno = TSDB_CODE_TSC_OUT_OF_MEMORY;
    return NULL;
  }

  SQueryInfo* pQueryInfo = tscGetQueryInfo(pCmd);
  STableMetaInfo* pTableMetaInfo = pQueryInfo->pTableMetaInfo[tableIndex];

  pNew->pTscObj   = pSql->pTscObj;
  pNew->signature = pNew;
  pNew->sqlstr    = strdup(pSql->sqlstr);
  tsem_init(&pNew->rspSem, 0, 0);

  SSqlCmd* pnCmd  = &pNew->cmd;
  memcpy(pnCmd, pCmd, sizeof(SSqlCmd));

  pnCmd->command = cmd;
  pnCmd->payload = NULL;
  pnCmd->allocSize = 0;
  pnCmd->pTableMetaMap = NULL;

  pnCmd->pQueryInfo  = NULL;
  pnCmd->insertParam.pDataBlocks = NULL;

  pnCmd->insertParam.numOfTables = 0;
  pnCmd->insertParam.pTableNameList = NULL;
  pnCmd->insertParam.pTableBlockHashList = NULL;
  pnCmd->insertParam.objectId = pNew->self;

  memset(&pnCmd->insertParam.tagData, 0, sizeof(STagData));

  if (tscAddQueryInfo(pnCmd) != TSDB_CODE_SUCCESS) {
    terrno = TSDB_CODE_TSC_OUT_OF_MEMORY;
    goto _error;
  }

  SQueryInfo* pNewQueryInfo = tscGetQueryInfo(pnCmd);

  if (pQueryInfo->pUdfInfo) {
    pNewQueryInfo->pUdfInfo = taosArrayDup(pQueryInfo->pUdfInfo);
    pNewQueryInfo->udfCopy = true;
  }

  pNewQueryInfo->command = pQueryInfo->command;
  pnCmd->active = pNewQueryInfo;

  memcpy(&pNewQueryInfo->interval, &pQueryInfo->interval, sizeof(pNewQueryInfo->interval));
  pNewQueryInfo->type   = pQueryInfo->type;
  pNewQueryInfo->window = pQueryInfo->window;
  pNewQueryInfo->limit  = pQueryInfo->limit;
  pNewQueryInfo->slimit = pQueryInfo->slimit;
  pNewQueryInfo->order  = pQueryInfo->order;
  pNewQueryInfo->vgroupLimit = pQueryInfo->vgroupLimit;
  pNewQueryInfo->tsBuf  = NULL;
  pNewQueryInfo->fillType = pQueryInfo->fillType;
  pNewQueryInfo->fillVal  = NULL;
  pNewQueryInfo->numOfFillVal = 0;
  pNewQueryInfo->clauseLimit = pQueryInfo->clauseLimit;
  pNewQueryInfo->prjOffset = pQueryInfo->prjOffset;
  pNewQueryInfo->numOfTables = 0;
  pNewQueryInfo->pTableMetaInfo = NULL;
<<<<<<< HEAD
  pNewQueryInfo->bufLen   =  pQueryInfo->bufLen;
  pNewQueryInfo->distinct =  pQueryInfo->distinct;

=======
  pNewQueryInfo->bufLen = pQueryInfo->bufLen;
>>>>>>> ffe99d41
  pNewQueryInfo->buf = malloc(pQueryInfo->bufLen);


  pNewQueryInfo->distinct =  pQueryInfo->distinct;
  if (pNewQueryInfo->buf == NULL) {
    terrno = TSDB_CODE_TSC_OUT_OF_MEMORY;
    goto _error;
  }

  if (pQueryInfo->bufLen > 0) {
    memcpy(pNewQueryInfo->buf, pQueryInfo->buf, pQueryInfo->bufLen);
  }

  pNewQueryInfo->groupbyExpr = pQueryInfo->groupbyExpr;
  if (pQueryInfo->groupbyExpr.columnInfo != NULL) {
    pNewQueryInfo->groupbyExpr.columnInfo = taosArrayDup(pQueryInfo->groupbyExpr.columnInfo);
    if (pNewQueryInfo->groupbyExpr.columnInfo == NULL) {
      terrno = TSDB_CODE_TSC_OUT_OF_MEMORY;
      goto _error;
    }
  }

  if (tscTagCondCopy(&pNewQueryInfo->tagCond, &pQueryInfo->tagCond) != 0) {
    terrno = TSDB_CODE_TSC_OUT_OF_MEMORY;
    goto _error;
  }

  if (tscColCondCopy(&pNewQueryInfo->colCond, pQueryInfo->colCond, pTableMetaInfo->pTableMeta->id.uid, tableIndex) != 0) {
    terrno = TSDB_CODE_TSC_OUT_OF_MEMORY;
    goto _error;
  }

  if (pQueryInfo->fillType != TSDB_FILL_NONE) {
    //just make memory memory sanitizer happy  
    //refactor later
    pNewQueryInfo->fillVal = calloc(1, pQueryInfo->fieldsInfo.numOfOutput * sizeof(int64_t));
    if (pNewQueryInfo->fillVal == NULL) {
      terrno = TSDB_CODE_TSC_OUT_OF_MEMORY;
      goto _error;
    }
    pNewQueryInfo->numOfFillVal = pQueryInfo->fieldsInfo.numOfOutput;

    memcpy(pNewQueryInfo->fillVal, pQueryInfo->fillVal, pQueryInfo->fieldsInfo.numOfOutput * sizeof(int64_t));
  }

  if (tscAllocPayload(pnCmd, TSDB_DEFAULT_PAYLOAD_SIZE) != TSDB_CODE_SUCCESS) {
    tscError("0x%"PRIx64" new subquery failed, tableIndex:%d, vgroupIndex:%d", pSql->self, tableIndex, pTableMetaInfo->vgroupIndex);
    terrno = TSDB_CODE_TSC_OUT_OF_MEMORY;
    goto _error;
  }

  uint64_t uid = pTableMetaInfo->pTableMeta->id.uid;
  tscColumnListCopy(pNewQueryInfo->colList, pQueryInfo->colList, uid);

  // set the correct query type
  if (pPrevSql != NULL) {
    SQueryInfo* pPrevQueryInfo = tscGetQueryInfo(&pPrevSql->cmd);
    pNewQueryInfo->type = pPrevQueryInfo->type;
  } else {
    TSDB_QUERY_SET_TYPE(pNewQueryInfo->type, TSDB_QUERY_TYPE_SUBQUERY);// it must be the subquery
  }

  if (tscExprCopy(pNewQueryInfo->exprList, pQueryInfo->exprList, uid, true) != 0) {
    terrno = TSDB_CODE_TSC_OUT_OF_MEMORY;
    goto _error;
  }

  doSetSqlExprAndResultFieldInfo(pNewQueryInfo, uid);

  pNew->fp      = fp;
  pNew->fetchFp = fp;
  pNew->param   = param;
  pNew->maxRetry = TSDB_MAX_REPLICA;

  STableMetaInfo* pFinalInfo = NULL;

  if (pPrevSql == NULL) {
    STableMeta* pTableMeta = tscTableMetaDup(pTableMetaInfo->pTableMeta);
    assert(pTableMeta != NULL);

    pFinalInfo = tscAddTableMetaInfo(pNewQueryInfo, &pTableMetaInfo->name, pTableMeta, pTableMetaInfo->vgroupList,
                                     pTableMetaInfo->tagColList, pTableMetaInfo->pVgroupTables);

  } else {  // transfer the ownership of pTableMeta to the newly create sql object.
    STableMetaInfo* pPrevInfo = tscGetTableMetaInfoFromCmd(&pPrevSql->cmd, 0);
    if (pPrevInfo->pTableMeta && pPrevInfo->pTableMeta->tableType < 0) {
      terrno = TSDB_CODE_TSC_APP_ERROR;
      goto _error;
    }

    STableMeta*  pPrevTableMeta = tscTableMetaDup(pPrevInfo->pTableMeta);
    SVgroupsInfo* pVgroupsInfo = pPrevInfo->vgroupList;
    pFinalInfo = tscAddTableMetaInfo(pNewQueryInfo, &pTableMetaInfo->name, pPrevTableMeta, pVgroupsInfo, pTableMetaInfo->tagColList,
        pTableMetaInfo->pVgroupTables);
  }

  // this case cannot be happened
  if (pFinalInfo->pTableMeta == NULL) {
    tscError("0x%"PRIx64" new subquery failed since no tableMeta, name:%s", pSql->self, tNameGetTableName(&pTableMetaInfo->name));

    if (pPrevSql != NULL) { // pass the previous error to client
      assert(pPrevSql->res.code != TSDB_CODE_SUCCESS);
      terrno = pPrevSql->res.code;
    } else {
      terrno = TSDB_CODE_TSC_APP_ERROR;
    }

    goto _error;
  }

  assert(pNewQueryInfo->numOfTables == 1);

  if (UTIL_TABLE_IS_SUPER_TABLE(pTableMetaInfo)) {
    assert(pFinalInfo->vgroupList != NULL);
  }

  registerSqlObj(pNew);

  if (cmd == TSDB_SQL_SELECT) {
    size_t size = taosArrayGetSize(pNewQueryInfo->colList);

    tscDebug("0x%"PRIx64" new subquery:0x%"PRIx64", tableIndex:%d, vgroupIndex:%d, type:%d, exprInfo:%" PRIzu ", colList:%" PRIzu ","
        "fieldInfo:%d, name:%s, qrang:%" PRId64 " - %" PRId64 " order:%d, limit:%" PRId64,
        pSql->self, pNew->self, tableIndex, pTableMetaInfo->vgroupIndex, pNewQueryInfo->type, tscNumOfExprs(pNewQueryInfo),
        size, pNewQueryInfo->fieldsInfo.numOfOutput, tNameGetTableName(&pFinalInfo->name), pNewQueryInfo->window.skey,
        pNewQueryInfo->window.ekey, pNewQueryInfo->order.order, pNewQueryInfo->limit.limit);

    tscPrintSelNodeList(pNew, 0);
  } else {
    tscDebug("0x%"PRIx64" new sub insertion: %p, vnodeIdx:%d", pSql->self, pNew, pTableMetaInfo->vgroupIndex);
  }

  return pNew;

_error:
  tscFreeSqlObj(pNew);
  return NULL;
}

void doExecuteQuery(SSqlObj* pSql, SQueryInfo* pQueryInfo) {
  uint16_t type = pQueryInfo->type;
  if (QUERY_IS_JOIN_QUERY(type) && !TSDB_QUERY_HAS_TYPE(type, TSDB_QUERY_TYPE_SUBQUERY)) {
    tscHandleMasterJoinQuery(pSql);
  } else if (tscMultiRoundQuery(pQueryInfo, 0) && pQueryInfo->round == 0) {
    tscHandleFirstRoundStableQuery(pSql);                // todo lock?
  } else if (tscIsTwoStageSTableQuery(pQueryInfo, 0)) {  // super table query
    tscLockByThread(&pSql->squeryLock);
    tscHandleMasterSTableQuery(pSql);
    tscUnlockByThread(&pSql->squeryLock);
  } else if (TSDB_QUERY_HAS_TYPE(pQueryInfo->type, TSDB_QUERY_TYPE_INSERT)) {
    if (TSDB_QUERY_HAS_TYPE(pSql->cmd.insertParam.insertType, TSDB_QUERY_TYPE_FILE_INSERT)) {
      tscImportDataFromFile(pSql);
    } else {
      tscHandleMultivnodeInsert(pSql);
    }
  } else if (pSql->cmd.command > TSDB_SQL_LOCAL) {
    tscProcessLocalCmd(pSql);
  } else { // send request to server directly
    tscBuildAndSendRequest(pSql, pQueryInfo);
  }
}

void doRetrieveSubqueryData(SSchedMsg *pMsg) {
  SSqlObj* pSql = (SSqlObj*) pMsg->ahandle;
  if (pSql == NULL || pSql->signature != pSql) {
    tscDebug("%p SqlObj is freed, not add into queue async res", pMsg->ahandle);
    return;
  }

  SQueryInfo *pQueryInfo = tscGetQueryInfo(&pSql->cmd);
  handleDownstreamOperator(pSql->pSubs, pSql->subState.numOfSub, pQueryInfo, pSql);

  pSql->res.qId = -1;
  if (pSql->res.code == TSDB_CODE_SUCCESS) {
    (*pSql->fp)(pSql->param, pSql, pSql->res.numOfRows);
  } else {
    tscAsyncResultOnError(pSql);
  }
}

// NOTE: the blocking query can not be executed in the rpc message handler thread
static void tscSubqueryRetrieveCallback(void* param, TAOS_RES* tres, int code) {
  // handle the pDownStream process
  SRetrieveSupport* ps = param;
  SSqlObj* pParentSql = ps->pParentSql;
  SSqlObj* pSql = tres;

  int32_t index = ps->subqueryIndex;
  bool ret = subAndCheckDone(pSql, pParentSql, index);

  // TODO refactor
  tfree(ps);
  pSql->param = NULL;

  if (!ret) {
    tscDebug("0x%"PRIx64" sub:0x%"PRIx64" orderOfSub:%d completed, not all subquery finished", pParentSql->self, pSql->self, index);
    return;
  }

  pParentSql->cmd.active = pParentSql->cmd.pQueryInfo;
  pParentSql->res.qId = -1;
  if (pSql->res.code == TSDB_CODE_SUCCESS) {
    (*pSql->fp)(pParentSql->param, pParentSql, pParentSql->res.numOfRows);
  } else {
    pParentSql->res.code = pSql->res.code;
    tscAsyncResultOnError(pParentSql);
  }
}

static void tscSubqueryCompleteCallback(void* param, TAOS_RES* tres, int code) {
  SSqlObj* pSql = tres;
  SRetrieveSupport* ps = param;

  if (pSql->res.code != TSDB_CODE_SUCCESS) {
    SSqlObj* pParentSql = ps->pParentSql;

    int32_t index = ps->subqueryIndex;
    bool ret = subAndCheckDone(pSql, pParentSql, index);

    tscFreeRetrieveSup(pSql);

    if (!ret) {
      tscDebug("0x%"PRIx64" sub:0x%"PRIx64" orderOfSub:%d completed, not all subquery finished", pParentSql->self, pSql->self, index);
      return;
    }

    // todo refactor
    tscDebug("0x%"PRIx64" all subquery response received, retry", pParentSql->self);
<<<<<<< HEAD
    tscResetSqlCmd(&pParentSql->cmd, true, pParentSql->self);
=======

    if (code && !((code == TSDB_CODE_TDB_INVALID_TABLE_ID || code == TSDB_CODE_VND_INVALID_VGROUP_ID) && pParentSql->retry < pParentSql->maxRetry)) {
      tscAsyncResultOnError(pParentSql);
      return;
    }

    tscFreeSubobj(pParentSql);    
    tfree(pParentSql->pSubs);
>>>>>>> ffe99d41

    pParentSql->res.code = TSDB_CODE_SUCCESS;
    pParentSql->retry++;

    tscDebug("0x%"PRIx64" retry parse sql and send query, prev error: %s, retry:%d", pParentSql->self,
             tstrerror(code), pParentSql->retry);

    
    tscResetSqlCmd(&pParentSql->cmd, true);
    
    code = tsParseSql(pParentSql, true);
    if (code == TSDB_CODE_TSC_ACTION_IN_PROGRESS) {
      return;
    }

    if (code != TSDB_CODE_SUCCESS) {
      pParentSql->res.code = code;
      tscAsyncResultOnError(pParentSql);
      return;
    }

    SQueryInfo *pQueryInfo = tscGetQueryInfo(&pParentSql->cmd);
<<<<<<< HEAD
=======

>>>>>>> ffe99d41
    executeQuery(pParentSql, pQueryInfo);
    return;
  }

  taos_fetch_rows_a(tres, tscSubqueryRetrieveCallback, param);
}

// do execute the query according to the query execution plan
void executeQuery(SSqlObj* pSql, SQueryInfo* pQueryInfo) {
  int32_t code = TSDB_CODE_SUCCESS;
  int32_t numOfInit = 0;

  if (pSql->cmd.command == TSDB_SQL_RETRIEVE_EMPTY_RESULT) {
    (*pSql->fp)(pSql->param, pSql, 0);
    return;
  }

  if (pSql->cmd.command == TSDB_SQL_SELECT) {
    tscAddIntoSqlList(pSql);
  }

  if (taosArrayGetSize(pQueryInfo->pUpstream) > 0) {  // nest query. do execute it firstly
    assert(pSql->subState.numOfSub == 0);
    pSql->subState.numOfSub = (int32_t) taosArrayGetSize(pQueryInfo->pUpstream);
    assert(pSql->pSubs == NULL);
    pSql->pSubs = calloc(pSql->subState.numOfSub, POINTER_BYTES);
    assert(pSql->subState.states == NULL);
    pSql->subState.states = calloc(pSql->subState.numOfSub, sizeof(int8_t));
    code = pthread_mutex_init(&pSql->subState.mutex, NULL);

    if (pSql->pSubs == NULL || pSql->subState.states == NULL || code != TSDB_CODE_SUCCESS) {
      code = TSDB_CODE_TSC_OUT_OF_MEMORY;
      goto _error;
    }

    for(int32_t i = 0; i < pSql->subState.numOfSub; ++i) {
      SQueryInfo* pSub = taosArrayGetP(pQueryInfo->pUpstream, i);

      pSql->cmd.active = pSub;
      pSql->cmd.command = TSDB_SQL_SELECT;

      SSqlObj* pNew = (SSqlObj*)calloc(1, sizeof(SSqlObj));
      if (pNew == NULL) {
        code = TSDB_CODE_TSC_OUT_OF_MEMORY;
        goto _error;
      }

      pNew->pTscObj   = pSql->pTscObj;
      pNew->signature = pNew;
      pNew->sqlstr    = strdup(pSql->sqlstr);
      pNew->fp        = tscSubqueryCompleteCallback;
      pNew->maxRetry  = pSql->maxRetry;

      pNew->cmd.resColumnId = TSDB_RES_COL_ID;
      
      tsem_init(&pNew->rspSem, 0, 0);

      SRetrieveSupport* ps = calloc(1, sizeof(SRetrieveSupport));  // todo use object id
      if (ps == NULL) {
        tscFreeSqlObj(pNew);
        goto _error;
      }

      ps->pParentSql = pSql;
      ps->subqueryIndex = i;

      pNew->param = ps;
      pSql->pSubs[i] = pNew;

      SSqlCmd* pCmd = &pNew->cmd;
      pCmd->command = TSDB_SQL_SELECT;
      if ((code = tscAddQueryInfo(pCmd)) != TSDB_CODE_SUCCESS) {
        goto _error;
      }

      SQueryInfo* pNewQueryInfo = tscGetQueryInfo(pCmd);
      tscQueryInfoCopy(pNewQueryInfo, pSub);

      TSDB_QUERY_SET_TYPE(pNewQueryInfo->type, TSDB_QUERY_TYPE_NEST_SUBQUERY);
      numOfInit++;
    }

    for(int32_t i = 0; i < pSql->subState.numOfSub; ++i) {
      SSqlObj* psub = pSql->pSubs[i];
      registerSqlObj(psub);

      // create sub query to handle the sub query.
      SQueryInfo* pq = tscGetQueryInfo(&psub->cmd);
      executeQuery(psub, pq);
    }

    return;
  }

  pSql->cmd.active = pQueryInfo;
  doExecuteQuery(pSql, pQueryInfo);
  return;

  _error:
  for(int32_t i = 0; i < numOfInit; ++i) {
    SSqlObj* p = pSql->pSubs[i];
    tscFreeSqlObj(p);
  }

  pSql->res.code = code;
  pSql->subState.numOfSub = 0;   // not initialized sub query object will not be freed
  tfree(pSql->subState.states);
  tfree(pSql->pSubs);
  tscAsyncResultOnError(pSql);
}

int16_t tscGetJoinTagColIdByUid(STagCond* pTagCond, uint64_t uid) {
  int32_t i = 0;
  while (i < TSDB_MAX_JOIN_TABLE_NUM) {
    SJoinNode* node = pTagCond->joinInfo.joinTables[i];
    if (node && node->uid == uid) {
      return node->tagColId;
    }

    i++;
  }

  assert(0);
  return -1;
}


int16_t tscGetTagColIndexById(STableMeta* pTableMeta, int16_t colId) {
  int32_t numOfTags = tscGetNumOfTags(pTableMeta);

  SSchema* pSchema = tscGetTableTagSchema(pTableMeta);
  for(int32_t i = 0; i < numOfTags; ++i) {
    if (pSchema[i].colId == colId) {
      return i;
    }
  }

  // can not reach here
  assert(0);
  return INT16_MIN;
}

bool tscIsUpdateQuery(SSqlObj* pSql) {
  if (pSql == NULL || pSql->signature != pSql) {
    terrno = TSDB_CODE_TSC_DISCONNECTED;
    return TSDB_CODE_TSC_DISCONNECTED;
  }

  SSqlCmd* pCmd = &pSql->cmd;
  return ((pCmd->command >= TSDB_SQL_INSERT && pCmd->command <= TSDB_SQL_DROP_DNODE) || TSDB_SQL_RESET_CACHE == pCmd->command || TSDB_SQL_USE_DB == pCmd->command);
}

char* tscGetSqlStr(SSqlObj* pSql) {
  if (pSql == NULL || pSql->signature != pSql) {
    return NULL;
  }

  return pSql->sqlstr;
}

bool tscIsQueryWithLimit(SSqlObj* pSql) {
  if (pSql == NULL || pSql->signature != pSql) {
    return false;
  }

  SSqlCmd* pCmd = &pSql->cmd;
  SQueryInfo* pqi = tscGetQueryInfo(pCmd);
  while(pqi != NULL) {
    if (pqi->limit.limit > 0) {
      return true;
    }

    pqi = pqi->sibling;
  }

  return false;
}


int32_t tscSQLSyntaxErrMsg(char* msg, const char* additionalInfo,  const char* sql) {
  const char* msgFormat1 = "syntax error near \'%s\'";
  const char* msgFormat2 = "syntax error near \'%s\' (%s)";
  const char* msgFormat3 = "%s";

  const char* prefix = "syntax error";
  const int32_t BACKWARD_CHAR_STEP = 0;

  if (sql == NULL) {
    assert(additionalInfo != NULL);
    sprintf(msg, msgFormat1, additionalInfo);
    return TSDB_CODE_TSC_SQL_SYNTAX_ERROR;
  }

  char buf[64] = {0};  // only extract part of sql string
  strncpy(buf, (sql - BACKWARD_CHAR_STEP), tListLen(buf) - 1);

  if (additionalInfo != NULL) {
    sprintf(msg, msgFormat2, buf, additionalInfo);
  } else {
    const char* msgFormat = (0 == strncmp(sql, prefix, strlen(prefix))) ? msgFormat3 : msgFormat1;
    sprintf(msg, msgFormat, buf);
  }

  return TSDB_CODE_TSC_SQL_SYNTAX_ERROR;
}

int32_t tscInvalidOperationMsg(char* msg, const char* additionalInfo, const char* sql) {
  const char* msgFormat1 = "invalid operation: %s";
  const char* msgFormat2 = "invalid operation: \'%s\' (%s)";
  const char* msgFormat3 = "invalid operation: \'%s\'";

  const int32_t BACKWARD_CHAR_STEP = 0;

  if (sql == NULL) {
    assert(additionalInfo != NULL);
    sprintf(msg, msgFormat1, additionalInfo);
    return TSDB_CODE_TSC_INVALID_OPERATION;
  }

  char buf[64] = {0};  // only extract part of sql string
  strncpy(buf, (sql - BACKWARD_CHAR_STEP), tListLen(buf) - 1);

  if (additionalInfo != NULL) {
    sprintf(msg, msgFormat2, buf, additionalInfo);
  } else {
    sprintf(msg, msgFormat3, buf);  // no additional information for invalid sql error
  }

  return TSDB_CODE_TSC_INVALID_OPERATION;
}

bool tscHasReachLimitation(SQueryInfo* pQueryInfo, SSqlRes* pRes) {
  assert(pQueryInfo != NULL && pQueryInfo->clauseLimit != 0);
  return (pQueryInfo->clauseLimit > 0 && pRes->numOfClauseTotal >= pQueryInfo->clauseLimit);
}

char* tscGetErrorMsgPayload(SSqlCmd* pCmd) { return pCmd->payload; }

/**
 *  If current vnode query does not return results anymore (pRes->numOfRows == 0), try the next vnode if exists,
 *  while multi-vnode super table projection query and the result does not reach the limitation.
 */
bool hasMoreVnodesToTry(SSqlObj* pSql) {
  SSqlCmd* pCmd = &pSql->cmd;
  SSqlRes* pRes = &pSql->res;
  if (pCmd->command != TSDB_SQL_FETCH) {
    return false;
  }

  assert(pRes->completed);
  SQueryInfo* pQueryInfo = tscGetQueryInfo(pCmd);
  STableMetaInfo* pTableMetaInfo = tscGetMetaInfo(pQueryInfo, 0);

  // for normal table, no need to try any more if results are all retrieved from one vnode
  if (!UTIL_TABLE_IS_SUPER_TABLE(pTableMetaInfo) || (pTableMetaInfo->vgroupList == NULL)) {
    return false;
  }

  int32_t numOfVgroups = pTableMetaInfo->vgroupList->numOfVgroups;
  if (pTableMetaInfo->pVgroupTables != NULL) {
    numOfVgroups = (int32_t)taosArrayGetSize(pTableMetaInfo->pVgroupTables);
  }

  return tscNonOrderedProjectionQueryOnSTable(pQueryInfo, 0) &&
         (!tscHasReachLimitation(pQueryInfo, pRes)) && (pTableMetaInfo->vgroupIndex < numOfVgroups - 1);
}

bool hasMoreClauseToTry(SSqlObj* pSql) {
  SSqlCmd* pCmd = &pSql->cmd;
  return pCmd->active->sibling != NULL;
}

void tscTryQueryNextVnode(SSqlObj* pSql, __async_cb_func_t fp) {
  SSqlCmd* pCmd = &pSql->cmd;
  SSqlRes* pRes = &pSql->res;

  SQueryInfo* pQueryInfo = tscGetQueryInfo(pCmd);

  /*
   * no result returned from the current virtual node anymore, try the next vnode if exists
   * if case of: multi-vnode super table projection query
   */
  assert(pRes->numOfRows == 0 && tscNonOrderedProjectionQueryOnSTable(pQueryInfo, 0) && !tscHasReachLimitation(pQueryInfo, pRes));
  STableMetaInfo* pTableMetaInfo = tscGetMetaInfo(pQueryInfo, 0);

  int32_t totalVgroups = pTableMetaInfo->vgroupList->numOfVgroups;
  if (++pTableMetaInfo->vgroupIndex < totalVgroups) {
    tscDebug("0x%"PRIx64" results from vgroup index:%d completed, try next:%d. total vgroups:%d. current numOfRes:%" PRId64, pSql->self,
             pTableMetaInfo->vgroupIndex - 1, pTableMetaInfo->vgroupIndex, totalVgroups, pRes->numOfClauseTotal);

    /*
     * update the limit and offset value for the query on the next vnode,
     * according to current retrieval results
     *
     * NOTE:
     * if the pRes->offset is larger than 0, the start returned position has not reached yet.
     * Therefore, the pRes->numOfRows, as well as pRes->numOfClauseTotal, must be 0.
     * The pRes->offset value will be updated by virtual node, during query execution.
     */
    if (pQueryInfo->clauseLimit >= 0) {
      pQueryInfo->limit.limit = pQueryInfo->clauseLimit - pRes->numOfClauseTotal;
    }

    pQueryInfo->limit.offset = pRes->offset;
    assert((pRes->offset >= 0 && pRes->numOfRows == 0) || (pRes->offset == 0 && pRes->numOfRows >= 0));

    tscDebug("0x%"PRIx64" new query to next vgroup, index:%d, limit:%" PRId64 ", offset:%" PRId64 ", glimit:%" PRId64,
        pSql->self, pTableMetaInfo->vgroupIndex, pQueryInfo->limit.limit, pQueryInfo->limit.offset, pQueryInfo->clauseLimit);

    /*
     * For project query with super table join, the numOfSub is equalled to the number of all subqueries.
     * Therefore, we need to reset the value of numOfSubs to be 0.
     *
     * For super table join with projection query, if anyone of the subquery is exhausted, the query completed.
     */
    pSql->subState.numOfSub = 0;
    pCmd->command = TSDB_SQL_SELECT;

    tscResetForNextRetrieve(pRes);

    // set the callback function
    pSql->fp = fp;
    tscBuildAndSendRequest(pSql, NULL);
  } else {
    tscDebug("0x%"PRIx64" try all %d vnodes, query complete. current numOfRes:%" PRId64, pSql->self, totalVgroups, pRes->numOfClauseTotal);
  }
}

void tscTryQueryNextClause(SSqlObj* pSql, __async_cb_func_t fp) {
  SSqlCmd* pCmd = &pSql->cmd;
  SSqlRes* pRes = &pSql->res;

  SQueryInfo* pQueryInfo = tscGetQueryInfo(pCmd);

  pSql->cmd.command = pQueryInfo->command;

  //backup the total number of result first
  int64_t num = pRes->numOfTotal + pRes->numOfClauseTotal;

  // DON't free final since it may be recoreded and used later in APP
  TAOS_FIELD* finalBk = pRes->final;
  pRes->final = NULL;
  tscFreeSqlResult(pSql);

  pRes->final = finalBk;
  pRes->numOfTotal = num;

  for(int32_t i = 0; i < pSql->subState.numOfSub; ++i) {
    taos_free_result(pSql->pSubs[i]);
  }

  tfree(pSql->pSubs);
  pSql->subState.numOfSub = 0;

  pSql->fp = fp;

  tscDebug("0x%"PRIx64" try data in the next subclause", pSql->self);
  if (pCmd->command > TSDB_SQL_LOCAL) {
    tscProcessLocalCmd(pSql);
  } else {
    executeQuery(pSql, pQueryInfo);
  }
}

void* malloc_throw(size_t size) {
  void* p = malloc(size);
  if (p == NULL) {
    THROW(TSDB_CODE_TSC_OUT_OF_MEMORY);
  }
  return p;
}

void* calloc_throw(size_t nmemb, size_t size) {
  void* p = calloc(nmemb, size);
  if (p == NULL) {
    THROW(TSDB_CODE_TSC_OUT_OF_MEMORY);
  }
  return p;
}

char* strdup_throw(const char* str) {
  char* p = strdup(str);
  if (p == NULL) {
    THROW(TSDB_CODE_TSC_OUT_OF_MEMORY);
  }
  return p;
}

int tscSetMgmtEpSetFromCfg(const char *first, const char *second, SRpcCorEpSet *corMgmtEpSet) {
  corMgmtEpSet->version = 0;
  // init mgmt ip set
  SRpcEpSet *mgmtEpSet = &(corMgmtEpSet->epSet);
  mgmtEpSet->numOfEps = 0;
  mgmtEpSet->inUse = 0;

  if (first && first[0] != 0) {
    if (strlen(first) >= TSDB_EP_LEN) {
      terrno = TSDB_CODE_TSC_INVALID_FQDN;
      return -1;
    }
    taosGetFqdnPortFromEp(first, mgmtEpSet->fqdn[mgmtEpSet->numOfEps], &(mgmtEpSet->port[mgmtEpSet->numOfEps]));
    mgmtEpSet->numOfEps++;
  }

  if (second && second[0] != 0) {
    if (strlen(second) >= TSDB_EP_LEN) {
      terrno = TSDB_CODE_TSC_INVALID_FQDN;
      return -1;
    }
    taosGetFqdnPortFromEp(second, mgmtEpSet->fqdn[mgmtEpSet->numOfEps], &(mgmtEpSet->port[mgmtEpSet->numOfEps]));
    mgmtEpSet->numOfEps++;
  }

  if (mgmtEpSet->numOfEps == 0) {
    terrno = TSDB_CODE_TSC_INVALID_FQDN;
    return -1;
  }

  return 0;
}

bool tscSetSqlOwner(SSqlObj* pSql) {
  SSqlRes* pRes = &pSql->res;

  // set the sql object owner
  int64_t threadId = taosGetSelfPthreadId();
  if (atomic_val_compare_exchange_64(&pSql->owner, 0, threadId) != 0) {
    pRes->code = TSDB_CODE_QRY_IN_EXEC;
    return false;
  }

  return true;
}

void tscClearSqlOwner(SSqlObj* pSql) {
  atomic_store_64(&pSql->owner, 0);
}

SVgroupsInfo* tscVgroupInfoClone(SVgroupsInfo *vgroupList) {
  if (vgroupList == NULL) {
    return NULL;
  }

  size_t size = sizeof(SVgroupsInfo) + sizeof(SVgroupInfo) * vgroupList->numOfVgroups;
  SVgroupsInfo* pNew = calloc(1, size);
  if (pNew == NULL) {
    return NULL;
  }

  pNew->numOfVgroups = vgroupList->numOfVgroups;

  for(int32_t i = 0; i < vgroupList->numOfVgroups; ++i) {
    SVgroupInfo* pNewVInfo = &pNew->vgroups[i];

    SVgroupInfo* pvInfo = &vgroupList->vgroups[i];
    pNewVInfo->vgId = pvInfo->vgId;
    pNewVInfo->numOfEps = pvInfo->numOfEps;

    for(int32_t j = 0; j < pvInfo->numOfEps; ++j) {
      pNewVInfo->epAddr[j].fqdn = strdup(pvInfo->epAddr[j].fqdn);
      pNewVInfo->epAddr[j].port = pvInfo->epAddr[j].port;
    }
  }

  return pNew;
}

void* tscVgroupInfoClear(SVgroupsInfo *vgroupList) {
  if (vgroupList == NULL) {
    return NULL;
  }

  for(int32_t i = 0; i < vgroupList->numOfVgroups; ++i) {
    SVgroupInfo* pVgroupInfo = &vgroupList->vgroups[i];

    for(int32_t j = 0; j < pVgroupInfo->numOfEps; ++j) {
      tfree(pVgroupInfo->epAddr[j].fqdn);
    }

    for(int32_t j = pVgroupInfo->numOfEps; j < TSDB_MAX_REPLICA; j++) {
      assert( pVgroupInfo->epAddr[j].fqdn == NULL );
    }
  }

  tfree(vgroupList);
  return NULL;
}

void tscSVgroupInfoCopy(SVgroupInfo* dst, const SVgroupInfo* src) {
  dst->vgId = src->vgId;
  dst->numOfEps = src->numOfEps;
  for(int32_t i = 0; i < dst->numOfEps; ++i) {
    tfree(dst->epAddr[i].fqdn);
    dst->epAddr[i].port = src->epAddr[i].port;
    assert(dst->epAddr[i].fqdn == NULL);

    dst->epAddr[i].fqdn = strdup(src->epAddr[i].fqdn);
  }
}

char* serializeTagData(STagData* pTagData, char* pMsg) {
  int32_t n = (int32_t) strlen(pTagData->name);
  *(int32_t*) pMsg = htonl(n);
  pMsg += sizeof(n);

  memcpy(pMsg, pTagData->name, n);
  pMsg += n;

  *(int32_t*)pMsg = htonl(pTagData->dataLen);
  pMsg += sizeof(int32_t);

  memcpy(pMsg, pTagData->data, pTagData->dataLen);
  pMsg += pTagData->dataLen;

  return pMsg;
}

int32_t copyTagData(STagData* dst, const STagData* src) {
  dst->dataLen = src->dataLen;
  tstrncpy(dst->name, src->name, tListLen(dst->name));

  if (dst->dataLen > 0) {
    dst->data = malloc(dst->dataLen);
    if (dst->data == NULL) {
      return -1;
    }

    memcpy(dst->data, src->data, dst->dataLen);
  }

  return 0;
}

STableMeta* createSuperTableMeta(STableMetaMsg* pChild) {
  assert(pChild != NULL);
  int32_t total = pChild->numOfColumns + pChild->numOfTags;

  STableMeta* pTableMeta = calloc(1, sizeof(STableMeta) + sizeof(SSchema) * total);
  pTableMeta->tableType = TSDB_SUPER_TABLE;
  pTableMeta->tableInfo.numOfTags = pChild->numOfTags;
  pTableMeta->tableInfo.numOfColumns = pChild->numOfColumns;
  pTableMeta->tableInfo.precision = pChild->precision;

  pTableMeta->id.tid = 0;
  pTableMeta->id.uid = pChild->suid;
  pTableMeta->tversion = pChild->tversion;
  pTableMeta->sversion = pChild->sversion;

  memcpy(pTableMeta->schema, pChild->schema, sizeof(SSchema) * total);

  int32_t num = pTableMeta->tableInfo.numOfColumns;
  for(int32_t i = 0; i < num; ++i) {
    pTableMeta->tableInfo.rowSize += pTableMeta->schema[i].bytes;
  }

  return pTableMeta;
}

uint32_t tscGetTableMetaSize(STableMeta* pTableMeta) {
  assert(pTableMeta != NULL);

  int32_t totalCols = 0;
  if (pTableMeta->tableInfo.numOfColumns >= 0) {
    totalCols = pTableMeta->tableInfo.numOfColumns + pTableMeta->tableInfo.numOfTags;
  }

  return sizeof(STableMeta) + totalCols * sizeof(SSchema);
}

CChildTableMeta* tscCreateChildMeta(STableMeta* pTableMeta) {
  assert(pTableMeta != NULL);

  CChildTableMeta* cMeta = calloc(1, sizeof(CChildTableMeta));

  cMeta->tableType = TSDB_CHILD_TABLE;
  cMeta->vgId      = pTableMeta->vgId;
  cMeta->id        = pTableMeta->id;
  cMeta->suid      = pTableMeta->suid;
  tstrncpy(cMeta->sTableName, pTableMeta->sTableName, TSDB_TABLE_FNAME_LEN);

  return cMeta;
}

int32_t tscCreateTableMetaFromSTableMeta(STableMeta** ppChild, const char* name, size_t *tableMetaCapacity, STableMeta**ppSTable) {
  assert(*ppChild != NULL);
  STableMeta* p      = *ppSTable;
  STableMeta* pChild = *ppChild;
<<<<<<< HEAD
  size_t sz = (p != NULL) ? tscGetTableMetaSize(p) : 0; //ppSTableBuf actually capacity may larger than sz, dont care 
  if (p != NULL && sz != 0) {
    memset((char *)p, 0, sz);
  }
=======
  STableMeta* pChild1;
   
>>>>>>> ffe99d41
  taosHashGetCloneExt(tscTableMetaMap, pChild->sTableName, strnlen(pChild->sTableName, TSDB_TABLE_FNAME_LEN), NULL, (void **)&p, &sz);
  *ppSTable = p; 

  // tableMeta exists, build child table meta according to the super table meta
  // the uid need to be checked in addition to the general name of the super table.
  if (p && p->id.uid > 0 && pChild->suid == p->id.uid) {

    int32_t totalBytes    = (p->tableInfo.numOfColumns + p->tableInfo.numOfTags) * sizeof(SSchema);
    int32_t tableMetaSize =  sizeof(STableMeta)  + totalBytes;
    if (*tableMetaCapacity < tableMetaSize) {
      pChild1 = realloc(pChild, tableMetaSize);
      if(pChild1 == NULL) 
        return -1;
      pChild = pChild1; 
      *tableMetaCapacity = (size_t)tableMetaSize;
    }

    pChild->sversion = p->sversion;
    pChild->tversion = p->tversion;
    memcpy(&pChild->tableInfo, &p->tableInfo, sizeof(STableComInfo));
    memcpy(pChild->schema, p->schema, totalBytes);

    *ppChild = pChild;
    return TSDB_CODE_SUCCESS;
  } else { // super table has been removed, current tableMeta is also expired. remove it here
    taosHashRemove(tscTableMetaMap, name, strnlen(name, TSDB_TABLE_FNAME_LEN));
    return -1;
  }
}

uint32_t tscGetTableMetaMaxSize() {
  return sizeof(STableMeta) + TSDB_MAX_COLUMNS * sizeof(SSchema);
}

STableMeta* tscTableMetaDup(STableMeta* pTableMeta) {
  assert(pTableMeta != NULL);
  size_t size = tscGetTableMetaSize(pTableMeta);

  STableMeta* p = malloc(size);
  memcpy(p, pTableMeta, size);
  return p;
}

SVgroupsInfo* tscVgroupsInfoDup(SVgroupsInfo* pVgroupsInfo) {
  assert(pVgroupsInfo != NULL);

  size_t size = sizeof(SVgroupInfo) * pVgroupsInfo->numOfVgroups + sizeof(SVgroupsInfo);
  SVgroupsInfo* pInfo = calloc(1, size);
  pInfo->numOfVgroups = pVgroupsInfo->numOfVgroups;
  for (int32_t m = 0; m < pVgroupsInfo->numOfVgroups; ++m) {
    tscSVgroupInfoCopy(&pInfo->vgroups[m], &pVgroupsInfo->vgroups[m]);
  }
  return pInfo;
}

int32_t createProjectionExpr(SQueryInfo* pQueryInfo, STableMetaInfo* pTableMetaInfo, SExprInfo*** pExpr, int32_t* num) {
  if (!pQueryInfo->arithmeticOnAgg) {
    return TSDB_CODE_SUCCESS;
  }

  *num = tscNumOfFields(pQueryInfo);
  *pExpr = calloc(*(num), POINTER_BYTES);
  if ((*pExpr) == NULL) {
    return TSDB_CODE_TSC_OUT_OF_MEMORY;
  }

  for (int32_t i = 0; i < (*num); ++i) {
    SInternalField* pField = tscFieldInfoGetInternalField(&pQueryInfo->fieldsInfo, i);
    SExprInfo* pSource = pField->pExpr;

    SExprInfo* px = calloc(1, sizeof(SExprInfo));
    (*pExpr)[i] = px;

    SSqlExpr *pse = &px->base;
    pse->uid      = pTableMetaInfo->pTableMeta->id.uid;
    pse->resColId = pSource->base.resColId;
    strncpy(pse->aliasName, pSource->base.aliasName, tListLen(pse->aliasName));
    strncpy(pse->token, pSource->base.token, tListLen(pse->token));

    if (pSource->base.functionId != TSDB_FUNC_ARITHM) {  // this should be switched to projection query
      pse->numOfParams = 0;      // no params for projection query
      pse->functionId  = TSDB_FUNC_PRJ;
      pse->colInfo.colId = pSource->base.resColId;

      int32_t numOfOutput = (int32_t) taosArrayGetSize(pQueryInfo->exprList);
      for (int32_t j = 0; j < numOfOutput; ++j) {
        SExprInfo* p = taosArrayGetP(pQueryInfo->exprList, j);
        if (p->base.resColId == pse->colInfo.colId) {
          pse->colInfo.colIndex = j;
          break;
        }
      }

      pse->colInfo.flag = TSDB_COL_NORMAL;
      pse->resType  = pSource->base.resType;
      pse->resBytes = pSource->base.resBytes;
      strncpy(pse->colInfo.name, pSource->base.aliasName, tListLen(pse->colInfo.name));

      // TODO restore refactor
      int32_t functionId = pSource->base.functionId;
      if (pSource->base.functionId == TSDB_FUNC_FIRST_DST) {
        functionId = TSDB_FUNC_FIRST;
      } else if (pSource->base.functionId == TSDB_FUNC_LAST_DST) {
        functionId = TSDB_FUNC_LAST;
      } else if (pSource->base.functionId == TSDB_FUNC_STDDEV_DST) {
        functionId = TSDB_FUNC_STDDEV;
      }

      int32_t inter = 0;
      getResultDataInfo(pSource->base.colType, pSource->base.colBytes, functionId, 0, &pse->resType,
          &pse->resBytes, &inter, 0, false, NULL);
      pse->colType  = pse->resType;
      pse->colBytes = pse->resBytes;

    } else {  // arithmetic expression
      pse->colInfo.colId = pSource->base.colInfo.colId;
      pse->colType  = pSource->base.colType;
      pse->colBytes = pSource->base.colBytes;
      pse->resBytes = sizeof(double);
      pse->resType  = TSDB_DATA_TYPE_DOUBLE;

      pse->functionId = pSource->base.functionId;
      pse->numOfParams = pSource->base.numOfParams;

      for (int32_t j = 0; j < pSource->base.numOfParams; ++j) {
        tVariantAssign(&pse->param[j], &pSource->base.param[j]);
        buildArithmeticExprFromMsg(px, NULL);
      }
    }
  }

  return TSDB_CODE_SUCCESS;
}

static int32_t createGlobalAggregateExpr(SQueryAttr* pQueryAttr, SQueryInfo* pQueryInfo) {
  assert(tscIsTwoStageSTableQuery(pQueryInfo, 0));

  pQueryAttr->numOfExpr3 = (int32_t) tscNumOfExprs(pQueryInfo);
  pQueryAttr->pExpr3 = calloc(pQueryAttr->numOfExpr3, sizeof(SExprInfo));
  if (pQueryAttr->pExpr3 == NULL) {
    return TSDB_CODE_TSC_OUT_OF_MEMORY;
  }

  for (int32_t i = 0; i < pQueryAttr->numOfExpr3; ++i) {
    SExprInfo* pExpr = &pQueryAttr->pExpr1[i];
    SSqlExpr*  pse = &pQueryAttr->pExpr3[i].base;

    tscExprAssign(&pQueryAttr->pExpr3[i], pExpr);
    pse->colInfo.colId = pExpr->base.resColId;
    pse->colInfo.colIndex = i;

    pse->colType = pExpr->base.resType;
    pse->colBytes = pExpr->base.resBytes;
  }

  {
    for (int32_t i = 0; i < pQueryAttr->numOfExpr3; ++i) {
      SExprInfo* pExpr = &pQueryAttr->pExpr1[i];
      SSqlExpr*  pse = &pQueryAttr->pExpr3[i].base;

      // the final result size and type in the same as query on single table.
      // so here, set the flag to be false;
      int32_t inter = 0;

      int32_t functionId = pExpr->base.functionId;
      if (functionId >= TSDB_FUNC_TS && functionId <= TSDB_FUNC_DIFF) {
        continue;
      }

      if (functionId == TSDB_FUNC_FIRST_DST) {
        functionId = TSDB_FUNC_FIRST;
      } else if (functionId == TSDB_FUNC_LAST_DST) {
        functionId = TSDB_FUNC_LAST;
      } else if (functionId == TSDB_FUNC_STDDEV_DST) {
        functionId = TSDB_FUNC_STDDEV;
      }

      SUdfInfo* pUdfInfo = NULL;

      if (functionId < 0) {
        pUdfInfo = taosArrayGet(pQueryInfo->pUdfInfo, -1 * functionId - 1);
      }

      getResultDataInfo(pExpr->base.colType, pExpr->base.colBytes, functionId, 0, &pse->resType, &pse->resBytes, &inter,
                        0, false, pUdfInfo);
    }
  }

  return TSDB_CODE_SUCCESS;
}

static int32_t createTagColumnInfo(SQueryAttr* pQueryAttr, SQueryInfo* pQueryInfo, STableMetaInfo* pTableMetaInfo) {
  if (pTableMetaInfo->tagColList == NULL) {
    return TSDB_CODE_SUCCESS;
  }

  pQueryAttr->numOfTags = (int16_t)taosArrayGetSize(pTableMetaInfo->tagColList);
  if (pQueryAttr->numOfTags == 0) {
    return TSDB_CODE_SUCCESS;
  }

  STableMeta* pTableMeta = pQueryInfo->pTableMetaInfo[0]->pTableMeta;

  int32_t numOfTagColumns = tscGetNumOfTags(pTableMeta);

  pQueryAttr->tagColList = calloc(pQueryAttr->numOfTags, sizeof(SColumnInfo));
  if (pQueryAttr->tagColList == NULL) {
    return TSDB_CODE_TSC_OUT_OF_MEMORY;
  }

  SSchema* pSchema = tscGetTableTagSchema(pTableMeta);
  for (int32_t i = 0; i < pQueryAttr->numOfTags; ++i) {
    SColumn* pCol = taosArrayGetP(pTableMetaInfo->tagColList, i);
    SSchema* pColSchema = &pSchema[pCol->columnIndex];

    if ((pCol->columnIndex >= numOfTagColumns || pCol->columnIndex < TSDB_TBNAME_COLUMN_INDEX) ||
        (!isValidDataType(pColSchema->type))) {
      return TSDB_CODE_TSC_INVALID_OPERATION;
    }

    SColumnInfo* pTagCol = &pQueryAttr->tagColList[i];

    pTagCol->colId = pColSchema->colId;
    pTagCol->bytes = pColSchema->bytes;
    pTagCol->type  = pColSchema->type;
    pTagCol->flist.numOfFilters = 0;
  }

  return TSDB_CODE_SUCCESS;
}

int32_t tscGetColFilterSerializeLen(SQueryInfo* pQueryInfo) {
  int16_t numOfCols = (int16_t)taosArrayGetSize(pQueryInfo->colList);
  int32_t len = 0;

  for(int32_t i = 0; i < numOfCols; ++i) {
    SColumn* pCol = taosArrayGetP(pQueryInfo->colList, i);
    for (int32_t j = 0; j < pCol->info.flist.numOfFilters; ++j) {
      len += sizeof(SColumnFilterInfo);
      if (pCol->info.flist.filterInfo[j].filterstr) {
        len += (int32_t)pCol->info.flist.filterInfo[j].len + 1 * TSDB_NCHAR_SIZE;
      }
    }
  }
  return len;
}

int32_t tscGetTagFilterSerializeLen(SQueryInfo* pQueryInfo) {
  // serialize tag column query condition
  if (pQueryInfo->tagCond.pCond != NULL && taosArrayGetSize(pQueryInfo->tagCond.pCond) > 0) {
    STagCond* pTagCond = &pQueryInfo->tagCond;

    STableMetaInfo *pTableMetaInfo = tscGetMetaInfo(pQueryInfo, 0);
    STableMeta * pTableMeta = pTableMetaInfo->pTableMeta;
    SCond *pCond = tsGetSTableQueryCond(pTagCond, pTableMeta->id.uid);
    if (pCond != NULL && pCond->cond != NULL) {
      return pCond->len;
    }
  }
  return 0;
}

int32_t tscCreateQueryFromQueryInfo(SQueryInfo* pQueryInfo, SQueryAttr* pQueryAttr, void* addr) {
  memset(pQueryAttr, 0, sizeof(SQueryAttr));

  int16_t numOfCols        = (int16_t) taosArrayGetSize(pQueryInfo->colList);
  int16_t numOfOutput      = (int16_t) tscNumOfExprs(pQueryInfo);

  pQueryAttr->topBotQuery       = tscIsTopBotQuery(pQueryInfo);
  pQueryAttr->hasTagResults     = hasTagValOutput(pQueryInfo);
  pQueryAttr->stabledev         = isStabledev(pQueryInfo);
  pQueryAttr->tsCompQuery       = isTsCompQuery(pQueryInfo);
  pQueryAttr->diffQuery         = tscIsDiffDerivQuery(pQueryInfo);
  pQueryAttr->simpleAgg         = isSimpleAggregateRv(pQueryInfo);
  pQueryAttr->needReverseScan   = tscNeedReverseScan(pQueryInfo);
  pQueryAttr->stableQuery       = QUERY_IS_STABLE_QUERY(pQueryInfo->type);
  pQueryAttr->groupbyColumn     = (!pQueryInfo->stateWindow) && tscGroupbyColumn(pQueryInfo);
  pQueryAttr->queryBlockDist    = isBlockDistQuery(pQueryInfo);
  pQueryAttr->pointInterpQuery  = tscIsPointInterpQuery(pQueryInfo);
  pQueryAttr->timeWindowInterpo = timeWindowInterpoRequired(pQueryInfo);
  pQueryAttr->distinct          = pQueryInfo->distinct;
  pQueryAttr->sw                = pQueryInfo->sessionWindow;
  pQueryAttr->stateWindow       = pQueryInfo->stateWindow;

  pQueryAttr->numOfCols         = numOfCols;
  pQueryAttr->numOfOutput       = numOfOutput;
  pQueryAttr->limit             = pQueryInfo->limit;
  pQueryAttr->slimit            = pQueryInfo->slimit;
  pQueryAttr->order             = pQueryInfo->order;
  pQueryAttr->fillType          = pQueryInfo->fillType;
  pQueryAttr->havingNum         = pQueryInfo->havingFieldNum;
  pQueryAttr->pUdfInfo          = pQueryInfo->pUdfInfo;

  if (pQueryInfo->order.order == TSDB_ORDER_ASC) {   // TODO refactor
    pQueryAttr->window = pQueryInfo->window;
  } else {
    pQueryAttr->window.skey = pQueryInfo->window.ekey;
    pQueryAttr->window.ekey = pQueryInfo->window.skey;
  }

  memcpy(&pQueryAttr->interval, &pQueryInfo->interval, sizeof(pQueryAttr->interval));

  STableMetaInfo* pTableMetaInfo = pQueryInfo->pTableMetaInfo[0];

  if (pQueryInfo->groupbyExpr.numOfGroupCols > 0) {
    pQueryAttr->pGroupbyExpr    = calloc(1, sizeof(SGroupbyExpr));
    *(pQueryAttr->pGroupbyExpr) = pQueryInfo->groupbyExpr;
    pQueryAttr->pGroupbyExpr->columnInfo = taosArrayDup(pQueryInfo->groupbyExpr.columnInfo);
  } else {
    assert(pQueryInfo->groupbyExpr.columnInfo == NULL);
  }

  pQueryAttr->pExpr1 = calloc(pQueryAttr->numOfOutput, sizeof(SExprInfo));
  for(int32_t i = 0; i < pQueryAttr->numOfOutput; ++i) {
    SExprInfo* pExpr = tscExprGet(pQueryInfo, i);
    tscExprAssign(&pQueryAttr->pExpr1[i], pExpr);

    if (pQueryAttr->pExpr1[i].base.functionId == TSDB_FUNC_ARITHM) {
      for (int32_t j = 0; j < pQueryAttr->pExpr1[i].base.numOfParams; ++j) {
        buildArithmeticExprFromMsg(&pQueryAttr->pExpr1[i], NULL);
      }
    }
  }

  pQueryAttr->tableCols = calloc(numOfCols, sizeof(SColumnInfo));
  for(int32_t i = 0; i < numOfCols; ++i) {
    SColumn* pCol = taosArrayGetP(pQueryInfo->colList, i);
    if (!isValidDataType(pCol->info.type) || pCol->info.type == TSDB_DATA_TYPE_NULL) {
      assert(0);
    }

    pQueryAttr->tableCols[i] = pCol->info;
    pQueryAttr->tableCols[i].flist.filterInfo = tFilterInfoDup(pCol->info.flist.filterInfo, pQueryAttr->tableCols[i].flist.numOfFilters);
  }

  // global aggregate query
  if (pQueryAttr->stableQuery && (pQueryAttr->simpleAgg || pQueryAttr->interval.interval > 0) && tscIsTwoStageSTableQuery(pQueryInfo, 0)) {
    createGlobalAggregateExpr(pQueryAttr, pQueryInfo);
  }

  // for simple table, not for super table
  if (pQueryInfo->arithmeticOnAgg) {
    pQueryAttr->numOfExpr2 = (int32_t) taosArrayGetSize(pQueryInfo->exprList1);
    pQueryAttr->pExpr2 = calloc(pQueryAttr->numOfExpr2, sizeof(SExprInfo));
    for(int32_t i = 0; i < pQueryAttr->numOfExpr2; ++i) {
      SExprInfo* p = taosArrayGetP(pQueryInfo->exprList1, i);
      tscExprAssign(&pQueryAttr->pExpr2[i], p);
    }
  }

  // tag column info
  int32_t code = createTagColumnInfo(pQueryAttr, pQueryInfo, pTableMetaInfo);
  if (code != TSDB_CODE_SUCCESS) {
    return code;
  }

  if (pQueryAttr->fillType != TSDB_FILL_NONE) {
    pQueryAttr->fillVal = calloc(pQueryAttr->numOfOutput, sizeof(int64_t));
    memcpy(pQueryAttr->fillVal, pQueryInfo->fillVal, pQueryInfo->numOfFillVal * sizeof(int64_t));
  }

  pQueryAttr->srcRowSize = 0;
  pQueryAttr->maxTableColumnWidth = 0;
  for (int16_t i = 0; i < numOfCols; ++i) {
    pQueryAttr->srcRowSize += pQueryAttr->tableCols[i].bytes;
    if (pQueryAttr->maxTableColumnWidth < pQueryAttr->tableCols[i].bytes) {
      pQueryAttr->maxTableColumnWidth = pQueryAttr->tableCols[i].bytes;
    }
  }

  pQueryAttr->interBufSize = getOutputInterResultBufSize(pQueryAttr);

  if (pQueryAttr->numOfCols <= 0 && !tscQueryTags(pQueryInfo) && !pQueryAttr->queryBlockDist) {
        tscError("%p illegal value of numOfCols in query msg: %" PRIu64 ", table cols:%d", addr,
        (uint64_t)pQueryAttr->numOfCols, numOfCols);

    return TSDB_CODE_TSC_INVALID_OPERATION;
  }

  if (pQueryAttr->interval.interval < 0) {
    tscError("%p illegal value of aggregation time interval in query msg: %" PRId64, addr,
             (int64_t)pQueryInfo->interval.interval);
    return TSDB_CODE_TSC_INVALID_OPERATION;
  }

  if (pQueryAttr->pGroupbyExpr != NULL && pQueryAttr->pGroupbyExpr->numOfGroupCols < 0) {
    tscError("%p illegal value of numOfGroupCols in query msg: %d", addr, pQueryInfo->groupbyExpr.numOfGroupCols);
    return TSDB_CODE_TSC_INVALID_OPERATION;
  }

  return TSDB_CODE_SUCCESS;
}

static int32_t doAddTableName(char* nextStr, char** str, SArray* pNameArray, SSqlObj* pSql) {
  int32_t code = TSDB_CODE_SUCCESS;
  SSqlCmd* pCmd = &pSql->cmd;

  char  tablename[TSDB_TABLE_FNAME_LEN] = {0};
  int32_t len = 0;

  if (nextStr == NULL) {
    tstrncpy(tablename, *str, TSDB_TABLE_FNAME_LEN);
    len = (int32_t) strlen(tablename);
  } else {
    len = (int32_t)(nextStr - (*str));
    if (len >= TSDB_TABLE_NAME_LEN) {
      sprintf(pCmd->payload, "table name too long");
      return TSDB_CODE_TSC_INVALID_OPERATION;
    }

    memcpy(tablename, *str, nextStr - (*str));
    tablename[len] = '\0';
  }

  (*str) = nextStr + 1;
  len = (int32_t)strtrim(tablename);

  SStrToken sToken = {.n = len, .type = TK_ID, .z = tablename};
  tGetToken(tablename, &sToken.type);

  // Check if the table name available or not
  if (tscValidateName(&sToken) != TSDB_CODE_SUCCESS) {
    sprintf(pCmd->payload, "table name is invalid");
    return TSDB_CODE_TSC_INVALID_TABLE_ID_LENGTH;
  }

  SName name = {0};
  if ((code = tscSetTableFullName(&name, &sToken, pSql)) != TSDB_CODE_SUCCESS) {
    return code;
  }

  memset(tablename, 0, tListLen(tablename));
  tNameExtractFullName(&name, tablename);

  char* p = strdup(tablename);
  taosArrayPush(pNameArray, &p);
  return TSDB_CODE_SUCCESS;
}

int32_t nameComparFn(const void* n1, const void* n2) {
  int32_t ret = strcmp(*(char**)n1, *(char**)n2);
  if (ret == 0) {
    return 0;
  } else {
    return ret > 0? 1:-1;
  }
}

static void freeContent(void* p) {
  char* ptr = *(char**)p;
  tfree(ptr);
}

int tscTransferTableNameList(SSqlObj *pSql, const char *pNameList, int32_t length, SArray* pNameArray) {
  SSqlCmd *pCmd = &pSql->cmd;

  pCmd->command = TSDB_SQL_MULTI_META;
  pCmd->msgType = TSDB_MSG_TYPE_CM_TABLES_META;

  int   code = TSDB_CODE_TSC_INVALID_TABLE_ID_LENGTH;
  char *str = (char *)pNameList;

  SQueryInfo *pQueryInfo = tscGetQueryInfoS(pCmd);
  if (pQueryInfo == NULL) {
    pSql->res.code = terrno;
    return terrno;
  }

  char *nextStr;
  while (1) {
    nextStr = strchr(str, ',');
    if (nextStr == NULL) {
      code = doAddTableName(nextStr, &str, pNameArray, pSql);
      break;
    }

    code = doAddTableName(nextStr, &str, pNameArray, pSql);
    if (code != TSDB_CODE_SUCCESS) {
      return code;
    }

    if (taosArrayGetSize(pNameArray) > TSDB_MULTI_TABLEMETA_MAX_NUM) {
      code = TSDB_CODE_TSC_INVALID_TABLE_ID_LENGTH;
      sprintf(pCmd->payload, "tables over the max number");
      return code;
    }
  }

  size_t len = taosArrayGetSize(pNameArray);
  if (len == 1) {
    return TSDB_CODE_SUCCESS;
  }

  if (len > TSDB_MULTI_TABLEMETA_MAX_NUM) {
    code = TSDB_CODE_TSC_INVALID_TABLE_ID_LENGTH;
    sprintf(pCmd->payload, "tables over the max number");
    return code;
  }

  taosArraySort(pNameArray, nameComparFn);
  taosArrayRemoveDuplicate(pNameArray, nameComparFn, freeContent);
  return TSDB_CODE_SUCCESS;
}

bool vgroupInfoIdentical(SNewVgroupInfo *pExisted, SVgroupMsg* src) {
  assert(pExisted != NULL && src != NULL);
  if (pExisted->numOfEps != src->numOfEps) {
    return false;
  }

  for(int32_t i = 0; i < pExisted->numOfEps; ++i) {
    if (pExisted->ep[i].port != src->epAddr[i].port) {
      return false;
    }

    if (strncmp(pExisted->ep[i].fqdn, src->epAddr[i].fqdn, tListLen(pExisted->ep[i].fqdn)) != 0) {
      return false;
    }
  }

  return true;
}

SNewVgroupInfo createNewVgroupInfo(SVgroupMsg *pVgroupMsg) {
  assert(pVgroupMsg != NULL);

  SNewVgroupInfo info = {0};
  info.numOfEps = pVgroupMsg->numOfEps;
  info.vgId     = pVgroupMsg->vgId;
  info.inUse    = 0;   // 0 is the default value of inUse in case of multiple replica

  assert(info.numOfEps >= 1 && info.vgId >= 1);
  for(int32_t i = 0; i < pVgroupMsg->numOfEps; ++i) {
    tstrncpy(info.ep[i].fqdn, pVgroupMsg->epAddr[i].fqdn, TSDB_FQDN_LEN);
    info.ep[i].port = pVgroupMsg->epAddr[i].port;
  }

  return info;
}

void tscRemoveCachedTableMeta(STableMetaInfo* pTableMetaInfo, uint64_t id) {
  char fname[TSDB_TABLE_FNAME_LEN] = {0};
  tNameExtractFullName(&pTableMetaInfo->name, fname);

  int32_t len = (int32_t) strnlen(fname, TSDB_TABLE_FNAME_LEN);
  if (UTIL_TABLE_IS_SUPER_TABLE(pTableMetaInfo)) {
    void* pv = taosCacheAcquireByKey(tscVgroupListBuf, fname, len);
    if (pv != NULL) {
      taosCacheRelease(tscVgroupListBuf, &pv, true);
    }
  }

  taosHashRemove(tscTableMetaMap, fname, len);
  tscDebug("0x%"PRIx64" remove table meta %s, numOfRemain:%d", id, fname, (int32_t) taosHashGetSize(tscTableMetaMap));
}<|MERGE_RESOLUTION|>--- conflicted
+++ resolved
@@ -1249,7 +1249,6 @@
     // if it is a join query, create join operator here
     int32_t numOfCol1 = pTableMeta->tableInfo.numOfColumns;
 
-<<<<<<< HEAD
     SFilterInfo     *pFilters = NULL;
     STblCond *pCond = NULL;
     if (px->colCond) {
@@ -1260,13 +1259,7 @@
     }
 
     SOperatorInfo* pSourceOperator = createDummyInputOperator(pSqlObjList[0], pSchema, numOfCol1, pFilters);
-=======
-    int32_t numOfFilterCols = 0;
-    SSingleColumnFilterInfo* pFilterInfo = NULL;
-    createInputDataFilterInfo(px, numOfCol1, &numOfFilterCols, &pFilterInfo);
-
-    SOperatorInfo* pSourceOperator = createDummyInputOperator(pSqlObjList[0], pSchema, numOfCol1, pFilterInfo, numOfFilterCols);
->>>>>>> ffe99d41
+
     pOutput->precision = pSqlObjList[0]->res.precision;
 
     SSchema* schema = NULL;
@@ -3652,15 +3645,8 @@
   pNewQueryInfo->prjOffset = pQueryInfo->prjOffset;
   pNewQueryInfo->numOfTables = 0;
   pNewQueryInfo->pTableMetaInfo = NULL;
-<<<<<<< HEAD
-  pNewQueryInfo->bufLen   =  pQueryInfo->bufLen;
-  pNewQueryInfo->distinct =  pQueryInfo->distinct;
-
-=======
   pNewQueryInfo->bufLen = pQueryInfo->bufLen;
->>>>>>> ffe99d41
   pNewQueryInfo->buf = malloc(pQueryInfo->bufLen);
-
 
   pNewQueryInfo->distinct =  pQueryInfo->distinct;
   if (pNewQueryInfo->buf == NULL) {
@@ -3887,10 +3873,6 @@
 
     // todo refactor
     tscDebug("0x%"PRIx64" all subquery response received, retry", pParentSql->self);
-<<<<<<< HEAD
-    tscResetSqlCmd(&pParentSql->cmd, true, pParentSql->self);
-=======
-
     if (code && !((code == TSDB_CODE_TDB_INVALID_TABLE_ID || code == TSDB_CODE_VND_INVALID_VGROUP_ID) && pParentSql->retry < pParentSql->maxRetry)) {
       tscAsyncResultOnError(pParentSql);
       return;
@@ -3898,7 +3880,6 @@
 
     tscFreeSubobj(pParentSql);    
     tfree(pParentSql->pSubs);
->>>>>>> ffe99d41
 
     pParentSql->res.code = TSDB_CODE_SUCCESS;
     pParentSql->retry++;
@@ -3907,7 +3888,7 @@
              tstrerror(code), pParentSql->retry);
 
     
-    tscResetSqlCmd(&pParentSql->cmd, true);
+    tscResetSqlCmd(&pParentSql->cmd, true, pParentSql->self);
     
     code = tsParseSql(pParentSql, true);
     if (code == TSDB_CODE_TSC_ACTION_IN_PROGRESS) {
@@ -3921,10 +3902,6 @@
     }
 
     SQueryInfo *pQueryInfo = tscGetQueryInfo(&pParentSql->cmd);
-<<<<<<< HEAD
-=======
-
->>>>>>> ffe99d41
     executeQuery(pParentSql, pQueryInfo);
     return;
   }
@@ -4512,15 +4489,14 @@
   assert(*ppChild != NULL);
   STableMeta* p      = *ppSTable;
   STableMeta* pChild = *ppChild;
-<<<<<<< HEAD
+
   size_t sz = (p != NULL) ? tscGetTableMetaSize(p) : 0; //ppSTableBuf actually capacity may larger than sz, dont care 
   if (p != NULL && sz != 0) {
     memset((char *)p, 0, sz);
   }
-=======
+
   STableMeta* pChild1;
    
->>>>>>> ffe99d41
   taosHashGetCloneExt(tscTableMetaMap, pChild->sTableName, strnlen(pChild->sTableName, TSDB_TABLE_FNAME_LEN), NULL, (void **)&p, &sz);
   *ppSTable = p; 
 
