/*
 * Copyright (c) 2019 TAOS Data, Inc. <jhtao@taosdata.com>
 *
 * This program is free software: you can use, redistribute, and/or modify
 * it under the terms of the GNU Affero General Public License, version 3
 * or later ("AGPL"), as published by the Free Software Foundation.
 *
 * This program is distributed in the hope that it will be useful, but WITHOUT
 * ANY WARRANTY; without even the implied warranty of MERCHANTABILITY or
 * FITNESS FOR A PARTICULAR PURPOSE.
 *
 * You should have received a copy of the GNU Affero General Public License
 * along with this program. If not, see <http://www.gnu.org/licenses/>.
 */

#include "hash.h"
#include "os.h"
#include "qast.h"
#include "tcache.h"
#include "tnote.h"
#include "trpc.h"
#include "tscLog.h"
#include "tscProfile.h"
#include "tscSecondaryMerge.h"
#include "tscSubquery.h"
#include "tscUtil.h"
#include "tsclient.h"
#include "tscompression.h"
#include "tsocket.h"
#include "ttimer.h"
#include "ttokendef.h"
#include "tutil.h"

static bool validImpl(const char* str, size_t maxsize) {
  if (str == NULL) {
    return false;
  }
  
  size_t len = strlen(str);
  if (len <= 0 || len > maxsize) {
    return false;
  }
  
  return true;
}

static bool validUserName(const char* user) {
  return validImpl(user, TSDB_USER_LEN);
}

static bool validPassword(const char* passwd) {
  return validImpl(passwd, TSDB_PASSWORD_LEN);
}

SSqlObj *taosConnectImpl(const char *ip, const char *user, const char *pass, const char *db, uint16_t port,
                       void (*fp)(void *, TAOS_RES *, int), void *param, void **taos) {
  taos_init();
  
  if (!validUserName(user)) {
    terrno = TSDB_CODE_INVALID_ACCT;
    return NULL;
  }

  if (!validPassword(pass)) {
    terrno = TSDB_CODE_INVALID_PASS;
    return NULL;
  }

  if (ip) {
    if (tscSetMgmtIpListFromCfg(ip, NULL) < 0) return NULL;
    if (port) tscMgmtIpSet.port[0] = port;
  } 
 
  void *pDnodeConn = NULL;
  if (tscInitRpc(user, pass, &pDnodeConn) != 0) {
    terrno = TSDB_CODE_NETWORK_UNAVAIL;
    return NULL;
  }
 
  STscObj *pObj = (STscObj *)calloc(1, sizeof(STscObj));
  if (NULL == pObj) {
    terrno = TSDB_CODE_CLI_OUT_OF_MEMORY;
    rpcClose(pDnodeConn);
    return NULL;
  }

  pObj->signature = pObj;

  strncpy(pObj->user, user, TSDB_USER_LEN);
  taosEncryptPass((uint8_t *)pass, strlen(pass), pObj->pass);
  pObj->mnodePort = port ? port : tsDnodeShellPort;

  if (db) {
    int32_t len = strlen(db);
    /* db name is too long */
    if (len > TSDB_DB_NAME_LEN) {
      terrno = TSDB_CODE_INVALID_DB;
      rpcClose(pDnodeConn);
      free(pObj);
      return NULL;
    }

    char tmp[TSDB_DB_NAME_LEN + 1] = {0};
    strcpy(tmp, db);

    strdequote(tmp);
    strtolower(pObj->db, tmp);
  }

  pthread_mutex_init(&pObj->mutex, NULL);

  SSqlObj *pSql = (SSqlObj *)calloc(1, sizeof(SSqlObj));
  if (NULL == pSql) {
    terrno = TSDB_CODE_CLI_OUT_OF_MEMORY;
    rpcClose(pDnodeConn);
    free(pObj);
    return NULL;
  }

  pSql->pTscObj = pObj;
  pSql->signature = pSql;
  pSql->maxRetry = TSDB_MAX_REPLICA_NUM;
  tsem_init(&pSql->rspSem, 0, 0);
  
  pObj->pDnodeConn = pDnodeConn;
  
  pSql->fp = fp;
  pSql->param = param;
  if (taos != NULL) {
    *taos = pObj;
  }

  pSql->cmd.command = TSDB_SQL_CONNECT;
  if (TSDB_CODE_SUCCESS != tscAllocPayload(&pSql->cmd, TSDB_DEFAULT_PAYLOAD_SIZE)) {
    terrno = TSDB_CODE_CLI_OUT_OF_MEMORY;
    rpcClose(pDnodeConn);
    free(pSql);
    free(pObj);
    return NULL;
  }

  // tsRpcHeaderSize will be updated during RPC initialization, so only after it initialization, this value is valid
  tsInsertHeadSize = tsRpcHeadSize + sizeof(SMsgDesc) + sizeof(SSubmitMsg);
  return pSql;
}

static void syncConnCallback(void *param, TAOS_RES *tres, int code) {
  SSqlObj *pSql = (SSqlObj *) tres;
  assert(pSql != NULL);
  
  sem_post(&pSql->rspSem);
}

TAOS *taos_connect(const char *ip, const char *user, const char *pass, const char *db, uint16_t port) {
  tscTrace("try to create a connection to %s:%u, user:%s db:%s", ip, port, user, db);

  STscObj* pObj = NULL;
  SSqlObj *pSql = taosConnectImpl(ip, user, pass, db, port, syncConnCallback, NULL, (void**) &pObj);
  if (pSql != NULL) {
    pSql->fp = syncConnCallback;
    pSql->param = pSql;
    
    tscProcessSql(pSql);
    sem_wait(&pSql->rspSem);
    
    if (pSql->res.code != TSDB_CODE_SUCCESS) {
      terrno = pSql->res.code;
      taos_free_result(pSql);
      taos_close(pObj);
      return NULL;
    }
    
    tscTrace("%p DB connection is opening, dnodeConn:%p", pObj, pObj->pDnodeConn);
    taos_free_result(pSql);
  
    // version compare only requires the first 3 segments of the version string
    int code = taosCheckVersion(version, taos_get_server_info(pObj), 3);
    if (code != 0) {
      terrno = code;
      taos_close(pObj);
      return NULL;
    } else {
      return pObj;
    }
  }

  return NULL;
}

TAOS *taos_connect_a(char *ip, char *user, char *pass, char *db, uint16_t port, void (*fp)(void *, TAOS_RES *, int),
                     void *param, void **taos) {
  SSqlObj* pSql = taosConnectImpl(ip, user, pass, db, port, fp, param, taos);
  if (pSql == NULL) {
    return NULL;
  }
  
  pSql->res.code = tscProcessSql(pSql);
  tscTrace("%p DB async connection is opening", taos);
  return taos;
}

void taos_close(TAOS *taos) {
  STscObj *pObj = (STscObj *)taos;

  if (pObj == NULL || pObj->signature != pObj)  {
    return;
  }

  if (pObj->pHb != NULL) {
    tscSetFreeHeatBeat(pObj);
  } else {
    tscCloseTscObj(pObj);
  }
}

int taos_query_imp(STscObj *pObj, SSqlObj *pSql) {
  SSqlRes *pRes = &pSql->res;
  SSqlCmd *pCmd = &pSql->cmd;
  
  pRes->numOfRows  = 1;
  pRes->numOfTotal = 0;
  pRes->numOfClauseTotal = 0;

  pCmd->curSql = NULL;
  if (NULL != pCmd->pTableList) {
    taosHashCleanup(pCmd->pTableList);
    pCmd->pTableList = NULL;
  }

  tscDump("%p pObj:%p, SQL: %s", pSql, pObj, pSql->sqlstr);

  pRes->code = (uint8_t)tsParseSql(pSql, false);

  /*
   * set the qhandle to 0 before return in order to erase the qhandle value assigned in the previous successful query.
   * If qhandle is NOT set 0, the function of taos_free_result() will send message to server by calling tscProcessSql()
   * to free connection, which may cause segment fault, when the parse phrase is not even successfully executed.
   */
  pRes->qhandle = 0;

  if (pRes->code == TSDB_CODE_SUCCESS) {
    tscDoQuery(pSql);
  }

  if (pRes->code == TSDB_CODE_SUCCESS) {
    tscTrace("%p SQL result:%d, %s pObj:%p", pSql, pRes->code, taos_errstr(pObj), pObj);
  } else {
    tscError("%p SQL result:%d, %s pObj:%p", pSql, pRes->code, taos_errstr(pObj), pObj);
  }

  if (pRes->code != TSDB_CODE_SUCCESS) {
    tscPartiallyFreeSqlObj(pSql);
  }

  return pRes->code;
}

<<<<<<< HEAD
static void waitForQueryRsp(void *param, TAOS_RES *tres, int code) {
  assert(tres != NULL);
=======
void waitForQueryRsp(void *param, TAOS_RES *tres, int code) {
  assert(param != NULL);
  SSqlObj *pSql = ((STscObj *)param)->pSql;
  
  // valid error code is less than 0
  if (code < 0) {
    pSql->res.code = code;
  }
>>>>>>> 4913ce58
  
  SSqlObj *pSql = (SSqlObj *) tres;
  sem_post(&pSql->rspSem);
}

TAOS_RES* taos_query(TAOS *taos, const char *sqlstr) {
  STscObj *pObj = (STscObj *)taos;
  if (pObj == NULL || pObj->signature != pObj) {
    terrno = TSDB_CODE_DISCONNECTED;
    return NULL;
  }
  
  int32_t sqlLen = strlen(sqlstr);
  if (sqlLen > tsMaxSQLStringLen) {
    tscError("sql string exceeds max length:%d", tsMaxSQLStringLen);
    terrno = TSDB_CODE_INVALID_SQL;
    return NULL;
  }
  
  taosNotePrintTsc(sqlstr);
  
  SSqlObj* pSql = calloc(1, sizeof(SSqlObj));
  if (pSql == NULL) {
    tscError("failed to malloc sqlObj");
    terrno = TSDB_CODE_CLI_OUT_OF_MEMORY;
    return NULL;
  }
  
  doAsyncQuery(pObj, pSql, waitForQueryRsp, taos, sqlstr, sqlLen);

  // wait for the callback function to post the semaphore
  tsem_wait(&pSql->rspSem);
  return pSql;
}

int taos_result_precision(TAOS_RES *res) {
  SSqlObj *pSql = (SSqlObj *)res;
  if (pSql == NULL || pSql->signature != pSql) return 0;

  return pSql->res.precision;
}

int taos_num_rows(TAOS_RES *res) { return 0; }

int taos_num_fields(TAOS_RES *res) {
  SSqlObj *pSql = (SSqlObj *)res;
  if (pSql == NULL || pSql->signature != pSql) return 0;

  int32_t num = 0;
  SQueryInfo *pQueryInfo = tscGetQueryInfoDetail(&pSql->cmd, 0);
  if (pQueryInfo == NULL) {
    return num;
  }

  size_t numOfCols = tscNumOfFields(pQueryInfo);
  for(int32_t i = 0; i < numOfCols; ++i) {
    SFieldSupInfo* pInfo = taosArrayGet(pQueryInfo->fieldsInfo.pSupportInfo, i);
    if (pInfo->visible) {
      num++;
    }
  }
  
  return num;
}

int taos_field_count(TAOS_RES *tres) {
  SSqlObj* pSql = (SSqlObj*) tres;
  if (pSql == NULL || pSql->signature != pSql) return 0;

  return taos_num_fields(pSql);
}

int taos_affected_rows(TAOS_RES *tres) {
  SSqlObj* pSql = (SSqlObj*) tres;
  if (pSql == NULL || pSql->signature != pSql) return 0;

  return (pSql->res.numOfRows);
}

TAOS_FIELD *taos_fetch_fields(TAOS_RES *res) {
  SSqlObj *pSql = (SSqlObj *)res;
  if (pSql == NULL || pSql->signature != pSql) return 0;

  SQueryInfo *pQueryInfo = tscGetQueryInfoDetail(&pSql->cmd, 0);
  if (pQueryInfo == NULL) {
    return NULL;
  }
  
  size_t numOfCols = tscNumOfFields(pQueryInfo);
  if (numOfCols == 0) {
    return NULL;
  }
  
  return pQueryInfo->fieldsInfo.pFields->pData;
}

int taos_retrieve(TAOS_RES *res) {
  if (res == NULL) return 0;
  SSqlObj *pSql = (SSqlObj *)res;
  SSqlCmd *pCmd = &pSql->cmd;
  SSqlRes *pRes = &pSql->res;
  if (pSql == NULL || pSql->signature != pSql) return 0;
  if (pRes->qhandle == 0) return 0;

  tscResetForNextRetrieve(pRes);

  if (pCmd->command < TSDB_SQL_LOCAL) {
    pCmd->command = (pCmd->command > TSDB_SQL_MGMT) ? TSDB_SQL_RETRIEVE : TSDB_SQL_FETCH;
  }
  tscProcessSql(pSql);

  return pRes->numOfRows;
}

int taos_fetch_block_impl(TAOS_RES *res, TAOS_ROW *rows) {
  SSqlObj *pSql = (SSqlObj *)res;
  SSqlCmd *pCmd = &pSql->cmd;
  SSqlRes *pRes = &pSql->res;

  if (pRes->qhandle == 0 || pSql->signature != pSql) {
    *rows = NULL;
    return 0;
  }

  // Retrieve new block
  tscResetForNextRetrieve(pRes);
  if (pCmd->command < TSDB_SQL_LOCAL) {
    pCmd->command = (pCmd->command > TSDB_SQL_MGMT) ? TSDB_SQL_RETRIEVE : TSDB_SQL_FETCH;
  }

  tscProcessSql(pSql);
  if (pRes->numOfRows == 0) {
    *rows = NULL;
    return 0;
  }

  // secondary merge has handle this situation
  if (pCmd->command != TSDB_SQL_RETRIEVE_LOCALMERGE) {
    pRes->numOfClauseTotal += pRes->numOfRows;
  }

  SQueryInfo *pQueryInfo = tscGetQueryInfoDetail(pCmd, 0);
  if (pQueryInfo == NULL)
    return 0;

  assert(0);
  for (int i = 0; i < pQueryInfo->fieldsInfo.numOfOutput; ++i) {
    tscGetResultColumnChr(pRes, &pQueryInfo->fieldsInfo, i);
  }

  *rows = pRes->tsrow;

  return (pQueryInfo->order.order == TSDB_ORDER_DESC) ? pRes->numOfRows : -pRes->numOfRows;
}

static void waitForRetrieveRsp(void *param, TAOS_RES *tres, int numOfRows) {
  SSqlObj* pSql = (SSqlObj*) tres;
  
  if (numOfRows < 0) { // set the error code
    pSql->res.code = -numOfRows;
  }
  sem_post(&pSql->rspSem);
}

TAOS_ROW taos_fetch_row(TAOS_RES *res) {
  SSqlObj *pSql = (SSqlObj *)res;
  if (pSql == NULL || pSql->signature != pSql) {
    terrno = TSDB_CODE_DISCONNECTED;
    return NULL;
  }
  
  SSqlCmd *pCmd = &pSql->cmd;
  SSqlRes *pRes = &pSql->res;
  
  if (pRes->qhandle == 0 ||
      pCmd->command == TSDB_SQL_RETRIEVE_EMPTY_RESULT ||
      pCmd->command == TSDB_SQL_INSERT) {
    return NULL;
  }
  
  // current data set are exhausted, fetch more data from node
  if (pRes->row >= pRes->numOfRows && (pRes->completed != true || hasMoreVnodesToTry(pSql)) &&
      (pCmd->command == TSDB_SQL_RETRIEVE ||
       pCmd->command == TSDB_SQL_RETRIEVE_LOCALMERGE ||
       pCmd->command == TSDB_SQL_TABLE_JOIN_RETRIEVE ||
       pCmd->command == TSDB_SQL_FETCH ||
       pCmd->command == TSDB_SQL_SHOW ||
       pCmd->command == TSDB_SQL_SELECT ||
       pCmd->command == TSDB_SQL_DESCRIBE_TABLE)) {
    taos_fetch_rows_a(res, waitForRetrieveRsp, pSql->pTscObj);
    sem_wait(&pSql->rspSem);
  }
  
  return doSetResultRowData(pSql, true);
}

int taos_fetch_block(TAOS_RES *res, TAOS_ROW *rows) {
#if 0
  SSqlObj *pSql = (SSqlObj *)res;
  SSqlCmd *pCmd = &pSql->cmd;
  SSqlRes *pRes = &pSql->res;

  int nRows = 0;

  if (pSql == NULL || pSql->signature != pSql) {
    terrno = TSDB_CODE_DISCONNECTED;
    *rows = NULL;
    return 0;
  }

  // projection query on metric, pipeline retrieve data from vnode list,
  // instead of two-stage mergednodeProcessMsgFromShell free qhandle
  nRows = taos_fetch_block_impl(res, rows);

  // current subclause is completed, try the next subclause
  while (rows == NULL && pCmd->clauseIndex < pCmd->numOfClause - 1) {
    SQueryInfo *pQueryInfo = tscGetQueryInfoDetail(pCmd, pCmd->clauseIndex);

    pSql->cmd.command = pQueryInfo->command;
    pCmd->clauseIndex++;

    pRes->numOfTotal += pRes->numOfClauseTotal;
    pRes->numOfClauseTotal = 0;
    pRes->rspType = 0;

    pSql->numOfSubs = 0;
    tfree(pSql->pSubs);

    assert(pSql->fp == NULL);

    tscTrace("%p try data in the next subclause:%d, total subclause:%d", pSql, pCmd->clauseIndex, pCmd->numOfClause);
    tscProcessSql(pSql);

    nRows = taos_fetch_block_impl(res, rows);
  }

  return nRows;
#endif

  (*rows) = taos_fetch_row(res);
  return ((*rows) != NULL)? 1:0;
}

int taos_select_db(TAOS *taos, const char *db) {
  char sql[256] = {0};

  STscObj *pObj = (STscObj *)taos;
  if (pObj == NULL || pObj->signature != pObj) {
    terrno = TSDB_CODE_DISCONNECTED;
    return TSDB_CODE_DISCONNECTED;
  }

  snprintf(sql, tListLen(sql), "use %s", db);
  SSqlObj* pSql = taos_query(taos, sql);
  int32_t code = pSql->res.code;
  taos_free_result(pSql);
  
  return code;
}

void taos_free_result(TAOS_RES *res) {
  SSqlObj *pSql = (SSqlObj *)res;
  tscTrace("%p start to free result", res);
  
  if (pSql == NULL || pSql->signature != pSql) {
    tscTrace("%p result has been freed", pSql);
    return;
  }
  
  SSqlRes *pRes = &pSql->res;
  SSqlCmd *pCmd = &pSql->cmd;

  // The semaphore can not be changed while freeing async sub query objects.
  if (pRes == NULL || pRes->qhandle == 0) {
    tscTrace("%p SqlObj is freed by app, qhandle is null", pSql);
    tscFreeSqlObj(pSql);
    return;
  }

  // set freeFlag to 1 in retrieve message if there are un-retrieved results data in node
  SQueryInfo *pQueryInfo = tscGetQueryInfoDetail(&pSql->cmd, 0);
  if (pQueryInfo == NULL) {
    tscFreeSqlObj(pSql);
    return;
  }

  pQueryInfo->type = TSDB_QUERY_TYPE_FREE_RESOURCE;
  STableMetaInfo *pTableMetaInfo = tscGetMetaInfo(pQueryInfo, 0);

  /*
   * If the query process is cancelled by user in stable query, tscProcessSql should not be called
   * for each subquery. Because the failure of execution tsProcessSql may trigger the callback function
   * be executed, and the retry efforts may result in double free the resources, e.g.,SRetrieveSupport
   */
  if (pRes->code == TSDB_CODE_SUCCESS && pRes->completed == false &&
      (pCmd->command == TSDB_SQL_SELECT || pCmd->command == TSDB_SQL_SHOW ||
       pCmd->command == TSDB_SQL_RETRIEVE || pCmd->command == TSDB_SQL_FETCH) &&
       (pCmd->command == TSDB_SQL_SELECT && pSql->pStream == NULL && pTableMetaInfo->pTableMeta != NULL)) {
    pCmd->command = (pCmd->command > TSDB_SQL_MGMT) ? TSDB_SQL_RETRIEVE : TSDB_SQL_FETCH;

    tscTrace("%p start to send msg to free qhandle in dnode, command:%s", pSql, sqlCmd[pCmd->command]);
    pSql->freed = 1;
    tscProcessSql(pSql);

    // in case of sync model query, waits for response and then goes on
    if (pSql->fp == waitForQueryRsp || pSql->fp == waitForRetrieveRsp) {
      sem_wait(&pSql->rspSem);
    }
  }

  tscFreeSqlObj(pSql);
  tscTrace("%p sql result is freed by app", pSql);
}

// todo should not be used in async query
int taos_errno(TAOS_RES *tres) {
  SSqlObj *pSql = (SSqlObj *) tres;

  if (pSql == NULL || pSql->signature != pSql) {
    return terrno;
  }

  return pSql->res.code;
}

/*
 * In case of invalid sql error, additional information is attached to explain
 * why the sql is invalid
 */
static bool hasAdditionalErrorInfo(int32_t code, SSqlCmd *pCmd) {
  if (code != TSDB_CODE_INVALID_SQL) {
    return false;
  }

  size_t len = strlen(pCmd->payload);

  char *z = NULL;
  if (len > 0) {
    z = strstr(pCmd->payload, "invalid SQL");
  }

  return z != NULL;
}

// todo should not be used in async model
char *taos_errstr(TAOS_RES *tres) {
  SSqlObj *pSql = (SSqlObj *) tres;

  if (pSql == NULL || pSql->signature != pSql) {
    return (char*) tstrerror(terrno);
  }

  if (hasAdditionalErrorInfo(pSql->res.code, &pSql->cmd)) {
    return pSql->cmd.payload;
  } else {
    return (char*)tstrerror(pSql->res.code);
  }
}

void taos_config(int debug, char *log_path) {
  uDebugFlag = debug;
  strcpy(tsLogDir, log_path);
}

char *taos_get_server_info(TAOS *taos) {
  STscObj *pObj = (STscObj *)taos;

  if (pObj == NULL) return NULL;

  return pObj->sversion;
}

int* taos_fetch_lengths(TAOS_RES *res) {
  SSqlObj* pSql = (SSqlObj* ) res;
  if (pSql == NULL || pSql->signature != pSql) {
    return NULL;
  }
  
  return pSql->res.length;
}

char *taos_get_client_info() { return version; }

void taos_stop_query(TAOS_RES *res) {
  if (res == NULL) return;

  SSqlObj *pSql = (SSqlObj *)res;
  SSqlCmd *pCmd = &pSql->cmd;

  if (pSql->signature != pSql) return;
  tscTrace("%p start to cancel query", res);

  pSql->res.code = TSDB_CODE_QUERY_CANCELLED;

  SQueryInfo *pQueryInfo = tscGetQueryInfoDetail(pCmd, pCmd->clauseIndex);
  if (tscIsTwoStageSTableQuery(pQueryInfo, 0)) {
    tscKillSTableQuery(pSql);
    return;
  }

  if (pSql->cmd.command >= TSDB_SQL_LOCAL) {
    return;
  }

  //taosStopRpcConn(pSql->thandle);
  tscTrace("%p query is cancelled", res);
}

int taos_print_row(char *str, TAOS_ROW row, TAOS_FIELD *fields, int num_fields) {
  int len = 0;
  for (int i = 0; i < num_fields; ++i) {
    if (i > 0) {
      str[len++] = ' ';
    }

    if (row[i] == NULL) {
      len += sprintf(str + len, "%s", TSDB_DATA_NULL_STR);
      continue;
    }

    switch (fields[i].type) {
      case TSDB_DATA_TYPE_TINYINT:
        len += sprintf(str + len, "%d", *((char *)row[i]));
        break;

      case TSDB_DATA_TYPE_SMALLINT:
        len += sprintf(str + len, "%d", *((short *)row[i]));
        break;

      case TSDB_DATA_TYPE_INT:
        len += sprintf(str + len, "%d", *((int *)row[i]));
        break;

      case TSDB_DATA_TYPE_BIGINT:
        len += sprintf(str + len, "%" PRId64, *((int64_t *)row[i]));
        break;

      case TSDB_DATA_TYPE_FLOAT: {
        float fv = 0;
        fv = GET_FLOAT_VAL(row[i]);
        len += sprintf(str + len, "%f", fv);
      } break;

      case TSDB_DATA_TYPE_DOUBLE: {
        double dv = 0;
        dv = GET_DOUBLE_VAL(row[i]);
        len += sprintf(str + len, "%lf", dv);
      } break;

      case TSDB_DATA_TYPE_BINARY:
      case TSDB_DATA_TYPE_NCHAR: {
        size_t xlen = 0;
        for (xlen = 0; xlen < fields[i].bytes - VARSTR_HEADER_SIZE; xlen++) {
          char c = ((char *)row[i])[xlen];
          if (c == 0) break;
          str[len++] = c;
        }
        str[len] = 0;
      } break;

      case TSDB_DATA_TYPE_TIMESTAMP:
        len += sprintf(str + len, "%" PRId64, *((int64_t *)row[i]));
        break;

      case TSDB_DATA_TYPE_BOOL:
        len += sprintf(str + len, "%d", *((int8_t *)row[i]));
      default:
        break;
    }
  }

  return len;
}

int taos_validate_sql(TAOS *taos, const char *sql) {
  STscObj *pObj = (STscObj *)taos;
  if (pObj == NULL || pObj->signature != pObj) {
    terrno = TSDB_CODE_DISCONNECTED;
    return TSDB_CODE_DISCONNECTED;
  }

  SSqlObj* pSql = calloc(1, sizeof(SSqlObj));
  
  SSqlRes *pRes = &pSql->res;
  SSqlCmd *pCmd = &pSql->cmd;
  
  pRes->numOfRows  = 1;
  pRes->numOfTotal = 0;
  pRes->numOfClauseTotal = 0;

  tscTrace("%p Valid SQL: %s pObj:%p", pSql, sql, pObj);

  int32_t sqlLen = strlen(sql);
  if (sqlLen > tsMaxSQLStringLen) {
    tscError("%p sql too long", pSql);
    pRes->code = TSDB_CODE_INVALID_SQL;
    return pRes->code;
  }

  pSql->sqlstr = realloc(pSql->sqlstr, sqlLen + 1);
  if (pSql->sqlstr == NULL) {
    pRes->code = TSDB_CODE_CLI_OUT_OF_MEMORY;
    tscError("%p failed to malloc sql string buffer", pSql);
    tscTrace("%p Valid SQL result:%d, %s pObj:%p", pSql, pRes->code, taos_errstr(taos), pObj);
    return pRes->code;
  }

  strtolower(pSql->sqlstr, sql);

  pCmd->curSql = NULL;
  if (NULL != pCmd->pTableList) {
    taosHashCleanup(pCmd->pTableList);
    pCmd->pTableList = NULL;
  }

  pRes->code = (uint8_t)tsParseSql(pSql, false);
  int code = pRes->code;

  tscTrace("%p Valid SQL result:%d, %s pObj:%p", pSql, pRes->code, taos_errstr(taos), pObj);
  taos_free_result(pSql);

  return code;
}

static int tscParseTblNameList(SSqlObj *pSql, const char *tblNameList, int32_t tblListLen) {
  // must before clean the sqlcmd object
  tscResetSqlCmdObj(&pSql->cmd);

  SSqlCmd *pCmd = &pSql->cmd;

  pCmd->command = TSDB_SQL_MULTI_META;
  pCmd->count = 0;

  int   code = TSDB_CODE_INVALID_TABLE_ID;
  char *str = (char *)tblNameList;

  SQueryInfo *pQueryInfo = NULL;
  tscGetQueryInfoDetailSafely(pCmd, pCmd->clauseIndex, &pQueryInfo);

  STableMetaInfo *pTableMetaInfo = tscAddEmptyMetaInfo(pQueryInfo);

  if ((code = tscAllocPayload(pCmd, tblListLen + 16)) != TSDB_CODE_SUCCESS) {
    return code;
  }

  char *nextStr;
  char  tblName[TSDB_TABLE_ID_LEN];
  int   payloadLen = 0;
  char *pMsg = pCmd->payload;
  while (1) {
    nextStr = strchr(str, ',');
    if (nextStr == NULL) {
      break;
    }

    memcpy(tblName, str, nextStr - str);
    int32_t len = nextStr - str;
    tblName[len] = '\0';

    str = nextStr + 1;
    len = strtrim(tblName);

    SSQLToken sToken = {.n = len, .type = TK_ID, .z = tblName};
    tSQLGetToken(tblName, &sToken.type);

    // Check if the table name available or not
    if (tscValidateName(&sToken) != TSDB_CODE_SUCCESS) {
      code = TSDB_CODE_INVALID_TABLE_ID;
      sprintf(pCmd->payload, "table name is invalid");
      return code;
    }

    if ((code = tscSetTableFullName(pTableMetaInfo, &sToken, pSql)) != TSDB_CODE_SUCCESS) {
      return code;
    }

    if (++pCmd->count > TSDB_MULTI_METERMETA_MAX_NUM) {
      code = TSDB_CODE_INVALID_TABLE_ID;
      sprintf(pCmd->payload, "tables over the max number");
      return code;
    }

    if (payloadLen + strlen(pTableMetaInfo->name) + 128 >= pCmd->allocSize) {
      char *pNewMem = realloc(pCmd->payload, pCmd->allocSize + tblListLen);
      if (pNewMem == NULL) {
        code = TSDB_CODE_CLI_OUT_OF_MEMORY;
        sprintf(pCmd->payload, "failed to allocate memory");
        return code;
      }

      pCmd->payload = pNewMem;
      pCmd->allocSize = pCmd->allocSize + tblListLen;
      pMsg = pCmd->payload;
    }

    payloadLen += sprintf(pMsg + payloadLen, "%s,", pTableMetaInfo->name);
  }

  *(pMsg + payloadLen) = '\0';
  pCmd->payloadLen = payloadLen + 1;

  return TSDB_CODE_SUCCESS;
}

int taos_load_table_info(TAOS *taos, const char *tableNameList) {
  const int32_t MAX_TABLE_NAME_LENGTH = 12 * 1024 * 1024;  // 12MB list

  STscObj *pObj = (STscObj *)taos;
  if (pObj == NULL || pObj->signature != pObj) {
    terrno = TSDB_CODE_DISCONNECTED;
    return TSDB_CODE_DISCONNECTED;
  }

  SSqlObj* pSql = calloc(1, sizeof(SSqlObj));
  SSqlRes *pRes = &pSql->res;

  pRes->numOfTotal = 0;  // the number of getting table meta from server
  pRes->numOfClauseTotal = 0;

  pRes->code = 0;

  assert(pSql->fp == NULL);
  tscTrace("%p tableNameList: %s pObj:%p", pSql, tableNameList, pObj);

  int32_t tblListLen = strlen(tableNameList);
  if (tblListLen > MAX_TABLE_NAME_LENGTH) {
    tscError("%p tableNameList too long, length:%d, maximum allowed:%d", pSql, tblListLen, MAX_TABLE_NAME_LENGTH);
    pRes->code = TSDB_CODE_INVALID_SQL;
    return pRes->code;
  }

  char *str = calloc(1, tblListLen + 1);
  if (str == NULL) {
    pRes->code = TSDB_CODE_CLI_OUT_OF_MEMORY;
    tscError("%p failed to malloc sql string buffer", pSql);
    return pRes->code;
  }

  strtolower(str, tableNameList);
  pRes->code = (uint8_t)tscParseTblNameList(pSql, str, tblListLen);

  /*
   * set the qhandle to 0 before return in order to erase the qhandle value assigned in the previous successful query.
   * If qhandle is NOT set 0, the function of taos_free_result() will send message to server by calling tscProcessSql()
   * to free connection, which may cause segment fault, when the parse phrase is not even successfully executed.
   */
  pRes->qhandle = 0;
  free(str);

  if (pRes->code != TSDB_CODE_SUCCESS) {
    return pRes->code;
  }

  tscDoQuery(pSql);

  tscTrace("%p load multi metermeta result:%d %s pObj:%p", pSql, pRes->code, taos_errstr(taos), pObj);
  if (pRes->code != TSDB_CODE_SUCCESS) {
    tscPartiallyFreeSqlObj(pSql);
  }

  return pRes->code;
}<|MERGE_RESOLUTION|>--- conflicted
+++ resolved
@@ -255,10 +255,6 @@
   return pRes->code;
 }
 
-<<<<<<< HEAD
-static void waitForQueryRsp(void *param, TAOS_RES *tres, int code) {
-  assert(tres != NULL);
-=======
 void waitForQueryRsp(void *param, TAOS_RES *tres, int code) {
   assert(param != NULL);
   SSqlObj *pSql = ((STscObj *)param)->pSql;
@@ -267,7 +263,6 @@
   if (code < 0) {
     pSql->res.code = code;
   }
->>>>>>> 4913ce58
   
   SSqlObj *pSql = (SSqlObj *) tres;
   sem_post(&pSql->rspSem);
