/*
 * Copyright (c) 2019 TAOS Data, Inc. <jhtao@taosdata.com>
 *
 * This program is free software: you can use, redistribute, and/or modify
 * it under the terms of the GNU Affero General Public License, version 3
 * or later ("AGPL"), as published by the Free Software Foundation.
 *
 * This program is distributed in the hope that it will be useful, but WITHOUT
 * ANY WARRANTY; without even the implied warranty of MERCHANTABILITY or
 * FITNESS FOR A PARTICULAR PURPOSE.
 *
 * You should have received a copy of the GNU Affero General Public License
 * along with this program. If not, see <http://www.gnu.org/licenses/>.
 */

#ifndef __APPLE__
#define _BSD_SOURCE
#define _XOPEN_SOURCE 500
#define _DEFAULT_SOURCE
#define _GNU_SOURCE
#endif // __APPLE__

#include "os.h"
#include "ttype.h"
#include "texpr.h"
#include "taos.h"
#include "taosmsg.h"
#include "tcompare.h"
#include "tname.h"
#include "tscLog.h"
#include "tscUtil.h"
#include "tschemautil.h"
#include "tsclient.h"
#include "tstoken.h"
#include "tstrbuild.h"
#include "ttokendef.h"
<<<<<<< HEAD
#include "qScript.h"
=======
#include "qUtil.h"
>>>>>>> c3dc60e8

#define DEFAULT_PRIMARY_TIMESTAMP_COL_NAME "_c0"

#define TSWINDOW_IS_EQUAL(t1, t2) (((t1).skey == (t2).skey) && ((t1).ekey == (t2).ekey))

// -1 is tbname column index, so here use the -3 as the initial value
#define COLUMN_INDEX_INITIAL_VAL (-3)
#define COLUMN_INDEX_INITIALIZER \
  { COLUMN_INDEX_INITIAL_VAL, COLUMN_INDEX_INITIAL_VAL }
#define COLUMN_INDEX_VALIDE(index) (((index).tableIndex >= 0) && ((index).columnIndex >= TSDB_BLOCK_DIST_COLUMN_INDEX))
#define TBNAME_LIST_SEP ","

typedef struct SColumnList {  // todo refactor
  int32_t      num;
  SColumnIndex ids[TSDB_MAX_COLUMNS];
} SColumnList;

typedef struct SConvertFunc {
  int32_t originFuncId;
  int32_t execFuncId;
} SConvertFunc;

static SSqlExpr* doAddProjectCol(SQueryInfo* pQueryInfo, int32_t colIndex, int32_t tableIndex);

static int32_t setShowInfo(SSqlObj* pSql, SSqlInfo* pInfo);
static char*   getAccountId(SSqlObj* pSql);

static bool has(SArray* pFieldList, int32_t startIdx, const char* name);
static char* cloneCurrentDBName(SSqlObj* pSql);
static bool hasSpecifyDB(SStrToken* pTableName);
static bool validateTableColumnInfo(SArray* pFieldList, SSqlCmd* pCmd);
static bool validateTagParams(SArray* pTagsList, SArray* pFieldList, SSqlCmd* pCmd);

static int32_t setObjFullName(char* fullName, const char* account, SStrToken* pDB, SStrToken* tableName, int32_t* len);

static void getColumnName(tSqlExprItem* pItem, char* resultFieldName, int32_t nameLength);

static int32_t addExprAndResultField(SSqlCmd* pCmd, SQueryInfo* pQueryInfo, int32_t colIndex, tSqlExprItem* pItem, bool finalResult);
static int32_t insertResultField(SQueryInfo* pQueryInfo, int32_t outputIndex, SColumnList* pIdList, int16_t bytes,
                                 int8_t type, char* fieldName, SSqlExpr* pSqlExpr);

static uint8_t convertOptr(SStrToken *pToken);

static int32_t parseSelectClause(SSqlCmd* pCmd, int32_t clauseIndex, SArray* pSelectList, bool isSTable, bool joinQuery, bool timeWindowQuery);

static bool validateIpAddress(const char* ip, size_t size);
static bool hasUnsupportFunctionsForSTableQuery(SSqlCmd* pCmd, SQueryInfo* pQueryInfo);
static bool functionCompatibleCheck(SSqlCmd* pCmd, SQueryInfo* pQueryInfo, bool joinQuery, bool twQuery);

static int32_t parseGroupbyClause(SQueryInfo* pQueryInfo, SArray* pList, SSqlCmd* pCmd);

static int32_t parseIntervalClause(SSqlObj* pSql, SQueryInfo* pQueryInfo, SQuerySqlNode* pQuerySqlNode);
static int32_t parseIntervalOffset(SSqlCmd* pCmd, SQueryInfo* pQueryInfo, SStrToken* offsetToken);
static int32_t parseSlidingClause(SSqlCmd* pCmd, SQueryInfo* pQueryInfo, SStrToken* pSliding);

static int32_t addProjectionExprAndResultField(SSqlCmd* pCmd, SQueryInfo* pQueryInfo, tSqlExprItem* pItem);

static int32_t parseWhereClause(SQueryInfo* pQueryInfo, tSqlExpr** pExpr, SSqlObj* pSql);
static int32_t parseFillClause(SSqlCmd* pCmd, SQueryInfo* pQueryInfo, SQuerySqlNode* pQuerySQL);
static int32_t parseOrderbyClause(SSqlCmd* pCmd, SQueryInfo* pQueryInfo, SQuerySqlNode* pQuerySqlNode, SSchema* pSchema);

static int32_t tsRewriteFieldNameIfNecessary(SSqlCmd* pCmd, SQueryInfo* pQueryInfo);
static int32_t setAlterTableInfo(SSqlObj* pSql, struct SSqlInfo* pInfo);
static int32_t validateSqlFunctionInStreamSql(SSqlCmd* pCmd, SQueryInfo* pQueryInfo);
static int32_t validateFunctionsInIntervalOrGroupbyQuery(SSqlCmd* pCmd, SQueryInfo* pQueryInfo);
static int32_t validateArithmeticSQLExpr(SSqlCmd* pCmd, tSqlExpr* pExpr, SQueryInfo* pQueryInfo, SColumnList* pList, int32_t* type);
static int32_t validateEp(char* ep);
static int32_t validateDNodeConfig(SMiscInfo* pOptions);
static int32_t validateLocalConfig(SMiscInfo* pOptions);
static int32_t validateColumnName(char* name);
static int32_t setKillInfo(SSqlObj* pSql, struct SSqlInfo* pInfo, int32_t killType);

static bool validateOneTags(SSqlCmd* pCmd, TAOS_FIELD* pTagField);
static bool hasTimestampForPointInterpQuery(SQueryInfo* pQueryInfo);
static bool hasNormalColumnFilter(SQueryInfo* pQueryInfo);

static int32_t parseLimitClause(SSqlCmd* pCmd, SQueryInfo* pQueryInfo, int32_t index, SQuerySqlNode* pQuerySqlNode, SSqlObj* pSql);
static int32_t parseCreateDBOptions(SSqlCmd* pCmd, SCreateDbInfo* pCreateDbSql);
static int32_t getColumnIndexByName(SSqlCmd* pCmd, const SStrToken* pToken, SQueryInfo* pQueryInfo, SColumnIndex* pIndex);
static int32_t getTableIndexByName(SStrToken* pToken, SQueryInfo* pQueryInfo, SColumnIndex* pIndex);

static int32_t getTableIndexImpl(SStrToken* pTableToken, SQueryInfo* pQueryInfo, SColumnIndex* pIndex);
static int32_t doFunctionsCompatibleCheck(SSqlCmd* pCmd, SQueryInfo* pQueryInfo);
static int32_t doLocalQueryProcess(SSqlCmd* pCmd, SQueryInfo* pQueryInfo, SQuerySqlNode* pQuerySqlNode);
static int32_t tscCheckCreateDbParams(SSqlCmd* pCmd, SCreateDbMsg* pCreate);

static SColumnList getColumnList(int32_t num, int16_t tableIndex, int32_t columnIndex);

static int32_t doCheckForCreateTable(SSqlObj* pSql, int32_t subClauseIndex, SSqlInfo* pInfo);
static int32_t doCheckForCreateFromStable(SSqlObj* pSql, SSqlInfo* pInfo);
static int32_t doCheckForStream(SSqlObj* pSql, SSqlInfo* pInfo);
static int32_t doValidateSqlNode(SSqlObj* pSql, SQuerySqlNode* pQuerySqlNode, int32_t index);
static int32_t exprTreeFromSqlExpr(SSqlCmd* pCmd, tExprNode **pExpr, const tSqlExpr* pSqlExpr, SQueryInfo* pQueryInfo, SArray* pCols, int64_t *uid);
static bool    validateDebugFlag(int32_t v);

static bool    isTimeWindowQuery(SQueryInfo* pQueryInfo) {
  return pQueryInfo->interval.interval > 0 || pQueryInfo->sessionWindow.gap > 0;
}

int16_t getNewResColId(SQueryInfo* pQueryInfo) {
  return pQueryInfo->resColumnId--;
}

static uint8_t convertOptr(SStrToken *pToken) {
  switch (pToken->type) {
    case TK_LT:
      return TSDB_RELATION_LESS;
    case TK_LE:
      return TSDB_RELATION_LESS_EQUAL;
    case TK_GT:
      return TSDB_RELATION_GREATER;
    case TK_GE:
      return TSDB_RELATION_GREATER_EQUAL;
    case TK_NE:
      return TSDB_RELATION_NOT_EQUAL;
    case TK_AND:
      return TSDB_RELATION_AND;
    case TK_OR:
      return TSDB_RELATION_OR;
    case TK_EQ:
      return TSDB_RELATION_EQUAL;
    case TK_PLUS:
      return TSDB_BINARY_OP_ADD;
    case TK_MINUS:
      return TSDB_BINARY_OP_SUBTRACT;
    case TK_STAR:
      return TSDB_BINARY_OP_MULTIPLY;
    case TK_SLASH:
    case TK_DIVIDE:
      return TSDB_BINARY_OP_DIVIDE;
    case TK_REM:
      return TSDB_BINARY_OP_REMAINDER;
    case TK_LIKE:
      return TSDB_RELATION_LIKE;
    case TK_ISNULL:
      return TSDB_RELATION_ISNULL;
    case TK_NOTNULL:
      return TSDB_RELATION_NOTNULL;
    default: { return 0; }
  }
}

static bool validateDebugFlag(int32_t v) {
  const static int validFlag[] = {131, 135, 143};

  for (int i = 0; i < tListLen(validFlag); i++) {
    if (v == validFlag[i]) {
        return true;
    }
  }
  return false;
}
/*
 * Used during parsing query sql. Since the query sql usually small in length, error position
 * is not needed in the final error message.
 */
static int32_t invalidSqlErrMsg(char* dstBuffer, const char* errMsg) {
  return tscInvalidSQLErrMsg(dstBuffer, errMsg, NULL);
}

static int setColumnFilterInfoForTimestamp(SSqlCmd* pCmd, SQueryInfo* pQueryInfo, tVariant* pVar) {
  int64_t     time = 0;
  const char* msg = "invalid timestamp";

  strdequote(pVar->pz);
  char*           seg = strnchr(pVar->pz, '-', pVar->nLen, false);
  STableMetaInfo* pTableMetaInfo = tscGetMetaInfo(pQueryInfo, 0);

  STableComInfo tinfo = tscGetTableInfo(pTableMetaInfo->pTableMeta);
  
  if (seg != NULL) {
    if (taosParseTime(pVar->pz, &time, pVar->nLen, tinfo.precision, tsDaylight) != TSDB_CODE_SUCCESS) {
      return invalidSqlErrMsg(tscGetErrorMsgPayload(pCmd), msg);
    }
  } else {
    if (tVariantDump(pVar, (char*)&time, TSDB_DATA_TYPE_BIGINT, true)) {
      return invalidSqlErrMsg(tscGetErrorMsgPayload(pCmd), msg);
    }
  }

  tVariantDestroy(pVar);
  tVariantCreateFromBinary(pVar, (char*)&time, 0, TSDB_DATA_TYPE_BIGINT);

  return TSDB_CODE_SUCCESS;
}

static int32_t handlePassword(SSqlCmd* pCmd, SStrToken* pPwd) {
  const char* msg1 = "password can not be empty";
  const char* msg2 = "name or password too long";
  const char* msg3 = "password needs single quote marks enclosed";

  if (pPwd->type != TK_STRING) {
    return invalidSqlErrMsg(tscGetErrorMsgPayload(pCmd), msg3);
  }

  strdequote(pPwd->z);
  pPwd->n = (uint32_t)strtrim(pPwd->z);  // trim space before and after passwords

  if (pPwd->n <= 0) {
    return invalidSqlErrMsg(tscGetErrorMsgPayload(pCmd), msg1);
  }

  if (pPwd->n >= TSDB_KEY_LEN) {
    return invalidSqlErrMsg(tscGetErrorMsgPayload(pCmd), msg2);
  }

  return TSDB_CODE_SUCCESS;
}

int32_t readFromFile(char *name, uint32_t *len, void **buf) {
  struct stat fileStat;
  if (stat(name, &fileStat) < 0) {
    tscError("stat file %s failed, error:%s", name, strerror(errno));
    return TAOS_SYSTEM_ERROR(errno);
  }

  *len = fileStat.st_size;

  if (*len <= 0) {
    tscError("file %s is empty", name);
    return TSDB_CODE_TSC_FILE_EMPTY;
  }

  *buf = calloc(1, *len);
  if (*buf == NULL) {
    return TSDB_CODE_TSC_OUT_OF_MEMORY;
  }

  int fd = open(name, O_RDONLY);
  if (fd < 0) {
    tscError("open file %s failed, error:%s", name, strerror(errno));
    tfree(*buf);
    return TAOS_SYSTEM_ERROR(errno);
  }

  int64_t s = taosReadImp(fd, *buf, *len);
  if (s != *len) {
    tscError("read file %s failed, error:%s", name, strerror(errno));
    close(fd);
    tfree(*buf);
    return TSDB_CODE_TSC_APP_ERROR;
  }

  return TSDB_CODE_SUCCESS;
}


int32_t handleUserDefinedFunc(SSqlObj* pSql, struct SSqlInfo* pInfo) {
  const char *msg1 = "function name is too long";
  const char *msg2 = "path is too long";
  const char *msg3 = "invalid outputtype";
  const char *msg4 = "invalid script";
  SSqlCmd *pCmd = &pSql->cmd;
  
  switch (pInfo->type) {
  case TSDB_SQL_CREATE_FUNCTION: {
    SCreateFuncInfo *createInfo = &pInfo->pMiscInfo->funcOpt;
    uint32_t len = 0;
    void *buf = NULL;

    if (createInfo->output.type == (uint8_t)-1 || createInfo->output.bytes < 0) {
      return invalidSqlErrMsg(tscGetErrorMsgPayload(pCmd), msg3);
    }

    createInfo->name.z[createInfo->name.n] = 0;

    strdequote(createInfo->name.z);

    if (strlen(createInfo->name.z) >= TSDB_FUNC_NAME_LEN) {
      return invalidSqlErrMsg(tscGetErrorMsgPayload(pCmd), msg1);
    }

    createInfo->path.z[createInfo->path.n] = 0;

    strdequote(createInfo->path.z);

    if (strlen(createInfo->path.z) >= PATH_MAX) {
      return invalidSqlErrMsg(tscGetErrorMsgPayload(pCmd), msg2);
    }
    
    int32_t ret = readFromFile(createInfo->path.z, &len, &buf);
    if (ret) {
      return ret;
    }
    if (isValidScript(buf)) {
      return invalidSqlErrMsg(tscGetErrorMsgPayload(pCmd), msg4); 
    } 

    //TODO CHECK CODE
    if (len + sizeof(SCreateFuncMsg) > pSql->cmd.allocSize) {
      ret = tscAllocPayload(&pSql->cmd, len + sizeof(SCreateFuncMsg));
      if (ret) {
        tfree(buf);
        return ret;
      }
    }

    SCreateFuncMsg *pMsg = (SCreateFuncMsg *)pSql->cmd.payload;

    strcpy(pMsg->name, createInfo->name.z);
    strcpy(pMsg->path, createInfo->path.z);

    pMsg->funcType = htonl(createInfo->type);

    pMsg->outputType = createInfo->output.type;
    pMsg->outputLen = htons(createInfo->output.bytes);

    pMsg->codeLen = htonl(len);
    memcpy(pMsg->code, buf, len);
    tfree(buf);
    
    break;
    }
  case TSDB_SQL_DROP_FUNCTION: {
    SStrToken* t0 = taosArrayGet(pInfo->pMiscInfo->a, 0);
    
    SDropFuncMsg *pMsg = (SDropFuncMsg *)pSql->cmd.payload;

    t0->z[t0->n] = 0;

    strdequote(t0->z);

    if (strlen(t0->z) >= TSDB_FUNC_NAME_LEN) {
      return invalidSqlErrMsg(tscGetErrorMsgPayload(pCmd), msg1);
    }

    strcpy(pMsg->name, t0->z);

    break;
    }
  default:
    return TSDB_CODE_TSC_APP_ERROR;
  }

  return TSDB_CODE_SUCCESS;
}


int32_t tscToSQLCmd(SSqlObj* pSql, struct SSqlInfo* pInfo) {
  if (pInfo == NULL || pSql == NULL) {
    return TSDB_CODE_TSC_APP_ERROR;
  }

  SSqlCmd* pCmd = &pSql->cmd;
  SSqlRes* pRes = &pSql->res;

  int32_t code = TSDB_CODE_SUCCESS;
  if (!pInfo->valid || terrno == TSDB_CODE_TSC_SQL_SYNTAX_ERROR) {
    terrno = TSDB_CODE_SUCCESS;  // clear the error number
    return tscSQLSyntaxErrMsg(tscGetErrorMsgPayload(pCmd), NULL, pInfo->msg);
  }

  SQueryInfo* pQueryInfo = tscGetQueryInfoDetailSafely(pCmd, pCmd->clauseIndex);
  if (pQueryInfo == NULL) {
    pRes->code = terrno;
    return pRes->code;
  }

  STableMetaInfo* pTableMetaInfo = (pQueryInfo->numOfTables == 0)? tscAddEmptyMetaInfo(pQueryInfo) : pQueryInfo->pTableMetaInfo[0];
  if (pTableMetaInfo == NULL) {
    pRes->code = TSDB_CODE_TSC_OUT_OF_MEMORY;
    return pRes->code;
  }

  pCmd->command = pInfo->type;

  switch (pInfo->type) {
    case TSDB_SQL_DROP_TABLE:
    case TSDB_SQL_DROP_USER:
    case TSDB_SQL_DROP_ACCT:
    case TSDB_SQL_DROP_DNODE:
    case TSDB_SQL_DROP_DB: {
      const char* msg2 = "invalid name";
      const char* msg3 = "param name too long";
      const char* msg4 = "table is not super table";

      SStrToken* pzName = taosArrayGet(pInfo->pMiscInfo->a, 0);
      if ((pInfo->type != TSDB_SQL_DROP_DNODE) && (tscValidateName(pzName) != TSDB_CODE_SUCCESS)) {
        return invalidSqlErrMsg(tscGetErrorMsgPayload(pCmd), msg2);
      }

      if (pInfo->type == TSDB_SQL_DROP_DB) {
        assert(taosArrayGetSize(pInfo->pMiscInfo->a) == 1);
        code = tNameSetDbName(&pTableMetaInfo->name, getAccountId(pSql), pzName);
        if (code != TSDB_CODE_SUCCESS) {
          return invalidSqlErrMsg(tscGetErrorMsgPayload(pCmd), msg2);
        }

      } else if (pInfo->type == TSDB_SQL_DROP_TABLE) {
        assert(taosArrayGetSize(pInfo->pMiscInfo->a) == 1);

        code = tscSetTableFullName(pTableMetaInfo, pzName, pSql);
        if(code != TSDB_CODE_SUCCESS) {
          return code; 
        }

        if (pInfo->pMiscInfo->tableType == TSDB_SUPER_TABLE) {
          code = tscGetTableMeta(pSql, pTableMetaInfo);
          if (code != TSDB_CODE_SUCCESS) {
            return code;
          }

          if (!UTIL_TABLE_IS_SUPER_TABLE(pTableMetaInfo)) {
            return invalidSqlErrMsg(tscGetErrorMsgPayload(pCmd), msg4);
          }
        }
        
      } else if (pInfo->type == TSDB_SQL_DROP_DNODE) {
        pzName->n = strdequote(pzName->z);
        strncpy(pCmd->payload, pzName->z, pzName->n);
      } else {  // drop user/account
        if (pzName->n >= TSDB_USER_LEN) {
          return invalidSqlErrMsg(tscGetErrorMsgPayload(pCmd), msg3);
        }

        strncpy(pCmd->payload, pzName->z, pzName->n);
      }

      break;
    }

    case TSDB_SQL_USE_DB: {
      const char* msg = "invalid db name";
      SStrToken* pToken = taosArrayGet(pInfo->pMiscInfo->a, 0);

      if (tscValidateName(pToken) != TSDB_CODE_SUCCESS) {
        return invalidSqlErrMsg(tscGetErrorMsgPayload(pCmd), msg);
      }

      int32_t ret = tNameSetDbName(&pTableMetaInfo->name, getAccountId(pSql), pToken);
      if (ret != TSDB_CODE_SUCCESS) {
        return invalidSqlErrMsg(tscGetErrorMsgPayload(pCmd), msg);
      }

      break;
    }

    case TSDB_SQL_RESET_CACHE: {
      return TSDB_CODE_SUCCESS;
    }

    case TSDB_SQL_SHOW: {
      if (setShowInfo(pSql, pInfo) != TSDB_CODE_SUCCESS) {
        return TSDB_CODE_TSC_INVALID_SQL;
      }

      break;
    }

    case TSDB_SQL_CREATE_FUNCTION: 
    case TSDB_SQL_DROP_FUNCTION:  {
      code = handleUserDefinedFunc(pSql, pInfo);
      if (code != TSDB_CODE_SUCCESS) {
        return code;
      }

      break;
    }

    case TSDB_SQL_ALTER_DB:
    case TSDB_SQL_CREATE_DB: {
      const char* msg1 = "invalid db name";
      const char* msg2 = "name too long";

      SCreateDbInfo* pCreateDB = &(pInfo->pMiscInfo->dbOpt);
      if (tscValidateName(&pCreateDB->dbname) != TSDB_CODE_SUCCESS) {
        return invalidSqlErrMsg(tscGetErrorMsgPayload(pCmd), msg1);
      }

      int32_t ret = tNameSetDbName(&pTableMetaInfo->name, getAccountId(pSql), &(pCreateDB->dbname));
      if (ret != TSDB_CODE_SUCCESS) {
        return invalidSqlErrMsg(tscGetErrorMsgPayload(pCmd), msg2);
      }

      if (parseCreateDBOptions(pCmd, pCreateDB) != TSDB_CODE_SUCCESS) {
        return TSDB_CODE_TSC_INVALID_SQL;
      }

      break;
    }

    case TSDB_SQL_CREATE_DNODE: {
      const char* msg = "invalid host name (ip address)";

      if (taosArrayGetSize(pInfo->pMiscInfo->a) > 1) {
        return invalidSqlErrMsg(tscGetErrorMsgPayload(pCmd), msg);
      }

      SStrToken* id = taosArrayGet(pInfo->pMiscInfo->a, 0);
      id->n = strdequote(id->z);
      break;
    }

    case TSDB_SQL_CREATE_ACCT:
    case TSDB_SQL_ALTER_ACCT: {
      const char* msg1 = "invalid state option, available options[no, r, w, all]";
      const char* msg2 = "invalid user/account name";
      const char* msg3 = "name too long";

      SStrToken* pName = &pInfo->pMiscInfo->user.user;
      SStrToken* pPwd = &pInfo->pMiscInfo->user.passwd;

      if (handlePassword(pCmd, pPwd) != TSDB_CODE_SUCCESS) {
        return TSDB_CODE_TSC_INVALID_SQL;
      }

      if (pName->n >= TSDB_USER_LEN) {
        return invalidSqlErrMsg(tscGetErrorMsgPayload(pCmd), msg3);
      }

      if (tscValidateName(pName) != TSDB_CODE_SUCCESS) {
        return invalidSqlErrMsg(tscGetErrorMsgPayload(pCmd), msg2);
      }

      SCreateAcctInfo* pAcctOpt = &pInfo->pMiscInfo->acctOpt;
      if (pAcctOpt->stat.n > 0) {
        if (pAcctOpt->stat.z[0] == 'r' && pAcctOpt->stat.n == 1) {
        } else if (pAcctOpt->stat.z[0] == 'w' && pAcctOpt->stat.n == 1) {
        } else if (strncmp(pAcctOpt->stat.z, "all", 3) == 0 && pAcctOpt->stat.n == 3) {
        } else if (strncmp(pAcctOpt->stat.z, "no", 2) == 0 && pAcctOpt->stat.n == 2) {
        } else {
          return invalidSqlErrMsg(tscGetErrorMsgPayload(pCmd), msg1);
        }
      }

      break;
    }

    case TSDB_SQL_DESCRIBE_TABLE: {
      const char* msg1 = "invalid table name";
      const char* msg2 = "table name too long";

      SStrToken* pToken = taosArrayGet(pInfo->pMiscInfo->a, 0);
      if (tscValidateName(pToken) != TSDB_CODE_SUCCESS) {
        return invalidSqlErrMsg(tscGetErrorMsgPayload(pCmd), msg1);
      }

      if (!tscValidateTableNameLength(pToken->n)) {
        return invalidSqlErrMsg(tscGetErrorMsgPayload(pCmd), msg2);
      }

      // additional msg has been attached already
      code = tscSetTableFullName(pTableMetaInfo, pToken, pSql);
      if (code != TSDB_CODE_SUCCESS) {
        return code;
      }

      return tscGetTableMeta(pSql, pTableMetaInfo);
    }
    case TSDB_SQL_SHOW_CREATE_TABLE: {
      const char* msg1 = "invalid table name";
      const char* msg2 = "table name is too long";

      SStrToken* pToken = taosArrayGet(pInfo->pMiscInfo->a, 0);
      if (tscValidateName(pToken) != TSDB_CODE_SUCCESS) {
        return invalidSqlErrMsg(tscGetErrorMsgPayload(pCmd), msg1);
      }

      if (!tscValidateTableNameLength(pToken->n)) {
        return invalidSqlErrMsg(tscGetErrorMsgPayload(pCmd), msg2);
      }

      code = tscSetTableFullName(pTableMetaInfo, pToken, pSql);
      if (code != TSDB_CODE_SUCCESS) {
        return code;
      }

      return tscGetTableMeta(pSql, pTableMetaInfo);
    }
    case TSDB_SQL_SHOW_CREATE_DATABASE: {
      const char* msg1 = "invalid database name";

      SStrToken* pToken = taosArrayGet(pInfo->pMiscInfo->a, 0);
      if (tscValidateName(pToken) != TSDB_CODE_SUCCESS) {
        return invalidSqlErrMsg(tscGetErrorMsgPayload(pCmd), msg1);
      }

      if (pToken->n > TSDB_DB_NAME_LEN) {
        return invalidSqlErrMsg(tscGetErrorMsgPayload(pCmd), msg1);
      }

      return tscSetTableFullName(pTableMetaInfo, pToken, pSql);
    }
    case TSDB_SQL_CFG_DNODE: {
      const char* msg2 = "invalid configure options or values, such as resetlog / debugFlag 135 / balance 'vnode:2-dnode:2' / monitor 1 ";
      const char* msg3 = "invalid dnode ep";

      /* validate the ip address */
      SMiscInfo* pMiscInfo = pInfo->pMiscInfo;

      /* validate the parameter names and options */
      if (validateDNodeConfig(pMiscInfo) != TSDB_CODE_SUCCESS) {
        return invalidSqlErrMsg(tscGetErrorMsgPayload(pCmd), msg2);
      }

      char* pMsg = pCmd->payload;

      SCfgDnodeMsg* pCfg = (SCfgDnodeMsg*)pMsg;

      SStrToken* t0 = taosArrayGet(pMiscInfo->a, 0);
      SStrToken* t1 = taosArrayGet(pMiscInfo->a, 1);

      t0->n = strdequote(t0->z);
      strncpy(pCfg->ep, t0->z, t0->n);

      if (validateEp(pCfg->ep) != TSDB_CODE_SUCCESS) {
        return invalidSqlErrMsg(tscGetErrorMsgPayload(pCmd), msg3);
      }

      strncpy(pCfg->config, t1->z, t1->n);

      if (taosArrayGetSize(pMiscInfo->a) == 3) {
        SStrToken* t2 = taosArrayGet(pMiscInfo->a, 2);

        pCfg->config[t1->n] = ' ';  // add sep
        strncpy(&pCfg->config[t1->n + 1], t2->z, t2->n);
      }

      break;
    }

    case TSDB_SQL_CREATE_USER:
    case TSDB_SQL_ALTER_USER: {
      const char* msg2 = "invalid user/account name";
      const char* msg3 = "name too long";
      const char* msg5 = "invalid user rights";
      const char* msg7 = "not support options";

      pCmd->command = pInfo->type;

      SUserInfo* pUser = &pInfo->pMiscInfo->user;
      SStrToken* pName = &pUser->user;
      SStrToken* pPwd = &pUser->passwd;

      if (pName->n >= TSDB_USER_LEN) {
        return invalidSqlErrMsg(tscGetErrorMsgPayload(pCmd), msg3);
      }

      if (tscValidateName(pName) != TSDB_CODE_SUCCESS) {
        return invalidSqlErrMsg(tscGetErrorMsgPayload(pCmd), msg2);
      }

      if (pCmd->command == TSDB_SQL_CREATE_USER) {
        if (handlePassword(pCmd, pPwd) != TSDB_CODE_SUCCESS) {
          return TSDB_CODE_TSC_INVALID_SQL;
        }
      } else {
        if (pUser->type == TSDB_ALTER_USER_PASSWD) {
          if (handlePassword(pCmd, pPwd) != TSDB_CODE_SUCCESS) {
            return TSDB_CODE_TSC_INVALID_SQL;
          }
        } else if (pUser->type == TSDB_ALTER_USER_PRIVILEGES) {
          assert(pPwd->type == TSDB_DATA_TYPE_NULL);

          SStrToken* pPrivilege = &pUser->privilege;

          if (strncasecmp(pPrivilege->z, "super", 5) == 0 && pPrivilege->n == 5) {
            pCmd->count = 1;
          } else if (strncasecmp(pPrivilege->z, "read", 4) == 0 && pPrivilege->n == 4) {
            pCmd->count = 2;
          } else if (strncasecmp(pPrivilege->z, "write", 5) == 0 && pPrivilege->n == 5) {
            pCmd->count = 3;
          } else {
            return invalidSqlErrMsg(tscGetErrorMsgPayload(pCmd), msg5);
          }
        } else {
          return invalidSqlErrMsg(tscGetErrorMsgPayload(pCmd), msg7);
        }
      }

      break;
    }

    case TSDB_SQL_CFG_LOCAL: {
      SMiscInfo  *pMiscInfo = pInfo->pMiscInfo;
      const char *msg = "invalid configure options or values";

      // validate the parameter names and options
      if (validateLocalConfig(pMiscInfo) != TSDB_CODE_SUCCESS) {
        return invalidSqlErrMsg(tscGetErrorMsgPayload(pCmd), msg);
      }

      int32_t numOfToken = (int32_t) taosArrayGetSize(pMiscInfo->a);
      assert(numOfToken >= 1 && numOfToken <= 2);

      SStrToken* t = taosArrayGet(pMiscInfo->a, 0);
      strncpy(pCmd->payload, t->z, t->n);
      if (numOfToken == 2) {
        SStrToken* t1 = taosArrayGet(pMiscInfo->a, 1);
        pCmd->payload[t->n] = ' ';  // add sep
        strncpy(&pCmd->payload[t->n + 1], t1->z, t1->n);
      }
      return TSDB_CODE_SUCCESS;
    }

    case TSDB_SQL_CREATE_TABLE: {
      SCreateTableSql* pCreateTable = pInfo->pCreateTableInfo;

      if (pCreateTable->type == TSQL_CREATE_TABLE || pCreateTable->type == TSQL_CREATE_STABLE) {
        if ((code = doCheckForCreateTable(pSql, 0, pInfo)) != TSDB_CODE_SUCCESS) {
          return code;
        }

      } else if (pCreateTable->type == TSQL_CREATE_TABLE_FROM_STABLE) {
        assert(pCmd->numOfCols == 0);
        if ((code = doCheckForCreateFromStable(pSql, pInfo)) != TSDB_CODE_SUCCESS) {
          return code;
        }

      } else if (pCreateTable->type == TSQL_CREATE_STREAM) {
        if ((code = doCheckForStream(pSql, pInfo)) != TSDB_CODE_SUCCESS) {
          return code;
        }
      }

      break;
    }

    case TSDB_SQL_SELECT: {
      const char* msg1 = "columns in select clause not identical";

      for (int32_t i = pCmd->numOfClause; i < pInfo->subclauseInfo.numOfClause; ++i) {
        SQueryInfo* pqi = tscGetQueryInfoDetailSafely(pCmd, i);
        if (pqi == NULL) {
          pRes->code = terrno;
          return pRes->code;
        }
      }

      assert(pCmd->numOfClause == pInfo->subclauseInfo.numOfClause);
      for (int32_t i = pCmd->clauseIndex; i < pInfo->subclauseInfo.numOfClause; ++i) {
        SQuerySqlNode* pQuerySqlNode = pInfo->subclauseInfo.pClause[i];
        tscTrace("%p start to parse %dth subclause, total:%d", pSql, i, pInfo->subclauseInfo.numOfClause);
        if ((code = doValidateSqlNode(pSql, pQuerySqlNode, i)) != TSDB_CODE_SUCCESS) {
          return code;
        }

        tscPrintSelectClause(pSql, i);
        pCmd->clauseIndex += 1;
      }

      // restore the clause index
      pCmd->clauseIndex = 0;
      // set the command/global limit parameters from the first subclause to the sqlcmd object
      SQueryInfo* pQueryInfo1 = tscGetQueryInfoDetail(pCmd, 0);
      pCmd->command = pQueryInfo1->command;

      // if there is only one element, the limit of clause is the limit of global result.
      for (int32_t i = 1; i < pCmd->numOfClause; ++i) {
        SQueryInfo* pQueryInfo2 = tscGetQueryInfoDetail(pCmd, i);

        int32_t ret = tscFieldInfoCompare(&pQueryInfo1->fieldsInfo, &pQueryInfo2->fieldsInfo);
        if (ret != 0) {
          return invalidSqlErrMsg(tscGetErrorMsgPayload(pCmd), msg1);
        }
      }

      pCmd->parseFinished = 1;
      return TSDB_CODE_SUCCESS;  // do not build query message here
    }

    case TSDB_SQL_ALTER_TABLE: {
      if ((code = setAlterTableInfo(pSql, pInfo)) != TSDB_CODE_SUCCESS) {
        return code;
      }

      break;
    }

    case TSDB_SQL_KILL_QUERY:
    case TSDB_SQL_KILL_STREAM:
    case TSDB_SQL_KILL_CONNECTION: {
      if ((code = setKillInfo(pSql, pInfo, pInfo->type)) != TSDB_CODE_SUCCESS) {
        return code;
      }
      break;
    }

    case TSDB_SQL_SYNC_DB_REPLICA: {
      const char* msg1 = "invalid db name";
      SStrToken* pzName = taosArrayGet(pInfo->pMiscInfo->a, 0);

      assert(taosArrayGetSize(pInfo->pMiscInfo->a) == 1);
      code = tNameSetDbName(&pTableMetaInfo->name, getAccountId(pSql), pzName);
      if (code != TSDB_CODE_SUCCESS) {
        return invalidSqlErrMsg(tscGetErrorMsgPayload(pCmd), msg1);
      }
      break;
    }

    default:
      return invalidSqlErrMsg(tscGetErrorMsgPayload(pCmd), "not support sql expression");
  }

  pSql->cmd.parseFinished = 1;
  if (tscBuildMsg[pCmd->command] != NULL) {
    return tscBuildMsg[pCmd->command](pSql, pInfo);
  } else {
    return invalidSqlErrMsg(tscGetErrorMsgPayload(pCmd), "not support sql expression");
  }
}

/*
 * if the top/bottom exists, only tags columns, tbname column, and primary timestamp column
 * are available.
 */
static bool isTopBottomQuery(SQueryInfo* pQueryInfo) {
  size_t size = tscSqlExprNumOfExprs(pQueryInfo);
  
  for (int32_t i = 0; i < size; ++i) {
    int32_t functionId = tscSqlExprGet(pQueryInfo, i)->functionId;

    if (functionId == TSDB_FUNC_TOP || functionId == TSDB_FUNC_BOTTOM) {
      return true;
    }
  }

  return false;
}

// need to add timestamp column in result set, if it is a time window query
static int32_t addPrimaryTsColumnForTimeWindowQuery(SQueryInfo* pQueryInfo) {
  uint64_t uid = tscSqlExprGet(pQueryInfo, 0)->uid;

  int32_t  tableIndex = COLUMN_INDEX_INITIAL_VAL;
  for (int32_t i = 0; i < pQueryInfo->numOfTables; ++i) {
    STableMetaInfo* pTableMetaInfo = tscGetMetaInfo(pQueryInfo, i);
    if (pTableMetaInfo->pTableMeta->id.uid == uid) {
      tableIndex = i;
      break;
    }
  }

  if (tableIndex == COLUMN_INDEX_INITIAL_VAL) {
    return TSDB_CODE_TSC_INVALID_SQL;
  }

  SSchema s = {.bytes = TSDB_KEYSIZE, .type = TSDB_DATA_TYPE_TIMESTAMP, .colId = PRIMARYKEY_TIMESTAMP_COL_INDEX};
  tstrncpy(s.name, aAggs[TSDB_FUNC_TS].name, sizeof(s.name));

  SColumnIndex index = {tableIndex, PRIMARYKEY_TIMESTAMP_COL_INDEX};
  tscAddFuncInSelectClause(pQueryInfo, 0, TSDB_FUNC_TS, &index, &s, TSDB_COL_NORMAL);
  return TSDB_CODE_SUCCESS;
}

static int32_t checkInvalidExprForTimeWindow(SSqlCmd* pCmd, SQueryInfo* pQueryInfo) {
  const char* msg1 = "invalid query expression";
  const char* msg2 = "top/bottom query does not support order by value in time window query";

  // for top/bottom + interval query, we do not add additional timestamp column in the front
  if (isTopBottomQuery(pQueryInfo)) {

    // invalid sql:
    // top(col, k) from table_name [interval(1d)|session(ts, 1d)] order by k asc
    // order by normal column is not supported
    int32_t colId = pQueryInfo->order.orderColId;
    if (isTimeWindowQuery(pQueryInfo) && colId != PRIMARYKEY_TIMESTAMP_COL_INDEX) {
      return invalidSqlErrMsg(tscGetErrorMsgPayload(pCmd), msg2);
    }

    return TSDB_CODE_SUCCESS;
  }

  /*
   * invalid sql:
   * select count(tbname)/count(tag1)/count(tag2) from super_table_name [interval(1d)|session(ts, 1d)];
   */
  size_t size = tscSqlExprNumOfExprs(pQueryInfo);
  for (int32_t i = 0; i < size; ++i) {
    SSqlExpr* pExpr = tscSqlExprGet(pQueryInfo, i);
    if (pExpr->functionId == TSDB_FUNC_COUNT && TSDB_COL_IS_TAG(pExpr->colInfo.flag)) {
      return invalidSqlErrMsg(tscGetErrorMsgPayload(pCmd), msg1);
    }
  }

  /*
   * invalid sql:
   * select tbname, tags_fields from super_table_name [interval(1s)|session(ts,1s)]
   */
  if (tscQueryTags(pQueryInfo) && isTimeWindowQuery(pQueryInfo)) {
    return invalidSqlErrMsg(tscGetErrorMsgPayload(pCmd), msg1);
  }

  return addPrimaryTsColumnForTimeWindowQuery(pQueryInfo);
}

int32_t parseIntervalClause(SSqlObj* pSql, SQueryInfo* pQueryInfo, SQuerySqlNode* pQuerySqlNode) {
  const char* msg2 = "interval cannot be less than 10 ms";
  const char* msg3 = "sliding cannot be used without interval";

  SSqlCmd* pCmd = &pSql->cmd;

  STableMetaInfo* pTableMetaInfo = tscGetMetaInfo(pQueryInfo, 0);
  STableComInfo tinfo = tscGetTableInfo(pTableMetaInfo->pTableMeta);
  
  if (!TPARSER_HAS_TOKEN(pQuerySqlNode->interval.interval)) {
    if (TPARSER_HAS_TOKEN(pQuerySqlNode->sliding)) {
      return invalidSqlErrMsg(tscGetErrorMsgPayload(pCmd), msg3);
    }

    return TSDB_CODE_SUCCESS;
  }

  // orderby column not set yet, set it to be the primary timestamp column
  if (pQueryInfo->order.orderColId == INT32_MIN) {
    pQueryInfo->order.orderColId = PRIMARYKEY_TIMESTAMP_COL_INDEX;
  }

  // interval is not null
  SStrToken *t = &pQuerySqlNode->interval.interval;
  if (parseNatualDuration(t->z, t->n, &pQueryInfo->interval.interval, &pQueryInfo->interval.intervalUnit) != TSDB_CODE_SUCCESS) {
    return TSDB_CODE_TSC_INVALID_SQL;
  }

  if (pQueryInfo->interval.intervalUnit != 'n' && pQueryInfo->interval.intervalUnit != 'y') {
    // if the unit of time window value is millisecond, change the value from microsecond
    if (tinfo.precision == TSDB_TIME_PRECISION_MILLI) {
      pQueryInfo->interval.interval = pQueryInfo->interval.interval / 1000;
    }

    // interval cannot be less than 10 milliseconds
    if (pQueryInfo->interval.interval < tsMinIntervalTime) {
      return invalidSqlErrMsg(tscGetErrorMsgPayload(pCmd), msg2);
    }
  }

  if (parseIntervalOffset(pCmd, pQueryInfo, &pQuerySqlNode->interval.offset) != TSDB_CODE_SUCCESS) {
    return TSDB_CODE_TSC_INVALID_SQL;
  }

  if (parseSlidingClause(pCmd, pQueryInfo, &pQuerySqlNode->sliding) != TSDB_CODE_SUCCESS) {
    return TSDB_CODE_TSC_INVALID_SQL;
  }

  // The following part is used to check for the invalid query expression.
  return checkInvalidExprForTimeWindow(pCmd, pQueryInfo);
}

int32_t parseSessionClause(SSqlCmd* pCmd, SQueryInfo* pQueryInfo, SQuerySqlNode * pQuerySqlNode) {
  const char* msg1 = "gap should be fixed time window";
  const char* msg2 = "only one type time window allowed";
  const char* msg3 = "invalid column name";
  const char* msg4 = "invalid time window";

  // no session window
  if (!TPARSER_HAS_TOKEN(pQuerySqlNode->sessionVal.gap)) {
    return TSDB_CODE_SUCCESS;
  }

  SStrToken* col = &pQuerySqlNode->sessionVal.col;
  SStrToken* gap = &pQuerySqlNode->sessionVal.gap;

  char timeUnit = 0;
  if (parseNatualDuration(gap->z, gap->n, &pQueryInfo->sessionWindow.gap, &timeUnit) != TSDB_CODE_SUCCESS) {
    return invalidSqlErrMsg(tscGetErrorMsgPayload(pCmd), msg4);
  }

  if (timeUnit == 'y' || timeUnit == 'n') {
    return invalidSqlErrMsg(tscGetErrorMsgPayload(pCmd), msg1);
  }

  // if the unit of time window value is millisecond, change the value from microsecond
  STableMetaInfo* pTableMetaInfo = tscGetMetaInfo(pQueryInfo, 0);
  STableComInfo tinfo = tscGetTableInfo(pTableMetaInfo->pTableMeta);
  if (tinfo.precision == TSDB_TIME_PRECISION_MILLI) {
    pQueryInfo->sessionWindow.gap = pQueryInfo->sessionWindow.gap / 1000;
  }

  if (pQueryInfo->sessionWindow.gap != 0 && pQueryInfo->interval.interval != 0) {
    return invalidSqlErrMsg(tscGetErrorMsgPayload(pCmd), msg2);
  }

  SColumnIndex index = COLUMN_INDEX_INITIALIZER;
  if (getColumnIndexByName(pCmd, col, pQueryInfo, &index) != TSDB_CODE_SUCCESS) {
    return invalidSqlErrMsg(tscGetErrorMsgPayload(pCmd), msg3);
  }

  pQueryInfo->sessionWindow.primaryColId = PRIMARYKEY_TIMESTAMP_COL_INDEX;

  // The following part is used to check for the invalid query expression.
  return checkInvalidExprForTimeWindow(pCmd, pQueryInfo);
}

int32_t parseIntervalOffset(SSqlCmd* pCmd, SQueryInfo* pQueryInfo, SStrToken* offsetToken) {
  const char* msg1 = "interval offset cannot be negative";
  const char* msg2 = "interval offset should be shorter than interval";
  const char* msg3 = "cannot use 'year' as offset when interval is 'month'";

  STableMetaInfo* pTableMetaInfo = tscGetMetaInfo(pQueryInfo, 0);
  STableComInfo tinfo = tscGetTableInfo(pTableMetaInfo->pTableMeta);

  SStrToken* t = offsetToken;
  if (t->n == 0) {
    pQueryInfo->interval.offsetUnit = pQueryInfo->interval.intervalUnit;
    pQueryInfo->interval.offset = 0;
    return TSDB_CODE_SUCCESS;
  }

  if (parseNatualDuration(t->z, t->n, &pQueryInfo->interval.offset, &pQueryInfo->interval.offsetUnit) != TSDB_CODE_SUCCESS) {
    return TSDB_CODE_TSC_INVALID_SQL;
  }

  if (pQueryInfo->interval.offset < 0) {
    return invalidSqlErrMsg(tscGetErrorMsgPayload(pCmd), msg1);
  }

  if (pQueryInfo->interval.offsetUnit != 'n' && pQueryInfo->interval.offsetUnit != 'y') {
    // if the unit of time window value is millisecond, change the value from microsecond
    if (tinfo.precision == TSDB_TIME_PRECISION_MILLI) {
      pQueryInfo->interval.offset = pQueryInfo->interval.offset / 1000;
    }
    if (pQueryInfo->interval.intervalUnit != 'n' && pQueryInfo->interval.intervalUnit != 'y') {
      if (pQueryInfo->interval.offset >= pQueryInfo->interval.interval) {
        return invalidSqlErrMsg(tscGetErrorMsgPayload(pCmd), msg2);
      }
    }
  } else if (pQueryInfo->interval.offsetUnit == pQueryInfo->interval.intervalUnit) {
    if (pQueryInfo->interval.offset >= pQueryInfo->interval.interval) {
      return invalidSqlErrMsg(tscGetErrorMsgPayload(pCmd), msg2);
    }
  } else if (pQueryInfo->interval.intervalUnit == 'n' && pQueryInfo->interval.offsetUnit == 'y') {
      return invalidSqlErrMsg(tscGetErrorMsgPayload(pCmd), msg3);
  } else if (pQueryInfo->interval.intervalUnit == 'y' && pQueryInfo->interval.offsetUnit == 'n') {
    if (pQueryInfo->interval.interval * 12 <= pQueryInfo->interval.offset) {
      return invalidSqlErrMsg(tscGetErrorMsgPayload(pCmd), msg2);
    }
  } else {
    // TODO: offset should be shorter than interval, but how to check
    // conflicts like 30days offset and 1 month interval
  }

  return TSDB_CODE_SUCCESS;
}

int32_t parseSlidingClause(SSqlCmd* pCmd, SQueryInfo* pQueryInfo, SStrToken* pSliding) {
  const char* msg0 = "sliding value too small";
  const char* msg1 = "sliding value no larger than the interval value";
  const char* msg2 = "sliding value can not less than 1% of interval value";
  const char* msg3 = "does not support sliding when interval is natural month/year";

  const static int32_t INTERVAL_SLIDING_FACTOR = 100;

  STableMetaInfo* pTableMetaInfo = tscGetMetaInfo(pQueryInfo, 0);
  STableComInfo tinfo = tscGetTableInfo(pTableMetaInfo->pTableMeta);

  if (pSliding->n == 0) {
    pQueryInfo->interval.slidingUnit = pQueryInfo->interval.intervalUnit;
    pQueryInfo->interval.sliding = pQueryInfo->interval.interval;
    return TSDB_CODE_SUCCESS;
  }

  if (pQueryInfo->interval.intervalUnit == 'n' || pQueryInfo->interval.intervalUnit == 'y') {
    return invalidSqlErrMsg(tscGetErrorMsgPayload(pCmd), msg3);
  }

  parseAbsoluteDuration(pSliding->z, pSliding->n, &pQueryInfo->interval.sliding);
  if (tinfo.precision == TSDB_TIME_PRECISION_MILLI) {
    pQueryInfo->interval.sliding /= 1000;
  }

  if (pQueryInfo->interval.sliding < tsMinSlidingTime) {
    return invalidSqlErrMsg(tscGetErrorMsgPayload(pCmd), msg0);
  }

  if (pQueryInfo->interval.sliding > pQueryInfo->interval.interval) {
    return invalidSqlErrMsg(tscGetErrorMsgPayload(pCmd), msg1);
  }

  if ((pQueryInfo->interval.interval != 0) && (pQueryInfo->interval.interval/pQueryInfo->interval.sliding > INTERVAL_SLIDING_FACTOR)) {
    return invalidSqlErrMsg(tscGetErrorMsgPayload(pCmd), msg2);
  }

//  if (pQueryInfo->interval.sliding != pQueryInfo->interval.interval && pSql->pStream == NULL) {
//    return invalidSqlErrMsg(tscGetErrorMsgPayload(pCmd), msg4);
//  }

  return TSDB_CODE_SUCCESS;
}

int32_t tscSetTableFullName(STableMetaInfo* pTableMetaInfo, SStrToken* pTableName, SSqlObj* pSql) {
  const char* msg1 = "name too long";
  const char* msg2 = "acctId too long";
  const char* msg3 = "no acctId";

  SSqlCmd* pCmd = &pSql->cmd;
  int32_t  code = TSDB_CODE_SUCCESS;

  if (hasSpecifyDB(pTableName)) { // db has been specified in sql string so we ignore current db path
    char* acctId = getAccountId(pSql);
    if (acctId == NULL || strlen(acctId) <= 0) {
      return invalidSqlErrMsg(tscGetErrorMsgPayload(pCmd), msg3);
    }
    
    code = tNameSetAcctId(&pTableMetaInfo->name, acctId);
    if (code != 0) {
      return invalidSqlErrMsg(tscGetErrorMsgPayload(pCmd), msg2);
    }
    
    char name[TSDB_TABLE_FNAME_LEN] = {0};
    strncpy(name, pTableName->z, pTableName->n);

    code = tNameFromString(&pTableMetaInfo->name, name, T_NAME_DB|T_NAME_TABLE);
    if (code != 0) {
      return invalidSqlErrMsg(tscGetErrorMsgPayload(pCmd), msg1);
    }
  } else {  // get current DB name first, and then set it into path
    char* t = cloneCurrentDBName(pSql);
    if (strlen(t) == 0) {
      return TSDB_CODE_TSC_DB_NOT_SELECTED;
    }

    code = tNameFromString(&pTableMetaInfo->name, t, T_NAME_ACCT | T_NAME_DB);
    if (code != 0) {
      free(t);
      return TSDB_CODE_TSC_DB_NOT_SELECTED;
    }

    free(t);

    if (pTableName->n >= TSDB_TABLE_NAME_LEN) {
      return invalidSqlErrMsg(tscGetErrorMsgPayload(pCmd), msg1);
    }

    char name[TSDB_TABLE_FNAME_LEN] = {0};
    strncpy(name, pTableName->z, pTableName->n);

    code = tNameFromString(&pTableMetaInfo->name, name, T_NAME_TABLE);
    if (code != 0) {
      code = invalidSqlErrMsg(tscGetErrorMsgPayload(pCmd), msg1);
    }
  }

  return code;
}

static bool validateTableColumnInfo(SArray* pFieldList, SSqlCmd* pCmd) {
  assert(pFieldList != NULL);

  const char* msg = "illegal number of columns";
  const char* msg1 = "first column must be timestamp";
  const char* msg2 = "row length exceeds max length";
  const char* msg3 = "duplicated column names";
  const char* msg4 = "invalid data type";
  const char* msg5 = "invalid binary/nchar column length";
  const char* msg6 = "invalid column name";

  // number of fields no less than 2
  size_t numOfCols = taosArrayGetSize(pFieldList);
  if (numOfCols <= 1 || numOfCols > TSDB_MAX_COLUMNS) {
    invalidSqlErrMsg(tscGetErrorMsgPayload(pCmd), msg);
    return false;
  }

  // first column must be timestamp
  TAOS_FIELD* pField = taosArrayGet(pFieldList, 0);
  if (pField->type != TSDB_DATA_TYPE_TIMESTAMP) {
    invalidSqlErrMsg(tscGetErrorMsgPayload(pCmd), msg1);
    return false;
  }

  int32_t nLen = 0;
  for (int32_t i = 0; i < numOfCols; ++i) {
    pField = taosArrayGet(pFieldList, i);
    if (!isValidDataType(pField->type)) {
      invalidSqlErrMsg(tscGetErrorMsgPayload(pCmd), msg4);
      return false;
    }

    if (pField->bytes == 0) {
      invalidSqlErrMsg(tscGetErrorMsgPayload(pCmd), msg5);
      return false;
    }

    if ((pField->type == TSDB_DATA_TYPE_BINARY && (pField->bytes <= 0 || pField->bytes > TSDB_MAX_BINARY_LEN)) ||
        (pField->type == TSDB_DATA_TYPE_NCHAR && (pField->bytes <= 0 || pField->bytes > TSDB_MAX_NCHAR_LEN))) {
      invalidSqlErrMsg(tscGetErrorMsgPayload(pCmd), msg5);
      return false;
    }

    if (validateColumnName(pField->name) != TSDB_CODE_SUCCESS) {
      invalidSqlErrMsg(tscGetErrorMsgPayload(pCmd), msg6);
      return false;
    }

    // field name must be unique
    if (has(pFieldList, i + 1, pField->name) == true) {
      invalidSqlErrMsg(tscGetErrorMsgPayload(pCmd), msg3);
      return false;
    }

    nLen += pField->bytes;
  }

  // max row length must be less than TSDB_MAX_BYTES_PER_ROW
  if (nLen > TSDB_MAX_BYTES_PER_ROW) {
    invalidSqlErrMsg(tscGetErrorMsgPayload(pCmd), msg2);
    return false;
  }

  return true;
}


static bool validateTagParams(SArray* pTagsList, SArray* pFieldList, SSqlCmd* pCmd) {
  assert(pTagsList != NULL);

  const char* msg1 = "invalid number of tag columns";
  const char* msg2 = "tag length too long";
  const char* msg3 = "duplicated column names";
  const char* msg4 = "timestamp not allowed in tags";
  const char* msg5 = "invalid data type in tags";
  const char* msg6 = "invalid tag name";
  const char* msg7 = "invalid binary/nchar tag length";

  // number of fields at least 1
  size_t numOfTags = taosArrayGetSize(pTagsList);
  if (numOfTags < 1 || numOfTags > TSDB_MAX_TAGS) {
    invalidSqlErrMsg(tscGetErrorMsgPayload(pCmd), msg1);
    return false;
  }

  /* timestamp in tag is not allowed */
  for (int32_t i = 0; i < numOfTags; ++i) {
    TAOS_FIELD* p = taosArrayGet(pTagsList, i);

    if (p->type == TSDB_DATA_TYPE_TIMESTAMP) {
      invalidSqlErrMsg(tscGetErrorMsgPayload(pCmd), msg4);
      return false;
    }

    if (!isValidDataType(p->type)) {
      invalidSqlErrMsg(tscGetErrorMsgPayload(pCmd), msg5);
      return false;
    }

    if ((p->type == TSDB_DATA_TYPE_BINARY && p->bytes <= 0) ||
        (p->type == TSDB_DATA_TYPE_NCHAR && p->bytes <= 0)) {
      invalidSqlErrMsg(tscGetErrorMsgPayload(pCmd), msg7);
      return false;
    }

    if (validateColumnName(p->name) != TSDB_CODE_SUCCESS) {
      invalidSqlErrMsg(tscGetErrorMsgPayload(pCmd), msg6);
      return false;
    }

    if (has(pTagsList, i + 1, p->name) == true) {
      invalidSqlErrMsg(tscGetErrorMsgPayload(pCmd), msg3);
      return false;
    }
  }

  int32_t nLen = 0;
  for (int32_t i = 0; i < numOfTags; ++i) {
    TAOS_FIELD* p = taosArrayGet(pTagsList, i);
    if (p->bytes == 0) {
      invalidSqlErrMsg(tscGetErrorMsgPayload(pCmd), msg7);
      return false;
    }

    nLen += p->bytes;
  }

  // max tag row length must be less than TSDB_MAX_TAGS_LEN
  if (nLen > TSDB_MAX_TAGS_LEN) {
    invalidSqlErrMsg(tscGetErrorMsgPayload(pCmd), msg2);
    return false;
  }

  // field name must be unique
  for (int32_t i = 0; i < numOfTags; ++i) {
    TAOS_FIELD* p = taosArrayGet(pTagsList, i);

    if (has(pFieldList, 0, p->name) == true) {
      invalidSqlErrMsg(tscGetErrorMsgPayload(pCmd), msg3);
      return false;
    }
  }

  return true;
}

/*
 * tags name /column name is truncated in sql.y
 */
bool validateOneTags(SSqlCmd* pCmd, TAOS_FIELD* pTagField) {
  const char* msg1 = "timestamp not allowed in tags";
  const char* msg2 = "duplicated column names";
  const char* msg3 = "tag length too long";
  const char* msg4 = "invalid tag name";
  const char* msg5 = "invalid binary/nchar tag length";
  const char* msg6 = "invalid data type in tags";

  assert(pCmd->numOfClause == 1);

  STableMetaInfo* pTableMetaInfo = tscGetTableMetaInfoFromCmd(pCmd, pCmd->clauseIndex, 0);
  STableMeta*     pTableMeta = pTableMetaInfo->pTableMeta;

  int32_t numOfTags = tscGetNumOfTags(pTableMeta);
  int32_t numOfCols = tscGetNumOfColumns(pTableMeta);
  
  // no more than 6 tags
  if (numOfTags == TSDB_MAX_TAGS) {
    char msg[128] = {0};
    sprintf(msg, "tags no more than %d", TSDB_MAX_TAGS);

    invalidSqlErrMsg(tscGetErrorMsgPayload(pCmd), msg);
    return false;
  }

  // no timestamp allowable
  if (pTagField->type == TSDB_DATA_TYPE_TIMESTAMP) {
    invalidSqlErrMsg(tscGetErrorMsgPayload(pCmd), msg1);
    return false;
  }

  if ((pTagField->type < TSDB_DATA_TYPE_BOOL) || (pTagField->type > TSDB_DATA_TYPE_UBIGINT)) {
    invalidSqlErrMsg(tscGetErrorMsgPayload(pCmd), msg6);
    return false;
  }

  SSchema* pTagSchema = tscGetTableTagSchema(pTableMetaInfo->pTableMeta);
  int32_t  nLen = 0;

  for (int32_t i = 0; i < numOfTags; ++i) {
    nLen += pTagSchema[i].bytes;
  }

  // length less than TSDB_MAX_TASG_LEN
  if (nLen + pTagField->bytes > TSDB_MAX_TAGS_LEN) {
    invalidSqlErrMsg(tscGetErrorMsgPayload(pCmd), msg3);
    return false;
  }

  // tags name can not be a keyword
  if (validateColumnName(pTagField->name) != TSDB_CODE_SUCCESS) {
    invalidSqlErrMsg(tscGetErrorMsgPayload(pCmd), msg4);
    return false;
  }

  // binary(val), val can not be equalled to or less than 0
  if ((pTagField->type == TSDB_DATA_TYPE_BINARY || pTagField->type == TSDB_DATA_TYPE_NCHAR) && pTagField->bytes <= 0) {
    invalidSqlErrMsg(tscGetErrorMsgPayload(pCmd), msg5);
    return false;
  }

  // field name must be unique
  SSchema* pSchema = tscGetTableSchema(pTableMeta);

  for (int32_t i = 0; i < numOfTags + numOfCols; ++i) {
    if (strncasecmp(pTagField->name, pSchema[i].name, sizeof(pTagField->name) - 1) == 0) {
      invalidSqlErrMsg(tscGetErrorMsgPayload(pCmd), msg2);
      return false;
    }
  }

  return true;
}

bool validateOneColumn(SSqlCmd* pCmd, TAOS_FIELD* pColField) {
  const char* msg1 = "too many columns";
  const char* msg2 = "duplicated column names";
  const char* msg3 = "column length too long";
  const char* msg4 = "invalid data type";
  const char* msg5 = "invalid column name";
  const char* msg6 = "invalid column length";

  assert(pCmd->numOfClause == 1);
  STableMetaInfo* pTableMetaInfo = tscGetTableMetaInfoFromCmd(pCmd, pCmd->clauseIndex, 0);
  STableMeta*     pTableMeta = pTableMetaInfo->pTableMeta;
  
  int32_t numOfTags = tscGetNumOfTags(pTableMeta);
  int32_t numOfCols = tscGetNumOfColumns(pTableMeta);
  
  // no more max columns
  if (numOfCols >= TSDB_MAX_COLUMNS || numOfTags + numOfCols >= TSDB_MAX_COLUMNS) {
    invalidSqlErrMsg(tscGetErrorMsgPayload(pCmd), msg1);
    return false;
  }

  if (pColField->type < TSDB_DATA_TYPE_BOOL || pColField->type > TSDB_DATA_TYPE_UBIGINT) {
    invalidSqlErrMsg(tscGetErrorMsgPayload(pCmd), msg4);
    return false;
  }

  if (validateColumnName(pColField->name) != TSDB_CODE_SUCCESS) {
    invalidSqlErrMsg(tscGetErrorMsgPayload(pCmd), msg5);
    return false;
  }

  SSchema* pSchema = tscGetTableSchema(pTableMeta);
  int32_t  nLen = 0;

  for (int32_t i = 0; i < numOfCols; ++i) {
    nLen += pSchema[i].bytes;
  }

  if (pColField->bytes <= 0) {
    invalidSqlErrMsg(tscGetErrorMsgPayload(pCmd), msg6);
    return false;
  }

  // length less than TSDB_MAX_BYTES_PER_ROW
  if (nLen + pColField->bytes > TSDB_MAX_BYTES_PER_ROW) {
    invalidSqlErrMsg(tscGetErrorMsgPayload(pCmd), msg3);
    return false;
  }

  // field name must be unique
  for (int32_t i = 0; i < numOfTags + numOfCols; ++i) {
    if (strncasecmp(pColField->name, pSchema[i].name, sizeof(pColField->name) - 1) == 0) {
      invalidSqlErrMsg(tscGetErrorMsgPayload(pCmd), msg2);
      return false;
    }
  }

  return true;
}

/* is contained in pFieldList or not */
static bool has(SArray* pFieldList, int32_t startIdx, const char* name) {
  size_t numOfCols = taosArrayGetSize(pFieldList);
  for (int32_t j = startIdx; j < numOfCols; ++j) {
    TAOS_FIELD* field = taosArrayGet(pFieldList, j);
    if (strncasecmp(name, field->name, sizeof(field->name) - 1) == 0) return true;
  }

  return false;
}

static char* getAccountId(SSqlObj* pSql) { return pSql->pTscObj->acctId; }

static char* cloneCurrentDBName(SSqlObj* pSql) {
  pthread_mutex_lock(&pSql->pTscObj->mutex);
  char *p = strdup(pSql->pTscObj->db);  
  pthread_mutex_unlock(&pSql->pTscObj->mutex);

  return p;
}

/* length limitation, strstr cannot be applied */
static bool hasSpecifyDB(SStrToken* pTableName) {
  for (uint32_t i = 0; i < pTableName->n; ++i) {
    if (pTableName->z[i] == TS_PATH_DELIMITER[0]) {
      return true;
    }
  }

  return false;
}

int32_t setObjFullName(char* fullName, const char* account, SStrToken* pDB, SStrToken* tableName, int32_t* xlen) {
  int32_t totalLen = 0;

  if (account != NULL) {
    int32_t len = (int32_t)strlen(account);
    strcpy(fullName, account);
    fullName[len] = TS_PATH_DELIMITER[0];
    totalLen += (len + 1);
  }

  /* db name is not specified, the tableName dose not include db name */
  if (pDB != NULL) {
    if (pDB->n >= TSDB_ACCT_ID_LEN + TSDB_DB_NAME_LEN || pDB->n == 0) {
      return TSDB_CODE_TSC_INVALID_SQL;
    }

    memcpy(&fullName[totalLen], pDB->z, pDB->n);
    totalLen += pDB->n;
  }

  if (tableName != NULL) {
    if (pDB != NULL) {
      fullName[totalLen] = TS_PATH_DELIMITER[0];
      totalLen += 1;

      /* here we only check the table name length limitation */
      if (!tscValidateTableNameLength(tableName->n)) {
        return TSDB_CODE_TSC_INVALID_SQL;
      }
    } else {  // pDB == NULL, the db prefix name is specified in tableName
      /* the length limitation includes tablename + dbname + sep */
      if (tableName->n >= TSDB_TABLE_NAME_LEN + TSDB_DB_NAME_LEN) {
        return TSDB_CODE_TSC_INVALID_SQL;
      }
    }

    memcpy(&fullName[totalLen], tableName->z, tableName->n);
    totalLen += tableName->n;
  }

  if (xlen != NULL) {
    *xlen = totalLen;
  }

  if (totalLen < TSDB_TABLE_FNAME_LEN) {
    fullName[totalLen] = 0;
  }

  return (totalLen < TSDB_TABLE_FNAME_LEN) ? TSDB_CODE_SUCCESS : TSDB_CODE_TSC_INVALID_SQL;
}

void tscInsertPrimaryTsSourceColumn(SQueryInfo* pQueryInfo, SColumnIndex* pIndex) {
  SColumnIndex tsCol = {.tableIndex = pIndex->tableIndex, .columnIndex = PRIMARYKEY_TIMESTAMP_COL_INDEX};
  tscColumnListInsert(pQueryInfo->colList, &tsCol);
}

static int32_t handleArithmeticExpr(SSqlCmd* pCmd, int32_t clauseIndex, int32_t exprIndex, tSqlExprItem* pItem) {
  const char* msg1 = "invalid column name, illegal column type, or columns in arithmetic expression from two tables";
  const char* msg2 = "invalid arithmetic expression in select clause";
  const char* msg3 = "tag columns can not be used in arithmetic expression";
  const char* msg4 = "columns from different table mixed up in arithmetic expression";

  // arithmetic function in select clause
  SQueryInfo* pQueryInfo = tscGetQueryInfoDetail(pCmd, clauseIndex);

  SColumnList columnList = {0};
  int32_t     arithmeticType = NON_ARITHMEIC_EXPR;

  if (validateArithmeticSQLExpr(pCmd, pItem->pNode, pQueryInfo, &columnList, &arithmeticType) != TSDB_CODE_SUCCESS) {
    return invalidSqlErrMsg(tscGetErrorMsgPayload(pCmd), msg1);
  }

  int32_t tableIndex = columnList.ids[0].tableIndex;
  if (arithmeticType == NORMAL_ARITHMETIC) {
    pQueryInfo->type |= TSDB_QUERY_TYPE_PROJECTION_QUERY;

    // all columns in arithmetic expression must belong to the same table
    for (int32_t f = 1; f < columnList.num; ++f) {
      if (columnList.ids[f].tableIndex != tableIndex) {
        return invalidSqlErrMsg(tscGetErrorMsgPayload(pCmd), msg4);
      }
    }

    // expr string is set as the parameter of function
    SColumnIndex index = {.tableIndex = tableIndex};

    SSqlExpr* pExpr = tscSqlExprAppend(pQueryInfo, TSDB_FUNC_ARITHM, &index, TSDB_DATA_TYPE_DOUBLE, sizeof(double),
                                       getNewResColId(pQueryInfo), sizeof(double), false);

    char* name = (pItem->aliasName != NULL)? pItem->aliasName:pItem->pNode->token.z;
    size_t len = MIN(sizeof(pExpr->aliasName), pItem->pNode->token.n + 1);
    tstrncpy(pExpr->aliasName, name, len);

    tExprNode* pNode = NULL;
    SArray* colList = taosArrayInit(10, sizeof(SColIndex));

    int32_t ret = exprTreeFromSqlExpr(pCmd, &pNode, pItem->pNode, pQueryInfo, colList, NULL);
    if (ret != TSDB_CODE_SUCCESS) {
      taosArrayDestroy(colList);
      tExprTreeDestroy(pNode, NULL);
      return invalidSqlErrMsg(tscGetErrorMsgPayload(pCmd), msg2);
    }

    // check for if there is a tag in the arithmetic express
    size_t numOfNode = taosArrayGetSize(colList);
    for(int32_t k = 0; k < numOfNode; ++k) {
      SColIndex* pIndex = taosArrayGet(colList, k);
      if (TSDB_COL_IS_TAG(pIndex->flag)) {
        tExprTreeDestroy(pNode, NULL);
        taosArrayDestroy(colList);

        return invalidSqlErrMsg(tscGetErrorMsgPayload(pCmd), msg3);
      }
    }

    SBufferWriter bw = tbufInitWriter(NULL, false);

    TRY(0) {
        exprTreeToBinary(&bw, pNode);
      } CATCH(code) {
        tbufCloseWriter(&bw);
        UNUSED(code);
        // TODO: other error handling
      } END_TRY

    len = tbufTell(&bw);
    char* c = tbufGetData(&bw, false);

    // set the serialized binary string as the parameter of arithmetic expression
    addExprParams(pExpr, c, TSDB_DATA_TYPE_BINARY, (int32_t)len);
    insertResultField(pQueryInfo, exprIndex, &columnList, sizeof(double), TSDB_DATA_TYPE_DOUBLE, pExpr->aliasName, pExpr);

    // add ts column
    tscInsertPrimaryTsSourceColumn(pQueryInfo, &index);

    tbufCloseWriter(&bw);
    taosArrayDestroy(colList);
    tExprTreeDestroy(pNode, NULL);
  } else {
    columnList.num = 0;
    columnList.ids[0] = (SColumnIndex) {0, 0};

    char aliasName[TSDB_COL_NAME_LEN] = {0};
    if (pItem->aliasName != NULL) {
      tstrncpy(aliasName, pItem->aliasName, TSDB_COL_NAME_LEN);
    } else {
      int32_t nameLen = MIN(TSDB_COL_NAME_LEN, pItem->pNode->token.n + 1);
      tstrncpy(aliasName, pItem->pNode->token.z, nameLen);
    }

    insertResultField(pQueryInfo, exprIndex, &columnList, sizeof(double), TSDB_DATA_TYPE_DOUBLE, aliasName, NULL);

    int32_t slot = tscNumOfFields(pQueryInfo) - 1;
    SInternalField* pInfo = tscFieldInfoGetInternalField(&pQueryInfo->fieldsInfo, slot);

    if (pInfo->pSqlExpr == NULL) {
      SExprInfo* pArithExprInfo = calloc(1, sizeof(SExprInfo));

      // arithmetic expression always return result in the format of double float
      pArithExprInfo->bytes      = sizeof(double);
      pArithExprInfo->interBytes = sizeof(double);
      pArithExprInfo->type       = TSDB_DATA_TYPE_DOUBLE;

      pArithExprInfo->base.functionId = TSDB_FUNC_ARITHM;
      pArithExprInfo->base.numOfParams = 1;
      pArithExprInfo->base.resColId = getNewResColId(pQueryInfo);

      int32_t ret = exprTreeFromSqlExpr(pCmd, &pArithExprInfo->pExpr, pItem->pNode, pQueryInfo, NULL, &pArithExprInfo->uid);
      if (ret != TSDB_CODE_SUCCESS) {
        tExprTreeDestroy(pArithExprInfo->pExpr, NULL);
        return invalidSqlErrMsg(tscGetErrorMsgPayload(pCmd), "invalid expression in select clause");
      }

      pInfo->pArithExprInfo = pArithExprInfo;
    }

    SBufferWriter bw = tbufInitWriter(NULL, false);

    TRY(0) {
      exprTreeToBinary(&bw, pInfo->pArithExprInfo->pExpr);
    } CATCH(code) {
      tbufCloseWriter(&bw);
      UNUSED(code);
      // TODO: other error handling
    } END_TRY

    SSqlFuncMsg* pFuncMsg = &pInfo->pArithExprInfo->base;
    pFuncMsg->arg[0].argBytes = (int16_t) tbufTell(&bw);
    pFuncMsg->arg[0].argValue.pz = tbufGetData(&bw, true);
    pFuncMsg->arg[0].argType = TSDB_DATA_TYPE_BINARY;

//    tbufCloseWriter(&bw); // TODO there is a memory leak
  }

  return TSDB_CODE_SUCCESS;
}

static void addProjectQueryCol(SQueryInfo* pQueryInfo, int32_t startPos, SColumnIndex* pIndex, tSqlExprItem* pItem) {
  SSqlExpr* pExpr = doAddProjectCol(pQueryInfo, pIndex->columnIndex, pIndex->tableIndex);

  STableMetaInfo* pTableMetaInfo = tscGetMetaInfo(pQueryInfo, pIndex->tableIndex);
  STableMeta*     pTableMeta = pTableMetaInfo->pTableMeta;

  SSchema* pSchema = tscGetTableColumnSchema(pTableMeta, pIndex->columnIndex);

  char* colName = (pItem->aliasName == NULL) ? pSchema->name : pItem->aliasName;
  tstrncpy(pExpr->aliasName, colName, sizeof(pExpr->aliasName));

  SColumnList ids = {0};
  ids.num = 1;
  ids.ids[0] = *pIndex;

  if (pIndex->columnIndex == TSDB_TBNAME_COLUMN_INDEX || pIndex->columnIndex == TSDB_UD_COLUMN_INDEX ||
      pIndex->columnIndex >= tscGetNumOfColumns(pTableMeta)) {
    ids.num = 0;
  }

  insertResultField(pQueryInfo, startPos, &ids, pExpr->resBytes, (int8_t)pExpr->resType, pExpr->aliasName, pExpr);
}

static void addPrimaryTsColIntoResult(SQueryInfo* pQueryInfo) {
  // primary timestamp column has been added already
  size_t size = tscSqlExprNumOfExprs(pQueryInfo);
  for (int32_t i = 0; i < size; ++i) {
    SSqlExpr* pExpr = tscSqlExprGet(pQueryInfo, i);
    if (pExpr->functionId == TSDB_FUNC_PRJ && pExpr->colInfo.colId == PRIMARYKEY_TIMESTAMP_COL_INDEX) {
      return;
    }
  }


  // set the constant column value always attached to first table.
  STableMetaInfo* pTableMetaInfo = tscGetMetaInfo(pQueryInfo, 0);
  SSchema* pSchema = tscGetTableColumnSchema(pTableMetaInfo->pTableMeta, PRIMARYKEY_TIMESTAMP_COL_INDEX);

  // add the timestamp column into the output columns
  SColumnIndex index = {0};  // primary timestamp column info
  int32_t numOfCols = (int32_t)tscSqlExprNumOfExprs(pQueryInfo);
  tscAddFuncInSelectClause(pQueryInfo, numOfCols, TSDB_FUNC_PRJ, &index, pSchema, TSDB_COL_NORMAL);

  SInternalField* pSupInfo = tscFieldInfoGetInternalField(&pQueryInfo->fieldsInfo, numOfCols);
  pSupInfo->visible = false;

  pQueryInfo->type |= TSDB_QUERY_TYPE_PROJECTION_QUERY;
}

bool isValidDistinctSql(SQueryInfo* pQueryInfo) {
  if (pQueryInfo == NULL) {
    return false;
  }
  if ((pQueryInfo->type & TSDB_QUERY_TYPE_STABLE_QUERY)  != TSDB_QUERY_TYPE_STABLE_QUERY) {
    return false;
  }
  if (tscQueryTags(pQueryInfo) && tscSqlExprNumOfExprs(pQueryInfo) == 1){
    return true;
  }
  return false;
}

void genUdfList(SArray* pUdfInfo, tSqlExpr *pNode) {
  if (pNode == NULL) {
    return;
  }
  
  if (pNode->type == SQL_NODE_EXPR) {
    genUdfList(pUdfInfo, pNode->pLeft);
    genUdfList(pUdfInfo, pNode->pRight);
    return;
  }

  if (pNode->type == SQL_NODE_SQLFUNCTION) {
    pNode->functionId = isValidFunction(pNode->operand.z, pNode->operand.n);
    if (pNode->functionId < 0) { // extract all possible user defined function
      struct SUdfInfo info = {0};
      info.name = strndup(pNode->operand.z, pNode->operand.n);
      int32_t functionId = (int32_t)taosArrayGetSize(pUdfInfo) * (-1) - 1;
      info.functionId = functionId;
      
      taosArrayPush(pUdfInfo, &info);
    }
  }
}

static int32_t checkForUdf(SSqlObj* pSql, SArray* pSelection) {
  SSqlCmd* pCmd = &pSql->cmd;
  if (pCmd->pUdfInfo != NULL) {
    return TSDB_CODE_SUCCESS;
  }

  pCmd->pUdfInfo = taosArrayInit(4, sizeof(struct SUdfInfo));

  size_t nExpr = taosArrayGetSize(pSelection);
  
  for (int32_t i = 0; i < nExpr; ++i) {
    tSqlExprItem* pItem = taosArrayGet(pSelection, i);

    int32_t type = pItem->pNode->type;
    if (type == SQL_NODE_EXPR || type == SQL_NODE_SQLFUNCTION) {
      genUdfList(pCmd->pUdfInfo, pItem->pNode);
    }
  }

  if (taosArrayGetSize(pCmd->pUdfInfo) > 0) {
    return tscGetUdfFromNode(pSql);
  } else {
    return TSDB_CODE_SUCCESS;
  }
}

static SUdfInfo* isValidUdf(SArray* pUdfInfo, const char* name, int32_t len) {
  size_t t = taosArrayGetSize(pUdfInfo);
  for(int32_t i = 0; i < t; ++i) {
    SUdfInfo* pUdf = taosArrayGet(pUdfInfo, i);
    if (strlen(pUdf->name) == len && strncasecmp(pUdf->name, name, len) == 0) {
      return pUdf;
    }
  }

  return NULL;
}

int32_t parseSelectClause(SSqlCmd* pCmd, int32_t clauseIndex, SArray* pSelectList, bool isSTable, bool joinQuery, bool timeWindowQuery) {
  assert(pSelectList != NULL && pCmd != NULL);

  const char* msg2 = "functions or others can not be mixed up";
  const char* msg3 = "not support query expression";
  const char* msg5 = "invalid function name";
  const char* msg6 = "only support distinct one tag";

  SQueryInfo* pQueryInfo = tscGetQueryInfoDetail(pCmd, clauseIndex);

  if (pQueryInfo->colList == NULL) {
    pQueryInfo->colList = taosArrayInit(4, POINTER_BYTES);
  }

  bool hasDistinct = false;
  size_t numOfExpr = taosArrayGetSize(pSelectList);
  for (int32_t i = 0; i < numOfExpr; ++i) {
    int32_t outputIndex = (int32_t)tscSqlExprNumOfExprs(pQueryInfo);
    tSqlExprItem* pItem = taosArrayGet(pSelectList, i);
     
    if (hasDistinct == false) {
       hasDistinct = (pItem->distinct == true); 
    }

    int32_t type = pItem->pNode->type;
    if (type == SQL_NODE_SQLFUNCTION) {
      pItem->pNode->functionId = isValidFunction(pItem->pNode->operand.z, pItem->pNode->operand.n);
      if (pItem->pNode->functionId < 0) {
        SUdfInfo* pUdfInfo = isValidUdf(pCmd->pUdfInfo, pItem->pNode->operand.z, pItem->pNode->operand.n);
        if (pUdfInfo == NULL) {
          return invalidSqlErrMsg(tscGetErrorMsgPayload(pCmd), msg5);
        }

        pItem->pNode->functionId = pUdfInfo->functionId;
      }

      // sql function in selection clause, append sql function info in pSqlCmd structure sequentially
      if (addExprAndResultField(pCmd, pQueryInfo, outputIndex, pItem, true) != TSDB_CODE_SUCCESS) {
        return TSDB_CODE_TSC_INVALID_SQL;
      }
    } else if (type == SQL_NODE_TABLE_COLUMN || type == SQL_NODE_VALUE) {
      // use the dynamic array list to decide if the function is valid or not
        // select table_name1.field_name1, table_name2.field_name2  from table_name1, table_name2
        if (addProjectionExprAndResultField(pCmd, pQueryInfo, pItem) != TSDB_CODE_SUCCESS) {
          return TSDB_CODE_TSC_INVALID_SQL;
        }
    } else if (type == SQL_NODE_EXPR) {
      int32_t code = handleArithmeticExpr(pCmd, clauseIndex, i, pItem);
      if (code != TSDB_CODE_SUCCESS) {
        return code;
      }
    } else {
      return invalidSqlErrMsg(tscGetErrorMsgPayload(pCmd), msg3);
    }

    if (pQueryInfo->fieldsInfo.numOfOutput > TSDB_MAX_COLUMNS) {
      return TSDB_CODE_TSC_INVALID_SQL;
    }
  }

  if (hasDistinct == true) {
    if (!isValidDistinctSql(pQueryInfo)) {
      return invalidSqlErrMsg(tscGetErrorMsgPayload(pCmd), msg6);
    }
    pQueryInfo->distinctTag = true;
  }
  
  // there is only one user-defined column in the final result field, add the timestamp column.
  size_t numOfSrcCols = taosArrayGetSize(pQueryInfo->colList);
  if (numOfSrcCols <= 0 && !tscQueryTags(pQueryInfo) && !tscQueryBlockInfo(pQueryInfo)) {
    addPrimaryTsColIntoResult(pQueryInfo);
  }

  if (!functionCompatibleCheck(pCmd, pQueryInfo, joinQuery, timeWindowQuery)) {
    return invalidSqlErrMsg(tscGetErrorMsgPayload(pCmd), msg2);
  }

  return TSDB_CODE_SUCCESS;
}

int32_t insertResultField(SQueryInfo* pQueryInfo, int32_t outputIndex, SColumnList* pIdList, int16_t bytes,
    int8_t type, char* fieldName, SSqlExpr* pSqlExpr) {
  
  for (int32_t i = 0; i < pIdList->num; ++i) {
    int32_t tableId = pIdList->ids[i].tableIndex;
    STableMetaInfo* pTableMetaInfo = pQueryInfo->pTableMetaInfo[tableId];
    
    int32_t numOfCols = tscGetNumOfColumns(pTableMetaInfo->pTableMeta);
    if (pIdList->ids[i].columnIndex >= numOfCols) {
      continue;
    }
    
    tscColumnListInsert(pQueryInfo->colList, &(pIdList->ids[i]));
  }
  
  TAOS_FIELD f = tscCreateField(type, fieldName, bytes);
  SInternalField* pInfo = tscFieldInfoInsert(&pQueryInfo->fieldsInfo, outputIndex, &f);
  pInfo->pSqlExpr = pSqlExpr;
  
  return TSDB_CODE_SUCCESS;
}

SSqlExpr* doAddProjectCol(SQueryInfo* pQueryInfo, int32_t colIndex, int32_t tableIndex) {
  STableMetaInfo* pTableMetaInfo = tscGetMetaInfo(pQueryInfo, tableIndex);
  STableMeta*     pTableMeta = pTableMetaInfo->pTableMeta;
  int32_t numOfCols = tscGetNumOfColumns(pTableMeta);
  
  SSchema* pSchema = tscGetTableColumnSchema(pTableMeta, colIndex);

  int16_t functionId = (int16_t)((colIndex >= numOfCols) ? TSDB_FUNC_TAGPRJ : TSDB_FUNC_PRJ);
  SColumnIndex index = {.tableIndex = tableIndex,};
  
  if (functionId == TSDB_FUNC_TAGPRJ) {
    index.columnIndex = colIndex - tscGetNumOfColumns(pTableMeta);
    tscColumnListInsert(pTableMetaInfo->tagColList, &index);
  } else {
    index.columnIndex = colIndex;
  }

  int16_t colId = getNewResColId(pQueryInfo);
  return tscSqlExprAppend(pQueryInfo, functionId, &index, pSchema->type, pSchema->bytes, colId, pSchema->bytes,
                          (functionId == TSDB_FUNC_TAGPRJ));
}

SSqlExpr* tscAddFuncInSelectClause(SQueryInfo* pQueryInfo, int32_t outputColIndex, int16_t functionId,
                                  SColumnIndex* pIndex, SSchema* pColSchema, int16_t flag) {
  int16_t colId = getNewResColId(pQueryInfo);

  SSqlExpr* pExpr = tscSqlExprInsert(pQueryInfo, outputColIndex, functionId, pIndex, pColSchema->type,
                                     pColSchema->bytes, colId, pColSchema->bytes, TSDB_COL_IS_TAG(flag));
  tstrncpy(pExpr->aliasName, pColSchema->name, sizeof(pExpr->aliasName));

  SColumnList ids = getColumnList(1, pIndex->tableIndex, pIndex->columnIndex);
  if (TSDB_COL_IS_TAG(flag)) {
    ids.num = 0;
  }

  insertResultField(pQueryInfo, outputColIndex, &ids, pColSchema->bytes, pColSchema->type, pColSchema->name, pExpr);

  pExpr->colInfo.flag = flag;
  STableMetaInfo* pTableMetaInfo = tscGetMetaInfo(pQueryInfo, pIndex->tableIndex);
  
  if (TSDB_COL_IS_TAG(flag)) {
    tscColumnListInsert(pTableMetaInfo->tagColList, pIndex);
  }

  return pExpr;
}

static int32_t doAddProjectionExprAndResultFields(SQueryInfo* pQueryInfo, SColumnIndex* pIndex, int32_t startPos) {
  STableMetaInfo* pTableMetaInfo = tscGetMetaInfo(pQueryInfo, pIndex->tableIndex);

  int32_t     numOfTotalColumns = 0;
  STableMeta* pTableMeta = pTableMetaInfo->pTableMeta;
  SSchema*    pSchema = tscGetTableSchema(pTableMeta);

  STableComInfo tinfo = tscGetTableInfo(pTableMeta);
  
  if (UTIL_TABLE_IS_SUPER_TABLE(pTableMetaInfo)) {
    numOfTotalColumns = tinfo.numOfColumns + tinfo.numOfTags;
  } else {
    numOfTotalColumns = tinfo.numOfColumns;
  }

  for (int32_t j = 0; j < numOfTotalColumns; ++j) {
    SSqlExpr* pExpr = doAddProjectCol(pQueryInfo, j, pIndex->tableIndex);
    tstrncpy(pExpr->aliasName, pSchema[j].name, sizeof(pExpr->aliasName));

    pIndex->columnIndex = j;
    SColumnList ids = {0};
    ids.ids[0] = *pIndex;
    ids.num = 1;

    insertResultField(pQueryInfo, startPos + j, &ids, pSchema[j].bytes, pSchema[j].type, pSchema[j].name, pExpr);
  }

  return numOfTotalColumns;
}

int32_t addProjectionExprAndResultField(SSqlCmd* pCmd, SQueryInfo* pQueryInfo, tSqlExprItem* pItem) {
  const char* msg0 = "invalid column name";
  const char* msg1 = "tag for normal table query is not allowed";

  int32_t startPos = (int32_t)tscSqlExprNumOfExprs(pQueryInfo);
  int32_t optr = pItem->pNode->tokenId;

  if (optr == TK_ALL) {  // project on all fields
    TSDB_QUERY_SET_TYPE(pQueryInfo->type, TSDB_QUERY_TYPE_PROJECTION_QUERY);

    SColumnIndex index = COLUMN_INDEX_INITIALIZER;
    if (getTableIndexByName(&pItem->pNode->colInfo, pQueryInfo, &index) != TSDB_CODE_SUCCESS) {
      return invalidSqlErrMsg(tscGetErrorMsgPayload(pCmd), msg0);
    }

    // all meters columns are required
    if (index.tableIndex == COLUMN_INDEX_INITIAL_VAL) {  // all table columns are required.
      for (int32_t i = 0; i < pQueryInfo->numOfTables; ++i) {
        index.tableIndex = i;
        int32_t inc = doAddProjectionExprAndResultFields(pQueryInfo, &index, startPos);
        startPos += inc;
      }
    } else {
      doAddProjectionExprAndResultFields(pQueryInfo, &index, startPos);
    }

    // add the primary timestamp column even though it is not required by user
    tscInsertPrimaryTsSourceColumn(pQueryInfo, &index);
  } else if (optr == TK_STRING || optr == TK_INTEGER || optr == TK_FLOAT) {  // simple column projection query
    SColumnIndex index = COLUMN_INDEX_INITIALIZER;

    // user-specified constant value as a new result column
    index.columnIndex = (pQueryInfo->udColumnId--);
    index.tableIndex = 0;

    SSchema colSchema = tGetUserSpecifiedColumnSchema(&pItem->pNode->value, &pItem->pNode->token, pItem->aliasName);
    SSqlExpr* pExpr =
        tscAddFuncInSelectClause(pQueryInfo, startPos, TSDB_FUNC_PRJ, &index, &colSchema, TSDB_COL_UDC);

    // NOTE: the first parameter is reserved for the tag column id during join query process.
    pExpr->numOfParams = 2;
    tVariantAssign(&pExpr->param[1], &pItem->pNode->value);
  } else if (optr == TK_ID) {
    SColumnIndex index = COLUMN_INDEX_INITIALIZER;

    if (getColumnIndexByName(pCmd, &pItem->pNode->colInfo, pQueryInfo, &index) != TSDB_CODE_SUCCESS) {
      return invalidSqlErrMsg(tscGetErrorMsgPayload(pCmd), msg0);
    }

    if (index.columnIndex == TSDB_TBNAME_COLUMN_INDEX) {
      SSchema* colSchema = tGetTbnameColumnSchema();
      tscAddFuncInSelectClause(pQueryInfo, startPos, TSDB_FUNC_TAGPRJ, &index, colSchema, TSDB_COL_TAG);
    } else if (index.columnIndex == TSDB_BLOCK_DIST_COLUMN_INDEX) {
      SSchema colSchema = tGetBlockDistColumnSchema();
      tscAddFuncInSelectClause(pQueryInfo, startPos, TSDB_FUNC_PRJ, &index, &colSchema, TSDB_COL_TAG);
    } else {
      STableMetaInfo* pTableMetaInfo = tscGetMetaInfo(pQueryInfo, index.tableIndex);
      STableMeta*     pTableMeta = pTableMetaInfo->pTableMeta;

      if (index.columnIndex >= tscGetNumOfColumns(pTableMeta) && UTIL_TABLE_IS_NORMAL_TABLE(pTableMetaInfo)) {
        return invalidSqlErrMsg(tscGetErrorMsgPayload(pCmd), msg1);
      }

      addProjectQueryCol(pQueryInfo, startPos, &index, pItem);
      pQueryInfo->type |= TSDB_QUERY_TYPE_PROJECTION_QUERY;
    }

    // add the primary timestamp column even though it is not required by user
    tscInsertPrimaryTsSourceColumn(pQueryInfo, &index);
  } else {
    return TSDB_CODE_TSC_INVALID_SQL;
  }

  return TSDB_CODE_SUCCESS;
}

static int32_t setExprInfoForFunctions(SSqlCmd* pCmd, SQueryInfo* pQueryInfo, SSchema* pSchema, SConvertFunc cvtFunc,
                                       const char* name, int32_t resColIdx, SColumnIndex* pColIndex, bool finalResult) {
  const char* msg1 = "not support column types";

  int16_t type = 0;
  int16_t bytes = 0;
  int32_t functionID = cvtFunc.execFuncId;

  if (functionID == TSDB_FUNC_SPREAD) {
    int32_t t1 = pSchema->type;
    if (t1 == TSDB_DATA_TYPE_BINARY || t1 == TSDB_DATA_TYPE_NCHAR || t1 == TSDB_DATA_TYPE_BOOL) {
      invalidSqlErrMsg(tscGetErrorMsgPayload(pCmd), msg1);
      return -1;
    } else {
      type = TSDB_DATA_TYPE_DOUBLE;
      bytes = tDataTypes[type].bytes;
    }
  } else {
    type = pSchema->type;
    bytes = pSchema->bytes;
  }
  
  SSqlExpr* pExpr = tscSqlExprAppend(pQueryInfo, functionID, pColIndex, type, bytes, getNewResColId(pQueryInfo), bytes, false);
  tstrncpy(pExpr->aliasName, name, tListLen(pExpr->aliasName));

  if (cvtFunc.originFuncId == TSDB_FUNC_LAST_ROW && cvtFunc.originFuncId != functionID) {
    pExpr->colInfo.flag |= TSDB_COL_NULL;
  }

  // set reverse order scan data blocks for last query
  if (functionID == TSDB_FUNC_LAST) {
    pExpr->numOfParams = 1;
    pExpr->param[0].i64 = TSDB_ORDER_DESC;
    pExpr->param[0].nType = TSDB_DATA_TYPE_INT;
  }
  
  // for all queries, the timestamp column needs to be loaded
  SColumnIndex index = {.tableIndex = pColIndex->tableIndex, .columnIndex = PRIMARYKEY_TIMESTAMP_COL_INDEX};
  tscColumnListInsert(pQueryInfo->colList, &index);

  // if it is not in the final result, do not add it
  SColumnList ids = getColumnList(1, pColIndex->tableIndex, pColIndex->columnIndex);
  if (finalResult) {
    insertResultField(pQueryInfo, resColIdx, &ids, bytes, (int8_t)type, pExpr->aliasName, pExpr);
  } else {
    tscColumnListInsert(pQueryInfo->colList, &(ids.ids[0]));
  }

  return TSDB_CODE_SUCCESS;
}

void setResultColName(char* name, tSqlExprItem* pItem, int32_t functionId, SStrToken* pToken, bool multiCols) {
  if (pItem->aliasName != NULL) {
    tstrncpy(name, pItem->aliasName, TSDB_COL_NAME_LEN);
  } else if (multiCols) {
    char uname[TSDB_COL_NAME_LEN] = {0};
    int32_t len = MIN(pToken->n + 1, TSDB_COL_NAME_LEN);
    tstrncpy(uname, pToken->z, len);

    if (tsKeepOriginalColumnName) { // keep the original column name
      tstrncpy(name, uname, TSDB_COL_NAME_LEN);
    } else {
      int32_t size = TSDB_COL_NAME_LEN + tListLen(aAggs[functionId].name) + 2 + 1;
      char tmp[TSDB_COL_NAME_LEN + tListLen(aAggs[functionId].name) + 2 + 1] = {0};
      snprintf(tmp, size, "%s(%s)", aAggs[functionId].name, uname);

      tstrncpy(name, tmp, TSDB_COL_NAME_LEN);
    }
  } else  { // use the user-input result column name
    int32_t len = MIN(pItem->pNode->token.n + 1, TSDB_COL_NAME_LEN);
    tstrncpy(name, pItem->pNode->token.z, len);
  }
}

static void updateLastScanOrderIfNeeded(SQueryInfo* pQueryInfo) {
  if (pQueryInfo->sessionWindow.gap > 0 || tscGroupbyColumn(pQueryInfo)) {
    size_t numOfExpr = tscSqlExprNumOfExprs(pQueryInfo);
    for (int32_t i = 0; i < numOfExpr; ++i) {
      SSqlExpr* pExpr = tscSqlExprGet(pQueryInfo, i);
      if (pExpr->functionId != TSDB_FUNC_LAST && pExpr->functionId != TSDB_FUNC_LAST_DST) {
        continue;
      }

      pExpr->numOfParams = 1;
      pExpr->param->i64 = TSDB_ORDER_ASC;
      pExpr->param->nType = TSDB_DATA_TYPE_INT;
    }
  }
}

int32_t addExprAndResultField(SSqlCmd* pCmd, SQueryInfo* pQueryInfo, int32_t colIndex, tSqlExprItem* pItem, bool finalResult) {
  STableMetaInfo* pTableMetaInfo = NULL;
  int32_t functionId = pItem->pNode->functionId;

  const char* msg1 = "not support column types";
  const char* msg2 = "invalid parameters";
  const char* msg3 = "illegal column name";
  const char* msg4 = "invalid table name";
  const char* msg5 = "parameter is out of range [0, 100]";
  const char* msg6 = "function applied to tags not allowed";
  const char* msg7 = "normal table can not apply this function";
  const char* msg8 = "multi-columns selection does not support alias column name";
  const char* msg9 = "invalid function";
  const char* msg10 = "diff can no be applied to unsigned numeric type";

  switch (functionId) {
    case TSDB_FUNC_COUNT: {
        /* more than one parameter for count() function */
      if (pItem->pNode->pParam != NULL && taosArrayGetSize(pItem->pNode->pParam) != 1) {
        return invalidSqlErrMsg(tscGetErrorMsgPayload(pCmd), msg2);
      }

      SSqlExpr* pExpr = NULL;
      SColumnIndex index = COLUMN_INDEX_INITIALIZER;

      if (pItem->pNode->pParam != NULL) {
        tSqlExprItem* pParamElem = taosArrayGet(pItem->pNode->pParam, 0);
        SStrToken* pToken = &pParamElem->pNode->colInfo;
        int16_t sqlOptr = pParamElem->pNode->tokenId;
        if ((pToken->z == NULL || pToken->n == 0) 
            && (TK_INTEGER != sqlOptr)) /*select count(1) from table*/ {
          return invalidSqlErrMsg(tscGetErrorMsgPayload(pCmd), msg3);
        } 
        if (sqlOptr == TK_ALL) {
          // select table.*
          // check if the table name is valid or not
          SStrToken tmpToken = pParamElem->pNode->colInfo;

          if (getTableIndexByName(&tmpToken, pQueryInfo, &index) != TSDB_CODE_SUCCESS) {
            return invalidSqlErrMsg(tscGetErrorMsgPayload(pCmd), msg4);
          }

          index = (SColumnIndex){0, PRIMARYKEY_TIMESTAMP_COL_INDEX};
          int32_t size = tDataTypes[TSDB_DATA_TYPE_BIGINT].bytes;
          pExpr = tscSqlExprAppend(pQueryInfo, functionId, &index, TSDB_DATA_TYPE_BIGINT, size, getNewResColId(pQueryInfo), size, false);
        } else if (sqlOptr == TK_INTEGER) { // select count(1) from table1
          char buf[8] = {0};  
          int64_t val = -1;
          tVariant* pVariant = &pParamElem->pNode->value;
          if (pVariant->nType == TSDB_DATA_TYPE_BIGINT) {
            tVariantDump(pVariant, buf, TSDB_DATA_TYPE_BIGINT, true);
            val = GET_INT64_VAL(buf); 
          }
          if (val == 1) {
            index = (SColumnIndex){0, PRIMARYKEY_TIMESTAMP_COL_INDEX};
            int32_t size = tDataTypes[TSDB_DATA_TYPE_BIGINT].bytes;
            pExpr = tscSqlExprAppend(pQueryInfo, functionId, &index, TSDB_DATA_TYPE_BIGINT, size, getNewResColId(pQueryInfo), size, false);
          } else {
            return invalidSqlErrMsg(tscGetErrorMsgPayload(pCmd), msg3);
          }
        } else {
          // count the number of meters created according to the super table
          if (getColumnIndexByName(pCmd, pToken, pQueryInfo, &index) != TSDB_CODE_SUCCESS) {
            return invalidSqlErrMsg(tscGetErrorMsgPayload(pCmd), msg3);
          }

          pTableMetaInfo = tscGetMetaInfo(pQueryInfo, index.tableIndex);

          // count tag is equalled to count(tbname)
          bool isTag = false;
          if (index.columnIndex >= tscGetNumOfColumns(pTableMetaInfo->pTableMeta) || index.columnIndex == TSDB_TBNAME_COLUMN_INDEX) {
            index.columnIndex = TSDB_TBNAME_COLUMN_INDEX;
            isTag = true;
          }

          int32_t size = tDataTypes[TSDB_DATA_TYPE_BIGINT].bytes;
          pExpr = tscSqlExprAppend(pQueryInfo, functionId, &index, TSDB_DATA_TYPE_BIGINT, size, getNewResColId(pQueryInfo), size, isTag);
        }
      } else {  // count(*) is equalled to count(primary_timestamp_key)
        index = (SColumnIndex){0, PRIMARYKEY_TIMESTAMP_COL_INDEX};
        int32_t size = tDataTypes[TSDB_DATA_TYPE_BIGINT].bytes;
        pExpr = tscSqlExprAppend(pQueryInfo, functionId, &index, TSDB_DATA_TYPE_BIGINT, size, getNewResColId(pQueryInfo), size, false);
      }

      pTableMetaInfo = tscGetMetaInfo(pQueryInfo, index.tableIndex);

      memset(pExpr->aliasName, 0, tListLen(pExpr->aliasName));
      getColumnName(pItem, pExpr->aliasName, sizeof(pExpr->aliasName) - 1);
      
      SColumnList ids = getColumnList(1, index.tableIndex, index.columnIndex);
      if (finalResult) {
        int32_t numOfOutput = tscNumOfFields(pQueryInfo);
        insertResultField(pQueryInfo, numOfOutput, &ids, sizeof(int64_t), TSDB_DATA_TYPE_BIGINT, pExpr->aliasName, pExpr);
      } else {
        for (int32_t i = 0; i < ids.num; ++i) {
          tscColumnListInsert(pQueryInfo->colList, &(ids.ids[i]));
        }
      }

      // the time stamp may be always needed
      if (index.tableIndex < tscGetNumOfColumns(pTableMetaInfo->pTableMeta)) {
        tscInsertPrimaryTsSourceColumn(pQueryInfo, &index);
      }

      return TSDB_CODE_SUCCESS;
    }
    case TSDB_FUNC_SUM:
    case TSDB_FUNC_AVG:
    case TSDB_FUNC_RATE:
    case TSDB_FUNC_IRATE:
    case TSDB_FUNC_SUM_RATE:
    case TSDB_FUNC_SUM_IRATE:
    case TSDB_FUNC_AVG_RATE:
    case TSDB_FUNC_AVG_IRATE:
    case TSDB_FUNC_TWA:
    case TSDB_FUNC_MIN:
    case TSDB_FUNC_MAX:
    case TSDB_FUNC_DIFF:
    case TSDB_FUNC_STDDEV:
    case TSDB_FUNC_LEASTSQR: {
      // 1. valid the number of parameters
      if (pItem->pNode->pParam == NULL || (functionId != TSDB_FUNC_LEASTSQR && taosArrayGetSize(pItem->pNode->pParam) != 1) ||
          (functionId == TSDB_FUNC_LEASTSQR && taosArrayGetSize(pItem->pNode->pParam) != 3)) {
        /* no parameters or more than one parameter for function */
        return invalidSqlErrMsg(tscGetErrorMsgPayload(pCmd), msg2);
      }

      tSqlExprItem* pParamElem = taosArrayGet(pItem->pNode->pParam, 0);
      if (pParamElem->pNode->tokenId != TK_ALL && pParamElem->pNode->tokenId != TK_ID) {
        return invalidSqlErrMsg(tscGetErrorMsgPayload(pCmd), msg2);
      }

      SColumnIndex index = COLUMN_INDEX_INITIALIZER;
      if ((getColumnIndexByName(pCmd, &pParamElem->pNode->colInfo, pQueryInfo, &index) != TSDB_CODE_SUCCESS)) {
        return invalidSqlErrMsg(tscGetErrorMsgPayload(pCmd), msg3);
      }

      if (index.columnIndex == TSDB_TBNAME_COLUMN_INDEX) {
        return invalidSqlErrMsg(tscGetErrorMsgPayload(pCmd), msg6);
      }

      // 2. check if sql function can be applied on this column data type
      pTableMetaInfo = tscGetMetaInfo(pQueryInfo, index.tableIndex);
      SSchema* pSchema = tscGetTableColumnSchema(pTableMetaInfo->pTableMeta, index.columnIndex);
      int16_t  colType = pSchema->type;

      if (!IS_NUMERIC_TYPE(colType)) {
        return invalidSqlErrMsg(tscGetErrorMsgPayload(pCmd), msg1);
      } else if (IS_UNSIGNED_NUMERIC_TYPE(colType) && functionId == TSDB_FUNC_DIFF) {
        return invalidSqlErrMsg(tscGetErrorMsgPayload(pCmd), msg10);
      }

      int16_t resultType = 0;
      int16_t resultSize = 0;
      int32_t intermediateResSize = 0;

      if (getResultDataInfo(pSchema->type, pSchema->bytes, functionId, 0, &resultType, &resultSize,
                            &intermediateResSize, 0, false) != TSDB_CODE_SUCCESS) {
        return TSDB_CODE_TSC_INVALID_SQL;
      }

      // set the first column ts for diff query
      if (functionId == TSDB_FUNC_DIFF) {
        colIndex += 1;
        SColumnIndex indexTS = {.tableIndex = index.tableIndex, .columnIndex = 0};
        SSqlExpr* pExpr = tscSqlExprAppend(pQueryInfo, TSDB_FUNC_TS_DUMMY, &indexTS, TSDB_DATA_TYPE_TIMESTAMP, TSDB_KEYSIZE,
                                           getNewResColId(pQueryInfo), TSDB_KEYSIZE, false);

        SColumnList ids = getColumnList(1, 0, 0);
        insertResultField(pQueryInfo, 0, &ids, TSDB_KEYSIZE, TSDB_DATA_TYPE_TIMESTAMP, aAggs[TSDB_FUNC_TS_DUMMY].name, pExpr);
      }

      // functions can not be applied to tags
      if (index.columnIndex >= tscGetNumOfColumns(pTableMetaInfo->pTableMeta)) {
        return invalidSqlErrMsg(tscGetErrorMsgPayload(pCmd), msg6);
      }

      SSqlExpr* pExpr = tscSqlExprAppend(pQueryInfo, functionId, &index, resultType, resultSize, getNewResColId(pQueryInfo), resultSize, false);

      if (functionId == TSDB_FUNC_LEASTSQR) {
        /* set the leastsquares parameters */
        char val[8] = {0};
        if (tVariantDump(&pParamElem[1].pNode->value, val, TSDB_DATA_TYPE_DOUBLE, true) < 0) {
          return TSDB_CODE_TSC_INVALID_SQL;
        }

        addExprParams(pExpr, val, TSDB_DATA_TYPE_DOUBLE, DOUBLE_BYTES);

        memset(val, 0, tListLen(val));
        if (tVariantDump(&pParamElem[2].pNode->value, val, TSDB_DATA_TYPE_DOUBLE, true) < 0) {
          return TSDB_CODE_TSC_INVALID_SQL;
        }

        addExprParams(pExpr, val, TSDB_DATA_TYPE_DOUBLE, sizeof(double));
      }

      SColumnList ids = {0};
      ids.num = 1;
      ids.ids[0] = index;
  
      memset(pExpr->aliasName, 0, tListLen(pExpr->aliasName));
      getColumnName(pItem, pExpr->aliasName, sizeof(pExpr->aliasName) - 1);
  
      if (finalResult) {
        int32_t numOfOutput = tscNumOfFields(pQueryInfo);
        insertResultField(pQueryInfo, numOfOutput, &ids, pExpr->resBytes, (int32_t)pExpr->resType, pExpr->aliasName, pExpr);
      } else {
        for (int32_t i = 0; i < ids.num; ++i) {
          tscColumnListInsert(pQueryInfo->colList, &(ids.ids[i]));
        }
      }

      tscInsertPrimaryTsSourceColumn(pQueryInfo, &index);
      return TSDB_CODE_SUCCESS;
    }
    case TSDB_FUNC_FIRST:
    case TSDB_FUNC_LAST:
    case TSDB_FUNC_SPREAD:
    case TSDB_FUNC_LAST_ROW:
    case TSDB_FUNC_INTERP: {
      bool requireAllFields = (pItem->pNode->pParam == NULL);

      // NOTE: has time range condition or normal column filter condition, the last_row query will be transferred to last query
      SConvertFunc cvtFunc = {.originFuncId = functionId, .execFuncId = functionId};
      if (functionId == TSDB_FUNC_LAST_ROW && ((!TSWINDOW_IS_EQUAL(pQueryInfo->window, TSWINDOW_INITIALIZER)) || (hasNormalColumnFilter(pQueryInfo)))) {
        cvtFunc.execFuncId = TSDB_FUNC_LAST;
      }

      if (!requireAllFields) {
        if (taosArrayGetSize(pItem->pNode->pParam) < 1) {
          return invalidSqlErrMsg(tscGetErrorMsgPayload(pCmd), msg3);
        }

        if (taosArrayGetSize(pItem->pNode->pParam) > 1 && (pItem->aliasName != NULL && strlen(pItem->aliasName) > 0)) {
          return invalidSqlErrMsg(tscGetErrorMsgPayload(pCmd), msg8);
        }

        /* in first/last function, multiple columns can be add to resultset */
        for (int32_t i = 0; i < taosArrayGetSize(pItem->pNode->pParam); ++i) {
          tSqlExprItem* pParamElem = taosArrayGet(pItem->pNode->pParam, i);
          if (pParamElem->pNode->tokenId != TK_ALL && pParamElem->pNode->tokenId != TK_ID) {
            return invalidSqlErrMsg(tscGetErrorMsgPayload(pCmd), msg3);
          }

          SColumnIndex index = COLUMN_INDEX_INITIALIZER;

          if (pParamElem->pNode->tokenId == TK_ALL) { // select table.*
            SStrToken tmpToken = pParamElem->pNode->colInfo;

            if (getTableIndexByName(&tmpToken, pQueryInfo, &index) != TSDB_CODE_SUCCESS) {
              return invalidSqlErrMsg(tscGetErrorMsgPayload(pCmd), msg4);
            }

            pTableMetaInfo = tscGetMetaInfo(pQueryInfo, index.tableIndex);
            SSchema* pSchema = tscGetTableSchema(pTableMetaInfo->pTableMeta);

            char name[TSDB_COL_NAME_LEN] = {0};
            for (int32_t j = 0; j < tscGetNumOfColumns(pTableMetaInfo->pTableMeta); ++j) {
              index.columnIndex = j;
              SStrToken t = {.z = pSchema[j].name, .n = (uint32_t)strnlen(pSchema[j].name, TSDB_COL_NAME_LEN)};
              setResultColName(name, pItem, cvtFunc.originFuncId, &t, true);

              if (setExprInfoForFunctions(pCmd, pQueryInfo, &pSchema[j], cvtFunc, name, colIndex++, &index, finalResult) != 0) {
                return TSDB_CODE_TSC_INVALID_SQL;
              }
            }

          } else {
            if (getColumnIndexByName(pCmd, &pParamElem->pNode->colInfo, pQueryInfo, &index) != TSDB_CODE_SUCCESS) {
              return invalidSqlErrMsg(tscGetErrorMsgPayload(pCmd), msg3);
            }

            pTableMetaInfo = tscGetMetaInfo(pQueryInfo, index.tableIndex);

            // functions can not be applied to tags
            if ((index.columnIndex >= tscGetNumOfColumns(pTableMetaInfo->pTableMeta)) || (index.columnIndex < 0)) {
              return invalidSqlErrMsg(tscGetErrorMsgPayload(pCmd), msg6);
            }

            char name[TSDB_COL_NAME_LEN] = {0};
            SSchema* pSchema = tscGetTableColumnSchema(pTableMetaInfo->pTableMeta, index.columnIndex);

            bool multiColOutput = taosArrayGetSize(pItem->pNode->pParam) > 1;
            setResultColName(name, pItem, cvtFunc.originFuncId, &pParamElem->pNode->colInfo, multiColOutput);

            if (setExprInfoForFunctions(pCmd, pQueryInfo, pSchema, cvtFunc, name, colIndex++, &index, finalResult) != 0) {
              return TSDB_CODE_TSC_INVALID_SQL;
            }
          }
        }
        
        return TSDB_CODE_SUCCESS;
      } else {  // select * from xxx
        int32_t numOfFields = 0;

        // multicolumn selection does not support alias name
        if (pItem->aliasName != NULL && strlen(pItem->aliasName) > 0) {
          return invalidSqlErrMsg(tscGetErrorMsgPayload(pCmd), msg8);
        }

        for (int32_t j = 0; j < pQueryInfo->numOfTables; ++j) {
          pTableMetaInfo = tscGetMetaInfo(pQueryInfo, j);
          SSchema* pSchema = tscGetTableSchema(pTableMetaInfo->pTableMeta);

          for (int32_t i = 0; i < tscGetNumOfColumns(pTableMetaInfo->pTableMeta); ++i) {
            SColumnIndex index = {.tableIndex = j, .columnIndex = i};

            char name[TSDB_COL_NAME_LEN] = {0};
            SStrToken t = {.z = pSchema[i].name, .n = (uint32_t)strnlen(pSchema[i].name, TSDB_COL_NAME_LEN)};
            setResultColName(name, pItem, cvtFunc.originFuncId, &t, true);

            if (setExprInfoForFunctions(pCmd, pQueryInfo, &pSchema[index.columnIndex], cvtFunc, name, colIndex, &index, finalResult) != 0) {
              return TSDB_CODE_TSC_INVALID_SQL;
            }
            colIndex++;
          }

          numOfFields += tscGetNumOfColumns(pTableMetaInfo->pTableMeta);
        }

        return TSDB_CODE_SUCCESS;
      }
    }

    case TSDB_FUNC_TOP:
    case TSDB_FUNC_BOTTOM:
    case TSDB_FUNC_PERCT:
    case TSDB_FUNC_APERCT: {
      // 1. valid the number of parameters
      if (pItem->pNode->pParam == NULL || taosArrayGetSize(pItem->pNode->pParam) != 2) {
        /* no parameters or more than one parameter for function */
        return invalidSqlErrMsg(tscGetErrorMsgPayload(pCmd), msg2);
      }

      tSqlExprItem* pParamElem = taosArrayGet(pItem->pNode->pParam, 0);
      if (pParamElem->pNode->tokenId != TK_ID) {
        return invalidSqlErrMsg(tscGetErrorMsgPayload(pCmd), msg2);
      }
      
      SColumnIndex index = COLUMN_INDEX_INITIALIZER;
      if (getColumnIndexByName(pCmd, &pParamElem->pNode->colInfo, pQueryInfo, &index) != TSDB_CODE_SUCCESS) {
        return invalidSqlErrMsg(tscGetErrorMsgPayload(pCmd), msg3);
      }

      if (index.columnIndex == TSDB_TBNAME_COLUMN_INDEX) {
        return invalidSqlErrMsg(tscGetErrorMsgPayload(pCmd), msg6);
      }
      
      pTableMetaInfo = tscGetMetaInfo(pQueryInfo, index.tableIndex);
      SSchema* pSchema = tscGetTableSchema(pTableMetaInfo->pTableMeta);

      // functions can not be applied to tags
      if (index.columnIndex >= tscGetNumOfColumns(pTableMetaInfo->pTableMeta)) {
        return invalidSqlErrMsg(tscGetErrorMsgPayload(pCmd), msg6);
      }

      // 2. valid the column type
      int16_t colType = pSchema[index.columnIndex].type;
      if (!IS_NUMERIC_TYPE(colType)) {
        return invalidSqlErrMsg(tscGetErrorMsgPayload(pCmd), msg1);
      }

      // 3. valid the parameters
      if (pParamElem[1].pNode->tokenId == TK_ID) {
        return invalidSqlErrMsg(tscGetErrorMsgPayload(pCmd), msg2);
      }

      tVariant* pVariant = &pParamElem[1].pNode->value;

      int8_t  resultType = pSchema[index.columnIndex].type;
      int16_t resultSize = pSchema[index.columnIndex].bytes;

      char    val[8] = {0};
      SSqlExpr* pExpr = NULL;
      
      if (functionId == TSDB_FUNC_PERCT || functionId == TSDB_FUNC_APERCT) {
        tVariantDump(pVariant, val, TSDB_DATA_TYPE_DOUBLE, true);

        double dp = GET_DOUBLE_VAL(val);
        if (dp < 0 || dp > TOP_BOTTOM_QUERY_LIMIT) {
          return invalidSqlErrMsg(tscGetErrorMsgPayload(pCmd), msg5);
        }

        resultSize = sizeof(double);
        resultType = TSDB_DATA_TYPE_DOUBLE;

        /*
         * sql function transformation
         * for dp = 0, it is actually min,
         * for dp = 100, it is max,
         */
        tscInsertPrimaryTsSourceColumn(pQueryInfo, &index);
        colIndex += 1;  // the first column is ts

        pExpr = tscSqlExprAppend(pQueryInfo, functionId, &index, resultType, resultSize, getNewResColId(pQueryInfo), resultSize, false);
        addExprParams(pExpr, val, TSDB_DATA_TYPE_DOUBLE, sizeof(double));
      } else {
        tVariantDump(pVariant, val, TSDB_DATA_TYPE_BIGINT, true);

        int64_t nTop = GET_INT32_VAL(val);
        if (nTop <= 0 || nTop > 100) {  // todo use macro
          return invalidSqlErrMsg(tscGetErrorMsgPayload(pCmd), msg5);
        }

        // todo REFACTOR
        // set the first column ts for top/bottom query
        SColumnIndex index1 = {index.tableIndex, PRIMARYKEY_TIMESTAMP_COL_INDEX};
        pExpr = tscSqlExprAppend(pQueryInfo, TSDB_FUNC_TS, &index1, TSDB_DATA_TYPE_TIMESTAMP, TSDB_KEYSIZE, getNewResColId(pQueryInfo),
                                 TSDB_KEYSIZE, false);
        tstrncpy(pExpr->aliasName, aAggs[TSDB_FUNC_TS].name, sizeof(pExpr->aliasName));

        const int32_t TS_COLUMN_INDEX = PRIMARYKEY_TIMESTAMP_COL_INDEX;
        SColumnList   ids = getColumnList(1, index.tableIndex, TS_COLUMN_INDEX);
        insertResultField(pQueryInfo, TS_COLUMN_INDEX, &ids, TSDB_KEYSIZE, TSDB_DATA_TYPE_TIMESTAMP,
                          aAggs[TSDB_FUNC_TS].name, pExpr);

        colIndex += 1;  // the first column is ts

        pExpr = tscSqlExprAppend(pQueryInfo, functionId, &index, resultType, resultSize, getNewResColId(pQueryInfo), resultSize, false);
        addExprParams(pExpr, val, TSDB_DATA_TYPE_BIGINT, sizeof(int64_t));
      }
  
      memset(pExpr->aliasName, 0, tListLen(pExpr->aliasName));
      getColumnName(pItem, pExpr->aliasName, sizeof(pExpr->aliasName) - 1);
  
      SColumnList ids = getColumnList(1, index.tableIndex, index.columnIndex);
      if (finalResult) {
        insertResultField(pQueryInfo, colIndex, &ids, resultSize, resultType, pExpr->aliasName, pExpr);
      } else {
        for (int32_t i = 0; i < ids.num; ++i) {
          tscColumnListInsert(pQueryInfo->colList, &(ids.ids[i]));
        }
      }

      return TSDB_CODE_SUCCESS;
    };
    
    case TSDB_FUNC_TID_TAG: {
      pTableMetaInfo = tscGetMetaInfo(pQueryInfo, 0);
      if (UTIL_TABLE_IS_NORMAL_TABLE(pTableMetaInfo)) {
        return invalidSqlErrMsg(tscGetErrorMsgPayload(pCmd), msg7);
      }
    
      // no parameters or more than one parameter for function
      if (pItem->pNode->pParam == NULL || taosArrayGetSize(pItem->pNode->pParam) != 1) {
        return invalidSqlErrMsg(tscGetErrorMsgPayload(pCmd), msg2);
      }
      
      tSqlExprItem* pParamItem = taosArrayGet(pItem->pNode->pParam, 0);
      tSqlExpr* pParam = pParamItem->pNode;

      SColumnIndex index = COLUMN_INDEX_INITIALIZER;
      if (getColumnIndexByName(pCmd, &pParam->colInfo, pQueryInfo, &index) != TSDB_CODE_SUCCESS) {
        return invalidSqlErrMsg(tscGetErrorMsgPayload(pCmd), msg3);
      }
    
      pTableMetaInfo = tscGetMetaInfo(pQueryInfo, index.tableIndex);
      SSchema* pSchema = tscGetTableTagSchema(pTableMetaInfo->pTableMeta);
  
      // functions can not be applied to normal columns
      int32_t numOfCols = tscGetNumOfColumns(pTableMetaInfo->pTableMeta);
      if (index.columnIndex < numOfCols && index.columnIndex != TSDB_TBNAME_COLUMN_INDEX) {
        return invalidSqlErrMsg(tscGetErrorMsgPayload(pCmd), msg6);
      }
    
      if (index.columnIndex > 0) {
        index.columnIndex -= numOfCols;
      }
      
      // 2. valid the column type
      int16_t colType = 0;
      if (index.columnIndex == TSDB_TBNAME_COLUMN_INDEX) {
        colType = TSDB_DATA_TYPE_BINARY;
      } else {
        colType = pSchema[index.columnIndex].type;
      }
      
      if (colType == TSDB_DATA_TYPE_BOOL) {
        return invalidSqlErrMsg(tscGetErrorMsgPayload(pCmd), msg1);
      }

      tscColumnListInsert(pTableMetaInfo->tagColList, &index);
      SSchema* pTagSchema = tscGetTableTagSchema(pTableMetaInfo->pTableMeta);
      
      SSchema s = {0};
      if (index.columnIndex == TSDB_TBNAME_COLUMN_INDEX) {
        s = *tGetTbnameColumnSchema();
      } else {
        s = pTagSchema[index.columnIndex];
      }
      
      int16_t bytes = 0;
      int16_t type  = 0;
      int32_t inter = 0;

      int32_t ret = getResultDataInfo(s.type, s.bytes, TSDB_FUNC_TID_TAG, 0, &type, &bytes, &inter, 0, 0);
      assert(ret == TSDB_CODE_SUCCESS);
      
      s.type = (uint8_t)type;
      s.bytes = bytes;

      TSDB_QUERY_SET_TYPE(pQueryInfo->type, TSDB_QUERY_TYPE_TAG_FILTER_QUERY);
      tscAddFuncInSelectClause(pQueryInfo, 0, TSDB_FUNC_TID_TAG, &index, &s, TSDB_COL_TAG);
      
      return TSDB_CODE_SUCCESS;
    }
    case TSDB_FUNC_BLKINFO: {
      // no parameters or more than one parameter for function
      if (pItem->pNode->pParam != NULL && taosArrayGetSize(pItem->pNode->pParam) != 0) {
        return invalidSqlErrMsg(tscGetErrorMsgPayload(pCmd), msg2);
      }

      SColumnIndex index = {.tableIndex = 0, .columnIndex = TSDB_BLOCK_DIST_COLUMN_INDEX,};
      pTableMetaInfo = tscGetMetaInfo(pQueryInfo, index.tableIndex);

      SSchema s = {.name = "block_dist", .type = TSDB_DATA_TYPE_BINARY};
      int32_t inter   = 0;
      int16_t resType = 0;
      int16_t bytes   = 0;
      getResultDataInfo(TSDB_DATA_TYPE_INT, 4, TSDB_FUNC_BLKINFO, 0, &resType, &bytes, &inter, 0, 0);

      s.bytes = bytes;
      s.type = (uint8_t)resType;
      SSqlExpr* pExpr = tscAddFuncInSelectClause(pQueryInfo, 0, TSDB_FUNC_BLKINFO, &index, &s, TSDB_COL_TAG);
      pExpr->numOfParams = 1;
      pExpr->param[0].i64 = pTableMetaInfo->pTableMeta->tableInfo.rowSize;
      pExpr->param[0].nType = TSDB_DATA_TYPE_BIGINT;

      return TSDB_CODE_SUCCESS;
    }

    default: {
      SUdfInfo* pUdfInfo = isValidUdf(pCmd->pUdfInfo, pItem->pNode->operand.z, pItem->pNode->operand.n);
      if (pUdfInfo == NULL) {
        return invalidSqlErrMsg(tscGetErrorMsgPayload(pCmd), msg9);
      }

      tSqlExprItem* pParamElem = taosArrayGet(pItem->pNode->pParam, 0);;
      if (pParamElem->pNode->tokenId != TK_ID) {
        return invalidSqlErrMsg(tscGetErrorMsgPayload(pCmd), msg2);
      }

      SColumnIndex index = COLUMN_INDEX_INITIALIZER;
      if (getColumnIndexByName(pCmd, &pParamElem->pNode->colInfo, pQueryInfo, &index) != TSDB_CODE_SUCCESS) {
        return invalidSqlErrMsg(tscGetErrorMsgPayload(pCmd), msg3);
      }

      if (index.columnIndex == TSDB_TBNAME_COLUMN_INDEX) {
        return invalidSqlErrMsg(tscGetErrorMsgPayload(pCmd), msg6);
      }

      pTableMetaInfo = tscGetMetaInfo(pQueryInfo, index.tableIndex);

      // functions can not be applied to tags
      if (index.columnIndex >= tscGetNumOfColumns(pTableMetaInfo->pTableMeta)) {
        return invalidSqlErrMsg(tscGetErrorMsgPayload(pCmd), msg6);
      }

      SSqlExpr* pExpr = tscSqlExprAppend(pQueryInfo, functionId, &index, pUdfInfo->resType, pUdfInfo->resBytes,
                                         getNewResColId(pQueryInfo), pUdfInfo->resBytes, false);

      memset(pExpr->aliasName, 0, tListLen(pExpr->aliasName));
      getColumnName(pItem, pExpr->aliasName, sizeof(pExpr->aliasName) - 1);

      SColumnList ids = getColumnList(1, 0, index.columnIndex);
      if (finalResult) {
        insertResultField(pQueryInfo, colIndex, &ids, pUdfInfo->resBytes, pUdfInfo->resType, pExpr->aliasName, pExpr);
      } else {
        for (int32_t i = 0; i < ids.num; ++i) {
          tscColumnListInsert(pQueryInfo->colList, &(ids.ids[i]));
        }
      }

      tscInsertPrimaryTsSourceColumn(pQueryInfo, &index);
      return TSDB_CODE_SUCCESS;
    }
  }

  return TSDB_CODE_TSC_INVALID_SQL;
}

// todo refactor
static SColumnList getColumnList(int32_t num, int16_t tableIndex, int32_t columnIndex) {
  assert(num == 1 && tableIndex >= 0);

  SColumnList columnList = {0};
  columnList.num = num;

  int32_t index = num - 1;
  columnList.ids[index].tableIndex = tableIndex;
  columnList.ids[index].columnIndex = columnIndex;

  return columnList;
}

void getColumnName(tSqlExprItem* pItem, char* resultFieldName, int32_t nameLength) {
  if (pItem->aliasName != NULL) {
    strncpy(resultFieldName, pItem->aliasName, nameLength);
  } else {
    int32_t len = ((int32_t)pItem->pNode->token.n < nameLength) ? (int32_t)pItem->pNode->token.n : nameLength;
    strncpy(resultFieldName, pItem->pNode->token.z, len);
  }
}

static bool isTablenameToken(SStrToken* token) {
  SStrToken tmpToken = *token;
  SStrToken tableToken = {0};

  extractTableNameFromToken(&tmpToken, &tableToken);

  return (strncasecmp(TSQL_TBNAME_L, tmpToken.z, tmpToken.n) == 0 && tmpToken.n == strlen(TSQL_TBNAME_L));
}
static bool isTableBlockDistToken(SStrToken* token) {
  SStrToken tmpToken = *token;
  SStrToken tableToken = {0};

  extractTableNameFromToken(&tmpToken, &tableToken);

  return (strncasecmp(TSQL_BLOCK_DIST, tmpToken.z, tmpToken.n) == 0 && tmpToken.n == strlen(TSQL_BLOCK_DIST_L));
}

static int16_t doGetColumnIndex(SQueryInfo* pQueryInfo, int32_t index, SStrToken* pToken) {
  STableMeta* pTableMeta = tscGetMetaInfo(pQueryInfo, index)->pTableMeta;

  int32_t  numOfCols = tscGetNumOfColumns(pTableMeta) + tscGetNumOfTags(pTableMeta);
  SSchema* pSchema = tscGetTableSchema(pTableMeta);

  int16_t columnIndex = COLUMN_INDEX_INITIAL_VAL;

  for (int16_t i = 0; i < numOfCols; ++i) {
    if (pToken->n != strlen(pSchema[i].name)) {
      continue;
    }

    if (strncasecmp(pSchema[i].name, pToken->z, pToken->n) == 0) {
      columnIndex = i;
      break;
    }
  }

  return columnIndex;
}

int32_t doGetColumnIndexByName(SSqlCmd* pCmd, SStrToken* pToken, SQueryInfo* pQueryInfo, SColumnIndex* pIndex) {
  const char* msg0 = "ambiguous column name";
  const char* msg1 = "invalid column name";

  if (isTablenameToken(pToken)) {
    pIndex->columnIndex = TSDB_TBNAME_COLUMN_INDEX;
  } else if (isTableBlockDistToken(pToken))  {
    pIndex->columnIndex = TSDB_BLOCK_DIST_COLUMN_INDEX; 
  } else if (strncasecmp(pToken->z, DEFAULT_PRIMARY_TIMESTAMP_COL_NAME, pToken->n) == 0) {
    pIndex->columnIndex = PRIMARYKEY_TIMESTAMP_COL_INDEX;
  } else {
    // not specify the table name, try to locate the table index by column name
    if (pIndex->tableIndex == COLUMN_INDEX_INITIAL_VAL) {
      for (int16_t i = 0; i < pQueryInfo->numOfTables; ++i) {
        int16_t colIndex = doGetColumnIndex(pQueryInfo, i, pToken);

        if (colIndex != COLUMN_INDEX_INITIAL_VAL) {
          if (pIndex->columnIndex != COLUMN_INDEX_INITIAL_VAL) {
            return invalidSqlErrMsg(tscGetErrorMsgPayload(pCmd), msg0);
          } else {
            pIndex->tableIndex = i;
            pIndex->columnIndex = colIndex;
          }
        }
      }
    } else {  // table index is valid, get the column index
      int16_t colIndex = doGetColumnIndex(pQueryInfo, pIndex->tableIndex, pToken);
      if (colIndex != COLUMN_INDEX_INITIAL_VAL) {
        pIndex->columnIndex = colIndex;
      }
    }

    if (pIndex->columnIndex == COLUMN_INDEX_INITIAL_VAL) {
      return invalidSqlErrMsg(tscGetErrorMsgPayload(pCmd), msg1);
    }
  }

  if (COLUMN_INDEX_VALIDE(*pIndex)) {
    return TSDB_CODE_SUCCESS;
  } else {
    return TSDB_CODE_TSC_INVALID_SQL;
  }
}

int32_t getTableIndexImpl(SStrToken* pTableToken, SQueryInfo* pQueryInfo, SColumnIndex* pIndex) {
  if (pTableToken->n == 0) {  // only one table and no table name prefix in column name
    if (pQueryInfo->numOfTables == 1) {
      pIndex->tableIndex = 0;
    } else {
      pIndex->tableIndex = COLUMN_INDEX_INITIAL_VAL;
    }

    return TSDB_CODE_SUCCESS;
  }

  pIndex->tableIndex = COLUMN_INDEX_INITIAL_VAL;
  for (int32_t i = 0; i < pQueryInfo->numOfTables; ++i) {
    STableMetaInfo* pTableMetaInfo = tscGetMetaInfo(pQueryInfo, i);
    char* name = pTableMetaInfo->aliasName;
    if (strncasecmp(name, pTableToken->z, pTableToken->n) == 0 && strlen(name) == pTableToken->n) {
      pIndex->tableIndex = i;
      break;
    }
  }

  if (pIndex->tableIndex < 0) {
    return TSDB_CODE_TSC_INVALID_SQL;
  }

  return TSDB_CODE_SUCCESS;
}

int32_t getTableIndexByName(SStrToken* pToken, SQueryInfo* pQueryInfo, SColumnIndex* pIndex) {
  SStrToken tableToken = {0};
  extractTableNameFromToken(pToken, &tableToken);

  if (getTableIndexImpl(&tableToken, pQueryInfo, pIndex) != TSDB_CODE_SUCCESS) {
    return TSDB_CODE_TSC_INVALID_SQL;
  }

  return TSDB_CODE_SUCCESS;
}

int32_t getColumnIndexByName(SSqlCmd* pCmd, const SStrToken* pToken, SQueryInfo* pQueryInfo, SColumnIndex* pIndex) {
  if (pQueryInfo->pTableMetaInfo == NULL || pQueryInfo->numOfTables == 0) {
    return TSDB_CODE_TSC_INVALID_SQL;
  }

  SStrToken tmpToken = *pToken;

  if (getTableIndexByName(&tmpToken, pQueryInfo, pIndex) != TSDB_CODE_SUCCESS) {
    return TSDB_CODE_TSC_INVALID_SQL;
  }

  return doGetColumnIndexByName(pCmd, &tmpToken, pQueryInfo, pIndex);
}

int32_t setShowInfo(SSqlObj* pSql, struct SSqlInfo* pInfo) {
  SSqlCmd*        pCmd = &pSql->cmd;
  STableMetaInfo* pTableMetaInfo = tscGetTableMetaInfoFromCmd(pCmd, pCmd->clauseIndex, 0);
  assert(pCmd->numOfClause == 1);

  pCmd->command = TSDB_SQL_SHOW;

  const char* msg1 = "invalid name";
  const char* msg2 = "pattern filter string too long";
  const char* msg3 = "database name too long";
  const char* msg4 = "invalid ip address";
  const char* msg5 = "database name is empty";
  const char* msg6 = "pattern string is empty";

  /*
   * database prefix in pInfo->pMiscInfo->a[0]
   * wildcard in like clause in pInfo->pMiscInfo->a[1]
   */
  SShowInfo* pShowInfo = &pInfo->pMiscInfo->showOpt;
  int16_t    showType = pShowInfo->showType;
  if (showType == TSDB_MGMT_TABLE_TABLE || showType == TSDB_MGMT_TABLE_METRIC || showType == TSDB_MGMT_TABLE_VGROUP) {
    // db prefix in tagCond, show table conds in payload
    SStrToken* pDbPrefixToken = &pShowInfo->prefix;
    if (pDbPrefixToken->type != 0) {

      if (pDbPrefixToken->n >= TSDB_DB_NAME_LEN) {  // db name is too long
        return invalidSqlErrMsg(tscGetErrorMsgPayload(pCmd), msg3);
      }

      if (pDbPrefixToken->n <= 0) {
        return invalidSqlErrMsg(tscGetErrorMsgPayload(pCmd), msg5);
      }

      if (tscValidateName(pDbPrefixToken) != TSDB_CODE_SUCCESS) {
        return invalidSqlErrMsg(tscGetErrorMsgPayload(pCmd), msg1);
      }

      int32_t ret = tNameSetDbName(&pTableMetaInfo->name, getAccountId(pSql), pDbPrefixToken);
      if (ret != TSDB_CODE_SUCCESS) {
        return invalidSqlErrMsg(tscGetErrorMsgPayload(pCmd), msg1);
      }
    }

    // show table/stable like 'xxxx', set the like pattern for show tables
    SStrToken* pPattern = &pShowInfo->pattern;
    if (pPattern->type != 0) {
      pPattern->n = strdequote(pPattern->z);

      if (pPattern->n <= 0) {
        return invalidSqlErrMsg(tscGetErrorMsgPayload(pCmd), msg6);
      }

      if (!tscValidateTableNameLength(pCmd->payloadLen)) {
        return invalidSqlErrMsg(tscGetErrorMsgPayload(pCmd), msg2);
      }
    }
  } else if (showType == TSDB_MGMT_TABLE_VNODES) {
    if (pShowInfo->prefix.type == 0) {
      return invalidSqlErrMsg(tscGetErrorMsgPayload(pCmd), "No specified ip of dnode");
    }

    // show vnodes may be ip addr of dnode in payload
    SStrToken* pDnodeIp = &pShowInfo->prefix;
    if (pDnodeIp->n >= TSDB_IPv4ADDR_LEN) {  // ip addr is too long
      return invalidSqlErrMsg(tscGetErrorMsgPayload(pCmd), msg3);
    }

    if (!validateIpAddress(pDnodeIp->z, pDnodeIp->n)) {
      return invalidSqlErrMsg(tscGetErrorMsgPayload(pCmd), msg4);
    }
  } 
  return TSDB_CODE_SUCCESS;
}

int32_t setKillInfo(SSqlObj* pSql, struct SSqlInfo* pInfo, int32_t killType) {
  const char* msg1 = "invalid connection ID";
  const char* msg2 = "invalid query ID";
  const char* msg3 = "invalid stream ID";

  SSqlCmd* pCmd = &pSql->cmd;
  pCmd->command = pInfo->type;
  
  SStrToken* idStr = &(pInfo->pMiscInfo->id);
  if (idStr->n > TSDB_KILL_MSG_LEN) {
    return TSDB_CODE_TSC_INVALID_SQL;
  }

  strncpy(pCmd->payload, idStr->z, idStr->n);

  const char delim = ':';
  char* connIdStr = strtok(idStr->z, &delim);
  char* queryIdStr = strtok(NULL, &delim);

  int32_t connId = (int32_t)strtol(connIdStr, NULL, 10);
  if (connId <= 0) {
    memset(pCmd->payload, 0, strlen(pCmd->payload));
    return invalidSqlErrMsg(tscGetErrorMsgPayload(pCmd), msg1);
  }

  if (killType == TSDB_SQL_KILL_CONNECTION) {
    return TSDB_CODE_SUCCESS;
  }

  int32_t queryId = (int32_t)strtol(queryIdStr, NULL, 10);
  if (queryId <= 0) {
    memset(pCmd->payload, 0, strlen(pCmd->payload));
    if (killType == TSDB_SQL_KILL_QUERY) {
      return invalidSqlErrMsg(tscGetErrorMsgPayload(pCmd), msg2);
    } else {
      return invalidSqlErrMsg(tscGetErrorMsgPayload(pCmd), msg3);
    }
  }
  
  return TSDB_CODE_SUCCESS;
}

bool validateIpAddress(const char* ip, size_t size) {
  char tmp[128] = {0};  // buffer to build null-terminated string
  assert(size < 128);

  strncpy(tmp, ip, size);

  in_addr_t epAddr = taosInetAddr(tmp);

  return epAddr != INADDR_NONE;
}

int32_t tscTansformFuncForSTableQuery(SQueryInfo* pQueryInfo) {
  STableMetaInfo* pTableMetaInfo = tscGetMetaInfo(pQueryInfo, 0);

  if (pTableMetaInfo->pTableMeta == NULL || !UTIL_TABLE_IS_SUPER_TABLE(pTableMetaInfo)) {
    return TSDB_CODE_TSC_INVALID_SQL;
  }

  assert(tscGetNumOfTags(pTableMetaInfo->pTableMeta) >= 0);

  int16_t bytes = 0;
  int16_t type = 0;
  int32_t interBytes = 0;
  
  size_t size = tscSqlExprNumOfExprs(pQueryInfo);
  for (int32_t k = 0; k < size; ++k) {
    SSqlExpr*   pExpr = tscSqlExprGet(pQueryInfo, k);
    int16_t functionId = aAggs[pExpr->functionId].stableFuncId;

    int32_t colIndex = pExpr->colInfo.colIndex;
    SSchema* pSrcSchema = tscGetTableColumnSchema(pTableMetaInfo->pTableMeta, colIndex);
    
    if ((functionId >= TSDB_FUNC_SUM && functionId <= TSDB_FUNC_TWA) ||
        (functionId >= TSDB_FUNC_FIRST_DST && functionId <= TSDB_FUNC_STDDEV_DST) ||
        (functionId >= TSDB_FUNC_RATE && functionId <= TSDB_FUNC_AVG_IRATE)) {
      if (getResultDataInfo(pSrcSchema->type, pSrcSchema->bytes, functionId, (int32_t)pExpr->param[0].i64, &type, &bytes,
                            &interBytes, 0, true) != TSDB_CODE_SUCCESS) {
        return TSDB_CODE_TSC_INVALID_SQL;
      }

      tscSqlExprUpdate(pQueryInfo, k, functionId, pExpr->colInfo.colIndex, TSDB_DATA_TYPE_BINARY, bytes);
      // todo refactor
      pExpr->interBytes = interBytes;
    }
  }

  tscFieldInfoUpdateOffset(pQueryInfo);
  return TSDB_CODE_SUCCESS;
}

/* transfer the field-info back to original input format */
void tscRestoreFuncForSTableQuery(SQueryInfo* pQueryInfo) {
  STableMetaInfo* pTableMetaInfo = tscGetMetaInfo(pQueryInfo, 0);
  if (!UTIL_TABLE_IS_SUPER_TABLE(pTableMetaInfo)) {
    return;
  }
  
  size_t size = tscSqlExprNumOfExprs(pQueryInfo);
  for (int32_t i = 0; i < size; ++i) {
    SSqlExpr*   pExpr = tscSqlExprGet(pQueryInfo, i);
    SSchema* pSchema = tscGetTableColumnSchema(pTableMetaInfo->pTableMeta, pExpr->colInfo.colIndex);
    
    // the final result size and type in the same as query on single table.
    // so here, set the flag to be false;
    int32_t inter = 0;
    
    int32_t functionId = pExpr->functionId;
    if (functionId >= TSDB_FUNC_TS && functionId <= TSDB_FUNC_DIFF) {
      continue;
    }
    
    if (functionId == TSDB_FUNC_FIRST_DST) {
      functionId = TSDB_FUNC_FIRST;
    } else if (functionId == TSDB_FUNC_LAST_DST) {
      functionId = TSDB_FUNC_LAST;
    } else if (functionId == TSDB_FUNC_STDDEV_DST) {
      functionId = TSDB_FUNC_STDDEV;
    }
    
    getResultDataInfo(pSchema->type, pSchema->bytes, functionId, 0, &pExpr->resType, &pExpr->resBytes,
                      &inter, 0, false);
  }
}

bool hasUnsupportFunctionsForSTableQuery(SSqlCmd* pCmd, SQueryInfo* pQueryInfo) {
  const char* msg1 = "TWA not allowed to apply to super table directly";
  const char* msg2 = "TWA only support group by tbname for super table query";
  const char* msg3 = "function not support for super table query";

  // filter sql function not supported by metric query yet.
  size_t size = tscSqlExprNumOfExprs(pQueryInfo);
  for (int32_t i = 0; i < size; ++i) {
    int32_t functionId = tscSqlExprGet(pQueryInfo, i)->functionId;
    if (functionId < 0) {
      continue;
    }
    
    if ((aAggs[functionId].status & TSDB_FUNCSTATE_STABLE) == 0) {
      invalidSqlErrMsg(tscGetErrorMsgPayload(pCmd), msg3);
      return true;
    }
  }

  if (tscIsTWAQuery(pQueryInfo)) {
    if (pQueryInfo->groupbyExpr.numOfGroupCols == 0) {
      invalidSqlErrMsg(tscGetErrorMsgPayload(pCmd), msg1);
      return true;
    }

    if (pQueryInfo->groupbyExpr.numOfGroupCols != 1) {
      invalidSqlErrMsg(tscGetErrorMsgPayload(pCmd), msg2);
      return true;
    } else {
      SColIndex* pColIndex = taosArrayGet(pQueryInfo->groupbyExpr.columnInfo, 0);
      if (pColIndex->colIndex != TSDB_TBNAME_COLUMN_INDEX) {
        invalidSqlErrMsg(tscGetErrorMsgPayload(pCmd), msg2);
        return true;
      }
    }
  }

  return false;
}

static bool groupbyTagsOrNull(SQueryInfo* pQueryInfo) {
  if (pQueryInfo->groupbyExpr.columnInfo == NULL ||
    taosArrayGetSize(pQueryInfo->groupbyExpr.columnInfo) == 0) {
    return true;
  }

  size_t s = taosArrayGetSize(pQueryInfo->groupbyExpr.columnInfo);
  for (int32_t i = 0; i < s; i++) {
    SColIndex* colIndex = taosArrayGet(pQueryInfo->groupbyExpr.columnInfo, i);
    if (colIndex->flag != TSDB_COL_TAG) {
      return false;
    }
  }

  return true;
}

static bool functionCompatibleCheck(SSqlCmd* pCmd, SQueryInfo* pQueryInfo, bool joinQuery, bool twQuery) {
  int32_t startIdx = 0;
  int32_t aggUdf = 0;
  int32_t scalarUdf = 0;
  int32_t prjNum = 0;
  int32_t aggNum = 0;
  
  size_t numOfExpr = tscSqlExprNumOfExprs(pQueryInfo);
  assert(numOfExpr > 0);

  int32_t factor = INT32_MAX;

  // diff function cannot be executed with other function
  // arithmetic function can be executed with other arithmetic functions
  size_t size = tscSqlExprNumOfExprs(pQueryInfo);
  
  for (int32_t i = startIdx; i < size; ++i) {
    SSqlExpr* pExpr1 = tscSqlExprGet(pQueryInfo, i);

    int16_t functionId = pExpr1->functionId;

    if (functionId < 0) {
       SUdfInfo* pUdfInfo = taosArrayGet(pCmd->pUdfInfo, -1 * functionId - 1);
       pUdfInfo->funcType == TSDB_UDF_TYPE_AGGREGATE ? ++aggUdf : ++scalarUdf;

       continue;
    }
    
    if (functionId == TSDB_FUNC_TAGPRJ || functionId == TSDB_FUNC_TAG || functionId == TSDB_FUNC_TS || functionId == TSDB_FUNC_TS_DUMMY) {
      ++prjNum;
      
      continue;
    }

    if (functionId == TSDB_FUNC_PRJ) {
      ++prjNum;
    }

    if (functionId == TSDB_FUNC_PRJ && (pExpr1->colInfo.colId == PRIMARYKEY_TIMESTAMP_COL_INDEX || TSDB_COL_IS_UD_COL(pExpr1->colInfo.flag))) {
      continue;
    }

    if (factor == INT32_MAX) {
      factor = functionCompatList[functionId];
    } else {
      if (functionCompatList[functionId] != factor) {
        return false;
      } else {
        if (factor == -1) { // two functions with the same -1 flag
          return false;
        }
      }
    }

    if (functionId == TSDB_FUNC_LAST_ROW && (joinQuery || twQuery || !groupbyTagsOrNull(pQueryInfo))) {
      return false;
    }
  }

  aggNum = (int32_t)size - prjNum - aggUdf - scalarUdf;

  assert(aggNum >= 0);

  if (aggUdf > 0 && (prjNum > 0 || aggNum > 0 || scalarUdf > 0)) {
    return false;
  }

  if (scalarUdf > 0 && aggNum > 0) {
    return false;
  }

  return true;
}

int32_t parseGroupbyClause(SQueryInfo* pQueryInfo, SArray* pList, SSqlCmd* pCmd) {
  const char* msg1 = "too many columns in group by clause";
  const char* msg2 = "invalid column name in group by clause";
  const char* msg3 = "columns from one table allowed as group by columns";
  const char* msg4 = "join query does not support group by";
  const char* msg7 = "not support group by expression";
  const char* msg8 = "not allowed column type for group by";
  const char* msg9 = "tags not allowed for table query";

  // todo : handle two tables situation
  STableMetaInfo* pTableMetaInfo = NULL;

  if (pList == NULL) {
    return TSDB_CODE_SUCCESS;
  }

  if (pQueryInfo->colList == NULL) {
    pQueryInfo->colList = taosArrayInit(4, POINTER_BYTES);
  }
  
  pQueryInfo->groupbyExpr.numOfGroupCols = (int16_t)taosArrayGetSize(pList);
  if (pQueryInfo->groupbyExpr.numOfGroupCols > TSDB_MAX_TAGS) {
    return invalidSqlErrMsg(tscGetErrorMsgPayload(pCmd), msg1);
  }

  if (pQueryInfo->numOfTables > 1) {
    return invalidSqlErrMsg(tscGetErrorMsgPayload(pCmd), msg4);
  }

  STableMeta* pTableMeta = NULL;
  SSchema*    pSchema = NULL;

  int32_t tableIndex = COLUMN_INDEX_INITIAL_VAL;

  size_t num = taosArrayGetSize(pList);
  for (int32_t i = 0; i < num; ++i) {
    tVariantListItem * pItem = taosArrayGet(pList, i);
    tVariant* pVar = &pItem->pVar;

    SStrToken token = {pVar->nLen, pVar->nType, pVar->pz};

    SColumnIndex index = COLUMN_INDEX_INITIALIZER;
    if (getColumnIndexByName(pCmd, &token, pQueryInfo, &index) != TSDB_CODE_SUCCESS) {
      return invalidSqlErrMsg(tscGetErrorMsgPayload(pCmd), msg2);
    }

    if (tableIndex == COLUMN_INDEX_INITIAL_VAL) {
      tableIndex = index.tableIndex;
    } else if (tableIndex != index.tableIndex) {
      return invalidSqlErrMsg(tscGetErrorMsgPayload(pCmd), msg3);
    }

    pTableMetaInfo = tscGetMetaInfo(pQueryInfo, index.tableIndex);
    pTableMeta = pTableMetaInfo->pTableMeta;
  
    int32_t numOfCols = tscGetNumOfColumns(pTableMeta);
    if (index.columnIndex == TSDB_TBNAME_COLUMN_INDEX) {
      pSchema = tGetTbnameColumnSchema();
    } else {
      pSchema = tscGetTableColumnSchema(pTableMeta, index.columnIndex);
    }

    bool groupTag = false;
    if (index.columnIndex == TSDB_TBNAME_COLUMN_INDEX || index.columnIndex >= numOfCols) {
      groupTag = true;
    }
  
    SSqlGroupbyExpr* pGroupExpr = &pQueryInfo->groupbyExpr;
    if (pGroupExpr->columnInfo == NULL) {
      pGroupExpr->columnInfo = taosArrayInit(4, sizeof(SColIndex));
    }
    
    if (groupTag) {
      if (!UTIL_TABLE_IS_SUPER_TABLE(pTableMetaInfo)) {
        return invalidSqlErrMsg(tscGetErrorMsgPayload(pCmd), msg9);
      }

      int32_t relIndex = index.columnIndex;
      if (index.columnIndex != TSDB_TBNAME_COLUMN_INDEX) {
        relIndex -= numOfCols;
      }

      SColIndex colIndex = { .colIndex = relIndex, .flag = TSDB_COL_TAG, .colId = pSchema->colId, };
      taosArrayPush(pGroupExpr->columnInfo, &colIndex);
      
      index.columnIndex = relIndex;
      tscColumnListInsert(pTableMetaInfo->tagColList, &index);
    } else {
      // check if the column type is valid, here only support the bool/tinyint/smallint/bigint group by
      if (pSchema->type == TSDB_DATA_TYPE_TIMESTAMP || pSchema->type == TSDB_DATA_TYPE_FLOAT || pSchema->type == TSDB_DATA_TYPE_DOUBLE) {
        return invalidSqlErrMsg(tscGetErrorMsgPayload(pCmd), msg8);
      }

      tscColumnListInsert(pQueryInfo->colList, &index);
      
      SColIndex colIndex = { .colIndex = index.columnIndex, .flag = TSDB_COL_NORMAL, .colId = pSchema->colId };
      taosArrayPush(pGroupExpr->columnInfo, &colIndex);
      pQueryInfo->groupbyExpr.orderType = TSDB_ORDER_ASC;

      if (i == 0 && num > 1) {
        return invalidSqlErrMsg(tscGetErrorMsgPayload(pCmd), msg7);
      }
    }
  }

  pQueryInfo->groupbyExpr.tableIndex = tableIndex;
  return TSDB_CODE_SUCCESS;
}


static SColumnFilterInfo* addColumnFilterInfo(SColumn* pColumn) {
  if (pColumn == NULL) {
    return NULL;
  }

  int32_t size = pColumn->numOfFilters + 1;

  char* tmp = (char*) realloc((void*)(pColumn->filterInfo), sizeof(SColumnFilterInfo) * (size));
  if (tmp != NULL) {
    pColumn->filterInfo = (SColumnFilterInfo*)tmp;
  } else {
    return NULL;
  }

  pColumn->numOfFilters++;

  SColumnFilterInfo* pColFilterInfo = &pColumn->filterInfo[pColumn->numOfFilters - 1];
  memset(pColFilterInfo, 0, sizeof(SColumnFilterInfo));

  return pColFilterInfo;
}

static int32_t doExtractColumnFilterInfo(SSqlCmd* pCmd, SQueryInfo* pQueryInfo, SColumnFilterInfo* pColumnFilter,
                                         int16_t colType, tSqlExpr* pExpr) {
  const char* msg = "not supported filter condition";

  tSqlExpr*       pRight = pExpr->pRight;

  if (colType >= TSDB_DATA_TYPE_TINYINT && colType <= TSDB_DATA_TYPE_BIGINT) {
    colType = TSDB_DATA_TYPE_BIGINT;
  } else if (colType == TSDB_DATA_TYPE_FLOAT || colType == TSDB_DATA_TYPE_DOUBLE) {
    colType = TSDB_DATA_TYPE_DOUBLE;
  } else if ((colType == TSDB_DATA_TYPE_TIMESTAMP) && (TSDB_DATA_TYPE_BINARY == pRight->value.nType)) {
    int retVal = setColumnFilterInfoForTimestamp(pCmd, pQueryInfo, &pRight->value);
    if (TSDB_CODE_SUCCESS != retVal) {
      return retVal;
    }
  }

  int32_t retVal = TSDB_CODE_SUCCESS;

  int32_t bufLen = 0;
  if (IS_NUMERIC_TYPE(pRight->value.nType)) {
    bufLen = 60;
  } else {
    bufLen = pRight->value.nLen + 1;
  }

  if (pExpr->tokenId == TK_LE || pExpr->tokenId == TK_LT) {
    retVal = tVariantDump(&pRight->value, (char*)&pColumnFilter->upperBndd, colType, false);

  // TK_GT,TK_GE,TK_EQ,TK_NE are based on the pColumn->lowerBndd
  } else if (colType == TSDB_DATA_TYPE_BINARY) {
    pColumnFilter->pz = (int64_t)calloc(1, bufLen * TSDB_NCHAR_SIZE);
    pColumnFilter->len = pRight->value.nLen;
    retVal = tVariantDump(&pRight->value, (char*)pColumnFilter->pz, colType, false);

  } else if (colType == TSDB_DATA_TYPE_NCHAR) {
    // pRight->value.nLen + 1 is larger than the actual nchar string length
    pColumnFilter->pz = (int64_t)calloc(1, bufLen * TSDB_NCHAR_SIZE);
    retVal = tVariantDump(&pRight->value, (char*)pColumnFilter->pz, colType, false);
    size_t len = twcslen((wchar_t*)pColumnFilter->pz);
    pColumnFilter->len = len * TSDB_NCHAR_SIZE;

  } else {
    retVal = tVariantDump(&pRight->value, (char*)&pColumnFilter->lowerBndd, colType, false);
  }

  if (retVal != TSDB_CODE_SUCCESS) {
    return invalidSqlErrMsg(tscGetErrorMsgPayload(pCmd), msg);
  } 

  switch (pExpr->tokenId) {
    case TK_LE:
      pColumnFilter->upperRelOptr = TSDB_RELATION_LESS_EQUAL;
      break;
    case TK_LT:
      pColumnFilter->upperRelOptr = TSDB_RELATION_LESS;
      break;
    case TK_GT:
      pColumnFilter->lowerRelOptr = TSDB_RELATION_GREATER;
      break;
    case TK_GE:
      pColumnFilter->lowerRelOptr = TSDB_RELATION_GREATER_EQUAL;
      break;
    case TK_EQ:
      pColumnFilter->lowerRelOptr = TSDB_RELATION_EQUAL;
      break;
    case TK_NE:
      pColumnFilter->lowerRelOptr = TSDB_RELATION_NOT_EQUAL;
      break;
    case TK_LIKE:
      pColumnFilter->lowerRelOptr = TSDB_RELATION_LIKE;
      break;
    case TK_ISNULL:
      pColumnFilter->lowerRelOptr = TSDB_RELATION_ISNULL;
      break;
    case TK_NOTNULL:
      pColumnFilter->lowerRelOptr = TSDB_RELATION_NOTNULL;
      break;
    default:
      return invalidSqlErrMsg(tscGetErrorMsgPayload(pCmd), msg);
  }

  return TSDB_CODE_SUCCESS;
}

typedef struct SCondExpr {
  tSqlExpr* pTagCond;
  tSqlExpr* pTimewindow;

  tSqlExpr* pColumnCond;

  tSqlExpr* pTableCond;
  int16_t   relType;  // relation between table name in expression and other tag
                      // filter condition expression, TK_AND or TK_OR
  int16_t tableCondIndex;

  tSqlExpr* pJoinExpr;  // join condition
  bool      tsJoin;
} SCondExpr;

static int32_t getTimeRange(STimeWindow* win, tSqlExpr* pRight, int32_t optr, int16_t timePrecision);

static int32_t tablenameListToString(tSqlExpr* pExpr, SStringBuilder* sb) {
  SArray* pList = pExpr->pParam;

  int32_t size = (int32_t) taosArrayGetSize(pList);
  if (size <= 0) {
    return TSDB_CODE_TSC_INVALID_SQL;
  }

  if (size > 0) {
    taosStringBuilderAppendStringLen(sb, QUERY_COND_REL_PREFIX_IN, QUERY_COND_REL_PREFIX_IN_LEN);
  }

  for (int32_t i = 0; i < size; ++i) {
    tSqlExprItem* pSub = taosArrayGet(pList, i);
    tVariant* pVar = &pSub->pNode->value;

    taosStringBuilderAppendStringLen(sb, pVar->pz, pVar->nLen);

    if (i < size - 1) {
      taosStringBuilderAppendString(sb, TBNAME_LIST_SEP);
    }

    if (pVar->nLen <= 0 || !tscValidateTableNameLength(pVar->nLen)) {
      return TSDB_CODE_TSC_INVALID_SQL;
    }
  }

  return TSDB_CODE_SUCCESS;
}

static int32_t tablenameCondToString(tSqlExpr* pExpr, SStringBuilder* sb) {
  taosStringBuilderAppendStringLen(sb, QUERY_COND_REL_PREFIX_LIKE, QUERY_COND_REL_PREFIX_LIKE_LEN);
  taosStringBuilderAppendString(sb, pExpr->value.pz);

  return TSDB_CODE_SUCCESS;
}

enum {
  TSQL_EXPR_TS = 0,
  TSQL_EXPR_TAG = 1,
  TSQL_EXPR_COLUMN = 2,
  TSQL_EXPR_TBNAME = 3,
};

static int32_t extractColumnFilterInfo(SSqlCmd* pCmd, SQueryInfo* pQueryInfo, SColumnIndex* pIndex, tSqlExpr* pExpr, int32_t sqlOptr) {
  STableMetaInfo* pTableMetaInfo = tscGetMetaInfo(pQueryInfo, pIndex->tableIndex);

  STableMeta* pTableMeta = pTableMetaInfo->pTableMeta;
  SSchema*    pSchema = tscGetTableColumnSchema(pTableMeta, pIndex->columnIndex);

  const char* msg1 = "non binary column not support like operator";
  const char* msg2 = "binary column not support this operator";  
  const char* msg3 = "bool column not support this operator";

  SColumn* pColumn = tscColumnListInsert(pQueryInfo->colList, pIndex);
  SColumnFilterInfo* pColFilter = NULL;

  /*
   * in case of TK_AND filter condition, we first find the corresponding column and build the query condition together
   * the already existed condition.
   */
  if (sqlOptr == TK_AND) {
    // this is a new filter condition on this column
    if (pColumn->numOfFilters == 0) {
      pColFilter = addColumnFilterInfo(pColumn);
    } else {  // update the existed column filter information, find the filter info here
      pColFilter = &pColumn->filterInfo[0];
    }

    if (pColFilter == NULL) {
      return TSDB_CODE_TSC_OUT_OF_MEMORY;
    }
  } else if (sqlOptr == TK_OR) {
    // TODO fixme: failed to invalid the filter expression: "col1 = 1 OR col2 = 2"
    pColFilter = addColumnFilterInfo(pColumn);
    if (pColFilter == NULL) {
      return TSDB_CODE_TSC_OUT_OF_MEMORY;
    }
  } else {  // error;
    return TSDB_CODE_TSC_INVALID_SQL;
  }

  pColFilter->filterstr =
      ((pSchema->type == TSDB_DATA_TYPE_BINARY || pSchema->type == TSDB_DATA_TYPE_NCHAR) ? 1 : 0);

  if (pColFilter->filterstr) {
    if (pExpr->tokenId != TK_EQ
      && pExpr->tokenId != TK_NE
      && pExpr->tokenId != TK_ISNULL
      && pExpr->tokenId != TK_NOTNULL
      && pExpr->tokenId != TK_LIKE
      ) {
      return invalidSqlErrMsg(tscGetErrorMsgPayload(pCmd), msg2);
    }
  } else {
    if (pExpr->tokenId == TK_LIKE) {
      return invalidSqlErrMsg(tscGetErrorMsgPayload(pCmd), msg1);
    }
    
    if (pSchema->type == TSDB_DATA_TYPE_BOOL) {
      int32_t t = pExpr->tokenId;
      if (t != TK_EQ && t != TK_NE && t != TK_NOTNULL && t != TK_ISNULL) {
        return invalidSqlErrMsg(tscGetErrorMsgPayload(pCmd), msg3);
      }
    }
  }

  pColumn->colIndex = *pIndex;

  int16_t colType = pSchema->type;
  
  return doExtractColumnFilterInfo(pCmd, pQueryInfo, pColFilter, colType, pExpr);
}

static int32_t getTablenameCond(SSqlCmd* pCmd, SQueryInfo* pQueryInfo, tSqlExpr* pTableCond, SStringBuilder* sb) {
  const char* msg0 = "invalid table name list";
  const char* msg1 = "not string following like";

  if (pTableCond == NULL) {
    return TSDB_CODE_SUCCESS;
  }

  tSqlExpr* pLeft = pTableCond->pLeft;
  tSqlExpr* pRight = pTableCond->pRight;

  if (!isTablenameToken(&pLeft->colInfo)) {
    return TSDB_CODE_TSC_INVALID_SQL;
  }

  int32_t ret = TSDB_CODE_SUCCESS;

  if (pTableCond->tokenId == TK_IN) {
    ret = tablenameListToString(pRight, sb);
  } else if (pTableCond->tokenId == TK_LIKE) {
    if (pRight->tokenId != TK_STRING) {
      return invalidSqlErrMsg(tscGetErrorMsgPayload(pCmd), msg1);
    }
    
    ret = tablenameCondToString(pRight, sb);
  }

  if (ret != TSDB_CODE_SUCCESS) {
    invalidSqlErrMsg(tscGetErrorMsgPayload(pCmd), msg0);
  }

  return ret;
}

static int32_t getColumnQueryCondInfo(SSqlCmd* pCmd, SQueryInfo* pQueryInfo, tSqlExpr* pExpr, int32_t relOptr) {
  if (pExpr == NULL) {
    return TSDB_CODE_SUCCESS;
  }

  if (!tSqlExprIsParentOfLeaf(pExpr)) {  // internal node
    int32_t ret = getColumnQueryCondInfo(pCmd, pQueryInfo, pExpr->pLeft, pExpr->tokenId);
    if (ret != TSDB_CODE_SUCCESS) {
      return ret;
    }

    return getColumnQueryCondInfo(pCmd, pQueryInfo, pExpr->pRight, pExpr->tokenId);
  } else {  // handle leaf node
    SColumnIndex index = COLUMN_INDEX_INITIALIZER;
    if (getColumnIndexByName(pCmd, &pExpr->pLeft->colInfo, pQueryInfo, &index) != TSDB_CODE_SUCCESS) {
      return TSDB_CODE_TSC_INVALID_SQL;
    }

    return extractColumnFilterInfo(pCmd, pQueryInfo, &index, pExpr, relOptr);
  }
}

static int32_t checkAndSetJoinCondInfo(SSqlCmd* pCmd, SQueryInfo* pQueryInfo, tSqlExpr* pExpr) {
  int32_t code = 0;
  const char* msg1 = "timestamp required for join tables";
  const char* msg3 = "type of join columns must be identical";
  const char* msg4 = "invalid column name in join condition";
  const char* msg5 = "only support one join tag for each table";

  if (pExpr == NULL) {
    return TSDB_CODE_SUCCESS;
  }

  if (!tSqlExprIsParentOfLeaf(pExpr)) {
    code = checkAndSetJoinCondInfo(pCmd, pQueryInfo, pExpr->pLeft);
    if (code) {
      return code;
    }
    
    return checkAndSetJoinCondInfo(pCmd, pQueryInfo, pExpr->pRight);
  }

  SColumnIndex index = COLUMN_INDEX_INITIALIZER;
  if (getColumnIndexByName(pCmd, &pExpr->pLeft->colInfo, pQueryInfo, &index) != TSDB_CODE_SUCCESS) {
    return invalidSqlErrMsg(tscGetErrorMsgPayload(pCmd), msg4);
  }

  STableMetaInfo* pTableMetaInfo = tscGetMetaInfo(pQueryInfo, index.tableIndex);
  SSchema* pTagSchema1 = tscGetTableColumnSchema(pTableMetaInfo->pTableMeta, index.columnIndex);

  assert(index.tableIndex >= 0 && index.tableIndex < TSDB_MAX_JOIN_TABLE_NUM);

  SJoinNode **leftNode = &pQueryInfo->tagCond.joinInfo.joinTables[index.tableIndex];
  if (*leftNode == NULL) {
    return invalidSqlErrMsg(tscGetErrorMsgPayload(pCmd), msg1);
  }
  
  (*leftNode)->uid = pTableMetaInfo->pTableMeta->id.uid;
  (*leftNode)->tagColId = pTagSchema1->colId;

  if (UTIL_TABLE_IS_SUPER_TABLE(pTableMetaInfo)) {
    index.columnIndex = index.columnIndex - tscGetNumOfColumns(pTableMetaInfo->pTableMeta);
    if (!tscColumnExists(pTableMetaInfo->tagColList, &index)) {
      tscColumnListInsert(pTableMetaInfo->tagColList, &index);
      if (taosArrayGetSize(pTableMetaInfo->tagColList) > 1) {
        return invalidSqlErrMsg(tscGetErrorMsgPayload(pCmd), msg5);
      }
    }
  }

  int16_t leftIdx = index.tableIndex;


  index = (SColumnIndex)COLUMN_INDEX_INITIALIZER;
  if (getColumnIndexByName(pCmd, &pExpr->pRight->colInfo, pQueryInfo, &index) != TSDB_CODE_SUCCESS) {
    return invalidSqlErrMsg(tscGetErrorMsgPayload(pCmd), msg4);
  }

  pTableMetaInfo = tscGetMetaInfo(pQueryInfo, index.tableIndex);
  SSchema* pTagSchema2 = tscGetTableColumnSchema(pTableMetaInfo->pTableMeta, index.columnIndex);

  assert(index.tableIndex >= 0 && index.tableIndex < TSDB_MAX_JOIN_TABLE_NUM);

  SJoinNode **rightNode = &pQueryInfo->tagCond.joinInfo.joinTables[index.tableIndex];
  if (*rightNode == NULL) {
    return invalidSqlErrMsg(tscGetErrorMsgPayload(pCmd), msg1);
  }

  (*rightNode)->uid = pTableMetaInfo->pTableMeta->id.uid;
  (*rightNode)->tagColId = pTagSchema2->colId;

  if (UTIL_TABLE_IS_SUPER_TABLE(pTableMetaInfo)) {
    index.columnIndex = index.columnIndex - tscGetNumOfColumns(pTableMetaInfo->pTableMeta);
    if (!tscColumnExists(pTableMetaInfo->tagColList, &index)) {
      tscColumnListInsert(pTableMetaInfo->tagColList, &index);
      if (taosArrayGetSize(pTableMetaInfo->tagColList) > 1) {
        return invalidSqlErrMsg(tscGetErrorMsgPayload(pCmd), msg5);
      }
    }
  }

  int16_t rightIdx = index.tableIndex;

  if (pTagSchema1->type != pTagSchema2->type) {
    return invalidSqlErrMsg(tscGetErrorMsgPayload(pCmd), msg3);
  }

  if ((*leftNode)->tagJoin == NULL) {
    (*leftNode)->tagJoin = taosArrayInit(2, sizeof(int16_t));
  }
  
  if ((*rightNode)->tagJoin == NULL) {
    (*rightNode)->tagJoin = taosArrayInit(2, sizeof(int16_t));
  }      
  
  taosArrayPush((*leftNode)->tagJoin, &rightIdx);
  taosArrayPush((*rightNode)->tagJoin, &leftIdx);
  
  pQueryInfo->tagCond.joinInfo.hasJoin = true;
  
  return TSDB_CODE_SUCCESS;

}

static int32_t getJoinCondInfo(SSqlCmd* pCmd, SQueryInfo* pQueryInfo, tSqlExpr* pExpr) {
  if (pExpr == NULL) {
    return TSDB_CODE_SUCCESS;
  }

  return checkAndSetJoinCondInfo(pCmd, pQueryInfo, pExpr);
}

static int32_t validateSQLExpr(SSqlCmd* pCmd, tSqlExpr* pExpr, SQueryInfo* pQueryInfo, SColumnList* pList,
                               int32_t* type, uint64_t* uid) {
  if (pExpr->type == SQL_NODE_TABLE_COLUMN) {
    if (*type == NON_ARITHMEIC_EXPR) {
      *type = NORMAL_ARITHMETIC;
    } else if (*type == AGG_ARIGHTMEIC) {
      return TSDB_CODE_TSC_INVALID_SQL;
    }

    SColumnIndex index = COLUMN_INDEX_INITIALIZER;
    if (getColumnIndexByName(pCmd, &pExpr->colInfo, pQueryInfo, &index) != TSDB_CODE_SUCCESS) {
      return TSDB_CODE_TSC_INVALID_SQL;
    }

    // if column is timestamp, bool, binary, nchar, not support arithmetic, so return invalid sql
    STableMeta* pTableMeta = tscGetMetaInfo(pQueryInfo, index.tableIndex)->pTableMeta;
    SSchema*    pSchema = tscGetTableSchema(pTableMeta) + index.columnIndex;
    
    if ((pSchema->type == TSDB_DATA_TYPE_TIMESTAMP) || (pSchema->type == TSDB_DATA_TYPE_BOOL) ||
        (pSchema->type == TSDB_DATA_TYPE_BINARY) || (pSchema->type == TSDB_DATA_TYPE_NCHAR)) {
      return TSDB_CODE_TSC_INVALID_SQL;
    }

    pList->ids[pList->num++] = index;
  } else if ((pExpr->tokenId == TK_FLOAT && (isnan(pExpr->value.dKey) || isinf(pExpr->value.dKey))) ||
             pExpr->tokenId == TK_NULL) {
    return TSDB_CODE_TSC_INVALID_SQL;
  } else if (pExpr->type == SQL_NODE_SQLFUNCTION) {
    if (*type == NON_ARITHMEIC_EXPR) {
      *type = AGG_ARIGHTMEIC;
    } else if (*type == NORMAL_ARITHMETIC) {
      return TSDB_CODE_TSC_INVALID_SQL;
    }

    int32_t outputIndex = (int32_t)tscSqlExprNumOfExprs(pQueryInfo);
  
    tSqlExprItem item = {.pNode = pExpr, .aliasName = NULL};
  
    // sql function list in selection clause.
    // Append the sqlExpr into exprList of pQueryInfo structure sequentially
    pExpr->functionId = isValidFunction(pExpr->operand.z, pExpr->operand.n);

    int32_t code = addExprAndResultField(pCmd, pQueryInfo, outputIndex, &item, false);
    if (code != TSDB_CODE_SUCCESS) {
      return TSDB_CODE_TSC_INVALID_SQL;
    }

    // It is invalid in case of more than one sqlExpr, such as first(ts, k) - last(ts, k)
    int32_t inc = (int32_t) tscSqlExprNumOfExprs(pQueryInfo) - outputIndex;
    if (inc > 1) {
      return TSDB_CODE_TSC_INVALID_SQL;
    }

    // Not supported data type in arithmetic expression
    uint64_t id = -1;
    for(int32_t i = 0; i < inc; ++i) {
      SSqlExpr* p1 = tscSqlExprGet(pQueryInfo, i + outputIndex);
      int16_t t = p1->resType;
      if (t == TSDB_DATA_TYPE_BINARY || t == TSDB_DATA_TYPE_NCHAR || t == TSDB_DATA_TYPE_BOOL || t == TSDB_DATA_TYPE_TIMESTAMP) {
        return TSDB_CODE_TSC_INVALID_SQL;
      }

      if (i == 0) {
        id = p1->uid;
      } else if (id != p1->uid) {
        return TSDB_CODE_TSC_INVALID_SQL;
      }
    }

    *uid = id;
  }

  return TSDB_CODE_SUCCESS;
}

static int32_t validateArithmeticSQLExpr(SSqlCmd* pCmd, tSqlExpr* pExpr, SQueryInfo* pQueryInfo, SColumnList* pList, int32_t* type) {
  if (pExpr == NULL) {
    return TSDB_CODE_SUCCESS;
  }

  tSqlExpr* pLeft = pExpr->pLeft;
  uint64_t uidLeft = 0;
  uint64_t uidRight = 0;

  if (pLeft->type == SQL_NODE_EXPR) {
    int32_t ret = validateArithmeticSQLExpr(pCmd, pLeft, pQueryInfo, pList, type);
    if (ret != TSDB_CODE_SUCCESS) {
      return ret;
    }
  } else {
    int32_t ret = validateSQLExpr(pCmd, pLeft, pQueryInfo, pList, type, &uidLeft);
    if (ret != TSDB_CODE_SUCCESS) {
      return ret;
    }
  }

  tSqlExpr* pRight = pExpr->pRight;
  if (pRight->type == SQL_NODE_EXPR) {
    int32_t ret = validateArithmeticSQLExpr(pCmd, pRight, pQueryInfo, pList, type);
    if (ret != TSDB_CODE_SUCCESS) {
      return ret;
    }
  } else {
    int32_t ret = validateSQLExpr(pCmd, pRight, pQueryInfo, pList, type, &uidRight);
    if (ret != TSDB_CODE_SUCCESS) {
      return ret;
    }

    // the expression not from the same table, return error
    if (uidLeft != uidRight && uidLeft != 0 && uidRight != 0) {
      return TSDB_CODE_TSC_INVALID_SQL;
    }
  }

  return TSDB_CODE_SUCCESS;
}

static bool isValidExpr(tSqlExpr* pLeft, tSqlExpr* pRight, int32_t optr) {
  if (pLeft == NULL || (pRight == NULL && optr != TK_IN)) {
    return false;
  }

  /*
   * filter illegal expression in where clause:
   * 1. count(*) > 12
   * 2. sum(columnA) > sum(columnB)
   * 3. 4 < 5,  'ABC'>'abc'
   *
   * However, columnA < 4+12 is valid
   */
  if (pLeft->type == SQL_NODE_SQLFUNCTION) {
    return false;
  }

  if (pRight == NULL) {
    return true;
  }
  
  if (pLeft->tokenId >= TK_BOOL && pLeft->tokenId <= TK_BINARY && pRight->tokenId >= TK_BOOL && pRight->tokenId <= TK_BINARY) {
    return false;
  }

  return true;
}

static void exchangeExpr(tSqlExpr* pExpr) {
  tSqlExpr* pLeft  = pExpr->pLeft;
  tSqlExpr* pRight = pExpr->pRight;

  if (pRight->tokenId == TK_ID && (pLeft->tokenId == TK_INTEGER || pLeft->tokenId == TK_FLOAT ||
                                    pLeft->tokenId == TK_STRING || pLeft->tokenId == TK_BOOL)) {
    /*
     * exchange value of the left handside and the value of the right-handside
     * to make sure that the value of filter expression always locates in
     * right-handside and
     * the column-id is at the left handside.
     */
    uint32_t optr = 0;
    switch (pExpr->tokenId) {
      case TK_LE:
        optr = TK_GE;
        break;
      case TK_LT:
        optr = TK_GT;
        break;
      case TK_GT:
        optr = TK_LT;
        break;
      case TK_GE:
        optr = TK_LE;
        break;
      default:
        optr = pExpr->tokenId;
    }

    pExpr->tokenId = optr;
    SWAP(pExpr->pLeft, pExpr->pRight, void*);
  }
}

static bool validateJoinExprNode(SSqlCmd* pCmd, SQueryInfo* pQueryInfo, tSqlExpr* pExpr, SColumnIndex* pLeftIndex) {
  const char* msg1 = "illegal column name";
  const char* msg2 = "= is expected in join expression";
  const char* msg3 = "join column must have same type";
  const char* msg4 = "self join is not allowed";
  const char* msg5 = "join table must be the same type(table to table, super table to super table)";

  tSqlExpr* pRight = pExpr->pRight;

  if (pRight->tokenId != TK_ID) {
    return true;
  }

  if (pExpr->tokenId != TK_EQ) {
    invalidSqlErrMsg(tscGetErrorMsgPayload(pCmd), msg2);
    return false;
  }

  SColumnIndex rightIndex = COLUMN_INDEX_INITIALIZER;

  if (getColumnIndexByName(pCmd, &pRight->colInfo, pQueryInfo, &rightIndex) != TSDB_CODE_SUCCESS) {
    invalidSqlErrMsg(tscGetErrorMsgPayload(pCmd), msg1);
    return false;
  }

  // todo extract function
  STableMetaInfo* pLeftMeterMeta = tscGetMetaInfo(pQueryInfo, pLeftIndex->tableIndex);
  SSchema*        pLeftSchema = tscGetTableSchema(pLeftMeterMeta->pTableMeta);
  int16_t         leftType = pLeftSchema[pLeftIndex->columnIndex].type;

  STableMetaInfo* pRightMeterMeta = tscGetMetaInfo(pQueryInfo, rightIndex.tableIndex);
  SSchema*        pRightSchema = tscGetTableSchema(pRightMeterMeta->pTableMeta);
  int16_t         rightType = pRightSchema[rightIndex.columnIndex].type;

  if (leftType != rightType) {
    invalidSqlErrMsg(tscGetErrorMsgPayload(pCmd), msg3);
    return false;
  } else if (pLeftIndex->tableIndex == rightIndex.tableIndex) {
    invalidSqlErrMsg(tscGetErrorMsgPayload(pCmd), msg4);
    return false;
  }

  // table to table/ super table to super table are allowed
  if (UTIL_TABLE_IS_SUPER_TABLE(pLeftMeterMeta) != UTIL_TABLE_IS_SUPER_TABLE(pRightMeterMeta)) {
    invalidSqlErrMsg(tscGetErrorMsgPayload(pCmd), msg5);
    return false;
  }

  return true;
}

static bool validTableNameOptr(tSqlExpr* pExpr) {
  const char nameFilterOptr[] = {TK_IN, TK_LIKE};

  for (int32_t i = 0; i < tListLen(nameFilterOptr); ++i) {
    if (pExpr->tokenId == nameFilterOptr[i]) {
      return true;
    }
  }

  return false;
}

static int32_t setExprToCond(tSqlExpr** parent, tSqlExpr* pExpr, const char* msg, int32_t parentOptr, char* msgBuf) {
  if (*parent != NULL) {
    if (parentOptr == TK_OR && msg != NULL) {
      return invalidSqlErrMsg(msgBuf, msg);
    }

    *parent = tSqlExprCreate((*parent), pExpr, parentOptr);
  } else {
    *parent = pExpr;
  }

  return TSDB_CODE_SUCCESS;
}

static int32_t validateNullExpr(tSqlExpr* pExpr, char* msgBuf) {
  const char* msg = "only support is [not] null";

  tSqlExpr* pRight = pExpr->pRight;
  if (pRight->tokenId == TK_NULL && (!(pExpr->tokenId == TK_ISNULL || pExpr->tokenId == TK_NOTNULL))) {
    return invalidSqlErrMsg(msgBuf, msg);
  }

  return TSDB_CODE_SUCCESS;
}

// check for like expression
static int32_t validateLikeExpr(tSqlExpr* pExpr, STableMeta* pTableMeta, int32_t index, char* msgBuf) {
  const char* msg1 = "wildcard string should be less than 20 characters";
  const char* msg2 = "illegal column name";

  tSqlExpr* pLeft  = pExpr->pLeft;
  tSqlExpr* pRight = pExpr->pRight;

  if (pExpr->tokenId == TK_LIKE) {
    if (pRight->value.nLen > TSDB_PATTERN_STRING_MAX_LEN) {
      return invalidSqlErrMsg(msgBuf, msg1);
    }

    SSchema* pSchema = tscGetTableSchema(pTableMeta);
    if ((!isTablenameToken(&pLeft->colInfo)) && !IS_VAR_DATA_TYPE(pSchema[index].type)) {
      return invalidSqlErrMsg(msgBuf, msg2);
    }
  }

  return TSDB_CODE_SUCCESS;
}

static int32_t handleExprInQueryCond(SSqlCmd* pCmd, SQueryInfo* pQueryInfo, tSqlExpr** pExpr, SCondExpr* pCondExpr,
                                     int32_t* type, int32_t parentOptr) {
  const char* msg1 = "table query cannot use tags filter";
  const char* msg2 = "illegal column name";
  const char* msg3 = "only one query time range allowed";
  const char* msg4 = "too many join tables";
  const char* msg5 = "not support ordinary column join";
  const char* msg6 = "only one query condition on tbname allowed";
  const char* msg7 = "only in/like allowed in filter table name";

  tSqlExpr* pLeft  = (*pExpr)->pLeft;
  tSqlExpr* pRight = (*pExpr)->pRight;

  int32_t ret = TSDB_CODE_SUCCESS;

  SColumnIndex index = COLUMN_INDEX_INITIALIZER;
  if (getColumnIndexByName(pCmd, &pLeft->colInfo, pQueryInfo, &index) != TSDB_CODE_SUCCESS) {
    return invalidSqlErrMsg(tscGetErrorMsgPayload(pCmd), msg2);
  }

  assert(tSqlExprIsParentOfLeaf(*pExpr));

  STableMetaInfo* pTableMetaInfo = tscGetMetaInfo(pQueryInfo, index.tableIndex);
  STableMeta*     pTableMeta = pTableMetaInfo->pTableMeta;

  // validate the null expression
  int32_t code = validateNullExpr(*pExpr, tscGetErrorMsgPayload(pCmd));
  if (code != TSDB_CODE_SUCCESS) {
    return code;
  }

  // validate the like expression
  code = validateLikeExpr(*pExpr, pTableMeta, index.columnIndex, tscGetErrorMsgPayload(pCmd));
  if (code != TSDB_CODE_SUCCESS) {
    return code;
  }

  if (index.columnIndex == PRIMARYKEY_TIMESTAMP_COL_INDEX) {  // query on time range
    if (!validateJoinExprNode(pCmd, pQueryInfo, *pExpr, &index)) {
      return TSDB_CODE_TSC_INVALID_SQL;
    }

    // set join query condition
    if (pRight->tokenId == TK_ID) {  // no need to keep the timestamp join condition
      TSDB_QUERY_SET_TYPE(pQueryInfo->type, TSDB_QUERY_TYPE_JOIN_QUERY);
      pCondExpr->tsJoin = true;

      assert(index.tableIndex >= 0 && index.tableIndex < TSDB_MAX_JOIN_TABLE_NUM);
      SJoinNode **leftNode = &pQueryInfo->tagCond.joinInfo.joinTables[index.tableIndex];
      if (*leftNode == NULL) {
        *leftNode = calloc(1, sizeof(SJoinNode));
        if (*leftNode == NULL) {
          return TSDB_CODE_TSC_OUT_OF_MEMORY;
        }
      }
      
      int16_t leftIdx = index.tableIndex;

      if (getColumnIndexByName(pCmd, &pRight->colInfo, pQueryInfo, &index) != TSDB_CODE_SUCCESS) {
        return invalidSqlErrMsg(tscGetErrorMsgPayload(pCmd), msg2);
      }

      if (index.tableIndex < 0 || index.tableIndex >= TSDB_MAX_JOIN_TABLE_NUM) {
        return invalidSqlErrMsg(tscGetErrorMsgPayload(pCmd), msg4);
      }

      SJoinNode **rightNode = &pQueryInfo->tagCond.joinInfo.joinTables[index.tableIndex];
      if (*rightNode == NULL) {
        *rightNode = calloc(1, sizeof(SJoinNode));
        if (*rightNode == NULL) {
          return TSDB_CODE_TSC_OUT_OF_MEMORY;
        }
      }
      
      int16_t rightIdx = index.tableIndex;

      if ((*leftNode)->tsJoin == NULL) {
        (*leftNode)->tsJoin = taosArrayInit(2, sizeof(int16_t));
      }
      
      if ((*rightNode)->tsJoin == NULL) {
        (*rightNode)->tsJoin = taosArrayInit(2, sizeof(int16_t));
      }      
      
      taosArrayPush((*leftNode)->tsJoin, &rightIdx);
      taosArrayPush((*rightNode)->tsJoin, &leftIdx);
      
      /*
       * to release expression, e.g., m1.ts = m2.ts,
       * since this expression is used to set the join query type
       */
      tSqlExprDestroy(*pExpr);
    } else {
      ret = setExprToCond(&pCondExpr->pTimewindow, *pExpr, msg3, parentOptr, pQueryInfo->msg);
    }

    *pExpr = NULL;  // remove this expression
    *type = TSQL_EXPR_TS;
  } else if (index.columnIndex >= tscGetNumOfColumns(pTableMeta) || index.columnIndex == TSDB_TBNAME_COLUMN_INDEX) {
    // query on tags, check for tag query condition
    if (UTIL_TABLE_IS_NORMAL_TABLE(pTableMetaInfo)) {
      return invalidSqlErrMsg(tscGetErrorMsgPayload(pCmd), msg1);
    }

    // in case of in operator, keep it in a seprate attribute
    if (index.columnIndex == TSDB_TBNAME_COLUMN_INDEX) {
      if (!validTableNameOptr(*pExpr)) {
        return invalidSqlErrMsg(tscGetErrorMsgPayload(pCmd), msg7);
      }
  
      if (!UTIL_TABLE_IS_SUPER_TABLE(pTableMetaInfo)) {
        return invalidSqlErrMsg(tscGetErrorMsgPayload(pCmd), msg1);
      }

      if (pCondExpr->pTableCond == NULL) {
        pCondExpr->pTableCond = *pExpr;
        pCondExpr->relType = parentOptr;
        pCondExpr->tableCondIndex = index.tableIndex;
      } else {
        return invalidSqlErrMsg(tscGetErrorMsgPayload(pCmd), msg6);
      }

      *type = TSQL_EXPR_TBNAME;
      *pExpr = NULL;
    } else {
      if (pRight != NULL && pRight->tokenId == TK_ID) {  // join on tag columns for stable query
        if (!validateJoinExprNode(pCmd, pQueryInfo, *pExpr, &index)) {
          return TSDB_CODE_TSC_INVALID_SQL;
        }

        pQueryInfo->type |= TSDB_QUERY_TYPE_JOIN_QUERY;
        ret = setExprToCond(&pCondExpr->pJoinExpr, *pExpr, NULL, parentOptr, pQueryInfo->msg);
        *pExpr = NULL;
      } else {
        // do nothing
        //                ret = setExprToCond(pCmd, &pCondExpr->pTagCond,
        //                *pExpr, NULL, parentOptr);
      }

      *type = TSQL_EXPR_TAG;
    }

  } else {  // query on other columns
    *type = TSQL_EXPR_COLUMN;

    if (pRight->tokenId == TK_ID) {  // other column cannot be served as the join column
      return invalidSqlErrMsg(tscGetErrorMsgPayload(pCmd), msg5);
    }

    ret = setExprToCond(&pCondExpr->pColumnCond, *pExpr, NULL, parentOptr, pQueryInfo->msg);
    *pExpr = NULL;  // remove it from expr tree
  }

  return ret;
}

int32_t getQueryCondExpr(SSqlCmd* pCmd, SQueryInfo* pQueryInfo, tSqlExpr** pExpr, SCondExpr* pCondExpr,
                        int32_t* type, int32_t parentOptr) {
  if (pExpr == NULL) {
    return TSDB_CODE_SUCCESS;
  }

  const char* msg1 = "query condition between different columns must use 'AND'";

  tSqlExpr* pLeft = (*pExpr)->pLeft;
  tSqlExpr* pRight = (*pExpr)->pRight;

  if (!isValidExpr(pLeft, pRight, (*pExpr)->tokenId)) {
    return TSDB_CODE_TSC_INVALID_SQL;
  }

  int32_t leftType = -1;
  int32_t rightType = -1;

  if (!tSqlExprIsParentOfLeaf(*pExpr)) {
    int32_t ret = getQueryCondExpr(pCmd, pQueryInfo, &(*pExpr)->pLeft, pCondExpr, &leftType, (*pExpr)->tokenId);
    if (ret != TSDB_CODE_SUCCESS) {
      return ret;
    }

    ret = getQueryCondExpr(pCmd, pQueryInfo, &(*pExpr)->pRight, pCondExpr, &rightType, (*pExpr)->tokenId);
    if (ret != TSDB_CODE_SUCCESS) {
      return ret;
    }

    /*
     *  if left child and right child do not belong to the same group, the sub
     *  expression is not valid for parent node, it must be TK_AND operator.
     */
    if (leftType != rightType) {
      if ((*pExpr)->tokenId == TK_OR && (leftType + rightType != TSQL_EXPR_TBNAME + TSQL_EXPR_TAG)) {
        return invalidSqlErrMsg(tscGetErrorMsgPayload(pCmd), msg1);
      }
    }

    *type = rightType;
    return TSDB_CODE_SUCCESS;
  }

  exchangeExpr(*pExpr);

  return handleExprInQueryCond(pCmd, pQueryInfo, pExpr, pCondExpr, type, parentOptr);
}

static void doExtractExprForSTable(SSqlCmd* pCmd, tSqlExpr** pExpr, SQueryInfo* pQueryInfo, tSqlExpr** pOut, int32_t tableIndex) {
  if (tSqlExprIsParentOfLeaf(*pExpr)) {
    tSqlExpr* pLeft = (*pExpr)->pLeft;

    SColumnIndex index = COLUMN_INDEX_INITIALIZER;
    if (getColumnIndexByName(pCmd, &pLeft->colInfo, pQueryInfo, &index) != TSDB_CODE_SUCCESS) {
      return;
    }

    if (index.tableIndex != tableIndex) {
      return;
    }

    *pOut = *pExpr;
    (*pExpr) = NULL;

  } else {
    *pOut = tSqlExprCreate(NULL, NULL, (*pExpr)->tokenId);

    doExtractExprForSTable(pCmd, &(*pExpr)->pLeft, pQueryInfo, &((*pOut)->pLeft), tableIndex);
    doExtractExprForSTable(pCmd, &(*pExpr)->pRight, pQueryInfo, &((*pOut)->pRight), tableIndex);
  }
}

static tSqlExpr* extractExprForSTable(SSqlCmd* pCmd, tSqlExpr** pExpr, SQueryInfo* pQueryInfo, int32_t tableIndex) {
  tSqlExpr* pResExpr = NULL;

  if (*pExpr != NULL) {
    doExtractExprForSTable(pCmd, pExpr, pQueryInfo, &pResExpr, tableIndex);
    tSqlExprCompact(&pResExpr);
  }

  return pResExpr;
}

int tableNameCompar(const void* lhs, const void* rhs) {
  char* left = *(char**)lhs;
  char* right = *(char**)rhs;

  int32_t ret = strcmp(left, right);

  if (ret == 0) {
    return 0;
  }

  return ret > 0 ? 1 : -1;
}

static int32_t setTableCondForSTableQuery(SSqlCmd* pCmd, SQueryInfo* pQueryInfo, const char* account,
                                          tSqlExpr* pExpr, int16_t tableCondIndex, SStringBuilder* sb) {
  const char* msg = "table name too long";

  if (pExpr == NULL) {
    return TSDB_CODE_SUCCESS;
  }

  STableMetaInfo* pTableMetaInfo = tscGetMetaInfo(pQueryInfo, tableCondIndex);

  STagCond* pTagCond = &pQueryInfo->tagCond;
  pTagCond->tbnameCond.uid = pTableMetaInfo->pTableMeta->id.uid;

  assert(pExpr->tokenId == TK_LIKE || pExpr->tokenId == TK_IN);

  if (pExpr->tokenId == TK_LIKE) {
    char* str = taosStringBuilderGetResult(sb, NULL);
    pQueryInfo->tagCond.tbnameCond.cond = strdup(str);
    pQueryInfo->tagCond.tbnameCond.len = (int32_t) strlen(str);
    return TSDB_CODE_SUCCESS;
  }

  SStringBuilder sb1; memset(&sb1, 0, sizeof(sb1));
  taosStringBuilderAppendStringLen(&sb1, QUERY_COND_REL_PREFIX_IN, QUERY_COND_REL_PREFIX_IN_LEN);

  // remove the duplicated input table names
  int32_t num = 0;
  char*   tableNameString = taosStringBuilderGetResult(sb, NULL);

  char** segments = strsplit(tableNameString + QUERY_COND_REL_PREFIX_IN_LEN, TBNAME_LIST_SEP, &num);
  qsort(segments, num, POINTER_BYTES, tableNameCompar);

  int32_t j = 1;
  for (int32_t i = 1; i < num; ++i) {
    if (strcmp(segments[i], segments[i - 1]) != 0) {
      segments[j++] = segments[i];
    }
  }
  num = j;

  char name[TSDB_DB_NAME_LEN] = {0};
  tNameGetDbName(&pTableMetaInfo->name, name);
  SStrToken dbToken = { .type = TK_STRING, .z = name, .n = (uint32_t)strlen(name) };
  
  for (int32_t i = 0; i < num; ++i) {
    if (i >= 1) {
      taosStringBuilderAppendStringLen(&sb1, TBNAME_LIST_SEP, 1);
    }

    char      idBuf[TSDB_TABLE_FNAME_LEN] = {0};
    int32_t   xlen = (int32_t)strlen(segments[i]);
    SStrToken t = {.z = segments[i], .n = xlen, .type = TK_STRING};

    int32_t ret = setObjFullName(idBuf, account, &dbToken, &t, &xlen);
    if (ret != TSDB_CODE_SUCCESS) {
      taosStringBuilderDestroy(&sb1);
      tfree(segments);

      invalidSqlErrMsg(tscGetErrorMsgPayload(pCmd), msg);
      return ret;
    }

    taosStringBuilderAppendString(&sb1, idBuf);
  }

  char* str = taosStringBuilderGetResult(&sb1, NULL);
  pQueryInfo->tagCond.tbnameCond.cond = strdup(str);
  pQueryInfo->tagCond.tbnameCond.len = (int32_t) strlen(str);

  taosStringBuilderDestroy(&sb1);
  tfree(segments);
  return TSDB_CODE_SUCCESS;
}

static bool validateFilterExpr(SQueryInfo* pQueryInfo) {
  SArray* pColList = pQueryInfo->colList;
  
  size_t num = taosArrayGetSize(pColList);
  
  for (int32_t i = 0; i < num; ++i) {
    SColumn* pCol = taosArrayGetP(pColList, i);

    for (int32_t j = 0; j < pCol->numOfFilters; ++j) {
      SColumnFilterInfo* pColFilter = &pCol->filterInfo[j];
      int32_t            lowerOptr = pColFilter->lowerRelOptr;
      int32_t            upperOptr = pColFilter->upperRelOptr;

      if ((lowerOptr == TSDB_RELATION_GREATER_EQUAL || lowerOptr == TSDB_RELATION_GREATER) &&
          (upperOptr == TSDB_RELATION_LESS_EQUAL || upperOptr == TSDB_RELATION_LESS)) {
        continue;
      }

      // there must be at least two range, not support yet.
      if (lowerOptr * upperOptr != TSDB_RELATION_INVALID) {
        return false;
      }
    }
  }

  return true;
}

static int32_t getTimeRangeFromExpr(SSqlCmd* pCmd, SQueryInfo* pQueryInfo, tSqlExpr* pExpr) {
  const char* msg0 = "invalid timestamp";
  const char* msg1 = "only one time stamp window allowed";
  int32_t code = 0;
  
  if (pExpr == NULL) {
    return TSDB_CODE_SUCCESS;
  }

  if (!tSqlExprIsParentOfLeaf(pExpr)) {
    if (pExpr->tokenId == TK_OR) {
      return invalidSqlErrMsg(tscGetErrorMsgPayload(pCmd), msg1);
    }

    code = getTimeRangeFromExpr(pCmd, pQueryInfo, pExpr->pLeft);
    if (code) {
      return code;
    }
    
    return getTimeRangeFromExpr(pCmd, pQueryInfo, pExpr->pRight);
  } else {
    SColumnIndex index = COLUMN_INDEX_INITIALIZER;
    if (getColumnIndexByName(pCmd, &pExpr->pLeft->colInfo, pQueryInfo, &index) != TSDB_CODE_SUCCESS) {
      return TSDB_CODE_TSC_INVALID_SQL;
    }

    STableMetaInfo* pTableMetaInfo = tscGetMetaInfo(pQueryInfo, index.tableIndex);
    STableComInfo tinfo = tscGetTableInfo(pTableMetaInfo->pTableMeta);
    
    tSqlExpr* pRight = pExpr->pRight;

    STimeWindow win = {.skey = INT64_MIN, .ekey = INT64_MAX};
    if (getTimeRange(&win, pRight, pExpr->tokenId, tinfo.precision) != TSDB_CODE_SUCCESS) {
      return invalidSqlErrMsg(tscGetErrorMsgPayload(pCmd), msg0);
    }

    // update the timestamp query range
    if (pQueryInfo->window.skey < win.skey) {
      pQueryInfo->window.skey = win.skey;
    }

    if (pQueryInfo->window.ekey > win.ekey) {
      pQueryInfo->window.ekey = win.ekey;
    }
  }

  return TSDB_CODE_SUCCESS;
}

static int32_t validateJoinExpr(SSqlCmd* pCmd, SQueryInfo* pQueryInfo, SCondExpr* pCondExpr) {
  const char* msg1 = "super table join requires tags column";
  const char* msg2 = "timestamp join condition missing";
  const char* msg3 = "condition missing for join query";

  if (!QUERY_IS_JOIN_QUERY(pQueryInfo->type)) {
    if (pQueryInfo->numOfTables == 1) {
      return TSDB_CODE_SUCCESS;
    } else {
      return invalidSqlErrMsg(tscGetErrorMsgPayload(pCmd), msg3);
    }
  }

  STableMetaInfo* pTableMetaInfo = tscGetMetaInfo(pQueryInfo, 0);
  if (UTIL_TABLE_IS_SUPER_TABLE(pTableMetaInfo)) {  // for stable join, tag columns
                                                   // must be present for join
    if (pCondExpr->pJoinExpr == NULL) {
      return invalidSqlErrMsg(tscGetErrorMsgPayload(pCmd), msg1);
    }
  }

  if (!pCondExpr->tsJoin) {
    return invalidSqlErrMsg(tscGetErrorMsgPayload(pCmd), msg2);
  }

  return TSDB_CODE_SUCCESS;
}

static void cleanQueryExpr(SCondExpr* pCondExpr) {
  if (pCondExpr->pTableCond) {
    tSqlExprDestroy(pCondExpr->pTableCond);
  }

  if (pCondExpr->pTagCond) {
    tSqlExprDestroy(pCondExpr->pTagCond);
  }

  if (pCondExpr->pColumnCond) {
    tSqlExprDestroy(pCondExpr->pColumnCond);
  }

  if (pCondExpr->pTimewindow) {
    tSqlExprDestroy(pCondExpr->pTimewindow);
  }

  if (pCondExpr->pJoinExpr) {
    tSqlExprDestroy(pCondExpr->pJoinExpr);
  }
}

/*
static void doAddJoinTagsColumnsIntoTagList(SSqlCmd* pCmd, SQueryInfo* pQueryInfo, SCondExpr* pCondExpr) {
  STableMetaInfo* pTableMetaInfo = tscGetMetaInfo(pQueryInfo, 0);
  if (QUERY_IS_JOIN_QUERY(pQueryInfo->type) && UTIL_TABLE_IS_SUPER_TABLE(pTableMetaInfo)) {
    SColumnIndex index = COLUMN_INDEX_INITIALIZER;

    if (getColumnIndexByName(pCmd, &pCondExpr->pJoinExpr->pLeft->colInfo, pQueryInfo, &index) != TSDB_CODE_SUCCESS) {
      tscError("%p: invalid column name (left)", pQueryInfo);
    }
    pTableMetaInfo = tscGetMetaInfo(pQueryInfo, index.tableIndex);
  
    index.columnIndex = index.columnIndex - tscGetNumOfColumns(pTableMetaInfo->pTableMeta);
    tscColumnListInsert(pTableMetaInfo->tagColList, &index);
  
    if (getColumnIndexByName(pCmd, &pCondExpr->pJoinExpr->pRight->colInfo, pQueryInfo, &index) != TSDB_CODE_SUCCESS) {
      tscError("%p: invalid column name (right)", pQueryInfo);
    }
    pTableMetaInfo = tscGetMetaInfo(pQueryInfo, index.tableIndex);
  
    index.columnIndex = index.columnIndex - tscGetNumOfColumns(pTableMetaInfo->pTableMeta);
    tscColumnListInsert(pTableMetaInfo->tagColList, &index);
  }
}
*/

static int32_t validateTagCondExpr(SSqlCmd* pCmd, tExprNode *p) {
  const char *msg1 = "invalid tag operator";
  const char* msg2 = "not supported filter condition";
  
  do {
    if (p->nodeType != TSQL_NODE_EXPR) {
      break;
    }
    
    if (!p->_node.pLeft || !p->_node.pRight) {
      break;
    }
    
    if (IS_ARITHMETIC_OPTR(p->_node.optr)) {
      return invalidSqlErrMsg(tscGetErrorMsgPayload(pCmd), msg1); 
    }
    
    if (!IS_RELATION_OPTR(p->_node.optr)) {
      break;
    }
    
    tVariant * vVariant = NULL;
    int32_t schemaType = -1;
  
    if (p->_node.pLeft->nodeType == TSQL_NODE_VALUE && p->_node.pRight->nodeType == TSQL_NODE_COL) {
      if (!p->_node.pRight->pSchema) {
        break;
      }
      
      vVariant = p->_node.pLeft->pVal;
      schemaType = p->_node.pRight->pSchema->type;
    } else if (p->_node.pLeft->nodeType == TSQL_NODE_COL && p->_node.pRight->nodeType == TSQL_NODE_VALUE) {
      if (!p->_node.pLeft->pSchema) {
        break;
      }

      vVariant = p->_node.pRight->pVal;
      schemaType = p->_node.pLeft->pSchema->type;
    } else {
      break;
    }

    if (schemaType >= TSDB_DATA_TYPE_TINYINT && schemaType <= TSDB_DATA_TYPE_BIGINT) {
      schemaType = TSDB_DATA_TYPE_BIGINT;
    } else if (schemaType == TSDB_DATA_TYPE_FLOAT || schemaType == TSDB_DATA_TYPE_DOUBLE) {
      schemaType = TSDB_DATA_TYPE_DOUBLE;
    }
    
    int32_t retVal = TSDB_CODE_SUCCESS;

    int32_t bufLen = 0;
    if (IS_NUMERIC_TYPE(vVariant->nType)) {
      bufLen = 60;  // The maximum length of string that a number is converted to.
    } else {
      bufLen = vVariant->nLen + 1;
    }

    if (schemaType == TSDB_DATA_TYPE_BINARY) {
      char *tmp = calloc(1, bufLen * TSDB_NCHAR_SIZE);
      retVal = tVariantDump(vVariant, tmp, schemaType, false);
      free(tmp);
    } else if (schemaType == TSDB_DATA_TYPE_NCHAR) {
      // pRight->value.nLen + 1 is larger than the actual nchar string length
      char *tmp = calloc(1, bufLen * TSDB_NCHAR_SIZE);
      retVal = tVariantDump(vVariant, tmp, schemaType, false);
      free(tmp);
    } else {
      double tmp;
      retVal = tVariantDump(vVariant, (char*)&tmp, schemaType, false);
    }
    
    if (retVal != TSDB_CODE_SUCCESS) {
      return invalidSqlErrMsg(tscGetErrorMsgPayload(pCmd), msg2);
    }
  } while (0);

  return TSDB_CODE_SUCCESS;
}

static int32_t getTagQueryCondExpr(SSqlCmd* pCmd, SQueryInfo* pQueryInfo, SCondExpr* pCondExpr, tSqlExpr** pExpr) {
  int32_t ret = TSDB_CODE_SUCCESS;

  if (pCondExpr->pTagCond == NULL) {
    return ret;
  }
  
  for (int32_t i = 0; i < pQueryInfo->numOfTables; ++i) {
    tSqlExpr* p1 = extractExprForSTable(pCmd, pExpr, pQueryInfo, i);
    if (p1 == NULL) {  // no query condition on this table
      continue;
    }

    tExprNode* p = NULL;
  
    SArray* colList = taosArrayInit(10, sizeof(SColIndex));
    ret = exprTreeFromSqlExpr(pCmd, &p, p1, pQueryInfo, colList, NULL);
    SBufferWriter bw = tbufInitWriter(NULL, false);

    TRY(0) {
      exprTreeToBinary(&bw, p);
    } CATCH(code) {
      tbufCloseWriter(&bw);
      UNUSED(code);
      // TODO: more error handling
    } END_TRY
    
    // add to source column list
    STableMetaInfo* pTableMetaInfo = tscGetMetaInfo(pQueryInfo, i);
    int64_t uid = pTableMetaInfo->pTableMeta->id.uid;
    int32_t numOfCols = tscGetNumOfColumns(pTableMetaInfo->pTableMeta);
    
    size_t num = taosArrayGetSize(colList);
    for(int32_t j = 0; j < num; ++j) {
      SColIndex* pIndex = taosArrayGet(colList, j);
      SColumnIndex index = {.tableIndex = i, .columnIndex = pIndex->colIndex - numOfCols};
      tscColumnListInsert(pTableMetaInfo->tagColList, &index);
    }
    
    tsSetSTableQueryCond(&pQueryInfo->tagCond, uid, &bw);
    tSqlExprCompact(pExpr);

    if (ret == TSDB_CODE_SUCCESS) {
      ret = validateTagCondExpr(pCmd, p);
    }

    tSqlExprDestroy(p1);
    tExprTreeDestroy(p, NULL);
    
    taosArrayDestroy(colList);
    if (pQueryInfo->tagCond.pCond != NULL && taosArrayGetSize(pQueryInfo->tagCond.pCond) > 0 && !UTIL_TABLE_IS_SUPER_TABLE(pTableMetaInfo)) {
      return invalidSqlErrMsg(tscGetErrorMsgPayload(pCmd), "filter on tag not supported for normal table");
    }

    if (ret) {
      break;
    }
  }

  pCondExpr->pTagCond = NULL;
  return ret;
}

int32_t validateJoinNodes(SQueryInfo* pQueryInfo, SSqlObj* pSql) {
  const char* msg1 = "timestamp required for join tables";
  const char* msg2 = "tag required for join stables";
  
  for (int32_t i = 0; i < pQueryInfo->numOfTables; ++i) {
    SJoinNode *node = pQueryInfo->tagCond.joinInfo.joinTables[i];  
    
    if (node == NULL || node->tsJoin == NULL || taosArrayGetSize(node->tsJoin) <= 0) {
      return invalidSqlErrMsg(tscGetErrorMsgPayload(&pSql->cmd), msg1);
    }
  }

  STableMetaInfo* pTableMetaInfo = tscGetMetaInfo(pQueryInfo, 0);
  if (UTIL_TABLE_IS_SUPER_TABLE(pTableMetaInfo)) {
    for (int32_t i = 0; i < pQueryInfo->numOfTables; ++i) {
      SJoinNode *node = pQueryInfo->tagCond.joinInfo.joinTables[i];  
      
      if (node == NULL || node->tagJoin == NULL || taosArrayGetSize(node->tagJoin) <= 0) {
        return invalidSqlErrMsg(tscGetErrorMsgPayload(&pSql->cmd), msg2);
      }
    }
  }

  return TSDB_CODE_SUCCESS;
}


void mergeJoinNodesImpl(int8_t* r, int8_t* p, int16_t* tidx, SJoinNode** nodes, int32_t type) {
  SJoinNode *node = nodes[*tidx];  
  SArray* arr = (type == 0) ? node->tsJoin : node->tagJoin;
  size_t size = taosArrayGetSize(arr);

  p[*tidx] = 1;
  
  for (int32_t j = 0; j < size; j++) {
    int16_t* idx = taosArrayGet(arr, j);
    r[*idx] = 1;
    if (p[*idx] == 0) {
      mergeJoinNodesImpl(r, p, idx, nodes, type);
    }
  }
}

int32_t mergeJoinNodes(SQueryInfo* pQueryInfo, SSqlObj* pSql) {
  const char* msg1 = "not all join tables have same timestamp";
  const char* msg2 = "not all join tables have same tag";
  
  int8_t r[TSDB_MAX_JOIN_TABLE_NUM] = {0};
  int8_t p[TSDB_MAX_JOIN_TABLE_NUM] = {0};
  
  for (int16_t i = 0; i < pQueryInfo->numOfTables; ++i) {
    mergeJoinNodesImpl(r, p, &i, pQueryInfo->tagCond.joinInfo.joinTables, 0);
    
    taosArrayClear(pQueryInfo->tagCond.joinInfo.joinTables[i]->tsJoin);
  
    for (int32_t j = 0; j < TSDB_MAX_JOIN_TABLE_NUM; ++j) {
      if (r[j]) {
        taosArrayPush(pQueryInfo->tagCond.joinInfo.joinTables[i]->tsJoin, &j);
      }
    }
    
    memset(r, 0, sizeof(r));
    memset(p, 0, sizeof(p));
  }

  if (taosArrayGetSize(pQueryInfo->tagCond.joinInfo.joinTables[0]->tsJoin) != pQueryInfo->numOfTables) {
    return invalidSqlErrMsg(tscGetErrorMsgPayload(&pSql->cmd), msg1);
  }
  
  STableMetaInfo* pTableMetaInfo = tscGetMetaInfo(pQueryInfo, 0);
  if (UTIL_TABLE_IS_SUPER_TABLE(pTableMetaInfo)) {
    for (int16_t i = 0; i < pQueryInfo->numOfTables; ++i) {
      mergeJoinNodesImpl(r, p, &i, pQueryInfo->tagCond.joinInfo.joinTables, 1);
      
      taosArrayClear(pQueryInfo->tagCond.joinInfo.joinTables[i]->tagJoin);
    
      for (int32_t j = 0; j < TSDB_MAX_JOIN_TABLE_NUM; ++j) {
        if (r[j]) {
          taosArrayPush(pQueryInfo->tagCond.joinInfo.joinTables[i]->tagJoin, &j);
        }
      }
      
      memset(r, 0, sizeof(r));
      memset(p, 0, sizeof(p));
    }

    if (taosArrayGetSize(pQueryInfo->tagCond.joinInfo.joinTables[0]->tagJoin) != pQueryInfo->numOfTables) {
      return invalidSqlErrMsg(tscGetErrorMsgPayload(&pSql->cmd), msg2);
    }

  }

  return TSDB_CODE_SUCCESS;
}


int32_t parseWhereClause(SQueryInfo* pQueryInfo, tSqlExpr** pExpr, SSqlObj* pSql) {
  if (pExpr == NULL) {
    return TSDB_CODE_SUCCESS;
  }

  const char* msg1 = "invalid expression";
  const char* msg2 = "invalid filter expression";

  int32_t ret = TSDB_CODE_SUCCESS;

  // tags query condition may be larger than 512bytes, therefore, we need to prepare enough large space
  SStringBuilder sb; memset(&sb, 0, sizeof(sb));
  SCondExpr      condExpr = {0};

  if ((*pExpr)->pLeft == NULL || (*pExpr)->pRight == NULL) {
    return invalidSqlErrMsg(tscGetErrorMsgPayload(&pSql->cmd), msg1);
  }

  int32_t type = 0;
  if ((ret = getQueryCondExpr(&pSql->cmd, pQueryInfo, pExpr, &condExpr, &type, (*pExpr)->tokenId)) != TSDB_CODE_SUCCESS) {
    return ret;
  }

  tSqlExprCompact(pExpr);

  // after expression compact, the expression tree is only include tag query condition
  condExpr.pTagCond = (*pExpr);

  // 1. check if it is a join query
  if ((ret = validateJoinExpr(&pSql->cmd, pQueryInfo, &condExpr)) != TSDB_CODE_SUCCESS) {
    return ret;
  }

  // 2. get the query time range
  if ((ret = getTimeRangeFromExpr(&pSql->cmd, pQueryInfo, condExpr.pTimewindow)) != TSDB_CODE_SUCCESS) {
    return ret;
  }

  // 3. get the tag query condition
  if ((ret = getTagQueryCondExpr(&pSql->cmd, pQueryInfo, &condExpr, pExpr)) != TSDB_CODE_SUCCESS) {
    return ret;
  }

  // 4. get the table name query condition
  if ((ret = getTablenameCond(&pSql->cmd, pQueryInfo, condExpr.pTableCond, &sb)) != TSDB_CODE_SUCCESS) {
    goto PARSE_WHERE_EXIT;
  }

  // 5. other column query condition
  if ((ret = getColumnQueryCondInfo(&pSql->cmd, pQueryInfo, condExpr.pColumnCond, TK_AND)) != TSDB_CODE_SUCCESS) {
    goto PARSE_WHERE_EXIT;
  }

  // 6. join condition
  if ((ret = getJoinCondInfo(&pSql->cmd, pQueryInfo, condExpr.pJoinExpr)) != TSDB_CODE_SUCCESS) {
    goto PARSE_WHERE_EXIT;
  }

  // 7. query condition for table name
  pQueryInfo->tagCond.relType = (condExpr.relType == TK_AND) ? TSDB_RELATION_AND : TSDB_RELATION_OR;

  ret = setTableCondForSTableQuery(&pSql->cmd, pQueryInfo, getAccountId(pSql), condExpr.pTableCond, condExpr.tableCondIndex, &sb);
  taosStringBuilderDestroy(&sb);
  if (ret) {
    goto PARSE_WHERE_EXIT;
  }

  if (!validateFilterExpr(pQueryInfo)) {
    ret = invalidSqlErrMsg(tscGetErrorMsgPayload(&pSql->cmd), msg2);
    goto PARSE_WHERE_EXIT;
  }

  //doAddJoinTagsColumnsIntoTagList(&pSql->cmd, pQueryInfo, &condExpr);
  if (condExpr.tsJoin) {
    ret = validateJoinNodes(pQueryInfo, pSql);
    if (ret) {
      goto PARSE_WHERE_EXIT;
    }

    ret = mergeJoinNodes(pQueryInfo, pSql);
    if (ret) {
      goto PARSE_WHERE_EXIT;
    }    
  }

PARSE_WHERE_EXIT:

  cleanQueryExpr(&condExpr);
  return ret;
}

int32_t getTimeRange(STimeWindow* win, tSqlExpr* pRight, int32_t optr, int16_t timePrecision) {
  // this is join condition, do nothing
  if (pRight->tokenId == TK_ID) {
    return TSDB_CODE_SUCCESS;
  }

  /*
   * filter primary ts filter expression like:
   * where ts in ('2015-12-12 4:8:12')
   */
  if (pRight->tokenId == TK_SET || optr == TK_IN) {
    return TSDB_CODE_TSC_INVALID_SQL;
  }

  int64_t val = 0;
  bool    parsed = false;
  if (pRight->value.nType == TSDB_DATA_TYPE_BINARY) {
    pRight->value.nLen = strdequote(pRight->value.pz);

    char* seg = strnchr(pRight->value.pz, '-', pRight->value.nLen, false);
    if (seg != NULL) {
      if (taosParseTime(pRight->value.pz, &val, pRight->value.nLen, TSDB_TIME_PRECISION_MICRO, tsDaylight) == TSDB_CODE_SUCCESS) {
        parsed = true;
      } else {
        return TSDB_CODE_TSC_INVALID_SQL;
      }
    } else {
      SStrToken token = {.z = pRight->value.pz, .n = pRight->value.nLen, .type = TK_ID};
      int32_t   len = tSQLGetToken(pRight->value.pz, &token.type);

      if ((token.type != TK_INTEGER && token.type != TK_FLOAT) || len != pRight->value.nLen) {
        return TSDB_CODE_TSC_INVALID_SQL;
      }
    }
  } else if (pRight->tokenId == TK_INTEGER && timePrecision == TSDB_TIME_PRECISION_MILLI) {
    /*
     * if the pRight->tokenId == TK_INTEGER/TK_FLOAT, the value is adaptive, we
     * need the time precision in metermeta to transfer the value in MICROSECOND
     *
     * Additional check to avoid data overflow
     */
    if (pRight->value.i64 <= INT64_MAX / 1000) {
      pRight->value.i64 *= 1000;
    }
  } else if (pRight->tokenId == TK_FLOAT && timePrecision == TSDB_TIME_PRECISION_MILLI) {
    pRight->value.dKey *= 1000;
  }

  if (!parsed) {
    /*
     * failed to parse timestamp in regular formation, try next
     * it may be a epoch time in string format
     */
    tVariantDump(&pRight->value, (char*)&val, TSDB_DATA_TYPE_BIGINT, true);

    /*
     * transfer it into MICROSECOND format if it is a string, since for
     * TK_INTEGER/TK_FLOAT the value has been transferred
     *
     * additional check to avoid data overflow
     */
    if (pRight->tokenId == TK_STRING && timePrecision == TSDB_TIME_PRECISION_MILLI) {
      if (val <= INT64_MAX / 1000) {
        val *= 1000;
      }
    }
  }

  int32_t delta = 1;
  /* for millisecond, delta is 1ms=1000us */
  if (timePrecision == TSDB_TIME_PRECISION_MILLI) {
    delta *= 1000;
  }

  if (optr == TK_LE) {
    win->ekey = val;
  } else if (optr == TK_LT) {
    win->ekey = val - delta;
  } else if (optr == TK_GT) {
    win->skey = val + delta;
  } else if (optr == TK_GE) {
    win->skey = val;
  } else if (optr == TK_EQ) {
    win->ekey = win->skey = val;
  }
  return TSDB_CODE_SUCCESS;
}

// todo error !!!!
int32_t tsRewriteFieldNameIfNecessary(SSqlCmd* pCmd, SQueryInfo* pQueryInfo) {
  const char rep[] = {'(', ')', '*', ',', '.', '/', '\\', '+', '-', '%', ' '};

  for (int32_t i = 0; i < pQueryInfo->fieldsInfo.numOfOutput; ++i) {
    char* fieldName = tscFieldInfoGetField(&pQueryInfo->fieldsInfo, i)->name;
    for (int32_t j = 0; j < (TSDB_COL_NAME_LEN - 1) && fieldName[j] != 0; ++j) {
      for (int32_t k = 0; k < tListLen(rep); ++k) {
        if (fieldName[j] == rep[k]) {
          fieldName[j] = '_';
          break;
        }
      }
    }

    fieldName[TSDB_COL_NAME_LEN - 1] = 0;
  }

  // the column name may be identical, here check again
  for (int32_t i = 0; i < pQueryInfo->fieldsInfo.numOfOutput; ++i) {
    char* fieldName = tscFieldInfoGetField(&pQueryInfo->fieldsInfo, i)->name;
    for (int32_t j = i + 1; j < pQueryInfo->fieldsInfo.numOfOutput; ++j) {
      if (strncasecmp(fieldName, tscFieldInfoGetField(&pQueryInfo->fieldsInfo, j)->name, (TSDB_COL_NAME_LEN - 1)) == 0) {
        const char* msg = "duplicated column name in new table";
        return invalidSqlErrMsg(tscGetErrorMsgPayload(pCmd), msg);
      }
    }
  }

  return TSDB_CODE_SUCCESS;
}

int32_t parseFillClause(SSqlCmd* pCmd, SQueryInfo* pQueryInfo, SQuerySqlNode* pQuerySQL) {
  SArray*     pFillToken = pQuerySQL->fillType;
  tVariantListItem* pItem = taosArrayGet(pFillToken, 0);

  const int32_t START_INTERPO_COL_IDX = 1;

  const char* msg = "illegal value or data overflow";
  const char* msg1 = "value is expected";
  const char* msg2 = "invalid fill option";
  const char* msg3 = "top/bottom not support fill";

  if (pItem->pVar.nType != TSDB_DATA_TYPE_BINARY) {
    return invalidSqlErrMsg(tscGetErrorMsgPayload(pCmd), msg2);
  }
  
  size_t numOfFields = tscNumOfFields(pQueryInfo);
  
  if (pQueryInfo->fillVal == NULL) {
    pQueryInfo->fillVal = calloc(numOfFields, sizeof(int64_t));
    if (pQueryInfo->fillVal == NULL) {
      return TSDB_CODE_TSC_OUT_OF_MEMORY;
    }
  }

  if (strncasecmp(pItem->pVar.pz, "none", 4) == 0 && pItem->pVar.nLen == 4) {
    pQueryInfo->fillType = TSDB_FILL_NONE;
  } else if (strncasecmp(pItem->pVar.pz, "null", 4) == 0 && pItem->pVar.nLen == 4) {
    pQueryInfo->fillType = TSDB_FILL_NULL;
    for (int32_t i = START_INTERPO_COL_IDX; i < numOfFields; ++i) {
      TAOS_FIELD* pField = tscFieldInfoGetField(&pQueryInfo->fieldsInfo, i);
      setNull((char*)&pQueryInfo->fillVal[i], pField->type, pField->bytes);
    }
  } else if (strncasecmp(pItem->pVar.pz, "prev", 4) == 0 && pItem->pVar.nLen == 4) {
    pQueryInfo->fillType = TSDB_FILL_PREV;
  } else if (strncasecmp(pItem->pVar.pz, "next", 4) == 0 && pItem->pVar.nLen == 4) {
    pQueryInfo->fillType = TSDB_FILL_NEXT;
  } else if (strncasecmp(pItem->pVar.pz, "linear", 6) == 0 && pItem->pVar.nLen == 6) {
    pQueryInfo->fillType = TSDB_FILL_LINEAR;
  } else if (strncasecmp(pItem->pVar.pz, "value", 5) == 0 && pItem->pVar.nLen == 5) {
    pQueryInfo->fillType = TSDB_FILL_SET_VALUE;

    size_t num = taosArrayGetSize(pFillToken);
    if (num == 1) {  // no actual value, return with error code
      return invalidSqlErrMsg(tscGetErrorMsgPayload(pCmd), msg1);
    }

    int32_t startPos = 1;
    int32_t numOfFillVal = (int32_t)(num - 1);

    /* for point interpolation query, we do not have the timestamp column */
    if (tscIsPointInterpQuery(pQueryInfo)) {
      startPos = 0;

      if (numOfFillVal > numOfFields) {
        numOfFillVal = (int32_t)numOfFields;
      }
    } else {
      numOfFillVal = (int16_t)((num >  (int32_t)numOfFields) ? (int32_t)numOfFields : num);
    }

    int32_t j = 1;

    for (int32_t i = startPos; i < numOfFillVal; ++i, ++j) {
      TAOS_FIELD* pField = tscFieldInfoGetField(&pQueryInfo->fieldsInfo, i);

      if (pField->type == TSDB_DATA_TYPE_BINARY || pField->type == TSDB_DATA_TYPE_NCHAR) {
        setVardataNull((char*) &pQueryInfo->fillVal[i], pField->type);
        continue;
      }

      tVariant* p = taosArrayGet(pFillToken, j);
      int32_t ret = tVariantDump(p, (char*)&pQueryInfo->fillVal[i], pField->type, true);
      if (ret != TSDB_CODE_SUCCESS) {
        return invalidSqlErrMsg(tscGetErrorMsgPayload(pCmd), msg);
      }
    }
    
    if ((num < numOfFields) || ((num - 1 < numOfFields) && (tscIsPointInterpQuery(pQueryInfo)))) {
      tVariantListItem* lastItem = taosArrayGetLast(pFillToken);

      for (int32_t i = numOfFillVal; i < numOfFields; ++i) {
        TAOS_FIELD* pField = tscFieldInfoGetField(&pQueryInfo->fieldsInfo, i);

        if (pField->type == TSDB_DATA_TYPE_BINARY || pField->type == TSDB_DATA_TYPE_NCHAR) {
          setVardataNull((char*) &pQueryInfo->fillVal[i], pField->type);
        } else {
          tVariantDump(&lastItem->pVar, (char*)&pQueryInfo->fillVal[i], pField->type, true);
        }
      }
    }
  } else {
    return invalidSqlErrMsg(tscGetErrorMsgPayload(pCmd), msg2);
  }

  size_t numOfExprs = tscSqlExprNumOfExprs(pQueryInfo);
  for(int32_t i = 0; i < numOfExprs; ++i) {
    SSqlExpr* pExpr = tscSqlExprGet(pQueryInfo, i);
    if (pExpr->functionId == TSDB_FUNC_TOP || pExpr->functionId == TSDB_FUNC_BOTTOM) {
      return invalidSqlErrMsg(tscGetErrorMsgPayload(pCmd), msg3);
    }
  }

  return TSDB_CODE_SUCCESS;
}

static void setDefaultOrderInfo(SQueryInfo* pQueryInfo) {
  /* set default timestamp order information for all queries */
  STableMetaInfo* pTableMetaInfo = tscGetMetaInfo(pQueryInfo, 0);

  pQueryInfo->order.order = TSDB_ORDER_ASC;
  if (isTopBottomQuery(pQueryInfo)) {
    pQueryInfo->order.orderColId = PRIMARYKEY_TIMESTAMP_COL_INDEX;
  } else { // in case of select tbname from super_table, the defualt order column can not be the primary ts column
    pQueryInfo->order.orderColId = INT32_MIN;
  }

  /* for super table query, set default ascending order for group output */
  if (UTIL_TABLE_IS_SUPER_TABLE(pTableMetaInfo)) {
    pQueryInfo->groupbyExpr.orderType = TSDB_ORDER_ASC;
  }
}

int32_t parseOrderbyClause(SSqlCmd* pCmd, SQueryInfo* pQueryInfo, SQuerySqlNode* pQuerySqlNode, SSchema* pSchema) {
  const char* msg0 = "only support order by primary timestamp";
  const char* msg1 = "invalid column name";
  const char* msg2 = "order by primary timestamp or first tag in groupby clause allowed";
  const char* msg3 = "invalid column in order by clause, only primary timestamp or first tag in groupby clause allowed";

  setDefaultOrderInfo(pQueryInfo);
  STableMetaInfo* pTableMetaInfo = tscGetMetaInfo(pQueryInfo, 0);


  if (pQueryInfo->distinctTag == true) {
    pQueryInfo->order.order = TSDB_ORDER_ASC;
    pQueryInfo->order.orderColId = 0; 
    return TSDB_CODE_SUCCESS;
  }
  if (pQuerySqlNode->pSortOrder == NULL) {
    return TSDB_CODE_SUCCESS;
  }

  SArray* pSortorder = pQuerySqlNode->pSortOrder;

  /*
   * for table query, there is only one or none order option is allowed, which is the
   * ts or values(top/bottom) order is supported.
   *
   * for super table query, the order option must be less than 3.
   */
  size_t size = taosArrayGetSize(pSortorder);
  if (UTIL_TABLE_IS_NORMAL_TABLE(pTableMetaInfo)) {
    if (size > 1) {
      return invalidSqlErrMsg(tscGetErrorMsgPayload(pCmd), msg0);
    }
  } else {
    if (size > 2) {
      return invalidSqlErrMsg(tscGetErrorMsgPayload(pCmd), msg3);
    }
  }

  // handle the first part of order by
  tVariant* pVar = taosArrayGet(pSortorder, 0);

  // e.g., order by 1 asc, return directly with out further check.
  if (pVar->nType >= TSDB_DATA_TYPE_TINYINT && pVar->nType <= TSDB_DATA_TYPE_BIGINT) {
    return TSDB_CODE_SUCCESS;
  }

  SStrToken    columnName = {pVar->nLen, pVar->nType, pVar->pz};
  SColumnIndex index = COLUMN_INDEX_INITIALIZER;

  if (UTIL_TABLE_IS_SUPER_TABLE(pTableMetaInfo)) {  // super table query
    if (getColumnIndexByName(pCmd, &columnName, pQueryInfo, &index) != TSDB_CODE_SUCCESS) {
      return invalidSqlErrMsg(tscGetErrorMsgPayload(pCmd), msg1);
    }

    bool orderByTags = false;
    bool orderByTS = false;

    if (index.columnIndex >= tscGetNumOfColumns(pTableMetaInfo->pTableMeta)) {
      int32_t relTagIndex = index.columnIndex - tscGetNumOfColumns(pTableMetaInfo->pTableMeta);
      
      // it is a tag column
      if (pQueryInfo->groupbyExpr.columnInfo == NULL) {
        return invalidSqlErrMsg(tscGetErrorMsgPayload(pCmd), msg2);
      }
      SColIndex* pColIndex = taosArrayGet(pQueryInfo->groupbyExpr.columnInfo, 0);
      if (relTagIndex == pColIndex->colIndex) {
        orderByTags = true;
      }
    } else if (index.columnIndex == TSDB_TBNAME_COLUMN_INDEX) {
      orderByTags = true;
    }

    if (PRIMARYKEY_TIMESTAMP_COL_INDEX == index.columnIndex) {
      orderByTS = true;
    }

    if (!(orderByTags || orderByTS) && !isTopBottomQuery(pQueryInfo)) {
      return invalidSqlErrMsg(tscGetErrorMsgPayload(pCmd), msg3);
    } else {  // order by top/bottom result value column is not supported in case of interval query.
      assert(!(orderByTags && orderByTS));
    }

    size_t s = taosArrayGetSize(pSortorder);
    if (s == 1) {
      if (orderByTags) {
        pQueryInfo->groupbyExpr.orderIndex = index.columnIndex - tscGetNumOfColumns(pTableMetaInfo->pTableMeta);

        tVariantListItem* p1 = taosArrayGet(pQuerySqlNode->pSortOrder, 0);
        pQueryInfo->groupbyExpr.orderType = p1->sortOrder;
      } else if (isTopBottomQuery(pQueryInfo)) {
        /* order of top/bottom query in interval is not valid  */
        SSqlExpr* pExpr = tscSqlExprGet(pQueryInfo, 0);
        assert(pExpr->functionId == TSDB_FUNC_TS);

        pExpr = tscSqlExprGet(pQueryInfo, 1);
        if (pExpr->colInfo.colIndex != index.columnIndex && index.columnIndex != PRIMARYKEY_TIMESTAMP_COL_INDEX) {
          return invalidSqlErrMsg(tscGetErrorMsgPayload(pCmd), msg2);
        }

        tVariantListItem* p1 = taosArrayGet(pQuerySqlNode->pSortOrder, 0);
        pQueryInfo->order.order = p1->sortOrder;
        pQueryInfo->order.orderColId = pSchema[index.columnIndex].colId;
        return TSDB_CODE_SUCCESS;
      } else {
        tVariantListItem* p1 = taosArrayGet(pQuerySqlNode->pSortOrder, 0);

        pQueryInfo->order.order = p1->sortOrder;
        pQueryInfo->order.orderColId = PRIMARYKEY_TIMESTAMP_COL_INDEX;

        // orderby ts query on super table
        if (tscOrderedProjectionQueryOnSTable(pCmd, pQueryInfo, 0)) {
          addPrimaryTsColIntoResult(pQueryInfo);
        }
      }
    }

    if (s == 2) {
      tVariantListItem *pItem = taosArrayGet(pQuerySqlNode->pSortOrder, 0);
      if (orderByTags) {
        pQueryInfo->groupbyExpr.orderIndex = index.columnIndex - tscGetNumOfColumns(pTableMetaInfo->pTableMeta);
        pQueryInfo->groupbyExpr.orderType = pItem->sortOrder;
      } else {
        pQueryInfo->order.order = pItem->sortOrder;
        pQueryInfo->order.orderColId = PRIMARYKEY_TIMESTAMP_COL_INDEX;
      }

      pItem = taosArrayGet(pQuerySqlNode->pSortOrder, 1);
      tVariant* pVar2 = &pItem->pVar;
      SStrToken cname = {pVar2->nLen, pVar2->nType, pVar2->pz};
      if (getColumnIndexByName(pCmd, &cname, pQueryInfo, &index) != TSDB_CODE_SUCCESS) {
        return invalidSqlErrMsg(tscGetErrorMsgPayload(pCmd), msg1);
      }

      if (index.columnIndex != PRIMARYKEY_TIMESTAMP_COL_INDEX) {
        return invalidSqlErrMsg(tscGetErrorMsgPayload(pCmd), msg2);
      } else {
        tVariantListItem* p1 = taosArrayGet(pSortorder, 1);
        pQueryInfo->order.order = p1->sortOrder;
        pQueryInfo->order.orderColId = PRIMARYKEY_TIMESTAMP_COL_INDEX;
      }
    }

  } else {  // meter query
    if (getColumnIndexByName(pCmd, &columnName, pQueryInfo, &index) != TSDB_CODE_SUCCESS) {
      return invalidSqlErrMsg(tscGetErrorMsgPayload(pCmd), msg1);
    }

    if (index.columnIndex != PRIMARYKEY_TIMESTAMP_COL_INDEX && !isTopBottomQuery(pQueryInfo)) {
      return invalidSqlErrMsg(tscGetErrorMsgPayload(pCmd), msg2);
    }

    if (isTopBottomQuery(pQueryInfo)) {
      /* order of top/bottom query in interval is not valid  */
      SSqlExpr* pExpr = tscSqlExprGet(pQueryInfo, 0);
      assert(pExpr->functionId == TSDB_FUNC_TS);

      pExpr = tscSqlExprGet(pQueryInfo, 1);
      if (pExpr->colInfo.colIndex != index.columnIndex && index.columnIndex != PRIMARYKEY_TIMESTAMP_COL_INDEX) {
        return invalidSqlErrMsg(tscGetErrorMsgPayload(pCmd), msg2);
      }

      tVariantListItem* pItem = taosArrayGet(pQuerySqlNode->pSortOrder, 0);
      pQueryInfo->order.order = pItem->sortOrder;
      pQueryInfo->order.orderColId = pSchema[index.columnIndex].colId;
      return TSDB_CODE_SUCCESS;
    }

    tVariantListItem* pItem = taosArrayGet(pQuerySqlNode->pSortOrder, 0);
    pQueryInfo->order.order = pItem->sortOrder;
  }

  return TSDB_CODE_SUCCESS;
}

int32_t setAlterTableInfo(SSqlObj* pSql, struct SSqlInfo* pInfo) {
  const int32_t DEFAULT_TABLE_INDEX = 0;

  const char* msg1 = "invalid table name";
  const char* msg3 = "manipulation of tag available for super table";
  const char* msg4 = "set tag value only available for table";
  const char* msg5 = "only support add one tag";
  const char* msg6 = "column can only be modified by super table";
  
  const char* msg7 = "no tags can be dropped";
  const char* msg8 = "only support one tag";
  const char* msg9 = "tag name too long";
  
  const char* msg10 = "invalid tag name";
  const char* msg11 = "primary tag cannot be dropped";
  const char* msg12 = "update normal column not supported";
  const char* msg13 = "invalid tag value";
  const char* msg14 = "tag value too long";
  
  const char* msg15 = "no columns can be dropped";
  const char* msg16 = "only support one column";
  const char* msg17 = "invalid column name";
  const char* msg18 = "primary timestamp column cannot be dropped";
  const char* msg19 = "invalid new tag name";
  const char* msg20 = "table is not super table";

  int32_t code = TSDB_CODE_SUCCESS;

  SSqlCmd*        pCmd = &pSql->cmd;
  SAlterTableInfo* pAlterSQL = pInfo->pAlterInfo;
  SQueryInfo*     pQueryInfo = tscGetQueryInfoDetail(pCmd, 0);

  STableMetaInfo* pTableMetaInfo = tscGetMetaInfo(pQueryInfo, DEFAULT_TABLE_INDEX);

  if (tscValidateName(&(pAlterSQL->name)) != TSDB_CODE_SUCCESS) {
    return invalidSqlErrMsg(tscGetErrorMsgPayload(pCmd), msg1);
  }

  code = tscSetTableFullName(pTableMetaInfo, &(pAlterSQL->name), pSql);
  if (code != TSDB_CODE_SUCCESS) {
    return code;
  }

  code = tscGetTableMeta(pSql, pTableMetaInfo);
  if (code != TSDB_CODE_SUCCESS) {
    return code;
  }

  STableMeta* pTableMeta = pTableMetaInfo->pTableMeta;

  if (pAlterSQL->tableType == TSDB_SUPER_TABLE && !(UTIL_TABLE_IS_SUPER_TABLE(pTableMetaInfo))) {
    return invalidSqlErrMsg(tscGetErrorMsgPayload(pCmd), msg20);
  }

  if (pAlterSQL->type == TSDB_ALTER_TABLE_ADD_TAG_COLUMN || pAlterSQL->type == TSDB_ALTER_TABLE_DROP_TAG_COLUMN ||
      pAlterSQL->type == TSDB_ALTER_TABLE_CHANGE_TAG_COLUMN) {
    if (UTIL_TABLE_IS_NORMAL_TABLE(pTableMetaInfo)) {
      return invalidSqlErrMsg(tscGetErrorMsgPayload(pCmd), msg3);
    }
  } else if ((pAlterSQL->type == TSDB_ALTER_TABLE_UPDATE_TAG_VAL) && (UTIL_TABLE_IS_SUPER_TABLE(pTableMetaInfo))) {
    return invalidSqlErrMsg(tscGetErrorMsgPayload(pCmd), msg4);
  } else if ((pAlterSQL->type == TSDB_ALTER_TABLE_ADD_COLUMN || pAlterSQL->type == TSDB_ALTER_TABLE_DROP_COLUMN) &&
             UTIL_TABLE_IS_CHILD_TABLE(pTableMetaInfo)) {
    return invalidSqlErrMsg(tscGetErrorMsgPayload(pCmd), msg6);
  }

  if (pAlterSQL->type == TSDB_ALTER_TABLE_ADD_TAG_COLUMN) {
    SArray* pFieldList = pAlterSQL->pAddColumns;
    if (taosArrayGetSize(pFieldList) > 1) {
      return invalidSqlErrMsg(tscGetErrorMsgPayload(pCmd), msg5);
    }

    TAOS_FIELD* p = taosArrayGet(pFieldList, 0);
    if (!validateOneTags(pCmd, p)) {
      return TSDB_CODE_TSC_INVALID_SQL;
    }
  
    tscFieldInfoAppend(&pQueryInfo->fieldsInfo, p);
  } else if (pAlterSQL->type == TSDB_ALTER_TABLE_DROP_TAG_COLUMN) {
    if (tscGetNumOfTags(pTableMeta) == 1) {
      return invalidSqlErrMsg(tscGetErrorMsgPayload(pCmd), msg7);
    }

    // numOfTags == 1
    if (taosArrayGetSize(pAlterSQL->varList) > 1) {
      return invalidSqlErrMsg(tscGetErrorMsgPayload(pCmd), msg8);
    }

    tVariantListItem* pItem = taosArrayGet(pAlterSQL->varList, 0);
    if (pItem->pVar.nLen >= TSDB_COL_NAME_LEN) {
      return invalidSqlErrMsg(tscGetErrorMsgPayload(pCmd), msg9);
    }

    SColumnIndex index = COLUMN_INDEX_INITIALIZER;
    SStrToken    name = {.z = pItem->pVar.pz, .n = pItem->pVar.nLen, .type = TK_STRING};

    if (getColumnIndexByName(pCmd, &name, pQueryInfo, &index) != TSDB_CODE_SUCCESS) {
      return TSDB_CODE_TSC_INVALID_SQL;
    }

    int32_t numOfCols = tscGetNumOfColumns(pTableMeta);
    if (index.columnIndex < numOfCols) {
      return invalidSqlErrMsg(tscGetErrorMsgPayload(pCmd), msg10);
    } else if (index.columnIndex == numOfCols) {
      return invalidSqlErrMsg(tscGetErrorMsgPayload(pCmd), msg11);
    }

    char name1[128] = {0};
    strncpy(name1, pItem->pVar.pz, pItem->pVar.nLen);
  
    TAOS_FIELD f = tscCreateField(TSDB_DATA_TYPE_INT, name1, tDataTypes[TSDB_DATA_TYPE_INT].bytes);
    tscFieldInfoAppend(&pQueryInfo->fieldsInfo, &f);
  } else if (pAlterSQL->type == TSDB_ALTER_TABLE_CHANGE_TAG_COLUMN) {
    SArray* pVarList = pAlterSQL->varList;
    if (taosArrayGetSize(pVarList) > 2) {
      return TSDB_CODE_TSC_INVALID_SQL;
    }

    tVariantListItem* pSrcItem = taosArrayGet(pAlterSQL->varList, 0);
    tVariantListItem* pDstItem = taosArrayGet(pAlterSQL->varList, 1);

    if (pSrcItem->pVar.nLen >= TSDB_COL_NAME_LEN || pDstItem->pVar.nLen >= TSDB_COL_NAME_LEN) {
      return invalidSqlErrMsg(tscGetErrorMsgPayload(pCmd), msg9);
    }

    if (pSrcItem->pVar.nType != TSDB_DATA_TYPE_BINARY || pDstItem->pVar.nType != TSDB_DATA_TYPE_BINARY) {
      return invalidSqlErrMsg(tscGetErrorMsgPayload(pCmd), msg10);
    }

    SColumnIndex srcIndex = COLUMN_INDEX_INITIALIZER;
    SColumnIndex destIndex = COLUMN_INDEX_INITIALIZER;

    SStrToken srcToken = {.z = pSrcItem->pVar.pz, .n = pSrcItem->pVar.nLen, .type = TK_STRING};
    if (getColumnIndexByName(pCmd, &srcToken, pQueryInfo, &srcIndex) != TSDB_CODE_SUCCESS) {
      return invalidSqlErrMsg(tscGetErrorMsgPayload(pCmd), msg17);
    }

    SStrToken destToken = {.z = pDstItem->pVar.pz, .n = pDstItem->pVar.nLen, .type = TK_STRING};
    if (getColumnIndexByName(pCmd, &destToken, pQueryInfo, &destIndex) == TSDB_CODE_SUCCESS) {
      return invalidSqlErrMsg(tscGetErrorMsgPayload(pCmd), msg19);
    }

    tVariantListItem* pItem = taosArrayGet(pVarList, 0);

    char name[TSDB_COL_NAME_LEN] = {0};
    strncpy(name, pItem->pVar.pz, pItem->pVar.nLen);
    TAOS_FIELD f = tscCreateField(TSDB_DATA_TYPE_INT, name, tDataTypes[TSDB_DATA_TYPE_INT].bytes);
    tscFieldInfoAppend(&pQueryInfo->fieldsInfo, &f);

    pItem = taosArrayGet(pVarList, 1);
    memset(name, 0, tListLen(name));

    strncpy(name, pItem->pVar.pz, pItem->pVar.nLen);
    f = tscCreateField(TSDB_DATA_TYPE_INT, name, tDataTypes[TSDB_DATA_TYPE_INT].bytes);
    tscFieldInfoAppend(&pQueryInfo->fieldsInfo, &f);
  } else if (pAlterSQL->type == TSDB_ALTER_TABLE_UPDATE_TAG_VAL) {
    // Note: update can only be applied to table not super table.
    // the following is used to handle tags value for table created according to super table
    pCmd->command = TSDB_SQL_UPDATE_TAGS_VAL;
    
    SArray* pVarList = pAlterSQL->varList;
    tVariantListItem* item = taosArrayGet(pVarList, 0);
    int16_t       numOfTags = tscGetNumOfTags(pTableMeta);

    SColumnIndex columnIndex = COLUMN_INDEX_INITIALIZER;
    SStrToken    name = {.type = TK_STRING, .z = item->pVar.pz, .n = item->pVar.nLen};
    if (getColumnIndexByName(pCmd, &name, pQueryInfo, &columnIndex) != TSDB_CODE_SUCCESS) {
      return TSDB_CODE_TSC_INVALID_SQL;
    }

    if (columnIndex.columnIndex < tscGetNumOfColumns(pTableMeta)) {
      return invalidSqlErrMsg(tscGetErrorMsgPayload(pCmd), msg12);
    }

    tVariantListItem* pItem = taosArrayGet(pVarList, 1);
    SSchema* pTagsSchema = tscGetTableColumnSchema(pTableMetaInfo->pTableMeta, columnIndex.columnIndex);
    pAlterSQL->tagData.data = calloc(1, pTagsSchema->bytes * TSDB_NCHAR_SIZE + VARSTR_HEADER_SIZE);

    if (tVariantDump(&pItem->pVar, pAlterSQL->tagData.data, pTagsSchema->type, true) != TSDB_CODE_SUCCESS) {
      return invalidSqlErrMsg(tscGetErrorMsgPayload(pCmd), msg13);
    }
    
    pAlterSQL->tagData.dataLen = pTagsSchema->bytes;

    // validate the length of binary
    if ((pTagsSchema->type == TSDB_DATA_TYPE_BINARY || pTagsSchema->type == TSDB_DATA_TYPE_NCHAR) &&
        varDataTLen(pAlterSQL->tagData.data) > pTagsSchema->bytes) {
      return invalidSqlErrMsg(tscGetErrorMsgPayload(pCmd), msg14);
    }

    int32_t schemaLen = sizeof(STColumn) * numOfTags;
    int32_t size = sizeof(SUpdateTableTagValMsg) + pTagsSchema->bytes + schemaLen + TSDB_EXTRA_PAYLOAD_SIZE;

    if (TSDB_CODE_SUCCESS != tscAllocPayload(pCmd, size)) {
      tscError("%p failed to malloc for alter table msg", pSql);
      return TSDB_CODE_TSC_OUT_OF_MEMORY;
    }

    SUpdateTableTagValMsg* pUpdateMsg = (SUpdateTableTagValMsg*) pCmd->payload;
    pUpdateMsg->head.vgId = htonl(pTableMeta->vgId);
    pUpdateMsg->tid       = htonl(pTableMeta->id.tid);
    pUpdateMsg->uid       = htobe64(pTableMeta->id.uid);
    pUpdateMsg->colId     = htons(pTagsSchema->colId);
    pUpdateMsg->type      = pTagsSchema->type;
    pUpdateMsg->bytes     = htons(pTagsSchema->bytes);
    pUpdateMsg->tversion  = htons(pTableMeta->tversion);
    pUpdateMsg->numOfTags = htons(numOfTags);
    pUpdateMsg->schemaLen = htonl(schemaLen);

    // the schema is located after the msg body, then followed by true tag value
    char* d = pUpdateMsg->data;
    SSchema* pTagCols = tscGetTableTagSchema(pTableMeta);
    for (int i = 0; i < numOfTags; ++i) {
      STColumn* pCol = (STColumn*) d;
      pCol->colId = htons(pTagCols[i].colId);
      pCol->bytes = htons(pTagCols[i].bytes);
      pCol->type  = pTagCols[i].type;
      pCol->offset = 0;

      d += sizeof(STColumn);
    }

    // copy the tag value to msg body
    pItem = taosArrayGet(pVarList, 1);
    tVariantDump(&pItem->pVar, pUpdateMsg->data + schemaLen, pTagsSchema->type, true);
    
    int32_t len = 0;
    if (pTagsSchema->type != TSDB_DATA_TYPE_BINARY && pTagsSchema->type != TSDB_DATA_TYPE_NCHAR) {
      len = tDataTypes[pTagsSchema->type].bytes;
    } else {
      len = varDataTLen(pUpdateMsg->data + schemaLen);
    }
    
    pUpdateMsg->tagValLen = htonl(len);  // length may be changed after dump data
    
    int32_t total = sizeof(SUpdateTableTagValMsg) + len + schemaLen;
    pUpdateMsg->head.contLen = htonl(total);
    
  } else if (pAlterSQL->type == TSDB_ALTER_TABLE_ADD_COLUMN) {
    SArray* pFieldList = pAlterSQL->pAddColumns;
    if (taosArrayGetSize(pFieldList) > 1) {
      const char* msg = "only support add one column";
      return invalidSqlErrMsg(tscGetErrorMsgPayload(pCmd), msg);
    }

    TAOS_FIELD* p = taosArrayGet(pFieldList, 0);
    if (!validateOneColumn(pCmd, p)) {
      return TSDB_CODE_TSC_INVALID_SQL;
    }
  
    tscFieldInfoAppend(&pQueryInfo->fieldsInfo, p);
  } else if (pAlterSQL->type == TSDB_ALTER_TABLE_DROP_COLUMN) {
    if (tscGetNumOfColumns(pTableMeta) == TSDB_MIN_COLUMNS) {  //
      return invalidSqlErrMsg(tscGetErrorMsgPayload(pCmd), msg15);
    }

    size_t size = taosArrayGetSize(pAlterSQL->varList);
    if (size > 1) {
      return invalidSqlErrMsg(tscGetErrorMsgPayload(pCmd), msg16);
    }

    tVariantListItem* pItem = taosArrayGet(pAlterSQL->varList, 0);

    SColumnIndex columnIndex = COLUMN_INDEX_INITIALIZER;
    SStrToken    name = {.type = TK_STRING, .z = pItem->pVar.pz, .n = pItem->pVar.nLen};
    if (getColumnIndexByName(pCmd, &name, pQueryInfo, &columnIndex) != TSDB_CODE_SUCCESS) {
      return invalidSqlErrMsg(tscGetErrorMsgPayload(pCmd), msg17);
    }

    if (columnIndex.columnIndex == PRIMARYKEY_TIMESTAMP_COL_INDEX) {
      return invalidSqlErrMsg(tscGetErrorMsgPayload(pCmd), msg18);
    }

    char name1[TSDB_COL_NAME_LEN] = {0};
    tstrncpy(name1, pItem->pVar.pz, sizeof(name1));
    TAOS_FIELD f = tscCreateField(TSDB_DATA_TYPE_INT, name1, tDataTypes[TSDB_DATA_TYPE_INT].bytes);
    tscFieldInfoAppend(&pQueryInfo->fieldsInfo, &f);
  }

  return TSDB_CODE_SUCCESS;
}

int32_t validateSqlFunctionInStreamSql(SSqlCmd* pCmd, SQueryInfo* pQueryInfo) {
  const char* msg0 = "sample interval can not be less than 10ms.";
  const char* msg1 = "functions not allowed in select clause";

  if (pQueryInfo->interval.interval != 0 && pQueryInfo->interval.interval < 10 &&
     pQueryInfo->interval.intervalUnit != 'n' &&
     pQueryInfo->interval.intervalUnit != 'y') {
    return invalidSqlErrMsg(tscGetErrorMsgPayload(pCmd), msg0);
  }
  
  size_t size = taosArrayGetSize(pQueryInfo->exprList);
  for (int32_t i = 0; i < size; ++i) {
    int32_t functId = tscSqlExprGet(pQueryInfo, i)->functionId;
    if (!IS_STREAM_QUERY_VALID(aAggs[functId].status)) {
      return invalidSqlErrMsg(tscGetErrorMsgPayload(pCmd), msg1);
    }
  }

  return TSDB_CODE_SUCCESS;
}

int32_t validateFunctionsInIntervalOrGroupbyQuery(SSqlCmd* pCmd, SQueryInfo* pQueryInfo) {
  bool        isProjectionFunction = false;
  const char* msg1 = "column projection or function not compatible with interval";

  // multi-output set/ todo refactor
  size_t size = taosArrayGetSize(pQueryInfo->exprList);
  
  for (int32_t k = 0; k < size; ++k) {
    SSqlExpr* pExpr = tscSqlExprGet(pQueryInfo, k);

    if (pExpr->functionId < 0) {
      SUdfInfo* pUdfInfo = taosArrayGet(pCmd->pUdfInfo, -1 * pExpr->functionId - 1);
      if (pUdfInfo->funcType == TSDB_UDF_TYPE_SCALAR) {
        isProjectionFunction = true;
        break;
      } else {
        continue;
      }
    }
    
    // projection query on primary timestamp, the selectivity function needs to be present.
    if (pExpr->functionId == TSDB_FUNC_PRJ && pExpr->colInfo.colId == PRIMARYKEY_TIMESTAMP_COL_INDEX) {
      bool hasSelectivity = false;
      for (int32_t j = 0; j < size; ++j) {
        SSqlExpr* pEx = tscSqlExprGet(pQueryInfo, j);
        if ((aAggs[pEx->functionId].status & TSDB_FUNCSTATE_SELECTIVITY) == TSDB_FUNCSTATE_SELECTIVITY) {
          hasSelectivity = true;
          break;
        }
      }

      if (hasSelectivity) {
        continue;
      }
    }

    if ((pExpr->functionId == TSDB_FUNC_PRJ && pExpr->numOfParams == 0) || pExpr->functionId == TSDB_FUNC_DIFF ||
        pExpr->functionId == TSDB_FUNC_ARITHM) {
      isProjectionFunction = true;
      break;
    }
  }

  if (isProjectionFunction) {
    invalidSqlErrMsg(tscGetErrorMsgPayload(pCmd), msg1);
  }

  return isProjectionFunction == true ? TSDB_CODE_TSC_INVALID_SQL : TSDB_CODE_SUCCESS;
}

typedef struct SDNodeDynConfOption {
  char*   name;  // command name
  int32_t len;   // name string length
} SDNodeDynConfOption;


int32_t validateEp(char* ep) {  
  char buf[TSDB_EP_LEN + 1] = {0};
  tstrncpy(buf, ep, TSDB_EP_LEN);

  char* pos = strchr(buf, ':');
  if (NULL == pos) {
    int32_t val = strtol(ep, NULL, 10);
    if (val <= 0 || val > 65536) {
      return TSDB_CODE_TSC_INVALID_SQL;
    }
  } else {
    uint16_t port = atoi(pos + 1);
    if (0 == port) {
      return TSDB_CODE_TSC_INVALID_SQL;
    }
  }

  return TSDB_CODE_SUCCESS;
}

int32_t validateDNodeConfig(SMiscInfo* pOptions) {
  int32_t numOfToken = (int32_t) taosArrayGetSize(pOptions->a);

  if (numOfToken < 2 || numOfToken > 3) {
    return TSDB_CODE_TSC_INVALID_SQL;
  }

  const int tokenLogEnd = 2;
  const int tokenBalance = 2;
  const int tokenMonitor = 3;
  const int tokenDebugFlag = 4;
  const int tokenDebugFlagEnd = 20;
  const SDNodeDynConfOption cfgOptions[] = {
      {"resetLog", 8},    {"resetQueryCache", 15},  {"balance", 7},     {"monitor", 7},
      {"debugFlag", 9},   {"monDebugFlag", 12},     {"vDebugFlag", 10}, {"mDebugFlag", 10},
      {"cDebugFlag", 10}, {"httpDebugFlag", 13},    {"qDebugflag", 10}, {"sdbDebugFlag", 12},
      {"uDebugFlag", 10}, {"tsdbDebugFlag", 13},    {"sDebugflag", 10}, {"rpcDebugFlag", 12},
      {"dDebugFlag", 10}, {"mqttDebugFlag", 13},    {"wDebugFlag", 10}, {"tmrDebugFlag", 12},
      {"cqDebugFlag", 11},
  };

  SStrToken* pOptionToken = taosArrayGet(pOptions->a, 1);

  if (numOfToken == 2) {
    // reset log and reset query cache does not need value
    for (int32_t i = 0; i < tokenLogEnd; ++i) {
      const SDNodeDynConfOption* pOption = &cfgOptions[i];
      if ((strncasecmp(pOption->name, pOptionToken->z, pOptionToken->n) == 0) && (pOption->len == pOptionToken->n)) {
        return TSDB_CODE_SUCCESS;
      }
    }
  } else if ((strncasecmp(cfgOptions[tokenBalance].name, pOptionToken->z, pOptionToken->n) == 0) &&
             (cfgOptions[tokenBalance].len == pOptionToken->n)) {
    SStrToken* pValToken = taosArrayGet(pOptions->a, 2);
    int32_t vnodeId = 0;
    int32_t dnodeId = 0;
    strdequote(pValToken->z);
    bool parseOk = taosCheckBalanceCfgOptions(pValToken->z, &vnodeId, &dnodeId);
    if (!parseOk) {
      return TSDB_CODE_TSC_INVALID_SQL;  // options value is invalid
    }
    return TSDB_CODE_SUCCESS;
  } else if ((strncasecmp(cfgOptions[tokenMonitor].name, pOptionToken->z, pOptionToken->n) == 0) &&
             (cfgOptions[tokenMonitor].len == pOptionToken->n)) {
    SStrToken* pValToken = taosArrayGet(pOptions->a, 2);
    int32_t    val = strtol(pValToken->z, NULL, 10);
    if (val != 0 && val != 1) {
      return TSDB_CODE_TSC_INVALID_SQL;  // options value is invalid
    }
    return TSDB_CODE_SUCCESS;
  } else {
    SStrToken* pValToken = taosArrayGet(pOptions->a, 2);

    int32_t val = strtol(pValToken->z, NULL, 10);
    if (val < 0 || val > 256) {
      /* options value is out of valid range */
      return TSDB_CODE_TSC_INVALID_SQL;
    }

    for (int32_t i = tokenDebugFlag; i < tokenDebugFlagEnd; ++i) {
      const SDNodeDynConfOption* pOption = &cfgOptions[i];

      // options is valid
      if ((strncasecmp(pOption->name, pOptionToken->z, pOptionToken->n) == 0) && (pOption->len == pOptionToken->n)) {
        return TSDB_CODE_SUCCESS;
      }
    }
  }

  return TSDB_CODE_TSC_INVALID_SQL;
}

int32_t validateLocalConfig(SMiscInfo* pOptions) {
  int32_t numOfToken = (int32_t) taosArrayGetSize(pOptions->a);
  if (numOfToken < 1 || numOfToken > 2) {
    return TSDB_CODE_TSC_INVALID_SQL;
  }

  SDNodeDynConfOption LOCAL_DYNAMIC_CFG_OPTIONS[6] = {{"resetLog", 8},    {"rpcDebugFlag", 12}, {"tmrDebugFlag", 12},
                                                      {"cDebugFlag", 10}, {"uDebugFlag", 10},   {"debugFlag", 9}};


  SStrToken* pOptionToken = taosArrayGet(pOptions->a, 0);

  if (numOfToken == 1) {
    // reset log does not need value
    for (int32_t i = 0; i < 1; ++i) {
      SDNodeDynConfOption* pOption = &LOCAL_DYNAMIC_CFG_OPTIONS[i];
      if ((pOption->len == pOptionToken->n) &&
              (strncasecmp(pOption->name, pOptionToken->z, pOptionToken->n) == 0)) {
        return TSDB_CODE_SUCCESS;
      }
    }
  } else {
    SStrToken* pValToken = taosArrayGet(pOptions->a, 1);

    int32_t val = strtol(pValToken->z, NULL, 10);
    if (!validateDebugFlag(val)) {
      return TSDB_CODE_TSC_INVALID_SQL;
    }

    for (int32_t i = 1; i < tListLen(LOCAL_DYNAMIC_CFG_OPTIONS); ++i) {
      SDNodeDynConfOption* pOption = &LOCAL_DYNAMIC_CFG_OPTIONS[i];
      if ((pOption->len == pOptionToken->n)
              && (strncasecmp(pOption->name, pOptionToken->z, pOptionToken->n) == 0)) {
        return TSDB_CODE_SUCCESS;
      }
    }
  }
  return TSDB_CODE_TSC_INVALID_SQL;
}

int32_t validateColumnName(char* name) {
  bool ret = isKeyWord(name, (int32_t)strlen(name));
  if (ret) {
    return TSDB_CODE_TSC_INVALID_SQL;
  }

  SStrToken token = {.z = name};
  token.n = tSQLGetToken(name, &token.type);

  if (token.type != TK_STRING && token.type != TK_ID) {
    return TSDB_CODE_TSC_INVALID_SQL;
  }

  if (token.type == TK_STRING) {
    strdequote(token.z);
    strntolower(token.z, token.z, token.n);
    token.n = (uint32_t)strtrim(token.z);

    int32_t k = tSQLGetToken(token.z, &token.type);
    if (k != token.n) {
      return TSDB_CODE_TSC_INVALID_SQL;
    }

    return validateColumnName(token.z);
  } else {
    if (isNumber(&token)) {
      return TSDB_CODE_TSC_INVALID_SQL;
    }
  }

  return TSDB_CODE_SUCCESS;
}

bool hasTimestampForPointInterpQuery(SQueryInfo* pQueryInfo) {
  if (!tscIsPointInterpQuery(pQueryInfo)) {
    return true;
  }

  return (pQueryInfo->window.skey == pQueryInfo->window.ekey) && (pQueryInfo->window.skey != 0);
}

int32_t parseLimitClause(SSqlCmd* pCmd, SQueryInfo* pQueryInfo, int32_t clauseIndex, SQuerySqlNode* pQuerySqlNode, SSqlObj* pSql) {
  STableMetaInfo* pTableMetaInfo = tscGetMetaInfo(pQueryInfo, 0);

  const char* msg0 = "soffset/offset can not be less than 0";
  const char* msg1 = "slimit/soffset only available for STable query";
  const char* msg2 = "slimit/soffset can not apply to projection query";

  // handle the limit offset value, validate the limit
  pQueryInfo->limit = pQuerySqlNode->limit;
  pQueryInfo->clauseLimit = pQueryInfo->limit.limit;
  pQueryInfo->slimit = pQuerySqlNode->slimit;
  
  tscDebug("%p limit:%" PRId64 ", offset:%" PRId64 " slimit:%" PRId64 ", soffset:%" PRId64, pSql, pQueryInfo->limit.limit,
      pQueryInfo->limit.offset, pQueryInfo->slimit.limit, pQueryInfo->slimit.offset);
  
  if (pQueryInfo->slimit.offset < 0 || pQueryInfo->limit.offset < 0) {
    return invalidSqlErrMsg(tscGetErrorMsgPayload(pCmd), msg0);
  }

  if (pQueryInfo->limit.limit == 0) {
    tscDebug("%p limit 0, no output result", pSql);
    pQueryInfo->command = TSDB_SQL_RETRIEVE_EMPTY_RESULT;
    return TSDB_CODE_SUCCESS;
  }

  // todo refactor
  if (UTIL_TABLE_IS_SUPER_TABLE(pTableMetaInfo)) {
    if (!tscQueryTags(pQueryInfo)) {  // local handle the super table tag query
      if (tscIsProjectionQueryOnSTable(pCmd, pQueryInfo, 0)) {
        if (pQueryInfo->slimit.limit > 0 || pQueryInfo->slimit.offset > 0) {
          return invalidSqlErrMsg(tscGetErrorMsgPayload(pCmd), msg2);
        }

        // for projection query on super table, all queries are subqueries
        if (tscNonOrderedProjectionQueryOnSTable(pCmd, pQueryInfo, 0) &&
            !TSDB_QUERY_HAS_TYPE(pQueryInfo->type, TSDB_QUERY_TYPE_JOIN_QUERY)) {
          pQueryInfo->type |= TSDB_QUERY_TYPE_SUBQUERY;
        }
      }
    }

    if (pQueryInfo->slimit.limit == 0) {
      tscDebug("%p slimit 0, no output result", pSql);
      pQueryInfo->command = TSDB_SQL_RETRIEVE_EMPTY_RESULT;
      return TSDB_CODE_SUCCESS;
    }

    /*
     * Get the distribution of all tables among all available virtual nodes that are qualified for the query condition
     * and created according to this super table from management node.
     * And then launching multiple async-queries against all qualified virtual nodes, during the first-stage
     * query operation.
     */
    int32_t code = tscGetSTableVgroupInfo(pSql, clauseIndex);
    if (code != TSDB_CODE_SUCCESS) {
      return code;
    }

    // No tables included. No results generated. Query results are empty.
    if (pTableMetaInfo->vgroupList->numOfVgroups == 0) {
      tscDebug("%p no table in super table, no output result", pSql);
      pQueryInfo->command = TSDB_SQL_RETRIEVE_EMPTY_RESULT;
      return TSDB_CODE_SUCCESS;
    }

    // keep original limitation value in globalLimit
    pQueryInfo->clauseLimit = pQueryInfo->limit.limit;
    pQueryInfo->prjOffset   = pQueryInfo->limit.offset;
    pQueryInfo->vgroupLimit = -1;

    if (tscOrderedProjectionQueryOnSTable(pCmd, pQueryInfo, 0)) {
      /*
       * the offset value should be removed during retrieve data from virtual node, since the
       * global order are done in client side, so the offset is applied at the client side
       * However, note that the maximum allowed number of result for each table should be less
       * than or equal to the value of limit.
       */
      if (pQueryInfo->limit.limit > 0) {
        pQueryInfo->vgroupLimit = pQueryInfo->limit.limit + pQueryInfo->limit.offset;
        pQueryInfo->limit.limit = -1;
      }

      pQueryInfo->limit.offset = 0;
    }
  } else {
    if (pQueryInfo->slimit.limit != -1 || pQueryInfo->slimit.offset != 0) {
      return invalidSqlErrMsg(tscGetErrorMsgPayload(pCmd), msg1);
    }
  }

  return TSDB_CODE_SUCCESS;
}

static int32_t setKeepOption(SSqlCmd* pCmd, SCreateDbMsg* pMsg, SCreateDbInfo* pCreateDb) {
  const char* msg = "invalid number of options";

  pMsg->daysToKeep = htonl(-1);
  pMsg->daysToKeep1 = htonl(-1);
  pMsg->daysToKeep2 = htonl(-1);

  SArray* pKeep = pCreateDb->keep;
  if (pKeep != NULL) {
    size_t s = taosArrayGetSize(pKeep);
    tVariantListItem* p0 = taosArrayGet(pKeep, 0);
    switch (s) {
      case 1: {
        pMsg->daysToKeep = htonl((int32_t)p0->pVar.i64);
      }
        break;
      case 2: {
        tVariantListItem* p1 = taosArrayGet(pKeep, 1);
        pMsg->daysToKeep = htonl((int32_t)p0->pVar.i64);
        pMsg->daysToKeep1 = htonl((int32_t)p1->pVar.i64);
        break;
      }
      case 3: {
        tVariantListItem* p1 = taosArrayGet(pKeep, 1);
        tVariantListItem* p2 = taosArrayGet(pKeep, 2);

        pMsg->daysToKeep = htonl((int32_t)p0->pVar.i64);
        pMsg->daysToKeep1 = htonl((int32_t)p1->pVar.i64);
        pMsg->daysToKeep2 = htonl((int32_t)p2->pVar.i64);
        break;
      }
      default: { return invalidSqlErrMsg(tscGetErrorMsgPayload(pCmd), msg); }
    }
  }

  return TSDB_CODE_SUCCESS;
}

static int32_t setTimePrecision(SSqlCmd* pCmd, SCreateDbMsg* pMsg, SCreateDbInfo* pCreateDbInfo) {
  const char* msg = "invalid time precision";

  pMsg->precision = TSDB_TIME_PRECISION_MILLI;  // millisecond by default

  SStrToken* pToken = &pCreateDbInfo->precision;
  if (pToken->n > 0) {
    pToken->n = strdequote(pToken->z);

    if (strncmp(pToken->z, TSDB_TIME_PRECISION_MILLI_STR, pToken->n) == 0 &&
        strlen(TSDB_TIME_PRECISION_MILLI_STR) == pToken->n) {
      // time precision for this db: million second
      pMsg->precision = TSDB_TIME_PRECISION_MILLI;
    } else if (strncmp(pToken->z, TSDB_TIME_PRECISION_MICRO_STR, pToken->n) == 0 &&
               strlen(TSDB_TIME_PRECISION_MICRO_STR) == pToken->n) {
      pMsg->precision = TSDB_TIME_PRECISION_MICRO;
    } else {
      return invalidSqlErrMsg(tscGetErrorMsgPayload(pCmd), msg);
    }
  }

  return TSDB_CODE_SUCCESS;
}

static void setCreateDBOption(SCreateDbMsg* pMsg, SCreateDbInfo* pCreateDb) {
  pMsg->maxTables = htonl(-1);  // max tables can not be set anymore
  pMsg->cacheBlockSize = htonl(pCreateDb->cacheBlockSize);
  pMsg->totalBlocks = htonl(pCreateDb->numOfBlocks);
  pMsg->daysPerFile = htonl(pCreateDb->daysPerFile);
  pMsg->commitTime = htonl((int32_t)pCreateDb->commitTime);
  pMsg->minRowsPerFileBlock = htonl(pCreateDb->minRowsPerBlock);
  pMsg->maxRowsPerFileBlock = htonl(pCreateDb->maxRowsPerBlock);
  pMsg->fsyncPeriod = htonl(pCreateDb->fsyncPeriod);
  pMsg->compression = pCreateDb->compressionLevel;
  pMsg->walLevel = (char)pCreateDb->walLevel;
  pMsg->replications = pCreateDb->replica;
  pMsg->quorum = pCreateDb->quorum;
  pMsg->ignoreExist = pCreateDb->ignoreExists;
  pMsg->update = pCreateDb->update;
  pMsg->cacheLastRow = pCreateDb->cachelast;
  pMsg->dbType = pCreateDb->dbType;
  pMsg->partitions = htons(pCreateDb->partitions);
}

int32_t parseCreateDBOptions(SSqlCmd* pCmd, SCreateDbInfo* pCreateDbSql) {
  SCreateDbMsg* pMsg = (SCreateDbMsg *)(pCmd->payload);
  setCreateDBOption(pMsg, pCreateDbSql);

  if (setKeepOption(pCmd, pMsg, pCreateDbSql) != TSDB_CODE_SUCCESS) {
    return TSDB_CODE_TSC_INVALID_SQL;
  }

  if (setTimePrecision(pCmd, pMsg, pCreateDbSql) != TSDB_CODE_SUCCESS) {
    return TSDB_CODE_TSC_INVALID_SQL;
  }

  if (tscCheckCreateDbParams(pCmd, pMsg) != TSDB_CODE_SUCCESS) {
    return TSDB_CODE_TSC_INVALID_SQL;
  }

  return TSDB_CODE_SUCCESS;
}

void addGroupInfoForSubquery(SSqlObj* pParentObj, SSqlObj* pSql, int32_t subClauseIndex, int32_t tableIndex) {
  SQueryInfo* pParentQueryInfo = tscGetQueryInfoDetail(&pParentObj->cmd, subClauseIndex);

  if (pParentQueryInfo->groupbyExpr.numOfGroupCols > 0) {
    SQueryInfo* pQueryInfo = tscGetQueryInfoDetail(&pSql->cmd, subClauseIndex);
    SSqlExpr* pExpr = NULL;

    size_t size = taosArrayGetSize(pQueryInfo->exprList);
    if (size > 0) {
      pExpr = tscSqlExprGet(pQueryInfo, (int32_t)size - 1);
    }

    if (pExpr == NULL || pExpr->functionId != TSDB_FUNC_TAG) {
      STableMetaInfo* pTableMetaInfo = tscGetMetaInfo(pParentQueryInfo, tableIndex);

      int16_t colId = tscGetJoinTagColIdByUid(&pQueryInfo->tagCond, pTableMetaInfo->pTableMeta->id.uid);

      SSchema* pTagSchema = tscGetColumnSchemaById(pTableMetaInfo->pTableMeta, colId);
      int16_t colIndex = tscGetTagColIndexById(pTableMetaInfo->pTableMeta, colId);
      SColumnIndex    index = {.tableIndex = 0, .columnIndex = colIndex};

      char*   name = pTagSchema->name;
      int16_t type = pTagSchema->type;
      int16_t bytes = pTagSchema->bytes;

      pExpr = tscSqlExprAppend(pQueryInfo, TSDB_FUNC_TAG, &index, type, bytes, getNewResColId(pQueryInfo), bytes, true);
      pExpr->colInfo.flag = TSDB_COL_TAG;

      // NOTE: tag column does not add to source column list
      SColumnList ids = {0};
      insertResultField(pQueryInfo, (int32_t)size, &ids, bytes, (int8_t)type, name, pExpr);

      int32_t relIndex = index.columnIndex;

      pExpr->colInfo.colIndex = relIndex;
      SColIndex* pColIndex = taosArrayGet(pQueryInfo->groupbyExpr.columnInfo, 0);
      pColIndex->colIndex = relIndex;

      index = (SColumnIndex) {.tableIndex = tableIndex, .columnIndex = relIndex};
      tscColumnListInsert(pTableMetaInfo->tagColList, &index);
    }
  }
}

// limit the output to be 1 for each state value
static void doLimitOutputNormalColOfGroupby(SSqlExpr* pExpr) {
  int32_t outputRow = 1;
  tVariantCreateFromBinary(&pExpr->param[0], (char*)&outputRow, sizeof(int32_t), TSDB_DATA_TYPE_INT);
  pExpr->numOfParams = 1;
}

void doAddGroupColumnForSubquery(SQueryInfo* pQueryInfo, int32_t tagIndex) {
  SColIndex* pColIndex = taosArrayGet(pQueryInfo->groupbyExpr.columnInfo, tagIndex);
  size_t size = tscSqlExprNumOfExprs(pQueryInfo);

  STableMetaInfo* pTableMetaInfo = tscGetMetaInfo(pQueryInfo, 0);

  SSchema*     pSchema = tscGetTableColumnSchema(pTableMetaInfo->pTableMeta, pColIndex->colIndex);
  SColumnIndex colIndex = {.tableIndex = 0, .columnIndex = pColIndex->colIndex};

  tscAddFuncInSelectClause(pQueryInfo, (int32_t)size, TSDB_FUNC_PRJ, &colIndex, pSchema, TSDB_COL_NORMAL);

  int32_t numOfFields = tscNumOfFields(pQueryInfo);
  SInternalField* pInfo = tscFieldInfoGetInternalField(&pQueryInfo->fieldsInfo, numOfFields - 1);

  doLimitOutputNormalColOfGroupby(pInfo->pSqlExpr);
  pInfo->visible = false;
}

static void doUpdateSqlFunctionForTagPrj(SQueryInfo* pQueryInfo) {
  int32_t tagLength = 0;
  size_t size = taosArrayGetSize(pQueryInfo->exprList);

//todo is 0??
  STableMetaInfo* pTableMetaInfo = tscGetMetaInfo(pQueryInfo, 0);
  bool isSTable = UTIL_TABLE_IS_SUPER_TABLE(pTableMetaInfo);

  for (int32_t i = 0; i < size; ++i) {
    SSqlExpr* pExpr = tscSqlExprGet(pQueryInfo, i);
    if (pExpr->functionId == TSDB_FUNC_TAGPRJ || pExpr->functionId == TSDB_FUNC_TAG) {
      pExpr->functionId = TSDB_FUNC_TAG_DUMMY;
      tagLength += pExpr->resBytes;
    } else if (pExpr->functionId == TSDB_FUNC_PRJ && pExpr->colInfo.colId == PRIMARYKEY_TIMESTAMP_COL_INDEX) {
      pExpr->functionId = TSDB_FUNC_TS_DUMMY;
      tagLength += pExpr->resBytes;
    }
  }

  SSchema* pSchema = tscGetTableSchema(pTableMetaInfo->pTableMeta);

  for (int32_t i = 0; i < size; ++i) {
    SSqlExpr* pExpr = tscSqlExprGet(pQueryInfo, i);
    if ((pExpr->functionId != TSDB_FUNC_TAG_DUMMY && pExpr->functionId != TSDB_FUNC_TS_DUMMY) &&
       !(pExpr->functionId == TSDB_FUNC_PRJ && TSDB_COL_IS_UD_COL(pExpr->colInfo.flag))) {
      SSchema* pColSchema = &pSchema[pExpr->colInfo.colIndex];
      getResultDataInfo(pColSchema->type, pColSchema->bytes, pExpr->functionId, (int32_t)pExpr->param[0].i64, &pExpr->resType,
                        &pExpr->resBytes, &pExpr->interBytes, tagLength, isSTable);
    }
  }
}

static int32_t doUpdateSqlFunctionForColPrj(SQueryInfo* pQueryInfo) {
  size_t size = taosArrayGetSize(pQueryInfo->exprList);
  
  for (int32_t i = 0; i < size; ++i) {
    SSqlExpr* pExpr = tscSqlExprGet(pQueryInfo, i);

    if (pExpr->functionId == TSDB_FUNC_PRJ && (!TSDB_COL_IS_UD_COL(pExpr->colInfo.flag) && (pExpr->colInfo.colId != PRIMARYKEY_TIMESTAMP_COL_INDEX))) {
      bool qualifiedCol = false;
      for (int32_t j = 0; j < pQueryInfo->groupbyExpr.numOfGroupCols; ++j) {
        SColIndex* pColIndex = taosArrayGet(pQueryInfo->groupbyExpr.columnInfo, j);
  
        if (pExpr->colInfo.colId == pColIndex->colId) {
          qualifiedCol = true;
          doLimitOutputNormalColOfGroupby(pExpr);
          pExpr->numOfParams = 1;
          break;
        }
      }

      // it is not a tag column/tbname column/user-defined column, return error
      if (!qualifiedCol) {
        return TSDB_CODE_TSC_INVALID_SQL;
      }
    }
  }

  return TSDB_CODE_SUCCESS;
}

static bool tagColumnInGroupby(SSqlGroupbyExpr* pGroupbyExpr, int16_t columnId) {
  for (int32_t j = 0; j < pGroupbyExpr->numOfGroupCols; ++j) {
    SColIndex* pColIndex = taosArrayGet(pGroupbyExpr->columnInfo, j);
  
    if (columnId == pColIndex->colId && TSDB_COL_IS_TAG(pColIndex->flag )) {
      return true;
    }
  }

  return false;
}

static bool onlyTagPrjFunction(SQueryInfo* pQueryInfo) {
  bool hasTagPrj = false;
  bool hasColumnPrj = false;
  
  size_t size = taosArrayGetSize(pQueryInfo->exprList);
  for (int32_t i = 0; i < size; ++i) {
    SSqlExpr* pExpr = tscSqlExprGet(pQueryInfo, i);
    if (pExpr->functionId == TSDB_FUNC_PRJ) {
      hasColumnPrj = true;
    } else if (pExpr->functionId == TSDB_FUNC_TAGPRJ) {
      hasTagPrj = true;
    }
  }

  return (hasTagPrj) && (hasColumnPrj == false);
}

// check if all the tags prj columns belongs to the group by columns
static bool allTagPrjInGroupby(SQueryInfo* pQueryInfo) {
  bool allInGroupby = true;

  size_t size = tscSqlExprNumOfExprs(pQueryInfo);
  for (int32_t i = 0; i < size; ++i) {
    SSqlExpr* pExpr = tscSqlExprGet(pQueryInfo, i);
    if (pExpr->functionId != TSDB_FUNC_TAGPRJ) {
      continue;
    }

    if (!tagColumnInGroupby(&pQueryInfo->groupbyExpr, pExpr->colInfo.colId)) {
      allInGroupby = false;
      break;
    }
  }

  // all selected tag columns belong to the group by columns set, always correct
  return allInGroupby;
}

static void updateTagPrjFunction(SQueryInfo* pQueryInfo) {
  size_t size = taosArrayGetSize(pQueryInfo->exprList);
  
  for (int32_t i = 0; i < size; ++i) {
    SSqlExpr* pExpr = tscSqlExprGet(pQueryInfo, i);
    if (pExpr->functionId == TSDB_FUNC_TAGPRJ) {
      pExpr->functionId = TSDB_FUNC_TAG;
    }
  }
}

/*
 * check for selectivity function + tags column function both exist.
 * 1. tagprj functions are not compatible with aggregated function when missing "group by" clause
 * 2. if selectivity function and tagprj function both exist, there should be only
 *    one selectivity function exists.
 */
static int32_t checkUpdateTagPrjFunctions(SQueryInfo* pQueryInfo, SSqlCmd* pCmd) {
  const char* msg1 = "only one selectivity function allowed in presence of tags function";
  const char* msg3 = "aggregation function should not be mixed up with projection";

  bool    tagTsColExists = false;
  int16_t numOfSelectivity = 0;
  int16_t numOfAggregation = 0;

  size_t numOfExprs = taosArrayGetSize(pQueryInfo->exprList);
  for (int32_t i = 0; i < numOfExprs; ++i) {
    SSqlExpr* pExpr = taosArrayGetP(pQueryInfo->exprList, i);
    if (pExpr->functionId == TSDB_FUNC_TAGPRJ ||
        (pExpr->functionId == TSDB_FUNC_PRJ && pExpr->colInfo.colId == PRIMARYKEY_TIMESTAMP_COL_INDEX)) {
      tagTsColExists = true;  // selectivity + ts/tag column
      break;
    }
  }

  for (int32_t i = 0; i < numOfExprs; ++i) {
    SSqlExpr* pExpr = taosArrayGetP(pQueryInfo->exprList, i);
  
    int16_t functionId = pExpr->functionId;
    if (functionId == TSDB_FUNC_TAGPRJ || functionId == TSDB_FUNC_PRJ || functionId == TSDB_FUNC_TS ||
        functionId == TSDB_FUNC_ARITHM) {
      continue;
    }

    if (functionId < 0) {
      SUdfInfo* pUdfInfo = taosArrayGet(pCmd->pUdfInfo, -1 * functionId - 1);
      if (pUdfInfo->funcType == TSDB_UDF_TYPE_AGGREGATE) {
        ++numOfAggregation;
      }
    
      continue;
    }

    if ((aAggs[functionId].status & TSDB_FUNCSTATE_SELECTIVITY) != 0) {
      numOfSelectivity++;
    } else {
      numOfAggregation++;
    }
  }

  if (tagTsColExists) {  // check if the selectivity function exists
    // When the tag projection function on tag column that is not in the group by clause, aggregation function and
    // selectivity function exist in select clause is not allowed.
    if (numOfAggregation > 0) {
      return invalidSqlErrMsg(tscGetErrorMsgPayload(pCmd), msg1);
    }

    /*
     *  if numOfSelectivity equals to 0, it is a super table projection query
     */
    if (numOfSelectivity == 1) {
      doUpdateSqlFunctionForTagPrj(pQueryInfo);
      int32_t code = doUpdateSqlFunctionForColPrj(pQueryInfo);
      if (code != TSDB_CODE_SUCCESS) {
        return code;
      }

    } else if (numOfSelectivity > 1) {
      /*
       * If more than one selectivity functions exist, all the selectivity functions must be last_row.
       * Otherwise, return with error code.
       */
      for (int32_t i = 0; i < numOfExprs; ++i) {
        SSqlExpr* pExpr = tscSqlExprGet(pQueryInfo, i);
        int16_t functionId = pExpr->functionId;
        if (functionId == TSDB_FUNC_TAGPRJ || (aAggs[functionId].status & TSDB_FUNCSTATE_SELECTIVITY) == 0) {
          continue;
        }

        if ((functionId == TSDB_FUNC_LAST_ROW) ||
             (functionId == TSDB_FUNC_LAST_DST && (pExpr->colInfo.flag & TSDB_COL_NULL) != 0)) {
          // do nothing
        } else {
          return invalidSqlErrMsg(tscGetErrorMsgPayload(pCmd), msg1);
        }
      }

      doUpdateSqlFunctionForTagPrj(pQueryInfo);
      int32_t code = doUpdateSqlFunctionForColPrj(pQueryInfo);
      if (code != TSDB_CODE_SUCCESS) {
        return code;
      }
    }
  } else {
    if ((pQueryInfo->type & TSDB_QUERY_TYPE_PROJECTION_QUERY) != 0) {
      if (numOfAggregation > 0 && pQueryInfo->groupbyExpr.numOfGroupCols == 0) {
        return invalidSqlErrMsg(tscGetErrorMsgPayload(pCmd), msg3);
      }

      if (numOfAggregation > 0 || numOfSelectivity > 0) {
        // clear the projection type flag
        pQueryInfo->type &= (~TSDB_QUERY_TYPE_PROJECTION_QUERY);
        int32_t code = doUpdateSqlFunctionForColPrj(pQueryInfo);
        if (code != TSDB_CODE_SUCCESS) {
          return code;
        }
      }
    }
  }

  return TSDB_CODE_SUCCESS;
}

static int32_t doAddGroupbyColumnsOnDemand(SSqlCmd* pCmd, SQueryInfo* pQueryInfo) {
  const char* msg2 = "interval not allowed in group by normal column";

  STableMetaInfo* pTableMetaInfo = tscGetMetaInfo(pQueryInfo, 0);

  SSchema s = *tGetTbnameColumnSchema();
  SSchema* pSchema = tscGetTableSchema(pTableMetaInfo->pTableMeta);
  int16_t  bytes = 0;
  int16_t  type = 0;
  char*    name = NULL;

  for (int32_t i = 0; i < pQueryInfo->groupbyExpr.numOfGroupCols; ++i) {
    SColIndex* pColIndex = taosArrayGet(pQueryInfo->groupbyExpr.columnInfo, i);
    int16_t colIndex = pColIndex->colIndex;
    if (colIndex == TSDB_TBNAME_COLUMN_INDEX) {
      type  = s.type;
      bytes = s.bytes;
      name  = s.name;
    } else {
      if (TSDB_COL_IS_TAG(pColIndex->flag)) {
        SSchema* tagSchema = tscGetTableTagSchema(pTableMetaInfo->pTableMeta);
        
        type  = tagSchema[colIndex].type;
        bytes = tagSchema[colIndex].bytes;
        name  = tagSchema[colIndex].name;
      } else {
        type  = pSchema[colIndex].type;
        bytes = pSchema[colIndex].bytes;
        name  = pSchema[colIndex].name;
      }
    }
  
    size_t size = tscSqlExprNumOfExprs(pQueryInfo);
  
    if (TSDB_COL_IS_TAG(pColIndex->flag)) {
      SColumnIndex index = {.tableIndex = pQueryInfo->groupbyExpr.tableIndex, .columnIndex = colIndex};
      SSqlExpr* pExpr = tscSqlExprInsert(pQueryInfo, (int32_t)size - pQueryInfo->havingFieldNum, TSDB_FUNC_TAG, &index, type, bytes, getNewResColId(pQueryInfo), bytes, true);
      
      memset(pExpr->aliasName, 0, sizeof(pExpr->aliasName));
      tstrncpy(pExpr->aliasName, name, sizeof(pExpr->aliasName));
      
      pExpr->colInfo.flag = TSDB_COL_TAG;

      // NOTE: tag column does not add to source column list
      SColumnList ids = getColumnList(1, 0, pColIndex->colIndex);
      insertResultField(pQueryInfo, (int32_t)size - pQueryInfo->havingFieldNum, &ids, bytes, (int8_t)type, name, pExpr);
    } else {
      // if this query is "group by" normal column, time window query is not allowed
      if (isTimeWindowQuery(pQueryInfo)) {
        return invalidSqlErrMsg(tscGetErrorMsgPayload(pCmd), msg2);
      }

      bool hasGroupColumn = false;
      for (int32_t j = 0; j < size; ++j) {
        SSqlExpr* pExpr = tscSqlExprGet(pQueryInfo, j);
        if (pExpr->colInfo.colId == pColIndex->colId) {
          break;
        }
      }

      /*
       * if the group by column does not required by user, add this column into the final result set
       * but invisible to user
       */
      if (!hasGroupColumn) {
        doAddGroupColumnForSubquery(pQueryInfo, i);
      }
    }
  }

  return TSDB_CODE_SUCCESS;
}

static int32_t doTagFunctionCheck(SQueryInfo* pQueryInfo) {
  bool tagProjection = false;
  bool tableCounting = false;

  int32_t numOfCols = (int32_t) tscSqlExprNumOfExprs(pQueryInfo);

  for (int32_t i = 0; i < numOfCols; ++i) {
    SSqlExpr* pExpr = tscSqlExprGet(pQueryInfo, i);
    int32_t functionId = pExpr->functionId;

    if (functionId == TSDB_FUNC_TAGPRJ) {
      tagProjection = true;
      continue;
    }

    if (functionId == TSDB_FUNC_COUNT) {
      assert(pExpr->colInfo.colId == TSDB_TBNAME_COLUMN_INDEX);
      tableCounting = true;
    }
  }

  return (tableCounting && tagProjection)? -1:0;
}

int32_t doFunctionsCompatibleCheck(SSqlCmd* pCmd, SQueryInfo* pQueryInfo) {
  const char* msg1 = "functions/columns not allowed in group by query";
  const char* msg2 = "projection query on columns not allowed";
  const char* msg3 = "group by not allowed on projection query";
  const char* msg4 = "retrieve tags not compatible with group by or interval query";
  const char* msg5 = "functions can not be mixed up";

  // only retrieve tags, group by is not supportted
  if (tscQueryTags(pQueryInfo)) {
    if (doTagFunctionCheck(pQueryInfo) != TSDB_CODE_SUCCESS) {
      return invalidSqlErrMsg(tscGetErrorMsgPayload(pCmd), msg5);
    }

    if (pQueryInfo->groupbyExpr.numOfGroupCols > 0 || isTimeWindowQuery(pQueryInfo)) {
      return invalidSqlErrMsg(tscGetErrorMsgPayload(pCmd), msg4);
    } else {
      return TSDB_CODE_SUCCESS;
    }
  }

  if (pQueryInfo->groupbyExpr.numOfGroupCols > 0) {
    // check if all the tags prj columns belongs to the group by columns
    if (onlyTagPrjFunction(pQueryInfo) && allTagPrjInGroupby(pQueryInfo)) {
      updateTagPrjFunction(pQueryInfo);
      return doAddGroupbyColumnsOnDemand(pCmd, pQueryInfo);
    }

    // check all query functions in selection clause, multi-output functions are not allowed
    size_t size = tscSqlExprNumOfExprs(pQueryInfo);
    for (int32_t i = 0; i < size; ++i) {
      SSqlExpr* pExpr = tscSqlExprGet(pQueryInfo, i);
      int32_t   functId = pExpr->functionId;

      /*
       * group by normal columns.
       * Check if the column projection is identical to the group by column or not
       */
      if (functId == TSDB_FUNC_PRJ && pExpr->colInfo.colId != PRIMARYKEY_TIMESTAMP_COL_INDEX) {
        bool qualified = false;
        for (int32_t j = 0; j < pQueryInfo->groupbyExpr.numOfGroupCols; ++j) {
          SColIndex* pColIndex = taosArrayGet(pQueryInfo->groupbyExpr.columnInfo, j);
          if (pColIndex->colId == pExpr->colInfo.colId) {
            qualified = true;
            break;
          }
        }

        if (!qualified) {
          return invalidSqlErrMsg(tscGetErrorMsgPayload(pCmd), msg2);
        }
      }

      if (functId < 0) {
        continue;
      }

      if (IS_MULTIOUTPUT(aAggs[functId].status) && functId != TSDB_FUNC_TOP && functId != TSDB_FUNC_BOTTOM &&
          functId != TSDB_FUNC_TAGPRJ && functId != TSDB_FUNC_PRJ) {
        return invalidSqlErrMsg(tscGetErrorMsgPayload(pCmd), msg1);
      }

      if (functId == TSDB_FUNC_COUNT && pExpr->colInfo.colIndex == TSDB_TBNAME_COLUMN_INDEX) {
        return invalidSqlErrMsg(tscGetErrorMsgPayload(pCmd), msg1);
      }
    }

    if (checkUpdateTagPrjFunctions(pQueryInfo, pCmd) != TSDB_CODE_SUCCESS) {
      return TSDB_CODE_TSC_INVALID_SQL;
    }

    /*
     * group by tag function must be not changed the function name, otherwise, the group operation may fail to
     * divide the subset of final result.
     */
    if (doAddGroupbyColumnsOnDemand(pCmd, pQueryInfo) != TSDB_CODE_SUCCESS) {
      return TSDB_CODE_TSC_INVALID_SQL;
    }

    // projection query on super table does not compatible with "group by" syntax
<<<<<<< HEAD
    if (tscIsProjectionQuery(pCmd, pQueryInfo)) {
=======
    if (tscIsProjectionQuery(pQueryInfo)) {
>>>>>>> c3dc60e8
      return invalidSqlErrMsg(tscGetErrorMsgPayload(pCmd), msg3);
    }

    return TSDB_CODE_SUCCESS;
  } else {
    return checkUpdateTagPrjFunctions(pQueryInfo, pCmd);
  }
}
int32_t doLocalQueryProcess(SSqlCmd* pCmd, SQueryInfo* pQueryInfo, SQuerySqlNode* pQuerySqlNode) {
  const char* msg1 = "only one expression allowed";
  const char* msg2 = "invalid expression in select clause";
  const char* msg3 = "invalid function";

  SArray* pExprList = pQuerySqlNode->pSelectList;
  size_t size = taosArrayGetSize(pExprList);
  if (size != 1) {
    return invalidSqlErrMsg(tscGetErrorMsgPayload(pCmd), msg1);
  }

  bool server_status = false;
  tSqlExprItem* pExprItem = taosArrayGet(pExprList, 0);
  tSqlExpr* pExpr = pExprItem->pNode;
  if (pExpr->operand.z == NULL) {
    //handle 'select 1'
    if (pExpr->token.n == 1 && 0 == strncasecmp(pExpr->token.z, "1", 1)) {
      server_status = true; 
    } else {
      return invalidSqlErrMsg(tscGetErrorMsgPayload(pCmd), msg2);
    } 
  } 
  // TODO redefine the function
   SDNodeDynConfOption functionsInfo[5] = {{"database()", 10},
                                            {"server_version()", 16},
                                            {"server_status()", 15},
                                            {"client_version()", 16},
                                            {"current_user()", 14}};

  int32_t index = -1;
  if (server_status == true) {
    index = 2;
  } else {
    for (int32_t i = 0; i < tListLen(functionsInfo); ++i) {
      if (strncasecmp(functionsInfo[i].name, pExpr->token.z, functionsInfo[i].len) == 0 &&
          functionsInfo[i].len == pExpr->token.n) {
        index = i;
        break;
      }
    }
  }

  switch (index) {
    case 0:
      pQueryInfo->command = TSDB_SQL_CURRENT_DB;break;
    case 1:
      pQueryInfo->command = TSDB_SQL_SERV_VERSION;break;
      case 2:
      pQueryInfo->command = TSDB_SQL_SERV_STATUS;break;
    case 3:
      pQueryInfo->command = TSDB_SQL_CLI_VERSION;break;
    case 4:
      pQueryInfo->command = TSDB_SQL_CURRENT_USER;break;
    default: { return invalidSqlErrMsg(tscGetErrorMsgPayload(pCmd), msg3); }
  }
  
  SColumnIndex ind = {0};
  SSqlExpr* pExpr1 = tscSqlExprAppend(pQueryInfo, TSDB_FUNC_TAG_DUMMY, &ind, TSDB_DATA_TYPE_INT,
                                      tDataTypes[TSDB_DATA_TYPE_INT].bytes, getNewResColId(pQueryInfo), tDataTypes[TSDB_DATA_TYPE_INT].bytes, false);

  tSqlExprItem* item = taosArrayGet(pExprList, 0);
  const char* name = (item->aliasName != NULL)? item->aliasName:functionsInfo[index].name;
  tstrncpy(pExpr1->aliasName, name, tListLen(pExpr1->aliasName));
  
  return TSDB_CODE_SUCCESS;
}

// can only perform the parameters based on the macro definitation
int32_t tscCheckCreateDbParams(SSqlCmd* pCmd, SCreateDbMsg* pCreate) {
  char msg[512] = {0};

  if (pCreate->walLevel != -1 && (pCreate->walLevel < TSDB_MIN_WAL_LEVEL || pCreate->walLevel > TSDB_MAX_WAL_LEVEL)) {
    snprintf(msg, tListLen(msg), "invalid db option walLevel: %d, only 1-2 allowed", pCreate->walLevel);
    return invalidSqlErrMsg(tscGetErrorMsgPayload(pCmd), msg);
  }

  if (pCreate->replications != -1 &&
      (pCreate->replications < TSDB_MIN_DB_REPLICA_OPTION || pCreate->replications > TSDB_MAX_DB_REPLICA_OPTION)) {
    snprintf(msg, tListLen(msg), "invalid db option replications: %d valid range: [%d, %d]", pCreate->replications,
             TSDB_MIN_DB_REPLICA_OPTION, TSDB_MAX_DB_REPLICA_OPTION);
    return invalidSqlErrMsg(tscGetErrorMsgPayload(pCmd), msg);
  }

  if (pCreate->quorum != -1 &&
      (pCreate->quorum < TSDB_MIN_DB_QUORUM_OPTION || pCreate->quorum > TSDB_MAX_DB_QUORUM_OPTION)) {
    snprintf(msg, tListLen(msg), "invalid db option quorum: %d valid range: [%d, %d]", pCreate->quorum,
             TSDB_MIN_DB_QUORUM_OPTION, TSDB_MAX_DB_QUORUM_OPTION);
    return invalidSqlErrMsg(tscGetErrorMsgPayload(pCmd), msg);
  }

  int32_t val = htonl(pCreate->daysPerFile);
  if (val != -1 && (val < TSDB_MIN_DAYS_PER_FILE || val > TSDB_MAX_DAYS_PER_FILE)) {
    snprintf(msg, tListLen(msg), "invalid db option daysPerFile: %d valid range: [%d, %d]", val,
             TSDB_MIN_DAYS_PER_FILE, TSDB_MAX_DAYS_PER_FILE);
    return invalidSqlErrMsg(tscGetErrorMsgPayload(pCmd), msg);
  }

  val = htonl(pCreate->cacheBlockSize);
  if (val != -1 && (val < TSDB_MIN_CACHE_BLOCK_SIZE || val > TSDB_MAX_CACHE_BLOCK_SIZE)) {
    snprintf(msg, tListLen(msg), "invalid db option cacheBlockSize: %d valid range: [%d, %d]", val,
             TSDB_MIN_CACHE_BLOCK_SIZE, TSDB_MAX_CACHE_BLOCK_SIZE);
    return invalidSqlErrMsg(tscGetErrorMsgPayload(pCmd), msg);
  }

  val = htonl(pCreate->maxTables);
  if (val != -1 && (val < TSDB_MIN_TABLES || val > TSDB_MAX_TABLES)) {
    snprintf(msg, tListLen(msg), "invalid db option maxSessions: %d valid range: [%d, %d]", val,
             TSDB_MIN_TABLES, TSDB_MAX_TABLES);
    return invalidSqlErrMsg(tscGetErrorMsgPayload(pCmd), msg);
  }

  if (pCreate->precision != TSDB_TIME_PRECISION_MILLI && pCreate->precision != TSDB_TIME_PRECISION_MICRO) {
    snprintf(msg, tListLen(msg), "invalid db option timePrecision: %d valid value: [%d, %d]", pCreate->precision,
             TSDB_TIME_PRECISION_MILLI, TSDB_TIME_PRECISION_MICRO);
    return invalidSqlErrMsg(tscGetErrorMsgPayload(pCmd), msg);
  }

  val = htonl(pCreate->commitTime);
  if (val != -1 && (val < TSDB_MIN_COMMIT_TIME || val > TSDB_MAX_COMMIT_TIME)) {
    snprintf(msg, tListLen(msg), "invalid db option commitTime: %d valid range: [%d, %d]", val,
             TSDB_MIN_COMMIT_TIME, TSDB_MAX_COMMIT_TIME);
    return invalidSqlErrMsg(tscGetErrorMsgPayload(pCmd), msg);
  }

  val = htonl(pCreate->fsyncPeriod);
  if (val != -1 && (val < TSDB_MIN_FSYNC_PERIOD || val > TSDB_MAX_FSYNC_PERIOD)) {
    snprintf(msg, tListLen(msg), "invalid db option fsyncPeriod: %d valid range: [%d, %d]", val,
             TSDB_MIN_FSYNC_PERIOD, TSDB_MAX_FSYNC_PERIOD);
    return invalidSqlErrMsg(tscGetErrorMsgPayload(pCmd), msg);
  }

  if (pCreate->compression != -1 &&
      (pCreate->compression < TSDB_MIN_COMP_LEVEL || pCreate->compression > TSDB_MAX_COMP_LEVEL)) {
    snprintf(msg, tListLen(msg), "invalid db option compression: %d valid range: [%d, %d]", pCreate->compression,
             TSDB_MIN_COMP_LEVEL, TSDB_MAX_COMP_LEVEL);
    return invalidSqlErrMsg(tscGetErrorMsgPayload(pCmd), msg);
  }

  val = (int16_t)htons(pCreate->partitions);
  if (val != -1 &&
      (val < TSDB_MIN_DB_PARTITON_OPTION || val > TSDB_MAX_DB_PARTITON_OPTION)) {
    snprintf(msg, tListLen(msg), "invalid topic option partition: %d valid range: [%d, %d]", val,
             TSDB_MIN_DB_PARTITON_OPTION, TSDB_MAX_DB_PARTITON_OPTION);
    return invalidSqlErrMsg(tscGetErrorMsgPayload(pCmd), msg);
  }


  return TSDB_CODE_SUCCESS;
}

// for debug purpose
void tscPrintSelectClause(SSqlObj* pSql, int32_t subClauseIndex) {
  SQueryInfo* pQueryInfo = tscGetQueryInfoDetail(&pSql->cmd, subClauseIndex);

  int32_t size = (int32_t)tscSqlExprNumOfExprs(pQueryInfo);
  if (size == 0) {
    return;
  }

  int32_t totalBufSize = 1024;

  char    str[1024] = {0};
  int32_t offset = 0;

  offset += sprintf(str, "num:%d [", size);
  for (int32_t i = 0; i < size; ++i) {
    SSqlExpr* pExpr = tscSqlExprGet(pQueryInfo, i);

    char    tmpBuf[1024] = {0};
    int32_t tmpLen = 0;
    char   *name = NULL;
    
    if (pExpr->functionId < 0) {
      SUdfInfo* pUdfInfo = taosArrayGet(pSql->cmd.pUdfInfo, -1 * pExpr->functionId - 1);
      name = pUdfInfo->name;
    } else {
      name = aAggs[pExpr->functionId].name;
    }
    
    tmpLen =
        sprintf(tmpBuf, "%s(uid:%" PRId64 ", %d)", name, pExpr->uid, pExpr->colInfo.colId);

    if (tmpLen + offset >= totalBufSize - 1) break;


    offset += sprintf(str + offset, "%s", tmpBuf);

    if (i < size - 1) {
      str[offset++] = ',';
    }
  }

  assert(offset < totalBufSize);
  str[offset] = ']';
  assert(offset < totalBufSize);
  tscDebug("%p select clause:%s", pSql, str);
}

int32_t doCheckForCreateTable(SSqlObj* pSql, int32_t subClauseIndex, SSqlInfo* pInfo) {
  const char* msg1 = "invalid table name";

  SSqlCmd*        pCmd = &pSql->cmd;
  SQueryInfo*     pQueryInfo = tscGetQueryInfoDetail(pCmd, subClauseIndex);
  STableMetaInfo* pTableMetaInfo = tscGetMetaInfo(pQueryInfo, 0);

  SCreateTableSql* pCreateTable = pInfo->pCreateTableInfo;

  SArray* pFieldList = pCreateTable->colInfo.pColumns;
  SArray* pTagList = pCreateTable->colInfo.pTagColumns;

  assert(pFieldList != NULL);

  // if sql specifies db, use it, otherwise use default db
  SStrToken* pzTableName = &(pCreateTable->name);

  if (tscValidateName(pzTableName) != TSDB_CODE_SUCCESS) {
    return invalidSqlErrMsg(tscGetErrorMsgPayload(pCmd), msg1);
  }

  int32_t code = tscSetTableFullName(pTableMetaInfo, pzTableName, pSql);
  if(code != TSDB_CODE_SUCCESS) {
    return code;
  }

  if (!validateTableColumnInfo(pFieldList, pCmd) ||
      (pTagList != NULL && !validateTagParams(pTagList, pFieldList, pCmd))) {
    return TSDB_CODE_TSC_INVALID_SQL;
  }

  int32_t col = 0;
  size_t numOfFields = taosArrayGetSize(pFieldList);

  for (; col < numOfFields; ++col) {
    TAOS_FIELD* p = taosArrayGet(pFieldList, col);
    tscFieldInfoAppend(&pQueryInfo->fieldsInfo, p);
  }

  pCmd->numOfCols = (int16_t)numOfFields;

  if (pTagList != NULL) {  // create super table[optional]
    size_t numOfTags = taosArrayGetSize(pTagList);
    for (int32_t i = 0; i < numOfTags; ++i) {
      TAOS_FIELD* p = taosArrayGet(pTagList, i);
      tscFieldInfoAppend(&pQueryInfo->fieldsInfo, p);
    }

    pCmd->count =(int32_t) numOfTags;
  }

  return TSDB_CODE_SUCCESS;
}

int32_t doCheckForCreateFromStable(SSqlObj* pSql, SSqlInfo* pInfo) {
  const char* msg1 = "invalid table name";
  const char* msg3 = "tag value too long";
  const char* msg4 = "illegal value or data overflow";
  const char* msg5 = "tags number not matched";

  SSqlCmd* pCmd = &pSql->cmd;

  SCreateTableSql* pCreateTable = pInfo->pCreateTableInfo;
  SQueryInfo*      pQueryInfo = tscGetQueryInfoDetail(pCmd, 0);

  // two table: the first one is for current table, and the secondary is for the super table.
  if (pQueryInfo->numOfTables < 2) {
    tscAddEmptyMetaInfo(pQueryInfo);
  }

  const int32_t TABLE_INDEX = 0;
  const int32_t STABLE_INDEX = 1;

  STableMetaInfo* pStableMetaInfo = tscGetMetaInfo(pQueryInfo, STABLE_INDEX);

  // super table name, create table by using dst
  int32_t numOfTables = (int32_t) taosArrayGetSize(pCreateTable->childTableInfo);
  for(int32_t j = 0; j < numOfTables; ++j) {
    SCreatedTableInfo* pCreateTableInfo = taosArrayGet(pCreateTable->childTableInfo, j);

    SStrToken* pToken = &pCreateTableInfo->stableName;
    if (tscValidateName(pToken) != TSDB_CODE_SUCCESS) {
      return invalidSqlErrMsg(tscGetErrorMsgPayload(pCmd), msg1);
    }

    int32_t code = tscSetTableFullName(pStableMetaInfo, pToken, pSql);
    if (code != TSDB_CODE_SUCCESS) {
      return code;
    }

    // get table meta from mnode
    code = tNameExtractFullName(&pStableMetaInfo->name, pCreateTableInfo->tagdata.name);

    SArray* pValList = pCreateTableInfo->pTagVals;
    code = tscGetTableMeta(pSql, pStableMetaInfo);
    if (code != TSDB_CODE_SUCCESS) {
      return code;
    }

    size_t valSize = taosArrayGetSize(pValList);


    // too long tag values will return invalid sql, not be truncated automatically
    SSchema  *pTagSchema = tscGetTableTagSchema(pStableMetaInfo->pTableMeta);
    STagData *pTag = &pCreateTableInfo->tagdata;

    SKVRowBuilder kvRowBuilder = {0};
    if (tdInitKVRowBuilder(&kvRowBuilder) < 0) {
      return TSDB_CODE_TSC_OUT_OF_MEMORY;
    }


    SArray* pNameList = NULL;
    size_t nameSize = 0;
    int32_t schemaSize = tscGetNumOfTags(pStableMetaInfo->pTableMeta);
    int32_t ret = TSDB_CODE_SUCCESS;

    if (pCreateTableInfo->pTagNames) {
      pNameList = pCreateTableInfo->pTagNames;
      nameSize = taosArrayGetSize(pNameList);

      if (valSize != nameSize) {
        tdDestroyKVRowBuilder(&kvRowBuilder);
        return invalidSqlErrMsg(tscGetErrorMsgPayload(pCmd), msg5);
      }

      if (schemaSize < valSize) {
        tdDestroyKVRowBuilder(&kvRowBuilder);
        return invalidSqlErrMsg(tscGetErrorMsgPayload(pCmd), msg5);
      }

      bool findColumnIndex = false;

      for (int32_t i = 0; i < nameSize; ++i) {
        SStrToken* sToken = taosArrayGet(pNameList, i);
        if (TK_STRING == sToken->type) {
          tscDequoteAndTrimToken(sToken);
        }

        tVariantListItem* pItem = taosArrayGet(pValList, i);

        findColumnIndex = false;

        // todo speedup by using hash list
        for (int32_t t = 0; t < schemaSize; ++t) {
          if (strncmp(sToken->z, pTagSchema[t].name, sToken->n) == 0 && strlen(pTagSchema[t].name) == sToken->n) {
            SSchema*          pSchema = &pTagSchema[t];

            char tagVal[TSDB_MAX_TAGS_LEN];
            if (pSchema->type == TSDB_DATA_TYPE_BINARY || pSchema->type == TSDB_DATA_TYPE_NCHAR) {
              if (pItem->pVar.nLen > pSchema->bytes) {
                tdDestroyKVRowBuilder(&kvRowBuilder);
                return invalidSqlErrMsg(tscGetErrorMsgPayload(pCmd), msg3);
              }
            }

            ret = tVariantDump(&(pItem->pVar), tagVal, pSchema->type, true);

            // check again after the convert since it may be converted from binary to nchar.
            if (pSchema->type == TSDB_DATA_TYPE_BINARY || pSchema->type == TSDB_DATA_TYPE_NCHAR) {
              int16_t len = varDataTLen(tagVal);
              if (len > pSchema->bytes) {
                tdDestroyKVRowBuilder(&kvRowBuilder);
                return invalidSqlErrMsg(tscGetErrorMsgPayload(pCmd), msg3);
              }
            }

            if (ret != TSDB_CODE_SUCCESS) {
              tdDestroyKVRowBuilder(&kvRowBuilder);
              return invalidSqlErrMsg(tscGetErrorMsgPayload(pCmd), msg4);
            }

            tdAddColToKVRow(&kvRowBuilder, pSchema->colId, pSchema->type, tagVal);

            findColumnIndex = true;
            break;
          }
        }

        if (!findColumnIndex) {
          tdDestroyKVRowBuilder(&kvRowBuilder);
          return tscInvalidSQLErrMsg(pCmd->payload, "invalid tag name", sToken->z);
        }
      }
    } else {
      if (schemaSize != valSize) {
        tdDestroyKVRowBuilder(&kvRowBuilder);
        return invalidSqlErrMsg(tscGetErrorMsgPayload(pCmd), msg5);
      }

      for (int32_t i = 0; i < valSize; ++i) {
        SSchema*          pSchema = &pTagSchema[i];
        tVariantListItem* pItem = taosArrayGet(pValList, i);

        char tagVal[TSDB_MAX_TAGS_LEN];
        if (pSchema->type == TSDB_DATA_TYPE_BINARY || pSchema->type == TSDB_DATA_TYPE_NCHAR) {
          if (pItem->pVar.nLen > pSchema->bytes) {
            tdDestroyKVRowBuilder(&kvRowBuilder);
            return invalidSqlErrMsg(tscGetErrorMsgPayload(pCmd), msg3);
          }
        }

        ret = tVariantDump(&(pItem->pVar), tagVal, pSchema->type, true);

        // check again after the convert since it may be converted from binary to nchar.
        if (pSchema->type == TSDB_DATA_TYPE_BINARY || pSchema->type == TSDB_DATA_TYPE_NCHAR) {
          int16_t len = varDataTLen(tagVal);
          if (len > pSchema->bytes) {
            tdDestroyKVRowBuilder(&kvRowBuilder);
            return invalidSqlErrMsg(tscGetErrorMsgPayload(pCmd), msg3);
          }
        }

        if (ret != TSDB_CODE_SUCCESS) {
          tdDestroyKVRowBuilder(&kvRowBuilder);
          return invalidSqlErrMsg(tscGetErrorMsgPayload(pCmd), msg4);
        }

        tdAddColToKVRow(&kvRowBuilder, pSchema->colId, pSchema->type, tagVal);
      }
    }

    SKVRow row = tdGetKVRowFromBuilder(&kvRowBuilder);
    tdDestroyKVRowBuilder(&kvRowBuilder);
    if (row == NULL) {
      return TSDB_CODE_TSC_OUT_OF_MEMORY;
    }
    tdSortKVRowByColIdx(row);
    pTag->dataLen = kvRowLen(row);

    if (pTag->data == NULL) {
      pTag->data = malloc(pTag->dataLen);
    }

    kvRowCpy(pTag->data, row);
    free(row);

    // table name
    if (tscValidateName(&(pCreateTableInfo->name)) != TSDB_CODE_SUCCESS) {
      return invalidSqlErrMsg(tscGetErrorMsgPayload(pCmd), msg1);
    }

    STableMetaInfo* pTableMetaInfo = tscGetMetaInfo(pQueryInfo, TABLE_INDEX);
    ret = tscSetTableFullName(pTableMetaInfo, &pCreateTableInfo->name, pSql);
    if (ret != TSDB_CODE_SUCCESS) {
      return ret;
    }

    pCreateTableInfo->fullname = calloc(1, tNameLen(&pTableMetaInfo->name) + 1);
    ret = tNameExtractFullName(&pTableMetaInfo->name, pCreateTableInfo->fullname);
    if (ret != TSDB_CODE_SUCCESS) {
      return invalidSqlErrMsg(tscGetErrorMsgPayload(pCmd), msg1);
    }
  }

  return TSDB_CODE_SUCCESS;
}

int32_t doCheckForStream(SSqlObj* pSql, SSqlInfo* pInfo) {
  const char* msg1 = "invalid table name";
  const char* msg2 = "functions not allowed in CQ";
  const char* msg3 = "fill only available for interval query";
  const char* msg4 = "fill option not supported in stream computing";
  const char* msg5 = "sql too long";  // todo ADD support
  const char* msg6 = "from missing in subclause";
  const char* msg7 = "time interval is required";
  
  SSqlCmd*    pCmd = &pSql->cmd;
  SQueryInfo* pQueryInfo = tscGetQueryInfoDetail(pCmd, 0);
  assert(pQueryInfo->numOfTables == 1);

  SCreateTableSql* pCreateTable = pInfo->pCreateTableInfo;
  STableMetaInfo*  pTableMetaInfo = tscGetMetaInfo(pQueryInfo, 0);

  // if sql specifies db, use it, otherwise use default db
  SStrToken* pName = &(pCreateTable->name);
  SQuerySqlNode* pQuerySqlNode = pCreateTable->pSelect;

  if (tscValidateName(pName) != TSDB_CODE_SUCCESS) {
    return invalidSqlErrMsg(tscGetErrorMsgPayload(pCmd), msg1);
  }
  
  SFromInfo* pFromInfo = pInfo->pCreateTableInfo->pSelect->from;
  if (pFromInfo == NULL || taosArrayGetSize(pFromInfo->tableList) == 0) {
    return invalidSqlErrMsg(tscGetErrorMsgPayload(pCmd), msg6);
  }
  
  STableNamePair* p1 = taosArrayGet(pFromInfo->tableList, 0);
  SStrToken srcToken = {.z = p1->name.z, .n = p1->name.n, .type = TK_STRING};
  if (tscValidateName(&srcToken) != TSDB_CODE_SUCCESS) {
    return invalidSqlErrMsg(tscGetErrorMsgPayload(pCmd), msg1);
  }

  int32_t code = tscSetTableFullName(pTableMetaInfo, &srcToken, pSql);
  if (code != TSDB_CODE_SUCCESS) {
    return code;
  }

  code = tscGetTableMeta(pSql, pTableMetaInfo);
  if (code != TSDB_CODE_SUCCESS) {
    return code;
  }

  code = checkForUdf(pSql, pQuerySqlNode->pSelectList);
  if (code != TSDB_CODE_SUCCESS) {
    return code;
  }

  bool isSTable = UTIL_TABLE_IS_SUPER_TABLE(pTableMetaInfo);
  if (parseSelectClause(&pSql->cmd, 0, pQuerySqlNode->pSelectList, isSTable, false, false) != TSDB_CODE_SUCCESS) {
    return TSDB_CODE_TSC_INVALID_SQL;
  }

  if (pQuerySqlNode->pWhere != NULL) {  // query condition in stream computing
    if (parseWhereClause(pQueryInfo, &pQuerySqlNode->pWhere, pSql) != TSDB_CODE_SUCCESS) {
      return TSDB_CODE_TSC_INVALID_SQL;
    }
  }

  // set interval value
  if (parseIntervalClause(pSql, pQueryInfo, pQuerySqlNode) != TSDB_CODE_SUCCESS) {
    return TSDB_CODE_TSC_INVALID_SQL;
  }

  if (isTimeWindowQuery(pQueryInfo) && (validateFunctionsInIntervalOrGroupbyQuery(pCmd, pQueryInfo) != TSDB_CODE_SUCCESS)) {
    return invalidSqlErrMsg(tscGetErrorMsgPayload(pCmd), msg2);
  }

  if (!tscIsProjectionQuery(pCmd, pQueryInfo) && pQueryInfo->interval.interval == 0) {
    return invalidSqlErrMsg(tscGetErrorMsgPayload(pCmd), msg7);
  }

  // set the created table[stream] name
  code = tscSetTableFullName(pTableMetaInfo, pName, pSql);
  if (code != TSDB_CODE_SUCCESS) {
    return code;
  }

  if (pQuerySqlNode->sqlstr.n > TSDB_MAX_SAVED_SQL_LEN) {
    return invalidSqlErrMsg(tscGetErrorMsgPayload(pCmd), msg5);
  }

  if (tsRewriteFieldNameIfNecessary(pCmd, pQueryInfo) != TSDB_CODE_SUCCESS) {
    return TSDB_CODE_TSC_INVALID_SQL;
  }

  pCmd->numOfCols = pQueryInfo->fieldsInfo.numOfOutput;

  if (validateSqlFunctionInStreamSql(pCmd, pQueryInfo) != TSDB_CODE_SUCCESS) {
    return TSDB_CODE_TSC_INVALID_SQL;
  }

  /*
   * check if fill operation is available, the fill operation is parsed and executed during query execution,
   * not here.
   */
  if (pQuerySqlNode->fillType != NULL) {
    if (pQueryInfo->interval.interval == 0) {
      return invalidSqlErrMsg(tscGetErrorMsgPayload(pCmd), msg3);
    }

    tVariantListItem* pItem = taosArrayGet(pQuerySqlNode->fillType, 0);
    if (pItem->pVar.nType == TSDB_DATA_TYPE_BINARY) {
      if (!((strncmp(pItem->pVar.pz, "none", 4) == 0 && pItem->pVar.nLen == 4) ||
            (strncmp(pItem->pVar.pz, "null", 4) == 0 && pItem->pVar.nLen == 4))) {
        return invalidSqlErrMsg(tscGetErrorMsgPayload(pCmd), msg4);
      }
    }
  }

  // set the number of stream table columns
  pCmd->numOfCols = pQueryInfo->fieldsInfo.numOfOutput;
  return TSDB_CODE_SUCCESS;
}

static int32_t checkQueryRangeForFill(SSqlCmd* pCmd, SQueryInfo* pQueryInfo) {
  const char* msg3 = "start(end) time of query range required or time range too large";

  if (pQueryInfo->interval.interval == 0) {
    return TSDB_CODE_SUCCESS;
  }

    bool initialWindows = TSWINDOW_IS_EQUAL(pQueryInfo->window, TSWINDOW_INITIALIZER);
    if (initialWindows) {
      return invalidSqlErrMsg(tscGetErrorMsgPayload(pCmd), msg3);
    }

    int64_t timeRange = ABS(pQueryInfo->window.skey - pQueryInfo->window.ekey);

    int64_t intervalRange = 0;
    if (pQueryInfo->interval.intervalUnit == 'n' || pQueryInfo->interval.intervalUnit == 'y') {
      int64_t f = 1;
      if (pQueryInfo->interval.intervalUnit == 'n') {
        f = 30L * MILLISECOND_PER_DAY;
      } else if (pQueryInfo->interval.intervalUnit == 'y') {
        f = 365L * MILLISECOND_PER_DAY;
      }

      intervalRange = pQueryInfo->interval.interval * f;
    } else {
      intervalRange = pQueryInfo->interval.interval;
    }
    // number of result is not greater than 10,000,000
    if ((timeRange == 0) || (timeRange / intervalRange) >= MAX_INTERVAL_TIME_WINDOW) {
      return invalidSqlErrMsg(tscGetErrorMsgPayload(pCmd), msg3);
    }

    return TSDB_CODE_SUCCESS;
}


 int32_t tscInsertExprFields(SSqlCmd* pCmd, SQueryInfo* pQueryInfo, tSqlExpr* pExpr, SInternalField** interField) {
  tSqlExprItem item = {.pNode = pExpr, .aliasName = NULL, .distinct = false};

  int32_t outputIndex = (int32_t)tscSqlExprNumOfExprs(pQueryInfo);

  // ADD TRUE FOR TEST
  if (addExprAndResultField(pCmd, pQueryInfo, outputIndex, &item, true) != TSDB_CODE_SUCCESS) {
    return TSDB_CODE_TSC_INVALID_SQL;
  }

  ++pQueryInfo->havingFieldNum;

  size_t n = tscSqlExprNumOfExprs(pQueryInfo);
  SSqlExpr* pSqlExpr = tscSqlExprGet(pQueryInfo, (int32_t)n - 1);

  int32_t slot = tscNumOfFields(pQueryInfo) - 1;
  SInternalField* pInfo = tscFieldInfoGetInternalField(&pQueryInfo->fieldsInfo, slot);
  pInfo->visible = false;
  
  if (pInfo->pFieldFilters == NULL) {
    SExprFilter* pFieldFilters = calloc(1, sizeof(SExprFilter));
    if (pFieldFilters == NULL) {
      return TSDB_CODE_TSC_OUT_OF_MEMORY;
    }

    SColumn* pFilters = calloc(1, sizeof(SColumn));
    if (pFilters == NULL) {
      tfree(pFieldFilters);
      
      return TSDB_CODE_TSC_OUT_OF_MEMORY;
    }

    pFieldFilters->pFilters = pFilters;
    pFieldFilters->pSqlExpr = pSqlExpr;
    pSqlExpr->pFilter = pFilters;
    pInfo->pFieldFilters = pFieldFilters;
  }

  pInfo->pFieldFilters->pExpr = pExpr;

  *interField = pInfo;

  return TSDB_CODE_SUCCESS;
}

int32_t tscGetExprFilters(SSqlCmd* pCmd, SQueryInfo* pQueryInfo, tSqlExpr* pExpr, SInternalField** pField) {
  SInternalField* pInfo = NULL;

  for (int32_t i = pQueryInfo->havingFieldNum - 1; i >= 0; --i) {
    pInfo = tscFieldInfoGetInternalField(&pQueryInfo->fieldsInfo, pQueryInfo->fieldsInfo.numOfOutput - 1 - i);

    if (pInfo->pFieldFilters && 0 == tSqlExprCompare(pInfo->pFieldFilters->pExpr, pExpr)) {
      *pField = pInfo;
      return TSDB_CODE_SUCCESS;
    }
  }

  int32_t ret = tscInsertExprFields(pCmd, pQueryInfo, pExpr, &pInfo);
  if (ret) {
    return ret;
  }
  
  *pField = pInfo;

  return TSDB_CODE_SUCCESS;
}

static int32_t genExprFilter(SExprFilter    * exprFilter) {
  exprFilter->fp = taosArrayInit(4, sizeof(__filter_func_t));
  if (exprFilter->fp == NULL) {
    return TSDB_CODE_TSC_OUT_OF_MEMORY;
  }

  for (int32_t i = 0; i < exprFilter->pFilters->numOfFilters; ++i) {
    SColumnFilterInfo *filterInfo = &exprFilter->pFilters->filterInfo[i];

    int32_t lower = filterInfo->lowerRelOptr;
    int32_t upper = filterInfo->upperRelOptr;
    if (lower == TSDB_RELATION_INVALID && upper == TSDB_RELATION_INVALID) {
      tscError("invalid rel optr");
      return TSDB_CODE_TSC_APP_ERROR;
    }

    __filter_func_t ffp = getFilterOperator(lower, upper);
    if (ffp == NULL) {
      tscError("invalid filter info");
      return TSDB_CODE_TSC_APP_ERROR;
    }

    taosArrayPush(exprFilter->fp, &ffp);
  }

  return TSDB_CODE_SUCCESS;
}

static int32_t handleExprInHavingClause(SSqlCmd* pCmd, SQueryInfo* pQueryInfo, tSqlExpr* pExpr, int32_t sqlOptr) {
  const char* msg1 = "non binary column not support like operator";
  const char* msg2 = "invalid operator for binary column in having clause";  
  const char* msg3 = "invalid operator for bool column in having clause";

  SColumn* pColumn = NULL;
  SColumnFilterInfo* pColFilter = NULL;
  SInternalField* pInfo = NULL;
  
  /*
   * in case of TK_AND filter condition, we first find the corresponding column and build the query condition together
   * the already existed condition.
   */
  if (sqlOptr == TK_AND) {
    int32_t ret = tscGetExprFilters(pCmd, pQueryInfo, pExpr->pLeft, &pInfo);
    if (ret) {
      return ret;
    }

    pColumn = pInfo->pFieldFilters->pFilters;
    
    // this is a new filter condition on this column
    if (pColumn->numOfFilters == 0) {
      pColFilter = addColumnFilterInfo(pColumn);
    } else {  // update the existed column filter information, find the filter info here
      pColFilter = &pColumn->filterInfo[0];
    }

    if (pColFilter == NULL) {
      return TSDB_CODE_TSC_OUT_OF_MEMORY;
    }
  } else if (sqlOptr == TK_OR) {
    int32_t ret = tscGetExprFilters(pCmd, pQueryInfo, pExpr->pLeft, &pInfo);
    if (ret) {
      return ret;
    }

    pColumn = pInfo->pFieldFilters->pFilters;
  
    // TODO fixme: failed to invalid the filter expression: "col1 = 1 OR col2 = 2"
    pColFilter = addColumnFilterInfo(pColumn);
    if (pColFilter == NULL) {
      return TSDB_CODE_TSC_OUT_OF_MEMORY;
    }
  } else {  // error;
    return TSDB_CODE_TSC_INVALID_SQL;
  }

  pColFilter->filterstr =
      ((pInfo->field.type == TSDB_DATA_TYPE_BINARY || pInfo->field.type == TSDB_DATA_TYPE_NCHAR) ? 1 : 0);

  if (pColFilter->filterstr) {
    if (pExpr->tokenId != TK_EQ
      && pExpr->tokenId != TK_NE
      && pExpr->tokenId != TK_ISNULL
      && pExpr->tokenId != TK_NOTNULL
      && pExpr->tokenId != TK_LIKE
      ) {
      return invalidSqlErrMsg(tscGetErrorMsgPayload(pCmd), msg2);
    }
  } else {
    if (pExpr->tokenId == TK_LIKE) {
      return invalidSqlErrMsg(tscGetErrorMsgPayload(pCmd), msg1);
    }
    
    if (pInfo->field.type == TSDB_DATA_TYPE_BOOL) {
      if (pExpr->tokenId != TK_EQ && pExpr->tokenId != TK_NE) {
        return invalidSqlErrMsg(tscGetErrorMsgPayload(pCmd), msg3);
      }
    }
  }

  int32_t ret = doExtractColumnFilterInfo(pCmd, pQueryInfo, pColFilter, pInfo->field.type, pExpr);
  if (ret) {
    return ret; 
  }
  
  return genExprFilter(pInfo->pFieldFilters);
}

int32_t getHavingExpr(SSqlCmd* pCmd, SQueryInfo* pQueryInfo, tSqlExpr* pExpr, int32_t parentOptr) {
  if (pExpr == NULL) {
    return TSDB_CODE_SUCCESS;
  }

  const char* msg1 = "invalid having clause";

  tSqlExpr* pLeft = pExpr->pLeft;
  tSqlExpr* pRight = pExpr->pRight;

  if (pExpr->tokenId == TK_AND || pExpr->tokenId == TK_OR) {
    int32_t ret = getHavingExpr(pCmd, pQueryInfo, pExpr->pLeft, pExpr->tokenId);
    if (ret != TSDB_CODE_SUCCESS) {
      return ret;
    }

    return getHavingExpr(pCmd, pQueryInfo, pExpr->pRight, pExpr->tokenId);
  }

  if (pLeft == NULL || pRight == NULL) {
    return invalidSqlErrMsg(tscGetErrorMsgPayload(pCmd), msg1);
  }

  if (pLeft->type == pRight->type) {
    return invalidSqlErrMsg(tscGetErrorMsgPayload(pCmd), msg1);
  }

  exchangeExpr(pExpr);

  pLeft = pExpr->pLeft;
  pRight = pExpr->pRight;


  if (pLeft->type != SQL_NODE_SQLFUNCTION) {
    return invalidSqlErrMsg(tscGetErrorMsgPayload(pCmd), msg1);
  }
  
  if (pRight->type != SQL_NODE_VALUE) {
    return invalidSqlErrMsg(tscGetErrorMsgPayload(pCmd), msg1);
  }

  if (pExpr->tokenId >= TK_BITAND) {
    return invalidSqlErrMsg(tscGetErrorMsgPayload(pCmd), msg1);
  }

  //if (pLeft->pParam == NULL || pLeft->pParam->nExpr < 1) {
  //  return invalidSqlErrMsg(tscGetErrorMsgPayload(pCmd), msg1);
  //}

  if (pLeft->pParam) {
    size_t size = taosArrayGetSize(pLeft->pParam);
    for (int32_t i = 0; i < size; i++) {
      tSqlExprItem* pParamElem = taosArrayGet(pLeft->pParam, i);
      if (pParamElem->pNode->tokenId != TK_ALL && 
          pParamElem->pNode->tokenId != TK_ID &&
          pParamElem->pNode->tokenId != TK_STRING &&
          pParamElem->pNode->tokenId != TK_INTEGER &&
          pParamElem->pNode->tokenId != TK_FLOAT) {
        return invalidSqlErrMsg(tscGetErrorMsgPayload(pCmd), msg1);
      }
      
      if (pParamElem->pNode->tokenId == TK_ID && (pParamElem->pNode->colInfo.z == NULL && pParamElem->pNode->colInfo.n == 0)) {
        return invalidSqlErrMsg(tscGetErrorMsgPayload(pCmd), msg1);
      }

      if (pParamElem->pNode->tokenId == TK_ID) {
        SColumnIndex index = COLUMN_INDEX_INITIALIZER;
        if ((getColumnIndexByName(pCmd, &pParamElem->pNode->colInfo, pQueryInfo, &index) != TSDB_CODE_SUCCESS)) {
          return invalidSqlErrMsg(tscGetErrorMsgPayload(pCmd), msg1);
        }
        
        STableMetaInfo* pTableMetaInfo = tscGetMetaInfo(pQueryInfo, index.tableIndex);
        STableMeta* pTableMeta = pTableMetaInfo->pTableMeta;
        
        if (index.columnIndex <= 0 || 
          index.columnIndex >= tscGetNumOfColumns(pTableMeta)) {
          return invalidSqlErrMsg(tscGetErrorMsgPayload(pCmd), msg1);
        }
      }
    }
  }

  pLeft->functionId = isValidFunction(pLeft->operand.z, pLeft->operand.n);
  if (pLeft->functionId < 0) {
    return invalidSqlErrMsg(tscGetErrorMsgPayload(pCmd), msg1);
  }

  return handleExprInHavingClause(pCmd, pQueryInfo, pExpr, parentOptr);
}



int32_t parseHavingClause(SQueryInfo* pQueryInfo, tSqlExpr* pExpr, SSqlCmd* pCmd, bool isSTable, int32_t joinQuery, int32_t timeWindowQuery) {
  const char* msg1 = "having only works with group by";
  const char* msg2 = "functions or others can not be mixed up";
  const char* msg3 = "invalid expression in having clause";

  if (pExpr == NULL) {
    return TSDB_CODE_SUCCESS;
  }

  if (pQueryInfo->groupbyExpr.numOfGroupCols <= 0) {
    return invalidSqlErrMsg(tscGetErrorMsgPayload(pCmd), msg1);
  }

  if (pExpr->pLeft == NULL || pExpr->pRight == NULL) {
    return invalidSqlErrMsg(tscGetErrorMsgPayload(pCmd), msg3);
  }

  if (pQueryInfo->colList == NULL) {
    pQueryInfo->colList = taosArrayInit(4, POINTER_BYTES);
  }

  int32_t ret = 0;
  
  if ((ret = getHavingExpr(pCmd, pQueryInfo, pExpr, TK_AND)) != TSDB_CODE_SUCCESS) {
    return ret;
  }

  //REDO function check
  if (!functionCompatibleCheck(pQueryInfo, joinQuery, timeWindowQuery)) {
    return invalidSqlErrMsg(tscGetErrorMsgPayload(pCmd), msg2);
  }

  return TSDB_CODE_SUCCESS;
}





int32_t doValidateSqlNode(SSqlObj* pSql, SQuerySqlNode* pQuerySqlNode, int32_t index) {
  assert(pQuerySqlNode != NULL && (pQuerySqlNode->from == NULL || taosArrayGetSize(pQuerySqlNode->from->tableList) > 0));

  const char* msg0 = "invalid table name";
  const char* msg1 = "point interpolation query needs timestamp";
  const char* msg2 = "fill only available for interval query";
  const char* msg3 = "start(end) time of query range required or time range too large";
  const char* msg5 = "too many columns in selection clause";
  const char* msg6 = "too many tables in from clause";
  const char* msg7 = "invalid table alias name";
  const char* msg8 = "alias name too long";

  int32_t code = TSDB_CODE_SUCCESS;

  SSqlCmd* pCmd = &pSql->cmd;

  SQueryInfo*     pQueryInfo = tscGetQueryInfoDetail(pCmd, index);
  STableMetaInfo* pTableMetaInfo = tscGetMetaInfo(pQueryInfo, 0);
  if (pTableMetaInfo == NULL) {
    pTableMetaInfo = tscAddEmptyMetaInfo(pQueryInfo);
  }

  assert(pCmd->clauseIndex == index);

  // too many result columns not support order by in query
  if (taosArrayGetSize(pQuerySqlNode->pSelectList) > TSDB_MAX_COLUMNS) {
    return invalidSqlErrMsg(tscGetErrorMsgPayload(pCmd), msg5);
  }

  /*
   * handle the sql expression without from subclause
   * select current_database();
   * select server_version();
   * select client_version();
   * select server_state();
   */
  if (pQuerySqlNode->from == NULL) {
    assert(pQuerySqlNode->fillType == NULL && pQuerySqlNode->pGroupby == NULL && pQuerySqlNode->pWhere == NULL &&
           pQuerySqlNode->pSortOrder == NULL);
    return doLocalQueryProcess(pCmd, pQueryInfo, pQuerySqlNode);
  }

  size_t fromSize = taosArrayGetSize(pQuerySqlNode->from->tableList);
  if (fromSize > TSDB_MAX_JOIN_TABLE_NUM * 2) {
    return invalidSqlErrMsg(tscGetErrorMsgPayload(pCmd), msg6);
  }

  pQueryInfo->command = TSDB_SQL_SELECT;

  // set all query tables, which are maybe more than one.
  for (int32_t i = 0; i < fromSize; ++i) {
    STableNamePair* item = taosArrayGet(pQuerySqlNode->from->tableList, i);
    SStrToken* pTableItem = &item->name;

    if (pTableItem->type != TSDB_DATA_TYPE_BINARY) {
      return invalidSqlErrMsg(tscGetErrorMsgPayload(pCmd), msg0);
    }

    tscDequoteAndTrimToken(pTableItem);

    SStrToken tableName = {.z = pTableItem->z, .n = pTableItem->n, .type = TK_STRING};
    if (tscValidateName(&tableName) != TSDB_CODE_SUCCESS) {
      return invalidSqlErrMsg(tscGetErrorMsgPayload(pCmd), msg0);
    }

    if (pQueryInfo->numOfTables <= i) {  // more than one table
      tscAddEmptyMetaInfo(pQueryInfo);
    }

    STableMetaInfo* pTableMetaInfo1 = tscGetMetaInfo(pQueryInfo, i);
    code = tscSetTableFullName(pTableMetaInfo1, pTableItem, pSql);
    if (code != TSDB_CODE_SUCCESS) {
      return code;
    }

    SStrToken* aliasName = &item->aliasName;
    if (TPARSER_HAS_TOKEN(*aliasName)) {
      if (aliasName->type != TSDB_DATA_TYPE_BINARY) {
        return invalidSqlErrMsg(tscGetErrorMsgPayload(pCmd), msg7);
      }

      tscDequoteAndTrimToken(aliasName);

      SStrToken aliasName1 = {.z = aliasName->z, .n = aliasName->n, .type = TK_STRING};
      if (tscValidateName(&aliasName1) != TSDB_CODE_SUCCESS) {
        return invalidSqlErrMsg(tscGetErrorMsgPayload(pCmd), msg7);
      }

      if (aliasName1.n >= TSDB_TABLE_NAME_LEN) {
        return invalidSqlErrMsg(tscGetErrorMsgPayload(pCmd), msg8);
      }

      strncpy(pTableMetaInfo1->aliasName, aliasName1.z, aliasName1.n);
    } else {
      strncpy(pTableMetaInfo1->aliasName, tNameGetTableName(&pTableMetaInfo1->name), tListLen(pTableMetaInfo1->aliasName));
    }

    code = tscGetTableMeta(pSql, pTableMetaInfo1);
    if (code != TSDB_CODE_SUCCESS) {
      return code;
    }
  }

  assert(pQueryInfo->numOfTables == taosArrayGetSize(pQuerySqlNode->from->tableList));
  bool isSTable = false;
  
  if (UTIL_TABLE_IS_SUPER_TABLE(pTableMetaInfo)) {
    isSTable = true;
    code = tscGetSTableVgroupInfo(pSql, index);
    if (code != TSDB_CODE_SUCCESS) {
      return code;
    }
    
    TSDB_QUERY_SET_TYPE(pQueryInfo->type, TSDB_QUERY_TYPE_STABLE_QUERY);
  } else {
    TSDB_QUERY_SET_TYPE(pQueryInfo->type, TSDB_QUERY_TYPE_TABLE_QUERY);
  }

  // parse the group by clause in the first place
  if (parseGroupbyClause(pQueryInfo, pQuerySqlNode->pGroupby, pCmd) != TSDB_CODE_SUCCESS) {
    return TSDB_CODE_TSC_INVALID_SQL;
  }

  code = checkForUdf(pSql, pQuerySqlNode->pSelectList);
  if (code != TSDB_CODE_SUCCESS) {
    return code;
  }

  // set where info
  STableComInfo tinfo = tscGetTableInfo(pTableMetaInfo->pTableMeta);

  if (pQuerySqlNode->pWhere != NULL) {
    if (parseWhereClause(pQueryInfo, &pQuerySqlNode->pWhere, pSql) != TSDB_CODE_SUCCESS) {
      return TSDB_CODE_TSC_INVALID_SQL;
    }

    if (tinfo.precision == TSDB_TIME_PRECISION_MILLI) {
      pQueryInfo->window.skey = pQueryInfo->window.skey / 1000;
      pQueryInfo->window.ekey = pQueryInfo->window.ekey / 1000;
    }
    
    pQuerySqlNode->pWhere = NULL;
    
  } else {  // set the time rang
    if (taosArrayGetSize(pQuerySqlNode->from->tableList) > 1) { // it is a join query, no where clause is not allowed.
      return invalidSqlErrMsg(tscGetErrorMsgPayload(pCmd), "condition missing for join query ");
    }
  }

  int32_t joinQuery = (pQuerySqlNode->from != NULL && taosArrayGetSize(pQuerySqlNode->from->tableList) > 1);
  int32_t timeWindowQuery =
      (TPARSER_HAS_TOKEN(pQuerySqlNode->interval.interval) || TPARSER_HAS_TOKEN(pQuerySqlNode->sessionVal.gap));

  if (parseSelectClause(pCmd, index, pQuerySqlNode->pSelectList, isSTable, joinQuery, timeWindowQuery) != TSDB_CODE_SUCCESS) {
    return TSDB_CODE_TSC_INVALID_SQL;
  }

  // set order by info
  if (parseOrderbyClause(pCmd, pQueryInfo, pQuerySqlNode, tscGetTableSchema(pTableMetaInfo->pTableMeta)) != TSDB_CODE_SUCCESS) {
    return TSDB_CODE_TSC_INVALID_SQL;
  }

  // set interval value
  if (parseIntervalClause(pSql, pQueryInfo, pQuerySqlNode) != TSDB_CODE_SUCCESS) {
    return TSDB_CODE_TSC_INVALID_SQL;
  } else {
    if (isTimeWindowQuery(pQueryInfo) &&
        (validateFunctionsInIntervalOrGroupbyQuery(pCmd, pQueryInfo) != TSDB_CODE_SUCCESS)) {
      return TSDB_CODE_TSC_INVALID_SQL;
    }
  }

  // parse the having clause in the first place
  if (parseHavingClause(pQueryInfo, pQuerySqlNode->pHaving, pCmd, isSTable, joinQuery, timeWindowQuery) != TSDB_CODE_SUCCESS) {
    return TSDB_CODE_TSC_INVALID_SQL;
  }

  /*
   * transfer sql functions that need secondary merge into another format
   * in dealing with super table queries such as: count/first/last
   */
  if (isSTable) {
    tscTansformFuncForSTableQuery(pQueryInfo);
  
    if (hasUnsupportFunctionsForSTableQuery(pCmd, pQueryInfo)) {
      return TSDB_CODE_TSC_INVALID_SQL;
    }
  }

  if (parseSessionClause(pCmd, pQueryInfo, pQuerySqlNode) != TSDB_CODE_SUCCESS) {
    return TSDB_CODE_TSC_INVALID_SQL;
  }

  // no result due to invalid query time range
  if (pQueryInfo->window.skey > pQueryInfo->window.ekey) {
    pQueryInfo->command = TSDB_SQL_RETRIEVE_EMPTY_RESULT;
    return TSDB_CODE_SUCCESS;
  }

  if (!hasTimestampForPointInterpQuery(pQueryInfo)) {
    return invalidSqlErrMsg(tscGetErrorMsgPayload(pCmd), msg1);
  }

  // in case of join query, time range is required.
  if (QUERY_IS_JOIN_QUERY(pQueryInfo->type)) {
    int64_t timeRange = ABS(pQueryInfo->window.skey - pQueryInfo->window.ekey);
    if (timeRange == 0 && pQueryInfo->window.skey == 0) {
      return invalidSqlErrMsg(tscGetErrorMsgPayload(pCmd), msg3);
    }
  }

  if ((code = parseLimitClause(pCmd, pQueryInfo, index, pQuerySqlNode, pSql)) != TSDB_CODE_SUCCESS) {
    return code;
  }

  if ((code = doFunctionsCompatibleCheck(pCmd, pQueryInfo)) != TSDB_CODE_SUCCESS) {
    return code;
  }

  updateLastScanOrderIfNeeded(pQueryInfo);
  tscFieldInfoUpdateOffset(pQueryInfo);

  if (pQuerySqlNode->fillType != NULL) {
    if (pQueryInfo->interval.interval == 0 && (!tscIsPointInterpQuery(pQueryInfo))) {
      return invalidSqlErrMsg(tscGetErrorMsgPayload(pCmd), msg2);
    }

    /*
     * fill options are set at the end position, when all columns are set properly
     * the columns may be increased due to group by operation
     */
    if ((code = checkQueryRangeForFill(pCmd, pQueryInfo)) != TSDB_CODE_SUCCESS) {
      return code;
    }

    if ((code = parseFillClause(pCmd, pQueryInfo, pQuerySqlNode)) != TSDB_CODE_SUCCESS) {
      return code;
    }
  }

  return TSDB_CODE_SUCCESS;  // Does not build query message here
}

int32_t exprTreeFromSqlExpr(SSqlCmd* pCmd, tExprNode **pExpr, const tSqlExpr* pSqlExpr, SQueryInfo* pQueryInfo, SArray* pCols, int64_t *uid) {
  tExprNode* pLeft = NULL;
  tExprNode* pRight= NULL;
  
  if (pSqlExpr->pLeft != NULL) {
    int32_t ret = exprTreeFromSqlExpr(pCmd, &pLeft, pSqlExpr->pLeft, pQueryInfo, pCols, uid);
    if (ret != TSDB_CODE_SUCCESS) {
      return ret;
    }
  }
  
  if (pSqlExpr->pRight != NULL) {
    int32_t ret = exprTreeFromSqlExpr(pCmd, &pRight, pSqlExpr->pRight, pQueryInfo, pCols, uid);
    if (ret != TSDB_CODE_SUCCESS) {
      return ret;
    }
  }

  if (pSqlExpr->pLeft == NULL && pSqlExpr->pRight == NULL && pSqlExpr->tokenId == 0) {
    *pExpr = calloc(1, sizeof(tExprNode));
    return TSDB_CODE_SUCCESS;
  }
  
  if (pSqlExpr->pLeft == NULL) {
    if (pSqlExpr->type == SQL_NODE_VALUE) {
      *pExpr = calloc(1, sizeof(tExprNode));
      (*pExpr)->nodeType = TSQL_NODE_VALUE;
      (*pExpr)->pVal = calloc(1, sizeof(tVariant));
      
      tVariantAssign((*pExpr)->pVal, &pSqlExpr->value);
      return TSDB_CODE_SUCCESS;
    } else if (pSqlExpr->type == SQL_NODE_SQLFUNCTION) {
      // arithmetic expression on the results of aggregation functions
      *pExpr = calloc(1, sizeof(tExprNode));
      (*pExpr)->nodeType = TSQL_NODE_COL;
      (*pExpr)->pSchema = calloc(1, sizeof(SSchema));
      strncpy((*pExpr)->pSchema->name, pSqlExpr->token.z, pSqlExpr->token.n);
      
      // set the input column data byte and type.
      size_t size = taosArrayGetSize(pQueryInfo->exprList);
      
      for (int32_t i = 0; i < size; ++i) {
        SSqlExpr* p1 = taosArrayGetP(pQueryInfo->exprList, i);
        
        if (strcmp((*pExpr)->pSchema->name, p1->aliasName) == 0) {
          (*pExpr)->pSchema->type  = (uint8_t)p1->resType;
          (*pExpr)->pSchema->bytes = p1->resBytes;
          (*pExpr)->pSchema->colId = p1->resColId;

          if (uid != NULL) {
            *uid = p1->uid;
          }

          break;
        }
      }
    } else if (pSqlExpr->type == SQL_NODE_TABLE_COLUMN) { // column name, normal column arithmetic expression
      SColumnIndex index = COLUMN_INDEX_INITIALIZER;
      int32_t ret = getColumnIndexByName(pCmd, &pSqlExpr->colInfo, pQueryInfo, &index);
      if (ret != TSDB_CODE_SUCCESS) {
        return ret;
      }

      STableMeta* pTableMeta = tscGetMetaInfo(pQueryInfo, 0)->pTableMeta;
      int32_t numOfColumns = tscGetNumOfColumns(pTableMeta);

      *pExpr = calloc(1, sizeof(tExprNode));
      (*pExpr)->nodeType = TSQL_NODE_COL;
      (*pExpr)->pSchema = calloc(1, sizeof(SSchema));

      SSchema* pSchema = tscGetTableColumnSchema(pTableMeta, index.columnIndex);
      *(*pExpr)->pSchema = *pSchema;
  
      if (pCols != NULL) {  // record the involved columns
        SColIndex colIndex = {0};
        tstrncpy(colIndex.name, pSchema->name, sizeof(colIndex.name));
        colIndex.colId = pSchema->colId;
        colIndex.colIndex = index.columnIndex;
        colIndex.flag = (index.columnIndex >= numOfColumns)? 1:0;

        taosArrayPush(pCols, &colIndex);
      }
      
      return TSDB_CODE_SUCCESS;
    } else {
      return invalidSqlErrMsg(tscGetErrorMsgPayload(pCmd), "not support filter expression");
    }
    
  } else {
    *pExpr = (tExprNode *)calloc(1, sizeof(tExprNode));
    (*pExpr)->nodeType = TSQL_NODE_EXPR;
    
    (*pExpr)->_node.hasPK = false;
    (*pExpr)->_node.pLeft = pLeft;
    (*pExpr)->_node.pRight = pRight;
    
    SStrToken t = {.type = pSqlExpr->tokenId};
    (*pExpr)->_node.optr = convertOptr(&t);
    
    assert((*pExpr)->_node.optr != 0);

    // check for dividing by 0
    if ((*pExpr)->_node.optr == TSDB_BINARY_OP_DIVIDE) {
      if (pRight->nodeType == TSQL_NODE_VALUE) {
        if (pRight->pVal->nType == TSDB_DATA_TYPE_INT && pRight->pVal->i64 == 0) {
          return TSDB_CODE_TSC_INVALID_SQL;
        } else if (pRight->pVal->nType == TSDB_DATA_TYPE_FLOAT && pRight->pVal->dKey == 0) {
          return TSDB_CODE_TSC_INVALID_SQL;
        }
      }
    }

    // NOTE: binary|nchar data allows the >|< type filter
    if ((*pExpr)->_node.optr != TSDB_RELATION_EQUAL && (*pExpr)->_node.optr != TSDB_RELATION_NOT_EQUAL) {
      if (pRight != NULL && pRight->nodeType == TSQL_NODE_VALUE) {
        if (pRight->pVal->nType == TSDB_DATA_TYPE_BOOL) {
          return TSDB_CODE_TSC_INVALID_SQL;
        }
      }
    }
  }
  
  return TSDB_CODE_SUCCESS;
}

bool hasNormalColumnFilter(SQueryInfo* pQueryInfo) {
  size_t numOfCols = taosArrayGetSize(pQueryInfo->colList);
  for (int32_t i = 0; i < numOfCols; ++i) {
    SColumn* pCol = taosArrayGetP(pQueryInfo->colList, i);
    if (pCol->numOfFilters > 0) {
      return true;
    }
  }

  return false;
}







<|MERGE_RESOLUTION|>--- conflicted
+++ resolved
@@ -34,11 +34,8 @@
 #include "tstoken.h"
 #include "tstrbuild.h"
 #include "ttokendef.h"
-<<<<<<< HEAD
 #include "qScript.h"
-=======
 #include "qUtil.h"
->>>>>>> c3dc60e8
 
 #define DEFAULT_PRIMARY_TIMESTAMP_COL_NAME "_c0"
 
@@ -6459,11 +6456,7 @@
     }
 
     // projection query on super table does not compatible with "group by" syntax
-<<<<<<< HEAD
     if (tscIsProjectionQuery(pCmd, pQueryInfo)) {
-=======
-    if (tscIsProjectionQuery(pQueryInfo)) {
->>>>>>> c3dc60e8
       return invalidSqlErrMsg(tscGetErrorMsgPayload(pCmd), msg3);
     }
 
