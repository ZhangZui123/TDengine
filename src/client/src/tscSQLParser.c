/*
 * Copyright (c) 2019 TAOS Data, Inc. <jhtao@taosdata.com>
 *
 * This program is free software: you can use, redistribute, and/or modify
 * it under the terms of the GNU Affero General Public License, version 3
 * or later ("AGPL"), as published by the Free Software Foundation.
 *
 * This program is distributed in the hope that it will be useful, but WITHOUT
 * ANY WARRANTY; without even the implied warranty of MERCHANTABILITY or
 * FITNESS FOR A PARTICULAR PURPOSE.
 *
 * You should have received a copy of the GNU Affero General Public License
 * along with this program. If not, see <http://www.gnu.org/licenses/>.
 */

#define _BSD_SOURCE
#define _XOPEN_SOURCE 500
#define _DEFAULT_SOURCE

#include "os.h"
#include "qAst.h"
#include "taos.h"
#include "taosmsg.h"
#include "tcompare.h"
#include "tname.h"
#include "tscLog.h"
#include "tscUtil.h"
#include "tschemautil.h"
#include "tsclient.h"
#include "tstoken.h"
#include "tstrbuild.h"
#include "ttokendef.h"

#define DEFAULT_PRIMARY_TIMESTAMP_COL_NAME "_c0"

// -1 is tbname column index, so here use the -2 as the initial value
#define COLUMN_INDEX_INITIAL_VAL (-2)
#define COLUMN_INDEX_INITIALIZER \
  { COLUMN_INDEX_INITIAL_VAL, COLUMN_INDEX_INITIAL_VAL }
#define COLUMN_INDEX_VALIDE(index) (((index).tableIndex >= 0) && ((index).columnIndex >= TSDB_TBNAME_COLUMN_INDEX))
#define TBNAME_LIST_SEP ","

typedef struct SColumnList {  // todo refactor
  int32_t      num;
  SColumnIndex ids[TSDB_MAX_COLUMNS];
} SColumnList;

static SSqlExpr* doAddProjectCol(SQueryInfo* pQueryInfo, int32_t outputIndex, int32_t colIndex, int32_t tableIndex);

static int32_t setShowInfo(SSqlObj* pSql, SSqlInfo* pInfo);
static char*   getAccountId(SSqlObj* pSql);

static bool has(tFieldList* pFieldList, int32_t startIdx, const char* name);
static void getCurrentDBName(SSqlObj* pSql, SSQLToken* pDBToken);
static bool hasSpecifyDB(SSQLToken* pTableName);
static bool validateTableColumnInfo(tFieldList* pFieldList, SSqlCmd* pCmd);
static bool validateTagParams(tFieldList* pTagsList, tFieldList* pFieldList, SSqlCmd* pCmd);

static int32_t setObjFullName(char* fullName, const char* account, SSQLToken* pDB, SSQLToken* tableName, int32_t* len);

static void getColumnName(tSQLExprItem* pItem, char* resultFieldName, int32_t nameLength);
static void getRevisedName(char* resultFieldName, int32_t functionId, int32_t maxLen, char* columnName);

static int32_t addExprAndResultField(SSqlCmd* pCmd, SQueryInfo* pQueryInfo, int32_t colIndex, tSQLExprItem* pItem, bool finalResult);
static int32_t insertResultField(SQueryInfo* pQueryInfo, int32_t outputIndex, SColumnList* pIdList, int16_t bytes,
                                 int8_t type, char* fieldName, SSqlExpr* pSqlExpr);
static int32_t changeFunctionID(int32_t optr, int16_t* functionId);
static int32_t parseSelectClause(SSqlCmd* pCmd, int32_t clauseIndex, tSQLExprList* pSelection, bool isSTable);

static bool validateIpAddress(const char* ip, size_t size);
static bool hasUnsupportFunctionsForSTableQuery(SSqlCmd* pCmd, SQueryInfo* pQueryInfo);
static bool functionCompatibleCheck(SQueryInfo* pQueryInfo);
static void setColumnOffsetValueInResultset(SQueryInfo* pQueryInfo);

static int32_t parseGroupbyClause(SQueryInfo* pQueryInfo, tVariantList* pList, SSqlCmd* pCmd);

static int32_t parseIntervalClause(SSqlCmd* pCmd, SQueryInfo* pQueryInfo, SQuerySQL* pQuerySql);
static int32_t parseSlidingClause(SSqlCmd* pCmd, SQueryInfo* pQueryInfo, SQuerySQL* pQuerySql);

static int32_t addProjectionExprAndResultField(SSqlCmd* pCmd, SQueryInfo* pQueryInfo, tSQLExprItem* pItem);

static int32_t parseWhereClause(SQueryInfo* pQueryInfo, tSQLExpr** pExpr, SSqlObj* pSql);
static int32_t parseFillClause(SSqlCmd* pCmd, SQueryInfo* pQueryInfo, SQuerySQL* pQuerySQL);
static int32_t parseOrderbyClause(SSqlCmd* pCmd, SQueryInfo* pQueryInfo, SQuerySQL* pQuerySql, SSchema* pSchema);

static int32_t tsRewriteFieldNameIfNecessary(SSqlCmd* pCmd, SQueryInfo* pQueryInfo);
static int32_t setAlterTableInfo(SSqlObj* pSql, struct SSqlInfo* pInfo);
static int32_t validateSqlFunctionInStreamSql(SSqlCmd* pCmd, SQueryInfo* pQueryInfo);
static int32_t arithmeticExprToString(tSQLExpr* pExpr, char** exprString);
static int32_t validateFunctionsInIntervalOrGroupbyQuery(SSqlCmd* pCmd, SQueryInfo* pQueryInfo);
static int32_t validateArithmeticSQLExpr(SSqlCmd* pCmd, tSQLExpr* pExpr, SQueryInfo* pQueryInfo, SColumnList* pList, int32_t* type);
static int32_t validateEp(char* ep);
static int32_t validateDNodeConfig(tDCLSQL* pOptions);
static int32_t validateLocalConfig(tDCLSQL* pOptions);
static int32_t validateColumnName(char* name);
static int32_t setKillInfo(SSqlObj* pSql, struct SSqlInfo* pInfo, int32_t killType);

static bool validateOneTags(SSqlCmd* pCmd, TAOS_FIELD* pTagField);
static bool hasTimestampForPointInterpQuery(SQueryInfo* pQueryInfo);

static int32_t parseLimitClause(SSqlCmd* pCmd, SQueryInfo* pQueryInfo, int32_t index, SQuerySQL* pQuerySql, SSqlObj* pSql);
static int32_t parseCreateDBOptions(SSqlCmd* pCmd, SCreateDBInfo* pCreateDbSql);
static int32_t getColumnIndexByName(SSqlCmd* pCmd, const SSQLToken* pToken, SQueryInfo* pQueryInfo, SColumnIndex* pIndex);
static int32_t getTableIndexByName(SSQLToken* pToken, SQueryInfo* pQueryInfo, SColumnIndex* pIndex);
static int32_t optrToString(tSQLExpr* pExpr, char** exprString);

static int32_t getTableIndexImpl(SSQLToken* pTableToken, SQueryInfo* pQueryInfo, SColumnIndex* pIndex);
static int32_t doFunctionsCompatibleCheck(SSqlCmd* pCmd, SQueryInfo* pQueryInfo);
static int32_t doLocalQueryProcess(SSqlCmd* pCmd, SQueryInfo* pQueryInfo, SQuerySQL* pQuerySql);
static int32_t tscCheckCreateDbParams(SSqlCmd* pCmd, SCMCreateDbMsg* pCreate);

static SColumnList getColumnList(int32_t num, int16_t tableIndex, int32_t columnIndex);

static int32_t doCheckForCreateTable(SSqlObj* pSql, int32_t subClauseIndex, SSqlInfo* pInfo);
static int32_t doCheckForCreateFromStable(SSqlObj* pSql, SSqlInfo* pInfo);
static int32_t doCheckForStream(SSqlObj* pSql, SSqlInfo* pInfo);
static int32_t doCheckForQuery(SSqlObj* pSql, SQuerySQL* pQuerySql, int32_t index);
static int32_t exprTreeFromSqlExpr(SSqlCmd* pCmd, tExprNode **pExpr, const tSQLExpr* pSqlExpr, SArray* pExprInfo, SQueryInfo* pQueryInfo, SArray* pCols);

/*
 * Used during parsing query sql. Since the query sql usually small in length, error position
 * is not needed in the final error message.
 */
static int32_t invalidSqlErrMsg(char* dstBuffer, const char* errMsg) {
  return tscInvalidSQLErrMsg(dstBuffer, errMsg, NULL);
}

static int setColumnFilterInfoForTimestamp(SSqlCmd* pCmd, SQueryInfo* pQueryInfo, tVariant* pVar) {
  int64_t     time = 0;
  const char* msg = "invalid timestamp";

  strdequote(pVar->pz);
  char*           seg = strnchr(pVar->pz, '-', pVar->nLen, false);
  STableMetaInfo* pTableMetaInfo = tscGetMetaInfo(pQueryInfo, 0);

  STableComInfo tinfo = tscGetTableInfo(pTableMetaInfo->pTableMeta);
  
  if (seg != NULL) {
    if (taosParseTime(pVar->pz, &time, pVar->nLen, tinfo.precision, tsDaylight) != TSDB_CODE_SUCCESS) {
      return invalidSqlErrMsg(tscGetErrorMsgPayload(pCmd), msg);
    }
  } else {
    if (tVariantDump(pVar, (char*)&time, TSDB_DATA_TYPE_BIGINT, true)) {
      return invalidSqlErrMsg(tscGetErrorMsgPayload(pCmd), msg);
    }
  }

  tVariantDestroy(pVar);
  tVariantCreateFromBinary(pVar, (char*)&time, 0, TSDB_DATA_TYPE_BIGINT);

  return TSDB_CODE_SUCCESS;
}

static int32_t handlePassword(SSqlCmd* pCmd, SSQLToken* pPwd) {
  const char* msg1 = "password can not be empty";
  const char* msg2 = "name or password too long";
  const char* msg3 = "password needs single quote marks enclosed";

  if (pPwd->type != TK_STRING) {
    return invalidSqlErrMsg(tscGetErrorMsgPayload(pCmd), msg3);
  }

  strdequote(pPwd->z);
  pPwd->n = (uint32_t)strtrim(pPwd->z);  // trim space before and after passwords

  if (pPwd->n <= 0) {
    return invalidSqlErrMsg(tscGetErrorMsgPayload(pCmd), msg1);
  }

  if (pPwd->n >= TSDB_PASSWORD_LEN) {
    return invalidSqlErrMsg(tscGetErrorMsgPayload(pCmd), msg2);
  }

  return TSDB_CODE_SUCCESS;
}

int32_t tscToSQLCmd(SSqlObj* pSql, struct SSqlInfo* pInfo) {
  if (pInfo == NULL || pSql == NULL || pSql->signature != pSql) {
    return TSDB_CODE_TSC_APP_ERROR;
  }

  SSqlCmd*    pCmd = &(pSql->cmd);
  SQueryInfo* pQueryInfo = NULL;

  if (!pInfo->valid) {
    return invalidSqlErrMsg(tscGetErrorMsgPayload(pCmd), pInfo->pzErrMsg);
  }

  int32_t code = tscGetQueryInfoDetailSafely(pCmd, pCmd->clauseIndex, &pQueryInfo);

  STableMetaInfo* pTableMetaInfo = NULL;
  if (pQueryInfo->numOfTables == 0) {
    pTableMetaInfo = tscAddEmptyMetaInfo(pQueryInfo);
  } else {
    pTableMetaInfo = pQueryInfo->pTableMetaInfo[0];
  }

  pCmd->command = pInfo->type;

  switch (pInfo->type) {
    case TSDB_SQL_DROP_TABLE:
    case TSDB_SQL_DROP_USER:
    case TSDB_SQL_DROP_ACCT:
    case TSDB_SQL_DROP_DNODE:
    case TSDB_SQL_DROP_DB: {
      const char* msg2 = "invalid name";
      const char* msg3 = "param name too long";

      SSQLToken* pzName = &pInfo->pDCLInfo->a[0];
      if ((pInfo->type != TSDB_SQL_DROP_DNODE) && (tscValidateName(pzName) != TSDB_CODE_SUCCESS)) {
        return invalidSqlErrMsg(tscGetErrorMsgPayload(pCmd), msg2);
      }

      if (pInfo->type == TSDB_SQL_DROP_DB) {
        assert(pInfo->pDCLInfo->nTokens == 1);

        code = setObjFullName(pTableMetaInfo->name, getAccountId(pSql), pzName, NULL, NULL);
        if (code != TSDB_CODE_SUCCESS) {
          return invalidSqlErrMsg(tscGetErrorMsgPayload(pCmd), msg2);
        }

      } else if (pInfo->type == TSDB_SQL_DROP_TABLE) {
        assert(pInfo->pDCLInfo->nTokens == 1);

        if (tscSetTableFullName(pTableMetaInfo, pzName, pSql) != TSDB_CODE_SUCCESS) {
          return invalidSqlErrMsg(tscGetErrorMsgPayload(pCmd), msg3);
        }
      } else if (pInfo->type == TSDB_SQL_DROP_DNODE) {
        pzName->n = strdequote(pzName->z);
        strncpy(pTableMetaInfo->name, pzName->z, pzName->n);
      } else {  // drop user
        if (pzName->n >= TSDB_USER_LEN) {
          return invalidSqlErrMsg(tscGetErrorMsgPayload(pCmd), msg3);
        }

        strncpy(pTableMetaInfo->name, pzName->z, pzName->n);
      }

      break;
    }

    case TSDB_SQL_USE_DB: {
      const char* msg = "invalid db name";
      SSQLToken*  pToken = &pInfo->pDCLInfo->a[0];

      if (tscValidateName(pToken) != TSDB_CODE_SUCCESS) {
        return invalidSqlErrMsg(tscGetErrorMsgPayload(pCmd), msg);
      }

      int32_t ret = setObjFullName(pTableMetaInfo->name, getAccountId(pSql), pToken, NULL, NULL);
      if (ret != TSDB_CODE_SUCCESS) {
        return invalidSqlErrMsg(tscGetErrorMsgPayload(pCmd), msg);
      }

      break;
    }

    case TSDB_SQL_RESET_CACHE: {
      return TSDB_CODE_SUCCESS;
    }

    case TSDB_SQL_SHOW: {
      if (setShowInfo(pSql, pInfo) != TSDB_CODE_SUCCESS) {
        return TSDB_CODE_TSC_INVALID_SQL;
      }

      break;
    }

    case TSDB_SQL_ALTER_DB:
    case TSDB_SQL_CREATE_DB: {
      const char* msg1 = "invalid db name";
      const char* msg2 = "name too long";

      SCreateDBInfo* pCreateDB = &(pInfo->pDCLInfo->dbOpt);
      if (tscValidateName(&pCreateDB->dbname) != TSDB_CODE_SUCCESS) {
        return invalidSqlErrMsg(tscGetErrorMsgPayload(pCmd), msg1);
      }

      int32_t ret = setObjFullName(pTableMetaInfo->name, getAccountId(pSql), &(pCreateDB->dbname), NULL, NULL);
      if (ret != TSDB_CODE_SUCCESS) {
        return invalidSqlErrMsg(tscGetErrorMsgPayload(pCmd), msg2);
      }

      if (parseCreateDBOptions(pCmd, pCreateDB) != TSDB_CODE_SUCCESS) {
        return TSDB_CODE_TSC_INVALID_SQL;
      }

      break;
    }

    case TSDB_SQL_CREATE_DNODE: {  // todo hostname
      const char* msg = "invalid host name (ip address)";

      if (pInfo->pDCLInfo->nTokens > 1) {
        return invalidSqlErrMsg(tscGetErrorMsgPayload(pCmd), msg);
      }

      SSQLToken* pIpAddr = &pInfo->pDCLInfo->a[0];
      pIpAddr->n = strdequote(pIpAddr->z);
      break;
    }

    case TSDB_SQL_CREATE_ACCT:
    case TSDB_SQL_ALTER_ACCT: {
      const char* msg1 = "invalid state option, available options[no, r, w, all]";
      const char* msg2 = "invalid user/account name";
      const char* msg3 = "name too long";

      SSQLToken* pName = &pInfo->pDCLInfo->user.user;
      SSQLToken* pPwd = &pInfo->pDCLInfo->user.passwd;

      if (handlePassword(pCmd, pPwd) != TSDB_CODE_SUCCESS) {
        return TSDB_CODE_TSC_INVALID_SQL;
      }

      if (pName->n >= TSDB_USER_LEN) {
        return invalidSqlErrMsg(tscGetErrorMsgPayload(pCmd), msg3);
      }

      if (tscValidateName(pName) != TSDB_CODE_SUCCESS) {
        return invalidSqlErrMsg(tscGetErrorMsgPayload(pCmd), msg2);
      }

      SCreateAcctSQL* pAcctOpt = &pInfo->pDCLInfo->acctOpt;
      if (pAcctOpt->stat.n > 0) {
        if (pAcctOpt->stat.z[0] == 'r' && pAcctOpt->stat.n == 1) {
        } else if (pAcctOpt->stat.z[0] == 'w' && pAcctOpt->stat.n == 1) {
        } else if (strncmp(pAcctOpt->stat.z, "all", 3) == 0 && pAcctOpt->stat.n == 3) {
        } else if (strncmp(pAcctOpt->stat.z, "no", 2) == 0 && pAcctOpt->stat.n == 2) {
        } else {
          return invalidSqlErrMsg(tscGetErrorMsgPayload(pCmd), msg1);
        }
      }

      break;
    }

    case TSDB_SQL_DESCRIBE_TABLE: {
      SSQLToken*  pToken = &pInfo->pDCLInfo->a[0];
      const char* msg2 = "table name is too long";
      const char* msg1 = "invalid table name";

      if (tscValidateName(pToken) != TSDB_CODE_SUCCESS) {
        return invalidSqlErrMsg(tscGetErrorMsgPayload(pCmd), msg1);
      }

      if (!tscValidateTableNameLength(pToken->n)) {
        return invalidSqlErrMsg(tscGetErrorMsgPayload(pCmd), msg2);
      }

      if (tscSetTableFullName(pTableMetaInfo, pToken, pSql) != TSDB_CODE_SUCCESS) {
        return invalidSqlErrMsg(tscGetErrorMsgPayload(pCmd), msg2);
      }

      return tscGetTableMeta(pSql, pTableMetaInfo);
    }

    case TSDB_SQL_CFG_DNODE: {
      const char* msg2 = "invalid configure options or values, such as resetlog / debugFlag 135 / balance 'vnode:2-dnode:2' / monitor 1 ";
      const char* msg3 = "invalid dnode ep";

      /* validate the ip address */
      tDCLSQL* pDCL = pInfo->pDCLInfo;

      /* validate the parameter names and options */
      if (validateDNodeConfig(pDCL) != TSDB_CODE_SUCCESS) {
        return invalidSqlErrMsg(tscGetErrorMsgPayload(pCmd), msg2);
      }

      char* pMsg = pCmd->payload;

      SCMCfgDnodeMsg* pCfg = (SCMCfgDnodeMsg*)pMsg;
      pDCL->a[0].n = strdequote(pDCL->a[0].z);
      
      strncpy(pCfg->ep, pDCL->a[0].z, pDCL->a[0].n);

      if (validateEp(pCfg->ep) != TSDB_CODE_SUCCESS) {
        return invalidSqlErrMsg(tscGetErrorMsgPayload(pCmd), msg3);
      }

      strncpy(pCfg->config, pDCL->a[1].z, pDCL->a[1].n);

      if (pDCL->nTokens == 3) {
        pCfg->config[pDCL->a[1].n] = ' ';  // add sep
        strncpy(&pCfg->config[pDCL->a[1].n + 1], pDCL->a[2].z, pDCL->a[2].n);
      }

      break;
    }

    case TSDB_SQL_CREATE_USER:
    case TSDB_SQL_ALTER_USER: {
      const char* msg5 = "invalid user rights";
      const char* msg7 = "not support options";
      const char* msg2 = "invalid user/account name";
      const char* msg3 = "name too long";

      pCmd->command = pInfo->type;
      // tDCLSQL* pDCL = pInfo->pDCLInfo;

      SUserInfo* pUser = &pInfo->pDCLInfo->user;
      SSQLToken* pName = &pUser->user;
      SSQLToken* pPwd = &pUser->passwd;

      if (pName->n >= TSDB_USER_LEN) {
        return invalidSqlErrMsg(tscGetErrorMsgPayload(pCmd), msg3);
      }

      if (tscValidateName(pName) != TSDB_CODE_SUCCESS) {
        return invalidSqlErrMsg(tscGetErrorMsgPayload(pCmd), msg2);
      }

      if (pCmd->command == TSDB_SQL_CREATE_USER) {
        if (handlePassword(pCmd, pPwd) != TSDB_CODE_SUCCESS) {
          return TSDB_CODE_TSC_INVALID_SQL;
        }
      } else {
        if (pUser->type == TSDB_ALTER_USER_PASSWD) {
          if (handlePassword(pCmd, pPwd) != TSDB_CODE_SUCCESS) {
            return TSDB_CODE_TSC_INVALID_SQL;
          }
        } else if (pUser->type == TSDB_ALTER_USER_PRIVILEGES) {
          assert(pPwd->type == TSDB_DATA_TYPE_NULL);

          SSQLToken* pPrivilege = &pUser->privilege;

          if (strncasecmp(pPrivilege->z, "super", 5) == 0 && pPrivilege->n == 5) {
            pCmd->count = 1;
          } else if (strncasecmp(pPrivilege->z, "read", 4) == 0 && pPrivilege->n == 4) {
            pCmd->count = 2;
          } else if (strncasecmp(pPrivilege->z, "write", 5) == 0 && pPrivilege->n == 5) {
            pCmd->count = 3;
          } else {
            return invalidSqlErrMsg(tscGetErrorMsgPayload(pCmd), msg5);
          }
        } else {
          return invalidSqlErrMsg(tscGetErrorMsgPayload(pCmd), msg7);
        }
      }

      break;
    }

    case TSDB_SQL_CFG_LOCAL: {
      tDCLSQL*    pDCL = pInfo->pDCLInfo;
      const char* msg = "invalid configure options or values";

      // validate the parameter names and options
      if (validateLocalConfig(pDCL) != TSDB_CODE_SUCCESS) {
        return invalidSqlErrMsg(tscGetErrorMsgPayload(pCmd), msg);
      }

      strncpy(pCmd->payload, pDCL->a[0].z, pDCL->a[0].n);
      if (pDCL->nTokens == 2) {
        pCmd->payload[pDCL->a[0].n] = ' ';  // add sep
        strncpy(&pCmd->payload[pDCL->a[0].n + 1], pDCL->a[1].z, pDCL->a[1].n);
      }

      break;
    }

    case TSDB_SQL_CREATE_TABLE: {
      SCreateTableSQL* pCreateTable = pInfo->pCreateTableInfo;

      if (pCreateTable->type == TSQL_CREATE_TABLE || pCreateTable->type == TSQL_CREATE_STABLE) {
        if ((code = doCheckForCreateTable(pSql, 0, pInfo)) != TSDB_CODE_SUCCESS) {
          return code;
        }

      } else if (pCreateTable->type == TSQL_CREATE_TABLE_FROM_STABLE) {
        assert(pCmd->numOfCols == 0);
        if ((code = doCheckForCreateFromStable(pSql, pInfo)) != TSDB_CODE_SUCCESS) {
          return code;
        }

      } else if (pCreateTable->type == TSQL_CREATE_STREAM) {
        if ((code = doCheckForStream(pSql, pInfo)) != TSDB_CODE_SUCCESS) {
          return code;
        }
      }

      break;
    }

    case TSDB_SQL_SELECT: {
      const char* msg1 = "columns in select clause not identical";

      for (int32_t i = pCmd->numOfClause; i < pInfo->subclauseInfo.numOfClause; ++i) {
        SQueryInfo* pqi = NULL;
        if ((code = tscGetQueryInfoDetailSafely(pCmd, i, &pqi)) != TSDB_CODE_SUCCESS) {
          return code;
        }
      }

      assert(pCmd->numOfClause == pInfo->subclauseInfo.numOfClause);
      for (int32_t i = pCmd->clauseIndex; i < pInfo->subclauseInfo.numOfClause; ++i) {
        SQuerySQL* pQuerySql = pInfo->subclauseInfo.pClause[i];
        tscTrace("%p start to parse %dth subclause, total:%d", pSql, i, pInfo->subclauseInfo.numOfClause);
        if ((code = doCheckForQuery(pSql, pQuerySql, i)) != TSDB_CODE_SUCCESS) {
          return code;
        }

        tscPrintSelectClause(pSql, i);
        pCmd->clauseIndex += 1;
      }

      // restore the clause index
      pCmd->clauseIndex = 0;
      // set the command/global limit parameters from the first subclause to the sqlcmd object
      SQueryInfo* pQueryInfo1 = tscGetQueryInfoDetail(pCmd, 0);
      pCmd->command = pQueryInfo1->command;

      // if there is only one element, the limit of clause is the limit of global result.
      for (int32_t i = 1; i < pCmd->numOfClause; ++i) {
        SQueryInfo* pQueryInfo2 = tscGetQueryInfoDetail(pCmd, i);

        int32_t ret = tscFieldInfoCompare(&pQueryInfo1->fieldsInfo, &pQueryInfo2->fieldsInfo);
        if (ret != 0) {
          return invalidSqlErrMsg(tscGetErrorMsgPayload(pCmd), msg1);
        }
      }

      pCmd->parseFinished = 1;
      return TSDB_CODE_SUCCESS;  // do not build query message here
    }

    case TSDB_SQL_ALTER_TABLE: {
      if ((code = setAlterTableInfo(pSql, pInfo)) != TSDB_CODE_SUCCESS) {
        return code;
      }

      break;
    }

    case TSDB_SQL_KILL_QUERY:
    case TSDB_SQL_KILL_STREAM:
    case TSDB_SQL_KILL_CONNECTION: {
      if ((code = setKillInfo(pSql, pInfo, pInfo->type)) != TSDB_CODE_SUCCESS) {
        return code;
      }

      break;
    }

    default:
      return invalidSqlErrMsg(tscGetErrorMsgPayload(pCmd), "not support sql expression");
  }

  pSql->cmd.parseFinished = 1;
  return tscBuildMsg[pCmd->command](pSql, pInfo);
}

/*
 * if the top/bottom exists, only tags columns, tbname column, and primary timestamp column
 * are available.
 */
static bool isTopBottomQuery(SQueryInfo* pQueryInfo) {
  size_t size = tscSqlExprNumOfExprs(pQueryInfo);
  
  for (int32_t i = 0; i < size; ++i) {
    int32_t functionId = tscSqlExprGet(pQueryInfo, i)->functionId;

    if (functionId == TSDB_FUNC_TOP || functionId == TSDB_FUNC_BOTTOM) {
      return true;
    }
  }

  return false;
}

int32_t parseIntervalClause(SSqlCmd* pCmd, SQueryInfo* pQueryInfo, SQuerySQL* pQuerySql) {
  const char* msg1 = "invalid query expression";
  const char* msg2 = "interval cannot be less than 10 ms";

  STableMetaInfo* pTableMetaInfo = tscGetMetaInfo(pQueryInfo, 0);
  STableComInfo tinfo = tscGetTableInfo(pTableMetaInfo->pTableMeta);
  
  if (pQuerySql->interval.type == 0 || pQuerySql->interval.n == 0) {
    return TSDB_CODE_SUCCESS;
  }

  // interval is not null
  SSQLToken* t = &pQuerySql->interval;
  if (getTimestampInUsFromStr(t->z, t->n, &pQueryInfo->intervalTime) != TSDB_CODE_SUCCESS) {
    return TSDB_CODE_TSC_INVALID_SQL;
  }

  // if the unit of time window value is millisecond, change the value from microsecond
  if (tinfo.precision == TSDB_TIME_PRECISION_MILLI) {
    pQueryInfo->intervalTime = pQueryInfo->intervalTime / 1000;
  }

  /* parser has filter the illegal type, no need to check here */
  pQueryInfo->slidingTimeUnit = pQuerySql->interval.z[pQuerySql->interval.n - 1];

  // interval cannot be less than 10 milliseconds
  if (pQueryInfo->intervalTime < tsMinIntervalTime) {
    return invalidSqlErrMsg(tscGetErrorMsgPayload(pCmd), msg2);
  }

  // for top/bottom + interval query, we do not add additional timestamp column in the front
  if (isTopBottomQuery(pQueryInfo)) {
    if (parseSlidingClause(pCmd, pQueryInfo, pQuerySql) != TSDB_CODE_SUCCESS) {
      return TSDB_CODE_TSC_INVALID_SQL;
    }

    return TSDB_CODE_SUCCESS;
  }

  /*
   * check invalid SQL:
   * select count(tbname)/count(tag1)/count(tag2) from super_table_name interval(1d);
   */
  size_t size = tscSqlExprNumOfExprs(pQueryInfo);
  for (int32_t i = 0; i < size; ++i) {
    SSqlExpr* pExpr = tscSqlExprGet(pQueryInfo, i);
    if (pExpr->functionId == TSDB_FUNC_COUNT && TSDB_COL_IS_TAG(pExpr->colInfo.flag)) {
      return invalidSqlErrMsg(tscGetErrorMsgPayload(pCmd), msg1);
    }
  }

  /*
   * check invalid SQL:
   * select tbname, tags_fields from super_table_name interval(1s)
   */
  if (tscQueryTags(pQueryInfo) && pQueryInfo->intervalTime > 0) {
    return invalidSqlErrMsg(tscGetErrorMsgPayload(pCmd), msg1);
  }

  // need to add timestamp column in result set, if interval is existed
  uint64_t uid = tscSqlExprGet(pQueryInfo, 0)->uid;

  int32_t tableIndex = COLUMN_INDEX_INITIAL_VAL;
  for (int32_t i = 0; i < pQueryInfo->numOfTables; ++i) {
    pTableMetaInfo = tscGetMetaInfo(pQueryInfo, i);
    if (pTableMetaInfo->pTableMeta->id.uid == uid) {
      tableIndex = i;
      break;
    }
  }

  if (tableIndex == COLUMN_INDEX_INITIAL_VAL) {
    return TSDB_CODE_TSC_INVALID_SQL;
  }

  SSchema s = {.bytes = TSDB_KEYSIZE, .type = TSDB_DATA_TYPE_TIMESTAMP, .colId = PRIMARYKEY_TIMESTAMP_COL_INDEX};
  tstrncpy(s.name, aAggs[TSDB_FUNC_TS].aName, sizeof(s.name));

  SColumnIndex index = {tableIndex, PRIMARYKEY_TIMESTAMP_COL_INDEX};
  tscAddSpecialColumnForSelect(pQueryInfo, 0, TSDB_FUNC_TS, &index, &s, TSDB_COL_NORMAL);

  if (parseSlidingClause(pCmd, pQueryInfo, pQuerySql) != TSDB_CODE_SUCCESS) {
    return TSDB_CODE_TSC_INVALID_SQL;
  }

  return TSDB_CODE_SUCCESS;
}

int32_t parseSlidingClause(SSqlCmd* pCmd, SQueryInfo* pQueryInfo, SQuerySQL* pQuerySql) {
  const char* msg0 = "sliding value too small";
  const char* msg1 = "sliding value no larger than the interval value";
  const char* msg2 = "sliding value can not less than 1% of interval value";

  const static int32_t INTERVAL_SLIDING_FACTOR = 100;

  STableMetaInfo* pTableMetaInfo = tscGetMetaInfo(pQueryInfo, 0);
  STableComInfo tinfo = tscGetTableInfo(pTableMetaInfo->pTableMeta);

  SSQLToken* pSliding = &pQuerySql->sliding;
  if (pSliding->n != 0) {
    getTimestampInUsFromStr(pSliding->z, pSliding->n, &pQueryInfo->slidingTime);
    if (tinfo.precision == TSDB_TIME_PRECISION_MILLI) {
      pQueryInfo->slidingTime /= 1000;
    }

    if (pQueryInfo->slidingTime < tsMinSlidingTime) {
      return invalidSqlErrMsg(tscGetErrorMsgPayload(pCmd), msg0);
    }

    if (pQueryInfo->slidingTime > pQueryInfo->intervalTime) {
      return invalidSqlErrMsg(tscGetErrorMsgPayload(pCmd), msg1);
    }
  } else {
    pQueryInfo->slidingTime = pQueryInfo->intervalTime;
  }

  if ((pQueryInfo->intervalTime != 0) && (pQueryInfo->intervalTime/pQueryInfo->slidingTime > INTERVAL_SLIDING_FACTOR)) {
    return invalidSqlErrMsg(tscGetErrorMsgPayload(pCmd), msg2);
  }

  return TSDB_CODE_SUCCESS;
}

int32_t tscSetTableFullName(STableMetaInfo* pTableMetaInfo, SSQLToken* pzTableName, SSqlObj* pSql) {
  const char* msg = "name too long";

  SSqlCmd* pCmd = &pSql->cmd;
  int32_t  code = TSDB_CODE_SUCCESS;

  // backup the old name in pTableMetaInfo
  size_t size = strlen(pTableMetaInfo->name);
  char*  oldName = NULL;
  if (size > 0) {
    oldName = strdup(pTableMetaInfo->name);
  }

  if (hasSpecifyDB(pzTableName)) {
    // db has been specified in sql string so we ignore current db path
    code = setObjFullName(pTableMetaInfo->name, getAccountId(pSql), NULL, pzTableName, NULL);
  } else {  // get current DB name first, then set it into path
    SSQLToken t = {0};
    getCurrentDBName(pSql, &t);

    code = setObjFullName(pTableMetaInfo->name, NULL, &t, pzTableName, NULL);
  }

  if (code != TSDB_CODE_SUCCESS) {
    invalidSqlErrMsg(tscGetErrorMsgPayload(pCmd), msg);
  }

  if (code != TSDB_CODE_SUCCESS) {
    free(oldName);
    return code;
  }

  /*
   * the old name exists and is not equalled to the new name. Release the metermeta/metricmeta
   * that are corresponding to the old name for the new table name.
   */
  if (size > 0) {
    if (strncasecmp(oldName, pTableMetaInfo->name, tListLen(pTableMetaInfo->name)) != 0) {
      tscClearTableMetaInfo(pTableMetaInfo, false);
    }
  } else {
    assert(pTableMetaInfo->pTableMeta == NULL);
  }

  taosTFree(oldName);
  return TSDB_CODE_SUCCESS;
}

static bool validateTableColumnInfo(tFieldList* pFieldList, SSqlCmd* pCmd) {
  assert(pFieldList != NULL);

  const char* msg = "illegal number of columns";
  const char* msg1 = "first column must be timestamp";
  const char* msg2 = "row length exceeds max length";
  const char* msg3 = "duplicated column names";
  const char* msg4 = "invalid data types";
  const char* msg5 = "invalid binary/nchar column length";
  const char* msg6 = "invalid column name";

  // number of fields no less than 2
  if (pFieldList->nField <= 1 || pFieldList->nField > TSDB_MAX_COLUMNS) {
    invalidSqlErrMsg(tscGetErrorMsgPayload(pCmd), msg);
    return false;
  }

  // first column must be timestamp
  if (pFieldList->p[0].type != TSDB_DATA_TYPE_TIMESTAMP) {
    invalidSqlErrMsg(tscGetErrorMsgPayload(pCmd), msg1);
    return false;
  }

  int32_t nLen = 0;
  for (int32_t i = 0; i < pFieldList->nField; ++i) {
    if (pFieldList->p[i].bytes == 0) {
      invalidSqlErrMsg(tscGetErrorMsgPayload(pCmd), msg5);
      return false;
    }
    nLen += pFieldList->p[i].bytes;
  }

  // max row length must be less than TSDB_MAX_BYTES_PER_ROW
  if (nLen > TSDB_MAX_BYTES_PER_ROW) {
    invalidSqlErrMsg(tscGetErrorMsgPayload(pCmd), msg2);
    return false;
  }

  // field name must be unique
  for (int32_t i = 0; i < pFieldList->nField; ++i) {
    TAOS_FIELD* pField = &pFieldList->p[i];
    if (pField->type < TSDB_DATA_TYPE_BOOL || pField->type > TSDB_DATA_TYPE_NCHAR) {
      invalidSqlErrMsg(tscGetErrorMsgPayload(pCmd), msg4);
      return false;
    }

    if ((pField->type == TSDB_DATA_TYPE_BINARY && (pField->bytes <= 0 || pField->bytes > TSDB_MAX_BINARY_LEN)) ||
        (pField->type == TSDB_DATA_TYPE_NCHAR && (pField->bytes <= 0 || pField->bytes > TSDB_MAX_NCHAR_LEN))) {
      invalidSqlErrMsg(tscGetErrorMsgPayload(pCmd), msg5);
      return false;
    }

    if (validateColumnName(pField->name) != TSDB_CODE_SUCCESS) {
      invalidSqlErrMsg(tscGetErrorMsgPayload(pCmd), msg6);
      return false;
    }

    if (has(pFieldList, i + 1, pFieldList->p[i].name) == true) {
      invalidSqlErrMsg(tscGetErrorMsgPayload(pCmd), msg3);
      return false;
    }
  }

  return true;
}

static bool validateTagParams(tFieldList* pTagsList, tFieldList* pFieldList, SSqlCmd* pCmd) {
  assert(pTagsList != NULL);

  const char* msg1 = "invalid number of tag columns";
  const char* msg2 = "tag length too long";
  const char* msg3 = "duplicated column names";
  const char* msg4 = "timestamp not allowed in tags";
  const char* msg5 = "invalid data type in tags";
  const char* msg6 = "invalid tag name";
  const char* msg7 = "invalid binary/nchar tag length";

  // number of fields at least 1
  if (pTagsList->nField < 1 || pTagsList->nField > TSDB_MAX_TAGS) {
    invalidSqlErrMsg(tscGetErrorMsgPayload(pCmd), msg1);
    return false;
  }

  int32_t nLen = 0;
  for (int32_t i = 0; i < pTagsList->nField; ++i) {
    if (pTagsList->p[i].bytes == 0) {
      invalidSqlErrMsg(tscGetErrorMsgPayload(pCmd), msg7);
      return false;
    }
    nLen += pTagsList->p[i].bytes;
  }

  // max tag row length must be less than TSDB_MAX_TAGS_LEN
  if (nLen > TSDB_MAX_TAGS_LEN) {
    invalidSqlErrMsg(tscGetErrorMsgPayload(pCmd), msg2);
    return false;
  }

  // field name must be unique
  for (int32_t i = 0; i < pTagsList->nField; ++i) {
    if (has(pFieldList, 0, pTagsList->p[i].name) == true) {
      invalidSqlErrMsg(tscGetErrorMsgPayload(pCmd), msg3);
      return false;
    }
  }

  /* timestamp in tag is not allowed */
  for (int32_t i = 0; i < pTagsList->nField; ++i) {
    if (pTagsList->p[i].type == TSDB_DATA_TYPE_TIMESTAMP) {
      invalidSqlErrMsg(tscGetErrorMsgPayload(pCmd), msg4);
      return false;
    }

    if (pTagsList->p[i].type < TSDB_DATA_TYPE_BOOL || pTagsList->p[i].type > TSDB_DATA_TYPE_NCHAR) {
      invalidSqlErrMsg(tscGetErrorMsgPayload(pCmd), msg5);
      return false;
    }

    if ((pTagsList->p[i].type == TSDB_DATA_TYPE_BINARY && pTagsList->p[i].bytes <= 0) ||
        (pTagsList->p[i].type == TSDB_DATA_TYPE_NCHAR && pTagsList->p[i].bytes <= 0)) {
      invalidSqlErrMsg(tscGetErrorMsgPayload(pCmd), msg7);
      return false;
    }

    if (validateColumnName(pTagsList->p[i].name) != TSDB_CODE_SUCCESS) {
      invalidSqlErrMsg(tscGetErrorMsgPayload(pCmd), msg6);
      return false;
    }

    if (has(pTagsList, i + 1, pTagsList->p[i].name) == true) {
      invalidSqlErrMsg(tscGetErrorMsgPayload(pCmd), msg3);
      return false;
    }
  }

  return true;
}

/*
 * tags name /column name is truncated in sql.y
 */
bool validateOneTags(SSqlCmd* pCmd, TAOS_FIELD* pTagField) {
  const char* msg1 = "timestamp not allowed in tags";
  const char* msg2 = "duplicated column names";
  const char* msg3 = "tag length too long";
  const char* msg4 = "invalid tag name";
  const char* msg5 = "invalid binary/nchar tag length";
  const char* msg6 = "invalid data type in tags";

  assert(pCmd->numOfClause == 1);

  STableMetaInfo* pTableMetaInfo = tscGetTableMetaInfoFromCmd(pCmd, pCmd->clauseIndex, 0);
  STableMeta*     pTableMeta = pTableMetaInfo->pTableMeta;

  int32_t numOfTags = tscGetNumOfTags(pTableMeta);
  int32_t numOfCols = tscGetNumOfColumns(pTableMeta);
  
  // no more than 6 tags
  if (numOfTags == TSDB_MAX_TAGS) {
    char msg[128] = {0};
    sprintf(msg, "tags no more than %d", TSDB_MAX_TAGS);

    invalidSqlErrMsg(tscGetErrorMsgPayload(pCmd), msg);
    return false;
  }

  // no timestamp allowable
  if (pTagField->type == TSDB_DATA_TYPE_TIMESTAMP) {
    invalidSqlErrMsg(tscGetErrorMsgPayload(pCmd), msg1);
    return false;
  }

  if ((pTagField->type < TSDB_DATA_TYPE_BOOL) || (pTagField->type > TSDB_DATA_TYPE_NCHAR)) {
    invalidSqlErrMsg(tscGetErrorMsgPayload(pCmd), msg6);
    return false;
  }

  SSchema* pTagSchema = tscGetTableTagSchema(pTableMetaInfo->pTableMeta);
  int32_t  nLen = 0;

  for (int32_t i = 0; i < numOfTags; ++i) {
    nLen += pTagSchema[i].bytes;
  }

  // length less than TSDB_MAX_TASG_LEN
  if (nLen + pTagField->bytes > TSDB_MAX_TAGS_LEN) {
    invalidSqlErrMsg(tscGetErrorMsgPayload(pCmd), msg3);
    return false;
  }

  // tags name can not be a keyword
  if (validateColumnName(pTagField->name) != TSDB_CODE_SUCCESS) {
    invalidSqlErrMsg(tscGetErrorMsgPayload(pCmd), msg4);
    return false;
  }

  // binary(val), val can not be equalled to or less than 0
  if ((pTagField->type == TSDB_DATA_TYPE_BINARY || pTagField->type == TSDB_DATA_TYPE_NCHAR) && pTagField->bytes <= 0) {
    invalidSqlErrMsg(tscGetErrorMsgPayload(pCmd), msg5);
    return false;
  }

  // field name must be unique
  SSchema* pSchema = tscGetTableSchema(pTableMeta);

  for (int32_t i = 0; i < numOfTags + numOfCols; ++i) {
    if (strncasecmp(pTagField->name, pSchema[i].name, sizeof(pTagField->name) - 1) == 0) {
      invalidSqlErrMsg(tscGetErrorMsgPayload(pCmd), msg2);
      return false;
    }
  }

  return true;
}

bool validateOneColumn(SSqlCmd* pCmd, TAOS_FIELD* pColField) {
  const char* msg1 = "too many columns";
  const char* msg2 = "duplicated column names";
  const char* msg3 = "column length too long";
  const char* msg4 = "invalid data types";
  const char* msg5 = "invalid column name";
  const char* msg6 = "invalid column length";

  assert(pCmd->numOfClause == 1);
  STableMetaInfo* pTableMetaInfo = tscGetTableMetaInfoFromCmd(pCmd, pCmd->clauseIndex, 0);
  STableMeta*     pTableMeta = pTableMetaInfo->pTableMeta;
  
  int32_t numOfTags = tscGetNumOfTags(pTableMeta);
  int32_t numOfCols = tscGetNumOfColumns(pTableMeta);
  
  // no more max columns
  if (numOfCols >= TSDB_MAX_COLUMNS || numOfTags + numOfCols >= TSDB_MAX_COLUMNS) {
    invalidSqlErrMsg(tscGetErrorMsgPayload(pCmd), msg1);
    return false;
  }

  if (pColField->type < TSDB_DATA_TYPE_BOOL || pColField->type > TSDB_DATA_TYPE_NCHAR) {
    invalidSqlErrMsg(tscGetErrorMsgPayload(pCmd), msg4);
    return false;
  }

  if (validateColumnName(pColField->name) != TSDB_CODE_SUCCESS) {
    invalidSqlErrMsg(tscGetErrorMsgPayload(pCmd), msg5);
    return false;
  }

  SSchema* pSchema = tscGetTableSchema(pTableMeta);
  int32_t  nLen = 0;

  for (int32_t i = 0; i < numOfCols; ++i) {
    nLen += pSchema[i].bytes;
  }

  if (pColField->bytes <= 0) {
    invalidSqlErrMsg(tscGetErrorMsgPayload(pCmd), msg6);
    return false;
  }

  // length less than TSDB_MAX_BYTES_PER_ROW
  if (nLen + pColField->bytes > TSDB_MAX_BYTES_PER_ROW) {
    invalidSqlErrMsg(tscGetErrorMsgPayload(pCmd), msg3);
    return false;
  }

  // field name must be unique
  for (int32_t i = 0; i < numOfTags + numOfCols; ++i) {
    if (strncasecmp(pColField->name, pSchema[i].name, sizeof(pColField->name) - 1) == 0) {
      invalidSqlErrMsg(tscGetErrorMsgPayload(pCmd), msg2);
      return false;
    }
  }

  return true;
}

/* is contained in pFieldList or not */
static bool has(tFieldList* pFieldList, int32_t startIdx, const char* name) {
  for (int32_t j = startIdx; j < pFieldList->nField; ++j) {
    TAOS_FIELD* field = pFieldList->p + j;
    if (strncasecmp(name, field->name, sizeof(field->name) - 1) == 0) return true;
  }

  return false;
}

static char* getAccountId(SSqlObj* pSql) { return pSql->pTscObj->acctId; }

static void getCurrentDBName(SSqlObj* pSql, SSQLToken* pDBToken) {
  pDBToken->z = pSql->pTscObj->db;
  pDBToken->n = (uint32_t)strlen(pSql->pTscObj->db);
}

/* length limitation, strstr cannot be applied */
static bool hasSpecifyDB(SSQLToken* pTableName) {
  for (uint32_t i = 0; i < pTableName->n; ++i) {
    if (pTableName->z[i] == TS_PATH_DELIMITER[0]) {
      return true;
    }
  }

  return false;
}

int32_t setObjFullName(char* fullName, const char* account, SSQLToken* pDB, SSQLToken* tableName, int32_t* xlen) {
  int32_t totalLen = 0;

  if (account != NULL) {
    int32_t len = (int32_t)strlen(account);
    strcpy(fullName, account);
    fullName[len] = TS_PATH_DELIMITER[0];
    totalLen += (len + 1);
  }

  /* db name is not specified, the tableName dose not include db name */
  if (pDB != NULL) {
    if (pDB->n >= TSDB_ACCT_LEN + TSDB_DB_NAME_LEN) {
      return TSDB_CODE_TSC_INVALID_SQL;
    }

    memcpy(&fullName[totalLen], pDB->z, pDB->n);
    totalLen += pDB->n;
  }

  if (tableName != NULL) {
    if (pDB != NULL) {
      fullName[totalLen] = TS_PATH_DELIMITER[0];
      totalLen += 1;

      /* here we only check the table name length limitation */
      if (!tscValidateTableNameLength(tableName->n)) {
        return TSDB_CODE_TSC_INVALID_SQL;
      }
    } else {  // pDB == NULL, the db prefix name is specified in tableName
      /* the length limitation includes tablename + dbname + sep */
      if (tableName->n >= TSDB_TABLE_NAME_LEN + TSDB_DB_NAME_LEN) {
        return TSDB_CODE_TSC_INVALID_SQL;
      }
    }

    memcpy(&fullName[totalLen], tableName->z, tableName->n);
    totalLen += tableName->n;
  }

  if (xlen != NULL) {
    *xlen = totalLen;
  }

  if (totalLen < TSDB_TABLE_FNAME_LEN) {
    fullName[totalLen] = 0;
  }

  return (totalLen < TSDB_TABLE_FNAME_LEN) ? TSDB_CODE_SUCCESS : TSDB_CODE_TSC_INVALID_SQL;
}

static void extractColumnNameFromString(tSQLExprItem* pItem) {
  if (pItem->pNode->nSQLOptr == TK_STRING) {
    pItem->pNode->val.nLen = strdequote(pItem->pNode->val.pz);
    pItem->pNode->nSQLOptr = TK_ID;

    SSQLToken* pIdToken = &pItem->pNode->colInfo;
    pIdToken->type = TK_ID;
    pIdToken->z = pItem->pNode->val.pz;
    pIdToken->n = pItem->pNode->val.nLen;
  }
}

static int32_t handleArithmeticExpr(SSqlCmd* pCmd, int32_t clauseIndex, int32_t exprIndex, tSQLExprItem* pItem) {
  const char* msg1 = "invalid column name, or illegal column type";
  const char* msg2 = "invalid arithmetic expression in select clause";
  const char* msg3 = "tag columns can not be used in arithmetic expression";
  const char* msg4 = "columns from different table mixed up in arithmetic expression";

  // arithmetic function in select clause
  SQueryInfo* pQueryInfo = tscGetQueryInfoDetail(pCmd, clauseIndex);

  SColumnList columnList = {0};
  int32_t     arithmeticType = NON_ARITHMEIC_EXPR;

  if (validateArithmeticSQLExpr(pCmd, pItem->pNode, pQueryInfo, &columnList, &arithmeticType) != TSDB_CODE_SUCCESS) {
    return invalidSqlErrMsg(tscGetErrorMsgPayload(pCmd), msg1);
  }

  int32_t tableIndex = columnList.ids[0].tableIndex;

  // todo potential data overflow
  char  arithmeticExprStr[1024*12];
  char* p = arithmeticExprStr;

  if (arithmeticType == NORMAL_ARITHMETIC) {
    pQueryInfo->type |= TSDB_QUERY_TYPE_PROJECTION_QUERY;

    // all columns in arithmetic expression must belong to the same table
    for (int32_t f = 1; f < columnList.num; ++f) {
      if (columnList.ids[f].tableIndex != tableIndex) {
        return invalidSqlErrMsg(tscGetErrorMsgPayload(pCmd), msg4);
      }
    }

    if (arithmeticExprToString(pItem->pNode, &p) != TSDB_CODE_SUCCESS) {
      return TSDB_CODE_TSC_INVALID_SQL;
    }

    // expr string is set as the parameter of function
    SColumnIndex index = {.tableIndex = tableIndex};

    SSqlExpr* pExpr = tscSqlExprAppend(pQueryInfo, TSDB_FUNC_ARITHM, &index, TSDB_DATA_TYPE_DOUBLE, sizeof(double),
                                       sizeof(double), false);

    char* name = (pItem->aliasName != NULL)? pItem->aliasName:arithmeticExprStr;
    tstrncpy(pExpr->aliasName, name, sizeof(pExpr->aliasName));

    tExprNode* pNode = NULL;
    SArray* colList = taosArrayInit(10, sizeof(SColIndex));

    int32_t ret = exprTreeFromSqlExpr(pCmd, &pNode, pItem->pNode, pQueryInfo->exprList, pQueryInfo, colList);
    if (ret != TSDB_CODE_SUCCESS) {
      tExprTreeDestroy(&pNode, NULL);
      return invalidSqlErrMsg(tscGetErrorMsgPayload(pCmd), msg2);
    }

    size_t numOfNode = taosArrayGetSize(colList);
    for(int32_t k = 0; k < numOfNode; ++k) {
      SColIndex* pIndex = taosArrayGet(colList, k);
      if (pIndex->flag == 1) {
        return invalidSqlErrMsg(tscGetErrorMsgPayload(pCmd), msg3);
      }
    }

    SBufferWriter bw = tbufInitWriter(NULL, false);

    TRY(0) {
        exprTreeToBinary(&bw, pNode);
      } CATCH(code) {
        tbufCloseWriter(&bw);
        UNUSED(code);
        // TODO: other error handling
      } END_TRY

    size_t len = tbufTell(&bw);
    char* c = tbufGetData(&bw, true);

    // set the serialized binary string as the parameter of arithmetic expression
    addExprParams(pExpr, c, TSDB_DATA_TYPE_BINARY, len, index.tableIndex);

    insertResultField(pQueryInfo, exprIndex, &columnList, sizeof(double), TSDB_DATA_TYPE_DOUBLE, pExpr->aliasName, pExpr);

    taosArrayDestroy(colList);
    tExprTreeDestroy(&pNode, NULL);
  } else {
    if (arithmeticExprToString(pItem->pNode, &p) != TSDB_CODE_SUCCESS) {
      return TSDB_CODE_TSC_INVALID_SQL;
    }

    columnList.num = 0;
    columnList.ids[0] = (SColumnIndex) {0, 0};

    char* name = (pItem->aliasName != NULL)? pItem->aliasName:arithmeticExprStr;
    insertResultField(pQueryInfo, exprIndex, &columnList, sizeof(double), TSDB_DATA_TYPE_DOUBLE, name, NULL);

    int32_t slot = tscNumOfFields(pQueryInfo) - 1;
    SFieldSupInfo* pInfo = tscFieldInfoGetSupp(&pQueryInfo->fieldsInfo, slot);

    if (pInfo->pSqlExpr == NULL) {
      SExprInfo* pArithExprInfo = calloc(1, sizeof(SExprInfo));

      // arithmetic expression always return result in the format of double float
      pArithExprInfo->bytes = sizeof(double);
      pArithExprInfo->interBytes = sizeof(double);
      pArithExprInfo->type = TSDB_DATA_TYPE_DOUBLE;

      int32_t ret = exprTreeFromSqlExpr(pCmd, &pArithExprInfo->pExpr, pItem->pNode, pQueryInfo->exprList, pQueryInfo, NULL);
      if (ret != TSDB_CODE_SUCCESS) {
        tExprTreeDestroy(&pArithExprInfo->pExpr, NULL);
        return invalidSqlErrMsg(tscGetErrorMsgPayload(pCmd), "invalid expression in select clause");
      }

      pInfo->pArithExprInfo = pArithExprInfo;
    }
  }

  return TSDB_CODE_SUCCESS;
}

int32_t parseSelectClause(SSqlCmd* pCmd, int32_t clauseIndex, tSQLExprList* pSelection, bool isSTable) {
  assert(pSelection != NULL && pCmd != NULL);

  const char* msg2 = "functions can not be mixed up";
  const char* msg3 = "not support query expression";
  const char* msg5 = "invalid function name";

  SQueryInfo* pQueryInfo = tscGetQueryInfoDetail(pCmd, clauseIndex);
  
  if (pQueryInfo->colList == NULL) {
    pQueryInfo->colList = taosArrayInit(4, POINTER_BYTES);
  }
  
  for (int32_t i = 0; i < pSelection->nExpr; ++i) {
    int32_t outputIndex = (int32_t)tscSqlExprNumOfExprs(pQueryInfo);
    tSQLExprItem* pItem = &pSelection->a[i];

    // project on all fields
    if (pItem->pNode->nSQLOptr == TK_ALL || pItem->pNode->nSQLOptr == TK_ID || pItem->pNode->nSQLOptr == TK_STRING) {
      // it is actually a function, but the function name is invalid
      if (pItem->pNode->nSQLOptr == TK_ID && (pItem->pNode->colInfo.z == NULL && pItem->pNode->colInfo.n == 0)) {
        return invalidSqlErrMsg(tscGetErrorMsgPayload(pCmd), msg5);
      }

      // if the name of column is quoted, remove it and set the right information for later process
      extractColumnNameFromString(pItem);
      TSDB_QUERY_SET_TYPE(pQueryInfo->type, TSDB_QUERY_TYPE_PROJECTION_QUERY);

      // select table_name1.field_name1, table_name2.field_name2  from table_name1, table_name2
      if (addProjectionExprAndResultField(pCmd, pQueryInfo, pItem) != TSDB_CODE_SUCCESS) {
        return TSDB_CODE_TSC_INVALID_SQL;
      }
    } else if (pItem->pNode->nSQLOptr >= TK_COUNT && pItem->pNode->nSQLOptr <= TK_TBID) {
      // sql function in selection clause, append sql function info in pSqlCmd structure sequentially
      if (addExprAndResultField(pCmd, pQueryInfo, outputIndex, pItem, true) != TSDB_CODE_SUCCESS) {
        return TSDB_CODE_TSC_INVALID_SQL;
      }

    } else if (pItem->pNode->nSQLOptr >= TK_PLUS && pItem->pNode->nSQLOptr <= TK_REM) {
<<<<<<< HEAD
      int32_t code = handleArithmeticExpr(pCmd, clauseIndex, i, pItem);
      if (code != TSDB_CODE_SUCCESS) {
        return code;
=======
      // arithmetic function in select clause
      SColumnList columnList = {0};
      int32_t     arithmeticType = NON_ARITHMEIC_EXPR;

      if (validateArithmeticSQLExpr(pCmd, pItem->pNode, pQueryInfo, &columnList, &arithmeticType) != TSDB_CODE_SUCCESS) {
        return invalidSqlErrMsg(tscGetErrorMsgPayload(pCmd), msg1);
      }
      
      int32_t tableIndex = columnList.ids[0].tableIndex;
      char  arithmeticExprStr[1024] = {0};
      char* p = arithmeticExprStr;
      
      if (arithmeticType == NORMAL_ARITHMETIC) {
        pQueryInfo->type |= TSDB_QUERY_TYPE_PROJECTION_QUERY;
  
        // all columns in arithmetic expression must belong to the same table
        for (int32_t f = 1; f < columnList.num; ++f) {
          if (columnList.ids[f].tableIndex != tableIndex) {
            return invalidSqlErrMsg(tscGetErrorMsgPayload(pCmd), msg4);
          }
        }
  
        if (buildArithmeticExprString(pItem->pNode, &p) != TSDB_CODE_SUCCESS) {
          return TSDB_CODE_TSC_INVALID_SQL;
        }
  
        // expr string is set as the parameter of function
        SColumnIndex index = {.tableIndex = tableIndex};
        SSqlExpr*    pExpr = tscSqlExprAppend(pQueryInfo, TSDB_FUNC_ARITHM, &index, TSDB_DATA_TYPE_DOUBLE,
                                              sizeof(double), sizeof(double), false);
        
        /* todo alias name should use the original sql string */
        char* name = (pItem->aliasName != NULL)? pItem->aliasName:arithmeticExprStr;
        tstrncpy(pExpr->aliasName, name, sizeof(pExpr->aliasName));
        
        tExprNode* pNode = NULL;
        SArray* colList = taosArrayInit(10, sizeof(SColIndex));
        
        int32_t ret = exprTreeFromSqlExpr(pCmd, &pNode, pItem->pNode, pQueryInfo->exprList, pQueryInfo, colList);
        if (ret != TSDB_CODE_SUCCESS) {
          tExprTreeDestroy(&pNode, NULL);
          return invalidSqlErrMsg(tscGetErrorMsgPayload(pCmd), "invalid arithmetic expression in select clause");
        }
        
        SBufferWriter bw = tbufInitWriter(NULL, false);

        TRY(0) {
          exprTreeToBinary(&bw, pNode);
        } CATCH(code) {
          tbufCloseWriter(&bw);
          UNUSED(code);
          // TODO: other error handling
        } END_TRY
        
        size_t len = tbufTell(&bw);
        char* c = tbufGetData(&bw, true);
        
        // set the serialized binary string as the parameter of arithmetic expression
        addExprParams(pExpr, c, TSDB_DATA_TYPE_BINARY, (int32_t)len, index.tableIndex);
        
        insertResultField(pQueryInfo, i, &columnList, sizeof(double), TSDB_DATA_TYPE_DOUBLE, pExpr->aliasName, pExpr);
        
        taosArrayDestroy(colList);
        tExprTreeDestroy(&pNode, NULL);
      } else {
        columnList.num = 0;
        columnList.ids[0] = (SColumnIndex) {0, 0};
        
        insertResultField(pQueryInfo, i, &columnList, sizeof(double), TSDB_DATA_TYPE_DOUBLE, "dummy_column", NULL);
        
        int32_t slot = tscNumOfFields(pQueryInfo) - 1;
        SFieldSupInfo* pInfo = tscFieldInfoGetSupp(&pQueryInfo->fieldsInfo, slot);
        
        if (pInfo->pSqlExpr == NULL) {
          SExprInfo* pArithExprInfo = calloc(1, sizeof(SExprInfo));
          
          // arithmetic expression always return result in the format of double float
          pArithExprInfo->bytes = sizeof(double);
          pArithExprInfo->interBytes = sizeof(double);
          pArithExprInfo->type = TSDB_DATA_TYPE_DOUBLE;

          int32_t ret = exprTreeFromSqlExpr(pCmd, &pArithExprInfo->pExpr, pItem->pNode, pQueryInfo->exprList, pQueryInfo, NULL);
          if (ret != TSDB_CODE_SUCCESS) {
            tExprTreeDestroy(&pArithExprInfo->pExpr, NULL);
            return invalidSqlErrMsg(tscGetErrorMsgPayload(pCmd), "invalid expression in select clause");
          }
  
          pInfo->pArithExprInfo = pArithExprInfo;
        }
>>>>>>> bc492a3f
      }

    } else {
      /*
       * not support such expression
       * e.g., select 12+5 from table_name
       */
      return invalidSqlErrMsg(tscGetErrorMsgPayload(pCmd), msg3);
    }

    if (pQueryInfo->fieldsInfo.numOfOutput > TSDB_MAX_COLUMNS) {
      return TSDB_CODE_TSC_INVALID_SQL;
    }
  }

  if (!functionCompatibleCheck(pQueryInfo)) {
    return invalidSqlErrMsg(tscGetErrorMsgPayload(pCmd), msg2);
  }

  /*
   * transfer sql functions that need secondary merge into another format
   * in dealing with metric queries such as: count/first/last
   */
  if (isSTable) {
    tscTansformSQLFuncForSTableQuery(pQueryInfo);

    if (hasUnsupportFunctionsForSTableQuery(pCmd, pQueryInfo)) {
      return TSDB_CODE_TSC_INVALID_SQL;
    }
  }

  return TSDB_CODE_SUCCESS;
}

int32_t insertResultField(SQueryInfo* pQueryInfo, int32_t outputIndex, SColumnList* pIdList, int16_t bytes,
    int8_t type, char* fieldName, SSqlExpr* pSqlExpr) {
  
  for (int32_t i = 0; i < pIdList->num; ++i) {
    int32_t tableId = pIdList->ids[i].tableIndex;
    STableMetaInfo* pTableMetaInfo = pQueryInfo->pTableMetaInfo[tableId];
    
    int32_t numOfCols = tscGetNumOfColumns(pTableMetaInfo->pTableMeta);
    if (pIdList->ids[i].columnIndex >= numOfCols) {
      continue;
    }
    
    tscColumnListInsert(pQueryInfo->colList, &(pIdList->ids[i]));
  }
  
  TAOS_FIELD f = tscCreateField(type, fieldName, bytes);
  SFieldSupInfo* pInfo = tscFieldInfoInsert(&pQueryInfo->fieldsInfo, outputIndex, &f);
  pInfo->pSqlExpr = pSqlExpr;
  
  return TSDB_CODE_SUCCESS;
}

SSqlExpr* doAddProjectCol(SQueryInfo* pQueryInfo, int32_t outputIndex, int32_t colIndex, int32_t tableIndex) {
  STableMetaInfo* pTableMetaInfo = tscGetMetaInfo(pQueryInfo, tableIndex);
  STableMeta*     pTableMeta = pTableMetaInfo->pTableMeta;
  int32_t numOfCols = tscGetNumOfColumns(pTableMeta);
  
  SSchema* pSchema = tscGetTableColumnSchema(pTableMeta, colIndex);

  int16_t functionId = (int16_t)((colIndex >= numOfCols) ? TSDB_FUNC_TAGPRJ : TSDB_FUNC_PRJ);
  SColumnIndex index = {.tableIndex = tableIndex,};
  
  if (functionId == TSDB_FUNC_TAGPRJ) {
    index.columnIndex = colIndex - tscGetNumOfColumns(pTableMeta);
  
    tscColumnListInsert(pTableMetaInfo->tagColList, &index);
  } else {
    index.columnIndex = colIndex;
  }
  
  return tscSqlExprAppend(pQueryInfo, functionId, &index, pSchema->type, pSchema->bytes,
      pSchema->bytes, functionId == TSDB_FUNC_TAGPRJ);
}

static void addProjectQueryCol(SQueryInfo* pQueryInfo, int32_t startPos, SColumnIndex* pIndex, tSQLExprItem* pItem) {
  SSqlExpr* pExpr = doAddProjectCol(pQueryInfo, startPos, pIndex->columnIndex, pIndex->tableIndex);

  STableMetaInfo* pTableMetaInfo = tscGetMetaInfo(pQueryInfo, pIndex->tableIndex);
  STableMeta*     pTableMeta = pTableMetaInfo->pTableMeta;
  
  SSchema* pSchema = tscGetTableColumnSchema(pTableMeta, pIndex->columnIndex);

  char* colName = (pItem->aliasName == NULL) ? pSchema->name : pItem->aliasName;
  tstrncpy(pExpr->aliasName, colName, sizeof(pExpr->aliasName));
  
  SColumnList ids = {0};
  ids.num = 1;
  ids.ids[0] = *pIndex;

  if (pIndex->columnIndex >= tscGetNumOfColumns(pTableMeta) || pIndex->columnIndex == TSDB_TBNAME_COLUMN_INDEX) {
    ids.num = 0;
  }

  insertResultField(pQueryInfo, startPos, &ids, pExpr->resBytes, (int8_t)pExpr->resType, pExpr->aliasName, pExpr);
}

void tscAddSpecialColumnForSelect(SQueryInfo* pQueryInfo, int32_t outputColIndex, int16_t functionId,
                                  SColumnIndex* pIndex, SSchema* pColSchema, int16_t flag) {
  SSqlExpr* pExpr = tscSqlExprInsert(pQueryInfo, outputColIndex, functionId, pIndex, pColSchema->type,
                                     pColSchema->bytes, pColSchema->bytes, flag);
  tstrncpy(pExpr->aliasName, pColSchema->name, sizeof(pExpr->aliasName));

  SColumnList ids = getColumnList(1, pIndex->tableIndex, pIndex->columnIndex);
  if (TSDB_COL_IS_TAG(flag)) {
    ids.num = 0;
  }

  insertResultField(pQueryInfo, outputColIndex, &ids, pColSchema->bytes, pColSchema->type, pColSchema->name, pExpr);

  pExpr->colInfo.flag = flag;
  STableMetaInfo* pTableMetaInfo = tscGetMetaInfo(pQueryInfo, pIndex->tableIndex);
  
  if (TSDB_COL_IS_TAG(flag)) {
    tscColumnListInsert(pTableMetaInfo->tagColList, pIndex);
  }
}

static int32_t doAddProjectionExprAndResultFields(SQueryInfo* pQueryInfo, SColumnIndex* pIndex, int32_t startPos) {
  STableMetaInfo* pTableMetaInfo = tscGetMetaInfo(pQueryInfo, pIndex->tableIndex);

  int32_t     numOfTotalColumns = 0;
  STableMeta* pTableMeta = pTableMetaInfo->pTableMeta;
  SSchema*    pSchema = tscGetTableSchema(pTableMeta);

  STableComInfo tinfo = tscGetTableInfo(pTableMeta);
  
  if (UTIL_TABLE_IS_SUPER_TABLE(pTableMetaInfo)) {
    numOfTotalColumns = tinfo.numOfColumns + tinfo.numOfTags;
  } else {
    numOfTotalColumns = tinfo.numOfColumns;
  }

  for (int32_t j = 0; j < numOfTotalColumns; ++j) {
    SSqlExpr* pExpr = doAddProjectCol(pQueryInfo, startPos + j, j, pIndex->tableIndex);
    tstrncpy(pExpr->aliasName, pSchema[j].name, sizeof(pExpr->aliasName));

    pIndex->columnIndex = j;
    SColumnList ids = {0};
    ids.ids[0] = *pIndex;
    ids.num = 1;

    insertResultField(pQueryInfo, startPos + j, &ids, pSchema[j].bytes, pSchema[j].type, pSchema[j].name, pExpr);
  }

  return numOfTotalColumns;
}

static void tscInsertPrimaryTSSourceColumn(SQueryInfo* pQueryInfo, SColumnIndex* pIndex) {
  SColumnIndex tsCol = {.tableIndex = pIndex->tableIndex, .columnIndex = PRIMARYKEY_TIMESTAMP_COL_INDEX};
  tscColumnListInsert(pQueryInfo->colList, &tsCol);
}

int32_t addProjectionExprAndResultField(SSqlCmd* pCmd, SQueryInfo* pQueryInfo, tSQLExprItem* pItem) {
  const char* msg0 = "invalid column name";
  const char* msg1 = "tag for normal table query is not allowed";
  
  int32_t startPos = (int32_t)tscSqlExprNumOfExprs(pQueryInfo);

  if (pItem->pNode->nSQLOptr == TK_ALL) {  // project on all fields
    SColumnIndex index = COLUMN_INDEX_INITIALIZER;
    if (getTableIndexByName(&pItem->pNode->colInfo, pQueryInfo, &index) != TSDB_CODE_SUCCESS) {
      return invalidSqlErrMsg(tscGetErrorMsgPayload(pCmd), msg0);
    }

    // all meters columns are required
    if (index.tableIndex == COLUMN_INDEX_INITIAL_VAL) {  // all table columns are required.
      for (int32_t i = 0; i < pQueryInfo->numOfTables; ++i) {
        index.tableIndex = i;
        int32_t inc = doAddProjectionExprAndResultFields(pQueryInfo, &index, startPos);
        startPos += inc;
      }
    } else {
      doAddProjectionExprAndResultFields(pQueryInfo, &index, startPos);
    }
  } else if (pItem->pNode->nSQLOptr == TK_ID) {  // simple column projection query
    SColumnIndex index = COLUMN_INDEX_INITIALIZER;

    if (getColumnIndexByName(pCmd, &pItem->pNode->colInfo, pQueryInfo, &index) != TSDB_CODE_SUCCESS) {
      return invalidSqlErrMsg(tscGetErrorMsgPayload(pCmd), msg0);
    }

    if (index.columnIndex == TSDB_TBNAME_COLUMN_INDEX) {
      SSchema colSchema = tGetTableNameColumnSchema();
      tscAddSpecialColumnForSelect(pQueryInfo, startPos, TSDB_FUNC_TAGPRJ, &index, &colSchema, TSDB_COL_TAG);
    } else {
      STableMetaInfo* pTableMetaInfo = tscGetMetaInfo(pQueryInfo, index.tableIndex);
      STableMeta*     pTableMeta = pTableMetaInfo->pTableMeta;

      if (index.columnIndex >= tscGetNumOfColumns(pTableMeta) && UTIL_TABLE_IS_NORMAL_TABLE(pTableMetaInfo)) {
        return invalidSqlErrMsg(tscGetErrorMsgPayload(pCmd), msg1);
      }

      addProjectQueryCol(pQueryInfo, startPos, &index, pItem);
    }

    tscInsertPrimaryTSSourceColumn(pQueryInfo, &index);
  } else {
    return TSDB_CODE_TSC_INVALID_SQL;
  }

  return TSDB_CODE_SUCCESS;
}

static int32_t setExprInfoForFunctions(SSqlCmd* pCmd, SQueryInfo* pQueryInfo, SSchema* pSchema, int32_t functionID, char* aliasName,
                                       int32_t resColIdx, SColumnIndex* pColIndex) {
  int16_t type = 0;
  int16_t bytes = 0;

  char        columnName[TSDB_COL_NAME_LEN] = {0};
  const char* msg1 = "not support column types";

  if (functionID == TSDB_FUNC_SPREAD) {
    if (pSchema[pColIndex->columnIndex].type == TSDB_DATA_TYPE_BINARY ||
        pSchema[pColIndex->columnIndex].type == TSDB_DATA_TYPE_NCHAR ||
        pSchema[pColIndex->columnIndex].type == TSDB_DATA_TYPE_BOOL) {
      invalidSqlErrMsg(tscGetErrorMsgPayload(pCmd), msg1);
      return -1;
    } else {
      type = TSDB_DATA_TYPE_DOUBLE;
      bytes = tDataTypeDesc[type].nSize;
    }
  } else {
    type = pSchema[pColIndex->columnIndex].type;
    bytes = pSchema[pColIndex->columnIndex].bytes;
  }

  if (aliasName != NULL) {
    tstrncpy(columnName, aliasName, sizeof(columnName));
  } else {
    getRevisedName(columnName, functionID, sizeof(columnName) - 1, pSchema[pColIndex->columnIndex].name);
  }
  
  SSqlExpr* pExpr = tscSqlExprAppend(pQueryInfo, functionID, pColIndex, type, bytes, bytes, false);
  tstrncpy(pExpr->aliasName, columnName, sizeof(pExpr->aliasName));

  // set reverse order scan data blocks for last query
  if (functionID == TSDB_FUNC_LAST) {
    pExpr->numOfParams = 1;
    pExpr->param[0].i64Key = TSDB_ORDER_DESC;
    pExpr->param[0].nType = TSDB_DATA_TYPE_INT;
  }
  
  // for all queries, the timestamp column needs to be loaded
  SColumnIndex index = {.tableIndex = pColIndex->tableIndex, .columnIndex = PRIMARYKEY_TIMESTAMP_COL_INDEX};
  tscColumnListInsert(pQueryInfo->colList, &index);

  SColumnList ids = getColumnList(1, pColIndex->tableIndex, pColIndex->columnIndex);
  insertResultField(pQueryInfo, resColIdx, &ids, bytes, (int8_t)type, columnName, pExpr);

  return TSDB_CODE_SUCCESS;
}

int32_t addExprAndResultField(SSqlCmd* pCmd, SQueryInfo* pQueryInfo, int32_t colIndex, tSQLExprItem* pItem, bool finalResult) {
  STableMetaInfo* pTableMetaInfo = NULL;
  int32_t optr = pItem->pNode->nSQLOptr;

  const char* msg1 = "not support column types";
  const char* msg2 = "invalid parameters";
  const char* msg3 = "illegal column name";
  const char* msg4 = "invalid table name";
  const char* msg5 = "parameter is out of range [0, 100]";
  const char* msg6 = "function applied to tags not allowed";
  const char* msg7 = "normal table can not apply this function";
  const char* msg8 = "multi-columns selection does not support alias column name";
  const char* msg9 = "invalid function";

  switch (optr) {
    case TK_COUNT: {
        /* more than one parameter for count() function */
      if (pItem->pNode->pParam != NULL && pItem->pNode->pParam->nExpr != 1) {
        return invalidSqlErrMsg(tscGetErrorMsgPayload(pCmd), msg2);
      }

      int16_t functionID = 0;
      if (changeFunctionID(optr, &functionID) != TSDB_CODE_SUCCESS) {
        return TSDB_CODE_TSC_INVALID_SQL;
      }

      SSqlExpr* pExpr = NULL;
      SColumnIndex index = COLUMN_INDEX_INITIALIZER;

      if (pItem->pNode->pParam != NULL) {
        SSQLToken* pToken = &pItem->pNode->pParam->a[0].pNode->colInfo;
        if (pToken->z == NULL || pToken->n == 0) {
          return invalidSqlErrMsg(tscGetErrorMsgPayload(pCmd), msg3);
        }

        tSQLExprItem* pParamElem = &pItem->pNode->pParam->a[0];
        if (pParamElem->pNode->nSQLOptr == TK_ALL) {
          // select table.*
          // check if the table name is valid or not
          SSQLToken tmpToken = pParamElem->pNode->colInfo;

          if (getTableIndexByName(&tmpToken, pQueryInfo, &index) != TSDB_CODE_SUCCESS) {
            return invalidSqlErrMsg(tscGetErrorMsgPayload(pCmd), msg4);
          }

          index = (SColumnIndex){0, PRIMARYKEY_TIMESTAMP_COL_INDEX};
          int32_t size = tDataTypeDesc[TSDB_DATA_TYPE_BIGINT].nSize;
          pExpr = tscSqlExprAppend(pQueryInfo, functionID, &index, TSDB_DATA_TYPE_BIGINT, size, size, false);
        } else {
          // count the number of meters created according to the super table
          if (getColumnIndexByName(pCmd, pToken, pQueryInfo, &index) != TSDB_CODE_SUCCESS) {
            return invalidSqlErrMsg(tscGetErrorMsgPayload(pCmd), msg3);
          }

          pTableMetaInfo = tscGetMetaInfo(pQueryInfo, index.tableIndex);

          // count tag is equalled to count(tbname)
          bool isTag = false;
          if (index.columnIndex >= tscGetNumOfColumns(pTableMetaInfo->pTableMeta) || index.columnIndex == TSDB_TBNAME_COLUMN_INDEX) {
            index.columnIndex = TSDB_TBNAME_COLUMN_INDEX;
            isTag = true;
          }

          int32_t size = tDataTypeDesc[TSDB_DATA_TYPE_BIGINT].nSize;
          pExpr = tscSqlExprAppend(pQueryInfo, functionID, &index, TSDB_DATA_TYPE_BIGINT, size, size, isTag);
        }
      } else {  // count(*) is equalled to count(primary_timestamp_key)
        index = (SColumnIndex){0, PRIMARYKEY_TIMESTAMP_COL_INDEX};
        int32_t size = tDataTypeDesc[TSDB_DATA_TYPE_BIGINT].nSize;
        pExpr = tscSqlExprAppend(pQueryInfo, functionID, &index, TSDB_DATA_TYPE_BIGINT, size, size, false);
      }

      pTableMetaInfo = tscGetMetaInfo(pQueryInfo, index.tableIndex);

      memset(pExpr->aliasName, 0, tListLen(pExpr->aliasName));
      getColumnName(pItem, pExpr->aliasName, sizeof(pExpr->aliasName) - 1);
      
      SColumnList ids = getColumnList(1, index.tableIndex, index.columnIndex);
      if (finalResult) {
        int32_t numOfOutput = tscNumOfFields(pQueryInfo);
        insertResultField(pQueryInfo, numOfOutput, &ids, sizeof(int64_t), TSDB_DATA_TYPE_BIGINT, pExpr->aliasName, pExpr);
      } else {
        for (int32_t i = 0; i < ids.num; ++i) {
          tscColumnListInsert(pQueryInfo->colList, &(ids.ids[i]));
        }
      }

      // the time stamp may be always needed
      if (index.tableIndex < tscGetNumOfColumns(pTableMetaInfo->pTableMeta)) {
        tscInsertPrimaryTSSourceColumn(pQueryInfo, &index);
      }

      return TSDB_CODE_SUCCESS;
    }
    case TK_SUM:
    case TK_AVG:
    case TK_RATE:
    case TK_IRATE:
    case TK_SUM_RATE:
    case TK_SUM_IRATE:
    case TK_AVG_RATE:
    case TK_AVG_IRATE:
    case TK_TWA:
    case TK_MIN:
    case TK_MAX:
    case TK_DIFF:
    case TK_STDDEV:
    case TK_LEASTSQUARES: {
      // 1. valid the number of parameters
      if (pItem->pNode->pParam == NULL || (optr != TK_LEASTSQUARES && pItem->pNode->pParam->nExpr != 1) ||
          (optr == TK_LEASTSQUARES && pItem->pNode->pParam->nExpr != 3)) {
        /* no parameters or more than one parameter for function */
        return invalidSqlErrMsg(tscGetErrorMsgPayload(pCmd), msg2);
      }

      tSQLExprItem* pParamElem = &(pItem->pNode->pParam->a[0]);
      if (pParamElem->pNode->nSQLOptr != TK_ALL && pParamElem->pNode->nSQLOptr != TK_ID) {
        return invalidSqlErrMsg(tscGetErrorMsgPayload(pCmd), msg2);
      }

      SColumnIndex index = COLUMN_INDEX_INITIALIZER;
      if ((getColumnIndexByName(pCmd, &pParamElem->pNode->colInfo, pQueryInfo, &index) != TSDB_CODE_SUCCESS) ||
          index.columnIndex == TSDB_TBNAME_COLUMN_INDEX) {
        return invalidSqlErrMsg(tscGetErrorMsgPayload(pCmd), msg3);
      }

      // 2. check if sql function can be applied on this column data type
      pTableMetaInfo = tscGetMetaInfo(pQueryInfo, index.tableIndex);
      SSchema* pSchema = tscGetTableColumnSchema(pTableMetaInfo->pTableMeta, index.columnIndex);
      int16_t  colType = pSchema->type;

      if (colType <= TSDB_DATA_TYPE_BOOL || colType >= TSDB_DATA_TYPE_BINARY) {
        return invalidSqlErrMsg(tscGetErrorMsgPayload(pCmd), msg1);
      }

      int16_t resultType = 0;
      int16_t resultSize = 0;
      int32_t intermediateResSize = 0;

      int16_t functionID = 0;
      if (changeFunctionID(optr, &functionID) != TSDB_CODE_SUCCESS) {
        return TSDB_CODE_TSC_INVALID_SQL;
      }

      if (getResultDataInfo(pSchema->type, pSchema->bytes, functionID, 0, &resultType, &resultSize,
                            &intermediateResSize, 0, false) != TSDB_CODE_SUCCESS) {
        return TSDB_CODE_TSC_INVALID_SQL;
      }

      // set the first column ts for diff query
      if (optr == TK_DIFF) {
        colIndex += 1;
        SColumnIndex indexTS = {.tableIndex = index.tableIndex, .columnIndex = 0};
        SSqlExpr* pExpr = tscSqlExprAppend(pQueryInfo, TSDB_FUNC_TS_DUMMY, &indexTS, TSDB_DATA_TYPE_TIMESTAMP, TSDB_KEYSIZE,
                         TSDB_KEYSIZE, false);

        SColumnList ids = getColumnList(1, 0, 0);
        insertResultField(pQueryInfo, 0, &ids, TSDB_KEYSIZE, TSDB_DATA_TYPE_TIMESTAMP, aAggs[TSDB_FUNC_TS_DUMMY].aName, pExpr);
      }

      // functions can not be applied to tags
      if (index.columnIndex >= tscGetNumOfColumns(pTableMetaInfo->pTableMeta)) {
        return invalidSqlErrMsg(tscGetErrorMsgPayload(pCmd), msg6);
      }

      SSqlExpr* pExpr = tscSqlExprAppend(pQueryInfo, functionID, &index, resultType, resultSize, resultSize, false);

      if (optr == TK_LEASTSQUARES) {
        /* set the leastsquares parameters */
        char val[8] = {0};
        if (tVariantDump(&pParamElem[1].pNode->val, val, TSDB_DATA_TYPE_DOUBLE, true) < 0) {
          return TSDB_CODE_TSC_INVALID_SQL;
        }

        addExprParams(pExpr, val, TSDB_DATA_TYPE_DOUBLE, DOUBLE_BYTES, 0);

        memset(val, 0, tListLen(val));
        if (tVariantDump(&pParamElem[2].pNode->val, val, TSDB_DATA_TYPE_DOUBLE, true) < 0) {
          return TSDB_CODE_TSC_INVALID_SQL;
        }

        addExprParams(pExpr, val, TSDB_DATA_TYPE_DOUBLE, sizeof(double), 0);
      }

      SColumnList ids = {0};
      ids.num = 1;
      ids.ids[0] = index;
  
      memset(pExpr->aliasName, 0, tListLen(pExpr->aliasName));
      getColumnName(pItem, pExpr->aliasName, sizeof(pExpr->aliasName) - 1);
  
      if (finalResult) {
        int32_t numOfOutput = tscNumOfFields(pQueryInfo);
        insertResultField(pQueryInfo, numOfOutput, &ids, pExpr->resBytes, (int32_t)pExpr->resType, pExpr->aliasName, pExpr);
      } else {
        for (int32_t i = 0; i < ids.num; ++i) {
          tscColumnListInsert(pQueryInfo->colList, &(ids.ids[i]));
        }
      }

      tscInsertPrimaryTSSourceColumn(pQueryInfo, &index);
      return TSDB_CODE_SUCCESS;
    }
    case TK_FIRST:
    case TK_LAST:
    case TK_SPREAD:
    case TK_LAST_ROW:
    case TK_INTERP: {
      bool requireAllFields = (pItem->pNode->pParam == NULL);

      int16_t functionID = 0;
      if (changeFunctionID(optr, &functionID) != TSDB_CODE_SUCCESS) {
        return invalidSqlErrMsg(tscGetErrorMsgPayload(pCmd), msg9);
      }

      if (!requireAllFields) {
        if (pItem->pNode->pParam->nExpr < 1) {
          return invalidSqlErrMsg(tscGetErrorMsgPayload(pCmd), msg3);
        }

        if (pItem->pNode->pParam->nExpr > 1 && (pItem->aliasName != NULL && strlen(pItem->aliasName) > 0)) {
          return invalidSqlErrMsg(tscGetErrorMsgPayload(pCmd), msg8);
        }

        /* in first/last function, multiple columns can be add to resultset */
        for (int32_t i = 0; i < pItem->pNode->pParam->nExpr; ++i) {
          tSQLExprItem* pParamElem = &(pItem->pNode->pParam->a[i]);
          if (pParamElem->pNode->nSQLOptr != TK_ALL && pParamElem->pNode->nSQLOptr != TK_ID) {
            return invalidSqlErrMsg(tscGetErrorMsgPayload(pCmd), msg3);
          }

          SColumnIndex index = COLUMN_INDEX_INITIALIZER;

          if (pParamElem->pNode->nSQLOptr == TK_ALL) {
            // select table.*
            SSQLToken tmpToken = pParamElem->pNode->colInfo;

            if (getTableIndexByName(&tmpToken, pQueryInfo, &index) != TSDB_CODE_SUCCESS) {
              return invalidSqlErrMsg(tscGetErrorMsgPayload(pCmd), msg4);
            }

            pTableMetaInfo = tscGetMetaInfo(pQueryInfo, index.tableIndex);
            SSchema* pSchema = tscGetTableSchema(pTableMetaInfo->pTableMeta);

            for (int32_t j = 0; j < tscGetNumOfColumns(pTableMetaInfo->pTableMeta); ++j) {
              index.columnIndex = j;
              if (setExprInfoForFunctions(pCmd, pQueryInfo, pSchema, functionID, pItem->aliasName, colIndex++, &index) != 0) {
                return TSDB_CODE_TSC_INVALID_SQL;
              }
            }

          } else {
            if (getColumnIndexByName(pCmd, &pParamElem->pNode->colInfo, pQueryInfo, &index) != TSDB_CODE_SUCCESS) {
              return invalidSqlErrMsg(tscGetErrorMsgPayload(pCmd), msg3);
            }

            pTableMetaInfo = tscGetMetaInfo(pQueryInfo, index.tableIndex);
            SSchema* pSchema = tscGetTableSchema(pTableMetaInfo->pTableMeta);

            // functions can not be applied to tags
            if ((index.columnIndex >= tscGetNumOfColumns(pTableMetaInfo->pTableMeta)) || (index.columnIndex < 0)) {
              return invalidSqlErrMsg(tscGetErrorMsgPayload(pCmd), msg6);
            }

            if (setExprInfoForFunctions(pCmd, pQueryInfo, pSchema, functionID, pItem->aliasName, colIndex + i, &index) != 0) {
              return TSDB_CODE_TSC_INVALID_SQL;
            }

            if (optr == TK_LAST) {  // todo refactor
              SSqlGroupbyExpr* pGroupBy = &pQueryInfo->groupbyExpr;
              if (pGroupBy->numOfGroupCols > 0) {
                for(int32_t k = 0; k < pGroupBy->numOfGroupCols; ++k) {
                  SColIndex* pIndex = taosArrayGet(pGroupBy->columnInfo, k);
                  if (!TSDB_COL_IS_TAG(pIndex->flag) && pIndex->colIndex < tscGetNumOfColumns(pTableMetaInfo->pTableMeta)) { // group by normal columns
                    SSqlExpr* pExpr = taosArrayGetP(pQueryInfo->exprList, colIndex + i);
                    pExpr->numOfParams = 1;
                    pExpr->param->i64Key = TSDB_ORDER_ASC;

                    break;
                  }
                }
              }
            }
          }
        }
        
        return TSDB_CODE_SUCCESS;
      } else {  // select * from xxx
        int32_t numOfFields = 0;

        // multicolumn selection does not support alias name
        if (pItem->aliasName != NULL && strlen(pItem->aliasName) > 0) {
          return invalidSqlErrMsg(tscGetErrorMsgPayload(pCmd), msg8);
        }

        for (int32_t j = 0; j < pQueryInfo->numOfTables; ++j) {
          pTableMetaInfo = tscGetMetaInfo(pQueryInfo, j);
          SSchema* pSchema = tscGetTableSchema(pTableMetaInfo->pTableMeta);

          for (int32_t i = 0; i < tscGetNumOfColumns(pTableMetaInfo->pTableMeta); ++i) {
            SColumnIndex index = {.tableIndex = j, .columnIndex = i};
            if (setExprInfoForFunctions(pCmd, pQueryInfo, pSchema, functionID, pItem->aliasName, colIndex + i + j, &index) !=
                0) {
              return TSDB_CODE_TSC_INVALID_SQL;
            }
          }

          numOfFields += tscGetNumOfColumns(pTableMetaInfo->pTableMeta);
        }

        
        return TSDB_CODE_SUCCESS;
      }
    }
    case TK_TOP:
    case TK_BOTTOM:
    case TK_PERCENTILE:
    case TK_APERCENTILE: {
      // 1. valid the number of parameters
      if (pItem->pNode->pParam == NULL || pItem->pNode->pParam->nExpr != 2) {
        /* no parameters or more than one parameter for function */
        return invalidSqlErrMsg(tscGetErrorMsgPayload(pCmd), msg2);
      }

      tSQLExprItem* pParamElem = &(pItem->pNode->pParam->a[0]);
      if (pParamElem->pNode->nSQLOptr != TK_ID) {
        return invalidSqlErrMsg(tscGetErrorMsgPayload(pCmd), msg2);
      }
      
      SColumnIndex index = COLUMN_INDEX_INITIALIZER;
      if (getColumnIndexByName(pCmd, &pParamElem->pNode->colInfo, pQueryInfo, &index) != TSDB_CODE_SUCCESS) {
        return invalidSqlErrMsg(tscGetErrorMsgPayload(pCmd), msg3);
      }

      pTableMetaInfo = tscGetMetaInfo(pQueryInfo, index.tableIndex);
      SSchema* pSchema = tscGetTableSchema(pTableMetaInfo->pTableMeta);

      // functions can not be applied to tags
      if (index.columnIndex >= tscGetNumOfColumns(pTableMetaInfo->pTableMeta)) {
        return invalidSqlErrMsg(tscGetErrorMsgPayload(pCmd), msg6);
      }

      // 2. valid the column type
      int16_t colType = pSchema[index.columnIndex].type;
      if (colType == TSDB_DATA_TYPE_BOOL || colType >= TSDB_DATA_TYPE_BINARY) {
        return invalidSqlErrMsg(tscGetErrorMsgPayload(pCmd), msg1);
      }

      // 3. valid the parameters
      if (pParamElem[1].pNode->nSQLOptr == TK_ID) {
        return invalidSqlErrMsg(tscGetErrorMsgPayload(pCmd), msg2);
      }

      tVariant* pVariant = &pParamElem[1].pNode->val;

      int8_t  resultType = pSchema[index.columnIndex].type;
      int16_t resultSize = pSchema[index.columnIndex].bytes;

      char    val[8] = {0};
      SSqlExpr* pExpr = NULL;
      
      if (optr == TK_PERCENTILE || optr == TK_APERCENTILE) {
        tVariantDump(pVariant, val, TSDB_DATA_TYPE_DOUBLE, true);

        double dp = GET_DOUBLE_VAL(val);
        if (dp < 0 || dp > TOP_BOTTOM_QUERY_LIMIT) {
          return invalidSqlErrMsg(tscGetErrorMsgPayload(pCmd), msg5);
        }

        resultSize = sizeof(double);
        resultType = TSDB_DATA_TYPE_DOUBLE;

        /*
         * sql function transformation
         * for dp = 0, it is actually min,
         * for dp = 100, it is max,
         */
        int16_t functionId = 0;
        if (changeFunctionID(optr, &functionId) != TSDB_CODE_SUCCESS) {
          return TSDB_CODE_TSC_INVALID_SQL;
        }

        pExpr = tscSqlExprAppend(pQueryInfo, functionId, &index, resultType, resultSize, resultSize, false);
        addExprParams(pExpr, val, TSDB_DATA_TYPE_DOUBLE, sizeof(double), 0);
      } else {
        tVariantDump(pVariant, val, TSDB_DATA_TYPE_BIGINT, true);

        int64_t nTop = GET_INT32_VAL(val);
        if (nTop <= 0 || nTop > 100) {  // todo use macro
          return invalidSqlErrMsg(tscGetErrorMsgPayload(pCmd), msg5);
        }

        int16_t functionId = 0;
        if (changeFunctionID(optr, &functionId) != TSDB_CODE_SUCCESS) {
          return TSDB_CODE_TSC_INVALID_SQL;
        }

        // todo REFACTOR
        // set the first column ts for top/bottom query
        SColumnIndex index1 = {0, PRIMARYKEY_TIMESTAMP_COL_INDEX};
        pExpr = tscSqlExprAppend(pQueryInfo, TSDB_FUNC_TS, &index1, TSDB_DATA_TYPE_TIMESTAMP, TSDB_KEYSIZE,
            TSDB_KEYSIZE, false);
        tstrncpy(pExpr->aliasName, aAggs[TSDB_FUNC_TS].aName, sizeof(pExpr->aliasName));

        const int32_t TS_COLUMN_INDEX = PRIMARYKEY_TIMESTAMP_COL_INDEX;
        SColumnList   ids = getColumnList(1, 0, TS_COLUMN_INDEX);
        insertResultField(pQueryInfo, TS_COLUMN_INDEX, &ids, TSDB_KEYSIZE, TSDB_DATA_TYPE_TIMESTAMP,
                          aAggs[TSDB_FUNC_TS].aName, pExpr);

        colIndex += 1;  // the first column is ts

        pExpr = tscSqlExprAppend(pQueryInfo, functionId, &index, resultType, resultSize, resultSize, false);
        addExprParams(pExpr, val, TSDB_DATA_TYPE_BIGINT, sizeof(int64_t), 0);
      }
  
      memset(pExpr->aliasName, 0, tListLen(pExpr->aliasName));
      getColumnName(pItem, pExpr->aliasName, sizeof(pExpr->aliasName) - 1);
  
      SColumnList ids = getColumnList(1, 0, index.columnIndex);
      if (finalResult) {
        insertResultField(pQueryInfo, colIndex, &ids, resultSize, resultType, pExpr->aliasName, pExpr);
      } else {
        for (int32_t i = 0; i < ids.num; ++i) {
          tscColumnListInsert(pQueryInfo->colList, &(ids.ids[i]));
        }
      }

      return TSDB_CODE_SUCCESS;
    };
    
    case TK_TBID: {
      pTableMetaInfo = tscGetMetaInfo(pQueryInfo, 0);
      if (UTIL_TABLE_IS_NORMAL_TABLE(pTableMetaInfo)) {
        return invalidSqlErrMsg(tscGetErrorMsgPayload(pCmd), msg7);
      }
    
      // no parameters or more than one parameter for function
      if (pItem->pNode->pParam == NULL || pItem->pNode->pParam->nExpr != 1) {
        return invalidSqlErrMsg(tscGetErrorMsgPayload(pCmd), msg2);
      }
      
      tSQLExpr* pParam = pItem->pNode->pParam->a[0].pNode;
    
      SColumnIndex index = COLUMN_INDEX_INITIALIZER;
      if (getColumnIndexByName(pCmd, &pParam->colInfo, pQueryInfo, &index) != TSDB_CODE_SUCCESS) {
        return invalidSqlErrMsg(tscGetErrorMsgPayload(pCmd), msg3);
      }
    
      pTableMetaInfo = tscGetMetaInfo(pQueryInfo, index.tableIndex);
      SSchema* pSchema = tscGetTableTagSchema(pTableMetaInfo->pTableMeta);
  
      // functions can not be applied to normal columns
      int32_t numOfCols = tscGetNumOfColumns(pTableMetaInfo->pTableMeta);
      if (index.columnIndex < numOfCols && index.columnIndex != TSDB_TBNAME_COLUMN_INDEX) {
        return invalidSqlErrMsg(tscGetErrorMsgPayload(pCmd), msg6);
      }
    
      if (index.columnIndex > 0) {
        index.columnIndex -= numOfCols;
      }
      
      // 2. valid the column type
      int16_t colType = 0;
      if (index.columnIndex == TSDB_TBNAME_COLUMN_INDEX) {
        colType = TSDB_DATA_TYPE_BINARY;
      } else {
        colType = pSchema[index.columnIndex].type;
      }
      
      if (colType == TSDB_DATA_TYPE_BOOL) {
        return invalidSqlErrMsg(tscGetErrorMsgPayload(pCmd), msg1);
      }

      tscColumnListInsert(pTableMetaInfo->tagColList, &index);
      SSchema* pTagSchema = tscGetTableTagSchema(pTableMetaInfo->pTableMeta);
      
      SSchema s = {0};
      if (index.columnIndex == TSDB_TBNAME_COLUMN_INDEX) {
        s = tGetTableNameColumnSchema();
      } else {
        s = pTagSchema[index.columnIndex];
      }
      
      int16_t bytes = 0;
      int16_t type  = 0;
      int32_t inter = 0;

      int32_t ret = getResultDataInfo(s.type, s.bytes, TSDB_FUNC_TID_TAG, 0, &type, &bytes, &inter, 0, 0);
      assert(ret == TSDB_CODE_SUCCESS);
      
      s.type = (uint8_t)type;
      s.bytes = bytes;

      TSDB_QUERY_SET_TYPE(pQueryInfo->type, TSDB_QUERY_TYPE_TAG_FILTER_QUERY);
      tscAddSpecialColumnForSelect(pQueryInfo, 0, TSDB_FUNC_TID_TAG, &index, &s, TSDB_COL_TAG);
      
      return TSDB_CODE_SUCCESS;
    }
    
    default:
      return TSDB_CODE_TSC_INVALID_SQL;
  }
  
}

// todo refactor
static SColumnList getColumnList(int32_t num, int16_t tableIndex, int32_t columnIndex) {
  assert(num == 1 && columnIndex >= -1 && tableIndex >= 0);

  SColumnList columnList = {0};
  columnList.num = num;

  int32_t index = num - 1;
  columnList.ids[index].tableIndex = tableIndex;
  columnList.ids[index].columnIndex = columnIndex;

  return columnList;
}

void getColumnName(tSQLExprItem* pItem, char* resultFieldName, int32_t nameLength) {
  if (pItem->aliasName != NULL) {
    strncpy(resultFieldName, pItem->aliasName, nameLength);
  } else {
    int32_t len = ((int32_t)pItem->pNode->operand.n < nameLength) ? (int32_t)pItem->pNode->operand.n : nameLength;
    strncpy(resultFieldName, pItem->pNode->operand.z, len);
  }
}

void getRevisedName(char* resultFieldName, int32_t functionId, int32_t maxLen, char* columnName) {
  snprintf(resultFieldName, maxLen, "%s(%s)", aAggs[functionId].aName, columnName);
}

static bool isTablenameToken(SSQLToken* token) {
  SSQLToken tmpToken = *token;
  SSQLToken tableToken = {0};

  extractTableNameFromToken(&tmpToken, &tableToken);

  return (strncasecmp(TSQL_TBNAME_L, tmpToken.z, tmpToken.n) == 0 && tmpToken.n == strlen(TSQL_TBNAME_L));
}

static int16_t doGetColumnIndex(SQueryInfo* pQueryInfo, int32_t index, SSQLToken* pToken) {
  STableMeta* pTableMeta = tscGetMetaInfo(pQueryInfo, index)->pTableMeta;

  int32_t  numOfCols = tscGetNumOfColumns(pTableMeta) + tscGetNumOfTags(pTableMeta);
  SSchema* pSchema = tscGetTableSchema(pTableMeta);

  int16_t columnIndex = COLUMN_INDEX_INITIAL_VAL;

  for (int16_t i = 0; i < numOfCols; ++i) {
    if (pToken->n != strlen(pSchema[i].name)) {
      continue;
    }

    if (strncasecmp(pSchema[i].name, pToken->z, pToken->n) == 0) {
      columnIndex = i;
      break;
    }
  }

  return columnIndex;
}

int32_t doGetColumnIndexByName(SSqlCmd* pCmd, SSQLToken* pToken, SQueryInfo* pQueryInfo, SColumnIndex* pIndex) {
  const char* msg0 = "ambiguous column name";
  const char* msg1 = "invalid column name";

  if (isTablenameToken(pToken)) {
    pIndex->columnIndex = TSDB_TBNAME_COLUMN_INDEX;
  } else if (strncasecmp(pToken->z, DEFAULT_PRIMARY_TIMESTAMP_COL_NAME, pToken->n) == 0) {
    pIndex->columnIndex = PRIMARYKEY_TIMESTAMP_COL_INDEX;
  } else {
    // not specify the table name, try to locate the table index by column name
    if (pIndex->tableIndex == COLUMN_INDEX_INITIAL_VAL) {
      for (int16_t i = 0; i < pQueryInfo->numOfTables; ++i) {
        int16_t colIndex = doGetColumnIndex(pQueryInfo, i, pToken);

        if (colIndex != COLUMN_INDEX_INITIAL_VAL) {
          if (pIndex->columnIndex != COLUMN_INDEX_INITIAL_VAL) {
            return invalidSqlErrMsg(tscGetErrorMsgPayload(pCmd), msg0);
          } else {
            pIndex->tableIndex = i;
            pIndex->columnIndex = colIndex;
          }
        }
      }
    } else {  // table index is valid, get the column index
      int16_t colIndex = doGetColumnIndex(pQueryInfo, pIndex->tableIndex, pToken);
      if (colIndex != COLUMN_INDEX_INITIAL_VAL) {
        pIndex->columnIndex = colIndex;
      }
    }

    if (pIndex->columnIndex == COLUMN_INDEX_INITIAL_VAL) {
      return invalidSqlErrMsg(tscGetErrorMsgPayload(pCmd), msg1);
    }
  }

  if (COLUMN_INDEX_VALIDE(*pIndex)) {
    return TSDB_CODE_SUCCESS;
  } else {
    return TSDB_CODE_TSC_INVALID_SQL;
  }
}

int32_t getTableIndexImpl(SSQLToken* pTableToken, SQueryInfo* pQueryInfo, SColumnIndex* pIndex) {
  if (pTableToken->n == 0) {  // only one table and no table name prefix in column name
    if (pQueryInfo->numOfTables == 1) {
      pIndex->tableIndex = 0;
    }

    return TSDB_CODE_SUCCESS;
  }

  pIndex->tableIndex = COLUMN_INDEX_INITIAL_VAL;
  for (int32_t i = 0; i < pQueryInfo->numOfTables; ++i) {
    STableMetaInfo* pTableMetaInfo = tscGetMetaInfo(pQueryInfo, i);
    char* name = pTableMetaInfo->aliasName;
    if (strncasecmp(name, pTableToken->z, pTableToken->n) == 0 && strlen(name) == pTableToken->n) {
      pIndex->tableIndex = i;
      break;
    }
  }

  if (pIndex->tableIndex < 0) {
    return TSDB_CODE_TSC_INVALID_SQL;
  }

  return TSDB_CODE_SUCCESS;
}

int32_t getTableIndexByName(SSQLToken* pToken, SQueryInfo* pQueryInfo, SColumnIndex* pIndex) {
  SSQLToken tableToken = {0};
  extractTableNameFromToken(pToken, &tableToken);

  if (getTableIndexImpl(&tableToken, pQueryInfo, pIndex) != TSDB_CODE_SUCCESS) {
    return TSDB_CODE_TSC_INVALID_SQL;
  }

  return TSDB_CODE_SUCCESS;
}

int32_t getColumnIndexByName(SSqlCmd* pCmd, const SSQLToken* pToken, SQueryInfo* pQueryInfo, SColumnIndex* pIndex) {
  if (pQueryInfo->pTableMetaInfo == NULL || pQueryInfo->numOfTables == 0) {
    return TSDB_CODE_TSC_INVALID_SQL;
  }

  SSQLToken tmpToken = *pToken;

  if (getTableIndexByName(&tmpToken, pQueryInfo, pIndex) != TSDB_CODE_SUCCESS) {
    return TSDB_CODE_TSC_INVALID_SQL;
  }

  return doGetColumnIndexByName(pCmd, &tmpToken, pQueryInfo, pIndex);
}

int32_t changeFunctionID(int32_t optr, int16_t* functionId) {
  switch (optr) {
    case TK_COUNT:
      *functionId = TSDB_FUNC_COUNT;
      break;
    case TK_SUM:
      *functionId = TSDB_FUNC_SUM;
      break;
    case TK_AVG:
      *functionId = TSDB_FUNC_AVG;
      break;
    case TK_RATE:
      *functionId = TSDB_FUNC_RATE;
      break;
    case TK_IRATE:
      *functionId = TSDB_FUNC_IRATE;
      break;
    case TK_SUM_RATE:
      *functionId = TSDB_FUNC_SUM_RATE;
      break;
    case TK_SUM_IRATE:
      *functionId = TSDB_FUNC_SUM_IRATE;
      break;
    case TK_AVG_RATE:
      *functionId = TSDB_FUNC_AVG_RATE;
      break;
    case TK_AVG_IRATE:
      *functionId = TSDB_FUNC_AVG_IRATE;
      break;
    case TK_MIN:
      *functionId = TSDB_FUNC_MIN;
      break;
    case TK_MAX:
      *functionId = TSDB_FUNC_MAX;
      break;
    case TK_STDDEV:
      *functionId = TSDB_FUNC_STDDEV;
      break;
    case TK_PERCENTILE:
      *functionId = TSDB_FUNC_PERCT;
      break;
    case TK_APERCENTILE:
      *functionId = TSDB_FUNC_APERCT;
      break;
    case TK_FIRST:
      *functionId = TSDB_FUNC_FIRST;
      break;
    case TK_LAST:
      *functionId = TSDB_FUNC_LAST;
      break;
    case TK_LEASTSQUARES:
      *functionId = TSDB_FUNC_LEASTSQR;
      break;
    case TK_TOP:
      *functionId = TSDB_FUNC_TOP;
      break;
    case TK_BOTTOM:
      *functionId = TSDB_FUNC_BOTTOM;
      break;
    case TK_DIFF:
      *functionId = TSDB_FUNC_DIFF;
      break;
    case TK_SPREAD:
      *functionId = TSDB_FUNC_SPREAD;
      break;
    case TK_TWA:
      *functionId = TSDB_FUNC_TWA;
      break;
    case TK_INTERP:
      *functionId = TSDB_FUNC_INTERP;
      break;
    case TK_LAST_ROW:
      *functionId = TSDB_FUNC_LAST_ROW;
      break;
    default:
      return -1;
  }

  return TSDB_CODE_SUCCESS;
}

int32_t setShowInfo(SSqlObj* pSql, struct SSqlInfo* pInfo) {
  SSqlCmd*        pCmd = &pSql->cmd;
  STableMetaInfo* pTableMetaInfo = tscGetTableMetaInfoFromCmd(pCmd, pCmd->clauseIndex, 0);
  assert(pCmd->numOfClause == 1);

  pCmd->command = TSDB_SQL_SHOW;

  const char* msg1 = "invalid name";
  const char* msg2 = "pattern filter string too long";
  const char* msg3 = "database name too long";
  const char* msg4 = "invalid ip address";
  const char* msg5 = "database name is empty";
  const char* msg6 = "pattern string is empty";

  /*
   * database prefix in pInfo->pDCLInfo->a[0]
   * wildcard in like clause in pInfo->pDCLInfo->a[1]
   */
  SShowInfo* pShowInfo = &pInfo->pDCLInfo->showOpt;
  int16_t    showType = pShowInfo->showType;
  if (showType == TSDB_MGMT_TABLE_TABLE || showType == TSDB_MGMT_TABLE_METRIC || showType == TSDB_MGMT_TABLE_VGROUP) {
    // db prefix in tagCond, show table conds in payload
    SSQLToken* pDbPrefixToken = &pShowInfo->prefix;
    if (pDbPrefixToken->type != 0) {

      if (pDbPrefixToken->n >= TSDB_DB_NAME_LEN) {  // db name is too long
        return invalidSqlErrMsg(tscGetErrorMsgPayload(pCmd), msg3);
      }

      if (pDbPrefixToken->n <= 0) {
        return invalidSqlErrMsg(tscGetErrorMsgPayload(pCmd), msg5);
      }

      if (tscValidateName(pDbPrefixToken) != TSDB_CODE_SUCCESS) {
        return invalidSqlErrMsg(tscGetErrorMsgPayload(pCmd), msg1);
      }

      int32_t ret = setObjFullName(pTableMetaInfo->name, getAccountId(pSql), pDbPrefixToken, NULL, NULL);
      if (ret != TSDB_CODE_SUCCESS) {
        return invalidSqlErrMsg(tscGetErrorMsgPayload(pCmd), msg1);
      }
    }

    // show table/stable like 'xxxx', set the like pattern for show tables
    SSQLToken* pPattern = &pShowInfo->pattern;
    if (pPattern->type != 0) {
      pPattern->n = strdequote(pPattern->z);

      if (pPattern->n <= 0) {
        return invalidSqlErrMsg(tscGetErrorMsgPayload(pCmd), msg6);
      }

      if (!tscValidateTableNameLength(pCmd->payloadLen)) {
        return invalidSqlErrMsg(tscGetErrorMsgPayload(pCmd), msg2);
      }
    }
  } else if (showType == TSDB_MGMT_TABLE_VNODES) {
    if (pShowInfo->prefix.type == 0) {
      return invalidSqlErrMsg(tscGetErrorMsgPayload(pCmd), "No specified ip of dnode");
    }

    // show vnodes may be ip addr of dnode in payload
    SSQLToken* pDnodeIp = &pShowInfo->prefix;
    if (pDnodeIp->n >= TSDB_IPv4ADDR_LEN) {  // ip addr is too long
      return invalidSqlErrMsg(tscGetErrorMsgPayload(pCmd), msg3);
    }

    if (!validateIpAddress(pDnodeIp->z, pDnodeIp->n)) {
      return invalidSqlErrMsg(tscGetErrorMsgPayload(pCmd), msg4);
    }
  }

  return TSDB_CODE_SUCCESS;
}

int32_t setKillInfo(SSqlObj* pSql, struct SSqlInfo* pInfo, int32_t killType) {
  const char* msg1 = "invalid connection ID";
  const char* msg2 = "invalid query ID";
  const char* msg3 = "invalid stream ID";

  SSqlCmd* pCmd = &pSql->cmd;
  pCmd->command = pInfo->type;
  
  SSQLToken* idStr = &(pInfo->pDCLInfo->ip);
  if (idStr->n > TSDB_KILL_MSG_LEN) {
    return TSDB_CODE_TSC_INVALID_SQL;
  }

  strncpy(pCmd->payload, idStr->z, idStr->n);

  const char delim = ':';
  char* connIdStr = strtok(idStr->z, &delim);
  char* queryIdStr = strtok(NULL, &delim);

  int32_t connId = (int32_t)strtol(connIdStr, NULL, 10);
  if (connId <= 0) {
    memset(pCmd->payload, 0, strlen(pCmd->payload));
    return invalidSqlErrMsg(tscGetErrorMsgPayload(pCmd), msg1);
  }

  if (killType == TSDB_SQL_KILL_CONNECTION) {
    return TSDB_CODE_SUCCESS;
  }

  int32_t queryId = (int32_t)strtol(queryIdStr, NULL, 10);
  if (queryId <= 0) {
    memset(pCmd->payload, 0, strlen(pCmd->payload));
    if (killType == TSDB_SQL_KILL_QUERY) {
      return invalidSqlErrMsg(tscGetErrorMsgPayload(pCmd), msg2);
    } else {
      return invalidSqlErrMsg(tscGetErrorMsgPayload(pCmd), msg3);
    }
  }
  
  return TSDB_CODE_SUCCESS;
}

bool validateIpAddress(const char* ip, size_t size) {
  char tmp[128] = {0};  // buffer to build null-terminated string
  assert(size < 128);

  strncpy(tmp, ip, size);

  in_addr_t epAddr = inet_addr(tmp);

  return epAddr != INADDR_NONE;
}

int32_t tscTansformSQLFuncForSTableQuery(SQueryInfo* pQueryInfo) {
  STableMetaInfo* pTableMetaInfo = tscGetMetaInfo(pQueryInfo, 0);

  if (pTableMetaInfo->pTableMeta == NULL || !UTIL_TABLE_IS_SUPER_TABLE(pTableMetaInfo)) {
    return TSDB_CODE_TSC_INVALID_SQL;
  }

  assert(tscGetNumOfTags(pTableMetaInfo->pTableMeta) >= 0);

  int16_t bytes = 0;
  int16_t type = 0;
  int32_t interBytes = 0;
  
  size_t size = tscSqlExprNumOfExprs(pQueryInfo);
  for (int32_t k = 0; k < size; ++k) {
    SSqlExpr*   pExpr = tscSqlExprGet(pQueryInfo, k);
    int16_t functionId = aAggs[pExpr->functionId].stableFuncId;

    int32_t colIndex = pExpr->colInfo.colIndex;
    SSchema* pSrcSchema = tscGetTableColumnSchema(pTableMetaInfo->pTableMeta, colIndex);
    
    if ((functionId >= TSDB_FUNC_SUM && functionId <= TSDB_FUNC_TWA) ||
        (functionId >= TSDB_FUNC_FIRST_DST && functionId <= TSDB_FUNC_LAST_DST) ||
        (functionId >= TSDB_FUNC_RATE && functionId <= TSDB_FUNC_AVG_IRATE)) {
      if (getResultDataInfo(pSrcSchema->type, pSrcSchema->bytes, functionId, (int32_t)pExpr->param[0].i64Key, &type, &bytes,
                            &interBytes, 0, true) != TSDB_CODE_SUCCESS) {
        return TSDB_CODE_TSC_INVALID_SQL;
      }

      tscSqlExprUpdate(pQueryInfo, k, functionId, pExpr->colInfo.colIndex, TSDB_DATA_TYPE_BINARY, bytes);
      // todo refactor
      pExpr->interBytes = interBytes;
    }
  }

  tscFieldInfoUpdateOffsetForInterResult(pQueryInfo);
  return TSDB_CODE_SUCCESS;
}

/* transfer the field-info back to original input format */
void tscRestoreSQLFuncForSTableQuery(SQueryInfo* pQueryInfo) {
  STableMetaInfo* pTableMetaInfo = tscGetMetaInfo(pQueryInfo, 0);
  if (!UTIL_TABLE_IS_SUPER_TABLE(pTableMetaInfo)) {
    return;
  }
  
  size_t size = tscSqlExprNumOfExprs(pQueryInfo);
  for (int32_t i = 0; i < size; ++i) {
    SSqlExpr*   pExpr = tscSqlExprGet(pQueryInfo, i);
    SSchema* pSchema = tscGetTableColumnSchema(pTableMetaInfo->pTableMeta, pExpr->colInfo.colIndex);
    
    // the final result size and type in the same as query on single table.
    // so here, set the flag to be false;
    int32_t inter = 0;
    
    int32_t functionId = pExpr->functionId;
    if (functionId >= TSDB_FUNC_TS && functionId <= TSDB_FUNC_DIFF) {
      continue;
    }
    
    if (functionId == TSDB_FUNC_FIRST_DST) {
      functionId = TSDB_FUNC_FIRST;
    } else if (functionId == TSDB_FUNC_LAST_DST) {
      functionId = TSDB_FUNC_LAST;
    }
    
    getResultDataInfo(pSchema->type, pSchema->bytes, functionId, 0, &pExpr->resType, &pExpr->resBytes,
                      &inter, 0, false);
  }
}

bool hasUnsupportFunctionsForSTableQuery(SSqlCmd* pCmd, SQueryInfo* pQueryInfo) {
  const char* msg1 = "TWA not allowed to apply to super table directly";
  const char* msg2 = "TWA only support group by tbname for super table query";
  const char* msg3 = "function not support for super table query";

  // filter sql function not supported by metric query yet.
  size_t size = tscSqlExprNumOfExprs(pQueryInfo);
  for (int32_t i = 0; i < size; ++i) {
    int32_t functionId = tscSqlExprGet(pQueryInfo, i)->functionId;
    if ((aAggs[functionId].nStatus & TSDB_FUNCSTATE_STABLE) == 0) {
      invalidSqlErrMsg(tscGetErrorMsgPayload(pCmd), msg3);
      return true;
    }
  }

  if (tscIsTWAQuery(pQueryInfo)) {
    if (pQueryInfo->groupbyExpr.numOfGroupCols == 0) {
      invalidSqlErrMsg(tscGetErrorMsgPayload(pCmd), msg1);
      return true;
    }

    if (pQueryInfo->groupbyExpr.numOfGroupCols != 1) {
      invalidSqlErrMsg(tscGetErrorMsgPayload(pCmd), msg2);
      return true;
    } else {
      SColIndex* pColIndex = taosArrayGet(pQueryInfo->groupbyExpr.columnInfo, 0);
      if (pColIndex->colIndex != TSDB_TBNAME_COLUMN_INDEX) {
        invalidSqlErrMsg(tscGetErrorMsgPayload(pCmd), msg2);
        return true;
      }
    }
  }

  return false;
}

static bool functionCompatibleCheck(SQueryInfo* pQueryInfo) {
  int32_t startIdx = 0;
  
  SSqlExpr* pExpr = tscSqlExprGet(pQueryInfo, startIdx);
  int32_t functionID = pExpr->functionId;

  // ts function can be simultaneously used with any other functions.
  if (functionID == TSDB_FUNC_TS || functionID == TSDB_FUNC_TS_DUMMY) {
    startIdx++;
  }

  int32_t factor = functionCompatList[tscSqlExprGet(pQueryInfo, startIdx)->functionId];

  // diff function cannot be executed with other function
  // arithmetic function can be executed with other arithmetic functions
  size_t size = tscSqlExprNumOfExprs(pQueryInfo);
  
  for (int32_t i = startIdx + 1; i < size; ++i) {
    SSqlExpr* pExpr1 = tscSqlExprGet(pQueryInfo, i);

    int16_t functionId = pExpr1->functionId;
    if (functionId == TSDB_FUNC_TAGPRJ || functionId == TSDB_FUNC_TAG || functionId == TSDB_FUNC_TS) {
      continue;
    }

    if (functionId == TSDB_FUNC_PRJ && pExpr1->colInfo.colId == PRIMARYKEY_TIMESTAMP_COL_INDEX) {
      continue;
    }

    if (functionCompatList[functionId] != factor) {
      return false;
    }
  }

  return true;
}

int32_t parseGroupbyClause(SQueryInfo* pQueryInfo, tVariantList* pList, SSqlCmd* pCmd) {
  const char* msg1 = "too many columns in group by clause";
  const char* msg2 = "invalid column name in group by clause";
//  const char* msg3 = "group by columns must belong to one table";
  const char* msg7 = "not support group by expression";
  const char* msg8 = "not allowed column type for group by";
  const char* msg9 = "tags not allowed for table query";

  // todo : handle two tables situation
  STableMetaInfo* pTableMetaInfo = NULL;

  if (pList == NULL) {
    return TSDB_CODE_SUCCESS;
  }

  if (pQueryInfo->colList == NULL) {
    pQueryInfo->colList = taosArrayInit(4, POINTER_BYTES);
  }
  
  pQueryInfo->groupbyExpr.numOfGroupCols = pList->nExpr;
  if (pList->nExpr > TSDB_MAX_TAGS) {
    return invalidSqlErrMsg(tscGetErrorMsgPayload(pCmd), msg1);
  }

  STableMeta* pTableMeta = NULL;
  SSchema*    pSchema = NULL;
  SSchema     s = tscGetTbnameColumnSchema();

  int32_t tableIndex = COLUMN_INDEX_INITIAL_VAL;
  
  for (int32_t i = 0; i < pList->nExpr; ++i) {
    tVariant* pVar = &pList->a[i].pVar;
    SSQLToken token = {pVar->nLen, pVar->nType, pVar->pz};

    SColumnIndex index = COLUMN_INDEX_INITIALIZER;
    if (getColumnIndexByName(pCmd, &token, pQueryInfo, &index) != TSDB_CODE_SUCCESS) {
      return invalidSqlErrMsg(tscGetErrorMsgPayload(pCmd), msg2);
    }

    tableIndex = index.tableIndex;

    pTableMetaInfo = tscGetMetaInfo(pQueryInfo, index.tableIndex);
    pTableMeta = pTableMetaInfo->pTableMeta;
  
    int32_t numOfCols = tscGetNumOfColumns(pTableMeta);
    if (index.columnIndex == TSDB_TBNAME_COLUMN_INDEX) {
      pSchema = &s;
    } else {
      pSchema = tscGetTableColumnSchema(pTableMeta, index.columnIndex);
    }

    bool groupTag = false;
    if (index.columnIndex == TSDB_TBNAME_COLUMN_INDEX || index.columnIndex >= numOfCols) {
      groupTag = true;
    }
  
    SSqlGroupbyExpr* pGroupExpr = &pQueryInfo->groupbyExpr;
    if (pGroupExpr->columnInfo == NULL) {
      pGroupExpr->columnInfo = taosArrayInit(4, sizeof(SColIndex));
    }
    
    if (groupTag) {
      if (!UTIL_TABLE_IS_SUPER_TABLE(pTableMetaInfo)) {
        return invalidSqlErrMsg(tscGetErrorMsgPayload(pCmd), msg9);
      }

      int32_t relIndex = index.columnIndex;
      if (index.columnIndex != TSDB_TBNAME_COLUMN_INDEX) {
        relIndex -= numOfCols;
      }

      SColIndex colIndex = { .colIndex = relIndex, .flag = TSDB_COL_TAG, .colId = pSchema->colId, };
      taosArrayPush(pGroupExpr->columnInfo, &colIndex);
      
      index.columnIndex = relIndex;
      tscColumnListInsert(pTableMetaInfo->tagColList, &index);
    } else {
      // check if the column type is valid, here only support the bool/tinyint/smallint/bigint group by
      if (pSchema->type > TSDB_DATA_TYPE_BINARY) {
        return invalidSqlErrMsg(tscGetErrorMsgPayload(pCmd), msg8);
      }

      tscColumnListInsert(pQueryInfo->colList, &index);
      
      SColIndex colIndex = { .colIndex = index.columnIndex, .flag = TSDB_COL_NORMAL, .colId = pSchema->colId };
      taosArrayPush(pGroupExpr->columnInfo, &colIndex);
      pQueryInfo->groupbyExpr.orderType = TSDB_ORDER_ASC;

      if (i == 0 && pList->nExpr > 1) {
        return invalidSqlErrMsg(tscGetErrorMsgPayload(pCmd), msg7);
      }
    }
  }

  pQueryInfo->groupbyExpr.tableIndex = tableIndex;
  return TSDB_CODE_SUCCESS;
}

void setColumnOffsetValueInResultset(SQueryInfo* pQueryInfo) {
  if (QUERY_IS_STABLE_QUERY(pQueryInfo->type)) {
    tscFieldInfoUpdateOffsetForInterResult(pQueryInfo);
  } else {
    tscFieldInfoUpdateOffset(pQueryInfo);
  }
}

static SColumnFilterInfo* addColumnFilterInfo(SColumn* pColumn) {
  if (pColumn == NULL) {
    return NULL;
  }

  int32_t size = pColumn->numOfFilters + 1;
  char*   tmp = (char*)realloc((void*)(pColumn->filterInfo), sizeof(SColumnFilterInfo) * (size));
  if (tmp != NULL) {
    pColumn->filterInfo = (SColumnFilterInfo*)tmp;
  }

  pColumn->numOfFilters++;

  SColumnFilterInfo* pColFilterInfo = &pColumn->filterInfo[pColumn->numOfFilters - 1];
  memset(pColFilterInfo, 0, sizeof(SColumnFilterInfo));

  return pColFilterInfo;
}

static int32_t doExtractColumnFilterInfo(SSqlCmd* pCmd, SQueryInfo* pQueryInfo, SColumnFilterInfo* pColumnFilter,
                                         SColumnIndex* columnIndex, tSQLExpr* pExpr) {
  const char* msg = "not supported filter condition";

  tSQLExpr*       pRight = pExpr->pRight;
  STableMetaInfo* pTableMetaInfo = tscGetMetaInfo(pQueryInfo, columnIndex->tableIndex);

  SSchema* pSchema = tscGetTableColumnSchema(pTableMetaInfo->pTableMeta, columnIndex->columnIndex);

  int16_t colType = pSchema->type;
  if (colType >= TSDB_DATA_TYPE_TINYINT && colType <= TSDB_DATA_TYPE_BIGINT) {
    colType = TSDB_DATA_TYPE_BIGINT;
  } else if (colType == TSDB_DATA_TYPE_FLOAT || colType == TSDB_DATA_TYPE_DOUBLE) {
    colType = TSDB_DATA_TYPE_DOUBLE;
  } else if ((colType == TSDB_DATA_TYPE_TIMESTAMP) && (TSDB_DATA_TYPE_BINARY == pRight->val.nType)) {
    int retVal = setColumnFilterInfoForTimestamp(pCmd, pQueryInfo, &pRight->val);
    if (TSDB_CODE_SUCCESS != retVal) {
      return retVal;
    }
  }

  if (pExpr->nSQLOptr == TK_LE || pExpr->nSQLOptr == TK_LT) {
    tVariantDump(&pRight->val, (char*)&pColumnFilter->upperBndd, colType, false);
  } else {  // TK_GT,TK_GE,TK_EQ,TK_NE are based on the pColumn->lowerBndd
    if (colType == TSDB_DATA_TYPE_BINARY) {
      pColumnFilter->pz = (int64_t)calloc(1, pRight->val.nLen + TSDB_NCHAR_SIZE);
      pColumnFilter->len = pRight->val.nLen;

      tVariantDump(&pRight->val, (char*)pColumnFilter->pz, colType, false);
    } else if (colType == TSDB_DATA_TYPE_NCHAR) {
      // pRight->val.nLen + 1 is larger than the actual nchar string length
      pColumnFilter->pz = (int64_t)calloc(1, (pRight->val.nLen + 1) * TSDB_NCHAR_SIZE);

      tVariantDump(&pRight->val, (char*)pColumnFilter->pz, colType, false);

      size_t len = twcslen((wchar_t*)pColumnFilter->pz);
      pColumnFilter->len = len * TSDB_NCHAR_SIZE;
    } else {
      tVariantDump(&pRight->val, (char*)&pColumnFilter->lowerBndd, colType, false);
    }
  }

  switch (pExpr->nSQLOptr) {
    case TK_LE:
      pColumnFilter->upperRelOptr = TSDB_RELATION_LESS_EQUAL;
      break;
    case TK_LT:
      pColumnFilter->upperRelOptr = TSDB_RELATION_LESS;
      break;
    case TK_GT:
      pColumnFilter->lowerRelOptr = TSDB_RELATION_GREATER;
      break;
    case TK_GE:
      pColumnFilter->lowerRelOptr = TSDB_RELATION_GREATER_EQUAL;
      break;
    case TK_EQ:
      pColumnFilter->lowerRelOptr = TSDB_RELATION_EQUAL;
      break;
    case TK_NE:
      pColumnFilter->lowerRelOptr = TSDB_RELATION_NOT_EQUAL;
      break;
    case TK_LIKE:
      pColumnFilter->lowerRelOptr = TSDB_RELATION_LIKE;
      break;
    default:
      return invalidSqlErrMsg(tscGetErrorMsgPayload(pCmd), msg);
  }

  return TSDB_CODE_SUCCESS;
}

typedef struct SCondExpr {
  tSQLExpr* pTagCond;
  tSQLExpr* pTimewindow;

  tSQLExpr* pColumnCond;

  tSQLExpr* pTableCond;
  int16_t   relType;  // relation between table name in expression and other tag
                      // filter condition expression, TK_AND or TK_OR
  int16_t tableCondIndex;

  tSQLExpr* pJoinExpr;  // join condition
  bool      tsJoin;
} SCondExpr;

static int32_t getTimeRange(STimeWindow* win, tSQLExpr* pRight, int32_t optr, int16_t timePrecision);

static int32_t tSQLExprNodeToString(tSQLExpr* pExpr, char** str) {
  if (pExpr->nSQLOptr == TK_ID) {  // column name
    strncpy(*str, pExpr->colInfo.z, pExpr->colInfo.n);
    *str += pExpr->colInfo.n;

  } else if (pExpr->nSQLOptr >= TK_BOOL && pExpr->nSQLOptr <= TK_STRING) {  // value
    *str += tVariantToString(&pExpr->val, *str);

  } else if (pExpr->nSQLOptr >= TK_COUNT && pExpr->nSQLOptr <= TK_AVG_IRATE) {
    /*
     * arithmetic expression of aggregation, such as count(ts) + count(ts) *2
     */
    strncpy(*str, pExpr->operand.z, pExpr->operand.n);
    *str += pExpr->operand.n;
  } else {  // not supported operation
    assert(false);
  }

  return TSDB_CODE_SUCCESS;
}

static bool isExprLeafNode(tSQLExpr* pExpr) {
  return (pExpr->pRight == NULL && pExpr->pLeft == NULL) &&
         (pExpr->nSQLOptr == TK_ID || (pExpr->nSQLOptr >= TK_BOOL && pExpr->nSQLOptr <= TK_NCHAR) ||
          pExpr->nSQLOptr == TK_SET);
}

static bool isExprDirectParentOfLeaftNode(tSQLExpr* pExpr) {
  return (pExpr->pLeft != NULL && pExpr->pRight != NULL) &&
         (isExprLeafNode(pExpr->pLeft) && isExprLeafNode(pExpr->pRight));
}

static int32_t tSQLExprLeafToString(tSQLExpr* pExpr, bool addParentheses, char** output) {
  if (!isExprDirectParentOfLeaftNode(pExpr)) {
    return TSDB_CODE_TSC_INVALID_SQL;
  }

  tSQLExpr* pLeft = pExpr->pLeft;
  tSQLExpr* pRight = pExpr->pRight;

  if (addParentheses) {
    *(*output) = '(';
    *output += 1;
  }

  tSQLExprNodeToString(pLeft, output);
  if (optrToString(pExpr, output) != TSDB_CODE_SUCCESS) {
    return TSDB_CODE_TSC_INVALID_SQL;
  }

  tSQLExprNodeToString(pRight, output);

  if (addParentheses) {
    *(*output) = ')';
    *output += 1;
  }

  return TSDB_CODE_SUCCESS;
}

static int32_t optrToString(tSQLExpr* pExpr, char** exprString) {
  const char* le = "<=";
  const char* ge = ">=";
  const char* ne = "<>";
  const char* likeOptr = "LIKE";

  switch (pExpr->nSQLOptr) {
    case TK_LE: {
      *(int16_t*)(*exprString) = *(int16_t*)le;
      *exprString += 1;
      break;
    }
    case TK_GE: {
      *(int16_t*)(*exprString) = *(int16_t*)ge;
      *exprString += 1;
      break;
    }
    case TK_NE: {
      *(int16_t*)(*exprString) = *(int16_t*)ne;
      *exprString += 1;
      break;
    }

    case TK_LT:
      *(*exprString) = '<';
      break;
    case TK_GT:
      *(*exprString) = '>';
      break;
    case TK_EQ:
      *(*exprString) = '=';
      break;
    case TK_PLUS:
      *(*exprString) = '+';
      break;
    case TK_MINUS:
      *(*exprString) = '-';
      break;
    case TK_STAR:
      *(*exprString) = '*';
      break;
    case TK_DIVIDE:
      *(*exprString) = '/';
      break;
    case TK_REM:
      *(*exprString) = '%';
      break;
    case TK_LIKE: {
      int32_t len = sprintf(*exprString, " %s ", likeOptr);
      *exprString += (len - 1);
      break;
    }
    default:
      return TSDB_CODE_TSC_INVALID_SQL;
  }

  *exprString += 1;

  return TSDB_CODE_SUCCESS;
}

static int32_t tablenameListToString(tSQLExpr* pExpr, SStringBuilder* sb) {
  tSQLExprList* pList = pExpr->pParam;
  if (pList->nExpr <= 0) {
    return TSDB_CODE_TSC_INVALID_SQL;
  }

  if (pList->nExpr > 0) {
    taosStringBuilderAppendStringLen(sb, QUERY_COND_REL_PREFIX_IN, QUERY_COND_REL_PREFIX_IN_LEN);
  }

  for (int32_t i = 0; i < pList->nExpr; ++i) {
    tSQLExpr* pSub = pList->a[i].pNode;
    taosStringBuilderAppendStringLen(sb, pSub->val.pz, pSub->val.nLen);

    if (i < pList->nExpr - 1) {
      taosStringBuilderAppendString(sb, TBNAME_LIST_SEP);
    }

    if (pSub->val.nLen <= 0 || !tscValidateTableNameLength(pSub->val.nLen)) {
      return TSDB_CODE_TSC_INVALID_SQL;
    }
  }

  return TSDB_CODE_SUCCESS;
}

static int32_t tablenameCondToString(tSQLExpr* pExpr, SStringBuilder* sb) {
  taosStringBuilderAppendStringLen(sb, QUERY_COND_REL_PREFIX_LIKE, QUERY_COND_REL_PREFIX_LIKE_LEN);
  taosStringBuilderAppendString(sb, pExpr->val.pz);

  return TSDB_CODE_SUCCESS;
}

enum {
  TSQL_EXPR_TS = 0,
  TSQL_EXPR_TAG = 1,
  TSQL_EXPR_COLUMN = 2,
  TSQL_EXPR_TBNAME = 3,
};

static int32_t extractColumnFilterInfo(SSqlCmd* pCmd, SQueryInfo* pQueryInfo, SColumnIndex* pIndex, tSQLExpr* pExpr, int32_t sqlOptr) {
  STableMetaInfo* pTableMetaInfo = tscGetMetaInfo(pQueryInfo, pIndex->tableIndex);

  STableMeta* pTableMeta = pTableMetaInfo->pTableMeta;
  SSchema*    pSchema = tscGetTableColumnSchema(pTableMeta, pIndex->columnIndex);

  const char* msg1 = "non binary column not support like operator";
  const char* msg2 = "binary column not support this operator";  
  const char* msg3 = "bool column not support this operator";

  SColumn* pColumn = tscColumnListInsert(pQueryInfo->colList, pIndex);
  SColumnFilterInfo* pColFilter = NULL;

  /*
   * in case of TK_AND filter condition, we first find the corresponding column and build the query condition together
   * the already existed condition.
   */
  if (sqlOptr == TK_AND) {
    // this is a new filter condition on this column
    if (pColumn->numOfFilters == 0) {
      pColFilter = addColumnFilterInfo(pColumn);
    } else {  // update the existed column filter information, find the filter info here
      pColFilter = &pColumn->filterInfo[0];
    }
  } else if (sqlOptr == TK_OR) {
    // TODO fixme: failed to invalid the filter expression: "col1 = 1 OR col2 = 2"
    pColFilter = addColumnFilterInfo(pColumn);
  } else {  // error;
    return TSDB_CODE_TSC_INVALID_SQL;
  }

  pColFilter->filterstr =
      ((pSchema->type == TSDB_DATA_TYPE_BINARY || pSchema->type == TSDB_DATA_TYPE_NCHAR) ? 1 : 0);

  if (pColFilter->filterstr) {
    if (pExpr->nSQLOptr != TK_EQ && pExpr->nSQLOptr != TK_NE && pExpr->nSQLOptr != TK_LIKE) {
      return invalidSqlErrMsg(tscGetErrorMsgPayload(pCmd), msg2);
    }
  } else {
    if (pExpr->nSQLOptr == TK_LIKE) {
      return invalidSqlErrMsg(tscGetErrorMsgPayload(pCmd), msg1);
    }
    
    if (pSchema->type == TSDB_DATA_TYPE_BOOL) {
      if (pExpr->nSQLOptr != TK_EQ && pExpr->nSQLOptr != TK_NE) {
        return invalidSqlErrMsg(tscGetErrorMsgPayload(pCmd), msg3);
      }
    }
  }

  pColumn->colIndex = *pIndex;
  return doExtractColumnFilterInfo(pCmd, pQueryInfo, pColFilter, pIndex, pExpr);
}

static void relToString(tSQLExpr* pExpr, char** str) {
  assert(pExpr->nSQLOptr == TK_AND || pExpr->nSQLOptr == TK_OR);

  const char* or = "OR";
  const char*and = "AND";

  //    if (pQueryInfo->tagCond.relType == TSQL_STABLE_QTYPE_COND) {
  if (pExpr->nSQLOptr == TK_AND) {
    strcpy(*str, and);
    *str += strlen(and);
  } else {
    strcpy(*str, or);
    *str += strlen(or);
  }
}

UNUSED_FUNC
static int32_t getTagCondString(tSQLExpr* pExpr, char** str) {
  if (pExpr == NULL) {
    return TSDB_CODE_SUCCESS;
  }

  if (!isExprDirectParentOfLeaftNode(pExpr)) {
    *(*str) = '(';
    *str += 1;

    int32_t ret = getTagCondString(pExpr->pLeft, str);
    if (ret != TSDB_CODE_SUCCESS) {
      return ret;
    }

    relToString(pExpr, str);

    ret = getTagCondString(pExpr->pRight, str);

    *(*str) = ')';
    *str += 1;

    return ret;
  }

  return tSQLExprLeafToString(pExpr, true, str);
}

static int32_t getTablenameCond(SSqlCmd* pCmd, SQueryInfo* pQueryInfo, tSQLExpr* pTableCond, SStringBuilder* sb) {
  const char* msg0 = "invalid table name list";

  if (pTableCond == NULL) {
    return TSDB_CODE_SUCCESS;
  }

  tSQLExpr* pLeft = pTableCond->pLeft;
  tSQLExpr* pRight = pTableCond->pRight;

  if (!isTablenameToken(&pLeft->colInfo)) {
    return TSDB_CODE_TSC_INVALID_SQL;
  }

  int32_t ret = TSDB_CODE_SUCCESS;

  if (pTableCond->nSQLOptr == TK_IN) {
    ret = tablenameListToString(pRight, sb);
  } else if (pTableCond->nSQLOptr == TK_LIKE) {
    ret = tablenameCondToString(pRight, sb);
  }

  if (ret != TSDB_CODE_SUCCESS) {
    invalidSqlErrMsg(tscGetErrorMsgPayload(pCmd), msg0);
  }

  return ret;
}

static int32_t getColumnQueryCondInfo(SSqlCmd* pCmd, SQueryInfo* pQueryInfo, tSQLExpr* pExpr, int32_t relOptr) {
  if (pExpr == NULL) {
    return TSDB_CODE_SUCCESS;
  }

  if (!isExprDirectParentOfLeaftNode(pExpr)) {  // internal node
    int32_t ret = getColumnQueryCondInfo(pCmd, pQueryInfo, pExpr->pLeft, pExpr->nSQLOptr);
    if (ret != TSDB_CODE_SUCCESS) {
      return ret;
    }

    return getColumnQueryCondInfo(pCmd, pQueryInfo, pExpr->pRight, pExpr->nSQLOptr);
  } else {  // handle leaf node
    SColumnIndex index = COLUMN_INDEX_INITIALIZER;
    if (getColumnIndexByName(pCmd, &pExpr->pLeft->colInfo, pQueryInfo, &index) != TSDB_CODE_SUCCESS) {
      return TSDB_CODE_TSC_INVALID_SQL;
    }

    return extractColumnFilterInfo(pCmd, pQueryInfo, &index, pExpr, relOptr);
  }
}

static int32_t getJoinCondInfo(SSqlCmd* pCmd, SQueryInfo* pQueryInfo, tSQLExpr* pExpr) {
  const char* msg1 = "invalid join query condition";
  const char* msg2 = "join on binary/nchar not supported";
  const char* msg3 = "type of join columns must be identical";
  const char* msg4 = "invalid column name in join condition";

  if (pExpr == NULL) {
    return TSDB_CODE_SUCCESS;
  }

  if (!isExprDirectParentOfLeaftNode(pExpr)) {
    return invalidSqlErrMsg(tscGetErrorMsgPayload(pCmd), msg1);
  }

  STagCond*  pTagCond = &pQueryInfo->tagCond;
  SJoinNode* pLeft = &pTagCond->joinInfo.left;
  SJoinNode* pRight = &pTagCond->joinInfo.right;

  SColumnIndex index = COLUMN_INDEX_INITIALIZER;
  if (getColumnIndexByName(pCmd, &pExpr->pLeft->colInfo, pQueryInfo, &index) != TSDB_CODE_SUCCESS) {
    return invalidSqlErrMsg(tscGetErrorMsgPayload(pCmd), msg4);
  }

  STableMetaInfo* pTableMetaInfo = tscGetMetaInfo(pQueryInfo, index.tableIndex);
  SSchema* pTagSchema1 = tscGetTableColumnSchema(pTableMetaInfo->pTableMeta, index.columnIndex);

  pLeft->uid = pTableMetaInfo->pTableMeta->id.uid;
  pLeft->tagColId = pTagSchema1->colId;
  strcpy(pLeft->tableId, pTableMetaInfo->name);

  index = (SColumnIndex)COLUMN_INDEX_INITIALIZER;
  if (getColumnIndexByName(pCmd, &pExpr->pRight->colInfo, pQueryInfo, &index) != TSDB_CODE_SUCCESS) {
    return invalidSqlErrMsg(tscGetErrorMsgPayload(pCmd), msg4);
  }

  pTableMetaInfo = tscGetMetaInfo(pQueryInfo, index.tableIndex);
  SSchema* pTagSchema2 = tscGetTableColumnSchema(pTableMetaInfo->pTableMeta, index.columnIndex);

  pRight->uid = pTableMetaInfo->pTableMeta->id.uid;
  pRight->tagColId = pTagSchema2->colId;
  strcpy(pRight->tableId, pTableMetaInfo->name);

  if (pTagSchema1->type != pTagSchema2->type) {
    return invalidSqlErrMsg(tscGetErrorMsgPayload(pCmd), msg3);
  }

  if (pTagSchema1->type == TSDB_DATA_TYPE_BINARY || pTagSchema1->type == TSDB_DATA_TYPE_NCHAR) {
    return invalidSqlErrMsg(tscGetErrorMsgPayload(pCmd), msg2);
  }

  pTagCond->joinInfo.hasJoin = true;
  return TSDB_CODE_SUCCESS;
}

// todo error handle / such as and /or mixed with +/-/*/
int32_t doArithmeticExprToString(tSQLExpr* pExpr, char** exprString) {
  tSQLExpr* pLeft = pExpr->pLeft;
  tSQLExpr* pRight = pExpr->pRight;

  *(*exprString)++ = '(';

  if (pLeft->nSQLOptr >= TK_PLUS && pLeft->nSQLOptr <= TK_REM) {
    doArithmeticExprToString(pLeft, exprString);
  } else {
    int32_t ret = tSQLExprNodeToString(pLeft, exprString);
    if (ret != TSDB_CODE_SUCCESS) {
      return TSDB_CODE_TSC_INVALID_SQL;
    }
  }

  optrToString(pExpr, exprString);

  if (pRight->nSQLOptr >= TK_PLUS && pRight->nSQLOptr <= TK_REM) {
    doArithmeticExprToString(pRight, exprString);
  } else {
    int32_t ret = tSQLExprNodeToString(pRight, exprString);
    if (ret != TSDB_CODE_SUCCESS) {
      return TSDB_CODE_TSC_INVALID_SQL;
    }
  }

  *(*exprString)++ = ')';

  return TSDB_CODE_SUCCESS;
}

static int32_t arithmeticExprToString(tSQLExpr* pExpr, char** str) {
  char* start = *str;

  int32_t code = doArithmeticExprToString(pExpr, str);
  if (code == TSDB_CODE_SUCCESS) { // remove out the parenthesis
    int32_t len = strlen(start);
    memmove(start, start + 1, len - 2);
    start[len - 2] = 0;
  }

  return code;
}

static int32_t validateSQLExpr(SSqlCmd* pCmd, tSQLExpr* pExpr, SQueryInfo* pQueryInfo, SColumnList* pList, int32_t* type) {
  if (pExpr->nSQLOptr == TK_ID) {
    if (*type == NON_ARITHMEIC_EXPR) {
      *type = NORMAL_ARITHMETIC;
    } else if (*type == AGG_ARIGHTMEIC) {
      return TSDB_CODE_TSC_INVALID_SQL;
    }

    SColumnIndex index = COLUMN_INDEX_INITIALIZER;
    if (getColumnIndexByName(pCmd, &pExpr->colInfo, pQueryInfo, &index) != TSDB_CODE_SUCCESS) {
      return TSDB_CODE_TSC_INVALID_SQL;
    }

    // if column is timestamp, bool, binary, nchar, not support arithmetic, so return invalid sql
    STableMeta* pTableMeta = tscGetMetaInfo(pQueryInfo, index.tableIndex)->pTableMeta;
    SSchema*    pSchema = tscGetTableSchema(pTableMeta) + index.columnIndex;
    
    if ((pSchema->type == TSDB_DATA_TYPE_TIMESTAMP) || (pSchema->type == TSDB_DATA_TYPE_BOOL) ||
        (pSchema->type == TSDB_DATA_TYPE_BINARY) || (pSchema->type == TSDB_DATA_TYPE_NCHAR)) {
      return TSDB_CODE_TSC_INVALID_SQL;
    }

    pList->ids[pList->num++] = index;
  } else if (pExpr->nSQLOptr == TK_FLOAT && (isnan(pExpr->val.dKey) || isinf(pExpr->val.dKey))) {
    return TSDB_CODE_TSC_INVALID_SQL;
  } else if (pExpr->nSQLOptr >= TK_COUNT && pExpr->nSQLOptr <= TK_AVG_IRATE) {
    if (*type == NON_ARITHMEIC_EXPR) {
      *type = AGG_ARIGHTMEIC;
    } else if (*type == NORMAL_ARITHMETIC) {
      return TSDB_CODE_TSC_INVALID_SQL;
    }

    int32_t outputIndex = (int32_t)tscSqlExprNumOfExprs(pQueryInfo);
  
    tSQLExprItem item = {.pNode = pExpr, .aliasName = NULL};
  
    // sql function in selection clause, append sql function info in pSqlCmd structure sequentially
    if (addExprAndResultField(pCmd, pQueryInfo, outputIndex, &item, false) != TSDB_CODE_SUCCESS) {
      return TSDB_CODE_TSC_INVALID_SQL;
    }
  }

  return TSDB_CODE_SUCCESS;
}

static int32_t validateArithmeticSQLExpr(SSqlCmd* pCmd, tSQLExpr* pExpr, SQueryInfo* pQueryInfo, SColumnList* pList, int32_t* type) {
  if (pExpr == NULL) {
    return TSDB_CODE_SUCCESS;
  }

  tSQLExpr* pLeft = pExpr->pLeft;
  if (pLeft->nSQLOptr >= TK_PLUS && pLeft->nSQLOptr <= TK_REM) {
    int32_t ret = validateArithmeticSQLExpr(pCmd, pLeft, pQueryInfo, pList, type);
    if (ret != TSDB_CODE_SUCCESS) {
      return ret;
    }
  } else {
    int32_t ret = validateSQLExpr(pCmd, pLeft, pQueryInfo, pList, type);
    if (ret != TSDB_CODE_SUCCESS) {
      return ret;
    }
  }

  tSQLExpr* pRight = pExpr->pRight;
  if (pRight->nSQLOptr >= TK_PLUS && pRight->nSQLOptr <= TK_REM) {
    int32_t ret = validateArithmeticSQLExpr(pCmd, pRight, pQueryInfo, pList, type);
    if (ret != TSDB_CODE_SUCCESS) {
      return ret;
    }
  } else {
    int32_t ret = validateSQLExpr(pCmd, pRight, pQueryInfo, pList, type);
    if (ret != TSDB_CODE_SUCCESS) {
      return ret;
    }
  }

  return TSDB_CODE_SUCCESS;
}

static bool isValidExpr(tSQLExpr* pLeft, tSQLExpr* pRight, int32_t optr) {
  if (pLeft == NULL || (pRight == NULL && optr != TK_IN)) {
    return false;
  }

  /*
   * filter illegal expression in where clause:
   * 1. count(*) > 12
   * 2. sum(columnA) > sum(columnB)
   * 3. 4 < 5,  'ABC'>'abc'
   *
   * However, columnA < 4+12 is valid
   */
  if (pLeft->nSQLOptr >= TK_COUNT && pLeft->nSQLOptr <= TK_AVG_IRATE) {
    return false;
  }

  if (pRight == NULL) {
    return true;
  }

  if (pRight->nSQLOptr >= TK_COUNT && pRight->nSQLOptr <= TK_AVG_IRATE) {
    return false;
  }
  
  if (pLeft->nSQLOptr >= TK_BOOL
    && pLeft->nSQLOptr <= TK_BINARY
    && pRight->nSQLOptr >= TK_BOOL
    && pRight->nSQLOptr <= TK_BINARY) {
    return false;
  }

  return true;
}

static void exchangeExpr(tSQLExpr* pExpr) {
  tSQLExpr* pLeft = pExpr->pLeft;
  tSQLExpr* pRight = pExpr->pRight;

  if (pRight->nSQLOptr == TK_ID && (pLeft->nSQLOptr == TK_INTEGER || pLeft->nSQLOptr == TK_FLOAT ||
                                    pLeft->nSQLOptr == TK_STRING || pLeft->nSQLOptr == TK_BOOL)) {
    /*
     * exchange value of the left handside and the value of the right-handside
     * to make sure that the value of filter expression always locates in
     * right-handside and
     * the column-id is at the left handside.
     */
    uint32_t optr = 0;
    switch (pExpr->nSQLOptr) {
      case TK_LE:
        optr = TK_GE;
        break;
      case TK_LT:
        optr = TK_GT;
        break;
      case TK_GT:
        optr = TK_LT;
        break;
      case TK_GE:
        optr = TK_LE;
        break;
      default:
        optr = pExpr->nSQLOptr;
    }

    pExpr->nSQLOptr = optr;
    SWAP(pExpr->pLeft, pExpr->pRight, void*);
  }
}

static bool validateJoinExprNode(SSqlCmd* pCmd, SQueryInfo* pQueryInfo, tSQLExpr* pExpr, SColumnIndex* pLeftIndex) {
  const char* msg1 = "illegal column name";
  const char* msg2 = "= is expected in join expression";
  const char* msg3 = "join column must have same type";
  const char* msg4 = "self join is not allowed";
  const char* msg5 = "join table must be the same type(table to table, super table to super table)";

  tSQLExpr* pRight = pExpr->pRight;

  if (pRight->nSQLOptr != TK_ID) {
    return true;
  }

  if (pExpr->nSQLOptr != TK_EQ) {
    invalidSqlErrMsg(tscGetErrorMsgPayload(pCmd), msg2);
    return false;
  }

  SColumnIndex rightIndex = COLUMN_INDEX_INITIALIZER;

  if (getColumnIndexByName(pCmd, &pRight->colInfo, pQueryInfo, &rightIndex) != TSDB_CODE_SUCCESS) {
    invalidSqlErrMsg(tscGetErrorMsgPayload(pCmd), msg1);
    return false;
  }

  // todo extract function
  STableMetaInfo* pLeftMeterMeta = tscGetMetaInfo(pQueryInfo, pLeftIndex->tableIndex);
  SSchema*        pLeftSchema = tscGetTableSchema(pLeftMeterMeta->pTableMeta);
  int16_t         leftType = pLeftSchema[pLeftIndex->columnIndex].type;

  STableMetaInfo* pRightMeterMeta = tscGetMetaInfo(pQueryInfo, rightIndex.tableIndex);
  SSchema*        pRightSchema = tscGetTableSchema(pRightMeterMeta->pTableMeta);
  int16_t         rightType = pRightSchema[rightIndex.columnIndex].type;

  if (leftType != rightType) {
    invalidSqlErrMsg(tscGetErrorMsgPayload(pCmd), msg3);
    return false;
  } else if (pLeftIndex->tableIndex == rightIndex.tableIndex) {
    invalidSqlErrMsg(tscGetErrorMsgPayload(pCmd), msg4);
    return false;
  }

  // table to table/ super table to super table are allowed
  if (UTIL_TABLE_IS_SUPER_TABLE(pLeftMeterMeta) != UTIL_TABLE_IS_SUPER_TABLE(pRightMeterMeta)) {
    invalidSqlErrMsg(tscGetErrorMsgPayload(pCmd), msg5);
    return false;
  }

  return true;
}

static bool validTableNameOptr(tSQLExpr* pExpr) {
  const char nameFilterOptr[] = {TK_IN, TK_LIKE};

  for (int32_t i = 0; i < tListLen(nameFilterOptr); ++i) {
    if (pExpr->nSQLOptr == nameFilterOptr[i]) {
      return true;
    }
  }

  return false;
}

static int32_t setExprToCond(tSQLExpr** parent, tSQLExpr* pExpr, const char* msg, int32_t parentOptr, char* msgBuf) {
  if (*parent != NULL) {
    if (parentOptr == TK_OR && msg != NULL) {
      return invalidSqlErrMsg(msgBuf, msg);
    }

    *parent = tSQLExprCreate((*parent), pExpr, parentOptr);
  } else {
    *parent = pExpr;
  }

  return TSDB_CODE_SUCCESS;
}

static int32_t handleExprInQueryCond(SSqlCmd* pCmd, SQueryInfo* pQueryInfo, tSQLExpr** pExpr, SCondExpr* pCondExpr,
                                     int32_t* type, int32_t parentOptr) {
  const char* msg1 = "table query cannot use tags filter";
  const char* msg2 = "illegal column name";
  const char* msg3 = "only one query time range allowed";
  const char* msg4 = "only one join condition allowed";
  const char* msg5 = "not support ordinary column join";
  const char* msg6 = "only one query condition on tbname allowed";
  const char* msg7 = "only in/like allowed in filter table name";
  const char* msg8 = "wildcard string should be less than 20 characters";
  
  tSQLExpr* pLeft = (*pExpr)->pLeft;
  tSQLExpr* pRight = (*pExpr)->pRight;

  int32_t ret = TSDB_CODE_SUCCESS;

  SColumnIndex index = COLUMN_INDEX_INITIALIZER;
  if (getColumnIndexByName(pCmd, &pLeft->colInfo, pQueryInfo, &index) != TSDB_CODE_SUCCESS) {
    return invalidSqlErrMsg(tscGetErrorMsgPayload(pCmd), msg2);
  }

  assert(isExprDirectParentOfLeaftNode(*pExpr));

  STableMetaInfo* pTableMetaInfo = tscGetMetaInfo(pQueryInfo, index.tableIndex);
  STableMeta*     pTableMeta = pTableMetaInfo->pTableMeta;

  if (index.columnIndex == PRIMARYKEY_TIMESTAMP_COL_INDEX) {  // query on time range
    if (!validateJoinExprNode(pCmd, pQueryInfo, *pExpr, &index)) {
      return TSDB_CODE_TSC_INVALID_SQL;
    }

    // set join query condition
    if (pRight->nSQLOptr == TK_ID) {  // no need to keep the timestamp join condition
      TSDB_QUERY_SET_TYPE(pQueryInfo->type, TSDB_QUERY_TYPE_JOIN_QUERY);
      pCondExpr->tsJoin = true;

      /*
       * to release expression, e.g., m1.ts = m2.ts,
       * since this expression is used to set the join query type
       */
      tSQLExprDestroy(*pExpr);
    } else {
      ret = setExprToCond(&pCondExpr->pTimewindow, *pExpr, msg3, parentOptr, pQueryInfo->msg);
    }

    *pExpr = NULL;  // remove this expression
    *type = TSQL_EXPR_TS;
  } else if (index.columnIndex >= tscGetNumOfColumns(pTableMeta) || index.columnIndex == TSDB_TBNAME_COLUMN_INDEX) {
    // query on tags, check for tag query condition
    if (UTIL_TABLE_IS_NORMAL_TABLE(pTableMetaInfo)) {
      return invalidSqlErrMsg(tscGetErrorMsgPayload(pCmd), msg1);
    }

    // check for like expression
    if ((*pExpr)->nSQLOptr == TK_LIKE) {
      if (pRight->val.nLen > TSDB_PATTERN_STRING_MAX_LEN) {
        return invalidSqlErrMsg(tscGetErrorMsgPayload(pCmd), msg8);
      }

      SSchema* pSchema = tscGetTableSchema(pTableMetaInfo->pTableMeta);

      if ((!isTablenameToken(&pLeft->colInfo)) && pSchema[index.columnIndex].type != TSDB_DATA_TYPE_BINARY &&
          pSchema[index.columnIndex].type != TSDB_DATA_TYPE_NCHAR) {
        return invalidSqlErrMsg(tscGetErrorMsgPayload(pCmd), msg2);
      }
    }

    // in case of in operator, keep it in a seperate attribute
    if (index.columnIndex == TSDB_TBNAME_COLUMN_INDEX) {
      if (!validTableNameOptr(*pExpr)) {
        return invalidSqlErrMsg(tscGetErrorMsgPayload(pCmd), msg7);
      }
  
      if (!UTIL_TABLE_IS_SUPER_TABLE(pTableMetaInfo)) {
        return invalidSqlErrMsg(tscGetErrorMsgPayload(pCmd), msg1);
      }

      if (pCondExpr->pTableCond == NULL) {
        pCondExpr->pTableCond = *pExpr;
        pCondExpr->relType = parentOptr;
        pCondExpr->tableCondIndex = index.tableIndex;
      } else {
        return invalidSqlErrMsg(tscGetErrorMsgPayload(pCmd), msg6);
      }

      *type = TSQL_EXPR_TBNAME;
      *pExpr = NULL;
    } else {
      if (pRight->nSQLOptr == TK_ID) {  // join on tag columns for stable query
        if (!validateJoinExprNode(pCmd, pQueryInfo, *pExpr, &index)) {
          return TSDB_CODE_TSC_INVALID_SQL;
        }

        if (pCondExpr->pJoinExpr != NULL) {
          return invalidSqlErrMsg(tscGetErrorMsgPayload(pCmd), msg4);
        }

        pQueryInfo->type |= TSDB_QUERY_TYPE_JOIN_QUERY;
        ret = setExprToCond(&pCondExpr->pJoinExpr, *pExpr, NULL, parentOptr, pQueryInfo->msg);
        *pExpr = NULL;
      } else {
        // do nothing
        //                ret = setExprToCond(pCmd, &pCondExpr->pTagCond,
        //                *pExpr, NULL, parentOptr);
      }

      *type = TSQL_EXPR_TAG;
    }

  } else {  // query on other columns
    *type = TSQL_EXPR_COLUMN;

    if (pRight->nSQLOptr == TK_ID) {  // other column cannot be served as the join column
      return invalidSqlErrMsg(tscGetErrorMsgPayload(pCmd), msg5);
    }

    ret = setExprToCond(&pCondExpr->pColumnCond, *pExpr, NULL, parentOptr, pQueryInfo->msg);
    *pExpr = NULL;  // remove it from expr tree
  }

  return ret;
}

int32_t getQueryCondExpr(SSqlCmd* pCmd, SQueryInfo* pQueryInfo, tSQLExpr** pExpr, SCondExpr* pCondExpr,
                        int32_t* type, int32_t parentOptr) {
  if (pExpr == NULL) {
    return TSDB_CODE_SUCCESS;
  }

  const char* msg1 = "query condition between different columns must use 'AND'";

  tSQLExpr* pLeft = (*pExpr)->pLeft;
  tSQLExpr* pRight = (*pExpr)->pRight;

  if (!isValidExpr(pLeft, pRight, (*pExpr)->nSQLOptr)) {
    return TSDB_CODE_TSC_INVALID_SQL;
  }

  int32_t leftType = -1;
  int32_t rightType = -1;

  if (!isExprDirectParentOfLeaftNode(*pExpr)) {
    int32_t ret = getQueryCondExpr(pCmd, pQueryInfo, &(*pExpr)->pLeft, pCondExpr, &leftType, (*pExpr)->nSQLOptr);
    if (ret != TSDB_CODE_SUCCESS) {
      return ret;
    }

    ret = getQueryCondExpr(pCmd, pQueryInfo, &(*pExpr)->pRight, pCondExpr, &rightType, (*pExpr)->nSQLOptr);
    if (ret != TSDB_CODE_SUCCESS) {
      return ret;
    }

    /*
     *  if left child and right child do not belong to the same group, the sub
     *  expression is not valid for parent node, it must be TK_AND operator.
     */
    if (leftType != rightType) {
      if ((*pExpr)->nSQLOptr == TK_OR && (leftType + rightType != TSQL_EXPR_TBNAME + TSQL_EXPR_TAG)) {
        return invalidSqlErrMsg(tscGetErrorMsgPayload(pCmd), msg1);
      }
    }

    *type = rightType;
    return TSDB_CODE_SUCCESS;
  }

  exchangeExpr(*pExpr);

  return handleExprInQueryCond(pCmd, pQueryInfo, pExpr, pCondExpr, type, parentOptr);
}

static void doCompactQueryExpr(tSQLExpr** pExpr) {
  if (*pExpr == NULL || isExprDirectParentOfLeaftNode(*pExpr)) {
    return;
  }

  if ((*pExpr)->pLeft) {
    doCompactQueryExpr(&(*pExpr)->pLeft);
  }

  if ((*pExpr)->pRight) {
    doCompactQueryExpr(&(*pExpr)->pRight);
  }

  if ((*pExpr)->pLeft == NULL && (*pExpr)->pRight == NULL &&
      ((*pExpr)->nSQLOptr == TK_OR || (*pExpr)->nSQLOptr == TK_AND)) {
    tSQLExprNodeDestroy(*pExpr);
    *pExpr = NULL;

  } else if ((*pExpr)->pLeft == NULL && (*pExpr)->pRight != NULL) {
    tSQLExpr* tmpPtr = (*pExpr)->pRight;
    tSQLExprNodeDestroy(*pExpr);

    (*pExpr) = tmpPtr;
  } else if ((*pExpr)->pRight == NULL && (*pExpr)->pLeft != NULL) {
    tSQLExpr* tmpPtr = (*pExpr)->pLeft;
    tSQLExprNodeDestroy(*pExpr);

    (*pExpr) = tmpPtr;
  }
}

static void doExtractExprForSTable(SSqlCmd* pCmd, tSQLExpr** pExpr, SQueryInfo* pQueryInfo, tSQLExpr** pOut, int32_t tableIndex) {
  if (isExprDirectParentOfLeaftNode(*pExpr)) {
    tSQLExpr* pLeft = (*pExpr)->pLeft;

    SColumnIndex index = COLUMN_INDEX_INITIALIZER;
    if (getColumnIndexByName(pCmd, &pLeft->colInfo, pQueryInfo, &index) != TSDB_CODE_SUCCESS) {
      return;
    }

    if (index.tableIndex != tableIndex) {
      return;
    }

    SSQLToken t = {0};
    extractTableNameFromToken(&pLeft->colInfo, &t);

    *pOut = *pExpr;
    (*pExpr) = NULL;

  } else {
    *pOut = tSQLExprCreate(NULL, NULL, (*pExpr)->nSQLOptr);

    doExtractExprForSTable(pCmd, &(*pExpr)->pLeft, pQueryInfo, &((*pOut)->pLeft), tableIndex);
    doExtractExprForSTable(pCmd, &(*pExpr)->pRight, pQueryInfo, &((*pOut)->pRight), tableIndex);
  }
}

static tSQLExpr* extractExprForSTable(SSqlCmd* pCmd, tSQLExpr** pExpr, SQueryInfo* pQueryInfo, int32_t tableIndex) {
  tSQLExpr* pResExpr = NULL;

  if (*pExpr != NULL) {
    doExtractExprForSTable(pCmd, pExpr, pQueryInfo, &pResExpr, tableIndex);
    doCompactQueryExpr(&pResExpr);
  }

  return pResExpr;
}

int tableNameCompar(const void* lhs, const void* rhs) {
  char* left = *(char**)lhs;
  char* right = *(char**)rhs;

  int32_t ret = strcmp(left, right);

  if (ret == 0) {
    return 0;
  }

  return ret > 0 ? 1 : -1;
}

static int32_t setTableCondForSTableQuery(SSqlCmd* pCmd, SQueryInfo* pQueryInfo, const char* account,
                                          tSQLExpr* pExpr, int16_t tableCondIndex, SStringBuilder* sb) {
  const char* msg = "table name too long";

  if (pExpr == NULL) {
    return TSDB_CODE_SUCCESS;
  }

  STableMetaInfo* pTableMetaInfo = tscGetMetaInfo(pQueryInfo, tableCondIndex);

  STagCond* pTagCond = &pQueryInfo->tagCond;
  pTagCond->tbnameCond.uid = pTableMetaInfo->pTableMeta->id.uid;

  assert(pExpr->nSQLOptr == TK_LIKE || pExpr->nSQLOptr == TK_IN);

  if (pExpr->nSQLOptr == TK_LIKE) {
    char* str = taosStringBuilderGetResult(sb, NULL);
    pQueryInfo->tagCond.tbnameCond.cond = strdup(str);
    return TSDB_CODE_SUCCESS;
  }

  SStringBuilder sb1; memset(&sb1, 0, sizeof(sb1));
  taosStringBuilderAppendStringLen(&sb1, QUERY_COND_REL_PREFIX_IN, QUERY_COND_REL_PREFIX_IN_LEN);

  char db[TSDB_TABLE_FNAME_LEN] = {0};

  // remove the duplicated input table names
  int32_t num = 0;
  char*   tableNameString = taosStringBuilderGetResult(sb, NULL);

  char** segments = strsplit(tableNameString + QUERY_COND_REL_PREFIX_IN_LEN, TBNAME_LIST_SEP, &num);
  qsort(segments, num, POINTER_BYTES, tableNameCompar);

  int32_t j = 1;
  for (int32_t i = 1; i < num; ++i) {
    if (strcmp(segments[i], segments[i - 1]) != 0) {
      segments[j++] = segments[i];
    }
  }
  num = j;

  char* name = extractDBName(pTableMetaInfo->name, db);
  SSQLToken dbToken = { .type = TK_STRING, .z = name, .n = (uint32_t)strlen(name) };
  
  for (int32_t i = 0; i < num; ++i) {
    if (i >= 1) {
      taosStringBuilderAppendStringLen(&sb1, TBNAME_LIST_SEP, 1);
    }

<<<<<<< HEAD
    char      idBuf[TSDB_TABLE_FNAME_LEN] = {0};
    int32_t   xlen = strlen(segments[i]);
=======
    char      idBuf[TSDB_TABLE_ID_LEN] = {0};
    int32_t   xlen = (int32_t)strlen(segments[i]);
>>>>>>> bc492a3f
    SSQLToken t = {.z = segments[i], .n = xlen, .type = TK_STRING};

    int32_t ret = setObjFullName(idBuf, account, &dbToken, &t, &xlen);
    if (ret != TSDB_CODE_SUCCESS) {
      taosStringBuilderDestroy(&sb1);
      taosTFree(segments);

      invalidSqlErrMsg(tscGetErrorMsgPayload(pCmd), msg);
      return ret;
    }

    taosStringBuilderAppendString(&sb1, idBuf);
  }

  char* str = taosStringBuilderGetResult(&sb1, NULL);
  pQueryInfo->tagCond.tbnameCond.cond = strdup(str);

  taosStringBuilderDestroy(&sb1);
  taosTFree(segments);
  return TSDB_CODE_SUCCESS;
}

static bool validateFilterExpr(SQueryInfo* pQueryInfo) {
  SArray* pColList = pQueryInfo->colList;
  
  size_t num = taosArrayGetSize(pColList);
  
  for (int32_t i = 0; i < num; ++i) {
    SColumn* pCol = taosArrayGetP(pColList, i);

    for (int32_t j = 0; j < pCol->numOfFilters; ++j) {
      SColumnFilterInfo* pColFilter = &pCol->filterInfo[j];
      int32_t            lowerOptr = pColFilter->lowerRelOptr;
      int32_t            upperOptr = pColFilter->upperRelOptr;

      if ((lowerOptr == TSDB_RELATION_GREATER_EQUAL || lowerOptr == TSDB_RELATION_GREATER) &&
          (upperOptr == TSDB_RELATION_LESS_EQUAL || upperOptr == TSDB_RELATION_LESS)) {
        continue;
      }

      // there must be at least two range, not support yet.
      if (lowerOptr * upperOptr != TSDB_RELATION_INVALID) {
        return false;
      }
    }
  }

  return true;
}

static int32_t getTimeRangeFromExpr(SSqlCmd* pCmd, SQueryInfo* pQueryInfo, tSQLExpr* pExpr) {
  const char* msg0 = "invalid timestamp";
  const char* msg1 = "only one time stamp window allowed";

  if (pExpr == NULL) {
    return TSDB_CODE_SUCCESS;
  }

  if (!isExprDirectParentOfLeaftNode(pExpr)) {
    if (pExpr->nSQLOptr == TK_OR) {
      return invalidSqlErrMsg(tscGetErrorMsgPayload(pCmd), msg1);
    }

    getTimeRangeFromExpr(pCmd, pQueryInfo, pExpr->pLeft);

    return getTimeRangeFromExpr(pCmd, pQueryInfo, pExpr->pRight);
  } else {
    SColumnIndex index = COLUMN_INDEX_INITIALIZER;
    if (getColumnIndexByName(pCmd, &pExpr->pLeft->colInfo, pQueryInfo, &index) != TSDB_CODE_SUCCESS) {
      return TSDB_CODE_TSC_INVALID_SQL;
    }

    STableMetaInfo* pTableMetaInfo = tscGetMetaInfo(pQueryInfo, index.tableIndex);
    STableComInfo tinfo = tscGetTableInfo(pTableMetaInfo->pTableMeta);
    
    tSQLExpr* pRight = pExpr->pRight;

    STimeWindow win = {.skey = INT64_MIN, .ekey = INT64_MAX};
    if (getTimeRange(&win, pRight, pExpr->nSQLOptr, tinfo.precision) != TSDB_CODE_SUCCESS) {
      return invalidSqlErrMsg(tscGetErrorMsgPayload(pCmd), msg0);
    }

    // update the timestamp query range
    if (pQueryInfo->window.skey < win.skey) {
      pQueryInfo->window.skey = win.skey;
    }

    if (pQueryInfo->window.ekey > win.ekey) {
      pQueryInfo->window.ekey = win.ekey;
    }
  }

  return TSDB_CODE_SUCCESS;
}

static int32_t validateJoinExpr(SSqlCmd* pCmd, SQueryInfo* pQueryInfo, SCondExpr* pCondExpr) {
  const char* msg1 = "super table join requires tags column";
  const char* msg2 = "timestamp join condition missing";
  const char* msg3 = "condition missing for join query";

  if (!QUERY_IS_JOIN_QUERY(pQueryInfo->type)) {
    if (pQueryInfo->numOfTables == 1) {
      return TSDB_CODE_SUCCESS;
    } else {
      return invalidSqlErrMsg(tscGetErrorMsgPayload(pCmd), msg3);
    }
  }

  STableMetaInfo* pTableMetaInfo = tscGetMetaInfo(pQueryInfo, 0);
  if (UTIL_TABLE_IS_SUPER_TABLE(pTableMetaInfo)) {  // for stable join, tag columns
                                                   // must be present for join
    if (pCondExpr->pJoinExpr == NULL) {
      return invalidSqlErrMsg(tscGetErrorMsgPayload(pCmd), msg1);
    }
  }

  if (!pCondExpr->tsJoin) {
    return invalidSqlErrMsg(tscGetErrorMsgPayload(pCmd), msg2);
  }

  return TSDB_CODE_SUCCESS;
}

static void cleanQueryExpr(SCondExpr* pCondExpr) {
  if (pCondExpr->pTableCond) {
    tSQLExprDestroy(pCondExpr->pTableCond);
  }

  if (pCondExpr->pTagCond) {
    tSQLExprDestroy(pCondExpr->pTagCond);
  }

  if (pCondExpr->pColumnCond) {
    tSQLExprDestroy(pCondExpr->pColumnCond);
  }

  if (pCondExpr->pTimewindow) {
    tSQLExprDestroy(pCondExpr->pTimewindow);
  }

  if (pCondExpr->pJoinExpr) {
    tSQLExprDestroy(pCondExpr->pJoinExpr);
  }
}

static void doAddJoinTagsColumnsIntoTagList(SSqlCmd* pCmd, SQueryInfo* pQueryInfo, SCondExpr* pCondExpr) {
  STableMetaInfo* pTableMetaInfo = tscGetMetaInfo(pQueryInfo, 0);
  if (QUERY_IS_JOIN_QUERY(pQueryInfo->type) && UTIL_TABLE_IS_SUPER_TABLE(pTableMetaInfo)) {
    SColumnIndex index = {0};

    if (getColumnIndexByName(pCmd, &pCondExpr->pJoinExpr->pLeft->colInfo, pQueryInfo, &index) != TSDB_CODE_SUCCESS) {
      tscError("%p: invalid column name (left)", pQueryInfo);
    }
    pTableMetaInfo = tscGetMetaInfo(pQueryInfo, index.tableIndex);
  
    index.columnIndex = index.columnIndex - tscGetNumOfColumns(pTableMetaInfo->pTableMeta);
    tscColumnListInsert(pTableMetaInfo->tagColList, &index);
  
    if (getColumnIndexByName(pCmd, &pCondExpr->pJoinExpr->pRight->colInfo, pQueryInfo, &index) != TSDB_CODE_SUCCESS) {
      tscError("%p: invalid column name (right)", pQueryInfo);
    }
    pTableMetaInfo = tscGetMetaInfo(pQueryInfo, index.tableIndex);
  
    index.columnIndex = index.columnIndex - tscGetNumOfColumns(pTableMetaInfo->pTableMeta);
    tscColumnListInsert(pTableMetaInfo->tagColList, &index);
  }
}

static int32_t getTagQueryCondExpr(SSqlCmd* pCmd, SQueryInfo* pQueryInfo, SCondExpr* pCondExpr, tSQLExpr** pExpr) {
  int32_t ret = TSDB_CODE_SUCCESS;

  if (pCondExpr->pTagCond == NULL) {
    return ret;
  }
  
  for (int32_t i = 0; i < pQueryInfo->numOfTables; ++i) {
    tSQLExpr* p1 = extractExprForSTable(pCmd, pExpr, pQueryInfo, i);
    if (p1 == NULL) {  // no query condition on this table
      continue;
    }

    tExprNode* p = NULL;
  
    SArray* colList = taosArrayInit(10, sizeof(SColIndex));
    ret = exprTreeFromSqlExpr(pCmd, &p, p1, NULL, pQueryInfo, colList);
    SBufferWriter bw = tbufInitWriter(NULL, false);

    TRY(0) {
      exprTreeToBinary(&bw, p);
    } CATCH(code) {
      tbufCloseWriter(&bw);
      UNUSED(code);
      // TODO: more error handling
    } END_TRY
    
    // add to source column list
    STableMetaInfo* pTableMetaInfo = tscGetMetaInfo(pQueryInfo, i);
    int64_t uid = pTableMetaInfo->pTableMeta->id.uid;
    int32_t numOfCols = tscGetNumOfColumns(pTableMetaInfo->pTableMeta);
    
    size_t num = taosArrayGetSize(colList);
    for(int32_t j = 0; j < num; ++j) {
      SColIndex* pIndex = taosArrayGet(colList, j);
      SColumnIndex index = {.tableIndex = i, .columnIndex = pIndex->colIndex - numOfCols};
      tscColumnListInsert(pTableMetaInfo->tagColList, &index);
    }
    
    tsSetSTableQueryCond(&pQueryInfo->tagCond, uid, &bw);
    doCompactQueryExpr(pExpr);
    
    tSQLExprDestroy(p1);
    tExprTreeDestroy(&p, NULL);
    
    taosArrayDestroy(colList);
  }

  pCondExpr->pTagCond = NULL;
  return ret;
}
int32_t parseWhereClause(SQueryInfo* pQueryInfo, tSQLExpr** pExpr, SSqlObj* pSql) {
  if (pExpr == NULL) {
    return TSDB_CODE_SUCCESS;
  }

  const char* msg1 = "invalid expression";
  const char* msg2 = "invalid filter expression";

  int32_t ret = TSDB_CODE_SUCCESS;
  pQueryInfo->window = TSWINDOW_INITIALIZER;

  // tags query condition may be larger than 512bytes, therefore, we need to prepare enough large space
  SStringBuilder sb; memset(&sb, 0, sizeof(sb));
  SCondExpr      condExpr = {0};

  if ((*pExpr)->pLeft == NULL || (*pExpr)->pRight == NULL) {
    return invalidSqlErrMsg(tscGetErrorMsgPayload(&pSql->cmd), msg1);
  }

  int32_t type = 0;
  if ((ret = getQueryCondExpr(&pSql->cmd, pQueryInfo, pExpr, &condExpr, &type, (*pExpr)->nSQLOptr)) != TSDB_CODE_SUCCESS) {
    return ret;
  }

  doCompactQueryExpr(pExpr);

  // after expression compact, the expression tree is only include tag query condition
  condExpr.pTagCond = (*pExpr);

  // 1. check if it is a join query
  if ((ret = validateJoinExpr(&pSql->cmd, pQueryInfo, &condExpr)) != TSDB_CODE_SUCCESS) {
    return ret;
  }

  // 2. get the query time range
  if ((ret = getTimeRangeFromExpr(&pSql->cmd, pQueryInfo, condExpr.pTimewindow)) != TSDB_CODE_SUCCESS) {
    return ret;
  }

  // 3. get the tag query condition
  if ((ret = getTagQueryCondExpr(&pSql->cmd, pQueryInfo, &condExpr, pExpr)) != TSDB_CODE_SUCCESS) {
    return ret;
  }

  // 4. get the table name query condition
  if ((ret = getTablenameCond(&pSql->cmd, pQueryInfo, condExpr.pTableCond, &sb)) != TSDB_CODE_SUCCESS) {
    return ret;
  }

  // 5. other column query condition
  if ((ret = getColumnQueryCondInfo(&pSql->cmd, pQueryInfo, condExpr.pColumnCond, TK_AND)) != TSDB_CODE_SUCCESS) {
    return ret;
  }

  // 6. join condition
  if ((ret = getJoinCondInfo(&pSql->cmd, pQueryInfo, condExpr.pJoinExpr)) != TSDB_CODE_SUCCESS) {
    return ret;
  }

  // 7. query condition for table name
  pQueryInfo->tagCond.relType = (condExpr.relType == TK_AND) ? TSDB_RELATION_AND : TSDB_RELATION_OR;

  ret = setTableCondForSTableQuery(&pSql->cmd, pQueryInfo, getAccountId(pSql), condExpr.pTableCond, condExpr.tableCondIndex, &sb);
  taosStringBuilderDestroy(&sb);

  if (!validateFilterExpr(pQueryInfo)) {
    return invalidSqlErrMsg(tscGetErrorMsgPayload(&pSql->cmd), msg2);
  }

  doAddJoinTagsColumnsIntoTagList(&pSql->cmd, pQueryInfo, &condExpr);

  cleanQueryExpr(&condExpr);
  return ret;
}

int32_t getTimeRange(STimeWindow* win, tSQLExpr* pRight, int32_t optr, int16_t timePrecision) {
  // this is join condition, do nothing
  if (pRight->nSQLOptr == TK_ID) {
    return TSDB_CODE_SUCCESS;
  }

  /*
   * filter primary ts filter expression like:
   * where ts in ('2015-12-12 4:8:12')
   */
  if (pRight->nSQLOptr == TK_SET || optr == TK_IN) {
    return TSDB_CODE_TSC_INVALID_SQL;
  }

  int64_t val = 0;
  bool    parsed = false;
  if (pRight->val.nType == TSDB_DATA_TYPE_BINARY) {
    pRight->val.nLen = strdequote(pRight->val.pz);

    char* seg = strnchr(pRight->val.pz, '-', pRight->val.nLen, false);
    if (seg != NULL) {
      if (taosParseTime(pRight->val.pz, &val, pRight->val.nLen, TSDB_TIME_PRECISION_MICRO, tsDaylight) == TSDB_CODE_SUCCESS) {
        parsed = true;
      } else {
        return TSDB_CODE_TSC_INVALID_SQL;
      }
    } else {
      SSQLToken token = {.z = pRight->val.pz, .n = pRight->val.nLen, .type = TK_ID};
      int32_t   len = tSQLGetToken(pRight->val.pz, &token.type);

      if ((token.type != TK_INTEGER && token.type != TK_FLOAT) || len != pRight->val.nLen) {
        return TSDB_CODE_TSC_INVALID_SQL;
      }
    }
  } else if (pRight->nSQLOptr == TK_INTEGER && timePrecision == TSDB_TIME_PRECISION_MILLI) {
    /*
     * if the pRight->nSQLOptr == TK_INTEGER/TK_FLOAT, the value is adaptive, we
     * need the time precision in metermeta to transfer the value in MICROSECOND
     *
     * Additional check to avoid data overflow
     */
    if (pRight->val.i64Key <= INT64_MAX / 1000) {
      pRight->val.i64Key *= 1000;
    }
  } else if (pRight->nSQLOptr == TK_FLOAT && timePrecision == TSDB_TIME_PRECISION_MILLI) {
    pRight->val.dKey *= 1000;
  }

  if (!parsed) {
    /*
     * failed to parse timestamp in regular formation, try next
     * it may be a epoch time in string format
     */
    tVariantDump(&pRight->val, (char*)&val, TSDB_DATA_TYPE_BIGINT, true);

    /*
     * transfer it into MICROSECOND format if it is a string, since for
     * TK_INTEGER/TK_FLOAT the value has been transferred
     *
     * additional check to avoid data overflow
     */
    if (pRight->nSQLOptr == TK_STRING && timePrecision == TSDB_TIME_PRECISION_MILLI) {
      if (val <= INT64_MAX / 1000) {
        val *= 1000;
      }
    }
  }

  int32_t delta = 1;
  /* for millisecond, delta is 1ms=1000us */
  if (timePrecision == TSDB_TIME_PRECISION_MILLI) {
    delta *= 1000;
  }

  if (optr == TK_LE) {
    win->ekey = val;
  } else if (optr == TK_LT) {
    win->ekey = val - delta;
  } else if (optr == TK_GT) {
    win->skey = val + delta;
  } else if (optr == TK_GE) {
    win->skey = val;
  } else if (optr == TK_EQ) {
    win->ekey = win->skey = val;
  }
  return TSDB_CODE_SUCCESS;
}

// todo error !!!!
int32_t tsRewriteFieldNameIfNecessary(SSqlCmd* pCmd, SQueryInfo* pQueryInfo) {
  const char rep[] = {'(', ')', '*', ',', '.', '/', '\\', '+', '-', '%', ' '};

  for (int32_t i = 0; i < pQueryInfo->fieldsInfo.numOfOutput; ++i) {
    char* fieldName = tscFieldInfoGetField(&pQueryInfo->fieldsInfo, i)->name;
    for (int32_t j = 0; j < (TSDB_COL_NAME_LEN - 1) && fieldName[j] != 0; ++j) {
      for (int32_t k = 0; k < tListLen(rep); ++k) {
        if (fieldName[j] == rep[k]) {
          fieldName[j] = '_';
          break;
        }
      }
    }

    fieldName[TSDB_COL_NAME_LEN - 1] = 0;
  }

  // the column name may be identical, here check again
  for (int32_t i = 0; i < pQueryInfo->fieldsInfo.numOfOutput; ++i) {
    char* fieldName = tscFieldInfoGetField(&pQueryInfo->fieldsInfo, i)->name;
    for (int32_t j = i + 1; j < pQueryInfo->fieldsInfo.numOfOutput; ++j) {
      if (strncasecmp(fieldName, tscFieldInfoGetField(&pQueryInfo->fieldsInfo, j)->name, (TSDB_COL_NAME_LEN - 1)) == 0) {
        const char* msg = "duplicated column name in new table";
        return invalidSqlErrMsg(tscGetErrorMsgPayload(pCmd), msg);
      }
    }
  }

  return TSDB_CODE_SUCCESS;
}

int32_t parseFillClause(SSqlCmd* pCmd, SQueryInfo* pQueryInfo, SQuerySQL* pQuerySQL) {
  tVariantList*     pFillToken = pQuerySQL->fillType;
  tVariantListItem* pItem = &pFillToken->a[0];

  const int32_t START_INTERPO_COL_IDX = 1;

  const char* msg = "illegal value or data overflow";
  const char* msg1 = "value is expected";
  const char* msg2 = "invalid fill option";

  if (pItem->pVar.nType != TSDB_DATA_TYPE_BINARY) {
    return invalidSqlErrMsg(tscGetErrorMsgPayload(pCmd), msg2);
  }
  
  size_t size = tscSqlExprNumOfExprs(pQueryInfo);
  
  if (pQueryInfo->fillVal == NULL) {
    pQueryInfo->fillVal = calloc(size, sizeof(int64_t));
    if (pQueryInfo->fillVal == NULL) {
      return TSDB_CODE_TSC_OUT_OF_MEMORY;
    }
  }

  if (strncasecmp(pItem->pVar.pz, "none", 4) == 0 && pItem->pVar.nLen == 4) {
    pQueryInfo->fillType = TSDB_FILL_NONE;
  } else if (strncasecmp(pItem->pVar.pz, "null", 4) == 0 && pItem->pVar.nLen == 4) {
    pQueryInfo->fillType = TSDB_FILL_NULL;
    for (int32_t i = START_INTERPO_COL_IDX; i < size; ++i) {
      TAOS_FIELD* pFields = tscFieldInfoGetField(&pQueryInfo->fieldsInfo, i);
      if (pFields->type == TSDB_DATA_TYPE_BINARY || pFields->type == TSDB_DATA_TYPE_NCHAR) {
        setVardataNull((char*) &pQueryInfo->fillVal[i], pFields->type);
      } else {
        setNull((char*)&pQueryInfo->fillVal[i], pFields->type, pFields->bytes);
      };
    }
  } else if (strncasecmp(pItem->pVar.pz, "prev", 4) == 0 && pItem->pVar.nLen == 4) {
    pQueryInfo->fillType = TSDB_FILL_PREV;
  } else if (strncasecmp(pItem->pVar.pz, "linear", 6) == 0 && pItem->pVar.nLen == 6) {
    pQueryInfo->fillType = TSDB_FILL_LINEAR;
  } else if (strncasecmp(pItem->pVar.pz, "value", 5) == 0 && pItem->pVar.nLen == 5) {
    pQueryInfo->fillType = TSDB_FILL_SET_VALUE;

    if (pFillToken->nExpr == 1) {
      return invalidSqlErrMsg(tscGetErrorMsgPayload(pCmd), msg1);
    }

    int32_t startPos = 1;
    int32_t numOfFillVal = pFillToken->nExpr - 1;

    /* for point interpolation query, we do not have the timestamp column */
    if (tscIsPointInterpQuery(pQueryInfo)) {
      startPos = 0;

      if (numOfFillVal > size) {
        numOfFillVal = (int32_t)size;
      }
    } else {
      numOfFillVal = (pFillToken->nExpr >  (int32_t)size) ? (int32_t)size : pFillToken->nExpr;
    }

    int32_t j = 1;

    for (int32_t i = startPos; i < numOfFillVal; ++i, ++j) {
      TAOS_FIELD* pFields = tscFieldInfoGetField(&pQueryInfo->fieldsInfo, i);

      if (pFields->type == TSDB_DATA_TYPE_BINARY || pFields->type == TSDB_DATA_TYPE_NCHAR) {
        setVardataNull((char*) &pQueryInfo->fillVal[i], pFields->type);
        continue;
      }

      int32_t ret = tVariantDump(&pFillToken->a[j].pVar, (char*)&pQueryInfo->fillVal[i], pFields->type, true);
      if (ret != TSDB_CODE_SUCCESS) {
        return invalidSqlErrMsg(tscGetErrorMsgPayload(pCmd), msg);
      }
    }
    
    if ((pFillToken->nExpr < size) || ((pFillToken->nExpr - 1 < size) && (tscIsPointInterpQuery(pQueryInfo)))) {
      tVariantListItem* lastItem = &pFillToken->a[pFillToken->nExpr - 1];

      for (int32_t i = numOfFillVal; i < size; ++i) {
        TAOS_FIELD* pFields = tscFieldInfoGetField(&pQueryInfo->fieldsInfo, i);

        if (pFields->type == TSDB_DATA_TYPE_BINARY || pFields->type == TSDB_DATA_TYPE_NCHAR) {
          setVardataNull((char*) &pQueryInfo->fillVal[i], pFields->type);
        } else {
          tVariantDump(&lastItem->pVar, (char*)&pQueryInfo->fillVal[i], pFields->type, true);
        }
      }
    }
  } else {
    return invalidSqlErrMsg(tscGetErrorMsgPayload(pCmd), msg2);
  }

  return TSDB_CODE_SUCCESS;
}

static void setDefaultOrderInfo(SQueryInfo* pQueryInfo) {
  /* set default timestamp order information for all queries */
  pQueryInfo->order.order = TSDB_ORDER_ASC;
  STableMetaInfo* pTableMetaInfo = tscGetMetaInfo(pQueryInfo, 0);

  if (isTopBottomQuery(pQueryInfo)) {
    pQueryInfo->order.order = TSDB_ORDER_ASC;
    pQueryInfo->order.orderColId = PRIMARYKEY_TIMESTAMP_COL_INDEX;
  } else {
    pQueryInfo->order.orderColId = -1;
  }

  /* for super table query, set default ascending order for group output */
  if (UTIL_TABLE_IS_SUPER_TABLE(pTableMetaInfo)) {
    pQueryInfo->groupbyExpr.orderType = TSDB_ORDER_ASC;
  }
}

int32_t parseOrderbyClause(SSqlCmd* pCmd, SQueryInfo* pQueryInfo, SQuerySQL* pQuerySql, SSchema* pSchema) {
  const char* msg0 = "only support order by primary timestamp";
  const char* msg1 = "invalid column name";
  const char* msg2 = "only support order by primary timestamp and queried column";
  const char* msg3 = "only support order by primary timestamp and first tag in groupby clause";

  setDefaultOrderInfo(pQueryInfo);
  STableMetaInfo* pTableMetaInfo = tscGetMetaInfo(pQueryInfo, 0);

  if (pQuerySql->pSortOrder == NULL) {
    return TSDB_CODE_SUCCESS;
  }

  tVariantList* pSortorder = pQuerySql->pSortOrder;

  /*
   * for table query, there is only one or none order option is allowed, which is the
   * ts or values(top/bottom) order is supported.
   *
   * for super table query, the order option must be less than 3.
   */
  if (UTIL_TABLE_IS_NORMAL_TABLE(pTableMetaInfo)) {
    if (pSortorder->nExpr > 1) {
      return invalidSqlErrMsg(tscGetErrorMsgPayload(pCmd), msg0);
    }
  } else {
    if (pSortorder->nExpr > 2) {
      return invalidSqlErrMsg(tscGetErrorMsgPayload(pCmd), msg3);
    }
  }

  // handle the first part of order by
  tVariant* pVar = &pSortorder->a[0].pVar;

  // e.g., order by 1 asc, return directly with out further check.
  if (pVar->nType >= TSDB_DATA_TYPE_TINYINT && pVar->nType <= TSDB_DATA_TYPE_BIGINT) {
    return TSDB_CODE_SUCCESS;
  }

  SSQLToken    columnName = {pVar->nLen, pVar->nType, pVar->pz};
  SColumnIndex index = {0};

  if (UTIL_TABLE_IS_SUPER_TABLE(pTableMetaInfo)) {  // super table query
    if (getColumnIndexByName(pCmd, &columnName, pQueryInfo, &index) != TSDB_CODE_SUCCESS) {
      return invalidSqlErrMsg(tscGetErrorMsgPayload(pCmd), msg1);
    }

    bool orderByTags = false;
    bool orderByTS = false;

    if (index.columnIndex >= tscGetNumOfColumns(pTableMetaInfo->pTableMeta)) {
      int32_t relTagIndex = index.columnIndex - tscGetNumOfColumns(pTableMetaInfo->pTableMeta);
      
      // it is a tag column
      if (pQueryInfo->groupbyExpr.columnInfo == NULL) {
        return invalidSqlErrMsg(tscGetErrorMsgPayload(pCmd), msg2);
      }
      SColIndex* pColIndex = taosArrayGet(pQueryInfo->groupbyExpr.columnInfo, 0);
      if (relTagIndex == pColIndex->colIndex) {
        orderByTags = true;
      }
    } else if (index.columnIndex == TSDB_TBNAME_COLUMN_INDEX) {
      orderByTags = true;
    }

    if (PRIMARYKEY_TIMESTAMP_COL_INDEX == index.columnIndex) {
      orderByTS = true;
    }

    if (!(orderByTags || orderByTS) && !isTopBottomQuery(pQueryInfo)) {
      return invalidSqlErrMsg(tscGetErrorMsgPayload(pCmd), msg3);
    } else {
      assert(!(orderByTags && orderByTS));
    }

    if (pSortorder->nExpr == 1) {
      if (orderByTags) {
        pQueryInfo->groupbyExpr.orderIndex = index.columnIndex - tscGetNumOfColumns(pTableMetaInfo->pTableMeta);
        pQueryInfo->groupbyExpr.orderType = pQuerySql->pSortOrder->a[0].sortOrder;
      } else if (isTopBottomQuery(pQueryInfo)) {
        /* order of top/bottom query in interval is not valid  */
        SSqlExpr* pExpr = tscSqlExprGet(pQueryInfo, 0);
        assert(pExpr->functionId == TSDB_FUNC_TS);

        pExpr = tscSqlExprGet(pQueryInfo, 1);
        if (pExpr->colInfo.colIndex != index.columnIndex && index.columnIndex != PRIMARYKEY_TIMESTAMP_COL_INDEX) {
          return invalidSqlErrMsg(tscGetErrorMsgPayload(pCmd), msg2);
        }

        pQueryInfo->order.order = pQuerySql->pSortOrder->a[0].sortOrder;
        pQueryInfo->order.orderColId = pSchema[index.columnIndex].colId;
        return TSDB_CODE_SUCCESS;
      } else {
        pQueryInfo->order.order = pSortorder->a[0].sortOrder;
        pQueryInfo->order.orderColId = PRIMARYKEY_TIMESTAMP_COL_INDEX;
      }
    }

    if (pSortorder->nExpr == 2) {
      if (orderByTags) {
        pQueryInfo->groupbyExpr.orderIndex = index.columnIndex - tscGetNumOfColumns(pTableMetaInfo->pTableMeta);
        pQueryInfo->groupbyExpr.orderType = pQuerySql->pSortOrder->a[0].sortOrder;
      } else {
        pQueryInfo->order.order = pSortorder->a[0].sortOrder;
        pQueryInfo->order.orderColId = PRIMARYKEY_TIMESTAMP_COL_INDEX;
      }

      tVariant* pVar2 = &pSortorder->a[1].pVar;
      SSQLToken cname = {pVar2->nLen, pVar2->nType, pVar2->pz};
      if (getColumnIndexByName(pCmd, &cname, pQueryInfo, &index) != TSDB_CODE_SUCCESS) {
        return invalidSqlErrMsg(tscGetErrorMsgPayload(pCmd), msg1);
      }

      if (index.columnIndex != PRIMARYKEY_TIMESTAMP_COL_INDEX) {
        return invalidSqlErrMsg(tscGetErrorMsgPayload(pCmd), msg2);
      } else {
        pQueryInfo->order.order = pSortorder->a[1].sortOrder;
        pQueryInfo->order.orderColId = PRIMARYKEY_TIMESTAMP_COL_INDEX;
      }
    }

  } else {  // meter query
    if (getColumnIndexByName(pCmd, &columnName, pQueryInfo, &index) != TSDB_CODE_SUCCESS) {
      return invalidSqlErrMsg(tscGetErrorMsgPayload(pCmd), msg1);
    }

    if (index.columnIndex != PRIMARYKEY_TIMESTAMP_COL_INDEX && !isTopBottomQuery(pQueryInfo)) {
      return invalidSqlErrMsg(tscGetErrorMsgPayload(pCmd), msg2);
    }

    if (isTopBottomQuery(pQueryInfo)) {
      /* order of top/bottom query in interval is not valid  */
      SSqlExpr* pExpr = tscSqlExprGet(pQueryInfo, 0);
      assert(pExpr->functionId == TSDB_FUNC_TS);

      pExpr = tscSqlExprGet(pQueryInfo, 1);
      if (pExpr->colInfo.colIndex != index.columnIndex && index.columnIndex != PRIMARYKEY_TIMESTAMP_COL_INDEX) {
        return invalidSqlErrMsg(tscGetErrorMsgPayload(pCmd), msg2);
      }

      pQueryInfo->order.order = pQuerySql->pSortOrder->a[0].sortOrder;
      pQueryInfo->order.orderColId = pSchema[index.columnIndex].colId;
      return TSDB_CODE_SUCCESS;
    }

    pQueryInfo->order.order = pQuerySql->pSortOrder->a[0].sortOrder;
  }

  return TSDB_CODE_SUCCESS;
}

int32_t setAlterTableInfo(SSqlObj* pSql, struct SSqlInfo* pInfo) {
  const int32_t DEFAULT_TABLE_INDEX = 0;

  const char* msg1 = "invalid table name";
  const char* msg2 = "table name too long";
  const char* msg3 = "manipulation of tag available for super table";
  const char* msg4 = "set tag value only available for table";
  const char* msg5 = "only support add one tag";
  const char* msg6 = "column can only be modified by super table";
  
  const char* msg7 = "no tags can be dropped";
  const char* msg8 = "only support one tag";
  const char* msg9 = "tag name too long";
  
  const char* msg10 = "invalid tag name";
  const char* msg11 = "primary tag cannot be dropped";
  const char* msg12 = "update normal column not supported";
  const char* msg13 = "invalid tag value";
  const char* msg14 = "tag value too long";
  
  const char* msg15 = "no columns can be dropped";
  const char* msg16 = "only support one column";
  const char* msg17 = "invalid column name";
  const char* msg18 = "primary timestamp column cannot be dropped";
  const char* msg19 = "invalid new tag name";

  SSqlCmd*        pCmd = &pSql->cmd;
  SAlterTableSQL* pAlterSQL = pInfo->pAlterInfo;
  SQueryInfo*     pQueryInfo = tscGetQueryInfoDetail(pCmd, 0);

  STableMetaInfo* pTableMetaInfo = tscGetMetaInfo(pQueryInfo, DEFAULT_TABLE_INDEX);

  if (tscValidateName(&(pAlterSQL->name)) != TSDB_CODE_SUCCESS) {
    return invalidSqlErrMsg(tscGetErrorMsgPayload(pCmd), msg1);
  }

  if (tscSetTableFullName(pTableMetaInfo, &(pAlterSQL->name), pSql) != TSDB_CODE_SUCCESS) {
    return invalidSqlErrMsg(tscGetErrorMsgPayload(pCmd), msg2);
  }

  int32_t ret = tscGetTableMeta(pSql, pTableMetaInfo);
  if (ret != TSDB_CODE_SUCCESS) {
    return ret;
  }

  STableMeta* pTableMeta = pTableMetaInfo->pTableMeta;

  if (pAlterSQL->type == TSDB_ALTER_TABLE_ADD_TAG_COLUMN || pAlterSQL->type == TSDB_ALTER_TABLE_DROP_TAG_COLUMN ||
      pAlterSQL->type == TSDB_ALTER_TABLE_CHANGE_TAG_COLUMN) {
    if (UTIL_TABLE_IS_NORMAL_TABLE(pTableMetaInfo)) {
      return invalidSqlErrMsg(tscGetErrorMsgPayload(pCmd), msg3);
    }
  } else if ((pAlterSQL->type == TSDB_ALTER_TABLE_UPDATE_TAG_VAL) && (UTIL_TABLE_IS_SUPER_TABLE(pTableMetaInfo))) {
    return invalidSqlErrMsg(tscGetErrorMsgPayload(pCmd), msg4);
  } else if ((pAlterSQL->type == TSDB_ALTER_TABLE_ADD_COLUMN || pAlterSQL->type == TSDB_ALTER_TABLE_DROP_COLUMN) &&
             UTIL_TABLE_IS_CHILD_TABLE(pTableMetaInfo)) {
    return invalidSqlErrMsg(tscGetErrorMsgPayload(pCmd), msg6);
  }

  if (pAlterSQL->type == TSDB_ALTER_TABLE_ADD_TAG_COLUMN) {
    tFieldList* pFieldList = pAlterSQL->pAddColumns;
    if (pFieldList->nField > 1) {
      return invalidSqlErrMsg(tscGetErrorMsgPayload(pCmd), msg5);
    }

    if (!validateOneTags(pCmd, &pFieldList->p[0])) {
      return TSDB_CODE_TSC_INVALID_SQL;
    }
  
    tscFieldInfoAppend(&pQueryInfo->fieldsInfo, &pFieldList->p[0]);
  } else if (pAlterSQL->type == TSDB_ALTER_TABLE_DROP_TAG_COLUMN) {
    if (tscGetNumOfTags(pTableMeta) == 1) {
      return invalidSqlErrMsg(tscGetErrorMsgPayload(pCmd), msg7);
    }

    // numOfTags == 1
    if (pAlterSQL->varList->nExpr > 1) {
      return invalidSqlErrMsg(tscGetErrorMsgPayload(pCmd), msg8);
    }

    tVariantListItem* pItem = &pAlterSQL->varList->a[0];
    if (pItem->pVar.nLen >= TSDB_COL_NAME_LEN) {
      return invalidSqlErrMsg(tscGetErrorMsgPayload(pCmd), msg9);
    }

    SColumnIndex index = COLUMN_INDEX_INITIALIZER;
    SSQLToken    name = {.z = pItem->pVar.pz, .n = pItem->pVar.nLen, .type = TK_STRING};

    if (getColumnIndexByName(pCmd, &name, pQueryInfo, &index) != TSDB_CODE_SUCCESS) {
      return TSDB_CODE_TSC_INVALID_SQL;
    }

    int32_t numOfCols = tscGetNumOfColumns(pTableMeta);
    if (index.columnIndex < numOfCols) {
      return invalidSqlErrMsg(tscGetErrorMsgPayload(pCmd), msg10);
    } else if (index.columnIndex == numOfCols) {
      return invalidSqlErrMsg(tscGetErrorMsgPayload(pCmd), msg11);
    }

    char name1[128] = {0};
    strncpy(name1, pItem->pVar.pz, pItem->pVar.nLen);
  
    TAOS_FIELD f = tscCreateField(TSDB_DATA_TYPE_INT, name1, tDataTypeDesc[TSDB_DATA_TYPE_INT].nSize);
    tscFieldInfoAppend(&pQueryInfo->fieldsInfo, &f);
  } else if (pAlterSQL->type == TSDB_ALTER_TABLE_CHANGE_TAG_COLUMN) {
    tVariantList* pVarList = pAlterSQL->varList;
    if (pVarList->nExpr > 2) {
      return TSDB_CODE_TSC_INVALID_SQL;
    }

    tVariantListItem* pSrcItem = &pAlterSQL->varList->a[0];
    tVariantListItem* pDstItem = &pAlterSQL->varList->a[1];

    if (pSrcItem->pVar.nLen >= TSDB_COL_NAME_LEN || pDstItem->pVar.nLen >= TSDB_COL_NAME_LEN) {
      return invalidSqlErrMsg(tscGetErrorMsgPayload(pCmd), msg9);
    }

    if (pSrcItem->pVar.nType != TSDB_DATA_TYPE_BINARY || pDstItem->pVar.nType != TSDB_DATA_TYPE_BINARY) {
      return invalidSqlErrMsg(tscGetErrorMsgPayload(pCmd), msg10);
    }

    SColumnIndex srcIndex = COLUMN_INDEX_INITIALIZER;
    SColumnIndex destIndex = COLUMN_INDEX_INITIALIZER;

    SSQLToken srcToken = {.z = pSrcItem->pVar.pz, .n = pSrcItem->pVar.nLen, .type = TK_STRING};
    if (getColumnIndexByName(pCmd, &srcToken, pQueryInfo, &srcIndex) != TSDB_CODE_SUCCESS) {
      return invalidSqlErrMsg(tscGetErrorMsgPayload(pCmd), msg17);
    }

    SSQLToken destToken = {.z = pDstItem->pVar.pz, .n = pDstItem->pVar.nLen, .type = TK_STRING};
    if (getColumnIndexByName(pCmd, &destToken, pQueryInfo, &destIndex) == TSDB_CODE_SUCCESS) {
      return invalidSqlErrMsg(tscGetErrorMsgPayload(pCmd), msg19);
    }

    char name[TSDB_COL_NAME_LEN] = {0};
    strncpy(name, pVarList->a[0].pVar.pz, pVarList->a[0].pVar.nLen);
    TAOS_FIELD f = tscCreateField(TSDB_DATA_TYPE_INT, name, tDataTypeDesc[TSDB_DATA_TYPE_INT].nSize);
    tscFieldInfoAppend(&pQueryInfo->fieldsInfo, &f);

    memset(name, 0, tListLen(name));
    strncpy(name, pVarList->a[1].pVar.pz, pVarList->a[1].pVar.nLen);
    f = tscCreateField(TSDB_DATA_TYPE_INT, name, tDataTypeDesc[TSDB_DATA_TYPE_INT].nSize);
    tscFieldInfoAppend(&pQueryInfo->fieldsInfo, &f);
  } else if (pAlterSQL->type == TSDB_ALTER_TABLE_UPDATE_TAG_VAL) {
    // Note: update can only be applied to table not super table.
    // the following is used to handle tags value for table created according to super table
    pCmd->command = TSDB_SQL_UPDATE_TAGS_VAL;
    
    tVariantList* pVarList = pAlterSQL->varList;
    tVariant*     pTagName = &pVarList->a[0].pVar;
    int16_t       numOfTags = tscGetNumOfTags(pTableMeta);

    SColumnIndex columnIndex = COLUMN_INDEX_INITIALIZER;
    SSQLToken    name = {.type = TK_STRING, .z = pTagName->pz, .n = pTagName->nLen};
    if (getColumnIndexByName(pCmd, &name, pQueryInfo, &columnIndex) != TSDB_CODE_SUCCESS) {
      return TSDB_CODE_TSC_INVALID_SQL;
    }

    if (columnIndex.columnIndex < tscGetNumOfColumns(pTableMeta)) {
      return invalidSqlErrMsg(tscGetErrorMsgPayload(pCmd), msg12);
    }

    SSchema* pTagsSchema = tscGetTableColumnSchema(pTableMetaInfo->pTableMeta, columnIndex.columnIndex);
    if (tVariantDump(&pVarList->a[1].pVar, pAlterSQL->tagData.data, pTagsSchema->type, true) != TSDB_CODE_SUCCESS) {
      return invalidSqlErrMsg(tscGetErrorMsgPayload(pCmd), msg13);
    }
    
    pAlterSQL->tagData.dataLen = pTagsSchema->bytes;

    // validate the length of binary
    if ((pTagsSchema->type == TSDB_DATA_TYPE_BINARY || pTagsSchema->type == TSDB_DATA_TYPE_NCHAR) &&
        (pVarList->a[1].pVar.nLen + VARSTR_HEADER_SIZE) > pTagsSchema->bytes) {
      return invalidSqlErrMsg(tscGetErrorMsgPayload(pCmd), msg14);
    }

    int32_t schemaLen = sizeof(STColumn) * numOfTags;
    int32_t size = sizeof(SUpdateTableTagValMsg) + pTagsSchema->bytes + schemaLen + TSDB_EXTRA_PAYLOAD_SIZE;

    if (TSDB_CODE_SUCCESS != tscAllocPayload(pCmd, size)) {
      tscError("%p failed to malloc for alter table msg", pSql);
      return TSDB_CODE_TSC_OUT_OF_MEMORY;
    }

    SUpdateTableTagValMsg* pUpdateMsg = (SUpdateTableTagValMsg*) pCmd->payload;
    pUpdateMsg->head.vgId = htonl(pTableMeta->vgroupInfo.vgId);
    pUpdateMsg->tid       = htonl(pTableMeta->id.tid);
    pUpdateMsg->uid       = htobe64(pTableMeta->id.uid);
    pUpdateMsg->colId     = htons(pTagsSchema->colId);
    pUpdateMsg->type      = pTagsSchema->type;
    pUpdateMsg->bytes     = htons(pTagsSchema->bytes);
    pUpdateMsg->tversion  = htons(pTableMeta->tversion);
    pUpdateMsg->numOfTags = htons(numOfTags);
    pUpdateMsg->schemaLen = htonl(schemaLen);

    // the schema is located after the msg body, then followed by true tag value
    char* d = pUpdateMsg->data;
    SSchema* pTagCols = tscGetTableTagSchema(pTableMeta);
    for (int i = 0; i < numOfTags; ++i) {
      STColumn* pCol = (STColumn*) d;
      pCol->colId = htons(pTagCols[i].colId);
      pCol->bytes = htons(pTagCols[i].bytes);
      pCol->type  = pTagCols[i].type;
      pCol->offset = 0;

      d += sizeof(STColumn);
    }

    // copy the tag value to msg body
    tVariantDump(&pVarList->a[1].pVar, pUpdateMsg->data + schemaLen, pTagsSchema->type, true);
    
    int32_t len = 0;
    if (pTagsSchema->type != TSDB_DATA_TYPE_BINARY && pTagsSchema->type != TSDB_DATA_TYPE_NCHAR) {
      len = tDataTypeDesc[pTagsSchema->type].nSize;
    } else {
      len = varDataTLen(pUpdateMsg->data + schemaLen);
    }
    
    pUpdateMsg->tagValLen = htonl(len);  // length may be changed after dump data
    
    int32_t total = sizeof(SUpdateTableTagValMsg) + len + schemaLen;
    pUpdateMsg->head.contLen = htonl(total);
    
  } else if (pAlterSQL->type == TSDB_ALTER_TABLE_ADD_COLUMN) {
    tFieldList* pFieldList = pAlterSQL->pAddColumns;
    if (pFieldList->nField > 1) {
      const char* msg = "only support add one column";
      return invalidSqlErrMsg(tscGetErrorMsgPayload(pCmd), msg);
    }

    if (!validateOneColumn(pCmd, &pFieldList->p[0])) {
      return TSDB_CODE_TSC_INVALID_SQL;
    }
  
    tscFieldInfoAppend(&pQueryInfo->fieldsInfo, &pFieldList->p[0]);
  } else if (pAlterSQL->type == TSDB_ALTER_TABLE_DROP_COLUMN) {
    if (tscGetNumOfColumns(pTableMeta) == TSDB_MIN_COLUMNS) {  //
      return invalidSqlErrMsg(tscGetErrorMsgPayload(pCmd), msg15);
    }

    if (pAlterSQL->varList->nExpr > 1) {
      return invalidSqlErrMsg(tscGetErrorMsgPayload(pCmd), msg16);
    }

    tVariantListItem* pItem = &pAlterSQL->varList->a[0];

    SColumnIndex columnIndex = COLUMN_INDEX_INITIALIZER;
    SSQLToken    name = {.type = TK_STRING, .z = pItem->pVar.pz, .n = pItem->pVar.nLen};
    if (getColumnIndexByName(pCmd, &name, pQueryInfo, &columnIndex) != TSDB_CODE_SUCCESS) {
      return invalidSqlErrMsg(tscGetErrorMsgPayload(pCmd), msg17);
    }

    if (columnIndex.columnIndex == PRIMARYKEY_TIMESTAMP_COL_INDEX) {
      return invalidSqlErrMsg(tscGetErrorMsgPayload(pCmd), msg18);
    }

    char name1[TSDB_COL_NAME_LEN] = {0};
    tstrncpy(name1, pItem->pVar.pz, sizeof(name1));
    TAOS_FIELD f = tscCreateField(TSDB_DATA_TYPE_INT, name1, tDataTypeDesc[TSDB_DATA_TYPE_INT].nSize);
    tscFieldInfoAppend(&pQueryInfo->fieldsInfo, &f);
  }

  return TSDB_CODE_SUCCESS;
}

int32_t validateSqlFunctionInStreamSql(SSqlCmd* pCmd, SQueryInfo* pQueryInfo) {
  const char* msg0 = "sample interval can not be less than 10ms.";
  const char* msg1 = "functions not allowed in select clause";

  if (pQueryInfo->intervalTime != 0 && pQueryInfo->intervalTime < 10) {
    return invalidSqlErrMsg(tscGetErrorMsgPayload(pCmd), msg0);
  }
  
  size_t size = taosArrayGetSize(pQueryInfo->exprList);
  for (int32_t i = 0; i < size; ++i) {
    int32_t functId = tscSqlExprGet(pQueryInfo, i)->functionId;
    if (!IS_STREAM_QUERY_VALID(aAggs[functId].nStatus)) {
      return invalidSqlErrMsg(tscGetErrorMsgPayload(pCmd), msg1);
    }
  }

  return TSDB_CODE_SUCCESS;
}

int32_t validateFunctionsInIntervalOrGroupbyQuery(SSqlCmd* pCmd, SQueryInfo* pQueryInfo) {
  bool        isProjectionFunction = false;
  const char* msg1 = "column projection is not compatible with interval";

  // multi-output set/ todo refactor
  size_t size = taosArrayGetSize(pQueryInfo->exprList);
  
  for (int32_t k = 0; k < size; ++k) {
    SSqlExpr* pExpr = tscSqlExprGet(pQueryInfo, k);

    // projection query on primary timestamp, the selectivity function needs to be present.
    if (pExpr->functionId == TSDB_FUNC_PRJ && pExpr->colInfo.colId == PRIMARYKEY_TIMESTAMP_COL_INDEX) {
      bool hasSelectivity = false;
      for (int32_t j = 0; j < size; ++j) {
        SSqlExpr* pEx = tscSqlExprGet(pQueryInfo, j);
        if ((aAggs[pEx->functionId].nStatus & TSDB_FUNCSTATE_SELECTIVITY) == TSDB_FUNCSTATE_SELECTIVITY) {
          hasSelectivity = true;
          break;
        }
      }

      if (hasSelectivity) {
        continue;
      }
    }

    if (pExpr->functionId == TSDB_FUNC_PRJ || pExpr->functionId == TSDB_FUNC_DIFF ||
        pExpr->functionId == TSDB_FUNC_ARITHM) {
      isProjectionFunction = true;
    }
  }

  if (isProjectionFunction) {
    invalidSqlErrMsg(tscGetErrorMsgPayload(pCmd), msg1);
  }

  return isProjectionFunction == true ? TSDB_CODE_TSC_INVALID_SQL : TSDB_CODE_SUCCESS;
}

typedef struct SDNodeDynConfOption {
  char*   name;  // command name
  int32_t len;   // name string length
} SDNodeDynConfOption;


int32_t validateEp(char* ep) {  
  char buf[TSDB_EP_LEN + 1] = {0};
  tstrncpy(buf, ep, TSDB_EP_LEN);

  char* pos = strchr(buf, ':');
  if (NULL == pos) {
    int32_t val = strtol(ep, NULL, 10);
    if (val <= 0 || val > 65536) {
      return TSDB_CODE_TSC_INVALID_SQL;
    }
  } else {
    uint16_t port = atoi(pos + 1);
    if (0 == port) {
      return TSDB_CODE_TSC_INVALID_SQL;
    }
  }

  return TSDB_CODE_SUCCESS;
}

int32_t validateDNodeConfig(tDCLSQL* pOptions) {
  if (pOptions->nTokens < 2 || pOptions->nTokens > 3) {
    return TSDB_CODE_TSC_INVALID_SQL;
  }

  const int tokenLogEnd = 2;
  const int tokenBalance = 2;
  const int tokenMonitor = 3;
  const int tokenDebugFlag = 4;
  const int tokenDebugFlagEnd = 20;
  const SDNodeDynConfOption cfgOptions[] = {
      {"resetLog", 8},    {"resetQueryCache", 15},  {"balance", 7},     {"monitor", 7},
      {"debugFlag", 9},   {"monitorDebugFlag", 16}, {"vDebugFlag", 10}, {"mDebugFlag", 10},
      {"cDebugFlag", 10}, {"httpDebugFlag", 13},    {"qDebugflag", 10}, {"sdbDebugFlag", 12},
      {"uDebugFlag", 10}, {"tsdbDebugFlag", 13},    {"sDebugflag", 10}, {"rpcDebugFlag", 12},
      {"dDebugFlag", 10}, {"mqttDebugFlag", 13},    {"wDebugFlag", 10}, {"tmrDebugFlag", 12},
  };

  SSQLToken* pOptionToken = &pOptions->a[1];

  if (pOptions->nTokens == 2) {
    // reset log and reset query cache does not need value
    for (int32_t i = 0; i < tokenLogEnd; ++i) {
      const SDNodeDynConfOption* pOption = &cfgOptions[i];
      if ((strncasecmp(pOption->name, pOptionToken->z, pOptionToken->n) == 0) && (pOption->len == pOptionToken->n)) {
        return TSDB_CODE_SUCCESS;
      }
    }
  } else if ((strncasecmp(cfgOptions[tokenBalance].name, pOptionToken->z, pOptionToken->n) == 0) &&
             (cfgOptions[tokenBalance].len == pOptionToken->n)) {
    SSQLToken* pValToken = &pOptions->a[2];
    int32_t vnodeId = 0;
    int32_t dnodeId = 0;
    strdequote(pValToken->z);
    bool parseOk = taosCheckBalanceCfgOptions(pValToken->z, &vnodeId, &dnodeId);
    if (!parseOk) {
      return TSDB_CODE_TSC_INVALID_SQL;  // options value is invalid
    }
    return TSDB_CODE_SUCCESS;
  } else if ((strncasecmp(cfgOptions[tokenMonitor].name, pOptionToken->z, pOptionToken->n) == 0) &&
             (cfgOptions[tokenMonitor].len == pOptionToken->n)) {
    SSQLToken* pValToken = &pOptions->a[2];
    int32_t    val = strtol(pValToken->z, NULL, 10);
    if (val != 0 && val != 1) {
      return TSDB_CODE_TSC_INVALID_SQL;  // options value is invalid
    }
    return TSDB_CODE_SUCCESS;
  } else {
    SSQLToken* pValToken = &pOptions->a[2];

    int32_t val = strtol(pValToken->z, NULL, 10);
    if (val < 0 || val > 256) {
      /* options value is out of valid range */
      return TSDB_CODE_TSC_INVALID_SQL;
    }

    for (int32_t i = tokenDebugFlag; i < tokenDebugFlagEnd; ++i) {
      const SDNodeDynConfOption* pOption = &cfgOptions[i];

      if ((strncasecmp(pOption->name, pOptionToken->z, pOptionToken->n) == 0) && (pOption->len == pOptionToken->n)) {
        /* options is valid */
        return TSDB_CODE_SUCCESS;
      }
    }
  }

  return TSDB_CODE_TSC_INVALID_SQL;
}

int32_t validateLocalConfig(tDCLSQL* pOptions) {
  if (pOptions->nTokens < 1 || pOptions->nTokens > 2) {
    return TSDB_CODE_TSC_INVALID_SQL;
  }

  SDNodeDynConfOption LOCAL_DYNAMIC_CFG_OPTIONS[6] = {{"resetLog", 8},    {"rpcDebugFlag", 12}, {"tmrDebugFlag", 12},
                                                      {"cDebugFlag", 10}, {"uDebugFlag", 10},   {"debugFlag", 9}};

  SSQLToken* pOptionToken = &pOptions->a[0];

  if (pOptions->nTokens == 1) {
    // reset log does not need value
    for (int32_t i = 0; i < 1; ++i) {
      SDNodeDynConfOption* pOption = &LOCAL_DYNAMIC_CFG_OPTIONS[i];
      if ((strncasecmp(pOption->name, pOptionToken->z, pOptionToken->n) == 0) && (pOption->len == pOptionToken->n)) {
        return TSDB_CODE_SUCCESS;
      }
    }
  } else {
    SSQLToken* pValToken = &pOptions->a[1];

    int32_t val = strtol(pValToken->z, NULL, 10);
    if (val < 131 || val > 199) {
      // options value is out of valid range
      return TSDB_CODE_TSC_INVALID_SQL;
    }

    for (int32_t i = 1; i < tListLen(LOCAL_DYNAMIC_CFG_OPTIONS); ++i) {
      SDNodeDynConfOption* pOption = &LOCAL_DYNAMIC_CFG_OPTIONS[i];
      if ((strncasecmp(pOption->name, pOptionToken->z, pOptionToken->n) == 0) && (pOption->len == pOptionToken->n)) {
        // options is valid
        return TSDB_CODE_SUCCESS;
      }
    }
  }
  return TSDB_CODE_TSC_INVALID_SQL;
}

int32_t validateColumnName(char* name) {
  bool ret = isKeyWord(name, (int32_t)strlen(name));
  if (ret) {
    return TSDB_CODE_TSC_INVALID_SQL;
  }

  SSQLToken token = {.z = name};
  token.n = tSQLGetToken(name, &token.type);

  if (token.type != TK_STRING && token.type != TK_ID) {
    return TSDB_CODE_TSC_INVALID_SQL;
  }

  if (token.type == TK_STRING) {
    strdequote(token.z);
    token.n = (uint32_t)strtrim(token.z);

    int32_t k = tSQLGetToken(token.z, &token.type);
    if (k != token.n) {
      return TSDB_CODE_TSC_INVALID_SQL;
    }

    return validateColumnName(token.z);
  } else {
    if (isNumber(&token)) {
      return TSDB_CODE_TSC_INVALID_SQL;
    }
  }

  return TSDB_CODE_SUCCESS;
}

bool hasTimestampForPointInterpQuery(SQueryInfo* pQueryInfo) {
  if (!tscIsPointInterpQuery(pQueryInfo)) {
    return true;
  }

  return (pQueryInfo->window.skey == pQueryInfo->window.ekey) && (pQueryInfo->window.skey != 0);
}

int32_t parseLimitClause(SSqlCmd* pCmd, SQueryInfo* pQueryInfo, int32_t clauseIndex, SQuerySQL* pQuerySql, SSqlObj* pSql) {
  STableMetaInfo* pTableMetaInfo = tscGetMetaInfo(pQueryInfo, 0);

  const char* msg0 = "soffset/offset can not be less than 0";
  const char* msg1 = "slimit/soffset only available for STable query";
  const char* msg2 = "functions mixed up in table query";
  const char* msg3 = "slimit/soffset can not apply to projection query";

  // handle the limit offset value, validate the limit
  pQueryInfo->limit = pQuerySql->limit;
  pQueryInfo->clauseLimit = pQueryInfo->limit.limit;
  pQueryInfo->slimit = pQuerySql->slimit;
  
  tscDebug("%p limit:%" PRId64 ", offset:%" PRId64 " slimit:%" PRId64 ", soffset:%" PRId64, pSql, pQueryInfo->limit.limit,
      pQueryInfo->limit.offset, pQueryInfo->slimit.limit, pQueryInfo->slimit.offset);
  
  if (pQueryInfo->slimit.offset < 0 || pQueryInfo->limit.offset < 0) {
    return invalidSqlErrMsg(tscGetErrorMsgPayload(pCmd), msg0);
  }

  if (pQueryInfo->limit.limit == 0) {
    tscDebug("%p limit 0, no output result", pSql);
    pQueryInfo->command = TSDB_SQL_RETRIEVE_EMPTY_RESULT;
    return TSDB_CODE_SUCCESS;
  }

  // todo refactor
  if (UTIL_TABLE_IS_SUPER_TABLE(pTableMetaInfo)) {
    if (!tscQueryTags(pQueryInfo)) {  // local handle the super table tag query
      if (tscIsProjectionQueryOnSTable(pQueryInfo, 0)) {
        if (pQueryInfo->slimit.limit > 0 || pQueryInfo->slimit.offset > 0) {
          return invalidSqlErrMsg(tscGetErrorMsgPayload(pCmd), msg3);
        }

        // for projection query on super table, all queries are subqueries
        if (tscNonOrderedProjectionQueryOnSTable(pQueryInfo, 0) &&
            !TSDB_QUERY_HAS_TYPE(pQueryInfo->type, TSDB_QUERY_TYPE_JOIN_QUERY)) {
          pQueryInfo->type |= TSDB_QUERY_TYPE_SUBQUERY;
        }
      }
    }

    if (pQueryInfo->slimit.limit == 0) {
      tscDebug("%p slimit 0, no output result", pSql);
      pQueryInfo->command = TSDB_SQL_RETRIEVE_EMPTY_RESULT;
      return TSDB_CODE_SUCCESS;
    }

    /*
     * Get the distribution of all tables among all available virtual nodes that are qualified for the query condition
     * and created according to this super table from management node.
     * And then launching multiple async-queries against all qualified virtual nodes, during the first-stage
     * query operation.
     */
    int32_t code = tscGetSTableVgroupInfo(pSql, clauseIndex);
    if (code != TSDB_CODE_SUCCESS) {
      return code;
    }

    // No tables included. No results generated. Query results are empty.
    if (pTableMetaInfo->vgroupList->numOfVgroups == 0) {
      tscDebug("%p no table in super table, no output result", pSql);
      pQueryInfo->command = TSDB_SQL_RETRIEVE_EMPTY_RESULT;
      return TSDB_CODE_SUCCESS;
    }

    // keep original limitation value in globalLimit
    pQueryInfo->clauseLimit = pQueryInfo->limit.limit;
    pQueryInfo->prjOffset = pQueryInfo->limit.offset;

    if (tscOrderedProjectionQueryOnSTable(pQueryInfo, 0)) {
      /*
       * the limitation/offset value should be removed during retrieve data from virtual node,
       * since the global order are done in client side, so the limitation should also
       * be done at the client side.
       */
      if (pQueryInfo->limit.limit > 0) {
        pQueryInfo->limit.limit = -1;
      }

      pQueryInfo->limit.offset = 0;
    }
  } else {
    if (pQueryInfo->slimit.limit != -1 || pQueryInfo->slimit.offset != 0) {
      return invalidSqlErrMsg(tscGetErrorMsgPayload(pCmd), msg1);
    }
  
    size_t size = taosArrayGetSize(pQueryInfo->exprList);
    
    bool hasTags = false;
    bool hasOtherFunc = false;
    // filter the query functions operating on "tbname" column that are not supported by normal columns.
    for (int32_t i = 0; i < size; ++i) {
      SSqlExpr* pExpr = tscSqlExprGet(pQueryInfo, i);
      if (TSDB_COL_IS_TAG(pExpr->colInfo.flag)) {
        hasTags = true;
      } else {
        hasOtherFunc = true;
      }
    }
    
    if (hasTags && hasOtherFunc) {
      return invalidSqlErrMsg(tscGetErrorMsgPayload(pCmd), msg2);
    }
  }

  return TSDB_CODE_SUCCESS;
}

static int32_t setKeepOption(SSqlCmd* pCmd, SCMCreateDbMsg* pMsg, SCreateDBInfo* pCreateDb) {
  const char* msg = "invalid number of options";

  pMsg->daysToKeep = htonl(-1);
  pMsg->daysToKeep1 = htonl(-1);
  pMsg->daysToKeep2 = htonl(-1);

  tVariantList* pKeep = pCreateDb->keep;
  if (pKeep != NULL) {
    switch (pKeep->nExpr) {
      case 1:
        pMsg->daysToKeep = htonl((int32_t)pKeep->a[0].pVar.i64Key);
        break;
      case 2: {
        pMsg->daysToKeep = htonl((int32_t)pKeep->a[0].pVar.i64Key);
        pMsg->daysToKeep1 = htonl((int32_t)pKeep->a[1].pVar.i64Key);
        break;
      }
      case 3: {
        pMsg->daysToKeep = htonl((int32_t)pKeep->a[0].pVar.i64Key);
        pMsg->daysToKeep1 = htonl((int32_t)pKeep->a[1].pVar.i64Key);
        pMsg->daysToKeep2 = htonl((int32_t)pKeep->a[2].pVar.i64Key);
        break;
      }
      default: { return invalidSqlErrMsg(tscGetErrorMsgPayload(pCmd), msg); }
    }
  }

  return TSDB_CODE_SUCCESS;
}

static int32_t setTimePrecision(SSqlCmd* pCmd, SCMCreateDbMsg* pMsg, SCreateDBInfo* pCreateDbInfo) {
  const char* msg = "invalid time precision";

  pMsg->precision = TSDB_TIME_PRECISION_MILLI;  // millisecond by default

  SSQLToken* pToken = &pCreateDbInfo->precision;
  if (pToken->n > 0) {
    pToken->n = strdequote(pToken->z);

    if (strncmp(pToken->z, TSDB_TIME_PRECISION_MILLI_STR, pToken->n) == 0 &&
        strlen(TSDB_TIME_PRECISION_MILLI_STR) == pToken->n) {
      // time precision for this db: million second
      pMsg->precision = TSDB_TIME_PRECISION_MILLI;
    } else if (strncmp(pToken->z, TSDB_TIME_PRECISION_MICRO_STR, pToken->n) == 0 &&
               strlen(TSDB_TIME_PRECISION_MICRO_STR) == pToken->n) {
      pMsg->precision = TSDB_TIME_PRECISION_MICRO;
    } else {
      return invalidSqlErrMsg(tscGetErrorMsgPayload(pCmd), msg);
    }
  }

  return TSDB_CODE_SUCCESS;
}

static void setCreateDBOption(SCMCreateDbMsg* pMsg, SCreateDBInfo* pCreateDb) {
  pMsg->maxTables = htonl(pCreateDb->maxTablesPerVnode);
  pMsg->cacheBlockSize = htonl(pCreateDb->cacheBlockSize);
  pMsg->totalBlocks = htonl(pCreateDb->numOfBlocks);
  pMsg->daysPerFile = htonl(pCreateDb->daysPerFile);
  pMsg->commitTime = htonl((int32_t)pCreateDb->commitTime);
  pMsg->minRowsPerFileBlock = htonl(pCreateDb->minRowsPerBlock);
  pMsg->maxRowsPerFileBlock = htonl(pCreateDb->maxRowsPerBlock);
  pMsg->fsyncPeriod = htonl(pCreateDb->fsyncPeriod);
  pMsg->compression = pCreateDb->compressionLevel;
  pMsg->walLevel = (char)pCreateDb->walLevel;
  pMsg->replications = pCreateDb->replica;
  pMsg->quorum = pCreateDb->quorum;
  pMsg->ignoreExist = pCreateDb->ignoreExists;
}

int32_t parseCreateDBOptions(SSqlCmd* pCmd, SCreateDBInfo* pCreateDbSql) {
  SCMCreateDbMsg* pMsg = (SCMCreateDbMsg*)(pCmd->payload);
  setCreateDBOption(pMsg, pCreateDbSql);

  if (setKeepOption(pCmd, pMsg, pCreateDbSql) != TSDB_CODE_SUCCESS) {
    return TSDB_CODE_TSC_INVALID_SQL;
  }

  if (setTimePrecision(pCmd, pMsg, pCreateDbSql) != TSDB_CODE_SUCCESS) {
    return TSDB_CODE_TSC_INVALID_SQL;
  }

  if (tscCheckCreateDbParams(pCmd, pMsg) != TSDB_CODE_SUCCESS) {
    return TSDB_CODE_TSC_INVALID_SQL;
  }

  return TSDB_CODE_SUCCESS;
}

//void tscAddTimestampColumn(SQueryInfo* pQueryInfo, int16_t functionId, int16_t tableIndex) {
//  // the first column not timestamp column, add it
//  SSqlExpr* pExpr = NULL;
//  if (tscSqlExprNumOfExprs(pQueryInfo) > 0) {
//    pExpr = tscSqlExprGet(pQueryInfo, 0);
//  }
//
//  if (pExpr == NULL || pExpr->colInfo.colId != PRIMARYKEY_TIMESTAMP_COL_INDEX || pExpr->functionId != functionId) {
//    SColumnIndex index = {tableIndex, PRIMARYKEY_TIMESTAMP_COL_INDEX};
//
//    pExpr = tscSqlExprInsert(pQueryInfo, 0, functionId, &index, TSDB_DATA_TYPE_TIMESTAMP, TSDB_KEYSIZE, TSDB_KEYSIZE, false);
//    pExpr->colInfo.flag = TSDB_COL_NORMAL;
//
//    // NOTE: tag column does not add to source column list
//    SColumnList ids = getColumnList(1, tableIndex, PRIMARYKEY_TIMESTAMP_COL_INDEX);
//
//    insertResultField(pQueryInfo, 0, &ids, TSDB_KEYSIZE, TSDB_DATA_TYPE_TIMESTAMP, "ts", pExpr);
//  }
//}

void addGroupInfoForSubquery(SSqlObj* pParentObj, SSqlObj* pSql, int32_t subClauseIndex, int32_t tableIndex) {
  SQueryInfo* pParentQueryInfo = tscGetQueryInfoDetail(&pParentObj->cmd, subClauseIndex);

  if (pParentQueryInfo->groupbyExpr.numOfGroupCols > 0) {
    SQueryInfo* pQueryInfo = tscGetQueryInfoDetail(&pSql->cmd, subClauseIndex);
    size_t size = taosArrayGetSize(pQueryInfo->exprList);
  
    SSqlExpr* pExpr = tscSqlExprGet(pQueryInfo, (int32_t)size - 1);

    if (pExpr->functionId != TSDB_FUNC_TAG) {
      STableMetaInfo* pTableMetaInfo = tscGetMetaInfo(pQueryInfo, tableIndex);
      int16_t         columnInfo = tscGetJoinTagColIdByUid(&pQueryInfo->tagCond, pTableMetaInfo->pTableMeta->id.uid);
      SColumnIndex    index = {.tableIndex = 0, .columnIndex = columnInfo};
      SSchema*        pSchema = tscGetTableTagSchema(pTableMetaInfo->pTableMeta);

      int16_t type = pSchema[index.columnIndex].type;
      int16_t bytes = pSchema[index.columnIndex].bytes;
      char*   name = pSchema[index.columnIndex].name;
  
      pExpr = tscSqlExprAppend(pQueryInfo, TSDB_FUNC_TAG, &index, type, bytes, bytes, true);
      pExpr->colInfo.flag = TSDB_COL_TAG;

      // NOTE: tag column does not add to source column list
      SColumnList ids = {0};
      insertResultField(pQueryInfo, (int32_t)size, &ids, bytes, (int8_t)type, name, pExpr);

      int32_t relIndex = index.columnIndex;

      pExpr->colInfo.colIndex = relIndex;
      SColIndex* pColIndex = taosArrayGet(pQueryInfo->groupbyExpr.columnInfo, 0);
      pColIndex->colIndex = relIndex;

      index = (SColumnIndex) {.tableIndex = tableIndex, .columnIndex = relIndex};
      tscColumnListInsert(pTableMetaInfo->tagColList, &index);
    }
  }
}

// limit the output to be 1 for each state value
static void doLimitOutputNormalColOfGroupby(SSqlExpr* pExpr) {
  int32_t outputRow = 1;
  tVariantCreateFromBinary(&pExpr->param[0], (char*)&outputRow, sizeof(int32_t), TSDB_DATA_TYPE_INT);
  pExpr->numOfParams = 1;
}

void doAddGroupColumnForSubquery(SQueryInfo* pQueryInfo, int32_t tagIndex) {
  SColIndex* pColIndex = taosArrayGet(pQueryInfo->groupbyExpr.columnInfo, tagIndex);
  size_t size = tscSqlExprNumOfExprs(pQueryInfo);

  STableMetaInfo* pTableMetaInfo = tscGetMetaInfo(pQueryInfo, 0);

  SSchema*     pSchema = tscGetTableColumnSchema(pTableMetaInfo->pTableMeta, pColIndex->colIndex);
  SColumnIndex colIndex = {.tableIndex = 0, .columnIndex = pColIndex->colIndex};

  tscAddSpecialColumnForSelect(pQueryInfo, (int32_t)size, TSDB_FUNC_PRJ, &colIndex, pSchema, TSDB_COL_NORMAL);

  SFieldSupInfo* pInfo = tscFieldInfoGetSupp(&pQueryInfo->fieldsInfo, (int32_t)size);
  doLimitOutputNormalColOfGroupby(pInfo->pSqlExpr);
  pInfo->visible = false;
}

static void doUpdateSqlFunctionForTagPrj(SQueryInfo* pQueryInfo) {
  int32_t tagLength = 0;
  
  size_t size = taosArrayGetSize(pQueryInfo->exprList);
  
  for (int32_t i = 0; i < size; ++i) {
    SSqlExpr* pExpr = tscSqlExprGet(pQueryInfo, i);
    if (pExpr->functionId == TSDB_FUNC_TAGPRJ || pExpr->functionId == TSDB_FUNC_TAG) {
      pExpr->functionId = TSDB_FUNC_TAG_DUMMY;
      tagLength += pExpr->resBytes;
    } else if (pExpr->functionId == TSDB_FUNC_PRJ && pExpr->colInfo.colId == PRIMARYKEY_TIMESTAMP_COL_INDEX) {
      pExpr->functionId = TSDB_FUNC_TS_DUMMY;
      tagLength += pExpr->resBytes;
    }
  }

  STableMetaInfo* pTableMetaInfo = tscGetMetaInfo(pQueryInfo, 0);
  SSchema*        pSchema = tscGetTableSchema(pTableMetaInfo->pTableMeta);

  for (int32_t i = 0; i < size; ++i) {
    SSqlExpr* pExpr = tscSqlExprGet(pQueryInfo, i);
    if (pExpr->functionId != TSDB_FUNC_TAG_DUMMY && pExpr->functionId != TSDB_FUNC_TS_DUMMY) {
      SSchema* pColSchema = &pSchema[pExpr->colInfo.colIndex];
      getResultDataInfo(pColSchema->type, pColSchema->bytes, pExpr->functionId, (int32_t)pExpr->param[0].i64Key, &pExpr->resType,
                        &pExpr->resBytes, &pExpr->interBytes, tagLength, true);
    }
  }
}

static void doUpdateSqlFunctionForColPrj(SQueryInfo* pQueryInfo) {
  size_t size = taosArrayGetSize(pQueryInfo->exprList);
  
  for (int32_t i = 0; i < size; ++i) {
    SSqlExpr* pExpr = tscSqlExprGet(pQueryInfo, i);
    if (pExpr->functionId == TSDB_FUNC_PRJ) {
      bool qualifiedCol = false;
      for (int32_t j = 0; j < pQueryInfo->groupbyExpr.numOfGroupCols; ++j) {
        SColIndex* pColIndex = taosArrayGet(pQueryInfo->groupbyExpr.columnInfo, j);
  
        if (pExpr->colInfo.colId == pColIndex->colId) {
          qualifiedCol = true;
          doLimitOutputNormalColOfGroupby(pExpr);
          pExpr->numOfParams = 1;
          break;
        }
      }

      assert(qualifiedCol);
    }
  }
}

static bool tagColumnInGroupby(SSqlGroupbyExpr* pGroupbyExpr, int16_t columnId) {
  for (int32_t j = 0; j < pGroupbyExpr->numOfGroupCols; ++j) {
    SColIndex* pColIndex = taosArrayGet(pGroupbyExpr->columnInfo, j);
  
    if (columnId == pColIndex->colId && pColIndex->flag == TSDB_COL_TAG) {
      return true;
    }
  }

  return false;
}

static bool onlyTagPrjFunction(SQueryInfo* pQueryInfo) {
  bool hasTagPrj = false;
  bool hasColumnPrj = false;
  
  size_t size = taosArrayGetSize(pQueryInfo->exprList);
  for (int32_t i = 0; i < size; ++i) {
    SSqlExpr* pExpr = tscSqlExprGet(pQueryInfo, i);
    if (pExpr->functionId == TSDB_FUNC_PRJ) {
      hasColumnPrj = true;
    } else if (pExpr->functionId == TSDB_FUNC_TAGPRJ) {
      hasTagPrj = true;
    }
  }

  return (hasTagPrj) && (hasColumnPrj == false);
}

// check if all the tags prj columns belongs to the group by columns
static bool allTagPrjInGroupby(SQueryInfo* pQueryInfo) {
  bool allInGroupby = true;

  size_t size = tscSqlExprNumOfExprs(pQueryInfo);
  for (int32_t i = 0; i < size; ++i) {
    SSqlExpr* pExpr = tscSqlExprGet(pQueryInfo, i);
    if (pExpr->functionId != TSDB_FUNC_TAGPRJ) {
      continue;
    }

    if (!tagColumnInGroupby(&pQueryInfo->groupbyExpr, pExpr->colInfo.colId)) {
      allInGroupby = false;
      break;
    }
  }

  // all selected tag columns belong to the group by columns set, always correct
  return allInGroupby;
}

static void updateTagPrjFunction(SQueryInfo* pQueryInfo) {
  size_t size = taosArrayGetSize(pQueryInfo->exprList);
  
  for (int32_t i = 0; i < size; ++i) {
    SSqlExpr* pExpr = tscSqlExprGet(pQueryInfo, i);
    if (pExpr->functionId == TSDB_FUNC_TAGPRJ) {
      pExpr->functionId = TSDB_FUNC_TAG;
    }
  }
}

/*
 * check for selectivity function + tags column function both exist.
 * 1. tagprj functions are not compatible with aggregated function when missing "group by" clause
 * 2. if selectivity function and tagprj function both exist, there should be only
 *    one selectivity function exists.
 */
static int32_t checkUpdateTagPrjFunctions(SQueryInfo* pQueryInfo, SSqlCmd* pCmd) {
  const char* msg1 = "only one selectivity function allowed in presence of tags function";
  const char* msg3 = "aggregation function should not be mixed up with projection";

  bool    tagColExists = false;
  int16_t numOfSelectivity = 0;
  int16_t numOfAggregation = 0;

  size_t numOfExprs = taosArrayGetSize(pQueryInfo->exprList);
  for (int32_t i = 0; i < numOfExprs; ++i) {
    SSqlExpr* pExpr = taosArrayGetP(pQueryInfo->exprList, i);
    if (pExpr->functionId == TSDB_FUNC_TAGPRJ ||
        (pExpr->functionId == TSDB_FUNC_PRJ && pExpr->colInfo.colId == PRIMARYKEY_TIMESTAMP_COL_INDEX)) {
      tagColExists = true;
      break;
    }
  }

  for (int32_t i = 0; i < numOfExprs; ++i) {
    SSqlExpr* pExpr = taosArrayGetP(pQueryInfo->exprList, i);
  
    int16_t functionId = pExpr->functionId;
    if (functionId == TSDB_FUNC_TAGPRJ || functionId == TSDB_FUNC_PRJ || functionId == TSDB_FUNC_TS ||
        functionId == TSDB_FUNC_ARITHM) {
      continue;
    }

    if ((aAggs[functionId].nStatus & TSDB_FUNCSTATE_SELECTIVITY) != 0) {
      numOfSelectivity++;
    } else {
      numOfAggregation++;
    }
  }

  if (tagColExists) {  // check if the selectivity function exists
    // When the tag projection function on tag column that is not in the group by clause, aggregation function and
    // selectivity function exist in select clause is not allowed.
    if (numOfAggregation > 0) {
      return invalidSqlErrMsg(tscGetErrorMsgPayload(pCmd), msg1);
    }

    /*
     *  if numOfSelectivity equals to 0, it is a super table projection query
     */
    if (numOfSelectivity == 1) {
      doUpdateSqlFunctionForTagPrj(pQueryInfo);
      doUpdateSqlFunctionForColPrj(pQueryInfo);
    } else if (numOfSelectivity > 1) {
      /*
       * If more than one selectivity functions exist, all the selectivity functions must be last_row.
       * Otherwise, return with error code.
       */
      for (int32_t i = 0; i < numOfExprs; ++i) {
        
        int16_t functionId = tscSqlExprGet(pQueryInfo, i)->functionId;
        if (functionId == TSDB_FUNC_TAGPRJ) {
          continue;
        }

        if (((aAggs[functionId].nStatus & TSDB_FUNCSTATE_SELECTIVITY) != 0) && (functionId != TSDB_FUNC_LAST_ROW)) {
          return invalidSqlErrMsg(tscGetErrorMsgPayload(pCmd), msg1);
        }
      }

      doUpdateSqlFunctionForTagPrj(pQueryInfo);
      doUpdateSqlFunctionForColPrj(pQueryInfo);
    }
  } else {
    if ((pQueryInfo->type & TSDB_QUERY_TYPE_PROJECTION_QUERY) != 0) {
      if (numOfAggregation > 0 && pQueryInfo->groupbyExpr.numOfGroupCols == 0) {
        return invalidSqlErrMsg(tscGetErrorMsgPayload(pCmd), msg3);
      }

      if (numOfAggregation > 0 || numOfSelectivity > 0) {
        // clear the projection type flag
        pQueryInfo->type &= (~TSDB_QUERY_TYPE_PROJECTION_QUERY);
        doUpdateSqlFunctionForColPrj(pQueryInfo);
      }
    }
  }

  return TSDB_CODE_SUCCESS;
}

static int32_t doAddGroupbyColumnsOnDemand(SSqlCmd* pCmd, SQueryInfo* pQueryInfo) {
  const char* msg2 = "interval not allowed in group by normal column";

  STableMetaInfo* pTableMetaInfo = tscGetMetaInfo(pQueryInfo, 0);

  SSchema s = tGetTableNameColumnSchema();
  SSchema* pSchema = tscGetTableSchema(pTableMetaInfo->pTableMeta);
  int16_t  bytes = 0;
  int16_t  type = 0;
  char*    name = NULL;

  for (int32_t i = 0; i < pQueryInfo->groupbyExpr.numOfGroupCols; ++i) {
    SColIndex* pColIndex = taosArrayGet(pQueryInfo->groupbyExpr.columnInfo, i);
    int16_t colIndex = pColIndex->colIndex;
    if (colIndex == TSDB_TBNAME_COLUMN_INDEX) {
      type  = s.type;
      bytes = s.bytes;
      name  = s.name;
    } else {
      if (TSDB_COL_IS_TAG(pColIndex->flag)) {
        SSchema* tagSchema = tscGetTableTagSchema(pTableMetaInfo->pTableMeta);
        
        type  = tagSchema[colIndex].type;
        bytes = tagSchema[colIndex].bytes;
        name  = tagSchema[colIndex].name;
      } else {
        type  = pSchema[colIndex].type;
        bytes = pSchema[colIndex].bytes;
        name  = pSchema[colIndex].name;
      }
    }
  
    size_t size = tscSqlExprNumOfExprs(pQueryInfo);
  
    if (TSDB_COL_IS_TAG(pColIndex->flag)) {
      SColumnIndex index = {.tableIndex = pQueryInfo->groupbyExpr.tableIndex, .columnIndex = colIndex};
      SSqlExpr* pExpr = tscSqlExprAppend(pQueryInfo, TSDB_FUNC_TAG, &index, type, bytes, bytes, true);
      
      memset(pExpr->aliasName, 0, sizeof(pExpr->aliasName));
      tstrncpy(pExpr->aliasName, name, sizeof(pExpr->aliasName));
      
      pExpr->colInfo.flag = TSDB_COL_TAG;

      // NOTE: tag column does not add to source column list
      SColumnList ids = getColumnList(1, 0, pColIndex->colIndex);
      insertResultField(pQueryInfo, (int32_t)size, &ids, bytes, (int8_t)type, name, pExpr);
    } else {
      // if this query is "group by" normal column, interval is not allowed
      if (pQueryInfo->intervalTime > 0) {
        return invalidSqlErrMsg(tscGetErrorMsgPayload(pCmd), msg2);
      }

      bool hasGroupColumn = false;
      for (int32_t j = 0; j < size; ++j) {
        SSqlExpr* pExpr = tscSqlExprGet(pQueryInfo, j);
        if (pExpr->colInfo.colId == pColIndex->colId) {
          break;
        }
      }

      /*
       * if the group by column does not required by user, add this column into the final result set
       * but invisible to user
       */
      if (!hasGroupColumn) {
        doAddGroupColumnForSubquery(pQueryInfo, i);
      }
    }
  }

  return TSDB_CODE_SUCCESS;
}

int32_t doFunctionsCompatibleCheck(SSqlCmd* pCmd, SQueryInfo* pQueryInfo) {
  const char* msg1 = "functions/columns not allowed in group by query";
  const char* msg2 = "projection query on columns not allowed";
  const char* msg3 = "group by not allowed on projection query";
  const char* msg4 = "retrieve tags not compatible with group by or interval query";

  // only retrieve tags, group by is not supportted
  if (tscQueryTags(pQueryInfo)) {
    if (pQueryInfo->groupbyExpr.numOfGroupCols > 0 || pQueryInfo->intervalTime > 0) {
      return invalidSqlErrMsg(tscGetErrorMsgPayload(pCmd), msg4);
    } else {
      return TSDB_CODE_SUCCESS;
    }
  }

  if (pQueryInfo->groupbyExpr.numOfGroupCols > 0) {
    // check if all the tags prj columns belongs to the group by columns
    if (onlyTagPrjFunction(pQueryInfo) && allTagPrjInGroupby(pQueryInfo)) {
      updateTagPrjFunction(pQueryInfo);
      return doAddGroupbyColumnsOnDemand(pCmd, pQueryInfo);
    }

    // check all query functions in selection clause, multi-output functions are not allowed
    size_t size = tscSqlExprNumOfExprs(pQueryInfo);
    for (int32_t i = 0; i < size; ++i) {
      SSqlExpr* pExpr = tscSqlExprGet(pQueryInfo, i);
      int32_t   functId = pExpr->functionId;

      /*
       * group by normal columns.
       * Check if the column projection is identical to the group by column or not
       */
      if (functId == TSDB_FUNC_PRJ && pExpr->colInfo.colId != PRIMARYKEY_TIMESTAMP_COL_INDEX) {
        bool qualified = false;
        for (int32_t j = 0; j < pQueryInfo->groupbyExpr.numOfGroupCols; ++j) {
          SColIndex* pColIndex = taosArrayGet(pQueryInfo->groupbyExpr.columnInfo, j);
          if (pColIndex->colId == pExpr->colInfo.colId) {
            qualified = true;
            break;
          }
        }

        if (!qualified) {
          return invalidSqlErrMsg(tscGetErrorMsgPayload(pCmd), msg2);
        }
      }

      if (IS_MULTIOUTPUT(aAggs[functId].nStatus) && functId != TSDB_FUNC_TOP && functId != TSDB_FUNC_BOTTOM &&
          functId != TSDB_FUNC_TAGPRJ && functId != TSDB_FUNC_PRJ) {
        return invalidSqlErrMsg(tscGetErrorMsgPayload(pCmd), msg1);
      }

      if (functId == TSDB_FUNC_COUNT && pExpr->colInfo.colIndex == TSDB_TBNAME_COLUMN_INDEX) {
        return invalidSqlErrMsg(tscGetErrorMsgPayload(pCmd), msg1);
      }
    }

    if (checkUpdateTagPrjFunctions(pQueryInfo, pCmd) != TSDB_CODE_SUCCESS) {
      return TSDB_CODE_TSC_INVALID_SQL;
    }

    /*
     * group by tag function must be not changed the function name, otherwise, the group operation may fail to
     * divide the subset of final result.
     */
    if (doAddGroupbyColumnsOnDemand(pCmd, pQueryInfo) != TSDB_CODE_SUCCESS) {
      return TSDB_CODE_TSC_INVALID_SQL;
    }

    // projection query on super table does not compatible with "group by" syntax
    if (tscNonOrderedProjectionQueryOnSTable(pQueryInfo, 0)) {
      return invalidSqlErrMsg(tscGetErrorMsgPayload(pCmd), msg3);
    }

    return TSDB_CODE_SUCCESS;
  } else {
    return checkUpdateTagPrjFunctions(pQueryInfo, pCmd);
  }
}

int32_t doLocalQueryProcess(SSqlCmd* pCmd, SQueryInfo* pQueryInfo, SQuerySQL* pQuerySql) {
  const char* msg1 = "only one expression allowed";
  const char* msg2 = "invalid expression in select clause";
  const char* msg3 = "invalid function";

  tSQLExprList* pExprList = pQuerySql->pSelection;
  if (pExprList->nExpr != 1) {
    return invalidSqlErrMsg(tscGetErrorMsgPayload(pCmd), msg1);
  }

  tSQLExpr* pExpr = pExprList->a[0].pNode;
  if (pExpr->operand.z == NULL) {
    return invalidSqlErrMsg(tscGetErrorMsgPayload(pCmd), msg2);
  }

  // TODO redefine the function
  SDNodeDynConfOption functionsInfo[5] = {{"database()", 10},
                                          {"server_version()", 16},
                                          {"server_status()", 15},
                                          {"client_version()", 16},
                                          {"current_user()", 14}};

  int32_t index = -1;
  for (int32_t i = 0; i < tListLen(functionsInfo); ++i) {
    if (strncasecmp(functionsInfo[i].name, pExpr->operand.z, functionsInfo[i].len) == 0 &&
        functionsInfo[i].len == pExpr->operand.n) {
      index = i;
      break;
    }
  }

  switch (index) {
    case 0:
      pQueryInfo->command = TSDB_SQL_CURRENT_DB;break;
    case 1:
      pQueryInfo->command = TSDB_SQL_SERV_VERSION;break;
      case 2:
      pQueryInfo->command = TSDB_SQL_SERV_STATUS;break;
    case 3:
      pQueryInfo->command = TSDB_SQL_CLI_VERSION;break;
    case 4:
      pQueryInfo->command = TSDB_SQL_CURRENT_USER;break;
    default: { return invalidSqlErrMsg(tscGetErrorMsgPayload(pCmd), msg3); }
  }
  
  SColumnIndex ind = {0};
  SSqlExpr* pExpr1 = tscSqlExprAppend(pQueryInfo, TSDB_FUNC_TAG_DUMMY, &ind, TSDB_DATA_TYPE_INT,
                                      tDataTypeDesc[TSDB_DATA_TYPE_INT].nSize, tDataTypeDesc[TSDB_DATA_TYPE_INT].nSize, false);
  
  const char* name = (pExprList->a[0].aliasName != NULL)? pExprList->a[0].aliasName:functionsInfo[index].name;
  tstrncpy(pExpr1->aliasName, name, tListLen(pExpr1->aliasName));
  
  return TSDB_CODE_SUCCESS;
}

// can only perform the parameters based on the macro definitation
int32_t tscCheckCreateDbParams(SSqlCmd* pCmd, SCMCreateDbMsg* pCreate) {
  char msg[512] = {0};

  if (pCreate->walLevel != -1 && (pCreate->walLevel < TSDB_MIN_WAL_LEVEL || pCreate->walLevel > TSDB_MAX_WAL_LEVEL)) {
    snprintf(msg, tListLen(msg), "invalid db option walLevel: %d, only 0-2 allowed", pCreate->walLevel);
    return invalidSqlErrMsg(tscGetErrorMsgPayload(pCmd), msg);
  }

  if (pCreate->replications != -1 &&
      (pCreate->replications < TSDB_MIN_DB_REPLICA_OPTION || pCreate->replications > TSDB_MAX_DB_REPLICA_OPTION)) {
    snprintf(msg, tListLen(msg), "invalid db option replications: %d valid range: [%d, %d]", pCreate->replications,
             TSDB_MIN_DB_REPLICA_OPTION, TSDB_MAX_DB_REPLICA_OPTION);
    return invalidSqlErrMsg(tscGetErrorMsgPayload(pCmd), msg);
  }

  if (pCreate->quorum != -1 &&
      (pCreate->quorum < TSDB_MIN_DB_REPLICA_OPTION || pCreate->quorum > TSDB_MAX_DB_REPLICA_OPTION)) {
    snprintf(msg, tListLen(msg), "invalid db option quorum: %d valid range: [%d, %d]", pCreate->quorum,
             TSDB_MIN_DB_REPLICA_OPTION, TSDB_MAX_DB_REPLICA_OPTION);
    return invalidSqlErrMsg(tscGetErrorMsgPayload(pCmd), msg);
  }

  int32_t val = htonl(pCreate->daysPerFile);
  if (val != -1 && (val < TSDB_MIN_DAYS_PER_FILE || val > TSDB_MAX_DAYS_PER_FILE)) {
    snprintf(msg, tListLen(msg), "invalid db option daysPerFile: %d valid range: [%d, %d]", val,
             TSDB_MIN_DAYS_PER_FILE, TSDB_MAX_DAYS_PER_FILE);
    return invalidSqlErrMsg(tscGetErrorMsgPayload(pCmd), msg);
  }

  val = htonl(pCreate->cacheBlockSize);
  if (val != -1 && (val < TSDB_MIN_CACHE_BLOCK_SIZE || val > TSDB_MAX_CACHE_BLOCK_SIZE)) {
    snprintf(msg, tListLen(msg), "invalid db option cacheBlockSize: %d valid range: [%d, %d]", val,
             TSDB_MIN_CACHE_BLOCK_SIZE, TSDB_MAX_CACHE_BLOCK_SIZE);
    return invalidSqlErrMsg(tscGetErrorMsgPayload(pCmd), msg);
  }

  val = htonl(pCreate->maxTables);
  if (val != -1 && (val < TSDB_MIN_TABLES || val > TSDB_MAX_TABLES)) {
    snprintf(msg, tListLen(msg), "invalid db option maxSessions: %d valid range: [%d, %d]", val,
             TSDB_MIN_TABLES, TSDB_MAX_TABLES);
    return invalidSqlErrMsg(tscGetErrorMsgPayload(pCmd), msg);
  }

  if (pCreate->precision != TSDB_TIME_PRECISION_MILLI && pCreate->precision != TSDB_TIME_PRECISION_MICRO) {
    snprintf(msg, tListLen(msg), "invalid db option timePrecision: %d valid value: [%d, %d]", pCreate->precision,
             TSDB_TIME_PRECISION_MILLI, TSDB_TIME_PRECISION_MICRO);
    return invalidSqlErrMsg(tscGetErrorMsgPayload(pCmd), msg);
  }

  val = htonl(pCreate->commitTime);
  if (val != -1 && (val < TSDB_MIN_COMMIT_TIME || val > TSDB_MAX_COMMIT_TIME)) {
    snprintf(msg, tListLen(msg), "invalid db option commitTime: %d valid range: [%d, %d]", val,
             TSDB_MIN_COMMIT_TIME, TSDB_MAX_COMMIT_TIME);
    return invalidSqlErrMsg(tscGetErrorMsgPayload(pCmd), msg);
  }

  val = htonl(pCreate->fsyncPeriod);
  if (val != -1 && (val < TSDB_MIN_FSYNC_PERIOD || val > TSDB_MAX_FSYNC_PERIOD)) {
    snprintf(msg, tListLen(msg), "invalid db option fsyncPeriod: %d valid range: [%d, %d]", val,
             TSDB_MIN_FSYNC_PERIOD, TSDB_MAX_FSYNC_PERIOD);
    return invalidSqlErrMsg(tscGetErrorMsgPayload(pCmd), msg);
  }

  if (pCreate->compression != -1 &&
      (pCreate->compression < TSDB_MIN_COMP_LEVEL || pCreate->compression > TSDB_MAX_COMP_LEVEL)) {
    snprintf(msg, tListLen(msg), "invalid db option compression: %d valid range: [%d, %d]", pCreate->compression,
             TSDB_MIN_COMP_LEVEL, TSDB_MAX_COMP_LEVEL);
    return invalidSqlErrMsg(tscGetErrorMsgPayload(pCmd), msg);
  }

  return TSDB_CODE_SUCCESS;
}

// for debug purpose
void tscPrintSelectClause(SSqlObj* pSql, int32_t subClauseIndex) {
  SQueryInfo* pQueryInfo = tscGetQueryInfoDetail(&pSql->cmd, subClauseIndex);

  int32_t size = (int32_t)tscSqlExprNumOfExprs(pQueryInfo);
  if (size == 0) {
    return;
  }

  int32_t totalBufSize = 1024;

  char    str[1024] = {0};
  int32_t offset = 0;

  offset += sprintf(str, "num:%d [", size);
  for (int32_t i = 0; i < size; ++i) {
    SSqlExpr* pExpr = tscSqlExprGet(pQueryInfo, i);

    char    tmpBuf[1024] = {0};
    int32_t tmpLen = 0;
    tmpLen =
        sprintf(tmpBuf, "%s(uid:%" PRId64 ", %d)", aAggs[pExpr->functionId].aName, pExpr->uid, pExpr->colInfo.colId);
    if (tmpLen + offset > totalBufSize) break;

    offset += sprintf(str + offset, "%s", tmpBuf);

    if (i < size - 1) {
      str[offset++] = ',';
    }
  }

  str[offset] = ']';
  tscDebug("%p select clause:%s", pSql, str);
}

int32_t doCheckForCreateTable(SSqlObj* pSql, int32_t subClauseIndex, SSqlInfo* pInfo) {
  const char* msg1 = "invalid table name";
  const char* msg2 = "table name too long";

  SSqlCmd*        pCmd = &pSql->cmd;
  SQueryInfo*     pQueryInfo = tscGetQueryInfoDetail(pCmd, subClauseIndex);
  STableMetaInfo* pTableMetaInfo = tscGetMetaInfo(pQueryInfo, 0);

  SCreateTableSQL* pCreateTable = pInfo->pCreateTableInfo;

  tFieldList* pFieldList = pCreateTable->colInfo.pColumns;
  tFieldList* pTagList = pCreateTable->colInfo.pTagColumns;

  assert(pFieldList != NULL);

  // if sql specifies db, use it, otherwise use default db
  SSQLToken* pzTableName = &(pCreateTable->name);

  if (tscValidateName(pzTableName) != TSDB_CODE_SUCCESS) {
    return invalidSqlErrMsg(tscGetErrorMsgPayload(pCmd), msg1);
  }

  if (tscSetTableFullName(pTableMetaInfo, pzTableName, pSql) != TSDB_CODE_SUCCESS) {
    return invalidSqlErrMsg(tscGetErrorMsgPayload(pCmd), msg2);
  }

  if (!validateTableColumnInfo(pFieldList, pCmd) ||
      (pTagList != NULL && !validateTagParams(pTagList, pFieldList, pCmd))) {
    return TSDB_CODE_TSC_INVALID_SQL;
  }

  int32_t col = 0;
  for (; col < pFieldList->nField; ++col) {
    tscFieldInfoAppend(&pQueryInfo->fieldsInfo, &pFieldList->p[col]);
  }

  pCmd->numOfCols = (int16_t)pFieldList->nField;

  if (pTagList != NULL) {  // create super table[optional]
    for (int32_t i = 0; i < pTagList->nField; ++i) {
      tscFieldInfoAppend(&pQueryInfo->fieldsInfo, &pTagList->p[i]);
    }

    pCmd->count = pTagList->nField;
  }

  return TSDB_CODE_SUCCESS;
}

int32_t doCheckForCreateFromStable(SSqlObj* pSql, SSqlInfo* pInfo) {
  const char* msg1 = "invalid table name";
  const char* msg3 = "tag value too long";
  const char* msg4 = "illegal value or data overflow";
  const char* msg5 = "tags number not matched";

  SSqlCmd* pCmd = &pSql->cmd;

  SCreateTableSQL* pCreateTable = pInfo->pCreateTableInfo;
  SQueryInfo*      pQueryInfo = tscGetQueryInfoDetail(pCmd, 0);

  // two table: the first one is for current table, and the secondary is for the super table.
  if (pQueryInfo->numOfTables < 2) {
    tscAddEmptyMetaInfo(pQueryInfo);
  }

  const int32_t TABLE_INDEX = 0;
  const int32_t STABLE_INDEX = 1;

  STableMetaInfo* pStableMeterMetaInfo = tscGetMetaInfo(pQueryInfo, STABLE_INDEX);

  // super table name, create table by using dst
  SSQLToken* pToken = &(pCreateTable->usingInfo.stableName);

  if (tscValidateName(pToken) != TSDB_CODE_SUCCESS) {
    return invalidSqlErrMsg(tscGetErrorMsgPayload(pCmd), msg1);
  }

  if (tscSetTableFullName(pStableMeterMetaInfo, pToken, pSql) != TSDB_CODE_SUCCESS) {
    return invalidSqlErrMsg(tscGetErrorMsgPayload(pCmd), msg1);
  }

  // get meter meta from mnode
  tstrncpy(pCreateTable->usingInfo.tagdata.name, pStableMeterMetaInfo->name, sizeof(pCreateTable->usingInfo.tagdata.name));
  tVariantList* pList = pInfo->pCreateTableInfo->usingInfo.pTagVals;

  int32_t code = tscGetTableMeta(pSql, pStableMeterMetaInfo);
  if (code != TSDB_CODE_SUCCESS) {
    return code;
  }

  if (tscGetNumOfTags(pStableMeterMetaInfo->pTableMeta) != pList->nExpr) {
    return invalidSqlErrMsg(tscGetErrorMsgPayload(pCmd), msg5);
  }

  // too long tag values will return invalid sql, not be truncated automatically
  SSchema* pTagSchema = tscGetTableTagSchema(pStableMeterMetaInfo->pTableMeta);

  STagData* pTag = &pCreateTable->usingInfo.tagdata;
  SKVRowBuilder kvRowBuilder = {0};
  if (tdInitKVRowBuilder(&kvRowBuilder) < 0) {
    return TSDB_CODE_TSC_OUT_OF_MEMORY;
  }

  int32_t ret = TSDB_CODE_SUCCESS;
  for (int32_t i = 0; i < pList->nExpr; ++i) {
    SSchema* pSchema = pTagSchema + i;
    if (pSchema->type == TSDB_DATA_TYPE_BINARY || pSchema->type == TSDB_DATA_TYPE_NCHAR) {
      // validate the length of binary
      if (pList->a[i].pVar.nLen + VARSTR_HEADER_SIZE > pSchema->bytes) {
        tdDestroyKVRowBuilder(&kvRowBuilder);
        return invalidSqlErrMsg(tscGetErrorMsgPayload(pCmd), msg3);
      }
    }
    
    char tagVal[TSDB_MAX_TAGS_LEN];
    ret = tVariantDump(&(pList->a[i].pVar), tagVal, pSchema->type, true);
    if (ret != TSDB_CODE_SUCCESS) {
      tdDestroyKVRowBuilder(&kvRowBuilder);
      return invalidSqlErrMsg(tscGetErrorMsgPayload(pCmd), msg4);
    }

    tdAddColToKVRow(&kvRowBuilder, pSchema->colId, pSchema->type, tagVal);
  }

  SKVRow row = tdGetKVRowFromBuilder(&kvRowBuilder);
  tdDestroyKVRowBuilder(&kvRowBuilder);
  if (row == NULL) {
    return TSDB_CODE_TSC_OUT_OF_MEMORY;
  }
  tdSortKVRowByColIdx(row);
  pTag->dataLen = kvRowLen(row);
  kvRowCpy(pTag->data, row);
  free(row);

  // table name
  if (tscValidateName(&pInfo->pCreateTableInfo->name) != TSDB_CODE_SUCCESS) {
    return invalidSqlErrMsg(tscGetErrorMsgPayload(pCmd), msg1);
  }

  STableMetaInfo* pTableMeterMetaInfo = tscGetMetaInfo(pQueryInfo, TABLE_INDEX);
  ret = tscSetTableFullName(pTableMeterMetaInfo, &pInfo->pCreateTableInfo->name, pSql);
  if (ret != TSDB_CODE_SUCCESS) {
    return ret;
  }

  return TSDB_CODE_SUCCESS;
}

int32_t doCheckForStream(SSqlObj* pSql, SSqlInfo* pInfo) {
  const char* msg1 = "invalid table name";
  const char* msg2 = "table name too long";
  const char* msg3 = "fill only available for interval query";
  const char* msg4 = "fill option not supported in stream computing";
  const char* msg5 = "sql too long";  // todo ADD support
  const char* msg6 = "from missing in subclause";
  
  SSqlCmd*    pCmd = &pSql->cmd;
  SQueryInfo* pQueryInfo = tscGetQueryInfoDetail(pCmd, 0);
  assert(pQueryInfo->numOfTables == 1);

  SCreateTableSQL* pCreateTable = pInfo->pCreateTableInfo;
  STableMetaInfo*  pTableMetaInfo = tscGetMetaInfo(pQueryInfo, 0);

  // if sql specifies db, use it, otherwise use default db
  SSQLToken* pzTableName = &(pCreateTable->name);
  SQuerySQL* pQuerySql = pCreateTable->pSelect;

  if (tscValidateName(pzTableName) != TSDB_CODE_SUCCESS) {
    return invalidSqlErrMsg(tscGetErrorMsgPayload(pCmd), msg1);
  }
  
  tVariantList* pSrcMeterName = pInfo->pCreateTableInfo->pSelect->from;
  if (pSrcMeterName == NULL || pSrcMeterName->nExpr == 0) {
    return invalidSqlErrMsg(tscGetErrorMsgPayload(pCmd), msg6);
  }
  
  tVariant* pVar = &pSrcMeterName->a[0].pVar;
  SSQLToken srcToken = {.z = pVar->pz, .n = pVar->nLen, .type = TK_STRING};
  if (tscValidateName(&srcToken) != TSDB_CODE_SUCCESS) {
    return invalidSqlErrMsg(tscGetErrorMsgPayload(pCmd), msg1);
  }

  if (tscSetTableFullName(pTableMetaInfo, &srcToken, pSql) != TSDB_CODE_SUCCESS) {
    return invalidSqlErrMsg(tscGetErrorMsgPayload(pCmd), msg2);
  }

  int32_t code = tscGetTableMeta(pSql, pTableMetaInfo);
  if (code != TSDB_CODE_SUCCESS) {
    return code;
  }

  bool isSTable = UTIL_TABLE_IS_SUPER_TABLE(pTableMetaInfo);
  if (parseSelectClause(&pSql->cmd, 0, pQuerySql->pSelection, isSTable) != TSDB_CODE_SUCCESS) {
    return TSDB_CODE_TSC_INVALID_SQL;
  }

  if (pQuerySql->pWhere != NULL) {  // query condition in stream computing
    if (parseWhereClause(pQueryInfo, &pQuerySql->pWhere, pSql) != TSDB_CODE_SUCCESS) {
      return TSDB_CODE_TSC_INVALID_SQL;
    }
  }

  // set interval value
  if (parseIntervalClause(pCmd, pQueryInfo, pQuerySql) != TSDB_CODE_SUCCESS) {
    return TSDB_CODE_TSC_INVALID_SQL;
  } else {
    if ((pQueryInfo->intervalTime > 0) &&
        (validateFunctionsInIntervalOrGroupbyQuery(pCmd, pQueryInfo) != TSDB_CODE_SUCCESS)) {
      return TSDB_CODE_TSC_INVALID_SQL;
    }
  }

  // set the created table[stream] name
  if (tscSetTableFullName(pTableMetaInfo, pzTableName, pSql) != TSDB_CODE_SUCCESS) {
    return invalidSqlErrMsg(tscGetErrorMsgPayload(pCmd), msg1);
  }

  if (pQuerySql->selectToken.n > TSDB_MAX_SAVED_SQL_LEN) {
    return invalidSqlErrMsg(tscGetErrorMsgPayload(pCmd), msg5);
  }

  if (tsRewriteFieldNameIfNecessary(pCmd, pQueryInfo) != TSDB_CODE_SUCCESS) {
    return TSDB_CODE_TSC_INVALID_SQL;
  }

  pCmd->numOfCols = pQueryInfo->fieldsInfo.numOfOutput;

  if (validateSqlFunctionInStreamSql(pCmd, pQueryInfo) != TSDB_CODE_SUCCESS) {
    return TSDB_CODE_TSC_INVALID_SQL;
  }

  /*
   * check if fill operation is available, the fill operation is parsed and executed during query execution,
   * not here.
   */
  if (pQuerySql->fillType != NULL) {
    if (pQueryInfo->intervalTime == 0) {
      return invalidSqlErrMsg(tscGetErrorMsgPayload(pCmd), msg3);
    }

    tVariantListItem* pItem = &pQuerySql->fillType->a[0];
    if (pItem->pVar.nType == TSDB_DATA_TYPE_BINARY) {
      if (!((strncmp(pItem->pVar.pz, "none", 4) == 0 && pItem->pVar.nLen == 4) ||
            (strncmp(pItem->pVar.pz, "null", 4) == 0 && pItem->pVar.nLen == 4))) {
        return invalidSqlErrMsg(tscGetErrorMsgPayload(pCmd), msg4);
      }
    }
  }

  // set the number of stream table columns
  pCmd->numOfCols = pQueryInfo->fieldsInfo.numOfOutput;
  return TSDB_CODE_SUCCESS;
}

int32_t doCheckForQuery(SSqlObj* pSql, SQuerySQL* pQuerySql, int32_t index) {
  assert(pQuerySql != NULL && (pQuerySql->from == NULL || pQuerySql->from->nExpr > 0));

  const char* msg0  = "invalid table name";
  const char* msg1  = "table name too long";
  const char* msg2  = "point interpolation query needs timestamp";
  const char* msg5  = "fill only available for interval query";
  const char* msg6  = "start(end) time of query range required or time range too large";
  const char* msg7  = "illegal number of tables in from clause";
  const char* msg8  = "too many columns in selection clause";
  const char* msg9  = "TWA query requires both the start and end time";
  const char* msg10 = "too many tables in from clause";
  const char* msg11 = "invalid table alias name";

  int32_t code = TSDB_CODE_SUCCESS;

  SSqlCmd* pCmd = &pSql->cmd;

  SQueryInfo*     pQueryInfo = tscGetQueryInfoDetail(pCmd, index);
  STableMetaInfo* pTableMetaInfo = tscGetMetaInfo(pQueryInfo, 0);
  if (pTableMetaInfo == NULL) {
    pTableMetaInfo = tscAddEmptyMetaInfo(pQueryInfo);
  }

  assert(pCmd->clauseIndex == index);

  // too many result columns not support order by in query
  if (pQuerySql->pSelection->nExpr > TSDB_MAX_COLUMNS) {
    return invalidSqlErrMsg(tscGetErrorMsgPayload(pCmd), msg8);
  }

  /*
   * handle the sql expression without from subclause
   * select current_database();
   * select server_version();
   * select client_version();
   * select server_state();
   */
  if (pQuerySql->from == NULL) {
    assert(pQuerySql->fillType == NULL && pQuerySql->pGroupby == NULL && pQuerySql->pWhere == NULL &&
           pQuerySql->pSortOrder == NULL);
    return doLocalQueryProcess(pCmd, pQueryInfo, pQuerySql);
  }

  if (pQuerySql->from->nExpr > TSDB_MAX_JOIN_TABLE_NUM * 2) {
    return invalidSqlErrMsg(tscGetErrorMsgPayload(pCmd), msg7);
  }

  pQueryInfo->command = TSDB_SQL_SELECT;

  if (pQuerySql->from->nExpr > 4) {
    return invalidSqlErrMsg(tscGetErrorMsgPayload(pCmd), msg10);
  }

  // set all query tables, which are maybe more than one.
  for (int32_t i = 0; i < pQuerySql->from->nExpr; ) {
    tVariant* pTableItem = &pQuerySql->from->a[i].pVar;

    if (pTableItem->nType != TSDB_DATA_TYPE_BINARY) {
      return invalidSqlErrMsg(tscGetErrorMsgPayload(pCmd), msg0);
    }

    pTableItem->nLen = strdequote(pTableItem->pz);

    SSQLToken tableName = {.z = pTableItem->pz, .n = pTableItem->nLen, .type = TK_STRING};
    if (tscValidateName(&tableName) != TSDB_CODE_SUCCESS) {
      return invalidSqlErrMsg(tscGetErrorMsgPayload(pCmd), msg0);
    }

    if (pQueryInfo->numOfTables <= i/2) {  // more than one table
      tscAddEmptyMetaInfo(pQueryInfo);
    }

    STableMetaInfo* pTableMetaInfo1 = tscGetMetaInfo(pQueryInfo, i/2);

    SSQLToken t = {.type = TSDB_DATA_TYPE_BINARY, .n = pTableItem->nLen, .z = pTableItem->pz};
    if (tscSetTableFullName(pTableMetaInfo1, &t, pSql) != TSDB_CODE_SUCCESS) {
      return invalidSqlErrMsg(tscGetErrorMsgPayload(pCmd), msg1);
    }

    tVariant* pTableItem1 = &pQuerySql->from->a[i + 1].pVar;
    SSQLToken aliasName = {.z = pTableItem1->pz, .n = pTableItem1->nLen, .type = TK_STRING};
    if (tscValidateName(&aliasName) != TSDB_CODE_SUCCESS) {
      return invalidSqlErrMsg(tscGetErrorMsgPayload(pCmd), msg11);
    }

    tstrncpy(pTableMetaInfo1->aliasName, pTableItem1->pz, sizeof(pTableMetaInfo1->aliasName));

    code = tscGetTableMeta(pSql, pTableMetaInfo1);
    if (code != TSDB_CODE_SUCCESS) {
      return code;
    }

    i += 2;
  }

  assert(pQueryInfo->numOfTables == pQuerySql->from->nExpr / 2);
  bool isSTable = false;
  
  if (UTIL_TABLE_IS_SUPER_TABLE(pTableMetaInfo)) {
    isSTable = true;
    code = tscGetSTableVgroupInfo(pSql, index);
    if (code != TSDB_CODE_SUCCESS) {
      return code;
    }
    
    TSDB_QUERY_SET_TYPE(pQueryInfo->type, TSDB_QUERY_TYPE_STABLE_QUERY);
  } else {
    TSDB_QUERY_SET_TYPE(pQueryInfo->type, TSDB_QUERY_TYPE_TABLE_QUERY);
  }

  // parse the group by clause in the first place
  if (parseGroupbyClause(pQueryInfo, pQuerySql->pGroupby, pCmd) != TSDB_CODE_SUCCESS) {
    return TSDB_CODE_TSC_INVALID_SQL;
  }

  if (parseSelectClause(pCmd, index, pQuerySql->pSelection, isSTable) != TSDB_CODE_SUCCESS) {
    return TSDB_CODE_TSC_INVALID_SQL;
  }

  // set interval value
  if (parseIntervalClause(pCmd, pQueryInfo, pQuerySql) != TSDB_CODE_SUCCESS) {
    return TSDB_CODE_TSC_INVALID_SQL;
  } else {
    if ((pQueryInfo->intervalTime > 0) &&
        (validateFunctionsInIntervalOrGroupbyQuery(pCmd, pQueryInfo) != TSDB_CODE_SUCCESS)) {
      return TSDB_CODE_TSC_INVALID_SQL;
    }
  }

  // set order by info
  if (parseOrderbyClause(pCmd, pQueryInfo, pQuerySql, tscGetTableSchema(pTableMetaInfo->pTableMeta)) != TSDB_CODE_SUCCESS) {
    return TSDB_CODE_TSC_INVALID_SQL;
  }

  // set where info
  STableComInfo tinfo = tscGetTableInfo(pTableMetaInfo->pTableMeta);
  
  if (pQuerySql->pWhere != NULL) {
    if (parseWhereClause(pQueryInfo, &pQuerySql->pWhere, pSql) != TSDB_CODE_SUCCESS) {
      return TSDB_CODE_TSC_INVALID_SQL;
    }

    pQuerySql->pWhere = NULL;
    if (tinfo.precision == TSDB_TIME_PRECISION_MILLI) {
      pQueryInfo->window.skey = pQueryInfo->window.skey / 1000;
      pQueryInfo->window.ekey = pQueryInfo->window.ekey / 1000;
    }
  } else {  // set the time rang
    pQueryInfo->window = TSWINDOW_INITIALIZER;
  }

  // user does not specified the query time window, twa is not allowed in such case.
  if ((pQueryInfo->window.skey == INT64_MIN || pQueryInfo->window.ekey == INT64_MAX ||
       (pQueryInfo->window.ekey == INT64_MAX / 1000 && tinfo.precision == TSDB_TIME_PRECISION_MILLI)) && tscIsTWAQuery(pQueryInfo)) {
    return invalidSqlErrMsg(tscGetErrorMsgPayload(pCmd), msg9);
  }

  // no result due to invalid query time range
  if (pQueryInfo->window.skey > pQueryInfo->window.ekey) {
    pQueryInfo->command = TSDB_SQL_RETRIEVE_EMPTY_RESULT;
    return TSDB_CODE_SUCCESS;
  }

  if (!hasTimestampForPointInterpQuery(pQueryInfo)) {
    return invalidSqlErrMsg(tscGetErrorMsgPayload(pCmd), msg2);
  }

  // in case of join query, time range is required.
  if (QUERY_IS_JOIN_QUERY(pQueryInfo->type)) {
    int64_t timeRange = ABS(pQueryInfo->window.skey - pQueryInfo->window.ekey);

    if (timeRange == 0 && pQueryInfo->window.skey == 0) {
      return invalidSqlErrMsg(tscGetErrorMsgPayload(pCmd), msg6);
    }
  }

  if ((code = parseLimitClause(pCmd, pQueryInfo, index, pQuerySql, pSql)) != TSDB_CODE_SUCCESS) {
    return code;
  }

  if ((code = doFunctionsCompatibleCheck(pCmd, pQueryInfo)) != TSDB_CODE_SUCCESS) {
    return code;
  }

  setColumnOffsetValueInResultset(pQueryInfo);

  /*
   * fill options are set at the end position, when all columns are set properly
   * the columns may be increased due to group by operation
   */
  if (pQuerySql->fillType != NULL) {
    if (pQueryInfo->intervalTime == 0 && (!tscIsPointInterpQuery(pQueryInfo))) {
      return invalidSqlErrMsg(tscGetErrorMsgPayload(pCmd), msg5);
    }

    if (pQueryInfo->intervalTime > 0) {
      int64_t timeRange = ABS(pQueryInfo->window.skey - pQueryInfo->window.ekey);
      // number of result is not greater than 10,000,000
      if ((timeRange == 0) || (timeRange / pQueryInfo->intervalTime) > MAX_RETRIEVE_ROWS_IN_INTERVAL_QUERY) {
        return invalidSqlErrMsg(tscGetErrorMsgPayload(pCmd), msg6);
      }
    }

    int32_t ret = parseFillClause(pCmd, pQueryInfo, pQuerySql);
    if (ret != TSDB_CODE_SUCCESS) {
      return ret;
    }
  }

  return TSDB_CODE_SUCCESS;  // Does not build query message here
}

int32_t exprTreeFromSqlExpr(SSqlCmd* pCmd, tExprNode **pExpr, const tSQLExpr* pSqlExpr, SArray* pExprInfo, SQueryInfo* pQueryInfo, SArray* pCols) {
  tExprNode* pLeft = NULL;
  tExprNode* pRight= NULL;
  
  if (pSqlExpr->pLeft != NULL) {
    int32_t ret = exprTreeFromSqlExpr(pCmd, &pLeft, pSqlExpr->pLeft, pExprInfo, pQueryInfo, pCols);
    if (ret != TSDB_CODE_SUCCESS) {
      return ret;
    }
  }
  
  if (pSqlExpr->pRight != NULL) {
    int32_t ret = exprTreeFromSqlExpr(pCmd, &pRight, pSqlExpr->pRight, pExprInfo, pQueryInfo, pCols);
    if (ret != TSDB_CODE_SUCCESS) {
      return ret;
    }
  }
  
  if (pSqlExpr->pLeft == NULL) {
    if (pSqlExpr->nSQLOptr >= TK_BOOL && pSqlExpr->nSQLOptr <= TK_STRING) {
      *pExpr = calloc(1, sizeof(tExprNode));
      (*pExpr)->nodeType = TSQL_NODE_VALUE;
      (*pExpr)->pVal = calloc(1, sizeof(tVariant));
      
      tVariantAssign((*pExpr)->pVal, &pSqlExpr->val);
      return TSDB_CODE_SUCCESS;
    } else if (pSqlExpr->nSQLOptr >= TK_COUNT && pSqlExpr->nSQLOptr <= TK_AVG_IRATE) {
      // arithmetic expression on the results of aggregation functions
      *pExpr = calloc(1, sizeof(tExprNode));
      (*pExpr)->nodeType = TSQL_NODE_COL;
      (*pExpr)->pSchema = calloc(1, sizeof(SSchema));
      strncpy((*pExpr)->pSchema->name, pSqlExpr->operand.z, pSqlExpr->operand.n);
      
      // set the input column data byte and type.
      size_t size = taosArrayGetSize(pExprInfo);
      
      for (int32_t i = 0; i < size; ++i) {
        SSqlExpr* p1 = taosArrayGetP(pExprInfo, i);
        
        if (strcmp((*pExpr)->pSchema->name, p1->aliasName) == 0) {
          (*pExpr)->pSchema->type = (uint8_t)p1->resType;
          (*pExpr)->pSchema->bytes = p1->resBytes;
          break;
        }
      }
    } else if (pSqlExpr->nSQLOptr == TK_ID) { // column name, normal column arithmetic expression
      SColumnIndex index = {0};
      int32_t ret = getColumnIndexByName(pCmd, &pSqlExpr->colInfo, pQueryInfo, &index);
      if (ret != TSDB_CODE_SUCCESS) {
        return ret;
      }

      STableMeta* pTableMeta = tscGetMetaInfo(pQueryInfo, 0)->pTableMeta;
      int32_t numOfColumns = tscGetNumOfColumns(pTableMeta);

      *pExpr = calloc(1, sizeof(tExprNode));
      (*pExpr)->nodeType = TSQL_NODE_COL;
      (*pExpr)->pSchema = calloc(1, sizeof(SSchema));

      SSchema* pSchema = tscGetTableColumnSchema(pTableMeta, index.columnIndex);
      *(*pExpr)->pSchema = *pSchema;
  
      if (pCols != NULL) {  // record the involved columns
        SColIndex colIndex = {0};
        tstrncpy(colIndex.name, pSchema->name, sizeof(colIndex.name));
        colIndex.colId = pSchema->colId;
        colIndex.colIndex = index.columnIndex;
        colIndex.flag = (index.columnIndex >= numOfColumns)? 1:0;

        taosArrayPush(pCols, &colIndex);
      }
      
      return TSDB_CODE_SUCCESS;
    } else {
      return TSDB_CODE_TSC_INVALID_SQL;
    }
    
  } else {
    *pExpr = (tExprNode *)calloc(1, sizeof(tExprNode));
    (*pExpr)->nodeType = TSQL_NODE_EXPR;
    
    (*pExpr)->_node.hasPK = false;
    (*pExpr)->_node.pLeft = pLeft;
    (*pExpr)->_node.pRight = pRight;
    
    SSQLToken t = {.type = pSqlExpr->nSQLOptr};
    (*pExpr)->_node.optr = getBinaryExprOptr(&t);
    
    assert((*pExpr)->_node.optr != 0);
    
    if ((*pExpr)->_node.optr == TSDB_BINARY_OP_DIVIDE) {
      if (pRight->nodeType == TSQL_NODE_VALUE) {
        if (pRight->pVal->nType == TSDB_DATA_TYPE_INT && pRight->pVal->i64Key == 0) {
          return TSDB_CODE_TSC_INVALID_SQL;
        } else if (pRight->pVal->nType == TSDB_DATA_TYPE_FLOAT && pRight->pVal->dKey == 0) {
          return TSDB_CODE_TSC_INVALID_SQL;
        }
      }
    }

    // NOTE: binary|nchar data allows the >|< type filter
    if ((*pExpr)->_node.optr != TSDB_RELATION_EQUAL && (*pExpr)->_node.optr != TSDB_RELATION_NOT_EQUAL) {
      if (pRight->nodeType == TSQL_NODE_VALUE) {
        if (pRight->pVal->nType == TSDB_DATA_TYPE_BOOL) {
          return TSDB_CODE_TSC_INVALID_SQL;
        }
      }
    }
  }
  
  return TSDB_CODE_SUCCESS;
}<|MERGE_RESOLUTION|>--- conflicted
+++ resolved
@@ -1231,13 +1231,13 @@
   const char* msg5 = "invalid function name";
 
   SQueryInfo* pQueryInfo = tscGetQueryInfoDetail(pCmd, clauseIndex);
-  
+
   if (pQueryInfo->colList == NULL) {
     pQueryInfo->colList = taosArrayInit(4, POINTER_BYTES);
   }
-  
+
   for (int32_t i = 0; i < pSelection->nExpr; ++i) {
-    int32_t outputIndex = (int32_t)tscSqlExprNumOfExprs(pQueryInfo);
+    int32_t outputIndex = tscSqlExprNumOfExprs(pQueryInfo);
     tSQLExprItem* pItem = &pSelection->a[i];
 
     // project on all fields
@@ -1262,101 +1262,9 @@
       }
 
     } else if (pItem->pNode->nSQLOptr >= TK_PLUS && pItem->pNode->nSQLOptr <= TK_REM) {
-<<<<<<< HEAD
       int32_t code = handleArithmeticExpr(pCmd, clauseIndex, i, pItem);
       if (code != TSDB_CODE_SUCCESS) {
         return code;
-=======
-      // arithmetic function in select clause
-      SColumnList columnList = {0};
-      int32_t     arithmeticType = NON_ARITHMEIC_EXPR;
-
-      if (validateArithmeticSQLExpr(pCmd, pItem->pNode, pQueryInfo, &columnList, &arithmeticType) != TSDB_CODE_SUCCESS) {
-        return invalidSqlErrMsg(tscGetErrorMsgPayload(pCmd), msg1);
-      }
-      
-      int32_t tableIndex = columnList.ids[0].tableIndex;
-      char  arithmeticExprStr[1024] = {0};
-      char* p = arithmeticExprStr;
-      
-      if (arithmeticType == NORMAL_ARITHMETIC) {
-        pQueryInfo->type |= TSDB_QUERY_TYPE_PROJECTION_QUERY;
-  
-        // all columns in arithmetic expression must belong to the same table
-        for (int32_t f = 1; f < columnList.num; ++f) {
-          if (columnList.ids[f].tableIndex != tableIndex) {
-            return invalidSqlErrMsg(tscGetErrorMsgPayload(pCmd), msg4);
-          }
-        }
-  
-        if (buildArithmeticExprString(pItem->pNode, &p) != TSDB_CODE_SUCCESS) {
-          return TSDB_CODE_TSC_INVALID_SQL;
-        }
-  
-        // expr string is set as the parameter of function
-        SColumnIndex index = {.tableIndex = tableIndex};
-        SSqlExpr*    pExpr = tscSqlExprAppend(pQueryInfo, TSDB_FUNC_ARITHM, &index, TSDB_DATA_TYPE_DOUBLE,
-                                              sizeof(double), sizeof(double), false);
-        
-        /* todo alias name should use the original sql string */
-        char* name = (pItem->aliasName != NULL)? pItem->aliasName:arithmeticExprStr;
-        tstrncpy(pExpr->aliasName, name, sizeof(pExpr->aliasName));
-        
-        tExprNode* pNode = NULL;
-        SArray* colList = taosArrayInit(10, sizeof(SColIndex));
-        
-        int32_t ret = exprTreeFromSqlExpr(pCmd, &pNode, pItem->pNode, pQueryInfo->exprList, pQueryInfo, colList);
-        if (ret != TSDB_CODE_SUCCESS) {
-          tExprTreeDestroy(&pNode, NULL);
-          return invalidSqlErrMsg(tscGetErrorMsgPayload(pCmd), "invalid arithmetic expression in select clause");
-        }
-        
-        SBufferWriter bw = tbufInitWriter(NULL, false);
-
-        TRY(0) {
-          exprTreeToBinary(&bw, pNode);
-        } CATCH(code) {
-          tbufCloseWriter(&bw);
-          UNUSED(code);
-          // TODO: other error handling
-        } END_TRY
-        
-        size_t len = tbufTell(&bw);
-        char* c = tbufGetData(&bw, true);
-        
-        // set the serialized binary string as the parameter of arithmetic expression
-        addExprParams(pExpr, c, TSDB_DATA_TYPE_BINARY, (int32_t)len, index.tableIndex);
-        
-        insertResultField(pQueryInfo, i, &columnList, sizeof(double), TSDB_DATA_TYPE_DOUBLE, pExpr->aliasName, pExpr);
-        
-        taosArrayDestroy(colList);
-        tExprTreeDestroy(&pNode, NULL);
-      } else {
-        columnList.num = 0;
-        columnList.ids[0] = (SColumnIndex) {0, 0};
-        
-        insertResultField(pQueryInfo, i, &columnList, sizeof(double), TSDB_DATA_TYPE_DOUBLE, "dummy_column", NULL);
-        
-        int32_t slot = tscNumOfFields(pQueryInfo) - 1;
-        SFieldSupInfo* pInfo = tscFieldInfoGetSupp(&pQueryInfo->fieldsInfo, slot);
-        
-        if (pInfo->pSqlExpr == NULL) {
-          SExprInfo* pArithExprInfo = calloc(1, sizeof(SExprInfo));
-          
-          // arithmetic expression always return result in the format of double float
-          pArithExprInfo->bytes = sizeof(double);
-          pArithExprInfo->interBytes = sizeof(double);
-          pArithExprInfo->type = TSDB_DATA_TYPE_DOUBLE;
-
-          int32_t ret = exprTreeFromSqlExpr(pCmd, &pArithExprInfo->pExpr, pItem->pNode, pQueryInfo->exprList, pQueryInfo, NULL);
-          if (ret != TSDB_CODE_SUCCESS) {
-            tExprTreeDestroy(&pArithExprInfo->pExpr, NULL);
-            return invalidSqlErrMsg(tscGetErrorMsgPayload(pCmd), "invalid expression in select clause");
-          }
-  
-          pInfo->pArithExprInfo = pArithExprInfo;
-        }
->>>>>>> bc492a3f
       }
 
     } else {
@@ -3772,13 +3680,8 @@
       taosStringBuilderAppendStringLen(&sb1, TBNAME_LIST_SEP, 1);
     }
 
-<<<<<<< HEAD
     char      idBuf[TSDB_TABLE_FNAME_LEN] = {0};
-    int32_t   xlen = strlen(segments[i]);
-=======
-    char      idBuf[TSDB_TABLE_ID_LEN] = {0};
     int32_t   xlen = (int32_t)strlen(segments[i]);
->>>>>>> bc492a3f
     SSQLToken t = {.z = segments[i], .n = xlen, .type = TK_STRING};
 
     int32_t ret = setObjFullName(idBuf, account, &dbToken, &t, &xlen);
