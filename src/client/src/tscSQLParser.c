--- conflicted
+++ resolved
@@ -2054,12 +2054,8 @@
 
     int32_t type = pItem->pNode->type;
     if (type == SQL_NODE_SQLFUNCTION) {
-<<<<<<< HEAD
-      pItem->pNode->functionId = isValidFunction(pItem->pNode->operand.z, pItem->pNode->operand.n);
+      pItem->pNode->functionId = isValidFunction(pItem->pNode->Expr.operand.z, pItem->pNode->Expr.operand.n);
       SUdfInfo* pUdfInfo = NULL;
-=======
-      pItem->pNode->functionId = isValidFunction(pItem->pNode->Expr.operand.z, pItem->pNode->Expr.operand.n);
->>>>>>> 9dd40166
       if (pItem->pNode->functionId < 0) {
         pUdfInfo = isValidUdf(pQueryInfo->pUdfInfo, pItem->pNode->operand.z, pItem->pNode->operand.n);
         if (pUdfInfo == NULL) {
@@ -2939,13 +2935,8 @@
       int32_t inter   = 0;
       int16_t resType = 0;
       int16_t bytes   = 0;
-<<<<<<< HEAD
-      getResultDataInfo(TSDB_DATA_TYPE_INT, 4, TSDB_FUNC_BLKINFO, 0, &resType, &bytes, &inter, 0, 0, NULL);
-      s.bytes = bytes;
-      s.type = (uint8_t)resType;
-=======
+
       getResultDataInfo(TSDB_DATA_TYPE_INT, 4, TSDB_FUNC_BLKINFO, 0, &resType, &bytes, &inter, 0, 0);
->>>>>>> 9dd40166
 
       SSchema s = {.name = "block_dist", .type = TSDB_DATA_TYPE_BINARY, .bytes = bytes};
 
@@ -3690,13 +3681,8 @@
 
   // TK_GT,TK_GE,TK_EQ,TK_NE are based on the pColumn->lowerBndd
   } else if (pExpr->tokenId == TK_IN) {
-<<<<<<< HEAD
-    tVariant *pVal;
-    if (pRight->tokenId != TK_SET || !serializeExprListToVariant(pRight->pParam, &pVal, colType, timePrecision)) {
-=======
     tVariant *pVal; 
     if (pRight->tokenId != TK_SET || !serializeExprListToVariant(pRight->Expr.paramList, &pVal, colType, timePrecision)) {
->>>>>>> 9dd40166
       return invalidOperationMsg(tscGetErrorMsgPayload(pCmd), msg);
     }
     pColumnFilter->pz  = (int64_t)calloc(1, pVal->nLen + 1);
