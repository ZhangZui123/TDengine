--- conflicted
+++ resolved
@@ -7782,16 +7782,10 @@
   const char* msg3 = "start(end) time of query range required or time range too large";
   const char* msg4 = "interval query not supported, since the result of sub query not include valid timestamp column";
   const char* msg5 = "only tag query not compatible with normal column filter";
-<<<<<<< HEAD
-  const char* msg6 = "not support stddev/percentile in outer query yet";
-  const char* msg7 = "drivative requires timestamp column exists in subquery";
-  const char* msg8 = "condition missing for join query";
-  
-=======
   const char* msg6 = "not support stddev/percentile/interp in the outer query yet";
   const char* msg7 = "derivative/twa/irate requires timestamp column exists in subquery";
-
->>>>>>> f48783df
+  const char* msg8 = "condition missing for join query";
+
   int32_t code = TSDB_CODE_SUCCESS;
 
   SSqlCmd* pCmd = &pSql->cmd;
