--- conflicted
+++ resolved
@@ -2870,9 +2870,6 @@
   return false;
 }
 
-<<<<<<< HEAD
-static bool functionCompatibleCheck(SQueryInfo* pQueryInfo, bool joinQuery, bool twQuery) {
-=======
 static bool groupbyTagsOrNull(SQueryInfo* pQueryInfo) {
   if (pQueryInfo->groupbyExpr.columnInfo == NULL ||
     taosArrayGetSize(pQueryInfo->groupbyExpr.columnInfo) == 0) {
@@ -2890,8 +2887,7 @@
   return true;
 }
 
-static bool functionCompatibleCheck(SQueryInfo* pQueryInfo, bool joinQuery, bool intervalQuery) {
->>>>>>> 3b2827d8
+static bool functionCompatibleCheck(SQueryInfo* pQueryInfo, bool joinQuery, bool twQuery) {
   int32_t startIdx = 0;
 
   size_t numOfExpr = tscSqlExprNumOfExprs(pQueryInfo);
@@ -2907,11 +2903,7 @@
 
   int32_t factor = functionCompatList[tscSqlExprGet(pQueryInfo, startIdx)->functionId];
 
-<<<<<<< HEAD
-  if (tscSqlExprGet(pQueryInfo, 0)->functionId == TSDB_FUNC_LAST_ROW && (joinQuery || twQuery)) {
-=======
   if (tscSqlExprGet(pQueryInfo, 0)->functionId == TSDB_FUNC_LAST_ROW && (joinQuery || intervalQuery || !groupbyTagsOrNull(pQueryInfo))) {
->>>>>>> 3b2827d8
     return false;
   }
 
@@ -2939,11 +2931,7 @@
       }
     }
 
-<<<<<<< HEAD
-    if (functionId == TSDB_FUNC_LAST_ROW && (joinQuery || twQuery)) {
-=======
     if (functionId == TSDB_FUNC_LAST_ROW && (joinQuery || intervalQuery || !groupbyTagsOrNull(pQueryInfo))) {
->>>>>>> 3b2827d8
       return false;
     }
   }
