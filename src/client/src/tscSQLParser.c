/*
 * Copyright (c) 2019 TAOS Data, Inc. <jhtao@taosdata.com>
 *
 * This program is free software: you can use, redistribute, and/or modify
 * it under the terms of the GNU Affero General Public License, version 3
 * or later ("AGPL"), as published by the Free Software Foundation.
 *
 * This program is distributed in the hope that it will be useful, but WITHOUT
 * ANY WARRANTY; without even the implied warranty of MERCHANTABILITY or
 * FITNESS FOR A PARTICULAR PURPOSE.
 *
 * You should have received a copy of the GNU Affero General Public License
 * along with this program. If not, see <http://www.gnu.org/licenses/>.
 */

#ifndef __APPLE__
#define _BSD_SOURCE
#define _XOPEN_SOURCE 500
#define _DEFAULT_SOURCE
#define _GNU_SOURCE
#endif // __APPLE__

#include "os.h"
#include "taos.h"
#include "taosmsg.h"
#include "tcompare.h"
#include "texpr.h"
#include "tname.h"
#include "tscLog.h"
#include "tscUtil.h"
#include "qTableMeta.h"
#include "tsclient.h"
#include "tstrbuild.h"
#include "ttoken.h"
#include "ttokendef.h"
#include "ttype.h"
#include "qUtil.h"
#include "qPlan.h"

#define DEFAULT_PRIMARY_TIMESTAMP_COL_NAME "_c0"

#define TSWINDOW_IS_EQUAL(t1, t2) (((t1).skey == (t2).skey) && ((t1).ekey == (t2).ekey))

// -1 is tbname column index, so here use the -2 as the initial value
#define COLUMN_INDEX_INITIAL_VAL (-2)
#define COLUMN_INDEX_INITIALIZER \
  { COLUMN_INDEX_INITIAL_VAL, COLUMN_INDEX_INITIAL_VAL }
#define COLUMN_INDEX_VALIDE(index) (((index).tableIndex >= 0) && ((index).columnIndex >= TSDB_TBNAME_COLUMN_INDEX))
#define TBNAME_LIST_SEP ","

typedef struct SColumnList {  // todo refactor
  int32_t      num;
  SColumnIndex ids[TSDB_MAX_COLUMNS];
} SColumnList;

typedef struct SConvertFunc {
  int32_t originFuncId;
  int32_t execFuncId;
} SConvertFunc;

static SExprInfo* doAddProjectCol(SQueryInfo* pQueryInfo, int32_t colIndex, int32_t tableIndex, int32_t colId);

static int32_t setShowInfo(SSqlObj* pSql, SSqlInfo* pInfo);
static char*   getAccountId(SSqlObj* pSql);

static bool has(SArray* pFieldList, int32_t startIdx, const char* name);
static char* cloneCurrentDBName(SSqlObj* pSql);
static int32_t getDelimiterIndex(SStrToken* pTableName);
static bool validateTableColumnInfo(SArray* pFieldList, SSqlCmd* pCmd);
static bool validateTagParams(SArray* pTagsList, SArray* pFieldList, SSqlCmd* pCmd);

static int32_t setObjFullName(char* fullName, const char* account, SStrToken* pDB, SStrToken* tableName, int32_t* len);

static void getColumnName(tSqlExprItem* pItem, char* resultFieldName, char* rawName, int32_t nameLength);

static int32_t addExprAndResultField(SSqlCmd* pCmd, SQueryInfo* pQueryInfo, int32_t colIndex, tSqlExprItem* pItem, bool finalResult);
static int32_t insertResultField(SQueryInfo* pQueryInfo, int32_t outputIndex, SColumnList* pIdList, int16_t bytes,
                                 int8_t type, char* fieldName, SExprInfo* pSqlExpr);

static uint8_t convertOptr(SStrToken *pToken);

static int32_t validateSelectNodeList(SSqlCmd* pCmd, SQueryInfo* pQueryInfo, SArray* pSelNodeList, bool isSTable, bool joinQuery, bool timeWindowQuery);

static bool validateIpAddress(const char* ip, size_t size);
static bool hasUnsupportFunctionsForSTableQuery(SSqlCmd* pCmd, SQueryInfo* pQueryInfo);
static bool functionCompatibleCheck(SQueryInfo* pQueryInfo, bool joinQuery, bool twQuery);

static int32_t validateGroupbyNode(SQueryInfo* pQueryInfo, SArray* pList, SSqlCmd* pCmd);

static int32_t validateIntervalNode(SSqlObj* pSql, SQueryInfo* pQueryInfo, SSqlNode* pSqlNode);
static int32_t parseIntervalOffset(SSqlCmd* pCmd, SQueryInfo* pQueryInfo, SStrToken* offsetToken);
static int32_t parseSlidingClause(SSqlCmd* pCmd, SQueryInfo* pQueryInfo, SStrToken* pSliding);

static int32_t addProjectionExprAndResultField(SSqlCmd* pCmd, SQueryInfo* pQueryInfo, tSqlExprItem* pItem);

static int32_t validateWhereNode(SQueryInfo* pQueryInfo, tSqlExpr** pExpr, SSqlObj* pSql);
static int32_t validateFillNode(SSqlCmd* pCmd, SQueryInfo* pQueryInfo, SSqlNode* pSqlNode);
static int32_t validateOrderbyNode(SSqlCmd* pCmd, SQueryInfo* pQueryInfo, SSqlNode* pSqlNode, SSchema* pSchema);

static int32_t tsRewriteFieldNameIfNecessary(SSqlCmd* pCmd, SQueryInfo* pQueryInfo);
static int32_t setAlterTableInfo(SSqlObj* pSql, struct SSqlInfo* pInfo);
static int32_t validateSqlFunctionInStreamSql(SSqlCmd* pCmd, SQueryInfo* pQueryInfo);
static int32_t validateFunctionsInIntervalOrGroupbyQuery(SSqlCmd* pCmd, SQueryInfo* pQueryInfo);
static int32_t validateArithmeticSQLExpr(SSqlCmd* pCmd, tSqlExpr* pExpr, SQueryInfo* pQueryInfo, SColumnList* pList, int32_t* type);
static int32_t validateEp(char* ep);
static int32_t validateDNodeConfig(SMiscInfo* pOptions);
static int32_t validateLocalConfig(SMiscInfo* pOptions);
static int32_t validateColumnName(char* name);
static int32_t setKillInfo(SSqlObj* pSql, struct SSqlInfo* pInfo, int32_t killType);

static bool validateOneTags(SSqlCmd* pCmd, TAOS_FIELD* pTagField);
static bool hasTimestampForPointInterpQuery(SQueryInfo* pQueryInfo);
static bool hasNormalColumnFilter(SQueryInfo* pQueryInfo);

static int32_t validateLimitNode(SSqlCmd* pCmd, SQueryInfo* pQueryInfo, SSqlNode* pSqlNode, SSqlObj* pSql);
static int32_t parseCreateDBOptions(SSqlCmd* pCmd, SCreateDbInfo* pCreateDbSql);
static int32_t getColumnIndexByName(SSqlCmd* pCmd, const SStrToken* pToken, SQueryInfo* pQueryInfo, SColumnIndex* pIndex);
static int32_t getTableIndexByName(SStrToken* pToken, SQueryInfo* pQueryInfo, SColumnIndex* pIndex);

static int32_t getTableIndexImpl(SStrToken* pTableToken, SQueryInfo* pQueryInfo, SColumnIndex* pIndex);
static int32_t doFunctionsCompatibleCheck(SSqlCmd* pCmd, SQueryInfo* pQueryInfo);
static int32_t doLocalQueryProcess(SSqlCmd* pCmd, SQueryInfo* pQueryInfo, SSqlNode* pSqlNode);
static int32_t tscCheckCreateDbParams(SSqlCmd* pCmd, SCreateDbMsg* pCreate);

static SColumnList createColumnList(int32_t num, int16_t tableIndex, int32_t columnIndex);

static int32_t doCheckForCreateTable(SSqlObj* pSql, int32_t subClauseIndex, SSqlInfo* pInfo);
static int32_t doCheckForCreateFromStable(SSqlObj* pSql, SSqlInfo* pInfo);
static int32_t doCheckForStream(SSqlObj* pSql, SSqlInfo* pInfo);
static int32_t validateSqlNode(SSqlObj* pSql, SSqlNode* pSqlNode, SQueryInfo* pQueryInfo);
static int32_t exprTreeFromSqlExpr(SSqlCmd* pCmd, tExprNode **pExpr, const tSqlExpr* pSqlExpr, SQueryInfo* pQueryInfo, SArray* pCols, uint64_t *uid);
static bool    validateDebugFlag(int32_t v);
static int32_t checkQueryRangeForFill(SSqlCmd* pCmd, SQueryInfo* pQueryInfo);
static int32_t loadAllTableMeta(SSqlObj* pSql, struct SSqlInfo* pInfo);

static bool    isTimeWindowQuery(SQueryInfo* pQueryInfo) {
  return pQueryInfo->interval.interval > 0 || pQueryInfo->sessionWindow.gap > 0;
}

int16_t getNewResColId(SSqlCmd* pCmd) {
  return pCmd->resColumnId--;
}

static uint8_t convertOptr(SStrToken *pToken) {
  switch (pToken->type) {
    case TK_LT:
      return TSDB_RELATION_LESS;
    case TK_LE:
      return TSDB_RELATION_LESS_EQUAL;
    case TK_GT:
      return TSDB_RELATION_GREATER;
    case TK_GE:
      return TSDB_RELATION_GREATER_EQUAL;
    case TK_NE:
      return TSDB_RELATION_NOT_EQUAL;
    case TK_AND:
      return TSDB_RELATION_AND;
    case TK_OR:
      return TSDB_RELATION_OR;
    case TK_EQ:
      return TSDB_RELATION_EQUAL;
    case TK_PLUS:
      return TSDB_BINARY_OP_ADD;
    case TK_MINUS:
      return TSDB_BINARY_OP_SUBTRACT;
    case TK_STAR:
      return TSDB_BINARY_OP_MULTIPLY;
    case TK_SLASH:
    case TK_DIVIDE:
      return TSDB_BINARY_OP_DIVIDE;
    case TK_REM:
      return TSDB_BINARY_OP_REMAINDER;
    case TK_LIKE:
      return TSDB_RELATION_LIKE;
    case TK_ISNULL:
      return TSDB_RELATION_ISNULL;
    case TK_NOTNULL:
      return TSDB_RELATION_NOTNULL;
    default: { return 0; }
  }
}

static bool validateDebugFlag(int32_t v) {
  const static int validFlag[] = {131, 135, 143};

  for (int i = 0; i < tListLen(validFlag); i++) {
    if (v == validFlag[i]) {
        return true;
    }
  }
  return false;
}
/*
 * Used during parsing query sql. Since the query sql usually small in length, error position
 * is not needed in the final error message.
 */
static int32_t invalidOperationMsg(char* dstBuffer, const char* errMsg) {
  return tscInvalidOperationMsg(dstBuffer, errMsg, NULL);
}

static int setColumnFilterInfoForTimestamp(SSqlCmd* pCmd, SQueryInfo* pQueryInfo, tVariant* pVar) {
  int64_t     time = 0;
  const char* msg = "invalid timestamp";

  strdequote(pVar->pz);
  char*           seg = strnchr(pVar->pz, '-', pVar->nLen, false);
  STableMetaInfo* pTableMetaInfo = tscGetMetaInfo(pQueryInfo, 0);

  STableComInfo tinfo = tscGetTableInfo(pTableMetaInfo->pTableMeta);
  
  if (seg != NULL) {
    if (taosParseTime(pVar->pz, &time, pVar->nLen, tinfo.precision, tsDaylight) != TSDB_CODE_SUCCESS) {
      return invalidOperationMsg(tscGetErrorMsgPayload(pCmd), msg);
    }
  } else {
    if (tVariantDump(pVar, (char*)&time, TSDB_DATA_TYPE_BIGINT, true)) {
      return invalidOperationMsg(tscGetErrorMsgPayload(pCmd), msg);
    }
  }

  tVariantDestroy(pVar);
  tVariantCreateFromBinary(pVar, (char*)&time, 0, TSDB_DATA_TYPE_BIGINT);

  return TSDB_CODE_SUCCESS;
}

static int32_t handlePassword(SSqlCmd* pCmd, SStrToken* pPwd) {
  const char* msg1 = "password can not be empty";
  const char* msg2 = "name or password too long";
  const char* msg3 = "password needs single quote marks enclosed";

  if (pPwd->type != TK_STRING) {
    return invalidOperationMsg(tscGetErrorMsgPayload(pCmd), msg3);
  }

  strdequote(pPwd->z);
  pPwd->n = (uint32_t)strtrim(pPwd->z);  // trim space before and after passwords

  if (pPwd->n <= 0) {
    return invalidOperationMsg(tscGetErrorMsgPayload(pCmd), msg1);
  }

  if (pPwd->n >= TSDB_KEY_LEN) {
    return invalidOperationMsg(tscGetErrorMsgPayload(pCmd), msg2);
  }

  return TSDB_CODE_SUCCESS;
}

// validate the out put field type for "UNION ALL" subclause
static int32_t normalizeVarDataTypeLength(SSqlCmd* pCmd) {
  const char* msg1 = "columns in select clause not identical";

  int32_t diffSize = 0;

  // if there is only one element, the limit of clause is the limit of global result.
  SQueryInfo* pQueryInfo1 = pCmd->pQueryInfo;
  SQueryInfo* pSibling = pQueryInfo1->sibling;

  while(pSibling != NULL) {
    int32_t ret = tscFieldInfoCompare(&pQueryInfo1->fieldsInfo, &pSibling->fieldsInfo, &diffSize);
    if (ret != 0) {
      return invalidOperationMsg(tscGetErrorMsgPayload(pCmd), msg1);
    }

    pSibling = pSibling->sibling;
  }

  if (diffSize) {
    pQueryInfo1 = pCmd->pQueryInfo;
    pSibling = pQueryInfo1->sibling;

    while(pSibling->sibling != NULL) {
      tscFieldInfoSetSize(&pQueryInfo1->fieldsInfo, &pSibling->fieldsInfo);
      pSibling = pSibling->sibling;
    }
  }

  return TSDB_CODE_SUCCESS;
}

int32_t tscValidateSqlInfo(SSqlObj* pSql, struct SSqlInfo* pInfo) {
  if (pInfo == NULL || pSql == NULL) {
    return TSDB_CODE_TSC_APP_ERROR;
  }

  SSqlCmd* pCmd = &pSql->cmd;
  SSqlRes* pRes = &pSql->res;

  int32_t code = TSDB_CODE_SUCCESS;
  if (!pInfo->valid || terrno == TSDB_CODE_TSC_SQL_SYNTAX_ERROR) {
    terrno = TSDB_CODE_SUCCESS;  // clear the error number
    return tscSQLSyntaxErrMsg(tscGetErrorMsgPayload(pCmd), NULL, pInfo->msg);
  }

  SQueryInfo* pQueryInfo = tscGetQueryInfoS(pCmd);
  if (pQueryInfo == NULL) {
    pRes->code = terrno;
    return pRes->code;
  }

  STableMetaInfo* pTableMetaInfo = (pQueryInfo->numOfTables == 0)? tscAddEmptyMetaInfo(pQueryInfo) : pQueryInfo->pTableMetaInfo[0];
  if (pTableMetaInfo == NULL) {
    pRes->code = TSDB_CODE_TSC_OUT_OF_MEMORY;
    return pRes->code;
  }

  pCmd->command = pInfo->type;

  switch (pInfo->type) {
    case TSDB_SQL_DROP_TABLE:
    case TSDB_SQL_DROP_USER:
    case TSDB_SQL_DROP_ACCT:
    case TSDB_SQL_DROP_DNODE:
    case TSDB_SQL_DROP_DB: {
      const char* msg2 = "invalid name";
      const char* msg3 = "param name too long";

      SStrToken* pzName = taosArrayGet(pInfo->pMiscInfo->a, 0);
      if ((pInfo->type != TSDB_SQL_DROP_DNODE) && (tscValidateName(pzName) != TSDB_CODE_SUCCESS)) {
        return invalidOperationMsg(tscGetErrorMsgPayload(pCmd), msg2);
      }

      if (pInfo->type == TSDB_SQL_DROP_DB) {
        assert(taosArrayGetSize(pInfo->pMiscInfo->a) == 1);
        code = tNameSetDbName(&pTableMetaInfo->name, getAccountId(pSql), pzName);
        if (code != TSDB_CODE_SUCCESS) {
          return invalidOperationMsg(tscGetErrorMsgPayload(pCmd), msg2);
        }

      } else if (pInfo->type == TSDB_SQL_DROP_TABLE) {
        assert(taosArrayGetSize(pInfo->pMiscInfo->a) == 1);

        code = tscSetTableFullName(&pTableMetaInfo->name, pzName, pSql);
        if(code != TSDB_CODE_SUCCESS) {
          return code; 
        }

        if (pInfo->pMiscInfo->tableType == TSDB_SUPER_TABLE) {
////          code = tscGetTableMeta(pSql, pTableMetaInfo);
////          if (code != TSDB_CODE_SUCCESS) {
////            return code;
////          }
//
//          if (!UTIL_TABLE_IS_SUPER_TABLE(pTableMetaInfo)) {
//            return invalidOperationMsg(tscGetErrorMsgPayload(pCmd), msg4);
//          }
        }
        
      } else if (pInfo->type == TSDB_SQL_DROP_DNODE) {
        pzName->n = strdequote(pzName->z);
        strncpy(pCmd->payload, pzName->z, pzName->n);
      } else {  // drop user/account
        if (pzName->n >= TSDB_USER_LEN) {
          return invalidOperationMsg(tscGetErrorMsgPayload(pCmd), msg3);
        }

        strncpy(pCmd->payload, pzName->z, pzName->n);
      }

      break;
    }

    case TSDB_SQL_USE_DB: {
      const char* msg = "invalid db name";
      SStrToken* pToken = taosArrayGet(pInfo->pMiscInfo->a, 0);

      if (tscValidateName(pToken) != TSDB_CODE_SUCCESS) {
        return invalidOperationMsg(tscGetErrorMsgPayload(pCmd), msg);
      }

      int32_t ret = tNameSetDbName(&pTableMetaInfo->name, getAccountId(pSql), pToken);
      if (ret != TSDB_CODE_SUCCESS) {
        return invalidOperationMsg(tscGetErrorMsgPayload(pCmd), msg);
      }

      break;
    }

    case TSDB_SQL_RESET_CACHE: {
      return TSDB_CODE_SUCCESS;
    }

    case TSDB_SQL_SHOW: {
      if (setShowInfo(pSql, pInfo) != TSDB_CODE_SUCCESS) {
        return TSDB_CODE_TSC_INVALID_OPERATION;
      }

      break;
    }

    case TSDB_SQL_ALTER_DB:
    case TSDB_SQL_CREATE_DB: {
      const char* msg1 = "invalid db name";
      const char* msg2 = "name too long";

      SCreateDbInfo* pCreateDB = &(pInfo->pMiscInfo->dbOpt);
<<<<<<< HEAD
      if (tscValidateName(&pCreateDB->dbname) != TSDB_CODE_SUCCESS) {
        return invalidOperationMsg(tscGetErrorMsgPayload(pCmd), msg1);
=======
      if (pCreateDB->dbname.n >= TSDB_DB_NAME_LEN) {
        return invalidSqlErrMsg(tscGetErrorMsgPayload(pCmd), msg2);
      }

      char buf[TSDB_DB_NAME_LEN] = {0};
      SStrToken token = taosTokenDup(&pCreateDB->dbname, buf, tListLen(buf));

      if (tscValidateName(&token) != TSDB_CODE_SUCCESS) {
        return invalidSqlErrMsg(tscGetErrorMsgPayload(pCmd), msg1);
>>>>>>> 30aee223
      }

      int32_t ret = tNameSetDbName(&pTableMetaInfo->name, getAccountId(pSql), &token);
      if (ret != TSDB_CODE_SUCCESS) {
        return invalidOperationMsg(tscGetErrorMsgPayload(pCmd), msg2);
      }

      if (parseCreateDBOptions(pCmd, pCreateDB) != TSDB_CODE_SUCCESS) {
        return TSDB_CODE_TSC_INVALID_OPERATION;
      }

      break;
    }

    case TSDB_SQL_CREATE_DNODE: {
      const char* msg = "invalid host name (ip address)";

      if (taosArrayGetSize(pInfo->pMiscInfo->a) > 1) {
        return invalidOperationMsg(tscGetErrorMsgPayload(pCmd), msg);
      }

      SStrToken* id = taosArrayGet(pInfo->pMiscInfo->a, 0);
      id->n = strdequote(id->z);
      break;
    }

    case TSDB_SQL_CREATE_ACCT:
    case TSDB_SQL_ALTER_ACCT: {
      const char* msg1 = "invalid state option, available options[no, r, w, all]";
      const char* msg2 = "invalid user/account name";
      const char* msg3 = "name too long";

      SStrToken* pName = &pInfo->pMiscInfo->user.user;
      SStrToken* pPwd = &pInfo->pMiscInfo->user.passwd;

      if (handlePassword(pCmd, pPwd) != TSDB_CODE_SUCCESS) {
        return TSDB_CODE_TSC_INVALID_OPERATION;
      }

      if (pName->n >= TSDB_USER_LEN) {
        return invalidOperationMsg(tscGetErrorMsgPayload(pCmd), msg3);
      }

      if (tscValidateName(pName) != TSDB_CODE_SUCCESS) {
        return invalidOperationMsg(tscGetErrorMsgPayload(pCmd), msg2);
      }

      SCreateAcctInfo* pAcctOpt = &pInfo->pMiscInfo->acctOpt;
      if (pAcctOpt->stat.n > 0) {
        if (pAcctOpt->stat.z[0] == 'r' && pAcctOpt->stat.n == 1) {
        } else if (pAcctOpt->stat.z[0] == 'w' && pAcctOpt->stat.n == 1) {
        } else if (strncmp(pAcctOpt->stat.z, "all", 3) == 0 && pAcctOpt->stat.n == 3) {
        } else if (strncmp(pAcctOpt->stat.z, "no", 2) == 0 && pAcctOpt->stat.n == 2) {
        } else {
          return invalidOperationMsg(tscGetErrorMsgPayload(pCmd), msg1);
        }
      }

      break;
    }

    case TSDB_SQL_DESCRIBE_TABLE: {
      const char* msg1 = "invalid table name";

      SStrToken* pToken = taosArrayGet(pInfo->pMiscInfo->a, 0);
      if (tscValidateName(pToken) != TSDB_CODE_SUCCESS) {
        return invalidOperationMsg(tscGetErrorMsgPayload(pCmd), msg1);
      }
      // additional msg has been attached already
      code = tscSetTableFullName(&pTableMetaInfo->name, pToken, pSql);
      if (code != TSDB_CODE_SUCCESS) {
        return code;
      }

      return tscGetTableMeta(pSql, pTableMetaInfo);
    }
    case TSDB_SQL_SHOW_CREATE_STABLE:
    case TSDB_SQL_SHOW_CREATE_TABLE: {
      const char* msg1 = "invalid table name";

      SStrToken* pToken = taosArrayGet(pInfo->pMiscInfo->a, 0);
      if (tscValidateName(pToken) != TSDB_CODE_SUCCESS) {
        return invalidOperationMsg(tscGetErrorMsgPayload(pCmd), msg1);
      }

      code = tscSetTableFullName(&pTableMetaInfo->name, pToken, pSql);
      if (code != TSDB_CODE_SUCCESS) {
        return code;
      }

      return tscGetTableMeta(pSql, pTableMetaInfo);
    }
    case TSDB_SQL_SHOW_CREATE_DATABASE: {
      const char* msg1 = "invalid database name";

      SStrToken* pToken = taosArrayGet(pInfo->pMiscInfo->a, 0);
      if (tscValidateName(pToken) != TSDB_CODE_SUCCESS) {
        return invalidOperationMsg(tscGetErrorMsgPayload(pCmd), msg1);
      }

      if (pToken->n > TSDB_DB_NAME_LEN) {
        return invalidOperationMsg(tscGetErrorMsgPayload(pCmd), msg1);
      }
      return tNameSetDbName(&pTableMetaInfo->name, getAccountId(pSql), pToken);
    }
    case TSDB_SQL_CFG_DNODE: {
      const char* msg2 = "invalid configure options or values, such as resetlog / debugFlag 135 / balance 'vnode:2-dnode:2' / monitor 1 ";
      const char* msg3 = "invalid dnode ep";

      /* validate the ip address */
      SMiscInfo* pMiscInfo = pInfo->pMiscInfo;

      /* validate the parameter names and options */
      if (validateDNodeConfig(pMiscInfo) != TSDB_CODE_SUCCESS) {
        return invalidOperationMsg(tscGetErrorMsgPayload(pCmd), msg2);
      }

      char* pMsg = pCmd->payload;

      SCfgDnodeMsg* pCfg = (SCfgDnodeMsg*)pMsg;

      SStrToken* t0 = taosArrayGet(pMiscInfo->a, 0);
      SStrToken* t1 = taosArrayGet(pMiscInfo->a, 1);

      t0->n = strdequote(t0->z);
      strncpy(pCfg->ep, t0->z, t0->n);

      if (validateEp(pCfg->ep) != TSDB_CODE_SUCCESS) {
        return invalidOperationMsg(tscGetErrorMsgPayload(pCmd), msg3);
      }

      strncpy(pCfg->config, t1->z, t1->n);

      if (taosArrayGetSize(pMiscInfo->a) == 3) {
        SStrToken* t2 = taosArrayGet(pMiscInfo->a, 2);

        pCfg->config[t1->n] = ' ';  // add sep
        strncpy(&pCfg->config[t1->n + 1], t2->z, t2->n);
      }

      break;
    }

    case TSDB_SQL_CREATE_USER:
    case TSDB_SQL_ALTER_USER: {
      const char* msg2 = "invalid user/account name";
      const char* msg3 = "name too long";
      const char* msg5 = "invalid user rights";
      const char* msg7 = "not support options";

      pCmd->command = pInfo->type;

      SUserInfo* pUser = &pInfo->pMiscInfo->user;
      SStrToken* pName = &pUser->user;
      SStrToken* pPwd = &pUser->passwd;

      if (pName->n >= TSDB_USER_LEN) {
        return invalidOperationMsg(tscGetErrorMsgPayload(pCmd), msg3);
      }

      if (tscValidateName(pName) != TSDB_CODE_SUCCESS) {
        return invalidOperationMsg(tscGetErrorMsgPayload(pCmd), msg2);
      }

      if (pCmd->command == TSDB_SQL_CREATE_USER) {
        if (handlePassword(pCmd, pPwd) != TSDB_CODE_SUCCESS) {
          return TSDB_CODE_TSC_INVALID_OPERATION;
        }
      } else {
        if (pUser->type == TSDB_ALTER_USER_PASSWD) {
          if (handlePassword(pCmd, pPwd) != TSDB_CODE_SUCCESS) {
            return TSDB_CODE_TSC_INVALID_OPERATION;
          }
        } else if (pUser->type == TSDB_ALTER_USER_PRIVILEGES) {
          assert(pPwd->type == TSDB_DATA_TYPE_NULL);

          SStrToken* pPrivilege = &pUser->privilege;

          if (strncasecmp(pPrivilege->z, "super", 5) == 0 && pPrivilege->n == 5) {
            pCmd->count = 1;
          } else if (strncasecmp(pPrivilege->z, "read", 4) == 0 && pPrivilege->n == 4) {
            pCmd->count = 2;
          } else if (strncasecmp(pPrivilege->z, "write", 5) == 0 && pPrivilege->n == 5) {
            pCmd->count = 3;
          } else {
            return invalidOperationMsg(tscGetErrorMsgPayload(pCmd), msg5);
          }
        } else {
          return invalidOperationMsg(tscGetErrorMsgPayload(pCmd), msg7);
        }
      }

      break;
    }

    case TSDB_SQL_CFG_LOCAL: {
      SMiscInfo  *pMiscInfo = pInfo->pMiscInfo;
      const char *msg = "invalid configure options or values";

      // validate the parameter names and options
      if (validateLocalConfig(pMiscInfo) != TSDB_CODE_SUCCESS) {
        return invalidOperationMsg(tscGetErrorMsgPayload(pCmd), msg);
      }

      int32_t numOfToken = (int32_t) taosArrayGetSize(pMiscInfo->a);
      assert(numOfToken >= 1 && numOfToken <= 2);

      SStrToken* t = taosArrayGet(pMiscInfo->a, 0);
      strncpy(pCmd->payload, t->z, t->n);
      if (numOfToken == 2) {
        SStrToken* t1 = taosArrayGet(pMiscInfo->a, 1);
        pCmd->payload[t->n] = ' ';  // add sep
        strncpy(&pCmd->payload[t->n + 1], t1->z, t1->n);
      }
      return TSDB_CODE_SUCCESS;
    }

    case TSDB_SQL_CREATE_TABLE: {
      SCreateTableSql* pCreateTable = pInfo->pCreateTableInfo;

      if (pCreateTable->type == TSQL_CREATE_TABLE || pCreateTable->type == TSQL_CREATE_STABLE) {
        if ((code = doCheckForCreateTable(pSql, 0, pInfo)) != TSDB_CODE_SUCCESS) {
          return code;
        }

      } else if (pCreateTable->type == TSQL_CREATE_TABLE_FROM_STABLE) {
        assert(pCmd->numOfCols == 0);
        if ((code = doCheckForCreateFromStable(pSql, pInfo)) != TSDB_CODE_SUCCESS) {
          return code;
        }

      } else if (pCreateTable->type == TSQL_CREATE_STREAM) {
        if ((code = doCheckForStream(pSql, pInfo)) != TSDB_CODE_SUCCESS) {
          return code;
        }
      }

      break;
    }

    case TSDB_SQL_SELECT: {
      code = loadAllTableMeta(pSql, pInfo);
      if (code != TSDB_CODE_SUCCESS) {
        return code;
      }

      pQueryInfo = tscGetQueryInfo(pCmd);

      size_t size = taosArrayGetSize(pInfo->list);
      for (int32_t i = 0; i < size; ++i) {
        SSqlNode* pSqlNode = taosArrayGetP(pInfo->list, i);

        tscTrace("%p start to parse %dth subclause, total:%"PRIzu, pSql, i, size);
        if ((code = validateSqlNode(pSql, pSqlNode, pQueryInfo)) != TSDB_CODE_SUCCESS) {
          return code;
        }

        tscPrintSelNodeList(pSql, i);

        if ((i + 1) < size && pQueryInfo->sibling == NULL) {
          if ((code = tscAddQueryInfo(pCmd)) != TSDB_CODE_SUCCESS) {
            return code;
          }

          pQueryInfo = pCmd->active;
        }
      }

      if ((code = normalizeVarDataTypeLength(pCmd)) != TSDB_CODE_SUCCESS) {
        return code;
      }

      // set the command/global limit parameters from the first subclause to the sqlcmd object
      pCmd->active = pCmd->pQueryInfo;
      pCmd->command = pCmd->pQueryInfo->command;

      return TSDB_CODE_SUCCESS;  // do not build query message here
    }

    case TSDB_SQL_ALTER_TABLE: {
      if ((code = setAlterTableInfo(pSql, pInfo)) != TSDB_CODE_SUCCESS) {
        return code;
      }

      break;
    }

    case TSDB_SQL_KILL_QUERY:
    case TSDB_SQL_KILL_STREAM:
    case TSDB_SQL_KILL_CONNECTION: {
      if ((code = setKillInfo(pSql, pInfo, pInfo->type)) != TSDB_CODE_SUCCESS) {
        return code;
      }
      break;
    }

    case TSDB_SQL_SYNC_DB_REPLICA: {
      const char* msg1 = "invalid db name";
      SStrToken* pzName = taosArrayGet(pInfo->pMiscInfo->a, 0);

      assert(taosArrayGetSize(pInfo->pMiscInfo->a) == 1);
      code = tNameSetDbName(&pTableMetaInfo->name, getAccountId(pSql), pzName);
      if (code != TSDB_CODE_SUCCESS) {
        return invalidOperationMsg(tscGetErrorMsgPayload(pCmd), msg1);
      }
      break;
    }

    default:
      return invalidOperationMsg(tscGetErrorMsgPayload(pCmd), "not support sql expression");
  }

  if (tscBuildMsg[pCmd->command] != NULL) {
    return tscBuildMsg[pCmd->command](pSql, pInfo);
  } else {
    return invalidOperationMsg(tscGetErrorMsgPayload(pCmd), "not support sql expression");
  }
}

/*
 * if the top/bottom exists, only tags columns, tbname column, and primary timestamp column
 * are available.
 */
static bool isTopBottomQuery(SQueryInfo* pQueryInfo) {
  size_t size = tscNumOfExprs(pQueryInfo);
  
  for (int32_t i = 0; i < size; ++i) {
    int32_t functionId = tscExprGet(pQueryInfo, i)->base.functionId;

    if (functionId == TSDB_FUNC_TOP || functionId == TSDB_FUNC_BOTTOM) {
      return true;
    }
  }

  return false;
}

// need to add timestamp column in result set, if it is a time window query
static int32_t addPrimaryTsColumnForTimeWindowQuery(SQueryInfo* pQueryInfo, SSqlCmd* pCmd) {
  uint64_t uid = tscExprGet(pQueryInfo, 0)->base.uid;

  int32_t  tableIndex = COLUMN_INDEX_INITIAL_VAL;
  for (int32_t i = 0; i < pQueryInfo->numOfTables; ++i) {
    STableMetaInfo* pTableMetaInfo = tscGetMetaInfo(pQueryInfo, i);
    if (pTableMetaInfo->pTableMeta->id.uid == uid) {
      tableIndex = i;
      break;
    }
  }

  if (tableIndex == COLUMN_INDEX_INITIAL_VAL) {
    return TSDB_CODE_TSC_INVALID_OPERATION;
  }

  SSchema s = {.bytes = TSDB_KEYSIZE, .type = TSDB_DATA_TYPE_TIMESTAMP, .colId = PRIMARYKEY_TIMESTAMP_COL_INDEX};
  tstrncpy(s.name, aAggs[TSDB_FUNC_TS].name, sizeof(s.name));

  SColumnIndex index = {tableIndex, PRIMARYKEY_TIMESTAMP_COL_INDEX};
  tscAddFuncInSelectClause(pQueryInfo, 0, TSDB_FUNC_TS, &index, &s, TSDB_COL_NORMAL, getNewResColId(pCmd));
  return TSDB_CODE_SUCCESS;
}

static int32_t checkInvalidExprForTimeWindow(SSqlCmd* pCmd, SQueryInfo* pQueryInfo) {
  const char* msg1 = "invalid query expression";
  const char* msg2 = "top/bottom query does not support order by value in time window query";

  // for top/bottom + interval query, we do not add additional timestamp column in the front
  if (isTopBottomQuery(pQueryInfo)) {

    // invalid sql:
    // top(col, k) from table_name [interval(1d)|session(ts, 1d)] order by k asc
    // order by normal column is not supported
    int32_t colId = pQueryInfo->order.orderColId;
    if (isTimeWindowQuery(pQueryInfo) && colId != PRIMARYKEY_TIMESTAMP_COL_INDEX) {
      return invalidOperationMsg(tscGetErrorMsgPayload(pCmd), msg2);
    }

    return TSDB_CODE_SUCCESS;
  }

  /*
   * invalid sql:
   * select count(tbname)/count(tag1)/count(tag2) from super_table_name [interval(1d)|session(ts, 1d)];
   */
  size_t size = tscNumOfExprs(pQueryInfo);
  for (int32_t i = 0; i < size; ++i) {
    SExprInfo* pExpr = tscExprGet(pQueryInfo, i);
    if (pExpr->base.functionId == TSDB_FUNC_COUNT && TSDB_COL_IS_TAG(pExpr->base.colInfo.flag)) {
      return invalidOperationMsg(tscGetErrorMsgPayload(pCmd), msg1);
    }
  }

  /*
   * invalid sql:
   * select tbname, tags_fields from super_table_name [interval(1s)|session(ts,1s)]
   */
  if (tscQueryTags(pQueryInfo) && isTimeWindowQuery(pQueryInfo)) {
    return invalidOperationMsg(tscGetErrorMsgPayload(pCmd), msg1);
  }

  return addPrimaryTsColumnForTimeWindowQuery(pQueryInfo, pCmd);
}

int32_t validateIntervalNode(SSqlObj* pSql, SQueryInfo* pQueryInfo, SSqlNode* pSqlNode) {
  const char* msg2 = "interval cannot be less than 10 ms";
  const char* msg3 = "sliding cannot be used without interval";

  SSqlCmd* pCmd = &pSql->cmd;

  STableMetaInfo* pTableMetaInfo = tscGetMetaInfo(pQueryInfo, 0);
  STableComInfo tinfo = tscGetTableInfo(pTableMetaInfo->pTableMeta);
  
  if (!TPARSER_HAS_TOKEN(pSqlNode->interval.interval)) {
    if (TPARSER_HAS_TOKEN(pSqlNode->sliding)) {
      return invalidOperationMsg(tscGetErrorMsgPayload(pCmd), msg3);
    }

    return TSDB_CODE_SUCCESS;
  }

  // orderby column not set yet, set it to be the primary timestamp column
  if (pQueryInfo->order.orderColId == INT32_MIN) {
    pQueryInfo->order.orderColId = PRIMARYKEY_TIMESTAMP_COL_INDEX;
  }

  // interval is not null
  SStrToken *t = &pSqlNode->interval.interval;
  if (parseNatualDuration(t->z, t->n, &pQueryInfo->interval.interval, &pQueryInfo->interval.intervalUnit) != TSDB_CODE_SUCCESS) {
    return TSDB_CODE_TSC_INVALID_OPERATION;
  }

  if (pQueryInfo->interval.intervalUnit != 'n' && pQueryInfo->interval.intervalUnit != 'y') {
    // if the unit of time window value is millisecond, change the value from microsecond
    if (tinfo.precision == TSDB_TIME_PRECISION_MILLI) {
      pQueryInfo->interval.interval = pQueryInfo->interval.interval / 1000;
    }

    // interval cannot be less than 10 milliseconds
    if (pQueryInfo->interval.interval < tsMinIntervalTime) {
      return invalidOperationMsg(tscGetErrorMsgPayload(pCmd), msg2);
    }
  }

  if (parseIntervalOffset(pCmd, pQueryInfo, &pSqlNode->interval.offset) != TSDB_CODE_SUCCESS) {
    return TSDB_CODE_TSC_INVALID_OPERATION;
  }

  if (parseSlidingClause(pCmd, pQueryInfo, &pSqlNode->sliding) != TSDB_CODE_SUCCESS) {
    return TSDB_CODE_TSC_INVALID_OPERATION;
  }

  // The following part is used to check for the invalid query expression.
  return checkInvalidExprForTimeWindow(pCmd, pQueryInfo);
}

int32_t validateSessionNode(SSqlCmd* pCmd, SQueryInfo* pQueryInfo, SSqlNode * pSqlNode) {
  const char* msg1 = "gap should be fixed time window";
  const char* msg2 = "only one type time window allowed";
  const char* msg3 = "invalid column name";
  const char* msg4 = "invalid time window";

  // no session window
  if (!TPARSER_HAS_TOKEN(pSqlNode->sessionVal.gap)) {
    return TSDB_CODE_SUCCESS;
  }

  SStrToken* col = &pSqlNode->sessionVal.col;
  SStrToken* gap = &pSqlNode->sessionVal.gap;

  char timeUnit = 0;
  if (parseNatualDuration(gap->z, gap->n, &pQueryInfo->sessionWindow.gap, &timeUnit) != TSDB_CODE_SUCCESS) {
    return invalidOperationMsg(tscGetErrorMsgPayload(pCmd), msg4);
  }

  if (timeUnit == 'y' || timeUnit == 'n') {
    return invalidOperationMsg(tscGetErrorMsgPayload(pCmd), msg1);
  }

  // if the unit of time window value is millisecond, change the value from microsecond
  STableMetaInfo* pTableMetaInfo = tscGetMetaInfo(pQueryInfo, 0);
  STableComInfo tinfo = tscGetTableInfo(pTableMetaInfo->pTableMeta);
  if (tinfo.precision == TSDB_TIME_PRECISION_MILLI) {
    pQueryInfo->sessionWindow.gap = pQueryInfo->sessionWindow.gap / 1000;
  }

  if (pQueryInfo->sessionWindow.gap != 0 && pQueryInfo->interval.interval != 0) {
    return invalidOperationMsg(tscGetErrorMsgPayload(pCmd), msg2);
  }

  SColumnIndex index = COLUMN_INDEX_INITIALIZER;
  if (getColumnIndexByName(pCmd, col, pQueryInfo, &index) != TSDB_CODE_SUCCESS) {
    return invalidOperationMsg(tscGetErrorMsgPayload(pCmd), msg3);
  }

  pQueryInfo->sessionWindow.primaryColId = PRIMARYKEY_TIMESTAMP_COL_INDEX;

  // The following part is used to check for the invalid query expression.
  return checkInvalidExprForTimeWindow(pCmd, pQueryInfo);
}

int32_t parseIntervalOffset(SSqlCmd* pCmd, SQueryInfo* pQueryInfo, SStrToken* offsetToken) {
  const char* msg1 = "interval offset cannot be negative";
  const char* msg2 = "interval offset should be shorter than interval";
  const char* msg3 = "cannot use 'year' as offset when interval is 'month'";

  STableMetaInfo* pTableMetaInfo = tscGetMetaInfo(pQueryInfo, 0);
  STableComInfo tinfo = tscGetTableInfo(pTableMetaInfo->pTableMeta);

  SStrToken* t = offsetToken;
  if (t->n == 0) {
    pQueryInfo->interval.offsetUnit = pQueryInfo->interval.intervalUnit;
    pQueryInfo->interval.offset = 0;
    return TSDB_CODE_SUCCESS;
  }

  if (parseNatualDuration(t->z, t->n, &pQueryInfo->interval.offset, &pQueryInfo->interval.offsetUnit) != TSDB_CODE_SUCCESS) {
    return TSDB_CODE_TSC_INVALID_OPERATION;
  }

  if (pQueryInfo->interval.offset < 0) {
    return invalidOperationMsg(tscGetErrorMsgPayload(pCmd), msg1);
  }

  if (pQueryInfo->interval.offsetUnit != 'n' && pQueryInfo->interval.offsetUnit != 'y') {
    // if the unit of time window value is millisecond, change the value from microsecond
    if (tinfo.precision == TSDB_TIME_PRECISION_MILLI) {
      pQueryInfo->interval.offset = pQueryInfo->interval.offset / 1000;
    }
    if (pQueryInfo->interval.intervalUnit != 'n' && pQueryInfo->interval.intervalUnit != 'y') {
      if (pQueryInfo->interval.offset >= pQueryInfo->interval.interval) {
        return invalidOperationMsg(tscGetErrorMsgPayload(pCmd), msg2);
      }
    }
  } else if (pQueryInfo->interval.offsetUnit == pQueryInfo->interval.intervalUnit) {
    if (pQueryInfo->interval.offset >= pQueryInfo->interval.interval) {
      return invalidOperationMsg(tscGetErrorMsgPayload(pCmd), msg2);
    }
  } else if (pQueryInfo->interval.intervalUnit == 'n' && pQueryInfo->interval.offsetUnit == 'y') {
      return invalidOperationMsg(tscGetErrorMsgPayload(pCmd), msg3);
  } else if (pQueryInfo->interval.intervalUnit == 'y' && pQueryInfo->interval.offsetUnit == 'n') {
    if (pQueryInfo->interval.interval * 12 <= pQueryInfo->interval.offset) {
      return invalidOperationMsg(tscGetErrorMsgPayload(pCmd), msg2);
    }
  } else {
    // TODO: offset should be shorter than interval, but how to check
    // conflicts like 30days offset and 1 month interval
  }

  return TSDB_CODE_SUCCESS;
}

int32_t parseSlidingClause(SSqlCmd* pCmd, SQueryInfo* pQueryInfo, SStrToken* pSliding) {
  const char* msg0 = "sliding value too small";
  const char* msg1 = "sliding value no larger than the interval value";
  const char* msg2 = "sliding value can not less than 1% of interval value";
  const char* msg3 = "does not support sliding when interval is natural month/year";

  const static int32_t INTERVAL_SLIDING_FACTOR = 100;

  STableMetaInfo* pTableMetaInfo = tscGetMetaInfo(pQueryInfo, 0);
  STableComInfo tinfo = tscGetTableInfo(pTableMetaInfo->pTableMeta);

  if (pSliding->n == 0) {
    pQueryInfo->interval.slidingUnit = pQueryInfo->interval.intervalUnit;
    pQueryInfo->interval.sliding = pQueryInfo->interval.interval;
    return TSDB_CODE_SUCCESS;
  }

  if (pQueryInfo->interval.intervalUnit == 'n' || pQueryInfo->interval.intervalUnit == 'y') {
    return invalidOperationMsg(tscGetErrorMsgPayload(pCmd), msg3);
  }

  parseAbsoluteDuration(pSliding->z, pSliding->n, &pQueryInfo->interval.sliding);
  if (tinfo.precision == TSDB_TIME_PRECISION_MILLI) {
    pQueryInfo->interval.sliding /= 1000;
  }

  if (pQueryInfo->interval.sliding < tsMinSlidingTime) {
    return invalidOperationMsg(tscGetErrorMsgPayload(pCmd), msg0);
  }

  if (pQueryInfo->interval.sliding > pQueryInfo->interval.interval) {
    return invalidOperationMsg(tscGetErrorMsgPayload(pCmd), msg1);
  }

  if ((pQueryInfo->interval.interval != 0) && (pQueryInfo->interval.interval/pQueryInfo->interval.sliding > INTERVAL_SLIDING_FACTOR)) {
    return invalidOperationMsg(tscGetErrorMsgPayload(pCmd), msg2);
  }

//  if (pQueryInfo->interval.sliding != pQueryInfo->interval.interval && pSql->pStream == NULL) {
//    return invalidOperationMsg(tscGetErrorMsgPayload(pCmd), msg4);
//  }

  return TSDB_CODE_SUCCESS;
}

int32_t tscSetTableFullName(SName* pName, SStrToken* pTableName, SSqlObj* pSql) {
  const char* msg1 = "name too long";
  const char* msg2 = "acctId too long";
  const char* msg3 = "no acctId";
  const char* msg4 = "db name too long";
  const char* msg5 = "table name too long";

  SSqlCmd* pCmd = &pSql->cmd;
  int32_t  code = TSDB_CODE_SUCCESS;
  int32_t  idx  = getDelimiterIndex(pTableName);
  if (idx != -1) { // db has been specified in sql string so we ignore current db path
    char* acctId = getAccountId(pSql);
    if (acctId == NULL || strlen(acctId) <= 0) {
      return invalidOperationMsg(tscGetErrorMsgPayload(pCmd), msg3);
    }

    code = tNameSetAcctId(pName, acctId);
    if (code != 0) {
      return invalidOperationMsg(tscGetErrorMsgPayload(pCmd), msg2);
    }
    if (idx >= TSDB_DB_NAME_LEN) {
      return invalidOperationMsg(tscGetErrorMsgPayload(pCmd), msg4);
    }

    if (pTableName->n - 1 - idx >= TSDB_TABLE_NAME_LEN) {
      return invalidOperationMsg(tscGetErrorMsgPayload(pCmd), msg5);
    }

    char name[TSDB_TABLE_FNAME_LEN] = {0};
    strncpy(name, pTableName->z, pTableName->n);

    code = tNameFromString(pName, name, T_NAME_DB|T_NAME_TABLE);
    if (code != 0) {
      return invalidOperationMsg(tscGetErrorMsgPayload(pCmd), msg1);
    }
  } else {  // get current DB name first, and then set it into path
    char* t = cloneCurrentDBName(pSql);
    if (strlen(t) == 0) {
      return TSDB_CODE_TSC_DB_NOT_SELECTED;
    }

    code = tNameFromString(pName, t, T_NAME_ACCT | T_NAME_DB);
    if (code != 0) {
      free(t);
      return TSDB_CODE_TSC_DB_NOT_SELECTED;
    }

    free(t);

    if (pTableName->n >= TSDB_TABLE_NAME_LEN) {
      return invalidOperationMsg(tscGetErrorMsgPayload(pCmd), msg1);
    }

    char name[TSDB_TABLE_FNAME_LEN] = {0};
    strncpy(name, pTableName->z, pTableName->n);

    code = tNameFromString(pName, name, T_NAME_TABLE);
    if (code != 0) {
      code = invalidOperationMsg(tscGetErrorMsgPayload(pCmd), msg1);
    }
  }

  return code;
}

static bool validateTableColumnInfo(SArray* pFieldList, SSqlCmd* pCmd) {
  assert(pFieldList != NULL);

  const char* msg = "illegal number of columns";
  const char* msg1 = "first column must be timestamp";
  const char* msg2 = "row length exceeds max length";
  const char* msg3 = "duplicated column names";
  const char* msg4 = "invalid data type";
  const char* msg5 = "invalid binary/nchar column length";
  const char* msg6 = "invalid column name";

  // number of fields no less than 2
  size_t numOfCols = taosArrayGetSize(pFieldList);
  if (numOfCols <= 1 || numOfCols > TSDB_MAX_COLUMNS) {
    invalidOperationMsg(tscGetErrorMsgPayload(pCmd), msg);
    return false;
  }

  // first column must be timestamp
  TAOS_FIELD* pField = taosArrayGet(pFieldList, 0);
  if (pField->type != TSDB_DATA_TYPE_TIMESTAMP) {
    invalidOperationMsg(tscGetErrorMsgPayload(pCmd), msg1);
    return false;
  }

  int32_t nLen = 0;
  for (int32_t i = 0; i < numOfCols; ++i) {
    pField = taosArrayGet(pFieldList, i);
    if (!isValidDataType(pField->type)) {
      invalidOperationMsg(tscGetErrorMsgPayload(pCmd), msg4);
      return false;
    }

    if (pField->bytes == 0) {
      invalidOperationMsg(tscGetErrorMsgPayload(pCmd), msg5);
      return false;
    }

    if ((pField->type == TSDB_DATA_TYPE_BINARY && (pField->bytes <= 0 || pField->bytes > TSDB_MAX_BINARY_LEN)) ||
        (pField->type == TSDB_DATA_TYPE_NCHAR && (pField->bytes <= 0 || pField->bytes > TSDB_MAX_NCHAR_LEN))) {
      invalidOperationMsg(tscGetErrorMsgPayload(pCmd), msg5);
      return false;
    }

    if (validateColumnName(pField->name) != TSDB_CODE_SUCCESS) {
      invalidOperationMsg(tscGetErrorMsgPayload(pCmd), msg6);
      return false;
    }

    // field name must be unique
    if (has(pFieldList, i + 1, pField->name) == true) {
      invalidOperationMsg(tscGetErrorMsgPayload(pCmd), msg3);
      return false;
    }

    nLen += pField->bytes;
  }

  // max row length must be less than TSDB_MAX_BYTES_PER_ROW
  if (nLen > TSDB_MAX_BYTES_PER_ROW) {
    invalidOperationMsg(tscGetErrorMsgPayload(pCmd), msg2);
    return false;
  }

  return true;
}


static bool validateTagParams(SArray* pTagsList, SArray* pFieldList, SSqlCmd* pCmd) {
  assert(pTagsList != NULL);

  const char* msg1 = "invalid number of tag columns";
  const char* msg2 = "tag length too long";
  const char* msg3 = "duplicated column names";
  const char* msg4 = "timestamp not allowed in tags";
  const char* msg5 = "invalid data type in tags";
  const char* msg6 = "invalid tag name";
  const char* msg7 = "invalid binary/nchar tag length";

  // number of fields at least 1
  size_t numOfTags = taosArrayGetSize(pTagsList);
  if (numOfTags < 1 || numOfTags > TSDB_MAX_TAGS) {
    invalidOperationMsg(tscGetErrorMsgPayload(pCmd), msg1);
    return false;
  }

  /* timestamp in tag is not allowed */
  for (int32_t i = 0; i < numOfTags; ++i) {
    TAOS_FIELD* p = taosArrayGet(pTagsList, i);

    if (p->type == TSDB_DATA_TYPE_TIMESTAMP) {
      invalidOperationMsg(tscGetErrorMsgPayload(pCmd), msg4);
      return false;
    }

    if (!isValidDataType(p->type)) {
      invalidOperationMsg(tscGetErrorMsgPayload(pCmd), msg5);
      return false;
    }

    if ((p->type == TSDB_DATA_TYPE_BINARY && p->bytes <= 0) ||
        (p->type == TSDB_DATA_TYPE_NCHAR && p->bytes <= 0)) {
      invalidOperationMsg(tscGetErrorMsgPayload(pCmd), msg7);
      return false;
    }

    if (validateColumnName(p->name) != TSDB_CODE_SUCCESS) {
      invalidOperationMsg(tscGetErrorMsgPayload(pCmd), msg6);
      return false;
    }

    if (has(pTagsList, i + 1, p->name) == true) {
      invalidOperationMsg(tscGetErrorMsgPayload(pCmd), msg3);
      return false;
    }
  }

  int32_t nLen = 0;
  for (int32_t i = 0; i < numOfTags; ++i) {
    TAOS_FIELD* p = taosArrayGet(pTagsList, i);
    if (p->bytes == 0) {
      invalidOperationMsg(tscGetErrorMsgPayload(pCmd), msg7);
      return false;
    }

    nLen += p->bytes;
  }

  // max tag row length must be less than TSDB_MAX_TAGS_LEN
  if (nLen > TSDB_MAX_TAGS_LEN) {
    invalidOperationMsg(tscGetErrorMsgPayload(pCmd), msg2);
    return false;
  }

  // field name must be unique
  for (int32_t i = 0; i < numOfTags; ++i) {
    TAOS_FIELD* p = taosArrayGet(pTagsList, i);

    if (has(pFieldList, 0, p->name) == true) {
      invalidOperationMsg(tscGetErrorMsgPayload(pCmd), msg3);
      return false;
    }
  }

  return true;
}

/*
 * tags name /column name is truncated in sql.y
 */
bool validateOneTags(SSqlCmd* pCmd, TAOS_FIELD* pTagField) {
  const char* msg1 = "timestamp not allowed in tags";
  const char* msg2 = "duplicated column names";
  const char* msg3 = "tag length too long";
  const char* msg4 = "invalid tag name";
  const char* msg5 = "invalid binary/nchar tag length";
  const char* msg6 = "invalid data type in tags";

  STableMetaInfo* pTableMetaInfo = tscGetTableMetaInfoFromCmd(pCmd,  0);
  STableMeta*     pTableMeta = pTableMetaInfo->pTableMeta;

  int32_t numOfTags = tscGetNumOfTags(pTableMeta);
  int32_t numOfCols = tscGetNumOfColumns(pTableMeta);
  
  // no more than 6 tags
  if (numOfTags == TSDB_MAX_TAGS) {
    char msg[128] = {0};
    sprintf(msg, "tags no more than %d", TSDB_MAX_TAGS);

    invalidOperationMsg(tscGetErrorMsgPayload(pCmd), msg);
    return false;
  }

  // no timestamp allowable
  if (pTagField->type == TSDB_DATA_TYPE_TIMESTAMP) {
    invalidOperationMsg(tscGetErrorMsgPayload(pCmd), msg1);
    return false;
  }

  if ((pTagField->type < TSDB_DATA_TYPE_BOOL) || (pTagField->type > TSDB_DATA_TYPE_UBIGINT)) {
    invalidOperationMsg(tscGetErrorMsgPayload(pCmd), msg6);
    return false;
  }

  SSchema* pTagSchema = tscGetTableTagSchema(pTableMetaInfo->pTableMeta);
  int32_t  nLen = 0;

  for (int32_t i = 0; i < numOfTags; ++i) {
    nLen += pTagSchema[i].bytes;
  }

  // length less than TSDB_MAX_TASG_LEN
  if (nLen + pTagField->bytes > TSDB_MAX_TAGS_LEN) {
    invalidOperationMsg(tscGetErrorMsgPayload(pCmd), msg3);
    return false;
  }

  // tags name can not be a keyword
  if (validateColumnName(pTagField->name) != TSDB_CODE_SUCCESS) {
    invalidOperationMsg(tscGetErrorMsgPayload(pCmd), msg4);
    return false;
  }

  // binary(val), val can not be equalled to or less than 0
  if ((pTagField->type == TSDB_DATA_TYPE_BINARY || pTagField->type == TSDB_DATA_TYPE_NCHAR) && pTagField->bytes <= 0) {
    invalidOperationMsg(tscGetErrorMsgPayload(pCmd), msg5);
    return false;
  }

  // field name must be unique
  SSchema* pSchema = tscGetTableSchema(pTableMeta);

  for (int32_t i = 0; i < numOfTags + numOfCols; ++i) {
    if (strncasecmp(pTagField->name, pSchema[i].name, sizeof(pTagField->name) - 1) == 0) {
      invalidOperationMsg(tscGetErrorMsgPayload(pCmd), msg2);
      return false;
    }
  }

  return true;
}

bool validateOneColumn(SSqlCmd* pCmd, TAOS_FIELD* pColField) {
  const char* msg1 = "too many columns";
  const char* msg2 = "duplicated column names";
  const char* msg3 = "column length too long";
  const char* msg4 = "invalid data type";
  const char* msg5 = "invalid column name";
  const char* msg6 = "invalid column length";

//  assert(pCmd->numOfClause == 1);
  STableMetaInfo* pTableMetaInfo = tscGetTableMetaInfoFromCmd(pCmd,  0);
  STableMeta*     pTableMeta = pTableMetaInfo->pTableMeta;
  
  int32_t numOfTags = tscGetNumOfTags(pTableMeta);
  int32_t numOfCols = tscGetNumOfColumns(pTableMeta);
  
  // no more max columns
  if (numOfCols >= TSDB_MAX_COLUMNS || numOfTags + numOfCols >= TSDB_MAX_COLUMNS) {
    invalidOperationMsg(tscGetErrorMsgPayload(pCmd), msg1);
    return false;
  }

  if (pColField->type < TSDB_DATA_TYPE_BOOL || pColField->type > TSDB_DATA_TYPE_UBIGINT) {
    invalidOperationMsg(tscGetErrorMsgPayload(pCmd), msg4);
    return false;
  }

  if (validateColumnName(pColField->name) != TSDB_CODE_SUCCESS) {
    invalidOperationMsg(tscGetErrorMsgPayload(pCmd), msg5);
    return false;
  }

  SSchema* pSchema = tscGetTableSchema(pTableMeta);
  int32_t  nLen = 0;

  for (int32_t i = 0; i < numOfCols; ++i) {
    nLen += pSchema[i].bytes;
  }

  if (pColField->bytes <= 0) {
    invalidOperationMsg(tscGetErrorMsgPayload(pCmd), msg6);
    return false;
  }

  // length less than TSDB_MAX_BYTES_PER_ROW
  if (nLen + pColField->bytes > TSDB_MAX_BYTES_PER_ROW) {
    invalidOperationMsg(tscGetErrorMsgPayload(pCmd), msg3);
    return false;
  }

  // field name must be unique
  for (int32_t i = 0; i < numOfTags + numOfCols; ++i) {
    if (strncasecmp(pColField->name, pSchema[i].name, sizeof(pColField->name) - 1) == 0) {
      invalidOperationMsg(tscGetErrorMsgPayload(pCmd), msg2);
      return false;
    }
  }

  return true;
}

/* is contained in pFieldList or not */
static bool has(SArray* pFieldList, int32_t startIdx, const char* name) {
  size_t numOfCols = taosArrayGetSize(pFieldList);
  for (int32_t j = startIdx; j < numOfCols; ++j) {
    TAOS_FIELD* field = taosArrayGet(pFieldList, j);
    if (strncasecmp(name, field->name, sizeof(field->name) - 1) == 0) return true;
  }

  return false;
}

static char* getAccountId(SSqlObj* pSql) { return pSql->pTscObj->acctId; }

static char* cloneCurrentDBName(SSqlObj* pSql) {
  pthread_mutex_lock(&pSql->pTscObj->mutex);
  char *p = strdup(pSql->pTscObj->db);  
  pthread_mutex_unlock(&pSql->pTscObj->mutex);

  return p;
}

/* length limitation, strstr cannot be applied */
static int32_t getDelimiterIndex(SStrToken* pTableName) {
  for (uint32_t i = 0; i < pTableName->n; ++i) {
    if (pTableName->z[i] == TS_PATH_DELIMITER[0]) {
      return i;
    }
  }
  return -1;
}

int32_t setObjFullName(char* fullName, const char* account, SStrToken* pDB, SStrToken* tableName, int32_t* xlen) {
  int32_t totalLen = 0;

  if (account != NULL) {
    int32_t len = (int32_t)strlen(account);
    strcpy(fullName, account);
    fullName[len] = TS_PATH_DELIMITER[0];
    totalLen += (len + 1);
  }

  /* db name is not specified, the tableName dose not include db name */
  if (pDB != NULL) {
    if (pDB->n >= TSDB_ACCT_ID_LEN + TSDB_DB_NAME_LEN || pDB->n == 0) {
      return TSDB_CODE_TSC_INVALID_OPERATION;
    }

    memcpy(&fullName[totalLen], pDB->z, pDB->n);
    totalLen += pDB->n;
  }

  if (tableName != NULL) {
    if (pDB != NULL) {
      fullName[totalLen] = TS_PATH_DELIMITER[0];
      totalLen += 1;

      /* here we only check the table name length limitation */
      if (!tscValidateTableNameLength(tableName->n)) {
        return TSDB_CODE_TSC_INVALID_OPERATION;
      }
    } else {  // pDB == NULL, the db prefix name is specified in tableName
      /* the length limitation includes tablename + dbname + sep */
      if (tableName->n >= TSDB_TABLE_NAME_LEN + TSDB_DB_NAME_LEN) {
        return TSDB_CODE_TSC_INVALID_OPERATION;
      }
    }

    memcpy(&fullName[totalLen], tableName->z, tableName->n);
    totalLen += tableName->n;
  }

  if (xlen != NULL) {
    *xlen = totalLen;
  }

  if (totalLen < TSDB_TABLE_FNAME_LEN) {
    fullName[totalLen] = 0;
  }

  return (totalLen < TSDB_TABLE_FNAME_LEN) ? TSDB_CODE_SUCCESS : TSDB_CODE_TSC_INVALID_OPERATION;
}

void tscInsertPrimaryTsSourceColumn(SQueryInfo* pQueryInfo, uint64_t tableUid) {
  SSchema s = {.type = TSDB_DATA_TYPE_TIMESTAMP, .bytes = TSDB_KEYSIZE, .colId = PRIMARYKEY_TIMESTAMP_COL_INDEX};
  tscColumnListInsert(pQueryInfo->colList, PRIMARYKEY_TIMESTAMP_COL_INDEX, tableUid, &s);
}

static int32_t handleArithmeticExpr(SSqlCmd* pCmd, SQueryInfo* pQueryInfo, int32_t exprIndex, tSqlExprItem* pItem) {
  const char* msg1 = "invalid column name, illegal column type, or columns in arithmetic expression from two tables";
  const char* msg2 = "invalid arithmetic expression in select clause";
  const char* msg3 = "tag columns can not be used in arithmetic expression";
  const char* msg4 = "columns from different table mixed up in arithmetic expression";

  SColumnList columnList = {0};
  int32_t     arithmeticType = NON_ARITHMEIC_EXPR;

  if (validateArithmeticSQLExpr(pCmd, pItem->pNode, pQueryInfo, &columnList, &arithmeticType) != TSDB_CODE_SUCCESS) {
    return invalidOperationMsg(tscGetErrorMsgPayload(pCmd), msg1);
  }

  int32_t tableIndex = columnList.ids[0].tableIndex;
  if (arithmeticType == NORMAL_ARITHMETIC) {
    pQueryInfo->type |= TSDB_QUERY_TYPE_PROJECTION_QUERY;

    // all columns in arithmetic expression must belong to the same table
    for (int32_t f = 1; f < columnList.num; ++f) {
      if (columnList.ids[f].tableIndex != tableIndex) {
        return invalidOperationMsg(tscGetErrorMsgPayload(pCmd), msg4);
      }
    }

    // expr string is set as the parameter of function
    SColumnIndex index = {.tableIndex = tableIndex};

    SExprInfo* pExpr = tscExprAppend(pQueryInfo, TSDB_FUNC_ARITHM, &index, TSDB_DATA_TYPE_DOUBLE, sizeof(double),
                                       getNewResColId(pCmd), sizeof(double), false);

    char* name = (pItem->aliasName != NULL)? pItem->aliasName:pItem->pNode->token.z;
    size_t len = MIN(sizeof(pExpr->base.aliasName), pItem->pNode->token.n + 1);
    tstrncpy(pExpr->base.aliasName, name, len);

    tExprNode* pNode = NULL;
    SArray* colList = taosArrayInit(10, sizeof(SColIndex));

    int32_t ret = exprTreeFromSqlExpr(pCmd, &pNode, pItem->pNode, pQueryInfo, colList, NULL);
    if (ret != TSDB_CODE_SUCCESS) {
      taosArrayDestroy(colList);
      tExprTreeDestroy(pNode, NULL);
      return invalidOperationMsg(tscGetErrorMsgPayload(pCmd), msg2);
    }

    // check for if there is a tag in the arithmetic express
    size_t numOfNode = taosArrayGetSize(colList);
    for(int32_t k = 0; k < numOfNode; ++k) {
      SColIndex* pIndex = taosArrayGet(colList, k);
      if (TSDB_COL_IS_TAG(pIndex->flag)) {
        tExprTreeDestroy(pNode, NULL);
        taosArrayDestroy(colList);

        return invalidOperationMsg(tscGetErrorMsgPayload(pCmd), msg3);
      }
    }

    SBufferWriter bw = tbufInitWriter(NULL, false);

    TRY(0) {
        exprTreeToBinary(&bw, pNode);
      } CATCH(code) {
        tbufCloseWriter(&bw);
        UNUSED(code);
        // TODO: other error handling
      } END_TRY

    len = tbufTell(&bw);
    char* c = tbufGetData(&bw, false);

    // set the serialized binary string as the parameter of arithmetic expression
    tscExprAddParams(&pExpr->base, c, TSDB_DATA_TYPE_BINARY, (int32_t)len);
    insertResultField(pQueryInfo, exprIndex, &columnList, sizeof(double), TSDB_DATA_TYPE_DOUBLE, pExpr->base.aliasName, pExpr);

    // add ts column
    tscInsertPrimaryTsSourceColumn(pQueryInfo, pExpr->base.uid);

    tbufCloseWriter(&bw);
    taosArrayDestroy(colList);
    tExprTreeDestroy(pNode, NULL);
  } else {
    columnList.num = 0;
    columnList.ids[0] = (SColumnIndex) {0, 0};

    char rawName[TSDB_COL_NAME_LEN] = {0};
    char aliasName[TSDB_COL_NAME_LEN] = {0};
    getColumnName(pItem, aliasName, rawName, TSDB_COL_NAME_LEN);

    insertResultField(pQueryInfo, exprIndex, &columnList, sizeof(double), TSDB_DATA_TYPE_DOUBLE, aliasName, NULL);

    int32_t slot = tscNumOfFields(pQueryInfo) - 1;
    SInternalField* pInfo = tscFieldInfoGetInternalField(&pQueryInfo->fieldsInfo, slot);
    assert(pInfo->pExpr == NULL);

    SExprInfo* pExprInfo = calloc(1, sizeof(SExprInfo));

    // arithmetic expression always return result in the format of double float
    pExprInfo->base.resBytes   = sizeof(double);
    pExprInfo->base.interBytes = sizeof(double);
    pExprInfo->base.resType    = TSDB_DATA_TYPE_DOUBLE;

    pExprInfo->base.functionId = TSDB_FUNC_ARITHM;
    pExprInfo->base.numOfParams = 1;
    pExprInfo->base.resColId = getNewResColId(pCmd);
    strncpy(pExprInfo->base.aliasName, aliasName, tListLen(pExprInfo->base.aliasName));
    strncpy(pExprInfo->base.token, rawName, tListLen(pExprInfo->base.token));

    int32_t ret = exprTreeFromSqlExpr(pCmd, &pExprInfo->pExpr, pItem->pNode, pQueryInfo, NULL, &(pExprInfo->base.uid));
    if (ret != TSDB_CODE_SUCCESS) {
      tExprTreeDestroy(pExprInfo->pExpr, NULL);
      return invalidOperationMsg(tscGetErrorMsgPayload(pCmd), "invalid expression in select clause");
    }

    pInfo->pExpr = pExprInfo;

    SBufferWriter bw = tbufInitWriter(NULL, false);

    TRY(0) {
      exprTreeToBinary(&bw, pInfo->pExpr->pExpr);
    } CATCH(code) {
      tbufCloseWriter(&bw);
      UNUSED(code);
      // TODO: other error handling
    } END_TRY

    SSqlExpr* pSqlExpr = &pInfo->pExpr->base;
    pSqlExpr->param[0].nLen = (int16_t) tbufTell(&bw);
    pSqlExpr->param[0].pz   = tbufGetData(&bw, true);
    pSqlExpr->param[0].nType = TSDB_DATA_TYPE_BINARY;

//    tbufCloseWriter(&bw); // TODO there is a memory leak
  }

  return TSDB_CODE_SUCCESS;
}

static void addProjectQueryCol(SQueryInfo* pQueryInfo, int32_t startPos, SColumnIndex* pIndex, tSqlExprItem* pItem, int32_t colId) {
  SExprInfo* pExpr = doAddProjectCol(pQueryInfo, pIndex->columnIndex, pIndex->tableIndex, colId);

  STableMetaInfo* pTableMetaInfo = tscGetMetaInfo(pQueryInfo, pIndex->tableIndex);
  STableMeta*     pTableMeta = pTableMetaInfo->pTableMeta;

  SSchema* pSchema = tscGetTableColumnSchema(pTableMeta, pIndex->columnIndex);

  char* colName = (pItem->aliasName == NULL) ? pSchema->name : pItem->aliasName;
  tstrncpy(pExpr->base.aliasName, colName, sizeof(pExpr->base.aliasName));

  SColumnList ids = {0};
  ids.num = 1;
  ids.ids[0] = *pIndex;

  if (pIndex->columnIndex == TSDB_TBNAME_COLUMN_INDEX || pIndex->columnIndex == TSDB_UD_COLUMN_INDEX ||
      pIndex->columnIndex >= tscGetNumOfColumns(pTableMeta)) {
    ids.num = 0;
  }

  insertResultField(pQueryInfo, startPos, &ids, pExpr->base.resBytes, (int8_t)pExpr->base.resType, pExpr->base.aliasName, pExpr);
}

static void addPrimaryTsColIntoResult(SQueryInfo* pQueryInfo, SSqlCmd* pCmd) {
  // primary timestamp column has been added already
  size_t size = tscNumOfExprs(pQueryInfo);
  for (int32_t i = 0; i < size; ++i) {
    SExprInfo* pExpr = tscExprGet(pQueryInfo, i);
    if (pExpr->base.functionId == TSDB_FUNC_PRJ && pExpr->base.colInfo.colId == PRIMARYKEY_TIMESTAMP_COL_INDEX) {
      return;
    }
  }


  // set the constant column value always attached to first table.
  STableMetaInfo* pTableMetaInfo = tscGetMetaInfo(pQueryInfo, 0);
  SSchema* pSchema = tscGetTableColumnSchema(pTableMetaInfo->pTableMeta, PRIMARYKEY_TIMESTAMP_COL_INDEX);

  // add the timestamp column into the output columns
  SColumnIndex index = {0};  // primary timestamp column info
  int32_t numOfCols = (int32_t)tscNumOfExprs(pQueryInfo);
  tscAddFuncInSelectClause(pQueryInfo, numOfCols, TSDB_FUNC_PRJ, &index, pSchema, TSDB_COL_NORMAL, getNewResColId(pCmd));

  SInternalField* pSupInfo = tscFieldInfoGetInternalField(&pQueryInfo->fieldsInfo, numOfCols);
  pSupInfo->visible = false;

  pQueryInfo->type |= TSDB_QUERY_TYPE_PROJECTION_QUERY;
}

bool isValidDistinctSql(SQueryInfo* pQueryInfo) {
  if (pQueryInfo == NULL) {
    return false;
  }
  if ((pQueryInfo->type & TSDB_QUERY_TYPE_STABLE_QUERY)  != TSDB_QUERY_TYPE_STABLE_QUERY) {
    return false;
  }
  if (tscQueryTags(pQueryInfo) && tscNumOfExprs(pQueryInfo) == 1){
    return true;
  }
  return false;
}

static bool hasNoneUserDefineExpr(SQueryInfo* pQueryInfo) {
  size_t numOfExprs = taosArrayGetSize(pQueryInfo->exprList);
  for (int32_t i = 0; i < numOfExprs; ++i) {
    SSqlExpr* pExpr = taosArrayGetP(pQueryInfo->exprList, i);

    if (TSDB_COL_IS_UD_COL(pExpr->colInfo.flag)) {
      continue;
    }

    return true;
  }

  return false;
}

int32_t validateSelectNodeList(SSqlCmd* pCmd, SQueryInfo* pQueryInfo, SArray* pSelNodeList, bool isSTable, bool joinQuery,
                               bool timeWindowQuery) {
  assert(pSelNodeList != NULL && pCmd != NULL);

  const char* msg1 = "too many items in selection clause";

  const char* msg2 = "functions or others can not be mixed up";
  const char* msg3 = "not support query expression";
  const char* msg4 = "only support distinct one tag";
  const char* msg5 = "invalid function name";

  // too many result columns not support order by in query
  if (taosArrayGetSize(pSelNodeList) > TSDB_MAX_COLUMNS) {
    return invalidOperationMsg(tscGetErrorMsgPayload(pCmd), msg1);
  }

  if (pQueryInfo->colList == NULL) {
    pQueryInfo->colList = taosArrayInit(4, POINTER_BYTES);
  }

  bool hasDistinct = false;
  size_t numOfExpr = taosArrayGetSize(pSelNodeList);
  for (int32_t i = 0; i < numOfExpr; ++i) {
    int32_t outputIndex = (int32_t)tscNumOfExprs(pQueryInfo);
    tSqlExprItem* pItem = taosArrayGet(pSelNodeList, i);
     
    if (hasDistinct == false) {
       hasDistinct = (pItem->distinct == true); 
    }

    int32_t type = pItem->pNode->type;
    if (type == SQL_NODE_SQLFUNCTION) {
      pItem->pNode->functionId = isValidFunction(pItem->pNode->operand.z, pItem->pNode->operand.n);
      if (pItem->pNode->functionId < 0) {
        return invalidOperationMsg(tscGetErrorMsgPayload(pCmd), msg5);
      }

      // sql function in selection clause, append sql function info in pSqlCmd structure sequentially
      if (addExprAndResultField(pCmd, pQueryInfo, outputIndex, pItem, true) != TSDB_CODE_SUCCESS) {
        return TSDB_CODE_TSC_INVALID_OPERATION;
      }
    } else if (type == SQL_NODE_TABLE_COLUMN || type == SQL_NODE_VALUE) {
      // use the dynamic array list to decide if the function is valid or not
        // select table_name1.field_name1, table_name2.field_name2  from table_name1, table_name2
        if (addProjectionExprAndResultField(pCmd, pQueryInfo, pItem) != TSDB_CODE_SUCCESS) {
          return TSDB_CODE_TSC_INVALID_OPERATION;
        }
    } else if (type == SQL_NODE_EXPR) {
      int32_t code = handleArithmeticExpr(pCmd, pQueryInfo, i, pItem);
      if (code != TSDB_CODE_SUCCESS) {
        return code;
      }
    } else {
      return invalidOperationMsg(tscGetErrorMsgPayload(pCmd), msg3);
    }

    if (pQueryInfo->fieldsInfo.numOfOutput > TSDB_MAX_COLUMNS) {
      return invalidOperationMsg(tscGetErrorMsgPayload(pCmd), msg1);
    }
  }

  if (hasDistinct == true) {
    if (!isValidDistinctSql(pQueryInfo)) {
      return invalidOperationMsg(tscGetErrorMsgPayload(pCmd), msg4);
    }
    pQueryInfo->distinctTag = true;
  }
  
  // there is only one user-defined column in the final result field, add the timestamp column.
  size_t numOfSrcCols = taosArrayGetSize(pQueryInfo->colList);
  if ((numOfSrcCols <= 0 || !hasNoneUserDefineExpr(pQueryInfo)) && !tscQueryTags(pQueryInfo) && !tscQueryBlockInfo(pQueryInfo)) {
    addPrimaryTsColIntoResult(pQueryInfo, pCmd);
  }

  if (!functionCompatibleCheck(pQueryInfo, joinQuery, timeWindowQuery)) {
    return invalidOperationMsg(tscGetErrorMsgPayload(pCmd), msg2);
  }

  return TSDB_CODE_SUCCESS;
}

int32_t insertResultField(SQueryInfo* pQueryInfo, int32_t outputIndex, SColumnList* pColList, int16_t bytes,
                          int8_t type, char* fieldName, SExprInfo* pSqlExpr) {
  for (int32_t i = 0; i < pColList->num; ++i) {
    int32_t tableIndex = pColList->ids[i].tableIndex;
    STableMeta* pTableMeta = pQueryInfo->pTableMetaInfo[tableIndex]->pTableMeta;

    int32_t numOfCols = tscGetNumOfColumns(pTableMeta);
    if (pColList->ids[i].columnIndex >= numOfCols) {
      continue;
    }

    uint64_t uid = pTableMeta->id.uid;
    SSchema* pSchema = tscGetTableSchema(pTableMeta);
    tscColumnListInsert(pQueryInfo->colList, pColList->ids[i].columnIndex, uid, &pSchema[pColList->ids[i].columnIndex]);
  }
  
  TAOS_FIELD f = tscCreateField(type, fieldName, bytes);
  SInternalField* pInfo = tscFieldInfoInsert(&pQueryInfo->fieldsInfo, outputIndex, &f);
  pInfo->pExpr = pSqlExpr;
  
  return TSDB_CODE_SUCCESS;
}

SExprInfo* doAddProjectCol(SQueryInfo* pQueryInfo, int32_t colIndex, int32_t tableIndex, int32_t colId) {
  STableMetaInfo* pTableMetaInfo = tscGetMetaInfo(pQueryInfo, tableIndex);
  STableMeta*     pTableMeta = pTableMetaInfo->pTableMeta;
  int32_t numOfCols = tscGetNumOfColumns(pTableMeta);
  
  SSchema* pSchema = tscGetTableColumnSchema(pTableMeta, colIndex);

  int16_t functionId = (int16_t)((colIndex >= numOfCols) ? TSDB_FUNC_TAGPRJ : TSDB_FUNC_PRJ);
  SColumnIndex index = {.tableIndex = tableIndex,};
  
  if (functionId == TSDB_FUNC_TAGPRJ) {
    index.columnIndex = colIndex - tscGetNumOfColumns(pTableMeta);
    tscColumnListInsert(pTableMetaInfo->tagColList, index.columnIndex, pTableMeta->id.uid, pSchema);
  } else {
    index.columnIndex = colIndex;
  }

  return tscExprAppend(pQueryInfo, functionId, &index, pSchema->type, pSchema->bytes, colId, pSchema->bytes,
                          (functionId == TSDB_FUNC_TAGPRJ));
}

SExprInfo* tscAddFuncInSelectClause(SQueryInfo* pQueryInfo, int32_t outputColIndex, int16_t functionId,
                                  SColumnIndex* pIndex, SSchema* pColSchema, int16_t flag, int16_t colId) {
  SExprInfo* pExpr = tscExprInsert(pQueryInfo, outputColIndex, functionId, pIndex, pColSchema->type,
                                     pColSchema->bytes, colId, pColSchema->bytes, TSDB_COL_IS_TAG(flag));
  tstrncpy(pExpr->base.aliasName, pColSchema->name, sizeof(pExpr->base.aliasName));
  tstrncpy(pExpr->base.token, pColSchema->name, sizeof(pExpr->base.token));

  SColumnList ids = createColumnList(1, pIndex->tableIndex, pIndex->columnIndex);
  if (TSDB_COL_IS_TAG(flag)) {
    ids.num = 0;
  }

  insertResultField(pQueryInfo, outputColIndex, &ids, pColSchema->bytes, pColSchema->type, pColSchema->name, pExpr);

  pExpr->base.colInfo.flag = flag;
  STableMetaInfo* pTableMetaInfo = tscGetMetaInfo(pQueryInfo, pIndex->tableIndex);
  
  if (TSDB_COL_IS_TAG(flag)) {
    tscColumnListInsert(pTableMetaInfo->tagColList, pIndex->columnIndex, pTableMetaInfo->pTableMeta->id.uid, pColSchema);
  }

  return pExpr;
}

static int32_t doAddProjectionExprAndResultFields(SQueryInfo* pQueryInfo, SColumnIndex* pIndex, int32_t startPos, SSqlCmd* pCmd) {
  STableMetaInfo* pTableMetaInfo = tscGetMetaInfo(pQueryInfo, pIndex->tableIndex);

  int32_t     numOfTotalColumns = 0;
  STableMeta* pTableMeta = pTableMetaInfo->pTableMeta;
  SSchema*    pSchema = tscGetTableSchema(pTableMeta);

  STableComInfo tinfo = tscGetTableInfo(pTableMeta);
  
  if (UTIL_TABLE_IS_SUPER_TABLE(pTableMetaInfo)) {
    numOfTotalColumns = tinfo.numOfColumns + tinfo.numOfTags;
  } else {
    numOfTotalColumns = tinfo.numOfColumns;
  }

  for (int32_t j = 0; j < numOfTotalColumns; ++j) {
    SExprInfo* pExpr = doAddProjectCol(pQueryInfo, j, pIndex->tableIndex, getNewResColId(pCmd));
    tstrncpy(pExpr->base.aliasName, pSchema[j].name, sizeof(pExpr->base.aliasName));

    pIndex->columnIndex = j;
    SColumnList ids = {0};
    ids.ids[0] = *pIndex;
    ids.num = 1;

    insertResultField(pQueryInfo, startPos + j, &ids, pSchema[j].bytes, pSchema[j].type, pSchema[j].name, pExpr);
  }

  return numOfTotalColumns;
}

int32_t addProjectionExprAndResultField(SSqlCmd* pCmd, SQueryInfo* pQueryInfo, tSqlExprItem* pItem) {
  const char* msg0 = "invalid column name";
  const char* msg1 = "tag for normal table query is not allowed";

  int32_t startPos = (int32_t)tscNumOfExprs(pQueryInfo);
  int32_t optr = pItem->pNode->tokenId;

  if (optr == TK_ALL) {  // project on all fields
    TSDB_QUERY_SET_TYPE(pQueryInfo->type, TSDB_QUERY_TYPE_PROJECTION_QUERY);

    SColumnIndex index = COLUMN_INDEX_INITIALIZER;
    if (getTableIndexByName(&pItem->pNode->colInfo, pQueryInfo, &index) != TSDB_CODE_SUCCESS) {
      return invalidOperationMsg(tscGetErrorMsgPayload(pCmd), msg0);
    }

    // all meters columns are required
    if (index.tableIndex == COLUMN_INDEX_INITIAL_VAL) {  // all table columns are required.
      for (int32_t i = 0; i < pQueryInfo->numOfTables; ++i) {
        index.tableIndex = i;
        int32_t inc = doAddProjectionExprAndResultFields(pQueryInfo, &index, startPos, pCmd);
        startPos += inc;
      }
    } else {
      doAddProjectionExprAndResultFields(pQueryInfo, &index, startPos, pCmd);
    }

    // add the primary timestamp column even though it is not required by user
    STableMeta* pTableMeta = pQueryInfo->pTableMetaInfo[index.tableIndex]->pTableMeta;
    if (pTableMeta->tableType != TSDB_TEMP_TABLE) {
      tscInsertPrimaryTsSourceColumn(pQueryInfo, pTableMeta->id.uid);
    }
  } else if (optr == TK_STRING || optr == TK_INTEGER || optr == TK_FLOAT) {  // simple column projection query
    SColumnIndex index = COLUMN_INDEX_INITIALIZER;

    // user-specified constant value as a new result column
    index.columnIndex = (pQueryInfo->udColumnId--);
    index.tableIndex = 0;

    SSchema colSchema = tGetUserSpecifiedColumnSchema(&pItem->pNode->value, &pItem->pNode->token, pItem->aliasName);
    SExprInfo* pExpr =
        tscAddFuncInSelectClause(pQueryInfo, startPos, TSDB_FUNC_PRJ, &index, &colSchema, TSDB_COL_UDC, getNewResColId(pCmd));

    // NOTE: the first parameter is reserved for the tag column id during join query process.
    pExpr->base.numOfParams = 2;
    tVariantAssign(&pExpr->base.param[1], &pItem->pNode->value);
  } else if (optr == TK_ID) {
    SColumnIndex index = COLUMN_INDEX_INITIALIZER;

    if (getColumnIndexByName(pCmd, &pItem->pNode->colInfo, pQueryInfo, &index) != TSDB_CODE_SUCCESS) {
      return invalidOperationMsg(tscGetErrorMsgPayload(pCmd), msg0);
    }

    if (index.columnIndex == TSDB_TBNAME_COLUMN_INDEX) {
      SSchema* colSchema = tGetTbnameColumnSchema();
      tscAddFuncInSelectClause(pQueryInfo, startPos, TSDB_FUNC_TAGPRJ, &index, colSchema, TSDB_COL_TAG, getNewResColId(pCmd));
    } else {
      STableMetaInfo* pTableMetaInfo = tscGetMetaInfo(pQueryInfo, index.tableIndex);
      STableMeta*     pTableMeta = pTableMetaInfo->pTableMeta;

      if (index.columnIndex >= tscGetNumOfColumns(pTableMeta) && UTIL_TABLE_IS_NORMAL_TABLE(pTableMetaInfo)) {
        return invalidOperationMsg(tscGetErrorMsgPayload(pCmd), msg1);
      }

      addProjectQueryCol(pQueryInfo, startPos, &index, pItem, getNewResColId(pCmd));
      pQueryInfo->type |= TSDB_QUERY_TYPE_PROJECTION_QUERY;
    }

    // add the primary timestamp column even though it is not required by user
    STableMetaInfo* pTableMetaInfo = tscGetMetaInfo(pQueryInfo, index.tableIndex);
    if (!UTIL_TABLE_IS_TMP_TABLE(pTableMetaInfo)) {
      tscInsertPrimaryTsSourceColumn(pQueryInfo, pTableMetaInfo->pTableMeta->id.uid);
    }
  } else {
    return TSDB_CODE_TSC_INVALID_OPERATION;
  }

  return TSDB_CODE_SUCCESS;
}

static int32_t setExprInfoForFunctions(SSqlCmd* pCmd, SQueryInfo* pQueryInfo, SSchema* pSchema, SConvertFunc cvtFunc,
                                       const char* name, int32_t resColIdx, SColumnIndex* pColIndex, bool finalResult) {
  const char* msg1 = "not support column types";

  int16_t type = 0;
  int16_t bytes = 0;
  int32_t functionID = cvtFunc.execFuncId;

  if (functionID == TSDB_FUNC_SPREAD) {
    int32_t t1 = pSchema->type;
    if (t1 == TSDB_DATA_TYPE_BINARY || t1 == TSDB_DATA_TYPE_NCHAR || t1 == TSDB_DATA_TYPE_BOOL) {
      invalidOperationMsg(tscGetErrorMsgPayload(pCmd), msg1);
      return -1;
    } else {
      type = TSDB_DATA_TYPE_DOUBLE;
      bytes = tDataTypes[type].bytes;
    }
  } else {
    type = pSchema->type;
    bytes = pSchema->bytes;
  }
  
  SExprInfo* pExpr = tscExprAppend(pQueryInfo, functionID, pColIndex, type, bytes, getNewResColId(pCmd), bytes, false);
  tstrncpy(pExpr->base.aliasName, name, tListLen(pExpr->base.aliasName));

  if (cvtFunc.originFuncId == TSDB_FUNC_LAST_ROW && cvtFunc.originFuncId != functionID) {
    pExpr->base.colInfo.flag |= TSDB_COL_NULL;
  }

  // set reverse order scan data blocks for last query
  if (functionID == TSDB_FUNC_LAST) {
    pExpr->base.numOfParams = 1;
    pExpr->base.param[0].i64 = TSDB_ORDER_DESC;
    pExpr->base.param[0].nType = TSDB_DATA_TYPE_INT;
  }
  
  // for all queries, the timestamp column needs to be loaded
  SSchema s = {.colId = PRIMARYKEY_TIMESTAMP_COL_INDEX, .bytes = TSDB_KEYSIZE, .type = TSDB_DATA_TYPE_TIMESTAMP,};
  tscColumnListInsert(pQueryInfo->colList, PRIMARYKEY_TIMESTAMP_COL_INDEX, pExpr->base.uid, &s);

  // if it is not in the final result, do not add it
  SColumnList ids = createColumnList(1, pColIndex->tableIndex, pColIndex->columnIndex);
  if (finalResult) {
    insertResultField(pQueryInfo, resColIdx, &ids, bytes, (int8_t)type, pExpr->base.aliasName, pExpr);
  } else {
    tscColumnListInsert(pQueryInfo->colList, ids.ids[0].columnIndex, pExpr->base.uid, pSchema);
  }

  return TSDB_CODE_SUCCESS;
}

void setResultColName(char* name, tSqlExprItem* pItem, int32_t functionId, SStrToken* pToken, bool multiCols) {
  if (pItem->aliasName != NULL) {
    tstrncpy(name, pItem->aliasName, TSDB_COL_NAME_LEN);
  } else if (multiCols) {
    char uname[TSDB_COL_NAME_LEN] = {0};
    int32_t len = MIN(pToken->n + 1, TSDB_COL_NAME_LEN);
    tstrncpy(uname, pToken->z, len);

    if (tsKeepOriginalColumnName) { // keep the original column name
      tstrncpy(name, uname, TSDB_COL_NAME_LEN);
    } else {
      int32_t size = TSDB_COL_NAME_LEN + tListLen(aAggs[functionId].name) + 2 + 1;
      char tmp[TSDB_COL_NAME_LEN + tListLen(aAggs[functionId].name) + 2 + 1] = {0};
      snprintf(tmp, size, "%s(%s)", aAggs[functionId].name, uname);

      tstrncpy(name, tmp, TSDB_COL_NAME_LEN);
    }
  } else  { // use the user-input result column name
    int32_t len = MIN(pItem->pNode->token.n + 1, TSDB_COL_NAME_LEN);
    tstrncpy(name, pItem->pNode->token.z, len);
  }
}

static void updateLastScanOrderIfNeeded(SQueryInfo* pQueryInfo) {
  if (pQueryInfo->sessionWindow.gap > 0 || tscGroupbyColumn(pQueryInfo)) {
    size_t numOfExpr = tscNumOfExprs(pQueryInfo);
    for (int32_t i = 0; i < numOfExpr; ++i) {
      SExprInfo* pExpr = tscExprGet(pQueryInfo, i);
      if (pExpr->base.functionId != TSDB_FUNC_LAST && pExpr->base.functionId != TSDB_FUNC_LAST_DST) {
        continue;
      }

      pExpr->base.numOfParams = 1;
      pExpr->base.param->i64 = TSDB_ORDER_ASC;
      pExpr->base.param->nType = TSDB_DATA_TYPE_INT;
    }
  }
}

int32_t addExprAndResultField(SSqlCmd* pCmd, SQueryInfo* pQueryInfo, int32_t colIndex, tSqlExprItem* pItem, bool finalResult) {
  STableMetaInfo* pTableMetaInfo = NULL;
  int32_t functionId = pItem->pNode->functionId;

  const char* msg1 = "not support column types";
  const char* msg2 = "invalid parameters";
  const char* msg3 = "illegal column name";
  const char* msg4 = "invalid table name";
  const char* msg5 = "parameter is out of range [0, 100]";
  const char* msg6 = "function applied to tags not allowed";
  const char* msg7 = "normal table can not apply this function";
  const char* msg8 = "multi-columns selection does not support alias column name";
  const char* msg9 = "diff can no be applied to unsigned numeric type";

  switch (functionId) {
    case TSDB_FUNC_COUNT: {
        /* more than one parameter for count() function */
      if (pItem->pNode->pParam != NULL && taosArrayGetSize(pItem->pNode->pParam) != 1) {
        return invalidOperationMsg(tscGetErrorMsgPayload(pCmd), msg2);
      }

      SExprInfo* pExpr = NULL;
      SColumnIndex index = COLUMN_INDEX_INITIALIZER;

      if (pItem->pNode->pParam != NULL) {
        tSqlExprItem* pParamElem = taosArrayGet(pItem->pNode->pParam, 0);
        SStrToken* pToken = &pParamElem->pNode->colInfo;
        int16_t tokenId = pParamElem->pNode->tokenId;
        if ((pToken->z == NULL || pToken->n == 0) && (TK_INTEGER != tokenId)) {
          return invalidOperationMsg(tscGetErrorMsgPayload(pCmd), msg3);
        }

        // select count(table.*)
        // select count(1)|count(2)
        if (tokenId == TK_ALL || tokenId == TK_INTEGER) {
          // check if the table name is valid or not
          SStrToken tmpToken = pParamElem->pNode->colInfo;

          if (getTableIndexByName(&tmpToken, pQueryInfo, &index) != TSDB_CODE_SUCCESS) {
            return invalidOperationMsg(tscGetErrorMsgPayload(pCmd), msg4);
          }

          index = (SColumnIndex){0, PRIMARYKEY_TIMESTAMP_COL_INDEX};
          int32_t size = tDataTypes[TSDB_DATA_TYPE_BIGINT].bytes;
          pExpr = tscExprAppend(pQueryInfo, functionId, &index, TSDB_DATA_TYPE_BIGINT, size, getNewResColId(pCmd), size, false);
        } else {
          // count the number of table created according to the super table
          if (getColumnIndexByName(pCmd, pToken, pQueryInfo, &index) != TSDB_CODE_SUCCESS) {
            return invalidOperationMsg(tscGetErrorMsgPayload(pCmd), msg3);
          }

          pTableMetaInfo = tscGetMetaInfo(pQueryInfo, index.tableIndex);

          // count tag is equalled to count(tbname)
          bool isTag = false;
          if (index.columnIndex >= tscGetNumOfColumns(pTableMetaInfo->pTableMeta) || index.columnIndex == TSDB_TBNAME_COLUMN_INDEX) {
            index.columnIndex = TSDB_TBNAME_COLUMN_INDEX;
            isTag = true;
          }

          int32_t size = tDataTypes[TSDB_DATA_TYPE_BIGINT].bytes;
          pExpr = tscExprAppend(pQueryInfo, functionId, &index, TSDB_DATA_TYPE_BIGINT, size, getNewResColId(pCmd), size, isTag);
        }
      } else {  // count(*) is equalled to count(primary_timestamp_key)
        index = (SColumnIndex){0, PRIMARYKEY_TIMESTAMP_COL_INDEX};
        int32_t size = tDataTypes[TSDB_DATA_TYPE_BIGINT].bytes;
        pExpr = tscExprAppend(pQueryInfo, functionId, &index, TSDB_DATA_TYPE_BIGINT, size, getNewResColId(pCmd), size, false);
      }

      pTableMetaInfo = tscGetMetaInfo(pQueryInfo, index.tableIndex);

      memset(pExpr->base.aliasName, 0, tListLen(pExpr->base.aliasName));
      getColumnName(pItem, pExpr->base.aliasName, pExpr->base.token,sizeof(pExpr->base.aliasName) - 1);
      
      SColumnList list = createColumnList(1, index.tableIndex, index.columnIndex);
      if (finalResult) {
        int32_t numOfOutput = tscNumOfFields(pQueryInfo);
        insertResultField(pQueryInfo, numOfOutput, &list, sizeof(int64_t), TSDB_DATA_TYPE_BIGINT, pExpr->base.aliasName, pExpr);
      } else {
        for (int32_t i = 0; i < list.num; ++i) {
          SSchema* ps = tscGetTableSchema(pTableMetaInfo->pTableMeta);
          tscColumnListInsert(pQueryInfo->colList, list.ids[i].columnIndex, pTableMetaInfo->pTableMeta->id.uid,
              &ps[list.ids[i].columnIndex]);
        }
      }

      // the time stamp may be always needed
      if (index.tableIndex < tscGetNumOfColumns(pTableMetaInfo->pTableMeta)) {
        tscInsertPrimaryTsSourceColumn(pQueryInfo, pTableMetaInfo->pTableMeta->id.uid);
      }

      return TSDB_CODE_SUCCESS;
    }
    case TSDB_FUNC_SUM:
    case TSDB_FUNC_AVG:
    case TSDB_FUNC_RATE:
    case TSDB_FUNC_IRATE:
    case TSDB_FUNC_SUM_RATE:
    case TSDB_FUNC_SUM_IRATE:
    case TSDB_FUNC_AVG_RATE:
    case TSDB_FUNC_AVG_IRATE:
    case TSDB_FUNC_TWA:
    case TSDB_FUNC_MIN:
    case TSDB_FUNC_MAX:
    case TSDB_FUNC_DIFF:
    case TSDB_FUNC_STDDEV:
    case TSDB_FUNC_LEASTSQR: {
      // 1. valid the number of parameters
      if (pItem->pNode->pParam == NULL || (functionId != TSDB_FUNC_LEASTSQR && taosArrayGetSize(pItem->pNode->pParam) != 1) ||
          (functionId == TSDB_FUNC_LEASTSQR && taosArrayGetSize(pItem->pNode->pParam) != 3)) {
        /* no parameters or more than one parameter for function */
        return invalidOperationMsg(tscGetErrorMsgPayload(pCmd), msg2);
      }

      tSqlExprItem* pParamElem = taosArrayGet(pItem->pNode->pParam, 0);
      if (pParamElem->pNode->tokenId != TK_ALL && pParamElem->pNode->tokenId != TK_ID) {
        return invalidOperationMsg(tscGetErrorMsgPayload(pCmd), msg2);
      }

      SColumnIndex index = COLUMN_INDEX_INITIALIZER;
      if ((getColumnIndexByName(pCmd, &pParamElem->pNode->colInfo, pQueryInfo, &index) != TSDB_CODE_SUCCESS)) {
        return invalidOperationMsg(tscGetErrorMsgPayload(pCmd), msg3);
      }

      if (index.columnIndex == TSDB_TBNAME_COLUMN_INDEX) {
        return invalidOperationMsg(tscGetErrorMsgPayload(pCmd), msg6);
      }

      // 2. check if sql function can be applied on this column data type
      pTableMetaInfo = tscGetMetaInfo(pQueryInfo, index.tableIndex);
      SSchema* pSchema = tscGetTableColumnSchema(pTableMetaInfo->pTableMeta, index.columnIndex);

      if (!IS_NUMERIC_TYPE(pSchema->type)) {
        return invalidOperationMsg(tscGetErrorMsgPayload(pCmd), msg1);
      } else if (IS_UNSIGNED_NUMERIC_TYPE(pSchema->type) && functionId == TSDB_FUNC_DIFF) {
        return invalidOperationMsg(tscGetErrorMsgPayload(pCmd), msg9);
      }

      int16_t resultType = 0;
      int16_t resultSize = 0;
      int32_t intermediateResSize = 0;

      if (getResultDataInfo(pSchema->type, pSchema->bytes, functionId, 0, &resultType, &resultSize,
                            &intermediateResSize, 0, false) != TSDB_CODE_SUCCESS) {
        return TSDB_CODE_TSC_INVALID_OPERATION;
      }

      // set the first column ts for diff query
      if (functionId == TSDB_FUNC_DIFF) {
        colIndex += 1;
        SColumnIndex indexTS = {.tableIndex = index.tableIndex, .columnIndex = 0};
        SExprInfo* pExpr = tscExprAppend(pQueryInfo, TSDB_FUNC_TS_DUMMY, &indexTS, TSDB_DATA_TYPE_TIMESTAMP, TSDB_KEYSIZE,
                                           getNewResColId(pCmd), TSDB_KEYSIZE, false);

        SColumnList ids = createColumnList(1, 0, 0);
        insertResultField(pQueryInfo, 0, &ids, TSDB_KEYSIZE, TSDB_DATA_TYPE_TIMESTAMP, aAggs[TSDB_FUNC_TS_DUMMY].name, pExpr);
      }

      // functions can not be applied to tags
      if (index.columnIndex >= tscGetNumOfColumns(pTableMetaInfo->pTableMeta)) {
        return invalidOperationMsg(tscGetErrorMsgPayload(pCmd), msg6);
      }

      SExprInfo* pExpr = tscExprAppend(pQueryInfo, functionId, &index, resultType, resultSize, getNewResColId(pCmd), resultSize, false);

      if (functionId == TSDB_FUNC_LEASTSQR) {
        /* set the leastsquares parameters */
        char val[8] = {0};
        if (tVariantDump(&pParamElem[1].pNode->value, val, TSDB_DATA_TYPE_DOUBLE, true) < 0) {
          return TSDB_CODE_TSC_INVALID_OPERATION;
        }

        tscExprAddParams(&pExpr->base, val, TSDB_DATA_TYPE_DOUBLE, DOUBLE_BYTES);

        memset(val, 0, tListLen(val));
        if (tVariantDump(&pParamElem[2].pNode->value, val, TSDB_DATA_TYPE_DOUBLE, true) < 0) {
          return TSDB_CODE_TSC_INVALID_OPERATION;
        }

        tscExprAddParams(&pExpr->base, val, TSDB_DATA_TYPE_DOUBLE, sizeof(double));
      }

      SColumnList ids = createColumnList(1, index.tableIndex, index.columnIndex);

      memset(pExpr->base.aliasName, 0, tListLen(pExpr->base.aliasName));
      getColumnName(pItem, pExpr->base.aliasName, pExpr->base.token,sizeof(pExpr->base.aliasName) - 1);

      if (finalResult) {
        int32_t numOfOutput = tscNumOfFields(pQueryInfo);
        insertResultField(pQueryInfo, numOfOutput, &ids, pExpr->base.resBytes, (int32_t)pExpr->base.resType,
                          pExpr->base.aliasName, pExpr);
      } else {
        assert(ids.num == 1);
        tscColumnListInsert(pQueryInfo->colList, ids.ids[0].columnIndex, pExpr->base.uid, pSchema);
      }

      tscInsertPrimaryTsSourceColumn(pQueryInfo, pExpr->base.uid);
      return TSDB_CODE_SUCCESS;
    }
    case TSDB_FUNC_FIRST:
    case TSDB_FUNC_LAST:
    case TSDB_FUNC_SPREAD:
    case TSDB_FUNC_LAST_ROW:
    case TSDB_FUNC_INTERP: {
      bool requireAllFields = (pItem->pNode->pParam == NULL);

      // NOTE: has time range condition or normal column filter condition, the last_row query will be transferred to last query
      SConvertFunc cvtFunc = {.originFuncId = functionId, .execFuncId = functionId};
      if (functionId == TSDB_FUNC_LAST_ROW && ((!TSWINDOW_IS_EQUAL(pQueryInfo->window, TSWINDOW_INITIALIZER)) || (hasNormalColumnFilter(pQueryInfo)))) {
        cvtFunc.execFuncId = TSDB_FUNC_LAST;
      }

      if (!requireAllFields) {
        if (taosArrayGetSize(pItem->pNode->pParam) < 1) {
          return invalidOperationMsg(tscGetErrorMsgPayload(pCmd), msg3);
        }

        if (taosArrayGetSize(pItem->pNode->pParam) > 1 && (pItem->aliasName != NULL && strlen(pItem->aliasName) > 0)) {
          return invalidOperationMsg(tscGetErrorMsgPayload(pCmd), msg8);
        }

        /* in first/last function, multiple columns can be add to resultset */
        for (int32_t i = 0; i < taosArrayGetSize(pItem->pNode->pParam); ++i) {
          tSqlExprItem* pParamElem = taosArrayGet(pItem->pNode->pParam, i);
          if (pParamElem->pNode->tokenId != TK_ALL && pParamElem->pNode->tokenId != TK_ID) {
            return invalidOperationMsg(tscGetErrorMsgPayload(pCmd), msg3);
          }

          SColumnIndex index = COLUMN_INDEX_INITIALIZER;

          if (pParamElem->pNode->tokenId == TK_ALL) { // select table.*
            SStrToken tmpToken = pParamElem->pNode->colInfo;

            if (getTableIndexByName(&tmpToken, pQueryInfo, &index) != TSDB_CODE_SUCCESS) {
              return invalidOperationMsg(tscGetErrorMsgPayload(pCmd), msg4);
            }

            pTableMetaInfo = tscGetMetaInfo(pQueryInfo, index.tableIndex);
            SSchema* pSchema = tscGetTableSchema(pTableMetaInfo->pTableMeta);

            char name[TSDB_COL_NAME_LEN] = {0};
            for (int32_t j = 0; j < tscGetNumOfColumns(pTableMetaInfo->pTableMeta); ++j) {
              index.columnIndex = j;
              SStrToken t = {.z = pSchema[j].name, .n = (uint32_t)strnlen(pSchema[j].name, TSDB_COL_NAME_LEN)};
              setResultColName(name, pItem, cvtFunc.originFuncId, &t, true);

              if (setExprInfoForFunctions(pCmd, pQueryInfo, &pSchema[j], cvtFunc, name, colIndex++, &index, finalResult) != 0) {
                return TSDB_CODE_TSC_INVALID_OPERATION;
              }
            }

          } else {
            if (getColumnIndexByName(pCmd, &pParamElem->pNode->colInfo, pQueryInfo, &index) != TSDB_CODE_SUCCESS) {
              return invalidOperationMsg(tscGetErrorMsgPayload(pCmd), msg3);
            }

            pTableMetaInfo = tscGetMetaInfo(pQueryInfo, index.tableIndex);

            // functions can not be applied to tags
            if ((index.columnIndex >= tscGetNumOfColumns(pTableMetaInfo->pTableMeta)) || (index.columnIndex < 0)) {
              return invalidOperationMsg(tscGetErrorMsgPayload(pCmd), msg6);
            }

            char name[TSDB_COL_NAME_LEN] = {0};
            SSchema* pSchema = tscGetTableColumnSchema(pTableMetaInfo->pTableMeta, index.columnIndex);

            bool multiColOutput = taosArrayGetSize(pItem->pNode->pParam) > 1;
            setResultColName(name, pItem, cvtFunc.originFuncId, &pParamElem->pNode->colInfo, multiColOutput);

            if (setExprInfoForFunctions(pCmd, pQueryInfo, pSchema, cvtFunc, name, colIndex++, &index, finalResult) != 0) {
              return TSDB_CODE_TSC_INVALID_OPERATION;
            }
          }
        }
        
        return TSDB_CODE_SUCCESS;
      } else {  // select * from xxx
        int32_t numOfFields = 0;

        // multicolumn selection does not support alias name
        if (pItem->aliasName != NULL && strlen(pItem->aliasName) > 0) {
          return invalidOperationMsg(tscGetErrorMsgPayload(pCmd), msg8);
        }

        for (int32_t j = 0; j < pQueryInfo->numOfTables; ++j) {
          pTableMetaInfo = tscGetMetaInfo(pQueryInfo, j);
          SSchema* pSchema = tscGetTableSchema(pTableMetaInfo->pTableMeta);

          for (int32_t i = 0; i < tscGetNumOfColumns(pTableMetaInfo->pTableMeta); ++i) {
            SColumnIndex index = {.tableIndex = j, .columnIndex = i};

            char name[TSDB_COL_NAME_LEN] = {0};
            SStrToken t = {.z = pSchema[i].name, .n = (uint32_t)strnlen(pSchema[i].name, TSDB_COL_NAME_LEN)};
            setResultColName(name, pItem, cvtFunc.originFuncId, &t, true);

            if (setExprInfoForFunctions(pCmd, pQueryInfo, &pSchema[index.columnIndex], cvtFunc, name, colIndex, &index, finalResult) != 0) {
              return TSDB_CODE_TSC_INVALID_OPERATION;
            }
            colIndex++;
          }

          numOfFields += tscGetNumOfColumns(pTableMetaInfo->pTableMeta);
        }

        return TSDB_CODE_SUCCESS;
      }
    }

    case TSDB_FUNC_TOP:
    case TSDB_FUNC_BOTTOM:
    case TSDB_FUNC_PERCT:
    case TSDB_FUNC_APERCT: {
      // 1. valid the number of parameters
      if (pItem->pNode->pParam == NULL || taosArrayGetSize(pItem->pNode->pParam) != 2) {
        /* no parameters or more than one parameter for function */
        return invalidOperationMsg(tscGetErrorMsgPayload(pCmd), msg2);
      }

      tSqlExprItem* pParamElem = taosArrayGet(pItem->pNode->pParam, 0);
      if (pParamElem->pNode->tokenId != TK_ID) {
        return invalidOperationMsg(tscGetErrorMsgPayload(pCmd), msg2);
      }
      
      SColumnIndex index = COLUMN_INDEX_INITIALIZER;
      if (getColumnIndexByName(pCmd, &pParamElem->pNode->colInfo, pQueryInfo, &index) != TSDB_CODE_SUCCESS) {
        return invalidOperationMsg(tscGetErrorMsgPayload(pCmd), msg3);
      }

      if (index.columnIndex == TSDB_TBNAME_COLUMN_INDEX) {
        return invalidOperationMsg(tscGetErrorMsgPayload(pCmd), msg6);
      }
      
      pTableMetaInfo = tscGetMetaInfo(pQueryInfo, index.tableIndex);
      SSchema* pSchema = tscGetTableColumnSchema(pTableMetaInfo->pTableMeta, index.columnIndex);

      // functions can not be applied to tags
      if (index.columnIndex >= tscGetNumOfColumns(pTableMetaInfo->pTableMeta)) {
        return invalidOperationMsg(tscGetErrorMsgPayload(pCmd), msg6);
      }

      // 2. valid the column type
      if (!IS_NUMERIC_TYPE(pSchema->type)) {
        return invalidOperationMsg(tscGetErrorMsgPayload(pCmd), msg1);
      }

      // 3. valid the parameters
      if (pParamElem[1].pNode->tokenId == TK_ID) {
        return invalidOperationMsg(tscGetErrorMsgPayload(pCmd), msg2);
      }

      tVariant* pVariant = &pParamElem[1].pNode->value;

      int8_t  resultType = pSchema->type;
      int16_t resultSize = pSchema->bytes;

      char val[8] = {0};

      SExprInfo* pExpr = NULL;
      if (functionId == TSDB_FUNC_PERCT || functionId == TSDB_FUNC_APERCT) {
        tVariantDump(pVariant, val, TSDB_DATA_TYPE_DOUBLE, true);

        double dp = GET_DOUBLE_VAL(val);
        if (dp < 0 || dp > TOP_BOTTOM_QUERY_LIMIT) {
          return invalidOperationMsg(tscGetErrorMsgPayload(pCmd), msg5);
        }

        resultSize = sizeof(double);
        resultType = TSDB_DATA_TYPE_DOUBLE;

        /*
         * sql function transformation
         * for dp = 0, it is actually min,
         * for dp = 100, it is max,
         */
        tscInsertPrimaryTsSourceColumn(pQueryInfo, pTableMetaInfo->pTableMeta->id.uid);
        colIndex += 1;  // the first column is ts

        pExpr = tscExprAppend(pQueryInfo, functionId, &index, resultType, resultSize, getNewResColId(pCmd), resultSize, false);
        tscExprAddParams(&pExpr->base, val, TSDB_DATA_TYPE_DOUBLE, sizeof(double));
      } else {
        tVariantDump(pVariant, val, TSDB_DATA_TYPE_BIGINT, true);

        int64_t nTop = GET_INT32_VAL(val);
        if (nTop <= 0 || nTop > 100) {  // todo use macro
          return invalidOperationMsg(tscGetErrorMsgPayload(pCmd), msg5);
        }

        // todo REFACTOR
        // set the first column ts for top/bottom query
        SColumnIndex index1 = {index.tableIndex, PRIMARYKEY_TIMESTAMP_COL_INDEX};
        pExpr = tscExprAppend(pQueryInfo, TSDB_FUNC_TS, &index1, TSDB_DATA_TYPE_TIMESTAMP, TSDB_KEYSIZE, getNewResColId(pCmd),
                                 TSDB_KEYSIZE, false);
        tstrncpy(pExpr->base.aliasName, aAggs[TSDB_FUNC_TS].name, sizeof(pExpr->base.aliasName));

        const int32_t TS_COLUMN_INDEX = PRIMARYKEY_TIMESTAMP_COL_INDEX;
        SColumnList   ids = createColumnList(1, index.tableIndex, TS_COLUMN_INDEX);
        insertResultField(pQueryInfo, TS_COLUMN_INDEX, &ids, TSDB_KEYSIZE, TSDB_DATA_TYPE_TIMESTAMP,
                          aAggs[TSDB_FUNC_TS].name, pExpr);

        colIndex += 1;  // the first column is ts

        pExpr = tscExprAppend(pQueryInfo, functionId, &index, resultType, resultSize, getNewResColId(pCmd), resultSize, false);
        tscExprAddParams(&pExpr->base, val, TSDB_DATA_TYPE_BIGINT, sizeof(int64_t));
      }
  
      memset(pExpr->base.aliasName, 0, tListLen(pExpr->base.aliasName));
      getColumnName(pItem, pExpr->base.aliasName, pExpr->base.token,sizeof(pExpr->base.aliasName) - 1);

      // todo refactor: tscColumnListInsert part
      SColumnList ids = createColumnList(1, index.tableIndex, index.columnIndex);

      if (finalResult) {
        insertResultField(pQueryInfo, colIndex, &ids, resultSize, resultType, pExpr->base.aliasName, pExpr);
      } else {
        assert(ids.num == 1);
        tscColumnListInsert(pQueryInfo->colList, ids.ids[0].columnIndex, pExpr->base.uid, pSchema);
      }

      return TSDB_CODE_SUCCESS;
    };
    
    case TSDB_FUNC_TID_TAG: {
      pTableMetaInfo = tscGetMetaInfo(pQueryInfo, 0);
      if (UTIL_TABLE_IS_NORMAL_TABLE(pTableMetaInfo)) {
        return invalidOperationMsg(tscGetErrorMsgPayload(pCmd), msg7);
      }
    
      // no parameters or more than one parameter for function
      if (pItem->pNode->pParam == NULL || taosArrayGetSize(pItem->pNode->pParam) != 1) {
        return invalidOperationMsg(tscGetErrorMsgPayload(pCmd), msg2);
      }
      
      tSqlExprItem* pParamItem = taosArrayGet(pItem->pNode->pParam, 0);
      tSqlExpr* pParam = pParamItem->pNode;

      SColumnIndex index = COLUMN_INDEX_INITIALIZER;
      if (getColumnIndexByName(pCmd, &pParam->colInfo, pQueryInfo, &index) != TSDB_CODE_SUCCESS) {
        return invalidOperationMsg(tscGetErrorMsgPayload(pCmd), msg3);
      }
    
      pTableMetaInfo = tscGetMetaInfo(pQueryInfo, index.tableIndex);
      SSchema* pSchema = tscGetTableTagSchema(pTableMetaInfo->pTableMeta);
  
      // functions can not be applied to normal columns
      int32_t numOfCols = tscGetNumOfColumns(pTableMetaInfo->pTableMeta);
      if (index.columnIndex < numOfCols && index.columnIndex != TSDB_TBNAME_COLUMN_INDEX) {
        return invalidOperationMsg(tscGetErrorMsgPayload(pCmd), msg6);
      }
    
      if (index.columnIndex > 0) {
        index.columnIndex -= numOfCols;
      }
      
      // 2. valid the column type
      int16_t colType = 0;
      if (index.columnIndex == TSDB_TBNAME_COLUMN_INDEX) {
        colType = TSDB_DATA_TYPE_BINARY;
      } else {
        colType = pSchema[index.columnIndex].type;
      }
      
      if (colType == TSDB_DATA_TYPE_BOOL) {
        return invalidOperationMsg(tscGetErrorMsgPayload(pCmd), msg1);
      }

      tscColumnListInsert(pTableMetaInfo->tagColList, index.columnIndex, pTableMetaInfo->pTableMeta->id.uid,
                          &pSchema[index.columnIndex]);
      SSchema* pTagSchema = tscGetTableTagSchema(pTableMetaInfo->pTableMeta);

      SSchema s = {0};
      if (index.columnIndex == TSDB_TBNAME_COLUMN_INDEX) {
        s = *tGetTbnameColumnSchema();
      } else {
        s = pTagSchema[index.columnIndex];
      }
      
      int16_t bytes = 0;
      int16_t type  = 0;
      int32_t inter = 0;

      int32_t ret = getResultDataInfo(s.type, s.bytes, TSDB_FUNC_TID_TAG, 0, &type, &bytes, &inter, 0, 0);
      assert(ret == TSDB_CODE_SUCCESS);
      
      s.type = (uint8_t)type;
      s.bytes = bytes;

      TSDB_QUERY_SET_TYPE(pQueryInfo->type, TSDB_QUERY_TYPE_TAG_FILTER_QUERY);
      tscAddFuncInSelectClause(pQueryInfo, 0, TSDB_FUNC_TID_TAG, &index, &s, TSDB_COL_TAG, getNewResColId(pCmd));
      
      return TSDB_CODE_SUCCESS;
    }
    case TSDB_FUNC_BLKINFO: {
      // no parameters or more than one parameter for function
      if (pItem->pNode->pParam != NULL && taosArrayGetSize(pItem->pNode->pParam) != 0) {
        return invalidOperationMsg(tscGetErrorMsgPayload(pCmd), msg2);
      }

      SColumnIndex index = {.tableIndex = 0, .columnIndex = 0,};
      pTableMetaInfo = tscGetMetaInfo(pQueryInfo, index.tableIndex);

      SSchema s = {.name = "block_dist", .type = TSDB_DATA_TYPE_BINARY};
      int32_t inter   = 0;
      int16_t resType = 0;
      int16_t bytes   = 0;
      getResultDataInfo(TSDB_DATA_TYPE_INT, 4, TSDB_FUNC_BLKINFO, 0, &resType, &bytes, &inter, 0, 0);
      s.bytes = bytes;
      s.type = (uint8_t)resType;

      SExprInfo* pExpr = tscExprInsert(pQueryInfo, 0, TSDB_FUNC_BLKINFO, &index, resType,
                                         bytes, getNewResColId(pCmd), bytes, 0);
      tstrncpy(pExpr->base.aliasName, s.name, sizeof(pExpr->base.aliasName));

      SColumnList ids = createColumnList(1, index.tableIndex, index.columnIndex);
      insertResultField(pQueryInfo, 0, &ids, bytes, s.type, s.name, pExpr);

      pExpr->base.numOfParams = 1;
      pExpr->base.param[0].i64 = pTableMetaInfo->pTableMeta->tableInfo.rowSize;
      pExpr->base.param[0].nType = TSDB_DATA_TYPE_BIGINT;

      return TSDB_CODE_SUCCESS;
    }

    default:
      return TSDB_CODE_TSC_INVALID_OPERATION;
  }
  
}

// todo refactor
static SColumnList createColumnList(int32_t num, int16_t tableIndex, int32_t columnIndex) {
  assert(num == 1 && tableIndex >= 0);

  SColumnList columnList = {0};
  columnList.num = num;

  int32_t index = num - 1;
  columnList.ids[index].tableIndex = tableIndex;
  columnList.ids[index].columnIndex = columnIndex;

  return columnList;
}

void getColumnName(tSqlExprItem* pItem, char* resultFieldName, char* rawName, int32_t nameLength) {
  int32_t len = ((int32_t)pItem->pNode->token.n < nameLength) ? (int32_t)pItem->pNode->token.n : nameLength;
  strncpy(rawName, pItem->pNode->token.z, len);

  if (pItem->aliasName != NULL) {
    strncpy(resultFieldName, pItem->aliasName, len);
  } else {
    strncpy(resultFieldName, rawName, len);
  }
}

static bool isTablenameToken(SStrToken* token) {
  SStrToken tmpToken = *token;
  SStrToken tableToken = {0};

  extractTableNameFromToken(&tmpToken, &tableToken);

  return (strncasecmp(TSQL_TBNAME_L, tmpToken.z, tmpToken.n) == 0 && tmpToken.n == strlen(TSQL_TBNAME_L));
}

static int16_t doGetColumnIndex(SQueryInfo* pQueryInfo, int32_t index, SStrToken* pToken) {
  STableMeta* pTableMeta = tscGetMetaInfo(pQueryInfo, index)->pTableMeta;

  int32_t  numOfCols = tscGetNumOfColumns(pTableMeta) + tscGetNumOfTags(pTableMeta);
  SSchema* pSchema = tscGetTableSchema(pTableMeta);

  int16_t columnIndex = COLUMN_INDEX_INITIAL_VAL;

  for (int16_t i = 0; i < numOfCols; ++i) {
    if (pToken->n != strlen(pSchema[i].name)) {
      continue;
    }

    if (strncasecmp(pSchema[i].name, pToken->z, pToken->n) == 0) {
      columnIndex = i;
      break;
    }
  }

  return columnIndex;
}

int32_t doGetColumnIndexByName(SSqlCmd* pCmd, SStrToken* pToken, SQueryInfo* pQueryInfo, SColumnIndex* pIndex) {
  const char* msg0 = "ambiguous column name";
  const char* msg1 = "invalid column name";

  if (isTablenameToken(pToken)) {
    pIndex->columnIndex = TSDB_TBNAME_COLUMN_INDEX;
  } else if (strncasecmp(pToken->z, DEFAULT_PRIMARY_TIMESTAMP_COL_NAME, pToken->n) == 0) {
    pIndex->columnIndex = PRIMARYKEY_TIMESTAMP_COL_INDEX;
  } else {
    // not specify the table name, try to locate the table index by column name
    if (pIndex->tableIndex == COLUMN_INDEX_INITIAL_VAL) {
      for (int16_t i = 0; i < pQueryInfo->numOfTables; ++i) {
        int16_t colIndex = doGetColumnIndex(pQueryInfo, i, pToken);

        if (colIndex != COLUMN_INDEX_INITIAL_VAL) {
          if (pIndex->columnIndex != COLUMN_INDEX_INITIAL_VAL) {
            return invalidOperationMsg(tscGetErrorMsgPayload(pCmd), msg0);
          } else {
            pIndex->tableIndex = i;
            pIndex->columnIndex = colIndex;
          }
        }
      }
    } else {  // table index is valid, get the column index
      int16_t colIndex = doGetColumnIndex(pQueryInfo, pIndex->tableIndex, pToken);
      if (colIndex != COLUMN_INDEX_INITIAL_VAL) {
        pIndex->columnIndex = colIndex;
      }
    }

    if (pIndex->columnIndex == COLUMN_INDEX_INITIAL_VAL) {
      return invalidOperationMsg(tscGetErrorMsgPayload(pCmd), msg1);
    }
  }

  if (COLUMN_INDEX_VALIDE(*pIndex)) {
    return TSDB_CODE_SUCCESS;
  } else {
    return TSDB_CODE_TSC_INVALID_OPERATION;
  }
}

int32_t getTableIndexImpl(SStrToken* pTableToken, SQueryInfo* pQueryInfo, SColumnIndex* pIndex) {
  if (pTableToken->n == 0) {  // only one table and no table name prefix in column name
    if (pQueryInfo->numOfTables == 1) {
      pIndex->tableIndex = 0;
    } else {
      pIndex->tableIndex = COLUMN_INDEX_INITIAL_VAL;
    }

    return TSDB_CODE_SUCCESS;
  }

  pIndex->tableIndex = COLUMN_INDEX_INITIAL_VAL;
  for (int32_t i = 0; i < pQueryInfo->numOfTables; ++i) {
    STableMetaInfo* pTableMetaInfo = tscGetMetaInfo(pQueryInfo, i);
    char* name = pTableMetaInfo->aliasName;
    if (strncasecmp(name, pTableToken->z, pTableToken->n) == 0 && strlen(name) == pTableToken->n) {
      pIndex->tableIndex = i;
      break;
    }
  }

  if (pIndex->tableIndex < 0) {
    return TSDB_CODE_TSC_INVALID_OPERATION;
  }

  return TSDB_CODE_SUCCESS;
}

int32_t getTableIndexByName(SStrToken* pToken, SQueryInfo* pQueryInfo, SColumnIndex* pIndex) {
  SStrToken tableToken = {0};
  extractTableNameFromToken(pToken, &tableToken);

  if (getTableIndexImpl(&tableToken, pQueryInfo, pIndex) != TSDB_CODE_SUCCESS) {
    return TSDB_CODE_TSC_INVALID_OPERATION;
  }

  return TSDB_CODE_SUCCESS;
}

int32_t getColumnIndexByName(SSqlCmd* pCmd, const SStrToken* pToken, SQueryInfo* pQueryInfo, SColumnIndex* pIndex) {
  if (pQueryInfo->pTableMetaInfo == NULL || pQueryInfo->numOfTables == 0) {
    return TSDB_CODE_TSC_INVALID_OPERATION;
  }

  SStrToken tmpToken = *pToken;

  if (getTableIndexByName(&tmpToken, pQueryInfo, pIndex) != TSDB_CODE_SUCCESS) {
    return TSDB_CODE_TSC_INVALID_OPERATION;
  }

  return doGetColumnIndexByName(pCmd, &tmpToken, pQueryInfo, pIndex);
}

int32_t setShowInfo(SSqlObj* pSql, struct SSqlInfo* pInfo) {
  SSqlCmd*        pCmd = &pSql->cmd;
  STableMetaInfo* pTableMetaInfo = tscGetTableMetaInfoFromCmd(pCmd,  0);

  pCmd->command = TSDB_SQL_SHOW;

  const char* msg1 = "invalid name";
  const char* msg2 = "pattern filter string too long";
  const char* msg3 = "database name too long";
  const char* msg4 = "invalid ip address";
  const char* msg5 = "database name is empty";
  const char* msg6 = "pattern string is empty";

  /*
   * database prefix in pInfo->pMiscInfo->a[0]
   * wildcard in like clause in pInfo->pMiscInfo->a[1]
   */
  SShowInfo* pShowInfo = &pInfo->pMiscInfo->showOpt;
  int16_t    showType = pShowInfo->showType;
  if (showType == TSDB_MGMT_TABLE_TABLE || showType == TSDB_MGMT_TABLE_METRIC || showType == TSDB_MGMT_TABLE_VGROUP) {
    // db prefix in tagCond, show table conds in payload
    SStrToken* pDbPrefixToken = &pShowInfo->prefix;
    if (pDbPrefixToken->type != 0) {

      if (pDbPrefixToken->n >= TSDB_DB_NAME_LEN) {  // db name is too long
        return invalidOperationMsg(tscGetErrorMsgPayload(pCmd), msg3);
      }

      if (pDbPrefixToken->n <= 0) {
        return invalidOperationMsg(tscGetErrorMsgPayload(pCmd), msg5);
      }

      if (tscValidateName(pDbPrefixToken) != TSDB_CODE_SUCCESS) {
        return invalidOperationMsg(tscGetErrorMsgPayload(pCmd), msg1);
      }

      int32_t ret = tNameSetDbName(&pTableMetaInfo->name, getAccountId(pSql), pDbPrefixToken);
      if (ret != TSDB_CODE_SUCCESS) {
        return invalidOperationMsg(tscGetErrorMsgPayload(pCmd), msg1);
      }
    }

    // show table/stable like 'xxxx', set the like pattern for show tables
    SStrToken* pPattern = &pShowInfo->pattern;
    if (pPattern->type != 0) {
      pPattern->n = strdequote(pPattern->z);

      if (pPattern->n <= 0) {
        return invalidOperationMsg(tscGetErrorMsgPayload(pCmd), msg6);
      }

      if (!tscValidateTableNameLength(pCmd->payloadLen)) {
        return invalidOperationMsg(tscGetErrorMsgPayload(pCmd), msg2);
      }
    }
  } else if (showType == TSDB_MGMT_TABLE_VNODES) {
    if (pShowInfo->prefix.type == 0) {
      return invalidOperationMsg(tscGetErrorMsgPayload(pCmd), "No specified ip of dnode");
    }

    // show vnodes may be ip addr of dnode in payload
    SStrToken* pDnodeIp = &pShowInfo->prefix;
    if (pDnodeIp->n >= TSDB_IPv4ADDR_LEN) {  // ip addr is too long
      return invalidOperationMsg(tscGetErrorMsgPayload(pCmd), msg3);
    }

    if (!validateIpAddress(pDnodeIp->z, pDnodeIp->n)) {
      return invalidOperationMsg(tscGetErrorMsgPayload(pCmd), msg4);
    }
  } 
  return TSDB_CODE_SUCCESS;
}

int32_t setKillInfo(SSqlObj* pSql, struct SSqlInfo* pInfo, int32_t killType) {
  const char* msg1 = "invalid connection ID";
  const char* msg2 = "invalid query ID";
  const char* msg3 = "invalid stream ID";

  SSqlCmd* pCmd = &pSql->cmd;
  pCmd->command = pInfo->type;
  
  SStrToken* idStr = &(pInfo->pMiscInfo->id);
  if (idStr->n > TSDB_KILL_MSG_LEN) {
    return TSDB_CODE_TSC_INVALID_OPERATION;
  }

  strncpy(pCmd->payload, idStr->z, idStr->n);

  const char delim = ':';
  char* connIdStr = strtok(idStr->z, &delim);
  char* queryIdStr = strtok(NULL, &delim);

  int32_t connId = (int32_t)strtol(connIdStr, NULL, 10);
  if (connId <= 0) {
    memset(pCmd->payload, 0, strlen(pCmd->payload));
    return invalidOperationMsg(tscGetErrorMsgPayload(pCmd), msg1);
  }

  if (killType == TSDB_SQL_KILL_CONNECTION) {
    return TSDB_CODE_SUCCESS;
  }

  int32_t queryId = (int32_t)strtol(queryIdStr, NULL, 10);
  if (queryId <= 0) {
    memset(pCmd->payload, 0, strlen(pCmd->payload));
    if (killType == TSDB_SQL_KILL_QUERY) {
      return invalidOperationMsg(tscGetErrorMsgPayload(pCmd), msg2);
    } else {
      return invalidOperationMsg(tscGetErrorMsgPayload(pCmd), msg3);
    }
  }
  
  return TSDB_CODE_SUCCESS;
}

bool validateIpAddress(const char* ip, size_t size) {
  char tmp[128] = {0};  // buffer to build null-terminated string
  assert(size < 128);

  strncpy(tmp, ip, size);

  in_addr_t epAddr = taosInetAddr(tmp);

  return epAddr != INADDR_NONE;
}

int32_t tscTansformFuncForSTableQuery(SQueryInfo* pQueryInfo) {
  STableMetaInfo* pTableMetaInfo = tscGetMetaInfo(pQueryInfo, 0);

  if (pTableMetaInfo->pTableMeta == NULL || !UTIL_TABLE_IS_SUPER_TABLE(pTableMetaInfo)) {
    return TSDB_CODE_TSC_INVALID_OPERATION;
  }

  assert(tscGetNumOfTags(pTableMetaInfo->pTableMeta) >= 0);

  int16_t bytes = 0;
  int16_t type = 0;
  int32_t interBytes = 0;
  
  size_t size = tscNumOfExprs(pQueryInfo);
  for (int32_t k = 0; k < size; ++k) {
    SExprInfo*   pExpr = tscExprGet(pQueryInfo, k);
    int16_t functionId = aAggs[pExpr->base.functionId].stableFuncId;

    int32_t colIndex = pExpr->base.colInfo.colIndex;
    SSchema* pSrcSchema = tscGetTableColumnSchema(pTableMetaInfo->pTableMeta, colIndex);
    
    if ((functionId >= TSDB_FUNC_SUM && functionId <= TSDB_FUNC_TWA) ||
        (functionId >= TSDB_FUNC_FIRST_DST && functionId <= TSDB_FUNC_STDDEV_DST) ||
        (functionId >= TSDB_FUNC_RATE && functionId <= TSDB_FUNC_AVG_IRATE)) {
      if (getResultDataInfo(pSrcSchema->type, pSrcSchema->bytes, functionId, (int32_t)pExpr->base.param[0].i64, &type, &bytes,
                            &interBytes, 0, true) != TSDB_CODE_SUCCESS) {
        return TSDB_CODE_TSC_INVALID_OPERATION;
      }

      tscExprUpdate(pQueryInfo, k, functionId, pExpr->base.colInfo.colIndex, TSDB_DATA_TYPE_BINARY, bytes);
      // todo refactor
      pExpr->base.interBytes = interBytes;
    }
  }

  tscFieldInfoUpdateOffset(pQueryInfo);
  return TSDB_CODE_SUCCESS;
}

/* transfer the field-info back to original input format */
void tscRestoreFuncForSTableQuery(SQueryInfo* pQueryInfo) {
  STableMetaInfo* pTableMetaInfo = tscGetMetaInfo(pQueryInfo, 0);
  if (!UTIL_TABLE_IS_SUPER_TABLE(pTableMetaInfo)) {
    return;
  }
  
  size_t size = tscNumOfExprs(pQueryInfo);
  for (int32_t i = 0; i < size; ++i) {
    SExprInfo*   pExpr = tscExprGet(pQueryInfo, i);
    SSchema* pSchema = tscGetTableColumnSchema(pTableMetaInfo->pTableMeta, pExpr->base.colInfo.colIndex);
    
    // the final result size and type in the same as query on single table.
    // so here, set the flag to be false;
    int32_t inter = 0;
    
    int32_t functionId = pExpr->base.functionId;
    if (functionId >= TSDB_FUNC_TS && functionId <= TSDB_FUNC_DIFF) {
      continue;
    }
    
    if (functionId == TSDB_FUNC_FIRST_DST) {
      functionId = TSDB_FUNC_FIRST;
    } else if (functionId == TSDB_FUNC_LAST_DST) {
      functionId = TSDB_FUNC_LAST;
    } else if (functionId == TSDB_FUNC_STDDEV_DST) {
      functionId = TSDB_FUNC_STDDEV;
    }
    
    getResultDataInfo(pSchema->type, pSchema->bytes, functionId, 0, &pExpr->base.resType, &pExpr->base.resBytes,
                      &inter, 0, false);
  }
}

bool hasUnsupportFunctionsForSTableQuery(SSqlCmd* pCmd, SQueryInfo* pQueryInfo) {
  const char* msg1 = "TWA not allowed to apply to super table directly";
  const char* msg2 = "TWA only support group by tbname for super table query";
  const char* msg3 = "function not support for super table query";

  // filter sql function not supported by metric query yet.
  size_t size = tscNumOfExprs(pQueryInfo);
  for (int32_t i = 0; i < size; ++i) {
    int32_t functionId = tscExprGet(pQueryInfo, i)->base.functionId;
    if ((aAggs[functionId].status & TSDB_FUNCSTATE_STABLE) == 0) {
      invalidOperationMsg(tscGetErrorMsgPayload(pCmd), msg3);
      return true;
    }
  }

  if (tscIsTWAQuery(pQueryInfo)) {
    if (pQueryInfo->groupbyExpr.numOfGroupCols == 0) {
      invalidOperationMsg(tscGetErrorMsgPayload(pCmd), msg1);
      return true;
    }

    if (pQueryInfo->groupbyExpr.numOfGroupCols != 1) {
      invalidOperationMsg(tscGetErrorMsgPayload(pCmd), msg2);
      return true;
    } else {
      SColIndex* pColIndex = taosArrayGet(pQueryInfo->groupbyExpr.columnInfo, 0);
      if (pColIndex->colIndex != TSDB_TBNAME_COLUMN_INDEX) {
        invalidOperationMsg(tscGetErrorMsgPayload(pCmd), msg2);
        return true;
      }
    }
  }

  return false;
}

static bool groupbyTagsOrNull(SQueryInfo* pQueryInfo) {
  if (pQueryInfo->groupbyExpr.columnInfo == NULL ||
    taosArrayGetSize(pQueryInfo->groupbyExpr.columnInfo) == 0) {
    return true;
  }

  size_t s = taosArrayGetSize(pQueryInfo->groupbyExpr.columnInfo);
  for (int32_t i = 0; i < s; i++) {
    SColIndex* colIndex = taosArrayGet(pQueryInfo->groupbyExpr.columnInfo, i);
    if (colIndex->flag != TSDB_COL_TAG) {
      return false;
    }
  }

  return true;
}

static bool functionCompatibleCheck(SQueryInfo* pQueryInfo, bool joinQuery, bool twQuery) {
  int32_t startIdx = 0;

  size_t numOfExpr = tscNumOfExprs(pQueryInfo);
  assert(numOfExpr > 0);

  SExprInfo* pExpr = tscExprGet(pQueryInfo, startIdx);

  // ts function can be simultaneously used with any other functions.
  int32_t functionID = pExpr->base.functionId;
  if (functionID == TSDB_FUNC_TS || functionID == TSDB_FUNC_TS_DUMMY) {
    startIdx++;
  }

  int32_t factor = functionCompatList[tscExprGet(pQueryInfo, startIdx)->base.functionId];

  if (tscExprGet(pQueryInfo, 0)->base.functionId == TSDB_FUNC_LAST_ROW && (joinQuery || twQuery || !groupbyTagsOrNull(pQueryInfo))) {
    return false;
  }

  // diff function cannot be executed with other function
  // arithmetic function can be executed with other arithmetic functions
  size_t size = tscNumOfExprs(pQueryInfo);
  
  for (int32_t i = startIdx + 1; i < size; ++i) {
    SExprInfo* pExpr1 = tscExprGet(pQueryInfo, i);

    int16_t functionId = pExpr1->base.functionId;
    if (functionId == TSDB_FUNC_TAGPRJ || functionId == TSDB_FUNC_TAG || functionId == TSDB_FUNC_TS) {
      continue;
    }

    if (functionId == TSDB_FUNC_PRJ && (pExpr1->base.colInfo.colId == PRIMARYKEY_TIMESTAMP_COL_INDEX || TSDB_COL_IS_UD_COL(pExpr1->base.colInfo.flag))) {
      continue;
    }

    if (functionCompatList[functionId] != factor) {
      return false;
    } else {
      if (factor == -1) { // two functions with the same -1 flag
        return false;
      }
    }

    if (functionId == TSDB_FUNC_LAST_ROW && (joinQuery || twQuery || !groupbyTagsOrNull(pQueryInfo))) {
      return false;
    }
  }

  return true;
}

int32_t validateGroupbyNode(SQueryInfo* pQueryInfo, SArray* pList, SSqlCmd* pCmd) {
  const char* msg1 = "too many columns in group by clause";
  const char* msg2 = "invalid column name in group by clause";
  const char* msg3 = "columns from one table allowed as group by columns";
  const char* msg4 = "join query does not support group by";
  const char* msg7 = "not support group by expression";
  const char* msg8 = "not allowed column type for group by";
  const char* msg9 = "tags not allowed for table query";

  // todo : handle two tables situation
  STableMetaInfo* pTableMetaInfo = NULL;

  if (pList == NULL) {
    return TSDB_CODE_SUCCESS;
  }

  if (pQueryInfo->colList == NULL) {
    pQueryInfo->colList = taosArrayInit(4, POINTER_BYTES);
  }
  
  pQueryInfo->groupbyExpr.numOfGroupCols = (int16_t)taosArrayGetSize(pList);
  if (pQueryInfo->groupbyExpr.numOfGroupCols > TSDB_MAX_TAGS) {
    return invalidOperationMsg(tscGetErrorMsgPayload(pCmd), msg1);
  }

  if (pQueryInfo->numOfTables > 1) {
    return invalidOperationMsg(tscGetErrorMsgPayload(pCmd), msg4);
  }

  STableMeta* pTableMeta = NULL;
  SSchema*    pSchema = NULL;

  int32_t tableIndex = COLUMN_INDEX_INITIAL_VAL;

  size_t num = taosArrayGetSize(pList);
  for (int32_t i = 0; i < num; ++i) {
    tVariantListItem * pItem = taosArrayGet(pList, i);
    tVariant* pVar = &pItem->pVar;

    SStrToken token = {pVar->nLen, pVar->nType, pVar->pz};

    SColumnIndex index = COLUMN_INDEX_INITIALIZER;
    if (getColumnIndexByName(pCmd, &token, pQueryInfo, &index) != TSDB_CODE_SUCCESS) {
      return invalidOperationMsg(tscGetErrorMsgPayload(pCmd), msg2);
    }

    if (tableIndex == COLUMN_INDEX_INITIAL_VAL) {
      tableIndex = index.tableIndex;
    } else if (tableIndex != index.tableIndex) {
      return invalidOperationMsg(tscGetErrorMsgPayload(pCmd), msg3);
    }

    pTableMetaInfo = tscGetMetaInfo(pQueryInfo, index.tableIndex);
    pTableMeta = pTableMetaInfo->pTableMeta;
  
    int32_t numOfCols = tscGetNumOfColumns(pTableMeta);
    if (index.columnIndex == TSDB_TBNAME_COLUMN_INDEX) {
      pSchema = tGetTbnameColumnSchema();
    } else {
      pSchema = tscGetTableColumnSchema(pTableMeta, index.columnIndex);
    }

    bool groupTag = false;
    if (index.columnIndex == TSDB_TBNAME_COLUMN_INDEX || index.columnIndex >= numOfCols) {
      groupTag = true;
    }
  
    SGroupbyExpr* pGroupExpr = &pQueryInfo->groupbyExpr;
    if (pGroupExpr->columnInfo == NULL) {
      pGroupExpr->columnInfo = taosArrayInit(4, sizeof(SColIndex));
    }
    
    if (groupTag) {
      if (!UTIL_TABLE_IS_SUPER_TABLE(pTableMetaInfo)) {
        return invalidOperationMsg(tscGetErrorMsgPayload(pCmd), msg9);
      }

      int32_t relIndex = index.columnIndex;
      if (index.columnIndex != TSDB_TBNAME_COLUMN_INDEX) {
        relIndex -= numOfCols;
      }

      SColIndex colIndex = { .colIndex = relIndex, .flag = TSDB_COL_TAG, .colId = pSchema->colId, };
      strncpy(colIndex.name, pSchema->name, tListLen(colIndex.name));
      taosArrayPush(pGroupExpr->columnInfo, &colIndex);
      
      index.columnIndex = relIndex;
      tscColumnListInsert(pTableMetaInfo->tagColList, index.columnIndex, pTableMeta->id.uid, pSchema);
    } else {
      // check if the column type is valid, here only support the bool/tinyint/smallint/bigint group by
      if (pSchema->type == TSDB_DATA_TYPE_TIMESTAMP || pSchema->type == TSDB_DATA_TYPE_FLOAT || pSchema->type == TSDB_DATA_TYPE_DOUBLE) {
        return invalidOperationMsg(tscGetErrorMsgPayload(pCmd), msg8);
      }

      tscColumnListInsert(pQueryInfo->colList, index.columnIndex, pTableMeta->id.uid, pSchema);
      
      SColIndex colIndex = { .colIndex = index.columnIndex, .flag = TSDB_COL_NORMAL, .colId = pSchema->colId };
      strncpy(colIndex.name, pSchema->name, tListLen(colIndex.name));

      taosArrayPush(pGroupExpr->columnInfo, &colIndex);
      pQueryInfo->groupbyExpr.orderType = TSDB_ORDER_ASC;

      if (i == 0 && num > 1) {
        return invalidOperationMsg(tscGetErrorMsgPayload(pCmd), msg7);
      }
    }
  }

  pQueryInfo->groupbyExpr.tableIndex = tableIndex;
  return TSDB_CODE_SUCCESS;
}


static SColumnFilterInfo* addColumnFilterInfo(SColumnFilterList* filterList) {
  int32_t size = (filterList->numOfFilters) + 1;

  char* tmp = (char*) realloc((void*)(filterList->filterInfo), sizeof(SColumnFilterInfo) * (size));
  if (tmp != NULL) {
    filterList->filterInfo = (SColumnFilterInfo*)tmp;
  } else {
    return NULL;
  }

  filterList->numOfFilters = size;

  SColumnFilterInfo* pColFilterInfo = &(filterList->filterInfo[size - 1]);
  memset(pColFilterInfo, 0, sizeof(SColumnFilterInfo));

  return pColFilterInfo;
}

static int32_t doExtractColumnFilterInfo(SSqlCmd* pCmd, SQueryInfo* pQueryInfo, int32_t timePrecision, SColumnFilterInfo* pColumnFilter,
                                         int16_t colType, tSqlExpr* pExpr) {
  const char* msg = "not supported filter condition";

  tSqlExpr *pRight = pExpr->pRight;

  if (colType >= TSDB_DATA_TYPE_TINYINT && colType <= TSDB_DATA_TYPE_BIGINT) {
    colType = TSDB_DATA_TYPE_BIGINT;
  } else if (colType == TSDB_DATA_TYPE_FLOAT || colType == TSDB_DATA_TYPE_DOUBLE) {
    colType = TSDB_DATA_TYPE_DOUBLE;
  } else if ((colType == TSDB_DATA_TYPE_TIMESTAMP) && (TSDB_DATA_TYPE_BINARY == pRight->value.nType)) {
    int retVal = setColumnFilterInfoForTimestamp(pCmd, pQueryInfo, &pRight->value);
    if (TSDB_CODE_SUCCESS != retVal) {
      return retVal;
    }
  } else if ((colType == TSDB_DATA_TYPE_TIMESTAMP) && (TSDB_DATA_TYPE_BIGINT == pRight->value.nType)) {
    if ((timePrecision == TSDB_TIME_PRECISION_MILLI) && (pRight->flags & (1 << EXPR_FLAG_US_TIMESTAMP))) {
      pRight->value.i64 /= 1000;
    }
  }

  int32_t retVal = TSDB_CODE_SUCCESS;

  int32_t bufLen = 0;
  if (IS_NUMERIC_TYPE(pRight->value.nType)) {
    bufLen = 60;
  } else {
    bufLen = pRight->value.nLen + 1;
  }

  if (pExpr->tokenId == TK_LE || pExpr->tokenId == TK_LT) {
    retVal = tVariantDump(&pRight->value, (char*)&pColumnFilter->upperBndd, colType, false);

  // TK_GT,TK_GE,TK_EQ,TK_NE are based on the pColumn->lowerBndd
  } else if (colType == TSDB_DATA_TYPE_BINARY) {
    pColumnFilter->pz = (int64_t)calloc(1, bufLen * TSDB_NCHAR_SIZE);
    pColumnFilter->len = pRight->value.nLen;
    retVal = tVariantDump(&pRight->value, (char*)pColumnFilter->pz, colType, false);

  } else if (colType == TSDB_DATA_TYPE_NCHAR) {
    // pRight->value.nLen + 1 is larger than the actual nchar string length
    pColumnFilter->pz = (int64_t)calloc(1, bufLen * TSDB_NCHAR_SIZE);
    retVal = tVariantDump(&pRight->value, (char*)pColumnFilter->pz, colType, false);
    size_t len = twcslen((wchar_t*)pColumnFilter->pz);
    pColumnFilter->len = len * TSDB_NCHAR_SIZE;

  } else {
    retVal = tVariantDump(&pRight->value, (char*)&pColumnFilter->lowerBndd, colType, false);
  }

  if (retVal != TSDB_CODE_SUCCESS) {
    return invalidOperationMsg(tscGetErrorMsgPayload(pCmd), msg);
  } 

  switch (pExpr->tokenId) {
    case TK_LE:
      pColumnFilter->upperRelOptr = TSDB_RELATION_LESS_EQUAL;
      break;
    case TK_LT:
      pColumnFilter->upperRelOptr = TSDB_RELATION_LESS;
      break;
    case TK_GT:
      pColumnFilter->lowerRelOptr = TSDB_RELATION_GREATER;
      break;
    case TK_GE:
      pColumnFilter->lowerRelOptr = TSDB_RELATION_GREATER_EQUAL;
      break;
    case TK_EQ:
      pColumnFilter->lowerRelOptr = TSDB_RELATION_EQUAL;
      break;
    case TK_NE:
      pColumnFilter->lowerRelOptr = TSDB_RELATION_NOT_EQUAL;
      break;
    case TK_LIKE:
      pColumnFilter->lowerRelOptr = TSDB_RELATION_LIKE;
      break;
    case TK_ISNULL:
      pColumnFilter->lowerRelOptr = TSDB_RELATION_ISNULL;
      break;
    case TK_NOTNULL:
      pColumnFilter->lowerRelOptr = TSDB_RELATION_NOTNULL;
      break;
    default:
      return invalidOperationMsg(tscGetErrorMsgPayload(pCmd), msg);
  }

  return TSDB_CODE_SUCCESS;
}

typedef struct SCondExpr {
  tSqlExpr* pTagCond;
  tSqlExpr* pTimewindow;

  tSqlExpr* pColumnCond;

  tSqlExpr* pTableCond;
  int16_t   relType;  // relation between table name in expression and other tag
                      // filter condition expression, TK_AND or TK_OR
  int16_t tableCondIndex;

  tSqlExpr* pJoinExpr;  // join condition
  bool      tsJoin;
} SCondExpr;

static int32_t getTimeRange(STimeWindow* win, tSqlExpr* pRight, int32_t optr, int16_t timePrecision);

static int32_t tablenameListToString(tSqlExpr* pExpr, SStringBuilder* sb) {
  SArray* pList = pExpr->pParam;

  int32_t size = (int32_t) taosArrayGetSize(pList);
  if (size <= 0) {
    return TSDB_CODE_TSC_INVALID_OPERATION;
  }

  if (size > 0) {
    taosStringBuilderAppendStringLen(sb, QUERY_COND_REL_PREFIX_IN, QUERY_COND_REL_PREFIX_IN_LEN);
  }

  for (int32_t i = 0; i < size; ++i) {
    tSqlExprItem* pSub = taosArrayGet(pList, i);
    tVariant* pVar = &pSub->pNode->value;

    taosStringBuilderAppendStringLen(sb, pVar->pz, pVar->nLen);

    if (i < size - 1) {
      taosStringBuilderAppendString(sb, TBNAME_LIST_SEP);
    }

    if (pVar->nLen <= 0 || !tscValidateTableNameLength(pVar->nLen)) {
      return TSDB_CODE_TSC_INVALID_OPERATION;
    }
  }

  return TSDB_CODE_SUCCESS;
}

static int32_t tablenameCondToString(tSqlExpr* pExpr, SStringBuilder* sb) {
  taosStringBuilderAppendStringLen(sb, QUERY_COND_REL_PREFIX_LIKE, QUERY_COND_REL_PREFIX_LIKE_LEN);
  taosStringBuilderAppendString(sb, pExpr->value.pz);

  return TSDB_CODE_SUCCESS;
}

enum {
  TSQL_EXPR_TS = 0,
  TSQL_EXPR_TAG = 1,
  TSQL_EXPR_COLUMN = 2,
  TSQL_EXPR_TBNAME = 3,
};

static int32_t extractColumnFilterInfo(SSqlCmd* pCmd, SQueryInfo* pQueryInfo, SColumnIndex* pIndex, tSqlExpr* pExpr, int32_t sqlOptr) {
  STableMetaInfo* pTableMetaInfo = tscGetMetaInfo(pQueryInfo, pIndex->tableIndex);

  STableMeta* pTableMeta = pTableMetaInfo->pTableMeta;
  SSchema*    pSchema = tscGetTableColumnSchema(pTableMeta, pIndex->columnIndex);

  const char* msg1 = "non binary column not support like operator";
  const char* msg2 = "binary column not support this operator";  
  const char* msg3 = "bool column not support this operator";

  SColumn* pColumn = tscColumnListInsert(pQueryInfo->colList, pIndex->columnIndex, pTableMeta->id.uid, pSchema);
  SColumnFilterInfo* pColFilter = NULL;

  /*
   * in case of TK_AND filter condition, we first find the corresponding column and build the query condition together
   * the already existed condition.
   */
  if (sqlOptr == TK_AND) {
    // this is a new filter condition on this column
    if (pColumn->info.flist.numOfFilters == 0) {
      pColFilter = addColumnFilterInfo(&pColumn->info.flist);
    } else {  // update the existed column filter information, find the filter info here
      pColFilter = &pColumn->info.flist.filterInfo[0];
    }

    if (pColFilter == NULL) {
      return TSDB_CODE_TSC_OUT_OF_MEMORY;
    }
  } else if (sqlOptr == TK_OR) {
    // TODO fixme: failed to invalid the filter expression: "col1 = 1 OR col2 = 2"
    pColFilter = addColumnFilterInfo(&pColumn->info.flist);
    if (pColFilter == NULL) {
      return TSDB_CODE_TSC_OUT_OF_MEMORY;
    }
  } else {  // error;
    return TSDB_CODE_TSC_INVALID_OPERATION;
  }

  pColFilter->filterstr =
      ((pSchema->type == TSDB_DATA_TYPE_BINARY || pSchema->type == TSDB_DATA_TYPE_NCHAR) ? 1 : 0);

  if (pColFilter->filterstr) {
    if (pExpr->tokenId != TK_EQ
      && pExpr->tokenId != TK_NE
      && pExpr->tokenId != TK_ISNULL
      && pExpr->tokenId != TK_NOTNULL
      && pExpr->tokenId != TK_LIKE
      ) {
      return invalidOperationMsg(tscGetErrorMsgPayload(pCmd), msg2);
    }
  } else {
    if (pExpr->tokenId == TK_LIKE) {
      return invalidOperationMsg(tscGetErrorMsgPayload(pCmd), msg1);
    }
    
    if (pSchema->type == TSDB_DATA_TYPE_BOOL) {
      int32_t t = pExpr->tokenId;
      if (t != TK_EQ && t != TK_NE && t != TK_NOTNULL && t != TK_ISNULL) {
        return invalidOperationMsg(tscGetErrorMsgPayload(pCmd), msg3);
      }
    }
  }

  pColumn->columnIndex = pIndex->columnIndex;
  pColumn->tableUid = pTableMeta->id.uid;

  STableComInfo tinfo = tscGetTableInfo(pTableMeta);
  return doExtractColumnFilterInfo(pCmd, pQueryInfo, tinfo.precision, pColFilter, pSchema->type, pExpr);
}

static int32_t getTablenameCond(SSqlCmd* pCmd, SQueryInfo* pQueryInfo, tSqlExpr* pTableCond, SStringBuilder* sb) {
  const char* msg0 = "invalid table name list";
  const char* msg1 = "not string following like";

  if (pTableCond == NULL) {
    return TSDB_CODE_SUCCESS;
  }

  tSqlExpr* pLeft = pTableCond->pLeft;
  tSqlExpr* pRight = pTableCond->pRight;

  if (!isTablenameToken(&pLeft->colInfo)) {
    return TSDB_CODE_TSC_INVALID_OPERATION;
  }

  int32_t ret = TSDB_CODE_SUCCESS;

  if (pTableCond->tokenId == TK_IN) {
    ret = tablenameListToString(pRight, sb);
  } else if (pTableCond->tokenId == TK_LIKE) {
    if (pRight->tokenId != TK_STRING) {
      return invalidOperationMsg(tscGetErrorMsgPayload(pCmd), msg1);
    }
    
    ret = tablenameCondToString(pRight, sb);
  }

  if (ret != TSDB_CODE_SUCCESS) {
    invalidOperationMsg(tscGetErrorMsgPayload(pCmd), msg0);
  }

  return ret;
}

static int32_t getColumnQueryCondInfo(SSqlCmd* pCmd, SQueryInfo* pQueryInfo, tSqlExpr* pExpr, int32_t relOptr) {
  if (pExpr == NULL) {
    return TSDB_CODE_SUCCESS;
  }

  if (!tSqlExprIsParentOfLeaf(pExpr)) {  // internal node
    int32_t ret = getColumnQueryCondInfo(pCmd, pQueryInfo, pExpr->pLeft, pExpr->tokenId);
    if (ret != TSDB_CODE_SUCCESS) {
      return ret;
    }

    return getColumnQueryCondInfo(pCmd, pQueryInfo, pExpr->pRight, pExpr->tokenId);
  } else {  // handle leaf node
    SColumnIndex index = COLUMN_INDEX_INITIALIZER;
    if (getColumnIndexByName(pCmd, &pExpr->pLeft->colInfo, pQueryInfo, &index) != TSDB_CODE_SUCCESS) {
      return TSDB_CODE_TSC_INVALID_OPERATION;
    }

    return extractColumnFilterInfo(pCmd, pQueryInfo, &index, pExpr, relOptr);
  }
}

static int32_t checkAndSetJoinCondInfo(SSqlCmd* pCmd, SQueryInfo* pQueryInfo, tSqlExpr* pExpr) {
  int32_t code = 0;
  const char* msg1 = "timestamp required for join tables";
  const char* msg2 = "only support one join tag for each table";
  const char* msg3 = "type of join columns must be identical";
  const char* msg4 = "invalid column name in join condition";

  if (pExpr == NULL) {
    return TSDB_CODE_SUCCESS;
  }

  if (!tSqlExprIsParentOfLeaf(pExpr)) {
    code = checkAndSetJoinCondInfo(pCmd, pQueryInfo, pExpr->pLeft);
    if (code) {
      return code;
    }

    return checkAndSetJoinCondInfo(pCmd, pQueryInfo, pExpr->pRight);
  }

  SColumnIndex index = COLUMN_INDEX_INITIALIZER;
  if (getColumnIndexByName(pCmd, &pExpr->pLeft->colInfo, pQueryInfo, &index) != TSDB_CODE_SUCCESS) {
    return invalidOperationMsg(tscGetErrorMsgPayload(pCmd), msg4);
  }

  STableMetaInfo* pTableMetaInfo = tscGetMetaInfo(pQueryInfo, index.tableIndex);
  SSchema* pTagSchema1 = tscGetTableColumnSchema(pTableMetaInfo->pTableMeta, index.columnIndex);

  assert(index.tableIndex >= 0 && index.tableIndex < TSDB_MAX_JOIN_TABLE_NUM);

  SJoinNode **leftNode = &pQueryInfo->tagCond.joinInfo.joinTables[index.tableIndex];
  if (*leftNode == NULL) {
    return invalidOperationMsg(tscGetErrorMsgPayload(pCmd), msg1);
  }

  (*leftNode)->uid = pTableMetaInfo->pTableMeta->id.uid;
  (*leftNode)->tagColId = pTagSchema1->colId;

  if (UTIL_TABLE_IS_SUPER_TABLE(pTableMetaInfo)) {
    STableMeta* pTableMeta = pTableMetaInfo->pTableMeta;

    index.columnIndex = index.columnIndex - tscGetNumOfColumns(pTableMetaInfo->pTableMeta);
    if (!tscColumnExists(pTableMetaInfo->tagColList, index.columnIndex, pTableMetaInfo->pTableMeta->id.uid)) {
      tscColumnListInsert(pTableMetaInfo->tagColList, index.columnIndex, pTableMeta->id.uid, pTagSchema1);

      if (taosArrayGetSize(pTableMetaInfo->tagColList) > 1) {
        return invalidOperationMsg(tscGetErrorMsgPayload(pCmd), msg2);
      }
    }
  }

  int16_t leftIdx = index.tableIndex;

  index = (SColumnIndex)COLUMN_INDEX_INITIALIZER;
  if (getColumnIndexByName(pCmd, &pExpr->pRight->colInfo, pQueryInfo, &index) != TSDB_CODE_SUCCESS) {
    return invalidOperationMsg(tscGetErrorMsgPayload(pCmd), msg4);
  }

  pTableMetaInfo = tscGetMetaInfo(pQueryInfo, index.tableIndex);
  SSchema* pTagSchema2 = tscGetTableColumnSchema(pTableMetaInfo->pTableMeta, index.columnIndex);

  assert(index.tableIndex >= 0 && index.tableIndex < TSDB_MAX_JOIN_TABLE_NUM);

  SJoinNode **rightNode = &pQueryInfo->tagCond.joinInfo.joinTables[index.tableIndex];
  if (*rightNode == NULL) {
    return invalidOperationMsg(tscGetErrorMsgPayload(pCmd), msg1);
  }

  (*rightNode)->uid = pTableMetaInfo->pTableMeta->id.uid;
  (*rightNode)->tagColId = pTagSchema2->colId;

  if (UTIL_TABLE_IS_SUPER_TABLE(pTableMetaInfo)) {
    STableMeta* pTableMeta = pTableMetaInfo->pTableMeta;
    index.columnIndex = index.columnIndex - tscGetNumOfColumns(pTableMeta);
    if (!tscColumnExists(pTableMetaInfo->tagColList, index.columnIndex, pTableMeta->id.uid)) {

      tscColumnListInsert(pTableMetaInfo->tagColList, index.columnIndex, pTableMeta->id.uid, pTagSchema2);
      if (taosArrayGetSize(pTableMetaInfo->tagColList) > 1) {
        return invalidOperationMsg(tscGetErrorMsgPayload(pCmd), msg2);
      }
    }
  }

  int16_t rightIdx = index.tableIndex;

  if (pTagSchema1->type != pTagSchema2->type) {
    return invalidOperationMsg(tscGetErrorMsgPayload(pCmd), msg3);
  }

  if ((*leftNode)->tagJoin == NULL) {
    (*leftNode)->tagJoin = taosArrayInit(2, sizeof(int16_t));
  }

  if ((*rightNode)->tagJoin == NULL) {
    (*rightNode)->tagJoin = taosArrayInit(2, sizeof(int16_t));
  }

  taosArrayPush((*leftNode)->tagJoin, &rightIdx);
  taosArrayPush((*rightNode)->tagJoin, &leftIdx);

  pQueryInfo->tagCond.joinInfo.hasJoin = true;

  return TSDB_CODE_SUCCESS;

}

static int32_t getJoinCondInfo(SSqlCmd* pCmd, SQueryInfo* pQueryInfo, tSqlExpr* pExpr) {
  if (pExpr == NULL) {
    return TSDB_CODE_SUCCESS;
  }

  return checkAndSetJoinCondInfo(pCmd, pQueryInfo, pExpr);
}

static int32_t validateSQLExpr(SSqlCmd* pCmd, tSqlExpr* pExpr, SQueryInfo* pQueryInfo, SColumnList* pList,
                               int32_t* type, uint64_t* uid) {
  if (pExpr->type == SQL_NODE_TABLE_COLUMN) {
    if (*type == NON_ARITHMEIC_EXPR) {
      *type = NORMAL_ARITHMETIC;
    } else if (*type == AGG_ARIGHTMEIC) {
      return TSDB_CODE_TSC_INVALID_OPERATION;
    }

    SColumnIndex index = COLUMN_INDEX_INITIALIZER;
    if (getColumnIndexByName(pCmd, &pExpr->colInfo, pQueryInfo, &index) != TSDB_CODE_SUCCESS) {
      return TSDB_CODE_TSC_INVALID_OPERATION;
    }

    // if column is timestamp, bool, binary, nchar, not support arithmetic, so return invalid sql
    STableMeta* pTableMeta = tscGetMetaInfo(pQueryInfo, index.tableIndex)->pTableMeta;
    SSchema*    pSchema = tscGetTableSchema(pTableMeta) + index.columnIndex;
    
    if ((pSchema->type == TSDB_DATA_TYPE_TIMESTAMP) || (pSchema->type == TSDB_DATA_TYPE_BOOL) ||
        (pSchema->type == TSDB_DATA_TYPE_BINARY) || (pSchema->type == TSDB_DATA_TYPE_NCHAR)) {
      return TSDB_CODE_TSC_INVALID_OPERATION;
    }

    pList->ids[pList->num++] = index;
  } else if ((pExpr->tokenId == TK_FLOAT && (isnan(pExpr->value.dKey) || isinf(pExpr->value.dKey))) ||
             pExpr->tokenId == TK_NULL) {
    return TSDB_CODE_TSC_INVALID_OPERATION;
  } else if (pExpr->type == SQL_NODE_SQLFUNCTION) {
    if (*type == NON_ARITHMEIC_EXPR) {
      *type = AGG_ARIGHTMEIC;
    } else if (*type == NORMAL_ARITHMETIC) {
      return TSDB_CODE_TSC_INVALID_OPERATION;
    }

    int32_t outputIndex = (int32_t)tscNumOfExprs(pQueryInfo);
  
    tSqlExprItem item = {.pNode = pExpr, .aliasName = NULL};
  
    // sql function list in selection clause.
    // Append the sqlExpr into exprList of pQueryInfo structure sequentially
    pExpr->functionId = isValidFunction(pExpr->operand.z, pExpr->operand.n);
    if (pExpr->functionId < 0) {
      return TSDB_CODE_TSC_INVALID_OPERATION;
    }

    if (addExprAndResultField(pCmd, pQueryInfo, outputIndex, &item, false) != TSDB_CODE_SUCCESS) {
      return TSDB_CODE_TSC_INVALID_OPERATION;
    }

    // It is invalid in case of more than one sqlExpr, such as first(ts, k) - last(ts, k)
    int32_t inc = (int32_t) tscNumOfExprs(pQueryInfo) - outputIndex;
    if (inc > 1) {
      return TSDB_CODE_TSC_INVALID_OPERATION;
    }

    // Not supported data type in arithmetic expression
    uint64_t id = -1;
    for(int32_t i = 0; i < inc; ++i) {
      SExprInfo* p1 = tscExprGet(pQueryInfo, i + outputIndex);
      int16_t t = p1->base.resType;
      if (t == TSDB_DATA_TYPE_BINARY || t == TSDB_DATA_TYPE_NCHAR || t == TSDB_DATA_TYPE_BOOL || t == TSDB_DATA_TYPE_TIMESTAMP) {
        return TSDB_CODE_TSC_INVALID_OPERATION;
      }

      if (i == 0) {
        id = p1->base.uid;
      } else if (id != p1->base.uid) {
        return TSDB_CODE_TSC_INVALID_OPERATION;
      }
    }

    *uid = id;
  }

  return TSDB_CODE_SUCCESS;
}

static int32_t validateArithmeticSQLExpr(SSqlCmd* pCmd, tSqlExpr* pExpr, SQueryInfo* pQueryInfo, SColumnList* pList, int32_t* type) {
  if (pExpr == NULL) {
    return TSDB_CODE_SUCCESS;
  }

  tSqlExpr* pLeft = pExpr->pLeft;
  uint64_t uidLeft = 0;
  uint64_t uidRight = 0;

  if (pLeft->type == SQL_NODE_EXPR) {
    int32_t ret = validateArithmeticSQLExpr(pCmd, pLeft, pQueryInfo, pList, type);
    if (ret != TSDB_CODE_SUCCESS) {
      return ret;
    }
  } else {
    int32_t ret = validateSQLExpr(pCmd, pLeft, pQueryInfo, pList, type, &uidLeft);
    if (ret != TSDB_CODE_SUCCESS) {
      return ret;
    }
  }

  tSqlExpr* pRight = pExpr->pRight;
  if (pRight->type == SQL_NODE_EXPR) {
    int32_t ret = validateArithmeticSQLExpr(pCmd, pRight, pQueryInfo, pList, type);
    if (ret != TSDB_CODE_SUCCESS) {
      return ret;
    }
  } else {
    int32_t ret = validateSQLExpr(pCmd, pRight, pQueryInfo, pList, type, &uidRight);
    if (ret != TSDB_CODE_SUCCESS) {
      return ret;
    }

    // the expression not from the same table, return error
    if (uidLeft != uidRight && uidLeft != 0 && uidRight != 0) {
      return TSDB_CODE_TSC_INVALID_OPERATION;
    }
  }

  return TSDB_CODE_SUCCESS;
}

static bool isValidExpr(tSqlExpr* pLeft, tSqlExpr* pRight, int32_t optr) {
  if (pLeft == NULL || (pRight == NULL && optr != TK_IN)) {
    return false;
  }

  /*
   * filter illegal expression in where clause:
   * 1. count(*) > 12
   * 2. sum(columnA) > sum(columnB)
   * 3. 4 < 5,  'ABC'>'abc'
   *
   * However, columnA < 4+12 is valid
   */
  if (pLeft->type == SQL_NODE_SQLFUNCTION) {
    return false;
  }

  if (pRight == NULL) {
    return true;
  }
  
  if (pLeft->tokenId >= TK_BOOL && pLeft->tokenId <= TK_BINARY && pRight->tokenId >= TK_BOOL && pRight->tokenId <= TK_BINARY) {
    return false;
  }

  return true;
}

static void exchangeExpr(tSqlExpr* pExpr) {
  tSqlExpr* pLeft  = pExpr->pLeft;
  tSqlExpr* pRight = pExpr->pRight;

  if (pRight->tokenId == TK_ID && (pLeft->tokenId == TK_INTEGER || pLeft->tokenId == TK_FLOAT ||
                                    pLeft->tokenId == TK_STRING || pLeft->tokenId == TK_BOOL)) {
    /*
     * exchange value of the left handside and the value of the right-handside
     * to make sure that the value of filter expression always locates in
     * right-handside and
     * the column-id is at the left handside.
     */
    uint32_t optr = 0;
    switch (pExpr->tokenId) {
      case TK_LE:
        optr = TK_GE;
        break;
      case TK_LT:
        optr = TK_GT;
        break;
      case TK_GT:
        optr = TK_LT;
        break;
      case TK_GE:
        optr = TK_LE;
        break;
      default:
        optr = pExpr->tokenId;
    }

    pExpr->tokenId = optr;
    SWAP(pExpr->pLeft, pExpr->pRight, void*);
  }
}

static bool validateJoinExprNode(SSqlCmd* pCmd, SQueryInfo* pQueryInfo, tSqlExpr* pExpr, SColumnIndex* pLeftIndex) {
  const char* msg1 = "illegal column name";
  const char* msg2 = "= is expected in join expression";
  const char* msg3 = "join column must have same type";
  const char* msg4 = "self join is not allowed";
  const char* msg5 = "join table must be the same type(table to table, super table to super table)";

  tSqlExpr* pRight = pExpr->pRight;

  if (pRight->tokenId != TK_ID) {
    return true;
  }

  if (pExpr->tokenId != TK_EQ) {
    invalidOperationMsg(tscGetErrorMsgPayload(pCmd), msg2);
    return false;
  }

  SColumnIndex rightIndex = COLUMN_INDEX_INITIALIZER;

  if (getColumnIndexByName(pCmd, &pRight->colInfo, pQueryInfo, &rightIndex) != TSDB_CODE_SUCCESS) {
    invalidOperationMsg(tscGetErrorMsgPayload(pCmd), msg1);
    return false;
  }

  // todo extract function
  STableMetaInfo* pLeftMeterMeta = tscGetMetaInfo(pQueryInfo, pLeftIndex->tableIndex);
  SSchema*        pLeftSchema = tscGetTableSchema(pLeftMeterMeta->pTableMeta);
  int16_t         leftType = pLeftSchema[pLeftIndex->columnIndex].type;

  tscColumnListInsert(pQueryInfo->colList, pLeftIndex->columnIndex, pLeftMeterMeta->pTableMeta->id.uid, &pLeftSchema[pLeftIndex->columnIndex]);

  STableMetaInfo* pRightMeterMeta = tscGetMetaInfo(pQueryInfo, rightIndex.tableIndex);
  SSchema*        pRightSchema = tscGetTableSchema(pRightMeterMeta->pTableMeta);
  int16_t         rightType = pRightSchema[rightIndex.columnIndex].type;

  tscColumnListInsert(pQueryInfo->colList, rightIndex.columnIndex, pRightMeterMeta->pTableMeta->id.uid, &pRightSchema[rightIndex.columnIndex]);

  if (leftType != rightType) {
    invalidOperationMsg(tscGetErrorMsgPayload(pCmd), msg3);
    return false;
  } else if (pLeftIndex->tableIndex == rightIndex.tableIndex) {
    invalidOperationMsg(tscGetErrorMsgPayload(pCmd), msg4);
    return false;
  }

  // table to table/ super table to super table are allowed
  if (UTIL_TABLE_IS_SUPER_TABLE(pLeftMeterMeta) != UTIL_TABLE_IS_SUPER_TABLE(pRightMeterMeta)) {
    invalidOperationMsg(tscGetErrorMsgPayload(pCmd), msg5);
    return false;
  }

  return true;
}

static bool validTableNameOptr(tSqlExpr* pExpr) {
  const char nameFilterOptr[] = {TK_IN, TK_LIKE};

  for (int32_t i = 0; i < tListLen(nameFilterOptr); ++i) {
    if (pExpr->tokenId == nameFilterOptr[i]) {
      return true;
    }
  }

  return false;
}

static int32_t setExprToCond(tSqlExpr** parent, tSqlExpr* pExpr, const char* msg, int32_t parentOptr, char* msgBuf) {
  if (*parent != NULL) {
    if (parentOptr == TK_OR && msg != NULL) {
      return invalidOperationMsg(msgBuf, msg);
    }

    *parent = tSqlExprCreate((*parent), pExpr, parentOptr);
  } else {
    *parent = pExpr;
  }

  return TSDB_CODE_SUCCESS;
}

static int32_t validateNullExpr(tSqlExpr* pExpr, char* msgBuf) {
  const char* msg = "only support is [not] null";

  tSqlExpr* pRight = pExpr->pRight;
  if (pRight->tokenId == TK_NULL && (!(pExpr->tokenId == TK_ISNULL || pExpr->tokenId == TK_NOTNULL))) {
    return invalidOperationMsg(msgBuf, msg);
  }

  return TSDB_CODE_SUCCESS;
}

// check for like expression
static int32_t validateLikeExpr(tSqlExpr* pExpr, STableMeta* pTableMeta, int32_t index, char* msgBuf) {
  const char* msg1 = "wildcard string should be less than 20 characters";
  const char* msg2 = "illegal column name";

  tSqlExpr* pLeft  = pExpr->pLeft;
  tSqlExpr* pRight = pExpr->pRight;

  if (pExpr->tokenId == TK_LIKE) {
    if (pRight->value.nLen > TSDB_PATTERN_STRING_MAX_LEN) {
      return invalidOperationMsg(msgBuf, msg1);
    }

    SSchema* pSchema = tscGetTableSchema(pTableMeta);
    if ((!isTablenameToken(&pLeft->colInfo)) && !IS_VAR_DATA_TYPE(pSchema[index].type)) {
      return invalidOperationMsg(msgBuf, msg2);
    }
  }

  return TSDB_CODE_SUCCESS;
}

static int32_t handleExprInQueryCond(SSqlCmd* pCmd, SQueryInfo* pQueryInfo, tSqlExpr** pExpr, SCondExpr* pCondExpr,
                                     int32_t* type, int32_t parentOptr) {
  const char* msg1 = "table query cannot use tags filter";
  const char* msg2 = "illegal column name";
  const char* msg3 = "only one query time range allowed";
  const char* msg4 = "too many join tables";
  const char* msg5 = "not support ordinary column join";
  const char* msg6 = "only one query condition on tbname allowed";
  const char* msg7 = "only in/like allowed in filter table name";

  tSqlExpr* pLeft  = (*pExpr)->pLeft;
  tSqlExpr* pRight = (*pExpr)->pRight;

  int32_t ret = TSDB_CODE_SUCCESS;

  SColumnIndex index = COLUMN_INDEX_INITIALIZER;
  if (getColumnIndexByName(pCmd, &pLeft->colInfo, pQueryInfo, &index) != TSDB_CODE_SUCCESS) {
    return invalidOperationMsg(tscGetErrorMsgPayload(pCmd), msg2);
  }

  assert(tSqlExprIsParentOfLeaf(*pExpr));

  STableMetaInfo* pTableMetaInfo = tscGetMetaInfo(pQueryInfo, index.tableIndex);
  STableMeta*     pTableMeta = pTableMetaInfo->pTableMeta;

  // validate the null expression
  int32_t code = validateNullExpr(*pExpr, tscGetErrorMsgPayload(pCmd));
  if (code != TSDB_CODE_SUCCESS) {
    return code;
  }

  // validate the like expression
  code = validateLikeExpr(*pExpr, pTableMeta, index.columnIndex, tscGetErrorMsgPayload(pCmd));
  if (code != TSDB_CODE_SUCCESS) {
    return code;
  }

  if (index.columnIndex == PRIMARYKEY_TIMESTAMP_COL_INDEX) {  // query on time range
    if (!validateJoinExprNode(pCmd, pQueryInfo, *pExpr, &index)) {
      return TSDB_CODE_TSC_INVALID_OPERATION;
    }

    // set join query condition
    if (pRight->tokenId == TK_ID) {  // no need to keep the timestamp join condition
      TSDB_QUERY_SET_TYPE(pQueryInfo->type, TSDB_QUERY_TYPE_JOIN_QUERY);
      pCondExpr->tsJoin = true;

      assert(index.tableIndex >= 0 && index.tableIndex < TSDB_MAX_JOIN_TABLE_NUM);
      SJoinNode **leftNode = &pQueryInfo->tagCond.joinInfo.joinTables[index.tableIndex];
      if (*leftNode == NULL) {
        *leftNode = calloc(1, sizeof(SJoinNode));
        if (*leftNode == NULL) {
          return TSDB_CODE_TSC_OUT_OF_MEMORY;
        }
      }

      int16_t leftIdx = index.tableIndex;

      if (getColumnIndexByName(pCmd, &pRight->colInfo, pQueryInfo, &index) != TSDB_CODE_SUCCESS) {
        return invalidOperationMsg(tscGetErrorMsgPayload(pCmd), msg2);
      }

      if (index.tableIndex < 0 || index.tableIndex >= TSDB_MAX_JOIN_TABLE_NUM) {
        return invalidOperationMsg(tscGetErrorMsgPayload(pCmd), msg4);
      }

      SJoinNode **rightNode = &pQueryInfo->tagCond.joinInfo.joinTables[index.tableIndex];
      if (*rightNode == NULL) {
        *rightNode = calloc(1, sizeof(SJoinNode));
        if (*rightNode == NULL) {
          return TSDB_CODE_TSC_OUT_OF_MEMORY;
        }
      }

      int16_t rightIdx = index.tableIndex;

      if ((*leftNode)->tsJoin == NULL) {
        (*leftNode)->tsJoin = taosArrayInit(2, sizeof(int16_t));
      }

      if ((*rightNode)->tsJoin == NULL) {
        (*rightNode)->tsJoin = taosArrayInit(2, sizeof(int16_t));
      }

      taosArrayPush((*leftNode)->tsJoin, &rightIdx);
      taosArrayPush((*rightNode)->tsJoin, &leftIdx);

      /*
       * To release expression, e.g., m1.ts = m2.ts,
       * since this expression is used to set the join query type
       */
      tSqlExprDestroy(*pExpr);
    } else {
      ret = setExprToCond(&pCondExpr->pTimewindow, *pExpr, msg3, parentOptr, pQueryInfo->msg);
    }

    *pExpr = NULL;  // remove this expression
    *type = TSQL_EXPR_TS;
  } else if (index.columnIndex >= tscGetNumOfColumns(pTableMeta) || index.columnIndex == TSDB_TBNAME_COLUMN_INDEX) {
    // query on tags, check for tag query condition
    if (UTIL_TABLE_IS_NORMAL_TABLE(pTableMetaInfo)) {
      return invalidOperationMsg(tscGetErrorMsgPayload(pCmd), msg1);
    }

    // in case of in operator, keep it in a seprate attribute
    if (index.columnIndex == TSDB_TBNAME_COLUMN_INDEX) {
      if (!validTableNameOptr(*pExpr)) {
        return invalidOperationMsg(tscGetErrorMsgPayload(pCmd), msg7);
      }
  
      if (!UTIL_TABLE_IS_SUPER_TABLE(pTableMetaInfo)) {
        return invalidOperationMsg(tscGetErrorMsgPayload(pCmd), msg1);
      }

      if (pCondExpr->pTableCond == NULL) {
        pCondExpr->pTableCond = *pExpr;
        pCondExpr->relType = parentOptr;
        pCondExpr->tableCondIndex = index.tableIndex;
      } else {
        return invalidOperationMsg(tscGetErrorMsgPayload(pCmd), msg6);
      }

      *type = TSQL_EXPR_TBNAME;
      *pExpr = NULL;
    } else {
      if (pRight != NULL && pRight->tokenId == TK_ID) {  // join on tag columns for stable query
        if (!validateJoinExprNode(pCmd, pQueryInfo, *pExpr, &index)) {
          return TSDB_CODE_TSC_INVALID_OPERATION;
        }

        pQueryInfo->type |= TSDB_QUERY_TYPE_JOIN_QUERY;
        ret = setExprToCond(&pCondExpr->pJoinExpr, *pExpr, NULL, parentOptr, pQueryInfo->msg);
        *pExpr = NULL;
      } else {
        // do nothing
        //                ret = setExprToCond(pCmd, &pCondExpr->pTagCond,
        //                *pExpr, NULL, parentOptr);
      }

      *type = TSQL_EXPR_TAG;
    }

  } else {  // query on other columns
    *type = TSQL_EXPR_COLUMN;

    if (pRight->tokenId == TK_ID) {  // other column cannot be served as the join column
      return invalidOperationMsg(tscGetErrorMsgPayload(pCmd), msg5);
    }

    ret = setExprToCond(&pCondExpr->pColumnCond, *pExpr, NULL, parentOptr, pQueryInfo->msg);
    *pExpr = NULL;  // remove it from expr tree
  }

  return ret;
}

int32_t getQueryCondExpr(SSqlCmd* pCmd, SQueryInfo* pQueryInfo, tSqlExpr** pExpr, SCondExpr* pCondExpr,
                        int32_t* type, int32_t parentOptr) {
  if (pExpr == NULL) {
    return TSDB_CODE_SUCCESS;
  }

  const char* msg1 = "query condition between different columns must use 'AND'";

  if ((*pExpr)->flags & (1 << EXPR_FLAG_TS_ERROR)) {
    return TSDB_CODE_TSC_INVALID_OPERATION;
  }

  tSqlExpr* pLeft = (*pExpr)->pLeft;
  tSqlExpr* pRight = (*pExpr)->pRight;

  if (!isValidExpr(pLeft, pRight, (*pExpr)->tokenId)) {
    return TSDB_CODE_TSC_INVALID_OPERATION;
  }

  int32_t leftType = -1;
  int32_t rightType = -1;

  if (!tSqlExprIsParentOfLeaf(*pExpr)) {
    int32_t ret = getQueryCondExpr(pCmd, pQueryInfo, &(*pExpr)->pLeft, pCondExpr, &leftType, (*pExpr)->tokenId);
    if (ret != TSDB_CODE_SUCCESS) {
      return ret;
    }

    ret = getQueryCondExpr(pCmd, pQueryInfo, &(*pExpr)->pRight, pCondExpr, &rightType, (*pExpr)->tokenId);
    if (ret != TSDB_CODE_SUCCESS) {
      return ret;
    }

    /*
     *  if left child and right child do not belong to the same group, the sub
     *  expression is not valid for parent node, it must be TK_AND operator.
     */
    if (leftType != rightType) {
      if ((*pExpr)->tokenId == TK_OR && (leftType + rightType != TSQL_EXPR_TBNAME + TSQL_EXPR_TAG)) {
        return invalidOperationMsg(tscGetErrorMsgPayload(pCmd), msg1);
      }
    }

    *type = rightType;
    return TSDB_CODE_SUCCESS;
  }

  exchangeExpr(*pExpr);

  if (pLeft->tokenId == TK_ID && pRight->tokenId == TK_TIMESTAMP && (pRight->flags & (1 << EXPR_FLAG_TIMESTAMP_VAR))) {
    return TSDB_CODE_TSC_INVALID_OPERATION;
  }

  if ((pLeft->flags & (1 << EXPR_FLAG_TS_ERROR)) || (pRight->flags & (1 << EXPR_FLAG_TS_ERROR))) {
    return TSDB_CODE_TSC_INVALID_OPERATION;
  }

  return handleExprInQueryCond(pCmd, pQueryInfo, pExpr, pCondExpr, type, parentOptr);
}

static void doExtractExprForSTable(SSqlCmd* pCmd, tSqlExpr** pExpr, SQueryInfo* pQueryInfo, tSqlExpr** pOut, int32_t tableIndex) {
  if (tSqlExprIsParentOfLeaf(*pExpr)) {
    tSqlExpr* pLeft = (*pExpr)->pLeft;

    SColumnIndex index = COLUMN_INDEX_INITIALIZER;
    if (getColumnIndexByName(pCmd, &pLeft->colInfo, pQueryInfo, &index) != TSDB_CODE_SUCCESS) {
      return;
    }

    if (index.tableIndex != tableIndex) {
      return;
    }

    *pOut = *pExpr;
    (*pExpr) = NULL;

  } else {
    *pOut = tSqlExprCreate(NULL, NULL, (*pExpr)->tokenId);

    doExtractExprForSTable(pCmd, &(*pExpr)->pLeft, pQueryInfo, &((*pOut)->pLeft), tableIndex);
    doExtractExprForSTable(pCmd, &(*pExpr)->pRight, pQueryInfo, &((*pOut)->pRight), tableIndex);
  }
}

static tSqlExpr* extractExprForSTable(SSqlCmd* pCmd, tSqlExpr** pExpr, SQueryInfo* pQueryInfo, int32_t tableIndex) {
  tSqlExpr* pResExpr = NULL;

  if (*pExpr != NULL) {
    doExtractExprForSTable(pCmd, pExpr, pQueryInfo, &pResExpr, tableIndex);
    tSqlExprCompact(&pResExpr);
  }

  return pResExpr;
}

int tableNameCompar(const void* lhs, const void* rhs) {
  char* left = *(char**)lhs;
  char* right = *(char**)rhs;

  int32_t ret = strcmp(left, right);

  if (ret == 0) {
    return 0;
  }

  return ret > 0 ? 1 : -1;
}

static int32_t setTableCondForSTableQuery(SSqlCmd* pCmd, SQueryInfo* pQueryInfo, const char* account,
                                          tSqlExpr* pExpr, int16_t tableCondIndex, SStringBuilder* sb) {
  const char* msg = "table name too long";

  if (pExpr == NULL) {
    return TSDB_CODE_SUCCESS;
  }

  STableMetaInfo* pTableMetaInfo = tscGetMetaInfo(pQueryInfo, tableCondIndex);

  STagCond* pTagCond = &pQueryInfo->tagCond;
  pTagCond->tbnameCond.uid = pTableMetaInfo->pTableMeta->id.uid;

  assert(pExpr->tokenId == TK_LIKE || pExpr->tokenId == TK_IN);

  if (pExpr->tokenId == TK_LIKE) {
    char* str = taosStringBuilderGetResult(sb, NULL);
    pQueryInfo->tagCond.tbnameCond.cond = strdup(str);
    pQueryInfo->tagCond.tbnameCond.len = (int32_t) strlen(str);
    return TSDB_CODE_SUCCESS;
  }

  SStringBuilder sb1; memset(&sb1, 0, sizeof(sb1));
  taosStringBuilderAppendStringLen(&sb1, QUERY_COND_REL_PREFIX_IN, QUERY_COND_REL_PREFIX_IN_LEN);

  // remove the duplicated input table names
  int32_t num = 0;
  char*   tableNameString = taosStringBuilderGetResult(sb, NULL);

  char** segments = strsplit(tableNameString + QUERY_COND_REL_PREFIX_IN_LEN, TBNAME_LIST_SEP, &num);
  qsort(segments, num, POINTER_BYTES, tableNameCompar);

  int32_t j = 1;
  for (int32_t i = 1; i < num; ++i) {
    if (strcmp(segments[i], segments[i - 1]) != 0) {
      segments[j++] = segments[i];
    }
  }
  num = j;

  char name[TSDB_DB_NAME_LEN] = {0};
  tNameGetDbName(&pTableMetaInfo->name, name);
  SStrToken dbToken = { .type = TK_STRING, .z = name, .n = (uint32_t)strlen(name) };
  
  for (int32_t i = 0; i < num; ++i) {
    if (i >= 1) {
      taosStringBuilderAppendStringLen(&sb1, TBNAME_LIST_SEP, 1);
    }

    char      idBuf[TSDB_TABLE_FNAME_LEN] = {0};
    int32_t   xlen = (int32_t)strlen(segments[i]);
    SStrToken t = {.z = segments[i], .n = xlen, .type = TK_STRING};

    int32_t ret = setObjFullName(idBuf, account, &dbToken, &t, &xlen);
    if (ret != TSDB_CODE_SUCCESS) {
      taosStringBuilderDestroy(&sb1);
      tfree(segments);

      invalidOperationMsg(tscGetErrorMsgPayload(pCmd), msg);
      return ret;
    }

    taosStringBuilderAppendString(&sb1, idBuf);
  }

  char* str = taosStringBuilderGetResult(&sb1, NULL);
  pQueryInfo->tagCond.tbnameCond.cond = strdup(str);
  pQueryInfo->tagCond.tbnameCond.len = (int32_t) strlen(str);

  taosStringBuilderDestroy(&sb1);
  tfree(segments);
  return TSDB_CODE_SUCCESS;
}

static bool validateFilterExpr(SQueryInfo* pQueryInfo) {
  SArray* pColList = pQueryInfo->colList;
  
  size_t num = taosArrayGetSize(pColList);
  
  for (int32_t i = 0; i < num; ++i) {
    SColumn* pCol = taosArrayGetP(pColList, i);

    for (int32_t j = 0; j < pCol->info.flist.numOfFilters; ++j) {
      SColumnFilterInfo* pColFilter = &pCol->info.flist.filterInfo[j];
      int32_t            lowerOptr = pColFilter->lowerRelOptr;
      int32_t            upperOptr = pColFilter->upperRelOptr;

      if ((lowerOptr == TSDB_RELATION_GREATER_EQUAL || lowerOptr == TSDB_RELATION_GREATER) &&
          (upperOptr == TSDB_RELATION_LESS_EQUAL || upperOptr == TSDB_RELATION_LESS)) {
        continue;
      }

      // there must be at least two range, not support yet.
      if (lowerOptr * upperOptr != TSDB_RELATION_INVALID) {
        return false;
      }
    }
  }

  return true;
}

static int32_t getTimeRangeFromExpr(SSqlCmd* pCmd, SQueryInfo* pQueryInfo, tSqlExpr* pExpr) {
  const char* msg0 = "invalid timestamp";
  const char* msg1 = "only one time stamp window allowed";
  int32_t code = 0;

  if (pExpr == NULL) {
    return TSDB_CODE_SUCCESS;
  }

  if (!tSqlExprIsParentOfLeaf(pExpr)) {
    if (pExpr->tokenId == TK_OR) {
      return invalidOperationMsg(tscGetErrorMsgPayload(pCmd), msg1);
    }

    code = getTimeRangeFromExpr(pCmd, pQueryInfo, pExpr->pLeft);
    if (code) {
      return code;
    }

    return getTimeRangeFromExpr(pCmd, pQueryInfo, pExpr->pRight);
  } else {
    SColumnIndex index = COLUMN_INDEX_INITIALIZER;
    if (getColumnIndexByName(pCmd, &pExpr->pLeft->colInfo, pQueryInfo, &index) != TSDB_CODE_SUCCESS) {
      return TSDB_CODE_TSC_INVALID_OPERATION;
    }

    STableMetaInfo* pTableMetaInfo = tscGetMetaInfo(pQueryInfo, index.tableIndex);
    STableComInfo tinfo = tscGetTableInfo(pTableMetaInfo->pTableMeta);
    
    tSqlExpr* pRight = pExpr->pRight;

    STimeWindow win = {.skey = INT64_MIN, .ekey = INT64_MAX};
    if (getTimeRange(&win, pRight, pExpr->tokenId, tinfo.precision) != TSDB_CODE_SUCCESS) {
      return invalidOperationMsg(tscGetErrorMsgPayload(pCmd), msg0);
    }

    // update the timestamp query range
    if (pQueryInfo->window.skey < win.skey) {
      pQueryInfo->window.skey = win.skey;
    }

    if (pQueryInfo->window.ekey > win.ekey) {
      pQueryInfo->window.ekey = win.ekey;
    }
  }

  return TSDB_CODE_SUCCESS;
}

static int32_t validateJoinExpr(SSqlCmd* pCmd, SQueryInfo* pQueryInfo, SCondExpr* pCondExpr) {
  const char* msg1 = "super table join requires tags column";
  const char* msg2 = "timestamp join condition missing";
  const char* msg3 = "condition missing for join query";

  if (!QUERY_IS_JOIN_QUERY(pQueryInfo->type)) {
    if (pQueryInfo->numOfTables == 1) {
      return TSDB_CODE_SUCCESS;
    } else {
      return invalidOperationMsg(tscGetErrorMsgPayload(pCmd), msg3);
    }
  }

  STableMetaInfo* pTableMetaInfo = tscGetMetaInfo(pQueryInfo, 0);
  if (UTIL_TABLE_IS_SUPER_TABLE(pTableMetaInfo)) {  // for stable join, tag columns
                                                   // must be present for join
    if (pCondExpr->pJoinExpr == NULL) {
      return invalidOperationMsg(tscGetErrorMsgPayload(pCmd), msg1);
    }
  }

  if (!pCondExpr->tsJoin) {
    return invalidOperationMsg(tscGetErrorMsgPayload(pCmd), msg2);
  }

  return TSDB_CODE_SUCCESS;
}

static void cleanQueryExpr(SCondExpr* pCondExpr) {
  if (pCondExpr->pTableCond) {
    tSqlExprDestroy(pCondExpr->pTableCond);
  }

  if (pCondExpr->pTagCond) {
    tSqlExprDestroy(pCondExpr->pTagCond);
  }

  if (pCondExpr->pColumnCond) {
    tSqlExprDestroy(pCondExpr->pColumnCond);
  }

  if (pCondExpr->pTimewindow) {
    tSqlExprDestroy(pCondExpr->pTimewindow);
  }

  if (pCondExpr->pJoinExpr) {
    tSqlExprDestroy(pCondExpr->pJoinExpr);
  }
}

/*
static void doAddJoinTagsColumnsIntoTagList(SSqlCmd* pCmd, SQueryInfo* pQueryInfo, SCondExpr* pCondExpr) {
  STableMetaInfo* pTableMetaInfo = tscGetMetaInfo(pQueryInfo, 0);
  if (QUERY_IS_JOIN_QUERY(pQueryInfo->type) && UTIL_TABLE_IS_SUPER_TABLE(pTableMetaInfo)) {
    SColumnIndex index = COLUMN_INDEX_INITIALIZER;

    if (getColumnIndexByName(pCmd, &pCondExpr->pJoinExpr->pLeft->colInfo, pQueryInfo, &index) != TSDB_CODE_SUCCESS) {
      tscError("%p: invalid column name (left)", pQueryInfo);
    }

    pTableMetaInfo = tscGetMetaInfo(pQueryInfo, index.tableIndex);
    index.columnIndex = index.columnIndex - tscGetNumOfColumns(pTableMetaInfo->pTableMeta);

    SSchema* pSchema = tscGetTableTagSchema(pTableMetaInfo->pTableMeta);
    tscColumnListInsert(pTableMetaInfo->tagColList, &index, &pSchema[index.columnIndex]);
  
    if (getColumnIndexByName(pCmd, &pCondExpr->pJoinExpr->pRight->colInfo, pQueryInfo, &index) != TSDB_CODE_SUCCESS) {
      tscError("%p: invalid column name (right)", pQueryInfo);
    }

    pTableMetaInfo = tscGetMetaInfo(pQueryInfo, index.tableIndex);
    index.columnIndex = index.columnIndex - tscGetNumOfColumns(pTableMetaInfo->pTableMeta);

    pSchema = tscGetTableTagSchema(pTableMetaInfo->pTableMeta);
    tscColumnListInsert(pTableMetaInfo->tagColList, &index, &pSchema[index.columnIndex]);
  }
}
*/

static int32_t validateTagCondExpr(SSqlCmd* pCmd, tExprNode *p) {
  const char *msg1 = "invalid tag operator";
  const char* msg2 = "not supported filter condition";
  
  do {
    if (p->nodeType != TSQL_NODE_EXPR) {
      break;
    }
    
    if (!p->_node.pLeft || !p->_node.pRight) {
      break;
    }
    
    if (IS_ARITHMETIC_OPTR(p->_node.optr)) {
      return invalidOperationMsg(tscGetErrorMsgPayload(pCmd), msg1);
    }
    
    if (!IS_RELATION_OPTR(p->_node.optr)) {
      break;
    }
    
    tVariant * vVariant = NULL;
    int32_t schemaType = -1;
  
    if (p->_node.pLeft->nodeType == TSQL_NODE_VALUE && p->_node.pRight->nodeType == TSQL_NODE_COL) {
      if (!p->_node.pRight->pSchema) {
        break;
      }
      
      vVariant = p->_node.pLeft->pVal;
      schemaType = p->_node.pRight->pSchema->type;
    } else if (p->_node.pLeft->nodeType == TSQL_NODE_COL && p->_node.pRight->nodeType == TSQL_NODE_VALUE) {
      if (!p->_node.pLeft->pSchema) {
        break;
      }

      vVariant = p->_node.pRight->pVal;
      schemaType = p->_node.pLeft->pSchema->type;
    } else {
      break;
    }

    if (schemaType >= TSDB_DATA_TYPE_TINYINT && schemaType <= TSDB_DATA_TYPE_BIGINT) {
      schemaType = TSDB_DATA_TYPE_BIGINT;
    } else if (schemaType == TSDB_DATA_TYPE_FLOAT || schemaType == TSDB_DATA_TYPE_DOUBLE) {
      schemaType = TSDB_DATA_TYPE_DOUBLE;
    }
    
    int32_t retVal = TSDB_CODE_SUCCESS;

    int32_t bufLen = 0;
    if (IS_NUMERIC_TYPE(vVariant->nType)) {
      bufLen = 60;  // The maximum length of string that a number is converted to.
    } else {
      bufLen = vVariant->nLen + 1;
    }

    if (schemaType == TSDB_DATA_TYPE_BINARY) {
      char *tmp = calloc(1, bufLen * TSDB_NCHAR_SIZE);
      retVal = tVariantDump(vVariant, tmp, schemaType, false);
      free(tmp);
    } else if (schemaType == TSDB_DATA_TYPE_NCHAR) {
      // pRight->value.nLen + 1 is larger than the actual nchar string length
      char *tmp = calloc(1, bufLen * TSDB_NCHAR_SIZE);
      retVal = tVariantDump(vVariant, tmp, schemaType, false);
      free(tmp);
    } else {
      double tmp;
      retVal = tVariantDump(vVariant, (char*)&tmp, schemaType, false);
    }
    
    if (retVal != TSDB_CODE_SUCCESS) {
      return invalidOperationMsg(tscGetErrorMsgPayload(pCmd), msg2);
    }
  } while (0);

  return TSDB_CODE_SUCCESS;
}

static int32_t getTagQueryCondExpr(SSqlCmd* pCmd, SQueryInfo* pQueryInfo, SCondExpr* pCondExpr, tSqlExpr** pExpr) {
  int32_t ret = TSDB_CODE_SUCCESS;

  if (pCondExpr->pTagCond == NULL) {
    return ret;
  }
  
  for (int32_t i = 0; i < pQueryInfo->numOfTables; ++i) {
    tSqlExpr* p1 = extractExprForSTable(pCmd, pExpr, pQueryInfo, i);
    if (p1 == NULL) {  // no query condition on this table
      continue;
    }

    tExprNode* p = NULL;
  
    SArray* colList = taosArrayInit(10, sizeof(SColIndex));
    ret = exprTreeFromSqlExpr(pCmd, &p, p1, pQueryInfo, colList, NULL);
    SBufferWriter bw = tbufInitWriter(NULL, false);

    TRY(0) {
      exprTreeToBinary(&bw, p);
    } CATCH(code) {
      tbufCloseWriter(&bw);
      UNUSED(code);
      // TODO: more error handling
    } END_TRY
    
    // add to required table column list
    STableMetaInfo* pTableMetaInfo = tscGetMetaInfo(pQueryInfo, i);
    int64_t uid = pTableMetaInfo->pTableMeta->id.uid;
    int32_t numOfCols = tscGetNumOfColumns(pTableMetaInfo->pTableMeta);
    
    size_t num = taosArrayGetSize(colList);
    for(int32_t j = 0; j < num; ++j) {
      SColIndex* pIndex = taosArrayGet(colList, j);
      SColumnIndex index = {.tableIndex = i, .columnIndex = pIndex->colIndex - numOfCols};

      SSchema* s = tscGetTableSchema(pTableMetaInfo->pTableMeta);
      tscColumnListInsert(pTableMetaInfo->tagColList, index.columnIndex, pTableMetaInfo->pTableMeta->id.uid,
                          &s[pIndex->colIndex]);
    }
    
    tsSetSTableQueryCond(&pQueryInfo->tagCond, uid, &bw);
    tSqlExprCompact(pExpr);

    if (ret == TSDB_CODE_SUCCESS) {
      ret = validateTagCondExpr(pCmd, p);
    }

    tSqlExprDestroy(p1);
    tExprTreeDestroy(p, NULL);
    
    taosArrayDestroy(colList);
    if (pQueryInfo->tagCond.pCond != NULL && taosArrayGetSize(pQueryInfo->tagCond.pCond) > 0 && !UTIL_TABLE_IS_SUPER_TABLE(pTableMetaInfo)) {
      return invalidOperationMsg(tscGetErrorMsgPayload(pCmd), "filter on tag not supported for normal table");
    }

    if (ret) {
      break;
    }
  }

  pCondExpr->pTagCond = NULL;
  return ret;
}

int32_t validateJoinNodes(SQueryInfo* pQueryInfo, SSqlObj* pSql) {
  const char* msg1 = "timestamp required for join tables";
  const char* msg2 = "tag required for join stables";

  for (int32_t i = 0; i < pQueryInfo->numOfTables; ++i) {
    SJoinNode *node = pQueryInfo->tagCond.joinInfo.joinTables[i];

    if (node == NULL || node->tsJoin == NULL || taosArrayGetSize(node->tsJoin) <= 0) {
      return invalidOperationMsg(tscGetErrorMsgPayload(&pSql->cmd), msg1);
    }
  }

  STableMetaInfo* pTableMetaInfo = tscGetMetaInfo(pQueryInfo, 0);
  if (UTIL_TABLE_IS_SUPER_TABLE(pTableMetaInfo)) {
    for (int32_t i = 0; i < pQueryInfo->numOfTables; ++i) {
      SJoinNode *node = pQueryInfo->tagCond.joinInfo.joinTables[i];

      if (node == NULL || node->tagJoin == NULL || taosArrayGetSize(node->tagJoin) <= 0) {
        return invalidOperationMsg(tscGetErrorMsgPayload(&pSql->cmd), msg2);
      }
    }
  }

  return TSDB_CODE_SUCCESS;
}


void mergeJoinNodesImpl(int8_t* r, int8_t* p, int16_t* tidx, SJoinNode** nodes, int32_t type) {
  SJoinNode *node = nodes[*tidx];
  SArray* arr = (type == 0) ? node->tsJoin : node->tagJoin;
  size_t size = taosArrayGetSize(arr);

  p[*tidx] = 1;

  for (int32_t j = 0; j < size; j++) {
    int16_t* idx = taosArrayGet(arr, j);
    r[*idx] = 1;
    if (p[*idx] == 0) {
      mergeJoinNodesImpl(r, p, idx, nodes, type);
    }
  }
}

int32_t mergeJoinNodes(SQueryInfo* pQueryInfo, SSqlObj* pSql) {
  const char* msg1 = "not all join tables have same timestamp";
  const char* msg2 = "not all join tables have same tag";

  int8_t r[TSDB_MAX_JOIN_TABLE_NUM] = {0};
  int8_t p[TSDB_MAX_JOIN_TABLE_NUM] = {0};

  for (int16_t i = 0; i < pQueryInfo->numOfTables; ++i) {
    mergeJoinNodesImpl(r, p, &i, pQueryInfo->tagCond.joinInfo.joinTables, 0);

    taosArrayClear(pQueryInfo->tagCond.joinInfo.joinTables[i]->tsJoin);

    for (int32_t j = 0; j < TSDB_MAX_JOIN_TABLE_NUM; ++j) {
      if (r[j]) {
        taosArrayPush(pQueryInfo->tagCond.joinInfo.joinTables[i]->tsJoin, &j);
      }
    }

    memset(r, 0, sizeof(r));
    memset(p, 0, sizeof(p));
  }

  if (taosArrayGetSize(pQueryInfo->tagCond.joinInfo.joinTables[0]->tsJoin) != pQueryInfo->numOfTables) {
    return invalidOperationMsg(tscGetErrorMsgPayload(&pSql->cmd), msg1);
  }

  STableMetaInfo* pTableMetaInfo = tscGetMetaInfo(pQueryInfo, 0);
  if (UTIL_TABLE_IS_SUPER_TABLE(pTableMetaInfo)) {
    for (int16_t i = 0; i < pQueryInfo->numOfTables; ++i) {
      mergeJoinNodesImpl(r, p, &i, pQueryInfo->tagCond.joinInfo.joinTables, 1);

      taosArrayClear(pQueryInfo->tagCond.joinInfo.joinTables[i]->tagJoin);

      for (int32_t j = 0; j < TSDB_MAX_JOIN_TABLE_NUM; ++j) {
        if (r[j]) {
          taosArrayPush(pQueryInfo->tagCond.joinInfo.joinTables[i]->tagJoin, &j);
        }
      }

      memset(r, 0, sizeof(r));
      memset(p, 0, sizeof(p));
    }

    if (taosArrayGetSize(pQueryInfo->tagCond.joinInfo.joinTables[0]->tagJoin) != pQueryInfo->numOfTables) {
      return invalidOperationMsg(tscGetErrorMsgPayload(&pSql->cmd), msg2);
    }

  }

  return TSDB_CODE_SUCCESS;
}


int32_t validateWhereNode(SQueryInfo* pQueryInfo, tSqlExpr** pExpr, SSqlObj* pSql) {
  if (pExpr == NULL) {
    return TSDB_CODE_SUCCESS;
  }

  const char* msg1 = "invalid expression";
  const char* msg2 = "invalid filter expression";

  int32_t ret = TSDB_CODE_SUCCESS;

  // tags query condition may be larger than 512bytes, therefore, we need to prepare enough large space
  SStringBuilder sb; memset(&sb, 0, sizeof(sb));
  SCondExpr      condExpr = {0};

  if ((*pExpr)->pLeft == NULL || (*pExpr)->pRight == NULL) {
    return invalidOperationMsg(tscGetErrorMsgPayload(&pSql->cmd), msg1);
  }

  int32_t type = 0;
  if ((ret = getQueryCondExpr(&pSql->cmd, pQueryInfo, pExpr, &condExpr, &type, (*pExpr)->tokenId)) != TSDB_CODE_SUCCESS) {
    return ret;
  }

  tSqlExprCompact(pExpr);

  // after expression compact, the expression tree is only include tag query condition
  condExpr.pTagCond = (*pExpr);

  // 1. check if it is a join query
  if ((ret = validateJoinExpr(&pSql->cmd, pQueryInfo, &condExpr)) != TSDB_CODE_SUCCESS) {
    return ret;
  }

  // 2. get the query time range
  if ((ret = getTimeRangeFromExpr(&pSql->cmd, pQueryInfo, condExpr.pTimewindow)) != TSDB_CODE_SUCCESS) {
    return ret;
  }

  // 3. get the tag query condition
  if ((ret = getTagQueryCondExpr(&pSql->cmd, pQueryInfo, &condExpr, pExpr)) != TSDB_CODE_SUCCESS) {
    return ret;
  }

  // 4. get the table name query condition
  if ((ret = getTablenameCond(&pSql->cmd, pQueryInfo, condExpr.pTableCond, &sb)) != TSDB_CODE_SUCCESS) {
    goto PARSE_WHERE_EXIT;
  }

  // 5. other column query condition
  if ((ret = getColumnQueryCondInfo(&pSql->cmd, pQueryInfo, condExpr.pColumnCond, TK_AND)) != TSDB_CODE_SUCCESS) {
    goto PARSE_WHERE_EXIT;
  }

  // 6. join condition
  if ((ret = getJoinCondInfo(&pSql->cmd, pQueryInfo, condExpr.pJoinExpr)) != TSDB_CODE_SUCCESS) {
    goto PARSE_WHERE_EXIT;
  }

  // 7. query condition for table name
  pQueryInfo->tagCond.relType = (condExpr.relType == TK_AND) ? TSDB_RELATION_AND : TSDB_RELATION_OR;

  ret = setTableCondForSTableQuery(&pSql->cmd, pQueryInfo, getAccountId(pSql), condExpr.pTableCond, condExpr.tableCondIndex, &sb);
  taosStringBuilderDestroy(&sb);
  if (ret) {
    goto PARSE_WHERE_EXIT;
  }

  if (!validateFilterExpr(pQueryInfo)) {
    ret = invalidOperationMsg(tscGetErrorMsgPayload(&pSql->cmd), msg2);
    goto PARSE_WHERE_EXIT;
  }

  //doAddJoinTagsColumnsIntoTagList(&pSql->cmd, pQueryInfo, &condExpr);
  if (condExpr.tsJoin) {
    ret = validateJoinNodes(pQueryInfo, pSql);
    if (ret) {
      goto PARSE_WHERE_EXIT;
    }

    ret = mergeJoinNodes(pQueryInfo, pSql);
    if (ret) {
      goto PARSE_WHERE_EXIT;
    }
  }

PARSE_WHERE_EXIT:

  cleanQueryExpr(&condExpr);
  return ret;
}

int32_t getTimeRange(STimeWindow* win, tSqlExpr* pRight, int32_t optr, int16_t timePrecision) {
  // this is join condition, do nothing
  if (pRight->tokenId == TK_ID) {
    return TSDB_CODE_SUCCESS;
  }

  /*
   * filter primary ts filter expression like:
   * where ts in ('2015-12-12 4:8:12')
   */
  if (pRight->tokenId == TK_SET || optr == TK_IN) {
    return TSDB_CODE_TSC_INVALID_OPERATION;
  }

  int64_t val = 0;
  bool    parsed = false;
  if (pRight->value.nType == TSDB_DATA_TYPE_BINARY) {
    pRight->value.nLen = strdequote(pRight->value.pz);

    char* seg = strnchr(pRight->value.pz, '-', pRight->value.nLen, false);
    if (seg != NULL) {
      if (taosParseTime(pRight->value.pz, &val, pRight->value.nLen, TSDB_TIME_PRECISION_MICRO, tsDaylight) == TSDB_CODE_SUCCESS) {
        parsed = true;
      } else {
        return TSDB_CODE_TSC_INVALID_OPERATION;
      }
    } else {
      SStrToken token = {.z = pRight->value.pz, .n = pRight->value.nLen, .type = TK_ID};
      int32_t   len = tGetToken(pRight->value.pz, &token.type);

      if ((token.type != TK_INTEGER && token.type != TK_FLOAT) || len != pRight->value.nLen) {
        return TSDB_CODE_TSC_INVALID_OPERATION;
      }
    }
  } else if (pRight->tokenId == TK_INTEGER && timePrecision == TSDB_TIME_PRECISION_MILLI) {
    /*
     * if the pRight->tokenId == TK_INTEGER/TK_FLOAT, the value is adaptive, we
     * need the time precision in metermeta to transfer the value in MICROSECOND
     *
     * Additional check to avoid data overflow
     */
    if (pRight->value.i64 <= INT64_MAX / 1000) {
      pRight->value.i64 *= 1000;
    }
  } else if (pRight->tokenId == TK_FLOAT && timePrecision == TSDB_TIME_PRECISION_MILLI) {
    pRight->value.dKey *= 1000;
  }

  if (!parsed) {
    /*
     * failed to parse timestamp in regular formation, try next
     * it may be a epoch time in string format
     */
    tVariantDump(&pRight->value, (char*)&val, TSDB_DATA_TYPE_BIGINT, true);

    /*
     * transfer it into MICROSECOND format if it is a string, since for
     * TK_INTEGER/TK_FLOAT the value has been transferred
     *
     * additional check to avoid data overflow
     */
    if (pRight->tokenId == TK_STRING && timePrecision == TSDB_TIME_PRECISION_MILLI) {
      if (val <= INT64_MAX / 1000) {
        val *= 1000;
      }
    }
  }

  int32_t delta = 1;
  /* for millisecond, delta is 1ms=1000us */
  if (timePrecision == TSDB_TIME_PRECISION_MILLI) {
    delta *= 1000;
  }

  if (optr == TK_LE) {
    win->ekey = val;
  } else if (optr == TK_LT) {
    win->ekey = val - delta;
  } else if (optr == TK_GT) {
    win->skey = val + delta;
  } else if (optr == TK_GE) {
    win->skey = val;
  } else if (optr == TK_EQ) {
    win->ekey = win->skey = val;
  }
  return TSDB_CODE_SUCCESS;
}

// todo error !!!!
int32_t tsRewriteFieldNameIfNecessary(SSqlCmd* pCmd, SQueryInfo* pQueryInfo) {
  const char rep[] = {'(', ')', '*', ',', '.', '/', '\\', '+', '-', '%', ' '};

  for (int32_t i = 0; i < pQueryInfo->fieldsInfo.numOfOutput; ++i) {
    char* fieldName = tscFieldInfoGetField(&pQueryInfo->fieldsInfo, i)->name;
    for (int32_t j = 0; j < (TSDB_COL_NAME_LEN - 1) && fieldName[j] != 0; ++j) {
      for (int32_t k = 0; k < tListLen(rep); ++k) {
        if (fieldName[j] == rep[k]) {
          fieldName[j] = '_';
          break;
        }
      }
    }

    fieldName[TSDB_COL_NAME_LEN - 1] = 0;
  }

  // the column name may be identical, here check again
  for (int32_t i = 0; i < pQueryInfo->fieldsInfo.numOfOutput; ++i) {
    char* fieldName = tscFieldInfoGetField(&pQueryInfo->fieldsInfo, i)->name;
    for (int32_t j = i + 1; j < pQueryInfo->fieldsInfo.numOfOutput; ++j) {
      if (strncasecmp(fieldName, tscFieldInfoGetField(&pQueryInfo->fieldsInfo, j)->name, (TSDB_COL_NAME_LEN - 1)) == 0) {
        const char* msg = "duplicated column name in new table";
        return invalidOperationMsg(tscGetErrorMsgPayload(pCmd), msg);
      }
    }
  }

  return TSDB_CODE_SUCCESS;
}

int32_t validateFillNode(SSqlCmd* pCmd, SQueryInfo* pQueryInfo, SSqlNode* pSqlNode) {
  SArray* pFillToken = pSqlNode->fillType;
  if (pSqlNode->fillType == NULL) {
    return TSDB_CODE_SUCCESS;
  }

  tVariantListItem* pItem = taosArrayGet(pFillToken, 0);

  const int32_t START_INTERPO_COL_IDX = 1;

  const char* msg1 = "value is expected";
  const char* msg2 = "invalid fill option";
  const char* msg3 = "top/bottom not support fill";
  const char* msg4 = "illegal value or data overflow";
  const char* msg5 = "fill only available for interval query";

  if ((!isTimeWindowQuery(pQueryInfo)) && (!tscIsPointInterpQuery(pQueryInfo))) {
    return invalidOperationMsg(tscGetErrorMsgPayload(pCmd), msg5);
  }

  /*
   * fill options are set at the end position, when all columns are set properly
   * the columns may be increased due to group by operation
   */
  if (checkQueryRangeForFill(pCmd, pQueryInfo) != TSDB_CODE_SUCCESS) {
    return TSDB_CODE_TSC_INVALID_OPERATION;
  }


  if (pItem->pVar.nType != TSDB_DATA_TYPE_BINARY) {
    return invalidOperationMsg(tscGetErrorMsgPayload(pCmd), msg2);
  }
  
  size_t numOfFields = tscNumOfFields(pQueryInfo);
  
  if (pQueryInfo->fillVal == NULL) {
    pQueryInfo->fillVal = calloc(numOfFields, sizeof(int64_t));
    if (pQueryInfo->fillVal == NULL) {
      return TSDB_CODE_TSC_OUT_OF_MEMORY;
    }
  }

  if (strncasecmp(pItem->pVar.pz, "none", 4) == 0 && pItem->pVar.nLen == 4) {
    pQueryInfo->fillType = TSDB_FILL_NONE;
  } else if (strncasecmp(pItem->pVar.pz, "null", 4) == 0 && pItem->pVar.nLen == 4) {
    pQueryInfo->fillType = TSDB_FILL_NULL;
    for (int32_t i = START_INTERPO_COL_IDX; i < numOfFields; ++i) {
      TAOS_FIELD* pField = tscFieldInfoGetField(&pQueryInfo->fieldsInfo, i);
      setNull((char*)&pQueryInfo->fillVal[i], pField->type, pField->bytes);
    }
  } else if (strncasecmp(pItem->pVar.pz, "prev", 4) == 0 && pItem->pVar.nLen == 4) {
    pQueryInfo->fillType = TSDB_FILL_PREV;
  } else if (strncasecmp(pItem->pVar.pz, "next", 4) == 0 && pItem->pVar.nLen == 4) {
    pQueryInfo->fillType = TSDB_FILL_NEXT;
  } else if (strncasecmp(pItem->pVar.pz, "linear", 6) == 0 && pItem->pVar.nLen == 6) {
    pQueryInfo->fillType = TSDB_FILL_LINEAR;
  } else if (strncasecmp(pItem->pVar.pz, "value", 5) == 0 && pItem->pVar.nLen == 5) {
    pQueryInfo->fillType = TSDB_FILL_SET_VALUE;

    size_t num = taosArrayGetSize(pFillToken);
    if (num == 1) {  // no actual value, return with error code
      return invalidOperationMsg(tscGetErrorMsgPayload(pCmd), msg1);
    }

    int32_t startPos = 1;
    int32_t numOfFillVal = (int32_t)(num - 1);

    /* for point interpolation query, we do not have the timestamp column */
    if (tscIsPointInterpQuery(pQueryInfo)) {
      startPos = 0;

      if (numOfFillVal > numOfFields) {
        numOfFillVal = (int32_t)numOfFields;
      }
    } else {
      numOfFillVal = (int16_t)((num >  (int32_t)numOfFields) ? (int32_t)numOfFields : num);
    }

    int32_t j = 1;

    for (int32_t i = startPos; i < numOfFillVal; ++i, ++j) {
      TAOS_FIELD* pField = tscFieldInfoGetField(&pQueryInfo->fieldsInfo, i);

      if (pField->type == TSDB_DATA_TYPE_BINARY || pField->type == TSDB_DATA_TYPE_NCHAR) {
        setVardataNull((char*) &pQueryInfo->fillVal[i], pField->type);
        continue;
      }

      tVariant* p = taosArrayGet(pFillToken, j);
      int32_t ret = tVariantDump(p, (char*)&pQueryInfo->fillVal[i], pField->type, true);
      if (ret != TSDB_CODE_SUCCESS) {
        return invalidOperationMsg(tscGetErrorMsgPayload(pCmd), msg4);
      }
    }
    
    if ((num < numOfFields) || ((num - 1 < numOfFields) && (tscIsPointInterpQuery(pQueryInfo)))) {
      tVariantListItem* lastItem = taosArrayGetLast(pFillToken);

      for (int32_t i = numOfFillVal; i < numOfFields; ++i) {
        TAOS_FIELD* pField = tscFieldInfoGetField(&pQueryInfo->fieldsInfo, i);

        if (pField->type == TSDB_DATA_TYPE_BINARY || pField->type == TSDB_DATA_TYPE_NCHAR) {
          setVardataNull((char*) &pQueryInfo->fillVal[i], pField->type);
        } else {
          tVariantDump(&lastItem->pVar, (char*)&pQueryInfo->fillVal[i], pField->type, true);
        }
      }
    }
  } else {
    return invalidOperationMsg(tscGetErrorMsgPayload(pCmd), msg2);
  }

  size_t numOfExprs = tscNumOfExprs(pQueryInfo);
  for(int32_t i = 0; i < numOfExprs; ++i) {
    SExprInfo* pExpr = tscExprGet(pQueryInfo, i);
    if (pExpr->base.functionId == TSDB_FUNC_TOP || pExpr->base.functionId == TSDB_FUNC_BOTTOM) {
      return invalidOperationMsg(tscGetErrorMsgPayload(pCmd), msg3);
    }
  }

  return TSDB_CODE_SUCCESS;
}

static void setDefaultOrderInfo(SQueryInfo* pQueryInfo) {
  /* set default timestamp order information for all queries */
  STableMetaInfo* pTableMetaInfo = tscGetMetaInfo(pQueryInfo, 0);

  pQueryInfo->order.order = TSDB_ORDER_ASC;
  if (isTopBottomQuery(pQueryInfo)) {
    pQueryInfo->order.orderColId = PRIMARYKEY_TIMESTAMP_COL_INDEX;
  } else { // in case of select tbname from super_table, the defualt order column can not be the primary ts column
    pQueryInfo->order.orderColId = INT32_MIN;
  }

  /* for super table query, set default ascending order for group output */
  if (UTIL_TABLE_IS_SUPER_TABLE(pTableMetaInfo)) {
    pQueryInfo->groupbyExpr.orderType = TSDB_ORDER_ASC;
  }
}

int32_t validateOrderbyNode(SSqlCmd* pCmd, SQueryInfo* pQueryInfo, SSqlNode* pSqlNode, SSchema* pSchema) {
  const char* msg0 = "only support order by primary timestamp";
  const char* msg1 = "invalid column name";
  const char* msg2 = "order by primary timestamp or first tag in groupby clause allowed";
  const char* msg3 = "invalid column in order by clause, only primary timestamp or first tag in groupby clause allowed";

  setDefaultOrderInfo(pQueryInfo);
  STableMetaInfo* pTableMetaInfo = tscGetMetaInfo(pQueryInfo, 0);


  if (pQueryInfo->distinctTag == true) {
    pQueryInfo->order.order = TSDB_ORDER_ASC;
    pQueryInfo->order.orderColId = 0; 
    return TSDB_CODE_SUCCESS;
  }
  if (pSqlNode->pSortOrder == NULL) {
    return TSDB_CODE_SUCCESS;
  }

  SArray* pSortorder = pSqlNode->pSortOrder;

  /*
   * for table query, there is only one or none order option is allowed, which is the
   * ts or values(top/bottom) order is supported.
   *
   * for super table query, the order option must be less than 3.
   */
  size_t size = taosArrayGetSize(pSortorder);
  if (UTIL_TABLE_IS_NORMAL_TABLE(pTableMetaInfo)) {
    if (size > 1) {
      return invalidOperationMsg(tscGetErrorMsgPayload(pCmd), msg0);
    }
  } else {
    if (size > 2) {
      return invalidOperationMsg(tscGetErrorMsgPayload(pCmd), msg3);
    }
  }

  // handle the first part of order by
  tVariant* pVar = taosArrayGet(pSortorder, 0);

  // e.g., order by 1 asc, return directly with out further check.
  if (pVar->nType >= TSDB_DATA_TYPE_TINYINT && pVar->nType <= TSDB_DATA_TYPE_BIGINT) {
    return TSDB_CODE_SUCCESS;
  }

  SStrToken    columnName = {pVar->nLen, pVar->nType, pVar->pz};
  SColumnIndex index = COLUMN_INDEX_INITIALIZER;

  if (UTIL_TABLE_IS_SUPER_TABLE(pTableMetaInfo)) {  // super table query
    if (getColumnIndexByName(pCmd, &columnName, pQueryInfo, &index) != TSDB_CODE_SUCCESS) {
      return invalidOperationMsg(tscGetErrorMsgPayload(pCmd), msg1);
    }

    bool orderByTags = false;
    bool orderByTS = false;

    if (index.columnIndex >= tscGetNumOfColumns(pTableMetaInfo->pTableMeta)) {
      int32_t relTagIndex = index.columnIndex - tscGetNumOfColumns(pTableMetaInfo->pTableMeta);
      
      // it is a tag column
      if (pQueryInfo->groupbyExpr.columnInfo == NULL) {
        return invalidOperationMsg(tscGetErrorMsgPayload(pCmd), msg2);
      }
      SColIndex* pColIndex = taosArrayGet(pQueryInfo->groupbyExpr.columnInfo, 0);
      if (relTagIndex == pColIndex->colIndex) {
        orderByTags = true;
      }
    } else if (index.columnIndex == TSDB_TBNAME_COLUMN_INDEX) {
      orderByTags = true;
    }

    if (PRIMARYKEY_TIMESTAMP_COL_INDEX == index.columnIndex) {
      orderByTS = true;
    }

    if (!(orderByTags || orderByTS) && !isTopBottomQuery(pQueryInfo)) {
      return invalidOperationMsg(tscGetErrorMsgPayload(pCmd), msg3);
    } else {  // order by top/bottom result value column is not supported in case of interval query.
      assert(!(orderByTags && orderByTS));
    }

    size_t s = taosArrayGetSize(pSortorder);
    if (s == 1) {
      if (orderByTags) {
        pQueryInfo->groupbyExpr.orderIndex = index.columnIndex - tscGetNumOfColumns(pTableMetaInfo->pTableMeta);

        tVariantListItem* p1 = taosArrayGet(pSqlNode->pSortOrder, 0);
        pQueryInfo->groupbyExpr.orderType = p1->sortOrder;
      } else if (isTopBottomQuery(pQueryInfo)) {
        /* order of top/bottom query in interval is not valid  */
        SExprInfo* pExpr = tscExprGet(pQueryInfo, 0);
        assert(pExpr->base.functionId == TSDB_FUNC_TS);

        pExpr = tscExprGet(pQueryInfo, 1);
        if (pExpr->base.colInfo.colIndex != index.columnIndex && index.columnIndex != PRIMARYKEY_TIMESTAMP_COL_INDEX) {
          return invalidOperationMsg(tscGetErrorMsgPayload(pCmd), msg2);
        }

        tVariantListItem* p1 = taosArrayGet(pSqlNode->pSortOrder, 0);
        pQueryInfo->order.order = p1->sortOrder;
        pQueryInfo->order.orderColId = pSchema[index.columnIndex].colId;
        return TSDB_CODE_SUCCESS;
      } else {
        tVariantListItem* p1 = taosArrayGet(pSqlNode->pSortOrder, 0);

        pQueryInfo->order.order = p1->sortOrder;
        pQueryInfo->order.orderColId = PRIMARYKEY_TIMESTAMP_COL_INDEX;

        // orderby ts query on super table
        if (tscOrderedProjectionQueryOnSTable(pQueryInfo, 0)) {
          addPrimaryTsColIntoResult(pQueryInfo, pCmd);
        }
      }
    }

    if (s == 2) {
      tVariantListItem *pItem = taosArrayGet(pSqlNode->pSortOrder, 0);
      if (orderByTags) {
        pQueryInfo->groupbyExpr.orderIndex = index.columnIndex - tscGetNumOfColumns(pTableMetaInfo->pTableMeta);
        pQueryInfo->groupbyExpr.orderType = pItem->sortOrder;
      } else {
        pQueryInfo->order.order = pItem->sortOrder;
        pQueryInfo->order.orderColId = PRIMARYKEY_TIMESTAMP_COL_INDEX;
      }

      pItem = taosArrayGet(pSqlNode->pSortOrder, 1);
      tVariant* pVar2 = &pItem->pVar;
      SStrToken cname = {pVar2->nLen, pVar2->nType, pVar2->pz};
      if (getColumnIndexByName(pCmd, &cname, pQueryInfo, &index) != TSDB_CODE_SUCCESS) {
        return invalidOperationMsg(tscGetErrorMsgPayload(pCmd), msg1);
      }

      if (index.columnIndex != PRIMARYKEY_TIMESTAMP_COL_INDEX) {
        return invalidOperationMsg(tscGetErrorMsgPayload(pCmd), msg2);
      } else {
        tVariantListItem* p1 = taosArrayGet(pSortorder, 1);
        pQueryInfo->order.order = p1->sortOrder;
        pQueryInfo->order.orderColId = PRIMARYKEY_TIMESTAMP_COL_INDEX;
      }
    }

  } else {  // meter query
    if (getColumnIndexByName(pCmd, &columnName, pQueryInfo, &index) != TSDB_CODE_SUCCESS) {
      return invalidOperationMsg(tscGetErrorMsgPayload(pCmd), msg1);
    }

    if (index.columnIndex != PRIMARYKEY_TIMESTAMP_COL_INDEX && !isTopBottomQuery(pQueryInfo)) {
      return invalidOperationMsg(tscGetErrorMsgPayload(pCmd), msg2);
    }

    if (isTopBottomQuery(pQueryInfo)) {
      /* order of top/bottom query in interval is not valid  */
      SExprInfo* pExpr = tscExprGet(pQueryInfo, 0);
      assert(pExpr->base.functionId == TSDB_FUNC_TS);

      pExpr = tscExprGet(pQueryInfo, 1);
      if (pExpr->base.colInfo.colIndex != index.columnIndex && index.columnIndex != PRIMARYKEY_TIMESTAMP_COL_INDEX) {
        return invalidOperationMsg(tscGetErrorMsgPayload(pCmd), msg2);
      }

      tVariantListItem* pItem = taosArrayGet(pSqlNode->pSortOrder, 0);
      pQueryInfo->order.order = pItem->sortOrder;
      pQueryInfo->order.orderColId = pSchema[index.columnIndex].colId;
      return TSDB_CODE_SUCCESS;
    }

    tVariantListItem* pItem = taosArrayGet(pSqlNode->pSortOrder, 0);
    pQueryInfo->order.order = pItem->sortOrder;
  }

  return TSDB_CODE_SUCCESS;
}

int32_t setAlterTableInfo(SSqlObj* pSql, struct SSqlInfo* pInfo) {
  const int32_t DEFAULT_TABLE_INDEX = 0;

  const char* msg1 = "invalid table name";
  const char* msg3 = "manipulation of tag available for super table";
  const char* msg4 = "set tag value only available for table";
  const char* msg5 = "only support add one tag";
  const char* msg6 = "column can only be modified by super table";
  
  const char* msg7 = "no tags can be dropped";
  const char* msg8 = "only support one tag";
  const char* msg9 = "tag name too long";
  
  const char* msg10 = "invalid tag name";
  const char* msg11 = "primary tag cannot be dropped";
  const char* msg12 = "update normal column not supported";
  const char* msg13 = "invalid tag value";
  const char* msg14 = "tag value too long";
  
  const char* msg15 = "no columns can be dropped";
  const char* msg16 = "only support one column";
  const char* msg17 = "invalid column name";
  const char* msg18 = "primary timestamp column cannot be dropped";
  const char* msg19 = "invalid new tag name";
  const char* msg20 = "table is not super table";

  int32_t code = TSDB_CODE_SUCCESS;

  SSqlCmd*        pCmd = &pSql->cmd;
  SAlterTableInfo* pAlterSQL = pInfo->pAlterInfo;
  SQueryInfo*     pQueryInfo = tscGetQueryInfo(pCmd);

  STableMetaInfo* pTableMetaInfo = tscGetMetaInfo(pQueryInfo, DEFAULT_TABLE_INDEX);

  if (tscValidateName(&(pAlterSQL->name)) != TSDB_CODE_SUCCESS) {
    return invalidOperationMsg(tscGetErrorMsgPayload(pCmd), msg1);
  }

  code = tscSetTableFullName(&pTableMetaInfo->name, &(pAlterSQL->name), pSql);
  if (code != TSDB_CODE_SUCCESS) {
    return code;
  }

  code = tscGetTableMeta(pSql, pTableMetaInfo);
  if (code != TSDB_CODE_SUCCESS) {
    return code;
  }

  STableMeta* pTableMeta = pTableMetaInfo->pTableMeta;

  if (pAlterSQL->tableType == TSDB_SUPER_TABLE && !(UTIL_TABLE_IS_SUPER_TABLE(pTableMetaInfo))) {
    return invalidOperationMsg(tscGetErrorMsgPayload(pCmd), msg20);
  }

  if (pAlterSQL->type == TSDB_ALTER_TABLE_ADD_TAG_COLUMN || pAlterSQL->type == TSDB_ALTER_TABLE_DROP_TAG_COLUMN ||
      pAlterSQL->type == TSDB_ALTER_TABLE_CHANGE_TAG_COLUMN) {
    if (UTIL_TABLE_IS_NORMAL_TABLE(pTableMetaInfo)) {
      return invalidOperationMsg(tscGetErrorMsgPayload(pCmd), msg3);
    }
  } else if ((pAlterSQL->type == TSDB_ALTER_TABLE_UPDATE_TAG_VAL) && (UTIL_TABLE_IS_SUPER_TABLE(pTableMetaInfo))) {
    return invalidOperationMsg(tscGetErrorMsgPayload(pCmd), msg4);
  } else if ((pAlterSQL->type == TSDB_ALTER_TABLE_ADD_COLUMN || pAlterSQL->type == TSDB_ALTER_TABLE_DROP_COLUMN) &&
             UTIL_TABLE_IS_CHILD_TABLE(pTableMetaInfo)) {
    return invalidOperationMsg(tscGetErrorMsgPayload(pCmd), msg6);
  }

  if (pAlterSQL->type == TSDB_ALTER_TABLE_ADD_TAG_COLUMN) {
    SArray* pFieldList = pAlterSQL->pAddColumns;
    if (taosArrayGetSize(pFieldList) > 1) {
      return invalidOperationMsg(tscGetErrorMsgPayload(pCmd), msg5);
    }

    TAOS_FIELD* p = taosArrayGet(pFieldList, 0);
    if (!validateOneTags(pCmd, p)) {
      return TSDB_CODE_TSC_INVALID_OPERATION;
    }
  
    tscFieldInfoAppend(&pQueryInfo->fieldsInfo, p);
  } else if (pAlterSQL->type == TSDB_ALTER_TABLE_DROP_TAG_COLUMN) {
    if (tscGetNumOfTags(pTableMeta) == 1) {
      return invalidOperationMsg(tscGetErrorMsgPayload(pCmd), msg7);
    }

    // numOfTags == 1
    if (taosArrayGetSize(pAlterSQL->varList) > 1) {
      return invalidOperationMsg(tscGetErrorMsgPayload(pCmd), msg8);
    }

    tVariantListItem* pItem = taosArrayGet(pAlterSQL->varList, 0);
    if (pItem->pVar.nLen >= TSDB_COL_NAME_LEN) {
      return invalidOperationMsg(tscGetErrorMsgPayload(pCmd), msg9);
    }

    SColumnIndex index = COLUMN_INDEX_INITIALIZER;
    SStrToken    name = {.z = pItem->pVar.pz, .n = pItem->pVar.nLen, .type = TK_STRING};

    if (getColumnIndexByName(pCmd, &name, pQueryInfo, &index) != TSDB_CODE_SUCCESS) {
      return TSDB_CODE_TSC_INVALID_OPERATION;
    }

    int32_t numOfCols = tscGetNumOfColumns(pTableMeta);
    if (index.columnIndex < numOfCols) {
      return invalidOperationMsg(tscGetErrorMsgPayload(pCmd), msg10);
    } else if (index.columnIndex == numOfCols) {
      return invalidOperationMsg(tscGetErrorMsgPayload(pCmd), msg11);
    }

    char name1[128] = {0};
    strncpy(name1, pItem->pVar.pz, pItem->pVar.nLen);
  
    TAOS_FIELD f = tscCreateField(TSDB_DATA_TYPE_INT, name1, tDataTypes[TSDB_DATA_TYPE_INT].bytes);
    tscFieldInfoAppend(&pQueryInfo->fieldsInfo, &f);
  } else if (pAlterSQL->type == TSDB_ALTER_TABLE_CHANGE_TAG_COLUMN) {
    SArray* pVarList = pAlterSQL->varList;
    if (taosArrayGetSize(pVarList) > 2) {
      return TSDB_CODE_TSC_INVALID_OPERATION;
    }

    tVariantListItem* pSrcItem = taosArrayGet(pAlterSQL->varList, 0);
    tVariantListItem* pDstItem = taosArrayGet(pAlterSQL->varList, 1);

    if (pSrcItem->pVar.nLen >= TSDB_COL_NAME_LEN || pDstItem->pVar.nLen >= TSDB_COL_NAME_LEN) {
      return invalidOperationMsg(tscGetErrorMsgPayload(pCmd), msg9);
    }

    if (pSrcItem->pVar.nType != TSDB_DATA_TYPE_BINARY || pDstItem->pVar.nType != TSDB_DATA_TYPE_BINARY) {
      return invalidOperationMsg(tscGetErrorMsgPayload(pCmd), msg10);
    }

    SColumnIndex srcIndex = COLUMN_INDEX_INITIALIZER;
    SColumnIndex destIndex = COLUMN_INDEX_INITIALIZER;

    SStrToken srcToken = {.z = pSrcItem->pVar.pz, .n = pSrcItem->pVar.nLen, .type = TK_STRING};
    if (getColumnIndexByName(pCmd, &srcToken, pQueryInfo, &srcIndex) != TSDB_CODE_SUCCESS) {
      return invalidOperationMsg(tscGetErrorMsgPayload(pCmd), msg17);
    }

    SStrToken destToken = {.z = pDstItem->pVar.pz, .n = pDstItem->pVar.nLen, .type = TK_STRING};
    if (getColumnIndexByName(pCmd, &destToken, pQueryInfo, &destIndex) == TSDB_CODE_SUCCESS) {
      return invalidOperationMsg(tscGetErrorMsgPayload(pCmd), msg19);
    }

    tVariantListItem* pItem = taosArrayGet(pVarList, 0);

    char name[TSDB_COL_NAME_LEN] = {0};
    strncpy(name, pItem->pVar.pz, pItem->pVar.nLen);
    TAOS_FIELD f = tscCreateField(TSDB_DATA_TYPE_INT, name, tDataTypes[TSDB_DATA_TYPE_INT].bytes);
    tscFieldInfoAppend(&pQueryInfo->fieldsInfo, &f);

    pItem = taosArrayGet(pVarList, 1);
    memset(name, 0, tListLen(name));

    strncpy(name, pItem->pVar.pz, pItem->pVar.nLen);
    f = tscCreateField(TSDB_DATA_TYPE_INT, name, tDataTypes[TSDB_DATA_TYPE_INT].bytes);
    tscFieldInfoAppend(&pQueryInfo->fieldsInfo, &f);
  } else if (pAlterSQL->type == TSDB_ALTER_TABLE_UPDATE_TAG_VAL) {
    // Note: update can only be applied to table not super table.
    // the following is used to handle tags value for table created according to super table
    pCmd->command = TSDB_SQL_UPDATE_TAGS_VAL;
    
    SArray* pVarList = pAlterSQL->varList;
    tVariantListItem* item = taosArrayGet(pVarList, 0);
    int16_t       numOfTags = tscGetNumOfTags(pTableMeta);

    SColumnIndex columnIndex = COLUMN_INDEX_INITIALIZER;
    SStrToken    name = {.type = TK_STRING, .z = item->pVar.pz, .n = item->pVar.nLen};
    if (getColumnIndexByName(pCmd, &name, pQueryInfo, &columnIndex) != TSDB_CODE_SUCCESS) {
      return TSDB_CODE_TSC_INVALID_OPERATION;
    }

    if (columnIndex.columnIndex < tscGetNumOfColumns(pTableMeta)) {
      return invalidOperationMsg(tscGetErrorMsgPayload(pCmd), msg12);
    }

    tVariantListItem* pItem = taosArrayGet(pVarList, 1);
    SSchema* pTagsSchema = tscGetTableColumnSchema(pTableMetaInfo->pTableMeta, columnIndex.columnIndex);
    pAlterSQL->tagData.data = calloc(1, pTagsSchema->bytes * TSDB_NCHAR_SIZE + VARSTR_HEADER_SIZE);

    if (tVariantDump(&pItem->pVar, pAlterSQL->tagData.data, pTagsSchema->type, true) != TSDB_CODE_SUCCESS) {
      return invalidOperationMsg(tscGetErrorMsgPayload(pCmd), msg13);
    }
    
    pAlterSQL->tagData.dataLen = pTagsSchema->bytes;

    // validate the length of binary
    if ((pTagsSchema->type == TSDB_DATA_TYPE_BINARY || pTagsSchema->type == TSDB_DATA_TYPE_NCHAR) &&
        varDataTLen(pAlterSQL->tagData.data) > pTagsSchema->bytes) {
      return invalidOperationMsg(tscGetErrorMsgPayload(pCmd), msg14);
    }

    int32_t schemaLen = sizeof(STColumn) * numOfTags;
    int32_t size = sizeof(SUpdateTableTagValMsg) + pTagsSchema->bytes + schemaLen + TSDB_EXTRA_PAYLOAD_SIZE;

    if (TSDB_CODE_SUCCESS != tscAllocPayload(pCmd, size)) {
      tscError("0x%"PRIx64" failed to malloc for alter table msg", pSql->self);
      return TSDB_CODE_TSC_OUT_OF_MEMORY;
    }

    SUpdateTableTagValMsg* pUpdateMsg = (SUpdateTableTagValMsg*) pCmd->payload;
    pUpdateMsg->head.vgId = htonl(pTableMeta->vgId);
    pUpdateMsg->tid       = htonl(pTableMeta->id.tid);
    pUpdateMsg->uid       = htobe64(pTableMeta->id.uid);
    pUpdateMsg->colId     = htons(pTagsSchema->colId);
    pUpdateMsg->type      = pTagsSchema->type;
    pUpdateMsg->bytes     = htons(pTagsSchema->bytes);
    pUpdateMsg->tversion  = htons(pTableMeta->tversion);
    pUpdateMsg->numOfTags = htons(numOfTags);
    pUpdateMsg->schemaLen = htonl(schemaLen);

    // the schema is located after the msg body, then followed by true tag value
    char* d = pUpdateMsg->data;
    SSchema* pTagCols = tscGetTableTagSchema(pTableMeta);
    for (int i = 0; i < numOfTags; ++i) {
      STColumn* pCol = (STColumn*) d;
      pCol->colId = htons(pTagCols[i].colId);
      pCol->bytes = htons(pTagCols[i].bytes);
      pCol->type  = pTagCols[i].type;
      pCol->offset = 0;

      d += sizeof(STColumn);
    }

    // copy the tag value to msg body
    pItem = taosArrayGet(pVarList, 1);
    tVariantDump(&pItem->pVar, pUpdateMsg->data + schemaLen, pTagsSchema->type, true);
    
    int32_t len = 0;
    if (pTagsSchema->type != TSDB_DATA_TYPE_BINARY && pTagsSchema->type != TSDB_DATA_TYPE_NCHAR) {
      len = tDataTypes[pTagsSchema->type].bytes;
    } else {
      len = varDataTLen(pUpdateMsg->data + schemaLen);
    }
    
    pUpdateMsg->tagValLen = htonl(len);  // length may be changed after dump data
    
    int32_t total = sizeof(SUpdateTableTagValMsg) + len + schemaLen;
    pUpdateMsg->head.contLen = htonl(total);
    
  } else if (pAlterSQL->type == TSDB_ALTER_TABLE_ADD_COLUMN) {
    SArray* pFieldList = pAlterSQL->pAddColumns;
    if (taosArrayGetSize(pFieldList) > 1) {
      const char* msg = "only support add one column";
      return invalidOperationMsg(tscGetErrorMsgPayload(pCmd), msg);
    }

    TAOS_FIELD* p = taosArrayGet(pFieldList, 0);
    if (!validateOneColumn(pCmd, p)) {
      return TSDB_CODE_TSC_INVALID_OPERATION;
    }
  
    tscFieldInfoAppend(&pQueryInfo->fieldsInfo, p);
  } else if (pAlterSQL->type == TSDB_ALTER_TABLE_DROP_COLUMN) {
    if (tscGetNumOfColumns(pTableMeta) == TSDB_MIN_COLUMNS) {  //
      return invalidOperationMsg(tscGetErrorMsgPayload(pCmd), msg15);
    }

    size_t size = taosArrayGetSize(pAlterSQL->varList);
    if (size > 1) {
      return invalidOperationMsg(tscGetErrorMsgPayload(pCmd), msg16);
    }

    tVariantListItem* pItem = taosArrayGet(pAlterSQL->varList, 0);

    SColumnIndex columnIndex = COLUMN_INDEX_INITIALIZER;
    SStrToken    name = {.type = TK_STRING, .z = pItem->pVar.pz, .n = pItem->pVar.nLen};
    if (getColumnIndexByName(pCmd, &name, pQueryInfo, &columnIndex) != TSDB_CODE_SUCCESS) {
      return invalidOperationMsg(tscGetErrorMsgPayload(pCmd), msg17);
    }

    if (columnIndex.columnIndex == PRIMARYKEY_TIMESTAMP_COL_INDEX) {
      return invalidOperationMsg(tscGetErrorMsgPayload(pCmd), msg18);
    }

    char name1[TSDB_COL_NAME_LEN] = {0};
    tstrncpy(name1, pItem->pVar.pz, sizeof(name1));
    TAOS_FIELD f = tscCreateField(TSDB_DATA_TYPE_INT, name1, tDataTypes[TSDB_DATA_TYPE_INT].bytes);
    tscFieldInfoAppend(&pQueryInfo->fieldsInfo, &f);
  }

  return TSDB_CODE_SUCCESS;
}

int32_t validateSqlFunctionInStreamSql(SSqlCmd* pCmd, SQueryInfo* pQueryInfo) {
  const char* msg0 = "sample interval can not be less than 10ms.";
  const char* msg1 = "functions not allowed in select clause";

  if (pQueryInfo->interval.interval != 0 && pQueryInfo->interval.interval < 10 &&
     pQueryInfo->interval.intervalUnit != 'n' &&
     pQueryInfo->interval.intervalUnit != 'y') {
    return invalidOperationMsg(tscGetErrorMsgPayload(pCmd), msg0);
  }
  
  size_t size = taosArrayGetSize(pQueryInfo->exprList);
  for (int32_t i = 0; i < size; ++i) {
    int32_t functId = tscExprGet(pQueryInfo, i)->base.functionId;
    if (!IS_STREAM_QUERY_VALID(aAggs[functId].status)) {
      return invalidOperationMsg(tscGetErrorMsgPayload(pCmd), msg1);
    }
  }

  return TSDB_CODE_SUCCESS;
}

int32_t validateFunctionsInIntervalOrGroupbyQuery(SSqlCmd* pCmd, SQueryInfo* pQueryInfo) {
  bool        isProjectionFunction = false;
  const char* msg1 = "column projection is not compatible with interval";

  // multi-output set/ todo refactor
  size_t size = taosArrayGetSize(pQueryInfo->exprList);
  
  for (int32_t k = 0; k < size; ++k) {
    SExprInfo* pExpr = tscExprGet(pQueryInfo, k);

    // projection query on primary timestamp, the selectivity function needs to be present.
    if (pExpr->base.functionId == TSDB_FUNC_PRJ && pExpr->base.colInfo.colId == PRIMARYKEY_TIMESTAMP_COL_INDEX) {
      bool hasSelectivity = false;
      for (int32_t j = 0; j < size; ++j) {
        SExprInfo* pEx = tscExprGet(pQueryInfo, j);
        if ((aAggs[pEx->base.functionId].status & TSDB_FUNCSTATE_SELECTIVITY) == TSDB_FUNCSTATE_SELECTIVITY) {
          hasSelectivity = true;
          break;
        }
      }

      if (hasSelectivity) {
        continue;
      }
    }

    if ((pExpr->base.functionId == TSDB_FUNC_PRJ && pExpr->base.numOfParams == 0) || pExpr->base.functionId == TSDB_FUNC_DIFF ||
        pExpr->base.functionId == TSDB_FUNC_ARITHM) {
      isProjectionFunction = true;
    }
  }

  if (isProjectionFunction) {
    invalidOperationMsg(tscGetErrorMsgPayload(pCmd), msg1);
  }

  return isProjectionFunction == true ? TSDB_CODE_TSC_INVALID_OPERATION : TSDB_CODE_SUCCESS;
}

typedef struct SDNodeDynConfOption {
  char*   name;  // command name
  int32_t len;   // name string length
} SDNodeDynConfOption;


int32_t validateEp(char* ep) {  
  char buf[TSDB_EP_LEN + 1] = {0};
  tstrncpy(buf, ep, TSDB_EP_LEN);

  char* pos = strchr(buf, ':');
  if (NULL == pos) {
    int32_t val = strtol(ep, NULL, 10);
    if (val <= 0 || val > 65536) {
      return TSDB_CODE_TSC_INVALID_OPERATION;
    }
  } else {
    uint16_t port = atoi(pos + 1);
    if (0 == port) {
      return TSDB_CODE_TSC_INVALID_OPERATION;
    }
  }

  return TSDB_CODE_SUCCESS;
}

int32_t validateDNodeConfig(SMiscInfo* pOptions) {
  int32_t numOfToken = (int32_t) taosArrayGetSize(pOptions->a);

  if (numOfToken < 2 || numOfToken > 3) {
    return TSDB_CODE_TSC_INVALID_OPERATION;
  }

  const int tokenLogEnd = 2;
  const int tokenBalance = 2;
  const int tokenMonitor = 3;
  const int tokenDebugFlag = 4;
  const int tokenDebugFlagEnd = 20;
  const SDNodeDynConfOption cfgOptions[] = {
      {"resetLog", 8},    {"resetQueryCache", 15},  {"balance", 7},     {"monitor", 7},
      {"debugFlag", 9},   {"monDebugFlag", 12},     {"vDebugFlag", 10}, {"mDebugFlag", 10},
      {"cDebugFlag", 10}, {"httpDebugFlag", 13},    {"qDebugflag", 10}, {"sdbDebugFlag", 12},
      {"uDebugFlag", 10}, {"tsdbDebugFlag", 13},    {"sDebugflag", 10}, {"rpcDebugFlag", 12},
      {"dDebugFlag", 10}, {"mqttDebugFlag", 13},    {"wDebugFlag", 10}, {"tmrDebugFlag", 12},
      {"cqDebugFlag", 11},
  };

  SStrToken* pOptionToken = taosArrayGet(pOptions->a, 1);

  if (numOfToken == 2) {
    // reset log and reset query cache does not need value
    for (int32_t i = 0; i < tokenLogEnd; ++i) {
      const SDNodeDynConfOption* pOption = &cfgOptions[i];
      if ((strncasecmp(pOption->name, pOptionToken->z, pOptionToken->n) == 0) && (pOption->len == pOptionToken->n)) {
        return TSDB_CODE_SUCCESS;
      }
    }
  } else if ((strncasecmp(cfgOptions[tokenBalance].name, pOptionToken->z, pOptionToken->n) == 0) &&
             (cfgOptions[tokenBalance].len == pOptionToken->n)) {
    SStrToken* pValToken = taosArrayGet(pOptions->a, 2);
    int32_t vnodeId = 0;
    int32_t dnodeId = 0;
    strdequote(pValToken->z);
    bool parseOk = taosCheckBalanceCfgOptions(pValToken->z, &vnodeId, &dnodeId);
    if (!parseOk) {
      return TSDB_CODE_TSC_INVALID_OPERATION;  // options value is invalid
    }
    return TSDB_CODE_SUCCESS;
  } else if ((strncasecmp(cfgOptions[tokenMonitor].name, pOptionToken->z, pOptionToken->n) == 0) &&
             (cfgOptions[tokenMonitor].len == pOptionToken->n)) {
    SStrToken* pValToken = taosArrayGet(pOptions->a, 2);
    int32_t    val = strtol(pValToken->z, NULL, 10);
    if (val != 0 && val != 1) {
      return TSDB_CODE_TSC_INVALID_OPERATION;  // options value is invalid
    }
    return TSDB_CODE_SUCCESS;
  } else {
    SStrToken* pValToken = taosArrayGet(pOptions->a, 2);

    int32_t val = strtol(pValToken->z, NULL, 10);
    if (val < 0 || val > 256) {
      /* options value is out of valid range */
      return TSDB_CODE_TSC_INVALID_OPERATION;
    }

    for (int32_t i = tokenDebugFlag; i < tokenDebugFlagEnd; ++i) {
      const SDNodeDynConfOption* pOption = &cfgOptions[i];

      // options is valid
      if ((strncasecmp(pOption->name, pOptionToken->z, pOptionToken->n) == 0) && (pOption->len == pOptionToken->n)) {
        return TSDB_CODE_SUCCESS;
      }
    }
  }

  return TSDB_CODE_TSC_INVALID_OPERATION;
}

int32_t validateLocalConfig(SMiscInfo* pOptions) {
  int32_t numOfToken = (int32_t) taosArrayGetSize(pOptions->a);
  if (numOfToken < 1 || numOfToken > 2) {
    return TSDB_CODE_TSC_INVALID_OPERATION;
  }

  SDNodeDynConfOption LOCAL_DYNAMIC_CFG_OPTIONS[6] = {{"resetLog", 8},    {"rpcDebugFlag", 12}, {"tmrDebugFlag", 12},
                                                      {"cDebugFlag", 10}, {"uDebugFlag", 10},   {"debugFlag", 9}};


  SStrToken* pOptionToken = taosArrayGet(pOptions->a, 0);

  if (numOfToken == 1) {
    // reset log does not need value
    for (int32_t i = 0; i < 1; ++i) {
      SDNodeDynConfOption* pOption = &LOCAL_DYNAMIC_CFG_OPTIONS[i];
      if ((pOption->len == pOptionToken->n) &&
              (strncasecmp(pOption->name, pOptionToken->z, pOptionToken->n) == 0)) {
        return TSDB_CODE_SUCCESS;
      }
    }
  } else {
    SStrToken* pValToken = taosArrayGet(pOptions->a, 1);

    int32_t val = strtol(pValToken->z, NULL, 10);
    if (!validateDebugFlag(val)) {
      return TSDB_CODE_TSC_INVALID_OPERATION;
    }

    for (int32_t i = 1; i < tListLen(LOCAL_DYNAMIC_CFG_OPTIONS); ++i) {
      SDNodeDynConfOption* pOption = &LOCAL_DYNAMIC_CFG_OPTIONS[i];
      if ((pOption->len == pOptionToken->n)
              && (strncasecmp(pOption->name, pOptionToken->z, pOptionToken->n) == 0)) {
        return TSDB_CODE_SUCCESS;
      }
    }
  }
  return TSDB_CODE_TSC_INVALID_OPERATION;
}

int32_t validateColumnName(char* name) {
  bool ret = taosIsKeyWordToken(name, (int32_t)strlen(name));
  if (ret) {
    return TSDB_CODE_TSC_INVALID_OPERATION;
  }

  SStrToken token = {.z = name};
  token.n = tGetToken(name, &token.type);

  if (token.type != TK_STRING && token.type != TK_ID) {
    return TSDB_CODE_TSC_INVALID_OPERATION;
  }

  if (token.type == TK_STRING) {
    strdequote(token.z);
    strntolower(token.z, token.z, token.n);
    token.n = (uint32_t)strtrim(token.z);

    int32_t k = tGetToken(token.z, &token.type);
    if (k != token.n) {
      return TSDB_CODE_TSC_INVALID_OPERATION;
    }

    return validateColumnName(token.z);
  } else {
    if (isNumber(&token)) {
      return TSDB_CODE_TSC_INVALID_OPERATION;
    }
  }

  return TSDB_CODE_SUCCESS;
}

bool hasTimestampForPointInterpQuery(SQueryInfo* pQueryInfo) {
  if (!tscIsPointInterpQuery(pQueryInfo)) {
    return true;
  }

  if (pQueryInfo->window.skey == INT64_MIN || pQueryInfo->window.ekey == INT64_MAX) {
    return false;
  }

  return !(pQueryInfo->window.skey != pQueryInfo->window.ekey && pQueryInfo->interval.interval == 0);
}

int32_t validateLimitNode(SSqlCmd* pCmd, SQueryInfo* pQueryInfo, SSqlNode* pSqlNode, SSqlObj* pSql) {
  STableMetaInfo* pTableMetaInfo = tscGetMetaInfo(pQueryInfo, 0);

  const char* msg0 = "soffset/offset can not be less than 0";
  const char* msg1 = "slimit/soffset only available for STable query";
  const char* msg2 = "slimit/soffset can not apply to projection query";

  // handle the limit offset value, validate the limit
  pQueryInfo->limit = pSqlNode->limit;
  pQueryInfo->clauseLimit = pQueryInfo->limit.limit;
  pQueryInfo->slimit = pSqlNode->slimit;
  
  tscDebug("0x%"PRIx64" limit:%" PRId64 ", offset:%" PRId64 " slimit:%" PRId64 ", soffset:%" PRId64, pSql->self,
      pQueryInfo->limit.limit, pQueryInfo->limit.offset, pQueryInfo->slimit.limit, pQueryInfo->slimit.offset);
  
  if (pQueryInfo->slimit.offset < 0 || pQueryInfo->limit.offset < 0) {
    return invalidOperationMsg(tscGetErrorMsgPayload(pCmd), msg0);
  }

  if (pQueryInfo->limit.limit == 0) {
    tscDebug("0x%"PRIx64" limit 0, no output result", pSql->self);
    pQueryInfo->command = TSDB_SQL_RETRIEVE_EMPTY_RESULT;
    return TSDB_CODE_SUCCESS;
  }

  // todo refactor
  if (UTIL_TABLE_IS_SUPER_TABLE(pTableMetaInfo)) {
    if (!tscQueryTags(pQueryInfo)) {  // local handle the super table tag query
      if (tscIsProjectionQueryOnSTable(pQueryInfo, 0)) {
        if (pQueryInfo->slimit.limit > 0 || pQueryInfo->slimit.offset > 0) {
          return invalidOperationMsg(tscGetErrorMsgPayload(pCmd), msg2);
        }

        // for projection query on super table, all queries are subqueries
        if (tscNonOrderedProjectionQueryOnSTable(pQueryInfo, 0) &&
            !TSDB_QUERY_HAS_TYPE(pQueryInfo->type, TSDB_QUERY_TYPE_JOIN_QUERY)) {
          pQueryInfo->type |= TSDB_QUERY_TYPE_SUBQUERY;
        }
      }
    }

    if (pQueryInfo->slimit.limit == 0) {
      tscDebug("0x%"PRIx64" slimit 0, no output result", pSql->self);
      pQueryInfo->command = TSDB_SQL_RETRIEVE_EMPTY_RESULT;
      return TSDB_CODE_SUCCESS;
    }

    /*
     * Get the distribution of all tables among all available virtual nodes that are qualified for the query condition
     * and created according to this super table from management node.
     * And then launching multiple async-queries against all qualified virtual nodes, during the first-stage
     * query operation.
     */
//    assert(allVgroupInfoRetrieved(pQueryInfo));

    // No tables included. No results generated. Query results are empty.
    if (pTableMetaInfo->vgroupList->numOfVgroups == 0) {
      tscDebug("0x%"PRIx64" no table in super table, no output result", pSql->self);
      pQueryInfo->command = TSDB_SQL_RETRIEVE_EMPTY_RESULT;
      return TSDB_CODE_SUCCESS;
    }

    // keep original limitation value in globalLimit
    pQueryInfo->clauseLimit = pQueryInfo->limit.limit;
    pQueryInfo->prjOffset   = pQueryInfo->limit.offset;
    pQueryInfo->vgroupLimit = -1;

    if (tscOrderedProjectionQueryOnSTable(pQueryInfo, 0)) {
      /*
       * the offset value should be removed during retrieve data from virtual node, since the
       * global order are done in client side, so the offset is applied at the client side
       * However, note that the maximum allowed number of result for each table should be less
       * than or equal to the value of limit.
       */
      if (pQueryInfo->limit.limit > 0) {
        pQueryInfo->vgroupLimit = pQueryInfo->limit.limit + pQueryInfo->limit.offset;
        pQueryInfo->limit.limit = -1;
      }

      pQueryInfo->limit.offset = 0;
    }
  } else {
    if (pQueryInfo->slimit.limit != -1 || pQueryInfo->slimit.offset != 0) {
      return invalidOperationMsg(tscGetErrorMsgPayload(pCmd), msg1);
    }
  }

  return TSDB_CODE_SUCCESS;
}

static int32_t setKeepOption(SSqlCmd* pCmd, SCreateDbMsg* pMsg, SCreateDbInfo* pCreateDb) {
  const char* msg = "invalid number of options";

  pMsg->daysToKeep = htonl(-1);
  pMsg->daysToKeep1 = htonl(-1);
  pMsg->daysToKeep2 = htonl(-1);

  SArray* pKeep = pCreateDb->keep;
  if (pKeep != NULL) {
    size_t s = taosArrayGetSize(pKeep);
    tVariantListItem* p0 = taosArrayGet(pKeep, 0);
    switch (s) {
      case 1: {
        pMsg->daysToKeep = htonl((int32_t)p0->pVar.i64);
      }
        break;
      case 2: {
        tVariantListItem* p1 = taosArrayGet(pKeep, 1);
        pMsg->daysToKeep = htonl((int32_t)p0->pVar.i64);
        pMsg->daysToKeep1 = htonl((int32_t)p1->pVar.i64);
        break;
      }
      case 3: {
        tVariantListItem* p1 = taosArrayGet(pKeep, 1);
        tVariantListItem* p2 = taosArrayGet(pKeep, 2);

        pMsg->daysToKeep = htonl((int32_t)p0->pVar.i64);
        pMsg->daysToKeep1 = htonl((int32_t)p1->pVar.i64);
        pMsg->daysToKeep2 = htonl((int32_t)p2->pVar.i64);
        break;
      }
      default: { return invalidOperationMsg(tscGetErrorMsgPayload(pCmd), msg); }
    }
  }

  return TSDB_CODE_SUCCESS;
}

static int32_t setTimePrecision(SSqlCmd* pCmd, SCreateDbMsg* pMsg, SCreateDbInfo* pCreateDbInfo) {
  const char* msg = "invalid time precision";

  pMsg->precision = TSDB_TIME_PRECISION_MILLI;  // millisecond by default

  SStrToken* pToken = &pCreateDbInfo->precision;
  if (pToken->n > 0) {
    pToken->n = strdequote(pToken->z);

    if (strncmp(pToken->z, TSDB_TIME_PRECISION_MILLI_STR, pToken->n) == 0 &&
        strlen(TSDB_TIME_PRECISION_MILLI_STR) == pToken->n) {
      // time precision for this db: million second
      pMsg->precision = TSDB_TIME_PRECISION_MILLI;
    } else if (strncmp(pToken->z, TSDB_TIME_PRECISION_MICRO_STR, pToken->n) == 0 &&
               strlen(TSDB_TIME_PRECISION_MICRO_STR) == pToken->n) {
      pMsg->precision = TSDB_TIME_PRECISION_MICRO;
    } else {
      return invalidOperationMsg(tscGetErrorMsgPayload(pCmd), msg);
    }
  }

  return TSDB_CODE_SUCCESS;
}

static void setCreateDBOption(SCreateDbMsg* pMsg, SCreateDbInfo* pCreateDb) {
  pMsg->maxTables = htonl(-1);  // max tables can not be set anymore
  pMsg->cacheBlockSize = htonl(pCreateDb->cacheBlockSize);
  pMsg->totalBlocks = htonl(pCreateDb->numOfBlocks);
  pMsg->daysPerFile = htonl(pCreateDb->daysPerFile);
  pMsg->commitTime = htonl((int32_t)pCreateDb->commitTime);
  pMsg->minRowsPerFileBlock = htonl(pCreateDb->minRowsPerBlock);
  pMsg->maxRowsPerFileBlock = htonl(pCreateDb->maxRowsPerBlock);
  pMsg->fsyncPeriod = htonl(pCreateDb->fsyncPeriod);
  pMsg->compression = pCreateDb->compressionLevel;
  pMsg->walLevel = (char)pCreateDb->walLevel;
  pMsg->replications = pCreateDb->replica;
  pMsg->quorum = pCreateDb->quorum;
  pMsg->ignoreExist = pCreateDb->ignoreExists;
  pMsg->update = pCreateDb->update;
  pMsg->cacheLastRow = pCreateDb->cachelast;
  pMsg->dbType = pCreateDb->dbType;
  pMsg->partitions = htons(pCreateDb->partitions);
}

int32_t parseCreateDBOptions(SSqlCmd* pCmd, SCreateDbInfo* pCreateDbSql) {
  SCreateDbMsg* pMsg = (SCreateDbMsg *)(pCmd->payload);
  setCreateDBOption(pMsg, pCreateDbSql);

  if (setKeepOption(pCmd, pMsg, pCreateDbSql) != TSDB_CODE_SUCCESS) {
    return TSDB_CODE_TSC_INVALID_OPERATION;
  }

  if (setTimePrecision(pCmd, pMsg, pCreateDbSql) != TSDB_CODE_SUCCESS) {
    return TSDB_CODE_TSC_INVALID_OPERATION;
  }

  if (tscCheckCreateDbParams(pCmd, pMsg) != TSDB_CODE_SUCCESS) {
    return TSDB_CODE_TSC_INVALID_OPERATION;
  }

  return TSDB_CODE_SUCCESS;
}

void addGroupInfoForSubquery(SSqlObj* pParentObj, SSqlObj* pSql, int32_t subClauseIndex, int32_t tableIndex) {
  SQueryInfo* pParentQueryInfo = tscGetQueryInfo(&pParentObj->cmd);

  if (pParentQueryInfo->groupbyExpr.numOfGroupCols > 0) {
    SQueryInfo* pQueryInfo = tscGetQueryInfo(&pSql->cmd);
    SExprInfo* pExpr = NULL;

    size_t size = taosArrayGetSize(pQueryInfo->exprList);
    if (size > 0) {
      pExpr = tscExprGet(pQueryInfo, (int32_t)size - 1);
    }

    if (pExpr == NULL || pExpr->base.functionId != TSDB_FUNC_TAG) {
      STableMetaInfo* pTableMetaInfo = tscGetMetaInfo(pParentQueryInfo, tableIndex);

      uint64_t uid = pTableMetaInfo->pTableMeta->id.uid;
      int16_t colId = tscGetJoinTagColIdByUid(&pQueryInfo->tagCond, uid);

      SSchema* pTagSchema = tscGetColumnSchemaById(pTableMetaInfo->pTableMeta, colId);
      int16_t colIndex = tscGetTagColIndexById(pTableMetaInfo->pTableMeta, colId);
      SColumnIndex index = {.tableIndex = 0, .columnIndex = colIndex};

      char*   name = pTagSchema->name;
      int16_t type = pTagSchema->type;
      int16_t bytes = pTagSchema->bytes;

      pExpr = tscExprAppend(pQueryInfo, TSDB_FUNC_TAG, &index, type, bytes, getNewResColId(&pSql->cmd), bytes, true);
      pExpr->base.colInfo.flag = TSDB_COL_TAG;

      // NOTE: tag column does not add to source column list
      SColumnList ids = {0};
      insertResultField(pQueryInfo, (int32_t)size, &ids, bytes, (int8_t)type, name, pExpr);

      int32_t relIndex = index.columnIndex;

      pExpr->base.colInfo.colIndex = relIndex;
      SColIndex* pColIndex = taosArrayGet(pQueryInfo->groupbyExpr.columnInfo, 0);
      pColIndex->colIndex = relIndex;

      tscColumnListInsert(pTableMetaInfo->tagColList, relIndex, uid, pTagSchema);
    }
  }
}

// limit the output to be 1 for each state value
static void doLimitOutputNormalColOfGroupby(SExprInfo* pExpr) {
  int32_t outputRow = 1;
  tVariantCreateFromBinary(&pExpr->base.param[0], (char*)&outputRow, sizeof(int32_t), TSDB_DATA_TYPE_INT);
  pExpr->base.numOfParams = 1;
}

void doAddGroupColumnForSubquery(SQueryInfo* pQueryInfo, int32_t tagIndex, SSqlCmd* pCmd) {
  SColIndex* pColIndex = taosArrayGet(pQueryInfo->groupbyExpr.columnInfo, tagIndex);
  size_t size = tscNumOfExprs(pQueryInfo);

  STableMetaInfo* pTableMetaInfo = tscGetMetaInfo(pQueryInfo, 0);

  SSchema*     pSchema = tscGetTableColumnSchema(pTableMetaInfo->pTableMeta, pColIndex->colIndex);
  SColumnIndex colIndex = {.tableIndex = 0, .columnIndex = pColIndex->colIndex};

  SExprInfo* pExprInfo = tscAddFuncInSelectClause(pQueryInfo, (int32_t)size, TSDB_FUNC_PRJ, &colIndex, pSchema,
      TSDB_COL_NORMAL, getNewResColId(pCmd));

  strncpy(pExprInfo->base.token, pExprInfo->base.colInfo.name, tListLen(pExprInfo->base.token));

  int32_t numOfFields = tscNumOfFields(pQueryInfo);
  SInternalField* pInfo = tscFieldInfoGetInternalField(&pQueryInfo->fieldsInfo, numOfFields - 1);

  doLimitOutputNormalColOfGroupby(pInfo->pExpr);
  pInfo->visible = false;
}

static void doUpdateSqlFunctionForTagPrj(SQueryInfo* pQueryInfo) {
  int32_t tagLength = 0;
  size_t size = taosArrayGetSize(pQueryInfo->exprList);

//todo is 0??
  STableMetaInfo* pTableMetaInfo = tscGetMetaInfo(pQueryInfo, 0);
  bool isSTable = UTIL_TABLE_IS_SUPER_TABLE(pTableMetaInfo);

  for (int32_t i = 0; i < size; ++i) {
    SExprInfo* pExpr = tscExprGet(pQueryInfo, i);
    if (pExpr->base.functionId == TSDB_FUNC_TAGPRJ || pExpr->base.functionId == TSDB_FUNC_TAG) {
      pExpr->base.functionId = TSDB_FUNC_TAG_DUMMY;
      tagLength += pExpr->base.resBytes;
    } else if (pExpr->base.functionId == TSDB_FUNC_PRJ && pExpr->base.colInfo.colId == PRIMARYKEY_TIMESTAMP_COL_INDEX) {
      pExpr->base.functionId = TSDB_FUNC_TS_DUMMY;
      tagLength += pExpr->base.resBytes;
    }
  }

  SSchema* pSchema = tscGetTableSchema(pTableMetaInfo->pTableMeta);

  for (int32_t i = 0; i < size; ++i) {
    SExprInfo* pExpr = tscExprGet(pQueryInfo, i);
    if ((pExpr->base.functionId != TSDB_FUNC_TAG_DUMMY && pExpr->base.functionId != TSDB_FUNC_TS_DUMMY) &&
       !(pExpr->base.functionId == TSDB_FUNC_PRJ && TSDB_COL_IS_UD_COL(pExpr->base.colInfo.flag))) {
      SSchema* pColSchema = &pSchema[pExpr->base.colInfo.colIndex];
      getResultDataInfo(pColSchema->type, pColSchema->bytes, pExpr->base.functionId, (int32_t)pExpr->base.param[0].i64, &pExpr->base.resType,
                        &pExpr->base.resBytes, &pExpr->base.interBytes, tagLength, isSTable);
    }
  }
}

static int32_t doUpdateSqlFunctionForColPrj(SQueryInfo* pQueryInfo) {
  size_t size = taosArrayGetSize(pQueryInfo->exprList);
  
  for (int32_t i = 0; i < size; ++i) {
    SExprInfo* pExpr = tscExprGet(pQueryInfo, i);

    if (pExpr->base.functionId == TSDB_FUNC_PRJ && (!TSDB_COL_IS_UD_COL(pExpr->base.colInfo.flag) && (pExpr->base.colInfo.colId != PRIMARYKEY_TIMESTAMP_COL_INDEX))) {
      bool qualifiedCol = false;
      for (int32_t j = 0; j < pQueryInfo->groupbyExpr.numOfGroupCols; ++j) {
        SColIndex* pColIndex = taosArrayGet(pQueryInfo->groupbyExpr.columnInfo, j);
  
        if (pExpr->base.colInfo.colId == pColIndex->colId) {
          qualifiedCol = true;
          doLimitOutputNormalColOfGroupby(pExpr);
          pExpr->base.numOfParams = 1;
          break;
        }
      }

      // it is not a tag column/tbname column/user-defined column, return error
      if (!qualifiedCol) {
        return TSDB_CODE_TSC_INVALID_OPERATION;
      }
    }
  }

  return TSDB_CODE_SUCCESS;
}

static bool tagColumnInGroupby(SGroupbyExpr* pGroupbyExpr, int16_t columnId) {
  for (int32_t j = 0; j < pGroupbyExpr->numOfGroupCols; ++j) {
    SColIndex* pColIndex = taosArrayGet(pGroupbyExpr->columnInfo, j);
  
    if (columnId == pColIndex->colId && TSDB_COL_IS_TAG(pColIndex->flag )) {
      return true;
    }
  }

  return false;
}

static bool onlyTagPrjFunction(SQueryInfo* pQueryInfo) {
  bool hasTagPrj = false;
  bool hasColumnPrj = false;
  
  size_t size = taosArrayGetSize(pQueryInfo->exprList);
  for (int32_t i = 0; i < size; ++i) {
    SExprInfo* pExpr = tscExprGet(pQueryInfo, i);
    if (pExpr->base.functionId == TSDB_FUNC_PRJ) {
      hasColumnPrj = true;
    } else if (pExpr->base.functionId == TSDB_FUNC_TAGPRJ) {
      hasTagPrj = true;
    }
  }

  return (hasTagPrj) && (hasColumnPrj == false);
}

// check if all the tags prj columns belongs to the group by columns
static bool allTagPrjInGroupby(SQueryInfo* pQueryInfo) {
  bool allInGroupby = true;

  size_t size = tscNumOfExprs(pQueryInfo);
  for (int32_t i = 0; i < size; ++i) {
    SExprInfo* pExpr = tscExprGet(pQueryInfo, i);
    if (pExpr->base.functionId != TSDB_FUNC_TAGPRJ) {
      continue;
    }

    if (!tagColumnInGroupby(&pQueryInfo->groupbyExpr, pExpr->base.colInfo.colId)) {
      allInGroupby = false;
      break;
    }
  }

  // all selected tag columns belong to the group by columns set, always correct
  return allInGroupby;
}

static void updateTagPrjFunction(SQueryInfo* pQueryInfo) {
  size_t size = taosArrayGetSize(pQueryInfo->exprList);
  
  for (int32_t i = 0; i < size; ++i) {
    SExprInfo* pExpr = tscExprGet(pQueryInfo, i);
    if (pExpr->base.functionId == TSDB_FUNC_TAGPRJ) {
      pExpr->base.functionId = TSDB_FUNC_TAG;
    }
  }
}

/*
 * check for selectivity function + tags column function both exist.
 * 1. tagprj functions are not compatible with aggregated function when missing "group by" clause
 * 2. if selectivity function and tagprj function both exist, there should be only
 *    one selectivity function exists.
 */
static int32_t checkUpdateTagPrjFunctions(SQueryInfo* pQueryInfo, SSqlCmd* pCmd) {
  const char* msg1 = "only one selectivity function allowed in presence of tags function";
  const char* msg3 = "aggregation function should not be mixed up with projection";

  bool    tagTsColExists = false;
  int16_t numOfSelectivity = 0;
  int16_t numOfAggregation = 0;

  size_t numOfExprs = taosArrayGetSize(pQueryInfo->exprList);
  for (int32_t i = 0; i < numOfExprs; ++i) {
    SExprInfo* pExpr = taosArrayGetP(pQueryInfo->exprList, i);
    if (pExpr->base.functionId == TSDB_FUNC_TAGPRJ ||
        (pExpr->base.functionId == TSDB_FUNC_PRJ && pExpr->base.colInfo.colId == PRIMARYKEY_TIMESTAMP_COL_INDEX)) {
      tagTsColExists = true;  // selectivity + ts/tag column
      break;
    }
  }

  for (int32_t i = 0; i < numOfExprs; ++i) {
    SExprInfo* pExpr = taosArrayGetP(pQueryInfo->exprList, i);
  
    int16_t functionId = pExpr->base.functionId;
    if (functionId == TSDB_FUNC_TAGPRJ || functionId == TSDB_FUNC_PRJ || functionId == TSDB_FUNC_TS ||
        functionId == TSDB_FUNC_ARITHM) {
      continue;
    }

    if ((aAggs[functionId].status & TSDB_FUNCSTATE_SELECTIVITY) != 0) {
      numOfSelectivity++;
    } else {
      numOfAggregation++;
    }
  }

  if (tagTsColExists) {  // check if the selectivity function exists
    // When the tag projection function on tag column that is not in the group by clause, aggregation function and
    // selectivity function exist in select clause is not allowed.
    if (numOfAggregation > 0) {
      return invalidOperationMsg(tscGetErrorMsgPayload(pCmd), msg1);
    }

    /*
     *  if numOfSelectivity equals to 0, it is a super table projection query
     */
    if (numOfSelectivity == 1) {
      doUpdateSqlFunctionForTagPrj(pQueryInfo);
      int32_t code = doUpdateSqlFunctionForColPrj(pQueryInfo);
      if (code != TSDB_CODE_SUCCESS) {
        return code;
      }

    } else if (numOfSelectivity > 1) {
      /*
       * If more than one selectivity functions exist, all the selectivity functions must be last_row.
       * Otherwise, return with error code.
       */
      for (int32_t i = 0; i < numOfExprs; ++i) {
        SExprInfo* pExpr = tscExprGet(pQueryInfo, i);
        int16_t functionId = pExpr->base.functionId;
        if (functionId == TSDB_FUNC_TAGPRJ || (aAggs[functionId].status & TSDB_FUNCSTATE_SELECTIVITY) == 0) {
          continue;
        }

        if ((functionId == TSDB_FUNC_LAST_ROW) ||
             (functionId == TSDB_FUNC_LAST_DST && (pExpr->base.colInfo.flag & TSDB_COL_NULL) != 0)) {
          // do nothing
        } else {
          return invalidOperationMsg(tscGetErrorMsgPayload(pCmd), msg1);
        }
      }

      doUpdateSqlFunctionForTagPrj(pQueryInfo);
      int32_t code = doUpdateSqlFunctionForColPrj(pQueryInfo);
      if (code != TSDB_CODE_SUCCESS) {
        return code;
      }
    }
  } else {
    if ((pQueryInfo->type & TSDB_QUERY_TYPE_PROJECTION_QUERY) != 0) {
      if (numOfAggregation > 0 && pQueryInfo->groupbyExpr.numOfGroupCols == 0) {
        return invalidOperationMsg(tscGetErrorMsgPayload(pCmd), msg3);
      }

      if (numOfAggregation > 0 || numOfSelectivity > 0) {
        // clear the projection type flag
        pQueryInfo->type &= (~TSDB_QUERY_TYPE_PROJECTION_QUERY);
        int32_t code = doUpdateSqlFunctionForColPrj(pQueryInfo);
        if (code != TSDB_CODE_SUCCESS) {
          return code;
        }
      }
    }
  }

  return TSDB_CODE_SUCCESS;
}

static int32_t doAddGroupbyColumnsOnDemand(SSqlCmd* pCmd, SQueryInfo* pQueryInfo) {
  const char* msg1 = "interval not allowed in group by normal column";

  STableMetaInfo* pTableMetaInfo = tscGetMetaInfo(pQueryInfo, 0);

  SSchema* pSchema = tscGetTableSchema(pTableMetaInfo->pTableMeta);

  SSchema* tagSchema = NULL;
  if (!UTIL_TABLE_IS_NORMAL_TABLE(pTableMetaInfo)) {
    tagSchema = tscGetTableTagSchema(pTableMetaInfo->pTableMeta);
  }

  SSchema* s = NULL;

  for (int32_t i = 0; i < pQueryInfo->groupbyExpr.numOfGroupCols; ++i) {
    SColIndex* pColIndex = taosArrayGet(pQueryInfo->groupbyExpr.columnInfo, i);
    int16_t colIndex = pColIndex->colIndex;

    if (colIndex == TSDB_TBNAME_COLUMN_INDEX) {
      s = tGetTbnameColumnSchema();
    } else {
      if (TSDB_COL_IS_TAG(pColIndex->flag)) {
        s = &tagSchema[colIndex];
      } else {
        s = &pSchema[colIndex];
      }
    }
  
    size_t size = tscNumOfExprs(pQueryInfo);
  
    if (TSDB_COL_IS_TAG(pColIndex->flag)) {
      SColumnIndex index = {.tableIndex = pQueryInfo->groupbyExpr.tableIndex, .columnIndex = colIndex};
      SExprInfo*   pExpr = tscExprAppend(pQueryInfo, TSDB_FUNC_TAG, &index, s->type, s->bytes,
                                          getNewResColId(pCmd), s->bytes, true);

      memset(pExpr->base.aliasName, 0, sizeof(pExpr->base.aliasName));
      tstrncpy(pExpr->base.aliasName, s->name, sizeof(pExpr->base.aliasName));
      tstrncpy(pExpr->base.token, s->name, sizeof(pExpr->base.aliasName));

      pExpr->base.colInfo.flag = TSDB_COL_TAG;

      // NOTE: tag column does not add to source column list
      SColumnList ids = createColumnList(1, 0, pColIndex->colIndex);
      insertResultField(pQueryInfo, (int32_t)size, &ids, s->bytes, (int8_t)s->type, s->name, pExpr);
    } else {
      // if this query is "group by" normal column, time window query is not allowed
      if (isTimeWindowQuery(pQueryInfo)) {
        return invalidOperationMsg(tscGetErrorMsgPayload(pCmd), msg1);
      }

      bool hasGroupColumn = false;
      for (int32_t j = 0; j < size; ++j) {
        SExprInfo* pExpr = tscExprGet(pQueryInfo, j);
        if ((pExpr->base.functionId == TSDB_FUNC_PRJ) && pExpr->base.colInfo.colId == pColIndex->colId) {
          hasGroupColumn = true;
          break;
        }
      }

      //if the group by column does not required by user, add an invisible column into the final result set.
      if (!hasGroupColumn) {
        doAddGroupColumnForSubquery(pQueryInfo, i, pCmd);
      }
    }
  }

  return TSDB_CODE_SUCCESS;
}

static int32_t doTagFunctionCheck(SQueryInfo* pQueryInfo) {
  bool tagProjection = false;
  bool tableCounting = false;

  int32_t numOfCols = (int32_t) tscNumOfExprs(pQueryInfo);

  for (int32_t i = 0; i < numOfCols; ++i) {
    SExprInfo* pExpr = tscExprGet(pQueryInfo, i);
    int32_t functionId = pExpr->base.functionId;

    if (functionId == TSDB_FUNC_TAGPRJ) {
      tagProjection = true;
      continue;
    }

    if (functionId == TSDB_FUNC_COUNT) {
      assert(pExpr->base.colInfo.colId == TSDB_TBNAME_COLUMN_INDEX);
      tableCounting = true;
    }
  }

  return (tableCounting && tagProjection)? -1:0;
}

int32_t doFunctionsCompatibleCheck(SSqlCmd* pCmd, SQueryInfo* pQueryInfo) {
  const char* msg1 = "functions/columns not allowed in group by query";
  const char* msg2 = "projection query on columns not allowed";
  const char* msg3 = "group by not allowed on projection query";
  const char* msg4 = "retrieve tags not compatible with group by or interval query";
  const char* msg5 = "functions can not be mixed up";

  // only retrieve tags, group by is not supportted
  if (tscQueryTags(pQueryInfo)) {
    if (doTagFunctionCheck(pQueryInfo) != TSDB_CODE_SUCCESS) {
      return invalidOperationMsg(tscGetErrorMsgPayload(pCmd), msg5);
    }

    if (pQueryInfo->groupbyExpr.numOfGroupCols > 0 || isTimeWindowQuery(pQueryInfo)) {
      return invalidOperationMsg(tscGetErrorMsgPayload(pCmd), msg4);
    } else {
      return TSDB_CODE_SUCCESS;
    }
  }

  if (pQueryInfo->groupbyExpr.numOfGroupCols > 0) {
    // check if all the tags prj columns belongs to the group by columns
    if (onlyTagPrjFunction(pQueryInfo) && allTagPrjInGroupby(pQueryInfo)) {
      // It is a groupby aggregate query, the tag project function is not suitable for this case.
      updateTagPrjFunction(pQueryInfo);
      return doAddGroupbyColumnsOnDemand(pCmd, pQueryInfo);
    }

    // check all query functions in selection clause, multi-output functions are not allowed
    size_t size = tscNumOfExprs(pQueryInfo);
    for (int32_t i = 0; i < size; ++i) {
      SExprInfo* pExpr = tscExprGet(pQueryInfo, i);
      int32_t   functId = pExpr->base.functionId;

      /*
       * group by normal columns.
       * Check if the column projection is identical to the group by column or not
       */
      if (functId == TSDB_FUNC_PRJ && pExpr->base.colInfo.colId != PRIMARYKEY_TIMESTAMP_COL_INDEX) {
        bool qualified = false;
        for (int32_t j = 0; j < pQueryInfo->groupbyExpr.numOfGroupCols; ++j) {
          SColIndex* pColIndex = taosArrayGet(pQueryInfo->groupbyExpr.columnInfo, j);
          if (pColIndex->colId == pExpr->base.colInfo.colId) {
            qualified = true;
            break;
          }
        }

        if (!qualified) {
          return invalidOperationMsg(tscGetErrorMsgPayload(pCmd), msg2);
        }
      }

      if (IS_MULTIOUTPUT(aAggs[functId].status) && functId != TSDB_FUNC_TOP && functId != TSDB_FUNC_BOTTOM &&
          functId != TSDB_FUNC_TAGPRJ && functId != TSDB_FUNC_PRJ) {
        return invalidOperationMsg(tscGetErrorMsgPayload(pCmd), msg1);
      }

      if (functId == TSDB_FUNC_COUNT && pExpr->base.colInfo.colIndex == TSDB_TBNAME_COLUMN_INDEX) {
        return invalidOperationMsg(tscGetErrorMsgPayload(pCmd), msg1);
      }
    }

    if (checkUpdateTagPrjFunctions(pQueryInfo, pCmd) != TSDB_CODE_SUCCESS) {
      return TSDB_CODE_TSC_INVALID_OPERATION;
    }

    if (doAddGroupbyColumnsOnDemand(pCmd, pQueryInfo) != TSDB_CODE_SUCCESS) {
      return TSDB_CODE_TSC_INVALID_OPERATION;
    }

    // projection query on super table does not compatible with "group by" syntax
    if (tscIsProjectionQuery(pQueryInfo)) {
      return invalidOperationMsg(tscGetErrorMsgPayload(pCmd), msg3);
    }

    return TSDB_CODE_SUCCESS;
  } else {
    return checkUpdateTagPrjFunctions(pQueryInfo, pCmd);
  }
}
int32_t doLocalQueryProcess(SSqlCmd* pCmd, SQueryInfo* pQueryInfo, SSqlNode* pSqlNode) {
  const char* msg1 = "only one expression allowed";
  const char* msg2 = "invalid expression in select clause";
  const char* msg3 = "invalid function";

  SArray* pExprList = pSqlNode->pSelNodeList;
  size_t size = taosArrayGetSize(pExprList);
  if (size != 1) {
    return invalidOperationMsg(tscGetErrorMsgPayload(pCmd), msg1);
  }

  bool server_status = false;
  tSqlExprItem* pExprItem = taosArrayGet(pExprList, 0);
  tSqlExpr* pExpr = pExprItem->pNode;
  if (pExpr->operand.z == NULL) {
    //handle 'select 1'
    if (pExpr->token.n == 1 && 0 == strncasecmp(pExpr->token.z, "1", 1)) {
      server_status = true; 
    } else {
      return invalidOperationMsg(tscGetErrorMsgPayload(pCmd), msg2);
    } 
  } 
  // TODO redefine the function
   SDNodeDynConfOption functionsInfo[5] = {{"database()", 10},
                                            {"server_version()", 16},
                                            {"server_status()", 15},
                                            {"client_version()", 16},
                                            {"current_user()", 14}};

  int32_t index = -1;
  if (server_status == true) {
    index = 2;
  } else {
    for (int32_t i = 0; i < tListLen(functionsInfo); ++i) {
      if (strncasecmp(functionsInfo[i].name, pExpr->token.z, functionsInfo[i].len) == 0 &&
          functionsInfo[i].len == pExpr->token.n) {
        index = i;
        break;
      }
    }
  }

  switch (index) {
    case 0:
      pQueryInfo->command = TSDB_SQL_CURRENT_DB;break;
    case 1:
      pQueryInfo->command = TSDB_SQL_SERV_VERSION;break;
      case 2:
      pQueryInfo->command = TSDB_SQL_SERV_STATUS;break;
    case 3:
      pQueryInfo->command = TSDB_SQL_CLI_VERSION;break;
    case 4:
      pQueryInfo->command = TSDB_SQL_CURRENT_USER;break;
    default: { return invalidOperationMsg(tscGetErrorMsgPayload(pCmd), msg3); }
  }
  
  SColumnIndex ind = {0};
  SExprInfo* pExpr1 = tscExprAppend(pQueryInfo, TSDB_FUNC_TAG_DUMMY, &ind, TSDB_DATA_TYPE_INT,
                                      tDataTypes[TSDB_DATA_TYPE_INT].bytes, getNewResColId(pCmd), tDataTypes[TSDB_DATA_TYPE_INT].bytes, false);

  tSqlExprItem* item = taosArrayGet(pExprList, 0);
  const char* name = (item->aliasName != NULL)? item->aliasName:functionsInfo[index].name;
  tstrncpy(pExpr1->base.aliasName, name, tListLen(pExpr1->base.aliasName));
  
  return TSDB_CODE_SUCCESS;
}

// can only perform the parameters based on the macro definitation
int32_t tscCheckCreateDbParams(SSqlCmd* pCmd, SCreateDbMsg* pCreate) {
  char msg[512] = {0};

  if (pCreate->walLevel != -1 && (pCreate->walLevel < TSDB_MIN_WAL_LEVEL || pCreate->walLevel > TSDB_MAX_WAL_LEVEL)) {
    snprintf(msg, tListLen(msg), "invalid db option walLevel: %d, only 1-2 allowed", pCreate->walLevel);
    return invalidOperationMsg(tscGetErrorMsgPayload(pCmd), msg);
  }

  if (pCreate->replications != -1 &&
      (pCreate->replications < TSDB_MIN_DB_REPLICA_OPTION || pCreate->replications > TSDB_MAX_DB_REPLICA_OPTION)) {
    snprintf(msg, tListLen(msg), "invalid db option replications: %d valid range: [%d, %d]", pCreate->replications,
             TSDB_MIN_DB_REPLICA_OPTION, TSDB_MAX_DB_REPLICA_OPTION);
    return invalidOperationMsg(tscGetErrorMsgPayload(pCmd), msg);
  }

  if (pCreate->quorum != -1 &&
      (pCreate->quorum < TSDB_MIN_DB_QUORUM_OPTION || pCreate->quorum > TSDB_MAX_DB_QUORUM_OPTION)) {
    snprintf(msg, tListLen(msg), "invalid db option quorum: %d valid range: [%d, %d]", pCreate->quorum,
             TSDB_MIN_DB_QUORUM_OPTION, TSDB_MAX_DB_QUORUM_OPTION);
    return invalidOperationMsg(tscGetErrorMsgPayload(pCmd), msg);
  }

  int32_t val = htonl(pCreate->daysPerFile);
  if (val != -1 && (val < TSDB_MIN_DAYS_PER_FILE || val > TSDB_MAX_DAYS_PER_FILE)) {
    snprintf(msg, tListLen(msg), "invalid db option daysPerFile: %d valid range: [%d, %d]", val,
             TSDB_MIN_DAYS_PER_FILE, TSDB_MAX_DAYS_PER_FILE);
    return invalidOperationMsg(tscGetErrorMsgPayload(pCmd), msg);
  }

  val = htonl(pCreate->cacheBlockSize);
  if (val != -1 && (val < TSDB_MIN_CACHE_BLOCK_SIZE || val > TSDB_MAX_CACHE_BLOCK_SIZE)) {
    snprintf(msg, tListLen(msg), "invalid db option cacheBlockSize: %d valid range: [%d, %d]", val,
             TSDB_MIN_CACHE_BLOCK_SIZE, TSDB_MAX_CACHE_BLOCK_SIZE);
    return invalidOperationMsg(tscGetErrorMsgPayload(pCmd), msg);
  }

  val = htonl(pCreate->maxTables);
  if (val != -1 && (val < TSDB_MIN_TABLES || val > TSDB_MAX_TABLES)) {
    snprintf(msg, tListLen(msg), "invalid db option maxSessions: %d valid range: [%d, %d]", val,
             TSDB_MIN_TABLES, TSDB_MAX_TABLES);
    return invalidOperationMsg(tscGetErrorMsgPayload(pCmd), msg);
  }

  if (pCreate->precision != TSDB_TIME_PRECISION_MILLI && pCreate->precision != TSDB_TIME_PRECISION_MICRO) {
    snprintf(msg, tListLen(msg), "invalid db option timePrecision: %d valid value: [%d, %d]", pCreate->precision,
             TSDB_TIME_PRECISION_MILLI, TSDB_TIME_PRECISION_MICRO);
    return invalidOperationMsg(tscGetErrorMsgPayload(pCmd), msg);
  }

  val = htonl(pCreate->commitTime);
  if (val != -1 && (val < TSDB_MIN_COMMIT_TIME || val > TSDB_MAX_COMMIT_TIME)) {
    snprintf(msg, tListLen(msg), "invalid db option commitTime: %d valid range: [%d, %d]", val,
             TSDB_MIN_COMMIT_TIME, TSDB_MAX_COMMIT_TIME);
    return invalidOperationMsg(tscGetErrorMsgPayload(pCmd), msg);
  }

  val = htonl(pCreate->fsyncPeriod);
  if (val != -1 && (val < TSDB_MIN_FSYNC_PERIOD || val > TSDB_MAX_FSYNC_PERIOD)) {
    snprintf(msg, tListLen(msg), "invalid db option fsyncPeriod: %d valid range: [%d, %d]", val,
             TSDB_MIN_FSYNC_PERIOD, TSDB_MAX_FSYNC_PERIOD);
    return invalidOperationMsg(tscGetErrorMsgPayload(pCmd), msg);
  }

  if (pCreate->compression != -1 &&
      (pCreate->compression < TSDB_MIN_COMP_LEVEL || pCreate->compression > TSDB_MAX_COMP_LEVEL)) {
    snprintf(msg, tListLen(msg), "invalid db option compression: %d valid range: [%d, %d]", pCreate->compression,
             TSDB_MIN_COMP_LEVEL, TSDB_MAX_COMP_LEVEL);
    return invalidOperationMsg(tscGetErrorMsgPayload(pCmd), msg);
  }

  val = (int16_t)htons(pCreate->partitions);
  if (val != -1 &&
      (val < TSDB_MIN_DB_PARTITON_OPTION || val > TSDB_MAX_DB_PARTITON_OPTION)) {
    snprintf(msg, tListLen(msg), "invalid topic option partition: %d valid range: [%d, %d]", val,
             TSDB_MIN_DB_PARTITON_OPTION, TSDB_MAX_DB_PARTITON_OPTION);
    return invalidOperationMsg(tscGetErrorMsgPayload(pCmd), msg);
  }


  return TSDB_CODE_SUCCESS;
}

// for debug purpose
void tscPrintSelNodeList(SSqlObj* pSql, int32_t subClauseIndex) {
  SQueryInfo* pQueryInfo = tscGetQueryInfo(&pSql->cmd);

  int32_t size = (int32_t)tscNumOfExprs(pQueryInfo);
  if (size == 0) {
    return;
  }

  int32_t totalBufSize = 1024;

  char    str[1024+1] = {0};
  int32_t offset = 0;

  offset += sprintf(str, "num:%d [", size);
  for (int32_t i = 0; i < size; ++i) {
    SExprInfo* pExpr = tscExprGet(pQueryInfo, i);

    char    tmpBuf[1024] = {0};
    int32_t tmpLen = 0;
    tmpLen =
        sprintf(tmpBuf, "%s(uid:%" PRIu64 ", %d)", aAggs[pExpr->base.functionId].name, pExpr->base.uid,
            pExpr->base.colInfo.colId);

    if (tmpLen + offset >= totalBufSize - 1) break;


    offset += sprintf(str + offset, "%s", tmpBuf);

    if (i < size - 1) {
      str[offset++] = ',';
    }
  }

  assert(offset < totalBufSize);
  str[offset] = ']';
  assert(offset < totalBufSize);
  tscDebug("0x%"PRIx64" select clause:%s", pSql->self, str);
}

int32_t doCheckForCreateTable(SSqlObj* pSql, int32_t subClauseIndex, SSqlInfo* pInfo) {
  const char* msg1 = "invalid table name";

  SSqlCmd*        pCmd = &pSql->cmd;
  SQueryInfo*     pQueryInfo = tscGetQueryInfo(pCmd);
  STableMetaInfo* pTableMetaInfo = tscGetMetaInfo(pQueryInfo, 0);

  SCreateTableSql* pCreateTable = pInfo->pCreateTableInfo;

  SArray* pFieldList = pCreateTable->colInfo.pColumns;
  SArray* pTagList = pCreateTable->colInfo.pTagColumns;

  assert(pFieldList != NULL);

  // if sql specifies db, use it, otherwise use default db
  SStrToken* pzTableName = &(pCreateTable->name);

  if (tscValidateName(pzTableName) != TSDB_CODE_SUCCESS) {
    return invalidOperationMsg(tscGetErrorMsgPayload(pCmd), msg1);
  }

  int32_t code = tscSetTableFullName(&pTableMetaInfo->name, pzTableName, pSql);
  if(code != TSDB_CODE_SUCCESS) {
    return code;
  }

  if (!validateTableColumnInfo(pFieldList, pCmd) ||
      (pTagList != NULL && !validateTagParams(pTagList, pFieldList, pCmd))) {
    return TSDB_CODE_TSC_INVALID_OPERATION;
  }

  int32_t col = 0;
  size_t numOfFields = taosArrayGetSize(pFieldList);

  for (; col < numOfFields; ++col) {
    TAOS_FIELD* p = taosArrayGet(pFieldList, col);
    tscFieldInfoAppend(&pQueryInfo->fieldsInfo, p);
  }

  pCmd->numOfCols = (int16_t)numOfFields;

  if (pTagList != NULL) {  // create super table[optional]
    size_t numOfTags = taosArrayGetSize(pTagList);
    for (int32_t i = 0; i < numOfTags; ++i) {
      TAOS_FIELD* p = taosArrayGet(pTagList, i);
      tscFieldInfoAppend(&pQueryInfo->fieldsInfo, p);
    }

    pCmd->count =(int32_t) numOfTags;
  }

  return TSDB_CODE_SUCCESS;
}

int32_t doCheckForCreateFromStable(SSqlObj* pSql, SSqlInfo* pInfo) {
  const char* msg1 = "invalid table name";
  const char* msg3 = "tag value too long";
  const char* msg4 = "illegal value or data overflow";
  const char* msg5 = "tags number not matched";

  SSqlCmd* pCmd = &pSql->cmd;

  SCreateTableSql* pCreateTable = pInfo->pCreateTableInfo;
  SQueryInfo*      pQueryInfo = tscGetQueryInfo(pCmd);

  // two table: the first one is for current table, and the secondary is for the super table.
  if (pQueryInfo->numOfTables < 2) {
    tscAddEmptyMetaInfo(pQueryInfo);
  }

  const int32_t TABLE_INDEX = 0;
  const int32_t STABLE_INDEX = 1;

  STableMetaInfo* pStableMetaInfo = tscGetMetaInfo(pQueryInfo, STABLE_INDEX);

  // super table name, create table by using dst
  int32_t numOfTables = (int32_t) taosArrayGetSize(pCreateTable->childTableInfo);
  for(int32_t j = 0; j < numOfTables; ++j) {
    SCreatedTableInfo* pCreateTableInfo = taosArrayGet(pCreateTable->childTableInfo, j);

    SStrToken* pToken = &pCreateTableInfo->stableName;
    if (tscValidateName(pToken) != TSDB_CODE_SUCCESS) {
      return invalidOperationMsg(tscGetErrorMsgPayload(pCmd), msg1);
    }

    int32_t code = tscSetTableFullName(&pStableMetaInfo->name, pToken, pSql);
    if (code != TSDB_CODE_SUCCESS) {
      return code;
    }

    // get table meta from mnode
    code = tNameExtractFullName(&pStableMetaInfo->name, pCreateTableInfo->tagdata.name);

    SArray* pValList = pCreateTableInfo->pTagVals;
    code = tscGetTableMeta(pSql, pStableMetaInfo);
    if (code != TSDB_CODE_SUCCESS) {
      return code;
    }

    size_t valSize = taosArrayGetSize(pValList);

    // too long tag values will return invalid sql, not be truncated automatically
    SSchema  *pTagSchema = tscGetTableTagSchema(pStableMetaInfo->pTableMeta);
    STagData *pTag = &pCreateTableInfo->tagdata;

    SKVRowBuilder kvRowBuilder = {0};
    if (tdInitKVRowBuilder(&kvRowBuilder) < 0) {
      return TSDB_CODE_TSC_OUT_OF_MEMORY;
    }

    SArray* pNameList = NULL;
    size_t nameSize = 0;
    int32_t schemaSize = tscGetNumOfTags(pStableMetaInfo->pTableMeta);
    int32_t ret = TSDB_CODE_SUCCESS;

    if (pCreateTableInfo->pTagNames) {
      pNameList = pCreateTableInfo->pTagNames;
      nameSize = taosArrayGetSize(pNameList);

      if (valSize != nameSize) {
        tdDestroyKVRowBuilder(&kvRowBuilder);
        return invalidOperationMsg(tscGetErrorMsgPayload(pCmd), msg5);
      }

      if (schemaSize < valSize) {
        tdDestroyKVRowBuilder(&kvRowBuilder);
        return invalidOperationMsg(tscGetErrorMsgPayload(pCmd), msg5);
      }

      bool findColumnIndex = false;

      for (int32_t i = 0; i < nameSize; ++i) {
        SStrToken* sToken = taosArrayGet(pNameList, i);
        if (TK_STRING == sToken->type) {
          tscDequoteAndTrimToken(sToken);
        }

        tVariantListItem* pItem = taosArrayGet(pValList, i);

        findColumnIndex = false;

        // todo speedup by using hash list
        for (int32_t t = 0; t < schemaSize; ++t) {
          if (strncmp(sToken->z, pTagSchema[t].name, sToken->n) == 0 && strlen(pTagSchema[t].name) == sToken->n) {
            SSchema*          pSchema = &pTagSchema[t];

            char tagVal[TSDB_MAX_TAGS_LEN];
            if (pSchema->type == TSDB_DATA_TYPE_BINARY || pSchema->type == TSDB_DATA_TYPE_NCHAR) {
              if (pItem->pVar.nLen > pSchema->bytes) {
                tdDestroyKVRowBuilder(&kvRowBuilder);
                return invalidOperationMsg(tscGetErrorMsgPayload(pCmd), msg3);
              }
            }

            ret = tVariantDump(&(pItem->pVar), tagVal, pSchema->type, true);

            // check again after the convert since it may be converted from binary to nchar.
            if (pSchema->type == TSDB_DATA_TYPE_BINARY || pSchema->type == TSDB_DATA_TYPE_NCHAR) {
              int16_t len = varDataTLen(tagVal);
              if (len > pSchema->bytes) {
                tdDestroyKVRowBuilder(&kvRowBuilder);
                return invalidOperationMsg(tscGetErrorMsgPayload(pCmd), msg3);
              }
            }

            if (ret != TSDB_CODE_SUCCESS) {
              tdDestroyKVRowBuilder(&kvRowBuilder);
              return invalidOperationMsg(tscGetErrorMsgPayload(pCmd), msg4);
            }

            tdAddColToKVRow(&kvRowBuilder, pSchema->colId, pSchema->type, tagVal);

            findColumnIndex = true;
            break;
          }
        }

        if (!findColumnIndex) {
          tdDestroyKVRowBuilder(&kvRowBuilder);
          return tscInvalidOperationMsg(pCmd->payload, "invalid tag name", sToken->z);
        }
      }
    } else {
      if (schemaSize != valSize) {
        tdDestroyKVRowBuilder(&kvRowBuilder);
        return invalidOperationMsg(tscGetErrorMsgPayload(pCmd), msg5);
      }

      for (int32_t i = 0; i < valSize; ++i) {
        SSchema*          pSchema = &pTagSchema[i];
        tVariantListItem* pItem = taosArrayGet(pValList, i);

        char tagVal[TSDB_MAX_TAGS_LEN];
        if (pSchema->type == TSDB_DATA_TYPE_BINARY || pSchema->type == TSDB_DATA_TYPE_NCHAR) {
          if (pItem->pVar.nLen > pSchema->bytes) {
            tdDestroyKVRowBuilder(&kvRowBuilder);
            return invalidOperationMsg(tscGetErrorMsgPayload(pCmd), msg3);
          }
        }

        ret = tVariantDump(&(pItem->pVar), tagVal, pSchema->type, true);

        // check again after the convert since it may be converted from binary to nchar.
        if (pSchema->type == TSDB_DATA_TYPE_BINARY || pSchema->type == TSDB_DATA_TYPE_NCHAR) {
          int16_t len = varDataTLen(tagVal);
          if (len > pSchema->bytes) {
            tdDestroyKVRowBuilder(&kvRowBuilder);
            return invalidOperationMsg(tscGetErrorMsgPayload(pCmd), msg3);
          }
        }

        if (ret != TSDB_CODE_SUCCESS) {
          tdDestroyKVRowBuilder(&kvRowBuilder);
          return invalidOperationMsg(tscGetErrorMsgPayload(pCmd), msg4);
        }

        tdAddColToKVRow(&kvRowBuilder, pSchema->colId, pSchema->type, tagVal);
      }
    }

    SKVRow row = tdGetKVRowFromBuilder(&kvRowBuilder);
    tdDestroyKVRowBuilder(&kvRowBuilder);
    if (row == NULL) {
      return TSDB_CODE_TSC_OUT_OF_MEMORY;
    }
    tdSortKVRowByColIdx(row);
    pTag->dataLen = kvRowLen(row);

    if (pTag->data == NULL) {
      pTag->data = malloc(pTag->dataLen);
    }

    kvRowCpy(pTag->data, row);
    free(row);

    // table name
    if (tscValidateName(&(pCreateTableInfo->name)) != TSDB_CODE_SUCCESS) {
      return invalidOperationMsg(tscGetErrorMsgPayload(pCmd), msg1);
    }

    STableMetaInfo* pTableMetaInfo = tscGetMetaInfo(pQueryInfo, TABLE_INDEX);
    ret = tscSetTableFullName(&pTableMetaInfo->name, &pCreateTableInfo->name, pSql);
    if (ret != TSDB_CODE_SUCCESS) {
      return ret;
    }

    pCreateTableInfo->fullname = calloc(1, tNameLen(&pTableMetaInfo->name) + 1);
    ret = tNameExtractFullName(&pTableMetaInfo->name, pCreateTableInfo->fullname);
    if (ret != TSDB_CODE_SUCCESS) {
      return invalidOperationMsg(tscGetErrorMsgPayload(pCmd), msg1);
    }
  }

  return TSDB_CODE_SUCCESS;
}

int32_t doCheckForStream(SSqlObj* pSql, SSqlInfo* pInfo) {
  const char* msg1 = "invalid table name";
  const char* msg2 = "functions not allowed in CQ";
  const char* msg3 = "fill only available for interval query";
  const char* msg4 = "fill option not supported in stream computing";
  const char* msg5 = "sql too long";  // todo ADD support
  const char* msg6 = "from missing in subclause";
  const char* msg7 = "time interval is required";
  
  SSqlCmd*    pCmd = &pSql->cmd;
  SQueryInfo* pQueryInfo = tscGetQueryInfo(pCmd);
  assert(pQueryInfo->numOfTables == 1);

  SCreateTableSql* pCreateTable = pInfo->pCreateTableInfo;
  STableMetaInfo*  pTableMetaInfo = tscGetMetaInfo(pQueryInfo, 0);

  // if sql specifies db, use it, otherwise use default db
  SStrToken* pName = &(pCreateTable->name);
  SSqlNode* pSqlNode = pCreateTable->pSelect;

  if (tscValidateName(pName) != TSDB_CODE_SUCCESS) {
    return invalidOperationMsg(tscGetErrorMsgPayload(pCmd), msg1);
  }
  
  SRelationInfo* pFromInfo = pInfo->pCreateTableInfo->pSelect->from;
  if (pFromInfo == NULL || taosArrayGetSize(pFromInfo->list) == 0) {
    return invalidOperationMsg(tscGetErrorMsgPayload(pCmd), msg6);
  }
  
  SRelElementPair* p1 = taosArrayGet(pFromInfo->list, 0);
  SStrToken srcToken = {.z = p1->tableName.z, .n = p1->tableName.n, .type = TK_STRING};
  if (tscValidateName(&srcToken) != TSDB_CODE_SUCCESS) {
    return invalidOperationMsg(tscGetErrorMsgPayload(pCmd), msg1);
  }

  int32_t code = tscSetTableFullName(&pTableMetaInfo->name, &srcToken, pSql);
  if (code != TSDB_CODE_SUCCESS) {
    return code;
  }

  code = tscGetTableMeta(pSql, pTableMetaInfo);
  if (code != TSDB_CODE_SUCCESS) {
    return code;
  }

  bool isSTable = UTIL_TABLE_IS_SUPER_TABLE(pTableMetaInfo);
  if (validateSelectNodeList(&pSql->cmd, pQueryInfo, pSqlNode->pSelNodeList, isSTable, false, false) != TSDB_CODE_SUCCESS) {
    return TSDB_CODE_TSC_INVALID_OPERATION;
  }

  if (pSqlNode->pWhere != NULL) {  // query condition in stream computing
    if (validateWhereNode(pQueryInfo, &pSqlNode->pWhere, pSql) != TSDB_CODE_SUCCESS) {
      return TSDB_CODE_TSC_INVALID_OPERATION;
    }
  }

  // set interval value
  if (validateIntervalNode(pSql, pQueryInfo, pSqlNode) != TSDB_CODE_SUCCESS) {
    return TSDB_CODE_TSC_INVALID_OPERATION;
  }

  if (isTimeWindowQuery(pQueryInfo) && (validateFunctionsInIntervalOrGroupbyQuery(pCmd, pQueryInfo) != TSDB_CODE_SUCCESS)) {
    return invalidOperationMsg(tscGetErrorMsgPayload(pCmd), msg2);
  }

  if (!tscIsProjectionQuery(pQueryInfo) && pQueryInfo->interval.interval == 0) {
    return invalidOperationMsg(tscGetErrorMsgPayload(pCmd), msg7);
  }

  // set the created table[stream] name
  code = tscSetTableFullName(&pTableMetaInfo->name, pName, pSql);
  if (code != TSDB_CODE_SUCCESS) {
    return code;
  }

  if (pSqlNode->sqlstr.n > TSDB_MAX_SAVED_SQL_LEN) {
    return invalidOperationMsg(tscGetErrorMsgPayload(pCmd), msg5);
  }

  if (tsRewriteFieldNameIfNecessary(pCmd, pQueryInfo) != TSDB_CODE_SUCCESS) {
    return TSDB_CODE_TSC_INVALID_OPERATION;
  }

  pCmd->numOfCols = pQueryInfo->fieldsInfo.numOfOutput;

  if (validateSqlFunctionInStreamSql(pCmd, pQueryInfo) != TSDB_CODE_SUCCESS) {
    return TSDB_CODE_TSC_INVALID_OPERATION;
  }

  /*
   * check if fill operation is available, the fill operation is parsed and executed during query execution,
   * not here.
   */
  if (pSqlNode->fillType != NULL) {
    if (pQueryInfo->interval.interval == 0) {
      return invalidOperationMsg(tscGetErrorMsgPayload(pCmd), msg3);
    }

    tVariantListItem* pItem = taosArrayGet(pSqlNode->fillType, 0);
    if (pItem->pVar.nType == TSDB_DATA_TYPE_BINARY) {
      if (!((strncmp(pItem->pVar.pz, "none", 4) == 0 && pItem->pVar.nLen == 4) ||
            (strncmp(pItem->pVar.pz, "null", 4) == 0 && pItem->pVar.nLen == 4))) {
        return invalidOperationMsg(tscGetErrorMsgPayload(pCmd), msg4);
      }
    }
  }

  // set the number of stream table columns
  pCmd->numOfCols = pQueryInfo->fieldsInfo.numOfOutput;
  return TSDB_CODE_SUCCESS;
}

int32_t checkQueryRangeForFill(SSqlCmd* pCmd, SQueryInfo* pQueryInfo) {
  const char* msg3 = "start(end) time of query range required or time range too large";

  if (pQueryInfo->interval.interval == 0) {
    return TSDB_CODE_SUCCESS;
  }

    bool initialWindows = TSWINDOW_IS_EQUAL(pQueryInfo->window, TSWINDOW_INITIALIZER);
    if (initialWindows) {
      return invalidOperationMsg(tscGetErrorMsgPayload(pCmd), msg3);
    }

    int64_t timeRange = ABS(pQueryInfo->window.skey - pQueryInfo->window.ekey);

    int64_t intervalRange = 0;
    if (pQueryInfo->interval.intervalUnit == 'n' || pQueryInfo->interval.intervalUnit == 'y') {
      int64_t f = 1;
      if (pQueryInfo->interval.intervalUnit == 'n') {
        f = 30L * MILLISECOND_PER_DAY;
      } else if (pQueryInfo->interval.intervalUnit == 'y') {
        f = 365L * MILLISECOND_PER_DAY;
      }

      intervalRange = pQueryInfo->interval.interval * f;
    } else {
      intervalRange = pQueryInfo->interval.interval;
    }
    // number of result is not greater than 10,000,000
    if ((timeRange == 0) || (timeRange / intervalRange) >= MAX_INTERVAL_TIME_WINDOW) {
      return invalidOperationMsg(tscGetErrorMsgPayload(pCmd), msg3);
    }

    return TSDB_CODE_SUCCESS;
}

// TODO normalize the function expression and compare it
int32_t tscGetExprFilters(SSqlCmd* pCmd, SQueryInfo* pQueryInfo, SArray* pSelectNodeList, tSqlExpr* pSqlExpr,
                          SExprInfo** pExpr) {
  *pExpr = NULL;

  size_t num = taosArrayGetSize(pSelectNodeList);
  for(int32_t i = 0; i < num; ++i) {
    tSqlExprItem* pItem = taosArrayGet(pSelectNodeList, i);
    if (tSqlExprCompare(pItem->pNode, pSqlExpr) == 0) { // exists, not added it,

      SColumnIndex index = COLUMN_INDEX_INITIALIZER;
      int32_t functionId = pSqlExpr->functionId;
      if (pSqlExpr->pParam == NULL) {
        index.columnIndex = 0;
        index.tableIndex = 0;
      } else {
        tSqlExprItem* pParamElem = taosArrayGet(pSqlExpr->pParam, 0);
        SStrToken* pToken = &pParamElem->pNode->colInfo;
        getColumnIndexByName(pCmd, pToken, pQueryInfo, &index);
      }

      size_t numOfNodeInSel = tscNumOfExprs(pQueryInfo);
      for(int32_t k = 0; k < numOfNodeInSel; ++k) {
        SExprInfo* pExpr1 = tscExprGet(pQueryInfo, k);

        if (pExpr1->base.functionId != functionId) {
          continue;
        }

        if (pExpr1->base.colInfo.colIndex != index.columnIndex) {
          continue;
        }

        ++pQueryInfo->havingFieldNum;
        *pExpr = pExpr1;
        break;
      }

      assert(*pExpr != NULL);
      return TSDB_CODE_SUCCESS;
    }
  }

  tSqlExprItem item = {.pNode = pSqlExpr, .aliasName = NULL, .distinct = false};

  int32_t outputIndex = (int32_t)tscNumOfExprs(pQueryInfo);

  // ADD TRUE FOR TEST
  if (addExprAndResultField(pCmd, pQueryInfo, outputIndex, &item, true) != TSDB_CODE_SUCCESS) {
    return TSDB_CODE_TSC_INVALID_OPERATION;
  }

  ++pQueryInfo->havingFieldNum;

  size_t n = tscNumOfExprs(pQueryInfo);
  *pExpr = tscExprGet(pQueryInfo, (int32_t)n - 1);

  SInternalField* pField = taosArrayGet(pQueryInfo->fieldsInfo.internalField, n - 1);
  pField->visible = false;

  return TSDB_CODE_SUCCESS;
}

static int32_t handleExprInHavingClause(SSqlCmd* pCmd, SQueryInfo* pQueryInfo, SArray* pSelectNodeList, tSqlExpr* pExpr, int32_t sqlOptr) {
  const char* msg1 = "non binary column not support like operator";
  const char* msg2 = "invalid operator for binary column in having clause";
  const char* msg3 = "invalid operator for bool column in having clause";

  SColumnFilterInfo* pColFilter = NULL;
  // TODO refactor: validate the expression
  /*
   * in case of TK_AND filter condition, we first find the corresponding column and build the query condition together
   * the already existed condition.
   */
  SExprInfo *expr = NULL;
  if (sqlOptr == TK_AND) {
    int32_t ret = tscGetExprFilters(pCmd, pQueryInfo, pSelectNodeList, pExpr->pLeft, &expr);
    if (ret) {
      return ret;
    }

    // this is a new filter condition on this column
    if (expr->base.flist.numOfFilters == 0) {
      pColFilter = addColumnFilterInfo(&expr->base.flist);
    } else {  // update the existed column filter information, find the filter info here
      pColFilter = &expr->base.flist.filterInfo[0];
    }

    if (pColFilter == NULL) {
      return TSDB_CODE_TSC_OUT_OF_MEMORY;
    }
  } else if (sqlOptr == TK_OR) {
    int32_t ret = tscGetExprFilters(pCmd, pQueryInfo, pSelectNodeList, pExpr->pLeft, &expr);
    if (ret) {
      return ret;
    }

    // TODO fixme: failed to invalid the filter expression: "col1 = 1 OR col2 = 2"
    // TODO refactor
    pColFilter = addColumnFilterInfo(&expr->base.flist);
    if (pColFilter == NULL) {
      return TSDB_CODE_TSC_OUT_OF_MEMORY;
    }
  } else {  // error;
    return TSDB_CODE_TSC_INVALID_OPERATION;
  }

  pColFilter->filterstr =
      ((expr->base.resType == TSDB_DATA_TYPE_BINARY || expr->base.resType == TSDB_DATA_TYPE_NCHAR) ? 1 : 0);

  if (pColFilter->filterstr) {
    if (pExpr->tokenId != TK_EQ
        && pExpr->tokenId != TK_NE
        && pExpr->tokenId != TK_ISNULL
        && pExpr->tokenId != TK_NOTNULL
        && pExpr->tokenId != TK_LIKE
        ) {
      return invalidOperationMsg(tscGetErrorMsgPayload(pCmd), msg2);
    }
  } else {
    if (pExpr->tokenId == TK_LIKE) {
      return invalidOperationMsg(tscGetErrorMsgPayload(pCmd), msg1);
    }

    if (expr->base.resType == TSDB_DATA_TYPE_BOOL) {
      if (pExpr->tokenId != TK_EQ && pExpr->tokenId != TK_NE) {
        return invalidOperationMsg(tscGetErrorMsgPayload(pCmd), msg3);
      }
    }
  }

  STableMetaInfo* pTableMetaInfo = tscGetMetaInfo(pQueryInfo, 0);
  STableMeta* pTableMeta = pTableMetaInfo->pTableMeta;

  int32_t ret = doExtractColumnFilterInfo(pCmd, pQueryInfo, pTableMeta->tableInfo.precision, pColFilter,
                                          expr->base.resType, pExpr);
  if (ret) {
    return ret;
  }

  return TSDB_CODE_SUCCESS;
}

int32_t getHavingExpr(SSqlCmd* pCmd, SQueryInfo* pQueryInfo, SArray* pSelectNodeList, tSqlExpr* pExpr, int32_t parentOptr) {
  if (pExpr == NULL) {
    return TSDB_CODE_SUCCESS;
  }

  const char* msg1 = "invalid having clause";

  tSqlExpr* pLeft = pExpr->pLeft;
  tSqlExpr* pRight = pExpr->pRight;

  if (pExpr->tokenId == TK_AND || pExpr->tokenId == TK_OR) {
    int32_t ret = getHavingExpr(pCmd, pQueryInfo, pSelectNodeList, pExpr->pLeft, pExpr->tokenId);
    if (ret != TSDB_CODE_SUCCESS) {
      return ret;
    }

    return getHavingExpr(pCmd, pQueryInfo, pSelectNodeList, pExpr->pRight, pExpr->tokenId);
  }

  if (pLeft == NULL || pRight == NULL) {
    return invalidOperationMsg(tscGetErrorMsgPayload(pCmd), msg1);
  }

  if (pLeft->type == pRight->type) {
    return invalidOperationMsg(tscGetErrorMsgPayload(pCmd), msg1);
  }

  exchangeExpr(pExpr);

  pLeft  = pExpr->pLeft;
  pRight = pExpr->pRight;
  if (pLeft->type != SQL_NODE_SQLFUNCTION) {
    return invalidOperationMsg(tscGetErrorMsgPayload(pCmd), msg1);
  }

  if (pRight->type != SQL_NODE_VALUE) {
    return invalidOperationMsg(tscGetErrorMsgPayload(pCmd), msg1);
  }

  if (pExpr->tokenId >= TK_BITAND) {
    return invalidOperationMsg(tscGetErrorMsgPayload(pCmd), msg1);
  }

  if (pLeft->pParam) {
    size_t size = taosArrayGetSize(pLeft->pParam);
    for (int32_t i = 0; i < size; i++) {
      tSqlExprItem* pParamItem = taosArrayGet(pLeft->pParam, i);

      tSqlExpr* pExpr1 = pParamItem->pNode;
      if (pExpr1->tokenId != TK_ALL &&
          pExpr1->tokenId != TK_ID &&
          pExpr1->tokenId != TK_STRING &&
          pExpr1->tokenId != TK_INTEGER &&
          pExpr1->tokenId != TK_FLOAT) {
        return invalidOperationMsg(tscGetErrorMsgPayload(pCmd), msg1);
      }

      if (pExpr1->tokenId == TK_ID && (pExpr1->colInfo.z == NULL && pExpr1->colInfo.n == 0)) {
        return invalidOperationMsg(tscGetErrorMsgPayload(pCmd), msg1);
      }

      if (pExpr1->tokenId == TK_ID) {
        SColumnIndex index = COLUMN_INDEX_INITIALIZER;
        if ((getColumnIndexByName(pCmd, &pExpr1->colInfo, pQueryInfo, &index) != TSDB_CODE_SUCCESS)) {
          return invalidOperationMsg(tscGetErrorMsgPayload(pCmd), msg1);
        }

        STableMetaInfo* pTableMetaInfo = tscGetMetaInfo(pQueryInfo, index.tableIndex);
        STableMeta* pTableMeta = pTableMetaInfo->pTableMeta;

        if (index.columnIndex <= 0 ||
            index.columnIndex >= tscGetNumOfColumns(pTableMeta)) {
          return invalidOperationMsg(tscGetErrorMsgPayload(pCmd), msg1);
        }
      }
    }
  }

  pLeft->functionId = isValidFunction(pLeft->operand.z, pLeft->operand.n);
  if (pLeft->functionId < 0) {
    return invalidOperationMsg(tscGetErrorMsgPayload(pCmd), msg1);
  }

  return handleExprInHavingClause(pCmd, pQueryInfo, pSelectNodeList, pExpr, parentOptr);
}

int32_t validateHavingClause(SQueryInfo* pQueryInfo, tSqlExpr* pExpr, SSqlCmd* pCmd, SArray* pSelectNodeList,
                             int32_t joinQuery, int32_t timeWindowQuery) {
  const char* msg1 = "having only works with group by";
  const char* msg2 = "functions or others can not be mixed up";
  const char* msg3 = "invalid expression in having clause";

  if (pExpr == NULL) {
    return TSDB_CODE_SUCCESS;
  }

  if (pQueryInfo->groupbyExpr.numOfGroupCols <= 0) {
    return invalidOperationMsg(tscGetErrorMsgPayload(pCmd), msg1);
  }

  if (pExpr->pLeft == NULL || pExpr->pRight == NULL) {
    return invalidOperationMsg(tscGetErrorMsgPayload(pCmd), msg3);
  }

  if (pQueryInfo->colList == NULL) {
    pQueryInfo->colList = taosArrayInit(4, POINTER_BYTES);
  }

  int32_t ret = 0;

  if ((ret = getHavingExpr(pCmd, pQueryInfo, pSelectNodeList, pExpr, TK_AND)) != TSDB_CODE_SUCCESS) {
    return ret;
  }

  //REDO function check
  if (!functionCompatibleCheck(pQueryInfo, joinQuery, timeWindowQuery)) {
    return invalidOperationMsg(tscGetErrorMsgPayload(pCmd), msg2);
  }

  return TSDB_CODE_SUCCESS;
}

static int32_t getTableNameFromSqlNode(SSqlNode* pSqlNode, SArray* tableNameList, char* msgBuf, SSqlObj* pSql) {
  const char* msg1 = "invalid table name";

  int32_t numOfTables = (int32_t) taosArrayGetSize(pSqlNode->from->list);
  assert(pSqlNode->from->type == SQL_NODE_FROM_TABLELIST);

  for(int32_t j = 0; j < numOfTables; ++j) {
    SRelElementPair* item = taosArrayGet(pSqlNode->from->list, j);

    SStrToken* t = &item->tableName;
    if (t->type == TK_INTEGER || t->type == TK_FLOAT) {
      return invalidOperationMsg(msgBuf, msg1);
    }

    tscDequoteAndTrimToken(t);
    if (tscValidateName(t) != TSDB_CODE_SUCCESS) {
      return invalidOperationMsg(msgBuf, msg1);
    }

    SName name = {0};
    if (tscSetTableFullName(&name, t, pSql) != TSDB_CODE_SUCCESS) {
      return invalidOperationMsg(msgBuf, msg1);
    }

    taosArrayPush(tableNameList, &name);
  }

  return TSDB_CODE_SUCCESS;
}

static int32_t getTableNameFromSubquery(SSqlNode* pSqlNode, SArray* tableNameList, char* msgBuf, SSqlObj* pSql) {
  int32_t numOfSub = (int32_t) taosArrayGetSize(pSqlNode->from->list);

  for(int32_t j = 0; j < numOfSub; ++j) {
    SRelElementPair* sub = taosArrayGet(pSqlNode->from->list, j);

    int32_t num = (int32_t)taosArrayGetSize(sub->pSubquery);
    for (int32_t i = 0; i < num; ++i) {
      SSqlNode* p = taosArrayGetP(sub->pSubquery, i);
      if (p->from->type == SQL_NODE_FROM_TABLELIST) {
        int32_t code = getTableNameFromSqlNode(p, tableNameList, msgBuf, pSql);
        if (code != TSDB_CODE_SUCCESS) {
          return code;
        }
      } else {
        getTableNameFromSubquery(p, tableNameList, msgBuf, pSql);
      }
    }
  }

  return TSDB_CODE_SUCCESS;
}

void tscTableMetaCallBack(void *param, TAOS_RES *res, int code);
static void freeElem(void* p) {
  tfree(*(char**)p);
}

int32_t loadAllTableMeta(SSqlObj* pSql, struct SSqlInfo* pInfo) {
  SSqlCmd* pCmd = &pSql->cmd;

  // the table meta has already been loaded from local buffer or mnode already
  if (pCmd->pTableMetaMap != NULL) {
    return TSDB_CODE_SUCCESS;
  }

  int32_t code = TSDB_CODE_SUCCESS;

  SArray* tableNameList = NULL;
  SArray* pVgroupList   = NULL;
  SArray* plist         = NULL;
  STableMeta* pTableMeta = NULL;

  pCmd->pTableMetaMap = taosHashInit(4, taosGetDefaultHashFunction(TSDB_DATA_TYPE_BINARY), false, HASH_NO_LOCK);

  tableNameList = taosArrayInit(4, sizeof(SName));
  size_t size = taosArrayGetSize(pInfo->list);
  for (int32_t i = 0; i < size; ++i) {
    SSqlNode* pSqlNode = taosArrayGetP(pInfo->list, i);
    if (pSqlNode->from == NULL) {
      goto _end;
    }

    // load the table meta in the from clause
    if (pSqlNode->from->type == SQL_NODE_FROM_TABLELIST) {
      code = getTableNameFromSqlNode(pSqlNode, tableNameList, tscGetErrorMsgPayload(pCmd), pSql);
      if (code != TSDB_CODE_SUCCESS) {
        goto _end;
      }
    } else {
      code = getTableNameFromSubquery(pSqlNode, tableNameList, tscGetErrorMsgPayload(pCmd), pSql);
      if (code != TSDB_CODE_SUCCESS) {
        goto _end;
      }
    }
  }

  uint32_t maxSize = tscGetTableMetaMaxSize();
  char     name[TSDB_TABLE_FNAME_LEN] = {0};

  char buf[80 * 1024] = {0};
  assert(maxSize < 80 * 1024);
  pTableMeta = calloc(1, maxSize);

  plist = taosArrayInit(4, POINTER_BYTES);
  pVgroupList = taosArrayInit(4, POINTER_BYTES);

  size_t numOfTables = taosArrayGetSize(tableNameList);
  for (int32_t i = 0; i < numOfTables; ++i) {
    SName* pname = taosArrayGet(tableNameList, i);
    tNameExtractFullName(pname, name);

    size_t len = strlen(name);
    memset(pTableMeta, 0, maxSize);
    taosHashGetClone(tscTableMetaInfo, name, len, NULL, pTableMeta, -1);

    if (pTableMeta->id.uid > 0) {
      if (pTableMeta->tableType == TSDB_CHILD_TABLE) {
        code = tscCreateTableMetaFromSTableMeta(pTableMeta, name, buf);

        // create the child table meta from super table failed, try load it from mnode
        if (code != TSDB_CODE_SUCCESS) {
          char* t = strdup(name);
          taosArrayPush(plist, &t);
          continue;
        }
      } else if (pTableMeta->tableType == TSDB_SUPER_TABLE) {
        // the vgroup list of a super table is not kept in local buffer, so here need retrieve it
        // from the mnode each time
        char* t = strdup(name);
        taosArrayPush(pVgroupList, &t);
      }

      STableMeta* pMeta = tscTableMetaDup(pTableMeta);
      STableMetaVgroupInfo p = { .pTableMeta = pMeta };

      const char* px = tNameGetTableName(pname);
      taosHashPut(pCmd->pTableMetaMap, px, strlen(px), &p, sizeof(STableMetaVgroupInfo));
    } else {  // add to the retrieve table meta array list.
      char* t = strdup(name);
      taosArrayPush(plist, &t);
    }
  }

  // load the table meta for a given table name list
  if (taosArrayGetSize(plist) > 0 || taosArrayGetSize(pVgroupList) > 0) {
    code = getMultiTableMetaFromMnode(pSql, plist, pVgroupList, tscTableMetaCallBack);
  }

_end:
  if (plist != NULL) {
    taosArrayDestroyEx(plist, freeElem);
  }

  if (pVgroupList != NULL) {
    taosArrayDestroyEx(pVgroupList, freeElem);
  }

  if (tableNameList != NULL) {
    taosArrayDestroy(tableNameList);
  }

  tfree(pTableMeta);

  return code;
}

static int32_t doLoadAllTableMeta(SSqlObj* pSql, SQueryInfo* pQueryInfo, SSqlNode* pSqlNode, int32_t numOfTables) {
  const char* msg1 = "invalid table name";
  const char* msg2 = "invalid table alias name";
  const char* msg3 = "alias name too long";
  const char* msg4 = "self join not allowed";

  int32_t code = TSDB_CODE_SUCCESS;
  SSqlCmd* pCmd = &pSql->cmd;

  if (numOfTables > taosHashGetSize(pCmd->pTableMetaMap)) {
    return invalidOperationMsg(tscGetErrorMsgPayload(pCmd), msg4);
  }

  for (int32_t i = 0; i < numOfTables; ++i) {
    if (pQueryInfo->numOfTables <= i) {  // more than one table
      tscAddEmptyMetaInfo(pQueryInfo);
    }

    SRelElementPair *item = taosArrayGet(pSqlNode->from->list, i);
    SStrToken       *oriName = &item->tableName;

    if (oriName->type == TK_INTEGER || oriName->type == TK_FLOAT) {
      return invalidOperationMsg(tscGetErrorMsgPayload(pCmd), msg1);
    }

    tscDequoteAndTrimToken(oriName);
    if (tscValidateName(oriName) != TSDB_CODE_SUCCESS) {
      return invalidOperationMsg(tscGetErrorMsgPayload(pCmd), msg1);
    }

    STableMetaInfo* pTableMetaInfo = tscGetMetaInfo(pQueryInfo, i);
    code = tscSetTableFullName(&pTableMetaInfo->name, oriName, pSql);
    if (code != TSDB_CODE_SUCCESS) {
      return code;
    }

    SStrToken* aliasName = &item->aliasName;
    if (TPARSER_HAS_TOKEN(*aliasName)) {
      if (aliasName->type == TK_INTEGER || aliasName->type == TK_FLOAT) {
        return invalidOperationMsg(tscGetErrorMsgPayload(pCmd), msg2);
      }

      tscDequoteAndTrimToken(aliasName);
      if (tscValidateName(aliasName) != TSDB_CODE_SUCCESS || aliasName->n >= TSDB_TABLE_NAME_LEN) {
        return invalidOperationMsg(tscGetErrorMsgPayload(pCmd), msg3);
      }

      strncpy(pTableMetaInfo->aliasName, aliasName->z, aliasName->n);
    } else {
      strncpy(pTableMetaInfo->aliasName, tNameGetTableName(&pTableMetaInfo->name), tListLen(pTableMetaInfo->aliasName));
    }

    const char* name = tNameGetTableName(&pTableMetaInfo->name);
    STableMetaVgroupInfo* p = taosHashGet(pCmd->pTableMetaMap, name, strlen(name));

    pTableMetaInfo->pTableMeta = tscTableMetaDup(p->pTableMeta);
    assert(pTableMetaInfo->pTableMeta != NULL);

    if (p->pVgroupInfo != NULL) {
      pTableMetaInfo->vgroupList = tscVgroupsInfoDup(p->pVgroupInfo);
    }

    if (code != TSDB_CODE_SUCCESS) {
      return code;
    }
  }

  return TSDB_CODE_SUCCESS;
}

static STableMeta* extractTempTableMetaFromSubquery(SQueryInfo* pUpstream) {
  int32_t numOfColumns = pUpstream->fieldsInfo.numOfOutput;

  STableMeta* meta = calloc(1, sizeof(STableMeta) + sizeof(SSchema) * numOfColumns);
  meta->tableType = TSDB_TEMP_TABLE;

  STableComInfo *info = &meta->tableInfo;
  info->numOfColumns = numOfColumns;
  info->numOfTags = 0;

  int32_t n = 0;
  for(int32_t i = 0; i < numOfColumns; ++i) {
    SInternalField* pField = tscFieldInfoGetInternalField(&pUpstream->fieldsInfo, i);
    if (pField->visible) {
      meta->schema[n].bytes = pField->field.bytes;
      meta->schema[n].type  = pField->field.type;
      meta->schema[n].colId = pField->pExpr->base.resColId;
      tstrncpy(meta->schema[n].name, pField->pExpr->base.aliasName, TSDB_COL_NAME_LEN);
      n += 1;
    }
  }

  return meta;
}

static int32_t doValidateSubquery(SSqlNode* pSqlNode, int32_t index, SSqlObj* pSql, SQueryInfo* pQueryInfo, char* msgBuf) {
  SRelElementPair* subInfo = taosArrayGet(pSqlNode->from->list, index);

  // union all is not support currently
  SSqlNode* p = taosArrayGetP(subInfo->pSubquery, 0);

  SQueryInfo* pSub = calloc(1, sizeof(SQueryInfo));
  tscInitQueryInfo(pSub);

  int32_t code = validateSqlNode(pSql, p, pSub);
  assert(code != TSDB_CODE_TSC_ACTION_IN_PROGRESS);
  if (code != TSDB_CODE_SUCCESS) {
    return code;
  }

  pSub->pDownstream = pQueryInfo;

  // create dummy table meta info
  STableMetaInfo* pTableMetaInfo1 = calloc(1, sizeof(STableMetaInfo));
  pTableMetaInfo1->pTableMeta = extractTempTableMetaFromSubquery(pSub);

  if (subInfo->aliasName.n > 0) {
    if (subInfo->aliasName.n >= TSDB_TABLE_FNAME_LEN) {
      return invalidOperationMsg(msgBuf, "subquery alias name too long");
    }

    strncpy(pTableMetaInfo1->aliasName, subInfo->aliasName.z, subInfo->aliasName.n);
  }

  taosArrayPush(pQueryInfo->pUpstream, &pSub);

  // NOTE: order mix up in subquery not support yet.
  pQueryInfo->order = pSub->order;

  STableMetaInfo** tmp = realloc(pQueryInfo->pTableMetaInfo, (pQueryInfo->numOfTables + 1) * POINTER_BYTES);
  if (tmp == NULL) {
    return TSDB_CODE_TSC_OUT_OF_MEMORY;
  }

  pQueryInfo->pTableMetaInfo = tmp;

  pQueryInfo->pTableMetaInfo[pQueryInfo->numOfTables] = pTableMetaInfo1;
  pQueryInfo->numOfTables += 1;

  // all columns are added into the table column list
  STableMeta* pMeta = pTableMetaInfo1->pTableMeta;
  int32_t startOffset = (int32_t) taosArrayGetSize(pQueryInfo->colList);

  for(int32_t i = 0; i < pMeta->tableInfo.numOfColumns; ++i) {
    tscColumnListInsert(pQueryInfo->colList, i + startOffset, pMeta->id.uid, &pMeta->schema[i]);
  }

  return TSDB_CODE_SUCCESS;
}

int32_t validateSqlNode(SSqlObj* pSql, SSqlNode* pSqlNode, SQueryInfo* pQueryInfo) {
  assert(pSqlNode != NULL && (pSqlNode->from == NULL || taosArrayGetSize(pSqlNode->from->list) > 0));

  const char* msg1 = "point interpolation query needs timestamp";
  const char* msg2 = "too many tables in from clause";
  const char* msg3 = "start(end) time of query range required or time range too large";
  const char* msg9 = "only tag query not compatible with normal column filter";

  int32_t code = TSDB_CODE_SUCCESS;

  SSqlCmd* pCmd = &pSql->cmd;

  STableMetaInfo  *pTableMetaInfo = tscGetMetaInfo(pQueryInfo, 0);
  if (pTableMetaInfo == NULL) {
    pTableMetaInfo = tscAddEmptyMetaInfo(pQueryInfo);
  }

  /*
   * handle the sql expression without from subclause
   * select server_status();
   * select server_version();
   * select client_version();
   * select current_database();
   */
  if (pSqlNode->from == NULL) {
    assert(pSqlNode->fillType == NULL && pSqlNode->pGroupby == NULL && pSqlNode->pWhere == NULL &&
           pSqlNode->pSortOrder == NULL);
    return doLocalQueryProcess(pCmd, pQueryInfo, pSqlNode);
  }

  if (pSqlNode->from->type == SQL_NODE_FROM_SUBQUERY) {
    clearAllTableMetaInfo(pQueryInfo, false);
    pQueryInfo->numOfTables = 0;

    // parse the subquery in the first place
    int32_t numOfSub = (int32_t) taosArrayGetSize(pSqlNode->from->list);
    for(int32_t i = 0; i < numOfSub; ++i) {
      code = doValidateSubquery(pSqlNode, i, pSql, pQueryInfo, tscGetErrorMsgPayload(pCmd));
      if (code != TSDB_CODE_SUCCESS) {
        return code;
      }
    }

    if (validateSelectNodeList(pCmd, pQueryInfo, pSqlNode->pSelNodeList, false, false, false) != TSDB_CODE_SUCCESS) {
      return TSDB_CODE_TSC_INVALID_OPERATION;
    }

    // validate the query filter condition info
    if (pSqlNode->pWhere != NULL) {
      if (validateWhereNode(pQueryInfo, &pSqlNode->pWhere, pSql) != TSDB_CODE_SUCCESS) {
        return TSDB_CODE_TSC_INVALID_OPERATION;
      }

      STableMeta* pTableMeta = tscGetMetaInfo(pQueryInfo, 0)->pTableMeta;
      if (pTableMeta->tableInfo.precision == TSDB_TIME_PRECISION_MILLI) {
        pQueryInfo->window.skey = pQueryInfo->window.skey / 1000;
        pQueryInfo->window.ekey = pQueryInfo->window.ekey / 1000;
      }
    }

    // validate the interval info
    if (validateIntervalNode(pSql, pQueryInfo, pSqlNode) != TSDB_CODE_SUCCESS) {
      return TSDB_CODE_TSC_INVALID_OPERATION;
    } else {
      if (isTimeWindowQuery(pQueryInfo) &&
          (validateFunctionsInIntervalOrGroupbyQuery(pCmd, pQueryInfo) != TSDB_CODE_SUCCESS)) {
        return TSDB_CODE_TSC_INVALID_OPERATION;
      }
    }
  } else {
    pQueryInfo->command = TSDB_SQL_SELECT;

    size_t numOfTables = taosArrayGetSize(pSqlNode->from->list);
    if (numOfTables > TSDB_MAX_JOIN_TABLE_NUM) {
      return invalidOperationMsg(tscGetErrorMsgPayload(pCmd), msg2);
    }

    // set all query tables, which are maybe more than one.
    code = doLoadAllTableMeta(pSql, pQueryInfo, pSqlNode, (int32_t) numOfTables);
    if (code != TSDB_CODE_SUCCESS) {
      return code;
    }

    bool isSTable = UTIL_TABLE_IS_SUPER_TABLE(pTableMetaInfo);

    int32_t type = isSTable? TSDB_QUERY_TYPE_STABLE_QUERY:TSDB_QUERY_TYPE_TABLE_QUERY;
    TSDB_QUERY_SET_TYPE(pQueryInfo->type, type);

    // parse the group by clause in the first place
    if (validateGroupbyNode(pQueryInfo, pSqlNode->pGroupby, pCmd) != TSDB_CODE_SUCCESS) {
      return TSDB_CODE_TSC_INVALID_OPERATION;
    }

    // set where info
    STableComInfo tinfo = tscGetTableInfo(pTableMetaInfo->pTableMeta);

    if (pSqlNode->pWhere != NULL) {
      if (validateWhereNode(pQueryInfo, &pSqlNode->pWhere, pSql) != TSDB_CODE_SUCCESS) {
        return TSDB_CODE_TSC_INVALID_OPERATION;
      }

      pSqlNode->pWhere = NULL;
      if (tinfo.precision == TSDB_TIME_PRECISION_MILLI) {
        pQueryInfo->window.skey = pQueryInfo->window.skey / 1000;
        pQueryInfo->window.ekey = pQueryInfo->window.ekey / 1000;
      }
    } else {
      if (taosArrayGetSize(pSqlNode->from->list) > 1) { // Cross join not allowed yet
        return invalidOperationMsg(tscGetErrorMsgPayload(pCmd), "cross join not supported yet");
      }
    }

    int32_t joinQuery = (pSqlNode->from != NULL && taosArrayGetSize(pSqlNode->from->list) > 1);
    int32_t timeWindowQuery =
        (TPARSER_HAS_TOKEN(pSqlNode->interval.interval) || TPARSER_HAS_TOKEN(pSqlNode->sessionVal.gap));

    if (validateSelectNodeList(pCmd, pQueryInfo, pSqlNode->pSelNodeList, isSTable, joinQuery, timeWindowQuery) !=
        TSDB_CODE_SUCCESS) {
      return TSDB_CODE_TSC_INVALID_OPERATION;
    }

    // set order by info
    if (validateOrderbyNode(pCmd, pQueryInfo, pSqlNode, tscGetTableSchema(pTableMetaInfo->pTableMeta)) !=
        TSDB_CODE_SUCCESS) {
      return TSDB_CODE_TSC_INVALID_OPERATION;
    }

    // set interval value
    if (validateIntervalNode(pSql, pQueryInfo, pSqlNode) != TSDB_CODE_SUCCESS) {
      return TSDB_CODE_TSC_INVALID_OPERATION;
    } else {
      if (isTimeWindowQuery(pQueryInfo) &&
          (validateFunctionsInIntervalOrGroupbyQuery(pCmd, pQueryInfo) != TSDB_CODE_SUCCESS)) {
        return TSDB_CODE_TSC_INVALID_OPERATION;
      }
    }

    if (tscQueryTags(pQueryInfo)) {
      SExprInfo* pExpr1 = tscExprGet(pQueryInfo, 0);

      if (pExpr1->base.functionId != TSDB_FUNC_TID_TAG) {
        int32_t numOfCols = (int32_t)taosArrayGetSize(pQueryInfo->colList);
        for (int32_t i = 0; i < numOfCols; ++i) {
          SColumn* pCols = taosArrayGetP(pQueryInfo->colList, i);
          if (pCols->info.flist.numOfFilters > 0) {
            return invalidOperationMsg(tscGetErrorMsgPayload(pCmd), msg9);
          }
        }
      }
    }

    // parse the having clause in the first place
    if (validateHavingClause(pQueryInfo, pSqlNode->pHaving, pCmd, pSqlNode->pSelNodeList, joinQuery, timeWindowQuery) !=
        TSDB_CODE_SUCCESS) {
      return TSDB_CODE_TSC_INVALID_OPERATION;
    }

    /*
     * transfer sql functions that need secondary merge into another format
     * in dealing with super table queries such as: count/first/last
     */
    if (isSTable) {
      tscTansformFuncForSTableQuery(pQueryInfo);
      if (hasUnsupportFunctionsForSTableQuery(pCmd, pQueryInfo)) {
        return TSDB_CODE_TSC_INVALID_OPERATION;
      }
    }

    if (validateSessionNode(pCmd, pQueryInfo, pSqlNode) != TSDB_CODE_SUCCESS) {
      return TSDB_CODE_TSC_INVALID_OPERATION;
    }

    // no result due to invalid query time range
    if (pQueryInfo->window.skey > pQueryInfo->window.ekey) {
      pQueryInfo->command = TSDB_SQL_RETRIEVE_EMPTY_RESULT;
      return TSDB_CODE_SUCCESS;
    }

    if (!hasTimestampForPointInterpQuery(pQueryInfo)) {
      return invalidOperationMsg(tscGetErrorMsgPayload(pCmd), msg1);
    }

    // in case of join query, time range is required.
    if (QUERY_IS_JOIN_QUERY(pQueryInfo->type)) {
      int64_t timeRange = ABS(pQueryInfo->window.skey - pQueryInfo->window.ekey);
      if (timeRange == 0 && pQueryInfo->window.skey == 0) {
        return invalidOperationMsg(tscGetErrorMsgPayload(pCmd), msg3);
      }
    }

    if ((code = validateLimitNode(pCmd, pQueryInfo, pSqlNode, pSql)) != TSDB_CODE_SUCCESS) {
      return code;
    }

    if ((code = doFunctionsCompatibleCheck(pCmd, pQueryInfo)) != TSDB_CODE_SUCCESS) {
      return code;
    }

    updateLastScanOrderIfNeeded(pQueryInfo);
    tscFieldInfoUpdateOffset(pQueryInfo);

    if ((code = validateFillNode(pCmd, pQueryInfo, pSqlNode)) != TSDB_CODE_SUCCESS) {
      return code;
    }
  }

  { // set the query info
    pQueryInfo->projectionQuery = tscIsProjectionQuery(pQueryInfo);
    pQueryInfo->hasFilter = tscHasColumnFilter(pQueryInfo);
    pQueryInfo->simpleAgg = isSimpleAggregateRv(pQueryInfo);
    pQueryInfo->onlyTagQuery = onlyTagPrjFunction(pQueryInfo);
    pQueryInfo->groupbyColumn = tscGroupbyColumn(pQueryInfo);

    pQueryInfo->arithmeticOnAgg = tsIsArithmeticQueryOnAggResult(pQueryInfo);
    pQueryInfo->orderProjectQuery = tscOrderedProjectionQueryOnSTable(pQueryInfo, 0);

    SExprInfo** p = NULL;
    int32_t numOfExpr = 0;
    code = createProjectionExpr(pQueryInfo, pTableMetaInfo, &p, &numOfExpr);

    if (pQueryInfo->exprList1 == NULL) {
      pQueryInfo->exprList1 = taosArrayInit(4, POINTER_BYTES);
    }

    taosArrayAddBatch(pQueryInfo->exprList1, (void*) p, numOfExpr);
  }

#if 0
  SQueryNode* p = qCreateQueryPlan(pQueryInfo);
  char* s = queryPlanToString(p);
  tfree(s);

  qDestroyQueryPlan(p);
#endif

  return TSDB_CODE_SUCCESS;  // Does not build query message here
}

int32_t exprTreeFromSqlExpr(SSqlCmd* pCmd, tExprNode **pExpr, const tSqlExpr* pSqlExpr, SQueryInfo* pQueryInfo, SArray* pCols, uint64_t *uid) {
  tExprNode* pLeft = NULL;
  tExprNode* pRight= NULL;
  
  if (pSqlExpr->pLeft != NULL) {
    int32_t ret = exprTreeFromSqlExpr(pCmd, &pLeft, pSqlExpr->pLeft, pQueryInfo, pCols, uid);
    if (ret != TSDB_CODE_SUCCESS) {
      return ret;
    }
  }
  
  if (pSqlExpr->pRight != NULL) {
    int32_t ret = exprTreeFromSqlExpr(pCmd, &pRight, pSqlExpr->pRight, pQueryInfo, pCols, uid);
    if (ret != TSDB_CODE_SUCCESS) {
      tExprTreeDestroy(pLeft, NULL);
      return ret;
    }
  }

  if (pSqlExpr->pLeft == NULL && pSqlExpr->pRight == NULL && pSqlExpr->tokenId == 0) {
    *pExpr = calloc(1, sizeof(tExprNode));
    return TSDB_CODE_SUCCESS;
  }
  
  if (pSqlExpr->pLeft == NULL) {  // it is the leaf node
    assert(pSqlExpr->pRight == NULL);

    if (pSqlExpr->type == SQL_NODE_VALUE) {
      *pExpr = calloc(1, sizeof(tExprNode));
      (*pExpr)->nodeType = TSQL_NODE_VALUE;
      (*pExpr)->pVal = calloc(1, sizeof(tVariant));
      
      tVariantAssign((*pExpr)->pVal, &pSqlExpr->value);
      return TSDB_CODE_SUCCESS;
    } else if (pSqlExpr->type == SQL_NODE_SQLFUNCTION) {
      // arithmetic expression on the results of aggregation functions
      *pExpr = calloc(1, sizeof(tExprNode));
      (*pExpr)->nodeType = TSQL_NODE_COL;
      (*pExpr)->pSchema = calloc(1, sizeof(SSchema));
      strncpy((*pExpr)->pSchema->name, pSqlExpr->token.z, pSqlExpr->token.n);
      
      // set the input column data byte and type.
      size_t size = taosArrayGetSize(pQueryInfo->exprList);
      
      for (int32_t i = 0; i < size; ++i) {
        SExprInfo* p1 = taosArrayGetP(pQueryInfo->exprList, i);
        
        if (strcmp((*pExpr)->pSchema->name, p1->base.aliasName) == 0) {
          (*pExpr)->pSchema->type  = (uint8_t)p1->base.resType;
          (*pExpr)->pSchema->bytes = p1->base.resBytes;
          (*pExpr)->pSchema->colId = p1->base.resColId;

          if (uid != NULL) {
            *uid = p1->base.uid;
          }

          break;
        }
      }
    } else if (pSqlExpr->type == SQL_NODE_TABLE_COLUMN) { // column name, normal column arithmetic expression
      SColumnIndex index = COLUMN_INDEX_INITIALIZER;
      int32_t ret = getColumnIndexByName(pCmd, &pSqlExpr->colInfo, pQueryInfo, &index);
      if (ret != TSDB_CODE_SUCCESS) {
        return ret;
      }

      STableMeta* pTableMeta = tscGetMetaInfo(pQueryInfo, 0)->pTableMeta;
      int32_t numOfColumns = tscGetNumOfColumns(pTableMeta);

      *pExpr = calloc(1, sizeof(tExprNode));
      (*pExpr)->nodeType = TSQL_NODE_COL;
      (*pExpr)->pSchema = calloc(1, sizeof(SSchema));

      SSchema* pSchema = tscGetTableColumnSchema(pTableMeta, index.columnIndex);
      *(*pExpr)->pSchema = *pSchema;
  
      if (pCols != NULL) {  // record the involved columns
        SColIndex colIndex = {0};
        tstrncpy(colIndex.name, pSchema->name, sizeof(colIndex.name));
        colIndex.colId = pSchema->colId;
        colIndex.colIndex = index.columnIndex;
        colIndex.flag = (index.columnIndex >= numOfColumns)? 1:0;

        taosArrayPush(pCols, &colIndex);
      }
      
      return TSDB_CODE_SUCCESS;
    } else {
      return invalidOperationMsg(tscGetErrorMsgPayload(pCmd), "not support filter expression");
    }
    
  } else {
    *pExpr = (tExprNode *)calloc(1, sizeof(tExprNode));
    (*pExpr)->nodeType = TSQL_NODE_EXPR;
    
    (*pExpr)->_node.hasPK = false;
    (*pExpr)->_node.pLeft = pLeft;
    (*pExpr)->_node.pRight = pRight;
    
    SStrToken t = {.type = pSqlExpr->tokenId};
    (*pExpr)->_node.optr = convertOptr(&t);
    
    assert((*pExpr)->_node.optr != 0);

    // check for dividing by 0
    if ((*pExpr)->_node.optr == TSDB_BINARY_OP_DIVIDE) {
      if (pRight->nodeType == TSQL_NODE_VALUE) {
        if (pRight->pVal->nType == TSDB_DATA_TYPE_INT && pRight->pVal->i64 == 0) {
          return TSDB_CODE_TSC_INVALID_OPERATION;
        } else if (pRight->pVal->nType == TSDB_DATA_TYPE_FLOAT && pRight->pVal->dKey == 0) {
          return TSDB_CODE_TSC_INVALID_OPERATION;
        }
      }
    }

    // NOTE: binary|nchar data allows the >|< type filter
    if ((*pExpr)->_node.optr != TSDB_RELATION_EQUAL && (*pExpr)->_node.optr != TSDB_RELATION_NOT_EQUAL) {
      if (pRight != NULL && pRight->nodeType == TSQL_NODE_VALUE) {
        if (pRight->pVal->nType == TSDB_DATA_TYPE_BOOL) {
          return TSDB_CODE_TSC_INVALID_OPERATION;
        }
      }
    }
  }
  
  return TSDB_CODE_SUCCESS;
}

bool hasNormalColumnFilter(SQueryInfo* pQueryInfo) {
  size_t numOfCols = taosArrayGetSize(pQueryInfo->colList);
  for (int32_t i = 0; i < numOfCols; ++i) {
    SColumn* pCol = taosArrayGetP(pQueryInfo->colList, i);
    if (pCol->info.flist.numOfFilters > 0) {
      return true;
    }
  }

  return false;
}<|MERGE_RESOLUTION|>--- conflicted
+++ resolved
@@ -395,20 +395,15 @@
       const char* msg2 = "name too long";
 
       SCreateDbInfo* pCreateDB = &(pInfo->pMiscInfo->dbOpt);
-<<<<<<< HEAD
-      if (tscValidateName(&pCreateDB->dbname) != TSDB_CODE_SUCCESS) {
-        return invalidOperationMsg(tscGetErrorMsgPayload(pCmd), msg1);
-=======
       if (pCreateDB->dbname.n >= TSDB_DB_NAME_LEN) {
-        return invalidSqlErrMsg(tscGetErrorMsgPayload(pCmd), msg2);
+        return invalidOperationMsg(tscGetErrorMsgPayload(pCmd), msg2);
       }
 
       char buf[TSDB_DB_NAME_LEN] = {0};
       SStrToken token = taosTokenDup(&pCreateDB->dbname, buf, tListLen(buf));
 
       if (tscValidateName(&token) != TSDB_CODE_SUCCESS) {
-        return invalidSqlErrMsg(tscGetErrorMsgPayload(pCmd), msg1);
->>>>>>> 30aee223
+        return invalidOperationMsg(tscGetErrorMsgPayload(pCmd), msg1);
       }
 
       int32_t ret = tNameSetDbName(&pTableMetaInfo->name, getAccountId(pSql), &token);
