/*
 * Copyright (c) 2019 TAOS Data, Inc. <jhtao@taosdata.com>
 *
 * This program is free software: you can use, redistribute, and/or modify
 * it under the terms of the GNU Affero General Public License, version 3
 * or later ("AGPL"), as published by the Free Software Foundation.
 *
 * This program is distributed in the hope that it will be useful, but WITHOUT
 * ANY WARRANTY; without even the implied warranty of MERCHANTABILITY or
 * FITNESS FOR A PARTICULAR PURPOSE.
 *
 * You should have received a copy of the GNU Affero General Public License
 * along with this program. If not, see <http://www.gnu.org/licenses/>.
 */

#ifndef __APPLE__
#define _BSD_SOURCE
#define _XOPEN_SOURCE 500
#define _DEFAULT_SOURCE
#define _GNU_SOURCE
#endif // __APPLE__

#include "os.h"
#include "ttype.h"
#include "texpr.h"
#include "taos.h"
#include "taosmsg.h"
#include "tcompare.h"
#include "tname.h"
#include "tscLog.h"
#include "tscUtil.h"
#include "tschemautil.h"
#include "tsclient.h"
#include "tstoken.h"
#include "tstrbuild.h"
#include "ttokendef.h"

#define DEFAULT_PRIMARY_TIMESTAMP_COL_NAME "_c0"

#define TSWINDOW_IS_EQUAL(t1, t2) (((t1).skey == (t2).skey) && ((t1).ekey == (t2).ekey))

// -1 is tbname column index, so here use the -3 as the initial value
#define COLUMN_INDEX_INITIAL_VAL (-3)
#define COLUMN_INDEX_INITIALIZER \
  { COLUMN_INDEX_INITIAL_VAL, COLUMN_INDEX_INITIAL_VAL }
#define COLUMN_INDEX_VALIDE(index) (((index).tableIndex >= 0) && ((index).columnIndex >= TSDB_BLOCK_DIST_COLUMN_INDEX))
#define TBNAME_LIST_SEP ","

typedef struct SColumnList {  // todo refactor
  int32_t      num;
  SColumnIndex ids[TSDB_MAX_COLUMNS];
} SColumnList;

typedef struct SConvertFunc {
  int32_t originFuncId;
  int32_t execFuncId;
} SConvertFunc;

static SSqlExpr* doAddProjectCol(SQueryInfo* pQueryInfo, int32_t colIndex, int32_t tableIndex);

static int32_t setShowInfo(SSqlObj* pSql, SSqlInfo* pInfo);
static char*   getAccountId(SSqlObj* pSql);

static bool has(SArray* pFieldList, int32_t startIdx, const char* name);
static char* cloneCurrentDBName(SSqlObj* pSql);
static bool hasSpecifyDB(SStrToken* pTableName);
static bool validateTableColumnInfo(SArray* pFieldList, SSqlCmd* pCmd);
static bool validateTagParams(SArray* pTagsList, SArray* pFieldList, SSqlCmd* pCmd);

static int32_t setObjFullName(char* fullName, const char* account, SStrToken* pDB, SStrToken* tableName, int32_t* len);

static void getColumnName(tSqlExprItem* pItem, char* resultFieldName, int32_t nameLength);

static int32_t addExprAndResultField(SSqlCmd* pCmd, SQueryInfo* pQueryInfo, int32_t colIndex, tSqlExprItem* pItem, bool finalResult);
static int32_t insertResultField(SQueryInfo* pQueryInfo, int32_t outputIndex, SColumnList* pIdList, int16_t bytes,
                                 int8_t type, char* fieldName, SSqlExpr* pSqlExpr);

static uint8_t convertOptr(SStrToken *pToken);

static int32_t parseSelectClause(SSqlCmd* pCmd, int32_t clauseIndex, SArray* pSelectList, bool isSTable, bool joinQuery, bool timeWindowQuery);

static bool validateIpAddress(const char* ip, size_t size);
static bool hasUnsupportFunctionsForSTableQuery(SSqlCmd* pCmd, SQueryInfo* pQueryInfo);
static bool functionCompatibleCheck(SQueryInfo* pQueryInfo, bool joinQuery, bool twQuery);

static int32_t parseGroupbyClause(SQueryInfo* pQueryInfo, SArray* pList, SSqlCmd* pCmd);

static int32_t parseIntervalClause(SSqlObj* pSql, SQueryInfo* pQueryInfo, SQuerySqlNode* pQuerySqlNode);
static int32_t parseIntervalOffset(SSqlCmd* pCmd, SQueryInfo* pQueryInfo, SStrToken* offsetToken);
static int32_t parseSlidingClause(SSqlCmd* pCmd, SQueryInfo* pQueryInfo, SStrToken* pSliding);

static int32_t addProjectionExprAndResultField(SSqlCmd* pCmd, SQueryInfo* pQueryInfo, tSqlExprItem* pItem);

static int32_t parseWhereClause(SQueryInfo* pQueryInfo, tSqlExpr** pExpr, SSqlObj* pSql);
static int32_t parseFillClause(SSqlCmd* pCmd, SQueryInfo* pQueryInfo, SQuerySqlNode* pQuerySQL);
static int32_t parseOrderbyClause(SSqlCmd* pCmd, SQueryInfo* pQueryInfo, SQuerySqlNode* pQuerySqlNode, SSchema* pSchema);

static int32_t tsRewriteFieldNameIfNecessary(SSqlCmd* pCmd, SQueryInfo* pQueryInfo);
static int32_t setAlterTableInfo(SSqlObj* pSql, struct SSqlInfo* pInfo);
static int32_t validateSqlFunctionInStreamSql(SSqlCmd* pCmd, SQueryInfo* pQueryInfo);
static int32_t validateFunctionsInIntervalOrGroupbyQuery(SSqlCmd* pCmd, SQueryInfo* pQueryInfo);
static int32_t validateArithmeticSQLExpr(SSqlCmd* pCmd, tSqlExpr* pExpr, SQueryInfo* pQueryInfo, SColumnList* pList, int32_t* type);
static int32_t validateEp(char* ep);
static int32_t validateDNodeConfig(SMiscInfo* pOptions);
static int32_t validateLocalConfig(SMiscInfo* pOptions);
static int32_t validateColumnName(char* name);
static int32_t setKillInfo(SSqlObj* pSql, struct SSqlInfo* pInfo, int32_t killType);

static bool validateOneTags(SSqlCmd* pCmd, TAOS_FIELD* pTagField);
static bool hasTimestampForPointInterpQuery(SQueryInfo* pQueryInfo);
static bool hasNormalColumnFilter(SQueryInfo* pQueryInfo);

static int32_t parseLimitClause(SSqlCmd* pCmd, SQueryInfo* pQueryInfo, int32_t index, SQuerySqlNode* pQuerySqlNode, SSqlObj* pSql);
static int32_t parseCreateDBOptions(SSqlCmd* pCmd, SCreateDbInfo* pCreateDbSql);
static int32_t getColumnIndexByName(SSqlCmd* pCmd, const SStrToken* pToken, SQueryInfo* pQueryInfo, SColumnIndex* pIndex);
static int32_t getTableIndexByName(SStrToken* pToken, SQueryInfo* pQueryInfo, SColumnIndex* pIndex);

static int32_t getTableIndexImpl(SStrToken* pTableToken, SQueryInfo* pQueryInfo, SColumnIndex* pIndex);
static int32_t doFunctionsCompatibleCheck(SSqlCmd* pCmd, SQueryInfo* pQueryInfo);
static int32_t doLocalQueryProcess(SSqlCmd* pCmd, SQueryInfo* pQueryInfo, SQuerySqlNode* pQuerySqlNode);
static int32_t tscCheckCreateDbParams(SSqlCmd* pCmd, SCreateDbMsg* pCreate);

static SColumnList getColumnList(int32_t num, int16_t tableIndex, int32_t columnIndex);

static int32_t doCheckForCreateTable(SSqlObj* pSql, int32_t subClauseIndex, SSqlInfo* pInfo);
static int32_t doCheckForCreateFromStable(SSqlObj* pSql, SSqlInfo* pInfo);
static int32_t doCheckForStream(SSqlObj* pSql, SSqlInfo* pInfo);
static int32_t doValidateSqlNode(SSqlObj* pSql, SQuerySqlNode* pQuerySqlNode, int32_t index);
static int32_t exprTreeFromSqlExpr(SSqlCmd* pCmd, tExprNode **pExpr, const tSqlExpr* pSqlExpr, SQueryInfo* pQueryInfo, SArray* pCols, int64_t *uid);
static bool    validateDebugFlag(int32_t v);

static bool    isTimeWindowQuery(SQueryInfo* pQueryInfo) {
  return pQueryInfo->interval.interval > 0 || pQueryInfo->sessionWindow.gap > 0;
}

int16_t getNewResColId(SQueryInfo* pQueryInfo) {
  return pQueryInfo->resColumnId--;
}

static uint8_t convertOptr(SStrToken *pToken) {
  switch (pToken->type) {
    case TK_LT:
      return TSDB_RELATION_LESS;
    case TK_LE:
      return TSDB_RELATION_LESS_EQUAL;
    case TK_GT:
      return TSDB_RELATION_GREATER;
    case TK_GE:
      return TSDB_RELATION_GREATER_EQUAL;
    case TK_NE:
      return TSDB_RELATION_NOT_EQUAL;
    case TK_AND:
      return TSDB_RELATION_AND;
    case TK_OR:
      return TSDB_RELATION_OR;
    case TK_EQ:
      return TSDB_RELATION_EQUAL;
    case TK_PLUS:
      return TSDB_BINARY_OP_ADD;
    case TK_MINUS:
      return TSDB_BINARY_OP_SUBTRACT;
    case TK_STAR:
      return TSDB_BINARY_OP_MULTIPLY;
    case TK_SLASH:
    case TK_DIVIDE:
      return TSDB_BINARY_OP_DIVIDE;
    case TK_REM:
      return TSDB_BINARY_OP_REMAINDER;
    case TK_LIKE:
      return TSDB_RELATION_LIKE;
    case TK_ISNULL:
      return TSDB_RELATION_ISNULL;
    case TK_NOTNULL:
      return TSDB_RELATION_NOTNULL;
    default: { return 0; }
  }
}

static bool validateDebugFlag(int32_t v) {
  const static int validFlag[] = {131, 135, 143};

  for (int i = 0; i < tListLen(validFlag); i++) {
    if (v == validFlag[i]) {
        return true;
    }
  }
  return false;
}
/*
 * Used during parsing query sql. Since the query sql usually small in length, error position
 * is not needed in the final error message.
 */
static int32_t invalidSqlErrMsg(char* dstBuffer, const char* errMsg) {
  return tscInvalidSQLErrMsg(dstBuffer, errMsg, NULL);
}

static int setColumnFilterInfoForTimestamp(SSqlCmd* pCmd, SQueryInfo* pQueryInfo, tVariant* pVar) {
  int64_t     time = 0;
  const char* msg = "invalid timestamp";

  strdequote(pVar->pz);
  char*           seg = strnchr(pVar->pz, '-', pVar->nLen, false);
  STableMetaInfo* pTableMetaInfo = tscGetMetaInfo(pQueryInfo, 0);

  STableComInfo tinfo = tscGetTableInfo(pTableMetaInfo->pTableMeta);
  
  if (seg != NULL) {
    if (taosParseTime(pVar->pz, &time, pVar->nLen, tinfo.precision, tsDaylight) != TSDB_CODE_SUCCESS) {
      return invalidSqlErrMsg(tscGetErrorMsgPayload(pCmd), msg);
    }
  } else {
    if (tVariantDump(pVar, (char*)&time, TSDB_DATA_TYPE_BIGINT, true)) {
      return invalidSqlErrMsg(tscGetErrorMsgPayload(pCmd), msg);
    }
  }

  tVariantDestroy(pVar);
  tVariantCreateFromBinary(pVar, (char*)&time, 0, TSDB_DATA_TYPE_BIGINT);

  return TSDB_CODE_SUCCESS;
}

static int32_t handlePassword(SSqlCmd* pCmd, SStrToken* pPwd) {
  const char* msg1 = "password can not be empty";
  const char* msg2 = "name or password too long";
  const char* msg3 = "password needs single quote marks enclosed";

  if (pPwd->type != TK_STRING) {
    return invalidSqlErrMsg(tscGetErrorMsgPayload(pCmd), msg3);
  }

  strdequote(pPwd->z);
  pPwd->n = (uint32_t)strtrim(pPwd->z);  // trim space before and after passwords

  if (pPwd->n <= 0) {
    return invalidSqlErrMsg(tscGetErrorMsgPayload(pCmd), msg1);
  }

  if (pPwd->n >= TSDB_KEY_LEN) {
    return invalidSqlErrMsg(tscGetErrorMsgPayload(pCmd), msg2);
  }

  return TSDB_CODE_SUCCESS;
}

int32_t tscToSQLCmd(SSqlObj* pSql, struct SSqlInfo* pInfo) {
  if (pInfo == NULL || pSql == NULL) {
    return TSDB_CODE_TSC_APP_ERROR;
  }

  SSqlCmd* pCmd = &pSql->cmd;
  SSqlRes* pRes = &pSql->res;

  int32_t code = TSDB_CODE_SUCCESS;
  if (!pInfo->valid || terrno == TSDB_CODE_TSC_SQL_SYNTAX_ERROR) {
    terrno = TSDB_CODE_SUCCESS;  // clear the error number
    return tscSQLSyntaxErrMsg(tscGetErrorMsgPayload(pCmd), NULL, pInfo->msg);
  }

  SQueryInfo* pQueryInfo = tscGetQueryInfoDetailSafely(pCmd, pCmd->clauseIndex);
  if (pQueryInfo == NULL) {
    pRes->code = terrno;
    return pRes->code;
  }

  STableMetaInfo* pTableMetaInfo = (pQueryInfo->numOfTables == 0)? tscAddEmptyMetaInfo(pQueryInfo) : pQueryInfo->pTableMetaInfo[0];
  if (pTableMetaInfo == NULL) {
    pRes->code = TSDB_CODE_TSC_OUT_OF_MEMORY;
    return pRes->code;
  }

  pCmd->command = pInfo->type;

  switch (pInfo->type) {
    case TSDB_SQL_DROP_TABLE:
    case TSDB_SQL_DROP_USER:
    case TSDB_SQL_DROP_ACCT:
    case TSDB_SQL_DROP_DNODE:
    case TSDB_SQL_DROP_DB: {
      const char* msg2 = "invalid name";
      const char* msg3 = "param name too long";
      const char* msg4 = "table is not super table";

      SStrToken* pzName = taosArrayGet(pInfo->pMiscInfo->a, 0);
      if ((pInfo->type != TSDB_SQL_DROP_DNODE) && (tscValidateName(pzName) != TSDB_CODE_SUCCESS)) {
        return invalidSqlErrMsg(tscGetErrorMsgPayload(pCmd), msg2);
      }

      if (pInfo->type == TSDB_SQL_DROP_DB) {
        assert(taosArrayGetSize(pInfo->pMiscInfo->a) == 1);
        code = tNameSetDbName(&pTableMetaInfo->name, getAccountId(pSql), pzName);
        if (code != TSDB_CODE_SUCCESS) {
          return invalidSqlErrMsg(tscGetErrorMsgPayload(pCmd), msg2);
        }

      } else if (pInfo->type == TSDB_SQL_DROP_TABLE) {
        assert(taosArrayGetSize(pInfo->pMiscInfo->a) == 1);

        code = tscSetTableFullName(pTableMetaInfo, pzName, pSql);
        if(code != TSDB_CODE_SUCCESS) {
          return code; 
        }

        if (pInfo->pMiscInfo->tableType == TSDB_SUPER_TABLE) {
          code = tscGetTableMeta(pSql, pTableMetaInfo);
          if (code != TSDB_CODE_SUCCESS) {
            return code;
          }

          if (!UTIL_TABLE_IS_SUPER_TABLE(pTableMetaInfo)) {
            return invalidSqlErrMsg(tscGetErrorMsgPayload(pCmd), msg4);
          }
        }
        
      } else if (pInfo->type == TSDB_SQL_DROP_DNODE) {
        pzName->n = strdequote(pzName->z);
        strncpy(pCmd->payload, pzName->z, pzName->n);
      } else {  // drop user/account
        if (pzName->n >= TSDB_USER_LEN) {
          return invalidSqlErrMsg(tscGetErrorMsgPayload(pCmd), msg3);
        }

        strncpy(pCmd->payload, pzName->z, pzName->n);
      }

      break;
    }

    case TSDB_SQL_USE_DB: {
      const char* msg = "invalid db name";
      SStrToken* pToken = taosArrayGet(pInfo->pMiscInfo->a, 0);

      if (tscValidateName(pToken) != TSDB_CODE_SUCCESS) {
        return invalidSqlErrMsg(tscGetErrorMsgPayload(pCmd), msg);
      }

      int32_t ret = tNameSetDbName(&pTableMetaInfo->name, getAccountId(pSql), pToken);
      if (ret != TSDB_CODE_SUCCESS) {
        return invalidSqlErrMsg(tscGetErrorMsgPayload(pCmd), msg);
      }

      break;
    }

    case TSDB_SQL_RESET_CACHE: {
      return TSDB_CODE_SUCCESS;
    }

    case TSDB_SQL_SHOW: {
      if (setShowInfo(pSql, pInfo) != TSDB_CODE_SUCCESS) {
        return TSDB_CODE_TSC_INVALID_SQL;
      }

      break;
    }

    case TSDB_SQL_ALTER_DB:
    case TSDB_SQL_CREATE_DB: {
      const char* msg1 = "invalid db name";
      const char* msg2 = "name too long";

      SCreateDbInfo* pCreateDB = &(pInfo->pMiscInfo->dbOpt);
      if (tscValidateName(&pCreateDB->dbname) != TSDB_CODE_SUCCESS) {
        return invalidSqlErrMsg(tscGetErrorMsgPayload(pCmd), msg1);
      }

      int32_t ret = tNameSetDbName(&pTableMetaInfo->name, getAccountId(pSql), &(pCreateDB->dbname));
      if (ret != TSDB_CODE_SUCCESS) {
        return invalidSqlErrMsg(tscGetErrorMsgPayload(pCmd), msg2);
      }

      if (parseCreateDBOptions(pCmd, pCreateDB) != TSDB_CODE_SUCCESS) {
        return TSDB_CODE_TSC_INVALID_SQL;
      }

      break;
    }

    case TSDB_SQL_CREATE_DNODE: {
      const char* msg = "invalid host name (ip address)";

      if (taosArrayGetSize(pInfo->pMiscInfo->a) > 1) {
        return invalidSqlErrMsg(tscGetErrorMsgPayload(pCmd), msg);
      }

      SStrToken* id = taosArrayGet(pInfo->pMiscInfo->a, 0);
      id->n = strdequote(id->z);
      break;
    }

    case TSDB_SQL_CREATE_ACCT:
    case TSDB_SQL_ALTER_ACCT: {
      const char* msg1 = "invalid state option, available options[no, r, w, all]";
      const char* msg2 = "invalid user/account name";
      const char* msg3 = "name too long";

      SStrToken* pName = &pInfo->pMiscInfo->user.user;
      SStrToken* pPwd = &pInfo->pMiscInfo->user.passwd;

      if (handlePassword(pCmd, pPwd) != TSDB_CODE_SUCCESS) {
        return TSDB_CODE_TSC_INVALID_SQL;
      }

      if (pName->n >= TSDB_USER_LEN) {
        return invalidSqlErrMsg(tscGetErrorMsgPayload(pCmd), msg3);
      }

      if (tscValidateName(pName) != TSDB_CODE_SUCCESS) {
        return invalidSqlErrMsg(tscGetErrorMsgPayload(pCmd), msg2);
      }

      SCreateAcctInfo* pAcctOpt = &pInfo->pMiscInfo->acctOpt;
      if (pAcctOpt->stat.n > 0) {
        if (pAcctOpt->stat.z[0] == 'r' && pAcctOpt->stat.n == 1) {
        } else if (pAcctOpt->stat.z[0] == 'w' && pAcctOpt->stat.n == 1) {
        } else if (strncmp(pAcctOpt->stat.z, "all", 3) == 0 && pAcctOpt->stat.n == 3) {
        } else if (strncmp(pAcctOpt->stat.z, "no", 2) == 0 && pAcctOpt->stat.n == 2) {
        } else {
          return invalidSqlErrMsg(tscGetErrorMsgPayload(pCmd), msg1);
        }
      }

      break;
    }

    case TSDB_SQL_DESCRIBE_TABLE: {
      const char* msg1 = "invalid table name";
      const char* msg2 = "table name too long";

      SStrToken* pToken = taosArrayGet(pInfo->pMiscInfo->a, 0);
      if (tscValidateName(pToken) != TSDB_CODE_SUCCESS) {
        return invalidSqlErrMsg(tscGetErrorMsgPayload(pCmd), msg1);
      }

      if (!tscValidateTableNameLength(pToken->n)) {
        return invalidSqlErrMsg(tscGetErrorMsgPayload(pCmd), msg2);
      }

      // additional msg has been attached already
      code = tscSetTableFullName(pTableMetaInfo, pToken, pSql);
      if (code != TSDB_CODE_SUCCESS) {
        return code;
      }

      return tscGetTableMeta(pSql, pTableMetaInfo);
    }
    case TSDB_SQL_SHOW_CREATE_TABLE: {
      const char* msg1 = "invalid table name";
      const char* msg2 = "table name is too long";

      SStrToken* pToken = taosArrayGet(pInfo->pMiscInfo->a, 0);
      if (tscValidateName(pToken) != TSDB_CODE_SUCCESS) {
        return invalidSqlErrMsg(tscGetErrorMsgPayload(pCmd), msg1);
      }

      if (!tscValidateTableNameLength(pToken->n)) {
        return invalidSqlErrMsg(tscGetErrorMsgPayload(pCmd), msg2);
      }

      code = tscSetTableFullName(pTableMetaInfo, pToken, pSql);
      if (code != TSDB_CODE_SUCCESS) {
        return code;
      }

      return tscGetTableMeta(pSql, pTableMetaInfo);
    }
    case TSDB_SQL_SHOW_CREATE_DATABASE: {
      const char* msg1 = "invalid database name";

      SStrToken* pToken = taosArrayGet(pInfo->pMiscInfo->a, 0);
      if (tscValidateName(pToken) != TSDB_CODE_SUCCESS) {
        return invalidSqlErrMsg(tscGetErrorMsgPayload(pCmd), msg1);
      }

      if (pToken->n > TSDB_DB_NAME_LEN) {
        return invalidSqlErrMsg(tscGetErrorMsgPayload(pCmd), msg1);
      }

      return tscSetTableFullName(pTableMetaInfo, pToken, pSql);
    }
    case TSDB_SQL_CFG_DNODE: {
      const char* msg2 = "invalid configure options or values, such as resetlog / debugFlag 135 / balance 'vnode:2-dnode:2' / monitor 1 ";
      const char* msg3 = "invalid dnode ep";

      /* validate the ip address */
      SMiscInfo* pMiscInfo = pInfo->pMiscInfo;

      /* validate the parameter names and options */
      if (validateDNodeConfig(pMiscInfo) != TSDB_CODE_SUCCESS) {
        return invalidSqlErrMsg(tscGetErrorMsgPayload(pCmd), msg2);
      }

      char* pMsg = pCmd->payload;

      SCfgDnodeMsg* pCfg = (SCfgDnodeMsg*)pMsg;

      SStrToken* t0 = taosArrayGet(pMiscInfo->a, 0);
      SStrToken* t1 = taosArrayGet(pMiscInfo->a, 1);

      t0->n = strdequote(t0->z);
      strncpy(pCfg->ep, t0->z, t0->n);

      if (validateEp(pCfg->ep) != TSDB_CODE_SUCCESS) {
        return invalidSqlErrMsg(tscGetErrorMsgPayload(pCmd), msg3);
      }

      strncpy(pCfg->config, t1->z, t1->n);

      if (taosArrayGetSize(pMiscInfo->a) == 3) {
        SStrToken* t2 = taosArrayGet(pMiscInfo->a, 2);

        pCfg->config[t1->n] = ' ';  // add sep
        strncpy(&pCfg->config[t1->n + 1], t2->z, t2->n);
      }

      break;
    }

    case TSDB_SQL_CREATE_USER:
    case TSDB_SQL_ALTER_USER: {
      const char* msg2 = "invalid user/account name";
      const char* msg3 = "name too long";
      const char* msg5 = "invalid user rights";
      const char* msg7 = "not support options";

      pCmd->command = pInfo->type;

      SUserInfo* pUser = &pInfo->pMiscInfo->user;
      SStrToken* pName = &pUser->user;
      SStrToken* pPwd = &pUser->passwd;

      if (pName->n >= TSDB_USER_LEN) {
        return invalidSqlErrMsg(tscGetErrorMsgPayload(pCmd), msg3);
      }

      if (tscValidateName(pName) != TSDB_CODE_SUCCESS) {
        return invalidSqlErrMsg(tscGetErrorMsgPayload(pCmd), msg2);
      }

      if (pCmd->command == TSDB_SQL_CREATE_USER) {
        if (handlePassword(pCmd, pPwd) != TSDB_CODE_SUCCESS) {
          return TSDB_CODE_TSC_INVALID_SQL;
        }
      } else {
        if (pUser->type == TSDB_ALTER_USER_PASSWD) {
          if (handlePassword(pCmd, pPwd) != TSDB_CODE_SUCCESS) {
            return TSDB_CODE_TSC_INVALID_SQL;
          }
        } else if (pUser->type == TSDB_ALTER_USER_PRIVILEGES) {
          assert(pPwd->type == TSDB_DATA_TYPE_NULL);

          SStrToken* pPrivilege = &pUser->privilege;

          if (strncasecmp(pPrivilege->z, "super", 5) == 0 && pPrivilege->n == 5) {
            pCmd->count = 1;
          } else if (strncasecmp(pPrivilege->z, "read", 4) == 0 && pPrivilege->n == 4) {
            pCmd->count = 2;
          } else if (strncasecmp(pPrivilege->z, "write", 5) == 0 && pPrivilege->n == 5) {
            pCmd->count = 3;
          } else {
            return invalidSqlErrMsg(tscGetErrorMsgPayload(pCmd), msg5);
          }
        } else {
          return invalidSqlErrMsg(tscGetErrorMsgPayload(pCmd), msg7);
        }
      }

      break;
    }

    case TSDB_SQL_CFG_LOCAL: {
      SMiscInfo  *pMiscInfo = pInfo->pMiscInfo;
      const char *msg = "invalid configure options or values";

      // validate the parameter names and options
      if (validateLocalConfig(pMiscInfo) != TSDB_CODE_SUCCESS) {
        return invalidSqlErrMsg(tscGetErrorMsgPayload(pCmd), msg);
      }

      int32_t numOfToken = (int32_t) taosArrayGetSize(pMiscInfo->a);
      assert(numOfToken >= 1 && numOfToken <= 2);

      SStrToken* t = taosArrayGet(pMiscInfo->a, 0);
      strncpy(pCmd->payload, t->z, t->n);
      if (numOfToken == 2) {
        SStrToken* t1 = taosArrayGet(pMiscInfo->a, 1);
        pCmd->payload[t->n] = ' ';  // add sep
        strncpy(&pCmd->payload[t->n + 1], t1->z, t1->n);
      }
      return TSDB_CODE_SUCCESS;
    }

    case TSDB_SQL_CREATE_TABLE: {
      SCreateTableSql* pCreateTable = pInfo->pCreateTableInfo;

      if (pCreateTable->type == TSQL_CREATE_TABLE || pCreateTable->type == TSQL_CREATE_STABLE) {
        if ((code = doCheckForCreateTable(pSql, 0, pInfo)) != TSDB_CODE_SUCCESS) {
          return code;
        }

      } else if (pCreateTable->type == TSQL_CREATE_TABLE_FROM_STABLE) {
        assert(pCmd->numOfCols == 0);
        if ((code = doCheckForCreateFromStable(pSql, pInfo)) != TSDB_CODE_SUCCESS) {
          return code;
        }

      } else if (pCreateTable->type == TSQL_CREATE_STREAM) {
        if ((code = doCheckForStream(pSql, pInfo)) != TSDB_CODE_SUCCESS) {
          return code;
        }
      }

      break;
    }

    case TSDB_SQL_SELECT: {
      const char* msg1 = "columns in select clause not identical";

      for (int32_t i = pCmd->numOfClause; i < pInfo->subclauseInfo.numOfClause; ++i) {
        SQueryInfo* pqi = tscGetQueryInfoDetailSafely(pCmd, i);
        if (pqi == NULL) {
          pRes->code = terrno;
          return pRes->code;
        }
      }

      assert(pCmd->numOfClause == pInfo->subclauseInfo.numOfClause);
      for (int32_t i = pCmd->clauseIndex; i < pInfo->subclauseInfo.numOfClause; ++i) {
        SQuerySqlNode* pQuerySqlNode = pInfo->subclauseInfo.pClause[i];
        tscTrace("%p start to parse %dth subclause, total:%d", pSql, i, pInfo->subclauseInfo.numOfClause);
        if ((code = doValidateSqlNode(pSql, pQuerySqlNode, i)) != TSDB_CODE_SUCCESS) {
          return code;
        }

        tscPrintSelectClause(pSql, i);
        pCmd->clauseIndex += 1;
      }

      // restore the clause index
      pCmd->clauseIndex = 0;
      // set the command/global limit parameters from the first subclause to the sqlcmd object
      SQueryInfo* pQueryInfo1 = tscGetQueryInfoDetail(pCmd, 0);
      pCmd->command = pQueryInfo1->command;

      // if there is only one element, the limit of clause is the limit of global result.
      for (int32_t i = 1; i < pCmd->numOfClause; ++i) {
        SQueryInfo* pQueryInfo2 = tscGetQueryInfoDetail(pCmd, i);

        int32_t ret = tscFieldInfoCompare(&pQueryInfo1->fieldsInfo, &pQueryInfo2->fieldsInfo);
        if (ret != 0) {
          return invalidSqlErrMsg(tscGetErrorMsgPayload(pCmd), msg1);
        }
      }

      pCmd->parseFinished = 1;
      return TSDB_CODE_SUCCESS;  // do not build query message here
    }

    case TSDB_SQL_ALTER_TABLE: {
      if ((code = setAlterTableInfo(pSql, pInfo)) != TSDB_CODE_SUCCESS) {
        return code;
      }

      break;
    }

    case TSDB_SQL_KILL_QUERY:
    case TSDB_SQL_KILL_STREAM:
    case TSDB_SQL_KILL_CONNECTION: {
      if ((code = setKillInfo(pSql, pInfo, pInfo->type)) != TSDB_CODE_SUCCESS) {
        return code;
      }

      break;
    }

    default:
      return invalidSqlErrMsg(tscGetErrorMsgPayload(pCmd), "not support sql expression");
  }

  pSql->cmd.parseFinished = 1;
  if (tscBuildMsg[pCmd->command] != NULL) {
    return tscBuildMsg[pCmd->command](pSql, pInfo);
  } else {
    return invalidSqlErrMsg(tscGetErrorMsgPayload(pCmd), "not support sql expression");
  }
}

/*
 * if the top/bottom exists, only tags columns, tbname column, and primary timestamp column
 * are available.
 */
static bool isTopBottomQuery(SQueryInfo* pQueryInfo) {
  size_t size = tscSqlExprNumOfExprs(pQueryInfo);
  
  for (int32_t i = 0; i < size; ++i) {
    int32_t functionId = tscSqlExprGet(pQueryInfo, i)->functionId;

    if (functionId == TSDB_FUNC_TOP || functionId == TSDB_FUNC_BOTTOM) {
      return true;
    }
  }

  return false;
}

// need to add timestamp column in result set, if it is a time window query
static int32_t addPrimaryTsColumnForTimeWindowQuery(SQueryInfo* pQueryInfo) {
  uint64_t uid = tscSqlExprGet(pQueryInfo, 0)->uid;

  int32_t  tableIndex = COLUMN_INDEX_INITIAL_VAL;
  for (int32_t i = 0; i < pQueryInfo->numOfTables; ++i) {
    STableMetaInfo* pTableMetaInfo = tscGetMetaInfo(pQueryInfo, i);
    if (pTableMetaInfo->pTableMeta->id.uid == uid) {
      tableIndex = i;
      break;
    }
  }

  if (tableIndex == COLUMN_INDEX_INITIAL_VAL) {
    return TSDB_CODE_TSC_INVALID_SQL;
  }

  SSchema s = {.bytes = TSDB_KEYSIZE, .type = TSDB_DATA_TYPE_TIMESTAMP, .colId = PRIMARYKEY_TIMESTAMP_COL_INDEX};
  tstrncpy(s.name, aAggs[TSDB_FUNC_TS].name, sizeof(s.name));

  SColumnIndex index = {tableIndex, PRIMARYKEY_TIMESTAMP_COL_INDEX};
  tscAddFuncInSelectClause(pQueryInfo, 0, TSDB_FUNC_TS, &index, &s, TSDB_COL_NORMAL);
  return TSDB_CODE_SUCCESS;
}

static int32_t checkInvalidExprForTimeWindow(SSqlCmd* pCmd, SQueryInfo* pQueryInfo) {
  const char* msg1 = "invalid query expression";
  const char* msg2 = "top/bottom query does not support order by value in time window query";

  // for top/bottom + interval query, we do not add additional timestamp column in the front
  if (isTopBottomQuery(pQueryInfo)) {

    // invalid sql:
    // top(col, k) from table_name [interval(1d)|session(ts, 1d)] order by k asc
    // order by normal column is not supported
    int32_t colId = pQueryInfo->order.orderColId;
    if (isTimeWindowQuery(pQueryInfo) && colId != PRIMARYKEY_TIMESTAMP_COL_INDEX) {
      return invalidSqlErrMsg(tscGetErrorMsgPayload(pCmd), msg2);
    }

    return TSDB_CODE_SUCCESS;
  }

  /*
   * invalid sql:
   * select count(tbname)/count(tag1)/count(tag2) from super_table_name [interval(1d)|session(ts, 1d)];
   */
  size_t size = tscSqlExprNumOfExprs(pQueryInfo);
  for (int32_t i = 0; i < size; ++i) {
    SSqlExpr* pExpr = tscSqlExprGet(pQueryInfo, i);
    if (pExpr->functionId == TSDB_FUNC_COUNT && TSDB_COL_IS_TAG(pExpr->colInfo.flag)) {
      return invalidSqlErrMsg(tscGetErrorMsgPayload(pCmd), msg1);
    }
  }

  /*
   * invalid sql:
   * select tbname, tags_fields from super_table_name [interval(1s)|session(ts,1s)]
   */
  if (tscQueryTags(pQueryInfo) && isTimeWindowQuery(pQueryInfo)) {
    return invalidSqlErrMsg(tscGetErrorMsgPayload(pCmd), msg1);
  }

  return addPrimaryTsColumnForTimeWindowQuery(pQueryInfo);
}

int32_t parseIntervalClause(SSqlObj* pSql, SQueryInfo* pQueryInfo, SQuerySqlNode* pQuerySqlNode) {
  const char* msg2 = "interval cannot be less than 10 ms";
  const char* msg3 = "sliding cannot be used without interval";

  SSqlCmd* pCmd = &pSql->cmd;

  STableMetaInfo* pTableMetaInfo = tscGetMetaInfo(pQueryInfo, 0);
  STableComInfo tinfo = tscGetTableInfo(pTableMetaInfo->pTableMeta);
  
  if (!TPARSER_HAS_TOKEN(pQuerySqlNode->interval.interval)) {
    if (TPARSER_HAS_TOKEN(pQuerySqlNode->sliding)) {
      return invalidSqlErrMsg(tscGetErrorMsgPayload(pCmd), msg3);
    }

    return TSDB_CODE_SUCCESS;
  }

  // orderby column not set yet, set it to be the primary timestamp column
  if (pQueryInfo->order.orderColId == INT32_MIN) {
    pQueryInfo->order.orderColId = PRIMARYKEY_TIMESTAMP_COL_INDEX;
  }

  // interval is not null
  SStrToken *t = &pQuerySqlNode->interval.interval;
  if (parseNatualDuration(t->z, t->n, &pQueryInfo->interval.interval, &pQueryInfo->interval.intervalUnit) != TSDB_CODE_SUCCESS) {
    return TSDB_CODE_TSC_INVALID_SQL;
  }

  if (pQueryInfo->interval.intervalUnit != 'n' && pQueryInfo->interval.intervalUnit != 'y') {
    // if the unit of time window value is millisecond, change the value from microsecond
    if (tinfo.precision == TSDB_TIME_PRECISION_MILLI) {
      pQueryInfo->interval.interval = pQueryInfo->interval.interval / 1000;
    }

    // interval cannot be less than 10 milliseconds
    if (pQueryInfo->interval.interval < tsMinIntervalTime) {
      return invalidSqlErrMsg(tscGetErrorMsgPayload(pCmd), msg2);
    }
  }

  if (parseIntervalOffset(pCmd, pQueryInfo, &pQuerySqlNode->interval.offset) != TSDB_CODE_SUCCESS) {
    return TSDB_CODE_TSC_INVALID_SQL;
  }

  if (parseSlidingClause(pCmd, pQueryInfo, &pQuerySqlNode->sliding) != TSDB_CODE_SUCCESS) {
    return TSDB_CODE_TSC_INVALID_SQL;
  }

  // The following part is used to check for the invalid query expression.
  return checkInvalidExprForTimeWindow(pCmd, pQueryInfo);
}

int32_t parseSessionClause(SSqlCmd* pCmd, SQueryInfo* pQueryInfo, SQuerySqlNode * pQuerySqlNode) {
  const char* msg1 = "gap should be fixed time window";
  const char* msg2 = "only one type time window allowed";
  const char* msg3 = "invalid column name";
  const char* msg4 = "invalid time window";

  // no session window
  if (!TPARSER_HAS_TOKEN(pQuerySqlNode->sessionVal.gap)) {
    return TSDB_CODE_SUCCESS;
  }

  SStrToken* col = &pQuerySqlNode->sessionVal.col;
  SStrToken* gap = &pQuerySqlNode->sessionVal.gap;

  char timeUnit = 0;
  if (parseNatualDuration(gap->z, gap->n, &pQueryInfo->sessionWindow.gap, &timeUnit) != TSDB_CODE_SUCCESS) {
    return invalidSqlErrMsg(tscGetErrorMsgPayload(pCmd), msg4);
  }

  if (timeUnit == 'y' || timeUnit == 'n') {
    return invalidSqlErrMsg(tscGetErrorMsgPayload(pCmd), msg1);
  }

  // if the unit of time window value is millisecond, change the value from microsecond
  STableMetaInfo* pTableMetaInfo = tscGetMetaInfo(pQueryInfo, 0);
  STableComInfo tinfo = tscGetTableInfo(pTableMetaInfo->pTableMeta);
  if (tinfo.precision == TSDB_TIME_PRECISION_MILLI) {
    pQueryInfo->sessionWindow.gap = pQueryInfo->sessionWindow.gap / 1000;
  }

  if (pQueryInfo->sessionWindow.gap != 0 && pQueryInfo->interval.interval != 0) {
    return invalidSqlErrMsg(tscGetErrorMsgPayload(pCmd), msg2);
  }

  SColumnIndex index = COLUMN_INDEX_INITIALIZER;
  if (getColumnIndexByName(pCmd, col, pQueryInfo, &index) != TSDB_CODE_SUCCESS) {
    return invalidSqlErrMsg(tscGetErrorMsgPayload(pCmd), msg3);
  }

  pQueryInfo->sessionWindow.primaryColId = PRIMARYKEY_TIMESTAMP_COL_INDEX;

  // The following part is used to check for the invalid query expression.
  return checkInvalidExprForTimeWindow(pCmd, pQueryInfo);
}

int32_t parseIntervalOffset(SSqlCmd* pCmd, SQueryInfo* pQueryInfo, SStrToken* offsetToken) {
  const char* msg1 = "interval offset cannot be negative";
  const char* msg2 = "interval offset should be shorter than interval";
  const char* msg3 = "cannot use 'year' as offset when interval is 'month'";

  STableMetaInfo* pTableMetaInfo = tscGetMetaInfo(pQueryInfo, 0);
  STableComInfo tinfo = tscGetTableInfo(pTableMetaInfo->pTableMeta);

  SStrToken* t = offsetToken;
  if (t->n == 0) {
    pQueryInfo->interval.offsetUnit = pQueryInfo->interval.intervalUnit;
    pQueryInfo->interval.offset = 0;
    return TSDB_CODE_SUCCESS;
  }

  if (parseNatualDuration(t->z, t->n, &pQueryInfo->interval.offset, &pQueryInfo->interval.offsetUnit) != TSDB_CODE_SUCCESS) {
    return TSDB_CODE_TSC_INVALID_SQL;
  }

  if (pQueryInfo->interval.offset < 0) {
    return invalidSqlErrMsg(tscGetErrorMsgPayload(pCmd), msg1);
  }

  if (pQueryInfo->interval.offsetUnit != 'n' && pQueryInfo->interval.offsetUnit != 'y') {
    // if the unit of time window value is millisecond, change the value from microsecond
    if (tinfo.precision == TSDB_TIME_PRECISION_MILLI) {
      pQueryInfo->interval.offset = pQueryInfo->interval.offset / 1000;
    }
    if (pQueryInfo->interval.intervalUnit != 'n' && pQueryInfo->interval.intervalUnit != 'y') {
      if (pQueryInfo->interval.offset >= pQueryInfo->interval.interval) {
        return invalidSqlErrMsg(tscGetErrorMsgPayload(pCmd), msg2);
      }
    }
  } else if (pQueryInfo->interval.offsetUnit == pQueryInfo->interval.intervalUnit) {
    if (pQueryInfo->interval.offset >= pQueryInfo->interval.interval) {
      return invalidSqlErrMsg(tscGetErrorMsgPayload(pCmd), msg2);
    }
  } else if (pQueryInfo->interval.intervalUnit == 'n' && pQueryInfo->interval.offsetUnit == 'y') {
      return invalidSqlErrMsg(tscGetErrorMsgPayload(pCmd), msg3);
  } else if (pQueryInfo->interval.intervalUnit == 'y' && pQueryInfo->interval.offsetUnit == 'n') {
    if (pQueryInfo->interval.interval * 12 <= pQueryInfo->interval.offset) {
      return invalidSqlErrMsg(tscGetErrorMsgPayload(pCmd), msg2);
    }
  } else {
    // TODO: offset should be shorter than interval, but how to check
    // conflicts like 30days offset and 1 month interval
  }

  return TSDB_CODE_SUCCESS;
}

int32_t parseSlidingClause(SSqlCmd* pCmd, SQueryInfo* pQueryInfo, SStrToken* pSliding) {
  const char* msg0 = "sliding value too small";
  const char* msg1 = "sliding value no larger than the interval value";
  const char* msg2 = "sliding value can not less than 1% of interval value";
  const char* msg3 = "does not support sliding when interval is natural month/year";

  const static int32_t INTERVAL_SLIDING_FACTOR = 100;

  STableMetaInfo* pTableMetaInfo = tscGetMetaInfo(pQueryInfo, 0);
  STableComInfo tinfo = tscGetTableInfo(pTableMetaInfo->pTableMeta);

  if (pSliding->n == 0) {
    pQueryInfo->interval.slidingUnit = pQueryInfo->interval.intervalUnit;
    pQueryInfo->interval.sliding = pQueryInfo->interval.interval;
    return TSDB_CODE_SUCCESS;
  }

  if (pQueryInfo->interval.intervalUnit == 'n' || pQueryInfo->interval.intervalUnit == 'y') {
    return invalidSqlErrMsg(tscGetErrorMsgPayload(pCmd), msg3);
  }

  parseAbsoluteDuration(pSliding->z, pSliding->n, &pQueryInfo->interval.sliding);
  if (tinfo.precision == TSDB_TIME_PRECISION_MILLI) {
    pQueryInfo->interval.sliding /= 1000;
  }

  if (pQueryInfo->interval.sliding < tsMinSlidingTime) {
    return invalidSqlErrMsg(tscGetErrorMsgPayload(pCmd), msg0);
  }

  if (pQueryInfo->interval.sliding > pQueryInfo->interval.interval) {
    return invalidSqlErrMsg(tscGetErrorMsgPayload(pCmd), msg1);
  }

  if ((pQueryInfo->interval.interval != 0) && (pQueryInfo->interval.interval/pQueryInfo->interval.sliding > INTERVAL_SLIDING_FACTOR)) {
    return invalidSqlErrMsg(tscGetErrorMsgPayload(pCmd), msg2);
  }

//  if (pQueryInfo->interval.sliding != pQueryInfo->interval.interval && pSql->pStream == NULL) {
//    return invalidSqlErrMsg(tscGetErrorMsgPayload(pCmd), msg4);
//  }

  return TSDB_CODE_SUCCESS;
}

int32_t tscSetTableFullName(STableMetaInfo* pTableMetaInfo, SStrToken* pTableName, SSqlObj* pSql) {
  const char* msg1 = "name too long";
  const char* msg2 = "acctId too long";

  SSqlCmd* pCmd = &pSql->cmd;
  int32_t  code = TSDB_CODE_SUCCESS;

  if (hasSpecifyDB(pTableName)) { // db has been specified in sql string so we ignore current db path
    code = tNameSetAcctId(&pTableMetaInfo->name, getAccountId(pSql));
    if (code != 0) {
      return invalidSqlErrMsg(tscGetErrorMsgPayload(pCmd), msg2);
    }
    
    char name[TSDB_TABLE_FNAME_LEN] = {0};
    strncpy(name, pTableName->z, pTableName->n);

    code = tNameFromString(&pTableMetaInfo->name, name, T_NAME_DB|T_NAME_TABLE);
    if (code != 0) {
      return invalidSqlErrMsg(tscGetErrorMsgPayload(pCmd), msg1);
    }
  } else {  // get current DB name first, and then set it into path
    char* t = cloneCurrentDBName(pSql);
    if (strlen(t) == 0) {
      return TSDB_CODE_TSC_DB_NOT_SELECTED;
    }

    code = tNameFromString(&pTableMetaInfo->name, t, T_NAME_ACCT | T_NAME_DB);
    if (code != 0) {
      free(t);
      return TSDB_CODE_TSC_DB_NOT_SELECTED;
    }

    free(t);

    if (pTableName->n >= TSDB_TABLE_NAME_LEN) {
      return invalidSqlErrMsg(tscGetErrorMsgPayload(pCmd), msg1);
    }

    char name[TSDB_TABLE_FNAME_LEN] = {0};
    strncpy(name, pTableName->z, pTableName->n);

    code = tNameFromString(&pTableMetaInfo->name, name, T_NAME_TABLE);
    if (code != 0) {
      code = invalidSqlErrMsg(tscGetErrorMsgPayload(pCmd), msg1);
    }
  }

  return code;
}

static bool validateTableColumnInfo(SArray* pFieldList, SSqlCmd* pCmd) {
  assert(pFieldList != NULL);

  const char* msg = "illegal number of columns";
  const char* msg1 = "first column must be timestamp";
  const char* msg2 = "row length exceeds max length";
  const char* msg3 = "duplicated column names";
  const char* msg4 = "invalid data type";
  const char* msg5 = "invalid binary/nchar column length";
  const char* msg6 = "invalid column name";

  // number of fields no less than 2
  size_t numOfCols = taosArrayGetSize(pFieldList);
  if (numOfCols <= 1 || numOfCols > TSDB_MAX_COLUMNS) {
    invalidSqlErrMsg(tscGetErrorMsgPayload(pCmd), msg);
    return false;
  }

  // first column must be timestamp
  TAOS_FIELD* pField = taosArrayGet(pFieldList, 0);
  if (pField->type != TSDB_DATA_TYPE_TIMESTAMP) {
    invalidSqlErrMsg(tscGetErrorMsgPayload(pCmd), msg1);
    return false;
  }

  int32_t nLen = 0;
  for (int32_t i = 0; i < numOfCols; ++i) {
    pField = taosArrayGet(pFieldList, i);
    if (!isValidDataType(pField->type)) {
      invalidSqlErrMsg(tscGetErrorMsgPayload(pCmd), msg4);
      return false;
    }

    if (pField->bytes == 0) {
      invalidSqlErrMsg(tscGetErrorMsgPayload(pCmd), msg5);
      return false;
    }

    if ((pField->type == TSDB_DATA_TYPE_BINARY && (pField->bytes <= 0 || pField->bytes > TSDB_MAX_BINARY_LEN)) ||
        (pField->type == TSDB_DATA_TYPE_NCHAR && (pField->bytes <= 0 || pField->bytes > TSDB_MAX_NCHAR_LEN))) {
      invalidSqlErrMsg(tscGetErrorMsgPayload(pCmd), msg5);
      return false;
    }

    if (validateColumnName(pField->name) != TSDB_CODE_SUCCESS) {
      invalidSqlErrMsg(tscGetErrorMsgPayload(pCmd), msg6);
      return false;
    }

    // field name must be unique
    if (has(pFieldList, i + 1, pField->name) == true) {
      invalidSqlErrMsg(tscGetErrorMsgPayload(pCmd), msg3);
      return false;
    }

    nLen += pField->bytes;
  }

  // max row length must be less than TSDB_MAX_BYTES_PER_ROW
  if (nLen > TSDB_MAX_BYTES_PER_ROW) {
    invalidSqlErrMsg(tscGetErrorMsgPayload(pCmd), msg2);
    return false;
  }

  return true;
}

static bool validateTagParams(SArray* pTagsList, SArray* pFieldList, SSqlCmd* pCmd) {
  assert(pTagsList != NULL);

  const char* msg1 = "invalid number of tag columns";
  const char* msg2 = "tag length too long";
  const char* msg3 = "duplicated column names";
  const char* msg4 = "timestamp not allowed in tags";
  const char* msg5 = "invalid data type in tags";
  const char* msg6 = "invalid tag name";
  const char* msg7 = "invalid binary/nchar tag length";

  // number of fields at least 1
  size_t numOfTags = taosArrayGetSize(pTagsList);
  if (numOfTags < 1 || numOfTags > TSDB_MAX_TAGS) {
    invalidSqlErrMsg(tscGetErrorMsgPayload(pCmd), msg1);
    return false;
  }

  /* timestamp in tag is not allowed */
  for (int32_t i = 0; i < numOfTags; ++i) {
    TAOS_FIELD* p = taosArrayGet(pTagsList, i);

    if (p->type == TSDB_DATA_TYPE_TIMESTAMP) {
      invalidSqlErrMsg(tscGetErrorMsgPayload(pCmd), msg4);
      return false;
    }

    if (!isValidDataType(p->type)) {
      invalidSqlErrMsg(tscGetErrorMsgPayload(pCmd), msg5);
      return false;
    }

    if ((p->type == TSDB_DATA_TYPE_BINARY && p->bytes <= 0) ||
        (p->type == TSDB_DATA_TYPE_NCHAR && p->bytes <= 0)) {
      invalidSqlErrMsg(tscGetErrorMsgPayload(pCmd), msg7);
      return false;
    }

    if (validateColumnName(p->name) != TSDB_CODE_SUCCESS) {
      invalidSqlErrMsg(tscGetErrorMsgPayload(pCmd), msg6);
      return false;
    }

    if (has(pTagsList, i + 1, p->name) == true) {
      invalidSqlErrMsg(tscGetErrorMsgPayload(pCmd), msg3);
      return false;
    }
  }

  int32_t nLen = 0;
  for (int32_t i = 0; i < numOfTags; ++i) {
    TAOS_FIELD* p = taosArrayGet(pTagsList, i);
    if (p->bytes == 0) {
      invalidSqlErrMsg(tscGetErrorMsgPayload(pCmd), msg7);
      return false;
    }

    nLen += p->bytes;
  }

  // max tag row length must be less than TSDB_MAX_TAGS_LEN
  if (nLen > TSDB_MAX_TAGS_LEN) {
    invalidSqlErrMsg(tscGetErrorMsgPayload(pCmd), msg2);
    return false;
  }

  // field name must be unique
  for (int32_t i = 0; i < numOfTags; ++i) {
    TAOS_FIELD* p = taosArrayGet(pTagsList, i);

    if (has(pFieldList, 0, p->name) == true) {
      invalidSqlErrMsg(tscGetErrorMsgPayload(pCmd), msg3);
      return false;
    }
  }

  return true;
}

/*
 * tags name /column name is truncated in sql.y
 */
bool validateOneTags(SSqlCmd* pCmd, TAOS_FIELD* pTagField) {
  const char* msg1 = "timestamp not allowed in tags";
  const char* msg2 = "duplicated column names";
  const char* msg3 = "tag length too long";
  const char* msg4 = "invalid tag name";
  const char* msg5 = "invalid binary/nchar tag length";
  const char* msg6 = "invalid data type in tags";

  assert(pCmd->numOfClause == 1);

  STableMetaInfo* pTableMetaInfo = tscGetTableMetaInfoFromCmd(pCmd, pCmd->clauseIndex, 0);
  STableMeta*     pTableMeta = pTableMetaInfo->pTableMeta;

  int32_t numOfTags = tscGetNumOfTags(pTableMeta);
  int32_t numOfCols = tscGetNumOfColumns(pTableMeta);
  
  // no more than 6 tags
  if (numOfTags == TSDB_MAX_TAGS) {
    char msg[128] = {0};
    sprintf(msg, "tags no more than %d", TSDB_MAX_TAGS);

    invalidSqlErrMsg(tscGetErrorMsgPayload(pCmd), msg);
    return false;
  }

  // no timestamp allowable
  if (pTagField->type == TSDB_DATA_TYPE_TIMESTAMP) {
    invalidSqlErrMsg(tscGetErrorMsgPayload(pCmd), msg1);
    return false;
  }

  if ((pTagField->type < TSDB_DATA_TYPE_BOOL) || (pTagField->type > TSDB_DATA_TYPE_UBIGINT)) {
    invalidSqlErrMsg(tscGetErrorMsgPayload(pCmd), msg6);
    return false;
  }

  SSchema* pTagSchema = tscGetTableTagSchema(pTableMetaInfo->pTableMeta);
  int32_t  nLen = 0;

  for (int32_t i = 0; i < numOfTags; ++i) {
    nLen += pTagSchema[i].bytes;
  }

  // length less than TSDB_MAX_TASG_LEN
  if (nLen + pTagField->bytes > TSDB_MAX_TAGS_LEN) {
    invalidSqlErrMsg(tscGetErrorMsgPayload(pCmd), msg3);
    return false;
  }

  // tags name can not be a keyword
  if (validateColumnName(pTagField->name) != TSDB_CODE_SUCCESS) {
    invalidSqlErrMsg(tscGetErrorMsgPayload(pCmd), msg4);
    return false;
  }

  // binary(val), val can not be equalled to or less than 0
  if ((pTagField->type == TSDB_DATA_TYPE_BINARY || pTagField->type == TSDB_DATA_TYPE_NCHAR) && pTagField->bytes <= 0) {
    invalidSqlErrMsg(tscGetErrorMsgPayload(pCmd), msg5);
    return false;
  }

  // field name must be unique
  SSchema* pSchema = tscGetTableSchema(pTableMeta);

  for (int32_t i = 0; i < numOfTags + numOfCols; ++i) {
    if (strncasecmp(pTagField->name, pSchema[i].name, sizeof(pTagField->name) - 1) == 0) {
      invalidSqlErrMsg(tscGetErrorMsgPayload(pCmd), msg2);
      return false;
    }
  }

  return true;
}

bool validateOneColumn(SSqlCmd* pCmd, TAOS_FIELD* pColField) {
  const char* msg1 = "too many columns";
  const char* msg2 = "duplicated column names";
  const char* msg3 = "column length too long";
  const char* msg4 = "invalid data type";
  const char* msg5 = "invalid column name";
  const char* msg6 = "invalid column length";

  assert(pCmd->numOfClause == 1);
  STableMetaInfo* pTableMetaInfo = tscGetTableMetaInfoFromCmd(pCmd, pCmd->clauseIndex, 0);
  STableMeta*     pTableMeta = pTableMetaInfo->pTableMeta;
  
  int32_t numOfTags = tscGetNumOfTags(pTableMeta);
  int32_t numOfCols = tscGetNumOfColumns(pTableMeta);
  
  // no more max columns
  if (numOfCols >= TSDB_MAX_COLUMNS || numOfTags + numOfCols >= TSDB_MAX_COLUMNS) {
    invalidSqlErrMsg(tscGetErrorMsgPayload(pCmd), msg1);
    return false;
  }

  if (pColField->type < TSDB_DATA_TYPE_BOOL || pColField->type > TSDB_DATA_TYPE_UBIGINT) {
    invalidSqlErrMsg(tscGetErrorMsgPayload(pCmd), msg4);
    return false;
  }

  if (validateColumnName(pColField->name) != TSDB_CODE_SUCCESS) {
    invalidSqlErrMsg(tscGetErrorMsgPayload(pCmd), msg5);
    return false;
  }

  SSchema* pSchema = tscGetTableSchema(pTableMeta);
  int32_t  nLen = 0;

  for (int32_t i = 0; i < numOfCols; ++i) {
    nLen += pSchema[i].bytes;
  }

  if (pColField->bytes <= 0) {
    invalidSqlErrMsg(tscGetErrorMsgPayload(pCmd), msg6);
    return false;
  }

  // length less than TSDB_MAX_BYTES_PER_ROW
  if (nLen + pColField->bytes > TSDB_MAX_BYTES_PER_ROW) {
    invalidSqlErrMsg(tscGetErrorMsgPayload(pCmd), msg3);
    return false;
  }

  // field name must be unique
  for (int32_t i = 0; i < numOfTags + numOfCols; ++i) {
    if (strncasecmp(pColField->name, pSchema[i].name, sizeof(pColField->name) - 1) == 0) {
      invalidSqlErrMsg(tscGetErrorMsgPayload(pCmd), msg2);
      return false;
    }
  }

  return true;
}

/* is contained in pFieldList or not */
static bool has(SArray* pFieldList, int32_t startIdx, const char* name) {
  size_t numOfCols = taosArrayGetSize(pFieldList);
  for (int32_t j = startIdx; j < numOfCols; ++j) {
    TAOS_FIELD* field = taosArrayGet(pFieldList, j);
    if (strncasecmp(name, field->name, sizeof(field->name) - 1) == 0) return true;
  }

  return false;
}

static char* getAccountId(SSqlObj* pSql) { return pSql->pTscObj->acctId; }

static char* cloneCurrentDBName(SSqlObj* pSql) {
  pthread_mutex_lock(&pSql->pTscObj->mutex);
  char *p = strdup(pSql->pTscObj->db);  
  pthread_mutex_unlock(&pSql->pTscObj->mutex);

  return p;
}

/* length limitation, strstr cannot be applied */
static bool hasSpecifyDB(SStrToken* pTableName) {
  for (uint32_t i = 0; i < pTableName->n; ++i) {
    if (pTableName->z[i] == TS_PATH_DELIMITER[0]) {
      return true;
    }
  }

  return false;
}

int32_t setObjFullName(char* fullName, const char* account, SStrToken* pDB, SStrToken* tableName, int32_t* xlen) {
  int32_t totalLen = 0;

  if (account != NULL) {
    int32_t len = (int32_t)strlen(account);
    strcpy(fullName, account);
    fullName[len] = TS_PATH_DELIMITER[0];
    totalLen += (len + 1);
  }

  /* db name is not specified, the tableName dose not include db name */
  if (pDB != NULL) {
    if (pDB->n >= TSDB_ACCT_ID_LEN + TSDB_DB_NAME_LEN || pDB->n == 0) {
      return TSDB_CODE_TSC_INVALID_SQL;
    }

    memcpy(&fullName[totalLen], pDB->z, pDB->n);
    totalLen += pDB->n;
  }

  if (tableName != NULL) {
    if (pDB != NULL) {
      fullName[totalLen] = TS_PATH_DELIMITER[0];
      totalLen += 1;

      /* here we only check the table name length limitation */
      if (!tscValidateTableNameLength(tableName->n)) {
        return TSDB_CODE_TSC_INVALID_SQL;
      }
    } else {  // pDB == NULL, the db prefix name is specified in tableName
      /* the length limitation includes tablename + dbname + sep */
      if (tableName->n >= TSDB_TABLE_NAME_LEN + TSDB_DB_NAME_LEN) {
        return TSDB_CODE_TSC_INVALID_SQL;
      }
    }

    memcpy(&fullName[totalLen], tableName->z, tableName->n);
    totalLen += tableName->n;
  }

  if (xlen != NULL) {
    *xlen = totalLen;
  }

  if (totalLen < TSDB_TABLE_FNAME_LEN) {
    fullName[totalLen] = 0;
  }

  return (totalLen < TSDB_TABLE_FNAME_LEN) ? TSDB_CODE_SUCCESS : TSDB_CODE_TSC_INVALID_SQL;
}

void tscInsertPrimaryTsSourceColumn(SQueryInfo* pQueryInfo, SColumnIndex* pIndex) {
  SColumnIndex tsCol = {.tableIndex = pIndex->tableIndex, .columnIndex = PRIMARYKEY_TIMESTAMP_COL_INDEX};
  tscColumnListInsert(pQueryInfo->colList, &tsCol);
}

static int32_t handleArithmeticExpr(SSqlCmd* pCmd, int32_t clauseIndex, int32_t exprIndex, tSqlExprItem* pItem) {
  const char* msg1 = "invalid column name, illegal column type, or columns in arithmetic expression from two tables";
  const char* msg2 = "invalid arithmetic expression in select clause";
  const char* msg3 = "tag columns can not be used in arithmetic expression";
  const char* msg4 = "columns from different table mixed up in arithmetic expression";

  // arithmetic function in select clause
  SQueryInfo* pQueryInfo = tscGetQueryInfoDetail(pCmd, clauseIndex);

  SColumnList columnList = {0};
  int32_t     arithmeticType = NON_ARITHMEIC_EXPR;

  if (validateArithmeticSQLExpr(pCmd, pItem->pNode, pQueryInfo, &columnList, &arithmeticType) != TSDB_CODE_SUCCESS) {
    return invalidSqlErrMsg(tscGetErrorMsgPayload(pCmd), msg1);
  }

  int32_t tableIndex = columnList.ids[0].tableIndex;
  if (arithmeticType == NORMAL_ARITHMETIC) {
    pQueryInfo->type |= TSDB_QUERY_TYPE_PROJECTION_QUERY;

    // all columns in arithmetic expression must belong to the same table
    for (int32_t f = 1; f < columnList.num; ++f) {
      if (columnList.ids[f].tableIndex != tableIndex) {
        return invalidSqlErrMsg(tscGetErrorMsgPayload(pCmd), msg4);
      }
    }

    // expr string is set as the parameter of function
    SColumnIndex index = {.tableIndex = tableIndex};

    SSqlExpr* pExpr = tscSqlExprAppend(pQueryInfo, TSDB_FUNC_ARITHM, &index, TSDB_DATA_TYPE_DOUBLE, sizeof(double),
                                       getNewResColId(pQueryInfo), sizeof(double), false);

    char* name = (pItem->aliasName != NULL)? pItem->aliasName:pItem->pNode->token.z;
    size_t len = MIN(sizeof(pExpr->aliasName), pItem->pNode->token.n + 1);
    tstrncpy(pExpr->aliasName, name, len);

    tExprNode* pNode = NULL;
    SArray* colList = taosArrayInit(10, sizeof(SColIndex));

    int32_t ret = exprTreeFromSqlExpr(pCmd, &pNode, pItem->pNode, pQueryInfo, colList, NULL);
    if (ret != TSDB_CODE_SUCCESS) {
      taosArrayDestroy(colList);
      tExprTreeDestroy(pNode, NULL);
      return invalidSqlErrMsg(tscGetErrorMsgPayload(pCmd), msg2);
    }

    // check for if there is a tag in the arithmetic express
    size_t numOfNode = taosArrayGetSize(colList);
    for(int32_t k = 0; k < numOfNode; ++k) {
      SColIndex* pIndex = taosArrayGet(colList, k);
      if (TSDB_COL_IS_TAG(pIndex->flag)) {
        tExprTreeDestroy(pNode, NULL);
        taosArrayDestroy(colList);

        return invalidSqlErrMsg(tscGetErrorMsgPayload(pCmd), msg3);
      }
    }

    SBufferWriter bw = tbufInitWriter(NULL, false);

    TRY(0) {
        exprTreeToBinary(&bw, pNode);
      } CATCH(code) {
        tbufCloseWriter(&bw);
        UNUSED(code);
        // TODO: other error handling
      } END_TRY

    len = tbufTell(&bw);
    char* c = tbufGetData(&bw, false);

    // set the serialized binary string as the parameter of arithmetic expression
    addExprParams(pExpr, c, TSDB_DATA_TYPE_BINARY, (int32_t)len);
    insertResultField(pQueryInfo, exprIndex, &columnList, sizeof(double), TSDB_DATA_TYPE_DOUBLE, pExpr->aliasName, pExpr);

    // add ts column
    tscInsertPrimaryTsSourceColumn(pQueryInfo, &index);

    tbufCloseWriter(&bw);
    taosArrayDestroy(colList);
    tExprTreeDestroy(pNode, NULL);
  } else {
    columnList.num = 0;
    columnList.ids[0] = (SColumnIndex) {0, 0};

    char aliasName[TSDB_COL_NAME_LEN] = {0};
    if (pItem->aliasName != NULL) {
      tstrncpy(aliasName, pItem->aliasName, TSDB_COL_NAME_LEN);
    } else {
      int32_t nameLen = MIN(TSDB_COL_NAME_LEN, pItem->pNode->token.n + 1);
      tstrncpy(aliasName, pItem->pNode->token.z, nameLen);
    }

    insertResultField(pQueryInfo, exprIndex, &columnList, sizeof(double), TSDB_DATA_TYPE_DOUBLE, aliasName, NULL);

    int32_t slot = tscNumOfFields(pQueryInfo) - 1;
    SInternalField* pInfo = tscFieldInfoGetInternalField(&pQueryInfo->fieldsInfo, slot);

    if (pInfo->pSqlExpr == NULL) {
      SExprInfo* pArithExprInfo = calloc(1, sizeof(SExprInfo));

      // arithmetic expression always return result in the format of double float
      pArithExprInfo->bytes      = sizeof(double);
      pArithExprInfo->interBytes = sizeof(double);
      pArithExprInfo->type       = TSDB_DATA_TYPE_DOUBLE;

      pArithExprInfo->base.functionId = TSDB_FUNC_ARITHM;
      pArithExprInfo->base.numOfParams = 1;
      pArithExprInfo->base.resColId = getNewResColId(pQueryInfo);

      int32_t ret = exprTreeFromSqlExpr(pCmd, &pArithExprInfo->pExpr, pItem->pNode, pQueryInfo, NULL, &pArithExprInfo->uid);
      if (ret != TSDB_CODE_SUCCESS) {
        tExprTreeDestroy(pArithExprInfo->pExpr, NULL);
        return invalidSqlErrMsg(tscGetErrorMsgPayload(pCmd), "invalid expression in select clause");
      }

      pInfo->pArithExprInfo = pArithExprInfo;
    }

    SBufferWriter bw = tbufInitWriter(NULL, false);

    TRY(0) {
      exprTreeToBinary(&bw, pInfo->pArithExprInfo->pExpr);
    } CATCH(code) {
      tbufCloseWriter(&bw);
      UNUSED(code);
      // TODO: other error handling
    } END_TRY

    SSqlFuncMsg* pFuncMsg = &pInfo->pArithExprInfo->base;
    pFuncMsg->arg[0].argBytes = (int16_t) tbufTell(&bw);
    pFuncMsg->arg[0].argValue.pz = tbufGetData(&bw, true);
    pFuncMsg->arg[0].argType = TSDB_DATA_TYPE_BINARY;

//    tbufCloseWriter(&bw); // TODO there is a memory leak
  }

  return TSDB_CODE_SUCCESS;
}

static void addProjectQueryCol(SQueryInfo* pQueryInfo, int32_t startPos, SColumnIndex* pIndex, tSqlExprItem* pItem) {
  SSqlExpr* pExpr = doAddProjectCol(pQueryInfo, pIndex->columnIndex, pIndex->tableIndex);

  STableMetaInfo* pTableMetaInfo = tscGetMetaInfo(pQueryInfo, pIndex->tableIndex);
  STableMeta*     pTableMeta = pTableMetaInfo->pTableMeta;

  SSchema* pSchema = tscGetTableColumnSchema(pTableMeta, pIndex->columnIndex);

  char* colName = (pItem->aliasName == NULL) ? pSchema->name : pItem->aliasName;
  tstrncpy(pExpr->aliasName, colName, sizeof(pExpr->aliasName));

  SColumnList ids = {0};
  ids.num = 1;
  ids.ids[0] = *pIndex;

  if (pIndex->columnIndex == TSDB_TBNAME_COLUMN_INDEX || pIndex->columnIndex == TSDB_UD_COLUMN_INDEX ||
      pIndex->columnIndex >= tscGetNumOfColumns(pTableMeta)) {
    ids.num = 0;
  }

  insertResultField(pQueryInfo, startPos, &ids, pExpr->resBytes, (int8_t)pExpr->resType, pExpr->aliasName, pExpr);
}

static void addPrimaryTsColIntoResult(SQueryInfo* pQueryInfo) {
  // primary timestamp column has been added already
  size_t size = tscSqlExprNumOfExprs(pQueryInfo);
  for (int32_t i = 0; i < size; ++i) {
    SSqlExpr* pExpr = tscSqlExprGet(pQueryInfo, i);
    if (pExpr->functionId == TSDB_FUNC_PRJ && pExpr->colInfo.colId == PRIMARYKEY_TIMESTAMP_COL_INDEX) {
      return;
    }
  }


  // set the constant column value always attached to first table.
  STableMetaInfo* pTableMetaInfo = tscGetMetaInfo(pQueryInfo, 0);
  SSchema* pSchema = tscGetTableColumnSchema(pTableMetaInfo->pTableMeta, PRIMARYKEY_TIMESTAMP_COL_INDEX);

  // add the timestamp column into the output columns
  SColumnIndex index = {0};  // primary timestamp column info
  int32_t numOfCols = (int32_t)tscSqlExprNumOfExprs(pQueryInfo);
  tscAddFuncInSelectClause(pQueryInfo, numOfCols, TSDB_FUNC_PRJ, &index, pSchema, TSDB_COL_NORMAL);

  SInternalField* pSupInfo = tscFieldInfoGetInternalField(&pQueryInfo->fieldsInfo, numOfCols);
  pSupInfo->visible = false;

  pQueryInfo->type |= TSDB_QUERY_TYPE_PROJECTION_QUERY;
}

bool isValidDistinctSql(SQueryInfo* pQueryInfo) {
  if (pQueryInfo == NULL) {
    return false;
  }
  if ((pQueryInfo->type & TSDB_QUERY_TYPE_STABLE_QUERY)  != TSDB_QUERY_TYPE_STABLE_QUERY) {
    return false;
  }
  if (tscQueryTags(pQueryInfo) && tscSqlExprNumOfExprs(pQueryInfo) == 1){
    return true;
  }
  return false;
}

int32_t parseSelectClause(SSqlCmd* pCmd, int32_t clauseIndex, SArray* pSelectList, bool isSTable, bool joinQuery, bool timeWindowQuery) {
  assert(pSelectList != NULL && pCmd != NULL);

  const char* msg2 = "functions or others can not be mixed up";
  const char* msg3 = "not support query expression";
  const char* msg5 = "invalid function name";
  const char* msg6 = "only support distinct one tag";

  SQueryInfo* pQueryInfo = tscGetQueryInfoDetail(pCmd, clauseIndex);

  if (pQueryInfo->colList == NULL) {
    pQueryInfo->colList = taosArrayInit(4, POINTER_BYTES);
  }

  bool hasDistinct = false;
  size_t numOfExpr = taosArrayGetSize(pSelectList);
  for (int32_t i = 0; i < numOfExpr; ++i) {
    int32_t outputIndex = (int32_t)tscSqlExprNumOfExprs(pQueryInfo);
    tSqlExprItem* pItem = taosArrayGet(pSelectList, i);
     
    if (hasDistinct == false) {
       hasDistinct = (pItem->distinct == true); 
    }

    int32_t type = pItem->pNode->type;
    if (type == SQL_NODE_SQLFUNCTION) {
      pItem->pNode->functionId = isValidFunction(pItem->pNode->operand.z, pItem->pNode->operand.n);
      if (pItem->pNode->functionId < 0) {
        return invalidSqlErrMsg(tscGetErrorMsgPayload(pCmd), msg5);
      }

      // sql function in selection clause, append sql function info in pSqlCmd structure sequentially
      if (addExprAndResultField(pCmd, pQueryInfo, outputIndex, pItem, true) != TSDB_CODE_SUCCESS) {
        return TSDB_CODE_TSC_INVALID_SQL;
      }
    } else if (type == SQL_NODE_TABLE_COLUMN || type == SQL_NODE_VALUE) {
      // use the dynamic array list to decide if the function is valid or not
        // select table_name1.field_name1, table_name2.field_name2  from table_name1, table_name2
        if (addProjectionExprAndResultField(pCmd, pQueryInfo, pItem) != TSDB_CODE_SUCCESS) {
          return TSDB_CODE_TSC_INVALID_SQL;
        }
    } else if (type == SQL_NODE_EXPR) {
      int32_t code = handleArithmeticExpr(pCmd, clauseIndex, i, pItem);
      if (code != TSDB_CODE_SUCCESS) {
        return code;
      }
    } else {
      return invalidSqlErrMsg(tscGetErrorMsgPayload(pCmd), msg3);
    }

    if (pQueryInfo->fieldsInfo.numOfOutput > TSDB_MAX_COLUMNS) {
      return TSDB_CODE_TSC_INVALID_SQL;
    }
  }

  if (hasDistinct == true) {
    if (!isValidDistinctSql(pQueryInfo)) {
      return invalidSqlErrMsg(tscGetErrorMsgPayload(pCmd), msg6);
    }
    pQueryInfo->distinctTag = true;
  }
  
  // there is only one user-defined column in the final result field, add the timestamp column.
  size_t numOfSrcCols = taosArrayGetSize(pQueryInfo->colList);
  if (numOfSrcCols <= 0 && !tscQueryTags(pQueryInfo) && !tscQueryBlockInfo(pQueryInfo)) {
    addPrimaryTsColIntoResult(pQueryInfo);
  }

  if (!functionCompatibleCheck(pQueryInfo, joinQuery, timeWindowQuery)) {
    return invalidSqlErrMsg(tscGetErrorMsgPayload(pCmd), msg2);
  }

  /*
   * transfer sql functions that need secondary merge into another format
   * in dealing with super table queries such as: count/first/last
   */
  if (isSTable) {
    tscTansformFuncForSTableQuery(pQueryInfo);

    if (hasUnsupportFunctionsForSTableQuery(pCmd, pQueryInfo)) {
      return TSDB_CODE_TSC_INVALID_SQL;
    }
  }

  return TSDB_CODE_SUCCESS;
}

int32_t insertResultField(SQueryInfo* pQueryInfo, int32_t outputIndex, SColumnList* pIdList, int16_t bytes,
    int8_t type, char* fieldName, SSqlExpr* pSqlExpr) {
  
  for (int32_t i = 0; i < pIdList->num; ++i) {
    int32_t tableId = pIdList->ids[i].tableIndex;
    STableMetaInfo* pTableMetaInfo = pQueryInfo->pTableMetaInfo[tableId];
    
    int32_t numOfCols = tscGetNumOfColumns(pTableMetaInfo->pTableMeta);
    if (pIdList->ids[i].columnIndex >= numOfCols) {
      continue;
    }
    
    tscColumnListInsert(pQueryInfo->colList, &(pIdList->ids[i]));
  }
  
  TAOS_FIELD f = tscCreateField(type, fieldName, bytes);
  SInternalField* pInfo = tscFieldInfoInsert(&pQueryInfo->fieldsInfo, outputIndex, &f);
  pInfo->pSqlExpr = pSqlExpr;
  
  return TSDB_CODE_SUCCESS;
}

SSqlExpr* doAddProjectCol(SQueryInfo* pQueryInfo, int32_t colIndex, int32_t tableIndex) {
  STableMetaInfo* pTableMetaInfo = tscGetMetaInfo(pQueryInfo, tableIndex);
  STableMeta*     pTableMeta = pTableMetaInfo->pTableMeta;
  int32_t numOfCols = tscGetNumOfColumns(pTableMeta);
  
  SSchema* pSchema = tscGetTableColumnSchema(pTableMeta, colIndex);

  int16_t functionId = (int16_t)((colIndex >= numOfCols) ? TSDB_FUNC_TAGPRJ : TSDB_FUNC_PRJ);
  SColumnIndex index = {.tableIndex = tableIndex,};
  
  if (functionId == TSDB_FUNC_TAGPRJ) {
    index.columnIndex = colIndex - tscGetNumOfColumns(pTableMeta);
    tscColumnListInsert(pTableMetaInfo->tagColList, &index);
  } else {
    index.columnIndex = colIndex;
  }

  int16_t colId = getNewResColId(pQueryInfo);
  return tscSqlExprAppend(pQueryInfo, functionId, &index, pSchema->type, pSchema->bytes, colId, pSchema->bytes,
                          (functionId == TSDB_FUNC_TAGPRJ));
}

SSqlExpr* tscAddFuncInSelectClause(SQueryInfo* pQueryInfo, int32_t outputColIndex, int16_t functionId,
                                  SColumnIndex* pIndex, SSchema* pColSchema, int16_t flag) {
  int16_t colId = getNewResColId(pQueryInfo);

  SSqlExpr* pExpr = tscSqlExprInsert(pQueryInfo, outputColIndex, functionId, pIndex, pColSchema->type,
                                     pColSchema->bytes, colId, pColSchema->bytes, TSDB_COL_IS_TAG(flag));
  tstrncpy(pExpr->aliasName, pColSchema->name, sizeof(pExpr->aliasName));

  SColumnList ids = getColumnList(1, pIndex->tableIndex, pIndex->columnIndex);
  if (TSDB_COL_IS_TAG(flag)) {
    ids.num = 0;
  }

  insertResultField(pQueryInfo, outputColIndex, &ids, pColSchema->bytes, pColSchema->type, pColSchema->name, pExpr);

  pExpr->colInfo.flag = flag;
  STableMetaInfo* pTableMetaInfo = tscGetMetaInfo(pQueryInfo, pIndex->tableIndex);
  
  if (TSDB_COL_IS_TAG(flag)) {
    tscColumnListInsert(pTableMetaInfo->tagColList, pIndex);
  }

  return pExpr;
}

static int32_t doAddProjectionExprAndResultFields(SQueryInfo* pQueryInfo, SColumnIndex* pIndex, int32_t startPos) {
  STableMetaInfo* pTableMetaInfo = tscGetMetaInfo(pQueryInfo, pIndex->tableIndex);

  int32_t     numOfTotalColumns = 0;
  STableMeta* pTableMeta = pTableMetaInfo->pTableMeta;
  SSchema*    pSchema = tscGetTableSchema(pTableMeta);

  STableComInfo tinfo = tscGetTableInfo(pTableMeta);
  
  if (UTIL_TABLE_IS_SUPER_TABLE(pTableMetaInfo)) {
    numOfTotalColumns = tinfo.numOfColumns + tinfo.numOfTags;
  } else {
    numOfTotalColumns = tinfo.numOfColumns;
  }

  for (int32_t j = 0; j < numOfTotalColumns; ++j) {
    SSqlExpr* pExpr = doAddProjectCol(pQueryInfo, j, pIndex->tableIndex);
    tstrncpy(pExpr->aliasName, pSchema[j].name, sizeof(pExpr->aliasName));

    pIndex->columnIndex = j;
    SColumnList ids = {0};
    ids.ids[0] = *pIndex;
    ids.num = 1;

    insertResultField(pQueryInfo, startPos + j, &ids, pSchema[j].bytes, pSchema[j].type, pSchema[j].name, pExpr);
  }

  return numOfTotalColumns;
}

int32_t addProjectionExprAndResultField(SSqlCmd* pCmd, SQueryInfo* pQueryInfo, tSqlExprItem* pItem) {
  const char* msg0 = "invalid column name";
  const char* msg1 = "tag for normal table query is not allowed";

  int32_t startPos = (int32_t)tscSqlExprNumOfExprs(pQueryInfo);
  int32_t optr = pItem->pNode->tokenId;

  if (optr == TK_ALL) {  // project on all fields
    TSDB_QUERY_SET_TYPE(pQueryInfo->type, TSDB_QUERY_TYPE_PROJECTION_QUERY);

    SColumnIndex index = COLUMN_INDEX_INITIALIZER;
    if (getTableIndexByName(&pItem->pNode->colInfo, pQueryInfo, &index) != TSDB_CODE_SUCCESS) {
      return invalidSqlErrMsg(tscGetErrorMsgPayload(pCmd), msg0);
    }

    // all meters columns are required
    if (index.tableIndex == COLUMN_INDEX_INITIAL_VAL) {  // all table columns are required.
      for (int32_t i = 0; i < pQueryInfo->numOfTables; ++i) {
        index.tableIndex = i;
        int32_t inc = doAddProjectionExprAndResultFields(pQueryInfo, &index, startPos);
        startPos += inc;
      }
    } else {
      doAddProjectionExprAndResultFields(pQueryInfo, &index, startPos);
    }

    // add the primary timestamp column even though it is not required by user
    tscInsertPrimaryTsSourceColumn(pQueryInfo, &index);
  } else if (optr == TK_STRING || optr == TK_INTEGER || optr == TK_FLOAT) {  // simple column projection query
    SColumnIndex index = COLUMN_INDEX_INITIALIZER;

    // user-specified constant value as a new result column
    index.columnIndex = (pQueryInfo->udColumnId--);
    index.tableIndex = 0;

    SSchema colSchema = tGetUserSpecifiedColumnSchema(&pItem->pNode->value, &pItem->pNode->token, pItem->aliasName);
    SSqlExpr* pExpr =
        tscAddFuncInSelectClause(pQueryInfo, startPos, TSDB_FUNC_PRJ, &index, &colSchema, TSDB_COL_UDC);

    // NOTE: the first parameter is reserved for the tag column id during join query process.
    pExpr->numOfParams = 2;
    tVariantAssign(&pExpr->param[1], &pItem->pNode->value);
  } else if (optr == TK_ID) {
    SColumnIndex index = COLUMN_INDEX_INITIALIZER;

    if (getColumnIndexByName(pCmd, &pItem->pNode->colInfo, pQueryInfo, &index) != TSDB_CODE_SUCCESS) {
      return invalidSqlErrMsg(tscGetErrorMsgPayload(pCmd), msg0);
    }

    if (index.columnIndex == TSDB_TBNAME_COLUMN_INDEX) {
      SSchema* colSchema = tGetTbnameColumnSchema();
      tscAddFuncInSelectClause(pQueryInfo, startPos, TSDB_FUNC_TAGPRJ, &index, colSchema, TSDB_COL_TAG);
    } else if (index.columnIndex == TSDB_BLOCK_DIST_COLUMN_INDEX) {
      SSchema colSchema = tGetBlockDistColumnSchema();
      tscAddFuncInSelectClause(pQueryInfo, startPos, TSDB_FUNC_PRJ, &index, &colSchema, TSDB_COL_TAG);
    } else {
      STableMetaInfo* pTableMetaInfo = tscGetMetaInfo(pQueryInfo, index.tableIndex);
      STableMeta*     pTableMeta = pTableMetaInfo->pTableMeta;

      if (index.columnIndex >= tscGetNumOfColumns(pTableMeta) && UTIL_TABLE_IS_NORMAL_TABLE(pTableMetaInfo)) {
        return invalidSqlErrMsg(tscGetErrorMsgPayload(pCmd), msg1);
      }

      addProjectQueryCol(pQueryInfo, startPos, &index, pItem);
      pQueryInfo->type |= TSDB_QUERY_TYPE_PROJECTION_QUERY;
    }

    // add the primary timestamp column even though it is not required by user
    tscInsertPrimaryTsSourceColumn(pQueryInfo, &index);
  } else {
    return TSDB_CODE_TSC_INVALID_SQL;
  }

  return TSDB_CODE_SUCCESS;
}

static int32_t setExprInfoForFunctions(SSqlCmd* pCmd, SQueryInfo* pQueryInfo, SSchema* pSchema, SConvertFunc cvtFunc,
                                       const char* name, int32_t resColIdx, SColumnIndex* pColIndex, bool finalResult) {
  const char* msg1 = "not support column types";

  int16_t type = 0;
  int16_t bytes = 0;
  int32_t functionID = cvtFunc.execFuncId;

  if (functionID == TSDB_FUNC_SPREAD) {
    int32_t t1 = pSchema->type;
    if (t1 == TSDB_DATA_TYPE_BINARY || t1 == TSDB_DATA_TYPE_NCHAR || t1 == TSDB_DATA_TYPE_BOOL) {
      invalidSqlErrMsg(tscGetErrorMsgPayload(pCmd), msg1);
      return -1;
    } else {
      type = TSDB_DATA_TYPE_DOUBLE;
      bytes = tDataTypes[type].bytes;
    }
  } else {
    type = pSchema->type;
    bytes = pSchema->bytes;
  }
  
  SSqlExpr* pExpr = tscSqlExprAppend(pQueryInfo, functionID, pColIndex, type, bytes, getNewResColId(pQueryInfo), bytes, false);
  tstrncpy(pExpr->aliasName, name, tListLen(pExpr->aliasName));

  if (cvtFunc.originFuncId == TSDB_FUNC_LAST_ROW && cvtFunc.originFuncId != functionID) {
    pExpr->colInfo.flag |= TSDB_COL_NULL;
  }

  // set reverse order scan data blocks for last query
  if (functionID == TSDB_FUNC_LAST) {
    pExpr->numOfParams = 1;
    pExpr->param[0].i64 = TSDB_ORDER_DESC;
    pExpr->param[0].nType = TSDB_DATA_TYPE_INT;
  }
  
  // for all queries, the timestamp column needs to be loaded
  SColumnIndex index = {.tableIndex = pColIndex->tableIndex, .columnIndex = PRIMARYKEY_TIMESTAMP_COL_INDEX};
  tscColumnListInsert(pQueryInfo->colList, &index);

  // if it is not in the final result, do not add it
  SColumnList ids = getColumnList(1, pColIndex->tableIndex, pColIndex->columnIndex);
  if (finalResult) {
    insertResultField(pQueryInfo, resColIdx, &ids, bytes, (int8_t)type, pExpr->aliasName, pExpr);
  } else {
    tscColumnListInsert(pQueryInfo->colList, &(ids.ids[0]));
  }

  return TSDB_CODE_SUCCESS;
}

void setResultColName(char* name, tSqlExprItem* pItem, int32_t functionId, SStrToken* pToken, bool multiCols) {
  if (pItem->aliasName != NULL) {
    tstrncpy(name, pItem->aliasName, TSDB_COL_NAME_LEN);
  } else if (multiCols) {
    char uname[TSDB_COL_NAME_LEN] = {0};
    int32_t len = MIN(pToken->n + 1, TSDB_COL_NAME_LEN);
    tstrncpy(uname, pToken->z, len);

    if (tsKeepOriginalColumnName) { // keep the original column name
      tstrncpy(name, uname, TSDB_COL_NAME_LEN);
    } else {
      int32_t size = TSDB_COL_NAME_LEN + tListLen(aAggs[functionId].name) + 2 + 1;
      char tmp[TSDB_COL_NAME_LEN + tListLen(aAggs[functionId].name) + 2 + 1] = {0};
      snprintf(tmp, size, "%s(%s)", aAggs[functionId].name, uname);

      tstrncpy(name, tmp, TSDB_COL_NAME_LEN);
    }
  } else  { // use the user-input result column name
    int32_t len = MIN(pItem->pNode->token.n + 1, TSDB_COL_NAME_LEN);
    tstrncpy(name, pItem->pNode->token.z, len);
  }
}

<<<<<<< HEAD

void setLastOrderForGoupBy(SQueryInfo* pQueryInfo, STableMetaInfo* pTableMetaInfo) {  // todo refactor
  SSqlGroupbyExpr* pGroupBy = &pQueryInfo->groupbyExpr;
  if (pGroupBy->numOfGroupCols > 0) {
    size_t idx = taosArrayGetSize(pQueryInfo->exprList);
    for(int32_t k = 0; k < pGroupBy->numOfGroupCols; ++k) {
      SColIndex* pIndex = taosArrayGet(pGroupBy->columnInfo, k);
      if (!TSDB_COL_IS_TAG(pIndex->flag) && pIndex->colIndex < tscGetNumOfColumns(pTableMetaInfo->pTableMeta)) { // group by normal columns
        SSqlExpr* pExpr = taosArrayGetP(pQueryInfo->exprList, idx - 1);
        pExpr->numOfParams = 1;
        pExpr->param->i64 = TSDB_ORDER_ASC;

        break;
      }
=======
static void updateLastScanOrderIfNeeded(SQueryInfo* pQueryInfo) {
  if (pQueryInfo->sessionWindow.gap > 0 || tscGroupbyColumn(pQueryInfo)) {
    size_t numOfExpr = tscSqlExprNumOfExprs(pQueryInfo);
    for (int32_t i = 0; i < numOfExpr; ++i) {
      SSqlExpr* pExpr = tscSqlExprGet(pQueryInfo, i);
      if (pExpr->functionId != TSDB_FUNC_LAST && pExpr->functionId != TSDB_FUNC_LAST_DST) {
        continue;
      }

      pExpr->numOfParams = 1;
      pExpr->param->i64 = TSDB_ORDER_ASC;
      pExpr->param->nType = TSDB_DATA_TYPE_INT;
>>>>>>> fcae1ef2
    }
  }
}

int32_t addExprAndResultField(SSqlCmd* pCmd, SQueryInfo* pQueryInfo, int32_t colIndex, tSqlExprItem* pItem, bool finalResult) {
  STableMetaInfo* pTableMetaInfo = NULL;
  int32_t functionId = pItem->pNode->functionId;

  const char* msg1 = "not support column types";
  const char* msg2 = "invalid parameters";
  const char* msg3 = "illegal column name";
  const char* msg4 = "invalid table name";
  const char* msg5 = "parameter is out of range [0, 100]";
  const char* msg6 = "function applied to tags not allowed";
  const char* msg7 = "normal table can not apply this function";
  const char* msg8 = "multi-columns selection does not support alias column name";
  const char* msg9 = "diff can no be applied to unsigned numeric type";

  switch (functionId) {
    case TSDB_FUNC_COUNT: {
        /* more than one parameter for count() function */
      if (pItem->pNode->pParam != NULL && taosArrayGetSize(pItem->pNode->pParam) != 1) {
        return invalidSqlErrMsg(tscGetErrorMsgPayload(pCmd), msg2);
      }

      SSqlExpr* pExpr = NULL;
      SColumnIndex index = COLUMN_INDEX_INITIALIZER;

      if (pItem->pNode->pParam != NULL) {
        tSqlExprItem* pParamElem = taosArrayGet(pItem->pNode->pParam, 0);
        SStrToken* pToken = &pParamElem->pNode->colInfo;
        int16_t sqlOptr = pParamElem->pNode->tokenId;
        if ((pToken->z == NULL || pToken->n == 0) 
            && (TK_INTEGER != sqlOptr)) /*select count(1) from table*/ {
          return invalidSqlErrMsg(tscGetErrorMsgPayload(pCmd), msg3);
        } 
        if (sqlOptr == TK_ALL) {
          // select table.*
          // check if the table name is valid or not
          SStrToken tmpToken = pParamElem->pNode->colInfo;

          if (getTableIndexByName(&tmpToken, pQueryInfo, &index) != TSDB_CODE_SUCCESS) {
            return invalidSqlErrMsg(tscGetErrorMsgPayload(pCmd), msg4);
          }

          index = (SColumnIndex){0, PRIMARYKEY_TIMESTAMP_COL_INDEX};
          int32_t size = tDataTypes[TSDB_DATA_TYPE_BIGINT].bytes;
          pExpr = tscSqlExprAppend(pQueryInfo, functionId, &index, TSDB_DATA_TYPE_BIGINT, size, getNewResColId(pQueryInfo), size, false);
        } else if (sqlOptr == TK_INTEGER) { // select count(1) from table1
          char buf[8] = {0};  
          int64_t val = -1;
          tVariant* pVariant = &pParamElem->pNode->value;
          if (pVariant->nType == TSDB_DATA_TYPE_BIGINT) {
            tVariantDump(pVariant, buf, TSDB_DATA_TYPE_BIGINT, true);
            val = GET_INT64_VAL(buf); 
          }
          if (val == 1) {
            index = (SColumnIndex){0, PRIMARYKEY_TIMESTAMP_COL_INDEX};
            int32_t size = tDataTypes[TSDB_DATA_TYPE_BIGINT].bytes;
            pExpr = tscSqlExprAppend(pQueryInfo, functionId, &index, TSDB_DATA_TYPE_BIGINT, size, getNewResColId(pQueryInfo), size, false);
          } else {
            return invalidSqlErrMsg(tscGetErrorMsgPayload(pCmd), msg3);
          }
        } else {
          // count the number of meters created according to the super table
          if (getColumnIndexByName(pCmd, pToken, pQueryInfo, &index) != TSDB_CODE_SUCCESS) {
            return invalidSqlErrMsg(tscGetErrorMsgPayload(pCmd), msg3);
          }

          pTableMetaInfo = tscGetMetaInfo(pQueryInfo, index.tableIndex);

          // count tag is equalled to count(tbname)
          bool isTag = false;
          if (index.columnIndex >= tscGetNumOfColumns(pTableMetaInfo->pTableMeta) || index.columnIndex == TSDB_TBNAME_COLUMN_INDEX) {
            index.columnIndex = TSDB_TBNAME_COLUMN_INDEX;
            isTag = true;
          }

          int32_t size = tDataTypes[TSDB_DATA_TYPE_BIGINT].bytes;
          pExpr = tscSqlExprAppend(pQueryInfo, functionId, &index, TSDB_DATA_TYPE_BIGINT, size, getNewResColId(pQueryInfo), size, isTag);
        }
      } else {  // count(*) is equalled to count(primary_timestamp_key)
        index = (SColumnIndex){0, PRIMARYKEY_TIMESTAMP_COL_INDEX};
        int32_t size = tDataTypes[TSDB_DATA_TYPE_BIGINT].bytes;
        pExpr = tscSqlExprAppend(pQueryInfo, functionId, &index, TSDB_DATA_TYPE_BIGINT, size, getNewResColId(pQueryInfo), size, false);
      }

      pTableMetaInfo = tscGetMetaInfo(pQueryInfo, index.tableIndex);

      memset(pExpr->aliasName, 0, tListLen(pExpr->aliasName));
      getColumnName(pItem, pExpr->aliasName, sizeof(pExpr->aliasName) - 1);
      
      SColumnList ids = getColumnList(1, index.tableIndex, index.columnIndex);
      if (finalResult) {
        int32_t numOfOutput = tscNumOfFields(pQueryInfo);
        insertResultField(pQueryInfo, numOfOutput, &ids, sizeof(int64_t), TSDB_DATA_TYPE_BIGINT, pExpr->aliasName, pExpr);
      } else {
        for (int32_t i = 0; i < ids.num; ++i) {
          tscColumnListInsert(pQueryInfo->colList, &(ids.ids[i]));
        }
      }

      // the time stamp may be always needed
      if (index.tableIndex < tscGetNumOfColumns(pTableMetaInfo->pTableMeta)) {
        tscInsertPrimaryTsSourceColumn(pQueryInfo, &index);
      }

      return TSDB_CODE_SUCCESS;
    }
    case TSDB_FUNC_SUM:
    case TSDB_FUNC_AVG:
    case TSDB_FUNC_RATE:
    case TSDB_FUNC_IRATE:
    case TSDB_FUNC_SUM_RATE:
    case TSDB_FUNC_SUM_IRATE:
    case TSDB_FUNC_AVG_RATE:
    case TSDB_FUNC_AVG_IRATE:
    case TSDB_FUNC_TWA:
    case TSDB_FUNC_MIN:
    case TSDB_FUNC_MAX:
    case TSDB_FUNC_DIFF:
    case TSDB_FUNC_STDDEV:
    case TSDB_FUNC_LEASTSQR: {
      // 1. valid the number of parameters
      if (pItem->pNode->pParam == NULL || (functionId != TSDB_FUNC_LEASTSQR && taosArrayGetSize(pItem->pNode->pParam) != 1) ||
          (functionId == TSDB_FUNC_LEASTSQR && taosArrayGetSize(pItem->pNode->pParam) != 3)) {
        /* no parameters or more than one parameter for function */
        return invalidSqlErrMsg(tscGetErrorMsgPayload(pCmd), msg2);
      }

      tSqlExprItem* pParamElem = taosArrayGet(pItem->pNode->pParam, 0);
      if (pParamElem->pNode->tokenId != TK_ALL && pParamElem->pNode->tokenId != TK_ID) {
        return invalidSqlErrMsg(tscGetErrorMsgPayload(pCmd), msg2);
      }

      SColumnIndex index = COLUMN_INDEX_INITIALIZER;
      if ((getColumnIndexByName(pCmd, &pParamElem->pNode->colInfo, pQueryInfo, &index) != TSDB_CODE_SUCCESS)) {
        return invalidSqlErrMsg(tscGetErrorMsgPayload(pCmd), msg3);
      }

      if (index.columnIndex == TSDB_TBNAME_COLUMN_INDEX) {
        return invalidSqlErrMsg(tscGetErrorMsgPayload(pCmd), msg6);
      }

      // 2. check if sql function can be applied on this column data type
      pTableMetaInfo = tscGetMetaInfo(pQueryInfo, index.tableIndex);
      SSchema* pSchema = tscGetTableColumnSchema(pTableMetaInfo->pTableMeta, index.columnIndex);
      int16_t  colType = pSchema->type;

      if (!IS_NUMERIC_TYPE(colType)) {
        return invalidSqlErrMsg(tscGetErrorMsgPayload(pCmd), msg1);
      } else if (IS_UNSIGNED_NUMERIC_TYPE(colType) && functionId == TSDB_FUNC_DIFF) {
        return invalidSqlErrMsg(tscGetErrorMsgPayload(pCmd), msg9);
      }

      int16_t resultType = 0;
      int16_t resultSize = 0;
      int32_t intermediateResSize = 0;

      if (getResultDataInfo(pSchema->type, pSchema->bytes, functionId, 0, &resultType, &resultSize,
                            &intermediateResSize, 0, false) != TSDB_CODE_SUCCESS) {
        return TSDB_CODE_TSC_INVALID_SQL;
      }

      // set the first column ts for diff query
      if (functionId == TSDB_FUNC_DIFF) {
        colIndex += 1;
        SColumnIndex indexTS = {.tableIndex = index.tableIndex, .columnIndex = 0};
        SSqlExpr* pExpr = tscSqlExprAppend(pQueryInfo, TSDB_FUNC_TS_DUMMY, &indexTS, TSDB_DATA_TYPE_TIMESTAMP, TSDB_KEYSIZE,
                                           getNewResColId(pQueryInfo), TSDB_KEYSIZE, false);

        SColumnList ids = getColumnList(1, 0, 0);
        insertResultField(pQueryInfo, 0, &ids, TSDB_KEYSIZE, TSDB_DATA_TYPE_TIMESTAMP, aAggs[TSDB_FUNC_TS_DUMMY].name, pExpr);
      }

      // functions can not be applied to tags
      if (index.columnIndex >= tscGetNumOfColumns(pTableMetaInfo->pTableMeta)) {
        return invalidSqlErrMsg(tscGetErrorMsgPayload(pCmd), msg6);
      }

      SSqlExpr* pExpr = tscSqlExprAppend(pQueryInfo, functionId, &index, resultType, resultSize, getNewResColId(pQueryInfo), resultSize, false);

      if (functionId == TSDB_FUNC_LEASTSQR) {
        /* set the leastsquares parameters */
        char val[8] = {0};
        if (tVariantDump(&pParamElem[1].pNode->value, val, TSDB_DATA_TYPE_DOUBLE, true) < 0) {
          return TSDB_CODE_TSC_INVALID_SQL;
        }

        addExprParams(pExpr, val, TSDB_DATA_TYPE_DOUBLE, DOUBLE_BYTES);

        memset(val, 0, tListLen(val));
        if (tVariantDump(&pParamElem[2].pNode->value, val, TSDB_DATA_TYPE_DOUBLE, true) < 0) {
          return TSDB_CODE_TSC_INVALID_SQL;
        }

        addExprParams(pExpr, val, TSDB_DATA_TYPE_DOUBLE, sizeof(double));
      }

      SColumnList ids = {0};
      ids.num = 1;
      ids.ids[0] = index;
  
      memset(pExpr->aliasName, 0, tListLen(pExpr->aliasName));
      getColumnName(pItem, pExpr->aliasName, sizeof(pExpr->aliasName) - 1);
  
      if (finalResult) {
        int32_t numOfOutput = tscNumOfFields(pQueryInfo);
        insertResultField(pQueryInfo, numOfOutput, &ids, pExpr->resBytes, (int32_t)pExpr->resType, pExpr->aliasName, pExpr);
      } else {
        for (int32_t i = 0; i < ids.num; ++i) {
          tscColumnListInsert(pQueryInfo->colList, &(ids.ids[i]));
        }
      }

      tscInsertPrimaryTsSourceColumn(pQueryInfo, &index);
      return TSDB_CODE_SUCCESS;
    }
    case TSDB_FUNC_FIRST:
    case TSDB_FUNC_LAST:
    case TSDB_FUNC_SPREAD:
    case TSDB_FUNC_LAST_ROW:
    case TSDB_FUNC_INTERP: {
      bool requireAllFields = (pItem->pNode->pParam == NULL);

      // NOTE: has time range condition or normal column filter condition, the last_row query will be transferred to last query
      SConvertFunc cvtFunc = {.originFuncId = functionId, .execFuncId = functionId};
      if (functionId == TSDB_FUNC_LAST_ROW && ((!TSWINDOW_IS_EQUAL(pQueryInfo->window, TSWINDOW_INITIALIZER)) || (hasNormalColumnFilter(pQueryInfo)))) {
        cvtFunc.execFuncId = TSDB_FUNC_LAST;
      }

      if (!requireAllFields) {
        if (taosArrayGetSize(pItem->pNode->pParam) < 1) {
          return invalidSqlErrMsg(tscGetErrorMsgPayload(pCmd), msg3);
        }

        if (taosArrayGetSize(pItem->pNode->pParam) > 1 && (pItem->aliasName != NULL && strlen(pItem->aliasName) > 0)) {
          return invalidSqlErrMsg(tscGetErrorMsgPayload(pCmd), msg8);
        }

        /* in first/last function, multiple columns can be add to resultset */
        for (int32_t i = 0; i < taosArrayGetSize(pItem->pNode->pParam); ++i) {
          tSqlExprItem* pParamElem = taosArrayGet(pItem->pNode->pParam, i);
          if (pParamElem->pNode->tokenId != TK_ALL && pParamElem->pNode->tokenId != TK_ID) {
            return invalidSqlErrMsg(tscGetErrorMsgPayload(pCmd), msg3);
          }

          SColumnIndex index = COLUMN_INDEX_INITIALIZER;

          if (pParamElem->pNode->tokenId == TK_ALL) { // select table.*
            SStrToken tmpToken = pParamElem->pNode->colInfo;

            if (getTableIndexByName(&tmpToken, pQueryInfo, &index) != TSDB_CODE_SUCCESS) {
              return invalidSqlErrMsg(tscGetErrorMsgPayload(pCmd), msg4);
            }

            pTableMetaInfo = tscGetMetaInfo(pQueryInfo, index.tableIndex);
            SSchema* pSchema = tscGetTableSchema(pTableMetaInfo->pTableMeta);

            char name[TSDB_COL_NAME_LEN] = {0};
            for (int32_t j = 0; j < tscGetNumOfColumns(pTableMetaInfo->pTableMeta); ++j) {
              index.columnIndex = j;
              SStrToken t = {.z = pSchema[j].name, .n = (uint32_t)strnlen(pSchema[j].name, TSDB_COL_NAME_LEN)};
              setResultColName(name, pItem, cvtFunc.originFuncId, &t, true);

              if (setExprInfoForFunctions(pCmd, pQueryInfo, &pSchema[j], cvtFunc, name, colIndex++, &index, finalResult) != 0) {
                return TSDB_CODE_TSC_INVALID_SQL;
              }

              if (optr == TK_LAST) {
                setLastOrderForGoupBy(pQueryInfo, pTableMetaInfo);
              }
            }

          } else {
            if (getColumnIndexByName(pCmd, &pParamElem->pNode->colInfo, pQueryInfo, &index) != TSDB_CODE_SUCCESS) {
              return invalidSqlErrMsg(tscGetErrorMsgPayload(pCmd), msg3);
            }

            pTableMetaInfo = tscGetMetaInfo(pQueryInfo, index.tableIndex);

            // functions can not be applied to tags
            if ((index.columnIndex >= tscGetNumOfColumns(pTableMetaInfo->pTableMeta)) || (index.columnIndex < 0)) {
              return invalidSqlErrMsg(tscGetErrorMsgPayload(pCmd), msg6);
            }

            char name[TSDB_COL_NAME_LEN] = {0};
            SSchema* pSchema = tscGetTableColumnSchema(pTableMetaInfo->pTableMeta, index.columnIndex);

            bool multiColOutput = taosArrayGetSize(pItem->pNode->pParam) > 1;
            setResultColName(name, pItem, cvtFunc.originFuncId, &pParamElem->pNode->colInfo, multiColOutput);

            if (setExprInfoForFunctions(pCmd, pQueryInfo, pSchema, cvtFunc, name, colIndex++, &index, finalResult) != 0) {
              return TSDB_CODE_TSC_INVALID_SQL;
            }
<<<<<<< HEAD

            if (optr == TK_LAST) {
              setLastOrderForGoupBy(pQueryInfo, pTableMetaInfo);
            }
=======
>>>>>>> fcae1ef2
          }
        }
        
        return TSDB_CODE_SUCCESS;
      } else {  // select * from xxx
        int32_t numOfFields = 0;

        // multicolumn selection does not support alias name
        if (pItem->aliasName != NULL && strlen(pItem->aliasName) > 0) {
          return invalidSqlErrMsg(tscGetErrorMsgPayload(pCmd), msg8);
        }

        for (int32_t j = 0; j < pQueryInfo->numOfTables; ++j) {
          pTableMetaInfo = tscGetMetaInfo(pQueryInfo, j);
          SSchema* pSchema = tscGetTableSchema(pTableMetaInfo->pTableMeta);

          for (int32_t i = 0; i < tscGetNumOfColumns(pTableMetaInfo->pTableMeta); ++i) {
            SColumnIndex index = {.tableIndex = j, .columnIndex = i};

            char name[TSDB_COL_NAME_LEN] = {0};
            SStrToken t = {.z = pSchema[i].name, .n = (uint32_t)strnlen(pSchema[i].name, TSDB_COL_NAME_LEN)};
            setResultColName(name, pItem, cvtFunc.originFuncId, &t, true);

            if (setExprInfoForFunctions(pCmd, pQueryInfo, &pSchema[index.columnIndex], cvtFunc, name, colIndex, &index, finalResult) != 0) {
              return TSDB_CODE_TSC_INVALID_SQL;
            }
            colIndex++;

            if (optr == TK_LAST) {
              setLastOrderForGoupBy(pQueryInfo, pTableMetaInfo);
            }
          }

          numOfFields += tscGetNumOfColumns(pTableMetaInfo->pTableMeta);
        }

        return TSDB_CODE_SUCCESS;
      }
    }

    case TSDB_FUNC_TOP:
    case TSDB_FUNC_BOTTOM:
    case TSDB_FUNC_PERCT:
    case TSDB_FUNC_APERCT: {
      // 1. valid the number of parameters
      if (pItem->pNode->pParam == NULL || taosArrayGetSize(pItem->pNode->pParam) != 2) {
        /* no parameters or more than one parameter for function */
        return invalidSqlErrMsg(tscGetErrorMsgPayload(pCmd), msg2);
      }

      tSqlExprItem* pParamElem = taosArrayGet(pItem->pNode->pParam, 0);
      if (pParamElem->pNode->tokenId != TK_ID) {
        return invalidSqlErrMsg(tscGetErrorMsgPayload(pCmd), msg2);
      }
      
      SColumnIndex index = COLUMN_INDEX_INITIALIZER;
      if (getColumnIndexByName(pCmd, &pParamElem->pNode->colInfo, pQueryInfo, &index) != TSDB_CODE_SUCCESS) {
        return invalidSqlErrMsg(tscGetErrorMsgPayload(pCmd), msg3);
      }

      if (index.columnIndex == TSDB_TBNAME_COLUMN_INDEX) {
        return invalidSqlErrMsg(tscGetErrorMsgPayload(pCmd), msg6);
      }
      
      pTableMetaInfo = tscGetMetaInfo(pQueryInfo, index.tableIndex);
      SSchema* pSchema = tscGetTableSchema(pTableMetaInfo->pTableMeta);

      // functions can not be applied to tags
      if (index.columnIndex >= tscGetNumOfColumns(pTableMetaInfo->pTableMeta)) {
        return invalidSqlErrMsg(tscGetErrorMsgPayload(pCmd), msg6);
      }

      // 2. valid the column type
      int16_t colType = pSchema[index.columnIndex].type;
      if (!IS_NUMERIC_TYPE(colType)) {
        return invalidSqlErrMsg(tscGetErrorMsgPayload(pCmd), msg1);
      }

      // 3. valid the parameters
      if (pParamElem[1].pNode->tokenId == TK_ID) {
        return invalidSqlErrMsg(tscGetErrorMsgPayload(pCmd), msg2);
      }

      tVariant* pVariant = &pParamElem[1].pNode->value;

      int8_t  resultType = pSchema[index.columnIndex].type;
      int16_t resultSize = pSchema[index.columnIndex].bytes;

      char    val[8] = {0};
      SSqlExpr* pExpr = NULL;
      
      if (functionId == TSDB_FUNC_PERCT || functionId == TSDB_FUNC_APERCT) {
        tVariantDump(pVariant, val, TSDB_DATA_TYPE_DOUBLE, true);

        double dp = GET_DOUBLE_VAL(val);
        if (dp < 0 || dp > TOP_BOTTOM_QUERY_LIMIT) {
          return invalidSqlErrMsg(tscGetErrorMsgPayload(pCmd), msg5);
        }

        resultSize = sizeof(double);
        resultType = TSDB_DATA_TYPE_DOUBLE;

        /*
         * sql function transformation
         * for dp = 0, it is actually min,
         * for dp = 100, it is max,
         */
        tscInsertPrimaryTsSourceColumn(pQueryInfo, &index);
        colIndex += 1;  // the first column is ts

        pExpr = tscSqlExprAppend(pQueryInfo, functionId, &index, resultType, resultSize, getNewResColId(pQueryInfo), resultSize, false);
        addExprParams(pExpr, val, TSDB_DATA_TYPE_DOUBLE, sizeof(double));
      } else {
        tVariantDump(pVariant, val, TSDB_DATA_TYPE_BIGINT, true);

        int64_t nTop = GET_INT32_VAL(val);
        if (nTop <= 0 || nTop > 100) {  // todo use macro
          return invalidSqlErrMsg(tscGetErrorMsgPayload(pCmd), msg5);
        }

        // todo REFACTOR
        // set the first column ts for top/bottom query
        SColumnIndex index1 = {0, PRIMARYKEY_TIMESTAMP_COL_INDEX};
        pExpr = tscSqlExprAppend(pQueryInfo, TSDB_FUNC_TS, &index1, TSDB_DATA_TYPE_TIMESTAMP, TSDB_KEYSIZE, getNewResColId(pQueryInfo),
                                 TSDB_KEYSIZE, false);
        tstrncpy(pExpr->aliasName, aAggs[TSDB_FUNC_TS].name, sizeof(pExpr->aliasName));

        const int32_t TS_COLUMN_INDEX = PRIMARYKEY_TIMESTAMP_COL_INDEX;
        SColumnList   ids = getColumnList(1, 0, TS_COLUMN_INDEX);
        insertResultField(pQueryInfo, TS_COLUMN_INDEX, &ids, TSDB_KEYSIZE, TSDB_DATA_TYPE_TIMESTAMP,
                          aAggs[TSDB_FUNC_TS].name, pExpr);

        colIndex += 1;  // the first column is ts

        pExpr = tscSqlExprAppend(pQueryInfo, functionId, &index, resultType, resultSize, getNewResColId(pQueryInfo), resultSize, false);
        addExprParams(pExpr, val, TSDB_DATA_TYPE_BIGINT, sizeof(int64_t));
      }
  
      memset(pExpr->aliasName, 0, tListLen(pExpr->aliasName));
      getColumnName(pItem, pExpr->aliasName, sizeof(pExpr->aliasName) - 1);
  
      SColumnList ids = getColumnList(1, 0, index.columnIndex);
      if (finalResult) {
        insertResultField(pQueryInfo, colIndex, &ids, resultSize, resultType, pExpr->aliasName, pExpr);
      } else {
        for (int32_t i = 0; i < ids.num; ++i) {
          tscColumnListInsert(pQueryInfo->colList, &(ids.ids[i]));
        }
      }

      return TSDB_CODE_SUCCESS;
    };
    
    case TSDB_FUNC_TID_TAG: {
      pTableMetaInfo = tscGetMetaInfo(pQueryInfo, 0);
      if (UTIL_TABLE_IS_NORMAL_TABLE(pTableMetaInfo)) {
        return invalidSqlErrMsg(tscGetErrorMsgPayload(pCmd), msg7);
      }
    
      // no parameters or more than one parameter for function
      if (pItem->pNode->pParam == NULL || taosArrayGetSize(pItem->pNode->pParam) != 1) {
        return invalidSqlErrMsg(tscGetErrorMsgPayload(pCmd), msg2);
      }
      
      tSqlExprItem* pParamItem = taosArrayGet(pItem->pNode->pParam, 0);
      tSqlExpr* pParam = pParamItem->pNode;

      SColumnIndex index = COLUMN_INDEX_INITIALIZER;
      if (getColumnIndexByName(pCmd, &pParam->colInfo, pQueryInfo, &index) != TSDB_CODE_SUCCESS) {
        return invalidSqlErrMsg(tscGetErrorMsgPayload(pCmd), msg3);
      }
    
      pTableMetaInfo = tscGetMetaInfo(pQueryInfo, index.tableIndex);
      SSchema* pSchema = tscGetTableTagSchema(pTableMetaInfo->pTableMeta);
  
      // functions can not be applied to normal columns
      int32_t numOfCols = tscGetNumOfColumns(pTableMetaInfo->pTableMeta);
      if (index.columnIndex < numOfCols && index.columnIndex != TSDB_TBNAME_COLUMN_INDEX) {
        return invalidSqlErrMsg(tscGetErrorMsgPayload(pCmd), msg6);
      }
    
      if (index.columnIndex > 0) {
        index.columnIndex -= numOfCols;
      }
      
      // 2. valid the column type
      int16_t colType = 0;
      if (index.columnIndex == TSDB_TBNAME_COLUMN_INDEX) {
        colType = TSDB_DATA_TYPE_BINARY;
      } else {
        colType = pSchema[index.columnIndex].type;
      }
      
      if (colType == TSDB_DATA_TYPE_BOOL) {
        return invalidSqlErrMsg(tscGetErrorMsgPayload(pCmd), msg1);
      }

      tscColumnListInsert(pTableMetaInfo->tagColList, &index);
      SSchema* pTagSchema = tscGetTableTagSchema(pTableMetaInfo->pTableMeta);
      
      SSchema s = {0};
      if (index.columnIndex == TSDB_TBNAME_COLUMN_INDEX) {
        s = *tGetTbnameColumnSchema();
      } else {
        s = pTagSchema[index.columnIndex];
      }
      
      int16_t bytes = 0;
      int16_t type  = 0;
      int32_t inter = 0;

      int32_t ret = getResultDataInfo(s.type, s.bytes, TSDB_FUNC_TID_TAG, 0, &type, &bytes, &inter, 0, 0);
      assert(ret == TSDB_CODE_SUCCESS);
      
      s.type = (uint8_t)type;
      s.bytes = bytes;

      TSDB_QUERY_SET_TYPE(pQueryInfo->type, TSDB_QUERY_TYPE_TAG_FILTER_QUERY);
      tscAddFuncInSelectClause(pQueryInfo, 0, TSDB_FUNC_TID_TAG, &index, &s, TSDB_COL_TAG);
      
      return TSDB_CODE_SUCCESS;
    }
    case TSDB_FUNC_BLKINFO: {
      // no parameters or more than one parameter for function
      if (pItem->pNode->pParam != NULL && taosArrayGetSize(pItem->pNode->pParam) != 0) {
        return invalidSqlErrMsg(tscGetErrorMsgPayload(pCmd), msg2);
      }

      SColumnIndex index = {.tableIndex = 0, .columnIndex = TSDB_BLOCK_DIST_COLUMN_INDEX,};
      pTableMetaInfo = tscGetMetaInfo(pQueryInfo, index.tableIndex);

      SSchema s = {.name = "block_dist", .type = TSDB_DATA_TYPE_BINARY};
      int32_t inter   = 0;
      int16_t resType = 0;
      int16_t bytes   = 0;
      getResultDataInfo(TSDB_DATA_TYPE_INT, 4, TSDB_FUNC_BLKINFO, 0, &resType, &bytes, &inter, 0, 0);

      s.bytes = bytes;
      s.type = (uint8_t)resType;
      SSqlExpr* pExpr = tscAddFuncInSelectClause(pQueryInfo, 0, TSDB_FUNC_BLKINFO, &index, &s, TSDB_COL_TAG);
      pExpr->numOfParams = 1;
      pExpr->param[0].i64 = pTableMetaInfo->pTableMeta->tableInfo.rowSize;
      pExpr->param[0].nType = TSDB_DATA_TYPE_BIGINT;

      return TSDB_CODE_SUCCESS;
    }

    default:
      return TSDB_CODE_TSC_INVALID_SQL;
  }
  
}

// todo refactor
static SColumnList getColumnList(int32_t num, int16_t tableIndex, int32_t columnIndex) {
  assert(num == 1 && tableIndex >= 0);

  SColumnList columnList = {0};
  columnList.num = num;

  int32_t index = num - 1;
  columnList.ids[index].tableIndex = tableIndex;
  columnList.ids[index].columnIndex = columnIndex;

  return columnList;
}

void getColumnName(tSqlExprItem* pItem, char* resultFieldName, int32_t nameLength) {
  if (pItem->aliasName != NULL) {
    strncpy(resultFieldName, pItem->aliasName, nameLength);
  } else {
    int32_t len = ((int32_t)pItem->pNode->token.n < nameLength) ? (int32_t)pItem->pNode->token.n : nameLength;
    strncpy(resultFieldName, pItem->pNode->token.z, len);
  }
}

static bool isTablenameToken(SStrToken* token) {
  SStrToken tmpToken = *token;
  SStrToken tableToken = {0};

  extractTableNameFromToken(&tmpToken, &tableToken);

  return (strncasecmp(TSQL_TBNAME_L, tmpToken.z, tmpToken.n) == 0 && tmpToken.n == strlen(TSQL_TBNAME_L));
}
static bool isTableBlockDistToken(SStrToken* token) {
  SStrToken tmpToken = *token;
  SStrToken tableToken = {0};

  extractTableNameFromToken(&tmpToken, &tableToken);

  return (strncasecmp(TSQL_BLOCK_DIST, tmpToken.z, tmpToken.n) == 0 && tmpToken.n == strlen(TSQL_BLOCK_DIST_L));
}

static int16_t doGetColumnIndex(SQueryInfo* pQueryInfo, int32_t index, SStrToken* pToken) {
  STableMeta* pTableMeta = tscGetMetaInfo(pQueryInfo, index)->pTableMeta;

  int32_t  numOfCols = tscGetNumOfColumns(pTableMeta) + tscGetNumOfTags(pTableMeta);
  SSchema* pSchema = tscGetTableSchema(pTableMeta);

  int16_t columnIndex = COLUMN_INDEX_INITIAL_VAL;

  for (int16_t i = 0; i < numOfCols; ++i) {
    if (pToken->n != strlen(pSchema[i].name)) {
      continue;
    }

    if (strncasecmp(pSchema[i].name, pToken->z, pToken->n) == 0) {
      columnIndex = i;
      break;
    }
  }

  return columnIndex;
}

int32_t doGetColumnIndexByName(SSqlCmd* pCmd, SStrToken* pToken, SQueryInfo* pQueryInfo, SColumnIndex* pIndex) {
  const char* msg0 = "ambiguous column name";
  const char* msg1 = "invalid column name";

  if (isTablenameToken(pToken)) {
    pIndex->columnIndex = TSDB_TBNAME_COLUMN_INDEX;
  } else if (isTableBlockDistToken(pToken))  {
    pIndex->columnIndex = TSDB_BLOCK_DIST_COLUMN_INDEX; 
  } else if (strncasecmp(pToken->z, DEFAULT_PRIMARY_TIMESTAMP_COL_NAME, pToken->n) == 0) {
    pIndex->columnIndex = PRIMARYKEY_TIMESTAMP_COL_INDEX;
  } else {
    // not specify the table name, try to locate the table index by column name
    if (pIndex->tableIndex == COLUMN_INDEX_INITIAL_VAL) {
      for (int16_t i = 0; i < pQueryInfo->numOfTables; ++i) {
        int16_t colIndex = doGetColumnIndex(pQueryInfo, i, pToken);

        if (colIndex != COLUMN_INDEX_INITIAL_VAL) {
          if (pIndex->columnIndex != COLUMN_INDEX_INITIAL_VAL) {
            return invalidSqlErrMsg(tscGetErrorMsgPayload(pCmd), msg0);
          } else {
            pIndex->tableIndex = i;
            pIndex->columnIndex = colIndex;
          }
        }
      }
    } else {  // table index is valid, get the column index
      int16_t colIndex = doGetColumnIndex(pQueryInfo, pIndex->tableIndex, pToken);
      if (colIndex != COLUMN_INDEX_INITIAL_VAL) {
        pIndex->columnIndex = colIndex;
      }
    }

    if (pIndex->columnIndex == COLUMN_INDEX_INITIAL_VAL) {
      return invalidSqlErrMsg(tscGetErrorMsgPayload(pCmd), msg1);
    }
  }

  if (COLUMN_INDEX_VALIDE(*pIndex)) {
    return TSDB_CODE_SUCCESS;
  } else {
    return TSDB_CODE_TSC_INVALID_SQL;
  }
}

int32_t getTableIndexImpl(SStrToken* pTableToken, SQueryInfo* pQueryInfo, SColumnIndex* pIndex) {
  if (pTableToken->n == 0) {  // only one table and no table name prefix in column name
    if (pQueryInfo->numOfTables == 1) {
      pIndex->tableIndex = 0;
    } else {
      pIndex->tableIndex = COLUMN_INDEX_INITIAL_VAL;
    }

    return TSDB_CODE_SUCCESS;
  }

  pIndex->tableIndex = COLUMN_INDEX_INITIAL_VAL;
  for (int32_t i = 0; i < pQueryInfo->numOfTables; ++i) {
    STableMetaInfo* pTableMetaInfo = tscGetMetaInfo(pQueryInfo, i);
    char* name = pTableMetaInfo->aliasName;
    if (strncasecmp(name, pTableToken->z, pTableToken->n) == 0 && strlen(name) == pTableToken->n) {
      pIndex->tableIndex = i;
      break;
    }
  }

  if (pIndex->tableIndex < 0) {
    return TSDB_CODE_TSC_INVALID_SQL;
  }

  return TSDB_CODE_SUCCESS;
}

int32_t getTableIndexByName(SStrToken* pToken, SQueryInfo* pQueryInfo, SColumnIndex* pIndex) {
  SStrToken tableToken = {0};
  extractTableNameFromToken(pToken, &tableToken);

  if (getTableIndexImpl(&tableToken, pQueryInfo, pIndex) != TSDB_CODE_SUCCESS) {
    return TSDB_CODE_TSC_INVALID_SQL;
  }

  return TSDB_CODE_SUCCESS;
}

int32_t getColumnIndexByName(SSqlCmd* pCmd, const SStrToken* pToken, SQueryInfo* pQueryInfo, SColumnIndex* pIndex) {
  if (pQueryInfo->pTableMetaInfo == NULL || pQueryInfo->numOfTables == 0) {
    return TSDB_CODE_TSC_INVALID_SQL;
  }

  SStrToken tmpToken = *pToken;

  if (getTableIndexByName(&tmpToken, pQueryInfo, pIndex) != TSDB_CODE_SUCCESS) {
    return TSDB_CODE_TSC_INVALID_SQL;
  }

  return doGetColumnIndexByName(pCmd, &tmpToken, pQueryInfo, pIndex);
}

int32_t setShowInfo(SSqlObj* pSql, struct SSqlInfo* pInfo) {
  SSqlCmd*        pCmd = &pSql->cmd;
  STableMetaInfo* pTableMetaInfo = tscGetTableMetaInfoFromCmd(pCmd, pCmd->clauseIndex, 0);
  assert(pCmd->numOfClause == 1);

  pCmd->command = TSDB_SQL_SHOW;

  const char* msg1 = "invalid name";
  const char* msg2 = "pattern filter string too long";
  const char* msg3 = "database name too long";
  const char* msg4 = "invalid ip address";
  const char* msg5 = "database name is empty";
  const char* msg6 = "pattern string is empty";

  /*
   * database prefix in pInfo->pMiscInfo->a[0]
   * wildcard in like clause in pInfo->pMiscInfo->a[1]
   */
  SShowInfo* pShowInfo = &pInfo->pMiscInfo->showOpt;
  int16_t    showType = pShowInfo->showType;
  if (showType == TSDB_MGMT_TABLE_TABLE || showType == TSDB_MGMT_TABLE_METRIC || showType == TSDB_MGMT_TABLE_VGROUP) {
    // db prefix in tagCond, show table conds in payload
    SStrToken* pDbPrefixToken = &pShowInfo->prefix;
    if (pDbPrefixToken->type != 0) {

      if (pDbPrefixToken->n >= TSDB_DB_NAME_LEN) {  // db name is too long
        return invalidSqlErrMsg(tscGetErrorMsgPayload(pCmd), msg3);
      }

      if (pDbPrefixToken->n <= 0) {
        return invalidSqlErrMsg(tscGetErrorMsgPayload(pCmd), msg5);
      }

      if (tscValidateName(pDbPrefixToken) != TSDB_CODE_SUCCESS) {
        return invalidSqlErrMsg(tscGetErrorMsgPayload(pCmd), msg1);
      }

      int32_t ret = tNameSetDbName(&pTableMetaInfo->name, getAccountId(pSql), pDbPrefixToken);
      if (ret != TSDB_CODE_SUCCESS) {
        return invalidSqlErrMsg(tscGetErrorMsgPayload(pCmd), msg1);
      }
    }

    // show table/stable like 'xxxx', set the like pattern for show tables
    SStrToken* pPattern = &pShowInfo->pattern;
    if (pPattern->type != 0) {
      pPattern->n = strdequote(pPattern->z);

      if (pPattern->n <= 0) {
        return invalidSqlErrMsg(tscGetErrorMsgPayload(pCmd), msg6);
      }

      if (!tscValidateTableNameLength(pCmd->payloadLen)) {
        return invalidSqlErrMsg(tscGetErrorMsgPayload(pCmd), msg2);
      }
    }
  } else if (showType == TSDB_MGMT_TABLE_VNODES) {
    if (pShowInfo->prefix.type == 0) {
      return invalidSqlErrMsg(tscGetErrorMsgPayload(pCmd), "No specified ip of dnode");
    }

    // show vnodes may be ip addr of dnode in payload
    SStrToken* pDnodeIp = &pShowInfo->prefix;
    if (pDnodeIp->n >= TSDB_IPv4ADDR_LEN) {  // ip addr is too long
      return invalidSqlErrMsg(tscGetErrorMsgPayload(pCmd), msg3);
    }

    if (!validateIpAddress(pDnodeIp->z, pDnodeIp->n)) {
      return invalidSqlErrMsg(tscGetErrorMsgPayload(pCmd), msg4);
    }
  } 
  return TSDB_CODE_SUCCESS;
}

int32_t setKillInfo(SSqlObj* pSql, struct SSqlInfo* pInfo, int32_t killType) {
  const char* msg1 = "invalid connection ID";
  const char* msg2 = "invalid query ID";
  const char* msg3 = "invalid stream ID";

  SSqlCmd* pCmd = &pSql->cmd;
  pCmd->command = pInfo->type;
  
  SStrToken* idStr = &(pInfo->pMiscInfo->id);
  if (idStr->n > TSDB_KILL_MSG_LEN) {
    return TSDB_CODE_TSC_INVALID_SQL;
  }

  strncpy(pCmd->payload, idStr->z, idStr->n);

  const char delim = ':';
  char* connIdStr = strtok(idStr->z, &delim);
  char* queryIdStr = strtok(NULL, &delim);

  int32_t connId = (int32_t)strtol(connIdStr, NULL, 10);
  if (connId <= 0) {
    memset(pCmd->payload, 0, strlen(pCmd->payload));
    return invalidSqlErrMsg(tscGetErrorMsgPayload(pCmd), msg1);
  }

  if (killType == TSDB_SQL_KILL_CONNECTION) {
    return TSDB_CODE_SUCCESS;
  }

  int32_t queryId = (int32_t)strtol(queryIdStr, NULL, 10);
  if (queryId <= 0) {
    memset(pCmd->payload, 0, strlen(pCmd->payload));
    if (killType == TSDB_SQL_KILL_QUERY) {
      return invalidSqlErrMsg(tscGetErrorMsgPayload(pCmd), msg2);
    } else {
      return invalidSqlErrMsg(tscGetErrorMsgPayload(pCmd), msg3);
    }
  }
  
  return TSDB_CODE_SUCCESS;
}

bool validateIpAddress(const char* ip, size_t size) {
  char tmp[128] = {0};  // buffer to build null-terminated string
  assert(size < 128);

  strncpy(tmp, ip, size);

  in_addr_t epAddr = taosInetAddr(tmp);

  return epAddr != INADDR_NONE;
}

int32_t tscTansformFuncForSTableQuery(SQueryInfo* pQueryInfo) {
  STableMetaInfo* pTableMetaInfo = tscGetMetaInfo(pQueryInfo, 0);

  if (pTableMetaInfo->pTableMeta == NULL || !UTIL_TABLE_IS_SUPER_TABLE(pTableMetaInfo)) {
    return TSDB_CODE_TSC_INVALID_SQL;
  }

  assert(tscGetNumOfTags(pTableMetaInfo->pTableMeta) >= 0);

  int16_t bytes = 0;
  int16_t type = 0;
  int32_t interBytes = 0;
  
  size_t size = tscSqlExprNumOfExprs(pQueryInfo);
  for (int32_t k = 0; k < size; ++k) {
    SSqlExpr*   pExpr = tscSqlExprGet(pQueryInfo, k);
    int16_t functionId = aAggs[pExpr->functionId].stableFuncId;

    int32_t colIndex = pExpr->colInfo.colIndex;
    SSchema* pSrcSchema = tscGetTableColumnSchema(pTableMetaInfo->pTableMeta, colIndex);
    
    if ((functionId >= TSDB_FUNC_SUM && functionId <= TSDB_FUNC_TWA) ||
        (functionId >= TSDB_FUNC_FIRST_DST && functionId <= TSDB_FUNC_STDDEV_DST) ||
        (functionId >= TSDB_FUNC_RATE && functionId <= TSDB_FUNC_AVG_IRATE)) {
      if (getResultDataInfo(pSrcSchema->type, pSrcSchema->bytes, functionId, (int32_t)pExpr->param[0].i64, &type, &bytes,
                            &interBytes, 0, true) != TSDB_CODE_SUCCESS) {
        return TSDB_CODE_TSC_INVALID_SQL;
      }

      tscSqlExprUpdate(pQueryInfo, k, functionId, pExpr->colInfo.colIndex, TSDB_DATA_TYPE_BINARY, bytes);
      // todo refactor
      pExpr->interBytes = interBytes;
    }
  }

  tscFieldInfoUpdateOffset(pQueryInfo);
  return TSDB_CODE_SUCCESS;
}

/* transfer the field-info back to original input format */
void tscRestoreFuncForSTableQuery(SQueryInfo* pQueryInfo) {
  STableMetaInfo* pTableMetaInfo = tscGetMetaInfo(pQueryInfo, 0);
  if (!UTIL_TABLE_IS_SUPER_TABLE(pTableMetaInfo)) {
    return;
  }
  
  size_t size = tscSqlExprNumOfExprs(pQueryInfo);
  for (int32_t i = 0; i < size; ++i) {
    SSqlExpr*   pExpr = tscSqlExprGet(pQueryInfo, i);
    SSchema* pSchema = tscGetTableColumnSchema(pTableMetaInfo->pTableMeta, pExpr->colInfo.colIndex);
    
    // the final result size and type in the same as query on single table.
    // so here, set the flag to be false;
    int32_t inter = 0;
    
    int32_t functionId = pExpr->functionId;
    if (functionId >= TSDB_FUNC_TS && functionId <= TSDB_FUNC_DIFF) {
      continue;
    }
    
    if (functionId == TSDB_FUNC_FIRST_DST) {
      functionId = TSDB_FUNC_FIRST;
    } else if (functionId == TSDB_FUNC_LAST_DST) {
      functionId = TSDB_FUNC_LAST;
    } else if (functionId == TSDB_FUNC_STDDEV_DST) {
      functionId = TSDB_FUNC_STDDEV;
    }
    
    getResultDataInfo(pSchema->type, pSchema->bytes, functionId, 0, &pExpr->resType, &pExpr->resBytes,
                      &inter, 0, false);
  }
}

bool hasUnsupportFunctionsForSTableQuery(SSqlCmd* pCmd, SQueryInfo* pQueryInfo) {
  const char* msg1 = "TWA not allowed to apply to super table directly";
  const char* msg2 = "TWA only support group by tbname for super table query";
  const char* msg3 = "function not support for super table query";

  // filter sql function not supported by metric query yet.
  size_t size = tscSqlExprNumOfExprs(pQueryInfo);
  for (int32_t i = 0; i < size; ++i) {
    int32_t functionId = tscSqlExprGet(pQueryInfo, i)->functionId;
    if ((aAggs[functionId].status & TSDB_FUNCSTATE_STABLE) == 0) {
      invalidSqlErrMsg(tscGetErrorMsgPayload(pCmd), msg3);
      return true;
    }
  }

  if (tscIsTWAQuery(pQueryInfo)) {
    if (pQueryInfo->groupbyExpr.numOfGroupCols == 0) {
      invalidSqlErrMsg(tscGetErrorMsgPayload(pCmd), msg1);
      return true;
    }

    if (pQueryInfo->groupbyExpr.numOfGroupCols != 1) {
      invalidSqlErrMsg(tscGetErrorMsgPayload(pCmd), msg2);
      return true;
    } else {
      SColIndex* pColIndex = taosArrayGet(pQueryInfo->groupbyExpr.columnInfo, 0);
      if (pColIndex->colIndex != TSDB_TBNAME_COLUMN_INDEX) {
        invalidSqlErrMsg(tscGetErrorMsgPayload(pCmd), msg2);
        return true;
      }
    }
  }

  return false;
}

static bool groupbyTagsOrNull(SQueryInfo* pQueryInfo) {
  if (pQueryInfo->groupbyExpr.columnInfo == NULL ||
    taosArrayGetSize(pQueryInfo->groupbyExpr.columnInfo) == 0) {
    return true;
  }

  size_t s = taosArrayGetSize(pQueryInfo->groupbyExpr.columnInfo);
  for (int32_t i = 0; i < s; i++) {
    SColIndex* colIndex = taosArrayGet(pQueryInfo->groupbyExpr.columnInfo, i);
    if (colIndex->flag != TSDB_COL_TAG) {
      return false;
    }
  }

  return true;
}

static bool functionCompatibleCheck(SQueryInfo* pQueryInfo, bool joinQuery, bool twQuery) {
  int32_t startIdx = 0;

  size_t numOfExpr = tscSqlExprNumOfExprs(pQueryInfo);
  assert(numOfExpr > 0);

  SSqlExpr* pExpr = tscSqlExprGet(pQueryInfo, startIdx);

  // ts function can be simultaneously used with any other functions.
  int32_t functionID = pExpr->functionId;
  if (functionID == TSDB_FUNC_TS || functionID == TSDB_FUNC_TS_DUMMY) {
    startIdx++;
  }

  int32_t factor = functionCompatList[tscSqlExprGet(pQueryInfo, startIdx)->functionId];

  if (tscSqlExprGet(pQueryInfo, 0)->functionId == TSDB_FUNC_LAST_ROW && (joinQuery || twQuery || !groupbyTagsOrNull(pQueryInfo))) {
    return false;
  }

  // diff function cannot be executed with other function
  // arithmetic function can be executed with other arithmetic functions
  size_t size = tscSqlExprNumOfExprs(pQueryInfo);
  
  for (int32_t i = startIdx + 1; i < size; ++i) {
    SSqlExpr* pExpr1 = tscSqlExprGet(pQueryInfo, i);

    int16_t functionId = pExpr1->functionId;
    if (functionId == TSDB_FUNC_TAGPRJ || functionId == TSDB_FUNC_TAG || functionId == TSDB_FUNC_TS) {
      continue;
    }

    if (functionId == TSDB_FUNC_PRJ && (pExpr1->colInfo.colId == PRIMARYKEY_TIMESTAMP_COL_INDEX || TSDB_COL_IS_UD_COL(pExpr1->colInfo.flag))) {
      continue;
    }

    if (functionCompatList[functionId] != factor) {
      return false;
    } else {
      if (factor == -1) { // two functions with the same -1 flag
        return false;
      }
    }

    if (functionId == TSDB_FUNC_LAST_ROW && (joinQuery || twQuery || !groupbyTagsOrNull(pQueryInfo))) {
      return false;
    }
  }

  return true;
}

int32_t parseGroupbyClause(SQueryInfo* pQueryInfo, SArray* pList, SSqlCmd* pCmd) {
  const char* msg1 = "too many columns in group by clause";
  const char* msg2 = "invalid column name in group by clause";
  const char* msg3 = "columns from one table allowed as group by columns";
  const char* msg4 = "join query does not support group by";
  const char* msg7 = "not support group by expression";
  const char* msg8 = "not allowed column type for group by";
  const char* msg9 = "tags not allowed for table query";

  // todo : handle two tables situation
  STableMetaInfo* pTableMetaInfo = NULL;

  if (pList == NULL) {
    return TSDB_CODE_SUCCESS;
  }

  if (pQueryInfo->colList == NULL) {
    pQueryInfo->colList = taosArrayInit(4, POINTER_BYTES);
  }
  
  pQueryInfo->groupbyExpr.numOfGroupCols = (int16_t)taosArrayGetSize(pList);
  if (pQueryInfo->groupbyExpr.numOfGroupCols > TSDB_MAX_TAGS) {
    return invalidSqlErrMsg(tscGetErrorMsgPayload(pCmd), msg1);
  }

  if (pQueryInfo->numOfTables > 1) {
    return invalidSqlErrMsg(tscGetErrorMsgPayload(pCmd), msg4);
  }

  STableMeta* pTableMeta = NULL;
  SSchema*    pSchema = NULL;

  int32_t tableIndex = COLUMN_INDEX_INITIAL_VAL;

  size_t num = taosArrayGetSize(pList);
  for (int32_t i = 0; i < num; ++i) {
    tVariantListItem * pItem = taosArrayGet(pList, i);
    tVariant* pVar = &pItem->pVar;

    SStrToken token = {pVar->nLen, pVar->nType, pVar->pz};

    SColumnIndex index = COLUMN_INDEX_INITIALIZER;
    if (getColumnIndexByName(pCmd, &token, pQueryInfo, &index) != TSDB_CODE_SUCCESS) {
      return invalidSqlErrMsg(tscGetErrorMsgPayload(pCmd), msg2);
    }

    if (tableIndex == COLUMN_INDEX_INITIAL_VAL) {
      tableIndex = index.tableIndex;
    } else if (tableIndex != index.tableIndex) {
      return invalidSqlErrMsg(tscGetErrorMsgPayload(pCmd), msg3);
    }

    pTableMetaInfo = tscGetMetaInfo(pQueryInfo, index.tableIndex);
    pTableMeta = pTableMetaInfo->pTableMeta;
  
    int32_t numOfCols = tscGetNumOfColumns(pTableMeta);
    if (index.columnIndex == TSDB_TBNAME_COLUMN_INDEX) {
      pSchema = tGetTbnameColumnSchema();
    } else {
      pSchema = tscGetTableColumnSchema(pTableMeta, index.columnIndex);
    }

    bool groupTag = false;
    if (index.columnIndex == TSDB_TBNAME_COLUMN_INDEX || index.columnIndex >= numOfCols) {
      groupTag = true;
    }
  
    SSqlGroupbyExpr* pGroupExpr = &pQueryInfo->groupbyExpr;
    if (pGroupExpr->columnInfo == NULL) {
      pGroupExpr->columnInfo = taosArrayInit(4, sizeof(SColIndex));
    }
    
    if (groupTag) {
      if (!UTIL_TABLE_IS_SUPER_TABLE(pTableMetaInfo)) {
        return invalidSqlErrMsg(tscGetErrorMsgPayload(pCmd), msg9);
      }

      int32_t relIndex = index.columnIndex;
      if (index.columnIndex != TSDB_TBNAME_COLUMN_INDEX) {
        relIndex -= numOfCols;
      }

      SColIndex colIndex = { .colIndex = relIndex, .flag = TSDB_COL_TAG, .colId = pSchema->colId, };
      taosArrayPush(pGroupExpr->columnInfo, &colIndex);
      
      index.columnIndex = relIndex;
      tscColumnListInsert(pTableMetaInfo->tagColList, &index);
    } else {
      // check if the column type is valid, here only support the bool/tinyint/smallint/bigint group by
      if (pSchema->type == TSDB_DATA_TYPE_TIMESTAMP || pSchema->type == TSDB_DATA_TYPE_FLOAT || pSchema->type == TSDB_DATA_TYPE_DOUBLE) {
        return invalidSqlErrMsg(tscGetErrorMsgPayload(pCmd), msg8);
      }

      tscColumnListInsert(pQueryInfo->colList, &index);
      
      SColIndex colIndex = { .colIndex = index.columnIndex, .flag = TSDB_COL_NORMAL, .colId = pSchema->colId };
      taosArrayPush(pGroupExpr->columnInfo, &colIndex);
      pQueryInfo->groupbyExpr.orderType = TSDB_ORDER_ASC;

      if (i == 0 && num > 1) {
        return invalidSqlErrMsg(tscGetErrorMsgPayload(pCmd), msg7);
      }
    }
  }

  pQueryInfo->groupbyExpr.tableIndex = tableIndex;
  return TSDB_CODE_SUCCESS;
}

static SColumnFilterInfo* addColumnFilterInfo(SColumn* pColumn) {
  if (pColumn == NULL) {
    return NULL;
  }

  int32_t size = pColumn->numOfFilters + 1;

  char* tmp = (char*) realloc((void*)(pColumn->filterInfo), sizeof(SColumnFilterInfo) * (size));
  if (tmp != NULL) {
    pColumn->filterInfo = (SColumnFilterInfo*)tmp;
  } else {
    return NULL;
  }

  pColumn->numOfFilters++;

  SColumnFilterInfo* pColFilterInfo = &pColumn->filterInfo[pColumn->numOfFilters - 1];
  memset(pColFilterInfo, 0, sizeof(SColumnFilterInfo));

  return pColFilterInfo;
}

static int32_t doExtractColumnFilterInfo(SSqlCmd* pCmd, SQueryInfo* pQueryInfo, SColumnFilterInfo* pColumnFilter,
                                         SColumnIndex* columnIndex, tSqlExpr* pExpr) {
  const char* msg = "not supported filter condition";

  tSqlExpr*       pRight = pExpr->pRight;
  STableMetaInfo* pTableMetaInfo = tscGetMetaInfo(pQueryInfo, columnIndex->tableIndex);

  SSchema* pSchema = tscGetTableColumnSchema(pTableMetaInfo->pTableMeta, columnIndex->columnIndex);

  int16_t colType = pSchema->type;
  if (colType >= TSDB_DATA_TYPE_TINYINT && colType <= TSDB_DATA_TYPE_BIGINT) {
    colType = TSDB_DATA_TYPE_BIGINT;
  } else if (colType == TSDB_DATA_TYPE_FLOAT || colType == TSDB_DATA_TYPE_DOUBLE) {
    colType = TSDB_DATA_TYPE_DOUBLE;
  } else if ((colType == TSDB_DATA_TYPE_TIMESTAMP) && (TSDB_DATA_TYPE_BINARY == pRight->value.nType)) {
    int retVal = setColumnFilterInfoForTimestamp(pCmd, pQueryInfo, &pRight->value);
    if (TSDB_CODE_SUCCESS != retVal) {
      return retVal;
    }
  }

  int32_t retVal = TSDB_CODE_SUCCESS;
  if (pExpr->tokenId == TK_LE || pExpr->tokenId == TK_LT) {
    retVal = tVariantDump(&pRight->value, (char*)&pColumnFilter->upperBndd, colType, false);

  // TK_GT,TK_GE,TK_EQ,TK_NE are based on the pColumn->lowerBndd
  } else if (colType == TSDB_DATA_TYPE_BINARY) {
    pColumnFilter->pz = (int64_t)calloc(1, pRight->value.nLen + TSDB_NCHAR_SIZE);
    pColumnFilter->len = pRight->value.nLen;
    retVal = tVariantDump(&pRight->value, (char*)pColumnFilter->pz, colType, false);

  } else if (colType == TSDB_DATA_TYPE_NCHAR) {
    // pRight->value.nLen + 1 is larger than the actual nchar string length
    pColumnFilter->pz = (int64_t)calloc(1, (pRight->value.nLen + 1) * TSDB_NCHAR_SIZE);
    retVal = tVariantDump(&pRight->value, (char*)pColumnFilter->pz, colType, false);
    size_t len = twcslen((wchar_t*)pColumnFilter->pz);
    pColumnFilter->len = len * TSDB_NCHAR_SIZE;

  } else {
    retVal = tVariantDump(&pRight->value, (char*)&pColumnFilter->lowerBndd, colType, false);
  }

  if (retVal != TSDB_CODE_SUCCESS) {
    return invalidSqlErrMsg(tscGetErrorMsgPayload(pCmd), msg);
  } 

  switch (pExpr->tokenId) {
    case TK_LE:
      pColumnFilter->upperRelOptr = TSDB_RELATION_LESS_EQUAL;
      break;
    case TK_LT:
      pColumnFilter->upperRelOptr = TSDB_RELATION_LESS;
      break;
    case TK_GT:
      pColumnFilter->lowerRelOptr = TSDB_RELATION_GREATER;
      break;
    case TK_GE:
      pColumnFilter->lowerRelOptr = TSDB_RELATION_GREATER_EQUAL;
      break;
    case TK_EQ:
      pColumnFilter->lowerRelOptr = TSDB_RELATION_EQUAL;
      break;
    case TK_NE:
      pColumnFilter->lowerRelOptr = TSDB_RELATION_NOT_EQUAL;
      break;
    case TK_LIKE:
      pColumnFilter->lowerRelOptr = TSDB_RELATION_LIKE;
      break;
    case TK_ISNULL:
      pColumnFilter->lowerRelOptr = TSDB_RELATION_ISNULL;
      break;
    case TK_NOTNULL:
      pColumnFilter->lowerRelOptr = TSDB_RELATION_NOTNULL;
      break;
    default:
      return invalidSqlErrMsg(tscGetErrorMsgPayload(pCmd), msg);
  }

  return TSDB_CODE_SUCCESS;
}

typedef struct SCondExpr {
  tSqlExpr* pTagCond;
  tSqlExpr* pTimewindow;

  tSqlExpr* pColumnCond;

  tSqlExpr* pTableCond;
  int16_t   relType;  // relation between table name in expression and other tag
                      // filter condition expression, TK_AND or TK_OR
  int16_t tableCondIndex;

  tSqlExpr* pJoinExpr;  // join condition
  bool      tsJoin;
} SCondExpr;

static int32_t getTimeRange(STimeWindow* win, tSqlExpr* pRight, int32_t optr, int16_t timePrecision);

static int32_t tablenameListToString(tSqlExpr* pExpr, SStringBuilder* sb) {
  SArray* pList = pExpr->pParam;

  int32_t size = (int32_t) taosArrayGetSize(pList);
  if (size <= 0) {
    return TSDB_CODE_TSC_INVALID_SQL;
  }

  if (size > 0) {
    taosStringBuilderAppendStringLen(sb, QUERY_COND_REL_PREFIX_IN, QUERY_COND_REL_PREFIX_IN_LEN);
  }

  for (int32_t i = 0; i < size; ++i) {
    tSqlExprItem* pSub = taosArrayGet(pList, i);
    tVariant* pVar = &pSub->pNode->value;

    taosStringBuilderAppendStringLen(sb, pVar->pz, pVar->nLen);

    if (i < size - 1) {
      taosStringBuilderAppendString(sb, TBNAME_LIST_SEP);
    }

    if (pVar->nLen <= 0 || !tscValidateTableNameLength(pVar->nLen)) {
      return TSDB_CODE_TSC_INVALID_SQL;
    }
  }

  return TSDB_CODE_SUCCESS;
}

static int32_t tablenameCondToString(tSqlExpr* pExpr, SStringBuilder* sb) {
  taosStringBuilderAppendStringLen(sb, QUERY_COND_REL_PREFIX_LIKE, QUERY_COND_REL_PREFIX_LIKE_LEN);
  taosStringBuilderAppendString(sb, pExpr->value.pz);

  return TSDB_CODE_SUCCESS;
}

enum {
  TSQL_EXPR_TS = 0,
  TSQL_EXPR_TAG = 1,
  TSQL_EXPR_COLUMN = 2,
  TSQL_EXPR_TBNAME = 3,
};

static int32_t extractColumnFilterInfo(SSqlCmd* pCmd, SQueryInfo* pQueryInfo, SColumnIndex* pIndex, tSqlExpr* pExpr, int32_t sqlOptr) {
  STableMetaInfo* pTableMetaInfo = tscGetMetaInfo(pQueryInfo, pIndex->tableIndex);

  STableMeta* pTableMeta = pTableMetaInfo->pTableMeta;
  SSchema*    pSchema = tscGetTableColumnSchema(pTableMeta, pIndex->columnIndex);

  const char* msg1 = "non binary column not support like operator";
  const char* msg2 = "binary column not support this operator";  
  const char* msg3 = "bool column not support this operator";

  SColumn* pColumn = tscColumnListInsert(pQueryInfo->colList, pIndex);
  SColumnFilterInfo* pColFilter = NULL;

  /*
   * in case of TK_AND filter condition, we first find the corresponding column and build the query condition together
   * the already existed condition.
   */
  if (sqlOptr == TK_AND) {
    // this is a new filter condition on this column
    if (pColumn->numOfFilters == 0) {
      pColFilter = addColumnFilterInfo(pColumn);
    } else {  // update the existed column filter information, find the filter info here
      pColFilter = &pColumn->filterInfo[0];
    }

    if (pColFilter == NULL) {
      return TSDB_CODE_TSC_OUT_OF_MEMORY;
    }
  } else if (sqlOptr == TK_OR) {
    // TODO fixme: failed to invalid the filter expression: "col1 = 1 OR col2 = 2"
    pColFilter = addColumnFilterInfo(pColumn);
    if (pColFilter == NULL) {
      return TSDB_CODE_TSC_OUT_OF_MEMORY;
    }
  } else {  // error;
    return TSDB_CODE_TSC_INVALID_SQL;
  }

  pColFilter->filterstr =
      ((pSchema->type == TSDB_DATA_TYPE_BINARY || pSchema->type == TSDB_DATA_TYPE_NCHAR) ? 1 : 0);

  if (pColFilter->filterstr) {
    if (pExpr->tokenId != TK_EQ
      && pExpr->tokenId != TK_NE
      && pExpr->tokenId != TK_ISNULL
      && pExpr->tokenId != TK_NOTNULL
      && pExpr->tokenId != TK_LIKE
      ) {
      return invalidSqlErrMsg(tscGetErrorMsgPayload(pCmd), msg2);
    }
  } else {
    if (pExpr->tokenId == TK_LIKE) {
      return invalidSqlErrMsg(tscGetErrorMsgPayload(pCmd), msg1);
    }
    
    if (pSchema->type == TSDB_DATA_TYPE_BOOL) {
      if (pExpr->tokenId != TK_EQ && pExpr->tokenId != TK_NE) {
        return invalidSqlErrMsg(tscGetErrorMsgPayload(pCmd), msg3);
      }
    }
  }

  pColumn->colIndex = *pIndex;
  return doExtractColumnFilterInfo(pCmd, pQueryInfo, pColFilter, pIndex, pExpr);
}

static int32_t getTablenameCond(SSqlCmd* pCmd, SQueryInfo* pQueryInfo, tSqlExpr* pTableCond, SStringBuilder* sb) {
  const char* msg0 = "invalid table name list";
  const char* msg1 = "not string following like";

  if (pTableCond == NULL) {
    return TSDB_CODE_SUCCESS;
  }

  tSqlExpr* pLeft = pTableCond->pLeft;
  tSqlExpr* pRight = pTableCond->pRight;

  if (!isTablenameToken(&pLeft->colInfo)) {
    return TSDB_CODE_TSC_INVALID_SQL;
  }

  int32_t ret = TSDB_CODE_SUCCESS;

  if (pTableCond->tokenId == TK_IN) {
    ret = tablenameListToString(pRight, sb);
  } else if (pTableCond->tokenId == TK_LIKE) {
    if (pRight->tokenId != TK_STRING) {
      return invalidSqlErrMsg(tscGetErrorMsgPayload(pCmd), msg1);
    }
    
    ret = tablenameCondToString(pRight, sb);
  }

  if (ret != TSDB_CODE_SUCCESS) {
    invalidSqlErrMsg(tscGetErrorMsgPayload(pCmd), msg0);
  }

  return ret;
}

static int32_t getColumnQueryCondInfo(SSqlCmd* pCmd, SQueryInfo* pQueryInfo, tSqlExpr* pExpr, int32_t relOptr) {
  if (pExpr == NULL) {
    return TSDB_CODE_SUCCESS;
  }

  if (!tSqlExprIsParentOfLeaf(pExpr)) {  // internal node
    int32_t ret = getColumnQueryCondInfo(pCmd, pQueryInfo, pExpr->pLeft, pExpr->tokenId);
    if (ret != TSDB_CODE_SUCCESS) {
      return ret;
    }

    return getColumnQueryCondInfo(pCmd, pQueryInfo, pExpr->pRight, pExpr->tokenId);
  } else {  // handle leaf node
    SColumnIndex index = COLUMN_INDEX_INITIALIZER;
    if (getColumnIndexByName(pCmd, &pExpr->pLeft->colInfo, pQueryInfo, &index) != TSDB_CODE_SUCCESS) {
      return TSDB_CODE_TSC_INVALID_SQL;
    }

    return extractColumnFilterInfo(pCmd, pQueryInfo, &index, pExpr, relOptr);
  }
}

static int32_t getJoinCondInfo(SSqlCmd* pCmd, SQueryInfo* pQueryInfo, tSqlExpr* pExpr) {
  const char* msg1 = "invalid join query condition";
  const char* msg2 = "invalid table name in join query";
  const char* msg3 = "type of join columns must be identical";
  const char* msg4 = "invalid column name in join condition";

  if (pExpr == NULL) {
    return TSDB_CODE_SUCCESS;
  }

  if (!tSqlExprIsParentOfLeaf(pExpr)) {
    return invalidSqlErrMsg(tscGetErrorMsgPayload(pCmd), msg1);
  }

  STagCond*  pTagCond = &pQueryInfo->tagCond;
  SJoinNode* pLeft = &pTagCond->joinInfo.left;
  SJoinNode* pRight = &pTagCond->joinInfo.right;

  SColumnIndex index = COLUMN_INDEX_INITIALIZER;
  if (getColumnIndexByName(pCmd, &pExpr->pLeft->colInfo, pQueryInfo, &index) != TSDB_CODE_SUCCESS) {
    return invalidSqlErrMsg(tscGetErrorMsgPayload(pCmd), msg4);
  }

  STableMetaInfo* pTableMetaInfo = tscGetMetaInfo(pQueryInfo, index.tableIndex);
  SSchema* pTagSchema1 = tscGetTableColumnSchema(pTableMetaInfo->pTableMeta, index.columnIndex);

  pLeft->uid = pTableMetaInfo->pTableMeta->id.uid;
  pLeft->tagColId = pTagSchema1->colId;

  int32_t code = tNameExtractFullName(&pTableMetaInfo->name, pLeft->tableName);
  if (code != TSDB_CODE_SUCCESS) {
    return invalidSqlErrMsg(tscGetErrorMsgPayload(pCmd), msg2);
  }

  index = (SColumnIndex)COLUMN_INDEX_INITIALIZER;
  if (getColumnIndexByName(pCmd, &pExpr->pRight->colInfo, pQueryInfo, &index) != TSDB_CODE_SUCCESS) {
    return invalidSqlErrMsg(tscGetErrorMsgPayload(pCmd), msg4);
  }

  pTableMetaInfo = tscGetMetaInfo(pQueryInfo, index.tableIndex);
  SSchema* pTagSchema2 = tscGetTableColumnSchema(pTableMetaInfo->pTableMeta, index.columnIndex);

  pRight->uid = pTableMetaInfo->pTableMeta->id.uid;
  pRight->tagColId = pTagSchema2->colId;

  code = tNameExtractFullName(&pTableMetaInfo->name, pRight->tableName);
  if (code != TSDB_CODE_SUCCESS) {
    return invalidSqlErrMsg(tscGetErrorMsgPayload(pCmd), msg2);
  }

  if (pTagSchema1->type != pTagSchema2->type) {
    return invalidSqlErrMsg(tscGetErrorMsgPayload(pCmd), msg3);
  }

  pTagCond->joinInfo.hasJoin = true;
  return TSDB_CODE_SUCCESS;
}

static int32_t validateSQLExpr(SSqlCmd* pCmd, tSqlExpr* pExpr, SQueryInfo* pQueryInfo, SColumnList* pList,
                               int32_t* type, uint64_t* uid) {
  if (pExpr->type == SQL_NODE_TABLE_COLUMN) {
    if (*type == NON_ARITHMEIC_EXPR) {
      *type = NORMAL_ARITHMETIC;
    } else if (*type == AGG_ARIGHTMEIC) {
      return TSDB_CODE_TSC_INVALID_SQL;
    }

    SColumnIndex index = COLUMN_INDEX_INITIALIZER;
    if (getColumnIndexByName(pCmd, &pExpr->colInfo, pQueryInfo, &index) != TSDB_CODE_SUCCESS) {
      return TSDB_CODE_TSC_INVALID_SQL;
    }

    // if column is timestamp, bool, binary, nchar, not support arithmetic, so return invalid sql
    STableMeta* pTableMeta = tscGetMetaInfo(pQueryInfo, index.tableIndex)->pTableMeta;
    SSchema*    pSchema = tscGetTableSchema(pTableMeta) + index.columnIndex;
    
    if ((pSchema->type == TSDB_DATA_TYPE_TIMESTAMP) || (pSchema->type == TSDB_DATA_TYPE_BOOL) ||
        (pSchema->type == TSDB_DATA_TYPE_BINARY) || (pSchema->type == TSDB_DATA_TYPE_NCHAR)) {
      return TSDB_CODE_TSC_INVALID_SQL;
    }

    pList->ids[pList->num++] = index;
  } else if (pExpr->tokenId == TK_FLOAT && (isnan(pExpr->value.dKey) || isinf(pExpr->value.dKey))) {
    return TSDB_CODE_TSC_INVALID_SQL;
  } else if (pExpr->type == SQL_NODE_SQLFUNCTION) {
    if (*type == NON_ARITHMEIC_EXPR) {
      *type = AGG_ARIGHTMEIC;
    } else if (*type == NORMAL_ARITHMETIC) {
      return TSDB_CODE_TSC_INVALID_SQL;
    }

    int32_t outputIndex = (int32_t)tscSqlExprNumOfExprs(pQueryInfo);
  
    tSqlExprItem item = {.pNode = pExpr, .aliasName = NULL};
  
    // sql function list in selection clause.
    // Append the sqlExpr into exprList of pQueryInfo structure sequentially
    pExpr->functionId = isValidFunction(pExpr->operand.z, pExpr->operand.n);
    if (pExpr->functionId < 0) {
      return TSDB_CODE_TSC_INVALID_SQL;
    }

    if (addExprAndResultField(pCmd, pQueryInfo, outputIndex, &item, false) != TSDB_CODE_SUCCESS) {
      return TSDB_CODE_TSC_INVALID_SQL;
    }

    // It is invalid in case of more than one sqlExpr, such as first(ts, k) - last(ts, k)
    int32_t inc = (int32_t) tscSqlExprNumOfExprs(pQueryInfo) - outputIndex;
    if (inc > 1) {
      return TSDB_CODE_TSC_INVALID_SQL;
    }

    // Not supported data type in arithmetic expression
    uint64_t id = -1;
    for(int32_t i = 0; i < inc; ++i) {
      SSqlExpr* p1 = tscSqlExprGet(pQueryInfo, i + outputIndex);
      int16_t t = p1->resType;
      if (t == TSDB_DATA_TYPE_BINARY || t == TSDB_DATA_TYPE_NCHAR || t == TSDB_DATA_TYPE_BOOL || t == TSDB_DATA_TYPE_TIMESTAMP) {
        return TSDB_CODE_TSC_INVALID_SQL;
      }

      if (i == 0) {
        id = p1->uid;
      } else if (id != p1->uid) {
        return TSDB_CODE_TSC_INVALID_SQL;
      }
    }

    *uid = id;
  }

  return TSDB_CODE_SUCCESS;
}

static int32_t validateArithmeticSQLExpr(SSqlCmd* pCmd, tSqlExpr* pExpr, SQueryInfo* pQueryInfo, SColumnList* pList, int32_t* type) {
  if (pExpr == NULL) {
    return TSDB_CODE_SUCCESS;
  }

  tSqlExpr* pLeft = pExpr->pLeft;
  uint64_t uidLeft = 0;
  uint64_t uidRight = 0;

  if (pLeft->type == SQL_NODE_EXPR) {
    int32_t ret = validateArithmeticSQLExpr(pCmd, pLeft, pQueryInfo, pList, type);
    if (ret != TSDB_CODE_SUCCESS) {
      return ret;
    }
  } else {
    int32_t ret = validateSQLExpr(pCmd, pLeft, pQueryInfo, pList, type, &uidLeft);
    if (ret != TSDB_CODE_SUCCESS) {
      return ret;
    }
  }

  tSqlExpr* pRight = pExpr->pRight;
  if (pRight->type == SQL_NODE_EXPR) {
    int32_t ret = validateArithmeticSQLExpr(pCmd, pRight, pQueryInfo, pList, type);
    if (ret != TSDB_CODE_SUCCESS) {
      return ret;
    }
  } else {
    int32_t ret = validateSQLExpr(pCmd, pRight, pQueryInfo, pList, type, &uidRight);
    if (ret != TSDB_CODE_SUCCESS) {
      return ret;
    }

    // the expression not from the same table, return error
    if (uidLeft != uidRight && uidLeft != 0 && uidRight != 0) {
      return TSDB_CODE_TSC_INVALID_SQL;
    }
  }

  return TSDB_CODE_SUCCESS;
}

static bool isValidExpr(tSqlExpr* pLeft, tSqlExpr* pRight, int32_t optr) {
  if (pLeft == NULL || (pRight == NULL && optr != TK_IN)) {
    return false;
  }

  /*
   * filter illegal expression in where clause:
   * 1. count(*) > 12
   * 2. sum(columnA) > sum(columnB)
   * 3. 4 < 5,  'ABC'>'abc'
   *
   * However, columnA < 4+12 is valid
   */
  if (pLeft->type == SQL_NODE_SQLFUNCTION) {
    return false;
  }

  if (pRight == NULL) {
    return true;
  }
  
  if (pLeft->tokenId >= TK_BOOL && pLeft->tokenId <= TK_BINARY && pRight->tokenId >= TK_BOOL && pRight->tokenId <= TK_BINARY) {
    return false;
  }

  return true;
}

static void exchangeExpr(tSqlExpr* pExpr) {
  tSqlExpr* pLeft  = pExpr->pLeft;
  tSqlExpr* pRight = pExpr->pRight;

  if (pRight->tokenId == TK_ID && (pLeft->tokenId == TK_INTEGER || pLeft->tokenId == TK_FLOAT ||
                                    pLeft->tokenId == TK_STRING || pLeft->tokenId == TK_BOOL)) {
    /*
     * exchange value of the left handside and the value of the right-handside
     * to make sure that the value of filter expression always locates in
     * right-handside and
     * the column-id is at the left handside.
     */
    uint32_t optr = 0;
    switch (pExpr->tokenId) {
      case TK_LE:
        optr = TK_GE;
        break;
      case TK_LT:
        optr = TK_GT;
        break;
      case TK_GT:
        optr = TK_LT;
        break;
      case TK_GE:
        optr = TK_LE;
        break;
      default:
        optr = pExpr->tokenId;
    }

    pExpr->tokenId = optr;
    SWAP(pExpr->pLeft, pExpr->pRight, void*);
  }
}

static bool validateJoinExprNode(SSqlCmd* pCmd, SQueryInfo* pQueryInfo, tSqlExpr* pExpr, SColumnIndex* pLeftIndex) {
  const char* msg1 = "illegal column name";
  const char* msg2 = "= is expected in join expression";
  const char* msg3 = "join column must have same type";
  const char* msg4 = "self join is not allowed";
  const char* msg5 = "join table must be the same type(table to table, super table to super table)";

  tSqlExpr* pRight = pExpr->pRight;

  if (pRight->tokenId != TK_ID) {
    return true;
  }

  if (pExpr->tokenId != TK_EQ) {
    invalidSqlErrMsg(tscGetErrorMsgPayload(pCmd), msg2);
    return false;
  }

  SColumnIndex rightIndex = COLUMN_INDEX_INITIALIZER;

  if (getColumnIndexByName(pCmd, &pRight->colInfo, pQueryInfo, &rightIndex) != TSDB_CODE_SUCCESS) {
    invalidSqlErrMsg(tscGetErrorMsgPayload(pCmd), msg1);
    return false;
  }

  // todo extract function
  STableMetaInfo* pLeftMeterMeta = tscGetMetaInfo(pQueryInfo, pLeftIndex->tableIndex);
  SSchema*        pLeftSchema = tscGetTableSchema(pLeftMeterMeta->pTableMeta);
  int16_t         leftType = pLeftSchema[pLeftIndex->columnIndex].type;

  STableMetaInfo* pRightMeterMeta = tscGetMetaInfo(pQueryInfo, rightIndex.tableIndex);
  SSchema*        pRightSchema = tscGetTableSchema(pRightMeterMeta->pTableMeta);
  int16_t         rightType = pRightSchema[rightIndex.columnIndex].type;

  if (leftType != rightType) {
    invalidSqlErrMsg(tscGetErrorMsgPayload(pCmd), msg3);
    return false;
  } else if (pLeftIndex->tableIndex == rightIndex.tableIndex) {
    invalidSqlErrMsg(tscGetErrorMsgPayload(pCmd), msg4);
    return false;
  }

  // table to table/ super table to super table are allowed
  if (UTIL_TABLE_IS_SUPER_TABLE(pLeftMeterMeta) != UTIL_TABLE_IS_SUPER_TABLE(pRightMeterMeta)) {
    invalidSqlErrMsg(tscGetErrorMsgPayload(pCmd), msg5);
    return false;
  }

  return true;
}

static bool validTableNameOptr(tSqlExpr* pExpr) {
  const char nameFilterOptr[] = {TK_IN, TK_LIKE};

  for (int32_t i = 0; i < tListLen(nameFilterOptr); ++i) {
    if (pExpr->tokenId == nameFilterOptr[i]) {
      return true;
    }
  }

  return false;
}

static int32_t setExprToCond(tSqlExpr** parent, tSqlExpr* pExpr, const char* msg, int32_t parentOptr, char* msgBuf) {
  if (*parent != NULL) {
    if (parentOptr == TK_OR && msg != NULL) {
      return invalidSqlErrMsg(msgBuf, msg);
    }

    *parent = tSqlExprCreate((*parent), pExpr, parentOptr);
  } else {
    *parent = pExpr;
  }

  return TSDB_CODE_SUCCESS;
}

static int32_t handleExprInQueryCond(SSqlCmd* pCmd, SQueryInfo* pQueryInfo, tSqlExpr** pExpr, SCondExpr* pCondExpr,
                                     int32_t* type, int32_t parentOptr) {
  const char* msg1 = "table query cannot use tags filter";
  const char* msg2 = "illegal column name";
  const char* msg3 = "only one query time range allowed";
  const char* msg4 = "only one join condition allowed";
  const char* msg5 = "not support ordinary column join";
  const char* msg6 = "only one query condition on tbname allowed";
  const char* msg7 = "only in/like allowed in filter table name";
  const char* msg8 = "wildcard string should be less than 20 characters";
  
  tSqlExpr* pLeft  = (*pExpr)->pLeft;
  tSqlExpr* pRight = (*pExpr)->pRight;

  int32_t ret = TSDB_CODE_SUCCESS;

  SColumnIndex index = COLUMN_INDEX_INITIALIZER;
  if (getColumnIndexByName(pCmd, &pLeft->colInfo, pQueryInfo, &index) != TSDB_CODE_SUCCESS) {
    return invalidSqlErrMsg(tscGetErrorMsgPayload(pCmd), msg2);
  }

  assert(tSqlExprIsParentOfLeaf(*pExpr));

  STableMetaInfo* pTableMetaInfo = tscGetMetaInfo(pQueryInfo, index.tableIndex);
  STableMeta*     pTableMeta = pTableMetaInfo->pTableMeta;

  if (index.columnIndex == PRIMARYKEY_TIMESTAMP_COL_INDEX) {  // query on time range
    if (!validateJoinExprNode(pCmd, pQueryInfo, *pExpr, &index)) {
      return TSDB_CODE_TSC_INVALID_SQL;
    }

    // set join query condition
    if (pRight->tokenId == TK_ID) {  // no need to keep the timestamp join condition
      TSDB_QUERY_SET_TYPE(pQueryInfo->type, TSDB_QUERY_TYPE_JOIN_QUERY);
      pCondExpr->tsJoin = true;

      /*
       * to release expression, e.g., m1.ts = m2.ts,
       * since this expression is used to set the join query type
       */
      tSqlExprDestroy(*pExpr);
    } else {
      ret = setExprToCond(&pCondExpr->pTimewindow, *pExpr, msg3, parentOptr, pQueryInfo->msg);
    }

    *pExpr = NULL;  // remove this expression
    *type = TSQL_EXPR_TS;
  } else if (index.columnIndex >= tscGetNumOfColumns(pTableMeta) || index.columnIndex == TSDB_TBNAME_COLUMN_INDEX) {
    // query on tags, check for tag query condition
    if (UTIL_TABLE_IS_NORMAL_TABLE(pTableMetaInfo)) {
      return invalidSqlErrMsg(tscGetErrorMsgPayload(pCmd), msg1);
    }

    // check for like expression
    if ((*pExpr)->tokenId == TK_LIKE) {
      if (pRight->value.nLen > TSDB_PATTERN_STRING_MAX_LEN) {
        return invalidSqlErrMsg(tscGetErrorMsgPayload(pCmd), msg8);
      }

      SSchema* pSchema = tscGetTableSchema(pTableMetaInfo->pTableMeta);

      if ((!isTablenameToken(&pLeft->colInfo)) && pSchema[index.columnIndex].type != TSDB_DATA_TYPE_BINARY &&
          pSchema[index.columnIndex].type != TSDB_DATA_TYPE_NCHAR) {
        return invalidSqlErrMsg(tscGetErrorMsgPayload(pCmd), msg2);
      }
    }

    // in case of in operator, keep it in a seprate attribute
    if (index.columnIndex == TSDB_TBNAME_COLUMN_INDEX) {
      if (!validTableNameOptr(*pExpr)) {
        return invalidSqlErrMsg(tscGetErrorMsgPayload(pCmd), msg7);
      }
  
      if (!UTIL_TABLE_IS_SUPER_TABLE(pTableMetaInfo)) {
        return invalidSqlErrMsg(tscGetErrorMsgPayload(pCmd), msg1);
      }

      if (pCondExpr->pTableCond == NULL) {
        pCondExpr->pTableCond = *pExpr;
        pCondExpr->relType = parentOptr;
        pCondExpr->tableCondIndex = index.tableIndex;
      } else {
        return invalidSqlErrMsg(tscGetErrorMsgPayload(pCmd), msg6);
      }

      *type = TSQL_EXPR_TBNAME;
      *pExpr = NULL;
    } else {
      if (pRight != NULL && pRight->tokenId == TK_ID) {  // join on tag columns for stable query
        if (!validateJoinExprNode(pCmd, pQueryInfo, *pExpr, &index)) {
          return TSDB_CODE_TSC_INVALID_SQL;
        }

        if (pCondExpr->pJoinExpr != NULL) {
          return invalidSqlErrMsg(tscGetErrorMsgPayload(pCmd), msg4);
        }

        pQueryInfo->type |= TSDB_QUERY_TYPE_JOIN_QUERY;
        ret = setExprToCond(&pCondExpr->pJoinExpr, *pExpr, NULL, parentOptr, pQueryInfo->msg);
        *pExpr = NULL;
      } else {
        // do nothing
        //                ret = setExprToCond(pCmd, &pCondExpr->pTagCond,
        //                *pExpr, NULL, parentOptr);
      }

      *type = TSQL_EXPR_TAG;
    }

  } else {  // query on other columns
    *type = TSQL_EXPR_COLUMN;

    if (pRight->tokenId == TK_ID) {  // other column cannot be served as the join column
      return invalidSqlErrMsg(tscGetErrorMsgPayload(pCmd), msg5);
    }

    ret = setExprToCond(&pCondExpr->pColumnCond, *pExpr, NULL, parentOptr, pQueryInfo->msg);
    *pExpr = NULL;  // remove it from expr tree
  }

  return ret;
}

int32_t getQueryCondExpr(SSqlCmd* pCmd, SQueryInfo* pQueryInfo, tSqlExpr** pExpr, SCondExpr* pCondExpr,
                        int32_t* type, int32_t parentOptr) {
  if (pExpr == NULL) {
    return TSDB_CODE_SUCCESS;
  }

  const char* msg1 = "query condition between different columns must use 'AND'";

  tSqlExpr* pLeft = (*pExpr)->pLeft;
  tSqlExpr* pRight = (*pExpr)->pRight;

  if (!isValidExpr(pLeft, pRight, (*pExpr)->tokenId)) {
    return TSDB_CODE_TSC_INVALID_SQL;
  }

  int32_t leftType = -1;
  int32_t rightType = -1;

  if (!tSqlExprIsParentOfLeaf(*pExpr)) {
    int32_t ret = getQueryCondExpr(pCmd, pQueryInfo, &(*pExpr)->pLeft, pCondExpr, &leftType, (*pExpr)->tokenId);
    if (ret != TSDB_CODE_SUCCESS) {
      return ret;
    }

    ret = getQueryCondExpr(pCmd, pQueryInfo, &(*pExpr)->pRight, pCondExpr, &rightType, (*pExpr)->tokenId);
    if (ret != TSDB_CODE_SUCCESS) {
      return ret;
    }

    /*
     *  if left child and right child do not belong to the same group, the sub
     *  expression is not valid for parent node, it must be TK_AND operator.
     */
    if (leftType != rightType) {
      if ((*pExpr)->tokenId == TK_OR && (leftType + rightType != TSQL_EXPR_TBNAME + TSQL_EXPR_TAG)) {
        return invalidSqlErrMsg(tscGetErrorMsgPayload(pCmd), msg1);
      }
    }

    *type = rightType;
    return TSDB_CODE_SUCCESS;
  }

  exchangeExpr(*pExpr);

  return handleExprInQueryCond(pCmd, pQueryInfo, pExpr, pCondExpr, type, parentOptr);
}

static void doExtractExprForSTable(SSqlCmd* pCmd, tSqlExpr** pExpr, SQueryInfo* pQueryInfo, tSqlExpr** pOut, int32_t tableIndex) {
  if (tSqlExprIsParentOfLeaf(*pExpr)) {
    tSqlExpr* pLeft = (*pExpr)->pLeft;

    SColumnIndex index = COLUMN_INDEX_INITIALIZER;
    if (getColumnIndexByName(pCmd, &pLeft->colInfo, pQueryInfo, &index) != TSDB_CODE_SUCCESS) {
      return;
    }

    if (index.tableIndex != tableIndex) {
      return;
    }

    *pOut = *pExpr;
    (*pExpr) = NULL;

  } else {
    *pOut = tSqlExprCreate(NULL, NULL, (*pExpr)->tokenId);

    doExtractExprForSTable(pCmd, &(*pExpr)->pLeft, pQueryInfo, &((*pOut)->pLeft), tableIndex);
    doExtractExprForSTable(pCmd, &(*pExpr)->pRight, pQueryInfo, &((*pOut)->pRight), tableIndex);
  }
}

static tSqlExpr* extractExprForSTable(SSqlCmd* pCmd, tSqlExpr** pExpr, SQueryInfo* pQueryInfo, int32_t tableIndex) {
  tSqlExpr* pResExpr = NULL;

  if (*pExpr != NULL) {
    doExtractExprForSTable(pCmd, pExpr, pQueryInfo, &pResExpr, tableIndex);
    tSqlExprCompact(&pResExpr);
  }

  return pResExpr;
}

int tableNameCompar(const void* lhs, const void* rhs) {
  char* left = *(char**)lhs;
  char* right = *(char**)rhs;

  int32_t ret = strcmp(left, right);

  if (ret == 0) {
    return 0;
  }

  return ret > 0 ? 1 : -1;
}

static int32_t setTableCondForSTableQuery(SSqlCmd* pCmd, SQueryInfo* pQueryInfo, const char* account,
                                          tSqlExpr* pExpr, int16_t tableCondIndex, SStringBuilder* sb) {
  const char* msg = "table name too long";

  if (pExpr == NULL) {
    return TSDB_CODE_SUCCESS;
  }

  STableMetaInfo* pTableMetaInfo = tscGetMetaInfo(pQueryInfo, tableCondIndex);

  STagCond* pTagCond = &pQueryInfo->tagCond;
  pTagCond->tbnameCond.uid = pTableMetaInfo->pTableMeta->id.uid;

  assert(pExpr->tokenId == TK_LIKE || pExpr->tokenId == TK_IN);

  if (pExpr->tokenId == TK_LIKE) {
    char* str = taosStringBuilderGetResult(sb, NULL);
    pQueryInfo->tagCond.tbnameCond.cond = strdup(str);
    pQueryInfo->tagCond.tbnameCond.len = (int32_t) strlen(str);
    return TSDB_CODE_SUCCESS;
  }

  SStringBuilder sb1; memset(&sb1, 0, sizeof(sb1));
  taosStringBuilderAppendStringLen(&sb1, QUERY_COND_REL_PREFIX_IN, QUERY_COND_REL_PREFIX_IN_LEN);

  // remove the duplicated input table names
  int32_t num = 0;
  char*   tableNameString = taosStringBuilderGetResult(sb, NULL);

  char** segments = strsplit(tableNameString + QUERY_COND_REL_PREFIX_IN_LEN, TBNAME_LIST_SEP, &num);
  qsort(segments, num, POINTER_BYTES, tableNameCompar);

  int32_t j = 1;
  for (int32_t i = 1; i < num; ++i) {
    if (strcmp(segments[i], segments[i - 1]) != 0) {
      segments[j++] = segments[i];
    }
  }
  num = j;

  char name[TSDB_DB_NAME_LEN] = {0};
  tNameGetDbName(&pTableMetaInfo->name, name);
  SStrToken dbToken = { .type = TK_STRING, .z = name, .n = (uint32_t)strlen(name) };
  
  for (int32_t i = 0; i < num; ++i) {
    if (i >= 1) {
      taosStringBuilderAppendStringLen(&sb1, TBNAME_LIST_SEP, 1);
    }

    char      idBuf[TSDB_TABLE_FNAME_LEN] = {0};
    int32_t   xlen = (int32_t)strlen(segments[i]);
    SStrToken t = {.z = segments[i], .n = xlen, .type = TK_STRING};

    int32_t ret = setObjFullName(idBuf, account, &dbToken, &t, &xlen);
    if (ret != TSDB_CODE_SUCCESS) {
      taosStringBuilderDestroy(&sb1);
      tfree(segments);

      invalidSqlErrMsg(tscGetErrorMsgPayload(pCmd), msg);
      return ret;
    }

    taosStringBuilderAppendString(&sb1, idBuf);
  }

  char* str = taosStringBuilderGetResult(&sb1, NULL);
  pQueryInfo->tagCond.tbnameCond.cond = strdup(str);
  pQueryInfo->tagCond.tbnameCond.len = (int32_t) strlen(str);

  taosStringBuilderDestroy(&sb1);
  tfree(segments);
  return TSDB_CODE_SUCCESS;
}

static bool validateFilterExpr(SQueryInfo* pQueryInfo) {
  SArray* pColList = pQueryInfo->colList;
  
  size_t num = taosArrayGetSize(pColList);
  
  for (int32_t i = 0; i < num; ++i) {
    SColumn* pCol = taosArrayGetP(pColList, i);

    for (int32_t j = 0; j < pCol->numOfFilters; ++j) {
      SColumnFilterInfo* pColFilter = &pCol->filterInfo[j];
      int32_t            lowerOptr = pColFilter->lowerRelOptr;
      int32_t            upperOptr = pColFilter->upperRelOptr;

      if ((lowerOptr == TSDB_RELATION_GREATER_EQUAL || lowerOptr == TSDB_RELATION_GREATER) &&
          (upperOptr == TSDB_RELATION_LESS_EQUAL || upperOptr == TSDB_RELATION_LESS)) {
        continue;
      }

      // there must be at least two range, not support yet.
      if (lowerOptr * upperOptr != TSDB_RELATION_INVALID) {
        return false;
      }
    }
  }

  return true;
}

static int32_t getTimeRangeFromExpr(SSqlCmd* pCmd, SQueryInfo* pQueryInfo, tSqlExpr* pExpr) {
  const char* msg0 = "invalid timestamp";
  const char* msg1 = "only one time stamp window allowed";

  if (pExpr == NULL) {
    return TSDB_CODE_SUCCESS;
  }

  if (!tSqlExprIsParentOfLeaf(pExpr)) {
    if (pExpr->tokenId == TK_OR) {
      return invalidSqlErrMsg(tscGetErrorMsgPayload(pCmd), msg1);
    }

    getTimeRangeFromExpr(pCmd, pQueryInfo, pExpr->pLeft);

    return getTimeRangeFromExpr(pCmd, pQueryInfo, pExpr->pRight);
  } else {
    SColumnIndex index = COLUMN_INDEX_INITIALIZER;
    if (getColumnIndexByName(pCmd, &pExpr->pLeft->colInfo, pQueryInfo, &index) != TSDB_CODE_SUCCESS) {
      return TSDB_CODE_TSC_INVALID_SQL;
    }

    STableMetaInfo* pTableMetaInfo = tscGetMetaInfo(pQueryInfo, index.tableIndex);
    STableComInfo tinfo = tscGetTableInfo(pTableMetaInfo->pTableMeta);
    
    tSqlExpr* pRight = pExpr->pRight;

    STimeWindow win = {.skey = INT64_MIN, .ekey = INT64_MAX};
    if (getTimeRange(&win, pRight, pExpr->tokenId, tinfo.precision) != TSDB_CODE_SUCCESS) {
      return invalidSqlErrMsg(tscGetErrorMsgPayload(pCmd), msg0);
    }

    // update the timestamp query range
    if (pQueryInfo->window.skey < win.skey) {
      pQueryInfo->window.skey = win.skey;
    }

    if (pQueryInfo->window.ekey > win.ekey) {
      pQueryInfo->window.ekey = win.ekey;
    }
  }

  return TSDB_CODE_SUCCESS;
}

static int32_t validateJoinExpr(SSqlCmd* pCmd, SQueryInfo* pQueryInfo, SCondExpr* pCondExpr) {
  const char* msg1 = "super table join requires tags column";
  const char* msg2 = "timestamp join condition missing";
  const char* msg3 = "condition missing for join query";

  if (!QUERY_IS_JOIN_QUERY(pQueryInfo->type)) {
    if (pQueryInfo->numOfTables == 1) {
      return TSDB_CODE_SUCCESS;
    } else {
      return invalidSqlErrMsg(tscGetErrorMsgPayload(pCmd), msg3);
    }
  }

  STableMetaInfo* pTableMetaInfo = tscGetMetaInfo(pQueryInfo, 0);
  if (UTIL_TABLE_IS_SUPER_TABLE(pTableMetaInfo)) {  // for stable join, tag columns
                                                   // must be present for join
    if (pCondExpr->pJoinExpr == NULL) {
      return invalidSqlErrMsg(tscGetErrorMsgPayload(pCmd), msg1);
    }
  }

  if (!pCondExpr->tsJoin) {
    return invalidSqlErrMsg(tscGetErrorMsgPayload(pCmd), msg2);
  }

  return TSDB_CODE_SUCCESS;
}

static void cleanQueryExpr(SCondExpr* pCondExpr) {
  if (pCondExpr->pTableCond) {
    tSqlExprDestroy(pCondExpr->pTableCond);
  }

  if (pCondExpr->pTagCond) {
    tSqlExprDestroy(pCondExpr->pTagCond);
  }

  if (pCondExpr->pColumnCond) {
    tSqlExprDestroy(pCondExpr->pColumnCond);
  }

  if (pCondExpr->pTimewindow) {
    tSqlExprDestroy(pCondExpr->pTimewindow);
  }

  if (pCondExpr->pJoinExpr) {
    tSqlExprDestroy(pCondExpr->pJoinExpr);
  }
}

static void doAddJoinTagsColumnsIntoTagList(SSqlCmd* pCmd, SQueryInfo* pQueryInfo, SCondExpr* pCondExpr) {
  STableMetaInfo* pTableMetaInfo = tscGetMetaInfo(pQueryInfo, 0);
  if (QUERY_IS_JOIN_QUERY(pQueryInfo->type) && UTIL_TABLE_IS_SUPER_TABLE(pTableMetaInfo)) {
    SColumnIndex index = COLUMN_INDEX_INITIALIZER;

    if (getColumnIndexByName(pCmd, &pCondExpr->pJoinExpr->pLeft->colInfo, pQueryInfo, &index) != TSDB_CODE_SUCCESS) {
      tscError("%p: invalid column name (left)", pQueryInfo);
    }
    pTableMetaInfo = tscGetMetaInfo(pQueryInfo, index.tableIndex);
  
    index.columnIndex = index.columnIndex - tscGetNumOfColumns(pTableMetaInfo->pTableMeta);
    tscColumnListInsert(pTableMetaInfo->tagColList, &index);
  
    if (getColumnIndexByName(pCmd, &pCondExpr->pJoinExpr->pRight->colInfo, pQueryInfo, &index) != TSDB_CODE_SUCCESS) {
      tscError("%p: invalid column name (right)", pQueryInfo);
    }
    pTableMetaInfo = tscGetMetaInfo(pQueryInfo, index.tableIndex);
  
    index.columnIndex = index.columnIndex - tscGetNumOfColumns(pTableMetaInfo->pTableMeta);
    tscColumnListInsert(pTableMetaInfo->tagColList, &index);
  }
}

static int32_t validateTagCondExpr(SSqlCmd* pCmd, tExprNode *p) {
  const char *msg1 = "invalid tag operator";
  const char* msg2 = "not supported filter condition";
  
  do {
    if (p->nodeType != TSQL_NODE_EXPR) {
      break;
    }
    
    if (!p->_node.pLeft || !p->_node.pRight) {
      break;
    }
    
    if (IS_ARITHMETIC_OPTR(p->_node.optr)) {
      return invalidSqlErrMsg(tscGetErrorMsgPayload(pCmd), msg1); 
    }
    
    if (!IS_RELATION_OPTR(p->_node.optr)) {
      break;
    }
    
    tVariant * vVariant = NULL;
    int32_t schemaType = -1;
  
    if (p->_node.pLeft->nodeType == TSQL_NODE_VALUE && p->_node.pRight->nodeType == TSQL_NODE_COL) {
      if (!p->_node.pRight->pSchema) {
        break;
      }
      
      vVariant = p->_node.pLeft->pVal;
      schemaType = p->_node.pRight->pSchema->type;
    } else if (p->_node.pLeft->nodeType == TSQL_NODE_COL && p->_node.pRight->nodeType == TSQL_NODE_VALUE) {
      if (!p->_node.pLeft->pSchema) {
        break;
      }

      vVariant = p->_node.pRight->pVal;
      schemaType = p->_node.pLeft->pSchema->type;
    } else {
      break;
    }

    if (schemaType >= TSDB_DATA_TYPE_TINYINT && schemaType <= TSDB_DATA_TYPE_BIGINT) {
      schemaType = TSDB_DATA_TYPE_BIGINT;
    } else if (schemaType == TSDB_DATA_TYPE_FLOAT || schemaType == TSDB_DATA_TYPE_DOUBLE) {
      schemaType = TSDB_DATA_TYPE_DOUBLE;
    }
    
    int32_t retVal = TSDB_CODE_SUCCESS;
    if (schemaType == TSDB_DATA_TYPE_BINARY) {
      char *tmp = calloc(1, vVariant->nLen + TSDB_NCHAR_SIZE);
      retVal = tVariantDump(vVariant, tmp, schemaType, false);
      free(tmp);
    } else if (schemaType == TSDB_DATA_TYPE_NCHAR) {
      // pRight->value.nLen + 1 is larger than the actual nchar string length
      char *tmp = calloc(1, (vVariant->nLen + 1) * TSDB_NCHAR_SIZE);
      retVal = tVariantDump(vVariant, tmp, schemaType, false);
      free(tmp);
    } else {
      double tmp;
      retVal = tVariantDump(vVariant, (char*)&tmp, schemaType, false);
    }
    
    if (retVal != TSDB_CODE_SUCCESS) {
      return invalidSqlErrMsg(tscGetErrorMsgPayload(pCmd), msg2);
    }
  }while (0);

  return TSDB_CODE_SUCCESS;
}

static int32_t getTagQueryCondExpr(SSqlCmd* pCmd, SQueryInfo* pQueryInfo, SCondExpr* pCondExpr, tSqlExpr** pExpr) {
  int32_t ret = TSDB_CODE_SUCCESS;

  if (pCondExpr->pTagCond == NULL) {
    return ret;
  }
  
  for (int32_t i = 0; i < pQueryInfo->numOfTables; ++i) {
    tSqlExpr* p1 = extractExprForSTable(pCmd, pExpr, pQueryInfo, i);
    if (p1 == NULL) {  // no query condition on this table
      continue;
    }

    tExprNode* p = NULL;
  
    SArray* colList = taosArrayInit(10, sizeof(SColIndex));
    ret = exprTreeFromSqlExpr(pCmd, &p, p1, pQueryInfo, colList, NULL);
    SBufferWriter bw = tbufInitWriter(NULL, false);

    TRY(0) {
      exprTreeToBinary(&bw, p);
    } CATCH(code) {
      tbufCloseWriter(&bw);
      UNUSED(code);
      // TODO: more error handling
    } END_TRY
    
    // add to source column list
    STableMetaInfo* pTableMetaInfo = tscGetMetaInfo(pQueryInfo, i);
    int64_t uid = pTableMetaInfo->pTableMeta->id.uid;
    int32_t numOfCols = tscGetNumOfColumns(pTableMetaInfo->pTableMeta);
    
    size_t num = taosArrayGetSize(colList);
    for(int32_t j = 0; j < num; ++j) {
      SColIndex* pIndex = taosArrayGet(colList, j);
      SColumnIndex index = {.tableIndex = i, .columnIndex = pIndex->colIndex - numOfCols};
      tscColumnListInsert(pTableMetaInfo->tagColList, &index);
    }
    
    tsSetSTableQueryCond(&pQueryInfo->tagCond, uid, &bw);
    tSqlExprCompact(pExpr);

    if (ret == TSDB_CODE_SUCCESS) {
      ret = validateTagCondExpr(pCmd, p);
    }

    tSqlExprDestroy(p1);
    tExprTreeDestroy(p, NULL);
    
    taosArrayDestroy(colList);
    if (pQueryInfo->tagCond.pCond != NULL && taosArrayGetSize(pQueryInfo->tagCond.pCond) > 0 && !UTIL_TABLE_IS_SUPER_TABLE(pTableMetaInfo)) {
      return invalidSqlErrMsg(tscGetErrorMsgPayload(pCmd), "filter on tag not supported for normal table");
    }

    if (ret) {
      break;
    }
  }

  pCondExpr->pTagCond = NULL;
  return ret;
}

int32_t parseWhereClause(SQueryInfo* pQueryInfo, tSqlExpr** pExpr, SSqlObj* pSql) {
  if (pExpr == NULL) {
    return TSDB_CODE_SUCCESS;
  }

  const char* msg1 = "invalid expression";
  const char* msg2 = "invalid filter expression";

  int32_t ret = TSDB_CODE_SUCCESS;

  // tags query condition may be larger than 512bytes, therefore, we need to prepare enough large space
  SStringBuilder sb; memset(&sb, 0, sizeof(sb));
  SCondExpr      condExpr = {0};

  if ((*pExpr)->pLeft == NULL || (*pExpr)->pRight == NULL) {
    return invalidSqlErrMsg(tscGetErrorMsgPayload(&pSql->cmd), msg1);
  }

  int32_t type = 0;
  if ((ret = getQueryCondExpr(&pSql->cmd, pQueryInfo, pExpr, &condExpr, &type, (*pExpr)->tokenId)) != TSDB_CODE_SUCCESS) {
    return ret;
  }

  tSqlExprCompact(pExpr);

  // after expression compact, the expression tree is only include tag query condition
  condExpr.pTagCond = (*pExpr);

  // 1. check if it is a join query
  if ((ret = validateJoinExpr(&pSql->cmd, pQueryInfo, &condExpr)) != TSDB_CODE_SUCCESS) {
    return ret;
  }

  // 2. get the query time range
  if ((ret = getTimeRangeFromExpr(&pSql->cmd, pQueryInfo, condExpr.pTimewindow)) != TSDB_CODE_SUCCESS) {
    return ret;
  }

  // 3. get the tag query condition
  if ((ret = getTagQueryCondExpr(&pSql->cmd, pQueryInfo, &condExpr, pExpr)) != TSDB_CODE_SUCCESS) {
    return ret;
  }

  // 4. get the table name query condition
  if ((ret = getTablenameCond(&pSql->cmd, pQueryInfo, condExpr.pTableCond, &sb)) != TSDB_CODE_SUCCESS) {
    return ret;
  }

  // 5. other column query condition
  if ((ret = getColumnQueryCondInfo(&pSql->cmd, pQueryInfo, condExpr.pColumnCond, TK_AND)) != TSDB_CODE_SUCCESS) {
    return ret;
  }

  // 6. join condition
  if ((ret = getJoinCondInfo(&pSql->cmd, pQueryInfo, condExpr.pJoinExpr)) != TSDB_CODE_SUCCESS) {
    return ret;
  }

  // 7. query condition for table name
  pQueryInfo->tagCond.relType = (condExpr.relType == TK_AND) ? TSDB_RELATION_AND : TSDB_RELATION_OR;

  ret = setTableCondForSTableQuery(&pSql->cmd, pQueryInfo, getAccountId(pSql), condExpr.pTableCond, condExpr.tableCondIndex, &sb);
  taosStringBuilderDestroy(&sb);

  if (!validateFilterExpr(pQueryInfo)) {
    return invalidSqlErrMsg(tscGetErrorMsgPayload(&pSql->cmd), msg2);
  }

  doAddJoinTagsColumnsIntoTagList(&pSql->cmd, pQueryInfo, &condExpr);

  cleanQueryExpr(&condExpr);
  return ret;
}

int32_t getTimeRange(STimeWindow* win, tSqlExpr* pRight, int32_t optr, int16_t timePrecision) {
  // this is join condition, do nothing
  if (pRight->tokenId == TK_ID) {
    return TSDB_CODE_SUCCESS;
  }

  /*
   * filter primary ts filter expression like:
   * where ts in ('2015-12-12 4:8:12')
   */
  if (pRight->tokenId == TK_SET || optr == TK_IN) {
    return TSDB_CODE_TSC_INVALID_SQL;
  }

  int64_t val = 0;
  bool    parsed = false;
  if (pRight->value.nType == TSDB_DATA_TYPE_BINARY) {
    pRight->value.nLen = strdequote(pRight->value.pz);

    char* seg = strnchr(pRight->value.pz, '-', pRight->value.nLen, false);
    if (seg != NULL) {
      if (taosParseTime(pRight->value.pz, &val, pRight->value.nLen, TSDB_TIME_PRECISION_MICRO, tsDaylight) == TSDB_CODE_SUCCESS) {
        parsed = true;
      } else {
        return TSDB_CODE_TSC_INVALID_SQL;
      }
    } else {
      SStrToken token = {.z = pRight->value.pz, .n = pRight->value.nLen, .type = TK_ID};
      int32_t   len = tSQLGetToken(pRight->value.pz, &token.type);

      if ((token.type != TK_INTEGER && token.type != TK_FLOAT) || len != pRight->value.nLen) {
        return TSDB_CODE_TSC_INVALID_SQL;
      }
    }
  } else if (pRight->tokenId == TK_INTEGER && timePrecision == TSDB_TIME_PRECISION_MILLI) {
    /*
     * if the pRight->tokenId == TK_INTEGER/TK_FLOAT, the value is adaptive, we
     * need the time precision in metermeta to transfer the value in MICROSECOND
     *
     * Additional check to avoid data overflow
     */
    if (pRight->value.i64 <= INT64_MAX / 1000) {
      pRight->value.i64 *= 1000;
    }
  } else if (pRight->tokenId == TK_FLOAT && timePrecision == TSDB_TIME_PRECISION_MILLI) {
    pRight->value.dKey *= 1000;
  }

  if (!parsed) {
    /*
     * failed to parse timestamp in regular formation, try next
     * it may be a epoch time in string format
     */
    tVariantDump(&pRight->value, (char*)&val, TSDB_DATA_TYPE_BIGINT, true);

    /*
     * transfer it into MICROSECOND format if it is a string, since for
     * TK_INTEGER/TK_FLOAT the value has been transferred
     *
     * additional check to avoid data overflow
     */
    if (pRight->tokenId == TK_STRING && timePrecision == TSDB_TIME_PRECISION_MILLI) {
      if (val <= INT64_MAX / 1000) {
        val *= 1000;
      }
    }
  }

  int32_t delta = 1;
  /* for millisecond, delta is 1ms=1000us */
  if (timePrecision == TSDB_TIME_PRECISION_MILLI) {
    delta *= 1000;
  }

  if (optr == TK_LE) {
    win->ekey = val;
  } else if (optr == TK_LT) {
    win->ekey = val - delta;
  } else if (optr == TK_GT) {
    win->skey = val + delta;
  } else if (optr == TK_GE) {
    win->skey = val;
  } else if (optr == TK_EQ) {
    win->ekey = win->skey = val;
  }
  return TSDB_CODE_SUCCESS;
}

// todo error !!!!
int32_t tsRewriteFieldNameIfNecessary(SSqlCmd* pCmd, SQueryInfo* pQueryInfo) {
  const char rep[] = {'(', ')', '*', ',', '.', '/', '\\', '+', '-', '%', ' '};

  for (int32_t i = 0; i < pQueryInfo->fieldsInfo.numOfOutput; ++i) {
    char* fieldName = tscFieldInfoGetField(&pQueryInfo->fieldsInfo, i)->name;
    for (int32_t j = 0; j < (TSDB_COL_NAME_LEN - 1) && fieldName[j] != 0; ++j) {
      for (int32_t k = 0; k < tListLen(rep); ++k) {
        if (fieldName[j] == rep[k]) {
          fieldName[j] = '_';
          break;
        }
      }
    }

    fieldName[TSDB_COL_NAME_LEN - 1] = 0;
  }

  // the column name may be identical, here check again
  for (int32_t i = 0; i < pQueryInfo->fieldsInfo.numOfOutput; ++i) {
    char* fieldName = tscFieldInfoGetField(&pQueryInfo->fieldsInfo, i)->name;
    for (int32_t j = i + 1; j < pQueryInfo->fieldsInfo.numOfOutput; ++j) {
      if (strncasecmp(fieldName, tscFieldInfoGetField(&pQueryInfo->fieldsInfo, j)->name, (TSDB_COL_NAME_LEN - 1)) == 0) {
        const char* msg = "duplicated column name in new table";
        return invalidSqlErrMsg(tscGetErrorMsgPayload(pCmd), msg);
      }
    }
  }

  return TSDB_CODE_SUCCESS;
}

int32_t parseFillClause(SSqlCmd* pCmd, SQueryInfo* pQueryInfo, SQuerySqlNode* pQuerySQL) {
  SArray*     pFillToken = pQuerySQL->fillType;
  tVariantListItem* pItem = taosArrayGet(pFillToken, 0);

  const int32_t START_INTERPO_COL_IDX = 1;

  const char* msg = "illegal value or data overflow";
  const char* msg1 = "value is expected";
  const char* msg2 = "invalid fill option";
  const char* msg3 = "top/bottom not support fill";

  if (pItem->pVar.nType != TSDB_DATA_TYPE_BINARY) {
    return invalidSqlErrMsg(tscGetErrorMsgPayload(pCmd), msg2);
  }
  
  size_t numOfFields = tscNumOfFields(pQueryInfo);
  
  if (pQueryInfo->fillVal == NULL) {
    pQueryInfo->fillVal = calloc(numOfFields, sizeof(int64_t));
    if (pQueryInfo->fillVal == NULL) {
      return TSDB_CODE_TSC_OUT_OF_MEMORY;
    }
  }

  if (strncasecmp(pItem->pVar.pz, "none", 4) == 0 && pItem->pVar.nLen == 4) {
    pQueryInfo->fillType = TSDB_FILL_NONE;
  } else if (strncasecmp(pItem->pVar.pz, "null", 4) == 0 && pItem->pVar.nLen == 4) {
    pQueryInfo->fillType = TSDB_FILL_NULL;
    for (int32_t i = START_INTERPO_COL_IDX; i < numOfFields; ++i) {
      TAOS_FIELD* pField = tscFieldInfoGetField(&pQueryInfo->fieldsInfo, i);
      setNull((char*)&pQueryInfo->fillVal[i], pField->type, pField->bytes);
    }
  } else if (strncasecmp(pItem->pVar.pz, "prev", 4) == 0 && pItem->pVar.nLen == 4) {
    pQueryInfo->fillType = TSDB_FILL_PREV;
  } else if (strncasecmp(pItem->pVar.pz, "next", 4) == 0 && pItem->pVar.nLen == 4) {
    pQueryInfo->fillType = TSDB_FILL_NEXT;
  } else if (strncasecmp(pItem->pVar.pz, "linear", 6) == 0 && pItem->pVar.nLen == 6) {
    pQueryInfo->fillType = TSDB_FILL_LINEAR;
  } else if (strncasecmp(pItem->pVar.pz, "value", 5) == 0 && pItem->pVar.nLen == 5) {
    pQueryInfo->fillType = TSDB_FILL_SET_VALUE;

    size_t num = taosArrayGetSize(pFillToken);
    if (num == 1) {  // no actual value, return with error code
      return invalidSqlErrMsg(tscGetErrorMsgPayload(pCmd), msg1);
    }

    int32_t startPos = 1;
    int32_t numOfFillVal = (int32_t)(num - 1);

    /* for point interpolation query, we do not have the timestamp column */
    if (tscIsPointInterpQuery(pQueryInfo)) {
      startPos = 0;

      if (numOfFillVal > numOfFields) {
        numOfFillVal = (int32_t)numOfFields;
      }
    } else {
      numOfFillVal = (int16_t)((num >  (int32_t)numOfFields) ? (int32_t)numOfFields : num);
    }

    int32_t j = 1;

    for (int32_t i = startPos; i < numOfFillVal; ++i, ++j) {
      TAOS_FIELD* pField = tscFieldInfoGetField(&pQueryInfo->fieldsInfo, i);

      if (pField->type == TSDB_DATA_TYPE_BINARY || pField->type == TSDB_DATA_TYPE_NCHAR) {
        setVardataNull((char*) &pQueryInfo->fillVal[i], pField->type);
        continue;
      }

      tVariant* p = taosArrayGet(pFillToken, j);
      int32_t ret = tVariantDump(p, (char*)&pQueryInfo->fillVal[i], pField->type, true);
      if (ret != TSDB_CODE_SUCCESS) {
        return invalidSqlErrMsg(tscGetErrorMsgPayload(pCmd), msg);
      }
    }
    
    if ((num < numOfFields) || ((num - 1 < numOfFields) && (tscIsPointInterpQuery(pQueryInfo)))) {
      tVariantListItem* lastItem = taosArrayGetLast(pFillToken);

      for (int32_t i = numOfFillVal; i < numOfFields; ++i) {
        TAOS_FIELD* pField = tscFieldInfoGetField(&pQueryInfo->fieldsInfo, i);

        if (pField->type == TSDB_DATA_TYPE_BINARY || pField->type == TSDB_DATA_TYPE_NCHAR) {
          setVardataNull((char*) &pQueryInfo->fillVal[i], pField->type);
        } else {
          tVariantDump(&lastItem->pVar, (char*)&pQueryInfo->fillVal[i], pField->type, true);
        }
      }
    }
  } else {
    return invalidSqlErrMsg(tscGetErrorMsgPayload(pCmd), msg2);
  }

  size_t numOfExprs = tscSqlExprNumOfExprs(pQueryInfo);
  for(int32_t i = 0; i < numOfExprs; ++i) {
    SSqlExpr* pExpr = tscSqlExprGet(pQueryInfo, i);
    if (pExpr->functionId == TSDB_FUNC_TOP || pExpr->functionId == TSDB_FUNC_BOTTOM) {
      return invalidSqlErrMsg(tscGetErrorMsgPayload(pCmd), msg3);
    }
  }

  return TSDB_CODE_SUCCESS;
}

static void setDefaultOrderInfo(SQueryInfo* pQueryInfo) {
  /* set default timestamp order information for all queries */
  STableMetaInfo* pTableMetaInfo = tscGetMetaInfo(pQueryInfo, 0);

  pQueryInfo->order.order = TSDB_ORDER_ASC;
  if (isTopBottomQuery(pQueryInfo)) {
    pQueryInfo->order.orderColId = PRIMARYKEY_TIMESTAMP_COL_INDEX;
  } else { // in case of select tbname from super_table, the defualt order column can not be the primary ts column
    pQueryInfo->order.orderColId = INT32_MIN;
  }

  /* for super table query, set default ascending order for group output */
  if (UTIL_TABLE_IS_SUPER_TABLE(pTableMetaInfo)) {
    pQueryInfo->groupbyExpr.orderType = TSDB_ORDER_ASC;
  }
}

int32_t parseOrderbyClause(SSqlCmd* pCmd, SQueryInfo* pQueryInfo, SQuerySqlNode* pQuerySqlNode, SSchema* pSchema) {
  const char* msg0 = "only support order by primary timestamp";
  const char* msg1 = "invalid column name";
  const char* msg2 = "order by primary timestamp or first tag in groupby clause allowed";
  const char* msg3 = "invalid column in order by clause, only primary timestamp or first tag in groupby clause allowed";

  setDefaultOrderInfo(pQueryInfo);
  STableMetaInfo* pTableMetaInfo = tscGetMetaInfo(pQueryInfo, 0);


  if (pQueryInfo->distinctTag == true) {
    pQueryInfo->order.order = TSDB_ORDER_ASC;
    pQueryInfo->order.orderColId = 0; 
    return TSDB_CODE_SUCCESS;
  }
  if (pQuerySqlNode->pSortOrder == NULL) {
    return TSDB_CODE_SUCCESS;
  }

  SArray* pSortorder = pQuerySqlNode->pSortOrder;

  /*
   * for table query, there is only one or none order option is allowed, which is the
   * ts or values(top/bottom) order is supported.
   *
   * for super table query, the order option must be less than 3.
   */
  size_t size = taosArrayGetSize(pSortorder);
  if (UTIL_TABLE_IS_NORMAL_TABLE(pTableMetaInfo)) {
    if (size > 1) {
      return invalidSqlErrMsg(tscGetErrorMsgPayload(pCmd), msg0);
    }
  } else {
    if (size > 2) {
      return invalidSqlErrMsg(tscGetErrorMsgPayload(pCmd), msg3);
    }
  }

  // handle the first part of order by
  tVariant* pVar = taosArrayGet(pSortorder, 0);

  // e.g., order by 1 asc, return directly with out further check.
  if (pVar->nType >= TSDB_DATA_TYPE_TINYINT && pVar->nType <= TSDB_DATA_TYPE_BIGINT) {
    return TSDB_CODE_SUCCESS;
  }

  SStrToken    columnName = {pVar->nLen, pVar->nType, pVar->pz};
  SColumnIndex index = COLUMN_INDEX_INITIALIZER;

  if (UTIL_TABLE_IS_SUPER_TABLE(pTableMetaInfo)) {  // super table query
    if (getColumnIndexByName(pCmd, &columnName, pQueryInfo, &index) != TSDB_CODE_SUCCESS) {
      return invalidSqlErrMsg(tscGetErrorMsgPayload(pCmd), msg1);
    }

    bool orderByTags = false;
    bool orderByTS = false;

    if (index.columnIndex >= tscGetNumOfColumns(pTableMetaInfo->pTableMeta)) {
      int32_t relTagIndex = index.columnIndex - tscGetNumOfColumns(pTableMetaInfo->pTableMeta);
      
      // it is a tag column
      if (pQueryInfo->groupbyExpr.columnInfo == NULL) {
        return invalidSqlErrMsg(tscGetErrorMsgPayload(pCmd), msg2);
      }
      SColIndex* pColIndex = taosArrayGet(pQueryInfo->groupbyExpr.columnInfo, 0);
      if (relTagIndex == pColIndex->colIndex) {
        orderByTags = true;
      }
    } else if (index.columnIndex == TSDB_TBNAME_COLUMN_INDEX) {
      orderByTags = true;
    }

    if (PRIMARYKEY_TIMESTAMP_COL_INDEX == index.columnIndex) {
      orderByTS = true;
    }

    if (!(orderByTags || orderByTS) && !isTopBottomQuery(pQueryInfo)) {
      return invalidSqlErrMsg(tscGetErrorMsgPayload(pCmd), msg3);
    } else {  // order by top/bottom result value column is not supported in case of interval query.
      assert(!(orderByTags && orderByTS));
    }

    size_t s = taosArrayGetSize(pSortorder);
    if (s == 1) {
      if (orderByTags) {
        pQueryInfo->groupbyExpr.orderIndex = index.columnIndex - tscGetNumOfColumns(pTableMetaInfo->pTableMeta);

        tVariantListItem* p1 = taosArrayGet(pQuerySqlNode->pSortOrder, 0);
        pQueryInfo->groupbyExpr.orderType = p1->sortOrder;
      } else if (isTopBottomQuery(pQueryInfo)) {
        /* order of top/bottom query in interval is not valid  */
        SSqlExpr* pExpr = tscSqlExprGet(pQueryInfo, 0);
        assert(pExpr->functionId == TSDB_FUNC_TS);

        pExpr = tscSqlExprGet(pQueryInfo, 1);
        if (pExpr->colInfo.colIndex != index.columnIndex && index.columnIndex != PRIMARYKEY_TIMESTAMP_COL_INDEX) {
          return invalidSqlErrMsg(tscGetErrorMsgPayload(pCmd), msg2);
        }

        tVariantListItem* p1 = taosArrayGet(pQuerySqlNode->pSortOrder, 0);
        pQueryInfo->order.order = p1->sortOrder;
        pQueryInfo->order.orderColId = pSchema[index.columnIndex].colId;
        return TSDB_CODE_SUCCESS;
      } else {
        tVariantListItem* p1 = taosArrayGet(pQuerySqlNode->pSortOrder, 0);

        pQueryInfo->order.order = p1->sortOrder;
        pQueryInfo->order.orderColId = PRIMARYKEY_TIMESTAMP_COL_INDEX;

        // orderby ts query on super table
        if (tscOrderedProjectionQueryOnSTable(pQueryInfo, 0)) {
          addPrimaryTsColIntoResult(pQueryInfo);
        }
      }
    }

    if (s == 2) {
      tVariantListItem *pItem = taosArrayGet(pQuerySqlNode->pSortOrder, 0);
      if (orderByTags) {
        pQueryInfo->groupbyExpr.orderIndex = index.columnIndex - tscGetNumOfColumns(pTableMetaInfo->pTableMeta);
        pQueryInfo->groupbyExpr.orderType = pItem->sortOrder;
      } else {
        pQueryInfo->order.order = pItem->sortOrder;
        pQueryInfo->order.orderColId = PRIMARYKEY_TIMESTAMP_COL_INDEX;
      }

      pItem = taosArrayGet(pQuerySqlNode->pSortOrder, 1);
      tVariant* pVar2 = &pItem->pVar;
      SStrToken cname = {pVar2->nLen, pVar2->nType, pVar2->pz};
      if (getColumnIndexByName(pCmd, &cname, pQueryInfo, &index) != TSDB_CODE_SUCCESS) {
        return invalidSqlErrMsg(tscGetErrorMsgPayload(pCmd), msg1);
      }

      if (index.columnIndex != PRIMARYKEY_TIMESTAMP_COL_INDEX) {
        return invalidSqlErrMsg(tscGetErrorMsgPayload(pCmd), msg2);
      } else {
        tVariantListItem* p1 = taosArrayGet(pSortorder, 1);
        pQueryInfo->order.order = p1->sortOrder;
        pQueryInfo->order.orderColId = PRIMARYKEY_TIMESTAMP_COL_INDEX;
      }
    }

  } else {  // meter query
    if (getColumnIndexByName(pCmd, &columnName, pQueryInfo, &index) != TSDB_CODE_SUCCESS) {
      return invalidSqlErrMsg(tscGetErrorMsgPayload(pCmd), msg1);
    }

    if (index.columnIndex != PRIMARYKEY_TIMESTAMP_COL_INDEX && !isTopBottomQuery(pQueryInfo)) {
      return invalidSqlErrMsg(tscGetErrorMsgPayload(pCmd), msg2);
    }

    if (isTopBottomQuery(pQueryInfo)) {
      /* order of top/bottom query in interval is not valid  */
      SSqlExpr* pExpr = tscSqlExprGet(pQueryInfo, 0);
      assert(pExpr->functionId == TSDB_FUNC_TS);

      pExpr = tscSqlExprGet(pQueryInfo, 1);
      if (pExpr->colInfo.colIndex != index.columnIndex && index.columnIndex != PRIMARYKEY_TIMESTAMP_COL_INDEX) {
        return invalidSqlErrMsg(tscGetErrorMsgPayload(pCmd), msg2);
      }

      tVariantListItem* pItem = taosArrayGet(pQuerySqlNode->pSortOrder, 0);
      pQueryInfo->order.order = pItem->sortOrder;
      pQueryInfo->order.orderColId = pSchema[index.columnIndex].colId;
      return TSDB_CODE_SUCCESS;
    }

    tVariantListItem* pItem = taosArrayGet(pQuerySqlNode->pSortOrder, 0);
    pQueryInfo->order.order = pItem->sortOrder;
  }

  return TSDB_CODE_SUCCESS;
}

int32_t setAlterTableInfo(SSqlObj* pSql, struct SSqlInfo* pInfo) {
  const int32_t DEFAULT_TABLE_INDEX = 0;

  const char* msg1 = "invalid table name";
  const char* msg3 = "manipulation of tag available for super table";
  const char* msg4 = "set tag value only available for table";
  const char* msg5 = "only support add one tag";
  const char* msg6 = "column can only be modified by super table";
  
  const char* msg7 = "no tags can be dropped";
  const char* msg8 = "only support one tag";
  const char* msg9 = "tag name too long";
  
  const char* msg10 = "invalid tag name";
  const char* msg11 = "primary tag cannot be dropped";
  const char* msg12 = "update normal column not supported";
  const char* msg13 = "invalid tag value";
  const char* msg14 = "tag value too long";
  
  const char* msg15 = "no columns can be dropped";
  const char* msg16 = "only support one column";
  const char* msg17 = "invalid column name";
  const char* msg18 = "primary timestamp column cannot be dropped";
  const char* msg19 = "invalid new tag name";
  const char* msg20 = "table is not super table";

  int32_t code = TSDB_CODE_SUCCESS;

  SSqlCmd*        pCmd = &pSql->cmd;
  SAlterTableInfo* pAlterSQL = pInfo->pAlterInfo;
  SQueryInfo*     pQueryInfo = tscGetQueryInfoDetail(pCmd, 0);

  STableMetaInfo* pTableMetaInfo = tscGetMetaInfo(pQueryInfo, DEFAULT_TABLE_INDEX);

  if (tscValidateName(&(pAlterSQL->name)) != TSDB_CODE_SUCCESS) {
    return invalidSqlErrMsg(tscGetErrorMsgPayload(pCmd), msg1);
  }

  code = tscSetTableFullName(pTableMetaInfo, &(pAlterSQL->name), pSql);
  if (code != TSDB_CODE_SUCCESS) {
    return code;
  }

  code = tscGetTableMeta(pSql, pTableMetaInfo);
  if (code != TSDB_CODE_SUCCESS) {
    return code;
  }

  STableMeta* pTableMeta = pTableMetaInfo->pTableMeta;

  if (pAlterSQL->tableType == TSDB_SUPER_TABLE && !(UTIL_TABLE_IS_SUPER_TABLE(pTableMetaInfo))) {
    return invalidSqlErrMsg(tscGetErrorMsgPayload(pCmd), msg20);
  }

  if (pAlterSQL->type == TSDB_ALTER_TABLE_ADD_TAG_COLUMN || pAlterSQL->type == TSDB_ALTER_TABLE_DROP_TAG_COLUMN ||
      pAlterSQL->type == TSDB_ALTER_TABLE_CHANGE_TAG_COLUMN) {
    if (UTIL_TABLE_IS_NORMAL_TABLE(pTableMetaInfo)) {
      return invalidSqlErrMsg(tscGetErrorMsgPayload(pCmd), msg3);
    }
  } else if ((pAlterSQL->type == TSDB_ALTER_TABLE_UPDATE_TAG_VAL) && (UTIL_TABLE_IS_SUPER_TABLE(pTableMetaInfo))) {
    return invalidSqlErrMsg(tscGetErrorMsgPayload(pCmd), msg4);
  } else if ((pAlterSQL->type == TSDB_ALTER_TABLE_ADD_COLUMN || pAlterSQL->type == TSDB_ALTER_TABLE_DROP_COLUMN) &&
             UTIL_TABLE_IS_CHILD_TABLE(pTableMetaInfo)) {
    return invalidSqlErrMsg(tscGetErrorMsgPayload(pCmd), msg6);
  }

  if (pAlterSQL->type == TSDB_ALTER_TABLE_ADD_TAG_COLUMN) {
    SArray* pFieldList = pAlterSQL->pAddColumns;
    if (taosArrayGetSize(pFieldList) > 1) {
      return invalidSqlErrMsg(tscGetErrorMsgPayload(pCmd), msg5);
    }

    TAOS_FIELD* p = taosArrayGet(pFieldList, 0);
    if (!validateOneTags(pCmd, p)) {
      return TSDB_CODE_TSC_INVALID_SQL;
    }
  
    tscFieldInfoAppend(&pQueryInfo->fieldsInfo, p);
  } else if (pAlterSQL->type == TSDB_ALTER_TABLE_DROP_TAG_COLUMN) {
    if (tscGetNumOfTags(pTableMeta) == 1) {
      return invalidSqlErrMsg(tscGetErrorMsgPayload(pCmd), msg7);
    }

    // numOfTags == 1
    if (taosArrayGetSize(pAlterSQL->varList) > 1) {
      return invalidSqlErrMsg(tscGetErrorMsgPayload(pCmd), msg8);
    }

    tVariantListItem* pItem = taosArrayGet(pAlterSQL->varList, 0);
    if (pItem->pVar.nLen >= TSDB_COL_NAME_LEN) {
      return invalidSqlErrMsg(tscGetErrorMsgPayload(pCmd), msg9);
    }

    SColumnIndex index = COLUMN_INDEX_INITIALIZER;
    SStrToken    name = {.z = pItem->pVar.pz, .n = pItem->pVar.nLen, .type = TK_STRING};

    if (getColumnIndexByName(pCmd, &name, pQueryInfo, &index) != TSDB_CODE_SUCCESS) {
      return TSDB_CODE_TSC_INVALID_SQL;
    }

    int32_t numOfCols = tscGetNumOfColumns(pTableMeta);
    if (index.columnIndex < numOfCols) {
      return invalidSqlErrMsg(tscGetErrorMsgPayload(pCmd), msg10);
    } else if (index.columnIndex == numOfCols) {
      return invalidSqlErrMsg(tscGetErrorMsgPayload(pCmd), msg11);
    }

    char name1[128] = {0};
    strncpy(name1, pItem->pVar.pz, pItem->pVar.nLen);
  
    TAOS_FIELD f = tscCreateField(TSDB_DATA_TYPE_INT, name1, tDataTypes[TSDB_DATA_TYPE_INT].bytes);
    tscFieldInfoAppend(&pQueryInfo->fieldsInfo, &f);
  } else if (pAlterSQL->type == TSDB_ALTER_TABLE_CHANGE_TAG_COLUMN) {
    SArray* pVarList = pAlterSQL->varList;
    if (taosArrayGetSize(pVarList) > 2) {
      return TSDB_CODE_TSC_INVALID_SQL;
    }

    tVariantListItem* pSrcItem = taosArrayGet(pAlterSQL->varList, 0);
    tVariantListItem* pDstItem = taosArrayGet(pAlterSQL->varList, 1);

    if (pSrcItem->pVar.nLen >= TSDB_COL_NAME_LEN || pDstItem->pVar.nLen >= TSDB_COL_NAME_LEN) {
      return invalidSqlErrMsg(tscGetErrorMsgPayload(pCmd), msg9);
    }

    if (pSrcItem->pVar.nType != TSDB_DATA_TYPE_BINARY || pDstItem->pVar.nType != TSDB_DATA_TYPE_BINARY) {
      return invalidSqlErrMsg(tscGetErrorMsgPayload(pCmd), msg10);
    }

    SColumnIndex srcIndex = COLUMN_INDEX_INITIALIZER;
    SColumnIndex destIndex = COLUMN_INDEX_INITIALIZER;

    SStrToken srcToken = {.z = pSrcItem->pVar.pz, .n = pSrcItem->pVar.nLen, .type = TK_STRING};
    if (getColumnIndexByName(pCmd, &srcToken, pQueryInfo, &srcIndex) != TSDB_CODE_SUCCESS) {
      return invalidSqlErrMsg(tscGetErrorMsgPayload(pCmd), msg17);
    }

    SStrToken destToken = {.z = pDstItem->pVar.pz, .n = pDstItem->pVar.nLen, .type = TK_STRING};
    if (getColumnIndexByName(pCmd, &destToken, pQueryInfo, &destIndex) == TSDB_CODE_SUCCESS) {
      return invalidSqlErrMsg(tscGetErrorMsgPayload(pCmd), msg19);
    }

    tVariantListItem* pItem = taosArrayGet(pVarList, 0);

    char name[TSDB_COL_NAME_LEN] = {0};
    strncpy(name, pItem->pVar.pz, pItem->pVar.nLen);
    TAOS_FIELD f = tscCreateField(TSDB_DATA_TYPE_INT, name, tDataTypes[TSDB_DATA_TYPE_INT].bytes);
    tscFieldInfoAppend(&pQueryInfo->fieldsInfo, &f);

    pItem = taosArrayGet(pVarList, 1);
    memset(name, 0, tListLen(name));

    strncpy(name, pItem->pVar.pz, pItem->pVar.nLen);
    f = tscCreateField(TSDB_DATA_TYPE_INT, name, tDataTypes[TSDB_DATA_TYPE_INT].bytes);
    tscFieldInfoAppend(&pQueryInfo->fieldsInfo, &f);
  } else if (pAlterSQL->type == TSDB_ALTER_TABLE_UPDATE_TAG_VAL) {
    // Note: update can only be applied to table not super table.
    // the following is used to handle tags value for table created according to super table
    pCmd->command = TSDB_SQL_UPDATE_TAGS_VAL;
    
    SArray* pVarList = pAlterSQL->varList;
    tVariantListItem* item = taosArrayGet(pVarList, 0);
    int16_t       numOfTags = tscGetNumOfTags(pTableMeta);

    SColumnIndex columnIndex = COLUMN_INDEX_INITIALIZER;
    SStrToken    name = {.type = TK_STRING, .z = item->pVar.pz, .n = item->pVar.nLen};
    if (getColumnIndexByName(pCmd, &name, pQueryInfo, &columnIndex) != TSDB_CODE_SUCCESS) {
      return TSDB_CODE_TSC_INVALID_SQL;
    }

    if (columnIndex.columnIndex < tscGetNumOfColumns(pTableMeta)) {
      return invalidSqlErrMsg(tscGetErrorMsgPayload(pCmd), msg12);
    }

    tVariantListItem* pItem = taosArrayGet(pVarList, 1);
    SSchema* pTagsSchema = tscGetTableColumnSchema(pTableMetaInfo->pTableMeta, columnIndex.columnIndex);
    pAlterSQL->tagData.data = calloc(1, pTagsSchema->bytes * TSDB_NCHAR_SIZE + VARSTR_HEADER_SIZE);

    if (tVariantDump(&pItem->pVar, pAlterSQL->tagData.data, pTagsSchema->type, true) != TSDB_CODE_SUCCESS) {
      return invalidSqlErrMsg(tscGetErrorMsgPayload(pCmd), msg13);
    }
    
    pAlterSQL->tagData.dataLen = pTagsSchema->bytes;

    // validate the length of binary
    if ((pTagsSchema->type == TSDB_DATA_TYPE_BINARY || pTagsSchema->type == TSDB_DATA_TYPE_NCHAR) &&
        varDataTLen(pAlterSQL->tagData.data) > pTagsSchema->bytes) {
      return invalidSqlErrMsg(tscGetErrorMsgPayload(pCmd), msg14);
    }

    int32_t schemaLen = sizeof(STColumn) * numOfTags;
    int32_t size = sizeof(SUpdateTableTagValMsg) + pTagsSchema->bytes + schemaLen + TSDB_EXTRA_PAYLOAD_SIZE;

    if (TSDB_CODE_SUCCESS != tscAllocPayload(pCmd, size)) {
      tscError("%p failed to malloc for alter table msg", pSql);
      return TSDB_CODE_TSC_OUT_OF_MEMORY;
    }

    SUpdateTableTagValMsg* pUpdateMsg = (SUpdateTableTagValMsg*) pCmd->payload;
    pUpdateMsg->head.vgId = htonl(pTableMeta->vgId);
    pUpdateMsg->tid       = htonl(pTableMeta->id.tid);
    pUpdateMsg->uid       = htobe64(pTableMeta->id.uid);
    pUpdateMsg->colId     = htons(pTagsSchema->colId);
    pUpdateMsg->type      = pTagsSchema->type;
    pUpdateMsg->bytes     = htons(pTagsSchema->bytes);
    pUpdateMsg->tversion  = htons(pTableMeta->tversion);
    pUpdateMsg->numOfTags = htons(numOfTags);
    pUpdateMsg->schemaLen = htonl(schemaLen);

    // the schema is located after the msg body, then followed by true tag value
    char* d = pUpdateMsg->data;
    SSchema* pTagCols = tscGetTableTagSchema(pTableMeta);
    for (int i = 0; i < numOfTags; ++i) {
      STColumn* pCol = (STColumn*) d;
      pCol->colId = htons(pTagCols[i].colId);
      pCol->bytes = htons(pTagCols[i].bytes);
      pCol->type  = pTagCols[i].type;
      pCol->offset = 0;

      d += sizeof(STColumn);
    }

    // copy the tag value to msg body
    pItem = taosArrayGet(pVarList, 1);
    tVariantDump(&pItem->pVar, pUpdateMsg->data + schemaLen, pTagsSchema->type, true);
    
    int32_t len = 0;
    if (pTagsSchema->type != TSDB_DATA_TYPE_BINARY && pTagsSchema->type != TSDB_DATA_TYPE_NCHAR) {
      len = tDataTypes[pTagsSchema->type].bytes;
    } else {
      len = varDataTLen(pUpdateMsg->data + schemaLen);
    }
    
    pUpdateMsg->tagValLen = htonl(len);  // length may be changed after dump data
    
    int32_t total = sizeof(SUpdateTableTagValMsg) + len + schemaLen;
    pUpdateMsg->head.contLen = htonl(total);
    
  } else if (pAlterSQL->type == TSDB_ALTER_TABLE_ADD_COLUMN) {
    SArray* pFieldList = pAlterSQL->pAddColumns;
    if (taosArrayGetSize(pFieldList) > 1) {
      const char* msg = "only support add one column";
      return invalidSqlErrMsg(tscGetErrorMsgPayload(pCmd), msg);
    }

    TAOS_FIELD* p = taosArrayGet(pFieldList, 0);
    if (!validateOneColumn(pCmd, p)) {
      return TSDB_CODE_TSC_INVALID_SQL;
    }
  
    tscFieldInfoAppend(&pQueryInfo->fieldsInfo, p);
  } else if (pAlterSQL->type == TSDB_ALTER_TABLE_DROP_COLUMN) {
    if (tscGetNumOfColumns(pTableMeta) == TSDB_MIN_COLUMNS) {  //
      return invalidSqlErrMsg(tscGetErrorMsgPayload(pCmd), msg15);
    }

    size_t size = taosArrayGetSize(pAlterSQL->varList);
    if (size > 1) {
      return invalidSqlErrMsg(tscGetErrorMsgPayload(pCmd), msg16);
    }

    tVariantListItem* pItem = taosArrayGet(pAlterSQL->varList, 0);

    SColumnIndex columnIndex = COLUMN_INDEX_INITIALIZER;
    SStrToken    name = {.type = TK_STRING, .z = pItem->pVar.pz, .n = pItem->pVar.nLen};
    if (getColumnIndexByName(pCmd, &name, pQueryInfo, &columnIndex) != TSDB_CODE_SUCCESS) {
      return invalidSqlErrMsg(tscGetErrorMsgPayload(pCmd), msg17);
    }

    if (columnIndex.columnIndex == PRIMARYKEY_TIMESTAMP_COL_INDEX) {
      return invalidSqlErrMsg(tscGetErrorMsgPayload(pCmd), msg18);
    }

    char name1[TSDB_COL_NAME_LEN] = {0};
    tstrncpy(name1, pItem->pVar.pz, sizeof(name1));
    TAOS_FIELD f = tscCreateField(TSDB_DATA_TYPE_INT, name1, tDataTypes[TSDB_DATA_TYPE_INT].bytes);
    tscFieldInfoAppend(&pQueryInfo->fieldsInfo, &f);
  }

  return TSDB_CODE_SUCCESS;
}

int32_t validateSqlFunctionInStreamSql(SSqlCmd* pCmd, SQueryInfo* pQueryInfo) {
  const char* msg0 = "sample interval can not be less than 10ms.";
  const char* msg1 = "functions not allowed in select clause";

  if (pQueryInfo->interval.interval != 0 && pQueryInfo->interval.interval < 10 &&
     pQueryInfo->interval.intervalUnit != 'n' &&
     pQueryInfo->interval.intervalUnit != 'y') {
    return invalidSqlErrMsg(tscGetErrorMsgPayload(pCmd), msg0);
  }
  
  size_t size = taosArrayGetSize(pQueryInfo->exprList);
  for (int32_t i = 0; i < size; ++i) {
    int32_t functId = tscSqlExprGet(pQueryInfo, i)->functionId;
    if (!IS_STREAM_QUERY_VALID(aAggs[functId].status)) {
      return invalidSqlErrMsg(tscGetErrorMsgPayload(pCmd), msg1);
    }
  }

  return TSDB_CODE_SUCCESS;
}

int32_t validateFunctionsInIntervalOrGroupbyQuery(SSqlCmd* pCmd, SQueryInfo* pQueryInfo) {
  bool        isProjectionFunction = false;
  const char* msg1 = "column projection is not compatible with interval";

  // multi-output set/ todo refactor
  size_t size = taosArrayGetSize(pQueryInfo->exprList);
  
  for (int32_t k = 0; k < size; ++k) {
    SSqlExpr* pExpr = tscSqlExprGet(pQueryInfo, k);

    // projection query on primary timestamp, the selectivity function needs to be present.
    if (pExpr->functionId == TSDB_FUNC_PRJ && pExpr->colInfo.colId == PRIMARYKEY_TIMESTAMP_COL_INDEX) {
      bool hasSelectivity = false;
      for (int32_t j = 0; j < size; ++j) {
        SSqlExpr* pEx = tscSqlExprGet(pQueryInfo, j);
        if ((aAggs[pEx->functionId].status & TSDB_FUNCSTATE_SELECTIVITY) == TSDB_FUNCSTATE_SELECTIVITY) {
          hasSelectivity = true;
          break;
        }
      }

      if (hasSelectivity) {
        continue;
      }
    }

    if ((pExpr->functionId == TSDB_FUNC_PRJ && pExpr->numOfParams == 0) || pExpr->functionId == TSDB_FUNC_DIFF ||
        pExpr->functionId == TSDB_FUNC_ARITHM) {
      isProjectionFunction = true;
    }
  }

  if (isProjectionFunction) {
    invalidSqlErrMsg(tscGetErrorMsgPayload(pCmd), msg1);
  }

  return isProjectionFunction == true ? TSDB_CODE_TSC_INVALID_SQL : TSDB_CODE_SUCCESS;
}

typedef struct SDNodeDynConfOption {
  char*   name;  // command name
  int32_t len;   // name string length
} SDNodeDynConfOption;


int32_t validateEp(char* ep) {  
  char buf[TSDB_EP_LEN + 1] = {0};
  tstrncpy(buf, ep, TSDB_EP_LEN);

  char* pos = strchr(buf, ':');
  if (NULL == pos) {
    int32_t val = strtol(ep, NULL, 10);
    if (val <= 0 || val > 65536) {
      return TSDB_CODE_TSC_INVALID_SQL;
    }
  } else {
    uint16_t port = atoi(pos + 1);
    if (0 == port) {
      return TSDB_CODE_TSC_INVALID_SQL;
    }
  }

  return TSDB_CODE_SUCCESS;
}

int32_t validateDNodeConfig(SMiscInfo* pOptions) {
  int32_t numOfToken = (int32_t) taosArrayGetSize(pOptions->a);

  if (numOfToken < 2 || numOfToken > 3) {
    return TSDB_CODE_TSC_INVALID_SQL;
  }

  const int tokenLogEnd = 2;
  const int tokenBalance = 2;
  const int tokenMonitor = 3;
  const int tokenDebugFlag = 4;
  const int tokenDebugFlagEnd = 20;
  const SDNodeDynConfOption cfgOptions[] = {
      {"resetLog", 8},    {"resetQueryCache", 15},  {"balance", 7},     {"monitor", 7},
      {"debugFlag", 9},   {"monDebugFlag", 12},     {"vDebugFlag", 10}, {"mDebugFlag", 10},
      {"cDebugFlag", 10}, {"httpDebugFlag", 13},    {"qDebugflag", 10}, {"sdbDebugFlag", 12},
      {"uDebugFlag", 10}, {"tsdbDebugFlag", 13},    {"sDebugflag", 10}, {"rpcDebugFlag", 12},
      {"dDebugFlag", 10}, {"mqttDebugFlag", 13},    {"wDebugFlag", 10}, {"tmrDebugFlag", 12},
      {"cqDebugFlag", 11},
  };

  SStrToken* pOptionToken = taosArrayGet(pOptions->a, 1);

  if (numOfToken == 2) {
    // reset log and reset query cache does not need value
    for (int32_t i = 0; i < tokenLogEnd; ++i) {
      const SDNodeDynConfOption* pOption = &cfgOptions[i];
      if ((strncasecmp(pOption->name, pOptionToken->z, pOptionToken->n) == 0) && (pOption->len == pOptionToken->n)) {
        return TSDB_CODE_SUCCESS;
      }
    }
  } else if ((strncasecmp(cfgOptions[tokenBalance].name, pOptionToken->z, pOptionToken->n) == 0) &&
             (cfgOptions[tokenBalance].len == pOptionToken->n)) {
    SStrToken* pValToken = taosArrayGet(pOptions->a, 2);
    int32_t vnodeId = 0;
    int32_t dnodeId = 0;
    strdequote(pValToken->z);
    bool parseOk = taosCheckBalanceCfgOptions(pValToken->z, &vnodeId, &dnodeId);
    if (!parseOk) {
      return TSDB_CODE_TSC_INVALID_SQL;  // options value is invalid
    }
    return TSDB_CODE_SUCCESS;
  } else if ((strncasecmp(cfgOptions[tokenMonitor].name, pOptionToken->z, pOptionToken->n) == 0) &&
             (cfgOptions[tokenMonitor].len == pOptionToken->n)) {
    SStrToken* pValToken = taosArrayGet(pOptions->a, 2);
    int32_t    val = strtol(pValToken->z, NULL, 10);
    if (val != 0 && val != 1) {
      return TSDB_CODE_TSC_INVALID_SQL;  // options value is invalid
    }
    return TSDB_CODE_SUCCESS;
  } else {
    SStrToken* pValToken = taosArrayGet(pOptions->a, 2);

    int32_t val = strtol(pValToken->z, NULL, 10);
    if (val < 0 || val > 256) {
      /* options value is out of valid range */
      return TSDB_CODE_TSC_INVALID_SQL;
    }

    for (int32_t i = tokenDebugFlag; i < tokenDebugFlagEnd; ++i) {
      const SDNodeDynConfOption* pOption = &cfgOptions[i];

      // options is valid
      if ((strncasecmp(pOption->name, pOptionToken->z, pOptionToken->n) == 0) && (pOption->len == pOptionToken->n)) {
        return TSDB_CODE_SUCCESS;
      }
    }
  }

  return TSDB_CODE_TSC_INVALID_SQL;
}

int32_t validateLocalConfig(SMiscInfo* pOptions) {
  int32_t numOfToken = (int32_t) taosArrayGetSize(pOptions->a);
  if (numOfToken < 1 || numOfToken > 2) {
    return TSDB_CODE_TSC_INVALID_SQL;
  }

  SDNodeDynConfOption LOCAL_DYNAMIC_CFG_OPTIONS[6] = {{"resetLog", 8},    {"rpcDebugFlag", 12}, {"tmrDebugFlag", 12},
                                                      {"cDebugFlag", 10}, {"uDebugFlag", 10},   {"debugFlag", 9}};


  SStrToken* pOptionToken = taosArrayGet(pOptions->a, 0);

  if (numOfToken == 1) {
    // reset log does not need value
    for (int32_t i = 0; i < 1; ++i) {
      SDNodeDynConfOption* pOption = &LOCAL_DYNAMIC_CFG_OPTIONS[i];
      if ((pOption->len == pOptionToken->n) &&
              (strncasecmp(pOption->name, pOptionToken->z, pOptionToken->n) == 0)) {
        return TSDB_CODE_SUCCESS;
      }
    }
  } else {
    SStrToken* pValToken = taosArrayGet(pOptions->a, 1);

    int32_t val = strtol(pValToken->z, NULL, 10);
    if (!validateDebugFlag(val)) {
      return TSDB_CODE_TSC_INVALID_SQL;
    }

    for (int32_t i = 1; i < tListLen(LOCAL_DYNAMIC_CFG_OPTIONS); ++i) {
      SDNodeDynConfOption* pOption = &LOCAL_DYNAMIC_CFG_OPTIONS[i];
      if ((pOption->len == pOptionToken->n)
              && (strncasecmp(pOption->name, pOptionToken->z, pOptionToken->n) == 0)) {
        return TSDB_CODE_SUCCESS;
      }
    }
  }
  return TSDB_CODE_TSC_INVALID_SQL;
}

int32_t validateColumnName(char* name) {
  bool ret = isKeyWord(name, (int32_t)strlen(name));
  if (ret) {
    return TSDB_CODE_TSC_INVALID_SQL;
  }

  SStrToken token = {.z = name};
  token.n = tSQLGetToken(name, &token.type);

  if (token.type != TK_STRING && token.type != TK_ID) {
    return TSDB_CODE_TSC_INVALID_SQL;
  }

  if (token.type == TK_STRING) {
    strdequote(token.z);
    strntolower(token.z, token.z, token.n);
    token.n = (uint32_t)strtrim(token.z);

    int32_t k = tSQLGetToken(token.z, &token.type);
    if (k != token.n) {
      return TSDB_CODE_TSC_INVALID_SQL;
    }

    return validateColumnName(token.z);
  } else {
    if (isNumber(&token)) {
      return TSDB_CODE_TSC_INVALID_SQL;
    }
  }

  return TSDB_CODE_SUCCESS;
}

bool hasTimestampForPointInterpQuery(SQueryInfo* pQueryInfo) {
  if (!tscIsPointInterpQuery(pQueryInfo)) {
    return true;
  }

  return (pQueryInfo->window.skey == pQueryInfo->window.ekey) && (pQueryInfo->window.skey != 0);
}

int32_t parseLimitClause(SSqlCmd* pCmd, SQueryInfo* pQueryInfo, int32_t clauseIndex, SQuerySqlNode* pQuerySqlNode, SSqlObj* pSql) {
  STableMetaInfo* pTableMetaInfo = tscGetMetaInfo(pQueryInfo, 0);

  const char* msg0 = "soffset/offset can not be less than 0";
  const char* msg1 = "slimit/soffset only available for STable query";
  const char* msg2 = "slimit/soffset can not apply to projection query";

  // handle the limit offset value, validate the limit
  pQueryInfo->limit = pQuerySqlNode->limit;
  pQueryInfo->clauseLimit = pQueryInfo->limit.limit;
  pQueryInfo->slimit = pQuerySqlNode->slimit;
  
  tscDebug("%p limit:%" PRId64 ", offset:%" PRId64 " slimit:%" PRId64 ", soffset:%" PRId64, pSql, pQueryInfo->limit.limit,
      pQueryInfo->limit.offset, pQueryInfo->slimit.limit, pQueryInfo->slimit.offset);
  
  if (pQueryInfo->slimit.offset < 0 || pQueryInfo->limit.offset < 0) {
    return invalidSqlErrMsg(tscGetErrorMsgPayload(pCmd), msg0);
  }

  if (pQueryInfo->limit.limit == 0) {
    tscDebug("%p limit 0, no output result", pSql);
    pQueryInfo->command = TSDB_SQL_RETRIEVE_EMPTY_RESULT;
    return TSDB_CODE_SUCCESS;
  }

  // todo refactor
  if (UTIL_TABLE_IS_SUPER_TABLE(pTableMetaInfo)) {
    if (!tscQueryTags(pQueryInfo)) {  // local handle the super table tag query
      if (tscIsProjectionQueryOnSTable(pQueryInfo, 0)) {
        if (pQueryInfo->slimit.limit > 0 || pQueryInfo->slimit.offset > 0) {
          return invalidSqlErrMsg(tscGetErrorMsgPayload(pCmd), msg2);
        }

        // for projection query on super table, all queries are subqueries
        if (tscNonOrderedProjectionQueryOnSTable(pQueryInfo, 0) &&
            !TSDB_QUERY_HAS_TYPE(pQueryInfo->type, TSDB_QUERY_TYPE_JOIN_QUERY)) {
          pQueryInfo->type |= TSDB_QUERY_TYPE_SUBQUERY;
        }
      }
    }

    if (pQueryInfo->slimit.limit == 0) {
      tscDebug("%p slimit 0, no output result", pSql);
      pQueryInfo->command = TSDB_SQL_RETRIEVE_EMPTY_RESULT;
      return TSDB_CODE_SUCCESS;
    }

    /*
     * Get the distribution of all tables among all available virtual nodes that are qualified for the query condition
     * and created according to this super table from management node.
     * And then launching multiple async-queries against all qualified virtual nodes, during the first-stage
     * query operation.
     */
    int32_t code = tscGetSTableVgroupInfo(pSql, clauseIndex);
    if (code != TSDB_CODE_SUCCESS) {
      return code;
    }

    // No tables included. No results generated. Query results are empty.
    if (pTableMetaInfo->vgroupList->numOfVgroups == 0) {
      tscDebug("%p no table in super table, no output result", pSql);
      pQueryInfo->command = TSDB_SQL_RETRIEVE_EMPTY_RESULT;
      return TSDB_CODE_SUCCESS;
    }

    // keep original limitation value in globalLimit
    pQueryInfo->clauseLimit = pQueryInfo->limit.limit;
    pQueryInfo->prjOffset   = pQueryInfo->limit.offset;
    pQueryInfo->vgroupLimit = -1;

    if (tscOrderedProjectionQueryOnSTable(pQueryInfo, 0)) {
      /*
       * the offset value should be removed during retrieve data from virtual node, since the
       * global order are done in client side, so the offset is applied at the client side
       * However, note that the maximum allowed number of result for each table should be less
       * than or equal to the value of limit.
       */
      if (pQueryInfo->limit.limit > 0) {
        pQueryInfo->vgroupLimit = pQueryInfo->limit.limit + pQueryInfo->limit.offset;
        pQueryInfo->limit.limit = -1;
      }

      pQueryInfo->limit.offset = 0;
    }
  } else {
    if (pQueryInfo->slimit.limit != -1 || pQueryInfo->slimit.offset != 0) {
      return invalidSqlErrMsg(tscGetErrorMsgPayload(pCmd), msg1);
    }
  }

  return TSDB_CODE_SUCCESS;
}

static int32_t setKeepOption(SSqlCmd* pCmd, SCreateDbMsg* pMsg, SCreateDbInfo* pCreateDb) {
  const char* msg = "invalid number of options";

  pMsg->daysToKeep = htonl(-1);
  pMsg->daysToKeep1 = htonl(-1);
  pMsg->daysToKeep2 = htonl(-1);

  SArray* pKeep = pCreateDb->keep;
  if (pKeep != NULL) {
    size_t s = taosArrayGetSize(pKeep);
    tVariantListItem* p0 = taosArrayGet(pKeep, 0);
    switch (s) {
      case 1: {
        pMsg->daysToKeep = htonl((int32_t)p0->pVar.i64);
      }
        break;
      case 2: {
        tVariantListItem* p1 = taosArrayGet(pKeep, 1);
        pMsg->daysToKeep = htonl((int32_t)p0->pVar.i64);
        pMsg->daysToKeep1 = htonl((int32_t)p1->pVar.i64);
        break;
      }
      case 3: {
        tVariantListItem* p1 = taosArrayGet(pKeep, 1);
        tVariantListItem* p2 = taosArrayGet(pKeep, 2);

        pMsg->daysToKeep = htonl((int32_t)p0->pVar.i64);
        pMsg->daysToKeep1 = htonl((int32_t)p1->pVar.i64);
        pMsg->daysToKeep2 = htonl((int32_t)p2->pVar.i64);
        break;
      }
      default: { return invalidSqlErrMsg(tscGetErrorMsgPayload(pCmd), msg); }
    }
  }

  return TSDB_CODE_SUCCESS;
}

static int32_t setTimePrecision(SSqlCmd* pCmd, SCreateDbMsg* pMsg, SCreateDbInfo* pCreateDbInfo) {
  const char* msg = "invalid time precision";

  pMsg->precision = TSDB_TIME_PRECISION_MILLI;  // millisecond by default

  SStrToken* pToken = &pCreateDbInfo->precision;
  if (pToken->n > 0) {
    pToken->n = strdequote(pToken->z);

    if (strncmp(pToken->z, TSDB_TIME_PRECISION_MILLI_STR, pToken->n) == 0 &&
        strlen(TSDB_TIME_PRECISION_MILLI_STR) == pToken->n) {
      // time precision for this db: million second
      pMsg->precision = TSDB_TIME_PRECISION_MILLI;
    } else if (strncmp(pToken->z, TSDB_TIME_PRECISION_MICRO_STR, pToken->n) == 0 &&
               strlen(TSDB_TIME_PRECISION_MICRO_STR) == pToken->n) {
      pMsg->precision = TSDB_TIME_PRECISION_MICRO;
    } else {
      return invalidSqlErrMsg(tscGetErrorMsgPayload(pCmd), msg);
    }
  }

  return TSDB_CODE_SUCCESS;
}

static void setCreateDBOption(SCreateDbMsg* pMsg, SCreateDbInfo* pCreateDb) {
  pMsg->maxTables = htonl(-1);  // max tables can not be set anymore
  pMsg->cacheBlockSize = htonl(pCreateDb->cacheBlockSize);
  pMsg->totalBlocks = htonl(pCreateDb->numOfBlocks);
  pMsg->daysPerFile = htonl(pCreateDb->daysPerFile);
  pMsg->commitTime = htonl((int32_t)pCreateDb->commitTime);
  pMsg->minRowsPerFileBlock = htonl(pCreateDb->minRowsPerBlock);
  pMsg->maxRowsPerFileBlock = htonl(pCreateDb->maxRowsPerBlock);
  pMsg->fsyncPeriod = htonl(pCreateDb->fsyncPeriod);
  pMsg->compression = pCreateDb->compressionLevel;
  pMsg->walLevel = (char)pCreateDb->walLevel;
  pMsg->replications = pCreateDb->replica;
  pMsg->quorum = pCreateDb->quorum;
  pMsg->ignoreExist = pCreateDb->ignoreExists;
  pMsg->update = pCreateDb->update;
  pMsg->cacheLastRow = pCreateDb->cachelast;
  pMsg->dbType = pCreateDb->dbType;
  pMsg->partitions = htons(pCreateDb->partitions);
}

int32_t parseCreateDBOptions(SSqlCmd* pCmd, SCreateDbInfo* pCreateDbSql) {
  SCreateDbMsg* pMsg = (SCreateDbMsg *)(pCmd->payload);
  setCreateDBOption(pMsg, pCreateDbSql);

  if (setKeepOption(pCmd, pMsg, pCreateDbSql) != TSDB_CODE_SUCCESS) {
    return TSDB_CODE_TSC_INVALID_SQL;
  }

  if (setTimePrecision(pCmd, pMsg, pCreateDbSql) != TSDB_CODE_SUCCESS) {
    return TSDB_CODE_TSC_INVALID_SQL;
  }

  if (tscCheckCreateDbParams(pCmd, pMsg) != TSDB_CODE_SUCCESS) {
    return TSDB_CODE_TSC_INVALID_SQL;
  }

  return TSDB_CODE_SUCCESS;
}

void addGroupInfoForSubquery(SSqlObj* pParentObj, SSqlObj* pSql, int32_t subClauseIndex, int32_t tableIndex) {
  SQueryInfo* pParentQueryInfo = tscGetQueryInfoDetail(&pParentObj->cmd, subClauseIndex);

  if (pParentQueryInfo->groupbyExpr.numOfGroupCols > 0) {
    SQueryInfo* pQueryInfo = tscGetQueryInfoDetail(&pSql->cmd, subClauseIndex);
    SSqlExpr* pExpr = NULL;

    size_t size = taosArrayGetSize(pQueryInfo->exprList);
    if (size > 0) {
      pExpr = tscSqlExprGet(pQueryInfo, (int32_t)size - 1);
    }

    if (pExpr == NULL || pExpr->functionId != TSDB_FUNC_TAG) {
      STableMetaInfo* pTableMetaInfo = tscGetMetaInfo(pParentQueryInfo, tableIndex);

      int16_t colId = tscGetJoinTagColIdByUid(&pQueryInfo->tagCond, pTableMetaInfo->pTableMeta->id.uid);

      SSchema* pTagSchema = tscGetColumnSchemaById(pTableMetaInfo->pTableMeta, colId);
      int16_t colIndex = tscGetTagColIndexById(pTableMetaInfo->pTableMeta, colId);
      SColumnIndex    index = {.tableIndex = 0, .columnIndex = colIndex};

      char*   name = pTagSchema->name;
      int16_t type = pTagSchema->type;
      int16_t bytes = pTagSchema->bytes;

      pExpr = tscSqlExprAppend(pQueryInfo, TSDB_FUNC_TAG, &index, type, bytes, getNewResColId(pQueryInfo), bytes, true);
      pExpr->colInfo.flag = TSDB_COL_TAG;

      // NOTE: tag column does not add to source column list
      SColumnList ids = {0};
      insertResultField(pQueryInfo, (int32_t)size, &ids, bytes, (int8_t)type, name, pExpr);

      int32_t relIndex = index.columnIndex;

      pExpr->colInfo.colIndex = relIndex;
      SColIndex* pColIndex = taosArrayGet(pQueryInfo->groupbyExpr.columnInfo, 0);
      pColIndex->colIndex = relIndex;

      index = (SColumnIndex) {.tableIndex = tableIndex, .columnIndex = relIndex};
      tscColumnListInsert(pTableMetaInfo->tagColList, &index);
    }
  }
}

// limit the output to be 1 for each state value
static void doLimitOutputNormalColOfGroupby(SSqlExpr* pExpr) {
  int32_t outputRow = 1;
  tVariantCreateFromBinary(&pExpr->param[0], (char*)&outputRow, sizeof(int32_t), TSDB_DATA_TYPE_INT);
  pExpr->numOfParams = 1;
}

void doAddGroupColumnForSubquery(SQueryInfo* pQueryInfo, int32_t tagIndex) {
  SColIndex* pColIndex = taosArrayGet(pQueryInfo->groupbyExpr.columnInfo, tagIndex);
  size_t size = tscSqlExprNumOfExprs(pQueryInfo);

  STableMetaInfo* pTableMetaInfo = tscGetMetaInfo(pQueryInfo, 0);

  SSchema*     pSchema = tscGetTableColumnSchema(pTableMetaInfo->pTableMeta, pColIndex->colIndex);
  SColumnIndex colIndex = {.tableIndex = 0, .columnIndex = pColIndex->colIndex};

  tscAddFuncInSelectClause(pQueryInfo, (int32_t)size, TSDB_FUNC_PRJ, &colIndex, pSchema, TSDB_COL_NORMAL);

  int32_t numOfFields = tscNumOfFields(pQueryInfo);
  SInternalField* pInfo = tscFieldInfoGetInternalField(&pQueryInfo->fieldsInfo, numOfFields - 1);

  doLimitOutputNormalColOfGroupby(pInfo->pSqlExpr);
  pInfo->visible = false;
}

static void doUpdateSqlFunctionForTagPrj(SQueryInfo* pQueryInfo) {
  int32_t tagLength = 0;
  size_t size = taosArrayGetSize(pQueryInfo->exprList);

//todo is 0??
  STableMetaInfo* pTableMetaInfo = tscGetMetaInfo(pQueryInfo, 0);
  bool isSTable = UTIL_TABLE_IS_SUPER_TABLE(pTableMetaInfo);

  for (int32_t i = 0; i < size; ++i) {
    SSqlExpr* pExpr = tscSqlExprGet(pQueryInfo, i);
    if (pExpr->functionId == TSDB_FUNC_TAGPRJ || pExpr->functionId == TSDB_FUNC_TAG) {
      pExpr->functionId = TSDB_FUNC_TAG_DUMMY;
      tagLength += pExpr->resBytes;
    } else if (pExpr->functionId == TSDB_FUNC_PRJ && pExpr->colInfo.colId == PRIMARYKEY_TIMESTAMP_COL_INDEX) {
      pExpr->functionId = TSDB_FUNC_TS_DUMMY;
      tagLength += pExpr->resBytes;
    }
  }

  SSchema* pSchema = tscGetTableSchema(pTableMetaInfo->pTableMeta);

  for (int32_t i = 0; i < size; ++i) {
    SSqlExpr* pExpr = tscSqlExprGet(pQueryInfo, i);
    if ((pExpr->functionId != TSDB_FUNC_TAG_DUMMY && pExpr->functionId != TSDB_FUNC_TS_DUMMY) &&
       !(pExpr->functionId == TSDB_FUNC_PRJ && TSDB_COL_IS_UD_COL(pExpr->colInfo.flag))) {
      SSchema* pColSchema = &pSchema[pExpr->colInfo.colIndex];
      getResultDataInfo(pColSchema->type, pColSchema->bytes, pExpr->functionId, (int32_t)pExpr->param[0].i64, &pExpr->resType,
                        &pExpr->resBytes, &pExpr->interBytes, tagLength, isSTable);
    }
  }
}

static int32_t doUpdateSqlFunctionForColPrj(SQueryInfo* pQueryInfo) {
  size_t size = taosArrayGetSize(pQueryInfo->exprList);
  
  for (int32_t i = 0; i < size; ++i) {
    SSqlExpr* pExpr = tscSqlExprGet(pQueryInfo, i);

    if (pExpr->functionId == TSDB_FUNC_PRJ && (!TSDB_COL_IS_UD_COL(pExpr->colInfo.flag) && (pExpr->colInfo.colId != PRIMARYKEY_TIMESTAMP_COL_INDEX))) {
      bool qualifiedCol = false;
      for (int32_t j = 0; j < pQueryInfo->groupbyExpr.numOfGroupCols; ++j) {
        SColIndex* pColIndex = taosArrayGet(pQueryInfo->groupbyExpr.columnInfo, j);
  
        if (pExpr->colInfo.colId == pColIndex->colId) {
          qualifiedCol = true;
          doLimitOutputNormalColOfGroupby(pExpr);
          pExpr->numOfParams = 1;
          break;
        }
      }

      // it is not a tag column/tbname column/user-defined column, return error
      if (!qualifiedCol) {
        return TSDB_CODE_TSC_INVALID_SQL;
      }
    }
  }

  return TSDB_CODE_SUCCESS;
}

static bool tagColumnInGroupby(SSqlGroupbyExpr* pGroupbyExpr, int16_t columnId) {
  for (int32_t j = 0; j < pGroupbyExpr->numOfGroupCols; ++j) {
    SColIndex* pColIndex = taosArrayGet(pGroupbyExpr->columnInfo, j);
  
    if (columnId == pColIndex->colId && TSDB_COL_IS_TAG(pColIndex->flag )) {
      return true;
    }
  }

  return false;
}

static bool onlyTagPrjFunction(SQueryInfo* pQueryInfo) {
  bool hasTagPrj = false;
  bool hasColumnPrj = false;
  
  size_t size = taosArrayGetSize(pQueryInfo->exprList);
  for (int32_t i = 0; i < size; ++i) {
    SSqlExpr* pExpr = tscSqlExprGet(pQueryInfo, i);
    if (pExpr->functionId == TSDB_FUNC_PRJ) {
      hasColumnPrj = true;
    } else if (pExpr->functionId == TSDB_FUNC_TAGPRJ) {
      hasTagPrj = true;
    }
  }

  return (hasTagPrj) && (hasColumnPrj == false);
}

// check if all the tags prj columns belongs to the group by columns
static bool allTagPrjInGroupby(SQueryInfo* pQueryInfo) {
  bool allInGroupby = true;

  size_t size = tscSqlExprNumOfExprs(pQueryInfo);
  for (int32_t i = 0; i < size; ++i) {
    SSqlExpr* pExpr = tscSqlExprGet(pQueryInfo, i);
    if (pExpr->functionId != TSDB_FUNC_TAGPRJ) {
      continue;
    }

    if (!tagColumnInGroupby(&pQueryInfo->groupbyExpr, pExpr->colInfo.colId)) {
      allInGroupby = false;
      break;
    }
  }

  // all selected tag columns belong to the group by columns set, always correct
  return allInGroupby;
}

static void updateTagPrjFunction(SQueryInfo* pQueryInfo) {
  size_t size = taosArrayGetSize(pQueryInfo->exprList);
  
  for (int32_t i = 0; i < size; ++i) {
    SSqlExpr* pExpr = tscSqlExprGet(pQueryInfo, i);
    if (pExpr->functionId == TSDB_FUNC_TAGPRJ) {
      pExpr->functionId = TSDB_FUNC_TAG;
    }
  }
}

/*
 * check for selectivity function + tags column function both exist.
 * 1. tagprj functions are not compatible with aggregated function when missing "group by" clause
 * 2. if selectivity function and tagprj function both exist, there should be only
 *    one selectivity function exists.
 */
static int32_t checkUpdateTagPrjFunctions(SQueryInfo* pQueryInfo, SSqlCmd* pCmd) {
  const char* msg1 = "only one selectivity function allowed in presence of tags function";
  const char* msg3 = "aggregation function should not be mixed up with projection";

  bool    tagTsColExists = false;
  int16_t numOfSelectivity = 0;
  int16_t numOfAggregation = 0;

  size_t numOfExprs = taosArrayGetSize(pQueryInfo->exprList);
  for (int32_t i = 0; i < numOfExprs; ++i) {
    SSqlExpr* pExpr = taosArrayGetP(pQueryInfo->exprList, i);
    if (pExpr->functionId == TSDB_FUNC_TAGPRJ ||
        (pExpr->functionId == TSDB_FUNC_PRJ && pExpr->colInfo.colId == PRIMARYKEY_TIMESTAMP_COL_INDEX)) {
      tagTsColExists = true;  // selectivity + ts/tag column
      break;
    }
  }

  for (int32_t i = 0; i < numOfExprs; ++i) {
    SSqlExpr* pExpr = taosArrayGetP(pQueryInfo->exprList, i);
  
    int16_t functionId = pExpr->functionId;
    if (functionId == TSDB_FUNC_TAGPRJ || functionId == TSDB_FUNC_PRJ || functionId == TSDB_FUNC_TS ||
        functionId == TSDB_FUNC_ARITHM) {
      continue;
    }

    if ((aAggs[functionId].status & TSDB_FUNCSTATE_SELECTIVITY) != 0) {
      numOfSelectivity++;
    } else {
      numOfAggregation++;
    }
  }

  if (tagTsColExists) {  // check if the selectivity function exists
    // When the tag projection function on tag column that is not in the group by clause, aggregation function and
    // selectivity function exist in select clause is not allowed.
    if (numOfAggregation > 0) {
      return invalidSqlErrMsg(tscGetErrorMsgPayload(pCmd), msg1);
    }

    /*
     *  if numOfSelectivity equals to 0, it is a super table projection query
     */
    if (numOfSelectivity == 1) {
      doUpdateSqlFunctionForTagPrj(pQueryInfo);
      int32_t code = doUpdateSqlFunctionForColPrj(pQueryInfo);
      if (code != TSDB_CODE_SUCCESS) {
        return code;
      }

    } else if (numOfSelectivity > 1) {
      /*
       * If more than one selectivity functions exist, all the selectivity functions must be last_row.
       * Otherwise, return with error code.
       */
      for (int32_t i = 0; i < numOfExprs; ++i) {
        SSqlExpr* pExpr = tscSqlExprGet(pQueryInfo, i);
        int16_t functionId = pExpr->functionId;
        if (functionId == TSDB_FUNC_TAGPRJ || (aAggs[functionId].status & TSDB_FUNCSTATE_SELECTIVITY) == 0) {
          continue;
        }

        if ((functionId == TSDB_FUNC_LAST_ROW) ||
             (functionId == TSDB_FUNC_LAST_DST && (pExpr->colInfo.flag & TSDB_COL_NULL) != 0)) {
          // do nothing
        } else {
          return invalidSqlErrMsg(tscGetErrorMsgPayload(pCmd), msg1);
        }
      }

      doUpdateSqlFunctionForTagPrj(pQueryInfo);
      int32_t code = doUpdateSqlFunctionForColPrj(pQueryInfo);
      if (code != TSDB_CODE_SUCCESS) {
        return code;
      }
    }
  } else {
    if ((pQueryInfo->type & TSDB_QUERY_TYPE_PROJECTION_QUERY) != 0) {
      if (numOfAggregation > 0 && pQueryInfo->groupbyExpr.numOfGroupCols == 0) {
        return invalidSqlErrMsg(tscGetErrorMsgPayload(pCmd), msg3);
      }

      if (numOfAggregation > 0 || numOfSelectivity > 0) {
        // clear the projection type flag
        pQueryInfo->type &= (~TSDB_QUERY_TYPE_PROJECTION_QUERY);
        int32_t code = doUpdateSqlFunctionForColPrj(pQueryInfo);
        if (code != TSDB_CODE_SUCCESS) {
          return code;
        }
      }
    }
  }

  return TSDB_CODE_SUCCESS;
}

static int32_t doAddGroupbyColumnsOnDemand(SSqlCmd* pCmd, SQueryInfo* pQueryInfo) {
  const char* msg2 = "interval not allowed in group by normal column";

  STableMetaInfo* pTableMetaInfo = tscGetMetaInfo(pQueryInfo, 0);

  SSchema s = *tGetTbnameColumnSchema();
  SSchema* pSchema = tscGetTableSchema(pTableMetaInfo->pTableMeta);
  int16_t  bytes = 0;
  int16_t  type = 0;
  char*    name = NULL;

  for (int32_t i = 0; i < pQueryInfo->groupbyExpr.numOfGroupCols; ++i) {
    SColIndex* pColIndex = taosArrayGet(pQueryInfo->groupbyExpr.columnInfo, i);
    int16_t colIndex = pColIndex->colIndex;
    if (colIndex == TSDB_TBNAME_COLUMN_INDEX) {
      type  = s.type;
      bytes = s.bytes;
      name  = s.name;
    } else {
      if (TSDB_COL_IS_TAG(pColIndex->flag)) {
        SSchema* tagSchema = tscGetTableTagSchema(pTableMetaInfo->pTableMeta);
        
        type  = tagSchema[colIndex].type;
        bytes = tagSchema[colIndex].bytes;
        name  = tagSchema[colIndex].name;
      } else {
        type  = pSchema[colIndex].type;
        bytes = pSchema[colIndex].bytes;
        name  = pSchema[colIndex].name;
      }
    }
  
    size_t size = tscSqlExprNumOfExprs(pQueryInfo);
  
    if (TSDB_COL_IS_TAG(pColIndex->flag)) {
      SColumnIndex index = {.tableIndex = pQueryInfo->groupbyExpr.tableIndex, .columnIndex = colIndex};
      SSqlExpr* pExpr = tscSqlExprAppend(pQueryInfo, TSDB_FUNC_TAG, &index, type, bytes, getNewResColId(pQueryInfo), bytes, true);
      
      memset(pExpr->aliasName, 0, sizeof(pExpr->aliasName));
      tstrncpy(pExpr->aliasName, name, sizeof(pExpr->aliasName));
      
      pExpr->colInfo.flag = TSDB_COL_TAG;

      // NOTE: tag column does not add to source column list
      SColumnList ids = getColumnList(1, 0, pColIndex->colIndex);
      insertResultField(pQueryInfo, (int32_t)size, &ids, bytes, (int8_t)type, name, pExpr);
    } else {
      // if this query is "group by" normal column, time window query is not allowed
      if (isTimeWindowQuery(pQueryInfo)) {
        return invalidSqlErrMsg(tscGetErrorMsgPayload(pCmd), msg2);
      }

      bool hasGroupColumn = false;
      for (int32_t j = 0; j < size; ++j) {
        SSqlExpr* pExpr = tscSqlExprGet(pQueryInfo, j);
        if (pExpr->colInfo.colId == pColIndex->colId) {
          break;
        }
      }

      /*
       * if the group by column does not required by user, add this column into the final result set
       * but invisible to user
       */
      if (!hasGroupColumn) {
        doAddGroupColumnForSubquery(pQueryInfo, i);
      }
    }
  }

  return TSDB_CODE_SUCCESS;
}

static int32_t doTagFunctionCheck(SQueryInfo* pQueryInfo) {
  bool tagProjection = false;
  bool tableCounting = false;

  int32_t numOfCols = (int32_t) tscSqlExprNumOfExprs(pQueryInfo);

  for (int32_t i = 0; i < numOfCols; ++i) {
    SSqlExpr* pExpr = tscSqlExprGet(pQueryInfo, i);
    int32_t functionId = pExpr->functionId;

    if (functionId == TSDB_FUNC_TAGPRJ) {
      tagProjection = true;
      continue;
    }

    if (functionId == TSDB_FUNC_COUNT) {
      assert(pExpr->colInfo.colId == TSDB_TBNAME_COLUMN_INDEX);
      tableCounting = true;
    }
  }

  return (tableCounting && tagProjection)? -1:0;
}

int32_t doFunctionsCompatibleCheck(SSqlCmd* pCmd, SQueryInfo* pQueryInfo) {
  const char* msg1 = "functions/columns not allowed in group by query";
  const char* msg2 = "projection query on columns not allowed";
  const char* msg3 = "group by not allowed on projection query";
  const char* msg4 = "retrieve tags not compatible with group by or interval query";
  const char* msg5 = "functions can not be mixed up";

  // only retrieve tags, group by is not supportted
  if (tscQueryTags(pQueryInfo)) {
    if (doTagFunctionCheck(pQueryInfo) != TSDB_CODE_SUCCESS) {
      return invalidSqlErrMsg(tscGetErrorMsgPayload(pCmd), msg5);
    }

    if (pQueryInfo->groupbyExpr.numOfGroupCols > 0 || isTimeWindowQuery(pQueryInfo)) {
      return invalidSqlErrMsg(tscGetErrorMsgPayload(pCmd), msg4);
    } else {
      return TSDB_CODE_SUCCESS;
    }
  }

  if (pQueryInfo->groupbyExpr.numOfGroupCols > 0) {
    // check if all the tags prj columns belongs to the group by columns
    if (onlyTagPrjFunction(pQueryInfo) && allTagPrjInGroupby(pQueryInfo)) {
      updateTagPrjFunction(pQueryInfo);
      return doAddGroupbyColumnsOnDemand(pCmd, pQueryInfo);
    }

    // check all query functions in selection clause, multi-output functions are not allowed
    size_t size = tscSqlExprNumOfExprs(pQueryInfo);
    for (int32_t i = 0; i < size; ++i) {
      SSqlExpr* pExpr = tscSqlExprGet(pQueryInfo, i);
      int32_t   functId = pExpr->functionId;

      /*
       * group by normal columns.
       * Check if the column projection is identical to the group by column or not
       */
      if (functId == TSDB_FUNC_PRJ && pExpr->colInfo.colId != PRIMARYKEY_TIMESTAMP_COL_INDEX) {
        bool qualified = false;
        for (int32_t j = 0; j < pQueryInfo->groupbyExpr.numOfGroupCols; ++j) {
          SColIndex* pColIndex = taosArrayGet(pQueryInfo->groupbyExpr.columnInfo, j);
          if (pColIndex->colId == pExpr->colInfo.colId) {
            qualified = true;
            break;
          }
        }

        if (!qualified) {
          return invalidSqlErrMsg(tscGetErrorMsgPayload(pCmd), msg2);
        }
      }

      if (IS_MULTIOUTPUT(aAggs[functId].status) && functId != TSDB_FUNC_TOP && functId != TSDB_FUNC_BOTTOM &&
          functId != TSDB_FUNC_TAGPRJ && functId != TSDB_FUNC_PRJ) {
        return invalidSqlErrMsg(tscGetErrorMsgPayload(pCmd), msg1);
      }

      if (functId == TSDB_FUNC_COUNT && pExpr->colInfo.colIndex == TSDB_TBNAME_COLUMN_INDEX) {
        return invalidSqlErrMsg(tscGetErrorMsgPayload(pCmd), msg1);
      }
    }

    if (checkUpdateTagPrjFunctions(pQueryInfo, pCmd) != TSDB_CODE_SUCCESS) {
      return TSDB_CODE_TSC_INVALID_SQL;
    }

    /*
     * group by tag function must be not changed the function name, otherwise, the group operation may fail to
     * divide the subset of final result.
     */
    if (doAddGroupbyColumnsOnDemand(pCmd, pQueryInfo) != TSDB_CODE_SUCCESS) {
      return TSDB_CODE_TSC_INVALID_SQL;
    }

    // projection query on super table does not compatible with "group by" syntax
    if (tscNonOrderedProjectionQueryOnSTable(pQueryInfo, 0)) {
      return invalidSqlErrMsg(tscGetErrorMsgPayload(pCmd), msg3);
    }

    return TSDB_CODE_SUCCESS;
  } else {
    return checkUpdateTagPrjFunctions(pQueryInfo, pCmd);
  }
}
int32_t doLocalQueryProcess(SSqlCmd* pCmd, SQueryInfo* pQueryInfo, SQuerySqlNode* pQuerySqlNode) {
  const char* msg1 = "only one expression allowed";
  const char* msg2 = "invalid expression in select clause";
  const char* msg3 = "invalid function";

  SArray* pExprList = pQuerySqlNode->pSelectList;
  size_t size = taosArrayGetSize(pExprList);
  if (size != 1) {
    return invalidSqlErrMsg(tscGetErrorMsgPayload(pCmd), msg1);
  }

  bool server_status = false;
  tSqlExprItem* pExprItem = taosArrayGet(pExprList, 0);
  tSqlExpr* pExpr = pExprItem->pNode;
  if (pExpr->operand.z == NULL) {
    //handle 'select 1'
    if (pExpr->token.n == 1 && 0 == strncasecmp(pExpr->token.z, "1", 1)) {
      server_status = true; 
    } else {
      return invalidSqlErrMsg(tscGetErrorMsgPayload(pCmd), msg2);
    } 
  } 
  // TODO redefine the function
   SDNodeDynConfOption functionsInfo[5] = {{"database()", 10},
                                            {"server_version()", 16},
                                            {"server_status()", 15},
                                            {"client_version()", 16},
                                            {"current_user()", 14}};

  int32_t index = -1;
  if (server_status == true) {
    index = 2;
  } else {
    for (int32_t i = 0; i < tListLen(functionsInfo); ++i) {
      if (strncasecmp(functionsInfo[i].name, pExpr->token.z, functionsInfo[i].len) == 0 &&
          functionsInfo[i].len == pExpr->token.n) {
        index = i;
        break;
      }
    }
  }

  switch (index) {
    case 0:
      pQueryInfo->command = TSDB_SQL_CURRENT_DB;break;
    case 1:
      pQueryInfo->command = TSDB_SQL_SERV_VERSION;break;
      case 2:
      pQueryInfo->command = TSDB_SQL_SERV_STATUS;break;
    case 3:
      pQueryInfo->command = TSDB_SQL_CLI_VERSION;break;
    case 4:
      pQueryInfo->command = TSDB_SQL_CURRENT_USER;break;
    default: { return invalidSqlErrMsg(tscGetErrorMsgPayload(pCmd), msg3); }
  }
  
  SColumnIndex ind = {0};
  SSqlExpr* pExpr1 = tscSqlExprAppend(pQueryInfo, TSDB_FUNC_TAG_DUMMY, &ind, TSDB_DATA_TYPE_INT,
                                      tDataTypes[TSDB_DATA_TYPE_INT].bytes, getNewResColId(pQueryInfo), tDataTypes[TSDB_DATA_TYPE_INT].bytes, false);

  tSqlExprItem* item = taosArrayGet(pExprList, 0);
  const char* name = (item->aliasName != NULL)? item->aliasName:functionsInfo[index].name;
  tstrncpy(pExpr1->aliasName, name, tListLen(pExpr1->aliasName));
  
  return TSDB_CODE_SUCCESS;
}

// can only perform the parameters based on the macro definitation
int32_t tscCheckCreateDbParams(SSqlCmd* pCmd, SCreateDbMsg* pCreate) {
  char msg[512] = {0};

  if (pCreate->walLevel != -1 && (pCreate->walLevel < TSDB_MIN_WAL_LEVEL || pCreate->walLevel > TSDB_MAX_WAL_LEVEL)) {
    snprintf(msg, tListLen(msg), "invalid db option walLevel: %d, only 1-2 allowed", pCreate->walLevel);
    return invalidSqlErrMsg(tscGetErrorMsgPayload(pCmd), msg);
  }

  if (pCreate->replications != -1 &&
      (pCreate->replications < TSDB_MIN_DB_REPLICA_OPTION || pCreate->replications > TSDB_MAX_DB_REPLICA_OPTION)) {
    snprintf(msg, tListLen(msg), "invalid db option replications: %d valid range: [%d, %d]", pCreate->replications,
             TSDB_MIN_DB_REPLICA_OPTION, TSDB_MAX_DB_REPLICA_OPTION);
    return invalidSqlErrMsg(tscGetErrorMsgPayload(pCmd), msg);
  }

  if (pCreate->quorum != -1 &&
      (pCreate->quorum < TSDB_MIN_DB_QUORUM_OPTION || pCreate->quorum > TSDB_MAX_DB_QUORUM_OPTION)) {
    snprintf(msg, tListLen(msg), "invalid db option quorum: %d valid range: [%d, %d]", pCreate->quorum,
             TSDB_MIN_DB_QUORUM_OPTION, TSDB_MAX_DB_QUORUM_OPTION);
    return invalidSqlErrMsg(tscGetErrorMsgPayload(pCmd), msg);
  }

  int32_t val = htonl(pCreate->daysPerFile);
  if (val != -1 && (val < TSDB_MIN_DAYS_PER_FILE || val > TSDB_MAX_DAYS_PER_FILE)) {
    snprintf(msg, tListLen(msg), "invalid db option daysPerFile: %d valid range: [%d, %d]", val,
             TSDB_MIN_DAYS_PER_FILE, TSDB_MAX_DAYS_PER_FILE);
    return invalidSqlErrMsg(tscGetErrorMsgPayload(pCmd), msg);
  }

  val = htonl(pCreate->cacheBlockSize);
  if (val != -1 && (val < TSDB_MIN_CACHE_BLOCK_SIZE || val > TSDB_MAX_CACHE_BLOCK_SIZE)) {
    snprintf(msg, tListLen(msg), "invalid db option cacheBlockSize: %d valid range: [%d, %d]", val,
             TSDB_MIN_CACHE_BLOCK_SIZE, TSDB_MAX_CACHE_BLOCK_SIZE);
    return invalidSqlErrMsg(tscGetErrorMsgPayload(pCmd), msg);
  }

  val = htonl(pCreate->maxTables);
  if (val != -1 && (val < TSDB_MIN_TABLES || val > TSDB_MAX_TABLES)) {
    snprintf(msg, tListLen(msg), "invalid db option maxSessions: %d valid range: [%d, %d]", val,
             TSDB_MIN_TABLES, TSDB_MAX_TABLES);
    return invalidSqlErrMsg(tscGetErrorMsgPayload(pCmd), msg);
  }

  if (pCreate->precision != TSDB_TIME_PRECISION_MILLI && pCreate->precision != TSDB_TIME_PRECISION_MICRO) {
    snprintf(msg, tListLen(msg), "invalid db option timePrecision: %d valid value: [%d, %d]", pCreate->precision,
             TSDB_TIME_PRECISION_MILLI, TSDB_TIME_PRECISION_MICRO);
    return invalidSqlErrMsg(tscGetErrorMsgPayload(pCmd), msg);
  }

  val = htonl(pCreate->commitTime);
  if (val != -1 && (val < TSDB_MIN_COMMIT_TIME || val > TSDB_MAX_COMMIT_TIME)) {
    snprintf(msg, tListLen(msg), "invalid db option commitTime: %d valid range: [%d, %d]", val,
             TSDB_MIN_COMMIT_TIME, TSDB_MAX_COMMIT_TIME);
    return invalidSqlErrMsg(tscGetErrorMsgPayload(pCmd), msg);
  }

  val = htonl(pCreate->fsyncPeriod);
  if (val != -1 && (val < TSDB_MIN_FSYNC_PERIOD || val > TSDB_MAX_FSYNC_PERIOD)) {
    snprintf(msg, tListLen(msg), "invalid db option fsyncPeriod: %d valid range: [%d, %d]", val,
             TSDB_MIN_FSYNC_PERIOD, TSDB_MAX_FSYNC_PERIOD);
    return invalidSqlErrMsg(tscGetErrorMsgPayload(pCmd), msg);
  }

  if (pCreate->compression != -1 &&
      (pCreate->compression < TSDB_MIN_COMP_LEVEL || pCreate->compression > TSDB_MAX_COMP_LEVEL)) {
    snprintf(msg, tListLen(msg), "invalid db option compression: %d valid range: [%d, %d]", pCreate->compression,
             TSDB_MIN_COMP_LEVEL, TSDB_MAX_COMP_LEVEL);
    return invalidSqlErrMsg(tscGetErrorMsgPayload(pCmd), msg);
  }

  val = (int16_t)htons(pCreate->partitions);
  if (val != -1 &&
      (val < TSDB_MIN_DB_PARTITON_OPTION || val > TSDB_MAX_DB_PARTITON_OPTION)) {
    snprintf(msg, tListLen(msg), "invalid topic option partition: %d valid range: [%d, %d]", val,
             TSDB_MIN_DB_PARTITON_OPTION, TSDB_MAX_DB_PARTITON_OPTION);
    return invalidSqlErrMsg(tscGetErrorMsgPayload(pCmd), msg);
  }


  return TSDB_CODE_SUCCESS;
}

// for debug purpose
void tscPrintSelectClause(SSqlObj* pSql, int32_t subClauseIndex) {
  SQueryInfo* pQueryInfo = tscGetQueryInfoDetail(&pSql->cmd, subClauseIndex);

  int32_t size = (int32_t)tscSqlExprNumOfExprs(pQueryInfo);
  if (size == 0) {
    return;
  }

  int32_t totalBufSize = 1024;

  char    str[1024] = {0};
  int32_t offset = 0;

  offset += sprintf(str, "num:%d [", size);
  for (int32_t i = 0; i < size; ++i) {
    SSqlExpr* pExpr = tscSqlExprGet(pQueryInfo, i);

    char    tmpBuf[1024] = {0};
    int32_t tmpLen = 0;
    tmpLen =
        sprintf(tmpBuf, "%s(uid:%" PRId64 ", %d)", aAggs[pExpr->functionId].name, pExpr->uid, pExpr->colInfo.colId);

    if (tmpLen + offset >= totalBufSize - 1) break;


    offset += sprintf(str + offset, "%s", tmpBuf);

    if (i < size - 1) {
      str[offset++] = ',';
    }
  }

  assert(offset < totalBufSize);
  str[offset] = ']';
  assert(offset < totalBufSize);
  tscDebug("%p select clause:%s", pSql, str);
}

int32_t doCheckForCreateTable(SSqlObj* pSql, int32_t subClauseIndex, SSqlInfo* pInfo) {
  const char* msg1 = "invalid table name";

  SSqlCmd*        pCmd = &pSql->cmd;
  SQueryInfo*     pQueryInfo = tscGetQueryInfoDetail(pCmd, subClauseIndex);
  STableMetaInfo* pTableMetaInfo = tscGetMetaInfo(pQueryInfo, 0);

  SCreateTableSql* pCreateTable = pInfo->pCreateTableInfo;

  SArray* pFieldList = pCreateTable->colInfo.pColumns;
  SArray* pTagList = pCreateTable->colInfo.pTagColumns;

  assert(pFieldList != NULL);

  // if sql specifies db, use it, otherwise use default db
  SStrToken* pzTableName = &(pCreateTable->name);

  if (tscValidateName(pzTableName) != TSDB_CODE_SUCCESS) {
    return invalidSqlErrMsg(tscGetErrorMsgPayload(pCmd), msg1);
  }

  int32_t code = tscSetTableFullName(pTableMetaInfo, pzTableName, pSql);
  if(code != TSDB_CODE_SUCCESS) {
    return code;
  }

  if (!validateTableColumnInfo(pFieldList, pCmd) ||
      (pTagList != NULL && !validateTagParams(pTagList, pFieldList, pCmd))) {
    return TSDB_CODE_TSC_INVALID_SQL;
  }

  int32_t col = 0;
  size_t numOfFields = taosArrayGetSize(pFieldList);

  for (; col < numOfFields; ++col) {
    TAOS_FIELD* p = taosArrayGet(pFieldList, col);
    tscFieldInfoAppend(&pQueryInfo->fieldsInfo, p);
  }

  pCmd->numOfCols = (int16_t)numOfFields;

  if (pTagList != NULL) {  // create super table[optional]
    size_t numOfTags = taosArrayGetSize(pTagList);
    for (int32_t i = 0; i < numOfTags; ++i) {
      TAOS_FIELD* p = taosArrayGet(pTagList, i);
      tscFieldInfoAppend(&pQueryInfo->fieldsInfo, p);
    }

    pCmd->count =(int32_t) numOfTags;
  }

  return TSDB_CODE_SUCCESS;
}

int32_t doCheckForCreateFromStable(SSqlObj* pSql, SSqlInfo* pInfo) {
  const char* msg1 = "invalid table name";
  const char* msg3 = "tag value too long";
  const char* msg4 = "illegal value or data overflow";
  const char* msg5 = "tags number not matched";

  SSqlCmd* pCmd = &pSql->cmd;

  SCreateTableSql* pCreateTable = pInfo->pCreateTableInfo;
  SQueryInfo*      pQueryInfo = tscGetQueryInfoDetail(pCmd, 0);

  // two table: the first one is for current table, and the secondary is for the super table.
  if (pQueryInfo->numOfTables < 2) {
    tscAddEmptyMetaInfo(pQueryInfo);
  }

  const int32_t TABLE_INDEX = 0;
  const int32_t STABLE_INDEX = 1;

  STableMetaInfo* pStableMetaInfo = tscGetMetaInfo(pQueryInfo, STABLE_INDEX);

  // super table name, create table by using dst
  int32_t numOfTables = (int32_t) taosArrayGetSize(pCreateTable->childTableInfo);
  for(int32_t j = 0; j < numOfTables; ++j) {
    SCreatedTableInfo* pCreateTableInfo = taosArrayGet(pCreateTable->childTableInfo, j);

    SStrToken* pToken = &pCreateTableInfo->stableName;
    if (tscValidateName(pToken) != TSDB_CODE_SUCCESS) {
      return invalidSqlErrMsg(tscGetErrorMsgPayload(pCmd), msg1);
    }

    int32_t code = tscSetTableFullName(pStableMetaInfo, pToken, pSql);
    if (code != TSDB_CODE_SUCCESS) {
      return code;
    }

    // get table meta from mnode
    code = tNameExtractFullName(&pStableMetaInfo->name, pCreateTableInfo->tagdata.name);

    SArray* pValList = pCreateTableInfo->pTagVals;
    code = tscGetTableMeta(pSql, pStableMetaInfo);
    if (code != TSDB_CODE_SUCCESS) {
      return code;
    }

    size_t valSize = taosArrayGetSize(pValList);


    // too long tag values will return invalid sql, not be truncated automatically
    SSchema  *pTagSchema = tscGetTableTagSchema(pStableMetaInfo->pTableMeta);
    STagData *pTag = &pCreateTableInfo->tagdata;

    SKVRowBuilder kvRowBuilder = {0};
    if (tdInitKVRowBuilder(&kvRowBuilder) < 0) {
      return TSDB_CODE_TSC_OUT_OF_MEMORY;
    }


    SArray* pNameList = NULL;
    size_t nameSize = 0;
    int32_t schemaSize = tscGetNumOfTags(pStableMetaInfo->pTableMeta);
    int32_t ret = TSDB_CODE_SUCCESS;

    if (pCreateTableInfo->pTagNames) {
      pNameList = pCreateTableInfo->pTagNames;
      nameSize = taosArrayGetSize(pNameList);

      if (valSize != nameSize) {
        tdDestroyKVRowBuilder(&kvRowBuilder);
        return invalidSqlErrMsg(tscGetErrorMsgPayload(pCmd), msg5);
      }

      if (schemaSize < valSize) {
        tdDestroyKVRowBuilder(&kvRowBuilder);
        return invalidSqlErrMsg(tscGetErrorMsgPayload(pCmd), msg5);
      }

      bool findColumnIndex = false;

      for (int32_t i = 0; i < nameSize; ++i) {
        SStrToken* sToken = taosArrayGet(pNameList, i);
        if (TK_STRING == sToken->type) {
          tscDequoteAndTrimToken(sToken);
        }

        tVariantListItem* pItem = taosArrayGet(pValList, i);

        findColumnIndex = false;

        // todo speedup by using hash list
        for (int32_t t = 0; t < schemaSize; ++t) {
          if (strncmp(sToken->z, pTagSchema[t].name, sToken->n) == 0 && strlen(pTagSchema[t].name) == sToken->n) {
            SSchema*          pSchema = &pTagSchema[t];

            char tagVal[TSDB_MAX_TAGS_LEN];
            if (pSchema->type == TSDB_DATA_TYPE_BINARY || pSchema->type == TSDB_DATA_TYPE_NCHAR) {
              if (pItem->pVar.nLen > pSchema->bytes) {
                tdDestroyKVRowBuilder(&kvRowBuilder);
                return invalidSqlErrMsg(tscGetErrorMsgPayload(pCmd), msg3);
              }
            }

            ret = tVariantDump(&(pItem->pVar), tagVal, pSchema->type, true);

            // check again after the convert since it may be converted from binary to nchar.
            if (pSchema->type == TSDB_DATA_TYPE_BINARY || pSchema->type == TSDB_DATA_TYPE_NCHAR) {
              int16_t len = varDataTLen(tagVal);
              if (len > pSchema->bytes) {
                tdDestroyKVRowBuilder(&kvRowBuilder);
                return invalidSqlErrMsg(tscGetErrorMsgPayload(pCmd), msg3);
              }
            }

            if (ret != TSDB_CODE_SUCCESS) {
              tdDestroyKVRowBuilder(&kvRowBuilder);
              return invalidSqlErrMsg(tscGetErrorMsgPayload(pCmd), msg4);
            }

            tdAddColToKVRow(&kvRowBuilder, pSchema->colId, pSchema->type, tagVal);

            findColumnIndex = true;
            break;
          }
        }

        if (!findColumnIndex) {
          tdDestroyKVRowBuilder(&kvRowBuilder);
          return tscInvalidSQLErrMsg(pCmd->payload, "invalid tag name", sToken->z);
        }
      }
    } else {
      if (schemaSize != valSize) {
        tdDestroyKVRowBuilder(&kvRowBuilder);
        return invalidSqlErrMsg(tscGetErrorMsgPayload(pCmd), msg5);
      }

      for (int32_t i = 0; i < valSize; ++i) {
        SSchema*          pSchema = &pTagSchema[i];
        tVariantListItem* pItem = taosArrayGet(pValList, i);

        char tagVal[TSDB_MAX_TAGS_LEN];
        if (pSchema->type == TSDB_DATA_TYPE_BINARY || pSchema->type == TSDB_DATA_TYPE_NCHAR) {
          if (pItem->pVar.nLen > pSchema->bytes) {
            tdDestroyKVRowBuilder(&kvRowBuilder);
            return invalidSqlErrMsg(tscGetErrorMsgPayload(pCmd), msg3);
          }
        }

        ret = tVariantDump(&(pItem->pVar), tagVal, pSchema->type, true);

        // check again after the convert since it may be converted from binary to nchar.
        if (pSchema->type == TSDB_DATA_TYPE_BINARY || pSchema->type == TSDB_DATA_TYPE_NCHAR) {
          int16_t len = varDataTLen(tagVal);
          if (len > pSchema->bytes) {
            tdDestroyKVRowBuilder(&kvRowBuilder);
            return invalidSqlErrMsg(tscGetErrorMsgPayload(pCmd), msg3);
          }
        }

        if (ret != TSDB_CODE_SUCCESS) {
          tdDestroyKVRowBuilder(&kvRowBuilder);
          return invalidSqlErrMsg(tscGetErrorMsgPayload(pCmd), msg4);
        }

        tdAddColToKVRow(&kvRowBuilder, pSchema->colId, pSchema->type, tagVal);
      }
    }

    SKVRow row = tdGetKVRowFromBuilder(&kvRowBuilder);
    tdDestroyKVRowBuilder(&kvRowBuilder);
    if (row == NULL) {
      return TSDB_CODE_TSC_OUT_OF_MEMORY;
    }
    tdSortKVRowByColIdx(row);
    pTag->dataLen = kvRowLen(row);

    if (pTag->data == NULL) {
      pTag->data = malloc(pTag->dataLen);
    }

    kvRowCpy(pTag->data, row);
    free(row);

    // table name
    if (tscValidateName(&(pCreateTableInfo->name)) != TSDB_CODE_SUCCESS) {
      return invalidSqlErrMsg(tscGetErrorMsgPayload(pCmd), msg1);
    }

    STableMetaInfo* pTableMetaInfo = tscGetMetaInfo(pQueryInfo, TABLE_INDEX);
    ret = tscSetTableFullName(pTableMetaInfo, &pCreateTableInfo->name, pSql);
    if (ret != TSDB_CODE_SUCCESS) {
      return ret;
    }

    pCreateTableInfo->fullname = calloc(1, tNameLen(&pTableMetaInfo->name) + 1);
    ret = tNameExtractFullName(&pTableMetaInfo->name, pCreateTableInfo->fullname);
    if (ret != TSDB_CODE_SUCCESS) {
      return invalidSqlErrMsg(tscGetErrorMsgPayload(pCmd), msg1);
    }
  }

  return TSDB_CODE_SUCCESS;
}

int32_t doCheckForStream(SSqlObj* pSql, SSqlInfo* pInfo) {
  const char* msg1 = "invalid table name";
  const char* msg2 = "functions not allowed in CQ";
  const char* msg3 = "fill only available for interval query";
  const char* msg4 = "fill option not supported in stream computing";
  const char* msg5 = "sql too long";  // todo ADD support
  const char* msg6 = "from missing in subclause";
  const char* msg7 = "time interval is required";
  
  SSqlCmd*    pCmd = &pSql->cmd;
  SQueryInfo* pQueryInfo = tscGetQueryInfoDetail(pCmd, 0);
  assert(pQueryInfo->numOfTables == 1);

  SCreateTableSql* pCreateTable = pInfo->pCreateTableInfo;
  STableMetaInfo*  pTableMetaInfo = tscGetMetaInfo(pQueryInfo, 0);

  // if sql specifies db, use it, otherwise use default db
  SStrToken* pName = &(pCreateTable->name);
  SQuerySqlNode* pQuerySqlNode = pCreateTable->pSelect;

  if (tscValidateName(pName) != TSDB_CODE_SUCCESS) {
    return invalidSqlErrMsg(tscGetErrorMsgPayload(pCmd), msg1);
  }
  
  SFromInfo* pFromInfo = pInfo->pCreateTableInfo->pSelect->from;
  if (pFromInfo == NULL || taosArrayGetSize(pFromInfo->tableList) == 0) {
    return invalidSqlErrMsg(tscGetErrorMsgPayload(pCmd), msg6);
  }
  
  STableNamePair* p1 = taosArrayGet(pFromInfo->tableList, 0);
  SStrToken srcToken = {.z = p1->name.z, .n = p1->name.n, .type = TK_STRING};
  if (tscValidateName(&srcToken) != TSDB_CODE_SUCCESS) {
    return invalidSqlErrMsg(tscGetErrorMsgPayload(pCmd), msg1);
  }

  int32_t code = tscSetTableFullName(pTableMetaInfo, &srcToken, pSql);
  if (code != TSDB_CODE_SUCCESS) {
    return code;
  }

  code = tscGetTableMeta(pSql, pTableMetaInfo);
  if (code != TSDB_CODE_SUCCESS) {
    return code;
  }

  bool isSTable = UTIL_TABLE_IS_SUPER_TABLE(pTableMetaInfo);
  if (parseSelectClause(&pSql->cmd, 0, pQuerySqlNode->pSelectList, isSTable, false, false) != TSDB_CODE_SUCCESS) {
    return TSDB_CODE_TSC_INVALID_SQL;
  }

  if (pQuerySqlNode->pWhere != NULL) {  // query condition in stream computing
    if (parseWhereClause(pQueryInfo, &pQuerySqlNode->pWhere, pSql) != TSDB_CODE_SUCCESS) {
      return TSDB_CODE_TSC_INVALID_SQL;
    }
  }

  // set interval value
  if (parseIntervalClause(pSql, pQueryInfo, pQuerySqlNode) != TSDB_CODE_SUCCESS) {
    return TSDB_CODE_TSC_INVALID_SQL;
  }

  if (isTimeWindowQuery(pQueryInfo) && (validateFunctionsInIntervalOrGroupbyQuery(pCmd, pQueryInfo) != TSDB_CODE_SUCCESS)) {
    return invalidSqlErrMsg(tscGetErrorMsgPayload(pCmd), msg2);
  }

  if (!tscIsProjectionQuery(pQueryInfo) && pQueryInfo->interval.interval == 0) {
    return invalidSqlErrMsg(tscGetErrorMsgPayload(pCmd), msg7);
  }

  // set the created table[stream] name
  code = tscSetTableFullName(pTableMetaInfo, pName, pSql);
  if (code != TSDB_CODE_SUCCESS) {
    return code;
  }

  if (pQuerySqlNode->sqlstr.n > TSDB_MAX_SAVED_SQL_LEN) {
    return invalidSqlErrMsg(tscGetErrorMsgPayload(pCmd), msg5);
  }

  if (tsRewriteFieldNameIfNecessary(pCmd, pQueryInfo) != TSDB_CODE_SUCCESS) {
    return TSDB_CODE_TSC_INVALID_SQL;
  }

  pCmd->numOfCols = pQueryInfo->fieldsInfo.numOfOutput;

  if (validateSqlFunctionInStreamSql(pCmd, pQueryInfo) != TSDB_CODE_SUCCESS) {
    return TSDB_CODE_TSC_INVALID_SQL;
  }

  /*
   * check if fill operation is available, the fill operation is parsed and executed during query execution,
   * not here.
   */
  if (pQuerySqlNode->fillType != NULL) {
    if (pQueryInfo->interval.interval == 0) {
      return invalidSqlErrMsg(tscGetErrorMsgPayload(pCmd), msg3);
    }

    tVariantListItem* pItem = taosArrayGet(pQuerySqlNode->fillType, 0);
    if (pItem->pVar.nType == TSDB_DATA_TYPE_BINARY) {
      if (!((strncmp(pItem->pVar.pz, "none", 4) == 0 && pItem->pVar.nLen == 4) ||
            (strncmp(pItem->pVar.pz, "null", 4) == 0 && pItem->pVar.nLen == 4))) {
        return invalidSqlErrMsg(tscGetErrorMsgPayload(pCmd), msg4);
      }
    }
  }

  // set the number of stream table columns
  pCmd->numOfCols = pQueryInfo->fieldsInfo.numOfOutput;
  return TSDB_CODE_SUCCESS;
}

static int32_t checkQueryRangeForFill(SSqlCmd* pCmd, SQueryInfo* pQueryInfo) {
  const char* msg3 = "start(end) time of query range required or time range too large";

  if (pQueryInfo->interval.interval == 0) {
    return TSDB_CODE_SUCCESS;
  }

    bool initialWindows = TSWINDOW_IS_EQUAL(pQueryInfo->window, TSWINDOW_INITIALIZER);
    if (initialWindows) {
      return invalidSqlErrMsg(tscGetErrorMsgPayload(pCmd), msg3);
    }

    int64_t timeRange = ABS(pQueryInfo->window.skey - pQueryInfo->window.ekey);

    int64_t intervalRange = 0;
    if (pQueryInfo->interval.intervalUnit == 'n' || pQueryInfo->interval.intervalUnit == 'y') {
      int64_t f = 1;
      if (pQueryInfo->interval.intervalUnit == 'n') {
        f = 30L * MILLISECOND_PER_DAY;
      } else if (pQueryInfo->interval.intervalUnit == 'y') {
        f = 365L * MILLISECOND_PER_DAY;
      }

      intervalRange = pQueryInfo->interval.interval * f;
    } else {
      intervalRange = pQueryInfo->interval.interval;
    }
    // number of result is not greater than 10,000,000
    if ((timeRange == 0) || (timeRange / intervalRange) >= MAX_INTERVAL_TIME_WINDOW) {
      return invalidSqlErrMsg(tscGetErrorMsgPayload(pCmd), msg3);
    }

    return TSDB_CODE_SUCCESS;
}

int32_t doValidateSqlNode(SSqlObj* pSql, SQuerySqlNode* pQuerySqlNode, int32_t index) {
  assert(pQuerySqlNode != NULL && (pQuerySqlNode->from == NULL || taosArrayGetSize(pQuerySqlNode->from->tableList) > 0));

  const char* msg0 = "invalid table name";
  const char* msg1 = "point interpolation query needs timestamp";
  const char* msg2 = "fill only available for interval query";
  const char* msg3 = "start(end) time of query range required or time range too large";
  const char* msg4 = "illegal number of tables in from clause";
  const char* msg5 = "too many columns in selection clause";
  const char* msg6 = "too many tables in from clause";
  const char* msg7 = "invalid table alias name";
  const char* msg8 = "alias name too long";

  int32_t code = TSDB_CODE_SUCCESS;

  SSqlCmd* pCmd = &pSql->cmd;

  SQueryInfo*     pQueryInfo = tscGetQueryInfoDetail(pCmd, index);
  STableMetaInfo* pTableMetaInfo = tscGetMetaInfo(pQueryInfo, 0);
  if (pTableMetaInfo == NULL) {
    pTableMetaInfo = tscAddEmptyMetaInfo(pQueryInfo);
  }

  assert(pCmd->clauseIndex == index);

  // too many result columns not support order by in query
  if (taosArrayGetSize(pQuerySqlNode->pSelectList) > TSDB_MAX_COLUMNS) {
    return invalidSqlErrMsg(tscGetErrorMsgPayload(pCmd), msg5);
  }

  /*
   * handle the sql expression without from subclause
   * select current_database();
   * select server_version();
   * select client_version();
   * select server_state();
   */
  if (pQuerySqlNode->from == NULL) {
    assert(pQuerySqlNode->fillType == NULL && pQuerySqlNode->pGroupby == NULL && pQuerySqlNode->pWhere == NULL &&
           pQuerySqlNode->pSortOrder == NULL);
    return doLocalQueryProcess(pCmd, pQueryInfo, pQuerySqlNode);
  }

  size_t fromSize = taosArrayGetSize(pQuerySqlNode->from->tableList);
  if (fromSize > TSDB_MAX_JOIN_TABLE_NUM) {
    return invalidSqlErrMsg(tscGetErrorMsgPayload(pCmd), msg4);
  }

  pQueryInfo->command = TSDB_SQL_SELECT;
  if (fromSize > 2) {
    return invalidSqlErrMsg(tscGetErrorMsgPayload(pCmd), msg6);
  }

  // set all query tables, which are maybe more than one.
  for (int32_t i = 0; i < fromSize; ++i) {
    STableNamePair* item = taosArrayGet(pQuerySqlNode->from->tableList, i);
    SStrToken* pTableItem = &item->name;

    if (pTableItem->type != TSDB_DATA_TYPE_BINARY) {
      return invalidSqlErrMsg(tscGetErrorMsgPayload(pCmd), msg0);
    }

    tscDequoteAndTrimToken(pTableItem);

    SStrToken tableName = {.z = pTableItem->z, .n = pTableItem->n, .type = TK_STRING};
    if (tscValidateName(&tableName) != TSDB_CODE_SUCCESS) {
      return invalidSqlErrMsg(tscGetErrorMsgPayload(pCmd), msg0);
    }

    if (pQueryInfo->numOfTables <= i) {  // more than one table
      tscAddEmptyMetaInfo(pQueryInfo);
    }

    STableMetaInfo* pTableMetaInfo1 = tscGetMetaInfo(pQueryInfo, i);
    code = tscSetTableFullName(pTableMetaInfo1, pTableItem, pSql);
    if (code != TSDB_CODE_SUCCESS) {
      return code;
    }

    SStrToken* aliasName = &item->aliasName;
    if (TPARSER_HAS_TOKEN(*aliasName)) {
      if (aliasName->type != TSDB_DATA_TYPE_BINARY) {
        return invalidSqlErrMsg(tscGetErrorMsgPayload(pCmd), msg7);
      }

      tscDequoteAndTrimToken(aliasName);

      SStrToken aliasName1 = {.z = aliasName->z, .n = aliasName->n, .type = TK_STRING};
      if (tscValidateName(&aliasName1) != TSDB_CODE_SUCCESS) {
        return invalidSqlErrMsg(tscGetErrorMsgPayload(pCmd), msg7);
      }

      if (aliasName1.n >= TSDB_TABLE_NAME_LEN) {
        return invalidSqlErrMsg(tscGetErrorMsgPayload(pCmd), msg8);
      }

      strncpy(pTableMetaInfo1->aliasName, aliasName1.z, aliasName1.n);
    } else {
      strncpy(pTableMetaInfo1->aliasName, tNameGetTableName(&pTableMetaInfo1->name), tListLen(pTableMetaInfo1->aliasName));
    }

    code = tscGetTableMeta(pSql, pTableMetaInfo1);
    if (code != TSDB_CODE_SUCCESS) {
      return code;
    }
  }

  assert(pQueryInfo->numOfTables == taosArrayGetSize(pQuerySqlNode->from->tableList));
  bool isSTable = false;
  
  if (UTIL_TABLE_IS_SUPER_TABLE(pTableMetaInfo)) {
    isSTable = true;
    code = tscGetSTableVgroupInfo(pSql, index);
    if (code != TSDB_CODE_SUCCESS) {
      return code;
    }
    
    TSDB_QUERY_SET_TYPE(pQueryInfo->type, TSDB_QUERY_TYPE_STABLE_QUERY);
  } else {
    TSDB_QUERY_SET_TYPE(pQueryInfo->type, TSDB_QUERY_TYPE_TABLE_QUERY);
  }

  // parse the group by clause in the first place
  if (parseGroupbyClause(pQueryInfo, pQuerySqlNode->pGroupby, pCmd) != TSDB_CODE_SUCCESS) {
    return TSDB_CODE_TSC_INVALID_SQL;
  }

  // set where info
  STableComInfo tinfo = tscGetTableInfo(pTableMetaInfo->pTableMeta);

  if (pQuerySqlNode->pWhere != NULL) {
    if (parseWhereClause(pQueryInfo, &pQuerySqlNode->pWhere, pSql) != TSDB_CODE_SUCCESS) {
      return TSDB_CODE_TSC_INVALID_SQL;
    }

    pQuerySqlNode->pWhere = NULL;
    if (tinfo.precision == TSDB_TIME_PRECISION_MILLI) {
      pQueryInfo->window.skey = pQueryInfo->window.skey / 1000;
      pQueryInfo->window.ekey = pQueryInfo->window.ekey / 1000;
    }
  } else {  // set the time rang
    if (taosArrayGetSize(pQuerySqlNode->from->tableList) > 1) { // it is a join query, no where clause is not allowed.
      return invalidSqlErrMsg(tscGetErrorMsgPayload(pCmd), "condition missing for join query ");
    }
  }

  int32_t joinQuery = (pQuerySqlNode->from != NULL && taosArrayGetSize(pQuerySqlNode->from->tableList) > 1);
  int32_t timeWindowQuery =
      (TPARSER_HAS_TOKEN(pQuerySqlNode->interval.interval) || TPARSER_HAS_TOKEN(pQuerySqlNode->sessionVal.gap));

  if (parseSelectClause(pCmd, index, pQuerySqlNode->pSelectList, isSTable, joinQuery, timeWindowQuery) != TSDB_CODE_SUCCESS) {
    return TSDB_CODE_TSC_INVALID_SQL;
  }

  // set order by info
  if (parseOrderbyClause(pCmd, pQueryInfo, pQuerySqlNode, tscGetTableSchema(pTableMetaInfo->pTableMeta)) != TSDB_CODE_SUCCESS) {
    return TSDB_CODE_TSC_INVALID_SQL;
  }

  // set interval value
  if (parseIntervalClause(pSql, pQueryInfo, pQuerySqlNode) != TSDB_CODE_SUCCESS) {
    return TSDB_CODE_TSC_INVALID_SQL;
  } else {
    if (isTimeWindowQuery(pQueryInfo) &&
        (validateFunctionsInIntervalOrGroupbyQuery(pCmd, pQueryInfo) != TSDB_CODE_SUCCESS)) {
      return TSDB_CODE_TSC_INVALID_SQL;
    }
  }

  if (parseSessionClause(pCmd, pQueryInfo, pQuerySqlNode) != TSDB_CODE_SUCCESS) {
    return TSDB_CODE_TSC_INVALID_SQL;
  }

  // no result due to invalid query time range
  if (pQueryInfo->window.skey > pQueryInfo->window.ekey) {
    pQueryInfo->command = TSDB_SQL_RETRIEVE_EMPTY_RESULT;
    return TSDB_CODE_SUCCESS;
  }

  if (!hasTimestampForPointInterpQuery(pQueryInfo)) {
    return invalidSqlErrMsg(tscGetErrorMsgPayload(pCmd), msg1);
  }

  // in case of join query, time range is required.
  if (QUERY_IS_JOIN_QUERY(pQueryInfo->type)) {
    int64_t timeRange = ABS(pQueryInfo->window.skey - pQueryInfo->window.ekey);
    if (timeRange == 0 && pQueryInfo->window.skey == 0) {
      return invalidSqlErrMsg(tscGetErrorMsgPayload(pCmd), msg3);
    }
  }

  if ((code = parseLimitClause(pCmd, pQueryInfo, index, pQuerySqlNode, pSql)) != TSDB_CODE_SUCCESS) {
    return code;
  }

  if ((code = doFunctionsCompatibleCheck(pCmd, pQueryInfo)) != TSDB_CODE_SUCCESS) {
    return code;
  }

  updateLastScanOrderIfNeeded(pQueryInfo);
  tscFieldInfoUpdateOffset(pQueryInfo);

  if (pQuerySqlNode->fillType != NULL) {
    if (pQueryInfo->interval.interval == 0 && (!tscIsPointInterpQuery(pQueryInfo))) {
      return invalidSqlErrMsg(tscGetErrorMsgPayload(pCmd), msg2);
    }

    /*
     * fill options are set at the end position, when all columns are set properly
     * the columns may be increased due to group by operation
     */
    if ((code = checkQueryRangeForFill(pCmd, pQueryInfo)) != TSDB_CODE_SUCCESS) {
      return code;
    }

    if ((code = parseFillClause(pCmd, pQueryInfo, pQuerySqlNode)) != TSDB_CODE_SUCCESS) {
      return code;
    }
  }

  return TSDB_CODE_SUCCESS;  // Does not build query message here
}

int32_t exprTreeFromSqlExpr(SSqlCmd* pCmd, tExprNode **pExpr, const tSqlExpr* pSqlExpr, SQueryInfo* pQueryInfo, SArray* pCols, int64_t *uid) {
  tExprNode* pLeft = NULL;
  tExprNode* pRight= NULL;
  
  if (pSqlExpr->pLeft != NULL) {
    int32_t ret = exprTreeFromSqlExpr(pCmd, &pLeft, pSqlExpr->pLeft, pQueryInfo, pCols, uid);
    if (ret != TSDB_CODE_SUCCESS) {
      return ret;
    }
  }
  
  if (pSqlExpr->pRight != NULL) {
    int32_t ret = exprTreeFromSqlExpr(pCmd, &pRight, pSqlExpr->pRight, pQueryInfo, pCols, uid);
    if (ret != TSDB_CODE_SUCCESS) {
      return ret;
    }
  }

  if (pSqlExpr->pLeft == NULL && pSqlExpr->pRight == NULL && pSqlExpr->tokenId == 0) {
    *pExpr = calloc(1, sizeof(tExprNode));
    return TSDB_CODE_SUCCESS;
  }
  
  if (pSqlExpr->pLeft == NULL) {
    if (pSqlExpr->type == SQL_NODE_VALUE) {
      *pExpr = calloc(1, sizeof(tExprNode));
      (*pExpr)->nodeType = TSQL_NODE_VALUE;
      (*pExpr)->pVal = calloc(1, sizeof(tVariant));
      
      tVariantAssign((*pExpr)->pVal, &pSqlExpr->value);
      return TSDB_CODE_SUCCESS;
    } else if (pSqlExpr->type == SQL_NODE_SQLFUNCTION) {
      // arithmetic expression on the results of aggregation functions
      *pExpr = calloc(1, sizeof(tExprNode));
      (*pExpr)->nodeType = TSQL_NODE_COL;
      (*pExpr)->pSchema = calloc(1, sizeof(SSchema));
      strncpy((*pExpr)->pSchema->name, pSqlExpr->token.z, pSqlExpr->token.n);
      
      // set the input column data byte and type.
      size_t size = taosArrayGetSize(pQueryInfo->exprList);
      
      for (int32_t i = 0; i < size; ++i) {
        SSqlExpr* p1 = taosArrayGetP(pQueryInfo->exprList, i);
        
        if (strcmp((*pExpr)->pSchema->name, p1->aliasName) == 0) {
          (*pExpr)->pSchema->type  = (uint8_t)p1->resType;
          (*pExpr)->pSchema->bytes = p1->resBytes;
          (*pExpr)->pSchema->colId = p1->resColId;

          if (uid != NULL) {
            *uid = p1->uid;
          }

          break;
        }
      }
    } else if (pSqlExpr->type == SQL_NODE_TABLE_COLUMN) { // column name, normal column arithmetic expression
      SColumnIndex index = COLUMN_INDEX_INITIALIZER;
      int32_t ret = getColumnIndexByName(pCmd, &pSqlExpr->colInfo, pQueryInfo, &index);
      if (ret != TSDB_CODE_SUCCESS) {
        return ret;
      }

      STableMeta* pTableMeta = tscGetMetaInfo(pQueryInfo, 0)->pTableMeta;
      int32_t numOfColumns = tscGetNumOfColumns(pTableMeta);

      *pExpr = calloc(1, sizeof(tExprNode));
      (*pExpr)->nodeType = TSQL_NODE_COL;
      (*pExpr)->pSchema = calloc(1, sizeof(SSchema));

      SSchema* pSchema = tscGetTableColumnSchema(pTableMeta, index.columnIndex);
      *(*pExpr)->pSchema = *pSchema;
  
      if (pCols != NULL) {  // record the involved columns
        SColIndex colIndex = {0};
        tstrncpy(colIndex.name, pSchema->name, sizeof(colIndex.name));
        colIndex.colId = pSchema->colId;
        colIndex.colIndex = index.columnIndex;
        colIndex.flag = (index.columnIndex >= numOfColumns)? 1:0;

        taosArrayPush(pCols, &colIndex);
      }
      
      return TSDB_CODE_SUCCESS;
    } else {
      return invalidSqlErrMsg(tscGetErrorMsgPayload(pCmd), "not support filter expression");
    }
    
  } else {
    *pExpr = (tExprNode *)calloc(1, sizeof(tExprNode));
    (*pExpr)->nodeType = TSQL_NODE_EXPR;
    
    (*pExpr)->_node.hasPK = false;
    (*pExpr)->_node.pLeft = pLeft;
    (*pExpr)->_node.pRight = pRight;
    
    SStrToken t = {.type = pSqlExpr->tokenId};
    (*pExpr)->_node.optr = convertOptr(&t);
    
    assert((*pExpr)->_node.optr != 0);

    // check for dividing by 0
    if ((*pExpr)->_node.optr == TSDB_BINARY_OP_DIVIDE) {
      if (pRight->nodeType == TSQL_NODE_VALUE) {
        if (pRight->pVal->nType == TSDB_DATA_TYPE_INT && pRight->pVal->i64 == 0) {
          return TSDB_CODE_TSC_INVALID_SQL;
        } else if (pRight->pVal->nType == TSDB_DATA_TYPE_FLOAT && pRight->pVal->dKey == 0) {
          return TSDB_CODE_TSC_INVALID_SQL;
        }
      }
    }

    // NOTE: binary|nchar data allows the >|< type filter
    if ((*pExpr)->_node.optr != TSDB_RELATION_EQUAL && (*pExpr)->_node.optr != TSDB_RELATION_NOT_EQUAL) {
      if (pRight != NULL && pRight->nodeType == TSQL_NODE_VALUE) {
        if (pRight->pVal->nType == TSDB_DATA_TYPE_BOOL) {
          return TSDB_CODE_TSC_INVALID_SQL;
        }
      }
    }
  }
  
  return TSDB_CODE_SUCCESS;
}

bool hasNormalColumnFilter(SQueryInfo* pQueryInfo) {
  size_t numOfCols = taosArrayGetSize(pQueryInfo->colList);
  for (int32_t i = 0; i < numOfCols; ++i) {
    SColumn* pCol = taosArrayGetP(pQueryInfo->colList, i);
    if (pCol->numOfFilters > 0) {
      return true;
    }
  }

  return false;
}
<|MERGE_RESOLUTION|>--- conflicted
+++ resolved
@@ -1923,22 +1923,6 @@
   }
 }
 
-<<<<<<< HEAD
-
-void setLastOrderForGoupBy(SQueryInfo* pQueryInfo, STableMetaInfo* pTableMetaInfo) {  // todo refactor
-  SSqlGroupbyExpr* pGroupBy = &pQueryInfo->groupbyExpr;
-  if (pGroupBy->numOfGroupCols > 0) {
-    size_t idx = taosArrayGetSize(pQueryInfo->exprList);
-    for(int32_t k = 0; k < pGroupBy->numOfGroupCols; ++k) {
-      SColIndex* pIndex = taosArrayGet(pGroupBy->columnInfo, k);
-      if (!TSDB_COL_IS_TAG(pIndex->flag) && pIndex->colIndex < tscGetNumOfColumns(pTableMetaInfo->pTableMeta)) { // group by normal columns
-        SSqlExpr* pExpr = taosArrayGetP(pQueryInfo->exprList, idx - 1);
-        pExpr->numOfParams = 1;
-        pExpr->param->i64 = TSDB_ORDER_ASC;
-
-        break;
-      }
-=======
 static void updateLastScanOrderIfNeeded(SQueryInfo* pQueryInfo) {
   if (pQueryInfo->sessionWindow.gap > 0 || tscGroupbyColumn(pQueryInfo)) {
     size_t numOfExpr = tscSqlExprNumOfExprs(pQueryInfo);
@@ -1951,7 +1935,6 @@
       pExpr->numOfParams = 1;
       pExpr->param->i64 = TSDB_ORDER_ASC;
       pExpr->param->nType = TSDB_DATA_TYPE_INT;
->>>>>>> fcae1ef2
     }
   }
 }
@@ -2220,10 +2203,6 @@
               if (setExprInfoForFunctions(pCmd, pQueryInfo, &pSchema[j], cvtFunc, name, colIndex++, &index, finalResult) != 0) {
                 return TSDB_CODE_TSC_INVALID_SQL;
               }
-
-              if (optr == TK_LAST) {
-                setLastOrderForGoupBy(pQueryInfo, pTableMetaInfo);
-              }
             }
 
           } else {
@@ -2244,16 +2223,9 @@
             bool multiColOutput = taosArrayGetSize(pItem->pNode->pParam) > 1;
             setResultColName(name, pItem, cvtFunc.originFuncId, &pParamElem->pNode->colInfo, multiColOutput);
 
-            if (setExprInfoForFunctions(pCmd, pQueryInfo, pSchema, cvtFunc, name, colIndex++, &index, finalResult) != 0) {
+            if (setExprInfoForFunctions(pCmd, pQueryInfo, pSchema, cvtFunc, name, colIndex + i, &index, finalResult) != 0) {
               return TSDB_CODE_TSC_INVALID_SQL;
             }
-<<<<<<< HEAD
-
-            if (optr == TK_LAST) {
-              setLastOrderForGoupBy(pQueryInfo, pTableMetaInfo);
-            }
-=======
->>>>>>> fcae1ef2
           }
         }
         
@@ -2281,10 +2253,6 @@
               return TSDB_CODE_TSC_INVALID_SQL;
             }
             colIndex++;
-
-            if (optr == TK_LAST) {
-              setLastOrderForGoupBy(pQueryInfo, pTableMetaInfo);
-            }
           }
 
           numOfFields += tscGetNumOfColumns(pTableMetaInfo->pTableMeta);
