/*
 * Copyright (c) 2019 TAOS Data, Inc. <jhtao@taosdata.com>
 *
 * This program is free software: you can use, redistribute, and/or modify
 * it under the terms of the GNU Affero General Public License, version 3
 * or later ("AGPL"), as published by the Free Software Foundation.
 *
 * This program is distributed in the hope that it will be useful, but WITHOUT
 * ANY WARRANTY; without even the implied warranty of MERCHANTABILITY or
 * FITNESS FOR A PARTICULAR PURPOSE.
 *
 * You should have received a copy of the GNU Affero General Public License
 * along with this program. If not, see <http://www.gnu.org/licenses/>.
 */

#ifndef __APPLE__
#define _BSD_SOURCE
#define _XOPEN_SOURCE 500
#define _DEFAULT_SOURCE
#define _GNU_SOURCE
#endif // __APPLE__

#include "os.h"
#include "taos.h"
#include "taosmsg.h"
#include "tcompare.h"
#include "texpr.h"
#include "tname.h"
#include "tscLog.h"
#include "tscUtil.h"
#include "qTableMeta.h"
#include "tsclient.h"
#include "tstrbuild.h"
#include "ttoken.h"
#include "ttokendef.h"
#include "ttype.h"
#include "qUtil.h"
#include "qPlan.h"

#define DEFAULT_PRIMARY_TIMESTAMP_COL_NAME "_c0"

#define TSWINDOW_IS_EQUAL(t1, t2) (((t1).skey == (t2).skey) && ((t1).ekey == (t2).ekey))

// -1 is tbname column index, so here use the -2 as the initial value
#define COLUMN_INDEX_INITIAL_VAL (-2)
#define COLUMN_INDEX_INITIALIZER \
  { COLUMN_INDEX_INITIAL_VAL, COLUMN_INDEX_INITIAL_VAL }
#define COLUMN_INDEX_VALIDE(index) (((index).tableIndex >= 0) && ((index).columnIndex >= TSDB_TBNAME_COLUMN_INDEX))
#define TBNAME_LIST_SEP ","

typedef struct SColumnList {  // todo refactor
  int32_t      num;
  SColumnIndex ids[TSDB_MAX_COLUMNS];
} SColumnList;

typedef struct SConvertFunc {
  int32_t originFuncId;
  int32_t execFuncId;
} SConvertFunc;

static SExprInfo* doAddProjectCol(SQueryInfo* pQueryInfo, int32_t colIndex, int32_t tableIndex, int32_t colId);

static int32_t setShowInfo(SSqlObj* pSql, SSqlInfo* pInfo);
static char*   getAccountId(SSqlObj* pSql);

static int convertTimestampStrToInt64(tVariant *pVar, int32_t precision);
static bool serializeExprListToVariant(SArray* pList, tVariant **dest, int16_t colType, uint8_t precision);
static int32_t validateParamOfRelationIn(tVariant *pVar, int32_t colType);

static bool has(SArray* pFieldList, int32_t startIdx, const char* name);
static char* cloneCurrentDBName(SSqlObj* pSql);
static int32_t getDelimiterIndex(SStrToken* pTableName);
static bool validateTableColumnInfo(SArray* pFieldList, SSqlCmd* pCmd);
static bool validateTagParams(SArray* pTagsList, SArray* pFieldList, SSqlCmd* pCmd);

static int32_t setObjFullName(char* fullName, const char* account, SStrToken* pDB, SStrToken* tableName, int32_t* len);

static void getColumnName(tSqlExprItem* pItem, char* resultFieldName, char* rawName, int32_t nameLength);

static int32_t addExprAndResultField(SSqlCmd* pCmd, SQueryInfo* pQueryInfo, int32_t colIndex, tSqlExprItem* pItem, bool finalResult);
static int32_t insertResultField(SQueryInfo* pQueryInfo, int32_t outputIndex, SColumnList* pIdList, int16_t bytes,
                                 int8_t type, char* fieldName, SExprInfo* pSqlExpr);

static uint8_t convertOptr(SStrToken *pToken);

static int32_t validateSelectNodeList(SSqlCmd* pCmd, SQueryInfo* pQueryInfo, SArray* pSelNodeList, bool isSTable, bool joinQuery, bool timeWindowQuery);

static bool validateIpAddress(const char* ip, size_t size);
static bool hasUnsupportFunctionsForSTableQuery(SSqlCmd* pCmd, SQueryInfo* pQueryInfo);
static bool functionCompatibleCheck(SQueryInfo* pQueryInfo, bool joinQuery, bool twQuery);

static int32_t validateGroupbyNode(SQueryInfo* pQueryInfo, SArray* pList, SSqlCmd* pCmd);

static int32_t validateIntervalNode(SSqlObj* pSql, SQueryInfo* pQueryInfo, SSqlNode* pSqlNode);
static int32_t parseIntervalOffset(SSqlCmd* pCmd, SQueryInfo* pQueryInfo, SStrToken* offsetToken);
static int32_t parseSlidingClause(SSqlCmd* pCmd, SQueryInfo* pQueryInfo, SStrToken* pSliding);
static int32_t validateStateWindowNode(SSqlCmd* pSql, SQueryInfo* pQueryInfo, SSqlNode* pSqlNode, bool isStable);

static int32_t addProjectionExprAndResultField(SSqlCmd* pCmd, SQueryInfo* pQueryInfo, tSqlExprItem* pItem);

static int32_t validateWhereNode(SQueryInfo* pQueryInfo, tSqlExpr** pExpr, SSqlObj* pSql);
static int32_t validateFillNode(SSqlCmd* pCmd, SQueryInfo* pQueryInfo, SSqlNode* pSqlNode);
static int32_t validateOrderbyNode(SSqlCmd* pCmd, SQueryInfo* pQueryInfo, SSqlNode* pSqlNode, SSchema* pSchema);

static int32_t tsRewriteFieldNameIfNecessary(SSqlCmd* pCmd, SQueryInfo* pQueryInfo);
static int32_t setAlterTableInfo(SSqlObj* pSql, struct SSqlInfo* pInfo);
static int32_t validateSqlFunctionInStreamSql(SSqlCmd* pCmd, SQueryInfo* pQueryInfo);
static int32_t validateFunctionsInIntervalOrGroupbyQuery(SSqlCmd* pCmd, SQueryInfo* pQueryInfo);
static int32_t validateArithmeticSQLExpr(SSqlCmd* pCmd, tSqlExpr* pExpr, SQueryInfo* pQueryInfo, SColumnList* pList, int32_t* type);
static int32_t validateEp(char* ep);
static int32_t validateDNodeConfig(SMiscInfo* pOptions);
static int32_t validateLocalConfig(SMiscInfo* pOptions);
static int32_t validateColumnName(char* name);
static int32_t setKillInfo(SSqlObj* pSql, struct SSqlInfo* pInfo, int32_t killType);
static int32_t setCompactVnodeInfo(SSqlObj* pSql, struct SSqlInfo* pInfo);

static bool validateOneTags(SSqlCmd* pCmd, TAOS_FIELD* pTagField);
static bool hasTimestampForPointInterpQuery(SQueryInfo* pQueryInfo);
static bool hasNormalColumnFilter(SQueryInfo* pQueryInfo);

static int32_t validateLimitNode(SSqlCmd* pCmd, SQueryInfo* pQueryInfo, SSqlNode* pSqlNode, SSqlObj* pSql);
static int32_t parseCreateDBOptions(SSqlCmd* pCmd, SCreateDbInfo* pCreateDbSql);
static int32_t getColumnIndexByName(SSqlCmd* pCmd, const SStrToken* pToken, SQueryInfo* pQueryInfo, SColumnIndex* pIndex);
static int32_t getTableIndexByName(SStrToken* pToken, SQueryInfo* pQueryInfo, SColumnIndex* pIndex);

static int32_t getTableIndexImpl(SStrToken* pTableToken, SQueryInfo* pQueryInfo, SColumnIndex* pIndex);
static int32_t doFunctionsCompatibleCheck(SSqlCmd* pCmd, SQueryInfo* pQueryInfo, char* msg);
static int32_t doLocalQueryProcess(SSqlCmd* pCmd, SQueryInfo* pQueryInfo, SSqlNode* pSqlNode);
static int32_t tscCheckCreateDbParams(SSqlCmd* pCmd, SCreateDbMsg* pCreate);

static SColumnList createColumnList(int32_t num, int16_t tableIndex, int32_t columnIndex);

static int32_t doCheckForCreateTable(SSqlObj* pSql, int32_t subClauseIndex, SSqlInfo* pInfo);
static int32_t doCheckForCreateFromStable(SSqlObj* pSql, SSqlInfo* pInfo);
static int32_t doCheckForStream(SSqlObj* pSql, SSqlInfo* pInfo);
static int32_t validateSqlNode(SSqlObj* pSql, SSqlNode* pSqlNode, SQueryInfo* pQueryInfo);
static int32_t exprTreeFromSqlExpr(SSqlCmd* pCmd, tExprNode **pExpr, const tSqlExpr* pSqlExpr, SQueryInfo* pQueryInfo, SArray* pCols, uint64_t *uid);
static bool    validateDebugFlag(int32_t v);
static int32_t checkQueryRangeForFill(SSqlCmd* pCmd, SQueryInfo* pQueryInfo);
static int32_t loadAllTableMeta(SSqlObj* pSql, struct SSqlInfo* pInfo);

static bool isTimeWindowQuery(SQueryInfo* pQueryInfo) {
  return pQueryInfo->interval.interval > 0 || pQueryInfo->sessionWindow.gap > 0;
}


int16_t getNewResColId(SSqlCmd* pCmd) {
  return pCmd->resColumnId--;
}

// serialize expr in exprlist to binary
// formate  "type | size | value"
bool serializeExprListToVariant(SArray* pList, tVariant **dst, int16_t colType, uint8_t precision) {
  bool ret = false;
  if (!pList || pList->size <= 0 || colType < 0) {
    return ret;
  }

  tSqlExprItem* item = (tSqlExprItem *)taosArrayGet(pList, 0);
  int32_t firstTokenType = item->pNode->token.type;
  int32_t type  = firstTokenType;

<<<<<<< HEAD
  //nchar to binary and other xxint to bigint  
  toTSDBType(type);  
  if (colType != TSDB_DATA_TYPE_TIMESTAMP && !IS_UNSIGNED_NUMERIC_TYPE(colType)) {
    if (type != colType && (type != TSDB_DATA_TYPE_BINARY || colType != TSDB_DATA_TYPE_NCHAR)) {
      return false;  
    }    
  } 
  type = colType; 
 
  SBufferWriter bw = tbufInitWriter( NULL, false);
=======
  //nchar to binary and
  toTSDBType(type);
  if (type != colType && (type != TSDB_DATA_TYPE_BINARY || colType != TSDB_DATA_TYPE_NCHAR)) {
    return false;
  }
  type = colType;

  SBufferWriter bw = tbufInitWriter( NULL, false );
>>>>>>> 55fea530
  tbufEnsureCapacity(&bw, 512);

  int32_t size = (int32_t)(pList->size);
  tbufWriteUint32(&bw, type);
  tbufWriteInt32(&bw,  size);

  for (int32_t i = 0; i < size; i++) {
    tSqlExpr* pSub = ((tSqlExprItem*)(taosArrayGet(pList, i)))->pNode;

    // check all the token type in expr list same or not
    if (firstTokenType != pSub->token.type) {
      break;
<<<<<<< HEAD
    }  
    toTSDBType(pSub->token.type);  

    tVariant var;  
    tVariantCreate(&var, &pSub->token); 
    if (type == TSDB_DATA_TYPE_BOOL || IS_SIGNED_NUMERIC_TYPE(type)) {
      tbufWriteInt64(&bw, var.i64);        
    } else if (IS_UNSIGNED_NUMERIC_TYPE(type)) {
      // ugly code, refactor later
      if (IS_UNSIGNED_NUMERIC_TYPE(pSub->token.type) || IS_SIGNED_NUMERIC_TYPE(pSub->token.type)) {
        tbufWriteUint64(&bw, var.i64);        
      } else {
        tVariantDestroy(&var);
        break;
      }
    }
    else if (type == TSDB_DATA_TYPE_DOUBLE || type == TSDB_DATA_TYPE_FLOAT) {
=======
    }

    toTSDBType(pSub->token.type);

    tVariant var;
    tVariantCreate(&var, &pSub->token);
    if (type == TSDB_DATA_TYPE_BOOL || type == TSDB_DATA_TYPE_TINYINT || type == TSDB_DATA_TYPE_SMALLINT
         || type == TSDB_DATA_TYPE_BIGINT || type == TSDB_DATA_TYPE_INT) {
      tbufWriteInt64(&bw, var.i64);
    } else if (type == TSDB_DATA_TYPE_DOUBLE || type == TSDB_DATA_TYPE_FLOAT) {
>>>>>>> 55fea530
      tbufWriteDouble(&bw, var.dKey);
    } else if (type == TSDB_DATA_TYPE_BINARY){
      tbufWriteBinary(&bw, var.pz, var.nLen);
    } else if (type == TSDB_DATA_TYPE_NCHAR) {
      char   *buf = (char *)calloc(1, (var.nLen + 1)*TSDB_NCHAR_SIZE);
      if (tVariantDump(&var, buf, type, false) != TSDB_CODE_SUCCESS) {
        free(buf);
        tVariantDestroy(&var);
        break;
      }
      tbufWriteBinary(&bw, buf, twcslen((wchar_t *)buf) * TSDB_NCHAR_SIZE);
      free(buf);
    } else if (type == TSDB_DATA_TYPE_TIMESTAMP) {
       if (var.nType == TSDB_DATA_TYPE_BINARY) {
         if (convertTimestampStrToInt64(&var, precision) < 0) {
           tVariantDestroy(&var);
           break; 
         } 
         tbufWriteInt64(&bw, var.i64);        
       } else if (var.nType == TSDB_DATA_TYPE_BIGINT) {
         tbufWriteInt64(&bw, var.i64);        
       }      
    }
    tVariantDestroy(&var);

    if (i == size - 1) { ret = true;}
  }

  if (ret == true) {
    if ((*dst = calloc(1, sizeof(tVariant))) != NULL) {
      tVariantCreateFromBinary(*dst, tbufGetData(&bw, false), tbufTell(&bw), TSDB_DATA_TYPE_BINARY);
    } else {
      ret = false;
    }
  }
  tbufCloseWriter(&bw);
  return ret;
}

static int32_t validateParamOfRelationIn(tVariant *pVar, int32_t colType) {
  if (pVar->nType != TSDB_DATA_TYPE_BINARY) {
    return -1;
  }
  SBufferReader br = tbufInitReader(pVar->pz, pVar->nLen, false);
  return colType == TSDB_DATA_TYPE_NCHAR ?  0 : (tbufReadUint32(&br) == colType ? 0: -1);
}

static uint8_t convertOptr(SStrToken *pToken) {
  switch (pToken->type) {
    case TK_LT:
      return TSDB_RELATION_LESS;
    case TK_LE:
      return TSDB_RELATION_LESS_EQUAL;
    case TK_GT:
      return TSDB_RELATION_GREATER;
    case TK_GE:
      return TSDB_RELATION_GREATER_EQUAL;
    case TK_NE:
      return TSDB_RELATION_NOT_EQUAL;
    case TK_AND:
      return TSDB_RELATION_AND;
    case TK_OR:
      return TSDB_RELATION_OR;
    case TK_EQ:
      return TSDB_RELATION_EQUAL;
    case TK_PLUS:
      return TSDB_BINARY_OP_ADD;

    case TK_MINUS:
      return TSDB_BINARY_OP_SUBTRACT;
    case TK_STAR:
      return TSDB_BINARY_OP_MULTIPLY;
    case TK_SLASH:
    case TK_DIVIDE:
      return TSDB_BINARY_OP_DIVIDE;
    case TK_REM:
      return TSDB_BINARY_OP_REMAINDER;
    case TK_LIKE:
      return TSDB_RELATION_LIKE;
    case TK_ISNULL:
      return TSDB_RELATION_ISNULL;
    case TK_NOTNULL:
      return TSDB_RELATION_NOTNULL;
    case TK_IN:
      return TSDB_RELATION_IN;
    default: { return 0; }
  }
}

static bool validateDebugFlag(int32_t v) {
  const static int validFlag[] = {131, 135, 143};

  for (int i = 0; i < tListLen(validFlag); i++) {
    if (v == validFlag[i]) {
        return true;
    }
  }
  return false;
}
/*
 * Used during parsing query sql. Since the query sql usually small in length, error position
 * is not needed in the final error message.
 */
static int32_t invalidOperationMsg(char* dstBuffer, const char* errMsg) {
  return tscInvalidOperationMsg(dstBuffer, errMsg, NULL);
}

static int convertTimestampStrToInt64(tVariant *pVar, int32_t precision) {
  int64_t     time = 0;
  strdequote(pVar->pz);

  char*           seg = strnchr(pVar->pz, '-', pVar->nLen, false);
  if (seg != NULL) {
    if (taosParseTime(pVar->pz, &time, pVar->nLen, precision, tsDaylight) != TSDB_CODE_SUCCESS) {
      return -1;
    }
  } else {
    if (tVariantDump(pVar, (char*)&time, TSDB_DATA_TYPE_BIGINT, true)) {
      return -1;
    }
  }
  tVariantDestroy(pVar);
  tVariantCreateFromBinary(pVar, (char*)&time, 0, TSDB_DATA_TYPE_BIGINT);
  return 0;
}
static int setColumnFilterInfoForTimestamp(SSqlCmd* pCmd, SQueryInfo* pQueryInfo, tVariant* pVar) {
  const char* msg = "invalid timestamp";

  STableMetaInfo* pTableMetaInfo = tscGetMetaInfo(pQueryInfo, 0);

  STableComInfo tinfo = tscGetTableInfo(pTableMetaInfo->pTableMeta);
  if (convertTimestampStrToInt64(pVar, tinfo.precision) < -1) {
   return invalidOperationMsg(tscGetErrorMsgPayload(pCmd), msg);
  }  
  return TSDB_CODE_SUCCESS;
}

static int32_t handlePassword(SSqlCmd* pCmd, SStrToken* pPwd) {
  const char* msg1 = "password can not be empty";
  const char* msg2 = "name or password too long";
  const char* msg3 = "password needs single quote marks enclosed";

  if (pPwd->type != TK_STRING) {
    return invalidOperationMsg(tscGetErrorMsgPayload(pCmd), msg3);
  }

  strdequote(pPwd->z);
  pPwd->n = (uint32_t)strtrim(pPwd->z);  // trim space before and after passwords

  if (pPwd->n <= 0) {
    return invalidOperationMsg(tscGetErrorMsgPayload(pCmd), msg1);
  }

  if (pPwd->n >= TSDB_KEY_LEN) {
    return invalidOperationMsg(tscGetErrorMsgPayload(pCmd), msg2);
  }

  return TSDB_CODE_SUCCESS;
}

// validate the out put field type for "UNION ALL" subclause
static int32_t normalizeVarDataTypeLength(SSqlCmd* pCmd) {
  const char* msg1 = "columns in select clause not identical";

  int32_t diffSize = 0;

  // if there is only one element, the limit of clause is the limit of global result.
  SQueryInfo* pQueryInfo1 = pCmd->pQueryInfo;
  SQueryInfo* pSibling = pQueryInfo1->sibling;

  while(pSibling != NULL) {
    int32_t ret = tscFieldInfoCompare(&pQueryInfo1->fieldsInfo, &pSibling->fieldsInfo, &diffSize);
    if (ret != 0) {
      return invalidOperationMsg(tscGetErrorMsgPayload(pCmd), msg1);
    }

    pSibling = pSibling->sibling;
  }

  if (diffSize) {
    pQueryInfo1 = pCmd->pQueryInfo;
    pSibling = pQueryInfo1->sibling;

    while(pSibling->sibling != NULL) {
      tscFieldInfoSetSize(&pQueryInfo1->fieldsInfo, &pSibling->fieldsInfo);
      pSibling = pSibling->sibling;
    }
  }

  return TSDB_CODE_SUCCESS;
}

int32_t tscValidateSqlInfo(SSqlObj* pSql, struct SSqlInfo* pInfo) {
  if (pInfo == NULL || pSql == NULL) {
    return TSDB_CODE_TSC_APP_ERROR;
  }

  SSqlCmd* pCmd = &pSql->cmd;
  SSqlRes* pRes = &pSql->res;

  int32_t code = TSDB_CODE_SUCCESS;
  if (!pInfo->valid || terrno == TSDB_CODE_TSC_SQL_SYNTAX_ERROR) {
    terrno = TSDB_CODE_SUCCESS;  // clear the error number
    return tscSQLSyntaxErrMsg(tscGetErrorMsgPayload(pCmd), NULL, pInfo->msg);
  }

  SQueryInfo* pQueryInfo = tscGetQueryInfoS(pCmd);
  if (pQueryInfo == NULL) {
    pRes->code = terrno;
    return pRes->code;
  }

  STableMetaInfo* pTableMetaInfo = (pQueryInfo->numOfTables == 0)? tscAddEmptyMetaInfo(pQueryInfo) : pQueryInfo->pTableMetaInfo[0];
  if (pTableMetaInfo == NULL) {
    pRes->code = TSDB_CODE_TSC_OUT_OF_MEMORY;
    return pRes->code;
  }

  pCmd->command = pInfo->type;

  switch (pInfo->type) {
    case TSDB_SQL_DROP_TABLE:
    case TSDB_SQL_DROP_USER:
    case TSDB_SQL_DROP_ACCT:
    case TSDB_SQL_DROP_DNODE:
    case TSDB_SQL_DROP_DB: {
      const char* msg2 = "invalid name";
      const char* msg3 = "param name too long";

      SStrToken* pzName = taosArrayGet(pInfo->pMiscInfo->a, 0);
      if ((pInfo->type != TSDB_SQL_DROP_DNODE) && (tscValidateName(pzName) != TSDB_CODE_SUCCESS)) {
        return invalidOperationMsg(tscGetErrorMsgPayload(pCmd), msg2);
      }

      if (pInfo->type == TSDB_SQL_DROP_DB) {
        assert(taosArrayGetSize(pInfo->pMiscInfo->a) == 1);
        code = tNameSetDbName(&pTableMetaInfo->name, getAccountId(pSql), pzName);
        if (code != TSDB_CODE_SUCCESS) {
          return invalidOperationMsg(tscGetErrorMsgPayload(pCmd), msg2);
        }

      } else if (pInfo->type == TSDB_SQL_DROP_TABLE) {
        assert(taosArrayGetSize(pInfo->pMiscInfo->a) == 1);

        code = tscSetTableFullName(&pTableMetaInfo->name, pzName, pSql);
        if(code != TSDB_CODE_SUCCESS) {
          return code; 
        }
      } else if (pInfo->type == TSDB_SQL_DROP_DNODE) {
        if (pzName->type == TK_STRING) {
          pzName->n = strdequote(pzName->z);
        }
        strncpy(pCmd->payload, pzName->z, pzName->n);
      } else {  // drop user/account
        if (pzName->n >= TSDB_USER_LEN) {
          return invalidOperationMsg(tscGetErrorMsgPayload(pCmd), msg3);
        }

        strncpy(pCmd->payload, pzName->z, pzName->n);
      }

      break;
    }

    case TSDB_SQL_USE_DB: {
      const char* msg = "invalid db name";
      SStrToken* pToken = taosArrayGet(pInfo->pMiscInfo->a, 0);

      if (tscValidateName(pToken) != TSDB_CODE_SUCCESS) {
        return invalidOperationMsg(tscGetErrorMsgPayload(pCmd), msg);
      }

      int32_t ret = tNameSetDbName(&pTableMetaInfo->name, getAccountId(pSql), pToken);
      if (ret != TSDB_CODE_SUCCESS) {
        return invalidOperationMsg(tscGetErrorMsgPayload(pCmd), msg);
      }

      break;
    }

    case TSDB_SQL_RESET_CACHE: {
      return TSDB_CODE_SUCCESS;
    }

    case TSDB_SQL_SHOW: {
      if (setShowInfo(pSql, pInfo) != TSDB_CODE_SUCCESS) {
        return TSDB_CODE_TSC_INVALID_OPERATION;
      }

      break;
    }

    case TSDB_SQL_ALTER_DB:
    case TSDB_SQL_CREATE_DB: {
      const char* msg1 = "invalid db name";
      const char* msg2 = "name too long";

      SCreateDbInfo* pCreateDB = &(pInfo->pMiscInfo->dbOpt);
      if (pCreateDB->dbname.n >= TSDB_DB_NAME_LEN) {
        return invalidOperationMsg(tscGetErrorMsgPayload(pCmd), msg2);
      }

      char buf[TSDB_DB_NAME_LEN] = {0};
      SStrToken token = taosTokenDup(&pCreateDB->dbname, buf, tListLen(buf));

      if (tscValidateName(&token) != TSDB_CODE_SUCCESS) {
        return invalidOperationMsg(tscGetErrorMsgPayload(pCmd), msg1);
      }

      int32_t ret = tNameSetDbName(&pTableMetaInfo->name, getAccountId(pSql), &token);
      if (ret != TSDB_CODE_SUCCESS) {
        return invalidOperationMsg(tscGetErrorMsgPayload(pCmd), msg2);
      }

      if (parseCreateDBOptions(pCmd, pCreateDB) != TSDB_CODE_SUCCESS) {
        return TSDB_CODE_TSC_INVALID_OPERATION;
      }

      break;
    }

    case TSDB_SQL_CREATE_DNODE: {
      const char* msg = "invalid host name (ip address)";

      if (taosArrayGetSize(pInfo->pMiscInfo->a) > 1) {
        return invalidOperationMsg(tscGetErrorMsgPayload(pCmd), msg);
      }

      SStrToken* id = taosArrayGet(pInfo->pMiscInfo->a, 0);
      if (id->type == TK_STRING) {
        id->n = strdequote(id->z);
      }
      break;
    }

    case TSDB_SQL_CREATE_ACCT:
    case TSDB_SQL_ALTER_ACCT: {
      const char* msg1 = "invalid state option, available options[no, r, w, all]";
      const char* msg2 = "invalid user/account name";
      const char* msg3 = "name too long";

      SStrToken* pName = &pInfo->pMiscInfo->user.user;
      SStrToken* pPwd = &pInfo->pMiscInfo->user.passwd;

      if (handlePassword(pCmd, pPwd) != TSDB_CODE_SUCCESS) {
        return TSDB_CODE_TSC_INVALID_OPERATION;
      }

      if (pName->n >= TSDB_USER_LEN) {
        return invalidOperationMsg(tscGetErrorMsgPayload(pCmd), msg3);
      }

      if (tscValidateName(pName) != TSDB_CODE_SUCCESS) {
        return invalidOperationMsg(tscGetErrorMsgPayload(pCmd), msg2);
      }

      SCreateAcctInfo* pAcctOpt = &pInfo->pMiscInfo->acctOpt;
      if (pAcctOpt->stat.n > 0) {
        if (pAcctOpt->stat.z[0] == 'r' && pAcctOpt->stat.n == 1) {
        } else if (pAcctOpt->stat.z[0] == 'w' && pAcctOpt->stat.n == 1) {
        } else if (strncmp(pAcctOpt->stat.z, "all", 3) == 0 && pAcctOpt->stat.n == 3) {
        } else if (strncmp(pAcctOpt->stat.z, "no", 2) == 0 && pAcctOpt->stat.n == 2) {
        } else {
          return invalidOperationMsg(tscGetErrorMsgPayload(pCmd), msg1);
        }
      }

      break;
    }

    case TSDB_SQL_DESCRIBE_TABLE: {
      const char* msg1 = "invalid table name";

      SStrToken* pToken = taosArrayGet(pInfo->pMiscInfo->a, 0);
      if (tscValidateName(pToken) != TSDB_CODE_SUCCESS) {
        return invalidOperationMsg(tscGetErrorMsgPayload(pCmd), msg1);
      }
      // additional msg has been attached already
      code = tscSetTableFullName(&pTableMetaInfo->name, pToken, pSql);
      if (code != TSDB_CODE_SUCCESS) {
        return code;
      }

      return tscGetTableMeta(pSql, pTableMetaInfo);
    }
    case TSDB_SQL_SHOW_CREATE_STABLE:
    case TSDB_SQL_SHOW_CREATE_TABLE: {
      const char* msg1 = "invalid table name";

      SStrToken* pToken = taosArrayGet(pInfo->pMiscInfo->a, 0);
      if (tscValidateName(pToken) != TSDB_CODE_SUCCESS) {
        return invalidOperationMsg(tscGetErrorMsgPayload(pCmd), msg1);
      }

      code = tscSetTableFullName(&pTableMetaInfo->name, pToken, pSql);
      if (code != TSDB_CODE_SUCCESS) {
        return code;
      }

      return tscGetTableMeta(pSql, pTableMetaInfo);
    }
    case TSDB_SQL_SHOW_CREATE_DATABASE: {
      const char* msg1 = "invalid database name";

      SStrToken* pToken = taosArrayGet(pInfo->pMiscInfo->a, 0);
      if (tscValidateName(pToken) != TSDB_CODE_SUCCESS) {
        return invalidOperationMsg(tscGetErrorMsgPayload(pCmd), msg1);
      }

      if (pToken->n > TSDB_DB_NAME_LEN) {
        return invalidOperationMsg(tscGetErrorMsgPayload(pCmd), msg1);
      }
      return tNameSetDbName(&pTableMetaInfo->name, getAccountId(pSql), pToken);
    }
    case TSDB_SQL_CFG_DNODE: {
      const char* msg2 = "invalid configure options or values, such as resetlog / debugFlag 135 / balance 'vnode:2-dnode:2' / monitor 1 ";
      const char* msg3 = "invalid dnode ep";

      /* validate the ip address */
      SMiscInfo* pMiscInfo = pInfo->pMiscInfo;

      /* validate the parameter names and options */
      if (validateDNodeConfig(pMiscInfo) != TSDB_CODE_SUCCESS) {
        return invalidOperationMsg(tscGetErrorMsgPayload(pCmd), msg2);
      }

      char* pMsg = pCmd->payload;

      SCfgDnodeMsg* pCfg = (SCfgDnodeMsg*)pMsg;

      SStrToken* t0 = taosArrayGet(pMiscInfo->a, 0);
      SStrToken* t1 = taosArrayGet(pMiscInfo->a, 1);

      t0->n = strdequote(t0->z);
      strncpy(pCfg->ep, t0->z, t0->n);

      if (validateEp(pCfg->ep) != TSDB_CODE_SUCCESS) {
        return invalidOperationMsg(tscGetErrorMsgPayload(pCmd), msg3);
      }

      strncpy(pCfg->config, t1->z, t1->n);

      if (taosArrayGetSize(pMiscInfo->a) == 3) {
        SStrToken* t2 = taosArrayGet(pMiscInfo->a, 2);

        pCfg->config[t1->n] = ' ';  // add sep
        strncpy(&pCfg->config[t1->n + 1], t2->z, t2->n);
      }

      break;
    }

    case TSDB_SQL_CREATE_USER:
    case TSDB_SQL_ALTER_USER: {
      const char* msg2 = "invalid user/account name";
      const char* msg3 = "name too long";
      const char* msg5 = "invalid user rights";
      const char* msg7 = "not support options";

      pCmd->command = pInfo->type;

      SUserInfo* pUser = &pInfo->pMiscInfo->user;
      SStrToken* pName = &pUser->user;
      SStrToken* pPwd = &pUser->passwd;

      if (pName->n >= TSDB_USER_LEN) {
        return invalidOperationMsg(tscGetErrorMsgPayload(pCmd), msg3);
      }

      if (tscValidateName(pName) != TSDB_CODE_SUCCESS) {
        return invalidOperationMsg(tscGetErrorMsgPayload(pCmd), msg2);
      }

      if (pCmd->command == TSDB_SQL_CREATE_USER) {
        if (handlePassword(pCmd, pPwd) != TSDB_CODE_SUCCESS) {
          return TSDB_CODE_TSC_INVALID_OPERATION;
        }
      } else {
        if (pUser->type == TSDB_ALTER_USER_PASSWD) {
          if (handlePassword(pCmd, pPwd) != TSDB_CODE_SUCCESS) {
            return TSDB_CODE_TSC_INVALID_OPERATION;
          }
        } else if (pUser->type == TSDB_ALTER_USER_PRIVILEGES) {
          assert(pPwd->type == TSDB_DATA_TYPE_NULL);

          SStrToken* pPrivilege = &pUser->privilege;

          if (strncasecmp(pPrivilege->z, "super", 5) == 0 && pPrivilege->n == 5) {
            pCmd->count = 1;
          } else if (strncasecmp(pPrivilege->z, "read", 4) == 0 && pPrivilege->n == 4) {
            pCmd->count = 2;
          } else if (strncasecmp(pPrivilege->z, "write", 5) == 0 && pPrivilege->n == 5) {
            pCmd->count = 3;
          } else {
            return invalidOperationMsg(tscGetErrorMsgPayload(pCmd), msg5);
          }
        } else {
          return invalidOperationMsg(tscGetErrorMsgPayload(pCmd), msg7);
        }
      }

      break;
    }

    case TSDB_SQL_CFG_LOCAL: {
      SMiscInfo  *pMiscInfo = pInfo->pMiscInfo;
      const char *msg = "invalid configure options or values";

      // validate the parameter names and options
      if (validateLocalConfig(pMiscInfo) != TSDB_CODE_SUCCESS) {
        return invalidOperationMsg(tscGetErrorMsgPayload(pCmd), msg);
      }

      int32_t numOfToken = (int32_t) taosArrayGetSize(pMiscInfo->a);
      assert(numOfToken >= 1 && numOfToken <= 2);

      SStrToken* t = taosArrayGet(pMiscInfo->a, 0);
      strncpy(pCmd->payload, t->z, t->n);
      if (numOfToken == 2) {
        SStrToken* t1 = taosArrayGet(pMiscInfo->a, 1);
        pCmd->payload[t->n] = ' ';  // add sep
        strncpy(&pCmd->payload[t->n + 1], t1->z, t1->n);
      }
      return TSDB_CODE_SUCCESS;
    }

    case TSDB_SQL_CREATE_TABLE: {
      SCreateTableSql* pCreateTable = pInfo->pCreateTableInfo;

      if (pCreateTable->type == TSQL_CREATE_TABLE || pCreateTable->type == TSQL_CREATE_STABLE) {
        if ((code = doCheckForCreateTable(pSql, 0, pInfo)) != TSDB_CODE_SUCCESS) {
          return code;
        }

      } else if (pCreateTable->type == TSQL_CREATE_TABLE_FROM_STABLE) {
        assert(pCmd->numOfCols == 0);
        if ((code = doCheckForCreateFromStable(pSql, pInfo)) != TSDB_CODE_SUCCESS) {
          return code;
        }

      } else if (pCreateTable->type == TSQL_CREATE_STREAM) {
        if ((code = doCheckForStream(pSql, pInfo)) != TSDB_CODE_SUCCESS) {
          return code;
        }
      }

      break;
    }

    case TSDB_SQL_SELECT: {
      code = loadAllTableMeta(pSql, pInfo);
      if (code != TSDB_CODE_SUCCESS) {
        return code;
      }

      pQueryInfo = tscGetQueryInfo(pCmd);

      size_t size = taosArrayGetSize(pInfo->list);
      for (int32_t i = 0; i < size; ++i) {
        SSqlNode* pSqlNode = taosArrayGetP(pInfo->list, i);

        tscTrace("%p start to parse %dth subclause, total:%"PRIzu, pSql, i, size);
        if ((code = validateSqlNode(pSql, pSqlNode, pQueryInfo)) != TSDB_CODE_SUCCESS) {
          return code;
        }

        tscPrintSelNodeList(pSql, i);

        if ((i + 1) < size && pQueryInfo->sibling == NULL) {
          if ((code = tscAddQueryInfo(pCmd)) != TSDB_CODE_SUCCESS) {
            return code;
          }

          pQueryInfo = pCmd->active;
        }
      }

      if ((code = normalizeVarDataTypeLength(pCmd)) != TSDB_CODE_SUCCESS) {
        return code;
      }

      // set the command/global limit parameters from the first subclause to the sqlcmd object
      pCmd->active = pCmd->pQueryInfo;
      pCmd->command = pCmd->pQueryInfo->command;

      STableMetaInfo* pTableMetaInfo1 = tscGetMetaInfo(pCmd->active, 0);
      if (pTableMetaInfo1->pTableMeta != NULL) {
        pSql->res.precision = tscGetTableInfo(pTableMetaInfo1->pTableMeta).precision;
      }

      return TSDB_CODE_SUCCESS;  // do not build query message here
    }

    case TSDB_SQL_ALTER_TABLE: {
      if ((code = setAlterTableInfo(pSql, pInfo)) != TSDB_CODE_SUCCESS) {
        return code;
      }

      break;
    }

    case TSDB_SQL_KILL_QUERY:
    case TSDB_SQL_KILL_STREAM:
    case TSDB_SQL_KILL_CONNECTION: {
      if ((code = setKillInfo(pSql, pInfo, pInfo->type)) != TSDB_CODE_SUCCESS) {
        return code;
      }
      break;
    }

    case TSDB_SQL_SYNC_DB_REPLICA: {
      const char* msg1 = "invalid db name";
      SStrToken* pzName = taosArrayGet(pInfo->pMiscInfo->a, 0);

      assert(taosArrayGetSize(pInfo->pMiscInfo->a) == 1);
      code = tNameSetDbName(&pTableMetaInfo->name, getAccountId(pSql), pzName);
      if (code != TSDB_CODE_SUCCESS) {
        return invalidOperationMsg(tscGetErrorMsgPayload(pCmd), msg1);
      }
      break;
    }
    case TSDB_SQL_COMPACT_VNODE:{
      const char* msg = "invalid compact";
      if (setCompactVnodeInfo(pSql, pInfo) != TSDB_CODE_SUCCESS) {
        return invalidOperationMsg(tscGetErrorMsgPayload(pCmd), msg);
      }
      break;
    }
    default:
      return invalidOperationMsg(tscGetErrorMsgPayload(pCmd), "not support sql expression");
  }

  if (tscBuildMsg[pCmd->command] != NULL) {
    return tscBuildMsg[pCmd->command](pSql, pInfo);
  } else {
    return invalidOperationMsg(tscGetErrorMsgPayload(pCmd), "not support sql expression");
  }
}

/*
 * if the top/bottom exists, only tags columns, tbname column, and primary timestamp column
 * are available.
 */
static bool isTopBottomQuery(SQueryInfo* pQueryInfo) {
  size_t size = tscNumOfExprs(pQueryInfo);
  
  for (int32_t i = 0; i < size; ++i) {
    int32_t functionId = tscExprGet(pQueryInfo, i)->base.functionId;

    if (functionId == TSDB_FUNC_TOP || functionId == TSDB_FUNC_BOTTOM) {
      return true;
    }
  }

  return false;
}

// need to add timestamp column in result set, if it is a time window query
static int32_t addPrimaryTsColumnForTimeWindowQuery(SQueryInfo* pQueryInfo, SSqlCmd* pCmd) {
  uint64_t uid = tscExprGet(pQueryInfo, 0)->base.uid;

  int32_t  tableIndex = COLUMN_INDEX_INITIAL_VAL;
  for (int32_t i = 0; i < pQueryInfo->numOfTables; ++i) {
    STableMetaInfo* pTableMetaInfo = tscGetMetaInfo(pQueryInfo, i);
    if (pTableMetaInfo->pTableMeta->id.uid == uid) {
      tableIndex = i;
      break;
    }
  }

  if (tableIndex == COLUMN_INDEX_INITIAL_VAL) {
    return TSDB_CODE_TSC_INVALID_OPERATION;
  }

  SSchema s = {.bytes = TSDB_KEYSIZE, .type = TSDB_DATA_TYPE_TIMESTAMP, .colId = PRIMARYKEY_TIMESTAMP_COL_INDEX};
  tstrncpy(s.name, aAggs[TSDB_FUNC_TS].name, sizeof(s.name));

  SColumnIndex index = {tableIndex, PRIMARYKEY_TIMESTAMP_COL_INDEX};
  tscAddFuncInSelectClause(pQueryInfo, 0, TSDB_FUNC_TS, &index, &s, TSDB_COL_NORMAL, getNewResColId(pCmd));
  return TSDB_CODE_SUCCESS;
}

static int32_t checkInvalidExprForTimeWindow(SSqlCmd* pCmd, SQueryInfo* pQueryInfo) {
  const char* msg1 = "invalid query expression";
  const char* msg2 = "top/bottom query does not support order by value in time window query";

  // for top/bottom + interval query, we do not add additional timestamp column in the front
  if (isTopBottomQuery(pQueryInfo)) {

    // invalid sql:
    // top(col, k) from table_name [interval(1d)|session(ts, 1d)] order by k asc
    // order by normal column is not supported
    int32_t colId = pQueryInfo->order.orderColId;
    if (isTimeWindowQuery(pQueryInfo) && colId != PRIMARYKEY_TIMESTAMP_COL_INDEX) {
      return invalidOperationMsg(tscGetErrorMsgPayload(pCmd), msg2);
    }

    return TSDB_CODE_SUCCESS;
  }

  /*
   * invalid sql:
   * select count(tbname)/count(tag1)/count(tag2) from super_table_name [interval(1d)|session(ts, 1d)];
   */
  size_t size = tscNumOfExprs(pQueryInfo);
  for (int32_t i = 0; i < size; ++i) {
    SExprInfo* pExpr = tscExprGet(pQueryInfo, i);
    if (pExpr->base.functionId == TSDB_FUNC_COUNT && TSDB_COL_IS_TAG(pExpr->base.colInfo.flag)) {
      return invalidOperationMsg(tscGetErrorMsgPayload(pCmd), msg1);
    }
  }

  /*
   * invalid sql:
   * select tbname, tags_fields from super_table_name [interval(1s)|session(ts,1s)]
   */
  if (tscQueryTags(pQueryInfo) && isTimeWindowQuery(pQueryInfo)) {
    return invalidOperationMsg(tscGetErrorMsgPayload(pCmd), msg1);
  }

  return addPrimaryTsColumnForTimeWindowQuery(pQueryInfo, pCmd);
}

int32_t validateIntervalNode(SSqlObj* pSql, SQueryInfo* pQueryInfo, SSqlNode* pSqlNode) {
  const char* msg2 = "interval cannot be less than 10 ms";
  const char* msg3 = "sliding cannot be used without interval";

  SSqlCmd* pCmd = &pSql->cmd;

  STableMetaInfo* pTableMetaInfo = tscGetMetaInfo(pQueryInfo, 0);
  STableComInfo tinfo = tscGetTableInfo(pTableMetaInfo->pTableMeta);
  
  if (!TPARSER_HAS_TOKEN(pSqlNode->interval.interval)) {
    if (TPARSER_HAS_TOKEN(pSqlNode->sliding)) {
      return invalidOperationMsg(tscGetErrorMsgPayload(pCmd), msg3);
    }

    return TSDB_CODE_SUCCESS;
  }

  // orderby column not set yet, set it to be the primary timestamp column
  if (pQueryInfo->order.orderColId == INT32_MIN) {
    pQueryInfo->order.orderColId = PRIMARYKEY_TIMESTAMP_COL_INDEX;
  }

  // interval is not null
  SStrToken *t = &pSqlNode->interval.interval;
  if (parseNatualDuration(t->z, t->n, &pQueryInfo->interval.interval,
                          &pQueryInfo->interval.intervalUnit, tinfo.precision) != TSDB_CODE_SUCCESS) {
    return TSDB_CODE_TSC_INVALID_OPERATION;
  }

  if (pQueryInfo->interval.intervalUnit != 'n' && pQueryInfo->interval.intervalUnit != 'y') {

    // interval cannot be less than 10 milliseconds
    if (convertTimePrecision(pQueryInfo->interval.interval, tinfo.precision, TSDB_TIME_PRECISION_MILLI) < tsMinIntervalTime) {
      return invalidOperationMsg(tscGetErrorMsgPayload(pCmd), msg2);
    }
  }

  if (parseIntervalOffset(pCmd, pQueryInfo, &pSqlNode->interval.offset) != TSDB_CODE_SUCCESS) {
    return TSDB_CODE_TSC_INVALID_OPERATION;
  }

  if (parseSlidingClause(pCmd, pQueryInfo, &pSqlNode->sliding) != TSDB_CODE_SUCCESS) {
    return TSDB_CODE_TSC_INVALID_OPERATION;
  }

  // The following part is used to check for the invalid query expression.
  return checkInvalidExprForTimeWindow(pCmd, pQueryInfo);
}
static int32_t validateStateWindowNode(SSqlCmd* pCmd, SQueryInfo* pQueryInfo, SSqlNode* pSqlNode, bool isStable) {

  const char* msg1 = "invalid column name";
  const char* msg2 = "invalid column type";
  const char* msg3 = "not support state_window with group by ";
  const char* msg4 = "function not support for super table query";
  const char* msg5 = "not support state_window on tag column";

  SStrToken *col = &(pSqlNode->windowstateVal.col) ;
  if (col->z == NULL || col->n <= 0) {
    return TSDB_CODE_SUCCESS;
  }

  if (pQueryInfo->colList == NULL) {
    pQueryInfo->colList = taosArrayInit(4, POINTER_BYTES);
  }
  if (pQueryInfo->groupbyExpr.numOfGroupCols > 0) {
    return invalidOperationMsg(tscGetErrorMsgPayload(pCmd), msg3);
  }
  pQueryInfo->groupbyExpr.numOfGroupCols = 1;

  //TODO(dengyihao): check tag column
  if (isStable) {
    return invalidOperationMsg(tscGetErrorMsgPayload(pCmd), msg4);
  }

  SColumnIndex index = COLUMN_INDEX_INITIALIZER;
  if (getColumnIndexByName(pCmd, col, pQueryInfo, &index) !=  TSDB_CODE_SUCCESS) {
    return invalidOperationMsg(tscGetErrorMsgPayload(pCmd), msg1);
  }

  STableMetaInfo *pTableMetaInfo = tscGetMetaInfo(pQueryInfo, index.tableIndex);
  STableMeta* pTableMeta = pTableMetaInfo->pTableMeta;
  int32_t numOfCols = tscGetNumOfColumns(pTableMeta);
  if (index.columnIndex == TSDB_TBNAME_COLUMN_INDEX) {
    return invalidOperationMsg(tscGetErrorMsgPayload(pCmd), msg3);
  } else if (index.columnIndex >= numOfCols) {
    return invalidOperationMsg(tscGetErrorMsgPayload(pCmd), msg5);
  }

  SGroupbyExpr* pGroupExpr = &pQueryInfo->groupbyExpr;
  if (pGroupExpr->columnInfo == NULL) {
    pGroupExpr->columnInfo = taosArrayInit(4, sizeof(SColIndex));
  }

  SSchema* pSchema = tscGetTableColumnSchema(pTableMeta, index.columnIndex);
  if (pSchema->type == TSDB_DATA_TYPE_TIMESTAMP || pSchema->type == TSDB_DATA_TYPE_FLOAT 
      || pSchema->type == TSDB_DATA_TYPE_DOUBLE || pSchema->type == TSDB_DATA_TYPE_NCHAR
      || pSchema->type == TSDB_DATA_TYPE_BINARY) {
    return invalidOperationMsg(tscGetErrorMsgPayload(pCmd), msg2);
  }

  tscColumnListInsert(pQueryInfo->colList, index.columnIndex, pTableMeta->id.uid, pSchema);
  SColIndex colIndex = { .colIndex = index.columnIndex, .flag = TSDB_COL_NORMAL, .colId = pSchema->colId };
  taosArrayPush(pGroupExpr->columnInfo, &colIndex);
  pQueryInfo->groupbyExpr.orderType = TSDB_ORDER_ASC;
  pQueryInfo->stateWindow = true;
  return TSDB_CODE_SUCCESS;
}

int32_t validateSessionNode(SSqlCmd* pCmd, SQueryInfo* pQueryInfo, SSqlNode * pSqlNode) {
  const char* msg1 = "gap should be fixed time window";
  const char* msg2 = "only one type time window allowed";
  const char* msg3 = "invalid column name";
  const char* msg4 = "invalid time window";

  STableMetaInfo* pTableMetaInfo = tscGetMetaInfo(pQueryInfo, 0);
  STableComInfo tinfo = tscGetTableInfo(pTableMetaInfo->pTableMeta);
  // no session window
  if (!TPARSER_HAS_TOKEN(pSqlNode->sessionVal.gap)) {
    return TSDB_CODE_SUCCESS;
  }

  SStrToken* col = &pSqlNode->sessionVal.col;
  SStrToken* gap = &pSqlNode->sessionVal.gap;

  char timeUnit = 0;
  if (parseNatualDuration(gap->z, gap->n, &pQueryInfo->sessionWindow.gap, &timeUnit, tinfo.precision) != TSDB_CODE_SUCCESS) {
    return invalidOperationMsg(tscGetErrorMsgPayload(pCmd), msg4);
  }

  if (timeUnit == 'y' || timeUnit == 'n') {
    return invalidOperationMsg(tscGetErrorMsgPayload(pCmd), msg1);
  }

  if (pQueryInfo->sessionWindow.gap != 0 && pQueryInfo->interval.interval != 0) {
    return invalidOperationMsg(tscGetErrorMsgPayload(pCmd), msg2);
  }
  if (pQueryInfo->sessionWindow.gap == 0) {
    return invalidOperationMsg(tscGetErrorMsgPayload(pCmd), msg4);
  }

  SColumnIndex index = COLUMN_INDEX_INITIALIZER;
  if (getColumnIndexByName(pCmd, col, pQueryInfo, &index) != TSDB_CODE_SUCCESS) {
    return invalidOperationMsg(tscGetErrorMsgPayload(pCmd), msg3);
  }
  if (index.columnIndex != PRIMARYKEY_TIMESTAMP_COL_INDEX) {
    return invalidOperationMsg(tscGetErrorMsgPayload(pCmd), msg3);
  }

  pQueryInfo->sessionWindow.primaryColId = PRIMARYKEY_TIMESTAMP_COL_INDEX;

  // The following part is used to check for the invalid query expression.
  return checkInvalidExprForTimeWindow(pCmd, pQueryInfo);
}

int32_t parseIntervalOffset(SSqlCmd* pCmd, SQueryInfo* pQueryInfo, SStrToken* offsetToken) {
  const char* msg1 = "interval offset cannot be negative";
  const char* msg2 = "interval offset should be shorter than interval";
  const char* msg3 = "cannot use 'year' as offset when interval is 'month'";

  STableMetaInfo* pTableMetaInfo = tscGetMetaInfo(pQueryInfo, 0);
  STableComInfo tinfo = tscGetTableInfo(pTableMetaInfo->pTableMeta);

  SStrToken* t = offsetToken;
  if (t->n == 0) {
    pQueryInfo->interval.offsetUnit = pQueryInfo->interval.intervalUnit;
    pQueryInfo->interval.offset = 0;
    return TSDB_CODE_SUCCESS;
  }

  if (parseNatualDuration(t->z, t->n, &pQueryInfo->interval.offset,
                          &pQueryInfo->interval.offsetUnit, tinfo.precision) != TSDB_CODE_SUCCESS) {
    return TSDB_CODE_TSC_INVALID_OPERATION;
  }

  if (pQueryInfo->interval.offset < 0) {
    return invalidOperationMsg(tscGetErrorMsgPayload(pCmd), msg1);
  }

  if (pQueryInfo->interval.offsetUnit != 'n' && pQueryInfo->interval.offsetUnit != 'y') {
    if (pQueryInfo->interval.intervalUnit != 'n' && pQueryInfo->interval.intervalUnit != 'y') {
      if (pQueryInfo->interval.offset >= pQueryInfo->interval.interval) {
        return invalidOperationMsg(tscGetErrorMsgPayload(pCmd), msg2);
      }
    }
  } else if (pQueryInfo->interval.offsetUnit == pQueryInfo->interval.intervalUnit) {
    if (pQueryInfo->interval.offset >= pQueryInfo->interval.interval) {
      return invalidOperationMsg(tscGetErrorMsgPayload(pCmd), msg2);
    }
  } else if (pQueryInfo->interval.intervalUnit == 'n' && pQueryInfo->interval.offsetUnit == 'y') {
      return invalidOperationMsg(tscGetErrorMsgPayload(pCmd), msg3);
  } else if (pQueryInfo->interval.intervalUnit == 'y' && pQueryInfo->interval.offsetUnit == 'n') {
    if (pQueryInfo->interval.interval * 12 <= pQueryInfo->interval.offset) {
      return invalidOperationMsg(tscGetErrorMsgPayload(pCmd), msg2);
    }
  } else {
    // TODO: offset should be shorter than interval, but how to check
    // conflicts like 30days offset and 1 month interval
  }

  return TSDB_CODE_SUCCESS;
}

int32_t parseSlidingClause(SSqlCmd* pCmd, SQueryInfo* pQueryInfo, SStrToken* pSliding) {
  const char* msg0 = "sliding value too small";
  const char* msg1 = "sliding value no larger than the interval value";
  const char* msg2 = "sliding value can not less than 1% of interval value";
  const char* msg3 = "does not support sliding when interval is natural month/year";

  const static int32_t INTERVAL_SLIDING_FACTOR = 100;

  STableMetaInfo* pTableMetaInfo = tscGetMetaInfo(pQueryInfo, 0);
  STableComInfo tinfo = tscGetTableInfo(pTableMetaInfo->pTableMeta);

  if (pSliding->n == 0) {
    pQueryInfo->interval.slidingUnit = pQueryInfo->interval.intervalUnit;
    pQueryInfo->interval.sliding = pQueryInfo->interval.interval;
    return TSDB_CODE_SUCCESS;
  }

  if (pQueryInfo->interval.intervalUnit == 'n' || pQueryInfo->interval.intervalUnit == 'y') {
    return invalidOperationMsg(tscGetErrorMsgPayload(pCmd), msg3);
  }

  parseAbsoluteDuration(pSliding->z, pSliding->n, &pQueryInfo->interval.sliding, tinfo.precision);

  if (pQueryInfo->interval.sliding <
      convertTimePrecision(tsMinSlidingTime, TSDB_TIME_PRECISION_MILLI, tinfo.precision)) {
    return invalidOperationMsg(tscGetErrorMsgPayload(pCmd), msg0);
  }

  if (pQueryInfo->interval.sliding > pQueryInfo->interval.interval) {
    return invalidOperationMsg(tscGetErrorMsgPayload(pCmd), msg1);
  }

  if ((pQueryInfo->interval.interval != 0) && (pQueryInfo->interval.interval/pQueryInfo->interval.sliding > INTERVAL_SLIDING_FACTOR)) {
    return invalidOperationMsg(tscGetErrorMsgPayload(pCmd), msg2);
  }

//  if (pQueryInfo->interval.sliding != pQueryInfo->interval.interval && pSql->pStream == NULL) {
//    return invalidOperationMsg(tscGetErrorMsgPayload(pCmd), msg4);
//  }

  return TSDB_CODE_SUCCESS;
}

int32_t tscSetTableFullName(SName* pName, SStrToken* pTableName, SSqlObj* pSql) {
  const char* msg1 = "name too long";
  const char* msg2 = "acctId too long";
  const char* msg3 = "no acctId";
  const char* msg4 = "db name too long";
  const char* msg5 = "table name too long";

  SSqlCmd* pCmd = &pSql->cmd;
  int32_t  code = TSDB_CODE_SUCCESS;
  int32_t  idx  = getDelimiterIndex(pTableName);
  if (idx != -1) { // db has been specified in sql string so we ignore current db path
    char* acctId = getAccountId(pSql);
    if (acctId == NULL || strlen(acctId) <= 0) {
      return invalidOperationMsg(tscGetErrorMsgPayload(pCmd), msg3);
    }

    code = tNameSetAcctId(pName, acctId);
    if (code != 0) {
      return invalidOperationMsg(tscGetErrorMsgPayload(pCmd), msg2);
    }
    if (idx >= TSDB_DB_NAME_LEN) {
      return invalidOperationMsg(tscGetErrorMsgPayload(pCmd), msg4);
    }

    if (pTableName->n - 1 - idx >= TSDB_TABLE_NAME_LEN) {
      return invalidOperationMsg(tscGetErrorMsgPayload(pCmd), msg5);
    }

    char name[TSDB_TABLE_FNAME_LEN] = {0};
    strncpy(name, pTableName->z, pTableName->n);

    code = tNameFromString(pName, name, T_NAME_DB|T_NAME_TABLE);
    if (code != 0) {
      return invalidOperationMsg(tscGetErrorMsgPayload(pCmd), msg1);
    }
  } else {  // get current DB name first, and then set it into path
    char* t = cloneCurrentDBName(pSql);
    if (strlen(t) == 0) {
      return TSDB_CODE_TSC_DB_NOT_SELECTED;
    }

    code = tNameFromString(pName, t, T_NAME_ACCT | T_NAME_DB);
    if (code != 0) {
      free(t);
      return TSDB_CODE_TSC_DB_NOT_SELECTED;
    }

    free(t);

    if (pTableName->n >= TSDB_TABLE_NAME_LEN) {
      return invalidOperationMsg(tscGetErrorMsgPayload(pCmd), msg1);
    }

    char name[TSDB_TABLE_FNAME_LEN] = {0};
    strncpy(name, pTableName->z, pTableName->n);

    code = tNameFromString(pName, name, T_NAME_TABLE);
    if (code != 0) {
      code = invalidOperationMsg(tscGetErrorMsgPayload(pCmd), msg1);
    }
  }

  return code;
}

static bool validateTableColumnInfo(SArray* pFieldList, SSqlCmd* pCmd) {
  assert(pFieldList != NULL);

  const char* msg = "illegal number of columns";
  const char* msg1 = "first column must be timestamp";
  const char* msg2 = "row length exceeds max length";
  const char* msg3 = "duplicated column names";
  const char* msg4 = "invalid data type";
  const char* msg5 = "invalid binary/nchar column length";
  const char* msg6 = "invalid column name";

  // number of fields no less than 2
  size_t numOfCols = taosArrayGetSize(pFieldList);
  if (numOfCols <= 1 || numOfCols > TSDB_MAX_COLUMNS) {
    invalidOperationMsg(tscGetErrorMsgPayload(pCmd), msg);
    return false;
  }

  // first column must be timestamp
  TAOS_FIELD* pField = taosArrayGet(pFieldList, 0);
  if (pField->type != TSDB_DATA_TYPE_TIMESTAMP) {
    invalidOperationMsg(tscGetErrorMsgPayload(pCmd), msg1);
    return false;
  }

  int32_t nLen = 0;
  for (int32_t i = 0; i < numOfCols; ++i) {
    pField = taosArrayGet(pFieldList, i);
    if (!isValidDataType(pField->type)) {
      invalidOperationMsg(tscGetErrorMsgPayload(pCmd), msg4);
      return false;
    }

    if (pField->bytes == 0) {
      invalidOperationMsg(tscGetErrorMsgPayload(pCmd), msg5);
      return false;
    }

    if ((pField->type == TSDB_DATA_TYPE_BINARY && (pField->bytes <= 0 || pField->bytes > TSDB_MAX_BINARY_LEN)) ||
        (pField->type == TSDB_DATA_TYPE_NCHAR && (pField->bytes <= 0 || pField->bytes > TSDB_MAX_NCHAR_LEN))) {
      invalidOperationMsg(tscGetErrorMsgPayload(pCmd), msg5);
      return false;
    }

    if (validateColumnName(pField->name) != TSDB_CODE_SUCCESS) {
      invalidOperationMsg(tscGetErrorMsgPayload(pCmd), msg6);
      return false;
    }

    // field name must be unique
    if (has(pFieldList, i + 1, pField->name) == true) {
      invalidOperationMsg(tscGetErrorMsgPayload(pCmd), msg3);
      return false;
    }

    nLen += pField->bytes;
  }

  // max row length must be less than TSDB_MAX_BYTES_PER_ROW
  if (nLen > TSDB_MAX_BYTES_PER_ROW) {
    invalidOperationMsg(tscGetErrorMsgPayload(pCmd), msg2);
    return false;
  }

  return true;
}


static bool validateTagParams(SArray* pTagsList, SArray* pFieldList, SSqlCmd* pCmd) {
  assert(pTagsList != NULL);

  const char* msg1 = "invalid number of tag columns";
  const char* msg2 = "tag length too long";
  const char* msg3 = "duplicated column names";
  //const char* msg4 = "timestamp not allowed in tags";
  const char* msg5 = "invalid data type in tags";
  const char* msg6 = "invalid tag name";
  const char* msg7 = "invalid binary/nchar tag length";

  // number of fields at least 1
  size_t numOfTags = taosArrayGetSize(pTagsList);
  if (numOfTags < 1 || numOfTags > TSDB_MAX_TAGS) {
    invalidOperationMsg(tscGetErrorMsgPayload(pCmd), msg1);
    return false;
  }

  /* timestamp in tag is not allowed */
  for (int32_t i = 0; i < numOfTags; ++i) {
    TAOS_FIELD* p = taosArrayGet(pTagsList, i);

    //if (p->type == TSDB_DATA_TYPE_TIMESTAMP) {
    //  invalidOperationMsg(tscGetErrorMsgPayload(pCmd), msg4);
    //  return false;
    //}

    if (!isValidDataType(p->type)) {
      invalidOperationMsg(tscGetErrorMsgPayload(pCmd), msg5);
      return false;
    }

    if ((p->type == TSDB_DATA_TYPE_BINARY && p->bytes <= 0) ||
        (p->type == TSDB_DATA_TYPE_NCHAR && p->bytes <= 0)) {
      invalidOperationMsg(tscGetErrorMsgPayload(pCmd), msg7);
      return false;
    }

    if (validateColumnName(p->name) != TSDB_CODE_SUCCESS) {
      invalidOperationMsg(tscGetErrorMsgPayload(pCmd), msg6);
      return false;
    }

    if (has(pTagsList, i + 1, p->name) == true) {
      invalidOperationMsg(tscGetErrorMsgPayload(pCmd), msg3);
      return false;
    }
  }

  int32_t nLen = 0;
  for (int32_t i = 0; i < numOfTags; ++i) {
    TAOS_FIELD* p = taosArrayGet(pTagsList, i);
    if (p->bytes == 0) {
      invalidOperationMsg(tscGetErrorMsgPayload(pCmd), msg7);
      return false;
    }

    nLen += p->bytes;
  }

  // max tag row length must be less than TSDB_MAX_TAGS_LEN
  if (nLen > TSDB_MAX_TAGS_LEN) {
    invalidOperationMsg(tscGetErrorMsgPayload(pCmd), msg2);
    return false;
  }

  // field name must be unique
  for (int32_t i = 0; i < numOfTags; ++i) {
    TAOS_FIELD* p = taosArrayGet(pTagsList, i);

    if (has(pFieldList, 0, p->name) == true) {
      invalidOperationMsg(tscGetErrorMsgPayload(pCmd), msg3);
      return false;
    }
  }

  return true;
}

/*
 * tags name /column name is truncated in sql.y
 */
bool validateOneTags(SSqlCmd* pCmd, TAOS_FIELD* pTagField) {
  //const char* msg1 = "timestamp not allowed in tags";
  const char* msg2 = "duplicated column names";
  const char* msg3 = "tag length too long";
  const char* msg4 = "invalid tag name";
  const char* msg5 = "invalid binary/nchar tag length";
  const char* msg6 = "invalid data type in tags";

  STableMetaInfo* pTableMetaInfo = tscGetTableMetaInfoFromCmd(pCmd,  0);
  STableMeta*     pTableMeta = pTableMetaInfo->pTableMeta;

  int32_t numOfTags = tscGetNumOfTags(pTableMeta);
  int32_t numOfCols = tscGetNumOfColumns(pTableMeta);
  
  // no more than 6 tags
  if (numOfTags == TSDB_MAX_TAGS) {
    char msg[128] = {0};
    sprintf(msg, "tags no more than %d", TSDB_MAX_TAGS);

    invalidOperationMsg(tscGetErrorMsgPayload(pCmd), msg);
    return false;
  }

  // no timestamp allowable
  //if (pTagField->type == TSDB_DATA_TYPE_TIMESTAMP) {
  //  invalidOperationMsg(tscGetErrorMsgPayload(pCmd), msg1);
  //  return false;
  //}

  if ((pTagField->type < TSDB_DATA_TYPE_BOOL) || (pTagField->type > TSDB_DATA_TYPE_UBIGINT)) {
    invalidOperationMsg(tscGetErrorMsgPayload(pCmd), msg6);
    return false;
  }

  SSchema* pTagSchema = tscGetTableTagSchema(pTableMetaInfo->pTableMeta);
  int32_t  nLen = 0;

  for (int32_t i = 0; i < numOfTags; ++i) {
    nLen += pTagSchema[i].bytes;
  }

  // length less than TSDB_MAX_TASG_LEN
  if (nLen + pTagField->bytes > TSDB_MAX_TAGS_LEN) {
    invalidOperationMsg(tscGetErrorMsgPayload(pCmd), msg3);
    return false;
  }

  // tags name can not be a keyword
  if (validateColumnName(pTagField->name) != TSDB_CODE_SUCCESS) {
    invalidOperationMsg(tscGetErrorMsgPayload(pCmd), msg4);
    return false;
  }

  // binary(val), val can not be equalled to or less than 0
  if ((pTagField->type == TSDB_DATA_TYPE_BINARY || pTagField->type == TSDB_DATA_TYPE_NCHAR) && pTagField->bytes <= 0) {
    invalidOperationMsg(tscGetErrorMsgPayload(pCmd), msg5);
    return false;
  }

  // field name must be unique
  SSchema* pSchema = tscGetTableSchema(pTableMeta);

  for (int32_t i = 0; i < numOfTags + numOfCols; ++i) {
    if (strncasecmp(pTagField->name, pSchema[i].name, sizeof(pTagField->name) - 1) == 0) {
      invalidOperationMsg(tscGetErrorMsgPayload(pCmd), msg2);
      return false;
    }
  }

  return true;
}

bool validateOneColumn(SSqlCmd* pCmd, TAOS_FIELD* pColField) {
  const char* msg1 = "too many columns";
  const char* msg2 = "duplicated column names";
  const char* msg3 = "column length too long";
  const char* msg4 = "invalid data type";
  const char* msg5 = "invalid column name";
  const char* msg6 = "invalid column length";

//  assert(pCmd->numOfClause == 1);
  STableMetaInfo* pTableMetaInfo = tscGetTableMetaInfoFromCmd(pCmd,  0);
  STableMeta*     pTableMeta = pTableMetaInfo->pTableMeta;
  
  int32_t numOfTags = tscGetNumOfTags(pTableMeta);
  int32_t numOfCols = tscGetNumOfColumns(pTableMeta);
  
  // no more max columns
  if (numOfCols >= TSDB_MAX_COLUMNS || numOfTags + numOfCols >= TSDB_MAX_COLUMNS) {
    invalidOperationMsg(tscGetErrorMsgPayload(pCmd), msg1);
    return false;
  }

  if (pColField->type < TSDB_DATA_TYPE_BOOL || pColField->type > TSDB_DATA_TYPE_UBIGINT) {
    invalidOperationMsg(tscGetErrorMsgPayload(pCmd), msg4);
    return false;
  }

  if (validateColumnName(pColField->name) != TSDB_CODE_SUCCESS) {
    invalidOperationMsg(tscGetErrorMsgPayload(pCmd), msg5);
    return false;
  }

  SSchema* pSchema = tscGetTableSchema(pTableMeta);
  int32_t  nLen = 0;

  for (int32_t i = 0; i < numOfCols; ++i) {
    nLen += pSchema[i].bytes;
  }

  if (pColField->bytes <= 0) {
    invalidOperationMsg(tscGetErrorMsgPayload(pCmd), msg6);
    return false;
  }

  // length less than TSDB_MAX_BYTES_PER_ROW
  if (nLen + pColField->bytes > TSDB_MAX_BYTES_PER_ROW) {
    invalidOperationMsg(tscGetErrorMsgPayload(pCmd), msg3);
    return false;
  }

  // field name must be unique
  for (int32_t i = 0; i < numOfTags + numOfCols; ++i) {
    if (strncasecmp(pColField->name, pSchema[i].name, sizeof(pColField->name) - 1) == 0) {
      invalidOperationMsg(tscGetErrorMsgPayload(pCmd), msg2);
      return false;
    }
  }

  return true;
}

/* is contained in pFieldList or not */
static bool has(SArray* pFieldList, int32_t startIdx, const char* name) {
  size_t numOfCols = taosArrayGetSize(pFieldList);
  for (int32_t j = startIdx; j < numOfCols; ++j) {
    TAOS_FIELD* field = taosArrayGet(pFieldList, j);
    if (strncasecmp(name, field->name, sizeof(field->name) - 1) == 0) return true;
  }

  return false;
}

static char* getAccountId(SSqlObj* pSql) { return pSql->pTscObj->acctId; }

static char* cloneCurrentDBName(SSqlObj* pSql) {
  pthread_mutex_lock(&pSql->pTscObj->mutex);
  char *p = strdup(pSql->pTscObj->db);  
  pthread_mutex_unlock(&pSql->pTscObj->mutex);

  return p;
}

/* length limitation, strstr cannot be applied */
static int32_t getDelimiterIndex(SStrToken* pTableName) {
  for (uint32_t i = 0; i < pTableName->n; ++i) {
    if (pTableName->z[i] == TS_PATH_DELIMITER[0]) {
      return i;
    }
  }
  return -1;
}

int32_t setObjFullName(char* fullName, const char* account, SStrToken* pDB, SStrToken* tableName, int32_t* xlen) {
  int32_t totalLen = 0;

  if (account != NULL) {
    int32_t len = (int32_t)strlen(account);
    strcpy(fullName, account);
    fullName[len] = TS_PATH_DELIMITER[0];
    totalLen += (len + 1);
  }

  /* db name is not specified, the tableName dose not include db name */
  if (pDB != NULL) {
    if (pDB->n >= TSDB_ACCT_ID_LEN + TSDB_DB_NAME_LEN || pDB->n == 0) {
      return TSDB_CODE_TSC_INVALID_OPERATION;
    }

    memcpy(&fullName[totalLen], pDB->z, pDB->n);
    totalLen += pDB->n;
  }

  if (tableName != NULL) {
    if (pDB != NULL) {
      fullName[totalLen] = TS_PATH_DELIMITER[0];
      totalLen += 1;

      /* here we only check the table name length limitation */
      if (!tscValidateTableNameLength(tableName->n)) {
        return TSDB_CODE_TSC_INVALID_OPERATION;
      }
    } else {  // pDB == NULL, the db prefix name is specified in tableName
      /* the length limitation includes tablename + dbname + sep */
      if (tableName->n >= TSDB_TABLE_NAME_LEN + TSDB_DB_NAME_LEN) {
        return TSDB_CODE_TSC_INVALID_OPERATION;
      }
    }

    memcpy(&fullName[totalLen], tableName->z, tableName->n);
    totalLen += tableName->n;
  }

  if (xlen != NULL) {
    *xlen = totalLen;
  }

  if (totalLen < TSDB_TABLE_FNAME_LEN) {
    fullName[totalLen] = 0;
  }

  return (totalLen < TSDB_TABLE_FNAME_LEN) ? TSDB_CODE_SUCCESS : TSDB_CODE_TSC_INVALID_OPERATION;
}

void tscInsertPrimaryTsSourceColumn(SQueryInfo* pQueryInfo, uint64_t tableUid) {
  SSchema s = {.type = TSDB_DATA_TYPE_TIMESTAMP, .bytes = TSDB_KEYSIZE, .colId = PRIMARYKEY_TIMESTAMP_COL_INDEX};
  tscColumnListInsert(pQueryInfo->colList, PRIMARYKEY_TIMESTAMP_COL_INDEX, tableUid, &s);
}

static int32_t handleArithmeticExpr(SSqlCmd* pCmd, SQueryInfo* pQueryInfo, int32_t exprIndex, tSqlExprItem* pItem) {
  const char* msg1 = "invalid column name, illegal column type, or columns in arithmetic expression from two tables";
  const char* msg2 = "invalid arithmetic expression in select clause";
  const char* msg3 = "tag columns can not be used in arithmetic expression";
  const char* msg4 = "columns from different table mixed up in arithmetic expression";

  SColumnList columnList = {0};
  int32_t     arithmeticType = NON_ARITHMEIC_EXPR;

  if (validateArithmeticSQLExpr(pCmd, pItem->pNode, pQueryInfo, &columnList, &arithmeticType) != TSDB_CODE_SUCCESS) {
    return invalidOperationMsg(tscGetErrorMsgPayload(pCmd), msg1);
  }

  int32_t tableIndex = columnList.ids[0].tableIndex;
  if (arithmeticType == NORMAL_ARITHMETIC) {
    pQueryInfo->type |= TSDB_QUERY_TYPE_PROJECTION_QUERY;

    // all columns in arithmetic expression must belong to the same table
    for (int32_t f = 1; f < columnList.num; ++f) {
      if (columnList.ids[f].tableIndex != tableIndex) {
        return invalidOperationMsg(tscGetErrorMsgPayload(pCmd), msg4);
      }
    }

    // expr string is set as the parameter of function
    SColumnIndex index = {.tableIndex = tableIndex};

    SExprInfo* pExpr = tscExprAppend(pQueryInfo, TSDB_FUNC_ARITHM, &index, TSDB_DATA_TYPE_DOUBLE, sizeof(double),
                                       getNewResColId(pCmd), sizeof(double), false);

    char* name = (pItem->aliasName != NULL)? pItem->aliasName:pItem->pNode->token.z;
    size_t len = MIN(sizeof(pExpr->base.aliasName), pItem->pNode->token.n + 1);
    tstrncpy(pExpr->base.aliasName, name, len);

    tExprNode* pNode = NULL;
    SArray* colList = taosArrayInit(10, sizeof(SColIndex));

    int32_t ret = exprTreeFromSqlExpr(pCmd, &pNode, pItem->pNode, pQueryInfo, colList, NULL);
    if (ret != TSDB_CODE_SUCCESS) {
      taosArrayDestroy(colList);
      tExprTreeDestroy(pNode, NULL);
      return invalidOperationMsg(tscGetErrorMsgPayload(pCmd), msg2);
    }

    // check for if there is a tag in the arithmetic express
    size_t numOfNode = taosArrayGetSize(colList);
    for(int32_t k = 0; k < numOfNode; ++k) {
      SColIndex* pIndex = taosArrayGet(colList, k);
      if (TSDB_COL_IS_TAG(pIndex->flag)) {
        tExprTreeDestroy(pNode, NULL);
        taosArrayDestroy(colList);

        return invalidOperationMsg(tscGetErrorMsgPayload(pCmd), msg3);
      }
    }

    SBufferWriter bw = tbufInitWriter(NULL, false);

    TRY(0) {
        exprTreeToBinary(&bw, pNode);
      } CATCH(code) {
        tbufCloseWriter(&bw);
        UNUSED(code);
        // TODO: other error handling
      } END_TRY

    len = tbufTell(&bw);
    char* c = tbufGetData(&bw, false);

    // set the serialized binary string as the parameter of arithmetic expression
    tscExprAddParams(&pExpr->base, c, TSDB_DATA_TYPE_BINARY, (int32_t)len);
    insertResultField(pQueryInfo, exprIndex, &columnList, sizeof(double), TSDB_DATA_TYPE_DOUBLE, pExpr->base.aliasName, pExpr);

    // add ts column
    tscInsertPrimaryTsSourceColumn(pQueryInfo, pExpr->base.uid);

    tbufCloseWriter(&bw);
    taosArrayDestroy(colList);
    tExprTreeDestroy(pNode, NULL);
  } else {
    columnList.num = 0;
    columnList.ids[0] = (SColumnIndex) {0, 0};

    char rawName[TSDB_COL_NAME_LEN] = {0};
    char aliasName[TSDB_COL_NAME_LEN] = {0};
    getColumnName(pItem, aliasName, rawName, TSDB_COL_NAME_LEN);

    insertResultField(pQueryInfo, exprIndex, &columnList, sizeof(double), TSDB_DATA_TYPE_DOUBLE, aliasName, NULL);

    int32_t slot = tscNumOfFields(pQueryInfo) - 1;
    SInternalField* pInfo = tscFieldInfoGetInternalField(&pQueryInfo->fieldsInfo, slot);
    assert(pInfo->pExpr == NULL);

    SExprInfo* pExprInfo = calloc(1, sizeof(SExprInfo));

    // arithmetic expression always return result in the format of double float
    pExprInfo->base.resBytes   = sizeof(double);
    pExprInfo->base.interBytes = sizeof(double);
    pExprInfo->base.resType    = TSDB_DATA_TYPE_DOUBLE;

    pExprInfo->base.functionId = TSDB_FUNC_ARITHM;
    pExprInfo->base.numOfParams = 1;
    pExprInfo->base.resColId = getNewResColId(pCmd);
    strncpy(pExprInfo->base.aliasName, aliasName, tListLen(pExprInfo->base.aliasName));
    strncpy(pExprInfo->base.token, rawName, tListLen(pExprInfo->base.token));

    int32_t ret = exprTreeFromSqlExpr(pCmd, &pExprInfo->pExpr, pItem->pNode, pQueryInfo, NULL, &(pExprInfo->base.uid));
    if (ret != TSDB_CODE_SUCCESS) {
      tExprTreeDestroy(pExprInfo->pExpr, NULL);
      return invalidOperationMsg(tscGetErrorMsgPayload(pCmd), "invalid expression in select clause");
    }

    pInfo->pExpr = pExprInfo;

    SBufferWriter bw = tbufInitWriter(NULL, false);

    TRY(0) {
      exprTreeToBinary(&bw, pInfo->pExpr->pExpr);
    } CATCH(code) {
      tbufCloseWriter(&bw);
      UNUSED(code);
      // TODO: other error handling
    } END_TRY

    SSqlExpr* pSqlExpr = &pInfo->pExpr->base;
    pSqlExpr->param[0].nLen = (int16_t) tbufTell(&bw);
    pSqlExpr->param[0].pz   = tbufGetData(&bw, true);
    pSqlExpr->param[0].nType = TSDB_DATA_TYPE_BINARY;

//    tbufCloseWriter(&bw); // TODO there is a memory leak
  }

  return TSDB_CODE_SUCCESS;
}

static void addProjectQueryCol(SQueryInfo* pQueryInfo, int32_t startPos, SColumnIndex* pIndex, tSqlExprItem* pItem, int32_t colId) {
  SExprInfo* pExpr = doAddProjectCol(pQueryInfo, pIndex->columnIndex, pIndex->tableIndex, colId);

  STableMetaInfo* pTableMetaInfo = tscGetMetaInfo(pQueryInfo, pIndex->tableIndex);
  STableMeta*     pTableMeta = pTableMetaInfo->pTableMeta;

  SSchema* pSchema = tscGetTableColumnSchema(pTableMeta, pIndex->columnIndex);

  char* colName = (pItem->aliasName == NULL) ? pSchema->name : pItem->aliasName;
  tstrncpy(pExpr->base.aliasName, colName, sizeof(pExpr->base.aliasName));

  SColumnList ids = {0};
  ids.num = 1;
  ids.ids[0] = *pIndex;

  if (pIndex->columnIndex == TSDB_TBNAME_COLUMN_INDEX || pIndex->columnIndex == TSDB_UD_COLUMN_INDEX ||
      pIndex->columnIndex >= tscGetNumOfColumns(pTableMeta)) {
    ids.num = 0;
  }

  insertResultField(pQueryInfo, startPos, &ids, pExpr->base.resBytes, (int8_t)pExpr->base.resType, pExpr->base.aliasName, pExpr);
}

static void addPrimaryTsColIntoResult(SQueryInfo* pQueryInfo, SSqlCmd* pCmd) {
  // primary timestamp column has been added already
  size_t size = tscNumOfExprs(pQueryInfo);
  for (int32_t i = 0; i < size; ++i) {
    SExprInfo* pExpr = tscExprGet(pQueryInfo, i);
    if (pExpr->base.functionId == TSDB_FUNC_PRJ && pExpr->base.colInfo.colId == PRIMARYKEY_TIMESTAMP_COL_INDEX) {
      return;
    }
  }


  // set the constant column value always attached to first table.
  STableMetaInfo* pTableMetaInfo = tscGetMetaInfo(pQueryInfo, 0);
  SSchema* pSchema = tscGetTableColumnSchema(pTableMetaInfo->pTableMeta, PRIMARYKEY_TIMESTAMP_COL_INDEX);

  // add the timestamp column into the output columns
  SColumnIndex index = {0};  // primary timestamp column info
  int32_t numOfCols = (int32_t)tscNumOfExprs(pQueryInfo);
  tscAddFuncInSelectClause(pQueryInfo, numOfCols, TSDB_FUNC_PRJ, &index, pSchema, TSDB_COL_NORMAL, getNewResColId(pCmd));

  SInternalField* pSupInfo = tscFieldInfoGetInternalField(&pQueryInfo->fieldsInfo, numOfCols);
  pSupInfo->visible = false;

  pQueryInfo->type |= TSDB_QUERY_TYPE_PROJECTION_QUERY;
}

bool isValidDistinctSql(SQueryInfo* pQueryInfo) {
  if (pQueryInfo == NULL) {
    return false;
  }
  if ((pQueryInfo->type & TSDB_QUERY_TYPE_STABLE_QUERY)  != TSDB_QUERY_TYPE_STABLE_QUERY) {
    return false;
  }
  if (tscQueryTags(pQueryInfo) && tscNumOfExprs(pQueryInfo) == 1){
    return true;
  }
  return false;
}

static bool hasNoneUserDefineExpr(SQueryInfo* pQueryInfo) {
  size_t numOfExprs = taosArrayGetSize(pQueryInfo->exprList);
  for (int32_t i = 0; i < numOfExprs; ++i) {
    SSqlExpr* pExpr = taosArrayGetP(pQueryInfo->exprList, i);

    if (TSDB_COL_IS_UD_COL(pExpr->colInfo.flag)) {
      continue;
    }

    return true;
  }

  return false;
}

int32_t validateSelectNodeList(SSqlCmd* pCmd, SQueryInfo* pQueryInfo, SArray* pSelNodeList, bool isSTable, bool joinQuery,
                               bool timeWindowQuery) {
  assert(pSelNodeList != NULL && pCmd != NULL);

  const char* msg1 = "too many items in selection clause";
  const char* msg2 = "functions or others can not be mixed up";
  const char* msg3 = "not support query expression";
  const char* msg4 = "only support distinct one tag";
  const char* msg5 = "invalid function name";

  // too many result columns not support order by in query
  if (taosArrayGetSize(pSelNodeList) > TSDB_MAX_COLUMNS) {
    return invalidOperationMsg(tscGetErrorMsgPayload(pCmd), msg1);
  }

  if (pQueryInfo->colList == NULL) {
    pQueryInfo->colList = taosArrayInit(4, POINTER_BYTES);
  }

  bool hasDistinct = false;
  size_t numOfExpr = taosArrayGetSize(pSelNodeList);
  for (int32_t i = 0; i < numOfExpr; ++i) {
    int32_t outputIndex = (int32_t)tscNumOfExprs(pQueryInfo);
    tSqlExprItem* pItem = taosArrayGet(pSelNodeList, i);
     
    if (hasDistinct == false) {
       hasDistinct = (pItem->distinct == true); 
    }

    int32_t type = pItem->pNode->type;
    if (type == SQL_NODE_SQLFUNCTION) {
      pItem->pNode->functionId = isValidFunction(pItem->pNode->operand.z, pItem->pNode->operand.n);
      if (pItem->pNode->functionId < 0) {
        return invalidOperationMsg(tscGetErrorMsgPayload(pCmd), msg5);
      }

      // sql function in selection clause, append sql function info in pSqlCmd structure sequentially
      if (addExprAndResultField(pCmd, pQueryInfo, outputIndex, pItem, true) != TSDB_CODE_SUCCESS) {
        return TSDB_CODE_TSC_INVALID_OPERATION;
      }
    } else if (type == SQL_NODE_TABLE_COLUMN || type == SQL_NODE_VALUE) {
      // use the dynamic array list to decide if the function is valid or not
        // select table_name1.field_name1, table_name2.field_name2  from table_name1, table_name2
        if (addProjectionExprAndResultField(pCmd, pQueryInfo, pItem) != TSDB_CODE_SUCCESS) {
          return TSDB_CODE_TSC_INVALID_OPERATION;
        }
    } else if (type == SQL_NODE_EXPR) {
      int32_t code = handleArithmeticExpr(pCmd, pQueryInfo, i, pItem);
      if (code != TSDB_CODE_SUCCESS) {
        return code;
      }
    } else {
      return invalidOperationMsg(tscGetErrorMsgPayload(pCmd), msg3);
    }

    if (pQueryInfo->fieldsInfo.numOfOutput > TSDB_MAX_COLUMNS) {
      return invalidOperationMsg(tscGetErrorMsgPayload(pCmd), msg1);
    }
  }

  if (hasDistinct == true) {
    if (!isValidDistinctSql(pQueryInfo)) {
      return invalidOperationMsg(tscGetErrorMsgPayload(pCmd), msg4);
    }
    pQueryInfo->distinctTag = true;
  }
  
  // there is only one user-defined column in the final result field, add the timestamp column.
  size_t numOfSrcCols = taosArrayGetSize(pQueryInfo->colList);
  if ((numOfSrcCols <= 0 || !hasNoneUserDefineExpr(pQueryInfo)) && !tscQueryTags(pQueryInfo) && !tscQueryBlockInfo(pQueryInfo)) {
    addPrimaryTsColIntoResult(pQueryInfo, pCmd);
  }

  if (!functionCompatibleCheck(pQueryInfo, joinQuery, timeWindowQuery)) {
    return invalidOperationMsg(tscGetErrorMsgPayload(pCmd), msg2);
  }

  return TSDB_CODE_SUCCESS;
}

int32_t insertResultField(SQueryInfo* pQueryInfo, int32_t outputIndex, SColumnList* pColList, int16_t bytes,
                          int8_t type, char* fieldName, SExprInfo* pSqlExpr) {
  for (int32_t i = 0; i < pColList->num; ++i) {
    int32_t tableIndex = pColList->ids[i].tableIndex;
    STableMeta* pTableMeta = pQueryInfo->pTableMetaInfo[tableIndex]->pTableMeta;

    int32_t numOfCols = tscGetNumOfColumns(pTableMeta);
    if (pColList->ids[i].columnIndex >= numOfCols) {
      continue;
    }

    uint64_t uid = pTableMeta->id.uid;
    SSchema* pSchema = tscGetTableSchema(pTableMeta);
    tscColumnListInsert(pQueryInfo->colList, pColList->ids[i].columnIndex, uid, &pSchema[pColList->ids[i].columnIndex]);
  }
  
  TAOS_FIELD f = tscCreateField(type, fieldName, bytes);
  SInternalField* pInfo = tscFieldInfoInsert(&pQueryInfo->fieldsInfo, outputIndex, &f);
  pInfo->pExpr = pSqlExpr;
  
  return TSDB_CODE_SUCCESS;
}

SExprInfo* doAddProjectCol(SQueryInfo* pQueryInfo, int32_t colIndex, int32_t tableIndex, int32_t colId) {
  STableMetaInfo* pTableMetaInfo = tscGetMetaInfo(pQueryInfo, tableIndex);
  STableMeta*     pTableMeta = pTableMetaInfo->pTableMeta;
  int32_t numOfCols = tscGetNumOfColumns(pTableMeta);
  
  SSchema* pSchema = tscGetTableColumnSchema(pTableMeta, colIndex);

  int16_t functionId = (int16_t)((colIndex >= numOfCols) ? TSDB_FUNC_TAGPRJ : TSDB_FUNC_PRJ);
  SColumnIndex index = {.tableIndex = tableIndex,};
  
  if (functionId == TSDB_FUNC_TAGPRJ) {
    index.columnIndex = colIndex - tscGetNumOfColumns(pTableMeta);
    tscColumnListInsert(pTableMetaInfo->tagColList, index.columnIndex, pTableMeta->id.uid, pSchema);
  } else {
    index.columnIndex = colIndex;
  }

  return tscExprAppend(pQueryInfo, functionId, &index, pSchema->type, pSchema->bytes, colId, pSchema->bytes,
                          (functionId == TSDB_FUNC_TAGPRJ));
}

SExprInfo* tscAddFuncInSelectClause(SQueryInfo* pQueryInfo, int32_t outputColIndex, int16_t functionId,
                                  SColumnIndex* pIndex, SSchema* pColSchema, int16_t flag, int16_t colId) {
  SExprInfo* pExpr = tscExprInsert(pQueryInfo, outputColIndex, functionId, pIndex, pColSchema->type,
                                     pColSchema->bytes, colId, pColSchema->bytes, TSDB_COL_IS_TAG(flag));
  tstrncpy(pExpr->base.aliasName, pColSchema->name, sizeof(pExpr->base.aliasName));
  tstrncpy(pExpr->base.token, pColSchema->name, sizeof(pExpr->base.token));

  SColumnList ids = createColumnList(1, pIndex->tableIndex, pIndex->columnIndex);
  if (TSDB_COL_IS_TAG(flag)) {
    ids.num = 0;
  }

  insertResultField(pQueryInfo, outputColIndex, &ids, pColSchema->bytes, pColSchema->type, pColSchema->name, pExpr);

  pExpr->base.colInfo.flag = flag;
  STableMetaInfo* pTableMetaInfo = tscGetMetaInfo(pQueryInfo, pIndex->tableIndex);
  
  if (TSDB_COL_IS_TAG(flag)) {
    tscColumnListInsert(pTableMetaInfo->tagColList, pIndex->columnIndex, pTableMetaInfo->pTableMeta->id.uid, pColSchema);
  }

  return pExpr;
}

static int32_t doAddProjectionExprAndResultFields(SQueryInfo* pQueryInfo, SColumnIndex* pIndex, int32_t startPos, SSqlCmd* pCmd) {
  STableMetaInfo* pTableMetaInfo = tscGetMetaInfo(pQueryInfo, pIndex->tableIndex);

  int32_t     numOfTotalColumns = 0;
  STableMeta* pTableMeta = pTableMetaInfo->pTableMeta;
  SSchema*    pSchema = tscGetTableSchema(pTableMeta);

  STableComInfo tinfo = tscGetTableInfo(pTableMeta);
  
  if (UTIL_TABLE_IS_SUPER_TABLE(pTableMetaInfo)) {
    numOfTotalColumns = tinfo.numOfColumns + tinfo.numOfTags;
  } else {
    numOfTotalColumns = tinfo.numOfColumns;
  }

  for (int32_t j = 0; j < numOfTotalColumns; ++j) {
    SExprInfo* pExpr = doAddProjectCol(pQueryInfo, j, pIndex->tableIndex, getNewResColId(pCmd));
    tstrncpy(pExpr->base.aliasName, pSchema[j].name, sizeof(pExpr->base.aliasName));

    pIndex->columnIndex = j;
    SColumnList ids = {0};
    ids.ids[0] = *pIndex;
    ids.num = 1;

    insertResultField(pQueryInfo, startPos + j, &ids, pSchema[j].bytes, pSchema[j].type, pSchema[j].name, pExpr);
  }

  return numOfTotalColumns;
}

int32_t addProjectionExprAndResultField(SSqlCmd* pCmd, SQueryInfo* pQueryInfo, tSqlExprItem* pItem) {
  const char* msg0 = "invalid column name";
  const char* msg1 = "tag for normal table query is not allowed";

  int32_t startPos = (int32_t)tscNumOfExprs(pQueryInfo);
  int32_t optr = pItem->pNode->tokenId;

  if (optr == TK_ALL) {  // project on all fields
    TSDB_QUERY_SET_TYPE(pQueryInfo->type, TSDB_QUERY_TYPE_PROJECTION_QUERY);

    SColumnIndex index = COLUMN_INDEX_INITIALIZER;
    if (getTableIndexByName(&pItem->pNode->colInfo, pQueryInfo, &index) != TSDB_CODE_SUCCESS) {
      return invalidOperationMsg(tscGetErrorMsgPayload(pCmd), msg0);
    }

    // all meters columns are required
    if (index.tableIndex == COLUMN_INDEX_INITIAL_VAL) {  // all table columns are required.
      for (int32_t i = 0; i < pQueryInfo->numOfTables; ++i) {
        index.tableIndex = i;
        int32_t inc = doAddProjectionExprAndResultFields(pQueryInfo, &index, startPos, pCmd);
        startPos += inc;
      }
    } else {
      doAddProjectionExprAndResultFields(pQueryInfo, &index, startPos, pCmd);
    }

    // add the primary timestamp column even though it is not required by user
    STableMeta* pTableMeta = pQueryInfo->pTableMetaInfo[index.tableIndex]->pTableMeta;
    if (pTableMeta->tableType != TSDB_TEMP_TABLE) {
      tscInsertPrimaryTsSourceColumn(pQueryInfo, pTableMeta->id.uid);
    }
  } else if (optr == TK_STRING || optr == TK_INTEGER || optr == TK_FLOAT) {  // simple column projection query
    SColumnIndex index = COLUMN_INDEX_INITIALIZER;

    // user-specified constant value as a new result column
    index.columnIndex = (pQueryInfo->udColumnId--);
    index.tableIndex = 0;

    SSchema colSchema = tGetUserSpecifiedColumnSchema(&pItem->pNode->value, &pItem->pNode->token, pItem->aliasName);
    SExprInfo* pExpr =
        tscAddFuncInSelectClause(pQueryInfo, startPos, TSDB_FUNC_PRJ, &index, &colSchema, TSDB_COL_UDC, getNewResColId(pCmd));

    // NOTE: the first parameter is reserved for the tag column id during join query process.
    pExpr->base.numOfParams = 2;
    tVariantAssign(&pExpr->base.param[1], &pItem->pNode->value);
  } else if (optr == TK_ID) {
    SColumnIndex index = COLUMN_INDEX_INITIALIZER;

    if (getColumnIndexByName(pCmd, &pItem->pNode->colInfo, pQueryInfo, &index) != TSDB_CODE_SUCCESS) {
      return invalidOperationMsg(tscGetErrorMsgPayload(pCmd), msg0);
    }

    if (index.columnIndex == TSDB_TBNAME_COLUMN_INDEX) {
      SSchema colSchema = *tGetTbnameColumnSchema();
      char name[TSDB_COL_NAME_LEN] = {0};
      getColumnName(pItem, name, colSchema.name, sizeof(colSchema.name) - 1);

      tstrncpy(colSchema.name, name, TSDB_COL_NAME_LEN);
      /*SExprInfo* pExpr = */tscAddFuncInSelectClause(pQueryInfo, startPos, TSDB_FUNC_TAGPRJ, &index, &colSchema, TSDB_COL_TAG, getNewResColId(pCmd));
    } else {
      STableMetaInfo* pTableMetaInfo = tscGetMetaInfo(pQueryInfo, index.tableIndex);
      STableMeta*     pTableMeta = pTableMetaInfo->pTableMeta;

      if (index.columnIndex >= tscGetNumOfColumns(pTableMeta) && UTIL_TABLE_IS_NORMAL_TABLE(pTableMetaInfo)) {
        return invalidOperationMsg(tscGetErrorMsgPayload(pCmd), msg1);
      }

      addProjectQueryCol(pQueryInfo, startPos, &index, pItem, getNewResColId(pCmd));
      pQueryInfo->type |= TSDB_QUERY_TYPE_PROJECTION_QUERY;
    }

    // add the primary timestamp column even though it is not required by user
    STableMetaInfo* pTableMetaInfo = tscGetMetaInfo(pQueryInfo, index.tableIndex);
    if (!UTIL_TABLE_IS_TMP_TABLE(pTableMetaInfo)) {
      tscInsertPrimaryTsSourceColumn(pQueryInfo, pTableMetaInfo->pTableMeta->id.uid);
    }
  } else {
    return TSDB_CODE_TSC_INVALID_OPERATION;
  }

  return TSDB_CODE_SUCCESS;
}

static int32_t setExprInfoForFunctions(SSqlCmd* pCmd, SQueryInfo* pQueryInfo, SSchema* pSchema, SConvertFunc cvtFunc,
                                       const char* name, int32_t resColIdx, SColumnIndex* pColIndex, bool finalResult) {
  const char* msg1 = "not support column types";

  int16_t type = 0;
  int16_t bytes = 0;
  int32_t functionID = cvtFunc.execFuncId;

  if (functionID == TSDB_FUNC_SPREAD) {
    int32_t t1 = pSchema->type;
    if (t1 == TSDB_DATA_TYPE_BINARY || t1 == TSDB_DATA_TYPE_NCHAR || t1 == TSDB_DATA_TYPE_BOOL) {
      invalidOperationMsg(tscGetErrorMsgPayload(pCmd), msg1);
      return -1;
    } else {
      type = TSDB_DATA_TYPE_DOUBLE;
      bytes = tDataTypes[type].bytes;
    }
  } else {
    type = pSchema->type;
    bytes = pSchema->bytes;
  }
  
  SExprInfo* pExpr = tscExprAppend(pQueryInfo, functionID, pColIndex, type, bytes, getNewResColId(pCmd), bytes, false);
  tstrncpy(pExpr->base.aliasName, name, tListLen(pExpr->base.aliasName));

  if (cvtFunc.originFuncId == TSDB_FUNC_LAST_ROW && cvtFunc.originFuncId != functionID) {
    pExpr->base.colInfo.flag |= TSDB_COL_NULL;
  }

  // set reverse order scan data blocks for last query
  if (functionID == TSDB_FUNC_LAST) {
    pExpr->base.numOfParams = 1;
    pExpr->base.param[0].i64 = TSDB_ORDER_DESC;
    pExpr->base.param[0].nType = TSDB_DATA_TYPE_INT;
  }
  
  // for all queries, the timestamp column needs to be loaded
  SSchema s = {.colId = PRIMARYKEY_TIMESTAMP_COL_INDEX, .bytes = TSDB_KEYSIZE, .type = TSDB_DATA_TYPE_TIMESTAMP,};
  tscColumnListInsert(pQueryInfo->colList, PRIMARYKEY_TIMESTAMP_COL_INDEX, pExpr->base.uid, &s);

  // if it is not in the final result, do not add it
  SColumnList ids = createColumnList(1, pColIndex->tableIndex, pColIndex->columnIndex);
  if (finalResult) {
    insertResultField(pQueryInfo, resColIdx, &ids, bytes, (int8_t)type, pExpr->base.aliasName, pExpr);
  } else {
    tscColumnListInsert(pQueryInfo->colList, ids.ids[0].columnIndex, pExpr->base.uid, pSchema);
  }

  return TSDB_CODE_SUCCESS;
}

void setResultColName(char* name, tSqlExprItem* pItem, int32_t functionId, SStrToken* pToken, bool multiCols) {
  if (pItem->aliasName != NULL) {
    tstrncpy(name, pItem->aliasName, TSDB_COL_NAME_LEN);
  } else if (multiCols) {
    char uname[TSDB_COL_NAME_LEN] = {0};
    int32_t len = MIN(pToken->n + 1, TSDB_COL_NAME_LEN);
    tstrncpy(uname, pToken->z, len);

    if (tsKeepOriginalColumnName) { // keep the original column name
      tstrncpy(name, uname, TSDB_COL_NAME_LEN);
    } else {
      int32_t size = TSDB_COL_NAME_LEN + tListLen(aAggs[functionId].name) + 2 + 1;
      char tmp[TSDB_COL_NAME_LEN + tListLen(aAggs[functionId].name) + 2 + 1] = {0};
      snprintf(tmp, size, "%s(%s)", aAggs[functionId].name, uname);

      tstrncpy(name, tmp, TSDB_COL_NAME_LEN);
    }
  } else  { // use the user-input result column name
    int32_t len = MIN(pItem->pNode->token.n + 1, TSDB_COL_NAME_LEN);
    tstrncpy(name, pItem->pNode->token.z, len);
  }
}

static void updateLastScanOrderIfNeeded(SQueryInfo* pQueryInfo) {
  if (pQueryInfo->sessionWindow.gap > 0 || tscGroupbyColumn(pQueryInfo)) {
    size_t numOfExpr = tscNumOfExprs(pQueryInfo);
    for (int32_t i = 0; i < numOfExpr; ++i) {
      SExprInfo* pExpr = tscExprGet(pQueryInfo, i);
      if (pExpr->base.functionId != TSDB_FUNC_LAST && pExpr->base.functionId != TSDB_FUNC_LAST_DST) {
        continue;
      }

      pExpr->base.numOfParams = 1;
      pExpr->base.param->i64 = TSDB_ORDER_ASC;
      pExpr->base.param->nType = TSDB_DATA_TYPE_INT;
    }
  }
}

int32_t addExprAndResultField(SSqlCmd* pCmd, SQueryInfo* pQueryInfo, int32_t colIndex, tSqlExprItem* pItem, bool finalResult) {
  STableMetaInfo* pTableMetaInfo = NULL;
  int32_t functionId = pItem->pNode->functionId;

  const char* msg1 = "not support column types";
  const char* msg2 = "invalid parameters";
  const char* msg3 = "illegal column name";
  const char* msg4 = "invalid table name";
  const char* msg5 = "parameter is out of range [0, 100]";
  const char* msg6 = "function applied to tags not allowed";
  const char* msg7 = "normal table can not apply this function";
  const char* msg8 = "multi-columns selection does not support alias column name";
  const char* msg9 = "diff/derivative can no be applied to unsigned numeric type";
  const char* msg10 = "derivative duration should be greater than 1 Second";
  const char* msg11 = "third parameter in derivative should be 0 or 1";
  const char* msg12 = "parameter is out of range [1, 100]";

  switch (functionId) {
    case TSDB_FUNC_COUNT: {
        /* more than one parameter for count() function */
      if (pItem->pNode->pParam != NULL && taosArrayGetSize(pItem->pNode->pParam) != 1) {
        return invalidOperationMsg(tscGetErrorMsgPayload(pCmd), msg2);
      }

      SExprInfo* pExpr = NULL;
      SColumnIndex index = COLUMN_INDEX_INITIALIZER;

      if (pItem->pNode->pParam != NULL) {
        tSqlExprItem* pParamElem = taosArrayGet(pItem->pNode->pParam, 0);
        SStrToken* pToken = &pParamElem->pNode->colInfo;
        int16_t tokenId = pParamElem->pNode->tokenId;
        if ((pToken->z == NULL || pToken->n == 0) && (TK_INTEGER != tokenId)) {
          return invalidOperationMsg(tscGetErrorMsgPayload(pCmd), msg3);
        }

        // select count(table.*)
        // select count(1)|count(2)
        if (tokenId == TK_ALL || tokenId == TK_INTEGER) {
          // check if the table name is valid or not
          SStrToken tmpToken = pParamElem->pNode->colInfo;

          if (getTableIndexByName(&tmpToken, pQueryInfo, &index) != TSDB_CODE_SUCCESS) {
            return invalidOperationMsg(tscGetErrorMsgPayload(pCmd), msg4);
          }

          index = (SColumnIndex){0, PRIMARYKEY_TIMESTAMP_COL_INDEX};
          int32_t size = tDataTypes[TSDB_DATA_TYPE_BIGINT].bytes;
          pExpr = tscExprAppend(pQueryInfo, functionId, &index, TSDB_DATA_TYPE_BIGINT, size, getNewResColId(pCmd), size, false);
        } else {
          // count the number of table created according to the super table
          if (getColumnIndexByName(pCmd, pToken, pQueryInfo, &index) != TSDB_CODE_SUCCESS) {
            return invalidOperationMsg(tscGetErrorMsgPayload(pCmd), msg3);
          }

          pTableMetaInfo = tscGetMetaInfo(pQueryInfo, index.tableIndex);

          // count tag is equalled to count(tbname)
          bool isTag = false;
          if (index.columnIndex >= tscGetNumOfColumns(pTableMetaInfo->pTableMeta) || index.columnIndex == TSDB_TBNAME_COLUMN_INDEX) {
            index.columnIndex = TSDB_TBNAME_COLUMN_INDEX;
            isTag = true;
          }

          int32_t size = tDataTypes[TSDB_DATA_TYPE_BIGINT].bytes;
          pExpr = tscExprAppend(pQueryInfo, functionId, &index, TSDB_DATA_TYPE_BIGINT, size, getNewResColId(pCmd), size, isTag);
        }
      } else {  // count(*) is equalled to count(primary_timestamp_key)
        index = (SColumnIndex){0, PRIMARYKEY_TIMESTAMP_COL_INDEX};
        int32_t size = tDataTypes[TSDB_DATA_TYPE_BIGINT].bytes;
        pExpr = tscExprAppend(pQueryInfo, functionId, &index, TSDB_DATA_TYPE_BIGINT, size, getNewResColId(pCmd), size, false);
      }

      pTableMetaInfo = tscGetMetaInfo(pQueryInfo, index.tableIndex);

      memset(pExpr->base.aliasName, 0, tListLen(pExpr->base.aliasName));
      getColumnName(pItem, pExpr->base.aliasName, pExpr->base.token,sizeof(pExpr->base.aliasName) - 1);
      
      SColumnList list = createColumnList(1, index.tableIndex, index.columnIndex);
      if (finalResult) {
        int32_t numOfOutput = tscNumOfFields(pQueryInfo);
        insertResultField(pQueryInfo, numOfOutput, &list, sizeof(int64_t), TSDB_DATA_TYPE_BIGINT, pExpr->base.aliasName, pExpr);
      } else {
        for (int32_t i = 0; i < list.num; ++i) {
          SSchema* ps = tscGetTableSchema(pTableMetaInfo->pTableMeta);
          tscColumnListInsert(pQueryInfo->colList, list.ids[i].columnIndex, pTableMetaInfo->pTableMeta->id.uid,
              &ps[list.ids[i].columnIndex]);
        }
      }

      // the time stamp may be always needed
      if (index.tableIndex < tscGetNumOfColumns(pTableMetaInfo->pTableMeta)) {
        tscInsertPrimaryTsSourceColumn(pQueryInfo, pTableMetaInfo->pTableMeta->id.uid);
      }

      return TSDB_CODE_SUCCESS;
    }
    case TSDB_FUNC_SUM:
    case TSDB_FUNC_AVG:
    case TSDB_FUNC_RATE:
    case TSDB_FUNC_IRATE:
    case TSDB_FUNC_TWA:
    case TSDB_FUNC_MIN:
    case TSDB_FUNC_MAX:
    case TSDB_FUNC_DIFF:
    case TSDB_FUNC_DERIVATIVE:
    case TSDB_FUNC_STDDEV:
    case TSDB_FUNC_LEASTSQR: {
      // 1. valid the number of parameters
      int32_t numOfParams = (pItem->pNode->pParam == NULL)? 0: (int32_t) taosArrayGetSize(pItem->pNode->pParam);
      if (pItem->pNode->pParam == NULL ||
          (functionId != TSDB_FUNC_LEASTSQR && functionId != TSDB_FUNC_DERIVATIVE && numOfParams != 1) ||
          ((functionId == TSDB_FUNC_LEASTSQR || functionId == TSDB_FUNC_DERIVATIVE) && numOfParams != 3)) {
        /* no parameters or more than one parameter for function */
        return invalidOperationMsg(tscGetErrorMsgPayload(pCmd), msg2);
      }

      tSqlExprItem* pParamElem = taosArrayGet(pItem->pNode->pParam, 0);
      if (pParamElem->pNode->tokenId != TK_ALL && pParamElem->pNode->tokenId != TK_ID) {
        return invalidOperationMsg(tscGetErrorMsgPayload(pCmd), msg2);
      }

      SColumnIndex index = COLUMN_INDEX_INITIALIZER;
      if ((getColumnIndexByName(pCmd, &pParamElem->pNode->colInfo, pQueryInfo, &index) != TSDB_CODE_SUCCESS)) {
        return invalidOperationMsg(tscGetErrorMsgPayload(pCmd), msg3);
      }

      if (index.columnIndex == TSDB_TBNAME_COLUMN_INDEX) {
        return invalidOperationMsg(tscGetErrorMsgPayload(pCmd), msg6);
      }

      // 2. check if sql function can be applied on this column data type
      pTableMetaInfo = tscGetMetaInfo(pQueryInfo, index.tableIndex);
      STableComInfo info = tscGetTableInfo(pTableMetaInfo->pTableMeta);

      SSchema* pSchema = tscGetTableColumnSchema(pTableMetaInfo->pTableMeta, index.columnIndex);

      if (!IS_NUMERIC_TYPE(pSchema->type)) {
        return invalidOperationMsg(tscGetErrorMsgPayload(pCmd), msg1);
      } else if (IS_UNSIGNED_NUMERIC_TYPE(pSchema->type) && (functionId == TSDB_FUNC_DIFF || functionId == TSDB_FUNC_DERIVATIVE)) {
        return invalidOperationMsg(tscGetErrorMsgPayload(pCmd), msg9);
      }

      int16_t resultType = 0;
      int16_t resultSize = 0;
      int32_t intermediateResSize = 0;

      if (getResultDataInfo(pSchema->type, pSchema->bytes, functionId, 0, &resultType, &resultSize,
                            &intermediateResSize, 0, false) != TSDB_CODE_SUCCESS) {
        return TSDB_CODE_TSC_INVALID_OPERATION;
      }

      // set the first column ts for diff query
      if (functionId == TSDB_FUNC_DIFF || functionId == TSDB_FUNC_DERIVATIVE) {
        colIndex += 1;
        SColumnIndex indexTS = {.tableIndex = index.tableIndex, .columnIndex = 0};
        SExprInfo*   pExpr = tscExprAppend(pQueryInfo, TSDB_FUNC_TS_DUMMY, &indexTS, TSDB_DATA_TYPE_TIMESTAMP,
                                         TSDB_KEYSIZE, getNewResColId(pCmd), TSDB_KEYSIZE, false);

        SColumnList ids = createColumnList(1, 0, 0);
        insertResultField(pQueryInfo, 0, &ids, TSDB_KEYSIZE, TSDB_DATA_TYPE_TIMESTAMP, aAggs[TSDB_FUNC_TS_DUMMY].name, pExpr);
      }

      // functions can not be applied to tags
      if (index.columnIndex >= tscGetNumOfColumns(pTableMetaInfo->pTableMeta)) {
        return invalidOperationMsg(tscGetErrorMsgPayload(pCmd), msg6);
      }

      SExprInfo* pExpr = tscExprAppend(pQueryInfo, functionId, &index, resultType, resultSize, getNewResColId(pCmd), intermediateResSize, false);

      if (functionId == TSDB_FUNC_LEASTSQR) { // set the leastsquares parameters
        char val[8] = {0};
        if (tVariantDump(&pParamElem[1].pNode->value, val, TSDB_DATA_TYPE_DOUBLE, true) < 0) {
          return TSDB_CODE_TSC_INVALID_OPERATION;
        }

        tscExprAddParams(&pExpr->base, val, TSDB_DATA_TYPE_DOUBLE, DOUBLE_BYTES);

        memset(val, 0, tListLen(val));
        if (tVariantDump(&pParamElem[2].pNode->value, val, TSDB_DATA_TYPE_DOUBLE, true) < 0) {
          return TSDB_CODE_TSC_INVALID_OPERATION;
        }

        tscExprAddParams(&pExpr->base, val, TSDB_DATA_TYPE_DOUBLE, DOUBLE_BYTES);
      } else if (functionId == TSDB_FUNC_IRATE) {
        int64_t prec = info.precision;
        tscExprAddParams(&pExpr->base, (char*)&prec, TSDB_DATA_TYPE_BIGINT, LONG_BYTES);
      } else if (functionId == TSDB_FUNC_DERIVATIVE) {
        char val[8] = {0};

        int64_t tickPerSec = 0;
        if (tVariantDump(&pParamElem[1].pNode->value, (char*) &tickPerSec, TSDB_DATA_TYPE_BIGINT, true) < 0) {
          return TSDB_CODE_TSC_INVALID_OPERATION;
        }

        if (info.precision == TSDB_TIME_PRECISION_MILLI) {
          tickPerSec /= 1000000;
        } else if (info.precision == TSDB_TIME_PRECISION_MICRO) {
          tickPerSec /= 1000;
	}

        if (tickPerSec <= 0 || tickPerSec < TSDB_TICK_PER_SECOND(info.precision)) {
          return invalidOperationMsg(tscGetErrorMsgPayload(pCmd), msg10);
        }

        tscExprAddParams(&pExpr->base, (char*) &tickPerSec, TSDB_DATA_TYPE_BIGINT, LONG_BYTES);
        memset(val, 0, tListLen(val));

        if (tVariantDump(&pParamElem[2].pNode->value, val, TSDB_DATA_TYPE_BIGINT, true) < 0) {
          return TSDB_CODE_TSC_INVALID_OPERATION;
        }

        int64_t v = *(int64_t*) val;
        if (v != 0 && v != 1) {
          return invalidOperationMsg(tscGetErrorMsgPayload(pCmd), msg11);
        }

        tscExprAddParams(&pExpr->base, val, TSDB_DATA_TYPE_BIGINT, LONG_BYTES);
      }

      SColumnList ids = createColumnList(1, index.tableIndex, index.columnIndex);

      memset(pExpr->base.aliasName, 0, tListLen(pExpr->base.aliasName));
      getColumnName(pItem, pExpr->base.aliasName, pExpr->base.token,sizeof(pExpr->base.aliasName) - 1);

      if (finalResult) {
        int32_t numOfOutput = tscNumOfFields(pQueryInfo);
        insertResultField(pQueryInfo, numOfOutput, &ids, pExpr->base.resBytes, (int32_t)pExpr->base.resType,
                          pExpr->base.aliasName, pExpr);
      } else {
        assert(ids.num == 1);
        tscColumnListInsert(pQueryInfo->colList, ids.ids[0].columnIndex, pExpr->base.uid, pSchema);
      }

      tscInsertPrimaryTsSourceColumn(pQueryInfo, pExpr->base.uid);
      return TSDB_CODE_SUCCESS;
    }
    case TSDB_FUNC_FIRST:
    case TSDB_FUNC_LAST:
    case TSDB_FUNC_SPREAD:
    case TSDB_FUNC_LAST_ROW:
    case TSDB_FUNC_INTERP: {
      bool requireAllFields = (pItem->pNode->pParam == NULL);

      // NOTE: has time range condition or normal column filter condition, the last_row query will be transferred to last query
      SConvertFunc cvtFunc = {.originFuncId = functionId, .execFuncId = functionId};
      if (functionId == TSDB_FUNC_LAST_ROW && ((!TSWINDOW_IS_EQUAL(pQueryInfo->window, TSWINDOW_INITIALIZER)) || (hasNormalColumnFilter(pQueryInfo)))) {
        cvtFunc.execFuncId = TSDB_FUNC_LAST;
      }

      if (!requireAllFields) {
        if (taosArrayGetSize(pItem->pNode->pParam) < 1) {
          return invalidOperationMsg(tscGetErrorMsgPayload(pCmd), msg3);
        }

        if (taosArrayGetSize(pItem->pNode->pParam) > 1 && (pItem->aliasName != NULL && strlen(pItem->aliasName) > 0)) {
          return invalidOperationMsg(tscGetErrorMsgPayload(pCmd), msg8);
        }

        /* in first/last function, multiple columns can be add to resultset */
        for (int32_t i = 0; i < taosArrayGetSize(pItem->pNode->pParam); ++i) {
          tSqlExprItem* pParamElem = taosArrayGet(pItem->pNode->pParam, i);
          if (pParamElem->pNode->tokenId != TK_ALL && pParamElem->pNode->tokenId != TK_ID) {
            return invalidOperationMsg(tscGetErrorMsgPayload(pCmd), msg3);
          }

          SColumnIndex index = COLUMN_INDEX_INITIALIZER;

          if (pParamElem->pNode->tokenId == TK_ALL) { // select table.*
            SStrToken tmpToken = pParamElem->pNode->colInfo;

            if (getTableIndexByName(&tmpToken, pQueryInfo, &index) != TSDB_CODE_SUCCESS) {
              return invalidOperationMsg(tscGetErrorMsgPayload(pCmd), msg4);
            }

            pTableMetaInfo = tscGetMetaInfo(pQueryInfo, index.tableIndex);
            SSchema* pSchema = tscGetTableSchema(pTableMetaInfo->pTableMeta);

            char name[TSDB_COL_NAME_LEN] = {0};
            for (int32_t j = 0; j < tscGetNumOfColumns(pTableMetaInfo->pTableMeta); ++j) {
              index.columnIndex = j;
              SStrToken t = {.z = pSchema[j].name, .n = (uint32_t)strnlen(pSchema[j].name, TSDB_COL_NAME_LEN)};
              setResultColName(name, pItem, cvtFunc.originFuncId, &t, true);

              if (setExprInfoForFunctions(pCmd, pQueryInfo, &pSchema[j], cvtFunc, name, colIndex++, &index, finalResult) != 0) {
                return TSDB_CODE_TSC_INVALID_OPERATION;
              }
            }

          } else {
            if (getColumnIndexByName(pCmd, &pParamElem->pNode->colInfo, pQueryInfo, &index) != TSDB_CODE_SUCCESS) {
              return invalidOperationMsg(tscGetErrorMsgPayload(pCmd), msg3);
            }

            pTableMetaInfo = tscGetMetaInfo(pQueryInfo, index.tableIndex);

            // functions can not be applied to tags
            if ((index.columnIndex >= tscGetNumOfColumns(pTableMetaInfo->pTableMeta)) || (index.columnIndex < 0)) {
              return invalidOperationMsg(tscGetErrorMsgPayload(pCmd), msg6);
            }

            char name[TSDB_COL_NAME_LEN] = {0};
            SSchema* pSchema = tscGetTableColumnSchema(pTableMetaInfo->pTableMeta, index.columnIndex);

            bool multiColOutput = taosArrayGetSize(pItem->pNode->pParam) > 1;
            setResultColName(name, pItem, cvtFunc.originFuncId, &pParamElem->pNode->colInfo, multiColOutput);

            if (setExprInfoForFunctions(pCmd, pQueryInfo, pSchema, cvtFunc, name, colIndex++, &index, finalResult) != 0) {
              return TSDB_CODE_TSC_INVALID_OPERATION;
            }
          }
        }
        
        return TSDB_CODE_SUCCESS;
      } else {  // select * from xxx
        int32_t numOfFields = 0;

        // multicolumn selection does not support alias name
        if (pItem->aliasName != NULL && strlen(pItem->aliasName) > 0) {
          return invalidOperationMsg(tscGetErrorMsgPayload(pCmd), msg8);
        }

        for (int32_t j = 0; j < pQueryInfo->numOfTables; ++j) {
          pTableMetaInfo = tscGetMetaInfo(pQueryInfo, j);
          SSchema* pSchema = tscGetTableSchema(pTableMetaInfo->pTableMeta);

          for (int32_t i = 0; i < tscGetNumOfColumns(pTableMetaInfo->pTableMeta); ++i) {
            SColumnIndex index = {.tableIndex = j, .columnIndex = i};

            char name[TSDB_COL_NAME_LEN] = {0};
            SStrToken t = {.z = pSchema[i].name, .n = (uint32_t)strnlen(pSchema[i].name, TSDB_COL_NAME_LEN)};
            setResultColName(name, pItem, cvtFunc.originFuncId, &t, true);

            if (setExprInfoForFunctions(pCmd, pQueryInfo, &pSchema[index.columnIndex], cvtFunc, name, colIndex, &index, finalResult) != 0) {
              return TSDB_CODE_TSC_INVALID_OPERATION;
            }
            colIndex++;
          }

          numOfFields += tscGetNumOfColumns(pTableMetaInfo->pTableMeta);
        }

        return TSDB_CODE_SUCCESS;
      }
    }

    case TSDB_FUNC_TOP:
    case TSDB_FUNC_BOTTOM:
    case TSDB_FUNC_PERCT:
    case TSDB_FUNC_APERCT: {
      // 1. valid the number of parameters
      if (pItem->pNode->pParam == NULL || taosArrayGetSize(pItem->pNode->pParam) != 2) {
        /* no parameters or more than one parameter for function */
        return invalidOperationMsg(tscGetErrorMsgPayload(pCmd), msg2);
      }

      tSqlExprItem* pParamElem = taosArrayGet(pItem->pNode->pParam, 0);
      if (pParamElem->pNode->tokenId != TK_ID) {
        return invalidOperationMsg(tscGetErrorMsgPayload(pCmd), msg2);
      }
      
      SColumnIndex index = COLUMN_INDEX_INITIALIZER;
      if (getColumnIndexByName(pCmd, &pParamElem->pNode->colInfo, pQueryInfo, &index) != TSDB_CODE_SUCCESS) {
        return invalidOperationMsg(tscGetErrorMsgPayload(pCmd), msg3);
      }

      if (index.columnIndex == TSDB_TBNAME_COLUMN_INDEX) {
        return invalidOperationMsg(tscGetErrorMsgPayload(pCmd), msg6);
      }
      
      pTableMetaInfo = tscGetMetaInfo(pQueryInfo, index.tableIndex);
      SSchema* pSchema = tscGetTableColumnSchema(pTableMetaInfo->pTableMeta, index.columnIndex);

      // functions can not be applied to tags
      if (index.columnIndex >= tscGetNumOfColumns(pTableMetaInfo->pTableMeta)) {
        return invalidOperationMsg(tscGetErrorMsgPayload(pCmd), msg6);
      }

      // 2. valid the column type
      if (!IS_NUMERIC_TYPE(pSchema->type)) {
        return invalidOperationMsg(tscGetErrorMsgPayload(pCmd), msg1);
      }

      // 3. valid the parameters
      if (pParamElem[1].pNode->tokenId == TK_ID) {
        return invalidOperationMsg(tscGetErrorMsgPayload(pCmd), msg2);
      }

      tVariant* pVariant = &pParamElem[1].pNode->value;

      int8_t  resultType = pSchema->type;
      int16_t resultSize = pSchema->bytes;

      char val[8] = {0};

      SExprInfo* pExpr = NULL;
      if (functionId == TSDB_FUNC_PERCT || functionId == TSDB_FUNC_APERCT) {
        tVariantDump(pVariant, val, TSDB_DATA_TYPE_DOUBLE, true);

        double dp = GET_DOUBLE_VAL(val);
        if (dp < 0 || dp > TOP_BOTTOM_QUERY_LIMIT) {
          return invalidOperationMsg(tscGetErrorMsgPayload(pCmd), msg5);
        }

        resultSize = sizeof(double);
        resultType = TSDB_DATA_TYPE_DOUBLE;

        /*
         * sql function transformation
         * for dp = 0, it is actually min,
         * for dp = 100, it is max,
         */
        tscInsertPrimaryTsSourceColumn(pQueryInfo, pTableMetaInfo->pTableMeta->id.uid);
        colIndex += 1;  // the first column is ts

        pExpr = tscExprAppend(pQueryInfo, functionId, &index, resultType, resultSize, getNewResColId(pCmd), resultSize, false);
        tscExprAddParams(&pExpr->base, val, TSDB_DATA_TYPE_DOUBLE, sizeof(double));
      } else {
        tVariantDump(pVariant, val, TSDB_DATA_TYPE_BIGINT, true);

        int64_t nTop = GET_INT32_VAL(val);
        if (nTop <= 0 || nTop > 100) {  // todo use macro
          return invalidOperationMsg(tscGetErrorMsgPayload(pCmd), msg12);
        }

        // todo REFACTOR
        // set the first column ts for top/bottom query
        SColumnIndex index1 = {index.tableIndex, PRIMARYKEY_TIMESTAMP_COL_INDEX};
        pExpr = tscExprAppend(pQueryInfo, TSDB_FUNC_TS, &index1, TSDB_DATA_TYPE_TIMESTAMP, TSDB_KEYSIZE, getNewResColId(pCmd),
                                 TSDB_KEYSIZE, false);
        tstrncpy(pExpr->base.aliasName, aAggs[TSDB_FUNC_TS].name, sizeof(pExpr->base.aliasName));

        const int32_t TS_COLUMN_INDEX = PRIMARYKEY_TIMESTAMP_COL_INDEX;
        SColumnList   ids = createColumnList(1, index.tableIndex, TS_COLUMN_INDEX);
        insertResultField(pQueryInfo, TS_COLUMN_INDEX, &ids, TSDB_KEYSIZE, TSDB_DATA_TYPE_TIMESTAMP,
                          aAggs[TSDB_FUNC_TS].name, pExpr);

        colIndex += 1;  // the first column is ts

        pExpr = tscExprAppend(pQueryInfo, functionId, &index, resultType, resultSize, getNewResColId(pCmd), resultSize, false);
        tscExprAddParams(&pExpr->base, val, TSDB_DATA_TYPE_BIGINT, sizeof(int64_t));
      }
  
      memset(pExpr->base.aliasName, 0, tListLen(pExpr->base.aliasName));
      getColumnName(pItem, pExpr->base.aliasName, pExpr->base.token,sizeof(pExpr->base.aliasName) - 1);

      // todo refactor: tscColumnListInsert part
      SColumnList ids = createColumnList(1, index.tableIndex, index.columnIndex);

      if (finalResult) {
        insertResultField(pQueryInfo, colIndex, &ids, resultSize, resultType, pExpr->base.aliasName, pExpr);
      } else {
        assert(ids.num == 1);
        tscColumnListInsert(pQueryInfo->colList, ids.ids[0].columnIndex, pExpr->base.uid, pSchema);
      }

      return TSDB_CODE_SUCCESS;
    };
    
    case TSDB_FUNC_TID_TAG: {
      pTableMetaInfo = tscGetMetaInfo(pQueryInfo, 0);
      if (UTIL_TABLE_IS_NORMAL_TABLE(pTableMetaInfo)) {
        return invalidOperationMsg(tscGetErrorMsgPayload(pCmd), msg7);
      }
    
      // no parameters or more than one parameter for function
      if (pItem->pNode->pParam == NULL || taosArrayGetSize(pItem->pNode->pParam) != 1) {
        return invalidOperationMsg(tscGetErrorMsgPayload(pCmd), msg2);
      }
      
      tSqlExprItem* pParamItem = taosArrayGet(pItem->pNode->pParam, 0);
      tSqlExpr* pParam = pParamItem->pNode;

      SColumnIndex index = COLUMN_INDEX_INITIALIZER;
      if (getColumnIndexByName(pCmd, &pParam->colInfo, pQueryInfo, &index) != TSDB_CODE_SUCCESS) {
        return invalidOperationMsg(tscGetErrorMsgPayload(pCmd), msg3);
      }
    
      pTableMetaInfo = tscGetMetaInfo(pQueryInfo, index.tableIndex);
      SSchema* pSchema = tscGetTableTagSchema(pTableMetaInfo->pTableMeta);
  
      // functions can not be applied to normal columns
      int32_t numOfCols = tscGetNumOfColumns(pTableMetaInfo->pTableMeta);
      if (index.columnIndex < numOfCols && index.columnIndex != TSDB_TBNAME_COLUMN_INDEX) {
        return invalidOperationMsg(tscGetErrorMsgPayload(pCmd), msg6);
      }
    
      if (index.columnIndex > 0) {
        index.columnIndex -= numOfCols;
      }
      
      // 2. valid the column type
      int16_t colType = 0;
      if (index.columnIndex == TSDB_TBNAME_COLUMN_INDEX) {
        colType = TSDB_DATA_TYPE_BINARY;
      } else {
        colType = pSchema[index.columnIndex].type;
      }
      
      if (colType == TSDB_DATA_TYPE_BOOL) {
        return invalidOperationMsg(tscGetErrorMsgPayload(pCmd), msg1);
      }

      tscColumnListInsert(pTableMetaInfo->tagColList, index.columnIndex, pTableMetaInfo->pTableMeta->id.uid,
                          &pSchema[index.columnIndex]);
      SSchema* pTagSchema = tscGetTableTagSchema(pTableMetaInfo->pTableMeta);

      SSchema s = {0};
      if (index.columnIndex == TSDB_TBNAME_COLUMN_INDEX) {
        s = *tGetTbnameColumnSchema();
      } else {
        s = pTagSchema[index.columnIndex];
      }
      
      int16_t bytes = 0;
      int16_t type  = 0;
      int32_t inter = 0;

      int32_t ret = getResultDataInfo(s.type, s.bytes, TSDB_FUNC_TID_TAG, 0, &type, &bytes, &inter, 0, 0);
      assert(ret == TSDB_CODE_SUCCESS);
      
      s.type = (uint8_t)type;
      s.bytes = bytes;

      TSDB_QUERY_SET_TYPE(pQueryInfo->type, TSDB_QUERY_TYPE_TAG_FILTER_QUERY);
      tscAddFuncInSelectClause(pQueryInfo, 0, TSDB_FUNC_TID_TAG, &index, &s, TSDB_COL_TAG, getNewResColId(pCmd));
      
      return TSDB_CODE_SUCCESS;
    }
    case TSDB_FUNC_BLKINFO: {
      // no parameters or more than one parameter for function
      if (pItem->pNode->pParam != NULL && taosArrayGetSize(pItem->pNode->pParam) != 0) {
        return invalidOperationMsg(tscGetErrorMsgPayload(pCmd), msg2);
      }

      SColumnIndex index = {.tableIndex = 0, .columnIndex = 0,};
      pTableMetaInfo = tscGetMetaInfo(pQueryInfo, index.tableIndex);

      SSchema s = {.name = "block_dist", .type = TSDB_DATA_TYPE_BINARY};
      int32_t inter   = 0;
      int16_t resType = 0;
      int16_t bytes   = 0;
      getResultDataInfo(TSDB_DATA_TYPE_INT, 4, TSDB_FUNC_BLKINFO, 0, &resType, &bytes, &inter, 0, 0);
      s.bytes = bytes;
      s.type = (uint8_t)resType;

      SExprInfo* pExpr = tscExprInsert(pQueryInfo, 0, TSDB_FUNC_BLKINFO, &index, resType,
                                         bytes, getNewResColId(pCmd), bytes, 0);
      tstrncpy(pExpr->base.aliasName, s.name, sizeof(pExpr->base.aliasName));

      SColumnList ids = createColumnList(1, index.tableIndex, index.columnIndex);
      insertResultField(pQueryInfo, 0, &ids, bytes, s.type, s.name, pExpr);

      pExpr->base.numOfParams = 1;
      pExpr->base.param[0].i64 = pTableMetaInfo->pTableMeta->tableInfo.rowSize;
      pExpr->base.param[0].nType = TSDB_DATA_TYPE_BIGINT;

      return TSDB_CODE_SUCCESS;
    }

    default:
      return TSDB_CODE_TSC_INVALID_OPERATION;
  }
  
}

// todo refactor
static SColumnList createColumnList(int32_t num, int16_t tableIndex, int32_t columnIndex) {
  assert(num == 1 && tableIndex >= 0);

  SColumnList columnList = {0};
  columnList.num = num;

  int32_t index = num - 1;
  columnList.ids[index].tableIndex = tableIndex;
  columnList.ids[index].columnIndex = columnIndex;

  return columnList;
}

void getColumnName(tSqlExprItem* pItem, char* resultFieldName, char* rawName, int32_t nameLength) {
  int32_t len = ((int32_t)pItem->pNode->token.n < nameLength) ? (int32_t)pItem->pNode->token.n : nameLength;
  strncpy(rawName, pItem->pNode->token.z, len);

  if (pItem->aliasName != NULL) {
    int32_t aliasNameLen = (int32_t) strlen(pItem->aliasName);
    len = (aliasNameLen < nameLength)? aliasNameLen:nameLength;
    strncpy(resultFieldName, pItem->aliasName, len);
  } else {
    strncpy(resultFieldName, rawName, len);
  }
}

static bool isTablenameToken(SStrToken* token) {
  SStrToken tmpToken = *token;
  SStrToken tableToken = {0};

  extractTableNameFromToken(&tmpToken, &tableToken);

  return (strncasecmp(TSQL_TBNAME_L, tmpToken.z, tmpToken.n) == 0 && tmpToken.n == strlen(TSQL_TBNAME_L));
}

static int16_t doGetColumnIndex(SQueryInfo* pQueryInfo, int32_t index, SStrToken* pToken) {
  STableMeta* pTableMeta = tscGetMetaInfo(pQueryInfo, index)->pTableMeta;

  int32_t  numOfCols = tscGetNumOfColumns(pTableMeta) + tscGetNumOfTags(pTableMeta);
  SSchema* pSchema = tscGetTableSchema(pTableMeta);

  int16_t columnIndex = COLUMN_INDEX_INITIAL_VAL;

  for (int16_t i = 0; i < numOfCols; ++i) {
    if (pToken->n != strlen(pSchema[i].name)) {
      continue;
    }

    if (strncasecmp(pSchema[i].name, pToken->z, pToken->n) == 0) {
      columnIndex = i;
      break;
    }
  }

  return columnIndex;
}

int32_t doGetColumnIndexByName(SSqlCmd* pCmd, SStrToken* pToken, SQueryInfo* pQueryInfo, SColumnIndex* pIndex) {
  const char* msg0 = "ambiguous column name";
  const char* msg1 = "invalid column name";

  if (isTablenameToken(pToken)) {
    pIndex->columnIndex = TSDB_TBNAME_COLUMN_INDEX;
  } else if (strncasecmp(pToken->z, DEFAULT_PRIMARY_TIMESTAMP_COL_NAME, pToken->n) == 0) {
    pIndex->columnIndex = PRIMARYKEY_TIMESTAMP_COL_INDEX;
  } else {
    // not specify the table name, try to locate the table index by column name
    if (pIndex->tableIndex == COLUMN_INDEX_INITIAL_VAL) {
      for (int16_t i = 0; i < pQueryInfo->numOfTables; ++i) {
        int16_t colIndex = doGetColumnIndex(pQueryInfo, i, pToken);

        if (colIndex != COLUMN_INDEX_INITIAL_VAL) {
          if (pIndex->columnIndex != COLUMN_INDEX_INITIAL_VAL) {
            return invalidOperationMsg(tscGetErrorMsgPayload(pCmd), msg0);
          } else {
            pIndex->tableIndex = i;
            pIndex->columnIndex = colIndex;
          }
        }
      }
    } else {  // table index is valid, get the column index
      int16_t colIndex = doGetColumnIndex(pQueryInfo, pIndex->tableIndex, pToken);
      if (colIndex != COLUMN_INDEX_INITIAL_VAL) {
        pIndex->columnIndex = colIndex;
      }
    }

    if (pIndex->columnIndex == COLUMN_INDEX_INITIAL_VAL) {
      return invalidOperationMsg(tscGetErrorMsgPayload(pCmd), msg1);
    }
  }

  if (COLUMN_INDEX_VALIDE(*pIndex)) {
    return TSDB_CODE_SUCCESS;
  } else {
    return TSDB_CODE_TSC_INVALID_OPERATION;
  }
}

int32_t getTableIndexImpl(SStrToken* pTableToken, SQueryInfo* pQueryInfo, SColumnIndex* pIndex) {
  if (pTableToken->n == 0) {  // only one table and no table name prefix in column name
    if (pQueryInfo->numOfTables == 1) {
      pIndex->tableIndex = 0;
    } else {
      pIndex->tableIndex = COLUMN_INDEX_INITIAL_VAL;
    }

    return TSDB_CODE_SUCCESS;
  }

  pIndex->tableIndex = COLUMN_INDEX_INITIAL_VAL;
  for (int32_t i = 0; i < pQueryInfo->numOfTables; ++i) {
    STableMetaInfo* pTableMetaInfo = tscGetMetaInfo(pQueryInfo, i);
    char* name = pTableMetaInfo->aliasName;
    if (strncasecmp(name, pTableToken->z, pTableToken->n) == 0 && strlen(name) == pTableToken->n) {
      pIndex->tableIndex = i;
      break;
    }
  }

  if (pIndex->tableIndex < 0) {
    return TSDB_CODE_TSC_INVALID_OPERATION;
  }

  return TSDB_CODE_SUCCESS;
}

int32_t getTableIndexByName(SStrToken* pToken, SQueryInfo* pQueryInfo, SColumnIndex* pIndex) {
  SStrToken tableToken = {0};
  extractTableNameFromToken(pToken, &tableToken);

  if (getTableIndexImpl(&tableToken, pQueryInfo, pIndex) != TSDB_CODE_SUCCESS) {
    return TSDB_CODE_TSC_INVALID_OPERATION;
  }

  return TSDB_CODE_SUCCESS;
}

int32_t getColumnIndexByName(SSqlCmd* pCmd, const SStrToken* pToken, SQueryInfo* pQueryInfo, SColumnIndex* pIndex) {
  if (pQueryInfo->pTableMetaInfo == NULL || pQueryInfo->numOfTables == 0) {
    return TSDB_CODE_TSC_INVALID_OPERATION;
  }

  SStrToken tmpToken = *pToken;

  if (getTableIndexByName(&tmpToken, pQueryInfo, pIndex) != TSDB_CODE_SUCCESS) {
    return TSDB_CODE_TSC_INVALID_OPERATION;
  }

  return doGetColumnIndexByName(pCmd, &tmpToken, pQueryInfo, pIndex);
}

int32_t setShowInfo(SSqlObj* pSql, struct SSqlInfo* pInfo) {
  SSqlCmd*        pCmd = &pSql->cmd;
  STableMetaInfo* pTableMetaInfo = tscGetTableMetaInfoFromCmd(pCmd,  0);

  pCmd->command = TSDB_SQL_SHOW;

  const char* msg1 = "invalid name";
  const char* msg2 = "pattern filter string too long";
  const char* msg3 = "database name too long";
  const char* msg4 = "invalid ip address";
  const char* msg5 = "database name is empty";
  const char* msg6 = "pattern string is empty";

  /*
   * database prefix in pInfo->pMiscInfo->a[0]
   * wildcard in like clause in pInfo->pMiscInfo->a[1]
   */
  SShowInfo* pShowInfo = &pInfo->pMiscInfo->showOpt;
  int16_t    showType = pShowInfo->showType;
  if (showType == TSDB_MGMT_TABLE_TABLE || showType == TSDB_MGMT_TABLE_METRIC || showType == TSDB_MGMT_TABLE_VGROUP) {
    // db prefix in tagCond, show table conds in payload
    SStrToken* pDbPrefixToken = &pShowInfo->prefix;
    if (pDbPrefixToken->type != 0) {

      if (pDbPrefixToken->n >= TSDB_DB_NAME_LEN) {  // db name is too long
        return invalidOperationMsg(tscGetErrorMsgPayload(pCmd), msg3);
      }

      if (pDbPrefixToken->n <= 0) {
        return invalidOperationMsg(tscGetErrorMsgPayload(pCmd), msg5);
      }

      if (tscValidateName(pDbPrefixToken) != TSDB_CODE_SUCCESS) {
        return invalidOperationMsg(tscGetErrorMsgPayload(pCmd), msg1);
      }

      int32_t ret = tNameSetDbName(&pTableMetaInfo->name, getAccountId(pSql), pDbPrefixToken);
      if (ret != TSDB_CODE_SUCCESS) {
        return invalidOperationMsg(tscGetErrorMsgPayload(pCmd), msg1);
      }
    }

    // show table/stable like 'xxxx', set the like pattern for show tables
    SStrToken* pPattern = &pShowInfo->pattern;
    if (pPattern->type != 0) {
      pPattern->n = strdequote(pPattern->z);

      if (pPattern->n <= 0) {
        return invalidOperationMsg(tscGetErrorMsgPayload(pCmd), msg6);
      }

      if (!tscValidateTableNameLength(pCmd->payloadLen)) {
        return invalidOperationMsg(tscGetErrorMsgPayload(pCmd), msg2);
      }
    }
  } else if (showType == TSDB_MGMT_TABLE_VNODES) {
    if (pShowInfo->prefix.type == 0) {
      return invalidOperationMsg(tscGetErrorMsgPayload(pCmd), "No specified ip of dnode");
    }

    // show vnodes may be ip addr of dnode in payload
    SStrToken* pDnodeIp = &pShowInfo->prefix;
    if (pDnodeIp->n >= TSDB_IPv4ADDR_LEN) {  // ip addr is too long
      return invalidOperationMsg(tscGetErrorMsgPayload(pCmd), msg3);
    }

    if (!validateIpAddress(pDnodeIp->z, pDnodeIp->n)) {
      return invalidOperationMsg(tscGetErrorMsgPayload(pCmd), msg4);
    }
  } 
  return TSDB_CODE_SUCCESS;
}

int32_t setKillInfo(SSqlObj* pSql, struct SSqlInfo* pInfo, int32_t killType) {
  const char* msg1 = "invalid connection ID";
  const char* msg2 = "invalid query ID";
  const char* msg3 = "invalid stream ID";

  SSqlCmd* pCmd = &pSql->cmd;
  pCmd->command = pInfo->type;
  
  SStrToken* idStr = &(pInfo->pMiscInfo->id);
  if (idStr->n > TSDB_KILL_MSG_LEN) {
    return TSDB_CODE_TSC_INVALID_OPERATION;
  }

  strncpy(pCmd->payload, idStr->z, idStr->n);

  const char delim = ':';
  char* connIdStr = strtok(idStr->z, &delim);
  char* queryIdStr = strtok(NULL, &delim);

  int32_t connId = (int32_t)strtol(connIdStr, NULL, 10);
  if (connId <= 0) {
    memset(pCmd->payload, 0, strlen(pCmd->payload));
    return invalidOperationMsg(tscGetErrorMsgPayload(pCmd), msg1);
  }

  if (killType == TSDB_SQL_KILL_CONNECTION) {
    return TSDB_CODE_SUCCESS;
  }

  int32_t queryId = (int32_t)strtol(queryIdStr, NULL, 10);
  if (queryId <= 0) {
    memset(pCmd->payload, 0, strlen(pCmd->payload));
    if (killType == TSDB_SQL_KILL_QUERY) {
      return invalidOperationMsg(tscGetErrorMsgPayload(pCmd), msg2);
    } else {
      return invalidOperationMsg(tscGetErrorMsgPayload(pCmd), msg3);
    }
  }
  
  return TSDB_CODE_SUCCESS;
}
static int32_t setCompactVnodeInfo(SSqlObj* pSql, struct SSqlInfo* pInfo) {
  SSqlCmd* pCmd = &pSql->cmd;
  pCmd->command = pInfo->type;

  return TSDB_CODE_SUCCESS;
}
bool validateIpAddress(const char* ip, size_t size) {
  char tmp[128] = {0};  // buffer to build null-terminated string
  assert(size < 128);

  strncpy(tmp, ip, size);

  in_addr_t epAddr = taosInetAddr(tmp);

  return epAddr != INADDR_NONE;
}

int32_t tscTansformFuncForSTableQuery(SQueryInfo* pQueryInfo) {
  STableMetaInfo* pTableMetaInfo = tscGetMetaInfo(pQueryInfo, 0);

  if (pTableMetaInfo->pTableMeta == NULL || !UTIL_TABLE_IS_SUPER_TABLE(pTableMetaInfo)) {
    return TSDB_CODE_TSC_INVALID_OPERATION;
  }

  assert(tscGetNumOfTags(pTableMetaInfo->pTableMeta) >= 0);

  int16_t bytes = 0;
  int16_t type = 0;
  int32_t interBytes = 0;
  
  size_t size = tscNumOfExprs(pQueryInfo);
  for (int32_t k = 0; k < size; ++k) {
    SExprInfo*   pExpr = tscExprGet(pQueryInfo, k);
    int16_t functionId = aAggs[pExpr->base.functionId].stableFuncId;

    int32_t colIndex = pExpr->base.colInfo.colIndex;
    SSchema* pSrcSchema = tscGetTableColumnSchema(pTableMetaInfo->pTableMeta, colIndex);
    
    if ((functionId >= TSDB_FUNC_SUM && functionId <= TSDB_FUNC_TWA) ||
        (functionId >= TSDB_FUNC_FIRST_DST && functionId <= TSDB_FUNC_STDDEV_DST) ||
        (functionId >= TSDB_FUNC_RATE && functionId <= TSDB_FUNC_IRATE)) {
      if (getResultDataInfo(pSrcSchema->type, pSrcSchema->bytes, functionId, (int32_t)pExpr->base.param[0].i64, &type, &bytes,
                            &interBytes, 0, true) != TSDB_CODE_SUCCESS) {
        return TSDB_CODE_TSC_INVALID_OPERATION;
      }

      tscExprUpdate(pQueryInfo, k, functionId, pExpr->base.colInfo.colIndex, TSDB_DATA_TYPE_BINARY, bytes);
      // todo refactor
      pExpr->base.interBytes = interBytes;
    }
  }

  tscFieldInfoUpdateOffset(pQueryInfo);
  return TSDB_CODE_SUCCESS;
}

/* transfer the field-info back to original input format */
void tscRestoreFuncForSTableQuery(SQueryInfo* pQueryInfo) {
  STableMetaInfo* pTableMetaInfo = tscGetMetaInfo(pQueryInfo, 0);
  if (!UTIL_TABLE_IS_SUPER_TABLE(pTableMetaInfo)) {
    return;
  }
  
  size_t size = tscNumOfExprs(pQueryInfo);
  for (int32_t i = 0; i < size; ++i) {
    SExprInfo*   pExpr = tscExprGet(pQueryInfo, i);
    SSchema* pSchema = tscGetTableColumnSchema(pTableMetaInfo->pTableMeta, pExpr->base.colInfo.colIndex);
    
    // the final result size and type in the same as query on single table.
    // so here, set the flag to be false;
    int32_t inter = 0;
    
    int32_t functionId = pExpr->base.functionId;
    if (functionId >= TSDB_FUNC_TS && functionId <= TSDB_FUNC_DIFF) {
      continue;
    }
    
    if (functionId == TSDB_FUNC_FIRST_DST) {
      functionId = TSDB_FUNC_FIRST;
    } else if (functionId == TSDB_FUNC_LAST_DST) {
      functionId = TSDB_FUNC_LAST;
    } else if (functionId == TSDB_FUNC_STDDEV_DST) {
      functionId = TSDB_FUNC_STDDEV;
    }
    
    getResultDataInfo(pSchema->type, pSchema->bytes, functionId, 0, &pExpr->base.resType, &pExpr->base.resBytes,
                      &inter, 0, false);
  }
}

bool hasUnsupportFunctionsForSTableQuery(SSqlCmd* pCmd, SQueryInfo* pQueryInfo) {
  const char* msg1 = "TWA/Diff/Derivative/Irate not allowed to apply to super table directly";
  const char* msg2 = "TWA/Diff/Derivative/Irate only support group by tbname for super table query";
  const char* msg3 = "function not support for super table query";

  // filter sql function not supported by metric query yet.
  size_t size = tscNumOfExprs(pQueryInfo);
  for (int32_t i = 0; i < size; ++i) {
    int32_t functionId = tscExprGet(pQueryInfo, i)->base.functionId;
    if ((aAggs[functionId].status & TSDB_FUNCSTATE_STABLE) == 0) {
      invalidOperationMsg(tscGetErrorMsgPayload(pCmd), msg3);
      return true;
    }
  }

  if (tscIsTWAQuery(pQueryInfo) || tscIsDiffDerivQuery(pQueryInfo) || tscIsIrateQuery(pQueryInfo)) {
    if (pQueryInfo->groupbyExpr.numOfGroupCols == 0) {
      invalidOperationMsg(tscGetErrorMsgPayload(pCmd), msg1);
      return true;
    }

    if (pQueryInfo->groupbyExpr.numOfGroupCols != 1) {
      invalidOperationMsg(tscGetErrorMsgPayload(pCmd), msg2);
      return true;
    } else {
      SColIndex* pColIndex = taosArrayGet(pQueryInfo->groupbyExpr.columnInfo, 0);
      if (pColIndex->colIndex != TSDB_TBNAME_COLUMN_INDEX) {
        invalidOperationMsg(tscGetErrorMsgPayload(pCmd), msg2);
        return true;
      }
    }
  } else if (tscIsSessionWindowQuery(pQueryInfo)) {
    invalidOperationMsg(tscGetErrorMsgPayload(pCmd), msg3);
    return true;
  }

  return false;
}

static bool groupbyTagsOrNull(SQueryInfo* pQueryInfo) {
  if (pQueryInfo->groupbyExpr.columnInfo == NULL ||
    taosArrayGetSize(pQueryInfo->groupbyExpr.columnInfo) == 0) {
    return true;
  }

  size_t s = taosArrayGetSize(pQueryInfo->groupbyExpr.columnInfo);
  for (int32_t i = 0; i < s; i++) {
    SColIndex* colIndex = taosArrayGet(pQueryInfo->groupbyExpr.columnInfo, i);
    if (colIndex->flag != TSDB_COL_TAG) {
      return false;
    }
  }

  return true;
}

static bool functionCompatibleCheck(SQueryInfo* pQueryInfo, bool joinQuery, bool twQuery) {
  int32_t startIdx = 0;

  size_t numOfExpr = tscNumOfExprs(pQueryInfo);
  assert(numOfExpr > 0);

  SExprInfo* pExpr = tscExprGet(pQueryInfo, startIdx);

  // ts function can be simultaneously used with any other functions.
  int32_t functionID = pExpr->base.functionId;
  if (functionID == TSDB_FUNC_TS || functionID == TSDB_FUNC_TS_DUMMY) {
    startIdx++;
  }

  int32_t factor = functionCompatList[tscExprGet(pQueryInfo, startIdx)->base.functionId];

  if (tscExprGet(pQueryInfo, 0)->base.functionId == TSDB_FUNC_LAST_ROW && (joinQuery || twQuery || !groupbyTagsOrNull(pQueryInfo))) {
    return false;
  }

  // diff function cannot be executed with other function
  // arithmetic function can be executed with other arithmetic functions
  size_t size = tscNumOfExprs(pQueryInfo);
  
  for (int32_t i = startIdx + 1; i < size; ++i) {
    SExprInfo* pExpr1 = tscExprGet(pQueryInfo, i);

    int16_t functionId = pExpr1->base.functionId;
    if (functionId == TSDB_FUNC_TAGPRJ || functionId == TSDB_FUNC_TAG || functionId == TSDB_FUNC_TS) {
      continue;
    }

    if (functionId == TSDB_FUNC_PRJ && (pExpr1->base.colInfo.colId == PRIMARYKEY_TIMESTAMP_COL_INDEX || TSDB_COL_IS_UD_COL(pExpr1->base.colInfo.flag))) {
      continue;
    }

    if (functionCompatList[functionId] != factor) {
      return false;
    } else {
      if (factor == -1) { // two functions with the same -1 flag
        return false;
      }
    }

    if (functionId == TSDB_FUNC_LAST_ROW && (joinQuery || twQuery || !groupbyTagsOrNull(pQueryInfo))) {
      return false;
    }
  }

  return true;
}

int32_t validateGroupbyNode(SQueryInfo* pQueryInfo, SArray* pList, SSqlCmd* pCmd) {
  const char* msg1 = "too many columns in group by clause";
  const char* msg2 = "invalid column name in group by clause";
  const char* msg3 = "columns from one table allowed as group by columns";
  const char* msg4 = "join query does not support group by";
  const char* msg7 = "not support group by expression";
  const char* msg8 = "not allowed column type for group by";
  const char* msg9 = "tags not allowed for table query";

  // todo : handle two tables situation
  STableMetaInfo* pTableMetaInfo = NULL;

  if (pList == NULL) {
    return TSDB_CODE_SUCCESS;
  }

  if (pQueryInfo->colList == NULL) {
    pQueryInfo->colList = taosArrayInit(4, POINTER_BYTES);
  }
  
  pQueryInfo->groupbyExpr.numOfGroupCols = (int16_t)taosArrayGetSize(pList);
  if (pQueryInfo->groupbyExpr.numOfGroupCols > TSDB_MAX_TAGS) {
    return invalidOperationMsg(tscGetErrorMsgPayload(pCmd), msg1);
  }

  if (pQueryInfo->numOfTables > 1) {
    return invalidOperationMsg(tscGetErrorMsgPayload(pCmd), msg4);
  }

  STableMeta* pTableMeta = NULL;
  SSchema*    pSchema = NULL;

  int32_t tableIndex = COLUMN_INDEX_INITIAL_VAL;

  size_t num = taosArrayGetSize(pList);
  for (int32_t i = 0; i < num; ++i) {
    tVariantListItem * pItem = taosArrayGet(pList, i);
    tVariant* pVar = &pItem->pVar;

    SStrToken token = {pVar->nLen, pVar->nType, pVar->pz};

    SColumnIndex index = COLUMN_INDEX_INITIALIZER;
    if (getColumnIndexByName(pCmd, &token, pQueryInfo, &index) != TSDB_CODE_SUCCESS) {
      return invalidOperationMsg(tscGetErrorMsgPayload(pCmd), msg2);
    }

    if (tableIndex == COLUMN_INDEX_INITIAL_VAL) {
      tableIndex = index.tableIndex;
    } else if (tableIndex != index.tableIndex) {
      return invalidOperationMsg(tscGetErrorMsgPayload(pCmd), msg3);
    }

    pTableMetaInfo = tscGetMetaInfo(pQueryInfo, index.tableIndex);
    pTableMeta = pTableMetaInfo->pTableMeta;
  
    int32_t numOfCols = tscGetNumOfColumns(pTableMeta);
    if (index.columnIndex == TSDB_TBNAME_COLUMN_INDEX) {
      pSchema = tGetTbnameColumnSchema();
    } else {
      pSchema = tscGetTableColumnSchema(pTableMeta, index.columnIndex);
    }

    bool groupTag = false;
    if (index.columnIndex == TSDB_TBNAME_COLUMN_INDEX || index.columnIndex >= numOfCols) {
      groupTag = true;
    }
  
    SGroupbyExpr* pGroupExpr = &pQueryInfo->groupbyExpr;
    if (pGroupExpr->columnInfo == NULL) {
      pGroupExpr->columnInfo = taosArrayInit(4, sizeof(SColIndex));
    }
    
    if (groupTag) {
      if (!UTIL_TABLE_IS_SUPER_TABLE(pTableMetaInfo)) {
        return invalidOperationMsg(tscGetErrorMsgPayload(pCmd), msg9);
      }

      int32_t relIndex = index.columnIndex;
      if (index.columnIndex != TSDB_TBNAME_COLUMN_INDEX) {
        relIndex -= numOfCols;
      }

      SColIndex colIndex = { .colIndex = relIndex, .flag = TSDB_COL_TAG, .colId = pSchema->colId, };
      strncpy(colIndex.name, pSchema->name, tListLen(colIndex.name));
      taosArrayPush(pGroupExpr->columnInfo, &colIndex);
      
      index.columnIndex = relIndex;
      tscColumnListInsert(pTableMetaInfo->tagColList, index.columnIndex, pTableMeta->id.uid, pSchema);
    } else {
      // check if the column type is valid, here only support the bool/tinyint/smallint/bigint group by
      if (pSchema->type == TSDB_DATA_TYPE_TIMESTAMP || pSchema->type == TSDB_DATA_TYPE_FLOAT || pSchema->type == TSDB_DATA_TYPE_DOUBLE) {
        return invalidOperationMsg(tscGetErrorMsgPayload(pCmd), msg8);
      }

      tscColumnListInsert(pQueryInfo->colList, index.columnIndex, pTableMeta->id.uid, pSchema);
      
      SColIndex colIndex = { .colIndex = index.columnIndex, .flag = TSDB_COL_NORMAL, .colId = pSchema->colId };
      strncpy(colIndex.name, pSchema->name, tListLen(colIndex.name));

      taosArrayPush(pGroupExpr->columnInfo, &colIndex);
      pQueryInfo->groupbyExpr.orderType = TSDB_ORDER_ASC;

      if (i == 0 && num > 1) {
        return invalidOperationMsg(tscGetErrorMsgPayload(pCmd), msg7);
      }
    }
  }

  pQueryInfo->groupbyExpr.tableIndex = tableIndex;
  return TSDB_CODE_SUCCESS;
}


static SColumnFilterInfo* addColumnFilterInfo(SColumnFilterList* filterList) {
  int32_t size = (filterList->numOfFilters) + 1;

  char* tmp = (char*) realloc((void*)(filterList->filterInfo), sizeof(SColumnFilterInfo) * (size));
  if (tmp != NULL) {
    filterList->filterInfo = (SColumnFilterInfo*)tmp;
  } else {
    return NULL;
  }

  filterList->numOfFilters = size;

  SColumnFilterInfo* pColFilterInfo = &(filterList->filterInfo[size - 1]);
  memset(pColFilterInfo, 0, sizeof(SColumnFilterInfo));

  return pColFilterInfo;
}

static int32_t doExtractColumnFilterInfo(SSqlCmd* pCmd, SQueryInfo* pQueryInfo, int32_t timePrecision, SColumnFilterInfo* pColumnFilter,
                                         int16_t colType, tSqlExpr* pExpr) {
  const char* msg = "not supported filter condition";

  tSqlExpr *pRight = pExpr->pRight;

  if (colType >= TSDB_DATA_TYPE_TINYINT && colType <= TSDB_DATA_TYPE_BIGINT) {
    colType = TSDB_DATA_TYPE_BIGINT;
  } else if (colType == TSDB_DATA_TYPE_FLOAT || colType == TSDB_DATA_TYPE_DOUBLE) {
    colType = TSDB_DATA_TYPE_DOUBLE;
  } else if ((colType == TSDB_DATA_TYPE_TIMESTAMP) && (TSDB_DATA_TYPE_BINARY == pRight->value.nType)) {
    int retVal = setColumnFilterInfoForTimestamp(pCmd, pQueryInfo, &pRight->value);
    if (TSDB_CODE_SUCCESS != retVal) {
      return retVal;
    }
  } else if ((colType == TSDB_DATA_TYPE_TIMESTAMP) && (TSDB_DATA_TYPE_BIGINT == pRight->value.nType)) {
    if (pRight->flags & (1 << EXPR_FLAG_NS_TIMESTAMP)) {
      pRight->value.i64 =
          convertTimePrecision(pRight->value.i64, TSDB_TIME_PRECISION_NANO, timePrecision);
    }
  }

  int32_t retVal = TSDB_CODE_SUCCESS;

  int32_t bufLen = 0;
  if (IS_NUMERIC_TYPE(pRight->value.nType)) {
    bufLen = 60;
  } else {
    bufLen = pRight->value.nLen + 1;
  }

  if (pExpr->tokenId == TK_LE || pExpr->tokenId == TK_LT) {
    retVal = tVariantDump(&pRight->value, (char*)&pColumnFilter->upperBndd, colType, false);

  // TK_GT,TK_GE,TK_EQ,TK_NE are based on the pColumn->lowerBndd
  } else if (pExpr->tokenId == TK_IN) {
<<<<<<< HEAD
    tVariant *pVal; 

    if (pRight->tokenId != TK_SET || !serializeExprListToVariant(pRight->pParam, &pVal, colType, timePrecision)) {
=======
    tVariant *pVal;
    if (pRight->tokenId != TK_SET || !serializeExprListToVariant(pRight->pParam, &pVal, colType) || colType == TSDB_DATA_TYPE_TIMESTAMP) {
>>>>>>> 55fea530
      return invalidOperationMsg(tscGetErrorMsgPayload(pCmd), msg);
    }
    if (validateParamOfRelationIn(pVal, colType) != TSDB_CODE_SUCCESS) {
      tVariantDestroy(pVal);
      free(pVal);
      return invalidOperationMsg(tscGetErrorMsgPayload(pCmd), msg);
    }
    pColumnFilter->pz  = (int64_t)calloc(1, pVal->nLen + 1);
    pColumnFilter->len = pVal->nLen;
    pColumnFilter->filterstr = 1;
<<<<<<< HEAD
    memcpy((char *)(pColumnFilter->pz), (char *)(pVal->pz), pVal->nLen);  
=======
    memcpy((char *)(pColumnFilter->pz), (char *)(pVal->pz), pVal->nLen);
    //retVal = tVariantDump(pVal, (char *)(pColumnFilter->pz), TSDB_DATA_TYPE_BINARY, false);
>>>>>>> 55fea530

    tVariantDestroy(pVal);
    free(pVal);

  } else if (colType == TSDB_DATA_TYPE_BINARY) {
    pColumnFilter->pz = (int64_t)calloc(1, bufLen * TSDB_NCHAR_SIZE);
    pColumnFilter->len = pRight->value.nLen;
    retVal = tVariantDump(&pRight->value, (char*)pColumnFilter->pz, colType, false);

  } else if (colType == TSDB_DATA_TYPE_NCHAR) {
    // pRight->value.nLen + 1 is larger than the actual nchar string length
    pColumnFilter->pz = (int64_t)calloc(1, bufLen * TSDB_NCHAR_SIZE);
    retVal = tVariantDump(&pRight->value, (char*)pColumnFilter->pz, colType, false);
    size_t len = twcslen((wchar_t*)pColumnFilter->pz);
    pColumnFilter->len = len * TSDB_NCHAR_SIZE;

  } else {
    retVal = tVariantDump(&pRight->value, (char*)&pColumnFilter->lowerBndd, colType, false);
  }

  if (retVal != TSDB_CODE_SUCCESS) {
    return invalidOperationMsg(tscGetErrorMsgPayload(pCmd), msg);
  } 

  switch (pExpr->tokenId) {
    case TK_LE:
      pColumnFilter->upperRelOptr = TSDB_RELATION_LESS_EQUAL;
      break;
    case TK_LT:
      pColumnFilter->upperRelOptr = TSDB_RELATION_LESS;
      break;
    case TK_GT:
      pColumnFilter->lowerRelOptr = TSDB_RELATION_GREATER;
      break;
    case TK_GE:
      pColumnFilter->lowerRelOptr = TSDB_RELATION_GREATER_EQUAL;
      break;
    case TK_EQ:
      pColumnFilter->lowerRelOptr = TSDB_RELATION_EQUAL;
      break;
    case TK_NE:
      pColumnFilter->lowerRelOptr = TSDB_RELATION_NOT_EQUAL;
      break;
    case TK_LIKE:
      pColumnFilter->lowerRelOptr = TSDB_RELATION_LIKE;
      break;
    case TK_ISNULL:
      pColumnFilter->lowerRelOptr = TSDB_RELATION_ISNULL;
      break;
    case TK_NOTNULL:
      pColumnFilter->lowerRelOptr = TSDB_RELATION_NOTNULL;
      break;
    case TK_IN:
      pColumnFilter->lowerRelOptr = TSDB_RELATION_IN;
      break;
    default:
      return invalidOperationMsg(tscGetErrorMsgPayload(pCmd), msg);
  }

  return TSDB_CODE_SUCCESS;
}

typedef struct SCondExpr {
  tSqlExpr* pTagCond;
  tSqlExpr* pTimewindow;

  tSqlExpr* pColumnCond;

  tSqlExpr* pTableCond;
  int16_t   relType;  // relation between table name in expression and other tag
                      // filter condition expression, TK_AND or TK_OR
  int16_t tableCondIndex;

  tSqlExpr* pJoinExpr;  // join condition
  bool      tsJoin;
} SCondExpr;

static int32_t getTimeRange(STimeWindow* win, tSqlExpr* pRight, int32_t optr, int16_t timePrecision);

static int32_t tablenameListToString(tSqlExpr* pExpr, SStringBuilder* sb) {
  SArray* pList = pExpr->pParam;

  int32_t size = (int32_t) taosArrayGetSize(pList);
  if (size <= 0) {
    return TSDB_CODE_TSC_INVALID_OPERATION;
  }

  if (size > 0) {
    taosStringBuilderAppendStringLen(sb, QUERY_COND_REL_PREFIX_IN, QUERY_COND_REL_PREFIX_IN_LEN);
  }

  for (int32_t i = 0; i < size; ++i) {
    tSqlExprItem* pSub = taosArrayGet(pList, i);
    tVariant* pVar = &pSub->pNode->value;

    taosStringBuilderAppendStringLen(sb, pVar->pz, pVar->nLen);

    if (i < size - 1) {
      taosStringBuilderAppendString(sb, TBNAME_LIST_SEP);
    }

    if (pVar->nLen <= 0 || !tscValidateTableNameLength(pVar->nLen)) {
      return TSDB_CODE_TSC_INVALID_OPERATION;
    }
  }

  return TSDB_CODE_SUCCESS;
}

static int32_t tablenameCondToString(tSqlExpr* pExpr, SStringBuilder* sb) {
  taosStringBuilderAppendStringLen(sb, QUERY_COND_REL_PREFIX_LIKE, QUERY_COND_REL_PREFIX_LIKE_LEN);
  taosStringBuilderAppendString(sb, pExpr->value.pz);

  return TSDB_CODE_SUCCESS;
}

enum {
  TSQL_EXPR_TS = 0,
  TSQL_EXPR_TAG = 1,
  TSQL_EXPR_COLUMN = 2,
  TSQL_EXPR_TBNAME = 3,
};

static int32_t extractColumnFilterInfo(SSqlCmd* pCmd, SQueryInfo* pQueryInfo, SColumnIndex* pIndex, tSqlExpr* pExpr, int32_t sqlOptr) {
  STableMetaInfo* pTableMetaInfo = tscGetMetaInfo(pQueryInfo, pIndex->tableIndex);

  STableMeta* pTableMeta = pTableMetaInfo->pTableMeta;
  SSchema*    pSchema = tscGetTableColumnSchema(pTableMeta, pIndex->columnIndex);

  const char* msg1 = "non binary column not support like operator";
  const char* msg2 = "binary column not support this operator";  
  const char* msg3 = "bool column not support this operator";
  const char* msg4 = "primary key not support this operator";

  SColumn* pColumn = tscColumnListInsert(pQueryInfo->colList, pIndex->columnIndex, pTableMeta->id.uid, pSchema);
  SColumnFilterInfo* pColFilter = NULL;

  /*
   * in case of TK_AND filter condition, we first find the corresponding column and build the query condition together
   * the already existed condition.
   */
  if (sqlOptr == TK_AND) {
    // this is a new filter condition on this column
    if (pColumn->info.flist.numOfFilters == 0) {
      pColFilter = addColumnFilterInfo(&pColumn->info.flist);
    } else {  // update the existed column filter information, find the filter info here
      pColFilter = &pColumn->info.flist.filterInfo[0];
    }

    if (pColFilter == NULL) {
      return TSDB_CODE_TSC_OUT_OF_MEMORY;
    }
  } else if (sqlOptr == TK_OR) {
    // TODO fixme: failed to invalid the filter expression: "col1 = 1 OR col2 = 2"
    pColFilter = addColumnFilterInfo(&pColumn->info.flist);
    if (pColFilter == NULL) {
      return TSDB_CODE_TSC_OUT_OF_MEMORY;
    }
  } else {  // error;
    return TSDB_CODE_TSC_INVALID_OPERATION;
  }

  pColFilter->filterstr =
      ((pSchema->type == TSDB_DATA_TYPE_BINARY || pSchema->type == TSDB_DATA_TYPE_NCHAR) ? 1 : 0);

  if (pColFilter->filterstr) {
    if (pExpr->tokenId != TK_EQ
      && pExpr->tokenId != TK_NE
      && pExpr->tokenId != TK_ISNULL
      && pExpr->tokenId != TK_NOTNULL
      && pExpr->tokenId != TK_LIKE
      && pExpr->tokenId != TK_IN) {
      return invalidOperationMsg(tscGetErrorMsgPayload(pCmd), msg2);
    }
  } else {
    if (pExpr->tokenId == TK_LIKE) {
      return invalidOperationMsg(tscGetErrorMsgPayload(pCmd), msg1);
    }
    
    if (pSchema->type == TSDB_DATA_TYPE_BOOL) {
      int32_t t = pExpr->tokenId;
      if (t != TK_EQ && t != TK_NE && t != TK_NOTNULL && t != TK_ISNULL && t != TK_IN) {
        return invalidOperationMsg(tscGetErrorMsgPayload(pCmd), msg3);
      }
    }
  }

  pColumn->columnIndex = pIndex->columnIndex;
  pColumn->tableUid = pTableMeta->id.uid;
  if (pColumn->columnIndex == PRIMARYKEY_TIMESTAMP_COL_INDEX && pExpr->tokenId == TK_IN) {
     return invalidOperationMsg(tscGetErrorMsgPayload(pCmd), msg4);
  }

  STableComInfo tinfo = tscGetTableInfo(pTableMeta);
  return doExtractColumnFilterInfo(pCmd, pQueryInfo, tinfo.precision, pColFilter, pSchema->type, pExpr);
}

static int32_t getTablenameCond(SSqlCmd* pCmd, SQueryInfo* pQueryInfo, tSqlExpr* pTableCond, SStringBuilder* sb) {
  const char* msg0 = "invalid table name list";
  const char* msg1 = "not string following like";

  if (pTableCond == NULL) {
    return TSDB_CODE_SUCCESS;
  }

  tSqlExpr* pLeft = pTableCond->pLeft;
  tSqlExpr* pRight = pTableCond->pRight;

  if (!isTablenameToken(&pLeft->colInfo)) {
    return TSDB_CODE_TSC_INVALID_OPERATION;
  }

  int32_t ret = TSDB_CODE_SUCCESS;

  if (pTableCond->tokenId == TK_IN) {
    ret = tablenameListToString(pRight, sb);
  } else if (pTableCond->tokenId == TK_LIKE) {
    if (pRight->tokenId != TK_STRING) {
      return invalidOperationMsg(tscGetErrorMsgPayload(pCmd), msg1);
    }
    
    ret = tablenameCondToString(pRight, sb);
  }

  if (ret != TSDB_CODE_SUCCESS) {
    invalidOperationMsg(tscGetErrorMsgPayload(pCmd), msg0);
  }

  return ret;
}

static int32_t getColumnQueryCondInfo(SSqlCmd* pCmd, SQueryInfo* pQueryInfo, tSqlExpr* pExpr, int32_t relOptr) {
  if (pExpr == NULL) {
    return TSDB_CODE_SUCCESS;
  }

  if (!tSqlExprIsParentOfLeaf(pExpr)) {  // internal node
    int32_t ret = getColumnQueryCondInfo(pCmd, pQueryInfo, pExpr->pLeft, pExpr->tokenId);
    if (ret != TSDB_CODE_SUCCESS) {
      return ret;
    }

    return getColumnQueryCondInfo(pCmd, pQueryInfo, pExpr->pRight, pExpr->tokenId);
  } else {  // handle leaf node
    SColumnIndex index = COLUMN_INDEX_INITIALIZER;
    if (getColumnIndexByName(pCmd, &pExpr->pLeft->colInfo, pQueryInfo, &index) != TSDB_CODE_SUCCESS) {
      return TSDB_CODE_TSC_INVALID_OPERATION;
    }

    return extractColumnFilterInfo(pCmd, pQueryInfo, &index, pExpr, relOptr);
  }
}

static int32_t checkAndSetJoinCondInfo(SSqlCmd* pCmd, SQueryInfo* pQueryInfo, tSqlExpr* pExpr) {
  int32_t code = 0;
  const char* msg1 = "timestamp required for join tables";
  const char* msg2 = "only support one join tag for each table";
  const char* msg3 = "type of join columns must be identical";
  const char* msg4 = "invalid column name in join condition";

  if (pExpr == NULL) {
    return TSDB_CODE_SUCCESS;
  }

  if (!tSqlExprIsParentOfLeaf(pExpr)) {
    code = checkAndSetJoinCondInfo(pCmd, pQueryInfo, pExpr->pLeft);
    if (code) {
      return code;
    }

    return checkAndSetJoinCondInfo(pCmd, pQueryInfo, pExpr->pRight);
  }

  SColumnIndex index = COLUMN_INDEX_INITIALIZER;
  if (getColumnIndexByName(pCmd, &pExpr->pLeft->colInfo, pQueryInfo, &index) != TSDB_CODE_SUCCESS) {
    return invalidOperationMsg(tscGetErrorMsgPayload(pCmd), msg4);
  }

  STableMetaInfo* pTableMetaInfo = tscGetMetaInfo(pQueryInfo, index.tableIndex);
  SSchema* pTagSchema1 = tscGetTableColumnSchema(pTableMetaInfo->pTableMeta, index.columnIndex);

  assert(index.tableIndex >= 0 && index.tableIndex < TSDB_MAX_JOIN_TABLE_NUM);

  SJoinNode **leftNode = &pQueryInfo->tagCond.joinInfo.joinTables[index.tableIndex];
  if (*leftNode == NULL) {
    return invalidOperationMsg(tscGetErrorMsgPayload(pCmd), msg1);
  }

  (*leftNode)->uid = pTableMetaInfo->pTableMeta->id.uid;
  (*leftNode)->tagColId = pTagSchema1->colId;

  if (UTIL_TABLE_IS_SUPER_TABLE(pTableMetaInfo)) {
    STableMeta* pTableMeta = pTableMetaInfo->pTableMeta;

    index.columnIndex = index.columnIndex - tscGetNumOfColumns(pTableMetaInfo->pTableMeta);
    if (!tscColumnExists(pTableMetaInfo->tagColList, index.columnIndex, pTableMetaInfo->pTableMeta->id.uid)) {
      tscColumnListInsert(pTableMetaInfo->tagColList, index.columnIndex, pTableMeta->id.uid, pTagSchema1);

      if (taosArrayGetSize(pTableMetaInfo->tagColList) > 1) {
        return invalidOperationMsg(tscGetErrorMsgPayload(pCmd), msg2);
      }
    }
  }

  int16_t leftIdx = index.tableIndex;

  index = (SColumnIndex)COLUMN_INDEX_INITIALIZER;
  if (getColumnIndexByName(pCmd, &pExpr->pRight->colInfo, pQueryInfo, &index) != TSDB_CODE_SUCCESS) {
    return invalidOperationMsg(tscGetErrorMsgPayload(pCmd), msg4);
  }

  pTableMetaInfo = tscGetMetaInfo(pQueryInfo, index.tableIndex);
  SSchema* pTagSchema2 = tscGetTableColumnSchema(pTableMetaInfo->pTableMeta, index.columnIndex);

  assert(index.tableIndex >= 0 && index.tableIndex < TSDB_MAX_JOIN_TABLE_NUM);

  SJoinNode **rightNode = &pQueryInfo->tagCond.joinInfo.joinTables[index.tableIndex];
  if (*rightNode == NULL) {
    return invalidOperationMsg(tscGetErrorMsgPayload(pCmd), msg1);
  }

  (*rightNode)->uid = pTableMetaInfo->pTableMeta->id.uid;
  (*rightNode)->tagColId = pTagSchema2->colId;

  if (UTIL_TABLE_IS_SUPER_TABLE(pTableMetaInfo)) {
    STableMeta* pTableMeta = pTableMetaInfo->pTableMeta;
    index.columnIndex = index.columnIndex - tscGetNumOfColumns(pTableMeta);
    if (!tscColumnExists(pTableMetaInfo->tagColList, index.columnIndex, pTableMeta->id.uid)) {

      tscColumnListInsert(pTableMetaInfo->tagColList, index.columnIndex, pTableMeta->id.uid, pTagSchema2);
      if (taosArrayGetSize(pTableMetaInfo->tagColList) > 1) {
        return invalidOperationMsg(tscGetErrorMsgPayload(pCmd), msg2);
      }
    }
  }

  int16_t rightIdx = index.tableIndex;

  if (pTagSchema1->type != pTagSchema2->type) {
    return invalidOperationMsg(tscGetErrorMsgPayload(pCmd), msg3);
  }

  if ((*leftNode)->tagJoin == NULL) {
    (*leftNode)->tagJoin = taosArrayInit(2, sizeof(int16_t));
  }

  if ((*rightNode)->tagJoin == NULL) {
    (*rightNode)->tagJoin = taosArrayInit(2, sizeof(int16_t));
  }

  taosArrayPush((*leftNode)->tagJoin, &rightIdx);
  taosArrayPush((*rightNode)->tagJoin, &leftIdx);

  pQueryInfo->tagCond.joinInfo.hasJoin = true;

  return TSDB_CODE_SUCCESS;

}

static int32_t getJoinCondInfo(SSqlCmd* pCmd, SQueryInfo* pQueryInfo, tSqlExpr* pExpr) {
  if (pExpr == NULL) {
    return TSDB_CODE_SUCCESS;
  }

  return checkAndSetJoinCondInfo(pCmd, pQueryInfo, pExpr);
}

static int32_t validateSQLExpr(SSqlCmd* pCmd, tSqlExpr* pExpr, SQueryInfo* pQueryInfo, SColumnList* pList,
                               int32_t* type, uint64_t* uid) {
  if (pExpr->type == SQL_NODE_TABLE_COLUMN) {
    if (*type == NON_ARITHMEIC_EXPR) {
      *type = NORMAL_ARITHMETIC;
    } else if (*type == AGG_ARIGHTMEIC) {
      return TSDB_CODE_TSC_INVALID_OPERATION;
    }

    SColumnIndex index = COLUMN_INDEX_INITIALIZER;
    if (getColumnIndexByName(pCmd, &pExpr->colInfo, pQueryInfo, &index) != TSDB_CODE_SUCCESS) {
      return TSDB_CODE_TSC_INVALID_OPERATION;
    }

    // if column is timestamp, bool, binary, nchar, not support arithmetic, so return invalid sql
    STableMeta* pTableMeta = tscGetMetaInfo(pQueryInfo, index.tableIndex)->pTableMeta;
    SSchema*    pSchema = tscGetTableSchema(pTableMeta) + index.columnIndex;
    
    if ((pSchema->type == TSDB_DATA_TYPE_TIMESTAMP) || (pSchema->type == TSDB_DATA_TYPE_BOOL) ||
        (pSchema->type == TSDB_DATA_TYPE_BINARY) || (pSchema->type == TSDB_DATA_TYPE_NCHAR)) {
      return TSDB_CODE_TSC_INVALID_OPERATION;
    }

    pList->ids[pList->num++] = index;
  } else if ((pExpr->tokenId == TK_FLOAT && (isnan(pExpr->value.dKey) || isinf(pExpr->value.dKey))) ||
             pExpr->tokenId == TK_NULL) {
    return TSDB_CODE_TSC_INVALID_OPERATION;
  } else if (pExpr->type == SQL_NODE_SQLFUNCTION) {
    if (*type == NON_ARITHMEIC_EXPR) {
      *type = AGG_ARIGHTMEIC;
    } else if (*type == NORMAL_ARITHMETIC) {
      return TSDB_CODE_TSC_INVALID_OPERATION;
    }

    int32_t outputIndex = (int32_t)tscNumOfExprs(pQueryInfo);
  
    tSqlExprItem item = {.pNode = pExpr, .aliasName = NULL};
  
    // sql function list in selection clause.
    // Append the sqlExpr into exprList of pQueryInfo structure sequentially
    pExpr->functionId = isValidFunction(pExpr->operand.z, pExpr->operand.n);
    if (pExpr->functionId < 0) {
      return TSDB_CODE_TSC_INVALID_OPERATION;
    }

    if (addExprAndResultField(pCmd, pQueryInfo, outputIndex, &item, false) != TSDB_CODE_SUCCESS) {
      return TSDB_CODE_TSC_INVALID_OPERATION;
    }

    // It is invalid in case of more than one sqlExpr, such as first(ts, k) - last(ts, k)
    int32_t inc = (int32_t) tscNumOfExprs(pQueryInfo) - outputIndex;
    if (inc > 1) {
      return TSDB_CODE_TSC_INVALID_OPERATION;
    }

    // Not supported data type in arithmetic expression
    uint64_t id = -1;
    for(int32_t i = 0; i < inc; ++i) {
      SExprInfo* p1 = tscExprGet(pQueryInfo, i + outputIndex);
      int16_t t = p1->base.resType;
      if (t == TSDB_DATA_TYPE_BINARY || t == TSDB_DATA_TYPE_NCHAR || t == TSDB_DATA_TYPE_BOOL || t == TSDB_DATA_TYPE_TIMESTAMP) {
        return TSDB_CODE_TSC_INVALID_OPERATION;
      }

      if (i == 0) {
        id = p1->base.uid;
      } else if (id != p1->base.uid) {
        return TSDB_CODE_TSC_INVALID_OPERATION;
      }
    }

    *uid = id;
  }

  return TSDB_CODE_SUCCESS;
}

static int32_t validateArithmeticSQLExpr(SSqlCmd* pCmd, tSqlExpr* pExpr, SQueryInfo* pQueryInfo, SColumnList* pList, int32_t* type) {
  if (pExpr == NULL) {
    return TSDB_CODE_SUCCESS;
  }

  tSqlExpr* pLeft = pExpr->pLeft;
  uint64_t uidLeft = 0;
  uint64_t uidRight = 0;

  if (pLeft->type == SQL_NODE_EXPR) {
    int32_t ret = validateArithmeticSQLExpr(pCmd, pLeft, pQueryInfo, pList, type);
    if (ret != TSDB_CODE_SUCCESS) {
      return ret;
    }
  } else {
    int32_t ret = validateSQLExpr(pCmd, pLeft, pQueryInfo, pList, type, &uidLeft);
    if (ret != TSDB_CODE_SUCCESS) {
      return ret;
    }
  }

  tSqlExpr* pRight = pExpr->pRight;
  if (pRight->type == SQL_NODE_EXPR) {
    int32_t ret = validateArithmeticSQLExpr(pCmd, pRight, pQueryInfo, pList, type);
    if (ret != TSDB_CODE_SUCCESS) {
      return ret;
    }
  } else {
    int32_t ret = validateSQLExpr(pCmd, pRight, pQueryInfo, pList, type, &uidRight);
    if (ret != TSDB_CODE_SUCCESS) {
      return ret;
    }

    // the expression not from the same table, return error
    if (uidLeft != uidRight && uidLeft != 0 && uidRight != 0) {
      return TSDB_CODE_TSC_INVALID_OPERATION;
    }
  }

  return TSDB_CODE_SUCCESS;
}

static bool isValidExpr(tSqlExpr* pLeft, tSqlExpr* pRight, int32_t optr) {
  if (pLeft == NULL || (pRight == NULL && optr != TK_IN)) {
    return false;
  }

  /*
   * filter illegal expression in where clause:
   * 1. count(*) > 12
   * 2. sum(columnA) > sum(columnB)
   * 3. 4 < 5,  'ABC'>'abc'
   *
   * However, columnA < 4+12 is valid
   */
  if (pLeft->type == SQL_NODE_SQLFUNCTION) {
    return false;
  }

  if (pRight == NULL) {
    return true;
  }
  
  if (pLeft->tokenId >= TK_BOOL && pLeft->tokenId <= TK_BINARY && pRight->tokenId >= TK_BOOL && pRight->tokenId <= TK_BINARY) {
    return false;
  }

  return true;
}

static void exchangeExpr(tSqlExpr* pExpr) {
  tSqlExpr* pLeft  = pExpr->pLeft;
  tSqlExpr* pRight = pExpr->pRight;

  if (pRight->tokenId == TK_ID && (pLeft->tokenId == TK_INTEGER || pLeft->tokenId == TK_FLOAT ||
                                    pLeft->tokenId == TK_STRING || pLeft->tokenId == TK_BOOL)) {
    /*
     * exchange value of the left handside and the value of the right-handside
     * to make sure that the value of filter expression always locates in
     * right-handside and
     * the column-id is at the left handside.
     */
    uint32_t optr = 0;
    switch (pExpr->tokenId) {
      case TK_LE:
        optr = TK_GE;
        break;
      case TK_LT:
        optr = TK_GT;
        break;
      case TK_GT:
        optr = TK_LT;
        break;
      case TK_GE:
        optr = TK_LE;
        break;
      default:
        optr = pExpr->tokenId;
    }

    pExpr->tokenId = optr;
    SWAP(pExpr->pLeft, pExpr->pRight, void*);
  }
}

static bool validateJoinExprNode(SSqlCmd* pCmd, SQueryInfo* pQueryInfo, tSqlExpr* pExpr, SColumnIndex* pLeftIndex) {
  const char* msg1 = "illegal column name";
  const char* msg2 = "= is expected in join expression";
  const char* msg3 = "join column must have same type";
  const char* msg4 = "self join is not allowed";
  const char* msg5 = "join table must be the same type(table to table, super table to super table)";

  tSqlExpr* pRight = pExpr->pRight;

  if (pRight->tokenId != TK_ID) {
    return true;
  }

  if (pExpr->tokenId != TK_EQ) {
    invalidOperationMsg(tscGetErrorMsgPayload(pCmd), msg2);
    return false;
  }

  SColumnIndex rightIndex = COLUMN_INDEX_INITIALIZER;

  if (getColumnIndexByName(pCmd, &pRight->colInfo, pQueryInfo, &rightIndex) != TSDB_CODE_SUCCESS) {
    invalidOperationMsg(tscGetErrorMsgPayload(pCmd), msg1);
    return false;
  }

  // todo extract function
  STableMetaInfo* pLeftMeterMeta = tscGetMetaInfo(pQueryInfo, pLeftIndex->tableIndex);
  SSchema*        pLeftSchema = tscGetTableSchema(pLeftMeterMeta->pTableMeta);
  int16_t         leftType = pLeftSchema[pLeftIndex->columnIndex].type;

  tscColumnListInsert(pQueryInfo->colList, pLeftIndex->columnIndex, pLeftMeterMeta->pTableMeta->id.uid, &pLeftSchema[pLeftIndex->columnIndex]);

  STableMetaInfo* pRightMeterMeta = tscGetMetaInfo(pQueryInfo, rightIndex.tableIndex);
  SSchema*        pRightSchema = tscGetTableSchema(pRightMeterMeta->pTableMeta);
  int16_t         rightType = pRightSchema[rightIndex.columnIndex].type;

  tscColumnListInsert(pQueryInfo->colList, rightIndex.columnIndex, pRightMeterMeta->pTableMeta->id.uid, &pRightSchema[rightIndex.columnIndex]);

  if (leftType != rightType) {
    invalidOperationMsg(tscGetErrorMsgPayload(pCmd), msg3);
    return false;
  } else if (pLeftIndex->tableIndex == rightIndex.tableIndex) {
    invalidOperationMsg(tscGetErrorMsgPayload(pCmd), msg4);
    return false;
  }

  // table to table/ super table to super table are allowed
  if (UTIL_TABLE_IS_SUPER_TABLE(pLeftMeterMeta) != UTIL_TABLE_IS_SUPER_TABLE(pRightMeterMeta)) {
    invalidOperationMsg(tscGetErrorMsgPayload(pCmd), msg5);
    return false;
  }

  return true;
}

static bool validTableNameOptr(tSqlExpr* pExpr) {
  const char nameFilterOptr[] = {TK_IN, TK_LIKE};

  for (int32_t i = 0; i < tListLen(nameFilterOptr); ++i) {
    if (pExpr->tokenId == nameFilterOptr[i]) {
      return true;
    }
  }

  return false;
}

static int32_t setExprToCond(tSqlExpr** parent, tSqlExpr* pExpr, const char* msg, int32_t parentOptr, char* msgBuf) {
  if (*parent != NULL) {
    if (parentOptr == TK_OR && msg != NULL) {
      return invalidOperationMsg(msgBuf, msg);
    }

    *parent = tSqlExprCreate((*parent), pExpr, parentOptr);
  } else {
    *parent = pExpr;
  }

  return TSDB_CODE_SUCCESS;
}

static int32_t validateNullExpr(tSqlExpr* pExpr, char* msgBuf) {
  const char* msg = "only support is [not] null";

  tSqlExpr* pRight = pExpr->pRight;
  if (pRight->tokenId == TK_NULL && (!(pExpr->tokenId == TK_ISNULL || pExpr->tokenId == TK_NOTNULL))) {
    return invalidOperationMsg(msgBuf, msg);
  }

  return TSDB_CODE_SUCCESS;
}

// check for like expression
static int32_t validateLikeExpr(tSqlExpr* pExpr, STableMeta* pTableMeta, int32_t index, char* msgBuf) {
  const char* msg1 = "wildcard string should be less than 20 characters";
  const char* msg2 = "illegal column name";

  tSqlExpr* pLeft  = pExpr->pLeft;
  tSqlExpr* pRight = pExpr->pRight;

  if (pExpr->tokenId == TK_LIKE) {
    if (pRight->value.nLen > TSDB_PATTERN_STRING_MAX_LEN) {
      return invalidOperationMsg(msgBuf, msg1);
    }

    SSchema* pSchema = tscGetTableSchema(pTableMeta);
    if ((!isTablenameToken(&pLeft->colInfo)) && !IS_VAR_DATA_TYPE(pSchema[index].type)) {
      return invalidOperationMsg(msgBuf, msg2);
    }
  }

  return TSDB_CODE_SUCCESS;
}

static int32_t handleExprInQueryCond(SSqlCmd* pCmd, SQueryInfo* pQueryInfo, tSqlExpr** pExpr, SCondExpr* pCondExpr,
                                     int32_t* type, int32_t parentOptr) {
  const char* msg1 = "table query cannot use tags filter";
  const char* msg2 = "illegal column name";
  const char* msg3 = "only one query time range allowed";
  const char* msg4 = "too many join tables";
  const char* msg5 = "not support ordinary column join";
  const char* msg6 = "only one query condition on tbname allowed";
  const char* msg7 = "only in/like allowed in filter table name";

  tSqlExpr* pLeft  = (*pExpr)->pLeft;
  tSqlExpr* pRight = (*pExpr)->pRight;

  int32_t ret = TSDB_CODE_SUCCESS;

  SColumnIndex index = COLUMN_INDEX_INITIALIZER;
  if (getColumnIndexByName(pCmd, &pLeft->colInfo, pQueryInfo, &index) != TSDB_CODE_SUCCESS) {
    return invalidOperationMsg(tscGetErrorMsgPayload(pCmd), msg2);
  }

  assert(tSqlExprIsParentOfLeaf(*pExpr));

  STableMetaInfo* pTableMetaInfo = tscGetMetaInfo(pQueryInfo, index.tableIndex);
  STableMeta*     pTableMeta = pTableMetaInfo->pTableMeta;

  // validate the null expression
  int32_t code = validateNullExpr(*pExpr, tscGetErrorMsgPayload(pCmd));
  if (code != TSDB_CODE_SUCCESS) {
    return code;
  }

  // validate the like expression
  code = validateLikeExpr(*pExpr, pTableMeta, index.columnIndex, tscGetErrorMsgPayload(pCmd));
  if (code != TSDB_CODE_SUCCESS) {
    return code;
  }

  SSchema* pSchema = tscGetTableColumnSchema(pTableMeta, index.columnIndex);
  if (pSchema->type == TSDB_DATA_TYPE_TIMESTAMP && index.columnIndex == PRIMARYKEY_TIMESTAMP_COL_INDEX) {  // query on time range
    if (!validateJoinExprNode(pCmd, pQueryInfo, *pExpr, &index)) {
      return TSDB_CODE_TSC_INVALID_OPERATION;
    }

    // set join query condition
    if (pRight->tokenId == TK_ID) {  // no need to keep the timestamp join condition
      TSDB_QUERY_SET_TYPE(pQueryInfo->type, TSDB_QUERY_TYPE_JOIN_QUERY);
      pCondExpr->tsJoin = true;

      assert(index.tableIndex >= 0 && index.tableIndex < TSDB_MAX_JOIN_TABLE_NUM);
      SJoinNode **leftNode = &pQueryInfo->tagCond.joinInfo.joinTables[index.tableIndex];
      if (*leftNode == NULL) {
        *leftNode = calloc(1, sizeof(SJoinNode));
        if (*leftNode == NULL) {
          return TSDB_CODE_TSC_OUT_OF_MEMORY;
        }
      }

      int16_t leftIdx = index.tableIndex;

      if (getColumnIndexByName(pCmd, &pRight->colInfo, pQueryInfo, &index) != TSDB_CODE_SUCCESS) {
        return invalidOperationMsg(tscGetErrorMsgPayload(pCmd), msg2);
      }

      if (index.tableIndex < 0 || index.tableIndex >= TSDB_MAX_JOIN_TABLE_NUM) {
        return invalidOperationMsg(tscGetErrorMsgPayload(pCmd), msg4);
      }

      SJoinNode **rightNode = &pQueryInfo->tagCond.joinInfo.joinTables[index.tableIndex];
      if (*rightNode == NULL) {
        *rightNode = calloc(1, sizeof(SJoinNode));
        if (*rightNode == NULL) {
          return TSDB_CODE_TSC_OUT_OF_MEMORY;
        }
      }

      int16_t rightIdx = index.tableIndex;

      if ((*leftNode)->tsJoin == NULL) {
        (*leftNode)->tsJoin = taosArrayInit(2, sizeof(int16_t));
      }

      if ((*rightNode)->tsJoin == NULL) {
        (*rightNode)->tsJoin = taosArrayInit(2, sizeof(int16_t));
      }

      taosArrayPush((*leftNode)->tsJoin, &rightIdx);
      taosArrayPush((*rightNode)->tsJoin, &leftIdx);

      /*
       * To release expression, e.g., m1.ts = m2.ts,
       * since this expression is used to set the join query type
       */
      tSqlExprDestroy(*pExpr);
    } else {
      ret = setExprToCond(&pCondExpr->pTimewindow, *pExpr, msg3, parentOptr, pQueryInfo->msg);
    }

    *pExpr = NULL;  // remove this expression
    *type = TSQL_EXPR_TS;
  } else if (index.columnIndex >= tscGetNumOfColumns(pTableMeta) || index.columnIndex == TSDB_TBNAME_COLUMN_INDEX) {
    // query on tags, check for tag query condition
    if (UTIL_TABLE_IS_NORMAL_TABLE(pTableMetaInfo)) {
      return invalidOperationMsg(tscGetErrorMsgPayload(pCmd), msg1);
    }

    // in case of in operator, keep it in a seprate attribute
    if (index.columnIndex == TSDB_TBNAME_COLUMN_INDEX) {
      if (!validTableNameOptr(*pExpr)) {
        return invalidOperationMsg(tscGetErrorMsgPayload(pCmd), msg7);
      }
  
      if (!UTIL_TABLE_IS_SUPER_TABLE(pTableMetaInfo)) {
        return invalidOperationMsg(tscGetErrorMsgPayload(pCmd), msg1);
      }

      if (pCondExpr->pTableCond == NULL) {
        pCondExpr->pTableCond = *pExpr;
        pCondExpr->relType = parentOptr;
        pCondExpr->tableCondIndex = index.tableIndex;
      } else {
        return invalidOperationMsg(tscGetErrorMsgPayload(pCmd), msg6);
      }

      *type = TSQL_EXPR_TBNAME;
      *pExpr = NULL;
    } else {
      if (pRight != NULL && pRight->tokenId == TK_ID) {  // join on tag columns for stable query
        if (!validateJoinExprNode(pCmd, pQueryInfo, *pExpr, &index)) {
          return TSDB_CODE_TSC_INVALID_OPERATION;
        }

        pQueryInfo->type |= TSDB_QUERY_TYPE_JOIN_QUERY;
        ret = setExprToCond(&pCondExpr->pJoinExpr, *pExpr, NULL, parentOptr, pQueryInfo->msg);
        *pExpr = NULL;
      } else {
        // do nothing
        //                ret = setExprToCond(pCmd, &pCondExpr->pTagCond,
        //                *pExpr, NULL, parentOptr);
      }

      *type = TSQL_EXPR_TAG;
    }

  } else {  // query on other columns
    *type = TSQL_EXPR_COLUMN;

    if (pRight->tokenId == TK_ID) {  // other column cannot be served as the join column
      return invalidOperationMsg(tscGetErrorMsgPayload(pCmd), msg5);
    }

    ret = setExprToCond(&pCondExpr->pColumnCond, *pExpr, NULL, parentOptr, pQueryInfo->msg);
    *pExpr = NULL;  // remove it from expr tree
  }

  return ret;
}

int32_t getQueryCondExpr(SSqlCmd* pCmd, SQueryInfo* pQueryInfo, tSqlExpr** pExpr, SCondExpr* pCondExpr,
                        int32_t* type, int32_t parentOptr) {
  if (pExpr == NULL) {
    return TSDB_CODE_SUCCESS;
  }

  const char* msg1 = "query condition between different columns must use 'AND'";

  if ((*pExpr)->flags & (1 << EXPR_FLAG_TS_ERROR)) {
    return TSDB_CODE_TSC_INVALID_OPERATION;
  }

  tSqlExpr* pLeft = (*pExpr)->pLeft;
  tSqlExpr* pRight = (*pExpr)->pRight;

  if (!isValidExpr(pLeft, pRight, (*pExpr)->tokenId)) {
    return TSDB_CODE_TSC_INVALID_OPERATION;
  }

  int32_t leftType = -1;
  int32_t rightType = -1;

  if (!tSqlExprIsParentOfLeaf(*pExpr)) {
    int32_t ret = getQueryCondExpr(pCmd, pQueryInfo, &(*pExpr)->pLeft, pCondExpr, &leftType, (*pExpr)->tokenId);
    if (ret != TSDB_CODE_SUCCESS) {
      return ret;
    }

    ret = getQueryCondExpr(pCmd, pQueryInfo, &(*pExpr)->pRight, pCondExpr, &rightType, (*pExpr)->tokenId);
    if (ret != TSDB_CODE_SUCCESS) {
      return ret;
    }

    /*
     *  if left child and right child do not belong to the same group, the sub
     *  expression is not valid for parent node, it must be TK_AND operator.
     */
    if (leftType != rightType) {
      if ((*pExpr)->tokenId == TK_OR && (leftType + rightType != TSQL_EXPR_TBNAME + TSQL_EXPR_TAG)) {
        return invalidOperationMsg(tscGetErrorMsgPayload(pCmd), msg1);
      }
    }

    *type = rightType;
    return TSDB_CODE_SUCCESS;
  }

  exchangeExpr(*pExpr);

  if (pLeft->tokenId == TK_ID && pRight->tokenId == TK_TIMESTAMP && (pRight->flags & (1 << EXPR_FLAG_TIMESTAMP_VAR))) {
    return TSDB_CODE_TSC_INVALID_OPERATION;
  }

  if ((pLeft->flags & (1 << EXPR_FLAG_TS_ERROR)) || (pRight->flags & (1 << EXPR_FLAG_TS_ERROR))) {
    return TSDB_CODE_TSC_INVALID_OPERATION;
  }

  return handleExprInQueryCond(pCmd, pQueryInfo, pExpr, pCondExpr, type, parentOptr);
}

static void doExtractExprForSTable(SSqlCmd* pCmd, tSqlExpr** pExpr, SQueryInfo* pQueryInfo, tSqlExpr** pOut, int32_t tableIndex) {
  if (tSqlExprIsParentOfLeaf(*pExpr)) {
    tSqlExpr* pLeft = (*pExpr)->pLeft;

    SColumnIndex index = COLUMN_INDEX_INITIALIZER;
    if (getColumnIndexByName(pCmd, &pLeft->colInfo, pQueryInfo, &index) != TSDB_CODE_SUCCESS) {
      return;
    }

    if (index.tableIndex != tableIndex) {
      return;
    }

    *pOut = *pExpr;
    (*pExpr) = NULL;

  } else {
    *pOut = tSqlExprCreate(NULL, NULL, (*pExpr)->tokenId);

    doExtractExprForSTable(pCmd, &(*pExpr)->pLeft, pQueryInfo, &((*pOut)->pLeft), tableIndex);
    doExtractExprForSTable(pCmd, &(*pExpr)->pRight, pQueryInfo, &((*pOut)->pRight), tableIndex);
  }
}

static tSqlExpr* extractExprForSTable(SSqlCmd* pCmd, tSqlExpr** pExpr, SQueryInfo* pQueryInfo, int32_t tableIndex) {
  tSqlExpr* pResExpr = NULL;

  if (*pExpr != NULL) {
    doExtractExprForSTable(pCmd, pExpr, pQueryInfo, &pResExpr, tableIndex);
    tSqlExprCompact(&pResExpr);
  }

  return pResExpr;
}

int tableNameCompar(const void* lhs, const void* rhs) {
  char* left = *(char**)lhs;
  char* right = *(char**)rhs;

  int32_t ret = strcmp(left, right);

  if (ret == 0) {
    return 0;
  }

  return ret > 0 ? 1 : -1;
}

static int32_t setTableCondForSTableQuery(SSqlCmd* pCmd, SQueryInfo* pQueryInfo, const char* account,
                                          tSqlExpr* pExpr, int16_t tableCondIndex, SStringBuilder* sb) {
  const char* msg = "table name too long";

  if (pExpr == NULL) {
    return TSDB_CODE_SUCCESS;
  }

  STableMetaInfo* pTableMetaInfo = tscGetMetaInfo(pQueryInfo, tableCondIndex);

  STagCond* pTagCond = &pQueryInfo->tagCond;
  pTagCond->tbnameCond.uid = pTableMetaInfo->pTableMeta->id.uid;

  assert(pExpr->tokenId == TK_LIKE || pExpr->tokenId == TK_IN);

  if (pExpr->tokenId == TK_LIKE) {
    char* str = taosStringBuilderGetResult(sb, NULL);
    pQueryInfo->tagCond.tbnameCond.cond = strdup(str);
    pQueryInfo->tagCond.tbnameCond.len = (int32_t) strlen(str);
    return TSDB_CODE_SUCCESS;
  }

  SStringBuilder sb1; memset(&sb1, 0, sizeof(sb1));
  taosStringBuilderAppendStringLen(&sb1, QUERY_COND_REL_PREFIX_IN, QUERY_COND_REL_PREFIX_IN_LEN);

  // remove the duplicated input table names
  int32_t num = 0;
  char*   tableNameString = taosStringBuilderGetResult(sb, NULL);

  char** segments = strsplit(tableNameString + QUERY_COND_REL_PREFIX_IN_LEN, TBNAME_LIST_SEP, &num);
  qsort(segments, num, POINTER_BYTES, tableNameCompar);

  int32_t j = 1;
  for (int32_t i = 1; i < num; ++i) {
    if (strcmp(segments[i], segments[i - 1]) != 0) {
      segments[j++] = segments[i];
    }
  }
  num = j;

  char name[TSDB_DB_NAME_LEN] = {0};
  tNameGetDbName(&pTableMetaInfo->name, name);
  SStrToken dbToken = { .type = TK_STRING, .z = name, .n = (uint32_t)strlen(name) };
  
  for (int32_t i = 0; i < num; ++i) {
    if (i >= 1) {
      taosStringBuilderAppendStringLen(&sb1, TBNAME_LIST_SEP, 1);
    }

    char      idBuf[TSDB_TABLE_FNAME_LEN] = {0};
    int32_t   xlen = (int32_t)strlen(segments[i]);
    SStrToken t = {.z = segments[i], .n = xlen, .type = TK_STRING};

    int32_t ret = setObjFullName(idBuf, account, &dbToken, &t, &xlen);
    if (ret != TSDB_CODE_SUCCESS) {
      taosStringBuilderDestroy(&sb1);
      tfree(segments);

      invalidOperationMsg(tscGetErrorMsgPayload(pCmd), msg);
      return ret;
    }

    taosStringBuilderAppendString(&sb1, idBuf);
  }

  char* str = taosStringBuilderGetResult(&sb1, NULL);
  pQueryInfo->tagCond.tbnameCond.cond = strdup(str);
  pQueryInfo->tagCond.tbnameCond.len = (int32_t) strlen(str);

  taosStringBuilderDestroy(&sb1);
  tfree(segments);
  return TSDB_CODE_SUCCESS;
}

static bool validateFilterExpr(SQueryInfo* pQueryInfo) {
  SArray* pColList = pQueryInfo->colList;
  
  size_t num = taosArrayGetSize(pColList);
  
  for (int32_t i = 0; i < num; ++i) {
    SColumn* pCol = taosArrayGetP(pColList, i);

    for (int32_t j = 0; j < pCol->info.flist.numOfFilters; ++j) {
      SColumnFilterInfo* pColFilter = &pCol->info.flist.filterInfo[j];
      int32_t            lowerOptr = pColFilter->lowerRelOptr;
      int32_t            upperOptr = pColFilter->upperRelOptr;

      if ((lowerOptr == TSDB_RELATION_GREATER_EQUAL || lowerOptr == TSDB_RELATION_GREATER) &&
          (upperOptr == TSDB_RELATION_LESS_EQUAL || upperOptr == TSDB_RELATION_LESS)) {
        continue;
      }

      // there must be at least two range, not support yet.
      if (lowerOptr * upperOptr != TSDB_RELATION_INVALID) {
        return false;
      }
    }
  }

  return true;
}

static int32_t getTimeRangeFromExpr(SSqlCmd* pCmd, SQueryInfo* pQueryInfo, tSqlExpr* pExpr) {
  const char* msg0 = "invalid timestamp";
  const char* msg1 = "only one time stamp window allowed";
  int32_t code = 0;

  if (pExpr == NULL) {
    return TSDB_CODE_SUCCESS;
  }

  if (!tSqlExprIsParentOfLeaf(pExpr)) {
    if (pExpr->tokenId == TK_OR) {
      return invalidOperationMsg(tscGetErrorMsgPayload(pCmd), msg1);
    }

    code = getTimeRangeFromExpr(pCmd, pQueryInfo, pExpr->pLeft);
    if (code) {
      return code;
    }

    return getTimeRangeFromExpr(pCmd, pQueryInfo, pExpr->pRight);
  } else {
    SColumnIndex index = COLUMN_INDEX_INITIALIZER;
    if (getColumnIndexByName(pCmd, &pExpr->pLeft->colInfo, pQueryInfo, &index) != TSDB_CODE_SUCCESS) {
      return TSDB_CODE_TSC_INVALID_OPERATION;
    }

    STableMetaInfo* pTableMetaInfo = tscGetMetaInfo(pQueryInfo, index.tableIndex);
    STableComInfo tinfo = tscGetTableInfo(pTableMetaInfo->pTableMeta);
    
    tSqlExpr* pRight = pExpr->pRight;

    STimeWindow win = {.skey = INT64_MIN, .ekey = INT64_MAX};
    if (getTimeRange(&win, pRight, pExpr->tokenId, tinfo.precision) != TSDB_CODE_SUCCESS) {
      return invalidOperationMsg(tscGetErrorMsgPayload(pCmd), msg0);
    }

    // update the timestamp query range
    if (pQueryInfo->window.skey < win.skey) {
      pQueryInfo->window.skey = win.skey;
    }

    if (pQueryInfo->window.ekey > win.ekey) {
      pQueryInfo->window.ekey = win.ekey;
    }
  }

  return TSDB_CODE_SUCCESS;
}

static int32_t validateJoinExpr(SSqlCmd* pCmd, SQueryInfo* pQueryInfo, SCondExpr* pCondExpr) {
  const char* msg1 = "super table join requires tags column";
  const char* msg2 = "timestamp join condition missing";
  const char* msg3 = "condition missing for join query";

  if (!QUERY_IS_JOIN_QUERY(pQueryInfo->type)) {
    if (pQueryInfo->numOfTables == 1) {
      return TSDB_CODE_SUCCESS;
    } else {
      return invalidOperationMsg(tscGetErrorMsgPayload(pCmd), msg3);
    }
  }

  STableMetaInfo* pTableMetaInfo = tscGetMetaInfo(pQueryInfo, 0);
  if (UTIL_TABLE_IS_SUPER_TABLE(pTableMetaInfo)) {  // for stable join, tag columns
                                                   // must be present for join
    if (pCondExpr->pJoinExpr == NULL) {
      return invalidOperationMsg(tscGetErrorMsgPayload(pCmd), msg1);
    }
  }

  if (!pCondExpr->tsJoin) {
    return invalidOperationMsg(tscGetErrorMsgPayload(pCmd), msg2);
  }

  return TSDB_CODE_SUCCESS;
}

static void cleanQueryExpr(SCondExpr* pCondExpr) {
  if (pCondExpr->pTableCond) {
    tSqlExprDestroy(pCondExpr->pTableCond);
  }

  if (pCondExpr->pTagCond) {
    tSqlExprDestroy(pCondExpr->pTagCond);
  }

  if (pCondExpr->pColumnCond) {
    tSqlExprDestroy(pCondExpr->pColumnCond);
  }

  if (pCondExpr->pTimewindow) {
    tSqlExprDestroy(pCondExpr->pTimewindow);
  }

  if (pCondExpr->pJoinExpr) {
    tSqlExprDestroy(pCondExpr->pJoinExpr);
  }
}

/*
static void doAddJoinTagsColumnsIntoTagList(SSqlCmd* pCmd, SQueryInfo* pQueryInfo, SCondExpr* pCondExpr) {
  STableMetaInfo* pTableMetaInfo = tscGetMetaInfo(pQueryInfo, 0);
  if (QUERY_IS_JOIN_QUERY(pQueryInfo->type) && UTIL_TABLE_IS_SUPER_TABLE(pTableMetaInfo)) {
    SColumnIndex index = COLUMN_INDEX_INITIALIZER;

    if (getColumnIndexByName(pCmd, &pCondExpr->pJoinExpr->pLeft->colInfo, pQueryInfo, &index) != TSDB_CODE_SUCCESS) {
      tscError("%p: invalid column name (left)", pQueryInfo);
    }

    pTableMetaInfo = tscGetMetaInfo(pQueryInfo, index.tableIndex);
    index.columnIndex = index.columnIndex - tscGetNumOfColumns(pTableMetaInfo->pTableMeta);

    SSchema* pSchema = tscGetTableTagSchema(pTableMetaInfo->pTableMeta);
    tscColumnListInsert(pTableMetaInfo->tagColList, &index, &pSchema[index.columnIndex]);
  
    if (getColumnIndexByName(pCmd, &pCondExpr->pJoinExpr->pRight->colInfo, pQueryInfo, &index) != TSDB_CODE_SUCCESS) {
      tscError("%p: invalid column name (right)", pQueryInfo);
    }

    pTableMetaInfo = tscGetMetaInfo(pQueryInfo, index.tableIndex);
    index.columnIndex = index.columnIndex - tscGetNumOfColumns(pTableMetaInfo->pTableMeta);

    pSchema = tscGetTableTagSchema(pTableMetaInfo->pTableMeta);
    tscColumnListInsert(pTableMetaInfo->tagColList, &index, &pSchema[index.columnIndex]);
  }
}
*/

static int32_t validateTagCondExpr(SSqlCmd* pCmd, tExprNode *p) {
  const char *msg1 = "invalid tag operator";
  const char* msg2 = "not supported filter condition";
  
  do {
    if (p->nodeType != TSQL_NODE_EXPR) {
      break;
    }
    
    if (!p->_node.pLeft || !p->_node.pRight) {
      break;
    }
    
    if (IS_ARITHMETIC_OPTR(p->_node.optr)) {
      return invalidOperationMsg(tscGetErrorMsgPayload(pCmd), msg1);
    }
    
    if (!IS_RELATION_OPTR(p->_node.optr)) {
      break;
    }
    
    tVariant * vVariant = NULL;
    int32_t schemaType = -1;
  
    if (p->_node.pLeft->nodeType == TSQL_NODE_VALUE && p->_node.pRight->nodeType == TSQL_NODE_COL) {
      if (!p->_node.pRight->pSchema) {
        break;
      }
      
      vVariant = p->_node.pLeft->pVal;
      schemaType = p->_node.pRight->pSchema->type;
    } else if (p->_node.pLeft->nodeType == TSQL_NODE_COL && p->_node.pRight->nodeType == TSQL_NODE_VALUE) {
      if (!p->_node.pLeft->pSchema) {
        break;
      }

      vVariant = p->_node.pRight->pVal;
      schemaType = p->_node.pLeft->pSchema->type;
    } else {
      break;
    }

    if (schemaType >= TSDB_DATA_TYPE_TINYINT && schemaType <= TSDB_DATA_TYPE_BIGINT) {
      schemaType = TSDB_DATA_TYPE_BIGINT;
    } else if (schemaType == TSDB_DATA_TYPE_FLOAT || schemaType == TSDB_DATA_TYPE_DOUBLE) {
      schemaType = TSDB_DATA_TYPE_DOUBLE;
    }
    
    int32_t retVal = TSDB_CODE_SUCCESS;

    int32_t bufLen = 0;
    if (IS_NUMERIC_TYPE(vVariant->nType)) {
      bufLen = 60;  // The maximum length of string that a number is converted to.
    } else {
      bufLen = vVariant->nLen + 1;
    }

    if (schemaType == TSDB_DATA_TYPE_BINARY) {
      char *tmp = calloc(1, bufLen * TSDB_NCHAR_SIZE);
      retVal = tVariantDump(vVariant, tmp, schemaType, false);
      free(tmp);
    } else if (schemaType == TSDB_DATA_TYPE_NCHAR) {
      // pRight->value.nLen + 1 is larger than the actual nchar string length
      char *tmp = calloc(1, bufLen * TSDB_NCHAR_SIZE);
      retVal = tVariantDump(vVariant, tmp, schemaType, false);
      free(tmp);
    } else {
      double tmp;
      retVal = tVariantDump(vVariant, (char*)&tmp, schemaType, false);
    }
    
    if (retVal != TSDB_CODE_SUCCESS) {
      return invalidOperationMsg(tscGetErrorMsgPayload(pCmd), msg2);
    }
  } while (0);

  return TSDB_CODE_SUCCESS;
}

static int32_t getTagQueryCondExpr(SSqlCmd* pCmd, SQueryInfo* pQueryInfo, SCondExpr* pCondExpr, tSqlExpr** pExpr) {
  int32_t ret = TSDB_CODE_SUCCESS;

  if (pCondExpr->pTagCond == NULL) {
    return ret;
  }
  
  for (int32_t i = 0; i < pQueryInfo->numOfTables; ++i) {
    tSqlExpr* p1 = extractExprForSTable(pCmd, pExpr, pQueryInfo, i);
    if (p1 == NULL) {  // no query condition on this table
      continue;
    }

    tExprNode* p = NULL;
  
    SArray* colList = taosArrayInit(10, sizeof(SColIndex));
    ret = exprTreeFromSqlExpr(pCmd, &p, p1, pQueryInfo, colList, NULL);
    SBufferWriter bw = tbufInitWriter(NULL, false);

    TRY(0) {
      exprTreeToBinary(&bw, p);
    } CATCH(code) {
      tbufCloseWriter(&bw);
      UNUSED(code);
      // TODO: more error handling
    } END_TRY
    
    // add to required table column list
    STableMetaInfo* pTableMetaInfo = tscGetMetaInfo(pQueryInfo, i);
    int64_t uid = pTableMetaInfo->pTableMeta->id.uid;
    int32_t numOfCols = tscGetNumOfColumns(pTableMetaInfo->pTableMeta);
    
    size_t num = taosArrayGetSize(colList);
    for(int32_t j = 0; j < num; ++j) {
      SColIndex* pIndex = taosArrayGet(colList, j);
      SColumnIndex index = {.tableIndex = i, .columnIndex = pIndex->colIndex - numOfCols};

      SSchema* s = tscGetTableSchema(pTableMetaInfo->pTableMeta);
      tscColumnListInsert(pTableMetaInfo->tagColList, index.columnIndex, pTableMetaInfo->pTableMeta->id.uid,
                          &s[pIndex->colIndex]);
    }
    
    tsSetSTableQueryCond(&pQueryInfo->tagCond, uid, &bw);
    tSqlExprCompact(pExpr);

    if (ret == TSDB_CODE_SUCCESS) {
      ret = validateTagCondExpr(pCmd, p);
    }

    tSqlExprDestroy(p1);
    tExprTreeDestroy(p, NULL);
    
    taosArrayDestroy(colList);
    if (pQueryInfo->tagCond.pCond != NULL && taosArrayGetSize(pQueryInfo->tagCond.pCond) > 0 && !UTIL_TABLE_IS_SUPER_TABLE(pTableMetaInfo)) {
      return invalidOperationMsg(tscGetErrorMsgPayload(pCmd), "filter on tag not supported for normal table");
    }

    if (ret) {
      break;
    }
  }

  pCondExpr->pTagCond = NULL;
  return ret;
}

int32_t validateJoinNodes(SQueryInfo* pQueryInfo, SSqlObj* pSql) {
  const char* msg1 = "timestamp required for join tables";
  const char* msg2 = "tag required for join stables";

  for (int32_t i = 0; i < pQueryInfo->numOfTables; ++i) {
    SJoinNode *node = pQueryInfo->tagCond.joinInfo.joinTables[i];

    if (node == NULL || node->tsJoin == NULL || taosArrayGetSize(node->tsJoin) <= 0) {
      return invalidOperationMsg(tscGetErrorMsgPayload(&pSql->cmd), msg1);
    }
  }

  STableMetaInfo* pTableMetaInfo = tscGetMetaInfo(pQueryInfo, 0);
  if (UTIL_TABLE_IS_SUPER_TABLE(pTableMetaInfo)) {
    for (int32_t i = 0; i < pQueryInfo->numOfTables; ++i) {
      SJoinNode *node = pQueryInfo->tagCond.joinInfo.joinTables[i];

      if (node == NULL || node->tagJoin == NULL || taosArrayGetSize(node->tagJoin) <= 0) {
        return invalidOperationMsg(tscGetErrorMsgPayload(&pSql->cmd), msg2);
      }
    }
  }

  return TSDB_CODE_SUCCESS;
}


void mergeJoinNodesImpl(int8_t* r, int8_t* p, int16_t* tidx, SJoinNode** nodes, int32_t type) {
  SJoinNode *node = nodes[*tidx];
  SArray* arr = (type == 0) ? node->tsJoin : node->tagJoin;
  size_t size = taosArrayGetSize(arr);

  p[*tidx] = 1;

  for (int32_t j = 0; j < size; j++) {
    int16_t* idx = taosArrayGet(arr, j);
    r[*idx] = 1;
    if (p[*idx] == 0) {
      mergeJoinNodesImpl(r, p, idx, nodes, type);
    }
  }
}

int32_t mergeJoinNodes(SQueryInfo* pQueryInfo, SSqlObj* pSql) {
  const char* msg1 = "not all join tables have same timestamp";
  const char* msg2 = "not all join tables have same tag";

  int8_t r[TSDB_MAX_JOIN_TABLE_NUM] = {0};
  int8_t p[TSDB_MAX_JOIN_TABLE_NUM] = {0};

  for (int16_t i = 0; i < pQueryInfo->numOfTables; ++i) {
    mergeJoinNodesImpl(r, p, &i, pQueryInfo->tagCond.joinInfo.joinTables, 0);

    taosArrayClear(pQueryInfo->tagCond.joinInfo.joinTables[i]->tsJoin);

    for (int32_t j = 0; j < TSDB_MAX_JOIN_TABLE_NUM; ++j) {
      if (r[j]) {
        taosArrayPush(pQueryInfo->tagCond.joinInfo.joinTables[i]->tsJoin, &j);
      }
    }

    memset(r, 0, sizeof(r));
    memset(p, 0, sizeof(p));
  }

  if (taosArrayGetSize(pQueryInfo->tagCond.joinInfo.joinTables[0]->tsJoin) != pQueryInfo->numOfTables) {
    return invalidOperationMsg(tscGetErrorMsgPayload(&pSql->cmd), msg1);
  }

  STableMetaInfo* pTableMetaInfo = tscGetMetaInfo(pQueryInfo, 0);
  if (UTIL_TABLE_IS_SUPER_TABLE(pTableMetaInfo)) {
    for (int16_t i = 0; i < pQueryInfo->numOfTables; ++i) {
      mergeJoinNodesImpl(r, p, &i, pQueryInfo->tagCond.joinInfo.joinTables, 1);

      taosArrayClear(pQueryInfo->tagCond.joinInfo.joinTables[i]->tagJoin);

      for (int32_t j = 0; j < TSDB_MAX_JOIN_TABLE_NUM; ++j) {
        if (r[j]) {
          taosArrayPush(pQueryInfo->tagCond.joinInfo.joinTables[i]->tagJoin, &j);
        }
      }

      memset(r, 0, sizeof(r));
      memset(p, 0, sizeof(p));
    }

    if (taosArrayGetSize(pQueryInfo->tagCond.joinInfo.joinTables[0]->tagJoin) != pQueryInfo->numOfTables) {
      return invalidOperationMsg(tscGetErrorMsgPayload(&pSql->cmd), msg2);
    }

  }

  return TSDB_CODE_SUCCESS;
}


int32_t validateWhereNode(SQueryInfo* pQueryInfo, tSqlExpr** pExpr, SSqlObj* pSql) {
  if (pExpr == NULL) {
    return TSDB_CODE_SUCCESS;
  }

  const char* msg1 = "invalid expression";
  const char* msg2 = "invalid filter expression";

  int32_t ret = TSDB_CODE_SUCCESS;

  // tags query condition may be larger than 512bytes, therefore, we need to prepare enough large space
  SStringBuilder sb; memset(&sb, 0, sizeof(sb));
  SCondExpr      condExpr = {0};

  if ((*pExpr)->pLeft == NULL || (*pExpr)->pRight == NULL) {
    return invalidOperationMsg(tscGetErrorMsgPayload(&pSql->cmd), msg1);
  }

  int32_t type = 0;
  if ((ret = getQueryCondExpr(&pSql->cmd, pQueryInfo, pExpr, &condExpr, &type, (*pExpr)->tokenId)) != TSDB_CODE_SUCCESS) {
    return ret;
  }

  tSqlExprCompact(pExpr);

  // after expression compact, the expression tree is only include tag query condition
  condExpr.pTagCond = (*pExpr);

  // 1. check if it is a join query
  if ((ret = validateJoinExpr(&pSql->cmd, pQueryInfo, &condExpr)) != TSDB_CODE_SUCCESS) {
    return ret;
  }

  // 2. get the query time range
  if ((ret = getTimeRangeFromExpr(&pSql->cmd, pQueryInfo, condExpr.pTimewindow)) != TSDB_CODE_SUCCESS) {
    return ret;
  }

  // 3. get the tag query condition
  if ((ret = getTagQueryCondExpr(&pSql->cmd, pQueryInfo, &condExpr, pExpr)) != TSDB_CODE_SUCCESS) {
    return ret;
  }

  // 4. get the table name query condition
  if ((ret = getTablenameCond(&pSql->cmd, pQueryInfo, condExpr.pTableCond, &sb)) != TSDB_CODE_SUCCESS) {
    goto PARSE_WHERE_EXIT;
  }

  // 5. other column query condition
  if ((ret = getColumnQueryCondInfo(&pSql->cmd, pQueryInfo, condExpr.pColumnCond, TK_AND)) != TSDB_CODE_SUCCESS) {
    goto PARSE_WHERE_EXIT;
  }

  // 6. join condition
  if ((ret = getJoinCondInfo(&pSql->cmd, pQueryInfo, condExpr.pJoinExpr)) != TSDB_CODE_SUCCESS) {
    goto PARSE_WHERE_EXIT;
  }

  // 7. query condition for table name
  pQueryInfo->tagCond.relType = (condExpr.relType == TK_AND) ? TSDB_RELATION_AND : TSDB_RELATION_OR;

  ret = setTableCondForSTableQuery(&pSql->cmd, pQueryInfo, getAccountId(pSql), condExpr.pTableCond, condExpr.tableCondIndex, &sb);
  taosStringBuilderDestroy(&sb);
  if (ret) {
    goto PARSE_WHERE_EXIT;
  }

  if (!validateFilterExpr(pQueryInfo)) {
    ret = invalidOperationMsg(tscGetErrorMsgPayload(&pSql->cmd), msg2);
    goto PARSE_WHERE_EXIT;
  }

  //doAddJoinTagsColumnsIntoTagList(&pSql->cmd, pQueryInfo, &condExpr);
  if (condExpr.tsJoin) {
    ret = validateJoinNodes(pQueryInfo, pSql);
    if (ret) {
      goto PARSE_WHERE_EXIT;
    }

    ret = mergeJoinNodes(pQueryInfo, pSql);
    if (ret) {
      goto PARSE_WHERE_EXIT;
    }
  }

PARSE_WHERE_EXIT:

  cleanQueryExpr(&condExpr);
  return ret;
}

int32_t getTimeRange(STimeWindow* win, tSqlExpr* pRight, int32_t optr, int16_t timePrecision) {
  // this is join condition, do nothing
  if (pRight->tokenId == TK_ID) {
    return TSDB_CODE_SUCCESS;
  }

  /*
   * filter primary ts filter expression like:
   * where ts in ('2015-12-12 4:8:12')
   */
  if (pRight->tokenId == TK_SET || optr == TK_IN) {
    return TSDB_CODE_TSC_INVALID_OPERATION;
  }

  int64_t val = 0;
  bool    parsed = false;
  if (pRight->value.nType == TSDB_DATA_TYPE_BINARY) {
    pRight->value.nLen = strdequote(pRight->value.pz);

    char* seg = strnchr(pRight->value.pz, '-', pRight->value.nLen, false);
    if (seg != NULL) {
      if (taosParseTime(pRight->value.pz, &val, pRight->value.nLen, timePrecision, tsDaylight) == TSDB_CODE_SUCCESS) {
        parsed = true;
      } else {
        return TSDB_CODE_TSC_INVALID_OPERATION;
      }
    } else {
      SStrToken token = {.z = pRight->value.pz, .n = pRight->value.nLen, .type = TK_ID};
      int32_t   len = tGetToken(pRight->value.pz, &token.type);

      if ((token.type != TK_INTEGER && token.type != TK_FLOAT) || len != pRight->value.nLen) {
        return TSDB_CODE_TSC_INVALID_OPERATION;
      }
    }
  }

  if (!parsed) {
    /*
     * failed to parse timestamp in regular formation, try next
     * it may be a epoch time in string format
     */
    if (pRight->flags & (1 << EXPR_FLAG_NS_TIMESTAMP)) {
      pRight->value.i64 = convertTimePrecision(pRight->value.i64, TSDB_TIME_PRECISION_NANO, timePrecision);
    }

    tVariantDump(&pRight->value, (char*)&val, TSDB_DATA_TYPE_BIGINT, true);
  }

  if (optr == TK_LE) {
    win->ekey = val;
  } else if (optr == TK_LT) {
    win->ekey = val - 1;
  } else if (optr == TK_GT) {
    win->skey = val + 1;
  } else if (optr == TK_GE) {
    win->skey = val;
  } else if (optr == TK_EQ) {
    win->ekey = win->skey = val;
  } else if (optr == TK_NE) {
    return TSDB_CODE_TSC_INVALID_OPERATION;
  }

  return TSDB_CODE_SUCCESS;
}

// todo error !!!!
int32_t tsRewriteFieldNameIfNecessary(SSqlCmd* pCmd, SQueryInfo* pQueryInfo) {
  const char rep[] = {'(', ')', '*', ',', '.', '/', '\\', '+', '-', '%', ' '};

  for (int32_t i = 0; i < pQueryInfo->fieldsInfo.numOfOutput; ++i) {
    char* fieldName = tscFieldInfoGetField(&pQueryInfo->fieldsInfo, i)->name;
    for (int32_t j = 0; j < (TSDB_COL_NAME_LEN - 1) && fieldName[j] != 0; ++j) {
      for (int32_t k = 0; k < tListLen(rep); ++k) {
        if (fieldName[j] == rep[k]) {
          fieldName[j] = '_';
          break;
        }
      }
    }

    fieldName[TSDB_COL_NAME_LEN - 1] = 0;
  }

  // the column name may be identical, here check again
  for (int32_t i = 0; i < pQueryInfo->fieldsInfo.numOfOutput; ++i) {
    char* fieldName = tscFieldInfoGetField(&pQueryInfo->fieldsInfo, i)->name;
    for (int32_t j = i + 1; j < pQueryInfo->fieldsInfo.numOfOutput; ++j) {
      if (strncasecmp(fieldName, tscFieldInfoGetField(&pQueryInfo->fieldsInfo, j)->name, (TSDB_COL_NAME_LEN - 1)) == 0) {
        const char* msg = "duplicated column name in new table";
        return invalidOperationMsg(tscGetErrorMsgPayload(pCmd), msg);
      }
    }
  }

  return TSDB_CODE_SUCCESS;
}

int32_t validateFillNode(SSqlCmd* pCmd, SQueryInfo* pQueryInfo, SSqlNode* pSqlNode) {
  SArray* pFillToken = pSqlNode->fillType;
  if (pSqlNode->fillType == NULL) {
    return TSDB_CODE_SUCCESS;
  }

  tVariantListItem* pItem = taosArrayGet(pFillToken, 0);

  const int32_t START_INTERPO_COL_IDX = 1;

  const char* msg1 = "value is expected";
  const char* msg2 = "invalid fill option";
  const char* msg3 = "top/bottom not support fill";
  const char* msg4 = "illegal value or data overflow";
  const char* msg5 = "fill only available for interval query";

  if ((!isTimeWindowQuery(pQueryInfo)) && (!tscIsPointInterpQuery(pQueryInfo))) {
    return invalidOperationMsg(tscGetErrorMsgPayload(pCmd), msg5);
  }

  /*
   * fill options are set at the end position, when all columns are set properly
   * the columns may be increased due to group by operation
   */
  if (checkQueryRangeForFill(pCmd, pQueryInfo) != TSDB_CODE_SUCCESS) {
    return TSDB_CODE_TSC_INVALID_OPERATION;
  }


  if (pItem->pVar.nType != TSDB_DATA_TYPE_BINARY) {
    return invalidOperationMsg(tscGetErrorMsgPayload(pCmd), msg2);
  }
  
  size_t numOfFields = tscNumOfFields(pQueryInfo);
  
  if (pQueryInfo->fillVal == NULL) {
    pQueryInfo->fillVal = calloc(numOfFields, sizeof(int64_t));
    if (pQueryInfo->fillVal == NULL) {
      return TSDB_CODE_TSC_OUT_OF_MEMORY;
    }
  }

  if (strncasecmp(pItem->pVar.pz, "none", 4) == 0 && pItem->pVar.nLen == 4) {
    pQueryInfo->fillType = TSDB_FILL_NONE;
  } else if (strncasecmp(pItem->pVar.pz, "null", 4) == 0 && pItem->pVar.nLen == 4) {
    pQueryInfo->fillType = TSDB_FILL_NULL;
    for (int32_t i = START_INTERPO_COL_IDX; i < numOfFields; ++i) {
      TAOS_FIELD* pField = tscFieldInfoGetField(&pQueryInfo->fieldsInfo, i);
      setNull((char*)&pQueryInfo->fillVal[i], pField->type, pField->bytes);
    }
  } else if (strncasecmp(pItem->pVar.pz, "prev", 4) == 0 && pItem->pVar.nLen == 4) {
    pQueryInfo->fillType = TSDB_FILL_PREV;
  } else if (strncasecmp(pItem->pVar.pz, "next", 4) == 0 && pItem->pVar.nLen == 4) {
    pQueryInfo->fillType = TSDB_FILL_NEXT;
  } else if (strncasecmp(pItem->pVar.pz, "linear", 6) == 0 && pItem->pVar.nLen == 6) {
    pQueryInfo->fillType = TSDB_FILL_LINEAR;
  } else if (strncasecmp(pItem->pVar.pz, "value", 5) == 0 && pItem->pVar.nLen == 5) {
    pQueryInfo->fillType = TSDB_FILL_SET_VALUE;

    size_t num = taosArrayGetSize(pFillToken);
    if (num == 1) {  // no actual value, return with error code
      return invalidOperationMsg(tscGetErrorMsgPayload(pCmd), msg1);
    }

    int32_t startPos = 1;
    int32_t numOfFillVal = (int32_t)(num - 1);

    /* for point interpolation query, we do not have the timestamp column */
    if (tscIsPointInterpQuery(pQueryInfo)) {
      startPos = 0;

      if (numOfFillVal > numOfFields) {
        numOfFillVal = (int32_t)numOfFields;
      }
    } else {
      numOfFillVal = (int16_t)((num >  (int32_t)numOfFields) ? (int32_t)numOfFields : num);
    }

    int32_t j = 1;

    for (int32_t i = startPos; i < numOfFillVal; ++i, ++j) {
      TAOS_FIELD* pField = tscFieldInfoGetField(&pQueryInfo->fieldsInfo, i);

      if (pField->type == TSDB_DATA_TYPE_BINARY || pField->type == TSDB_DATA_TYPE_NCHAR) {
        setVardataNull((char*) &pQueryInfo->fillVal[i], pField->type);
        continue;
      }

      tVariant* p = taosArrayGet(pFillToken, j);
      int32_t ret = tVariantDump(p, (char*)&pQueryInfo->fillVal[i], pField->type, true);
      if (ret != TSDB_CODE_SUCCESS) {
        return invalidOperationMsg(tscGetErrorMsgPayload(pCmd), msg4);
      }
    }
    
    if ((num < numOfFields) || ((num - 1 < numOfFields) && (tscIsPointInterpQuery(pQueryInfo)))) {
      tVariantListItem* lastItem = taosArrayGetLast(pFillToken);

      for (int32_t i = numOfFillVal; i < numOfFields; ++i) {
        TAOS_FIELD* pField = tscFieldInfoGetField(&pQueryInfo->fieldsInfo, i);

        if (pField->type == TSDB_DATA_TYPE_BINARY || pField->type == TSDB_DATA_TYPE_NCHAR) {
          setVardataNull((char*) &pQueryInfo->fillVal[i], pField->type);
        } else {
          tVariantDump(&lastItem->pVar, (char*)&pQueryInfo->fillVal[i], pField->type, true);
        }
      }
    }
  } else {
    return invalidOperationMsg(tscGetErrorMsgPayload(pCmd), msg2);
  }

  size_t numOfExprs = tscNumOfExprs(pQueryInfo);
  for(int32_t i = 0; i < numOfExprs; ++i) {
    SExprInfo* pExpr = tscExprGet(pQueryInfo, i);
    if (pExpr->base.functionId == TSDB_FUNC_TOP || pExpr->base.functionId == TSDB_FUNC_BOTTOM) {
      return invalidOperationMsg(tscGetErrorMsgPayload(pCmd), msg3);
    }
  }

  return TSDB_CODE_SUCCESS;
}

static void setDefaultOrderInfo(SQueryInfo* pQueryInfo) {
  /* set default timestamp order information for all queries */
  STableMetaInfo* pTableMetaInfo = tscGetMetaInfo(pQueryInfo, 0);

  pQueryInfo->order.order = TSDB_ORDER_ASC;
  if (isTopBottomQuery(pQueryInfo)) {
    pQueryInfo->order.orderColId = PRIMARYKEY_TIMESTAMP_COL_INDEX;
  } else { // in case of select tbname from super_table, the defualt order column can not be the primary ts column
    pQueryInfo->order.orderColId = INT32_MIN;
  }

  /* for super table query, set default ascending order for group output */
  if (UTIL_TABLE_IS_SUPER_TABLE(pTableMetaInfo)) {
    pQueryInfo->groupbyExpr.orderType = TSDB_ORDER_ASC;
  }
}

int32_t validateOrderbyNode(SSqlCmd* pCmd, SQueryInfo* pQueryInfo, SSqlNode* pSqlNode, SSchema* pSchema) {
  const char* msg0 = "only support order by primary timestamp";
  const char* msg1 = "invalid column name";
  const char* msg2 = "order by primary timestamp or first tag in groupby clause allowed";
  const char* msg3 = "invalid column in order by clause, only primary timestamp or first tag in groupby clause allowed";

  setDefaultOrderInfo(pQueryInfo);
  STableMetaInfo* pTableMetaInfo = tscGetMetaInfo(pQueryInfo, 0);


  if (pQueryInfo->distinctTag == true) {
    pQueryInfo->order.order = TSDB_ORDER_ASC;
    pQueryInfo->order.orderColId = 0; 
    return TSDB_CODE_SUCCESS;
  }
  if (pSqlNode->pSortOrder == NULL) {
    return TSDB_CODE_SUCCESS;
  }

  SArray* pSortorder = pSqlNode->pSortOrder;

  /*
   * for table query, there is only one or none order option is allowed, which is the
   * ts or values(top/bottom) order is supported.
   *
   * for super table query, the order option must be less than 3.
   */
  size_t size = taosArrayGetSize(pSortorder);
  if (UTIL_TABLE_IS_NORMAL_TABLE(pTableMetaInfo)) {
    if (size > 1) {
      return invalidOperationMsg(tscGetErrorMsgPayload(pCmd), msg0);
    }
  } else {
    if (size > 2) {
      return invalidOperationMsg(tscGetErrorMsgPayload(pCmd), msg3);
    }
  }

  // handle the first part of order by
  tVariant* pVar = taosArrayGet(pSortorder, 0);

  // e.g., order by 1 asc, return directly with out further check.
  if (pVar->nType >= TSDB_DATA_TYPE_TINYINT && pVar->nType <= TSDB_DATA_TYPE_BIGINT) {
    return TSDB_CODE_SUCCESS;
  }

  SStrToken    columnName = {pVar->nLen, pVar->nType, pVar->pz};
  SColumnIndex index = COLUMN_INDEX_INITIALIZER;

  if (UTIL_TABLE_IS_SUPER_TABLE(pTableMetaInfo)) {  // super table query
    if (getColumnIndexByName(pCmd, &columnName, pQueryInfo, &index) != TSDB_CODE_SUCCESS) {
      return invalidOperationMsg(tscGetErrorMsgPayload(pCmd), msg1);
    }

    bool orderByTags = false;
    bool orderByTS = false;

    if (index.columnIndex >= tscGetNumOfColumns(pTableMetaInfo->pTableMeta)) {
      int32_t relTagIndex = index.columnIndex - tscGetNumOfColumns(pTableMetaInfo->pTableMeta);
      
      // it is a tag column
      if (pQueryInfo->groupbyExpr.columnInfo == NULL) {
        return invalidOperationMsg(tscGetErrorMsgPayload(pCmd), msg2);
      }
      SColIndex* pColIndex = taosArrayGet(pQueryInfo->groupbyExpr.columnInfo, 0);
      if (relTagIndex == pColIndex->colIndex) {
        orderByTags = true;
      }
    } else if (index.columnIndex == TSDB_TBNAME_COLUMN_INDEX) {
      orderByTags = true;
    }

    if (PRIMARYKEY_TIMESTAMP_COL_INDEX == index.columnIndex) {
      orderByTS = true;
    }

    if (!(orderByTags || orderByTS) && !isTopBottomQuery(pQueryInfo)) {
      return invalidOperationMsg(tscGetErrorMsgPayload(pCmd), msg3);
    } else {  // order by top/bottom result value column is not supported in case of interval query.
      assert(!(orderByTags && orderByTS));
    }

    size_t s = taosArrayGetSize(pSortorder);
    if (s == 1) {
      if (orderByTags) {
        pQueryInfo->groupbyExpr.orderIndex = index.columnIndex - tscGetNumOfColumns(pTableMetaInfo->pTableMeta);

        tVariantListItem* p1 = taosArrayGet(pSqlNode->pSortOrder, 0);
        pQueryInfo->groupbyExpr.orderType = p1->sortOrder;
      } else if (isTopBottomQuery(pQueryInfo)) {
        /* order of top/bottom query in interval is not valid  */
        SExprInfo* pExpr = tscExprGet(pQueryInfo, 0);
        assert(pExpr->base.functionId == TSDB_FUNC_TS);

        pExpr = tscExprGet(pQueryInfo, 1);
        if (pExpr->base.colInfo.colIndex != index.columnIndex && index.columnIndex != PRIMARYKEY_TIMESTAMP_COL_INDEX) {
          return invalidOperationMsg(tscGetErrorMsgPayload(pCmd), msg2);
        }

        tVariantListItem* p1 = taosArrayGet(pSqlNode->pSortOrder, 0);
        pQueryInfo->order.order = p1->sortOrder;
        pQueryInfo->order.orderColId = pSchema[index.columnIndex].colId;
        return TSDB_CODE_SUCCESS;
      } else {
        tVariantListItem* p1 = taosArrayGet(pSqlNode->pSortOrder, 0);

        pQueryInfo->order.order = p1->sortOrder;
        pQueryInfo->order.orderColId = PRIMARYKEY_TIMESTAMP_COL_INDEX;

        // orderby ts query on super table
        if (tscOrderedProjectionQueryOnSTable(pQueryInfo, 0)) {
          addPrimaryTsColIntoResult(pQueryInfo, pCmd);
        }
      }
    }

    if (s == 2) {
      tVariantListItem *pItem = taosArrayGet(pSqlNode->pSortOrder, 0);
      if (orderByTags) {
        pQueryInfo->groupbyExpr.orderIndex = index.columnIndex - tscGetNumOfColumns(pTableMetaInfo->pTableMeta);
        pQueryInfo->groupbyExpr.orderType = pItem->sortOrder;
      } else {
        pQueryInfo->order.order = pItem->sortOrder;
        pQueryInfo->order.orderColId = PRIMARYKEY_TIMESTAMP_COL_INDEX;
      }

      pItem = taosArrayGet(pSqlNode->pSortOrder, 1);
      tVariant* pVar2 = &pItem->pVar;
      SStrToken cname = {pVar2->nLen, pVar2->nType, pVar2->pz};
      if (getColumnIndexByName(pCmd, &cname, pQueryInfo, &index) != TSDB_CODE_SUCCESS) {
        return invalidOperationMsg(tscGetErrorMsgPayload(pCmd), msg1);
      }

      if (index.columnIndex != PRIMARYKEY_TIMESTAMP_COL_INDEX) {
        return invalidOperationMsg(tscGetErrorMsgPayload(pCmd), msg2);
      } else {
        tVariantListItem* p1 = taosArrayGet(pSortorder, 1);
        pQueryInfo->order.order = p1->sortOrder;
        pQueryInfo->order.orderColId = PRIMARYKEY_TIMESTAMP_COL_INDEX;
      }
    }

  } else {  // meter query
    if (getColumnIndexByName(pCmd, &columnName, pQueryInfo, &index) != TSDB_CODE_SUCCESS) {
      return invalidOperationMsg(tscGetErrorMsgPayload(pCmd), msg1);
    }

    if (index.columnIndex != PRIMARYKEY_TIMESTAMP_COL_INDEX && !isTopBottomQuery(pQueryInfo)) {
      return invalidOperationMsg(tscGetErrorMsgPayload(pCmd), msg2);
    }

    if (isTopBottomQuery(pQueryInfo)) {
      /* order of top/bottom query in interval is not valid  */
      SExprInfo* pExpr = tscExprGet(pQueryInfo, 0);
      assert(pExpr->base.functionId == TSDB_FUNC_TS);

      pExpr = tscExprGet(pQueryInfo, 1);
      if (pExpr->base.colInfo.colIndex != index.columnIndex && index.columnIndex != PRIMARYKEY_TIMESTAMP_COL_INDEX) {
        return invalidOperationMsg(tscGetErrorMsgPayload(pCmd), msg2);
      }

      tVariantListItem* pItem = taosArrayGet(pSqlNode->pSortOrder, 0);
      pQueryInfo->order.order = pItem->sortOrder;
      pQueryInfo->order.orderColId = pSchema[index.columnIndex].colId;
      return TSDB_CODE_SUCCESS;
    }

    tVariantListItem* pItem = taosArrayGet(pSqlNode->pSortOrder, 0);
    pQueryInfo->order.order = pItem->sortOrder;
  }

  return TSDB_CODE_SUCCESS;
}

int32_t setAlterTableInfo(SSqlObj* pSql, struct SSqlInfo* pInfo) {
  const int32_t DEFAULT_TABLE_INDEX = 0;

  const char* msg1 = "invalid table name";
  const char* msg3 = "manipulation of tag available for super table";
  const char* msg4 = "set tag value only available for table";
  const char* msg5 = "only support add one tag";
  const char* msg6 = "column can only be modified by super table";
  
  const char* msg7 = "no tags can be dropped";
  const char* msg8 = "only support one tag";
  const char* msg9 = "tag name too long";
  
  const char* msg10 = "invalid tag name";
  const char* msg11 = "primary tag cannot be dropped";
  const char* msg12 = "update normal column not supported";
  const char* msg13 = "invalid tag value";
  const char* msg14 = "tag value too long";
  
  const char* msg15 = "no columns can be dropped";
  const char* msg16 = "only support one column";
  const char* msg17 = "invalid column name";
  const char* msg18 = "primary timestamp column cannot be dropped";
  const char* msg19 = "invalid new tag name";
  const char* msg20 = "table is not super table";
  const char* msg21 = "only binary/nchar column length could be modified";
  const char* msg22 = "new column length should be bigger than old one";
  const char* msg23 = "only column length coulbe be modified";
  const char* msg24 = "invalid binary/nchar column length";

  int32_t code = TSDB_CODE_SUCCESS;

  SSqlCmd*        pCmd = &pSql->cmd;
  SAlterTableInfo* pAlterSQL = pInfo->pAlterInfo;
  SQueryInfo*     pQueryInfo = tscGetQueryInfo(pCmd);

  STableMetaInfo* pTableMetaInfo = tscGetMetaInfo(pQueryInfo, DEFAULT_TABLE_INDEX);

  if (tscValidateName(&(pAlterSQL->name)) != TSDB_CODE_SUCCESS) {
    return invalidOperationMsg(tscGetErrorMsgPayload(pCmd), msg1);
  }

  code = tscSetTableFullName(&pTableMetaInfo->name, &(pAlterSQL->name), pSql);
  if (code != TSDB_CODE_SUCCESS) {
    return code;
  }

  code = tscGetTableMeta(pSql, pTableMetaInfo);
  if (code != TSDB_CODE_SUCCESS) {
    return code;
  }

  STableMeta* pTableMeta = pTableMetaInfo->pTableMeta;

  if (pAlterSQL->tableType == TSDB_SUPER_TABLE && !(UTIL_TABLE_IS_SUPER_TABLE(pTableMetaInfo))) {
    return invalidOperationMsg(tscGetErrorMsgPayload(pCmd), msg20);
  }

  if (pAlterSQL->type == TSDB_ALTER_TABLE_ADD_TAG_COLUMN || pAlterSQL->type == TSDB_ALTER_TABLE_DROP_TAG_COLUMN ||
      pAlterSQL->type == TSDB_ALTER_TABLE_CHANGE_TAG_COLUMN || pAlterSQL->type == TSDB_ALTER_TABLE_MODIFY_TAG_COLUMN) {
    if (!UTIL_TABLE_IS_SUPER_TABLE(pTableMetaInfo)) {
      return invalidOperationMsg(tscGetErrorMsgPayload(pCmd), msg3);
    }
  } else if ((pAlterSQL->type == TSDB_ALTER_TABLE_UPDATE_TAG_VAL) && (UTIL_TABLE_IS_SUPER_TABLE(pTableMetaInfo))) {
    return invalidOperationMsg(tscGetErrorMsgPayload(pCmd), msg4);
  } else if ((pAlterSQL->type == TSDB_ALTER_TABLE_ADD_COLUMN || pAlterSQL->type == TSDB_ALTER_TABLE_DROP_COLUMN || pAlterSQL->type == TSDB_ALTER_TABLE_CHANGE_COLUMN) &&
             UTIL_TABLE_IS_CHILD_TABLE(pTableMetaInfo)) {
    return invalidOperationMsg(tscGetErrorMsgPayload(pCmd), msg6);
  }

  if (pAlterSQL->type == TSDB_ALTER_TABLE_ADD_TAG_COLUMN) {
    SArray* pFieldList = pAlterSQL->pAddColumns;
    if (taosArrayGetSize(pFieldList) > 1) {
      return invalidOperationMsg(tscGetErrorMsgPayload(pCmd), msg5);
    }

    TAOS_FIELD* p = taosArrayGet(pFieldList, 0);
    if (!validateOneTags(pCmd, p)) {
      return TSDB_CODE_TSC_INVALID_OPERATION;
    }
  
    tscFieldInfoAppend(&pQueryInfo->fieldsInfo, p);
  } else if (pAlterSQL->type == TSDB_ALTER_TABLE_DROP_TAG_COLUMN) {
    if (tscGetNumOfTags(pTableMeta) == 1) {
      return invalidOperationMsg(tscGetErrorMsgPayload(pCmd), msg7);
    }

    // numOfTags == 1
    if (taosArrayGetSize(pAlterSQL->varList) > 1) {
      return invalidOperationMsg(tscGetErrorMsgPayload(pCmd), msg8);
    }

    tVariantListItem* pItem = taosArrayGet(pAlterSQL->varList, 0);
    if (pItem->pVar.nLen >= TSDB_COL_NAME_LEN) {
      return invalidOperationMsg(tscGetErrorMsgPayload(pCmd), msg9);
    }

    SColumnIndex index = COLUMN_INDEX_INITIALIZER;
    SStrToken    name = {.z = pItem->pVar.pz, .n = pItem->pVar.nLen, .type = TK_STRING};

    if (getColumnIndexByName(pCmd, &name, pQueryInfo, &index) != TSDB_CODE_SUCCESS) {
      return TSDB_CODE_TSC_INVALID_OPERATION;
    }

    int32_t numOfCols = tscGetNumOfColumns(pTableMeta);
    if (index.columnIndex < numOfCols) {
      return invalidOperationMsg(tscGetErrorMsgPayload(pCmd), msg10);
    } else if (index.columnIndex == numOfCols) {
      return invalidOperationMsg(tscGetErrorMsgPayload(pCmd), msg11);
    }

    char name1[128] = {0};
    strncpy(name1, pItem->pVar.pz, pItem->pVar.nLen);
  
    TAOS_FIELD f = tscCreateField(TSDB_DATA_TYPE_INT, name1, tDataTypes[TSDB_DATA_TYPE_INT].bytes);
    tscFieldInfoAppend(&pQueryInfo->fieldsInfo, &f);
  } else if (pAlterSQL->type == TSDB_ALTER_TABLE_CHANGE_TAG_COLUMN) {
    SArray* pVarList = pAlterSQL->varList;
    if (taosArrayGetSize(pVarList) > 2) {
      return TSDB_CODE_TSC_INVALID_OPERATION;
    }

    tVariantListItem* pSrcItem = taosArrayGet(pAlterSQL->varList, 0);
    tVariantListItem* pDstItem = taosArrayGet(pAlterSQL->varList, 1);

    if (pSrcItem->pVar.nLen >= TSDB_COL_NAME_LEN || pDstItem->pVar.nLen >= TSDB_COL_NAME_LEN) {
      return invalidOperationMsg(tscGetErrorMsgPayload(pCmd), msg9);
    }

    if (pSrcItem->pVar.nType != TSDB_DATA_TYPE_BINARY || pDstItem->pVar.nType != TSDB_DATA_TYPE_BINARY) {
      return invalidOperationMsg(tscGetErrorMsgPayload(pCmd), msg10);
    }

    SColumnIndex srcIndex = COLUMN_INDEX_INITIALIZER;
    SColumnIndex destIndex = COLUMN_INDEX_INITIALIZER;

    SStrToken srcToken = {.z = pSrcItem->pVar.pz, .n = pSrcItem->pVar.nLen, .type = TK_STRING};
    if (getColumnIndexByName(pCmd, &srcToken, pQueryInfo, &srcIndex) != TSDB_CODE_SUCCESS) {
      return invalidOperationMsg(tscGetErrorMsgPayload(pCmd), msg17);
    }

    SStrToken destToken = {.z = pDstItem->pVar.pz, .n = pDstItem->pVar.nLen, .type = TK_STRING};
    if (getColumnIndexByName(pCmd, &destToken, pQueryInfo, &destIndex) == TSDB_CODE_SUCCESS) {
      return invalidOperationMsg(tscGetErrorMsgPayload(pCmd), msg19);
    }

    tVariantListItem* pItem = taosArrayGet(pVarList, 0);

    char name[TSDB_COL_NAME_LEN] = {0};
    strncpy(name, pItem->pVar.pz, pItem->pVar.nLen);
    TAOS_FIELD f = tscCreateField(TSDB_DATA_TYPE_INT, name, tDataTypes[TSDB_DATA_TYPE_INT].bytes);
    tscFieldInfoAppend(&pQueryInfo->fieldsInfo, &f);

    pItem = taosArrayGet(pVarList, 1);
    memset(name, 0, tListLen(name));

    strncpy(name, pItem->pVar.pz, pItem->pVar.nLen);
    f = tscCreateField(TSDB_DATA_TYPE_INT, name, tDataTypes[TSDB_DATA_TYPE_INT].bytes);
    tscFieldInfoAppend(&pQueryInfo->fieldsInfo, &f);
  } else if (pAlterSQL->type == TSDB_ALTER_TABLE_UPDATE_TAG_VAL) {
    // Note: update can only be applied to table not super table.
    // the following is used to handle tags value for table created according to super table
    pCmd->command = TSDB_SQL_UPDATE_TAGS_VAL;
    
    SArray* pVarList = pAlterSQL->varList;
    tVariantListItem* item = taosArrayGet(pVarList, 0);
    int16_t       numOfTags = tscGetNumOfTags(pTableMeta);

    SColumnIndex columnIndex = COLUMN_INDEX_INITIALIZER;
    SStrToken    name = {.type = TK_STRING, .z = item->pVar.pz, .n = item->pVar.nLen};
    if (getColumnIndexByName(pCmd, &name, pQueryInfo, &columnIndex) != TSDB_CODE_SUCCESS) {
      return TSDB_CODE_TSC_INVALID_OPERATION;
    }

    if (columnIndex.columnIndex < tscGetNumOfColumns(pTableMeta)) {
      return invalidOperationMsg(tscGetErrorMsgPayload(pCmd), msg12);
    }

    tVariantListItem* pItem = taosArrayGet(pVarList, 1);
    SSchema* pTagsSchema = tscGetTableColumnSchema(pTableMetaInfo->pTableMeta, columnIndex.columnIndex);
    pAlterSQL->tagData.data = calloc(1, pTagsSchema->bytes * TSDB_NCHAR_SIZE + VARSTR_HEADER_SIZE);

    if (tVariantDump(&pItem->pVar, pAlterSQL->tagData.data, pTagsSchema->type, true) != TSDB_CODE_SUCCESS) {
      return invalidOperationMsg(tscGetErrorMsgPayload(pCmd), msg13);
    }
    
    pAlterSQL->tagData.dataLen = pTagsSchema->bytes;

    // validate the length of binary
    if ((pTagsSchema->type == TSDB_DATA_TYPE_BINARY || pTagsSchema->type == TSDB_DATA_TYPE_NCHAR) &&
        varDataTLen(pAlterSQL->tagData.data) > pTagsSchema->bytes) {
      return invalidOperationMsg(tscGetErrorMsgPayload(pCmd), msg14);
    }

    int32_t schemaLen = sizeof(STColumn) * numOfTags;
    int32_t size = sizeof(SUpdateTableTagValMsg) + pTagsSchema->bytes + schemaLen + TSDB_EXTRA_PAYLOAD_SIZE;

    if (TSDB_CODE_SUCCESS != tscAllocPayload(pCmd, size)) {
      tscError("0x%"PRIx64" failed to malloc for alter table msg", pSql->self);
      return TSDB_CODE_TSC_OUT_OF_MEMORY;
    }

    SUpdateTableTagValMsg* pUpdateMsg = (SUpdateTableTagValMsg*) pCmd->payload;
    pUpdateMsg->head.vgId = htonl(pTableMeta->vgId);
    pUpdateMsg->tid       = htonl(pTableMeta->id.tid);
    pUpdateMsg->uid       = htobe64(pTableMeta->id.uid);
    pUpdateMsg->colId     = htons(pTagsSchema->colId);
    pUpdateMsg->type      = pTagsSchema->type;
    pUpdateMsg->bytes     = htons(pTagsSchema->bytes);
    pUpdateMsg->tversion  = htons(pTableMeta->tversion);
    pUpdateMsg->numOfTags = htons(numOfTags);
    pUpdateMsg->schemaLen = htonl(schemaLen);

    // the schema is located after the msg body, then followed by true tag value
    char* d = pUpdateMsg->data;
    SSchema* pTagCols = tscGetTableTagSchema(pTableMeta);
    for (int i = 0; i < numOfTags; ++i) {
      STColumn* pCol = (STColumn*) d;
      pCol->colId = htons(pTagCols[i].colId);
      pCol->bytes = htons(pTagCols[i].bytes);
      pCol->type  = pTagCols[i].type;
      pCol->offset = 0;

      d += sizeof(STColumn);
    }

    // copy the tag value to msg body
    pItem = taosArrayGet(pVarList, 1);
    tVariantDump(&pItem->pVar, pUpdateMsg->data + schemaLen, pTagsSchema->type, true);
    
    int32_t len = 0;
    if (pTagsSchema->type != TSDB_DATA_TYPE_BINARY && pTagsSchema->type != TSDB_DATA_TYPE_NCHAR) {
      len = tDataTypes[pTagsSchema->type].bytes;
    } else {
      len = varDataTLen(pUpdateMsg->data + schemaLen);
    }
    
    pUpdateMsg->tagValLen = htonl(len);  // length may be changed after dump data
    
    int32_t total = sizeof(SUpdateTableTagValMsg) + len + schemaLen;
    pUpdateMsg->head.contLen = htonl(total);
    
  } else if (pAlterSQL->type == TSDB_ALTER_TABLE_ADD_COLUMN) {
    SArray* pFieldList = pAlterSQL->pAddColumns;
    if (taosArrayGetSize(pFieldList) > 1) {
      const char* msg = "only support add one column";
      return invalidOperationMsg(tscGetErrorMsgPayload(pCmd), msg);
    }

    TAOS_FIELD* p = taosArrayGet(pFieldList, 0);
    if (!validateOneColumn(pCmd, p)) {
      return TSDB_CODE_TSC_INVALID_OPERATION;
    }
  
    tscFieldInfoAppend(&pQueryInfo->fieldsInfo, p);
  } else if (pAlterSQL->type == TSDB_ALTER_TABLE_DROP_COLUMN) {
    if (tscGetNumOfColumns(pTableMeta) == TSDB_MIN_COLUMNS) {  //
      return invalidOperationMsg(tscGetErrorMsgPayload(pCmd), msg15);
    }

    size_t size = taosArrayGetSize(pAlterSQL->varList);
    if (size > 1) {
      return invalidOperationMsg(tscGetErrorMsgPayload(pCmd), msg16);
    }

    tVariantListItem* pItem = taosArrayGet(pAlterSQL->varList, 0);

    SColumnIndex columnIndex = COLUMN_INDEX_INITIALIZER;
    SStrToken    name = {.type = TK_STRING, .z = pItem->pVar.pz, .n = pItem->pVar.nLen};
    if (getColumnIndexByName(pCmd, &name, pQueryInfo, &columnIndex) != TSDB_CODE_SUCCESS) {
      return invalidOperationMsg(tscGetErrorMsgPayload(pCmd), msg17);
    }

    if (columnIndex.columnIndex == PRIMARYKEY_TIMESTAMP_COL_INDEX) {
      return invalidOperationMsg(tscGetErrorMsgPayload(pCmd), msg18);
    }

    char name1[TSDB_COL_NAME_LEN] = {0};
    tstrncpy(name1, pItem->pVar.pz, sizeof(name1));
    TAOS_FIELD f = tscCreateField(TSDB_DATA_TYPE_INT, name1, tDataTypes[TSDB_DATA_TYPE_INT].bytes);
    tscFieldInfoAppend(&pQueryInfo->fieldsInfo, &f);
  } else if (pAlterSQL->type == TSDB_ALTER_TABLE_CHANGE_COLUMN) {
    if (taosArrayGetSize(pAlterSQL->pAddColumns) >= 2) {
      return invalidOperationMsg(tscGetErrorMsgPayload(pCmd), msg16);
    }


    TAOS_FIELD* pItem = taosArrayGet(pAlterSQL->pAddColumns, 0);
    if (pItem->type != TSDB_DATA_TYPE_BINARY && pItem->type != TSDB_DATA_TYPE_NCHAR) {
      return invalidOperationMsg(tscGetErrorMsgPayload(pCmd), msg21);
    }

    SColumnIndex columnIndex = COLUMN_INDEX_INITIALIZER;
    SStrToken    name = {.type = TK_STRING, .z = pItem->name, .n = (uint32_t)strlen(pItem->name)};
    if (getColumnIndexByName(pCmd, &name, pQueryInfo, &columnIndex) != TSDB_CODE_SUCCESS) {
      return invalidOperationMsg(tscGetErrorMsgPayload(pCmd), msg17);
    }

    SSchema* pColSchema = tscGetTableColumnSchema(pTableMetaInfo->pTableMeta, columnIndex.columnIndex);

    if (pColSchema->type != TSDB_DATA_TYPE_BINARY && pColSchema->type != TSDB_DATA_TYPE_NCHAR) {
      return invalidOperationMsg(tscGetErrorMsgPayload(pCmd), msg21);
    }

    if (pItem->type != pColSchema->type) {
      return invalidOperationMsg(tscGetErrorMsgPayload(pCmd), msg23);
    }

    if ((pItem->type == TSDB_DATA_TYPE_BINARY && (pItem->bytes <= 0 || pItem->bytes > TSDB_MAX_BINARY_LEN)) ||
        (pItem->type == TSDB_DATA_TYPE_NCHAR && (pItem->bytes <= 0 || pItem->bytes > TSDB_MAX_NCHAR_LEN))) {
      return invalidOperationMsg(tscGetErrorMsgPayload(pCmd), msg24);
    }

    if (pItem->bytes <= pColSchema->bytes) {
      return invalidOperationMsg(tscGetErrorMsgPayload(pCmd), msg22);
    }

    TAOS_FIELD f = tscCreateField(pColSchema->type, name.z, pItem->bytes);
    tscFieldInfoAppend(&pQueryInfo->fieldsInfo, &f);
  }else if (pAlterSQL->type == TSDB_ALTER_TABLE_MODIFY_TAG_COLUMN) {
    if (taosArrayGetSize(pAlterSQL->pAddColumns) >= 2) {
      return invalidOperationMsg(tscGetErrorMsgPayload(pCmd), msg16);
    }

    TAOS_FIELD* pItem = taosArrayGet(pAlterSQL->pAddColumns, 0);
    if (pItem->type != TSDB_DATA_TYPE_BINARY && pItem->type != TSDB_DATA_TYPE_NCHAR) {
      return invalidOperationMsg(tscGetErrorMsgPayload(pCmd), msg21);
    }

    SColumnIndex columnIndex = COLUMN_INDEX_INITIALIZER;
    SStrToken    name = {.type = TK_STRING, .z = pItem->name, .n = (uint32_t)strlen(pItem->name)};
    if (getColumnIndexByName(pCmd, &name, pQueryInfo, &columnIndex) != TSDB_CODE_SUCCESS) {
      return invalidOperationMsg(tscGetErrorMsgPayload(pCmd), msg17);
    }

    SSchema* pColSchema = tscGetTableColumnSchema(pTableMetaInfo->pTableMeta, columnIndex.columnIndex);

    if (columnIndex.columnIndex < tscGetNumOfColumns(pTableMetaInfo->pTableMeta)) {
      return invalidOperationMsg(tscGetErrorMsgPayload(pCmd), msg10);
    }

    if (pColSchema->type != TSDB_DATA_TYPE_BINARY && pColSchema->type != TSDB_DATA_TYPE_NCHAR) {
      return invalidOperationMsg(tscGetErrorMsgPayload(pCmd), msg21);
    }

    if (pItem->type != pColSchema->type) {
      return invalidOperationMsg(tscGetErrorMsgPayload(pCmd), msg23);
    }

    if ((pItem->type == TSDB_DATA_TYPE_BINARY && (pItem->bytes <= 0 || pItem->bytes > TSDB_MAX_BINARY_LEN)) ||
        (pItem->type == TSDB_DATA_TYPE_NCHAR && (pItem->bytes <= 0 || pItem->bytes > TSDB_MAX_NCHAR_LEN))) {
      return invalidOperationMsg(tscGetErrorMsgPayload(pCmd), msg24);
    }

    if (pItem->bytes <= pColSchema->bytes) {
      return invalidOperationMsg(tscGetErrorMsgPayload(pCmd), msg22);
    }

    TAOS_FIELD f = tscCreateField(pColSchema->type, name.z, pItem->bytes);
    tscFieldInfoAppend(&pQueryInfo->fieldsInfo, &f);
  }

  return TSDB_CODE_SUCCESS;
}

int32_t validateSqlFunctionInStreamSql(SSqlCmd* pCmd, SQueryInfo* pQueryInfo) {
  const char* msg0 = "sample interval can not be less than 10ms.";
  const char* msg1 = "functions not allowed in select clause";
  STableMetaInfo* pTableMetaInfo = tscGetMetaInfo(pQueryInfo, 0);
  STableComInfo tinfo = tscGetTableInfo(pTableMetaInfo->pTableMeta);
  if (pQueryInfo->interval.interval != 0 &&
      convertTimePrecision(pQueryInfo->interval.interval, tinfo.precision, TSDB_TIME_PRECISION_MILLI)< 10 &&
     pQueryInfo->interval.intervalUnit != 'n' &&
     pQueryInfo->interval.intervalUnit != 'y') {
    return invalidOperationMsg(tscGetErrorMsgPayload(pCmd), msg0);
  }
  
  size_t size = taosArrayGetSize(pQueryInfo->exprList);
  for (int32_t i = 0; i < size; ++i) {
    int32_t functId = tscExprGet(pQueryInfo, i)->base.functionId;
    if (!IS_STREAM_QUERY_VALID(aAggs[functId].status)) {
      return invalidOperationMsg(tscGetErrorMsgPayload(pCmd), msg1);
    }
  }

  return TSDB_CODE_SUCCESS;
}

int32_t validateFunctionsInIntervalOrGroupbyQuery(SSqlCmd* pCmd, SQueryInfo* pQueryInfo) {
  bool        isProjectionFunction = false;
  const char* msg1 = "functions not compatible with interval";

  // multi-output set/ todo refactor
  size_t size = taosArrayGetSize(pQueryInfo->exprList);
  
  for (int32_t k = 0; k < size; ++k) {
    SExprInfo* pExpr = tscExprGet(pQueryInfo, k);

    // projection query on primary timestamp, the selectivity function needs to be present.
    if (pExpr->base.functionId == TSDB_FUNC_PRJ && pExpr->base.colInfo.colId == PRIMARYKEY_TIMESTAMP_COL_INDEX) {
      bool hasSelectivity = false;
      for (int32_t j = 0; j < size; ++j) {
        SExprInfo* pEx = tscExprGet(pQueryInfo, j);
        if ((aAggs[pEx->base.functionId].status & TSDB_FUNCSTATE_SELECTIVITY) == TSDB_FUNCSTATE_SELECTIVITY) {
          hasSelectivity = true;
          break;
        }
      }

      if (hasSelectivity) {
        continue;
      }
    }

    int32_t f = pExpr->base.functionId;
    if ((f == TSDB_FUNC_PRJ && pExpr->base.numOfParams == 0) || f == TSDB_FUNC_DIFF || f == TSDB_FUNC_ARITHM || f == TSDB_FUNC_DERIVATIVE) {
      isProjectionFunction = true;
    }
  }

  if (isProjectionFunction) {
    invalidOperationMsg(tscGetErrorMsgPayload(pCmd), msg1);
  }

  return isProjectionFunction == true ? TSDB_CODE_TSC_INVALID_OPERATION : TSDB_CODE_SUCCESS;
}

typedef struct SDNodeDynConfOption {
  char*   name;  // command name
  int32_t len;   // name string length
} SDNodeDynConfOption;


int32_t validateEp(char* ep) {  
  char buf[TSDB_EP_LEN + 1] = {0};
  tstrncpy(buf, ep, TSDB_EP_LEN);

  char* pos = strchr(buf, ':');
  if (NULL == pos) {
    int32_t val = strtol(ep, NULL, 10);
    if (val <= 0 || val > 65536) {
      return TSDB_CODE_TSC_INVALID_OPERATION;
    }
  } else {
    uint16_t port = atoi(pos + 1);
    if (0 == port) {
      return TSDB_CODE_TSC_INVALID_OPERATION;
    }
  }

  return TSDB_CODE_SUCCESS;
}

int32_t validateDNodeConfig(SMiscInfo* pOptions) {
  int32_t numOfToken = (int32_t) taosArrayGetSize(pOptions->a);

  if (numOfToken < 2 || numOfToken > 3) {
    return TSDB_CODE_TSC_INVALID_OPERATION;
  }

  const int tokenLogEnd = 2;
  const int tokenBalance = 2;
  const int tokenMonitor = 3;
  const int tokenDebugFlag = 4;
  const int tokenDebugFlagEnd = 20;
  const SDNodeDynConfOption cfgOptions[] = {
      {"resetLog", 8},    {"resetQueryCache", 15},  {"balance", 7},     {"monitor", 7},
      {"debugFlag", 9},   {"monDebugFlag", 12},     {"vDebugFlag", 10}, {"mDebugFlag", 10},
      {"cDebugFlag", 10}, {"httpDebugFlag", 13},    {"qDebugflag", 10}, {"sdbDebugFlag", 12},
      {"uDebugFlag", 10}, {"tsdbDebugFlag", 13},    {"sDebugflag", 10}, {"rpcDebugFlag", 12},
      {"dDebugFlag", 10}, {"mqttDebugFlag", 13},    {"wDebugFlag", 10}, {"tmrDebugFlag", 12},
      {"cqDebugFlag", 11},
  };

  SStrToken* pOptionToken = taosArrayGet(pOptions->a, 1);

  if (numOfToken == 2) {
    // reset log and reset query cache does not need value
    for (int32_t i = 0; i < tokenLogEnd; ++i) {
      const SDNodeDynConfOption* pOption = &cfgOptions[i];
      if ((strncasecmp(pOption->name, pOptionToken->z, pOptionToken->n) == 0) && (pOption->len == pOptionToken->n)) {
        return TSDB_CODE_SUCCESS;
      }
    }
  } else if ((strncasecmp(cfgOptions[tokenBalance].name, pOptionToken->z, pOptionToken->n) == 0) &&
             (cfgOptions[tokenBalance].len == pOptionToken->n)) {
    SStrToken* pValToken = taosArrayGet(pOptions->a, 2);
    int32_t vnodeId = 0;
    int32_t dnodeId = 0;
    strdequote(pValToken->z);
    bool parseOk = taosCheckBalanceCfgOptions(pValToken->z, &vnodeId, &dnodeId);
    if (!parseOk) {
      return TSDB_CODE_TSC_INVALID_OPERATION;  // options value is invalid
    }
    return TSDB_CODE_SUCCESS;
  } else if ((strncasecmp(cfgOptions[tokenMonitor].name, pOptionToken->z, pOptionToken->n) == 0) &&
             (cfgOptions[tokenMonitor].len == pOptionToken->n)) {
    SStrToken* pValToken = taosArrayGet(pOptions->a, 2);
    int32_t    val = strtol(pValToken->z, NULL, 10);
    if (val != 0 && val != 1) {
      return TSDB_CODE_TSC_INVALID_OPERATION;  // options value is invalid
    }
    return TSDB_CODE_SUCCESS;
  } else {
    SStrToken* pValToken = taosArrayGet(pOptions->a, 2);

    int32_t val = strtol(pValToken->z, NULL, 10);
    if (val < 0 || val > 256) {
      /* options value is out of valid range */
      return TSDB_CODE_TSC_INVALID_OPERATION;
    }

    for (int32_t i = tokenDebugFlag; i < tokenDebugFlagEnd; ++i) {
      const SDNodeDynConfOption* pOption = &cfgOptions[i];

      // options is valid
      if ((strncasecmp(pOption->name, pOptionToken->z, pOptionToken->n) == 0) && (pOption->len == pOptionToken->n)) {
        return TSDB_CODE_SUCCESS;
      }
    }
  }

  return TSDB_CODE_TSC_INVALID_OPERATION;
}

int32_t validateLocalConfig(SMiscInfo* pOptions) {
  int32_t numOfToken = (int32_t) taosArrayGetSize(pOptions->a);
  if (numOfToken < 1 || numOfToken > 2) {
    return TSDB_CODE_TSC_INVALID_OPERATION;
  }

  SDNodeDynConfOption LOCAL_DYNAMIC_CFG_OPTIONS[6] = {{"resetLog", 8},    {"rpcDebugFlag", 12}, {"tmrDebugFlag", 12},
                                                      {"cDebugFlag", 10}, {"uDebugFlag", 10},   {"debugFlag", 9}};


  SStrToken* pOptionToken = taosArrayGet(pOptions->a, 0);

  if (numOfToken == 1) {
    // reset log does not need value
    for (int32_t i = 0; i < 1; ++i) {
      SDNodeDynConfOption* pOption = &LOCAL_DYNAMIC_CFG_OPTIONS[i];
      if ((pOption->len == pOptionToken->n) &&
              (strncasecmp(pOption->name, pOptionToken->z, pOptionToken->n) == 0)) {
        return TSDB_CODE_SUCCESS;
      }
    }
  } else {
    SStrToken* pValToken = taosArrayGet(pOptions->a, 1);

    int32_t val = strtol(pValToken->z, NULL, 10);
    if (!validateDebugFlag(val)) {
      return TSDB_CODE_TSC_INVALID_OPERATION;
    }

    for (int32_t i = 1; i < tListLen(LOCAL_DYNAMIC_CFG_OPTIONS); ++i) {
      SDNodeDynConfOption* pOption = &LOCAL_DYNAMIC_CFG_OPTIONS[i];
      if ((pOption->len == pOptionToken->n)
              && (strncasecmp(pOption->name, pOptionToken->z, pOptionToken->n) == 0)) {
        return TSDB_CODE_SUCCESS;
      }
    }
  }
  return TSDB_CODE_TSC_INVALID_OPERATION;
}

int32_t validateColumnName(char* name) {
  bool ret = taosIsKeyWordToken(name, (int32_t)strlen(name));
  if (ret) {
    return TSDB_CODE_TSC_INVALID_OPERATION;
  }

  SStrToken token = {.z = name};
  token.n = tGetToken(name, &token.type);

  if (token.type != TK_STRING && token.type != TK_ID) {
    return TSDB_CODE_TSC_INVALID_OPERATION;
  }

  if (token.type == TK_STRING) {
    strdequote(token.z);
    strntolower(token.z, token.z, token.n);
    token.n = (uint32_t)strtrim(token.z);

    int32_t k = tGetToken(token.z, &token.type);
    if (k != token.n) {
      return TSDB_CODE_TSC_INVALID_OPERATION;
    }

    return validateColumnName(token.z);
  } else {
    if (isNumber(&token)) {
      return TSDB_CODE_TSC_INVALID_OPERATION;
    }
  }

  return TSDB_CODE_SUCCESS;
}

bool hasTimestampForPointInterpQuery(SQueryInfo* pQueryInfo) {
  if (!tscIsPointInterpQuery(pQueryInfo)) {
    return true;
  }

  if (pQueryInfo->window.skey == INT64_MIN || pQueryInfo->window.ekey == INT64_MAX) {
    return false;
  }

  return !(pQueryInfo->window.skey != pQueryInfo->window.ekey && pQueryInfo->interval.interval == 0);
}

int32_t validateLimitNode(SSqlCmd* pCmd, SQueryInfo* pQueryInfo, SSqlNode* pSqlNode, SSqlObj* pSql) {
  STableMetaInfo* pTableMetaInfo = tscGetMetaInfo(pQueryInfo, 0);

  const char* msg0 = "soffset/offset can not be less than 0";
  const char* msg1 = "slimit/soffset only available for STable query";
  const char* msg2 = "slimit/soffset can not apply to projection query";

  // handle the limit offset value, validate the limit
  pQueryInfo->limit = pSqlNode->limit;
  pQueryInfo->clauseLimit = pQueryInfo->limit.limit;
  pQueryInfo->slimit = pSqlNode->slimit;
  
  tscDebug("0x%"PRIx64" limit:%" PRId64 ", offset:%" PRId64 " slimit:%" PRId64 ", soffset:%" PRId64, pSql->self,
      pQueryInfo->limit.limit, pQueryInfo->limit.offset, pQueryInfo->slimit.limit, pQueryInfo->slimit.offset);
  
  if (pQueryInfo->slimit.offset < 0 || pQueryInfo->limit.offset < 0) {
    return invalidOperationMsg(tscGetErrorMsgPayload(pCmd), msg0);
  }

  if (pQueryInfo->limit.limit == 0) {
    tscDebug("0x%"PRIx64" limit 0, no output result", pSql->self);
    pQueryInfo->command = TSDB_SQL_RETRIEVE_EMPTY_RESULT;
    return TSDB_CODE_SUCCESS;
  }

  // todo refactor
  if (UTIL_TABLE_IS_SUPER_TABLE(pTableMetaInfo)) {
    if (!tscQueryTags(pQueryInfo)) {  // local handle the super table tag query
      if (tscIsProjectionQueryOnSTable(pQueryInfo, 0)) {
        if (pQueryInfo->slimit.limit > 0 || pQueryInfo->slimit.offset > 0) {
          return invalidOperationMsg(tscGetErrorMsgPayload(pCmd), msg2);
        }

        // for projection query on super table, all queries are subqueries
        if (tscNonOrderedProjectionQueryOnSTable(pQueryInfo, 0) &&
            !TSDB_QUERY_HAS_TYPE(pQueryInfo->type, TSDB_QUERY_TYPE_JOIN_QUERY)) {
          pQueryInfo->type |= TSDB_QUERY_TYPE_SUBQUERY;
        }
      }
    }

    if (pQueryInfo->slimit.limit == 0) {
      tscDebug("0x%"PRIx64" slimit 0, no output result", pSql->self);
      pQueryInfo->command = TSDB_SQL_RETRIEVE_EMPTY_RESULT;
      return TSDB_CODE_SUCCESS;
    }

    /*
     * Get the distribution of all tables among all available virtual nodes that are qualified for the query condition
     * and created according to this super table from management node.
     * And then launching multiple async-queries against all qualified virtual nodes, during the first-stage
     * query operation.
     */
//    assert(allVgroupInfoRetrieved(pQueryInfo));

    // No tables included. No results generated. Query results are empty.
    if (pTableMetaInfo->vgroupList->numOfVgroups == 0) {
      tscDebug("0x%"PRIx64" no table in super table, no output result", pSql->self);
      pQueryInfo->command = TSDB_SQL_RETRIEVE_EMPTY_RESULT;
      return TSDB_CODE_SUCCESS;
    }

    // keep original limitation value in globalLimit
    pQueryInfo->clauseLimit = pQueryInfo->limit.limit;
    pQueryInfo->prjOffset   = pQueryInfo->limit.offset;
    pQueryInfo->vgroupLimit = -1;

    if (tscOrderedProjectionQueryOnSTable(pQueryInfo, 0)) {
      /*
       * the offset value should be removed during retrieve data from virtual node, since the
       * global order are done in client side, so the offset is applied at the client side
       * However, note that the maximum allowed number of result for each table should be less
       * than or equal to the value of limit.
       */
      if (pQueryInfo->limit.limit > 0) {
        pQueryInfo->vgroupLimit = pQueryInfo->limit.limit + pQueryInfo->limit.offset;
        pQueryInfo->limit.limit = -1;
      }

      pQueryInfo->limit.offset = 0;
    }
  } else {
    if (pQueryInfo->slimit.limit != -1 || pQueryInfo->slimit.offset != 0) {
      return invalidOperationMsg(tscGetErrorMsgPayload(pCmd), msg1);
    }
  }

  return TSDB_CODE_SUCCESS;
}

static int32_t setKeepOption(SSqlCmd* pCmd, SCreateDbMsg* pMsg, SCreateDbInfo* pCreateDb) {
  const char* msg1 = "invalid number of keep options";
  const char* msg2 = "invalid keep value";
  const char* msg3 = "invalid keep value, should be keep0 <= keep1 <= keep2";

  pMsg->daysToKeep0 = htonl(-1);
  pMsg->daysToKeep1 = htonl(-1);
  pMsg->daysToKeep2 = htonl(-1);

  SArray* pKeep = pCreateDb->keep;
  if (pKeep != NULL) {
    size_t s = taosArrayGetSize(pKeep);
#ifdef _STORAGE
    if (s >= 4 ||s <= 0) {
#else
    if (s != 1) {
#endif
      return invalidOperationMsg(tscGetErrorMsgPayload(pCmd), msg1);
    }

    tVariantListItem* p0 = taosArrayGet(pKeep, 0);
    tVariantListItem* p1 = (s > 1) ? taosArrayGet(pKeep, 1) : p0;
    tVariantListItem* p2 = (s > 2) ? taosArrayGet(pKeep, 2) : p1;

    if ((int32_t)p0->pVar.i64 <= 0 || (int32_t)p1->pVar.i64 <= 0 || (int32_t)p2->pVar.i64 <= 0) {
      return invalidOperationMsg(tscGetErrorMsgPayload(pCmd), msg2);
    }
    if (!(((int32_t)p0->pVar.i64 <= (int32_t)p1->pVar.i64) && ((int32_t)p1->pVar.i64 <= (int32_t)p2->pVar.i64))) {
      return invalidOperationMsg(tscGetErrorMsgPayload(pCmd), msg3);
    }

    pMsg->daysToKeep0 = htonl((int32_t)p0->pVar.i64);
    pMsg->daysToKeep1 = htonl((int32_t)p1->pVar.i64);
    pMsg->daysToKeep2 = htonl((int32_t)p2->pVar.i64);

  }

  return TSDB_CODE_SUCCESS;
}

static int32_t setTimePrecision(SSqlCmd* pCmd, SCreateDbMsg* pMsg, SCreateDbInfo* pCreateDbInfo) {
  const char* msg = "invalid time precision";

  pMsg->precision = TSDB_TIME_PRECISION_MILLI;  // millisecond by default

  SStrToken* pToken = &pCreateDbInfo->precision;
  if (pToken->n > 0) {
    pToken->n = strdequote(pToken->z);

    if (strncmp(pToken->z, TSDB_TIME_PRECISION_MILLI_STR, pToken->n) == 0 &&
        strlen(TSDB_TIME_PRECISION_MILLI_STR) == pToken->n) {
      // time precision for this db: million second
      pMsg->precision = TSDB_TIME_PRECISION_MILLI;
    } else if (strncmp(pToken->z, TSDB_TIME_PRECISION_MICRO_STR, pToken->n) == 0 &&
               strlen(TSDB_TIME_PRECISION_MICRO_STR) == pToken->n) {
      pMsg->precision = TSDB_TIME_PRECISION_MICRO;
    } else if (strncmp(pToken->z, TSDB_TIME_PRECISION_NANO_STR, pToken->n) == 0 &&
               strlen(TSDB_TIME_PRECISION_NANO_STR) == pToken->n) {
      pMsg->precision = TSDB_TIME_PRECISION_NANO;
    } else {
      return invalidOperationMsg(tscGetErrorMsgPayload(pCmd), msg);
    }
  }


  return TSDB_CODE_SUCCESS;
}

static void setCreateDBOption(SCreateDbMsg* pMsg, SCreateDbInfo* pCreateDb) {
  pMsg->maxTables = htonl(-1);  // max tables can not be set anymore
  pMsg->cacheBlockSize = htonl(pCreateDb->cacheBlockSize);
  pMsg->totalBlocks = htonl(pCreateDb->numOfBlocks);
  pMsg->daysPerFile = htonl(pCreateDb->daysPerFile);
  pMsg->commitTime = htonl((int32_t)pCreateDb->commitTime);
  pMsg->minRowsPerFileBlock = htonl(pCreateDb->minRowsPerBlock);
  pMsg->maxRowsPerFileBlock = htonl(pCreateDb->maxRowsPerBlock);
  pMsg->fsyncPeriod = htonl(pCreateDb->fsyncPeriod);
  pMsg->compression = pCreateDb->compressionLevel;
  pMsg->walLevel = (char)pCreateDb->walLevel;
  pMsg->replications = pCreateDb->replica;
  pMsg->quorum = pCreateDb->quorum;
  pMsg->ignoreExist = pCreateDb->ignoreExists;
  pMsg->update = pCreateDb->update;
  pMsg->cacheLastRow = pCreateDb->cachelast;
  pMsg->dbType = pCreateDb->dbType;
  pMsg->partitions = htons(pCreateDb->partitions);
}

int32_t parseCreateDBOptions(SSqlCmd* pCmd, SCreateDbInfo* pCreateDbSql) {
  SCreateDbMsg* pMsg = (SCreateDbMsg *)(pCmd->payload);
  setCreateDBOption(pMsg, pCreateDbSql);

  if (setKeepOption(pCmd, pMsg, pCreateDbSql) != TSDB_CODE_SUCCESS) {
    return TSDB_CODE_TSC_INVALID_OPERATION;
  }

  if (setTimePrecision(pCmd, pMsg, pCreateDbSql) != TSDB_CODE_SUCCESS) {
    return TSDB_CODE_TSC_INVALID_OPERATION;
  }

  if (tscCheckCreateDbParams(pCmd, pMsg) != TSDB_CODE_SUCCESS) {
    return TSDB_CODE_TSC_INVALID_OPERATION;
  }

  return TSDB_CODE_SUCCESS;
}

void addGroupInfoForSubquery(SSqlObj* pParentObj, SSqlObj* pSql, int32_t subClauseIndex, int32_t tableIndex) {
  SQueryInfo* pParentQueryInfo = tscGetQueryInfo(&pParentObj->cmd);

  if (pParentQueryInfo->groupbyExpr.numOfGroupCols > 0) {
    SQueryInfo* pQueryInfo = tscGetQueryInfo(&pSql->cmd);
    SExprInfo* pExpr = NULL;

    size_t size = taosArrayGetSize(pQueryInfo->exprList);
    if (size > 0) {
      pExpr = tscExprGet(pQueryInfo, (int32_t)size - 1);
    }

    if (pExpr == NULL || pExpr->base.functionId != TSDB_FUNC_TAG) {
      STableMetaInfo* pTableMetaInfo = tscGetMetaInfo(pParentQueryInfo, tableIndex);

      uint64_t uid = pTableMetaInfo->pTableMeta->id.uid;
      int16_t colId = tscGetJoinTagColIdByUid(&pQueryInfo->tagCond, uid);

      SSchema* pTagSchema = tscGetColumnSchemaById(pTableMetaInfo->pTableMeta, colId);
      int16_t colIndex = tscGetTagColIndexById(pTableMetaInfo->pTableMeta, colId);
      SColumnIndex index = {.tableIndex = 0, .columnIndex = colIndex};

      char*   name = pTagSchema->name;
      int16_t type = pTagSchema->type;
      int16_t bytes = pTagSchema->bytes;

      pExpr = tscExprAppend(pQueryInfo, TSDB_FUNC_TAG, &index, type, bytes, getNewResColId(&pSql->cmd), bytes, true);
      pExpr->base.colInfo.flag = TSDB_COL_TAG;

      // NOTE: tag column does not add to source column list
      SColumnList ids = {0};
      insertResultField(pQueryInfo, (int32_t)size, &ids, bytes, (int8_t)type, name, pExpr);

      int32_t relIndex = index.columnIndex;

      pExpr->base.colInfo.colIndex = relIndex;
      SColIndex* pColIndex = taosArrayGet(pQueryInfo->groupbyExpr.columnInfo, 0);
      pColIndex->colIndex = relIndex;

      tscColumnListInsert(pTableMetaInfo->tagColList, relIndex, uid, pTagSchema);
    }
  }
}

// limit the output to be 1 for each state value
static void doLimitOutputNormalColOfGroupby(SExprInfo* pExpr) {
  int32_t outputRow = 1;
  tVariantCreateFromBinary(&pExpr->base.param[0], (char*)&outputRow, sizeof(int32_t), TSDB_DATA_TYPE_INT);
  pExpr->base.numOfParams = 1;
}

void doAddGroupColumnForSubquery(SQueryInfo* pQueryInfo, int32_t tagIndex, SSqlCmd* pCmd) {
  SColIndex* pColIndex = taosArrayGet(pQueryInfo->groupbyExpr.columnInfo, tagIndex);
  size_t size = tscNumOfExprs(pQueryInfo);

  STableMetaInfo* pTableMetaInfo = tscGetMetaInfo(pQueryInfo, 0);

  SSchema*     pSchema = tscGetTableColumnSchema(pTableMetaInfo->pTableMeta, pColIndex->colIndex);
  SColumnIndex colIndex = {.tableIndex = 0, .columnIndex = pColIndex->colIndex};

  SExprInfo* pExprInfo = tscAddFuncInSelectClause(pQueryInfo, (int32_t)size, TSDB_FUNC_PRJ, &colIndex, pSchema,
      TSDB_COL_NORMAL, getNewResColId(pCmd));

  strncpy(pExprInfo->base.token, pExprInfo->base.colInfo.name, tListLen(pExprInfo->base.token));

  int32_t numOfFields = tscNumOfFields(pQueryInfo);
  SInternalField* pInfo = tscFieldInfoGetInternalField(&pQueryInfo->fieldsInfo, numOfFields - 1);

  doLimitOutputNormalColOfGroupby(pInfo->pExpr);
  pInfo->visible = false;
}

static void doUpdateSqlFunctionForTagPrj(SQueryInfo* pQueryInfo) {
  int32_t tagLength = 0;
  size_t size = taosArrayGetSize(pQueryInfo->exprList);

//todo is 0??
  STableMetaInfo* pTableMetaInfo = tscGetMetaInfo(pQueryInfo, 0);
  bool isSTable = UTIL_TABLE_IS_SUPER_TABLE(pTableMetaInfo);

  for (int32_t i = 0; i < size; ++i) {
    SExprInfo* pExpr = tscExprGet(pQueryInfo, i);
    if (pExpr->base.functionId == TSDB_FUNC_TAGPRJ || pExpr->base.functionId == TSDB_FUNC_TAG) {
      pExpr->base.functionId = TSDB_FUNC_TAG_DUMMY;
      tagLength += pExpr->base.resBytes;
    } else if (pExpr->base.functionId == TSDB_FUNC_PRJ && pExpr->base.colInfo.colId == PRIMARYKEY_TIMESTAMP_COL_INDEX) {
      pExpr->base.functionId = TSDB_FUNC_TS_DUMMY;
      tagLength += pExpr->base.resBytes;
    }
  }

  SSchema* pSchema = tscGetTableSchema(pTableMetaInfo->pTableMeta);

  for (int32_t i = 0; i < size; ++i) {
    SExprInfo* pExpr = tscExprGet(pQueryInfo, i);
    if ((pExpr->base.functionId != TSDB_FUNC_TAG_DUMMY && pExpr->base.functionId != TSDB_FUNC_TS_DUMMY) &&
       !(pExpr->base.functionId == TSDB_FUNC_PRJ && TSDB_COL_IS_UD_COL(pExpr->base.colInfo.flag))) {
      SSchema* pColSchema = &pSchema[pExpr->base.colInfo.colIndex];
      getResultDataInfo(pColSchema->type, pColSchema->bytes, pExpr->base.functionId, (int32_t)pExpr->base.param[0].i64, &pExpr->base.resType,
                        &pExpr->base.resBytes, &pExpr->base.interBytes, tagLength, isSTable);
    }
  }
}

static int32_t doUpdateSqlFunctionForColPrj(SQueryInfo* pQueryInfo) {
  size_t size = taosArrayGetSize(pQueryInfo->exprList);
  
  for (int32_t i = 0; i < size; ++i) {
    SExprInfo* pExpr = tscExprGet(pQueryInfo, i);

    if (pExpr->base.functionId == TSDB_FUNC_PRJ && (!TSDB_COL_IS_UD_COL(pExpr->base.colInfo.flag) && (pExpr->base.colInfo.colId != PRIMARYKEY_TIMESTAMP_COL_INDEX))) {
      bool qualifiedCol = false;
      for (int32_t j = 0; j < pQueryInfo->groupbyExpr.numOfGroupCols; ++j) {
        SColIndex* pColIndex = taosArrayGet(pQueryInfo->groupbyExpr.columnInfo, j);
  
        if (pExpr->base.colInfo.colId == pColIndex->colId) {
          qualifiedCol = true;
          doLimitOutputNormalColOfGroupby(pExpr);
          pExpr->base.numOfParams = 1;
          break;
        }
      }

      // it is not a tag column/tbname column/user-defined column, return error
      if (!qualifiedCol) {
        return TSDB_CODE_TSC_INVALID_OPERATION;
      }
    }
  }

  return TSDB_CODE_SUCCESS;
}

static bool tagColumnInGroupby(SGroupbyExpr* pGroupbyExpr, int16_t columnId) {
  for (int32_t j = 0; j < pGroupbyExpr->numOfGroupCols; ++j) {
    SColIndex* pColIndex = taosArrayGet(pGroupbyExpr->columnInfo, j);
  
    if (columnId == pColIndex->colId && TSDB_COL_IS_TAG(pColIndex->flag )) {
      return true;
    }
  }

  return false;
}

static bool onlyTagPrjFunction(SQueryInfo* pQueryInfo) {
  bool hasTagPrj = false;
  bool hasColumnPrj = false;
  
  size_t size = taosArrayGetSize(pQueryInfo->exprList);
  for (int32_t i = 0; i < size; ++i) {
    SExprInfo* pExpr = tscExprGet(pQueryInfo, i);
    if (pExpr->base.functionId == TSDB_FUNC_PRJ) {
      hasColumnPrj = true;
    } else if (pExpr->base.functionId == TSDB_FUNC_TAGPRJ) {
      hasTagPrj = true;
    }
  }

  return (hasTagPrj) && (hasColumnPrj == false);
}

// check if all the tags prj columns belongs to the group by columns
static bool allTagPrjInGroupby(SQueryInfo* pQueryInfo) {
  bool allInGroupby = true;

  size_t size = tscNumOfExprs(pQueryInfo);
  for (int32_t i = 0; i < size; ++i) {
    SExprInfo* pExpr = tscExprGet(pQueryInfo, i);
    if (pExpr->base.functionId != TSDB_FUNC_TAGPRJ) {
      continue;
    }

    if (!tagColumnInGroupby(&pQueryInfo->groupbyExpr, pExpr->base.colInfo.colId)) {
      allInGroupby = false;
      break;
    }
  }

  // all selected tag columns belong to the group by columns set, always correct
  return allInGroupby;
}

static void updateTagPrjFunction(SQueryInfo* pQueryInfo) {
  size_t size = taosArrayGetSize(pQueryInfo->exprList);
  
  for (int32_t i = 0; i < size; ++i) {
    SExprInfo* pExpr = tscExprGet(pQueryInfo, i);
    if (pExpr->base.functionId == TSDB_FUNC_TAGPRJ) {
      pExpr->base.functionId = TSDB_FUNC_TAG;
    }
  }
}

/*
 * check for selectivity function + tags column function both exist.
 * 1. tagprj functions are not compatible with aggregated function when missing "group by" clause
 * 2. if selectivity function and tagprj function both exist, there should be only
 *    one selectivity function exists.
 */
static int32_t checkUpdateTagPrjFunctions(SQueryInfo* pQueryInfo, char* msg) {
  const char* msg1 = "only one selectivity function allowed in presence of tags function";
  const char* msg3 = "aggregation function should not be mixed up with projection";

  bool    tagTsColExists = false;
  int16_t numOfSelectivity = 0;
  int16_t numOfAggregation = 0;

  size_t numOfExprs = taosArrayGetSize(pQueryInfo->exprList);
  for (int32_t i = 0; i < numOfExprs; ++i) {
    SExprInfo* pExpr = taosArrayGetP(pQueryInfo->exprList, i);
    if (pExpr->base.functionId == TSDB_FUNC_TAGPRJ ||
        (pExpr->base.functionId == TSDB_FUNC_PRJ && pExpr->base.colInfo.colId == PRIMARYKEY_TIMESTAMP_COL_INDEX)) {
      tagTsColExists = true;  // selectivity + ts/tag column
      break;
    }
  }

  for (int32_t i = 0; i < numOfExprs; ++i) {
    SExprInfo* pExpr = taosArrayGetP(pQueryInfo->exprList, i);
  
    int16_t functionId = pExpr->base.functionId;
    if (functionId == TSDB_FUNC_TAGPRJ || functionId == TSDB_FUNC_PRJ || functionId == TSDB_FUNC_TS ||
        functionId == TSDB_FUNC_ARITHM || functionId == TSDB_FUNC_TS_DUMMY) {
      continue;
    }


    if ((aAggs[functionId].status & TSDB_FUNCSTATE_SELECTIVITY) != 0) {
      numOfSelectivity++;
    } else {
      numOfAggregation++;
    }
  }

  if (tagTsColExists) {  // check if the selectivity function exists
    // When the tag projection function on tag column that is not in the group by clause, aggregation function and
    // selectivity function exist in select clause is not allowed.
    if (numOfAggregation > 0) {
      return invalidOperationMsg(msg, msg1);
    }

    /*
     *  if numOfSelectivity equals to 0, it is a super table projection query
     */
    if (numOfSelectivity == 1) {
      doUpdateSqlFunctionForTagPrj(pQueryInfo);
      int32_t code = doUpdateSqlFunctionForColPrj(pQueryInfo);
      if (code != TSDB_CODE_SUCCESS) {
        return code;
      }

    } else if (numOfSelectivity > 1) {
      /*
       * If more than one selectivity functions exist, all the selectivity functions must be last_row.
       * Otherwise, return with error code.
       */
      for (int32_t i = 0; i < numOfExprs; ++i) {
        SExprInfo* pExpr = tscExprGet(pQueryInfo, i);
        int16_t functionId = pExpr->base.functionId;
        if (functionId == TSDB_FUNC_TAGPRJ || (aAggs[functionId].status & TSDB_FUNCSTATE_SELECTIVITY) == 0) {
          continue;
        }

        if ((functionId == TSDB_FUNC_LAST_ROW) ||
             (functionId == TSDB_FUNC_LAST_DST && (pExpr->base.colInfo.flag & TSDB_COL_NULL) != 0)) {
          // do nothing
        } else {
          return invalidOperationMsg(msg, msg1);
        }
      }

      doUpdateSqlFunctionForTagPrj(pQueryInfo);
      int32_t code = doUpdateSqlFunctionForColPrj(pQueryInfo);
      if (code != TSDB_CODE_SUCCESS) {
        return code;
      }
    }
  } else {
    if ((pQueryInfo->type & TSDB_QUERY_TYPE_PROJECTION_QUERY) != 0) {
      if (numOfAggregation > 0 && pQueryInfo->groupbyExpr.numOfGroupCols == 0) {
        return invalidOperationMsg(msg, msg3);
      }

      if (numOfAggregation > 0 || numOfSelectivity > 0) {
        // clear the projection type flag
        pQueryInfo->type &= (~TSDB_QUERY_TYPE_PROJECTION_QUERY);
        int32_t code = doUpdateSqlFunctionForColPrj(pQueryInfo);
        if (code != TSDB_CODE_SUCCESS) {
          return code;
        }
      }
    }
  }

  return TSDB_CODE_SUCCESS;
}

static int32_t doAddGroupbyColumnsOnDemand(SSqlCmd* pCmd, SQueryInfo* pQueryInfo) {
  const char* msg1 = "interval not allowed in group by normal column";

  STableMetaInfo* pTableMetaInfo = tscGetMetaInfo(pQueryInfo, 0);

  SSchema* pSchema = tscGetTableSchema(pTableMetaInfo->pTableMeta);

  SSchema* tagSchema = NULL;
  if (!UTIL_TABLE_IS_NORMAL_TABLE(pTableMetaInfo)) {
    tagSchema = tscGetTableTagSchema(pTableMetaInfo->pTableMeta);
  }

  SSchema* s = NULL;

  for (int32_t i = 0; i < pQueryInfo->groupbyExpr.numOfGroupCols; ++i) {
    SColIndex* pColIndex = taosArrayGet(pQueryInfo->groupbyExpr.columnInfo, i);
    int16_t colIndex = pColIndex->colIndex;

    if (colIndex == TSDB_TBNAME_COLUMN_INDEX) {
      s = tGetTbnameColumnSchema();
    } else {
      if (TSDB_COL_IS_TAG(pColIndex->flag)) {
        s = &tagSchema[colIndex];
      } else {
        s = &pSchema[colIndex];
      }
    }
  
    size_t size = tscNumOfExprs(pQueryInfo);
  
    if (TSDB_COL_IS_TAG(pColIndex->flag)) {

      int32_t f = TSDB_FUNC_TAG;
      if (tscIsDiffDerivQuery(pQueryInfo)) {
        f = TSDB_FUNC_TAGPRJ;
      }

      SColumnIndex index = {.tableIndex = pQueryInfo->groupbyExpr.tableIndex, .columnIndex = colIndex};
      SExprInfo*   pExpr = tscExprAppend(pQueryInfo, f, &index, s->type, s->bytes, getNewResColId(pCmd), s->bytes, true);

      memset(pExpr->base.aliasName, 0, sizeof(pExpr->base.aliasName));
      tstrncpy(pExpr->base.aliasName, s->name, sizeof(pExpr->base.aliasName));
      tstrncpy(pExpr->base.token, s->name, sizeof(pExpr->base.aliasName));

      pExpr->base.colInfo.flag = TSDB_COL_TAG;

      // NOTE: tag column does not add to source column list
      SColumnList ids = createColumnList(1, 0, pColIndex->colIndex);
      insertResultField(pQueryInfo, (int32_t)size, &ids, s->bytes, (int8_t)s->type, s->name, pExpr);
    } else {
      // if this query is "group by" normal column, time window query is not allowed
      if (isTimeWindowQuery(pQueryInfo)) {
        return invalidOperationMsg(tscGetErrorMsgPayload(pCmd), msg1);
      }

      bool hasGroupColumn = false;
      for (int32_t j = 0; j < size; ++j) {
        SExprInfo* pExpr = tscExprGet(pQueryInfo, j);
        if ((pExpr->base.functionId == TSDB_FUNC_PRJ) && pExpr->base.colInfo.colId == pColIndex->colId) {
          hasGroupColumn = true;
          break;
        }
      }

      //if the group by column does not required by user, add an invisible column into the final result set.
      if (!hasGroupColumn) {
        doAddGroupColumnForSubquery(pQueryInfo, i, pCmd);
      }
    }
  }

  return TSDB_CODE_SUCCESS;
}

static int32_t doTagFunctionCheck(SQueryInfo* pQueryInfo) {
  bool tagProjection = false;
  bool tableCounting = false;

  int32_t numOfCols = (int32_t) tscNumOfExprs(pQueryInfo);

  for (int32_t i = 0; i < numOfCols; ++i) {
    SExprInfo* pExpr = tscExprGet(pQueryInfo, i);
    int32_t functionId = pExpr->base.functionId;

    if (functionId == TSDB_FUNC_TAGPRJ) {
      tagProjection = true;
      continue;
    }

    if (functionId == TSDB_FUNC_COUNT) {
      assert(pExpr->base.colInfo.colId == TSDB_TBNAME_COLUMN_INDEX);
      tableCounting = true;
    }
  }

  return (tableCounting && tagProjection)? -1:0;
}

int32_t doFunctionsCompatibleCheck(SSqlCmd* pCmd, SQueryInfo* pQueryInfo, char* msg) {
  const char* msg1 = "functions/columns not allowed in group by query";
  const char* msg2 = "projection query on columns not allowed";
  const char* msg3 = "group by/session/state_window not allowed on projection query";
  const char* msg4 = "retrieve tags not compatible with group by or interval query";
  const char* msg5 = "functions can not be mixed up";

  // only retrieve tags, group by is not supportted
  if (tscQueryTags(pQueryInfo)) {
    if (doTagFunctionCheck(pQueryInfo) != TSDB_CODE_SUCCESS) {
      return invalidOperationMsg(msg, msg5);
    }

    if (pQueryInfo->groupbyExpr.numOfGroupCols > 0 || isTimeWindowQuery(pQueryInfo)) {
      return invalidOperationMsg(msg, msg4);
    } else {
      return TSDB_CODE_SUCCESS;
    }
  }
  if (tscIsProjectionQuery(pQueryInfo) && tscIsSessionWindowQuery(pQueryInfo)) {
    return invalidOperationMsg(msg, msg3);
  }

  if (pQueryInfo->groupbyExpr.numOfGroupCols > 0) {
    // check if all the tags prj columns belongs to the group by columns
    if (onlyTagPrjFunction(pQueryInfo) && allTagPrjInGroupby(pQueryInfo)) {
      // It is a groupby aggregate query, the tag project function is not suitable for this case.
      updateTagPrjFunction(pQueryInfo);

      return doAddGroupbyColumnsOnDemand(pCmd, pQueryInfo);
    }

    // check all query functions in selection clause, multi-output functions are not allowed
    size_t size = tscNumOfExprs(pQueryInfo);
    for (int32_t i = 0; i < size; ++i) {
      SExprInfo* pExpr = tscExprGet(pQueryInfo, i);
      int32_t   f = pExpr->base.functionId;

      /*
       * group by normal columns.
       * Check if the column projection is identical to the group by column or not
       */
      if (f == TSDB_FUNC_PRJ && pExpr->base.colInfo.colId != PRIMARYKEY_TIMESTAMP_COL_INDEX) {
        bool qualified = false;
        for (int32_t j = 0; j < pQueryInfo->groupbyExpr.numOfGroupCols; ++j) {
          SColIndex* pColIndex = taosArrayGet(pQueryInfo->groupbyExpr.columnInfo, j);
          if (pColIndex->colId == pExpr->base.colInfo.colId) {
            qualified = true;
            break;
          }
        }

        if (!qualified) {
          return invalidOperationMsg(msg, msg2);
        }
      }

      if (IS_MULTIOUTPUT(aAggs[f].status) && f != TSDB_FUNC_TOP && f != TSDB_FUNC_BOTTOM &&
          f != TSDB_FUNC_DIFF && f != TSDB_FUNC_DERIVATIVE && f != TSDB_FUNC_TAGPRJ && f != TSDB_FUNC_PRJ) {
        return invalidOperationMsg(msg, msg1);
      }

      if (f == TSDB_FUNC_COUNT && pExpr->base.colInfo.colIndex == TSDB_TBNAME_COLUMN_INDEX) {
        return invalidOperationMsg(msg, msg1);
      }
    }

    if (checkUpdateTagPrjFunctions(pQueryInfo, msg) != TSDB_CODE_SUCCESS) {
      return TSDB_CODE_TSC_INVALID_OPERATION;
    }

    if (doAddGroupbyColumnsOnDemand(pCmd, pQueryInfo) != TSDB_CODE_SUCCESS) {
      return TSDB_CODE_TSC_INVALID_OPERATION;
    }

    // projection query on super table does not compatible with "group by" syntax
    if (tscIsProjectionQuery(pQueryInfo) && !(tscIsDiffDerivQuery(pQueryInfo))) {
      return invalidOperationMsg(msg, msg3);
    }

    return TSDB_CODE_SUCCESS;
  } else {
    return checkUpdateTagPrjFunctions(pQueryInfo, msg);
  }
}
int32_t doLocalQueryProcess(SSqlCmd* pCmd, SQueryInfo* pQueryInfo, SSqlNode* pSqlNode) {
  const char* msg1 = "only one expression allowed";
  const char* msg2 = "invalid expression in select clause";
  const char* msg3 = "invalid function";

  SArray* pExprList = pSqlNode->pSelNodeList;
  size_t size = taosArrayGetSize(pExprList);
  if (size != 1) {
    return invalidOperationMsg(tscGetErrorMsgPayload(pCmd), msg1);
  }

  bool server_status = false;
  tSqlExprItem* pExprItem = taosArrayGet(pExprList, 0);
  tSqlExpr* pExpr = pExprItem->pNode;
  if (pExpr->operand.z == NULL) {
    //handle 'select 1'
    if (pExpr->token.n == 1 && 0 == strncasecmp(pExpr->token.z, "1", 1)) {
      server_status = true; 
    } else {
      return invalidOperationMsg(tscGetErrorMsgPayload(pCmd), msg2);
    } 
  } 
  // TODO redefine the function
   SDNodeDynConfOption functionsInfo[5] = {{"database()", 10},
                                            {"server_version()", 16},
                                            {"server_status()", 15},
                                            {"client_version()", 16},
                                            {"current_user()", 14}};

  int32_t index = -1;
  if (server_status == true) {
    index = 2;
  } else {
    for (int32_t i = 0; i < tListLen(functionsInfo); ++i) {
      if (strncasecmp(functionsInfo[i].name, pExpr->token.z, functionsInfo[i].len) == 0 &&
          functionsInfo[i].len == pExpr->token.n) {
        index = i;
        break;
      }
    }
  }

  switch (index) {
    case 0:
      pQueryInfo->command = TSDB_SQL_CURRENT_DB;break;
    case 1:
      pQueryInfo->command = TSDB_SQL_SERV_VERSION;break;
      case 2:
      pQueryInfo->command = TSDB_SQL_SERV_STATUS;break;
    case 3:
      pQueryInfo->command = TSDB_SQL_CLI_VERSION;break;
    case 4:
      pQueryInfo->command = TSDB_SQL_CURRENT_USER;break;
    default: { return invalidOperationMsg(tscGetErrorMsgPayload(pCmd), msg3); }
  }
  
  SColumnIndex ind = {0};
  SExprInfo* pExpr1 = tscExprAppend(pQueryInfo, TSDB_FUNC_TAG_DUMMY, &ind, TSDB_DATA_TYPE_INT,
                                      tDataTypes[TSDB_DATA_TYPE_INT].bytes, getNewResColId(pCmd), tDataTypes[TSDB_DATA_TYPE_INT].bytes, false);

  tSqlExprItem* item = taosArrayGet(pExprList, 0);
  const char* name = (item->aliasName != NULL)? item->aliasName:functionsInfo[index].name;
  tstrncpy(pExpr1->base.aliasName, name, tListLen(pExpr1->base.aliasName));
  
  return TSDB_CODE_SUCCESS;
}

// can only perform the parameters based on the macro definitation
int32_t tscCheckCreateDbParams(SSqlCmd* pCmd, SCreateDbMsg* pCreate) {
  char msg[512] = {0};

  if (pCreate->walLevel != -1 && (pCreate->walLevel < TSDB_MIN_WAL_LEVEL || pCreate->walLevel > TSDB_MAX_WAL_LEVEL)) {
    snprintf(msg, tListLen(msg), "invalid db option walLevel: %d, only 1-2 allowed", pCreate->walLevel);
    return invalidOperationMsg(tscGetErrorMsgPayload(pCmd), msg);
  }

  if (pCreate->replications != -1 &&
      (pCreate->replications < TSDB_MIN_DB_REPLICA_OPTION || pCreate->replications > TSDB_MAX_DB_REPLICA_OPTION)) {
    snprintf(msg, tListLen(msg), "invalid db option replications: %d valid range: [%d, %d]", pCreate->replications,
             TSDB_MIN_DB_REPLICA_OPTION, TSDB_MAX_DB_REPLICA_OPTION);
    return invalidOperationMsg(tscGetErrorMsgPayload(pCmd), msg);
  }

  int32_t blocks = ntohl(pCreate->totalBlocks);
  if (blocks != -1 && (blocks < TSDB_MIN_TOTAL_BLOCKS || blocks > TSDB_MAX_TOTAL_BLOCKS)) {
    snprintf(msg, tListLen(msg), "invalid db option totalBlocks: %d valid range: [%d, %d]", blocks,
             TSDB_MIN_TOTAL_BLOCKS, TSDB_MAX_TOTAL_BLOCKS);
    return invalidOperationMsg(tscGetErrorMsgPayload(pCmd), msg);
  }

  if (pCreate->quorum != -1 &&
      (pCreate->quorum < TSDB_MIN_DB_QUORUM_OPTION || pCreate->quorum > TSDB_MAX_DB_QUORUM_OPTION)) {
    snprintf(msg, tListLen(msg), "invalid db option quorum: %d valid range: [%d, %d]", pCreate->quorum,
             TSDB_MIN_DB_QUORUM_OPTION, TSDB_MAX_DB_QUORUM_OPTION);
    return invalidOperationMsg(tscGetErrorMsgPayload(pCmd), msg);
  }

  int32_t val = htonl(pCreate->daysPerFile);
  if (val != -1 && (val < TSDB_MIN_DAYS_PER_FILE || val > TSDB_MAX_DAYS_PER_FILE)) {
    snprintf(msg, tListLen(msg), "invalid db option daysPerFile: %d valid range: [%d, %d]", val,
             TSDB_MIN_DAYS_PER_FILE, TSDB_MAX_DAYS_PER_FILE);
    return invalidOperationMsg(tscGetErrorMsgPayload(pCmd), msg);
  }

  val = htonl(pCreate->cacheBlockSize);
  if (val != -1 && (val < TSDB_MIN_CACHE_BLOCK_SIZE || val > TSDB_MAX_CACHE_BLOCK_SIZE)) {
    snprintf(msg, tListLen(msg), "invalid db option cacheBlockSize: %d valid range: [%d, %d]", val,
             TSDB_MIN_CACHE_BLOCK_SIZE, TSDB_MAX_CACHE_BLOCK_SIZE);
    return invalidOperationMsg(tscGetErrorMsgPayload(pCmd), msg);
  }

  val = htonl(pCreate->maxTables);
  if (val != -1 && (val < TSDB_MIN_TABLES || val > TSDB_MAX_TABLES)) {
    snprintf(msg, tListLen(msg), "invalid db option maxSessions: %d valid range: [%d, %d]", val,
             TSDB_MIN_TABLES, TSDB_MAX_TABLES);
    return invalidOperationMsg(tscGetErrorMsgPayload(pCmd), msg);
  }

  if (pCreate->precision != TSDB_TIME_PRECISION_MILLI && pCreate->precision != TSDB_TIME_PRECISION_MICRO &&
      pCreate->precision != TSDB_TIME_PRECISION_NANO) {
    snprintf(msg, tListLen(msg), "invalid db option timePrecision: %d valid value: [%d, %d, %d]", pCreate->precision,
             TSDB_TIME_PRECISION_MILLI, TSDB_TIME_PRECISION_MICRO, TSDB_TIME_PRECISION_NANO);
    return invalidOperationMsg(tscGetErrorMsgPayload(pCmd), msg);
  }

  val = htonl(pCreate->commitTime);
  if (val != -1 && (val < TSDB_MIN_COMMIT_TIME || val > TSDB_MAX_COMMIT_TIME)) {
    snprintf(msg, tListLen(msg), "invalid db option commitTime: %d valid range: [%d, %d]", val,
             TSDB_MIN_COMMIT_TIME, TSDB_MAX_COMMIT_TIME);
    return invalidOperationMsg(tscGetErrorMsgPayload(pCmd), msg);
  }

  val = htonl(pCreate->fsyncPeriod);
  if (val != -1 && (val < TSDB_MIN_FSYNC_PERIOD || val > TSDB_MAX_FSYNC_PERIOD)) {
    snprintf(msg, tListLen(msg), "invalid db option fsyncPeriod: %d valid range: [%d, %d]", val,
             TSDB_MIN_FSYNC_PERIOD, TSDB_MAX_FSYNC_PERIOD);
    return invalidOperationMsg(tscGetErrorMsgPayload(pCmd), msg);
  }

  if (pCreate->compression != -1 &&
      (pCreate->compression < TSDB_MIN_COMP_LEVEL || pCreate->compression > TSDB_MAX_COMP_LEVEL)) {
    snprintf(msg, tListLen(msg), "invalid db option compression: %d valid range: [%d, %d]", pCreate->compression,
             TSDB_MIN_COMP_LEVEL, TSDB_MAX_COMP_LEVEL);
    return invalidOperationMsg(tscGetErrorMsgPayload(pCmd), msg);
  }

  val = (int16_t)htons(pCreate->partitions);
  if (val != -1 &&
      (val < TSDB_MIN_DB_PARTITON_OPTION || val > TSDB_MAX_DB_PARTITON_OPTION)) {
    snprintf(msg, tListLen(msg), "invalid topic option partition: %d valid range: [%d, %d]", val,
             TSDB_MIN_DB_PARTITON_OPTION, TSDB_MAX_DB_PARTITON_OPTION);
    return invalidOperationMsg(tscGetErrorMsgPayload(pCmd), msg);
  }


  return TSDB_CODE_SUCCESS;
}

// for debug purpose
void tscPrintSelNodeList(SSqlObj* pSql, int32_t subClauseIndex) {
  SQueryInfo* pQueryInfo = tscGetQueryInfo(&pSql->cmd);

  int32_t size = (int32_t)tscNumOfExprs(pQueryInfo);
  if (size == 0) {
    return;
  }

  int32_t totalBufSize = 1024;

  char    str[1024+1] = {0};
  int32_t offset = 0;

  offset += sprintf(str, "num:%d [", size);
  for (int32_t i = 0; i < size; ++i) {
    SExprInfo* pExpr = tscExprGet(pQueryInfo, i);

    char    tmpBuf[1024] = {0};
    int32_t tmpLen = 0;
    tmpLen =
        sprintf(tmpBuf, "%s(uid:%" PRIu64 ", %d)", aAggs[pExpr->base.functionId].name, pExpr->base.uid,
            pExpr->base.colInfo.colId);

    if (tmpLen + offset >= totalBufSize - 1) break;


    offset += sprintf(str + offset, "%s", tmpBuf);

    if (i < size - 1) {
      str[offset++] = ',';
    }
  }

  assert(offset < totalBufSize);
  str[offset] = ']';
  assert(offset < totalBufSize);
  tscDebug("0x%"PRIx64" select clause:%s", pSql->self, str);
}

int32_t doCheckForCreateTable(SSqlObj* pSql, int32_t subClauseIndex, SSqlInfo* pInfo) {
  const char* msg1 = "invalid table name";

  SSqlCmd*        pCmd = &pSql->cmd;
  SQueryInfo*     pQueryInfo = tscGetQueryInfo(pCmd);
  STableMetaInfo* pTableMetaInfo = tscGetMetaInfo(pQueryInfo, 0);

  SCreateTableSql* pCreateTable = pInfo->pCreateTableInfo;

  SArray* pFieldList = pCreateTable->colInfo.pColumns;
  SArray* pTagList = pCreateTable->colInfo.pTagColumns;

  assert(pFieldList != NULL);

  // if sql specifies db, use it, otherwise use default db
  SStrToken* pzTableName = &(pCreateTable->name);

  if (tscValidateName(pzTableName) != TSDB_CODE_SUCCESS) {
    return invalidOperationMsg(tscGetErrorMsgPayload(pCmd), msg1);
  }

  int32_t code = tscSetTableFullName(&pTableMetaInfo->name, pzTableName, pSql);
  if(code != TSDB_CODE_SUCCESS) {
    return code;
  }

  if (!validateTableColumnInfo(pFieldList, pCmd) ||
      (pTagList != NULL && !validateTagParams(pTagList, pFieldList, pCmd))) {
    return TSDB_CODE_TSC_INVALID_OPERATION;
  }

  int32_t col = 0;
  size_t numOfFields = taosArrayGetSize(pFieldList);

  for (; col < numOfFields; ++col) {
    TAOS_FIELD* p = taosArrayGet(pFieldList, col);
    tscFieldInfoAppend(&pQueryInfo->fieldsInfo, p);
  }

  pCmd->numOfCols = (int16_t)numOfFields;

  if (pTagList != NULL) {  // create super table[optional]
    size_t numOfTags = taosArrayGetSize(pTagList);
    for (int32_t i = 0; i < numOfTags; ++i) {
      TAOS_FIELD* p = taosArrayGet(pTagList, i);
      tscFieldInfoAppend(&pQueryInfo->fieldsInfo, p);
    }

    pCmd->count =(int32_t) numOfTags;
  }

  return TSDB_CODE_SUCCESS;
}

int32_t doCheckForCreateFromStable(SSqlObj* pSql, SSqlInfo* pInfo) {
  const char* msg1 = "invalid table name";
  const char* msg3 = "tag value too long";
  const char* msg4 = "illegal value or data overflow";
  const char* msg5 = "tags number not matched";

  SSqlCmd* pCmd = &pSql->cmd;

  SCreateTableSql* pCreateTable = pInfo->pCreateTableInfo;
  SQueryInfo*      pQueryInfo = tscGetQueryInfo(pCmd);

  // two table: the first one is for current table, and the secondary is for the super table.
  if (pQueryInfo->numOfTables < 2) {
    tscAddEmptyMetaInfo(pQueryInfo);
  }

  const int32_t TABLE_INDEX = 0;
  const int32_t STABLE_INDEX = 1;

  STableMetaInfo* pStableMetaInfo = tscGetMetaInfo(pQueryInfo, STABLE_INDEX);
  
  // super table name, create table by using dst
  int32_t numOfTables = (int32_t) taosArrayGetSize(pCreateTable->childTableInfo);
  for(int32_t j = 0; j < numOfTables; ++j) {
    SCreatedTableInfo* pCreateTableInfo = taosArrayGet(pCreateTable->childTableInfo, j);

    SStrToken* pToken = &pCreateTableInfo->stableName;
    if (tscValidateName(pToken) != TSDB_CODE_SUCCESS) {
      return invalidOperationMsg(tscGetErrorMsgPayload(pCmd), msg1);
    }

    int32_t code = tscSetTableFullName(&pStableMetaInfo->name, pToken, pSql);
    if (code != TSDB_CODE_SUCCESS) {
      return code;
    }

    // get table meta from mnode
    code = tNameExtractFullName(&pStableMetaInfo->name, pCreateTableInfo->tagdata.name);

    SArray* pValList = pCreateTableInfo->pTagVals;
    code = tscGetTableMeta(pSql, pStableMetaInfo);
    if (code != TSDB_CODE_SUCCESS) {
      return code;
    }

    size_t valSize = taosArrayGetSize(pValList);

    // too long tag values will return invalid sql, not be truncated automatically
    SSchema  *pTagSchema = tscGetTableTagSchema(pStableMetaInfo->pTableMeta);
    STableComInfo tinfo = tscGetTableInfo(pStableMetaInfo->pTableMeta);
    STagData *pTag = &pCreateTableInfo->tagdata;

    SKVRowBuilder kvRowBuilder = {0};
    if (tdInitKVRowBuilder(&kvRowBuilder) < 0) {
      return TSDB_CODE_TSC_OUT_OF_MEMORY;
    }

    SArray* pNameList = NULL;
    size_t nameSize = 0;
    int32_t schemaSize = tscGetNumOfTags(pStableMetaInfo->pTableMeta);
    int32_t ret = TSDB_CODE_SUCCESS;

    if (pCreateTableInfo->pTagNames) {
      pNameList = pCreateTableInfo->pTagNames;
      nameSize = taosArrayGetSize(pNameList);

      if (valSize != nameSize) {
        tdDestroyKVRowBuilder(&kvRowBuilder);
        return invalidOperationMsg(tscGetErrorMsgPayload(pCmd), msg5);
      }

      if (schemaSize < valSize) {
        tdDestroyKVRowBuilder(&kvRowBuilder);
        return invalidOperationMsg(tscGetErrorMsgPayload(pCmd), msg5);
      }

      bool findColumnIndex = false;

      for (int32_t i = 0; i < nameSize; ++i) {
        SStrToken* sToken = taosArrayGet(pNameList, i);
        if (TK_STRING == sToken->type) {
          tscDequoteAndTrimToken(sToken);
        }

        tVariantListItem* pItem = taosArrayGet(pValList, i);

        findColumnIndex = false;

        // todo speedup by using hash list
        for (int32_t t = 0; t < schemaSize; ++t) {
          if (strncmp(sToken->z, pTagSchema[t].name, sToken->n) == 0 && strlen(pTagSchema[t].name) == sToken->n) {
            SSchema*          pSchema = &pTagSchema[t];

            char tagVal[TSDB_MAX_TAGS_LEN];
            if (pSchema->type == TSDB_DATA_TYPE_BINARY || pSchema->type == TSDB_DATA_TYPE_NCHAR) {
              if (pItem->pVar.nLen > pSchema->bytes) {
                tdDestroyKVRowBuilder(&kvRowBuilder);
                return invalidOperationMsg(tscGetErrorMsgPayload(pCmd), msg3);
              }
            } else if (pSchema->type == TSDB_DATA_TYPE_TIMESTAMP) {
              if (pItem->pVar.nType == TSDB_DATA_TYPE_BINARY) {
                ret = convertTimestampStrToInt64(&(pItem->pVar), tinfo.precision);
                if (ret != TSDB_CODE_SUCCESS) {
                  return invalidOperationMsg(tscGetErrorMsgPayload(pCmd), msg4);
                }
              } else if (pItem->pVar.nType == TSDB_DATA_TYPE_TIMESTAMP) {
                pItem->pVar.i64 = convertTimePrecision(pItem->pVar.i64, TSDB_TIME_PRECISION_NANO, tinfo.precision);  
              }
            }

            ret = tVariantDump(&(pItem->pVar), tagVal, pSchema->type, true);

            // check again after the convert since it may be converted from binary to nchar.
            if (pSchema->type == TSDB_DATA_TYPE_BINARY || pSchema->type == TSDB_DATA_TYPE_NCHAR) {
              int16_t len = varDataTLen(tagVal);
              if (len > pSchema->bytes) {
                tdDestroyKVRowBuilder(&kvRowBuilder);
                return invalidOperationMsg(tscGetErrorMsgPayload(pCmd), msg3);
              }
            }

            if (ret != TSDB_CODE_SUCCESS) {
              tdDestroyKVRowBuilder(&kvRowBuilder);
              return invalidOperationMsg(tscGetErrorMsgPayload(pCmd), msg4);
            }

            tdAddColToKVRow(&kvRowBuilder, pSchema->colId, pSchema->type, tagVal);

            findColumnIndex = true;
            break;
          }
        }

        if (!findColumnIndex) {
          tdDestroyKVRowBuilder(&kvRowBuilder);
          return tscInvalidOperationMsg(pCmd->payload, "invalid tag name", sToken->z);
        }
      }
    } else {
      if (schemaSize != valSize) {
        tdDestroyKVRowBuilder(&kvRowBuilder);
        return invalidOperationMsg(tscGetErrorMsgPayload(pCmd), msg5);
      }

      for (int32_t i = 0; i < valSize; ++i) {
        SSchema*          pSchema = &pTagSchema[i];
        tVariantListItem* pItem = taosArrayGet(pValList, i);

        char tagVal[TSDB_MAX_TAGS_LEN];
        if (pSchema->type == TSDB_DATA_TYPE_BINARY || pSchema->type == TSDB_DATA_TYPE_NCHAR) {
          if (pItem->pVar.nLen > pSchema->bytes) {
            tdDestroyKVRowBuilder(&kvRowBuilder);
            return invalidOperationMsg(tscGetErrorMsgPayload(pCmd), msg3);
          }
        } else if (pSchema->type == TSDB_DATA_TYPE_TIMESTAMP) {
          if (pItem->pVar.nType == TSDB_DATA_TYPE_BINARY) {
            ret = convertTimestampStrToInt64(&(pItem->pVar), tinfo.precision);
            if (ret != TSDB_CODE_SUCCESS) {
              return invalidOperationMsg(tscGetErrorMsgPayload(pCmd), msg4);
            }
          } else if (pItem->pVar.nType == TSDB_DATA_TYPE_TIMESTAMP) {
            pItem->pVar.i64 = convertTimePrecision(pItem->pVar.i64, TSDB_TIME_PRECISION_NANO, tinfo.precision);  
          }
        }
        

        ret = tVariantDump(&(pItem->pVar), tagVal, pSchema->type, true);

        // check again after the convert since it may be converted from binary to nchar.
        if (pSchema->type == TSDB_DATA_TYPE_BINARY || pSchema->type == TSDB_DATA_TYPE_NCHAR) {
          int16_t len = varDataTLen(tagVal);
          if (len > pSchema->bytes) {
            tdDestroyKVRowBuilder(&kvRowBuilder);
            return invalidOperationMsg(tscGetErrorMsgPayload(pCmd), msg3);
          }
        }

        if (ret != TSDB_CODE_SUCCESS) {
          tdDestroyKVRowBuilder(&kvRowBuilder);
          return invalidOperationMsg(tscGetErrorMsgPayload(pCmd), msg4);
        }

        tdAddColToKVRow(&kvRowBuilder, pSchema->colId, pSchema->type, tagVal);
      }
    }

    SKVRow row = tdGetKVRowFromBuilder(&kvRowBuilder);
    tdDestroyKVRowBuilder(&kvRowBuilder);
    if (row == NULL) {
      return TSDB_CODE_TSC_OUT_OF_MEMORY;
    }
    tdSortKVRowByColIdx(row);
    pTag->dataLen = kvRowLen(row);

    if (pTag->data == NULL) {
      pTag->data = malloc(pTag->dataLen);
    }

    kvRowCpy(pTag->data, row);
    free(row);

    // table name
    if (tscValidateName(&(pCreateTableInfo->name)) != TSDB_CODE_SUCCESS) {
      return invalidOperationMsg(tscGetErrorMsgPayload(pCmd), msg1);
    }

    STableMetaInfo* pTableMetaInfo = tscGetMetaInfo(pQueryInfo, TABLE_INDEX);
    ret = tscSetTableFullName(&pTableMetaInfo->name, &pCreateTableInfo->name, pSql);
    if (ret != TSDB_CODE_SUCCESS) {
      return ret;
    }

    pCreateTableInfo->fullname = calloc(1, tNameLen(&pTableMetaInfo->name) + 1);
    ret = tNameExtractFullName(&pTableMetaInfo->name, pCreateTableInfo->fullname);
    if (ret != TSDB_CODE_SUCCESS) {
      return invalidOperationMsg(tscGetErrorMsgPayload(pCmd), msg1);
    }
  }

  return TSDB_CODE_SUCCESS;
}

int32_t doCheckForStream(SSqlObj* pSql, SSqlInfo* pInfo) {
  const char* msg1 = "invalid table name";
  const char* msg2 = "functions not allowed in CQ";
  const char* msg3 = "fill only available for interval query";
  const char* msg4 = "fill option not supported in stream computing";
  const char* msg5 = "sql too long";  // todo ADD support
  const char* msg6 = "from missing in subclause";
  const char* msg7 = "time interval is required";
  const char* msg8 = "the first column should be primary timestamp column";

  SSqlCmd*    pCmd = &pSql->cmd;
  SQueryInfo* pQueryInfo = tscGetQueryInfo(pCmd);
  assert(pQueryInfo->numOfTables == 1);

  SCreateTableSql* pCreateTable = pInfo->pCreateTableInfo;
  STableMetaInfo*  pTableMetaInfo = tscGetMetaInfo(pQueryInfo, 0);

  // if sql specifies db, use it, otherwise use default db
  SStrToken* pName = &(pCreateTable->name);
  SSqlNode* pSqlNode = pCreateTable->pSelect;

  if (tscValidateName(pName) != TSDB_CODE_SUCCESS) {
    return invalidOperationMsg(tscGetErrorMsgPayload(pCmd), msg1);
  }
  
  SRelationInfo* pFromInfo = pInfo->pCreateTableInfo->pSelect->from;
  if (pFromInfo == NULL || taosArrayGetSize(pFromInfo->list) == 0) {
    return invalidOperationMsg(tscGetErrorMsgPayload(pCmd), msg6);
  }
  
  SRelElementPair* p1 = taosArrayGet(pFromInfo->list, 0);
  SStrToken srcToken = {.z = p1->tableName.z, .n = p1->tableName.n, .type = TK_STRING};
  if (tscValidateName(&srcToken) != TSDB_CODE_SUCCESS) {
    return invalidOperationMsg(tscGetErrorMsgPayload(pCmd), msg1);
  }

  int32_t code = tscSetTableFullName(&pTableMetaInfo->name, &srcToken, pSql);
  if (code != TSDB_CODE_SUCCESS) {
    return code;
  }

  code = tscGetTableMeta(pSql, pTableMetaInfo);
  if (code != TSDB_CODE_SUCCESS) {
    return code;
  }

  bool isSTable = UTIL_TABLE_IS_SUPER_TABLE(pTableMetaInfo);
  if (validateSelectNodeList(&pSql->cmd, pQueryInfo, pSqlNode->pSelNodeList, isSTable, false, false) != TSDB_CODE_SUCCESS) {
    return TSDB_CODE_TSC_INVALID_OPERATION;
  }

  if (pSqlNode->pWhere != NULL) {  // query condition in stream computing
    if (validateWhereNode(pQueryInfo, &pSqlNode->pWhere, pSql) != TSDB_CODE_SUCCESS) {
      return TSDB_CODE_TSC_INVALID_OPERATION;
    }
  }

  // set interval value
  if (validateIntervalNode(pSql, pQueryInfo, pSqlNode) != TSDB_CODE_SUCCESS) {
    return TSDB_CODE_TSC_INVALID_OPERATION;
  }

  if (isTimeWindowQuery(pQueryInfo) && (validateFunctionsInIntervalOrGroupbyQuery(pCmd, pQueryInfo) != TSDB_CODE_SUCCESS)) {
    return invalidOperationMsg(tscGetErrorMsgPayload(pCmd), msg2);
  }

  // project query primary column must be timestamp type
  if (tscIsProjectionQuery(pQueryInfo)) {
    SExprInfo* pExpr = tscExprGet(pQueryInfo, 0);
    if (pExpr->base.colInfo.colId != PRIMARYKEY_TIMESTAMP_COL_INDEX) {
      return invalidOperationMsg(tscGetErrorMsgPayload(pCmd), msg8);
    }
  } else {
    if (pQueryInfo->interval.interval == 0) {
      return invalidOperationMsg(tscGetErrorMsgPayload(pCmd), msg7);
    }
  }

  // set the created table[stream] name
  code = tscSetTableFullName(&pTableMetaInfo->name, pName, pSql);
  if (code != TSDB_CODE_SUCCESS) {
    return code;
  }

  if (pSqlNode->sqlstr.n > TSDB_MAX_SAVED_SQL_LEN) {
    return invalidOperationMsg(tscGetErrorMsgPayload(pCmd), msg5);
  }

  if (tsRewriteFieldNameIfNecessary(pCmd, pQueryInfo) != TSDB_CODE_SUCCESS) {
    return TSDB_CODE_TSC_INVALID_OPERATION;
  }

  pCmd->numOfCols = pQueryInfo->fieldsInfo.numOfOutput;

  if (validateSqlFunctionInStreamSql(pCmd, pQueryInfo) != TSDB_CODE_SUCCESS) {
    return TSDB_CODE_TSC_INVALID_OPERATION;
  }

  /*
   * check if fill operation is available, the fill operation is parsed and executed during query execution,
   * not here.
   */
  if (pSqlNode->fillType != NULL) {
    if (pQueryInfo->interval.interval == 0) {
      return invalidOperationMsg(tscGetErrorMsgPayload(pCmd), msg3);
    }

    tVariantListItem* pItem = taosArrayGet(pSqlNode->fillType, 0);
    if (pItem->pVar.nType == TSDB_DATA_TYPE_BINARY) {
      if (!((strncmp(pItem->pVar.pz, "none", 4) == 0 && pItem->pVar.nLen == 4) ||
            (strncmp(pItem->pVar.pz, "null", 4) == 0 && pItem->pVar.nLen == 4))) {
        return invalidOperationMsg(tscGetErrorMsgPayload(pCmd), msg4);
      }
    }
  }

  // set the number of stream table columns
  pCmd->numOfCols = pQueryInfo->fieldsInfo.numOfOutput;
  return TSDB_CODE_SUCCESS;
}

int32_t checkQueryRangeForFill(SSqlCmd* pCmd, SQueryInfo* pQueryInfo) {
  const char* msg3 = "start(end) time of query range required or time range too large";

  if (pQueryInfo->interval.interval == 0) {
    return TSDB_CODE_SUCCESS;
  }

    bool initialWindows = TSWINDOW_IS_EQUAL(pQueryInfo->window, TSWINDOW_INITIALIZER);
    if (initialWindows) {
      return invalidOperationMsg(tscGetErrorMsgPayload(pCmd), msg3);
    }

    int64_t timeRange = ABS(pQueryInfo->window.skey - pQueryInfo->window.ekey);

    int64_t intervalRange = 0;
    if (pQueryInfo->interval.intervalUnit == 'n' || pQueryInfo->interval.intervalUnit == 'y') {
      int64_t f = 1;
      if (pQueryInfo->interval.intervalUnit == 'n') {
        f = 30L * MILLISECOND_PER_DAY;
      } else if (pQueryInfo->interval.intervalUnit == 'y') {
        f = 365L * MILLISECOND_PER_DAY;
      }

      intervalRange = pQueryInfo->interval.interval * f;
    } else {
      intervalRange = pQueryInfo->interval.interval;
    }
    // number of result is not greater than 10,000,000
    if ((timeRange == 0) || (timeRange / intervalRange) >= MAX_INTERVAL_TIME_WINDOW) {
      return invalidOperationMsg(tscGetErrorMsgPayload(pCmd), msg3);
    }

    return TSDB_CODE_SUCCESS;
}

// TODO normalize the function expression and compare it
int32_t tscGetExprFilters(SSqlCmd* pCmd, SQueryInfo* pQueryInfo, SArray* pSelectNodeList, tSqlExpr* pSqlExpr,
                          SExprInfo** pExpr) {
  *pExpr = NULL;

  size_t num = taosArrayGetSize(pSelectNodeList);
  for(int32_t i = 0; i < num; ++i) {
    tSqlExprItem* pItem = taosArrayGet(pSelectNodeList, i);
    if (tSqlExprCompare(pItem->pNode, pSqlExpr) == 0) { // exists, not added it,

      SColumnIndex index = COLUMN_INDEX_INITIALIZER;
      int32_t functionId = pSqlExpr->functionId;
      if (pSqlExpr->pParam == NULL) {
        index.columnIndex = 0;
        index.tableIndex = 0;
      } else {
        tSqlExprItem* pParamElem = taosArrayGet(pSqlExpr->pParam, 0);
        SStrToken* pToken = &pParamElem->pNode->colInfo;
        getColumnIndexByName(pCmd, pToken, pQueryInfo, &index);
      }

      size_t numOfNodeInSel = tscNumOfExprs(pQueryInfo);
      for(int32_t k = 0; k < numOfNodeInSel; ++k) {
        SExprInfo* pExpr1 = tscExprGet(pQueryInfo, k);

        if (pExpr1->base.functionId != functionId) {
          continue;
        }

        if (pExpr1->base.colInfo.colIndex != index.columnIndex) {
          continue;
        }

        ++pQueryInfo->havingFieldNum;
        *pExpr = pExpr1;
        break;
      }

      assert(*pExpr != NULL);
      return TSDB_CODE_SUCCESS;
    }
  }

  tSqlExprItem item = {.pNode = pSqlExpr, .aliasName = NULL, .distinct = false};

  int32_t outputIndex = (int32_t)tscNumOfExprs(pQueryInfo);

  // ADD TRUE FOR TEST
  if (addExprAndResultField(pCmd, pQueryInfo, outputIndex, &item, true) != TSDB_CODE_SUCCESS) {
    return TSDB_CODE_TSC_INVALID_OPERATION;
  }

  ++pQueryInfo->havingFieldNum;

  size_t n = tscNumOfExprs(pQueryInfo);
  *pExpr = tscExprGet(pQueryInfo, (int32_t)n - 1);

  SInternalField* pField = taosArrayGet(pQueryInfo->fieldsInfo.internalField, n - 1);
  pField->visible = false;

  return TSDB_CODE_SUCCESS;
}

static int32_t handleExprInHavingClause(SSqlCmd* pCmd, SQueryInfo* pQueryInfo, SArray* pSelectNodeList, tSqlExpr* pExpr, int32_t sqlOptr) {
  const char* msg1 = "non binary column not support like operator";
  const char* msg2 = "invalid operator for binary column in having clause";
  const char* msg3 = "invalid operator for bool column in having clause";

  SColumnFilterInfo* pColFilter = NULL;
  // TODO refactor: validate the expression
  /*
   * in case of TK_AND filter condition, we first find the corresponding column and build the query condition together
   * the already existed condition.
   */
  SExprInfo *expr = NULL;
  if (sqlOptr == TK_AND) {
    int32_t ret = tscGetExprFilters(pCmd, pQueryInfo, pSelectNodeList, pExpr->pLeft, &expr);
    if (ret) {
      return ret;
    }

    // this is a new filter condition on this column
    if (expr->base.flist.numOfFilters == 0) {
      pColFilter = addColumnFilterInfo(&expr->base.flist);
    } else {  // update the existed column filter information, find the filter info here
      pColFilter = &expr->base.flist.filterInfo[0];
    }

    if (pColFilter == NULL) {
      return TSDB_CODE_TSC_OUT_OF_MEMORY;
    }
  } else if (sqlOptr == TK_OR) {
    int32_t ret = tscGetExprFilters(pCmd, pQueryInfo, pSelectNodeList, pExpr->pLeft, &expr);
    if (ret) {
      return ret;
    }

    // TODO fixme: failed to invalid the filter expression: "col1 = 1 OR col2 = 2"
    // TODO refactor
    pColFilter = addColumnFilterInfo(&expr->base.flist);
    if (pColFilter == NULL) {
      return TSDB_CODE_TSC_OUT_OF_MEMORY;
    }
  } else {  // error;
    return TSDB_CODE_TSC_INVALID_OPERATION;
  }

  pColFilter->filterstr =
      ((expr->base.resType == TSDB_DATA_TYPE_BINARY || expr->base.resType == TSDB_DATA_TYPE_NCHAR) ? 1 : 0);

  if (pColFilter->filterstr) {
    if (pExpr->tokenId != TK_EQ
        && pExpr->tokenId != TK_NE
        && pExpr->tokenId != TK_ISNULL
        && pExpr->tokenId != TK_NOTNULL
        && pExpr->tokenId != TK_LIKE
        ) {
      return invalidOperationMsg(tscGetErrorMsgPayload(pCmd), msg2);
    }
  } else {
    if (pExpr->tokenId == TK_LIKE) {
      return invalidOperationMsg(tscGetErrorMsgPayload(pCmd), msg1);
    }

    if (expr->base.resType == TSDB_DATA_TYPE_BOOL) {
      if (pExpr->tokenId != TK_EQ && pExpr->tokenId != TK_NE) {
        return invalidOperationMsg(tscGetErrorMsgPayload(pCmd), msg3);
      }
    }
  }

  STableMetaInfo* pTableMetaInfo = tscGetMetaInfo(pQueryInfo, 0);
  STableMeta* pTableMeta = pTableMetaInfo->pTableMeta;

  int32_t ret = doExtractColumnFilterInfo(pCmd, pQueryInfo, pTableMeta->tableInfo.precision, pColFilter,
                                          expr->base.resType, pExpr);
  if (ret) {
    return ret;
  }

  return TSDB_CODE_SUCCESS;
}

int32_t getHavingExpr(SSqlCmd* pCmd, SQueryInfo* pQueryInfo, SArray* pSelectNodeList, tSqlExpr* pExpr, int32_t parentOptr) {
  if (pExpr == NULL) {
    return TSDB_CODE_SUCCESS;
  }

  const char* msg1 = "invalid having clause";

  tSqlExpr* pLeft = pExpr->pLeft;
  tSqlExpr* pRight = pExpr->pRight;

  if (pExpr->tokenId == TK_AND || pExpr->tokenId == TK_OR) {
    int32_t ret = getHavingExpr(pCmd, pQueryInfo, pSelectNodeList, pExpr->pLeft, pExpr->tokenId);
    if (ret != TSDB_CODE_SUCCESS) {
      return ret;
    }

    return getHavingExpr(pCmd, pQueryInfo, pSelectNodeList, pExpr->pRight, pExpr->tokenId);
  }

  if (pLeft == NULL || pRight == NULL) {
    return invalidOperationMsg(tscGetErrorMsgPayload(pCmd), msg1);
  }

  if (pLeft->type == pRight->type) {
    return invalidOperationMsg(tscGetErrorMsgPayload(pCmd), msg1);
  }

  exchangeExpr(pExpr);

  pLeft  = pExpr->pLeft;
  pRight = pExpr->pRight;
  if (pLeft->type != SQL_NODE_SQLFUNCTION) {
    return invalidOperationMsg(tscGetErrorMsgPayload(pCmd), msg1);
  }

  if (pRight->type != SQL_NODE_VALUE) {
    return invalidOperationMsg(tscGetErrorMsgPayload(pCmd), msg1);
  }

  if (pExpr->tokenId >= TK_BITAND) {
    return invalidOperationMsg(tscGetErrorMsgPayload(pCmd), msg1);
  }

  if (pLeft->pParam) {
    size_t size = taosArrayGetSize(pLeft->pParam);
    for (int32_t i = 0; i < size; i++) {
      tSqlExprItem* pParamItem = taosArrayGet(pLeft->pParam, i);

      tSqlExpr* pExpr1 = pParamItem->pNode;
      if (pExpr1->tokenId != TK_ALL &&
          pExpr1->tokenId != TK_ID &&
          pExpr1->tokenId != TK_STRING &&
          pExpr1->tokenId != TK_INTEGER &&
          pExpr1->tokenId != TK_FLOAT) {
        return invalidOperationMsg(tscGetErrorMsgPayload(pCmd), msg1);
      }

      if (pExpr1->tokenId == TK_ID && (pExpr1->colInfo.z == NULL && pExpr1->colInfo.n == 0)) {
        return invalidOperationMsg(tscGetErrorMsgPayload(pCmd), msg1);
      }

      if (pExpr1->tokenId == TK_ID) {
        SColumnIndex index = COLUMN_INDEX_INITIALIZER;
        if ((getColumnIndexByName(pCmd, &pExpr1->colInfo, pQueryInfo, &index) != TSDB_CODE_SUCCESS)) {
          return invalidOperationMsg(tscGetErrorMsgPayload(pCmd), msg1);
        }

        STableMetaInfo* pTableMetaInfo = tscGetMetaInfo(pQueryInfo, index.tableIndex);
        STableMeta* pTableMeta = pTableMetaInfo->pTableMeta;

        if (index.columnIndex <= 0 ||
            index.columnIndex >= tscGetNumOfColumns(pTableMeta)) {
          return invalidOperationMsg(tscGetErrorMsgPayload(pCmd), msg1);
        }
      }
    }
  }

  pLeft->functionId = isValidFunction(pLeft->operand.z, pLeft->operand.n);
  if (pLeft->functionId < 0) {
    return invalidOperationMsg(tscGetErrorMsgPayload(pCmd), msg1);
  }

  return handleExprInHavingClause(pCmd, pQueryInfo, pSelectNodeList, pExpr, parentOptr);
}

int32_t validateHavingClause(SQueryInfo* pQueryInfo, tSqlExpr* pExpr, SSqlCmd* pCmd, SArray* pSelectNodeList,
                             int32_t joinQuery, int32_t timeWindowQuery) {
  const char* msg1 = "having only works with group by";
  const char* msg2 = "functions or others can not be mixed up";
  const char* msg3 = "invalid expression in having clause";

  if (pExpr == NULL) {
    return TSDB_CODE_SUCCESS;
  }

  if (pQueryInfo->groupbyExpr.numOfGroupCols <= 0) {
    return invalidOperationMsg(tscGetErrorMsgPayload(pCmd), msg1);
  }

  if (pExpr->pLeft == NULL || pExpr->pRight == NULL) {
    return invalidOperationMsg(tscGetErrorMsgPayload(pCmd), msg3);
  }

  if (pQueryInfo->colList == NULL) {
    pQueryInfo->colList = taosArrayInit(4, POINTER_BYTES);
  }

  int32_t ret = 0;

  if ((ret = getHavingExpr(pCmd, pQueryInfo, pSelectNodeList, pExpr, TK_AND)) != TSDB_CODE_SUCCESS) {
    return ret;
  }

  //REDO function check
  if (!functionCompatibleCheck(pQueryInfo, joinQuery, timeWindowQuery)) {
    return invalidOperationMsg(tscGetErrorMsgPayload(pCmd), msg2);
  }

  return TSDB_CODE_SUCCESS;
}

static int32_t getTableNameFromSqlNode(SSqlNode* pSqlNode, SArray* tableNameList, char* msgBuf, SSqlObj* pSql) {
  const char* msg1 = "invalid table name";

  int32_t numOfTables = (int32_t) taosArrayGetSize(pSqlNode->from->list);
  assert(pSqlNode->from->type == SQL_NODE_FROM_TABLELIST);

  for(int32_t j = 0; j < numOfTables; ++j) {
    SRelElementPair* item = taosArrayGet(pSqlNode->from->list, j);

    SStrToken* t = &item->tableName;
    if (t->type == TK_INTEGER || t->type == TK_FLOAT) {
      return invalidOperationMsg(msgBuf, msg1);
    }

    tscDequoteAndTrimToken(t);
    if (tscValidateName(t) != TSDB_CODE_SUCCESS) {
      return invalidOperationMsg(msgBuf, msg1);
    }

    SName name = {0};
    int32_t code = tscSetTableFullName(&name, t, pSql);
    if (code != TSDB_CODE_SUCCESS) {
      return code;
    }

    taosArrayPush(tableNameList, &name);
  }

  return TSDB_CODE_SUCCESS;
}

static int32_t getTableNameFromSubquery(SSqlNode* pSqlNode, SArray* tableNameList, char* msgBuf, SSqlObj* pSql) {
  int32_t numOfSub = (int32_t) taosArrayGetSize(pSqlNode->from->list);

  for(int32_t j = 0; j < numOfSub; ++j) {
    SRelElementPair* sub = taosArrayGet(pSqlNode->from->list, j);

    int32_t num = (int32_t)taosArrayGetSize(sub->pSubquery);
    for (int32_t i = 0; i < num; ++i) {
      SSqlNode* p = taosArrayGetP(sub->pSubquery, i);
      if (p->from->type == SQL_NODE_FROM_TABLELIST) {
        int32_t code = getTableNameFromSqlNode(p, tableNameList, msgBuf, pSql);
        if (code != TSDB_CODE_SUCCESS) {
          return code;
        }
      } else {
        getTableNameFromSubquery(p, tableNameList, msgBuf, pSql);
      }
    }
  }

  return TSDB_CODE_SUCCESS;
}

void tscTableMetaCallBack(void *param, TAOS_RES *res, int code);
static void freeElem(void* p) {
  tfree(*(char**)p);
}

int32_t loadAllTableMeta(SSqlObj* pSql, struct SSqlInfo* pInfo) {
  SSqlCmd* pCmd = &pSql->cmd;

  // the table meta has already been loaded from local buffer or mnode already
  if (pCmd->pTableMetaMap != NULL) {
    return TSDB_CODE_SUCCESS;
  }

  int32_t code = TSDB_CODE_SUCCESS;

  SArray* tableNameList = NULL;
  SArray* pVgroupList   = NULL;
  SArray* plist         = NULL;
  STableMeta* pTableMeta = NULL;

  pCmd->pTableMetaMap = taosHashInit(4, taosGetDefaultHashFunction(TSDB_DATA_TYPE_BINARY), false, HASH_NO_LOCK);

  tableNameList = taosArrayInit(4, sizeof(SName));
  size_t size = taosArrayGetSize(pInfo->list);
  for (int32_t i = 0; i < size; ++i) {
    SSqlNode* pSqlNode = taosArrayGetP(pInfo->list, i);
    if (pSqlNode->from == NULL) {
      goto _end;
    }

    // load the table meta in the from clause
    if (pSqlNode->from->type == SQL_NODE_FROM_TABLELIST) {
      code = getTableNameFromSqlNode(pSqlNode, tableNameList, tscGetErrorMsgPayload(pCmd), pSql);
      if (code != TSDB_CODE_SUCCESS) {
        goto _end;
      }
    } else {
      code = getTableNameFromSubquery(pSqlNode, tableNameList, tscGetErrorMsgPayload(pCmd), pSql);
      if (code != TSDB_CODE_SUCCESS) {
        goto _end;
      }
    }
  }

  uint32_t maxSize = tscGetTableMetaMaxSize();
  char     name[TSDB_TABLE_FNAME_LEN] = {0};

  char buf[80 * 1024] = {0};
  assert(maxSize < 80 * 1024);
  pTableMeta = calloc(1, maxSize);

  plist = taosArrayInit(4, POINTER_BYTES);
  pVgroupList = taosArrayInit(4, POINTER_BYTES);

  size_t numOfTables = taosArrayGetSize(tableNameList);
  for (int32_t i = 0; i < numOfTables; ++i) {
    SName* pname = taosArrayGet(tableNameList, i);
    tNameExtractFullName(pname, name);

    size_t len = strlen(name);
    memset(pTableMeta, 0, maxSize);
    taosHashGetClone(tscTableMetaInfo, name, len, NULL, pTableMeta, -1);

    if (pTableMeta->id.uid > 0) {
      if (pTableMeta->tableType == TSDB_CHILD_TABLE) {
        code = tscCreateTableMetaFromSTableMeta(pTableMeta, name, buf);

        // create the child table meta from super table failed, try load it from mnode
        if (code != TSDB_CODE_SUCCESS) {
          char* t = strdup(name);
          taosArrayPush(plist, &t);
          continue;
        }
      } else if (pTableMeta->tableType == TSDB_SUPER_TABLE) {
        // the vgroup list of a super table is not kept in local buffer, so here need retrieve it
        // from the mnode each time
        char* t = strdup(name);
        taosArrayPush(pVgroupList, &t);
      }

      STableMeta* pMeta = tscTableMetaDup(pTableMeta);
      STableMetaVgroupInfo p = { .pTableMeta = pMeta };

      const char* px = tNameGetTableName(pname);
      taosHashPut(pCmd->pTableMetaMap, px, strlen(px), &p, sizeof(STableMetaVgroupInfo));
    } else {  // add to the retrieve table meta array list.
      char* t = strdup(name);
      taosArrayPush(plist, &t);
    }
  }

  // load the table meta for a given table name list
  if (taosArrayGetSize(plist) > 0 || taosArrayGetSize(pVgroupList) > 0) {
    code = getMultiTableMetaFromMnode(pSql, plist, pVgroupList, tscTableMetaCallBack);
  }

_end:
  if (plist != NULL) {
    taosArrayDestroyEx(plist, freeElem);
  }

  if (pVgroupList != NULL) {
    taosArrayDestroyEx(pVgroupList, freeElem);
  }

  if (tableNameList != NULL) {
    taosArrayDestroy(tableNameList);
  }

  tfree(pTableMeta);

  return code;
}

static int32_t doLoadAllTableMeta(SSqlObj* pSql, SQueryInfo* pQueryInfo, SSqlNode* pSqlNode, int32_t numOfTables) {
  const char* msg1 = "invalid table name";
  const char* msg2 = "invalid table alias name";
  const char* msg3 = "alias name too long";
  const char* msg4 = "self join not allowed";

  int32_t code = TSDB_CODE_SUCCESS;
  SSqlCmd* pCmd = &pSql->cmd;

  if (numOfTables > taosHashGetSize(pCmd->pTableMetaMap)) {
    return invalidOperationMsg(tscGetErrorMsgPayload(pCmd), msg4);
  }

  for (int32_t i = 0; i < numOfTables; ++i) {
    if (pQueryInfo->numOfTables <= i) {  // more than one table
      tscAddEmptyMetaInfo(pQueryInfo);
    }

    SRelElementPair *item = taosArrayGet(pSqlNode->from->list, i);
    SStrToken       *oriName = &item->tableName;

    if (oriName->type == TK_INTEGER || oriName->type == TK_FLOAT) {
      return invalidOperationMsg(tscGetErrorMsgPayload(pCmd), msg1);
    }

    tscDequoteAndTrimToken(oriName);
    if (tscValidateName(oriName) != TSDB_CODE_SUCCESS) {
      return invalidOperationMsg(tscGetErrorMsgPayload(pCmd), msg1);
    }

    STableMetaInfo* pTableMetaInfo = tscGetMetaInfo(pQueryInfo, i);
    code = tscSetTableFullName(&pTableMetaInfo->name, oriName, pSql);
    if (code != TSDB_CODE_SUCCESS) {
      return code;
    }

    SStrToken* aliasName = &item->aliasName;
    if (TPARSER_HAS_TOKEN(*aliasName)) {
      if (aliasName->type == TK_INTEGER || aliasName->type == TK_FLOAT) {
        return invalidOperationMsg(tscGetErrorMsgPayload(pCmd), msg2);
      }

      tscDequoteAndTrimToken(aliasName);
      if (tscValidateName(aliasName) != TSDB_CODE_SUCCESS || aliasName->n >= TSDB_TABLE_NAME_LEN) {
        return invalidOperationMsg(tscGetErrorMsgPayload(pCmd), msg3);
      }

      strncpy(pTableMetaInfo->aliasName, aliasName->z, aliasName->n);
    } else {
      strncpy(pTableMetaInfo->aliasName, tNameGetTableName(&pTableMetaInfo->name), tListLen(pTableMetaInfo->aliasName));
    }

    const char* name = tNameGetTableName(&pTableMetaInfo->name);
    STableMetaVgroupInfo* p = taosHashGet(pCmd->pTableMetaMap, name, strlen(name));

    pTableMetaInfo->pTableMeta = tscTableMetaDup(p->pTableMeta);
    assert(pTableMetaInfo->pTableMeta != NULL);

    if (p->pVgroupInfo != NULL) {
      pTableMetaInfo->vgroupList = tscVgroupsInfoDup(p->pVgroupInfo);
    }

    if (code != TSDB_CODE_SUCCESS) {
      return code;
    }
  }

  return TSDB_CODE_SUCCESS;
}

static STableMeta* extractTempTableMetaFromSubquery(SQueryInfo* pUpstream) {
  int32_t numOfColumns = pUpstream->fieldsInfo.numOfOutput;

  STableMeta* meta = calloc(1, sizeof(STableMeta) + sizeof(SSchema) * numOfColumns);
  meta->tableType = TSDB_TEMP_TABLE;

  STableComInfo *info = &meta->tableInfo;
  info->numOfColumns = numOfColumns;
  info->numOfTags = 0;

  int32_t n = 0;
  for(int32_t i = 0; i < numOfColumns; ++i) {
    SInternalField* pField = tscFieldInfoGetInternalField(&pUpstream->fieldsInfo, i);
    if (pField->visible) {
      meta->schema[n].bytes = pField->field.bytes;
      meta->schema[n].type  = pField->field.type;
      meta->schema[n].colId = pField->pExpr->base.resColId;
      tstrncpy(meta->schema[n].name, pField->pExpr->base.aliasName, TSDB_COL_NAME_LEN);
      n += 1;
    }
  }

  return meta;
}

static int32_t doValidateSubquery(SSqlNode* pSqlNode, int32_t index, SSqlObj* pSql, SQueryInfo* pQueryInfo, char* msgBuf) {
  SRelElementPair* subInfo = taosArrayGet(pSqlNode->from->list, index);

  // union all is not support currently
  SSqlNode* p = taosArrayGetP(subInfo->pSubquery, 0);

  SQueryInfo* pSub = calloc(1, sizeof(SQueryInfo));
  tscInitQueryInfo(pSub);

  int32_t code = validateSqlNode(pSql, p, pSub);
  assert(code != TSDB_CODE_TSC_ACTION_IN_PROGRESS);
  if (code != TSDB_CODE_SUCCESS) {
    return code;
  }

  pSub->pDownstream = pQueryInfo;

  // create dummy table meta info
  STableMetaInfo* pTableMetaInfo1 = calloc(1, sizeof(STableMetaInfo));
  pTableMetaInfo1->pTableMeta = extractTempTableMetaFromSubquery(pSub);

  if (subInfo->aliasName.n > 0) {
    if (subInfo->aliasName.n >= TSDB_TABLE_FNAME_LEN) {
      return invalidOperationMsg(msgBuf, "subquery alias name too long");
    }

    strncpy(pTableMetaInfo1->aliasName, subInfo->aliasName.z, subInfo->aliasName.n);
  }

  taosArrayPush(pQueryInfo->pUpstream, &pSub);

  // NOTE: order mix up in subquery not support yet.
  pQueryInfo->order = pSub->order;

  STableMetaInfo** tmp = realloc(pQueryInfo->pTableMetaInfo, (pQueryInfo->numOfTables + 1) * POINTER_BYTES);
  if (tmp == NULL) {
    return TSDB_CODE_TSC_OUT_OF_MEMORY;
  }

  pQueryInfo->pTableMetaInfo = tmp;

  pQueryInfo->pTableMetaInfo[pQueryInfo->numOfTables] = pTableMetaInfo1;
  pQueryInfo->numOfTables += 1;

  // all columns are added into the table column list
  STableMeta* pMeta = pTableMetaInfo1->pTableMeta;
  int32_t startOffset = (int32_t) taosArrayGetSize(pQueryInfo->colList);

  for(int32_t i = 0; i < pMeta->tableInfo.numOfColumns; ++i) {
    tscColumnListInsert(pQueryInfo->colList, i + startOffset, pMeta->id.uid, &pMeta->schema[i]);
  }

  return TSDB_CODE_SUCCESS;
}

int32_t validateSqlNode(SSqlObj* pSql, SSqlNode* pSqlNode, SQueryInfo* pQueryInfo) {
  assert(pSqlNode != NULL && (pSqlNode->from == NULL || taosArrayGetSize(pSqlNode->from->list) > 0));

  const char* msg1 = "point interpolation query needs timestamp";
  const char* msg2 = "too many tables in from clause";
  const char* msg3 = "start(end) time of query range required or time range too large";
  const char* msg4 = "interval query not supported, since the result of sub query not include valid timestamp column";
  const char* msg5 = "only tag query not compatible with normal column filter";
  const char* msg6 = "not support stddev/percentile in outer query yet";
  const char* msg7 = "drivative requires timestamp column exists in subquery";

  int32_t code = TSDB_CODE_SUCCESS;

  SSqlCmd* pCmd = &pSql->cmd;

  STableMetaInfo  *pTableMetaInfo = tscGetMetaInfo(pQueryInfo, 0);
  if (pTableMetaInfo == NULL) {
    pTableMetaInfo = tscAddEmptyMetaInfo(pQueryInfo);
  }

  /*
   * handle the sql expression without from subclause
   * select server_status();
   * select server_version();
   * select client_version();
   * select current_database();
   */
  if (pSqlNode->from == NULL) {
    assert(pSqlNode->fillType == NULL && pSqlNode->pGroupby == NULL && pSqlNode->pWhere == NULL &&
           pSqlNode->pSortOrder == NULL);
    return doLocalQueryProcess(pCmd, pQueryInfo, pSqlNode);
  }

  if (pSqlNode->from->type == SQL_NODE_FROM_SUBQUERY) {
    clearAllTableMetaInfo(pQueryInfo, false);
    pQueryInfo->numOfTables = 0;

    // parse the subquery in the first place
    int32_t numOfSub = (int32_t) taosArrayGetSize(pSqlNode->from->list);
    for(int32_t i = 0; i < numOfSub; ++i) {
      code = doValidateSubquery(pSqlNode, i, pSql, pQueryInfo, tscGetErrorMsgPayload(pCmd));
      if (code != TSDB_CODE_SUCCESS) {
        return code;
      }
    }

    if (validateSelectNodeList(pCmd, pQueryInfo, pSqlNode->pSelNodeList, false, false, false) != TSDB_CODE_SUCCESS) {
      return TSDB_CODE_TSC_INVALID_OPERATION;
    }

    // todo NOT support yet
    for(int32_t i = 0; i < tscNumOfExprs(pQueryInfo); ++i) {
      SExprInfo* pExpr = tscExprGet(pQueryInfo, i);
      int32_t f = pExpr->base.functionId;
      if (f == TSDB_FUNC_STDDEV || f == TSDB_FUNC_PERCT) {
        return invalidOperationMsg(tscGetErrorMsgPayload(pCmd), msg6);
      }
    }

    // todo derivative function requires ts column exists in subquery
    STableMeta* pTableMeta = tscGetMetaInfo(pQueryInfo, 0)->pTableMeta;
    SSchema* pSchema = tscGetTableColumnSchema(pTableMeta, 0);

    if (tscNumOfExprs(pQueryInfo) > 1) {
      SExprInfo* pExpr = tscExprGet(pQueryInfo, 1);
      if (pExpr->base.functionId == TSDB_FUNC_DERIVATIVE && pSchema->type != TSDB_DATA_TYPE_TIMESTAMP) {
        return invalidOperationMsg(tscGetErrorMsgPayload(pCmd), msg7);
      }
    }

    // validate the query filter condition info
    if (pSqlNode->pWhere != NULL) {
      if (validateWhereNode(pQueryInfo, &pSqlNode->pWhere, pSql) != TSDB_CODE_SUCCESS) {
        return TSDB_CODE_TSC_INVALID_OPERATION;
      }

      if (pTableMeta->tableInfo.precision == TSDB_TIME_PRECISION_MILLI) {
        pQueryInfo->window.skey = pQueryInfo->window.skey / 1000;
        pQueryInfo->window.ekey = pQueryInfo->window.ekey / 1000;
      }
    }

    // validate the interval info
    if (validateIntervalNode(pSql, pQueryInfo, pSqlNode) != TSDB_CODE_SUCCESS) {
      return TSDB_CODE_TSC_INVALID_OPERATION;
    } else {
      if (isTimeWindowQuery(pQueryInfo) || pQueryInfo->sessionWindow.gap > 0) {
        // check if the first column of the nest query result is timestamp column
        SColumn* pCol = taosArrayGetP(pQueryInfo->colList, 0);
        if (pCol->info.type != TSDB_DATA_TYPE_TIMESTAMP) {
          return invalidOperationMsg(tscGetErrorMsgPayload(pCmd), msg4);
        }

        if (validateFunctionsInIntervalOrGroupbyQuery(pCmd, pQueryInfo) != TSDB_CODE_SUCCESS) {
          return TSDB_CODE_TSC_INVALID_OPERATION;
        }
      }
    }

    // set order by info
    if (validateOrderbyNode(pCmd, pQueryInfo, pSqlNode, tscGetTableSchema(pTableMeta)) != TSDB_CODE_SUCCESS) {
      return TSDB_CODE_TSC_INVALID_OPERATION;
    }

    if ((code = doFunctionsCompatibleCheck(pCmd, pQueryInfo, tscGetErrorMsgPayload(pCmd))) != TSDB_CODE_SUCCESS) {
      return code;
    }
  } else {
    pQueryInfo->command = TSDB_SQL_SELECT;

    size_t numOfTables = taosArrayGetSize(pSqlNode->from->list);
    if (numOfTables > TSDB_MAX_JOIN_TABLE_NUM) {
      return invalidOperationMsg(tscGetErrorMsgPayload(pCmd), msg2);
    }

    // set all query tables, which are maybe more than one.
    code = doLoadAllTableMeta(pSql, pQueryInfo, pSqlNode, (int32_t) numOfTables);
    if (code != TSDB_CODE_SUCCESS) {
      return code;
    }

    bool isSTable = UTIL_TABLE_IS_SUPER_TABLE(pTableMetaInfo);

    int32_t type = isSTable? TSDB_QUERY_TYPE_STABLE_QUERY:TSDB_QUERY_TYPE_TABLE_QUERY;
    TSDB_QUERY_SET_TYPE(pQueryInfo->type, type);

    // parse the group by clause in the first place
    if (validateGroupbyNode(pQueryInfo, pSqlNode->pGroupby, pCmd) != TSDB_CODE_SUCCESS) {
      return TSDB_CODE_TSC_INVALID_OPERATION;
    }

    // set where info
    if (pSqlNode->pWhere != NULL) {
      if (validateWhereNode(pQueryInfo, &pSqlNode->pWhere, pSql) != TSDB_CODE_SUCCESS) {
        return TSDB_CODE_TSC_INVALID_OPERATION;
      }

      pSqlNode->pWhere = NULL;
    } else {
      if (taosArrayGetSize(pSqlNode->from->list) > 1) { // Cross join not allowed yet
        return invalidOperationMsg(tscGetErrorMsgPayload(pCmd), "cross join not supported yet");
      }
    }

    int32_t joinQuery = (pSqlNode->from != NULL && taosArrayGetSize(pSqlNode->from->list) > 1);
    int32_t timeWindowQuery =
        (TPARSER_HAS_TOKEN(pSqlNode->interval.interval) || TPARSER_HAS_TOKEN(pSqlNode->sessionVal.gap));

    if (validateSelectNodeList(pCmd, pQueryInfo, pSqlNode->pSelNodeList, isSTable, joinQuery, timeWindowQuery) !=
        TSDB_CODE_SUCCESS) {
      return TSDB_CODE_TSC_INVALID_OPERATION;
    }
    // parse the window_state
    if (validateStateWindowNode(pCmd, pQueryInfo, pSqlNode, isSTable) != TSDB_CODE_SUCCESS) {
      return TSDB_CODE_TSC_INVALID_OPERATION;
    }
    // set order by info
    if (validateOrderbyNode(pCmd, pQueryInfo, pSqlNode, tscGetTableSchema(pTableMetaInfo->pTableMeta)) !=
        TSDB_CODE_SUCCESS) {
      return TSDB_CODE_TSC_INVALID_OPERATION;
    }

    // set interval value
    if (validateIntervalNode(pSql, pQueryInfo, pSqlNode) != TSDB_CODE_SUCCESS) {
      return TSDB_CODE_TSC_INVALID_OPERATION;
    }

    if (tscQueryTags(pQueryInfo)) {
      SExprInfo* pExpr1 = tscExprGet(pQueryInfo, 0);

      if (pExpr1->base.functionId != TSDB_FUNC_TID_TAG) {
        int32_t numOfCols = (int32_t)taosArrayGetSize(pQueryInfo->colList);
        for (int32_t i = 0; i < numOfCols; ++i) {
          SColumn* pCols = taosArrayGetP(pQueryInfo->colList, i);
          if (pCols->info.flist.numOfFilters > 0) {
            return invalidOperationMsg(tscGetErrorMsgPayload(pCmd), msg5);
          }
        }
      }
    }

    // parse the having clause in the first place
    if (validateHavingClause(pQueryInfo, pSqlNode->pHaving, pCmd, pSqlNode->pSelNodeList, joinQuery, timeWindowQuery) !=
        TSDB_CODE_SUCCESS) {
      return TSDB_CODE_TSC_INVALID_OPERATION;
    }

    /*
     * transfer sql functions that need secondary merge into another format
     * in dealing with super table queries such as: count/first/last
     */
    if (validateSessionNode(pCmd, pQueryInfo, pSqlNode) != TSDB_CODE_SUCCESS) {
      return TSDB_CODE_TSC_INVALID_OPERATION;
    }

    if ((isTimeWindowQuery(pQueryInfo) || pQueryInfo->sessionWindow.gap > 0) &&
        (validateFunctionsInIntervalOrGroupbyQuery(pCmd, pQueryInfo) != TSDB_CODE_SUCCESS)) {
      return TSDB_CODE_TSC_INVALID_OPERATION;
    }

    if (isSTable) {
      tscTansformFuncForSTableQuery(pQueryInfo);
      if (hasUnsupportFunctionsForSTableQuery(pCmd, pQueryInfo)) {
        return TSDB_CODE_TSC_INVALID_OPERATION;
      }
    }

    // no result due to invalid query time range
    if (pQueryInfo->window.skey > pQueryInfo->window.ekey) {
      pQueryInfo->command = TSDB_SQL_RETRIEVE_EMPTY_RESULT;
      return TSDB_CODE_SUCCESS;
    }

    if (!hasTimestampForPointInterpQuery(pQueryInfo)) {
      return invalidOperationMsg(tscGetErrorMsgPayload(pCmd), msg1);
    }

    // in case of join query, time range is required.
    if (QUERY_IS_JOIN_QUERY(pQueryInfo->type)) {
      int64_t timeRange = ABS(pQueryInfo->window.skey - pQueryInfo->window.ekey);
      if (timeRange == 0 && pQueryInfo->window.skey == 0) {
        return invalidOperationMsg(tscGetErrorMsgPayload(pCmd), msg3);
      }
    }

    if ((code = validateLimitNode(pCmd, pQueryInfo, pSqlNode, pSql)) != TSDB_CODE_SUCCESS) {
      return code;
    }

    if ((code = doFunctionsCompatibleCheck(pCmd, pQueryInfo,tscGetErrorMsgPayload(pCmd))) != TSDB_CODE_SUCCESS) {
      return code;
    }

    updateLastScanOrderIfNeeded(pQueryInfo);
    tscFieldInfoUpdateOffset(pQueryInfo);

    if ((code = validateFillNode(pCmd, pQueryInfo, pSqlNode)) != TSDB_CODE_SUCCESS) {
      return code;
    }
  }

  { // set the query info
    pQueryInfo->projectionQuery   = tscIsProjectionQuery(pQueryInfo);
    pQueryInfo->hasFilter         = tscHasColumnFilter(pQueryInfo);
    pQueryInfo->simpleAgg         = isSimpleAggregateRv(pQueryInfo);
    pQueryInfo->onlyTagQuery      = onlyTagPrjFunction(pQueryInfo);
    pQueryInfo->groupbyColumn     = tscGroupbyColumn(pQueryInfo);

    pQueryInfo->arithmeticOnAgg   = tsIsArithmeticQueryOnAggResult(pQueryInfo);
    pQueryInfo->orderProjectQuery = tscOrderedProjectionQueryOnSTable(pQueryInfo, 0);

    SExprInfo** p = NULL;
    int32_t numOfExpr = 0;
    pTableMetaInfo = tscGetMetaInfo(pQueryInfo, 0);
    code = createProjectionExpr(pQueryInfo, pTableMetaInfo, &p, &numOfExpr);
    if (pQueryInfo->exprList1 == NULL) {
      pQueryInfo->exprList1 = taosArrayInit(4, POINTER_BYTES);
    }

    taosArrayAddBatch(pQueryInfo->exprList1, (void*) p, numOfExpr);
  }

#if 0
  SQueryNode* p = qCreateQueryPlan(pQueryInfo);
  char* s = queryPlanToString(p);
  tfree(s);

  qDestroyQueryPlan(p);
#endif

  return TSDB_CODE_SUCCESS;  // Does not build query message here
}

int32_t exprTreeFromSqlExpr(SSqlCmd* pCmd, tExprNode **pExpr, const tSqlExpr* pSqlExpr, SQueryInfo* pQueryInfo, SArray* pCols, uint64_t *uid) {
  tExprNode* pLeft = NULL;
  tExprNode* pRight= NULL;
  
  if (pSqlExpr->pLeft != NULL) {
    int32_t ret = exprTreeFromSqlExpr(pCmd, &pLeft, pSqlExpr->pLeft, pQueryInfo, pCols, uid);
    if (ret != TSDB_CODE_SUCCESS) {
      return ret;
    }
  }
  
  if (pSqlExpr->pRight != NULL) {
    int32_t ret = exprTreeFromSqlExpr(pCmd, &pRight, pSqlExpr->pRight, pQueryInfo, pCols, uid);
    if (ret != TSDB_CODE_SUCCESS) {
      tExprTreeDestroy(pLeft, NULL);
      return ret;
    }
  }

  if (pSqlExpr->pLeft == NULL && pSqlExpr->pRight == NULL && pSqlExpr->tokenId == 0) {
    *pExpr = calloc(1, sizeof(tExprNode));
    return TSDB_CODE_SUCCESS;
  }
  
  if (pSqlExpr->pLeft == NULL) {  // it is the leaf node
    assert(pSqlExpr->pRight == NULL);

    if (pSqlExpr->type == SQL_NODE_VALUE) {
      int32_t ret = TSDB_CODE_SUCCESS;  
      *pExpr = calloc(1, sizeof(tExprNode));
      (*pExpr)->nodeType = TSQL_NODE_VALUE;
      (*pExpr)->pVal = calloc(1, sizeof(tVariant));
      tVariantAssign((*pExpr)->pVal, &pSqlExpr->value);

      STableMeta* pTableMeta = tscGetMetaInfo(pQueryInfo, 0)->pTableMeta;
      if (pCols != NULL && taosArrayGetSize(pCols) > 0) {
        SColIndex* idx = taosArrayGet(pCols, 0);
        SSchema* pSchema = tscGetTableColumnSchema(pTableMeta, idx->colIndex);
        // convert time by precision 
        if (pSchema != NULL && TSDB_DATA_TYPE_TIMESTAMP == pSchema->type && TSDB_DATA_TYPE_BINARY == (*pExpr)->pVal->nType) {
          ret = setColumnFilterInfoForTimestamp(pCmd, pQueryInfo, (*pExpr)->pVal);
        }
      }
      return ret;  
    } else if (pSqlExpr->type == SQL_NODE_SQLFUNCTION) {
      // arithmetic expression on the results of aggregation functions
      *pExpr = calloc(1, sizeof(tExprNode));
      (*pExpr)->nodeType = TSQL_NODE_COL;
      (*pExpr)->pSchema = calloc(1, sizeof(SSchema));
      strncpy((*pExpr)->pSchema->name, pSqlExpr->token.z, pSqlExpr->token.n);
      
      // set the input column data byte and type.
      size_t size = taosArrayGetSize(pQueryInfo->exprList);
      
      for (int32_t i = 0; i < size; ++i) {
        SExprInfo* p1 = taosArrayGetP(pQueryInfo->exprList, i);
        
        if (strcmp((*pExpr)->pSchema->name, p1->base.aliasName) == 0) {
          (*pExpr)->pSchema->type  = (uint8_t)p1->base.resType;
          (*pExpr)->pSchema->bytes = p1->base.resBytes;
          (*pExpr)->pSchema->colId = p1->base.resColId;

          if (uid != NULL) {
            *uid = p1->base.uid;
          }

          break;
        }
      }
    } else if (pSqlExpr->type == SQL_NODE_TABLE_COLUMN) { // column name, normal column arithmetic expression
      SColumnIndex index = COLUMN_INDEX_INITIALIZER;
      int32_t ret = getColumnIndexByName(pCmd, &pSqlExpr->colInfo, pQueryInfo, &index);
      if (ret != TSDB_CODE_SUCCESS) {
        return ret;
      }

      STableMeta* pTableMeta = tscGetMetaInfo(pQueryInfo, 0)->pTableMeta;
      int32_t numOfColumns = tscGetNumOfColumns(pTableMeta);

      *pExpr = calloc(1, sizeof(tExprNode));
      (*pExpr)->nodeType = TSQL_NODE_COL;
      (*pExpr)->pSchema = calloc(1, sizeof(SSchema));

      SSchema* pSchema = tscGetTableColumnSchema(pTableMeta, index.columnIndex);
      *(*pExpr)->pSchema = *pSchema;
  
      if (pCols != NULL) {  // record the involved columns
        SColIndex colIndex = {0};
        tstrncpy(colIndex.name, pSchema->name, sizeof(colIndex.name));
        colIndex.colId = pSchema->colId;
        colIndex.colIndex = index.columnIndex;
        colIndex.flag = (index.columnIndex >= numOfColumns)? 1:0;

        taosArrayPush(pCols, &colIndex);
      }
      
      return TSDB_CODE_SUCCESS;
    } else if (pSqlExpr->tokenId == TK_SET) {
      int32_t colType = -1;
      STableMeta* pTableMeta = tscGetMetaInfo(pQueryInfo, 0)->pTableMeta;
      if (pCols != NULL && taosArrayGetSize(pCols) > 0) {
        SColIndex* idx = taosArrayGet(pCols, 0);
        SSchema* pSchema = tscGetTableColumnSchema(pTableMeta, idx->colIndex);
        if (pSchema != NULL) {
          colType = pSchema->type;
        }
      }
      tVariant *pVal;
      if (colType >= TSDB_DATA_TYPE_TINYINT && colType <= TSDB_DATA_TYPE_BIGINT) {
        colType = TSDB_DATA_TYPE_BIGINT;
      } else if (colType == TSDB_DATA_TYPE_FLOAT || colType == TSDB_DATA_TYPE_DOUBLE) {
        colType = TSDB_DATA_TYPE_DOUBLE;
      }
      STableMetaInfo* pTableMetaInfo = tscGetMetaInfo(pQueryInfo, 0);
      STableComInfo tinfo = tscGetTableInfo(pTableMetaInfo->pTableMeta);
      if (serializeExprListToVariant(pSqlExpr->pParam, &pVal, colType, tinfo.precision) == false) {
        return invalidOperationMsg(tscGetErrorMsgPayload(pCmd), "not support filter expression");
      }
      *pExpr = calloc(1, sizeof(tExprNode));
      (*pExpr)->nodeType = TSQL_NODE_VALUE;
      (*pExpr)->pVal = pVal;
    } else {
      return invalidOperationMsg(tscGetErrorMsgPayload(pCmd), "not support filter expression");
    }
    
  } else {
    *pExpr = (tExprNode *)calloc(1, sizeof(tExprNode));
    (*pExpr)->nodeType = TSQL_NODE_EXPR;
    
    (*pExpr)->_node.hasPK = false;
    (*pExpr)->_node.pLeft = pLeft;
    (*pExpr)->_node.pRight = pRight;
    
    SStrToken t = {.type = pSqlExpr->tokenId};
    (*pExpr)->_node.optr = convertOptr(&t);
    
    assert((*pExpr)->_node.optr != 0);

    // check for dividing by 0
    if ((*pExpr)->_node.optr == TSDB_BINARY_OP_DIVIDE) {
      if (pRight->nodeType == TSQL_NODE_VALUE) {
        if (pRight->pVal->nType == TSDB_DATA_TYPE_INT && pRight->pVal->i64 == 0) {
          return TSDB_CODE_TSC_INVALID_OPERATION;
        } else if (pRight->pVal->nType == TSDB_DATA_TYPE_FLOAT && pRight->pVal->dKey == 0) {
          return TSDB_CODE_TSC_INVALID_OPERATION;
        }
      }
    }

    // NOTE: binary|nchar data allows the >|< type filter
    if ((*pExpr)->_node.optr != TSDB_RELATION_EQUAL && (*pExpr)->_node.optr != TSDB_RELATION_NOT_EQUAL) {
      if (pRight != NULL && pRight->nodeType == TSQL_NODE_VALUE) {
        if (pRight->pVal->nType == TSDB_DATA_TYPE_BOOL) {
          return TSDB_CODE_TSC_INVALID_OPERATION;
        }
      }
    }
  }
  
  return TSDB_CODE_SUCCESS;
}

bool hasNormalColumnFilter(SQueryInfo* pQueryInfo) {
  size_t numOfCols = taosArrayGetSize(pQueryInfo->colList);
  for (int32_t i = 0; i < numOfCols; ++i) {
    SColumn* pCol = taosArrayGetP(pQueryInfo->colList, i);
    if (pCol->info.flist.numOfFilters > 0) {
      return true;
    }
  }

  return false;
}<|MERGE_RESOLUTION|>--- conflicted
+++ resolved
@@ -160,7 +160,6 @@
   int32_t firstTokenType = item->pNode->token.type;
   int32_t type  = firstTokenType;
 
-<<<<<<< HEAD
   //nchar to binary and other xxint to bigint  
   toTSDBType(type);  
   if (colType != TSDB_DATA_TYPE_TIMESTAMP && !IS_UNSIGNED_NUMERIC_TYPE(colType)) {
@@ -171,16 +170,7 @@
   type = colType; 
  
   SBufferWriter bw = tbufInitWriter( NULL, false);
-=======
-  //nchar to binary and
-  toTSDBType(type);
-  if (type != colType && (type != TSDB_DATA_TYPE_BINARY || colType != TSDB_DATA_TYPE_NCHAR)) {
-    return false;
-  }
-  type = colType;
-
-  SBufferWriter bw = tbufInitWriter( NULL, false );
->>>>>>> 55fea530
+
   tbufEnsureCapacity(&bw, 512);
 
   int32_t size = (int32_t)(pList->size);
@@ -193,7 +183,6 @@
     // check all the token type in expr list same or not
     if (firstTokenType != pSub->token.type) {
       break;
-<<<<<<< HEAD
     }  
     toTSDBType(pSub->token.type);  
 
@@ -211,18 +200,6 @@
       }
     }
     else if (type == TSDB_DATA_TYPE_DOUBLE || type == TSDB_DATA_TYPE_FLOAT) {
-=======
-    }
-
-    toTSDBType(pSub->token.type);
-
-    tVariant var;
-    tVariantCreate(&var, &pSub->token);
-    if (type == TSDB_DATA_TYPE_BOOL || type == TSDB_DATA_TYPE_TINYINT || type == TSDB_DATA_TYPE_SMALLINT
-         || type == TSDB_DATA_TYPE_BIGINT || type == TSDB_DATA_TYPE_INT) {
-      tbufWriteInt64(&bw, var.i64);
-    } else if (type == TSDB_DATA_TYPE_DOUBLE || type == TSDB_DATA_TYPE_FLOAT) {
->>>>>>> 55fea530
       tbufWriteDouble(&bw, var.dKey);
     } else if (type == TSDB_DATA_TYPE_BINARY){
       tbufWriteBinary(&bw, var.pz, var.nLen);
@@ -3385,14 +3362,8 @@
 
   // TK_GT,TK_GE,TK_EQ,TK_NE are based on the pColumn->lowerBndd
   } else if (pExpr->tokenId == TK_IN) {
-<<<<<<< HEAD
     tVariant *pVal; 
-
     if (pRight->tokenId != TK_SET || !serializeExprListToVariant(pRight->pParam, &pVal, colType, timePrecision)) {
-=======
-    tVariant *pVal;
-    if (pRight->tokenId != TK_SET || !serializeExprListToVariant(pRight->pParam, &pVal, colType) || colType == TSDB_DATA_TYPE_TIMESTAMP) {
->>>>>>> 55fea530
       return invalidOperationMsg(tscGetErrorMsgPayload(pCmd), msg);
     }
     if (validateParamOfRelationIn(pVal, colType) != TSDB_CODE_SUCCESS) {
@@ -3403,12 +3374,7 @@
     pColumnFilter->pz  = (int64_t)calloc(1, pVal->nLen + 1);
     pColumnFilter->len = pVal->nLen;
     pColumnFilter->filterstr = 1;
-<<<<<<< HEAD
     memcpy((char *)(pColumnFilter->pz), (char *)(pVal->pz), pVal->nLen);  
-=======
-    memcpy((char *)(pColumnFilter->pz), (char *)(pVal->pz), pVal->nLen);
-    //retVal = tVariantDump(pVal, (char *)(pColumnFilter->pz), TSDB_DATA_TYPE_BINARY, false);
->>>>>>> 55fea530
 
     tVariantDestroy(pVal);
     free(pVal);
