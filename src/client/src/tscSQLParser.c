/*
 * Copyright (c) 2019 TAOS Data, Inc. <jhtao@taosdata.com>
 *
 * This program is free software: you can use, redistribute, and/or modify
 * it under the terms of the GNU Affero General Public License, version 3
 * or later ("AGPL"), as published by the Free Software Foundation.
 *
 * This program is distributed in the hope that it will be useful, but WITHOUT
 * ANY WARRANTY; without even the implied warranty of MERCHANTABILITY or
 * FITNESS FOR A PARTICULAR PURPOSE.
 *
 * You should have received a copy of the GNU Affero General Public License
 * along with this program. If not, see <http://www.gnu.org/licenses/>.
 */

#ifndef __APPLE__
#define _BSD_SOURCE
#define _XOPEN_SOURCE 500
#define _DEFAULT_SOURCE
#define _GNU_SOURCE
#endif // __APPLE__

#include "os.h"
#include "ttype.h"
#include "texpr.h"
#include "taos.h"
#include "taosmsg.h"
#include "tcompare.h"
#include "tname.h"
#include "tscLog.h"
#include "tscUtil.h"
#include "tschemautil.h"
#include "tsclient.h"
#include "tstoken.h"
#include "tstrbuild.h"
#include "ttokendef.h"
#include "qUtil.h"

#define DEFAULT_PRIMARY_TIMESTAMP_COL_NAME "_c0"

#define TSWINDOW_IS_EQUAL(t1, t2) (((t1).skey == (t2).skey) && ((t1).ekey == (t2).ekey))

// -1 is tbname column index, so here use the -3 as the initial value
#define COLUMN_INDEX_INITIAL_VAL (-3)
#define COLUMN_INDEX_INITIALIZER \
  { COLUMN_INDEX_INITIAL_VAL, COLUMN_INDEX_INITIAL_VAL }
#define COLUMN_INDEX_VALIDE(index) (((index).tableIndex >= 0) && ((index).columnIndex >= TSDB_BLOCK_DIST_COLUMN_INDEX))
#define TBNAME_LIST_SEP ","

typedef struct SColumnList {  // todo refactor
  int32_t      num;
  SColumnIndex ids[TSDB_MAX_COLUMNS];
} SColumnList;

typedef struct SConvertFunc {
  int32_t originFuncId;
  int32_t execFuncId;
} SConvertFunc;

static SExprInfo* doAddProjectCol(SQueryInfo* pQueryInfo, int32_t colIndex, int32_t tableIndex);

static int32_t setShowInfo(SSqlObj* pSql, SSqlInfo* pInfo);
static char*   getAccountId(SSqlObj* pSql);

static bool has(SArray* pFieldList, int32_t startIdx, const char* name);
static char* cloneCurrentDBName(SSqlObj* pSql);
static int32_t getDelimiterIndex(SStrToken* pTableName);
static bool validateTableColumnInfo(SArray* pFieldList, SSqlCmd* pCmd);
static bool validateTagParams(SArray* pTagsList, SArray* pFieldList, SSqlCmd* pCmd);

static int32_t setObjFullName(char* fullName, const char* account, SStrToken* pDB, SStrToken* tableName, int32_t* len);

static void getColumnName(tSqlExprItem* pItem, char* resultFieldName, int32_t nameLength);

static int32_t addExprAndResultField(SSqlCmd* pCmd, SQueryInfo* pQueryInfo, int32_t colIndex, tSqlExprItem* pItem, bool finalResult);
static int32_t insertResultField(SQueryInfo* pQueryInfo, int32_t outputIndex, SColumnList* pIdList, int16_t bytes,
                                 int8_t type, char* fieldName, SExprInfo* pSqlExpr);

static uint8_t convertOptr(SStrToken *pToken);

static int32_t validateSelectNodeList(SSqlCmd* pCmd, SQueryInfo* pQueryInfo, SArray* pSelNodeList, bool isSTable, bool joinQuery, bool timeWindowQuery);

static bool validateIpAddress(const char* ip, size_t size);
static bool hasUnsupportFunctionsForSTableQuery(SSqlCmd* pCmd, SQueryInfo* pQueryInfo);
static bool functionCompatibleCheck(SQueryInfo* pQueryInfo, bool joinQuery, bool twQuery);

static int32_t validateGroupbyNode(SQueryInfo* pQueryInfo, SArray* pList, SSqlCmd* pCmd);

static int32_t validateIntervalNode(SSqlObj* pSql, SQueryInfo* pQueryInfo, SSqlNode* pSqlNode);
static int32_t parseIntervalOffset(SSqlCmd* pCmd, SQueryInfo* pQueryInfo, SStrToken* offsetToken);
static int32_t parseSlidingClause(SSqlCmd* pCmd, SQueryInfo* pQueryInfo, SStrToken* pSliding);

static int32_t addProjectionExprAndResultField(SSqlCmd* pCmd, SQueryInfo* pQueryInfo, tSqlExprItem* pItem);

static int32_t validateWhereNode(SQueryInfo* pQueryInfo, tSqlExpr** pExpr, SSqlObj* pSql);
static int32_t validateFillNode(SSqlCmd* pCmd, SQueryInfo* pQueryInfo, SSqlNode* pSqlNode);
static int32_t validateOrderbyNode(SSqlCmd* pCmd, SQueryInfo* pQueryInfo, SSqlNode* pSqlNode, SSchema* pSchema);

static int32_t tsRewriteFieldNameIfNecessary(SSqlCmd* pCmd, SQueryInfo* pQueryInfo);
static int32_t setAlterTableInfo(SSqlObj* pSql, struct SSqlInfo* pInfo);
static int32_t validateSqlFunctionInStreamSql(SSqlCmd* pCmd, SQueryInfo* pQueryInfo);
static int32_t validateFunctionsInIntervalOrGroupbyQuery(SSqlCmd* pCmd, SQueryInfo* pQueryInfo);
static int32_t validateArithmeticSQLExpr(SSqlCmd* pCmd, tSqlExpr* pExpr, SQueryInfo* pQueryInfo, SColumnList* pList, int32_t* type);
static int32_t validateEp(char* ep);
static int32_t validateDNodeConfig(SMiscInfo* pOptions);
static int32_t validateLocalConfig(SMiscInfo* pOptions);
static int32_t validateColumnName(char* name);
static int32_t setKillInfo(SSqlObj* pSql, struct SSqlInfo* pInfo, int32_t killType);

static bool validateOneTags(SSqlCmd* pCmd, TAOS_FIELD* pTagField);
static bool hasTimestampForPointInterpQuery(SQueryInfo* pQueryInfo);
static bool hasNormalColumnFilter(SQueryInfo* pQueryInfo);

static int32_t validateLimitNode(SSqlCmd* pCmd, SQueryInfo* pQueryInfo, int32_t index, SSqlNode* pSqlNode, SSqlObj* pSql);
static int32_t parseCreateDBOptions(SSqlCmd* pCmd, SCreateDbInfo* pCreateDbSql);
static int32_t getColumnIndexByName(SSqlCmd* pCmd, const SStrToken* pToken, SQueryInfo* pQueryInfo, SColumnIndex* pIndex);
static int32_t getTableIndexByName(SStrToken* pToken, SQueryInfo* pQueryInfo, SColumnIndex* pIndex);

static int32_t getTableIndexImpl(SStrToken* pTableToken, SQueryInfo* pQueryInfo, SColumnIndex* pIndex);
static int32_t doFunctionsCompatibleCheck(SSqlCmd* pCmd, SQueryInfo* pQueryInfo);
static int32_t doLocalQueryProcess(SSqlCmd* pCmd, SQueryInfo* pQueryInfo, SSqlNode* pSqlNode);
static int32_t tscCheckCreateDbParams(SSqlCmd* pCmd, SCreateDbMsg* pCreate);

static SColumnList createColumnList(int32_t num, int16_t tableIndex, int32_t columnIndex);

static int32_t doCheckForCreateTable(SSqlObj* pSql, int32_t subClauseIndex, SSqlInfo* pInfo);
static int32_t doCheckForCreateFromStable(SSqlObj* pSql, SSqlInfo* pInfo);
static int32_t doCheckForStream(SSqlObj* pSql, SSqlInfo* pInfo);
static int32_t validateSqlNode(SSqlObj* pSql, SSqlNode* pSqlNode, int32_t index);
static int32_t exprTreeFromSqlExpr(SSqlCmd* pCmd, tExprNode **pExpr, const tSqlExpr* pSqlExpr, SQueryInfo* pQueryInfo, SArray* pCols, uint64_t *uid);
static bool    validateDebugFlag(int32_t v);
static int32_t checkQueryRangeForFill(SSqlCmd* pCmd, SQueryInfo* pQueryInfo);

static bool    isTimeWindowQuery(SQueryInfo* pQueryInfo) {
  return pQueryInfo->interval.interval > 0 || pQueryInfo->sessionWindow.gap > 0;
}

int16_t getNewResColId(SQueryInfo* pQueryInfo) {
  return pQueryInfo->resColumnId--;
}

static uint8_t convertOptr(SStrToken *pToken) {
  switch (pToken->type) {
    case TK_LT:
      return TSDB_RELATION_LESS;
    case TK_LE:
      return TSDB_RELATION_LESS_EQUAL;
    case TK_GT:
      return TSDB_RELATION_GREATER;
    case TK_GE:
      return TSDB_RELATION_GREATER_EQUAL;
    case TK_NE:
      return TSDB_RELATION_NOT_EQUAL;
    case TK_AND:
      return TSDB_RELATION_AND;
    case TK_OR:
      return TSDB_RELATION_OR;
    case TK_EQ:
      return TSDB_RELATION_EQUAL;
    case TK_PLUS:
      return TSDB_BINARY_OP_ADD;
    case TK_MINUS:
      return TSDB_BINARY_OP_SUBTRACT;
    case TK_STAR:
      return TSDB_BINARY_OP_MULTIPLY;
    case TK_SLASH:
    case TK_DIVIDE:
      return TSDB_BINARY_OP_DIVIDE;
    case TK_REM:
      return TSDB_BINARY_OP_REMAINDER;
    case TK_LIKE:
      return TSDB_RELATION_LIKE;
    case TK_ISNULL:
      return TSDB_RELATION_ISNULL;
    case TK_NOTNULL:
      return TSDB_RELATION_NOTNULL;
    default: { return 0; }
  }
}

static bool validateDebugFlag(int32_t v) {
  const static int validFlag[] = {131, 135, 143};

  for (int i = 0; i < tListLen(validFlag); i++) {
    if (v == validFlag[i]) {
        return true;
    }
  }
  return false;
}
/*
 * Used during parsing query sql. Since the query sql usually small in length, error position
 * is not needed in the final error message.
 */
static int32_t invalidSqlErrMsg(char* dstBuffer, const char* errMsg) {
  return tscInvalidSQLErrMsg(dstBuffer, errMsg, NULL);
}

static int setColumnFilterInfoForTimestamp(SSqlCmd* pCmd, SQueryInfo* pQueryInfo, tVariant* pVar) {
  int64_t     time = 0;
  const char* msg = "invalid timestamp";

  strdequote(pVar->pz);
  char*           seg = strnchr(pVar->pz, '-', pVar->nLen, false);
  STableMetaInfo* pTableMetaInfo = tscGetMetaInfo(pQueryInfo, 0);

  STableComInfo tinfo = tscGetTableInfo(pTableMetaInfo->pTableMeta);
  
  if (seg != NULL) {
    if (taosParseTime(pVar->pz, &time, pVar->nLen, tinfo.precision, tsDaylight) != TSDB_CODE_SUCCESS) {
      return invalidSqlErrMsg(tscGetErrorMsgPayload(pCmd), msg);
    }
  } else {
    if (tVariantDump(pVar, (char*)&time, TSDB_DATA_TYPE_BIGINT, true)) {
      return invalidSqlErrMsg(tscGetErrorMsgPayload(pCmd), msg);
    }
  }

  tVariantDestroy(pVar);
  tVariantCreateFromBinary(pVar, (char*)&time, 0, TSDB_DATA_TYPE_BIGINT);

  return TSDB_CODE_SUCCESS;
}

static int32_t handlePassword(SSqlCmd* pCmd, SStrToken* pPwd) {
  const char* msg1 = "password can not be empty";
  const char* msg2 = "name or password too long";
  const char* msg3 = "password needs single quote marks enclosed";

  if (pPwd->type != TK_STRING) {
    return invalidSqlErrMsg(tscGetErrorMsgPayload(pCmd), msg3);
  }

  strdequote(pPwd->z);
  pPwd->n = (uint32_t)strtrim(pPwd->z);  // trim space before and after passwords

  if (pPwd->n <= 0) {
    return invalidSqlErrMsg(tscGetErrorMsgPayload(pCmd), msg1);
  }

  if (pPwd->n >= TSDB_KEY_LEN) {
    return invalidSqlErrMsg(tscGetErrorMsgPayload(pCmd), msg2);
  }

  return TSDB_CODE_SUCCESS;
}

int32_t tscToSQLCmd(SSqlObj* pSql, struct SSqlInfo* pInfo) {
  if (pInfo == NULL || pSql == NULL) {
    return TSDB_CODE_TSC_APP_ERROR;
  }

  SSqlCmd* pCmd = &pSql->cmd;
  SSqlRes* pRes = &pSql->res;

  int32_t code = TSDB_CODE_SUCCESS;
  if (!pInfo->valid || terrno == TSDB_CODE_TSC_SQL_SYNTAX_ERROR) {
    terrno = TSDB_CODE_SUCCESS;  // clear the error number
    return tscSQLSyntaxErrMsg(tscGetErrorMsgPayload(pCmd), NULL, pInfo->msg);
  }

  SQueryInfo* pQueryInfo = tscGetQueryInfoS(pCmd, pCmd->clauseIndex);
  if (pQueryInfo == NULL) {
    pRes->code = terrno;
    return pRes->code;
  }

  STableMetaInfo* pTableMetaInfo = (pQueryInfo->numOfTables == 0)? tscAddEmptyMetaInfo(pQueryInfo) : pQueryInfo->pTableMetaInfo[0];
  if (pTableMetaInfo == NULL) {
    pRes->code = TSDB_CODE_TSC_OUT_OF_MEMORY;
    return pRes->code;
  }

  pCmd->command = pInfo->type;

  switch (pInfo->type) {
    case TSDB_SQL_DROP_TABLE:
    case TSDB_SQL_DROP_USER:
    case TSDB_SQL_DROP_ACCT:
    case TSDB_SQL_DROP_DNODE:
    case TSDB_SQL_DROP_DB: {
      const char* msg2 = "invalid name";
      const char* msg3 = "param name too long";
      const char* msg4 = "table is not super table";

      SStrToken* pzName = taosArrayGet(pInfo->pMiscInfo->a, 0);
      if ((pInfo->type != TSDB_SQL_DROP_DNODE) && (tscValidateName(pzName) != TSDB_CODE_SUCCESS)) {
        return invalidSqlErrMsg(tscGetErrorMsgPayload(pCmd), msg2);
      }

      if (pInfo->type == TSDB_SQL_DROP_DB) {
        assert(taosArrayGetSize(pInfo->pMiscInfo->a) == 1);
        code = tNameSetDbName(&pTableMetaInfo->name, getAccountId(pSql), pzName);
        if (code != TSDB_CODE_SUCCESS) {
          return invalidSqlErrMsg(tscGetErrorMsgPayload(pCmd), msg2);
        }

      } else if (pInfo->type == TSDB_SQL_DROP_TABLE) {
        assert(taosArrayGetSize(pInfo->pMiscInfo->a) == 1);

        code = tscSetTableFullName(pTableMetaInfo, pzName, pSql);
        if(code != TSDB_CODE_SUCCESS) {
          return code; 
        }

        if (pInfo->pMiscInfo->tableType == TSDB_SUPER_TABLE) {
          code = tscGetTableMeta(pSql, pTableMetaInfo);
          if (code != TSDB_CODE_SUCCESS) {
            return code;
          }

          if (!UTIL_TABLE_IS_SUPER_TABLE(pTableMetaInfo)) {
            return invalidSqlErrMsg(tscGetErrorMsgPayload(pCmd), msg4);
          }
        }
        
      } else if (pInfo->type == TSDB_SQL_DROP_DNODE) {
        pzName->n = strdequote(pzName->z);
        strncpy(pCmd->payload, pzName->z, pzName->n);
      } else {  // drop user/account
        if (pzName->n >= TSDB_USER_LEN) {
          return invalidSqlErrMsg(tscGetErrorMsgPayload(pCmd), msg3);
        }

        strncpy(pCmd->payload, pzName->z, pzName->n);
      }

      break;
    }

    case TSDB_SQL_USE_DB: {
      const char* msg = "invalid db name";
      SStrToken* pToken = taosArrayGet(pInfo->pMiscInfo->a, 0);

      if (tscValidateName(pToken) != TSDB_CODE_SUCCESS) {
        return invalidSqlErrMsg(tscGetErrorMsgPayload(pCmd), msg);
      }

      int32_t ret = tNameSetDbName(&pTableMetaInfo->name, getAccountId(pSql), pToken);
      if (ret != TSDB_CODE_SUCCESS) {
        return invalidSqlErrMsg(tscGetErrorMsgPayload(pCmd), msg);
      }

      break;
    }

    case TSDB_SQL_RESET_CACHE: {
      return TSDB_CODE_SUCCESS;
    }

    case TSDB_SQL_SHOW: {
      if (setShowInfo(pSql, pInfo) != TSDB_CODE_SUCCESS) {
        return TSDB_CODE_TSC_INVALID_SQL;
      }

      break;
    }

    case TSDB_SQL_ALTER_DB:
    case TSDB_SQL_CREATE_DB: {
      const char* msg1 = "invalid db name";
      const char* msg2 = "name too long";

      SCreateDbInfo* pCreateDB = &(pInfo->pMiscInfo->dbOpt);
      if (tscValidateName(&pCreateDB->dbname) != TSDB_CODE_SUCCESS) {
        return invalidSqlErrMsg(tscGetErrorMsgPayload(pCmd), msg1);
      }

      int32_t ret = tNameSetDbName(&pTableMetaInfo->name, getAccountId(pSql), &(pCreateDB->dbname));
      if (ret != TSDB_CODE_SUCCESS) {
        return invalidSqlErrMsg(tscGetErrorMsgPayload(pCmd), msg2);
      }

      if (parseCreateDBOptions(pCmd, pCreateDB) != TSDB_CODE_SUCCESS) {
        return TSDB_CODE_TSC_INVALID_SQL;
      }

      break;
    }

    case TSDB_SQL_CREATE_DNODE: {
      const char* msg = "invalid host name (ip address)";

      if (taosArrayGetSize(pInfo->pMiscInfo->a) > 1) {
        return invalidSqlErrMsg(tscGetErrorMsgPayload(pCmd), msg);
      }

      SStrToken* id = taosArrayGet(pInfo->pMiscInfo->a, 0);
      id->n = strdequote(id->z);
      break;
    }

    case TSDB_SQL_CREATE_ACCT:
    case TSDB_SQL_ALTER_ACCT: {
      const char* msg1 = "invalid state option, available options[no, r, w, all]";
      const char* msg2 = "invalid user/account name";
      const char* msg3 = "name too long";

      SStrToken* pName = &pInfo->pMiscInfo->user.user;
      SStrToken* pPwd = &pInfo->pMiscInfo->user.passwd;

      if (handlePassword(pCmd, pPwd) != TSDB_CODE_SUCCESS) {
        return TSDB_CODE_TSC_INVALID_SQL;
      }

      if (pName->n >= TSDB_USER_LEN) {
        return invalidSqlErrMsg(tscGetErrorMsgPayload(pCmd), msg3);
      }

      if (tscValidateName(pName) != TSDB_CODE_SUCCESS) {
        return invalidSqlErrMsg(tscGetErrorMsgPayload(pCmd), msg2);
      }

      SCreateAcctInfo* pAcctOpt = &pInfo->pMiscInfo->acctOpt;
      if (pAcctOpt->stat.n > 0) {
        if (pAcctOpt->stat.z[0] == 'r' && pAcctOpt->stat.n == 1) {
        } else if (pAcctOpt->stat.z[0] == 'w' && pAcctOpt->stat.n == 1) {
        } else if (strncmp(pAcctOpt->stat.z, "all", 3) == 0 && pAcctOpt->stat.n == 3) {
        } else if (strncmp(pAcctOpt->stat.z, "no", 2) == 0 && pAcctOpt->stat.n == 2) {
        } else {
          return invalidSqlErrMsg(tscGetErrorMsgPayload(pCmd), msg1);
        }
      }

      break;
    }

    case TSDB_SQL_DESCRIBE_TABLE: {
      const char* msg1 = "invalid table name";

      SStrToken* pToken = taosArrayGet(pInfo->pMiscInfo->a, 0);
      if (tscValidateName(pToken) != TSDB_CODE_SUCCESS) {
        return invalidSqlErrMsg(tscGetErrorMsgPayload(pCmd), msg1);
      }

      // additional msg has been attached already
      code = tscSetTableFullName(pTableMetaInfo, pToken, pSql);
      if (code != TSDB_CODE_SUCCESS) {
        return code;
      }

      return tscGetTableMeta(pSql, pTableMetaInfo);
    }
    case TSDB_SQL_SHOW_CREATE_TABLE: {
      const char* msg1 = "invalid table name";

      SStrToken* pToken = taosArrayGet(pInfo->pMiscInfo->a, 0);
      if (tscValidateName(pToken) != TSDB_CODE_SUCCESS) {
        return invalidSqlErrMsg(tscGetErrorMsgPayload(pCmd), msg1);
      }

      code = tscSetTableFullName(pTableMetaInfo, pToken, pSql);
      if (code != TSDB_CODE_SUCCESS) {
        return code;
      }

      return tscGetTableMeta(pSql, pTableMetaInfo);
    }
    case TSDB_SQL_SHOW_CREATE_DATABASE: {
      const char* msg1 = "invalid database name";

      SStrToken* pToken = taosArrayGet(pInfo->pMiscInfo->a, 0);
      if (tscValidateName(pToken) != TSDB_CODE_SUCCESS) {
        return invalidSqlErrMsg(tscGetErrorMsgPayload(pCmd), msg1);
      }

      if (pToken->n > TSDB_DB_NAME_LEN) {
        return invalidSqlErrMsg(tscGetErrorMsgPayload(pCmd), msg1);
      }

      return tscSetTableFullName(pTableMetaInfo, pToken, pSql);
    }
    case TSDB_SQL_CFG_DNODE: {
      const char* msg2 = "invalid configure options or values, such as resetlog / debugFlag 135 / balance 'vnode:2-dnode:2' / monitor 1 ";
      const char* msg3 = "invalid dnode ep";

      /* validate the ip address */
      SMiscInfo* pMiscInfo = pInfo->pMiscInfo;

      /* validate the parameter names and options */
      if (validateDNodeConfig(pMiscInfo) != TSDB_CODE_SUCCESS) {
        return invalidSqlErrMsg(tscGetErrorMsgPayload(pCmd), msg2);
      }

      char* pMsg = pCmd->payload;

      SCfgDnodeMsg* pCfg = (SCfgDnodeMsg*)pMsg;

      SStrToken* t0 = taosArrayGet(pMiscInfo->a, 0);
      SStrToken* t1 = taosArrayGet(pMiscInfo->a, 1);

      t0->n = strdequote(t0->z);
      strncpy(pCfg->ep, t0->z, t0->n);

      if (validateEp(pCfg->ep) != TSDB_CODE_SUCCESS) {
        return invalidSqlErrMsg(tscGetErrorMsgPayload(pCmd), msg3);
      }

      strncpy(pCfg->config, t1->z, t1->n);

      if (taosArrayGetSize(pMiscInfo->a) == 3) {
        SStrToken* t2 = taosArrayGet(pMiscInfo->a, 2);

        pCfg->config[t1->n] = ' ';  // add sep
        strncpy(&pCfg->config[t1->n + 1], t2->z, t2->n);
      }

      break;
    }

    case TSDB_SQL_CREATE_USER:
    case TSDB_SQL_ALTER_USER: {
      const char* msg2 = "invalid user/account name";
      const char* msg3 = "name too long";
      const char* msg5 = "invalid user rights";
      const char* msg7 = "not support options";

      pCmd->command = pInfo->type;

      SUserInfo* pUser = &pInfo->pMiscInfo->user;
      SStrToken* pName = &pUser->user;
      SStrToken* pPwd = &pUser->passwd;

      if (pName->n >= TSDB_USER_LEN) {
        return invalidSqlErrMsg(tscGetErrorMsgPayload(pCmd), msg3);
      }

      if (tscValidateName(pName) != TSDB_CODE_SUCCESS) {
        return invalidSqlErrMsg(tscGetErrorMsgPayload(pCmd), msg2);
      }

      if (pCmd->command == TSDB_SQL_CREATE_USER) {
        if (handlePassword(pCmd, pPwd) != TSDB_CODE_SUCCESS) {
          return TSDB_CODE_TSC_INVALID_SQL;
        }
      } else {
        if (pUser->type == TSDB_ALTER_USER_PASSWD) {
          if (handlePassword(pCmd, pPwd) != TSDB_CODE_SUCCESS) {
            return TSDB_CODE_TSC_INVALID_SQL;
          }
        } else if (pUser->type == TSDB_ALTER_USER_PRIVILEGES) {
          assert(pPwd->type == TSDB_DATA_TYPE_NULL);

          SStrToken* pPrivilege = &pUser->privilege;

          if (strncasecmp(pPrivilege->z, "super", 5) == 0 && pPrivilege->n == 5) {
            pCmd->count = 1;
          } else if (strncasecmp(pPrivilege->z, "read", 4) == 0 && pPrivilege->n == 4) {
            pCmd->count = 2;
          } else if (strncasecmp(pPrivilege->z, "write", 5) == 0 && pPrivilege->n == 5) {
            pCmd->count = 3;
          } else {
            return invalidSqlErrMsg(tscGetErrorMsgPayload(pCmd), msg5);
          }
        } else {
          return invalidSqlErrMsg(tscGetErrorMsgPayload(pCmd), msg7);
        }
      }

      break;
    }

    case TSDB_SQL_CFG_LOCAL: {
      SMiscInfo  *pMiscInfo = pInfo->pMiscInfo;
      const char *msg = "invalid configure options or values";

      // validate the parameter names and options
      if (validateLocalConfig(pMiscInfo) != TSDB_CODE_SUCCESS) {
        return invalidSqlErrMsg(tscGetErrorMsgPayload(pCmd), msg);
      }

      int32_t numOfToken = (int32_t) taosArrayGetSize(pMiscInfo->a);
      assert(numOfToken >= 1 && numOfToken <= 2);

      SStrToken* t = taosArrayGet(pMiscInfo->a, 0);
      strncpy(pCmd->payload, t->z, t->n);
      if (numOfToken == 2) {
        SStrToken* t1 = taosArrayGet(pMiscInfo->a, 1);
        pCmd->payload[t->n] = ' ';  // add sep
        strncpy(&pCmd->payload[t->n + 1], t1->z, t1->n);
      }
      return TSDB_CODE_SUCCESS;
    }

    case TSDB_SQL_CREATE_TABLE: {
      SCreateTableSql* pCreateTable = pInfo->pCreateTableInfo;

      if (pCreateTable->type == TSQL_CREATE_TABLE || pCreateTable->type == TSQL_CREATE_STABLE) {
        if ((code = doCheckForCreateTable(pSql, 0, pInfo)) != TSDB_CODE_SUCCESS) {
          return code;
        }

      } else if (pCreateTable->type == TSQL_CREATE_TABLE_FROM_STABLE) {
        assert(pCmd->numOfCols == 0);
        if ((code = doCheckForCreateFromStable(pSql, pInfo)) != TSDB_CODE_SUCCESS) {
          return code;
        }

      } else if (pCreateTable->type == TSQL_CREATE_STREAM) {
        if ((code = doCheckForStream(pSql, pInfo)) != TSDB_CODE_SUCCESS) {
          return code;
        }
      }

      break;
    }

    case TSDB_SQL_SELECT: {
      const char* msg1 = "columns in select clause not identical";

      size_t size = taosArrayGetSize(pInfo->list);
      for (int32_t i = pCmd->numOfClause; i < size; ++i) {
        SQueryInfo* p = tscGetQueryInfoS(pCmd, i);
        if (p == NULL) {
          pRes->code = terrno;
          return pRes->code;
        }
      }

      assert(pCmd->numOfClause == size);
      for (int32_t i = pCmd->clauseIndex; i < size; ++i) {
        SSqlNode* pSqlNode = taosArrayGetP(pInfo->list, i);
        tscTrace("%p start to parse %dth subclause, total:%d", pSql, i, (int32_t) size);
        if ((code = validateSqlNode(pSql, pSqlNode, i)) != TSDB_CODE_SUCCESS) {
          return code;
        }

        tscPrintSelNodeList(pSql, i);
        pCmd->clauseIndex += 1;
      }

      // restore the clause index
      pCmd->clauseIndex = 0;

      // set the command/global limit parameters from the first subclause to the sqlcmd object
      SQueryInfo* pQueryInfo1 = tscGetQueryInfo(pCmd, 0);
      pCmd->command = pQueryInfo1->command;
      int32_t diffSize = 0;
      
      // if there is only one element, the limit of clause is the limit of global result.
      // validate the select node for "UNION ALL" subclause
      for (int32_t i = 1; i < pCmd->numOfClause; ++i) {
        SQueryInfo* pQueryInfo2 = tscGetQueryInfo(pCmd, i);

        int32_t ret = tscFieldInfoCompare(&pQueryInfo1->fieldsInfo, &pQueryInfo2->fieldsInfo, &diffSize);
        if (ret != 0) {
          return invalidSqlErrMsg(tscGetErrorMsgPayload(pCmd), msg1);
        }
      }

      if (diffSize) {
        for (int32_t i = 1; i < pCmd->numOfClause; ++i) {
          SQueryInfo* pQueryInfo2 = tscGetQueryInfoDetail(pCmd, i);        
          tscFieldInfoSetSize(&pQueryInfo1->fieldsInfo, &pQueryInfo2->fieldsInfo);
        }
      }

      pCmd->parseFinished = 1;
      return TSDB_CODE_SUCCESS;  // do not build query message here
    }

    case TSDB_SQL_ALTER_TABLE: {
      if ((code = setAlterTableInfo(pSql, pInfo)) != TSDB_CODE_SUCCESS) {
        return code;
      }

      break;
    }

    case TSDB_SQL_KILL_QUERY:
    case TSDB_SQL_KILL_STREAM:
    case TSDB_SQL_KILL_CONNECTION: {
      if ((code = setKillInfo(pSql, pInfo, pInfo->type)) != TSDB_CODE_SUCCESS) {
        return code;
      }
      break;
    }

    case TSDB_SQL_SYNC_DB_REPLICA: {
      const char* msg1 = "invalid db name";
      SStrToken* pzName = taosArrayGet(pInfo->pMiscInfo->a, 0);

      assert(taosArrayGetSize(pInfo->pMiscInfo->a) == 1);
      code = tNameSetDbName(&pTableMetaInfo->name, getAccountId(pSql), pzName);
      if (code != TSDB_CODE_SUCCESS) {
        return invalidSqlErrMsg(tscGetErrorMsgPayload(pCmd), msg1);
      }
      break;
    }

    default:
      return invalidSqlErrMsg(tscGetErrorMsgPayload(pCmd), "not support sql expression");
  }

  pSql->cmd.parseFinished = 1;
  if (tscBuildMsg[pCmd->command] != NULL) {
    return tscBuildMsg[pCmd->command](pSql, pInfo);
  } else {
    return invalidSqlErrMsg(tscGetErrorMsgPayload(pCmd), "not support sql expression");
  }
}

/*
 * if the top/bottom exists, only tags columns, tbname column, and primary timestamp column
 * are available.
 */
static bool isTopBottomQuery(SQueryInfo* pQueryInfo) {
  size_t size = tscSqlExprNumOfExprs(pQueryInfo);
  
  for (int32_t i = 0; i < size; ++i) {
    int32_t functionId = tscSqlExprGet(pQueryInfo, i)->base.functionId;

    if (functionId == TSDB_FUNC_TOP || functionId == TSDB_FUNC_BOTTOM) {
      return true;
    }
  }

  return false;
}

// need to add timestamp column in result set, if it is a time window query
static int32_t addPrimaryTsColumnForTimeWindowQuery(SQueryInfo* pQueryInfo) {
  uint64_t uid = tscSqlExprGet(pQueryInfo, 0)->base.uid;

  int32_t  tableIndex = COLUMN_INDEX_INITIAL_VAL;
  for (int32_t i = 0; i < pQueryInfo->numOfTables; ++i) {
    STableMetaInfo* pTableMetaInfo = tscGetMetaInfo(pQueryInfo, i);
    if (pTableMetaInfo->pTableMeta->id.uid == uid) {
      tableIndex = i;
      break;
    }
  }

  if (tableIndex == COLUMN_INDEX_INITIAL_VAL) {
    return TSDB_CODE_TSC_INVALID_SQL;
  }

  SSchema s = {.bytes = TSDB_KEYSIZE, .type = TSDB_DATA_TYPE_TIMESTAMP, .colId = PRIMARYKEY_TIMESTAMP_COL_INDEX};
  tstrncpy(s.name, aAggs[TSDB_FUNC_TS].name, sizeof(s.name));

  SColumnIndex index = {tableIndex, PRIMARYKEY_TIMESTAMP_COL_INDEX};
  tscAddFuncInSelectClause(pQueryInfo, 0, TSDB_FUNC_TS, &index, &s, TSDB_COL_NORMAL);
  return TSDB_CODE_SUCCESS;
}

static int32_t checkInvalidExprForTimeWindow(SSqlCmd* pCmd, SQueryInfo* pQueryInfo) {
  const char* msg1 = "invalid query expression";
  const char* msg2 = "top/bottom query does not support order by value in time window query";

  // for top/bottom + interval query, we do not add additional timestamp column in the front
  if (isTopBottomQuery(pQueryInfo)) {

    // invalid sql:
    // top(col, k) from table_name [interval(1d)|session(ts, 1d)] order by k asc
    // order by normal column is not supported
    int32_t colId = pQueryInfo->order.orderColId;
    if (isTimeWindowQuery(pQueryInfo) && colId != PRIMARYKEY_TIMESTAMP_COL_INDEX) {
      return invalidSqlErrMsg(tscGetErrorMsgPayload(pCmd), msg2);
    }

    return TSDB_CODE_SUCCESS;
  }

  /*
   * invalid sql:
   * select count(tbname)/count(tag1)/count(tag2) from super_table_name [interval(1d)|session(ts, 1d)];
   */
  size_t size = tscSqlExprNumOfExprs(pQueryInfo);
  for (int32_t i = 0; i < size; ++i) {
    SExprInfo* pExpr = tscSqlExprGet(pQueryInfo, i);
    if (pExpr->base.functionId == TSDB_FUNC_COUNT && TSDB_COL_IS_TAG(pExpr->base.colInfo.flag)) {
      return invalidSqlErrMsg(tscGetErrorMsgPayload(pCmd), msg1);
    }
  }

  /*
   * invalid sql:
   * select tbname, tags_fields from super_table_name [interval(1s)|session(ts,1s)]
   */
  if (tscQueryTags(pQueryInfo) && isTimeWindowQuery(pQueryInfo)) {
    return invalidSqlErrMsg(tscGetErrorMsgPayload(pCmd), msg1);
  }

  return addPrimaryTsColumnForTimeWindowQuery(pQueryInfo);
}

int32_t validateIntervalNode(SSqlObj* pSql, SQueryInfo* pQueryInfo, SSqlNode* pSqlNode) {
  const char* msg2 = "interval cannot be less than 10 ms";
  const char* msg3 = "sliding cannot be used without interval";

  SSqlCmd* pCmd = &pSql->cmd;

  STableMetaInfo* pTableMetaInfo = tscGetMetaInfo(pQueryInfo, 0);
  STableComInfo tinfo = tscGetTableInfo(pTableMetaInfo->pTableMeta);
  
  if (!TPARSER_HAS_TOKEN(pSqlNode->interval.interval)) {
    if (TPARSER_HAS_TOKEN(pSqlNode->sliding)) {
      return invalidSqlErrMsg(tscGetErrorMsgPayload(pCmd), msg3);
    }

    return TSDB_CODE_SUCCESS;
  }

  // orderby column not set yet, set it to be the primary timestamp column
  if (pQueryInfo->order.orderColId == INT32_MIN) {
    pQueryInfo->order.orderColId = PRIMARYKEY_TIMESTAMP_COL_INDEX;
  }

  // interval is not null
  SStrToken *t = &pSqlNode->interval.interval;
  if (parseNatualDuration(t->z, t->n, &pQueryInfo->interval.interval, &pQueryInfo->interval.intervalUnit) != TSDB_CODE_SUCCESS) {
    return TSDB_CODE_TSC_INVALID_SQL;
  }

  if (pQueryInfo->interval.intervalUnit != 'n' && pQueryInfo->interval.intervalUnit != 'y') {
    // if the unit of time window value is millisecond, change the value from microsecond
    if (tinfo.precision == TSDB_TIME_PRECISION_MILLI) {
      pQueryInfo->interval.interval = pQueryInfo->interval.interval / 1000;
    }

    // interval cannot be less than 10 milliseconds
    if (pQueryInfo->interval.interval < tsMinIntervalTime) {
      return invalidSqlErrMsg(tscGetErrorMsgPayload(pCmd), msg2);
    }
  }

  if (parseIntervalOffset(pCmd, pQueryInfo, &pSqlNode->interval.offset) != TSDB_CODE_SUCCESS) {
    return TSDB_CODE_TSC_INVALID_SQL;
  }

  if (parseSlidingClause(pCmd, pQueryInfo, &pSqlNode->sliding) != TSDB_CODE_SUCCESS) {
    return TSDB_CODE_TSC_INVALID_SQL;
  }

  // The following part is used to check for the invalid query expression.
  return checkInvalidExprForTimeWindow(pCmd, pQueryInfo);
}

int32_t validateSessionNode(SSqlCmd* pCmd, SQueryInfo* pQueryInfo, SSqlNode * pSqlNode) {
  const char* msg1 = "gap should be fixed time window";
  const char* msg2 = "only one type time window allowed";
  const char* msg3 = "invalid column name";
  const char* msg4 = "invalid time window";

  // no session window
  if (!TPARSER_HAS_TOKEN(pSqlNode->sessionVal.gap)) {
    return TSDB_CODE_SUCCESS;
  }

  SStrToken* col = &pSqlNode->sessionVal.col;
  SStrToken* gap = &pSqlNode->sessionVal.gap;

  char timeUnit = 0;
  if (parseNatualDuration(gap->z, gap->n, &pQueryInfo->sessionWindow.gap, &timeUnit) != TSDB_CODE_SUCCESS) {
    return invalidSqlErrMsg(tscGetErrorMsgPayload(pCmd), msg4);
  }

  if (timeUnit == 'y' || timeUnit == 'n') {
    return invalidSqlErrMsg(tscGetErrorMsgPayload(pCmd), msg1);
  }

  // if the unit of time window value is millisecond, change the value from microsecond
  STableMetaInfo* pTableMetaInfo = tscGetMetaInfo(pQueryInfo, 0);
  STableComInfo tinfo = tscGetTableInfo(pTableMetaInfo->pTableMeta);
  if (tinfo.precision == TSDB_TIME_PRECISION_MILLI) {
    pQueryInfo->sessionWindow.gap = pQueryInfo->sessionWindow.gap / 1000;
  }

  if (pQueryInfo->sessionWindow.gap != 0 && pQueryInfo->interval.interval != 0) {
    return invalidSqlErrMsg(tscGetErrorMsgPayload(pCmd), msg2);
  }

  SColumnIndex index = COLUMN_INDEX_INITIALIZER;
  if (getColumnIndexByName(pCmd, col, pQueryInfo, &index) != TSDB_CODE_SUCCESS) {
    return invalidSqlErrMsg(tscGetErrorMsgPayload(pCmd), msg3);
  }

  pQueryInfo->sessionWindow.primaryColId = PRIMARYKEY_TIMESTAMP_COL_INDEX;

  // The following part is used to check for the invalid query expression.
  return checkInvalidExprForTimeWindow(pCmd, pQueryInfo);
}

int32_t parseIntervalOffset(SSqlCmd* pCmd, SQueryInfo* pQueryInfo, SStrToken* offsetToken) {
  const char* msg1 = "interval offset cannot be negative";
  const char* msg2 = "interval offset should be shorter than interval";
  const char* msg3 = "cannot use 'year' as offset when interval is 'month'";

  STableMetaInfo* pTableMetaInfo = tscGetMetaInfo(pQueryInfo, 0);
  STableComInfo tinfo = tscGetTableInfo(pTableMetaInfo->pTableMeta);

  SStrToken* t = offsetToken;
  if (t->n == 0) {
    pQueryInfo->interval.offsetUnit = pQueryInfo->interval.intervalUnit;
    pQueryInfo->interval.offset = 0;
    return TSDB_CODE_SUCCESS;
  }

  if (parseNatualDuration(t->z, t->n, &pQueryInfo->interval.offset, &pQueryInfo->interval.offsetUnit) != TSDB_CODE_SUCCESS) {
    return TSDB_CODE_TSC_INVALID_SQL;
  }

  if (pQueryInfo->interval.offset < 0) {
    return invalidSqlErrMsg(tscGetErrorMsgPayload(pCmd), msg1);
  }

  if (pQueryInfo->interval.offsetUnit != 'n' && pQueryInfo->interval.offsetUnit != 'y') {
    // if the unit of time window value is millisecond, change the value from microsecond
    if (tinfo.precision == TSDB_TIME_PRECISION_MILLI) {
      pQueryInfo->interval.offset = pQueryInfo->interval.offset / 1000;
    }
    if (pQueryInfo->interval.intervalUnit != 'n' && pQueryInfo->interval.intervalUnit != 'y') {
      if (pQueryInfo->interval.offset >= pQueryInfo->interval.interval) {
        return invalidSqlErrMsg(tscGetErrorMsgPayload(pCmd), msg2);
      }
    }
  } else if (pQueryInfo->interval.offsetUnit == pQueryInfo->interval.intervalUnit) {
    if (pQueryInfo->interval.offset >= pQueryInfo->interval.interval) {
      return invalidSqlErrMsg(tscGetErrorMsgPayload(pCmd), msg2);
    }
  } else if (pQueryInfo->interval.intervalUnit == 'n' && pQueryInfo->interval.offsetUnit == 'y') {
      return invalidSqlErrMsg(tscGetErrorMsgPayload(pCmd), msg3);
  } else if (pQueryInfo->interval.intervalUnit == 'y' && pQueryInfo->interval.offsetUnit == 'n') {
    if (pQueryInfo->interval.interval * 12 <= pQueryInfo->interval.offset) {
      return invalidSqlErrMsg(tscGetErrorMsgPayload(pCmd), msg2);
    }
  } else {
    // TODO: offset should be shorter than interval, but how to check
    // conflicts like 30days offset and 1 month interval
  }

  return TSDB_CODE_SUCCESS;
}

int32_t parseSlidingClause(SSqlCmd* pCmd, SQueryInfo* pQueryInfo, SStrToken* pSliding) {
  const char* msg0 = "sliding value too small";
  const char* msg1 = "sliding value no larger than the interval value";
  const char* msg2 = "sliding value can not less than 1% of interval value";
  const char* msg3 = "does not support sliding when interval is natural month/year";

  const static int32_t INTERVAL_SLIDING_FACTOR = 100;

  STableMetaInfo* pTableMetaInfo = tscGetMetaInfo(pQueryInfo, 0);
  STableComInfo tinfo = tscGetTableInfo(pTableMetaInfo->pTableMeta);

  if (pSliding->n == 0) {
    pQueryInfo->interval.slidingUnit = pQueryInfo->interval.intervalUnit;
    pQueryInfo->interval.sliding = pQueryInfo->interval.interval;
    return TSDB_CODE_SUCCESS;
  }

  if (pQueryInfo->interval.intervalUnit == 'n' || pQueryInfo->interval.intervalUnit == 'y') {
    return invalidSqlErrMsg(tscGetErrorMsgPayload(pCmd), msg3);
  }

  parseAbsoluteDuration(pSliding->z, pSliding->n, &pQueryInfo->interval.sliding);
  if (tinfo.precision == TSDB_TIME_PRECISION_MILLI) {
    pQueryInfo->interval.sliding /= 1000;
  }

  if (pQueryInfo->interval.sliding < tsMinSlidingTime) {
    return invalidSqlErrMsg(tscGetErrorMsgPayload(pCmd), msg0);
  }

  if (pQueryInfo->interval.sliding > pQueryInfo->interval.interval) {
    return invalidSqlErrMsg(tscGetErrorMsgPayload(pCmd), msg1);
  }

  if ((pQueryInfo->interval.interval != 0) && (pQueryInfo->interval.interval/pQueryInfo->interval.sliding > INTERVAL_SLIDING_FACTOR)) {
    return invalidSqlErrMsg(tscGetErrorMsgPayload(pCmd), msg2);
  }

//  if (pQueryInfo->interval.sliding != pQueryInfo->interval.interval && pSql->pStream == NULL) {
//    return invalidSqlErrMsg(tscGetErrorMsgPayload(pCmd), msg4);
//  }

  return TSDB_CODE_SUCCESS;
}

int32_t tscSetTableFullName(STableMetaInfo* pTableMetaInfo, SStrToken* pTableName, SSqlObj* pSql) {
  const char* msg1 = "name too long";
  const char* msg2 = "acctId too long";
  const char* msg3 = "no acctId";
  const char* msg4 = "db name too long";
  const char* msg5 = "table name too long";
  

  SSqlCmd* pCmd = &pSql->cmd;
  int32_t  code = TSDB_CODE_SUCCESS;
  int32_t idx = getDelimiterIndex(pTableName); 
  if (idx != -1) { // db has been specified in sql string so we ignore current db path
    char* acctId = getAccountId(pSql);
    if (acctId == NULL || strlen(acctId) <= 0) {
      return invalidSqlErrMsg(tscGetErrorMsgPayload(pCmd), msg3);
    }

    code = tNameSetAcctId(&pTableMetaInfo->name, acctId);
    if (code != 0) {
      return invalidSqlErrMsg(tscGetErrorMsgPayload(pCmd), msg2);
    }
    if (idx >= TSDB_DB_NAME_LEN) { 
      return invalidSqlErrMsg(tscGetErrorMsgPayload(pCmd), msg4);
    }
   
    if (pTableName->n - 1 - idx >= TSDB_TABLE_NAME_LEN) {
       return invalidSqlErrMsg(tscGetErrorMsgPayload(pCmd), msg5);
    }
    
    char name[TSDB_TABLE_FNAME_LEN] = {0};
    strncpy(name, pTableName->z, pTableName->n);

    code = tNameFromString(&pTableMetaInfo->name, name, T_NAME_DB|T_NAME_TABLE);
    if (code != 0) {
      return invalidSqlErrMsg(tscGetErrorMsgPayload(pCmd), msg1);
    }
  } else {  // get current DB name first, and then set it into path
    char* t = cloneCurrentDBName(pSql);
    if (strlen(t) == 0) {
      return TSDB_CODE_TSC_DB_NOT_SELECTED;
    }

    code = tNameFromString(&pTableMetaInfo->name, t, T_NAME_ACCT | T_NAME_DB);
    if (code != 0) {
      free(t);
      return TSDB_CODE_TSC_DB_NOT_SELECTED;
    }

    free(t);

    if (pTableName->n >= TSDB_TABLE_NAME_LEN) {
      return invalidSqlErrMsg(tscGetErrorMsgPayload(pCmd), msg1);
    }

    char name[TSDB_TABLE_FNAME_LEN] = {0};
    strncpy(name, pTableName->z, pTableName->n);

    code = tNameFromString(&pTableMetaInfo->name, name, T_NAME_TABLE);
    if (code != 0) {
      code = invalidSqlErrMsg(tscGetErrorMsgPayload(pCmd), msg1);
    }
  }

  return code;
}

static bool validateTableColumnInfo(SArray* pFieldList, SSqlCmd* pCmd) {
  assert(pFieldList != NULL);

  const char* msg = "illegal number of columns";
  const char* msg1 = "first column must be timestamp";
  const char* msg2 = "row length exceeds max length";
  const char* msg3 = "duplicated column names";
  const char* msg4 = "invalid data type";
  const char* msg5 = "invalid binary/nchar column length";
  const char* msg6 = "invalid column name";

  // number of fields no less than 2
  size_t numOfCols = taosArrayGetSize(pFieldList);
  if (numOfCols <= 1 || numOfCols > TSDB_MAX_COLUMNS) {
    invalidSqlErrMsg(tscGetErrorMsgPayload(pCmd), msg);
    return false;
  }

  // first column must be timestamp
  TAOS_FIELD* pField = taosArrayGet(pFieldList, 0);
  if (pField->type != TSDB_DATA_TYPE_TIMESTAMP) {
    invalidSqlErrMsg(tscGetErrorMsgPayload(pCmd), msg1);
    return false;
  }

  int32_t nLen = 0;
  for (int32_t i = 0; i < numOfCols; ++i) {
    pField = taosArrayGet(pFieldList, i);
    if (!isValidDataType(pField->type)) {
      invalidSqlErrMsg(tscGetErrorMsgPayload(pCmd), msg4);
      return false;
    }

    if (pField->bytes == 0) {
      invalidSqlErrMsg(tscGetErrorMsgPayload(pCmd), msg5);
      return false;
    }

    if ((pField->type == TSDB_DATA_TYPE_BINARY && (pField->bytes <= 0 || pField->bytes > TSDB_MAX_BINARY_LEN)) ||
        (pField->type == TSDB_DATA_TYPE_NCHAR && (pField->bytes <= 0 || pField->bytes > TSDB_MAX_NCHAR_LEN))) {
      invalidSqlErrMsg(tscGetErrorMsgPayload(pCmd), msg5);
      return false;
    }

    if (validateColumnName(pField->name) != TSDB_CODE_SUCCESS) {
      invalidSqlErrMsg(tscGetErrorMsgPayload(pCmd), msg6);
      return false;
    }

    // field name must be unique
    if (has(pFieldList, i + 1, pField->name) == true) {
      invalidSqlErrMsg(tscGetErrorMsgPayload(pCmd), msg3);
      return false;
    }

    nLen += pField->bytes;
  }

  // max row length must be less than TSDB_MAX_BYTES_PER_ROW
  if (nLen > TSDB_MAX_BYTES_PER_ROW) {
    invalidSqlErrMsg(tscGetErrorMsgPayload(pCmd), msg2);
    return false;
  }

  return true;
}


static bool validateTagParams(SArray* pTagsList, SArray* pFieldList, SSqlCmd* pCmd) {
  assert(pTagsList != NULL);

  const char* msg1 = "invalid number of tag columns";
  const char* msg2 = "tag length too long";
  const char* msg3 = "duplicated column names";
  const char* msg4 = "timestamp not allowed in tags";
  const char* msg5 = "invalid data type in tags";
  const char* msg6 = "invalid tag name";
  const char* msg7 = "invalid binary/nchar tag length";

  // number of fields at least 1
  size_t numOfTags = taosArrayGetSize(pTagsList);
  if (numOfTags < 1 || numOfTags > TSDB_MAX_TAGS) {
    invalidSqlErrMsg(tscGetErrorMsgPayload(pCmd), msg1);
    return false;
  }

  /* timestamp in tag is not allowed */
  for (int32_t i = 0; i < numOfTags; ++i) {
    TAOS_FIELD* p = taosArrayGet(pTagsList, i);

    if (p->type == TSDB_DATA_TYPE_TIMESTAMP) {
      invalidSqlErrMsg(tscGetErrorMsgPayload(pCmd), msg4);
      return false;
    }

    if (!isValidDataType(p->type)) {
      invalidSqlErrMsg(tscGetErrorMsgPayload(pCmd), msg5);
      return false;
    }

    if ((p->type == TSDB_DATA_TYPE_BINARY && p->bytes <= 0) ||
        (p->type == TSDB_DATA_TYPE_NCHAR && p->bytes <= 0)) {
      invalidSqlErrMsg(tscGetErrorMsgPayload(pCmd), msg7);
      return false;
    }

    if (validateColumnName(p->name) != TSDB_CODE_SUCCESS) {
      invalidSqlErrMsg(tscGetErrorMsgPayload(pCmd), msg6);
      return false;
    }

    if (has(pTagsList, i + 1, p->name) == true) {
      invalidSqlErrMsg(tscGetErrorMsgPayload(pCmd), msg3);
      return false;
    }
  }

  int32_t nLen = 0;
  for (int32_t i = 0; i < numOfTags; ++i) {
    TAOS_FIELD* p = taosArrayGet(pTagsList, i);
    if (p->bytes == 0) {
      invalidSqlErrMsg(tscGetErrorMsgPayload(pCmd), msg7);
      return false;
    }

    nLen += p->bytes;
  }

  // max tag row length must be less than TSDB_MAX_TAGS_LEN
  if (nLen > TSDB_MAX_TAGS_LEN) {
    invalidSqlErrMsg(tscGetErrorMsgPayload(pCmd), msg2);
    return false;
  }

  // field name must be unique
  for (int32_t i = 0; i < numOfTags; ++i) {
    TAOS_FIELD* p = taosArrayGet(pTagsList, i);

    if (has(pFieldList, 0, p->name) == true) {
      invalidSqlErrMsg(tscGetErrorMsgPayload(pCmd), msg3);
      return false;
    }
  }

  return true;
}

/*
 * tags name /column name is truncated in sql.y
 */
bool validateOneTags(SSqlCmd* pCmd, TAOS_FIELD* pTagField) {
  const char* msg1 = "timestamp not allowed in tags";
  const char* msg2 = "duplicated column names";
  const char* msg3 = "tag length too long";
  const char* msg4 = "invalid tag name";
  const char* msg5 = "invalid binary/nchar tag length";
  const char* msg6 = "invalid data type in tags";

  assert(pCmd->numOfClause == 1);

  STableMetaInfo* pTableMetaInfo = tscGetTableMetaInfoFromCmd(pCmd, pCmd->clauseIndex, 0);
  STableMeta*     pTableMeta = pTableMetaInfo->pTableMeta;

  int32_t numOfTags = tscGetNumOfTags(pTableMeta);
  int32_t numOfCols = tscGetNumOfColumns(pTableMeta);
  
  // no more than 6 tags
  if (numOfTags == TSDB_MAX_TAGS) {
    char msg[128] = {0};
    sprintf(msg, "tags no more than %d", TSDB_MAX_TAGS);

    invalidSqlErrMsg(tscGetErrorMsgPayload(pCmd), msg);
    return false;
  }

  // no timestamp allowable
  if (pTagField->type == TSDB_DATA_TYPE_TIMESTAMP) {
    invalidSqlErrMsg(tscGetErrorMsgPayload(pCmd), msg1);
    return false;
  }

  if ((pTagField->type < TSDB_DATA_TYPE_BOOL) || (pTagField->type > TSDB_DATA_TYPE_UBIGINT)) {
    invalidSqlErrMsg(tscGetErrorMsgPayload(pCmd), msg6);
    return false;
  }

  SSchema* pTagSchema = tscGetTableTagSchema(pTableMetaInfo->pTableMeta);
  int32_t  nLen = 0;

  for (int32_t i = 0; i < numOfTags; ++i) {
    nLen += pTagSchema[i].bytes;
  }

  // length less than TSDB_MAX_TASG_LEN
  if (nLen + pTagField->bytes > TSDB_MAX_TAGS_LEN) {
    invalidSqlErrMsg(tscGetErrorMsgPayload(pCmd), msg3);
    return false;
  }

  // tags name can not be a keyword
  if (validateColumnName(pTagField->name) != TSDB_CODE_SUCCESS) {
    invalidSqlErrMsg(tscGetErrorMsgPayload(pCmd), msg4);
    return false;
  }

  // binary(val), val can not be equalled to or less than 0
  if ((pTagField->type == TSDB_DATA_TYPE_BINARY || pTagField->type == TSDB_DATA_TYPE_NCHAR) && pTagField->bytes <= 0) {
    invalidSqlErrMsg(tscGetErrorMsgPayload(pCmd), msg5);
    return false;
  }

  // field name must be unique
  SSchema* pSchema = tscGetTableSchema(pTableMeta);

  for (int32_t i = 0; i < numOfTags + numOfCols; ++i) {
    if (strncasecmp(pTagField->name, pSchema[i].name, sizeof(pTagField->name) - 1) == 0) {
      invalidSqlErrMsg(tscGetErrorMsgPayload(pCmd), msg2);
      return false;
    }
  }

  return true;
}

bool validateOneColumn(SSqlCmd* pCmd, TAOS_FIELD* pColField) {
  const char* msg1 = "too many columns";
  const char* msg2 = "duplicated column names";
  const char* msg3 = "column length too long";
  const char* msg4 = "invalid data type";
  const char* msg5 = "invalid column name";
  const char* msg6 = "invalid column length";

  assert(pCmd->numOfClause == 1);
  STableMetaInfo* pTableMetaInfo = tscGetTableMetaInfoFromCmd(pCmd, pCmd->clauseIndex, 0);
  STableMeta*     pTableMeta = pTableMetaInfo->pTableMeta;
  
  int32_t numOfTags = tscGetNumOfTags(pTableMeta);
  int32_t numOfCols = tscGetNumOfColumns(pTableMeta);
  
  // no more max columns
  if (numOfCols >= TSDB_MAX_COLUMNS || numOfTags + numOfCols >= TSDB_MAX_COLUMNS) {
    invalidSqlErrMsg(tscGetErrorMsgPayload(pCmd), msg1);
    return false;
  }

  if (pColField->type < TSDB_DATA_TYPE_BOOL || pColField->type > TSDB_DATA_TYPE_UBIGINT) {
    invalidSqlErrMsg(tscGetErrorMsgPayload(pCmd), msg4);
    return false;
  }

  if (validateColumnName(pColField->name) != TSDB_CODE_SUCCESS) {
    invalidSqlErrMsg(tscGetErrorMsgPayload(pCmd), msg5);
    return false;
  }

  SSchema* pSchema = tscGetTableSchema(pTableMeta);
  int32_t  nLen = 0;

  for (int32_t i = 0; i < numOfCols; ++i) {
    nLen += pSchema[i].bytes;
  }

  if (pColField->bytes <= 0) {
    invalidSqlErrMsg(tscGetErrorMsgPayload(pCmd), msg6);
    return false;
  }

  // length less than TSDB_MAX_BYTES_PER_ROW
  if (nLen + pColField->bytes > TSDB_MAX_BYTES_PER_ROW) {
    invalidSqlErrMsg(tscGetErrorMsgPayload(pCmd), msg3);
    return false;
  }

  // field name must be unique
  for (int32_t i = 0; i < numOfTags + numOfCols; ++i) {
    if (strncasecmp(pColField->name, pSchema[i].name, sizeof(pColField->name) - 1) == 0) {
      invalidSqlErrMsg(tscGetErrorMsgPayload(pCmd), msg2);
      return false;
    }
  }

  return true;
}

/* is contained in pFieldList or not */
static bool has(SArray* pFieldList, int32_t startIdx, const char* name) {
  size_t numOfCols = taosArrayGetSize(pFieldList);
  for (int32_t j = startIdx; j < numOfCols; ++j) {
    TAOS_FIELD* field = taosArrayGet(pFieldList, j);
    if (strncasecmp(name, field->name, sizeof(field->name) - 1) == 0) return true;
  }

  return false;
}

static char* getAccountId(SSqlObj* pSql) { return pSql->pTscObj->acctId; }

static char* cloneCurrentDBName(SSqlObj* pSql) {
  pthread_mutex_lock(&pSql->pTscObj->mutex);
  char *p = strdup(pSql->pTscObj->db);  
  pthread_mutex_unlock(&pSql->pTscObj->mutex);

  return p;
}

/* length limitation, strstr cannot be applied */
static int32_t getDelimiterIndex(SStrToken* pTableName) {
  for (uint32_t i = 0; i < pTableName->n; ++i) {
    if (pTableName->z[i] == TS_PATH_DELIMITER[0]) {
      return i;
    }
  }
  return -1;
}

int32_t setObjFullName(char* fullName, const char* account, SStrToken* pDB, SStrToken* tableName, int32_t* xlen) {
  int32_t totalLen = 0;

  if (account != NULL) {
    int32_t len = (int32_t)strlen(account);
    strcpy(fullName, account);
    fullName[len] = TS_PATH_DELIMITER[0];
    totalLen += (len + 1);
  }

  /* db name is not specified, the tableName dose not include db name */
  if (pDB != NULL) {
    if (pDB->n >= TSDB_ACCT_ID_LEN + TSDB_DB_NAME_LEN || pDB->n == 0) {
      return TSDB_CODE_TSC_INVALID_SQL;
    }

    memcpy(&fullName[totalLen], pDB->z, pDB->n);
    totalLen += pDB->n;
  }

  if (tableName != NULL) {
    if (pDB != NULL) {
      fullName[totalLen] = TS_PATH_DELIMITER[0];
      totalLen += 1;

      /* here we only check the table name length limitation */
      if (!tscValidateTableNameLength(tableName->n)) {
        return TSDB_CODE_TSC_INVALID_SQL;
      }
    } else {  // pDB == NULL, the db prefix name is specified in tableName
      /* the length limitation includes tablename + dbname + sep */
      if (tableName->n >= TSDB_TABLE_NAME_LEN + TSDB_DB_NAME_LEN) {
        return TSDB_CODE_TSC_INVALID_SQL;
      }
    }

    memcpy(&fullName[totalLen], tableName->z, tableName->n);
    totalLen += tableName->n;
  }

  if (xlen != NULL) {
    *xlen = totalLen;
  }

  if (totalLen < TSDB_TABLE_FNAME_LEN) {
    fullName[totalLen] = 0;
  }

  return (totalLen < TSDB_TABLE_FNAME_LEN) ? TSDB_CODE_SUCCESS : TSDB_CODE_TSC_INVALID_SQL;
}

void tscInsertPrimaryTsSourceColumn(SQueryInfo* pQueryInfo, uint64_t tableUid) {
  SSchema s = {.type = TSDB_DATA_TYPE_TIMESTAMP, .bytes = TSDB_KEYSIZE, .colId = PRIMARYKEY_TIMESTAMP_COL_INDEX};
  tscColumnListInsert(pQueryInfo->colList, PRIMARYKEY_TIMESTAMP_COL_INDEX, tableUid, &s);
}

static int32_t handleArithmeticExpr(SSqlCmd* pCmd, SQueryInfo* pQueryInfo, int32_t exprIndex, tSqlExprItem* pItem) {
  const char* msg1 = "invalid column name, illegal column type, or columns in arithmetic expression from two tables";
  const char* msg2 = "invalid arithmetic expression in select clause";
  const char* msg3 = "tag columns can not be used in arithmetic expression";
  const char* msg4 = "columns from different table mixed up in arithmetic expression";

  SColumnList columnList = {0};
  int32_t     arithmeticType = NON_ARITHMEIC_EXPR;

  if (validateArithmeticSQLExpr(pCmd, pItem->pNode, pQueryInfo, &columnList, &arithmeticType) != TSDB_CODE_SUCCESS) {
    return invalidSqlErrMsg(tscGetErrorMsgPayload(pCmd), msg1);
  }

  int32_t tableIndex = columnList.ids[0].tableIndex;
  if (arithmeticType == NORMAL_ARITHMETIC) {
    pQueryInfo->type |= TSDB_QUERY_TYPE_PROJECTION_QUERY;

    // all columns in arithmetic expression must belong to the same table
    for (int32_t f = 1; f < columnList.num; ++f) {
      if (columnList.ids[f].tableIndex != tableIndex) {
        return invalidSqlErrMsg(tscGetErrorMsgPayload(pCmd), msg4);
      }
    }

    // expr string is set as the parameter of function
    SColumnIndex index = {.tableIndex = tableIndex};

    SExprInfo* pExpr = tscSqlExprAppend(pQueryInfo, TSDB_FUNC_ARITHM, &index, TSDB_DATA_TYPE_DOUBLE, sizeof(double),
                                       getNewResColId(pQueryInfo), sizeof(double), false);

    char* name = (pItem->aliasName != NULL)? pItem->aliasName:pItem->pNode->token.z;
    size_t len = MIN(sizeof(pExpr->base.aliasName), pItem->pNode->token.n + 1);
    tstrncpy(pExpr->base.aliasName, name, len);

    tExprNode* pNode = NULL;
    SArray* colList = taosArrayInit(10, sizeof(SColIndex));

    int32_t ret = exprTreeFromSqlExpr(pCmd, &pNode, pItem->pNode, pQueryInfo, colList, NULL);
    if (ret != TSDB_CODE_SUCCESS) {
      taosArrayDestroy(colList);
      tExprTreeDestroy(pNode, NULL);
      return invalidSqlErrMsg(tscGetErrorMsgPayload(pCmd), msg2);
    }

    // check for if there is a tag in the arithmetic express
    size_t numOfNode = taosArrayGetSize(colList);
    for(int32_t k = 0; k < numOfNode; ++k) {
      SColIndex* pIndex = taosArrayGet(colList, k);
      if (TSDB_COL_IS_TAG(pIndex->flag)) {
        tExprTreeDestroy(pNode, NULL);
        taosArrayDestroy(colList);

        return invalidSqlErrMsg(tscGetErrorMsgPayload(pCmd), msg3);
      }
    }

    SBufferWriter bw = tbufInitWriter(NULL, false);

    TRY(0) {
        exprTreeToBinary(&bw, pNode);
      } CATCH(code) {
        tbufCloseWriter(&bw);
        UNUSED(code);
        // TODO: other error handling
      } END_TRY

    len = tbufTell(&bw);
    char* c = tbufGetData(&bw, false);

    // set the serialized binary string as the parameter of arithmetic expression
    addExprParams(&pExpr->base, c, TSDB_DATA_TYPE_BINARY, (int32_t)len);
    insertResultField(pQueryInfo, exprIndex, &columnList, sizeof(double), TSDB_DATA_TYPE_DOUBLE, pExpr->base.aliasName, pExpr);

    // add ts column
    tscInsertPrimaryTsSourceColumn(pQueryInfo, pExpr->base.uid);

    tbufCloseWriter(&bw);
    taosArrayDestroy(colList);
    tExprTreeDestroy(pNode, NULL);
  } else {
    columnList.num = 0;
    columnList.ids[0] = (SColumnIndex) {0, 0};

    char aliasName[TSDB_COL_NAME_LEN] = {0};
    if (pItem->aliasName != NULL) {
      tstrncpy(aliasName, pItem->aliasName, TSDB_COL_NAME_LEN);
    } else {
      int32_t nameLen = MIN(TSDB_COL_NAME_LEN, pItem->pNode->token.n + 1);
      tstrncpy(aliasName, pItem->pNode->token.z, nameLen);
    }

    insertResultField(pQueryInfo, exprIndex, &columnList, sizeof(double), TSDB_DATA_TYPE_DOUBLE, aliasName, NULL);

    int32_t slot = tscNumOfFields(pQueryInfo) - 1;
    SInternalField* pInfo = tscFieldInfoGetInternalField(&pQueryInfo->fieldsInfo, slot);

    if (pInfo->pExpr == NULL) {
      SExprInfo* pExprInfo = calloc(1, sizeof(SExprInfo));

      // arithmetic expression always return result in the format of double float
      pExprInfo->base.resBytes   = sizeof(double);
      pExprInfo->base.interBytes = sizeof(double);
      pExprInfo->base.resType    = TSDB_DATA_TYPE_DOUBLE;

      pExprInfo->base.functionId = TSDB_FUNC_ARITHM;
      pExprInfo->base.numOfParams = 1;
      pExprInfo->base.resColId = getNewResColId(pQueryInfo);

      int32_t ret = exprTreeFromSqlExpr(pCmd, &pExprInfo->pExpr, pItem->pNode, pQueryInfo, NULL, &(pExprInfo->base.uid));
      if (ret != TSDB_CODE_SUCCESS) {
        tExprTreeDestroy(pExprInfo->pExpr, NULL);
        return invalidSqlErrMsg(tscGetErrorMsgPayload(pCmd), "invalid expression in select clause");
      }

      pInfo->pExpr = pExprInfo;
    }

    SBufferWriter bw = tbufInitWriter(NULL, false);

    TRY(0) {
      exprTreeToBinary(&bw, pInfo->pExpr->pExpr);
    } CATCH(code) {
      tbufCloseWriter(&bw);
      UNUSED(code);
      // TODO: other error handling
    } END_TRY

    SSqlExpr* pSqlExpr = &pInfo->pExpr->base;
    pSqlExpr->param[0].nLen = (int16_t) tbufTell(&bw);
    pSqlExpr->param[0].pz   = tbufGetData(&bw, true);
    pSqlExpr->param[0].nType = TSDB_DATA_TYPE_BINARY;

//    tbufCloseWriter(&bw); // TODO there is a memory leak
  }

  return TSDB_CODE_SUCCESS;
}

static void addProjectQueryCol(SQueryInfo* pQueryInfo, int32_t startPos, SColumnIndex* pIndex, tSqlExprItem* pItem) {
  SExprInfo* pExpr = doAddProjectCol(pQueryInfo, pIndex->columnIndex, pIndex->tableIndex);

  STableMetaInfo* pTableMetaInfo = tscGetMetaInfo(pQueryInfo, pIndex->tableIndex);
  STableMeta*     pTableMeta = pTableMetaInfo->pTableMeta;

  SSchema* pSchema = tscGetTableColumnSchema(pTableMeta, pIndex->columnIndex);

  char* colName = (pItem->aliasName == NULL) ? pSchema->name : pItem->aliasName;
  tstrncpy(pExpr->base.aliasName, colName, sizeof(pExpr->base.aliasName));

  SColumnList ids = {0};
  ids.num = 1;
  ids.ids[0] = *pIndex;

  if (pIndex->columnIndex == TSDB_TBNAME_COLUMN_INDEX || pIndex->columnIndex == TSDB_UD_COLUMN_INDEX ||
      pIndex->columnIndex >= tscGetNumOfColumns(pTableMeta)) {
    ids.num = 0;
  }

  insertResultField(pQueryInfo, startPos, &ids, pExpr->base.resBytes, (int8_t)pExpr->base.resType, pExpr->base.aliasName, pExpr);
}

static void addPrimaryTsColIntoResult(SQueryInfo* pQueryInfo) {
  // primary timestamp column has been added already
  size_t size = tscSqlExprNumOfExprs(pQueryInfo);
  for (int32_t i = 0; i < size; ++i) {
    SExprInfo* pExpr = tscSqlExprGet(pQueryInfo, i);
    if (pExpr->base.functionId == TSDB_FUNC_PRJ && pExpr->base.colInfo.colId == PRIMARYKEY_TIMESTAMP_COL_INDEX) {
      return;
    }
  }


  // set the constant column value always attached to first table.
  STableMetaInfo* pTableMetaInfo = tscGetMetaInfo(pQueryInfo, 0);
  SSchema* pSchema = tscGetTableColumnSchema(pTableMetaInfo->pTableMeta, PRIMARYKEY_TIMESTAMP_COL_INDEX);

  // add the timestamp column into the output columns
  SColumnIndex index = {0};  // primary timestamp column info
  int32_t numOfCols = (int32_t)tscSqlExprNumOfExprs(pQueryInfo);
  tscAddFuncInSelectClause(pQueryInfo, numOfCols, TSDB_FUNC_PRJ, &index, pSchema, TSDB_COL_NORMAL);

  SInternalField* pSupInfo = tscFieldInfoGetInternalField(&pQueryInfo->fieldsInfo, numOfCols);
  pSupInfo->visible = false;

  pQueryInfo->type |= TSDB_QUERY_TYPE_PROJECTION_QUERY;
}

bool isValidDistinctSql(SQueryInfo* pQueryInfo) {
  if (pQueryInfo == NULL) {
    return false;
  }
  if ((pQueryInfo->type & TSDB_QUERY_TYPE_STABLE_QUERY)  != TSDB_QUERY_TYPE_STABLE_QUERY) {
    return false;
  }
  if (tscQueryTags(pQueryInfo) && tscSqlExprNumOfExprs(pQueryInfo) == 1){
    return true;
  }
  return false;
}

<<<<<<< HEAD
static bool hasNoneUserDefineExpr(SQueryInfo* pQueryInfo) {
  size_t numOfExprs = taosArrayGetSize(pQueryInfo->exprList);
  for (int32_t i = 0; i < numOfExprs; ++i) {
    SSqlExpr* pExpr = taosArrayGetP(pQueryInfo->exprList, i);

    if (TSDB_COL_IS_UD_COL(pExpr->colInfo.flag)) {
      continue;
    }

    return true;
  }

  return false;
}


int32_t parseSelectClause(SSqlCmd* pCmd, int32_t clauseIndex, SArray* pSelectList, bool isSTable, bool joinQuery, bool timeWindowQuery) {
  assert(pSelectList != NULL && pCmd != NULL);
  const char* msg1 = "too many columns in selection clause";
=======
int32_t validateSelectNodeList(SSqlCmd* pCmd, SQueryInfo* pQueryInfo, SArray* pSelNodeList, bool isSTable, bool joinQuery,
                               bool timeWindowQuery) {
  assert(pSelNodeList != NULL && pCmd != NULL);

  const char* msg1 = "too many items in selection clause";
>>>>>>> 54d3ae26
  const char* msg2 = "functions or others can not be mixed up";
  const char* msg3 = "not support query expression";
  const char* msg4 = "only support distinct one tag";
  const char* msg5 = "invalid function name";

  // too many result columns not support order by in query
  if (taosArrayGetSize(pSelNodeList) > TSDB_MAX_COLUMNS) {
    return invalidSqlErrMsg(tscGetErrorMsgPayload(pCmd), msg1);
  }

  if (pQueryInfo->colList == NULL) {
    pQueryInfo->colList = taosArrayInit(4, POINTER_BYTES);
  }

  bool hasDistinct = false;
  size_t numOfExpr = taosArrayGetSize(pSelNodeList);
  for (int32_t i = 0; i < numOfExpr; ++i) {
    int32_t outputIndex = (int32_t)tscSqlExprNumOfExprs(pQueryInfo);
    tSqlExprItem* pItem = taosArrayGet(pSelNodeList, i);
     
    if (hasDistinct == false) {
       hasDistinct = (pItem->distinct == true); 
    }

    int32_t type = pItem->pNode->type;
    if (type == SQL_NODE_SQLFUNCTION) {
      pItem->pNode->functionId = isValidFunction(pItem->pNode->operand.z, pItem->pNode->operand.n);
      if (pItem->pNode->functionId < 0) {
        return invalidSqlErrMsg(tscGetErrorMsgPayload(pCmd), msg5);
      }

      // sql function in selection clause, append sql function info in pSqlCmd structure sequentially
      if (addExprAndResultField(pCmd, pQueryInfo, outputIndex, pItem, true) != TSDB_CODE_SUCCESS) {
        return TSDB_CODE_TSC_INVALID_SQL;
      }
    } else if (type == SQL_NODE_TABLE_COLUMN || type == SQL_NODE_VALUE) {
      // use the dynamic array list to decide if the function is valid or not
        // select table_name1.field_name1, table_name2.field_name2  from table_name1, table_name2
        if (addProjectionExprAndResultField(pCmd, pQueryInfo, pItem) != TSDB_CODE_SUCCESS) {
          return TSDB_CODE_TSC_INVALID_SQL;
        }
    } else if (type == SQL_NODE_EXPR) {
      int32_t code = handleArithmeticExpr(pCmd, pQueryInfo, i, pItem);
      if (code != TSDB_CODE_SUCCESS) {
        return code;
      }
    } else {
      return invalidSqlErrMsg(tscGetErrorMsgPayload(pCmd), msg3);
    }

    if (pQueryInfo->fieldsInfo.numOfOutput > TSDB_MAX_COLUMNS) {
      return invalidSqlErrMsg(tscGetErrorMsgPayload(pCmd), msg1);
    }
  }

  if (hasDistinct == true) {
    if (!isValidDistinctSql(pQueryInfo)) {
      return invalidSqlErrMsg(tscGetErrorMsgPayload(pCmd), msg4);
    }
    pQueryInfo->distinctTag = true;
  }
  
  // there is only one user-defined column in the final result field, add the timestamp column.
  size_t numOfSrcCols = taosArrayGetSize(pQueryInfo->colList);
  if ((numOfSrcCols <= 0 || !hasNoneUserDefineExpr(pQueryInfo)) && !tscQueryTags(pQueryInfo) && !tscQueryBlockInfo(pQueryInfo)) {
    addPrimaryTsColIntoResult(pQueryInfo);
  }

  if (!functionCompatibleCheck(pQueryInfo, joinQuery, timeWindowQuery)) {
    return invalidSqlErrMsg(tscGetErrorMsgPayload(pCmd), msg2);
  }

  return TSDB_CODE_SUCCESS;
}

int32_t insertResultField(SQueryInfo* pQueryInfo, int32_t outputIndex, SColumnList* pColList, int16_t bytes,
                          int8_t type, char* fieldName, SExprInfo* pSqlExpr) {
  for (int32_t i = 0; i < pColList->num; ++i) {
    int32_t tableIndex = pColList->ids[i].tableIndex;
    STableMeta* pTableMeta = pQueryInfo->pTableMetaInfo[tableIndex]->pTableMeta;

    int32_t numOfCols = tscGetNumOfColumns(pTableMeta);
    if (pColList->ids[i].columnIndex >= numOfCols) {
      continue;
    }

    uint64_t uid = pTableMeta->id.uid;
    SSchema* pSchema = tscGetTableSchema(pTableMeta);
    tscColumnListInsert(pQueryInfo->colList, pColList->ids[i].columnIndex, uid, &pSchema[pColList->ids[i].columnIndex]);
  }
  
  TAOS_FIELD f = tscCreateField(type, fieldName, bytes);
  SInternalField* pInfo = tscFieldInfoInsert(&pQueryInfo->fieldsInfo, outputIndex, &f);
  pInfo->pExpr = pSqlExpr;
  
  return TSDB_CODE_SUCCESS;
}

SExprInfo* doAddProjectCol(SQueryInfo* pQueryInfo, int32_t colIndex, int32_t tableIndex) {
  STableMetaInfo* pTableMetaInfo = tscGetMetaInfo(pQueryInfo, tableIndex);
  STableMeta*     pTableMeta = pTableMetaInfo->pTableMeta;
  int32_t numOfCols = tscGetNumOfColumns(pTableMeta);
  
  SSchema* pSchema = tscGetTableColumnSchema(pTableMeta, colIndex);

  int16_t functionId = (int16_t)((colIndex >= numOfCols) ? TSDB_FUNC_TAGPRJ : TSDB_FUNC_PRJ);
  SColumnIndex index = {.tableIndex = tableIndex,};
  
  if (functionId == TSDB_FUNC_TAGPRJ) {
    index.columnIndex = colIndex - tscGetNumOfColumns(pTableMeta);
    tscColumnListInsert(pTableMetaInfo->tagColList, index.columnIndex, pTableMeta->id.uid, pSchema);
  } else {
    index.columnIndex = colIndex;
  }

  int16_t colId = getNewResColId(pQueryInfo);
  return tscSqlExprAppend(pQueryInfo, functionId, &index, pSchema->type, pSchema->bytes, colId, pSchema->bytes,
                          (functionId == TSDB_FUNC_TAGPRJ));
}

SExprInfo* tscAddFuncInSelectClause(SQueryInfo* pQueryInfo, int32_t outputColIndex, int16_t functionId,
                                  SColumnIndex* pIndex, SSchema* pColSchema, int16_t flag) {
  int16_t colId = getNewResColId(pQueryInfo);

  SExprInfo* pExpr = tscSqlExprInsert(pQueryInfo, outputColIndex, functionId, pIndex, pColSchema->type,
                                     pColSchema->bytes, colId, pColSchema->bytes, TSDB_COL_IS_TAG(flag));
  tstrncpy(pExpr->base.aliasName, pColSchema->name, sizeof(pExpr->base.aliasName));

  SColumnList ids = createColumnList(1, pIndex->tableIndex, pIndex->columnIndex);
  if (TSDB_COL_IS_TAG(flag)) {
    ids.num = 0;
  }

  insertResultField(pQueryInfo, outputColIndex, &ids, pColSchema->bytes, pColSchema->type, pColSchema->name, pExpr);

  pExpr->base.colInfo.flag = flag;
  STableMetaInfo* pTableMetaInfo = tscGetMetaInfo(pQueryInfo, pIndex->tableIndex);
  
  if (TSDB_COL_IS_TAG(flag)) {
    tscColumnListInsert(pTableMetaInfo->tagColList, pIndex->columnIndex, pTableMetaInfo->pTableMeta->id.uid, pColSchema);
  }

  return pExpr;
}

static int32_t doAddProjectionExprAndResultFields(SQueryInfo* pQueryInfo, SColumnIndex* pIndex, int32_t startPos) {
  STableMetaInfo* pTableMetaInfo = tscGetMetaInfo(pQueryInfo, pIndex->tableIndex);

  int32_t     numOfTotalColumns = 0;
  STableMeta* pTableMeta = pTableMetaInfo->pTableMeta;
  SSchema*    pSchema = tscGetTableSchema(pTableMeta);

  STableComInfo tinfo = tscGetTableInfo(pTableMeta);
  
  if (UTIL_TABLE_IS_SUPER_TABLE(pTableMetaInfo)) {
    numOfTotalColumns = tinfo.numOfColumns + tinfo.numOfTags;
  } else {
    numOfTotalColumns = tinfo.numOfColumns;
  }

  for (int32_t j = 0; j < numOfTotalColumns; ++j) {
    SExprInfo* pExpr = doAddProjectCol(pQueryInfo, j, pIndex->tableIndex);
    tstrncpy(pExpr->base.aliasName, pSchema[j].name, sizeof(pExpr->base.aliasName));

    pIndex->columnIndex = j;
    SColumnList ids = {0};
    ids.ids[0] = *pIndex;
    ids.num = 1;

    insertResultField(pQueryInfo, startPos + j, &ids, pSchema[j].bytes, pSchema[j].type, pSchema[j].name, pExpr);
  }

  return numOfTotalColumns;
}

int32_t addProjectionExprAndResultField(SSqlCmd* pCmd, SQueryInfo* pQueryInfo, tSqlExprItem* pItem) {
  const char* msg0 = "invalid column name";
  const char* msg1 = "tag for normal table query is not allowed";

  int32_t startPos = (int32_t)tscSqlExprNumOfExprs(pQueryInfo);
  int32_t optr = pItem->pNode->tokenId;

  if (optr == TK_ALL) {  // project on all fields
    TSDB_QUERY_SET_TYPE(pQueryInfo->type, TSDB_QUERY_TYPE_PROJECTION_QUERY);

    SColumnIndex index = COLUMN_INDEX_INITIALIZER;
    if (getTableIndexByName(&pItem->pNode->colInfo, pQueryInfo, &index) != TSDB_CODE_SUCCESS) {
      return invalidSqlErrMsg(tscGetErrorMsgPayload(pCmd), msg0);
    }

    // all meters columns are required
    if (index.tableIndex == COLUMN_INDEX_INITIAL_VAL) {  // all table columns are required.
      for (int32_t i = 0; i < pQueryInfo->numOfTables; ++i) {
        index.tableIndex = i;
        int32_t inc = doAddProjectionExprAndResultFields(pQueryInfo, &index, startPos);
        startPos += inc;
      }
    } else {
      doAddProjectionExprAndResultFields(pQueryInfo, &index, startPos);
    }

    // add the primary timestamp column even though it is not required by user
    STableMeta* pTableMeta = pQueryInfo->pTableMetaInfo[index.tableIndex]->pTableMeta;
    if (pTableMeta->tableType != TSDB_TEMP_TABLE) {
      tscInsertPrimaryTsSourceColumn(pQueryInfo, pTableMeta->id.uid);
    }
  } else if (optr == TK_STRING || optr == TK_INTEGER || optr == TK_FLOAT) {  // simple column projection query
    SColumnIndex index = COLUMN_INDEX_INITIALIZER;

    // user-specified constant value as a new result column
    index.columnIndex = (pQueryInfo->udColumnId--);
    index.tableIndex = 0;

    SSchema colSchema = tGetUserSpecifiedColumnSchema(&pItem->pNode->value, &pItem->pNode->token, pItem->aliasName);
    SExprInfo* pExpr =
        tscAddFuncInSelectClause(pQueryInfo, startPos, TSDB_FUNC_PRJ, &index, &colSchema, TSDB_COL_UDC);

    // NOTE: the first parameter is reserved for the tag column id during join query process.
    pExpr->base.numOfParams = 2;
    tVariantAssign(&pExpr->base.param[1], &pItem->pNode->value);
  } else if (optr == TK_ID) {
    SColumnIndex index = COLUMN_INDEX_INITIALIZER;

    if (getColumnIndexByName(pCmd, &pItem->pNode->colInfo, pQueryInfo, &index) != TSDB_CODE_SUCCESS) {
      return invalidSqlErrMsg(tscGetErrorMsgPayload(pCmd), msg0);
    }

    if (index.columnIndex == TSDB_TBNAME_COLUMN_INDEX) {
      SSchema* colSchema = tGetTbnameColumnSchema();
      tscAddFuncInSelectClause(pQueryInfo, startPos, TSDB_FUNC_TAGPRJ, &index, colSchema, TSDB_COL_TAG);
    } else if (index.columnIndex == TSDB_BLOCK_DIST_COLUMN_INDEX) {
      SSchema colSchema = tGetBlockDistColumnSchema();
      tscAddFuncInSelectClause(pQueryInfo, startPos, TSDB_FUNC_PRJ, &index, &colSchema, TSDB_COL_TAG);
    } else {
      STableMetaInfo* pTableMetaInfo = tscGetMetaInfo(pQueryInfo, index.tableIndex);
      STableMeta*     pTableMeta = pTableMetaInfo->pTableMeta;

      if (index.columnIndex >= tscGetNumOfColumns(pTableMeta) && UTIL_TABLE_IS_NORMAL_TABLE(pTableMetaInfo)) {
        return invalidSqlErrMsg(tscGetErrorMsgPayload(pCmd), msg1);
      }

      addProjectQueryCol(pQueryInfo, startPos, &index, pItem);
      pQueryInfo->type |= TSDB_QUERY_TYPE_PROJECTION_QUERY;
    }

    // add the primary timestamp column even though it is not required by user
    STableMetaInfo* pTableMetaInfo = tscGetMetaInfo(pQueryInfo, index.tableIndex);
    tscInsertPrimaryTsSourceColumn(pQueryInfo, pTableMetaInfo->pTableMeta->id.uid);
  } else {
    return TSDB_CODE_TSC_INVALID_SQL;
  }

  return TSDB_CODE_SUCCESS;
}

static int32_t setExprInfoForFunctions(SSqlCmd* pCmd, SQueryInfo* pQueryInfo, SSchema* pSchema, SConvertFunc cvtFunc,
                                       const char* name, int32_t resColIdx, SColumnIndex* pColIndex, bool finalResult) {
  const char* msg1 = "not support column types";

  int16_t type = 0;
  int16_t bytes = 0;
  int32_t functionID = cvtFunc.execFuncId;

  if (functionID == TSDB_FUNC_SPREAD) {
    int32_t t1 = pSchema->type;
    if (t1 == TSDB_DATA_TYPE_BINARY || t1 == TSDB_DATA_TYPE_NCHAR || t1 == TSDB_DATA_TYPE_BOOL) {
      invalidSqlErrMsg(tscGetErrorMsgPayload(pCmd), msg1);
      return -1;
    } else {
      type = TSDB_DATA_TYPE_DOUBLE;
      bytes = tDataTypes[type].bytes;
    }
  } else {
    type = pSchema->type;
    bytes = pSchema->bytes;
  }
  
  SExprInfo* pExpr = tscSqlExprAppend(pQueryInfo, functionID, pColIndex, type, bytes, getNewResColId(pQueryInfo), bytes, false);
  tstrncpy(pExpr->base.aliasName, name, tListLen(pExpr->base.aliasName));

  if (cvtFunc.originFuncId == TSDB_FUNC_LAST_ROW && cvtFunc.originFuncId != functionID) {
    pExpr->base.colInfo.flag |= TSDB_COL_NULL;
  }

  // set reverse order scan data blocks for last query
  if (functionID == TSDB_FUNC_LAST) {
    pExpr->base.numOfParams = 1;
    pExpr->base.param[0].i64 = TSDB_ORDER_DESC;
    pExpr->base.param[0].nType = TSDB_DATA_TYPE_INT;
  }
  
  // for all queries, the timestamp column needs to be loaded
  SSchema s = {.colId = PRIMARYKEY_TIMESTAMP_COL_INDEX, .bytes = TSDB_KEYSIZE, .type = TSDB_DATA_TYPE_TIMESTAMP,};
  tscColumnListInsert(pQueryInfo->colList, PRIMARYKEY_TIMESTAMP_COL_INDEX, pExpr->base.uid, &s);

  // if it is not in the final result, do not add it
  SColumnList ids = createColumnList(1, pColIndex->tableIndex, pColIndex->columnIndex);
  if (finalResult) {
    insertResultField(pQueryInfo, resColIdx, &ids, bytes, (int8_t)type, pExpr->base.aliasName, pExpr);
  } else {
    tscColumnListInsert(pQueryInfo->colList, ids.ids[0].columnIndex, pExpr->base.uid, pSchema);
  }

  return TSDB_CODE_SUCCESS;
}

void setResultColName(char* name, tSqlExprItem* pItem, int32_t functionId, SStrToken* pToken, bool multiCols) {
  if (pItem->aliasName != NULL) {
    tstrncpy(name, pItem->aliasName, TSDB_COL_NAME_LEN);
  } else if (multiCols) {
    char uname[TSDB_COL_NAME_LEN] = {0};
    int32_t len = MIN(pToken->n + 1, TSDB_COL_NAME_LEN);
    tstrncpy(uname, pToken->z, len);

    if (tsKeepOriginalColumnName) { // keep the original column name
      tstrncpy(name, uname, TSDB_COL_NAME_LEN);
    } else {
      int32_t size = TSDB_COL_NAME_LEN + tListLen(aAggs[functionId].name) + 2 + 1;
      char tmp[TSDB_COL_NAME_LEN + tListLen(aAggs[functionId].name) + 2 + 1] = {0};
      snprintf(tmp, size, "%s(%s)", aAggs[functionId].name, uname);

      tstrncpy(name, tmp, TSDB_COL_NAME_LEN);
    }
  } else  { // use the user-input result column name
    int32_t len = MIN(pItem->pNode->token.n + 1, TSDB_COL_NAME_LEN);
    tstrncpy(name, pItem->pNode->token.z, len);
  }
}

static void updateLastScanOrderIfNeeded(SQueryInfo* pQueryInfo) {
  if (pQueryInfo->sessionWindow.gap > 0 || tscGroupbyColumn(pQueryInfo)) {
    size_t numOfExpr = tscSqlExprNumOfExprs(pQueryInfo);
    for (int32_t i = 0; i < numOfExpr; ++i) {
      SExprInfo* pExpr = tscSqlExprGet(pQueryInfo, i);
      if (pExpr->base.functionId != TSDB_FUNC_LAST && pExpr->base.functionId != TSDB_FUNC_LAST_DST) {
        continue;
      }

      pExpr->base.numOfParams = 1;
      pExpr->base.param->i64 = TSDB_ORDER_ASC;
      pExpr->base.param->nType = TSDB_DATA_TYPE_INT;
    }
  }
}

int32_t addExprAndResultField(SSqlCmd* pCmd, SQueryInfo* pQueryInfo, int32_t colIndex, tSqlExprItem* pItem, bool finalResult) {
  STableMetaInfo* pTableMetaInfo = NULL;
  int32_t functionId = pItem->pNode->functionId;

  const char* msg1 = "not support column types";
  const char* msg2 = "invalid parameters";
  const char* msg3 = "illegal column name";
  const char* msg4 = "invalid table name";
  const char* msg5 = "parameter is out of range [0, 100]";
  const char* msg6 = "function applied to tags not allowed";
  const char* msg7 = "normal table can not apply this function";
  const char* msg8 = "multi-columns selection does not support alias column name";
  const char* msg9 = "diff can no be applied to unsigned numeric type";

  switch (functionId) {
    case TSDB_FUNC_COUNT: {
        /* more than one parameter for count() function */
      if (pItem->pNode->pParam != NULL && taosArrayGetSize(pItem->pNode->pParam) != 1) {
        return invalidSqlErrMsg(tscGetErrorMsgPayload(pCmd), msg2);
      }

      SExprInfo* pExpr = NULL;
      SColumnIndex index = COLUMN_INDEX_INITIALIZER;

      if (pItem->pNode->pParam != NULL) {
        tSqlExprItem* pParamElem = taosArrayGet(pItem->pNode->pParam, 0);
        SStrToken* pToken = &pParamElem->pNode->colInfo;
        int16_t sqlOptr = pParamElem->pNode->tokenId;
        if ((pToken->z == NULL || pToken->n == 0) 
            && (TK_INTEGER != sqlOptr)) /*select count(1) from table*/ {
          return invalidSqlErrMsg(tscGetErrorMsgPayload(pCmd), msg3);
        }

        if (sqlOptr == TK_ALL) {
          // select table.*
          // check if the table name is valid or not
          SStrToken tmpToken = pParamElem->pNode->colInfo;

          if (getTableIndexByName(&tmpToken, pQueryInfo, &index) != TSDB_CODE_SUCCESS) {
            return invalidSqlErrMsg(tscGetErrorMsgPayload(pCmd), msg4);
          }

          index = (SColumnIndex){0, PRIMARYKEY_TIMESTAMP_COL_INDEX};
          int32_t size = tDataTypes[TSDB_DATA_TYPE_BIGINT].bytes;
          pExpr = tscSqlExprAppend(pQueryInfo, functionId, &index, TSDB_DATA_TYPE_BIGINT, size, getNewResColId(pQueryInfo), size, false);
        } else if (sqlOptr == TK_INTEGER) { // select count(1) from table1
          char buf[8] = {0};  
          int64_t val = -1;
          tVariant* pVariant = &pParamElem->pNode->value;
          if (pVariant->nType == TSDB_DATA_TYPE_BIGINT) {
            tVariantDump(pVariant, buf, TSDB_DATA_TYPE_BIGINT, true);
            val = GET_INT64_VAL(buf); 
          }
          if (val == 1) {
            index = (SColumnIndex){0, PRIMARYKEY_TIMESTAMP_COL_INDEX};
            int32_t size = tDataTypes[TSDB_DATA_TYPE_BIGINT].bytes;
            pExpr = tscSqlExprAppend(pQueryInfo, functionId, &index, TSDB_DATA_TYPE_BIGINT, size, getNewResColId(pQueryInfo), size, false);
          } else {
            return invalidSqlErrMsg(tscGetErrorMsgPayload(pCmd), msg3);
          }
        } else {
          // count the number of meters created according to the super table
          if (getColumnIndexByName(pCmd, pToken, pQueryInfo, &index) != TSDB_CODE_SUCCESS) {
            return invalidSqlErrMsg(tscGetErrorMsgPayload(pCmd), msg3);
          }

          pTableMetaInfo = tscGetMetaInfo(pQueryInfo, index.tableIndex);

          // count tag is equalled to count(tbname)
          bool isTag = false;
          if (index.columnIndex >= tscGetNumOfColumns(pTableMetaInfo->pTableMeta) || index.columnIndex == TSDB_TBNAME_COLUMN_INDEX) {
            index.columnIndex = TSDB_TBNAME_COLUMN_INDEX;
            isTag = true;
          }

          int32_t size = tDataTypes[TSDB_DATA_TYPE_BIGINT].bytes;
          pExpr = tscSqlExprAppend(pQueryInfo, functionId, &index, TSDB_DATA_TYPE_BIGINT, size, getNewResColId(pQueryInfo), size, isTag);
        }
      } else {  // count(*) is equalled to count(primary_timestamp_key)
        index = (SColumnIndex){0, PRIMARYKEY_TIMESTAMP_COL_INDEX};
        int32_t size = tDataTypes[TSDB_DATA_TYPE_BIGINT].bytes;
        pExpr = tscSqlExprAppend(pQueryInfo, functionId, &index, TSDB_DATA_TYPE_BIGINT, size, getNewResColId(pQueryInfo), size, false);
      }

      pTableMetaInfo = tscGetMetaInfo(pQueryInfo, index.tableIndex);

      memset(pExpr->base.aliasName, 0, tListLen(pExpr->base.aliasName));
      getColumnName(pItem, pExpr->base.aliasName, sizeof(pExpr->base.aliasName) - 1);
      
      SColumnList list = createColumnList(1, index.tableIndex, index.columnIndex);
      if (finalResult) {
        int32_t numOfOutput = tscNumOfFields(pQueryInfo);
        insertResultField(pQueryInfo, numOfOutput, &list, sizeof(int64_t), TSDB_DATA_TYPE_BIGINT, pExpr->base.aliasName, pExpr);
      } else {
        for (int32_t i = 0; i < list.num; ++i) {
          SSchema* ps = tscGetTableSchema(pTableMetaInfo->pTableMeta);
          tscColumnListInsert(pQueryInfo->colList, list.ids[i].columnIndex, pTableMetaInfo->pTableMeta->id.uid,
              &ps[list.ids[i].columnIndex]);
        }
      }

      // the time stamp may be always needed
      if (index.tableIndex < tscGetNumOfColumns(pTableMetaInfo->pTableMeta)) {
        tscInsertPrimaryTsSourceColumn(pQueryInfo, pTableMetaInfo->pTableMeta->id.uid);
      }

      return TSDB_CODE_SUCCESS;
    }
    case TSDB_FUNC_SUM:
    case TSDB_FUNC_AVG:
    case TSDB_FUNC_RATE:
    case TSDB_FUNC_IRATE:
    case TSDB_FUNC_SUM_RATE:
    case TSDB_FUNC_SUM_IRATE:
    case TSDB_FUNC_AVG_RATE:
    case TSDB_FUNC_AVG_IRATE:
    case TSDB_FUNC_TWA:
    case TSDB_FUNC_MIN:
    case TSDB_FUNC_MAX:
    case TSDB_FUNC_DIFF:
    case TSDB_FUNC_STDDEV:
    case TSDB_FUNC_LEASTSQR: {
      // 1. valid the number of parameters
      if (pItem->pNode->pParam == NULL || (functionId != TSDB_FUNC_LEASTSQR && taosArrayGetSize(pItem->pNode->pParam) != 1) ||
          (functionId == TSDB_FUNC_LEASTSQR && taosArrayGetSize(pItem->pNode->pParam) != 3)) {
        /* no parameters or more than one parameter for function */
        return invalidSqlErrMsg(tscGetErrorMsgPayload(pCmd), msg2);
      }

      tSqlExprItem* pParamElem = taosArrayGet(pItem->pNode->pParam, 0);
      if (pParamElem->pNode->tokenId != TK_ALL && pParamElem->pNode->tokenId != TK_ID) {
        return invalidSqlErrMsg(tscGetErrorMsgPayload(pCmd), msg2);
      }

      SColumnIndex index = COLUMN_INDEX_INITIALIZER;
      if ((getColumnIndexByName(pCmd, &pParamElem->pNode->colInfo, pQueryInfo, &index) != TSDB_CODE_SUCCESS)) {
        return invalidSqlErrMsg(tscGetErrorMsgPayload(pCmd), msg3);
      }

      if (index.columnIndex == TSDB_TBNAME_COLUMN_INDEX) {
        return invalidSqlErrMsg(tscGetErrorMsgPayload(pCmd), msg6);
      }

      // 2. check if sql function can be applied on this column data type
      pTableMetaInfo = tscGetMetaInfo(pQueryInfo, index.tableIndex);
      SSchema* pSchema = tscGetTableColumnSchema(pTableMetaInfo->pTableMeta, index.columnIndex);

      if (!IS_NUMERIC_TYPE(pSchema->type)) {
        return invalidSqlErrMsg(tscGetErrorMsgPayload(pCmd), msg1);
      } else if (IS_UNSIGNED_NUMERIC_TYPE(pSchema->type) && functionId == TSDB_FUNC_DIFF) {
        return invalidSqlErrMsg(tscGetErrorMsgPayload(pCmd), msg9);
      }

      int16_t resultType = 0;
      int16_t resultSize = 0;
      int32_t intermediateResSize = 0;

      if (getResultDataInfo(pSchema->type, pSchema->bytes, functionId, 0, &resultType, &resultSize,
                            &intermediateResSize, 0, false) != TSDB_CODE_SUCCESS) {
        return TSDB_CODE_TSC_INVALID_SQL;
      }

      // set the first column ts for diff query
      if (functionId == TSDB_FUNC_DIFF) {
        colIndex += 1;
        SColumnIndex indexTS = {.tableIndex = index.tableIndex, .columnIndex = 0};
        SExprInfo* pExpr = tscSqlExprAppend(pQueryInfo, TSDB_FUNC_TS_DUMMY, &indexTS, TSDB_DATA_TYPE_TIMESTAMP, TSDB_KEYSIZE,
                                           getNewResColId(pQueryInfo), TSDB_KEYSIZE, false);

        SColumnList ids = createColumnList(1, 0, 0);
        insertResultField(pQueryInfo, 0, &ids, TSDB_KEYSIZE, TSDB_DATA_TYPE_TIMESTAMP, aAggs[TSDB_FUNC_TS_DUMMY].name, pExpr);
      }

      // functions can not be applied to tags
      if (index.columnIndex >= tscGetNumOfColumns(pTableMetaInfo->pTableMeta)) {
        return invalidSqlErrMsg(tscGetErrorMsgPayload(pCmd), msg6);
      }

      SExprInfo* pExpr = tscSqlExprAppend(pQueryInfo, functionId, &index, resultType, resultSize, getNewResColId(pQueryInfo), resultSize, false);

      if (functionId == TSDB_FUNC_LEASTSQR) {
        /* set the leastsquares parameters */
        char val[8] = {0};
        if (tVariantDump(&pParamElem[1].pNode->value, val, TSDB_DATA_TYPE_DOUBLE, true) < 0) {
          return TSDB_CODE_TSC_INVALID_SQL;
        }

        addExprParams(&pExpr->base, val, TSDB_DATA_TYPE_DOUBLE, DOUBLE_BYTES);

        memset(val, 0, tListLen(val));
        if (tVariantDump(&pParamElem[2].pNode->value, val, TSDB_DATA_TYPE_DOUBLE, true) < 0) {
          return TSDB_CODE_TSC_INVALID_SQL;
        }

        addExprParams(&pExpr->base, val, TSDB_DATA_TYPE_DOUBLE, sizeof(double));
      }

      SColumnList ids = createColumnList(1, index.tableIndex, index.columnIndex);

      memset(pExpr->base.aliasName, 0, tListLen(pExpr->base.aliasName));
      getColumnName(pItem, pExpr->base.aliasName, sizeof(pExpr->base.aliasName) - 1);

      if (finalResult) {
        int32_t numOfOutput = tscNumOfFields(pQueryInfo);
        insertResultField(pQueryInfo, numOfOutput, &ids, pExpr->base.resBytes, (int32_t)pExpr->base.resType,
                          pExpr->base.aliasName, pExpr);
      } else {
        assert(ids.num == 1);
        tscColumnListInsert(pQueryInfo->colList, ids.ids[0].columnIndex, pExpr->base.uid, pSchema);
      }

      tscInsertPrimaryTsSourceColumn(pQueryInfo, pExpr->base.uid);
      return TSDB_CODE_SUCCESS;
    }
    case TSDB_FUNC_FIRST:
    case TSDB_FUNC_LAST:
    case TSDB_FUNC_SPREAD:
    case TSDB_FUNC_LAST_ROW:
    case TSDB_FUNC_INTERP: {
      bool requireAllFields = (pItem->pNode->pParam == NULL);

      // NOTE: has time range condition or normal column filter condition, the last_row query will be transferred to last query
      SConvertFunc cvtFunc = {.originFuncId = functionId, .execFuncId = functionId};
      if (functionId == TSDB_FUNC_LAST_ROW && ((!TSWINDOW_IS_EQUAL(pQueryInfo->window, TSWINDOW_INITIALIZER)) || (hasNormalColumnFilter(pQueryInfo)))) {
        cvtFunc.execFuncId = TSDB_FUNC_LAST;
      }

      if (!requireAllFields) {
        if (taosArrayGetSize(pItem->pNode->pParam) < 1) {
          return invalidSqlErrMsg(tscGetErrorMsgPayload(pCmd), msg3);
        }

        if (taosArrayGetSize(pItem->pNode->pParam) > 1 && (pItem->aliasName != NULL && strlen(pItem->aliasName) > 0)) {
          return invalidSqlErrMsg(tscGetErrorMsgPayload(pCmd), msg8);
        }

        /* in first/last function, multiple columns can be add to resultset */
        for (int32_t i = 0; i < taosArrayGetSize(pItem->pNode->pParam); ++i) {
          tSqlExprItem* pParamElem = taosArrayGet(pItem->pNode->pParam, i);
          if (pParamElem->pNode->tokenId != TK_ALL && pParamElem->pNode->tokenId != TK_ID) {
            return invalidSqlErrMsg(tscGetErrorMsgPayload(pCmd), msg3);
          }

          SColumnIndex index = COLUMN_INDEX_INITIALIZER;

          if (pParamElem->pNode->tokenId == TK_ALL) { // select table.*
            SStrToken tmpToken = pParamElem->pNode->colInfo;

            if (getTableIndexByName(&tmpToken, pQueryInfo, &index) != TSDB_CODE_SUCCESS) {
              return invalidSqlErrMsg(tscGetErrorMsgPayload(pCmd), msg4);
            }

            pTableMetaInfo = tscGetMetaInfo(pQueryInfo, index.tableIndex);
            SSchema* pSchema = tscGetTableSchema(pTableMetaInfo->pTableMeta);

            char name[TSDB_COL_NAME_LEN] = {0};
            for (int32_t j = 0; j < tscGetNumOfColumns(pTableMetaInfo->pTableMeta); ++j) {
              index.columnIndex = j;
              SStrToken t = {.z = pSchema[j].name, .n = (uint32_t)strnlen(pSchema[j].name, TSDB_COL_NAME_LEN)};
              setResultColName(name, pItem, cvtFunc.originFuncId, &t, true);

              if (setExprInfoForFunctions(pCmd, pQueryInfo, &pSchema[j], cvtFunc, name, colIndex++, &index, finalResult) != 0) {
                return TSDB_CODE_TSC_INVALID_SQL;
              }
            }

          } else {
            if (getColumnIndexByName(pCmd, &pParamElem->pNode->colInfo, pQueryInfo, &index) != TSDB_CODE_SUCCESS) {
              return invalidSqlErrMsg(tscGetErrorMsgPayload(pCmd), msg3);
            }

            pTableMetaInfo = tscGetMetaInfo(pQueryInfo, index.tableIndex);

            // functions can not be applied to tags
            if ((index.columnIndex >= tscGetNumOfColumns(pTableMetaInfo->pTableMeta)) || (index.columnIndex < 0)) {
              return invalidSqlErrMsg(tscGetErrorMsgPayload(pCmd), msg6);
            }

            char name[TSDB_COL_NAME_LEN] = {0};
            SSchema* pSchema = tscGetTableColumnSchema(pTableMetaInfo->pTableMeta, index.columnIndex);

            bool multiColOutput = taosArrayGetSize(pItem->pNode->pParam) > 1;
            setResultColName(name, pItem, cvtFunc.originFuncId, &pParamElem->pNode->colInfo, multiColOutput);

            if (setExprInfoForFunctions(pCmd, pQueryInfo, pSchema, cvtFunc, name, colIndex++, &index, finalResult) != 0) {
              return TSDB_CODE_TSC_INVALID_SQL;
            }
          }
        }
        
        return TSDB_CODE_SUCCESS;
      } else {  // select * from xxx
        int32_t numOfFields = 0;

        // multicolumn selection does not support alias name
        if (pItem->aliasName != NULL && strlen(pItem->aliasName) > 0) {
          return invalidSqlErrMsg(tscGetErrorMsgPayload(pCmd), msg8);
        }

        for (int32_t j = 0; j < pQueryInfo->numOfTables; ++j) {
          pTableMetaInfo = tscGetMetaInfo(pQueryInfo, j);
          SSchema* pSchema = tscGetTableSchema(pTableMetaInfo->pTableMeta);

          for (int32_t i = 0; i < tscGetNumOfColumns(pTableMetaInfo->pTableMeta); ++i) {
            SColumnIndex index = {.tableIndex = j, .columnIndex = i};

            char name[TSDB_COL_NAME_LEN] = {0};
            SStrToken t = {.z = pSchema[i].name, .n = (uint32_t)strnlen(pSchema[i].name, TSDB_COL_NAME_LEN)};
            setResultColName(name, pItem, cvtFunc.originFuncId, &t, true);

            if (setExprInfoForFunctions(pCmd, pQueryInfo, &pSchema[index.columnIndex], cvtFunc, name, colIndex, &index, finalResult) != 0) {
              return TSDB_CODE_TSC_INVALID_SQL;
            }
            colIndex++;
          }

          numOfFields += tscGetNumOfColumns(pTableMetaInfo->pTableMeta);
        }

        return TSDB_CODE_SUCCESS;
      }
    }

    case TSDB_FUNC_TOP:
    case TSDB_FUNC_BOTTOM:
    case TSDB_FUNC_PERCT:
    case TSDB_FUNC_APERCT: {
      // 1. valid the number of parameters
      if (pItem->pNode->pParam == NULL || taosArrayGetSize(pItem->pNode->pParam) != 2) {
        /* no parameters or more than one parameter for function */
        return invalidSqlErrMsg(tscGetErrorMsgPayload(pCmd), msg2);
      }

      tSqlExprItem* pParamElem = taosArrayGet(pItem->pNode->pParam, 0);
      if (pParamElem->pNode->tokenId != TK_ID) {
        return invalidSqlErrMsg(tscGetErrorMsgPayload(pCmd), msg2);
      }
      
      SColumnIndex index = COLUMN_INDEX_INITIALIZER;
      if (getColumnIndexByName(pCmd, &pParamElem->pNode->colInfo, pQueryInfo, &index) != TSDB_CODE_SUCCESS) {
        return invalidSqlErrMsg(tscGetErrorMsgPayload(pCmd), msg3);
      }

      if (index.columnIndex == TSDB_TBNAME_COLUMN_INDEX) {
        return invalidSqlErrMsg(tscGetErrorMsgPayload(pCmd), msg6);
      }
      
      pTableMetaInfo = tscGetMetaInfo(pQueryInfo, index.tableIndex);
      SSchema* pSchema = tscGetTableColumnSchema(pTableMetaInfo->pTableMeta, index.columnIndex);

      // functions can not be applied to tags
      if (index.columnIndex >= tscGetNumOfColumns(pTableMetaInfo->pTableMeta)) {
        return invalidSqlErrMsg(tscGetErrorMsgPayload(pCmd), msg6);
      }

      // 2. valid the column type
      if (!IS_NUMERIC_TYPE(pSchema->type)) {
        return invalidSqlErrMsg(tscGetErrorMsgPayload(pCmd), msg1);
      }

      // 3. valid the parameters
      if (pParamElem[1].pNode->tokenId == TK_ID) {
        return invalidSqlErrMsg(tscGetErrorMsgPayload(pCmd), msg2);
      }

      tVariant* pVariant = &pParamElem[1].pNode->value;

      int8_t  resultType = pSchema->type;
      int16_t resultSize = pSchema->bytes;

      char val[8] = {0};

      SExprInfo* pExpr = NULL;
      if (functionId == TSDB_FUNC_PERCT || functionId == TSDB_FUNC_APERCT) {
        tVariantDump(pVariant, val, TSDB_DATA_TYPE_DOUBLE, true);

        double dp = GET_DOUBLE_VAL(val);
        if (dp < 0 || dp > TOP_BOTTOM_QUERY_LIMIT) {
          return invalidSqlErrMsg(tscGetErrorMsgPayload(pCmd), msg5);
        }

        resultSize = sizeof(double);
        resultType = TSDB_DATA_TYPE_DOUBLE;

        /*
         * sql function transformation
         * for dp = 0, it is actually min,
         * for dp = 100, it is max,
         */
        tscInsertPrimaryTsSourceColumn(pQueryInfo, pTableMetaInfo->pTableMeta->id.uid);
        colIndex += 1;  // the first column is ts

        pExpr = tscSqlExprAppend(pQueryInfo, functionId, &index, resultType, resultSize, getNewResColId(pQueryInfo), resultSize, false);
        addExprParams(&pExpr->base, val, TSDB_DATA_TYPE_DOUBLE, sizeof(double));
      } else {
        tVariantDump(pVariant, val, TSDB_DATA_TYPE_BIGINT, true);

        int64_t nTop = GET_INT32_VAL(val);
        if (nTop <= 0 || nTop > 100) {  // todo use macro
          return invalidSqlErrMsg(tscGetErrorMsgPayload(pCmd), msg5);
        }

        // todo REFACTOR
        // set the first column ts for top/bottom query
        SColumnIndex index1 = {index.tableIndex, PRIMARYKEY_TIMESTAMP_COL_INDEX};
        pExpr = tscSqlExprAppend(pQueryInfo, TSDB_FUNC_TS, &index1, TSDB_DATA_TYPE_TIMESTAMP, TSDB_KEYSIZE, getNewResColId(pQueryInfo),
                                 TSDB_KEYSIZE, false);
        tstrncpy(pExpr->base.aliasName, aAggs[TSDB_FUNC_TS].name, sizeof(pExpr->base.aliasName));

        const int32_t TS_COLUMN_INDEX = PRIMARYKEY_TIMESTAMP_COL_INDEX;
        SColumnList   ids = createColumnList(1, index.tableIndex, TS_COLUMN_INDEX);
        insertResultField(pQueryInfo, TS_COLUMN_INDEX, &ids, TSDB_KEYSIZE, TSDB_DATA_TYPE_TIMESTAMP,
                          aAggs[TSDB_FUNC_TS].name, pExpr);

        colIndex += 1;  // the first column is ts

        pExpr = tscSqlExprAppend(pQueryInfo, functionId, &index, resultType, resultSize, getNewResColId(pQueryInfo), resultSize, false);
        addExprParams(&pExpr->base, val, TSDB_DATA_TYPE_BIGINT, sizeof(int64_t));
      }
  
      memset(pExpr->base.aliasName, 0, tListLen(pExpr->base.aliasName));
      getColumnName(pItem, pExpr->base.aliasName, sizeof(pExpr->base.aliasName) - 1);

      // todo refactor: tscColumnListInsert part
      SColumnList ids = createColumnList(1, index.tableIndex, index.columnIndex);

      if (finalResult) {
        insertResultField(pQueryInfo, colIndex, &ids, resultSize, resultType, pExpr->base.aliasName, pExpr);
      } else {
        assert(ids.num == 1);
        tscColumnListInsert(pQueryInfo->colList, ids.ids[0].columnIndex, pExpr->base.uid, pSchema);
      }

      return TSDB_CODE_SUCCESS;
    };
    
    case TSDB_FUNC_TID_TAG: {
      pTableMetaInfo = tscGetMetaInfo(pQueryInfo, 0);
      if (UTIL_TABLE_IS_NORMAL_TABLE(pTableMetaInfo)) {
        return invalidSqlErrMsg(tscGetErrorMsgPayload(pCmd), msg7);
      }
    
      // no parameters or more than one parameter for function
      if (pItem->pNode->pParam == NULL || taosArrayGetSize(pItem->pNode->pParam) != 1) {
        return invalidSqlErrMsg(tscGetErrorMsgPayload(pCmd), msg2);
      }
      
      tSqlExprItem* pParamItem = taosArrayGet(pItem->pNode->pParam, 0);
      tSqlExpr* pParam = pParamItem->pNode;

      SColumnIndex index = COLUMN_INDEX_INITIALIZER;
      if (getColumnIndexByName(pCmd, &pParam->colInfo, pQueryInfo, &index) != TSDB_CODE_SUCCESS) {
        return invalidSqlErrMsg(tscGetErrorMsgPayload(pCmd), msg3);
      }
    
      pTableMetaInfo = tscGetMetaInfo(pQueryInfo, index.tableIndex);
      SSchema* pSchema = tscGetTableTagSchema(pTableMetaInfo->pTableMeta);
  
      // functions can not be applied to normal columns
      int32_t numOfCols = tscGetNumOfColumns(pTableMetaInfo->pTableMeta);
      if (index.columnIndex < numOfCols && index.columnIndex != TSDB_TBNAME_COLUMN_INDEX) {
        return invalidSqlErrMsg(tscGetErrorMsgPayload(pCmd), msg6);
      }
    
      if (index.columnIndex > 0) {
        index.columnIndex -= numOfCols;
      }
      
      // 2. valid the column type
      int16_t colType = 0;
      if (index.columnIndex == TSDB_TBNAME_COLUMN_INDEX) {
        colType = TSDB_DATA_TYPE_BINARY;
      } else {
        colType = pSchema[index.columnIndex].type;
      }
      
      if (colType == TSDB_DATA_TYPE_BOOL) {
        return invalidSqlErrMsg(tscGetErrorMsgPayload(pCmd), msg1);
      }

      tscColumnListInsert(pTableMetaInfo->tagColList, index.columnIndex, pTableMetaInfo->pTableMeta->id.uid,
                          &pSchema[index.columnIndex]);
      SSchema* pTagSchema = tscGetTableTagSchema(pTableMetaInfo->pTableMeta);

      SSchema s = {0};
      if (index.columnIndex == TSDB_TBNAME_COLUMN_INDEX) {
        s = *tGetTbnameColumnSchema();
      } else {
        s = pTagSchema[index.columnIndex];
      }
      
      int16_t bytes = 0;
      int16_t type  = 0;
      int32_t inter = 0;

      int32_t ret = getResultDataInfo(s.type, s.bytes, TSDB_FUNC_TID_TAG, 0, &type, &bytes, &inter, 0, 0);
      assert(ret == TSDB_CODE_SUCCESS);
      
      s.type = (uint8_t)type;
      s.bytes = bytes;

      TSDB_QUERY_SET_TYPE(pQueryInfo->type, TSDB_QUERY_TYPE_TAG_FILTER_QUERY);
      tscAddFuncInSelectClause(pQueryInfo, 0, TSDB_FUNC_TID_TAG, &index, &s, TSDB_COL_TAG);
      
      return TSDB_CODE_SUCCESS;
    }
    case TSDB_FUNC_BLKINFO: {
      // no parameters or more than one parameter for function
      if (pItem->pNode->pParam != NULL && taosArrayGetSize(pItem->pNode->pParam) != 0) {
        return invalidSqlErrMsg(tscGetErrorMsgPayload(pCmd), msg2);
      }

      SColumnIndex index = {.tableIndex = 0, .columnIndex = TSDB_BLOCK_DIST_COLUMN_INDEX,};
      pTableMetaInfo = tscGetMetaInfo(pQueryInfo, index.tableIndex);

      SSchema s = {.name = "block_dist", .type = TSDB_DATA_TYPE_BINARY};
      int32_t inter   = 0;
      int16_t resType = 0;
      int16_t bytes   = 0;
      getResultDataInfo(TSDB_DATA_TYPE_INT, 4, TSDB_FUNC_BLKINFO, 0, &resType, &bytes, &inter, 0, 0);

      s.bytes = bytes;
      s.type = (uint8_t)resType;
      SExprInfo* pExpr = tscAddFuncInSelectClause(pQueryInfo, 0, TSDB_FUNC_BLKINFO, &index, &s, TSDB_COL_TAG);
      pExpr->base.numOfParams = 1;
      pExpr->base.param[0].i64 = pTableMetaInfo->pTableMeta->tableInfo.rowSize;
      pExpr->base.param[0].nType = TSDB_DATA_TYPE_BIGINT;

      return TSDB_CODE_SUCCESS;
    }

    default:
      return TSDB_CODE_TSC_INVALID_SQL;
  }
  
}

// todo refactor
static SColumnList createColumnList(int32_t num, int16_t tableIndex, int32_t columnIndex) {
  assert(num == 1 && tableIndex >= 0);

  SColumnList columnList = {0};
  columnList.num = num;

  int32_t index = num - 1;
  columnList.ids[index].tableIndex = tableIndex;
  columnList.ids[index].columnIndex = columnIndex;

  return columnList;
}

void getColumnName(tSqlExprItem* pItem, char* resultFieldName, int32_t nameLength) {
  if (pItem->aliasName != NULL) {
    strncpy(resultFieldName, pItem->aliasName, nameLength);
  } else {
    int32_t len = ((int32_t)pItem->pNode->token.n < nameLength) ? (int32_t)pItem->pNode->token.n : nameLength;
    strncpy(resultFieldName, pItem->pNode->token.z, len);
  }
}

static bool isTablenameToken(SStrToken* token) {
  SStrToken tmpToken = *token;
  SStrToken tableToken = {0};

  extractTableNameFromToken(&tmpToken, &tableToken);

  return (strncasecmp(TSQL_TBNAME_L, tmpToken.z, tmpToken.n) == 0 && tmpToken.n == strlen(TSQL_TBNAME_L));
}
static bool isTableBlockDistToken(SStrToken* token) {
  SStrToken tmpToken = *token;
  SStrToken tableToken = {0};

  extractTableNameFromToken(&tmpToken, &tableToken);

  return (strncasecmp(TSQL_BLOCK_DIST, tmpToken.z, tmpToken.n) == 0 && tmpToken.n == strlen(TSQL_BLOCK_DIST_L));
}

static int16_t doGetColumnIndex(SQueryInfo* pQueryInfo, int32_t index, SStrToken* pToken) {
  STableMeta* pTableMeta = tscGetMetaInfo(pQueryInfo, index)->pTableMeta;

  int32_t  numOfCols = tscGetNumOfColumns(pTableMeta) + tscGetNumOfTags(pTableMeta);
  SSchema* pSchema = tscGetTableSchema(pTableMeta);

  int16_t columnIndex = COLUMN_INDEX_INITIAL_VAL;

  for (int16_t i = 0; i < numOfCols; ++i) {
    if (pToken->n != strlen(pSchema[i].name)) {
      continue;
    }

    if (strncasecmp(pSchema[i].name, pToken->z, pToken->n) == 0) {
      columnIndex = i;
      break;
    }
  }

  return columnIndex;
}

int32_t doGetColumnIndexByName(SSqlCmd* pCmd, SStrToken* pToken, SQueryInfo* pQueryInfo, SColumnIndex* pIndex) {
  const char* msg0 = "ambiguous column name";
  const char* msg1 = "invalid column name";

  if (isTablenameToken(pToken)) {
    pIndex->columnIndex = TSDB_TBNAME_COLUMN_INDEX;
  } else if (isTableBlockDistToken(pToken))  {
    pIndex->columnIndex = TSDB_BLOCK_DIST_COLUMN_INDEX; 
  } else if (strncasecmp(pToken->z, DEFAULT_PRIMARY_TIMESTAMP_COL_NAME, pToken->n) == 0) {
    pIndex->columnIndex = PRIMARYKEY_TIMESTAMP_COL_INDEX;
  } else {
    // not specify the table name, try to locate the table index by column name
    if (pIndex->tableIndex == COLUMN_INDEX_INITIAL_VAL) {
      for (int16_t i = 0; i < pQueryInfo->numOfTables; ++i) {
        int16_t colIndex = doGetColumnIndex(pQueryInfo, i, pToken);

        if (colIndex != COLUMN_INDEX_INITIAL_VAL) {
          if (pIndex->columnIndex != COLUMN_INDEX_INITIAL_VAL) {
            return invalidSqlErrMsg(tscGetErrorMsgPayload(pCmd), msg0);
          } else {
            pIndex->tableIndex = i;
            pIndex->columnIndex = colIndex;
          }
        }
      }
    } else {  // table index is valid, get the column index
      int16_t colIndex = doGetColumnIndex(pQueryInfo, pIndex->tableIndex, pToken);
      if (colIndex != COLUMN_INDEX_INITIAL_VAL) {
        pIndex->columnIndex = colIndex;
      }
    }

    if (pIndex->columnIndex == COLUMN_INDEX_INITIAL_VAL) {
      return invalidSqlErrMsg(tscGetErrorMsgPayload(pCmd), msg1);
    }
  }

  if (COLUMN_INDEX_VALIDE(*pIndex)) {
    return TSDB_CODE_SUCCESS;
  } else {
    return TSDB_CODE_TSC_INVALID_SQL;
  }
}

int32_t getTableIndexImpl(SStrToken* pTableToken, SQueryInfo* pQueryInfo, SColumnIndex* pIndex) {
  if (pTableToken->n == 0) {  // only one table and no table name prefix in column name
    if (pQueryInfo->numOfTables == 1) {
      pIndex->tableIndex = 0;
    } else {
      pIndex->tableIndex = COLUMN_INDEX_INITIAL_VAL;
    }

    return TSDB_CODE_SUCCESS;
  }

  pIndex->tableIndex = COLUMN_INDEX_INITIAL_VAL;
  for (int32_t i = 0; i < pQueryInfo->numOfTables; ++i) {
    STableMetaInfo* pTableMetaInfo = tscGetMetaInfo(pQueryInfo, i);
    char* name = pTableMetaInfo->aliasName;
    if (strncasecmp(name, pTableToken->z, pTableToken->n) == 0 && strlen(name) == pTableToken->n) {
      pIndex->tableIndex = i;
      break;
    }
  }

  if (pIndex->tableIndex < 0) {
    return TSDB_CODE_TSC_INVALID_SQL;
  }

  return TSDB_CODE_SUCCESS;
}

int32_t getTableIndexByName(SStrToken* pToken, SQueryInfo* pQueryInfo, SColumnIndex* pIndex) {
  SStrToken tableToken = {0};
  extractTableNameFromToken(pToken, &tableToken);

  if (getTableIndexImpl(&tableToken, pQueryInfo, pIndex) != TSDB_CODE_SUCCESS) {
    return TSDB_CODE_TSC_INVALID_SQL;
  }

  return TSDB_CODE_SUCCESS;
}

int32_t getColumnIndexByName(SSqlCmd* pCmd, const SStrToken* pToken, SQueryInfo* pQueryInfo, SColumnIndex* pIndex) {
  if (pQueryInfo->pTableMetaInfo == NULL || pQueryInfo->numOfTables == 0) {
    return TSDB_CODE_TSC_INVALID_SQL;
  }

  SStrToken tmpToken = *pToken;

  if (getTableIndexByName(&tmpToken, pQueryInfo, pIndex) != TSDB_CODE_SUCCESS) {
    return TSDB_CODE_TSC_INVALID_SQL;
  }

  return doGetColumnIndexByName(pCmd, &tmpToken, pQueryInfo, pIndex);
}

int32_t setShowInfo(SSqlObj* pSql, struct SSqlInfo* pInfo) {
  SSqlCmd*        pCmd = &pSql->cmd;
  STableMetaInfo* pTableMetaInfo = tscGetTableMetaInfoFromCmd(pCmd, pCmd->clauseIndex, 0);
  assert(pCmd->numOfClause == 1);

  pCmd->command = TSDB_SQL_SHOW;

  const char* msg1 = "invalid name";
  const char* msg2 = "pattern filter string too long";
  const char* msg3 = "database name too long";
  const char* msg4 = "invalid ip address";
  const char* msg5 = "database name is empty";
  const char* msg6 = "pattern string is empty";

  /*
   * database prefix in pInfo->pMiscInfo->a[0]
   * wildcard in like clause in pInfo->pMiscInfo->a[1]
   */
  SShowInfo* pShowInfo = &pInfo->pMiscInfo->showOpt;
  int16_t    showType = pShowInfo->showType;
  if (showType == TSDB_MGMT_TABLE_TABLE || showType == TSDB_MGMT_TABLE_METRIC || showType == TSDB_MGMT_TABLE_VGROUP) {
    // db prefix in tagCond, show table conds in payload
    SStrToken* pDbPrefixToken = &pShowInfo->prefix;
    if (pDbPrefixToken->type != 0) {

      if (pDbPrefixToken->n >= TSDB_DB_NAME_LEN) {  // db name is too long
        return invalidSqlErrMsg(tscGetErrorMsgPayload(pCmd), msg3);
      }

      if (pDbPrefixToken->n <= 0) {
        return invalidSqlErrMsg(tscGetErrorMsgPayload(pCmd), msg5);
      }

      if (tscValidateName(pDbPrefixToken) != TSDB_CODE_SUCCESS) {
        return invalidSqlErrMsg(tscGetErrorMsgPayload(pCmd), msg1);
      }

      int32_t ret = tNameSetDbName(&pTableMetaInfo->name, getAccountId(pSql), pDbPrefixToken);
      if (ret != TSDB_CODE_SUCCESS) {
        return invalidSqlErrMsg(tscGetErrorMsgPayload(pCmd), msg1);
      }
    }

    // show table/stable like 'xxxx', set the like pattern for show tables
    SStrToken* pPattern = &pShowInfo->pattern;
    if (pPattern->type != 0) {
      pPattern->n = strdequote(pPattern->z);

      if (pPattern->n <= 0) {
        return invalidSqlErrMsg(tscGetErrorMsgPayload(pCmd), msg6);
      }

      if (!tscValidateTableNameLength(pCmd->payloadLen)) {
        return invalidSqlErrMsg(tscGetErrorMsgPayload(pCmd), msg2);
      }
    }
  } else if (showType == TSDB_MGMT_TABLE_VNODES) {
    if (pShowInfo->prefix.type == 0) {
      return invalidSqlErrMsg(tscGetErrorMsgPayload(pCmd), "No specified ip of dnode");
    }

    // show vnodes may be ip addr of dnode in payload
    SStrToken* pDnodeIp = &pShowInfo->prefix;
    if (pDnodeIp->n >= TSDB_IPv4ADDR_LEN) {  // ip addr is too long
      return invalidSqlErrMsg(tscGetErrorMsgPayload(pCmd), msg3);
    }

    if (!validateIpAddress(pDnodeIp->z, pDnodeIp->n)) {
      return invalidSqlErrMsg(tscGetErrorMsgPayload(pCmd), msg4);
    }
  } 
  return TSDB_CODE_SUCCESS;
}

int32_t setKillInfo(SSqlObj* pSql, struct SSqlInfo* pInfo, int32_t killType) {
  const char* msg1 = "invalid connection ID";
  const char* msg2 = "invalid query ID";
  const char* msg3 = "invalid stream ID";

  SSqlCmd* pCmd = &pSql->cmd;
  pCmd->command = pInfo->type;
  
  SStrToken* idStr = &(pInfo->pMiscInfo->id);
  if (idStr->n > TSDB_KILL_MSG_LEN) {
    return TSDB_CODE_TSC_INVALID_SQL;
  }

  strncpy(pCmd->payload, idStr->z, idStr->n);

  const char delim = ':';
  char* connIdStr = strtok(idStr->z, &delim);
  char* queryIdStr = strtok(NULL, &delim);

  int32_t connId = (int32_t)strtol(connIdStr, NULL, 10);
  if (connId <= 0) {
    memset(pCmd->payload, 0, strlen(pCmd->payload));
    return invalidSqlErrMsg(tscGetErrorMsgPayload(pCmd), msg1);
  }

  if (killType == TSDB_SQL_KILL_CONNECTION) {
    return TSDB_CODE_SUCCESS;
  }

  int32_t queryId = (int32_t)strtol(queryIdStr, NULL, 10);
  if (queryId <= 0) {
    memset(pCmd->payload, 0, strlen(pCmd->payload));
    if (killType == TSDB_SQL_KILL_QUERY) {
      return invalidSqlErrMsg(tscGetErrorMsgPayload(pCmd), msg2);
    } else {
      return invalidSqlErrMsg(tscGetErrorMsgPayload(pCmd), msg3);
    }
  }
  
  return TSDB_CODE_SUCCESS;
}

bool validateIpAddress(const char* ip, size_t size) {
  char tmp[128] = {0};  // buffer to build null-terminated string
  assert(size < 128);

  strncpy(tmp, ip, size);

  in_addr_t epAddr = taosInetAddr(tmp);

  return epAddr != INADDR_NONE;
}

int32_t tscTansformFuncForSTableQuery(SQueryInfo* pQueryInfo) {
  STableMetaInfo* pTableMetaInfo = tscGetMetaInfo(pQueryInfo, 0);

  if (pTableMetaInfo->pTableMeta == NULL || !UTIL_TABLE_IS_SUPER_TABLE(pTableMetaInfo)) {
    return TSDB_CODE_TSC_INVALID_SQL;
  }

  assert(tscGetNumOfTags(pTableMetaInfo->pTableMeta) >= 0);

  int16_t bytes = 0;
  int16_t type = 0;
  int32_t interBytes = 0;
  
  size_t size = tscSqlExprNumOfExprs(pQueryInfo);
  for (int32_t k = 0; k < size; ++k) {
    SExprInfo*   pExpr = tscSqlExprGet(pQueryInfo, k);
    int16_t functionId = aAggs[pExpr->base.functionId].stableFuncId;

    int32_t colIndex = pExpr->base.colInfo.colIndex;
    SSchema* pSrcSchema = tscGetTableColumnSchema(pTableMetaInfo->pTableMeta, colIndex);
    
    if ((functionId >= TSDB_FUNC_SUM && functionId <= TSDB_FUNC_TWA) ||
        (functionId >= TSDB_FUNC_FIRST_DST && functionId <= TSDB_FUNC_STDDEV_DST) ||
        (functionId >= TSDB_FUNC_RATE && functionId <= TSDB_FUNC_AVG_IRATE)) {
      if (getResultDataInfo(pSrcSchema->type, pSrcSchema->bytes, functionId, (int32_t)pExpr->base.param[0].i64, &type, &bytes,
                            &interBytes, 0, true) != TSDB_CODE_SUCCESS) {
        return TSDB_CODE_TSC_INVALID_SQL;
      }

      tscSqlExprUpdate(pQueryInfo, k, functionId, pExpr->base.colInfo.colIndex, TSDB_DATA_TYPE_BINARY, bytes);
      // todo refactor
      pExpr->base.interBytes = interBytes;
    }
  }

  tscFieldInfoUpdateOffset(pQueryInfo);
  return TSDB_CODE_SUCCESS;
}

/* transfer the field-info back to original input format */
void tscRestoreFuncForSTableQuery(SQueryInfo* pQueryInfo) {
  STableMetaInfo* pTableMetaInfo = tscGetMetaInfo(pQueryInfo, 0);
  if (!UTIL_TABLE_IS_SUPER_TABLE(pTableMetaInfo)) {
    return;
  }
  
  size_t size = tscSqlExprNumOfExprs(pQueryInfo);
  for (int32_t i = 0; i < size; ++i) {
    SExprInfo*   pExpr = tscSqlExprGet(pQueryInfo, i);
    SSchema* pSchema = tscGetTableColumnSchema(pTableMetaInfo->pTableMeta, pExpr->base.colInfo.colIndex);
    
    // the final result size and type in the same as query on single table.
    // so here, set the flag to be false;
    int32_t inter = 0;
    
    int32_t functionId = pExpr->base.functionId;
    if (functionId >= TSDB_FUNC_TS && functionId <= TSDB_FUNC_DIFF) {
      continue;
    }
    
    if (functionId == TSDB_FUNC_FIRST_DST) {
      functionId = TSDB_FUNC_FIRST;
    } else if (functionId == TSDB_FUNC_LAST_DST) {
      functionId = TSDB_FUNC_LAST;
    } else if (functionId == TSDB_FUNC_STDDEV_DST) {
      functionId = TSDB_FUNC_STDDEV;
    }
    
    getResultDataInfo(pSchema->type, pSchema->bytes, functionId, 0, &pExpr->base.resType, &pExpr->base.resBytes,
                      &inter, 0, false);
  }
}

bool hasUnsupportFunctionsForSTableQuery(SSqlCmd* pCmd, SQueryInfo* pQueryInfo) {
  const char* msg1 = "TWA not allowed to apply to super table directly";
  const char* msg2 = "TWA only support group by tbname for super table query";
  const char* msg3 = "function not support for super table query";

  // filter sql function not supported by metric query yet.
  size_t size = tscSqlExprNumOfExprs(pQueryInfo);
  for (int32_t i = 0; i < size; ++i) {
    int32_t functionId = tscSqlExprGet(pQueryInfo, i)->base.functionId;
    if ((aAggs[functionId].status & TSDB_FUNCSTATE_STABLE) == 0) {
      invalidSqlErrMsg(tscGetErrorMsgPayload(pCmd), msg3);
      return true;
    }
  }

  if (tscIsTWAQuery(pQueryInfo)) {
    if (pQueryInfo->groupbyExpr.numOfGroupCols == 0) {
      invalidSqlErrMsg(tscGetErrorMsgPayload(pCmd), msg1);
      return true;
    }

    if (pQueryInfo->groupbyExpr.numOfGroupCols != 1) {
      invalidSqlErrMsg(tscGetErrorMsgPayload(pCmd), msg2);
      return true;
    } else {
      SColIndex* pColIndex = taosArrayGet(pQueryInfo->groupbyExpr.columnInfo, 0);
      if (pColIndex->colIndex != TSDB_TBNAME_COLUMN_INDEX) {
        invalidSqlErrMsg(tscGetErrorMsgPayload(pCmd), msg2);
        return true;
      }
    }
  }

  return false;
}

static bool groupbyTagsOrNull(SQueryInfo* pQueryInfo) {
  if (pQueryInfo->groupbyExpr.columnInfo == NULL ||
    taosArrayGetSize(pQueryInfo->groupbyExpr.columnInfo) == 0) {
    return true;
  }

  size_t s = taosArrayGetSize(pQueryInfo->groupbyExpr.columnInfo);
  for (int32_t i = 0; i < s; i++) {
    SColIndex* colIndex = taosArrayGet(pQueryInfo->groupbyExpr.columnInfo, i);
    if (colIndex->flag != TSDB_COL_TAG) {
      return false;
    }
  }

  return true;
}

static bool functionCompatibleCheck(SQueryInfo* pQueryInfo, bool joinQuery, bool twQuery) {
  int32_t startIdx = 0;

  size_t numOfExpr = tscSqlExprNumOfExprs(pQueryInfo);
  assert(numOfExpr > 0);

  SExprInfo* pExpr = tscSqlExprGet(pQueryInfo, startIdx);

  // ts function can be simultaneously used with any other functions.
  int32_t functionID = pExpr->base.functionId;
  if (functionID == TSDB_FUNC_TS || functionID == TSDB_FUNC_TS_DUMMY) {
    startIdx++;
  }

  int32_t factor = functionCompatList[tscSqlExprGet(pQueryInfo, startIdx)->base.functionId];

  if (tscSqlExprGet(pQueryInfo, 0)->base.functionId == TSDB_FUNC_LAST_ROW && (joinQuery || twQuery || !groupbyTagsOrNull(pQueryInfo))) {
    return false;
  }

  // diff function cannot be executed with other function
  // arithmetic function can be executed with other arithmetic functions
  size_t size = tscSqlExprNumOfExprs(pQueryInfo);
  
  for (int32_t i = startIdx + 1; i < size; ++i) {
    SExprInfo* pExpr1 = tscSqlExprGet(pQueryInfo, i);

    int16_t functionId = pExpr1->base.functionId;
    if (functionId == TSDB_FUNC_TAGPRJ || functionId == TSDB_FUNC_TAG || functionId == TSDB_FUNC_TS) {
      continue;
    }

    if (functionId == TSDB_FUNC_PRJ && (pExpr1->base.colInfo.colId == PRIMARYKEY_TIMESTAMP_COL_INDEX || TSDB_COL_IS_UD_COL(pExpr1->base.colInfo.flag))) {
      continue;
    }

    if (functionCompatList[functionId] != factor) {
      return false;
    } else {
      if (factor == -1) { // two functions with the same -1 flag
        return false;
      }
    }

    if (functionId == TSDB_FUNC_LAST_ROW && (joinQuery || twQuery || !groupbyTagsOrNull(pQueryInfo))) {
      return false;
    }
  }

  return true;
}

int32_t validateGroupbyNode(SQueryInfo* pQueryInfo, SArray* pList, SSqlCmd* pCmd) {
  const char* msg1 = "too many columns in group by clause";
  const char* msg2 = "invalid column name in group by clause";
  const char* msg3 = "columns from one table allowed as group by columns";
  const char* msg4 = "join query does not support group by";
  const char* msg7 = "not support group by expression";
  const char* msg8 = "not allowed column type for group by";
  const char* msg9 = "tags not allowed for table query";

  // todo : handle two tables situation
  STableMetaInfo* pTableMetaInfo = NULL;

  if (pList == NULL) {
    return TSDB_CODE_SUCCESS;
  }

  if (pQueryInfo->colList == NULL) {
    pQueryInfo->colList = taosArrayInit(4, POINTER_BYTES);
  }
  
  pQueryInfo->groupbyExpr.numOfGroupCols = (int16_t)taosArrayGetSize(pList);
  if (pQueryInfo->groupbyExpr.numOfGroupCols > TSDB_MAX_TAGS) {
    return invalidSqlErrMsg(tscGetErrorMsgPayload(pCmd), msg1);
  }

  if (pQueryInfo->numOfTables > 1) {
    return invalidSqlErrMsg(tscGetErrorMsgPayload(pCmd), msg4);
  }

  STableMeta* pTableMeta = NULL;
  SSchema*    pSchema = NULL;

  int32_t tableIndex = COLUMN_INDEX_INITIAL_VAL;

  size_t num = taosArrayGetSize(pList);
  for (int32_t i = 0; i < num; ++i) {
    tVariantListItem * pItem = taosArrayGet(pList, i);
    tVariant* pVar = &pItem->pVar;

    SStrToken token = {pVar->nLen, pVar->nType, pVar->pz};

    SColumnIndex index = COLUMN_INDEX_INITIALIZER;
    if (getColumnIndexByName(pCmd, &token, pQueryInfo, &index) != TSDB_CODE_SUCCESS) {
      return invalidSqlErrMsg(tscGetErrorMsgPayload(pCmd), msg2);
    }

    if (tableIndex == COLUMN_INDEX_INITIAL_VAL) {
      tableIndex = index.tableIndex;
    } else if (tableIndex != index.tableIndex) {
      return invalidSqlErrMsg(tscGetErrorMsgPayload(pCmd), msg3);
    }

    pTableMetaInfo = tscGetMetaInfo(pQueryInfo, index.tableIndex);
    pTableMeta = pTableMetaInfo->pTableMeta;
  
    int32_t numOfCols = tscGetNumOfColumns(pTableMeta);
    if (index.columnIndex == TSDB_TBNAME_COLUMN_INDEX) {
      pSchema = tGetTbnameColumnSchema();
    } else {
      pSchema = tscGetTableColumnSchema(pTableMeta, index.columnIndex);
    }

    bool groupTag = false;
    if (index.columnIndex == TSDB_TBNAME_COLUMN_INDEX || index.columnIndex >= numOfCols) {
      groupTag = true;
    }
  
    SSqlGroupbyExpr* pGroupExpr = &pQueryInfo->groupbyExpr;
    if (pGroupExpr->columnInfo == NULL) {
      pGroupExpr->columnInfo = taosArrayInit(4, sizeof(SColIndex));
    }
    
    if (groupTag) {
      if (!UTIL_TABLE_IS_SUPER_TABLE(pTableMetaInfo)) {
        return invalidSqlErrMsg(tscGetErrorMsgPayload(pCmd), msg9);
      }

      int32_t relIndex = index.columnIndex;
      if (index.columnIndex != TSDB_TBNAME_COLUMN_INDEX) {
        relIndex -= numOfCols;
      }

      SColIndex colIndex = { .colIndex = relIndex, .flag = TSDB_COL_TAG, .colId = pSchema->colId, };
      taosArrayPush(pGroupExpr->columnInfo, &colIndex);
      
      index.columnIndex = relIndex;
      tscColumnListInsert(pTableMetaInfo->tagColList, index.columnIndex, pTableMeta->id.uid, pSchema);
    } else {
      // check if the column type is valid, here only support the bool/tinyint/smallint/bigint group by
      if (pSchema->type == TSDB_DATA_TYPE_TIMESTAMP || pSchema->type == TSDB_DATA_TYPE_FLOAT || pSchema->type == TSDB_DATA_TYPE_DOUBLE) {
        return invalidSqlErrMsg(tscGetErrorMsgPayload(pCmd), msg8);
      }

      tscColumnListInsert(pQueryInfo->colList, index.columnIndex, pTableMeta->id.uid, pSchema);
      
      SColIndex colIndex = { .colIndex = index.columnIndex, .flag = TSDB_COL_NORMAL, .colId = pSchema->colId };
      taosArrayPush(pGroupExpr->columnInfo, &colIndex);
      pQueryInfo->groupbyExpr.orderType = TSDB_ORDER_ASC;

      if (i == 0 && num > 1) {
        return invalidSqlErrMsg(tscGetErrorMsgPayload(pCmd), msg7);
      }
    }
  }

  pQueryInfo->groupbyExpr.tableIndex = tableIndex;
  return TSDB_CODE_SUCCESS;
}


static SColumnFilterInfo* addColumnFilterInfo(SColumnFilterList* filterList) {
  int32_t size = (filterList->numOfFilters) + 1;

  char* tmp = (char*) realloc((void*)(filterList->filterInfo), sizeof(SColumnFilterInfo) * (size));
  if (tmp != NULL) {
    filterList->filterInfo = (SColumnFilterInfo*)tmp;
  } else {
    return NULL;
  }

  filterList->numOfFilters = size;

  SColumnFilterInfo* pColFilterInfo = &(filterList->filterInfo[size - 1]);
  memset(pColFilterInfo, 0, sizeof(SColumnFilterInfo));

  return pColFilterInfo;
}

static int32_t doExtractColumnFilterInfo(SSqlCmd* pCmd, SQueryInfo* pQueryInfo, int32_t timePrecision, SColumnFilterInfo* pColumnFilter,
                                         int16_t colType, tSqlExpr* pExpr) {
  const char* msg = "not supported filter condition";

  tSqlExpr *pRight = pExpr->pRight;

  if (colType >= TSDB_DATA_TYPE_TINYINT && colType <= TSDB_DATA_TYPE_BIGINT) {
    colType = TSDB_DATA_TYPE_BIGINT;
  } else if (colType == TSDB_DATA_TYPE_FLOAT || colType == TSDB_DATA_TYPE_DOUBLE) {
    colType = TSDB_DATA_TYPE_DOUBLE;
  } else if ((colType == TSDB_DATA_TYPE_TIMESTAMP) && (TSDB_DATA_TYPE_BINARY == pRight->value.nType)) {
    int retVal = setColumnFilterInfoForTimestamp(pCmd, pQueryInfo, &pRight->value);
    if (TSDB_CODE_SUCCESS != retVal) {
      return retVal;
    }
  } else if ((colType == TSDB_DATA_TYPE_TIMESTAMP) && (TSDB_DATA_TYPE_BIGINT == pRight->value.nType)) {
    if ((timePrecision == TSDB_TIME_PRECISION_MILLI) && (pRight->flags & (1 << EXPR_FLAG_US_TIMESTAMP))) {
      pRight->value.i64 /= 1000;
    }
  }

  int32_t retVal = TSDB_CODE_SUCCESS;

  int32_t bufLen = 0;
  if (IS_NUMERIC_TYPE(pRight->value.nType)) {
    bufLen = 60;
  } else {
    bufLen = pRight->value.nLen + 1;
  }

  if (pExpr->tokenId == TK_LE || pExpr->tokenId == TK_LT) {
    retVal = tVariantDump(&pRight->value, (char*)&pColumnFilter->upperBndd, colType, false);

  // TK_GT,TK_GE,TK_EQ,TK_NE are based on the pColumn->lowerBndd
  } else if (colType == TSDB_DATA_TYPE_BINARY) {
    pColumnFilter->pz = (int64_t)calloc(1, bufLen * TSDB_NCHAR_SIZE);
    pColumnFilter->len = pRight->value.nLen;
    retVal = tVariantDump(&pRight->value, (char*)pColumnFilter->pz, colType, false);

  } else if (colType == TSDB_DATA_TYPE_NCHAR) {
    // pRight->value.nLen + 1 is larger than the actual nchar string length
    pColumnFilter->pz = (int64_t)calloc(1, bufLen * TSDB_NCHAR_SIZE);
    retVal = tVariantDump(&pRight->value, (char*)pColumnFilter->pz, colType, false);
    size_t len = twcslen((wchar_t*)pColumnFilter->pz);
    pColumnFilter->len = len * TSDB_NCHAR_SIZE;

  } else {
    retVal = tVariantDump(&pRight->value, (char*)&pColumnFilter->lowerBndd, colType, false);
  }

  if (retVal != TSDB_CODE_SUCCESS) {
    return invalidSqlErrMsg(tscGetErrorMsgPayload(pCmd), msg);
  } 

  switch (pExpr->tokenId) {
    case TK_LE:
      pColumnFilter->upperRelOptr = TSDB_RELATION_LESS_EQUAL;
      break;
    case TK_LT:
      pColumnFilter->upperRelOptr = TSDB_RELATION_LESS;
      break;
    case TK_GT:
      pColumnFilter->lowerRelOptr = TSDB_RELATION_GREATER;
      break;
    case TK_GE:
      pColumnFilter->lowerRelOptr = TSDB_RELATION_GREATER_EQUAL;
      break;
    case TK_EQ:
      pColumnFilter->lowerRelOptr = TSDB_RELATION_EQUAL;
      break;
    case TK_NE:
      pColumnFilter->lowerRelOptr = TSDB_RELATION_NOT_EQUAL;
      break;
    case TK_LIKE:
      pColumnFilter->lowerRelOptr = TSDB_RELATION_LIKE;
      break;
    case TK_ISNULL:
      pColumnFilter->lowerRelOptr = TSDB_RELATION_ISNULL;
      break;
    case TK_NOTNULL:
      pColumnFilter->lowerRelOptr = TSDB_RELATION_NOTNULL;
      break;
    default:
      return invalidSqlErrMsg(tscGetErrorMsgPayload(pCmd), msg);
  }

  return TSDB_CODE_SUCCESS;
}

typedef struct SCondExpr {
  tSqlExpr* pTagCond;
  tSqlExpr* pTimewindow;

  tSqlExpr* pColumnCond;

  tSqlExpr* pTableCond;
  int16_t   relType;  // relation between table name in expression and other tag
                      // filter condition expression, TK_AND or TK_OR
  int16_t tableCondIndex;

  tSqlExpr* pJoinExpr;  // join condition
  bool      tsJoin;
} SCondExpr;

static int32_t getTimeRange(STimeWindow* win, tSqlExpr* pRight, int32_t optr, int16_t timePrecision);

static int32_t tablenameListToString(tSqlExpr* pExpr, SStringBuilder* sb) {
  SArray* pList = pExpr->pParam;

  int32_t size = (int32_t) taosArrayGetSize(pList);
  if (size <= 0) {
    return TSDB_CODE_TSC_INVALID_SQL;
  }

  if (size > 0) {
    taosStringBuilderAppendStringLen(sb, QUERY_COND_REL_PREFIX_IN, QUERY_COND_REL_PREFIX_IN_LEN);
  }

  for (int32_t i = 0; i < size; ++i) {
    tSqlExprItem* pSub = taosArrayGet(pList, i);
    tVariant* pVar = &pSub->pNode->value;

    taosStringBuilderAppendStringLen(sb, pVar->pz, pVar->nLen);

    if (i < size - 1) {
      taosStringBuilderAppendString(sb, TBNAME_LIST_SEP);
    }

    if (pVar->nLen <= 0 || !tscValidateTableNameLength(pVar->nLen)) {
      return TSDB_CODE_TSC_INVALID_SQL;
    }
  }

  return TSDB_CODE_SUCCESS;
}

static int32_t tablenameCondToString(tSqlExpr* pExpr, SStringBuilder* sb) {
  taosStringBuilderAppendStringLen(sb, QUERY_COND_REL_PREFIX_LIKE, QUERY_COND_REL_PREFIX_LIKE_LEN);
  taosStringBuilderAppendString(sb, pExpr->value.pz);

  return TSDB_CODE_SUCCESS;
}

enum {
  TSQL_EXPR_TS = 0,
  TSQL_EXPR_TAG = 1,
  TSQL_EXPR_COLUMN = 2,
  TSQL_EXPR_TBNAME = 3,
};

static int32_t extractColumnFilterInfo(SSqlCmd* pCmd, SQueryInfo* pQueryInfo, SColumnIndex* pIndex, tSqlExpr* pExpr, int32_t sqlOptr) {
  STableMetaInfo* pTableMetaInfo = tscGetMetaInfo(pQueryInfo, pIndex->tableIndex);

  STableMeta* pTableMeta = pTableMetaInfo->pTableMeta;
  SSchema*    pSchema = tscGetTableColumnSchema(pTableMeta, pIndex->columnIndex);

  const char* msg1 = "non binary column not support like operator";
  const char* msg2 = "binary column not support this operator";  
  const char* msg3 = "bool column not support this operator";

  SColumn* pColumn = tscColumnListInsert(pQueryInfo->colList, pIndex->columnIndex, pTableMeta->id.uid, pSchema);
  SColumnFilterInfo* pColFilter = NULL;

  /*
   * in case of TK_AND filter condition, we first find the corresponding column and build the query condition together
   * the already existed condition.
   */
  if (sqlOptr == TK_AND) {
    // this is a new filter condition on this column
    if (pColumn->info.flist.numOfFilters == 0) {
      pColFilter = addColumnFilterInfo(&pColumn->info.flist);
    } else {  // update the existed column filter information, find the filter info here
      pColFilter = &pColumn->info.flist.filterInfo[0];
    }

    if (pColFilter == NULL) {
      return TSDB_CODE_TSC_OUT_OF_MEMORY;
    }
  } else if (sqlOptr == TK_OR) {
    // TODO fixme: failed to invalid the filter expression: "col1 = 1 OR col2 = 2"
    pColFilter = addColumnFilterInfo(&pColumn->info.flist);
    if (pColFilter == NULL) {
      return TSDB_CODE_TSC_OUT_OF_MEMORY;
    }
  } else {  // error;
    return TSDB_CODE_TSC_INVALID_SQL;
  }

  pColFilter->filterstr =
      ((pSchema->type == TSDB_DATA_TYPE_BINARY || pSchema->type == TSDB_DATA_TYPE_NCHAR) ? 1 : 0);

  if (pColFilter->filterstr) {
    if (pExpr->tokenId != TK_EQ
      && pExpr->tokenId != TK_NE
      && pExpr->tokenId != TK_ISNULL
      && pExpr->tokenId != TK_NOTNULL
      && pExpr->tokenId != TK_LIKE
      ) {
      return invalidSqlErrMsg(tscGetErrorMsgPayload(pCmd), msg2);
    }
  } else {
    if (pExpr->tokenId == TK_LIKE) {
      return invalidSqlErrMsg(tscGetErrorMsgPayload(pCmd), msg1);
    }
    
    if (pSchema->type == TSDB_DATA_TYPE_BOOL) {
      int32_t t = pExpr->tokenId;
      if (t != TK_EQ && t != TK_NE && t != TK_NOTNULL && t != TK_ISNULL) {
        return invalidSqlErrMsg(tscGetErrorMsgPayload(pCmd), msg3);
      }
    }
  }

  pColumn->columnIndex = pIndex->columnIndex;
  pColumn->tableUid = pTableMeta->id.uid;

  STableComInfo tinfo = tscGetTableInfo(pTableMeta);
  return doExtractColumnFilterInfo(pCmd, pQueryInfo, tinfo.precision, pColFilter, pSchema->type, pExpr);
}

static int32_t getTablenameCond(SSqlCmd* pCmd, SQueryInfo* pQueryInfo, tSqlExpr* pTableCond, SStringBuilder* sb) {
  const char* msg0 = "invalid table name list";
  const char* msg1 = "not string following like";

  if (pTableCond == NULL) {
    return TSDB_CODE_SUCCESS;
  }

  tSqlExpr* pLeft = pTableCond->pLeft;
  tSqlExpr* pRight = pTableCond->pRight;

  if (!isTablenameToken(&pLeft->colInfo)) {
    return TSDB_CODE_TSC_INVALID_SQL;
  }

  int32_t ret = TSDB_CODE_SUCCESS;

  if (pTableCond->tokenId == TK_IN) {
    ret = tablenameListToString(pRight, sb);
  } else if (pTableCond->tokenId == TK_LIKE) {
    if (pRight->tokenId != TK_STRING) {
      return invalidSqlErrMsg(tscGetErrorMsgPayload(pCmd), msg1);
    }
    
    ret = tablenameCondToString(pRight, sb);
  }

  if (ret != TSDB_CODE_SUCCESS) {
    invalidSqlErrMsg(tscGetErrorMsgPayload(pCmd), msg0);
  }

  return ret;
}

static int32_t getColumnQueryCondInfo(SSqlCmd* pCmd, SQueryInfo* pQueryInfo, tSqlExpr* pExpr, int32_t relOptr) {
  if (pExpr == NULL) {
    return TSDB_CODE_SUCCESS;
  }

  if (!tSqlExprIsParentOfLeaf(pExpr)) {  // internal node
    int32_t ret = getColumnQueryCondInfo(pCmd, pQueryInfo, pExpr->pLeft, pExpr->tokenId);
    if (ret != TSDB_CODE_SUCCESS) {
      return ret;
    }

    return getColumnQueryCondInfo(pCmd, pQueryInfo, pExpr->pRight, pExpr->tokenId);
  } else {  // handle leaf node
    SColumnIndex index = COLUMN_INDEX_INITIALIZER;
    if (getColumnIndexByName(pCmd, &pExpr->pLeft->colInfo, pQueryInfo, &index) != TSDB_CODE_SUCCESS) {
      return TSDB_CODE_TSC_INVALID_SQL;
    }

    return extractColumnFilterInfo(pCmd, pQueryInfo, &index, pExpr, relOptr);
  }
}

static int32_t checkAndSetJoinCondInfo(SSqlCmd* pCmd, SQueryInfo* pQueryInfo, tSqlExpr* pExpr) {
  int32_t code = 0;
  const char* msg1 = "timestamp required for join tables";
  const char* msg2 = "only support one join tag for each table";
  const char* msg3 = "type of join columns must be identical";
  const char* msg4 = "invalid column name in join condition";

  if (pExpr == NULL) {
    return TSDB_CODE_SUCCESS;
  }

  if (!tSqlExprIsParentOfLeaf(pExpr)) {
    code = checkAndSetJoinCondInfo(pCmd, pQueryInfo, pExpr->pLeft);
    if (code) {
      return code;
    }

    return checkAndSetJoinCondInfo(pCmd, pQueryInfo, pExpr->pRight);
  }

  SColumnIndex index = COLUMN_INDEX_INITIALIZER;
  if (getColumnIndexByName(pCmd, &pExpr->pLeft->colInfo, pQueryInfo, &index) != TSDB_CODE_SUCCESS) {
    return invalidSqlErrMsg(tscGetErrorMsgPayload(pCmd), msg4);
  }

  STableMetaInfo* pTableMetaInfo = tscGetMetaInfo(pQueryInfo, index.tableIndex);
  SSchema* pTagSchema1 = tscGetTableColumnSchema(pTableMetaInfo->pTableMeta, index.columnIndex);

  assert(index.tableIndex >= 0 && index.tableIndex < TSDB_MAX_JOIN_TABLE_NUM);

  SJoinNode **leftNode = &pQueryInfo->tagCond.joinInfo.joinTables[index.tableIndex];
  if (*leftNode == NULL) {
    return invalidSqlErrMsg(tscGetErrorMsgPayload(pCmd), msg1);
  }

  (*leftNode)->uid = pTableMetaInfo->pTableMeta->id.uid;
  (*leftNode)->tagColId = pTagSchema1->colId;

  if (UTIL_TABLE_IS_SUPER_TABLE(pTableMetaInfo)) {
    STableMeta* pTableMeta = pTableMetaInfo->pTableMeta;

    index.columnIndex = index.columnIndex - tscGetNumOfColumns(pTableMetaInfo->pTableMeta);
    if (!tscColumnExists(pTableMetaInfo->tagColList, index.columnIndex, pTableMetaInfo->pTableMeta->id.uid)) {
      tscColumnListInsert(pTableMetaInfo->tagColList, index.columnIndex, pTableMeta->id.uid, pTagSchema1);

      if (taosArrayGetSize(pTableMetaInfo->tagColList) > 1) {
        return invalidSqlErrMsg(tscGetErrorMsgPayload(pCmd), msg2);
      }
    }
  }

  int16_t leftIdx = index.tableIndex;

  index = (SColumnIndex)COLUMN_INDEX_INITIALIZER;
  if (getColumnIndexByName(pCmd, &pExpr->pRight->colInfo, pQueryInfo, &index) != TSDB_CODE_SUCCESS) {
    return invalidSqlErrMsg(tscGetErrorMsgPayload(pCmd), msg4);
  }

  pTableMetaInfo = tscGetMetaInfo(pQueryInfo, index.tableIndex);
  SSchema* pTagSchema2 = tscGetTableColumnSchema(pTableMetaInfo->pTableMeta, index.columnIndex);

  assert(index.tableIndex >= 0 && index.tableIndex < TSDB_MAX_JOIN_TABLE_NUM);

  SJoinNode **rightNode = &pQueryInfo->tagCond.joinInfo.joinTables[index.tableIndex];
  if (*rightNode == NULL) {
    return invalidSqlErrMsg(tscGetErrorMsgPayload(pCmd), msg1);
  }

  (*rightNode)->uid = pTableMetaInfo->pTableMeta->id.uid;
  (*rightNode)->tagColId = pTagSchema2->colId;

  if (UTIL_TABLE_IS_SUPER_TABLE(pTableMetaInfo)) {
    STableMeta* pTableMeta = pTableMetaInfo->pTableMeta;
    index.columnIndex = index.columnIndex - tscGetNumOfColumns(pTableMeta);
    if (!tscColumnExists(pTableMetaInfo->tagColList, index.columnIndex, pTableMeta->id.uid)) {

      tscColumnListInsert(pTableMetaInfo->tagColList, index.columnIndex, pTableMeta->id.uid, pTagSchema2);
      if (taosArrayGetSize(pTableMetaInfo->tagColList) > 1) {
        return invalidSqlErrMsg(tscGetErrorMsgPayload(pCmd), msg2);
      }
    }
  }

  int16_t rightIdx = index.tableIndex;

  if (pTagSchema1->type != pTagSchema2->type) {
    return invalidSqlErrMsg(tscGetErrorMsgPayload(pCmd), msg3);
  }

  if ((*leftNode)->tagJoin == NULL) {
    (*leftNode)->tagJoin = taosArrayInit(2, sizeof(int16_t));
  }

  if ((*rightNode)->tagJoin == NULL) {
    (*rightNode)->tagJoin = taosArrayInit(2, sizeof(int16_t));
  }

  taosArrayPush((*leftNode)->tagJoin, &rightIdx);
  taosArrayPush((*rightNode)->tagJoin, &leftIdx);

  pQueryInfo->tagCond.joinInfo.hasJoin = true;

  return TSDB_CODE_SUCCESS;

}

static int32_t getJoinCondInfo(SSqlCmd* pCmd, SQueryInfo* pQueryInfo, tSqlExpr* pExpr) {
  if (pExpr == NULL) {
    return TSDB_CODE_SUCCESS;
  }

  return checkAndSetJoinCondInfo(pCmd, pQueryInfo, pExpr);
}

static int32_t validateSQLExpr(SSqlCmd* pCmd, tSqlExpr* pExpr, SQueryInfo* pQueryInfo, SColumnList* pList,
                               int32_t* type, uint64_t* uid) {
  if (pExpr->type == SQL_NODE_TABLE_COLUMN) {
    if (*type == NON_ARITHMEIC_EXPR) {
      *type = NORMAL_ARITHMETIC;
    } else if (*type == AGG_ARIGHTMEIC) {
      return TSDB_CODE_TSC_INVALID_SQL;
    }

    SColumnIndex index = COLUMN_INDEX_INITIALIZER;
    if (getColumnIndexByName(pCmd, &pExpr->colInfo, pQueryInfo, &index) != TSDB_CODE_SUCCESS) {
      return TSDB_CODE_TSC_INVALID_SQL;
    }

    // if column is timestamp, bool, binary, nchar, not support arithmetic, so return invalid sql
    STableMeta* pTableMeta = tscGetMetaInfo(pQueryInfo, index.tableIndex)->pTableMeta;
    SSchema*    pSchema = tscGetTableSchema(pTableMeta) + index.columnIndex;
    
    if ((pSchema->type == TSDB_DATA_TYPE_TIMESTAMP) || (pSchema->type == TSDB_DATA_TYPE_BOOL) ||
        (pSchema->type == TSDB_DATA_TYPE_BINARY) || (pSchema->type == TSDB_DATA_TYPE_NCHAR)) {
      return TSDB_CODE_TSC_INVALID_SQL;
    }

    pList->ids[pList->num++] = index;
  } else if ((pExpr->tokenId == TK_FLOAT && (isnan(pExpr->value.dKey) || isinf(pExpr->value.dKey))) ||
             pExpr->tokenId == TK_NULL) {
    return TSDB_CODE_TSC_INVALID_SQL;
  } else if (pExpr->type == SQL_NODE_SQLFUNCTION) {
    if (*type == NON_ARITHMEIC_EXPR) {
      *type = AGG_ARIGHTMEIC;
    } else if (*type == NORMAL_ARITHMETIC) {
      return TSDB_CODE_TSC_INVALID_SQL;
    }

    int32_t outputIndex = (int32_t)tscSqlExprNumOfExprs(pQueryInfo);
  
    tSqlExprItem item = {.pNode = pExpr, .aliasName = NULL};
  
    // sql function list in selection clause.
    // Append the sqlExpr into exprList of pQueryInfo structure sequentially
    pExpr->functionId = isValidFunction(pExpr->operand.z, pExpr->operand.n);
    if (pExpr->functionId < 0) {
      return TSDB_CODE_TSC_INVALID_SQL;
    }

    if (addExprAndResultField(pCmd, pQueryInfo, outputIndex, &item, false) != TSDB_CODE_SUCCESS) {
      return TSDB_CODE_TSC_INVALID_SQL;
    }

    // It is invalid in case of more than one sqlExpr, such as first(ts, k) - last(ts, k)
    int32_t inc = (int32_t) tscSqlExprNumOfExprs(pQueryInfo) - outputIndex;
    if (inc > 1) {
      return TSDB_CODE_TSC_INVALID_SQL;
    }

    // Not supported data type in arithmetic expression
    uint64_t id = -1;
    for(int32_t i = 0; i < inc; ++i) {
      SExprInfo* p1 = tscSqlExprGet(pQueryInfo, i + outputIndex);
      int16_t t = p1->base.resType;
      if (t == TSDB_DATA_TYPE_BINARY || t == TSDB_DATA_TYPE_NCHAR || t == TSDB_DATA_TYPE_BOOL || t == TSDB_DATA_TYPE_TIMESTAMP) {
        return TSDB_CODE_TSC_INVALID_SQL;
      }

      if (i == 0) {
        id = p1->base.uid;
      } else if (id != p1->base.uid) {
        return TSDB_CODE_TSC_INVALID_SQL;
      }
    }

    *uid = id;
  }

  return TSDB_CODE_SUCCESS;
}

static int32_t validateArithmeticSQLExpr(SSqlCmd* pCmd, tSqlExpr* pExpr, SQueryInfo* pQueryInfo, SColumnList* pList, int32_t* type) {
  if (pExpr == NULL) {
    return TSDB_CODE_SUCCESS;
  }

  tSqlExpr* pLeft = pExpr->pLeft;
  uint64_t uidLeft = 0;
  uint64_t uidRight = 0;

  if (pLeft->type == SQL_NODE_EXPR) {
    int32_t ret = validateArithmeticSQLExpr(pCmd, pLeft, pQueryInfo, pList, type);
    if (ret != TSDB_CODE_SUCCESS) {
      return ret;
    }
  } else {
    int32_t ret = validateSQLExpr(pCmd, pLeft, pQueryInfo, pList, type, &uidLeft);
    if (ret != TSDB_CODE_SUCCESS) {
      return ret;
    }
  }

  tSqlExpr* pRight = pExpr->pRight;
  if (pRight->type == SQL_NODE_EXPR) {
    int32_t ret = validateArithmeticSQLExpr(pCmd, pRight, pQueryInfo, pList, type);
    if (ret != TSDB_CODE_SUCCESS) {
      return ret;
    }
  } else {
    int32_t ret = validateSQLExpr(pCmd, pRight, pQueryInfo, pList, type, &uidRight);
    if (ret != TSDB_CODE_SUCCESS) {
      return ret;
    }

    // the expression not from the same table, return error
    if (uidLeft != uidRight && uidLeft != 0 && uidRight != 0) {
      return TSDB_CODE_TSC_INVALID_SQL;
    }
  }

  return TSDB_CODE_SUCCESS;
}

static bool isValidExpr(tSqlExpr* pLeft, tSqlExpr* pRight, int32_t optr) {
  if (pLeft == NULL || (pRight == NULL && optr != TK_IN)) {
    return false;
  }

  /*
   * filter illegal expression in where clause:
   * 1. count(*) > 12
   * 2. sum(columnA) > sum(columnB)
   * 3. 4 < 5,  'ABC'>'abc'
   *
   * However, columnA < 4+12 is valid
   */
  if (pLeft->type == SQL_NODE_SQLFUNCTION) {
    return false;
  }

  if (pRight == NULL) {
    return true;
  }
  
  if (pLeft->tokenId >= TK_BOOL && pLeft->tokenId <= TK_BINARY && pRight->tokenId >= TK_BOOL && pRight->tokenId <= TK_BINARY) {
    return false;
  }

  return true;
}

static void exchangeExpr(tSqlExpr* pExpr) {
  tSqlExpr* pLeft  = pExpr->pLeft;
  tSqlExpr* pRight = pExpr->pRight;

  if (pRight->tokenId == TK_ID && (pLeft->tokenId == TK_INTEGER || pLeft->tokenId == TK_FLOAT ||
                                    pLeft->tokenId == TK_STRING || pLeft->tokenId == TK_BOOL)) {
    /*
     * exchange value of the left handside and the value of the right-handside
     * to make sure that the value of filter expression always locates in
     * right-handside and
     * the column-id is at the left handside.
     */
    uint32_t optr = 0;
    switch (pExpr->tokenId) {
      case TK_LE:
        optr = TK_GE;
        break;
      case TK_LT:
        optr = TK_GT;
        break;
      case TK_GT:
        optr = TK_LT;
        break;
      case TK_GE:
        optr = TK_LE;
        break;
      default:
        optr = pExpr->tokenId;
    }

    pExpr->tokenId = optr;
    SWAP(pExpr->pLeft, pExpr->pRight, void*);
  }
}

static bool validateJoinExprNode(SSqlCmd* pCmd, SQueryInfo* pQueryInfo, tSqlExpr* pExpr, SColumnIndex* pLeftIndex) {
  const char* msg1 = "illegal column name";
  const char* msg2 = "= is expected in join expression";
  const char* msg3 = "join column must have same type";
  const char* msg4 = "self join is not allowed";
  const char* msg5 = "join table must be the same type(table to table, super table to super table)";

  tSqlExpr* pRight = pExpr->pRight;

  if (pRight->tokenId != TK_ID) {
    return true;
  }

  if (pExpr->tokenId != TK_EQ) {
    invalidSqlErrMsg(tscGetErrorMsgPayload(pCmd), msg2);
    return false;
  }

  SColumnIndex rightIndex = COLUMN_INDEX_INITIALIZER;

  if (getColumnIndexByName(pCmd, &pRight->colInfo, pQueryInfo, &rightIndex) != TSDB_CODE_SUCCESS) {
    invalidSqlErrMsg(tscGetErrorMsgPayload(pCmd), msg1);
    return false;
  }

  // todo extract function
  STableMetaInfo* pLeftMeterMeta = tscGetMetaInfo(pQueryInfo, pLeftIndex->tableIndex);
  SSchema*        pLeftSchema = tscGetTableSchema(pLeftMeterMeta->pTableMeta);
  int16_t         leftType = pLeftSchema[pLeftIndex->columnIndex].type;

  STableMetaInfo* pRightMeterMeta = tscGetMetaInfo(pQueryInfo, rightIndex.tableIndex);
  SSchema*        pRightSchema = tscGetTableSchema(pRightMeterMeta->pTableMeta);
  int16_t         rightType = pRightSchema[rightIndex.columnIndex].type;

  if (leftType != rightType) {
    invalidSqlErrMsg(tscGetErrorMsgPayload(pCmd), msg3);
    return false;
  } else if (pLeftIndex->tableIndex == rightIndex.tableIndex) {
    invalidSqlErrMsg(tscGetErrorMsgPayload(pCmd), msg4);
    return false;
  }

  // table to table/ super table to super table are allowed
  if (UTIL_TABLE_IS_SUPER_TABLE(pLeftMeterMeta) != UTIL_TABLE_IS_SUPER_TABLE(pRightMeterMeta)) {
    invalidSqlErrMsg(tscGetErrorMsgPayload(pCmd), msg5);
    return false;
  }

  return true;
}

static bool validTableNameOptr(tSqlExpr* pExpr) {
  const char nameFilterOptr[] = {TK_IN, TK_LIKE};

  for (int32_t i = 0; i < tListLen(nameFilterOptr); ++i) {
    if (pExpr->tokenId == nameFilterOptr[i]) {
      return true;
    }
  }

  return false;
}

static int32_t setExprToCond(tSqlExpr** parent, tSqlExpr* pExpr, const char* msg, int32_t parentOptr, char* msgBuf) {
  if (*parent != NULL) {
    if (parentOptr == TK_OR && msg != NULL) {
      return invalidSqlErrMsg(msgBuf, msg);
    }

    *parent = tSqlExprCreate((*parent), pExpr, parentOptr);
  } else {
    *parent = pExpr;
  }

  return TSDB_CODE_SUCCESS;
}

static int32_t validateNullExpr(tSqlExpr* pExpr, char* msgBuf) {
  const char* msg = "only support is [not] null";

  tSqlExpr* pRight = pExpr->pRight;
  if (pRight->tokenId == TK_NULL && (!(pExpr->tokenId == TK_ISNULL || pExpr->tokenId == TK_NOTNULL))) {
    return invalidSqlErrMsg(msgBuf, msg);
  }

  return TSDB_CODE_SUCCESS;
}

// check for like expression
static int32_t validateLikeExpr(tSqlExpr* pExpr, STableMeta* pTableMeta, int32_t index, char* msgBuf) {
  const char* msg1 = "wildcard string should be less than 20 characters";
  const char* msg2 = "illegal column name";

  tSqlExpr* pLeft  = pExpr->pLeft;
  tSqlExpr* pRight = pExpr->pRight;

  if (pExpr->tokenId == TK_LIKE) {
    if (pRight->value.nLen > TSDB_PATTERN_STRING_MAX_LEN) {
      return invalidSqlErrMsg(msgBuf, msg1);
    }

    SSchema* pSchema = tscGetTableSchema(pTableMeta);
    if ((!isTablenameToken(&pLeft->colInfo)) && !IS_VAR_DATA_TYPE(pSchema[index].type)) {
      return invalidSqlErrMsg(msgBuf, msg2);
    }
  }

  return TSDB_CODE_SUCCESS;
}

static int32_t handleExprInQueryCond(SSqlCmd* pCmd, SQueryInfo* pQueryInfo, tSqlExpr** pExpr, SCondExpr* pCondExpr,
                                     int32_t* type, int32_t parentOptr) {
  const char* msg1 = "table query cannot use tags filter";
  const char* msg2 = "illegal column name";
  const char* msg3 = "only one query time range allowed";
  const char* msg4 = "too many join tables";
  const char* msg5 = "not support ordinary column join";
  const char* msg6 = "only one query condition on tbname allowed";
  const char* msg7 = "only in/like allowed in filter table name";

  tSqlExpr* pLeft  = (*pExpr)->pLeft;
  tSqlExpr* pRight = (*pExpr)->pRight;

  int32_t ret = TSDB_CODE_SUCCESS;

  SColumnIndex index = COLUMN_INDEX_INITIALIZER;
  if (getColumnIndexByName(pCmd, &pLeft->colInfo, pQueryInfo, &index) != TSDB_CODE_SUCCESS) {
    return invalidSqlErrMsg(tscGetErrorMsgPayload(pCmd), msg2);
  }

  assert(tSqlExprIsParentOfLeaf(*pExpr));

  STableMetaInfo* pTableMetaInfo = tscGetMetaInfo(pQueryInfo, index.tableIndex);
  STableMeta*     pTableMeta = pTableMetaInfo->pTableMeta;

  // validate the null expression
  int32_t code = validateNullExpr(*pExpr, tscGetErrorMsgPayload(pCmd));
  if (code != TSDB_CODE_SUCCESS) {
    return code;
  }

  // validate the like expression
  code = validateLikeExpr(*pExpr, pTableMeta, index.columnIndex, tscGetErrorMsgPayload(pCmd));
  if (code != TSDB_CODE_SUCCESS) {
    return code;
  }

  if (index.columnIndex == PRIMARYKEY_TIMESTAMP_COL_INDEX) {  // query on time range
    if (!validateJoinExprNode(pCmd, pQueryInfo, *pExpr, &index)) {
      return TSDB_CODE_TSC_INVALID_SQL;
    }

    // set join query condition
    if (pRight->tokenId == TK_ID) {  // no need to keep the timestamp join condition
      TSDB_QUERY_SET_TYPE(pQueryInfo->type, TSDB_QUERY_TYPE_JOIN_QUERY);
      pCondExpr->tsJoin = true;

      assert(index.tableIndex >= 0 && index.tableIndex < TSDB_MAX_JOIN_TABLE_NUM);
      SJoinNode **leftNode = &pQueryInfo->tagCond.joinInfo.joinTables[index.tableIndex];
      if (*leftNode == NULL) {
        *leftNode = calloc(1, sizeof(SJoinNode));
        if (*leftNode == NULL) {
          return TSDB_CODE_TSC_OUT_OF_MEMORY;
        }
      }

      int16_t leftIdx = index.tableIndex;

      if (getColumnIndexByName(pCmd, &pRight->colInfo, pQueryInfo, &index) != TSDB_CODE_SUCCESS) {
        return invalidSqlErrMsg(tscGetErrorMsgPayload(pCmd), msg2);
      }

      if (index.tableIndex < 0 || index.tableIndex >= TSDB_MAX_JOIN_TABLE_NUM) {
        return invalidSqlErrMsg(tscGetErrorMsgPayload(pCmd), msg4);
      }

      SJoinNode **rightNode = &pQueryInfo->tagCond.joinInfo.joinTables[index.tableIndex];
      if (*rightNode == NULL) {
        *rightNode = calloc(1, sizeof(SJoinNode));
        if (*rightNode == NULL) {
          return TSDB_CODE_TSC_OUT_OF_MEMORY;
        }
      }

      int16_t rightIdx = index.tableIndex;

      if ((*leftNode)->tsJoin == NULL) {
        (*leftNode)->tsJoin = taosArrayInit(2, sizeof(int16_t));
      }

      if ((*rightNode)->tsJoin == NULL) {
        (*rightNode)->tsJoin = taosArrayInit(2, sizeof(int16_t));
      }

      taosArrayPush((*leftNode)->tsJoin, &rightIdx);
      taosArrayPush((*rightNode)->tsJoin, &leftIdx);

      /*
       * to release expression, e.g., m1.ts = m2.ts,
       * since this expression is used to set the join query type
       */
      tSqlExprDestroy(*pExpr);
    } else {
      ret = setExprToCond(&pCondExpr->pTimewindow, *pExpr, msg3, parentOptr, pQueryInfo->msg);
    }

    *pExpr = NULL;  // remove this expression
    *type = TSQL_EXPR_TS;
  } else if (index.columnIndex >= tscGetNumOfColumns(pTableMeta) || index.columnIndex == TSDB_TBNAME_COLUMN_INDEX) {
    // query on tags, check for tag query condition
    if (UTIL_TABLE_IS_NORMAL_TABLE(pTableMetaInfo)) {
      return invalidSqlErrMsg(tscGetErrorMsgPayload(pCmd), msg1);
    }

    // in case of in operator, keep it in a seprate attribute
    if (index.columnIndex == TSDB_TBNAME_COLUMN_INDEX) {
      if (!validTableNameOptr(*pExpr)) {
        return invalidSqlErrMsg(tscGetErrorMsgPayload(pCmd), msg7);
      }
  
      if (!UTIL_TABLE_IS_SUPER_TABLE(pTableMetaInfo)) {
        return invalidSqlErrMsg(tscGetErrorMsgPayload(pCmd), msg1);
      }

      if (pCondExpr->pTableCond == NULL) {
        pCondExpr->pTableCond = *pExpr;
        pCondExpr->relType = parentOptr;
        pCondExpr->tableCondIndex = index.tableIndex;
      } else {
        return invalidSqlErrMsg(tscGetErrorMsgPayload(pCmd), msg6);
      }

      *type = TSQL_EXPR_TBNAME;
      *pExpr = NULL;
    } else {
      if (pRight != NULL && pRight->tokenId == TK_ID) {  // join on tag columns for stable query
        if (!validateJoinExprNode(pCmd, pQueryInfo, *pExpr, &index)) {
          return TSDB_CODE_TSC_INVALID_SQL;
        }

        pQueryInfo->type |= TSDB_QUERY_TYPE_JOIN_QUERY;
        ret = setExprToCond(&pCondExpr->pJoinExpr, *pExpr, NULL, parentOptr, pQueryInfo->msg);
        *pExpr = NULL;
      } else {
        // do nothing
        //                ret = setExprToCond(pCmd, &pCondExpr->pTagCond,
        //                *pExpr, NULL, parentOptr);
      }

      *type = TSQL_EXPR_TAG;
    }

  } else {  // query on other columns
    *type = TSQL_EXPR_COLUMN;

    if (pRight->tokenId == TK_ID) {  // other column cannot be served as the join column
      return invalidSqlErrMsg(tscGetErrorMsgPayload(pCmd), msg5);
    }

    ret = setExprToCond(&pCondExpr->pColumnCond, *pExpr, NULL, parentOptr, pQueryInfo->msg);
    *pExpr = NULL;  // remove it from expr tree
  }

  return ret;
}

int32_t getQueryCondExpr(SSqlCmd* pCmd, SQueryInfo* pQueryInfo, tSqlExpr** pExpr, SCondExpr* pCondExpr,
                        int32_t* type, int32_t parentOptr) {
  if (pExpr == NULL) {
    return TSDB_CODE_SUCCESS;
  }

  const char* msg1 = "query condition between different columns must use 'AND'";

  if ((*pExpr)->flags & (1 << EXPR_FLAG_TS_ERROR)) {
    return TSDB_CODE_TSC_INVALID_SQL;
  }

  tSqlExpr* pLeft = (*pExpr)->pLeft;
  tSqlExpr* pRight = (*pExpr)->pRight;

  if (!isValidExpr(pLeft, pRight, (*pExpr)->tokenId)) {
    return TSDB_CODE_TSC_INVALID_SQL;
  }

  int32_t leftType = -1;
  int32_t rightType = -1;

  if (!tSqlExprIsParentOfLeaf(*pExpr)) {
    int32_t ret = getQueryCondExpr(pCmd, pQueryInfo, &(*pExpr)->pLeft, pCondExpr, &leftType, (*pExpr)->tokenId);
    if (ret != TSDB_CODE_SUCCESS) {
      return ret;
    }

    ret = getQueryCondExpr(pCmd, pQueryInfo, &(*pExpr)->pRight, pCondExpr, &rightType, (*pExpr)->tokenId);
    if (ret != TSDB_CODE_SUCCESS) {
      return ret;
    }

    /*
     *  if left child and right child do not belong to the same group, the sub
     *  expression is not valid for parent node, it must be TK_AND operator.
     */
    if (leftType != rightType) {
      if ((*pExpr)->tokenId == TK_OR && (leftType + rightType != TSQL_EXPR_TBNAME + TSQL_EXPR_TAG)) {
        return invalidSqlErrMsg(tscGetErrorMsgPayload(pCmd), msg1);
      }
    }

    *type = rightType;
    return TSDB_CODE_SUCCESS;
  }

  exchangeExpr(*pExpr);

  if (pLeft->tokenId == TK_ID && pRight->tokenId == TK_TIMESTAMP && (pRight->flags & (1 << EXPR_FLAG_TIMESTAMP_VAR))) {
    return TSDB_CODE_TSC_INVALID_SQL;
  }

  if ((pLeft->flags & (1 << EXPR_FLAG_TS_ERROR)) || (pRight->flags & (1 << EXPR_FLAG_TS_ERROR))) {
    return TSDB_CODE_TSC_INVALID_SQL;
  }

  return handleExprInQueryCond(pCmd, pQueryInfo, pExpr, pCondExpr, type, parentOptr);
}

static void doExtractExprForSTable(SSqlCmd* pCmd, tSqlExpr** pExpr, SQueryInfo* pQueryInfo, tSqlExpr** pOut, int32_t tableIndex) {
  if (tSqlExprIsParentOfLeaf(*pExpr)) {
    tSqlExpr* pLeft = (*pExpr)->pLeft;

    SColumnIndex index = COLUMN_INDEX_INITIALIZER;
    if (getColumnIndexByName(pCmd, &pLeft->colInfo, pQueryInfo, &index) != TSDB_CODE_SUCCESS) {
      return;
    }

    if (index.tableIndex != tableIndex) {
      return;
    }

    *pOut = *pExpr;
    (*pExpr) = NULL;

  } else {
    *pOut = tSqlExprCreate(NULL, NULL, (*pExpr)->tokenId);

    doExtractExprForSTable(pCmd, &(*pExpr)->pLeft, pQueryInfo, &((*pOut)->pLeft), tableIndex);
    doExtractExprForSTable(pCmd, &(*pExpr)->pRight, pQueryInfo, &((*pOut)->pRight), tableIndex);
  }
}

static tSqlExpr* extractExprForSTable(SSqlCmd* pCmd, tSqlExpr** pExpr, SQueryInfo* pQueryInfo, int32_t tableIndex) {
  tSqlExpr* pResExpr = NULL;

  if (*pExpr != NULL) {
    doExtractExprForSTable(pCmd, pExpr, pQueryInfo, &pResExpr, tableIndex);
    tSqlExprCompact(&pResExpr);
  }

  return pResExpr;
}

int tableNameCompar(const void* lhs, const void* rhs) {
  char* left = *(char**)lhs;
  char* right = *(char**)rhs;

  int32_t ret = strcmp(left, right);

  if (ret == 0) {
    return 0;
  }

  return ret > 0 ? 1 : -1;
}

static int32_t setTableCondForSTableQuery(SSqlCmd* pCmd, SQueryInfo* pQueryInfo, const char* account,
                                          tSqlExpr* pExpr, int16_t tableCondIndex, SStringBuilder* sb) {
  const char* msg = "table name too long";

  if (pExpr == NULL) {
    return TSDB_CODE_SUCCESS;
  }

  STableMetaInfo* pTableMetaInfo = tscGetMetaInfo(pQueryInfo, tableCondIndex);

  STagCond* pTagCond = &pQueryInfo->tagCond;
  pTagCond->tbnameCond.uid = pTableMetaInfo->pTableMeta->id.uid;

  assert(pExpr->tokenId == TK_LIKE || pExpr->tokenId == TK_IN);

  if (pExpr->tokenId == TK_LIKE) {
    char* str = taosStringBuilderGetResult(sb, NULL);
    pQueryInfo->tagCond.tbnameCond.cond = strdup(str);
    pQueryInfo->tagCond.tbnameCond.len = (int32_t) strlen(str);
    return TSDB_CODE_SUCCESS;
  }

  SStringBuilder sb1; memset(&sb1, 0, sizeof(sb1));
  taosStringBuilderAppendStringLen(&sb1, QUERY_COND_REL_PREFIX_IN, QUERY_COND_REL_PREFIX_IN_LEN);

  // remove the duplicated input table names
  int32_t num = 0;
  char*   tableNameString = taosStringBuilderGetResult(sb, NULL);

  char** segments = strsplit(tableNameString + QUERY_COND_REL_PREFIX_IN_LEN, TBNAME_LIST_SEP, &num);
  qsort(segments, num, POINTER_BYTES, tableNameCompar);

  int32_t j = 1;
  for (int32_t i = 1; i < num; ++i) {
    if (strcmp(segments[i], segments[i - 1]) != 0) {
      segments[j++] = segments[i];
    }
  }
  num = j;

  char name[TSDB_DB_NAME_LEN] = {0};
  tNameGetDbName(&pTableMetaInfo->name, name);
  SStrToken dbToken = { .type = TK_STRING, .z = name, .n = (uint32_t)strlen(name) };
  
  for (int32_t i = 0; i < num; ++i) {
    if (i >= 1) {
      taosStringBuilderAppendStringLen(&sb1, TBNAME_LIST_SEP, 1);
    }

    char      idBuf[TSDB_TABLE_FNAME_LEN] = {0};
    int32_t   xlen = (int32_t)strlen(segments[i]);
    SStrToken t = {.z = segments[i], .n = xlen, .type = TK_STRING};

    int32_t ret = setObjFullName(idBuf, account, &dbToken, &t, &xlen);
    if (ret != TSDB_CODE_SUCCESS) {
      taosStringBuilderDestroy(&sb1);
      tfree(segments);

      invalidSqlErrMsg(tscGetErrorMsgPayload(pCmd), msg);
      return ret;
    }

    taosStringBuilderAppendString(&sb1, idBuf);
  }

  char* str = taosStringBuilderGetResult(&sb1, NULL);
  pQueryInfo->tagCond.tbnameCond.cond = strdup(str);
  pQueryInfo->tagCond.tbnameCond.len = (int32_t) strlen(str);

  taosStringBuilderDestroy(&sb1);
  tfree(segments);
  return TSDB_CODE_SUCCESS;
}

static bool validateFilterExpr(SQueryInfo* pQueryInfo) {
  SArray* pColList = pQueryInfo->colList;
  
  size_t num = taosArrayGetSize(pColList);
  
  for (int32_t i = 0; i < num; ++i) {
    SColumn* pCol = taosArrayGetP(pColList, i);

    for (int32_t j = 0; j < pCol->info.flist.numOfFilters; ++j) {
      SColumnFilterInfo* pColFilter = &pCol->info.flist.filterInfo[j];
      int32_t            lowerOptr = pColFilter->lowerRelOptr;
      int32_t            upperOptr = pColFilter->upperRelOptr;

      if ((lowerOptr == TSDB_RELATION_GREATER_EQUAL || lowerOptr == TSDB_RELATION_GREATER) &&
          (upperOptr == TSDB_RELATION_LESS_EQUAL || upperOptr == TSDB_RELATION_LESS)) {
        continue;
      }

      // there must be at least two range, not support yet.
      if (lowerOptr * upperOptr != TSDB_RELATION_INVALID) {
        return false;
      }
    }
  }

  return true;
}

static int32_t getTimeRangeFromExpr(SSqlCmd* pCmd, SQueryInfo* pQueryInfo, tSqlExpr* pExpr) {
  const char* msg0 = "invalid timestamp";
  const char* msg1 = "only one time stamp window allowed";
  int32_t code = 0;

  if (pExpr == NULL) {
    return TSDB_CODE_SUCCESS;
  }

  if (!tSqlExprIsParentOfLeaf(pExpr)) {
    if (pExpr->tokenId == TK_OR) {
      return invalidSqlErrMsg(tscGetErrorMsgPayload(pCmd), msg1);
    }

    code = getTimeRangeFromExpr(pCmd, pQueryInfo, pExpr->pLeft);
    if (code) {
      return code;
    }

    return getTimeRangeFromExpr(pCmd, pQueryInfo, pExpr->pRight);
  } else {
    SColumnIndex index = COLUMN_INDEX_INITIALIZER;
    if (getColumnIndexByName(pCmd, &pExpr->pLeft->colInfo, pQueryInfo, &index) != TSDB_CODE_SUCCESS) {
      return TSDB_CODE_TSC_INVALID_SQL;
    }

    STableMetaInfo* pTableMetaInfo = tscGetMetaInfo(pQueryInfo, index.tableIndex);
    STableComInfo tinfo = tscGetTableInfo(pTableMetaInfo->pTableMeta);
    
    tSqlExpr* pRight = pExpr->pRight;

    STimeWindow win = {.skey = INT64_MIN, .ekey = INT64_MAX};
    if (getTimeRange(&win, pRight, pExpr->tokenId, tinfo.precision) != TSDB_CODE_SUCCESS) {
      return invalidSqlErrMsg(tscGetErrorMsgPayload(pCmd), msg0);
    }

    // update the timestamp query range
    if (pQueryInfo->window.skey < win.skey) {
      pQueryInfo->window.skey = win.skey;
    }

    if (pQueryInfo->window.ekey > win.ekey) {
      pQueryInfo->window.ekey = win.ekey;
    }
  }

  return TSDB_CODE_SUCCESS;
}

static int32_t validateJoinExpr(SSqlCmd* pCmd, SQueryInfo* pQueryInfo, SCondExpr* pCondExpr) {
  const char* msg1 = "super table join requires tags column";
  const char* msg2 = "timestamp join condition missing";
  const char* msg3 = "condition missing for join query";

  if (!QUERY_IS_JOIN_QUERY(pQueryInfo->type)) {
    if (pQueryInfo->numOfTables == 1) {
      return TSDB_CODE_SUCCESS;
    } else {
      return invalidSqlErrMsg(tscGetErrorMsgPayload(pCmd), msg3);
    }
  }

  STableMetaInfo* pTableMetaInfo = tscGetMetaInfo(pQueryInfo, 0);
  if (UTIL_TABLE_IS_SUPER_TABLE(pTableMetaInfo)) {  // for stable join, tag columns
                                                   // must be present for join
    if (pCondExpr->pJoinExpr == NULL) {
      return invalidSqlErrMsg(tscGetErrorMsgPayload(pCmd), msg1);
    }
  }

  if (!pCondExpr->tsJoin) {
    return invalidSqlErrMsg(tscGetErrorMsgPayload(pCmd), msg2);
  }

  return TSDB_CODE_SUCCESS;
}

static void cleanQueryExpr(SCondExpr* pCondExpr) {
  if (pCondExpr->pTableCond) {
    tSqlExprDestroy(pCondExpr->pTableCond);
  }

  if (pCondExpr->pTagCond) {
    tSqlExprDestroy(pCondExpr->pTagCond);
  }

  if (pCondExpr->pColumnCond) {
    tSqlExprDestroy(pCondExpr->pColumnCond);
  }

  if (pCondExpr->pTimewindow) {
    tSqlExprDestroy(pCondExpr->pTimewindow);
  }

  if (pCondExpr->pJoinExpr) {
    tSqlExprDestroy(pCondExpr->pJoinExpr);
  }
}

/*
static void doAddJoinTagsColumnsIntoTagList(SSqlCmd* pCmd, SQueryInfo* pQueryInfo, SCondExpr* pCondExpr) {
  STableMetaInfo* pTableMetaInfo = tscGetMetaInfo(pQueryInfo, 0);
  if (QUERY_IS_JOIN_QUERY(pQueryInfo->type) && UTIL_TABLE_IS_SUPER_TABLE(pTableMetaInfo)) {
    SColumnIndex index = COLUMN_INDEX_INITIALIZER;

    if (getColumnIndexByName(pCmd, &pCondExpr->pJoinExpr->pLeft->colInfo, pQueryInfo, &index) != TSDB_CODE_SUCCESS) {
      tscError("%p: invalid column name (left)", pQueryInfo);
    }

    pTableMetaInfo = tscGetMetaInfo(pQueryInfo, index.tableIndex);
    index.columnIndex = index.columnIndex - tscGetNumOfColumns(pTableMetaInfo->pTableMeta);

    SSchema* pSchema = tscGetTableTagSchema(pTableMetaInfo->pTableMeta);
    tscColumnListInsert(pTableMetaInfo->tagColList, &index, &pSchema[index.columnIndex]);
  
    if (getColumnIndexByName(pCmd, &pCondExpr->pJoinExpr->pRight->colInfo, pQueryInfo, &index) != TSDB_CODE_SUCCESS) {
      tscError("%p: invalid column name (right)", pQueryInfo);
    }

    pTableMetaInfo = tscGetMetaInfo(pQueryInfo, index.tableIndex);
    index.columnIndex = index.columnIndex - tscGetNumOfColumns(pTableMetaInfo->pTableMeta);

    pSchema = tscGetTableTagSchema(pTableMetaInfo->pTableMeta);
    tscColumnListInsert(pTableMetaInfo->tagColList, &index, &pSchema[index.columnIndex]);
  }
}
*/

static int32_t validateTagCondExpr(SSqlCmd* pCmd, tExprNode *p) {
  const char *msg1 = "invalid tag operator";
  const char* msg2 = "not supported filter condition";
  
  do {
    if (p->nodeType != TSQL_NODE_EXPR) {
      break;
    }
    
    if (!p->_node.pLeft || !p->_node.pRight) {
      break;
    }
    
    if (IS_ARITHMETIC_OPTR(p->_node.optr)) {
      return invalidSqlErrMsg(tscGetErrorMsgPayload(pCmd), msg1); 
    }
    
    if (!IS_RELATION_OPTR(p->_node.optr)) {
      break;
    }
    
    tVariant * vVariant = NULL;
    int32_t schemaType = -1;
  
    if (p->_node.pLeft->nodeType == TSQL_NODE_VALUE && p->_node.pRight->nodeType == TSQL_NODE_COL) {
      if (!p->_node.pRight->pSchema) {
        break;
      }
      
      vVariant = p->_node.pLeft->pVal;
      schemaType = p->_node.pRight->pSchema->type;
    } else if (p->_node.pLeft->nodeType == TSQL_NODE_COL && p->_node.pRight->nodeType == TSQL_NODE_VALUE) {
      if (!p->_node.pLeft->pSchema) {
        break;
      }

      vVariant = p->_node.pRight->pVal;
      schemaType = p->_node.pLeft->pSchema->type;
    } else {
      break;
    }

    if (schemaType >= TSDB_DATA_TYPE_TINYINT && schemaType <= TSDB_DATA_TYPE_BIGINT) {
      schemaType = TSDB_DATA_TYPE_BIGINT;
    } else if (schemaType == TSDB_DATA_TYPE_FLOAT || schemaType == TSDB_DATA_TYPE_DOUBLE) {
      schemaType = TSDB_DATA_TYPE_DOUBLE;
    }
    
    int32_t retVal = TSDB_CODE_SUCCESS;

    int32_t bufLen = 0;
    if (IS_NUMERIC_TYPE(vVariant->nType)) {
      bufLen = 60;  // The maximum length of string that a number is converted to.
    } else {
      bufLen = vVariant->nLen + 1;
    }

    if (schemaType == TSDB_DATA_TYPE_BINARY) {
      char *tmp = calloc(1, bufLen * TSDB_NCHAR_SIZE);
      retVal = tVariantDump(vVariant, tmp, schemaType, false);
      free(tmp);
    } else if (schemaType == TSDB_DATA_TYPE_NCHAR) {
      // pRight->value.nLen + 1 is larger than the actual nchar string length
      char *tmp = calloc(1, bufLen * TSDB_NCHAR_SIZE);
      retVal = tVariantDump(vVariant, tmp, schemaType, false);
      free(tmp);
    } else {
      double tmp;
      retVal = tVariantDump(vVariant, (char*)&tmp, schemaType, false);
    }
    
    if (retVal != TSDB_CODE_SUCCESS) {
      return invalidSqlErrMsg(tscGetErrorMsgPayload(pCmd), msg2);
    }
  } while (0);

  return TSDB_CODE_SUCCESS;
}

static int32_t getTagQueryCondExpr(SSqlCmd* pCmd, SQueryInfo* pQueryInfo, SCondExpr* pCondExpr, tSqlExpr** pExpr) {
  int32_t ret = TSDB_CODE_SUCCESS;

  if (pCondExpr->pTagCond == NULL) {
    return ret;
  }
  
  for (int32_t i = 0; i < pQueryInfo->numOfTables; ++i) {
    tSqlExpr* p1 = extractExprForSTable(pCmd, pExpr, pQueryInfo, i);
    if (p1 == NULL) {  // no query condition on this table
      continue;
    }

    tExprNode* p = NULL;
  
    SArray* colList = taosArrayInit(10, sizeof(SColIndex));
    ret = exprTreeFromSqlExpr(pCmd, &p, p1, pQueryInfo, colList, NULL);
    SBufferWriter bw = tbufInitWriter(NULL, false);

    TRY(0) {
      exprTreeToBinary(&bw, p);
    } CATCH(code) {
      tbufCloseWriter(&bw);
      UNUSED(code);
      // TODO: more error handling
    } END_TRY
    
    // add to required table column list
    STableMetaInfo* pTableMetaInfo = tscGetMetaInfo(pQueryInfo, i);
    int64_t uid = pTableMetaInfo->pTableMeta->id.uid;
    int32_t numOfCols = tscGetNumOfColumns(pTableMetaInfo->pTableMeta);
    
    size_t num = taosArrayGetSize(colList);
    for(int32_t j = 0; j < num; ++j) {
      SColIndex* pIndex = taosArrayGet(colList, j);
      SColumnIndex index = {.tableIndex = i, .columnIndex = pIndex->colIndex - numOfCols};

      SSchema* s = tscGetTableSchema(pTableMetaInfo->pTableMeta);
      tscColumnListInsert(pTableMetaInfo->tagColList, index.columnIndex, pTableMetaInfo->pTableMeta->id.uid,
                          &s[pIndex->colIndex]);
    }
    
    tsSetSTableQueryCond(&pQueryInfo->tagCond, uid, &bw);
    tSqlExprCompact(pExpr);

    if (ret == TSDB_CODE_SUCCESS) {
      ret = validateTagCondExpr(pCmd, p);
    }

    tSqlExprDestroy(p1);
    tExprTreeDestroy(p, NULL);
    
    taosArrayDestroy(colList);
    if (pQueryInfo->tagCond.pCond != NULL && taosArrayGetSize(pQueryInfo->tagCond.pCond) > 0 && !UTIL_TABLE_IS_SUPER_TABLE(pTableMetaInfo)) {
      return invalidSqlErrMsg(tscGetErrorMsgPayload(pCmd), "filter on tag not supported for normal table");
    }

    if (ret) {
      break;
    }
  }

  pCondExpr->pTagCond = NULL;
  return ret;
}

int32_t validateJoinNodes(SQueryInfo* pQueryInfo, SSqlObj* pSql) {
  const char* msg1 = "timestamp required for join tables";
  const char* msg2 = "tag required for join stables";

  for (int32_t i = 0; i < pQueryInfo->numOfTables; ++i) {
    SJoinNode *node = pQueryInfo->tagCond.joinInfo.joinTables[i];

    if (node == NULL || node->tsJoin == NULL || taosArrayGetSize(node->tsJoin) <= 0) {
      return invalidSqlErrMsg(tscGetErrorMsgPayload(&pSql->cmd), msg1);
    }
  }

  STableMetaInfo* pTableMetaInfo = tscGetMetaInfo(pQueryInfo, 0);
  if (UTIL_TABLE_IS_SUPER_TABLE(pTableMetaInfo)) {
    for (int32_t i = 0; i < pQueryInfo->numOfTables; ++i) {
      SJoinNode *node = pQueryInfo->tagCond.joinInfo.joinTables[i];

      if (node == NULL || node->tagJoin == NULL || taosArrayGetSize(node->tagJoin) <= 0) {
        return invalidSqlErrMsg(tscGetErrorMsgPayload(&pSql->cmd), msg2);
      }
    }
  }

  return TSDB_CODE_SUCCESS;
}


void mergeJoinNodesImpl(int8_t* r, int8_t* p, int16_t* tidx, SJoinNode** nodes, int32_t type) {
  SJoinNode *node = nodes[*tidx];
  SArray* arr = (type == 0) ? node->tsJoin : node->tagJoin;
  size_t size = taosArrayGetSize(arr);

  p[*tidx] = 1;

  for (int32_t j = 0; j < size; j++) {
    int16_t* idx = taosArrayGet(arr, j);
    r[*idx] = 1;
    if (p[*idx] == 0) {
      mergeJoinNodesImpl(r, p, idx, nodes, type);
    }
  }
}

int32_t mergeJoinNodes(SQueryInfo* pQueryInfo, SSqlObj* pSql) {
  const char* msg1 = "not all join tables have same timestamp";
  const char* msg2 = "not all join tables have same tag";

  int8_t r[TSDB_MAX_JOIN_TABLE_NUM] = {0};
  int8_t p[TSDB_MAX_JOIN_TABLE_NUM] = {0};

  for (int16_t i = 0; i < pQueryInfo->numOfTables; ++i) {
    mergeJoinNodesImpl(r, p, &i, pQueryInfo->tagCond.joinInfo.joinTables, 0);

    taosArrayClear(pQueryInfo->tagCond.joinInfo.joinTables[i]->tsJoin);

    for (int32_t j = 0; j < TSDB_MAX_JOIN_TABLE_NUM; ++j) {
      if (r[j]) {
        taosArrayPush(pQueryInfo->tagCond.joinInfo.joinTables[i]->tsJoin, &j);
      }
    }

    memset(r, 0, sizeof(r));
    memset(p, 0, sizeof(p));
  }

  if (taosArrayGetSize(pQueryInfo->tagCond.joinInfo.joinTables[0]->tsJoin) != pQueryInfo->numOfTables) {
    return invalidSqlErrMsg(tscGetErrorMsgPayload(&pSql->cmd), msg1);
  }

  STableMetaInfo* pTableMetaInfo = tscGetMetaInfo(pQueryInfo, 0);
  if (UTIL_TABLE_IS_SUPER_TABLE(pTableMetaInfo)) {
    for (int16_t i = 0; i < pQueryInfo->numOfTables; ++i) {
      mergeJoinNodesImpl(r, p, &i, pQueryInfo->tagCond.joinInfo.joinTables, 1);

      taosArrayClear(pQueryInfo->tagCond.joinInfo.joinTables[i]->tagJoin);

      for (int32_t j = 0; j < TSDB_MAX_JOIN_TABLE_NUM; ++j) {
        if (r[j]) {
          taosArrayPush(pQueryInfo->tagCond.joinInfo.joinTables[i]->tagJoin, &j);
        }
      }

      memset(r, 0, sizeof(r));
      memset(p, 0, sizeof(p));
    }

    if (taosArrayGetSize(pQueryInfo->tagCond.joinInfo.joinTables[0]->tagJoin) != pQueryInfo->numOfTables) {
      return invalidSqlErrMsg(tscGetErrorMsgPayload(&pSql->cmd), msg2);
    }

  }

  return TSDB_CODE_SUCCESS;
}


int32_t validateWhereNode(SQueryInfo* pQueryInfo, tSqlExpr** pExpr, SSqlObj* pSql) {
  if (pExpr == NULL) {
    return TSDB_CODE_SUCCESS;
  }

  const char* msg1 = "invalid expression";
  const char* msg2 = "invalid filter expression";

  int32_t ret = TSDB_CODE_SUCCESS;

  // tags query condition may be larger than 512bytes, therefore, we need to prepare enough large space
  SStringBuilder sb; memset(&sb, 0, sizeof(sb));
  SCondExpr      condExpr = {0};

  if ((*pExpr)->pLeft == NULL || (*pExpr)->pRight == NULL) {
    return invalidSqlErrMsg(tscGetErrorMsgPayload(&pSql->cmd), msg1);
  }

  int32_t type = 0;
  if ((ret = getQueryCondExpr(&pSql->cmd, pQueryInfo, pExpr, &condExpr, &type, (*pExpr)->tokenId)) != TSDB_CODE_SUCCESS) {
    return ret;
  }

  tSqlExprCompact(pExpr);

  // after expression compact, the expression tree is only include tag query condition
  condExpr.pTagCond = (*pExpr);

  // 1. check if it is a join query
  if ((ret = validateJoinExpr(&pSql->cmd, pQueryInfo, &condExpr)) != TSDB_CODE_SUCCESS) {
    return ret;
  }

  // 2. get the query time range
  if ((ret = getTimeRangeFromExpr(&pSql->cmd, pQueryInfo, condExpr.pTimewindow)) != TSDB_CODE_SUCCESS) {
    return ret;
  }

  // 3. get the tag query condition
  if ((ret = getTagQueryCondExpr(&pSql->cmd, pQueryInfo, &condExpr, pExpr)) != TSDB_CODE_SUCCESS) {
    return ret;
  }

  // 4. get the table name query condition
  if ((ret = getTablenameCond(&pSql->cmd, pQueryInfo, condExpr.pTableCond, &sb)) != TSDB_CODE_SUCCESS) {
    goto PARSE_WHERE_EXIT;
  }

  // 5. other column query condition
  if ((ret = getColumnQueryCondInfo(&pSql->cmd, pQueryInfo, condExpr.pColumnCond, TK_AND)) != TSDB_CODE_SUCCESS) {
    goto PARSE_WHERE_EXIT;
  }

  // 6. join condition
  if ((ret = getJoinCondInfo(&pSql->cmd, pQueryInfo, condExpr.pJoinExpr)) != TSDB_CODE_SUCCESS) {
    goto PARSE_WHERE_EXIT;
  }

  // 7. query condition for table name
  pQueryInfo->tagCond.relType = (condExpr.relType == TK_AND) ? TSDB_RELATION_AND : TSDB_RELATION_OR;

  ret = setTableCondForSTableQuery(&pSql->cmd, pQueryInfo, getAccountId(pSql), condExpr.pTableCond, condExpr.tableCondIndex, &sb);
  taosStringBuilderDestroy(&sb);
  if (ret) {
    goto PARSE_WHERE_EXIT;
  }

  if (!validateFilterExpr(pQueryInfo)) {
    ret = invalidSqlErrMsg(tscGetErrorMsgPayload(&pSql->cmd), msg2);
    goto PARSE_WHERE_EXIT;
  }

  //doAddJoinTagsColumnsIntoTagList(&pSql->cmd, pQueryInfo, &condExpr);
  if (condExpr.tsJoin) {
    ret = validateJoinNodes(pQueryInfo, pSql);
    if (ret) {
      goto PARSE_WHERE_EXIT;
    }

    ret = mergeJoinNodes(pQueryInfo, pSql);
    if (ret) {
      goto PARSE_WHERE_EXIT;
    }
  }

PARSE_WHERE_EXIT:

  cleanQueryExpr(&condExpr);
  return ret;
}

int32_t getTimeRange(STimeWindow* win, tSqlExpr* pRight, int32_t optr, int16_t timePrecision) {
  // this is join condition, do nothing
  if (pRight->tokenId == TK_ID) {
    return TSDB_CODE_SUCCESS;
  }

  /*
   * filter primary ts filter expression like:
   * where ts in ('2015-12-12 4:8:12')
   */
  if (pRight->tokenId == TK_SET || optr == TK_IN) {
    return TSDB_CODE_TSC_INVALID_SQL;
  }

  int64_t val = 0;
  bool    parsed = false;
  if (pRight->value.nType == TSDB_DATA_TYPE_BINARY) {
    pRight->value.nLen = strdequote(pRight->value.pz);

    char* seg = strnchr(pRight->value.pz, '-', pRight->value.nLen, false);
    if (seg != NULL) {
      if (taosParseTime(pRight->value.pz, &val, pRight->value.nLen, TSDB_TIME_PRECISION_MICRO, tsDaylight) == TSDB_CODE_SUCCESS) {
        parsed = true;
      } else {
        return TSDB_CODE_TSC_INVALID_SQL;
      }
    } else {
      SStrToken token = {.z = pRight->value.pz, .n = pRight->value.nLen, .type = TK_ID};
      int32_t   len = tSQLGetToken(pRight->value.pz, &token.type);

      if ((token.type != TK_INTEGER && token.type != TK_FLOAT) || len != pRight->value.nLen) {
        return TSDB_CODE_TSC_INVALID_SQL;
      }
    }
  } else if (pRight->tokenId == TK_INTEGER && timePrecision == TSDB_TIME_PRECISION_MILLI) {
    /*
     * if the pRight->tokenId == TK_INTEGER/TK_FLOAT, the value is adaptive, we
     * need the time precision in metermeta to transfer the value in MICROSECOND
     *
     * Additional check to avoid data overflow
     */
    if (pRight->value.i64 <= INT64_MAX / 1000) {
      pRight->value.i64 *= 1000;
    }
  } else if (pRight->tokenId == TK_FLOAT && timePrecision == TSDB_TIME_PRECISION_MILLI) {
    pRight->value.dKey *= 1000;
  }

  if (!parsed) {
    /*
     * failed to parse timestamp in regular formation, try next
     * it may be a epoch time in string format
     */
    tVariantDump(&pRight->value, (char*)&val, TSDB_DATA_TYPE_BIGINT, true);

    /*
     * transfer it into MICROSECOND format if it is a string, since for
     * TK_INTEGER/TK_FLOAT the value has been transferred
     *
     * additional check to avoid data overflow
     */
    if (pRight->tokenId == TK_STRING && timePrecision == TSDB_TIME_PRECISION_MILLI) {
      if (val <= INT64_MAX / 1000) {
        val *= 1000;
      }
    }
  }

  int32_t delta = 1;
  /* for millisecond, delta is 1ms=1000us */
  if (timePrecision == TSDB_TIME_PRECISION_MILLI) {
    delta *= 1000;
  }

  if (optr == TK_LE) {
    win->ekey = val;
  } else if (optr == TK_LT) {
    win->ekey = val - delta;
  } else if (optr == TK_GT) {
    win->skey = val + delta;
  } else if (optr == TK_GE) {
    win->skey = val;
  } else if (optr == TK_EQ) {
    win->ekey = win->skey = val;
  }
  return TSDB_CODE_SUCCESS;
}

// todo error !!!!
int32_t tsRewriteFieldNameIfNecessary(SSqlCmd* pCmd, SQueryInfo* pQueryInfo) {
  const char rep[] = {'(', ')', '*', ',', '.', '/', '\\', '+', '-', '%', ' '};

  for (int32_t i = 0; i < pQueryInfo->fieldsInfo.numOfOutput; ++i) {
    char* fieldName = tscFieldInfoGetField(&pQueryInfo->fieldsInfo, i)->name;
    for (int32_t j = 0; j < (TSDB_COL_NAME_LEN - 1) && fieldName[j] != 0; ++j) {
      for (int32_t k = 0; k < tListLen(rep); ++k) {
        if (fieldName[j] == rep[k]) {
          fieldName[j] = '_';
          break;
        }
      }
    }

    fieldName[TSDB_COL_NAME_LEN - 1] = 0;
  }

  // the column name may be identical, here check again
  for (int32_t i = 0; i < pQueryInfo->fieldsInfo.numOfOutput; ++i) {
    char* fieldName = tscFieldInfoGetField(&pQueryInfo->fieldsInfo, i)->name;
    for (int32_t j = i + 1; j < pQueryInfo->fieldsInfo.numOfOutput; ++j) {
      if (strncasecmp(fieldName, tscFieldInfoGetField(&pQueryInfo->fieldsInfo, j)->name, (TSDB_COL_NAME_LEN - 1)) == 0) {
        const char* msg = "duplicated column name in new table";
        return invalidSqlErrMsg(tscGetErrorMsgPayload(pCmd), msg);
      }
    }
  }

  return TSDB_CODE_SUCCESS;
}

int32_t validateFillNode(SSqlCmd* pCmd, SQueryInfo* pQueryInfo, SSqlNode* pSqlNode) {
  SArray* pFillToken = pSqlNode->fillType;
  if (pSqlNode->fillType == NULL) {
    return TSDB_CODE_SUCCESS;
  }

  tVariantListItem* pItem = taosArrayGet(pFillToken, 0);

  const int32_t START_INTERPO_COL_IDX = 1;

  const char* msg1 = "value is expected";
  const char* msg2 = "invalid fill option";
  const char* msg3 = "top/bottom not support fill";
  const char* msg4 = "illegal value or data overflow";
  const char* msg5 = "fill only available for interval query";

  if ((!isTimeWindowQuery(pQueryInfo)) && (!tscIsPointInterpQuery(pQueryInfo))) {
    return invalidSqlErrMsg(tscGetErrorMsgPayload(pCmd), msg5);
  }

  /*
   * fill options are set at the end position, when all columns are set properly
   * the columns may be increased due to group by operation
   */
  if (checkQueryRangeForFill(pCmd, pQueryInfo) != TSDB_CODE_SUCCESS) {
    return TSDB_CODE_TSC_INVALID_SQL;
  }


  if (pItem->pVar.nType != TSDB_DATA_TYPE_BINARY) {
    return invalidSqlErrMsg(tscGetErrorMsgPayload(pCmd), msg2);
  }
  
  size_t numOfFields = tscNumOfFields(pQueryInfo);
  
  if (pQueryInfo->fillVal == NULL) {
    pQueryInfo->fillVal = calloc(numOfFields, sizeof(int64_t));
    if (pQueryInfo->fillVal == NULL) {
      return TSDB_CODE_TSC_OUT_OF_MEMORY;
    }
  }

  if (strncasecmp(pItem->pVar.pz, "none", 4) == 0 && pItem->pVar.nLen == 4) {
    pQueryInfo->fillType = TSDB_FILL_NONE;
  } else if (strncasecmp(pItem->pVar.pz, "null", 4) == 0 && pItem->pVar.nLen == 4) {
    pQueryInfo->fillType = TSDB_FILL_NULL;
    for (int32_t i = START_INTERPO_COL_IDX; i < numOfFields; ++i) {
      TAOS_FIELD* pField = tscFieldInfoGetField(&pQueryInfo->fieldsInfo, i);
      setNull((char*)&pQueryInfo->fillVal[i], pField->type, pField->bytes);
    }
  } else if (strncasecmp(pItem->pVar.pz, "prev", 4) == 0 && pItem->pVar.nLen == 4) {
    pQueryInfo->fillType = TSDB_FILL_PREV;
  } else if (strncasecmp(pItem->pVar.pz, "next", 4) == 0 && pItem->pVar.nLen == 4) {
    pQueryInfo->fillType = TSDB_FILL_NEXT;
  } else if (strncasecmp(pItem->pVar.pz, "linear", 6) == 0 && pItem->pVar.nLen == 6) {
    pQueryInfo->fillType = TSDB_FILL_LINEAR;
  } else if (strncasecmp(pItem->pVar.pz, "value", 5) == 0 && pItem->pVar.nLen == 5) {
    pQueryInfo->fillType = TSDB_FILL_SET_VALUE;

    size_t num = taosArrayGetSize(pFillToken);
    if (num == 1) {  // no actual value, return with error code
      return invalidSqlErrMsg(tscGetErrorMsgPayload(pCmd), msg1);
    }

    int32_t startPos = 1;
    int32_t numOfFillVal = (int32_t)(num - 1);

    /* for point interpolation query, we do not have the timestamp column */
    if (tscIsPointInterpQuery(pQueryInfo)) {
      startPos = 0;

      if (numOfFillVal > numOfFields) {
        numOfFillVal = (int32_t)numOfFields;
      }
    } else {
      numOfFillVal = (int16_t)((num >  (int32_t)numOfFields) ? (int32_t)numOfFields : num);
    }

    int32_t j = 1;

    for (int32_t i = startPos; i < numOfFillVal; ++i, ++j) {
      TAOS_FIELD* pField = tscFieldInfoGetField(&pQueryInfo->fieldsInfo, i);

      if (pField->type == TSDB_DATA_TYPE_BINARY || pField->type == TSDB_DATA_TYPE_NCHAR) {
        setVardataNull((char*) &pQueryInfo->fillVal[i], pField->type);
        continue;
      }

      tVariant* p = taosArrayGet(pFillToken, j);
      int32_t ret = tVariantDump(p, (char*)&pQueryInfo->fillVal[i], pField->type, true);
      if (ret != TSDB_CODE_SUCCESS) {
        return invalidSqlErrMsg(tscGetErrorMsgPayload(pCmd), msg4);
      }
    }
    
    if ((num < numOfFields) || ((num - 1 < numOfFields) && (tscIsPointInterpQuery(pQueryInfo)))) {
      tVariantListItem* lastItem = taosArrayGetLast(pFillToken);

      for (int32_t i = numOfFillVal; i < numOfFields; ++i) {
        TAOS_FIELD* pField = tscFieldInfoGetField(&pQueryInfo->fieldsInfo, i);

        if (pField->type == TSDB_DATA_TYPE_BINARY || pField->type == TSDB_DATA_TYPE_NCHAR) {
          setVardataNull((char*) &pQueryInfo->fillVal[i], pField->type);
        } else {
          tVariantDump(&lastItem->pVar, (char*)&pQueryInfo->fillVal[i], pField->type, true);
        }
      }
    }
  } else {
    return invalidSqlErrMsg(tscGetErrorMsgPayload(pCmd), msg2);
  }

  size_t numOfExprs = tscSqlExprNumOfExprs(pQueryInfo);
  for(int32_t i = 0; i < numOfExprs; ++i) {
    SExprInfo* pExpr = tscSqlExprGet(pQueryInfo, i);
    if (pExpr->base.functionId == TSDB_FUNC_TOP || pExpr->base.functionId == TSDB_FUNC_BOTTOM) {
      return invalidSqlErrMsg(tscGetErrorMsgPayload(pCmd), msg3);
    }
  }

  return TSDB_CODE_SUCCESS;
}

static void setDefaultOrderInfo(SQueryInfo* pQueryInfo) {
  /* set default timestamp order information for all queries */
  STableMetaInfo* pTableMetaInfo = tscGetMetaInfo(pQueryInfo, 0);

  pQueryInfo->order.order = TSDB_ORDER_ASC;
  if (isTopBottomQuery(pQueryInfo)) {
    pQueryInfo->order.orderColId = PRIMARYKEY_TIMESTAMP_COL_INDEX;
  } else { // in case of select tbname from super_table, the defualt order column can not be the primary ts column
    pQueryInfo->order.orderColId = INT32_MIN;
  }

  /* for super table query, set default ascending order for group output */
  if (UTIL_TABLE_IS_SUPER_TABLE(pTableMetaInfo)) {
    pQueryInfo->groupbyExpr.orderType = TSDB_ORDER_ASC;
  }
}

int32_t validateOrderbyNode(SSqlCmd* pCmd, SQueryInfo* pQueryInfo, SSqlNode* pSqlNode, SSchema* pSchema) {
  const char* msg0 = "only support order by primary timestamp";
  const char* msg1 = "invalid column name";
  const char* msg2 = "order by primary timestamp or first tag in groupby clause allowed";
  const char* msg3 = "invalid column in order by clause, only primary timestamp or first tag in groupby clause allowed";

  setDefaultOrderInfo(pQueryInfo);
  STableMetaInfo* pTableMetaInfo = tscGetMetaInfo(pQueryInfo, 0);


  if (pQueryInfo->distinctTag == true) {
    pQueryInfo->order.order = TSDB_ORDER_ASC;
    pQueryInfo->order.orderColId = 0; 
    return TSDB_CODE_SUCCESS;
  }
  if (pSqlNode->pSortOrder == NULL) {
    return TSDB_CODE_SUCCESS;
  }

  SArray* pSortorder = pSqlNode->pSortOrder;

  /*
   * for table query, there is only one or none order option is allowed, which is the
   * ts or values(top/bottom) order is supported.
   *
   * for super table query, the order option must be less than 3.
   */
  size_t size = taosArrayGetSize(pSortorder);
  if (UTIL_TABLE_IS_NORMAL_TABLE(pTableMetaInfo)) {
    if (size > 1) {
      return invalidSqlErrMsg(tscGetErrorMsgPayload(pCmd), msg0);
    }
  } else {
    if (size > 2) {
      return invalidSqlErrMsg(tscGetErrorMsgPayload(pCmd), msg3);
    }
  }

  // handle the first part of order by
  tVariant* pVar = taosArrayGet(pSortorder, 0);

  // e.g., order by 1 asc, return directly with out further check.
  if (pVar->nType >= TSDB_DATA_TYPE_TINYINT && pVar->nType <= TSDB_DATA_TYPE_BIGINT) {
    return TSDB_CODE_SUCCESS;
  }

  SStrToken    columnName = {pVar->nLen, pVar->nType, pVar->pz};
  SColumnIndex index = COLUMN_INDEX_INITIALIZER;

  if (UTIL_TABLE_IS_SUPER_TABLE(pTableMetaInfo)) {  // super table query
    if (getColumnIndexByName(pCmd, &columnName, pQueryInfo, &index) != TSDB_CODE_SUCCESS) {
      return invalidSqlErrMsg(tscGetErrorMsgPayload(pCmd), msg1);
    }

    bool orderByTags = false;
    bool orderByTS = false;

    if (index.columnIndex >= tscGetNumOfColumns(pTableMetaInfo->pTableMeta)) {
      int32_t relTagIndex = index.columnIndex - tscGetNumOfColumns(pTableMetaInfo->pTableMeta);
      
      // it is a tag column
      if (pQueryInfo->groupbyExpr.columnInfo == NULL) {
        return invalidSqlErrMsg(tscGetErrorMsgPayload(pCmd), msg2);
      }
      SColIndex* pColIndex = taosArrayGet(pQueryInfo->groupbyExpr.columnInfo, 0);
      if (relTagIndex == pColIndex->colIndex) {
        orderByTags = true;
      }
    } else if (index.columnIndex == TSDB_TBNAME_COLUMN_INDEX) {
      orderByTags = true;
    }

    if (PRIMARYKEY_TIMESTAMP_COL_INDEX == index.columnIndex) {
      orderByTS = true;
    }

    if (!(orderByTags || orderByTS) && !isTopBottomQuery(pQueryInfo)) {
      return invalidSqlErrMsg(tscGetErrorMsgPayload(pCmd), msg3);
    } else {  // order by top/bottom result value column is not supported in case of interval query.
      assert(!(orderByTags && orderByTS));
    }

    size_t s = taosArrayGetSize(pSortorder);
    if (s == 1) {
      if (orderByTags) {
        pQueryInfo->groupbyExpr.orderIndex = index.columnIndex - tscGetNumOfColumns(pTableMetaInfo->pTableMeta);

        tVariantListItem* p1 = taosArrayGet(pSqlNode->pSortOrder, 0);
        pQueryInfo->groupbyExpr.orderType = p1->sortOrder;
      } else if (isTopBottomQuery(pQueryInfo)) {
        /* order of top/bottom query in interval is not valid  */
        SExprInfo* pExpr = tscSqlExprGet(pQueryInfo, 0);
        assert(pExpr->base.functionId == TSDB_FUNC_TS);

        pExpr = tscSqlExprGet(pQueryInfo, 1);
        if (pExpr->base.colInfo.colIndex != index.columnIndex && index.columnIndex != PRIMARYKEY_TIMESTAMP_COL_INDEX) {
          return invalidSqlErrMsg(tscGetErrorMsgPayload(pCmd), msg2);
        }

        tVariantListItem* p1 = taosArrayGet(pSqlNode->pSortOrder, 0);
        pQueryInfo->order.order = p1->sortOrder;
        pQueryInfo->order.orderColId = pSchema[index.columnIndex].colId;
        return TSDB_CODE_SUCCESS;
      } else {
        tVariantListItem* p1 = taosArrayGet(pSqlNode->pSortOrder, 0);

        pQueryInfo->order.order = p1->sortOrder;
        pQueryInfo->order.orderColId = PRIMARYKEY_TIMESTAMP_COL_INDEX;

        // orderby ts query on super table
        if (tscOrderedProjectionQueryOnSTable(pQueryInfo, 0)) {
          addPrimaryTsColIntoResult(pQueryInfo);
        }
      }
    }

    if (s == 2) {
      tVariantListItem *pItem = taosArrayGet(pSqlNode->pSortOrder, 0);
      if (orderByTags) {
        pQueryInfo->groupbyExpr.orderIndex = index.columnIndex - tscGetNumOfColumns(pTableMetaInfo->pTableMeta);
        pQueryInfo->groupbyExpr.orderType = pItem->sortOrder;
      } else {
        pQueryInfo->order.order = pItem->sortOrder;
        pQueryInfo->order.orderColId = PRIMARYKEY_TIMESTAMP_COL_INDEX;
      }

      pItem = taosArrayGet(pSqlNode->pSortOrder, 1);
      tVariant* pVar2 = &pItem->pVar;
      SStrToken cname = {pVar2->nLen, pVar2->nType, pVar2->pz};
      if (getColumnIndexByName(pCmd, &cname, pQueryInfo, &index) != TSDB_CODE_SUCCESS) {
        return invalidSqlErrMsg(tscGetErrorMsgPayload(pCmd), msg1);
      }

      if (index.columnIndex != PRIMARYKEY_TIMESTAMP_COL_INDEX) {
        return invalidSqlErrMsg(tscGetErrorMsgPayload(pCmd), msg2);
      } else {
        tVariantListItem* p1 = taosArrayGet(pSortorder, 1);
        pQueryInfo->order.order = p1->sortOrder;
        pQueryInfo->order.orderColId = PRIMARYKEY_TIMESTAMP_COL_INDEX;
      }
    }

  } else {  // meter query
    if (getColumnIndexByName(pCmd, &columnName, pQueryInfo, &index) != TSDB_CODE_SUCCESS) {
      return invalidSqlErrMsg(tscGetErrorMsgPayload(pCmd), msg1);
    }

    if (index.columnIndex != PRIMARYKEY_TIMESTAMP_COL_INDEX && !isTopBottomQuery(pQueryInfo)) {
      return invalidSqlErrMsg(tscGetErrorMsgPayload(pCmd), msg2);
    }

    if (isTopBottomQuery(pQueryInfo)) {
      /* order of top/bottom query in interval is not valid  */
      SExprInfo* pExpr = tscSqlExprGet(pQueryInfo, 0);
      assert(pExpr->base.functionId == TSDB_FUNC_TS);

      pExpr = tscSqlExprGet(pQueryInfo, 1);
      if (pExpr->base.colInfo.colIndex != index.columnIndex && index.columnIndex != PRIMARYKEY_TIMESTAMP_COL_INDEX) {
        return invalidSqlErrMsg(tscGetErrorMsgPayload(pCmd), msg2);
      }

      tVariantListItem* pItem = taosArrayGet(pSqlNode->pSortOrder, 0);
      pQueryInfo->order.order = pItem->sortOrder;
      pQueryInfo->order.orderColId = pSchema[index.columnIndex].colId;
      return TSDB_CODE_SUCCESS;
    }

    tVariantListItem* pItem = taosArrayGet(pSqlNode->pSortOrder, 0);
    pQueryInfo->order.order = pItem->sortOrder;
  }

  return TSDB_CODE_SUCCESS;
}

int32_t setAlterTableInfo(SSqlObj* pSql, struct SSqlInfo* pInfo) {
  const int32_t DEFAULT_TABLE_INDEX = 0;

  const char* msg1 = "invalid table name";
  const char* msg3 = "manipulation of tag available for super table";
  const char* msg4 = "set tag value only available for table";
  const char* msg5 = "only support add one tag";
  const char* msg6 = "column can only be modified by super table";
  
  const char* msg7 = "no tags can be dropped";
  const char* msg8 = "only support one tag";
  const char* msg9 = "tag name too long";
  
  const char* msg10 = "invalid tag name";
  const char* msg11 = "primary tag cannot be dropped";
  const char* msg12 = "update normal column not supported";
  const char* msg13 = "invalid tag value";
  const char* msg14 = "tag value too long";
  
  const char* msg15 = "no columns can be dropped";
  const char* msg16 = "only support one column";
  const char* msg17 = "invalid column name";
  const char* msg18 = "primary timestamp column cannot be dropped";
  const char* msg19 = "invalid new tag name";
  const char* msg20 = "table is not super table";

  int32_t code = TSDB_CODE_SUCCESS;

  SSqlCmd*        pCmd = &pSql->cmd;
  SAlterTableInfo* pAlterSQL = pInfo->pAlterInfo;
  SQueryInfo*     pQueryInfo = tscGetQueryInfo(pCmd, 0);

  STableMetaInfo* pTableMetaInfo = tscGetMetaInfo(pQueryInfo, DEFAULT_TABLE_INDEX);

  if (tscValidateName(&(pAlterSQL->name)) != TSDB_CODE_SUCCESS) {
    return invalidSqlErrMsg(tscGetErrorMsgPayload(pCmd), msg1);
  }

  code = tscSetTableFullName(pTableMetaInfo, &(pAlterSQL->name), pSql);
  if (code != TSDB_CODE_SUCCESS) {
    return code;
  }

  code = tscGetTableMeta(pSql, pTableMetaInfo);
  if (code != TSDB_CODE_SUCCESS) {
    return code;
  }

  STableMeta* pTableMeta = pTableMetaInfo->pTableMeta;

  if (pAlterSQL->tableType == TSDB_SUPER_TABLE && !(UTIL_TABLE_IS_SUPER_TABLE(pTableMetaInfo))) {
    return invalidSqlErrMsg(tscGetErrorMsgPayload(pCmd), msg20);
  }

  if (pAlterSQL->type == TSDB_ALTER_TABLE_ADD_TAG_COLUMN || pAlterSQL->type == TSDB_ALTER_TABLE_DROP_TAG_COLUMN ||
      pAlterSQL->type == TSDB_ALTER_TABLE_CHANGE_TAG_COLUMN) {
    if (UTIL_TABLE_IS_NORMAL_TABLE(pTableMetaInfo)) {
      return invalidSqlErrMsg(tscGetErrorMsgPayload(pCmd), msg3);
    }
  } else if ((pAlterSQL->type == TSDB_ALTER_TABLE_UPDATE_TAG_VAL) && (UTIL_TABLE_IS_SUPER_TABLE(pTableMetaInfo))) {
    return invalidSqlErrMsg(tscGetErrorMsgPayload(pCmd), msg4);
  } else if ((pAlterSQL->type == TSDB_ALTER_TABLE_ADD_COLUMN || pAlterSQL->type == TSDB_ALTER_TABLE_DROP_COLUMN) &&
             UTIL_TABLE_IS_CHILD_TABLE(pTableMetaInfo)) {
    return invalidSqlErrMsg(tscGetErrorMsgPayload(pCmd), msg6);
  }

  if (pAlterSQL->type == TSDB_ALTER_TABLE_ADD_TAG_COLUMN) {
    SArray* pFieldList = pAlterSQL->pAddColumns;
    if (taosArrayGetSize(pFieldList) > 1) {
      return invalidSqlErrMsg(tscGetErrorMsgPayload(pCmd), msg5);
    }

    TAOS_FIELD* p = taosArrayGet(pFieldList, 0);
    if (!validateOneTags(pCmd, p)) {
      return TSDB_CODE_TSC_INVALID_SQL;
    }
  
    tscFieldInfoAppend(&pQueryInfo->fieldsInfo, p);
  } else if (pAlterSQL->type == TSDB_ALTER_TABLE_DROP_TAG_COLUMN) {
    if (tscGetNumOfTags(pTableMeta) == 1) {
      return invalidSqlErrMsg(tscGetErrorMsgPayload(pCmd), msg7);
    }

    // numOfTags == 1
    if (taosArrayGetSize(pAlterSQL->varList) > 1) {
      return invalidSqlErrMsg(tscGetErrorMsgPayload(pCmd), msg8);
    }

    tVariantListItem* pItem = taosArrayGet(pAlterSQL->varList, 0);
    if (pItem->pVar.nLen >= TSDB_COL_NAME_LEN) {
      return invalidSqlErrMsg(tscGetErrorMsgPayload(pCmd), msg9);
    }

    SColumnIndex index = COLUMN_INDEX_INITIALIZER;
    SStrToken    name = {.z = pItem->pVar.pz, .n = pItem->pVar.nLen, .type = TK_STRING};

    if (getColumnIndexByName(pCmd, &name, pQueryInfo, &index) != TSDB_CODE_SUCCESS) {
      return TSDB_CODE_TSC_INVALID_SQL;
    }

    int32_t numOfCols = tscGetNumOfColumns(pTableMeta);
    if (index.columnIndex < numOfCols) {
      return invalidSqlErrMsg(tscGetErrorMsgPayload(pCmd), msg10);
    } else if (index.columnIndex == numOfCols) {
      return invalidSqlErrMsg(tscGetErrorMsgPayload(pCmd), msg11);
    }

    char name1[128] = {0};
    strncpy(name1, pItem->pVar.pz, pItem->pVar.nLen);
  
    TAOS_FIELD f = tscCreateField(TSDB_DATA_TYPE_INT, name1, tDataTypes[TSDB_DATA_TYPE_INT].bytes);
    tscFieldInfoAppend(&pQueryInfo->fieldsInfo, &f);
  } else if (pAlterSQL->type == TSDB_ALTER_TABLE_CHANGE_TAG_COLUMN) {
    SArray* pVarList = pAlterSQL->varList;
    if (taosArrayGetSize(pVarList) > 2) {
      return TSDB_CODE_TSC_INVALID_SQL;
    }

    tVariantListItem* pSrcItem = taosArrayGet(pAlterSQL->varList, 0);
    tVariantListItem* pDstItem = taosArrayGet(pAlterSQL->varList, 1);

    if (pSrcItem->pVar.nLen >= TSDB_COL_NAME_LEN || pDstItem->pVar.nLen >= TSDB_COL_NAME_LEN) {
      return invalidSqlErrMsg(tscGetErrorMsgPayload(pCmd), msg9);
    }

    if (pSrcItem->pVar.nType != TSDB_DATA_TYPE_BINARY || pDstItem->pVar.nType != TSDB_DATA_TYPE_BINARY) {
      return invalidSqlErrMsg(tscGetErrorMsgPayload(pCmd), msg10);
    }

    SColumnIndex srcIndex = COLUMN_INDEX_INITIALIZER;
    SColumnIndex destIndex = COLUMN_INDEX_INITIALIZER;

    SStrToken srcToken = {.z = pSrcItem->pVar.pz, .n = pSrcItem->pVar.nLen, .type = TK_STRING};
    if (getColumnIndexByName(pCmd, &srcToken, pQueryInfo, &srcIndex) != TSDB_CODE_SUCCESS) {
      return invalidSqlErrMsg(tscGetErrorMsgPayload(pCmd), msg17);
    }

    SStrToken destToken = {.z = pDstItem->pVar.pz, .n = pDstItem->pVar.nLen, .type = TK_STRING};
    if (getColumnIndexByName(pCmd, &destToken, pQueryInfo, &destIndex) == TSDB_CODE_SUCCESS) {
      return invalidSqlErrMsg(tscGetErrorMsgPayload(pCmd), msg19);
    }

    tVariantListItem* pItem = taosArrayGet(pVarList, 0);

    char name[TSDB_COL_NAME_LEN] = {0};
    strncpy(name, pItem->pVar.pz, pItem->pVar.nLen);
    TAOS_FIELD f = tscCreateField(TSDB_DATA_TYPE_INT, name, tDataTypes[TSDB_DATA_TYPE_INT].bytes);
    tscFieldInfoAppend(&pQueryInfo->fieldsInfo, &f);

    pItem = taosArrayGet(pVarList, 1);
    memset(name, 0, tListLen(name));

    strncpy(name, pItem->pVar.pz, pItem->pVar.nLen);
    f = tscCreateField(TSDB_DATA_TYPE_INT, name, tDataTypes[TSDB_DATA_TYPE_INT].bytes);
    tscFieldInfoAppend(&pQueryInfo->fieldsInfo, &f);
  } else if (pAlterSQL->type == TSDB_ALTER_TABLE_UPDATE_TAG_VAL) {
    // Note: update can only be applied to table not super table.
    // the following is used to handle tags value for table created according to super table
    pCmd->command = TSDB_SQL_UPDATE_TAGS_VAL;
    
    SArray* pVarList = pAlterSQL->varList;
    tVariantListItem* item = taosArrayGet(pVarList, 0);
    int16_t       numOfTags = tscGetNumOfTags(pTableMeta);

    SColumnIndex columnIndex = COLUMN_INDEX_INITIALIZER;
    SStrToken    name = {.type = TK_STRING, .z = item->pVar.pz, .n = item->pVar.nLen};
    if (getColumnIndexByName(pCmd, &name, pQueryInfo, &columnIndex) != TSDB_CODE_SUCCESS) {
      return TSDB_CODE_TSC_INVALID_SQL;
    }

    if (columnIndex.columnIndex < tscGetNumOfColumns(pTableMeta)) {
      return invalidSqlErrMsg(tscGetErrorMsgPayload(pCmd), msg12);
    }

    tVariantListItem* pItem = taosArrayGet(pVarList, 1);
    SSchema* pTagsSchema = tscGetTableColumnSchema(pTableMetaInfo->pTableMeta, columnIndex.columnIndex);
    pAlterSQL->tagData.data = calloc(1, pTagsSchema->bytes * TSDB_NCHAR_SIZE + VARSTR_HEADER_SIZE);

    if (tVariantDump(&pItem->pVar, pAlterSQL->tagData.data, pTagsSchema->type, true) != TSDB_CODE_SUCCESS) {
      return invalidSqlErrMsg(tscGetErrorMsgPayload(pCmd), msg13);
    }
    
    pAlterSQL->tagData.dataLen = pTagsSchema->bytes;

    // validate the length of binary
    if ((pTagsSchema->type == TSDB_DATA_TYPE_BINARY || pTagsSchema->type == TSDB_DATA_TYPE_NCHAR) &&
        varDataTLen(pAlterSQL->tagData.data) > pTagsSchema->bytes) {
      return invalidSqlErrMsg(tscGetErrorMsgPayload(pCmd), msg14);
    }

    int32_t schemaLen = sizeof(STColumn) * numOfTags;
    int32_t size = sizeof(SUpdateTableTagValMsg) + pTagsSchema->bytes + schemaLen + TSDB_EXTRA_PAYLOAD_SIZE;

    if (TSDB_CODE_SUCCESS != tscAllocPayload(pCmd, size)) {
      tscError("0x%"PRIx64" failed to malloc for alter table msg", pSql->self);
      return TSDB_CODE_TSC_OUT_OF_MEMORY;
    }

    SUpdateTableTagValMsg* pUpdateMsg = (SUpdateTableTagValMsg*) pCmd->payload;
    pUpdateMsg->head.vgId = htonl(pTableMeta->vgId);
    pUpdateMsg->tid       = htonl(pTableMeta->id.tid);
    pUpdateMsg->uid       = htobe64(pTableMeta->id.uid);
    pUpdateMsg->colId     = htons(pTagsSchema->colId);
    pUpdateMsg->type      = pTagsSchema->type;
    pUpdateMsg->bytes     = htons(pTagsSchema->bytes);
    pUpdateMsg->tversion  = htons(pTableMeta->tversion);
    pUpdateMsg->numOfTags = htons(numOfTags);
    pUpdateMsg->schemaLen = htonl(schemaLen);

    // the schema is located after the msg body, then followed by true tag value
    char* d = pUpdateMsg->data;
    SSchema* pTagCols = tscGetTableTagSchema(pTableMeta);
    for (int i = 0; i < numOfTags; ++i) {
      STColumn* pCol = (STColumn*) d;
      pCol->colId = htons(pTagCols[i].colId);
      pCol->bytes = htons(pTagCols[i].bytes);
      pCol->type  = pTagCols[i].type;
      pCol->offset = 0;

      d += sizeof(STColumn);
    }

    // copy the tag value to msg body
    pItem = taosArrayGet(pVarList, 1);
    tVariantDump(&pItem->pVar, pUpdateMsg->data + schemaLen, pTagsSchema->type, true);
    
    int32_t len = 0;
    if (pTagsSchema->type != TSDB_DATA_TYPE_BINARY && pTagsSchema->type != TSDB_DATA_TYPE_NCHAR) {
      len = tDataTypes[pTagsSchema->type].bytes;
    } else {
      len = varDataTLen(pUpdateMsg->data + schemaLen);
    }
    
    pUpdateMsg->tagValLen = htonl(len);  // length may be changed after dump data
    
    int32_t total = sizeof(SUpdateTableTagValMsg) + len + schemaLen;
    pUpdateMsg->head.contLen = htonl(total);
    
  } else if (pAlterSQL->type == TSDB_ALTER_TABLE_ADD_COLUMN) {
    SArray* pFieldList = pAlterSQL->pAddColumns;
    if (taosArrayGetSize(pFieldList) > 1) {
      const char* msg = "only support add one column";
      return invalidSqlErrMsg(tscGetErrorMsgPayload(pCmd), msg);
    }

    TAOS_FIELD* p = taosArrayGet(pFieldList, 0);
    if (!validateOneColumn(pCmd, p)) {
      return TSDB_CODE_TSC_INVALID_SQL;
    }
  
    tscFieldInfoAppend(&pQueryInfo->fieldsInfo, p);
  } else if (pAlterSQL->type == TSDB_ALTER_TABLE_DROP_COLUMN) {
    if (tscGetNumOfColumns(pTableMeta) == TSDB_MIN_COLUMNS) {  //
      return invalidSqlErrMsg(tscGetErrorMsgPayload(pCmd), msg15);
    }

    size_t size = taosArrayGetSize(pAlterSQL->varList);
    if (size > 1) {
      return invalidSqlErrMsg(tscGetErrorMsgPayload(pCmd), msg16);
    }

    tVariantListItem* pItem = taosArrayGet(pAlterSQL->varList, 0);

    SColumnIndex columnIndex = COLUMN_INDEX_INITIALIZER;
    SStrToken    name = {.type = TK_STRING, .z = pItem->pVar.pz, .n = pItem->pVar.nLen};
    if (getColumnIndexByName(pCmd, &name, pQueryInfo, &columnIndex) != TSDB_CODE_SUCCESS) {
      return invalidSqlErrMsg(tscGetErrorMsgPayload(pCmd), msg17);
    }

    if (columnIndex.columnIndex == PRIMARYKEY_TIMESTAMP_COL_INDEX) {
      return invalidSqlErrMsg(tscGetErrorMsgPayload(pCmd), msg18);
    }

    char name1[TSDB_COL_NAME_LEN] = {0};
    tstrncpy(name1, pItem->pVar.pz, sizeof(name1));
    TAOS_FIELD f = tscCreateField(TSDB_DATA_TYPE_INT, name1, tDataTypes[TSDB_DATA_TYPE_INT].bytes);
    tscFieldInfoAppend(&pQueryInfo->fieldsInfo, &f);
  }

  return TSDB_CODE_SUCCESS;
}

int32_t validateSqlFunctionInStreamSql(SSqlCmd* pCmd, SQueryInfo* pQueryInfo) {
  const char* msg0 = "sample interval can not be less than 10ms.";
  const char* msg1 = "functions not allowed in select clause";

  if (pQueryInfo->interval.interval != 0 && pQueryInfo->interval.interval < 10 &&
     pQueryInfo->interval.intervalUnit != 'n' &&
     pQueryInfo->interval.intervalUnit != 'y') {
    return invalidSqlErrMsg(tscGetErrorMsgPayload(pCmd), msg0);
  }
  
  size_t size = taosArrayGetSize(pQueryInfo->exprList);
  for (int32_t i = 0; i < size; ++i) {
    int32_t functId = tscSqlExprGet(pQueryInfo, i)->base.functionId;
    if (!IS_STREAM_QUERY_VALID(aAggs[functId].status)) {
      return invalidSqlErrMsg(tscGetErrorMsgPayload(pCmd), msg1);
    }
  }

  return TSDB_CODE_SUCCESS;
}

int32_t validateFunctionsInIntervalOrGroupbyQuery(SSqlCmd* pCmd, SQueryInfo* pQueryInfo) {
  bool        isProjectionFunction = false;
  const char* msg1 = "column projection is not compatible with interval";

  // multi-output set/ todo refactor
  size_t size = taosArrayGetSize(pQueryInfo->exprList);
  
  for (int32_t k = 0; k < size; ++k) {
    SExprInfo* pExpr = tscSqlExprGet(pQueryInfo, k);

    // projection query on primary timestamp, the selectivity function needs to be present.
    if (pExpr->base.functionId == TSDB_FUNC_PRJ && pExpr->base.colInfo.colId == PRIMARYKEY_TIMESTAMP_COL_INDEX) {
      bool hasSelectivity = false;
      for (int32_t j = 0; j < size; ++j) {
        SExprInfo* pEx = tscSqlExprGet(pQueryInfo, j);
        if ((aAggs[pEx->base.functionId].status & TSDB_FUNCSTATE_SELECTIVITY) == TSDB_FUNCSTATE_SELECTIVITY) {
          hasSelectivity = true;
          break;
        }
      }

      if (hasSelectivity) {
        continue;
      }
    }

    if ((pExpr->base.functionId == TSDB_FUNC_PRJ && pExpr->base.numOfParams == 0) || pExpr->base.functionId == TSDB_FUNC_DIFF ||
        pExpr->base.functionId == TSDB_FUNC_ARITHM) {
      isProjectionFunction = true;
    }
  }

  if (isProjectionFunction) {
    invalidSqlErrMsg(tscGetErrorMsgPayload(pCmd), msg1);
  }

  return isProjectionFunction == true ? TSDB_CODE_TSC_INVALID_SQL : TSDB_CODE_SUCCESS;
}

typedef struct SDNodeDynConfOption {
  char*   name;  // command name
  int32_t len;   // name string length
} SDNodeDynConfOption;


int32_t validateEp(char* ep) {  
  char buf[TSDB_EP_LEN + 1] = {0};
  tstrncpy(buf, ep, TSDB_EP_LEN);

  char* pos = strchr(buf, ':');
  if (NULL == pos) {
    int32_t val = strtol(ep, NULL, 10);
    if (val <= 0 || val > 65536) {
      return TSDB_CODE_TSC_INVALID_SQL;
    }
  } else {
    uint16_t port = atoi(pos + 1);
    if (0 == port) {
      return TSDB_CODE_TSC_INVALID_SQL;
    }
  }

  return TSDB_CODE_SUCCESS;
}

int32_t validateDNodeConfig(SMiscInfo* pOptions) {
  int32_t numOfToken = (int32_t) taosArrayGetSize(pOptions->a);

  if (numOfToken < 2 || numOfToken > 3) {
    return TSDB_CODE_TSC_INVALID_SQL;
  }

  const int tokenLogEnd = 2;
  const int tokenBalance = 2;
  const int tokenMonitor = 3;
  const int tokenDebugFlag = 4;
  const int tokenDebugFlagEnd = 20;
  const SDNodeDynConfOption cfgOptions[] = {
      {"resetLog", 8},    {"resetQueryCache", 15},  {"balance", 7},     {"monitor", 7},
      {"debugFlag", 9},   {"monDebugFlag", 12},     {"vDebugFlag", 10}, {"mDebugFlag", 10},
      {"cDebugFlag", 10}, {"httpDebugFlag", 13},    {"qDebugflag", 10}, {"sdbDebugFlag", 12},
      {"uDebugFlag", 10}, {"tsdbDebugFlag", 13},    {"sDebugflag", 10}, {"rpcDebugFlag", 12},
      {"dDebugFlag", 10}, {"mqttDebugFlag", 13},    {"wDebugFlag", 10}, {"tmrDebugFlag", 12},
      {"cqDebugFlag", 11},
  };

  SStrToken* pOptionToken = taosArrayGet(pOptions->a, 1);

  if (numOfToken == 2) {
    // reset log and reset query cache does not need value
    for (int32_t i = 0; i < tokenLogEnd; ++i) {
      const SDNodeDynConfOption* pOption = &cfgOptions[i];
      if ((strncasecmp(pOption->name, pOptionToken->z, pOptionToken->n) == 0) && (pOption->len == pOptionToken->n)) {
        return TSDB_CODE_SUCCESS;
      }
    }
  } else if ((strncasecmp(cfgOptions[tokenBalance].name, pOptionToken->z, pOptionToken->n) == 0) &&
             (cfgOptions[tokenBalance].len == pOptionToken->n)) {
    SStrToken* pValToken = taosArrayGet(pOptions->a, 2);
    int32_t vnodeId = 0;
    int32_t dnodeId = 0;
    strdequote(pValToken->z);
    bool parseOk = taosCheckBalanceCfgOptions(pValToken->z, &vnodeId, &dnodeId);
    if (!parseOk) {
      return TSDB_CODE_TSC_INVALID_SQL;  // options value is invalid
    }
    return TSDB_CODE_SUCCESS;
  } else if ((strncasecmp(cfgOptions[tokenMonitor].name, pOptionToken->z, pOptionToken->n) == 0) &&
             (cfgOptions[tokenMonitor].len == pOptionToken->n)) {
    SStrToken* pValToken = taosArrayGet(pOptions->a, 2);
    int32_t    val = strtol(pValToken->z, NULL, 10);
    if (val != 0 && val != 1) {
      return TSDB_CODE_TSC_INVALID_SQL;  // options value is invalid
    }
    return TSDB_CODE_SUCCESS;
  } else {
    SStrToken* pValToken = taosArrayGet(pOptions->a, 2);

    int32_t val = strtol(pValToken->z, NULL, 10);
    if (val < 0 || val > 256) {
      /* options value is out of valid range */
      return TSDB_CODE_TSC_INVALID_SQL;
    }

    for (int32_t i = tokenDebugFlag; i < tokenDebugFlagEnd; ++i) {
      const SDNodeDynConfOption* pOption = &cfgOptions[i];

      // options is valid
      if ((strncasecmp(pOption->name, pOptionToken->z, pOptionToken->n) == 0) && (pOption->len == pOptionToken->n)) {
        return TSDB_CODE_SUCCESS;
      }
    }
  }

  return TSDB_CODE_TSC_INVALID_SQL;
}

int32_t validateLocalConfig(SMiscInfo* pOptions) {
  int32_t numOfToken = (int32_t) taosArrayGetSize(pOptions->a);
  if (numOfToken < 1 || numOfToken > 2) {
    return TSDB_CODE_TSC_INVALID_SQL;
  }

  SDNodeDynConfOption LOCAL_DYNAMIC_CFG_OPTIONS[6] = {{"resetLog", 8},    {"rpcDebugFlag", 12}, {"tmrDebugFlag", 12},
                                                      {"cDebugFlag", 10}, {"uDebugFlag", 10},   {"debugFlag", 9}};


  SStrToken* pOptionToken = taosArrayGet(pOptions->a, 0);

  if (numOfToken == 1) {
    // reset log does not need value
    for (int32_t i = 0; i < 1; ++i) {
      SDNodeDynConfOption* pOption = &LOCAL_DYNAMIC_CFG_OPTIONS[i];
      if ((pOption->len == pOptionToken->n) &&
              (strncasecmp(pOption->name, pOptionToken->z, pOptionToken->n) == 0)) {
        return TSDB_CODE_SUCCESS;
      }
    }
  } else {
    SStrToken* pValToken = taosArrayGet(pOptions->a, 1);

    int32_t val = strtol(pValToken->z, NULL, 10);
    if (!validateDebugFlag(val)) {
      return TSDB_CODE_TSC_INVALID_SQL;
    }

    for (int32_t i = 1; i < tListLen(LOCAL_DYNAMIC_CFG_OPTIONS); ++i) {
      SDNodeDynConfOption* pOption = &LOCAL_DYNAMIC_CFG_OPTIONS[i];
      if ((pOption->len == pOptionToken->n)
              && (strncasecmp(pOption->name, pOptionToken->z, pOptionToken->n) == 0)) {
        return TSDB_CODE_SUCCESS;
      }
    }
  }
  return TSDB_CODE_TSC_INVALID_SQL;
}

int32_t validateColumnName(char* name) {
  bool ret = isKeyWord(name, (int32_t)strlen(name));
  if (ret) {
    return TSDB_CODE_TSC_INVALID_SQL;
  }

  SStrToken token = {.z = name};
  token.n = tSQLGetToken(name, &token.type);

  if (token.type != TK_STRING && token.type != TK_ID) {
    return TSDB_CODE_TSC_INVALID_SQL;
  }

  if (token.type == TK_STRING) {
    strdequote(token.z);
    strntolower(token.z, token.z, token.n);
    token.n = (uint32_t)strtrim(token.z);

    int32_t k = tSQLGetToken(token.z, &token.type);
    if (k != token.n) {
      return TSDB_CODE_TSC_INVALID_SQL;
    }

    return validateColumnName(token.z);
  } else {
    if (isNumber(&token)) {
      return TSDB_CODE_TSC_INVALID_SQL;
    }
  }

  return TSDB_CODE_SUCCESS;
}

bool hasTimestampForPointInterpQuery(SQueryInfo* pQueryInfo) {
  if (!tscIsPointInterpQuery(pQueryInfo)) {
    return true;
  }

  if (pQueryInfo->window.skey == INT64_MIN || pQueryInfo->window.ekey == INT64_MAX) {
    return false;
  }

  return !(pQueryInfo->window.skey != pQueryInfo->window.ekey && pQueryInfo->interval.interval == 0);
}

int32_t validateLimitNode(SSqlCmd* pCmd, SQueryInfo* pQueryInfo, int32_t clauseIndex, SSqlNode* pSqlNode, SSqlObj* pSql) {
  STableMetaInfo* pTableMetaInfo = tscGetMetaInfo(pQueryInfo, 0);

  const char* msg0 = "soffset/offset can not be less than 0";
  const char* msg1 = "slimit/soffset only available for STable query";
  const char* msg2 = "slimit/soffset can not apply to projection query";

  // handle the limit offset value, validate the limit
  pQueryInfo->limit = pSqlNode->limit;
  pQueryInfo->clauseLimit = pQueryInfo->limit.limit;
  pQueryInfo->slimit = pSqlNode->slimit;
  
  tscDebug("0x%"PRIx64" limit:%" PRId64 ", offset:%" PRId64 " slimit:%" PRId64 ", soffset:%" PRId64, pSql->self,
      pQueryInfo->limit.limit, pQueryInfo->limit.offset, pQueryInfo->slimit.limit, pQueryInfo->slimit.offset);
  
  if (pQueryInfo->slimit.offset < 0 || pQueryInfo->limit.offset < 0) {
    return invalidSqlErrMsg(tscGetErrorMsgPayload(pCmd), msg0);
  }

  if (pQueryInfo->limit.limit == 0) {
    tscDebug("0x%"PRIx64" limit 0, no output result", pSql->self);
    pQueryInfo->command = TSDB_SQL_RETRIEVE_EMPTY_RESULT;
    return TSDB_CODE_SUCCESS;
  }

  // todo refactor
  if (UTIL_TABLE_IS_SUPER_TABLE(pTableMetaInfo)) {
    if (!tscQueryTags(pQueryInfo)) {  // local handle the super table tag query
      if (tscIsProjectionQueryOnSTable(pQueryInfo, 0)) {
        if (pQueryInfo->slimit.limit > 0 || pQueryInfo->slimit.offset > 0) {
          return invalidSqlErrMsg(tscGetErrorMsgPayload(pCmd), msg2);
        }

        // for projection query on super table, all queries are subqueries
        if (tscNonOrderedProjectionQueryOnSTable(pQueryInfo, 0) &&
            !TSDB_QUERY_HAS_TYPE(pQueryInfo->type, TSDB_QUERY_TYPE_JOIN_QUERY)) {
          pQueryInfo->type |= TSDB_QUERY_TYPE_SUBQUERY;
        }
      }
    }

    if (pQueryInfo->slimit.limit == 0) {
      tscDebug("0x%"PRIx64" slimit 0, no output result", pSql->self);
      pQueryInfo->command = TSDB_SQL_RETRIEVE_EMPTY_RESULT;
      return TSDB_CODE_SUCCESS;
    }

    /*
     * Get the distribution of all tables among all available virtual nodes that are qualified for the query condition
     * and created according to this super table from management node.
     * And then launching multiple async-queries against all qualified virtual nodes, during the first-stage
     * query operation.
     */
    int32_t code = tscGetSTableVgroupInfo(pSql, clauseIndex);
    if (code != TSDB_CODE_SUCCESS) {
      return code;
    }

    // No tables included. No results generated. Query results are empty.
    if (pTableMetaInfo->vgroupList->numOfVgroups == 0) {
      tscDebug("0x%"PRIx64" no table in super table, no output result", pSql->self);
      pQueryInfo->command = TSDB_SQL_RETRIEVE_EMPTY_RESULT;
      return TSDB_CODE_SUCCESS;
    }

    // keep original limitation value in globalLimit
    pQueryInfo->clauseLimit = pQueryInfo->limit.limit;
    pQueryInfo->prjOffset   = pQueryInfo->limit.offset;
    pQueryInfo->vgroupLimit = -1;

    if (tscOrderedProjectionQueryOnSTable(pQueryInfo, 0)) {
      /*
       * the offset value should be removed during retrieve data from virtual node, since the
       * global order are done in client side, so the offset is applied at the client side
       * However, note that the maximum allowed number of result for each table should be less
       * than or equal to the value of limit.
       */
      if (pQueryInfo->limit.limit > 0) {
        pQueryInfo->vgroupLimit = pQueryInfo->limit.limit + pQueryInfo->limit.offset;
        pQueryInfo->limit.limit = -1;
      }

      pQueryInfo->limit.offset = 0;
    }
  } else {
    if (pQueryInfo->slimit.limit != -1 || pQueryInfo->slimit.offset != 0) {
      return invalidSqlErrMsg(tscGetErrorMsgPayload(pCmd), msg1);
    }
  }

  return TSDB_CODE_SUCCESS;
}

static int32_t setKeepOption(SSqlCmd* pCmd, SCreateDbMsg* pMsg, SCreateDbInfo* pCreateDb) {
  const char* msg = "invalid number of options";

  pMsg->daysToKeep = htonl(-1);
  pMsg->daysToKeep1 = htonl(-1);
  pMsg->daysToKeep2 = htonl(-1);

  SArray* pKeep = pCreateDb->keep;
  if (pKeep != NULL) {
    size_t s = taosArrayGetSize(pKeep);
    tVariantListItem* p0 = taosArrayGet(pKeep, 0);
    switch (s) {
      case 1: {
        pMsg->daysToKeep = htonl((int32_t)p0->pVar.i64);
      }
        break;
      case 2: {
        tVariantListItem* p1 = taosArrayGet(pKeep, 1);
        pMsg->daysToKeep = htonl((int32_t)p0->pVar.i64);
        pMsg->daysToKeep1 = htonl((int32_t)p1->pVar.i64);
        break;
      }
      case 3: {
        tVariantListItem* p1 = taosArrayGet(pKeep, 1);
        tVariantListItem* p2 = taosArrayGet(pKeep, 2);

        pMsg->daysToKeep = htonl((int32_t)p0->pVar.i64);
        pMsg->daysToKeep1 = htonl((int32_t)p1->pVar.i64);
        pMsg->daysToKeep2 = htonl((int32_t)p2->pVar.i64);
        break;
      }
      default: { return invalidSqlErrMsg(tscGetErrorMsgPayload(pCmd), msg); }
    }
  }

  return TSDB_CODE_SUCCESS;
}

static int32_t setTimePrecision(SSqlCmd* pCmd, SCreateDbMsg* pMsg, SCreateDbInfo* pCreateDbInfo) {
  const char* msg = "invalid time precision";

  pMsg->precision = TSDB_TIME_PRECISION_MILLI;  // millisecond by default

  SStrToken* pToken = &pCreateDbInfo->precision;
  if (pToken->n > 0) {
    pToken->n = strdequote(pToken->z);

    if (strncmp(pToken->z, TSDB_TIME_PRECISION_MILLI_STR, pToken->n) == 0 &&
        strlen(TSDB_TIME_PRECISION_MILLI_STR) == pToken->n) {
      // time precision for this db: million second
      pMsg->precision = TSDB_TIME_PRECISION_MILLI;
    } else if (strncmp(pToken->z, TSDB_TIME_PRECISION_MICRO_STR, pToken->n) == 0 &&
               strlen(TSDB_TIME_PRECISION_MICRO_STR) == pToken->n) {
      pMsg->precision = TSDB_TIME_PRECISION_MICRO;
    } else {
      return invalidSqlErrMsg(tscGetErrorMsgPayload(pCmd), msg);
    }
  }

  return TSDB_CODE_SUCCESS;
}

static void setCreateDBOption(SCreateDbMsg* pMsg, SCreateDbInfo* pCreateDb) {
  pMsg->maxTables = htonl(-1);  // max tables can not be set anymore
  pMsg->cacheBlockSize = htonl(pCreateDb->cacheBlockSize);
  pMsg->totalBlocks = htonl(pCreateDb->numOfBlocks);
  pMsg->daysPerFile = htonl(pCreateDb->daysPerFile);
  pMsg->commitTime = htonl((int32_t)pCreateDb->commitTime);
  pMsg->minRowsPerFileBlock = htonl(pCreateDb->minRowsPerBlock);
  pMsg->maxRowsPerFileBlock = htonl(pCreateDb->maxRowsPerBlock);
  pMsg->fsyncPeriod = htonl(pCreateDb->fsyncPeriod);
  pMsg->compression = pCreateDb->compressionLevel;
  pMsg->walLevel = (char)pCreateDb->walLevel;
  pMsg->replications = pCreateDb->replica;
  pMsg->quorum = pCreateDb->quorum;
  pMsg->ignoreExist = pCreateDb->ignoreExists;
  pMsg->update = pCreateDb->update;
  pMsg->cacheLastRow = pCreateDb->cachelast;
  pMsg->dbType = pCreateDb->dbType;
  pMsg->partitions = htons(pCreateDb->partitions);
}

int32_t parseCreateDBOptions(SSqlCmd* pCmd, SCreateDbInfo* pCreateDbSql) {
  SCreateDbMsg* pMsg = (SCreateDbMsg *)(pCmd->payload);
  setCreateDBOption(pMsg, pCreateDbSql);

  if (setKeepOption(pCmd, pMsg, pCreateDbSql) != TSDB_CODE_SUCCESS) {
    return TSDB_CODE_TSC_INVALID_SQL;
  }

  if (setTimePrecision(pCmd, pMsg, pCreateDbSql) != TSDB_CODE_SUCCESS) {
    return TSDB_CODE_TSC_INVALID_SQL;
  }

  if (tscCheckCreateDbParams(pCmd, pMsg) != TSDB_CODE_SUCCESS) {
    return TSDB_CODE_TSC_INVALID_SQL;
  }

  return TSDB_CODE_SUCCESS;
}

void addGroupInfoForSubquery(SSqlObj* pParentObj, SSqlObj* pSql, int32_t subClauseIndex, int32_t tableIndex) {
  SQueryInfo* pParentQueryInfo = tscGetQueryInfo(&pParentObj->cmd, subClauseIndex);

  if (pParentQueryInfo->groupbyExpr.numOfGroupCols > 0) {
    SQueryInfo* pQueryInfo = tscGetQueryInfo(&pSql->cmd, subClauseIndex);
    SExprInfo* pExpr = NULL;

    size_t size = taosArrayGetSize(pQueryInfo->exprList);
    if (size > 0) {
      pExpr = tscSqlExprGet(pQueryInfo, (int32_t)size - 1);
    }

    if (pExpr == NULL || pExpr->base.functionId != TSDB_FUNC_TAG) {
      STableMetaInfo* pTableMetaInfo = tscGetMetaInfo(pParentQueryInfo, tableIndex);

      uint64_t uid = pTableMetaInfo->pTableMeta->id.uid;
      int16_t colId = tscGetJoinTagColIdByUid(&pQueryInfo->tagCond, uid);

      SSchema* pTagSchema = tscGetColumnSchemaById(pTableMetaInfo->pTableMeta, colId);
      int16_t colIndex = tscGetTagColIndexById(pTableMetaInfo->pTableMeta, colId);
      SColumnIndex index = {.tableIndex = 0, .columnIndex = colIndex};

      char*   name = pTagSchema->name;
      int16_t type = pTagSchema->type;
      int16_t bytes = pTagSchema->bytes;

      pExpr = tscSqlExprAppend(pQueryInfo, TSDB_FUNC_TAG, &index, type, bytes, getNewResColId(pQueryInfo), bytes, true);
      pExpr->base.colInfo.flag = TSDB_COL_TAG;

      // NOTE: tag column does not add to source column list
      SColumnList ids = {0};
      insertResultField(pQueryInfo, (int32_t)size, &ids, bytes, (int8_t)type, name, pExpr);

      int32_t relIndex = index.columnIndex;

      pExpr->base.colInfo.colIndex = relIndex;
      SColIndex* pColIndex = taosArrayGet(pQueryInfo->groupbyExpr.columnInfo, 0);
      pColIndex->colIndex = relIndex;

      tscColumnListInsert(pTableMetaInfo->tagColList, relIndex, uid, pTagSchema);
    }
  }
}

// limit the output to be 1 for each state value
static void doLimitOutputNormalColOfGroupby(SExprInfo* pExpr) {
  int32_t outputRow = 1;
  tVariantCreateFromBinary(&pExpr->base.param[0], (char*)&outputRow, sizeof(int32_t), TSDB_DATA_TYPE_INT);
  pExpr->base.numOfParams = 1;
}

void doAddGroupColumnForSubquery(SQueryInfo* pQueryInfo, int32_t tagIndex) {
  SColIndex* pColIndex = taosArrayGet(pQueryInfo->groupbyExpr.columnInfo, tagIndex);
  size_t size = tscSqlExprNumOfExprs(pQueryInfo);

  STableMetaInfo* pTableMetaInfo = tscGetMetaInfo(pQueryInfo, 0);

  SSchema*     pSchema = tscGetTableColumnSchema(pTableMetaInfo->pTableMeta, pColIndex->colIndex);
  SColumnIndex colIndex = {.tableIndex = 0, .columnIndex = pColIndex->colIndex};

  tscAddFuncInSelectClause(pQueryInfo, (int32_t)size, TSDB_FUNC_PRJ, &colIndex, pSchema, TSDB_COL_NORMAL);

  int32_t numOfFields = tscNumOfFields(pQueryInfo);
  SInternalField* pInfo = tscFieldInfoGetInternalField(&pQueryInfo->fieldsInfo, numOfFields - 1);

  doLimitOutputNormalColOfGroupby(pInfo->pExpr);
  pInfo->visible = false;
}

static void doUpdateSqlFunctionForTagPrj(SQueryInfo* pQueryInfo) {
  int32_t tagLength = 0;
  size_t size = taosArrayGetSize(pQueryInfo->exprList);

//todo is 0??
  STableMetaInfo* pTableMetaInfo = tscGetMetaInfo(pQueryInfo, 0);
  bool isSTable = UTIL_TABLE_IS_SUPER_TABLE(pTableMetaInfo);

  for (int32_t i = 0; i < size; ++i) {
    SExprInfo* pExpr = tscSqlExprGet(pQueryInfo, i);
    if (pExpr->base.functionId == TSDB_FUNC_TAGPRJ || pExpr->base.functionId == TSDB_FUNC_TAG) {
      pExpr->base.functionId = TSDB_FUNC_TAG_DUMMY;
      tagLength += pExpr->base.resBytes;
    } else if (pExpr->base.functionId == TSDB_FUNC_PRJ && pExpr->base.colInfo.colId == PRIMARYKEY_TIMESTAMP_COL_INDEX) {
      pExpr->base.functionId = TSDB_FUNC_TS_DUMMY;
      tagLength += pExpr->base.resBytes;
    }
  }

  SSchema* pSchema = tscGetTableSchema(pTableMetaInfo->pTableMeta);

  for (int32_t i = 0; i < size; ++i) {
    SExprInfo* pExpr = tscSqlExprGet(pQueryInfo, i);
    if ((pExpr->base.functionId != TSDB_FUNC_TAG_DUMMY && pExpr->base.functionId != TSDB_FUNC_TS_DUMMY) &&
       !(pExpr->base.functionId == TSDB_FUNC_PRJ && TSDB_COL_IS_UD_COL(pExpr->base.colInfo.flag))) {
      SSchema* pColSchema = &pSchema[pExpr->base.colInfo.colIndex];
      getResultDataInfo(pColSchema->type, pColSchema->bytes, pExpr->base.functionId, (int32_t)pExpr->base.param[0].i64, &pExpr->base.resType,
                        &pExpr->base.resBytes, &pExpr->base.interBytes, tagLength, isSTable);
    }
  }
}

static int32_t doUpdateSqlFunctionForColPrj(SQueryInfo* pQueryInfo) {
  size_t size = taosArrayGetSize(pQueryInfo->exprList);
  
  for (int32_t i = 0; i < size; ++i) {
    SExprInfo* pExpr = tscSqlExprGet(pQueryInfo, i);

    if (pExpr->base.functionId == TSDB_FUNC_PRJ && (!TSDB_COL_IS_UD_COL(pExpr->base.colInfo.flag) && (pExpr->base.colInfo.colId != PRIMARYKEY_TIMESTAMP_COL_INDEX))) {
      bool qualifiedCol = false;
      for (int32_t j = 0; j < pQueryInfo->groupbyExpr.numOfGroupCols; ++j) {
        SColIndex* pColIndex = taosArrayGet(pQueryInfo->groupbyExpr.columnInfo, j);
  
        if (pExpr->base.colInfo.colId == pColIndex->colId) {
          qualifiedCol = true;
          doLimitOutputNormalColOfGroupby(pExpr);
          pExpr->base.numOfParams = 1;
          break;
        }
      }

      // it is not a tag column/tbname column/user-defined column, return error
      if (!qualifiedCol) {
        return TSDB_CODE_TSC_INVALID_SQL;
      }
    }
  }

  return TSDB_CODE_SUCCESS;
}

static bool tagColumnInGroupby(SSqlGroupbyExpr* pGroupbyExpr, int16_t columnId) {
  for (int32_t j = 0; j < pGroupbyExpr->numOfGroupCols; ++j) {
    SColIndex* pColIndex = taosArrayGet(pGroupbyExpr->columnInfo, j);
  
    if (columnId == pColIndex->colId && TSDB_COL_IS_TAG(pColIndex->flag )) {
      return true;
    }
  }

  return false;
}

static bool onlyTagPrjFunction(SQueryInfo* pQueryInfo) {
  bool hasTagPrj = false;
  bool hasColumnPrj = false;
  
  size_t size = taosArrayGetSize(pQueryInfo->exprList);
  for (int32_t i = 0; i < size; ++i) {
    SExprInfo* pExpr = tscSqlExprGet(pQueryInfo, i);
    if (pExpr->base.functionId == TSDB_FUNC_PRJ) {
      hasColumnPrj = true;
    } else if (pExpr->base.functionId == TSDB_FUNC_TAGPRJ) {
      hasTagPrj = true;
    }
  }

  return (hasTagPrj) && (hasColumnPrj == false);
}

// check if all the tags prj columns belongs to the group by columns
static bool allTagPrjInGroupby(SQueryInfo* pQueryInfo) {
  bool allInGroupby = true;

  size_t size = tscSqlExprNumOfExprs(pQueryInfo);
  for (int32_t i = 0; i < size; ++i) {
    SExprInfo* pExpr = tscSqlExprGet(pQueryInfo, i);
    if (pExpr->base.functionId != TSDB_FUNC_TAGPRJ) {
      continue;
    }

    if (!tagColumnInGroupby(&pQueryInfo->groupbyExpr, pExpr->base.colInfo.colId)) {
      allInGroupby = false;
      break;
    }
  }

  // all selected tag columns belong to the group by columns set, always correct
  return allInGroupby;
}

static void updateTagPrjFunction(SQueryInfo* pQueryInfo) {
  size_t size = taosArrayGetSize(pQueryInfo->exprList);
  
  for (int32_t i = 0; i < size; ++i) {
    SExprInfo* pExpr = tscSqlExprGet(pQueryInfo, i);
    if (pExpr->base.functionId == TSDB_FUNC_TAGPRJ) {
      pExpr->base.functionId = TSDB_FUNC_TAG;
    }
  }
}

/*
 * check for selectivity function + tags column function both exist.
 * 1. tagprj functions are not compatible with aggregated function when missing "group by" clause
 * 2. if selectivity function and tagprj function both exist, there should be only
 *    one selectivity function exists.
 */
static int32_t checkUpdateTagPrjFunctions(SQueryInfo* pQueryInfo, SSqlCmd* pCmd) {
  const char* msg1 = "only one selectivity function allowed in presence of tags function";
  const char* msg3 = "aggregation function should not be mixed up with projection";

  bool    tagTsColExists = false;
  int16_t numOfSelectivity = 0;
  int16_t numOfAggregation = 0;

  size_t numOfExprs = taosArrayGetSize(pQueryInfo->exprList);
  for (int32_t i = 0; i < numOfExprs; ++i) {
    SExprInfo* pExpr = taosArrayGetP(pQueryInfo->exprList, i);
    if (pExpr->base.functionId == TSDB_FUNC_TAGPRJ ||
        (pExpr->base.functionId == TSDB_FUNC_PRJ && pExpr->base.colInfo.colId == PRIMARYKEY_TIMESTAMP_COL_INDEX)) {
      tagTsColExists = true;  // selectivity + ts/tag column
      break;
    }
  }

  for (int32_t i = 0; i < numOfExprs; ++i) {
    SExprInfo* pExpr = taosArrayGetP(pQueryInfo->exprList, i);
  
    int16_t functionId = pExpr->base.functionId;
    if (functionId == TSDB_FUNC_TAGPRJ || functionId == TSDB_FUNC_PRJ || functionId == TSDB_FUNC_TS ||
        functionId == TSDB_FUNC_ARITHM) {
      continue;
    }

    if ((aAggs[functionId].status & TSDB_FUNCSTATE_SELECTIVITY) != 0) {
      numOfSelectivity++;
    } else {
      numOfAggregation++;
    }
  }

  if (tagTsColExists) {  // check if the selectivity function exists
    // When the tag projection function on tag column that is not in the group by clause, aggregation function and
    // selectivity function exist in select clause is not allowed.
    if (numOfAggregation > 0) {
      return invalidSqlErrMsg(tscGetErrorMsgPayload(pCmd), msg1);
    }

    /*
     *  if numOfSelectivity equals to 0, it is a super table projection query
     */
    if (numOfSelectivity == 1) {
      doUpdateSqlFunctionForTagPrj(pQueryInfo);
      int32_t code = doUpdateSqlFunctionForColPrj(pQueryInfo);
      if (code != TSDB_CODE_SUCCESS) {
        return code;
      }

    } else if (numOfSelectivity > 1) {
      /*
       * If more than one selectivity functions exist, all the selectivity functions must be last_row.
       * Otherwise, return with error code.
       */
      for (int32_t i = 0; i < numOfExprs; ++i) {
        SExprInfo* pExpr = tscSqlExprGet(pQueryInfo, i);
        int16_t functionId = pExpr->base.functionId;
        if (functionId == TSDB_FUNC_TAGPRJ || (aAggs[functionId].status & TSDB_FUNCSTATE_SELECTIVITY) == 0) {
          continue;
        }

        if ((functionId == TSDB_FUNC_LAST_ROW) ||
             (functionId == TSDB_FUNC_LAST_DST && (pExpr->base.colInfo.flag & TSDB_COL_NULL) != 0)) {
          // do nothing
        } else {
          return invalidSqlErrMsg(tscGetErrorMsgPayload(pCmd), msg1);
        }
      }

      doUpdateSqlFunctionForTagPrj(pQueryInfo);
      int32_t code = doUpdateSqlFunctionForColPrj(pQueryInfo);
      if (code != TSDB_CODE_SUCCESS) {
        return code;
      }
    }
  } else {
    if ((pQueryInfo->type & TSDB_QUERY_TYPE_PROJECTION_QUERY) != 0) {
      if (numOfAggregation > 0 && pQueryInfo->groupbyExpr.numOfGroupCols == 0) {
        return invalidSqlErrMsg(tscGetErrorMsgPayload(pCmd), msg3);
      }

      if (numOfAggregation > 0 || numOfSelectivity > 0) {
        // clear the projection type flag
        pQueryInfo->type &= (~TSDB_QUERY_TYPE_PROJECTION_QUERY);
        int32_t code = doUpdateSqlFunctionForColPrj(pQueryInfo);
        if (code != TSDB_CODE_SUCCESS) {
          return code;
        }
      }
    }
  }

  return TSDB_CODE_SUCCESS;
}

static int32_t doAddGroupbyColumnsOnDemand(SSqlCmd* pCmd, SQueryInfo* pQueryInfo) {
  const char* msg1 = "interval not allowed in group by normal column";

  STableMetaInfo* pTableMetaInfo = tscGetMetaInfo(pQueryInfo, 0);

  SSchema* pSchema = tscGetTableSchema(pTableMetaInfo->pTableMeta);

  SSchema* tagSchema = NULL;
  if (!UTIL_TABLE_IS_NORMAL_TABLE(pTableMetaInfo)) {
    tagSchema = tscGetTableTagSchema(pTableMetaInfo->pTableMeta);
  }

  SSchema* s = NULL;

  for (int32_t i = 0; i < pQueryInfo->groupbyExpr.numOfGroupCols; ++i) {
    SColIndex* pColIndex = taosArrayGet(pQueryInfo->groupbyExpr.columnInfo, i);
    int16_t colIndex = pColIndex->colIndex;

    if (colIndex == TSDB_TBNAME_COLUMN_INDEX) {
      s = tGetTbnameColumnSchema();
    } else {
      if (TSDB_COL_IS_TAG(pColIndex->flag)) {
        s = &tagSchema[colIndex];
      } else {
        s = &pSchema[colIndex];
      }
    }
  
    size_t size = tscSqlExprNumOfExprs(pQueryInfo);
  
    if (TSDB_COL_IS_TAG(pColIndex->flag)) {
      SColumnIndex index = {.tableIndex = pQueryInfo->groupbyExpr.tableIndex, .columnIndex = colIndex};
      SExprInfo*   pExpr = tscSqlExprAppend(pQueryInfo, TSDB_FUNC_TAG, &index, s->type, s->bytes,
                                          getNewResColId(pQueryInfo), s->bytes, true);

      memset(pExpr->base.aliasName, 0, sizeof(pExpr->base.aliasName));
      tstrncpy(pExpr->base.aliasName, s->name, sizeof(pExpr->base.aliasName));

      pExpr->base.colInfo.flag = TSDB_COL_TAG;

      // NOTE: tag column does not add to source column list
      SColumnList ids = createColumnList(1, 0, pColIndex->colIndex);
      insertResultField(pQueryInfo, (int32_t)size, &ids, s->bytes, (int8_t)s->type, s->name, pExpr);
    } else {
      // if this query is "group by" normal column, time window query is not allowed
      if (isTimeWindowQuery(pQueryInfo)) {
        return invalidSqlErrMsg(tscGetErrorMsgPayload(pCmd), msg1);
      }

      bool hasGroupColumn = false;
      for (int32_t j = 0; j < size; ++j) {
        SExprInfo* pExpr = tscSqlExprGet(pQueryInfo, j);
        if ((pExpr->base.functionId == TSDB_FUNC_PRJ) && pExpr->base.colInfo.colId == pColIndex->colId) {
          hasGroupColumn = true;
          break;
        }
      }

      //if the group by column does not required by user, add an invisible column into the final result set.
      if (!hasGroupColumn) {
        doAddGroupColumnForSubquery(pQueryInfo, i);
      }
    }
  }

  return TSDB_CODE_SUCCESS;
}

static int32_t doTagFunctionCheck(SQueryInfo* pQueryInfo) {
  bool tagProjection = false;
  bool tableCounting = false;

  int32_t numOfCols = (int32_t) tscSqlExprNumOfExprs(pQueryInfo);

  for (int32_t i = 0; i < numOfCols; ++i) {
    SExprInfo* pExpr = tscSqlExprGet(pQueryInfo, i);
    int32_t functionId = pExpr->base.functionId;

    if (functionId == TSDB_FUNC_TAGPRJ) {
      tagProjection = true;
      continue;
    }

    if (functionId == TSDB_FUNC_COUNT) {
      assert(pExpr->base.colInfo.colId == TSDB_TBNAME_COLUMN_INDEX);
      tableCounting = true;
    }
  }

  return (tableCounting && tagProjection)? -1:0;
}

int32_t doFunctionsCompatibleCheck(SSqlCmd* pCmd, SQueryInfo* pQueryInfo) {
  const char* msg1 = "functions/columns not allowed in group by query";
  const char* msg2 = "projection query on columns not allowed";
  const char* msg3 = "group by not allowed on projection query";
  const char* msg4 = "retrieve tags not compatible with group by or interval query";
  const char* msg5 = "functions can not be mixed up";

  // only retrieve tags, group by is not supportted
  if (tscQueryTags(pQueryInfo)) {
    if (doTagFunctionCheck(pQueryInfo) != TSDB_CODE_SUCCESS) {
      return invalidSqlErrMsg(tscGetErrorMsgPayload(pCmd), msg5);
    }

    if (pQueryInfo->groupbyExpr.numOfGroupCols > 0 || isTimeWindowQuery(pQueryInfo)) {
      return invalidSqlErrMsg(tscGetErrorMsgPayload(pCmd), msg4);
    } else {
      return TSDB_CODE_SUCCESS;
    }
  }

  if (pQueryInfo->groupbyExpr.numOfGroupCols > 0) {
    // check if all the tags prj columns belongs to the group by columns
    if (onlyTagPrjFunction(pQueryInfo) && allTagPrjInGroupby(pQueryInfo)) {
      // It is a groupby aggregate query, the tag project function is not suitable for this case.
      updateTagPrjFunction(pQueryInfo);
      return doAddGroupbyColumnsOnDemand(pCmd, pQueryInfo);
    }

    // check all query functions in selection clause, multi-output functions are not allowed
    size_t size = tscSqlExprNumOfExprs(pQueryInfo);
    for (int32_t i = 0; i < size; ++i) {
      SExprInfo* pExpr = tscSqlExprGet(pQueryInfo, i);
      int32_t   functId = pExpr->base.functionId;

      /*
       * group by normal columns.
       * Check if the column projection is identical to the group by column or not
       */
      if (functId == TSDB_FUNC_PRJ && pExpr->base.colInfo.colId != PRIMARYKEY_TIMESTAMP_COL_INDEX) {
        bool qualified = false;
        for (int32_t j = 0; j < pQueryInfo->groupbyExpr.numOfGroupCols; ++j) {
          SColIndex* pColIndex = taosArrayGet(pQueryInfo->groupbyExpr.columnInfo, j);
          if (pColIndex->colId == pExpr->base.colInfo.colId) {
            qualified = true;
            break;
          }
        }

        if (!qualified) {
          return invalidSqlErrMsg(tscGetErrorMsgPayload(pCmd), msg2);
        }
      }

      if (IS_MULTIOUTPUT(aAggs[functId].status) && functId != TSDB_FUNC_TOP && functId != TSDB_FUNC_BOTTOM &&
          functId != TSDB_FUNC_TAGPRJ && functId != TSDB_FUNC_PRJ) {
        return invalidSqlErrMsg(tscGetErrorMsgPayload(pCmd), msg1);
      }

      if (functId == TSDB_FUNC_COUNT && pExpr->base.colInfo.colIndex == TSDB_TBNAME_COLUMN_INDEX) {
        return invalidSqlErrMsg(tscGetErrorMsgPayload(pCmd), msg1);
      }
    }

    if (checkUpdateTagPrjFunctions(pQueryInfo, pCmd) != TSDB_CODE_SUCCESS) {
      return TSDB_CODE_TSC_INVALID_SQL;
    }

    if (doAddGroupbyColumnsOnDemand(pCmd, pQueryInfo) != TSDB_CODE_SUCCESS) {
      return TSDB_CODE_TSC_INVALID_SQL;
    }

    // projection query on super table does not compatible with "group by" syntax
    if (tscIsProjectionQuery(pQueryInfo)) {
      return invalidSqlErrMsg(tscGetErrorMsgPayload(pCmd), msg3);
    }

    return TSDB_CODE_SUCCESS;
  } else {
    return checkUpdateTagPrjFunctions(pQueryInfo, pCmd);
  }
}
int32_t doLocalQueryProcess(SSqlCmd* pCmd, SQueryInfo* pQueryInfo, SSqlNode* pSqlNode) {
  const char* msg1 = "only one expression allowed";
  const char* msg2 = "invalid expression in select clause";
  const char* msg3 = "invalid function";

  SArray* pExprList = pSqlNode->pSelNodeList;
  size_t size = taosArrayGetSize(pExprList);
  if (size != 1) {
    return invalidSqlErrMsg(tscGetErrorMsgPayload(pCmd), msg1);
  }

  bool server_status = false;
  tSqlExprItem* pExprItem = taosArrayGet(pExprList, 0);
  tSqlExpr* pExpr = pExprItem->pNode;
  if (pExpr->operand.z == NULL) {
    //handle 'select 1'
    if (pExpr->token.n == 1 && 0 == strncasecmp(pExpr->token.z, "1", 1)) {
      server_status = true; 
    } else {
      return invalidSqlErrMsg(tscGetErrorMsgPayload(pCmd), msg2);
    } 
  } 
  // TODO redefine the function
   SDNodeDynConfOption functionsInfo[5] = {{"database()", 10},
                                            {"server_version()", 16},
                                            {"server_status()", 15},
                                            {"client_version()", 16},
                                            {"current_user()", 14}};

  int32_t index = -1;
  if (server_status == true) {
    index = 2;
  } else {
    for (int32_t i = 0; i < tListLen(functionsInfo); ++i) {
      if (strncasecmp(functionsInfo[i].name, pExpr->token.z, functionsInfo[i].len) == 0 &&
          functionsInfo[i].len == pExpr->token.n) {
        index = i;
        break;
      }
    }
  }

  switch (index) {
    case 0:
      pQueryInfo->command = TSDB_SQL_CURRENT_DB;break;
    case 1:
      pQueryInfo->command = TSDB_SQL_SERV_VERSION;break;
      case 2:
      pQueryInfo->command = TSDB_SQL_SERV_STATUS;break;
    case 3:
      pQueryInfo->command = TSDB_SQL_CLI_VERSION;break;
    case 4:
      pQueryInfo->command = TSDB_SQL_CURRENT_USER;break;
    default: { return invalidSqlErrMsg(tscGetErrorMsgPayload(pCmd), msg3); }
  }
  
  SColumnIndex ind = {0};
  SExprInfo* pExpr1 = tscSqlExprAppend(pQueryInfo, TSDB_FUNC_TAG_DUMMY, &ind, TSDB_DATA_TYPE_INT,
                                      tDataTypes[TSDB_DATA_TYPE_INT].bytes, getNewResColId(pQueryInfo), tDataTypes[TSDB_DATA_TYPE_INT].bytes, false);

  tSqlExprItem* item = taosArrayGet(pExprList, 0);
  const char* name = (item->aliasName != NULL)? item->aliasName:functionsInfo[index].name;
  tstrncpy(pExpr1->base.aliasName, name, tListLen(pExpr1->base.aliasName));
  
  return TSDB_CODE_SUCCESS;
}

// can only perform the parameters based on the macro definitation
int32_t tscCheckCreateDbParams(SSqlCmd* pCmd, SCreateDbMsg* pCreate) {
  char msg[512] = {0};

  if (pCreate->walLevel != -1 && (pCreate->walLevel < TSDB_MIN_WAL_LEVEL || pCreate->walLevel > TSDB_MAX_WAL_LEVEL)) {
    snprintf(msg, tListLen(msg), "invalid db option walLevel: %d, only 1-2 allowed", pCreate->walLevel);
    return invalidSqlErrMsg(tscGetErrorMsgPayload(pCmd), msg);
  }

  if (pCreate->replications != -1 &&
      (pCreate->replications < TSDB_MIN_DB_REPLICA_OPTION || pCreate->replications > TSDB_MAX_DB_REPLICA_OPTION)) {
    snprintf(msg, tListLen(msg), "invalid db option replications: %d valid range: [%d, %d]", pCreate->replications,
             TSDB_MIN_DB_REPLICA_OPTION, TSDB_MAX_DB_REPLICA_OPTION);
    return invalidSqlErrMsg(tscGetErrorMsgPayload(pCmd), msg);
  }

  if (pCreate->quorum != -1 &&
      (pCreate->quorum < TSDB_MIN_DB_QUORUM_OPTION || pCreate->quorum > TSDB_MAX_DB_QUORUM_OPTION)) {
    snprintf(msg, tListLen(msg), "invalid db option quorum: %d valid range: [%d, %d]", pCreate->quorum,
             TSDB_MIN_DB_QUORUM_OPTION, TSDB_MAX_DB_QUORUM_OPTION);
    return invalidSqlErrMsg(tscGetErrorMsgPayload(pCmd), msg);
  }

  int32_t val = htonl(pCreate->daysPerFile);
  if (val != -1 && (val < TSDB_MIN_DAYS_PER_FILE || val > TSDB_MAX_DAYS_PER_FILE)) {
    snprintf(msg, tListLen(msg), "invalid db option daysPerFile: %d valid range: [%d, %d]", val,
             TSDB_MIN_DAYS_PER_FILE, TSDB_MAX_DAYS_PER_FILE);
    return invalidSqlErrMsg(tscGetErrorMsgPayload(pCmd), msg);
  }

  val = htonl(pCreate->cacheBlockSize);
  if (val != -1 && (val < TSDB_MIN_CACHE_BLOCK_SIZE || val > TSDB_MAX_CACHE_BLOCK_SIZE)) {
    snprintf(msg, tListLen(msg), "invalid db option cacheBlockSize: %d valid range: [%d, %d]", val,
             TSDB_MIN_CACHE_BLOCK_SIZE, TSDB_MAX_CACHE_BLOCK_SIZE);
    return invalidSqlErrMsg(tscGetErrorMsgPayload(pCmd), msg);
  }

  val = htonl(pCreate->maxTables);
  if (val != -1 && (val < TSDB_MIN_TABLES || val > TSDB_MAX_TABLES)) {
    snprintf(msg, tListLen(msg), "invalid db option maxSessions: %d valid range: [%d, %d]", val,
             TSDB_MIN_TABLES, TSDB_MAX_TABLES);
    return invalidSqlErrMsg(tscGetErrorMsgPayload(pCmd), msg);
  }

  if (pCreate->precision != TSDB_TIME_PRECISION_MILLI && pCreate->precision != TSDB_TIME_PRECISION_MICRO) {
    snprintf(msg, tListLen(msg), "invalid db option timePrecision: %d valid value: [%d, %d]", pCreate->precision,
             TSDB_TIME_PRECISION_MILLI, TSDB_TIME_PRECISION_MICRO);
    return invalidSqlErrMsg(tscGetErrorMsgPayload(pCmd), msg);
  }

  val = htonl(pCreate->commitTime);
  if (val != -1 && (val < TSDB_MIN_COMMIT_TIME || val > TSDB_MAX_COMMIT_TIME)) {
    snprintf(msg, tListLen(msg), "invalid db option commitTime: %d valid range: [%d, %d]", val,
             TSDB_MIN_COMMIT_TIME, TSDB_MAX_COMMIT_TIME);
    return invalidSqlErrMsg(tscGetErrorMsgPayload(pCmd), msg);
  }

  val = htonl(pCreate->fsyncPeriod);
  if (val != -1 && (val < TSDB_MIN_FSYNC_PERIOD || val > TSDB_MAX_FSYNC_PERIOD)) {
    snprintf(msg, tListLen(msg), "invalid db option fsyncPeriod: %d valid range: [%d, %d]", val,
             TSDB_MIN_FSYNC_PERIOD, TSDB_MAX_FSYNC_PERIOD);
    return invalidSqlErrMsg(tscGetErrorMsgPayload(pCmd), msg);
  }

  if (pCreate->compression != -1 &&
      (pCreate->compression < TSDB_MIN_COMP_LEVEL || pCreate->compression > TSDB_MAX_COMP_LEVEL)) {
    snprintf(msg, tListLen(msg), "invalid db option compression: %d valid range: [%d, %d]", pCreate->compression,
             TSDB_MIN_COMP_LEVEL, TSDB_MAX_COMP_LEVEL);
    return invalidSqlErrMsg(tscGetErrorMsgPayload(pCmd), msg);
  }

  val = (int16_t)htons(pCreate->partitions);
  if (val != -1 &&
      (val < TSDB_MIN_DB_PARTITON_OPTION || val > TSDB_MAX_DB_PARTITON_OPTION)) {
    snprintf(msg, tListLen(msg), "invalid topic option partition: %d valid range: [%d, %d]", val,
             TSDB_MIN_DB_PARTITON_OPTION, TSDB_MAX_DB_PARTITON_OPTION);
    return invalidSqlErrMsg(tscGetErrorMsgPayload(pCmd), msg);
  }


  return TSDB_CODE_SUCCESS;
}

// for debug purpose
void tscPrintSelNodeList(SSqlObj* pSql, int32_t subClauseIndex) {
  SQueryInfo* pQueryInfo = tscGetQueryInfo(&pSql->cmd, subClauseIndex);

  int32_t size = (int32_t)tscSqlExprNumOfExprs(pQueryInfo);
  if (size == 0) {
    return;
  }

  int32_t totalBufSize = 1024;

  char    str[1024+1] = {0};
  int32_t offset = 0;

  offset += sprintf(str, "num:%d [", size);
  for (int32_t i = 0; i < size; ++i) {
    SExprInfo* pExpr = tscSqlExprGet(pQueryInfo, i);

    char    tmpBuf[1024] = {0};
    int32_t tmpLen = 0;
    tmpLen =
        sprintf(tmpBuf, "%s(uid:%" PRIu64 ", %d)", aAggs[pExpr->base.functionId].name, pExpr->base.uid,
            pExpr->base.colInfo.colId);

    if (tmpLen + offset >= totalBufSize - 1) break;


    offset += sprintf(str + offset, "%s", tmpBuf);

    if (i < size - 1) {
      str[offset++] = ',';
    }
  }

  assert(offset < totalBufSize);
  str[offset] = ']';
  assert(offset < totalBufSize);
  tscDebug("0x%"PRIx64" select clause:%s", pSql->self, str);
}

int32_t doCheckForCreateTable(SSqlObj* pSql, int32_t subClauseIndex, SSqlInfo* pInfo) {
  const char* msg1 = "invalid table name";

  SSqlCmd*        pCmd = &pSql->cmd;
  SQueryInfo*     pQueryInfo = tscGetQueryInfo(pCmd, subClauseIndex);
  STableMetaInfo* pTableMetaInfo = tscGetMetaInfo(pQueryInfo, 0);

  SCreateTableSql* pCreateTable = pInfo->pCreateTableInfo;

  SArray* pFieldList = pCreateTable->colInfo.pColumns;
  SArray* pTagList = pCreateTable->colInfo.pTagColumns;

  assert(pFieldList != NULL);

  // if sql specifies db, use it, otherwise use default db
  SStrToken* pzTableName = &(pCreateTable->name);

  if (tscValidateName(pzTableName) != TSDB_CODE_SUCCESS) {
    return invalidSqlErrMsg(tscGetErrorMsgPayload(pCmd), msg1);
  }

  int32_t code = tscSetTableFullName(pTableMetaInfo, pzTableName, pSql);
  if(code != TSDB_CODE_SUCCESS) {
    return code;
  }

  if (!validateTableColumnInfo(pFieldList, pCmd) ||
      (pTagList != NULL && !validateTagParams(pTagList, pFieldList, pCmd))) {
    return TSDB_CODE_TSC_INVALID_SQL;
  }

  int32_t col = 0;
  size_t numOfFields = taosArrayGetSize(pFieldList);

  for (; col < numOfFields; ++col) {
    TAOS_FIELD* p = taosArrayGet(pFieldList, col);
    tscFieldInfoAppend(&pQueryInfo->fieldsInfo, p);
  }

  pCmd->numOfCols = (int16_t)numOfFields;

  if (pTagList != NULL) {  // create super table[optional]
    size_t numOfTags = taosArrayGetSize(pTagList);
    for (int32_t i = 0; i < numOfTags; ++i) {
      TAOS_FIELD* p = taosArrayGet(pTagList, i);
      tscFieldInfoAppend(&pQueryInfo->fieldsInfo, p);
    }

    pCmd->count =(int32_t) numOfTags;
  }

  return TSDB_CODE_SUCCESS;
}

int32_t doCheckForCreateFromStable(SSqlObj* pSql, SSqlInfo* pInfo) {
  const char* msg1 = "invalid table name";
  const char* msg3 = "tag value too long";
  const char* msg4 = "illegal value or data overflow";
  const char* msg5 = "tags number not matched";

  SSqlCmd* pCmd = &pSql->cmd;

  SCreateTableSql* pCreateTable = pInfo->pCreateTableInfo;
  SQueryInfo*      pQueryInfo = tscGetQueryInfo(pCmd, 0);

  // two table: the first one is for current table, and the secondary is for the super table.
  if (pQueryInfo->numOfTables < 2) {
    tscAddEmptyMetaInfo(pQueryInfo);
  }

  const int32_t TABLE_INDEX = 0;
  const int32_t STABLE_INDEX = 1;

  STableMetaInfo* pStableMetaInfo = tscGetMetaInfo(pQueryInfo, STABLE_INDEX);

  // super table name, create table by using dst
  int32_t numOfTables = (int32_t) taosArrayGetSize(pCreateTable->childTableInfo);
  for(int32_t j = 0; j < numOfTables; ++j) {
    SCreatedTableInfo* pCreateTableInfo = taosArrayGet(pCreateTable->childTableInfo, j);

    SStrToken* pToken = &pCreateTableInfo->stableName;
    if (tscValidateName(pToken) != TSDB_CODE_SUCCESS) {
      return invalidSqlErrMsg(tscGetErrorMsgPayload(pCmd), msg1);
    }

    int32_t code = tscSetTableFullName(pStableMetaInfo, pToken, pSql);
    if (code != TSDB_CODE_SUCCESS) {
      return code;
    }

    // get table meta from mnode
    code = tNameExtractFullName(&pStableMetaInfo->name, pCreateTableInfo->tagdata.name);

    SArray* pValList = pCreateTableInfo->pTagVals;
    code = tscGetTableMeta(pSql, pStableMetaInfo);
    if (code != TSDB_CODE_SUCCESS) {
      return code;
    }

    size_t valSize = taosArrayGetSize(pValList);

    // too long tag values will return invalid sql, not be truncated automatically
    SSchema  *pTagSchema = tscGetTableTagSchema(pStableMetaInfo->pTableMeta);
    STagData *pTag = &pCreateTableInfo->tagdata;

    SKVRowBuilder kvRowBuilder = {0};
    if (tdInitKVRowBuilder(&kvRowBuilder) < 0) {
      return TSDB_CODE_TSC_OUT_OF_MEMORY;
    }

    SArray* pNameList = NULL;
    size_t nameSize = 0;
    int32_t schemaSize = tscGetNumOfTags(pStableMetaInfo->pTableMeta);
    int32_t ret = TSDB_CODE_SUCCESS;

    if (pCreateTableInfo->pTagNames) {
      pNameList = pCreateTableInfo->pTagNames;
      nameSize = taosArrayGetSize(pNameList);

      if (valSize != nameSize) {
        tdDestroyKVRowBuilder(&kvRowBuilder);
        return invalidSqlErrMsg(tscGetErrorMsgPayload(pCmd), msg5);
      }

      if (schemaSize < valSize) {
        tdDestroyKVRowBuilder(&kvRowBuilder);
        return invalidSqlErrMsg(tscGetErrorMsgPayload(pCmd), msg5);
      }

      bool findColumnIndex = false;

      for (int32_t i = 0; i < nameSize; ++i) {
        SStrToken* sToken = taosArrayGet(pNameList, i);
        if (TK_STRING == sToken->type) {
          tscDequoteAndTrimToken(sToken);
        }

        tVariantListItem* pItem = taosArrayGet(pValList, i);

        findColumnIndex = false;

        // todo speedup by using hash list
        for (int32_t t = 0; t < schemaSize; ++t) {
          if (strncmp(sToken->z, pTagSchema[t].name, sToken->n) == 0 && strlen(pTagSchema[t].name) == sToken->n) {
            SSchema*          pSchema = &pTagSchema[t];

            char tagVal[TSDB_MAX_TAGS_LEN];
            if (pSchema->type == TSDB_DATA_TYPE_BINARY || pSchema->type == TSDB_DATA_TYPE_NCHAR) {
              if (pItem->pVar.nLen > pSchema->bytes) {
                tdDestroyKVRowBuilder(&kvRowBuilder);
                return invalidSqlErrMsg(tscGetErrorMsgPayload(pCmd), msg3);
              }
            }

            ret = tVariantDump(&(pItem->pVar), tagVal, pSchema->type, true);

            // check again after the convert since it may be converted from binary to nchar.
            if (pSchema->type == TSDB_DATA_TYPE_BINARY || pSchema->type == TSDB_DATA_TYPE_NCHAR) {
              int16_t len = varDataTLen(tagVal);
              if (len > pSchema->bytes) {
                tdDestroyKVRowBuilder(&kvRowBuilder);
                return invalidSqlErrMsg(tscGetErrorMsgPayload(pCmd), msg3);
              }
            }

            if (ret != TSDB_CODE_SUCCESS) {
              tdDestroyKVRowBuilder(&kvRowBuilder);
              return invalidSqlErrMsg(tscGetErrorMsgPayload(pCmd), msg4);
            }

            tdAddColToKVRow(&kvRowBuilder, pSchema->colId, pSchema->type, tagVal);

            findColumnIndex = true;
            break;
          }
        }

        if (!findColumnIndex) {
          tdDestroyKVRowBuilder(&kvRowBuilder);
          return tscInvalidSQLErrMsg(pCmd->payload, "invalid tag name", sToken->z);
        }
      }
    } else {
      if (schemaSize != valSize) {
        tdDestroyKVRowBuilder(&kvRowBuilder);
        return invalidSqlErrMsg(tscGetErrorMsgPayload(pCmd), msg5);
      }

      for (int32_t i = 0; i < valSize; ++i) {
        SSchema*          pSchema = &pTagSchema[i];
        tVariantListItem* pItem = taosArrayGet(pValList, i);

        char tagVal[TSDB_MAX_TAGS_LEN];
        if (pSchema->type == TSDB_DATA_TYPE_BINARY || pSchema->type == TSDB_DATA_TYPE_NCHAR) {
          if (pItem->pVar.nLen > pSchema->bytes) {
            tdDestroyKVRowBuilder(&kvRowBuilder);
            return invalidSqlErrMsg(tscGetErrorMsgPayload(pCmd), msg3);
          }
        }

        ret = tVariantDump(&(pItem->pVar), tagVal, pSchema->type, true);

        // check again after the convert since it may be converted from binary to nchar.
        if (pSchema->type == TSDB_DATA_TYPE_BINARY || pSchema->type == TSDB_DATA_TYPE_NCHAR) {
          int16_t len = varDataTLen(tagVal);
          if (len > pSchema->bytes) {
            tdDestroyKVRowBuilder(&kvRowBuilder);
            return invalidSqlErrMsg(tscGetErrorMsgPayload(pCmd), msg3);
          }
        }

        if (ret != TSDB_CODE_SUCCESS) {
          tdDestroyKVRowBuilder(&kvRowBuilder);
          return invalidSqlErrMsg(tscGetErrorMsgPayload(pCmd), msg4);
        }

        tdAddColToKVRow(&kvRowBuilder, pSchema->colId, pSchema->type, tagVal);
      }
    }

    SKVRow row = tdGetKVRowFromBuilder(&kvRowBuilder);
    tdDestroyKVRowBuilder(&kvRowBuilder);
    if (row == NULL) {
      return TSDB_CODE_TSC_OUT_OF_MEMORY;
    }
    tdSortKVRowByColIdx(row);
    pTag->dataLen = kvRowLen(row);

    if (pTag->data == NULL) {
      pTag->data = malloc(pTag->dataLen);
    }

    kvRowCpy(pTag->data, row);
    free(row);

    // table name
    if (tscValidateName(&(pCreateTableInfo->name)) != TSDB_CODE_SUCCESS) {
      return invalidSqlErrMsg(tscGetErrorMsgPayload(pCmd), msg1);
    }

    STableMetaInfo* pTableMetaInfo = tscGetMetaInfo(pQueryInfo, TABLE_INDEX);
    ret = tscSetTableFullName(pTableMetaInfo, &pCreateTableInfo->name, pSql);
    if (ret != TSDB_CODE_SUCCESS) {
      return ret;
    }

    pCreateTableInfo->fullname = calloc(1, tNameLen(&pTableMetaInfo->name) + 1);
    ret = tNameExtractFullName(&pTableMetaInfo->name, pCreateTableInfo->fullname);
    if (ret != TSDB_CODE_SUCCESS) {
      return invalidSqlErrMsg(tscGetErrorMsgPayload(pCmd), msg1);
    }
  }

  return TSDB_CODE_SUCCESS;
}

int32_t doCheckForStream(SSqlObj* pSql, SSqlInfo* pInfo) {
  const char* msg1 = "invalid table name";
  const char* msg2 = "functions not allowed in CQ";
  const char* msg3 = "fill only available for interval query";
  const char* msg4 = "fill option not supported in stream computing";
  const char* msg5 = "sql too long";  // todo ADD support
  const char* msg6 = "from missing in subclause";
  const char* msg7 = "time interval is required";
  
  SSqlCmd*    pCmd = &pSql->cmd;
  SQueryInfo* pQueryInfo = tscGetQueryInfo(pCmd, 0);
  assert(pQueryInfo->numOfTables == 1);

  SCreateTableSql* pCreateTable = pInfo->pCreateTableInfo;
  STableMetaInfo*  pTableMetaInfo = tscGetMetaInfo(pQueryInfo, 0);

  // if sql specifies db, use it, otherwise use default db
  SStrToken* pName = &(pCreateTable->name);
  SSqlNode* pSqlNode = pCreateTable->pSelect;

  if (tscValidateName(pName) != TSDB_CODE_SUCCESS) {
    return invalidSqlErrMsg(tscGetErrorMsgPayload(pCmd), msg1);
  }
  
  SRelationInfo* pFromInfo = pInfo->pCreateTableInfo->pSelect->from;
  if (pFromInfo == NULL || taosArrayGetSize(pFromInfo->list) == 0) {
    return invalidSqlErrMsg(tscGetErrorMsgPayload(pCmd), msg6);
  }
  
  STableNamePair* p1 = taosArrayGet(pFromInfo->list, 0);
  SStrToken srcToken = {.z = p1->name.z, .n = p1->name.n, .type = TK_STRING};
  if (tscValidateName(&srcToken) != TSDB_CODE_SUCCESS) {
    return invalidSqlErrMsg(tscGetErrorMsgPayload(pCmd), msg1);
  }

  int32_t code = tscSetTableFullName(pTableMetaInfo, &srcToken, pSql);
  if (code != TSDB_CODE_SUCCESS) {
    return code;
  }

  code = tscGetTableMeta(pSql, pTableMetaInfo);
  if (code != TSDB_CODE_SUCCESS) {
    return code;
  }

  bool isSTable = UTIL_TABLE_IS_SUPER_TABLE(pTableMetaInfo);
  if (validateSelectNodeList(&pSql->cmd, pQueryInfo, pSqlNode->pSelNodeList, isSTable, false, false) != TSDB_CODE_SUCCESS) {
    return TSDB_CODE_TSC_INVALID_SQL;
  }

  if (pSqlNode->pWhere != NULL) {  // query condition in stream computing
    if (validateWhereNode(pQueryInfo, &pSqlNode->pWhere, pSql) != TSDB_CODE_SUCCESS) {
      return TSDB_CODE_TSC_INVALID_SQL;
    }
  }

  // set interval value
  if (validateIntervalNode(pSql, pQueryInfo, pSqlNode) != TSDB_CODE_SUCCESS) {
    return TSDB_CODE_TSC_INVALID_SQL;
  }

  if (isTimeWindowQuery(pQueryInfo) && (validateFunctionsInIntervalOrGroupbyQuery(pCmd, pQueryInfo) != TSDB_CODE_SUCCESS)) {
    return invalidSqlErrMsg(tscGetErrorMsgPayload(pCmd), msg2);
  }

  if (!tscIsProjectionQuery(pQueryInfo) && pQueryInfo->interval.interval == 0) {
    return invalidSqlErrMsg(tscGetErrorMsgPayload(pCmd), msg7);
  }

  // set the created table[stream] name
  code = tscSetTableFullName(pTableMetaInfo, pName, pSql);
  if (code != TSDB_CODE_SUCCESS) {
    return code;
  }

  if (pSqlNode->sqlstr.n > TSDB_MAX_SAVED_SQL_LEN) {
    return invalidSqlErrMsg(tscGetErrorMsgPayload(pCmd), msg5);
  }

  if (tsRewriteFieldNameIfNecessary(pCmd, pQueryInfo) != TSDB_CODE_SUCCESS) {
    return TSDB_CODE_TSC_INVALID_SQL;
  }

  pCmd->numOfCols = pQueryInfo->fieldsInfo.numOfOutput;

  if (validateSqlFunctionInStreamSql(pCmd, pQueryInfo) != TSDB_CODE_SUCCESS) {
    return TSDB_CODE_TSC_INVALID_SQL;
  }

  /*
   * check if fill operation is available, the fill operation is parsed and executed during query execution,
   * not here.
   */
  if (pSqlNode->fillType != NULL) {
    if (pQueryInfo->interval.interval == 0) {
      return invalidSqlErrMsg(tscGetErrorMsgPayload(pCmd), msg3);
    }

    tVariantListItem* pItem = taosArrayGet(pSqlNode->fillType, 0);
    if (pItem->pVar.nType == TSDB_DATA_TYPE_BINARY) {
      if (!((strncmp(pItem->pVar.pz, "none", 4) == 0 && pItem->pVar.nLen == 4) ||
            (strncmp(pItem->pVar.pz, "null", 4) == 0 && pItem->pVar.nLen == 4))) {
        return invalidSqlErrMsg(tscGetErrorMsgPayload(pCmd), msg4);
      }
    }
  }

  // set the number of stream table columns
  pCmd->numOfCols = pQueryInfo->fieldsInfo.numOfOutput;
  return TSDB_CODE_SUCCESS;
}

int32_t checkQueryRangeForFill(SSqlCmd* pCmd, SQueryInfo* pQueryInfo) {
  const char* msg3 = "start(end) time of query range required or time range too large";

  if (pQueryInfo->interval.interval == 0) {
    return TSDB_CODE_SUCCESS;
  }

    bool initialWindows = TSWINDOW_IS_EQUAL(pQueryInfo->window, TSWINDOW_INITIALIZER);
    if (initialWindows) {
      return invalidSqlErrMsg(tscGetErrorMsgPayload(pCmd), msg3);
    }

    int64_t timeRange = ABS(pQueryInfo->window.skey - pQueryInfo->window.ekey);

    int64_t intervalRange = 0;
    if (pQueryInfo->interval.intervalUnit == 'n' || pQueryInfo->interval.intervalUnit == 'y') {
      int64_t f = 1;
      if (pQueryInfo->interval.intervalUnit == 'n') {
        f = 30L * MILLISECOND_PER_DAY;
      } else if (pQueryInfo->interval.intervalUnit == 'y') {
        f = 365L * MILLISECOND_PER_DAY;
      }

      intervalRange = pQueryInfo->interval.interval * f;
    } else {
      intervalRange = pQueryInfo->interval.interval;
    }
    // number of result is not greater than 10,000,000
    if ((timeRange == 0) || (timeRange / intervalRange) >= MAX_INTERVAL_TIME_WINDOW) {
      return invalidSqlErrMsg(tscGetErrorMsgPayload(pCmd), msg3);
    }

    return TSDB_CODE_SUCCESS;
}

// TODO normalize the function expression and compare it
int32_t tscGetExprFilters(SSqlCmd* pCmd, SQueryInfo* pQueryInfo, SArray* pSelectNodeList, tSqlExpr* pSqlExpr,
                          SExprInfo** pExpr) {
  *pExpr = NULL;

  size_t num = taosArrayGetSize(pSelectNodeList);
  for(int32_t i = 0; i < num; ++i) {
    tSqlExprItem* pItem = taosArrayGet(pSelectNodeList, i);
    if (tSqlExprCompare(pItem->pNode, pSqlExpr) == 0) { // exists, not added it,

      SColumnIndex index = COLUMN_INDEX_INITIALIZER;
      int32_t functionId = pSqlExpr->functionId;
      if (pSqlExpr->pParam == NULL) {
        index.columnIndex = 0;
        index.tableIndex = 0;
      } else {
        tSqlExprItem* pParamElem = taosArrayGet(pSqlExpr->pParam, 0);
        SStrToken* pToken = &pParamElem->pNode->colInfo;
        getColumnIndexByName(pCmd, pToken, pQueryInfo, &index);
      }

      size_t numOfNodeInSel = tscSqlExprNumOfExprs(pQueryInfo);
      for(int32_t k = 0; k < numOfNodeInSel; ++k) {
        SExprInfo* pExpr1 = tscSqlExprGet(pQueryInfo, k);

        if (pExpr1->base.functionId != functionId) {
          continue;
        }

        if (pExpr1->base.colInfo.colIndex != index.columnIndex) {
          continue;
        }

        ++pQueryInfo->havingFieldNum;
        *pExpr = pExpr1;
        break;
      }

      assert(*pExpr != NULL);
      return TSDB_CODE_SUCCESS;
    }
  }

  tSqlExprItem item = {.pNode = pSqlExpr, .aliasName = NULL, .distinct = false};

  int32_t outputIndex = (int32_t)tscSqlExprNumOfExprs(pQueryInfo);

  // ADD TRUE FOR TEST
  if (addExprAndResultField(pCmd, pQueryInfo, outputIndex, &item, true) != TSDB_CODE_SUCCESS) {
    return TSDB_CODE_TSC_INVALID_SQL;
  }

  ++pQueryInfo->havingFieldNum;

  size_t n = tscSqlExprNumOfExprs(pQueryInfo);
  *pExpr = tscSqlExprGet(pQueryInfo, (int32_t)n - 1);

  SInternalField* pField = taosArrayGet(pQueryInfo->fieldsInfo.internalField, n - 1);
  pField->visible = false;

  return TSDB_CODE_SUCCESS;
}

static int32_t handleExprInHavingClause(SSqlCmd* pCmd, SQueryInfo* pQueryInfo, SArray* pSelectNodeList, tSqlExpr* pExpr, int32_t sqlOptr) {
  const char* msg1 = "non binary column not support like operator";
  const char* msg2 = "invalid operator for binary column in having clause";
  const char* msg3 = "invalid operator for bool column in having clause";

  SColumnFilterInfo* pColFilter = NULL;
  // TODO refactor: validate the expression
  /*
   * in case of TK_AND filter condition, we first find the corresponding column and build the query condition together
   * the already existed condition.
   */
  SExprInfo *expr = NULL;
  if (sqlOptr == TK_AND) {
    int32_t ret = tscGetExprFilters(pCmd, pQueryInfo, pSelectNodeList, pExpr->pLeft, &expr);
    if (ret) {
      return ret;
    }

    // this is a new filter condition on this column
    if (expr->base.flist.numOfFilters == 0) {
      pColFilter = addColumnFilterInfo(&expr->base.flist);
    } else {  // update the existed column filter information, find the filter info here
      pColFilter = &expr->base.flist.filterInfo[0];
    }

    if (pColFilter == NULL) {
      return TSDB_CODE_TSC_OUT_OF_MEMORY;
    }
  } else if (sqlOptr == TK_OR) {
    int32_t ret = tscGetExprFilters(pCmd, pQueryInfo, pSelectNodeList, pExpr->pLeft, &expr);
    if (ret) {
      return ret;
    }

    // TODO fixme: failed to invalid the filter expression: "col1 = 1 OR col2 = 2"
    // TODO refactor
    pColFilter = addColumnFilterInfo(&expr->base.flist);
    if (pColFilter == NULL) {
      return TSDB_CODE_TSC_OUT_OF_MEMORY;
    }
  } else {  // error;
    return TSDB_CODE_TSC_INVALID_SQL;
  }

  pColFilter->filterstr =
      ((expr->base.resType == TSDB_DATA_TYPE_BINARY || expr->base.resType == TSDB_DATA_TYPE_NCHAR) ? 1 : 0);

  if (pColFilter->filterstr) {
    if (pExpr->tokenId != TK_EQ
        && pExpr->tokenId != TK_NE
        && pExpr->tokenId != TK_ISNULL
        && pExpr->tokenId != TK_NOTNULL
        && pExpr->tokenId != TK_LIKE
        ) {
      return invalidSqlErrMsg(tscGetErrorMsgPayload(pCmd), msg2);
    }
  } else {
    if (pExpr->tokenId == TK_LIKE) {
      return invalidSqlErrMsg(tscGetErrorMsgPayload(pCmd), msg1);
    }

    if (expr->base.resType == TSDB_DATA_TYPE_BOOL) {
      if (pExpr->tokenId != TK_EQ && pExpr->tokenId != TK_NE) {
        return invalidSqlErrMsg(tscGetErrorMsgPayload(pCmd), msg3);
      }
    }
  }

  STableMetaInfo* pTableMetaInfo = tscGetMetaInfo(pQueryInfo, 0);
  STableMeta* pTableMeta = pTableMetaInfo->pTableMeta;

  int32_t ret = doExtractColumnFilterInfo(pCmd, pQueryInfo, pTableMeta->tableInfo.precision, pColFilter,
                                          expr->base.resType, pExpr);
  if (ret) {
    return ret;
  }

  return TSDB_CODE_SUCCESS;
}

int32_t getHavingExpr(SSqlCmd* pCmd, SQueryInfo* pQueryInfo, SArray* pSelectNodeList, tSqlExpr* pExpr, int32_t parentOptr) {
  if (pExpr == NULL) {
    return TSDB_CODE_SUCCESS;
  }

  const char* msg1 = "invalid having clause";

  tSqlExpr* pLeft = pExpr->pLeft;
  tSqlExpr* pRight = pExpr->pRight;

  if (pExpr->tokenId == TK_AND || pExpr->tokenId == TK_OR) {
    int32_t ret = getHavingExpr(pCmd, pQueryInfo, pSelectNodeList, pExpr->pLeft, pExpr->tokenId);
    if (ret != TSDB_CODE_SUCCESS) {
      return ret;
    }

    return getHavingExpr(pCmd, pQueryInfo, pSelectNodeList, pExpr->pRight, pExpr->tokenId);
  }

  if (pLeft == NULL || pRight == NULL) {
    return invalidSqlErrMsg(tscGetErrorMsgPayload(pCmd), msg1);
  }

  if (pLeft->type == pRight->type) {
    return invalidSqlErrMsg(tscGetErrorMsgPayload(pCmd), msg1);
  }

  exchangeExpr(pExpr);

  pLeft  = pExpr->pLeft;
  pRight = pExpr->pRight;
  if (pLeft->type != SQL_NODE_SQLFUNCTION) {
    return invalidSqlErrMsg(tscGetErrorMsgPayload(pCmd), msg1);
  }

  if (pRight->type != SQL_NODE_VALUE) {
    return invalidSqlErrMsg(tscGetErrorMsgPayload(pCmd), msg1);
  }

  if (pExpr->tokenId >= TK_BITAND) {
    return invalidSqlErrMsg(tscGetErrorMsgPayload(pCmd), msg1);
  }

  if (pLeft->pParam) {
    size_t size = taosArrayGetSize(pLeft->pParam);
    for (int32_t i = 0; i < size; i++) {
      tSqlExprItem* pParamItem = taosArrayGet(pLeft->pParam, i);

      tSqlExpr* pExpr1 = pParamItem->pNode;
      if (pExpr1->tokenId != TK_ALL &&
          pExpr1->tokenId != TK_ID &&
          pExpr1->tokenId != TK_STRING &&
          pExpr1->tokenId != TK_INTEGER &&
          pExpr1->tokenId != TK_FLOAT) {
        return invalidSqlErrMsg(tscGetErrorMsgPayload(pCmd), msg1);
      }

      if (pExpr1->tokenId == TK_ID && (pExpr1->colInfo.z == NULL && pExpr1->colInfo.n == 0)) {
        return invalidSqlErrMsg(tscGetErrorMsgPayload(pCmd), msg1);
      }

      if (pExpr1->tokenId == TK_ID) {
        SColumnIndex index = COLUMN_INDEX_INITIALIZER;
        if ((getColumnIndexByName(pCmd, &pExpr1->colInfo, pQueryInfo, &index) != TSDB_CODE_SUCCESS)) {
          return invalidSqlErrMsg(tscGetErrorMsgPayload(pCmd), msg1);
        }

        STableMetaInfo* pTableMetaInfo = tscGetMetaInfo(pQueryInfo, index.tableIndex);
        STableMeta* pTableMeta = pTableMetaInfo->pTableMeta;

        if (index.columnIndex <= 0 ||
            index.columnIndex >= tscGetNumOfColumns(pTableMeta)) {
          return invalidSqlErrMsg(tscGetErrorMsgPayload(pCmd), msg1);
        }
      }
    }
  }

  pLeft->functionId = isValidFunction(pLeft->operand.z, pLeft->operand.n);
  if (pLeft->functionId < 0) {
    return invalidSqlErrMsg(tscGetErrorMsgPayload(pCmd), msg1);
  }

  return handleExprInHavingClause(pCmd, pQueryInfo, pSelectNodeList, pExpr, parentOptr);
}

int32_t validateHavingClause(SQueryInfo* pQueryInfo, tSqlExpr* pExpr, SSqlCmd* pCmd, SArray* pSelectNodeList,
                             int32_t joinQuery, int32_t timeWindowQuery) {
  const char* msg1 = "having only works with group by";
  const char* msg2 = "functions or others can not be mixed up";
  const char* msg3 = "invalid expression in having clause";

  if (pExpr == NULL) {
    return TSDB_CODE_SUCCESS;
  }

  if (pQueryInfo->groupbyExpr.numOfGroupCols <= 0) {
    return invalidSqlErrMsg(tscGetErrorMsgPayload(pCmd), msg1);
  }

  if (pExpr->pLeft == NULL || pExpr->pRight == NULL) {
    return invalidSqlErrMsg(tscGetErrorMsgPayload(pCmd), msg3);
  }

  if (pQueryInfo->colList == NULL) {
    pQueryInfo->colList = taosArrayInit(4, POINTER_BYTES);
  }

  int32_t ret = 0;

  if ((ret = getHavingExpr(pCmd, pQueryInfo, pSelectNodeList, pExpr, TK_AND)) != TSDB_CODE_SUCCESS) {
    return ret;
  }

  //REDO function check
  if (!functionCompatibleCheck(pQueryInfo, joinQuery, timeWindowQuery)) {
    return invalidSqlErrMsg(tscGetErrorMsgPayload(pCmd), msg2);
  }

  return TSDB_CODE_SUCCESS;
}

static int32_t doLoadAllTableMeta(SSqlObj* pSql, int32_t index, SSqlNode* pSqlNode, int32_t numOfTables) {
  const char* msg1 = "invalid table name";
  const char* msg2 = "invalid table alias name";
  const char* msg3 = "alias name too long";

  int32_t code = TSDB_CODE_SUCCESS;

  SSqlCmd* pCmd = &pSql->cmd;
  SQueryInfo* pQueryInfo = tscGetQueryInfo(pCmd, index);

  for (int32_t i = 0; i < numOfTables; ++i) {
    if (pQueryInfo->numOfTables <= i) {  // more than one table
      tscAddEmptyMetaInfo(pQueryInfo);
    }

    STableNamePair *item = taosArrayGet(pSqlNode->from->list, i);
    SStrToken      *oriName = &item->name;

    if (oriName->type == TK_INTEGER || oriName->type == TK_FLOAT) {
      return invalidSqlErrMsg(tscGetErrorMsgPayload(pCmd), msg1);
    }

    tscDequoteAndTrimToken(oriName);
    if (tscValidateName(oriName) != TSDB_CODE_SUCCESS) {
      return invalidSqlErrMsg(tscGetErrorMsgPayload(pCmd), msg1);
    }

    STableMetaInfo* pTableMetaInfo = tscGetMetaInfo(pQueryInfo, i);
    code = tscSetTableFullName(pTableMetaInfo, oriName, pSql);
    if (code != TSDB_CODE_SUCCESS) {
      return code;
    }

    SStrToken* aliasName = &item->aliasName;
    if (TPARSER_HAS_TOKEN(*aliasName)) {
      if (aliasName->type == TK_INTEGER || aliasName->type == TK_FLOAT) {
        return invalidSqlErrMsg(tscGetErrorMsgPayload(pCmd), msg2);
      }

      tscDequoteAndTrimToken(aliasName);
      if (tscValidateName(aliasName) != TSDB_CODE_SUCCESS) {
        return invalidSqlErrMsg(tscGetErrorMsgPayload(pCmd), msg3);
      }

      if (aliasName->n >= TSDB_TABLE_NAME_LEN) {
        return invalidSqlErrMsg(tscGetErrorMsgPayload(pCmd), msg3);
      }

      strncpy(pTableMetaInfo->aliasName, aliasName->z, aliasName->n);
    } else {
      strncpy(pTableMetaInfo->aliasName, tNameGetTableName(&pTableMetaInfo->name),
              tListLen(pTableMetaInfo->aliasName));
    }

    code = tscGetTableMeta(pSql, pTableMetaInfo);
    if (code != TSDB_CODE_SUCCESS) {
      return code;
    }
  }

  return TSDB_CODE_SUCCESS;
}

static STableMeta* extractTempTableMetaFromNestQuery(SQueryInfo* pUpstream) {
  int32_t numOfColumns = pUpstream->fieldsInfo.numOfOutput;

  STableMeta* meta = calloc(1, sizeof(STableMeta) + sizeof(SSchema) * numOfColumns);
  meta->tableType = TSDB_TEMP_TABLE;

  STableComInfo *info = &meta->tableInfo;
  info->numOfColumns = numOfColumns;
  info->numOfTags = 0;

  int32_t n = 0;
  for(int32_t i = 0; i < numOfColumns; ++i) {
    SInternalField* pField = tscFieldInfoGetInternalField(&pUpstream->fieldsInfo, i);
    if (pField->visible) {
      meta->schema[n].bytes = pField->field.bytes;
      meta->schema[n].type  = pField->field.type;
      meta->schema[n].colId = pField->pExpr->base.resColId;
      tstrncpy(meta->schema[n].name, pField->pExpr->base.aliasName, TSDB_COL_NAME_LEN);
      n += 1;
    }
  }

  return meta;
}

int32_t validateSqlNode(SSqlObj* pSql, SSqlNode* pSqlNode, int32_t index) {
  assert(pSqlNode != NULL && (pSqlNode->from == NULL || taosArrayGetSize(pSqlNode->from->list) > 0));

  const char* msg1 = "point interpolation query needs timestamp";
  const char* msg2 = "too many tables in from clause";
  const char* msg3 = "start(end) time of query range required or time range too large";

  int32_t code = TSDB_CODE_SUCCESS;

  SSqlCmd* pCmd = &pSql->cmd;

  SQueryInfo      *pQueryInfo = tscGetQueryInfo(pCmd, index);
  STableMetaInfo  *pTableMetaInfo = tscGetMetaInfo(pQueryInfo, 0);
  if (pTableMetaInfo == NULL) {
    pTableMetaInfo = tscAddEmptyMetaInfo(pQueryInfo);
  }

  assert(pCmd->clauseIndex == index);

  /*
   * handle the sql expression without from subclause
   * select current_database();
   * select server_version();
   * select client_version();
   * select server_state();
   */
  if (pSqlNode->from == NULL) {
    assert(pSqlNode->fillType == NULL && pSqlNode->pGroupby == NULL && pSqlNode->pWhere == NULL &&
           pSqlNode->pSortOrder == NULL);
    return doLocalQueryProcess(pCmd, pQueryInfo, pSqlNode);
  }

  if (pSqlNode->from->type == SQL_NODE_FROM_SUBQUERY) {
    // parse the subquery in the first place
    SArray* list = taosArrayGetP(pSqlNode->from->list, 0);
    SSqlNode* p = taosArrayGetP(list, 0);

    code = validateSqlNode(pSql, p, 0);
    if (code == TSDB_CODE_TSC_ACTION_IN_PROGRESS) {
      return code;
    }

    if (code != TSDB_CODE_SUCCESS) {
      return code;
    }

    pQueryInfo = pCmd->pQueryInfo[0];

    SQueryInfo* current = calloc(1, sizeof(SQueryInfo));

    tscInitQueryInfo(current);
    taosArrayPush(current->pUpstream, &pQueryInfo);

    STableMeta* pTableMeta = extractTempTableMetaFromNestQuery(pQueryInfo);
    STableMetaInfo* pTableMetaInfo1 = calloc(1, sizeof(STableMetaInfo));
    pTableMetaInfo1->pTableMeta = pTableMeta;

    current->pTableMetaInfo = calloc(1, POINTER_BYTES);
    current->pTableMetaInfo[0] = pTableMetaInfo1;
    current->numOfTables = 1;
    current->order = pQueryInfo->order;

    pCmd->pQueryInfo[0] = current;
    pQueryInfo->pDownstream = current;

    if (validateSelectNodeList(pCmd, current, pSqlNode->pSelNodeList, false, false, false) != TSDB_CODE_SUCCESS) {
      return TSDB_CODE_TSC_INVALID_SQL;
    }

  } else {
    pQueryInfo->command = TSDB_SQL_SELECT;

    size_t fromSize = taosArrayGetSize(pSqlNode->from->list);
    if (fromSize > TSDB_MAX_JOIN_TABLE_NUM) {
      return invalidSqlErrMsg(tscGetErrorMsgPayload(pCmd), msg2);
    }

    // set all query tables, which are maybe more than one.
    code = doLoadAllTableMeta(pSql, index, pSqlNode, (int32_t) fromSize);
    if (code != TSDB_CODE_SUCCESS) {
      return code;
    }

    bool isSTable = UTIL_TABLE_IS_SUPER_TABLE(pTableMetaInfo);
    if (isSTable) {
      code = tscGetSTableVgroupInfo(pSql, index);  // TODO refactor: getTablemeta along with vgroupInfo
      if (code != TSDB_CODE_SUCCESS) {
        return code;
      }

      TSDB_QUERY_SET_TYPE(pQueryInfo->type, TSDB_QUERY_TYPE_STABLE_QUERY);
    } else {
      TSDB_QUERY_SET_TYPE(pQueryInfo->type, TSDB_QUERY_TYPE_TABLE_QUERY);
    }

    // parse the group by clause in the first place
    if (validateGroupbyNode(pQueryInfo, pSqlNode->pGroupby, pCmd) != TSDB_CODE_SUCCESS) {
      return TSDB_CODE_TSC_INVALID_SQL;
    }

    // set where info
    STableComInfo tinfo = tscGetTableInfo(pTableMetaInfo->pTableMeta);

    if (pSqlNode->pWhere != NULL) {
      if (validateWhereNode(pQueryInfo, &pSqlNode->pWhere, pSql) != TSDB_CODE_SUCCESS) {
        return TSDB_CODE_TSC_INVALID_SQL;
      }

      pSqlNode->pWhere = NULL;
      if (tinfo.precision == TSDB_TIME_PRECISION_MILLI) {
        pQueryInfo->window.skey = pQueryInfo->window.skey / 1000;
        pQueryInfo->window.ekey = pQueryInfo->window.ekey / 1000;
      }
    } else {  // set the time rang
      if (taosArrayGetSize(pSqlNode->from->list) > 1) {
        // If it is a join query, no where clause is not allowed.
        return invalidSqlErrMsg(tscGetErrorMsgPayload(pCmd), "condition missing for join query ");
      }
    }

    int32_t joinQuery = (pSqlNode->from != NULL && taosArrayGetSize(pSqlNode->from->list) > 1);
    int32_t timeWindowQuery =
        (TPARSER_HAS_TOKEN(pSqlNode->interval.interval) || TPARSER_HAS_TOKEN(pSqlNode->sessionVal.gap));

    if (validateSelectNodeList(pCmd, pQueryInfo, pSqlNode->pSelNodeList, isSTable, joinQuery, timeWindowQuery) !=
        TSDB_CODE_SUCCESS) {
      return TSDB_CODE_TSC_INVALID_SQL;
    }

    // set order by info
    if (validateOrderbyNode(pCmd, pQueryInfo, pSqlNode, tscGetTableSchema(pTableMetaInfo->pTableMeta)) !=
        TSDB_CODE_SUCCESS) {
      return TSDB_CODE_TSC_INVALID_SQL;
    }

    // set interval value
    if (validateIntervalNode(pSql, pQueryInfo, pSqlNode) != TSDB_CODE_SUCCESS) {
      return TSDB_CODE_TSC_INVALID_SQL;
    } else {
      if (isTimeWindowQuery(pQueryInfo) &&
          (validateFunctionsInIntervalOrGroupbyQuery(pCmd, pQueryInfo) != TSDB_CODE_SUCCESS)) {
        return TSDB_CODE_TSC_INVALID_SQL;
      }
    }

    // parse the having clause in the first place
    if (validateHavingClause(pQueryInfo, pSqlNode->pHaving, pCmd, pSqlNode->pSelNodeList, joinQuery, timeWindowQuery) !=
        TSDB_CODE_SUCCESS) {
      return TSDB_CODE_TSC_INVALID_SQL;
    }

    /*
     * transfer sql functions that need secondary merge into another format
     * in dealing with super table queries such as: count/first/last
     */
    if (isSTable) {
      tscTansformFuncForSTableQuery(pQueryInfo);

      if (hasUnsupportFunctionsForSTableQuery(pCmd, pQueryInfo)) {
        return TSDB_CODE_TSC_INVALID_SQL;
      }
    }

    if (validateSessionNode(pCmd, pQueryInfo, pSqlNode) != TSDB_CODE_SUCCESS) {
      return TSDB_CODE_TSC_INVALID_SQL;
    }

    // no result due to invalid query time range
    if (pQueryInfo->window.skey > pQueryInfo->window.ekey) {
      pQueryInfo->command = TSDB_SQL_RETRIEVE_EMPTY_RESULT;
      return TSDB_CODE_SUCCESS;
    }

    if (!hasTimestampForPointInterpQuery(pQueryInfo)) {
      return invalidSqlErrMsg(tscGetErrorMsgPayload(pCmd), msg1);
    }

    // in case of join query, time range is required.
    if (QUERY_IS_JOIN_QUERY(pQueryInfo->type)) {
      int64_t timeRange = ABS(pQueryInfo->window.skey - pQueryInfo->window.ekey);
      if (timeRange == 0 && pQueryInfo->window.skey == 0) {
        return invalidSqlErrMsg(tscGetErrorMsgPayload(pCmd), msg3);
      }
    }

    if ((code = validateLimitNode(pCmd, pQueryInfo, index, pSqlNode, pSql)) != TSDB_CODE_SUCCESS) {
      return code;
    }

    if ((code = doFunctionsCompatibleCheck(pCmd, pQueryInfo)) != TSDB_CODE_SUCCESS) {
      return code;
    }

    updateLastScanOrderIfNeeded(pQueryInfo);
    tscFieldInfoUpdateOffset(pQueryInfo);

    if ((code = validateFillNode(pCmd, pQueryInfo, pSqlNode)) != TSDB_CODE_SUCCESS) {
      return code;
    }
  }

  return TSDB_CODE_SUCCESS;  // Does not build query message here
}

int32_t exprTreeFromSqlExpr(SSqlCmd* pCmd, tExprNode **pExpr, const tSqlExpr* pSqlExpr, SQueryInfo* pQueryInfo, SArray* pCols, uint64_t *uid) {
  tExprNode* pLeft = NULL;
  tExprNode* pRight= NULL;
  
  if (pSqlExpr->pLeft != NULL) {
    int32_t ret = exprTreeFromSqlExpr(pCmd, &pLeft, pSqlExpr->pLeft, pQueryInfo, pCols, uid);
    if (ret != TSDB_CODE_SUCCESS) {
      return ret;
    }
  }
  
  if (pSqlExpr->pRight != NULL) {
    int32_t ret = exprTreeFromSqlExpr(pCmd, &pRight, pSqlExpr->pRight, pQueryInfo, pCols, uid);
    if (ret != TSDB_CODE_SUCCESS) {
      tExprTreeDestroy(pLeft, NULL);
      return ret;
    }
  }

  if (pSqlExpr->pLeft == NULL && pSqlExpr->pRight == NULL && pSqlExpr->tokenId == 0) {
    *pExpr = calloc(1, sizeof(tExprNode));
    return TSDB_CODE_SUCCESS;
  }
  
  if (pSqlExpr->pLeft == NULL) {  // it is the leaf node
    assert(pSqlExpr->pRight == NULL);

    if (pSqlExpr->type == SQL_NODE_VALUE) {
      *pExpr = calloc(1, sizeof(tExprNode));
      (*pExpr)->nodeType = TSQL_NODE_VALUE;
      (*pExpr)->pVal = calloc(1, sizeof(tVariant));
      
      tVariantAssign((*pExpr)->pVal, &pSqlExpr->value);
      return TSDB_CODE_SUCCESS;
    } else if (pSqlExpr->type == SQL_NODE_SQLFUNCTION) {
      // arithmetic expression on the results of aggregation functions
      *pExpr = calloc(1, sizeof(tExprNode));
      (*pExpr)->nodeType = TSQL_NODE_COL;
      (*pExpr)->pSchema = calloc(1, sizeof(SSchema));
      strncpy((*pExpr)->pSchema->name, pSqlExpr->token.z, pSqlExpr->token.n);
      
      // set the input column data byte and type.
      size_t size = taosArrayGetSize(pQueryInfo->exprList);
      
      for (int32_t i = 0; i < size; ++i) {
        SExprInfo* p1 = taosArrayGetP(pQueryInfo->exprList, i);
        
        if (strcmp((*pExpr)->pSchema->name, p1->base.aliasName) == 0) {
          (*pExpr)->pSchema->type  = (uint8_t)p1->base.resType;
          (*pExpr)->pSchema->bytes = p1->base.resBytes;
          (*pExpr)->pSchema->colId = p1->base.resColId;

          if (uid != NULL) {
            *uid = p1->base.uid;
          }

          break;
        }
      }
    } else if (pSqlExpr->type == SQL_NODE_TABLE_COLUMN) { // column name, normal column arithmetic expression
      SColumnIndex index = COLUMN_INDEX_INITIALIZER;
      int32_t ret = getColumnIndexByName(pCmd, &pSqlExpr->colInfo, pQueryInfo, &index);
      if (ret != TSDB_CODE_SUCCESS) {
        return ret;
      }

      STableMeta* pTableMeta = tscGetMetaInfo(pQueryInfo, 0)->pTableMeta;
      int32_t numOfColumns = tscGetNumOfColumns(pTableMeta);

      *pExpr = calloc(1, sizeof(tExprNode));
      (*pExpr)->nodeType = TSQL_NODE_COL;
      (*pExpr)->pSchema = calloc(1, sizeof(SSchema));

      SSchema* pSchema = tscGetTableColumnSchema(pTableMeta, index.columnIndex);
      *(*pExpr)->pSchema = *pSchema;
  
      if (pCols != NULL) {  // record the involved columns
        SColIndex colIndex = {0};
        tstrncpy(colIndex.name, pSchema->name, sizeof(colIndex.name));
        colIndex.colId = pSchema->colId;
        colIndex.colIndex = index.columnIndex;
        colIndex.flag = (index.columnIndex >= numOfColumns)? 1:0;

        taosArrayPush(pCols, &colIndex);
      }
      
      return TSDB_CODE_SUCCESS;
    } else {
      return invalidSqlErrMsg(tscGetErrorMsgPayload(pCmd), "not support filter expression");
    }
    
  } else {
    *pExpr = (tExprNode *)calloc(1, sizeof(tExprNode));
    (*pExpr)->nodeType = TSQL_NODE_EXPR;
    
    (*pExpr)->_node.hasPK = false;
    (*pExpr)->_node.pLeft = pLeft;
    (*pExpr)->_node.pRight = pRight;
    
    SStrToken t = {.type = pSqlExpr->tokenId};
    (*pExpr)->_node.optr = convertOptr(&t);
    
    assert((*pExpr)->_node.optr != 0);

    // check for dividing by 0
    if ((*pExpr)->_node.optr == TSDB_BINARY_OP_DIVIDE) {
      if (pRight->nodeType == TSQL_NODE_VALUE) {
        if (pRight->pVal->nType == TSDB_DATA_TYPE_INT && pRight->pVal->i64 == 0) {
          return TSDB_CODE_TSC_INVALID_SQL;
        } else if (pRight->pVal->nType == TSDB_DATA_TYPE_FLOAT && pRight->pVal->dKey == 0) {
          return TSDB_CODE_TSC_INVALID_SQL;
        }
      }
    }

    // NOTE: binary|nchar data allows the >|< type filter
    if ((*pExpr)->_node.optr != TSDB_RELATION_EQUAL && (*pExpr)->_node.optr != TSDB_RELATION_NOT_EQUAL) {
      if (pRight != NULL && pRight->nodeType == TSQL_NODE_VALUE) {
        if (pRight->pVal->nType == TSDB_DATA_TYPE_BOOL) {
          return TSDB_CODE_TSC_INVALID_SQL;
        }
      }
    }
  }
  
  return TSDB_CODE_SUCCESS;
}

bool hasNormalColumnFilter(SQueryInfo* pQueryInfo) {
  size_t numOfCols = taosArrayGetSize(pQueryInfo->colList);
  for (int32_t i = 0; i < numOfCols; ++i) {
    SColumn* pCol = taosArrayGetP(pQueryInfo->colList, i);
    if (pCol->info.flist.numOfFilters > 0) {
      return true;
    }
  }

  return false;
}
<|MERGE_RESOLUTION|>--- conflicted
+++ resolved
@@ -1614,7 +1614,6 @@
   return false;
 }
 
-<<<<<<< HEAD
 static bool hasNoneUserDefineExpr(SQueryInfo* pQueryInfo) {
   size_t numOfExprs = taosArrayGetSize(pQueryInfo->exprList);
   for (int32_t i = 0; i < numOfExprs; ++i) {
@@ -1630,17 +1629,12 @@
   return false;
 }
 
-
-int32_t parseSelectClause(SSqlCmd* pCmd, int32_t clauseIndex, SArray* pSelectList, bool isSTable, bool joinQuery, bool timeWindowQuery) {
-  assert(pSelectList != NULL && pCmd != NULL);
-  const char* msg1 = "too many columns in selection clause";
-=======
 int32_t validateSelectNodeList(SSqlCmd* pCmd, SQueryInfo* pQueryInfo, SArray* pSelNodeList, bool isSTable, bool joinQuery,
                                bool timeWindowQuery) {
   assert(pSelNodeList != NULL && pCmd != NULL);
 
   const char* msg1 = "too many items in selection clause";
->>>>>>> 54d3ae26
+
   const char* msg2 = "functions or others can not be mixed up";
   const char* msg3 = "not support query expression";
   const char* msg4 = "only support distinct one tag";
