/*
 * Copyright (c) 2019 TAOS Data, Inc. <jhtao@taosdata.com>
 *
 * This program is free software: you can use, redistribute, and/or modify
 * it under the terms of the GNU Affero General Public License, version 3
 * or later ("AGPL"), as published by the Free Software Foundation.
 *
 * This program is distributed in the hope that it will be useful, but WITHOUT
 * ANY WARRANTY; without even the implied warranty of MERCHANTABILITY or
 * FITNESS FOR A PARTICULAR PURPOSE.
 *
 * You should have received a copy of the GNU Affero General Public License
 * along with this program. If not, see <http://www.gnu.org/licenses/>.
 */

#ifndef __APPLE__
#define _BSD_SOURCE
#define _XOPEN_SOURCE 500
#define _DEFAULT_SOURCE
#define _GNU_SOURCE
#endif // __APPLE__

#include "os.h"
#include "taos.h"
#include "taosmsg.h"
#include "tcompare.h"
#include "texpr.h"
#include "tname.h"
#include "tscLog.h"
#include "tscUtil.h"
#include "qTableMeta.h"
#include "tsclient.h"
#include "tstrbuild.h"
#include "ttoken.h"
#include "ttokendef.h"
#include "ttype.h"
#include "qUtil.h"
#include "qPlan.h"
#include "qFilter.h"

#define DEFAULT_PRIMARY_TIMESTAMP_COL_NAME "_c0"

#define TSWINDOW_IS_EQUAL(t1, t2) (((t1).skey == (t2).skey) && ((t1).ekey == (t2).ekey))

// -1 is tbname column index, so here use the -2 as the initial value
#define COLUMN_INDEX_INITIAL_VAL (-2)
#define COLUMN_INDEX_INITIALIZER \
  { COLUMN_INDEX_INITIAL_VAL, COLUMN_INDEX_INITIAL_VAL }
#define COLUMN_INDEX_VALIDE(index) (((index).tableIndex >= 0) && ((index).columnIndex >= TSDB_TBNAME_COLUMN_INDEX))
#define TBNAME_LIST_SEP ","

typedef struct SColumnList {  // todo refactor
  int32_t      num;
  SColumnIndex ids[TSDB_MAX_COLUMNS];
} SColumnList;

typedef struct SConvertFunc {
  int32_t originFuncId;
  int32_t execFuncId;
} SConvertFunc;

static SExprInfo* doAddProjectCol(SQueryInfo* pQueryInfo, int32_t colIndex, int32_t tableIndex, int32_t colId);

static int32_t setShowInfo(SSqlObj* pSql, SSqlInfo* pInfo);
static char*   getAccountId(SSqlObj* pSql);

static int convertTimestampStrToInt64(tVariant *pVar, int32_t precision);
static bool serializeExprListToVariant(SArray* pList, tVariant **dest, int16_t colType, uint8_t precision);

static bool has(SArray* pFieldList, int32_t startIdx, const char* name);
static char* cloneCurrentDBName(SSqlObj* pSql);
static int32_t getDelimiterIndex(SStrToken* pTableName);
static bool validateTableColumnInfo(SArray* pFieldList, SSqlCmd* pCmd);
static bool validateTagParams(SArray* pTagsList, SArray* pFieldList, SSqlCmd* pCmd);

static int32_t setObjFullName(char* fullName, const char* account, SStrToken* pDB, SStrToken* tableName, int32_t* len);

static void getColumnName(tSqlExprItem* pItem, char* resultFieldName, char* rawName, int32_t nameLength);

static int32_t addExprAndResultField(SSqlCmd* pCmd, SQueryInfo* pQueryInfo, int32_t colIndex, tSqlExprItem* pItem, bool finalResult);
static int32_t insertResultField(SQueryInfo* pQueryInfo, int32_t outputIndex, SColumnList* pIdList, int16_t bytes,
                                 int8_t type, char* fieldName, SExprInfo* pSqlExpr);

static uint8_t convertOptr(SStrToken *pToken);

static int32_t validateSelectNodeList(SSqlCmd* pCmd, SQueryInfo* pQueryInfo, SArray* pSelNodeList, bool isSTable, bool joinQuery, bool timeWindowQuery);

static bool validateIpAddress(const char* ip, size_t size);
static bool hasUnsupportFunctionsForSTableQuery(SSqlCmd* pCmd, SQueryInfo* pQueryInfo);
static bool functionCompatibleCheck(SQueryInfo* pQueryInfo, bool joinQuery, bool twQuery);

static int32_t validateGroupbyNode(SQueryInfo* pQueryInfo, SArray* pList, SSqlCmd* pCmd);

static int32_t validateIntervalNode(SSqlObj* pSql, SQueryInfo* pQueryInfo, SSqlNode* pSqlNode);
static int32_t parseIntervalOffset(SSqlCmd* pCmd, SQueryInfo* pQueryInfo, SStrToken* offsetToken);
static int32_t parseSlidingClause(SSqlCmd* pCmd, SQueryInfo* pQueryInfo, SStrToken* pSliding);
static int32_t validateStateWindowNode(SSqlCmd* pSql, SQueryInfo* pQueryInfo, SSqlNode* pSqlNode, bool isStable);

static int32_t addProjectionExprAndResultField(SSqlCmd* pCmd, SQueryInfo* pQueryInfo, tSqlExprItem* pItem);

static int32_t validateWhereNode(SQueryInfo* pQueryInfo, tSqlExpr** pExpr, SSqlObj* pSql);
static int32_t validateFillNode(SSqlCmd* pCmd, SQueryInfo* pQueryInfo, SSqlNode* pSqlNode);
static int32_t validateOrderbyNode(SSqlCmd* pCmd, SQueryInfo* pQueryInfo, SSqlNode* pSqlNode, SSchema* pSchema);

static int32_t tsRewriteFieldNameIfNecessary(SSqlCmd* pCmd, SQueryInfo* pQueryInfo);
static int32_t setAlterTableInfo(SSqlObj* pSql, struct SSqlInfo* pInfo);
static int32_t validateSqlFunctionInStreamSql(SSqlCmd* pCmd, SQueryInfo* pQueryInfo);
static int32_t validateFunctionsInIntervalOrGroupbyQuery(SSqlCmd* pCmd, SQueryInfo* pQueryInfo);
static int32_t validateArithmeticSQLExpr(SSqlCmd* pCmd, tSqlExpr* pExpr, SQueryInfo* pQueryInfo, SColumnList* pList, int32_t* type);
static int32_t validateEp(char* ep);
static int32_t validateDNodeConfig(SMiscInfo* pOptions);
static int32_t validateLocalConfig(SMiscInfo* pOptions);
static int32_t validateColumnName(char* name);
static int32_t setKillInfo(SSqlObj* pSql, struct SSqlInfo* pInfo, int32_t killType);
static int32_t setCompactVnodeInfo(SSqlObj* pSql, struct SSqlInfo* pInfo);

static bool validateOneTags(SSqlCmd* pCmd, TAOS_FIELD* pTagField);
static bool hasTimestampForPointInterpQuery(SQueryInfo* pQueryInfo);
static bool hasNormalColumnFilter(SQueryInfo* pQueryInfo);

static int32_t validateLimitNode(SSqlCmd* pCmd, SQueryInfo* pQueryInfo, SSqlNode* pSqlNode, SSqlObj* pSql);
static int32_t parseCreateDBOptions(SSqlCmd* pCmd, SCreateDbInfo* pCreateDbSql);
static int32_t getColumnIndexByName(SSqlCmd* pCmd, const SStrToken* pToken, SQueryInfo* pQueryInfo, SColumnIndex* pIndex);
static int32_t getTableIndexByName(SStrToken* pToken, SQueryInfo* pQueryInfo, SColumnIndex* pIndex);

static int32_t getTableIndexImpl(SStrToken* pTableToken, SQueryInfo* pQueryInfo, SColumnIndex* pIndex);
static int32_t doFunctionsCompatibleCheck(SSqlCmd* pCmd, SQueryInfo* pQueryInfo, char* msg);
static int32_t doLocalQueryProcess(SSqlCmd* pCmd, SQueryInfo* pQueryInfo, SSqlNode* pSqlNode);
static int32_t tscCheckCreateDbParams(SSqlCmd* pCmd, SCreateDbMsg* pCreate);

static SColumnList createColumnList(int32_t num, int16_t tableIndex, int32_t columnIndex);

static int32_t doCheckForCreateTable(SSqlObj* pSql, int32_t subClauseIndex, SSqlInfo* pInfo);
static int32_t doCheckForCreateFromStable(SSqlObj* pSql, SSqlInfo* pInfo);
static int32_t doCheckForStream(SSqlObj* pSql, SSqlInfo* pInfo);
static int32_t validateSqlNode(SSqlObj* pSql, SSqlNode* pSqlNode, SQueryInfo* pQueryInfo);
static int32_t exprTreeFromSqlExpr(SSqlCmd* pCmd, tExprNode **pExpr, const tSqlExpr* pSqlExpr, SQueryInfo* pQueryInfo, SArray* pCols, uint64_t *uid);
static bool    validateDebugFlag(int32_t v);
static int32_t checkQueryRangeForFill(SSqlCmd* pCmd, SQueryInfo* pQueryInfo);
static int32_t loadAllTableMeta(SSqlObj* pSql, struct SSqlInfo* pInfo);
static tSqlExpr* extractExprForSTable(SSqlCmd* pCmd, tSqlExpr** pExpr, SQueryInfo* pQueryInfo, int32_t tableIndex);

static bool isTimeWindowQuery(SQueryInfo* pQueryInfo) {
  return pQueryInfo->interval.interval > 0 || pQueryInfo->sessionWindow.gap > 0;
}


int16_t getNewResColId(SSqlCmd* pCmd) {
  return pCmd->resColumnId--;
}

// serialize expr in exprlist to binary
// formate  "type | size | value"
bool serializeExprListToVariant(SArray* pList, tVariant **dst, int16_t colType, uint8_t precision) {
  bool ret = false;
  if (!pList || pList->size <= 0 || colType < 0) {
    return ret;
  }

  tSqlExpr* item = ((tSqlExprItem*)(taosArrayGet(pList, 0)))->pNode;
  int32_t firstVarType = item->value.nType;

  SBufferWriter bw = tbufInitWriter( NULL, false);
  tbufEnsureCapacity(&bw, 512);
  if (colType == TSDB_DATA_TYPE_TIMESTAMP) {
    tbufWriteUint32(&bw, TSDB_DATA_TYPE_BIGINT);
  } else {
    tbufWriteUint32(&bw, colType);
  }
  tbufWriteInt32(&bw, (int32_t)(pList->size));

  for (int32_t i = 0; i < (int32_t)pList->size; i++) {
    tSqlExpr* pSub = ((tSqlExprItem*)(taosArrayGet(pList, i)))->pNode;
    tVariant* var  = &pSub->value;

    // check all the token type in expr list same or not
    if (firstVarType != var->nType) {
      break;
    }  
<<<<<<< HEAD

    uint32_t tType = pSub->token.type;
    toTSDBType(pSub->token.type);  

    tVariant var;  
    tVariantCreate(&var, &pSub->token); 
    pSub->token.type = tType;
    if (type == TSDB_DATA_TYPE_BOOL || IS_SIGNED_NUMERIC_TYPE(type)) {
      tbufWriteInt64(&bw, var.i64);        
    } else if (IS_UNSIGNED_NUMERIC_TYPE(type)) {
      // ugly code, refactor later
      if (IS_UNSIGNED_NUMERIC_TYPE(pSub->token.type) || IS_SIGNED_NUMERIC_TYPE(pSub->token.type)) {
        tbufWriteUint64(&bw, var.i64);        
=======
    if ((colType == TSDB_DATA_TYPE_BOOL || IS_SIGNED_NUMERIC_TYPE(colType))) {
      if (var->nType != TSDB_DATA_TYPE_BOOL && !IS_SIGNED_NUMERIC_TYPE(var->nType)) {
        break;
      }  
      tbufWriteInt64(&bw, var->i64);        
    } else if (IS_UNSIGNED_NUMERIC_TYPE(colType)) {
      if (IS_SIGNED_NUMERIC_TYPE(var->nType) && IS_UNSIGNED_NUMERIC_TYPE(var->nType)) {
        break;
      } 
      tbufWriteUint64(&bw, var->u64);        
    } else if (colType == TSDB_DATA_TYPE_DOUBLE || colType == TSDB_DATA_TYPE_FLOAT) {
      if (IS_SIGNED_NUMERIC_TYPE(var->nType) || IS_UNSIGNED_NUMERIC_TYPE(var->nType)) {
        tbufWriteDouble(&bw, (double)(var->i64));
      } else if (var->nType == TSDB_DATA_TYPE_DOUBLE || var->nType == TSDB_DATA_TYPE_FLOAT){
        tbufWriteDouble(&bw, var->dKey);
>>>>>>> 8fc2b3d7
      } else {
        break;
      }
<<<<<<< HEAD
    } else if (type == TSDB_DATA_TYPE_DOUBLE || type == TSDB_DATA_TYPE_FLOAT) {
      tbufWriteDouble(&bw, var.dKey);
    } else if (type == TSDB_DATA_TYPE_BINARY){
      tbufWriteBinary(&bw, var.pz, var.nLen);
    } else if (type == TSDB_DATA_TYPE_NCHAR) {
      char   *buf = (char *)calloc(1, (var.nLen + 1)*TSDB_NCHAR_SIZE);
      if (tVariantDump(&var, buf, type, false) != TSDB_CODE_SUCCESS) {
=======
    } else if (colType == TSDB_DATA_TYPE_BINARY) {
      if (var->nType != TSDB_DATA_TYPE_BINARY) {
        break;
      }
      tbufWriteBinary(&bw, var->pz, var->nLen);
    } else if (colType == TSDB_DATA_TYPE_NCHAR) {
      if (var->nType != TSDB_DATA_TYPE_BINARY) {
        break;
      }
      char   *buf = (char *)calloc(1, (var->nLen + 1)*TSDB_NCHAR_SIZE);
      if (tVariantDump(var, buf, colType, false) != TSDB_CODE_SUCCESS) {
>>>>>>> 8fc2b3d7
        free(buf);
        break;
      }
      tbufWriteBinary(&bw, buf, twcslen((wchar_t *)buf) * TSDB_NCHAR_SIZE);
      free(buf);
    } else if (colType == TSDB_DATA_TYPE_TIMESTAMP) {
      if (var->nType == TSDB_DATA_TYPE_BINARY) {
         if (convertTimestampStrToInt64(var, precision) < 0) {
           break; 
         } 
         tbufWriteInt64(&bw, var->i64);        
       } else if (var->nType == TSDB_DATA_TYPE_BIGINT) {
         tbufWriteInt64(&bw, var->i64);        
       } else {
         break;
       }      
    } else {
      break; 
    }
    if (i == (int32_t)(pList->size - 1)) { ret = true;}
  }   
  if (ret == true) {
    if ((*dst = calloc(1, sizeof(tVariant))) != NULL) {
      tVariantCreateFromBinary(*dst, tbufGetData(&bw, false), tbufTell(&bw), TSDB_DATA_TYPE_BINARY);
    } else {
      ret = false;
    }
  }
  tbufCloseWriter(&bw);
  return ret;
}


static uint8_t convertOptr(SStrToken *pToken) {
  switch (pToken->type) {
    case TK_LT:
      return TSDB_RELATION_LESS;
    case TK_LE:
      return TSDB_RELATION_LESS_EQUAL;
    case TK_GT:
      return TSDB_RELATION_GREATER;
    case TK_GE:
      return TSDB_RELATION_GREATER_EQUAL;
    case TK_NE:
      return TSDB_RELATION_NOT_EQUAL;
    case TK_AND:
      return TSDB_RELATION_AND;
    case TK_OR:
      return TSDB_RELATION_OR;
    case TK_EQ:
      return TSDB_RELATION_EQUAL;
    case TK_PLUS:
      return TSDB_BINARY_OP_ADD;

    case TK_MINUS:
      return TSDB_BINARY_OP_SUBTRACT;
    case TK_STAR:
      return TSDB_BINARY_OP_MULTIPLY;
    case TK_SLASH:
    case TK_DIVIDE:
      return TSDB_BINARY_OP_DIVIDE;
    case TK_REM:
      return TSDB_BINARY_OP_REMAINDER;
    case TK_LIKE:
      return TSDB_RELATION_LIKE;
    case TK_ISNULL:
      return TSDB_RELATION_ISNULL;
    case TK_NOTNULL:
      return TSDB_RELATION_NOTNULL;
    case TK_IN:
      return TSDB_RELATION_IN;
    default: { return 0; }
  }
}

static bool validateDebugFlag(int32_t v) {
  const static int validFlag[] = {131, 135, 143};

  for (int i = 0; i < tListLen(validFlag); i++) {
    if (v == validFlag[i]) {
        return true;
    }
  }
  return false;
}
/*
 * Used during parsing query sql. Since the query sql usually small in length, error position
 * is not needed in the final error message.
 */
static int32_t invalidOperationMsg(char* dstBuffer, const char* errMsg) {
  return tscInvalidOperationMsg(dstBuffer, errMsg, NULL);
}

static int convertTimestampStrToInt64(tVariant *pVar, int32_t precision) {
  int64_t     time = 0;
  strdequote(pVar->pz);

  char*           seg = strnchr(pVar->pz, '-', pVar->nLen, false);
  if (seg != NULL) {
    if (taosParseTime(pVar->pz, &time, pVar->nLen, precision, tsDaylight) != TSDB_CODE_SUCCESS) {
      return -1;
    }
  } else {
    if (tVariantDump(pVar, (char*)&time, TSDB_DATA_TYPE_BIGINT, true)) {
      return -1;
    }
  }
  tVariantDestroy(pVar);
  tVariantCreateFromBinary(pVar, (char*)&time, 0, TSDB_DATA_TYPE_BIGINT);
  return 0;
}
static int setColumnFilterInfoForTimestamp(SSqlCmd* pCmd, SQueryInfo* pQueryInfo, tVariant* pVar) {
  const char* msg = "invalid timestamp";

  STableMetaInfo* pTableMetaInfo = tscGetMetaInfo(pQueryInfo, 0);

  STableComInfo tinfo = tscGetTableInfo(pTableMetaInfo->pTableMeta);
  if (convertTimestampStrToInt64(pVar, tinfo.precision) < -1) {
   return invalidOperationMsg(tscGetErrorMsgPayload(pCmd), msg);
  }  
  return TSDB_CODE_SUCCESS;
}

static int32_t handlePassword(SSqlCmd* pCmd, SStrToken* pPwd) {
  const char* msg1 = "password can not be empty";
  const char* msg2 = "name or password too long";
  const char* msg3 = "password needs single quote marks enclosed";

  if (pPwd->type != TK_STRING) {
    return invalidOperationMsg(tscGetErrorMsgPayload(pCmd), msg3);
  }

  strdequote(pPwd->z);
  pPwd->n = (uint32_t)strtrim(pPwd->z);  // trim space before and after passwords

  if (pPwd->n <= 0) {
    return invalidOperationMsg(tscGetErrorMsgPayload(pCmd), msg1);
  }

  if (pPwd->n >= TSDB_KEY_LEN) {
    return invalidOperationMsg(tscGetErrorMsgPayload(pCmd), msg2);
  }

  return TSDB_CODE_SUCCESS;
}

// validate the out put field type for "UNION ALL" subclause
static int32_t normalizeVarDataTypeLength(SSqlCmd* pCmd) {
  const char* msg1 = "columns in select clause not identical";

  int32_t diffSize = 0;

  // if there is only one element, the limit of clause is the limit of global result.
  SQueryInfo* pQueryInfo1 = pCmd->pQueryInfo;
  SQueryInfo* pSibling = pQueryInfo1->sibling;

  while(pSibling != NULL) {
    int32_t ret = tscFieldInfoCompare(&pQueryInfo1->fieldsInfo, &pSibling->fieldsInfo, &diffSize);
    if (ret != 0) {
      return invalidOperationMsg(tscGetErrorMsgPayload(pCmd), msg1);
    }

    pSibling = pSibling->sibling;
  }

  if (diffSize) {
    pQueryInfo1 = pCmd->pQueryInfo;
    pSibling = pQueryInfo1->sibling;

    while(pSibling->sibling != NULL) {
      tscFieldInfoSetSize(&pQueryInfo1->fieldsInfo, &pSibling->fieldsInfo);
      pSibling = pSibling->sibling;
    }
  }

  return TSDB_CODE_SUCCESS;
}

int32_t tscValidateSqlInfo(SSqlObj* pSql, struct SSqlInfo* pInfo) {
  if (pInfo == NULL || pSql == NULL) {
    return TSDB_CODE_TSC_APP_ERROR;
  }

  SSqlCmd* pCmd = &pSql->cmd;
  SSqlRes* pRes = &pSql->res;

  int32_t code = TSDB_CODE_SUCCESS;
  if (!pInfo->valid || terrno == TSDB_CODE_TSC_SQL_SYNTAX_ERROR) {
    terrno = TSDB_CODE_SUCCESS;  // clear the error number
    return tscSQLSyntaxErrMsg(tscGetErrorMsgPayload(pCmd), NULL, pInfo->msg);
  }

  SQueryInfo* pQueryInfo = tscGetQueryInfoS(pCmd);
  if (pQueryInfo == NULL) {
    pRes->code = terrno;
    return pRes->code;
  }

  STableMetaInfo* pTableMetaInfo = (pQueryInfo->numOfTables == 0)? tscAddEmptyMetaInfo(pQueryInfo) : pQueryInfo->pTableMetaInfo[0];
  if (pTableMetaInfo == NULL) {
    pRes->code = TSDB_CODE_TSC_OUT_OF_MEMORY;
    return pRes->code;
  }

  pCmd->command = pInfo->type;

  switch (pInfo->type) {
    case TSDB_SQL_DROP_TABLE:
    case TSDB_SQL_DROP_USER:
    case TSDB_SQL_DROP_ACCT:
    case TSDB_SQL_DROP_DNODE:
    case TSDB_SQL_DROP_DB: {
      const char* msg2 = "invalid name";
      const char* msg3 = "param name too long";

      SStrToken* pzName = taosArrayGet(pInfo->pMiscInfo->a, 0);
      if ((pInfo->type != TSDB_SQL_DROP_DNODE) && (tscValidateName(pzName) != TSDB_CODE_SUCCESS)) {
        return invalidOperationMsg(tscGetErrorMsgPayload(pCmd), msg2);
      }

      if (pInfo->type == TSDB_SQL_DROP_DB) {
        assert(taosArrayGetSize(pInfo->pMiscInfo->a) == 1);
        code = tNameSetDbName(&pTableMetaInfo->name, getAccountId(pSql), pzName);
        if (code != TSDB_CODE_SUCCESS) {
          return invalidOperationMsg(tscGetErrorMsgPayload(pCmd), msg2);
        }

      } else if (pInfo->type == TSDB_SQL_DROP_TABLE) {
        assert(taosArrayGetSize(pInfo->pMiscInfo->a) == 1);

        code = tscSetTableFullName(&pTableMetaInfo->name, pzName, pSql);
        if(code != TSDB_CODE_SUCCESS) {
          return code; 
        }
      } else if (pInfo->type == TSDB_SQL_DROP_DNODE) {
        if (pzName->type == TK_STRING) {
          pzName->n = strdequote(pzName->z);
        }
        strncpy(pCmd->payload, pzName->z, pzName->n);
      } else {  // drop user/account
        if (pzName->n >= TSDB_USER_LEN) {
          return invalidOperationMsg(tscGetErrorMsgPayload(pCmd), msg3);
        }

        strncpy(pCmd->payload, pzName->z, pzName->n);
      }

      break;
    }

    case TSDB_SQL_USE_DB: {
      const char* msg = "invalid db name";
      SStrToken* pToken = taosArrayGet(pInfo->pMiscInfo->a, 0);

      if (tscValidateName(pToken) != TSDB_CODE_SUCCESS) {
        return invalidOperationMsg(tscGetErrorMsgPayload(pCmd), msg);
      }

      int32_t ret = tNameSetDbName(&pTableMetaInfo->name, getAccountId(pSql), pToken);
      if (ret != TSDB_CODE_SUCCESS) {
        return invalidOperationMsg(tscGetErrorMsgPayload(pCmd), msg);
      }

      break;
    }

    case TSDB_SQL_RESET_CACHE: {
      return TSDB_CODE_SUCCESS;
    }

    case TSDB_SQL_SHOW: {
      if (setShowInfo(pSql, pInfo) != TSDB_CODE_SUCCESS) {
        return TSDB_CODE_TSC_INVALID_OPERATION;
      }

      break;
    }

    case TSDB_SQL_ALTER_DB:
    case TSDB_SQL_CREATE_DB: {
      const char* msg1 = "invalid db name";
      const char* msg2 = "name too long";

      SCreateDbInfo* pCreateDB = &(pInfo->pMiscInfo->dbOpt);
      if (pCreateDB->dbname.n >= TSDB_DB_NAME_LEN) {
        return invalidOperationMsg(tscGetErrorMsgPayload(pCmd), msg2);
      }

      char buf[TSDB_DB_NAME_LEN] = {0};
      SStrToken token = taosTokenDup(&pCreateDB->dbname, buf, tListLen(buf));

      if (tscValidateName(&token) != TSDB_CODE_SUCCESS) {
        return invalidOperationMsg(tscGetErrorMsgPayload(pCmd), msg1);
      }

      int32_t ret = tNameSetDbName(&pTableMetaInfo->name, getAccountId(pSql), &token);
      if (ret != TSDB_CODE_SUCCESS) {
        return invalidOperationMsg(tscGetErrorMsgPayload(pCmd), msg2);
      }

      if (parseCreateDBOptions(pCmd, pCreateDB) != TSDB_CODE_SUCCESS) {
        return TSDB_CODE_TSC_INVALID_OPERATION;
      }

      break;
    }

    case TSDB_SQL_CREATE_DNODE: {
      const char* msg = "invalid host name (ip address)";

      if (taosArrayGetSize(pInfo->pMiscInfo->a) > 1) {
        return invalidOperationMsg(tscGetErrorMsgPayload(pCmd), msg);
      }

      SStrToken* id = taosArrayGet(pInfo->pMiscInfo->a, 0);
      if (id->type == TK_STRING) {
        id->n = strdequote(id->z);
      }
      break;
    }

    case TSDB_SQL_CREATE_ACCT:
    case TSDB_SQL_ALTER_ACCT: {
      const char* msg1 = "invalid state option, available options[no, r, w, all]";
      const char* msg2 = "invalid user/account name";
      const char* msg3 = "name too long";

      SStrToken* pName = &pInfo->pMiscInfo->user.user;
      SStrToken* pPwd = &pInfo->pMiscInfo->user.passwd;

      if (handlePassword(pCmd, pPwd) != TSDB_CODE_SUCCESS) {
        return TSDB_CODE_TSC_INVALID_OPERATION;
      }

      if (pName->n >= TSDB_USER_LEN) {
        return invalidOperationMsg(tscGetErrorMsgPayload(pCmd), msg3);
      }

      if (tscValidateName(pName) != TSDB_CODE_SUCCESS) {
        return invalidOperationMsg(tscGetErrorMsgPayload(pCmd), msg2);
      }

      SCreateAcctInfo* pAcctOpt = &pInfo->pMiscInfo->acctOpt;
      if (pAcctOpt->stat.n > 0) {
        if (pAcctOpt->stat.z[0] == 'r' && pAcctOpt->stat.n == 1) {
        } else if (pAcctOpt->stat.z[0] == 'w' && pAcctOpt->stat.n == 1) {
        } else if (strncmp(pAcctOpt->stat.z, "all", 3) == 0 && pAcctOpt->stat.n == 3) {
        } else if (strncmp(pAcctOpt->stat.z, "no", 2) == 0 && pAcctOpt->stat.n == 2) {
        } else {
          return invalidOperationMsg(tscGetErrorMsgPayload(pCmd), msg1);
        }
      }

      break;
    }

    case TSDB_SQL_DESCRIBE_TABLE: {
      const char* msg1 = "invalid table name";

      SStrToken* pToken = taosArrayGet(pInfo->pMiscInfo->a, 0);
      if (tscValidateName(pToken) != TSDB_CODE_SUCCESS) {
        return invalidOperationMsg(tscGetErrorMsgPayload(pCmd), msg1);
      }
      // additional msg has been attached already
      code = tscSetTableFullName(&pTableMetaInfo->name, pToken, pSql);
      if (code != TSDB_CODE_SUCCESS) {
        return code;
      }

      return tscGetTableMeta(pSql, pTableMetaInfo);
    }
    case TSDB_SQL_SHOW_CREATE_STABLE:
    case TSDB_SQL_SHOW_CREATE_TABLE: {
      const char* msg1 = "invalid table name";

      SStrToken* pToken = taosArrayGet(pInfo->pMiscInfo->a, 0);
      if (tscValidateName(pToken) != TSDB_CODE_SUCCESS) {
        return invalidOperationMsg(tscGetErrorMsgPayload(pCmd), msg1);
      }

      code = tscSetTableFullName(&pTableMetaInfo->name, pToken, pSql);
      if (code != TSDB_CODE_SUCCESS) {
        return code;
      }

      return tscGetTableMeta(pSql, pTableMetaInfo);
    }
    case TSDB_SQL_SHOW_CREATE_DATABASE: {
      const char* msg1 = "invalid database name";

      SStrToken* pToken = taosArrayGet(pInfo->pMiscInfo->a, 0);
      if (tscValidateName(pToken) != TSDB_CODE_SUCCESS) {
        return invalidOperationMsg(tscGetErrorMsgPayload(pCmd), msg1);
      }

      if (pToken->n > TSDB_DB_NAME_LEN) {
        return invalidOperationMsg(tscGetErrorMsgPayload(pCmd), msg1);
      }
      return tNameSetDbName(&pTableMetaInfo->name, getAccountId(pSql), pToken);
    }
    case TSDB_SQL_CFG_DNODE: {
      const char* msg2 = "invalid configure options or values, such as resetlog / debugFlag 135 / balance 'vnode:2-dnode:2' / monitor 1 ";
      const char* msg3 = "invalid dnode ep";

      /* validate the ip address */
      SMiscInfo* pMiscInfo = pInfo->pMiscInfo;

      /* validate the parameter names and options */
      if (validateDNodeConfig(pMiscInfo) != TSDB_CODE_SUCCESS) {
        return invalidOperationMsg(tscGetErrorMsgPayload(pCmd), msg2);
      }

      char* pMsg = pCmd->payload;

      SCfgDnodeMsg* pCfg = (SCfgDnodeMsg*)pMsg;

      SStrToken* t0 = taosArrayGet(pMiscInfo->a, 0);
      SStrToken* t1 = taosArrayGet(pMiscInfo->a, 1);

      t0->n = strdequote(t0->z);
      strncpy(pCfg->ep, t0->z, t0->n);

      if (validateEp(pCfg->ep) != TSDB_CODE_SUCCESS) {
        return invalidOperationMsg(tscGetErrorMsgPayload(pCmd), msg3);
      }

      strncpy(pCfg->config, t1->z, t1->n);

      if (taosArrayGetSize(pMiscInfo->a) == 3) {
        SStrToken* t2 = taosArrayGet(pMiscInfo->a, 2);

        pCfg->config[t1->n] = ' ';  // add sep
        strncpy(&pCfg->config[t1->n + 1], t2->z, t2->n);
      }

      break;
    }

    case TSDB_SQL_CREATE_USER:
    case TSDB_SQL_ALTER_USER: {
      const char* msg2 = "invalid user/account name";
      const char* msg3 = "name too long";
      const char* msg5 = "invalid user rights";
      const char* msg7 = "not support options";

      pCmd->command = pInfo->type;

      SUserInfo* pUser = &pInfo->pMiscInfo->user;
      SStrToken* pName = &pUser->user;
      SStrToken* pPwd = &pUser->passwd;

      if (pName->n >= TSDB_USER_LEN) {
        return invalidOperationMsg(tscGetErrorMsgPayload(pCmd), msg3);
      }

      if (tscValidateName(pName) != TSDB_CODE_SUCCESS) {
        return invalidOperationMsg(tscGetErrorMsgPayload(pCmd), msg2);
      }

      if (pCmd->command == TSDB_SQL_CREATE_USER) {
        if (handlePassword(pCmd, pPwd) != TSDB_CODE_SUCCESS) {
          return TSDB_CODE_TSC_INVALID_OPERATION;
        }
      } else {
        if (pUser->type == TSDB_ALTER_USER_PASSWD) {
          if (handlePassword(pCmd, pPwd) != TSDB_CODE_SUCCESS) {
            return TSDB_CODE_TSC_INVALID_OPERATION;
          }
        } else if (pUser->type == TSDB_ALTER_USER_PRIVILEGES) {
          assert(pPwd->type == TSDB_DATA_TYPE_NULL);

          SStrToken* pPrivilege = &pUser->privilege;

          if (strncasecmp(pPrivilege->z, "super", 5) == 0 && pPrivilege->n == 5) {
            pCmd->count = 1;
          } else if (strncasecmp(pPrivilege->z, "read", 4) == 0 && pPrivilege->n == 4) {
            pCmd->count = 2;
          } else if (strncasecmp(pPrivilege->z, "write", 5) == 0 && pPrivilege->n == 5) {
            pCmd->count = 3;
          } else {
            return invalidOperationMsg(tscGetErrorMsgPayload(pCmd), msg5);
          }
        } else {
          return invalidOperationMsg(tscGetErrorMsgPayload(pCmd), msg7);
        }
      }

      break;
    }

    case TSDB_SQL_CFG_LOCAL: {
      SMiscInfo  *pMiscInfo = pInfo->pMiscInfo;
      const char *msg = "invalid configure options or values";

      // validate the parameter names and options
      if (validateLocalConfig(pMiscInfo) != TSDB_CODE_SUCCESS) {
        return invalidOperationMsg(tscGetErrorMsgPayload(pCmd), msg);
      }

      int32_t numOfToken = (int32_t) taosArrayGetSize(pMiscInfo->a);
      assert(numOfToken >= 1 && numOfToken <= 2);

      SStrToken* t = taosArrayGet(pMiscInfo->a, 0);
      strncpy(pCmd->payload, t->z, t->n);
      if (numOfToken == 2) {
        SStrToken* t1 = taosArrayGet(pMiscInfo->a, 1);
        pCmd->payload[t->n] = ' ';  // add sep
        strncpy(&pCmd->payload[t->n + 1], t1->z, t1->n);
      }
      return TSDB_CODE_SUCCESS;
    }

    case TSDB_SQL_CREATE_TABLE: {
      SCreateTableSql* pCreateTable = pInfo->pCreateTableInfo;

      if (pCreateTable->type == TSQL_CREATE_TABLE || pCreateTable->type == TSQL_CREATE_STABLE) {
        if ((code = doCheckForCreateTable(pSql, 0, pInfo)) != TSDB_CODE_SUCCESS) {
          return code;
        }

      } else if (pCreateTable->type == TSQL_CREATE_TABLE_FROM_STABLE) {
        assert(pCmd->numOfCols == 0);
        if ((code = doCheckForCreateFromStable(pSql, pInfo)) != TSDB_CODE_SUCCESS) {
          return code;
        }

      } else if (pCreateTable->type == TSQL_CREATE_STREAM) {
        if ((code = doCheckForStream(pSql, pInfo)) != TSDB_CODE_SUCCESS) {
          return code;
        }
      }

      break;
    }

    case TSDB_SQL_SELECT: {
      code = loadAllTableMeta(pSql, pInfo);
      if (code != TSDB_CODE_SUCCESS) {
        return code;
      }

      pQueryInfo = tscGetQueryInfo(pCmd);

      size_t size = taosArrayGetSize(pInfo->list);
      for (int32_t i = 0; i < size; ++i) {
        SSqlNode* pSqlNode = taosArrayGetP(pInfo->list, i);

        tscTrace("%p start to parse %dth subclause, total:%"PRIzu, pSql, i, size);
        if ((code = validateSqlNode(pSql, pSqlNode, pQueryInfo)) != TSDB_CODE_SUCCESS) {
          return code;
        }

        tscPrintSelNodeList(pSql, i);

        if ((i + 1) < size && pQueryInfo->sibling == NULL) {
          if ((code = tscAddQueryInfo(pCmd)) != TSDB_CODE_SUCCESS) {
            return code;
          }

          pQueryInfo = pCmd->active;
        }
      }

      if ((code = normalizeVarDataTypeLength(pCmd)) != TSDB_CODE_SUCCESS) {
        return code;
      }

      // set the command/global limit parameters from the first subclause to the sqlcmd object
      pCmd->active = pCmd->pQueryInfo;
      pCmd->command = pCmd->pQueryInfo->command;

      STableMetaInfo* pTableMetaInfo1 = tscGetMetaInfo(pCmd->active, 0);
      if (pTableMetaInfo1->pTableMeta != NULL) {
        pSql->res.precision = tscGetTableInfo(pTableMetaInfo1->pTableMeta).precision;
      }

      return TSDB_CODE_SUCCESS;  // do not build query message here
    }

    case TSDB_SQL_ALTER_TABLE: {
      if ((code = setAlterTableInfo(pSql, pInfo)) != TSDB_CODE_SUCCESS) {
        return code;
      }

      break;
    }

    case TSDB_SQL_KILL_QUERY:
    case TSDB_SQL_KILL_STREAM:
    case TSDB_SQL_KILL_CONNECTION: {
      if ((code = setKillInfo(pSql, pInfo, pInfo->type)) != TSDB_CODE_SUCCESS) {
        return code;
      }
      break;
    }

    case TSDB_SQL_SYNC_DB_REPLICA: {
      const char* msg1 = "invalid db name";
      SStrToken* pzName = taosArrayGet(pInfo->pMiscInfo->a, 0);

      assert(taosArrayGetSize(pInfo->pMiscInfo->a) == 1);
      code = tNameSetDbName(&pTableMetaInfo->name, getAccountId(pSql), pzName);
      if (code != TSDB_CODE_SUCCESS) {
        return invalidOperationMsg(tscGetErrorMsgPayload(pCmd), msg1);
      }
      break;
    }
    case TSDB_SQL_COMPACT_VNODE:{
      const char* msg = "invalid compact";
      if (setCompactVnodeInfo(pSql, pInfo) != TSDB_CODE_SUCCESS) {
        return invalidOperationMsg(tscGetErrorMsgPayload(pCmd), msg);
      }
      break;
    }
    default:
      return invalidOperationMsg(tscGetErrorMsgPayload(pCmd), "not support sql expression");
  }

  if (tscBuildMsg[pCmd->command] != NULL) {
    return tscBuildMsg[pCmd->command](pSql, pInfo);
  } else {
    return invalidOperationMsg(tscGetErrorMsgPayload(pCmd), "not support sql expression");
  }
}

/*
 * if the top/bottom exists, only tags columns, tbname column, and primary timestamp column
 * are available.
 */
static bool isTopBottomQuery(SQueryInfo* pQueryInfo) {
  size_t size = tscNumOfExprs(pQueryInfo);
  
  for (int32_t i = 0; i < size; ++i) {
    int32_t functionId = tscExprGet(pQueryInfo, i)->base.functionId;

    if (functionId == TSDB_FUNC_TOP || functionId == TSDB_FUNC_BOTTOM) {
      return true;
    }
  }

  return false;
}

// need to add timestamp column in result set, if it is a time window query
static int32_t addPrimaryTsColumnForTimeWindowQuery(SQueryInfo* pQueryInfo, SSqlCmd* pCmd) {
  uint64_t uid = tscExprGet(pQueryInfo, 0)->base.uid;

  int32_t  tableIndex = COLUMN_INDEX_INITIAL_VAL;
  for (int32_t i = 0; i < pQueryInfo->numOfTables; ++i) {
    STableMetaInfo* pTableMetaInfo = tscGetMetaInfo(pQueryInfo, i);
    if (pTableMetaInfo->pTableMeta->id.uid == uid) {
      tableIndex = i;
      break;
    }
  }

  if (tableIndex == COLUMN_INDEX_INITIAL_VAL) {
    return TSDB_CODE_TSC_INVALID_OPERATION;
  }

  SSchema s = {.bytes = TSDB_KEYSIZE, .type = TSDB_DATA_TYPE_TIMESTAMP, .colId = PRIMARYKEY_TIMESTAMP_COL_INDEX};
  tstrncpy(s.name, aAggs[TSDB_FUNC_TS].name, sizeof(s.name));

  SColumnIndex index = {tableIndex, PRIMARYKEY_TIMESTAMP_COL_INDEX};
  tscAddFuncInSelectClause(pQueryInfo, 0, TSDB_FUNC_TS, &index, &s, TSDB_COL_NORMAL, getNewResColId(pCmd));
  return TSDB_CODE_SUCCESS;
}

static int32_t checkInvalidExprForTimeWindow(SSqlCmd* pCmd, SQueryInfo* pQueryInfo) {
  const char* msg1 = "invalid query expression";
  const char* msg2 = "top/bottom query does not support order by value in time window query";

  // for top/bottom + interval query, we do not add additional timestamp column in the front
  if (isTopBottomQuery(pQueryInfo)) {

    // invalid sql:
    // top(col, k) from table_name [interval(1d)|session(ts, 1d)] order by k asc
    // order by normal column is not supported
    int32_t colId = pQueryInfo->order.orderColId;
    if (isTimeWindowQuery(pQueryInfo) && colId != PRIMARYKEY_TIMESTAMP_COL_INDEX) {
      return invalidOperationMsg(tscGetErrorMsgPayload(pCmd), msg2);
    }

    return TSDB_CODE_SUCCESS;
  }

  /*
   * invalid sql:
   * select count(tbname)/count(tag1)/count(tag2) from super_table_name [interval(1d)|session(ts, 1d)];
   */
  size_t size = tscNumOfExprs(pQueryInfo);
  for (int32_t i = 0; i < size; ++i) {
    SExprInfo* pExpr = tscExprGet(pQueryInfo, i);
    if (pExpr->base.functionId == TSDB_FUNC_COUNT && TSDB_COL_IS_TAG(pExpr->base.colInfo.flag)) {
      return invalidOperationMsg(tscGetErrorMsgPayload(pCmd), msg1);
    }
  }

  /*
   * invalid sql:
   * select tbname, tags_fields from super_table_name [interval(1s)|session(ts,1s)]
   */
  if (tscQueryTags(pQueryInfo) && isTimeWindowQuery(pQueryInfo)) {
    return invalidOperationMsg(tscGetErrorMsgPayload(pCmd), msg1);
  }

  return addPrimaryTsColumnForTimeWindowQuery(pQueryInfo, pCmd);
}

int32_t validateIntervalNode(SSqlObj* pSql, SQueryInfo* pQueryInfo, SSqlNode* pSqlNode) {
  const char* msg2 = "interval cannot be less than 10 ms";
  const char* msg3 = "sliding cannot be used without interval";

  SSqlCmd* pCmd = &pSql->cmd;

  STableMetaInfo* pTableMetaInfo = tscGetMetaInfo(pQueryInfo, 0);
  STableComInfo tinfo = tscGetTableInfo(pTableMetaInfo->pTableMeta);
  
  if (!TPARSER_HAS_TOKEN(pSqlNode->interval.interval)) {
    if (TPARSER_HAS_TOKEN(pSqlNode->sliding)) {
      return invalidOperationMsg(tscGetErrorMsgPayload(pCmd), msg3);
    }

    return TSDB_CODE_SUCCESS;
  }

  // orderby column not set yet, set it to be the primary timestamp column
  if (pQueryInfo->order.orderColId == INT32_MIN) {
    pQueryInfo->order.orderColId = PRIMARYKEY_TIMESTAMP_COL_INDEX;
  }

  // interval is not null
  SStrToken *t = &pSqlNode->interval.interval;
  if (parseNatualDuration(t->z, t->n, &pQueryInfo->interval.interval,
                          &pQueryInfo->interval.intervalUnit, tinfo.precision) != TSDB_CODE_SUCCESS) {
    return TSDB_CODE_TSC_INVALID_OPERATION;
  }

  if (pQueryInfo->interval.intervalUnit != 'n' && pQueryInfo->interval.intervalUnit != 'y') {

    // interval cannot be less than 10 milliseconds
    if (convertTimePrecision(pQueryInfo->interval.interval, tinfo.precision, TSDB_TIME_PRECISION_MILLI) < tsMinIntervalTime) {
      return invalidOperationMsg(tscGetErrorMsgPayload(pCmd), msg2);
    }
  }

  if (parseIntervalOffset(pCmd, pQueryInfo, &pSqlNode->interval.offset) != TSDB_CODE_SUCCESS) {
    return TSDB_CODE_TSC_INVALID_OPERATION;
  }

  if (parseSlidingClause(pCmd, pQueryInfo, &pSqlNode->sliding) != TSDB_CODE_SUCCESS) {
    return TSDB_CODE_TSC_INVALID_OPERATION;
  }

  // The following part is used to check for the invalid query expression.
  return checkInvalidExprForTimeWindow(pCmd, pQueryInfo);
}
static int32_t validateStateWindowNode(SSqlCmd* pCmd, SQueryInfo* pQueryInfo, SSqlNode* pSqlNode, bool isStable) {

  const char* msg1 = "invalid column name";
  const char* msg2 = "invalid column type";
  const char* msg3 = "not support state_window with group by ";
  const char* msg4 = "function not support for super table query";
  const char* msg5 = "not support state_window on tag column";

  SStrToken *col = &(pSqlNode->windowstateVal.col) ;
  if (col->z == NULL || col->n <= 0) {
    return TSDB_CODE_SUCCESS;
  }

  if (pQueryInfo->colList == NULL) {
    pQueryInfo->colList = taosArrayInit(4, POINTER_BYTES);
  }
  if (pQueryInfo->groupbyExpr.numOfGroupCols > 0) {
    return invalidOperationMsg(tscGetErrorMsgPayload(pCmd), msg3);
  }
  pQueryInfo->groupbyExpr.numOfGroupCols = 1;

  //TODO(dengyihao): check tag column
  if (isStable) {
    return invalidOperationMsg(tscGetErrorMsgPayload(pCmd), msg4);
  }

  SColumnIndex index = COLUMN_INDEX_INITIALIZER;
  if (getColumnIndexByName(pCmd, col, pQueryInfo, &index) !=  TSDB_CODE_SUCCESS) {
    return invalidOperationMsg(tscGetErrorMsgPayload(pCmd), msg1);
  }

  STableMetaInfo *pTableMetaInfo = tscGetMetaInfo(pQueryInfo, index.tableIndex);
  STableMeta* pTableMeta = pTableMetaInfo->pTableMeta;
  int32_t numOfCols = tscGetNumOfColumns(pTableMeta);
  if (index.columnIndex == TSDB_TBNAME_COLUMN_INDEX) {
    return invalidOperationMsg(tscGetErrorMsgPayload(pCmd), msg3);
  } else if (index.columnIndex >= numOfCols) {
    return invalidOperationMsg(tscGetErrorMsgPayload(pCmd), msg5);
  }

  SGroupbyExpr* pGroupExpr = &pQueryInfo->groupbyExpr;
  if (pGroupExpr->columnInfo == NULL) {
    pGroupExpr->columnInfo = taosArrayInit(4, sizeof(SColIndex));
  }

  SSchema* pSchema = tscGetTableColumnSchema(pTableMeta, index.columnIndex);
  if (pSchema->type == TSDB_DATA_TYPE_TIMESTAMP || pSchema->type == TSDB_DATA_TYPE_FLOAT 
      || pSchema->type == TSDB_DATA_TYPE_DOUBLE || pSchema->type == TSDB_DATA_TYPE_NCHAR
      || pSchema->type == TSDB_DATA_TYPE_BINARY) {
    return invalidOperationMsg(tscGetErrorMsgPayload(pCmd), msg2);
  }

  tscColumnListInsert(pQueryInfo->colList, index.columnIndex, pTableMeta->id.uid, pSchema);
  SColIndex colIndex = { .colIndex = index.columnIndex, .flag = TSDB_COL_NORMAL, .colId = pSchema->colId };
  taosArrayPush(pGroupExpr->columnInfo, &colIndex);
  pQueryInfo->groupbyExpr.orderType = TSDB_ORDER_ASC;
  pQueryInfo->stateWindow = true;
  return TSDB_CODE_SUCCESS;
}

int32_t validateSessionNode(SSqlCmd* pCmd, SQueryInfo* pQueryInfo, SSqlNode * pSqlNode) {
  const char* msg1 = "gap should be fixed time window";
  const char* msg2 = "only one type time window allowed";
  const char* msg3 = "invalid column name";
  const char* msg4 = "invalid time window";

  STableMetaInfo* pTableMetaInfo = tscGetMetaInfo(pQueryInfo, 0);
  STableComInfo tinfo = tscGetTableInfo(pTableMetaInfo->pTableMeta);
  // no session window
  if (!TPARSER_HAS_TOKEN(pSqlNode->sessionVal.gap)) {
    return TSDB_CODE_SUCCESS;
  }

  SStrToken* col = &pSqlNode->sessionVal.col;
  SStrToken* gap = &pSqlNode->sessionVal.gap;

  char timeUnit = 0;
  if (parseNatualDuration(gap->z, gap->n, &pQueryInfo->sessionWindow.gap, &timeUnit, tinfo.precision) != TSDB_CODE_SUCCESS) {
    return invalidOperationMsg(tscGetErrorMsgPayload(pCmd), msg4);
  }

  if (timeUnit == 'y' || timeUnit == 'n') {
    return invalidOperationMsg(tscGetErrorMsgPayload(pCmd), msg1);
  }

  if (pQueryInfo->sessionWindow.gap != 0 && pQueryInfo->interval.interval != 0) {
    return invalidOperationMsg(tscGetErrorMsgPayload(pCmd), msg2);
  }
  if (pQueryInfo->sessionWindow.gap == 0) {
    return invalidOperationMsg(tscGetErrorMsgPayload(pCmd), msg4);
  }

  SColumnIndex index = COLUMN_INDEX_INITIALIZER;
  if (getColumnIndexByName(pCmd, col, pQueryInfo, &index) != TSDB_CODE_SUCCESS) {
    return invalidOperationMsg(tscGetErrorMsgPayload(pCmd), msg3);
  }
  if (index.columnIndex != PRIMARYKEY_TIMESTAMP_COL_INDEX) {
    return invalidOperationMsg(tscGetErrorMsgPayload(pCmd), msg3);
  }

  pQueryInfo->sessionWindow.primaryColId = PRIMARYKEY_TIMESTAMP_COL_INDEX;

  // The following part is used to check for the invalid query expression.
  return checkInvalidExprForTimeWindow(pCmd, pQueryInfo);
}

int32_t parseIntervalOffset(SSqlCmd* pCmd, SQueryInfo* pQueryInfo, SStrToken* offsetToken) {
  const char* msg1 = "interval offset cannot be negative";
  const char* msg2 = "interval offset should be shorter than interval";
  const char* msg3 = "cannot use 'year' as offset when interval is 'month'";

  STableMetaInfo* pTableMetaInfo = tscGetMetaInfo(pQueryInfo, 0);
  STableComInfo tinfo = tscGetTableInfo(pTableMetaInfo->pTableMeta);

  SStrToken* t = offsetToken;
  if (t->n == 0) {
    pQueryInfo->interval.offsetUnit = pQueryInfo->interval.intervalUnit;
    pQueryInfo->interval.offset = 0;
    return TSDB_CODE_SUCCESS;
  }

  if (parseNatualDuration(t->z, t->n, &pQueryInfo->interval.offset,
                          &pQueryInfo->interval.offsetUnit, tinfo.precision) != TSDB_CODE_SUCCESS) {
    return TSDB_CODE_TSC_INVALID_OPERATION;
  }

  if (pQueryInfo->interval.offset < 0) {
    return invalidOperationMsg(tscGetErrorMsgPayload(pCmd), msg1);
  }

  if (pQueryInfo->interval.offsetUnit != 'n' && pQueryInfo->interval.offsetUnit != 'y') {
    if (pQueryInfo->interval.intervalUnit != 'n' && pQueryInfo->interval.intervalUnit != 'y') {
      if (pQueryInfo->interval.offset >= pQueryInfo->interval.interval) {
        return invalidOperationMsg(tscGetErrorMsgPayload(pCmd), msg2);
      }
    }
  } else if (pQueryInfo->interval.offsetUnit == pQueryInfo->interval.intervalUnit) {
    if (pQueryInfo->interval.offset >= pQueryInfo->interval.interval) {
      return invalidOperationMsg(tscGetErrorMsgPayload(pCmd), msg2);
    }
  } else if (pQueryInfo->interval.intervalUnit == 'n' && pQueryInfo->interval.offsetUnit == 'y') {
      return invalidOperationMsg(tscGetErrorMsgPayload(pCmd), msg3);
  } else if (pQueryInfo->interval.intervalUnit == 'y' && pQueryInfo->interval.offsetUnit == 'n') {
    if (pQueryInfo->interval.interval * 12 <= pQueryInfo->interval.offset) {
      return invalidOperationMsg(tscGetErrorMsgPayload(pCmd), msg2);
    }
  } else {
    // TODO: offset should be shorter than interval, but how to check
    // conflicts like 30days offset and 1 month interval
  }

  return TSDB_CODE_SUCCESS;
}

int32_t parseSlidingClause(SSqlCmd* pCmd, SQueryInfo* pQueryInfo, SStrToken* pSliding) {
  const char* msg0 = "sliding value too small";
  const char* msg1 = "sliding value no larger than the interval value";
  const char* msg2 = "sliding value can not less than 1% of interval value";
  const char* msg3 = "does not support sliding when interval is natural month/year";

  const static int32_t INTERVAL_SLIDING_FACTOR = 100;

  STableMetaInfo* pTableMetaInfo = tscGetMetaInfo(pQueryInfo, 0);
  STableComInfo tinfo = tscGetTableInfo(pTableMetaInfo->pTableMeta);

  if (pSliding->n == 0) {
    pQueryInfo->interval.slidingUnit = pQueryInfo->interval.intervalUnit;
    pQueryInfo->interval.sliding = pQueryInfo->interval.interval;
    return TSDB_CODE_SUCCESS;
  }

  if (pQueryInfo->interval.intervalUnit == 'n' || pQueryInfo->interval.intervalUnit == 'y') {
    return invalidOperationMsg(tscGetErrorMsgPayload(pCmd), msg3);
  }

  parseAbsoluteDuration(pSliding->z, pSliding->n, &pQueryInfo->interval.sliding, tinfo.precision);

  if (pQueryInfo->interval.sliding <
      convertTimePrecision(tsMinSlidingTime, TSDB_TIME_PRECISION_MILLI, tinfo.precision)) {
    return invalidOperationMsg(tscGetErrorMsgPayload(pCmd), msg0);
  }

  if (pQueryInfo->interval.sliding > pQueryInfo->interval.interval) {
    return invalidOperationMsg(tscGetErrorMsgPayload(pCmd), msg1);
  }

  if ((pQueryInfo->interval.interval != 0) && (pQueryInfo->interval.interval/pQueryInfo->interval.sliding > INTERVAL_SLIDING_FACTOR)) {
    return invalidOperationMsg(tscGetErrorMsgPayload(pCmd), msg2);
  }

//  if (pQueryInfo->interval.sliding != pQueryInfo->interval.interval && pSql->pStream == NULL) {
//    return invalidOperationMsg(tscGetErrorMsgPayload(pCmd), msg4);
//  }

  return TSDB_CODE_SUCCESS;
}

int32_t tscSetTableFullName(SName* pName, SStrToken* pTableName, SSqlObj* pSql) {
  const char* msg1 = "name too long";
  const char* msg2 = "acctId too long";
  const char* msg3 = "no acctId";
  const char* msg4 = "db name too long";
  const char* msg5 = "table name too long";

  SSqlCmd* pCmd = &pSql->cmd;
  int32_t  code = TSDB_CODE_SUCCESS;
  int32_t  idx  = getDelimiterIndex(pTableName);
  if (idx != -1) { // db has been specified in sql string so we ignore current db path
    char* acctId = getAccountId(pSql);
    if (acctId == NULL || strlen(acctId) <= 0) {
      return invalidOperationMsg(tscGetErrorMsgPayload(pCmd), msg3);
    }

    code = tNameSetAcctId(pName, acctId);
    if (code != 0) {
      return invalidOperationMsg(tscGetErrorMsgPayload(pCmd), msg2);
    }
    if (idx >= TSDB_DB_NAME_LEN) {
      return invalidOperationMsg(tscGetErrorMsgPayload(pCmd), msg4);
    }

    if (pTableName->n - 1 - idx >= TSDB_TABLE_NAME_LEN) {
      return invalidOperationMsg(tscGetErrorMsgPayload(pCmd), msg5);
    }

    char name[TSDB_TABLE_FNAME_LEN] = {0};
    strncpy(name, pTableName->z, pTableName->n);

    code = tNameFromString(pName, name, T_NAME_DB|T_NAME_TABLE);
    if (code != 0) {
      return invalidOperationMsg(tscGetErrorMsgPayload(pCmd), msg1);
    }
  } else {  // get current DB name first, and then set it into path
    char* t = cloneCurrentDBName(pSql);
    if (strlen(t) == 0) {
      return TSDB_CODE_TSC_DB_NOT_SELECTED;
    }

    code = tNameFromString(pName, t, T_NAME_ACCT | T_NAME_DB);
    if (code != 0) {
      free(t);
      return TSDB_CODE_TSC_DB_NOT_SELECTED;
    }

    free(t);

    if (pTableName->n >= TSDB_TABLE_NAME_LEN) {
      return invalidOperationMsg(tscGetErrorMsgPayload(pCmd), msg1);
    }

    char name[TSDB_TABLE_FNAME_LEN] = {0};
    strncpy(name, pTableName->z, pTableName->n);

    code = tNameFromString(pName, name, T_NAME_TABLE);
    if (code != 0) {
      code = invalidOperationMsg(tscGetErrorMsgPayload(pCmd), msg1);
    }
  }

  return code;
}

static bool validateTableColumnInfo(SArray* pFieldList, SSqlCmd* pCmd) {
  assert(pFieldList != NULL);

  const char* msg = "illegal number of columns";
  const char* msg1 = "first column must be timestamp";
  const char* msg2 = "row length exceeds max length";
  const char* msg3 = "duplicated column names";
  const char* msg4 = "invalid data type";
  const char* msg5 = "invalid binary/nchar column length";
  const char* msg6 = "invalid column name";

  // number of fields no less than 2
  size_t numOfCols = taosArrayGetSize(pFieldList);
  if (numOfCols <= 1 || numOfCols > TSDB_MAX_COLUMNS) {
    invalidOperationMsg(tscGetErrorMsgPayload(pCmd), msg);
    return false;
  }

  // first column must be timestamp
  TAOS_FIELD* pField = taosArrayGet(pFieldList, 0);
  if (pField->type != TSDB_DATA_TYPE_TIMESTAMP) {
    invalidOperationMsg(tscGetErrorMsgPayload(pCmd), msg1);
    return false;
  }

  int32_t nLen = 0;
  for (int32_t i = 0; i < numOfCols; ++i) {
    pField = taosArrayGet(pFieldList, i);
    if (!isValidDataType(pField->type)) {
      invalidOperationMsg(tscGetErrorMsgPayload(pCmd), msg4);
      return false;
    }

    if (pField->bytes == 0) {
      invalidOperationMsg(tscGetErrorMsgPayload(pCmd), msg5);
      return false;
    }

    if ((pField->type == TSDB_DATA_TYPE_BINARY && (pField->bytes <= 0 || pField->bytes > TSDB_MAX_BINARY_LEN)) ||
        (pField->type == TSDB_DATA_TYPE_NCHAR && (pField->bytes <= 0 || pField->bytes > TSDB_MAX_NCHAR_LEN))) {
      invalidOperationMsg(tscGetErrorMsgPayload(pCmd), msg5);
      return false;
    }

    if (validateColumnName(pField->name) != TSDB_CODE_SUCCESS) {
      invalidOperationMsg(tscGetErrorMsgPayload(pCmd), msg6);
      return false;
    }

    // field name must be unique
    if (has(pFieldList, i + 1, pField->name) == true) {
      invalidOperationMsg(tscGetErrorMsgPayload(pCmd), msg3);
      return false;
    }

    nLen += pField->bytes;
  }

  // max row length must be less than TSDB_MAX_BYTES_PER_ROW
  if (nLen > TSDB_MAX_BYTES_PER_ROW) {
    invalidOperationMsg(tscGetErrorMsgPayload(pCmd), msg2);
    return false;
  }

  return true;
}


static bool validateTagParams(SArray* pTagsList, SArray* pFieldList, SSqlCmd* pCmd) {
  assert(pTagsList != NULL);

  const char* msg1 = "invalid number of tag columns";
  const char* msg2 = "tag length too long";
  const char* msg3 = "duplicated column names";
  //const char* msg4 = "timestamp not allowed in tags";
  const char* msg5 = "invalid data type in tags";
  const char* msg6 = "invalid tag name";
  const char* msg7 = "invalid binary/nchar tag length";

  // number of fields at least 1
  size_t numOfTags = taosArrayGetSize(pTagsList);
  if (numOfTags < 1 || numOfTags > TSDB_MAX_TAGS) {
    invalidOperationMsg(tscGetErrorMsgPayload(pCmd), msg1);
    return false;
  }

  /* timestamp in tag is not allowed */
  for (int32_t i = 0; i < numOfTags; ++i) {
    TAOS_FIELD* p = taosArrayGet(pTagsList, i);

    //if (p->type == TSDB_DATA_TYPE_TIMESTAMP) {
    //  invalidOperationMsg(tscGetErrorMsgPayload(pCmd), msg4);
    //  return false;
    //}

    if (!isValidDataType(p->type)) {
      invalidOperationMsg(tscGetErrorMsgPayload(pCmd), msg5);
      return false;
    }

    if ((p->type == TSDB_DATA_TYPE_BINARY && p->bytes <= 0) ||
        (p->type == TSDB_DATA_TYPE_NCHAR && p->bytes <= 0)) {
      invalidOperationMsg(tscGetErrorMsgPayload(pCmd), msg7);
      return false;
    }

    if (validateColumnName(p->name) != TSDB_CODE_SUCCESS) {
      invalidOperationMsg(tscGetErrorMsgPayload(pCmd), msg6);
      return false;
    }

    if (has(pTagsList, i + 1, p->name) == true) {
      invalidOperationMsg(tscGetErrorMsgPayload(pCmd), msg3);
      return false;
    }
  }

  int32_t nLen = 0;
  for (int32_t i = 0; i < numOfTags; ++i) {
    TAOS_FIELD* p = taosArrayGet(pTagsList, i);
    if (p->bytes == 0) {
      invalidOperationMsg(tscGetErrorMsgPayload(pCmd), msg7);
      return false;
    }

    nLen += p->bytes;
  }

  // max tag row length must be less than TSDB_MAX_TAGS_LEN
  if (nLen > TSDB_MAX_TAGS_LEN) {
    invalidOperationMsg(tscGetErrorMsgPayload(pCmd), msg2);
    return false;
  }

  // field name must be unique
  for (int32_t i = 0; i < numOfTags; ++i) {
    TAOS_FIELD* p = taosArrayGet(pTagsList, i);

    if (has(pFieldList, 0, p->name) == true) {
      invalidOperationMsg(tscGetErrorMsgPayload(pCmd), msg3);
      return false;
    }
  }

  return true;
}

/*
 * tags name /column name is truncated in sql.y
 */
bool validateOneTags(SSqlCmd* pCmd, TAOS_FIELD* pTagField) {
  //const char* msg1 = "timestamp not allowed in tags";
  const char* msg2 = "duplicated column names";
  const char* msg3 = "tag length too long";
  const char* msg4 = "invalid tag name";
  const char* msg5 = "invalid binary/nchar tag length";
  const char* msg6 = "invalid data type in tags";

  STableMetaInfo* pTableMetaInfo = tscGetTableMetaInfoFromCmd(pCmd,  0);
  STableMeta*     pTableMeta = pTableMetaInfo->pTableMeta;

  int32_t numOfTags = tscGetNumOfTags(pTableMeta);
  int32_t numOfCols = tscGetNumOfColumns(pTableMeta);
  
  // no more than 6 tags
  if (numOfTags == TSDB_MAX_TAGS) {
    char msg[128] = {0};
    sprintf(msg, "tags no more than %d", TSDB_MAX_TAGS);

    invalidOperationMsg(tscGetErrorMsgPayload(pCmd), msg);
    return false;
  }

  // no timestamp allowable
  //if (pTagField->type == TSDB_DATA_TYPE_TIMESTAMP) {
  //  invalidOperationMsg(tscGetErrorMsgPayload(pCmd), msg1);
  //  return false;
  //}

  if ((pTagField->type < TSDB_DATA_TYPE_BOOL) || (pTagField->type > TSDB_DATA_TYPE_UBIGINT)) {
    invalidOperationMsg(tscGetErrorMsgPayload(pCmd), msg6);
    return false;
  }

  SSchema* pTagSchema = tscGetTableTagSchema(pTableMetaInfo->pTableMeta);
  int32_t  nLen = 0;

  for (int32_t i = 0; i < numOfTags; ++i) {
    nLen += pTagSchema[i].bytes;
  }

  // length less than TSDB_MAX_TASG_LEN
  if (nLen + pTagField->bytes > TSDB_MAX_TAGS_LEN) {
    invalidOperationMsg(tscGetErrorMsgPayload(pCmd), msg3);
    return false;
  }

  // tags name can not be a keyword
  if (validateColumnName(pTagField->name) != TSDB_CODE_SUCCESS) {
    invalidOperationMsg(tscGetErrorMsgPayload(pCmd), msg4);
    return false;
  }

  // binary(val), val can not be equalled to or less than 0
  if ((pTagField->type == TSDB_DATA_TYPE_BINARY || pTagField->type == TSDB_DATA_TYPE_NCHAR) && pTagField->bytes <= 0) {
    invalidOperationMsg(tscGetErrorMsgPayload(pCmd), msg5);
    return false;
  }

  // field name must be unique
  SSchema* pSchema = tscGetTableSchema(pTableMeta);

  for (int32_t i = 0; i < numOfTags + numOfCols; ++i) {
    if (strncasecmp(pTagField->name, pSchema[i].name, sizeof(pTagField->name) - 1) == 0) {
      invalidOperationMsg(tscGetErrorMsgPayload(pCmd), msg2);
      return false;
    }
  }

  return true;
}

bool validateOneColumn(SSqlCmd* pCmd, TAOS_FIELD* pColField) {
  const char* msg1 = "too many columns";
  const char* msg2 = "duplicated column names";
  const char* msg3 = "column length too long";
  const char* msg4 = "invalid data type";
  const char* msg5 = "invalid column name";
  const char* msg6 = "invalid column length";

//  assert(pCmd->numOfClause == 1);
  STableMetaInfo* pTableMetaInfo = tscGetTableMetaInfoFromCmd(pCmd,  0);
  STableMeta*     pTableMeta = pTableMetaInfo->pTableMeta;
  
  int32_t numOfTags = tscGetNumOfTags(pTableMeta);
  int32_t numOfCols = tscGetNumOfColumns(pTableMeta);
  
  // no more max columns
  if (numOfCols >= TSDB_MAX_COLUMNS || numOfTags + numOfCols >= TSDB_MAX_COLUMNS) {
    invalidOperationMsg(tscGetErrorMsgPayload(pCmd), msg1);
    return false;
  }

  if (pColField->type < TSDB_DATA_TYPE_BOOL || pColField->type > TSDB_DATA_TYPE_UBIGINT) {
    invalidOperationMsg(tscGetErrorMsgPayload(pCmd), msg4);
    return false;
  }

  if (validateColumnName(pColField->name) != TSDB_CODE_SUCCESS) {
    invalidOperationMsg(tscGetErrorMsgPayload(pCmd), msg5);
    return false;
  }

  SSchema* pSchema = tscGetTableSchema(pTableMeta);
  int32_t  nLen = 0;

  for (int32_t i = 0; i < numOfCols; ++i) {
    nLen += pSchema[i].bytes;
  }

  if (pColField->bytes <= 0) {
    invalidOperationMsg(tscGetErrorMsgPayload(pCmd), msg6);
    return false;
  }

  // length less than TSDB_MAX_BYTES_PER_ROW
  if (nLen + pColField->bytes > TSDB_MAX_BYTES_PER_ROW) {
    invalidOperationMsg(tscGetErrorMsgPayload(pCmd), msg3);
    return false;
  }

  // field name must be unique
  for (int32_t i = 0; i < numOfTags + numOfCols; ++i) {
    if (strncasecmp(pColField->name, pSchema[i].name, sizeof(pColField->name) - 1) == 0) {
      invalidOperationMsg(tscGetErrorMsgPayload(pCmd), msg2);
      return false;
    }
  }

  return true;
}

/* is contained in pFieldList or not */
static bool has(SArray* pFieldList, int32_t startIdx, const char* name) {
  size_t numOfCols = taosArrayGetSize(pFieldList);
  for (int32_t j = startIdx; j < numOfCols; ++j) {
    TAOS_FIELD* field = taosArrayGet(pFieldList, j);
    if (strncasecmp(name, field->name, sizeof(field->name) - 1) == 0) return true;
  }

  return false;
}

static char* getAccountId(SSqlObj* pSql) { return pSql->pTscObj->acctId; }

static char* cloneCurrentDBName(SSqlObj* pSql) {
  pthread_mutex_lock(&pSql->pTscObj->mutex);
  char *p = strdup(pSql->pTscObj->db);  
  pthread_mutex_unlock(&pSql->pTscObj->mutex);

  return p;
}

/* length limitation, strstr cannot be applied */
static int32_t getDelimiterIndex(SStrToken* pTableName) {
  for (uint32_t i = 0; i < pTableName->n; ++i) {
    if (pTableName->z[i] == TS_PATH_DELIMITER[0]) {
      return i;
    }
  }
  return -1;
}

int32_t setObjFullName(char* fullName, const char* account, SStrToken* pDB, SStrToken* tableName, int32_t* xlen) {
  int32_t totalLen = 0;

  if (account != NULL) {
    int32_t len = (int32_t)strlen(account);
    strcpy(fullName, account);
    fullName[len] = TS_PATH_DELIMITER[0];
    totalLen += (len + 1);
  }

  /* db name is not specified, the tableName dose not include db name */
  if (pDB != NULL) {
    if (pDB->n >= TSDB_ACCT_ID_LEN + TSDB_DB_NAME_LEN || pDB->n == 0) {
      return TSDB_CODE_TSC_INVALID_OPERATION;
    }

    memcpy(&fullName[totalLen], pDB->z, pDB->n);
    totalLen += pDB->n;
  }

  if (tableName != NULL) {
    if (pDB != NULL) {
      fullName[totalLen] = TS_PATH_DELIMITER[0];
      totalLen += 1;

      /* here we only check the table name length limitation */
      if (!tscValidateTableNameLength(tableName->n)) {
        return TSDB_CODE_TSC_INVALID_OPERATION;
      }
    } else {  // pDB == NULL, the db prefix name is specified in tableName
      /* the length limitation includes tablename + dbname + sep */
      if (tableName->n >= TSDB_TABLE_NAME_LEN + TSDB_DB_NAME_LEN) {
        return TSDB_CODE_TSC_INVALID_OPERATION;
      }
    }

    memcpy(&fullName[totalLen], tableName->z, tableName->n);
    totalLen += tableName->n;
  }

  if (xlen != NULL) {
    *xlen = totalLen;
  }

  if (totalLen < TSDB_TABLE_FNAME_LEN) {
    fullName[totalLen] = 0;
  }

  return (totalLen < TSDB_TABLE_FNAME_LEN) ? TSDB_CODE_SUCCESS : TSDB_CODE_TSC_INVALID_OPERATION;
}

void tscInsertPrimaryTsSourceColumn(SQueryInfo* pQueryInfo, uint64_t tableUid) {
  SSchema s = {.type = TSDB_DATA_TYPE_TIMESTAMP, .bytes = TSDB_KEYSIZE, .colId = PRIMARYKEY_TIMESTAMP_COL_INDEX};
  tscColumnListInsert(pQueryInfo->colList, PRIMARYKEY_TIMESTAMP_COL_INDEX, tableUid, &s);
}

static int32_t handleArithmeticExpr(SSqlCmd* pCmd, SQueryInfo* pQueryInfo, int32_t exprIndex, tSqlExprItem* pItem) {
  const char* msg1 = "invalid column name, illegal column type, or columns in arithmetic expression from two tables";
  const char* msg2 = "invalid arithmetic expression in select clause";
  const char* msg3 = "tag columns can not be used in arithmetic expression";
  const char* msg4 = "columns from different table mixed up in arithmetic expression";

  SColumnList columnList = {0};
  int32_t     arithmeticType = NON_ARITHMEIC_EXPR;

  if (validateArithmeticSQLExpr(pCmd, pItem->pNode, pQueryInfo, &columnList, &arithmeticType) != TSDB_CODE_SUCCESS) {
    return invalidOperationMsg(tscGetErrorMsgPayload(pCmd), msg1);
  }

  int32_t tableIndex = columnList.ids[0].tableIndex;
  if (arithmeticType == NORMAL_ARITHMETIC) {
    pQueryInfo->type |= TSDB_QUERY_TYPE_PROJECTION_QUERY;

    // all columns in arithmetic expression must belong to the same table
    for (int32_t f = 1; f < columnList.num; ++f) {
      if (columnList.ids[f].tableIndex != tableIndex) {
        return invalidOperationMsg(tscGetErrorMsgPayload(pCmd), msg4);
      }
    }

    // expr string is set as the parameter of function
    SColumnIndex index = {.tableIndex = tableIndex};

    SExprInfo* pExpr = tscExprAppend(pQueryInfo, TSDB_FUNC_ARITHM, &index, TSDB_DATA_TYPE_DOUBLE, sizeof(double),
                                       getNewResColId(pCmd), sizeof(double), false);

    char* name = (pItem->aliasName != NULL)? pItem->aliasName:pItem->pNode->token.z;
    size_t len = MIN(sizeof(pExpr->base.aliasName), pItem->pNode->token.n + 1);
    tstrncpy(pExpr->base.aliasName, name, len);

    tExprNode* pNode = NULL;
    SArray* colList = taosArrayInit(10, sizeof(SColIndex));

    int32_t ret = exprTreeFromSqlExpr(pCmd, &pNode, pItem->pNode, pQueryInfo, colList, NULL);
    if (ret != TSDB_CODE_SUCCESS) {
      taosArrayDestroy(colList);
      tExprTreeDestroy(pNode, NULL);
      return invalidOperationMsg(tscGetErrorMsgPayload(pCmd), msg2);
    }

    // check for if there is a tag in the arithmetic express
    size_t numOfNode = taosArrayGetSize(colList);
    for(int32_t k = 0; k < numOfNode; ++k) {
      SColIndex* pIndex = taosArrayGet(colList, k);
      if (TSDB_COL_IS_TAG(pIndex->flag)) {
        tExprTreeDestroy(pNode, NULL);
        taosArrayDestroy(colList);

        return invalidOperationMsg(tscGetErrorMsgPayload(pCmd), msg3);
      }
    }

    SBufferWriter bw = tbufInitWriter(NULL, false);

    TRY(0) {
        exprTreeToBinary(&bw, pNode);
      } CATCH(code) {
        tbufCloseWriter(&bw);
        UNUSED(code);
        // TODO: other error handling
      } END_TRY

    len = tbufTell(&bw);
    char* c = tbufGetData(&bw, false);

    // set the serialized binary string as the parameter of arithmetic expression
    tscExprAddParams(&pExpr->base, c, TSDB_DATA_TYPE_BINARY, (int32_t)len);
    insertResultField(pQueryInfo, exprIndex, &columnList, sizeof(double), TSDB_DATA_TYPE_DOUBLE, pExpr->base.aliasName, pExpr);

    // add ts column
    tscInsertPrimaryTsSourceColumn(pQueryInfo, pExpr->base.uid);

    tbufCloseWriter(&bw);
    taosArrayDestroy(colList);
    tExprTreeDestroy(pNode, NULL);
  } else {
    columnList.num = 0;
    columnList.ids[0] = (SColumnIndex) {0, 0};

    char rawName[TSDB_COL_NAME_LEN] = {0};
    char aliasName[TSDB_COL_NAME_LEN] = {0};
    getColumnName(pItem, aliasName, rawName, TSDB_COL_NAME_LEN);

    insertResultField(pQueryInfo, exprIndex, &columnList, sizeof(double), TSDB_DATA_TYPE_DOUBLE, aliasName, NULL);

    int32_t slot = tscNumOfFields(pQueryInfo) - 1;
    SInternalField* pInfo = tscFieldInfoGetInternalField(&pQueryInfo->fieldsInfo, slot);
    assert(pInfo->pExpr == NULL);

    SExprInfo* pExprInfo = calloc(1, sizeof(SExprInfo));

    // arithmetic expression always return result in the format of double float
    pExprInfo->base.resBytes   = sizeof(double);
    pExprInfo->base.interBytes = 0;
    pExprInfo->base.resType    = TSDB_DATA_TYPE_DOUBLE;

    pExprInfo->base.functionId = TSDB_FUNC_ARITHM;
    pExprInfo->base.numOfParams = 1;
    pExprInfo->base.resColId = getNewResColId(pCmd);
    strncpy(pExprInfo->base.aliasName, aliasName, tListLen(pExprInfo->base.aliasName));
    strncpy(pExprInfo->base.token, rawName, tListLen(pExprInfo->base.token));

    int32_t ret = exprTreeFromSqlExpr(pCmd, &pExprInfo->pExpr, pItem->pNode, pQueryInfo, NULL, &(pExprInfo->base.uid));
    if (ret != TSDB_CODE_SUCCESS) {
      tExprTreeDestroy(pExprInfo->pExpr, NULL);
      return invalidOperationMsg(tscGetErrorMsgPayload(pCmd), "invalid expression in select clause");
    }

    pInfo->pExpr = pExprInfo;

    SBufferWriter bw = tbufInitWriter(NULL, false);

    TRY(0) {
      exprTreeToBinary(&bw, pInfo->pExpr->pExpr);
    } CATCH(code) {
      tbufCloseWriter(&bw);
      UNUSED(code);
      // TODO: other error handling
    } END_TRY

    SSqlExpr* pSqlExpr = &pInfo->pExpr->base;
    pSqlExpr->param[0].nLen = (int16_t) tbufTell(&bw);
    pSqlExpr->param[0].pz   = tbufGetData(&bw, true);
    pSqlExpr->param[0].nType = TSDB_DATA_TYPE_BINARY;

//    tbufCloseWriter(&bw); // TODO there is a memory leak
  }

  return TSDB_CODE_SUCCESS;
}

static void addProjectQueryCol(SQueryInfo* pQueryInfo, int32_t startPos, SColumnIndex* pIndex, tSqlExprItem* pItem, int32_t colId) {
  SExprInfo* pExpr = doAddProjectCol(pQueryInfo, pIndex->columnIndex, pIndex->tableIndex, colId);

  STableMetaInfo* pTableMetaInfo = tscGetMetaInfo(pQueryInfo, pIndex->tableIndex);
  STableMeta*     pTableMeta = pTableMetaInfo->pTableMeta;

  SSchema* pSchema = tscGetTableColumnSchema(pTableMeta, pIndex->columnIndex);

  char* colName = (pItem->aliasName == NULL) ? pSchema->name : pItem->aliasName;
  tstrncpy(pExpr->base.aliasName, colName, sizeof(pExpr->base.aliasName));

  SColumnList ids = {0};
  ids.num = 1;
  ids.ids[0] = *pIndex;

  if (pIndex->columnIndex == TSDB_TBNAME_COLUMN_INDEX || pIndex->columnIndex == TSDB_UD_COLUMN_INDEX ||
      pIndex->columnIndex >= tscGetNumOfColumns(pTableMeta)) {
    ids.num = 0;
  }

  insertResultField(pQueryInfo, startPos, &ids, pExpr->base.resBytes, (int8_t)pExpr->base.resType, pExpr->base.aliasName, pExpr);
}

static void addPrimaryTsColIntoResult(SQueryInfo* pQueryInfo, SSqlCmd* pCmd) {
  // primary timestamp column has been added already
  size_t size = tscNumOfExprs(pQueryInfo);
  for (int32_t i = 0; i < size; ++i) {
    SExprInfo* pExpr = tscExprGet(pQueryInfo, i);
    if (pExpr->base.functionId == TSDB_FUNC_PRJ && pExpr->base.colInfo.colId == PRIMARYKEY_TIMESTAMP_COL_INDEX) {
      return;
    }
  }


  // set the constant column value always attached to first table.
  STableMetaInfo* pTableMetaInfo = tscGetMetaInfo(pQueryInfo, 0);
  SSchema* pSchema = tscGetTableColumnSchema(pTableMetaInfo->pTableMeta, PRIMARYKEY_TIMESTAMP_COL_INDEX);

  // add the timestamp column into the output columns
  SColumnIndex index = {0};  // primary timestamp column info
  int32_t numOfCols = (int32_t)tscNumOfExprs(pQueryInfo);
  tscAddFuncInSelectClause(pQueryInfo, numOfCols, TSDB_FUNC_PRJ, &index, pSchema, TSDB_COL_NORMAL, getNewResColId(pCmd));

  SInternalField* pSupInfo = tscFieldInfoGetInternalField(&pQueryInfo->fieldsInfo, numOfCols);
  pSupInfo->visible = false;

  pQueryInfo->type |= TSDB_QUERY_TYPE_PROJECTION_QUERY;
}

bool isValidDistinctSql(SQueryInfo* pQueryInfo) {
  if (pQueryInfo == NULL) {
    return false;
  }
  if ((pQueryInfo->type & TSDB_QUERY_TYPE_STABLE_QUERY)  != TSDB_QUERY_TYPE_STABLE_QUERY) {
    return false;
  }
  if (tscQueryTags(pQueryInfo) && tscNumOfExprs(pQueryInfo) == 1){
    return true;
  }
  return false;
}

static bool hasNoneUserDefineExpr(SQueryInfo* pQueryInfo) {
  size_t numOfExprs = taosArrayGetSize(pQueryInfo->exprList);
  for (int32_t i = 0; i < numOfExprs; ++i) {
    SSqlExpr* pExpr = taosArrayGetP(pQueryInfo->exprList, i);

    if (TSDB_COL_IS_UD_COL(pExpr->colInfo.flag)) {
      continue;
    }

    return true;
  }

  return false;
}

int32_t validateSelectNodeList(SSqlCmd* pCmd, SQueryInfo* pQueryInfo, SArray* pSelNodeList, bool isSTable, bool joinQuery,
                               bool timeWindowQuery) {
  assert(pSelNodeList != NULL && pCmd != NULL);

  const char* msg1 = "too many items in selection clause";
  const char* msg2 = "functions or others can not be mixed up";
  const char* msg3 = "not support query expression";
  const char* msg4 = "only support distinct one tag";
  const char* msg5 = "invalid function name";

  // too many result columns not support order by in query
  if (taosArrayGetSize(pSelNodeList) > TSDB_MAX_COLUMNS) {
    return invalidOperationMsg(tscGetErrorMsgPayload(pCmd), msg1);
  }

  if (pQueryInfo->colList == NULL) {
    pQueryInfo->colList = taosArrayInit(4, POINTER_BYTES);
  }

  bool hasDistinct = false;
  size_t numOfExpr = taosArrayGetSize(pSelNodeList);
  for (int32_t i = 0; i < numOfExpr; ++i) {
    int32_t outputIndex = (int32_t)tscNumOfExprs(pQueryInfo);
    tSqlExprItem* pItem = taosArrayGet(pSelNodeList, i);
     
    if (hasDistinct == false) {
       hasDistinct = (pItem->distinct == true); 
    }

    int32_t type = pItem->pNode->type;
    if (type == SQL_NODE_SQLFUNCTION) {
      pItem->pNode->functionId = isValidFunction(pItem->pNode->operand.z, pItem->pNode->operand.n);
      if (pItem->pNode->functionId < 0) {
        return invalidOperationMsg(tscGetErrorMsgPayload(pCmd), msg5);
      }

      // sql function in selection clause, append sql function info in pSqlCmd structure sequentially
      if (addExprAndResultField(pCmd, pQueryInfo, outputIndex, pItem, true) != TSDB_CODE_SUCCESS) {
        return TSDB_CODE_TSC_INVALID_OPERATION;
      }
    } else if (type == SQL_NODE_TABLE_COLUMN || type == SQL_NODE_VALUE) {
      // use the dynamic array list to decide if the function is valid or not
        // select table_name1.field_name1, table_name2.field_name2  from table_name1, table_name2
        if (addProjectionExprAndResultField(pCmd, pQueryInfo, pItem) != TSDB_CODE_SUCCESS) {
          return TSDB_CODE_TSC_INVALID_OPERATION;
        }
    } else if (type == SQL_NODE_EXPR) {
      int32_t code = handleArithmeticExpr(pCmd, pQueryInfo, i, pItem);
      if (code != TSDB_CODE_SUCCESS) {
        return code;
      }
    } else {
      return invalidOperationMsg(tscGetErrorMsgPayload(pCmd), msg3);
    }

    if (pQueryInfo->fieldsInfo.numOfOutput > TSDB_MAX_COLUMNS) {
      return invalidOperationMsg(tscGetErrorMsgPayload(pCmd), msg1);
    }
  }

  if (hasDistinct == true) {
    if (!isValidDistinctSql(pQueryInfo)) {
      return invalidOperationMsg(tscGetErrorMsgPayload(pCmd), msg4);
    }
    pQueryInfo->distinctTag = true;
  }
  
  // there is only one user-defined column in the final result field, add the timestamp column.
  size_t numOfSrcCols = taosArrayGetSize(pQueryInfo->colList);
  if ((numOfSrcCols <= 0 || !hasNoneUserDefineExpr(pQueryInfo)) && !tscQueryTags(pQueryInfo) && !tscQueryBlockInfo(pQueryInfo)) {
    addPrimaryTsColIntoResult(pQueryInfo, pCmd);
  }

  if (!functionCompatibleCheck(pQueryInfo, joinQuery, timeWindowQuery)) {
    return invalidOperationMsg(tscGetErrorMsgPayload(pCmd), msg2);
  }

  return TSDB_CODE_SUCCESS;
}

int32_t insertResultField(SQueryInfo* pQueryInfo, int32_t outputIndex, SColumnList* pColList, int16_t bytes,
                          int8_t type, char* fieldName, SExprInfo* pSqlExpr) {
  for (int32_t i = 0; i < pColList->num; ++i) {
    int32_t tableIndex = pColList->ids[i].tableIndex;
    STableMeta* pTableMeta = pQueryInfo->pTableMetaInfo[tableIndex]->pTableMeta;

    int32_t numOfCols = tscGetNumOfColumns(pTableMeta);
    if (pColList->ids[i].columnIndex >= numOfCols) {
      continue;
    }

    uint64_t uid = pTableMeta->id.uid;
    SSchema* pSchema = tscGetTableSchema(pTableMeta);
    tscColumnListInsert(pQueryInfo->colList, pColList->ids[i].columnIndex, uid, &pSchema[pColList->ids[i].columnIndex]);
  }
  
  TAOS_FIELD f = tscCreateField(type, fieldName, bytes);
  SInternalField* pInfo = tscFieldInfoInsert(&pQueryInfo->fieldsInfo, outputIndex, &f);
  pInfo->pExpr = pSqlExpr;
  
  return TSDB_CODE_SUCCESS;
}

SExprInfo* doAddProjectCol(SQueryInfo* pQueryInfo, int32_t colIndex, int32_t tableIndex, int32_t colId) {
  STableMetaInfo* pTableMetaInfo = tscGetMetaInfo(pQueryInfo, tableIndex);
  STableMeta*     pTableMeta = pTableMetaInfo->pTableMeta;
  int32_t numOfCols = tscGetNumOfColumns(pTableMeta);
  
  SSchema* pSchema = tscGetTableColumnSchema(pTableMeta, colIndex);

  int16_t functionId = (int16_t)((colIndex >= numOfCols) ? TSDB_FUNC_TAGPRJ : TSDB_FUNC_PRJ);
  SColumnIndex index = {.tableIndex = tableIndex,};
  
  if (functionId == TSDB_FUNC_TAGPRJ) {
    index.columnIndex = colIndex - tscGetNumOfColumns(pTableMeta);
    tscColumnListInsert(pTableMetaInfo->tagColList, index.columnIndex, pTableMeta->id.uid, pSchema);
  } else {
    index.columnIndex = colIndex;
  }

  return tscExprAppend(pQueryInfo, functionId, &index, pSchema->type, pSchema->bytes, colId, 0,
                          (functionId == TSDB_FUNC_TAGPRJ));
}

SExprInfo* tscAddFuncInSelectClause(SQueryInfo* pQueryInfo, int32_t outputColIndex, int16_t functionId,
                                  SColumnIndex* pIndex, SSchema* pColSchema, int16_t flag, int16_t colId) {
  SExprInfo* pExpr = tscExprInsert(pQueryInfo, outputColIndex, functionId, pIndex, pColSchema->type,
                                     pColSchema->bytes, colId, 0, TSDB_COL_IS_TAG(flag));
  tstrncpy(pExpr->base.aliasName, pColSchema->name, sizeof(pExpr->base.aliasName));
  tstrncpy(pExpr->base.token, pColSchema->name, sizeof(pExpr->base.token));

  SColumnList ids = createColumnList(1, pIndex->tableIndex, pIndex->columnIndex);
  if (TSDB_COL_IS_TAG(flag)) {
    ids.num = 0;
  }

  insertResultField(pQueryInfo, outputColIndex, &ids, pColSchema->bytes, pColSchema->type, pColSchema->name, pExpr);

  pExpr->base.colInfo.flag = flag;
  STableMetaInfo* pTableMetaInfo = tscGetMetaInfo(pQueryInfo, pIndex->tableIndex);
  
  if (TSDB_COL_IS_TAG(flag)) {
    tscColumnListInsert(pTableMetaInfo->tagColList, pIndex->columnIndex, pTableMetaInfo->pTableMeta->id.uid, pColSchema);
  }

  return pExpr;
}

static int32_t doAddProjectionExprAndResultFields(SQueryInfo* pQueryInfo, SColumnIndex* pIndex, int32_t startPos, SSqlCmd* pCmd) {
  STableMetaInfo* pTableMetaInfo = tscGetMetaInfo(pQueryInfo, pIndex->tableIndex);

  int32_t     numOfTotalColumns = 0;
  STableMeta* pTableMeta = pTableMetaInfo->pTableMeta;
  SSchema*    pSchema = tscGetTableSchema(pTableMeta);

  STableComInfo tinfo = tscGetTableInfo(pTableMeta);
  
  if (UTIL_TABLE_IS_SUPER_TABLE(pTableMetaInfo)) {
    numOfTotalColumns = tinfo.numOfColumns + tinfo.numOfTags;
  } else {
    numOfTotalColumns = tinfo.numOfColumns;
  }

  for (int32_t j = 0; j < numOfTotalColumns; ++j) {
    SExprInfo* pExpr = doAddProjectCol(pQueryInfo, j, pIndex->tableIndex, getNewResColId(pCmd));
    tstrncpy(pExpr->base.aliasName, pSchema[j].name, sizeof(pExpr->base.aliasName));

    pIndex->columnIndex = j;
    SColumnList ids = {0};
    ids.ids[0] = *pIndex;
    ids.num = 1;

    insertResultField(pQueryInfo, startPos + j, &ids, pSchema[j].bytes, pSchema[j].type, pSchema[j].name, pExpr);
  }

  return numOfTotalColumns;
}

int32_t addProjectionExprAndResultField(SSqlCmd* pCmd, SQueryInfo* pQueryInfo, tSqlExprItem* pItem) {
  const char* msg0 = "invalid column name";
  const char* msg1 = "tag for normal table query is not allowed";

  int32_t startPos = (int32_t)tscNumOfExprs(pQueryInfo);
  int32_t optr = pItem->pNode->tokenId;

  if (optr == TK_ALL) {  // project on all fields
    TSDB_QUERY_SET_TYPE(pQueryInfo->type, TSDB_QUERY_TYPE_PROJECTION_QUERY);

    SColumnIndex index = COLUMN_INDEX_INITIALIZER;
    if (getTableIndexByName(&pItem->pNode->colInfo, pQueryInfo, &index) != TSDB_CODE_SUCCESS) {
      return invalidOperationMsg(tscGetErrorMsgPayload(pCmd), msg0);
    }

    // all meters columns are required
    if (index.tableIndex == COLUMN_INDEX_INITIAL_VAL) {  // all table columns are required.
      for (int32_t i = 0; i < pQueryInfo->numOfTables; ++i) {
        index.tableIndex = i;
        int32_t inc = doAddProjectionExprAndResultFields(pQueryInfo, &index, startPos, pCmd);
        startPos += inc;
      }
    } else {
      doAddProjectionExprAndResultFields(pQueryInfo, &index, startPos, pCmd);
    }

    // add the primary timestamp column even though it is not required by user
    STableMeta* pTableMeta = pQueryInfo->pTableMetaInfo[index.tableIndex]->pTableMeta;
    if (pTableMeta->tableType != TSDB_TEMP_TABLE) {
      tscInsertPrimaryTsSourceColumn(pQueryInfo, pTableMeta->id.uid);
    }
  } else if (optr == TK_STRING || optr == TK_INTEGER || optr == TK_FLOAT) {  // simple column projection query
    SColumnIndex index = COLUMN_INDEX_INITIALIZER;

    // user-specified constant value as a new result column
    index.columnIndex = (pQueryInfo->udColumnId--);
    index.tableIndex = 0;

    SSchema colSchema = tGetUserSpecifiedColumnSchema(&pItem->pNode->value, &pItem->pNode->token, pItem->aliasName);
    SExprInfo* pExpr =
        tscAddFuncInSelectClause(pQueryInfo, startPos, TSDB_FUNC_PRJ, &index, &colSchema, TSDB_COL_UDC, getNewResColId(pCmd));

    // NOTE: the first parameter is reserved for the tag column id during join query process.
    pExpr->base.numOfParams = 2;
    tVariantAssign(&pExpr->base.param[1], &pItem->pNode->value);
  } else if (optr == TK_ID) {
    SColumnIndex index = COLUMN_INDEX_INITIALIZER;

    if (getColumnIndexByName(pCmd, &pItem->pNode->colInfo, pQueryInfo, &index) != TSDB_CODE_SUCCESS) {
      return invalidOperationMsg(tscGetErrorMsgPayload(pCmd), msg0);
    }

    if (index.columnIndex == TSDB_TBNAME_COLUMN_INDEX) {
      SSchema colSchema = *tGetTbnameColumnSchema();
      char name[TSDB_COL_NAME_LEN] = {0};
      getColumnName(pItem, name, colSchema.name, sizeof(colSchema.name) - 1);

      tstrncpy(colSchema.name, name, TSDB_COL_NAME_LEN);
      /*SExprInfo* pExpr = */tscAddFuncInSelectClause(pQueryInfo, startPos, TSDB_FUNC_TAGPRJ, &index, &colSchema, TSDB_COL_TAG, getNewResColId(pCmd));
    } else {
      STableMetaInfo* pTableMetaInfo = tscGetMetaInfo(pQueryInfo, index.tableIndex);
      STableMeta*     pTableMeta = pTableMetaInfo->pTableMeta;

      if (index.columnIndex >= tscGetNumOfColumns(pTableMeta) && UTIL_TABLE_IS_NORMAL_TABLE(pTableMetaInfo)) {
        return invalidOperationMsg(tscGetErrorMsgPayload(pCmd), msg1);
      }

      addProjectQueryCol(pQueryInfo, startPos, &index, pItem, getNewResColId(pCmd));
      pQueryInfo->type |= TSDB_QUERY_TYPE_PROJECTION_QUERY;
    }

    // add the primary timestamp column even though it is not required by user
    STableMetaInfo* pTableMetaInfo = tscGetMetaInfo(pQueryInfo, index.tableIndex);
    if (!UTIL_TABLE_IS_TMP_TABLE(pTableMetaInfo)) {
      tscInsertPrimaryTsSourceColumn(pQueryInfo, pTableMetaInfo->pTableMeta->id.uid);
    }
  } else {
    return TSDB_CODE_TSC_INVALID_OPERATION;
  }

  return TSDB_CODE_SUCCESS;
}

static int32_t setExprInfoForFunctions(SSqlCmd* pCmd, SQueryInfo* pQueryInfo, SSchema* pSchema, SConvertFunc cvtFunc,
                                       const char* name, int32_t resColIdx, SColumnIndex* pColIndex, bool finalResult) {
  const char* msg1 = "not support column types";

  int16_t type = 0;
  int16_t bytes = 0;
  int32_t functionID = cvtFunc.execFuncId;

  if (functionID == TSDB_FUNC_SPREAD) {
    int32_t t1 = pSchema->type;
    if (t1 == TSDB_DATA_TYPE_BINARY || t1 == TSDB_DATA_TYPE_NCHAR || t1 == TSDB_DATA_TYPE_BOOL) {
      invalidOperationMsg(tscGetErrorMsgPayload(pCmd), msg1);
      return -1;
    } else {
      type = TSDB_DATA_TYPE_DOUBLE;
      bytes = tDataTypes[type].bytes;
    }
  } else {
    type = pSchema->type;
    bytes = pSchema->bytes;
  }

  SExprInfo* pExpr = tscExprAppend(pQueryInfo, functionID, pColIndex, type, bytes, getNewResColId(pCmd), bytes, false);
  tstrncpy(pExpr->base.aliasName, name, tListLen(pExpr->base.aliasName));

  if (cvtFunc.originFuncId == TSDB_FUNC_LAST_ROW && cvtFunc.originFuncId != functionID) {
    pExpr->base.colInfo.flag |= TSDB_COL_NULL;
  }

  // set reverse order scan data blocks for last query
  if (functionID == TSDB_FUNC_LAST) {
    pExpr->base.numOfParams = 1;
    pExpr->base.param[0].i64 = TSDB_ORDER_DESC;
    pExpr->base.param[0].nType = TSDB_DATA_TYPE_INT;
  }
  
  // for all queries, the timestamp column needs to be loaded
  SSchema s = {.colId = PRIMARYKEY_TIMESTAMP_COL_INDEX, .bytes = TSDB_KEYSIZE, .type = TSDB_DATA_TYPE_TIMESTAMP,};
  tscColumnListInsert(pQueryInfo->colList, PRIMARYKEY_TIMESTAMP_COL_INDEX, pExpr->base.uid, &s);

  // if it is not in the final result, do not add it
  SColumnList ids = createColumnList(1, pColIndex->tableIndex, pColIndex->columnIndex);
  if (finalResult) {
    insertResultField(pQueryInfo, resColIdx, &ids, bytes, (int8_t)type, pExpr->base.aliasName, pExpr);
  } else {
    tscColumnListInsert(pQueryInfo->colList, ids.ids[0].columnIndex, pExpr->base.uid, pSchema);
  }

  return TSDB_CODE_SUCCESS;
}

void setResultColName(char* name, tSqlExprItem* pItem, int32_t functionId, SStrToken* pToken, bool multiCols) {
  if (pItem->aliasName != NULL) {
    tstrncpy(name, pItem->aliasName, TSDB_COL_NAME_LEN);
  } else if (multiCols) {
    char uname[TSDB_COL_NAME_LEN] = {0};
    int32_t len = MIN(pToken->n + 1, TSDB_COL_NAME_LEN);
    tstrncpy(uname, pToken->z, len);

    if (tsKeepOriginalColumnName) { // keep the original column name
      tstrncpy(name, uname, TSDB_COL_NAME_LEN);
    } else {
      int32_t size = TSDB_COL_NAME_LEN + tListLen(aAggs[functionId].name) + 2 + 1;
      char tmp[TSDB_COL_NAME_LEN + tListLen(aAggs[functionId].name) + 2 + 1] = {0};
      snprintf(tmp, size, "%s(%s)", aAggs[functionId].name, uname);

      tstrncpy(name, tmp, TSDB_COL_NAME_LEN);
    }
  } else  { // use the user-input result column name
    int32_t len = MIN(pItem->pNode->token.n + 1, TSDB_COL_NAME_LEN);
    tstrncpy(name, pItem->pNode->token.z, len);
  }
}

static void updateLastScanOrderIfNeeded(SQueryInfo* pQueryInfo) {
  if (pQueryInfo->sessionWindow.gap > 0 ||
      pQueryInfo->stateWindow ||
      taosArrayGetSize(pQueryInfo->pUpstream) > 0 ||
      tscGroupbyColumn(pQueryInfo)) {
    size_t numOfExpr = tscNumOfExprs(pQueryInfo);
    for (int32_t i = 0; i < numOfExpr; ++i) {
      SExprInfo* pExpr = tscExprGet(pQueryInfo, i);
      if (pExpr->base.functionId != TSDB_FUNC_LAST && pExpr->base.functionId != TSDB_FUNC_LAST_DST) {
        continue;
      }

      pExpr->base.numOfParams = 1;
      pExpr->base.param->i64 = TSDB_ORDER_ASC;
      pExpr->base.param->nType = TSDB_DATA_TYPE_INT;
    }
  }
}

static UNUSED_FUNC void updateFunctionInterBuf(SQueryInfo* pQueryInfo, bool superTable) {
  size_t numOfExpr = tscNumOfExprs(pQueryInfo);
  for (int32_t i = 0; i < numOfExpr; ++i) {
    SExprInfo* pExpr = tscExprGet(pQueryInfo, i);

    int32_t param = (int32_t)pExpr->base.param[0].i64;
    getResultDataInfo(pExpr->base.colType, pExpr->base.colBytes, pExpr->base.functionId, param, &pExpr->base.resType, &pExpr->base.resBytes,
                      &pExpr->base.interBytes, 0, superTable);
  }
}

int32_t addExprAndResultField(SSqlCmd* pCmd, SQueryInfo* pQueryInfo, int32_t colIndex, tSqlExprItem* pItem, bool finalResult) {
  STableMetaInfo* pTableMetaInfo = NULL;
  int32_t functionId = pItem->pNode->functionId;

  const char* msg1 = "not support column types";
  const char* msg2 = "invalid parameters";
  const char* msg3 = "illegal column name";
  const char* msg4 = "invalid table name";
  const char* msg5 = "parameter is out of range [0, 100]";
  const char* msg6 = "function applied to tags not allowed";
  const char* msg7 = "normal table can not apply this function";
  const char* msg8 = "multi-columns selection does not support alias column name";
  const char* msg9 = "diff/derivative can no be applied to unsigned numeric type";
  const char* msg10 = "derivative duration should be greater than 1 Second";
  const char* msg11 = "third parameter in derivative should be 0 or 1";
  const char* msg12 = "parameter is out of range [1, 100]";

  switch (functionId) {
    case TSDB_FUNC_COUNT: {
        /* more than one parameter for count() function */
      if (pItem->pNode->pParam != NULL && taosArrayGetSize(pItem->pNode->pParam) != 1) {
        return invalidOperationMsg(tscGetErrorMsgPayload(pCmd), msg2);
      }

      SExprInfo* pExpr = NULL;
      SColumnIndex index = COLUMN_INDEX_INITIALIZER;

      if (pItem->pNode->pParam != NULL) {
        tSqlExprItem* pParamElem = taosArrayGet(pItem->pNode->pParam, 0);
        SStrToken* pToken = &pParamElem->pNode->colInfo;
        int16_t tokenId = pParamElem->pNode->tokenId;
        if ((pToken->z == NULL || pToken->n == 0) && (TK_INTEGER != tokenId)) {
          return invalidOperationMsg(tscGetErrorMsgPayload(pCmd), msg3);
        }

        // select count(table.*)
        // select count(1)|count(2)
        if (tokenId == TK_ALL || tokenId == TK_INTEGER) {
          // check if the table name is valid or not
          SStrToken tmpToken = pParamElem->pNode->colInfo;

          if (getTableIndexByName(&tmpToken, pQueryInfo, &index) != TSDB_CODE_SUCCESS) {
            return invalidOperationMsg(tscGetErrorMsgPayload(pCmd), msg4);
          }

          index = (SColumnIndex){0, PRIMARYKEY_TIMESTAMP_COL_INDEX};
          int32_t size = tDataTypes[TSDB_DATA_TYPE_BIGINT].bytes;
          pExpr = tscExprAppend(pQueryInfo, functionId, &index, TSDB_DATA_TYPE_BIGINT, size, getNewResColId(pCmd), size, false);
        } else {
          // count the number of table created according to the super table
          if (getColumnIndexByName(pCmd, pToken, pQueryInfo, &index) != TSDB_CODE_SUCCESS) {
            return invalidOperationMsg(tscGetErrorMsgPayload(pCmd), msg3);
          }

          pTableMetaInfo = tscGetMetaInfo(pQueryInfo, index.tableIndex);

          // count tag is equalled to count(tbname)
          bool isTag = false;
          if (index.columnIndex >= tscGetNumOfColumns(pTableMetaInfo->pTableMeta) || index.columnIndex == TSDB_TBNAME_COLUMN_INDEX) {
            index.columnIndex = TSDB_TBNAME_COLUMN_INDEX;
            isTag = true;
          }

          int32_t size = tDataTypes[TSDB_DATA_TYPE_BIGINT].bytes;
          pExpr = tscExprAppend(pQueryInfo, functionId, &index, TSDB_DATA_TYPE_BIGINT, size, getNewResColId(pCmd), size, isTag);
        }
      } else {  // count(*) is equalled to count(primary_timestamp_key)
        index = (SColumnIndex){0, PRIMARYKEY_TIMESTAMP_COL_INDEX};
        int32_t size = tDataTypes[TSDB_DATA_TYPE_BIGINT].bytes;
        pExpr = tscExprAppend(pQueryInfo, functionId, &index, TSDB_DATA_TYPE_BIGINT, size, getNewResColId(pCmd), size, false);
      }

      pTableMetaInfo = tscGetMetaInfo(pQueryInfo, index.tableIndex);

      memset(pExpr->base.aliasName, 0, tListLen(pExpr->base.aliasName));
      getColumnName(pItem, pExpr->base.aliasName, pExpr->base.token,sizeof(pExpr->base.aliasName) - 1);
      
      SColumnList list = createColumnList(1, index.tableIndex, index.columnIndex);
      if (finalResult) {
        int32_t numOfOutput = tscNumOfFields(pQueryInfo);
        insertResultField(pQueryInfo, numOfOutput, &list, sizeof(int64_t), TSDB_DATA_TYPE_BIGINT, pExpr->base.aliasName, pExpr);
      } else {
        for (int32_t i = 0; i < list.num; ++i) {
          SSchema* ps = tscGetTableSchema(pTableMetaInfo->pTableMeta);
          tscColumnListInsert(pQueryInfo->colList, list.ids[i].columnIndex, pTableMetaInfo->pTableMeta->id.uid,
              &ps[list.ids[i].columnIndex]);
        }
      }

      // the time stamp may be always needed
      if (index.tableIndex < tscGetNumOfColumns(pTableMetaInfo->pTableMeta)) {
        tscInsertPrimaryTsSourceColumn(pQueryInfo, pTableMetaInfo->pTableMeta->id.uid);
      }

      return TSDB_CODE_SUCCESS;
    }
    case TSDB_FUNC_SUM:
    case TSDB_FUNC_AVG:
    case TSDB_FUNC_RATE:
    case TSDB_FUNC_IRATE:
    case TSDB_FUNC_TWA:
    case TSDB_FUNC_MIN:
    case TSDB_FUNC_MAX:
    case TSDB_FUNC_DIFF:
    case TSDB_FUNC_DERIVATIVE:
    case TSDB_FUNC_STDDEV:
    case TSDB_FUNC_LEASTSQR: {
      // 1. valid the number of parameters
      int32_t numOfParams = (pItem->pNode->pParam == NULL)? 0: (int32_t) taosArrayGetSize(pItem->pNode->pParam);

      // no parameters or more than one parameter for function
      if (pItem->pNode->pParam == NULL ||
          (functionId != TSDB_FUNC_LEASTSQR && functionId != TSDB_FUNC_DERIVATIVE && numOfParams != 1) ||
          ((functionId == TSDB_FUNC_LEASTSQR || functionId == TSDB_FUNC_DERIVATIVE) && numOfParams != 3)) {
        return invalidOperationMsg(tscGetErrorMsgPayload(pCmd), msg2);
      }

      tSqlExprItem* pParamElem = taosArrayGet(pItem->pNode->pParam, 0);
      if (pParamElem->pNode->tokenId != TK_ALL && pParamElem->pNode->tokenId != TK_ID) {
        return invalidOperationMsg(tscGetErrorMsgPayload(pCmd), msg2);
      }

      SColumnIndex index = COLUMN_INDEX_INITIALIZER;
      if ((getColumnIndexByName(pCmd, &pParamElem->pNode->colInfo, pQueryInfo, &index) != TSDB_CODE_SUCCESS)) {
        return invalidOperationMsg(tscGetErrorMsgPayload(pCmd), msg3);
      }

      pTableMetaInfo = tscGetMetaInfo(pQueryInfo, index.tableIndex);
      STableComInfo info = tscGetTableInfo(pTableMetaInfo->pTableMeta);

      // functions can not be applied to tags
      if (index.columnIndex == TSDB_TBNAME_COLUMN_INDEX || (index.columnIndex >= tscGetNumOfColumns(pTableMetaInfo->pTableMeta))) {
        return invalidOperationMsg(tscGetErrorMsgPayload(pCmd), msg6);
      }

      // 2. check if sql function can be applied on this column data type
      SSchema* pSchema = tscGetTableColumnSchema(pTableMetaInfo->pTableMeta, index.columnIndex);

      if (!IS_NUMERIC_TYPE(pSchema->type)) {
        return invalidOperationMsg(tscGetErrorMsgPayload(pCmd), msg1);
      } else if (IS_UNSIGNED_NUMERIC_TYPE(pSchema->type) && (functionId == TSDB_FUNC_DIFF || functionId == TSDB_FUNC_DERIVATIVE)) {
        return invalidOperationMsg(tscGetErrorMsgPayload(pCmd), msg9);
      }

      int16_t resultType = 0;
      int16_t resultSize = 0;
      int32_t intermediateResSize = 0;

      if (getResultDataInfo(pSchema->type, pSchema->bytes, functionId, 0, &resultType, &resultSize,
                            &intermediateResSize, 0, false) != TSDB_CODE_SUCCESS) {
        return TSDB_CODE_TSC_INVALID_OPERATION;
      }

      // set the first column ts for diff query
      if (functionId == TSDB_FUNC_DIFF || functionId == TSDB_FUNC_DERIVATIVE) {
        colIndex += 1;
        SColumnIndex indexTS = {.tableIndex = index.tableIndex, .columnIndex = 0};
        SExprInfo*   pExpr = tscExprAppend(pQueryInfo, TSDB_FUNC_TS_DUMMY, &indexTS, TSDB_DATA_TYPE_TIMESTAMP,
                                         TSDB_KEYSIZE, getNewResColId(pCmd), TSDB_KEYSIZE, false);

        SColumnList ids = createColumnList(1, 0, 0);
        insertResultField(pQueryInfo, 0, &ids, TSDB_KEYSIZE, TSDB_DATA_TYPE_TIMESTAMP, aAggs[TSDB_FUNC_TS_DUMMY].name, pExpr);
      }

      SExprInfo* pExpr = tscExprAppend(pQueryInfo, functionId, &index, resultType, resultSize, getNewResColId(pCmd), intermediateResSize, false);

      if (functionId == TSDB_FUNC_LEASTSQR) { // set the leastsquares parameters
        char val[8] = {0};
        if (tVariantDump(&pParamElem[1].pNode->value, val, TSDB_DATA_TYPE_DOUBLE, true) < 0) {
          return TSDB_CODE_TSC_INVALID_OPERATION;
        }

        tscExprAddParams(&pExpr->base, val, TSDB_DATA_TYPE_DOUBLE, DOUBLE_BYTES);

        memset(val, 0, tListLen(val));
        if (tVariantDump(&pParamElem[2].pNode->value, val, TSDB_DATA_TYPE_DOUBLE, true) < 0) {
          return TSDB_CODE_TSC_INVALID_OPERATION;
        }

        tscExprAddParams(&pExpr->base, val, TSDB_DATA_TYPE_DOUBLE, DOUBLE_BYTES);
      } else if (functionId == TSDB_FUNC_IRATE) {
        int64_t prec = info.precision;
        tscExprAddParams(&pExpr->base, (char*)&prec, TSDB_DATA_TYPE_BIGINT, LONG_BYTES);
      } else if (functionId == TSDB_FUNC_DERIVATIVE) {
        char val[8] = {0};

        int64_t tickPerSec = 0;
        if (tVariantDump(&pParamElem[1].pNode->value, (char*) &tickPerSec, TSDB_DATA_TYPE_BIGINT, true) < 0) {
          return TSDB_CODE_TSC_INVALID_OPERATION;
        }

        if (info.precision == TSDB_TIME_PRECISION_MILLI) {
          tickPerSec /= TSDB_TICK_PER_SECOND(TSDB_TIME_PRECISION_MICRO);
        } else if (info.precision == TSDB_TIME_PRECISION_MICRO) {
          tickPerSec /= TSDB_TICK_PER_SECOND(TSDB_TIME_PRECISION_MILLI);
	}

        if (tickPerSec <= 0 || tickPerSec < TSDB_TICK_PER_SECOND(info.precision)) {
          return invalidOperationMsg(tscGetErrorMsgPayload(pCmd), msg10);
        }

        tscExprAddParams(&pExpr->base, (char*) &tickPerSec, TSDB_DATA_TYPE_BIGINT, LONG_BYTES);
        memset(val, 0, tListLen(val));

        if (tVariantDump(&pParamElem[2].pNode->value, val, TSDB_DATA_TYPE_BIGINT, true) < 0) {
          return TSDB_CODE_TSC_INVALID_OPERATION;
        }

        int64_t v = *(int64_t*) val;
        if (v != 0 && v != 1) {
          return invalidOperationMsg(tscGetErrorMsgPayload(pCmd), msg11);
        }

        tscExprAddParams(&pExpr->base, val, TSDB_DATA_TYPE_BIGINT, LONG_BYTES);
      }

      SColumnList ids = createColumnList(1, index.tableIndex, index.columnIndex);

      memset(pExpr->base.aliasName, 0, tListLen(pExpr->base.aliasName));
      getColumnName(pItem, pExpr->base.aliasName, pExpr->base.token,sizeof(pExpr->base.aliasName) - 1);

      if (finalResult) {
        int32_t numOfOutput = tscNumOfFields(pQueryInfo);
        insertResultField(pQueryInfo, numOfOutput, &ids, pExpr->base.resBytes, (int32_t)pExpr->base.resType,
                          pExpr->base.aliasName, pExpr);
      } else {
        assert(ids.num == 1);
        tscColumnListInsert(pQueryInfo->colList, ids.ids[0].columnIndex, pExpr->base.uid, pSchema);
      }

      tscInsertPrimaryTsSourceColumn(pQueryInfo, pExpr->base.uid);
      return TSDB_CODE_SUCCESS;
    }
    case TSDB_FUNC_FIRST:
    case TSDB_FUNC_LAST:
    case TSDB_FUNC_SPREAD:
    case TSDB_FUNC_LAST_ROW:
    case TSDB_FUNC_INTERP: {
      bool requireAllFields = (pItem->pNode->pParam == NULL);

      // NOTE: has time range condition or normal column filter condition, the last_row query will be transferred to last query
      SConvertFunc cvtFunc = {.originFuncId = functionId, .execFuncId = functionId};
      if (functionId == TSDB_FUNC_LAST_ROW && ((!TSWINDOW_IS_EQUAL(pQueryInfo->window, TSWINDOW_INITIALIZER)) ||
                                               (hasNormalColumnFilter(pQueryInfo)) ||
                                               taosArrayGetSize(pQueryInfo->pUpstream)>0)) {
        cvtFunc.execFuncId = TSDB_FUNC_LAST;
      }

      if (!requireAllFields) {
        if (taosArrayGetSize(pItem->pNode->pParam) < 1) {
          return invalidOperationMsg(tscGetErrorMsgPayload(pCmd), msg3);
        }

        if (taosArrayGetSize(pItem->pNode->pParam) > 1 && (pItem->aliasName != NULL && strlen(pItem->aliasName) > 0)) {
          return invalidOperationMsg(tscGetErrorMsgPayload(pCmd), msg8);
        }

        /* in first/last function, multiple columns can be add to resultset */
        for (int32_t i = 0; i < taosArrayGetSize(pItem->pNode->pParam); ++i) {
          tSqlExprItem* pParamElem = taosArrayGet(pItem->pNode->pParam, i);
          if (pParamElem->pNode->tokenId != TK_ALL && pParamElem->pNode->tokenId != TK_ID) {
            return invalidOperationMsg(tscGetErrorMsgPayload(pCmd), msg3);
          }

          SColumnIndex index = COLUMN_INDEX_INITIALIZER;

          if (pParamElem->pNode->tokenId == TK_ALL) { // select table.*
            SStrToken tmpToken = pParamElem->pNode->colInfo;

            if (getTableIndexByName(&tmpToken, pQueryInfo, &index) != TSDB_CODE_SUCCESS) {
              return invalidOperationMsg(tscGetErrorMsgPayload(pCmd), msg4);
            }

            pTableMetaInfo = tscGetMetaInfo(pQueryInfo, index.tableIndex);
            SSchema* pSchema = tscGetTableSchema(pTableMetaInfo->pTableMeta);

            char name[TSDB_COL_NAME_LEN] = {0};
            for (int32_t j = 0; j < tscGetNumOfColumns(pTableMetaInfo->pTableMeta); ++j) {
              index.columnIndex = j;
              SStrToken t = {.z = pSchema[j].name, .n = (uint32_t)strnlen(pSchema[j].name, TSDB_COL_NAME_LEN)};
              setResultColName(name, pItem, cvtFunc.originFuncId, &t, true);

              if (setExprInfoForFunctions(pCmd, pQueryInfo, &pSchema[j], cvtFunc, name, colIndex++, &index, finalResult) != 0) {
                return TSDB_CODE_TSC_INVALID_OPERATION;
              }
            }

          } else {
            if (getColumnIndexByName(pCmd, &pParamElem->pNode->colInfo, pQueryInfo, &index) != TSDB_CODE_SUCCESS) {
              return invalidOperationMsg(tscGetErrorMsgPayload(pCmd), msg3);
            }

            pTableMetaInfo = tscGetMetaInfo(pQueryInfo, index.tableIndex);

            // functions can not be applied to tags
            if ((index.columnIndex >= tscGetNumOfColumns(pTableMetaInfo->pTableMeta)) || (index.columnIndex < 0)) {
              return invalidOperationMsg(tscGetErrorMsgPayload(pCmd), msg6);
            }

            char name[TSDB_COL_NAME_LEN] = {0};
            SSchema* pSchema = tscGetTableColumnSchema(pTableMetaInfo->pTableMeta, index.columnIndex);

            bool multiColOutput = taosArrayGetSize(pItem->pNode->pParam) > 1;
            setResultColName(name, pItem, cvtFunc.originFuncId, &pParamElem->pNode->colInfo, multiColOutput);

            if (setExprInfoForFunctions(pCmd, pQueryInfo, pSchema, cvtFunc, name, colIndex++, &index, finalResult) != 0) {
              return TSDB_CODE_TSC_INVALID_OPERATION;
            }
          }
        }
        
        return TSDB_CODE_SUCCESS;
      } else {  // select * from xxx
        int32_t numOfFields = 0;

        // multicolumn selection does not support alias name
        if (pItem->aliasName != NULL && strlen(pItem->aliasName) > 0) {
          return invalidOperationMsg(tscGetErrorMsgPayload(pCmd), msg8);
        }

        for (int32_t j = 0; j < pQueryInfo->numOfTables; ++j) {
          pTableMetaInfo = tscGetMetaInfo(pQueryInfo, j);
          SSchema* pSchema = tscGetTableSchema(pTableMetaInfo->pTableMeta);

          for (int32_t i = 0; i < tscGetNumOfColumns(pTableMetaInfo->pTableMeta); ++i) {
            SColumnIndex index = {.tableIndex = j, .columnIndex = i};

            char name[TSDB_COL_NAME_LEN] = {0};
            SStrToken t = {.z = pSchema[i].name, .n = (uint32_t)strnlen(pSchema[i].name, TSDB_COL_NAME_LEN)};
            setResultColName(name, pItem, cvtFunc.originFuncId, &t, true);

            if (setExprInfoForFunctions(pCmd, pQueryInfo, &pSchema[index.columnIndex], cvtFunc, name, colIndex, &index, finalResult) != 0) {
              return TSDB_CODE_TSC_INVALID_OPERATION;
            }
            colIndex++;
          }

          numOfFields += tscGetNumOfColumns(pTableMetaInfo->pTableMeta);
        }

        return TSDB_CODE_SUCCESS;
      }
    }

    case TSDB_FUNC_TOP:
    case TSDB_FUNC_BOTTOM:
    case TSDB_FUNC_PERCT:
    case TSDB_FUNC_APERCT: {
      // 1. valid the number of parameters
      if (pItem->pNode->pParam == NULL || taosArrayGetSize(pItem->pNode->pParam) != 2) {
        /* no parameters or more than one parameter for function */
        return invalidOperationMsg(tscGetErrorMsgPayload(pCmd), msg2);
      }

      tSqlExprItem* pParamElem = taosArrayGet(pItem->pNode->pParam, 0);
      if (pParamElem->pNode->tokenId != TK_ID) {
        return invalidOperationMsg(tscGetErrorMsgPayload(pCmd), msg2);
      }
      
      SColumnIndex index = COLUMN_INDEX_INITIALIZER;
      if (getColumnIndexByName(pCmd, &pParamElem->pNode->colInfo, pQueryInfo, &index) != TSDB_CODE_SUCCESS) {
        return invalidOperationMsg(tscGetErrorMsgPayload(pCmd), msg3);
      }

      if (index.columnIndex == TSDB_TBNAME_COLUMN_INDEX) {
        return invalidOperationMsg(tscGetErrorMsgPayload(pCmd), msg6);
      }
      
      pTableMetaInfo = tscGetMetaInfo(pQueryInfo, index.tableIndex);
      SSchema* pSchema = tscGetTableColumnSchema(pTableMetaInfo->pTableMeta, index.columnIndex);

      // functions can not be applied to tags
      if (index.columnIndex >= tscGetNumOfColumns(pTableMetaInfo->pTableMeta)) {
        return invalidOperationMsg(tscGetErrorMsgPayload(pCmd), msg6);
      }

      // 2. valid the column type
      if (!IS_NUMERIC_TYPE(pSchema->type)) {
        return invalidOperationMsg(tscGetErrorMsgPayload(pCmd), msg1);
      }

      // 3. valid the parameters
      if (pParamElem[1].pNode->tokenId == TK_ID) {
        return invalidOperationMsg(tscGetErrorMsgPayload(pCmd), msg2);
      }

      tVariant* pVariant = &pParamElem[1].pNode->value;

      int8_t  resultType = pSchema->type;
      int16_t resultSize = pSchema->bytes;

      char val[8] = {0};

      SExprInfo* pExpr = NULL;
      if (functionId == TSDB_FUNC_PERCT || functionId == TSDB_FUNC_APERCT) {
        tVariantDump(pVariant, val, TSDB_DATA_TYPE_DOUBLE, true);

        double dp = GET_DOUBLE_VAL(val);
        if (dp < 0 || dp > TOP_BOTTOM_QUERY_LIMIT) {
          return invalidOperationMsg(tscGetErrorMsgPayload(pCmd), msg5);
        }

        resultSize = sizeof(double);
        resultType = TSDB_DATA_TYPE_DOUBLE;

        /*
         * sql function transformation
         * for dp = 0, it is actually min,
         * for dp = 100, it is max,
         */
        tscInsertPrimaryTsSourceColumn(pQueryInfo, pTableMetaInfo->pTableMeta->id.uid);
        colIndex += 1;  // the first column is ts

        pExpr = tscExprAppend(pQueryInfo, functionId, &index, resultType, resultSize, getNewResColId(pCmd), resultSize, false);
        tscExprAddParams(&pExpr->base, val, TSDB_DATA_TYPE_DOUBLE, sizeof(double));
      } else {
        tVariantDump(pVariant, val, TSDB_DATA_TYPE_BIGINT, true);

        int64_t nTop = GET_INT32_VAL(val);
        if (nTop <= 0 || nTop > 100) {  // todo use macro
          return invalidOperationMsg(tscGetErrorMsgPayload(pCmd), msg12);
        }

        // todo REFACTOR
        // set the first column ts for top/bottom query
        SColumnIndex index1 = {index.tableIndex, PRIMARYKEY_TIMESTAMP_COL_INDEX};
        pExpr = tscExprAppend(pQueryInfo, TSDB_FUNC_TS, &index1, TSDB_DATA_TYPE_TIMESTAMP, TSDB_KEYSIZE, getNewResColId(pCmd),
                                 0, false);
        tstrncpy(pExpr->base.aliasName, aAggs[TSDB_FUNC_TS].name, sizeof(pExpr->base.aliasName));

        const int32_t TS_COLUMN_INDEX = PRIMARYKEY_TIMESTAMP_COL_INDEX;
        SColumnList   ids = createColumnList(1, index.tableIndex, TS_COLUMN_INDEX);
        insertResultField(pQueryInfo, TS_COLUMN_INDEX, &ids, TSDB_KEYSIZE, TSDB_DATA_TYPE_TIMESTAMP,
                          aAggs[TSDB_FUNC_TS].name, pExpr);

        colIndex += 1;  // the first column is ts

        pExpr = tscExprAppend(pQueryInfo, functionId, &index, resultType, resultSize, getNewResColId(pCmd), resultSize, false);
        tscExprAddParams(&pExpr->base, val, TSDB_DATA_TYPE_BIGINT, sizeof(int64_t));
      }
  
      memset(pExpr->base.aliasName, 0, tListLen(pExpr->base.aliasName));
      getColumnName(pItem, pExpr->base.aliasName, pExpr->base.token,sizeof(pExpr->base.aliasName) - 1);

      // todo refactor: tscColumnListInsert part
      SColumnList ids = createColumnList(1, index.tableIndex, index.columnIndex);

      if (finalResult) {
        insertResultField(pQueryInfo, colIndex, &ids, resultSize, resultType, pExpr->base.aliasName, pExpr);
      } else {
        assert(ids.num == 1);
        tscColumnListInsert(pQueryInfo->colList, ids.ids[0].columnIndex, pExpr->base.uid, pSchema);
      }

      return TSDB_CODE_SUCCESS;
    };
    
    case TSDB_FUNC_TID_TAG: {
      pTableMetaInfo = tscGetMetaInfo(pQueryInfo, 0);
      if (UTIL_TABLE_IS_NORMAL_TABLE(pTableMetaInfo)) {
        return invalidOperationMsg(tscGetErrorMsgPayload(pCmd), msg7);
      }
    
      // no parameters or more than one parameter for function
      if (pItem->pNode->pParam == NULL || taosArrayGetSize(pItem->pNode->pParam) != 1) {
        return invalidOperationMsg(tscGetErrorMsgPayload(pCmd), msg2);
      }
      
      tSqlExprItem* pParamItem = taosArrayGet(pItem->pNode->pParam, 0);
      tSqlExpr* pParam = pParamItem->pNode;

      SColumnIndex index = COLUMN_INDEX_INITIALIZER;
      if (getColumnIndexByName(pCmd, &pParam->colInfo, pQueryInfo, &index) != TSDB_CODE_SUCCESS) {
        return invalidOperationMsg(tscGetErrorMsgPayload(pCmd), msg3);
      }
    
      pTableMetaInfo = tscGetMetaInfo(pQueryInfo, index.tableIndex);
      SSchema* pSchema = tscGetTableTagSchema(pTableMetaInfo->pTableMeta);
  
      // functions can not be applied to normal columns
      int32_t numOfCols = tscGetNumOfColumns(pTableMetaInfo->pTableMeta);
      if (index.columnIndex < numOfCols && index.columnIndex != TSDB_TBNAME_COLUMN_INDEX) {
        return invalidOperationMsg(tscGetErrorMsgPayload(pCmd), msg6);
      }
    
      if (index.columnIndex > 0) {
        index.columnIndex -= numOfCols;
      }
      
      // 2. valid the column type
      int16_t colType = 0;
      if (index.columnIndex == TSDB_TBNAME_COLUMN_INDEX) {
        colType = TSDB_DATA_TYPE_BINARY;
      } else {
        colType = pSchema[index.columnIndex].type;
      }
      
      if (colType == TSDB_DATA_TYPE_BOOL) {
        return invalidOperationMsg(tscGetErrorMsgPayload(pCmd), msg1);
      }

      tscColumnListInsert(pTableMetaInfo->tagColList, index.columnIndex, pTableMetaInfo->pTableMeta->id.uid,
                          &pSchema[index.columnIndex]);
      SSchema* pTagSchema = tscGetTableTagSchema(pTableMetaInfo->pTableMeta);

      SSchema s = {0};
      if (index.columnIndex == TSDB_TBNAME_COLUMN_INDEX) {
        s = *tGetTbnameColumnSchema();
      } else {
        s = pTagSchema[index.columnIndex];
      }
      
      int16_t bytes = 0;
      int16_t type  = 0;
      int32_t inter = 0;

      int32_t ret = getResultDataInfo(s.type, s.bytes, TSDB_FUNC_TID_TAG, 0, &type, &bytes, &inter, 0, 0);
      assert(ret == TSDB_CODE_SUCCESS);
      
      s.type = (uint8_t)type;
      s.bytes = bytes;

      TSDB_QUERY_SET_TYPE(pQueryInfo->type, TSDB_QUERY_TYPE_TAG_FILTER_QUERY);
      tscAddFuncInSelectClause(pQueryInfo, 0, TSDB_FUNC_TID_TAG, &index, &s, TSDB_COL_TAG, getNewResColId(pCmd));
      
      return TSDB_CODE_SUCCESS;
    }
    case TSDB_FUNC_BLKINFO: {
      // no parameters or more than one parameter for function
      if (pItem->pNode->pParam != NULL && taosArrayGetSize(pItem->pNode->pParam) != 0) {
        return invalidOperationMsg(tscGetErrorMsgPayload(pCmd), msg2);
      }

      SColumnIndex index = {.tableIndex = 0, .columnIndex = 0,};
      pTableMetaInfo = tscGetMetaInfo(pQueryInfo, index.tableIndex);

      SSchema s = {.name = "block_dist", .type = TSDB_DATA_TYPE_BINARY};
      int32_t inter   = 0;
      int16_t resType = 0;
      int16_t bytes   = 0;
      getResultDataInfo(TSDB_DATA_TYPE_INT, 4, TSDB_FUNC_BLKINFO, 0, &resType, &bytes, &inter, 0, 0);
      s.bytes = bytes;
      s.type = (uint8_t)resType;

      SExprInfo* pExpr = tscExprInsert(pQueryInfo, 0, TSDB_FUNC_BLKINFO, &index, resType,
                                         bytes, getNewResColId(pCmd), bytes, 0);
      tstrncpy(pExpr->base.aliasName, s.name, sizeof(pExpr->base.aliasName));

      SColumnList ids = createColumnList(1, index.tableIndex, index.columnIndex);
      insertResultField(pQueryInfo, 0, &ids, bytes, s.type, s.name, pExpr);

      pExpr->base.numOfParams = 1;
      pExpr->base.param[0].i64 = pTableMetaInfo->pTableMeta->tableInfo.rowSize;
      pExpr->base.param[0].nType = TSDB_DATA_TYPE_BIGINT;

      return TSDB_CODE_SUCCESS;
    }

    default:
      return TSDB_CODE_TSC_INVALID_OPERATION;
  }
  
}

// todo refactor
static SColumnList createColumnList(int32_t num, int16_t tableIndex, int32_t columnIndex) {
  assert(num == 1 && tableIndex >= 0);

  SColumnList columnList = {0};
  columnList.num = num;

  int32_t index = num - 1;
  columnList.ids[index].tableIndex = tableIndex;
  columnList.ids[index].columnIndex = columnIndex;

  return columnList;
}

void getColumnName(tSqlExprItem* pItem, char* resultFieldName, char* rawName, int32_t nameLength) {
  int32_t len = ((int32_t)pItem->pNode->token.n < nameLength) ? (int32_t)pItem->pNode->token.n : nameLength;
  strncpy(rawName, pItem->pNode->token.z, len);

  if (pItem->aliasName != NULL) {
    int32_t aliasNameLen = (int32_t) strlen(pItem->aliasName);
    len = (aliasNameLen < nameLength)? aliasNameLen:nameLength;
    strncpy(resultFieldName, pItem->aliasName, len);
  } else {
    strncpy(resultFieldName, rawName, len);
  }
}

static bool isTablenameToken(SStrToken* token) {
  SStrToken tmpToken = *token;
  SStrToken tableToken = {0};

  extractTableNameFromToken(&tmpToken, &tableToken);

  return (strncasecmp(TSQL_TBNAME_L, tmpToken.z, tmpToken.n) == 0 && tmpToken.n == strlen(TSQL_TBNAME_L));
}

static int16_t doGetColumnIndex(SQueryInfo* pQueryInfo, int32_t index, SStrToken* pToken) {
  STableMeta* pTableMeta = tscGetMetaInfo(pQueryInfo, index)->pTableMeta;

  int32_t  numOfCols = tscGetNumOfColumns(pTableMeta) + tscGetNumOfTags(pTableMeta);
  SSchema* pSchema = tscGetTableSchema(pTableMeta);

  int16_t columnIndex = COLUMN_INDEX_INITIAL_VAL;

  for (int16_t i = 0; i < numOfCols; ++i) {
    if (pToken->n != strlen(pSchema[i].name)) {
      continue;
    }

    if (strncasecmp(pSchema[i].name, pToken->z, pToken->n) == 0) {
      columnIndex = i;
      break;
    }
  }

  return columnIndex;
}

int32_t doGetColumnIndexByName(SSqlCmd* pCmd, SStrToken* pToken, SQueryInfo* pQueryInfo, SColumnIndex* pIndex) {
  const char* msg0 = "ambiguous column name";
  const char* msg1 = "invalid column name";

  if (isTablenameToken(pToken)) {
    pIndex->columnIndex = TSDB_TBNAME_COLUMN_INDEX;
  } else if (strncasecmp(pToken->z, DEFAULT_PRIMARY_TIMESTAMP_COL_NAME, pToken->n) == 0) {
    pIndex->columnIndex = PRIMARYKEY_TIMESTAMP_COL_INDEX;
  } else {
    // not specify the table name, try to locate the table index by column name
    if (pIndex->tableIndex == COLUMN_INDEX_INITIAL_VAL) {
      for (int16_t i = 0; i < pQueryInfo->numOfTables; ++i) {
        int16_t colIndex = doGetColumnIndex(pQueryInfo, i, pToken);

        if (colIndex != COLUMN_INDEX_INITIAL_VAL) {
          if (pIndex->columnIndex != COLUMN_INDEX_INITIAL_VAL) {
            return invalidOperationMsg(tscGetErrorMsgPayload(pCmd), msg0);
          } else {
            pIndex->tableIndex = i;
            pIndex->columnIndex = colIndex;
          }
        }
      }
    } else {  // table index is valid, get the column index
      int16_t colIndex = doGetColumnIndex(pQueryInfo, pIndex->tableIndex, pToken);
      if (colIndex != COLUMN_INDEX_INITIAL_VAL) {
        pIndex->columnIndex = colIndex;
      }
    }

    if (pIndex->columnIndex == COLUMN_INDEX_INITIAL_VAL) {
      return invalidOperationMsg(tscGetErrorMsgPayload(pCmd), msg1);
    }
  }

  if (COLUMN_INDEX_VALIDE(*pIndex)) {
    return TSDB_CODE_SUCCESS;
  } else {
    return TSDB_CODE_TSC_INVALID_OPERATION;
  }
}

int32_t getTableIndexImpl(SStrToken* pTableToken, SQueryInfo* pQueryInfo, SColumnIndex* pIndex) {
  if (pTableToken->n == 0) {  // only one table and no table name prefix in column name
    if (pQueryInfo->numOfTables == 1) {
      pIndex->tableIndex = 0;
    } else {
      pIndex->tableIndex = COLUMN_INDEX_INITIAL_VAL;
    }

    return TSDB_CODE_SUCCESS;
  }

  pIndex->tableIndex = COLUMN_INDEX_INITIAL_VAL;
  for (int32_t i = 0; i < pQueryInfo->numOfTables; ++i) {
    STableMetaInfo* pTableMetaInfo = tscGetMetaInfo(pQueryInfo, i);
    char* name = pTableMetaInfo->aliasName;
    if (strncasecmp(name, pTableToken->z, pTableToken->n) == 0 && strlen(name) == pTableToken->n) {
      pIndex->tableIndex = i;
      break;
    }
  }

  if (pIndex->tableIndex < 0) {
    return TSDB_CODE_TSC_INVALID_OPERATION;
  }

  return TSDB_CODE_SUCCESS;
}

int32_t getTableIndexByName(SStrToken* pToken, SQueryInfo* pQueryInfo, SColumnIndex* pIndex) {
  SStrToken tableToken = {0};
  extractTableNameFromToken(pToken, &tableToken);

  if (getTableIndexImpl(&tableToken, pQueryInfo, pIndex) != TSDB_CODE_SUCCESS) {
    return TSDB_CODE_TSC_INVALID_OPERATION;
  }

  return TSDB_CODE_SUCCESS;
}

int32_t getColumnIndexByName(SSqlCmd* pCmd, const SStrToken* pToken, SQueryInfo* pQueryInfo, SColumnIndex* pIndex) {
  if (pQueryInfo->pTableMetaInfo == NULL || pQueryInfo->numOfTables == 0) {
    return TSDB_CODE_TSC_INVALID_OPERATION;
  }

  SStrToken tmpToken = *pToken;

  if (getTableIndexByName(&tmpToken, pQueryInfo, pIndex) != TSDB_CODE_SUCCESS) {
    return TSDB_CODE_TSC_INVALID_OPERATION;
  }

  return doGetColumnIndexByName(pCmd, &tmpToken, pQueryInfo, pIndex);
}

int32_t setShowInfo(SSqlObj* pSql, struct SSqlInfo* pInfo) {
  SSqlCmd*        pCmd = &pSql->cmd;
  STableMetaInfo* pTableMetaInfo = tscGetTableMetaInfoFromCmd(pCmd,  0);

  pCmd->command = TSDB_SQL_SHOW;

  const char* msg1 = "invalid name";
  const char* msg2 = "pattern filter string too long";
  const char* msg3 = "database name too long";
  const char* msg4 = "invalid ip address";
  const char* msg5 = "database name is empty";
  const char* msg6 = "pattern string is empty";

  /*
   * database prefix in pInfo->pMiscInfo->a[0]
   * wildcard in like clause in pInfo->pMiscInfo->a[1]
   */
  SShowInfo* pShowInfo = &pInfo->pMiscInfo->showOpt;
  int16_t    showType = pShowInfo->showType;
  if (showType == TSDB_MGMT_TABLE_TABLE || showType == TSDB_MGMT_TABLE_METRIC || showType == TSDB_MGMT_TABLE_VGROUP) {
    // db prefix in tagCond, show table conds in payload
    SStrToken* pDbPrefixToken = &pShowInfo->prefix;
    if (pDbPrefixToken->type != 0) {

      if (pDbPrefixToken->n >= TSDB_DB_NAME_LEN) {  // db name is too long
        return invalidOperationMsg(tscGetErrorMsgPayload(pCmd), msg3);
      }

      if (pDbPrefixToken->n <= 0) {
        return invalidOperationMsg(tscGetErrorMsgPayload(pCmd), msg5);
      }

      if (tscValidateName(pDbPrefixToken) != TSDB_CODE_SUCCESS) {
        return invalidOperationMsg(tscGetErrorMsgPayload(pCmd), msg1);
      }

      int32_t ret = tNameSetDbName(&pTableMetaInfo->name, getAccountId(pSql), pDbPrefixToken);
      if (ret != TSDB_CODE_SUCCESS) {
        return invalidOperationMsg(tscGetErrorMsgPayload(pCmd), msg1);
      }
    }

    // show table/stable like 'xxxx', set the like pattern for show tables
    SStrToken* pPattern = &pShowInfo->pattern;
    if (pPattern->type != 0) {
      pPattern->n = strdequote(pPattern->z);

      if (pPattern->n <= 0) {
        return invalidOperationMsg(tscGetErrorMsgPayload(pCmd), msg6);
      }

      if (!tscValidateTableNameLength(pCmd->payloadLen)) {
        return invalidOperationMsg(tscGetErrorMsgPayload(pCmd), msg2);
      }
    }
  } else if (showType == TSDB_MGMT_TABLE_VNODES) {
    if (pShowInfo->prefix.type == 0) {
      return invalidOperationMsg(tscGetErrorMsgPayload(pCmd), "No specified ip of dnode");
    }

    // show vnodes may be ip addr of dnode in payload
    SStrToken* pDnodeIp = &pShowInfo->prefix;
    if (pDnodeIp->n >= TSDB_IPv4ADDR_LEN) {  // ip addr is too long
      return invalidOperationMsg(tscGetErrorMsgPayload(pCmd), msg3);
    }

    if (!validateIpAddress(pDnodeIp->z, pDnodeIp->n)) {
      return invalidOperationMsg(tscGetErrorMsgPayload(pCmd), msg4);
    }
  } 
  return TSDB_CODE_SUCCESS;
}

int32_t setKillInfo(SSqlObj* pSql, struct SSqlInfo* pInfo, int32_t killType) {
  const char* msg1 = "invalid connection ID";
  const char* msg2 = "invalid query ID";
  const char* msg3 = "invalid stream ID";

  SSqlCmd* pCmd = &pSql->cmd;
  pCmd->command = pInfo->type;
  
  SStrToken* idStr = &(pInfo->pMiscInfo->id);
  if (idStr->n > TSDB_KILL_MSG_LEN) {
    return TSDB_CODE_TSC_INVALID_OPERATION;
  }

  strncpy(pCmd->payload, idStr->z, idStr->n);

  const char delim = ':';
  char* connIdStr = strtok(idStr->z, &delim);
  char* queryIdStr = strtok(NULL, &delim);

  int32_t connId = (int32_t)strtol(connIdStr, NULL, 10);
  if (connId <= 0) {
    memset(pCmd->payload, 0, strlen(pCmd->payload));
    return invalidOperationMsg(tscGetErrorMsgPayload(pCmd), msg1);
  }

  if (killType == TSDB_SQL_KILL_CONNECTION) {
    return TSDB_CODE_SUCCESS;
  }

  int32_t queryId = (int32_t)strtol(queryIdStr, NULL, 10);
  if (queryId <= 0) {
    memset(pCmd->payload, 0, strlen(pCmd->payload));
    if (killType == TSDB_SQL_KILL_QUERY) {
      return invalidOperationMsg(tscGetErrorMsgPayload(pCmd), msg2);
    } else {
      return invalidOperationMsg(tscGetErrorMsgPayload(pCmd), msg3);
    }
  }
  
  return TSDB_CODE_SUCCESS;
}
static int32_t setCompactVnodeInfo(SSqlObj* pSql, struct SSqlInfo* pInfo) {
  SSqlCmd* pCmd = &pSql->cmd;
  pCmd->command = pInfo->type;

  return TSDB_CODE_SUCCESS;
}
bool validateIpAddress(const char* ip, size_t size) {
  char tmp[128] = {0};  // buffer to build null-terminated string
  assert(size < 128);

  strncpy(tmp, ip, size);

  in_addr_t epAddr = taosInetAddr(tmp);

  return epAddr != INADDR_NONE;
}

int32_t tscTansformFuncForSTableQuery(SQueryInfo* pQueryInfo) {
  STableMetaInfo* pTableMetaInfo = tscGetMetaInfo(pQueryInfo, 0);

  if (pTableMetaInfo->pTableMeta == NULL || !UTIL_TABLE_IS_SUPER_TABLE(pTableMetaInfo)) {
    return TSDB_CODE_TSC_INVALID_OPERATION;
  }

  assert(tscGetNumOfTags(pTableMetaInfo->pTableMeta) >= 0);

  int16_t bytes = 0;
  int16_t type = 0;
  int32_t interBytes = 0;
  
  size_t size = tscNumOfExprs(pQueryInfo);
  for (int32_t k = 0; k < size; ++k) {
    SExprInfo*   pExpr = tscExprGet(pQueryInfo, k);
    int16_t functionId = aAggs[pExpr->base.functionId].stableFuncId;

    int32_t colIndex = pExpr->base.colInfo.colIndex;
    SSchema* pSrcSchema = tscGetTableColumnSchema(pTableMetaInfo->pTableMeta, colIndex);
    
    if ((functionId >= TSDB_FUNC_SUM && functionId <= TSDB_FUNC_TWA) ||
        (functionId >= TSDB_FUNC_FIRST_DST && functionId <= TSDB_FUNC_STDDEV_DST) ||
        (functionId >= TSDB_FUNC_RATE && functionId <= TSDB_FUNC_IRATE)) {
      if (getResultDataInfo(pSrcSchema->type, pSrcSchema->bytes, functionId, (int32_t)pExpr->base.param[0].i64, &type, &bytes,
                            &interBytes, 0, true) != TSDB_CODE_SUCCESS) {
        return TSDB_CODE_TSC_INVALID_OPERATION;
      }

      tscExprUpdate(pQueryInfo, k, functionId, pExpr->base.colInfo.colIndex, TSDB_DATA_TYPE_BINARY, bytes);
      // todo refactor
      pExpr->base.interBytes = interBytes;
    }
  }

  tscFieldInfoUpdateOffset(pQueryInfo);
  return TSDB_CODE_SUCCESS;
}

/* transfer the field-info back to original input format */
void tscRestoreFuncForSTableQuery(SQueryInfo* pQueryInfo) {
  STableMetaInfo* pTableMetaInfo = tscGetMetaInfo(pQueryInfo, 0);
  if (!UTIL_TABLE_IS_SUPER_TABLE(pTableMetaInfo)) {
    return;
  }
  
  size_t size = tscNumOfExprs(pQueryInfo);
  for (int32_t i = 0; i < size; ++i) {
    SExprInfo*   pExpr = tscExprGet(pQueryInfo, i);
    SSchema* pSchema = tscGetTableColumnSchema(pTableMetaInfo->pTableMeta, pExpr->base.colInfo.colIndex);
    
    // the final result size and type in the same as query on single table.
    // so here, set the flag to be false;
    int32_t inter = 0;
    
    int32_t functionId = pExpr->base.functionId;
    if (functionId >= TSDB_FUNC_TS && functionId <= TSDB_FUNC_DIFF) {
      continue;
    }
    
    if (functionId == TSDB_FUNC_FIRST_DST) {
      functionId = TSDB_FUNC_FIRST;
    } else if (functionId == TSDB_FUNC_LAST_DST) {
      functionId = TSDB_FUNC_LAST;
    } else if (functionId == TSDB_FUNC_STDDEV_DST) {
      functionId = TSDB_FUNC_STDDEV;
    }
    
    getResultDataInfo(pSchema->type, pSchema->bytes, functionId, 0, &pExpr->base.resType, &pExpr->base.resBytes,
                      &inter, 0, false);
  }
}

bool hasUnsupportFunctionsForSTableQuery(SSqlCmd* pCmd, SQueryInfo* pQueryInfo) {
  const char* msg1 = "TWA/Diff/Derivative/Irate not allowed to apply to super table directly";
  const char* msg2 = "TWA/Diff/Derivative/Irate only support group by tbname for super table query";
  const char* msg3 = "function not support for super table query";

  // filter sql function not supported by metric query yet.
  size_t size = tscNumOfExprs(pQueryInfo);
  for (int32_t i = 0; i < size; ++i) {
    int32_t functionId = tscExprGet(pQueryInfo, i)->base.functionId;
    if ((aAggs[functionId].status & TSDB_FUNCSTATE_STABLE) == 0) {
      invalidOperationMsg(tscGetErrorMsgPayload(pCmd), msg3);
      return true;
    }
  }

  if (tscIsTWAQuery(pQueryInfo) || tscIsDiffDerivQuery(pQueryInfo) || tscIsIrateQuery(pQueryInfo)) {
    if (pQueryInfo->groupbyExpr.numOfGroupCols == 0) {
      invalidOperationMsg(tscGetErrorMsgPayload(pCmd), msg1);
      return true;
    }

    SColIndex* pColIndex = taosArrayGet(pQueryInfo->groupbyExpr.columnInfo, 0);
    if (pColIndex->colIndex != TSDB_TBNAME_COLUMN_INDEX) {
      invalidOperationMsg(tscGetErrorMsgPayload(pCmd), msg2);
      return true;
    }
  } else if (tscIsSessionWindowQuery(pQueryInfo)) {
    invalidOperationMsg(tscGetErrorMsgPayload(pCmd), msg3);
    return true;
  }

  return false;
}

static bool groupbyTagsOrNull(SQueryInfo* pQueryInfo) {
  if (pQueryInfo->groupbyExpr.columnInfo == NULL ||
    taosArrayGetSize(pQueryInfo->groupbyExpr.columnInfo) == 0) {
    return true;
  }

  size_t s = taosArrayGetSize(pQueryInfo->groupbyExpr.columnInfo);
  for (int32_t i = 0; i < s; i++) {
    SColIndex* colIndex = taosArrayGet(pQueryInfo->groupbyExpr.columnInfo, i);
    if (colIndex->flag != TSDB_COL_TAG) {
      return false;
    }
  }

  return true;
}

static bool functionCompatibleCheck(SQueryInfo* pQueryInfo, bool joinQuery, bool twQuery) {
  int32_t startIdx = 0;

  size_t numOfExpr = tscNumOfExprs(pQueryInfo);
  assert(numOfExpr > 0);

  SExprInfo* pExpr = tscExprGet(pQueryInfo, startIdx);

  // ts function can be simultaneously used with any other functions.
  int32_t functionID = pExpr->base.functionId;
  if (functionID == TSDB_FUNC_TS || functionID == TSDB_FUNC_TS_DUMMY) {
    startIdx++;
  }

  int32_t factor = functionCompatList[tscExprGet(pQueryInfo, startIdx)->base.functionId];

  if (tscExprGet(pQueryInfo, 0)->base.functionId == TSDB_FUNC_LAST_ROW && (joinQuery || twQuery || !groupbyTagsOrNull(pQueryInfo))) {
    return false;
  }

  // diff function cannot be executed with other function
  // arithmetic function can be executed with other arithmetic functions
  size_t size = tscNumOfExprs(pQueryInfo);
  
  for (int32_t i = startIdx + 1; i < size; ++i) {
    SExprInfo* pExpr1 = tscExprGet(pQueryInfo, i);

    int16_t functionId = pExpr1->base.functionId;
    if (functionId == TSDB_FUNC_TAGPRJ || functionId == TSDB_FUNC_TAG || functionId == TSDB_FUNC_TS) {
      continue;
    }

    if (functionId == TSDB_FUNC_PRJ && (pExpr1->base.colInfo.colId == PRIMARYKEY_TIMESTAMP_COL_INDEX || TSDB_COL_IS_UD_COL(pExpr1->base.colInfo.flag))) {
      continue;
    }

    if (functionCompatList[functionId] != factor) {
      return false;
    } else {
      if (factor == -1) { // two functions with the same -1 flag
        return false;
      }
    }

    if (functionId == TSDB_FUNC_LAST_ROW && (joinQuery || twQuery || !groupbyTagsOrNull(pQueryInfo))) {
      return false;
    }
  }

  return true;
}

int32_t validateGroupbyNode(SQueryInfo* pQueryInfo, SArray* pList, SSqlCmd* pCmd) {
  const char* msg1 = "too many columns in group by clause";
  const char* msg2 = "invalid column name in group by clause";
  const char* msg3 = "columns from one table allowed as group by columns";
  const char* msg4 = "join query does not support group by";
  const char* msg7 = "not support group by expression";
  const char* msg8 = "not allowed column type for group by";
  const char* msg9 = "tags not allowed for table query";

  // todo : handle two tables situation
  STableMetaInfo* pTableMetaInfo = NULL;

  if (pList == NULL) {
    return TSDB_CODE_SUCCESS;
  }

  if (pQueryInfo->colList == NULL) {
    pQueryInfo->colList = taosArrayInit(4, POINTER_BYTES);
  }
  
  pQueryInfo->groupbyExpr.numOfGroupCols = (int16_t)taosArrayGetSize(pList);
  if (pQueryInfo->groupbyExpr.numOfGroupCols > TSDB_MAX_TAGS) {
    return invalidOperationMsg(tscGetErrorMsgPayload(pCmd), msg1);
  }

  if (pQueryInfo->numOfTables > 1) {
    return invalidOperationMsg(tscGetErrorMsgPayload(pCmd), msg4);
  }

  STableMeta* pTableMeta = NULL;
  SSchema*    pSchema = NULL;

  int32_t tableIndex = COLUMN_INDEX_INITIAL_VAL;

  size_t num = taosArrayGetSize(pList);
  for (int32_t i = 0; i < num; ++i) {
    tVariantListItem * pItem = taosArrayGet(pList, i);
    tVariant* pVar = &pItem->pVar;

    SStrToken token = {pVar->nLen, pVar->nType, pVar->pz};

    SColumnIndex index = COLUMN_INDEX_INITIALIZER;
    if (getColumnIndexByName(pCmd, &token, pQueryInfo, &index) != TSDB_CODE_SUCCESS) {
      return invalidOperationMsg(tscGetErrorMsgPayload(pCmd), msg2);
    }

    if (tableIndex == COLUMN_INDEX_INITIAL_VAL) {
      tableIndex = index.tableIndex;
    } else if (tableIndex != index.tableIndex) {
      return invalidOperationMsg(tscGetErrorMsgPayload(pCmd), msg3);
    }

    pTableMetaInfo = tscGetMetaInfo(pQueryInfo, index.tableIndex);
    pTableMeta = pTableMetaInfo->pTableMeta;
  
    int32_t numOfCols = tscGetNumOfColumns(pTableMeta);
    if (index.columnIndex == TSDB_TBNAME_COLUMN_INDEX) {
      pSchema = tGetTbnameColumnSchema();
    } else {
      pSchema = tscGetTableColumnSchema(pTableMeta, index.columnIndex);
    }

    bool groupTag = false;
    if (index.columnIndex == TSDB_TBNAME_COLUMN_INDEX || index.columnIndex >= numOfCols) {
      groupTag = true;
    }
  
    SGroupbyExpr* pGroupExpr = &pQueryInfo->groupbyExpr;
    if (pGroupExpr->columnInfo == NULL) {
      pGroupExpr->columnInfo = taosArrayInit(4, sizeof(SColIndex));
    }
    
    if (groupTag) {
      if (!UTIL_TABLE_IS_SUPER_TABLE(pTableMetaInfo)) {
        return invalidOperationMsg(tscGetErrorMsgPayload(pCmd), msg9);
      }

      int32_t relIndex = index.columnIndex;
      if (index.columnIndex != TSDB_TBNAME_COLUMN_INDEX) {
        relIndex -= numOfCols;
      }

      SColIndex colIndex = { .colIndex = relIndex, .flag = TSDB_COL_TAG, .colId = pSchema->colId, };
      strncpy(colIndex.name, pSchema->name, tListLen(colIndex.name));
      taosArrayPush(pGroupExpr->columnInfo, &colIndex);
      
      index.columnIndex = relIndex;
      tscColumnListInsert(pTableMetaInfo->tagColList, index.columnIndex, pTableMeta->id.uid, pSchema);
    } else {
      // check if the column type is valid, here only support the bool/tinyint/smallint/bigint group by
      if (pSchema->type == TSDB_DATA_TYPE_TIMESTAMP || pSchema->type == TSDB_DATA_TYPE_FLOAT || pSchema->type == TSDB_DATA_TYPE_DOUBLE) {
        return invalidOperationMsg(tscGetErrorMsgPayload(pCmd), msg8);
      }

      tscColumnListInsert(pQueryInfo->colList, index.columnIndex, pTableMeta->id.uid, pSchema);
      
      SColIndex colIndex = { .colIndex = index.columnIndex, .flag = TSDB_COL_NORMAL, .colId = pSchema->colId };
      strncpy(colIndex.name, pSchema->name, tListLen(colIndex.name));

      taosArrayPush(pGroupExpr->columnInfo, &colIndex);
      pQueryInfo->groupbyExpr.orderType = TSDB_ORDER_ASC;

      if (i == 0 && num > 1) {
        return invalidOperationMsg(tscGetErrorMsgPayload(pCmd), msg7);
      }
    }
  }

  pQueryInfo->groupbyExpr.tableIndex = tableIndex;
  return TSDB_CODE_SUCCESS;
}


static SColumnFilterInfo* addColumnFilterInfo(SColumnFilterList* filterList) {
  int32_t size = (filterList->numOfFilters) + 1;

  char* tmp = (char*) realloc((void*)(filterList->filterInfo), sizeof(SColumnFilterInfo) * (size));
  if (tmp != NULL) {
    filterList->filterInfo = (SColumnFilterInfo*)tmp;
  } else {
    return NULL;
  }

  filterList->numOfFilters = size;

  SColumnFilterInfo* pColFilterInfo = &(filterList->filterInfo[size - 1]);
  memset(pColFilterInfo, 0, sizeof(SColumnFilterInfo));

  return pColFilterInfo;
}

static int32_t doExtractColumnFilterInfo(SSqlCmd* pCmd, SQueryInfo* pQueryInfo, int32_t timePrecision, SColumnFilterInfo* pColumnFilter,
                                         int16_t colType, tSqlExpr* pExpr) {
  const char* msg = "not supported filter condition";

  tSqlExpr *pRight = pExpr->pRight;

  if (colType >= TSDB_DATA_TYPE_TINYINT && colType <= TSDB_DATA_TYPE_BIGINT) {
    colType = TSDB_DATA_TYPE_BIGINT;
  } else if (colType == TSDB_DATA_TYPE_FLOAT || colType == TSDB_DATA_TYPE_DOUBLE) {
    colType = TSDB_DATA_TYPE_DOUBLE;
  } else if ((colType == TSDB_DATA_TYPE_TIMESTAMP) && (TSDB_DATA_TYPE_BINARY == pRight->value.nType)) {
    int retVal = setColumnFilterInfoForTimestamp(pCmd, pQueryInfo, &pRight->value);
    if (TSDB_CODE_SUCCESS != retVal) {
      return retVal;
    }
  } else if ((colType == TSDB_DATA_TYPE_TIMESTAMP) && (TSDB_DATA_TYPE_BIGINT == pRight->value.nType)) {
    if (pRight->flags & (1 << EXPR_FLAG_NS_TIMESTAMP)) {
      pRight->value.i64 =
          convertTimePrecision(pRight->value.i64, TSDB_TIME_PRECISION_NANO, timePrecision);
    }
  }

  int32_t retVal = TSDB_CODE_SUCCESS;

  int32_t bufLen = 0;
  if (IS_NUMERIC_TYPE(pRight->value.nType)) {
    bufLen = 60;
  } else {
    bufLen = pRight->value.nLen + 1;
  }

  if (pExpr->tokenId == TK_LE || pExpr->tokenId == TK_LT) {
    retVal = tVariantDump(&pRight->value, (char*)&pColumnFilter->upperBndd, colType, false);

  // TK_GT,TK_GE,TK_EQ,TK_NE are based on the pColumn->lowerBndd
  } else if (pExpr->tokenId == TK_IN) {
    tVariant *pVal; 
    if (pRight->tokenId != TK_SET || !serializeExprListToVariant(pRight->pParam, &pVal, colType, timePrecision)) {
      return invalidOperationMsg(tscGetErrorMsgPayload(pCmd), msg);
    }
    pColumnFilter->pz  = (int64_t)calloc(1, pVal->nLen + 1);
    pColumnFilter->len = pVal->nLen;
    pColumnFilter->filterstr = 1;
    memcpy((char *)(pColumnFilter->pz), (char *)(pVal->pz), pVal->nLen);  

    tVariantDestroy(pVal);
    free(pVal);

  } else if (colType == TSDB_DATA_TYPE_BINARY) {
    pColumnFilter->pz = (int64_t)calloc(1, bufLen * TSDB_NCHAR_SIZE);
    pColumnFilter->len = pRight->value.nLen;
    retVal = tVariantDump(&pRight->value, (char*)pColumnFilter->pz, colType, false);

  } else if (colType == TSDB_DATA_TYPE_NCHAR) {
    // pRight->value.nLen + 1 is larger than the actual nchar string length
    pColumnFilter->pz = (int64_t)calloc(1, bufLen * TSDB_NCHAR_SIZE);
    retVal = tVariantDump(&pRight->value, (char*)pColumnFilter->pz, colType, false);
    size_t len = twcslen((wchar_t*)pColumnFilter->pz);
    pColumnFilter->len = len * TSDB_NCHAR_SIZE;

  } else {
    retVal = tVariantDump(&pRight->value, (char*)&pColumnFilter->lowerBndd, colType, false);
  }

  if (retVal != TSDB_CODE_SUCCESS) {
    return invalidOperationMsg(tscGetErrorMsgPayload(pCmd), msg);
  } 

  switch (pExpr->tokenId) {
    case TK_LE:
      pColumnFilter->upperRelOptr = TSDB_RELATION_LESS_EQUAL;
      break;
    case TK_LT:
      pColumnFilter->upperRelOptr = TSDB_RELATION_LESS;
      break;
    case TK_GT:
      pColumnFilter->lowerRelOptr = TSDB_RELATION_GREATER;
      break;
    case TK_GE:
      pColumnFilter->lowerRelOptr = TSDB_RELATION_GREATER_EQUAL;
      break;
    case TK_EQ:
      pColumnFilter->lowerRelOptr = TSDB_RELATION_EQUAL;
      break;
    case TK_NE:
      pColumnFilter->lowerRelOptr = TSDB_RELATION_NOT_EQUAL;
      break;
    case TK_LIKE:
      pColumnFilter->lowerRelOptr = TSDB_RELATION_LIKE;
      break;
    case TK_ISNULL:
      pColumnFilter->lowerRelOptr = TSDB_RELATION_ISNULL;
      break;
    case TK_NOTNULL:
      pColumnFilter->lowerRelOptr = TSDB_RELATION_NOTNULL;
      break;
    case TK_IN:
      pColumnFilter->lowerRelOptr = TSDB_RELATION_IN;
      break;
    default:
      return invalidOperationMsg(tscGetErrorMsgPayload(pCmd), msg);
  }

  return TSDB_CODE_SUCCESS;
}

typedef struct SCondExpr {
  tSqlExpr* pTagCond;
  tSqlExpr* pTimewindow;

  tSqlExpr* pColumnCond;

  tSqlExpr* pTableCond;
  int16_t   relType;  // relation between table name in expression and other tag
                      // filter condition expression, TK_AND or TK_OR
  int16_t tableCondIndex;

  tSqlExpr* pJoinExpr;  // join condition
  bool      tsJoin;
} SCondExpr;

static int32_t getTimeRange(STimeWindow* win, tSqlExpr* pRight, int32_t optr, int16_t timePrecision);

static int32_t tablenameListToString(tSqlExpr* pExpr, SStringBuilder* sb) {
  SArray* pList = pExpr->pParam;

  int32_t size = (int32_t) taosArrayGetSize(pList);
  if (size <= 0) {
    return TSDB_CODE_TSC_INVALID_OPERATION;
  }

  if (size > 0) {
    taosStringBuilderAppendStringLen(sb, QUERY_COND_REL_PREFIX_IN, QUERY_COND_REL_PREFIX_IN_LEN);
  }

  for (int32_t i = 0; i < size; ++i) {
    tSqlExprItem* pSub = taosArrayGet(pList, i);
    tVariant* pVar = &pSub->pNode->value;

    taosStringBuilderAppendStringLen(sb, pVar->pz, pVar->nLen);

    if (i < size - 1) {
      taosStringBuilderAppendString(sb, TBNAME_LIST_SEP);
    }

    if (pVar->nLen <= 0 || !tscValidateTableNameLength(pVar->nLen)) {
      return TSDB_CODE_TSC_INVALID_OPERATION;
    }
  }

  return TSDB_CODE_SUCCESS;
}

static int32_t tablenameCondToString(tSqlExpr* pExpr, SStringBuilder* sb) {
  taosStringBuilderAppendStringLen(sb, QUERY_COND_REL_PREFIX_LIKE, QUERY_COND_REL_PREFIX_LIKE_LEN);
  taosStringBuilderAppendString(sb, pExpr->value.pz);

  return TSDB_CODE_SUCCESS;
}

enum {
  TSQL_EXPR_TS = 1,
  TSQL_EXPR_TAG = 2,
  TSQL_EXPR_COLUMN = 4,
  TSQL_EXPR_TBNAME = 8,
};

#define GET_MIXED_TYPE(t) ((t) > TSQL_EXPR_COLUMN || (t) == (TSQL_EXPR_TS|TSQL_EXPR_TAG))

static int32_t checkColumnFilterInfo(SSqlCmd* pCmd, SQueryInfo* pQueryInfo, SColumnIndex* pIndex, tSqlExpr* pExpr, int32_t sqlOptr) {
  STableMetaInfo* pTableMetaInfo = tscGetMetaInfo(pQueryInfo, pIndex->tableIndex);

  STableMeta* pTableMeta = pTableMetaInfo->pTableMeta;
  SSchema*    pSchema = tscGetTableColumnSchema(pTableMeta, pIndex->columnIndex);
  int32_t     ret = 0;
  const char* msg1 = "non binary column not support like operator";
  const char* msg2 = "binary column not support this operator";  
  const char* msg3 = "bool column not support this operator";
  const char* msg4 = "primary key not support this operator";

  SColumn* pColumn = tscColumnListInsert(pQueryInfo->colList, pIndex->columnIndex, pTableMeta->id.uid, pSchema);

  pColumn->info.flist.numOfFilters++;
  
  /*
   * in case of TK_AND filter condition, we first find the corresponding column and build the query condition together
   * the already existed condition.
   */
  if (sqlOptr != TK_AND && sqlOptr != TK_OR) {
    return TSDB_CODE_TSC_INVALID_OPERATION;
  }

  SColumnFilterInfo* pColFilter = calloc(1, sizeof(SColumnFilterInfo));

  pColFilter->filterstr =
      ((pSchema->type == TSDB_DATA_TYPE_BINARY || pSchema->type == TSDB_DATA_TYPE_NCHAR) ? 1 : 0);

  if (pColFilter->filterstr) {
    if (pExpr->tokenId != TK_EQ
      && pExpr->tokenId != TK_NE
      && pExpr->tokenId != TK_ISNULL
      && pExpr->tokenId != TK_NOTNULL
      && pExpr->tokenId != TK_LIKE
      && pExpr->tokenId != TK_IN) {
      ret = invalidOperationMsg(tscGetErrorMsgPayload(pCmd), msg2);
      goto _err_ret;
    }
  } else {
    if (pExpr->tokenId == TK_LIKE) {
      ret = invalidOperationMsg(tscGetErrorMsgPayload(pCmd), msg1);
      goto _err_ret;
    }
    
    if (pSchema->type == TSDB_DATA_TYPE_BOOL) {
      int32_t t = pExpr->tokenId;
      if (t != TK_EQ && t != TK_NE && t != TK_NOTNULL && t != TK_ISNULL && t != TK_IN) {
        ret = invalidOperationMsg(tscGetErrorMsgPayload(pCmd), msg3);
        goto _err_ret;
      }
    }
  }

  pColumn->columnIndex = pIndex->columnIndex;
  pColumn->tableUid = pTableMeta->id.uid;
  if (pColumn->columnIndex == PRIMARYKEY_TIMESTAMP_COL_INDEX && pExpr->tokenId == TK_IN) {
     return invalidOperationMsg(tscGetErrorMsgPayload(pCmd), msg4);
  }

  STableComInfo tinfo = tscGetTableInfo(pTableMeta);
  ret = doExtractColumnFilterInfo(pCmd, pQueryInfo, tinfo.precision, pColFilter, pSchema->type, pExpr);

_err_ret:
  freeColumnFilterInfo(pColFilter, 1);
  
  return ret;
}

static int32_t getTablenameCond(SSqlCmd* pCmd, SQueryInfo* pQueryInfo, tSqlExpr* pTableCond, SStringBuilder* sb) {
  const char* msg0 = "invalid table name list";
  const char* msg1 = "not string following like";

  if (pTableCond == NULL) {
    return TSDB_CODE_SUCCESS;
  }

  tSqlExpr* pLeft = pTableCond->pLeft;
  tSqlExpr* pRight = pTableCond->pRight;

  if (!isTablenameToken(&pLeft->colInfo)) {
    return TSDB_CODE_TSC_INVALID_OPERATION;
  }

  int32_t ret = TSDB_CODE_SUCCESS;

  if (pTableCond->tokenId == TK_IN) {
    ret = tablenameListToString(pRight, sb);
  } else if (pTableCond->tokenId == TK_LIKE) {
    if (pRight->tokenId != TK_STRING) {
      return invalidOperationMsg(tscGetErrorMsgPayload(pCmd), msg1);
    }
    
    ret = tablenameCondToString(pRight, sb);
  }

  if (ret != TSDB_CODE_SUCCESS) {
    invalidOperationMsg(tscGetErrorMsgPayload(pCmd), msg0);
  }

  return ret;
}

static int32_t getColQueryCondExpr(SSqlCmd* pCmd, SQueryInfo* pQueryInfo, tSqlExpr** pExpr) {
  int32_t ret = TSDB_CODE_SUCCESS;
  
  for (int32_t i = 0; i < pQueryInfo->numOfTables; ++i) {
    tSqlExpr* p1 = extractExprForSTable(pCmd, pExpr, pQueryInfo, i);
    if (p1 == NULL) {  // no query condition on this table
      continue;
    }

    tExprNode* p = NULL;
    //SFilterInfo colFilter = {0};
  
    SArray* colList = taosArrayInit(10, sizeof(SColIndex));
    ret = exprTreeFromSqlExpr(pCmd, &p, p1, pQueryInfo, colList, NULL);
    //if (ret == TSDB_CODE_SUCCESS) {
    //  ret = filterInitFromTree(p, &colFilter, (int32_t)taosArrayGetSize(colList));
    //}


    SBufferWriter bw = tbufInitWriter(NULL, false);

    TRY(0) {
      exprTreeToBinary(&bw, p);
    } CATCH(code) {
      tbufCloseWriter(&bw);
      UNUSED(code);
      // TODO: more error handling
    } END_TRY
    
    // add to required table column list
    STableMetaInfo* pTableMetaInfo = tscGetMetaInfo(pQueryInfo, i);
    int64_t uid = pTableMetaInfo->pTableMeta->id.uid;

    SCond cond = {
      .uid = uid,
      .len = (int32_t)(tbufTell(&bw)),
      .cond = tbufGetData(&bw, true)
    };

    if (pQueryInfo->colCond == NULL) {
      pQueryInfo->colCond = taosArrayInit(2, sizeof(SCond));
    }
    
    taosArrayPush(pQueryInfo->colCond, &cond);  

    tSqlExprDestroy(p1);
    tExprTreeDestroy(p, NULL);
    
    if (ret) {
      break;
    }
  }

  return ret;
}


static int32_t checkColumnQueryCondInfo(SSqlCmd* pCmd, SQueryInfo* pQueryInfo, tSqlExpr* pExpr, int32_t relOptr) {
  if (pExpr == NULL) {
    return TSDB_CODE_SUCCESS;
  }

  if (!tSqlExprIsParentOfLeaf(pExpr)) {  // internal node
    int32_t ret = checkColumnQueryCondInfo(pCmd, pQueryInfo, pExpr->pLeft, pExpr->tokenId);
    if (ret != TSDB_CODE_SUCCESS) {
      return ret;
    }

    return checkColumnQueryCondInfo(pCmd, pQueryInfo, pExpr->pRight, pExpr->tokenId);
  } else {  // handle leaf node
    SColumnIndex index = COLUMN_INDEX_INITIALIZER;
    if (getColumnIndexByName(pCmd, &pExpr->pLeft->colInfo, pQueryInfo, &index) != TSDB_CODE_SUCCESS) {
      return TSDB_CODE_TSC_INVALID_OPERATION;
    }

    return checkColumnFilterInfo(pCmd, pQueryInfo, &index, pExpr, relOptr);
  }
}

static int32_t checkAndSetJoinCondInfo(SSqlCmd* pCmd, SQueryInfo* pQueryInfo, tSqlExpr* pExpr) {
  int32_t code = 0;
  const char* msg1 = "timestamp required for join tables";
  const char* msg2 = "only support one join tag for each table";
  const char* msg3 = "type of join columns must be identical";
  const char* msg4 = "invalid column name in join condition";

  if (pExpr == NULL) {
    return TSDB_CODE_SUCCESS;
  }

  if (!tSqlExprIsParentOfLeaf(pExpr)) {
    code = checkAndSetJoinCondInfo(pCmd, pQueryInfo, pExpr->pLeft);
    if (code) {
      return code;
    }

    return checkAndSetJoinCondInfo(pCmd, pQueryInfo, pExpr->pRight);
  }

  SColumnIndex index = COLUMN_INDEX_INITIALIZER;
  if (getColumnIndexByName(pCmd, &pExpr->pLeft->colInfo, pQueryInfo, &index) != TSDB_CODE_SUCCESS) {
    return invalidOperationMsg(tscGetErrorMsgPayload(pCmd), msg4);
  }

  STableMetaInfo* pTableMetaInfo = tscGetMetaInfo(pQueryInfo, index.tableIndex);
  SSchema* pTagSchema1 = tscGetTableColumnSchema(pTableMetaInfo->pTableMeta, index.columnIndex);

  assert(index.tableIndex >= 0 && index.tableIndex < TSDB_MAX_JOIN_TABLE_NUM);

  SJoinNode **leftNode = &pQueryInfo->tagCond.joinInfo.joinTables[index.tableIndex];
  if (*leftNode == NULL) {
    return invalidOperationMsg(tscGetErrorMsgPayload(pCmd), msg1);
  }

  (*leftNode)->uid = pTableMetaInfo->pTableMeta->id.uid;
  (*leftNode)->tagColId = pTagSchema1->colId;

  if (UTIL_TABLE_IS_SUPER_TABLE(pTableMetaInfo)) {
    STableMeta* pTableMeta = pTableMetaInfo->pTableMeta;

    index.columnIndex = index.columnIndex - tscGetNumOfColumns(pTableMetaInfo->pTableMeta);
    if (tscColumnExists(pTableMetaInfo->tagColList, pTagSchema1->colId, pTableMetaInfo->pTableMeta->id.uid) < 0) {
      tscColumnListInsert(pTableMetaInfo->tagColList, index.columnIndex, pTableMeta->id.uid, pTagSchema1);

      if (taosArrayGetSize(pTableMetaInfo->tagColList) > 1) {
        return invalidOperationMsg(tscGetErrorMsgPayload(pCmd), msg2);
      }
    }
  }

  int16_t leftIdx = index.tableIndex;

  index = (SColumnIndex)COLUMN_INDEX_INITIALIZER;
  if (getColumnIndexByName(pCmd, &pExpr->pRight->colInfo, pQueryInfo, &index) != TSDB_CODE_SUCCESS) {
    return invalidOperationMsg(tscGetErrorMsgPayload(pCmd), msg4);
  }

  pTableMetaInfo = tscGetMetaInfo(pQueryInfo, index.tableIndex);
  SSchema* pTagSchema2 = tscGetTableColumnSchema(pTableMetaInfo->pTableMeta, index.columnIndex);

  assert(index.tableIndex >= 0 && index.tableIndex < TSDB_MAX_JOIN_TABLE_NUM);

  SJoinNode **rightNode = &pQueryInfo->tagCond.joinInfo.joinTables[index.tableIndex];
  if (*rightNode == NULL) {
    return invalidOperationMsg(tscGetErrorMsgPayload(pCmd), msg1);
  }

  (*rightNode)->uid = pTableMetaInfo->pTableMeta->id.uid;
  (*rightNode)->tagColId = pTagSchema2->colId;

  if (UTIL_TABLE_IS_SUPER_TABLE(pTableMetaInfo)) {
    STableMeta* pTableMeta = pTableMetaInfo->pTableMeta;
    index.columnIndex = index.columnIndex - tscGetNumOfColumns(pTableMeta);
    if (tscColumnExists(pTableMetaInfo->tagColList, pTagSchema2->colId, pTableMeta->id.uid) < 0) {

      tscColumnListInsert(pTableMetaInfo->tagColList, index.columnIndex, pTableMeta->id.uid, pTagSchema2);
      if (taosArrayGetSize(pTableMetaInfo->tagColList) > 1) {
        return invalidOperationMsg(tscGetErrorMsgPayload(pCmd), msg2);
      }
    }
  }

  int16_t rightIdx = index.tableIndex;

  if (pTagSchema1->type != pTagSchema2->type) {
    return invalidOperationMsg(tscGetErrorMsgPayload(pCmd), msg3);
  }

  if ((*leftNode)->tagJoin == NULL) {
    (*leftNode)->tagJoin = taosArrayInit(2, sizeof(int16_t));
  }

  if ((*rightNode)->tagJoin == NULL) {
    (*rightNode)->tagJoin = taosArrayInit(2, sizeof(int16_t));
  }

  taosArrayPush((*leftNode)->tagJoin, &rightIdx);
  taosArrayPush((*rightNode)->tagJoin, &leftIdx);

  pQueryInfo->tagCond.joinInfo.hasJoin = true;

  return TSDB_CODE_SUCCESS;

}

static int32_t getJoinCondInfo(SSqlCmd* pCmd, SQueryInfo* pQueryInfo, tSqlExpr* pExpr) {
  if (pExpr == NULL) {
    return TSDB_CODE_SUCCESS;
  }

  return checkAndSetJoinCondInfo(pCmd, pQueryInfo, pExpr);
}

static int32_t validateSQLExpr(SSqlCmd* pCmd, tSqlExpr* pExpr, SQueryInfo* pQueryInfo, SColumnList* pList,
                               int32_t* type, uint64_t* uid) {
  if (pExpr->type == SQL_NODE_TABLE_COLUMN) {
    if (*type == NON_ARITHMEIC_EXPR) {
      *type = NORMAL_ARITHMETIC;
    } else if (*type == AGG_ARIGHTMEIC) {
      return TSDB_CODE_TSC_INVALID_OPERATION;
    }

    SColumnIndex index = COLUMN_INDEX_INITIALIZER;
    if (getColumnIndexByName(pCmd, &pExpr->colInfo, pQueryInfo, &index) != TSDB_CODE_SUCCESS) {
      return TSDB_CODE_TSC_INVALID_OPERATION;
    }

    // if column is timestamp, bool, binary, nchar, not support arithmetic, so return invalid sql
    STableMeta* pTableMeta = tscGetMetaInfo(pQueryInfo, index.tableIndex)->pTableMeta;
    SSchema*    pSchema = tscGetTableSchema(pTableMeta) + index.columnIndex;
    
    if ((pSchema->type == TSDB_DATA_TYPE_TIMESTAMP) || (pSchema->type == TSDB_DATA_TYPE_BOOL) ||
        (pSchema->type == TSDB_DATA_TYPE_BINARY) || (pSchema->type == TSDB_DATA_TYPE_NCHAR)) {
      return TSDB_CODE_TSC_INVALID_OPERATION;
    }

    pList->ids[pList->num++] = index;
  } else if ((pExpr->tokenId == TK_FLOAT && (isnan(pExpr->value.dKey) || isinf(pExpr->value.dKey))) ||
             pExpr->tokenId == TK_NULL) {
    return TSDB_CODE_TSC_INVALID_OPERATION;
  } else if (pExpr->type == SQL_NODE_SQLFUNCTION) {
    if (*type == NON_ARITHMEIC_EXPR) {
      *type = AGG_ARIGHTMEIC;
    } else if (*type == NORMAL_ARITHMETIC) {
      return TSDB_CODE_TSC_INVALID_OPERATION;
    }

    int32_t outputIndex = (int32_t)tscNumOfExprs(pQueryInfo);
  
    tSqlExprItem item = {.pNode = pExpr, .aliasName = NULL};
  
    // sql function list in selection clause.
    // Append the sqlExpr into exprList of pQueryInfo structure sequentially
    pExpr->functionId = isValidFunction(pExpr->operand.z, pExpr->operand.n);
    if (pExpr->functionId < 0) {
      return TSDB_CODE_TSC_INVALID_OPERATION;
    }

    if (addExprAndResultField(pCmd, pQueryInfo, outputIndex, &item, false) != TSDB_CODE_SUCCESS) {
      return TSDB_CODE_TSC_INVALID_OPERATION;
    }

    // It is invalid in case of more than one sqlExpr, such as first(ts, k) - last(ts, k)
    int32_t inc = (int32_t) tscNumOfExprs(pQueryInfo) - outputIndex;
    if (inc > 1) {
      return TSDB_CODE_TSC_INVALID_OPERATION;
    }

    // Not supported data type in arithmetic expression
    uint64_t id = -1;
    for(int32_t i = 0; i < inc; ++i) {
      SExprInfo* p1 = tscExprGet(pQueryInfo, i + outputIndex);
      int16_t t = p1->base.resType;
      if (t == TSDB_DATA_TYPE_BINARY || t == TSDB_DATA_TYPE_NCHAR || t == TSDB_DATA_TYPE_BOOL || t == TSDB_DATA_TYPE_TIMESTAMP) {
        return TSDB_CODE_TSC_INVALID_OPERATION;
      }

      if (i == 0) {
        id = p1->base.uid;
      } else if (id != p1->base.uid) {
        return TSDB_CODE_TSC_INVALID_OPERATION;
      }
    }

    *uid = id;
  }

  return TSDB_CODE_SUCCESS;
}

static int32_t validateArithmeticSQLExpr(SSqlCmd* pCmd, tSqlExpr* pExpr, SQueryInfo* pQueryInfo, SColumnList* pList, int32_t* type) {
  if (pExpr == NULL) {
    return TSDB_CODE_SUCCESS;
  }

  tSqlExpr* pLeft = pExpr->pLeft;
  uint64_t uidLeft = 0;
  uint64_t uidRight = 0;

  if (pLeft->type == SQL_NODE_EXPR) {
    int32_t ret = validateArithmeticSQLExpr(pCmd, pLeft, pQueryInfo, pList, type);
    if (ret != TSDB_CODE_SUCCESS) {
      return ret;
    }
  } else {
    int32_t ret = validateSQLExpr(pCmd, pLeft, pQueryInfo, pList, type, &uidLeft);
    if (ret != TSDB_CODE_SUCCESS) {
      return ret;
    }
  }

  tSqlExpr* pRight = pExpr->pRight;
  if (pRight->type == SQL_NODE_EXPR) {
    int32_t ret = validateArithmeticSQLExpr(pCmd, pRight, pQueryInfo, pList, type);
    if (ret != TSDB_CODE_SUCCESS) {
      return ret;
    }
  } else {
    int32_t ret = validateSQLExpr(pCmd, pRight, pQueryInfo, pList, type, &uidRight);
    if (ret != TSDB_CODE_SUCCESS) {
      return ret;
    }

    // the expression not from the same table, return error
    if (uidLeft != uidRight && uidLeft != 0 && uidRight != 0) {
      return TSDB_CODE_TSC_INVALID_OPERATION;
    }
  }

  return TSDB_CODE_SUCCESS;
}

static bool isValidExpr(tSqlExpr* pLeft, tSqlExpr* pRight, int32_t optr) {
  if (pLeft == NULL || (pRight == NULL && optr != TK_IN)) {
    return false;
  }

  /*
   * filter illegal expression in where clause:
   * 1. count(*) > 12
   * 2. sum(columnA) > sum(columnB)
   * 3. 4 < 5,  'ABC'>'abc'
   *
   * However, columnA < 4+12 is valid
   */
  if (pLeft->type == SQL_NODE_SQLFUNCTION) {
    return false;
  }

  if (pRight == NULL) {
    return true;
  }
  
  if (pLeft->tokenId >= TK_BOOL && pLeft->tokenId <= TK_BINARY && pRight->tokenId >= TK_BOOL && pRight->tokenId <= TK_BINARY) {
    return false;
  }

  return true;
}

static void exchangeExpr(tSqlExpr* pExpr) {
  tSqlExpr* pLeft  = pExpr->pLeft;
  tSqlExpr* pRight = pExpr->pRight;

  if (pRight->tokenId == TK_ID && (pLeft->tokenId == TK_INTEGER || pLeft->tokenId == TK_FLOAT ||
                                    pLeft->tokenId == TK_STRING || pLeft->tokenId == TK_BOOL)) {
    /*
     * exchange value of the left handside and the value of the right-handside
     * to make sure that the value of filter expression always locates in
     * right-handside and
     * the column-id is at the left handside.
     */
    uint32_t optr = 0;
    switch (pExpr->tokenId) {
      case TK_LE:
        optr = TK_GE;
        break;
      case TK_LT:
        optr = TK_GT;
        break;
      case TK_GT:
        optr = TK_LT;
        break;
      case TK_GE:
        optr = TK_LE;
        break;
      default:
        optr = pExpr->tokenId;
    }

    pExpr->tokenId = optr;
    SWAP(pExpr->pLeft, pExpr->pRight, void*);
  }
}

static bool validateJoinExprNode(SSqlCmd* pCmd, SQueryInfo* pQueryInfo, tSqlExpr* pExpr, SColumnIndex* pLeftIndex) {
  const char* msg1 = "illegal column name";
  const char* msg2 = "= is expected in join expression";
  const char* msg3 = "join column must have same type";
  const char* msg4 = "self join is not allowed";
  const char* msg5 = "join table must be the same type(table to table, super table to super table)";

  tSqlExpr* pRight = pExpr->pRight;

  if (pRight->tokenId != TK_ID) {
    return true;
  }

  if (pExpr->tokenId != TK_EQ) {
    invalidOperationMsg(tscGetErrorMsgPayload(pCmd), msg2);
    return false;
  }

  SColumnIndex rightIndex = COLUMN_INDEX_INITIALIZER;

  if (getColumnIndexByName(pCmd, &pRight->colInfo, pQueryInfo, &rightIndex) != TSDB_CODE_SUCCESS) {
    invalidOperationMsg(tscGetErrorMsgPayload(pCmd), msg1);
    return false;
  }

  // todo extract function
  STableMetaInfo* pLeftMeterMeta = tscGetMetaInfo(pQueryInfo, pLeftIndex->tableIndex);
  SSchema*        pLeftSchema = tscGetTableSchema(pLeftMeterMeta->pTableMeta);
  int16_t         leftType = pLeftSchema[pLeftIndex->columnIndex].type;

  tscColumnListInsert(pQueryInfo->colList, pLeftIndex->columnIndex, pLeftMeterMeta->pTableMeta->id.uid, &pLeftSchema[pLeftIndex->columnIndex]);

  STableMetaInfo* pRightMeterMeta = tscGetMetaInfo(pQueryInfo, rightIndex.tableIndex);
  SSchema*        pRightSchema = tscGetTableSchema(pRightMeterMeta->pTableMeta);
  int16_t         rightType = pRightSchema[rightIndex.columnIndex].type;

  tscColumnListInsert(pQueryInfo->colList, rightIndex.columnIndex, pRightMeterMeta->pTableMeta->id.uid, &pRightSchema[rightIndex.columnIndex]);

  if (leftType != rightType) {
    invalidOperationMsg(tscGetErrorMsgPayload(pCmd), msg3);
    return false;
  } else if (pLeftIndex->tableIndex == rightIndex.tableIndex) {
    invalidOperationMsg(tscGetErrorMsgPayload(pCmd), msg4);
    return false;
  }

  // table to table/ super table to super table are allowed
  if (UTIL_TABLE_IS_SUPER_TABLE(pLeftMeterMeta) != UTIL_TABLE_IS_SUPER_TABLE(pRightMeterMeta)) {
    invalidOperationMsg(tscGetErrorMsgPayload(pCmd), msg5);
    return false;
  }

  return true;
}

static bool validTableNameOptr(tSqlExpr* pExpr) {
  const char nameFilterOptr[] = {TK_IN, TK_LIKE};

  for (int32_t i = 0; i < tListLen(nameFilterOptr); ++i) {
    if (pExpr->tokenId == nameFilterOptr[i]) {
      return true;
    }
  }

  return false;
}

static int32_t setExprToCond(tSqlExpr** parent, tSqlExpr* pExpr, const char* msg, int32_t parentOptr, char* msgBuf) {
  if (*parent != NULL) {
    if (parentOptr == TK_OR && msg != NULL) {
      return invalidOperationMsg(msgBuf, msg);
    }

    *parent = tSqlExprCreate((*parent), pExpr, parentOptr);
  } else {
    *parent = pExpr;
  }

  return TSDB_CODE_SUCCESS;
}

static int32_t setNormalExprToCond(tSqlExpr** parent, tSqlExpr* pExpr, int32_t parentOptr) {
  if (*parent != NULL) {
    *parent = tSqlExprCreate((*parent), pExpr, parentOptr);
  } else {
    *parent = pExpr;
  }

  return TSDB_CODE_SUCCESS;
}


static int32_t validateNullExpr(tSqlExpr* pExpr, STableMeta* pTableMeta, int32_t index, char* msgBuf) {
  const char* msg = "only support is [not] null";

  tSqlExpr* pRight = pExpr->pRight;
  if (pRight->tokenId == TK_NULL && (!(pExpr->tokenId == TK_ISNULL || pExpr->tokenId == TK_NOTNULL))) {
    return invalidOperationMsg(msgBuf, msg);
  }

  if (pRight->tokenId == TK_STRING) {
    SSchema* pSchema = tscGetTableSchema(pTableMeta);
    if (IS_VAR_DATA_TYPE(pSchema[index].type)) {
      return TSDB_CODE_SUCCESS;
    }
    
    char *v = strndup(pRight->token.z, pRight->token.n);
    int32_t len = strRmquote(v, pRight->token.n);
    if (len > 0) {
      uint32_t type = 0;
      tGetToken(v, &type);

      if (type == TK_NULL) {        
        free(v);
        return invalidOperationMsg(msgBuf, msg);
      }
    }

    free(v);
  }

  return TSDB_CODE_SUCCESS;
}

// check for like expression
static int32_t validateLikeExpr(tSqlExpr* pExpr, STableMeta* pTableMeta, int32_t index, char* msgBuf) {
  const char* msg1 = "wildcard string should be less than 20 characters";
  const char* msg2 = "illegal column type for like";

  tSqlExpr* pLeft  = pExpr->pLeft;
  tSqlExpr* pRight = pExpr->pRight;

  if (pExpr->tokenId == TK_LIKE) {
    if (pRight->value.nLen > TSDB_PATTERN_STRING_MAX_LEN) {
      return invalidOperationMsg(msgBuf, msg1);
    }

    SSchema* pSchema = tscGetTableSchema(pTableMeta);
    if ((!isTablenameToken(&pLeft->colInfo)) && !IS_VAR_DATA_TYPE(pSchema[index].type)) {
      return invalidOperationMsg(msgBuf, msg2);
    }
  }

  return TSDB_CODE_SUCCESS;
}

static int32_t handleExprInQueryCond(SSqlCmd* pCmd, SQueryInfo* pQueryInfo, tSqlExpr** pExpr, SCondExpr* pCondExpr,
                                     int32_t* type, int32_t parentOptr, tSqlExpr** columnExpr, tSqlExpr** tsExpr) {
  const char* msg1 = "table query cannot use tags filter";
  const char* msg2 = "illegal column name";
  const char* msg4 = "too many join tables";
  const char* msg5 = "not support ordinary column join";
  const char* msg6 = "only one query condition on tbname allowed";
  const char* msg7 = "only in/like allowed in filter table name";

  tSqlExpr* pLeft  = (*pExpr)->pLeft;
  tSqlExpr* pRight = (*pExpr)->pRight;

  int32_t ret = TSDB_CODE_SUCCESS;

  SColumnIndex index = COLUMN_INDEX_INITIALIZER;
  if (getColumnIndexByName(pCmd, &pLeft->colInfo, pQueryInfo, &index) != TSDB_CODE_SUCCESS) {
    return invalidOperationMsg(tscGetErrorMsgPayload(pCmd), msg2);
  }

  assert(tSqlExprIsParentOfLeaf(*pExpr));

  STableMetaInfo* pTableMetaInfo = tscGetMetaInfo(pQueryInfo, index.tableIndex);
  STableMeta*     pTableMeta = pTableMetaInfo->pTableMeta;

  // validate the null expression
  int32_t code = validateNullExpr(*pExpr, pTableMeta, index.columnIndex, tscGetErrorMsgPayload(pCmd));
  if (code != TSDB_CODE_SUCCESS) {
    return code;
  }

  // validate the like expression
  code = validateLikeExpr(*pExpr, pTableMeta, index.columnIndex, tscGetErrorMsgPayload(pCmd));
  if (code != TSDB_CODE_SUCCESS) {
    return code;
  }

  SSchema* pSchema = tscGetTableColumnSchema(pTableMeta, index.columnIndex);
  if (pSchema->type == TSDB_DATA_TYPE_TIMESTAMP && index.columnIndex == PRIMARYKEY_TIMESTAMP_COL_INDEX) {  // query on time range
    if (!validateJoinExprNode(pCmd, pQueryInfo, *pExpr, &index)) {
      return TSDB_CODE_TSC_INVALID_OPERATION;
    }

    // set join query condition
    if (pRight->tokenId == TK_ID) {  // no need to keep the timestamp join condition
      TSDB_QUERY_SET_TYPE(pQueryInfo->type, TSDB_QUERY_TYPE_JOIN_QUERY);
      pCondExpr->tsJoin = true;

      assert(index.tableIndex >= 0 && index.tableIndex < TSDB_MAX_JOIN_TABLE_NUM);
      SJoinNode **leftNode = &pQueryInfo->tagCond.joinInfo.joinTables[index.tableIndex];
      if (*leftNode == NULL) {
        *leftNode = calloc(1, sizeof(SJoinNode));
        if (*leftNode == NULL) {
          return TSDB_CODE_TSC_OUT_OF_MEMORY;
        }
      }

      int16_t leftIdx = index.tableIndex;

      if (getColumnIndexByName(pCmd, &pRight->colInfo, pQueryInfo, &index) != TSDB_CODE_SUCCESS) {
        return invalidOperationMsg(tscGetErrorMsgPayload(pCmd), msg2);
      }

      if (index.tableIndex < 0 || index.tableIndex >= TSDB_MAX_JOIN_TABLE_NUM) {
        return invalidOperationMsg(tscGetErrorMsgPayload(pCmd), msg4);
      }

      SJoinNode **rightNode = &pQueryInfo->tagCond.joinInfo.joinTables[index.tableIndex];
      if (*rightNode == NULL) {
        *rightNode = calloc(1, sizeof(SJoinNode));
        if (*rightNode == NULL) {
          return TSDB_CODE_TSC_OUT_OF_MEMORY;
        }
      }

      int16_t rightIdx = index.tableIndex;

      if ((*leftNode)->tsJoin == NULL) {
        (*leftNode)->tsJoin = taosArrayInit(2, sizeof(int16_t));
      }

      if ((*rightNode)->tsJoin == NULL) {
        (*rightNode)->tsJoin = taosArrayInit(2, sizeof(int16_t));
      }

      taosArrayPush((*leftNode)->tsJoin, &rightIdx);
      taosArrayPush((*rightNode)->tsJoin, &leftIdx);

      /*
       * To release expression, e.g., m1.ts = m2.ts,
       * since this expression is used to set the join query type
       */
      tSqlExprDestroy(*pExpr);
    } else {
      ret = setNormalExprToCond(tsExpr, *pExpr, parentOptr);
    }

    *pExpr = NULL;  // remove this expression
    *type |= TSQL_EXPR_TS;
  } else if (index.columnIndex >= tscGetNumOfColumns(pTableMeta) || index.columnIndex == TSDB_TBNAME_COLUMN_INDEX) {
    // query on tags, check for tag query condition
    if (UTIL_TABLE_IS_NORMAL_TABLE(pTableMetaInfo)) {
      return invalidOperationMsg(tscGetErrorMsgPayload(pCmd), msg1);
    }

    // in case of in operator, keep it in a seprate attribute
    if (index.columnIndex == TSDB_TBNAME_COLUMN_INDEX) {
      if (!validTableNameOptr(*pExpr)) {
        return invalidOperationMsg(tscGetErrorMsgPayload(pCmd), msg7);
      }
  
      if (!UTIL_TABLE_IS_SUPER_TABLE(pTableMetaInfo)) {
        return invalidOperationMsg(tscGetErrorMsgPayload(pCmd), msg1);
      }

      if (pCondExpr->pTableCond == NULL) {
        pCondExpr->pTableCond = *pExpr;
        pCondExpr->relType = parentOptr;
        pCondExpr->tableCondIndex = index.tableIndex;
      } else {
        return invalidOperationMsg(tscGetErrorMsgPayload(pCmd), msg6);
      }

      *type |= TSQL_EXPR_TAG;
      *pExpr = NULL;
    } else {
      if (pRight != NULL && pRight->tokenId == TK_ID) {  // join on tag columns for stable query
        if (!validateJoinExprNode(pCmd, pQueryInfo, *pExpr, &index)) {
          return TSDB_CODE_TSC_INVALID_OPERATION;
        }

        pQueryInfo->type |= TSDB_QUERY_TYPE_JOIN_QUERY;
        ret = setExprToCond(&pCondExpr->pJoinExpr, *pExpr, NULL, parentOptr, pQueryInfo->msg);
        *pExpr = NULL;
      } else {
        // do nothing
        //                ret = setExprToCond(pCmd, &pCondExpr->pTagCond,
        //                *pExpr, NULL, parentOptr);
      }

      *type |= TSQL_EXPR_TAG;
    }

  } else {  // query on other columns
    *type |= TSQL_EXPR_COLUMN;

    if (pRight->tokenId == TK_ID) {  // other column cannot be served as the join column
      return invalidOperationMsg(tscGetErrorMsgPayload(pCmd), msg5);
    }

    ret = setNormalExprToCond(columnExpr, *pExpr, parentOptr);
    *pExpr = NULL;  // remove it from expr tree
  }

  return ret;
}

int32_t getQueryCondExpr(SSqlCmd* pCmd, SQueryInfo* pQueryInfo, tSqlExpr** pExpr, SCondExpr* pCondExpr,
                        int32_t* type, int32_t parentOptr, tSqlExpr** columnExpr, tSqlExpr** tsExpr) {
  if (pExpr == NULL) {
    return TSDB_CODE_SUCCESS;
  }

  tSqlExpr *columnLeft = NULL;
  tSqlExpr *columnRight = NULL;
  tSqlExpr *tsLeft = NULL;
  tSqlExpr *tsRight = NULL;

  int32_t ret = 0;

  const char* msg1 = "query condition between columns and tags and timestamp must use 'AND'";

  if ((*pExpr)->flags & (1 << EXPR_FLAG_TS_ERROR)) {
    return TSDB_CODE_TSC_INVALID_OPERATION;
  }

  tSqlExpr* pLeft = (*pExpr)->pLeft;
  tSqlExpr* pRight = (*pExpr)->pRight;

  if (!isValidExpr(pLeft, pRight, (*pExpr)->tokenId)) {
    return TSDB_CODE_TSC_INVALID_OPERATION;
  }

  int32_t leftType = 0;
  int32_t rightType = 0;

  if (!tSqlExprIsParentOfLeaf(*pExpr)) {
    ret = getQueryCondExpr(pCmd, pQueryInfo, &(*pExpr)->pLeft, pCondExpr, &leftType, (*pExpr)->tokenId, &columnLeft, &tsLeft);
    if (ret != TSDB_CODE_SUCCESS) {
      goto err_ret;
    }

    ret = getQueryCondExpr(pCmd, pQueryInfo, &(*pExpr)->pRight, pCondExpr, &rightType, (*pExpr)->tokenId, &columnRight, &tsRight);
    if (ret != TSDB_CODE_SUCCESS) {
      goto err_ret;
    }

    /*
     *  if left child and right child do not belong to the same group, the sub
     *  expression is not valid for parent node, it must be TK_AND operator.
     */
    if (((leftType != rightType) || GET_MIXED_TYPE(leftType)) && ((*pExpr)->tokenId == TK_OR)) {
      ret = invalidOperationMsg(tscGetErrorMsgPayload(pCmd), msg1);
      goto err_ret;
    }

    if (columnLeft && columnRight) {
      setNormalExprToCond(&columnLeft, columnRight, (*pExpr)->tokenId);
      
      *columnExpr = columnLeft;
    } else {
      *columnExpr = columnLeft ? columnLeft : columnRight;
    }

    if (tsLeft && tsRight) {
      setNormalExprToCond(&tsLeft, tsRight, (*pExpr)->tokenId);
      
      *tsExpr = tsLeft;
    } else {
      *tsExpr = tsLeft ? tsLeft : tsRight;
    }

    *type = leftType|rightType;
    
    return TSDB_CODE_SUCCESS;
  }

  exchangeExpr(*pExpr);

  if (pLeft->tokenId == TK_ID && pRight->tokenId == TK_TIMESTAMP && (pRight->flags & (1 << EXPR_FLAG_TIMESTAMP_VAR))) {
    ret = TSDB_CODE_TSC_INVALID_OPERATION;
    goto err_ret;
  }

  if ((pLeft->flags & (1 << EXPR_FLAG_TS_ERROR)) || (pRight->flags & (1 << EXPR_FLAG_TS_ERROR))) {
    ret = TSDB_CODE_TSC_INVALID_OPERATION;
    goto err_ret;
  }

  ret = handleExprInQueryCond(pCmd, pQueryInfo, pExpr, pCondExpr, type, parentOptr, columnExpr, tsExpr);
  if (ret) {
    goto err_ret;
  }

  return TSDB_CODE_SUCCESS;
  
err_ret:
  
  tSqlExprDestroy(columnLeft);
  tSqlExprDestroy(columnRight);
  return ret;
}

static void doExtractExprForSTable(SSqlCmd* pCmd, tSqlExpr** pExpr, SQueryInfo* pQueryInfo, tSqlExpr** pOut, int32_t tableIndex) {
  if (tSqlExprIsParentOfLeaf(*pExpr)) {
    tSqlExpr* pLeft = (*pExpr)->pLeft;

    SColumnIndex index = COLUMN_INDEX_INITIALIZER;
    if (getColumnIndexByName(pCmd, &pLeft->colInfo, pQueryInfo, &index) != TSDB_CODE_SUCCESS) {
      return;
    }

    if (index.tableIndex != tableIndex) {
      return;
    }

    *pOut = *pExpr;
    (*pExpr) = NULL;

  } else {
    *pOut = tSqlExprCreate(NULL, NULL, (*pExpr)->tokenId);

    doExtractExprForSTable(pCmd, &(*pExpr)->pLeft, pQueryInfo, &((*pOut)->pLeft), tableIndex);
    doExtractExprForSTable(pCmd, &(*pExpr)->pRight, pQueryInfo, &((*pOut)->pRight), tableIndex);
  }
}

static tSqlExpr* extractExprForSTable(SSqlCmd* pCmd, tSqlExpr** pExpr, SQueryInfo* pQueryInfo, int32_t tableIndex) {
  tSqlExpr* pResExpr = NULL;

  if (*pExpr != NULL) {
    doExtractExprForSTable(pCmd, pExpr, pQueryInfo, &pResExpr, tableIndex);
    tSqlExprCompact(&pResExpr);
  }

  return pResExpr;
}

int tableNameCompar(const void* lhs, const void* rhs) {
  char* left = *(char**)lhs;
  char* right = *(char**)rhs;

  int32_t ret = strcmp(left, right);

  if (ret == 0) {
    return 0;
  }

  return ret > 0 ? 1 : -1;
}

static int32_t setTableCondForSTableQuery(SSqlCmd* pCmd, SQueryInfo* pQueryInfo, const char* account,
                                          tSqlExpr* pExpr, int16_t tableCondIndex, SStringBuilder* sb) {
  const char* msg = "table name too long";

  if (pExpr == NULL) {
    return TSDB_CODE_SUCCESS;
  }

  STableMetaInfo* pTableMetaInfo = tscGetMetaInfo(pQueryInfo, tableCondIndex);

  STagCond* pTagCond = &pQueryInfo->tagCond;
  pTagCond->tbnameCond.uid = pTableMetaInfo->pTableMeta->id.uid;

  assert(pExpr->tokenId == TK_LIKE || pExpr->tokenId == TK_IN);

  if (pExpr->tokenId == TK_LIKE) {
    char* str = taosStringBuilderGetResult(sb, NULL);
    pQueryInfo->tagCond.tbnameCond.cond = strdup(str);
    pQueryInfo->tagCond.tbnameCond.len = (int32_t) strlen(str);
    return TSDB_CODE_SUCCESS;
  }

  SStringBuilder sb1; memset(&sb1, 0, sizeof(sb1));
  taosStringBuilderAppendStringLen(&sb1, QUERY_COND_REL_PREFIX_IN, QUERY_COND_REL_PREFIX_IN_LEN);

  // remove the duplicated input table names
  int32_t num = 0;
  char*   tableNameString = taosStringBuilderGetResult(sb, NULL);

  char** segments = strsplit(tableNameString + QUERY_COND_REL_PREFIX_IN_LEN, TBNAME_LIST_SEP, &num);
  qsort(segments, num, POINTER_BYTES, tableNameCompar);

  int32_t j = 1;
  for (int32_t i = 1; i < num; ++i) {
    if (strcmp(segments[i], segments[i - 1]) != 0) {
      segments[j++] = segments[i];
    }
  }
  num = j;

  char name[TSDB_DB_NAME_LEN] = {0};
  tNameGetDbName(&pTableMetaInfo->name, name);
  SStrToken dbToken = { .type = TK_STRING, .z = name, .n = (uint32_t)strlen(name) };
  
  for (int32_t i = 0; i < num; ++i) {
    if (i >= 1) {
      taosStringBuilderAppendStringLen(&sb1, TBNAME_LIST_SEP, 1);
    }

    char      idBuf[TSDB_TABLE_FNAME_LEN] = {0};
    int32_t   xlen = (int32_t)strlen(segments[i]);
    SStrToken t = {.z = segments[i], .n = xlen, .type = TK_STRING};

    int32_t ret = setObjFullName(idBuf, account, &dbToken, &t, &xlen);
    if (ret != TSDB_CODE_SUCCESS) {
      taosStringBuilderDestroy(&sb1);
      tfree(segments);

      invalidOperationMsg(tscGetErrorMsgPayload(pCmd), msg);
      return ret;
    }

    taosStringBuilderAppendString(&sb1, idBuf);
  }

  char* str = taosStringBuilderGetResult(&sb1, NULL);
  pQueryInfo->tagCond.tbnameCond.cond = strdup(str);
  pQueryInfo->tagCond.tbnameCond.len = (int32_t) strlen(str);

  taosStringBuilderDestroy(&sb1);
  tfree(segments);
  return TSDB_CODE_SUCCESS;
}

int32_t mergeTimeRange(SSqlCmd* pCmd, STimeWindow* res, STimeWindow* win, int32_t optr) {
  const char* msg0 = "only one time stamp window allowed";

#define SET_EMPTY_RANGE(w) do { (w)->skey = INT64_MAX; (w)->ekey = INT64_MIN; } while (0)
#define IS_EMPTY_RANGE(w) ((w)->skey == INT64_MAX && (w)->ekey == INT64_MIN)
  
  if (optr == TSDB_RELATION_AND) {
    if (res->skey > win->ekey || win->skey > res->ekey) {
      SET_EMPTY_RANGE(res);
      return TSDB_CODE_SUCCESS;
    }
    
    if (res->skey < win->skey) {
      res->skey = win->skey;
    }
    
    if (res->ekey > win->ekey) {
      res->ekey = win->ekey;
    }

    return TSDB_CODE_SUCCESS;
  }

  if (res->skey > win->ekey || win->skey > res->ekey) {
    if (IS_EMPTY_RANGE(res)) {
      res->skey = win->skey;
      res->ekey = win->ekey;
      return TSDB_CODE_SUCCESS;
    }

    if (IS_EMPTY_RANGE(win)) {
      return TSDB_CODE_SUCCESS;
    }

    return invalidOperationMsg(tscGetErrorMsgPayload(pCmd), msg0);
  }

  if (res->skey > win->skey) {
    res->skey = win->skey;
  }
  
  if (res->ekey < win->ekey) {
    res->ekey = win->ekey;
  }

  return TSDB_CODE_SUCCESS;
}


static int32_t getTimeRangeFromExpr(SSqlCmd* pCmd, SQueryInfo* pQueryInfo, tSqlExpr* pExpr, STimeWindow* win) {
  const char* msg0 = "invalid timestamp or operator for timestamp";
  int32_t code = 0;
  STimeWindow win2 = {.skey = INT64_MIN, .ekey = INT64_MAX};

  if (pExpr == NULL) {
    return TSDB_CODE_SUCCESS;
  }

  if (!tSqlExprIsParentOfLeaf(pExpr)) {
    if (pExpr->tokenId == TK_OR) {
      code = getTimeRangeFromExpr(pCmd, pQueryInfo, pExpr->pLeft, win);
      if (code) {
        return code;
      }

      code = getTimeRangeFromExpr(pCmd, pQueryInfo, pExpr->pRight, &win2);
      if (code) {
        return code;
      }

      return mergeTimeRange(pCmd, win, &win2, TSDB_RELATION_OR);
    }

    code = getTimeRangeFromExpr(pCmd, pQueryInfo, pExpr->pLeft, win);
    if (code) {
      return code;
    }

    return getTimeRangeFromExpr(pCmd, pQueryInfo, pExpr->pRight, win);
  } else {
    SColumnIndex index = COLUMN_INDEX_INITIALIZER;
    if (getColumnIndexByName(pCmd, &pExpr->pLeft->colInfo, pQueryInfo, &index) != TSDB_CODE_SUCCESS) {
      return TSDB_CODE_TSC_INVALID_OPERATION;
    }

    STableMetaInfo* pTableMetaInfo = tscGetMetaInfo(pQueryInfo, index.tableIndex);
    STableComInfo tinfo = tscGetTableInfo(pTableMetaInfo->pTableMeta);
    
    tSqlExpr* pRight = pExpr->pRight;

    if (getTimeRange(&win2, pRight, pExpr->tokenId, tinfo.precision) != TSDB_CODE_SUCCESS) {
      return invalidOperationMsg(tscGetErrorMsgPayload(pCmd), msg0);
    }

    return mergeTimeRange(pCmd, win, &win2, TSDB_RELATION_AND);
  }

  return TSDB_CODE_SUCCESS;
}

static int32_t validateJoinExpr(SSqlCmd* pCmd, SQueryInfo* pQueryInfo, SCondExpr* pCondExpr) {
  const char* msg1 = "super table join requires tags column";
  const char* msg2 = "timestamp join condition missing";
  const char* msg3 = "condition missing for join query";

  if (!QUERY_IS_JOIN_QUERY(pQueryInfo->type)) {
    if (pQueryInfo->numOfTables == 1) {
      return TSDB_CODE_SUCCESS;
    } else {
      return invalidOperationMsg(tscGetErrorMsgPayload(pCmd), msg3);
    }
  }

  STableMetaInfo* pTableMetaInfo = tscGetMetaInfo(pQueryInfo, 0);
  if (UTIL_TABLE_IS_SUPER_TABLE(pTableMetaInfo)) {  // for stable join, tag columns
                                                   // must be present for join
    if (pCondExpr->pJoinExpr == NULL) {
      return invalidOperationMsg(tscGetErrorMsgPayload(pCmd), msg1);
    }
  }

  if (!pCondExpr->tsJoin) {
    return invalidOperationMsg(tscGetErrorMsgPayload(pCmd), msg2);
  }

  return TSDB_CODE_SUCCESS;
}

static void cleanQueryExpr(SCondExpr* pCondExpr) {
  if (pCondExpr->pTableCond) {
    tSqlExprDestroy(pCondExpr->pTableCond);
  }

  if (pCondExpr->pTagCond) {
    tSqlExprDestroy(pCondExpr->pTagCond);
  }

  if (pCondExpr->pColumnCond) {
    tSqlExprDestroy(pCondExpr->pColumnCond);
  }

  if (pCondExpr->pTimewindow) {
    tSqlExprDestroy(pCondExpr->pTimewindow);
  }

  if (pCondExpr->pJoinExpr) {
    tSqlExprDestroy(pCondExpr->pJoinExpr);
  }
}

/*
static void doAddJoinTagsColumnsIntoTagList(SSqlCmd* pCmd, SQueryInfo* pQueryInfo, SCondExpr* pCondExpr) {
  STableMetaInfo* pTableMetaInfo = tscGetMetaInfo(pQueryInfo, 0);
  if (QUERY_IS_JOIN_QUERY(pQueryInfo->type) && UTIL_TABLE_IS_SUPER_TABLE(pTableMetaInfo)) {
    SColumnIndex index = COLUMN_INDEX_INITIALIZER;

    if (getColumnIndexByName(pCmd, &pCondExpr->pJoinExpr->pLeft->colInfo, pQueryInfo, &index) != TSDB_CODE_SUCCESS) {
      tscError("%p: invalid column name (left)", pQueryInfo);
    }

    pTableMetaInfo = tscGetMetaInfo(pQueryInfo, index.tableIndex);
    index.columnIndex = index.columnIndex - tscGetNumOfColumns(pTableMetaInfo->pTableMeta);

    SSchema* pSchema = tscGetTableTagSchema(pTableMetaInfo->pTableMeta);
    tscColumnListInsert(pTableMetaInfo->tagColList, &index, &pSchema[index.columnIndex]);
  
    if (getColumnIndexByName(pCmd, &pCondExpr->pJoinExpr->pRight->colInfo, pQueryInfo, &index) != TSDB_CODE_SUCCESS) {
      tscError("%p: invalid column name (right)", pQueryInfo);
    }

    pTableMetaInfo = tscGetMetaInfo(pQueryInfo, index.tableIndex);
    index.columnIndex = index.columnIndex - tscGetNumOfColumns(pTableMetaInfo->pTableMeta);

    pSchema = tscGetTableTagSchema(pTableMetaInfo->pTableMeta);
    tscColumnListInsert(pTableMetaInfo->tagColList, &index, &pSchema[index.columnIndex]);
  }
}
*/

static int32_t validateTagCondExpr(SSqlCmd* pCmd, tExprNode *p) {
  const char *msg1 = "invalid tag operator";
  const char* msg2 = "not supported filter condition";
  
  do {
    if (p->nodeType != TSQL_NODE_EXPR) {
      break;
    }
    
    if (!p->_node.pLeft || !p->_node.pRight) {
      break;
    }
    
    if (IS_ARITHMETIC_OPTR(p->_node.optr)) {
      return invalidOperationMsg(tscGetErrorMsgPayload(pCmd), msg1);
    }
    
    if (!IS_RELATION_OPTR(p->_node.optr)) {
      break;
    }
    
    tVariant * vVariant = NULL;
    int32_t schemaType = -1;
  
    if (p->_node.pLeft->nodeType == TSQL_NODE_VALUE && p->_node.pRight->nodeType == TSQL_NODE_COL) {
      if (!p->_node.pRight->pSchema) {
        break;
      }
      
      vVariant = p->_node.pLeft->pVal;
      schemaType = p->_node.pRight->pSchema->type;
    } else if (p->_node.pLeft->nodeType == TSQL_NODE_COL && p->_node.pRight->nodeType == TSQL_NODE_VALUE) {
      if (!p->_node.pLeft->pSchema) {
        break;
      }

      vVariant = p->_node.pRight->pVal;
      schemaType = p->_node.pLeft->pSchema->type;
    } else {
      break;
    }

    if (schemaType >= TSDB_DATA_TYPE_TINYINT && schemaType <= TSDB_DATA_TYPE_BIGINT) {
      schemaType = TSDB_DATA_TYPE_BIGINT;
    } else if (schemaType == TSDB_DATA_TYPE_FLOAT || schemaType == TSDB_DATA_TYPE_DOUBLE) {
      schemaType = TSDB_DATA_TYPE_DOUBLE;
    }
    
    int32_t retVal = TSDB_CODE_SUCCESS;

    int32_t bufLen = 0;
    if (IS_NUMERIC_TYPE(vVariant->nType)) {
      bufLen = 60;  // The maximum length of string that a number is converted to.
    } else {
      bufLen = vVariant->nLen + 1;
    }

    if (schemaType == TSDB_DATA_TYPE_BINARY) {
      char *tmp = calloc(1, bufLen * TSDB_NCHAR_SIZE);
      retVal = tVariantDump(vVariant, tmp, schemaType, false);
      free(tmp);
    } else if (schemaType == TSDB_DATA_TYPE_NCHAR) {
      // pRight->value.nLen + 1 is larger than the actual nchar string length
      char *tmp = calloc(1, bufLen * TSDB_NCHAR_SIZE);
      retVal = tVariantDump(vVariant, tmp, schemaType, false);
      free(tmp);
    } else {
      double tmp;
      retVal = tVariantDump(vVariant, (char*)&tmp, schemaType, false);
    }
    
    if (retVal != TSDB_CODE_SUCCESS) {
      return invalidOperationMsg(tscGetErrorMsgPayload(pCmd), msg2);
    }
  } while (0);

  return TSDB_CODE_SUCCESS;
}

static int32_t getTagQueryCondExpr(SSqlCmd* pCmd, SQueryInfo* pQueryInfo, SCondExpr* pCondExpr, tSqlExpr** pExpr) {
  int32_t ret = TSDB_CODE_SUCCESS;

  if (pCondExpr->pTagCond == NULL) {
    return ret;
  }
  
  for (int32_t i = 0; i < pQueryInfo->numOfTables; ++i) {
    tSqlExpr* p1 = extractExprForSTable(pCmd, pExpr, pQueryInfo, i);
    if (p1 == NULL) {  // no query condition on this table
      continue;
    }

    tExprNode* p = NULL;
  
    SArray* colList = taosArrayInit(10, sizeof(SColIndex));
    ret = exprTreeFromSqlExpr(pCmd, &p, p1, pQueryInfo, colList, NULL);
    //if (ret == TSDB_CODE_SUCCESS) {
    //  ret = filterInitFromTree(p, &pQueryInfo->tagFilter, (int32_t)taosArrayGetSize(colList));
    //}
    
    SBufferWriter bw = tbufInitWriter(NULL, false);

    TRY(0) {
      exprTreeToBinary(&bw, p);
    } CATCH(code) {
      tbufCloseWriter(&bw);
      UNUSED(code);
      // TODO: more error handling
    } END_TRY
    
    // add to required table column list
    STableMetaInfo* pTableMetaInfo = tscGetMetaInfo(pQueryInfo, i);
    int64_t uid = pTableMetaInfo->pTableMeta->id.uid;
    int32_t numOfCols = tscGetNumOfColumns(pTableMetaInfo->pTableMeta);
    
    size_t num = taosArrayGetSize(colList);
    for(int32_t j = 0; j < num; ++j) {
      SColIndex* pIndex = taosArrayGet(colList, j);
      SColumnIndex index = {.tableIndex = i, .columnIndex = pIndex->colIndex - numOfCols};

      SSchema* s = tscGetTableSchema(pTableMetaInfo->pTableMeta);
      tscColumnListInsert(pTableMetaInfo->tagColList, index.columnIndex, pTableMetaInfo->pTableMeta->id.uid,
                          &s[pIndex->colIndex]);
    }
    
    tsSetSTableQueryCond(&pQueryInfo->tagCond, uid, &bw);
    tSqlExprCompact(pExpr);

    if (ret == TSDB_CODE_SUCCESS) {
      ret = validateTagCondExpr(pCmd, p);
    }

    tSqlExprDestroy(p1);
    tExprTreeDestroy(p, NULL);  //TODO
    
    taosArrayDestroy(colList);
    if (pQueryInfo->tagCond.pCond != NULL && taosArrayGetSize(pQueryInfo->tagCond.pCond) > 0 && !UTIL_TABLE_IS_SUPER_TABLE(pTableMetaInfo)) {
      return invalidOperationMsg(tscGetErrorMsgPayload(pCmd), "filter on tag not supported for normal table");
    }

    if (ret) {
      break;
    }
  }

  pCondExpr->pTagCond = NULL;
  return ret;
}

int32_t validateJoinNodes(SQueryInfo* pQueryInfo, SSqlObj* pSql) {
  const char* msg1 = "timestamp required for join tables";
  const char* msg2 = "tag required for join stables";

  for (int32_t i = 0; i < pQueryInfo->numOfTables; ++i) {
    SJoinNode *node = pQueryInfo->tagCond.joinInfo.joinTables[i];

    if (node == NULL || node->tsJoin == NULL || taosArrayGetSize(node->tsJoin) <= 0) {
      return invalidOperationMsg(tscGetErrorMsgPayload(&pSql->cmd), msg1);
    }
  }

  STableMetaInfo* pTableMetaInfo = tscGetMetaInfo(pQueryInfo, 0);
  if (UTIL_TABLE_IS_SUPER_TABLE(pTableMetaInfo)) {
    for (int32_t i = 0; i < pQueryInfo->numOfTables; ++i) {
      SJoinNode *node = pQueryInfo->tagCond.joinInfo.joinTables[i];

      if (node == NULL || node->tagJoin == NULL || taosArrayGetSize(node->tagJoin) <= 0) {
        return invalidOperationMsg(tscGetErrorMsgPayload(&pSql->cmd), msg2);
      }
    }
  }

  return TSDB_CODE_SUCCESS;
}


void mergeJoinNodesImpl(int8_t* r, int8_t* p, int16_t* tidx, SJoinNode** nodes, int32_t type) {
  SJoinNode *node = nodes[*tidx];
  SArray* arr = (type == 0) ? node->tsJoin : node->tagJoin;
  size_t size = taosArrayGetSize(arr);

  p[*tidx] = 1;

  for (int32_t j = 0; j < size; j++) {
    int16_t* idx = taosArrayGet(arr, j);
    r[*idx] = 1;
    if (p[*idx] == 0) {
      mergeJoinNodesImpl(r, p, idx, nodes, type);
    }
  }
}

int32_t mergeJoinNodes(SQueryInfo* pQueryInfo, SSqlObj* pSql) {
  const char* msg1 = "not all join tables have same timestamp";
  const char* msg2 = "not all join tables have same tag";

  int8_t r[TSDB_MAX_JOIN_TABLE_NUM] = {0};
  int8_t p[TSDB_MAX_JOIN_TABLE_NUM] = {0};

  for (int16_t i = 0; i < pQueryInfo->numOfTables; ++i) {
    mergeJoinNodesImpl(r, p, &i, pQueryInfo->tagCond.joinInfo.joinTables, 0);

    taosArrayClear(pQueryInfo->tagCond.joinInfo.joinTables[i]->tsJoin);

    for (int32_t j = 0; j < TSDB_MAX_JOIN_TABLE_NUM; ++j) {
      if (r[j]) {
        taosArrayPush(pQueryInfo->tagCond.joinInfo.joinTables[i]->tsJoin, &j);
      }
    }

    memset(r, 0, sizeof(r));
    memset(p, 0, sizeof(p));
  }

  if (taosArrayGetSize(pQueryInfo->tagCond.joinInfo.joinTables[0]->tsJoin) != pQueryInfo->numOfTables) {
    return invalidOperationMsg(tscGetErrorMsgPayload(&pSql->cmd), msg1);
  }

  STableMetaInfo* pTableMetaInfo = tscGetMetaInfo(pQueryInfo, 0);
  if (UTIL_TABLE_IS_SUPER_TABLE(pTableMetaInfo)) {
    for (int16_t i = 0; i < pQueryInfo->numOfTables; ++i) {
      mergeJoinNodesImpl(r, p, &i, pQueryInfo->tagCond.joinInfo.joinTables, 1);

      taosArrayClear(pQueryInfo->tagCond.joinInfo.joinTables[i]->tagJoin);

      for (int32_t j = 0; j < TSDB_MAX_JOIN_TABLE_NUM; ++j) {
        if (r[j]) {
          taosArrayPush(pQueryInfo->tagCond.joinInfo.joinTables[i]->tagJoin, &j);
        }
      }

      memset(r, 0, sizeof(r));
      memset(p, 0, sizeof(p));
    }

    if (taosArrayGetSize(pQueryInfo->tagCond.joinInfo.joinTables[0]->tagJoin) != pQueryInfo->numOfTables) {
      return invalidOperationMsg(tscGetErrorMsgPayload(&pSql->cmd), msg2);
    }

  }

  return TSDB_CODE_SUCCESS;
}


int32_t validateWhereNode(SQueryInfo* pQueryInfo, tSqlExpr** pExpr, SSqlObj* pSql) {
  if (pExpr == NULL) {
    return TSDB_CODE_SUCCESS;
  }

  const char* msg1 = "invalid expression";
//  const char* msg2 = "invalid filter expression";

  int32_t ret = TSDB_CODE_SUCCESS;

  // tags query condition may be larger than 512bytes, therefore, we need to prepare enough large space
  SStringBuilder sb; memset(&sb, 0, sizeof(sb));
  SCondExpr      condExpr = {0};

  if ((*pExpr)->pLeft == NULL || (*pExpr)->pRight == NULL) {
    return invalidOperationMsg(tscGetErrorMsgPayload(&pSql->cmd), msg1);
  }

  int32_t type = 0;
  if ((ret = getQueryCondExpr(&pSql->cmd, pQueryInfo, pExpr, &condExpr, &type, (*pExpr)->tokenId, &condExpr.pColumnCond, &condExpr.pTimewindow)) != TSDB_CODE_SUCCESS) {
    return ret;
  }

  tSqlExprCompact(pExpr);

  // after expression compact, the expression tree is only include tag query condition
  condExpr.pTagCond = (*pExpr);

  // 1. check if it is a join query
  if ((ret = validateJoinExpr(&pSql->cmd, pQueryInfo, &condExpr)) != TSDB_CODE_SUCCESS) {
    return ret;
  }

  // 2. get the query time range
  STimeWindow win = {.skey = INT64_MIN, .ekey = INT64_MAX};  
  if ((ret = getTimeRangeFromExpr(&pSql->cmd, pQueryInfo, condExpr.pTimewindow, &win)) != TSDB_CODE_SUCCESS) {
    return ret;
  }

  if ((ret = mergeTimeRange(&pSql->cmd, &pQueryInfo->window,&win, TSDB_RELATION_AND)) != TSDB_CODE_SUCCESS) {
    return ret;
  }

  // 3. get the tag query condition
  if ((ret = getTagQueryCondExpr(&pSql->cmd, pQueryInfo, &condExpr, pExpr)) != TSDB_CODE_SUCCESS) {
    return ret;
  }

  // 4. get the table name query condition
  if ((ret = getTablenameCond(&pSql->cmd, pQueryInfo, condExpr.pTableCond, &sb)) != TSDB_CODE_SUCCESS) {
    goto PARSE_WHERE_EXIT;
  }

  // 5. other column query condition
  if ((ret = checkColumnQueryCondInfo(&pSql->cmd, pQueryInfo, condExpr.pColumnCond, TK_AND)) != TSDB_CODE_SUCCESS) {
    goto PARSE_WHERE_EXIT;
  }
  
  if (taosArrayGetSize(pQueryInfo->pUpstream) > 0 ) {
    if ((ret = getColumnQueryCondInfo(&pSql->cmd, pQueryInfo, condExpr.pTimewindow, TK_AND)) != TSDB_CODE_SUCCESS) {
      goto PARSE_WHERE_EXIT;
    }
  }

  if ((ret = getColQueryCondExpr(&pSql->cmd, pQueryInfo, &condExpr.pColumnCond)) != TSDB_CODE_SUCCESS) {
    goto PARSE_WHERE_EXIT;
  }


  // 6. join condition
  if ((ret = getJoinCondInfo(&pSql->cmd, pQueryInfo, condExpr.pJoinExpr)) != TSDB_CODE_SUCCESS) {
    goto PARSE_WHERE_EXIT;
  }

  // 7. query condition for table name
  pQueryInfo->tagCond.relType = (condExpr.relType == TK_AND) ? TSDB_RELATION_AND : TSDB_RELATION_OR;

  ret = setTableCondForSTableQuery(&pSql->cmd, pQueryInfo, getAccountId(pSql), condExpr.pTableCond, condExpr.tableCondIndex, &sb);
  taosStringBuilderDestroy(&sb);
  if (ret) {
    goto PARSE_WHERE_EXIT;
  }

  //if (!validateFilterExpr(pQueryInfo)) {
  //  ret = invalidOperationMsg(tscGetErrorMsgPayload(&pSql->cmd), msg2);
  //  goto PARSE_WHERE_EXIT;
  //}

  //doAddJoinTagsColumnsIntoTagList(&pSql->cmd, pQueryInfo, &condExpr);
  if (condExpr.tsJoin) {
    ret = validateJoinNodes(pQueryInfo, pSql);
    if (ret) {
      goto PARSE_WHERE_EXIT;
    }

    ret = mergeJoinNodes(pQueryInfo, pSql);
    if (ret) {
      goto PARSE_WHERE_EXIT;
    }
  }

PARSE_WHERE_EXIT:

  cleanQueryExpr(&condExpr);
  return ret;
}

int32_t getTimeRange(STimeWindow* win, tSqlExpr* pRight, int32_t optr, int16_t timePrecision) {
  // this is join condition, do nothing
  if (pRight->tokenId == TK_ID) {
    return TSDB_CODE_SUCCESS;
  }

  /*
   * filter primary ts filter expression like:
   * where ts in ('2015-12-12 4:8:12')
   */
  if (pRight->tokenId == TK_SET || optr == TK_IN || optr == TK_NE) {
    return TSDB_CODE_TSC_INVALID_OPERATION;
  }

  int64_t val = 0;
  bool    parsed = false;
  if (pRight->value.nType == TSDB_DATA_TYPE_BINARY) {
    pRight->value.nLen = strdequote(pRight->value.pz);

    char* seg = strnchr(pRight->value.pz, '-', pRight->value.nLen, false);
    if (seg != NULL) {
      if (taosParseTime(pRight->value.pz, &val, pRight->value.nLen, timePrecision, tsDaylight) == TSDB_CODE_SUCCESS) {
        parsed = true;
      } else {
        return TSDB_CODE_TSC_INVALID_OPERATION;
      }
    } else {
      SStrToken token = {.z = pRight->value.pz, .n = pRight->value.nLen, .type = TK_ID};
      int32_t   len = tGetToken(pRight->value.pz, &token.type);

      if ((token.type != TK_INTEGER && token.type != TK_FLOAT) || len != pRight->value.nLen) {
        return TSDB_CODE_TSC_INVALID_OPERATION;
      }
    }
  }

  if (!parsed) {
    /*
     * failed to parse timestamp in regular formation, try next
     * it may be a epoch time in string format
     */
    if (pRight->flags & (1 << EXPR_FLAG_NS_TIMESTAMP)) {
      pRight->value.i64 = convertTimePrecision(pRight->value.i64, TSDB_TIME_PRECISION_NANO, timePrecision);
    }

    tVariantDump(&pRight->value, (char*)&val, TSDB_DATA_TYPE_BIGINT, true);
  }

  if (optr == TK_LE) {
    win->ekey = val;
  } else if (optr == TK_LT) {
    win->ekey = val - 1;
  } else if (optr == TK_GT) {
    win->skey = val + 1;
  } else if (optr == TK_GE) {
    win->skey = val;
  } else if (optr == TK_EQ) {
    win->ekey = win->skey = val;
  } else if (optr == TK_NE) {
    return TSDB_CODE_TSC_INVALID_OPERATION;
  }

  return TSDB_CODE_SUCCESS;
}

// todo error !!!!
int32_t tsRewriteFieldNameIfNecessary(SSqlCmd* pCmd, SQueryInfo* pQueryInfo) {
  const char rep[] = {'(', ')', '*', ',', '.', '/', '\\', '+', '-', '%', ' '};

  for (int32_t i = 0; i < pQueryInfo->fieldsInfo.numOfOutput; ++i) {
    char* fieldName = tscFieldInfoGetField(&pQueryInfo->fieldsInfo, i)->name;
    for (int32_t j = 0; j < (TSDB_COL_NAME_LEN - 1) && fieldName[j] != 0; ++j) {
      for (int32_t k = 0; k < tListLen(rep); ++k) {
        if (fieldName[j] == rep[k]) {
          fieldName[j] = '_';
          break;
        }
      }
    }

    fieldName[TSDB_COL_NAME_LEN - 1] = 0;
  }

  // the column name may be identical, here check again
  for (int32_t i = 0; i < pQueryInfo->fieldsInfo.numOfOutput; ++i) {
    char* fieldName = tscFieldInfoGetField(&pQueryInfo->fieldsInfo, i)->name;
    for (int32_t j = i + 1; j < pQueryInfo->fieldsInfo.numOfOutput; ++j) {
      if (strncasecmp(fieldName, tscFieldInfoGetField(&pQueryInfo->fieldsInfo, j)->name, (TSDB_COL_NAME_LEN - 1)) == 0) {
        const char* msg = "duplicated column name in new table";
        return invalidOperationMsg(tscGetErrorMsgPayload(pCmd), msg);
      }
    }
  }

  return TSDB_CODE_SUCCESS;
}

int32_t validateFillNode(SSqlCmd* pCmd, SQueryInfo* pQueryInfo, SSqlNode* pSqlNode) {
  SArray* pFillToken = pSqlNode->fillType;
  if (pSqlNode->fillType == NULL) {
    return TSDB_CODE_SUCCESS;
  }

  tVariantListItem* pItem = taosArrayGet(pFillToken, 0);

  const int32_t START_INTERPO_COL_IDX = 1;

  const char* msg1 = "value is expected";
  const char* msg2 = "invalid fill option";
  const char* msg3 = "top/bottom not support fill";
  const char* msg4 = "illegal value or data overflow";
  const char* msg5 = "fill only available for interval query";

  if ((!isTimeWindowQuery(pQueryInfo)) && (!tscIsPointInterpQuery(pQueryInfo))) {
    return invalidOperationMsg(tscGetErrorMsgPayload(pCmd), msg5);
  }

  /*
   * fill options are set at the end position, when all columns are set properly
   * the columns may be increased due to group by operation
   */
  if (checkQueryRangeForFill(pCmd, pQueryInfo) != TSDB_CODE_SUCCESS) {
    return TSDB_CODE_TSC_INVALID_OPERATION;
  }


  if (pItem->pVar.nType != TSDB_DATA_TYPE_BINARY) {
    return invalidOperationMsg(tscGetErrorMsgPayload(pCmd), msg2);
  }
  
  size_t numOfFields = tscNumOfFields(pQueryInfo);
  
  if (pQueryInfo->fillVal == NULL) {
    pQueryInfo->fillVal = calloc(numOfFields, sizeof(int64_t));
    if (pQueryInfo->fillVal == NULL) {
      return TSDB_CODE_TSC_OUT_OF_MEMORY;
    }
  }

  if (strncasecmp(pItem->pVar.pz, "none", 4) == 0 && pItem->pVar.nLen == 4) {
    pQueryInfo->fillType = TSDB_FILL_NONE;
  } else if (strncasecmp(pItem->pVar.pz, "null", 4) == 0 && pItem->pVar.nLen == 4) {
    pQueryInfo->fillType = TSDB_FILL_NULL;
    for (int32_t i = START_INTERPO_COL_IDX; i < numOfFields; ++i) {
      TAOS_FIELD* pField = tscFieldInfoGetField(&pQueryInfo->fieldsInfo, i);
      setNull((char*)&pQueryInfo->fillVal[i], pField->type, pField->bytes);
    }
  } else if (strncasecmp(pItem->pVar.pz, "prev", 4) == 0 && pItem->pVar.nLen == 4) {
    pQueryInfo->fillType = TSDB_FILL_PREV;
  } else if (strncasecmp(pItem->pVar.pz, "next", 4) == 0 && pItem->pVar.nLen == 4) {
    pQueryInfo->fillType = TSDB_FILL_NEXT;
  } else if (strncasecmp(pItem->pVar.pz, "linear", 6) == 0 && pItem->pVar.nLen == 6) {
    pQueryInfo->fillType = TSDB_FILL_LINEAR;
  } else if (strncasecmp(pItem->pVar.pz, "value", 5) == 0 && pItem->pVar.nLen == 5) {
    pQueryInfo->fillType = TSDB_FILL_SET_VALUE;

    size_t num = taosArrayGetSize(pFillToken);
    if (num == 1) {  // no actual value, return with error code
      return invalidOperationMsg(tscGetErrorMsgPayload(pCmd), msg1);
    }

    int32_t startPos = 1;
    int32_t numOfFillVal = (int32_t)(num - 1);

    /* for point interpolation query, we do not have the timestamp column */
    if (tscIsPointInterpQuery(pQueryInfo)) {
      startPos = 0;

      if (numOfFillVal > numOfFields) {
        numOfFillVal = (int32_t)numOfFields;
      }
    } else {
      numOfFillVal = (int16_t)((num >  (int32_t)numOfFields) ? (int32_t)numOfFields : num);
    }

    int32_t j = 1;

    for (int32_t i = startPos; i < numOfFillVal; ++i, ++j) {
      TAOS_FIELD* pField = tscFieldInfoGetField(&pQueryInfo->fieldsInfo, i);

      if (pField->type == TSDB_DATA_TYPE_BINARY || pField->type == TSDB_DATA_TYPE_NCHAR) {
        setVardataNull((char*) &pQueryInfo->fillVal[i], pField->type);
        continue;
      }

      tVariant* p = taosArrayGet(pFillToken, j);
      int32_t ret = tVariantDump(p, (char*)&pQueryInfo->fillVal[i], pField->type, true);
      if (ret != TSDB_CODE_SUCCESS) {
        return invalidOperationMsg(tscGetErrorMsgPayload(pCmd), msg4);
      }
    }
    
    if ((num < numOfFields) || ((num - 1 < numOfFields) && (tscIsPointInterpQuery(pQueryInfo)))) {
      tVariantListItem* lastItem = taosArrayGetLast(pFillToken);

      for (int32_t i = numOfFillVal; i < numOfFields; ++i) {
        TAOS_FIELD* pField = tscFieldInfoGetField(&pQueryInfo->fieldsInfo, i);

        if (pField->type == TSDB_DATA_TYPE_BINARY || pField->type == TSDB_DATA_TYPE_NCHAR) {
          setVardataNull((char*) &pQueryInfo->fillVal[i], pField->type);
        } else {
          tVariantDump(&lastItem->pVar, (char*)&pQueryInfo->fillVal[i], pField->type, true);
        }
      }
    }
  } else {
    return invalidOperationMsg(tscGetErrorMsgPayload(pCmd), msg2);
  }

  size_t numOfExprs = tscNumOfExprs(pQueryInfo);
  for(int32_t i = 0; i < numOfExprs; ++i) {
    SExprInfo* pExpr = tscExprGet(pQueryInfo, i);
    if (pExpr->base.functionId == TSDB_FUNC_TOP || pExpr->base.functionId == TSDB_FUNC_BOTTOM) {
      return invalidOperationMsg(tscGetErrorMsgPayload(pCmd), msg3);
    }
  }

  return TSDB_CODE_SUCCESS;
}

static void setDefaultOrderInfo(SQueryInfo* pQueryInfo) {
  /* set default timestamp order information for all queries */
  STableMetaInfo* pTableMetaInfo = tscGetMetaInfo(pQueryInfo, 0);

  pQueryInfo->order.order = TSDB_ORDER_ASC;
  if (isTopBottomQuery(pQueryInfo)) {
    pQueryInfo->order.orderColId = PRIMARYKEY_TIMESTAMP_COL_INDEX;
  } else { // in case of select tbname from super_table, the defualt order column can not be the primary ts column
    pQueryInfo->order.orderColId = INT32_MIN;
  }

  /* for super table query, set default ascending order for group output */
  if (UTIL_TABLE_IS_SUPER_TABLE(pTableMetaInfo)) {
    pQueryInfo->groupbyExpr.orderType = TSDB_ORDER_ASC;
  }
}

int32_t validateOrderbyNode(SSqlCmd* pCmd, SQueryInfo* pQueryInfo, SSqlNode* pSqlNode, SSchema* pSchema) {
  const char* msg0 = "only support order by primary timestamp";
  const char* msg1 = "invalid column name";
  const char* msg2 = "order by primary timestamp or first tag in groupby clause allowed";
  const char* msg3 = "invalid column in order by clause, only primary timestamp or first tag in groupby clause allowed";

  setDefaultOrderInfo(pQueryInfo);
  STableMetaInfo* pTableMetaInfo = tscGetMetaInfo(pQueryInfo, 0);


  if (pQueryInfo->distinctTag == true) {
    pQueryInfo->order.order = TSDB_ORDER_ASC;
    pQueryInfo->order.orderColId = 0; 
    return TSDB_CODE_SUCCESS;
  }
  if (pSqlNode->pSortOrder == NULL) {
    return TSDB_CODE_SUCCESS;
  }

  SArray* pSortorder = pSqlNode->pSortOrder;

  /*
   * for table query, there is only one or none order option is allowed, which is the
   * ts or values(top/bottom) order is supported.
   *
   * for super table query, the order option must be less than 3.
   */
  size_t size = taosArrayGetSize(pSortorder);
  if (UTIL_TABLE_IS_NORMAL_TABLE(pTableMetaInfo)) {
    if (size > 1) {
      return invalidOperationMsg(tscGetErrorMsgPayload(pCmd), msg0);
    }
  } else {
    if (size > 2) {
      return invalidOperationMsg(tscGetErrorMsgPayload(pCmd), msg3);
    }
  }

  // handle the first part of order by
  tVariant* pVar = taosArrayGet(pSortorder, 0);

  // e.g., order by 1 asc, return directly with out further check.
  if (pVar->nType >= TSDB_DATA_TYPE_TINYINT && pVar->nType <= TSDB_DATA_TYPE_BIGINT) {
    return TSDB_CODE_SUCCESS;
  }

  SStrToken    columnName = {pVar->nLen, pVar->nType, pVar->pz};
  SColumnIndex index = COLUMN_INDEX_INITIALIZER;

  if (UTIL_TABLE_IS_SUPER_TABLE(pTableMetaInfo)) {  // super table query
    if (getColumnIndexByName(pCmd, &columnName, pQueryInfo, &index) != TSDB_CODE_SUCCESS) {
      return invalidOperationMsg(tscGetErrorMsgPayload(pCmd), msg1);
    }

    bool orderByTags = false;
    bool orderByTS = false;

    if (index.columnIndex >= tscGetNumOfColumns(pTableMetaInfo->pTableMeta)) {
      int32_t relTagIndex = index.columnIndex - tscGetNumOfColumns(pTableMetaInfo->pTableMeta);
      
      // it is a tag column
      if (pQueryInfo->groupbyExpr.columnInfo == NULL) {
        return invalidOperationMsg(tscGetErrorMsgPayload(pCmd), msg2);
      }
      SColIndex* pColIndex = taosArrayGet(pQueryInfo->groupbyExpr.columnInfo, 0);
      if (relTagIndex == pColIndex->colIndex) {
        orderByTags = true;
      }
    } else if (index.columnIndex == TSDB_TBNAME_COLUMN_INDEX) {
      orderByTags = true;
    }

    if (PRIMARYKEY_TIMESTAMP_COL_INDEX == index.columnIndex) {
      orderByTS = true;
    }

    if (!(orderByTags || orderByTS) && !isTopBottomQuery(pQueryInfo)) {
      return invalidOperationMsg(tscGetErrorMsgPayload(pCmd), msg3);
    } else {  // order by top/bottom result value column is not supported in case of interval query.
      assert(!(orderByTags && orderByTS));
    }

    size_t s = taosArrayGetSize(pSortorder);
    if (s == 1) {
      if (orderByTags) {
        pQueryInfo->groupbyExpr.orderIndex = index.columnIndex - tscGetNumOfColumns(pTableMetaInfo->pTableMeta);

        tVariantListItem* p1 = taosArrayGet(pSqlNode->pSortOrder, 0);
        pQueryInfo->groupbyExpr.orderType = p1->sortOrder;
      } else if (isTopBottomQuery(pQueryInfo)) {
        /* order of top/bottom query in interval is not valid  */
        SExprInfo* pExpr = tscExprGet(pQueryInfo, 0);
        assert(pExpr->base.functionId == TSDB_FUNC_TS);

        pExpr = tscExprGet(pQueryInfo, 1);
        if (pExpr->base.colInfo.colIndex != index.columnIndex && index.columnIndex != PRIMARYKEY_TIMESTAMP_COL_INDEX) {
          return invalidOperationMsg(tscGetErrorMsgPayload(pCmd), msg2);
        }

        tVariantListItem* p1 = taosArrayGet(pSqlNode->pSortOrder, 0);
        pQueryInfo->order.order = p1->sortOrder;
        pQueryInfo->order.orderColId = pSchema[index.columnIndex].colId;
        return TSDB_CODE_SUCCESS;
      } else {
        tVariantListItem* p1 = taosArrayGet(pSqlNode->pSortOrder, 0);

        pQueryInfo->order.order = p1->sortOrder;
        pQueryInfo->order.orderColId = PRIMARYKEY_TIMESTAMP_COL_INDEX;

        // orderby ts query on super table
        if (tscOrderedProjectionQueryOnSTable(pQueryInfo, 0)) {
          addPrimaryTsColIntoResult(pQueryInfo, pCmd);
        }
      }
    }

    if (s == 2) {
      tVariantListItem *pItem = taosArrayGet(pSqlNode->pSortOrder, 0);
      if (orderByTags) {
        pQueryInfo->groupbyExpr.orderIndex = index.columnIndex - tscGetNumOfColumns(pTableMetaInfo->pTableMeta);
        pQueryInfo->groupbyExpr.orderType = pItem->sortOrder;
      } else {
        pQueryInfo->order.order = pItem->sortOrder;
        pQueryInfo->order.orderColId = PRIMARYKEY_TIMESTAMP_COL_INDEX;
      }

      pItem = taosArrayGet(pSqlNode->pSortOrder, 1);
      tVariant* pVar2 = &pItem->pVar;
      SStrToken cname = {pVar2->nLen, pVar2->nType, pVar2->pz};
      if (getColumnIndexByName(pCmd, &cname, pQueryInfo, &index) != TSDB_CODE_SUCCESS) {
        return invalidOperationMsg(tscGetErrorMsgPayload(pCmd), msg1);
      }

      if (index.columnIndex != PRIMARYKEY_TIMESTAMP_COL_INDEX) {
        return invalidOperationMsg(tscGetErrorMsgPayload(pCmd), msg2);
      } else {
        tVariantListItem* p1 = taosArrayGet(pSortorder, 1);
        pQueryInfo->order.order = p1->sortOrder;
        pQueryInfo->order.orderColId = PRIMARYKEY_TIMESTAMP_COL_INDEX;
      }
    }

  } else {  // meter query
    if (getColumnIndexByName(pCmd, &columnName, pQueryInfo, &index) != TSDB_CODE_SUCCESS) {
      return invalidOperationMsg(tscGetErrorMsgPayload(pCmd), msg1);
    }

    if (index.columnIndex != PRIMARYKEY_TIMESTAMP_COL_INDEX && !isTopBottomQuery(pQueryInfo)) {
      return invalidOperationMsg(tscGetErrorMsgPayload(pCmd), msg2);
    }

    if (isTopBottomQuery(pQueryInfo)) {
      /* order of top/bottom query in interval is not valid  */
      SExprInfo* pExpr = tscExprGet(pQueryInfo, 0);
      assert(pExpr->base.functionId == TSDB_FUNC_TS);

      pExpr = tscExprGet(pQueryInfo, 1);
      if (pExpr->base.colInfo.colIndex != index.columnIndex && index.columnIndex != PRIMARYKEY_TIMESTAMP_COL_INDEX) {
        return invalidOperationMsg(tscGetErrorMsgPayload(pCmd), msg2);
      }

      tVariantListItem* pItem = taosArrayGet(pSqlNode->pSortOrder, 0);
      pQueryInfo->order.order = pItem->sortOrder;
      pQueryInfo->order.orderColId = pSchema[index.columnIndex].colId;
      return TSDB_CODE_SUCCESS;
    }

    tVariantListItem* pItem = taosArrayGet(pSqlNode->pSortOrder, 0);
    pQueryInfo->order.order = pItem->sortOrder;
  }

  return TSDB_CODE_SUCCESS;
}

int32_t setAlterTableInfo(SSqlObj* pSql, struct SSqlInfo* pInfo) {
  const int32_t DEFAULT_TABLE_INDEX = 0;

  const char* msg1 = "invalid table name";
  const char* msg3 = "manipulation of tag available for super table";
  const char* msg4 = "set tag value only available for table";
  const char* msg5 = "only support add one tag";
  const char* msg6 = "column can only be modified by super table";
  
  const char* msg7 = "no tags can be dropped";
  const char* msg8 = "only support one tag";
  const char* msg9 = "tag name too long";
  
  const char* msg10 = "invalid tag name";
  const char* msg11 = "primary tag cannot be dropped";
  const char* msg12 = "update normal column not supported";
  const char* msg13 = "invalid tag value";
  const char* msg14 = "tag value too long";
  
  const char* msg15 = "no columns can be dropped";
  const char* msg16 = "only support one column";
  const char* msg17 = "invalid column name";
  const char* msg18 = "primary timestamp column cannot be dropped";
  const char* msg19 = "invalid new tag name";
  const char* msg20 = "table is not super table";
  const char* msg21 = "only binary/nchar column length could be modified";
  const char* msg22 = "new column length should be bigger than old one";
  const char* msg23 = "only column length coulbe be modified";
  const char* msg24 = "invalid binary/nchar column length";

  int32_t code = TSDB_CODE_SUCCESS;

  SSqlCmd*        pCmd = &pSql->cmd;
  SAlterTableInfo* pAlterSQL = pInfo->pAlterInfo;
  SQueryInfo*     pQueryInfo = tscGetQueryInfo(pCmd);

  STableMetaInfo* pTableMetaInfo = tscGetMetaInfo(pQueryInfo, DEFAULT_TABLE_INDEX);

  if (tscValidateName(&(pAlterSQL->name)) != TSDB_CODE_SUCCESS) {
    return invalidOperationMsg(tscGetErrorMsgPayload(pCmd), msg1);
  }

  code = tscSetTableFullName(&pTableMetaInfo->name, &(pAlterSQL->name), pSql);
  if (code != TSDB_CODE_SUCCESS) {
    return code;
  }

  code = tscGetTableMeta(pSql, pTableMetaInfo);
  if (code != TSDB_CODE_SUCCESS) {
    return code;
  }

  STableMeta* pTableMeta = pTableMetaInfo->pTableMeta;

  if (pAlterSQL->tableType == TSDB_SUPER_TABLE && !(UTIL_TABLE_IS_SUPER_TABLE(pTableMetaInfo))) {
    return invalidOperationMsg(tscGetErrorMsgPayload(pCmd), msg20);
  }

  if (pAlterSQL->type == TSDB_ALTER_TABLE_ADD_TAG_COLUMN || pAlterSQL->type == TSDB_ALTER_TABLE_DROP_TAG_COLUMN ||
      pAlterSQL->type == TSDB_ALTER_TABLE_CHANGE_TAG_COLUMN || pAlterSQL->type == TSDB_ALTER_TABLE_MODIFY_TAG_COLUMN) {
    if (!UTIL_TABLE_IS_SUPER_TABLE(pTableMetaInfo)) {
      return invalidOperationMsg(tscGetErrorMsgPayload(pCmd), msg3);
    }
  } else if ((pAlterSQL->type == TSDB_ALTER_TABLE_UPDATE_TAG_VAL) && (UTIL_TABLE_IS_SUPER_TABLE(pTableMetaInfo))) {
    return invalidOperationMsg(tscGetErrorMsgPayload(pCmd), msg4);
  } else if ((pAlterSQL->type == TSDB_ALTER_TABLE_ADD_COLUMN || pAlterSQL->type == TSDB_ALTER_TABLE_DROP_COLUMN || pAlterSQL->type == TSDB_ALTER_TABLE_CHANGE_COLUMN) &&
             UTIL_TABLE_IS_CHILD_TABLE(pTableMetaInfo)) {
    return invalidOperationMsg(tscGetErrorMsgPayload(pCmd), msg6);
  }

  if (pAlterSQL->type == TSDB_ALTER_TABLE_ADD_TAG_COLUMN) {
    SArray* pFieldList = pAlterSQL->pAddColumns;
    if (taosArrayGetSize(pFieldList) > 1) {
      return invalidOperationMsg(tscGetErrorMsgPayload(pCmd), msg5);
    }

    TAOS_FIELD* p = taosArrayGet(pFieldList, 0);
    if (!validateOneTags(pCmd, p)) {
      return TSDB_CODE_TSC_INVALID_OPERATION;
    }
  
    tscFieldInfoAppend(&pQueryInfo->fieldsInfo, p);
  } else if (pAlterSQL->type == TSDB_ALTER_TABLE_DROP_TAG_COLUMN) {
    if (tscGetNumOfTags(pTableMeta) == 1) {
      return invalidOperationMsg(tscGetErrorMsgPayload(pCmd), msg7);
    }

    // numOfTags == 1
    if (taosArrayGetSize(pAlterSQL->varList) > 1) {
      return invalidOperationMsg(tscGetErrorMsgPayload(pCmd), msg8);
    }

    tVariantListItem* pItem = taosArrayGet(pAlterSQL->varList, 0);
    if (pItem->pVar.nLen >= TSDB_COL_NAME_LEN) {
      return invalidOperationMsg(tscGetErrorMsgPayload(pCmd), msg9);
    }

    SColumnIndex index = COLUMN_INDEX_INITIALIZER;
    SStrToken    name = {.z = pItem->pVar.pz, .n = pItem->pVar.nLen, .type = TK_STRING};

    if (getColumnIndexByName(pCmd, &name, pQueryInfo, &index) != TSDB_CODE_SUCCESS) {
      return TSDB_CODE_TSC_INVALID_OPERATION;
    }

    int32_t numOfCols = tscGetNumOfColumns(pTableMeta);
    if (index.columnIndex < numOfCols) {
      return invalidOperationMsg(tscGetErrorMsgPayload(pCmd), msg10);
    } else if (index.columnIndex == numOfCols) {
      return invalidOperationMsg(tscGetErrorMsgPayload(pCmd), msg11);
    }

    char name1[128] = {0};
    strncpy(name1, pItem->pVar.pz, pItem->pVar.nLen);
  
    TAOS_FIELD f = tscCreateField(TSDB_DATA_TYPE_INT, name1, tDataTypes[TSDB_DATA_TYPE_INT].bytes);
    tscFieldInfoAppend(&pQueryInfo->fieldsInfo, &f);
  } else if (pAlterSQL->type == TSDB_ALTER_TABLE_CHANGE_TAG_COLUMN) {
    SArray* pVarList = pAlterSQL->varList;
    if (taosArrayGetSize(pVarList) > 2) {
      return TSDB_CODE_TSC_INVALID_OPERATION;
    }

    tVariantListItem* pSrcItem = taosArrayGet(pAlterSQL->varList, 0);
    tVariantListItem* pDstItem = taosArrayGet(pAlterSQL->varList, 1);

    if (pSrcItem->pVar.nLen >= TSDB_COL_NAME_LEN || pDstItem->pVar.nLen >= TSDB_COL_NAME_LEN) {
      return invalidOperationMsg(tscGetErrorMsgPayload(pCmd), msg9);
    }

    if (pSrcItem->pVar.nType != TSDB_DATA_TYPE_BINARY || pDstItem->pVar.nType != TSDB_DATA_TYPE_BINARY) {
      return invalidOperationMsg(tscGetErrorMsgPayload(pCmd), msg10);
    }

    SColumnIndex srcIndex = COLUMN_INDEX_INITIALIZER;
    SColumnIndex destIndex = COLUMN_INDEX_INITIALIZER;

    SStrToken srcToken = {.z = pSrcItem->pVar.pz, .n = pSrcItem->pVar.nLen, .type = TK_STRING};
    if (getColumnIndexByName(pCmd, &srcToken, pQueryInfo, &srcIndex) != TSDB_CODE_SUCCESS) {
      return invalidOperationMsg(tscGetErrorMsgPayload(pCmd), msg17);
    }

    SStrToken destToken = {.z = pDstItem->pVar.pz, .n = pDstItem->pVar.nLen, .type = TK_STRING};
    if (getColumnIndexByName(pCmd, &destToken, pQueryInfo, &destIndex) == TSDB_CODE_SUCCESS) {
      return invalidOperationMsg(tscGetErrorMsgPayload(pCmd), msg19);
    }

    tVariantListItem* pItem = taosArrayGet(pVarList, 0);

    char name[TSDB_COL_NAME_LEN] = {0};
    strncpy(name, pItem->pVar.pz, pItem->pVar.nLen);
    TAOS_FIELD f = tscCreateField(TSDB_DATA_TYPE_INT, name, tDataTypes[TSDB_DATA_TYPE_INT].bytes);
    tscFieldInfoAppend(&pQueryInfo->fieldsInfo, &f);

    pItem = taosArrayGet(pVarList, 1);
    memset(name, 0, tListLen(name));

    strncpy(name, pItem->pVar.pz, pItem->pVar.nLen);
    f = tscCreateField(TSDB_DATA_TYPE_INT, name, tDataTypes[TSDB_DATA_TYPE_INT].bytes);
    tscFieldInfoAppend(&pQueryInfo->fieldsInfo, &f);
  } else if (pAlterSQL->type == TSDB_ALTER_TABLE_UPDATE_TAG_VAL) {
    // Note: update can only be applied to table not super table.
    // the following is used to handle tags value for table created according to super table
    pCmd->command = TSDB_SQL_UPDATE_TAGS_VAL;
    
    SArray* pVarList = pAlterSQL->varList;
    tVariantListItem* item = taosArrayGet(pVarList, 0);
    int16_t       numOfTags = tscGetNumOfTags(pTableMeta);

    SColumnIndex columnIndex = COLUMN_INDEX_INITIALIZER;
    SStrToken    name = {.type = TK_STRING, .z = item->pVar.pz, .n = item->pVar.nLen};
    if (getColumnIndexByName(pCmd, &name, pQueryInfo, &columnIndex) != TSDB_CODE_SUCCESS) {
      return TSDB_CODE_TSC_INVALID_OPERATION;
    }

    if (columnIndex.columnIndex < tscGetNumOfColumns(pTableMeta)) {
      return invalidOperationMsg(tscGetErrorMsgPayload(pCmd), msg12);
    }

    tVariantListItem* pItem = taosArrayGet(pVarList, 1);
    SSchema* pTagsSchema = tscGetTableColumnSchema(pTableMetaInfo->pTableMeta, columnIndex.columnIndex);
    pAlterSQL->tagData.data = calloc(1, pTagsSchema->bytes * TSDB_NCHAR_SIZE + VARSTR_HEADER_SIZE);

    if (tVariantDump(&pItem->pVar, pAlterSQL->tagData.data, pTagsSchema->type, true) != TSDB_CODE_SUCCESS) {
      return invalidOperationMsg(tscGetErrorMsgPayload(pCmd), msg13);
    }
    
    pAlterSQL->tagData.dataLen = pTagsSchema->bytes;

    // validate the length of binary
    if ((pTagsSchema->type == TSDB_DATA_TYPE_BINARY || pTagsSchema->type == TSDB_DATA_TYPE_NCHAR) &&
        varDataTLen(pAlterSQL->tagData.data) > pTagsSchema->bytes) {
      return invalidOperationMsg(tscGetErrorMsgPayload(pCmd), msg14);
    }

    int32_t schemaLen = sizeof(STColumn) * numOfTags;
    int32_t size = sizeof(SUpdateTableTagValMsg) + pTagsSchema->bytes + schemaLen + TSDB_EXTRA_PAYLOAD_SIZE;

    if (TSDB_CODE_SUCCESS != tscAllocPayload(pCmd, size)) {
      tscError("0x%"PRIx64" failed to malloc for alter table msg", pSql->self);
      return TSDB_CODE_TSC_OUT_OF_MEMORY;
    }

    SUpdateTableTagValMsg* pUpdateMsg = (SUpdateTableTagValMsg*) pCmd->payload;
    pUpdateMsg->head.vgId = htonl(pTableMeta->vgId);
    pUpdateMsg->tid       = htonl(pTableMeta->id.tid);
    pUpdateMsg->uid       = htobe64(pTableMeta->id.uid);
    pUpdateMsg->colId     = htons(pTagsSchema->colId);
    pUpdateMsg->type      = pTagsSchema->type;
    pUpdateMsg->bytes     = htons(pTagsSchema->bytes);
    pUpdateMsg->tversion  = htons(pTableMeta->tversion);
    pUpdateMsg->numOfTags = htons(numOfTags);
    pUpdateMsg->schemaLen = htonl(schemaLen);

    // the schema is located after the msg body, then followed by true tag value
    char* d = pUpdateMsg->data;
    SSchema* pTagCols = tscGetTableTagSchema(pTableMeta);
    for (int i = 0; i < numOfTags; ++i) {
      STColumn* pCol = (STColumn*) d;
      pCol->colId = htons(pTagCols[i].colId);
      pCol->bytes = htons(pTagCols[i].bytes);
      pCol->type  = pTagCols[i].type;
      pCol->offset = 0;

      d += sizeof(STColumn);
    }

    // copy the tag value to msg body
    pItem = taosArrayGet(pVarList, 1);
    tVariantDump(&pItem->pVar, pUpdateMsg->data + schemaLen, pTagsSchema->type, true);
    
    int32_t len = 0;
    if (pTagsSchema->type != TSDB_DATA_TYPE_BINARY && pTagsSchema->type != TSDB_DATA_TYPE_NCHAR) {
      len = tDataTypes[pTagsSchema->type].bytes;
    } else {
      len = varDataTLen(pUpdateMsg->data + schemaLen);
    }
    
    pUpdateMsg->tagValLen = htonl(len);  // length may be changed after dump data
    
    int32_t total = sizeof(SUpdateTableTagValMsg) + len + schemaLen;
    pUpdateMsg->head.contLen = htonl(total);
    
  } else if (pAlterSQL->type == TSDB_ALTER_TABLE_ADD_COLUMN) {
    SArray* pFieldList = pAlterSQL->pAddColumns;
    if (taosArrayGetSize(pFieldList) > 1) {
      const char* msg = "only support add one column";
      return invalidOperationMsg(tscGetErrorMsgPayload(pCmd), msg);
    }

    TAOS_FIELD* p = taosArrayGet(pFieldList, 0);
    if (!validateOneColumn(pCmd, p)) {
      return TSDB_CODE_TSC_INVALID_OPERATION;
    }
  
    tscFieldInfoAppend(&pQueryInfo->fieldsInfo, p);
  } else if (pAlterSQL->type == TSDB_ALTER_TABLE_DROP_COLUMN) {
    if (tscGetNumOfColumns(pTableMeta) == TSDB_MIN_COLUMNS) {  //
      return invalidOperationMsg(tscGetErrorMsgPayload(pCmd), msg15);
    }

    size_t size = taosArrayGetSize(pAlterSQL->varList);
    if (size > 1) {
      return invalidOperationMsg(tscGetErrorMsgPayload(pCmd), msg16);
    }

    tVariantListItem* pItem = taosArrayGet(pAlterSQL->varList, 0);

    SColumnIndex columnIndex = COLUMN_INDEX_INITIALIZER;
    SStrToken    name = {.type = TK_STRING, .z = pItem->pVar.pz, .n = pItem->pVar.nLen};
    if (getColumnIndexByName(pCmd, &name, pQueryInfo, &columnIndex) != TSDB_CODE_SUCCESS) {
      return invalidOperationMsg(tscGetErrorMsgPayload(pCmd), msg17);
    }

    if (columnIndex.columnIndex == PRIMARYKEY_TIMESTAMP_COL_INDEX) {
      return invalidOperationMsg(tscGetErrorMsgPayload(pCmd), msg18);
    }

    char name1[TSDB_COL_NAME_LEN] = {0};
    tstrncpy(name1, pItem->pVar.pz, sizeof(name1));
    TAOS_FIELD f = tscCreateField(TSDB_DATA_TYPE_INT, name1, tDataTypes[TSDB_DATA_TYPE_INT].bytes);
    tscFieldInfoAppend(&pQueryInfo->fieldsInfo, &f);
  } else if (pAlterSQL->type == TSDB_ALTER_TABLE_CHANGE_COLUMN) {
    if (taosArrayGetSize(pAlterSQL->pAddColumns) >= 2) {
      return invalidOperationMsg(tscGetErrorMsgPayload(pCmd), msg16);
    }


    TAOS_FIELD* pItem = taosArrayGet(pAlterSQL->pAddColumns, 0);
    if (pItem->type != TSDB_DATA_TYPE_BINARY && pItem->type != TSDB_DATA_TYPE_NCHAR) {
      return invalidOperationMsg(tscGetErrorMsgPayload(pCmd), msg21);
    }

    SColumnIndex columnIndex = COLUMN_INDEX_INITIALIZER;
    SStrToken    name = {.type = TK_STRING, .z = pItem->name, .n = (uint32_t)strlen(pItem->name)};
    if (getColumnIndexByName(pCmd, &name, pQueryInfo, &columnIndex) != TSDB_CODE_SUCCESS) {
      return invalidOperationMsg(tscGetErrorMsgPayload(pCmd), msg17);
    }

    SSchema* pColSchema = tscGetTableColumnSchema(pTableMetaInfo->pTableMeta, columnIndex.columnIndex);

    if (pColSchema->type != TSDB_DATA_TYPE_BINARY && pColSchema->type != TSDB_DATA_TYPE_NCHAR) {
      return invalidOperationMsg(tscGetErrorMsgPayload(pCmd), msg21);
    }

    if (pItem->type != pColSchema->type) {
      return invalidOperationMsg(tscGetErrorMsgPayload(pCmd), msg23);
    }

    if ((pItem->type == TSDB_DATA_TYPE_BINARY && (pItem->bytes <= 0 || pItem->bytes > TSDB_MAX_BINARY_LEN)) ||
        (pItem->type == TSDB_DATA_TYPE_NCHAR && (pItem->bytes <= 0 || pItem->bytes > TSDB_MAX_NCHAR_LEN))) {
      return invalidOperationMsg(tscGetErrorMsgPayload(pCmd), msg24);
    }

    if (pItem->bytes <= pColSchema->bytes) {
      return invalidOperationMsg(tscGetErrorMsgPayload(pCmd), msg22);
    }

    TAOS_FIELD f = tscCreateField(pColSchema->type, name.z, pItem->bytes);
    tscFieldInfoAppend(&pQueryInfo->fieldsInfo, &f);
  }else if (pAlterSQL->type == TSDB_ALTER_TABLE_MODIFY_TAG_COLUMN) {
    if (taosArrayGetSize(pAlterSQL->pAddColumns) >= 2) {
      return invalidOperationMsg(tscGetErrorMsgPayload(pCmd), msg16);
    }

    TAOS_FIELD* pItem = taosArrayGet(pAlterSQL->pAddColumns, 0);
    if (pItem->type != TSDB_DATA_TYPE_BINARY && pItem->type != TSDB_DATA_TYPE_NCHAR) {
      return invalidOperationMsg(tscGetErrorMsgPayload(pCmd), msg21);
    }

    SColumnIndex columnIndex = COLUMN_INDEX_INITIALIZER;
    SStrToken    name = {.type = TK_STRING, .z = pItem->name, .n = (uint32_t)strlen(pItem->name)};
    if (getColumnIndexByName(pCmd, &name, pQueryInfo, &columnIndex) != TSDB_CODE_SUCCESS) {
      return invalidOperationMsg(tscGetErrorMsgPayload(pCmd), msg17);
    }

    SSchema* pColSchema = tscGetTableColumnSchema(pTableMetaInfo->pTableMeta, columnIndex.columnIndex);

    if (columnIndex.columnIndex < tscGetNumOfColumns(pTableMetaInfo->pTableMeta)) {
      return invalidOperationMsg(tscGetErrorMsgPayload(pCmd), msg10);
    }

    if (pColSchema->type != TSDB_DATA_TYPE_BINARY && pColSchema->type != TSDB_DATA_TYPE_NCHAR) {
      return invalidOperationMsg(tscGetErrorMsgPayload(pCmd), msg21);
    }

    if (pItem->type != pColSchema->type) {
      return invalidOperationMsg(tscGetErrorMsgPayload(pCmd), msg23);
    }

    if ((pItem->type == TSDB_DATA_TYPE_BINARY && (pItem->bytes <= 0 || pItem->bytes > TSDB_MAX_BINARY_LEN)) ||
        (pItem->type == TSDB_DATA_TYPE_NCHAR && (pItem->bytes <= 0 || pItem->bytes > TSDB_MAX_NCHAR_LEN))) {
      return invalidOperationMsg(tscGetErrorMsgPayload(pCmd), msg24);
    }

    if (pItem->bytes <= pColSchema->bytes) {
      return invalidOperationMsg(tscGetErrorMsgPayload(pCmd), msg22);
    }

    TAOS_FIELD f = tscCreateField(pColSchema->type, name.z, pItem->bytes);
    tscFieldInfoAppend(&pQueryInfo->fieldsInfo, &f);
  }

  return TSDB_CODE_SUCCESS;
}

int32_t validateSqlFunctionInStreamSql(SSqlCmd* pCmd, SQueryInfo* pQueryInfo) {
  const char* msg0 = "sample interval can not be less than 10ms.";
  const char* msg1 = "functions not allowed in select clause";
  STableMetaInfo* pTableMetaInfo = tscGetMetaInfo(pQueryInfo, 0);
  STableComInfo tinfo = tscGetTableInfo(pTableMetaInfo->pTableMeta);
  if (pQueryInfo->interval.interval != 0 &&
      convertTimePrecision(pQueryInfo->interval.interval, tinfo.precision, TSDB_TIME_PRECISION_MILLI)< 10 &&
     pQueryInfo->interval.intervalUnit != 'n' &&
     pQueryInfo->interval.intervalUnit != 'y') {
    return invalidOperationMsg(tscGetErrorMsgPayload(pCmd), msg0);
  }
  
  size_t size = taosArrayGetSize(pQueryInfo->exprList);
  for (int32_t i = 0; i < size; ++i) {
    int32_t functId = tscExprGet(pQueryInfo, i)->base.functionId;
    if (!IS_STREAM_QUERY_VALID(aAggs[functId].status)) {
      return invalidOperationMsg(tscGetErrorMsgPayload(pCmd), msg1);
    }
  }

  return TSDB_CODE_SUCCESS;
}

int32_t validateFunctionsInIntervalOrGroupbyQuery(SSqlCmd* pCmd, SQueryInfo* pQueryInfo) {
  bool        isProjectionFunction = false;
  const char* msg1 = "functions not compatible with interval";

  // multi-output set/ todo refactor
  size_t size = taosArrayGetSize(pQueryInfo->exprList);
  
  for (int32_t k = 0; k < size; ++k) {
    SExprInfo* pExpr = tscExprGet(pQueryInfo, k);

    // projection query on primary timestamp, the selectivity function needs to be present.
    if (pExpr->base.functionId == TSDB_FUNC_PRJ && pExpr->base.colInfo.colId == PRIMARYKEY_TIMESTAMP_COL_INDEX) {
      bool hasSelectivity = false;
      for (int32_t j = 0; j < size; ++j) {
        SExprInfo* pEx = tscExprGet(pQueryInfo, j);
        if ((aAggs[pEx->base.functionId].status & TSDB_FUNCSTATE_SELECTIVITY) == TSDB_FUNCSTATE_SELECTIVITY) {
          hasSelectivity = true;
          break;
        }
      }

      if (hasSelectivity) {
        continue;
      }
    }

    int32_t f = pExpr->base.functionId;
    if ((f == TSDB_FUNC_PRJ && pExpr->base.numOfParams == 0) || f == TSDB_FUNC_DIFF || f == TSDB_FUNC_ARITHM || f == TSDB_FUNC_DERIVATIVE) {
      isProjectionFunction = true;
    }
  }

  if (isProjectionFunction) {
    invalidOperationMsg(tscGetErrorMsgPayload(pCmd), msg1);
  }

  return isProjectionFunction == true ? TSDB_CODE_TSC_INVALID_OPERATION : TSDB_CODE_SUCCESS;
}

typedef struct SDNodeDynConfOption {
  char*   name;  // command name
  int32_t len;   // name string length
} SDNodeDynConfOption;


int32_t validateEp(char* ep) {  
  char buf[TSDB_EP_LEN + 1] = {0};
  tstrncpy(buf, ep, TSDB_EP_LEN);

  char* pos = strchr(buf, ':');
  if (NULL == pos) {
    int32_t val = strtol(ep, NULL, 10);
    if (val <= 0 || val > 65536) {
      return TSDB_CODE_TSC_INVALID_OPERATION;
    }
  } else {
    uint16_t port = atoi(pos + 1);
    if (0 == port) {
      return TSDB_CODE_TSC_INVALID_OPERATION;
    }
  }

  return TSDB_CODE_SUCCESS;
}

int32_t validateDNodeConfig(SMiscInfo* pOptions) {
  int32_t numOfToken = (int32_t) taosArrayGetSize(pOptions->a);

  if (numOfToken < 2 || numOfToken > 3) {
    return TSDB_CODE_TSC_INVALID_OPERATION;
  }

  const int tokenLogEnd = 2;
  const int tokenBalance = 2;
  const int tokenMonitor = 3;
  const int tokenDebugFlag = 4;
  const int tokenDebugFlagEnd = 20;
  const SDNodeDynConfOption cfgOptions[] = {
      {"resetLog", 8},    {"resetQueryCache", 15},  {"balance", 7},     {"monitor", 7},
      {"debugFlag", 9},   {"monDebugFlag", 12},     {"vDebugFlag", 10}, {"mDebugFlag", 10},
      {"cDebugFlag", 10}, {"httpDebugFlag", 13},    {"qDebugflag", 10}, {"sdbDebugFlag", 12},
      {"uDebugFlag", 10}, {"tsdbDebugFlag", 13},    {"sDebugflag", 10}, {"rpcDebugFlag", 12},
      {"dDebugFlag", 10}, {"mqttDebugFlag", 13},    {"wDebugFlag", 10}, {"tmrDebugFlag", 12},
      {"cqDebugFlag", 11},
  };

  SStrToken* pOptionToken = taosArrayGet(pOptions->a, 1);

  if (numOfToken == 2) {
    // reset log and reset query cache does not need value
    for (int32_t i = 0; i < tokenLogEnd; ++i) {
      const SDNodeDynConfOption* pOption = &cfgOptions[i];
      if ((strncasecmp(pOption->name, pOptionToken->z, pOptionToken->n) == 0) && (pOption->len == pOptionToken->n)) {
        return TSDB_CODE_SUCCESS;
      }
    }
  } else if ((strncasecmp(cfgOptions[tokenBalance].name, pOptionToken->z, pOptionToken->n) == 0) &&
             (cfgOptions[tokenBalance].len == pOptionToken->n)) {
    SStrToken* pValToken = taosArrayGet(pOptions->a, 2);
    int32_t vnodeId = 0;
    int32_t dnodeId = 0;
    strdequote(pValToken->z);
    bool parseOk = taosCheckBalanceCfgOptions(pValToken->z, &vnodeId, &dnodeId);
    if (!parseOk) {
      return TSDB_CODE_TSC_INVALID_OPERATION;  // options value is invalid
    }
    return TSDB_CODE_SUCCESS;
  } else if ((strncasecmp(cfgOptions[tokenMonitor].name, pOptionToken->z, pOptionToken->n) == 0) &&
             (cfgOptions[tokenMonitor].len == pOptionToken->n)) {
    SStrToken* pValToken = taosArrayGet(pOptions->a, 2);
    int32_t    val = strtol(pValToken->z, NULL, 10);
    if (val != 0 && val != 1) {
      return TSDB_CODE_TSC_INVALID_OPERATION;  // options value is invalid
    }
    return TSDB_CODE_SUCCESS;
  } else {
    SStrToken* pValToken = taosArrayGet(pOptions->a, 2);

    int32_t val = strtol(pValToken->z, NULL, 10);
    if (val < 0 || val > 256) {
      /* options value is out of valid range */
      return TSDB_CODE_TSC_INVALID_OPERATION;
    }

    for (int32_t i = tokenDebugFlag; i < tokenDebugFlagEnd; ++i) {
      const SDNodeDynConfOption* pOption = &cfgOptions[i];

      // options is valid
      if ((strncasecmp(pOption->name, pOptionToken->z, pOptionToken->n) == 0) && (pOption->len == pOptionToken->n)) {
        return TSDB_CODE_SUCCESS;
      }
    }
  }

  return TSDB_CODE_TSC_INVALID_OPERATION;
}

int32_t validateLocalConfig(SMiscInfo* pOptions) {
  int32_t numOfToken = (int32_t) taosArrayGetSize(pOptions->a);
  if (numOfToken < 1 || numOfToken > 2) {
    return TSDB_CODE_TSC_INVALID_OPERATION;
  }

  SDNodeDynConfOption LOCAL_DYNAMIC_CFG_OPTIONS[6] = {{"resetLog", 8},    {"rpcDebugFlag", 12}, {"tmrDebugFlag", 12},
                                                      {"cDebugFlag", 10}, {"uDebugFlag", 10},   {"debugFlag", 9}};


  SStrToken* pOptionToken = taosArrayGet(pOptions->a, 0);

  if (numOfToken == 1) {
    // reset log does not need value
    for (int32_t i = 0; i < 1; ++i) {
      SDNodeDynConfOption* pOption = &LOCAL_DYNAMIC_CFG_OPTIONS[i];
      if ((pOption->len == pOptionToken->n) &&
              (strncasecmp(pOption->name, pOptionToken->z, pOptionToken->n) == 0)) {
        return TSDB_CODE_SUCCESS;
      }
    }
  } else {
    SStrToken* pValToken = taosArrayGet(pOptions->a, 1);

    int32_t val = strtol(pValToken->z, NULL, 10);
    if (!validateDebugFlag(val)) {
      return TSDB_CODE_TSC_INVALID_OPERATION;
    }

    for (int32_t i = 1; i < tListLen(LOCAL_DYNAMIC_CFG_OPTIONS); ++i) {
      SDNodeDynConfOption* pOption = &LOCAL_DYNAMIC_CFG_OPTIONS[i];
      if ((pOption->len == pOptionToken->n)
              && (strncasecmp(pOption->name, pOptionToken->z, pOptionToken->n) == 0)) {
        return TSDB_CODE_SUCCESS;
      }
    }
  }
  return TSDB_CODE_TSC_INVALID_OPERATION;
}

int32_t validateColumnName(char* name) {
  bool ret = taosIsKeyWordToken(name, (int32_t)strlen(name));
  if (ret) {
    return TSDB_CODE_TSC_INVALID_OPERATION;
  }

  SStrToken token = {.z = name};
  token.n = tGetToken(name, &token.type);

  if (token.type != TK_STRING && token.type != TK_ID) {
    return TSDB_CODE_TSC_INVALID_OPERATION;
  }

  if (token.type == TK_STRING) {
    strdequote(token.z);
    strntolower(token.z, token.z, token.n);
    token.n = (uint32_t)strtrim(token.z);

    int32_t k = tGetToken(token.z, &token.type);
    if (k != token.n) {
      return TSDB_CODE_TSC_INVALID_OPERATION;
    }

    return validateColumnName(token.z);
  } else {
    if (isNumber(&token)) {
      return TSDB_CODE_TSC_INVALID_OPERATION;
    }
  }

  return TSDB_CODE_SUCCESS;
}

bool hasTimestampForPointInterpQuery(SQueryInfo* pQueryInfo) {
  if (!tscIsPointInterpQuery(pQueryInfo)) {
    return true;
  }

  if (pQueryInfo->window.skey == INT64_MIN || pQueryInfo->window.ekey == INT64_MAX) {
    return false;
  }

  return !(pQueryInfo->window.skey != pQueryInfo->window.ekey && pQueryInfo->interval.interval == 0);
}

int32_t validateLimitNode(SSqlCmd* pCmd, SQueryInfo* pQueryInfo, SSqlNode* pSqlNode, SSqlObj* pSql) {
  STableMetaInfo* pTableMetaInfo = tscGetMetaInfo(pQueryInfo, 0);

  const char* msg0 = "soffset/offset can not be less than 0";
  const char* msg1 = "slimit/soffset only available for STable query";
  const char* msg2 = "slimit/soffset can not apply to projection query";

  // handle the limit offset value, validate the limit
  pQueryInfo->limit = pSqlNode->limit;
  pQueryInfo->clauseLimit = pQueryInfo->limit.limit;
  pQueryInfo->slimit = pSqlNode->slimit;
  
  tscDebug("0x%"PRIx64" limit:%" PRId64 ", offset:%" PRId64 " slimit:%" PRId64 ", soffset:%" PRId64, pSql->self,
      pQueryInfo->limit.limit, pQueryInfo->limit.offset, pQueryInfo->slimit.limit, pQueryInfo->slimit.offset);
  
  if (pQueryInfo->slimit.offset < 0 || pQueryInfo->limit.offset < 0) {
    return invalidOperationMsg(tscGetErrorMsgPayload(pCmd), msg0);
  }

  if (pQueryInfo->limit.limit == 0) {
    tscDebug("0x%"PRIx64" limit 0, no output result", pSql->self);
    pQueryInfo->command = TSDB_SQL_RETRIEVE_EMPTY_RESULT;
    return TSDB_CODE_SUCCESS;
  }

  // todo refactor
  if (UTIL_TABLE_IS_SUPER_TABLE(pTableMetaInfo)) {
    if (!tscQueryTags(pQueryInfo)) {  // local handle the super table tag query
      if (tscIsProjectionQueryOnSTable(pQueryInfo, 0)) {
        if (pQueryInfo->slimit.limit > 0 || pQueryInfo->slimit.offset > 0) {
          return invalidOperationMsg(tscGetErrorMsgPayload(pCmd), msg2);
        }

        // for projection query on super table, all queries are subqueries
        if (tscNonOrderedProjectionQueryOnSTable(pQueryInfo, 0) &&
            !TSDB_QUERY_HAS_TYPE(pQueryInfo->type, TSDB_QUERY_TYPE_JOIN_QUERY)) {
          pQueryInfo->type |= TSDB_QUERY_TYPE_SUBQUERY;
        }
      }
    }

    if (pQueryInfo->slimit.limit == 0) {
      tscDebug("0x%"PRIx64" slimit 0, no output result", pSql->self);
      pQueryInfo->command = TSDB_SQL_RETRIEVE_EMPTY_RESULT;
      return TSDB_CODE_SUCCESS;
    }

    /*
     * Get the distribution of all tables among all available virtual nodes that are qualified for the query condition
     * and created according to this super table from management node.
     * And then launching multiple async-queries against all qualified virtual nodes, during the first-stage
     * query operation.
     */
//    assert(allVgroupInfoRetrieved(pQueryInfo));

    // No tables included. No results generated. Query results are empty.
    if (pTableMetaInfo->vgroupList->numOfVgroups == 0) {
      tscDebug("0x%"PRIx64" no table in super table, no output result", pSql->self);
      pQueryInfo->command = TSDB_SQL_RETRIEVE_EMPTY_RESULT;
      return TSDB_CODE_SUCCESS;
    }

    // keep original limitation value in globalLimit
    pQueryInfo->clauseLimit = pQueryInfo->limit.limit;
    pQueryInfo->prjOffset   = pQueryInfo->limit.offset;
    pQueryInfo->vgroupLimit = -1;

    if (tscOrderedProjectionQueryOnSTable(pQueryInfo, 0)) {
      /*
       * the offset value should be removed during retrieve data from virtual node, since the
       * global order are done in client side, so the offset is applied at the client side
       * However, note that the maximum allowed number of result for each table should be less
       * than or equal to the value of limit.
       */
      if (pQueryInfo->limit.limit > 0) {
        pQueryInfo->vgroupLimit = pQueryInfo->limit.limit + pQueryInfo->limit.offset;
        pQueryInfo->limit.limit = -1;
      }

      pQueryInfo->limit.offset = 0;
    }
  } else {
    if (pQueryInfo->slimit.limit != -1 || pQueryInfo->slimit.offset != 0) {
      return invalidOperationMsg(tscGetErrorMsgPayload(pCmd), msg1);
    }
  }

  return TSDB_CODE_SUCCESS;
}

static int32_t setKeepOption(SSqlCmd* pCmd, SCreateDbMsg* pMsg, SCreateDbInfo* pCreateDb) {
  const char* msg1 = "invalid number of keep options";
  const char* msg2 = "invalid keep value";
  const char* msg3 = "invalid keep value, should be keep0 <= keep1 <= keep2";

  pMsg->daysToKeep0 = htonl(-1);
  pMsg->daysToKeep1 = htonl(-1);
  pMsg->daysToKeep2 = htonl(-1);

  SArray* pKeep = pCreateDb->keep;
  if (pKeep != NULL) {
    size_t s = taosArrayGetSize(pKeep);
#ifdef _STORAGE
    if (s >= 4 ||s <= 0) {
#else
    if (s != 1) {
#endif
      return invalidOperationMsg(tscGetErrorMsgPayload(pCmd), msg1);
    }

    tVariantListItem* p0 = taosArrayGet(pKeep, 0);
    tVariantListItem* p1 = (s > 1) ? taosArrayGet(pKeep, 1) : p0;
    tVariantListItem* p2 = (s > 2) ? taosArrayGet(pKeep, 2) : p1;

    if ((int32_t)p0->pVar.i64 <= 0 || (int32_t)p1->pVar.i64 <= 0 || (int32_t)p2->pVar.i64 <= 0) {
      return invalidOperationMsg(tscGetErrorMsgPayload(pCmd), msg2);
    }
    if (!(((int32_t)p0->pVar.i64 <= (int32_t)p1->pVar.i64) && ((int32_t)p1->pVar.i64 <= (int32_t)p2->pVar.i64))) {
      return invalidOperationMsg(tscGetErrorMsgPayload(pCmd), msg3);
    }

    pMsg->daysToKeep0 = htonl((int32_t)p0->pVar.i64);
    pMsg->daysToKeep1 = htonl((int32_t)p1->pVar.i64);
    pMsg->daysToKeep2 = htonl((int32_t)p2->pVar.i64);

  }

  return TSDB_CODE_SUCCESS;
}

static int32_t setTimePrecision(SSqlCmd* pCmd, SCreateDbMsg* pMsg, SCreateDbInfo* pCreateDbInfo) {
  const char* msg = "invalid time precision";

  pMsg->precision = TSDB_TIME_PRECISION_MILLI;  // millisecond by default

  SStrToken* pToken = &pCreateDbInfo->precision;
  if (pToken->n > 0) {
    pToken->n = strdequote(pToken->z);

    if (strncmp(pToken->z, TSDB_TIME_PRECISION_MILLI_STR, pToken->n) == 0 &&
        strlen(TSDB_TIME_PRECISION_MILLI_STR) == pToken->n) {
      // time precision for this db: million second
      pMsg->precision = TSDB_TIME_PRECISION_MILLI;
    } else if (strncmp(pToken->z, TSDB_TIME_PRECISION_MICRO_STR, pToken->n) == 0 &&
               strlen(TSDB_TIME_PRECISION_MICRO_STR) == pToken->n) {
      pMsg->precision = TSDB_TIME_PRECISION_MICRO;
    } else if (strncmp(pToken->z, TSDB_TIME_PRECISION_NANO_STR, pToken->n) == 0 &&
               strlen(TSDB_TIME_PRECISION_NANO_STR) == pToken->n) {
      pMsg->precision = TSDB_TIME_PRECISION_NANO;
    } else {
      return invalidOperationMsg(tscGetErrorMsgPayload(pCmd), msg);
    }
  }


  return TSDB_CODE_SUCCESS;
}

static void setCreateDBOption(SCreateDbMsg* pMsg, SCreateDbInfo* pCreateDb) {
  pMsg->maxTables = htonl(-1);  // max tables can not be set anymore
  pMsg->cacheBlockSize = htonl(pCreateDb->cacheBlockSize);
  pMsg->totalBlocks = htonl(pCreateDb->numOfBlocks);
  pMsg->daysPerFile = htonl(pCreateDb->daysPerFile);
  pMsg->commitTime = htonl((int32_t)pCreateDb->commitTime);
  pMsg->minRowsPerFileBlock = htonl(pCreateDb->minRowsPerBlock);
  pMsg->maxRowsPerFileBlock = htonl(pCreateDb->maxRowsPerBlock);
  pMsg->fsyncPeriod = htonl(pCreateDb->fsyncPeriod);
  pMsg->compression = pCreateDb->compressionLevel;
  pMsg->walLevel = (char)pCreateDb->walLevel;
  pMsg->replications = pCreateDb->replica;
  pMsg->quorum = pCreateDb->quorum;
  pMsg->ignoreExist = pCreateDb->ignoreExists;
  pMsg->update = pCreateDb->update;
  pMsg->cacheLastRow = pCreateDb->cachelast;
  pMsg->dbType = pCreateDb->dbType;
  pMsg->partitions = htons(pCreateDb->partitions);
}

int32_t parseCreateDBOptions(SSqlCmd* pCmd, SCreateDbInfo* pCreateDbSql) {
  SCreateDbMsg* pMsg = (SCreateDbMsg *)(pCmd->payload);
  setCreateDBOption(pMsg, pCreateDbSql);

  if (setKeepOption(pCmd, pMsg, pCreateDbSql) != TSDB_CODE_SUCCESS) {
    return TSDB_CODE_TSC_INVALID_OPERATION;
  }

  if (setTimePrecision(pCmd, pMsg, pCreateDbSql) != TSDB_CODE_SUCCESS) {
    return TSDB_CODE_TSC_INVALID_OPERATION;
  }

  if (tscCheckCreateDbParams(pCmd, pMsg) != TSDB_CODE_SUCCESS) {
    return TSDB_CODE_TSC_INVALID_OPERATION;
  }

  return TSDB_CODE_SUCCESS;
}

void addGroupInfoForSubquery(SSqlObj* pParentObj, SSqlObj* pSql, int32_t subClauseIndex, int32_t tableIndex) {
  SQueryInfo* pParentQueryInfo = tscGetQueryInfo(&pParentObj->cmd);

  if (pParentQueryInfo->groupbyExpr.numOfGroupCols > 0) {
    SQueryInfo* pQueryInfo = tscGetQueryInfo(&pSql->cmd);
    SExprInfo* pExpr = NULL;

    size_t size = taosArrayGetSize(pQueryInfo->exprList);
    if (size > 0) {
      pExpr = tscExprGet(pQueryInfo, (int32_t)size - 1);
    }

    if (pExpr == NULL || pExpr->base.functionId != TSDB_FUNC_TAG) {
      STableMetaInfo* pTableMetaInfo = tscGetMetaInfo(pParentQueryInfo, tableIndex);

      uint64_t uid = pTableMetaInfo->pTableMeta->id.uid;
      int16_t colId = tscGetJoinTagColIdByUid(&pQueryInfo->tagCond, uid);

      SSchema* pTagSchema = tscGetColumnSchemaById(pTableMetaInfo->pTableMeta, colId);
      int16_t colIndex = tscGetTagColIndexById(pTableMetaInfo->pTableMeta, colId);
      SColumnIndex index = {.tableIndex = 0, .columnIndex = colIndex};

      char*   name = pTagSchema->name;
      int16_t type = pTagSchema->type;
      int16_t bytes = pTagSchema->bytes;

      pExpr = tscExprAppend(pQueryInfo, TSDB_FUNC_TAG, &index, type, bytes, getNewResColId(&pSql->cmd), bytes, true);
      pExpr->base.colInfo.flag = TSDB_COL_TAG;

      // NOTE: tag column does not add to source column list
      SColumnList ids = {0};
      insertResultField(pQueryInfo, (int32_t)size, &ids, bytes, (int8_t)type, name, pExpr);

      int32_t relIndex = index.columnIndex;

      pExpr->base.colInfo.colIndex = relIndex;
      SColIndex* pColIndex = taosArrayGet(pQueryInfo->groupbyExpr.columnInfo, 0);
      pColIndex->colIndex = relIndex;

      tscColumnListInsert(pTableMetaInfo->tagColList, relIndex, uid, pTagSchema);
    }
  }
}

// limit the output to be 1 for each state value
static void doLimitOutputNormalColOfGroupby(SExprInfo* pExpr) {
  int32_t outputRow = 1;
  tVariantCreateFromBinary(&pExpr->base.param[0], (char*)&outputRow, sizeof(int32_t), TSDB_DATA_TYPE_INT);
  pExpr->base.numOfParams = 1;
}

void doAddGroupColumnForSubquery(SQueryInfo* pQueryInfo, int32_t tagIndex, SSqlCmd* pCmd) {
  SColIndex* pColIndex = taosArrayGet(pQueryInfo->groupbyExpr.columnInfo, tagIndex);
  size_t size = tscNumOfExprs(pQueryInfo);

  STableMetaInfo* pTableMetaInfo = tscGetMetaInfo(pQueryInfo, 0);

  SSchema*     pSchema = tscGetTableColumnSchema(pTableMetaInfo->pTableMeta, pColIndex->colIndex);
  SColumnIndex colIndex = {.tableIndex = 0, .columnIndex = pColIndex->colIndex};

  SExprInfo* pExprInfo = tscAddFuncInSelectClause(pQueryInfo, (int32_t)size, TSDB_FUNC_PRJ, &colIndex, pSchema,
      TSDB_COL_NORMAL, getNewResColId(pCmd));

  strncpy(pExprInfo->base.token, pExprInfo->base.colInfo.name, tListLen(pExprInfo->base.token));

  int32_t numOfFields = tscNumOfFields(pQueryInfo);
  SInternalField* pInfo = tscFieldInfoGetInternalField(&pQueryInfo->fieldsInfo, numOfFields - 1);

  doLimitOutputNormalColOfGroupby(pInfo->pExpr);
  pInfo->visible = false;
}

static void doUpdateSqlFunctionForTagPrj(SQueryInfo* pQueryInfo) {
  int32_t tagLength = 0;
  size_t size = taosArrayGetSize(pQueryInfo->exprList);

//todo is 0??
  STableMetaInfo* pTableMetaInfo = tscGetMetaInfo(pQueryInfo, 0);
  bool isSTable = UTIL_TABLE_IS_SUPER_TABLE(pTableMetaInfo);

  for (int32_t i = 0; i < size; ++i) {
    SExprInfo* pExpr = tscExprGet(pQueryInfo, i);
    if (pExpr->base.functionId == TSDB_FUNC_TAGPRJ || pExpr->base.functionId == TSDB_FUNC_TAG) {
      pExpr->base.functionId = TSDB_FUNC_TAG_DUMMY;
      tagLength += pExpr->base.resBytes;
    } else if (pExpr->base.functionId == TSDB_FUNC_PRJ && pExpr->base.colInfo.colId == PRIMARYKEY_TIMESTAMP_COL_INDEX) {
      pExpr->base.functionId = TSDB_FUNC_TS_DUMMY;
      tagLength += pExpr->base.resBytes;
    }
  }

  SSchema* pSchema = tscGetTableSchema(pTableMetaInfo->pTableMeta);

  for (int32_t i = 0; i < size; ++i) {
    SExprInfo* pExpr = tscExprGet(pQueryInfo, i);
    if ((pExpr->base.functionId != TSDB_FUNC_TAG_DUMMY && pExpr->base.functionId != TSDB_FUNC_TS_DUMMY) &&
       !(pExpr->base.functionId == TSDB_FUNC_PRJ && TSDB_COL_IS_UD_COL(pExpr->base.colInfo.flag))) {
      SSchema* pColSchema = &pSchema[pExpr->base.colInfo.colIndex];
      getResultDataInfo(pColSchema->type, pColSchema->bytes, pExpr->base.functionId, (int32_t)pExpr->base.param[0].i64, &pExpr->base.resType,
                        &pExpr->base.resBytes, &pExpr->base.interBytes, tagLength, isSTable);
    }
  }
}

static int32_t doUpdateSqlFunctionForColPrj(SQueryInfo* pQueryInfo) {
  size_t size = taosArrayGetSize(pQueryInfo->exprList);
  
  for (int32_t i = 0; i < size; ++i) {
    SExprInfo* pExpr = tscExprGet(pQueryInfo, i);

    if (pExpr->base.functionId == TSDB_FUNC_PRJ && (!TSDB_COL_IS_UD_COL(pExpr->base.colInfo.flag) && (pExpr->base.colInfo.colId != PRIMARYKEY_TIMESTAMP_COL_INDEX))) {
      bool qualifiedCol = false;
      for (int32_t j = 0; j < pQueryInfo->groupbyExpr.numOfGroupCols; ++j) {
        SColIndex* pColIndex = taosArrayGet(pQueryInfo->groupbyExpr.columnInfo, j);
  
        if (pExpr->base.colInfo.colId == pColIndex->colId) {
          qualifiedCol = true;
          doLimitOutputNormalColOfGroupby(pExpr);
          pExpr->base.numOfParams = 1;
          break;
        }
      }

      // it is not a tag column/tbname column/user-defined column, return error
      if (!qualifiedCol) {
        return TSDB_CODE_TSC_INVALID_OPERATION;
      }
    }
  }

  return TSDB_CODE_SUCCESS;
}

static bool tagColumnInGroupby(SGroupbyExpr* pGroupbyExpr, int16_t columnId) {
  for (int32_t j = 0; j < pGroupbyExpr->numOfGroupCols; ++j) {
    SColIndex* pColIndex = taosArrayGet(pGroupbyExpr->columnInfo, j);
  
    if (columnId == pColIndex->colId && TSDB_COL_IS_TAG(pColIndex->flag )) {
      return true;
    }
  }

  return false;
}

static bool onlyTagPrjFunction(SQueryInfo* pQueryInfo) {
  bool hasTagPrj = false;
  bool hasColumnPrj = false;
  
  size_t size = taosArrayGetSize(pQueryInfo->exprList);
  for (int32_t i = 0; i < size; ++i) {
    SExprInfo* pExpr = tscExprGet(pQueryInfo, i);
    if (pExpr->base.functionId == TSDB_FUNC_PRJ) {
      hasColumnPrj = true;
    } else if (pExpr->base.functionId == TSDB_FUNC_TAGPRJ) {
      hasTagPrj = true;
    }
  }

  return (hasTagPrj) && (hasColumnPrj == false);
}

// check if all the tags prj columns belongs to the group by columns
static bool allTagPrjInGroupby(SQueryInfo* pQueryInfo) {
  bool allInGroupby = true;

  size_t size = tscNumOfExprs(pQueryInfo);
  for (int32_t i = 0; i < size; ++i) {
    SExprInfo* pExpr = tscExprGet(pQueryInfo, i);
    if (pExpr->base.functionId != TSDB_FUNC_TAGPRJ) {
      continue;
    }

    if (!tagColumnInGroupby(&pQueryInfo->groupbyExpr, pExpr->base.colInfo.colId)) {
      allInGroupby = false;
      break;
    }
  }

  // all selected tag columns belong to the group by columns set, always correct
  return allInGroupby;
}

static void updateTagPrjFunction(SQueryInfo* pQueryInfo) {
  size_t size = taosArrayGetSize(pQueryInfo->exprList);
  
  for (int32_t i = 0; i < size; ++i) {
    SExprInfo* pExpr = tscExprGet(pQueryInfo, i);
    if (pExpr->base.functionId == TSDB_FUNC_TAGPRJ) {
      pExpr->base.functionId = TSDB_FUNC_TAG;
    }
  }
}

/*
 * check for selectivity function + tags column function both exist.
 * 1. tagprj functions are not compatible with aggregated function when missing "group by" clause
 * 2. if selectivity function and tagprj function both exist, there should be only
 *    one selectivity function exists.
 */
static int32_t checkUpdateTagPrjFunctions(SQueryInfo* pQueryInfo, char* msg) {
  const char* msg1 = "only one selectivity function allowed in presence of tags function";
  const char* msg3 = "aggregation function should not be mixed up with projection";

  bool    tagTsColExists = false;
  int16_t numOfSelectivity = 0;
  int16_t numOfAggregation = 0;

  size_t numOfExprs = taosArrayGetSize(pQueryInfo->exprList);
  for (int32_t i = 0; i < numOfExprs; ++i) {
    SExprInfo* pExpr = taosArrayGetP(pQueryInfo->exprList, i);
    if (pExpr->base.functionId == TSDB_FUNC_TAGPRJ ||
        (pExpr->base.functionId == TSDB_FUNC_PRJ && pExpr->base.colInfo.colId == PRIMARYKEY_TIMESTAMP_COL_INDEX)) {
      tagTsColExists = true;  // selectivity + ts/tag column
      break;
    }
  }

  for (int32_t i = 0; i < numOfExprs; ++i) {
    SExprInfo* pExpr = taosArrayGetP(pQueryInfo->exprList, i);
  
    int16_t functionId = pExpr->base.functionId;
    if (functionId == TSDB_FUNC_TAGPRJ || functionId == TSDB_FUNC_PRJ || functionId == TSDB_FUNC_TS ||
        functionId == TSDB_FUNC_ARITHM || functionId == TSDB_FUNC_TS_DUMMY) {
      continue;
    }


    if ((aAggs[functionId].status & TSDB_FUNCSTATE_SELECTIVITY) != 0) {
      numOfSelectivity++;
    } else {
      numOfAggregation++;
    }
  }

  if (tagTsColExists) {  // check if the selectivity function exists
    // When the tag projection function on tag column that is not in the group by clause, aggregation function and
    // selectivity function exist in select clause is not allowed.
    if (numOfAggregation > 0) {
      return invalidOperationMsg(msg, msg1);
    }

    /*
     *  if numOfSelectivity equals to 0, it is a super table projection query
     */
    if (numOfSelectivity == 1) {
      doUpdateSqlFunctionForTagPrj(pQueryInfo);
      int32_t code = doUpdateSqlFunctionForColPrj(pQueryInfo);
      if (code != TSDB_CODE_SUCCESS) {
        return code;
      }

    } else if (numOfSelectivity > 1) {
      /*
       * If more than one selectivity functions exist, all the selectivity functions must be last_row.
       * Otherwise, return with error code.
       */
      for (int32_t i = 0; i < numOfExprs; ++i) {
        SExprInfo* pExpr = tscExprGet(pQueryInfo, i);
        int16_t functionId = pExpr->base.functionId;
        if (functionId == TSDB_FUNC_TAGPRJ || (aAggs[functionId].status & TSDB_FUNCSTATE_SELECTIVITY) == 0) {
          continue;
        }

        if ((functionId == TSDB_FUNC_LAST_ROW) ||
             (functionId == TSDB_FUNC_LAST_DST && (pExpr->base.colInfo.flag & TSDB_COL_NULL) != 0)) {
          // do nothing
        } else {
          return invalidOperationMsg(msg, msg1);
        }
      }

      doUpdateSqlFunctionForTagPrj(pQueryInfo);
      int32_t code = doUpdateSqlFunctionForColPrj(pQueryInfo);
      if (code != TSDB_CODE_SUCCESS) {
        return code;
      }
    }
  } else {
    if ((pQueryInfo->type & TSDB_QUERY_TYPE_PROJECTION_QUERY) != 0) {
      if (numOfAggregation > 0 && pQueryInfo->groupbyExpr.numOfGroupCols == 0) {
        return invalidOperationMsg(msg, msg3);
      }

      if (numOfAggregation > 0 || numOfSelectivity > 0) {
        // clear the projection type flag
        pQueryInfo->type &= (~TSDB_QUERY_TYPE_PROJECTION_QUERY);
        int32_t code = doUpdateSqlFunctionForColPrj(pQueryInfo);
        if (code != TSDB_CODE_SUCCESS) {
          return code;
        }
      }
    }
  }

  return TSDB_CODE_SUCCESS;
}

static int32_t doAddGroupbyColumnsOnDemand(SSqlCmd* pCmd, SQueryInfo* pQueryInfo) {
  const char* msg1 = "interval not allowed in group by normal column";

  STableMetaInfo* pTableMetaInfo = tscGetMetaInfo(pQueryInfo, 0);

  SSchema* pSchema = tscGetTableSchema(pTableMetaInfo->pTableMeta);

  SSchema* tagSchema = NULL;
  if (!UTIL_TABLE_IS_NORMAL_TABLE(pTableMetaInfo)) {
    tagSchema = tscGetTableTagSchema(pTableMetaInfo->pTableMeta);
  }

  SSchema* s = NULL;

  for (int32_t i = 0; i < pQueryInfo->groupbyExpr.numOfGroupCols; ++i) {
    SColIndex* pColIndex = taosArrayGet(pQueryInfo->groupbyExpr.columnInfo, i);
    int16_t colIndex = pColIndex->colIndex;

    if (colIndex == TSDB_TBNAME_COLUMN_INDEX) {
      s = tGetTbnameColumnSchema();
    } else {
      if (TSDB_COL_IS_TAG(pColIndex->flag)) {
        s = &tagSchema[colIndex];
      } else {
        s = &pSchema[colIndex];
      }
    }
  
    size_t size = tscNumOfExprs(pQueryInfo);
  
    if (TSDB_COL_IS_TAG(pColIndex->flag)) {

      int32_t f = TSDB_FUNC_TAG;
      if (tscIsDiffDerivQuery(pQueryInfo)) {
        f = TSDB_FUNC_TAGPRJ;
      }

      SColumnIndex index = {.tableIndex = pQueryInfo->groupbyExpr.tableIndex, .columnIndex = colIndex};
      SExprInfo*   pExpr = tscExprAppend(pQueryInfo, f, &index, s->type, s->bytes, getNewResColId(pCmd), s->bytes, true);

      memset(pExpr->base.aliasName, 0, sizeof(pExpr->base.aliasName));
      tstrncpy(pExpr->base.aliasName, s->name, sizeof(pExpr->base.aliasName));
      tstrncpy(pExpr->base.token, s->name, sizeof(pExpr->base.aliasName));

      pExpr->base.colInfo.flag = TSDB_COL_TAG;

      // NOTE: tag column does not add to source column list
      SColumnList ids = createColumnList(1, 0, pColIndex->colIndex);
      insertResultField(pQueryInfo, (int32_t)size, &ids, s->bytes, (int8_t)s->type, s->name, pExpr);
    } else {
      // if this query is "group by" normal column, time window query is not allowed
      if (isTimeWindowQuery(pQueryInfo)) {
        return invalidOperationMsg(tscGetErrorMsgPayload(pCmd), msg1);
      }

      bool hasGroupColumn = false;
      for (int32_t j = 0; j < size; ++j) {
        SExprInfo* pExpr = tscExprGet(pQueryInfo, j);
        if ((pExpr->base.functionId == TSDB_FUNC_PRJ) && pExpr->base.colInfo.colId == pColIndex->colId) {
          hasGroupColumn = true;
          break;
        }
      }

      //if the group by column does not required by user, add an invisible column into the final result set.
      if (!hasGroupColumn) {
        doAddGroupColumnForSubquery(pQueryInfo, i, pCmd);
      }
    }
  }

  return TSDB_CODE_SUCCESS;
}

static int32_t doTagFunctionCheck(SQueryInfo* pQueryInfo) {
  bool tagProjection = false;
  bool tableCounting = false;

  int32_t numOfCols = (int32_t) tscNumOfExprs(pQueryInfo);

  for (int32_t i = 0; i < numOfCols; ++i) {
    SExprInfo* pExpr = tscExprGet(pQueryInfo, i);
    int32_t functionId = pExpr->base.functionId;

    if (functionId == TSDB_FUNC_TAGPRJ) {
      tagProjection = true;
      continue;
    }

    if (functionId == TSDB_FUNC_COUNT) {
      assert(pExpr->base.colInfo.colId == TSDB_TBNAME_COLUMN_INDEX);
      tableCounting = true;
    }
  }

  return (tableCounting && tagProjection)? -1:0;
}

int32_t doFunctionsCompatibleCheck(SSqlCmd* pCmd, SQueryInfo* pQueryInfo, char* msg) {
  const char* msg1 = "functions/columns not allowed in group by query";
  const char* msg2 = "projection query on columns not allowed";
  const char* msg3 = "group by/session/state_window not allowed on projection query";
  const char* msg4 = "retrieve tags not compatible with group by or interval query";
  const char* msg5 = "functions can not be mixed up";

  // only retrieve tags, group by is not supportted
  if (tscQueryTags(pQueryInfo)) {
    if (doTagFunctionCheck(pQueryInfo) != TSDB_CODE_SUCCESS) {
      return invalidOperationMsg(msg, msg5);
    }

    if (pQueryInfo->groupbyExpr.numOfGroupCols > 0 || isTimeWindowQuery(pQueryInfo)) {
      return invalidOperationMsg(msg, msg4);
    } else {
      return TSDB_CODE_SUCCESS;
    }
  }
  if (tscIsProjectionQuery(pQueryInfo) && tscIsSessionWindowQuery(pQueryInfo)) {
    return invalidOperationMsg(msg, msg3);
  }

  if (pQueryInfo->groupbyExpr.numOfGroupCols > 0) {
    // check if all the tags prj columns belongs to the group by columns
    if (onlyTagPrjFunction(pQueryInfo) && allTagPrjInGroupby(pQueryInfo)) {
      // It is a groupby aggregate query, the tag project function is not suitable for this case.
      updateTagPrjFunction(pQueryInfo);

      return doAddGroupbyColumnsOnDemand(pCmd, pQueryInfo);
    }

    // check all query functions in selection clause, multi-output functions are not allowed
    size_t size = tscNumOfExprs(pQueryInfo);
    for (int32_t i = 0; i < size; ++i) {
      SExprInfo* pExpr = tscExprGet(pQueryInfo, i);
      int32_t   f = pExpr->base.functionId;

      /*
       * group by normal columns.
       * Check if the column projection is identical to the group by column or not
       */
      if (f == TSDB_FUNC_PRJ && pExpr->base.colInfo.colId != PRIMARYKEY_TIMESTAMP_COL_INDEX) {
        bool qualified = false;
        for (int32_t j = 0; j < pQueryInfo->groupbyExpr.numOfGroupCols; ++j) {
          SColIndex* pColIndex = taosArrayGet(pQueryInfo->groupbyExpr.columnInfo, j);
          if (pColIndex->colId == pExpr->base.colInfo.colId) {
            qualified = true;
            break;
          }
        }

        if (!qualified) {
          return invalidOperationMsg(msg, msg2);
        }
      }

      if (IS_MULTIOUTPUT(aAggs[f].status) && f != TSDB_FUNC_TOP && f != TSDB_FUNC_BOTTOM &&
          f != TSDB_FUNC_DIFF && f != TSDB_FUNC_DERIVATIVE && f != TSDB_FUNC_TAGPRJ && f != TSDB_FUNC_PRJ) {
        return invalidOperationMsg(msg, msg1);
      }

      if (f == TSDB_FUNC_COUNT && pExpr->base.colInfo.colIndex == TSDB_TBNAME_COLUMN_INDEX) {
        return invalidOperationMsg(msg, msg1);
      }
    }

    if (checkUpdateTagPrjFunctions(pQueryInfo, msg) != TSDB_CODE_SUCCESS) {
      return TSDB_CODE_TSC_INVALID_OPERATION;
    }

    if (doAddGroupbyColumnsOnDemand(pCmd, pQueryInfo) != TSDB_CODE_SUCCESS) {
      return TSDB_CODE_TSC_INVALID_OPERATION;
    }

    // projection query on super table does not compatible with "group by" syntax
    if (tscIsProjectionQuery(pQueryInfo) && !(tscIsDiffDerivQuery(pQueryInfo))) {
      return invalidOperationMsg(msg, msg3);
    }

    return TSDB_CODE_SUCCESS;
  } else {
    return checkUpdateTagPrjFunctions(pQueryInfo, msg);
  }
}
int32_t doLocalQueryProcess(SSqlCmd* pCmd, SQueryInfo* pQueryInfo, SSqlNode* pSqlNode) {
  const char* msg1 = "only one expression allowed";
  const char* msg2 = "invalid expression in select clause";
  const char* msg3 = "invalid function";

  SArray* pExprList = pSqlNode->pSelNodeList;
  size_t size = taosArrayGetSize(pExprList);
  if (size != 1) {
    return invalidOperationMsg(tscGetErrorMsgPayload(pCmd), msg1);
  }

  bool server_status = false;
  tSqlExprItem* pExprItem = taosArrayGet(pExprList, 0);
  tSqlExpr* pExpr = pExprItem->pNode;
  if (pExpr->operand.z == NULL) {
    //handle 'select 1'
    if (pExpr->token.n == 1 && 0 == strncasecmp(pExpr->token.z, "1", 1)) {
      server_status = true; 
    } else {
      return invalidOperationMsg(tscGetErrorMsgPayload(pCmd), msg2);
    } 
  } 
  // TODO redefine the function
   SDNodeDynConfOption functionsInfo[5] = {{"database()", 10},
                                            {"server_version()", 16},
                                            {"server_status()", 15},
                                            {"client_version()", 16},
                                            {"current_user()", 14}};

  int32_t index = -1;
  if (server_status == true) {
    index = 2;
  } else {
    for (int32_t i = 0; i < tListLen(functionsInfo); ++i) {
      if (strncasecmp(functionsInfo[i].name, pExpr->token.z, functionsInfo[i].len) == 0 &&
          functionsInfo[i].len == pExpr->token.n) {
        index = i;
        break;
      }
    }
  }

  switch (index) {
    case 0:
      pQueryInfo->command = TSDB_SQL_CURRENT_DB;break;
    case 1:
      pQueryInfo->command = TSDB_SQL_SERV_VERSION;break;
      case 2:
      pQueryInfo->command = TSDB_SQL_SERV_STATUS;break;
    case 3:
      pQueryInfo->command = TSDB_SQL_CLI_VERSION;break;
    case 4:
      pQueryInfo->command = TSDB_SQL_CURRENT_USER;break;
    default: { return invalidOperationMsg(tscGetErrorMsgPayload(pCmd), msg3); }
  }
  
  SColumnIndex ind = {0};
  SExprInfo* pExpr1 = tscExprAppend(pQueryInfo, TSDB_FUNC_TAG_DUMMY, &ind, TSDB_DATA_TYPE_INT,
                                      tDataTypes[TSDB_DATA_TYPE_INT].bytes, getNewResColId(pCmd), tDataTypes[TSDB_DATA_TYPE_INT].bytes, false);

  tSqlExprItem* item = taosArrayGet(pExprList, 0);
  const char* name = (item->aliasName != NULL)? item->aliasName:functionsInfo[index].name;
  tstrncpy(pExpr1->base.aliasName, name, tListLen(pExpr1->base.aliasName));
  
  return TSDB_CODE_SUCCESS;
}

// can only perform the parameters based on the macro definitation
int32_t tscCheckCreateDbParams(SSqlCmd* pCmd, SCreateDbMsg* pCreate) {
  char msg[512] = {0};

  if (pCreate->walLevel != -1 && (pCreate->walLevel < TSDB_MIN_WAL_LEVEL || pCreate->walLevel > TSDB_MAX_WAL_LEVEL)) {
    snprintf(msg, tListLen(msg), "invalid db option walLevel: %d, only 1-2 allowed", pCreate->walLevel);
    return invalidOperationMsg(tscGetErrorMsgPayload(pCmd), msg);
  }

  if (pCreate->replications != -1 &&
      (pCreate->replications < TSDB_MIN_DB_REPLICA_OPTION || pCreate->replications > TSDB_MAX_DB_REPLICA_OPTION)) {
    snprintf(msg, tListLen(msg), "invalid db option replications: %d valid range: [%d, %d]", pCreate->replications,
             TSDB_MIN_DB_REPLICA_OPTION, TSDB_MAX_DB_REPLICA_OPTION);
    return invalidOperationMsg(tscGetErrorMsgPayload(pCmd), msg);
  }

  int32_t blocks = ntohl(pCreate->totalBlocks);
  if (blocks != -1 && (blocks < TSDB_MIN_TOTAL_BLOCKS || blocks > TSDB_MAX_TOTAL_BLOCKS)) {
    snprintf(msg, tListLen(msg), "invalid db option totalBlocks: %d valid range: [%d, %d]", blocks,
             TSDB_MIN_TOTAL_BLOCKS, TSDB_MAX_TOTAL_BLOCKS);
    return invalidOperationMsg(tscGetErrorMsgPayload(pCmd), msg);
  }

  if (pCreate->quorum != -1 &&
      (pCreate->quorum < TSDB_MIN_DB_QUORUM_OPTION || pCreate->quorum > TSDB_MAX_DB_QUORUM_OPTION)) {
    snprintf(msg, tListLen(msg), "invalid db option quorum: %d valid range: [%d, %d]", pCreate->quorum,
             TSDB_MIN_DB_QUORUM_OPTION, TSDB_MAX_DB_QUORUM_OPTION);
    return invalidOperationMsg(tscGetErrorMsgPayload(pCmd), msg);
  }

  int32_t val = htonl(pCreate->daysPerFile);
  if (val != -1 && (val < TSDB_MIN_DAYS_PER_FILE || val > TSDB_MAX_DAYS_PER_FILE)) {
    snprintf(msg, tListLen(msg), "invalid db option daysPerFile: %d valid range: [%d, %d]", val,
             TSDB_MIN_DAYS_PER_FILE, TSDB_MAX_DAYS_PER_FILE);
    return invalidOperationMsg(tscGetErrorMsgPayload(pCmd), msg);
  }

  val = htonl(pCreate->cacheBlockSize);
  if (val != -1 && (val < TSDB_MIN_CACHE_BLOCK_SIZE || val > TSDB_MAX_CACHE_BLOCK_SIZE)) {
    snprintf(msg, tListLen(msg), "invalid db option cacheBlockSize: %d valid range: [%d, %d]", val,
             TSDB_MIN_CACHE_BLOCK_SIZE, TSDB_MAX_CACHE_BLOCK_SIZE);
    return invalidOperationMsg(tscGetErrorMsgPayload(pCmd), msg);
  }

  val = htonl(pCreate->maxTables);
  if (val != -1 && (val < TSDB_MIN_TABLES || val > TSDB_MAX_TABLES)) {
    snprintf(msg, tListLen(msg), "invalid db option maxSessions: %d valid range: [%d, %d]", val,
             TSDB_MIN_TABLES, TSDB_MAX_TABLES);
    return invalidOperationMsg(tscGetErrorMsgPayload(pCmd), msg);
  }

  if (pCreate->precision != TSDB_TIME_PRECISION_MILLI && pCreate->precision != TSDB_TIME_PRECISION_MICRO &&
      pCreate->precision != TSDB_TIME_PRECISION_NANO) {
    snprintf(msg, tListLen(msg), "invalid db option timePrecision: %d valid value: [%d, %d, %d]", pCreate->precision,
             TSDB_TIME_PRECISION_MILLI, TSDB_TIME_PRECISION_MICRO, TSDB_TIME_PRECISION_NANO);
    return invalidOperationMsg(tscGetErrorMsgPayload(pCmd), msg);
  }

  val = htonl(pCreate->commitTime);
  if (val != -1 && (val < TSDB_MIN_COMMIT_TIME || val > TSDB_MAX_COMMIT_TIME)) {
    snprintf(msg, tListLen(msg), "invalid db option commitTime: %d valid range: [%d, %d]", val,
             TSDB_MIN_COMMIT_TIME, TSDB_MAX_COMMIT_TIME);
    return invalidOperationMsg(tscGetErrorMsgPayload(pCmd), msg);
  }

  val = htonl(pCreate->fsyncPeriod);
  if (val != -1 && (val < TSDB_MIN_FSYNC_PERIOD || val > TSDB_MAX_FSYNC_PERIOD)) {
    snprintf(msg, tListLen(msg), "invalid db option fsyncPeriod: %d valid range: [%d, %d]", val,
             TSDB_MIN_FSYNC_PERIOD, TSDB_MAX_FSYNC_PERIOD);
    return invalidOperationMsg(tscGetErrorMsgPayload(pCmd), msg);
  }

  if (pCreate->compression != -1 &&
      (pCreate->compression < TSDB_MIN_COMP_LEVEL || pCreate->compression > TSDB_MAX_COMP_LEVEL)) {
    snprintf(msg, tListLen(msg), "invalid db option compression: %d valid range: [%d, %d]", pCreate->compression,
             TSDB_MIN_COMP_LEVEL, TSDB_MAX_COMP_LEVEL);
    return invalidOperationMsg(tscGetErrorMsgPayload(pCmd), msg);
  }

  val = (int16_t)htons(pCreate->partitions);
  if (val != -1 &&
      (val < TSDB_MIN_DB_PARTITON_OPTION || val > TSDB_MAX_DB_PARTITON_OPTION)) {
    snprintf(msg, tListLen(msg), "invalid topic option partition: %d valid range: [%d, %d]", val,
             TSDB_MIN_DB_PARTITON_OPTION, TSDB_MAX_DB_PARTITON_OPTION);
    return invalidOperationMsg(tscGetErrorMsgPayload(pCmd), msg);
  }


  return TSDB_CODE_SUCCESS;
}

// for debug purpose
void tscPrintSelNodeList(SSqlObj* pSql, int32_t subClauseIndex) {
  SQueryInfo* pQueryInfo = tscGetQueryInfo(&pSql->cmd);

  int32_t size = (int32_t)tscNumOfExprs(pQueryInfo);
  if (size == 0) {
    return;
  }

  int32_t totalBufSize = 1024;

  char    str[1024+1] = {0};
  int32_t offset = 0;

  offset += sprintf(str, "num:%d [", size);
  for (int32_t i = 0; i < size; ++i) {
    SExprInfo* pExpr = tscExprGet(pQueryInfo, i);

    char    tmpBuf[1024] = {0};
    int32_t tmpLen = 0;
    tmpLen =
        sprintf(tmpBuf, "%s(uid:%" PRIu64 ", %d)", aAggs[pExpr->base.functionId].name, pExpr->base.uid,
            pExpr->base.colInfo.colId);

    if (tmpLen + offset >= totalBufSize - 1) break;


    offset += sprintf(str + offset, "%s", tmpBuf);

    if (i < size - 1) {
      str[offset++] = ',';
    }
  }

  assert(offset < totalBufSize);
  str[offset] = ']';
  assert(offset < totalBufSize);
  tscDebug("0x%"PRIx64" select clause:%s", pSql->self, str);
}

int32_t doCheckForCreateTable(SSqlObj* pSql, int32_t subClauseIndex, SSqlInfo* pInfo) {
  const char* msg1 = "invalid table name";

  SSqlCmd*        pCmd = &pSql->cmd;
  SQueryInfo*     pQueryInfo = tscGetQueryInfo(pCmd);
  STableMetaInfo* pTableMetaInfo = tscGetMetaInfo(pQueryInfo, 0);

  SCreateTableSql* pCreateTable = pInfo->pCreateTableInfo;

  SArray* pFieldList = pCreateTable->colInfo.pColumns;
  SArray* pTagList = pCreateTable->colInfo.pTagColumns;

  assert(pFieldList != NULL);

  // if sql specifies db, use it, otherwise use default db
  SStrToken* pzTableName = &(pCreateTable->name);

  if (tscValidateName(pzTableName) != TSDB_CODE_SUCCESS) {
    return invalidOperationMsg(tscGetErrorMsgPayload(pCmd), msg1);
  }

  int32_t code = tscSetTableFullName(&pTableMetaInfo->name, pzTableName, pSql);
  if(code != TSDB_CODE_SUCCESS) {
    return code;
  }

  if (!validateTableColumnInfo(pFieldList, pCmd) ||
      (pTagList != NULL && !validateTagParams(pTagList, pFieldList, pCmd))) {
    return TSDB_CODE_TSC_INVALID_OPERATION;
  }

  int32_t col = 0;
  size_t numOfFields = taosArrayGetSize(pFieldList);

  for (; col < numOfFields; ++col) {
    TAOS_FIELD* p = taosArrayGet(pFieldList, col);
    tscFieldInfoAppend(&pQueryInfo->fieldsInfo, p);
  }

  pCmd->numOfCols = (int16_t)numOfFields;

  if (pTagList != NULL) {  // create super table[optional]
    size_t numOfTags = taosArrayGetSize(pTagList);
    for (int32_t i = 0; i < numOfTags; ++i) {
      TAOS_FIELD* p = taosArrayGet(pTagList, i);
      tscFieldInfoAppend(&pQueryInfo->fieldsInfo, p);
    }

    pCmd->count =(int32_t) numOfTags;
  }

  return TSDB_CODE_SUCCESS;
}

int32_t doCheckForCreateFromStable(SSqlObj* pSql, SSqlInfo* pInfo) {
  const char* msg1 = "invalid table name";
  const char* msg3 = "tag value too long";
  const char* msg4 = "illegal value or data overflow";
  const char* msg5 = "tags number not matched";

  SSqlCmd* pCmd = &pSql->cmd;

  SCreateTableSql* pCreateTable = pInfo->pCreateTableInfo;
  SQueryInfo*      pQueryInfo = tscGetQueryInfo(pCmd);

  // two table: the first one is for current table, and the secondary is for the super table.
  if (pQueryInfo->numOfTables < 2) {
    tscAddEmptyMetaInfo(pQueryInfo);
  }

  const int32_t TABLE_INDEX = 0;
  const int32_t STABLE_INDEX = 1;

  STableMetaInfo* pStableMetaInfo = tscGetMetaInfo(pQueryInfo, STABLE_INDEX);
  
  // super table name, create table by using dst
  int32_t numOfTables = (int32_t) taosArrayGetSize(pCreateTable->childTableInfo);
  for(int32_t j = 0; j < numOfTables; ++j) {
    SCreatedTableInfo* pCreateTableInfo = taosArrayGet(pCreateTable->childTableInfo, j);

    SStrToken* pToken = &pCreateTableInfo->stableName;
    if (tscValidateName(pToken) != TSDB_CODE_SUCCESS) {
      return invalidOperationMsg(tscGetErrorMsgPayload(pCmd), msg1);
    }

    int32_t code = tscSetTableFullName(&pStableMetaInfo->name, pToken, pSql);
    if (code != TSDB_CODE_SUCCESS) {
      return code;
    }

    // get table meta from mnode
    code = tNameExtractFullName(&pStableMetaInfo->name, pCreateTableInfo->tagdata.name);

    SArray* pValList = pCreateTableInfo->pTagVals;
    code = tscGetTableMeta(pSql, pStableMetaInfo);
    if (code != TSDB_CODE_SUCCESS) {
      return code;
    }

    size_t valSize = taosArrayGetSize(pValList);

    // too long tag values will return invalid sql, not be truncated automatically
    SSchema  *pTagSchema = tscGetTableTagSchema(pStableMetaInfo->pTableMeta);
    STableComInfo tinfo = tscGetTableInfo(pStableMetaInfo->pTableMeta);
    STagData *pTag = &pCreateTableInfo->tagdata;

    SKVRowBuilder kvRowBuilder = {0};
    if (tdInitKVRowBuilder(&kvRowBuilder) < 0) {
      return TSDB_CODE_TSC_OUT_OF_MEMORY;
    }

    SArray* pNameList = NULL;
    size_t nameSize = 0;
    int32_t schemaSize = tscGetNumOfTags(pStableMetaInfo->pTableMeta);
    int32_t ret = TSDB_CODE_SUCCESS;

    if (pCreateTableInfo->pTagNames) {
      pNameList = pCreateTableInfo->pTagNames;
      nameSize = taosArrayGetSize(pNameList);

      if (valSize != nameSize) {
        tdDestroyKVRowBuilder(&kvRowBuilder);
        return invalidOperationMsg(tscGetErrorMsgPayload(pCmd), msg5);
      }

      if (schemaSize < valSize) {
        tdDestroyKVRowBuilder(&kvRowBuilder);
        return invalidOperationMsg(tscGetErrorMsgPayload(pCmd), msg5);
      }

      bool findColumnIndex = false;

      for (int32_t i = 0; i < nameSize; ++i) {
        SStrToken* sToken = taosArrayGet(pNameList, i);
        if (TK_STRING == sToken->type) {
          tscDequoteAndTrimToken(sToken);
        }

        tVariantListItem* pItem = taosArrayGet(pValList, i);

        findColumnIndex = false;

        // todo speedup by using hash list
        for (int32_t t = 0; t < schemaSize; ++t) {
          if (strncmp(sToken->z, pTagSchema[t].name, sToken->n) == 0 && strlen(pTagSchema[t].name) == sToken->n) {
            SSchema*          pSchema = &pTagSchema[t];

            char tagVal[TSDB_MAX_TAGS_LEN];
            if (pSchema->type == TSDB_DATA_TYPE_BINARY || pSchema->type == TSDB_DATA_TYPE_NCHAR) {
              if (pItem->pVar.nLen > pSchema->bytes) {
                tdDestroyKVRowBuilder(&kvRowBuilder);
                return invalidOperationMsg(tscGetErrorMsgPayload(pCmd), msg3);
              }
            } else if (pSchema->type == TSDB_DATA_TYPE_TIMESTAMP) {
              if (pItem->pVar.nType == TSDB_DATA_TYPE_BINARY) {
                ret = convertTimestampStrToInt64(&(pItem->pVar), tinfo.precision);
                if (ret != TSDB_CODE_SUCCESS) {
                  return invalidOperationMsg(tscGetErrorMsgPayload(pCmd), msg4);
                }
              } else if (pItem->pVar.nType == TSDB_DATA_TYPE_TIMESTAMP) {
                pItem->pVar.i64 = convertTimePrecision(pItem->pVar.i64, TSDB_TIME_PRECISION_NANO, tinfo.precision);  
              }
            }

            ret = tVariantDump(&(pItem->pVar), tagVal, pSchema->type, true);

            // check again after the convert since it may be converted from binary to nchar.
            if (pSchema->type == TSDB_DATA_TYPE_BINARY || pSchema->type == TSDB_DATA_TYPE_NCHAR) {
              int16_t len = varDataTLen(tagVal);
              if (len > pSchema->bytes) {
                tdDestroyKVRowBuilder(&kvRowBuilder);
                return invalidOperationMsg(tscGetErrorMsgPayload(pCmd), msg3);
              }
            }

            if (ret != TSDB_CODE_SUCCESS) {
              tdDestroyKVRowBuilder(&kvRowBuilder);
              return invalidOperationMsg(tscGetErrorMsgPayload(pCmd), msg4);
            }

            tdAddColToKVRow(&kvRowBuilder, pSchema->colId, pSchema->type, tagVal);

            findColumnIndex = true;
            break;
          }
        }

        if (!findColumnIndex) {
          tdDestroyKVRowBuilder(&kvRowBuilder);
          return tscInvalidOperationMsg(pCmd->payload, "invalid tag name", sToken->z);
        }
      }
    } else {
      if (schemaSize != valSize) {
        tdDestroyKVRowBuilder(&kvRowBuilder);
        return invalidOperationMsg(tscGetErrorMsgPayload(pCmd), msg5);
      }

      for (int32_t i = 0; i < valSize; ++i) {
        SSchema*          pSchema = &pTagSchema[i];
        tVariantListItem* pItem = taosArrayGet(pValList, i);

        char tagVal[TSDB_MAX_TAGS_LEN];
        if (pSchema->type == TSDB_DATA_TYPE_BINARY || pSchema->type == TSDB_DATA_TYPE_NCHAR) {
          if (pItem->pVar.nLen > pSchema->bytes) {
            tdDestroyKVRowBuilder(&kvRowBuilder);
            return invalidOperationMsg(tscGetErrorMsgPayload(pCmd), msg3);
          }
        } else if (pSchema->type == TSDB_DATA_TYPE_TIMESTAMP) {
          if (pItem->pVar.nType == TSDB_DATA_TYPE_BINARY) {
            ret = convertTimestampStrToInt64(&(pItem->pVar), tinfo.precision);
            if (ret != TSDB_CODE_SUCCESS) {
              return invalidOperationMsg(tscGetErrorMsgPayload(pCmd), msg4);
            }
          } else if (pItem->pVar.nType == TSDB_DATA_TYPE_TIMESTAMP) {
            pItem->pVar.i64 = convertTimePrecision(pItem->pVar.i64, TSDB_TIME_PRECISION_NANO, tinfo.precision);  
          }
        }
        

        ret = tVariantDump(&(pItem->pVar), tagVal, pSchema->type, true);

        // check again after the convert since it may be converted from binary to nchar.
        if (pSchema->type == TSDB_DATA_TYPE_BINARY || pSchema->type == TSDB_DATA_TYPE_NCHAR) {
          int16_t len = varDataTLen(tagVal);
          if (len > pSchema->bytes) {
            tdDestroyKVRowBuilder(&kvRowBuilder);
            return invalidOperationMsg(tscGetErrorMsgPayload(pCmd), msg3);
          }
        }

        if (ret != TSDB_CODE_SUCCESS) {
          tdDestroyKVRowBuilder(&kvRowBuilder);
          return invalidOperationMsg(tscGetErrorMsgPayload(pCmd), msg4);
        }

        tdAddColToKVRow(&kvRowBuilder, pSchema->colId, pSchema->type, tagVal);
      }
    }

    SKVRow row = tdGetKVRowFromBuilder(&kvRowBuilder);
    tdDestroyKVRowBuilder(&kvRowBuilder);
    if (row == NULL) {
      return TSDB_CODE_TSC_OUT_OF_MEMORY;
    }
    tdSortKVRowByColIdx(row);
    pTag->dataLen = kvRowLen(row);

    if (pTag->data == NULL) {
      pTag->data = malloc(pTag->dataLen);
    }

    kvRowCpy(pTag->data, row);
    free(row);

    // table name
    if (tscValidateName(&(pCreateTableInfo->name)) != TSDB_CODE_SUCCESS) {
      return invalidOperationMsg(tscGetErrorMsgPayload(pCmd), msg1);
    }

    STableMetaInfo* pTableMetaInfo = tscGetMetaInfo(pQueryInfo, TABLE_INDEX);
    ret = tscSetTableFullName(&pTableMetaInfo->name, &pCreateTableInfo->name, pSql);
    if (ret != TSDB_CODE_SUCCESS) {
      return ret;
    }

    pCreateTableInfo->fullname = calloc(1, tNameLen(&pTableMetaInfo->name) + 1);
    ret = tNameExtractFullName(&pTableMetaInfo->name, pCreateTableInfo->fullname);
    if (ret != TSDB_CODE_SUCCESS) {
      return invalidOperationMsg(tscGetErrorMsgPayload(pCmd), msg1);
    }
  }

  return TSDB_CODE_SUCCESS;
}

int32_t doCheckForStream(SSqlObj* pSql, SSqlInfo* pInfo) {
  const char* msg1 = "invalid table name";
  const char* msg2 = "functions not allowed in CQ";
  const char* msg3 = "fill only available for interval query";
  const char* msg4 = "fill option not supported in stream computing";
  const char* msg5 = "sql too long";  // todo ADD support
  const char* msg6 = "from missing in subclause";
  const char* msg7 = "time interval is required";
  const char* msg8 = "the first column should be primary timestamp column";

  SSqlCmd*    pCmd = &pSql->cmd;
  SQueryInfo* pQueryInfo = tscGetQueryInfo(pCmd);
  assert(pQueryInfo->numOfTables == 1);

  SCreateTableSql* pCreateTable = pInfo->pCreateTableInfo;
  STableMetaInfo*  pTableMetaInfo = tscGetMetaInfo(pQueryInfo, 0);

  // if sql specifies db, use it, otherwise use default db
  SStrToken* pName = &(pCreateTable->name);
  SSqlNode* pSqlNode = pCreateTable->pSelect;

  if (tscValidateName(pName) != TSDB_CODE_SUCCESS) {
    return invalidOperationMsg(tscGetErrorMsgPayload(pCmd), msg1);
  }
  
  SRelationInfo* pFromInfo = pInfo->pCreateTableInfo->pSelect->from;
  if (pFromInfo == NULL || taosArrayGetSize(pFromInfo->list) == 0) {
    return invalidOperationMsg(tscGetErrorMsgPayload(pCmd), msg6);
  }
  
  SRelElementPair* p1 = taosArrayGet(pFromInfo->list, 0);
  SStrToken srcToken = {.z = p1->tableName.z, .n = p1->tableName.n, .type = TK_STRING};
  if (tscValidateName(&srcToken) != TSDB_CODE_SUCCESS) {
    return invalidOperationMsg(tscGetErrorMsgPayload(pCmd), msg1);
  }

  int32_t code = tscSetTableFullName(&pTableMetaInfo->name, &srcToken, pSql);
  if (code != TSDB_CODE_SUCCESS) {
    return code;
  }

  code = tscGetTableMeta(pSql, pTableMetaInfo);
  if (code != TSDB_CODE_SUCCESS) {
    return code;
  }

  bool isSTable = UTIL_TABLE_IS_SUPER_TABLE(pTableMetaInfo);
  if (validateSelectNodeList(&pSql->cmd, pQueryInfo, pSqlNode->pSelNodeList, isSTable, false, false) != TSDB_CODE_SUCCESS) {
    return TSDB_CODE_TSC_INVALID_OPERATION;
  }

  if (pSqlNode->pWhere != NULL) {  // query condition in stream computing
    if (validateWhereNode(pQueryInfo, &pSqlNode->pWhere, pSql) != TSDB_CODE_SUCCESS) {
      return TSDB_CODE_TSC_INVALID_OPERATION;
    }
  }

  // set interval value
  if (validateIntervalNode(pSql, pQueryInfo, pSqlNode) != TSDB_CODE_SUCCESS) {
    return TSDB_CODE_TSC_INVALID_OPERATION;
  }

  if (isTimeWindowQuery(pQueryInfo) && (validateFunctionsInIntervalOrGroupbyQuery(pCmd, pQueryInfo) != TSDB_CODE_SUCCESS)) {
    return invalidOperationMsg(tscGetErrorMsgPayload(pCmd), msg2);
  }

  // project query primary column must be timestamp type
  if (tscIsProjectionQuery(pQueryInfo)) {
    SExprInfo* pExpr = tscExprGet(pQueryInfo, 0);
    if (pExpr->base.colInfo.colId != PRIMARYKEY_TIMESTAMP_COL_INDEX) {
      return invalidOperationMsg(tscGetErrorMsgPayload(pCmd), msg8);
    }
  } else {
    if (pQueryInfo->interval.interval == 0) {
      return invalidOperationMsg(tscGetErrorMsgPayload(pCmd), msg7);
    }
  }

  // set the created table[stream] name
  code = tscSetTableFullName(&pTableMetaInfo->name, pName, pSql);
  if (code != TSDB_CODE_SUCCESS) {
    return code;
  }

  if (pSqlNode->sqlstr.n > TSDB_MAX_SAVED_SQL_LEN) {
    return invalidOperationMsg(tscGetErrorMsgPayload(pCmd), msg5);
  }

  if (tsRewriteFieldNameIfNecessary(pCmd, pQueryInfo) != TSDB_CODE_SUCCESS) {
    return TSDB_CODE_TSC_INVALID_OPERATION;
  }

  pCmd->numOfCols = pQueryInfo->fieldsInfo.numOfOutput;

  if (validateSqlFunctionInStreamSql(pCmd, pQueryInfo) != TSDB_CODE_SUCCESS) {
    return TSDB_CODE_TSC_INVALID_OPERATION;
  }

  /*
   * check if fill operation is available, the fill operation is parsed and executed during query execution,
   * not here.
   */
  if (pSqlNode->fillType != NULL) {
    if (pQueryInfo->interval.interval == 0) {
      return invalidOperationMsg(tscGetErrorMsgPayload(pCmd), msg3);
    }

    tVariantListItem* pItem = taosArrayGet(pSqlNode->fillType, 0);
    if (pItem->pVar.nType == TSDB_DATA_TYPE_BINARY) {
      if (!((strncmp(pItem->pVar.pz, "none", 4) == 0 && pItem->pVar.nLen == 4) ||
            (strncmp(pItem->pVar.pz, "null", 4) == 0 && pItem->pVar.nLen == 4))) {
        return invalidOperationMsg(tscGetErrorMsgPayload(pCmd), msg4);
      }
    }
  }

  // set the number of stream table columns
  pCmd->numOfCols = pQueryInfo->fieldsInfo.numOfOutput;
  return TSDB_CODE_SUCCESS;
}

int32_t checkQueryRangeForFill(SSqlCmd* pCmd, SQueryInfo* pQueryInfo) {
  const char* msg3 = "start(end) time of query range required or time range too large";

  if (pQueryInfo->interval.interval == 0) {
    return TSDB_CODE_SUCCESS;
  }

    bool initialWindows = TSWINDOW_IS_EQUAL(pQueryInfo->window, TSWINDOW_INITIALIZER);
    if (initialWindows) {
      return invalidOperationMsg(tscGetErrorMsgPayload(pCmd), msg3);
    }

    int64_t timeRange = ABS(pQueryInfo->window.skey - pQueryInfo->window.ekey);

    int64_t intervalRange = 0;
    if (pQueryInfo->interval.intervalUnit == 'n' || pQueryInfo->interval.intervalUnit == 'y') {
      int64_t f = 1;
      if (pQueryInfo->interval.intervalUnit == 'n') {
        f = 30L * MILLISECOND_PER_DAY;
      } else if (pQueryInfo->interval.intervalUnit == 'y') {
        f = 365L * MILLISECOND_PER_DAY;
      }

      intervalRange = pQueryInfo->interval.interval * f;
    } else {
      intervalRange = pQueryInfo->interval.interval;
    }
    // number of result is not greater than 10,000,000
    if ((timeRange == 0) || (timeRange / intervalRange) >= MAX_INTERVAL_TIME_WINDOW) {
      return invalidOperationMsg(tscGetErrorMsgPayload(pCmd), msg3);
    }

    return TSDB_CODE_SUCCESS;
}

// TODO normalize the function expression and compare it
int32_t tscGetExprFilters(SSqlCmd* pCmd, SQueryInfo* pQueryInfo, SArray* pSelectNodeList, tSqlExpr* pSqlExpr,
                          SExprInfo** pExpr) {
  *pExpr = NULL;

  size_t num = taosArrayGetSize(pSelectNodeList);
  for(int32_t i = 0; i < num; ++i) {
    tSqlExprItem* pItem = taosArrayGet(pSelectNodeList, i);
    if (tSqlExprCompare(pItem->pNode, pSqlExpr) == 0) { // exists, not added it,

      SColumnIndex index = COLUMN_INDEX_INITIALIZER;
      int32_t functionId = pSqlExpr->functionId;
      if (pSqlExpr->pParam == NULL) {
        index.columnIndex = 0;
        index.tableIndex = 0;
      } else {
        tSqlExprItem* pParamElem = taosArrayGet(pSqlExpr->pParam, 0);
        SStrToken* pToken = &pParamElem->pNode->colInfo;
        getColumnIndexByName(pCmd, pToken, pQueryInfo, &index);
      }

      size_t numOfNodeInSel = tscNumOfExprs(pQueryInfo);
      for(int32_t k = 0; k < numOfNodeInSel; ++k) {
        SExprInfo* pExpr1 = tscExprGet(pQueryInfo, k);

        if (pExpr1->base.functionId != functionId) {
          continue;
        }

        if (pExpr1->base.colInfo.colIndex != index.columnIndex) {
          continue;
        }

        ++pQueryInfo->havingFieldNum;
        *pExpr = pExpr1;
        break;
      }

      assert(*pExpr != NULL);
      return TSDB_CODE_SUCCESS;
    }
  }

  tSqlExprItem item = {.pNode = pSqlExpr, .aliasName = NULL, .distinct = false};

  int32_t outputIndex = (int32_t)tscNumOfExprs(pQueryInfo);

  // ADD TRUE FOR TEST
  if (addExprAndResultField(pCmd, pQueryInfo, outputIndex, &item, true) != TSDB_CODE_SUCCESS) {
    return TSDB_CODE_TSC_INVALID_OPERATION;
  }

  ++pQueryInfo->havingFieldNum;

  size_t n = tscNumOfExprs(pQueryInfo);
  *pExpr = tscExprGet(pQueryInfo, (int32_t)n - 1);

  SInternalField* pField = taosArrayGet(pQueryInfo->fieldsInfo.internalField, n - 1);
  pField->visible = false;

  return TSDB_CODE_SUCCESS;
}

static int32_t handleExprInHavingClause(SSqlCmd* pCmd, SQueryInfo* pQueryInfo, SArray* pSelectNodeList, tSqlExpr* pExpr, int32_t sqlOptr) {
  const char* msg1 = "non binary column not support like operator";
  const char* msg2 = "invalid operator for binary column in having clause";
  const char* msg3 = "invalid operator for bool column in having clause";

  SColumnFilterInfo* pColFilter = NULL;
  // TODO refactor: validate the expression
  /*
   * in case of TK_AND filter condition, we first find the corresponding column and build the query condition together
   * the already existed condition.
   */
  SExprInfo *expr = NULL;
  if (sqlOptr == TK_AND) {
    int32_t ret = tscGetExprFilters(pCmd, pQueryInfo, pSelectNodeList, pExpr->pLeft, &expr);
    if (ret) {
      return ret;
    }

    // this is a new filter condition on this column
    if (expr->base.flist.numOfFilters == 0) {
      pColFilter = addColumnFilterInfo(&expr->base.flist);
    } else {  // update the existed column filter information, find the filter info here
      pColFilter = &expr->base.flist.filterInfo[0];
    }

    if (pColFilter == NULL) {
      return TSDB_CODE_TSC_OUT_OF_MEMORY;
    }
  } else if (sqlOptr == TK_OR) {
    int32_t ret = tscGetExprFilters(pCmd, pQueryInfo, pSelectNodeList, pExpr->pLeft, &expr);
    if (ret) {
      return ret;
    }

    // TODO fixme: failed to invalid the filter expression: "col1 = 1 OR col2 = 2"
    // TODO refactor
    pColFilter = addColumnFilterInfo(&expr->base.flist);
    if (pColFilter == NULL) {
      return TSDB_CODE_TSC_OUT_OF_MEMORY;
    }
  } else {  // error;
    return TSDB_CODE_TSC_INVALID_OPERATION;
  }

  pColFilter->filterstr =
      ((expr->base.resType == TSDB_DATA_TYPE_BINARY || expr->base.resType == TSDB_DATA_TYPE_NCHAR) ? 1 : 0);

  if (pColFilter->filterstr) {
    if (pExpr->tokenId != TK_EQ
        && pExpr->tokenId != TK_NE
        && pExpr->tokenId != TK_ISNULL
        && pExpr->tokenId != TK_NOTNULL
        && pExpr->tokenId != TK_LIKE
        ) {
      return invalidOperationMsg(tscGetErrorMsgPayload(pCmd), msg2);
    }
  } else {
    if (pExpr->tokenId == TK_LIKE) {
      return invalidOperationMsg(tscGetErrorMsgPayload(pCmd), msg1);
    }

    if (expr->base.resType == TSDB_DATA_TYPE_BOOL) {
      if (pExpr->tokenId != TK_EQ && pExpr->tokenId != TK_NE) {
        return invalidOperationMsg(tscGetErrorMsgPayload(pCmd), msg3);
      }
    }
  }

  STableMetaInfo* pTableMetaInfo = tscGetMetaInfo(pQueryInfo, 0);
  STableMeta* pTableMeta = pTableMetaInfo->pTableMeta;

  int32_t ret = doExtractColumnFilterInfo(pCmd, pQueryInfo, pTableMeta->tableInfo.precision, pColFilter,
                                          expr->base.resType, pExpr);
  if (ret) {
    return ret;
  }

  return TSDB_CODE_SUCCESS;
}

int32_t getHavingExpr(SSqlCmd* pCmd, SQueryInfo* pQueryInfo, SArray* pSelectNodeList, tSqlExpr* pExpr, int32_t parentOptr) {
  if (pExpr == NULL) {
    return TSDB_CODE_SUCCESS;
  }

  const char* msg1 = "invalid having clause";

  tSqlExpr* pLeft = pExpr->pLeft;
  tSqlExpr* pRight = pExpr->pRight;

  if (pExpr->tokenId == TK_AND || pExpr->tokenId == TK_OR) {
    int32_t ret = getHavingExpr(pCmd, pQueryInfo, pSelectNodeList, pExpr->pLeft, pExpr->tokenId);
    if (ret != TSDB_CODE_SUCCESS) {
      return ret;
    }

    return getHavingExpr(pCmd, pQueryInfo, pSelectNodeList, pExpr->pRight, pExpr->tokenId);
  }

  if (pLeft == NULL || pRight == NULL) {
    return invalidOperationMsg(tscGetErrorMsgPayload(pCmd), msg1);
  }

  if (pLeft->type == pRight->type) {
    return invalidOperationMsg(tscGetErrorMsgPayload(pCmd), msg1);
  }

  exchangeExpr(pExpr);

  pLeft  = pExpr->pLeft;
  pRight = pExpr->pRight;
  if (pLeft->type != SQL_NODE_SQLFUNCTION) {
    return invalidOperationMsg(tscGetErrorMsgPayload(pCmd), msg1);
  }

  if (pRight->type != SQL_NODE_VALUE) {
    return invalidOperationMsg(tscGetErrorMsgPayload(pCmd), msg1);
  }

  if (pExpr->tokenId >= TK_BITAND) {
    return invalidOperationMsg(tscGetErrorMsgPayload(pCmd), msg1);
  }

  if (pLeft->pParam) {
    size_t size = taosArrayGetSize(pLeft->pParam);
    for (int32_t i = 0; i < size; i++) {
      tSqlExprItem* pParamItem = taosArrayGet(pLeft->pParam, i);

      tSqlExpr* pExpr1 = pParamItem->pNode;
      if (pExpr1->tokenId != TK_ALL &&
          pExpr1->tokenId != TK_ID &&
          pExpr1->tokenId != TK_STRING &&
          pExpr1->tokenId != TK_INTEGER &&
          pExpr1->tokenId != TK_FLOAT) {
        return invalidOperationMsg(tscGetErrorMsgPayload(pCmd), msg1);
      }

      if (pExpr1->tokenId == TK_ID && (pExpr1->colInfo.z == NULL && pExpr1->colInfo.n == 0)) {
        return invalidOperationMsg(tscGetErrorMsgPayload(pCmd), msg1);
      }

      if (pExpr1->tokenId == TK_ID) {
        SColumnIndex index = COLUMN_INDEX_INITIALIZER;
        if ((getColumnIndexByName(pCmd, &pExpr1->colInfo, pQueryInfo, &index) != TSDB_CODE_SUCCESS)) {
          return invalidOperationMsg(tscGetErrorMsgPayload(pCmd), msg1);
        }

        STableMetaInfo* pTableMetaInfo = tscGetMetaInfo(pQueryInfo, index.tableIndex);
        STableMeta* pTableMeta = pTableMetaInfo->pTableMeta;

        if (index.columnIndex <= 0 ||
            index.columnIndex >= tscGetNumOfColumns(pTableMeta)) {
          return invalidOperationMsg(tscGetErrorMsgPayload(pCmd), msg1);
        }
      }
    }
  }

  pLeft->functionId = isValidFunction(pLeft->operand.z, pLeft->operand.n);
  if (pLeft->functionId < 0) {
    return invalidOperationMsg(tscGetErrorMsgPayload(pCmd), msg1);
  }

  return handleExprInHavingClause(pCmd, pQueryInfo, pSelectNodeList, pExpr, parentOptr);
}

int32_t validateHavingClause(SQueryInfo* pQueryInfo, tSqlExpr* pExpr, SSqlCmd* pCmd, SArray* pSelectNodeList,
                             int32_t joinQuery, int32_t timeWindowQuery) {
  const char* msg1 = "having only works with group by";
  const char* msg2 = "functions or others can not be mixed up";
  const char* msg3 = "invalid expression in having clause";

  if (pExpr == NULL) {
    return TSDB_CODE_SUCCESS;
  }

  if (pQueryInfo->groupbyExpr.numOfGroupCols <= 0) {
    return invalidOperationMsg(tscGetErrorMsgPayload(pCmd), msg1);
  }

  if (pExpr->pLeft == NULL || pExpr->pRight == NULL) {
    return invalidOperationMsg(tscGetErrorMsgPayload(pCmd), msg3);
  }

  if (pQueryInfo->colList == NULL) {
    pQueryInfo->colList = taosArrayInit(4, POINTER_BYTES);
  }

  int32_t ret = 0;

  if ((ret = getHavingExpr(pCmd, pQueryInfo, pSelectNodeList, pExpr, TK_AND)) != TSDB_CODE_SUCCESS) {
    return ret;
  }

  //REDO function check
  if (!functionCompatibleCheck(pQueryInfo, joinQuery, timeWindowQuery)) {
    return invalidOperationMsg(tscGetErrorMsgPayload(pCmd), msg2);
  }

  return TSDB_CODE_SUCCESS;
}

static int32_t getTableNameFromSqlNode(SSqlNode* pSqlNode, SArray* tableNameList, char* msgBuf, SSqlObj* pSql) {
  const char* msg1 = "invalid table name";

  int32_t numOfTables = (int32_t) taosArrayGetSize(pSqlNode->from->list);
  assert(pSqlNode->from->type == SQL_NODE_FROM_TABLELIST);

  for(int32_t j = 0; j < numOfTables; ++j) {
    SRelElementPair* item = taosArrayGet(pSqlNode->from->list, j);

    SStrToken* t = &item->tableName;
    if (t->type == TK_INTEGER || t->type == TK_FLOAT) {
      return invalidOperationMsg(msgBuf, msg1);
    }

    tscDequoteAndTrimToken(t);
    if (tscValidateName(t) != TSDB_CODE_SUCCESS) {
      return invalidOperationMsg(msgBuf, msg1);
    }

    SName name = {0};
    int32_t code = tscSetTableFullName(&name, t, pSql);
    if (code != TSDB_CODE_SUCCESS) {
      return code;
    }

    taosArrayPush(tableNameList, &name);
  }

  return TSDB_CODE_SUCCESS;
}

static int32_t getTableNameFromSubquery(SSqlNode* pSqlNode, SArray* tableNameList, char* msgBuf, SSqlObj* pSql) {
  int32_t numOfSub = (int32_t) taosArrayGetSize(pSqlNode->from->list);

  for(int32_t j = 0; j < numOfSub; ++j) {
    SRelElementPair* sub = taosArrayGet(pSqlNode->from->list, j);

    int32_t num = (int32_t)taosArrayGetSize(sub->pSubquery);
    for (int32_t i = 0; i < num; ++i) {
      SSqlNode* p = taosArrayGetP(sub->pSubquery, i);
      if (p->from->type == SQL_NODE_FROM_TABLELIST) {
        int32_t code = getTableNameFromSqlNode(p, tableNameList, msgBuf, pSql);
        if (code != TSDB_CODE_SUCCESS) {
          return code;
        }
      } else {
        getTableNameFromSubquery(p, tableNameList, msgBuf, pSql);
      }
    }
  }

  return TSDB_CODE_SUCCESS;
}

void tscTableMetaCallBack(void *param, TAOS_RES *res, int code);
static void freeElem(void* p) {
  tfree(*(char**)p);
}

int32_t loadAllTableMeta(SSqlObj* pSql, struct SSqlInfo* pInfo) {
  SSqlCmd* pCmd = &pSql->cmd;

  // the table meta has already been loaded from local buffer or mnode already
  if (pCmd->pTableMetaMap != NULL) {
    return TSDB_CODE_SUCCESS;
  }

  int32_t code = TSDB_CODE_SUCCESS;

  SArray* tableNameList = NULL;
  SArray* pVgroupList   = NULL;
  SArray* plist         = NULL;
  STableMeta* pTableMeta = NULL;

  pCmd->pTableMetaMap = taosHashInit(4, taosGetDefaultHashFunction(TSDB_DATA_TYPE_BINARY), false, HASH_NO_LOCK);

  tableNameList = taosArrayInit(4, sizeof(SName));
  size_t size = taosArrayGetSize(pInfo->list);
  for (int32_t i = 0; i < size; ++i) {
    SSqlNode* pSqlNode = taosArrayGetP(pInfo->list, i);
    if (pSqlNode->from == NULL) {
      goto _end;
    }

    // load the table meta in the from clause
    if (pSqlNode->from->type == SQL_NODE_FROM_TABLELIST) {
      code = getTableNameFromSqlNode(pSqlNode, tableNameList, tscGetErrorMsgPayload(pCmd), pSql);
      if (code != TSDB_CODE_SUCCESS) {
        goto _end;
      }
    } else {
      code = getTableNameFromSubquery(pSqlNode, tableNameList, tscGetErrorMsgPayload(pCmd), pSql);
      if (code != TSDB_CODE_SUCCESS) {
        goto _end;
      }
    }
  }

  uint32_t maxSize = tscGetTableMetaMaxSize();
  char     name[TSDB_TABLE_FNAME_LEN] = {0};

  char buf[80 * 1024] = {0};
  assert(maxSize < 80 * 1024);
  pTableMeta = calloc(1, maxSize);

  plist = taosArrayInit(4, POINTER_BYTES);
  pVgroupList = taosArrayInit(4, POINTER_BYTES);

  size_t numOfTables = taosArrayGetSize(tableNameList);
  for (int32_t i = 0; i < numOfTables; ++i) {
    SName* pname = taosArrayGet(tableNameList, i);
    tNameExtractFullName(pname, name);

    size_t len = strlen(name);
    memset(pTableMeta, 0, maxSize);
    taosHashGetClone(tscTableMetaInfo, name, len, NULL, pTableMeta, -1);

    if (pTableMeta->id.uid > 0) {
      if (pTableMeta->tableType == TSDB_CHILD_TABLE) {
        code = tscCreateTableMetaFromSTableMeta(pTableMeta, name, buf);

        // create the child table meta from super table failed, try load it from mnode
        if (code != TSDB_CODE_SUCCESS) {
          char* t = strdup(name);
          taosArrayPush(plist, &t);
          continue;
        }
      } else if (pTableMeta->tableType == TSDB_SUPER_TABLE) {
        // the vgroup list of a super table is not kept in local buffer, so here need retrieve it
        // from the mnode each time
        char* t = strdup(name);
        taosArrayPush(pVgroupList, &t);
      }

      STableMeta* pMeta = tscTableMetaDup(pTableMeta);
      STableMetaVgroupInfo p = { .pTableMeta = pMeta };

      const char* px = tNameGetTableName(pname);
      taosHashPut(pCmd->pTableMetaMap, px, strlen(px), &p, sizeof(STableMetaVgroupInfo));
    } else {  // add to the retrieve table meta array list.
      char* t = strdup(name);
      taosArrayPush(plist, &t);
    }
  }

  // load the table meta for a given table name list
  if (taosArrayGetSize(plist) > 0 || taosArrayGetSize(pVgroupList) > 0) {
    code = getMultiTableMetaFromMnode(pSql, plist, pVgroupList, tscTableMetaCallBack);
  }

_end:
  if (plist != NULL) {
    taosArrayDestroyEx(plist, freeElem);
  }

  if (pVgroupList != NULL) {
    taosArrayDestroyEx(pVgroupList, freeElem);
  }

  if (tableNameList != NULL) {
    taosArrayDestroy(tableNameList);
  }

  tfree(pTableMeta);

  return code;
}

static int32_t doLoadAllTableMeta(SSqlObj* pSql, SQueryInfo* pQueryInfo, SSqlNode* pSqlNode, int32_t numOfTables) {
  const char* msg1 = "invalid table name";
  const char* msg2 = "invalid table alias name";
  const char* msg3 = "alias name too long";
  const char* msg4 = "self join not allowed";

  int32_t code = TSDB_CODE_SUCCESS;
  SSqlCmd* pCmd = &pSql->cmd;

  if (numOfTables > taosHashGetSize(pCmd->pTableMetaMap)) {
    return invalidOperationMsg(tscGetErrorMsgPayload(pCmd), msg4);
  }

  for (int32_t i = 0; i < numOfTables; ++i) {
    if (pQueryInfo->numOfTables <= i) {  // more than one table
      tscAddEmptyMetaInfo(pQueryInfo);
    }

    SRelElementPair *item = taosArrayGet(pSqlNode->from->list, i);
    SStrToken       *oriName = &item->tableName;

    if (oriName->type == TK_INTEGER || oriName->type == TK_FLOAT) {
      return invalidOperationMsg(tscGetErrorMsgPayload(pCmd), msg1);
    }

    tscDequoteAndTrimToken(oriName);
    if (tscValidateName(oriName) != TSDB_CODE_SUCCESS) {
      return invalidOperationMsg(tscGetErrorMsgPayload(pCmd), msg1);
    }

    STableMetaInfo* pTableMetaInfo = tscGetMetaInfo(pQueryInfo, i);
    code = tscSetTableFullName(&pTableMetaInfo->name, oriName, pSql);
    if (code != TSDB_CODE_SUCCESS) {
      return code;
    }

    SStrToken* aliasName = &item->aliasName;
    if (TPARSER_HAS_TOKEN(*aliasName)) {
      if (aliasName->type == TK_INTEGER || aliasName->type == TK_FLOAT) {
        return invalidOperationMsg(tscGetErrorMsgPayload(pCmd), msg2);
      }

      tscDequoteAndTrimToken(aliasName);
      if (tscValidateName(aliasName) != TSDB_CODE_SUCCESS || aliasName->n >= TSDB_TABLE_NAME_LEN) {
        return invalidOperationMsg(tscGetErrorMsgPayload(pCmd), msg3);
      }

      strncpy(pTableMetaInfo->aliasName, aliasName->z, aliasName->n);
    } else {
      strncpy(pTableMetaInfo->aliasName, tNameGetTableName(&pTableMetaInfo->name), tListLen(pTableMetaInfo->aliasName));
    }

    const char* name = tNameGetTableName(&pTableMetaInfo->name);
    STableMetaVgroupInfo* p = taosHashGet(pCmd->pTableMetaMap, name, strlen(name));

    pTableMetaInfo->pTableMeta = tscTableMetaDup(p->pTableMeta);
    assert(pTableMetaInfo->pTableMeta != NULL);

    if (p->pVgroupInfo != NULL) {
      pTableMetaInfo->vgroupList = tscVgroupsInfoDup(p->pVgroupInfo);
    }

    if (code != TSDB_CODE_SUCCESS) {
      return code;
    }
  }

  return TSDB_CODE_SUCCESS;
}

static STableMeta* extractTempTableMetaFromSubquery(SQueryInfo* pUpstream) {
  int32_t numOfColumns = pUpstream->fieldsInfo.numOfOutput;

  STableMeta* meta = calloc(1, sizeof(STableMeta) + sizeof(SSchema) * numOfColumns);
  meta->tableType = TSDB_TEMP_TABLE;

  STableComInfo *info = &meta->tableInfo;
  info->numOfColumns = numOfColumns;
  info->numOfTags = 0;

  int32_t n = 0;
  for(int32_t i = 0; i < numOfColumns; ++i) {
    SInternalField* pField = tscFieldInfoGetInternalField(&pUpstream->fieldsInfo, i);
    if (pField->visible) {
      meta->schema[n].bytes = pField->field.bytes;
      meta->schema[n].type  = pField->field.type;
      meta->schema[n].colId = pField->pExpr->base.resColId;
      tstrncpy(meta->schema[n].name, pField->pExpr->base.aliasName, TSDB_COL_NAME_LEN);
      n += 1;
    }
  }

  return meta;
}

static int32_t doValidateSubquery(SSqlNode* pSqlNode, int32_t index, SSqlObj* pSql, SQueryInfo* pQueryInfo, char* msgBuf) {
  SRelElementPair* subInfo = taosArrayGet(pSqlNode->from->list, index);

  // union all is not support currently
  SSqlNode* p = taosArrayGetP(subInfo->pSubquery, 0);

  SQueryInfo* pSub = calloc(1, sizeof(SQueryInfo));
  tscInitQueryInfo(pSub);

  int32_t code = validateSqlNode(pSql, p, pSub);
  assert(code != TSDB_CODE_TSC_ACTION_IN_PROGRESS);
  if (code != TSDB_CODE_SUCCESS) {
    return code;
  }

  pSub->pDownstream = pQueryInfo;

  // create dummy table meta info
  STableMetaInfo* pTableMetaInfo1 = calloc(1, sizeof(STableMetaInfo));
  pTableMetaInfo1->pTableMeta = extractTempTableMetaFromSubquery(pSub);

  if (subInfo->aliasName.n > 0) {
    if (subInfo->aliasName.n >= TSDB_TABLE_FNAME_LEN) {
      return invalidOperationMsg(msgBuf, "subquery alias name too long");
    }

    strncpy(pTableMetaInfo1->aliasName, subInfo->aliasName.z, subInfo->aliasName.n);
  }

  taosArrayPush(pQueryInfo->pUpstream, &pSub);

  // NOTE: order mix up in subquery not support yet.
  pQueryInfo->order = pSub->order;

  STableMetaInfo** tmp = realloc(pQueryInfo->pTableMetaInfo, (pQueryInfo->numOfTables + 1) * POINTER_BYTES);
  if (tmp == NULL) {
    return TSDB_CODE_TSC_OUT_OF_MEMORY;
  }

  pQueryInfo->pTableMetaInfo = tmp;

  pQueryInfo->pTableMetaInfo[pQueryInfo->numOfTables] = pTableMetaInfo1;
  pQueryInfo->numOfTables += 1;

  // all columns are added into the table column list
  STableMeta* pMeta = pTableMetaInfo1->pTableMeta;
  int32_t startOffset = (int32_t) taosArrayGetSize(pQueryInfo->colList);

  for(int32_t i = 0; i < pMeta->tableInfo.numOfColumns; ++i) {
    tscColumnListInsert(pQueryInfo->colList, i + startOffset, pMeta->id.uid, &pMeta->schema[i]);
  }

  return TSDB_CODE_SUCCESS;
}

int32_t validateSqlNode(SSqlObj* pSql, SSqlNode* pSqlNode, SQueryInfo* pQueryInfo) {
  assert(pSqlNode != NULL && (pSqlNode->from == NULL || taosArrayGetSize(pSqlNode->from->list) > 0));

  const char* msg1 = "point interpolation query needs timestamp";
  const char* msg2 = "too many tables in from clause";
  const char* msg3 = "start(end) time of query range required or time range too large";
  const char* msg4 = "interval query not supported, since the result of sub query not include valid timestamp column";
  const char* msg5 = "only tag query not compatible with normal column filter";
  const char* msg6 = "not support stddev/percentile in outer query yet";
  const char* msg7 = "drivative requires timestamp column exists in subquery";

  int32_t code = TSDB_CODE_SUCCESS;

  SSqlCmd* pCmd = &pSql->cmd;

  STableMetaInfo  *pTableMetaInfo = tscGetMetaInfo(pQueryInfo, 0);
  if (pTableMetaInfo == NULL) {
    pTableMetaInfo = tscAddEmptyMetaInfo(pQueryInfo);
  }

  /*
   * handle the sql expression without from subclause
   * select server_status();
   * select server_version();
   * select client_version();
   * select current_database();
   */
  if (pSqlNode->from == NULL) {
    assert(pSqlNode->fillType == NULL && pSqlNode->pGroupby == NULL && pSqlNode->pWhere == NULL &&
           pSqlNode->pSortOrder == NULL);
    return doLocalQueryProcess(pCmd, pQueryInfo, pSqlNode);
  }

  if (pSqlNode->from->type == SQL_NODE_FROM_SUBQUERY) {
    clearAllTableMetaInfo(pQueryInfo, false);
    pQueryInfo->numOfTables = 0;

    // parse the subquery in the first place
    int32_t numOfSub = (int32_t) taosArrayGetSize(pSqlNode->from->list);
    for(int32_t i = 0; i < numOfSub; ++i) {
      code = doValidateSubquery(pSqlNode, i, pSql, pQueryInfo, tscGetErrorMsgPayload(pCmd));
      if (code != TSDB_CODE_SUCCESS) {
        return code;
      }
    }
    
    int32_t timeWindowQuery =
        (TPARSER_HAS_TOKEN(pSqlNode->interval.interval) || TPARSER_HAS_TOKEN(pSqlNode->sessionVal.gap));

    if (validateSelectNodeList(pCmd, pQueryInfo, pSqlNode->pSelNodeList, false, false, timeWindowQuery) != TSDB_CODE_SUCCESS) {
      return TSDB_CODE_TSC_INVALID_OPERATION;
    }
    // parse the window_state
    if (validateStateWindowNode(pCmd, pQueryInfo, pSqlNode, false) != TSDB_CODE_SUCCESS) {
      return TSDB_CODE_TSC_INVALID_OPERATION;
    }
    // todo NOT support yet
    for(int32_t i = 0; i < tscNumOfExprs(pQueryInfo); ++i) {
      SExprInfo* pExpr = tscExprGet(pQueryInfo, i);
      int32_t f = pExpr->base.functionId;
      if (f == TSDB_FUNC_STDDEV || f == TSDB_FUNC_PERCT) {
        return invalidOperationMsg(tscGetErrorMsgPayload(pCmd), msg6);
      } 

      if ((timeWindowQuery || pQueryInfo->stateWindow) && f == TSDB_FUNC_LAST) {
        pExpr->base.numOfParams = 1;
        pExpr->base.param[0].i64 = TSDB_ORDER_ASC;
        pExpr->base.param[0].nType = TSDB_DATA_TYPE_INT;
      }
    }

    // todo derivative function requires ts column exists in subquery
    STableMeta* pTableMeta = tscGetMetaInfo(pQueryInfo, 0)->pTableMeta;
    SSchema* pSchema = tscGetTableColumnSchema(pTableMeta, 0);

    if (tscNumOfExprs(pQueryInfo) > 1) {
      SExprInfo* pExpr = tscExprGet(pQueryInfo, 1);
      if (pExpr->base.functionId == TSDB_FUNC_DERIVATIVE && pSchema->type != TSDB_DATA_TYPE_TIMESTAMP) {
        return invalidOperationMsg(tscGetErrorMsgPayload(pCmd), msg7);
      }
    }

    // validate the query filter condition info
    if (pSqlNode->pWhere != NULL) {
      if (validateWhereNode(pQueryInfo, &pSqlNode->pWhere, pSql) != TSDB_CODE_SUCCESS) {
        return TSDB_CODE_TSC_INVALID_OPERATION;
      }
    }

    // validate the interval info
    if (validateIntervalNode(pSql, pQueryInfo, pSqlNode) != TSDB_CODE_SUCCESS) {
      return TSDB_CODE_TSC_INVALID_OPERATION;
    } else {
      if (validateSessionNode(pCmd, pQueryInfo, pSqlNode) != TSDB_CODE_SUCCESS) {
        return TSDB_CODE_TSC_INVALID_OPERATION;
      }
      if (isTimeWindowQuery(pQueryInfo)) {
        // check if the first column of the nest query result is timestamp column
        SColumn* pCol = taosArrayGetP(pQueryInfo->colList, 0);
        if (pCol->info.type != TSDB_DATA_TYPE_TIMESTAMP) {
          return invalidOperationMsg(tscGetErrorMsgPayload(pCmd), msg4);
        }

        if (validateFunctionsInIntervalOrGroupbyQuery(pCmd, pQueryInfo) != TSDB_CODE_SUCCESS) {
          return TSDB_CODE_TSC_INVALID_OPERATION;
        }
      }
    }

    // set order by info
    if (validateOrderbyNode(pCmd, pQueryInfo, pSqlNode, tscGetTableSchema(pTableMeta)) != TSDB_CODE_SUCCESS) {
      return TSDB_CODE_TSC_INVALID_OPERATION;
    }

    if ((code = doFunctionsCompatibleCheck(pCmd, pQueryInfo, tscGetErrorMsgPayload(pCmd))) != TSDB_CODE_SUCCESS) {
      return code;
    }

//    updateFunctionInterBuf(pQueryInfo, false);
    updateLastScanOrderIfNeeded(pQueryInfo);
  } else {
    pQueryInfo->command = TSDB_SQL_SELECT;

    size_t numOfTables = taosArrayGetSize(pSqlNode->from->list);
    if (numOfTables > TSDB_MAX_JOIN_TABLE_NUM) {
      return invalidOperationMsg(tscGetErrorMsgPayload(pCmd), msg2);
    }

    // set all query tables, which are maybe more than one.
    code = doLoadAllTableMeta(pSql, pQueryInfo, pSqlNode, (int32_t) numOfTables);
    if (code != TSDB_CODE_SUCCESS) {
      return code;
    }

    bool isSTable = UTIL_TABLE_IS_SUPER_TABLE(pTableMetaInfo);

    int32_t type = isSTable? TSDB_QUERY_TYPE_STABLE_QUERY:TSDB_QUERY_TYPE_TABLE_QUERY;
    TSDB_QUERY_SET_TYPE(pQueryInfo->type, type);

    // parse the group by clause in the first place
    if (validateGroupbyNode(pQueryInfo, pSqlNode->pGroupby, pCmd) != TSDB_CODE_SUCCESS) {
      return TSDB_CODE_TSC_INVALID_OPERATION;
    }

    // set where info
    if (pSqlNode->pWhere != NULL) {
      if (validateWhereNode(pQueryInfo, &pSqlNode->pWhere, pSql) != TSDB_CODE_SUCCESS) {
        return TSDB_CODE_TSC_INVALID_OPERATION;
      }

      pSqlNode->pWhere = NULL;
    } else {
      if (taosArrayGetSize(pSqlNode->from->list) > 1) { // Cross join not allowed yet
        return invalidOperationMsg(tscGetErrorMsgPayload(pCmd), "cross join not supported yet");
      }
    }

    int32_t joinQuery = (pSqlNode->from != NULL && taosArrayGetSize(pSqlNode->from->list) > 1);
    int32_t timeWindowQuery =
        (TPARSER_HAS_TOKEN(pSqlNode->interval.interval) || TPARSER_HAS_TOKEN(pSqlNode->sessionVal.gap));

    if (validateSelectNodeList(pCmd, pQueryInfo, pSqlNode->pSelNodeList, isSTable, joinQuery, timeWindowQuery) !=
        TSDB_CODE_SUCCESS) {
      return TSDB_CODE_TSC_INVALID_OPERATION;
    }
    // parse the window_state
    if (validateStateWindowNode(pCmd, pQueryInfo, pSqlNode, isSTable) != TSDB_CODE_SUCCESS) {
      return TSDB_CODE_TSC_INVALID_OPERATION;
    }
    // set order by info
    if (validateOrderbyNode(pCmd, pQueryInfo, pSqlNode, tscGetTableSchema(pTableMetaInfo->pTableMeta)) !=
        TSDB_CODE_SUCCESS) {
      return TSDB_CODE_TSC_INVALID_OPERATION;
    }

    // set interval value
    if (validateIntervalNode(pSql, pQueryInfo, pSqlNode) != TSDB_CODE_SUCCESS) {
      return TSDB_CODE_TSC_INVALID_OPERATION;
    }

    if (tscQueryTags(pQueryInfo)) {
      SExprInfo* pExpr1 = tscExprGet(pQueryInfo, 0);

      if (pExpr1->base.functionId != TSDB_FUNC_TID_TAG) {
        if ((pQueryInfo->colCond && taosArrayGetSize(pQueryInfo->colCond) > 0) || IS_TSWINDOW_SPECIFIED(pQueryInfo->window))  {
          return invalidOperationMsg(tscGetErrorMsgPayload(pCmd), msg5);
        }
      }
    }

    // parse the having clause in the first place
    if (validateHavingClause(pQueryInfo, pSqlNode->pHaving, pCmd, pSqlNode->pSelNodeList, joinQuery, timeWindowQuery) !=
        TSDB_CODE_SUCCESS) {
      return TSDB_CODE_TSC_INVALID_OPERATION;
    }

    /*
     * transfer sql functions that need secondary merge into another format
     * in dealing with super table queries such as: count/first/last
     */
    if (validateSessionNode(pCmd, pQueryInfo, pSqlNode) != TSDB_CODE_SUCCESS) {
      return TSDB_CODE_TSC_INVALID_OPERATION;
    }

    if (isTimeWindowQuery(pQueryInfo) && (validateFunctionsInIntervalOrGroupbyQuery(pCmd, pQueryInfo) != TSDB_CODE_SUCCESS)) {
      return TSDB_CODE_TSC_INVALID_OPERATION;
    }

    if (isSTable) {
      tscTansformFuncForSTableQuery(pQueryInfo);
      if (hasUnsupportFunctionsForSTableQuery(pCmd, pQueryInfo)) {
        return TSDB_CODE_TSC_INVALID_OPERATION;
      }
    }

    // no result due to invalid query time range
    if (pQueryInfo->window.skey > pQueryInfo->window.ekey) {
      pQueryInfo->command = TSDB_SQL_RETRIEVE_EMPTY_RESULT;
      return TSDB_CODE_SUCCESS;
    }

    if (!hasTimestampForPointInterpQuery(pQueryInfo)) {
      return invalidOperationMsg(tscGetErrorMsgPayload(pCmd), msg1);
    }

    // in case of join query, time range is required.
    if (QUERY_IS_JOIN_QUERY(pQueryInfo->type)) {
      int64_t timeRange = ABS(pQueryInfo->window.skey - pQueryInfo->window.ekey);
      if (timeRange == 0 && pQueryInfo->window.skey == 0) {
        return invalidOperationMsg(tscGetErrorMsgPayload(pCmd), msg3);
      }
    }

    if ((code = validateLimitNode(pCmd, pQueryInfo, pSqlNode, pSql)) != TSDB_CODE_SUCCESS) {
      return code;
    }

    if ((code = doFunctionsCompatibleCheck(pCmd, pQueryInfo,tscGetErrorMsgPayload(pCmd))) != TSDB_CODE_SUCCESS) {
      return code;
    }

    updateLastScanOrderIfNeeded(pQueryInfo);
    tscFieldInfoUpdateOffset(pQueryInfo);
//    updateFunctionInterBuf(pQueryInfo, isSTable);

    if ((code = validateFillNode(pCmd, pQueryInfo, pSqlNode)) != TSDB_CODE_SUCCESS) {
      return code;
    }
  }

  { // set the query info
    pQueryInfo->projectionQuery   = tscIsProjectionQuery(pQueryInfo);
    pQueryInfo->hasFilter         = tscHasColumnFilter(pQueryInfo);
    pQueryInfo->simpleAgg         = isSimpleAggregateRv(pQueryInfo);
    pQueryInfo->onlyTagQuery      = onlyTagPrjFunction(pQueryInfo);
    pQueryInfo->groupbyColumn     = tscGroupbyColumn(pQueryInfo);

    pQueryInfo->arithmeticOnAgg   = tsIsArithmeticQueryOnAggResult(pQueryInfo);
    pQueryInfo->orderProjectQuery = tscOrderedProjectionQueryOnSTable(pQueryInfo, 0);

    SExprInfo** p = NULL;
    int32_t numOfExpr = 0;
    pTableMetaInfo = tscGetMetaInfo(pQueryInfo, 0);
    code = createProjectionExpr(pQueryInfo, pTableMetaInfo, &p, &numOfExpr);
    if (pQueryInfo->exprList1 == NULL) {
      pQueryInfo->exprList1 = taosArrayInit(4, POINTER_BYTES);
    }

    taosArrayAddBatch(pQueryInfo->exprList1, (void*) p, numOfExpr);
  }

#if 0
  SQueryNode* p = qCreateQueryPlan(pQueryInfo);
  char* s = queryPlanToString(p);
  tfree(s);

  qDestroyQueryPlan(p);
#endif

  return TSDB_CODE_SUCCESS;  // Does not build query message here
}

int32_t exprTreeFromSqlExpr(SSqlCmd* pCmd, tExprNode **pExpr, const tSqlExpr* pSqlExpr, SQueryInfo* pQueryInfo, SArray* pCols, uint64_t *uid) {
  tExprNode* pLeft = NULL;
  tExprNode* pRight= NULL;
  
  if (pSqlExpr->pLeft != NULL) {
    int32_t ret = exprTreeFromSqlExpr(pCmd, &pLeft, pSqlExpr->pLeft, pQueryInfo, pCols, uid);
    if (ret != TSDB_CODE_SUCCESS) {
      return ret;
    }
  }
  
  if (pSqlExpr->pRight != NULL) {
    int32_t ret = exprTreeFromSqlExpr(pCmd, &pRight, pSqlExpr->pRight, pQueryInfo, pCols, uid);
    if (ret != TSDB_CODE_SUCCESS) {
      tExprTreeDestroy(pLeft, NULL);
      return ret;
    }
  }

  if (pSqlExpr->pLeft == NULL && pSqlExpr->pRight == NULL && pSqlExpr->tokenId == 0) {
    *pExpr = calloc(1, sizeof(tExprNode));
    return TSDB_CODE_SUCCESS;
  }
  
  if (pSqlExpr->pLeft == NULL) {  // it is the leaf node
    assert(pSqlExpr->pRight == NULL);

    if (pSqlExpr->type == SQL_NODE_VALUE) {
      int32_t ret = TSDB_CODE_SUCCESS;  
      *pExpr = calloc(1, sizeof(tExprNode));
      (*pExpr)->nodeType = TSQL_NODE_VALUE;
      (*pExpr)->pVal = calloc(1, sizeof(tVariant));
      tVariantAssign((*pExpr)->pVal, &pSqlExpr->value);

      STableMeta* pTableMeta = tscGetMetaInfo(pQueryInfo, 0)->pTableMeta;
      if (pCols != NULL && taosArrayGetSize(pCols) > 0) {
        SColIndex* idx = taosArrayGet(pCols, 0);
        SSchema* pSchema = tscGetTableColumnSchema(pTableMeta, idx->colIndex);
        // convert time by precision 
        if (pSchema != NULL && TSDB_DATA_TYPE_TIMESTAMP == pSchema->type && TSDB_DATA_TYPE_BINARY == (*pExpr)->pVal->nType) {
          ret = setColumnFilterInfoForTimestamp(pCmd, pQueryInfo, (*pExpr)->pVal);
        }
      }
      return ret;  
    } else if (pSqlExpr->type == SQL_NODE_SQLFUNCTION) {
      // arithmetic expression on the results of aggregation functions
      *pExpr = calloc(1, sizeof(tExprNode));
      (*pExpr)->nodeType = TSQL_NODE_COL;
      (*pExpr)->pSchema = calloc(1, sizeof(SSchema));
      strncpy((*pExpr)->pSchema->name, pSqlExpr->token.z, pSqlExpr->token.n);
      
      // set the input column data byte and type.
      size_t size = taosArrayGetSize(pQueryInfo->exprList);
      
      for (int32_t i = 0; i < size; ++i) {
        SExprInfo* p1 = taosArrayGetP(pQueryInfo->exprList, i);
        
        if (strcmp((*pExpr)->pSchema->name, p1->base.aliasName) == 0) {
          (*pExpr)->pSchema->type  = (uint8_t)p1->base.resType;
          (*pExpr)->pSchema->bytes = p1->base.resBytes;
          (*pExpr)->pSchema->colId = p1->base.resColId;

          if (uid != NULL) {
            *uid = p1->base.uid;
          }

          break;
        }
      }
    } else if (pSqlExpr->type == SQL_NODE_TABLE_COLUMN) { // column name, normal column arithmetic expression
      SColumnIndex index = COLUMN_INDEX_INITIALIZER;
      int32_t ret = getColumnIndexByName(pCmd, &pSqlExpr->colInfo, pQueryInfo, &index);
      if (ret != TSDB_CODE_SUCCESS) {
        return ret;
      }

      STableMeta* pTableMeta = tscGetMetaInfo(pQueryInfo, 0)->pTableMeta;
      int32_t numOfColumns = tscGetNumOfColumns(pTableMeta);

      *pExpr = calloc(1, sizeof(tExprNode));
      (*pExpr)->nodeType = TSQL_NODE_COL;
      (*pExpr)->pSchema = calloc(1, sizeof(SSchema));

      SSchema* pSchema = tscGetTableColumnSchema(pTableMeta, index.columnIndex);
      *(*pExpr)->pSchema = *pSchema;
  
      if (pCols != NULL) {  // record the involved columns
        SColIndex colIndex = {0};
        tstrncpy(colIndex.name, pSchema->name, sizeof(colIndex.name));
        colIndex.colId = pSchema->colId;
        colIndex.colIndex = index.columnIndex;
        colIndex.flag = (index.columnIndex >= numOfColumns)? 1:0;

        taosArrayPush(pCols, &colIndex);
      }
      
      return TSDB_CODE_SUCCESS;
    } else if (pSqlExpr->tokenId == TK_SET) {
      int32_t colType = -1;
      STableMeta* pTableMeta = tscGetMetaInfo(pQueryInfo, 0)->pTableMeta;
<<<<<<< HEAD
      size_t colSize = taosArrayGetSize(pCols);
      if (pCols != NULL && colSize > 0) {
        SColIndex* idx = taosArrayGet(pCols, colSize - 1);
=======
      if (pCols != NULL && taosArrayGetSize(pCols) > 0) {
        SColIndex* idx = taosArrayGet(pCols, taosArrayGetSize(pCols) - 1);
>>>>>>> 8fc2b3d7
        SSchema* pSchema = tscGetTableColumnSchema(pTableMeta, idx->colIndex);
        if (pSchema != NULL) {
          colType = pSchema->type;
        }
      }
      tVariant *pVal;
      if (colType >= TSDB_DATA_TYPE_TINYINT && colType <= TSDB_DATA_TYPE_BIGINT) {
        colType = TSDB_DATA_TYPE_BIGINT;
      } else if (colType == TSDB_DATA_TYPE_FLOAT || colType == TSDB_DATA_TYPE_DOUBLE) {
        colType = TSDB_DATA_TYPE_DOUBLE;
      }
      STableMetaInfo* pTableMetaInfo = tscGetMetaInfo(pQueryInfo, 0);
      STableComInfo tinfo = tscGetTableInfo(pTableMetaInfo->pTableMeta);
      if (serializeExprListToVariant(pSqlExpr->pParam, &pVal, colType, tinfo.precision) == false) {
        return invalidOperationMsg(tscGetErrorMsgPayload(pCmd), "not support filter expression");
      }
      *pExpr = calloc(1, sizeof(tExprNode));
      (*pExpr)->nodeType = TSQL_NODE_VALUE;
      (*pExpr)->pVal = pVal;
    } else {
      return invalidOperationMsg(tscGetErrorMsgPayload(pCmd), "not support filter expression");
    }
    
  } else {
    *pExpr = (tExprNode *)calloc(1, sizeof(tExprNode));
    (*pExpr)->nodeType = TSQL_NODE_EXPR;
    
    (*pExpr)->_node.hasPK = false;
    (*pExpr)->_node.pLeft = pLeft;
    (*pExpr)->_node.pRight = pRight;
    
    SStrToken t = {.type = pSqlExpr->tokenId};
    (*pExpr)->_node.optr = convertOptr(&t);
    
    assert((*pExpr)->_node.optr != 0);

    // check for dividing by 0
    if ((*pExpr)->_node.optr == TSDB_BINARY_OP_DIVIDE) {
      if (pRight->nodeType == TSQL_NODE_VALUE) {
        if (pRight->pVal->nType == TSDB_DATA_TYPE_INT && pRight->pVal->i64 == 0) {
          return TSDB_CODE_TSC_INVALID_OPERATION;
        } else if (pRight->pVal->nType == TSDB_DATA_TYPE_FLOAT && pRight->pVal->dKey == 0) {
          return TSDB_CODE_TSC_INVALID_OPERATION;
        }
      }
    }

    // NOTE: binary|nchar data allows the >|< type filter
    if ((*pExpr)->_node.optr != TSDB_RELATION_EQUAL && (*pExpr)->_node.optr != TSDB_RELATION_NOT_EQUAL) {
      if (pRight != NULL && pRight->nodeType == TSQL_NODE_VALUE) {
        if (pRight->pVal->nType == TSDB_DATA_TYPE_BOOL) {
          return TSDB_CODE_TSC_INVALID_OPERATION;
        }
      }
    }
  }
  
  return TSDB_CODE_SUCCESS;
}

bool hasNormalColumnFilter(SQueryInfo* pQueryInfo) {
  size_t numOfCols = taosArrayGetSize(pQueryInfo->colList);
  for (int32_t i = 0; i < numOfCols; ++i) {
    SColumn* pCol = taosArrayGetP(pQueryInfo->colList, i);
    if (pCol->info.flist.numOfFilters > 0) {
      return true;
    }
  }

  return false;
}


<|MERGE_RESOLUTION|>--- conflicted
+++ resolved
@@ -177,49 +177,27 @@
     if (firstVarType != var->nType) {
       break;
     }  
-<<<<<<< HEAD
-
-    uint32_t tType = pSub->token.type;
-    toTSDBType(pSub->token.type);  
-
-    tVariant var;  
-    tVariantCreate(&var, &pSub->token); 
-    pSub->token.type = tType;
-    if (type == TSDB_DATA_TYPE_BOOL || IS_SIGNED_NUMERIC_TYPE(type)) {
-      tbufWriteInt64(&bw, var.i64);        
-    } else if (IS_UNSIGNED_NUMERIC_TYPE(type)) {
-      // ugly code, refactor later
-      if (IS_UNSIGNED_NUMERIC_TYPE(pSub->token.type) || IS_SIGNED_NUMERIC_TYPE(pSub->token.type)) {
-        tbufWriteUint64(&bw, var.i64);        
-=======
     if ((colType == TSDB_DATA_TYPE_BOOL || IS_SIGNED_NUMERIC_TYPE(colType))) {
       if (var->nType != TSDB_DATA_TYPE_BOOL && !IS_SIGNED_NUMERIC_TYPE(var->nType)) {
         break;
-      }  
-      tbufWriteInt64(&bw, var->i64);        
+      }
+      if (colType == TSDB_DATA_TYPE_BOOL && (var->i64 > 1 ||var->i64 < 0)) {
+        break;
+      }
+      tbufWriteInt64(&bw, var->i64);
     } else if (IS_UNSIGNED_NUMERIC_TYPE(colType)) {
       if (IS_SIGNED_NUMERIC_TYPE(var->nType) && IS_UNSIGNED_NUMERIC_TYPE(var->nType)) {
         break;
-      } 
-      tbufWriteUint64(&bw, var->u64);        
+      }
+      tbufWriteUint64(&bw, var->u64);
     } else if (colType == TSDB_DATA_TYPE_DOUBLE || colType == TSDB_DATA_TYPE_FLOAT) {
       if (IS_SIGNED_NUMERIC_TYPE(var->nType) || IS_UNSIGNED_NUMERIC_TYPE(var->nType)) {
         tbufWriteDouble(&bw, (double)(var->i64));
       } else if (var->nType == TSDB_DATA_TYPE_DOUBLE || var->nType == TSDB_DATA_TYPE_FLOAT){
         tbufWriteDouble(&bw, var->dKey);
->>>>>>> 8fc2b3d7
       } else {
         break;
       }
-<<<<<<< HEAD
-    } else if (type == TSDB_DATA_TYPE_DOUBLE || type == TSDB_DATA_TYPE_FLOAT) {
-      tbufWriteDouble(&bw, var.dKey);
-    } else if (type == TSDB_DATA_TYPE_BINARY){
-      tbufWriteBinary(&bw, var.pz, var.nLen);
-    } else if (type == TSDB_DATA_TYPE_NCHAR) {
-      char   *buf = (char *)calloc(1, (var.nLen + 1)*TSDB_NCHAR_SIZE);
-      if (tVariantDump(&var, buf, type, false) != TSDB_CODE_SUCCESS) {
-=======
     } else if (colType == TSDB_DATA_TYPE_BINARY) {
       if (var->nType != TSDB_DATA_TYPE_BINARY) {
         break;
@@ -231,7 +209,6 @@
       }
       char   *buf = (char *)calloc(1, (var->nLen + 1)*TSDB_NCHAR_SIZE);
       if (tVariantDump(var, buf, colType, false) != TSDB_CODE_SUCCESS) {
->>>>>>> 8fc2b3d7
         free(buf);
         break;
       }
@@ -3656,8 +3633,9 @@
     STableMetaInfo* pTableMetaInfo = tscGetMetaInfo(pQueryInfo, i);
     int64_t uid = pTableMetaInfo->pTableMeta->id.uid;
 
-    SCond cond = {
+    STblCond cond = {
       .uid = uid,
+      .idx = i,
       .len = (int32_t)(tbufTell(&bw)),
       .cond = tbufGetData(&bw, true)
     };
@@ -4145,7 +4123,7 @@
 }
 
 static int32_t handleExprInQueryCond(SSqlCmd* pCmd, SQueryInfo* pQueryInfo, tSqlExpr** pExpr, SCondExpr* pCondExpr,
-                                     int32_t* type, int32_t parentOptr, tSqlExpr** columnExpr, tSqlExpr** tsExpr) {
+                                     int32_t* type, int32_t* tbIdx, int32_t parentOptr, tSqlExpr** columnExpr, tSqlExpr** tsExpr) {
   const char* msg1 = "table query cannot use tags filter";
   const char* msg2 = "illegal column name";
   const char* msg4 = "too many join tables";
@@ -4162,6 +4140,8 @@
   if (getColumnIndexByName(pCmd, &pLeft->colInfo, pQueryInfo, &index) != TSDB_CODE_SUCCESS) {
     return invalidOperationMsg(tscGetErrorMsgPayload(pCmd), msg2);
   }
+
+  *tbIdx = index.tableIndex;
 
   assert(tSqlExprIsParentOfLeaf(*pExpr));
 
@@ -4301,7 +4281,7 @@
 }
 
 int32_t getQueryCondExpr(SSqlCmd* pCmd, SQueryInfo* pQueryInfo, tSqlExpr** pExpr, SCondExpr* pCondExpr,
-                        int32_t* type, int32_t parentOptr, tSqlExpr** columnExpr, tSqlExpr** tsExpr) {
+                        int32_t* type, int32_t* tbIdx, int32_t parentOptr, tSqlExpr** columnExpr, tSqlExpr** tsExpr) {
   if (pExpr == NULL) {
     return TSDB_CODE_SUCCESS;
   }
@@ -4314,6 +4294,7 @@
   int32_t ret = 0;
 
   const char* msg1 = "query condition between columns and tags and timestamp must use 'AND'";
+  const char* msg2 = "query condition between tables must use 'AND'";
 
   if ((*pExpr)->flags & (1 << EXPR_FLAG_TS_ERROR)) {
     return TSDB_CODE_TSC_INVALID_OPERATION;
@@ -4328,14 +4309,16 @@
 
   int32_t leftType = 0;
   int32_t rightType = 0;
+  int32_t leftTbIdx = 0;
+  int32_t rightTbIdx = 0;
 
   if (!tSqlExprIsParentOfLeaf(*pExpr)) {
-    ret = getQueryCondExpr(pCmd, pQueryInfo, &(*pExpr)->pLeft, pCondExpr, &leftType, (*pExpr)->tokenId, &columnLeft, &tsLeft);
+    ret = getQueryCondExpr(pCmd, pQueryInfo, &(*pExpr)->pLeft, pCondExpr, &leftType, &leftTbIdx, (*pExpr)->tokenId, &columnLeft, &tsLeft);
     if (ret != TSDB_CODE_SUCCESS) {
       goto err_ret;
     }
 
-    ret = getQueryCondExpr(pCmd, pQueryInfo, &(*pExpr)->pRight, pCondExpr, &rightType, (*pExpr)->tokenId, &columnRight, &tsRight);
+    ret = getQueryCondExpr(pCmd, pQueryInfo, &(*pExpr)->pRight, pCondExpr, &rightType, &rightTbIdx, (*pExpr)->tokenId, &columnRight, &tsRight);
     if (ret != TSDB_CODE_SUCCESS) {
       goto err_ret;
     }
@@ -4349,6 +4332,11 @@
       goto err_ret;
     }
 
+    if (((leftTbIdx != rightTbIdx) || (leftTbIdx == -1 || rightTbIdx == -1)) && ((*pExpr)->tokenId == TK_OR)) {
+      ret = invalidOperationMsg(tscGetErrorMsgPayload(pCmd), msg2);
+      goto err_ret;
+    }
+
     if (columnLeft && columnRight) {
       setNormalExprToCond(&columnLeft, columnRight, (*pExpr)->tokenId);
       
@@ -4366,6 +4354,7 @@
     }
 
     *type = leftType|rightType;
+    *tbIdx = (leftTbIdx == rightTbIdx) ? leftTbIdx : -1;
     
     return TSDB_CODE_SUCCESS;
   }
@@ -4382,7 +4371,7 @@
     goto err_ret;
   }
 
-  ret = handleExprInQueryCond(pCmd, pQueryInfo, pExpr, pCondExpr, type, parentOptr, columnExpr, tsExpr);
+  ret = handleExprInQueryCond(pCmd, pQueryInfo, pExpr, pCondExpr, type, tbIdx, parentOptr, columnExpr, tsExpr);
   if (ret) {
     goto err_ret;
   }
@@ -4397,6 +4386,11 @@
 }
 
 static void doExtractExprForSTable(SSqlCmd* pCmd, tSqlExpr** pExpr, SQueryInfo* pQueryInfo, tSqlExpr** pOut, int32_t tableIndex) {
+  if (*pExpr == NULL) {
+    *pOut = NULL;
+    return;
+  }
+  
   if (tSqlExprIsParentOfLeaf(*pExpr)) {
     tSqlExpr* pLeft = (*pExpr)->pLeft;
 
@@ -4961,7 +4955,8 @@
   }
 
   int32_t type = 0;
-  if ((ret = getQueryCondExpr(&pSql->cmd, pQueryInfo, pExpr, &condExpr, &type, (*pExpr)->tokenId, &condExpr.pColumnCond, &condExpr.pTimewindow)) != TSDB_CODE_SUCCESS) {
+  int32_t tbIdx = 0;
+  if ((ret = getQueryCondExpr(&pSql->cmd, pQueryInfo, pExpr, &condExpr, &type, &tbIdx, (*pExpr)->tokenId, &condExpr.pColumnCond, &condExpr.pTimewindow)) != TSDB_CODE_SUCCESS) {
     return ret;
   }
 
@@ -4999,12 +4994,14 @@
   if ((ret = checkColumnQueryCondInfo(&pSql->cmd, pQueryInfo, condExpr.pColumnCond, TK_AND)) != TSDB_CODE_SUCCESS) {
     goto PARSE_WHERE_EXIT;
   }
-  
+
+/*  
   if (taosArrayGetSize(pQueryInfo->pUpstream) > 0 ) {
     if ((ret = getColumnQueryCondInfo(&pSql->cmd, pQueryInfo, condExpr.pTimewindow, TK_AND)) != TSDB_CODE_SUCCESS) {
       goto PARSE_WHERE_EXIT;
     }
   }
+*/
 
   if ((ret = getColQueryCondExpr(&pSql->cmd, pQueryInfo, &condExpr.pColumnCond)) != TSDB_CODE_SUCCESS) {
     goto PARSE_WHERE_EXIT;
@@ -7971,7 +7968,8 @@
   const char* msg5 = "only tag query not compatible with normal column filter";
   const char* msg6 = "not support stddev/percentile in outer query yet";
   const char* msg7 = "drivative requires timestamp column exists in subquery";
-
+  const char* msg8 = "condition missing for join query";
+  
   int32_t code = TSDB_CODE_SUCCESS;
 
   SSqlCmd* pCmd = &pSql->cmd;
@@ -8048,6 +8046,10 @@
       if (validateWhereNode(pQueryInfo, &pSqlNode->pWhere, pSql) != TSDB_CODE_SUCCESS) {
         return TSDB_CODE_TSC_INVALID_OPERATION;
       }
+    } else {
+      if (pQueryInfo->numOfTables > 1) {
+        return invalidOperationMsg(tscGetErrorMsgPayload(pCmd), msg8);
+      }
     }
 
     // validate the interval info
@@ -8246,6 +8248,7 @@
 int32_t exprTreeFromSqlExpr(SSqlCmd* pCmd, tExprNode **pExpr, const tSqlExpr* pSqlExpr, SQueryInfo* pQueryInfo, SArray* pCols, uint64_t *uid) {
   tExprNode* pLeft = NULL;
   tExprNode* pRight= NULL;
+  SColumnIndex index = COLUMN_INDEX_INITIALIZER;
   
   if (pSqlExpr->pLeft != NULL) {
     int32_t ret = exprTreeFromSqlExpr(pCmd, &pLeft, pSqlExpr->pLeft, pQueryInfo, pCols, uid);
@@ -8313,13 +8316,13 @@
         }
       }
     } else if (pSqlExpr->type == SQL_NODE_TABLE_COLUMN) { // column name, normal column arithmetic expression
-      SColumnIndex index = COLUMN_INDEX_INITIALIZER;
       int32_t ret = getColumnIndexByName(pCmd, &pSqlExpr->colInfo, pQueryInfo, &index);
       if (ret != TSDB_CODE_SUCCESS) {
         return ret;
       }
 
-      STableMeta* pTableMeta = tscGetMetaInfo(pQueryInfo, 0)->pTableMeta;
+      pQueryInfo->curTableIdx = index.tableIndex;
+      STableMeta* pTableMeta = tscGetMetaInfo(pQueryInfo, index.tableIndex)->pTableMeta;
       int32_t numOfColumns = tscGetNumOfColumns(pTableMeta);
 
       *pExpr = calloc(1, sizeof(tExprNode));
@@ -8342,15 +8345,10 @@
       return TSDB_CODE_SUCCESS;
     } else if (pSqlExpr->tokenId == TK_SET) {
       int32_t colType = -1;
-      STableMeta* pTableMeta = tscGetMetaInfo(pQueryInfo, 0)->pTableMeta;
-<<<<<<< HEAD
+      STableMeta* pTableMeta = tscGetMetaInfo(pQueryInfo, pQueryInfo->curTableIdx)->pTableMeta;
       size_t colSize = taosArrayGetSize(pCols);
       if (pCols != NULL && colSize > 0) {
         SColIndex* idx = taosArrayGet(pCols, colSize - 1);
-=======
-      if (pCols != NULL && taosArrayGetSize(pCols) > 0) {
-        SColIndex* idx = taosArrayGet(pCols, taosArrayGetSize(pCols) - 1);
->>>>>>> 8fc2b3d7
         SSchema* pSchema = tscGetTableColumnSchema(pTableMeta, idx->colIndex);
         if (pSchema != NULL) {
           colType = pSchema->type;
@@ -8362,7 +8360,7 @@
       } else if (colType == TSDB_DATA_TYPE_FLOAT || colType == TSDB_DATA_TYPE_DOUBLE) {
         colType = TSDB_DATA_TYPE_DOUBLE;
       }
-      STableMetaInfo* pTableMetaInfo = tscGetMetaInfo(pQueryInfo, 0);
+      STableMetaInfo* pTableMetaInfo = tscGetMetaInfo(pQueryInfo, pQueryInfo->curTableIdx);
       STableComInfo tinfo = tscGetTableInfo(pTableMetaInfo->pTableMeta);
       if (serializeExprListToVariant(pSqlExpr->pParam, &pVal, colType, tinfo.precision) == false) {
         return invalidOperationMsg(tscGetErrorMsgPayload(pCmd), "not support filter expression");
