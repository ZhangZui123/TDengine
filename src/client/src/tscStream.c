/*
 * Copyright (c) 2019 TAOS Data, Inc. <jhtao@taosdata.com>
 *
 * This program is free software: you can use, redistribute, and/or modify
 * it under the terms of the GNU Affero General Public License, version 3
 * or later ("AGPL"), as published by the Free Software Foundation.
 *
 * This program is distributed in the hope that it will be useful, but WITHOUT
 * ANY WARRANTY; without even the implied warranty of MERCHANTABILITY or
 * FITNESS FOR A PARTICULAR PURPOSE.
 *
 * You should have received a copy of the GNU Affero General Public License
 * along with this program. If not, see <http://www.gnu.org/licenses/>.
 */

#include <tschemautil.h>
#include "os.h"
#include "taosmsg.h"
#include "tscLog.h"
#include "tscUtil.h"
#include "tsched.h"
#include "tcache.h"
#include "tsclient.h"
#include "ttime.h"
#include "ttimer.h"
#include "tutil.h"

#include "tscProfile.h"

static void tscProcessStreamQueryCallback(void *param, TAOS_RES *tres, int numOfRows);
static void tscProcessStreamRetrieveResult(void *param, TAOS_RES *res, int numOfRows);
static void tscSetNextLaunchTimer(SSqlStream *pStream, SSqlObj *pSql);
static void tscSetRetryTimer(SSqlStream *pStream, SSqlObj *pSql, int64_t timer);

static int64_t getDelayValueAfterTimewindowClosed(SSqlStream* pStream, int64_t launchDelay) {
  return taosGetTimestamp(pStream->precision) + launchDelay - pStream->stime - 1;
}

static bool isProjectStream(SQueryInfo* pQueryInfo) {
  for (int32_t i = 0; i < pQueryInfo->fieldsInfo.numOfOutput; ++i) {
    SSqlExpr *pExpr = tscSqlExprGet(pQueryInfo, i);
    if (pExpr->functionId != TSDB_FUNC_PRJ) {
      return false;
    }
  }

  return true;
}

static int64_t tscGetRetryDelayTime(int64_t slidingTime, int16_t prec) {
  float retryRangeFactor = 0.3;

  // change to ms
  if (prec == TSDB_TIME_PRECISION_MICRO) {
    slidingTime = slidingTime / 1000;
  }

  int64_t retryDelta = (int64_t)tsStreamCompRetryDelay * retryRangeFactor;
  retryDelta = ((rand() % retryDelta) + tsStreamCompRetryDelay) * 1000L;

  if (slidingTime < retryDelta) {
    return slidingTime;
  } else {
    return retryDelta;
  }
}

static void tscProcessStreamLaunchQuery(SSchedMsg *pMsg) {
  SSqlStream *pStream = (SSqlStream *)pMsg->ahandle;
  SSqlObj *   pSql = pStream->pSql;

  pSql->fp = tscProcessStreamQueryCallback;
  pSql->param = pStream;
  
  SQueryInfo *pQueryInfo = tscGetQueryInfoDetail(&pSql->cmd, 0);
  STableMetaInfo *pTableMetaInfo = tscGetMetaInfo(pQueryInfo, 0);

  int code = tscGetTableMeta(pSql, pTableMetaInfo);
  pSql->res.code = code;

  if (code == TSDB_CODE_TSC_ACTION_IN_PROGRESS) return;

  if (code == 0 && UTIL_TABLE_IS_SUPER_TABLE(pTableMetaInfo)) {
    code = tscGetSTableVgroupInfo(pSql, 0);
    pSql->res.code = code;

    if (code == TSDB_CODE_TSC_ACTION_IN_PROGRESS) return;
  }

  tscTansformSQLFuncForSTableQuery(pQueryInfo);

  // failed to get meter/metric meta, retry in 10sec.
  if (code != TSDB_CODE_SUCCESS) {
    int64_t retryDelayTime = tscGetRetryDelayTime(pStream->slidingTime, pStream->precision);
    tscError("%p stream:%p,get metermeta failed, retry in %" PRId64 "ms", pStream->pSql, pStream, retryDelayTime);
  
    tscSetRetryTimer(pStream, pSql, retryDelayTime);
    return;
  }

  tscTrace("%p stream:%p start stream query on:%s", pSql, pStream, pTableMetaInfo->name);
  tscDoQuery(pStream->pSql);

  tscIncStreamExecutionCount(pStream);
}

static void tscProcessStreamTimer(void *handle, void *tmrId) {
  SSqlStream *pStream = (SSqlStream *)handle;
  if (pStream == NULL) return;
  if (pStream->pTimer != tmrId) return;
  pStream->pTimer = NULL;

  pStream->numOfRes = 0;  // reset the numOfRes.
  SSqlObj *pSql = pStream->pSql;
  SQueryInfo* pQueryInfo = tscGetQueryInfoDetail(&pSql->cmd, 0);
  tscTrace("%p add into timer", pSql);

  if (isProjectStream(pQueryInfo)) {
    /*
     * pQueryInfo->window.ekey, which is the start time, does not change in case of
     * repeat first execution, once the first execution failed.
     */
    pQueryInfo->window.skey = pStream->stime;  // start time

    pQueryInfo->window.ekey = taosGetTimestamp(pStream->precision);  // end time
    if (pQueryInfo->window.ekey > pStream->etime) {
      pQueryInfo->window.ekey = pStream->etime;
    }
  } else {
    pQueryInfo->window.skey = pStream->stime - pStream->interval;
    pQueryInfo->window.ekey = pStream->stime - 1;
  }

  // launch stream computing in a new thread
  SSchedMsg schedMsg;
  schedMsg.fp = tscProcessStreamLaunchQuery;
  schedMsg.ahandle = pStream;
  schedMsg.thandle = (void *)1;
  schedMsg.msg = NULL;
  taosScheduleTask(tscQhandle, &schedMsg);
}

static void tscProcessStreamQueryCallback(void *param, TAOS_RES *tres, int numOfRows) {
  SSqlStream *pStream = (SSqlStream *)param;
  if (tres == NULL || numOfRows < 0) {
    int64_t retryDelay = tscGetRetryDelayTime(pStream->slidingTime, pStream->precision);
    tscError("%p stream:%p, query data failed, code:%d, retry in %" PRId64 "ms", pStream->pSql, pStream, numOfRows,
             retryDelay);

    STableMetaInfo* pTableMetaInfo = tscGetTableMetaInfoFromCmd(&pStream->pSql->cmd, 0, 0);
    taosCacheRelease(tscCacheHandle, (void**)&(pTableMetaInfo->pTableMeta), true);
    tfree(pTableMetaInfo->vgroupList);
  
    tscSetRetryTimer(pStream, pStream->pSql, retryDelay);
    return;
  }

  taos_fetch_rows_a(tres, tscProcessStreamRetrieveResult, param);
}

static void tscSetTimestampForRes(SSqlStream *pStream, SSqlObj *pSql) {
  SSqlRes *pRes = &pSql->res;

  int64_t  timestamp = *(int64_t *)pRes->data;
  int64_t actualTimestamp = pStream->stime - pStream->interval;

  if (timestamp != actualTimestamp) {
    // reset the timestamp of each agg point by using start time of each interval
    *((int64_t *)pRes->data) = actualTimestamp;
    tscWarn("%p stream:%p, timestamp of points is:%" PRId64 ", reset to %" PRId64, pSql, pStream, timestamp, actualTimestamp);
  }
}

static void tscProcessStreamRetrieveResult(void *param, TAOS_RES *res, int numOfRows) {
  SSqlStream *    pStream = (SSqlStream *)param;
  SSqlObj *       pSql = (SSqlObj *)res;

  if (pSql == NULL || numOfRows < 0) {
    int64_t retryDelayTime = tscGetRetryDelayTime(pStream->slidingTime, pStream->precision);
    tscError("%p stream:%p, retrieve data failed, code:%d, retry in %" PRId64 "ms", pSql, pStream, numOfRows, retryDelayTime);
  
    tscSetRetryTimer(pStream, pStream->pSql, retryDelayTime);
    return;
  }

  STableMetaInfo *pTableMetaInfo = tscGetTableMetaInfoFromCmd(&pSql->cmd, 0, 0);

  if (numOfRows > 0) { // when reaching here the first execution of stream computing is successful.
    pStream->numOfRes += numOfRows;
    SQueryInfo* pQueryInfo = tscGetQueryInfoDetail(&pSql->cmd, 0);
    
    for(int32_t i = 0; i < numOfRows; ++i) {
      TAOS_ROW row = taos_fetch_row(res);
      tscTrace("%p stream:%p fetch result", pSql, pStream);
      if (isProjectStream(pQueryInfo)) {
        pStream->stime = *(TSKEY *)row[0];
      } else {
        tscSetTimestampForRes(pStream, pSql);
      }

      // user callback function
      (*pStream->fp)(pStream->param, res, row);
    }

    // actually only one row is returned. this following is not necessary
    taos_fetch_rows_a(res, tscProcessStreamRetrieveResult, pStream);
  } else {  // numOfRows == 0, all data has been retrieved
    pStream->useconds += pSql->res.useconds;

    SQueryInfo* pQueryInfo = tscGetQueryInfoDetail(&pSql->cmd, 0);
    
    if (pStream->numOfRes == 0) {
      if (pQueryInfo->fillType == TSDB_FILL_SET_VALUE || pQueryInfo->fillType == TSDB_FILL_NULL) {
        SSqlRes *pRes = &pSql->res;

        /* failed to retrieve any result in this retrieve */
        pSql->res.numOfRows = 1;
        void *row[TSDB_MAX_COLUMNS] = {0};
        char  tmpRes[TSDB_MAX_BYTES_PER_ROW] = {0};

        void *oldPtr = pSql->res.data;
        pSql->res.data = tmpRes;
  
        for (int32_t i = 1; i < pQueryInfo->fieldsInfo.numOfOutput; ++i) {
          int16_t     offset = tscFieldInfoGetOffset(pQueryInfo, i);
          TAOS_FIELD *pField = tscFieldInfoGetField(&pQueryInfo->fieldsInfo, i);

          assignVal(pSql->res.data + offset, (char *)(&pQueryInfo->fillVal[i]), pField->bytes, pField->type);
          row[i] = pSql->res.data + offset;
        }

        tscSetTimestampForRes(pStream, pSql);
        row[0] = pRes->data;

        //            char result[512] = {0};
        //            taos_print_row(result, row, pQueryInfo->fieldsInfo.pFields, pQueryInfo->fieldsInfo.numOfOutput);
        //            tscPrint("%p stream:%p query result: %s", pSql, pStream, result);
        tscTrace("%p stream:%p fetch result", pSql, pStream);

        // user callback function
        (*pStream->fp)(pStream->param, res, row);

        pRes->numOfRows = 0;
        pRes->data = oldPtr;
      } else if (isProjectStream(pQueryInfo)) {
        /* no resuls in the query range, retry */
        // todo set retry dynamic time
        int32_t retry = tsProjectExecInterval;
        tscError("%p stream:%p, retrieve no data, code:%d, retry in %" PRId64 "ms", pSql, pStream, numOfRows, retry);

        tscSetRetryTimer(pStream, pStream->pSql, retry);
        return;
      }
    } else {
      if (isProjectStream(pQueryInfo)) {
        pStream->stime += 1;
      }
    }

    tscTrace("%p stream:%p, query on:%s, fetch result completed, fetched rows:%d", pSql, pStream, pTableMetaInfo->name,
             pStream->numOfRes);

    // release the metric/meter meta information reference, so data in cache can be updated

    taosCacheRelease(tscCacheHandle, (void**)&(pTableMetaInfo->pTableMeta), false);
    tfree(pTableMetaInfo->vgroupList);
    tscSetNextLaunchTimer(pStream, pSql);
  }
}

static void tscSetRetryTimer(SSqlStream *pStream, SSqlObj *pSql, int64_t timer) {
  SQueryInfo* pQueryInfo = tscGetQueryInfoDetail(&pSql->cmd, 0);
  int64_t delay = getDelayValueAfterTimewindowClosed(pStream, timer);
  
  if (isProjectStream(pQueryInfo)) {
    int64_t now = taosGetTimestamp(pStream->precision);
    int64_t etime = now > pStream->etime ? pStream->etime : now;

    if (pStream->etime < now && now - pStream->etime > tsMaxRetentWindow) {
      /*
       * current time window will be closed, since it too early to exceed the maxRetentWindow value
       */
      tscTrace("%p stream:%p, etime:%" PRId64 " is too old, exceeds the max retention time window:%" PRId64 ", stop the stream",
               pStream->pSql, pStream, pStream->stime, pStream->etime);
      // TODO : How to terminate stream here
      if (pStream->callback) {
        // Callback function from upper level
        pStream->callback(pStream->param);
      }
      taos_close_stream(pStream);
      return;
    }
  
    tscTrace("%p stream:%p, next start at %" PRId64 ", in %" PRId64 "ms. delay:%" PRId64 "ms qrange %" PRId64 "-%" PRId64, pStream->pSql, pStream,
             now + timer, timer, delay, pStream->stime, etime);
  } else {
    tscTrace("%p stream:%p, next start at %" PRId64 ", in %" PRId64 "ms. delay:%" PRId64 "ms qrange %" PRId64 "-%" PRId64, pStream->pSql, pStream,
             pStream->stime, timer, delay, pStream->stime - pStream->interval, pStream->stime - 1);
  }

  pSql->cmd.command = TSDB_SQL_SELECT;

  // start timer for next computing
  taosTmrReset(tscProcessStreamTimer, timer, pStream, tscTmr, &pStream->pTimer);
}

static int64_t getLaunchTimeDelay(const SSqlStream* pStream) {
  int64_t delayDelta = (int64_t)(pStream->slidingTime * tsStreamComputDelayRatio);
  
  int64_t maxDelay =
      (pStream->precision == TSDB_TIME_PRECISION_MICRO) ? tsMaxStreamComputDelay * 1000L : tsMaxStreamComputDelay;
  
  if (delayDelta > maxDelay) {
    delayDelta = maxDelay;
  }
  
  int64_t remainTimeWindow = pStream->slidingTime - delayDelta;
  if (maxDelay > remainTimeWindow) {
    maxDelay = (remainTimeWindow / 1.5);
  }
  
  int64_t currentDelay = (rand() % maxDelay);  // a random number
  currentDelay += delayDelta;
  assert(currentDelay < pStream->slidingTime);
  
  return currentDelay;
}


static void tscSetNextLaunchTimer(SSqlStream *pStream, SSqlObj *pSql) {
  int64_t timer = 0;
  
  SQueryInfo* pQueryInfo = tscGetQueryInfoDetail(&pSql->cmd, 0);
  if (isProjectStream(pQueryInfo)) {
    /*
     * for project query, no mater fetch data successfully or not, next launch will issue
     * more than the sliding time window
     */
    timer = pStream->slidingTime;
    if (pStream->stime > pStream->etime) {
      tscTrace("%p stream:%p, stime:%" PRId64 " is larger than end time: %" PRId64 ", stop the stream", pStream->pSql, pStream,
               pStream->stime, pStream->etime);
      // TODO : How to terminate stream here
      if (pStream->callback) {
        // Callback function from upper level
        pStream->callback(pStream->param);
      }
      taos_close_stream(pStream);
      return;
    }
  } else {
    pStream->stime += pStream->slidingTime;
    if ((pStream->stime - pStream->interval) >= pStream->etime) {
      tscTrace("%p stream:%p, stime:%" PRId64 " is larger than end time: %" PRId64 ", stop the stream", pStream->pSql, pStream,
               pStream->stime, pStream->etime);
      // TODO : How to terminate stream here
      if (pStream->callback) {
        // Callback function from upper level
        pStream->callback(pStream->param);
      }
      taos_close_stream(pStream);
      return;
    }
    
    timer = pStream->stime - taosGetTimestamp(pStream->precision);
    if (timer < 0) {
      timer = 0;
    }
  }

  timer += getLaunchTimeDelay(pStream);
  
  if (pStream->precision == TSDB_TIME_PRECISION_MICRO) {
    timer = timer / 1000L;
  }

  tscSetRetryTimer(pStream, pSql, timer);
}

static void tscSetSlidingWindowInfo(SSqlObj *pSql, SSqlStream *pStream) {
  int64_t minIntervalTime =
      (pStream->precision == TSDB_TIME_PRECISION_MICRO) ? tsMinIntervalTime * 1000L : tsMinIntervalTime;
  
  SQueryInfo* pQueryInfo = tscGetQueryInfoDetail(&pSql->cmd, 0);
  
  if (pQueryInfo->intervalTime < minIntervalTime) {
    tscWarn("%p stream:%p, original sample interval:%ld too small, reset to:%" PRId64, pSql, pStream,
            pQueryInfo->intervalTime, minIntervalTime);
    pQueryInfo->intervalTime = minIntervalTime;
  }

  pStream->interval = pQueryInfo->intervalTime;  // it shall be derived from sql string

  if (pQueryInfo->slidingTime == 0) {
    pQueryInfo->slidingTime = pQueryInfo->intervalTime;
  }

  int64_t minSlidingTime =
      (pStream->precision == TSDB_TIME_PRECISION_MICRO) ? tsMinSlidingTime * 1000L : tsMinSlidingTime;

  if (pQueryInfo->slidingTime == -1) {
    pQueryInfo->slidingTime = pQueryInfo->intervalTime;
  } else if (pQueryInfo->slidingTime < minSlidingTime) {
    tscWarn("%p stream:%p, original sliding value:%" PRId64 " too small, reset to:%" PRId64, pSql, pStream,
        pQueryInfo->slidingTime, minSlidingTime);

    pQueryInfo->slidingTime = minSlidingTime;
  }

  if (pQueryInfo->slidingTime > pQueryInfo->intervalTime) {
    tscWarn("%p stream:%p, sliding value:%" PRId64 " can not be larger than interval range, reset to:%" PRId64, pSql, pStream,
            pQueryInfo->slidingTime, pQueryInfo->intervalTime);

    pQueryInfo->slidingTime = pQueryInfo->intervalTime;
  }

  pStream->slidingTime = pQueryInfo->slidingTime;
  
  pQueryInfo->intervalTime = 0; // clear the interval value to avoid the force time window split by query processor
  pQueryInfo->slidingTime = 0;
}

static int64_t tscGetStreamStartTimestamp(SSqlObj *pSql, SSqlStream *pStream, int64_t stime) {
  SQueryInfo* pQueryInfo = tscGetQueryInfoDetail(&pSql->cmd, 0);
  
  if (isProjectStream(pQueryInfo)) {
    // no data in table, flush all data till now to destination meter, 10sec delay
    pStream->interval = tsProjectExecInterval;
    pStream->slidingTime = tsProjectExecInterval;

    if (stime != 0) {  // first projection start from the latest event timestamp
      assert(stime >= pQueryInfo->window.skey);
      stime += 1;  // exclude the last records from table
    } else {
      stime = pQueryInfo->window.skey;
    }
  } else {             // timewindow based aggregation stream
    if (stime == 0) {  // no data in meter till now
      stime = ((int64_t)taosGetTimestamp(pStream->precision) / pStream->interval) * pStream->interval;
      tscWarn("%p stream:%p, last timestamp:0, reset to:%" PRId64, pSql, pStream, stime);
    } else {
      int64_t newStime = (stime / pStream->interval) * pStream->interval;
      if (newStime != stime) {
        tscWarn("%p stream:%p, last timestamp:%" PRId64 ", reset to:%" PRId64, pSql, pStream, stime, newStime);
        stime = newStime;
      }
    }
  }

  return stime;
}

static int64_t tscGetLaunchTimestamp(const SSqlStream *pStream) {
  int64_t timer = pStream->stime - taosGetTimestamp(pStream->precision);
  if (timer < 0) timer = 0;

  int64_t startDelay =
      (pStream->precision == TSDB_TIME_PRECISION_MICRO) ? tsStreamCompStartDelay * 1000L : tsStreamCompStartDelay;
  
  timer += getLaunchTimeDelay(pStream);
  timer += startDelay;
  
  return (pStream->precision == TSDB_TIME_PRECISION_MICRO) ? timer / 1000L : timer;
}

static void setErrorInfo(SSqlObj* pSql, int32_t code, char* info) {
  if (pSql == NULL) {
    return;
  }

  SSqlCmd* pCmd = &pSql->cmd;

  pSql->res.code = code;
  
  if (info != NULL) {
    strncpy(pCmd->payload, info, pCmd->payloadLen);
  }
}

TAOS_STREAM *taos_open_stream(TAOS *taos, const char *sqlstr, void (*fp)(void *param, TAOS_RES *, TAOS_ROW row),
                              int64_t stime, void *param, void (*callback)(void *)) {
  STscObj *pObj = (STscObj *)taos;
  if (pObj == NULL || pObj->signature != pObj) return NULL;

  SSqlObj *pSql = (SSqlObj *)calloc(1, sizeof(SSqlObj));
  if (pSql == NULL) {
<<<<<<< HEAD
=======
    setErrorInfo(pSql, TSDB_CODE_TSC_OUT_OF_MEMORY, NULL);
>>>>>>> f4b2dfc3
    return NULL;
  }

  pSql->signature = pSql;
  pSql->param = pSql;
  pSql->pTscObj = pObj;

  SSqlCmd *pCmd = &pSql->cmd;
  SSqlRes *pRes = &pSql->res;

  SSqlStream *pStream = (SSqlStream *)calloc(1, sizeof(SSqlStream));
  if (pStream == NULL) {
    tscError("%p open stream failed, sql:%s, reason:%s, code:%d", pSql, sqlstr, pCmd->payload, pRes->code);
    tscFreeSqlObj(pSql);
    return NULL;
  }
  pSql->pStream = pStream;

  pSql->sqlstr = calloc(1, strlen(sqlstr) + 1);
  if (pSql->sqlstr == NULL) {
<<<<<<< HEAD
    tscError("%p failed to malloc sql string buffer", pSql);
    tscFreeSqlObj(pSql);
    return NULL;;
=======
    setErrorInfo(pSql, TSDB_CODE_TSC_OUT_OF_MEMORY, NULL);

    tfree(pSql);
    return NULL;
>>>>>>> f4b2dfc3
  }
  strtolower(pSql->sqlstr, sqlstr);

  tsem_init(&pSql->rspSem, 0, 0);
<<<<<<< HEAD
  int32_t code = doAsyncParseSql(pSql);
  if (code == TSDB_CODE_ACTION_IN_PROGRESS) {
    sem_wait(&pSql->rspSem);
=======

  SSqlInfo SQLInfo = {0};
  tSQLParse(&SQLInfo, pSql->sqlstr);

  tscResetSqlCmdObj(&pSql->cmd);
  ret = tscAllocPayload(&pSql->cmd, TSDB_DEFAULT_PAYLOAD_SIZE);
  if (TSDB_CODE_SUCCESS != ret) {
    setErrorInfo(pSql, ret, NULL);
    tscError("%p open stream failed, sql:%s, code:%d", pSql, sqlstr, TSDB_CODE_TSC_OUT_OF_MEMORY);
    tscFreeSqlObj(pSql);
    return NULL;
>>>>>>> f4b2dfc3
  }

  if (pRes->code != TSDB_CODE_SUCCESS) {
    setErrorInfo(pSql, pRes->code, pCmd->payload);

    tscError("%p open stream failed, sql:%s, reason:%s, code:%d", pSql, sqlstr, pCmd->payload, pRes->code);
    tscFreeSqlObj(pSql);
    return NULL;
  }

<<<<<<< HEAD
=======
  SSqlStream *pStream = (SSqlStream *)calloc(1, sizeof(SSqlStream));
  if (pStream == NULL) {
    setErrorInfo(pSql, TSDB_CODE_TSC_OUT_OF_MEMORY, NULL);

    tscError("%p open stream failed, sql:%s, reason:%s, code:%d", pSql, sqlstr, pCmd->payload, pRes->code);
    tscFreeSqlObj(pSql);
    return NULL;
  }

>>>>>>> f4b2dfc3
  SQueryInfo* pQueryInfo = tscGetQueryInfoDetail(pCmd, 0);
  STableMetaInfo* pTableMetaInfo = tscGetMetaInfo(pQueryInfo, 0);
  STableComInfo tinfo = tscGetTableInfo(pTableMetaInfo->pTableMeta);
  
  pStream->fp = fp;
  pStream->callback = callback;
  pStream->param = param;
  pStream->pSql = pSql;
  pStream->precision = tinfo.precision;

  pStream->ctime = taosGetTimestamp(pStream->precision);
  pStream->etime = pQueryInfo->window.ekey;

  tscAddIntoStreamList(pStream);

  tscSetSlidingWindowInfo(pSql, pStream);
  pStream->stime = tscGetStreamStartTimestamp(pSql, pStream, stime);

  int64_t starttime = tscGetLaunchTimestamp(pStream);
  pCmd->command = TSDB_SQL_SELECT;
  taosTmrReset(tscProcessStreamTimer, starttime, pStream, tscTmr, &pStream->pTimer);

  tscTrace("%p stream:%p is opened, query on:%s, interval:%" PRId64 ", sliding:%" PRId64 ", first launched in:%" PRId64 ", sql:%s", pSql,
           pStream, pTableMetaInfo->name, pStream->interval, pStream->slidingTime, starttime, sqlstr);

  return pStream;
}

void taos_close_stream(TAOS_STREAM *handle) {
  SSqlStream *pStream = (SSqlStream *)handle;

  SSqlObj *pSql = (SSqlObj *)atomic_exchange_ptr(&pStream->pSql, 0);
  if (pSql == NULL) {
    return;
  }

  /*
   * stream may be closed twice, 1. drop dst table, 2. kill stream
   * Here, we need a check before release memory
   */
  if (pSql->signature == pSql) {
    tscRemoveFromStreamList(pStream, pSql);

    taosTmrStopA(&(pStream->pTimer));

    tscTrace("%p stream:%p is closed", pSql, pStream);

    tscFreeSqlObj(pSql);
    pStream->pSql = NULL;

    tfree(pStream);
  }
}<|MERGE_RESOLUTION|>--- conflicted
+++ resolved
@@ -484,10 +484,6 @@
 
   SSqlObj *pSql = (SSqlObj *)calloc(1, sizeof(SSqlObj));
   if (pSql == NULL) {
-<<<<<<< HEAD
-=======
-    setErrorInfo(pSql, TSDB_CODE_TSC_OUT_OF_MEMORY, NULL);
->>>>>>> f4b2dfc3
     return NULL;
   }
 
@@ -508,37 +504,16 @@
 
   pSql->sqlstr = calloc(1, strlen(sqlstr) + 1);
   if (pSql->sqlstr == NULL) {
-<<<<<<< HEAD
     tscError("%p failed to malloc sql string buffer", pSql);
     tscFreeSqlObj(pSql);
     return NULL;;
-=======
-    setErrorInfo(pSql, TSDB_CODE_TSC_OUT_OF_MEMORY, NULL);
-
-    tfree(pSql);
-    return NULL;
->>>>>>> f4b2dfc3
   }
   strtolower(pSql->sqlstr, sqlstr);
 
   tsem_init(&pSql->rspSem, 0, 0);
-<<<<<<< HEAD
   int32_t code = doAsyncParseSql(pSql);
-  if (code == TSDB_CODE_ACTION_IN_PROGRESS) {
+  if (code == TSDB_CODE_TSC_ACTION_IN_PROGRESS) {
     sem_wait(&pSql->rspSem);
-=======
-
-  SSqlInfo SQLInfo = {0};
-  tSQLParse(&SQLInfo, pSql->sqlstr);
-
-  tscResetSqlCmdObj(&pSql->cmd);
-  ret = tscAllocPayload(&pSql->cmd, TSDB_DEFAULT_PAYLOAD_SIZE);
-  if (TSDB_CODE_SUCCESS != ret) {
-    setErrorInfo(pSql, ret, NULL);
-    tscError("%p open stream failed, sql:%s, code:%d", pSql, sqlstr, TSDB_CODE_TSC_OUT_OF_MEMORY);
-    tscFreeSqlObj(pSql);
-    return NULL;
->>>>>>> f4b2dfc3
   }
 
   if (pRes->code != TSDB_CODE_SUCCESS) {
@@ -549,18 +524,6 @@
     return NULL;
   }
 
-<<<<<<< HEAD
-=======
-  SSqlStream *pStream = (SSqlStream *)calloc(1, sizeof(SSqlStream));
-  if (pStream == NULL) {
-    setErrorInfo(pSql, TSDB_CODE_TSC_OUT_OF_MEMORY, NULL);
-
-    tscError("%p open stream failed, sql:%s, reason:%s, code:%d", pSql, sqlstr, pCmd->payload, pRes->code);
-    tscFreeSqlObj(pSql);
-    return NULL;
-  }
-
->>>>>>> f4b2dfc3
   SQueryInfo* pQueryInfo = tscGetQueryInfoDetail(pCmd, 0);
   STableMetaInfo* pTableMetaInfo = tscGetMetaInfo(pQueryInfo, 0);
   STableComInfo tinfo = tscGetTableInfo(pTableMetaInfo->pTableMeta);
