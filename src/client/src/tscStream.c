/*
 * Copyright (c) 2019 TAOS Data, Inc. <jhtao@taosdata.com>
 *
 * This program is free software: you can use, redistribute, and/or modify
 * it under the terms of the GNU Affero General Public License, version 3
 * or later ("AGPL"), as published by the Free Software Foundation.
 *
 * This program is distributed in the hope that it will be useful, but WITHOUT
 * ANY WARRANTY; without even the implied warranty of MERCHANTABILITY or
 * FITNESS FOR A PARTICULAR PURPOSE.
 *
 * You should have received a copy of the GNU Affero General Public License
 * along with this program. If not, see <http://www.gnu.org/licenses/>.
 */

#include <tschemautil.h>
#include "os.h"
#include "taosmsg.h"
#include "tscLog.h"
#include "tscUtil.h"
#include "tsched.h"
#include "tcache.h"
#include "tsclient.h"
#include "ttime.h"
#include "ttimer.h"
#include "tutil.h"

#include "tscProfile.h"

static void tscProcessStreamQueryCallback(void *param, TAOS_RES *tres, int numOfRows);
static void tscProcessStreamRetrieveResult(void *param, TAOS_RES *res, int numOfRows);
static void tscSetNextLaunchTimer(SSqlStream *pStream, SSqlObj *pSql);
static void tscSetRetryTimer(SSqlStream *pStream, SSqlObj *pSql, int64_t timer);

static int64_t getDelayValueAfterTimewindowClosed(SSqlStream* pStream, int64_t launchDelay) {
  return taosGetTimestamp(pStream->precision) + launchDelay - pStream->stime - 1;
}

static bool isProjectStream(SQueryInfo* pQueryInfo) {
  for (int32_t i = 0; i < pQueryInfo->fieldsInfo.numOfOutput; ++i) {
    SSqlExpr *pExpr = tscSqlExprGet(pQueryInfo, i);
    if (pExpr->functionId != TSDB_FUNC_PRJ) {
      return false;
    }
  }

  return true;
}

static int64_t tscGetRetryDelayTime(int64_t slidingTime, int16_t prec) {
  float retryRangeFactor = 0.3;

  // change to ms
  if (prec == TSDB_TIME_PRECISION_MICRO) {
    slidingTime = slidingTime / 1000;
  }

  int64_t retryDelta = (int64_t)tsStreamCompRetryDelay * retryRangeFactor;
  retryDelta = ((rand() % retryDelta) + tsStreamCompRetryDelay) * 1000L;

  if (slidingTime < retryDelta) {
    return slidingTime;
  } else {
    return retryDelta;
  }
}

static void tscProcessStreamLaunchQuery(SSchedMsg *pMsg) {
  SSqlStream *pStream = (SSqlStream *)pMsg->ahandle;
  SSqlObj *   pSql = pStream->pSql;

  pSql->fp = tscProcessStreamQueryCallback;
  pSql->param = pStream;
  
  SQueryInfo *pQueryInfo = tscGetQueryInfoDetail(&pSql->cmd, 0);
  STableMetaInfo *pTableMetaInfo = tscGetMetaInfo(pQueryInfo, 0);

  int code = tscGetTableMeta(pSql, pTableMetaInfo);
  pSql->res.code = code;

  if (code == 0 && UTIL_TABLE_IS_SUPER_TABLE(pTableMetaInfo)) {
    code = tscGetSTableVgroupInfo(pSql, 0);
    pSql->res.code = code;
  }

  // failed to get meter/metric meta, retry in 10sec.
  if (code != TSDB_CODE_SUCCESS) {
    int64_t retryDelayTime = tscGetRetryDelayTime(pStream->slidingTime, pStream->precision);
    tscError("%p stream:%p,get metermeta failed, retry in %" PRId64 "ms", pStream->pSql, pStream, retryDelayTime);
    tscSetRetryTimer(pStream, pSql, retryDelayTime);

  } else {
    tscTansformSQLFuncForSTableQuery(pQueryInfo);
    tscTrace("%p stream:%p start stream query on:%s", pSql, pStream, pTableMetaInfo->name);
    tscDoQuery(pStream->pSql);
    tscIncStreamExecutionCount(pStream);
  }
}

static void tscProcessStreamTimer(void *handle, void *tmrId) {
  SSqlStream *pStream = (SSqlStream *)handle;
  if (pStream == NULL) return;
  if (pStream->pTimer != tmrId) return;
  pStream->pTimer = NULL;

  pStream->numOfRes = 0;  // reset the numOfRes.
  SSqlObj *pSql = pStream->pSql;
  SQueryInfo* pQueryInfo = tscGetQueryInfoDetail(&pSql->cmd, 0);
  tscTrace("%p add into timer", pSql);

  if (isProjectStream(pQueryInfo)) {
    /*
     * pQueryInfo->window.ekey, which is the start time, does not change in case of
     * repeat first execution, once the first execution failed.
     */
    pQueryInfo->window.skey = pStream->stime;  // start time

    pQueryInfo->window.ekey = taosGetTimestamp(pStream->precision);  // end time
    if (pQueryInfo->window.ekey > pStream->etime) {
      pQueryInfo->window.ekey = pStream->etime;
    }
  } else {
    pQueryInfo->window.skey = pStream->stime - pStream->interval;
    pQueryInfo->window.ekey = pStream->stime - 1;
  }

  // launch stream computing in a new thread
  SSchedMsg schedMsg;
  schedMsg.fp = tscProcessStreamLaunchQuery;
  schedMsg.ahandle = pStream;
  schedMsg.thandle = (void *)1;
  schedMsg.msg = NULL;
  taosScheduleTask(tscQhandle, &schedMsg);
}

static void tscProcessStreamQueryCallback(void *param, TAOS_RES *tres, int numOfRows) {
  SSqlStream *pStream = (SSqlStream *)param;
  if (tres == NULL || numOfRows < 0) {
    int64_t retryDelay = tscGetRetryDelayTime(pStream->slidingTime, pStream->precision);
    tscError("%p stream:%p, query data failed, code:%d, retry in %" PRId64 "ms", pStream->pSql, pStream, numOfRows,
             retryDelay);

    STableMetaInfo* pTableMetaInfo = tscGetTableMetaInfoFromCmd(&pStream->pSql->cmd, 0, 0);
    taosCacheRelease(tscCacheHandle, (void**)&(pTableMetaInfo->pTableMeta), true);
    tfree(pTableMetaInfo->vgroupList);
  
    tscSetRetryTimer(pStream, pStream->pSql, retryDelay);
    return;
  }

  taos_fetch_rows_a(tres, tscProcessStreamRetrieveResult, param);
}

static void tscSetTimestampForRes(SSqlStream *pStream, SSqlObj *pSql) {
  SSqlRes *pRes = &pSql->res;

  int64_t  timestamp = *(int64_t *)pRes->data;
  int64_t actualTimestamp = pStream->stime - pStream->interval;

  if (timestamp != actualTimestamp) {
    // reset the timestamp of each agg point by using start time of each interval
    *((int64_t *)pRes->data) = actualTimestamp;
    tscWarn("%p stream:%p, timestamp of points is:%" PRId64 ", reset to %" PRId64, pSql, pStream, timestamp, actualTimestamp);
  }
}

static void tscProcessStreamRetrieveResult(void *param, TAOS_RES *res, int numOfRows) {
  SSqlStream *    pStream = (SSqlStream *)param;
  SSqlObj *       pSql = (SSqlObj *)res;

  if (pSql == NULL || numOfRows < 0) {
    int64_t retryDelayTime = tscGetRetryDelayTime(pStream->slidingTime, pStream->precision);
    tscError("%p stream:%p, retrieve data failed, code:%d, retry in %" PRId64 "ms", pSql, pStream, numOfRows, retryDelayTime);
  
    tscSetRetryTimer(pStream, pStream->pSql, retryDelayTime);
    return;
  }

  STableMetaInfo *pTableMetaInfo = tscGetTableMetaInfoFromCmd(&pSql->cmd, 0, 0);

  if (numOfRows > 0) { // when reaching here the first execution of stream computing is successful.
    pStream->numOfRes += numOfRows;
    SQueryInfo* pQueryInfo = tscGetQueryInfoDetail(&pSql->cmd, 0);
    
    for(int32_t i = 0; i < numOfRows; ++i) {
      TAOS_ROW row = taos_fetch_row(res);
      tscTrace("%p stream:%p fetch result", pSql, pStream);
      if (isProjectStream(pQueryInfo)) {
        pStream->stime = *(TSKEY *)row[0];
      } else {
        tscSetTimestampForRes(pStream, pSql);
      }

      // user callback function
      (*pStream->fp)(pStream->param, res, row);
    }

    // actually only one row is returned. this following is not necessary
    taos_fetch_rows_a(res, tscProcessStreamRetrieveResult, pStream);
  } else {  // numOfRows == 0, all data has been retrieved
    pStream->useconds += pSql->res.useconds;

    SQueryInfo* pQueryInfo = tscGetQueryInfoDetail(&pSql->cmd, 0);
    
    if (pStream->numOfRes == 0) {
      if (pQueryInfo->fillType == TSDB_FILL_SET_VALUE || pQueryInfo->fillType == TSDB_FILL_NULL) {
        SSqlRes *pRes = &pSql->res;

        /* failed to retrieve any result in this retrieve */
        pSql->res.numOfRows = 1;
        void *row[TSDB_MAX_COLUMNS] = {0};
        char  tmpRes[TSDB_MAX_BYTES_PER_ROW] = {0};

        void *oldPtr = pSql->res.data;
        pSql->res.data = tmpRes;
  
        for (int32_t i = 1; i < pQueryInfo->fieldsInfo.numOfOutput; ++i) {
          int16_t     offset = tscFieldInfoGetOffset(pQueryInfo, i);
          TAOS_FIELD *pField = tscFieldInfoGetField(&pQueryInfo->fieldsInfo, i);

          assignVal(pSql->res.data + offset, (char *)(&pQueryInfo->fillVal[i]), pField->bytes, pField->type);
          row[i] = pSql->res.data + offset;
        }

        tscSetTimestampForRes(pStream, pSql);
        row[0] = pRes->data;

        //            char result[512] = {0};
        //            taos_print_row(result, row, pQueryInfo->fieldsInfo.pFields, pQueryInfo->fieldsInfo.numOfOutput);
        //            tscPrint("%p stream:%p query result: %s", pSql, pStream, result);
        tscTrace("%p stream:%p fetch result", pSql, pStream);

        // user callback function
        (*pStream->fp)(pStream->param, res, row);

        pRes->numOfRows = 0;
        pRes->data = oldPtr;
      } else if (isProjectStream(pQueryInfo)) {
        /* no resuls in the query range, retry */
        // todo set retry dynamic time
        int32_t retry = tsProjectExecInterval;
        tscError("%p stream:%p, retrieve no data, code:%d, retry in %" PRId64 "ms", pSql, pStream, numOfRows, retry);

        tscSetRetryTimer(pStream, pStream->pSql, retry);
        return;
      }
    } else {
      if (isProjectStream(pQueryInfo)) {
        pStream->stime += 1;
      }
    }

    tscTrace("%p stream:%p, query on:%s, fetch result completed, fetched rows:%d", pSql, pStream, pTableMetaInfo->name,
             pStream->numOfRes);

    // release the metric/meter meta information reference, so data in cache can be updated

    taosCacheRelease(tscCacheHandle, (void**)&(pTableMetaInfo->pTableMeta), false);
    tfree(pTableMetaInfo->vgroupList);
    tscSetNextLaunchTimer(pStream, pSql);
  }
}

static void tscSetRetryTimer(SSqlStream *pStream, SSqlObj *pSql, int64_t timer) {
  SQueryInfo* pQueryInfo = tscGetQueryInfoDetail(&pSql->cmd, 0);
  int64_t delay = getDelayValueAfterTimewindowClosed(pStream, timer);
  
  if (isProjectStream(pQueryInfo)) {
    int64_t now = taosGetTimestamp(pStream->precision);
    int64_t etime = now > pStream->etime ? pStream->etime : now;

    if (pStream->etime < now && now - pStream->etime > tsMaxRetentWindow) {
      /*
       * current time window will be closed, since it too early to exceed the maxRetentWindow value
       */
      tscTrace("%p stream:%p, etime:%" PRId64 " is too old, exceeds the max retention time window:%" PRId64 ", stop the stream",
               pStream->pSql, pStream, pStream->stime, pStream->etime);
      // TODO : How to terminate stream here
      if (pStream->callback) {
        // Callback function from upper level
        pStream->callback(pStream->param);
      }
      taos_close_stream(pStream);
      return;
    }
  
    tscTrace("%p stream:%p, next start at %" PRId64 ", in %" PRId64 "ms. delay:%" PRId64 "ms qrange %" PRId64 "-%" PRId64, pStream->pSql, pStream,
             now + timer, timer, delay, pStream->stime, etime);
  } else {
    tscTrace("%p stream:%p, next start at %" PRId64 ", in %" PRId64 "ms. delay:%" PRId64 "ms qrange %" PRId64 "-%" PRId64, pStream->pSql, pStream,
             pStream->stime, timer, delay, pStream->stime - pStream->interval, pStream->stime - 1);
  }

  pSql->cmd.command = TSDB_SQL_SELECT;

  // start timer for next computing
  taosTmrReset(tscProcessStreamTimer, timer, pStream, tscTmr, &pStream->pTimer);
}

static int64_t getLaunchTimeDelay(const SSqlStream* pStream) {
  int64_t delayDelta = (int64_t)(pStream->slidingTime * tsStreamComputDelayRatio);
  
  int64_t maxDelay =
      (pStream->precision == TSDB_TIME_PRECISION_MICRO) ? tsMaxStreamComputDelay * 1000L : tsMaxStreamComputDelay;
  
  if (delayDelta > maxDelay) {
    delayDelta = maxDelay;
  }
  
  int64_t remainTimeWindow = pStream->slidingTime - delayDelta;
  if (maxDelay > remainTimeWindow) {
    maxDelay = (remainTimeWindow / 1.5);
  }
  
  int64_t currentDelay = (rand() % maxDelay);  // a random number
  currentDelay += delayDelta;
  assert(currentDelay < pStream->slidingTime);
  
  return currentDelay;
}


static void tscSetNextLaunchTimer(SSqlStream *pStream, SSqlObj *pSql) {
  int64_t timer = 0;
  
  SQueryInfo* pQueryInfo = tscGetQueryInfoDetail(&pSql->cmd, 0);
  if (isProjectStream(pQueryInfo)) {
    /*
     * for project query, no mater fetch data successfully or not, next launch will issue
     * more than the sliding time window
     */
    timer = pStream->slidingTime;
    if (pStream->stime > pStream->etime) {
      tscTrace("%p stream:%p, stime:%" PRId64 " is larger than end time: %" PRId64 ", stop the stream", pStream->pSql, pStream,
               pStream->stime, pStream->etime);
      // TODO : How to terminate stream here
      if (pStream->callback) {
        // Callback function from upper level
        pStream->callback(pStream->param);
      }
      taos_close_stream(pStream);
      return;
    }
  } else {
    pStream->stime += pStream->slidingTime;
    if ((pStream->stime - pStream->interval) >= pStream->etime) {
      tscTrace("%p stream:%p, stime:%" PRId64 " is larger than end time: %" PRId64 ", stop the stream", pStream->pSql, pStream,
               pStream->stime, pStream->etime);
      // TODO : How to terminate stream here
      if (pStream->callback) {
        // Callback function from upper level
        pStream->callback(pStream->param);
      }
      taos_close_stream(pStream);
      return;
    }
    
    timer = pStream->stime - taosGetTimestamp(pStream->precision);
    if (timer < 0) {
      timer = 0;
    }
  }

  timer += getLaunchTimeDelay(pStream);
  
  if (pStream->precision == TSDB_TIME_PRECISION_MICRO) {
    timer = timer / 1000L;
  }

  tscSetRetryTimer(pStream, pSql, timer);
}

static void tscSetSlidingWindowInfo(SSqlObj *pSql, SSqlStream *pStream) {
  int64_t minIntervalTime =
      (pStream->precision == TSDB_TIME_PRECISION_MICRO) ? tsMinIntervalTime * 1000L : tsMinIntervalTime;
  
  SQueryInfo* pQueryInfo = tscGetQueryInfoDetail(&pSql->cmd, 0);
  
  if (pQueryInfo->intervalTime < minIntervalTime) {
    tscWarn("%p stream:%p, original sample interval:%ld too small, reset to:%" PRId64, pSql, pStream,
            pQueryInfo->intervalTime, minIntervalTime);
    pQueryInfo->intervalTime = minIntervalTime;
  }

  pStream->interval = pQueryInfo->intervalTime;  // it shall be derived from sql string

  if (pQueryInfo->slidingTime == 0) {
    pQueryInfo->slidingTime = pQueryInfo->intervalTime;
  }

  int64_t minSlidingTime =
      (pStream->precision == TSDB_TIME_PRECISION_MICRO) ? tsMinSlidingTime * 1000L : tsMinSlidingTime;

  if (pQueryInfo->slidingTime == -1) {
    pQueryInfo->slidingTime = pQueryInfo->intervalTime;
  } else if (pQueryInfo->slidingTime < minSlidingTime) {
    tscWarn("%p stream:%p, original sliding value:%" PRId64 " too small, reset to:%" PRId64, pSql, pStream,
        pQueryInfo->slidingTime, minSlidingTime);

    pQueryInfo->slidingTime = minSlidingTime;
  }

  if (pQueryInfo->slidingTime > pQueryInfo->intervalTime) {
    tscWarn("%p stream:%p, sliding value:%" PRId64 " can not be larger than interval range, reset to:%" PRId64, pSql, pStream,
            pQueryInfo->slidingTime, pQueryInfo->intervalTime);

    pQueryInfo->slidingTime = pQueryInfo->intervalTime;
  }

  pStream->slidingTime = pQueryInfo->slidingTime;
  
  pQueryInfo->intervalTime = 0; // clear the interval value to avoid the force time window split by query processor
  pQueryInfo->slidingTime = 0;
}

static int64_t tscGetStreamStartTimestamp(SSqlObj *pSql, SSqlStream *pStream, int64_t stime) {
  SQueryInfo* pQueryInfo = tscGetQueryInfoDetail(&pSql->cmd, 0);
  
  if (isProjectStream(pQueryInfo)) {
    // no data in table, flush all data till now to destination meter, 10sec delay
    pStream->interval = tsProjectExecInterval;
    pStream->slidingTime = tsProjectExecInterval;

    if (stime != 0) {  // first projection start from the latest event timestamp
      assert(stime >= pQueryInfo->window.skey);
      stime += 1;  // exclude the last records from table
    } else {
      stime = pQueryInfo->window.skey;
    }
  } else {             // timewindow based aggregation stream
    if (stime == 0) {  // no data in meter till now
      stime = ((int64_t)taosGetTimestamp(pStream->precision) / pStream->interval) * pStream->interval;
      tscWarn("%p stream:%p, last timestamp:0, reset to:%" PRId64, pSql, pStream, stime);
    } else {
      int64_t newStime = (stime / pStream->interval) * pStream->interval;
      if (newStime != stime) {
        tscWarn("%p stream:%p, last timestamp:%" PRId64 ", reset to:%" PRId64, pSql, pStream, stime, newStime);
        stime = newStime;
      }
    }
  }

  return stime;
}

static int64_t tscGetLaunchTimestamp(const SSqlStream *pStream) {
  int64_t timer = pStream->stime - taosGetTimestamp(pStream->precision);
  if (timer < 0) timer = 0;

  int64_t startDelay =
      (pStream->precision == TSDB_TIME_PRECISION_MICRO) ? tsStreamCompStartDelay * 1000L : tsStreamCompStartDelay;
  
  timer += getLaunchTimeDelay(pStream);
  timer += startDelay;
  
  return (pStream->precision == TSDB_TIME_PRECISION_MICRO) ? timer / 1000L : timer;
}

static void setErrorInfo(SSqlObj* pSql, int32_t code, char* info) {
  if (pSql == NULL) {
    return;
  }

  SSqlCmd* pCmd = &pSql->cmd;

  pSql->res.code = code;
  
  if (info != NULL) {
    strncpy(pCmd->payload, info, pCmd->payloadLen);
  }
}

TAOS_STREAM *taos_open_stream(TAOS *taos, const char *sqlstr, void (*fp)(void *param, TAOS_RES *, TAOS_ROW row),
                              int64_t stime, void *param, void (*callback)(void *)) {
  STscObj *pObj = (STscObj *)taos;
  if (pObj == NULL || pObj->signature != pObj) return NULL;

  SSqlObj *pSql = (SSqlObj *)calloc(1, sizeof(SSqlObj));
  if (pSql == NULL) {
    return NULL;
  }

  pSql->signature = pSql;
  pSql->param = pSql;
  pSql->pTscObj = pObj;

  SSqlCmd *pCmd = &pSql->cmd;
  SSqlRes *pRes = &pSql->res;

  SSqlStream *pStream = (SSqlStream *)calloc(1, sizeof(SSqlStream));
  if (pStream == NULL) {
    tscError("%p open stream failed, sql:%s, reason:%s, code:%d", pSql, sqlstr, pCmd->payload, pRes->code);
    tscFreeSqlObj(pSql);
    return NULL;
  }
  pSql->pStream = pStream;

  pSql->sqlstr = calloc(1, strlen(sqlstr) + 1);
  if (pSql->sqlstr == NULL) {
    tscError("%p failed to malloc sql string buffer", pSql);
    tscFreeSqlObj(pSql);
    return NULL;;
  }
  strtolower(pSql->sqlstr, sqlstr);

  tsem_init(&pSql->rspSem, 0, 0);
<<<<<<< HEAD

  SSqlInfo SQLInfo = qSQLParse(pSql->sqlstr);
  tscResetSqlCmdObj(&pSql->cmd);

  ret = tscAllocPayload(&pSql->cmd, TSDB_DEFAULT_PAYLOAD_SIZE);
  if (TSDB_CODE_SUCCESS != ret) {
    setErrorInfo(pSql, ret, NULL);
    tscError("%p open stream failed, sql:%s, code:%d", pSql, sqlstr, TSDB_CODE_TSC_OUT_OF_MEMORY);
    tscFreeSqlObj(pSql);
    return NULL;
=======
  int32_t code = doAsyncParseSql(pSql);
  if (code == TSDB_CODE_TSC_ACTION_IN_PROGRESS) {
    sem_wait(&pSql->rspSem);
>>>>>>> 0f86c3bd
  }

  if (pRes->code != TSDB_CODE_SUCCESS) {
    setErrorInfo(pSql, pRes->code, pCmd->payload);

    tscError("%p open stream failed, sql:%s, reason:%s, code:%d", pSql, sqlstr, pCmd->payload, pRes->code);
    tscFreeSqlObj(pSql);
    return NULL;
  }

  SQueryInfo* pQueryInfo = tscGetQueryInfoDetail(pCmd, 0);
  STableMetaInfo* pTableMetaInfo = tscGetMetaInfo(pQueryInfo, 0);
  STableComInfo tinfo = tscGetTableInfo(pTableMetaInfo->pTableMeta);
  
  pStream->fp = fp;
  pStream->callback = callback;
  pStream->param = param;
  pStream->pSql = pSql;
  pStream->precision = tinfo.precision;

  pStream->ctime = taosGetTimestamp(pStream->precision);
  pStream->etime = pQueryInfo->window.ekey;

  tscAddIntoStreamList(pStream);

  tscSetSlidingWindowInfo(pSql, pStream);
  pStream->stime = tscGetStreamStartTimestamp(pSql, pStream, stime);

  int64_t starttime = tscGetLaunchTimestamp(pStream);
  pCmd->command = TSDB_SQL_SELECT;
  taosTmrReset(tscProcessStreamTimer, starttime, pStream, tscTmr, &pStream->pTimer);

  tscTrace("%p stream:%p is opened, query on:%s, interval:%" PRId64 ", sliding:%" PRId64 ", first launched in:%" PRId64 ", sql:%s", pSql,
           pStream, pTableMetaInfo->name, pStream->interval, pStream->slidingTime, starttime, sqlstr);

  return pStream;
}

void taos_close_stream(TAOS_STREAM *handle) {
  SSqlStream *pStream = (SSqlStream *)handle;

  SSqlObj *pSql = (SSqlObj *)atomic_exchange_ptr(&pStream->pSql, 0);
  if (pSql == NULL) {
    return;
  }

  /*
   * stream may be closed twice, 1. drop dst table, 2. kill stream
   * Here, we need a check before release memory
   */
  if (pSql->signature == pSql) {
    tscRemoveFromStreamList(pStream, pSql);

    taosTmrStopA(&(pStream->pTimer));

    tscTrace("%p stream:%p is closed", pSql, pStream);

    tscFreeSqlObj(pSql);
    pStream->pSql = NULL;

    tfree(pStream);
  }
}<|MERGE_RESOLUTION|>--- conflicted
+++ resolved
@@ -504,22 +504,9 @@
   strtolower(pSql->sqlstr, sqlstr);
 
   tsem_init(&pSql->rspSem, 0, 0);
-<<<<<<< HEAD
-
-  SSqlInfo SQLInfo = qSQLParse(pSql->sqlstr);
-  tscResetSqlCmdObj(&pSql->cmd);
-
-  ret = tscAllocPayload(&pSql->cmd, TSDB_DEFAULT_PAYLOAD_SIZE);
-  if (TSDB_CODE_SUCCESS != ret) {
-    setErrorInfo(pSql, ret, NULL);
-    tscError("%p open stream failed, sql:%s, code:%d", pSql, sqlstr, TSDB_CODE_TSC_OUT_OF_MEMORY);
-    tscFreeSqlObj(pSql);
-    return NULL;
-=======
   int32_t code = doAsyncParseSql(pSql);
   if (code == TSDB_CODE_TSC_ACTION_IN_PROGRESS) {
     sem_wait(&pSql->rspSem);
->>>>>>> 0f86c3bd
   }
 
   if (pRes->code != TSDB_CODE_SUCCESS) {
