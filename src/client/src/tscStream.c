--- conflicted
+++ resolved
@@ -110,13 +110,8 @@
   // failed to get table Meta or vgroup list, retry in 10sec.
   if (code == TSDB_CODE_SUCCESS) {
     tscTansformFuncForSTableQuery(pQueryInfo);
-<<<<<<< HEAD
-    tscDebug("0x%"PRIx64" stream:%p started to query table:%s", pSql->self, pStream, tNameGetTableName(&pTableMetaInfo->name));
-=======
-    
-    
+
     tscDebug("0x%"PRIx64" stream:%p, start stream query on:%s QueryInfo->skey=%"PRId64" ekey=%"PRId64" ", pSql->self, pStream, tNameGetTableName(&pTableMetaInfo->name), pQueryInfo->window.skey, pQueryInfo->window.ekey);
->>>>>>> 761a7e8f
 
     pQueryInfo->command = TSDB_SQL_SELECT;
 
@@ -363,13 +358,8 @@
     tscDebug("0x%"PRIx64" stream:%p, next start at %" PRId64 "(ts window ekey), in %" PRId64 " ms. delay:%" PRId64 "ms qrange %" PRId64 "-%" PRId64, pStream->pSql->self, pStream,
              now + timer, timer, delay, pStream->stime, etime);
   } else {
-<<<<<<< HEAD
-    tscDebug("0x%"PRIx64" stream:%p, next start at %" PRId64 "(ts window ekey), in %" PRId64 " ms. delay:%" PRId64 "ms qrange %" PRId64 "-%" PRId64, pStream->pSql->self, pStream,
-             pStream->stime, timer, delay, pStream->stime - pStream->interval.interval, pStream->stime - 1);
-=======
     tscDebug("0x%"PRIx64" stream:%p, next start at %" PRId64 " - %" PRId64 " end, in %" PRId64 "ms. delay:%" PRId64 "ms qrange %" PRId64 "-%" PRId64, pStream->pSql->self, pStream,
              pStream->stime, pStream->etime, timer, delay, pStream->stime - pStream->interval.interval, pStream->stime - 1);
->>>>>>> 761a7e8f
   }
 
   pSql->cmd.command = TSDB_SQL_SELECT;
