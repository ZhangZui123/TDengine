#include <ctype.h>
#include <stdio.h>
#include <stdlib.h>
#include <string.h>
#include "os.h"
#include "osString.h"
#include "ttype.h"
#include "tmd5.h"
#include "tstrbuild.h"
#include "tname.h"
#include "taos.h"
#include "tsclient.h"
#include "tscLog.h"
#include "hash.h"
#include "tskiplist.h"
#include "tscUtil.h"

typedef struct  {
  char sTableName[TSDB_TABLE_NAME_LEN];
  SHashObj* tagHash;
  SHashObj* fieldHash;
  SArray* tags; //SArray<SSchema>
  SArray* fields; //SArray<SSchema>
  uint8_t precision;
} SSmlSTableSchema;

typedef struct {
  char* key;
  uint8_t type;
  int16_t length;
  char* value;

  //===================================
  SSchema* schema;
} TAOS_SML_KV;

typedef struct {
  char* stableName;

  char* childTableName;
  TAOS_SML_KV* tags;
  int tagNum;

  // first kv must be timestamp
  TAOS_SML_KV* fields;
  int fieldNum;

  //================================
  SSmlSTableSchema* schema;
} TAOS_SML_DATA_POINT;

//=================================================================================================

int compareSmlColKv(const void* p1, const void* p2) {
  TAOS_SML_KV* kv1 = (TAOS_SML_KV*)p1;
  TAOS_SML_KV* kv2 = (TAOS_SML_KV*)p2;
  int kvLen1 = (int)strlen(kv1->key);
  int kvLen2 = (int)strlen(kv2->key);
  int res = strncasecmp(kv1->key, kv2->key, MIN(kvLen1, kvLen2));
  if (res != 0) {
    return res;
  } else {
    return kvLen1-kvLen2;
  }
}

typedef enum {
  SCHEMA_ACTION_CREATE_STABLE,
  SCHEMA_ACTION_ADD_COLUMN,
  SCHEMA_ACTION_ADD_TAG,
  SCHEMA_ACTION_CHANGE_COLUMN_SIZE,
  SCHEMA_ACTION_CHANGE_TAG_SIZE,
} ESchemaAction;

typedef struct {
  char sTableName[TSDB_TABLE_NAME_LEN];
  SArray* tags; //SArray<SSchema>
  SArray* fields; //SArray<SSchema>
} SCreateSTableActionInfo;

typedef struct {
  char sTableName[TSDB_TABLE_NAME_LEN];
  SSchema* field;
} SAlterSTableActionInfo;

typedef struct {
  ESchemaAction action;
  union {
    SCreateSTableActionInfo createSTable;
    SAlterSTableActionInfo alterSTable;
  };
} SSchemaAction;

static int32_t getFieldBytesFromSmlKv(TAOS_SML_KV* kv, int32_t* bytes) {
  if (!IS_VAR_DATA_TYPE(kv->type)) {
    *bytes = tDataTypes[kv->type].bytes;
  } else {
    if (kv->type == TSDB_DATA_TYPE_NCHAR) {
      char* ucs = malloc(kv->length * TSDB_NCHAR_SIZE + 1);
      int32_t bytesNeeded = 0;
      bool succ = taosMbsToUcs4(kv->value, kv->length, ucs, kv->length * TSDB_NCHAR_SIZE, &bytesNeeded);
      if (!succ) {
        free(ucs);
        tscError("convert nchar string to UCS4_LE failed:%s", kv->value);
        return TSDB_CODE_TSC_INVALID_VALUE;
      }
      free(ucs);
      *bytes =  bytesNeeded + VARSTR_HEADER_SIZE;
    } else if (kv->type == TSDB_DATA_TYPE_BINARY) {
      *bytes = kv->length + VARSTR_HEADER_SIZE;
    }
  }
  return 0;
}

static int32_t buildSmlKvSchema(TAOS_SML_KV* smlKv, SHashObj* hash, SArray* array) {
  SSchema* pField = NULL;
  SSchema** ppField = taosHashGet(hash, smlKv->key, strlen(smlKv->key));
  int32_t code = 0;
  if (ppField) {
    pField = *ppField;

    if (pField->type != smlKv->type) {
      tscError("type mismatch. key %s, type %d. type before %d", smlKv->key, smlKv->type, pField->type);
      return TSDB_CODE_TSC_INVALID_VALUE;
    }

    int32_t bytes = 0;
    code = getFieldBytesFromSmlKv(smlKv, &bytes);
    if (code != 0) {
      return code;
    }
    pField->bytes = MAX(pField->bytes, bytes);

  } else {
    SSchema field = {0};
    size_t tagKeyLen = strlen(smlKv->key);
    strncpy(field.name, smlKv->key, tagKeyLen);
    field.name[tagKeyLen] = '\0';
    field.type = smlKv->type;

    int32_t bytes = 0;
    code = getFieldBytesFromSmlKv(smlKv, &bytes);
    if (code != 0) {
      return code;
    }
    field.bytes = bytes;

    pField = taosArrayPush(array, &field);
    taosHashPut(hash, field.name, tagKeyLen, &pField, POINTER_BYTES);
  }

  smlKv->schema = pField;

  return 0;
}

static int32_t buildDataPointSchemas(TAOS_SML_DATA_POINT* points, int numPoint, SArray* stableSchemas) {
  int32_t code = 0;
  SHashObj* sname2shema = taosHashInit(32,
                                       taosGetDefaultHashFunction(TSDB_DATA_TYPE_BINARY), true, false);

  for (int i = 0; i < numPoint; ++i) {
    TAOS_SML_DATA_POINT* point = &points[i];
    size_t stableNameLen = strlen(point->stableName);
    SSmlSTableSchema** ppStableSchema = taosHashGet(sname2shema, point->stableName, stableNameLen);
    SSmlSTableSchema* pStableSchema = NULL;
    if (ppStableSchema) {
      pStableSchema= *ppStableSchema;
    } else {
      SSmlSTableSchema schema;
      strncpy(schema.sTableName, point->stableName, stableNameLen);
      schema.sTableName[stableNameLen] = '\0';
      schema.fields = taosArrayInit(64, sizeof(SSchema));
      schema.tags = taosArrayInit(8, sizeof(SSchema));
      schema.tagHash = taosHashInit(8, taosGetDefaultHashFunction(TSDB_DATA_TYPE_BINARY), true, false);
      schema.fieldHash = taosHashInit(64, taosGetDefaultHashFunction(TSDB_DATA_TYPE_BINARY), true, false);

      pStableSchema = taosArrayPush(stableSchemas, &schema);
      taosHashPut(sname2shema, schema.sTableName, stableNameLen, &pStableSchema, POINTER_BYTES);
    }

    for (int j = 0; j < point->tagNum; ++j) {
      TAOS_SML_KV* tagKv = point->tags + j;
      code = buildSmlKvSchema(tagKv, pStableSchema->tagHash, pStableSchema->tags);
      if (code != 0) {
        tscError("build data point schema failed. point no.: %d, tag key: %s", i, tagKv->key);
        return code;
      }
    }

    for (int j = 0; j < point->fieldNum; ++j) {
      TAOS_SML_KV* fieldKv = point->fields + j;
      code = buildSmlKvSchema(fieldKv, pStableSchema->fieldHash, pStableSchema->fields);
      if (code != 0) {
        tscError("build data point schema failed. point no.: %d, tag key: %s", i, fieldKv->key);
        return code;
      }
    }

    point->schema = pStableSchema;
  }

  size_t numStables = taosArrayGetSize(stableSchemas);
  for (int32_t i = 0; i < numStables; ++i) {
    SSmlSTableSchema* schema = taosArrayGet(stableSchemas, i);
    taosHashCleanup(schema->tagHash);
    taosHashCleanup(schema->fieldHash);
  }
  taosHashCleanup(sname2shema);

  tscDebug("build point schema succeed. num of super table: %zu", numStables);
  for (int32_t i = 0; i < numStables; ++i) {
    SSmlSTableSchema* schema = taosArrayGet(stableSchemas, i);
    tscDebug("\ttable name: %s, tags number: %zu, fields number: %zu", schema->sTableName,
             taosArrayGetSize(schema->tags), taosArrayGetSize(schema->fields));
  }

  return 0;
}

static int32_t generateSchemaAction(SSchema* pointColField, SHashObj* dbAttrHash, bool isTag, char sTableName[],
                                       SSchemaAction* action, bool* actionNeeded) {
  SSchema** ppDbAttr = taosHashGet(dbAttrHash, pointColField->name, strlen(pointColField->name));
  if (ppDbAttr) {
    SSchema* dbAttr = *ppDbAttr;
    if (pointColField->type != dbAttr->type) {
      tscError("point type and db type mismatch. key: %s. point type: %d, db type: %d", pointColField->name,
               pointColField->type, dbAttr->type);
      return TSDB_CODE_TSC_INVALID_VALUE;
    }

    if (IS_VAR_DATA_TYPE(pointColField->type) && (pointColField->bytes > dbAttr->bytes)) {
      if (isTag) {
        action->action = SCHEMA_ACTION_CHANGE_TAG_SIZE;
      } else {
        action->action = SCHEMA_ACTION_CHANGE_COLUMN_SIZE;
      }
      memset(&action->alterSTable, 0,  sizeof(SAlterSTableActionInfo));
      memcpy(action->alterSTable.sTableName, sTableName, TSDB_TABLE_NAME_LEN);
      action->alterSTable.field = pointColField;
      *actionNeeded = true;
    }
  } else {
    if (isTag) {
      action->action = SCHEMA_ACTION_ADD_TAG;
    } else {
      action->action = SCHEMA_ACTION_ADD_COLUMN;
    }
    memset(&action->alterSTable, 0, sizeof(SAlterSTableActionInfo));
    memcpy(action->alterSTable.sTableName, sTableName, TSDB_TABLE_NAME_LEN);
    action->alterSTable.field = pointColField;
    *actionNeeded = true;
  }
  tscDebug("generate schema action. action needed: %d, action: %d", *actionNeeded, action->action);
  return 0;
}

static int32_t buildColumnDescription(SSchema* field,
                               char* buf, int32_t bufSize, int32_t* outBytes) {
  uint8_t type = field->type;

  if (type == TSDB_DATA_TYPE_BINARY || type == TSDB_DATA_TYPE_NCHAR) {
    int32_t bytes = field->bytes - VARSTR_HEADER_SIZE;
    if (type == TSDB_DATA_TYPE_NCHAR) {
      bytes =  bytes/TSDB_NCHAR_SIZE;
    }
    int out = snprintf(buf, bufSize,"%s %s(%d)",
                       field->name,tDataTypes[field->type].name, bytes);
    *outBytes = out;
  } else {
    int out = snprintf(buf, bufSize, "%s %s",
                       field->name, tDataTypes[type].name);
    *outBytes = out;
  }

  return 0;
}


static int32_t applySchemaAction(TAOS* taos, SSchemaAction* action) {
  int32_t code = 0;
  int32_t capacity = TSDB_MAX_BINARY_LEN;
  int32_t outBytes = 0;
  char *result = (char *)calloc(1, capacity);

  tscDebug("apply schema action: %d", action->action);
  switch (action->action) {
    case SCHEMA_ACTION_ADD_COLUMN: {
      int n = sprintf(result, "alter stable %s add column ", action->alterSTable.sTableName);
      buildColumnDescription(action->alterSTable.field, result+n, capacity-n, &outBytes);
      TAOS_RES* res = taos_query(taos, result); //TODO async doAsyncQuery
      code = taos_errno(res);
      taos_free_result(res);
      break;
    }
    case SCHEMA_ACTION_ADD_TAG: {
      int n = sprintf(result, "alter stable %s add tag ", action->alterSTable.sTableName);
      buildColumnDescription(action->alterSTable.field,
                             result+n, capacity-n, &outBytes);
      TAOS_RES* res = taos_query(taos, result); //TODO async doAsyncQuery
      code = taos_errno(res);
      taos_free_result(res);
      break;
    }
    case SCHEMA_ACTION_CHANGE_COLUMN_SIZE: {
      int n = sprintf(result, "alter stable %s modify column ", action->alterSTable.sTableName);
      buildColumnDescription(action->alterSTable.field, result+n,
                             capacity-n, &outBytes);
      TAOS_RES* res = taos_query(taos, result); //TODO async doAsyncQuery
      code = taos_errno(res);
      taos_free_result(res);
      break;
    }
    case SCHEMA_ACTION_CHANGE_TAG_SIZE: {
      int n = sprintf(result, "alter stable %s modify tag ", action->alterSTable.sTableName);
      buildColumnDescription(action->alterSTable.field, result+n,
                             capacity-n, &outBytes);
      TAOS_RES* res = taos_query(taos, result); //TODO async doAsyncQuery
      code = taos_errno(res);
      taos_free_result(res);
      break;
    }
    case SCHEMA_ACTION_CREATE_STABLE: {
      int n = sprintf(result, "create stable %s (", action->createSTable.sTableName);
      char* pos = result + n; int freeBytes = capacity - n;
      int numCols = taosArrayGetSize(action->createSTable.fields);
      for (int32_t i = 0; i < numCols; ++i) {
        SSchema* field = taosArrayGet(action->createSTable.fields, i);
        buildColumnDescription(field, pos, freeBytes, &outBytes);
        pos += outBytes; freeBytes -= outBytes;
        *pos = ','; ++pos; --freeBytes;
      }
      --pos; ++freeBytes;

      outBytes = snprintf(pos, freeBytes, ") tags (");
      pos += outBytes; freeBytes -= outBytes;

      int numTags = taosArrayGetSize(action->createSTable.tags);
      for (int32_t i = 0; i < numTags; ++i) {
        SSchema* field = taosArrayGet(action->createSTable.tags, i);
        buildColumnDescription(field, pos, freeBytes, &outBytes);
        pos += outBytes; freeBytes -= outBytes;
        *pos = ','; ++pos; --freeBytes;
      }
      pos--; ++freeBytes;
      outBytes = snprintf(pos, freeBytes, ")");
      TAOS_RES* res = taos_query(taos, result);
      code = taos_errno(res);
      taos_free_result(res);
      break;
    }

    default:
      break;
  }

  free(result);
  if (code != 0) {
    tscError("apply schema action failure. %s", tstrerror(code));
  }
  return code;
}

static int32_t destroySmlSTableSchema(SSmlSTableSchema* schema) {
  taosHashCleanup(schema->tagHash);
  taosHashCleanup(schema->fieldHash);
  taosArrayDestroy(schema->tags);
  taosArrayDestroy(schema->fields);
  return 0;
}

int32_t loadTableMeta(TAOS* taos, char* tableName, SSmlSTableSchema* schema) {
  int32_t code = 0;

  STscObj *pObj = (STscObj *)taos;
  if (pObj == NULL || pObj->signature != pObj) {
    terrno = TSDB_CODE_TSC_DISCONNECTED;
    return TSDB_CODE_TSC_DISCONNECTED;
  }

  tscDebug("load table schema. super table name: %s", tableName);

  char sql[256];
  snprintf(sql, 256, "describe %s", tableName);
  TAOS_RES* res = taos_query(taos, sql);
  code = taos_errno(res);
  if (code != 0) {
    tscError("describe table failure. %s", taos_errstr(res));
    taos_free_result(res);
    return code;
  }
  taos_free_result(res);

  SSqlObj* pSql = calloc(1, sizeof(SSqlObj));
  pSql->pTscObj = taos;
  pSql->signature = pSql;
  pSql->fp = NULL;

  SStrToken tableToken = {.z=tableName, .n=strlen(tableName), .type=TK_ID};
  tGetToken(tableName, &tableToken.type);
  // Check if the table name available or not
  if (tscValidateName(&tableToken) != TSDB_CODE_SUCCESS) {
    code = TSDB_CODE_TSC_INVALID_TABLE_ID_LENGTH;
    sprintf(pSql->cmd.payload, "table name is invalid");
    return code;
  }

  SName sname = {0};
  if ((code = tscSetTableFullName(&sname, &tableToken, pSql)) != TSDB_CODE_SUCCESS) {
    return code;
  }
  char  fullTableName[TSDB_TABLE_FNAME_LEN] = {0};
  memset(fullTableName, 0, tListLen(fullTableName));
  tNameExtractFullName(&sname, fullTableName);
  if (code != TSDB_CODE_SUCCESS) {
    tscFreeSqlObj(pSql);
    return code;
  }
  tscFreeSqlObj(pSql);

  schema->tags = taosArrayInit(8, sizeof(SSchema));
  schema->fields = taosArrayInit(64, sizeof(SSchema));
  schema->tagHash = taosHashInit(8, taosGetDefaultHashFunction(TSDB_DATA_TYPE_BINARY), true, false);
  schema->fieldHash = taosHashInit(64, taosGetDefaultHashFunction(TSDB_DATA_TYPE_BINARY), true, false);

  uint32_t size = tscGetTableMetaMaxSize();
  STableMeta* tableMeta = calloc(1, size);
  taosHashGetClone(tscTableMetaInfo, fullTableName, strlen(fullTableName), NULL, tableMeta, -1);

  tstrncpy(schema->sTableName, tableName, strlen(tableName)+1);
  schema->precision = tableMeta->tableInfo.precision;
  for (int i=0; i<tableMeta->tableInfo.numOfColumns; ++i) {
    SSchema field;
    tstrncpy(field.name, tableMeta->schema[i].name, strlen(tableMeta->schema[i].name)+1);
    field.type = tableMeta->schema[i].type;
    field.bytes = tableMeta->schema[i].bytes;
    SSchema* pField = taosArrayPush(schema->fields, &field);
    taosHashPut(schema->fieldHash, field.name, strlen(field.name), &pField, POINTER_BYTES);
  }

  for (int i=0; i<tableMeta->tableInfo.numOfTags; ++i) {
    int j = i + tableMeta->tableInfo.numOfColumns;
    SSchema field;
    tstrncpy(field.name, tableMeta->schema[j].name, strlen(tableMeta->schema[j].name)+1);
    field.type = tableMeta->schema[j].type;
    field.bytes = tableMeta->schema[j].bytes;
    SSchema* pField = taosArrayPush(schema->tags, &field);
    taosHashPut(schema->tagHash, field.name, strlen(field.name), &pField, POINTER_BYTES);
  }
  tscDebug("load table meta succeed. %s, columns number: %d, tag number: %d, precision: %d",
           tableName, tableMeta->tableInfo.numOfColumns, tableMeta->tableInfo.numOfTags, schema->precision);
  free(tableMeta); tableMeta = NULL;
  return code;
}

static int32_t reconcileDBSchemas(TAOS* taos, SArray* stableSchemas) {
  int32_t code = 0;
  size_t numStable = taosArrayGetSize(stableSchemas);
  for (int i = 0; i < numStable; ++i) {
    SSmlSTableSchema* pointSchema = taosArrayGet(stableSchemas, i);
    SSmlSTableSchema  dbSchema = {0};

    code = loadTableMeta(taos, pointSchema->sTableName, &dbSchema);
    if (code == TSDB_CODE_MND_INVALID_TABLE_NAME) {
      SSchemaAction schemaAction = {0};
      schemaAction.action = SCHEMA_ACTION_CREATE_STABLE;
      memset(&schemaAction.createSTable, 0, sizeof(SCreateSTableActionInfo));
      memcpy(schemaAction.createSTable.sTableName, pointSchema->sTableName, TSDB_TABLE_NAME_LEN);
      schemaAction.createSTable.tags = pointSchema->tags;
      schemaAction.createSTable.fields = pointSchema->fields;
      applySchemaAction(taos, &schemaAction);
      code = loadTableMeta(taos, pointSchema->sTableName, &dbSchema);
      if (code != 0) {
        tscError("reconcile point schema failed. can not create %s", pointSchema->sTableName);
      } else {
        pointSchema->precision = dbSchema.precision;
        destroySmlSTableSchema(&dbSchema);
      }
    } else if (code == TSDB_CODE_SUCCESS) {
      size_t pointTagSize = taosArrayGetSize(pointSchema->tags);
      size_t pointFieldSize = taosArrayGetSize(pointSchema->fields);

      SHashObj* dbTagHash = dbSchema.tagHash;
      SHashObj* dbFieldHash = dbSchema.fieldHash;

      for (int j = 0; j < pointTagSize; ++j) {
        SSchema* pointTag = taosArrayGet(pointSchema->tags, j);
        SSchemaAction schemaAction = {0};
        bool actionNeeded = false;
        generateSchemaAction(pointTag, dbTagHash, true, pointSchema->sTableName, &schemaAction, &actionNeeded);
        if (actionNeeded) {
          applySchemaAction(taos, &schemaAction);
        }
      }

      SSchema* pointColTs = taosArrayGet(pointSchema->fields, 0);
      SSchema* dbColTs = taosArrayGet(dbSchema.fields, 0);
      memcpy(pointColTs->name, dbColTs->name, TSDB_COL_NAME_LEN);

      for (int j = 1; j < pointFieldSize; ++j) {
        SSchema* pointCol = taosArrayGet(pointSchema->fields, j);
        SSchemaAction schemaAction = {0};
        bool actionNeeded = false;
        generateSchemaAction(pointCol, dbFieldHash, false, pointSchema->sTableName, &schemaAction, &actionNeeded);
        if (actionNeeded) {
          applySchemaAction(taos, &schemaAction);
        }
      }

      pointSchema->precision = dbSchema.precision;

      destroySmlSTableSchema(&dbSchema);
    } else {
      tscError("load table meta error: %s", tstrerror(code));
      return code;
    }
  }
  return 0;
}

static int32_t getChildTableName(TAOS_SML_DATA_POINT* point, char* tableName, int* tableNameLen) {
  qsort(point->tags, point->tagNum, sizeof(TAOS_SML_KV), compareSmlColKv);

  SStringBuilder sb; memset(&sb, 0, sizeof(sb));
  taosStringBuilderAppendString(&sb, point->stableName);
  for (int j = 0; j < point->tagNum; ++j) {
    taosStringBuilderAppendChar(&sb, ',');
    TAOS_SML_KV* tagKv = point->tags + j;
    taosStringBuilderAppendString(&sb, tagKv->key);
    taosStringBuilderAppendChar(&sb, '=');
    taosStringBuilderAppend(&sb, tagKv->value, tagKv->length);
  }
  size_t len = 0;
  char* keyJoined = taosStringBuilderGetResult(&sb, &len);
  MD5_CTX context;
  MD5Init(&context);
  MD5Update(&context, (uint8_t *)keyJoined, (uint32_t)len);
  MD5Final(&context);
  *tableNameLen = snprintf(tableName, *tableNameLen,
                           "t_%02x%02x%02x%02x%02x%02x%02x%02x%02x%02x%02x%02x%02x%02x%02x%02x", context.digest[0],
                           context.digest[1], context.digest[2], context.digest[3], context.digest[4], context.digest[5], context.digest[6],
                           context.digest[7], context.digest[8], context.digest[9], context.digest[10], context.digest[11],
                           context.digest[12], context.digest[13], context.digest[14], context.digest[15]);
  taosStringBuilderDestroy(&sb);
  tscDebug("child table name: %s", tableName);
  return 0;
}

static int32_t creatChildTableIfNotExists(TAOS* taos, const char* cTableName, const char* sTableName, SArray* tagsSchema, SArray* tagsBind) {
  size_t numTags = taosArrayGetSize(tagsSchema);
  char sql[TSDB_MAX_BINARY_LEN] = {0};
  int freeBytes = TSDB_MAX_BINARY_LEN;
  sprintf(sql, "create table if not exists %s using %s", cTableName, sTableName);

  snprintf(sql+strlen(sql), freeBytes-strlen(sql), "(");
  for (int i = 0; i < numTags; ++i) {
    SSchema* tagSchema = taosArrayGet(tagsSchema, i);
    snprintf(sql+strlen(sql), freeBytes-strlen(sql), "%s,", tagSchema->name);
  }
  snprintf(sql + strlen(sql) - 1, freeBytes-strlen(sql)+1, ")");

  snprintf(sql + strlen(sql), freeBytes-strlen(sql), " tags (");

  for (int i = 0; i < numTags; ++i) {
    snprintf(sql+strlen(sql), freeBytes-strlen(sql), "?,");
  }
  snprintf(sql + strlen(sql) - 1, freeBytes-strlen(sql)+1, ")");

  tscDebug("create table : %s", sql);

  TAOS_STMT* stmt = taos_stmt_init(taos);
  int32_t code;
  code = taos_stmt_prepare(stmt, sql, strlen(sql));
  if (code != 0) {
    tscError("%s", taos_stmt_errstr(stmt));
    return code;
  }

  code = taos_stmt_bind_param(stmt, TARRAY_GET_START(tagsBind));
  if (code != 0) {
    tscError("%s", taos_stmt_errstr(stmt));
    return code;
  }

  code = taos_stmt_execute(stmt);
  if (code != 0) {
    tscError("%s", taos_stmt_errstr(stmt));
    return code;
  }

  taos_stmt_close(stmt);
  return 0;
}

static int32_t insertChildTableBatch(TAOS* taos,  char* cTableName, SArray* colsSchema, SArray* rowsBind) {
  size_t numCols = taosArrayGetSize(colsSchema);
  char sql[TSDB_MAX_BINARY_LEN];
  int32_t freeBytes = TSDB_MAX_BINARY_LEN;
  sprintf(sql, "insert into ? (");

  for (int i = 0; i < numCols; ++i) {
    SSchema* colSchema = taosArrayGet(colsSchema, i);
    snprintf(sql+strlen(sql), freeBytes-strlen(sql), "%s,", colSchema->name);
  }
  snprintf(sql + strlen(sql)-1, freeBytes-strlen(sql)+1, ") values (");

  for (int i = 0; i < numCols; ++i) {
    snprintf(sql+strlen(sql), freeBytes-strlen(sql), "?,");
  }
  snprintf(sql + strlen(sql)-1, freeBytes-strlen(sql)+1, ")");

<<<<<<< HEAD
  tscDebug("insert rows %zu into child table %s. ", taosArrayGetSize(rowsBind), cTableName);
=======

>>>>>>> 8f200866
  int32_t code = 0;
  int32_t try = 0;

<<<<<<< HEAD
    code = taos_stmt_prepare(stmt, sql, strlen(sql));
    if (code != 0) {
      tscError("%s", taos_stmt_errstr(stmt));
      return code;
    }
=======
  TAOS_STMT* stmt = taos_stmt_init(taos);
  
  code = taos_stmt_prepare(stmt, sql, strlen(sql));
  if (code != 0) {
    printf("%s", taos_stmt_errstr(stmt));
    return code;
  }

  do {
>>>>>>> 8f200866

    code = taos_stmt_set_tbname(stmt, cTableName);
    if (code != 0) {
      tscError("%s", taos_stmt_errstr(stmt));
      return code;
    }

    size_t rows = taosArrayGetSize(rowsBind);
    for (int32_t i = 0; i < rows; ++i) {
      TAOS_BIND* colsBinds = taosArrayGetP(rowsBind, i);
      code = taos_stmt_bind_param(stmt, colsBinds);
      if (code != 0) {
        tscError("%s", taos_stmt_errstr(stmt));
        return code;
      }
      code = taos_stmt_add_batch(stmt);
      if (code != 0) {
        tscError("%s", taos_stmt_errstr(stmt));
        return code;
      }
    }

    code = taos_stmt_execute(stmt);
<<<<<<< HEAD
    if (code != 0) {
      tscError("%s", taos_stmt_errstr(stmt));
      taos_stmt_close(stmt);
    } else {
      taos_stmt_close(stmt);
    }
=======
>>>>>>> 8f200866
  } while (code == TSDB_CODE_TDB_TABLE_RECONFIGURE && try++ < TSDB_MAX_REPLICA);

  if (code != 0) {
    printf("%s", taos_stmt_errstr(stmt));
    taos_stmt_close(stmt);
  } else {
    taos_stmt_close(stmt);
  }

  return code;
}

static int32_t arrangePointsByChildTableName(TAOS_SML_DATA_POINT* points, int numPoints, SHashObj* cname2points) {
  for (int32_t i = 0; i < numPoints; ++i) {
    TAOS_SML_DATA_POINT * point = points + i;
    if (!point->childTableName) {
      char childTableName[TSDB_TABLE_NAME_LEN];
      int32_t tableNameLen = TSDB_TABLE_NAME_LEN;
      getChildTableName(point, childTableName, &tableNameLen);
      point->childTableName = calloc(1, tableNameLen+1);
      strncpy(point->childTableName, childTableName, tableNameLen);
      point->childTableName[tableNameLen] = '\0';
    }

    for (int j = 0; j < point->tagNum; ++j) {
      TAOS_SML_KV* kv =  point->tags + j;
      if (kv->type == TSDB_DATA_TYPE_TIMESTAMP) {
        int64_t ts = *(int64_t*)(kv->value);
        ts = convertTimePrecision(ts, TSDB_TIME_PRECISION_NANO, point->schema->precision);
        *(int64_t*)(kv->value) = ts;
      }
    }

    for (int j = 0; j < point->fieldNum; ++j) {
      TAOS_SML_KV* kv =  point->fields + j;
      if (kv->type == TSDB_DATA_TYPE_TIMESTAMP) {
        int64_t ts = *(int64_t*)(kv->value);
        ts = convertTimePrecision(ts, TSDB_TIME_PRECISION_NANO, point->schema->precision);
        *(int64_t*)(kv->value) = ts;
      }
    }

    SArray* cTablePoints = NULL;
    SArray** pCTablePoints = taosHashGet(cname2points, point->childTableName, strlen(point->childTableName));
    if (pCTablePoints) {
      cTablePoints = *pCTablePoints;
    } else {
      cTablePoints = taosArrayInit(64, sizeof(point));
      taosHashPut(cname2points, point->childTableName, strlen(point->childTableName), &cTablePoints, POINTER_BYTES);
    }
    taosArrayPush(cTablePoints, &point);
  }

  return 0;
}

static int32_t insertPoints(TAOS* taos, TAOS_SML_DATA_POINT* points, int32_t numPoints) {
  SHashObj* cname2points = taosHashInit(128, taosGetDefaultHashFunction(TSDB_DATA_TYPE_BINARY),
                                        true, false);
  arrangePointsByChildTableName(points, numPoints, cname2points);

  int isNullColBind = TSDB_TRUE;
  SArray** pCTablePoints = taosHashIterate(cname2points, NULL);
  while (pCTablePoints) {
    SArray* cTablePoints = *pCTablePoints;

    TAOS_SML_DATA_POINT * point = taosArrayGetP(cTablePoints, 0);
    int32_t numTags = taosArrayGetSize(point->schema->tags);
    int32_t numCols = taosArrayGetSize(point->schema->fields);

    SArray* tagBinds = taosArrayInit(numTags, sizeof(TAOS_BIND));
    taosArraySetSize(tagBinds, numTags);
    for (int j = 0; j < numTags; ++j) {
      TAOS_BIND* bind = taosArrayGet(tagBinds, j);
      bind->is_null = &isNullColBind;
    }
    for (int j = 0; j < point->tagNum; ++j) {
      TAOS_SML_KV* kv =  point->tags + j;
      int32_t idx = TARRAY_ELEM_IDX(point->schema->tags, kv->schema);
      TAOS_BIND* bind = taosArrayGet(tagBinds, idx);
      bind->buffer_type = kv->type;
      bind->length = malloc(sizeof(uintptr_t*));
      *bind->length = kv->length;
      bind->buffer = kv->value;
      bind->is_null = NULL;
    }

    size_t rows = taosArrayGetSize(cTablePoints);
    SArray* rowsBind = taosArrayInit(rows, POINTER_BYTES);

    for (int i = 0; i < rows; ++i) {
      point = taosArrayGetP(cTablePoints, i);

      TAOS_BIND* colBinds = calloc(numCols, sizeof(TAOS_BIND));
      for (int j = 0; j < numCols; ++j) {
        TAOS_BIND* bind = colBinds + j;
        bind->is_null = &isNullColBind;
      }
      for (int j = 0; j < point->fieldNum; ++j) {
        TAOS_SML_KV* kv = point->fields + j;
        int32_t idx = TARRAY_ELEM_IDX(point->schema->fields, kv->schema);
        TAOS_BIND* bind = colBinds + idx;
        bind->buffer_type = kv->type;
        bind->length = malloc(sizeof(uintptr_t*));
        *bind->length = kv->length;
        bind->buffer = kv->value;
        bind->is_null = NULL;
      }
      taosArrayPush(rowsBind, &colBinds);
    }

    creatChildTableIfNotExists(taos, point->childTableName, point->stableName, point->schema->tags, tagBinds);
    for (int i = 0; i < taosArrayGetSize(tagBinds); ++i) {
      TAOS_BIND* bind = taosArrayGet(tagBinds, i);
      free(bind->length);
    }
    taosArrayDestroy(tagBinds);

    insertChildTableBatch(taos, point->childTableName, point->schema->fields, rowsBind);
    for (int i = 0; i < rows; ++i) {
      TAOS_BIND* colBinds = taosArrayGetP(rowsBind, i);
      for (int j = 0; j < numCols; ++j) {
        TAOS_BIND* bind = colBinds + j;
        free(bind->length);
      }
      free(colBinds);
    }
    taosArrayDestroy(rowsBind);
    taosArrayDestroy(cTablePoints);

    pCTablePoints = taosHashIterate(cname2points, pCTablePoints);
  }

  taosHashCleanup(cname2points);
  return 0;
}

int taos_sml_insert(TAOS* taos, TAOS_SML_DATA_POINT* points, int numPoint) {
  tscDebug("taos_sml_insert. number of points: %d", numPoint);

  int32_t code = TSDB_CODE_SUCCESS;

  SArray* stableSchemas = taosArrayInit(32, sizeof(SSmlSTableSchema)); // SArray<STableColumnsSchema>
  buildDataPointSchemas(points, numPoint, stableSchemas);
  reconcileDBSchemas(taos, stableSchemas);
  insertPoints(taos, points, numPoint);

  for (int i = 0; i < taosArrayGetSize(stableSchemas); ++i) {
    SSmlSTableSchema* schema = taosArrayGet(stableSchemas, i);
    taosArrayDestroy(schema->fields);
    taosArrayDestroy(schema->tags);
  }
  taosArrayDestroy(stableSchemas);
  return code;
}


//todo: table/column length check
//todo: type check
//todo: taosmbs2ucs4 check

//=========================================================================

typedef enum {
  LP_ITEM_TAG,
  LP_ITEM_FIELD
} LPItemKind;

typedef struct  {
  SStrToken keyToken;
  SStrToken valueToken;

  char key[TSDB_COL_NAME_LEN];
  int8_t type;
  int16_t length;

  char* value;
}SLPItem;

typedef struct {
  SStrToken measToken;
  SStrToken tsToken;

  char sTableName[TSDB_TABLE_NAME_LEN];
  SArray* tags;
  SArray* fields;
  int64_t ts;

} SLPPoint;

typedef enum {
  LP_MEASUREMENT,
  LP_TAG_KEY,
  LP_TAG_VALUE,
  LP_FIELD_KEY,
  LP_FIELD_VALUE
} LPPart;

int32_t scanToCommaOrSpace(SStrToken s, int32_t start, int32_t* index, LPPart part) {
  for (int32_t i = start; i < s.n; ++i) {
    if (s.z[i] == ',' || s.z[i] == ' ') {
      *index = i;
      return 0;
    }
  }
  return -1;
}

int32_t scanToEqual(SStrToken s, int32_t start, int32_t* index) {
  for (int32_t i = start; i < s.n; ++i) {
    if (s.z[i] == '=') {
      *index = i;
      return 0;
    }
  }
  return -1;
}

int32_t setPointMeasurement(SLPPoint* point, SStrToken token) {
  point->measToken = token;
  if (point->measToken.n < TSDB_TABLE_NAME_LEN) {
    strncpy(point->sTableName, point->measToken.z, point->measToken.n);
    point->sTableName[point->measToken.n] = '\0';
  }
  return 0;
}

int32_t setItemKey(SLPItem* item, SStrToken key, LPPart part) {
  item->keyToken = key;
  if (item->keyToken.n < TSDB_COL_NAME_LEN) {
    strncpy(item->key, item->keyToken.z, item->keyToken.n);
    item->key[item->keyToken.n] = '\0';
  }
  return 0;
}

int32_t setItemValue(SLPItem* item, SStrToken value, LPPart part) {
  item->valueToken = value;
  return 0;
}

int32_t parseItemValue(SLPItem* item, LPItemKind kind) {
  char* sv = item->valueToken.z;
  char* last = item->valueToken.z + item->valueToken.n - 1;

  if (isdigit(sv[0]) || sv[0] == '-') {
    if (*last == 'i') {
      item->type = TSDB_DATA_TYPE_BIGINT;
      item->length = (int16_t)tDataTypes[item->type].bytes;
      item->value = malloc(item->length);
      char* endptr = NULL;
      *(int64_t*)(item->value) = strtoll(sv, &endptr, 10);
    } else if (*last == 'b') {
      item->type = TSDB_DATA_TYPE_TINYINT;
      item->length = (int16_t)tDataTypes[item->type].bytes;
      item->value = malloc(item->length);
      char* endptr = NULL;
      *(int8_t*)(item->value) = strtoll(sv, &endptr, 10);
    } else if (*last == 's') {
      item->type = TSDB_DATA_TYPE_SMALLINT;
      item->length = (int16_t)tDataTypes[item->type].bytes;
      item->value = malloc(item->length);
      char* endptr = NULL;
      *(int16_t*)(item->value) = strtoll(sv, &endptr, 10);
    } else if (*last == 'w') {
      item->type = TSDB_DATA_TYPE_INT;
      item->length = (int16_t)tDataTypes[item->type].bytes;
      item->value = malloc(item->length);
      char* endptr = NULL;
      *(int32_t*)(item->value) = strtoll(sv, &endptr, 10);
    } else if (*last == 'f') {
      item->type = TSDB_DATA_TYPE_FLOAT;
      item->length = (int16_t)tDataTypes[item->type].bytes;
      item->value = malloc(item->length);
      char* endptr = NULL;
      *(float*)(item->value) = strtold(sv, &endptr);
    } else {
      item->type = TSDB_DATA_TYPE_DOUBLE;
      item->length = (int16_t)tDataTypes[item->type].bytes;
      item->value = malloc(item->length);
      char* endptr = NULL;
      *(double*)(item->value) = strtold(sv, &endptr);
    }
  } else if ((sv[0] == 'L' && sv[1] =='"') || sv[0] == '"' ) {
    if (sv[0] == 'L') {
      item->type = TSDB_DATA_TYPE_NCHAR;
      uint32_t bytes = item->valueToken.n - 3;
      item->length = bytes;
      item->value = malloc(bytes);
      memcpy(item->value, sv+2, bytes);
    } else if (sv[0]=='"'){
      item->type = TSDB_DATA_TYPE_BINARY;
      uint32_t bytes = item->valueToken.n - 2;
      item->length = bytes;
      item->value = malloc(bytes);
      memcpy(item->value, sv+1, bytes);
    }
  } else if (sv[0] == 't' || sv[0] == 'f' || sv[0]=='T' || sv[0] == 'F') {
    item->type = TSDB_DATA_TYPE_BOOL;
    item->length = tDataTypes[item->type].bytes;
    item->value = malloc(tDataTypes[item->type].bytes);
    *(uint8_t*)(item->value) = tolower(sv[0])=='t' ? TSDB_TRUE : TSDB_FALSE;
  }
  return 0;
}

int32_t compareLPItemKey(const void* p1, const void* p2) {
  const SLPItem* t1 = p1;
  const SLPItem* t2 = p2;
  uint32_t min = (t1->keyToken.n < t2->keyToken.n) ? t1->keyToken.n : t2->keyToken.n;
  int res = strncmp(t1->keyToken.z, t2->keyToken.z, min);
  if (res != 0) {
    return res;
  } else {
    return (int)(t1->keyToken.n) - (int)(t2->keyToken.n);
  }
}

int32_t setPointTimeStamp(SLPPoint* point, SStrToken tsToken) {
  point->tsToken = tsToken;
  return 0;
}

int32_t parsePointTime(SLPPoint* point) {
  if (point->tsToken.n <= 0) {
    point->ts = taosGetTimestampNs();
  } else {
    char* endptr = NULL;
    point->ts = strtoll(point->tsToken.z, &endptr, 10);
  }
  return 0;
}

int32_t tscParseLine(SStrToken line, SLPPoint* point) {
  int32_t pos = 0;

  int32_t start = 0;
  int32_t err = scanToCommaOrSpace(line, start, &pos, LP_MEASUREMENT);
  if (err != 0) {
    tscError("a");
    return err;
  }

  SStrToken measurement = {.z = line.z+start, .n = pos-start};
  setPointMeasurement(point, measurement);
  point->tags = taosArrayInit(64, sizeof(SLPItem));
  start = pos;
  while (line.z[start] == ',') {
    SLPItem item;

    start++;
    err = scanToEqual(line, start, &pos);
    if (err != 0) {
      tscError("b");
      goto error;
    }

    SStrToken tagKey = {.z = line.z + start, .n = pos-start};
    setItemKey(&item, tagKey, LP_TAG_KEY);

    start = pos + 1;
    err = scanToCommaOrSpace(line, start, &pos, LP_TAG_VALUE);
    if (err != 0) {
      tscError("c");
      goto error;
    }

    SStrToken tagValue = {.z = line.z + start, .n = pos-start};
    setItemValue(&item, tagValue, LP_TAG_VALUE);

    parseItemValue(&item, LP_ITEM_TAG);
    taosArrayPush(point->tags, &item);

    start = pos;
  }

  taosArraySort(point->tags, compareLPItemKey);

  point->fields = taosArrayInit(64, sizeof(SLPItem));

  start++;
  do {
    SLPItem item;

    err = scanToEqual(line, start, &pos);
    if (err != 0) {
      goto error;
    }
    SStrToken fieldKey = {.z = line.z + start, .n = pos- start};
    setItemKey(&item, fieldKey, LP_FIELD_KEY);

    start = pos + 1;
    err = scanToCommaOrSpace(line, start, &pos, LP_FIELD_VALUE);
    if (err != 0) {
      goto error;
    }
    SStrToken fieldValue = {.z = line.z + start, .n = pos - start};
    setItemValue(&item, fieldValue, LP_TAG_VALUE);

    parseItemValue(&item, LP_ITEM_FIELD);
    taosArrayPush(point->fields, &item);

    start = pos + 1;
  } while (line.z[pos] == ',');

  taosArraySort(point->fields, compareLPItemKey);

  SStrToken tsToken = {.z = line.z+start, .n = line.n-start};
  setPointTimeStamp(point, tsToken);
  parsePointTime(point);

  goto done;

  error:
  // free array
  return err;
  done:
  return 0;
}


int32_t tscParseLines(char* lines[], int numLines, SArray* points, SArray* failedLines) {
  for (int32_t i = 0; i < numLines; ++i) {
    SStrToken tkLine = {.z = lines[i], .n = strlen(lines[i])+1};
    SLPPoint point;
    tscParseLine(tkLine, &point);
    taosArrayPush(points, &point);
  }
  return 0;
}

void destroyLPPoint(void* p) {
  SLPPoint* lpPoint = p;
  for (int i=0; i<taosArrayGetSize(lpPoint->fields); ++i) {
    SLPItem* item = taosArrayGet(lpPoint->fields, i);
    free(item->value);
  }
  taosArrayDestroy(lpPoint->fields);

  for (int i=0; i<taosArrayGetSize(lpPoint->tags); ++i) {
    SLPItem* item = taosArrayGet(lpPoint->tags, i);
    free(item->value);
  }
  taosArrayDestroy(lpPoint->tags);
}

void destroySmlDataPoint(TAOS_SML_DATA_POINT* point) {
  for (int i=0; i<point->tagNum; ++i) {
    free((point->tags+i)->key);
    free((point->tags+i)->value);
  }
  free(point->tags);
  for (int i=0; i<point->fieldNum; ++i) {
    free((point->fields+i)->key);
    free((point->fields+i)->value);
  }
  free(point->fields);
  free(point->stableName);
  free(point->childTableName);
}

int taos_insert_by_lines(TAOS* taos, char* lines[], int numLines) {
  SArray* lpPoints = taosArrayInit(numLines, sizeof(SLPPoint));
  tscParseLines(lines, numLines, lpPoints, NULL);

  size_t numPoints = taosArrayGetSize(lpPoints);
  TAOS_SML_DATA_POINT* points = calloc(numPoints, sizeof(TAOS_SML_DATA_POINT));
  for (int i = 0; i < numPoints; ++i) {
    SLPPoint* lpPoint = taosArrayGet(lpPoints, i);
    TAOS_SML_DATA_POINT* point = points+i;
    point->stableName = calloc(1, strlen(lpPoint->sTableName)+1);
    strncpy(point->stableName, lpPoint->sTableName, strlen(lpPoint->sTableName));
    point->stableName[strlen(lpPoint->sTableName)] = '\0';

    size_t lpTagSize = taosArrayGetSize(lpPoint->tags);
    point->tags = calloc(lpTagSize, sizeof(TAOS_SML_KV));
    point->tagNum = lpTagSize;
    for (int j=0; j<lpTagSize; ++j) {
      SLPItem* lpTag = taosArrayGet(lpPoint->tags, j);
      TAOS_SML_KV* tagKv = point->tags + j;

      size_t kenLen = strlen(lpTag->key);
      tagKv->key = calloc(1, kenLen+1);
      strncpy(tagKv->key, lpTag->key, kenLen);
      tagKv->key[kenLen] = '\0';

      tagKv->type = lpTag->type;
      tagKv->length = lpTag->length;
      tagKv->value = malloc(tagKv->length);
      memcpy(tagKv->value, lpTag->value, tagKv->length);
    }

    size_t lpFieldsSize = taosArrayGetSize(lpPoint->fields);
    point->fields = calloc(lpFieldsSize + 1, sizeof(TAOS_SML_KV));
    point->fieldNum = lpFieldsSize + 1;

    TAOS_SML_KV* tsField = point->fields + 0;
    char tsKey[256];
    snprintf(tsKey, 256, "_%s_ts", point->stableName);
    size_t tsKeyLen = strlen(tsKey);
    tsField->key = calloc(1, tsKeyLen+1);
    strncpy(tsField->key, tsKey, tsKeyLen);
    tsField->key[tsKeyLen] = '\0';
    tsField->type = TSDB_DATA_TYPE_TIMESTAMP;
    tsField->length = tDataTypes[TSDB_DATA_TYPE_TIMESTAMP].bytes;
    tsField->value = malloc(tsField->length);
    memcpy(tsField->value, &(lpPoint->ts), tsField->length);

    for (int j=0; j<lpFieldsSize; ++j) {
      SLPItem* lpField = taosArrayGet(lpPoint->fields, j);
      TAOS_SML_KV* fieldKv = point->fields + j + 1;

      size_t kenLen = strlen(lpField->key);
      fieldKv->key = calloc(1, kenLen+1);
      strncpy(fieldKv->key, lpField->key, kenLen);
      fieldKv->key[kenLen] = '\0';

      fieldKv->type = lpField->type;
      fieldKv->length = lpField->length;
      fieldKv->value = malloc(fieldKv->length);
      memcpy(fieldKv->value, lpField->value, fieldKv->length);
    }
  }

  taos_sml_insert(taos, points, numPoints);

  for (int i=0; i<numPoints; ++i) {
    destroySmlDataPoint(points+i);
  }
  free(points);
  taosArrayDestroyEx(lpPoints, destroyLPPoint);
  return 0;
}
<|MERGE_RESOLUTION|>--- conflicted
+++ resolved
@@ -610,31 +610,20 @@
   }
   snprintf(sql + strlen(sql)-1, freeBytes-strlen(sql)+1, ")");
 
-<<<<<<< HEAD
   tscDebug("insert rows %zu into child table %s. ", taosArrayGetSize(rowsBind), cTableName);
-=======
-
->>>>>>> 8f200866
+
   int32_t code = 0;
   int32_t try = 0;
 
-<<<<<<< HEAD
-    code = taos_stmt_prepare(stmt, sql, strlen(sql));
-    if (code != 0) {
-      tscError("%s", taos_stmt_errstr(stmt));
-      return code;
-    }
-=======
   TAOS_STMT* stmt = taos_stmt_init(taos);
   
   code = taos_stmt_prepare(stmt, sql, strlen(sql));
   if (code != 0) {
-    printf("%s", taos_stmt_errstr(stmt));
+    tscError("%s", taos_stmt_errstr(stmt));
     return code;
   }
 
   do {
->>>>>>> 8f200866
 
     code = taos_stmt_set_tbname(stmt, cTableName);
     if (code != 0) {
@@ -658,19 +647,13 @@
     }
 
     code = taos_stmt_execute(stmt);
-<<<<<<< HEAD
     if (code != 0) {
       tscError("%s", taos_stmt_errstr(stmt));
-      taos_stmt_close(stmt);
-    } else {
-      taos_stmt_close(stmt);
-    }
-=======
->>>>>>> 8f200866
+    }
   } while (code == TSDB_CODE_TDB_TABLE_RECONFIGURE && try++ < TSDB_MAX_REPLICA);
 
   if (code != 0) {
-    printf("%s", taos_stmt_errstr(stmt));
+    tscError("%s", taos_stmt_errstr(stmt));
     taos_stmt_close(stmt);
   } else {
     taos_stmt_close(stmt);
