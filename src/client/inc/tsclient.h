--- conflicted
+++ resolved
@@ -97,17 +97,30 @@
   SArray       *tagColList;                        // SArray<SColumn*>, involved tag columns
 } STableMetaInfo;
 
-<<<<<<< HEAD
-=======
-
->>>>>>> 41a58388
 typedef struct SColumnIndex {
   int16_t tableIndex;
   int16_t columnIndex;
 } SColumnIndex;
-<<<<<<< HEAD
-=======
-
+
+typedef struct SColumn {
+  uint64_t     tableUid;
+  int32_t      columnIndex;
+  SColumnInfo  info;
+} SColumn;
+
+typedef struct SExprFilter {
+  tSqlExpr       *pExpr;     //used for having parse
+  SExprInfo      *pExprInfo;
+  SArray         *fp;
+  SColumn        *pFilters;  //having filter info
+}SExprFilter;
+
+typedef struct SInternalField {
+  TAOS_FIELD      field;
+  bool            visible;
+  SExprInfo      *pExpr;
+  SExprFilter    *pFieldFilters;
+} SInternalField;
 
 typedef struct SFieldInfo {
   int16_t      numOfOutput;   // number of column in result
@@ -115,63 +128,7 @@
   SArray      *internalField; // SArray<SInternalField>
 } SFieldInfo;
 
-typedef struct SColumn {
-  SColumnIndex       colIndex;
-  int32_t            numOfFilters;
-  SColumnFilterInfo *filterInfo;
-} SColumn;
-
-/* the structure for sql function in select clause */
-typedef struct SSqlExpr {
-  char      aliasName[TSDB_COL_NAME_LEN];  // as aliasName
-  SColIndex colInfo;
-  uint64_t  uid;            // refactor use the pointer
-  int16_t   functionId;     // function id in aAgg array
-  int16_t   resType;        // return value type
-  int16_t   resBytes;       // length of return value
-  int32_t   interBytes;     // inter result buffer size
-  int16_t   numOfParams;    // argument value of each function
-  tVariant  param[3];       // parameters are not more than 3
-  int32_t   offset;         // sub result column value of arithmetic expression.
-  int16_t   resColId;       // result column id
-  SColumn  *pFilter;        // expr filter
-} SSqlExpr;
-
-typedef struct SExprFilter {
-  tSqlExpr       *pExpr;     //used for having parse
-  SSqlExpr       *pSqlExpr;
-  SArray         *fp;
-  SColumn        *pFilters;  //having filter info
-}SExprFilter;
->>>>>>> 41a58388
-
-typedef struct SInternalField {
-  TAOS_FIELD      field;
-  bool            visible;
-<<<<<<< HEAD
-  SExprInfo      *pExpr;
-} SInternalField;
-
-typedef struct SFieldInfo {
-  int16_t      numOfOutput;   // number of column in result
-  TAOS_FIELD*  final;
-  SArray      *internalField; // SArray<SInternalField>
-} SFieldInfo;
-
-typedef struct SColumn {
-  uint64_t     tableUid;
-  int32_t      columnIndex;
-//  SColumnIndex colIndex;
-  SColumnInfo  info;
-} SColumn;
-
-=======
-  SExprInfo      *pArithExprInfo;
-  SSqlExpr       *pSqlExpr;
-  SExprFilter    *pFieldFilters;
-} SInternalField;
-
->>>>>>> 41a58388
+
 typedef struct SCond {
   uint64_t uid;
   int32_t  len;  // length of tag query condition data
@@ -281,7 +238,6 @@
   int32_t          round;         // 0/1/....
   int32_t          bufLen;
   char*            buf;
-<<<<<<< HEAD
   SQInfo*          pQInfo;      // global merge operator
   SArray*          pDSOperator;    // data source operator
   SArray*          pPhyOperator;   // physical query execution plan
@@ -290,9 +246,7 @@
   struct SQueryInfo *sibling;     // sibling
   SArray            *pUpstream;   // SArray<struct SQueryInfo>
   struct SQueryInfo *pDownstream;
-=======
   int32_t          havingFieldNum;
->>>>>>> 41a58388
 } SQueryInfo;
 
 typedef struct {
@@ -326,15 +280,9 @@
   int32_t      numOfParams;
 
   int8_t       dataSourceType;     // load data from file or not
-<<<<<<< HEAD
   char    reserve4[3];         // fix bus error on arm32
   int8_t       submitSchema;   // submit block is built with table schema
   char    reserve5[3];         // fix bus error on arm32
-=======
-  char         reserve4[3];        // fix bus error on arm32
-  int8_t       submitSchema;   // submit block is built with table schema
-  char         reserve5[3];        // fix bus error on arm32
->>>>>>> 41a58388
   STagData     tagData;        // NOTE: pTagData->data is used as a variant length array
 
   SName      **pTableNameList; // all involved tableMeta list of current insert sql statement.
@@ -499,13 +447,10 @@
 
 int32_t tscCreateResPointerInfo(SSqlRes *pRes, SQueryInfo *pQueryInfo);
 void tscSetResRawPtr(SSqlRes* pRes, SQueryInfo* pQueryInfo);
-<<<<<<< HEAD
 void tscSetResRawPtrRv(SSqlRes* pRes, SQueryInfo* pQueryInfo, SSDataBlock* pBlock);
 
 void handleDownstreamOperator(SSqlRes* pRes, SQueryInfo* pQueryInfo);
-=======
 void destroyTableNameList(SSqlCmd* pCmd);
->>>>>>> 41a58388
 
 void tscResetSqlCmd(SSqlCmd *pCmd, bool removeMeta);
 
