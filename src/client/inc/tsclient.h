/*
 * Copyright (c) 2019 TAOS Data, Inc. <jhtao@taosdata.com>
 *
 * This program is free software: you can use, redistribute, and/or modify
 * it under the terms of the GNU Affero General Public License, version 3
 * or later ("AGPL"), as published by the Free Software Foundation.
 *
 * This program is distributed in the hope that it will be useful, but WITHOUT
 * ANY WARRANTY; without even the implied warranty of MERCHANTABILITY or
 * FITNESS FOR A PARTICULAR PURPOSE.
 *
 * You should have received a copy of the GNU Affero General Public License
 * along with this program. If not, see <http://www.gnu.org/licenses/>.
 */

#ifndef TDENGINE_TSCLIENT_H
#define TDENGINE_TSCLIENT_H

#ifdef __cplusplus
extern "C" {
#endif

#include "os.h"

#include "qAggMain.h"
#include "taos.h"
#include "taosdef.h"
#include "taosmsg.h"
#include "tarray.h"
#include "tcache.h"
#include "tglobal.h"
#include "tref.h"
#include "tutil.h"

#include "qExecutor.h"
#include "qSqlparser.h"
#include "qTsbuf.h"
#include "qUtil.h"
#include "tcmdtype.h"

// forward declaration
struct SSqlInfo;
struct SLocalMerger;

typedef void (*__async_cb_func_t)(void *param, TAOS_RES *tres, int32_t numOfRows);

typedef struct STableComInfo {
  uint8_t numOfTags;
  uint8_t precision;
  int16_t numOfColumns;
  int32_t rowSize;
} STableComInfo;

typedef struct SNewVgroupInfo {
  int32_t    vgId;
  int8_t     inUse;
  int8_t     numOfEps;
  SEpAddrMsg ep[TSDB_MAX_REPLICA];
} SNewVgroupInfo;

typedef struct CChildTableMeta {
  int32_t        vgId;
  STableId       id;
  uint8_t        tableType;
  char           sTableName[TSDB_TABLE_FNAME_LEN];  // TODO: refactor super table name, not full name
  uint64_t       suid;                              // super table id
} CChildTableMeta;

typedef struct STableMeta {
  int32_t        vgId;
  STableId       id;
  uint8_t        tableType;
  char           sTableName[TSDB_TABLE_FNAME_LEN];  // super table name
  uint64_t       suid;       // super table id
  int16_t        sversion;
  int16_t        tversion;
  STableComInfo  tableInfo;
  SSchema        schema[];  // if the table is TSDB_CHILD_TABLE, schema is acquired by super table meta info
} STableMeta;

typedef struct STableMetaInfo {
  STableMeta    *pTableMeta;      // table meta, cached in client side and acquired by name
  uint32_t       tableMetaSize;
  SVgroupsInfo  *vgroupList;
  SArray        *pVgroupTables;   // SArray<SVgroupTableInfo>
  
  /*
   * 1. keep the vgroup index during the multi-vnode super table projection query
   * 2. keep the vgroup index for multi-vnode insertion
   */
  int32_t       vgroupIndex;
  SName         name;
  char          aliasName[TSDB_TABLE_NAME_LEN];    // alias name of table specified in query sql
  SArray       *tagColList;                        // SArray<SColumn*>, involved tag columns
} STableMetaInfo;

typedef struct SColumnIndex {
  int16_t tableIndex;
  int16_t columnIndex;
} SColumnIndex;

typedef struct SColumn {
  uint64_t     tableUid;
  int32_t      columnIndex;
  SColumnInfo  info;
} SColumn;

typedef struct SInternalField {
  TAOS_FIELD      field;
  bool            visible;
  SExprInfo      *pExpr;
} SInternalField;

typedef struct SFieldInfo {
  int16_t      numOfOutput;   // number of column in result
  TAOS_FIELD*  final;
  SArray      *internalField; // SArray<SInternalField>
} SFieldInfo;

typedef struct SCond {
  uint64_t uid;
  int32_t  len;  // length of tag query condition data
  char *   cond;
} SCond;

typedef struct SJoinNode {
  uint64_t uid;
  int16_t  tagColId;
  SArray*  tsJoin;
  SArray*  tagJoin;
} SJoinNode;

typedef struct SJoinInfo {
  bool       hasJoin;
  SJoinNode *joinTables[TSDB_MAX_JOIN_TABLE_NUM];
} SJoinInfo;

typedef struct STagCond {
  // relation between tbname list and query condition, including : TK_AND or TK_OR
  int16_t relType;

  // tbname query condition, only support tbname query condition on one table
  SCond tbnameCond;

  // join condition, only support two tables join currently
  SJoinInfo joinInfo;

  // for different table, the query condition must be seperated
  SArray *pCond;
} STagCond;

typedef struct SParamInfo {
  int32_t  idx;
  uint8_t  type;
  uint8_t  timePrec;
  int16_t  bytes;
  uint32_t offset;
} SParamInfo;

typedef struct SBoundColumn {
  bool    hasVal;  // denote if current column has bound or not
  int32_t offset;  // all column offset value
} SBoundColumn;

typedef struct SParsedDataColInfo {
  int16_t         numOfCols;
  int16_t         numOfBound;
  int32_t        *boundedColumns;
  SBoundColumn   *cols;
} SParsedDataColInfo;

typedef struct STableDataBlocks {
  SName       tableName;
  int8_t      tsSource;     // where does the UNIX timestamp come from, server or client
  bool        ordered;      // if current rows are ordered or not
  int64_t     vgId;         // virtual group id
  int64_t     prevTS;       // previous timestamp, recorded to decide if the records array is ts ascending
  int32_t     numOfTables;  // number of tables in current submit block
  int32_t     rowSize;      // row size for current table
  uint32_t    nAllocSize;
  uint32_t    headerSize;   // header for table info (uid, tid, submit metadata)
  uint32_t    size;
  STableMeta *pTableMeta;   // the tableMeta of current table, the table meta will be used during submit, keep a ref to avoid to be removed from cache
  char       *pData;

  SParsedDataColInfo  boundColumnInfo;

  // for parameter ('?') binding
  uint32_t    numOfAllocedParams;
  uint32_t    numOfParams;
  SParamInfo *params;
} STableDataBlocks;

typedef struct SQueryInfo {
  int16_t          command;       // the command may be different for each subclause, so keep it seperately.
  uint32_t         type;          // query/insert type
  STimeWindow      window;        // the whole query time window

  SInterval        interval;      // tumble time window
  SSessionWindow   sessionWindow; // session time window

  SGroupbyExpr     groupbyExpr;   // groupby tags info
  SArray *         colList;       // SArray<SColumn*>
  SFieldInfo       fieldsInfo;
  SArray *         exprList;      // SArray<SExprInfo*>
  SArray *         exprList1;     // final exprlist in case of arithmetic expression exists
  SLimitVal        limit;
  SLimitVal        slimit;
  STagCond         tagCond;

  SOrderVal        order;
  int16_t          fillType;      // final result fill type
  int16_t          numOfTables;
  STableMetaInfo **pTableMetaInfo;
  struct STSBuf   *tsBuf;
  int64_t *        fillVal;       // default value for fill
  char *           msg;           // pointer to the pCmd->payload to keep error message temporarily
  int64_t          clauseLimit;   // limit for current sub clause

  int64_t          prjOffset;     // offset value in the original sql expression, only applied at client side
  int64_t          vgroupLimit;    // table limit in case of super table projection query + global order + limit

  int32_t          udColumnId;    // current user-defined constant output field column id, monotonically decreases from TSDB_UD_COLUMN_INDEX
  int16_t          resColumnId;   // result column id
  bool             distinctTag;   // distinct tag or not
  int32_t          round;         // 0/1/....
  int32_t          bufLen;
  char*            buf;
<<<<<<< HEAD
  SQInfo*          pQInfo;         // global merge operator
  SArray*          pDSOperator;    // data source operator
  SArray*          pPhyOperator;   // physical query execution plan
=======
  SQInfo*          pQInfo;      // global merge operator
>>>>>>> dde99cbb
  SQueryAttr*      pQueryAttr;     // query object

  struct SQueryInfo *sibling;     // sibling
  SArray            *pUpstream;   // SArray<struct SQueryInfo>
  struct SQueryInfo *pDownstream;
  int32_t            havingFieldNum;
<<<<<<< HEAD
  bool               globalMerge; // need global merge
  bool               arithmCalOnAgg; // arithmetic calculation on aggregate result.
  SArray            *pUdfInfo;       // user defined function information SArray<SUdfInfo>  
=======
  bool               stableQuery;
  bool               groupbyColumn;
  bool               simpleAgg;
  bool               arithmeticOnAgg;
  bool               projectionQuery;
  bool               hasFilter;
  bool               onlyTagQuery;
>>>>>>> dde99cbb
} SQueryInfo;

typedef struct {
  STableMeta   *pTableMeta;
  SVgroupsInfo *pVgroupInfo;
} STableMetaVgroupInfo;

typedef struct SInsertStatementParam {
  SName      **pTableNameList;          // all involved tableMeta list of current insert sql statement.
  int32_t      numOfTables;             // number of tables in table name list
  SHashObj    *pTableBlockHashList;     // data block for each table
  SArray      *pDataBlocks;             // SArray<STableDataBlocks*>. Merged submit block for each vgroup
  int8_t       schemaAttached;          // denote if submit block is built with table schema or not
  STagData     tagData;                 // NOTE: pTagData->data is used as a variant length array

  char         msg[512];                // error message
  char        *sql;                     // current sql statement position
  uint32_t     insertType;              // insert data from [file|sql statement| bound statement]
} SInsertStatementParam;

// TODO extract sql parser supporter
typedef struct {
  int     command;
  uint8_t msgType;
  SInsertStatementParam insertParam;
  char    reserve1[3];        // fix bus error on arm32
<<<<<<< HEAD
  bool    autoCreated;        // create table if it is not existed during retrieve table meta in mnode
  bool    subCmd;

=======
>>>>>>> dde99cbb
  union {
    int32_t count;
  };

  char *       curSql;       // current sql, resume position of sql after parsing paused
  char         reserve2[3];        // fix bus error on arm32

  int16_t      numOfCols;
  char         reserve3[2];        // fix bus error on arm32
  uint32_t     allocSize;
  char *       payload;
  int32_t      payloadLen;

  SHashObj    *pTableMetaMap;  // local buffer to keep the queried table meta, before validating the AST
  SQueryInfo  *pQueryInfo;
  SQueryInfo  *active;         // current active query info
  int32_t      batchSize;      // for parameter ('?') binding and batch processing
  int32_t      numOfParams;
  STagData     tagData;        // NOTE: pTagData->data is used as a variant length array
  int32_t      resColumnId;
} SSqlCmd;

typedef struct SResRec {
  int numOfRows;
  int numOfTotal;
} SResRec;

typedef struct {
  int32_t        numOfRows;                  // num of results in current retrieval
  int64_t        numOfRowsGroup;             // num of results of current group
  int64_t        numOfTotal;                 // num of total results
  int64_t        numOfClauseTotal;           // num of total result in current subclause
  char *         pRsp;
  int32_t        rspType;
  int32_t        rspLen;
  uint64_t       qId;
  int64_t        useconds;
  int64_t        offset;  // offset value from vnode during projection query of stable
  int32_t        row;
  int16_t        numOfCols;
  int16_t        precision;
  bool           completed;
  int32_t        code;
  int32_t        numOfGroups;
  SResRec *      pGroupRec;
  char *         data;
  TAOS_ROW       tsrow;
  TAOS_ROW       urow;
  int32_t*       length;  // length for each field for current row
  char **        buffer;  // Buffer used to put multibytes encoded using unicode (wchar_t)
  SColumnIndex*  pColumnIndex;

  TAOS_FIELD*           final;
  SArithmeticSupport   *pArithSup;   // support the arithmetic expression calculation on agg functions
  struct SLocalMerger  *pLocalMerger;
} SSqlRes;

typedef struct {
  char         key[512]; 
  void         *pDnodeConn; 
} SRpcObj;

typedef struct STscObj {
  void *             signature;
  void *             pTimer;
  char               user[TSDB_USER_LEN];
  char               pass[TSDB_KEY_LEN];
  char               acctId[TSDB_ACCT_ID_LEN];
  char               db[TSDB_ACCT_ID_LEN + TSDB_DB_NAME_LEN];
  char               sversion[TSDB_VERSION_LEN];
  char               writeAuth : 1;
  char               superAuth : 1;
  uint32_t           connId;
  uint64_t           rid;      // ref ID returned by taosAddRef
  int64_t            hbrid;
  struct SSqlObj *   sqlList;
  struct SSqlStream *streamList;
  SRpcObj           *pRpcObj;
  SRpcCorEpSet      *tscCorMgmtEpSet;
  pthread_mutex_t    mutex;
  int32_t            numOfObj; // number of sqlObj from this tscObj
} STscObj;

typedef struct SSubqueryState {
  pthread_mutex_t mutex;
  int8_t  *states;
  int32_t  numOfSub;            // the number of total sub-queries
  uint64_t numOfRetrievedRows;  // total number of points in this query
} SSubqueryState;

typedef struct SSqlObj {
  void            *signature;
  int64_t          owner;        // owner of sql object, by which it is executed
  STscObj         *pTscObj;
  int64_t          rpcRid;
  __async_cb_func_t  fp;
  __async_cb_func_t  fetchFp;
  void            *param;
  int64_t          stime;
  uint32_t         queryId;
  void *           pStream;
  void *           pSubscription;
  char *           sqlstr;
  char             parseRetry;
  char             retry;
  char             maxRetry;
  SRpcEpSet        epSet;
  char             listed;
  tsem_t           rspSem;
  SSqlCmd          cmd;
  SSqlRes          res;
  bool             isBind;
  
  SSubqueryState   subState;
  struct SSqlObj **pSubs;

  int64_t          metaRid;
  int64_t          svgroupRid;

  int64_t          squeryLock;
  int32_t          retryReason;  // previous error code
  struct SSqlObj  *prev, *next;
  int64_t          self;
} SSqlObj;

typedef struct SSqlStream {
  SSqlObj *pSql;
  const char* dstTable;
  uint32_t streamId;
  char     listed;
  bool     isProject;
  int16_t  precision;
  int64_t  num;  // number of computing count

  /*
   * keep the number of current result in computing,
   * the value will be set to 0 before set timer for next computing
   */
  int64_t numOfRes;

  int64_t useconds;  // total  elapsed time
  int64_t ctime;     // stream created time
  int64_t stime;     // stream next executed time
  int64_t etime;     // stream end query time, when time is larger then etime, the stream will be closed
  SInterval interval;
  void *  pTimer;

  void (*fp)();
  void *param;

  void (*callback)(void *);  // Callback function when stream is stopped from client level
  struct SSqlStream *prev, *next;
} SSqlStream;

void tscSetStreamDestTable(SSqlStream* pStream, const char* dstTable);

int  tscAcquireRpc(const char *key, const char *user, const char *secret,void **pRpcObj);
void tscReleaseRpc(void *param);
void tscInitMsgsFp();

int tsParseSql(SSqlObj *pSql, bool initial);

void tscProcessMsgFromServer(SRpcMsg *rpcMsg, SRpcEpSet *pEpSet);
int  tscBuildAndSendRequest(SSqlObj *pSql, SQueryInfo* pQueryInfo);

int  tscRenewTableMeta(SSqlObj *pSql, int32_t tableIndex);
void tscAsyncResultOnError(SSqlObj *pSql);

void tscQueueAsyncError(void(*fp), void *param, int32_t code);

int tscProcessLocalCmd(SSqlObj *pSql);
int tscCfgDynamicOptions(char *msg);

int32_t tscTansformFuncForSTableQuery(SQueryInfo *pQueryInfo);
void    tscRestoreFuncForSTableQuery(SQueryInfo *pQueryInfo);

int32_t tscCreateResPointerInfo(SSqlRes *pRes, SQueryInfo *pQueryInfo);
void tscSetResRawPtr(SSqlRes* pRes, SQueryInfo* pQueryInfo);
void tscSetResRawPtrRv(SSqlRes* pRes, SQueryInfo* pQueryInfo, SSDataBlock* pBlock);

void handleDownstreamOperator(SSqlObj** pSqlList, int32_t numOfUpstream, SQueryInfo* px, SSqlRes* pOutput);
void destroyTableNameList(SSqlCmd* pCmd);

void tscResetSqlCmd(SSqlCmd *pCmd, bool removeMeta);

/**
 * free query result of the sql object
 * @param pObj
 */
void tscFreeSqlResult(SSqlObj *pSql);

/**
 * free sql object, release allocated resource
 * @param pObj
 */
void tscFreeSqlObj(SSqlObj *pSql);
void tscFreeSubobj(SSqlObj* pSql);

void tscFreeRegisteredSqlObj(void *pSql);

void tscCloseTscObj(void *pObj);

// todo move to taos? or create a new file: taos_internal.h
TAOS *taos_connect_a(char *ip, char *user, char *pass, char *db, uint16_t port, void (*fp)(void *, TAOS_RES *, int),
                     void *param, TAOS **taos);
TAOS_RES* taos_query_h(TAOS* taos, const char *sqlstr, int64_t* res);
TAOS_RES * taos_query_ra(TAOS *taos, const char *sqlstr, __async_cb_func_t fp, void *param);

void waitForQueryRsp(void *param, TAOS_RES *tres, int code);

void doAsyncQuery(STscObj *pObj, SSqlObj *pSql, __async_cb_func_t fp, void *param, const char *sqlstr, size_t sqlLen);

void tscImportDataFromFile(SSqlObj *pSql);
void tscInitResObjForLocalQuery(SSqlObj *pObj, int32_t numOfRes, int32_t rowLen);
bool tscIsUpdateQuery(SSqlObj* pSql);
char* tscGetSqlStr(SSqlObj* pSql);
bool tscIsQueryWithLimit(SSqlObj* pSql);

bool tscHasReachLimitation(SQueryInfo *pQueryInfo, SSqlRes *pRes);
void tscSetBoundColumnInfo(SParsedDataColInfo *pColInfo, SSchema *pSchema, int32_t numOfCols);

char *tscGetErrorMsgPayload(SSqlCmd *pCmd);

int32_t tscInvalidSQLErrMsg(char *msg, const char *additionalInfo, const char *sql);
int32_t tscSQLSyntaxErrMsg(char* msg, const char* additionalInfo,  const char* sql);

int32_t tscValidateSqlInfo(SSqlObj *pSql, struct SSqlInfo *pInfo);

extern int32_t    sentinel;
extern SHashObj  *tscVgroupMap;
extern SHashObj  *tscTableMetaInfo;

extern int   tscObjRef;
extern void *tscTmr;
extern void *tscQhandle;
extern int   tscKeepConn[];
extern int   tscRefId;
extern int   tscNumOfObj;     // number of existed sqlObj in current process.

extern int (*tscBuildMsg[TSDB_SQL_MAX])(SSqlObj *pSql, SSqlInfo *pInfo);

void tscBuildVgroupTableInfo(SSqlObj* pSql, STableMetaInfo* pTableMetaInfo, SArray* tables);
int16_t getNewResColId(SSqlCmd* pCmd);

#ifdef __cplusplus
}
#endif

#endif<|MERGE_RESOLUTION|>--- conflicted
+++ resolved
@@ -226,24 +226,13 @@
   int32_t          round;         // 0/1/....
   int32_t          bufLen;
   char*            buf;
-<<<<<<< HEAD
-  SQInfo*          pQInfo;         // global merge operator
-  SArray*          pDSOperator;    // data source operator
-  SArray*          pPhyOperator;   // physical query execution plan
-=======
   SQInfo*          pQInfo;      // global merge operator
->>>>>>> dde99cbb
   SQueryAttr*      pQueryAttr;     // query object
 
   struct SQueryInfo *sibling;     // sibling
   SArray            *pUpstream;   // SArray<struct SQueryInfo>
   struct SQueryInfo *pDownstream;
   int32_t            havingFieldNum;
-<<<<<<< HEAD
-  bool               globalMerge; // need global merge
-  bool               arithmCalOnAgg; // arithmetic calculation on aggregate result.
-  SArray            *pUdfInfo;       // user defined function information SArray<SUdfInfo>  
-=======
   bool               stableQuery;
   bool               groupbyColumn;
   bool               simpleAgg;
@@ -251,7 +240,8 @@
   bool               projectionQuery;
   bool               hasFilter;
   bool               onlyTagQuery;
->>>>>>> dde99cbb
+  bool               globalMerge; // need global merge
+  SArray            *pUdfInfo;       // user defined function information SArray<SUdfInfo>
 } SQueryInfo;
 
 typedef struct {
@@ -278,12 +268,8 @@
   uint8_t msgType;
   SInsertStatementParam insertParam;
   char    reserve1[3];        // fix bus error on arm32
-<<<<<<< HEAD
-  bool    autoCreated;        // create table if it is not existed during retrieve table meta in mnode
   bool    subCmd;
 
-=======
->>>>>>> dde99cbb
   union {
     int32_t count;
   };
