/*
 * Copyright (c) 2019 TAOS Data, Inc. <jhtao@taosdata.com>
 *
 * This program is free software: you can use, redistribute, and/or modify
 * it under the terms of the GNU Affero General Public License, version 3
 * or later ("AGPL"), as published by the Free Software Foundation.
 *
 * This program is distributed in the hope that it will be useful, but WITHOUT
 * ANY WARRANTY; without even the implied warranty of MERCHANTABILITY or
 * FITNESS FOR A PARTICULAR PURPOSE.
 *
 * You should have received a copy of the GNU Affero General Public License
 * along with this program. If not, see <http://www.gnu.org/licenses/>.
 */

#define _DEFAULT_SOURCE
#include "os.h"
#include "taosmsg.h"
#include "tsocket.h"
#include "tutil.h"
#include "ttimer.h"
#include "tglobal.h"
#include "httpInt.h"
#include "httpContext.h"
#include "httpResp.h"
#include "httpUtil.h"

#include "elog.h"

#ifndef EPOLLWAKEUP
 #define EPOLLWAKEUP (1u << 29)
#endif

static bool ehttpReadData(HttpContext *pContext);

static void httpStopThread(HttpThread* pThread) {
  pThread->stop = true;

  // signal the thread to stop, try graceful method first,
  // and use pthread_cancel when failed
  struct epoll_event event = { .events = EPOLLIN };
  eventfd_t fd = eventfd(1, 0);
  if (fd == -1) {
    httpError("%s, failed to create eventfd, will call pthread_cancel instead, which may result in data corruption: %s", pThread->label, strerror(errno));
    pthread_cancel(pThread->thread);
  } else if (epoll_ctl(pThread->pollFd, EPOLL_CTL_ADD, fd, &event) < 0) {
    httpError("%s, failed to call epoll_ctl, will call pthread_cancel instead, which may result in data corruption: %s", pThread->label, strerror(errno));
    pthread_cancel(pThread->thread);
  }

  pthread_join(pThread->thread, NULL);
  if (fd != -1) {
    close(fd);
  }

  close(pThread->pollFd);
  pthread_mutex_destroy(&(pThread->threadMutex));
}

void httpCleanUpConnect() {
  HttpServer *pServer = &tsHttpServer;
  if (pServer->pThreads == NULL) return;

  pthread_join(pServer->thread, NULL);
  for (int i = 0; i < pServer->numOfThreads; ++i) {
    HttpThread* pThread = pServer->pThreads + i;
    if (pThread != NULL) {
      httpStopThread(pThread);
    }
  }

  httpDebug("http server:%s is cleaned up", pServer->label);
}

int httpReadDataImp(HttpContext *pContext) {
  HttpParser *pParser = &pContext->parser;

  while (pParser->bufsize <= (HTTP_BUFFER_SIZE - HTTP_STEP_SIZE)) {
    int nread = (int)taosReadSocket(pContext->fd, pParser->buffer + pParser->bufsize, HTTP_STEP_SIZE);
    if (nread >= 0 && nread < HTTP_STEP_SIZE) {
      pParser->bufsize += nread;
      break;
    } else if (nread < 0) {
      if (errno == EINTR || errno == EAGAIN || errno == EWOULDBLOCK) {
        httpDebug("context:%p, fd:%d, ip:%s, read from socket error:%d, wait another event",
                  pContext, pContext->fd, pContext->ipstr, errno);
        break;
      } else {
        httpError("context:%p, fd:%d, ip:%s, read from socket error:%d, close connect",
                  pContext, pContext->fd, pContext->ipstr, errno);
        return HTTP_READ_DATA_FAILED;
      }
    } else {
      pParser->bufsize += nread;
    }

    if (pParser->bufsize >= (HTTP_BUFFER_SIZE - HTTP_STEP_SIZE)) {
      httpError("context:%p, fd:%d, ip:%s, thread:%s, request big than:%d",
                pContext, pContext->fd, pContext->ipstr, pContext->pThread->label, HTTP_BUFFER_SIZE);
      return HTTP_REQUSET_TOO_BIG;
    }
  }

  pParser->buffer[pParser->bufsize] = 0;

  return HTTP_READ_DATA_SUCCESS;
}

static bool httpDecompressData(HttpContext *pContext) {
  if (pContext->contentEncoding != HTTP_COMPRESS_GZIP) {
    httpTraceL("context:%p, fd:%d, ip:%s, content:%s", pContext, pContext->fd, pContext->ipstr, pContext->parser.data.pos);
    return true;
  }

  char   *decompressBuf = calloc(HTTP_DECOMPRESS_BUF_SIZE, 1);
  int32_t decompressBufLen = HTTP_DECOMPRESS_BUF_SIZE;
  size_t  bufsize = sizeof(pContext->parser.buffer) - (pContext->parser.data.pos - pContext->parser.buffer) - 1;
  if (decompressBufLen > (int)bufsize) {
    decompressBufLen = (int)bufsize;
  }

  int ret = httpGzipDeCompress(pContext->parser.data.pos, pContext->parser.data.len, decompressBuf, &decompressBufLen);

  if (ret == 0) {
    memcpy(pContext->parser.data.pos, decompressBuf, decompressBufLen);
    pContext->parser.data.pos[decompressBufLen] = 0;
    httpTraceL("context:%p, fd:%d, ip:%s, rawSize:%d, decompressSize:%d, content:%s", pContext, pContext->fd,
              pContext->ipstr, pContext->parser.data.len, decompressBufLen, decompressBuf);
    pContext->parser.data.len = decompressBufLen;
  } else {
    httpError("context:%p, fd:%d, ip:%s, failed to decompress data, rawSize:%d, error:%d",
              pContext, pContext->fd, pContext->ipstr, pContext->parser.data.len, ret);
  }

  free(decompressBuf);
  return ret == 0;
}

static bool httpReadData(HttpContext *pContext) {
  if (!tsHttpServer.fallback) return ehttpReadData(pContext);

  if (!pContext->parsed) {
    httpInitContext(pContext);
  }

  int32_t code = httpReadDataImp(pContext);
  if (code != HTTP_READ_DATA_SUCCESS) {
    if (code == HTTP_READ_DATA_FAILED) {
      httpReleaseContext(pContext);
    } else {
      httpSendErrorResp(pContext, code);
      httpNotifyContextClose(pContext);
    }
    return false;
  }

  if (!httpParseRequest(pContext)) {
    httpNotifyContextClose(pContext);
    return false;
  }

  int ret = httpCheckReadCompleted(pContext);
  if (ret == HTTP_CHECK_BODY_CONTINUE) {
    //httpDebug("context:%p, fd:%d, ip:%s, not finished yet, wait another event", pContext, pContext->fd, pContext->ipstr);
    httpReleaseContext(pContext);
    return false;
  } else if (ret == HTTP_CHECK_BODY_SUCCESS){
    httpDebug("context:%p, fd:%d, ip:%s, thread:%s, read size:%d, dataLen:%d",
              pContext, pContext->fd, pContext->ipstr, pContext->pThread->label, pContext->parser.bufsize, pContext->parser.data.len);
    if (httpDecompressData(pContext)) {
      return true;
    } else {
      httpNotifyContextClose(pContext);
      httpReleaseContext(pContext);
      return false;
    }
  } else {
    httpError("context:%p, fd:%d, ip:%s, failed to read http body, close connect", pContext, pContext->fd, pContext->ipstr);
    httpNotifyContextClose(pContext);
    httpReleaseContext(pContext);
    return false;
  }
}

static void httpProcessHttpData(void *param) {
  HttpServer  *pServer = &tsHttpServer;
  HttpThread  *pThread = (HttpThread *)param;
  HttpContext *pContext;
  int          fdNum;

  sigset_t set;
  sigemptyset(&set);
  sigaddset(&set, SIGPIPE);
  pthread_sigmask(SIG_SETMASK, &set, NULL);

  elog_set_thread_name("httpProcessHttpData");

  while (1) {
    struct epoll_event events[HTTP_MAX_EVENTS];
    //-1 means uncertainty, 0-nowait, 1-wait 1 ms, set it from -1 to 1
    fdNum = epoll_wait(pThread->pollFd, events, HTTP_MAX_EVENTS, 1);
    if (pThread->stop) {
      httpDebug("%p, http thread get stop event, exiting...", pThread);
      break;
    }
    if (fdNum <= 0) continue;

    for (int i = 0; i < fdNum; ++i) {
      pContext = httpGetContext(events[i].data.ptr);
      if (pContext == NULL) {
        httpError("context:%p, is already released, close connect", events[i].data.ptr);
        //epoll_ctl(pThread->pollFd, EPOLL_CTL_DEL, events[i].data.fd, NULL);
        //taosClose(events[i].data.fd);
        continue;
      }

      ehttpIncContextRef(pContext);

      if (events[i].events & EPOLLPRI) {
        httpDebug("context:%p, fd:%d, ip:%s, state:%s, EPOLLPRI events occured, accessed:%d, close connect",
                  pContext, pContext->fd, pContext->ipstr, httpContextStateStr(pContext->state), pContext->accessTimes);
        httpCloseContextByServer(pContext);
        if (!tsHttpServer.fallback) httpReleaseContext(pContext);
        ehttpDecContextRef(&pContext);
        continue;
      }

      if (events[i].events & EPOLLRDHUP) {
        httpDebug("context:%p, fd:%d, ip:%s, state:%s, EPOLLRDHUP events occured, accessed:%d, close connect",
                  pContext, pContext->fd, pContext->ipstr, httpContextStateStr(pContext->state), pContext->accessTimes);
        httpCloseContextByServer(pContext);
        httpReleaseContext(pContext);
        ehttpDecContextRef(&pContext);
        continue;
      }

      if (events[i].events & EPOLLERR) {
        httpDebug("context:%p, fd:%d, ip:%s, state:%s, EPOLLERR events occured, accessed:%d, close connect",
                  pContext, pContext->fd, pContext->ipstr, httpContextStateStr(pContext->state), pContext->accessTimes);
        httpCloseContextByServer(pContext);
        if (!tsHttpServer.fallback) httpReleaseContext(pContext);
        ehttpDecContextRef(&pContext);
        continue;
      }

      if (events[i].events & EPOLLHUP) {
        httpDebug("context:%p, fd:%d, ip:%s, state:%s, EPOLLHUP events occured, accessed:%d, close connect",
                  pContext, pContext->fd, pContext->ipstr, httpContextStateStr(pContext->state), pContext->accessTimes);
        httpCloseContextByServer(pContext);
        if (!tsHttpServer.fallback) httpReleaseContext(pContext);
        ehttpDecContextRef(&pContext);
        continue;
      }

      if (!httpAlterContextState(pContext, HTTP_CONTEXT_STATE_READY, HTTP_CONTEXT_STATE_READY)) {
        httpDebug("context:%p, fd:%d, ip:%s, state:%s, not in ready state, ignore read events",
                pContext, pContext->fd, pContext->ipstr, httpContextStateStr(pContext->state));
        httpReleaseContext(pContext);
        ehttpDecContextRef(&pContext);
        continue;
      }

      if (pServer->status != HTTP_SERVER_RUNNING) {
        httpDebug("context:%p, fd:%d, ip:%s, state:%s, server is not running, accessed:%d, close connect", pContext,
                  pContext->fd, pContext->ipstr, httpContextStateStr(pContext->state), pContext->accessTimes);
        httpSendErrorResp(pContext, HTTP_SERVER_OFFLINE);
        httpNotifyContextClose(pContext);
        if (!tsHttpServer.fallback) httpReleaseContext(pContext);
        ehttpDecContextRef(&pContext);
      } else {
        if (httpReadData(pContext)) {
          (*(pThread->processData))(pContext);
          atomic_fetch_add_32(&pServer->requestNum, 1);
        }
        if (!tsHttpServer.fallback) httpReleaseContext(pContext);
        ehttpDecContextRef(&pContext);
      }
    }
  }
}

static void *httpAcceptHttpConnection(void *arg) {
  int                connFd = -1;
  struct sockaddr_in clientAddr;
  int                threadId = 0;
  HttpServer *       pServer = &tsHttpServer;
  HttpThread *       pThread = NULL;
  HttpContext *      pContext = NULL;
  int                totalFds = 0;

  sigset_t set;
  sigemptyset(&set);
  sigaddset(&set, SIGPIPE);
  pthread_sigmask(SIG_SETMASK, &set, NULL);

  pServer->fd = taosOpenTcpServerSocket(pServer->serverIp, pServer->serverPort);

  if (pServer->fd < 0) {
    httpError("http server:%s, failed to open http socket, ip:%s:%u error:%s", pServer->label,
              taosIpStr(pServer->serverIp), pServer->serverPort, strerror(errno));
    return NULL;
  } else {
    httpInfo("http server init success at %u", pServer->serverPort);
    pServer->status = HTTP_SERVER_RUNNING;
  }

  while (1) {
    socklen_t addrlen = sizeof(clientAddr);
    connFd = (int)accept(pServer->fd, (struct sockaddr *)&clientAddr, &addrlen);
    if (connFd == -1) {
      if (errno == EINVAL) {
        httpDebug("http server:%s socket was shutdown, exiting...", pServer->label);
        break;
      }
      httpError("http server:%s, accept connect failure, errno:%d reason:%s", pServer->label, errno, strerror(errno));
      continue;
    }

    totalFds = 1;
    for (int i = 0; i < pServer->numOfThreads; ++i) {
      totalFds += pServer->pThreads[i].numOfContexts;
    }

#if 0
    if (totalFds > tsHttpCacheSessions * 100) {
      httpError("fd:%d, ip:%s:%u, totalFds:%d larger than httpCacheSessions:%d*100, refuse connection", connFd,
                inet_ntoa(clientAddr.sin_addr), htons(clientAddr.sin_port), totalFds, tsHttpCacheSessions);
      taosCloseSocket(connFd);
      continue;
    }
#endif    

    taosKeepTcpAlive(connFd);
    taosSetNonblocking(connFd, 1);

    // pick up the thread to handle this connection
    pThread = pServer->pThreads + threadId;

    pContext = httpCreateContext(connFd);
    if (pContext == NULL) {
      httpError("fd:%d, ip:%s:%u, no enough resource to allocate http context", connFd, inet_ntoa(clientAddr.sin_addr),
                htons(clientAddr.sin_port));
      taosCloseSocket(connFd);
      continue;
    }

    pContext->pThread = pThread;
    sprintf(pContext->ipstr, "%s:%u", inet_ntoa(clientAddr.sin_addr), htons(clientAddr.sin_port));
    
    struct epoll_event event;
    event.events = EPOLLIN | EPOLLPRI | EPOLLWAKEUP | EPOLLERR | EPOLLHUP | EPOLLRDHUP;
    event.data.ptr = pContext;
    if (epoll_ctl(pThread->pollFd, EPOLL_CTL_ADD, connFd, &event) < 0) {
      httpError("context:%p, fd:%d, ip:%s, thread:%s, failed to add http fd for epoll, error:%s", pContext, connFd,
                pContext->ipstr, pThread->label, strerror(errno));
<<<<<<< HEAD
      tclose(pContext->fd);
      if (tsHttpServer.fallback) httpReleaseContext(pContext);
      ehttpDecContextRef(&pContext);
=======
      taosClose(pContext->fd);
      httpReleaseContext(pContext);
>>>>>>> 4ca1ca2c
      continue;
    }

    // notify the data process, add into the FdObj list
    atomic_add_fetch_32(&pThread->numOfContexts, 1);
    httpDebug("context:%p, fd:%d, ip:%s, thread:%s numOfContexts:%d totalContext:%d, accept a new connection", pContext,
              connFd, pContext->ipstr, pThread->label, pThread->numOfContexts, totalFds);

    // pick up next thread for next connection
    threadId++;
    threadId = threadId % pServer->numOfThreads;
  }

  close(pServer->fd);
  return NULL;
}

bool httpInitConnect() {
  HttpServer *pServer = &tsHttpServer;
  pServer->pThreads = calloc(pServer->numOfThreads, sizeof(HttpThread));
  if (pServer->pThreads == NULL) {
    httpError("init error no enough memory");
    return false;
  }

  HttpThread *pThread = pServer->pThreads;
  for (int i = 0; i < pServer->numOfThreads; ++i) {
    sprintf(pThread->label, "%s%d", pServer->label, i);
    pThread->processData = pServer->processData;
    pThread->threadId = i;

    if (pthread_mutex_init(&(pThread->threadMutex), NULL) < 0) {
      httpError("http thread:%s, failed to init HTTP process data mutex, reason:%s", pThread->label, strerror(errno));
      return false;
    }

    pThread->pollFd = epoll_create(HTTP_MAX_EVENTS);  // size does not matter
    if (pThread->pollFd < 0) {
      httpError("http thread:%s, failed to create HTTP epoll", pThread->label);
      pthread_mutex_destroy(&(pThread->threadMutex));
      return false;
    }

    pthread_attr_t thattr;
    pthread_attr_init(&thattr);
    pthread_attr_setdetachstate(&thattr, PTHREAD_CREATE_JOINABLE);
    if (pthread_create(&(pThread->thread), &thattr, (void *)httpProcessHttpData, (void *)(pThread)) != 0) {
      httpError("http thread:%s, failed to create HTTP process data thread, reason:%s", pThread->label,
                strerror(errno));
      pthread_mutex_destroy(&(pThread->threadMutex));        
      return false;
    }
    pthread_attr_destroy(&thattr);

    httpDebug("http thread:%p:%s, initialized", pThread, pThread->label);
    pThread++;
  }

  pthread_attr_t thattr;
  pthread_attr_init(&thattr);
  pthread_attr_setdetachstate(&thattr, PTHREAD_CREATE_JOINABLE);
  if (pthread_create(&(pServer->thread), &thattr, (void *)httpAcceptHttpConnection, (void *)(pServer)) != 0) {
    httpError("http server:%s, failed to create Http accept thread, reason:%s", pServer->label, strerror(errno));
    httpCleanUpConnect();
    return false;
  }
  pthread_attr_destroy(&thattr);

  httpDebug("http server:%s, initialized, ip:%s:%u, numOfThreads:%d", pServer->label, taosIpStr(pServer->serverIp),
            pServer->serverPort, pServer->numOfThreads);
  return true;
}




static bool ehttpReadData(HttpContext *pContext) {
  HttpParser *pParser = &pContext->parser;
  EQ_ASSERT(!pContext->parsed);
  if (!pParser->parser) {
    if (!pParser->inited) {
      httpInitContext(pContext);
    }
    if (!pParser->parser) {
      return false;
    }
  }

  pContext->accessTimes++;
  pContext->lastAccessTime = taosGetTimestampSec();

  char buf[HTTP_STEP_SIZE+1] = {0};
  int nread = (int)taosReadSocket(pContext->fd, buf, sizeof(buf));
  if (nread > 0) {
    buf[nread] = '\0';
    if (strstr(buf, "GET ")==buf && !strchr(buf, '\r') && !strchr(buf, '\n')) {
      D("==half of request line received:\n%s\n==", buf);
    }

    if (ehttp_parser_parse(pParser->parser, buf, nread)) {
      D("==parsing failed==");
      httpCloseContextByServer(pContext);
      return false;
    }

    if (pContext->parser.failed) {
      D("==parsing failed: [0x%x]==", pContext->parser.failed);
      httpNotifyContextClose(pContext);
      return false;
    }
    if (pContext->parsed) {
      // int ret = httpCheckReadCompleted(pContext);
      // already done in ehttp_parser
      int ret = HTTP_CHECK_BODY_SUCCESS;
      if (ret == HTTP_CHECK_BODY_CONTINUE) {
        //httpDebug("context:%p, fd:%d, ip:%s, not finished yet, wait another event", pContext, pContext->fd, pContext->ipstr);
        return false;
      } else if (ret == HTTP_CHECK_BODY_SUCCESS){
        httpDebug("context:%p, fd:%d, ip:%s, thread:%s, read size:%d, dataLen:%d",
                  pContext, pContext->fd, pContext->ipstr, pContext->pThread->label, pContext->parser.bufsize, pContext->parser.data.len);
        if (httpDecompressData(pContext)) {
          return true;
        } else {
          httpNotifyContextClose(pContext);
          return false;
        }
      } else {
        httpError("context:%p, fd:%d, ip:%s, failed to read http body, close connect", pContext, pContext->fd, pContext->ipstr);
        httpNotifyContextClose(pContext);
        return false;
      }
    }
    return pContext->parsed;
  } else if (nread < 0) {
    if (errno == EINTR || errno == EAGAIN || errno == EWOULDBLOCK) {
      httpDebug("context:%p, fd:%d, ip:%s, read from socket error:%d, wait another event",
                pContext, pContext->fd, pContext->ipstr, errno);
      return false; // later again
    } else {
      httpError("context:%p, fd:%d, ip:%s, read from socket error:%d, close connect",
                pContext, pContext->fd, pContext->ipstr, errno);
      return false;
    }
  } else {
    // eof
    return false;
  }
}
<|MERGE_RESOLUTION|>--- conflicted
+++ resolved
@@ -353,14 +353,9 @@
     if (epoll_ctl(pThread->pollFd, EPOLL_CTL_ADD, connFd, &event) < 0) {
       httpError("context:%p, fd:%d, ip:%s, thread:%s, failed to add http fd for epoll, error:%s", pContext, connFd,
                 pContext->ipstr, pThread->label, strerror(errno));
-<<<<<<< HEAD
-      tclose(pContext->fd);
+      taosClose(pContext->fd);
       if (tsHttpServer.fallback) httpReleaseContext(pContext);
       ehttpDecContextRef(&pContext);
-=======
-      taosClose(pContext->fd);
-      httpReleaseContext(pContext);
->>>>>>> 4ca1ca2c
       continue;
     }
 
