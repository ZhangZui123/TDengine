--- conflicted
+++ resolved
@@ -27,20 +27,15 @@
 
 static bool httpReadData(HttpContext *pContext);
 
-<<<<<<< HEAD
 #ifdef __APPLE__
 static int sv_dummy = 0;
-#endif // __APPLE__
-
-static void httpStopThread(HttpThread* pThread) {
-=======
+#endif
+
 static void httpStopThread(HttpThread *pThread) {
->>>>>>> 39bd9091
   pThread->stop = true;
 
   // signal the thread to stop, try graceful method first,
   // and use pthread_cancel when failed
-<<<<<<< HEAD
 #ifdef __APPLE__
   int sv[2];
   sv[0] = sv[1] = -1;
@@ -61,13 +56,9 @@
   if (r) {
     pthread_cancel(pThread->thread);
   }
-#else // __APPLE__
-  struct epoll_event event = { .events = EPOLLIN };
-  eventfd_t fd = eventfd(1, 0);
-=======
+#else 
   struct epoll_event event = {.events = EPOLLIN};
   eventfd_t          fd = eventfd(1, 0);
->>>>>>> 39bd9091
   if (fd == -1) {
     httpError("%s, failed to create eventfd, will call pthread_cancel instead, which may result in data corruption: %s",
               pThread->label, strerror(errno));
@@ -96,15 +87,11 @@
   }
 #endif // __APPLE__
 
-<<<<<<< HEAD
 #ifdef __APPLE__
   epoll_close(pThread->pollFd);
 #else
-  close(pThread->pollFd);
+  EpollClose(pThread->pollFd);
 #endif
-=======
-  EpollClose(pThread->pollFd);
->>>>>>> 39bd9091
   pthread_mutex_destroy(&(pThread->threadMutex));
 }
 
