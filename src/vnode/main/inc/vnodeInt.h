--- conflicted
+++ resolved
@@ -26,13 +26,8 @@
 typedef struct {
   int32_t      vgId;      // global vnode group ID
   int32_t      refCount;  // reference count
-<<<<<<< HEAD
-  EVnStatus    status; 
+  int          status; 
   int8_t       role;   
-=======
-  int          status; 
-  int          role;   
->>>>>>> 4f350284
   int64_t      version;
   void        *wqueue;
   void        *rqueue;
