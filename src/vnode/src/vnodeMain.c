--- conflicted
+++ resolved
@@ -38,13 +38,8 @@
 static int32_t  vnodeReadCfg(SVnodeObj *pVnode);
 static int32_t  vnodeSaveVersion(SVnodeObj *pVnode);
 static int32_t  vnodeReadVersion(SVnodeObj *pVnode);
-<<<<<<< HEAD
 static int      vnodeProcessTsdbStatus(void *arg, int status);
 static uint32_t vnodeGetFileInfo(void *ahandle, char *name, uint32_t *index, int32_t *size, uint64_t *fversion);
-=======
-static int      vnodeWalCallback(void *arg);
-static uint32_t vnodeGetFileInfo(void *ahandle, char *name, uint32_t *index, int32_t *size);
->>>>>>> 4f4c4368
 static int      vnodeGetWalInfo(void *ahandle, char *name, uint32_t *index);
 static void     vnodeNotifyRole(void *ahandle, int8_t role);
 static void     vnodeNotifyFileSynced(void *ahandle, uint64_t fversion);
@@ -174,12 +169,10 @@
 
 int32_t vnodeOpen(int32_t vnode, char *rootDir) {
   char temp[TSDB_FILENAME_LEN];
-  int32_t code;
   pthread_once(&vnodeModuleInit, vnodeInit);
 
   SVnodeObj *pVnode = calloc(sizeof(SVnodeObj), 1);
   if (pVnode == NULL) {
-<<<<<<< HEAD
     vError("vgId:%d, failed to open vnode since no enough memory", vnode);
     return TAOS_SYSTEM_ERROR(errno);
   }
@@ -212,47 +205,6 @@
   if (pVnode->wqueue == NULL || pVnode->rqueue == NULL) {
     vnodeCleanUp(pVnode);
     return terrno;
-=======
-    code = TSDB_CODE_NO_RESOURCE;
-    goto vnodeOpenError;
-  }
-
-  pVnode->vgId     = vnode;
-  pVnode->status   = TAOS_VN_STATUS_INIT;
-  pVnode->refCount = 1;
-  pVnode->version  = 0;
-  void *pData = taosAddIntHash(tsDnodeVnodesHash, pVnode->vgId, (char *)(&pVnode));
-  if (pData == NULL) {
-    dError("pVnode:%p vgId:%d, failed to add to hash", pVnode, pVnode->vgId);
-    code = TSDB_CODE_VG_INIT_FAILED;
-    goto vnodeOpenError;
-  }
-
-  code = vnodeReadCfg(pVnode);
-  if (code != TSDB_CODE_SUCCESS) {
-    dError("pVnode:%p vgId:%d, failed to read cfg file", pVnode, pVnode->vgId);
-    goto vnodeOpenError;
-  }
-
-  code = vnodeReadVersion(pVnode);
-  if (code != TSDB_CODE_SUCCESS) {
-    dError("pVnode:%p vgId:%d, failed to read version file", pVnode, pVnode->vgId);
-    goto vnodeOpenError;
-  }
-
-  pVnode->wqueue = dnodeAllocateWqueue(pVnode);
-  if (pVnode->wqueue == NULL) {
-    dError("pVnode:%p vgId:%d, failed to allocate Wqueue", pVnode, pVnode->vgId);
-    code = TSDB_CODE_NO_RESOURCE;
-    goto vnodeOpenError;
-  }
-
-  pVnode->rqueue = dnodeAllocateRqueue(pVnode);
-  if (pVnode->wqueue == NULL) {
-    dError("pVnode:%p vgId:%d, failed to allocate Rqueue", pVnode, pVnode->vgId);
-    code = TSDB_CODE_NO_RESOURCE;
-    goto vnodeOpenError;
->>>>>>> 4f4c4368
   }
 
   SCqCfg cqCfg = {0};
@@ -275,14 +227,8 @@
   sprintf(temp, "%s/tsdb", rootDir);
   pVnode->tsdb = tsdbOpenRepo(temp, &appH);
   if (pVnode->tsdb == NULL) {
-<<<<<<< HEAD
     vnodeCleanUp(pVnode);
     return terrno;
-=======
-    dError("pVnode:%p vgId:%d, failed to open tsdb at %s(%s)", pVnode, pVnode->vgId, temp, tstrerror(terrno));
-    code = TSDB_CODE_VG_INIT_FAILED;
-    goto vnodeOpenError;
->>>>>>> 4f4c4368
   }
 
   sprintf(temp, "%s/wal", rootDir);
@@ -303,11 +249,7 @@
   syncInfo.getWalInfo = vnodeGetWalInfo;
   syncInfo.getFileInfo = vnodeGetFileInfo;
   syncInfo.writeToCache = vnodeWriteToQueue;
-<<<<<<< HEAD
   syncInfo.confirmForward = dnodeSendRpcVnodeWriteRsp; 
-=======
-  syncInfo.confirmForward = dnodeSendRpcWriteRsp;
->>>>>>> 4f4c4368
   syncInfo.notifyRole = vnodeNotifyRole;
   syncInfo.notifyFileSynced = vnodeNotifyFileSynced;
   pVnode->sync = syncStart(&syncInfo);
@@ -332,19 +274,6 @@
   taosHashPut(tsDnodeVnodesHash, (const char *)&pVnode->vgId, sizeof(int32_t), (char *)(&pVnode), sizeof(SVnodeObj *));
 
   return TSDB_CODE_SUCCESS;
-
-vnodeOpenError:
-  if (pVnode != NULL && pVnode->wqueue != NULL) {
-    dnodeFreeWqueue(pVnode->wqueue);
-  }
-  if (pVnode != NULL && pVnode->rqueue != NULL) {
-    dnodeFreeRqueue(pVnode->rqueue);
-  }
-  if (pVnode != NULL) {
-    taosDeleteIntHash(tsDnodeVnodesHash, pVnode->vgId);
-    free(pVnode);
-  }
-  return code;
 }
 
 int32_t vnodeClose(int32_t vgId) {
@@ -554,12 +483,8 @@
   if (!fp) {
     vError("vgId:%d, failed to open vnode cfg file for write, file:%s error:%s", pVnodeCfg->cfg.vgId, cfgFile,
            strerror(errno));
-<<<<<<< HEAD
     terrno = TAOS_SYSTEM_ERROR(errno);
     return terrno;
-=======
-    return TSDB_CODE_OTHERS;
->>>>>>> 4f4c4368
   }
 
   int32_t len = 0;
@@ -624,26 +549,12 @@
   if (!fp) {
     vError("vgId:%d, failed to open vnode cfg file:%s to read, error:%s", pVnode->vgId,
            cfgFile, strerror(errno));
-<<<<<<< HEAD
     terrno = TAOS_SYSTEM_ERROR(errno);
     goto PARSE_OVER;
   }
 
   content = calloc(1, maxLen + 1);
   if (content == NULL) goto PARSE_OVER;
-=======
-    return TSDB_CODE_OTHERS;
-  }
-
-  int   ret = TSDB_CODE_OTHERS;
-  int   maxLen = 1000;
-  char *content = calloc(1, maxLen + 1);
-  if (content == NULL) {
-    fclose(fp);
-    return TSDB_CODE_NO_RESOURCE;
-  }
-
->>>>>>> 4f4c4368
   int   len = fread(content, 1, maxLen, fp);
   if (len <= 0) {
     vError("vgId:%d, failed to read vnode cfg, content is null", pVnode->vgId);
@@ -810,11 +721,7 @@
     pVnode->syncCfg.nodeInfo[i].nodePort += TSDB_PORT_SYNC;
   }
 
-<<<<<<< HEAD
   terrno = TSDB_CODE_SUCCESS;
-=======
-  ret = TSDB_CODE_SUCCESS;
->>>>>>> 4f4c4368
 
   vPrint("vgId:%d, read vnode cfg successfully, replcia:%d", pVnode->vgId, pVnode->syncCfg.replica);
   for (int32_t i = 0; i < pVnode->syncCfg.replica; i++) {
@@ -836,11 +743,7 @@
   if (!fp) {
     vError("vgId:%d, failed to open vnode version file for write, file:%s error:%s", pVnode->vgId,
            versionFile, strerror(errno));
-<<<<<<< HEAD
     return TAOS_SYSTEM_ERROR(errno); 
-=======
-    return TSDB_CODE_OTHERS;
->>>>>>> 4f4c4368
   }
 
   int32_t len = 0;
@@ -860,7 +763,6 @@
 }
 
 static int32_t vnodeReadVersion(SVnodeObj *pVnode) {
-<<<<<<< HEAD
   char    versionFile[TSDB_FILENAME_LEN + 30] = {0};
   char   *content = NULL;
   cJSON  *root = NULL;
@@ -884,26 +786,6 @@
   if (len <= 0) {
     vError("vgId:%d, failed to read vnode version, content is null", pVnode->vgId);
     goto PARSE_OVER;
-=======
-  char versionFile[TSDB_FILENAME_LEN + 30] = {0};
-  sprintf(versionFile, "%s/vnode%d/version.json", tsVnodeDir, pVnode->vgId);
-  FILE *fp = fopen(versionFile, "r");
-  if (!fp) {
-    dTrace("pVnode:%p vgId:%d, failed to open version file:%s error:%s", pVnode, pVnode->vgId,
-           versionFile, strerror(errno));
-    return TSDB_CODE_OTHERS;
-  }
-
-  bool  ret = false;
-  int   maxLen = 100;
-  char content[TSDB_VNODE_VERSION_CONTENT_LEN] = {0};
-
-  int   len = fread(content, 1, maxLen, fp);
-  if (len <= 0) {
-    fclose(fp);
-    dPrint("pVnode:%p vgId:%d, failed to read vnode version, content is null", pVnode, pVnode->vgId);
-    return TSDB_CODE_OTHERS;
->>>>>>> 4f4c4368
   }
 
   root = cJSON_Parse(content);
@@ -919,19 +801,11 @@
   }
   pVnode->version = version->valueint;
 
-<<<<<<< HEAD
   terrno = TSDB_CODE_SUCCESS;
   vPrint("vgId:%d, read vnode version successfully, version:%" PRId64, pVnode->vgId, pVnode->version);
 
 PARSE_OVER:
   tfree(content);
-=======
-  ret = TSDB_CODE_SUCCESS;
-
-  dPrint("pVnode:%p vgId:%d, read vnode version successed, version:%%" PRId64, pVnode, pVnode->vgId, pVnode->version);
-
-PARSE_OVER:
->>>>>>> 4f4c4368
   cJSON_Delete(root);
   if(fp) fclose(fp);
   return terrno;
