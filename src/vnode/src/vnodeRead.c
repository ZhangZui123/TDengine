--- conflicted
+++ resolved
@@ -74,9 +74,6 @@
   return (*vnodeProcessReadMsgFp[msgType])(pVnode, pReadMsg);
 }
 
-<<<<<<< HEAD
-static void vnodePutItemIntoReadQueue(SVnodeObj *pVnode, void **qhandle, void *ahandle) {
-=======
 int32_t vnodeProcessRead(void *param, SReadMsg *pRead) {
   SVnodeObj *pVnode = (SVnodeObj *)param;
   int32_t    code = vnodeProcessReadImp(pVnode, pRead);
@@ -96,8 +93,7 @@
   }
 }
 
-static void vnodePutItemIntoReadQueue(SVnodeObj *pVnode, void **qhandle) {
->>>>>>> e2ed3f71
+static void vnodePutItemIntoReadQueue(SVnodeObj *pVnode, void **qhandle, void *ahandle) {
   SReadMsg *pRead = (SReadMsg *)taosAllocateQitem(sizeof(SReadMsg));
   pRead->rpcMsg.msgType = TSDB_MSG_TYPE_QUERY;
   pRead->pCont = qhandle;
@@ -204,7 +200,7 @@
     // current connect is broken
     if (code == TSDB_CODE_SUCCESS) {
       handle = qRegisterQInfo(pVnode->qMgmt, (uint64_t)pQInfo);
-      if (handle == NULL) {  // failed to register qhandle, todo add error test case
+      if (handle == NULL) {  // failed to register qhandle
         pRsp->code = terrno;
         terrno = 0;
         vError("vgId:%d QInfo:%p register qhandle failed, return to app, code:%s", pVnode->vgId, (void *)pQInfo,
