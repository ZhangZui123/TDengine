#include <gtest/gtest.h>
#include <stdlib.h>

#include "tsdb.h"
#include "dataformat.h"

TEST(TsdbTest, createRepo) {
  STsdbCfg config;

  // 1. Create a tsdb repository
  tsdbSetDefaultCfg(&config);
  tsdb_repo_t *pRepo = tsdbCreateRepo("/home/ubuntu/work/ttest/vnode0", &config, NULL);
  ASSERT_NE(pRepo, nullptr);

  // 2. Create a normal table
  STableCfg tCfg;
  ASSERT_EQ(tsdbInitTableCfg(&tCfg, TSDB_SUPER_TABLE, 987607499877672L, 0), -1);
<<<<<<< HEAD
  ASSERT_EQ(tsdbInitTableCfg(&tCfg, TSDB_NTABLE, 987607499877672L, 0), 0);

  int       nCols = 5;
  STSchema *schema = tdNewSchema(nCols);

  for (int i = 0; i < nCols; i++) {
    if (i == 0) {
      tdSchemaAppendCol(schema, TSDB_DATA_TYPE_TIMESTAMP, i, -1);
    } else {
      tdSchemaAppendCol(schema, TSDB_DATA_TYPE_INT, i, -1);
    }
  }

  tsdbTableSetSchema(&tCfg, schema, true);

  tsdbCreateTable(pRepo, &tCfg);

  // // 3. Loop to write some simple data
  int nRows = 10;
  SSubmitMsg *pMsg = (SSubmitMsg *)malloc(sizeof(SSubmitMsg) + sizeof(SSubmitBlk) + tdMaxRowBytesFromSchema(schema) * nRows);

  SSubmitBlk *pBlock = pMsg->blocks;
  pBlock->tableId = {.uid = 987607499877672L, .tid = 0};
  pBlock->sversion = 0;
  pBlock->len = 0;
  int64_t start_time = 1584081000000;
  for (int i = 0; i < nRows; i++) {
    int64_t ttime = start_time + 1000 * i;
    SDataRow row = (SDataRow)(pBlock->data + pBlock->len);
    tdInitDataRow(row, schema);

    for (int j = 0; j < schemaNCols(schema); j++) {
      if (j == 0) { // Just for timestamp
        tdAppendColVal(row, (void *)(&time), schemaColAt(schema, j));
      } else { // For int
        int val = 10;
        tdAppendColVal(row, (void *)(&val), schemaColAt(schema, j));
      }

    }
    pBlock->len += dataRowLen(row);

  }
  pMsg->length = pMsg->length + sizeof(SSubmitBlk) + pBlock->len;

  tsdbInsertData(pRepo, pMsg);
=======
  ASSERT_EQ(tsdbInitTableCfg(&tCfg, TSDB_NORMAL_TABLE, 987607499877672L, 0), 0);

  int       nCols = 5;
  STSchema *schema = tdNewSchema(nCols);

  for (int i = 0; i < nCols; i++) {
    if (i == 0) {
      tdSchemaAppendCol(schema, TSDB_DATA_TYPE_TIMESTAMP, i, -1);
    } else {
      tdSchemaAppendCol(schema, TSDB_DATA_TYPE_INT, i, -1);
    }
  }

  tsdbTableSetSchema(&tCfg, schema, true);

  tsdbCreateTable(pRepo, &tCfg);

  // // 3. Loop to write some simple data
  int nRows = 10;
  SSubmitMsg *pMsg = (SSubmitMsg *)malloc(sizeof(SSubmitMsg) + sizeof(SSubmitBlk) + tdMaxRowBytesFromSchema(schema) * nRows);

  SSubmitBlk *pBlock = pMsg->blocks;
  pBlock->tableId = {.uid = 987607499877672L, .tid = 0};
  pBlock->sversion = 0;
  pBlock->len = 0;
  int64_t start_time = 1584081000000;
  for (int i = 0; i < nRows; i++) {
    int64_t ttime = start_time + 1000 * i;
    SDataRow row = (SDataRow)(pBlock->data + pBlock->len);
    tdInitDataRow(row, schema);

    for (int j = 0; j < schemaNCols(schema); j++) {
      if (j == 0) { // Just for timestamp
        tdAppendColVal(row, (void *)(&ttime), schemaColAt(schema, j));
      } else { // For int
        int val = 10;
        tdAppendColVal(row, (void *)(&val), schemaColAt(schema, j));
      }

    }
    pBlock->len += dataRowLen(row);

  }
  pMsg->length = pMsg->length + sizeof(SSubmitBlk) + pBlock->len;

  tsdbInsertData(pRepo, pMsg);

  int k = 0;
>>>>>>> cc4d5078
}
<|MERGE_RESOLUTION|>--- conflicted
+++ resolved
@@ -15,54 +15,6 @@
   // 2. Create a normal table
   STableCfg tCfg;
   ASSERT_EQ(tsdbInitTableCfg(&tCfg, TSDB_SUPER_TABLE, 987607499877672L, 0), -1);
-<<<<<<< HEAD
-  ASSERT_EQ(tsdbInitTableCfg(&tCfg, TSDB_NTABLE, 987607499877672L, 0), 0);
-
-  int       nCols = 5;
-  STSchema *schema = tdNewSchema(nCols);
-
-  for (int i = 0; i < nCols; i++) {
-    if (i == 0) {
-      tdSchemaAppendCol(schema, TSDB_DATA_TYPE_TIMESTAMP, i, -1);
-    } else {
-      tdSchemaAppendCol(schema, TSDB_DATA_TYPE_INT, i, -1);
-    }
-  }
-
-  tsdbTableSetSchema(&tCfg, schema, true);
-
-  tsdbCreateTable(pRepo, &tCfg);
-
-  // // 3. Loop to write some simple data
-  int nRows = 10;
-  SSubmitMsg *pMsg = (SSubmitMsg *)malloc(sizeof(SSubmitMsg) + sizeof(SSubmitBlk) + tdMaxRowBytesFromSchema(schema) * nRows);
-
-  SSubmitBlk *pBlock = pMsg->blocks;
-  pBlock->tableId = {.uid = 987607499877672L, .tid = 0};
-  pBlock->sversion = 0;
-  pBlock->len = 0;
-  int64_t start_time = 1584081000000;
-  for (int i = 0; i < nRows; i++) {
-    int64_t ttime = start_time + 1000 * i;
-    SDataRow row = (SDataRow)(pBlock->data + pBlock->len);
-    tdInitDataRow(row, schema);
-
-    for (int j = 0; j < schemaNCols(schema); j++) {
-      if (j == 0) { // Just for timestamp
-        tdAppendColVal(row, (void *)(&time), schemaColAt(schema, j));
-      } else { // For int
-        int val = 10;
-        tdAppendColVal(row, (void *)(&val), schemaColAt(schema, j));
-      }
-
-    }
-    pBlock->len += dataRowLen(row);
-
-  }
-  pMsg->length = pMsg->length + sizeof(SSubmitBlk) + pBlock->len;
-
-  tsdbInsertData(pRepo, pMsg);
-=======
   ASSERT_EQ(tsdbInitTableCfg(&tCfg, TSDB_NORMAL_TABLE, 987607499877672L, 0), 0);
 
   int       nCols = 5;
@@ -111,5 +63,4 @@
   tsdbInsertData(pRepo, pMsg);
 
   int k = 0;
->>>>>>> cc4d5078
 }
