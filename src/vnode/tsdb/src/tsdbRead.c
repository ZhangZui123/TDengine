--- conflicted
+++ resolved
@@ -255,30 +255,10 @@
 
 // todo dynamic get the daysperfile
 static int32_t getFileIdFromKey(TSKEY key) {
-<<<<<<< HEAD
-  return (int32_t)(key / 10); // set the starting fileId
-}
-
-static int32_t getFileCompInfo(STableCheckInfo* pCheckInfo, SFileGroup* fileGroup) {
-  // check open file failed
-  if (fileGroup->files[TSDB_FILE_TYPE_HEAD].fd == FD_INITIALIZER) {
-    fileGroup->files[TSDB_FILE_TYPE_HEAD].fd = open(fileGroup->files[TSDB_FILE_TYPE_HEAD].fname, O_RDONLY);
-  }
-  
-  // tsdbLoadCompIdx(fileGroup, pCheckInfo->compIndex, 10000); // todo set dynamic max tables
-  // SCompIdx* compIndex = &pCheckInfo->compIndex[pCheckInfo->tableId.tid];
-  
-  // if (compIndex->len == 0 || compIndex->numOfSuperBlocks == 0) {  // no data block in this file, try next file
-  
-  // } else {
-  //   tsdbLoadCompBlocks(fileGroup, compIndex, pCheckInfo->pCompInfo);
-  // }
-=======
   int64_t fid = (int64_t)(key / (10 * tsMsPerDay[0]));  // set the starting fileId
   if (fid > INT32_MAX) {
     fid = INT32_MAX;
   }
->>>>>>> dd7e2952
   
   return fid;
 }
@@ -440,11 +420,6 @@
   if (pFile->fd == FD_INITIALIZER) {
     pFile->fd = open(pFile->fname, O_RDONLY);
   }
-<<<<<<< HEAD
-  
-  // tsdbLoadDataBlock(pFile, pBlock, 1, pCheckInfo->pDataCols, data);
-  return true;
-=======
 
   if (tsdbLoadDataBlock(pFile, pBlock, 1, pCheckInfo->pDataCols, data) == 0) {
     SDataBlockLoadInfo* pBlockLoadInfo = &pQueryHandle->dataBlockLoadInfo;
@@ -463,7 +438,6 @@
   assert(d[0] == pBlock->keyFirst && d[pBlock->numOfPoints - 1] == pBlock->keyLast);
 
   return blockLoaded;
->>>>>>> dd7e2952
 }
 
 static bool loadFileDataBlock(STsdbQueryHandle* pQueryHandle, SCompBlock* pBlock, STableCheckInfo* pCheckInfo) {
@@ -983,56 +957,12 @@
     if (createDataBlocksInfo(pQueryHandle, numOfBlocks, &pQueryHandle->numOfBlocks) != TSDB_CODE_SUCCESS) {
       break;
     }
-<<<<<<< HEAD
-  }
-  
-  // failed to find qualified point in file, abort
-  if (index == -1) {
-    return false;
-  }
-  
-  assert(index >= 0 && index < pCheckInfo->compIndex[tid].numOfSuperBlocks);
-  
-  // load first data block into memory failed, caused by disk block error
-  bool blockLoaded = false;
-  SArray *sa = getDefaultLoadColumns(pQueryHandle, true);
-  
-  // todo no need to loaded at all
-  cur->slot = index;
-  
-  SCompBlock* pBlock = &pCheckInfo->pCompInfo->blocks[cur->slot];
-  SCompData*  data = calloc(1, sizeof(SCompData)+ sizeof(SCompCol)*pBlock->numOfCols);
-  
-  data->numOfCols = pBlock->numOfCols;
-  data->uid = pCheckInfo->pTableObj->tableId.uid;
-  
-  pCheckInfo->pDataCols = tdNewDataCols(1000, 2, 4096);
-  tdInitDataCols(pCheckInfo->pDataCols, pCheckInfo->pTableObj->schema);
-  
-  SFile* pFile = &pCheckInfo->pFileGroup->files[TSDB_FILE_TYPE_DATA];
-  if (pFile->fd == FD_INITIALIZER) {
-    pFile->fd = open(pFile->fname, O_RDONLY);
-  }
-  
-  // if (tsdbLoadDataBlock(pFile, pBlock, 1, pCheckInfo->pDataCols, data) == 0) {
-  //   SDataBlockLoadInfo* pBlockLoadInfo = &pQueryHandle->dataBlockLoadInfo;
-  //   pBlockLoadInfo->fileGroup = pCheckInfo->pFileGroup;
-  //   pBlockLoadInfo->slot = pQueryHandle->cur.slot;
-  //   pBlockLoadInfo->sid = pCheckInfo->pTableObj->tableId.tid;
-    
-  //   blockLoaded = true;
-  // }
-    
-    //    dError("QInfo:%p fileId:%d total numOfBlks:%d blockId:%d load into memory failed due to error in disk files",
-    //           GET_QINFO_ADDR(pQuery), pQuery->fileId, pQuery->numOfBlocks, blkIdx);
-=======
     
     assert(numOfBlocks >= pQueryHandle->numOfBlocks);
     if (pQueryHandle->numOfBlocks > 0) {
       break;
     }
   }
->>>>>>> dd7e2952
   
   // no data in file anymore
   if (pQueryHandle->numOfBlocks <= 0) {
