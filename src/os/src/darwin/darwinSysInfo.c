/*
 * Copyright (c) 2019 TAOS Data, Inc. <jhtao@taosdata.com>
 *
 * This program is free software: you can use, redistribute, and/or modify
 * it under the terms of the GNU Affero General Public License, version 3
 * or later ("AGPL"), as published by the Free Software Foundation.
 *
 * This program is distributed in the hope that it will be useful, but WITHOUT
 * ANY WARRANTY; without even the implied warranty of MERCHANTABILITY or
 * FITNESS FOR A PARTICULAR PURPOSE.
 *
 * You should have received a copy of the GNU Affero General Public License
 * along with this program. If not, see <http://www.gnu.org/licenses/>.
 */

#define _DEFAULT_SOURCE
#include "os.h"
#include "tconfig.h"
#include "tglobal.h"
#include "tulog.h"

static void taosGetSystemTimezone() {
  // get and set default timezone
  SGlobalCfg *cfg_timezone = taosGetConfigOption("timezone");
  if (cfg_timezone && cfg_timezone->cfgStatus < TAOS_CFG_CSTATUS_DEFAULT) {
    char *tz = getenv("TZ");
    if (tz == NULL || strlen(tz) == 0) {
      strcpy(tsTimezone, "not configured");
    }
    else {
      strcpy(tsTimezone, tz);
    }
    cfg_timezone->cfgStatus = TAOS_CFG_CSTATUS_DEFAULT;
    uInfo("timezone not configured, use default");
  }
}

static void taosGetSystemLocale() {
  // get and set default locale
  SGlobalCfg *cfg_locale = taosGetConfigOption("locale");
  if (cfg_locale && cfg_locale->cfgStatus < TAOS_CFG_CSTATUS_DEFAULT) {
    char *locale = setlocale(LC_CTYPE, "chs");
    if (locale != NULL) {
      tstrncpy(tsLocale, locale, TSDB_LOCALE_LEN);
      cfg_locale->cfgStatus = TAOS_CFG_CSTATUS_DEFAULT;
      uInfo("locale not configured, set to default:%s", tsLocale);
    }
  }

  SGlobalCfg *cfg_charset = taosGetConfigOption("charset");
  if (cfg_charset && cfg_charset->cfgStatus < TAOS_CFG_CSTATUS_DEFAULT) {
    strcpy(tsCharset, "cp936");
    cfg_charset->cfgStatus = TAOS_CFG_CSTATUS_DEFAULT;
    uInfo("charset not configured, set to default:%s", tsCharset);
  }
}

void taosPrintOsInfo() {}

void taosKillSystem() {
  uError("function taosKillSystem, exit!");
  exit(0);
}

void taosGetSystemInfo() {
  taosGetSystemTimezone();
  taosGetSystemLocale();
}

bool taosGetDisk() { return true; }

bool taosGetProcIO(float *readKB, float *writeKB) {
  *readKB = 0;
  *writeKB = 0;
  return true;
}

bool taosGetBandSpeed(float *bandSpeedKb) {
  *bandSpeedKb = 0;
  return true;
}

bool taosGetCpuUsage(float *sysCpuUsage, float *procCpuUsage) {
  *sysCpuUsage = 0;
  *procCpuUsage = 0;
  return true;
}

bool taosGetProcMemory(float *memoryUsedMB) {
  *memoryUsedMB = 0;
  return true;
}

bool taosGetSysMemory(float *memoryUsedMB) {
  *memoryUsedMB = 0;
  return true;
}

int taosSystem(const char *cmd) {
  uError("un support funtion");
  return -1;
}

void taosSetCoreDump() {}

<<<<<<< HEAD
char *taosGetCmdlineByPID(int pid) { return ""; }

bool taosGetSystemUid(char *uid) {
  fprintf(stderr, "%s[%d]%s(): not implemented yet!\n", basename(__FILE__), __LINE__, __func__);
  abort();
  return false;
}
=======
char *taosGetCmdlineByPID(int pid) {
  return "[not supported yet]";
}

bool taosGetSystemUid(char *uid) {
  uuid_t uuid = {0};
  uuid_generate(uuid);
  // it's caller's responsibility to make enough space for `uid`, that's 36-char + 1-null
  uuid_unparse(uuid, uid);
  return true;
}
>>>>>>> fdbf2a1c
<|MERGE_RESOLUTION|>--- conflicted
+++ resolved
@@ -103,15 +103,6 @@
 
 void taosSetCoreDump() {}
 
-<<<<<<< HEAD
-char *taosGetCmdlineByPID(int pid) { return ""; }
-
-bool taosGetSystemUid(char *uid) {
-  fprintf(stderr, "%s[%d]%s(): not implemented yet!\n", basename(__FILE__), __LINE__, __func__);
-  abort();
-  return false;
-}
-=======
 char *taosGetCmdlineByPID(int pid) {
   return "[not supported yet]";
 }
@@ -122,5 +113,4 @@
   // it's caller's responsibility to make enough space for `uid`, that's 36-char + 1-null
   uuid_unparse(uuid, uid);
   return true;
-}
->>>>>>> fdbf2a1c
+}