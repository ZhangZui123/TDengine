--- conflicted
+++ resolved
@@ -41,16 +41,9 @@
 #define taosLSeek(fd, offset, whence) taosLSeekImp(fd, offset, whence)
 #define taosClose(x) tclose(x)
 
-<<<<<<< HEAD
-#define taosTRead(fd, buf, count) taosTReadImp(fd, buf, count)
-#define taosTWrite(fd, buf, count) taosTWriteImp(fd, buf, count)
-#define taosLSeek(fd, offset, whence) lseek(fd, offset, whence)
-ssize_t taosTCopy(char *from, char *to);
-=======
 // TAOS_OS_FUNC_FILE_SENDIFLE
 int64_t taosSendFile(int32_t dfd, int32_t sfd, int64_t *offset, int64_t size);
 int64_t taosFSendFile(FILE *outfile, FILE *infile, int64_t *offset, int64_t size);
->>>>>>> df74e517
 
 #ifdef TAOS_RANDOM_FILE_FAIL
   void taosSetRandomFileFailFactor(int32_t factor);
