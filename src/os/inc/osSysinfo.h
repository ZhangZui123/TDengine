/*
 * Copyright (c) 2019 TAOS Data, Inc. <jhtao@taosdata.com>
 *
 * This program is free software: you can use, redistribute, and/or modify
 * it under the terms of the GNU Affero General Public License, version 3
 * or later ("AGPL"), as published by the Free Software Foundation.
 *
 * This program is distributed in the hope that it will be useful, but WITHOUT
 * ANY WARRANTY; without even the implied warranty of MERCHANTABILITY or
 * FITNESS FOR A PARTICULAR PURPOSE.
 *
 * You should have received a copy of the GNU Affero General Public License
 * along with this program. If not, see <http://www.gnu.org/licenses/>.
 */

#ifndef TDENGINE_OS_SYSINFO_H
#define TDENGINE_OS_SYSINFO_H

#ifdef __cplusplus
extern "C" {
#endif

typedef struct {
  int64_t tsize;
  int64_t used;
  int64_t avail;
} SysDiskSize;

int32_t taosGetDiskSize(char *dataDir, SysDiskSize *diskSize);
<<<<<<< HEAD
void    taosGetSystemInfo();
bool    taosGetProcIO(float *readKB, float *writeKB);
bool    taosGetBandSpeed(float *bandSpeedKb);
void    taosGetDisk();
bool    taosGetCpuUsage(float *sysCpuUsage, float *procCpuUsage);
bool    taosGetProcMemory(float *memoryUsedMB);
bool    taosGetSysMemory(float *memoryUsedMB);
void    taosPrintOsInfo();
int     taosSystem(const char *cmd);
void    taosKillSystem();
bool    taosGetSystemUid(char *uid);
char *  taosGetCmdlineByPID(int pid);
=======
void taosGetSystemInfo();
bool taosGetProcIO(float *readKB, float *writeKB);
bool taosGetBandSpeed(float *bandSpeedKb);
void taosGetDisk();
bool taosGetCpuUsage(float *sysCpuUsage, float *procCpuUsage) ;
bool taosGetProcMemory(float *memoryUsedMB) ;
bool taosGetSysMemory(float *memoryUsedMB);
void taosPrintOsInfo();
void taosPrintDiskInfo();
int  taosSystem(const char * cmd) ;
void taosKillSystem();
bool taosGetSystemUid(char *uid);
char *taosGetCmdlineByPID(int pid);
>>>>>>> 25f9e136

void taosSetCoreDump();

#ifdef __cplusplus
}
#endif

#endif<|MERGE_RESOLUTION|>--- conflicted
+++ resolved
@@ -27,20 +27,7 @@
 } SysDiskSize;
 
 int32_t taosGetDiskSize(char *dataDir, SysDiskSize *diskSize);
-<<<<<<< HEAD
-void    taosGetSystemInfo();
-bool    taosGetProcIO(float *readKB, float *writeKB);
-bool    taosGetBandSpeed(float *bandSpeedKb);
-void    taosGetDisk();
-bool    taosGetCpuUsage(float *sysCpuUsage, float *procCpuUsage);
-bool    taosGetProcMemory(float *memoryUsedMB);
-bool    taosGetSysMemory(float *memoryUsedMB);
-void    taosPrintOsInfo();
-int     taosSystem(const char *cmd);
-void    taosKillSystem();
-bool    taosGetSystemUid(char *uid);
-char *  taosGetCmdlineByPID(int pid);
-=======
+
 void taosGetSystemInfo();
 bool taosGetProcIO(float *readKB, float *writeKB);
 bool taosGetBandSpeed(float *bandSpeedKb);
@@ -54,7 +41,6 @@
 void taosKillSystem();
 bool taosGetSystemUid(char *uid);
 char *taosGetCmdlineByPID(int pid);
->>>>>>> 25f9e136
 
 void taosSetCoreDump();
 
