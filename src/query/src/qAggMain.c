/*
 * Copyright (c) 2019 TAOS Data, Inc. <jhtao@taosdata.com>
 *
 * This program is free software: you can use, redistribute, and/or modify
 * it under the terms of the GNU Affero General Public License, version 3
 * or later ("AGPL"), as published by the Free Software Foundation.
 *
 * This program is distributed in the hope that it will be useful, but WITHOUT
 * ANY WARRANTY; without even the implied warranty of MERCHANTABILITY or
 * FITNESS FOR A PARTICULAR PURPOSE.
 *
 * You should have received a copy of the GNU Affero General Public License
 * along with this program. If not, see <http://www.gnu.org/licenses/>.
 */

#include "os.h"
#include "taosdef.h"
#include "taosmsg.h"
#include "texpr.h"
#include "ttype.h"
#include "tsdb.h"

#include "qAggMain.h"
#include "qFill.h"
#include "qHistogram.h"
#include "qPercentile.h"
#include "qTsbuf.h"
#include "queryLog.h"

#define GET_INPUT_DATA_LIST(x) ((char *)((x)->pInput))
#define GET_INPUT_DATA(x, y) (GET_INPUT_DATA_LIST(x) + (y) * (x)->inputBytes)

#define GET_TS_LIST(x)    ((TSKEY*)((x)->ptsList))
#define GET_TS_DATA(x, y) (GET_TS_LIST(x)[(y)])

#define GET_TRUE_DATA_TYPE()                          \
  int32_t type = 0;                                   \
  if (pCtx->currentStage == MERGE_STAGE) {  \
    type = pCtx->outputType;                          \
    assert(pCtx->inputType == TSDB_DATA_TYPE_BINARY); \
  } else {                                            \
    type = pCtx->inputType;                           \
  }

#define SET_VAL(ctx, numOfElem, res)     \
  do {                                   \
    if ((numOfElem) <= 0) {              \
      break;                             \
    }                                    \
    GET_RES_INFO(ctx)->numOfRes = (res); \
  } while (0)

#define INC_INIT_VAL(ctx, res) (GET_RES_INFO(ctx)->numOfRes += (res));

#define DO_UPDATE_TAG_COLUMNS(ctx, ts)                             \
  do {                                                             \
    for (int32_t _i = 0; _i < (ctx)->tagInfo.numOfTagCols; ++_i) { \
      SQLFunctionCtx *__ctx = (ctx)->tagInfo.pTagCtxList[_i];      \
      if (__ctx->functionId == TSDB_FUNC_TS_DUMMY) {               \
        __ctx->tag.i64 = (ts);                                  \
        __ctx->tag.nType = TSDB_DATA_TYPE_BIGINT;                  \
      }                                                            \
      aAggs[TSDB_FUNC_TAG].xFunction(__ctx);                       \
    }                                                              \
  } while (0)

#define DO_UPDATE_TAG_COLUMNS_WITHOUT_TS(ctx)                   \
  do {                                                          \
    for (int32_t _i = 0; _i < (ctx)->tagInfo.numOfTagCols; ++_i) { \
      SQLFunctionCtx *__ctx = (ctx)->tagInfo.pTagCtxList[_i];    \
      aAggs[TSDB_FUNC_TAG].xFunction(__ctx);                    \
    }                                                           \
  } while (0);

void noop1(SQLFunctionCtx *UNUSED_PARAM(pCtx)) {}
void noop2(SQLFunctionCtx *UNUSED_PARAM(pCtx), int32_t UNUSED_PARAM(index)) {}

void doFinalizer(SQLFunctionCtx *pCtx) { RESET_RESULT_INFO(GET_RES_INFO(pCtx)); }

typedef struct tValuePair {
  tVariant v;
  int64_t  timestamp;
  char *   pTags;  // the corresponding tags of each record in the final result
} tValuePair;

typedef struct SSpreadInfo {
  double min;
  double max;
  int8_t hasResult;
} SSpreadInfo;

typedef struct SSumInfo {
  union {
    int64_t  isum;
    uint64_t usum;
    double   dsum;
  };
  int8_t hasResult;
} SSumInfo;

// the attribute of hasResult is not needed since the num attribute would server as this purpose
typedef struct SAvgInfo {
  double  sum;
  int64_t num;
} SAvgInfo;

typedef struct SStddevInfo {
  double  avg;
  int64_t num;
  double  res;
  int8_t  stage;
} SStddevInfo;

typedef struct SStddevdstInfo {
  int64_t num;
  double  res;
} SStddevdstInfo;

typedef struct SFirstLastInfo {
  int8_t hasResult;
  TSKEY  ts;
} SFirstLastInfo;

typedef struct SFirstLastInfo SLastrowInfo;
typedef struct SPercentileInfo {
  tMemBucket *pMemBucket;
  int32_t     stage;
  double      minval;
  double      maxval;
  int64_t     numOfElems;
} SPercentileInfo;

typedef struct STopBotInfo {
  int32_t      num;
  tValuePair **res;
} STopBotInfo;

// leastsquares do not apply to super table
typedef struct SLeastsquaresInfo {
  double  mat[2][3];
  double  startVal;
  int64_t num;
} SLeastsquaresInfo;

typedef struct SAPercentileInfo {
  SHistogramInfo *pHisto;
} SAPercentileInfo;

typedef struct STSCompInfo {
  STSBuf *pTSBuf;
} STSCompInfo;

typedef struct SRateInfo {
  int64_t CorrectionValue;
  int64_t firstValue;
  TSKEY   firstKey;
  int64_t lastValue;
  TSKEY   lastKey;
  int8_t  hasResult;  // flag to denote has value
  bool    isIRate;    // true for IRate functions, false for Rate functions
  int64_t num;        // for sum/avg
  double  sum;        // for sum/avg
} SRateInfo;

int32_t getResultDataInfo(int32_t dataType, int32_t dataBytes, int32_t functionId, int32_t param, int16_t *type,
                          int16_t *bytes, int32_t *interBytes, int16_t extLength, bool isSuperTable) {
  if (!isValidDataType(dataType)) {
    qError("Illegal data type %d or data type length %d", dataType, dataBytes);
    return TSDB_CODE_TSC_INVALID_SQL;
  }
  
  if (functionId == TSDB_FUNC_TS || functionId == TSDB_FUNC_TS_DUMMY || functionId == TSDB_FUNC_TAG_DUMMY ||
      functionId == TSDB_FUNC_DIFF || functionId == TSDB_FUNC_PRJ || functionId == TSDB_FUNC_TAGPRJ ||
      functionId == TSDB_FUNC_TAG || functionId == TSDB_FUNC_INTERP) {
    *type = (int16_t)dataType;
    *bytes = (int16_t)dataBytes;

    if (functionId == TSDB_FUNC_INTERP) {
      *interBytes = sizeof(SInterpInfoDetail);
    } else {
      *interBytes = 0;
    }

    return TSDB_CODE_SUCCESS;
  }
  
  // (uid, tid) + VGID + TAGSIZE + VARSTR_HEADER_SIZE
  if (functionId == TSDB_FUNC_TID_TAG) { // todo use struct
    *type = TSDB_DATA_TYPE_BINARY;
    *bytes = (int16_t)(dataBytes + sizeof(int16_t) + sizeof(int64_t) + sizeof(int32_t) + sizeof(int32_t) + VARSTR_HEADER_SIZE);
    *interBytes = 0;
    return TSDB_CODE_SUCCESS;
  } else if (functionId == TSDB_FUNC_BLKINFO) {
    *type = TSDB_DATA_TYPE_BINARY;
    *bytes = 16384;
    *interBytes = 0;
    return TSDB_CODE_SUCCESS;
  }
  
  if (functionId == TSDB_FUNC_COUNT) {
    *type = TSDB_DATA_TYPE_BIGINT;
    *bytes = sizeof(int64_t);
    *interBytes = 0;
    return TSDB_CODE_SUCCESS;
  }
  
  if (functionId == TSDB_FUNC_ARITHM) {
    *type = TSDB_DATA_TYPE_DOUBLE;
    *bytes = sizeof(double);
    *interBytes = 0;
    return TSDB_CODE_SUCCESS;
  }
  
  if (functionId == TSDB_FUNC_TS_COMP) {
    *type = TSDB_DATA_TYPE_BINARY;
    *bytes = 1;  // this results is compressed ts data, only one byte
    *interBytes = POINTER_BYTES;
    return TSDB_CODE_SUCCESS;
  }
  
  if (isSuperTable) {
    if (functionId == TSDB_FUNC_MIN || functionId == TSDB_FUNC_MAX) {
      *type = TSDB_DATA_TYPE_BINARY;
      *bytes = (int16_t)(dataBytes + DATA_SET_FLAG_SIZE);
      *interBytes = *bytes;
      
      return TSDB_CODE_SUCCESS;
    } else if (functionId == TSDB_FUNC_SUM) {
      *type = TSDB_DATA_TYPE_BINARY;
      *bytes = sizeof(SSumInfo);
      *interBytes = *bytes;
      
      return TSDB_CODE_SUCCESS;
    } else if (functionId == TSDB_FUNC_AVG) {
      *type = TSDB_DATA_TYPE_BINARY;
      *bytes = sizeof(SAvgInfo);
      *interBytes = *bytes;
      return TSDB_CODE_SUCCESS;
      
    } else if (functionId >= TSDB_FUNC_RATE && functionId <= TSDB_FUNC_AVG_IRATE) {
      *type = TSDB_DATA_TYPE_DOUBLE;
      *bytes = sizeof(SRateInfo);
      *interBytes = sizeof(SRateInfo);
      return TSDB_CODE_SUCCESS;
    } else if (functionId == TSDB_FUNC_TOP || functionId == TSDB_FUNC_BOTTOM) {
      *type = TSDB_DATA_TYPE_BINARY;
      *bytes = (int16_t)(sizeof(STopBotInfo) + (sizeof(tValuePair) + POINTER_BYTES + extLength) * param);
      *interBytes = *bytes;
      
      return TSDB_CODE_SUCCESS;
    } else if (functionId == TSDB_FUNC_SPREAD) {
      *type = TSDB_DATA_TYPE_BINARY;
      *bytes = sizeof(SSpreadInfo);
      *interBytes = *bytes;
      
      return TSDB_CODE_SUCCESS;
    } else if (functionId == TSDB_FUNC_APERCT) {
      *type = TSDB_DATA_TYPE_BINARY;
      *bytes = sizeof(SHistBin) * (MAX_HISTOGRAM_BIN + 1) + sizeof(SHistogramInfo) + sizeof(SAPercentileInfo);
      *interBytes = *bytes;
      
      return TSDB_CODE_SUCCESS;
    } else if (functionId == TSDB_FUNC_LAST_ROW) {
      *type = TSDB_DATA_TYPE_BINARY;
      *bytes = (int16_t)(sizeof(SLastrowInfo) + dataBytes);
      *interBytes = *bytes;
      
      return TSDB_CODE_SUCCESS;
    } else if (functionId == TSDB_FUNC_TWA) {
      *type = TSDB_DATA_TYPE_DOUBLE;
      *bytes = sizeof(STwaInfo);
      *interBytes = *bytes;
      return TSDB_CODE_SUCCESS;
    }
  }
  
  if (functionId == TSDB_FUNC_SUM) {
    if (IS_SIGNED_NUMERIC_TYPE(dataType)) {
      *type = TSDB_DATA_TYPE_BIGINT;
    } else if (IS_UNSIGNED_NUMERIC_TYPE(dataType)) {
      *type = TSDB_DATA_TYPE_UBIGINT;
    } else {
      *type = TSDB_DATA_TYPE_DOUBLE;
    }
    
    *bytes = sizeof(int64_t);
    *interBytes = sizeof(SSumInfo);
    return TSDB_CODE_SUCCESS;
  } else if (functionId == TSDB_FUNC_APERCT) {
    *type = TSDB_DATA_TYPE_DOUBLE;
    *bytes = sizeof(double);
    *interBytes =
        sizeof(SAPercentileInfo) + sizeof(SHistogramInfo) + sizeof(SHistBin) * (MAX_HISTOGRAM_BIN + 1);
    return TSDB_CODE_SUCCESS;
  } else if (functionId == TSDB_FUNC_TWA) {
    *type = TSDB_DATA_TYPE_DOUBLE;
    *bytes = sizeof(double);
    *interBytes = sizeof(STwaInfo);
    return TSDB_CODE_SUCCESS;
  }
  
  if (functionId == TSDB_FUNC_AVG) {
    *type = TSDB_DATA_TYPE_DOUBLE;
    *bytes = sizeof(double);
    *interBytes = sizeof(SAvgInfo);
  } else if (functionId >= TSDB_FUNC_RATE && functionId <= TSDB_FUNC_AVG_IRATE) {
    *type = TSDB_DATA_TYPE_DOUBLE;
    *bytes = sizeof(double);
    *interBytes = sizeof(SRateInfo);
  } else if (functionId == TSDB_FUNC_STDDEV) {
    *type = TSDB_DATA_TYPE_DOUBLE;
    *bytes = sizeof(double);
    *interBytes = sizeof(SStddevInfo);
  } else if (functionId == TSDB_FUNC_MIN || functionId == TSDB_FUNC_MAX) {
    *type = (int16_t)dataType;
    *bytes = (int16_t)dataBytes;
    *interBytes = dataBytes + DATA_SET_FLAG_SIZE;
  } else if (functionId == TSDB_FUNC_FIRST || functionId == TSDB_FUNC_LAST) {
    *type = (int16_t)dataType;
    *bytes = (int16_t)dataBytes;
    *interBytes = (int16_t)(dataBytes + sizeof(SFirstLastInfo));
  } else if (functionId == TSDB_FUNC_SPREAD) {
    *type = (int16_t)TSDB_DATA_TYPE_DOUBLE;
    *bytes = sizeof(double);
    *interBytes = sizeof(SSpreadInfo);
  } else if (functionId == TSDB_FUNC_PERCT) {
    *type = (int16_t)TSDB_DATA_TYPE_DOUBLE;
    *bytes = (int16_t)sizeof(double);
    *interBytes = (int16_t)sizeof(SPercentileInfo);
  } else if (functionId == TSDB_FUNC_LEASTSQR) {
    *type = TSDB_DATA_TYPE_BINARY;
    *bytes = MAX(TSDB_AVG_FUNCTION_INTER_BUFFER_SIZE, sizeof(SLeastsquaresInfo));  // string
    *interBytes = *bytes;
  } else if (functionId == TSDB_FUNC_FIRST_DST || functionId == TSDB_FUNC_LAST_DST) {
    *type = TSDB_DATA_TYPE_BINARY;
    *bytes = (int16_t)(dataBytes + sizeof(SFirstLastInfo));
    *interBytes = *bytes;
  } else if (functionId == TSDB_FUNC_TOP || functionId == TSDB_FUNC_BOTTOM) {
    *type = (int16_t)dataType;
    *bytes = (int16_t)dataBytes;
    
    size_t size = sizeof(STopBotInfo) + (sizeof(tValuePair) + POINTER_BYTES + extLength) * param;
    
    // the output column may be larger than sizeof(STopBotInfo)
    *interBytes = (int32_t)size;
  } else if (functionId == TSDB_FUNC_LAST_ROW) {
    *type = (int16_t)dataType;
    *bytes = (int16_t)dataBytes;
    *interBytes = dataBytes;
  } else if (functionId == TSDB_FUNC_STDDEV_DST) {
    *type = TSDB_DATA_TYPE_BINARY;
    *bytes = sizeof(SStddevdstInfo);
    *interBytes = (*bytes);

  } else {
    return TSDB_CODE_TSC_INVALID_SQL;
  }
  
  return TSDB_CODE_SUCCESS;
}

// TODO use hash table
int32_t isValidFunction(const char* name, int32_t len) {
  for(int32_t i = 0; i <= TSDB_FUNC_BLKINFO; ++i) {
    int32_t nameLen = strlen(aAggs[i].name);
    if (len != nameLen) {
      continue;
    }

    if (strncasecmp(aAggs[i].name, name, len) == 0) {
      return i;
    }
  }

  return -1;
}

// set the query flag to denote that query is completed
static void no_next_step(SQLFunctionCtx *pCtx) {
  SResultRowCellInfo *pResInfo = GET_RES_INFO(pCtx);
  pResInfo->complete = true;
}

static bool function_setup(SQLFunctionCtx *pCtx) {
  SResultRowCellInfo *pResInfo = GET_RES_INFO(pCtx);
  if (pResInfo->initialized) {
    return false;
  }
  
  memset(pCtx->pOutput, 0, (size_t)pCtx->outputBytes);
  initResultInfo(pResInfo, pCtx->interBufBytes);
  return true;
}

/**
 * in handling the stable query, function_finalizer is called after the secondary
 * merge being completed, during the first merge procedure, which is executed at the
 * vnode side, the finalize will never be called.
 *
 * @param pCtx
 */
static void function_finalizer(SQLFunctionCtx *pCtx) {
  SResultRowCellInfo *pResInfo = GET_RES_INFO(pCtx);
  if (pResInfo->hasResult != DATA_SET_FLAG) {
    setNull(pCtx->pOutput, pCtx->outputType, pCtx->outputBytes);
  }
  
  doFinalizer(pCtx);
}

/*
 * count function does need the finalize, if data is missing, the default value, which is 0, is used
 * count function does not use the pCtx->interResBuf to keep the intermediate buffer
 */
static void count_function(SQLFunctionCtx *pCtx) {
  int32_t numOfElem = 0;
  
  /*
   * 1. column data missing (schema modified) causes pCtx->hasNull == true. pCtx->preAggVals.isSet == true;
   * 2. for general non-primary key columns, pCtx->hasNull may be true or false, pCtx->preAggVals.isSet == true;
   * 3. for primary key column, pCtx->hasNull always be false, pCtx->preAggVals.isSet == false;
   */
  if (pCtx->preAggVals.isSet) {
    numOfElem = pCtx->size - pCtx->preAggVals.statis.numOfNull;
  } else {
    if (pCtx->hasNull) {
      for (int32_t i = 0; i < pCtx->size; ++i) {
        char *val = GET_INPUT_DATA(pCtx, i);
        if (isNull(val, pCtx->inputType)) {
          continue;
        }
        
        numOfElem += 1;
      }
    } else {
      //when counting on the primary time stamp column and no statistics data is presented, use the size value directly.
      numOfElem = pCtx->size;
    }
  }
  
  if (numOfElem > 0) {
    GET_RES_INFO(pCtx)->hasResult = DATA_SET_FLAG;
  }
  
  *((int64_t *)pCtx->pOutput) += numOfElem;
  SET_VAL(pCtx, numOfElem, 1);
}

static void count_function_f(SQLFunctionCtx *pCtx, int32_t index) {
  char *pData = GET_INPUT_DATA(pCtx, index);
  if (pCtx->hasNull && isNull(pData, pCtx->inputType)) {
    return;
  }
  
  SET_VAL(pCtx, 1, 1);
  *((int64_t *)pCtx->pOutput) += pCtx->size;
  
  // do not need it actually
  SResultRowCellInfo *pInfo = GET_RES_INFO(pCtx);
  pInfo->hasResult = DATA_SET_FLAG;
}

static void count_func_merge(SQLFunctionCtx *pCtx) {
  int64_t *pData = (int64_t *)GET_INPUT_DATA_LIST(pCtx);
  for (int32_t i = 0; i < pCtx->size; ++i) {
    *((int64_t *)pCtx->pOutput) += pData[i];
  }
  
  SET_VAL(pCtx, pCtx->size, 1);
}

/**
 * 1. If the column value for filter exists, we need to load the SFields, which serves
 *    as the pre-filter to decide if the actual data block is required or not.
 * 2. If it queries on the non-primary timestamp column, SFields is also required to get the not-null value.
 *
 * @param colId
 * @param filterCols
 * @return
 */
int32_t countRequired(SQLFunctionCtx *pCtx, STimeWindow* w, int32_t colId) {
  if (colId == PRIMARYKEY_TIMESTAMP_COL_INDEX) {
    return BLK_DATA_NO_NEEDED;
  } else {
    return BLK_DATA_STATIS_NEEDED;
  }
}

int32_t noDataRequired(SQLFunctionCtx *pCtx, STimeWindow* w, int32_t colId) {
  return BLK_DATA_NO_NEEDED;
}

#define LIST_ADD_N(x, ctx, p, t, numOfElem, tsdbType)              \
  do {                                                                \
    t *d = (t *)(p);                                               \
    for (int32_t i = 0; i < (ctx)->size; ++i) {                    \
      if (((ctx)->hasNull) && isNull((char *)&(d)[i], tsdbType)) { \
        continue;                                                  \
      };                                                           \
      (x) += (d)[i];                                               \
      (numOfElem)++;                                               \
    }                                                              \
  } while(0)

#define UPDATE_DATA(ctx, left, right, num, sign, k) \
  do {                                              \
    if (((left) < (right)) ^ (sign)) {              \
      (left) = (right);                             \
      DO_UPDATE_TAG_COLUMNS(ctx, k);                \
      (num) += 1;                                   \
    }                                               \
  } while (0)

#define DUPATE_DATA_WITHOUT_TS(ctx, left, right, num, sign) \
  do {                                                      \
    if (((left) < (right)) ^ (sign)) {                      \
      (left) = (right);                                     \
      DO_UPDATE_TAG_COLUMNS_WITHOUT_TS(ctx);                \
      (num) += 1;                                           \
    }                                                       \
  } while (0)

#define LOOPCHECK_N(val, list, ctx, tsdbType, sign, num)          \
  for (int32_t i = 0; i < ((ctx)->size); ++i) {                   \
    if ((ctx)->hasNull && isNull((char *)&(list)[i], tsdbType)) { \
      continue;                                                   \
    }                                                             \
    TSKEY key = GET_TS_DATA(ctx, i);                              \
    UPDATE_DATA(ctx, val, (list)[i], num, sign, key);             \
  }

#define TYPED_LOOPCHECK_N(type, data, list, ctx, tsdbType, sign, notNullElems) \
  do {                                                                         \
    type *_data = (type *)data;                                                \
    type *_list = (type *)list;                                                \
    LOOPCHECK_N(*_data, _list, ctx, tsdbType, sign, notNullElems);             \
  } while (0)

static void do_sum(SQLFunctionCtx *pCtx) {
  int32_t notNullElems = 0;
  
  // Only the pre-computing information loaded and actual data does not loaded
  if (pCtx->preAggVals.isSet) {
    notNullElems = pCtx->size - pCtx->preAggVals.statis.numOfNull;
    assert(pCtx->size >= pCtx->preAggVals.statis.numOfNull);
    
    if (IS_SIGNED_NUMERIC_TYPE(pCtx->inputType)) {
      int64_t *retVal = (int64_t *)pCtx->pOutput;
      *retVal += pCtx->preAggVals.statis.sum;
    } else if (IS_UNSIGNED_NUMERIC_TYPE(pCtx->inputType)) {
      uint64_t *retVal = (uint64_t *)pCtx->pOutput;
      *retVal += (uint64_t)pCtx->preAggVals.statis.sum;
    } else if (IS_FLOAT_TYPE(pCtx->inputType)) {
      double *retVal = (double*) pCtx->pOutput;
      *retVal += GET_DOUBLE_VAL((const char*)&(pCtx->preAggVals.statis.sum));
    }
  } else {  // computing based on the true data block
    void *pData = GET_INPUT_DATA_LIST(pCtx);
    notNullElems = 0;

    if (IS_SIGNED_NUMERIC_TYPE(pCtx->inputType)) {
      int64_t *retVal = (int64_t *)pCtx->pOutput;

      if (pCtx->inputType == TSDB_DATA_TYPE_TINYINT) {
        LIST_ADD_N(*retVal, pCtx, pData, int8_t, notNullElems, pCtx->inputType);
      } else if (pCtx->inputType == TSDB_DATA_TYPE_SMALLINT) {
        LIST_ADD_N(*retVal, pCtx, pData, int16_t, notNullElems, pCtx->inputType);
      } else if (pCtx->inputType == TSDB_DATA_TYPE_INT) {
        LIST_ADD_N(*retVal, pCtx, pData, int32_t, notNullElems, pCtx->inputType);
      } else if (pCtx->inputType == TSDB_DATA_TYPE_BIGINT) {
        LIST_ADD_N(*retVal, pCtx, pData, int64_t, notNullElems, pCtx->inputType);
      }
    } else if (IS_UNSIGNED_NUMERIC_TYPE(pCtx->inputType)) {
      uint64_t *retVal = (uint64_t *)pCtx->pOutput;

      if (pCtx->inputType == TSDB_DATA_TYPE_UTINYINT) {
        LIST_ADD_N(*retVal, pCtx, pData, uint8_t, notNullElems, pCtx->inputType);
      } else if (pCtx->inputType == TSDB_DATA_TYPE_USMALLINT) {
        LIST_ADD_N(*retVal, pCtx, pData, uint16_t, notNullElems, pCtx->inputType);
      } else if (pCtx->inputType == TSDB_DATA_TYPE_UINT) {
        LIST_ADD_N(*retVal, pCtx, pData, uint32_t, notNullElems, pCtx->inputType);
      } else if (pCtx->inputType == TSDB_DATA_TYPE_UBIGINT) {
        LIST_ADD_N(*retVal, pCtx, pData, uint64_t, notNullElems, pCtx->inputType);
      }
    } else if (pCtx->inputType == TSDB_DATA_TYPE_DOUBLE) {
      double *retVal = (double *)pCtx->pOutput;
      LIST_ADD_N(*retVal, pCtx, pData, double, notNullElems, pCtx->inputType);
    } else if (pCtx->inputType == TSDB_DATA_TYPE_FLOAT) {
      double *retVal = (double *)pCtx->pOutput;
      LIST_ADD_N(*retVal, pCtx, pData, float, notNullElems, pCtx->inputType);
    }
  }
  
  // data in the check operation are all null, not output
  SET_VAL(pCtx, notNullElems, 1);
  
  if (notNullElems > 0) {
    GET_RES_INFO(pCtx)->hasResult = DATA_SET_FLAG;
  }
}

static void do_sum_f(SQLFunctionCtx *pCtx, int32_t index) {
  void *pData = GET_INPUT_DATA(pCtx, index);
  if (pCtx->hasNull && isNull(pData, pCtx->inputType)) {
    return;
  }
  
  SET_VAL(pCtx, 1, 1);
  int64_t *res = (int64_t*) pCtx->pOutput;
  
  if (pCtx->inputType == TSDB_DATA_TYPE_TINYINT) {
    *res += GET_INT8_VAL(pData);
  } else if (pCtx->inputType == TSDB_DATA_TYPE_SMALLINT) {
    *res += GET_INT16_VAL(pData);
  } else if (pCtx->inputType == TSDB_DATA_TYPE_INT) {
    *res += GET_INT32_VAL(pData);
  } else if (pCtx->inputType == TSDB_DATA_TYPE_BIGINT) {
    *res += GET_INT64_VAL(pData);
  } else if (pCtx->inputType == TSDB_DATA_TYPE_UTINYINT) {
    uint64_t *r = (uint64_t *)pCtx->pOutput;
    *r += GET_UINT8_VAL(pData);
  } else if (pCtx->inputType == TSDB_DATA_TYPE_USMALLINT) {
    uint64_t *r = (uint64_t *)pCtx->pOutput;
    *r += GET_UINT16_VAL(pData);
  } else if (pCtx->inputType == TSDB_DATA_TYPE_UINT) {
    uint64_t *r = (uint64_t *)pCtx->pOutput;
    *r += GET_UINT32_VAL(pData);
  } else if (pCtx->inputType == TSDB_DATA_TYPE_UBIGINT) {
    uint64_t *r = (uint64_t *)pCtx->pOutput;
    *r += GET_UINT64_VAL(pData);
  } else if (pCtx->inputType == TSDB_DATA_TYPE_DOUBLE) {
    double *retVal = (double*) pCtx->pOutput;
    *retVal += GET_DOUBLE_VAL(pData);
  } else if (pCtx->inputType == TSDB_DATA_TYPE_FLOAT) {
    double *retVal = (double*) pCtx->pOutput;
    *retVal += GET_FLOAT_VAL(pData);
  }
  
  GET_RES_INFO(pCtx)->hasResult = DATA_SET_FLAG;
}

static void sum_function(SQLFunctionCtx *pCtx) {
  do_sum(pCtx);
  
  // keep the result data in output buffer, not in the intermediate buffer
  SResultRowCellInfo *pResInfo = GET_RES_INFO(pCtx);
  if (pResInfo->hasResult == DATA_SET_FLAG && pCtx->stableQuery) {
    // set the flag for super table query
    SSumInfo *pSum = (SSumInfo *)pCtx->pOutput;
    pSum->hasResult = DATA_SET_FLAG;
  }
}

static void sum_function_f(SQLFunctionCtx *pCtx, int32_t index) {
  do_sum_f(pCtx, index);
  
  // keep the result data in output buffer, not in the intermediate buffer
  SResultRowCellInfo *pResInfo = GET_RES_INFO(pCtx);
  if (pResInfo->hasResult == DATA_SET_FLAG && pCtx->stableQuery) {
    SSumInfo *pSum = (SSumInfo *)pCtx->pOutput;
    pSum->hasResult = DATA_SET_FLAG;
  }
}

static void sum_func_merge(SQLFunctionCtx *pCtx) {
  int32_t notNullElems = 0;

  GET_TRUE_DATA_TYPE();
  assert(pCtx->stableQuery);

  for (int32_t i = 0; i < pCtx->size; ++i) {
    char *    input = GET_INPUT_DATA(pCtx, i);
    SSumInfo *pInput = (SSumInfo *)input;
    if (pInput->hasResult != DATA_SET_FLAG) {
      continue;
    }

    notNullElems++;

    if (IS_SIGNED_NUMERIC_TYPE(type)) {
      *(int64_t *)pCtx->pOutput += pInput->isum;
    } else if (IS_UNSIGNED_NUMERIC_TYPE(type)) {
      *(uint64_t *) pCtx->pOutput += pInput->usum;
    } else {
      *(double *)pCtx->pOutput += pInput->dsum;
    }
  }

  SET_VAL(pCtx, notNullElems, 1);
  SResultRowCellInfo *pResInfo = GET_RES_INFO(pCtx);
  
  if (notNullElems > 0) {
    pResInfo->hasResult = DATA_SET_FLAG;
  }
}

static int32_t statisRequired(SQLFunctionCtx *pCtx, STimeWindow* w, int32_t colId) {
  return BLK_DATA_STATIS_NEEDED;
}

static int32_t dataBlockRequired(SQLFunctionCtx *pCtx, STimeWindow* w, int32_t colId) {
  return BLK_DATA_ALL_NEEDED;
}

// todo: if column in current data block are null, opt for this case
static int32_t firstFuncRequired(SQLFunctionCtx *pCtx, STimeWindow* w, int32_t colId) {
  if (pCtx->order == TSDB_ORDER_DESC) {
    return BLK_DATA_NO_NEEDED;
  }
  
  // no result for first query, data block is required
  if (GET_RES_INFO(pCtx) == NULL || GET_RES_INFO(pCtx)->numOfRes <= 0) {
    return BLK_DATA_ALL_NEEDED;
  } else {
    return BLK_DATA_NO_NEEDED;
  }
}

static int32_t lastFuncRequired(SQLFunctionCtx *pCtx, STimeWindow* w, int32_t colId) {
  if (pCtx->order != pCtx->param[0].i64) {
    return BLK_DATA_NO_NEEDED;
  }
  
  if (GET_RES_INFO(pCtx) == NULL || GET_RES_INFO(pCtx)->numOfRes <= 0) {
    return BLK_DATA_ALL_NEEDED;
  } else {
    return BLK_DATA_NO_NEEDED;
  }
}

static int32_t firstDistFuncRequired(SQLFunctionCtx *pCtx, STimeWindow* w, int32_t colId) {
  if (pCtx->order == TSDB_ORDER_DESC) {
    return BLK_DATA_NO_NEEDED;
  }

  // not initialized yet, it is the first block, load it.
  if (pCtx->pOutput == NULL) {
    return BLK_DATA_ALL_NEEDED;
  }

  // the pCtx should be set to current Ctx and output buffer before call this function. Otherwise, pCtx->pOutput is
  // the previous windowRes output buffer, not current unloaded block. In this case, the following filter is invalid
  SFirstLastInfo *pInfo = (SFirstLastInfo*) (pCtx->pOutput + pCtx->inputBytes);
  if (pInfo->hasResult != DATA_SET_FLAG) {
    return BLK_DATA_ALL_NEEDED;
  } else {  // data in current block is not earlier than current result
    return (pInfo->ts <= w->skey) ? BLK_DATA_NO_NEEDED : BLK_DATA_ALL_NEEDED;
  }
}

static int32_t lastDistFuncRequired(SQLFunctionCtx *pCtx, STimeWindow* w, int32_t colId) {
  if (pCtx->order != pCtx->param[0].i64) {
    return BLK_DATA_NO_NEEDED;
  }

  // not initialized yet, it is the first block, load it.
  if (pCtx->pOutput == NULL) {
    return BLK_DATA_ALL_NEEDED;
  }

  // the pCtx should be set to current Ctx and output buffer before call this function. Otherwise, pCtx->pOutput is
  // the previous windowRes output buffer, not current unloaded block. In this case, the following filter is invalid
  SFirstLastInfo *pInfo = (SFirstLastInfo*) (pCtx->pOutput + pCtx->inputBytes);
  if (pInfo->hasResult != DATA_SET_FLAG) {
    return BLK_DATA_ALL_NEEDED;
  } else {
    return (pInfo->ts > w->ekey) ? BLK_DATA_NO_NEEDED : BLK_DATA_ALL_NEEDED;
  }
}

//////////////////////////////////////////////////////////////////////////////////////////////
/*
 * The intermediate result of average is kept in the interResultBuf.
 * For super table query, once the avg_function/avg_function_f is finished, copy the intermediate
 * result into output buffer.
 */
static void avg_function(SQLFunctionCtx *pCtx) {
  int32_t notNullElems = 0;
  
  // NOTE: keep the intermediate result into the interResultBuf
  SResultRowCellInfo *pResInfo = GET_RES_INFO(pCtx);
  
  SAvgInfo *pAvgInfo = (SAvgInfo *)GET_ROWCELL_INTERBUF(pResInfo);
  double   *pVal = &pAvgInfo->sum;
  
  if (pCtx->preAggVals.isSet) { // Pre-aggregation
    notNullElems = pCtx->size - pCtx->preAggVals.statis.numOfNull;
    assert(notNullElems >= 0);
    
    if (IS_SIGNED_NUMERIC_TYPE(pCtx->inputType)) {
      *pVal += pCtx->preAggVals.statis.sum;
    }  else if (IS_UNSIGNED_NUMERIC_TYPE(pCtx->inputType)) {
      *pVal += (uint64_t) pCtx->preAggVals.statis.sum;
    } else if (pCtx->inputType == TSDB_DATA_TYPE_DOUBLE || pCtx->inputType == TSDB_DATA_TYPE_FLOAT) {
      *pVal += GET_DOUBLE_VAL((const char *)&(pCtx->preAggVals.statis.sum));
    }
  } else {
    void *pData = GET_INPUT_DATA_LIST(pCtx);
    
    if (pCtx->inputType == TSDB_DATA_TYPE_TINYINT) {
      LIST_ADD_N(*pVal, pCtx, pData, int8_t, notNullElems, pCtx->inputType);
    } else if (pCtx->inputType == TSDB_DATA_TYPE_SMALLINT) {
      LIST_ADD_N(*pVal, pCtx, pData, int16_t, notNullElems, pCtx->inputType);
    } else if (pCtx->inputType == TSDB_DATA_TYPE_INT) {
      LIST_ADD_N(*pVal, pCtx, pData, int32_t, notNullElems, pCtx->inputType);
    } else if (pCtx->inputType == TSDB_DATA_TYPE_BIGINT) {
      LIST_ADD_N(*pVal, pCtx, pData, int64_t, notNullElems, pCtx->inputType);
    } else if (pCtx->inputType == TSDB_DATA_TYPE_DOUBLE) {
      LIST_ADD_N(*pVal, pCtx, pData, double, notNullElems, pCtx->inputType);
    } else if (pCtx->inputType == TSDB_DATA_TYPE_FLOAT) {
      LIST_ADD_N(*pVal, pCtx, pData, float, notNullElems, pCtx->inputType);
    } else if (pCtx->inputType == TSDB_DATA_TYPE_UTINYINT) {
      LIST_ADD_N(*pVal, pCtx, pData, uint8_t, notNullElems, pCtx->inputType);
    } else if (pCtx->inputType == TSDB_DATA_TYPE_USMALLINT) {
      LIST_ADD_N(*pVal, pCtx, pData, uint16_t, notNullElems, pCtx->inputType);
    } else if (pCtx->inputType == TSDB_DATA_TYPE_UINT) {
      LIST_ADD_N(*pVal, pCtx, pData, uint32_t, notNullElems, pCtx->inputType);
    } else if (pCtx->inputType == TSDB_DATA_TYPE_UBIGINT) {
      LIST_ADD_N(*pVal, pCtx, pData, uint64_t, notNullElems, pCtx->inputType);
    }
  }
  
  if (!pCtx->hasNull) {
    assert(notNullElems == pCtx->size);
  }
  
  SET_VAL(pCtx, notNullElems, 1);
  pAvgInfo->num += notNullElems;
  
  if (notNullElems > 0) {
    pResInfo->hasResult = DATA_SET_FLAG;
  }
  
  // keep the data into the final output buffer for super table query since this execution may be the last one
  if (pCtx->stableQuery) {
    memcpy(pCtx->pOutput, GET_ROWCELL_INTERBUF(pResInfo), sizeof(SAvgInfo));
  }
}

static void avg_function_f(SQLFunctionCtx *pCtx, int32_t index) {
  void *pData = GET_INPUT_DATA(pCtx, index);
  if (pCtx->hasNull && isNull(pData, pCtx->inputType)) {
    return;
  }
  
  SET_VAL(pCtx, 1, 1);
  
  // NOTE: keep the intermediate result into the interResultBuf
  SResultRowCellInfo *pResInfo = GET_RES_INFO(pCtx);
  
  SAvgInfo *pAvgInfo = (SAvgInfo *)GET_ROWCELL_INTERBUF(pResInfo);
  
  if (pCtx->inputType == TSDB_DATA_TYPE_TINYINT) {
    pAvgInfo->sum += GET_INT8_VAL(pData);
  } else if (pCtx->inputType == TSDB_DATA_TYPE_SMALLINT) {
    pAvgInfo->sum += GET_INT16_VAL(pData);
  } else if (pCtx->inputType == TSDB_DATA_TYPE_INT) {
    pAvgInfo->sum += GET_INT32_VAL(pData);
  } else if (pCtx->inputType == TSDB_DATA_TYPE_BIGINT) {
    pAvgInfo->sum += GET_INT64_VAL(pData);
  } else if (pCtx->inputType == TSDB_DATA_TYPE_DOUBLE) {
    pAvgInfo->sum += GET_DOUBLE_VAL(pData);
  } else if (pCtx->inputType == TSDB_DATA_TYPE_FLOAT) {
    pAvgInfo->sum += GET_FLOAT_VAL(pData);
  } else if (pCtx->inputType == TSDB_DATA_TYPE_UTINYINT) {
    pAvgInfo->sum += GET_UINT8_VAL(pData);
  } else if (pCtx->inputType == TSDB_DATA_TYPE_USMALLINT) {
    pAvgInfo->sum += GET_UINT16_VAL(pData);
  } else if (pCtx->inputType == TSDB_DATA_TYPE_UINT) {
    pAvgInfo->sum += GET_UINT32_VAL(pData);
  } else if (pCtx->inputType == TSDB_DATA_TYPE_UBIGINT) {
    pAvgInfo->sum += GET_UINT64_VAL(pData);
  }

  // restore sum and count of elements
  pAvgInfo->num += 1;
  
  // set has result flag
  pResInfo->hasResult = DATA_SET_FLAG;
  
  // keep the data into the final output buffer for super table query since this execution may be the last one
  if (pCtx->stableQuery) {
    memcpy(pCtx->pOutput, GET_ROWCELL_INTERBUF(pResInfo), sizeof(SAvgInfo));
  }
}

static void avg_func_merge(SQLFunctionCtx *pCtx) {
  SResultRowCellInfo *pResInfo = GET_RES_INFO(pCtx);
  
  double *sum = (double*) pCtx->pOutput;
  char   *input = GET_INPUT_DATA_LIST(pCtx);
  
  for (int32_t i = 0; i < pCtx->size; ++i, input += pCtx->inputBytes) {
    SAvgInfo *pInput = (SAvgInfo *)input;
    if (pInput->num == 0) {  // current input is null
      continue;
    }
    
    *sum += pInput->sum;
    
    // keep the number of data into the temp buffer
    *(int64_t *)GET_ROWCELL_INTERBUF(pResInfo) += pInput->num;
  }
}

/*
 * the average value is calculated in finalize routine, since current routine does not know the exact number of points
 */
static void avg_finalizer(SQLFunctionCtx *pCtx) {
  SResultRowCellInfo *pResInfo = GET_RES_INFO(pCtx);
  
  if (pCtx->currentStage == MERGE_STAGE) {
    assert(pCtx->inputType == TSDB_DATA_TYPE_BINARY);
    
    if (GET_INT64_VAL(GET_ROWCELL_INTERBUF(pResInfo)) <= 0) {
      setNull(pCtx->pOutput, pCtx->outputType, pCtx->outputBytes);
      return;
    }
    
    *(double *)pCtx->pOutput = (*(double *)pCtx->pOutput) / *(int64_t *)GET_ROWCELL_INTERBUF(pResInfo);
  } else {  // this is the secondary merge, only in the secondary merge, the input type is TSDB_DATA_TYPE_BINARY
    assert(IS_NUMERIC_TYPE(pCtx->inputType));
    SAvgInfo *pAvgInfo = (SAvgInfo *)GET_ROWCELL_INTERBUF(pResInfo);
    
    if (pAvgInfo->num == 0) {  // all data are NULL or empty table
      setNull(pCtx->pOutput, pCtx->outputType, pCtx->outputBytes);
      return;
    }
    
    *(double *)pCtx->pOutput = pAvgInfo->sum / pAvgInfo->num;
  }
  
  // cannot set the numOfIteratedElems again since it is set during previous iteration
  GET_RES_INFO(pCtx)->numOfRes = 1;
  doFinalizer(pCtx);
}

/////////////////////////////////////////////////////////////////////////////////////////////

static void minMax_function(SQLFunctionCtx *pCtx, char *pOutput, int32_t isMin, int32_t *notNullElems) {
  // data in current data block are qualified to the query
  if (pCtx->preAggVals.isSet) {
    *notNullElems = pCtx->size - pCtx->preAggVals.statis.numOfNull;
    assert(*notNullElems >= 0);

    if (*notNullElems == 0) {
      return;
    }

    void*   tval = NULL;
    int16_t index = 0;
    
    if (isMin) {
      tval = &pCtx->preAggVals.statis.min;
      index = pCtx->preAggVals.statis.minIndex;
    } else {
      tval = &pCtx->preAggVals.statis.max;
      index = pCtx->preAggVals.statis.maxIndex;
    }
    
    TSKEY key = TSKEY_INITIAL_VAL;
    if (pCtx->ptsList != NULL) {
      /**
       * NOTE: work around the bug caused by invalid pre-calculated function.
       * Here the selectivity + ts will not return correct value.
       *
       * The following codes of 3 lines will be removed later.
       */
//      if (index < 0 || index >= pCtx->size + pCtx->startOffset) {
//        index = 0;
//      }

      // the index is the original position, not the relative position
      key = pCtx->ptsList[index];
    }
    
    if (IS_SIGNED_NUMERIC_TYPE(pCtx->inputType)) {
      int64_t val = GET_INT64_VAL(tval);
      if (pCtx->inputType == TSDB_DATA_TYPE_TINYINT) {
        int8_t *data = (int8_t *)pOutput;
        
        UPDATE_DATA(pCtx, *data, (int8_t)val, notNullElems, isMin, key);
      } else if (pCtx->inputType == TSDB_DATA_TYPE_SMALLINT) {
        int16_t *data = (int16_t *)pOutput;
        
        UPDATE_DATA(pCtx, *data, (int16_t)val, notNullElems, isMin, key);
      } else if (pCtx->inputType == TSDB_DATA_TYPE_INT) {
        int32_t *data = (int32_t *)pOutput;
#if defined(_DEBUG_VIEW)
        qDebug("max value updated according to pre-cal:%d", *data);
#endif
        
        if ((*data < val) ^ isMin) {
          *data = (int32_t)val;
          for (int32_t i = 0; i < (pCtx)->tagInfo.numOfTagCols; ++i) {
            SQLFunctionCtx *__ctx = pCtx->tagInfo.pTagCtxList[i];
            if (__ctx->functionId == TSDB_FUNC_TS_DUMMY) {
              __ctx->tag.i64 = key;
              __ctx->tag.nType = TSDB_DATA_TYPE_BIGINT;
            }
            
            aAggs[TSDB_FUNC_TAG].xFunction(__ctx);
          }
        }
      } else if (pCtx->inputType == TSDB_DATA_TYPE_BIGINT) {
        int64_t *data = (int64_t *)pOutput;
        UPDATE_DATA(pCtx, *data, val, notNullElems, isMin, key);
      }
    } else if (IS_UNSIGNED_NUMERIC_TYPE(pCtx->inputType)) {
      uint64_t val = GET_UINT64_VAL(tval);
      if (pCtx->inputType == TSDB_DATA_TYPE_UTINYINT) {
        uint8_t *data = (uint8_t *)pOutput;

        UPDATE_DATA(pCtx, *data, (uint8_t)val, notNullElems, isMin, key);
      } else if (pCtx->inputType == TSDB_DATA_TYPE_USMALLINT) {
        uint16_t *data = (uint16_t *)pOutput;
        UPDATE_DATA(pCtx, *data, (uint16_t)val, notNullElems, isMin, key);
      } else if (pCtx->inputType == TSDB_DATA_TYPE_UINT) {
        uint32_t *data = (uint32_t *)pOutput;
        UPDATE_DATA(pCtx, *data, (uint32_t)val, notNullElems, isMin, key);
      } else if (pCtx->inputType == TSDB_DATA_TYPE_UBIGINT) {
        uint64_t *data = (uint64_t *)pOutput;
        UPDATE_DATA(pCtx, *data, val, notNullElems, isMin, key);
      }
    } else if (pCtx->inputType == TSDB_DATA_TYPE_DOUBLE) {
        double *data = (double *)pOutput;
        double  val = GET_DOUBLE_VAL(tval);

        UPDATE_DATA(pCtx, *data, val, notNullElems, isMin, key);
    } else if (pCtx->inputType == TSDB_DATA_TYPE_FLOAT) {
      float *data = (float *)pOutput;
      double val = GET_DOUBLE_VAL(tval);
      
      UPDATE_DATA(pCtx, *data, (float)val, notNullElems, isMin, key);
    }
    
    return;
  }
  
  void  *p = GET_INPUT_DATA_LIST(pCtx);
  TSKEY *tsList = GET_TS_LIST(pCtx);

  *notNullElems = 0;
  
  if (IS_SIGNED_NUMERIC_TYPE(pCtx->inputType)) {
    if (pCtx->inputType == TSDB_DATA_TYPE_TINYINT) {
      TYPED_LOOPCHECK_N(int8_t, pOutput, p, pCtx, pCtx->inputType, isMin, *notNullElems);
    } else if (pCtx->inputType == TSDB_DATA_TYPE_SMALLINT) {
      TYPED_LOOPCHECK_N(int16_t, pOutput, p, pCtx, pCtx->inputType, isMin, *notNullElems);
    } else if (pCtx->inputType == TSDB_DATA_TYPE_INT) {
      int32_t *pData = p;
      int32_t *retVal = (int32_t*) pOutput;
      
      for (int32_t i = 0; i < pCtx->size; ++i) {
        if (pCtx->hasNull && isNull((const char*)&pData[i], pCtx->inputType)) {
          continue;
        }
        
        if ((*retVal < pData[i]) ^ isMin) {
          *retVal = pData[i];
          TSKEY k = tsList[i];
          
          DO_UPDATE_TAG_COLUMNS(pCtx, k);
        }
        
        *notNullElems += 1;
      }
#if defined(_DEBUG_VIEW)
      qDebug("max value updated:%d", *retVal);
#endif
    } else if (pCtx->inputType == TSDB_DATA_TYPE_BIGINT) {
      TYPED_LOOPCHECK_N(int64_t, pOutput, p, pCtx, pCtx->inputType, isMin, *notNullElems);
    }
  } else if (IS_UNSIGNED_NUMERIC_TYPE(pCtx->inputType)) {
    if (pCtx->inputType == TSDB_DATA_TYPE_UTINYINT) {
      TYPED_LOOPCHECK_N(uint8_t, pOutput, p, pCtx, pCtx->inputType, isMin, *notNullElems);
    } else if (pCtx->inputType == TSDB_DATA_TYPE_USMALLINT) {
      TYPED_LOOPCHECK_N(uint16_t, pOutput, p, pCtx, pCtx->inputType, isMin, *notNullElems);
    } else if (pCtx->inputType == TSDB_DATA_TYPE_UINT) {
      TYPED_LOOPCHECK_N(uint32_t, pOutput, p, pCtx, pCtx->inputType, isMin, *notNullElems);
    } else if (pCtx->inputType == TSDB_DATA_TYPE_UBIGINT) {
      TYPED_LOOPCHECK_N(uint64_t, pOutput, p, pCtx, pCtx->inputType, isMin, *notNullElems);
    }
  } else if (pCtx->inputType == TSDB_DATA_TYPE_DOUBLE) {
    TYPED_LOOPCHECK_N(double, pOutput, p, pCtx, pCtx->inputType, isMin, *notNullElems);
  } else if (pCtx->inputType == TSDB_DATA_TYPE_FLOAT) {
    TYPED_LOOPCHECK_N(float, pOutput, p, pCtx, pCtx->inputType, isMin, *notNullElems);
  }
}

static bool min_func_setup(SQLFunctionCtx *pCtx) {
  if (!function_setup(pCtx)) {
    return false;  // not initialized since it has been initialized
  }
  
  GET_TRUE_DATA_TYPE();
  
  switch (type) {
    case TSDB_DATA_TYPE_TINYINT:
      *((int8_t *)pCtx->pOutput) = INT8_MAX;
      break;
    case TSDB_DATA_TYPE_UTINYINT:
      *(uint8_t *) pCtx->pOutput = UINT8_MAX;
      break;
    case TSDB_DATA_TYPE_SMALLINT:
      *((int16_t *)pCtx->pOutput) = INT16_MAX;
      break;
    case TSDB_DATA_TYPE_USMALLINT:
      *((uint16_t *)pCtx->pOutput) = UINT16_MAX;
      break;
    case TSDB_DATA_TYPE_INT:
      *((int32_t *)pCtx->pOutput) = INT32_MAX;
      break;
    case TSDB_DATA_TYPE_UINT:
      *((uint32_t *)pCtx->pOutput) = UINT32_MAX;
      break;
    case TSDB_DATA_TYPE_BIGINT:
      *((int64_t *)pCtx->pOutput) = INT64_MAX;
      break;
    case TSDB_DATA_TYPE_UBIGINT:
      *((uint64_t *)pCtx->pOutput) = UINT64_MAX;
      break;
    case TSDB_DATA_TYPE_FLOAT:
      *((float *)pCtx->pOutput) = FLT_MAX;
      break;
    case TSDB_DATA_TYPE_DOUBLE:
      *((double *)pCtx->pOutput) = DBL_MAX;
      break;
    default:
      qError("illegal data type:%d in min/max query", pCtx->inputType);
  }

  return true;
}

static bool max_func_setup(SQLFunctionCtx *pCtx) {
  if (!function_setup(pCtx)) {
    return false;  // not initialized since it has been initialized
  }
  
  GET_TRUE_DATA_TYPE();
  
  switch (type) {
    case TSDB_DATA_TYPE_INT:
      *((int32_t *)pCtx->pOutput) = INT32_MIN;
      break;
    case TSDB_DATA_TYPE_UINT:
      *((uint32_t *)pCtx->pOutput) = 0;
      break;
    case TSDB_DATA_TYPE_FLOAT:
      *((float *)pCtx->pOutput) = -FLT_MAX;
      break;
    case TSDB_DATA_TYPE_DOUBLE:
      *((double *)pCtx->pOutput) = -DBL_MAX;
      break;
    case TSDB_DATA_TYPE_BIGINT:
      *((int64_t *)pCtx->pOutput) = INT64_MIN;
      break;
    case TSDB_DATA_TYPE_UBIGINT:
      *((uint64_t *)pCtx->pOutput) = 0;
      break;
    case TSDB_DATA_TYPE_SMALLINT:
      *((int16_t *)pCtx->pOutput) = INT16_MIN;
      break;
    case TSDB_DATA_TYPE_USMALLINT:
      *((uint16_t *)pCtx->pOutput) = 0;
      break;
    case TSDB_DATA_TYPE_TINYINT:
      *((int8_t *)pCtx->pOutput) = INT8_MIN;
      break;
    case TSDB_DATA_TYPE_UTINYINT:
      *((uint8_t *)pCtx->pOutput) = 0;
      break;
    default:
      qError("illegal data type:%d in min/max query", pCtx->inputType);
  }
  
  return true;
}

/*
 * the output result of min/max function is the final output buffer, not the intermediate result buffer
 */
static void min_function(SQLFunctionCtx *pCtx) {
  int32_t notNullElems = 0;
  minMax_function(pCtx, pCtx->pOutput, 1, &notNullElems);
  
  SET_VAL(pCtx, notNullElems, 1);
  
  if (notNullElems > 0) {
    SResultRowCellInfo *pResInfo = GET_RES_INFO(pCtx);
    pResInfo->hasResult = DATA_SET_FLAG;
    
    // set the flag for super table query
    if (pCtx->stableQuery) {
      *(pCtx->pOutput + pCtx->inputBytes) = DATA_SET_FLAG;
    }
  }
}

static void max_function(SQLFunctionCtx *pCtx) {
  int32_t notNullElems = 0;
  minMax_function(pCtx, pCtx->pOutput, 0, &notNullElems);
  
  SET_VAL(pCtx, notNullElems, 1);
  
  if (notNullElems > 0) {
    SResultRowCellInfo *pResInfo = GET_RES_INFO(pCtx);
    pResInfo->hasResult = DATA_SET_FLAG;
    
    // set the flag for super table query
    if (pCtx->stableQuery) {
      *(pCtx->pOutput + pCtx->inputBytes) = DATA_SET_FLAG;
    }
  }
}

static int32_t minmax_merge_impl(SQLFunctionCtx *pCtx, int32_t bytes, char *output, bool isMin) {
  int32_t notNullElems = 0;
  
  GET_TRUE_DATA_TYPE();
  assert(pCtx->stableQuery);
  
  for (int32_t i = 0; i < pCtx->size; ++i) {
    char *input = GET_INPUT_DATA(pCtx, i);
    if (input[bytes] != DATA_SET_FLAG) {
      continue;
    }
    
    switch (type) {
      case TSDB_DATA_TYPE_TINYINT: {
        int8_t v = GET_INT8_VAL(input);
        DUPATE_DATA_WITHOUT_TS(pCtx, *(int8_t *)output, v, notNullElems, isMin);
        break;
      }
      case TSDB_DATA_TYPE_SMALLINT: {
        int16_t v = GET_INT16_VAL(input);
        DUPATE_DATA_WITHOUT_TS(pCtx, *(int16_t *)output, v, notNullElems, isMin);
        break;
      }
      case TSDB_DATA_TYPE_INT: {
        int32_t v = GET_INT32_VAL(input);
        if ((*(int32_t *)output < v) ^ isMin) {
          *(int32_t *)output = v;
          
          for (int32_t j = 0; j < pCtx->tagInfo.numOfTagCols; ++j) {
            SQLFunctionCtx *__ctx = pCtx->tagInfo.pTagCtxList[j];
            aAggs[TSDB_FUNC_TAG].xFunction(__ctx);
          }
          
          notNullElems++;
        }
        break;
      }
      case TSDB_DATA_TYPE_FLOAT: {
        float v = GET_FLOAT_VAL(input);
        DUPATE_DATA_WITHOUT_TS(pCtx, *(float *)output, v, notNullElems, isMin);
        break;
      }
      case TSDB_DATA_TYPE_DOUBLE: {
        double v = GET_DOUBLE_VAL(input);
        DUPATE_DATA_WITHOUT_TS(pCtx, *(double *)output, v, notNullElems, isMin);
        break;
      }
      case TSDB_DATA_TYPE_BIGINT: {
        int64_t v = GET_INT64_VAL(input);
        DUPATE_DATA_WITHOUT_TS(pCtx, *(int64_t *)output, v, notNullElems, isMin);
        break;
      }
      default:
        break;
    }
  }
  
  return notNullElems;
}

static void min_func_merge(SQLFunctionCtx *pCtx) {
  int32_t notNullElems = minmax_merge_impl(pCtx, pCtx->outputBytes, pCtx->pOutput, 1);
  
  SET_VAL(pCtx, notNullElems, 1);
  
  SResultRowCellInfo *pResInfo = GET_RES_INFO(pCtx);
  if (notNullElems > 0) {
    pResInfo->hasResult = DATA_SET_FLAG;
  }
}

static void max_func_merge(SQLFunctionCtx *pCtx) {
  int32_t numOfElem = minmax_merge_impl(pCtx, pCtx->outputBytes, pCtx->pOutput, 0);
  
  SET_VAL(pCtx, numOfElem, 1);
  
  SResultRowCellInfo *pResInfo = GET_RES_INFO(pCtx);
  if (numOfElem > 0) {
    pResInfo->hasResult = DATA_SET_FLAG;
  }
}

static void minMax_function_f(SQLFunctionCtx *pCtx, int32_t index, int32_t isMin) {
  char *pData = GET_INPUT_DATA(pCtx, index);
  TSKEY key   = GET_TS_DATA(pCtx, index);
  
  int32_t num = 0;
  if (pCtx->inputType == TSDB_DATA_TYPE_TINYINT) {
    int8_t *output = (int8_t *)pCtx->pOutput;
    int8_t  i = GET_INT8_VAL(pData);
    
    UPDATE_DATA(pCtx, *output, i, num, isMin, key);
  } else if (pCtx->inputType == TSDB_DATA_TYPE_SMALLINT) {
    int16_t *output = (int16_t*) pCtx->pOutput;
    int16_t  i = GET_INT16_VAL(pData);
    
    UPDATE_DATA(pCtx, *output, i, num, isMin, key);
  } else if (pCtx->inputType == TSDB_DATA_TYPE_INT) {
    int32_t *output = (int32_t*) pCtx->pOutput;
    int32_t  i = GET_INT32_VAL(pData);
    
    UPDATE_DATA(pCtx, *output, i, num, isMin, key);
  } else if (pCtx->inputType == TSDB_DATA_TYPE_BIGINT) {
    int64_t *output = (int64_t*) pCtx->pOutput;
    int64_t  i = GET_INT64_VAL(pData);
    
    UPDATE_DATA(pCtx, *output, i, num, isMin, key);
  } else if (pCtx->inputType == TSDB_DATA_TYPE_FLOAT) {
    float *output = (float*) pCtx->pOutput;
    float  i = GET_FLOAT_VAL(pData);
    
    UPDATE_DATA(pCtx, *output, i, num, isMin, key);
  } else if (pCtx->inputType == TSDB_DATA_TYPE_DOUBLE) {
    double *output = (double*) pCtx->pOutput;
    double  i = GET_DOUBLE_VAL(pData);
    
    UPDATE_DATA(pCtx, *output, i, num, isMin, key);
  }
  
  GET_RES_INFO(pCtx)->hasResult = DATA_SET_FLAG;
}

static void max_function_f(SQLFunctionCtx *pCtx, int32_t index) {
  char *pData = GET_INPUT_DATA(pCtx, index);
  if (pCtx->hasNull && isNull(pData, pCtx->inputType)) {
    return;
  }
  
  SET_VAL(pCtx, 1, 1);
  minMax_function_f(pCtx, index, 0);
  
  SResultRowCellInfo *pResInfo = GET_RES_INFO(pCtx);
  if (pResInfo->hasResult == DATA_SET_FLAG && pCtx->stableQuery) {
    char *flag = pCtx->pOutput + pCtx->inputBytes;
    *flag = DATA_SET_FLAG;
  }
}

static void min_function_f(SQLFunctionCtx *pCtx, int32_t index) {
  char *pData = GET_INPUT_DATA(pCtx, index);
  if (pCtx->hasNull && isNull(pData, pCtx->inputType)) {
    return;
  }
  
  SET_VAL(pCtx, 1, 1);
  minMax_function_f(pCtx, index, 1);
  
  SResultRowCellInfo *pResInfo = GET_RES_INFO(pCtx);
  if (pResInfo->hasResult == DATA_SET_FLAG && pCtx->stableQuery) {
    char *flag = pCtx->pOutput + pCtx->inputBytes;
    *flag = DATA_SET_FLAG;
  }
}

#define LOOP_STDDEV_IMPL(type, r, d, ctx, delta, _type, num)          \
  for (int32_t i = 0; i < (ctx)->size; ++i) {                         \
    if ((ctx)->hasNull && isNull((char *)&((type *)d)[i], (_type))) { \
      continue;                                                       \
    }                                                                 \
    (num) += 1;                                                       \
    (r) += POW2(((type *)d)[i] - (delta));                            \
  }

static void stddev_function(SQLFunctionCtx *pCtx) {
  SResultRowCellInfo *pResInfo = GET_RES_INFO(pCtx);
  SStddevInfo *pStd = GET_ROWCELL_INTERBUF(pResInfo);

  if (pCtx->currentStage == REPEAT_SCAN && pStd->stage == 0) {
    pStd->stage++;
    avg_finalizer(pCtx);

    pResInfo->initialized = true; // set it initialized to avoid re-initialization

    // save average value into tmpBuf, for second stage scan
    SAvgInfo *pAvg = GET_ROWCELL_INTERBUF(pResInfo);

    pStd->avg = GET_DOUBLE_VAL(pCtx->pOutput);
    assert((isnan(pAvg->sum) && pAvg->num == 0) || (pStd->num == pAvg->num && pStd->avg == pAvg->sum));
  }
  
  if (pStd->stage == 0) {
    // the first stage is to calculate average value
    avg_function(pCtx);
  } else if (pStd->num > 0) {
    // the second stage to calculate standard deviation
    // if pStd->num == 0, there are no numbers in the first round check. No need to do the second round
    double *retVal = &pStd->res;
    double  avg = pStd->avg;
    
    void *pData = GET_INPUT_DATA_LIST(pCtx);
    int32_t num = 0;

    switch (pCtx->inputType) {
      case TSDB_DATA_TYPE_INT: {
        for (int32_t i = 0; i < pCtx->size; ++i) {
          if (pCtx->hasNull && isNull((const char*) (&((int32_t *)pData)[i]), pCtx->inputType)) {
            continue;
          }
          num += 1;
          *retVal += POW2(((int32_t *)pData)[i] - avg);
        }
        break;
      }
      case TSDB_DATA_TYPE_FLOAT: {
        LOOP_STDDEV_IMPL(float, *retVal, pData, pCtx, avg, pCtx->inputType, num);
        break;
      }
      case TSDB_DATA_TYPE_DOUBLE: {
        LOOP_STDDEV_IMPL(double, *retVal, pData, pCtx, avg, pCtx->inputType, num);
        break;
      }
      case TSDB_DATA_TYPE_BIGINT: {
        LOOP_STDDEV_IMPL(int64_t, *retVal, pData, pCtx, avg, pCtx->inputType, num);
        break;
      }
      case TSDB_DATA_TYPE_SMALLINT: {
        LOOP_STDDEV_IMPL(int16_t, *retVal, pData, pCtx, avg, pCtx->inputType, num);
        break;
      }
      case TSDB_DATA_TYPE_TINYINT: {
        LOOP_STDDEV_IMPL(int8_t, *retVal, pData, pCtx, avg, pCtx->inputType, num);
        break;
      }
      case TSDB_DATA_TYPE_UBIGINT: {
        LOOP_STDDEV_IMPL(uint64_t, *retVal, pData, pCtx, avg, pCtx->inputType, num);
        break;
      }
      case TSDB_DATA_TYPE_USMALLINT: {
        LOOP_STDDEV_IMPL(uint16_t, *retVal, pData, pCtx, avg, pCtx->inputType, num);
        break;
      }
      case TSDB_DATA_TYPE_UTINYINT: {
        LOOP_STDDEV_IMPL(uint8_t, *retVal, pData, pCtx, avg, pCtx->inputType, num);
        break;
      }
      case TSDB_DATA_TYPE_UINT: {
        LOOP_STDDEV_IMPL(uint32_t, *retVal, pData, pCtx, avg, pCtx->inputType, num);
        break;
      }
      default:
        qError("stddev function not support data type:%d", pCtx->inputType);
    }
    
    SET_VAL(pCtx, 1, 1);
  }
}

static void stddev_function_f(SQLFunctionCtx *pCtx, int32_t index) {
  // the second stage to calculate standard deviation
  SResultRowCellInfo *pResInfo = GET_RES_INFO(pCtx);
  SStddevInfo *pStd = GET_ROWCELL_INTERBUF(pResInfo);

  if (pCtx->currentStage == REPEAT_SCAN && pStd->stage == 0) {
    pStd->stage++;
    avg_finalizer(pCtx);

    pResInfo->initialized = true; // set it initialized to avoid re-initialization

    // save average value into tmpBuf, for second stage scan
    SAvgInfo *pAvg = GET_ROWCELL_INTERBUF(pResInfo);

    pStd->avg = GET_DOUBLE_VAL(pCtx->pOutput);
    assert((isnan(pAvg->sum) && pAvg->num == 0) || (pStd->num == pAvg->num && pStd->avg == pAvg->sum));
  }

  /* the first stage is to calculate average value */
  if (pStd->stage == 0) {
    avg_function_f(pCtx, index);
  } else if (pStd->num > 0) {
    double avg = pStd->avg;
    void * pData = GET_INPUT_DATA(pCtx, index);
    
    if (pCtx->hasNull && isNull(pData, pCtx->inputType)) {
      return;
    }
    
    switch (pCtx->inputType) {
      case TSDB_DATA_TYPE_INT: {
        pStd->res += POW2(GET_INT32_VAL(pData) - avg);
        break;
      }
      case TSDB_DATA_TYPE_FLOAT: {
        pStd->res += POW2(GET_FLOAT_VAL(pData) - avg);
        break;
      }
      case TSDB_DATA_TYPE_DOUBLE: {
        pStd->res += POW2(GET_DOUBLE_VAL(pData) - avg);
        break;
      }
      case TSDB_DATA_TYPE_BIGINT: {
        pStd->res += POW2(GET_INT64_VAL(pData) - avg);
        break;
      }
      case TSDB_DATA_TYPE_SMALLINT: {
        pStd->res += POW2(GET_INT16_VAL(pData) - avg);
        break;
      }
      case TSDB_DATA_TYPE_TINYINT: {
        pStd->res += POW2(GET_INT8_VAL(pData) - avg);
        break;
      }
      case TSDB_DATA_TYPE_UINT: {
        pStd->res += POW2(GET_UINT32_VAL(pData) - avg);
        break;
      }
      case TSDB_DATA_TYPE_UBIGINT: {
        pStd->res += POW2(GET_UINT64_VAL(pData) - avg);
        break;
      }
      case TSDB_DATA_TYPE_USMALLINT: {
        pStd->res += POW2(GET_UINT16_VAL(pData) - avg);
        break;
      }
      case TSDB_DATA_TYPE_UTINYINT: {
        pStd->res += POW2(GET_UINT8_VAL(pData) - avg);
        break;
      }
      default:
        qError("stddev function not support data type:%d", pCtx->inputType);
    }
    
    SET_VAL(pCtx, 1, 1);
  }
}

static void stddev_next_step(SQLFunctionCtx *pCtx) {
  /*
   * the stddevInfo and the average info struct share the same buffer area
   * And the position of each element in their struct is exactly the same matched
   */
  SResultRowCellInfo *pResInfo = GET_RES_INFO(pCtx);
  SStddevInfo *pStd = GET_ROWCELL_INTERBUF(pResInfo);
  
  if (pStd->stage == 0) {
    /*
     * stddev is calculated in two stage:
     * 1. get the average value of all data;
     * 2. get final result, based on the average values;
     * so, if this routine is in second stage, no further step is required
     */
    pStd->stage++;
    avg_finalizer(pCtx);
    
    pResInfo->initialized = true; // set it initialized to avoid re-initialization
    
    // save average value into tmpBuf, for second stage scan
    SAvgInfo *pAvg = GET_ROWCELL_INTERBUF(pResInfo);
    
    pStd->avg = GET_DOUBLE_VAL(pCtx->pOutput);
    assert((isnan(pAvg->sum) && pAvg->num == 0) || (pStd->num == pAvg->num && pStd->avg == pAvg->sum));
  } else {
    pResInfo->complete = true;
  }
}

static void stddev_finalizer(SQLFunctionCtx *pCtx) {
  SStddevInfo *pStd = GET_ROWCELL_INTERBUF(GET_RES_INFO(pCtx));
  
  if (pStd->num <= 0) {
    setNull(pCtx->pOutput, pCtx->outputType, pCtx->outputBytes);
  } else {
    double *retValue = (double *)pCtx->pOutput;
    *retValue = sqrt(pStd->res / pStd->num);
    SET_VAL(pCtx, 1, 1);
  }
  
  doFinalizer(pCtx);
}

//////////////////////////////////////////////////////////////////////////////////////
int32_t tsCompare(const void* p1, const void* p2) {
  TSKEY k = *(TSKEY*)p1;
  SResPair* pair = (SResPair*)p2;

  if (k == pair->key) {
    return 0;
  } else {
    return k < pair->key? -1:1;
  }
}

static void stddev_dst_function(SQLFunctionCtx *pCtx) {
  SStddevdstInfo *pStd = GET_ROWCELL_INTERBUF(GET_RES_INFO(pCtx));

  // the second stage to calculate standard deviation
  double *retVal = &pStd->res;

  // all data are null, no need to proceed
  SArray* resList = (SArray*) pCtx->param[0].pz;
  if (resList == NULL) {
    return;
  }

  // find the correct group average results according to the tag value
  int32_t len = (int32_t) taosArrayGetSize(resList);
  assert(len > 0);

  double avg = 0;
  if (len == 1) {
    SResPair* p = taosArrayGet(resList, 0);
    avg = p->avg;
  } else {  // todo opt performance by using iterator since the timestamp lsit is matched with the output result
    SResPair* p = bsearch(&pCtx->startTs, resList->pData, len, sizeof(SResPair), tsCompare);
    if (p == NULL) {
      return;
    }
    
    avg = p->avg;
  }

  void *pData = GET_INPUT_DATA_LIST(pCtx);
  int32_t num = 0;

  switch (pCtx->inputType) {
    case TSDB_DATA_TYPE_INT: {
      for (int32_t i = 0; i < pCtx->size; ++i) {
        if (pCtx->hasNull && isNull((const char*) (&((int32_t *)pData)[i]), pCtx->inputType)) {
          continue;
        }
        num += 1;
        *retVal += POW2(((int32_t *)pData)[i] - avg);
      }
      break;
    }
    case TSDB_DATA_TYPE_FLOAT: {
      LOOP_STDDEV_IMPL(float, *retVal, pData, pCtx, avg, pCtx->inputType, num);
      break;
    }
    case TSDB_DATA_TYPE_DOUBLE: {
      LOOP_STDDEV_IMPL(double, *retVal, pData, pCtx, avg, pCtx->inputType, num);
      break;
    }
    case TSDB_DATA_TYPE_TINYINT: {
      LOOP_STDDEV_IMPL(int8_t, *retVal, pData, pCtx, avg, pCtx->inputType, num);
      break;
    }
    case TSDB_DATA_TYPE_UTINYINT: {
      LOOP_STDDEV_IMPL(int8_t, *retVal, pData, pCtx, avg, pCtx->inputType, num);
      break;
    }
    case TSDB_DATA_TYPE_SMALLINT: {
      LOOP_STDDEV_IMPL(int16_t, *retVal, pData, pCtx, avg, pCtx->inputType, num);
      break;
    }
    case TSDB_DATA_TYPE_USMALLINT: {
      LOOP_STDDEV_IMPL(uint16_t, *retVal, pData, pCtx, avg, pCtx->inputType, num);
      break;
    }
    case TSDB_DATA_TYPE_UINT: {
      LOOP_STDDEV_IMPL(uint32_t, *retVal, pData, pCtx, avg, pCtx->inputType, num);
      break;
    }
    case TSDB_DATA_TYPE_BIGINT: {
      LOOP_STDDEV_IMPL(int64_t, *retVal, pData, pCtx, avg, pCtx->inputType, num);
      break;
    }
    case TSDB_DATA_TYPE_UBIGINT: {
      LOOP_STDDEV_IMPL(uint64_t, *retVal, pData, pCtx, avg, pCtx->inputType, num);
      break;
    }
    default:
      qError("stddev function not support data type:%d", pCtx->inputType);
  }

  pStd->num += num;
  SET_VAL(pCtx, num, 1);

  // copy to the final output buffer for super table
  memcpy(pCtx->pOutput, GET_ROWCELL_INTERBUF(GET_RES_INFO(pCtx)), sizeof(SAvgInfo));
}

static void stddev_dst_function_f(SQLFunctionCtx *pCtx, int32_t index) {
  void *pData = GET_INPUT_DATA(pCtx, index);
  if (pCtx->hasNull && isNull(pData, pCtx->inputType)) {
    return;
  }

  // the second stage to calculate standard deviation
  SStddevdstInfo *pStd = GET_ROWCELL_INTERBUF(GET_RES_INFO(pCtx));
  double *retVal = &pStd->res;

  // all data are null, no need to proceed
  SArray* resList = (SArray*) pCtx->param[0].pz;
  if (resList == NULL) {
    return;
  }

  // find the correct group average results according to the tag value
  int32_t len = (int32_t) taosArrayGetSize(resList);
  assert(len > 0);

  double avg = 0;
  if (len == 1) {
    SResPair* p = taosArrayGet(resList, 0);
    avg = p->avg;
  } else {  // todo opt performance by using iterator since the timestamp lsit is matched with the output result
    SResPair* p = bsearch(&pCtx->startTs, resList->pData, len, sizeof(SResPair), tsCompare);
    assert(p != NULL);

    avg = p->avg;
  }

  int32_t num = 0;
  switch (pCtx->inputType) {
    case TSDB_DATA_TYPE_INT: {
      for (int32_t i = 0; i < pCtx->size; ++i) {
        if (pCtx->hasNull && isNull((const char*) (&((int32_t *)pData)[i]), pCtx->inputType)) {
          continue;
        }
        num += 1;
        *retVal += POW2(((int32_t *)pData)[i] - avg);
      }
      break;
    }
    case TSDB_DATA_TYPE_FLOAT: {
      LOOP_STDDEV_IMPL(float, *retVal, pData, pCtx, avg, pCtx->inputType, num);
      break;
    }
    case TSDB_DATA_TYPE_DOUBLE: {
      LOOP_STDDEV_IMPL(double, *retVal, pData, pCtx, avg, pCtx->inputType, num);
      break;
    }
    case TSDB_DATA_TYPE_TINYINT: {
      LOOP_STDDEV_IMPL(int8_t, *retVal, pData, pCtx, avg, pCtx->inputType, num);
      break;
    }
    case TSDB_DATA_TYPE_UTINYINT: {
      LOOP_STDDEV_IMPL(int8_t, *retVal, pData, pCtx, avg, pCtx->inputType, num);
      break;
    }
    case TSDB_DATA_TYPE_SMALLINT: {
      LOOP_STDDEV_IMPL(int16_t, *retVal, pData, pCtx, avg, pCtx->inputType, num);
      break;
    }
    case TSDB_DATA_TYPE_USMALLINT: {
      LOOP_STDDEV_IMPL(uint16_t, *retVal, pData, pCtx, avg, pCtx->inputType, num);
      break;
    }
    case TSDB_DATA_TYPE_UINT: {
      LOOP_STDDEV_IMPL(uint32_t, *retVal, pData, pCtx, avg, pCtx->inputType, num);
      break;
    }
    case TSDB_DATA_TYPE_BIGINT: {
      LOOP_STDDEV_IMPL(int64_t, *retVal, pData, pCtx, avg, pCtx->inputType, num);
      break;
    }
    case TSDB_DATA_TYPE_UBIGINT: {
      LOOP_STDDEV_IMPL(uint64_t, *retVal, pData, pCtx, avg, pCtx->inputType, num);
      break;
    }
    default:
      qError("stddev function not support data type:%d", pCtx->inputType);
  }

  pStd->num += num;
  SET_VAL(pCtx, num, 1);

  // copy to the final output buffer for super table
  memcpy(pCtx->pOutput, GET_ROWCELL_INTERBUF(GET_RES_INFO(pCtx)), sizeof(SAvgInfo));
}


static void stddev_dst_merge(SQLFunctionCtx *pCtx) {
  SResultRowCellInfo *pResInfo = GET_RES_INFO(pCtx);
  SStddevdstInfo* pRes = GET_ROWCELL_INTERBUF(pResInfo);

  char   *input = GET_INPUT_DATA_LIST(pCtx);

  for (int32_t i = 0; i < pCtx->size; ++i, input += pCtx->inputBytes) {
    SStddevdstInfo *pInput = (SStddevdstInfo *)input;
    if (pInput->num == 0) {  // current input is null
      continue;
    }

    pRes->num += pInput->num;
    pRes->res += pInput->res;
  }
}

static void stddev_dst_finalizer(SQLFunctionCtx *pCtx) {
  SStddevdstInfo *pStd = GET_ROWCELL_INTERBUF(GET_RES_INFO(pCtx));

  if (pStd->num <= 0) {
    setNull(pCtx->pOutput, pCtx->outputType, pCtx->outputBytes);
  } else {
    double *retValue = (double *)pCtx->pOutput;
    *retValue = sqrt(pStd->res / pStd->num);
    SET_VAL(pCtx, 1, 1);
  }

  doFinalizer(pCtx);
}

//////////////////////////////////////////////////////////////////////////////////////
static bool first_last_function_setup(SQLFunctionCtx *pCtx) {
  if (!function_setup(pCtx)) {
    return false;
  }
  
  // used to keep the timestamp for comparison
  pCtx->param[1].nType = 0;
  pCtx->param[1].i64 = 0;
  
  return true;
}

// todo opt for null block
static void first_function(SQLFunctionCtx *pCtx) {
  if (pCtx->order == TSDB_ORDER_DESC /*|| pCtx->preAggVals.dataBlockLoaded == false*/) {
    return;
  }
  
  int32_t notNullElems = 0;
  
  // handle the null value
  for (int32_t i = 0; i < pCtx->size; ++i) {
    char *data = GET_INPUT_DATA(pCtx, i);
    if (pCtx->hasNull && isNull(data, pCtx->inputType)) {
      continue;
    }
    
    memcpy(pCtx->pOutput, data, pCtx->inputBytes);
    
    TSKEY k = GET_TS_DATA(pCtx, i);
    DO_UPDATE_TAG_COLUMNS(pCtx, k);
    
    SResultRowCellInfo *pInfo = GET_RES_INFO(pCtx);
    pInfo->hasResult = DATA_SET_FLAG;
    pInfo->complete = true;
    
    notNullElems++;
    break;
  }
  
  SET_VAL(pCtx, notNullElems, 1);
}

static void first_function_f(SQLFunctionCtx *pCtx, int32_t index) {
  if (pCtx->order == TSDB_ORDER_DESC) {
    return;
  }
  
  void *pData = GET_INPUT_DATA(pCtx, index);
  if (pCtx->hasNull && isNull(pData, pCtx->inputType)) {
    return;
  }
  
  SET_VAL(pCtx, 1, 1);
  memcpy(pCtx->pOutput, pData, pCtx->inputBytes);
  
  TSKEY ts = GET_TS_DATA(pCtx, index);
  DO_UPDATE_TAG_COLUMNS(pCtx, ts);
  
  SResultRowCellInfo *pInfo = GET_RES_INFO(pCtx);
  pInfo->hasResult = DATA_SET_FLAG;
  pInfo->complete = true;  // get the first not-null data, completed
}

static void first_data_assign_impl(SQLFunctionCtx *pCtx, char *pData, int32_t index) {
  int64_t *timestamp = GET_TS_LIST(pCtx);
  
  SFirstLastInfo *pInfo = (SFirstLastInfo *)(pCtx->pOutput + pCtx->inputBytes);
  
  if (pInfo->hasResult != DATA_SET_FLAG || timestamp[index] < pInfo->ts) {
    memcpy(pCtx->pOutput, pData, pCtx->inputBytes);
    pInfo->hasResult = DATA_SET_FLAG;
    pInfo->ts = timestamp[index];
    
    DO_UPDATE_TAG_COLUMNS(pCtx, pInfo->ts);
  }
}

/*
 * format of intermediate result: "timestamp,value" need to compare the timestamp in the first part (before the comma)
 * to decide if the value is earlier than current intermediate result
 */
static void first_dist_function(SQLFunctionCtx *pCtx) {
  /*
   * do not to check data in the following cases:
   * 1. data block that are not loaded
   * 2. scan data files in desc order
   */
  if (pCtx->order == TSDB_ORDER_DESC/* || pCtx->preAggVals.dataBlockLoaded == false*/) {
    return;
  }
  
  int32_t notNullElems = 0;

  // find the first not null value
  for (int32_t i = 0; i < pCtx->size; ++i) {
    char *data = GET_INPUT_DATA(pCtx, i);
    if (pCtx->hasNull && isNull(data, pCtx->inputType)) {
      continue;
    }
    
    first_data_assign_impl(pCtx, data, i);
    
    SResultRowCellInfo *pResInfo = GET_RES_INFO(pCtx);
    pResInfo->hasResult = DATA_SET_FLAG;
    
    notNullElems++;
    break;
  }
  
  SET_VAL(pCtx, notNullElems, 1);
}

static void first_dist_function_f(SQLFunctionCtx *pCtx, int32_t index) {
  char *pData = GET_INPUT_DATA(pCtx, index);
  if (pCtx->hasNull && isNull(pData, pCtx->inputType)) {
    return;
  }

  if (pCtx->order == TSDB_ORDER_DESC) {
    return;
  }
  
  first_data_assign_impl(pCtx, pData, index);
  
  SET_VAL(pCtx, 1, 1);
}

static void first_dist_func_merge(SQLFunctionCtx *pCtx) {
  assert(pCtx->stableQuery);

  char *          pData = GET_INPUT_DATA_LIST(pCtx);
  SFirstLastInfo *pInput = (SFirstLastInfo*) (pData + pCtx->outputBytes);
  if (pInput->hasResult != DATA_SET_FLAG) {
    return;
  }
  
  // The param[1] is used to keep the initial value of max ts value
  if (pCtx->param[1].nType != pCtx->outputType || pCtx->param[1].i64 > pInput->ts) {
    memcpy(pCtx->pOutput, pData, pCtx->outputBytes);
    pCtx->param[1].i64 = pInput->ts;
    pCtx->param[1].nType = pCtx->outputType;
    
    DO_UPDATE_TAG_COLUMNS(pCtx, pInput->ts);
  }
  
  SET_VAL(pCtx, 1, 1);
  GET_RES_INFO(pCtx)->hasResult = DATA_SET_FLAG;
}

//////////////////////////////////////////////////////////////////////////////////////////
/*
 * last function:
 * 1. since the last block may be all null value, so, we simply access the last block is not valid
 *    each block need to be checked.
 * 2. If numOfNull == pBlock->numOfBlocks, the whole block is empty. Otherwise, there is at
 *    least one data in this block that is not null.(TODO opt for this case)
 */
static void last_function(SQLFunctionCtx *pCtx) {
  if (pCtx->order != pCtx->param[0].i64/* || pCtx->preAggVals.dataBlockLoaded == false*/) {
    return;
  }
  
  int32_t notNullElems = 0;
  
  for (int32_t i = pCtx->size - 1; i >= 0; --i) {
    char *data = GET_INPUT_DATA(pCtx, i);
    if (pCtx->hasNull && isNull(data, pCtx->inputType)) {
      if (!pCtx->requireNull) {
        continue; 
      }
    }

    memcpy(pCtx->pOutput, data, pCtx->inputBytes);
    
    TSKEY ts = GET_TS_DATA(pCtx, i);
    DO_UPDATE_TAG_COLUMNS(pCtx, ts);
    
    SResultRowCellInfo *pInfo = GET_RES_INFO(pCtx);
    pInfo->hasResult = DATA_SET_FLAG;
    
    pInfo->complete = true;  // set query completed on this column
    notNullElems++;
    break;
  }
  
  SET_VAL(pCtx, notNullElems, 1);
}

static void last_function_f(SQLFunctionCtx *pCtx, int32_t index) {
  void *pData = GET_INPUT_DATA(pCtx, index);
  if (pCtx->hasNull && isNull(pData, pCtx->inputType)) {
    return;
  }

  // the scan order is not the required order, ignore it
  if (pCtx->order != pCtx->param[0].i64) {
    return;
  }

  if (pCtx->order == TSDB_ORDER_DESC) {
    SET_VAL(pCtx, 1, 1);
    memcpy(pCtx->pOutput, pData, pCtx->inputBytes);

    TSKEY ts = GET_TS_DATA(pCtx, index);
    DO_UPDATE_TAG_COLUMNS(pCtx, ts);

    SResultRowCellInfo *pResInfo = GET_RES_INFO(pCtx);
    pResInfo->hasResult = DATA_SET_FLAG;
    pResInfo->complete = true;  // set query completed
  } else { // in case of ascending order check, all data needs to be checked
    SResultRowCellInfo* pResInfo = GET_RES_INFO(pCtx);
    TSKEY ts = GET_TS_DATA(pCtx, index);

    char* buf = GET_ROWCELL_INTERBUF(pResInfo);
    if (pResInfo->hasResult != DATA_SET_FLAG || (*(TSKEY*)buf) < ts) {
      pResInfo->hasResult = DATA_SET_FLAG;
      memcpy(pCtx->pOutput, pData, pCtx->inputBytes);

      *(TSKEY*)buf = ts;
      DO_UPDATE_TAG_COLUMNS(pCtx, ts);
    }
  }
}

static void last_data_assign_impl(SQLFunctionCtx *pCtx, char *pData, int32_t index) {
  int64_t *timestamp = GET_TS_LIST(pCtx);
  
  SFirstLastInfo *pInfo = (SFirstLastInfo *)(pCtx->pOutput + pCtx->inputBytes);
  
  if (pInfo->hasResult != DATA_SET_FLAG || pInfo->ts < timestamp[index]) {
#if defined(_DEBUG_VIEW)
    qDebug("assign index:%d, ts:%" PRId64 ", val:%d, ", index, timestamp[index], *(int32_t *)pData);
#endif
    
    memcpy(pCtx->pOutput, pData, pCtx->inputBytes);
    pInfo->hasResult = DATA_SET_FLAG;
    pInfo->ts = timestamp[index];
    
    DO_UPDATE_TAG_COLUMNS(pCtx, pInfo->ts);
  }
}

static void last_dist_function(SQLFunctionCtx *pCtx) {
  /*
   * 1. for scan data is not the required order
   * 2. for data blocks that are not loaded, no need to check data
   */
  if (pCtx->order != pCtx->param[0].i64) {
    return;
  }

  int32_t notNullElems = 0;
  for (int32_t i = pCtx->size - 1; i >= 0; --i) {
    char *data = GET_INPUT_DATA(pCtx, i);
    if (pCtx->hasNull && isNull(data, pCtx->inputType)) {
      if (!pCtx->requireNull) {
        continue; 
      }
    }
    
    last_data_assign_impl(pCtx, data, i);
    
    SResultRowCellInfo *pResInfo = GET_RES_INFO(pCtx);
    pResInfo->hasResult = DATA_SET_FLAG;
    
    notNullElems++;
    break;
  }
  
  SET_VAL(pCtx, notNullElems, 1);
}

static void last_dist_function_f(SQLFunctionCtx *pCtx, int32_t index) {
  if (pCtx->size == 0) {
    return;
  }
  
  char *pData = GET_INPUT_DATA(pCtx, index);
  if (pCtx->hasNull && isNull(pData, pCtx->inputType)) {
    return;
  }
  
  /*
   * 1. for scan data in asc order, no need to check data
   * 2. for data blocks that are not loaded, no need to check data
   */
  if (pCtx->order != pCtx->param[0].i64) {
    return;
  }
  
  last_data_assign_impl(pCtx, pData, index);
  
  SET_VAL(pCtx, 1, 1);
}

/*
 * in the secondary merge(local reduce), the output is limited by the
 * final output size, so the main difference between last_dist_func_merge and second_merge
 * is: the output data format in computing
 */
static void last_dist_func_merge(SQLFunctionCtx *pCtx) {
  char *pData = GET_INPUT_DATA_LIST(pCtx);
  
  SFirstLastInfo *pInput = (SFirstLastInfo*) (pData + pCtx->outputBytes);
  if (pInput->hasResult != DATA_SET_FLAG) {
    return;
  }
  
  /*
   * param[1] used to keep the corresponding timestamp to decide if current result is
   * the true last result
   */
  if (pCtx->param[1].nType != pCtx->outputType || pCtx->param[1].i64 < pInput->ts) {
    memcpy(pCtx->pOutput, pData, pCtx->outputBytes);
    pCtx->param[1].i64 = pInput->ts;
    pCtx->param[1].nType = pCtx->outputType;
    
    DO_UPDATE_TAG_COLUMNS(pCtx, pInput->ts);
  }
  
  SET_VAL(pCtx, 1, 1);
  GET_RES_INFO(pCtx)->hasResult = DATA_SET_FLAG;
}

//////////////////////////////////////////////////////////////////////////////////
/*
 * NOTE: last_row does not use the interResultBuf to keep the result
 */
static void last_row_function(SQLFunctionCtx *pCtx) {
  assert(pCtx->size >= 1);
  char *pData = GET_INPUT_DATA_LIST(pCtx);

  // assign the last element in current data block
  assignVal(pCtx->pOutput, pData + (pCtx->size - 1) * pCtx->inputBytes, pCtx->inputBytes, pCtx->inputType);
  
  SResultRowCellInfo *pResInfo = GET_RES_INFO(pCtx);
  pResInfo->hasResult = DATA_SET_FLAG;
  
  // set the result to final result buffer in case of super table query
  if (pCtx->stableQuery) {
    SLastrowInfo *pInfo1 = (SLastrowInfo *)(pCtx->pOutput + pCtx->inputBytes);
    pInfo1->ts = GET_TS_DATA(pCtx, pCtx->size - 1);
    pInfo1->hasResult = DATA_SET_FLAG;
    
    DO_UPDATE_TAG_COLUMNS(pCtx, pInfo1->ts);
  } else {
    TSKEY ts = GET_TS_DATA(pCtx, pCtx->size - 1);
    DO_UPDATE_TAG_COLUMNS(pCtx, ts);
  }

  SET_VAL(pCtx, pCtx->size, 1);
}

static void last_row_finalizer(SQLFunctionCtx *pCtx) {
  // do nothing at the first stage
  SResultRowCellInfo *pResInfo = GET_RES_INFO(pCtx);
  if (pResInfo->hasResult != DATA_SET_FLAG) {
    if (pCtx->outputType == TSDB_DATA_TYPE_BINARY || pCtx->outputType == TSDB_DATA_TYPE_NCHAR) {
      setVardataNull(pCtx->pOutput, pCtx->outputType);
    } else {
      setNull(pCtx->pOutput, pCtx->outputType, pCtx->outputBytes);
    }
    
    return;
  }
  
  GET_RES_INFO(pCtx)->numOfRes = 1;
  doFinalizer(pCtx);
}

//////////////////////////////////////////////////////////////////////////////////
static void valuePairAssign(tValuePair *dst, int16_t type, const char *val, int64_t tsKey, char *pTags,
                            SExtTagsInfo *pTagInfo, int16_t stage) {
  dst->v.nType = type;
  dst->v.i64 = *(int64_t *)val;
  dst->timestamp = tsKey;
  
  int32_t size = 0;
  if (stage == MERGE_STAGE) {
    memcpy(dst->pTags, pTags, (size_t)pTagInfo->tagsLen);
  } else {  // the tags are dumped from the ctx tag fields
    for (int32_t i = 0; i < pTagInfo->numOfTagCols; ++i) {
      SQLFunctionCtx* ctx = pTagInfo->pTagCtxList[i];
      if (ctx->functionId == TSDB_FUNC_TS_DUMMY) {
        ctx->tag.nType = TSDB_DATA_TYPE_BIGINT;
        ctx->tag.i64 = tsKey;
      }
      
      tVariantDump(&ctx->tag, dst->pTags + size, ctx->tag.nType, true);
      size += pTagInfo->pTagCtxList[i]->outputBytes;
    }
  }
}

#define VALUEPAIRASSIGN(dst, src, __l)                 \
  do {                                                 \
    (dst)->timestamp = (src)->timestamp;               \
    (dst)->v = (src)->v;                               \
    memcpy((dst)->pTags, (src)->pTags, (size_t)(__l)); \
  } while (0)

static void do_top_function_add(STopBotInfo *pInfo, int32_t maxLen, void *pData, int64_t ts, uint16_t type,
                                SExtTagsInfo *pTagInfo, char *pTags, int16_t stage) {
  tVariant val = {0};
  tVariantCreateFromBinary(&val, pData, tDataTypes[type].bytes, type);
  
  tValuePair **pList = pInfo->res;
  assert(pList != NULL);
  
  if (pInfo->num < maxLen) {
    if (pInfo->num == 0 ||
        (IS_SIGNED_NUMERIC_TYPE(type) && val.i64 >= pList[pInfo->num - 1]->v.i64) ||
        (IS_UNSIGNED_NUMERIC_TYPE(type) && val.u64 >= pList[pInfo->num - 1]->v.u64) ||
        (IS_FLOAT_TYPE(type) && val.dKey >= pList[pInfo->num - 1]->v.dKey)) {
      valuePairAssign(pList[pInfo->num], type, (const char*)&val.i64, ts, pTags, pTagInfo, stage);
    } else {
      int32_t i = pInfo->num - 1;
      if (IS_SIGNED_NUMERIC_TYPE(type)) {
        while (i >= 0 && pList[i]->v.i64 > val.i64) {
          VALUEPAIRASSIGN(pList[i + 1], pList[i], pTagInfo->tagsLen);
          i -= 1;
        }
      } else if (IS_UNSIGNED_NUMERIC_TYPE(type)) {
        while (i >= 0 && pList[i]->v.u64 > val.u64) {
          VALUEPAIRASSIGN(pList[i + 1], pList[i], pTagInfo->tagsLen);
          i -= 1;
        }
      } else {
        while (i >= 0 && pList[i]->v.dKey > val.dKey) {
          VALUEPAIRASSIGN(pList[i + 1], pList[i], pTagInfo->tagsLen);
          i -= 1;
        }
      }
      
      valuePairAssign(pList[i + 1], type, (const char*) &val.i64, ts, pTags, pTagInfo, stage);
    }
    
    pInfo->num++;
  } else {
    int32_t i = 0;

    if ((IS_SIGNED_NUMERIC_TYPE(type) && val.i64 > pList[0]->v.i64) ||
        (IS_UNSIGNED_NUMERIC_TYPE(type) && val.u64 > pList[0]->v.u64) ||
        (IS_FLOAT_TYPE(type) && val.dKey > pList[0]->v.dKey)) {
      // find the appropriate the slot position
      if (IS_SIGNED_NUMERIC_TYPE(type)) {
        while (i + 1 < maxLen && pList[i + 1]->v.i64 < val.i64) {
          VALUEPAIRASSIGN(pList[i], pList[i + 1], pTagInfo->tagsLen);
          i += 1;
        }
      } if (IS_UNSIGNED_NUMERIC_TYPE(type)) {
        while (i + 1 < maxLen && pList[i + 1]->v.u64 < val.u64) {
          VALUEPAIRASSIGN(pList[i], pList[i + 1], pTagInfo->tagsLen);
          i += 1;
        }
      } else {
        while (i + 1 < maxLen && pList[i + 1]->v.dKey < val.dKey) {
          VALUEPAIRASSIGN(pList[i], pList[i + 1], pTagInfo->tagsLen);
          i += 1;
        }
      }

      valuePairAssign(pList[i], type, (const char *)&val.i64, ts, pTags, pTagInfo, stage);
    }
  }
}

static void do_bottom_function_add(STopBotInfo *pInfo, int32_t maxLen, void *pData, int64_t ts, uint16_t type,
                                   SExtTagsInfo *pTagInfo, char *pTags, int16_t stage) {
  tVariant val = {0};
  tVariantCreateFromBinary(&val, pData, tDataTypes[type].bytes, type);

  tValuePair **pList = pInfo->res;
  assert(pList != NULL);

  if (pInfo->num < maxLen) {
    if (pInfo->num == 0) {
      valuePairAssign(pList[pInfo->num], type, (const char*) &val.i64, ts, pTags, pTagInfo, stage);
    } else {
      int32_t i = pInfo->num - 1;
      
      if (IS_SIGNED_NUMERIC_TYPE(type)) {
        while (i >= 0 && pList[i]->v.i64 < val.i64) {
          VALUEPAIRASSIGN(pList[i + 1], pList[i], pTagInfo->tagsLen);
          i -= 1;
        }
      } else if (IS_UNSIGNED_NUMERIC_TYPE(type)) {
          while (i >= 0 && pList[i]->v.u64 < val.u64) {
            VALUEPAIRASSIGN(pList[i + 1], pList[i], pTagInfo->tagsLen);
            i -= 1;
          }
      } else {
        while (i >= 0 && pList[i]->v.dKey < val.dKey) {
          VALUEPAIRASSIGN(pList[i + 1], pList[i], pTagInfo->tagsLen);
          i -= 1;
        }
      }
      
      valuePairAssign(pList[i + 1], type, (const char*)&val.i64, ts, pTags, pTagInfo, stage);
    }
    
    pInfo->num++;
  } else {
    int32_t i = 0;
    
    if ((IS_SIGNED_NUMERIC_TYPE(type) && val.i64 < pList[0]->v.i64) ||
        (IS_UNSIGNED_NUMERIC_TYPE(type) && val.u64 < pList[0]->v.u64) ||
        (IS_FLOAT_TYPE(type) && val.dKey < pList[0]->v.dKey)) {
      // find the appropriate the slot position
      if (IS_SIGNED_NUMERIC_TYPE(type)) {
        while (i + 1 < maxLen && pList[i + 1]->v.i64 > val.i64) {
          VALUEPAIRASSIGN(pList[i], pList[i + 1], pTagInfo->tagsLen);
          i += 1;
        }
      } if (IS_UNSIGNED_NUMERIC_TYPE(type)) {
        while (i + 1 < maxLen && pList[i + 1]->v.u64 > val.u64) {
          VALUEPAIRASSIGN(pList[i], pList[i + 1], pTagInfo->tagsLen);
          i += 1;
        }
      } else {
        while (i + 1 < maxLen && pList[i + 1]->v.dKey > val.dKey) {
          VALUEPAIRASSIGN(pList[i], pList[i + 1], pTagInfo->tagsLen);
          i += 1;
        }
      }
      
      valuePairAssign(pList[i], type, (const char*)&val.i64, ts, pTags, pTagInfo, stage);
    }
  }
}

static int32_t resAscComparFn(const void *pLeft, const void *pRight) {
  tValuePair *pLeftElem = *(tValuePair **)pLeft;
  tValuePair *pRightElem = *(tValuePair **)pRight;
  
  if (pLeftElem->timestamp == pRightElem->timestamp) {
    return 0;
  } else {
    return pLeftElem->timestamp > pRightElem->timestamp ? 1 : -1;
  }
}

static int32_t resDescComparFn(const void *pLeft, const void *pRight) { return -resAscComparFn(pLeft, pRight); }

static int32_t resDataAscComparFn(const void *pLeft, const void *pRight) {
  tValuePair *pLeftElem = *(tValuePair **)pLeft;
  tValuePair *pRightElem = *(tValuePair **)pRight;
  
  if (IS_FLOAT_TYPE(pLeftElem->v.nType)) {
    if (pLeftElem->v.dKey == pRightElem->v.dKey) {
      return 0;
    } else {
      return pLeftElem->v.dKey > pRightElem->v.dKey ? 1 : -1;
    }
  } else if (IS_SIGNED_NUMERIC_TYPE(pLeftElem->v.nType)){
    if (pLeftElem->v.i64 == pRightElem->v.i64) {
      return 0;
    } else {
      return pLeftElem->v.i64 > pRightElem->v.i64 ? 1 : -1;
    }
  } else {
    if (pLeftElem->v.u64 == pRightElem->v.u64) {
      return 0;
    } else {
      return pLeftElem->v.u64 > pRightElem->v.u64 ? 1 : -1;
    }
  }
}

static int32_t resDataDescComparFn(const void *pLeft, const void *pRight) { return -resDataAscComparFn(pLeft, pRight); }

static void copyTopBotRes(SQLFunctionCtx *pCtx, int32_t type) {
  SResultRowCellInfo *pResInfo = GET_RES_INFO(pCtx);
  STopBotInfo *pRes = GET_ROWCELL_INTERBUF(pResInfo);
  
  tValuePair **tvp = pRes->res;
  
  int32_t step = QUERY_ASC_FORWARD_STEP;
  int32_t len = (int32_t)(GET_RES_INFO(pCtx)->numOfRes);
  
  switch (type) {
    case TSDB_DATA_TYPE_UINT:
    case TSDB_DATA_TYPE_INT: {
      int32_t *output = (int32_t *)pCtx->pOutput;
      for (int32_t i = 0; i < len; ++i, output += step) {
        *output = (int32_t)tvp[i]->v.i64;
      }
      break;
    }
    case TSDB_DATA_TYPE_UBIGINT:
    case TSDB_DATA_TYPE_BIGINT: {
      int64_t *output = (int64_t *)pCtx->pOutput;
      for (int32_t i = 0; i < len; ++i, output += step) {
        *output = tvp[i]->v.i64;
      }
      break;
    }
    case TSDB_DATA_TYPE_DOUBLE: {
      double *output = (double *)pCtx->pOutput;
      for (int32_t i = 0; i < len; ++i, output += step) {
        *output = tvp[i]->v.dKey;
      }
      break;
    }
    case TSDB_DATA_TYPE_FLOAT: {
      float *output = (float *)pCtx->pOutput;
      for (int32_t i = 0; i < len; ++i, output += step) {
        *output = (float)tvp[i]->v.dKey;
      }
      break;
    }
    case TSDB_DATA_TYPE_USMALLINT:
    case TSDB_DATA_TYPE_SMALLINT: {
      int16_t *output = (int16_t *)pCtx->pOutput;
      for (int32_t i = 0; i < len; ++i, output += step) {
        *output = (int16_t)tvp[i]->v.i64;
      }
      break;
    }
    case TSDB_DATA_TYPE_UTINYINT:
    case TSDB_DATA_TYPE_TINYINT: {
      int8_t *output = (int8_t *)pCtx->pOutput;
      for (int32_t i = 0; i < len; ++i, output += step) {
        *output = (int8_t)tvp[i]->v.i64;
      }
      break;
    }
    default: {
      qError("top/bottom function not support data type:%d", pCtx->inputType);
      return;
    }
  }
  
  // set the output timestamp of each record.
  TSKEY *output = pCtx->ptsOutputBuf;
  for (int32_t i = 0; i < len; ++i, output += step) {
    *output = tvp[i]->timestamp;
  }
  
  // set the corresponding tag data for each record
  // todo check malloc failure
  char **pData = calloc(pCtx->tagInfo.numOfTagCols, POINTER_BYTES);
  for (int32_t i = 0; i < pCtx->tagInfo.numOfTagCols; ++i) {
    pData[i] = pCtx->tagInfo.pTagCtxList[i]->pOutput;
  }
  
  for (int32_t i = 0; i < len; ++i, output += step) {
    int16_t offset = 0;
    for (int32_t j = 0; j < pCtx->tagInfo.numOfTagCols; ++j) {
      memcpy(pData[j], tvp[i]->pTags + offset, (size_t)pCtx->tagInfo.pTagCtxList[j]->outputBytes);
      offset += pCtx->tagInfo.pTagCtxList[j]->outputBytes;
      pData[j] += pCtx->tagInfo.pTagCtxList[j]->outputBytes;
    }
  }
  
  tfree(pData);
}

/*
 * Parameters values:
 * 1. param[0]: maximum allowable results
 * 2. param[1]: order by type (time or value)
 * 3. param[2]: asc/desc order
 *
 * top/bottom use the intermediate result buffer to keep the intermediate result
 */
static STopBotInfo *getTopBotOutputInfo(SQLFunctionCtx *pCtx) {
  SResultRowCellInfo *pResInfo = GET_RES_INFO(pCtx);

  // only the first_stage_merge is directly written data into final output buffer
  if (pCtx->stableQuery && pCtx->currentStage != MERGE_STAGE) {
    return (STopBotInfo*) pCtx->pOutput;
  } else { // during normal table query and super table at the secondary_stage, result is written to intermediate buffer
    return GET_ROWCELL_INTERBUF(pResInfo);
  }
}

bool topbot_datablock_filter(SQLFunctionCtx *pCtx, const char *minval, const char *maxval) {
  SResultRowCellInfo *pResInfo = GET_RES_INFO(pCtx);
  if (pResInfo == NULL) {
    return true;
  }

  STopBotInfo *pTopBotInfo = getTopBotOutputInfo(pCtx);
  
  // required number of results are not reached, continue load data block
  if (pTopBotInfo->num < pCtx->param[0].i64) {
    return true;
  }
  
  tValuePair **pRes = (tValuePair**) pTopBotInfo->res;
  
  if (pCtx->functionId == TSDB_FUNC_TOP) {
    switch (pCtx->inputType) {
      case TSDB_DATA_TYPE_TINYINT:
        return GET_INT8_VAL(maxval) > pRes[0]->v.i64;
      case TSDB_DATA_TYPE_SMALLINT:
        return GET_INT16_VAL(maxval) > pRes[0]->v.i64;
      case TSDB_DATA_TYPE_INT:
        return GET_INT32_VAL(maxval) > pRes[0]->v.i64;
      case TSDB_DATA_TYPE_BIGINT:
        return GET_INT64_VAL(maxval) > pRes[0]->v.i64;
      case TSDB_DATA_TYPE_FLOAT:
        return GET_FLOAT_VAL(maxval) > pRes[0]->v.dKey;
      case TSDB_DATA_TYPE_DOUBLE:
        return GET_DOUBLE_VAL(maxval) > pRes[0]->v.dKey;
      default:
        return true;
    }
  } else {
    switch (pCtx->inputType) {
      case TSDB_DATA_TYPE_TINYINT:
        return GET_INT8_VAL(minval) < pRes[0]->v.i64;
      case TSDB_DATA_TYPE_SMALLINT:
        return GET_INT16_VAL(minval) < pRes[0]->v.i64;
      case TSDB_DATA_TYPE_INT:
        return GET_INT32_VAL(minval) < pRes[0]->v.i64;
      case TSDB_DATA_TYPE_BIGINT:
        return GET_INT64_VAL(minval) < pRes[0]->v.i64;
      case TSDB_DATA_TYPE_FLOAT:
        return GET_FLOAT_VAL(minval) < pRes[0]->v.dKey;
      case TSDB_DATA_TYPE_DOUBLE:
        return GET_DOUBLE_VAL(minval) < pRes[0]->v.dKey;
      default:
        return true;
    }
  }
}

/*
 * keep the intermediate results during scan data blocks in the format of:
 * +-----------------------------------+-------------one value pair-----------+------------next value pair-----------+
 * |-------------pointer area----------|----ts---+-----+-----n tags-----------|----ts---+-----+-----n tags-----------|
 * +..[Value Pointer1][Value Pointer2].|timestamp|value|tags1|tags2|....|tagsn|timestamp|value|tags1|tags2|....|tagsn+
 */
static void buildTopBotStruct(STopBotInfo *pTopBotInfo, SQLFunctionCtx *pCtx) {
  char *tmp = (char *)pTopBotInfo + sizeof(STopBotInfo);
  pTopBotInfo->res = (tValuePair**) tmp;
  tmp += POINTER_BYTES * pCtx->param[0].i64;
  
  size_t size = sizeof(tValuePair) + pCtx->tagInfo.tagsLen;
//  assert(pCtx->param[0].i64 > 0);

  for (int32_t i = 0; i < pCtx->param[0].i64; ++i) {
    pTopBotInfo->res[i] = (tValuePair*) tmp;
    pTopBotInfo->res[i]->pTags = tmp + sizeof(tValuePair);
    tmp += size;
  }
}

static bool top_bottom_function_setup(SQLFunctionCtx *pCtx) {
  if (!function_setup(pCtx)) {
    return false;
  }
  
  STopBotInfo *pInfo = getTopBotOutputInfo(pCtx);
  buildTopBotStruct(pInfo, pCtx);
  
  return true;
}

static void top_function(SQLFunctionCtx *pCtx) {
  int32_t notNullElems = 0;
  
  STopBotInfo *pRes = getTopBotOutputInfo(pCtx);
  assert(pRes->num >= 0);
  
  for (int32_t i = 0; i < pCtx->size; ++i) {
    char *data = GET_INPUT_DATA(pCtx, i);
    TSKEY ts = GET_TS_DATA(pCtx, i);

    if (pCtx->hasNull && isNull(data, pCtx->inputType)) {
      continue;
    }
    
    notNullElems++;
    do_top_function_add(pRes, (int32_t)pCtx->param[0].i64, data, ts, pCtx->inputType, &pCtx->tagInfo, NULL, 0);
  }
  
  if (!pCtx->hasNull) {
    assert(pCtx->size == notNullElems);
  }
  
  // treat the result as only one result
  SET_VAL(pCtx, notNullElems, 1);
  
  if (notNullElems > 0) {
    SResultRowCellInfo *pResInfo = GET_RES_INFO(pCtx);
    pResInfo->hasResult = DATA_SET_FLAG;
  }
}

static void top_function_f(SQLFunctionCtx *pCtx, int32_t index) {
  char *pData = GET_INPUT_DATA(pCtx, index);
  if (pCtx->hasNull && isNull(pData, pCtx->inputType)) {
    return;
  }
  
  STopBotInfo *pRes = getTopBotOutputInfo(pCtx);
  assert(pRes->num >= 0);
  
  SET_VAL(pCtx, 1, 1);
  TSKEY ts = GET_TS_DATA(pCtx, index);

  do_top_function_add(pRes, (int32_t)pCtx->param[0].i64, pData, ts, pCtx->inputType, &pCtx->tagInfo, NULL, 0);
  
  SResultRowCellInfo *pResInfo = GET_RES_INFO(pCtx);
  pResInfo->hasResult = DATA_SET_FLAG;
}

static void top_func_merge(SQLFunctionCtx *pCtx) {
  STopBotInfo *pInput = (STopBotInfo *)GET_INPUT_DATA_LIST(pCtx);
  
  // construct the input data struct from binary data
  buildTopBotStruct(pInput, pCtx);
  
  STopBotInfo *pOutput = getTopBotOutputInfo(pCtx);
  
  // the intermediate result is binary, we only use the output data type
  for (int32_t i = 0; i < pInput->num; ++i) {
    int16_t type = (pCtx->outputType == TSDB_DATA_TYPE_FLOAT)? TSDB_DATA_TYPE_DOUBLE:pCtx->outputType;
    do_top_function_add(pOutput, (int32_t)pCtx->param[0].i64, &pInput->res[i]->v.i64, pInput->res[i]->timestamp,
                        type, &pCtx->tagInfo, pInput->res[i]->pTags, pCtx->currentStage);
  }
  
  SET_VAL(pCtx, pInput->num, pOutput->num);
  
  if (pOutput->num > 0) {
    SResultRowCellInfo *pResInfo = GET_RES_INFO(pCtx);
    pResInfo->hasResult = DATA_SET_FLAG;
  }
}

static void bottom_function(SQLFunctionCtx *pCtx) {
  int32_t notNullElems = 0;
  
  STopBotInfo *pRes = getTopBotOutputInfo(pCtx);
  
  if ((void *)pRes->res[0] != (void *)((char *)pRes + sizeof(STopBotInfo) + POINTER_BYTES * pCtx->param[0].i64)) {
    buildTopBotStruct(pRes, pCtx);
  }
  
  for (int32_t i = 0; i < pCtx->size; ++i) {
    char *data = GET_INPUT_DATA(pCtx, i);
    TSKEY ts = GET_TS_DATA(pCtx, i);

    if (pCtx->hasNull && isNull(data, pCtx->inputType)) {
      continue; 
    }
    
    notNullElems++;
    do_bottom_function_add(pRes, (int32_t)pCtx->param[0].i64, data, ts, pCtx->inputType, &pCtx->tagInfo, NULL, 0);
  }
  
  if (!pCtx->hasNull) {
    assert(pCtx->size == notNullElems);
  }
  
  // treat the result as only one result
  SET_VAL(pCtx, notNullElems, 1);
  
  if (notNullElems > 0) {
    SResultRowCellInfo *pResInfo = GET_RES_INFO(pCtx);
    pResInfo->hasResult = DATA_SET_FLAG;
  }
}

static void bottom_function_f(SQLFunctionCtx *pCtx, int32_t index) {
  char *pData = GET_INPUT_DATA(pCtx, index);
  TSKEY ts = GET_TS_DATA(pCtx, index);

  if (pCtx->hasNull && isNull(pData, pCtx->inputType)) {
    return;
  }
  
  STopBotInfo *pRes = getTopBotOutputInfo(pCtx);

  if ((void *)pRes->res[0] != (void *)((char *)pRes + sizeof(STopBotInfo) + POINTER_BYTES * pCtx->param[0].i64)) {
    buildTopBotStruct(pRes, pCtx);
  }
  
  SET_VAL(pCtx, 1, 1);
  do_bottom_function_add(pRes, (int32_t)pCtx->param[0].i64, pData, ts, pCtx->inputType, &pCtx->tagInfo, NULL, 0);
  
  SResultRowCellInfo *pResInfo = GET_RES_INFO(pCtx);
  pResInfo->hasResult = DATA_SET_FLAG;
}

static void bottom_func_merge(SQLFunctionCtx *pCtx) {
  STopBotInfo *pInput = (STopBotInfo *)GET_INPUT_DATA_LIST(pCtx);
  
  // construct the input data struct from binary data
  buildTopBotStruct(pInput, pCtx);
  
  STopBotInfo *pOutput = getTopBotOutputInfo(pCtx);
  
  // the intermediate result is binary, we only use the output data type
  for (int32_t i = 0; i < pInput->num; ++i) {
    int16_t type = (pCtx->outputType == TSDB_DATA_TYPE_FLOAT) ? TSDB_DATA_TYPE_DOUBLE : pCtx->outputType;
    do_bottom_function_add(pOutput, (int32_t)pCtx->param[0].i64, &pInput->res[i]->v.i64, pInput->res[i]->timestamp, type,
                           &pCtx->tagInfo, pInput->res[i]->pTags, pCtx->currentStage);
  }

  SET_VAL(pCtx, pInput->num, pOutput->num);
  
  if (pOutput->num > 0) {
    SResultRowCellInfo *pResInfo = GET_RES_INFO(pCtx);
    pResInfo->hasResult = DATA_SET_FLAG;
  }
}

static void top_bottom_func_finalizer(SQLFunctionCtx *pCtx) {
  SResultRowCellInfo *pResInfo = GET_RES_INFO(pCtx);
  
  // data in temporary list is less than the required number of results, not enough qualified number of results
  STopBotInfo *pRes = GET_ROWCELL_INTERBUF(pResInfo);
  if (pRes->num == 0) {  // no result
    assert(pResInfo->hasResult != DATA_SET_FLAG);
    // TODO:
  }
  
  GET_RES_INFO(pCtx)->numOfRes = pRes->num;
  tValuePair **tvp = pRes->res;
  
  // user specify the order of output by sort the result according to timestamp
  if (pCtx->param[1].i64 == PRIMARYKEY_TIMESTAMP_COL_INDEX) {
    __compar_fn_t comparator = (pCtx->param[2].i64 == TSDB_ORDER_ASC) ? resAscComparFn : resDescComparFn;
    qsort(tvp, (size_t)pResInfo->numOfRes, POINTER_BYTES, comparator);
  } else if (pCtx->param[1].i64 > PRIMARYKEY_TIMESTAMP_COL_INDEX) {
    __compar_fn_t comparator = (pCtx->param[2].i64 == TSDB_ORDER_ASC) ? resDataAscComparFn : resDataDescComparFn;
    qsort(tvp, (size_t)pResInfo->numOfRes, POINTER_BYTES, comparator);
  }
  
  GET_TRUE_DATA_TYPE();
  copyTopBotRes(pCtx, type);
  
  doFinalizer(pCtx);
}

///////////////////////////////////////////////////////////////////////////////////////////////
static bool percentile_function_setup(SQLFunctionCtx *pCtx) {
  if (!function_setup(pCtx)) {
    return false;
  }

  // in the first round, get the min-max value of all involved data
  SResultRowCellInfo *pResInfo = GET_RES_INFO(pCtx);
  SPercentileInfo *pInfo = GET_ROWCELL_INTERBUF(pResInfo);
  SET_DOUBLE_VAL(&pInfo->minval, DBL_MAX);
  SET_DOUBLE_VAL(&pInfo->maxval, -DBL_MAX);
  pInfo->numOfElems = 0;

  return true;
}

static void percentile_function(SQLFunctionCtx *pCtx) {
  int32_t notNullElems = 0;
  
  SResultRowCellInfo *pResInfo = GET_RES_INFO(pCtx);
  SPercentileInfo *pInfo = GET_ROWCELL_INTERBUF(pResInfo);

  if (pCtx->currentStage == REPEAT_SCAN && pInfo->stage == 0) {
    // all data are null, set it completed
    if (pInfo->numOfElems == 0) {
      pResInfo->complete = true;
    } else {
      pInfo->pMemBucket = tMemBucketCreate(pCtx->inputBytes, pCtx->inputType, pInfo->minval, pInfo->maxval);
    }

    pInfo->stage += 1;
  }

  // the first stage, only acquire the min/max value
  if (pInfo->stage == 0) {
    if (pCtx->preAggVals.isSet) {
      double tmin = 0.0, tmax = 0.0;
      if (IS_SIGNED_NUMERIC_TYPE(pCtx->inputType)) {
<<<<<<< HEAD
        tmin = (double)GET_INT64_VAL(&pCtx->preAggVals.statis.min); 
        tmax = (double)GET_INT64_VAL(&pCtx->preAggVals.statis.max); 
      } else if (IS_FLOAT_TYPE(pCtx->inputType)) {
        tmin = GET_DOUBLE_VAL(&pCtx->preAggVals.statis.min); 
        tmax = GET_DOUBLE_VAL(&pCtx->preAggVals.statis.max); 
      } else if (IS_UNSIGNED_NUMERIC_TYPE(pCtx->inputType)) {
        tmin = (double)GET_UINT64_VAL(pCtx->preAggVals.statis.min);
        tmax = (double)GET_UINT64_VAL(pCtx->preAggVals.statis.max);
=======
        tmin = (double)GET_INT64_VAL(&pCtx->preAggVals.statis.min);
        tmax = (double)GET_INT64_VAL(&pCtx->preAggVals.statis.max);
      } else if (IS_FLOAT_TYPE(pCtx->inputType)) {
        tmin = GET_DOUBLE_VAL(&pCtx->preAggVals.statis.min);
        tmax = GET_DOUBLE_VAL(&pCtx->preAggVals.statis.max);
      } else if (IS_UNSIGNED_NUMERIC_TYPE(pCtx->inputType)) {
        tmin = (double)GET_UINT64_VAL(&pCtx->preAggVals.statis.min);
        tmax = (double)GET_UINT64_VAL(&pCtx->preAggVals.statis.max);
>>>>>>> bfc1b0df
      } else {
        assert(true);
      }

      if (GET_DOUBLE_VAL(&pInfo->minval) > tmin) {
        SET_DOUBLE_VAL(&pInfo->minval, tmin);
      }

      if (GET_DOUBLE_VAL(&pInfo->maxval) < tmax) {
        SET_DOUBLE_VAL(&pInfo->maxval, tmax);
      }

      pInfo->numOfElems += (pCtx->size - pCtx->preAggVals.statis.numOfNull);
    } else {
      for (int32_t i = 0; i < pCtx->size; ++i) {
        char *data = GET_INPUT_DATA(pCtx, i);
        if (pCtx->hasNull && isNull(data, pCtx->inputType)) {
          continue;
        }

        double v = 0;
        GET_TYPED_DATA(v, double, pCtx->inputType, data);

        if (v < GET_DOUBLE_VAL(&pInfo->minval)) {
          SET_DOUBLE_VAL(&pInfo->minval, v);
        }

        if (v > GET_DOUBLE_VAL(&pInfo->maxval)) {
          SET_DOUBLE_VAL(&pInfo->maxval, v);
        }

        pInfo->numOfElems += 1;
      }
    }

    return;
  }

  // the second stage, calculate the true percentile value
  for (int32_t i = 0; i < pCtx->size; ++i) {
    char *data = GET_INPUT_DATA(pCtx, i);
    if (pCtx->hasNull && isNull(data, pCtx->inputType)) {
      continue;
    }
    
    notNullElems += 1;
    tMemBucketPut(pInfo->pMemBucket, data, 1);
  }
  
  SET_VAL(pCtx, notNullElems, 1);
  pResInfo->hasResult = DATA_SET_FLAG;
}

static void percentile_function_f(SQLFunctionCtx *pCtx, int32_t index) {
  void *pData = GET_INPUT_DATA(pCtx, index);
  if (pCtx->hasNull && isNull(pData, pCtx->inputType)) {
    return;
  }

  SResultRowCellInfo *pResInfo = GET_RES_INFO(pCtx);
  SPercentileInfo *pInfo = (SPercentileInfo *)GET_ROWCELL_INTERBUF(pResInfo);

  if (pCtx->currentStage == REPEAT_SCAN && pInfo->stage == 0) {
    // all data are null, set it completed
    if (pInfo->numOfElems == 0) {
      pResInfo->complete = true;
    } else {
      pInfo->pMemBucket = tMemBucketCreate(pCtx->inputBytes, pCtx->inputType, pInfo->minval, pInfo->maxval);
    }

    pInfo->stage += 1;
  }

  if (pInfo->stage == 0) {
    double v = 0;
    GET_TYPED_DATA(v, double, pCtx->inputType, pData);

    if (v < GET_DOUBLE_VAL(&pInfo->minval)) {
      SET_DOUBLE_VAL(&pInfo->minval, v);
    }

    if (v > GET_DOUBLE_VAL(&pInfo->maxval)) {
      SET_DOUBLE_VAL(&pInfo->maxval, v);
    }

    pInfo->numOfElems += 1;
    return;
  }
  
  tMemBucketPut(pInfo->pMemBucket, pData, 1);
  
  SET_VAL(pCtx, 1, 1);
  pResInfo->hasResult = DATA_SET_FLAG;
}

static void percentile_finalizer(SQLFunctionCtx *pCtx) {
  double v = pCtx->param[0].nType == TSDB_DATA_TYPE_INT ? pCtx->param[0].i64 : pCtx->param[0].dKey;
  
  SResultRowCellInfo *pResInfo = GET_RES_INFO(pCtx);
  SPercentileInfo* ppInfo = (SPercentileInfo *) GET_ROWCELL_INTERBUF(pResInfo);

  tMemBucket * pMemBucket = ppInfo->pMemBucket;
  if (pMemBucket == NULL || pMemBucket->total == 0) {  // check for null
    assert(ppInfo->numOfElems == 0);
    setNull(pCtx->pOutput, pCtx->outputType, pCtx->outputBytes);
  } else {
    *(double *)pCtx->pOutput = getPercentile(pMemBucket, v);
  }
  
  tMemBucketDestroy(pMemBucket);
  doFinalizer(pCtx);
}

static void percentile_next_step(SQLFunctionCtx *pCtx) {
  SResultRowCellInfo *    pResInfo = GET_RES_INFO(pCtx);
  SPercentileInfo *pInfo = GET_ROWCELL_INTERBUF(pResInfo);

  if (pInfo->stage == 0) {
    // all data are null, set it completed
    if (pInfo->numOfElems == 0) {
      pResInfo->complete = true;
    } else {
      pInfo->pMemBucket = tMemBucketCreate(pCtx->inputBytes, pCtx->inputType, pInfo->minval, pInfo->maxval);
    }

    pInfo->stage += 1;
  } else {
    pResInfo->complete = true;
  }
}

//////////////////////////////////////////////////////////////////////////////////
static void buildHistogramInfo(SAPercentileInfo* pInfo) {
  pInfo->pHisto = (SHistogramInfo*) ((char*) pInfo + sizeof(SAPercentileInfo));
  pInfo->pHisto->elems = (SHistBin*) ((char*)pInfo->pHisto + sizeof(SHistogramInfo));
}

static SAPercentileInfo *getAPerctInfo(SQLFunctionCtx *pCtx) {
  SResultRowCellInfo *pResInfo = GET_RES_INFO(pCtx);
  SAPercentileInfo* pInfo = NULL;

  if (pCtx->stableQuery && pCtx->currentStage != MERGE_STAGE) {
    pInfo = (SAPercentileInfo*) pCtx->pOutput;
  } else {
    pInfo = GET_ROWCELL_INTERBUF(pResInfo);
  }

  buildHistogramInfo(pInfo);
  return pInfo;
}

static bool apercentile_function_setup(SQLFunctionCtx *pCtx) {
  if (!function_setup(pCtx)) {
    return false;
  }
  
  SAPercentileInfo *pInfo = getAPerctInfo(pCtx);
  
  char *tmp = (char *)pInfo + sizeof(SAPercentileInfo);
  pInfo->pHisto = tHistogramCreateFrom(tmp, MAX_HISTOGRAM_BIN);
  return true;
}

static void apercentile_function(SQLFunctionCtx *pCtx) {
  int32_t notNullElems = 0;
  
  SResultRowCellInfo *     pResInfo = GET_RES_INFO(pCtx);
  SAPercentileInfo *pInfo = getAPerctInfo(pCtx);

  assert(pInfo->pHisto->elems != NULL);
  
  for (int32_t i = 0; i < pCtx->size; ++i) {
    char *data = GET_INPUT_DATA(pCtx, i);
    if (pCtx->hasNull && isNull(data, pCtx->inputType)) {
      continue;
    }
    
    notNullElems += 1;

    double v = 0;
    GET_TYPED_DATA(v, double, pCtx->inputType, data);
    tHistogramAdd(&pInfo->pHisto, v);
  }
  
  if (!pCtx->hasNull) {
    assert(pCtx->size == notNullElems);
  }
  
  SET_VAL(pCtx, notNullElems, 1);
  
  if (notNullElems > 0) {
    pResInfo->hasResult = DATA_SET_FLAG;
  }
}

static void apercentile_function_f(SQLFunctionCtx *pCtx, int32_t index) {
  void *pData = GET_INPUT_DATA(pCtx, index);
  if (pCtx->hasNull && isNull(pData, pCtx->inputType)) {
    return;
  }
  
  SResultRowCellInfo *     pResInfo = GET_RES_INFO(pCtx);
  SAPercentileInfo *pInfo = getAPerctInfo(pCtx);
  
  double v = 0;
  GET_TYPED_DATA(v, double, pCtx->inputType, pData);
  
  tHistogramAdd(&pInfo->pHisto, v);
  
  SET_VAL(pCtx, 1, 1);
  pResInfo->hasResult = DATA_SET_FLAG;
}

static void apercentile_func_merge(SQLFunctionCtx *pCtx) {
  SAPercentileInfo *pInput = (SAPercentileInfo *)GET_INPUT_DATA_LIST(pCtx);
  
  pInput->pHisto = (SHistogramInfo*) ((char *)pInput + sizeof(SAPercentileInfo));
  pInput->pHisto->elems = (SHistBin*) ((char *)pInput->pHisto + sizeof(SHistogramInfo));
  
  if (pInput->pHisto->numOfElems <= 0) {
    return;
  }
  
  SAPercentileInfo *pOutput = getAPerctInfo(pCtx);
  SHistogramInfo  *pHisto = pOutput->pHisto;
  
  if (pHisto->numOfElems <= 0) {
    memcpy(pHisto, pInput->pHisto, sizeof(SHistogramInfo) + sizeof(SHistBin) * (MAX_HISTOGRAM_BIN + 1));
    pHisto->elems = (SHistBin*) ((char *)pHisto + sizeof(SHistogramInfo));
  } else {
    //TODO(dengyihao): avoid memcpy   
    pHisto->elems = (SHistBin*) ((char *)pHisto + sizeof(SHistogramInfo));
    SHistogramInfo *pRes = tHistogramMerge(pHisto, pInput->pHisto, MAX_HISTOGRAM_BIN);
    memcpy(pHisto, pRes, sizeof(SHistogramInfo) + sizeof(SHistBin) * MAX_HISTOGRAM_BIN);
    pHisto->elems = (SHistBin*) ((char *)pHisto + sizeof(SHistogramInfo));
    tHistogramDestroy(&pRes);
  }
  
  SResultRowCellInfo *pResInfo = GET_RES_INFO(pCtx);
  pResInfo->hasResult = DATA_SET_FLAG;
  SET_VAL(pCtx, 1, 1);
}

static void apercentile_finalizer(SQLFunctionCtx *pCtx) {
  double v = (pCtx->param[0].nType == TSDB_DATA_TYPE_INT) ? pCtx->param[0].i64 : pCtx->param[0].dKey;
  
  SResultRowCellInfo *     pResInfo = GET_RES_INFO(pCtx);
  SAPercentileInfo *pOutput = GET_ROWCELL_INTERBUF(pResInfo);
  
  if (pCtx->currentStage == MERGE_STAGE) {
    if (pResInfo->hasResult == DATA_SET_FLAG) {  // check for null
      assert(pOutput->pHisto->numOfElems > 0);
      
      double  ratio[] = {v};
      double *res = tHistogramUniform(pOutput->pHisto, ratio, 1);
      
      memcpy(pCtx->pOutput, res, sizeof(double));
      free(res);
    } else {
      setNull(pCtx->pOutput, pCtx->outputType, pCtx->outputBytes);
      return;
    }
  } else {
    if (pOutput->pHisto->numOfElems > 0) {
      double ratio[] = {v};
      
      double *res = tHistogramUniform(pOutput->pHisto, ratio, 1);
      memcpy(pCtx->pOutput, res, sizeof(double));
      free(res);
    } else {  // no need to free
      setNull(pCtx->pOutput, pCtx->outputType, pCtx->outputBytes);
      return;
    }
  }
  
  doFinalizer(pCtx);
}

/////////////////////////////////////////////////////////////////////////////////
static bool leastsquares_function_setup(SQLFunctionCtx *pCtx) {
  if (!function_setup(pCtx)) {
    return false;
  }
  
  SResultRowCellInfo *     pResInfo = GET_RES_INFO(pCtx);
  SLeastsquaresInfo *pInfo = GET_ROWCELL_INTERBUF(pResInfo);
  
  // 2*3 matrix
  pInfo->startVal = pCtx->param[0].dKey;
  return true;
}

#define LEASTSQR_CAL(p, x, y, index, step) \
  do {                                     \
    (p)[0][0] += (double)(x) * (x);        \
    (p)[0][1] += (double)(x);              \
    (p)[0][2] += (double)(x) * (y)[index]; \
    (p)[1][2] += (y)[index];               \
    (x) += step;                           \
  } while (0)

#define LEASTSQR_CAL_LOOP(ctx, param, x, y, tsdbType, n, step) \
  for (int32_t i = 0; i < (ctx)->size; ++i) {                  \
    if ((ctx)->hasNull && isNull((char *)&(y)[i], tsdbType)) { \
      continue;                                                \
    }                                                          \
    (n)++;                                                     \
    LEASTSQR_CAL(param, x, y, i, step);                        \
  }

static void leastsquares_function(SQLFunctionCtx *pCtx) {
  SResultRowCellInfo *     pResInfo = GET_RES_INFO(pCtx);
  SLeastsquaresInfo *pInfo = GET_ROWCELL_INTERBUF(pResInfo);
  
  double(*param)[3] = pInfo->mat;
  double x = pInfo->startVal;
  
  void *pData = GET_INPUT_DATA_LIST(pCtx);
  
  int32_t numOfElem = 0;
  switch (pCtx->inputType) {
    case TSDB_DATA_TYPE_INT: {
      int32_t *p = pData;
      //            LEASTSQR_CAL_LOOP(pCtx, param, pParamData, p);
      for (int32_t i = 0; i < pCtx->size; ++i) {
        if (pCtx->hasNull && isNull((const char*) p, pCtx->inputType)) {
          continue;
        }
        
        param[0][0] += x * x;
        param[0][1] += x;
        param[0][2] += x * p[i];
        param[1][2] += p[i];
        
        x += pCtx->param[1].dKey;
        numOfElem++;
      }
      break;
    }
    case TSDB_DATA_TYPE_BIGINT: {
      int64_t *p = pData;
      LEASTSQR_CAL_LOOP(pCtx, param, x, p, pCtx->inputType, numOfElem, pCtx->param[1].dKey);
      break;
    }
    case TSDB_DATA_TYPE_DOUBLE: {
      double *p = pData;
      LEASTSQR_CAL_LOOP(pCtx, param, x, p, pCtx->inputType, numOfElem, pCtx->param[1].dKey);
      break;
    }
    case TSDB_DATA_TYPE_FLOAT: {
      float *p = pData;
      LEASTSQR_CAL_LOOP(pCtx, param, x, p, pCtx->inputType, numOfElem, pCtx->param[1].dKey);
      break;
    };
    case TSDB_DATA_TYPE_SMALLINT: {
      int16_t *p = pData;
      LEASTSQR_CAL_LOOP(pCtx, param, x, p, pCtx->inputType, numOfElem, pCtx->param[1].dKey);
      break;
    }
    case TSDB_DATA_TYPE_TINYINT: {
      int8_t *p = pData;
      LEASTSQR_CAL_LOOP(pCtx, param, x, p, pCtx->inputType, numOfElem, pCtx->param[1].dKey);
      break;
    }
    case TSDB_DATA_TYPE_UTINYINT: {
      uint8_t *p = pData;
      LEASTSQR_CAL_LOOP(pCtx, param, x, p, pCtx->inputType, numOfElem, pCtx->param[1].dKey);
      break;
    }
    case TSDB_DATA_TYPE_USMALLINT: {
      uint16_t *p = pData;
      LEASTSQR_CAL_LOOP(pCtx, param, x, p, pCtx->inputType, numOfElem, pCtx->param[1].dKey);
      break;
    }
    case TSDB_DATA_TYPE_UINT: {
      uint32_t *p = pData;
      LEASTSQR_CAL_LOOP(pCtx, param, x, p, pCtx->inputType, numOfElem, pCtx->param[1].dKey);
      break;
    }
    case TSDB_DATA_TYPE_UBIGINT: {
      uint64_t *p = pData;
      LEASTSQR_CAL_LOOP(pCtx, param, x, p, pCtx->inputType, numOfElem, pCtx->param[1].dKey);
      break;
    }
  }
  
  pInfo->startVal = x;
  pInfo->num += numOfElem;
  
  if (pInfo->num > 0) {
    pResInfo->hasResult = DATA_SET_FLAG;
  }
  
  SET_VAL(pCtx, numOfElem, 1);
}

static void leastsquares_function_f(SQLFunctionCtx *pCtx, int32_t index) {
  void *pData = GET_INPUT_DATA(pCtx, index);
  if (pCtx->hasNull && isNull(pData, pCtx->inputType)) {
    return;
  }
  
  SResultRowCellInfo *pResInfo = GET_RES_INFO(pCtx);
  SLeastsquaresInfo *pInfo = GET_ROWCELL_INTERBUF(pResInfo);
  
  double(*param)[3] = pInfo->mat;
  
  switch (pCtx->inputType) {
    case TSDB_DATA_TYPE_INT: {
      int32_t *p = pData;
      LEASTSQR_CAL(param, pInfo->startVal, p, 0, pCtx->param[1].dKey);
      break;
    }
    case TSDB_DATA_TYPE_TINYINT: {
      int8_t *p = pData;
      LEASTSQR_CAL(param, pInfo->startVal, p, 0, pCtx->param[1].dKey);
      break;
    }
    case TSDB_DATA_TYPE_SMALLINT: {
      int16_t *p = pData;
      LEASTSQR_CAL(param, pInfo->startVal, p, 0, pCtx->param[1].dKey);
      break;
    }
    case TSDB_DATA_TYPE_BIGINT: {
      int64_t *p = pData;
      LEASTSQR_CAL(param, pInfo->startVal, p, 0, pCtx->param[1].dKey);
      break;
    }
    case TSDB_DATA_TYPE_FLOAT: {
      float *p = pData;
      LEASTSQR_CAL(param, pInfo->startVal, p, 0, pCtx->param[1].dKey);
      break;
    }
    case TSDB_DATA_TYPE_DOUBLE: {
      double *p = pData;
      LEASTSQR_CAL(param, pInfo->startVal, p, 0, pCtx->param[1].dKey);
      break;
    }
    default:
      qError("error data type in leastsquare function:%d", pCtx->inputType);
  };
  
  SET_VAL(pCtx, 1, 1);
  pInfo->num += 1;
  
  if (pInfo->num > 0) {
    pResInfo->hasResult = DATA_SET_FLAG;
  }
}

static void leastsquares_finalizer(SQLFunctionCtx *pCtx) {
  // no data in query
  SResultRowCellInfo *     pResInfo = GET_RES_INFO(pCtx);
  SLeastsquaresInfo *pInfo = GET_ROWCELL_INTERBUF(pResInfo);
  
  if (pInfo->num == 0) {
    setNull(pCtx->pOutput, pCtx->outputType, pCtx->outputBytes);
    return;
  }
  
  double(*param)[3] = pInfo->mat;
  
  param[1][1] = (double)pInfo->num;
  param[1][0] = param[0][1];
  
  param[0][0] -= param[1][0] * (param[0][1] / param[1][1]);
  param[0][2] -= param[1][2] * (param[0][1] / param[1][1]);
  param[0][1] = 0;
  param[1][2] -= param[0][2] * (param[1][0] / param[0][0]);
  param[1][0] = 0;
  param[0][2] /= param[0][0];
  
  param[1][2] /= param[1][1];
  
  int32_t maxOutputSize = TSDB_AVG_FUNCTION_INTER_BUFFER_SIZE - VARSTR_HEADER_SIZE;
  size_t n = snprintf(varDataVal(pCtx->pOutput), maxOutputSize, "{slop:%.6lf, intercept:%.6lf}",
      param[0][2], param[1][2]);
  
  varDataSetLen(pCtx->pOutput, n);
  doFinalizer(pCtx);
}

static void date_col_output_function(SQLFunctionCtx *pCtx) {
  SET_VAL(pCtx, pCtx->size, 1);
  *(int64_t *)(pCtx->pOutput) = pCtx->startTs;
}

static FORCE_INLINE void date_col_output_function_f(SQLFunctionCtx *pCtx, int32_t index) {
  date_col_output_function(pCtx);
}

static void col_project_function(SQLFunctionCtx *pCtx) {
  // the number of output rows should not affect the final number of rows, so set it to be 0
  if (pCtx->numOfParams == 2) {
    return;
  }

  INC_INIT_VAL(pCtx, pCtx->size);

  char *pData = GET_INPUT_DATA_LIST(pCtx);
  if (pCtx->order == TSDB_ORDER_ASC) {
    memcpy(pCtx->pOutput, pData, (size_t) pCtx->size * pCtx->inputBytes);
  } else {
    for(int32_t i = 0; i < pCtx->size; ++i) {
      memcpy(pCtx->pOutput + (pCtx->size - 1 - i) * pCtx->inputBytes, pData + i * pCtx->inputBytes,
             pCtx->inputBytes);
    }
  }
}

static void col_project_function_f(SQLFunctionCtx *pCtx, int32_t index) {
  SResultRowCellInfo *pResInfo = GET_RES_INFO(pCtx);
  if (pCtx->numOfParams == 2) {  // the number of output rows should not affect the final number of rows, so set it to be 0
    return;
  }

  // only one output
  if (pCtx->param[0].i64 == 1 && pResInfo->numOfRes >= 1) {
    return;
  }

  INC_INIT_VAL(pCtx, 1);
  char *pData = GET_INPUT_DATA(pCtx, index);
  memcpy(pCtx->pOutput, pData, pCtx->inputBytes);

  pCtx->pOutput += pCtx->inputBytes;
}

/**
 * only used for tag projection query in select clause
 * @param pCtx
 * @return
 */
static void tag_project_function(SQLFunctionCtx *pCtx) {
  INC_INIT_VAL(pCtx, pCtx->size);
  
  assert(pCtx->inputBytes == pCtx->outputBytes);

  tVariantDump(&pCtx->tag, pCtx->pOutput, pCtx->outputType, true);
  char* data = pCtx->pOutput;
  pCtx->pOutput += pCtx->outputBytes;

  // directly copy from the first one
  for (int32_t i = 1; i < pCtx->size; ++i) {
    memmove(pCtx->pOutput, data, pCtx->outputBytes);
    pCtx->pOutput += pCtx->outputBytes;
  }
}

static void tag_project_function_f(SQLFunctionCtx *pCtx, int32_t index) {
  INC_INIT_VAL(pCtx, 1);
  
  tVariantDump(&pCtx->tag, pCtx->pOutput, pCtx->tag.nType, true);
  pCtx->pOutput += pCtx->outputBytes;
}

/**
 * used in group by clause. when applying group by tags, the tags value is
 * assign by using tag function.
 * NOTE: there is only ONE output for ONE query range
 * @param pCtx
 * @return
 */
static void tag_function(SQLFunctionCtx *pCtx) {
  SET_VAL(pCtx, 1, 1);
  tVariantDump(&pCtx->tag, pCtx->pOutput, pCtx->outputType, true);
}

static void tag_function_f(SQLFunctionCtx *pCtx, int32_t index) {
  SET_VAL(pCtx, 1, 1);
  tVariantDump(&pCtx->tag, pCtx->pOutput, pCtx->outputType, true);
}

static void copy_function(SQLFunctionCtx *pCtx) {
  SET_VAL(pCtx, pCtx->size, 1);
  
  char *pData = GET_INPUT_DATA_LIST(pCtx);
  assignVal(pCtx->pOutput, pData, pCtx->inputBytes, pCtx->inputType);
}

enum {
  INITIAL_VALUE_NOT_ASSIGNED = 0,
};

static bool diff_function_setup(SQLFunctionCtx *pCtx) {
  if (function_setup(pCtx)) {
    return false;
  }
  
  // diff function require the value is set to -1
  pCtx->param[1].nType = INITIAL_VALUE_NOT_ASSIGNED;
  return false;
}

// TODO difference in date column
static void diff_function(SQLFunctionCtx *pCtx) {
  void *data = GET_INPUT_DATA_LIST(pCtx);
  bool  isFirstBlock = (pCtx->param[1].nType == INITIAL_VALUE_NOT_ASSIGNED);
  
  int32_t notNullElems = 0;
  
  int32_t step = GET_FORWARD_DIRECTION_FACTOR(pCtx->order);
  int32_t i = (pCtx->order == TSDB_ORDER_ASC) ? 0 : pCtx->size - 1;
  
  TSKEY* pTimestamp = pCtx->ptsOutputBuf;
  TSKEY* tsList = GET_TS_LIST(pCtx);

  switch (pCtx->inputType) {
    case TSDB_DATA_TYPE_INT: {
      int32_t *pData = (int32_t *)data;
      int32_t *pOutput = (int32_t *)pCtx->pOutput;
      
      for (; i < pCtx->size && i >= 0; i += step) {
        if (pCtx->hasNull && isNull((const char*) &pData[i], pCtx->inputType)) {
          continue;
        }
        
        if (pCtx->param[1].nType == INITIAL_VALUE_NOT_ASSIGNED) {  // initial value is not set yet
          pCtx->param[1].i64 = pData[i];
          pCtx->param[1].nType = pCtx->inputType;
        } else if ((i == 0 && pCtx->order == TSDB_ORDER_ASC) || (i == pCtx->size - 1 && pCtx->order == TSDB_ORDER_DESC)) {
          *pOutput = (int32_t)(pData[i] - pCtx->param[1].i64);
          *pTimestamp = tsList[i];
          
          pOutput += 1;
          pTimestamp += 1;
        } else {
          *pOutput = (int32_t)(pData[i] - pCtx->param[1].i64);  // direct previous may be null
          *pTimestamp = tsList[i];
          
          pOutput += 1;
          pTimestamp += 1;
        }
        
        pCtx->param[1].i64 = pData[i];
        pCtx->param[1].nType = pCtx->inputType;
        notNullElems++;
      }
      break;
    };
    case TSDB_DATA_TYPE_BIGINT: {
      int64_t *pData = (int64_t *)data;
      int64_t *pOutput = (int64_t *)pCtx->pOutput;
      
      for (; i < pCtx->size && i >= 0; i += step) {
        if (pCtx->hasNull && isNull((const char*) &pData[i], pCtx->inputType)) {
          continue;
        }
        
        if (pCtx->param[1].nType == INITIAL_VALUE_NOT_ASSIGNED) {  // initial value is not set yet
          pCtx->param[1].i64 = pData[i];
          pCtx->param[1].nType = pCtx->inputType;
        } else if ((i == 0 && pCtx->order == TSDB_ORDER_ASC) || (i == pCtx->size - 1 && pCtx->order == TSDB_ORDER_DESC)) {
          *pOutput = pData[i] - pCtx->param[1].i64;
          *pTimestamp = tsList[i];
          
          pOutput += 1;
          pTimestamp += 1;
        } else {
          *pOutput = pData[i] - pCtx->param[1].i64;
          *pTimestamp = tsList[i];
          
          pOutput += 1;
          pTimestamp += 1;
        }
        
        pCtx->param[1].i64 = pData[i];
        pCtx->param[1].nType = pCtx->inputType;
        notNullElems++;
      }
      break;
    }
    case TSDB_DATA_TYPE_DOUBLE: {
      double *pData = (double *)data;
      double *pOutput = (double *)pCtx->pOutput;
      
      for (; i < pCtx->size && i >= 0; i += step) {
        if (pCtx->hasNull && isNull((const char*) &pData[i], pCtx->inputType)) {
          continue;
        }
        
        if (pCtx->param[1].nType == INITIAL_VALUE_NOT_ASSIGNED) {  // initial value is not set yet
          pCtx->param[1].dKey = pData[i];
          pCtx->param[1].nType = pCtx->inputType;
        } else if ((i == 0 && pCtx->order == TSDB_ORDER_ASC) || (i == pCtx->size - 1 && pCtx->order == TSDB_ORDER_DESC)) {
          *pOutput = pData[i] - pCtx->param[1].dKey;
          *pTimestamp = tsList[i];
          pOutput += 1;
          pTimestamp += 1;
        } else {
          *pOutput = pData[i] - pCtx->param[1].dKey;
          *pTimestamp = tsList[i];
          pOutput += 1;
          pTimestamp += 1;
        }
        
        pCtx->param[1].dKey = pData[i];
        pCtx->param[1].nType = pCtx->inputType;
        notNullElems++;
      }
      break;
    }
    case TSDB_DATA_TYPE_FLOAT: {
      float *pData = (float *)data;
      float *pOutput = (float *)pCtx->pOutput;
      
      for (; i < pCtx->size && i >= 0; i += step) {
        if (pCtx->hasNull && isNull((const char*) &pData[i], pCtx->inputType)) {
          continue;
        }
        
        if (pCtx->param[1].nType == INITIAL_VALUE_NOT_ASSIGNED) {  // initial value is not set yet
          pCtx->param[1].dKey = pData[i];
          pCtx->param[1].nType = pCtx->inputType;
        } else if ((i == 0 && pCtx->order == TSDB_ORDER_ASC) || (i == pCtx->size - 1 && pCtx->order == TSDB_ORDER_DESC)) {
          *pOutput = (float)(pData[i] - pCtx->param[1].dKey);
          *pTimestamp = tsList[i];
          
          pOutput += 1;
          pTimestamp += 1;
        } else {
          *pOutput = (float)(pData[i] - pCtx->param[1].dKey);
          *pTimestamp = tsList[i];
          
          pOutput += 1;
          pTimestamp += 1;
        }
        
        // keep the last value, the remain may be all null
        pCtx->param[1].dKey = pData[i];
        pCtx->param[1].nType = pCtx->inputType;
        notNullElems++;
      }
      break;
    }
    case TSDB_DATA_TYPE_SMALLINT: {
      int16_t *pData = (int16_t *)data;
      int16_t *pOutput = (int16_t *)pCtx->pOutput;
      
      for (; i < pCtx->size && i >= 0; i += step) {
        if (pCtx->hasNull && isNull((const char*) &pData[i], pCtx->inputType)) {
          continue;
        }
        
        if (pCtx->param[1].nType == INITIAL_VALUE_NOT_ASSIGNED) {  // initial value is not set yet
          pCtx->param[1].i64 = pData[i];
          pCtx->param[1].nType = pCtx->inputType;
        } else if ((i == 0 && pCtx->order == TSDB_ORDER_ASC) || (i == pCtx->size - 1 && pCtx->order == TSDB_ORDER_DESC)) {
          *pOutput = (int16_t)(pData[i] - pCtx->param[1].i64);
          *pTimestamp = tsList[i];
          pOutput += 1;
          pTimestamp += 1;
        } else {
          *pOutput = (int16_t)(pData[i] - pCtx->param[1].i64);
          *pTimestamp = tsList[i];
          
          pOutput += 1;
          pTimestamp += 1;
        }
        
        pCtx->param[1].i64 = pData[i];
        pCtx->param[1].nType = pCtx->inputType;
        notNullElems++;
      }
      break;
    }
    case TSDB_DATA_TYPE_TINYINT: {
      int8_t *pData = (int8_t *)data;
      int8_t *pOutput = (int8_t *)pCtx->pOutput;
      
      for (; i < pCtx->size && i >= 0; i += step) {
        if (pCtx->hasNull && isNull((char *)&pData[i], pCtx->inputType)) {
          continue;
        }
        
        if (pCtx->param[1].nType == INITIAL_VALUE_NOT_ASSIGNED) {  // initial value is not set yet
          pCtx->param[1].i64 = pData[i];
          pCtx->param[1].nType = pCtx->inputType;
        } else if ((i == 0 && pCtx->order == TSDB_ORDER_ASC) || (i == pCtx->size - 1 && pCtx->order == TSDB_ORDER_DESC)) {
          *pOutput = (int8_t)(pData[i] - pCtx->param[1].i64);
          *pTimestamp = tsList[i];
          
          pOutput += 1;
          pTimestamp += 1;
        } else {
          *pOutput = (int8_t)(pData[i] - pCtx->param[1].i64);
          *pTimestamp = tsList[i];
          
          pOutput += 1;
          pTimestamp += 1;
        }
        
        pCtx->param[1].i64 = pData[i];
        pCtx->param[1].nType = pCtx->inputType;
        notNullElems++;
      }
      break;
    }
    default:
      qError("error input type");
  }
  
  // initial value is not set yet
  if (pCtx->param[1].nType == INITIAL_VALUE_NOT_ASSIGNED || notNullElems <= 0) {
    /*
     * 1. current block and blocks before are full of null
     * 2. current block may be null value
     */
    assert(pCtx->hasNull);
  } else {
    int32_t forwardStep = (isFirstBlock) ? notNullElems - 1 : notNullElems;
    
    GET_RES_INFO(pCtx)->numOfRes += forwardStep;
  }
}

#define DIFF_IMPL(ctx, d, type)                                                              \
  do {                                                                                       \
    if ((ctx)->param[1].nType == INITIAL_VALUE_NOT_ASSIGNED) {                               \
      (ctx)->param[1].nType = (ctx)->inputType;                                              \
      *(type *)&(ctx)->param[1].i64 = *(type *)(d);                                       \
    } else {                                                                                 \
      *(type *)(ctx)->pOutput = *(type *)(d) - (*(type *)(&(ctx)->param[1].i64));      \
      *(type *)(&(ctx)->param[1].i64) = *(type *)(d);                                     \
      *(int64_t *)(ctx)->ptsOutputBuf = GET_TS_DATA(ctx, index);                             \
    }                                                                                        \
  } while (0);

static void diff_function_f(SQLFunctionCtx *pCtx, int32_t index) {
  char *pData = GET_INPUT_DATA(pCtx, index);
  if (pCtx->hasNull && isNull(pData, pCtx->inputType)) {
    return;
  }
  
  // the output start from the second source element
  if (pCtx->param[1].nType != INITIAL_VALUE_NOT_ASSIGNED) {  // initial value is set
    GET_RES_INFO(pCtx)->numOfRes += 1;
  }
  
  int32_t step = 1/*GET_FORWARD_DIRECTION_FACTOR(pCtx->order)*/;
  
  switch (pCtx->inputType) {
    case TSDB_DATA_TYPE_INT: {
      if (pCtx->param[1].nType == INITIAL_VALUE_NOT_ASSIGNED) {  // initial value is not set yet
        pCtx->param[1].nType = pCtx->inputType;
        pCtx->param[1].i64 = *(int32_t *)pData;
      } else {
        *(int32_t *)pCtx->pOutput = *(int32_t *)pData - (int32_t)pCtx->param[1].i64;
        pCtx->param[1].i64 = *(int32_t *)pData;
        *(int64_t *)pCtx->ptsOutputBuf = GET_TS_DATA(pCtx, index);
      }
      break;
    };
    case TSDB_DATA_TYPE_BIGINT: {
      DIFF_IMPL(pCtx, pData, int64_t);
      break;
    };
    case TSDB_DATA_TYPE_DOUBLE: {
      DIFF_IMPL(pCtx, pData, double);
      break;
    };
    case TSDB_DATA_TYPE_FLOAT: {
      DIFF_IMPL(pCtx, pData, float);
      break;
    };
    case TSDB_DATA_TYPE_SMALLINT: {
      DIFF_IMPL(pCtx, pData, int16_t);
      break;
    };
    case TSDB_DATA_TYPE_TINYINT: {
      DIFF_IMPL(pCtx, pData, int8_t);
      break;
    };
    default:
      qError("error input type");
  }
  
  if (GET_RES_INFO(pCtx)->numOfRes > 0) {
    pCtx->pOutput += pCtx->outputBytes * step;
    pCtx->ptsOutputBuf = (char *)pCtx->ptsOutputBuf + TSDB_KEYSIZE * step;
  }
}

char *getArithColumnData(void *param, const char* name, int32_t colId) {
  SArithmeticSupport *pSupport = (SArithmeticSupport *)param;
  
  int32_t index = -1;
  for (int32_t i = 0; i < pSupport->numOfCols; ++i) {
    if (colId == pSupport->colList[i].colId) {
      index = i;
      break;
    }
  }
  
  assert(index >= 0 /*&& colId >= 0*/);
  return pSupport->data[index] + pSupport->offset * pSupport->colList[index].bytes;
}

static void arithmetic_function(SQLFunctionCtx *pCtx) {
  GET_RES_INFO(pCtx)->numOfRes += pCtx->size;
  SArithmeticSupport *sas = (SArithmeticSupport *)pCtx->param[1].pz;
  
  arithmeticTreeTraverse(sas->pArithExpr->pExpr, pCtx->size, pCtx->pOutput, sas, pCtx->order, getArithColumnData);
}

static void arithmetic_function_f(SQLFunctionCtx *pCtx, int32_t index) {
  INC_INIT_VAL(pCtx, 1);
  SArithmeticSupport *sas = (SArithmeticSupport *)pCtx->param[1].pz;
  
  sas->offset = index;
  arithmeticTreeTraverse(sas->pArithExpr->pExpr, 1, pCtx->pOutput, sas, pCtx->order, getArithColumnData);
  
  pCtx->pOutput += pCtx->outputBytes;
}

#define LIST_MINMAX_N(ctx, minOutput, maxOutput, elemCnt, data, type, tsdbType, numOfNotNullElem) \
  {                                                                                               \
    type *inputData = (type *)data;                                                               \
    for (int32_t i = 0; i < elemCnt; ++i) {                                                       \
      if ((ctx)->hasNull && isNull((char *)&inputData[i], tsdbType)) {                            \
        continue;                                                                                 \
      }                                                                                           \
      if (inputData[i] < minOutput) {                                                             \
        minOutput = (double)inputData[i];                                                                 \
      }                                                                                           \
      if (inputData[i] > maxOutput) {                                                             \
        maxOutput = (double)inputData[i];                                                                 \
      }                                                                                           \
      numOfNotNullElem++;                                                                         \
    }                                                                                             \
  }

/////////////////////////////////////////////////////////////////////////////////
static bool spread_function_setup(SQLFunctionCtx *pCtx) {
  if (!function_setup(pCtx)) {
    return false;
  }
  
  SSpreadInfo *pInfo = GET_ROWCELL_INTERBUF(GET_RES_INFO(pCtx));
  
  // this is the server-side setup function in client-side, the secondary merge do not need this procedure
  if (pCtx->currentStage == MERGE_STAGE) {
    pCtx->param[0].dKey = DBL_MAX;
    pCtx->param[3].dKey = -DBL_MAX;
  } else {
    pInfo->min = DBL_MAX;
    pInfo->max = -DBL_MAX;
  }
  
  return true;
}

static void spread_function(SQLFunctionCtx *pCtx) {
  SResultRowCellInfo *pResInfo = GET_RES_INFO(pCtx);
  SSpreadInfo *pInfo = GET_ROWCELL_INTERBUF(pResInfo);
  
  int32_t numOfElems = 0;
  
  // todo : opt with pre-calculated result
  // column missing cause the hasNull to be true
  if (pCtx->preAggVals.isSet) {
    numOfElems = pCtx->size - pCtx->preAggVals.statis.numOfNull;
    
    // all data are null in current data block, ignore current data block
    if (numOfElems == 0) {
      goto _spread_over;
    }

    if (IS_SIGNED_NUMERIC_TYPE(pCtx->inputType) || IS_UNSIGNED_NUMERIC_TYPE(pCtx->inputType) ||
        (pCtx->inputType == TSDB_DATA_TYPE_TIMESTAMP)) {
      if (pInfo->min > pCtx->preAggVals.statis.min) {
        pInfo->min = (double)pCtx->preAggVals.statis.min;
      }

      if (pInfo->max < pCtx->preAggVals.statis.max) {
        pInfo->max = (double)pCtx->preAggVals.statis.max;
      }
    } else if (IS_FLOAT_TYPE(pCtx->inputType)) {
      if (pInfo->min > GET_DOUBLE_VAL((const char *)&(pCtx->preAggVals.statis.min))) {
        pInfo->min = GET_DOUBLE_VAL((const char *)&(pCtx->preAggVals.statis.min));
      }
      
      if (pInfo->max < GET_DOUBLE_VAL((const char *)&(pCtx->preAggVals.statis.max))) {
        pInfo->max = GET_DOUBLE_VAL((const char *)&(pCtx->preAggVals.statis.max));
      }
    }
    
    goto _spread_over;
  }
  
  void *pData = GET_INPUT_DATA_LIST(pCtx);
  numOfElems = 0;
  
  if (pCtx->inputType == TSDB_DATA_TYPE_TINYINT) {
    LIST_MINMAX_N(pCtx, pInfo->min, pInfo->max, pCtx->size, pData, int8_t, pCtx->inputType, numOfElems);
  } else if (pCtx->inputType == TSDB_DATA_TYPE_SMALLINT) {
    LIST_MINMAX_N(pCtx, pInfo->min, pInfo->max, pCtx->size, pData, int16_t, pCtx->inputType, numOfElems);
  } else if (pCtx->inputType == TSDB_DATA_TYPE_INT) {
    LIST_MINMAX_N(pCtx, pInfo->min, pInfo->max, pCtx->size, pData, int32_t, pCtx->inputType, numOfElems);
  } else if (pCtx->inputType == TSDB_DATA_TYPE_BIGINT || pCtx->inputType == TSDB_DATA_TYPE_TIMESTAMP) {
    LIST_MINMAX_N(pCtx, pInfo->min, pInfo->max, pCtx->size, pData, int64_t, pCtx->inputType, numOfElems);
  } else if (pCtx->inputType == TSDB_DATA_TYPE_DOUBLE) {
    LIST_MINMAX_N(pCtx, pInfo->min, pInfo->max, pCtx->size, pData, double, pCtx->inputType, numOfElems);
  } else if (pCtx->inputType == TSDB_DATA_TYPE_FLOAT) {
    LIST_MINMAX_N(pCtx, pInfo->min, pInfo->max, pCtx->size, pData, float, pCtx->inputType, numOfElems);
  } else if (pCtx->inputType == TSDB_DATA_TYPE_UTINYINT) {
    LIST_MINMAX_N(pCtx, pInfo->min, pInfo->max, pCtx->size, pData, uint8_t, pCtx->inputType, numOfElems);
  } else if (pCtx->inputType == TSDB_DATA_TYPE_USMALLINT) {
    LIST_MINMAX_N(pCtx, pInfo->min, pInfo->max, pCtx->size, pData, uint16_t, pCtx->inputType, numOfElems);
  } else if (pCtx->inputType == TSDB_DATA_TYPE_UINT) {
    LIST_MINMAX_N(pCtx, pInfo->min, pInfo->max, pCtx->size, pData, uint32_t, pCtx->inputType, numOfElems);
  } else if (pCtx->inputType == TSDB_DATA_TYPE_UBIGINT) {
    LIST_MINMAX_N(pCtx, pInfo->min, pInfo->max, pCtx->size, pData, uint64_t, pCtx->inputType, numOfElems);
  }
  
  if (!pCtx->hasNull) {
    assert(pCtx->size == numOfElems);
  }
  
  _spread_over:
  SET_VAL(pCtx, numOfElems, 1);
  
  if (numOfElems > 0) {
    pResInfo->hasResult = DATA_SET_FLAG;
    pInfo->hasResult = DATA_SET_FLAG;
  }
  
  // keep the data into the final output buffer for super table query since this execution may be the last one
  if (pCtx->stableQuery) {
    memcpy(pCtx->pOutput, GET_ROWCELL_INTERBUF(pResInfo), sizeof(SSpreadInfo));
  }
}

static void spread_function_f(SQLFunctionCtx *pCtx, int32_t index) {
  void *pData = GET_INPUT_DATA(pCtx, index);
  if (pCtx->hasNull && isNull(pData, pCtx->inputType)) {
    return;
  }
  
  SET_VAL(pCtx, 1, 1);
  
  SResultRowCellInfo *pResInfo = GET_RES_INFO(pCtx);
  SSpreadInfo *pInfo = GET_ROWCELL_INTERBUF(pResInfo);
  
  double val = 0.0;
  if (pCtx->inputType == TSDB_DATA_TYPE_TINYINT) {
    val = GET_INT8_VAL(pData);
  } else if (pCtx->inputType == TSDB_DATA_TYPE_SMALLINT) {
    val = GET_INT16_VAL(pData);
  } else if (pCtx->inputType == TSDB_DATA_TYPE_INT) {
    val = GET_INT32_VAL(pData);
  } else if (pCtx->inputType == TSDB_DATA_TYPE_BIGINT || pCtx->inputType == TSDB_DATA_TYPE_TIMESTAMP) {
    val = (double)(GET_INT64_VAL(pData));
  } else if (pCtx->inputType == TSDB_DATA_TYPE_DOUBLE) {
    val = GET_DOUBLE_VAL(pData);
  } else if (pCtx->inputType == TSDB_DATA_TYPE_FLOAT) {
    val = GET_FLOAT_VAL(pData);
  }
  
  // keep the result data in output buffer, not in the intermediate buffer
  if (val > pInfo->max) {
    pInfo->max = val;
  }
  
  if (val < pInfo->min) {
    pInfo->min = val;
  }
  
  pResInfo->hasResult = DATA_SET_FLAG;
  pInfo->hasResult = DATA_SET_FLAG;
  
  if (pCtx->stableQuery) {
    memcpy(pCtx->pOutput, GET_ROWCELL_INTERBUF(pResInfo), sizeof(SSpreadInfo));
  }
}

/*
 * here we set the result value back to the intermediate buffer, to apply the finalize the function
 * the final result is generated in spread_function_finalizer
 */
void spread_func_merge(SQLFunctionCtx *pCtx) {
  SSpreadInfo *pData = (SSpreadInfo *)GET_INPUT_DATA_LIST(pCtx);
  if (pData->hasResult != DATA_SET_FLAG) {
    return;
  }
  
  if (pCtx->param[0].dKey > pData->min) {
    pCtx->param[0].dKey = pData->min;
  }
  
  if (pCtx->param[3].dKey < pData->max) {
    pCtx->param[3].dKey = pData->max;
  }
  
  GET_RES_INFO(pCtx)->hasResult = DATA_SET_FLAG;
}

void spread_function_finalizer(SQLFunctionCtx *pCtx) {
  /*
   * here we do not check the input data types, because in case of metric query,
   * the type of intermediate data is binary
   */
  SResultRowCellInfo *pResInfo = GET_RES_INFO(pCtx);
  
  if (pCtx->currentStage == MERGE_STAGE) {
    assert(pCtx->inputType == TSDB_DATA_TYPE_BINARY);
    
    if (pResInfo->hasResult != DATA_SET_FLAG) {
      setNull(pCtx->pOutput, pCtx->outputType, pCtx->outputBytes);
      return;
    }
    
    *(double *)pCtx->pOutput = pCtx->param[3].dKey - pCtx->param[0].dKey;
  } else {
    assert(IS_NUMERIC_TYPE(pCtx->inputType) || (pCtx->inputType == TSDB_DATA_TYPE_TIMESTAMP));
    
    SSpreadInfo *pInfo = GET_ROWCELL_INTERBUF(GET_RES_INFO(pCtx));
    if (pInfo->hasResult != DATA_SET_FLAG) {
      setNull(pCtx->pOutput, pCtx->outputType, pCtx->outputBytes);
      return;
    }
    
    *(double *)pCtx->pOutput = pInfo->max - pInfo->min;
  }
  
  GET_RES_INFO(pCtx)->numOfRes = 1;  // todo add test case
  doFinalizer(pCtx);
}


/**
 * param[1]: start time
 * param[2]: end time
 * @param pCtx
 */
static bool twa_function_setup(SQLFunctionCtx *pCtx) {
  if (!function_setup(pCtx)) {
    return false;
  }
  
  SResultRowCellInfo *pResInfo = GET_RES_INFO(pCtx);

  STwaInfo *pInfo = GET_ROWCELL_INTERBUF(pResInfo);
  pInfo->p.key    = INT64_MIN;
  pInfo->win      = TSWINDOW_INITIALIZER;
  return true;
}

static double twa_get_area(SPoint1 s, SPoint1 e) {
  if ((s.val >= 0 && e.val >= 0)|| (s.val <=0 && e.val <= 0)) {
    return (s.val + e.val) * (e.key - s.key) / 2;
  }

  double x = (s.key * e.val - e.key * s.val)/(e.val - s.val);
  double val = (s.val * (x - s.key) + e.val * (e.key - x)) / 2;
  return val;
}

static int32_t twa_function_impl(SQLFunctionCtx* pCtx, int32_t index, int32_t size) {
  int32_t notNullElems = 0;
  SResultRowCellInfo *pResInfo = GET_RES_INFO(pCtx);

  STwaInfo *pInfo = GET_ROWCELL_INTERBUF(pResInfo);
  TSKEY    *tsList = GET_TS_LIST(pCtx);

  int32_t i = index;
  int32_t step = GET_FORWARD_DIRECTION_FACTOR(pCtx->order);
  SPoint1* last = &pInfo->p;

  if (pCtx->start.key != INT64_MIN) {
    assert((pCtx->start.key < tsList[i] && pCtx->order == TSDB_ORDER_ASC) ||
               (pCtx->start.key > tsList[i] && pCtx->order == TSDB_ORDER_DESC));

    assert(last->key == INT64_MIN);

    last->key = tsList[i];
    GET_TYPED_DATA(last->val, double, pCtx->inputType, GET_INPUT_DATA(pCtx, index));

    pInfo->dOutput += twa_get_area(pCtx->start, *last);

    pInfo->hasResult = DATA_SET_FLAG;
    pInfo->win.skey = pCtx->start.key;
    notNullElems++;
    i += step;
  } else if (pInfo->p.key == INT64_MIN) {
    last->key = tsList[i];
    GET_TYPED_DATA(last->val, double, pCtx->inputType, GET_INPUT_DATA(pCtx, index));

    pInfo->hasResult = DATA_SET_FLAG;
    pInfo->win.skey = last->key;
    notNullElems++;
    i += step;
  }

  // calculate the value of
  switch(pCtx->inputType) {
    case TSDB_DATA_TYPE_TINYINT: {
      int8_t *val = (int8_t*) GET_INPUT_DATA(pCtx, 0);
      for (; i < size && i >= 0; i += step) {
        if (pCtx->hasNull && isNull((const char*) &val[i], pCtx->inputType)) {
          continue;
        }

        SPoint1 st = {.key = tsList[i], .val = val[i]};
        pInfo->dOutput += twa_get_area(pInfo->p, st);
        pInfo->p = st;
      }
      break;
    }
    case TSDB_DATA_TYPE_SMALLINT: {
      int16_t *val = (int16_t*) GET_INPUT_DATA(pCtx, 0);
      for (; i < size && i >= 0; i += step) {
        if (pCtx->hasNull && isNull((const char*) &val[i], pCtx->inputType)) {
          continue;
        }

        SPoint1 st = {.key = tsList[i], .val = val[i]};
        pInfo->dOutput += twa_get_area(pInfo->p, st);
        pInfo->p = st;
      }
      break;
    }
    case TSDB_DATA_TYPE_INT: {
      int32_t *val = (int32_t*) GET_INPUT_DATA(pCtx, 0);
      for (; i < size && i >= 0; i += step) {
        if (pCtx->hasNull && isNull((const char*) &val[i], pCtx->inputType)) {
          continue;
        }

        SPoint1 st = {.key = tsList[i], .val = val[i]};
        pInfo->dOutput += twa_get_area(pInfo->p, st);
        pInfo->p = st;
      }
      break;
    }
    case TSDB_DATA_TYPE_BIGINT: {
      int64_t *val = (int64_t*) GET_INPUT_DATA(pCtx, 0);
      for (; i < size && i >= 0; i += step) {
        if (pCtx->hasNull && isNull((const char*) &val[i], pCtx->inputType)) {
          continue;
        }

        SPoint1 st = {.key = tsList[i], .val = (double) val[i]};
        pInfo->dOutput += twa_get_area(pInfo->p, st);
        pInfo->p = st;
      }
      break;
    }
    case TSDB_DATA_TYPE_FLOAT: {
      float *val = (float*) GET_INPUT_DATA(pCtx, 0);
      for (; i < size && i >= 0; i += step) {
        if (pCtx->hasNull && isNull((const char*) &val[i], pCtx->inputType)) {
          continue;
        }

        SPoint1 st = {.key = tsList[i], .val = val[i]};
        pInfo->dOutput += twa_get_area(pInfo->p, st);
        pInfo->p = st;
      }
      break;
    }
    case TSDB_DATA_TYPE_DOUBLE: {
      double *val = (double*) GET_INPUT_DATA(pCtx, 0);
      for (; i < size && i >= 0; i += step) {
        if (pCtx->hasNull && isNull((const char*) &val[i], pCtx->inputType)) {
          continue;
        }

        SPoint1 st = {.key = tsList[i], .val = val[i]};
        pInfo->dOutput += twa_get_area(pInfo->p, st);
        pInfo->p = st;
      }
      break;
    }
    case TSDB_DATA_TYPE_UTINYINT: {
      uint8_t *val = (uint8_t*) GET_INPUT_DATA(pCtx, 0);
      for (; i < size && i >= 0; i += step) {
        if (pCtx->hasNull && isNull((const char*) &val[i], pCtx->inputType)) {
          continue;
        }

        SPoint1 st = {.key = tsList[i], .val = val[i]};
        pInfo->dOutput += twa_get_area(pInfo->p, st);
        pInfo->p = st;
      }
      break;
    }
    case TSDB_DATA_TYPE_USMALLINT: {
      uint16_t *val = (uint16_t*) GET_INPUT_DATA(pCtx, 0);
      for (; i < size && i >= 0; i += step) {
        if (pCtx->hasNull && isNull((const char*) &val[i], pCtx->inputType)) {
          continue;
        }

        SPoint1 st = {.key = tsList[i], .val = val[i]};
        pInfo->dOutput += twa_get_area(pInfo->p, st);
        pInfo->p = st;
      }
      break;
    }
    case TSDB_DATA_TYPE_UINT: {
      uint32_t *val = (uint32_t*) GET_INPUT_DATA(pCtx, 0);
      for (; i < size && i >= 0; i += step) {
        if (pCtx->hasNull && isNull((const char*) &val[i], pCtx->inputType)) {
          continue;
        }

        SPoint1 st = {.key = tsList[i], .val = val[i]};
        pInfo->dOutput += twa_get_area(pInfo->p, st);
        pInfo->p = st;
      }
      break;
    }
    case TSDB_DATA_TYPE_UBIGINT: {
      uint64_t *val = (uint64_t*) GET_INPUT_DATA(pCtx, 0);
      for (; i < size && i >= 0; i += step) {
        if (pCtx->hasNull && isNull((const char*) &val[i], pCtx->inputType)) {
          continue;
        }

        SPoint1 st = {.key = tsList[i], .val = (double) val[i]};
        pInfo->dOutput += twa_get_area(pInfo->p, st);
        pInfo->p = st;
      }
      break;
    }
    default: assert(0);
  }

  // the last interpolated time window value
  if (pCtx->end.key != INT64_MIN) {
    pInfo->dOutput  += twa_get_area(pInfo->p, pCtx->end);
    pInfo->p = pCtx->end;
  }

  pInfo->win.ekey  = pInfo->p.key;
  return notNullElems;
}

static void twa_function(SQLFunctionCtx *pCtx) {
  void *data = GET_INPUT_DATA_LIST(pCtx);

  SResultRowCellInfo *pResInfo = GET_RES_INFO(pCtx);
  STwaInfo *pInfo = GET_ROWCELL_INTERBUF(pResInfo);
  
  // skip null value
  int32_t step = GET_FORWARD_DIRECTION_FACTOR(pCtx->order);
  int32_t i = (pCtx->order == TSDB_ORDER_ASC)? 0:(pCtx->size - 1);
  while (pCtx->hasNull && i < pCtx->size && i >= 0 && isNull((char *)data + pCtx->inputBytes * i, pCtx->inputType)) {
    i += step;
  }

  int32_t notNullElems = 0;
  if (i >= 0 && i < pCtx->size) {
    notNullElems = twa_function_impl(pCtx, i, pCtx->size);
  }

  SET_VAL(pCtx, notNullElems, 1);
  
  if (notNullElems > 0) {
    pResInfo->hasResult = DATA_SET_FLAG;
  }
  
  if (pCtx->stableQuery) {
    memcpy(pCtx->pOutput, pInfo, sizeof(STwaInfo));
  }
}

static void twa_function_f(SQLFunctionCtx *pCtx, int32_t index) {
  void *pData = GET_INPUT_DATA(pCtx, index);
  if (pCtx->hasNull && isNull(pData, pCtx->inputType)) {
    return;
  }

  int32_t notNullElems = twa_function_impl(pCtx, index, 1);
  SResultRowCellInfo *pResInfo = GET_RES_INFO(pCtx);

  SET_VAL(pCtx, notNullElems, 1);

  if (notNullElems > 0) {
    pResInfo->hasResult = DATA_SET_FLAG;
  }

  if (pCtx->stableQuery) {
    memcpy(pCtx->pOutput, GET_ROWCELL_INTERBUF(pResInfo), sizeof(STwaInfo));
  }
}

/*
 * To copy the input to interResBuf to avoid the input buffer space be over writen
 * by next input data. The TWA function only applies to each table, so no merge procedure
 * is required, we simply copy to the resut ot interResBuffer.
 */
void twa_function_copy(SQLFunctionCtx *pCtx) {
  assert(pCtx->inputType == TSDB_DATA_TYPE_BINARY);
  SResultRowCellInfo *pResInfo = GET_RES_INFO(pCtx);
  
  memcpy(GET_ROWCELL_INTERBUF(pResInfo), pCtx->pInput, (size_t)pCtx->inputBytes);
  pResInfo->hasResult = ((STwaInfo *)pCtx->pInput)->hasResult;
}

void twa_function_finalizer(SQLFunctionCtx *pCtx) {
  SResultRowCellInfo *pResInfo = GET_RES_INFO(pCtx);
  
  STwaInfo *pInfo = (STwaInfo *)GET_ROWCELL_INTERBUF(pResInfo);
  if (pInfo->hasResult != DATA_SET_FLAG) {
    setNull(pCtx->pOutput, TSDB_DATA_TYPE_DOUBLE, sizeof(double));
    return;
  }

  assert(pInfo->win.ekey == pInfo->p.key && pInfo->hasResult == pResInfo->hasResult);
  if (pInfo->win.ekey == pInfo->win.skey) {
    *(double *)pCtx->pOutput = pInfo->p.val;
  } else {
    *(double *)pCtx->pOutput = pInfo->dOutput / (pInfo->win.ekey - pInfo->win.skey);
  }
  
  GET_RES_INFO(pCtx)->numOfRes = 1;
  doFinalizer(pCtx);
}

/**
 *
 * @param pCtx
 */

static void interp_function_impl(SQLFunctionCtx *pCtx) {
  int32_t type = (int32_t) pCtx->param[2].i64;
  if (type == TSDB_FILL_NONE) {
    return;
  }

  if (pCtx->inputType == TSDB_DATA_TYPE_TIMESTAMP) {
    *(TSKEY *)pCtx->pOutput = pCtx->startTs;
  } else if (type == TSDB_FILL_NULL) {
    setNull(pCtx->pOutput, pCtx->outputType, pCtx->outputBytes);
  } else if (type == TSDB_FILL_SET_VALUE) {
    tVariantDump(&pCtx->param[1], pCtx->pOutput, pCtx->inputType, true);
  } else {
    if (pCtx->start.key != INT64_MIN && pCtx->start.key < pCtx->startTs && pCtx->end.key > pCtx->startTs) {
      if (type == TSDB_FILL_PREV) {
        if (IS_NUMERIC_TYPE(pCtx->inputType) || pCtx->inputType == TSDB_DATA_TYPE_BOOL) {
          SET_TYPED_DATA(pCtx->pOutput, pCtx->inputType, pCtx->start.val);
        } else {
          assignVal(pCtx->pOutput, pCtx->start.ptr, pCtx->outputBytes, pCtx->inputType);
        }
      } else if (type == TSDB_FILL_NEXT) {
        if (IS_NUMERIC_TYPE(pCtx->inputType) || pCtx->inputType == TSDB_DATA_TYPE_BOOL) {
          SET_TYPED_DATA(pCtx->pOutput, pCtx->inputType, pCtx->end.val);
        } else {
          assignVal(pCtx->pOutput, pCtx->end.ptr, pCtx->outputBytes, pCtx->inputType);
        }
      } else if (type == TSDB_FILL_LINEAR) {
        SPoint point1 = {.key = pCtx->start.key, .val = &pCtx->start.val};
        SPoint point2 = {.key = pCtx->end.key, .val = &pCtx->end.val};
        SPoint point  = {.key = pCtx->startTs, .val = pCtx->pOutput};

        int32_t srcType = pCtx->inputType;
        if (IS_NUMERIC_TYPE(srcType)) {  // TODO should find the not null data?
          if (isNull((char *)&pCtx->start.val, srcType) || isNull((char *)&pCtx->end.val, srcType)) {
            setNull(pCtx->pOutput, srcType, pCtx->inputBytes);
          } else {
            taosGetLinearInterpolationVal(&point, pCtx->outputType, &point1, &point2, TSDB_DATA_TYPE_DOUBLE);
          }
        } else {
          setNull(pCtx->pOutput, srcType, pCtx->inputBytes);
        }
      }
    } else {
      // no data generated yet
      if (pCtx->size == 1) {
        return;
      }

      // check the timestamp in input buffer
      TSKEY skey = GET_TS_DATA(pCtx, 0);
      TSKEY ekey = GET_TS_DATA(pCtx, 1);

      // no data generated yet
      if (!(skey < pCtx->startTs && ekey > pCtx->startTs)) {
        return;
      }

      assert(pCtx->start.key == INT64_MIN && skey < pCtx->startTs && ekey > pCtx->startTs);

      if (type == TSDB_FILL_PREV) {
        assignVal(pCtx->pOutput, pCtx->pInput, pCtx->outputBytes, pCtx->inputType);
      } else if (type == TSDB_FILL_NEXT) {
        char* val = pCtx->pInput + pCtx->inputBytes;
        assignVal(pCtx->pOutput, val, pCtx->outputBytes, pCtx->inputType);
      } else if (type == TSDB_FILL_LINEAR) {
        char *start = GET_INPUT_DATA(pCtx, 0);
        char *end = GET_INPUT_DATA(pCtx, 1);

        SPoint point1 = {.key = skey, .val = start};
        SPoint point2 = {.key = ekey, .val = end};
        SPoint point = {.key = pCtx->startTs, .val = pCtx->pOutput};

        int32_t srcType = pCtx->inputType;
        if (IS_NUMERIC_TYPE(srcType)) {  // TODO should find the not null data?
          if (isNull(start, srcType) || isNull(end, srcType)) {
            setNull(pCtx->pOutput, srcType, pCtx->inputBytes);
          } else {
            taosGetLinearInterpolationVal(&point, pCtx->outputType, &point1, &point2, srcType);
          }
        } else {
          setNull(pCtx->pOutput, srcType, pCtx->inputBytes);
        }
      }
    }
  }

  SET_VAL(pCtx, 1, 1);
}

static void interp_function(SQLFunctionCtx *pCtx) {
  // at this point, the value is existed, return directly
  if (pCtx->size > 0) {
    // impose the timestamp check
    TSKEY key = GET_TS_DATA(pCtx, 0);
    if (key == pCtx->startTs) {
      char *pData = GET_INPUT_DATA(pCtx, 0);
      assignVal(pCtx->pOutput, pData, pCtx->inputBytes, pCtx->inputType);
      SET_VAL(pCtx, 1, 1);
    } else {
      interp_function_impl(pCtx);
    }
  } else {  //no qualified data rows and interpolation is required
    interp_function_impl(pCtx);
  }
}

static bool ts_comp_function_setup(SQLFunctionCtx *pCtx) {
  if (!function_setup(pCtx)) {
    return false;  // not initialized since it has been initialized
  }
  
  SResultRowCellInfo *pResInfo = GET_RES_INFO(pCtx);
  STSCompInfo *pInfo = GET_ROWCELL_INTERBUF(pResInfo);
  
  pInfo->pTSBuf = tsBufCreate(false, pCtx->order);
  pInfo->pTSBuf->tsOrder = pCtx->order;
  return true;
}

static void ts_comp_function(SQLFunctionCtx *pCtx) {
  SResultRowCellInfo *pResInfo = GET_RES_INFO(pCtx);
  STSBuf *     pTSbuf = ((STSCompInfo *)(GET_ROWCELL_INTERBUF(pResInfo)))->pTSBuf;
  
  const char *input = GET_INPUT_DATA_LIST(pCtx);
  
  // primary ts must be existed, so no need to check its existance
  if (pCtx->order == TSDB_ORDER_ASC) {
    tsBufAppend(pTSbuf, (int32_t)pCtx->param[0].i64, &pCtx->tag, input, pCtx->size * TSDB_KEYSIZE);
  } else {
    for (int32_t i = pCtx->size - 1; i >= 0; --i) {
      char *d = GET_INPUT_DATA(pCtx, i);
      tsBufAppend(pTSbuf, (int32_t)pCtx->param[0].i64, &pCtx->tag, d, (int32_t)TSDB_KEYSIZE);
    }
  }
  
  SET_VAL(pCtx, pCtx->size, 1);
  pResInfo->hasResult = DATA_SET_FLAG;
}

static void ts_comp_function_f(SQLFunctionCtx *pCtx, int32_t index) {
  void *pData = GET_INPUT_DATA(pCtx, index);
  if (pCtx->hasNull && isNull(pData, pCtx->inputType)) {
    return;
  }
  
  SResultRowCellInfo *pResInfo = GET_RES_INFO(pCtx);
  STSCompInfo *pInfo = GET_ROWCELL_INTERBUF(pResInfo);
  
  STSBuf *pTSbuf = pInfo->pTSBuf;
  
  tsBufAppend(pTSbuf, (int32_t)pCtx->param[0].i64, &pCtx->tag, pData, TSDB_KEYSIZE);
  SET_VAL(pCtx, pCtx->size, 1);
  
  pResInfo->hasResult = DATA_SET_FLAG;
}

static void ts_comp_finalize(SQLFunctionCtx *pCtx) {
  SResultRowCellInfo *pResInfo = GET_RES_INFO(pCtx);
  
  STSCompInfo *pInfo = GET_ROWCELL_INTERBUF(pResInfo);
  STSBuf *     pTSbuf = pInfo->pTSBuf;
  
  tsBufFlush(pTSbuf);
  qDebug("total timestamp :%"PRId64, pTSbuf->numOfTotal);

  // TODO refactor transfer ownership of current file
  *(FILE **)pCtx->pOutput = pTSbuf->f;

  pResInfo->complete = true;

  // get the file size
  struct stat fStat;
  if ((fstat(fileno(pTSbuf->f), &fStat) == 0)) {
    pResInfo->numOfRes = fStat.st_size;
  }

  pTSbuf->remainOpen = true;
  tsBufDestroy(pTSbuf);

  doFinalizer(pCtx);
}

//////////////////////////////////////////////////////////////////////////////////////////////
// RATE functions

static double do_calc_rate(const SRateInfo* pRateInfo) {
  if ((INT64_MIN == pRateInfo->lastKey) || (INT64_MIN == pRateInfo->firstKey) || (pRateInfo->firstKey >= pRateInfo->lastKey)) {
    return 0;
  }
  
  int64_t diff = 0;
  
  if (pRateInfo->isIRate) {
    diff = pRateInfo->lastValue;
    if (diff >= pRateInfo->firstValue) {
      diff -= pRateInfo->firstValue;
    }
  } else {
    diff = pRateInfo->CorrectionValue + pRateInfo->lastValue -  pRateInfo->firstValue;
    if (diff <= 0) {
      return 0;
    }
  }
  
  int64_t duration = pRateInfo->lastKey - pRateInfo->firstKey;
  duration = (duration + 500) / 1000;
  
  double resultVal = ((double)diff) / duration;
  
  qDebug("do_calc_rate() isIRate:%d firstKey:%" PRId64 " lastKey:%" PRId64 " firstValue:%" PRId64 " lastValue:%" PRId64 " CorrectionValue:%" PRId64 " resultVal:%f",
         pRateInfo->isIRate, pRateInfo->firstKey, pRateInfo->lastKey, pRateInfo->firstValue, pRateInfo->lastValue, pRateInfo->CorrectionValue, resultVal);
  
  return resultVal;
}

static bool rate_function_setup(SQLFunctionCtx *pCtx) {
  if (!function_setup(pCtx)) {
    return false;
  }
  
  SResultRowCellInfo *pResInfo = GET_RES_INFO(pCtx);  //->pOutput + pCtx->outputBytes;
  SRateInfo *   pInfo = GET_ROWCELL_INTERBUF(pResInfo);
  
  pInfo->CorrectionValue = 0;
  pInfo->firstKey    = INT64_MIN;
  pInfo->lastKey     = INT64_MIN;
  pInfo->firstValue  = INT64_MIN;
  pInfo->lastValue   = INT64_MIN;
  pInfo->num = 0;
  pInfo->sum = 0;
  
  pInfo->hasResult = 0;
  pInfo->isIRate = ((pCtx->functionId == TSDB_FUNC_IRATE) || (pCtx->functionId == TSDB_FUNC_SUM_IRATE) || (pCtx->functionId == TSDB_FUNC_AVG_IRATE));
  return true;
}

static void rate_function(SQLFunctionCtx *pCtx) {
  SResultRowCellInfo *pResInfo = GET_RES_INFO(pCtx);
  
  int32_t    notNullElems = 0;
  SRateInfo *pRateInfo = (SRateInfo *)GET_ROWCELL_INTERBUF(pResInfo);
  TSKEY     *primaryKey = GET_TS_LIST(pCtx);
  
  qDebug("%p rate_function() size:%d, hasNull:%d", pCtx, pCtx->size, pCtx->hasNull);
  
  for (int32_t i = 0; i < pCtx->size; ++i) {
    char *pData = GET_INPUT_DATA(pCtx, i);
    if (pCtx->hasNull && isNull(pData, pCtx->inputType)) {
      qDebug("%p rate_function() index of null data:%d", pCtx, i);
      continue;
    }
    
    notNullElems++;
    
    int64_t v = 0;
    GET_TYPED_DATA(v, int64_t, pCtx->inputType, pData);
    
    if ((INT64_MIN == pRateInfo->firstValue) || (INT64_MIN == pRateInfo->firstKey)) {
      pRateInfo->firstValue = v;
      pRateInfo->firstKey = primaryKey[i];
      
      qDebug("firstValue:%" PRId64 " firstKey:%" PRId64, pRateInfo->firstValue, pRateInfo->firstKey);
    }
    
    if (INT64_MIN == pRateInfo->lastValue) {
      pRateInfo->lastValue = v;
    } else if (v < pRateInfo->lastValue) {
      pRateInfo->CorrectionValue += pRateInfo->lastValue;
      qDebug("CorrectionValue:%" PRId64, pRateInfo->CorrectionValue);
    }
    
    pRateInfo->lastValue = v;
    pRateInfo->lastKey   = primaryKey[i];
    qDebug("lastValue:%" PRId64 " lastKey:%" PRId64, pRateInfo->lastValue, pRateInfo->lastKey);
  }
  
  if (!pCtx->hasNull) {
    assert(pCtx->size == notNullElems);
  }
  
  SET_VAL(pCtx, notNullElems, 1);
  
  if (notNullElems > 0) {
    pRateInfo->hasResult = DATA_SET_FLAG;
    pResInfo->hasResult  = DATA_SET_FLAG;
  }
  
  // keep the data into the final output buffer for super table query since this execution may be the last one
  if (pCtx->stableQuery) {
    memcpy(pCtx->pOutput, GET_ROWCELL_INTERBUF(pResInfo), sizeof(SRateInfo));
  }
}

static void rate_function_f(SQLFunctionCtx *pCtx, int32_t index) {
  void *pData = GET_INPUT_DATA(pCtx, index);
  if (pCtx->hasNull && isNull(pData, pCtx->inputType)) {
    return;
  }
  
  // NOTE: keep the intermediate result into the interResultBuf
  SResultRowCellInfo *pResInfo   = GET_RES_INFO(pCtx);
  SRateInfo   *pRateInfo  = (SRateInfo *)GET_ROWCELL_INTERBUF(pResInfo);
  TSKEY     *primaryKey = GET_TS_LIST(pCtx);

  int64_t v = 0;
  GET_TYPED_DATA(v, int64_t, pCtx->inputType, pData);
  
  if ((INT64_MIN == pRateInfo->firstValue) || (INT64_MIN == pRateInfo->firstKey)) {
    pRateInfo->firstValue = v;
    pRateInfo->firstKey = primaryKey[index];
  }
  
  if (INT64_MIN == pRateInfo->lastValue) {
    pRateInfo->lastValue = v;
  } else if (v < pRateInfo->lastValue) {
    pRateInfo->CorrectionValue += pRateInfo->lastValue;
  }
  
  pRateInfo->lastValue = v;
  pRateInfo->lastKey   = primaryKey[index];
  
  qDebug("====%p rate_function_f() index:%d lastValue:%" PRId64 " lastKey:%" PRId64 " CorrectionValue:%" PRId64, pCtx, index, pRateInfo->lastValue, pRateInfo->lastKey, pRateInfo->CorrectionValue);
  
  SET_VAL(pCtx, 1, 1);
  
  // set has result flag
  pRateInfo->hasResult = DATA_SET_FLAG;
  pResInfo->hasResult  = DATA_SET_FLAG;
  
  // keep the data into the final output buffer for super table query since this execution may be the last one
  if (pCtx->stableQuery) {
    memcpy(pCtx->pOutput, GET_ROWCELL_INTERBUF(pResInfo), sizeof(SRateInfo));
  }
}

static void rate_func_copy(SQLFunctionCtx *pCtx) {
  assert(pCtx->inputType == TSDB_DATA_TYPE_BINARY);
  
  SResultRowCellInfo *pResInfo = GET_RES_INFO(pCtx);
  memcpy(GET_ROWCELL_INTERBUF(pResInfo), pCtx->pInput, (size_t)pCtx->inputBytes);
  pResInfo->hasResult = ((SRateInfo*)pCtx->pInput)->hasResult;
  
  SRateInfo* pRateInfo = (SRateInfo*)pCtx->pInput;
  qDebug("%p rate_func_merge() firstKey:%" PRId64 " lastKey:%" PRId64 " firstValue:%" PRId64 " lastValue:%" PRId64 " CorrectionValue:%" PRId64 " hasResult:%d",
         pCtx, pRateInfo->firstKey, pRateInfo->lastKey, pRateInfo->firstValue, pRateInfo->lastValue, pRateInfo->CorrectionValue, pRateInfo->hasResult);
}

static void rate_finalizer(SQLFunctionCtx *pCtx) {
  SResultRowCellInfo *pResInfo  = GET_RES_INFO(pCtx);
  SRateInfo   *pRateInfo = (SRateInfo *)GET_ROWCELL_INTERBUF(pResInfo);
  
  qDebug("%p isIRate:%d firstKey:%" PRId64 " lastKey:%" PRId64 " firstValue:%" PRId64 " lastValue:%" PRId64 " CorrectionValue:%" PRId64 " hasResult:%d",
         pCtx, pRateInfo->isIRate, pRateInfo->firstKey, pRateInfo->lastKey, pRateInfo->firstValue, pRateInfo->lastValue, pRateInfo->CorrectionValue, pRateInfo->hasResult);
  
  if (pRateInfo->hasResult != DATA_SET_FLAG) {
    setNull(pCtx->pOutput, TSDB_DATA_TYPE_DOUBLE, sizeof(double));
    return;
  }
  
  *(double*)pCtx->pOutput = do_calc_rate(pRateInfo);
  
  qDebug("rate_finalizer() output result:%f", *(double *)pCtx->pOutput);
  
  // cannot set the numOfIteratedElems again since it is set during previous iteration
  pResInfo->numOfRes  = 1;
  pResInfo->hasResult = DATA_SET_FLAG;
  
  doFinalizer(pCtx);
}

static void irate_function(SQLFunctionCtx *pCtx) {
  
  int32_t       notNullElems = 0;
  SResultRowCellInfo  *pResInfo     = GET_RES_INFO(pCtx);
  SRateInfo   *pRateInfo    = (SRateInfo *)GET_ROWCELL_INTERBUF(pResInfo);
  TSKEY     *primaryKey = GET_TS_LIST(pCtx);

  qDebug("%p irate_function() size:%d, hasNull:%d", pCtx, pCtx->size, pCtx->hasNull);
  
  if (pCtx->size < 1) {
    return;
  }
  
  for (int32_t i = pCtx->size - 1; i >= 0; --i) {
    char *pData = GET_INPUT_DATA(pCtx, i);
    if (pCtx->hasNull && isNull(pData, pCtx->inputType)) {
      qDebug("%p irate_function() index of null data:%d", pCtx, i);
      continue;
    }
    
    notNullElems++;
    
    int64_t v = 0;
    GET_TYPED_DATA(v, int64_t, pCtx->inputType, pData);
    
    // TODO: calc once if only call this function once ????
    if ((INT64_MIN == pRateInfo->lastKey) || (INT64_MIN == pRateInfo->lastValue)) {
      pRateInfo->lastValue = v;
      pRateInfo->lastKey   = primaryKey[i];
      
      qDebug("%p irate_function() lastValue:%" PRId64 " lastKey:%" PRId64, pCtx, pRateInfo->lastValue, pRateInfo->lastKey);
      continue;
    }
    
    if ((INT64_MIN == pRateInfo->firstKey) || (INT64_MIN == pRateInfo->firstValue)){
      pRateInfo->firstValue = v;
      pRateInfo->firstKey = primaryKey[i];
      
      qDebug("%p irate_function() firstValue:%" PRId64 " firstKey:%" PRId64, pCtx, pRateInfo->firstValue, pRateInfo->firstKey);
      break;
    }
  }
  
  SET_VAL(pCtx, notNullElems, 1);
  
  if (notNullElems > 0) {
    pRateInfo->hasResult = DATA_SET_FLAG;
    pResInfo->hasResult  = DATA_SET_FLAG;
  }
  
  // keep the data into the final output buffer for super table query since this execution may be the last one
  if (pCtx->stableQuery) {
    memcpy(pCtx->pOutput, GET_ROWCELL_INTERBUF(pResInfo), sizeof(SRateInfo));
  }
}

static void irate_function_f(SQLFunctionCtx *pCtx, int32_t index) {
  void *pData = GET_INPUT_DATA(pCtx, index);
  if (pCtx->hasNull && isNull(pData, pCtx->inputType)) {
    return;
  }
  
  // NOTE: keep the intermediate result into the interResultBuf
  SResultRowCellInfo  *pResInfo = GET_RES_INFO(pCtx);
  SRateInfo *pRateInfo  = (SRateInfo *)GET_ROWCELL_INTERBUF(pResInfo);
  TSKEY     *primaryKey = GET_TS_LIST(pCtx);
  
  int64_t v = 0;
  GET_TYPED_DATA(v, int64_t, pCtx->inputType, pData);

  pRateInfo->firstKey   = pRateInfo->lastKey;
  pRateInfo->firstValue = pRateInfo->lastValue;
  
  pRateInfo->lastValue = v;
  pRateInfo->lastKey   = primaryKey[index];
  
  qDebug("====%p irate_function_f() index:%d lastValue:%" PRId64 " lastKey:%" PRId64 " firstValue:%" PRId64 " firstKey:%" PRId64, pCtx, index, pRateInfo->lastValue, pRateInfo->lastKey, pRateInfo->firstValue , pRateInfo->firstKey);
  
  SET_VAL(pCtx, 1, 1);
  
  // set has result flag
  pRateInfo->hasResult = DATA_SET_FLAG;
  pResInfo->hasResult  = DATA_SET_FLAG;
  
  // keep the data into the final output buffer for super table query since this execution may be the last one
  if (pCtx->stableQuery) {
    memcpy(pCtx->pOutput, GET_ROWCELL_INTERBUF(pResInfo), sizeof(SRateInfo));
  }
}

static void do_sumrate_merge(SQLFunctionCtx *pCtx) {
  SResultRowCellInfo *pResInfo = GET_RES_INFO(pCtx);
  assert(pCtx->stableQuery);
  
  SRateInfo *pRateInfo = (SRateInfo *)GET_ROWCELL_INTERBUF(pResInfo);
  char *    input = GET_INPUT_DATA_LIST(pCtx);
  
  for (int32_t i = 0; i < pCtx->size; ++i, input += pCtx->inputBytes) {
    SRateInfo *pInput = (SRateInfo *)input;
    
    qDebug("%p do_sumrate_merge() hasResult:%d input num:%" PRId64 " input sum:%f total num:%" PRId64 " total sum:%f", pCtx, pInput->hasResult, pInput->num, pInput->sum, pRateInfo->num, pRateInfo->sum);
    
    if (pInput->hasResult != DATA_SET_FLAG) {
      continue;
    } else if (pInput->num == 0) {
      pRateInfo->sum += do_calc_rate(pInput);
      pRateInfo->num++;
    } else {
      pRateInfo->sum += pInput->sum;
      pRateInfo->num += pInput->num;
    }
    pRateInfo->hasResult = DATA_SET_FLAG;
  }
  
  // if the data set hasResult is not set, the result is null
  if (DATA_SET_FLAG == pRateInfo->hasResult) {
    pResInfo->hasResult = DATA_SET_FLAG;
    SET_VAL(pCtx, pRateInfo->num, 1);
    memcpy(pCtx->pOutput, GET_ROWCELL_INTERBUF(pResInfo), sizeof(SRateInfo));
  }
}

static void sumrate_func_merge(SQLFunctionCtx *pCtx) {
  qDebug("%p sumrate_func_merge() process ...", pCtx);
  do_sumrate_merge(pCtx);
}

static void sumrate_finalizer(SQLFunctionCtx *pCtx) {
  SResultRowCellInfo *pResInfo  = GET_RES_INFO(pCtx);
  SRateInfo   *pRateInfo = (SRateInfo *)GET_ROWCELL_INTERBUF(pResInfo);
  
  qDebug("%p sumrate_finalizer() superTableQ:%d num:%" PRId64 " sum:%f hasResult:%d", pCtx, pCtx->stableQuery, pRateInfo->num, pRateInfo->sum, pRateInfo->hasResult);
  
  if (pRateInfo->hasResult != DATA_SET_FLAG) {
    setNull(pCtx->pOutput, TSDB_DATA_TYPE_DOUBLE, sizeof(double));
    return;
  }
  
  if (pRateInfo->num == 0) {
    // from meter
    *(double*)pCtx->pOutput = do_calc_rate(pRateInfo);
  } else if (pCtx->functionId == TSDB_FUNC_SUM_RATE || pCtx->functionId == TSDB_FUNC_SUM_IRATE) {
    *(double*)pCtx->pOutput = pRateInfo->sum;
  } else {
    *(double*)pCtx->pOutput = pRateInfo->sum / pRateInfo->num;
  }
  
  pResInfo->numOfRes  = 1;
  pResInfo->hasResult = DATA_SET_FLAG;
  doFinalizer(pCtx);
}

void blockInfo_func(SQLFunctionCtx* pCtx) {
  SResultRowCellInfo *pResInfo = GET_RES_INFO(pCtx);
  STableBlockDist* pDist = (STableBlockDist*) GET_ROWCELL_INTERBUF(pResInfo);

  int32_t len = *(int32_t*) pCtx->pInput;
  blockDistInfoFromBinary(pCtx->pInput + sizeof(int32_t), len, pDist);
  pDist->rowSize = pCtx->param[0].i64;

  memcpy(pCtx->pOutput, pCtx->pInput, sizeof(int32_t) + len);

  pResInfo->numOfRes  = 1;
  pResInfo->hasResult = DATA_SET_FLAG;
}

static void mergeTableBlockDist(STableBlockDist* pDist, const STableBlockDist* pSrc) {
  assert(pDist != NULL && pSrc != NULL);
  pDist->numOfTables += pSrc->numOfTables;
  pDist->numOfRowsInMemTable += pSrc->numOfRowsInMemTable;
  pDist->numOfFiles += pSrc->numOfFiles;
  pDist->totalSize += pSrc->totalSize;

  if (pDist->dataBlockInfos == NULL) {
    pDist->dataBlockInfos = taosArrayInit(4, sizeof(SFileBlockInfo));
  }

  taosArrayPushBatch(pDist->dataBlockInfos, pSrc->dataBlockInfos->pData, taosArrayGetSize(pSrc->dataBlockInfos));
}

void block_func_merge(SQLFunctionCtx* pCtx) {
  SResultRowCellInfo *pResInfo = GET_RES_INFO(pCtx);

  STableBlockDist* pDist = (STableBlockDist*) GET_ROWCELL_INTERBUF(pResInfo);
  STableBlockDist info = {0};

  int32_t len = *(int32_t*) pCtx->pInput;
  blockDistInfoFromBinary(pCtx->pInput + sizeof(int32_t), len, &info);

  mergeTableBlockDist(pDist, &info);
}

static int32_t doGetPercentile(const SArray* pArray, double rate) {
  int32_t len = (int32_t)taosArrayGetSize(pArray);
  if (len <= 0) {
    return 0;
  }

  assert(rate >= 0 && rate <= 1.0);
  int idx = (int32_t)((len - 1) * rate);

  return ((SFileBlockInfo *)(taosArrayGet(pArray, idx)))->numOfRows;
}

static int compareBlockInfo(const void *pLeft, const void *pRight) {
  int32_t left  = ((SFileBlockInfo *)pLeft)->numOfRows;
  int32_t right = ((SFileBlockInfo *)pRight)->numOfRows;

  if (left > right) return 1;
  if (left < right) return -1;
  return 0;
}

void generateBlockDistResult(STableBlockDist *pTableBlockDist, char* result) {
  if (pTableBlockDist == NULL) {
    return;
  }

  int64_t min = INT64_MAX, max = INT64_MIN, avg = 0;
  SArray* blockInfos= pTableBlockDist->dataBlockInfos;
  int64_t totalRows = 0, totalBlocks = taosArrayGetSize(blockInfos);

  for (size_t i = 0; i < taosArrayGetSize(blockInfos); i++) {
    SFileBlockInfo *blockInfo = taosArrayGet(blockInfos, i);
    int64_t rows = blockInfo->numOfRows;

    min = MIN(min, rows);
    max = MAX(max, rows);
    totalRows += rows;
  }

  avg = totalBlocks > 0 ? (int64_t)(totalRows/totalBlocks) : 0;
  taosArraySort(blockInfos, compareBlockInfo);

  uint64_t totalLen = pTableBlockDist->totalSize;
  int32_t rowSize = pTableBlockDist->rowSize;

  int sz = sprintf(result + VARSTR_HEADER_SIZE,
                   "summary: \n\t "
                   "5th=[%d], 10th=[%d], 20th=[%d], 30th=[%d], 40th=[%d], 50th=[%d]\n\t "
                   "60th=[%d], 70th=[%d], 80th=[%d], 90th=[%d], 95th=[%d], 99th=[%d]\n\t "
                   "Min=[%"PRId64"(Rows)] Max=[%"PRId64"(Rows)] Avg=[%"PRId64"(Rows)] Stddev=[%.2f] \n\t "
                   "Rows=[%"PRId64"], Blocks=[%"PRId64"], Size=[%.3f(Kb)] Comp=[%.2f%%]\n\t "
                   "RowsInMem=[%d] \n\t SeekHeaderTime=[%d(us)]",
                   doGetPercentile(blockInfos, 0.05), doGetPercentile(blockInfos, 0.10),
                   doGetPercentile(blockInfos, 0.20), doGetPercentile(blockInfos, 0.30),
                   doGetPercentile(blockInfos, 0.40), doGetPercentile(blockInfos, 0.50),
                   doGetPercentile(blockInfos, 0.60), doGetPercentile(blockInfos, 0.70),
                   doGetPercentile(blockInfos, 0.80), doGetPercentile(blockInfos, 0.90),
                   doGetPercentile(blockInfos, 0.95), doGetPercentile(blockInfos, 0.99),
                   min, max, avg, 0.0,
                   totalRows, totalBlocks, totalLen/1024.0, (double)(totalLen*100.0)/(rowSize*totalRows),
                   pTableBlockDist->numOfRowsInMemTable, pTableBlockDist->firstSeekTimeUs);
  varDataSetLen(result, sz);
  UNUSED(sz);
}

void blockinfo_func_finalizer(SQLFunctionCtx* pCtx) {
  SResultRowCellInfo *pResInfo = GET_RES_INFO(pCtx);
  STableBlockDist* pDist = (STableBlockDist*) GET_ROWCELL_INTERBUF(pResInfo);

  pDist->rowSize = pCtx->param[0].i64;
  generateBlockDistResult(pDist, pCtx->pOutput);

  // cannot set the numOfIteratedElems again since it is set during previous iteration
  pResInfo->numOfRes  = 1;
  pResInfo->hasResult = DATA_SET_FLAG;

  doFinalizer(pCtx);
}

/////////////////////////////////////////////////////////////////////////////////////////////
/*
 * function compatible list.
 * tag and ts are not involved in the compatibility check
 *
 * 1. functions that are not simultaneously present with any other functions. e.g.,
 * diff/ts_z/top/bottom
 * 2. functions that are only allowed to be present only with same functions. e.g., last_row, interp
 * 3. functions that are allowed to be present with other functions.
 *    e.g., count/sum/avg/min/max/stddev/percentile/apercentile/first/last...
 *
 */
int32_t functionCompatList[] = {
    // count,   sum,      avg,       min,      max,    stddev,    percentile,   apercentile, first,   last
    1,          1,        1,         1,        1,      1,          1,           1,           1,      1,
    // last_row,top,      bottom,    spread,   twa,    leastsqr,   ts,          ts_dummy, tag_dummy, ts_z
    4,         -1,       -1,         1,        1,      1,          1,           1,        1,     -1,
    //  tag,    colprj,   tagprj,    arithmetic, diff, first_dist, last_dist,   interp    rate    irate
    1,          1,        1,         1,       -1,      1,          1,           5,        1,      1,
    // sum_rate, sum_irate, avg_rate, avg_irate, tid_tag, blk_info
    1,          1,        1,         1,          6,       7
};

SAggFunctionInfo aAggs[] = {{
                              // 0, count function does not invoke the finalize function
                              "count",
                              TSDB_FUNC_COUNT,
                              TSDB_FUNC_COUNT,
                              TSDB_BASE_FUNC_SO,
                              function_setup,
                              count_function,
                              count_function_f,
                              no_next_step,
                              doFinalizer,
                              count_func_merge,
                              countRequired,
                          },
                          {
                              // 1
                              "sum",
                              TSDB_FUNC_SUM,
                              TSDB_FUNC_SUM,
                              TSDB_BASE_FUNC_SO,
                              function_setup,
                              sum_function,
                              sum_function_f,
                              no_next_step,
                              function_finalizer,
                              sum_func_merge,
                              statisRequired,
                          },
                          {
                              // 2
                              "avg",
                              TSDB_FUNC_AVG,
                              TSDB_FUNC_AVG,
                              TSDB_BASE_FUNC_SO,
                              function_setup,
                              avg_function,
                              avg_function_f,
                              no_next_step,
                              avg_finalizer,
                              avg_func_merge,
                              statisRequired,
                          },
                          {
                              // 3
                              "min",
                              TSDB_FUNC_MIN,
                              TSDB_FUNC_MIN,
                              TSDB_BASE_FUNC_SO | TSDB_FUNCSTATE_SELECTIVITY,
                              min_func_setup,
                              min_function,
                              min_function_f,
                              no_next_step,
                              function_finalizer,
                              min_func_merge,
                              statisRequired,
                          },
                          {
                              // 4
                              "max",
                              TSDB_FUNC_MAX,
                              TSDB_FUNC_MAX,
                              TSDB_BASE_FUNC_SO | TSDB_FUNCSTATE_SELECTIVITY,
                              max_func_setup,
                              max_function,
                              max_function_f,
                              no_next_step,
                              function_finalizer,
                              max_func_merge,
                              statisRequired,
                          },
                          {
                              // 5
                              "stddev",
                              TSDB_FUNC_STDDEV,
                              TSDB_FUNC_STDDEV_DST,
                              TSDB_FUNCSTATE_SO | TSDB_FUNCSTATE_STREAM | TSDB_FUNCSTATE_OF,
                              function_setup,
                              stddev_function,
                              stddev_function_f,
                              stddev_next_step,
                              stddev_finalizer,
                              noop1,
                              dataBlockRequired,
                          },
                          {
                              // 6
                              "percentile",
                              TSDB_FUNC_PERCT,
                              TSDB_FUNC_INVALID_ID,
                              TSDB_FUNCSTATE_SO | TSDB_FUNCSTATE_STREAM | TSDB_FUNCSTATE_OF,
                              percentile_function_setup,
                              percentile_function,
                              percentile_function_f,
                              percentile_next_step,
                              percentile_finalizer,
                              noop1,
                              dataBlockRequired,
                          },
                          {
                              // 7
                              "apercentile",
                              TSDB_FUNC_APERCT,
                              TSDB_FUNC_APERCT,
                              TSDB_FUNCSTATE_SO | TSDB_FUNCSTATE_STREAM | TSDB_FUNCSTATE_OF | TSDB_FUNCSTATE_STABLE,
                              apercentile_function_setup,
                              apercentile_function,
                              apercentile_function_f,
                              no_next_step,
                              apercentile_finalizer,
                              apercentile_func_merge,
                              dataBlockRequired,
                          },
                          {
                              // 8
                              "first",
                              TSDB_FUNC_FIRST,
                              TSDB_FUNC_FIRST_DST,
                              TSDB_BASE_FUNC_SO | TSDB_FUNCSTATE_SELECTIVITY,
                              function_setup,
                              first_function,
                              first_function_f,
                              no_next_step,
                              function_finalizer,
                              noop1,
                              firstFuncRequired,
                          },
                          {
                              // 9
                              "last",
                              TSDB_FUNC_LAST,
                              TSDB_FUNC_LAST_DST,
                              TSDB_BASE_FUNC_SO | TSDB_FUNCSTATE_SELECTIVITY,
                              function_setup,
                              last_function,
                              last_function_f,
                              no_next_step,
                              function_finalizer,
                              noop1,
                              lastFuncRequired,
                          },
                          {
                              // 10
                              "last_row",
                              TSDB_FUNC_LAST_ROW,
                              TSDB_FUNC_LAST_ROW,
                              TSDB_FUNCSTATE_SO | TSDB_FUNCSTATE_OF | TSDB_FUNCSTATE_STABLE | TSDB_FUNCSTATE_NEED_TS |
                                  TSDB_FUNCSTATE_SELECTIVITY,
                              first_last_function_setup,
                              last_row_function,
                              noop2,
                              no_next_step,
                              last_row_finalizer,
                              last_dist_func_merge,
                              dataBlockRequired,
                          },
                          {
                              // 11
                              "top",
                              TSDB_FUNC_TOP,
                              TSDB_FUNC_TOP,
                              TSDB_FUNCSTATE_MO | TSDB_FUNCSTATE_STABLE | TSDB_FUNCSTATE_OF | TSDB_FUNCSTATE_NEED_TS |
                                  TSDB_FUNCSTATE_SELECTIVITY,
                              top_bottom_function_setup,
                              top_function,
                              top_function_f,
                              no_next_step,
                              top_bottom_func_finalizer,
                              top_func_merge,
                              dataBlockRequired,
                          },
                          {
                              // 12
                              "bottom",
                              TSDB_FUNC_BOTTOM,
                              TSDB_FUNC_BOTTOM,
                              TSDB_FUNCSTATE_MO | TSDB_FUNCSTATE_STABLE | TSDB_FUNCSTATE_OF | TSDB_FUNCSTATE_NEED_TS |
                                  TSDB_FUNCSTATE_SELECTIVITY,
                              top_bottom_function_setup,
                              bottom_function,
                              bottom_function_f,
                              no_next_step,
                              top_bottom_func_finalizer,
                              bottom_func_merge,
                              dataBlockRequired,
                          },
                          {
                              // 13
                              "spread",
                              TSDB_FUNC_SPREAD,
                              TSDB_FUNC_SPREAD,
                              TSDB_BASE_FUNC_SO,
                              spread_function_setup,
                              spread_function,
                              spread_function_f,
                              no_next_step,
                              spread_function_finalizer,
                              spread_func_merge,
                              countRequired,
                          },
                          {
                              // 14
                              "twa",
                              TSDB_FUNC_TWA,
                              TSDB_FUNC_TWA,
                              TSDB_BASE_FUNC_SO | TSDB_FUNCSTATE_NEED_TS,
                              twa_function_setup,
                              twa_function,
                              twa_function_f,
                              no_next_step,
                              twa_function_finalizer,
                              twa_function_copy,
                              dataBlockRequired,
                          },
                          {
                              // 15
                              "leastsquares",
                              TSDB_FUNC_LEASTSQR,
                              TSDB_FUNC_INVALID_ID,
                              TSDB_FUNCSTATE_SO | TSDB_FUNCSTATE_STREAM | TSDB_FUNCSTATE_OF,
                              leastsquares_function_setup,
                              leastsquares_function,
                              leastsquares_function_f,
                              no_next_step,
                              leastsquares_finalizer,
                              noop1,
                              dataBlockRequired,
                          },
                          {
                              // 16
                              "ts",
                              TSDB_FUNC_TS,
                              TSDB_FUNC_TS,
                              TSDB_BASE_FUNC_SO | TSDB_FUNCSTATE_NEED_TS,
                              function_setup,
                              date_col_output_function,
                              date_col_output_function_f,
                              no_next_step,
                              doFinalizer,
                              copy_function,
                              noDataRequired,
                          },
                          {
                              // 17
                              "ts",
                              TSDB_FUNC_TS_DUMMY,
                              TSDB_FUNC_TS_DUMMY,
                              TSDB_BASE_FUNC_SO | TSDB_FUNCSTATE_NEED_TS,
                              function_setup,
                              noop1,
                              noop2,
                              no_next_step,
                              doFinalizer,
                              copy_function,
                              dataBlockRequired,
                          },
                          {
                              // 18
                              "tag",
                              TSDB_FUNC_TAG_DUMMY,
                              TSDB_FUNC_TAG_DUMMY,
                              TSDB_BASE_FUNC_SO,
                              function_setup,
                              tag_function,
                              noop2,
                              no_next_step,
                              doFinalizer,
                              copy_function,
                              noDataRequired,
                          },
                          {
                              // 19
                              "ts",
                              TSDB_FUNC_TS_COMP,
                              TSDB_FUNC_TS_COMP,
                              TSDB_FUNCSTATE_MO | TSDB_FUNCSTATE_NEED_TS,
                              ts_comp_function_setup,
                              ts_comp_function,
                              ts_comp_function_f,
                              no_next_step,
                              ts_comp_finalize,
                              copy_function,
                              dataBlockRequired,
                          },
                          {
                              // 20
                              "tag",
                              TSDB_FUNC_TAG,
                              TSDB_FUNC_TAG,
                              TSDB_BASE_FUNC_SO,
                              function_setup,
                              tag_function,
                              tag_function_f,
                              no_next_step,
                              doFinalizer,
                              copy_function,
                              noDataRequired,
                          },
                          {
                              // 21, column project sql function
                              "colprj",
                              TSDB_FUNC_PRJ,
                              TSDB_FUNC_PRJ,
                              TSDB_BASE_FUNC_MO | TSDB_FUNCSTATE_NEED_TS,
                              function_setup,
                              col_project_function,
                              col_project_function_f,
                              no_next_step,
                              doFinalizer,
                              copy_function,
                              dataBlockRequired,
                          },
                          {
                              // 22, multi-output, tag function has only one result
                              "tagprj",
                              TSDB_FUNC_TAGPRJ,
                              TSDB_FUNC_TAGPRJ,
                              TSDB_BASE_FUNC_MO,
                              function_setup,
                              tag_project_function,
                              tag_project_function_f,
                              no_next_step,
                              doFinalizer,
                              copy_function,
                              noDataRequired,
                          },
                          {
                              // 23
                              "arithmetic",
                              TSDB_FUNC_ARITHM,
                              TSDB_FUNC_ARITHM,
                              TSDB_FUNCSTATE_MO | TSDB_FUNCSTATE_STABLE | TSDB_FUNCSTATE_NEED_TS,
                              function_setup,
                              arithmetic_function,
                              arithmetic_function_f,
                              no_next_step,
                              doFinalizer,
                              copy_function,
                              dataBlockRequired,
                          },
                          {
                              // 24
                              "diff",
                              TSDB_FUNC_DIFF,
                              TSDB_FUNC_INVALID_ID,
                              TSDB_FUNCSTATE_MO | TSDB_FUNCSTATE_NEED_TS,
                              diff_function_setup,
                              diff_function,
                              diff_function_f,
                              no_next_step,
                              doFinalizer,
                              noop1,
                              dataBlockRequired,
                          },
    // distributed version used in two-stage aggregation processes
                          {
                              // 25
                              "first_dist",
                              TSDB_FUNC_FIRST_DST,
                              TSDB_FUNC_FIRST_DST,
                              TSDB_BASE_FUNC_SO | TSDB_FUNCSTATE_NEED_TS | TSDB_FUNCSTATE_SELECTIVITY,
                              first_last_function_setup,
                              first_dist_function,
                              first_dist_function_f,
                              no_next_step,
                              function_finalizer,
                              first_dist_func_merge,
                              firstDistFuncRequired,
                          },
                          {
                              // 26
                              "last_dist",
                              TSDB_FUNC_LAST_DST,
                              TSDB_FUNC_LAST_DST,
                              TSDB_BASE_FUNC_SO | TSDB_FUNCSTATE_NEED_TS | TSDB_FUNCSTATE_SELECTIVITY,
                              first_last_function_setup,
                              last_dist_function,
                              last_dist_function_f,
                              no_next_step,
                              function_finalizer,
                              last_dist_func_merge,
                              lastDistFuncRequired,
                          },
                          {
                              // 27
                              "stddev",   // return table id and the corresponding tags for join match and subscribe
                              TSDB_FUNC_STDDEV_DST,
                              TSDB_FUNC_AVG,
                              TSDB_FUNCSTATE_SO | TSDB_FUNCSTATE_STABLE,
                              function_setup,
                              stddev_dst_function,
                              stddev_dst_function_f,
                              no_next_step,
                              stddev_dst_finalizer,
                              stddev_dst_merge,
                              dataBlockRequired,
                          },
                          {
                              // 28
                              "interp",
                              TSDB_FUNC_INTERP,
                              TSDB_FUNC_INTERP,
                              TSDB_FUNCSTATE_SO | TSDB_FUNCSTATE_OF | TSDB_FUNCSTATE_STABLE | TSDB_FUNCSTATE_NEED_TS ,
                              function_setup,
                              interp_function,
                              do_sum_f,  // todo filter handle
                              no_next_step,
                              doFinalizer,
                              copy_function,
                              dataBlockRequired,
                          },
                          {
                              // 29
                              "rate",
                              TSDB_FUNC_RATE,
                              TSDB_FUNC_RATE,
                              TSDB_BASE_FUNC_SO | TSDB_FUNCSTATE_NEED_TS,
                              rate_function_setup,
                              rate_function,
                              rate_function_f,
                              no_next_step,
                              rate_finalizer,
                              rate_func_copy,
                              dataBlockRequired,
                          },
                          {
                              // 30
                              "irate",
                              TSDB_FUNC_IRATE,
                              TSDB_FUNC_IRATE,
                              TSDB_BASE_FUNC_SO | TSDB_FUNCSTATE_NEED_TS,
                              rate_function_setup,
                              irate_function,
                              irate_function_f,
                              no_next_step,
                              rate_finalizer,
                              rate_func_copy,
                              dataBlockRequired,
                          },
                          {
                              // 31
                              "sum_rate",
                              TSDB_FUNC_SUM_RATE,
                              TSDB_FUNC_SUM_RATE,
                              TSDB_BASE_FUNC_SO | TSDB_FUNCSTATE_NEED_TS,
                              rate_function_setup,
                              rate_function,
                              rate_function_f,
                              no_next_step,
                              sumrate_finalizer,
                              sumrate_func_merge,
                              dataBlockRequired,
                          },
                          {
                              // 32
                              "sum_irate",
                              TSDB_FUNC_SUM_IRATE,
                              TSDB_FUNC_SUM_IRATE,
                              TSDB_BASE_FUNC_SO | TSDB_FUNCSTATE_NEED_TS,
                              rate_function_setup,
                              irate_function,
                              irate_function_f,
                              no_next_step,
                              sumrate_finalizer,
                              sumrate_func_merge,
                              dataBlockRequired,
                          },
                          {
                              // 33
                              "avg_rate",
                              TSDB_FUNC_AVG_RATE,
                              TSDB_FUNC_AVG_RATE,
                              TSDB_BASE_FUNC_SO | TSDB_FUNCSTATE_NEED_TS,
                              rate_function_setup,
                              rate_function,
                              rate_function_f,
                              no_next_step,
                              sumrate_finalizer,
                              sumrate_func_merge,
                              dataBlockRequired,
                          },
                          {
                              // 34
                              "avg_irate",
                              TSDB_FUNC_AVG_IRATE,
                              TSDB_FUNC_AVG_IRATE,
                              TSDB_BASE_FUNC_SO | TSDB_FUNCSTATE_NEED_TS,
                              rate_function_setup,
                              irate_function,
                              irate_function_f,
                              no_next_step,
                              sumrate_finalizer,
                              sumrate_func_merge,
                              dataBlockRequired,
                          },
                          {
                              // 35
                              "tid_tag",   // return table id and the corresponding tags for join match and subscribe
                              TSDB_FUNC_TID_TAG,
                              TSDB_FUNC_TID_TAG,
                              TSDB_FUNCSTATE_MO | TSDB_FUNCSTATE_STABLE,
                              function_setup,
                              noop1,
                              noop2,
                              no_next_step,
                              noop1,
                              noop1,
                              dataBlockRequired,
                          },
                          {
                                // 35
                                "_block_dist",   // return table id and the corresponding tags for join match and subscribe
                                TSDB_FUNC_BLKINFO,
                                TSDB_FUNC_BLKINFO,
                                TSDB_FUNCSTATE_SO | TSDB_FUNCSTATE_STABLE,
                                function_setup,
                                blockInfo_func,
                                noop2,
                                no_next_step,
                                blockinfo_func_finalizer,
                                block_func_merge,
                                dataBlockRequired,
                          }};<|MERGE_RESOLUTION|>--- conflicted
+++ resolved
@@ -1621,7 +1621,7 @@
     if (p == NULL) {
       return;
     }
-    
+
     avg = p->avg;
   }
 
@@ -2573,9 +2573,13 @@
 
 static void top_function(SQLFunctionCtx *pCtx) {
   int32_t notNullElems = 0;
-  
+
   STopBotInfo *pRes = getTopBotOutputInfo(pCtx);
   assert(pRes->num >= 0);
+
+  if ((void *)pRes->res[0] != (void *)((char *)pRes + sizeof(STopBotInfo) + POINTER_BYTES * pCtx->param[0].i64)) {
+    buildTopBotStruct(pRes, pCtx);
+  }
   
   for (int32_t i = 0; i < pCtx->size; ++i) {
     char *data = GET_INPUT_DATA(pCtx, i);
@@ -2651,13 +2655,13 @@
   if ((void *)pRes->res[0] != (void *)((char *)pRes + sizeof(STopBotInfo) + POINTER_BYTES * pCtx->param[0].i64)) {
     buildTopBotStruct(pRes, pCtx);
   }
-  
+
   for (int32_t i = 0; i < pCtx->size; ++i) {
     char *data = GET_INPUT_DATA(pCtx, i);
     TSKEY ts = GET_TS_DATA(pCtx, i);
 
     if (pCtx->hasNull && isNull(data, pCtx->inputType)) {
-      continue; 
+      continue;
     }
     
     notNullElems++;
@@ -2690,7 +2694,7 @@
   if ((void *)pRes->res[0] != (void *)((char *)pRes + sizeof(STopBotInfo) + POINTER_BYTES * pCtx->param[0].i64)) {
     buildTopBotStruct(pRes, pCtx);
   }
-  
+
   SET_VAL(pCtx, 1, 1);
   do_bottom_function_add(pRes, (int32_t)pCtx->param[0].i64, pData, ts, pCtx->inputType, &pCtx->tagInfo, NULL, 0);
   
@@ -2787,16 +2791,6 @@
     if (pCtx->preAggVals.isSet) {
       double tmin = 0.0, tmax = 0.0;
       if (IS_SIGNED_NUMERIC_TYPE(pCtx->inputType)) {
-<<<<<<< HEAD
-        tmin = (double)GET_INT64_VAL(&pCtx->preAggVals.statis.min); 
-        tmax = (double)GET_INT64_VAL(&pCtx->preAggVals.statis.max); 
-      } else if (IS_FLOAT_TYPE(pCtx->inputType)) {
-        tmin = GET_DOUBLE_VAL(&pCtx->preAggVals.statis.min); 
-        tmax = GET_DOUBLE_VAL(&pCtx->preAggVals.statis.max); 
-      } else if (IS_UNSIGNED_NUMERIC_TYPE(pCtx->inputType)) {
-        tmin = (double)GET_UINT64_VAL(pCtx->preAggVals.statis.min);
-        tmax = (double)GET_UINT64_VAL(pCtx->preAggVals.statis.max);
-=======
         tmin = (double)GET_INT64_VAL(&pCtx->preAggVals.statis.min);
         tmax = (double)GET_INT64_VAL(&pCtx->preAggVals.statis.max);
       } else if (IS_FLOAT_TYPE(pCtx->inputType)) {
@@ -2805,7 +2799,6 @@
       } else if (IS_UNSIGNED_NUMERIC_TYPE(pCtx->inputType)) {
         tmin = (double)GET_UINT64_VAL(&pCtx->preAggVals.statis.min);
         tmax = (double)GET_UINT64_VAL(&pCtx->preAggVals.statis.max);
->>>>>>> bfc1b0df
       } else {
         assert(true);
       }
