--- conflicted
+++ resolved
@@ -882,15 +882,11 @@
     return NULL;
   }
   
-<<<<<<< HEAD
-  taosFsync(fileno(pTSBuf->f));
-=======
-  if (fsync(fileno(pTSBuf->f)) == -1) {
+  if (taosFsync(fileno(pTSBuf->f)) == -1) {
     qError("fsync failed, errno:%d", errno);
     tsBufDestroy(pTSBuf);
     return NULL;
   }
->>>>>>> 25f9e136
   
   return pTSBuf;
 }
