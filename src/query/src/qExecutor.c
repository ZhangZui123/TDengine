/*
 * Copyright (c) 2019 TAOS Data, Inc. <jhtao@taosdata.com>
 *
 * This program is free software: you can use, redistribute, and/or modify
 * it under the terms of the GNU Affero General Public License, version 3
 * or later ("AGPL"), as published by the Free Software Foundation.
 *
 * This program is distributed in the hope that it will be useful, but WITHOUT
 * ANY WARRANTY; without even the implied warranty of MERCHANTABILITY or
 * FITNESS FOR A PARTICULAR PURPOSE.
 *
 * You should have received a copy of the GNU Affero General Public License
 * along with this program. If not, see <http://www.gnu.org/licenses/>.
 */
#include "os.h"
#include "qFill.h"
#include "taosmsg.h"
#include "tglobal.h"
#include "talgo.h"

#include "exception.h"
#include "hash.h"
#include "texpr.h"
#include "qExecutor.h"
#include "qResultbuf.h"
#include "qUtil.h"
#include "queryLog.h"
#include "tlosertree.h"
#include "ttype.h"
#include "tcompare.h"
#include "tscompression.h"

#define IS_MASTER_SCAN(runtime)        ((runtime)->scanFlag == MASTER_SCAN)
#define IS_REVERSE_SCAN(runtime)       ((runtime)->scanFlag == REVERSE_SCAN)
#define IS_REPEAT_SCAN(runtime)        ((runtime)->scanFlag == REPEAT_SCAN) 
#define SET_MASTER_SCAN_FLAG(runtime)  ((runtime)->scanFlag = MASTER_SCAN)
#define SET_REVERSE_SCAN_FLAG(runtime) ((runtime)->scanFlag = REVERSE_SCAN)

#define TSWINDOW_IS_EQUAL(t1, t2) (((t1).skey == (t2).skey) && ((t1).ekey == (t2).ekey))

#define SWITCH_ORDER(n) (((n) = ((n) == TSDB_ORDER_ASC) ? TSDB_ORDER_DESC : TSDB_ORDER_ASC))

#define SDATA_BLOCK_INITIALIZER (SDataBlockInfo) {{0}, 0}

#define TIME_WINDOW_COPY(_dst, _src)  do {\
   (_dst).skey = (_src).skey;\
   (_dst).ekey = (_src).ekey;\
} while (0)

enum {
  TS_JOIN_TS_EQUAL       = 0,
  TS_JOIN_TS_NOT_EQUALS  = 1,
  TS_JOIN_TAG_NOT_EQUALS = 2,
};

typedef enum SResultTsInterpType {
  RESULT_ROW_START_INTERP = 1,
  RESULT_ROW_END_INTERP   = 2,
} SResultTsInterpType;

#if 0
static UNUSED_FUNC void *u_malloc (size_t __size) {
  uint32_t v = rand();

  if (v % 1000 <= 0) {
    return NULL;
  } else {
    return malloc(__size);
  }
}

static UNUSED_FUNC void* u_calloc(size_t num, size_t __size) {
  uint32_t v = rand();
  if (v % 1000 <= 0) {
    return NULL;
  } else {
    return calloc(num, __size);
  }
}

static UNUSED_FUNC void* u_realloc(void* p, size_t __size) {
  uint32_t v = rand();
  if (v % 5 <= 1) {
    return NULL;
  } else {
    return realloc(p, __size);
  }
}

#define calloc  u_calloc
#define malloc  u_malloc
#define realloc u_realloc
#endif

#define CLEAR_QUERY_STATUS(q, st)   ((q)->status &= (~(st)))
#define GET_NUM_OF_TABLEGROUP(q)    taosArrayGetSize((q)->tableqinfoGroupInfo.pGroupList)
#define QUERY_IS_INTERVAL_QUERY(_q) ((_q)->interval.interval > 0)

uint64_t queryHandleId = 0;

int32_t getMaximumIdleDurationSec() {
  return tsShellActivityTimer * 2;
}

int64_t genQueryId(void) {
  int64_t uid = 0;
  int64_t did = tsDnodeId;

  uid = did << 54;

  int64_t pid = ((int64_t)taosGetPId()) & 0x3FF;

  uid |= pid << 44;

  int64_t ts = taosGetTimestampMs() & 0x1FFFFFFFF;

  uid |= ts << 11;

  int64_t sid = atomic_add_fetch_64(&queryHandleId, 1) & 0x7FF;

  uid |= sid;

  qDebug("gen qid:0x%"PRIx64, uid);

  return uid;
}

static void getNextTimeWindow(SQueryAttr* pQueryAttr, STimeWindow* tw) {
  int32_t factor = GET_FORWARD_DIRECTION_FACTOR(pQueryAttr->order.order);
  if (pQueryAttr->interval.intervalUnit != 'n' && pQueryAttr->interval.intervalUnit != 'y') {
    tw->skey += pQueryAttr->interval.sliding * factor;
    tw->ekey = tw->skey + pQueryAttr->interval.interval - 1;
    return;
  }

  int64_t key = tw->skey, interval = pQueryAttr->interval.interval;
  //convert key to second
  key = convertTimePrecision(key, pQueryAttr->precision, TSDB_TIME_PRECISION_MILLI) / 1000;

  if (pQueryAttr->interval.intervalUnit == 'y') {
    interval *= 12;
  }

  struct tm tm;
  time_t t = (time_t)key;
  localtime_r(&t, &tm);

  int mon = (int)(tm.tm_year * 12 + tm.tm_mon + interval * factor);
  tm.tm_year = mon / 12;
  tm.tm_mon = mon % 12;
  tw->skey = convertTimePrecision(mktime(&tm) * 1000L, TSDB_TIME_PRECISION_MILLI, pQueryAttr->precision);

  mon = (int)(mon + interval);
  tm.tm_year = mon / 12;
  tm.tm_mon = mon % 12;
  tw->ekey = convertTimePrecision(mktime(&tm) * 1000L, TSDB_TIME_PRECISION_MILLI, pQueryAttr->precision);

  tw->ekey -= 1;
}

static void doSetTagValueToResultBuf(char* output, const char* val, int16_t type, int16_t bytes);
static void setResultOutputBuf(SQueryRuntimeEnv* pRuntimeEnv, SResultRow* pResult, SQLFunctionCtx* pCtx,
                               int32_t numOfCols, int32_t* rowCellInfoOffset);

void setResultRowOutputBufInitCtx(SQueryRuntimeEnv *pRuntimeEnv, SResultRow *pResult, SQLFunctionCtx* pCtx, int32_t numOfOutput, int32_t* rowCellInfoOffset);
static bool functionNeedToExecute(SQueryRuntimeEnv *pRuntimeEnv, SQLFunctionCtx *pCtx);

static void setBlockStatisInfo(SQLFunctionCtx *pCtx, SSDataBlock* pSDataBlock, SColIndex* pColIndex);

static void destroyTableQueryInfoImpl(STableQueryInfo *pTableQueryInfo);
static bool hasMainOutput(SQueryAttr *pQueryAttr);

static SColumnInfo* extractColumnFilterInfo(SExprInfo* pExpr, int32_t numOfOutput, int32_t* numOfFilterCols);

static int32_t setTimestampListJoinInfo(SQueryRuntimeEnv* pRuntimeEnv, tVariant* pTag, STableQueryInfo *pTableQueryInfo);
static void releaseQueryBuf(size_t numOfTables);
static int32_t binarySearchForKey(char *pValue, int num, TSKEY key, int order);
static STsdbQueryCond createTsdbQueryCond(SQueryAttr* pQueryAttr, STimeWindow* win);
static STableIdInfo createTableIdInfo(STableQueryInfo* pTableQueryInfo);

static void setTableScanFilterOperatorInfo(STableScanInfo* pTableScanInfo, SOperatorInfo* pDownstream);

static int32_t getNumOfScanTimes(SQueryAttr* pQueryAttr);

static void destroyBasicOperatorInfo(void* param, int32_t numOfOutput);
static void destroySFillOperatorInfo(void* param, int32_t numOfOutput);
static void destroyGroupbyOperatorInfo(void* param, int32_t numOfOutput);
static void destroyProjectOperatorInfo(void* param, int32_t numOfOutput);
static void destroyTagScanOperatorInfo(void* param, int32_t numOfOutput);
static void destroySWindowOperatorInfo(void* param, int32_t numOfOutput);
static void destroyStateWindowOperatorInfo(void* param, int32_t numOfOutput);
static void destroyAggOperatorInfo(void* param, int32_t numOfOutput);
static void destroyOperatorInfo(SOperatorInfo* pOperator);


static int32_t doCopyToSDataBlock(SQueryRuntimeEnv* pRuntimeEnv, SGroupResInfo* pGroupResInfo, int32_t orderType, SSDataBlock* pBlock);

static int32_t getGroupbyColumnIndex(SGroupbyExpr *pGroupbyExpr, SSDataBlock* pDataBlock);
static int32_t setGroupResultOutputBuf(SQueryRuntimeEnv *pRuntimeEnv, SOptrBasicInfo *binf, int32_t numOfCols, char *pData, int16_t type, int16_t bytes, int32_t groupIndex);

static void initCtxOutputBuffer(SQLFunctionCtx* pCtx, int32_t size);
static void getAlignQueryTimeWindow(SQueryAttr *pQueryAttr, int64_t key, int64_t keyFirst, int64_t keyLast, STimeWindow *win);
static void setResultBufSize(SQueryAttr* pQueryAttr, SRspResultInfo* pResultInfo);
static void setCtxTagForJoin(SQueryRuntimeEnv* pRuntimeEnv, SQLFunctionCtx* pCtx, SExprInfo* pExprInfo, void* pTable);
static void setParamForStableStddev(SQueryRuntimeEnv* pRuntimeEnv, SQLFunctionCtx* pCtx, int32_t numOfOutput, SExprInfo* pExpr);
static void setParamForStableStddevByColData(SQueryRuntimeEnv* pRuntimeEnv, SQLFunctionCtx* pCtx, int32_t numOfOutput, SExprInfo* pExpr, char* val, int16_t bytes);
static void doSetTableGroupOutputBuf(SQueryRuntimeEnv* pRuntimeEnv, SResultRowInfo* pResultRowInfo,
                                     SQLFunctionCtx* pCtx, int32_t* rowCellInfoOffset, int32_t numOfOutput,
                                     int32_t groupIndex);

SArray* getOrderCheckColumns(SQueryAttr* pQuery);


typedef struct SRowCompSupporter {
  SQueryRuntimeEnv *pRuntimeEnv; 
  int16_t           dataOffset;
  __compar_fn_t     comFunc; 
} SRowCompSupporter;

static int compareRowData(const void *a, const void *b, const void *userData) {
  const SResultRow *pRow1 = (const SResultRow *)a; 
  const SResultRow *pRow2 = (const SResultRow *)b;

  SRowCompSupporter *supporter  = (SRowCompSupporter *)userData; 
  SQueryRuntimeEnv* pRuntimeEnv =  supporter->pRuntimeEnv;   
  
  tFilePage *page1 = getResBufPage(pRuntimeEnv->pResultBuf, pRow1->pageId);
  tFilePage *page2 = getResBufPage(pRuntimeEnv->pResultBuf, pRow2->pageId);

  int16_t offset = supporter->dataOffset; 
  char *in1  = getPosInResultPage(pRuntimeEnv->pQueryAttr, page1, pRow1->offset, offset);
  char *in2  = getPosInResultPage(pRuntimeEnv->pQueryAttr, page2, pRow2->offset, offset);   

  return (in1 != NULL && in2 != NULL) ? supporter->comFunc(in1, in2) : 0;
}

static void sortGroupResByOrderList(SGroupResInfo *pGroupResInfo, SQueryRuntimeEnv *pRuntimeEnv, SSDataBlock* pDataBlock) {
  SArray *columnOrderList = getOrderCheckColumns(pRuntimeEnv->pQueryAttr);
  size_t size = taosArrayGetSize(columnOrderList);
  taosArrayDestroy(columnOrderList);

  if (size <= 0) {
    return;
  }
<<<<<<< HEAD
  taosArrayDestroy(columnOrderList);
=======
>>>>>>> d441dee5

  int32_t orderId = pRuntimeEnv->pQueryAttr->order.orderColId;
  if (orderId <= 0) {
    return;
  }

  bool found = false;
  int16_t dataOffset = 0;
   
  for (int32_t j = 0; j < pDataBlock->info.numOfCols; ++j) {
    SColumnInfoData* pColInfoData = (SColumnInfoData *)taosArrayGet(pDataBlock->pDataBlock, j);
    if (orderId == j) {
      found = true;
      break;
    }

    dataOffset += pColInfoData->info.bytes;
  }  

  if (found == false) {
    return;
  }

  int16_t type = pRuntimeEnv->pQueryAttr->pExpr1[orderId].base.resType;
   
  SRowCompSupporter support = {.pRuntimeEnv = pRuntimeEnv, .dataOffset = dataOffset, .comFunc = getComparFunc(type, 0)};  
  taosArraySortPWithExt(pGroupResInfo->pRows, compareRowData, &support);
}

//setup the output buffer for each operator
SSDataBlock* createOutputBuf(SExprInfo* pExpr, int32_t numOfOutput, int32_t numOfRows) {
  const static int32_t minSize = 8;

  SSDataBlock *res = calloc(1, sizeof(SSDataBlock));
  res->info.numOfCols = numOfOutput;

  res->pDataBlock = taosArrayInit(numOfOutput, sizeof(SColumnInfoData));
  for (int32_t i = 0; i < numOfOutput; ++i) {
    SColumnInfoData idata = {{0}};
    idata.info.type  = pExpr[i].base.resType;
    idata.info.bytes = pExpr[i].base.resBytes;
    idata.info.colId = pExpr[i].base.resColId;

    int32_t size = MAX(idata.info.bytes * numOfRows, minSize);
    idata.pData = calloc(1, size);  // at least to hold a pointer on x64 platform
    taosArrayPush(res->pDataBlock, &idata);
  }

  return res;
}

void* destroyOutputBuf(SSDataBlock* pBlock) {
  if (pBlock == NULL) {
    return NULL;
  }

  int32_t numOfOutput = pBlock->info.numOfCols;
  for(int32_t i = 0; i < numOfOutput; ++i) {
    SColumnInfoData* pColInfoData = taosArrayGet(pBlock->pDataBlock, i);
    tfree(pColInfoData->pData);
  }

  taosArrayDestroy(pBlock->pDataBlock);
  tfree(pBlock->pBlockStatis);
  tfree(pBlock);
  return NULL;
}

int32_t getNumOfResult(SQueryRuntimeEnv *pRuntimeEnv, SQLFunctionCtx* pCtx, int32_t numOfOutput) {
  SQueryAttr *pQueryAttr = pRuntimeEnv->pQueryAttr;
  bool    hasMainFunction = hasMainOutput(pQueryAttr);

  int32_t maxOutput = 0;
  for (int32_t j = 0; j < numOfOutput; ++j) {
    int32_t id = pCtx[j].functionId;

    /*
     * ts, tag, tagprj function can not decide the output number of current query
     * the number of output result is decided by main output
     */
    if (hasMainFunction && (id == TSDB_FUNC_TS || id == TSDB_FUNC_TAG || id == TSDB_FUNC_TAGPRJ)) {
      continue;
    }

    SResultRowCellInfo *pResInfo = GET_RES_INFO(&pCtx[j]);
    if (pResInfo != NULL && maxOutput < pResInfo->numOfRes) {
      maxOutput = pResInfo->numOfRes;
    }
  }

  assert(maxOutput >= 0);
  return maxOutput;
}

static void clearNumOfRes(SQLFunctionCtx* pCtx, int32_t numOfOutput) {
  for (int32_t j = 0; j < numOfOutput; ++j) {
    SResultRowCellInfo *pResInfo = GET_RES_INFO(&pCtx[j]);
    pResInfo->numOfRes = 0;
  }
}

static bool isSelectivityWithTagsQuery(SQLFunctionCtx *pCtx, int32_t numOfOutput) {
  bool    hasTags = false;
  int32_t numOfSelectivity = 0;

  for (int32_t i = 0; i < numOfOutput; ++i) {
    int32_t functId = pCtx[i].functionId;
    if (functId == TSDB_FUNC_TAG_DUMMY || functId == TSDB_FUNC_TS_DUMMY) {
      hasTags = true;
      continue;
    }

    if ((aAggs[functId].status & TSDB_FUNCSTATE_SELECTIVITY) != 0) {
      numOfSelectivity++;
    }
  }

  return (numOfSelectivity > 0 && hasTags);
}

static bool isProjQuery(SQueryAttr *pQueryAttr) {
  for (int32_t i = 0; i < pQueryAttr->numOfOutput; ++i) {
    int32_t functId = pQueryAttr->pExpr1[i].base.functionId;
    if (functId != TSDB_FUNC_PRJ && functId != TSDB_FUNC_TAGPRJ) {
      return false;
    }
  }

  return true;
}

static bool hasNull(SColIndex* pColIndex, SDataStatis *pStatis) {
  if (TSDB_COL_IS_TAG(pColIndex->flag) || TSDB_COL_IS_UD_COL(pColIndex->flag) || pColIndex->colId == PRIMARYKEY_TIMESTAMP_COL_INDEX) {
    return false;
  }

  if (pStatis != NULL && pStatis->numOfNull == 0) {
    return false;
  }

  return true;
}

static void prepareResultListBuffer(SResultRowInfo* pResultRowInfo, SQueryRuntimeEnv* pRuntimeEnv) {
  // more than the capacity, reallocate the resources
  if (pResultRowInfo->size < pResultRowInfo->capacity) {
    return;
  }

  int64_t newCapacity = 0;
  if (pResultRowInfo->capacity > 10000) {
    newCapacity = (int64_t)(pResultRowInfo->capacity * 1.25);
  } else {
    newCapacity = (int64_t)(pResultRowInfo->capacity * 1.5);
  }

  char *t = realloc(pResultRowInfo->pResult, (size_t)(newCapacity * POINTER_BYTES));
  if (t == NULL) {
    longjmp(pRuntimeEnv->env, TSDB_CODE_QRY_OUT_OF_MEMORY);
  }

  pResultRowInfo->pResult = (SResultRow **)t;

  int32_t inc = (int32_t)newCapacity - pResultRowInfo->capacity;
  memset(&pResultRowInfo->pResult[pResultRowInfo->capacity], 0, POINTER_BYTES * inc);

  pResultRowInfo->capacity = (int32_t)newCapacity;
}

static SResultRow *doPrepareResultRowFromKey(SQueryRuntimeEnv *pRuntimeEnv, SResultRowInfo *pResultRowInfo, char *pData,
                                             int16_t bytes, bool masterscan, uint64_t uid) {
  bool existed = false;
  SET_RES_WINDOW_KEY(pRuntimeEnv->keyBuf, pData, bytes, uid);

  SResultRow **p1 =
      (SResultRow **)taosHashGet(pRuntimeEnv->pResultRowHashTable, pRuntimeEnv->keyBuf, GET_RES_WINDOW_KEY_LEN(bytes));

  // in case of repeat scan/reverse scan, no new time window added.
  if (QUERY_IS_INTERVAL_QUERY(pRuntimeEnv->pQueryAttr)) {
    if (!masterscan) {  // the *p1 may be NULL in case of sliding+offset exists.
      return (p1 != NULL)? *p1:NULL;
    }

    if (p1 != NULL) {
      for(int32_t i = pResultRowInfo->size - 1; i >= 0; --i) {
        if (pResultRowInfo->pResult[i] == (*p1)) {
          pResultRowInfo->curIndex = i;
          existed = true;
          break;
        }
      }
    }
  } else {
    if (p1 != NULL) {  // group by column query
      return *p1;
    }
  }

  if (!existed) {
    prepareResultListBuffer(pResultRowInfo, pRuntimeEnv);

    SResultRow *pResult = NULL;
    if (p1 == NULL) {
      pResult = getNewResultRow(pRuntimeEnv->pool);
      int32_t ret = initResultRow(pResult);
      if (ret != TSDB_CODE_SUCCESS) {
        longjmp(pRuntimeEnv->env, TSDB_CODE_QRY_OUT_OF_MEMORY);
      }

      // add a new result set for a new group
      taosHashPut(pRuntimeEnv->pResultRowHashTable, pRuntimeEnv->keyBuf, GET_RES_WINDOW_KEY_LEN(bytes), &pResult, POINTER_BYTES);
    } else {
      pResult = *p1;
    }

    pResultRowInfo->pResult[pResultRowInfo->size] = pResult;
    pResultRowInfo->curIndex = pResultRowInfo->size++;
  }

  // too many time window in query
  if (pResultRowInfo->size > MAX_INTERVAL_TIME_WINDOW) {
    longjmp(pRuntimeEnv->env, TSDB_CODE_QRY_TOO_MANY_TIMEWINDOW);
  }

  return getResultRow(pResultRowInfo, pResultRowInfo->curIndex);
}

static void getInitialStartTimeWindow(SQueryAttr* pQueryAttr, TSKEY ts, STimeWindow* w) {
  if (QUERY_IS_ASC_QUERY(pQueryAttr)) {
    getAlignQueryTimeWindow(pQueryAttr, ts, ts, pQueryAttr->window.ekey, w);
  } else {
    // the start position of the first time window in the endpoint that spreads beyond the queried last timestamp
    getAlignQueryTimeWindow(pQueryAttr, ts, pQueryAttr->window.ekey, ts, w);

    int64_t key = w->skey;
    while(key < ts) { // moving towards end
      if (pQueryAttr->interval.intervalUnit == 'n' || pQueryAttr->interval.intervalUnit == 'y') {
        key = taosTimeAdd(key, pQueryAttr->interval.sliding, pQueryAttr->interval.slidingUnit, pQueryAttr->precision);
      } else {
        key += pQueryAttr->interval.sliding;
      }

      if (key >= ts) {
        break;
      }

      w->skey = key;
    }
  }
}

// get the correct time window according to the handled timestamp
static STimeWindow getActiveTimeWindow(SResultRowInfo * pResultRowInfo, int64_t ts, SQueryAttr *pQueryAttr) {
  STimeWindow w = {0};

 if (pResultRowInfo->curIndex == -1) {  // the first window, from the previous stored value
    if (pResultRowInfo->prevSKey == TSKEY_INITIAL_VAL) {
      getInitialStartTimeWindow(pQueryAttr, ts, &w);
      pResultRowInfo->prevSKey = w.skey;
    } else {
      w.skey = pResultRowInfo->prevSKey;
    }

    if (pQueryAttr->interval.intervalUnit == 'n' || pQueryAttr->interval.intervalUnit == 'y') {
      w.ekey = taosTimeAdd(w.skey, pQueryAttr->interval.interval, pQueryAttr->interval.intervalUnit, pQueryAttr->precision) - 1;
    } else {
      w.ekey = w.skey + pQueryAttr->interval.interval - 1;
    }
  } else {
    int32_t slot = curTimeWindowIndex(pResultRowInfo);
    SResultRow* pWindowRes = getResultRow(pResultRowInfo, slot);
    w = pWindowRes->win;
  }

  if (w.skey > ts || w.ekey < ts) {
    if (pQueryAttr->interval.intervalUnit == 'n' || pQueryAttr->interval.intervalUnit == 'y') {
      w.skey = taosTimeTruncate(ts, &pQueryAttr->interval, pQueryAttr->precision);
      w.ekey = taosTimeAdd(w.skey, pQueryAttr->interval.interval, pQueryAttr->interval.intervalUnit, pQueryAttr->precision) - 1;
    } else {
      int64_t st = w.skey;

      if (st > ts) {
        st -= ((st - ts + pQueryAttr->interval.sliding - 1) / pQueryAttr->interval.sliding) * pQueryAttr->interval.sliding;
      }

      int64_t et = st + pQueryAttr->interval.interval - 1;
      if (et < ts) {
        st += ((ts - et + pQueryAttr->interval.sliding - 1) / pQueryAttr->interval.sliding) * pQueryAttr->interval.sliding;
      }

      w.skey = st;
      w.ekey = w.skey + pQueryAttr->interval.interval - 1;
    }
  }

  /*
   * query border check, skey should not be bounded by the query time range, since the value skey will
   * be used as the time window index value. So we only change ekey of time window accordingly.
   */
  if (w.ekey > pQueryAttr->window.ekey && QUERY_IS_ASC_QUERY(pQueryAttr)) {
    w.ekey = pQueryAttr->window.ekey;
  }

  return w;
}

// a new buffer page for each table. Needs to opt this design
static int32_t addNewWindowResultBuf(SResultRow *pWindowRes, SDiskbasedResultBuf *pResultBuf, int32_t tid, uint32_t size) {
  if (pWindowRes->pageId != -1) {
    return 0;
  }

  tFilePage *pData = NULL;

  // in the first scan, new space needed for results
  int32_t pageId = -1;
  SIDList list = getDataBufPagesIdList(pResultBuf, tid);

  if (taosArrayGetSize(list) == 0) {
    pData = getNewDataBuf(pResultBuf, tid, &pageId);
  } else {
    SPageInfo* pi = getLastPageInfo(list);
    pData = getResBufPage(pResultBuf, pi->pageId);
    pageId = pi->pageId;

    if (pData->num + size > pResultBuf->pageSize) {
      // release current page first, and prepare the next one
      releaseResBufPageInfo(pResultBuf, pi);
      pData = getNewDataBuf(pResultBuf, tid, &pageId);
      if (pData != NULL) {
        assert(pData->num == 0);  // number of elements must be 0 for new allocated buffer
      }
    }
  }

  if (pData == NULL) {
    return -1;
  }

  // set the number of rows in current disk page
  if (pWindowRes->pageId == -1) {  // not allocated yet, allocate new buffer
    pWindowRes->pageId = pageId;
    pWindowRes->offset = (int32_t)pData->num;

    pData->num += size;
    assert(pWindowRes->pageId >= 0);
  }

  return 0;
}

static int32_t setWindowOutputBufByKey(SQueryRuntimeEnv *pRuntimeEnv, SResultRowInfo *pResultRowInfo, STimeWindow *win,
                                       bool masterscan, SResultRow **pResult, int64_t groupId, SQLFunctionCtx* pCtx,
                                       int32_t numOfOutput, int32_t* rowCellInfoOffset) {
  assert(win->skey <= win->ekey);
  SDiskbasedResultBuf *pResultBuf = pRuntimeEnv->pResultBuf;

  SResultRow *pResultRow = doPrepareResultRowFromKey(pRuntimeEnv, pResultRowInfo, (char *)&win->skey, TSDB_KEYSIZE, masterscan, groupId);
  if (pResultRow == NULL) {
    *pResult = NULL;
    return TSDB_CODE_SUCCESS;
  }

  // not assign result buffer yet, add new result buffer
  if (pResultRow->pageId == -1) {
    int32_t ret = addNewWindowResultBuf(pResultRow, pResultBuf, (int32_t) groupId, pRuntimeEnv->pQueryAttr->intermediateResultRowSize);
    if (ret != TSDB_CODE_SUCCESS) {
      return -1;
    }
  }

  // set time window for current result
  pResultRow->win = (*win);
  *pResult = pResultRow;
  setResultRowOutputBufInitCtx(pRuntimeEnv, pResultRow, pCtx, numOfOutput, rowCellInfoOffset);

  return TSDB_CODE_SUCCESS;
}

static void setResultRowInterpo(SResultRow* pResult, SResultTsInterpType type) {
  assert(pResult != NULL && (type == RESULT_ROW_START_INTERP || type == RESULT_ROW_END_INTERP));
  if (type == RESULT_ROW_START_INTERP) {
    pResult->startInterp = true;
  } else {
    pResult->endInterp   = true;
  }
}

static bool resultRowInterpolated(SResultRow* pResult, SResultTsInterpType type) {
  assert(pResult != NULL && (type == RESULT_ROW_START_INTERP || type == RESULT_ROW_END_INTERP));
  if (type == RESULT_ROW_START_INTERP) {
    return pResult->startInterp == true;
  } else {
    return pResult->endInterp   == true;
  }
}

static FORCE_INLINE int32_t getForwardStepsInBlock(int32_t numOfRows, __block_search_fn_t searchFn, TSKEY ekey, int16_t pos,
                                      int16_t order, int64_t *pData) {
  int32_t forwardStep = 0;

  if (order == TSDB_ORDER_ASC) {
    int32_t end = searchFn((char*) &pData[pos], numOfRows - pos, ekey, order);
    if (end >= 0) {
      forwardStep = end;

      if (pData[end + pos] == ekey) {
        forwardStep += 1;
      }
    }
  } else {
    int32_t end = searchFn((char *)pData, pos + 1, ekey, order);
    if (end >= 0) {
      forwardStep = pos - end;

      if (pData[end] == ekey) {
        forwardStep += 1;
      }
    }
  }

  assert(forwardStep > 0);
  return forwardStep;
}

static void doUpdateResultRowIndex(SResultRowInfo*pResultRowInfo, TSKEY lastKey, bool ascQuery, bool timeWindowInterpo) {
  int64_t skey = TSKEY_INITIAL_VAL;
  int32_t i = 0;
  for (i = pResultRowInfo->size - 1; i >= 0; --i) {
    SResultRow *pResult = pResultRowInfo->pResult[i];
    if (pResult->closed) {
      break;
    }

    // new closed result rows
    if (timeWindowInterpo) {
      if (pResult->endInterp && ((pResult->win.skey <= lastKey && ascQuery) || (pResult->win.skey >= lastKey && !ascQuery))) {
        if (i > 0) { // the first time window, the startInterp is false.
          assert(pResult->startInterp);
        }

        closeResultRow(pResultRowInfo, i);
      } else {
        skey = pResult->win.skey;
      }
    } else {
      if ((pResult->win.ekey <= lastKey && ascQuery) || (pResult->win.skey >= lastKey && !ascQuery)) {
        closeResultRow(pResultRowInfo, i);
      } else {
        skey = pResult->win.skey;
      }
    }
  }

  // all result rows are closed, set the last one to be the skey
  if (skey == TSKEY_INITIAL_VAL) {
    pResultRowInfo->curIndex = pResultRowInfo->size - 1;
  } else {

    for (i = pResultRowInfo->size - 1; i >= 0; --i) {
      SResultRow *pResult = pResultRowInfo->pResult[i];
      if (pResult->closed) {
        break;
      }
    }

    if (i == pResultRowInfo->size - 1) {
      pResultRowInfo->curIndex = i;
    } else {
      pResultRowInfo->curIndex = i + 1;  // current not closed result object
    }

    pResultRowInfo->prevSKey = pResultRowInfo->pResult[pResultRowInfo->curIndex]->win.skey;
  }
}

static void updateResultRowInfoActiveIndex(SResultRowInfo* pResultRowInfo, SQueryAttr* pQueryAttr, TSKEY lastKey) {
  bool ascQuery = QUERY_IS_ASC_QUERY(pQueryAttr);
  if ((lastKey > pQueryAttr->window.ekey && ascQuery) || (lastKey < pQueryAttr->window.ekey && (!ascQuery))) {
    closeAllResultRows(pResultRowInfo);
    pResultRowInfo->curIndex = pResultRowInfo->size - 1;
  } else {
    int32_t step = ascQuery ? 1 : -1;
    doUpdateResultRowIndex(pResultRowInfo, lastKey - step, ascQuery, pQueryAttr->timeWindowInterpo);
  }
}

static int32_t getNumOfRowsInTimeWindow(SQueryRuntimeEnv* pRuntimeEnv, SDataBlockInfo *pDataBlockInfo, TSKEY *pPrimaryColumn,
                                        int32_t startPos, TSKEY ekey, __block_search_fn_t searchFn, bool updateLastKey) {
  assert(startPos >= 0 && startPos < pDataBlockInfo->rows);
  SQueryAttr* pQueryAttr = pRuntimeEnv->pQueryAttr;
  STableQueryInfo* item = pRuntimeEnv->current;

  int32_t num   = -1;
  int32_t order = pQueryAttr->order.order;
  int32_t step  = GET_FORWARD_DIRECTION_FACTOR(order);

  if (QUERY_IS_ASC_QUERY(pQueryAttr)) {
    if (ekey < pDataBlockInfo->window.ekey) {
      num = getForwardStepsInBlock(pDataBlockInfo->rows, searchFn, ekey, startPos, order, pPrimaryColumn);
      if (updateLastKey) { // update the last key
        item->lastKey = pPrimaryColumn[startPos + (num - 1)] + step;
      }
    } else {
      num = pDataBlockInfo->rows - startPos;
      if (updateLastKey) {
        item->lastKey = pDataBlockInfo->window.ekey + step;
      }
    }
  } else {  // desc
    if (ekey > pDataBlockInfo->window.skey) {
      num = getForwardStepsInBlock(pDataBlockInfo->rows, searchFn, ekey, startPos, order, pPrimaryColumn);
      if (updateLastKey) {  // update the last key
        item->lastKey = pPrimaryColumn[startPos - (num - 1)] + step;
      }
    } else {
      num = startPos + 1;
      if (updateLastKey) {
        item->lastKey = pDataBlockInfo->window.skey + step;
      }
    }
  }

  assert(num > 0);
  return num;
}

static void doApplyFunctions(SQueryRuntimeEnv* pRuntimeEnv, SQLFunctionCtx* pCtx, STimeWindow* pWin, int32_t offset,
                             int32_t forwardStep, TSKEY* tsCol, int32_t numOfTotal, int32_t numOfOutput) {
  SQueryAttr *pQueryAttr = pRuntimeEnv->pQueryAttr;
  bool hasAggregates = pCtx[0].preAggVals.isSet;

  for (int32_t k = 0; k < numOfOutput; ++k) {
    pCtx[k].size    = forwardStep;
    pCtx[k].startTs = pWin->skey;

    // keep it temprarily
    char* start = pCtx[k].pInput;

    int32_t pos = (QUERY_IS_ASC_QUERY(pQueryAttr)) ? offset : offset - (forwardStep - 1);
    if (pCtx[k].pInput != NULL) {
      pCtx[k].pInput = (char *)pCtx[k].pInput + pos * pCtx[k].inputBytes;
    }

    if (tsCol != NULL) {
      pCtx[k].ptsList = &tsCol[pos];
    }

    // not a whole block involved in query processing, statistics data can not be used
    // NOTE: the original value of isSet have been changed here
    if (pCtx[k].preAggVals.isSet && forwardStep < numOfTotal) {
      pCtx[k].preAggVals.isSet = false;
    }

    if (functionNeedToExecute(pRuntimeEnv, &pCtx[k])) {
      aAggs[pCtx[k].functionId].xFunction(&pCtx[k]);
    }

    // restore it
    pCtx[k].preAggVals.isSet = hasAggregates;
    pCtx[k].pInput = start;
  }
}


static int32_t getNextQualifiedWindow(SQueryAttr* pQueryAttr, STimeWindow *pNext, SDataBlockInfo *pDataBlockInfo,
    TSKEY *primaryKeys, __block_search_fn_t searchFn, int32_t prevPosition) {
  getNextTimeWindow(pQueryAttr, pNext);

  // next time window is not in current block
  if ((pNext->skey > pDataBlockInfo->window.ekey && QUERY_IS_ASC_QUERY(pQueryAttr)) ||
      (pNext->ekey < pDataBlockInfo->window.skey && !QUERY_IS_ASC_QUERY(pQueryAttr))) {
    return -1;
  }

  TSKEY startKey = -1;
  if (QUERY_IS_ASC_QUERY(pQueryAttr)) {
    startKey = pNext->skey;
    if (startKey < pQueryAttr->window.skey) {
      startKey = pQueryAttr->window.skey;
    }
  } else {
    startKey = pNext->ekey;
    if (startKey > pQueryAttr->window.skey) {
      startKey = pQueryAttr->window.skey;
    }
  }

  int32_t startPos = 0;

  // tumbling time window query, a special case of sliding time window query
  if (pQueryAttr->interval.sliding == pQueryAttr->interval.interval && prevPosition != -1) {
    int32_t factor = GET_FORWARD_DIRECTION_FACTOR(pQueryAttr->order.order);
    startPos = prevPosition + factor;
  } else {
    if (startKey <= pDataBlockInfo->window.skey && QUERY_IS_ASC_QUERY(pQueryAttr)) {
      startPos = 0;
    } else if (startKey >= pDataBlockInfo->window.ekey && !QUERY_IS_ASC_QUERY(pQueryAttr)) {
      startPos = pDataBlockInfo->rows - 1;
    } else {
      startPos = searchFn((char *)primaryKeys, pDataBlockInfo->rows, startKey, pQueryAttr->order.order);
    }
  }

  /*
   * This time window does not cover any data, try next time window,
   * this case may happen when the time window is too small
   */
  if (primaryKeys == NULL) {
    if (QUERY_IS_ASC_QUERY(pQueryAttr)) {
      assert(pDataBlockInfo->window.skey <= pNext->ekey);
    } else {
      assert(pDataBlockInfo->window.ekey >= pNext->skey);
    }
  } else {
    if (QUERY_IS_ASC_QUERY(pQueryAttr) && primaryKeys[startPos] > pNext->ekey) {
      TSKEY next = primaryKeys[startPos];
      if (pQueryAttr->interval.intervalUnit == 'n' || pQueryAttr->interval.intervalUnit == 'y') {
        pNext->skey = taosTimeTruncate(next, &pQueryAttr->interval, pQueryAttr->precision);
        pNext->ekey = taosTimeAdd(pNext->skey, pQueryAttr->interval.interval, pQueryAttr->interval.intervalUnit, pQueryAttr->precision) - 1;
      } else {
        pNext->ekey += ((next - pNext->ekey + pQueryAttr->interval.sliding - 1)/pQueryAttr->interval.sliding) * pQueryAttr->interval.sliding;
        pNext->skey = pNext->ekey - pQueryAttr->interval.interval + 1;
      }
    } else if ((!QUERY_IS_ASC_QUERY(pQueryAttr)) && primaryKeys[startPos] < pNext->skey) {
      TSKEY next = primaryKeys[startPos];
      if (pQueryAttr->interval.intervalUnit == 'n' || pQueryAttr->interval.intervalUnit == 'y') {
        pNext->skey = taosTimeTruncate(next, &pQueryAttr->interval, pQueryAttr->precision);
        pNext->ekey = taosTimeAdd(pNext->skey, pQueryAttr->interval.interval, pQueryAttr->interval.intervalUnit, pQueryAttr->precision) - 1;
      } else {
        pNext->skey -= ((pNext->skey - next + pQueryAttr->interval.sliding - 1) / pQueryAttr->interval.sliding) * pQueryAttr->interval.sliding;
        pNext->ekey = pNext->skey + pQueryAttr->interval.interval - 1;
      }
    }
  }

  return startPos;
}

static FORCE_INLINE TSKEY reviseWindowEkey(SQueryAttr *pQueryAttr, STimeWindow *pWindow) {
  TSKEY ekey = -1;
  if (QUERY_IS_ASC_QUERY(pQueryAttr)) {
    ekey = pWindow->ekey;
    if (ekey > pQueryAttr->window.ekey) {
      ekey = pQueryAttr->window.ekey;
    }
  } else {
    ekey = pWindow->skey;
    if (ekey < pQueryAttr->window.ekey) {
      ekey = pQueryAttr->window.ekey;
    }
  }

  return ekey;
}

static void setNotInterpoWindowKey(SQLFunctionCtx* pCtx, int32_t numOfOutput, int32_t type) {
  if (type == RESULT_ROW_START_INTERP) {
    for (int32_t k = 0; k < numOfOutput; ++k) {
      pCtx[k].start.key = INT64_MIN;
    }
  } else {
    for (int32_t k = 0; k < numOfOutput; ++k) {
      pCtx[k].end.key = INT64_MIN;
    }
  }
}

static void saveDataBlockLastRow(SQueryRuntimeEnv* pRuntimeEnv, SDataBlockInfo* pDataBlockInfo, SArray* pDataBlock,
    int32_t rowIndex) {
  if (pDataBlock == NULL) {
    return;
  }

  SQueryAttr* pQueryAttr = pRuntimeEnv->pQueryAttr;
  for (int32_t k = 0; k < pQueryAttr->numOfCols; ++k) {
    SColumnInfoData *pColInfo = taosArrayGet(pDataBlock, k);
    memcpy(pRuntimeEnv->prevRow[k], ((char*)pColInfo->pData) + (pColInfo->info.bytes * rowIndex), pColInfo->info.bytes);
  }
}

static TSKEY getStartTsKey(SQueryAttr* pQueryAttr, STimeWindow* win, const TSKEY* tsCols, int32_t rows) {
  TSKEY ts = TSKEY_INITIAL_VAL;

  bool ascQuery = QUERY_IS_ASC_QUERY(pQueryAttr);
  if (tsCols == NULL) {
    ts = ascQuery? win->skey : win->ekey;
  } else {
    int32_t offset = ascQuery? 0:rows-1;
    ts = tsCols[offset];
  }

  return ts;
}

static void setArithParams(SArithmeticSupport* sas, SExprInfo *pExprInfo, SSDataBlock* pSDataBlock) {
  sas->numOfCols = (int32_t) pSDataBlock->info.numOfCols;
  sas->pExprInfo = pExprInfo;

  sas->colList = calloc(1, pSDataBlock->info.numOfCols*sizeof(SColumnInfo));
  for(int32_t i = 0; i < sas->numOfCols; ++i) {
    SColumnInfoData* pColData = taosArrayGet(pSDataBlock->pDataBlock, i);
    sas->colList[i] = pColData->info;
  }

  sas->data = calloc(sas->numOfCols, POINTER_BYTES);

  // set the input column data
  for (int32_t f = 0; f < pSDataBlock->info.numOfCols; ++f) {
    SColumnInfoData *pColumnInfoData = taosArrayGet(pSDataBlock->pDataBlock, f);
    sas->data[f] = pColumnInfoData->pData;
  }
}

static void doSetInputDataBlock(SOperatorInfo* pOperator, SQLFunctionCtx* pCtx, SSDataBlock* pBlock, int32_t order);
static void doSetInputDataBlockInfo(SOperatorInfo* pOperator, SQLFunctionCtx* pCtx, SSDataBlock* pBlock, int32_t order) {
  for (int32_t i = 0; i < pOperator->numOfOutput; ++i) {
    pCtx[i].order = order;
    pCtx[i].size  = pBlock->info.rows;
    pCtx[i].currentStage = (uint8_t)pOperator->pRuntimeEnv->scanFlag;

    setBlockStatisInfo(&pCtx[i], pBlock, &pOperator->pExpr[i].base.colInfo);
  }
}

void setInputDataBlock(SOperatorInfo* pOperator, SQLFunctionCtx* pCtx, SSDataBlock* pBlock, int32_t order) {
  if (pCtx[0].functionId == TSDB_FUNC_ARITHM) {
    SArithmeticSupport* pSupport = (SArithmeticSupport*) pCtx[0].param[1].pz;
    if (pSupport->colList == NULL) {
      doSetInputDataBlock(pOperator, pCtx, pBlock, order);
    } else {
      doSetInputDataBlockInfo(pOperator, pCtx, pBlock, order);
    }
  } else {
    if (pBlock->pDataBlock != NULL) {
      doSetInputDataBlock(pOperator, pCtx, pBlock, order);
    } else {
      doSetInputDataBlockInfo(pOperator, pCtx, pBlock, order);
    }
  }
}

static void doSetInputDataBlock(SOperatorInfo* pOperator, SQLFunctionCtx* pCtx, SSDataBlock* pBlock, int32_t order) {
  for (int32_t i = 0; i < pOperator->numOfOutput; ++i) {
    pCtx[i].order = order;
    pCtx[i].size  = pBlock->info.rows;
    pCtx[i].currentStage = (uint8_t)pOperator->pRuntimeEnv->scanFlag;

    setBlockStatisInfo(&pCtx[i], pBlock, &pOperator->pExpr[i].base.colInfo);

    if (pCtx[i].functionId == TSDB_FUNC_ARITHM) {
      setArithParams((SArithmeticSupport*)pCtx[i].param[1].pz, &pOperator->pExpr[i], pBlock);
    } else {
      SColIndex* pCol = &pOperator->pExpr[i].base.colInfo;
      if (TSDB_COL_IS_NORMAL_COL(pCol->flag) || (pCtx[i].functionId == TSDB_FUNC_BLKINFO) ||
          (TSDB_COL_IS_TAG(pCol->flag) && pOperator->pRuntimeEnv->scanFlag == MERGE_STAGE)) {
        SColIndex*       pColIndex = &pOperator->pExpr[i].base.colInfo;
        SColumnInfoData* p = taosArrayGet(pBlock->pDataBlock, pColIndex->colIndex);

        // in case of the block distribution query, the inputBytes is not a constant value.
        pCtx[i].pInput = p->pData;
        assert(p->info.colId == pColIndex->colId && pCtx[i].inputType == p->info.type);

        uint32_t status = aAggs[pCtx[i].functionId].status;
        if ((status & (TSDB_FUNCSTATE_SELECTIVITY | TSDB_FUNCSTATE_NEED_TS)) != 0) {
          SColumnInfoData* tsInfo = taosArrayGet(pBlock->pDataBlock, 0);
          // In case of the top/bottom query again the nest query result, which has no timestamp column
          // don't set the ptsList attribute.
          if (tsInfo->info.type == TSDB_DATA_TYPE_TIMESTAMP) {
            pCtx[i].ptsList = (int64_t*) tsInfo->pData;
          } else {
            pCtx[i].ptsList = NULL;
          }
        }
      } else if (TSDB_COL_IS_UD_COL(pCol->flag) && (pOperator->pRuntimeEnv->scanFlag == MERGE_STAGE)) {
        SColIndex*       pColIndex = &pOperator->pExpr[i].base.colInfo;
        SColumnInfoData* p = taosArrayGet(pBlock->pDataBlock, pColIndex->colIndex);

        pCtx[i].pInput = p->pData;
        assert(p->info.colId == pColIndex->colId && pCtx[i].inputType == p->info.type);
        for(int32_t j = 0; j < pBlock->info.rows; ++j) {
          char* dst = p->pData + j * p->info.bytes;
          tVariantDump(&pOperator->pExpr[i].base.param[1], dst, p->info.type, true);
        }
      }
    }
  }
}

static void doAggregateImpl(SOperatorInfo* pOperator, TSKEY startTs, SQLFunctionCtx* pCtx, SSDataBlock* pSDataBlock) {
  SQueryRuntimeEnv* pRuntimeEnv = pOperator->pRuntimeEnv;

  for (int32_t k = 0; k < pOperator->numOfOutput; ++k) {
    if (functionNeedToExecute(pRuntimeEnv, &pCtx[k])) {
      pCtx[k].startTs = startTs;// this can be set during create the struct
      aAggs[pCtx[k].functionId].xFunction(&pCtx[k]);
    }
  }
}

static void projectApplyFunctions(SQueryRuntimeEnv *pRuntimeEnv, SQLFunctionCtx *pCtx, int32_t numOfOutput) {
  SQueryAttr *pQueryAttr = pRuntimeEnv->pQueryAttr;

  for (int32_t k = 0; k < numOfOutput; ++k) {
    pCtx[k].startTs = pQueryAttr->window.skey;

    // Always set the asc order for merge stage process
    if (pCtx[k].currentStage == MERGE_STAGE) {
      pCtx[k].order = TSDB_ORDER_ASC;
    }

    aAggs[pCtx[k].functionId].xFunction(&pCtx[k]);
  }
}

void doTimeWindowInterpolation(SOperatorInfo* pOperator, SOptrBasicInfo* pInfo, SArray* pDataBlock, TSKEY prevTs,
                               int32_t prevRowIndex, TSKEY curTs, int32_t curRowIndex, TSKEY windowKey, int32_t type) {
  SQueryRuntimeEnv *pRuntimeEnv = pOperator->pRuntimeEnv;
  SExprInfo* pExpr = pOperator->pExpr;

  SQLFunctionCtx* pCtx = pInfo->pCtx;

  for (int32_t k = 0; k < pOperator->numOfOutput; ++k) {
    int32_t functionId = pCtx[k].functionId;
    if (functionId != TSDB_FUNC_TWA && functionId != TSDB_FUNC_INTERP) {
      pCtx[k].start.key = INT64_MIN;
      continue;
    }

    SColIndex *      pColIndex = &pExpr[k].base.colInfo;
    int16_t          index = pColIndex->colIndex;
    SColumnInfoData *pColInfo = taosArrayGet(pDataBlock, index);

    assert(pColInfo->info.colId == pColIndex->colId && curTs != windowKey);
    double v1 = 0, v2 = 0, v = 0;

    if (prevRowIndex == -1) {
      GET_TYPED_DATA(v1, double, pColInfo->info.type, (char *)pRuntimeEnv->prevRow[index]);
    } else {
      GET_TYPED_DATA(v1, double, pColInfo->info.type, (char *)pColInfo->pData + prevRowIndex * pColInfo->info.bytes);
    }

    GET_TYPED_DATA(v2, double, pColInfo->info.type, (char *)pColInfo->pData + curRowIndex * pColInfo->info.bytes);

    if (functionId == TSDB_FUNC_INTERP) {
      if (type == RESULT_ROW_START_INTERP) {
        pCtx[k].start.key = prevTs;
        pCtx[k].start.val = v1;

        pCtx[k].end.key = curTs;
        pCtx[k].end.val = v2;
      }
    } else if (functionId == TSDB_FUNC_TWA) {
      SPoint point1 = (SPoint){.key = prevTs,    .val = &v1};
      SPoint point2 = (SPoint){.key = curTs,     .val = &v2};
      SPoint point  = (SPoint){.key = windowKey, .val = &v };

      taosGetLinearInterpolationVal(&point, TSDB_DATA_TYPE_DOUBLE, &point1, &point2, TSDB_DATA_TYPE_DOUBLE);

      if (type == RESULT_ROW_START_INTERP) {
        pCtx[k].start.key = point.key;
        pCtx[k].start.val = v;
      } else {
        pCtx[k].end.key = point.key;
        pCtx[k].end.val = v;
      }
    }
  }
}

static bool setTimeWindowInterpolationStartTs(SOperatorInfo* pOperatorInfo, SQLFunctionCtx* pCtx, int32_t pos,
                                              int32_t numOfRows, SArray* pDataBlock, const TSKEY* tsCols, STimeWindow* win) {
  SQueryRuntimeEnv* pRuntimeEnv = pOperatorInfo->pRuntimeEnv;
  SQueryAttr* pQueryAttr = pRuntimeEnv->pQueryAttr;

  bool ascQuery = QUERY_IS_ASC_QUERY(pQueryAttr);

  TSKEY curTs  = tsCols[pos];
  TSKEY lastTs = *(TSKEY *) pRuntimeEnv->prevRow[0];

  // lastTs == INT64_MIN and pos == 0 means this is the first time window, interpolation is not needed.
  // start exactly from this point, no need to do interpolation
  TSKEY key = ascQuery? win->skey:win->ekey;
  if (key == curTs) {
    setNotInterpoWindowKey(pCtx, pOperatorInfo->numOfOutput, RESULT_ROW_START_INTERP);
    return true;
  }

  if (lastTs == INT64_MIN && ((pos == 0 && ascQuery) || (pos == (numOfRows - 1) && !ascQuery))) {
    setNotInterpoWindowKey(pCtx, pOperatorInfo->numOfOutput, RESULT_ROW_START_INTERP);
    return true;
  }

  int32_t step = GET_FORWARD_DIRECTION_FACTOR(pQueryAttr->order.order);
  TSKEY   prevTs = ((pos == 0 && ascQuery) || (pos == (numOfRows - 1) && !ascQuery))? lastTs:tsCols[pos - step];

  doTimeWindowInterpolation(pOperatorInfo, pOperatorInfo->info, pDataBlock, prevTs, pos - step, curTs, pos,
      key, RESULT_ROW_START_INTERP);
  return true;
}

static bool setTimeWindowInterpolationEndTs(SOperatorInfo* pOperatorInfo, SQLFunctionCtx* pCtx,
    int32_t endRowIndex, SArray* pDataBlock, const TSKEY* tsCols, TSKEY blockEkey, STimeWindow* win) {
  SQueryRuntimeEnv *pRuntimeEnv = pOperatorInfo->pRuntimeEnv;
  SQueryAttr* pQueryAttr = pRuntimeEnv->pQueryAttr;
  int32_t numOfOutput = pOperatorInfo->numOfOutput;

  TSKEY   actualEndKey = tsCols[endRowIndex];

  TSKEY key = QUERY_IS_ASC_QUERY(pQueryAttr)? win->ekey:win->skey;

  // not ended in current data block, do not invoke interpolation
  if ((key > blockEkey && QUERY_IS_ASC_QUERY(pQueryAttr)) || (key < blockEkey && !QUERY_IS_ASC_QUERY(pQueryAttr))) {
    setNotInterpoWindowKey(pCtx, numOfOutput, RESULT_ROW_END_INTERP);
    return false;
  }

  // there is actual end point of current time window, no interpolation need
  if (key == actualEndKey) {
    setNotInterpoWindowKey(pCtx, numOfOutput, RESULT_ROW_END_INTERP);
    return true;
  }

  int32_t step = GET_FORWARD_DIRECTION_FACTOR(pQueryAttr->order.order);
  int32_t nextRowIndex = endRowIndex + step;
  assert(nextRowIndex >= 0);

  TSKEY nextKey = tsCols[nextRowIndex];
  doTimeWindowInterpolation(pOperatorInfo, pOperatorInfo->info, pDataBlock, actualEndKey, endRowIndex, nextKey,
      nextRowIndex, key, RESULT_ROW_END_INTERP);
  return true;
}

static void doWindowBorderInterpolation(SOperatorInfo* pOperatorInfo, SSDataBlock* pBlock, SQLFunctionCtx* pCtx,
    SResultRow* pResult, STimeWindow* win, int32_t startPos, int32_t forwardStep) {
  SQueryRuntimeEnv* pRuntimeEnv = pOperatorInfo->pRuntimeEnv;
  SQueryAttr* pQueryAttr = pRuntimeEnv->pQueryAttr;
  if (!pQueryAttr->timeWindowInterpo) {
    return;
  }

  assert(pBlock != NULL);
  int32_t step = GET_FORWARD_DIRECTION_FACTOR(pQueryAttr->order.order);

  SColumnInfoData *pColInfo = taosArrayGet(pBlock->pDataBlock, 0);

  TSKEY  *tsCols = (TSKEY *)(pColInfo->pData);
  bool done = resultRowInterpolated(pResult, RESULT_ROW_START_INTERP);
  if (!done) { // it is not interpolated, now start to generated the interpolated value
    int32_t startRowIndex = startPos;
    bool interp = setTimeWindowInterpolationStartTs(pOperatorInfo, pCtx, startRowIndex, pBlock->info.rows, pBlock->pDataBlock,
        tsCols, win);
    if (interp) {
      setResultRowInterpo(pResult, RESULT_ROW_START_INTERP);
    }
  } else {
    setNotInterpoWindowKey(pCtx, pQueryAttr->numOfOutput, RESULT_ROW_START_INTERP);
  }

  // point interpolation does not require the end key time window interpolation.
  if (pQueryAttr->pointInterpQuery) {
    return;
  }

  // interpolation query does not generate the time window end interpolation
  done = resultRowInterpolated(pResult, RESULT_ROW_END_INTERP);
  if (!done) {
    int32_t endRowIndex = startPos + (forwardStep - 1) * step;

    TSKEY endKey = QUERY_IS_ASC_QUERY(pQueryAttr)? pBlock->info.window.ekey:pBlock->info.window.skey;
    bool  interp = setTimeWindowInterpolationEndTs(pOperatorInfo, pCtx, endRowIndex, pBlock->pDataBlock, tsCols, endKey, win);
    if (interp) {
      setResultRowInterpo(pResult, RESULT_ROW_END_INTERP);
    }
  } else {
    setNotInterpoWindowKey(pCtx, pQueryAttr->numOfOutput, RESULT_ROW_END_INTERP);
  }
}

static void hashIntervalAgg(SOperatorInfo* pOperatorInfo, SResultRowInfo* pResultRowInfo, SSDataBlock* pSDataBlock, int32_t groupId) {
  STableIntervalOperatorInfo* pInfo = (STableIntervalOperatorInfo*) pOperatorInfo->info;

  SQueryRuntimeEnv* pRuntimeEnv = pOperatorInfo->pRuntimeEnv;
  int32_t           numOfOutput = pOperatorInfo->numOfOutput;
  SQueryAttr*       pQueryAttr = pRuntimeEnv->pQueryAttr;

  int32_t step = GET_FORWARD_DIRECTION_FACTOR(pQueryAttr->order.order);
  bool ascQuery = QUERY_IS_ASC_QUERY(pQueryAttr);

  int32_t prevIndex = curTimeWindowIndex(pResultRowInfo);

  TSKEY* tsCols = NULL;
  if (pSDataBlock->pDataBlock != NULL) {
    SColumnInfoData* pColDataInfo = taosArrayGet(pSDataBlock->pDataBlock, 0);
    tsCols = (int64_t*) pColDataInfo->pData;
    assert(tsCols[0] == pSDataBlock->info.window.skey &&
           tsCols[pSDataBlock->info.rows - 1] == pSDataBlock->info.window.ekey);
  }

  int32_t startPos = ascQuery? 0 : (pSDataBlock->info.rows - 1);
  TSKEY ts = getStartTsKey(pQueryAttr, &pSDataBlock->info.window, tsCols, pSDataBlock->info.rows);

  STimeWindow win = getActiveTimeWindow(pResultRowInfo, ts, pQueryAttr);
  bool masterScan = IS_MASTER_SCAN(pRuntimeEnv);

  SResultRow* pResult = NULL;
  int32_t ret = setWindowOutputBufByKey(pRuntimeEnv, pResultRowInfo, &win, masterScan, &pResult, groupId, pInfo->pCtx,
                                        numOfOutput, pInfo->rowCellInfoOffset);
  if (ret != TSDB_CODE_SUCCESS || pResult == NULL) {
    longjmp(pRuntimeEnv->env, TSDB_CODE_QRY_OUT_OF_MEMORY);
  }

  int32_t forwardStep = 0;
  TSKEY   ekey = reviseWindowEkey(pQueryAttr, &win);
  forwardStep =
      getNumOfRowsInTimeWindow(pRuntimeEnv, &pSDataBlock->info, tsCols, startPos, ekey, binarySearchForKey, true);

  // prev time window not interpolation yet.
  int32_t curIndex = curTimeWindowIndex(pResultRowInfo);
  if (prevIndex != -1 && prevIndex < curIndex && pQueryAttr->timeWindowInterpo) {
    for (int32_t j = prevIndex; j < curIndex; ++j) {  // previous time window may be all closed already.
      SResultRow* pRes = pResultRowInfo->pResult[j];
      if (pRes->closed) {
        assert(resultRowInterpolated(pRes, RESULT_ROW_START_INTERP) &&
               resultRowInterpolated(pRes, RESULT_ROW_END_INTERP));
        continue;
      }

      STimeWindow w = pRes->win;
      ret = setWindowOutputBufByKey(pRuntimeEnv, pResultRowInfo, &w, masterScan, &pResult, groupId, pInfo->pCtx,
                                    numOfOutput, pInfo->rowCellInfoOffset);
      if (ret != TSDB_CODE_SUCCESS) {
        longjmp(pRuntimeEnv->env, TSDB_CODE_QRY_OUT_OF_MEMORY);
      }

      assert(!resultRowInterpolated(pResult, RESULT_ROW_END_INTERP));

      doTimeWindowInterpolation(pOperatorInfo, pInfo, pSDataBlock->pDataBlock, *(TSKEY *)pRuntimeEnv->prevRow[0],
            -1, tsCols[startPos], startPos, w.ekey, RESULT_ROW_END_INTERP);

      setResultRowInterpo(pResult, RESULT_ROW_END_INTERP);
      setNotInterpoWindowKey(pInfo->pCtx, pQueryAttr->numOfOutput, RESULT_ROW_START_INTERP);

      doApplyFunctions(pRuntimeEnv, pInfo->pCtx, &w, startPos, 0, tsCols, pSDataBlock->info.rows, numOfOutput);
    }

    // restore current time window
    ret = setWindowOutputBufByKey(pRuntimeEnv, pResultRowInfo, &win, masterScan, &pResult, groupId, pInfo->pCtx,
                                  numOfOutput, pInfo->rowCellInfoOffset);
    if (ret != TSDB_CODE_SUCCESS) {
      longjmp(pRuntimeEnv->env, TSDB_CODE_QRY_OUT_OF_MEMORY);
    }
  }

  // window start key interpolation
  doWindowBorderInterpolation(pOperatorInfo, pSDataBlock, pInfo->pCtx, pResult, &win, startPos, forwardStep);
  doApplyFunctions(pRuntimeEnv, pInfo->pCtx, &win, startPos, forwardStep, tsCols, pSDataBlock->info.rows, numOfOutput);

  STimeWindow nextWin = win;
  while (1) {
    int32_t prevEndPos = (forwardStep - 1) * step + startPos;
    startPos = getNextQualifiedWindow(pQueryAttr, &nextWin, &pSDataBlock->info, tsCols, binarySearchForKey, prevEndPos);
    if (startPos < 0) {
      break;
    }

    // null data, failed to allocate more memory buffer
    int32_t code = setWindowOutputBufByKey(pRuntimeEnv, pResultRowInfo, &nextWin, masterScan, &pResult, groupId,
                                           pInfo->pCtx, numOfOutput, pInfo->rowCellInfoOffset);
    if (code != TSDB_CODE_SUCCESS || pResult == NULL) {
      longjmp(pRuntimeEnv->env, TSDB_CODE_QRY_OUT_OF_MEMORY);
    }

    ekey = reviseWindowEkey(pQueryAttr, &nextWin);
    forwardStep = getNumOfRowsInTimeWindow(pRuntimeEnv, &pSDataBlock->info, tsCols, startPos, ekey, binarySearchForKey, true);

    // window start(end) key interpolation
    doWindowBorderInterpolation(pOperatorInfo, pSDataBlock, pInfo->pCtx, pResult, &nextWin, startPos, forwardStep);
    doApplyFunctions(pRuntimeEnv, pInfo->pCtx, &nextWin, startPos, forwardStep, tsCols, pSDataBlock->info.rows, numOfOutput);
  }

  if (pQueryAttr->timeWindowInterpo) {
    int32_t rowIndex = ascQuery? (pSDataBlock->info.rows-1):0;
    saveDataBlockLastRow(pRuntimeEnv, &pSDataBlock->info, pSDataBlock->pDataBlock, rowIndex);
  }

  updateResultRowInfoActiveIndex(pResultRowInfo, pQueryAttr, pRuntimeEnv->current->lastKey);
}

static void doHashGroupbyAgg(SOperatorInfo* pOperator, SGroupbyOperatorInfo *pInfo, SSDataBlock *pSDataBlock) {
  SQueryRuntimeEnv* pRuntimeEnv = pOperator->pRuntimeEnv;
  STableQueryInfo*  item = pRuntimeEnv->current;

  SColumnInfoData* pColInfoData = taosArrayGet(pSDataBlock->pDataBlock, pInfo->colIndex);

  SQueryAttr* pQueryAttr = pRuntimeEnv->pQueryAttr;
  int16_t     bytes = pColInfoData->info.bytes;
  int16_t     type = pColInfoData->info.type;

  if (type == TSDB_DATA_TYPE_FLOAT || type == TSDB_DATA_TYPE_DOUBLE) {
    qError("QInfo:0x%"PRIx64" group by not supported on double/float columns, abort", GET_QID(pRuntimeEnv));
    return;
  }

  SColumnInfoData* pFirstColData = taosArrayGet(pSDataBlock->pDataBlock, 0);
  int64_t* tsList = (pFirstColData->info.type == TSDB_DATA_TYPE_TIMESTAMP)? (int64_t*) pFirstColData->pData:NULL;

  STimeWindow w = TSWINDOW_INITIALIZER;

  int32_t num = 0;
  for (int32_t j = 0; j < pSDataBlock->info.rows; ++j) {
    char* val = ((char*)pColInfoData->pData) + bytes * j;
    if (isNull(val, type)) {
      continue;
    }

    // Compare with the previous row of this column, and do not set the output buffer again if they are identical.
    if (pInfo->prevData == NULL) {
      pInfo->prevData = malloc(bytes);
      memcpy(pInfo->prevData, val, bytes);
      num++;
      continue;
    }

    if (IS_VAR_DATA_TYPE(type)) {
      int32_t len = varDataLen(val);
      if(len == varDataLen(pInfo->prevData) && memcmp(varDataVal(pInfo->prevData), varDataVal(val), len) == 0) {
        num++;
        continue;
      }
    } else {
      if (memcmp(pInfo->prevData, val, bytes) == 0) {
        num++;
        continue;
      }
    }

    if (pQueryAttr->stableQuery && pQueryAttr->stabledev && (pRuntimeEnv->prevResult != NULL)) {
      setParamForStableStddevByColData(pRuntimeEnv, pInfo->binfo.pCtx, pOperator->numOfOutput, pOperator->pExpr, pInfo->prevData, bytes);
    }

    int32_t ret = setGroupResultOutputBuf(pRuntimeEnv, &(pInfo->binfo), pOperator->numOfOutput, pInfo->prevData, type, bytes, item->groupIndex);
    if (ret != TSDB_CODE_SUCCESS) {  // null data, too many state code
      longjmp(pRuntimeEnv->env, TSDB_CODE_QRY_APP_ERROR);
    }

    doApplyFunctions(pRuntimeEnv, pInfo->binfo.pCtx, &w, j - num, num, tsList, pSDataBlock->info.rows, pOperator->numOfOutput);

    num = 1;
    memcpy(pInfo->prevData, val, bytes);
  }

  if (num > 0) {
    char* val = ((char*)pColInfoData->pData) + bytes * (pSDataBlock->info.rows - num);
    memcpy(pInfo->prevData, val, bytes);

    if (pQueryAttr->stableQuery && pQueryAttr->stabledev && (pRuntimeEnv->prevResult != NULL)) {
      setParamForStableStddevByColData(pRuntimeEnv, pInfo->binfo.pCtx, pOperator->numOfOutput, pOperator->pExpr, val, bytes);
    }

    int32_t ret = setGroupResultOutputBuf(pRuntimeEnv, &(pInfo->binfo), pOperator->numOfOutput, val, type, bytes, item->groupIndex);
    if (ret != TSDB_CODE_SUCCESS) {  // null data, too many state code
      longjmp(pRuntimeEnv->env, TSDB_CODE_QRY_APP_ERROR);
    }

    doApplyFunctions(pRuntimeEnv, pInfo->binfo.pCtx, &w, pSDataBlock->info.rows - num, num, tsList, pSDataBlock->info.rows, pOperator->numOfOutput);
    tfree(pInfo->prevData);
  }
}

static void doSessionWindowAggImpl(SOperatorInfo* pOperator, SSWindowOperatorInfo *pInfo, SSDataBlock *pSDataBlock) {
  SQueryRuntimeEnv* pRuntimeEnv = pOperator->pRuntimeEnv;
  STableQueryInfo*  item = pRuntimeEnv->current;

  // primary timestamp column
  SColumnInfoData* pColInfoData = taosArrayGet(pSDataBlock->pDataBlock, 0);

  bool    masterScan = IS_MASTER_SCAN(pRuntimeEnv);
  SOptrBasicInfo* pBInfo = &pInfo->binfo;

  int64_t gap = pOperator->pRuntimeEnv->pQueryAttr->sw.gap;
  pInfo->numOfRows = 0;
  if (IS_REPEAT_SCAN(pRuntimeEnv) && !pInfo->reptScan) {
    pInfo->reptScan = true;
    pInfo->prevTs = INT64_MIN;
  }

  TSKEY* tsList = (TSKEY*)pColInfoData->pData;
  for (int32_t j = 0; j < pSDataBlock->info.rows; ++j) {
    if (pInfo->prevTs == INT64_MIN) {
      pInfo->curWindow.skey = tsList[j];
      pInfo->curWindow.ekey = tsList[j];
      pInfo->prevTs = tsList[j];
      pInfo->numOfRows = 1;
      pInfo->start = j;
    } else if (tsList[j] - pInfo->prevTs <= gap && (tsList[j] - pInfo->prevTs) >= 0) {
      pInfo->curWindow.ekey = tsList[j];
      pInfo->prevTs = tsList[j];
      pInfo->numOfRows += 1;
      if (j == 0 && pInfo->start != 0) {
        pInfo->numOfRows = 1;
        pInfo->start = 0;
      }
    } else {  // start a new session window
      SResultRow* pResult = NULL;

      pInfo->curWindow.ekey = pInfo->curWindow.skey;
      int32_t ret = setWindowOutputBufByKey(pRuntimeEnv, &pBInfo->resultRowInfo, &pInfo->curWindow, masterScan,
                                            &pResult, item->groupIndex, pBInfo->pCtx, pOperator->numOfOutput,
                                            pBInfo->rowCellInfoOffset);
      if (ret != TSDB_CODE_SUCCESS) {  // null data, too many state code
        longjmp(pRuntimeEnv->env, TSDB_CODE_QRY_APP_ERROR);
      }

      doApplyFunctions(pRuntimeEnv, pBInfo->pCtx, &pInfo->curWindow, pInfo->start, pInfo->numOfRows, tsList,
                       pSDataBlock->info.rows, pOperator->numOfOutput);

      pInfo->curWindow.skey = tsList[j];
      pInfo->curWindow.ekey = tsList[j];
      pInfo->prevTs = tsList[j];
      pInfo->numOfRows = 1;
      pInfo->start = j;
    }
  }

  SResultRow* pResult = NULL;

  pInfo->curWindow.ekey = pInfo->curWindow.skey;
  int32_t ret = setWindowOutputBufByKey(pRuntimeEnv, &pBInfo->resultRowInfo, &pInfo->curWindow, masterScan,
                                        &pResult, item->groupIndex, pBInfo->pCtx, pOperator->numOfOutput,
                                        pBInfo->rowCellInfoOffset);
  if (ret != TSDB_CODE_SUCCESS) {  // null data, too many state code
    longjmp(pRuntimeEnv->env, TSDB_CODE_QRY_APP_ERROR);
  }

  doApplyFunctions(pRuntimeEnv, pBInfo->pCtx, &pInfo->curWindow, pInfo->start, pInfo->numOfRows, tsList,
                   pSDataBlock->info.rows, pOperator->numOfOutput);
}

static void setResultRowKey(SResultRow* pResultRow, char* pData, int16_t type) {
  if (IS_VAR_DATA_TYPE(type)) {
    if (pResultRow->key == NULL) {
      pResultRow->key = malloc(varDataTLen(pData));
      varDataCopy(pResultRow->key, pData);
    } else {
      assert(memcmp(pResultRow->key, pData, varDataTLen(pData)) == 0);
    }
  } else {
    int64_t v = -1;
    GET_TYPED_DATA(v, int64_t, type, pData);

    pResultRow->win.skey = v;
    pResultRow->win.ekey = v;
  }
}

static int32_t setGroupResultOutputBuf(SQueryRuntimeEnv *pRuntimeEnv, SOptrBasicInfo *binfo, int32_t numOfCols, char *pData, int16_t type, int16_t bytes, int32_t groupIndex) {
  SDiskbasedResultBuf *pResultBuf = pRuntimeEnv->pResultBuf;

  int32_t        *rowCellInfoOffset = binfo->rowCellInfoOffset;
  SResultRowInfo *pResultRowInfo    = &binfo->resultRowInfo;
  SQLFunctionCtx *pCtx              = binfo->pCtx;

  // not assign result buffer yet, add new result buffer, TODO remove it
  char* d = pData;
  int16_t len = bytes;
  if (IS_VAR_DATA_TYPE(type)) {
    d = varDataVal(pData);
    len = varDataLen(pData);
  }

  SResultRow *pResultRow = doPrepareResultRowFromKey(pRuntimeEnv, pResultRowInfo, d, len, true, groupIndex);
  assert (pResultRow != NULL);

  setResultRowKey(pResultRow, pData, type);
  if (pResultRow->pageId == -1) {
    int32_t ret = addNewWindowResultBuf(pResultRow, pResultBuf, groupIndex, pRuntimeEnv->pQueryAttr->resultRowSize);
    if (ret != 0) {
      return -1;
    }
  }

  setResultOutputBuf(pRuntimeEnv, pResultRow, pCtx, numOfCols, rowCellInfoOffset);
  initCtxOutputBuffer(pCtx, numOfCols);
  return TSDB_CODE_SUCCESS;
}

static int32_t getGroupbyColumnIndex(SGroupbyExpr *pGroupbyExpr, SSDataBlock* pDataBlock) {
  for (int32_t k = 0; k < pGroupbyExpr->numOfGroupCols; ++k) {
    SColIndex* pColIndex = taosArrayGet(pGroupbyExpr->columnInfo, k);
    if (TSDB_COL_IS_TAG(pColIndex->flag)) {
      continue;
    }

    int32_t colId = pColIndex->colId;

    for (int32_t i = 0; i < pDataBlock->info.numOfCols; ++i) {
      SColumnInfoData* pColInfo = taosArrayGet(pDataBlock->pDataBlock, i);
      if (pColInfo->info.colId == colId) {
        return i;
      }
    }
  }

  assert(0);
  return -1;
}

static bool functionNeedToExecute(SQueryRuntimeEnv *pRuntimeEnv, SQLFunctionCtx *pCtx) {
  SResultRowCellInfo *pResInfo = GET_RES_INFO(pCtx);
  SQueryAttr* pQueryAttr = pRuntimeEnv->pQueryAttr;

  // in case of timestamp column, always generated results.
  int32_t functionId = pCtx->functionId;
  if (functionId == TSDB_FUNC_TS) {
    return true;
  }

  if (pResInfo->complete || functionId == TSDB_FUNC_TAG_DUMMY || functionId == TSDB_FUNC_TS_DUMMY) {
    return false;
  }

  if (functionId == TSDB_FUNC_FIRST_DST || functionId == TSDB_FUNC_FIRST) {
    return QUERY_IS_ASC_QUERY(pQueryAttr);
  }

  // denote the order type
  if ((functionId == TSDB_FUNC_LAST_DST || functionId == TSDB_FUNC_LAST)) {
    return pCtx->param[0].i64 == pQueryAttr->order.order;
  }

  // in the reverse table scan, only the following functions need to be executed
  if (IS_REVERSE_SCAN(pRuntimeEnv) ||
      (pRuntimeEnv->scanFlag == REPEAT_SCAN && functionId != TSDB_FUNC_STDDEV && functionId != TSDB_FUNC_PERCT)) {
    return false;
  }

  return true;
}

void setBlockStatisInfo(SQLFunctionCtx *pCtx, SSDataBlock* pSDataBlock, SColIndex* pColIndex) {
  SDataStatis *pStatis = NULL;

  if (pSDataBlock->pBlockStatis != NULL && TSDB_COL_IS_NORMAL_COL(pColIndex->flag)) {
    pStatis = &pSDataBlock->pBlockStatis[pColIndex->colIndex];

    pCtx->preAggVals.statis = *pStatis;
    pCtx->preAggVals.isSet  = true;
    assert(pCtx->preAggVals.statis.numOfNull <= pSDataBlock->info.rows);
  } else {
    pCtx->preAggVals.isSet = false;
  }

  pCtx->hasNull = hasNull(pColIndex, pStatis);

  // set the statistics data for primary time stamp column
  if (pCtx->functionId == TSDB_FUNC_SPREAD && pColIndex->colId == PRIMARYKEY_TIMESTAMP_COL_INDEX) {
    pCtx->preAggVals.isSet  = true;
    pCtx->preAggVals.statis.min = pSDataBlock->info.window.skey;
    pCtx->preAggVals.statis.max = pSDataBlock->info.window.ekey;
  }
}

// set the output buffer for the selectivity + tag query
static int32_t setCtxTagColumnInfo(SQLFunctionCtx *pCtx, int32_t numOfOutput) {
  if (!isSelectivityWithTagsQuery(pCtx, numOfOutput)) {
    return TSDB_CODE_SUCCESS;
  }

  int32_t num = 0;
  int16_t tagLen = 0;

  SQLFunctionCtx*  p = NULL;
  SQLFunctionCtx** pTagCtx = calloc(numOfOutput, POINTER_BYTES);
  if (pTagCtx == NULL) {
    return TSDB_CODE_QRY_OUT_OF_MEMORY;
  }

  for (int32_t i = 0; i < numOfOutput; ++i) {
    int32_t functionId = pCtx[i].functionId;

    if (functionId == TSDB_FUNC_TAG_DUMMY || functionId == TSDB_FUNC_TS_DUMMY) {
      tagLen += pCtx[i].outputBytes;
      pTagCtx[num++] = &pCtx[i];
    } else if ((aAggs[functionId].status & TSDB_FUNCSTATE_SELECTIVITY) != 0) {
      p = &pCtx[i];
    } else if (functionId == TSDB_FUNC_TS || functionId == TSDB_FUNC_TAG) {
      // tag function may be the group by tag column
      // ts may be the required primary timestamp column
      continue;
    } else {
      // the column may be the normal column, group by normal_column, the functionId is TSDB_FUNC_PRJ
    }
  }
  if (p != NULL) {
    p->tagInfo.pTagCtxList = pTagCtx;
    p->tagInfo.numOfTagCols = num;
    p->tagInfo.tagsLen = tagLen;
  } else {
    tfree(pTagCtx);
  }

  return TSDB_CODE_SUCCESS;
}

static SQLFunctionCtx* createSQLFunctionCtx(SQueryRuntimeEnv* pRuntimeEnv, SExprInfo* pExpr, int32_t numOfOutput,
                                            int32_t** rowCellInfoOffset) {
  SQueryAttr* pQueryAttr = pRuntimeEnv->pQueryAttr;

  SQLFunctionCtx * pFuncCtx = (SQLFunctionCtx *)calloc(numOfOutput, sizeof(SQLFunctionCtx));
  if (pFuncCtx == NULL) {
    return NULL;
  }

  *rowCellInfoOffset = calloc(numOfOutput, sizeof(int32_t));
  if (*rowCellInfoOffset == 0) {
    tfree(pFuncCtx);
    return NULL;
  }

  for (int32_t i = 0; i < numOfOutput; ++i) {
    SSqlExpr *pSqlExpr = &pExpr[i].base;
    SQLFunctionCtx* pCtx = &pFuncCtx[i];

    SColIndex *pIndex = &pSqlExpr->colInfo;

    if (TSDB_COL_REQ_NULL(pIndex->flag)) {
      pCtx->requireNull = true;
      pIndex->flag &= ~(TSDB_COL_NULL);
    } else {
      pCtx->requireNull = false;
    }

    pCtx->inputBytes = pSqlExpr->colBytes;
    pCtx->inputType  = pSqlExpr->colType;

    pCtx->ptsOutputBuf = NULL;

    pCtx->outputBytes  = pSqlExpr->resBytes;
    pCtx->outputType   = pSqlExpr->resType;

    pCtx->order        = pQueryAttr->order.order;
    pCtx->functionId   = pSqlExpr->functionId;
    pCtx->stableQuery  = pQueryAttr->stableQuery;
    pCtx->interBufBytes = pSqlExpr->interBytes;
    pCtx->start.key    = INT64_MIN;
    pCtx->end.key      = INT64_MIN;

    pCtx->numOfParams  = pSqlExpr->numOfParams;
    for (int32_t j = 0; j < pCtx->numOfParams; ++j) {
      int16_t type = pSqlExpr->param[j].nType;
      int16_t bytes = pSqlExpr->param[j].nLen;
      if (pSqlExpr->functionId == TSDB_FUNC_STDDEV_DST) {
        continue;
      }

      if (type == TSDB_DATA_TYPE_BINARY || type == TSDB_DATA_TYPE_NCHAR) {
        tVariantCreateFromBinary(&pCtx->param[j], pSqlExpr->param[j].pz, bytes, type);
      } else {
        tVariantCreateFromBinary(&pCtx->param[j], (char *)&pSqlExpr->param[j].i64, bytes, type);
      }
    }

    // set the order information for top/bottom query
    int32_t functionId = pCtx->functionId;

    if (functionId == TSDB_FUNC_TOP || functionId == TSDB_FUNC_BOTTOM || functionId == TSDB_FUNC_DIFF) {
      int32_t f = pExpr[0].base.functionId;
      assert(f == TSDB_FUNC_TS || f == TSDB_FUNC_TS_DUMMY);

      pCtx->param[2].i64 = pQueryAttr->order.order;
      pCtx->param[2].nType = TSDB_DATA_TYPE_BIGINT;
      pCtx->param[3].i64 = functionId;
      pCtx->param[3].nType = TSDB_DATA_TYPE_BIGINT;

      pCtx->param[1].i64 = pQueryAttr->order.orderColId;
    } else if (functionId == TSDB_FUNC_INTERP) {
      pCtx->param[2].i64 = (int8_t)pQueryAttr->fillType;
      if (pQueryAttr->fillVal != NULL) {
        if (isNull((const char *)&pQueryAttr->fillVal[i], pCtx->inputType)) {
          pCtx->param[1].nType = TSDB_DATA_TYPE_NULL;
        } else {  // todo refactor, tVariantCreateFromBinary should handle the NULL value
          if (pCtx->inputType != TSDB_DATA_TYPE_BINARY && pCtx->inputType != TSDB_DATA_TYPE_NCHAR) {
            tVariantCreateFromBinary(&pCtx->param[1], (char *)&pQueryAttr->fillVal[i], pCtx->inputBytes, pCtx->inputType);
          }
        }
      }
    } else if (functionId == TSDB_FUNC_TS_COMP) {
      pCtx->param[0].i64 = pQueryAttr->vgId;  //TODO this should be the parameter from client
      pCtx->param[0].nType = TSDB_DATA_TYPE_BIGINT;
    } else if (functionId == TSDB_FUNC_TWA) {
      pCtx->param[1].i64 = pQueryAttr->window.skey;
      pCtx->param[1].nType = TSDB_DATA_TYPE_BIGINT;
      pCtx->param[2].i64 = pQueryAttr->window.ekey;
      pCtx->param[2].nType = TSDB_DATA_TYPE_BIGINT;
    } else if (functionId == TSDB_FUNC_ARITHM) {
      pCtx->param[1].pz = (char*) &pRuntimeEnv->sasArray[i];
    }
  }

  for(int32_t i = 1; i < numOfOutput; ++i) {
    (*rowCellInfoOffset)[i] = (int32_t)((*rowCellInfoOffset)[i - 1] + sizeof(SResultRowCellInfo) + pExpr[i - 1].base.interBytes);
  }

  setCtxTagColumnInfo(pFuncCtx, numOfOutput);

  return pFuncCtx;
}

static void* destroySQLFunctionCtx(SQLFunctionCtx* pCtx, int32_t numOfOutput) {
  if (pCtx == NULL) {
    return NULL;
  }

  for (int32_t i = 0; i < numOfOutput; ++i) {
    for (int32_t j = 0; j < pCtx[i].numOfParams; ++j) {
      tVariantDestroy(&pCtx[i].param[j]);
    }

    tVariantDestroy(&pCtx[i].tag);
    tfree(pCtx[i].tagInfo.pTagCtxList);
  }

  tfree(pCtx);
  return NULL;
}

static int32_t setupQueryRuntimeEnv(SQueryRuntimeEnv *pRuntimeEnv, int32_t numOfTables, SArray* pOperator, void* merger) {
  qDebug("QInfo:0x%"PRIx64" setup runtime env", GET_QID(pRuntimeEnv));
  SQueryAttr *pQueryAttr = pRuntimeEnv->pQueryAttr;

  pRuntimeEnv->prevGroupId = INT32_MIN;
  pRuntimeEnv->pQueryAttr = pQueryAttr;

  pRuntimeEnv->pResultRowHashTable = taosHashInit(numOfTables, taosGetDefaultHashFunction(TSDB_DATA_TYPE_BINARY), true, HASH_NO_LOCK);
  pRuntimeEnv->keyBuf  = malloc(pQueryAttr->maxTableColumnWidth + sizeof(int64_t));
  pRuntimeEnv->pool    = initResultRowPool(getResultRowSize(pRuntimeEnv));

  pRuntimeEnv->prevRow = malloc(POINTER_BYTES * pQueryAttr->numOfCols + pQueryAttr->srcRowSize);
  pRuntimeEnv->tagVal  = malloc(pQueryAttr->tagLen);

  // NOTE: pTableCheckInfo need to update the query time range and the lastKey info
  pRuntimeEnv->pTableRetrieveTsMap = taosHashInit(numOfTables, taosGetDefaultHashFunction(TSDB_DATA_TYPE_INT), false, HASH_NO_LOCK);

  pRuntimeEnv->sasArray = calloc(pQueryAttr->numOfOutput, sizeof(SArithmeticSupport));

  if (pRuntimeEnv->sasArray == NULL || pRuntimeEnv->pResultRowHashTable == NULL || pRuntimeEnv->keyBuf == NULL ||
      pRuntimeEnv->prevRow == NULL  || pRuntimeEnv->tagVal == NULL) {
    goto _clean;
  }

  if (pQueryAttr->numOfCols) {
    char* start = POINTER_BYTES * pQueryAttr->numOfCols + (char*) pRuntimeEnv->prevRow;
    pRuntimeEnv->prevRow[0] = start;
    for(int32_t i = 1; i < pQueryAttr->numOfCols; ++i) {
      pRuntimeEnv->prevRow[i] = pRuntimeEnv->prevRow[i - 1] + pQueryAttr->tableCols[i-1].bytes;
    }

    if (pQueryAttr->tableCols[0].type == TSDB_DATA_TYPE_TIMESTAMP) {
      *(int64_t*) pRuntimeEnv->prevRow[0] = INT64_MIN;
    }
  }

  qDebug("QInfo:0x%"PRIx64" init runtime environment completed", GET_QID(pRuntimeEnv));

  // group by normal column, sliding window query, interval query are handled by interval query processor
  // interval (down sampling operation)
  int32_t numOfOperator = (int32_t) taosArrayGetSize(pOperator);
  for(int32_t i = 0; i < numOfOperator; ++i) {
    int32_t* op = taosArrayGet(pOperator, i);

    switch (*op) {
      case OP_TagScan: {
        pRuntimeEnv->proot = createTagScanOperatorInfo(pRuntimeEnv, pQueryAttr->pExpr1, pQueryAttr->numOfOutput);
        break;
      }
      case OP_MultiTableTimeInterval: {
        pRuntimeEnv->proot =
            createMultiTableTimeIntervalOperatorInfo(pRuntimeEnv, pRuntimeEnv->proot, pQueryAttr->pExpr1, pQueryAttr->numOfOutput);
        setTableScanFilterOperatorInfo(pRuntimeEnv->proot->upstream[0]->info, pRuntimeEnv->proot);
        break;
      }
      case OP_TimeWindow: {
        pRuntimeEnv->proot =
            createTimeIntervalOperatorInfo(pRuntimeEnv, pRuntimeEnv->proot, pQueryAttr->pExpr1, pQueryAttr->numOfOutput);
        int32_t opType = pRuntimeEnv->proot->upstream[0]->operatorType;
        if (opType != OP_DummyInput && opType != OP_Join) {
          setTableScanFilterOperatorInfo(pRuntimeEnv->proot->upstream[0]->info, pRuntimeEnv->proot);
        }
        break;
      }
      case OP_Groupby: {
        pRuntimeEnv->proot =
            createGroupbyOperatorInfo(pRuntimeEnv, pRuntimeEnv->proot, pQueryAttr->pExpr1, pQueryAttr->numOfOutput);

        int32_t opType = pRuntimeEnv->proot->upstream[0]->operatorType;
        if (opType != OP_DummyInput) {
          setTableScanFilterOperatorInfo(pRuntimeEnv->proot->upstream[0]->info, pRuntimeEnv->proot);
        }
        break;
      }
      case OP_SessionWindow: {
        pRuntimeEnv->proot =
            createSWindowOperatorInfo(pRuntimeEnv, pRuntimeEnv->proot, pQueryAttr->pExpr1, pQueryAttr->numOfOutput);
        int32_t opType = pRuntimeEnv->proot->upstream[0]->operatorType;
        if (opType != OP_DummyInput) {
          setTableScanFilterOperatorInfo(pRuntimeEnv->proot->upstream[0]->info, pRuntimeEnv->proot);
        }
        break;
      }
      case OP_MultiTableAggregate: {
        pRuntimeEnv->proot =
            createMultiTableAggOperatorInfo(pRuntimeEnv, pRuntimeEnv->proot, pQueryAttr->pExpr1, pQueryAttr->numOfOutput);
        setTableScanFilterOperatorInfo(pRuntimeEnv->proot->upstream[0]->info, pRuntimeEnv->proot);
        break;
      }
      case OP_Aggregate: {
        pRuntimeEnv->proot =
            createAggregateOperatorInfo(pRuntimeEnv, pRuntimeEnv->proot, pQueryAttr->pExpr1, pQueryAttr->numOfOutput);

        int32_t opType = pRuntimeEnv->proot->upstream[0]->operatorType;
        if (opType != OP_DummyInput && opType != OP_Join) {
          setTableScanFilterOperatorInfo(pRuntimeEnv->proot->upstream[0]->info, pRuntimeEnv->proot);
        }
        break;
      }

      case OP_Project: {  // TODO refactor to remove arith operator.
        SOperatorInfo* prev = pRuntimeEnv->proot;
        if (i == 0) {
          pRuntimeEnv->proot = createProjectOperatorInfo(pRuntimeEnv, prev, pQueryAttr->pExpr1, pQueryAttr->numOfOutput);
          if (pRuntimeEnv->proot != NULL && prev->operatorType != OP_DummyInput && prev->operatorType != OP_Join) {  // TODO refactor
            setTableScanFilterOperatorInfo(prev->info, pRuntimeEnv->proot);
          }
        } else {
          prev = pRuntimeEnv->proot;
          assert(pQueryAttr->pExpr2 != NULL);
          pRuntimeEnv->proot = createProjectOperatorInfo(pRuntimeEnv, prev, pQueryAttr->pExpr2, pQueryAttr->numOfExpr2);
        }
        break;
      }
      case OP_StateWindow: {
        pRuntimeEnv->proot = createStatewindowOperatorInfo(pRuntimeEnv, pRuntimeEnv->proot, pQueryAttr->pExpr1, pQueryAttr->numOfOutput); 
        int32_t opType = pRuntimeEnv->proot->upstream[0]->operatorType;
        if (opType != OP_DummyInput) {
          setTableScanFilterOperatorInfo(pRuntimeEnv->proot->upstream[0]->info, pRuntimeEnv->proot);
        }
        break;
      }

      case OP_Limit: {
        pRuntimeEnv->proot = createLimitOperatorInfo(pRuntimeEnv, pRuntimeEnv->proot);
        break;
      }

      case OP_Filter: {  // todo refactor
        int32_t numOfFilterCols = 0;
//        if (pQueryAttr->numOfFilterCols > 0) {
//          pRuntimeEnv->proot = createFilterOperatorInfo(pRuntimeEnv, pRuntimeEnv->proot, pQueryAttr->pExpr1,
//                                                        pQueryAttr->numOfOutput, pQueryAttr->tableCols, pQueryAttr->numOfFilterCols);
//        } else {
          if (pQueryAttr->stableQuery) {
            SColumnInfo* pColInfo =
                extractColumnFilterInfo(pQueryAttr->pExpr3, pQueryAttr->numOfExpr3, &numOfFilterCols);
            pRuntimeEnv->proot = createFilterOperatorInfo(pRuntimeEnv, pRuntimeEnv->proot, pQueryAttr->pExpr3,
                                                          pQueryAttr->numOfExpr3, pColInfo, numOfFilterCols);
            freeColumnInfo(pColInfo, pQueryAttr->numOfExpr3);
          } else {
            SColumnInfo* pColInfo =
                extractColumnFilterInfo(pQueryAttr->pExpr1, pQueryAttr->numOfOutput, &numOfFilterCols);
            pRuntimeEnv->proot = createFilterOperatorInfo(pRuntimeEnv, pRuntimeEnv->proot, pQueryAttr->pExpr1,
                                                          pQueryAttr->numOfOutput, pColInfo, numOfFilterCols);
            freeColumnInfo(pColInfo, pQueryAttr->numOfOutput);
          }
//        }
        break;
      }

      case OP_Fill: {
        SOperatorInfo* pInfo = pRuntimeEnv->proot;
        pRuntimeEnv->proot = createFillOperatorInfo(pRuntimeEnv, pInfo, pInfo->pExpr, pInfo->numOfOutput);
        break;
      }

      case OP_MultiwayMergeSort: {
        bool groupMix = true;
        if(pQueryAttr->slimit.offset != 0 || pQueryAttr->slimit.limit != -1) {
          groupMix = false;
        }
        pRuntimeEnv->proot = createMultiwaySortOperatorInfo(pRuntimeEnv, pQueryAttr->pExpr1, pQueryAttr->numOfOutput,
            4096, merger, groupMix); // TODO hack it
        break;
      }

      case OP_GlobalAggregate: {
        pRuntimeEnv->proot = createGlobalAggregateOperatorInfo(pRuntimeEnv, pRuntimeEnv->proot, pQueryAttr->pExpr3,
                                                               pQueryAttr->numOfExpr3, merger);
        break;
      }

      case OP_SLimit: {
        pRuntimeEnv->proot = createSLimitOperatorInfo(pRuntimeEnv, pRuntimeEnv->proot, pQueryAttr->pExpr3,
                                                      pQueryAttr->numOfExpr3, merger);
        break;
      }

      case OP_Distinct: {
        pRuntimeEnv->proot = createDistinctOperatorInfo(pRuntimeEnv, pRuntimeEnv->proot, pQueryAttr->pExpr1, pQueryAttr->numOfOutput);
        break;
      }

      default: {
        assert(0);
      }
    }
  }

  return TSDB_CODE_SUCCESS;

_clean:
  tfree(pRuntimeEnv->sasArray);
  tfree(pRuntimeEnv->pResultRowHashTable);
  tfree(pRuntimeEnv->keyBuf);
  tfree(pRuntimeEnv->prevRow);
  tfree(pRuntimeEnv->tagVal);

  return TSDB_CODE_QRY_OUT_OF_MEMORY;
}

static void doFreeQueryHandle(SQueryRuntimeEnv* pRuntimeEnv) {
  SQueryAttr* pQueryAttr = pRuntimeEnv->pQueryAttr;

  tsdbCleanupQueryHandle(pRuntimeEnv->pQueryHandle);
  pRuntimeEnv->pQueryHandle = NULL;

  SMemRef* pMemRef = &pQueryAttr->memRef;
  assert(pMemRef->ref == 0 && pMemRef->snapshot.imem == NULL && pMemRef->snapshot.mem == NULL);
}

static void destroyTsComp(SQueryRuntimeEnv *pRuntimeEnv, SQueryAttr *pQueryAttr) {
  if (pQueryAttr->tsCompQuery && pRuntimeEnv->outputBuf && pRuntimeEnv->outputBuf->pDataBlock && taosArrayGetSize(pRuntimeEnv->outputBuf->pDataBlock) > 0) {
    SColumnInfoData* pColInfoData = taosArrayGet(pRuntimeEnv->outputBuf->pDataBlock, 0);
    if (pColInfoData) {
      FILE *f = *(FILE **)pColInfoData->pData;  // TODO refactor
      if (f) {
        fclose(f);
        *(FILE **)pColInfoData->pData = NULL;
      }
    }
  }
}

static void teardownQueryRuntimeEnv(SQueryRuntimeEnv *pRuntimeEnv) {
  SQueryAttr *pQueryAttr = pRuntimeEnv->pQueryAttr;
  SQInfo* pQInfo = (SQInfo*) pRuntimeEnv->qinfo;

  qDebug("QInfo:0x%"PRIx64" teardown runtime env", pQInfo->qId);

  if (pRuntimeEnv->sasArray != NULL) {
    for(int32_t i = 0; i < pQueryAttr->numOfOutput; ++i) {
      tfree(pRuntimeEnv->sasArray[i].data);
      tfree(pRuntimeEnv->sasArray[i].colList);
    }

    tfree(pRuntimeEnv->sasArray);
  }

  destroyResultBuf(pRuntimeEnv->pResultBuf);
  doFreeQueryHandle(pRuntimeEnv);

  destroyTsComp(pRuntimeEnv, pQueryAttr);

  pRuntimeEnv->pTsBuf = tsBufDestroy(pRuntimeEnv->pTsBuf);

  tfree(pRuntimeEnv->keyBuf);
  tfree(pRuntimeEnv->prevRow);
  tfree(pRuntimeEnv->tagVal);

  taosHashCleanup(pRuntimeEnv->pResultRowHashTable);
  pRuntimeEnv->pResultRowHashTable = NULL;

  taosHashCleanup(pRuntimeEnv->pTableRetrieveTsMap);
  pRuntimeEnv->pTableRetrieveTsMap = NULL;

  destroyOperatorInfo(pRuntimeEnv->proot);

  pRuntimeEnv->pool = destroyResultRowPool(pRuntimeEnv->pool);
  taosArrayDestroyEx(pRuntimeEnv->prevResult, freeInterResult);
  pRuntimeEnv->prevResult = NULL;
}

static bool needBuildResAfterQueryComplete(SQInfo* pQInfo) {
  return pQInfo->rspContext != NULL;
}

bool isQueryKilled(SQInfo *pQInfo) {
  if (IS_QUERY_KILLED(pQInfo)) {
    return true;
  }

  // query has been executed more than tsShellActivityTimer, and the retrieve has not arrived
  // abort current query execution.
  if (pQInfo->owner != 0 && ((taosGetTimestampSec() - pQInfo->startExecTs) > getMaximumIdleDurationSec()) &&
      (!needBuildResAfterQueryComplete(pQInfo))) {

    assert(pQInfo->startExecTs != 0);
    qDebug("QInfo:%" PRIu64 " retrieve not arrive beyond %d sec, abort current query execution, start:%" PRId64
           ", current:%d", pQInfo->qId, 1, pQInfo->startExecTs, taosGetTimestampSec());
    return true;
  }

  return false;
}

void setQueryKilled(SQInfo *pQInfo) { pQInfo->code = TSDB_CODE_TSC_QUERY_CANCELLED;}

//static bool isFixedOutputQuery(SQueryAttr* pQueryAttr) {
//  if (QUERY_IS_INTERVAL_QUERY(pQueryAttr)) {
//    return false;
//  }
//
//  // Note:top/bottom query is fixed output query
//  if (pQueryAttr->topBotQuery || pQueryAttr->groupbyColumn || pQueryAttr->tsCompQuery) {
//    return true;
//  }
//
//  for (int32_t i = 0; i < pQueryAttr->numOfOutput; ++i) {
//    SSqlExpr *pExpr = &pQueryAttr->pExpr1[i].base;
//
//    if (pExpr->functionId == TSDB_FUNC_TS || pExpr->functionId == TSDB_FUNC_TS_DUMMY) {
//      continue;
//    }
//
//    if (!IS_MULTIOUTPUT(aAggs[pExpr->functionId].status)) {
//      return true;
//    }
//  }
//
//  return false;
//}

// todo refactor with isLastRowQuery
//bool isPointInterpoQuery(SQueryAttr *pQueryAttr) {
//  for (int32_t i = 0; i < pQueryAttr->numOfOutput; ++i) {
//    int32_t functionId = pQueryAttr->pExpr1[i].base.functionId;
//    if (functionId == TSDB_FUNC_INTERP) {
//      return true;
//    }
//  }
//
//  return false;
//}

static bool isFirstLastRowQuery(SQueryAttr *pQueryAttr) {
  for (int32_t i = 0; i < pQueryAttr->numOfOutput; ++i) {
    int32_t functionID = pQueryAttr->pExpr1[i].base.functionId;
    if (functionID == TSDB_FUNC_LAST_ROW) {
      return true;
    }
  }

  return false;
}

static bool isCachedLastQuery(SQueryAttr *pQueryAttr) {
  for (int32_t i = 0; i < pQueryAttr->numOfOutput; ++i) {
    int32_t functionID = pQueryAttr->pExpr1[i].base.functionId;
    if (functionID == TSDB_FUNC_LAST || functionID == TSDB_FUNC_LAST_DST) {
      continue;
    }

    return false;
  }

  if (pQueryAttr->order.order != TSDB_ORDER_DESC || !TSWINDOW_IS_EQUAL(pQueryAttr->window, TSWINDOW_DESC_INITIALIZER)) {
    return false;
  }

  if (pQueryAttr->groupbyColumn) {
    return false;
  }

  if (pQueryAttr->interval.interval > 0) {
    return false;
  }

  if (pQueryAttr->numOfFilterCols > 0 || pQueryAttr->havingNum > 0) {
    return false;
  }

  return true;
}



/**
 * The following 4 kinds of query are treated as the tags query
 * tagprj, tid_tag query, count(tbname), 'abc' (user defined constant value column) query
 */
bool onlyQueryTags(SQueryAttr* pQueryAttr) {
  for(int32_t i = 0; i < pQueryAttr->numOfOutput; ++i) {
    SExprInfo* pExprInfo = &pQueryAttr->pExpr1[i];

    int32_t functionId = pExprInfo->base.functionId;

    if (functionId != TSDB_FUNC_TAGPRJ &&
        functionId != TSDB_FUNC_TID_TAG &&
        (!(functionId == TSDB_FUNC_COUNT && pExprInfo->base.colInfo.colId == TSDB_TBNAME_COLUMN_INDEX)) &&
        (!(functionId == TSDB_FUNC_PRJ && TSDB_COL_IS_UD_COL(pExprInfo->base.colInfo.flag)))) {
      return false;
    }
  }

  return true;
}

/////////////////////////////////////////////////////////////////////////////////////////////

void getAlignQueryTimeWindow(SQueryAttr *pQueryAttr, int64_t key, int64_t keyFirst, int64_t keyLast, STimeWindow *win) {
  assert(key >= keyFirst && key <= keyLast && pQueryAttr->interval.sliding <= pQueryAttr->interval.interval);
  win->skey = taosTimeTruncate(key, &pQueryAttr->interval, pQueryAttr->precision);

  /*
   * if the realSkey > INT64_MAX - pQueryAttr->interval.interval, the query duration between
   * realSkey and realEkey must be less than one interval.Therefore, no need to adjust the query ranges.
   */
  if (keyFirst > (INT64_MAX - pQueryAttr->interval.interval)) {
    assert(keyLast - keyFirst < pQueryAttr->interval.interval);
    win->ekey = INT64_MAX;
  } else if (pQueryAttr->interval.intervalUnit == 'n' || pQueryAttr->interval.intervalUnit == 'y') {
    win->ekey = taosTimeAdd(win->skey, pQueryAttr->interval.interval, pQueryAttr->interval.intervalUnit, pQueryAttr->precision) - 1;
  } else {
    win->ekey = win->skey + pQueryAttr->interval.interval - 1;
  }
}

/*
 * todo add more parameters to check soon..
 */
bool colIdCheck(SQueryAttr *pQueryAttr, uint64_t qId) {
  // load data column information is incorrect
  for (int32_t i = 0; i < pQueryAttr->numOfCols - 1; ++i) {
    if (pQueryAttr->tableCols[i].colId == pQueryAttr->tableCols[i + 1].colId) {
      qError("QInfo:0x%"PRIx64" invalid data load column for query", qId);
      return false;
    }
  }

  return true;
}

// todo ignore the avg/sum/min/max/count/stddev/top/bottom functions, of which
// the scan order is not matter
static bool onlyOneQueryType(SQueryAttr *pQueryAttr, int32_t functId, int32_t functIdDst) {
  for (int32_t i = 0; i < pQueryAttr->numOfOutput; ++i) {
    int32_t functionId = pQueryAttr->pExpr1[i].base.functionId;

    if (functionId == TSDB_FUNC_TS || functionId == TSDB_FUNC_TS_DUMMY || functionId == TSDB_FUNC_TAG ||
        functionId == TSDB_FUNC_TAG_DUMMY) {
      continue;
    }

    if (functionId != functId && functionId != functIdDst) {
      return false;
    }
  }

  return true;
}

static bool onlyFirstQuery(SQueryAttr *pQueryAttr) { return onlyOneQueryType(pQueryAttr, TSDB_FUNC_FIRST, TSDB_FUNC_FIRST_DST); }

static bool onlyLastQuery(SQueryAttr *pQueryAttr) { return onlyOneQueryType(pQueryAttr, TSDB_FUNC_LAST, TSDB_FUNC_LAST_DST); }

static bool notContainSessionOrStateWindow(SQueryAttr *pQueryAttr) { return !(pQueryAttr->sw.gap > 0 || pQueryAttr->stateWindow); }  

static int32_t updateBlockLoadStatus(SQueryAttr *pQuery, int32_t status) {
  bool hasFirstLastFunc = false;
  bool hasOtherFunc = false;

  if (status == BLK_DATA_ALL_NEEDED || status == BLK_DATA_DISCARD) {
    return status;
  }

  for (int32_t i = 0; i < pQuery->numOfOutput; ++i) {
    int32_t functionId = pQuery->pExpr1[i].base.functionId;

    if (functionId == TSDB_FUNC_TS || functionId == TSDB_FUNC_TS_DUMMY || functionId == TSDB_FUNC_TAG ||
        functionId == TSDB_FUNC_TAG_DUMMY) {
      continue;
    }

    if (functionId == TSDB_FUNC_FIRST_DST || functionId == TSDB_FUNC_LAST_DST) {
      hasFirstLastFunc = true;
    } else {
      hasOtherFunc = true;
    }
  }

  if (hasFirstLastFunc && status == BLK_DATA_NO_NEEDED) {
    if(!hasOtherFunc) {
      return BLK_DATA_DISCARD;
    } else {
      return BLK_DATA_ALL_NEEDED;
    }
  }

  return status;
}

static void doExchangeTimeWindow(SQInfo* pQInfo, STimeWindow* win) {
  SQueryAttr* pQueryAttr = &pQInfo->query;
  size_t t = taosArrayGetSize(pQueryAttr->tableGroupInfo.pGroupList);
  for(int32_t i = 0; i < t; ++i) {
    SArray* p1 = taosArrayGetP(pQueryAttr->tableGroupInfo.pGroupList, i);

    size_t len = taosArrayGetSize(p1);
    for(int32_t j = 0; j < len; ++j) {
      STableKeyInfo* pInfo = taosArrayGet(p1, j);

      // update the new lastkey if it is equalled to the value of the old skey
      if (pInfo->lastKey == win->ekey) {
        pInfo->lastKey = win->skey;
      }
    }
  }
}

static void changeExecuteScanOrder(SQInfo *pQInfo, SQueryTableMsg* pQueryMsg, bool stableQuery) {
  SQueryAttr* pQueryAttr = pQInfo->runtimeEnv.pQueryAttr;

  // in case of point-interpolation query, use asc order scan
  char msg[] = "QInfo:0x%"PRIx64" scan order changed for %s query, old:%d, new:%d, qrange exchanged, old qrange:%" PRId64
               "-%" PRId64 ", new qrange:%" PRId64 "-%" PRId64;

  // todo handle the case the the order irrelevant query type mixed up with order critical query type
  // descending order query for last_row query
  if (isFirstLastRowQuery(pQueryAttr)) {
    qDebug("QInfo:0x%"PRIx64" scan order changed for last_row query, old:%d, new:%d", pQInfo->qId, pQueryAttr->order.order, TSDB_ORDER_ASC);

    pQueryAttr->order.order = TSDB_ORDER_ASC;
    if (pQueryAttr->window.skey > pQueryAttr->window.ekey) {
      SWAP(pQueryAttr->window.skey, pQueryAttr->window.ekey, TSKEY);
    }

    return;
  }

  if (pQueryAttr->groupbyColumn && pQueryAttr->order.order == TSDB_ORDER_DESC) {
    pQueryAttr->order.order = TSDB_ORDER_ASC;
    if (pQueryAttr->window.skey > pQueryAttr->window.ekey) {
      SWAP(pQueryAttr->window.skey, pQueryAttr->window.ekey, TSKEY);
    }

    doExchangeTimeWindow(pQInfo, &pQueryAttr->window);
    return;
  }

  if (pQueryAttr->pointInterpQuery && pQueryAttr->interval.interval == 0) {
    if (!QUERY_IS_ASC_QUERY(pQueryAttr)) {
      qDebug(msg, pQInfo, "interp", pQueryAttr->order.order, TSDB_ORDER_ASC, pQueryAttr->window.skey, pQueryAttr->window.ekey, pQueryAttr->window.ekey, pQueryAttr->window.skey);
      SWAP(pQueryAttr->window.skey, pQueryAttr->window.ekey, TSKEY);
    }

    pQueryAttr->order.order = TSDB_ORDER_ASC;
    return;
  }

  if (pQueryAttr->interval.interval == 0) {
    if (onlyFirstQuery(pQueryAttr)) {
      if (!QUERY_IS_ASC_QUERY(pQueryAttr)) {
        qDebug(msg, pQInfo, "only-first", pQueryAttr->order.order, TSDB_ORDER_ASC, pQueryAttr->window.skey,
               pQueryAttr->window.ekey, pQueryAttr->window.ekey, pQueryAttr->window.skey);

        SWAP(pQueryAttr->window.skey, pQueryAttr->window.ekey, TSKEY);
        doExchangeTimeWindow(pQInfo, &pQueryAttr->window);
      }

      pQueryAttr->order.order = TSDB_ORDER_ASC;
    } else if (onlyLastQuery(pQueryAttr) && notContainSessionOrStateWindow(pQueryAttr)) {
      if (QUERY_IS_ASC_QUERY(pQueryAttr)) {
        qDebug(msg, pQInfo, "only-last", pQueryAttr->order.order, TSDB_ORDER_DESC, pQueryAttr->window.skey,
               pQueryAttr->window.ekey, pQueryAttr->window.ekey, pQueryAttr->window.skey);

        SWAP(pQueryAttr->window.skey, pQueryAttr->window.ekey, TSKEY);
        doExchangeTimeWindow(pQInfo, &pQueryAttr->window);
      }

      pQueryAttr->order.order = TSDB_ORDER_DESC;
    }

  } else {  // interval query
    if (stableQuery) {
      if (onlyFirstQuery(pQueryAttr)) {
        if (!QUERY_IS_ASC_QUERY(pQueryAttr)) {
          qDebug(msg, pQInfo, "only-first stable", pQueryAttr->order.order, TSDB_ORDER_ASC,
                 pQueryAttr->window.skey, pQueryAttr->window.ekey, pQueryAttr->window.ekey, pQueryAttr->window.skey);

          SWAP(pQueryAttr->window.skey, pQueryAttr->window.ekey, TSKEY);
          doExchangeTimeWindow(pQInfo, &pQueryAttr->window);
        }

        pQueryAttr->order.order = TSDB_ORDER_ASC;
      } else if (onlyLastQuery(pQueryAttr)) {
        if (QUERY_IS_ASC_QUERY(pQueryAttr)) {
          qDebug(msg, pQInfo, "only-last stable", pQueryAttr->order.order, TSDB_ORDER_DESC,
                 pQueryAttr->window.skey, pQueryAttr->window.ekey, pQueryAttr->window.ekey, pQueryAttr->window.skey);

          SWAP(pQueryAttr->window.skey, pQueryAttr->window.ekey, TSKEY);
          doExchangeTimeWindow(pQInfo, &pQueryAttr->window);
        }

        pQueryAttr->order.order = TSDB_ORDER_DESC;
      }
    }
  }
}

static void getIntermediateBufInfo(SQueryRuntimeEnv* pRuntimeEnv, int32_t* ps, int32_t* rowsize) {
  SQueryAttr* pQueryAttr = pRuntimeEnv->pQueryAttr;
  int32_t MIN_ROWS_PER_PAGE = 4;

  *rowsize = (int32_t)(pQueryAttr->resultRowSize * GET_ROW_PARAM_FOR_MULTIOUTPUT(pQueryAttr, pQueryAttr->topBotQuery, pQueryAttr->stableQuery));
  int32_t overhead = sizeof(tFilePage);

  // one page contains at least two rows
  *ps = DEFAULT_INTERN_BUF_PAGE_SIZE;
  while(((*rowsize) * MIN_ROWS_PER_PAGE) > (*ps) - overhead) {
    *ps = ((*ps) << 1u);
  }

//  pRuntimeEnv->numOfRowsPerPage = ((*ps) - sizeof(tFilePage)) / (*rowsize);
//  assert(pRuntimeEnv->numOfRowsPerPage <= MAX_ROWS_PER_RESBUF_PAGE);
}

#define IS_PREFILTER_TYPE(_t) ((_t) != TSDB_DATA_TYPE_BINARY && (_t) != TSDB_DATA_TYPE_NCHAR)

static bool doFilterByBlockStatistics(SQueryRuntimeEnv* pRuntimeEnv, SDataStatis *pDataStatis, SQLFunctionCtx *pCtx, int32_t numOfRows) {
  SQueryAttr* pQueryAttr = pRuntimeEnv->pQueryAttr;

  if (pDataStatis == NULL || pQueryAttr->numOfFilterCols == 0) {
    return true;
  }
  bool ret = true;
  for (int32_t k = 0; k < pQueryAttr->numOfFilterCols; ++k) {
    SSingleColumnFilterInfo *pFilterInfo = &pQueryAttr->pFilterInfo[k];

    int32_t index = -1;
    for(int32_t i = 0; i < pQueryAttr->numOfCols; ++i) {
      if (pDataStatis[i].colId == pFilterInfo->info.colId) {
        index = i;
        break;
      }
    }

    // no statistics data, load the true data block
    if (index == -1) {
      return true;
    }

    // not support pre-filter operation on binary/nchar data type
    if (!IS_PREFILTER_TYPE(pFilterInfo->info.type)) {
      return true;
    }

    // all data in current column are NULL, no need to check its boundary value
    if (pDataStatis[index].numOfNull == numOfRows) {

      // if isNULL query exists, load the null data column
      for (int32_t j = 0; j < pFilterInfo->numOfFilters; ++j) {
        SColumnFilterElem *pFilterElem = &pFilterInfo->pFilters[j];
        if (pFilterElem->fp == isNullOperator) {
          return true;
        }
      }

      continue;
    }

    SDataStatis* pDataBlockst = &pDataStatis[index];
    
    if (pFilterInfo->info.type == TSDB_DATA_TYPE_FLOAT) {
      float minval = (float)(*(double *)(&pDataBlockst->min));
      float maxval = (float)(*(double *)(&pDataBlockst->max));
       
      for (int32_t i = 0; i < pFilterInfo->numOfFilters; ++i) {
        if (pFilterInfo->pFilters[i].filterInfo.lowerRelOptr == TSDB_RELATION_IN) {
           continue;   
        }
        ret &= pFilterInfo->pFilters[i].fp(&pFilterInfo->pFilters[i], (char *)&minval, (char *)&maxval, TSDB_DATA_TYPE_FLOAT);
        if (ret == false) {
          return false;
        }
      }
    } else {
      for (int32_t i = 0; i < pFilterInfo->numOfFilters; ++i) {
        if (pFilterInfo->pFilters[i].filterInfo.lowerRelOptr == TSDB_RELATION_IN) {
           continue; 
        }
        ret &= pFilterInfo->pFilters[i].fp(&pFilterInfo->pFilters[i], (char *)&pDataBlockst->min, (char *)&pDataBlockst->max, pFilterInfo->info.type); 
        if (ret == false) {
          return false;
        }
      }
    }
  }

  return ret;
}

static bool overlapWithTimeWindow(SQueryAttr* pQueryAttr, SDataBlockInfo* pBlockInfo) {
  STimeWindow w = {0};

  TSKEY sk = MIN(pQueryAttr->window.skey, pQueryAttr->window.ekey);
  TSKEY ek = MAX(pQueryAttr->window.skey, pQueryAttr->window.ekey);

  if (QUERY_IS_ASC_QUERY(pQueryAttr)) {
    getAlignQueryTimeWindow(pQueryAttr, pBlockInfo->window.skey, sk, ek, &w);
    assert(w.ekey >= pBlockInfo->window.skey);

    if (w.ekey < pBlockInfo->window.ekey) {
      return true;
    }

    while(1) {
      getNextTimeWindow(pQueryAttr, &w);
      if (w.skey > pBlockInfo->window.ekey) {
        break;
      }

      assert(w.ekey > pBlockInfo->window.ekey);
      if (w.skey <= pBlockInfo->window.ekey && w.skey > pBlockInfo->window.skey) {
        return true;
      }
    }
  } else {
    getAlignQueryTimeWindow(pQueryAttr, pBlockInfo->window.ekey, sk, ek, &w);
    assert(w.skey <= pBlockInfo->window.ekey);

    if (w.skey > pBlockInfo->window.skey) {
      return true;
    }

    while(1) {
      getNextTimeWindow(pQueryAttr, &w);
      if (w.ekey < pBlockInfo->window.skey) {
        break;
      }

      assert(w.skey < pBlockInfo->window.skey);
      if (w.ekey < pBlockInfo->window.ekey && w.ekey >= pBlockInfo->window.skey) {
        return true;
      }
    }
  }

  return false;
}

static int32_t doTSJoinFilter(SQueryRuntimeEnv *pRuntimeEnv, TSKEY key, bool ascQuery) {
  STSElem elem = tsBufGetElem(pRuntimeEnv->pTsBuf);

#if defined(_DEBUG_VIEW)
  printf("elem in comp ts file:%" PRId64 ", key:%" PRId64 ", tag:%"PRIu64", query order:%d, ts order:%d, traverse:%d, index:%d\n",
         elem.ts, key, elem.tag.i64, pQueryAttr->order.order, pRuntimeEnv->pTsBuf->tsOrder,
         pRuntimeEnv->pTsBuf->cur.order, pRuntimeEnv->pTsBuf->cur.tsIndex);
#endif

  if (ascQuery) {
    if (key < elem.ts) {
      return TS_JOIN_TS_NOT_EQUALS;
    } else if (key > elem.ts) {
      longjmp(pRuntimeEnv->env, TSDB_CODE_QRY_INCONSISTAN);
    }
  } else {
    if (key > elem.ts) {
      return TS_JOIN_TS_NOT_EQUALS;
    } else if (key < elem.ts) {
      longjmp(pRuntimeEnv->env, TSDB_CODE_QRY_INCONSISTAN);
    }
  }

  return TS_JOIN_TS_EQUAL;
}

bool doFilterDataBlock(SSingleColumnFilterInfo* pFilterInfo, int32_t numOfFilterCols, int32_t numOfRows, int8_t* p) {
  bool all = true;

  for (int32_t i = 0; i < numOfRows; ++i) {
    bool qualified = false;

    for (int32_t k = 0; k < numOfFilterCols; ++k) {
      char* pElem = (char*)pFilterInfo[k].pData + pFilterInfo[k].info.bytes * i;

      qualified = false;
      for (int32_t j = 0; j < pFilterInfo[k].numOfFilters; ++j) {
        SColumnFilterElem* pFilterElem = &pFilterInfo[k].pFilters[j];

        bool isnull = isNull(pElem, pFilterInfo[k].info.type);
        if (isnull) {
          if (pFilterElem->fp == isNullOperator) {
            qualified = true;
            break;
          } else {
            continue;
          }
        } else {
          if (pFilterElem->fp == notNullOperator) {
            qualified = true;
            break;
          } else if (pFilterElem->fp == isNullOperator) {
            continue;
          }
        }

        if (pFilterElem->fp(pFilterElem, pElem, pElem, pFilterInfo[k].info.type)) {
          qualified = true;
          break;
        }
      }

      if (!qualified) {
        break;
      }
    }

    p[i] = qualified ? 1 : 0;
    if (!qualified) {
      all = false;
    }
  }

  return all;
}

void doCompactSDataBlock(SSDataBlock* pBlock, int32_t numOfRows, int8_t* p) {
  int32_t len = 0;
  int32_t start = 0;
  for (int32_t j = 0; j < numOfRows; ++j) {
    if (p[j] == 1) {
      len++;
    } else {
      if (len > 0) {
        int32_t cstart = j - len;
        for (int32_t i = 0; i < pBlock->info.numOfCols; ++i) {
          SColumnInfoData* pColumnInfoData = taosArrayGet(pBlock->pDataBlock, i);

          int16_t bytes = pColumnInfoData->info.bytes;
          memmove(((char*)pColumnInfoData->pData) + start * bytes, pColumnInfoData->pData + cstart * bytes,
                  len * bytes);
        }

        start += len;
        len = 0;
      }
    }
  }

  if (len > 0) {
    int32_t cstart = numOfRows - len;
    for (int32_t i = 0; i < pBlock->info.numOfCols; ++i) {
      SColumnInfoData* pColumnInfoData = taosArrayGet(pBlock->pDataBlock, i);

      int16_t bytes = pColumnInfoData->info.bytes;
      memmove(pColumnInfoData->pData + start * bytes, pColumnInfoData->pData + cstart * bytes, len * bytes);
    }

    start += len;
    len = 0;
  }

  pBlock->info.rows = start;
  pBlock->pBlockStatis = NULL;  // clean the block statistics info

  if (start > 0) {
    SColumnInfoData* pColumnInfoData = taosArrayGet(pBlock->pDataBlock, 0);
    if (pColumnInfoData->info.type == TSDB_DATA_TYPE_TIMESTAMP &&
        pColumnInfoData->info.colId == PRIMARYKEY_TIMESTAMP_COL_INDEX) {
      pBlock->info.window.skey = *(int64_t*)pColumnInfoData->pData;
      pBlock->info.window.ekey = *(int64_t*)(pColumnInfoData->pData + TSDB_KEYSIZE * (start - 1));
    }
  }
}

void filterRowsInDataBlock(SQueryRuntimeEnv* pRuntimeEnv, SSingleColumnFilterInfo* pFilterInfo, int32_t numOfFilterCols,
                           SSDataBlock* pBlock, bool ascQuery) {
  int32_t numOfRows = pBlock->info.rows;

  int8_t *p = calloc(numOfRows, sizeof(int8_t));
  bool    all = true;

  if (pRuntimeEnv->pTsBuf != NULL) {
    SColumnInfoData* pColInfoData = taosArrayGet(pBlock->pDataBlock, 0);

    TSKEY* k = (TSKEY*) pColInfoData->pData;
    for (int32_t i = 0; i < numOfRows; ++i) {
      int32_t offset = ascQuery? i:(numOfRows - i - 1);
      int32_t ret = doTSJoinFilter(pRuntimeEnv, k[offset], ascQuery);
      if (ret == TS_JOIN_TAG_NOT_EQUALS) {
        break;
      } else if (ret == TS_JOIN_TS_NOT_EQUALS) {
        all = false;
        continue;
      } else {
        assert(ret == TS_JOIN_TS_EQUAL);
        p[offset] = true;
      }

      if (!tsBufNextPos(pRuntimeEnv->pTsBuf)) {
        break;
      }
    }

    // save the cursor status
    pRuntimeEnv->current->cur = tsBufGetCursor(pRuntimeEnv->pTsBuf);
  } else {
    all = doFilterDataBlock(pFilterInfo, numOfFilterCols, numOfRows, p);
  }

  if (!all) {
    doCompactSDataBlock(pBlock, numOfRows, p);
  }

  tfree(p);
}

static SColumnInfo* doGetTagColumnInfoById(SColumnInfo* pTagColList, int32_t numOfTags, int16_t colId);
static void doSetTagValueInParam(void* pTable, int32_t tagColId, tVariant *tag, int16_t type, int16_t bytes);

static uint32_t doFilterByBlockTimeWindow(STableScanInfo* pTableScanInfo, SSDataBlock* pBlock) {
  SQLFunctionCtx* pCtx = pTableScanInfo->pCtx;
  uint32_t status = BLK_DATA_NO_NEEDED;

  int32_t numOfOutput = pTableScanInfo->numOfOutput;
  for (int32_t i = 0; i < numOfOutput; ++i) {
    int32_t functionId = pCtx[i].functionId;
    int32_t colId = pTableScanInfo->pExpr[i].base.colInfo.colId;

    // group by + first/last should not apply the first/last block filter
    status |= aAggs[functionId].dataReqFunc(&pTableScanInfo->pCtx[i], &pBlock->info.window, colId);
    if ((status & BLK_DATA_ALL_NEEDED) == BLK_DATA_ALL_NEEDED) {
      return status;
    }
  }

  return status;
}

void doSetFilterColumnInfo(SSingleColumnFilterInfo* pFilterInfo, int32_t numOfFilterCols, SSDataBlock* pBlock) {
  // set the initial static data value filter expression
  for (int32_t i = 0; i < numOfFilterCols; ++i) {
    for (int32_t j = 0; j < pBlock->info.numOfCols; ++j) {
      SColumnInfoData* pColInfo = taosArrayGet(pBlock->pDataBlock, j);

      if (pFilterInfo[i].info.colId == pColInfo->info.colId) {
        pFilterInfo[i].pData = pColInfo->pData;
        break;
      }
    }
  }
}

int32_t loadDataBlockOnDemand(SQueryRuntimeEnv* pRuntimeEnv, STableScanInfo* pTableScanInfo, SSDataBlock* pBlock,
                              uint32_t* status) {
  *status = BLK_DATA_NO_NEEDED;
  pBlock->pDataBlock = NULL;
  pBlock->pBlockStatis = NULL;

  SQueryAttr* pQueryAttr = pRuntimeEnv->pQueryAttr;
  int64_t groupId = pRuntimeEnv->current->groupIndex;
  bool    ascQuery = QUERY_IS_ASC_QUERY(pQueryAttr);

  SQInfo*         pQInfo = pRuntimeEnv->qinfo;
  SQueryCostInfo* pCost = &pQInfo->summary;

  if (pRuntimeEnv->pTsBuf != NULL) {
    (*status) = BLK_DATA_ALL_NEEDED;

    if (pQueryAttr->stableQuery) {  // todo refactor
      SExprInfo*   pExprInfo = &pTableScanInfo->pExpr[0];
      int16_t      tagId = (int16_t)pExprInfo->base.param[0].i64;
      SColumnInfo* pColInfo = doGetTagColumnInfoById(pQueryAttr->tagColList, pQueryAttr->numOfTags, tagId);

      // compare tag first
      tVariant t = {0};
      doSetTagValueInParam(pRuntimeEnv->current->pTable, tagId, &t, pColInfo->type, pColInfo->bytes);
      setTimestampListJoinInfo(pRuntimeEnv, &t, pRuntimeEnv->current);

      STSElem elem = tsBufGetElem(pRuntimeEnv->pTsBuf);
      if (!tsBufIsValidElem(&elem) || (tsBufIsValidElem(&elem) && (tVariantCompare(&t, elem.tag) != 0))) {
        (*status) = BLK_DATA_DISCARD;
        return TSDB_CODE_SUCCESS;
      }
    }
  }

  // Calculate all time windows that are overlapping or contain current data block.
  // If current data block is contained by all possible time window, do not load current data block.
  if (pQueryAttr->numOfFilterCols > 0 || pQueryAttr->groupbyColumn || pQueryAttr->sw.gap > 0 ||
      (QUERY_IS_INTERVAL_QUERY(pQueryAttr) && overlapWithTimeWindow(pQueryAttr, &pBlock->info))) {
    (*status) = BLK_DATA_ALL_NEEDED;
  }

  // check if this data block is required to load
  if ((*status) != BLK_DATA_ALL_NEEDED) {
    // the pCtx[i] result is belonged to previous time window since the outputBuf has not been set yet,
    // the filter result may be incorrect. So in case of interval query, we need to set the correct time output buffer
    if (QUERY_IS_INTERVAL_QUERY(pQueryAttr)) {
      SResultRow* pResult = NULL;

      bool  masterScan = IS_MASTER_SCAN(pRuntimeEnv);
      TSKEY k = ascQuery? pBlock->info.window.skey : pBlock->info.window.ekey;

      STimeWindow win = getActiveTimeWindow(pTableScanInfo->pResultRowInfo, k, pQueryAttr);
      if (setWindowOutputBufByKey(pRuntimeEnv, pTableScanInfo->pResultRowInfo, &win, masterScan, &pResult, groupId,
                                  pTableScanInfo->pCtx, pTableScanInfo->numOfOutput,
                                  pTableScanInfo->rowCellInfoOffset) != TSDB_CODE_SUCCESS) {
        longjmp(pRuntimeEnv->env, TSDB_CODE_QRY_OUT_OF_MEMORY);
      }
    } else if (pQueryAttr->stableQuery && (!pQueryAttr->tsCompQuery) && (!pQueryAttr->diffQuery)) { // stable aggregate, not interval aggregate or normal column aggregate
      doSetTableGroupOutputBuf(pRuntimeEnv, pTableScanInfo->pResultRowInfo, pTableScanInfo->pCtx,
                               pTableScanInfo->rowCellInfoOffset, pTableScanInfo->numOfOutput,
                               pRuntimeEnv->current->groupIndex);
    }

    (*status) = doFilterByBlockTimeWindow(pTableScanInfo, pBlock);
  }

  SDataBlockInfo* pBlockInfo = &pBlock->info;
  *status = updateBlockLoadStatus(pRuntimeEnv->pQueryAttr, *status);

  if ((*status) == BLK_DATA_NO_NEEDED || (*status) == BLK_DATA_DISCARD) {
    qDebug("QInfo:0x%"PRIx64" data block discard, brange:%" PRId64 "-%" PRId64 ", rows:%d", pQInfo->qId, pBlockInfo->window.skey,
           pBlockInfo->window.ekey, pBlockInfo->rows);
    pCost->discardBlocks += 1;
  } else if ((*status) == BLK_DATA_STATIS_NEEDED) {
    // this function never returns error?
    pCost->loadBlockStatis += 1;
    tsdbRetrieveDataBlockStatisInfo(pTableScanInfo->pQueryHandle, &pBlock->pBlockStatis);

    if (pBlock->pBlockStatis == NULL) {  // data block statistics does not exist, load data block
      pBlock->pDataBlock = tsdbRetrieveDataBlock(pTableScanInfo->pQueryHandle, NULL);
      pCost->totalCheckedRows += pBlock->info.rows;
    }
  } else {
    assert((*status) == BLK_DATA_ALL_NEEDED);

    // load the data block statistics to perform further filter
    pCost->loadBlockStatis += 1;
    tsdbRetrieveDataBlockStatisInfo(pTableScanInfo->pQueryHandle, &pBlock->pBlockStatis);

    if (pQueryAttr->topBotQuery && pBlock->pBlockStatis != NULL) {
      { // set previous window
        if (QUERY_IS_INTERVAL_QUERY(pQueryAttr)) {
          SResultRow* pResult = NULL;

          bool  masterScan = IS_MASTER_SCAN(pRuntimeEnv);
          TSKEY k = ascQuery? pBlock->info.window.skey : pBlock->info.window.ekey;

          STimeWindow win = getActiveTimeWindow(pTableScanInfo->pResultRowInfo, k, pQueryAttr);
          if (setWindowOutputBufByKey(pRuntimeEnv, pTableScanInfo->pResultRowInfo, &win, masterScan, &pResult, groupId,
                                      pTableScanInfo->pCtx, pTableScanInfo->numOfOutput,
                                      pTableScanInfo->rowCellInfoOffset) != TSDB_CODE_SUCCESS) {
            longjmp(pRuntimeEnv->env, TSDB_CODE_QRY_OUT_OF_MEMORY);
          }
        }
      }
      bool load = false;
      for (int32_t i = 0; i < pQueryAttr->numOfOutput; ++i) {
        int32_t functionId = pTableScanInfo->pCtx[i].functionId;
        if (functionId == TSDB_FUNC_TOP || functionId == TSDB_FUNC_BOTTOM) {
          load = topbot_datablock_filter(&pTableScanInfo->pCtx[i], (char*)&(pBlock->pBlockStatis[i].min),
                                         (char*)&(pBlock->pBlockStatis[i].max));
          if (!load) { // current block has been discard due to filter applied
            pCost->discardBlocks += 1;
            qDebug("QInfo:0x%"PRIx64" data block discard, brange:%" PRId64 "-%" PRId64 ", rows:%d", pQInfo->qId,
                   pBlockInfo->window.skey, pBlockInfo->window.ekey, pBlockInfo->rows);
            (*status) = BLK_DATA_DISCARD;
            return TSDB_CODE_SUCCESS;
          }
        }
      }
    }

    // current block has been discard due to filter applied
    if (!doFilterByBlockStatistics(pRuntimeEnv, pBlock->pBlockStatis, pTableScanInfo->pCtx, pBlockInfo->rows)) {
      pCost->discardBlocks += 1;
      qDebug("QInfo:0x%"PRIx64" data block discard, brange:%" PRId64 "-%" PRId64 ", rows:%d", pQInfo->qId, pBlockInfo->window.skey,
             pBlockInfo->window.ekey, pBlockInfo->rows);
      (*status) = BLK_DATA_DISCARD;
      return TSDB_CODE_SUCCESS;
    }

    pCost->totalCheckedRows += pBlockInfo->rows;
    pCost->loadBlocks += 1;
    pBlock->pDataBlock = tsdbRetrieveDataBlock(pTableScanInfo->pQueryHandle, NULL);
    if (pBlock->pDataBlock == NULL) {
      return terrno;
    }

    doSetFilterColumnInfo(pQueryAttr->pFilterInfo, pQueryAttr->numOfFilterCols, pBlock);
    if (pQueryAttr->numOfFilterCols > 0 || pRuntimeEnv->pTsBuf != NULL) {
      filterRowsInDataBlock(pRuntimeEnv, pQueryAttr->pFilterInfo, pQueryAttr->numOfFilterCols, pBlock, ascQuery);
    }
  }

  return TSDB_CODE_SUCCESS;
}

int32_t binarySearchForKey(char *pValue, int num, TSKEY key, int order) {
  int32_t midPos = -1;
  int32_t numOfRows;

  if (num <= 0) {
    return -1;
  }

  assert(order == TSDB_ORDER_ASC || order == TSDB_ORDER_DESC);

  TSKEY * keyList = (TSKEY *)pValue;
  int32_t firstPos = 0;
  int32_t lastPos = num - 1;

  if (order == TSDB_ORDER_DESC) {
    // find the first position which is smaller than the key
    while (1) {
      if (key >= keyList[lastPos]) return lastPos;
      if (key == keyList[firstPos]) return firstPos;
      if (key < keyList[firstPos]) return firstPos - 1;

      numOfRows = lastPos - firstPos + 1;
      midPos = (numOfRows >> 1) + firstPos;

      if (key < keyList[midPos]) {
        lastPos = midPos - 1;
      } else if (key > keyList[midPos]) {
        firstPos = midPos + 1;
      } else {
        break;
      }
    }

  } else {
    // find the first position which is bigger than the key
    while (1) {
      if (key <= keyList[firstPos]) return firstPos;
      if (key == keyList[lastPos]) return lastPos;

      if (key > keyList[lastPos]) {
        lastPos = lastPos + 1;
        if (lastPos >= num)
          return -1;
        else
          return lastPos;
      }

      numOfRows = lastPos - firstPos + 1;
      midPos = (numOfRows >> 1u) + firstPos;

      if (key < keyList[midPos]) {
        lastPos = midPos - 1;
      } else if (key > keyList[midPos]) {
        firstPos = midPos + 1;
      } else {
        break;
      }
    }
  }

  return midPos;
}

/*
 * set tag value in SQLFunctionCtx
 * e.g.,tag information into input buffer
 */
static void doSetTagValueInParam(void* pTable, int32_t tagColId, tVariant *tag, int16_t type, int16_t bytes) {
  tVariantDestroy(tag);

  char* val = NULL;
  if (tagColId == TSDB_TBNAME_COLUMN_INDEX) {
    val = tsdbGetTableName(pTable);
    assert(val != NULL);
  } else {
    val = tsdbGetTableTagVal(pTable, tagColId, type, bytes);
  }

  if (val == NULL || isNull(val, type)) {
    tag->nType = TSDB_DATA_TYPE_NULL;
    return;
  }

  if (type == TSDB_DATA_TYPE_BINARY || type == TSDB_DATA_TYPE_NCHAR) {
    int32_t maxLen = bytes - VARSTR_HEADER_SIZE;
    int32_t len = (varDataLen(val) > maxLen)? maxLen:varDataLen(val);
    tVariantCreateFromBinary(tag, varDataVal(val), len, type);
    //tVariantCreateFromBinary(tag, varDataVal(val), varDataLen(val), type);
  } else {
    tVariantCreateFromBinary(tag, val, bytes, type);
  }
}

static SColumnInfo* doGetTagColumnInfoById(SColumnInfo* pTagColList, int32_t numOfTags, int16_t colId) {
  assert(pTagColList != NULL && numOfTags > 0);

  for(int32_t i = 0; i < numOfTags; ++i) {
    if (pTagColList[i].colId == colId) {
      return &pTagColList[i];
    }
  }

  return NULL;
}

void setTagValue(SOperatorInfo* pOperatorInfo, void *pTable, SQLFunctionCtx* pCtx, int32_t numOfOutput) {
  SQueryRuntimeEnv* pRuntimeEnv = pOperatorInfo->pRuntimeEnv;

  SExprInfo  *pExpr      = pOperatorInfo->pExpr;
  SQueryAttr *pQueryAttr = pRuntimeEnv->pQueryAttr;

  SExprInfo* pExprInfo = &pExpr[0];
  if (pQueryAttr->numOfOutput == 1 && pExprInfo->base.functionId == TSDB_FUNC_TS_COMP && pQueryAttr->stableQuery) {
    assert(pExprInfo->base.numOfParams == 1);

    int16_t      tagColId = (int16_t)pExprInfo->base.param[0].i64;
    SColumnInfo* pColInfo = doGetTagColumnInfoById(pQueryAttr->tagColList, pQueryAttr->numOfTags, tagColId);

    doSetTagValueInParam(pTable, tagColId, &pCtx[0].tag, pColInfo->type, pColInfo->bytes);
    return;
  } else {
    // set tag value, by which the results are aggregated.
    int32_t offset = 0;
    memset(pRuntimeEnv->tagVal, 0, pQueryAttr->tagLen);

    for (int32_t idx = 0; idx < numOfOutput; ++idx) {
      SExprInfo* pLocalExprInfo = &pExpr[idx];

      // ts_comp column required the tag value for join filter
      if (!TSDB_COL_IS_TAG(pLocalExprInfo->base.colInfo.flag)) {
        continue;
      }

      // todo use tag column index to optimize performance
      doSetTagValueInParam(pTable, pLocalExprInfo->base.colInfo.colId, &pCtx[idx].tag, pLocalExprInfo->base.resType,
                           pLocalExprInfo->base.resBytes);

      if (IS_NUMERIC_TYPE(pLocalExprInfo->base.resType) 
          || pLocalExprInfo->base.resType == TSDB_DATA_TYPE_BOOL 
          || pLocalExprInfo->base.resType == TSDB_DATA_TYPE_TIMESTAMP) {
        memcpy(pRuntimeEnv->tagVal + offset, &pCtx[idx].tag.i64, pLocalExprInfo->base.resBytes);
      } else {
        memcpy(pRuntimeEnv->tagVal + offset, pCtx[idx].tag.pz, pCtx[idx].tag.nLen);
      }

      offset += pLocalExprInfo->base.resBytes;
    }

    //todo : use index to avoid iterator all possible output columns
    if (pQueryAttr->stableQuery && pQueryAttr->stabledev && (pRuntimeEnv->prevResult != NULL)) {
      setParamForStableStddev(pRuntimeEnv, pCtx, numOfOutput, pExprInfo);
    }
  }

  // set the tsBuf start position before check each data block
  if (pRuntimeEnv->pTsBuf != NULL) {
    setCtxTagForJoin(pRuntimeEnv, &pCtx[0], pExprInfo, pTable);
  }
}

static UNUSED_FUNC void printBinaryData(int32_t functionId, char *data, int32_t srcDataType) {
  if (functionId == TSDB_FUNC_FIRST_DST || functionId == TSDB_FUNC_LAST_DST) {
    switch (srcDataType) {
      case TSDB_DATA_TYPE_BINARY:
        printf("%" PRId64 ",%s\t", *(TSKEY *)data, (data + TSDB_KEYSIZE + 1));
        break;
      case TSDB_DATA_TYPE_TINYINT:
      case TSDB_DATA_TYPE_BOOL:
        printf("%" PRId64 ",%d\t", *(TSKEY *)data, *(int8_t *)(data + TSDB_KEYSIZE + 1));
        break;
      case TSDB_DATA_TYPE_SMALLINT:
        printf("%" PRId64 ",%d\t", *(TSKEY *)data, *(int16_t *)(data + TSDB_KEYSIZE + 1));
        break;
      case TSDB_DATA_TYPE_BIGINT:
      case TSDB_DATA_TYPE_TIMESTAMP:
        printf("%" PRId64 ",%" PRId64 "\t", *(TSKEY *)data, *(TSKEY *)(data + TSDB_KEYSIZE + 1));
        break;
      case TSDB_DATA_TYPE_INT:
        printf("%" PRId64 ",%d\t", *(TSKEY *)data, *(int32_t *)(data + TSDB_KEYSIZE + 1));
        break;
      case TSDB_DATA_TYPE_FLOAT:
        printf("%" PRId64 ",%f\t", *(TSKEY *)data, *(float *)(data + TSDB_KEYSIZE + 1));
        break;
      case TSDB_DATA_TYPE_DOUBLE:
        printf("%" PRId64 ",%lf\t", *(TSKEY *)data, *(double *)(data + TSDB_KEYSIZE + 1));
        break;
    }
  } else if (functionId == TSDB_FUNC_AVG) {
    printf("%lf,%d\t", *(double *)data, *(int32_t *)(data + sizeof(double)));
  } else if (functionId == TSDB_FUNC_SPREAD) {
    printf("%lf,%lf\t", *(double *)data, *(double *)(data + sizeof(double)));
  } else if (functionId == TSDB_FUNC_TWA) {
    data += 1;
    printf("%lf,%" PRId64 ",%" PRId64 ",%" PRId64 "\t", *(double *)data, *(int64_t *)(data + 8),
           *(int64_t *)(data + 16), *(int64_t *)(data + 24));
  } else if (functionId == TSDB_FUNC_MIN || functionId == TSDB_FUNC_MAX) {
    switch (srcDataType) {
      case TSDB_DATA_TYPE_TINYINT:
      case TSDB_DATA_TYPE_BOOL:
        printf("%d\t", *(int8_t *)data);
        break;
      case TSDB_DATA_TYPE_SMALLINT:
        printf("%d\t", *(int16_t *)data);
        break;
      case TSDB_DATA_TYPE_BIGINT:
      case TSDB_DATA_TYPE_TIMESTAMP:
        printf("%" PRId64 "\t", *(int64_t *)data);
        break;
      case TSDB_DATA_TYPE_INT:
        printf("%d\t", *(int *)data);
        break;
      case TSDB_DATA_TYPE_FLOAT:
        printf("%f\t", *(float *)data);
        break;
      case TSDB_DATA_TYPE_DOUBLE:
        printf("%f\t", *(float *)data);
        break;
    }
  } else if (functionId == TSDB_FUNC_SUM) {
    if (srcDataType == TSDB_DATA_TYPE_FLOAT || srcDataType == TSDB_DATA_TYPE_DOUBLE) {
      printf("%lf\t", *(float *)data);
    } else {
      printf("%" PRId64 "\t", *(int64_t *)data);
    }
  } else {
    printf("%s\t", data);
  }
}

void UNUSED_FUNC displayInterResult(tFilePage **pdata, SQueryRuntimeEnv* pRuntimeEnv, int32_t numOfRows) {
  SQueryAttr* pQueryAttr = pRuntimeEnv->pQueryAttr;
  int32_t numOfCols = pQueryAttr->numOfOutput;
  printf("super table query intermediate result, total:%d\n", numOfRows);

  for (int32_t j = 0; j < numOfRows; ++j) {
    for (int32_t i = 0; i < numOfCols; ++i) {

      switch (pQueryAttr->pExpr1[i].base.resType) {
        case TSDB_DATA_TYPE_BINARY: {
          int32_t type = pQueryAttr->pExpr1[i].base.resType;
          printBinaryData(pQueryAttr->pExpr1[i].base.functionId, pdata[i]->data + pQueryAttr->pExpr1[i].base.resBytes * j,
                          type);
          break;
        }
        case TSDB_DATA_TYPE_TIMESTAMP:
        case TSDB_DATA_TYPE_BIGINT:
          printf("%" PRId64 "\t", *(int64_t *)(pdata[i]->data + pQueryAttr->pExpr1[i].base.resBytes * j));
          break;
        case TSDB_DATA_TYPE_INT:
          printf("%d\t", *(int32_t *)(pdata[i]->data + pQueryAttr->pExpr1[i].base.resBytes * j));
          break;
        case TSDB_DATA_TYPE_FLOAT:
          printf("%f\t", *(float *)(pdata[i]->data + pQueryAttr->pExpr1[i].base.resBytes * j));
          break;
        case TSDB_DATA_TYPE_DOUBLE:
          printf("%lf\t", *(double *)(pdata[i]->data + pQueryAttr->pExpr1[i].base.resBytes * j));
          break;
      }
    }
    printf("\n");
  }
}

void copyToSDataBlock(SQueryRuntimeEnv* pRuntimeEnv, int32_t threshold, SSDataBlock* pBlock, int32_t* offset) {
  SGroupResInfo* pGroupResInfo = &pRuntimeEnv->groupResInfo;
  pBlock->info.rows = 0;

  int32_t code = TSDB_CODE_SUCCESS;
  while (pGroupResInfo->currentGroup < pGroupResInfo->totalGroup) {
    // all results in current group have been returned to client, try next group
    if ((pGroupResInfo->pRows == NULL) || taosArrayGetSize(pGroupResInfo->pRows) == 0) {
      assert(pGroupResInfo->index == 0);
      if ((code = mergeIntoGroupResult(&pRuntimeEnv->groupResInfo, pRuntimeEnv, offset)) != TSDB_CODE_SUCCESS) {
        return;
      }
    }

    doCopyToSDataBlock(pRuntimeEnv, pGroupResInfo, TSDB_ORDER_ASC, pBlock);

    // current data are all dumped to result buffer, clear it
    if (!hasRemainDataInCurrentGroup(pGroupResInfo)) {
      cleanupGroupResInfo(pGroupResInfo);
      if (!incNextGroup(pGroupResInfo)) {
        break;
      }
    }

      // enough results in data buffer, return
      if (pBlock->info.rows >= threshold) {
        break;
      }
    }

}

static void updateTableQueryInfoForReverseScan(SQueryAttr *pQueryAttr, STableQueryInfo *pTableQueryInfo) {
  if (pTableQueryInfo == NULL) {
    return;
  }

  SWAP(pTableQueryInfo->win.skey, pTableQueryInfo->win.ekey, TSKEY);
  pTableQueryInfo->lastKey = pTableQueryInfo->win.skey;

  SWITCH_ORDER(pTableQueryInfo->cur.order);
  pTableQueryInfo->cur.vgroupIndex = -1;

  // set the index to be the end slot of result rows array
  pTableQueryInfo->resInfo.curIndex = pTableQueryInfo->resInfo.size - 1;
}

static void setupQueryRangeForReverseScan(SQueryRuntimeEnv* pRuntimeEnv) {
  SQueryAttr* pQueryAttr = pRuntimeEnv->pQueryAttr;

  int32_t numOfGroups = (int32_t)(GET_NUM_OF_TABLEGROUP(pRuntimeEnv));
  for(int32_t i = 0; i < numOfGroups; ++i) {
    SArray *group = GET_TABLEGROUP(pRuntimeEnv, i);
    SArray *tableKeyGroup = taosArrayGetP(pQueryAttr->tableGroupInfo.pGroupList, i);

    size_t t = taosArrayGetSize(group);
    for (int32_t j = 0; j < t; ++j) {
      STableQueryInfo *pCheckInfo = taosArrayGetP(group, j);
      updateTableQueryInfoForReverseScan(pQueryAttr, pCheckInfo);

      // update the last key in tableKeyInfo list, the tableKeyInfo is used to build the tsdbQueryHandle and decide
      // the start check timestamp of tsdbQueryHandle
      STableKeyInfo *pTableKeyInfo = taosArrayGet(tableKeyGroup, j);
      pTableKeyInfo->lastKey = pCheckInfo->lastKey;

      assert(pCheckInfo->pTable == pTableKeyInfo->pTable);
    }
  }
}

void switchCtxOrder(SQLFunctionCtx* pCtx, int32_t numOfOutput) {
  for (int32_t i = 0; i < numOfOutput; ++i) {
    SWITCH_ORDER(pCtx[i].order);
  }
}

int32_t initResultRow(SResultRow *pResultRow) {
  pResultRow->pCellInfo = (SResultRowCellInfo*)((char*)pResultRow + sizeof(SResultRow));
  pResultRow->pageId    = -1;
  pResultRow->offset    = -1;
  return TSDB_CODE_SUCCESS;
}

/*
 * The start of each column SResultRowCellInfo is denote by RowCellInfoOffset.
 * Note that in case of top/bottom query, the whole multiple rows of result is treated as only one row of results.
 * +------------+-----------------result column 1-----------+-----------------result column 2-----------+
 * + SResultRow | SResultRowCellInfo | intermediate buffer1 | SResultRowCellInfo | intermediate buffer 2|
 * +------------+-------------------------------------------+-------------------------------------------+
 *           offset[0]                                  offset[1]                                   offset[2]
 */
void setDefaultOutputBuf(SQueryRuntimeEnv *pRuntimeEnv, SOptrBasicInfo *pInfo, int64_t uid, int32_t stage) {
  SQLFunctionCtx* pCtx           = pInfo->pCtx;
  SSDataBlock* pDataBlock        = pInfo->pRes;
  int32_t* rowCellInfoOffset     = pInfo->rowCellInfoOffset;
  SResultRowInfo* pResultRowInfo = &pInfo->resultRowInfo;

  int32_t tid = 0;
  SResultRow* pRow = doPrepareResultRowFromKey(pRuntimeEnv, pResultRowInfo, (char *)&tid, sizeof(tid), true, uid);

  for (int32_t i = 0; i < pDataBlock->info.numOfCols; ++i) {
    SColumnInfoData* pData = taosArrayGet(pDataBlock->pDataBlock, i);

    /*
     * set the output buffer information and intermediate buffer
     * not all queries require the interResultBuf, such as COUNT/TAGPRJ/PRJ/TAG etc.
     */
    SResultRowCellInfo* pCellInfo = getResultCell(pRow, i, rowCellInfoOffset);
    RESET_RESULT_INFO(pCellInfo);

    pCtx[i].resultInfo   = pCellInfo;
    pCtx[i].pOutput      = pData->pData;
    pCtx[i].currentStage = stage;
    assert(pCtx[i].pOutput != NULL);

    // set the timestamp output buffer for top/bottom/diff query
    int32_t fid = pCtx[i].functionId;
    if (fid == TSDB_FUNC_TOP || fid == TSDB_FUNC_BOTTOM || fid == TSDB_FUNC_DIFF || fid == TSDB_FUNC_DERIVATIVE) {
      pCtx[i].ptsOutputBuf = pCtx[0].pOutput;
    }
  }

  initCtxOutputBuffer(pCtx, pDataBlock->info.numOfCols);
}

void updateOutputBuf(SOptrBasicInfo* pBInfo, int32_t *bufCapacity, int32_t numOfInputRows) {
  SSDataBlock* pDataBlock = pBInfo->pRes;

  int32_t newSize = pDataBlock->info.rows + numOfInputRows + 5; // extra output buffer
  if ((*bufCapacity) < newSize) {
    for(int32_t i = 0; i < pDataBlock->info.numOfCols; ++i) {
      SColumnInfoData *pColInfo = taosArrayGet(pDataBlock->pDataBlock, i);

      char* p = realloc(pColInfo->pData, newSize * pColInfo->info.bytes);
      if (p != NULL) {
        pColInfo->pData = p;

        // it starts from the tail of the previously generated results.
        pBInfo->pCtx[i].pOutput = pColInfo->pData;
        (*bufCapacity) = newSize;
      } else {
        // longjmp
      }
    }
  }

  for (int32_t i = 0; i < pDataBlock->info.numOfCols; ++i) {
    SColumnInfoData *pColInfo = taosArrayGet(pDataBlock->pDataBlock, i);
    pBInfo->pCtx[i].pOutput = pColInfo->pData + pColInfo->info.bytes * pDataBlock->info.rows;

    // re-estabilish output buffer pointer.
    int32_t functionId = pBInfo->pCtx[i].functionId;
    if (functionId == TSDB_FUNC_TOP || functionId == TSDB_FUNC_BOTTOM || functionId == TSDB_FUNC_DIFF || functionId == TSDB_FUNC_DERIVATIVE) {
      pBInfo->pCtx[i].ptsOutputBuf = pBInfo->pCtx[0].pOutput;
    }
  }
}

void initCtxOutputBuffer(SQLFunctionCtx* pCtx, int32_t size) {
  for (int32_t j = 0; j < size; ++j) {
    SResultRowCellInfo* pResInfo = GET_RES_INFO(&pCtx[j]);
    if (pResInfo->initialized) {
      continue;
    }

    aAggs[pCtx[j].functionId].init(&pCtx[j]);
  }
}

void setQueryStatus(SQueryRuntimeEnv *pRuntimeEnv, int8_t status) {
  if (status == QUERY_NOT_COMPLETED) {
    pRuntimeEnv->status = status;
  } else {
    // QUERY_NOT_COMPLETED is not compatible with any other status, so clear its position first
    CLEAR_QUERY_STATUS(pRuntimeEnv, QUERY_NOT_COMPLETED);
    pRuntimeEnv->status |= status;
  }
}

static void setupEnvForReverseScan(SQueryRuntimeEnv *pRuntimeEnv, SResultRowInfo *pResultRowInfo, SQLFunctionCtx* pCtx, int32_t numOfOutput) {
  SQueryAttr *pQueryAttr = pRuntimeEnv->pQueryAttr;

  if (pRuntimeEnv->pTsBuf) {
    SWITCH_ORDER(pRuntimeEnv->pTsBuf->cur.order);
    bool ret = tsBufNextPos(pRuntimeEnv->pTsBuf);
    assert(ret);
  }

  // reverse order time range
  SWAP(pQueryAttr->window.skey, pQueryAttr->window.ekey, TSKEY);

  SET_REVERSE_SCAN_FLAG(pRuntimeEnv);
  setQueryStatus(pRuntimeEnv, QUERY_NOT_COMPLETED);

  switchCtxOrder(pCtx, numOfOutput);
  SWITCH_ORDER(pQueryAttr->order.order);

  setupQueryRangeForReverseScan(pRuntimeEnv);
}

void finalizeQueryResult(SOperatorInfo* pOperator, SQLFunctionCtx* pCtx, SResultRowInfo* pResultRowInfo, int32_t* rowCellInfoOffset) {
  SQueryRuntimeEnv *pRuntimeEnv = pOperator->pRuntimeEnv;
  SQueryAttr *pQueryAttr = pRuntimeEnv->pQueryAttr;

  int32_t numOfOutput = pOperator->numOfOutput;
  if (pQueryAttr->groupbyColumn || QUERY_IS_INTERVAL_QUERY(pQueryAttr) || pQueryAttr->sw.gap > 0 || pQueryAttr->stateWindow) {
    // for each group result, call the finalize function for each column
    if (pQueryAttr->groupbyColumn) {
      closeAllResultRows(pResultRowInfo);
    }

    for (int32_t i = 0; i < pResultRowInfo->size; ++i) {
      SResultRow *buf = pResultRowInfo->pResult[i];
      if (!isResultRowClosed(pResultRowInfo, i)) {
        continue;
      }

      setResultOutputBuf(pRuntimeEnv, buf, pCtx, numOfOutput, rowCellInfoOffset);

      for (int32_t j = 0; j < numOfOutput; ++j) {
        aAggs[pCtx[j].functionId].xFinalize(&pCtx[j]);
      }

      /*
       * set the number of output results for group by normal columns, the number of output rows usually is 1 except
       * the top and bottom query
       */
      buf->numOfRows = (uint16_t)getNumOfResult(pRuntimeEnv, pCtx, numOfOutput);
    }

  } else {
    for (int32_t j = 0; j < numOfOutput; ++j) {
      aAggs[pCtx[j].functionId].xFinalize(&pCtx[j]);
    }
  }
}

static bool hasMainOutput(SQueryAttr *pQueryAttr) {
  for (int32_t i = 0; i < pQueryAttr->numOfOutput; ++i) {
    int32_t functionId = pQueryAttr->pExpr1[i].base.functionId;

    if (functionId != TSDB_FUNC_TS && functionId != TSDB_FUNC_TAG && functionId != TSDB_FUNC_TAGPRJ) {
      return true;
    }
  }

  return false;
}

STableQueryInfo *createTableQueryInfo(SQueryAttr* pQueryAttr, void* pTable, bool groupbyColumn, STimeWindow win, void* buf) {
  STableQueryInfo *pTableQueryInfo = buf;

  pTableQueryInfo->win = win;
  pTableQueryInfo->lastKey = win.skey;

  pTableQueryInfo->pTable = pTable;
  pTableQueryInfo->cur.vgroupIndex = -1;

  // set more initial size of interval/groupby query
  if (QUERY_IS_INTERVAL_QUERY(pQueryAttr) || groupbyColumn) {
    int32_t initialSize = 128;
    int32_t code = initResultRowInfo(&pTableQueryInfo->resInfo, initialSize, TSDB_DATA_TYPE_INT);
    if (code != TSDB_CODE_SUCCESS) {
      return NULL;
    }
  } else { // in other aggregate query, do not initialize the windowResInfo
  }

  return pTableQueryInfo;
}

STableQueryInfo* createTmpTableQueryInfo(STimeWindow win) {
  STableQueryInfo* pTableQueryInfo = calloc(1, sizeof(STableQueryInfo));

  pTableQueryInfo->win = win;
  pTableQueryInfo->lastKey = win.skey;

  pTableQueryInfo->pTable = NULL;
  pTableQueryInfo->cur.vgroupIndex = -1;

  // set more initial size of interval/groupby query
  int32_t initialSize = 16;
  int32_t code = initResultRowInfo(&pTableQueryInfo->resInfo, initialSize, TSDB_DATA_TYPE_INT);
  if (code != TSDB_CODE_SUCCESS) {
    return NULL;
  }

  return pTableQueryInfo;
}

void destroyTableQueryInfoImpl(STableQueryInfo *pTableQueryInfo) {
  if (pTableQueryInfo == NULL) {
    return;
  }

  tVariantDestroy(&pTableQueryInfo->tag);
  cleanupResultRowInfo(&pTableQueryInfo->resInfo);
}

void setResultRowOutputBufInitCtx(SQueryRuntimeEnv *pRuntimeEnv, SResultRow *pResult, SQLFunctionCtx* pCtx,
    int32_t numOfOutput, int32_t* rowCellInfoOffset) {
  // Note: pResult->pos[i]->num == 0, there is only fixed number of results for each group
  tFilePage* bufPage = getResBufPage(pRuntimeEnv->pResultBuf, pResult->pageId);

  int16_t offset = 0;
  for (int32_t i = 0; i < numOfOutput; ++i) {
    pCtx[i].resultInfo = getResultCell(pResult, i, rowCellInfoOffset);

    SResultRowCellInfo* pResInfo = pCtx[i].resultInfo;
    if (pResInfo->initialized && pResInfo->complete) {
      offset += pCtx[i].outputBytes;
      continue;
    }

    pCtx[i].pOutput = getPosInResultPage(pRuntimeEnv->pQueryAttr, bufPage, pResult->offset, offset);
    offset += pCtx[i].outputBytes;

    int32_t functionId = pCtx[i].functionId;
    if (functionId == TSDB_FUNC_TOP || functionId == TSDB_FUNC_BOTTOM || functionId == TSDB_FUNC_DIFF || functionId == TSDB_FUNC_DERIVATIVE) {
      pCtx[i].ptsOutputBuf = pCtx[0].pOutput;
    }

    if (!pResInfo->initialized) {
      aAggs[functionId].init(&pCtx[i]);
    }
  }
}

void doSetTableGroupOutputBuf(SQueryRuntimeEnv* pRuntimeEnv, SResultRowInfo* pResultRowInfo, SQLFunctionCtx* pCtx,
                              int32_t* rowCellInfoOffset, int32_t numOfOutput, int32_t groupIndex) {
  int64_t uid = 0;
  SResultRow* pResultRow =
      doPrepareResultRowFromKey(pRuntimeEnv, pResultRowInfo, (char*)&groupIndex, sizeof(groupIndex), true, uid);
  assert (pResultRow != NULL);

  /*
   * not assign result buffer yet, add new result buffer
   * all group belong to one result set, and each group result has different group id so set the id to be one
   */
  if (pResultRow->pageId == -1) {
    int32_t ret = addNewWindowResultBuf(pResultRow, pRuntimeEnv->pResultBuf, groupIndex, pRuntimeEnv->pQueryAttr->resultRowSize);
    if (ret != TSDB_CODE_SUCCESS) {
      return;
    }
  }

  setResultRowOutputBufInitCtx(pRuntimeEnv, pResultRow, pCtx, numOfOutput, rowCellInfoOffset);
}

void setExecutionContext(SQueryRuntimeEnv* pRuntimeEnv, SOptrBasicInfo* pInfo, int32_t numOfOutput, int32_t groupIndex,
                         TSKEY nextKey) {
  STableQueryInfo *pTableQueryInfo = pRuntimeEnv->current;

  // lastKey needs to be updated
  pTableQueryInfo->lastKey = nextKey;
  if (pRuntimeEnv->prevGroupId != INT32_MIN && pRuntimeEnv->prevGroupId == groupIndex) {
    return;
  }

  doSetTableGroupOutputBuf(pRuntimeEnv, &pInfo->resultRowInfo, pInfo->pCtx, pInfo->rowCellInfoOffset, numOfOutput, groupIndex);

  // record the current active group id
  pRuntimeEnv->prevGroupId = groupIndex;
}

void setResultOutputBuf(SQueryRuntimeEnv *pRuntimeEnv, SResultRow *pResult, SQLFunctionCtx* pCtx,
    int32_t numOfCols, int32_t* rowCellInfoOffset) {
  // Note: pResult->pos[i]->num == 0, there is only fixed number of results for each group
  tFilePage *page = getResBufPage(pRuntimeEnv->pResultBuf, pResult->pageId);

  int16_t offset = 0;
  for (int32_t i = 0; i < numOfCols; ++i) {
    pCtx[i].pOutput = getPosInResultPage(pRuntimeEnv->pQueryAttr, page, pResult->offset, offset);
    offset += pCtx[i].outputBytes;

    int32_t functionId = pCtx[i].functionId;
    if (functionId == TSDB_FUNC_TOP || functionId == TSDB_FUNC_BOTTOM || functionId == TSDB_FUNC_DIFF || functionId == TSDB_FUNC_DERIVATIVE) {
      pCtx[i].ptsOutputBuf = pCtx[0].pOutput;
    }

    /*
     * set the output buffer information and intermediate buffer,
     * not all queries require the interResultBuf, such as COUNT
     */
    pCtx[i].resultInfo = getResultCell(pResult, i, rowCellInfoOffset);
  }
}

void setCtxTagForJoin(SQueryRuntimeEnv* pRuntimeEnv, SQLFunctionCtx* pCtx, SExprInfo* pExprInfo, void* pTable) {
  SQueryAttr* pQueryAttr = pRuntimeEnv->pQueryAttr;

  SSqlExpr* pExpr = &pExprInfo->base;
  if (pQueryAttr->stableQuery && (pRuntimeEnv->pTsBuf != NULL) &&
      (pExpr->functionId == TSDB_FUNC_TS || pExpr->functionId == TSDB_FUNC_PRJ) &&
      (pExpr->colInfo.colIndex == PRIMARYKEY_TIMESTAMP_COL_INDEX)) {
    assert(pExpr->numOfParams == 1);

    int16_t      tagColId = (int16_t)pExprInfo->base.param[0].i64;
    SColumnInfo* pColInfo = doGetTagColumnInfoById(pQueryAttr->tagColList, pQueryAttr->numOfTags, tagColId);

    doSetTagValueInParam(pTable, tagColId, &pCtx->tag, pColInfo->type, pColInfo->bytes);

    int16_t tagType = pCtx[0].tag.nType;
    if (tagType == TSDB_DATA_TYPE_BINARY || tagType == TSDB_DATA_TYPE_NCHAR) {
      qDebug("QInfo:0x%"PRIx64" set tag value for join comparison, colId:%" PRId64 ", val:%s", GET_QID(pRuntimeEnv),
             pExprInfo->base.param[0].i64, pCtx[0].tag.pz);
    } else {
      qDebug("QInfo:0x%"PRIx64" set tag value for join comparison, colId:%" PRId64 ", val:%" PRId64, GET_QID(pRuntimeEnv),
             pExprInfo->base.param[0].i64, pCtx[0].tag.i64);
    }
  }
}

int32_t setTimestampListJoinInfo(SQueryRuntimeEnv* pRuntimeEnv, tVariant* pTag, STableQueryInfo *pTableQueryInfo) {
  SQueryAttr* pQueryAttr = pRuntimeEnv->pQueryAttr;

  assert(pRuntimeEnv->pTsBuf != NULL);

  // both the master and supplement scan needs to set the correct ts comp start position
  if (pTableQueryInfo->cur.vgroupIndex == -1) {
    tVariantAssign(&pTableQueryInfo->tag, pTag);

    STSElem elem = tsBufGetElemStartPos(pRuntimeEnv->pTsBuf, pQueryAttr->vgId, &pTableQueryInfo->tag);

    // failed to find data with the specified tag value and vnodeId
    if (!tsBufIsValidElem(&elem)) {
      if (pTag->nType == TSDB_DATA_TYPE_BINARY || pTag->nType == TSDB_DATA_TYPE_NCHAR) {
        qError("QInfo:0x%"PRIx64" failed to find tag:%s in ts_comp", GET_QID(pRuntimeEnv), pTag->pz);
      } else {
        qError("QInfo:0x%"PRIx64" failed to find tag:%" PRId64 " in ts_comp", GET_QID(pRuntimeEnv), pTag->i64);
      }

      return -1;
    }

    // Keep the cursor info of current table
    pTableQueryInfo->cur = tsBufGetCursor(pRuntimeEnv->pTsBuf);
    if (pTag->nType == TSDB_DATA_TYPE_BINARY || pTag->nType == TSDB_DATA_TYPE_NCHAR) {
      qDebug("QInfo:0x%"PRIx64" find tag:%s start pos in ts_comp, blockIndex:%d, tsIndex:%d", GET_QID(pRuntimeEnv), pTag->pz, pTableQueryInfo->cur.blockIndex, pTableQueryInfo->cur.tsIndex);
    } else {
      qDebug("QInfo:0x%"PRIx64" find tag:%"PRId64" start pos in ts_comp, blockIndex:%d, tsIndex:%d", GET_QID(pRuntimeEnv), pTag->i64, pTableQueryInfo->cur.blockIndex, pTableQueryInfo->cur.tsIndex);
    }

  } else {
    tsBufSetCursor(pRuntimeEnv->pTsBuf, &pTableQueryInfo->cur);
    if (pTag->nType == TSDB_DATA_TYPE_BINARY || pTag->nType == TSDB_DATA_TYPE_NCHAR) {
      qDebug("QInfo:0x%"PRIx64" find tag:%s start pos in ts_comp, blockIndex:%d, tsIndex:%d", GET_QID(pRuntimeEnv), pTag->pz, pTableQueryInfo->cur.blockIndex, pTableQueryInfo->cur.tsIndex);
    } else {
      qDebug("QInfo:0x%"PRIx64" find tag:%"PRId64" start pos in ts_comp, blockIndex:%d, tsIndex:%d", GET_QID(pRuntimeEnv), pTag->i64, pTableQueryInfo->cur.blockIndex, pTableQueryInfo->cur.tsIndex);
    }
  }

  return 0;
}

// TODO refactor: this funciton should be merged with setparamForStableStddevColumnData function.
void setParamForStableStddev(SQueryRuntimeEnv* pRuntimeEnv, SQLFunctionCtx* pCtx, int32_t numOfOutput, SExprInfo* pExprInfo) {
  SQueryAttr* pQueryAttr = pRuntimeEnv->pQueryAttr;

  int32_t numOfExprs = pQueryAttr->numOfOutput;
  for(int32_t i = 0; i < numOfExprs; ++i) {
    SExprInfo* pExprInfo1 = &(pExprInfo[i]);
    if (pExprInfo1->base.functionId != TSDB_FUNC_STDDEV_DST) {
      continue;
    }

    SSqlExpr* pExpr = &pExprInfo1->base;

    pCtx[i].param[0].arr = NULL;
    pCtx[i].param[0].nType = TSDB_DATA_TYPE_INT;  // avoid freeing the memory by setting the type to be int

    // TODO use hash to speedup this loop
    int32_t numOfGroup = (int32_t)taosArrayGetSize(pRuntimeEnv->prevResult);
    for (int32_t j = 0; j < numOfGroup; ++j) {
      SInterResult* p = taosArrayGet(pRuntimeEnv->prevResult, j);
      if (pQueryAttr->tagLen == 0 || memcmp(p->tags, pRuntimeEnv->tagVal, pQueryAttr->tagLen) == 0) {
        int32_t numOfCols = (int32_t)taosArrayGetSize(p->pResult);
        for (int32_t k = 0; k < numOfCols; ++k) {
          SStddevInterResult* pres = taosArrayGet(p->pResult, k);
          if (pres->colId == pExpr->colInfo.colId) {
            pCtx[i].param[0].arr = pres->pResult;
            break;
          }
        }
      }
    }
  }

}

void setParamForStableStddevByColData(SQueryRuntimeEnv* pRuntimeEnv, SQLFunctionCtx* pCtx, int32_t numOfOutput, SExprInfo* pExpr, char* val, int16_t bytes) {
  SQueryAttr* pQueryAttr = pRuntimeEnv->pQueryAttr;

  int32_t numOfExprs = pQueryAttr->numOfOutput;
  for(int32_t i = 0; i < numOfExprs; ++i) {
    SSqlExpr* pExpr1 = &pExpr[i].base;
    if (pExpr1->functionId != TSDB_FUNC_STDDEV_DST) {
      continue;
    }

    pCtx[i].param[0].arr = NULL;
    pCtx[i].param[0].nType = TSDB_DATA_TYPE_INT;  // avoid freeing the memory by setting the type to be int

    // TODO use hash to speedup this loop
    int32_t numOfGroup = (int32_t)taosArrayGetSize(pRuntimeEnv->prevResult);
    for (int32_t j = 0; j < numOfGroup; ++j) {
      SInterResult* p = taosArrayGet(pRuntimeEnv->prevResult, j);
      if (bytes == 0 || memcmp(p->tags, val, bytes) == 0) {
        int32_t numOfCols = (int32_t)taosArrayGetSize(p->pResult);
        for (int32_t k = 0; k < numOfCols; ++k) {
          SStddevInterResult* pres = taosArrayGet(p->pResult, k);
          if (pres->colId == pExpr1->colInfo.colId) {
            pCtx[i].param[0].arr = pres->pResult;
            break;
          }
        }
      }
    }
  }
}

/*
 * There are two cases to handle:
 *
 * 1. Query range is not set yet (queryRangeSet = 0). we need to set the query range info, including pQueryAttr->lastKey,
 *    pQueryAttr->window.skey, and pQueryAttr->eKey.
 * 2. Query range is set and query is in progress. There may be another result with the same query ranges to be
 *    merged during merge stage. In this case, we need the pTableQueryInfo->lastResRows to decide if there
 *    is a previous result generated or not.
 */
void setIntervalQueryRange(SQueryRuntimeEnv *pRuntimeEnv, TSKEY key) {
  SQueryAttr           *pQueryAttr = pRuntimeEnv->pQueryAttr;
  STableQueryInfo  *pTableQueryInfo = pRuntimeEnv->current;
  SResultRowInfo   *pWindowResInfo = &pTableQueryInfo->resInfo;

  if (pWindowResInfo->prevSKey != TSKEY_INITIAL_VAL) {
    return;
  }

  pTableQueryInfo->win.skey = key;
  STimeWindow win = {.skey = key, .ekey = pQueryAttr->window.ekey};

  /**
   * In handling the both ascending and descending order super table query, we need to find the first qualified
   * timestamp of this table, and then set the first qualified start timestamp.
   * In ascending query, the key is the first qualified timestamp. However, in the descending order query, additional
   * operations involve.
   */
  STimeWindow w = TSWINDOW_INITIALIZER;

  TSKEY sk = MIN(win.skey, win.ekey);
  TSKEY ek = MAX(win.skey, win.ekey);
  getAlignQueryTimeWindow(pQueryAttr, win.skey, sk, ek, &w);

  if (pWindowResInfo->prevSKey == TSKEY_INITIAL_VAL) {
    if (!QUERY_IS_ASC_QUERY(pQueryAttr)) {
      assert(win.ekey == pQueryAttr->window.ekey);
    }

    pWindowResInfo->prevSKey = w.skey;
  }

  pTableQueryInfo->lastKey = pTableQueryInfo->win.skey;
}

/**
 * copyToOutputBuf support copy data in ascending/descending order
 * For interval query of both super table and table, copy the data in ascending order, since the output results are
 * ordered in SWindowResutl already. While handling the group by query for both table and super table,
 * all group result are completed already.
 *
 * @param pQInfo
 * @param result
 */

static int32_t doCopyToSDataBlock(SQueryRuntimeEnv* pRuntimeEnv, SGroupResInfo* pGroupResInfo, int32_t orderType, SSDataBlock* pBlock) {
  SQueryAttr *pQueryAttr = pRuntimeEnv->pQueryAttr;

  int32_t numOfRows = getNumOfTotalRes(pGroupResInfo);
  int32_t numOfResult = pBlock->info.rows; // there are already exists result rows

  int32_t start = 0;
  int32_t step = -1;

  qDebug("QInfo:0x%"PRIx64" start to copy data from windowResInfo to output buf", GET_QID(pRuntimeEnv));
  assert(orderType == TSDB_ORDER_ASC || orderType == TSDB_ORDER_DESC);

  if (orderType == TSDB_ORDER_ASC) {
    start = pGroupResInfo->index;
    step = 1;
  } else {  // desc order copy all data
    start = numOfRows - pGroupResInfo->index - 1;
    step = -1;
  }

  for (int32_t i = start; (i < numOfRows) && (i >= 0); i += step) {
    SResultRow* pRow = taosArrayGetP(pGroupResInfo->pRows, i);
    if (pRow->numOfRows == 0) {
      pGroupResInfo->index += 1;
      continue;
    }

    int32_t numOfRowsToCopy = pRow->numOfRows;
    if (numOfResult + numOfRowsToCopy  >= pRuntimeEnv->resultInfo.capacity) { 
      break; 
    }

    pGroupResInfo->index += 1;

    tFilePage *page = getResBufPage(pRuntimeEnv->pResultBuf, pRow->pageId);

    int16_t offset = 0;
    for (int32_t j = 0; j < pBlock->info.numOfCols; ++j) {
      SColumnInfoData* pColInfoData = taosArrayGet(pBlock->pDataBlock, j);
      int32_t bytes = pColInfoData->info.bytes;

      char *out = pColInfoData->pData + numOfResult * bytes;
      char *in  = getPosInResultPage(pQueryAttr, page, pRow->offset, offset);
      memcpy(out, in, bytes * numOfRowsToCopy);

      offset += bytes;
    }

    numOfResult += numOfRowsToCopy;
    if (numOfResult == pRuntimeEnv->resultInfo.capacity) {  // output buffer is full
      break;
    }
  }

  qDebug("QInfo:0x%"PRIx64" copy data to query buf completed", GET_QID(pRuntimeEnv));
  pBlock->info.rows = numOfResult;
  return 0;
}

static void toSSDataBlock(SGroupResInfo *pGroupResInfo, SQueryRuntimeEnv* pRuntimeEnv, SSDataBlock* pBlock) {
  assert(pGroupResInfo->currentGroup <= pGroupResInfo->totalGroup);

  pBlock->info.rows = 0;
  if (!hasRemainDataInCurrentGroup(pGroupResInfo)) {
    return;
  }

  SQueryAttr* pQueryAttr = pRuntimeEnv->pQueryAttr;
  int32_t orderType = (pQueryAttr->pGroupbyExpr != NULL) ? pQueryAttr->pGroupbyExpr->orderType : TSDB_ORDER_ASC;
  doCopyToSDataBlock(pRuntimeEnv, pGroupResInfo, orderType, pBlock);

  // refactor : extract method
  SColumnInfoData* pInfoData = taosArrayGet(pBlock->pDataBlock, 0);

  if (pInfoData->info.type == TSDB_DATA_TYPE_TIMESTAMP) {
    STimeWindow* w = &pBlock->info.window;
    w->skey = *(int64_t*)pInfoData->pData;
    w->ekey = *(int64_t*)(((char*)pInfoData->pData) + TSDB_KEYSIZE * (pBlock->info.rows - 1));
  }
}

static void updateNumOfRowsInResultRows(SQueryRuntimeEnv* pRuntimeEnv, SQLFunctionCtx* pCtx, int32_t numOfOutput,
                                        SResultRowInfo* pResultRowInfo, int32_t* rowCellInfoOffset) {
  SQueryAttr* pQueryAttr = pRuntimeEnv->pQueryAttr;

  // update the number of result for each, only update the number of rows for the corresponding window result.
  if (QUERY_IS_INTERVAL_QUERY(pQueryAttr)) {
    return;
  }

  for (int32_t i = 0; i < pResultRowInfo->size; ++i) {
    SResultRow *pResult = pResultRowInfo->pResult[i];

    for (int32_t j = 0; j < numOfOutput; ++j) {
      int32_t functionId = pCtx[j].functionId;
      if (functionId == TSDB_FUNC_TS || functionId == TSDB_FUNC_TAG || functionId == TSDB_FUNC_TAGPRJ) {
        continue;
      }

      SResultRowCellInfo* pCell = getResultCell(pResult, j, rowCellInfoOffset);
      pResult->numOfRows = (uint16_t)(MAX(pResult->numOfRows, pCell->numOfRes));
    }
  }
}

static void doCopyQueryResultToMsg(SQInfo *pQInfo, int32_t numOfRows, char *data) {
  SQueryRuntimeEnv* pRuntimeEnv = &pQInfo->runtimeEnv;
  SQueryAttr *pQueryAttr = pRuntimeEnv->pQueryAttr;

  SSDataBlock* pRes = pRuntimeEnv->outputBuf;

  if (pQueryAttr->pExpr2 == NULL) {
    for (int32_t col = 0; col < pQueryAttr->numOfOutput; ++col) {
      SColumnInfoData* pColRes = taosArrayGet(pRes->pDataBlock, col);
      memmove(data, pColRes->pData, pColRes->info.bytes * pRes->info.rows);
      data += pColRes->info.bytes * pRes->info.rows;
    }
  } else {
    for (int32_t col = 0; col < pQueryAttr->numOfExpr2; ++col) {
      SColumnInfoData* pColRes = taosArrayGet(pRes->pDataBlock, col);
      memmove(data, pColRes->pData, pColRes->info.bytes * numOfRows);
      data += pColRes->info.bytes * numOfRows;
    }
  }

  int32_t numOfTables = (int32_t) taosHashGetSize(pRuntimeEnv->pTableRetrieveTsMap);
  *(int32_t*)data = htonl(numOfTables);
  data += sizeof(int32_t);

  int32_t total = 0;
  STableIdInfo* item = taosHashIterate(pRuntimeEnv->pTableRetrieveTsMap, NULL);

  while(item) {
    STableIdInfo* pDst = (STableIdInfo*)data;
    pDst->uid = htobe64(item->uid);
    pDst->tid = htonl(item->tid);
    pDst->key = htobe64(item->key);

    data += sizeof(STableIdInfo);
    total++;

    qDebug("QInfo:0x%"PRIx64" set subscribe info, tid:%d, uid:%"PRIu64", skey:%"PRId64, pQInfo->qId, item->tid, item->uid, item->key);
    item = taosHashIterate(pRuntimeEnv->pTableRetrieveTsMap, item);
  }

  qDebug("QInfo:0x%"PRIx64" set %d subscribe info", pQInfo->qId, total);
  // Check if query is completed or not for stable query or normal table query respectively.
  if (Q_STATUS_EQUAL(pRuntimeEnv->status, QUERY_COMPLETED) && pRuntimeEnv->proot->status == OP_EXEC_DONE) {
    setQueryStatus(pRuntimeEnv, QUERY_OVER);
  }
}

int32_t doFillTimeIntervalGapsInResults(SFillInfo* pFillInfo, SSDataBlock *pOutput, int32_t capacity) {
  void** p = calloc(pFillInfo->numOfCols, POINTER_BYTES);
  for(int32_t i = 0; i < pFillInfo->numOfCols; ++i) {
    SColumnInfoData* pColInfoData = taosArrayGet(pOutput->pDataBlock, i);
    p[i] = pColInfoData->pData;
  }

  pOutput->info.rows = (int32_t)taosFillResultDataBlock(pFillInfo, p, capacity);
  tfree(p);
  return pOutput->info.rows;
}

void publishOperatorProfEvent(SOperatorInfo* operatorInfo, EQueryProfEventType eventType) {
  SQueryProfEvent event = {0};

  event.eventType    = eventType;
  event.eventTime    = taosGetTimestampUs();
  event.operatorType = operatorInfo->operatorType;

  if (operatorInfo->pRuntimeEnv) {
    SQInfo* pQInfo = operatorInfo->pRuntimeEnv->qinfo;
    if (pQInfo->summary.queryProfEvents) {
      taosArrayPush(pQInfo->summary.queryProfEvents, &event);
    }
  }
}

void publishQueryAbortEvent(SQInfo* pQInfo, int32_t code) {
  SQueryProfEvent event;
  event.eventType = QUERY_PROF_QUERY_ABORT;
  event.eventTime = taosGetTimestampUs();
  event.abortCode = code;

  if (pQInfo->summary.queryProfEvents) {
    taosArrayPush(pQInfo->summary.queryProfEvents, &event);
  }
}

typedef struct  {
  uint8_t operatorType;
  int64_t beginTime;
  int64_t endTime;
  int64_t selfTime;
  int64_t descendantsTime;
} SOperatorStackItem;

static void doOperatorExecProfOnce(SOperatorStackItem* item, SQueryProfEvent* event, SArray* opStack, SHashObj* profResults) {
  item->endTime = event->eventTime;
  item->selfTime = (item->endTime - item->beginTime) - (item->descendantsTime);

  for (int32_t j = 0; j < taosArrayGetSize(opStack); ++j) {
    SOperatorStackItem* ancestor = taosArrayGet(opStack, j);
    ancestor->descendantsTime += item->selfTime;
  }

  uint8_t operatorType = item->operatorType;
  SOperatorProfResult* result = taosHashGet(profResults, &operatorType, sizeof(operatorType));
  if (result != NULL) {
    result->sumRunTimes++;
    result->sumSelfTime += item->selfTime;
  } else {
    SOperatorProfResult opResult;
    opResult.operatorType = operatorType;
    opResult.sumSelfTime = item->selfTime;
    opResult.sumRunTimes = 1;
    taosHashPut(profResults, &(operatorType), sizeof(operatorType),
                &opResult, sizeof(opResult));
  }
}

void calculateOperatorProfResults(SQInfo* pQInfo) {
  if (pQInfo->summary.queryProfEvents == NULL) {
    qDebug("QInfo:0x%"PRIx64" query prof events array is null", pQInfo->qId);
    return;
  }

  if (pQInfo->summary.operatorProfResults == NULL) {
    qDebug("QInfo:0x%"PRIx64" operator prof results hash is null", pQInfo->qId);
    return;
  }
  
  SArray* opStack = taosArrayInit(32, sizeof(SOperatorStackItem));
  if (opStack == NULL) {
    return;
  }

  size_t size = taosArrayGetSize(pQInfo->summary.queryProfEvents);
  SHashObj* profResults = pQInfo->summary.operatorProfResults;

  for (int i = 0; i < size; ++i) {
    SQueryProfEvent* event = taosArrayGet(pQInfo->summary.queryProfEvents, i);
    if (event->eventType == QUERY_PROF_BEFORE_OPERATOR_EXEC) {
      SOperatorStackItem opItem;
      opItem.operatorType = event->operatorType;
      opItem.beginTime = event->eventTime;
      opItem.descendantsTime = 0;
      taosArrayPush(opStack, &opItem);
    } else if (event->eventType == QUERY_PROF_AFTER_OPERATOR_EXEC) {
      SOperatorStackItem* item = taosArrayPop(opStack);
      assert(item->operatorType == event->operatorType);
      doOperatorExecProfOnce(item, event, opStack, profResults);
    } else if (event->eventType == QUERY_PROF_QUERY_ABORT) {
      SOperatorStackItem* item;
      while ((item = taosArrayPop(opStack)) != NULL) {
        doOperatorExecProfOnce(item, event, opStack, profResults);
      }
    }
  }

  taosArrayDestroy(opStack);
}

void queryCostStatis(SQInfo *pQInfo) {
  SQueryRuntimeEnv *pRuntimeEnv = &pQInfo->runtimeEnv;
  SQueryCostInfo *pSummary = &pQInfo->summary;

  uint64_t hashSize = taosHashGetMemSize(pQInfo->runtimeEnv.pResultRowHashTable);
  hashSize += taosHashGetMemSize(pRuntimeEnv->tableqinfoGroupInfo.map);
  pSummary->hashSize = hashSize;

  // add the merge time
  pSummary->elapsedTime += pSummary->firstStageMergeTime;

  SResultRowPool* p = pQInfo->runtimeEnv.pool;
  if (p != NULL) {
    pSummary->winInfoSize = getResultRowPoolMemSize(p);
    pSummary->numOfTimeWindows = getNumOfAllocatedResultRows(p);
  } else {
    pSummary->winInfoSize = 0;
    pSummary->numOfTimeWindows = 0;
  }

  calculateOperatorProfResults(pQInfo);

  qDebug("QInfo:0x%"PRIx64" :cost summary: elapsed time:%"PRId64" us, first merge:%"PRId64" us, total blocks:%d, "
         "load block statis:%d, load data block:%d, total rows:%"PRId64 ", check rows:%"PRId64,
         pQInfo->qId, pSummary->elapsedTime, pSummary->firstStageMergeTime, pSummary->totalBlocks, pSummary->loadBlockStatis,
         pSummary->loadBlocks, pSummary->totalRows, pSummary->totalCheckedRows);

  qDebug("QInfo:0x%"PRIx64" :cost summary: winResPool size:%.2f Kb, numOfWin:%"PRId64", tableInfoSize:%.2f Kb, hashTable:%.2f Kb", pQInfo->qId, pSummary->winInfoSize/1024.0,
      pSummary->numOfTimeWindows, pSummary->tableInfoSize/1024.0, pSummary->hashSize/1024.0);

  if (pSummary->operatorProfResults) {
    SOperatorProfResult* opRes = taosHashIterate(pSummary->operatorProfResults, NULL);
    while (opRes != NULL) {
      qDebug("QInfo:0x%" PRIx64 " :cost summary: operator : %d, exec times: %" PRId64 ", self time: %" PRId64,
             pQInfo->qId, opRes->operatorType, opRes->sumRunTimes, opRes->sumSelfTime);
      opRes = taosHashIterate(pSummary->operatorProfResults, opRes);
    }
  }
}

//static void updateOffsetVal(SQueryRuntimeEnv *pRuntimeEnv, SDataBlockInfo *pBlockInfo) {
//  SQueryAttr *pQueryAttr = pRuntimeEnv->pQueryAttr;
//  STableQueryInfo* pTableQueryInfo = pRuntimeEnv->current;
//
//  int32_t step = GET_FORWARD_DIRECTION_FACTOR(pQueryAttr->order.order);
//
//  if (pQueryAttr->limit.offset == pBlockInfo->rows) {  // current block will ignore completed
//    pTableQueryInfo->lastKey = QUERY_IS_ASC_QUERY(pQueryAttr) ? pBlockInfo->window.ekey + step : pBlockInfo->window.skey + step;
//    pQueryAttr->limit.offset = 0;
//    return;
//  }
//
//  if (QUERY_IS_ASC_QUERY(pQueryAttr)) {
//    pQueryAttr->pos = (int32_t)pQueryAttr->limit.offset;
//  } else {
//    pQueryAttr->pos = pBlockInfo->rows - (int32_t)pQueryAttr->limit.offset - 1;
//  }
//
//  assert(pQueryAttr->pos >= 0 && pQueryAttr->pos <= pBlockInfo->rows - 1);
//
//  SArray *         pDataBlock = tsdbRetrieveDataBlock(pRuntimeEnv->pQueryHandle, NULL);
//  SColumnInfoData *pColInfoData = taosArrayGet(pDataBlock, 0);
//
//  // update the pQueryAttr->limit.offset value, and pQueryAttr->pos value
//  TSKEY *keys = (TSKEY *) pColInfoData->pData;
//
//  // update the offset value
//  pTableQueryInfo->lastKey = keys[pQueryAttr->pos];
//  pQueryAttr->limit.offset = 0;
//
//  int32_t numOfRes = tableApplyFunctionsOnBlock(pRuntimeEnv, pBlockInfo, NULL, binarySearchForKey, pDataBlock);
//
//  qDebug("QInfo:0x%"PRIx64" check data block, brange:%" PRId64 "-%" PRId64 ", numBlocksOfStep:%d, numOfRes:%d, lastKey:%"PRId64, GET_QID(pRuntimeEnv),
//         pBlockInfo->window.skey, pBlockInfo->window.ekey, pBlockInfo->rows, numOfRes, pQuery->current->lastKey);
//}

//void skipBlocks(SQueryRuntimeEnv *pRuntimeEnv) {
//  SQueryAttr *pQueryAttr = pRuntimeEnv->pQueryAttr;
//
//  if (pQueryAttr->limit.offset <= 0 || pQueryAttr->numOfFilterCols > 0) {
//    return;
//  }
//
//  pQueryAttr->pos = 0;
//  int32_t step = GET_FORWARD_DIRECTION_FACTOR(pQueryAttr->order.order);
//
//  STableQueryInfo* pTableQueryInfo = pRuntimeEnv->current;
//  TsdbQueryHandleT pQueryHandle = pRuntimeEnv->pQueryHandle;
//
//  SDataBlockInfo blockInfo = SDATA_BLOCK_INITIALIZER;
//  while (tsdbNextDataBlock(pQueryHandle)) {
//    if (isQueryKilled(pRuntimeEnv->qinfo)) {
//      longjmp(pRuntimeEnv->env, TSDB_CODE_TSC_QUERY_CANCELLED);
//    }
//
//    tsdbRetrieveDataBlockInfo(pQueryHandle, &blockInfo);
//
//    if (pQueryAttr->limit.offset > blockInfo.rows) {
//      pQueryAttr->limit.offset -= blockInfo.rows;
//      pTableQueryInfo->lastKey = (QUERY_IS_ASC_QUERY(pQueryAttr)) ? blockInfo.window.ekey : blockInfo.window.skey;
//      pTableQueryInfo->lastKey += step;
//
//      qDebug("QInfo:0x%"PRIx64" skip rows:%d, offset:%" PRId64, GET_QID(pRuntimeEnv), blockInfo.rows,
//             pQuery->limit.offset);
//    } else {  // find the appropriated start position in current block
//      updateOffsetVal(pRuntimeEnv, &blockInfo);
//      break;
//    }
//  }
//
//  if (terrno != TSDB_CODE_SUCCESS) {
//    longjmp(pRuntimeEnv->env, terrno);
//  }
//}

//static TSKEY doSkipIntervalProcess(SQueryRuntimeEnv* pRuntimeEnv, STimeWindow* win, SDataBlockInfo* pBlockInfo, STableQueryInfo* pTableQueryInfo) {
//  SQueryAttr *pQueryAttr = pRuntimeEnv->pQueryAttr;
//  SResultRowInfo *pWindowResInfo = &pRuntimeEnv->resultRowInfo;
//
//  assert(pQueryAttr->limit.offset == 0);
//  STimeWindow tw = *win;
//  getNextTimeWindow(pQueryAttr, &tw);
//
//  if ((tw.skey <= pBlockInfo->window.ekey && QUERY_IS_ASC_QUERY(pQueryAttr)) ||
//      (tw.ekey >= pBlockInfo->window.skey && !QUERY_IS_ASC_QUERY(pQueryAttr))) {
//
//    // load the data block and check data remaining in current data block
//    // TODO optimize performance
//    SArray *         pDataBlock = tsdbRetrieveDataBlock(pRuntimeEnv->pQueryHandle, NULL);
//    SColumnInfoData *pColInfoData = taosArrayGet(pDataBlock, 0);
//
//    tw = *win;
//    int32_t startPos =
//        getNextQualifiedWindow(pQueryAttr, &tw, pBlockInfo, pColInfoData->pData, binarySearchForKey, -1);
//    assert(startPos >= 0);
//
//    // set the abort info
//    pQueryAttr->pos = startPos;
//
//    // reset the query start timestamp
//    pTableQueryInfo->win.skey = ((TSKEY *)pColInfoData->pData)[startPos];
//    pQueryAttr->window.skey = pTableQueryInfo->win.skey;
//    TSKEY key = pTableQueryInfo->win.skey;
//
//    pWindowResInfo->prevSKey = tw.skey;
//    int32_t index = pRuntimeEnv->resultRowInfo.curIndex;
//
//    int32_t numOfRes = tableApplyFunctionsOnBlock(pRuntimeEnv, pBlockInfo, NULL, binarySearchForKey, pDataBlock);
//    pRuntimeEnv->resultRowInfo.curIndex = index;  // restore the window index
//
//    qDebug("QInfo:0x%"PRIx64" check data block, brange:%" PRId64 "-%" PRId64 ", numOfRows:%d, numOfRes:%d, lastKey:%" PRId64,
//           GET_QID(pRuntimeEnv), pBlockInfo->window.skey, pBlockInfo->window.ekey, pBlockInfo->rows, numOfRes,
//           pQueryAttr->current->lastKey);
//
//    return key;
//  } else {  // do nothing
//    pQueryAttr->window.skey      = tw.skey;
//    pWindowResInfo->prevSKey = tw.skey;
//    pTableQueryInfo->lastKey = tw.skey;
//
//    return tw.skey;
//  }
//
//  return true;
//}

//static bool skipTimeInterval(SQueryRuntimeEnv *pRuntimeEnv, TSKEY* start) {
//  SQueryAttr *pQueryAttr = pRuntimeEnv->pQueryAttr;
//  if (QUERY_IS_ASC_QUERY(pQueryAttr)) {
//    assert(*start <= pRuntimeEnv->current->lastKey);
//  } else {
//    assert(*start >= pRuntimeEnv->current->lastKey);
//  }
//
//  // if queried with value filter, do NOT forward query start position
//  if (pQueryAttr->limit.offset <= 0 || pQueryAttr->numOfFilterCols > 0 || pRuntimeEnv->pTsBuf != NULL || pRuntimeEnv->pFillInfo != NULL) {
//    return true;
//  }
//
//  /*
//   * 1. for interval without interpolation query we forward pQueryAttr->interval.interval at a time for
//   *    pQueryAttr->limit.offset times. Since hole exists, pQueryAttr->interval.interval*pQueryAttr->limit.offset value is
//   *    not valid. otherwise, we only forward pQueryAttr->limit.offset number of points
//   */
//  assert(pRuntimeEnv->resultRowInfo.prevSKey == TSKEY_INITIAL_VAL);
//
//  STimeWindow w = TSWINDOW_INITIALIZER;
//  bool ascQuery = QUERY_IS_ASC_QUERY(pQueryAttr);
//
//  SResultRowInfo *pWindowResInfo = &pRuntimeEnv->resultRowInfo;
//  STableQueryInfo *pTableQueryInfo = pRuntimeEnv->current;
//
//  SDataBlockInfo blockInfo = SDATA_BLOCK_INITIALIZER;
//  while (tsdbNextDataBlock(pRuntimeEnv->pQueryHandle)) {
//    tsdbRetrieveDataBlockInfo(pRuntimeEnv->pQueryHandle, &blockInfo);
//
//    if (QUERY_IS_ASC_QUERY(pQueryAttr)) {
//      if (pWindowResInfo->prevSKey == TSKEY_INITIAL_VAL) {
//        getAlignQueryTimeWindow(pQueryAttr, blockInfo.window.skey, blockInfo.window.skey, pQueryAttr->window.ekey, &w);
//        pWindowResInfo->prevSKey = w.skey;
//      }
//    } else {
//      getAlignQueryTimeWindow(pQueryAttr, blockInfo.window.ekey, pQueryAttr->window.ekey, blockInfo.window.ekey, &w);
//      pWindowResInfo->prevSKey = w.skey;
//    }
//
//    // the first time window
//    STimeWindow win = getActiveTimeWindow(pWindowResInfo, pWindowResInfo->prevSKey, pQueryAttr);
//
//    while (pQueryAttr->limit.offset > 0) {
//      STimeWindow tw = win;
//
//      if ((win.ekey <= blockInfo.window.ekey && ascQuery) || (win.ekey >= blockInfo.window.skey && !ascQuery)) {
//        pQueryAttr->limit.offset -= 1;
//        pWindowResInfo->prevSKey = win.skey;
//
//        // current time window is aligned with blockInfo.window.ekey
//        // restart it from next data block by set prevSKey to be TSKEY_INITIAL_VAL;
//        if ((win.ekey == blockInfo.window.ekey && ascQuery) || (win.ekey == blockInfo.window.skey && !ascQuery)) {
//          pWindowResInfo->prevSKey = TSKEY_INITIAL_VAL;
//        }
//      }
//
//      if (pQueryAttr->limit.offset == 0) {
//        *start = doSkipIntervalProcess(pRuntimeEnv, &win, &blockInfo, pTableQueryInfo);
//        return true;
//      }
//
//      // current window does not ended in current data block, try next data block
//      getNextTimeWindow(pQueryAttr, &tw);
//
//      /*
//       * If the next time window still starts from current data block,
//       * load the primary timestamp column first, and then find the start position for the next queried time window.
//       * Note that only the primary timestamp column is required.
//       * TODO: Optimize for this cases. All data blocks are not needed to be loaded, only if the first actually required
//       * time window resides in current data block.
//       */
//      if ((tw.skey <= blockInfo.window.ekey && ascQuery) || (tw.ekey >= blockInfo.window.skey && !ascQuery)) {
//
//        SArray *pDataBlock = tsdbRetrieveDataBlock(pRuntimeEnv->pQueryHandle, NULL);
//        SColumnInfoData *pColInfoData = taosArrayGet(pDataBlock, 0);
//
//        if ((win.ekey > blockInfo.window.ekey && ascQuery) || (win.ekey < blockInfo.window.skey && !ascQuery)) {
//          pQueryAttr->limit.offset -= 1;
//        }
//
//        if (pQueryAttr->limit.offset == 0) {
//          *start = doSkipIntervalProcess(pRuntimeEnv, &win, &blockInfo, pTableQueryInfo);
//          return true;
//        } else {
//          tw = win;
//          int32_t startPos =
//              getNextQualifiedWindow(pQueryAttr, &tw, &blockInfo, pColInfoData->pData, binarySearchForKey, -1);
//          assert(startPos >= 0);
//
//          // set the abort info
//          pQueryAttr->pos = startPos;
//          pTableQueryInfo->lastKey = ((TSKEY *)pColInfoData->pData)[startPos];
//          pWindowResInfo->prevSKey = tw.skey;
//          win = tw;
//        }
//      } else {
//        break;  // offset is not 0, and next time window begins or ends in the next block.
//      }
//    }
//  }
//
//  // check for error
//  if (terrno != TSDB_CODE_SUCCESS) {
//    longjmp(pRuntimeEnv->env, terrno);
//  }
//
//  return true;
//}

void appendUpstream(SOperatorInfo* p, SOperatorInfo* pUpstream) {
  if (p->upstream == NULL) {
    assert(p->numOfUpstream == 0);
  }

  p->upstream = realloc(p->upstream, POINTER_BYTES * (p->numOfUpstream + 1));
  p->upstream[p->numOfUpstream++] = pUpstream;
}

static void doDestroyTableQueryInfo(STableGroupInfo* pTableqinfoGroupInfo);

static int32_t setupQueryHandle(void* tsdb, SQueryRuntimeEnv* pRuntimeEnv, int64_t qId, bool isSTableQuery) {
  SQueryAttr *pQueryAttr = pRuntimeEnv->pQueryAttr;

  // TODO set the tags scan handle
  if (onlyQueryTags(pQueryAttr)) {
    return TSDB_CODE_SUCCESS;
  }

  STsdbQueryCond cond = createTsdbQueryCond(pQueryAttr, &pQueryAttr->window);
  if (pQueryAttr->tsCompQuery || pQueryAttr->pointInterpQuery) {
    cond.type = BLOCK_LOAD_TABLE_SEQ_ORDER;
  }

  if (!isSTableQuery
    && (pRuntimeEnv->tableqinfoGroupInfo.numOfTables == 1)
    && (cond.order == TSDB_ORDER_ASC)
    && (!QUERY_IS_INTERVAL_QUERY(pQueryAttr))
    && (!pQueryAttr->groupbyColumn)
    && (!pQueryAttr->simpleAgg)
  ) {
    SArray* pa = GET_TABLEGROUP(pRuntimeEnv, 0);
    STableQueryInfo* pCheckInfo = taosArrayGetP(pa, 0);
    cond.twindow = pCheckInfo->win;
  }

  terrno = TSDB_CODE_SUCCESS;
  if (isFirstLastRowQuery(pQueryAttr)) {
    pRuntimeEnv->pQueryHandle = tsdbQueryLastRow(tsdb, &cond, &pQueryAttr->tableGroupInfo, qId, &pQueryAttr->memRef);

    // update the query time window
    pQueryAttr->window = cond.twindow;
    if (pQueryAttr->tableGroupInfo.numOfTables == 0) {
      pRuntimeEnv->tableqinfoGroupInfo.numOfTables = 0;
    } else {
      size_t numOfGroups = GET_NUM_OF_TABLEGROUP(pRuntimeEnv);
      for(int32_t i = 0; i < numOfGroups; ++i) {
        SArray *group = GET_TABLEGROUP(pRuntimeEnv, i);

        size_t t = taosArrayGetSize(group);
        for (int32_t j = 0; j < t; ++j) {
          STableQueryInfo *pCheckInfo = taosArrayGetP(group, j);

          pCheckInfo->win = pQueryAttr->window;
          pCheckInfo->lastKey = pCheckInfo->win.skey;
        }
      }
    }
  } else if (isCachedLastQuery(pQueryAttr)) {
    pRuntimeEnv->pQueryHandle = tsdbQueryCacheLast(tsdb, &cond, &pQueryAttr->tableGroupInfo, qId, &pQueryAttr->memRef);
  } else if (pQueryAttr->pointInterpQuery) {
    pRuntimeEnv->pQueryHandle = tsdbQueryRowsInExternalWindow(tsdb, &cond, &pQueryAttr->tableGroupInfo, qId, &pQueryAttr->memRef);
  } else {
    pRuntimeEnv->pQueryHandle = tsdbQueryTables(tsdb, &cond, &pQueryAttr->tableGroupInfo, qId, &pQueryAttr->memRef);
  }

  return terrno;
}

static SFillColInfo* createFillColInfo(SExprInfo* pExpr, int32_t numOfOutput, int64_t* fillVal) {
  int32_t offset = 0;

  SFillColInfo* pFillCol = calloc(numOfOutput, sizeof(SFillColInfo));
  if (pFillCol == NULL) {
    return NULL;
  }

  for(int32_t i = 0; i < numOfOutput; ++i) {
    SExprInfo* pExprInfo   = &pExpr[i];

    pFillCol[i].col.bytes  = pExprInfo->base.resBytes;
    pFillCol[i].col.type   = (int8_t)pExprInfo->base.resType;
    pFillCol[i].col.offset = offset;
    pFillCol[i].col.colId  = pExprInfo->base.resColId;
    pFillCol[i].tagIndex   = -2;
    pFillCol[i].flag       = pExprInfo->base.colInfo.flag;    // always be the normal column for table query
    pFillCol[i].functionId = pExprInfo->base.functionId;
    pFillCol[i].fillVal.i  = fillVal[i];

    offset += pExprInfo->base.resBytes;
  }

  return pFillCol;
}

int32_t doInitQInfo(SQInfo* pQInfo, STSBuf* pTsBuf, void* tsdb, void* sourceOptr, int32_t tbScanner, SArray* pOperator,
    void* param) {
  SQueryRuntimeEnv *pRuntimeEnv = &pQInfo->runtimeEnv;

  SQueryAttr *pQueryAttr = pQInfo->runtimeEnv.pQueryAttr;
  pQueryAttr->tsdb = tsdb;

  if (tsdb != NULL) {
    int32_t code = setupQueryHandle(tsdb, pRuntimeEnv, pQInfo->qId, pQueryAttr->stableQuery);
    if (code != TSDB_CODE_SUCCESS) {
      return code;
    }
  }

  pQueryAttr->interBufSize = getOutputInterResultBufSize(pQueryAttr);

  pRuntimeEnv->groupResInfo.totalGroup = (int32_t) (pQueryAttr->stableQuery? GET_NUM_OF_TABLEGROUP(pRuntimeEnv):0);
  pRuntimeEnv->enableGroupData = false;

  pRuntimeEnv->pQueryAttr = pQueryAttr;
  pRuntimeEnv->pTsBuf = pTsBuf;
  pRuntimeEnv->cur.vgroupIndex = -1;
  setResultBufSize(pQueryAttr, &pRuntimeEnv->resultInfo);

  switch(tbScanner) {
    case OP_TableBlockInfoScan: {
      pRuntimeEnv->proot = createTableBlockInfoScanOperator(pRuntimeEnv->pQueryHandle, pRuntimeEnv);
      break;
    }
    case OP_TableSeqScan: {
      pRuntimeEnv->proot = createTableSeqScanOperator(pRuntimeEnv->pQueryHandle, pRuntimeEnv);
      break;
    }
    case OP_DataBlocksOptScan: {
      pRuntimeEnv->proot = createDataBlocksOptScanInfo(pRuntimeEnv->pQueryHandle, pRuntimeEnv, getNumOfScanTimes(pQueryAttr), 1);
      break;
    }
    case OP_TableScan: {
      pRuntimeEnv->proot = createTableScanOperator(pRuntimeEnv->pQueryHandle, pRuntimeEnv, getNumOfScanTimes(pQueryAttr));
      break;
    }
    default: { // do nothing
      break;
    }
  }

  if (sourceOptr != NULL) {
    assert(pRuntimeEnv->proot == NULL);
    pRuntimeEnv->proot = sourceOptr;
  }

  if (pTsBuf != NULL) {
    int16_t order = (pQueryAttr->order.order == pRuntimeEnv->pTsBuf->tsOrder) ? TSDB_ORDER_ASC : TSDB_ORDER_DESC;
    tsBufSetTraverseOrder(pRuntimeEnv->pTsBuf, order);
  }

  int32_t ps = DEFAULT_PAGE_SIZE;
  getIntermediateBufInfo(pRuntimeEnv, &ps, &pQueryAttr->intermediateResultRowSize);

  int32_t TENMB = 1024*1024*10;
  int32_t code = createDiskbasedResultBuffer(&pRuntimeEnv->pResultBuf, ps, TENMB, pQInfo->qId);
  if (code != TSDB_CODE_SUCCESS) {
    return code;
  }

  // create runtime environment
  int32_t numOfTables = (int32_t)pQueryAttr->tableGroupInfo.numOfTables;
  pQInfo->summary.tableInfoSize += (numOfTables * sizeof(STableQueryInfo));
  pQInfo->summary.queryProfEvents = taosArrayInit(512, sizeof(SQueryProfEvent));
  if (pQInfo->summary.queryProfEvents == NULL) {
    qDebug("QInfo:0x%"PRIx64" failed to allocate query prof events array", pQInfo->qId);
  }
  pQInfo->summary.operatorProfResults =
      taosHashInit(8, taosGetDefaultHashFunction(TSDB_DATA_TYPE_TINYINT), true, HASH_NO_LOCK);
  if (pQInfo->summary.operatorProfResults == NULL) {
    qDebug("QInfo:0x%"PRIx64" failed to allocate operator prof results hash", pQInfo->qId);
  }

  code = setupQueryRuntimeEnv(pRuntimeEnv, (int32_t) pQueryAttr->tableGroupInfo.numOfTables, pOperator, param);
  if (code != TSDB_CODE_SUCCESS) {
    return code;
  }

  setQueryStatus(pRuntimeEnv, QUERY_NOT_COMPLETED);
  return TSDB_CODE_SUCCESS;
}

static void doTableQueryInfoTimeWindowCheck(SQueryAttr* pQueryAttr, STableQueryInfo* pTableQueryInfo) {
  if (QUERY_IS_ASC_QUERY(pQueryAttr)) {
    assert(
        (pTableQueryInfo->win.skey <= pTableQueryInfo->win.ekey) &&
        (pTableQueryInfo->lastKey >= pTableQueryInfo->win.skey) &&
        (pTableQueryInfo->win.skey >= pQueryAttr->window.skey && pTableQueryInfo->win.ekey <= pQueryAttr->window.ekey));
  } else {
    assert(
        (pTableQueryInfo->win.skey >= pTableQueryInfo->win.ekey) &&
        (pTableQueryInfo->lastKey <= pTableQueryInfo->win.skey) &&
        (pTableQueryInfo->win.skey <= pQueryAttr->window.skey && pTableQueryInfo->win.ekey >= pQueryAttr->window.ekey));
  }
}

STsdbQueryCond createTsdbQueryCond(SQueryAttr* pQueryAttr, STimeWindow* win) {
  STsdbQueryCond cond = {
      .colList   = pQueryAttr->tableCols,
      .order     = pQueryAttr->order.order,
      .numOfCols = pQueryAttr->numOfCols,
      .type      = BLOCK_LOAD_OFFSET_SEQ_ORDER,
      .loadExternalRows = false,
  };

  TIME_WINDOW_COPY(cond.twindow, *win);
  return cond;
}

static STableIdInfo createTableIdInfo(STableQueryInfo* pTableQueryInfo) {
  STableIdInfo tidInfo;
  STableId* id = TSDB_TABLEID(pTableQueryInfo->pTable);

  tidInfo.uid = id->uid;
  tidInfo.tid = id->tid;
  tidInfo.key = pTableQueryInfo->lastKey;

  return tidInfo;
}

static void updateTableIdInfo(STableQueryInfo* pTableQueryInfo, SSDataBlock* pBlock, SHashObj* pTableIdInfo, int32_t order) {
  int32_t step = GET_FORWARD_DIRECTION_FACTOR(order);
  pTableQueryInfo->lastKey = ((order == TSDB_ORDER_ASC)? pBlock->info.window.ekey:pBlock->info.window.skey) + step;

  if (pTableQueryInfo->pTable == NULL) {
    return;
  }

  STableIdInfo tidInfo = createTableIdInfo(pTableQueryInfo);
  STableIdInfo *idinfo = taosHashGet(pTableIdInfo, &tidInfo.tid, sizeof(tidInfo.tid));
  if (idinfo != NULL) {
    assert(idinfo->tid == tidInfo.tid && idinfo->uid == tidInfo.uid);
    idinfo->key = tidInfo.key;
  } else {
    taosHashPut(pTableIdInfo, &tidInfo.tid, sizeof(tidInfo.tid), &tidInfo, sizeof(STableIdInfo));
  }
}

static void doCloseAllTimeWindow(SQueryRuntimeEnv* pRuntimeEnv) {
  size_t numOfGroup = GET_NUM_OF_TABLEGROUP(pRuntimeEnv);
  for (int32_t i = 0; i < numOfGroup; ++i) {
    SArray* group = GET_TABLEGROUP(pRuntimeEnv, i);

    size_t num = taosArrayGetSize(group);
    for (int32_t j = 0; j < num; ++j) {
      STableQueryInfo* item = taosArrayGetP(group, j);
      closeAllResultRows(&item->resInfo);
    }
  }
}

static SSDataBlock* doTableScanImpl(void* param, bool* newgroup) {
  SOperatorInfo    *pOperator = (SOperatorInfo*) param;

  STableScanInfo   *pTableScanInfo = pOperator->info;
  SSDataBlock      *pBlock = &pTableScanInfo->block;
  SQueryRuntimeEnv *pRuntimeEnv = pOperator->pRuntimeEnv;
  SQueryAttr       *pQueryAttr = pRuntimeEnv->pQueryAttr;
  STableGroupInfo  *pTableGroupInfo = &pOperator->pRuntimeEnv->tableqinfoGroupInfo;

  *newgroup = false;

  while (tsdbNextDataBlock(pTableScanInfo->pQueryHandle)) {
    if (isQueryKilled(pOperator->pRuntimeEnv->qinfo)) {
      longjmp(pOperator->pRuntimeEnv->env, TSDB_CODE_TSC_QUERY_CANCELLED);
    }

    pTableScanInfo->numOfBlocks += 1;
    tsdbRetrieveDataBlockInfo(pTableScanInfo->pQueryHandle, &pBlock->info);

    // todo opt
    if (pTableGroupInfo->numOfTables > 1 || (pRuntimeEnv->current == NULL && pTableGroupInfo->numOfTables == 1)) {
      STableQueryInfo** pTableQueryInfo =
          (STableQueryInfo**)taosHashGet(pTableGroupInfo->map, &pBlock->info.tid, sizeof(pBlock->info.tid));
      if (pTableQueryInfo == NULL) {
        break;
      }

      pRuntimeEnv->current = *pTableQueryInfo;
      doTableQueryInfoTimeWindowCheck(pQueryAttr, *pTableQueryInfo);

      if (pRuntimeEnv->enableGroupData) {
        if(pTableScanInfo->prevGroupId != -1 && pTableScanInfo->prevGroupId != (*pTableQueryInfo)->groupIndex) {
          *newgroup = true;
        }
      }

      pTableScanInfo->prevGroupId = (*pTableQueryInfo)->groupIndex;
    }

    // this function never returns error?
    uint32_t status;
    int32_t  code = loadDataBlockOnDemand(pOperator->pRuntimeEnv, pTableScanInfo, pBlock, &status);
    if (code != TSDB_CODE_SUCCESS) {
      longjmp(pOperator->pRuntimeEnv->env, code);
    }

    // current block is ignored according to filter result by block statistics data, continue load the next block
    if (status == BLK_DATA_DISCARD || pBlock->info.rows == 0) {
      continue;
    }

    return pBlock;
  }

  return NULL;
}

static SSDataBlock* doTableScan(void* param, bool *newgroup) {
  SOperatorInfo* pOperator = (SOperatorInfo*) param;

  STableScanInfo   *pTableScanInfo = pOperator->info;
  SQueryRuntimeEnv *pRuntimeEnv = pOperator->pRuntimeEnv;
  SQueryAttr       *pQueryAttr = pRuntimeEnv->pQueryAttr;

  SResultRowInfo* pResultRowInfo = pTableScanInfo->pResultRowInfo;
  *newgroup = false;

  while (pTableScanInfo->current < pTableScanInfo->times) {
    SSDataBlock* p = doTableScanImpl(pOperator, newgroup);
    if (p != NULL) {
      return p;
    }

    if (++pTableScanInfo->current >= pTableScanInfo->times) {
      if (pTableScanInfo->reverseTimes <= 0 || isTsdbCacheLastRow(pTableScanInfo->pQueryHandle)) {
        return NULL;
      } else {
        break;
      }
    }

    // do prepare for the next round table scan operation
    STsdbQueryCond cond = createTsdbQueryCond(pQueryAttr, &pQueryAttr->window);
    tsdbResetQueryHandle(pTableScanInfo->pQueryHandle, &cond);

    setQueryStatus(pRuntimeEnv, QUERY_NOT_COMPLETED);
    pRuntimeEnv->scanFlag = REPEAT_SCAN;

    if (pRuntimeEnv->pTsBuf) {
      bool ret = tsBufNextPos(pRuntimeEnv->pTsBuf);
      assert(ret);
    }

    if (pResultRowInfo->size > 0) {
      pResultRowInfo->curIndex = 0;
      pResultRowInfo->prevSKey = pResultRowInfo->pResult[0]->win.skey;
    }

    qDebug("QInfo:0x%"PRIx64" start to repeat scan data blocks due to query func required, qrange:%" PRId64 "-%" PRId64,
           GET_QID(pRuntimeEnv), cond.twindow.skey, cond.twindow.ekey);
  }

  SSDataBlock *p = NULL;
  if (pTableScanInfo->reverseTimes > 0) {
    setupEnvForReverseScan(pRuntimeEnv, pTableScanInfo->pResultRowInfo, pTableScanInfo->pCtx, pTableScanInfo->numOfOutput);

    STsdbQueryCond cond = createTsdbQueryCond(pQueryAttr, &pQueryAttr->window);
    tsdbResetQueryHandle(pTableScanInfo->pQueryHandle, &cond);

    qDebug("QInfo:0x%"PRIx64" start to reverse scan data blocks due to query func required, qrange:%" PRId64 "-%" PRId64,
           GET_QID(pRuntimeEnv), cond.twindow.skey, cond.twindow.ekey);

    pRuntimeEnv->scanFlag = REVERSE_SCAN;

    pTableScanInfo->times = 1;
    pTableScanInfo->current = 0;
    pTableScanInfo->reverseTimes = 0;
    pTableScanInfo->order = cond.order;

    if (pResultRowInfo->size > 0) {
      pResultRowInfo->curIndex = pResultRowInfo->size-1;
      pResultRowInfo->prevSKey = pResultRowInfo->pResult[pResultRowInfo->size-1]->win.skey;
    }

    p = doTableScanImpl(pOperator, newgroup);
  }

  return p;
}

static SSDataBlock* doBlockInfoScan(void* param, bool* newgroup) {
  SOperatorInfo *pOperator = (SOperatorInfo*)param;
  if (pOperator->status == OP_EXEC_DONE) {
    return NULL;
  }

  STableScanInfo *pTableScanInfo = pOperator->info;
  *newgroup = false;

  STableBlockDist tableBlockDist = {0};
  tableBlockDist.numOfTables     = (int32_t)pOperator->pRuntimeEnv->tableqinfoGroupInfo.numOfTables;

  int32_t numRowSteps = tsMaxRowsInFileBlock / TSDB_BLOCK_DIST_STEP_ROWS;
  tableBlockDist.dataBlockInfos  = taosArrayInit(numRowSteps, sizeof(SFileBlockInfo));
  taosArraySetSize(tableBlockDist.dataBlockInfos, numRowSteps);
  tableBlockDist.maxRows = INT_MIN;
  tableBlockDist.minRows = INT_MAX;

  tsdbGetFileBlocksDistInfo(pTableScanInfo->pQueryHandle, &tableBlockDist);
  tableBlockDist.numOfRowsInMemTable = (int32_t) tsdbGetNumOfRowsInMemTable(pTableScanInfo->pQueryHandle);

  SSDataBlock* pBlock = &pTableScanInfo->block;
  pBlock->info.rows   = 1;
  pBlock->info.numOfCols = 1;

  SBufferWriter bw = tbufInitWriter(NULL, false);
  blockDistInfoToBinary(&tableBlockDist, &bw);
  SColumnInfoData* pColInfo = taosArrayGet(pBlock->pDataBlock, 0);

  int32_t len = (int32_t) tbufTell(&bw);
  pColInfo->pData = malloc(len + sizeof(int32_t));

  *(int32_t*) pColInfo->pData = len;
  memcpy(pColInfo->pData + sizeof(int32_t), tbufGetData(&bw, false), len);

  tbufCloseWriter(&bw);

  SArray* g = GET_TABLEGROUP(pOperator->pRuntimeEnv, 0);
  pOperator->pRuntimeEnv->current = taosArrayGetP(g, 0);

  pOperator->status = OP_EXEC_DONE;
  return pBlock;
}

SOperatorInfo* createTableScanOperator(void* pTsdbQueryHandle, SQueryRuntimeEnv* pRuntimeEnv, int32_t repeatTime) {
  assert(repeatTime > 0);

  STableScanInfo* pInfo = calloc(1, sizeof(STableScanInfo));
  pInfo->pQueryHandle = pTsdbQueryHandle;
  pInfo->times        = repeatTime;
  pInfo->reverseTimes = 0;
  pInfo->order        = pRuntimeEnv->pQueryAttr->order.order;
  pInfo->current      = 0;
//  pInfo->prevGroupId  = -1;

  SOperatorInfo* pOperator = calloc(1, sizeof(SOperatorInfo));
  pOperator->name         = "TableScanOperator";
  pOperator->operatorType = OP_TableScan;
  pOperator->blockingOptr = false;
  pOperator->status       = OP_IN_EXECUTING;
  pOperator->info         = pInfo;
  pOperator->numOfOutput  = pRuntimeEnv->pQueryAttr->numOfCols;
  pOperator->pRuntimeEnv  = pRuntimeEnv;
  pOperator->exec         = doTableScan;

  return pOperator;
}

SOperatorInfo* createTableSeqScanOperator(void* pTsdbQueryHandle, SQueryRuntimeEnv* pRuntimeEnv) {
  STableScanInfo* pInfo = calloc(1, sizeof(STableScanInfo));

  pInfo->pQueryHandle     = pTsdbQueryHandle;
  pInfo->times            = 1;
  pInfo->reverseTimes     = 0;
  pInfo->order            = pRuntimeEnv->pQueryAttr->order.order;
  pInfo->current          = 0;
  pInfo->prevGroupId      = -1;
  pRuntimeEnv->enableGroupData = true;

  SOperatorInfo* pOperator = calloc(1, sizeof(SOperatorInfo));
  pOperator->name         = "TableSeqScanOperator";
  pOperator->operatorType = OP_TableSeqScan;
  pOperator->blockingOptr = false;
  pOperator->status       = OP_IN_EXECUTING;
  pOperator->info         = pInfo;
  pOperator->numOfOutput  = pRuntimeEnv->pQueryAttr->numOfCols;
  pOperator->pRuntimeEnv  = pRuntimeEnv;
  pOperator->exec         = doTableScanImpl;

  return pOperator;
}

SOperatorInfo* createTableBlockInfoScanOperator(void* pTsdbQueryHandle, SQueryRuntimeEnv* pRuntimeEnv) {
  STableScanInfo* pInfo = calloc(1, sizeof(STableScanInfo));

  pInfo->pQueryHandle     = pTsdbQueryHandle;
  pInfo->block.pDataBlock = taosArrayInit(1, sizeof(SColumnInfoData));

  SColumnInfoData infoData = {{0}};
  infoData.info.type = TSDB_DATA_TYPE_BINARY;
  infoData.info.bytes = 1024;
  infoData.info.colId = 0;
  taosArrayPush(pInfo->block.pDataBlock, &infoData);

  SOperatorInfo* pOperator = calloc(1, sizeof(SOperatorInfo));
  pOperator->name         = "TableBlockInfoScanOperator";
  pOperator->operatorType = OP_TableBlockInfoScan;
  pOperator->blockingOptr = false;
  pOperator->status       = OP_IN_EXECUTING;
  pOperator->info         = pInfo;
  pOperator->pRuntimeEnv  = pRuntimeEnv;
  pOperator->numOfOutput  = pRuntimeEnv->pQueryAttr->numOfCols;
  pOperator->exec         = doBlockInfoScan;

  return pOperator;
}

void setTableScanFilterOperatorInfo(STableScanInfo* pTableScanInfo, SOperatorInfo* pDownstream) {
  assert(pTableScanInfo != NULL && pDownstream != NULL);

  pTableScanInfo->pExpr = pDownstream->pExpr;   // TODO refactor to use colId instead of pExpr
  pTableScanInfo->numOfOutput = pDownstream->numOfOutput;

  if (pDownstream->operatorType == OP_Aggregate || pDownstream->operatorType == OP_MultiTableAggregate) {
    SAggOperatorInfo* pAggInfo = pDownstream->info;

    pTableScanInfo->pCtx = pAggInfo->binfo.pCtx;
    pTableScanInfo->pResultRowInfo = &pAggInfo->binfo.resultRowInfo;
    pTableScanInfo->rowCellInfoOffset = pAggInfo->binfo.rowCellInfoOffset;
  } else if (pDownstream->operatorType == OP_TimeWindow) {
    STableIntervalOperatorInfo *pIntervalInfo = pDownstream->info;

    pTableScanInfo->pCtx = pIntervalInfo->pCtx;
    pTableScanInfo->pResultRowInfo = &pIntervalInfo->resultRowInfo;
    pTableScanInfo->rowCellInfoOffset = pIntervalInfo->rowCellInfoOffset;

  } else if (pDownstream->operatorType == OP_Groupby) {
    SGroupbyOperatorInfo *pGroupbyInfo = pDownstream->info;

    pTableScanInfo->pCtx = pGroupbyInfo->binfo.pCtx;
    pTableScanInfo->pResultRowInfo = &pGroupbyInfo->binfo.resultRowInfo;
    pTableScanInfo->rowCellInfoOffset = pGroupbyInfo->binfo.rowCellInfoOffset;

  } else if (pDownstream->operatorType == OP_MultiTableTimeInterval) {
    STableIntervalOperatorInfo *pInfo = pDownstream->info;

    pTableScanInfo->pCtx = pInfo->pCtx;
    pTableScanInfo->pResultRowInfo = &pInfo->resultRowInfo;
    pTableScanInfo->rowCellInfoOffset = pInfo->rowCellInfoOffset;

  } else if (pDownstream->operatorType == OP_Project) {
    SProjectOperatorInfo *pInfo = pDownstream->info;

    pTableScanInfo->pCtx = pInfo->binfo.pCtx;
    pTableScanInfo->pResultRowInfo = &pInfo->binfo.resultRowInfo;
    pTableScanInfo->rowCellInfoOffset = pInfo->binfo.rowCellInfoOffset;
  } else if (pDownstream->operatorType == OP_SessionWindow) {
    SSWindowOperatorInfo* pInfo = pDownstream->info;

    pTableScanInfo->pCtx = pInfo->binfo.pCtx;
    pTableScanInfo->pResultRowInfo = &pInfo->binfo.resultRowInfo;
    pTableScanInfo->rowCellInfoOffset = pInfo->binfo.rowCellInfoOffset;
  } else if (pDownstream->operatorType == OP_StateWindow) {
    SStateWindowOperatorInfo* pInfo = pDownstream->info; 

    pTableScanInfo->pCtx = pInfo->binfo.pCtx;
    pTableScanInfo->pResultRowInfo = &pInfo->binfo.resultRowInfo;
    pTableScanInfo->rowCellInfoOffset = pInfo->binfo.rowCellInfoOffset;
  } else {
    assert(0);
  }
}

SOperatorInfo* createDataBlocksOptScanInfo(void* pTsdbQueryHandle, SQueryRuntimeEnv* pRuntimeEnv, int32_t repeatTime, int32_t reverseTime) {
  assert(repeatTime > 0);

  STableScanInfo* pInfo = calloc(1, sizeof(STableScanInfo));
  pInfo->pQueryHandle = pTsdbQueryHandle;
  pInfo->times        = repeatTime;
  pInfo->reverseTimes = reverseTime;
  pInfo->current      = 0;
  pInfo->order        = pRuntimeEnv->pQueryAttr->order.order;
//  pInfo->prevGroupId  = -1;

  SOperatorInfo* pOptr = calloc(1, sizeof(SOperatorInfo));
  pOptr->name          = "DataBlocksOptimizedScanOperator";
  pOptr->operatorType  = OP_DataBlocksOptScan;
  pOptr->pRuntimeEnv   = pRuntimeEnv;
  pOptr->blockingOptr  = false;
  pOptr->info          = pInfo;
  pOptr->exec          = doTableScan;

  return pOptr;
}

SArray* getOrderCheckColumns(SQueryAttr* pQuery) {
  int32_t numOfCols = pQuery->pGroupbyExpr == NULL? 0: pQuery->pGroupbyExpr->numOfGroupCols;

  SArray* pOrderColumns = NULL;
  if (numOfCols > 0) {
    pOrderColumns = taosArrayDup(pQuery->pGroupbyExpr->columnInfo);
  } else {
    pOrderColumns = taosArrayInit(4, sizeof(SColIndex));
  }

  if (pQuery->interval.interval > 0) {
    if (pOrderColumns == NULL) {
      pOrderColumns = taosArrayInit(1, sizeof(SColIndex));
    }

    SColIndex colIndex = {.colIndex = 0, .colId = 0, .flag = TSDB_COL_NORMAL};
    taosArrayPush(pOrderColumns, &colIndex);
  }

  {
    numOfCols = (int32_t) taosArrayGetSize(pOrderColumns);
    for(int32_t i = 0; i < numOfCols; ++i) {
      SColIndex* index = taosArrayGet(pOrderColumns, i);
      for(int32_t j = 0; j < pQuery->numOfOutput; ++j) {
        SSqlExpr* pExpr = &pQuery->pExpr1[j].base;
        int32_t functionId = pExpr->functionId;

        if (index->colId == pExpr->colInfo.colId &&
            (functionId == TSDB_FUNC_PRJ || functionId == TSDB_FUNC_TAG || functionId == TSDB_FUNC_TS)) {
          index->colIndex = j;
          index->colId = pExpr->resColId;
        }
      }
    }
  }

  return pOrderColumns;
}

SArray* getResultGroupCheckColumns(SQueryAttr* pQuery) {
  int32_t numOfCols = pQuery->pGroupbyExpr == NULL? 0 : pQuery->pGroupbyExpr->numOfGroupCols;

  SArray* pOrderColumns = NULL;
  if (numOfCols > 0) {
    pOrderColumns = taosArrayDup(pQuery->pGroupbyExpr->columnInfo);
  } else {
    pOrderColumns = taosArrayInit(4, sizeof(SColIndex));
  }

  for(int32_t i = 0; i < numOfCols; ++i) {
    SColIndex* index = taosArrayGet(pOrderColumns, i);

    bool found = false;
    for(int32_t j = 0; j < pQuery->numOfOutput; ++j) {
      SSqlExpr* pExpr = &pQuery->pExpr1[j].base;

      // TSDB_FUNC_TAG_DUMMY function needs to be ignored
      if (index->colId == pExpr->colInfo.colId &&
          ((TSDB_COL_IS_TAG(pExpr->colInfo.flag) && pExpr->functionId == TSDB_FUNC_TAG) ||
           (TSDB_COL_IS_NORMAL_COL(pExpr->colInfo.flag) && pExpr->functionId == TSDB_FUNC_PRJ))) {
        index->colIndex = j;
        index->colId = pExpr->resColId;
        found = true;
        break;
      }
    }

    assert(found && index->colIndex >= 0 && index->colIndex < pQuery->numOfOutput);
  }

  return pOrderColumns;
}

static void destroyGlobalAggOperatorInfo(void* param, int32_t numOfOutput) {
  SMultiwayMergeInfo *pInfo = (SMultiwayMergeInfo*) param;
  destroyBasicOperatorInfo(&pInfo->binfo, numOfOutput);

  taosArrayDestroy(pInfo->orderColumnList);
  taosArrayDestroy(pInfo->groupColumnList);
  tfree(pInfo->prevRow);
  tfree(pInfo->currentGroupColData);
}
static void destroySlimitOperatorInfo(void* param, int32_t numOfOutput) {
  SSLimitOperatorInfo *pInfo = (SSLimitOperatorInfo*) param;
  taosArrayDestroy(pInfo->orderColumnList);
  tfree(pInfo->prevRow);
}

SOperatorInfo* createGlobalAggregateOperatorInfo(SQueryRuntimeEnv* pRuntimeEnv, SOperatorInfo* upstream,
                                                 SExprInfo* pExpr, int32_t numOfOutput, void* param) {
  SMultiwayMergeInfo* pInfo = calloc(1, sizeof(SMultiwayMergeInfo));

  pInfo->resultRowFactor =
      (int32_t)(GET_ROW_PARAM_FOR_MULTIOUTPUT(pRuntimeEnv->pQueryAttr, pRuntimeEnv->pQueryAttr->topBotQuery, false));

  pRuntimeEnv->scanFlag = MERGE_STAGE;  // TODO init when creating pCtx

  pInfo->pMerge = param;
  pInfo->bufCapacity = 4096;

  pInfo->binfo.pRes = createOutputBuf(pExpr, numOfOutput, pInfo->bufCapacity * pInfo->resultRowFactor);
  pInfo->binfo.pCtx = createSQLFunctionCtx(pRuntimeEnv, pExpr, numOfOutput, &pInfo->binfo.rowCellInfoOffset);

  pInfo->orderColumnList = getOrderCheckColumns(pRuntimeEnv->pQueryAttr);
  pInfo->groupColumnList = getResultGroupCheckColumns(pRuntimeEnv->pQueryAttr);

  // TODO refactor
  int32_t len = 0;
  for(int32_t i = 0; i < numOfOutput; ++i) {
    len += pExpr[i].base.colBytes;
  }

  int32_t numOfCols = (pInfo->orderColumnList != NULL)? (int32_t) taosArrayGetSize(pInfo->orderColumnList):0;
  pInfo->prevRow = calloc(1, (POINTER_BYTES * numOfCols + len));
  int32_t offset = POINTER_BYTES * numOfCols;

  for(int32_t i = 0; i < numOfCols; ++i) {
    pInfo->prevRow[i] = (char*)pInfo->prevRow + offset;

    SColIndex* index = taosArrayGet(pInfo->orderColumnList, i);
    offset += pExpr[index->colIndex].base.resBytes;
  }

  numOfCols = (pInfo->groupColumnList != NULL)? (int32_t)taosArrayGetSize(pInfo->groupColumnList):0;
  pInfo->currentGroupColData = calloc(1, (POINTER_BYTES * numOfCols + len));
  offset = POINTER_BYTES * numOfCols;

  for(int32_t i = 0; i < numOfCols; ++i) {
    pInfo->currentGroupColData[i] = (char*)pInfo->currentGroupColData + offset;

    SColIndex* index = taosArrayGet(pInfo->groupColumnList, i);
    offset += pExpr[index->colIndex].base.resBytes;
  }

  initResultRowInfo(&pInfo->binfo.resultRowInfo, 8, TSDB_DATA_TYPE_INT);

  pInfo->seed = rand();
  setDefaultOutputBuf(pRuntimeEnv, &pInfo->binfo, pInfo->seed, MERGE_STAGE);

  SOperatorInfo* pOperator = calloc(1, sizeof(SOperatorInfo));
  pOperator->name         = "GlobalAggregate";
  pOperator->operatorType = OP_GlobalAggregate;
  pOperator->blockingOptr = true;
  pOperator->status       = OP_IN_EXECUTING;
  pOperator->info         = pInfo;
  pOperator->pExpr        = pExpr;
  pOperator->numOfOutput  = numOfOutput;
  pOperator->pRuntimeEnv  = pRuntimeEnv;

  pOperator->exec         = doGlobalAggregate;
  pOperator->cleanup      = destroyGlobalAggOperatorInfo;
  appendUpstream(pOperator, upstream);

  return pOperator;
}

SOperatorInfo *createMultiwaySortOperatorInfo(SQueryRuntimeEnv *pRuntimeEnv, SExprInfo *pExpr, int32_t numOfOutput,
                                              int32_t numOfRows, void *merger, bool groupMix) {
  SMultiwayMergeInfo* pInfo = calloc(1, sizeof(SMultiwayMergeInfo));

  pInfo->pMerge     = merger;
  pInfo->groupMix   = groupMix;
  pInfo->bufCapacity = numOfRows;

  pInfo->orderColumnList = getResultGroupCheckColumns(pRuntimeEnv->pQueryAttr);
  pInfo->binfo.pRes = createOutputBuf(pExpr, numOfOutput, numOfRows);

  {
    int32_t len = 0;
    for(int32_t i = 0; i < numOfOutput; ++i) {
      len += pExpr[i].base.colBytes;
    }

    int32_t numOfCols = (pInfo->orderColumnList != NULL)? (int32_t) taosArrayGetSize(pInfo->orderColumnList):0;
    pInfo->prevRow = calloc(1, (POINTER_BYTES * numOfCols + len));
    int32_t offset = POINTER_BYTES * numOfCols;

    for(int32_t i = 0; i < numOfCols; ++i) {
      pInfo->prevRow[i] = (char*)pInfo->prevRow + offset;

      SColIndex* index = taosArrayGet(pInfo->orderColumnList, i);
      offset += pExpr[index->colIndex].base.colBytes;
    }
  }

  SOperatorInfo* pOperator = calloc(1, sizeof(SOperatorInfo));
  pOperator->name         = "MultiwaySortOperator";
  pOperator->operatorType = OP_MultiwayMergeSort;
  pOperator->blockingOptr = false;
  pOperator->status       = OP_IN_EXECUTING;
  pOperator->info         = pInfo;
  pOperator->pRuntimeEnv  = pRuntimeEnv;
  pOperator->numOfOutput  = pRuntimeEnv->pQueryAttr->numOfCols;
  pOperator->exec         = doMultiwayMergeSort;
  pOperator->cleanup      = destroyGlobalAggOperatorInfo;
  return pOperator;
}

static int32_t getTableScanOrder(STableScanInfo* pTableScanInfo) {
  return pTableScanInfo->order;
}

// this is a blocking operator
static SSDataBlock* doAggregate(void* param, bool* newgroup) {
  SOperatorInfo* pOperator = (SOperatorInfo*) param;
  if (pOperator->status == OP_EXEC_DONE) {
    return NULL;
  }

  SAggOperatorInfo* pAggInfo = pOperator->info;
  SOptrBasicInfo* pInfo = &pAggInfo->binfo;

  SQueryRuntimeEnv* pRuntimeEnv = pOperator->pRuntimeEnv;

  SQueryAttr* pQueryAttr = pRuntimeEnv->pQueryAttr;
  int32_t order = pQueryAttr->order.order;

  SOperatorInfo* upstream = pOperator->upstream[0];

  while(1) {
    publishOperatorProfEvent(upstream, QUERY_PROF_BEFORE_OPERATOR_EXEC);
    SSDataBlock* pBlock = upstream->exec(upstream, newgroup);
    publishOperatorProfEvent(upstream, QUERY_PROF_AFTER_OPERATOR_EXEC);

    if (pBlock == NULL) {
      break;
    }

    if (pRuntimeEnv->current != NULL) {
      setTagValue(pOperator, pRuntimeEnv->current->pTable, pInfo->pCtx, pOperator->numOfOutput);
    }

    if (upstream->operatorType == OP_DataBlocksOptScan) {
      STableScanInfo* pScanInfo = upstream->info;
      order = getTableScanOrder(pScanInfo);
    }

    // the pDataBlock are always the same one, no need to call this again
    setInputDataBlock(pOperator, pInfo->pCtx, pBlock, order);
    doAggregateImpl(pOperator, pQueryAttr->window.skey, pInfo->pCtx, pBlock);
  }

  pOperator->status = OP_EXEC_DONE;
  setQueryStatus(pRuntimeEnv, QUERY_COMPLETED);

  finalizeQueryResult(pOperator, pInfo->pCtx, &pInfo->resultRowInfo, pInfo->rowCellInfoOffset);
  pInfo->pRes->info.rows = getNumOfResult(pRuntimeEnv, pInfo->pCtx, pOperator->numOfOutput);

  return pInfo->pRes;
}

static SSDataBlock* doSTableAggregate(void* param, bool* newgroup) {
  SOperatorInfo* pOperator = (SOperatorInfo*) param;
  if (pOperator->status == OP_EXEC_DONE) {
    return NULL;
  }

  SAggOperatorInfo* pAggInfo = pOperator->info;
  SOptrBasicInfo* pInfo = &pAggInfo->binfo;

  SQueryRuntimeEnv* pRuntimeEnv = pOperator->pRuntimeEnv;

  if (pOperator->status == OP_RES_TO_RETURN) {
    toSSDataBlock(&pRuntimeEnv->groupResInfo, pRuntimeEnv, pInfo->pRes);

    if (pInfo->pRes->info.rows == 0 || !hasRemainDataInCurrentGroup(&pRuntimeEnv->groupResInfo)) {
      pOperator->status = OP_EXEC_DONE;
    }

    return pInfo->pRes;
  }

  SQueryAttr* pQueryAttr = pRuntimeEnv->pQueryAttr;
  int32_t order = pQueryAttr->order.order;

  SOperatorInfo* upstream = pOperator->upstream[0];

  while(1) {
    publishOperatorProfEvent(upstream, QUERY_PROF_BEFORE_OPERATOR_EXEC);
    SSDataBlock* pBlock = upstream->exec(upstream, newgroup);
    publishOperatorProfEvent(upstream, QUERY_PROF_AFTER_OPERATOR_EXEC);

    if (pBlock == NULL) {
      break;
    }

    setTagValue(pOperator, pRuntimeEnv->current->pTable, pInfo->pCtx, pOperator->numOfOutput);

    if (upstream->operatorType == OP_DataBlocksOptScan) {
      STableScanInfo* pScanInfo = upstream->info;
      order = getTableScanOrder(pScanInfo);
    }

    // the pDataBlock are always the same one, no need to call this again
    setInputDataBlock(pOperator, pInfo->pCtx, pBlock, order);

    TSKEY key = QUERY_IS_ASC_QUERY(pQueryAttr)? pBlock->info.window.ekey + 1:pBlock->info.window.skey-1;
    setExecutionContext(pRuntimeEnv, pInfo, pOperator->numOfOutput, pRuntimeEnv->current->groupIndex, key);
    doAggregateImpl(pOperator, pQueryAttr->window.skey, pInfo->pCtx, pBlock);
  }

  pOperator->status = OP_RES_TO_RETURN;
  closeAllResultRows(&pInfo->resultRowInfo);

  updateNumOfRowsInResultRows(pRuntimeEnv, pInfo->pCtx, pOperator->numOfOutput, &pInfo->resultRowInfo,
                             pInfo->rowCellInfoOffset);

  initGroupResInfo(&pRuntimeEnv->groupResInfo, &pInfo->resultRowInfo);

  toSSDataBlock(&pRuntimeEnv->groupResInfo, pRuntimeEnv, pInfo->pRes);
  if (pInfo->pRes->info.rows == 0 || !hasRemainDataInCurrentGroup(&pRuntimeEnv->groupResInfo)) {
    pOperator->status = OP_EXEC_DONE;
  }

  return pInfo->pRes;
}

static SSDataBlock* doProjectOperation(void* param, bool* newgroup) {
  SOperatorInfo* pOperator = (SOperatorInfo*) param;

  SProjectOperatorInfo* pProjectInfo = pOperator->info;
  SQueryRuntimeEnv* pRuntimeEnv = pOperator->pRuntimeEnv;
  SOptrBasicInfo *pInfo = &pProjectInfo->binfo;

  SSDataBlock* pRes = pInfo->pRes;
  int32_t order = pRuntimeEnv->pQueryAttr->order.order;

  pRes->info.rows = 0;

  if (pProjectInfo->existDataBlock) {  // TODO refactor
    STableQueryInfo* pTableQueryInfo = pRuntimeEnv->current;

    SSDataBlock* pBlock = pProjectInfo->existDataBlock;
    pProjectInfo->existDataBlock = NULL;
    *newgroup = true;

    // todo dynamic set tags
    if (pTableQueryInfo != NULL) {
      setTagValue(pOperator, pTableQueryInfo->pTable, pInfo->pCtx, pOperator->numOfOutput);
    }

    // the pDataBlock are always the same one, no need to call this again
    setInputDataBlock(pOperator, pInfo->pCtx, pBlock, order);
    updateOutputBuf(&pProjectInfo->binfo, &pProjectInfo->bufCapacity, pBlock->info.rows);

    projectApplyFunctions(pRuntimeEnv, pInfo->pCtx, pOperator->numOfOutput);
    if (pTableQueryInfo != NULL) {
      updateTableIdInfo(pTableQueryInfo, pBlock, pRuntimeEnv->pTableRetrieveTsMap, order);
    }

    pRes->info.rows = getNumOfResult(pRuntimeEnv, pInfo->pCtx, pOperator->numOfOutput);
    if (pRes->info.rows >= pRuntimeEnv->resultInfo.threshold) {
      clearNumOfRes(pInfo->pCtx, pOperator->numOfOutput);
      return pRes;
    }
  }

  while(1) {
    bool prevVal = *newgroup;

    // The upstream exec may change the value of the newgroup, so use a local variable instead.
    publishOperatorProfEvent(pOperator->upstream[0], QUERY_PROF_BEFORE_OPERATOR_EXEC);
    SSDataBlock* pBlock = pOperator->upstream[0]->exec(pOperator->upstream[0], newgroup);
    publishOperatorProfEvent(pOperator->upstream[0], QUERY_PROF_AFTER_OPERATOR_EXEC);

    if (pBlock == NULL) {
      assert(*newgroup == false);

      *newgroup = prevVal;
      setQueryStatus(pRuntimeEnv, QUERY_COMPLETED);
      break;
    }

    // Return result of the previous group in the firstly.
    if (*newgroup) {
      if (pRes->info.rows > 0) {
        pProjectInfo->existDataBlock = pBlock;
        clearNumOfRes(pInfo->pCtx, pOperator->numOfOutput);
        return pInfo->pRes;
      } else { // init output buffer for a new group data
        for (int32_t j = 0; j < pOperator->numOfOutput; ++j) {
          aAggs[pInfo->pCtx[j].functionId].xFinalize(&pInfo->pCtx[j]);
        }
        initCtxOutputBuffer(pInfo->pCtx, pOperator->numOfOutput);
      }
    }

    STableQueryInfo* pTableQueryInfo = pRuntimeEnv->current;

    // todo dynamic set tags
    if (pTableQueryInfo != NULL) {
      setTagValue(pOperator, pTableQueryInfo->pTable, pInfo->pCtx, pOperator->numOfOutput);
    }

    // the pDataBlock are always the same one, no need to call this again
    setInputDataBlock(pOperator, pInfo->pCtx, pBlock, order);
    updateOutputBuf(&pProjectInfo->binfo, &pProjectInfo->bufCapacity, pBlock->info.rows);

    projectApplyFunctions(pRuntimeEnv, pInfo->pCtx, pOperator->numOfOutput);
    if (pTableQueryInfo != NULL) {
      updateTableIdInfo(pTableQueryInfo, pBlock, pRuntimeEnv->pTableRetrieveTsMap, order);
    }

    pRes->info.rows = getNumOfResult(pRuntimeEnv, pInfo->pCtx, pOperator->numOfOutput);
    if (pRes->info.rows >= 1000/*pRuntimeEnv->resultInfo.threshold*/) {
      break;
    }
  }

  clearNumOfRes(pInfo->pCtx, pOperator->numOfOutput);
  return (pInfo->pRes->info.rows > 0)? pInfo->pRes:NULL;
}

static SSDataBlock* doLimit(void* param, bool* newgroup) {
  SOperatorInfo* pOperator = (SOperatorInfo*)param;
  if (pOperator->status == OP_EXEC_DONE) {
    return NULL;
  }

  SLimitOperatorInfo* pInfo = pOperator->info;
  SQueryRuntimeEnv* pRuntimeEnv = pOperator->pRuntimeEnv;

  SSDataBlock* pBlock = NULL;
  while (1) {
    publishOperatorProfEvent(pOperator->upstream[0], QUERY_PROF_BEFORE_OPERATOR_EXEC);
    pBlock = pOperator->upstream[0]->exec(pOperator->upstream[0], newgroup);
    publishOperatorProfEvent(pOperator->upstream[0], QUERY_PROF_AFTER_OPERATOR_EXEC);

    if (pBlock == NULL) {
      setQueryStatus(pOperator->pRuntimeEnv, QUERY_COMPLETED);
      pOperator->status = OP_EXEC_DONE;
      return NULL;
    }

    if (pRuntimeEnv->currentOffset == 0) {
      break;
    } else if (pRuntimeEnv->currentOffset >= pBlock->info.rows) {
      pRuntimeEnv->currentOffset -= pBlock->info.rows;
    } else {
      int32_t remain = (int32_t)(pBlock->info.rows - pRuntimeEnv->currentOffset);
      pBlock->info.rows = remain;

      for (int32_t i = 0; i < pBlock->info.numOfCols; ++i) {
        SColumnInfoData* pColInfoData = taosArrayGet(pBlock->pDataBlock, i);

        int16_t bytes = pColInfoData->info.bytes;
        memmove(pColInfoData->pData, pColInfoData->pData + bytes * pRuntimeEnv->currentOffset, remain * bytes);
      }

      pRuntimeEnv->currentOffset = 0;
      break;
    }
  }

  if (pInfo->total + pBlock->info.rows >= pInfo->limit) {
    pBlock->info.rows = (int32_t)(pInfo->limit - pInfo->total);
    pInfo->total = pInfo->limit;

    setQueryStatus(pOperator->pRuntimeEnv, QUERY_COMPLETED);
    pOperator->status = OP_EXEC_DONE;
  } else {
    pInfo->total += pBlock->info.rows;
  }

  return pBlock;
}

static SSDataBlock* doFilter(void* param, bool* newgroup) {
  SOperatorInfo *pOperator = (SOperatorInfo *)param;
  if (pOperator->status == OP_EXEC_DONE) {
    return NULL;
  }

  SFilterOperatorInfo* pCondInfo = pOperator->info;
  SQueryRuntimeEnv* pRuntimeEnv = pOperator->pRuntimeEnv;

  while (1) {
    publishOperatorProfEvent(pOperator->upstream[0], QUERY_PROF_BEFORE_OPERATOR_EXEC);
    SSDataBlock *pBlock = pOperator->upstream[0]->exec(pOperator->upstream[0], newgroup);
    publishOperatorProfEvent(pOperator->upstream[0], QUERY_PROF_AFTER_OPERATOR_EXEC);

    if (pBlock == NULL) {
      break;
    }

    doSetFilterColumnInfo(pCondInfo->pFilterInfo, pCondInfo->numOfFilterCols, pBlock);
    assert(pRuntimeEnv->pTsBuf == NULL);
    filterRowsInDataBlock(pRuntimeEnv, pCondInfo->pFilterInfo, pCondInfo->numOfFilterCols, pBlock, true);

    if (pBlock->info.rows > 0) {
      return pBlock;
    }
  }

  setQueryStatus(pRuntimeEnv, QUERY_COMPLETED);
  pOperator->status = OP_EXEC_DONE;
  return NULL;
}

static SSDataBlock* doIntervalAgg(void* param, bool* newgroup) {
  SOperatorInfo* pOperator = (SOperatorInfo*) param;
  if (pOperator->status == OP_EXEC_DONE) {
    return NULL;
  }

  STableIntervalOperatorInfo* pIntervalInfo = pOperator->info;

  SQueryRuntimeEnv* pRuntimeEnv = pOperator->pRuntimeEnv;
  if (pOperator->status == OP_RES_TO_RETURN) {
    toSSDataBlock(&pRuntimeEnv->groupResInfo, pRuntimeEnv, pIntervalInfo->pRes);

    if (pIntervalInfo->pRes->info.rows == 0 || !hasRemainDataInCurrentGroup(&pRuntimeEnv->groupResInfo)) {
      pOperator->status = OP_EXEC_DONE;
    }

    return pIntervalInfo->pRes;
  }

  SQueryAttr* pQueryAttr = pRuntimeEnv->pQueryAttr;
  int32_t order = pQueryAttr->order.order;
  STimeWindow win = pQueryAttr->window;

  SOperatorInfo* upstream = pOperator->upstream[0];

  while(1) {
    publishOperatorProfEvent(upstream, QUERY_PROF_BEFORE_OPERATOR_EXEC);
    SSDataBlock* pBlock = upstream->exec(upstream, newgroup);
    publishOperatorProfEvent(upstream, QUERY_PROF_AFTER_OPERATOR_EXEC);

    if (pBlock == NULL) {
      break;
    }

    // the pDataBlock are always the same one, no need to call this again
    setInputDataBlock(pOperator, pIntervalInfo->pCtx, pBlock, pQueryAttr->order.order);
    hashIntervalAgg(pOperator, &pIntervalInfo->resultRowInfo, pBlock, 0);
  }

  // restore the value
  pQueryAttr->order.order = order;
  pQueryAttr->window = win;

  pOperator->status = OP_RES_TO_RETURN;
  closeAllResultRows(&pIntervalInfo->resultRowInfo);
  setQueryStatus(pRuntimeEnv, QUERY_COMPLETED);
  finalizeQueryResult(pOperator, pIntervalInfo->pCtx, &pIntervalInfo->resultRowInfo, pIntervalInfo->rowCellInfoOffset);

  initGroupResInfo(&pRuntimeEnv->groupResInfo, &pIntervalInfo->resultRowInfo);
  toSSDataBlock(&pRuntimeEnv->groupResInfo, pRuntimeEnv, pIntervalInfo->pRes);

  if (pIntervalInfo->pRes->info.rows == 0 || !hasRemainDataInCurrentGroup(&pRuntimeEnv->groupResInfo)) {
    pOperator->status = OP_EXEC_DONE;
  }

  return pIntervalInfo->pRes->info.rows == 0? NULL:pIntervalInfo->pRes;
}

static SSDataBlock* doSTableIntervalAgg(void* param, bool* newgroup) {
  SOperatorInfo* pOperator = (SOperatorInfo*) param;
  if (pOperator->status == OP_EXEC_DONE) {
    return NULL;
  }

  STableIntervalOperatorInfo* pIntervalInfo = pOperator->info;
  SQueryRuntimeEnv* pRuntimeEnv = pOperator->pRuntimeEnv;

  if (pOperator->status == OP_RES_TO_RETURN) {
    copyToSDataBlock(pRuntimeEnv, 3000, pIntervalInfo->pRes, pIntervalInfo->rowCellInfoOffset);
    if (pIntervalInfo->pRes->info.rows == 0 || !hasRemainData(&pRuntimeEnv->groupResInfo)) {
      pOperator->status = OP_EXEC_DONE;
    }

    return pIntervalInfo->pRes;
  }

  SQueryAttr* pQueryAttr = pRuntimeEnv->pQueryAttr;
  int32_t order = pQueryAttr->order.order;

  SOperatorInfo* upstream = pOperator->upstream[0];

  while(1) {
    publishOperatorProfEvent(upstream, QUERY_PROF_BEFORE_OPERATOR_EXEC);
    SSDataBlock* pBlock = upstream->exec(upstream, newgroup);
    publishOperatorProfEvent(upstream, QUERY_PROF_AFTER_OPERATOR_EXEC);

    if (pBlock == NULL) {
      break;
    }

    // the pDataBlock are always the same one, no need to call this again
    STableQueryInfo* pTableQueryInfo = pRuntimeEnv->current;

    setTagValue(pOperator, pTableQueryInfo->pTable, pIntervalInfo->pCtx, pOperator->numOfOutput);
    setInputDataBlock(pOperator, pIntervalInfo->pCtx, pBlock, pQueryAttr->order.order);
    setIntervalQueryRange(pRuntimeEnv, pBlock->info.window.skey);

    hashIntervalAgg(pOperator, &pTableQueryInfo->resInfo, pBlock, pTableQueryInfo->groupIndex);
  }

  pOperator->status = OP_RES_TO_RETURN;
  pQueryAttr->order.order = order;   // TODO : restore the order
  doCloseAllTimeWindow(pRuntimeEnv);
  setQueryStatus(pRuntimeEnv, QUERY_COMPLETED);

  copyToSDataBlock(pRuntimeEnv, 3000, pIntervalInfo->pRes, pIntervalInfo->rowCellInfoOffset);
  if (pIntervalInfo->pRes->info.rows == 0 || !hasRemainData(&pRuntimeEnv->groupResInfo)) {
    pOperator->status = OP_EXEC_DONE;
  }

  return pIntervalInfo->pRes;
}


static void doStateWindowAggImpl(SOperatorInfo* pOperator, SStateWindowOperatorInfo *pInfo, SSDataBlock *pSDataBlock) {
  SQueryRuntimeEnv* pRuntimeEnv = pOperator->pRuntimeEnv;
  STableQueryInfo*  item = pRuntimeEnv->current;
  SColumnInfoData* pColInfoData = taosArrayGet(pSDataBlock->pDataBlock, pInfo->colIndex);

  SOptrBasicInfo* pBInfo = &pInfo->binfo;

  bool    masterScan = IS_MASTER_SCAN(pRuntimeEnv);
  int16_t     bytes = pColInfoData->info.bytes;
  int16_t     type = pColInfoData->info.type;

  SColumnInfoData* pTsColInfoData = taosArrayGet(pSDataBlock->pDataBlock, 0);
  TSKEY* tsList = (TSKEY*)pTsColInfoData->pData;
  if (IS_REPEAT_SCAN(pRuntimeEnv) && !pInfo->reptScan) {
    pInfo->reptScan = true;
    tfree(pInfo->prevData); 
  }

  pInfo->numOfRows = 0;
  for (int32_t j = 0; j < pSDataBlock->info.rows; ++j) {
    char* val = ((char*)pColInfoData->pData) + bytes * j;
    if (isNull(val, type)) {
      continue;
    }
    if (pInfo->prevData == NULL) {
      pInfo->prevData = malloc(bytes); 
      memcpy(pInfo->prevData, val, bytes);
      pInfo->numOfRows = 1;
      pInfo->curWindow.skey = tsList[j];
      pInfo->curWindow.ekey = tsList[j];
      pInfo->start = j; 
      
    } else if (memcmp(pInfo->prevData, val, bytes) == 0) {
      pInfo->curWindow.ekey = tsList[j];
      pInfo->numOfRows += 1;
      //pInfo->start = j;   
      if (j == 0 && pInfo->start != 0) {
        pInfo->numOfRows = 1;
        pInfo->start = 0;
      }
    } else {
      SResultRow* pResult = NULL;
      pInfo->curWindow.ekey = pInfo->curWindow.skey;
      int32_t ret = setWindowOutputBufByKey(pRuntimeEnv, &pBInfo->resultRowInfo, &pInfo->curWindow, masterScan,
                                            &pResult, item->groupIndex, pBInfo->pCtx, pOperator->numOfOutput,
                                            pBInfo->rowCellInfoOffset);
      if (ret != TSDB_CODE_SUCCESS) {  // null data, too many state code
        longjmp(pRuntimeEnv->env, TSDB_CODE_QRY_APP_ERROR);
      }
      doApplyFunctions(pRuntimeEnv, pBInfo->pCtx, &pInfo->curWindow, pInfo->start, pInfo->numOfRows, tsList,
                       pSDataBlock->info.rows, pOperator->numOfOutput);

      pInfo->curWindow.skey = tsList[j];
      pInfo->curWindow.ekey = tsList[j];
      memcpy(pInfo->prevData, val, bytes);
      pInfo->numOfRows = 1;
      pInfo->start = j;
       
    }
  }
  SResultRow* pResult = NULL;

  pInfo->curWindow.ekey = pInfo->curWindow.skey;
  int32_t ret = setWindowOutputBufByKey(pRuntimeEnv, &pBInfo->resultRowInfo, &pInfo->curWindow, masterScan,
                                        &pResult, item->groupIndex, pBInfo->pCtx, pOperator->numOfOutput,
                                        pBInfo->rowCellInfoOffset);
  if (ret != TSDB_CODE_SUCCESS) {  // null data, too many state code
    longjmp(pRuntimeEnv->env, TSDB_CODE_QRY_APP_ERROR);
  }

  doApplyFunctions(pRuntimeEnv, pBInfo->pCtx, &pInfo->curWindow, pInfo->start, pInfo->numOfRows, tsList,
                   pSDataBlock->info.rows, pOperator->numOfOutput);
}

static SSDataBlock* doStateWindowAgg(void *param, bool* newgroup) {
  SOperatorInfo* pOperator = (SOperatorInfo*) param;
  if (pOperator->status == OP_EXEC_DONE) {
    return NULL;
  }

  SStateWindowOperatorInfo* pWindowInfo = pOperator->info;
  SOptrBasicInfo* pBInfo = &pWindowInfo->binfo;

  SQueryRuntimeEnv* pRuntimeEnv = pOperator->pRuntimeEnv;
  if (pOperator->status == OP_RES_TO_RETURN) {
    toSSDataBlock(&pRuntimeEnv->groupResInfo, pRuntimeEnv, pBInfo->pRes);

    if (pBInfo->pRes->info.rows == 0 || !hasRemainDataInCurrentGroup(&pRuntimeEnv->groupResInfo)) {
      pOperator->status = OP_EXEC_DONE;
    }

    return pBInfo->pRes;
  }

  SQueryAttr* pQueryAttr = pRuntimeEnv->pQueryAttr;
  int32_t order = pQueryAttr->order.order;
  STimeWindow win = pQueryAttr->window;
  SOperatorInfo* upstream = pOperator->upstream[0];
  while (1) {
    publishOperatorProfEvent(upstream, QUERY_PROF_BEFORE_OPERATOR_EXEC);
    SSDataBlock* pBlock = upstream->exec(upstream, newgroup);
    publishOperatorProfEvent(upstream, QUERY_PROF_AFTER_OPERATOR_EXEC);

    if (pBlock == NULL) {
      break;
    }
    setInputDataBlock(pOperator, pBInfo->pCtx, pBlock, pQueryAttr->order.order);
    if (pWindowInfo->colIndex == -1) {
      pWindowInfo->colIndex = getGroupbyColumnIndex(pRuntimeEnv->pQueryAttr->pGroupbyExpr, pBlock);
    } 
    doStateWindowAggImpl(pOperator,  pWindowInfo, pBlock);
  }
  
  // restore the value
  pQueryAttr->order.order = order;
  pQueryAttr->window = win;

  pOperator->status = OP_RES_TO_RETURN;
  closeAllResultRows(&pBInfo->resultRowInfo);
  setQueryStatus(pRuntimeEnv, QUERY_COMPLETED);
  finalizeQueryResult(pOperator, pBInfo->pCtx, &pBInfo->resultRowInfo, pBInfo->rowCellInfoOffset);

  initGroupResInfo(&pRuntimeEnv->groupResInfo, &pBInfo->resultRowInfo);
  toSSDataBlock(&pRuntimeEnv->groupResInfo, pRuntimeEnv, pBInfo->pRes);

  if (pBInfo->pRes->info.rows == 0 || !hasRemainDataInCurrentGroup(&pRuntimeEnv->groupResInfo)) {
    pOperator->status = OP_EXEC_DONE;
  }

  return pBInfo->pRes->info.rows == 0? NULL:pBInfo->pRes;
} 
static SSDataBlock* doSessionWindowAgg(void* param, bool* newgroup) {
  SOperatorInfo* pOperator = (SOperatorInfo*) param;
  if (pOperator->status == OP_EXEC_DONE) {
    return NULL;
  }

  SSWindowOperatorInfo* pWindowInfo = pOperator->info;
  SOptrBasicInfo* pBInfo = &pWindowInfo->binfo;


  SQueryRuntimeEnv* pRuntimeEnv = pOperator->pRuntimeEnv;
  if (pOperator->status == OP_RES_TO_RETURN) {
    toSSDataBlock(&pRuntimeEnv->groupResInfo, pRuntimeEnv, pBInfo->pRes);

    if (pBInfo->pRes->info.rows == 0 || !hasRemainDataInCurrentGroup(&pRuntimeEnv->groupResInfo)) {
      pOperator->status = OP_EXEC_DONE;
    }

    return pBInfo->pRes;
  }

  SQueryAttr* pQueryAttr = pRuntimeEnv->pQueryAttr;
  //pQueryAttr->order.order = TSDB_ORDER_ASC;
  int32_t order = pQueryAttr->order.order;
  STimeWindow win = pQueryAttr->window;

  SOperatorInfo* upstream = pOperator->upstream[0];

  while(1) {
    publishOperatorProfEvent(upstream, QUERY_PROF_BEFORE_OPERATOR_EXEC);
    SSDataBlock* pBlock = upstream->exec(upstream, newgroup);
    publishOperatorProfEvent(upstream, QUERY_PROF_AFTER_OPERATOR_EXEC);
    if (pBlock == NULL) {
      break;
    }

    // the pDataBlock are always the same one, no need to call this again
    setInputDataBlock(pOperator, pBInfo->pCtx, pBlock, pQueryAttr->order.order);
    doSessionWindowAggImpl(pOperator, pWindowInfo, pBlock);
  }

  // restore the value
  pQueryAttr->order.order = order;
  pQueryAttr->window = win;

  pOperator->status = OP_RES_TO_RETURN;
  closeAllResultRows(&pBInfo->resultRowInfo);
  setQueryStatus(pRuntimeEnv, QUERY_COMPLETED);
  finalizeQueryResult(pOperator, pBInfo->pCtx, &pBInfo->resultRowInfo, pBInfo->rowCellInfoOffset);

  initGroupResInfo(&pRuntimeEnv->groupResInfo, &pBInfo->resultRowInfo);
  toSSDataBlock(&pRuntimeEnv->groupResInfo, pRuntimeEnv, pBInfo->pRes);

  if (pBInfo->pRes->info.rows == 0 || !hasRemainDataInCurrentGroup(&pRuntimeEnv->groupResInfo)) {
    pOperator->status = OP_EXEC_DONE;
  }

  return pBInfo->pRes->info.rows == 0? NULL:pBInfo->pRes;
}

static SSDataBlock* hashGroupbyAggregate(void* param, bool* newgroup) {
  SOperatorInfo* pOperator = (SOperatorInfo*) param;
  if (pOperator->status == OP_EXEC_DONE) {
    return NULL;
  }

  SGroupbyOperatorInfo *pInfo = pOperator->info;

  SQueryRuntimeEnv* pRuntimeEnv = pOperator->pRuntimeEnv;
  if (pOperator->status == OP_RES_TO_RETURN) {
    toSSDataBlock(&pRuntimeEnv->groupResInfo, pRuntimeEnv, pInfo->binfo.pRes);

    if (pInfo->binfo.pRes->info.rows == 0 || !hasRemainDataInCurrentGroup(&pRuntimeEnv->groupResInfo)) {
      pOperator->status = OP_EXEC_DONE;
    }

    return pInfo->binfo.pRes;
  }

  SOperatorInfo* upstream = pOperator->upstream[0];

  while(1) {
    publishOperatorProfEvent(upstream, QUERY_PROF_BEFORE_OPERATOR_EXEC);
    SSDataBlock* pBlock = upstream->exec(upstream, newgroup);
    publishOperatorProfEvent(upstream, QUERY_PROF_AFTER_OPERATOR_EXEC);
    if (pBlock == NULL) {
      break;
    }

    // the pDataBlock are always the same one, no need to call this again
    setInputDataBlock(pOperator, pInfo->binfo.pCtx, pBlock, pRuntimeEnv->pQueryAttr->order.order);
    setTagValue(pOperator, pRuntimeEnv->current->pTable, pInfo->binfo.pCtx, pOperator->numOfOutput);
    if (pInfo->colIndex == -1) {
      pInfo->colIndex = getGroupbyColumnIndex(pRuntimeEnv->pQueryAttr->pGroupbyExpr, pBlock);
    }

    doHashGroupbyAgg(pOperator, pInfo, pBlock);
  }

  pOperator->status = OP_RES_TO_RETURN;
  closeAllResultRows(&pInfo->binfo.resultRowInfo);
  setQueryStatus(pRuntimeEnv, QUERY_COMPLETED);

  if (!pRuntimeEnv->pQueryAttr->stableQuery) { // finalize include the update of result rows
    finalizeQueryResult(pOperator, pInfo->binfo.pCtx, &pInfo->binfo.resultRowInfo, pInfo->binfo.rowCellInfoOffset);
  } else {
    updateNumOfRowsInResultRows(pRuntimeEnv, pInfo->binfo.pCtx, pOperator->numOfOutput, &pInfo->binfo.resultRowInfo, pInfo->binfo.rowCellInfoOffset);
  }

  initGroupResInfo(&pRuntimeEnv->groupResInfo, &pInfo->binfo.resultRowInfo);
  if (!pRuntimeEnv->pQueryAttr->stableQuery) {
    sortGroupResByOrderList(&pRuntimeEnv->groupResInfo, pRuntimeEnv, pInfo->binfo.pRes);
  }
  toSSDataBlock(&pRuntimeEnv->groupResInfo, pRuntimeEnv, pInfo->binfo.pRes);
  
  if (pInfo->binfo.pRes->info.rows == 0 || !hasRemainDataInCurrentGroup(&pRuntimeEnv->groupResInfo)) {
    pOperator->status = OP_EXEC_DONE;
  }

  return pInfo->binfo.pRes;
}

static SSDataBlock* doFill(void* param, bool* newgroup) {
  SOperatorInfo* pOperator = (SOperatorInfo*) param;
  if (pOperator->status == OP_EXEC_DONE) {
    return NULL;
  }

  SFillOperatorInfo *pInfo = pOperator->info;
  SQueryRuntimeEnv  *pRuntimeEnv = pOperator->pRuntimeEnv;

  if (taosFillHasMoreResults(pInfo->pFillInfo)) {
    *newgroup = false;
    doFillTimeIntervalGapsInResults(pInfo->pFillInfo, pInfo->pRes, (int32_t)pRuntimeEnv->resultInfo.capacity);
    return pInfo->pRes;
  }

  // handle the cached new group data block
  if (pInfo->existNewGroupBlock) {
    pInfo->totalInputRows = pInfo->existNewGroupBlock->info.rows;
    int64_t ekey = Q_STATUS_EQUAL(pRuntimeEnv->status, QUERY_COMPLETED)?pRuntimeEnv->pQueryAttr->window.ekey:pInfo->existNewGroupBlock->info.window.ekey;
    taosResetFillInfo(pInfo->pFillInfo, pInfo->pFillInfo->start);

    taosFillSetStartInfo(pInfo->pFillInfo, pInfo->existNewGroupBlock->info.rows, ekey);
    taosFillSetInputDataBlock(pInfo->pFillInfo, pInfo->existNewGroupBlock);

    doFillTimeIntervalGapsInResults(pInfo->pFillInfo, pInfo->pRes, pRuntimeEnv->resultInfo.capacity);
    pInfo->existNewGroupBlock = NULL;
    *newgroup = true;
    return (pInfo->pRes->info.rows > 0)? pInfo->pRes:NULL;
  }

  while(1) {
    publishOperatorProfEvent(pOperator->upstream[0], QUERY_PROF_BEFORE_OPERATOR_EXEC);
    SSDataBlock* pBlock = pOperator->upstream[0]->exec(pOperator->upstream[0], newgroup);
    publishOperatorProfEvent(pOperator->upstream[0], QUERY_PROF_AFTER_OPERATOR_EXEC);

    if (*newgroup) {
      assert(pBlock != NULL);
    }

    if (*newgroup && pInfo->totalInputRows > 0) {  // there are already processed current group data block
      pInfo->existNewGroupBlock = pBlock;
      *newgroup = false;

      // fill the previous group data block
      // before handle a new data block, close the fill operation for previous group data block
      taosFillSetStartInfo(pInfo->pFillInfo, 0, pRuntimeEnv->pQueryAttr->window.ekey);
    } else {
      if (pBlock == NULL) {
        if (pInfo->totalInputRows == 0) {
          pOperator->status = OP_EXEC_DONE;
          return NULL;
        }

        taosFillSetStartInfo(pInfo->pFillInfo, 0, pRuntimeEnv->pQueryAttr->window.ekey);
      } else {
        pInfo->totalInputRows += pBlock->info.rows;

        int64_t ekey = /*Q_STATUS_EQUAL(pRuntimeEnv->status, QUERY_COMPLETED) ? pRuntimeEnv->pQueryAttr->window.ekey
                                                                            : */pBlock->info.window.ekey;

        taosFillSetStartInfo(pInfo->pFillInfo, pBlock->info.rows, ekey);
        taosFillSetInputDataBlock(pInfo->pFillInfo, pBlock);
      }
    }

    doFillTimeIntervalGapsInResults(pInfo->pFillInfo, pInfo->pRes, pRuntimeEnv->resultInfo.capacity);
    if (pInfo->pRes->info.rows > 0) {  // current group has no more result to return
      return pInfo->pRes;
    } else if (pInfo->existNewGroupBlock) {  // try next group
      pInfo->totalInputRows = pInfo->existNewGroupBlock->info.rows;
      int64_t ekey = /*Q_STATUS_EQUAL(pRuntimeEnv->status, QUERY_COMPLETED) ? pRuntimeEnv->pQueryAttr->window.ekey
                                                                          :*/ pInfo->existNewGroupBlock->info.window.ekey;
      taosResetFillInfo(pInfo->pFillInfo, pInfo->pFillInfo->start);

      taosFillSetStartInfo(pInfo->pFillInfo, pInfo->existNewGroupBlock->info.rows, ekey);
      taosFillSetInputDataBlock(pInfo->pFillInfo, pInfo->existNewGroupBlock);

      doFillTimeIntervalGapsInResults(pInfo->pFillInfo, pInfo->pRes, pRuntimeEnv->resultInfo.capacity);
      pInfo->existNewGroupBlock = NULL;
      *newgroup = true;

      return (pInfo->pRes->info.rows > 0) ? pInfo->pRes : NULL;
    } else {
      return NULL;
    }
    //    return (pInfo->pRes->info.rows > 0)? pInfo->pRes:NULL;
  }
}

// todo set the attribute of query scan count
static int32_t getNumOfScanTimes(SQueryAttr* pQueryAttr) {
  for(int32_t i = 0; i < pQueryAttr->numOfOutput; ++i) {
    int32_t functionId = pQueryAttr->pExpr1[i].base.functionId;
    if (functionId == TSDB_FUNC_STDDEV || functionId == TSDB_FUNC_PERCT) {
      return 2;
    }
  }

  return 1;
}

static void destroyOperatorInfo(SOperatorInfo* pOperator) {
  if (pOperator == NULL) {
    return;
  }

  if (pOperator->cleanup != NULL) {
    pOperator->cleanup(pOperator->info, pOperator->numOfOutput);
  }

  if (pOperator->upstream != NULL) {
    for(int32_t i = 0; i < pOperator->numOfUpstream; ++i) {
      destroyOperatorInfo(pOperator->upstream[i]);
    }

    tfree(pOperator->upstream);
    pOperator->numOfUpstream = 0;
  }

  tfree(pOperator->info);
  tfree(pOperator);
}

SOperatorInfo* createAggregateOperatorInfo(SQueryRuntimeEnv* pRuntimeEnv, SOperatorInfo* upstream, SExprInfo* pExpr, int32_t numOfOutput) {
  SAggOperatorInfo* pInfo = calloc(1, sizeof(SAggOperatorInfo));

  SQueryAttr* pQueryAttr = pRuntimeEnv->pQueryAttr;
  int32_t numOfRows = (int32_t)(GET_ROW_PARAM_FOR_MULTIOUTPUT(pQueryAttr, pQueryAttr->topBotQuery, pQueryAttr->stableQuery));

  pInfo->binfo.pRes = createOutputBuf(pExpr, numOfOutput, numOfRows);
  pInfo->binfo.pCtx = createSQLFunctionCtx(pRuntimeEnv, pExpr, numOfOutput, &pInfo->binfo.rowCellInfoOffset);

  initResultRowInfo(&pInfo->binfo.resultRowInfo, 8, TSDB_DATA_TYPE_INT);

  pInfo->seed = rand();
  setDefaultOutputBuf(pRuntimeEnv, &pInfo->binfo, pInfo->seed, MASTER_SCAN);

  SOperatorInfo* pOperator = calloc(1, sizeof(SOperatorInfo));
  pOperator->name         = "TableAggregate";
  pOperator->operatorType = OP_Aggregate;
  pOperator->blockingOptr = true;
  pOperator->status       = OP_IN_EXECUTING;
  pOperator->info         = pInfo;
  pOperator->pExpr        = pExpr;
  pOperator->numOfOutput  = numOfOutput;
  pOperator->pRuntimeEnv  = pRuntimeEnv;

  pOperator->exec         = doAggregate;
  pOperator->cleanup      = destroyAggOperatorInfo;
  appendUpstream(pOperator, upstream);

  return pOperator;
}

static void doDestroyBasicInfo(SOptrBasicInfo* pInfo, int32_t numOfOutput) {
  assert(pInfo != NULL);

  destroySQLFunctionCtx(pInfo->pCtx, numOfOutput);
  tfree(pInfo->rowCellInfoOffset);

  cleanupResultRowInfo(&pInfo->resultRowInfo);
  pInfo->pRes = destroyOutputBuf(pInfo->pRes);
}

static void destroyBasicOperatorInfo(void* param, int32_t numOfOutput) {
  SOptrBasicInfo* pInfo = (SOptrBasicInfo*) param;
  doDestroyBasicInfo(pInfo, numOfOutput);
}
static void destroyStateWindowOperatorInfo(void* param, int32_t numOfOutput) {
  SStateWindowOperatorInfo* pInfo = (SStateWindowOperatorInfo*) param;
  doDestroyBasicInfo(&pInfo->binfo, numOfOutput);
  tfree(pInfo->prevData);
}
static void destroyAggOperatorInfo(void* param, int32_t numOfOutput) {
  SAggOperatorInfo* pInfo = (SAggOperatorInfo*) param;
  doDestroyBasicInfo(&pInfo->binfo, numOfOutput);
}
static void destroySWindowOperatorInfo(void* param, int32_t numOfOutput) {
  SSWindowOperatorInfo* pInfo = (SSWindowOperatorInfo*) param;
  doDestroyBasicInfo(&pInfo->binfo, numOfOutput);
}

static void destroySFillOperatorInfo(void* param, int32_t numOfOutput) {
  SFillOperatorInfo* pInfo = (SFillOperatorInfo*) param;
  pInfo->pFillInfo = taosDestroyFillInfo(pInfo->pFillInfo);
  pInfo->pRes = destroyOutputBuf(pInfo->pRes);
}

static void destroyGroupbyOperatorInfo(void* param, int32_t numOfOutput) {
  SGroupbyOperatorInfo* pInfo = (SGroupbyOperatorInfo*) param;
  doDestroyBasicInfo(&pInfo->binfo, numOfOutput);
  tfree(pInfo->prevData);
}

static void destroyProjectOperatorInfo(void* param, int32_t numOfOutput) {
  SProjectOperatorInfo* pInfo = (SProjectOperatorInfo*) param;
  doDestroyBasicInfo(&pInfo->binfo, numOfOutput);
}

static void destroyTagScanOperatorInfo(void* param, int32_t numOfOutput) {
  STagScanInfo* pInfo = (STagScanInfo*) param;
  pInfo->pRes = destroyOutputBuf(pInfo->pRes);
}

static void destroyConditionOperatorInfo(void* param, int32_t numOfOutput) {
  SFilterOperatorInfo* pInfo = (SFilterOperatorInfo*) param;
  doDestroyFilterInfo(pInfo->pFilterInfo, pInfo->numOfFilterCols);
}

static void destroyDistinctOperatorInfo(void* param, int32_t numOfOutput) {
  SDistinctOperatorInfo* pInfo = (SDistinctOperatorInfo*) param;
  taosHashCleanup(pInfo->pSet);
  pInfo->pRes = destroyOutputBuf(pInfo->pRes);
}

SOperatorInfo* createMultiTableAggOperatorInfo(SQueryRuntimeEnv* pRuntimeEnv, SOperatorInfo* upstream, SExprInfo* pExpr, int32_t numOfOutput) {
  SAggOperatorInfo* pInfo = calloc(1, sizeof(SAggOperatorInfo));

  size_t tableGroup = GET_NUM_OF_TABLEGROUP(pRuntimeEnv);

  pInfo->binfo.pRes = createOutputBuf(pExpr, numOfOutput, (int32_t) tableGroup);
  pInfo->binfo.pCtx = createSQLFunctionCtx(pRuntimeEnv, pExpr, numOfOutput, &pInfo->binfo.rowCellInfoOffset);
  initResultRowInfo(&pInfo->binfo.resultRowInfo, (int32_t)tableGroup, TSDB_DATA_TYPE_INT);

  SOperatorInfo* pOperator = calloc(1, sizeof(SOperatorInfo));
  pOperator->name         = "MultiTableAggregate";
  pOperator->operatorType = OP_MultiTableAggregate;
  pOperator->blockingOptr = true;
  pOperator->status       = OP_IN_EXECUTING;
  pOperator->info         = pInfo;
  pOperator->pExpr        = pExpr;
  pOperator->numOfOutput  = numOfOutput;
  pOperator->pRuntimeEnv  = pRuntimeEnv;

  pOperator->exec         = doSTableAggregate;
  pOperator->cleanup      = destroyAggOperatorInfo;
  appendUpstream(pOperator, upstream);

  return pOperator;
}

SOperatorInfo* createProjectOperatorInfo(SQueryRuntimeEnv* pRuntimeEnv, SOperatorInfo* upstream, SExprInfo* pExpr, int32_t numOfOutput) {
  SProjectOperatorInfo* pInfo = calloc(1, sizeof(SProjectOperatorInfo));

  pInfo->seed = rand();
  pInfo->bufCapacity = pRuntimeEnv->resultInfo.capacity;

  SOptrBasicInfo* pBInfo = &pInfo->binfo;
  pBInfo->pRes  = createOutputBuf(pExpr, numOfOutput, pInfo->bufCapacity);
  pBInfo->pCtx  = createSQLFunctionCtx(pRuntimeEnv, pExpr, numOfOutput, &pBInfo->rowCellInfoOffset);

  initResultRowInfo(&pBInfo->resultRowInfo, 8, TSDB_DATA_TYPE_INT);
  setDefaultOutputBuf(pRuntimeEnv, pBInfo, pInfo->seed, MASTER_SCAN);

  SOperatorInfo* pOperator = calloc(1, sizeof(SOperatorInfo));
  pOperator->name         = "ProjectOperator";
  pOperator->operatorType = OP_Project;
  pOperator->blockingOptr = false;
  pOperator->status       = OP_IN_EXECUTING;
  pOperator->info         = pInfo;
  pOperator->pExpr        = pExpr;
  pOperator->numOfOutput  = numOfOutput;
  pOperator->pRuntimeEnv  = pRuntimeEnv;

  pOperator->exec         = doProjectOperation;
  pOperator->cleanup      = destroyProjectOperatorInfo;
  appendUpstream(pOperator, upstream);

  return pOperator;
}

SColumnInfo* extractColumnFilterInfo(SExprInfo* pExpr, int32_t numOfOutput, int32_t* numOfFilterCols) {
  SColumnInfo* pCols = calloc(numOfOutput, sizeof(SColumnInfo));

  int32_t numOfFilter = 0;
  for(int32_t i = 0; i < numOfOutput; ++i) {
    if (pExpr[i].base.flist.numOfFilters > 0) {
      numOfFilter += 1;
    }

    pCols[i].type  = pExpr[i].base.resType;
    pCols[i].bytes = pExpr[i].base.resBytes;
    pCols[i].colId = pExpr[i].base.resColId;

    pCols[i].flist.numOfFilters = pExpr[i].base.flist.numOfFilters;
    pCols[i].flist.filterInfo = calloc(pCols[i].flist.numOfFilters, sizeof(SColumnFilterInfo));
    memcpy(pCols[i].flist.filterInfo, pExpr[i].base.flist.filterInfo, pCols[i].flist.numOfFilters * sizeof(SColumnFilterInfo));
  }

  assert(numOfFilter > 0);

  *numOfFilterCols = numOfFilter;
  return pCols;
}

SOperatorInfo* createFilterOperatorInfo(SQueryRuntimeEnv* pRuntimeEnv, SOperatorInfo* upstream, SExprInfo* pExpr,
                                        int32_t numOfOutput, SColumnInfo* pCols, int32_t numOfFilter) {
  SFilterOperatorInfo* pInfo = calloc(1, sizeof(SFilterOperatorInfo));

  assert(numOfFilter > 0 && pCols != NULL);
  doCreateFilterInfo(pCols, numOfOutput, numOfFilter, &pInfo->pFilterInfo, 0);
  pInfo->numOfFilterCols = numOfFilter;

  SOperatorInfo* pOperator = calloc(1, sizeof(SOperatorInfo));

  pOperator->name         = "FilterOperator";
  pOperator->operatorType = OP_Filter;
  pOperator->blockingOptr = false;
  pOperator->status       = OP_IN_EXECUTING;
  pOperator->numOfOutput  = numOfOutput;
  pOperator->pExpr        = pExpr;
  pOperator->exec         = doFilter;
  pOperator->info         = pInfo;
  pOperator->pRuntimeEnv  = pRuntimeEnv;
  pOperator->cleanup      = destroyConditionOperatorInfo;
  appendUpstream(pOperator, upstream);

  return pOperator;
}

SOperatorInfo* createLimitOperatorInfo(SQueryRuntimeEnv* pRuntimeEnv, SOperatorInfo* upstream) {
  SLimitOperatorInfo* pInfo = calloc(1, sizeof(SLimitOperatorInfo));
  pInfo->limit = pRuntimeEnv->pQueryAttr->limit.limit;

  SOperatorInfo* pOperator = calloc(1, sizeof(SOperatorInfo));

  pOperator->name         = "LimitOperator";
  pOperator->operatorType = OP_Limit;
  pOperator->blockingOptr = false;
  pOperator->status       = OP_IN_EXECUTING;
  pOperator->exec         = doLimit;
  pOperator->info         = pInfo;
  pOperator->pRuntimeEnv  = pRuntimeEnv;
  appendUpstream(pOperator, upstream);

  return pOperator;
}

SOperatorInfo* createTimeIntervalOperatorInfo(SQueryRuntimeEnv* pRuntimeEnv, SOperatorInfo* upstream, SExprInfo* pExpr, int32_t numOfOutput) {
  STableIntervalOperatorInfo* pInfo = calloc(1, sizeof(STableIntervalOperatorInfo));

  pInfo->pCtx = createSQLFunctionCtx(pRuntimeEnv, pExpr, numOfOutput, &pInfo->rowCellInfoOffset);
  pInfo->pRes = createOutputBuf(pExpr, numOfOutput, pRuntimeEnv->resultInfo.capacity);
  initResultRowInfo(&pInfo->resultRowInfo, 8, TSDB_DATA_TYPE_INT);

  SOperatorInfo* pOperator = calloc(1, sizeof(SOperatorInfo));

  pOperator->name         = "TimeIntervalAggOperator";
  pOperator->operatorType = OP_TimeWindow;
  pOperator->blockingOptr = true;
  pOperator->status       = OP_IN_EXECUTING;
  pOperator->pExpr        = pExpr;
  pOperator->numOfOutput  = numOfOutput;
  pOperator->info         = pInfo;
  pOperator->pRuntimeEnv  = pRuntimeEnv;
  pOperator->exec         = doIntervalAgg;
  pOperator->cleanup      = destroyBasicOperatorInfo;

  appendUpstream(pOperator, upstream);
  return pOperator;
}
SOperatorInfo* createStatewindowOperatorInfo(SQueryRuntimeEnv* pRuntimeEnv, SOperatorInfo* upstream, SExprInfo* pExpr, int32_t numOfOutput) {
  SStateWindowOperatorInfo* pInfo = calloc(1, sizeof(SStateWindowOperatorInfo));
  pInfo->colIndex   = -1;
  pInfo->reptScan   = false;
  pInfo->binfo.pCtx = createSQLFunctionCtx(pRuntimeEnv, pExpr, numOfOutput, &pInfo->binfo.rowCellInfoOffset);
  pInfo->binfo.pRes = createOutputBuf(pExpr, numOfOutput, pRuntimeEnv->resultInfo.capacity);
  initResultRowInfo(&pInfo->binfo.resultRowInfo, 8, TSDB_DATA_TYPE_INT);

  SOperatorInfo* pOperator = calloc(1, sizeof(SOperatorInfo));
  pOperator->name         = "StateWindowOperator";
  pOperator->operatorType = OP_StateWindow;
  pOperator->blockingOptr = true;
  pOperator->status       = OP_IN_EXECUTING;
  pOperator->pExpr        = pExpr;
  pOperator->numOfOutput  = numOfOutput;
  pOperator->info         = pInfo;
  pOperator->pRuntimeEnv  = pRuntimeEnv;
  pOperator->exec         = doStateWindowAgg;
  pOperator->cleanup      = destroyStateWindowOperatorInfo;

  appendUpstream(pOperator, upstream);
  return pOperator; 
  
}
SOperatorInfo* createSWindowOperatorInfo(SQueryRuntimeEnv* pRuntimeEnv, SOperatorInfo* upstream, SExprInfo* pExpr, int32_t numOfOutput) {
  SSWindowOperatorInfo* pInfo = calloc(1, sizeof(SSWindowOperatorInfo));

  pInfo->binfo.pCtx = createSQLFunctionCtx(pRuntimeEnv, pExpr, numOfOutput, &pInfo->binfo.rowCellInfoOffset);
  pInfo->binfo.pRes = createOutputBuf(pExpr, numOfOutput, pRuntimeEnv->resultInfo.capacity);
  initResultRowInfo(&pInfo->binfo.resultRowInfo, 8, TSDB_DATA_TYPE_INT);

  pInfo->prevTs   = INT64_MIN;
  pInfo->reptScan = false; 
  SOperatorInfo* pOperator = calloc(1, sizeof(SOperatorInfo));

  pOperator->name         = "SessionWindowAggOperator";
  pOperator->operatorType = OP_SessionWindow;
  pOperator->blockingOptr = true;
  pOperator->status       = OP_IN_EXECUTING;
  pOperator->pExpr        = pExpr;
  pOperator->numOfOutput  = numOfOutput;
  pOperator->info         = pInfo;
  pOperator->pRuntimeEnv  = pRuntimeEnv;
  pOperator->exec         = doSessionWindowAgg;
  pOperator->cleanup      = destroySWindowOperatorInfo;

  appendUpstream(pOperator, upstream);
  return pOperator;
}

SOperatorInfo* createMultiTableTimeIntervalOperatorInfo(SQueryRuntimeEnv* pRuntimeEnv, SOperatorInfo* upstream, SExprInfo* pExpr, int32_t numOfOutput) {
  STableIntervalOperatorInfo* pInfo = calloc(1, sizeof(STableIntervalOperatorInfo));

  pInfo->pCtx = createSQLFunctionCtx(pRuntimeEnv, pExpr, numOfOutput, &pInfo->rowCellInfoOffset);
  pInfo->pRes = createOutputBuf(pExpr, numOfOutput, pRuntimeEnv->resultInfo.capacity);
  initResultRowInfo(&pInfo->resultRowInfo, 8, TSDB_DATA_TYPE_INT);

  SOperatorInfo* pOperator = calloc(1, sizeof(SOperatorInfo));
  pOperator->name         = "MultiTableTimeIntervalOperator";
  pOperator->operatorType = OP_MultiTableTimeInterval;
  pOperator->blockingOptr = true;
  pOperator->status       = OP_IN_EXECUTING;
  pOperator->pExpr        = pExpr;
  pOperator->numOfOutput  = numOfOutput;
  pOperator->info         = pInfo;
  pOperator->pRuntimeEnv  = pRuntimeEnv;

  pOperator->exec         = doSTableIntervalAgg;
  pOperator->cleanup      = destroyBasicOperatorInfo;

  appendUpstream(pOperator, upstream);
  return pOperator;
}

SOperatorInfo* createGroupbyOperatorInfo(SQueryRuntimeEnv* pRuntimeEnv, SOperatorInfo* upstream, SExprInfo* pExpr, int32_t numOfOutput) {
  SGroupbyOperatorInfo* pInfo = calloc(1, sizeof(SGroupbyOperatorInfo));
  pInfo->colIndex = -1;  // group by column index

   
  pInfo->binfo.pCtx = createSQLFunctionCtx(pRuntimeEnv, pExpr, numOfOutput, &pInfo->binfo.rowCellInfoOffset);

  SQueryAttr *pQueryAttr = pRuntimeEnv->pQueryAttr;

  pQueryAttr->resultRowSize = (pQueryAttr->resultRowSize *
      (int32_t)(GET_ROW_PARAM_FOR_MULTIOUTPUT(pQueryAttr, pQueryAttr->topBotQuery, pQueryAttr->stableQuery)));

  pInfo->binfo.pRes = createOutputBuf(pExpr, numOfOutput, pRuntimeEnv->resultInfo.capacity);
  initResultRowInfo(&pInfo->binfo.resultRowInfo, 8, TSDB_DATA_TYPE_INT);

  SOperatorInfo* pOperator = calloc(1, sizeof(SOperatorInfo));
  pOperator->name         = "GroupbyAggOperator";
  pOperator->blockingOptr = true;
  pOperator->status       = OP_IN_EXECUTING;
  pOperator->operatorType = OP_Groupby;
  pOperator->pExpr        = pExpr;
  pOperator->numOfOutput  = numOfOutput;
  pOperator->info         = pInfo;
  pOperator->pRuntimeEnv  = pRuntimeEnv;
  pOperator->exec         = hashGroupbyAggregate;
  pOperator->cleanup      = destroyGroupbyOperatorInfo;

  appendUpstream(pOperator, upstream);
  return pOperator;
}

SOperatorInfo* createFillOperatorInfo(SQueryRuntimeEnv* pRuntimeEnv, SOperatorInfo* upstream, SExprInfo* pExpr,
                                      int32_t numOfOutput) {
  SFillOperatorInfo* pInfo = calloc(1, sizeof(SFillOperatorInfo));
  pInfo->pRes = createOutputBuf(pExpr, numOfOutput, pRuntimeEnv->resultInfo.capacity);

  {
    SQueryAttr* pQueryAttr = pRuntimeEnv->pQueryAttr;
    SFillColInfo* pColInfo = createFillColInfo(pExpr, numOfOutput, pQueryAttr->fillVal);
    STimeWindow w = TSWINDOW_INITIALIZER;

    TSKEY sk = MIN(pQueryAttr->window.skey, pQueryAttr->window.ekey);
    TSKEY ek = MAX(pQueryAttr->window.skey, pQueryAttr->window.ekey);
    getAlignQueryTimeWindow(pQueryAttr, pQueryAttr->window.skey, sk, ek, &w);

    pInfo->pFillInfo =
        taosCreateFillInfo(pQueryAttr->order.order, w.skey, 0, (int32_t)pRuntimeEnv->resultInfo.capacity, numOfOutput,
                           pQueryAttr->interval.sliding, pQueryAttr->interval.slidingUnit,
                           (int8_t)pQueryAttr->precision, pQueryAttr->fillType, pColInfo, pRuntimeEnv->qinfo);
  }

  SOperatorInfo* pOperator = calloc(1, sizeof(SOperatorInfo));

  pOperator->name         = "FillOperator";
  pOperator->blockingOptr = false;
  pOperator->status       = OP_IN_EXECUTING;
  pOperator->operatorType = OP_Fill;
  pOperator->pExpr        = pExpr;
  pOperator->numOfOutput  = numOfOutput;
  pOperator->info         = pInfo;
  pOperator->pRuntimeEnv  = pRuntimeEnv;

  pOperator->exec         = doFill;
  pOperator->cleanup      = destroySFillOperatorInfo;

  appendUpstream(pOperator, upstream);
  return pOperator;
}

SOperatorInfo* createSLimitOperatorInfo(SQueryRuntimeEnv* pRuntimeEnv, SOperatorInfo* upstream, SExprInfo* pExpr, int32_t numOfOutput, void* pMerger) {
  SSLimitOperatorInfo* pInfo = calloc(1, sizeof(SSLimitOperatorInfo));

  SQueryAttr* pQueryAttr = pRuntimeEnv->pQueryAttr;

  pInfo->orderColumnList = getResultGroupCheckColumns(pQueryAttr);
  pInfo->slimit          = pQueryAttr->slimit;
  pInfo->limit           = pQueryAttr->limit;

  pInfo->currentGroupOffset = pQueryAttr->slimit.offset;
  pInfo->currentOffset = pQueryAttr->limit.offset;

  // TODO refactor
  int32_t len = 0;
  for(int32_t i = 0; i < numOfOutput; ++i) {
    len += pExpr[i].base.resBytes;
  }

  int32_t numOfCols = pInfo->orderColumnList != NULL? (int32_t) taosArrayGetSize(pInfo->orderColumnList):0;
  pInfo->prevRow = calloc(1, (POINTER_BYTES * numOfCols + len));
  int32_t offset = POINTER_BYTES * numOfCols;

  for(int32_t i = 0; i < numOfCols; ++i) {
    pInfo->prevRow[i] = (char*)pInfo->prevRow + offset;

    SColIndex* index = taosArrayGet(pInfo->orderColumnList, i);
    offset += pExpr[index->colIndex].base.resBytes;
  }

  SOperatorInfo* pOperator = calloc(1, sizeof(SOperatorInfo));

  pOperator->name         = "SLimitOperator";
  pOperator->operatorType = OP_SLimit;
  pOperator->blockingOptr = false;
  pOperator->status       = OP_IN_EXECUTING;
  pOperator->exec         = doSLimit;
  pOperator->info         = pInfo;
  pOperator->pRuntimeEnv  = pRuntimeEnv;
  pOperator->cleanup      = destroySlimitOperatorInfo;

  appendUpstream(pOperator, upstream);
  return pOperator;
}

static SSDataBlock* doTagScan(void* param, bool* newgroup) {
  SOperatorInfo* pOperator = (SOperatorInfo*) param;
  if (pOperator->status == OP_EXEC_DONE) {
    return NULL;
  }

  SQueryRuntimeEnv* pRuntimeEnv = pOperator->pRuntimeEnv;

  int32_t maxNumOfTables = (int32_t)pRuntimeEnv->resultInfo.capacity;

  STagScanInfo *pInfo = pOperator->info;
  SSDataBlock  *pRes = pInfo->pRes;
  *newgroup = false;

  int32_t count = 0;
  SArray* pa = GET_TABLEGROUP(pRuntimeEnv, 0);

  int32_t functionId = pOperator->pExpr[0].base.functionId;
  if (functionId == TSDB_FUNC_TID_TAG) { // return the tags & table Id
    SQueryAttr* pQueryAttr = pRuntimeEnv->pQueryAttr;
    assert(pQueryAttr->numOfOutput == 1);

    SExprInfo* pExprInfo = &pOperator->pExpr[0];
    int32_t rsize = pExprInfo->base.resBytes;

    count = 0;

    int16_t bytes = pExprInfo->base.resBytes;
    int16_t type  = pExprInfo->base.resType;

    for(int32_t i = 0; i < pQueryAttr->numOfTags; ++i) {
      if (pQueryAttr->tagColList[i].colId == pExprInfo->base.colInfo.colId) {
        bytes = pQueryAttr->tagColList[i].bytes;
        type = pQueryAttr->tagColList[i].type;
        break;
      }
    }

    SColumnInfoData* pColInfo = taosArrayGet(pRes->pDataBlock, 0);

    while(pInfo->currentIndex < pInfo->totalTables && count < maxNumOfTables) {
      int32_t i = pInfo->currentIndex++;
      STableQueryInfo *item = taosArrayGetP(pa, i);

      char *output = pColInfo->pData + count * rsize;
      varDataSetLen(output, rsize - VARSTR_HEADER_SIZE);

      output = varDataVal(output);
      STableId* id = TSDB_TABLEID(item->pTable);

      *(int16_t *)output = 0;
      output += sizeof(int16_t);

      *(int64_t *)output = id->uid;  // memory align problem, todo serialize
      output += sizeof(id->uid);

      *(int32_t *)output = id->tid;
      output += sizeof(id->tid);

      *(int32_t *)output = pQueryAttr->vgId;
      output += sizeof(pQueryAttr->vgId);

      char* data = NULL;
      if (pExprInfo->base.colInfo.colId == TSDB_TBNAME_COLUMN_INDEX) {
        data = tsdbGetTableName(item->pTable);
      } else {
        data = tsdbGetTableTagVal(item->pTable, pExprInfo->base.colInfo.colId, type, bytes);
      }

      doSetTagValueToResultBuf(output, data, type, bytes);
      count += 1;
    }

    qDebug("QInfo:0x%"PRIx64" create (tableId, tag) info completed, rows:%d", GET_QID(pRuntimeEnv), count);
  } else if (functionId == TSDB_FUNC_COUNT) {// handle the "count(tbname)" query
    SColumnInfoData* pColInfo = taosArrayGet(pRes->pDataBlock, 0);
    *(int64_t*)pColInfo->pData = pInfo->totalTables;
    count = 1;

    pOperator->status = OP_EXEC_DONE;
    qDebug("QInfo:0x%"PRIx64" create count(tbname) query, res:%d rows:1", GET_QID(pRuntimeEnv), count);
  } else {  // return only the tags|table name etc.
    SExprInfo* pExprInfo = pOperator->pExpr;  // todo use the column list instead of exprinfo

    count = 0;
    while(pInfo->currentIndex < pInfo->totalTables && count < maxNumOfTables) {
      int32_t i = pInfo->currentIndex++;

      STableQueryInfo* item = taosArrayGetP(pa, i);

      char *data = NULL, *dst = NULL;
      int16_t type = 0, bytes = 0;
      for(int32_t j = 0; j < pOperator->numOfOutput; ++j) {
        // not assign value in case of user defined constant output column
        if (TSDB_COL_IS_UD_COL(pExprInfo[j].base.colInfo.flag)) {
          continue;
        }

        SColumnInfoData* pColInfo = taosArrayGet(pRes->pDataBlock, j);
        type  = pExprInfo[j].base.resType;
        bytes = pExprInfo[j].base.resBytes;

        if (pExprInfo[j].base.colInfo.colId == TSDB_TBNAME_COLUMN_INDEX) {
          data = tsdbGetTableName(item->pTable);
        } else {
          data = tsdbGetTableTagVal(item->pTable, pExprInfo[j].base.colInfo.colId, type, bytes);
        }

        dst  = pColInfo->pData + count * pExprInfo[j].base.resBytes;
        doSetTagValueToResultBuf(dst, data, type, bytes);
      }

      count += 1;
    }

    if (pInfo->currentIndex >= pInfo->totalTables) {
      pOperator->status = OP_EXEC_DONE;
    }

    qDebug("QInfo:0x%"PRIx64" create tag values results completed, rows:%d", GET_QID(pRuntimeEnv), count);
  }

  pRes->info.rows = count;
  return (pRes->info.rows == 0)? NULL:pInfo->pRes;
}

SOperatorInfo* createTagScanOperatorInfo(SQueryRuntimeEnv* pRuntimeEnv, SExprInfo* pExpr, int32_t numOfOutput) {
  STagScanInfo* pInfo = calloc(1, sizeof(STagScanInfo));
  pInfo->pRes = createOutputBuf(pExpr, numOfOutput, pRuntimeEnv->resultInfo.capacity);

  size_t numOfGroup = GET_NUM_OF_TABLEGROUP(pRuntimeEnv);
  assert(numOfGroup == 0 || numOfGroup == 1);

  pInfo->totalTables = pRuntimeEnv->tableqinfoGroupInfo.numOfTables;
  pInfo->currentIndex = 0;

  SOperatorInfo* pOperator = calloc(1, sizeof(SOperatorInfo));
  pOperator->name         = "SeqTableTagScan";
  pOperator->operatorType = OP_TagScan;
  pOperator->blockingOptr = false;
  pOperator->status       = OP_IN_EXECUTING;
  pOperator->info         = pInfo;
  pOperator->exec         = doTagScan;
  pOperator->pExpr        = pExpr;
  pOperator->numOfOutput  = numOfOutput;
  pOperator->pRuntimeEnv  = pRuntimeEnv;
  pOperator->cleanup      = destroyTagScanOperatorInfo;

  return pOperator;
}

static SSDataBlock* hashDistinct(void* param, bool* newgroup) {
  SOperatorInfo* pOperator = (SOperatorInfo*) param;
  if (pOperator->status == OP_EXEC_DONE) {
    return NULL;
  }

  SDistinctOperatorInfo* pInfo = pOperator->info;
  SSDataBlock* pRes = pInfo->pRes;

  pRes->info.rows = 0;
  SSDataBlock* pBlock = NULL;
  while(1) {
    publishOperatorProfEvent(pOperator->upstream[0], QUERY_PROF_BEFORE_OPERATOR_EXEC);
    pBlock = pOperator->upstream[0]->exec(pOperator->upstream[0], newgroup);
    publishOperatorProfEvent(pOperator->upstream[0], QUERY_PROF_AFTER_OPERATOR_EXEC);

    if (pBlock == NULL) {
      setQueryStatus(pOperator->pRuntimeEnv, QUERY_COMPLETED);
      pOperator->status = OP_EXEC_DONE;
      return NULL;
    }

    assert(pBlock->info.numOfCols == 1);
    SColumnInfoData* pColInfoData = taosArrayGet(pBlock->pDataBlock, 0);

    int16_t bytes = pColInfoData->info.bytes;
    int16_t type = pColInfoData->info.type;

    // ensure the output buffer size
    SColumnInfoData* pResultColInfoData = taosArrayGet(pRes->pDataBlock, 0);
    if (pRes->info.rows + pBlock->info.rows > pInfo->outputCapacity) {
      int32_t newSize = pRes->info.rows + pBlock->info.rows;
      char* tmp = realloc(pResultColInfoData->pData, newSize * bytes);
      if (tmp == NULL) {
        return NULL;
      } else {
        pResultColInfoData->pData = tmp;
        pInfo->outputCapacity = newSize;
      }
    }

    for(int32_t i = 0; i < pBlock->info.rows; ++i) {
      char* val = ((char*)pColInfoData->pData) + bytes * i;
      if (isNull(val, type)) {
        continue;
      }

      void* res = taosHashGet(pInfo->pSet, val, bytes);
      if (res == NULL) {
        taosHashPut(pInfo->pSet, val, bytes, NULL, 0);
        char* start = pResultColInfoData->pData + bytes * pInfo->pRes->info.rows;
        memcpy(start, val, bytes);
        pRes->info.rows += 1;
      }
    }

    if (pRes->info.rows >= pInfo->threshold) {
      break;
    }
  }

  return (pInfo->pRes->info.rows > 0)? pInfo->pRes:NULL;
}

SOperatorInfo* createDistinctOperatorInfo(SQueryRuntimeEnv* pRuntimeEnv, SOperatorInfo* upstream, SExprInfo* pExpr, int32_t numOfOutput) {
  SDistinctOperatorInfo* pInfo = calloc(1, sizeof(SDistinctOperatorInfo));

  pInfo->outputCapacity = 4096;
  pInfo->pSet = taosHashInit(64, taosGetDefaultHashFunction(pExpr->base.colType), false, HASH_NO_LOCK);
  pInfo->pRes = createOutputBuf(pExpr, numOfOutput, (int32_t) pInfo->outputCapacity);

  SOperatorInfo* pOperator = calloc(1, sizeof(SOperatorInfo));
  pOperator->name         = "DistinctOperator";
  pOperator->blockingOptr = false;
  pOperator->status       = OP_IN_EXECUTING;
  pOperator->operatorType = OP_Distinct;
  pOperator->numOfOutput  = numOfOutput;
  pOperator->info         = pInfo;
  pOperator->pRuntimeEnv  = pRuntimeEnv;
  pOperator->exec         = hashDistinct;
  pOperator->cleanup      = destroyDistinctOperatorInfo;

  appendUpstream(pOperator, upstream);
  return pOperator;
}

static int32_t getColumnIndexInSource(SQueriedTableInfo *pTableInfo, SSqlExpr *pExpr, SColumnInfo* pTagCols) {
  int32_t j = 0;

  if (TSDB_COL_IS_TAG(pExpr->colInfo.flag)) {
    if (pExpr->colInfo.colId == TSDB_TBNAME_COLUMN_INDEX) {
      return TSDB_TBNAME_COLUMN_INDEX;
    }

    while(j < pTableInfo->numOfTags) {
      if (pExpr->colInfo.colId == pTagCols[j].colId) {
        return j;
      }

      j += 1;
    }

  } else if (TSDB_COL_IS_UD_COL(pExpr->colInfo.flag)) {  // user specified column data
    return TSDB_UD_COLUMN_INDEX;
  } else {
    while (j < pTableInfo->numOfCols) {
      if (pExpr->colInfo.colId == pTableInfo->colList[j].colId) {
        return j;
      }

      j += 1;
    }
  }

  return INT32_MIN;  // return a less than TSDB_TBNAME_COLUMN_INDEX value
}

bool validateExprColumnInfo(SQueriedTableInfo *pTableInfo, SSqlExpr *pExpr, SColumnInfo* pTagCols) {
  int32_t j = getColumnIndexInSource(pTableInfo, pExpr, pTagCols);
  return j != INT32_MIN;
}

static bool validateQueryMsg(SQueryTableMsg *pQueryMsg) {
  if (pQueryMsg->interval.interval < 0) {
    qError("qmsg:%p illegal value of interval time %" PRId64, pQueryMsg, pQueryMsg->interval.interval);
    return false;
  }

  if (pQueryMsg->sw.gap < 0 || pQueryMsg->sw.primaryColId != PRIMARYKEY_TIMESTAMP_COL_INDEX) {
    qError("qmsg:%p illegal value of session window time %" PRId64, pQueryMsg, pQueryMsg->sw.gap);
    return false;
  }

  if (pQueryMsg->sw.gap > 0 && pQueryMsg->interval.interval > 0) {
    qError("qmsg:%p illegal value of session window time %" PRId64" and interval value %"PRId64, pQueryMsg,
        pQueryMsg->sw.gap, pQueryMsg->interval.interval);
    return false;
  }

  if (pQueryMsg->numOfTables <= 0) {
    qError("qmsg:%p illegal value of numOfTables %d", pQueryMsg, pQueryMsg->numOfTables);
    return false;
  }

  if (pQueryMsg->numOfGroupCols < 0) {
    qError("qmsg:%p illegal value of numOfGroupbyCols %d", pQueryMsg, pQueryMsg->numOfGroupCols);
    return false;
  }

  if (pQueryMsg->numOfOutput > TSDB_MAX_COLUMNS || pQueryMsg->numOfOutput <= 0) {
    qError("qmsg:%p illegal value of output columns %d", pQueryMsg, pQueryMsg->numOfOutput);
    return false;
  }

  return true;
}

static bool validateQueryTableCols(SQueriedTableInfo* pTableInfo, SSqlExpr** pExpr, int32_t numOfOutput,
                                   SColumnInfo* pTagCols, void* pMsg) {
  int32_t numOfTotal = pTableInfo->numOfCols + pTableInfo->numOfTags;
  if (pTableInfo->numOfCols < 0 || pTableInfo->numOfTags < 0 || numOfTotal > TSDB_MAX_COLUMNS) {
    qError("qmsg:%p illegal value of numOfCols %d numOfTags:%d", pMsg, pTableInfo->numOfCols, pTableInfo->numOfTags);
    return false;
  }

  if (numOfTotal == 0) {  // table total columns are not required.
    for(int32_t i = 0; i < numOfOutput; ++i) {
      SSqlExpr* p = pExpr[i];
      if ((p->functionId == TSDB_FUNC_TAGPRJ) ||
          (p->functionId == TSDB_FUNC_TID_TAG && p->colInfo.colId == TSDB_TBNAME_COLUMN_INDEX) ||
          (p->functionId == TSDB_FUNC_COUNT && p->colInfo.colId == TSDB_TBNAME_COLUMN_INDEX) ||
          (p->functionId == TSDB_FUNC_BLKINFO)) {
        continue;
      }

      return false;
    }
  }

  for(int32_t i = 0; i < numOfOutput; ++i) {
    if (!validateExprColumnInfo(pTableInfo, pExpr[i], pTagCols)) {
      return TSDB_CODE_QRY_INVALID_MSG;
    }
  }

  return true;
}

static char *createTableIdList(SQueryTableMsg *pQueryMsg, char *pMsg, SArray **pTableIdList) {
  assert(pQueryMsg->numOfTables > 0);

  *pTableIdList = taosArrayInit(pQueryMsg->numOfTables, sizeof(STableIdInfo));

  for (int32_t j = 0; j < pQueryMsg->numOfTables; ++j) {
    STableIdInfo* pTableIdInfo = (STableIdInfo *)pMsg;

    pTableIdInfo->tid = htonl(pTableIdInfo->tid);
    pTableIdInfo->uid = htobe64(pTableIdInfo->uid);
    pTableIdInfo->key = htobe64(pTableIdInfo->key);

    taosArrayPush(*pTableIdList, pTableIdInfo);
    pMsg += sizeof(STableIdInfo);
  }

  return pMsg;
}

static int32_t deserializeColFilterInfo(SColumnFilterInfo* pColFilters, int16_t numOfFilters, char** pMsg) {
  for (int32_t f = 0; f < numOfFilters; ++f) {
    SColumnFilterInfo *pFilterMsg = (SColumnFilterInfo *)(*pMsg);

    SColumnFilterInfo *pColFilter = &pColFilters[f];
    pColFilter->filterstr = htons(pFilterMsg->filterstr);

    (*pMsg) += sizeof(SColumnFilterInfo);

    if (pColFilter->filterstr) {
      pColFilter->len = htobe64(pFilterMsg->len);

      pColFilter->pz = (int64_t)calloc(1, (size_t)(pColFilter->len + 1 * TSDB_NCHAR_SIZE)); // note: null-terminator
      if (pColFilter->pz == 0) {
        return TSDB_CODE_QRY_OUT_OF_MEMORY;
      }

      memcpy((void *)pColFilter->pz, (*pMsg), (size_t)pColFilter->len);
      (*pMsg) += (pColFilter->len + 1);
    } else {
      pColFilter->lowerBndi = htobe64(pFilterMsg->lowerBndi);
      pColFilter->upperBndi = htobe64(pFilterMsg->upperBndi);
    }

    pColFilter->lowerRelOptr = htons(pFilterMsg->lowerRelOptr);
    pColFilter->upperRelOptr = htons(pFilterMsg->upperRelOptr);
  }

  return TSDB_CODE_SUCCESS;
}

/**
 * pQueryMsg->head has been converted before this function is called.
 *
 * @param pQueryMsg
 * @param pTableIdList
 * @param pExpr
 * @return
 */
int32_t convertQueryMsg(SQueryTableMsg *pQueryMsg, SQueryParam* param) {
  int32_t code = TSDB_CODE_SUCCESS;

  if (taosCheckVersion(pQueryMsg->version, version, 3) != 0) {
    return TSDB_CODE_QRY_INVALID_MSG;
  }

  pQueryMsg->numOfTables = htonl(pQueryMsg->numOfTables);
  pQueryMsg->window.skey = htobe64(pQueryMsg->window.skey);
  pQueryMsg->window.ekey = htobe64(pQueryMsg->window.ekey);
  pQueryMsg->interval.interval = htobe64(pQueryMsg->interval.interval);
  pQueryMsg->interval.sliding = htobe64(pQueryMsg->interval.sliding);
  pQueryMsg->interval.offset = htobe64(pQueryMsg->interval.offset);
  pQueryMsg->limit = htobe64(pQueryMsg->limit);
  pQueryMsg->offset = htobe64(pQueryMsg->offset);
  pQueryMsg->vgroupLimit = htobe64(pQueryMsg->vgroupLimit);

  pQueryMsg->order = htons(pQueryMsg->order);
  pQueryMsg->orderColId = htons(pQueryMsg->orderColId);
  pQueryMsg->queryType = htonl(pQueryMsg->queryType);
  pQueryMsg->tagNameRelType = htons(pQueryMsg->tagNameRelType);

  pQueryMsg->numOfCols = htons(pQueryMsg->numOfCols);
  pQueryMsg->numOfOutput = htons(pQueryMsg->numOfOutput);
  pQueryMsg->numOfGroupCols = htons(pQueryMsg->numOfGroupCols);
  pQueryMsg->tagCondLen = htons(pQueryMsg->tagCondLen);
  pQueryMsg->tsBuf.tsOffset = htonl(pQueryMsg->tsBuf.tsOffset);
  pQueryMsg->tsBuf.tsLen = htonl(pQueryMsg->tsBuf.tsLen);
  pQueryMsg->tsBuf.tsNumOfBlocks = htonl(pQueryMsg->tsBuf.tsNumOfBlocks);
  pQueryMsg->tsBuf.tsOrder = htonl(pQueryMsg->tsBuf.tsOrder);
  pQueryMsg->numOfTags = htonl(pQueryMsg->numOfTags);
  pQueryMsg->tbnameCondLen = htonl(pQueryMsg->tbnameCondLen);
  pQueryMsg->secondStageOutput = htonl(pQueryMsg->secondStageOutput);
  pQueryMsg->sqlstrLen = htonl(pQueryMsg->sqlstrLen);
  pQueryMsg->prevResultLen = htonl(pQueryMsg->prevResultLen);
  pQueryMsg->sw.gap = htobe64(pQueryMsg->sw.gap);
  pQueryMsg->sw.primaryColId = htonl(pQueryMsg->sw.primaryColId);
  pQueryMsg->tableScanOperator = htonl(pQueryMsg->tableScanOperator);
  pQueryMsg->numOfOperator = htonl(pQueryMsg->numOfOperator);

  // query msg safety check
  if (!validateQueryMsg(pQueryMsg)) {
    code = TSDB_CODE_QRY_INVALID_MSG;
    goto _cleanup;
  }

  char *pMsg = (char *)(pQueryMsg->tableCols) + sizeof(SColumnInfo) * pQueryMsg->numOfCols;
  for (int32_t col = 0; col < pQueryMsg->numOfCols; ++col) {
    SColumnInfo *pColInfo = &pQueryMsg->tableCols[col];

    pColInfo->colId = htons(pColInfo->colId);
    pColInfo->type = htons(pColInfo->type);
    pColInfo->bytes = htons(pColInfo->bytes);
    pColInfo->flist.numOfFilters = htons(pColInfo->flist.numOfFilters);

    if (!isValidDataType(pColInfo->type)) {
      qDebug("qmsg:%p, invalid data type in source column, index:%d, type:%d", pQueryMsg, col, pColInfo->type);
      code = TSDB_CODE_QRY_INVALID_MSG;
      goto _cleanup;
    }

    int32_t numOfFilters = pColInfo->flist.numOfFilters;
    if (numOfFilters > 0) {
      pColInfo->flist.filterInfo = calloc(numOfFilters, sizeof(SColumnFilterInfo));
      if (pColInfo->flist.filterInfo == NULL) {
        code = TSDB_CODE_QRY_OUT_OF_MEMORY;
        goto _cleanup;
      }
    }

    code = deserializeColFilterInfo(pColInfo->flist.filterInfo, numOfFilters, &pMsg);
    if (code != TSDB_CODE_SUCCESS) {
      goto _cleanup;
    }
  }

  param->tableScanOperator = pQueryMsg->tableScanOperator;
  param->pExpr = calloc(pQueryMsg->numOfOutput, POINTER_BYTES);
  if (param->pExpr == NULL) {
    code = TSDB_CODE_QRY_OUT_OF_MEMORY;
    goto _cleanup;
  }

  SSqlExpr *pExprMsg = (SSqlExpr *)pMsg;

  for (int32_t i = 0; i < pQueryMsg->numOfOutput; ++i) {
    param->pExpr[i] = pExprMsg;

    pExprMsg->colInfo.colIndex = htons(pExprMsg->colInfo.colIndex);
    pExprMsg->colInfo.colId = htons(pExprMsg->colInfo.colId);
    pExprMsg->colInfo.flag  = htons(pExprMsg->colInfo.flag);
    pExprMsg->colBytes      = htons(pExprMsg->colBytes);
    pExprMsg->colType       = htons(pExprMsg->colType);

    pExprMsg->resType       = htons(pExprMsg->resType);
    pExprMsg->resBytes      = htons(pExprMsg->resBytes);
    pExprMsg->interBytes    = htonl(pExprMsg->interBytes);

    pExprMsg->functionId    = htons(pExprMsg->functionId);
    pExprMsg->numOfParams   = htons(pExprMsg->numOfParams);
    pExprMsg->resColId      = htons(pExprMsg->resColId);
    pExprMsg->flist.numOfFilters  = htons(pExprMsg->flist.numOfFilters);
    pMsg += sizeof(SSqlExpr);

    for (int32_t j = 0; j < pExprMsg->numOfParams; ++j) {
      pExprMsg->param[j].nType = htons(pExprMsg->param[j].nType);
      pExprMsg->param[j].nLen = htons(pExprMsg->param[j].nLen);

      if (pExprMsg->param[j].nType == TSDB_DATA_TYPE_BINARY) {
        pExprMsg->param[j].pz = pMsg;
        pMsg += pExprMsg->param[j].nLen;  // one more for the string terminated char.
      } else {
        pExprMsg->param[j].i64 = htobe64(pExprMsg->param[j].i64);
      }
    }

    int16_t functionId = pExprMsg->functionId;
    if (functionId == TSDB_FUNC_TAG || functionId == TSDB_FUNC_TAGPRJ || functionId == TSDB_FUNC_TAG_DUMMY) {
      if (!TSDB_COL_IS_TAG(pExprMsg->colInfo.flag)) {  // ignore the column  index check for arithmetic expression.
        code = TSDB_CODE_QRY_INVALID_MSG;
        goto _cleanup;
      }
    }

    if (pExprMsg->flist.numOfFilters > 0) {
      pExprMsg->flist.filterInfo = calloc(pExprMsg->flist.numOfFilters, sizeof(SColumnFilterInfo));
    }

    deserializeColFilterInfo(pExprMsg->flist.filterInfo, pExprMsg->flist.numOfFilters, &pMsg);
    pExprMsg = (SSqlExpr *)pMsg;
  }

  if (pQueryMsg->secondStageOutput) {
    pExprMsg = (SSqlExpr *)pMsg;
    param->pSecExpr = calloc(pQueryMsg->secondStageOutput, POINTER_BYTES);

    for (int32_t i = 0; i < pQueryMsg->secondStageOutput; ++i) {
      param->pSecExpr[i] = pExprMsg;

      pExprMsg->colInfo.colIndex = htons(pExprMsg->colInfo.colIndex);
      pExprMsg->colInfo.colId = htons(pExprMsg->colInfo.colId);
      pExprMsg->colInfo.flag  = htons(pExprMsg->colInfo.flag);
      pExprMsg->resType       = htons(pExprMsg->resType);
      pExprMsg->resBytes      = htons(pExprMsg->resBytes);
      pExprMsg->colBytes      = htons(pExprMsg->colBytes);
      pExprMsg->colType       = htons(pExprMsg->colType);

      pExprMsg->functionId = htons(pExprMsg->functionId);
      pExprMsg->numOfParams = htons(pExprMsg->numOfParams);

      pMsg += sizeof(SSqlExpr);

      for (int32_t j = 0; j < pExprMsg->numOfParams; ++j) {
        pExprMsg->param[j].nType = htons(pExprMsg->param[j].nType);
        pExprMsg->param[j].nLen = htons(pExprMsg->param[j].nLen);

        if (pExprMsg->param[j].nType == TSDB_DATA_TYPE_BINARY) {
          pExprMsg->param[j].pz = pMsg;
          pMsg += pExprMsg->param[j].nLen;  // one more for the string terminated char.
        } else {
          pExprMsg->param[j].i64 = htobe64(pExprMsg->param[j].i64);
        }
      }

      int16_t functionId = pExprMsg->functionId;
      if (functionId == TSDB_FUNC_TAG || functionId == TSDB_FUNC_TAGPRJ || functionId == TSDB_FUNC_TAG_DUMMY) {
        if (!TSDB_COL_IS_TAG(pExprMsg->colInfo.flag)) {  // ignore the column  index check for arithmetic expression.
          code = TSDB_CODE_QRY_INVALID_MSG;
          goto _cleanup;
        }
      }

      pExprMsg = (SSqlExpr *)pMsg;
    }
  }

  pMsg = createTableIdList(pQueryMsg, pMsg, &(param->pTableIdList));

  if (pQueryMsg->numOfGroupCols > 0) {  // group by tag columns
    param->pGroupColIndex = malloc(pQueryMsg->numOfGroupCols * sizeof(SColIndex));
    if (param->pGroupColIndex == NULL) {
      code = TSDB_CODE_QRY_OUT_OF_MEMORY;
      goto _cleanup;
    }

    for (int32_t i = 0; i < pQueryMsg->numOfGroupCols; ++i) {
      param->pGroupColIndex[i].colId = htons(*(int16_t *)pMsg);
      pMsg += sizeof(param->pGroupColIndex[i].colId);

      param->pGroupColIndex[i].colIndex = htons(*(int16_t *)pMsg);
      pMsg += sizeof(param->pGroupColIndex[i].colIndex);

      param->pGroupColIndex[i].flag = htons(*(int16_t *)pMsg);
      pMsg += sizeof(param->pGroupColIndex[i].flag);

      memcpy(param->pGroupColIndex[i].name, pMsg, tListLen(param->pGroupColIndex[i].name));
      pMsg += tListLen(param->pGroupColIndex[i].name);
    }

    pQueryMsg->orderByIdx = htons(pQueryMsg->orderByIdx);
    pQueryMsg->orderType = htons(pQueryMsg->orderType);
  }

  pQueryMsg->fillType = htons(pQueryMsg->fillType);
  if (pQueryMsg->fillType != TSDB_FILL_NONE) {
    pQueryMsg->fillVal = (uint64_t)(pMsg);

    int64_t *v = (int64_t *)pMsg;
    for (int32_t i = 0; i < pQueryMsg->numOfOutput; ++i) {
      v[i] = htobe64(v[i]);
    }

    pMsg += sizeof(int64_t) * pQueryMsg->numOfOutput;
  }

  if (pQueryMsg->numOfTags > 0) {
    param->pTagColumnInfo = calloc(1, sizeof(SColumnInfo) * pQueryMsg->numOfTags);
    if (param->pTagColumnInfo == NULL) {
      code = TSDB_CODE_QRY_OUT_OF_MEMORY;
      goto _cleanup;
    }

    for (int32_t i = 0; i < pQueryMsg->numOfTags; ++i) {
      SColumnInfo* pTagCol = (SColumnInfo*) pMsg;

      pTagCol->colId = htons(pTagCol->colId);
      pTagCol->bytes = htons(pTagCol->bytes);
      pTagCol->type  = htons(pTagCol->type);
      pTagCol->flist.numOfFilters = 0;

      param->pTagColumnInfo[i] = *pTagCol;
      pMsg += sizeof(SColumnInfo);
    }
  }

  // the tag query condition expression string is located at the end of query msg
  if (pQueryMsg->tagCondLen > 0) {
    param->tagCond = calloc(1, pQueryMsg->tagCondLen);
    if (param->tagCond == NULL) {
      code = TSDB_CODE_QRY_OUT_OF_MEMORY;
      goto _cleanup;
    }

    memcpy(param->tagCond, pMsg, pQueryMsg->tagCondLen);
    pMsg += pQueryMsg->tagCondLen;
  }

  if (pQueryMsg->prevResultLen > 0) {
    param->prevResult = calloc(1, pQueryMsg->prevResultLen);
    if (param->prevResult == NULL) {
      code = TSDB_CODE_QRY_OUT_OF_MEMORY;
      goto _cleanup;
    }

    memcpy(param->prevResult, pMsg, pQueryMsg->prevResultLen);
    pMsg += pQueryMsg->prevResultLen;
  }

  if (pQueryMsg->tbnameCondLen > 0) {
    param->tbnameCond = calloc(1, pQueryMsg->tbnameCondLen + 1);
    if (param->tbnameCond == NULL) {
      code = TSDB_CODE_QRY_OUT_OF_MEMORY;
      goto _cleanup;
    }

    strncpy(param->tbnameCond, pMsg, pQueryMsg->tbnameCondLen);
    pMsg += pQueryMsg->tbnameCondLen;
  }

  //skip ts buf
  if ((pQueryMsg->tsBuf.tsOffset + pQueryMsg->tsBuf.tsLen) > 0) {
    pMsg = (char *)pQueryMsg + pQueryMsg->tsBuf.tsOffset + pQueryMsg->tsBuf.tsLen;
  }

  param->pOperator = taosArrayInit(pQueryMsg->numOfOperator, sizeof(int32_t));
  for(int32_t i = 0; i < pQueryMsg->numOfOperator; ++i) {
    int32_t op = htonl(*(int32_t*)pMsg);
    taosArrayPush(param->pOperator, &op);

    pMsg += sizeof(int32_t);
  }

  param->sql = strndup(pMsg, pQueryMsg->sqlstrLen);

  SQueriedTableInfo info = { .numOfTags = pQueryMsg->numOfTags, .numOfCols = pQueryMsg->numOfCols, .colList = pQueryMsg->tableCols};
  if (!validateQueryTableCols(&info, param->pExpr, pQueryMsg->numOfOutput, param->pTagColumnInfo, pQueryMsg)) {
    code = TSDB_CODE_QRY_INVALID_MSG;
    goto _cleanup;
  }

  qDebug("qmsg:%p query %d tables, type:%d, qrange:%" PRId64 "-%" PRId64 ", numOfGroupbyTagCols:%d, order:%d, "
         "outputCols:%d, numOfCols:%d, interval:%" PRId64 ", fillType:%d, comptsLen:%d, compNumOfBlocks:%d, limit:%" PRId64 ", offset:%" PRId64,
         pQueryMsg, pQueryMsg->numOfTables, pQueryMsg->queryType, pQueryMsg->window.skey, pQueryMsg->window.ekey, pQueryMsg->numOfGroupCols,
         pQueryMsg->order, pQueryMsg->numOfOutput, pQueryMsg->numOfCols, pQueryMsg->interval.interval,
         pQueryMsg->fillType, pQueryMsg->tsBuf.tsLen, pQueryMsg->tsBuf.tsNumOfBlocks, pQueryMsg->limit, pQueryMsg->offset);

  qDebug("qmsg:%p, sql:%s", pQueryMsg, param->sql);
  return TSDB_CODE_SUCCESS;

_cleanup:
  freeParam(param);
  return code;
}

int32_t cloneExprFilterInfo(SColumnFilterInfo **dst, SColumnFilterInfo* src, int32_t filterNum) {
  if (filterNum <= 0) {
    return TSDB_CODE_SUCCESS;
  }

  *dst = calloc(filterNum, sizeof(*src));
  if (*dst == NULL) {
    return TSDB_CODE_QRY_OUT_OF_MEMORY;
  }

  memcpy(*dst, src, sizeof(*src) * filterNum);

  for (int32_t i = 0; i < filterNum; i++) {
    if ((*dst)[i].filterstr && dst[i]->len > 0) {
      void *pz = calloc(1, (size_t)(*dst)[i].len + 1);

      if (pz == NULL) {
        if (i == 0) {
          free(*dst);
        } else {
          freeColumnFilterInfo(*dst, i);
        }

        return TSDB_CODE_QRY_OUT_OF_MEMORY;
      }

      memcpy(pz, (void *)src->pz, (size_t)src->len + 1);

      (*dst)[i].pz = (int64_t)pz;
    }
  }

  return TSDB_CODE_SUCCESS;
}

int32_t buildArithmeticExprFromMsg(SExprInfo *pExprInfo, void *pQueryMsg) {
  qDebug("qmsg:%p create arithmetic expr from binary", pQueryMsg);

  tExprNode* pExprNode = NULL;
  TRY(TSDB_MAX_TAG_CONDITIONS) {
    pExprNode = exprTreeFromBinary(pExprInfo->base.param[0].pz, pExprInfo->base.param[0].nLen);
  } CATCH( code ) {
    CLEANUP_EXECUTE();
    qError("qmsg:%p failed to create arithmetic expression string from:%s, reason: %s", pQueryMsg, pExprInfo->base.param[0].pz, tstrerror(code));
    return code;
  } END_TRY

  if (pExprNode == NULL) {
    qError("qmsg:%p failed to create arithmetic expression string from:%s", pQueryMsg, pExprInfo->base.param[0].pz);
    return TSDB_CODE_QRY_APP_ERROR;
  }

  pExprInfo->pExpr = pExprNode;
  return TSDB_CODE_SUCCESS;
}


static int32_t updateOutputBufForTopBotQuery(SQueriedTableInfo* pTableInfo, SColumnInfo* pTagCols, SExprInfo* pExprs, int32_t numOfOutput, int32_t tagLen, bool superTable) {
  for (int32_t i = 0; i < numOfOutput; ++i) {
    int16_t functId = pExprs[i].base.functionId;

    if (functId == TSDB_FUNC_TOP || functId == TSDB_FUNC_BOTTOM) {
      int32_t j = getColumnIndexInSource(pTableInfo, &pExprs[i].base, pTagCols);
      if (j < 0 || j >= pTableInfo->numOfCols) {
        return TSDB_CODE_QRY_INVALID_MSG;
      } else {
        SColumnInfo* pCol = &pTableInfo->colList[j];
        int32_t ret = getResultDataInfo(pCol->type, pCol->bytes, functId, (int32_t)pExprs[i].base.param[0].i64,
                                        &pExprs[i].base.resType, &pExprs[i].base.resBytes, &pExprs[i].base.interBytes, tagLen, superTable);
        assert(ret == TSDB_CODE_SUCCESS);
      }
    }
  }

  return TSDB_CODE_SUCCESS;
}

// TODO tag length should be passed from client, refactor
int32_t createQueryFunc(SQueriedTableInfo* pTableInfo, int32_t numOfOutput, SExprInfo** pExprInfo,
                        SSqlExpr** pExprMsg, SColumnInfo* pTagCols, int32_t queryType, void* pMsg) {
  *pExprInfo = NULL;
  int32_t code = TSDB_CODE_SUCCESS;

  SExprInfo *pExprs = (SExprInfo *)calloc(numOfOutput, sizeof(SExprInfo));
  if (pExprs == NULL) {
    return TSDB_CODE_QRY_OUT_OF_MEMORY;
  }

  bool    isSuperTable = QUERY_IS_STABLE_QUERY(queryType);
  int16_t tagLen = 0;

  for (int32_t i = 0; i < numOfOutput; ++i) {
    pExprs[i].base = *pExprMsg[i];

    memset(pExprs[i].base.param, 0, sizeof(tVariant) * tListLen(pExprs[i].base.param));
    for (int32_t j = 0; j < pExprMsg[i]->numOfParams; ++j) {
      tVariantAssign(&pExprs[i].base.param[j], &pExprMsg[i]->param[j]);
    }

    int16_t type = 0;
    int16_t bytes = 0;

    // parse the arithmetic expression
    if (pExprs[i].base.functionId == TSDB_FUNC_ARITHM) {
      code = buildArithmeticExprFromMsg(&pExprs[i], pMsg);

      if (code != TSDB_CODE_SUCCESS) {
        tfree(pExprs);
        return code;
      }

      type  = TSDB_DATA_TYPE_DOUBLE;
      bytes = tDataTypes[type].bytes;
    } else if (pExprs[i].base.functionId == TSDB_FUNC_BLKINFO) {
      SSchema s = {.type=TSDB_DATA_TYPE_BINARY, .bytes=TSDB_MAX_BINARY_LEN};
      type = s.type;
      bytes = s.bytes;
    } else if (pExprs[i].base.colInfo.colId == TSDB_TBNAME_COLUMN_INDEX && pExprs[i].base.functionId == TSDB_FUNC_TAGPRJ) {  // parse the normal column
      SSchema* s = tGetTbnameColumnSchema();
      type = s->type;
      bytes = s->bytes;
    } else if (pExprs[i].base.colInfo.colId <= TSDB_UD_COLUMN_INDEX && pExprs[i].base.colInfo.colId > TSDB_RES_COL_ID) {
      // it is a user-defined constant value column
      assert(pExprs[i].base.functionId == TSDB_FUNC_PRJ);

      type = pExprs[i].base.param[1].nType;
      bytes = pExprs[i].base.param[1].nLen;
      if (type == TSDB_DATA_TYPE_BINARY || type == TSDB_DATA_TYPE_NCHAR) {
        bytes += VARSTR_HEADER_SIZE;
      }
    } else {
      int32_t j = getColumnIndexInSource(pTableInfo, &pExprs[i].base, pTagCols);
      if (TSDB_COL_IS_TAG(pExprs[i].base.colInfo.flag)) {
        if (j < TSDB_TBNAME_COLUMN_INDEX || j >= pTableInfo->numOfTags) {
          return TSDB_CODE_QRY_INVALID_MSG;
        }
      } else {
        if (j < PRIMARYKEY_TIMESTAMP_COL_INDEX || j >= pTableInfo->numOfCols) {
          return TSDB_CODE_QRY_INVALID_MSG;
        }
      }

      if (pExprs[i].base.colInfo.colId != TSDB_TBNAME_COLUMN_INDEX && j >= 0) {
        SColumnInfo* pCol = (TSDB_COL_IS_TAG(pExprs[i].base.colInfo.flag))? &pTagCols[j]:&pTableInfo->colList[j];
        type = pCol->type;
        bytes = pCol->bytes;
      } else {
        SSchema* s = tGetTbnameColumnSchema();

        type  = s->type;
        bytes = s->bytes;
      }

      if (pExprs[i].base.flist.numOfFilters > 0) {
        int32_t ret = cloneExprFilterInfo(&pExprs[i].base.flist.filterInfo, pExprMsg[i]->flist.filterInfo,
            pExprMsg[i]->flist.numOfFilters);
        if (ret) {
          return ret;
        }
      }
    }

    int32_t param = (int32_t)pExprs[i].base.param[0].i64;
    if (pExprs[i].base.functionId != TSDB_FUNC_ARITHM &&
       (type != pExprs[i].base.colType || bytes != pExprs[i].base.colBytes)) {
      tfree(pExprs);
      return TSDB_CODE_QRY_INVALID_MSG;
    }

    // todo remove it
    if (getResultDataInfo(type, bytes, pExprs[i].base.functionId, param, &pExprs[i].base.resType, &pExprs[i].base.resBytes,
                          &pExprs[i].base.interBytes, 0, isSuperTable) != TSDB_CODE_SUCCESS) {
      tfree(pExprs);
      return TSDB_CODE_QRY_INVALID_MSG;
    }

    if (pExprs[i].base.functionId == TSDB_FUNC_TAG_DUMMY || pExprs[i].base.functionId == TSDB_FUNC_TS_DUMMY) {
      tagLen += pExprs[i].base.resBytes;
    }

    assert(isValidDataType(pExprs[i].base.resType));
  }

  // the tag length is affected by other tag columns, so this should be update.
  updateOutputBufForTopBotQuery(pTableInfo, pTagCols, pExprs, numOfOutput, tagLen, isSuperTable);

  *pExprInfo = pExprs;
  return TSDB_CODE_SUCCESS;
}

// todo refactor
int32_t createIndirectQueryFuncExprFromMsg(SQueryTableMsg* pQueryMsg, int32_t numOfOutput, SExprInfo** pExprInfo,
                                           SSqlExpr** pExpr, SExprInfo* prevExpr) {
  *pExprInfo = NULL;
  int32_t code = TSDB_CODE_SUCCESS;

  SExprInfo *pExprs = (SExprInfo *)calloc(numOfOutput, sizeof(SExprInfo));
  if (pExprs == NULL) {
    return TSDB_CODE_QRY_OUT_OF_MEMORY;
  }

  bool isSuperTable = QUERY_IS_STABLE_QUERY(pQueryMsg->queryType);

  for (int32_t i = 0; i < numOfOutput; ++i) {
    pExprs[i].base = *pExpr[i];
    memset(pExprs[i].base.param, 0, sizeof(tVariant) * tListLen(pExprs[i].base.param));

    for (int32_t j = 0; j < pExpr[i]->numOfParams; ++j) {
      tVariantAssign(&pExprs[i].base.param[j], &pExpr[i]->param[j]);
    }

    pExprs[i].base.resType = 0;

    int16_t type = 0;
    int16_t bytes = 0;

    // parse the arithmetic expression
    if (pExprs[i].base.functionId == TSDB_FUNC_ARITHM) {
      code = buildArithmeticExprFromMsg(&pExprs[i], pQueryMsg);

      if (code != TSDB_CODE_SUCCESS) {
        tfree(pExprs);
        return code;
      }

      type  = TSDB_DATA_TYPE_DOUBLE;
      bytes = tDataTypes[type].bytes;
    } else {
      int32_t index = pExprs[i].base.colInfo.colIndex;
      assert(prevExpr[index].base.resColId == pExprs[i].base.colInfo.colId);

      type  = prevExpr[index].base.resType;
      bytes = prevExpr[index].base.resBytes;
    }

    int32_t param = (int32_t)pExprs[i].base.param[0].i64;
    if (getResultDataInfo(type, bytes, pExprs[i].base.functionId, param, &pExprs[i].base.resType, &pExprs[i].base.resBytes,
                          &pExprs[i].base.interBytes, 0, isSuperTable) != TSDB_CODE_SUCCESS) {
      tfree(pExprs);
      return TSDB_CODE_QRY_INVALID_MSG;
    }

    assert(isValidDataType(pExprs[i].base.resType));
  }

  *pExprInfo = pExprs;
  return TSDB_CODE_SUCCESS;
}

SGroupbyExpr *createGroupbyExprFromMsg(SQueryTableMsg *pQueryMsg, SColIndex *pColIndex, int32_t *code) {
  if (pQueryMsg->numOfGroupCols == 0) {
    return NULL;
  }

  // using group by tag columns
  SGroupbyExpr *pGroupbyExpr = (SGroupbyExpr *)calloc(1, sizeof(SGroupbyExpr));
  if (pGroupbyExpr == NULL) {
    *code = TSDB_CODE_QRY_OUT_OF_MEMORY;
    return NULL;
  }

  pGroupbyExpr->numOfGroupCols = pQueryMsg->numOfGroupCols;
  pGroupbyExpr->orderType = pQueryMsg->orderType;
  pGroupbyExpr->orderIndex = pQueryMsg->orderByIdx;

  pGroupbyExpr->columnInfo = taosArrayInit(pQueryMsg->numOfGroupCols, sizeof(SColIndex));
  for(int32_t i = 0; i < pQueryMsg->numOfGroupCols; ++i) {
    taosArrayPush(pGroupbyExpr->columnInfo, &pColIndex[i]);
  }

  return pGroupbyExpr;
}

int32_t doCreateFilterInfo(SColumnInfo* pCols, int32_t numOfCols, int32_t numOfFilterCols, SSingleColumnFilterInfo** pFilterInfo, uint64_t qId) {
  *pFilterInfo = calloc(1, sizeof(SSingleColumnFilterInfo) * numOfFilterCols);
  if (pFilterInfo == NULL) {
    return TSDB_CODE_QRY_OUT_OF_MEMORY;
  }

  for (int32_t i = 0, j = 0; i < numOfCols; ++i) {
    if (pCols[i].flist.numOfFilters > 0) {
      SSingleColumnFilterInfo* pFilter = &((*pFilterInfo)[j]);

      memcpy(&pFilter->info, &pCols[i], sizeof(SColumnInfo));
      pFilter->info = pCols[i];

      pFilter->numOfFilters = pCols[i].flist.numOfFilters;
      pFilter->pFilters = calloc(pFilter->numOfFilters, sizeof(SColumnFilterElem));
      if (pFilter->pFilters == NULL) {
        return TSDB_CODE_QRY_OUT_OF_MEMORY;
      }

      for (int32_t f = 0; f < pFilter->numOfFilters; ++f) {
        SColumnFilterElem* pSingleColFilter = &pFilter->pFilters[f];
        pSingleColFilter->filterInfo = pCols[i].flist.filterInfo[f];

        int32_t lower = pSingleColFilter->filterInfo.lowerRelOptr;
        int32_t upper = pSingleColFilter->filterInfo.upperRelOptr;
        if (lower == TSDB_RELATION_INVALID && upper == TSDB_RELATION_INVALID) {
          qError("QInfo:0x%"PRIx64" invalid filter info", qId);
          return TSDB_CODE_QRY_INVALID_MSG;
        }

        pSingleColFilter->fp = getFilterOperator(lower, upper);
        if (pSingleColFilter->fp == NULL) {
          qError("QInfo:0x%"PRIx64" invalid filter info", qId);
          return TSDB_CODE_QRY_INVALID_MSG;
        }

        pSingleColFilter->bytes = pCols[i].bytes;

        if (lower == TSDB_RELATION_IN) {
          buildFilterSetFromBinary(&pSingleColFilter->q, (char *)(pSingleColFilter->filterInfo.pz), (int32_t)(pSingleColFilter->filterInfo.len));
        }
      }

      j++;
    }
  }

  return TSDB_CODE_SUCCESS;
}

void* doDestroyFilterInfo(SSingleColumnFilterInfo* pFilterInfo, int32_t numOfFilterCols) {
  for (int32_t i = 0; i < numOfFilterCols; ++i) {
    if (pFilterInfo[i].numOfFilters > 0) {
      if (pFilterInfo[i].pFilters->filterInfo.lowerRelOptr == TSDB_RELATION_IN) {
        taosHashCleanup((SHashObj *)(pFilterInfo[i].pFilters->q));
      }
      tfree(pFilterInfo[i].pFilters);
    }
  }

  tfree(pFilterInfo);
  return NULL;
}

int32_t createFilterInfo(SQueryAttr* pQueryAttr, uint64_t qId) {
  for (int32_t i = 0; i < pQueryAttr->numOfCols; ++i) {
    if (pQueryAttr->tableCols[i].flist.numOfFilters > 0) {
      pQueryAttr->numOfFilterCols++;
    }
  }

  if (pQueryAttr->numOfFilterCols == 0) {
    return TSDB_CODE_SUCCESS;
  }

  doCreateFilterInfo(pQueryAttr->tableCols, pQueryAttr->numOfCols, pQueryAttr->numOfFilterCols,
                     &pQueryAttr->pFilterInfo, qId);

  pQueryAttr->createFilterOperator = true;

  return TSDB_CODE_SUCCESS;
}

static void doUpdateExprColumnIndex(SQueryAttr *pQueryAttr) {
  assert(pQueryAttr->pExpr1 != NULL && pQueryAttr != NULL);

  for (int32_t k = 0; k < pQueryAttr->numOfOutput; ++k) {
    SSqlExpr *pSqlExprMsg = &pQueryAttr->pExpr1[k].base;
    if (pSqlExprMsg->functionId == TSDB_FUNC_ARITHM) {
      continue;
    }

    // todo opt performance
    SColIndex *pColIndex = &pSqlExprMsg->colInfo;
    if (TSDB_COL_IS_NORMAL_COL(pColIndex->flag)) {
      int32_t f = 0;
      for (f = 0; f < pQueryAttr->numOfCols; ++f) {
        if (pColIndex->colId == pQueryAttr->tableCols[f].colId) {
          pColIndex->colIndex = f;
          break;
        }
      }

      assert(f < pQueryAttr->numOfCols);
    } else if (pColIndex->colId <= TSDB_UD_COLUMN_INDEX) {
      // do nothing for user-defined constant value result columns
    } else {
      int32_t f = 0;
      for (f = 0; f < pQueryAttr->numOfTags; ++f) {
        if (pColIndex->colId == pQueryAttr->tagColList[f].colId) {
          pColIndex->colIndex = f;
          break;
        }
      }

      assert(f < pQueryAttr->numOfTags || pColIndex->colId == TSDB_TBNAME_COLUMN_INDEX);
    }
  }
}

void setResultBufSize(SQueryAttr* pQueryAttr, SRspResultInfo* pResultInfo) {
  const int32_t DEFAULT_RESULT_MSG_SIZE = 1024 * (1024 + 512);

  // the minimum number of rows for projection query
  const int32_t MIN_ROWS_FOR_PRJ_QUERY = 8192;
  const int32_t DEFAULT_MIN_ROWS = 4096;

  const float THRESHOLD_RATIO = 0.85f;

  if (isProjQuery(pQueryAttr)) {
    int32_t numOfRes = DEFAULT_RESULT_MSG_SIZE / pQueryAttr->resultRowSize;
    if (numOfRes < MIN_ROWS_FOR_PRJ_QUERY) {
      numOfRes = MIN_ROWS_FOR_PRJ_QUERY;
    }

    pResultInfo->capacity  = numOfRes;
  } else {  // in case of non-prj query, a smaller output buffer will be used.
    pResultInfo->capacity = DEFAULT_MIN_ROWS;
  }

  pResultInfo->threshold = (int32_t)(pResultInfo->capacity * THRESHOLD_RATIO);
  pResultInfo->total = 0;
}

FORCE_INLINE bool checkQIdEqual(void *qHandle, uint64_t qId) {
  return ((SQInfo *)qHandle)->qId == qId;
}

SQInfo* createQInfoImpl(SQueryTableMsg* pQueryMsg, SGroupbyExpr* pGroupbyExpr, SExprInfo* pExprs,
                        SExprInfo* pSecExprs, STableGroupInfo* pTableGroupInfo, SColumnInfo* pTagCols, int32_t vgId,
                        char* sql, uint64_t *qId) {
  int16_t numOfCols = pQueryMsg->numOfCols;
  int16_t numOfOutput = pQueryMsg->numOfOutput;

  SQInfo *pQInfo = (SQInfo *)calloc(1, sizeof(SQInfo));
  if (pQInfo == NULL) {
    goto _cleanup_qinfo;
  }

  pQInfo->qId = *qId;

  // to make sure third party won't overwrite this structure
  pQInfo->signature = pQInfo;
  SQueryAttr* pQueryAttr = &pQInfo->query;
  pQInfo->runtimeEnv.pQueryAttr = pQueryAttr;

  pQueryAttr->tableGroupInfo  = *pTableGroupInfo;
  pQueryAttr->numOfCols       = numOfCols;
  pQueryAttr->numOfOutput     = numOfOutput;
  pQueryAttr->limit.limit     = pQueryMsg->limit;
  pQueryAttr->limit.offset    = pQueryMsg->offset;
  pQueryAttr->order.order     = pQueryMsg->order;
  pQueryAttr->order.orderColId = pQueryMsg->orderColId;
  pQueryAttr->pExpr1          = pExprs;
  pQueryAttr->pExpr2          = pSecExprs;
  pQueryAttr->numOfExpr2      = pQueryMsg->secondStageOutput;
  pQueryAttr->pGroupbyExpr    = pGroupbyExpr;
  memcpy(&pQueryAttr->interval, &pQueryMsg->interval, sizeof(pQueryAttr->interval));
  pQueryAttr->fillType        = pQueryMsg->fillType;
  pQueryAttr->numOfTags       = pQueryMsg->numOfTags;
  pQueryAttr->tagColList      = pTagCols;
  pQueryAttr->prjInfo.vgroupLimit = pQueryMsg->vgroupLimit;
  pQueryAttr->prjInfo.ts      = (pQueryMsg->order == TSDB_ORDER_ASC)? INT64_MIN:INT64_MAX;
  pQueryAttr->sw              = pQueryMsg->sw;

  pQueryAttr->stableQuery     = pQueryMsg->stableQuery;
  pQueryAttr->topBotQuery     = pQueryMsg->topBotQuery;
  pQueryAttr->groupbyColumn   = pQueryMsg->groupbyColumn;
  pQueryAttr->hasTagResults   = pQueryMsg->hasTagResults;
  pQueryAttr->timeWindowInterpo = pQueryMsg->timeWindowInterpo;
  pQueryAttr->queryBlockDist  = pQueryMsg->queryBlockDist;
  pQueryAttr->stabledev       = pQueryMsg->stabledev;
  pQueryAttr->tsCompQuery     = pQueryMsg->tsCompQuery;
  pQueryAttr->simpleAgg       = pQueryMsg->simpleAgg;
  pQueryAttr->pointInterpQuery = pQueryMsg->pointInterpQuery;
  pQueryAttr->needReverseScan  = pQueryMsg->needReverseScan;
  pQueryAttr->stateWindow      = pQueryMsg->stateWindow;
  pQueryAttr->vgId            = vgId;

  pQueryAttr->tableCols = calloc(numOfCols, sizeof(SSingleColumnFilterInfo));
  if (pQueryAttr->tableCols == NULL) {
    goto _cleanup;
  }

  pQueryAttr->srcRowSize = 0;
  pQueryAttr->maxTableColumnWidth = 0;
  for (int16_t i = 0; i < numOfCols; ++i) {
    pQueryAttr->tableCols[i] = pQueryMsg->tableCols[i];
    pQueryAttr->tableCols[i].flist.filterInfo = tFilterInfoDup(pQueryMsg->tableCols[i].flist.filterInfo, pQueryAttr->tableCols[i].flist.numOfFilters);

    pQueryAttr->srcRowSize += pQueryAttr->tableCols[i].bytes;
    if (pQueryAttr->maxTableColumnWidth < pQueryAttr->tableCols[i].bytes) {
      pQueryAttr->maxTableColumnWidth = pQueryAttr->tableCols[i].bytes;
    }
  }

  // calculate the result row size
  for (int16_t col = 0; col < numOfOutput; ++col) {
    assert(pExprs[col].base.resBytes > 0);
    pQueryAttr->resultRowSize += pExprs[col].base.resBytes;

    // keep the tag length
    if (TSDB_COL_IS_TAG(pExprs[col].base.colInfo.flag)) {
      pQueryAttr->tagLen += pExprs[col].base.resBytes;
    }

    if (pExprs[col].base.flist.filterInfo) {
      ++pQueryAttr->havingNum;
    }
  }

  doUpdateExprColumnIndex(pQueryAttr);
  int32_t ret = createFilterInfo(pQueryAttr, pQInfo->qId);
  if (ret != TSDB_CODE_SUCCESS) {
    goto _cleanup;
  }

  if (pQueryAttr->fillType != TSDB_FILL_NONE) {
    pQueryAttr->fillVal = malloc(sizeof(int64_t) * pQueryAttr->numOfOutput);
    if (pQueryAttr->fillVal == NULL) {
      goto _cleanup;
    }

    // the first column is the timestamp
    memcpy(pQueryAttr->fillVal, (char *)pQueryMsg->fillVal, pQueryAttr->numOfOutput * sizeof(int64_t));
  }

  size_t numOfGroups = 0;
  if (pTableGroupInfo->pGroupList != NULL) {
    numOfGroups = taosArrayGetSize(pTableGroupInfo->pGroupList);
    STableGroupInfo* pTableqinfo = &pQInfo->runtimeEnv.tableqinfoGroupInfo;

    pTableqinfo->pGroupList = taosArrayInit(numOfGroups, POINTER_BYTES);
    pTableqinfo->numOfTables = pTableGroupInfo->numOfTables;
    pTableqinfo->map = taosHashInit(pTableGroupInfo->numOfTables, taosGetDefaultHashFunction(TSDB_DATA_TYPE_INT), true, HASH_NO_LOCK);
  }

  pQInfo->pBuf = calloc(pTableGroupInfo->numOfTables, sizeof(STableQueryInfo));
  if (pQInfo->pBuf == NULL) {
    goto _cleanup;
  }

  pQInfo->dataReady = QUERY_RESULT_NOT_READY;
  pQInfo->rspContext = NULL;
  pQInfo->sql = sql;
  pthread_mutex_init(&pQInfo->lock, NULL);
  tsem_init(&pQInfo->ready, 0, 0);

  pQueryAttr->window = pQueryMsg->window;
  changeExecuteScanOrder(pQInfo, pQueryMsg, pQueryAttr->stableQuery);

  SQueryRuntimeEnv* pRuntimeEnv = &pQInfo->runtimeEnv;
  STimeWindow window = pQueryAttr->window;

  int32_t index = 0;
  for(int32_t i = 0; i < numOfGroups; ++i) {
    SArray* pa = taosArrayGetP(pQueryAttr->tableGroupInfo.pGroupList, i);

    size_t s = taosArrayGetSize(pa);
    SArray* p1 = taosArrayInit(s, POINTER_BYTES);
    if (p1 == NULL) {
      goto _cleanup;
    }

    taosArrayPush(pRuntimeEnv->tableqinfoGroupInfo.pGroupList, &p1);

    for(int32_t j = 0; j < s; ++j) {
      STableKeyInfo* info = taosArrayGet(pa, j);
      window.skey = info->lastKey;

      void* buf = (char*) pQInfo->pBuf + index * sizeof(STableQueryInfo);
      STableQueryInfo* item = createTableQueryInfo(pQueryAttr, info->pTable, pQueryAttr->groupbyColumn, window, buf);
      if (item == NULL) {
        goto _cleanup;
      }

      item->groupIndex = i;
      taosArrayPush(p1, &item);

      STableId* id = TSDB_TABLEID(info->pTable);
      taosHashPut(pRuntimeEnv->tableqinfoGroupInfo.map, &id->tid, sizeof(id->tid), &item, POINTER_BYTES);
      index += 1;
    }
  }

  colIdCheck(pQueryAttr, pQInfo->qId);

  // todo refactor
  pQInfo->query.queryBlockDist = (numOfOutput == 1 && pExprs[0].base.functionId == TSDB_FUNC_BLKINFO);

  qDebug("qmsg:%p vgId:%d, QInfo:0x%" PRIx64 "-%p created", pQueryMsg, pQInfo->query.vgId, pQInfo->qId, pQInfo);
  return pQInfo;

_cleanup_qinfo:
  tsdbDestroyTableGroup(pTableGroupInfo);

  if (pGroupbyExpr != NULL) {
    taosArrayDestroy(pGroupbyExpr->columnInfo);
    free(pGroupbyExpr);
  }

  tfree(pTagCols);
  for (int32_t i = 0; i < numOfOutput; ++i) {
    SExprInfo* pExprInfo = &pExprs[i];
    if (pExprInfo->pExpr != NULL) {
      tExprTreeDestroy(pExprInfo->pExpr, NULL);
      pExprInfo->pExpr = NULL;
    }

    if (pExprInfo->base.flist.filterInfo) {
      freeColumnFilterInfo(pExprInfo->base.flist.filterInfo, pExprInfo->base.flist.numOfFilters);
    }
  }

  tfree(pExprs);

_cleanup:
  freeQInfo(pQInfo);
  return NULL;
}

bool isValidQInfo(void *param) {
  SQInfo *pQInfo = (SQInfo *)param;
  if (pQInfo == NULL) {
    return false;
  }

  /*
   * pQInfo->signature may be changed by another thread, so we assign value of signature
   * into local variable, then compare by using local variable
   */
  uint64_t sig = (uint64_t)pQInfo->signature;
  return (sig == (uint64_t)pQInfo);
}

int32_t initQInfo(STsBufInfo* pTsBufInfo, void* tsdb, void* sourceOptr, SQInfo* pQInfo, SQueryParam* param, char* start,
                  int32_t prevResultLen, void* merger) {
  int32_t code = TSDB_CODE_SUCCESS;

  SQueryRuntimeEnv* pRuntimeEnv = &pQInfo->runtimeEnv;
  pRuntimeEnv->qinfo = pQInfo;

  SQueryAttr *pQueryAttr = pRuntimeEnv->pQueryAttr;

  STSBuf *pTsBuf = NULL;

  if (pTsBufInfo->tsLen > 0) {  // open new file to save the result
    char* tsBlock = start + pTsBufInfo->tsOffset;
    pTsBuf = tsBufCreateFromCompBlocks(tsBlock, pTsBufInfo->tsNumOfBlocks, pTsBufInfo->tsLen, pTsBufInfo->tsOrder,
                                       pQueryAttr->vgId);

    if (pTsBuf == NULL) {
      code = TSDB_CODE_QRY_NO_DISKSPACE;
      goto _error;
    }
    tsBufResetPos(pTsBuf);
    bool ret = tsBufNextPos(pTsBuf);
    UNUSED(ret);
  }

  SArray* prevResult = NULL;
  if (prevResultLen > 0) {
    prevResult = interResFromBinary(param->prevResult, prevResultLen);    
    
    pRuntimeEnv->prevResult = prevResult;
  }

  pRuntimeEnv->currentOffset = pQueryAttr->limit.offset;
  if (tsdb != NULL) {
    pQueryAttr->precision = tsdbGetCfg(tsdb)->precision;
  }

  if ((QUERY_IS_ASC_QUERY(pQueryAttr) && (pQueryAttr->window.skey > pQueryAttr->window.ekey)) ||
      (!QUERY_IS_ASC_QUERY(pQueryAttr) && (pQueryAttr->window.ekey > pQueryAttr->window.skey))) {
    qDebug("QInfo:0x%"PRIx64" no result in time range %" PRId64 "-%" PRId64 ", order %d", pQInfo->qId, pQueryAttr->window.skey,
           pQueryAttr->window.ekey, pQueryAttr->order.order);
    setQueryStatus(pRuntimeEnv, QUERY_COMPLETED);
    pRuntimeEnv->tableqinfoGroupInfo.numOfTables = 0;
    // todo free memory
    return TSDB_CODE_SUCCESS;
  }

  if (pRuntimeEnv->tableqinfoGroupInfo.numOfTables == 0) {
    qDebug("QInfo:0x%"PRIx64" no table qualified for tag filter, abort query", pQInfo->qId);
    setQueryStatus(pRuntimeEnv, QUERY_COMPLETED);
    return TSDB_CODE_SUCCESS;
  }

  // filter the qualified
  if ((code = doInitQInfo(pQInfo, pTsBuf, tsdb, sourceOptr, param->tableScanOperator, param->pOperator, merger)) != TSDB_CODE_SUCCESS) {
    goto _error;
  }

  return code;

_error:
  // table query ref will be decrease during error handling
  freeQInfo(pQInfo);
  return code;
}

//TODO refactor
void freeColumnFilterInfo(SColumnFilterInfo* pFilter, int32_t numOfFilters) {
    if (pFilter == NULL || numOfFilters == 0) {
      return;
    }

    for (int32_t i = 0; i < numOfFilters; i++) {
      if (pFilter[i].filterstr && pFilter[i].pz) {
        free((void*)(pFilter[i].pz));
      }
    }

    free(pFilter);
}

static void doDestroyTableQueryInfo(STableGroupInfo* pTableqinfoGroupInfo) {
  if (pTableqinfoGroupInfo->pGroupList != NULL) {
    int32_t numOfGroups = (int32_t) taosArrayGetSize(pTableqinfoGroupInfo->pGroupList);
    for (int32_t i = 0; i < numOfGroups; ++i) {
      SArray *p = taosArrayGetP(pTableqinfoGroupInfo->pGroupList, i);

      size_t num = taosArrayGetSize(p);
      for(int32_t j = 0; j < num; ++j) {
        STableQueryInfo* item = taosArrayGetP(p, j);
        destroyTableQueryInfoImpl(item);
      }

      taosArrayDestroy(p);
    }
  }

  taosArrayDestroy(pTableqinfoGroupInfo->pGroupList);
  taosHashCleanup(pTableqinfoGroupInfo->map);

  pTableqinfoGroupInfo->pGroupList = NULL;
  pTableqinfoGroupInfo->map = NULL;
  pTableqinfoGroupInfo->numOfTables = 0;
}

void* destroyQueryFuncExpr(SExprInfo* pExprInfo, int32_t numOfExpr) {
  if (pExprInfo == NULL) {
    assert(numOfExpr == 0);
    return NULL;
  }

  for (int32_t i = 0; i < numOfExpr; ++i) {
    if (pExprInfo[i].pExpr != NULL) {
      tExprTreeDestroy(pExprInfo[i].pExpr, NULL);
    }

    if (pExprInfo[i].base.flist.filterInfo) {
      freeColumnFilterInfo(pExprInfo[i].base.flist.filterInfo, pExprInfo[i].base.flist.numOfFilters);
    }

    for(int32_t j = 0; j < pExprInfo[i].base.numOfParams; ++j) {
      tVariantDestroy(&pExprInfo[i].base.param[j]);
    }
  }

  tfree(pExprInfo);
  return NULL;
}

void* freeColumnInfo(SColumnInfo* pColumnInfo, int32_t numOfCols) {
  if (pColumnInfo != NULL) {
    assert(numOfCols >= 0);

    for (int32_t i = 0; i < numOfCols; i++) {
      freeColumnFilterInfo(pColumnInfo[i].flist.filterInfo, pColumnInfo[i].flist.numOfFilters);
    }

    tfree(pColumnInfo);
  }

  return NULL;
}

void freeQInfo(SQInfo *pQInfo) {
  if (!isValidQInfo(pQInfo)) {
    return;
  }

  qDebug("QInfo:0x%"PRIx64" start to free QInfo", pQInfo->qId);

  SQueryRuntimeEnv* pRuntimeEnv = &pQInfo->runtimeEnv;
  releaseQueryBuf(pRuntimeEnv->tableqinfoGroupInfo.numOfTables);

  doDestroyTableQueryInfo(&pRuntimeEnv->tableqinfoGroupInfo);
  teardownQueryRuntimeEnv(&pQInfo->runtimeEnv);

  SQueryAttr *pQueryAttr = pQInfo->runtimeEnv.pQueryAttr;
  freeQueryAttr(pQueryAttr);

  tsdbDestroyTableGroup(&pQueryAttr->tableGroupInfo);

  tfree(pQInfo->pBuf);
  tfree(pQInfo->sql);

  taosArrayDestroy(pQInfo->summary.queryProfEvents);
  taosHashCleanup(pQInfo->summary.operatorProfResults);

  taosArrayDestroy(pRuntimeEnv->groupResInfo.pRows);
  pQInfo->signature = 0;

  qDebug("QInfo:0x%"PRIx64" QInfo is freed", pQInfo->qId);

  tfree(pQInfo);
}

int32_t doDumpQueryResult(SQInfo *pQInfo, char *data) {
  // the remained number of retrieved rows, not the interpolated result
  SQueryRuntimeEnv* pRuntimeEnv = &pQInfo->runtimeEnv;
  SQueryAttr *pQueryAttr = pQInfo->runtimeEnv.pQueryAttr;

  // load data from file to msg buffer
  if (pQueryAttr->tsCompQuery) {
    SColumnInfoData* pColInfoData = taosArrayGet(pRuntimeEnv->outputBuf->pDataBlock, 0);
    FILE *f = *(FILE **)pColInfoData->pData;  // TODO refactor

    // make sure file exist
    if (f) {
      off_t s = lseek(fileno(f), 0, SEEK_END);
      assert(s == pRuntimeEnv->outputBuf->info.rows);

      qDebug("QInfo:0x%"PRIx64" ts comp data return, file:%p, size:%"PRId64, pQInfo->qId, f, (uint64_t)s);
      if (fseek(f, 0, SEEK_SET) >= 0) {
        size_t sz = fread(data, 1, s, f);
        if(sz < s) {  // todo handle error
          qError("fread(f:%p,%d) failed, rsize:%" PRId64 ", expect size:%" PRId64, f, fileno(f), (uint64_t)sz, (uint64_t)s);
          assert(0);
        }
      } else {
        UNUSED(s);
        qError("fseek(f:%p,%d) failed, error:%s", f, fileno(f), strerror(errno));
        assert(0);
      }

      // dump error info
      if (s <= (sizeof(STSBufFileHeader) + sizeof(STSGroupBlockInfo) + 6 * sizeof(int32_t))) {
        qDump(data, s);
        assert(0);
      }

      fclose(f);
      *(FILE **)pColInfoData->pData = NULL;
    }

    // all data returned, set query over
    if (Q_STATUS_EQUAL(pRuntimeEnv->status, QUERY_COMPLETED)) {
      setQueryStatus(pRuntimeEnv, QUERY_OVER);
    }
  } else {
    doCopyQueryResultToMsg(pQInfo, (int32_t)pRuntimeEnv->outputBuf->info.rows, data);
  }

  qDebug("QInfo:0x%"PRIx64" current numOfRes rows:%d, total:%" PRId64, pQInfo->qId,
         pRuntimeEnv->outputBuf->info.rows, pRuntimeEnv->resultInfo.total);

  if (pQueryAttr->limit.limit > 0 && pQueryAttr->limit.limit == pRuntimeEnv->resultInfo.total) {
    qDebug("QInfo:0x%"PRIx64" results limitation reached, limitation:%"PRId64, pQInfo->qId, pQueryAttr->limit.limit);
    setQueryStatus(pRuntimeEnv, QUERY_OVER);
  }

  return TSDB_CODE_SUCCESS;
}

bool doBuildResCheck(SQInfo* pQInfo) {
  bool buildRes = false;

  pthread_mutex_lock(&pQInfo->lock);

  pQInfo->dataReady = QUERY_RESULT_READY;
  buildRes = needBuildResAfterQueryComplete(pQInfo);

  // clear qhandle owner, it must be in the secure area. other thread may run ahead before current, after it is
  // put into task to be executed.
  assert(pQInfo->owner == taosGetSelfPthreadId());
  pQInfo->owner = 0;

  pthread_mutex_unlock(&pQInfo->lock);

  // used in retrieve blocking model.
  tsem_post(&pQInfo->ready);
  return buildRes;
}

static void doSetTagValueToResultBuf(char* output, const char* val, int16_t type, int16_t bytes) {
  if (val == NULL) {
    setNull(output, type, bytes);
    return;
  }

  if (IS_VAR_DATA_TYPE(type)) {
    // Binary data overflows for sort of unknown reasons. Let trim the overflow data
    if (varDataTLen(val) > bytes) {
      int32_t maxLen = bytes - VARSTR_HEADER_SIZE;
      int32_t len = (varDataLen(val) > maxLen)? maxLen:varDataLen(val);
      memcpy(varDataVal(output), varDataVal(val), len);
      varDataSetLen(output, len);
    } else {
      varDataCopy(output, val);
    }
  } else {
    memcpy(output, val, bytes);
  }
}

static int64_t getQuerySupportBufSize(size_t numOfTables) {
  size_t s1 = sizeof(STableQueryInfo);
  size_t s2 = sizeof(SHashNode);

//  size_t s3 = sizeof(STableCheckInfo);  buffer consumption in tsdb
  return (int64_t)((s1 + s2) * 1.5 * numOfTables);
}

int32_t checkForQueryBuf(size_t numOfTables) {
  int64_t t = getQuerySupportBufSize(numOfTables);
  if (tsQueryBufferSizeBytes < 0) {
    return TSDB_CODE_SUCCESS;
  } else if (tsQueryBufferSizeBytes > 0) {

    while(1) {
      int64_t s = tsQueryBufferSizeBytes;
      int64_t remain = s - t;
      if (remain >= 0) {
        if (atomic_val_compare_exchange_64(&tsQueryBufferSizeBytes, s, remain) == s) {
          return TSDB_CODE_SUCCESS;
        }
      } else {
        return TSDB_CODE_QRY_NOT_ENOUGH_BUFFER;
      }
    }
  }

  // disable query processing if the value of tsQueryBufferSize is zero.
  return TSDB_CODE_QRY_NOT_ENOUGH_BUFFER;
}

void releaseQueryBuf(size_t numOfTables) {
  if (tsQueryBufferSizeBytes < 0) {
    return;
  }

  int64_t t = getQuerySupportBufSize(numOfTables);

  // restore value is not enough buffer available
  atomic_add_fetch_64(&tsQueryBufferSizeBytes, t);
}

void freeQueryAttr(SQueryAttr* pQueryAttr) {
  if (pQueryAttr != NULL) {
    if (pQueryAttr->fillVal != NULL) {
      tfree(pQueryAttr->fillVal);
    }

    pQueryAttr->pFilterInfo = doDestroyFilterInfo(pQueryAttr->pFilterInfo, pQueryAttr->numOfFilterCols);

    pQueryAttr->pExpr1 = destroyQueryFuncExpr(pQueryAttr->pExpr1, pQueryAttr->numOfOutput);
    pQueryAttr->pExpr2 = destroyQueryFuncExpr(pQueryAttr->pExpr2, pQueryAttr->numOfExpr2);
    pQueryAttr->pExpr3 = destroyQueryFuncExpr(pQueryAttr->pExpr3, pQueryAttr->numOfExpr3);

    tfree(pQueryAttr->tagColList);
    tfree(pQueryAttr->pFilterInfo);

    pQueryAttr->tableCols = freeColumnInfo(pQueryAttr->tableCols, pQueryAttr->numOfCols);

    if (pQueryAttr->pGroupbyExpr != NULL) {
      taosArrayDestroy(pQueryAttr->pGroupbyExpr->columnInfo);
      tfree(pQueryAttr->pGroupbyExpr);
    }
  }
}
<|MERGE_RESOLUTION|>--- conflicted
+++ resolved
@@ -242,10 +242,8 @@
   if (size <= 0) {
     return;
   }
-<<<<<<< HEAD
+
   taosArrayDestroy(columnOrderList);
-=======
->>>>>>> d441dee5
 
   int32_t orderId = pRuntimeEnv->pQueryAttr->order.orderColId;
   if (orderId <= 0) {
