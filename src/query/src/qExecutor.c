--- conflicted
+++ resolved
@@ -2397,10 +2397,7 @@
       }
     }
 
-<<<<<<< HEAD
-=======
     // save the cursor status
->>>>>>> 31e5c26b
     pRuntimeEnv->pQuery->current->cur = tsBufGetCursor(pRuntimeEnv->pTsBuf);
   } else {
     for (int32_t i = 0; i < numOfRows; ++i) {
