/*
 * Copyright (c) 2019 TAOS Data, Inc. <jhtao@taosdata.com>
 *
 * This program is free software: you can use, redistribute, and/or modify
 * it under the terms of the GNU Affero General Public License, version 3
 * or later ("AGPL"), as published by the Free Software Foundation.
 *
 * This program is distributed in the hope that it will be useful, but WITHOUT
 * ANY WARRANTY; without even the implied warranty of MERCHANTABILITY or
 * FITNESS FOR A PARTICULAR PURPOSE.
 *
 * You should have received a copy of the GNU Affero General Public License
 * along with this program. If not, see <http://www.gnu.org/licenses/>.
 */
#include "os.h"
#include "qFill.h"
#include "taosmsg.h"
#include "tglobal.h"

#include "exception.h"
#include "hash.h"
#include "texpr.h"
#include "qExecutor.h"
#include "qResultbuf.h"
#include "qUtil.h"
#include "queryLog.h"
#include "tlosertree.h"
#include "ttype.h"
#include "tscompression.h"
#include "qScript.h"

#define IS_MASTER_SCAN(runtime)        ((runtime)->scanFlag == MASTER_SCAN)
#define IS_REVERSE_SCAN(runtime)       ((runtime)->scanFlag == REVERSE_SCAN)
#define SET_MASTER_SCAN_FLAG(runtime)  ((runtime)->scanFlag = MASTER_SCAN)
#define SET_REVERSE_SCAN_FLAG(runtime) ((runtime)->scanFlag = REVERSE_SCAN)

#define TSWINDOW_IS_EQUAL(t1, t2) (((t1).skey == (t2).skey) && ((t1).ekey == (t2).ekey))

#define SWITCH_ORDER(n) (((n) = ((n) == TSDB_ORDER_ASC) ? TSDB_ORDER_DESC : TSDB_ORDER_ASC))

#define SDATA_BLOCK_INITIALIZER (SDataBlockInfo) {{0}, 0}

#define TIME_WINDOW_COPY(_dst, _src)  do {\
   (_dst).skey = (_src).skey;\
   (_dst).ekey = (_src).ekey;\
} while (0)

enum {
  TS_JOIN_TS_EQUAL       = 0,
  TS_JOIN_TS_NOT_EQUALS  = 1,
  TS_JOIN_TAG_NOT_EQUALS = 2,
};

typedef enum SResultTsInterpType {
  RESULT_ROW_START_INTERP = 1,
  RESULT_ROW_END_INTERP   = 2,
} SResultTsInterpType;

#if 0
static UNUSED_FUNC void *u_malloc (size_t __size) {
  uint32_t v = rand();

  if (v % 1000 <= 0) {
    return NULL;
  } else {
    return malloc(__size);
  }
}

static UNUSED_FUNC void* u_calloc(size_t num, size_t __size) {
  uint32_t v = rand();
  if (v % 1000 <= 0) {
    return NULL;
  } else {
    return calloc(num, __size);
  }
}

static UNUSED_FUNC void* u_realloc(void* p, size_t __size) {
  uint32_t v = rand();
  if (v % 5 <= 1) {
    return NULL;
  } else {
    return realloc(p, __size);
  }
}

#define calloc  u_calloc
#define malloc  u_malloc
#define realloc u_realloc
#endif

#define CLEAR_QUERY_STATUS(q, st)   ((q)->status &= (~(st)))
#define GET_NUM_OF_TABLEGROUP(q)    taosArrayGetSize((q)->tableqinfoGroupInfo.pGroupList)
#define QUERY_IS_INTERVAL_QUERY(_q) ((_q)->interval.interval > 0)

uint64_t queryHandleId = 0;

int32_t getMaximumIdleDurationSec() {
  return tsShellActivityTimer * 2;
}

int64_t genQueryId(void) {
  int64_t uid = 0;
  int64_t did = tsDnodeId;

  uid = did << 54;

  int64_t pid = ((int64_t)taosGetPId()) & 0x3FF;

  uid |= pid << 44;

  int64_t ts = taosGetTimestampMs() & 0x1FFFFFFFF;

  uid |= ts << 11;

  int64_t sid = atomic_add_fetch_64(&queryHandleId, 1) & 0x7FF;

  uid |= sid;

  qDebug("gen qid:0x%"PRIx64, uid);

  return uid;
}

static void getNextTimeWindow(SQueryAttr* pQueryAttr, STimeWindow* tw) {
  int32_t factor = GET_FORWARD_DIRECTION_FACTOR(pQueryAttr->order.order);
  if (pQueryAttr->interval.intervalUnit != 'n' && pQueryAttr->interval.intervalUnit != 'y') {
    tw->skey += pQueryAttr->interval.sliding * factor;
    tw->ekey = tw->skey + pQueryAttr->interval.interval - 1;
    return;
  }

  int64_t key = tw->skey / 1000, interval = pQueryAttr->interval.interval;
  if (pQueryAttr->precision == TSDB_TIME_PRECISION_MICRO) {
    key /= 1000;
  }
  if (pQueryAttr->interval.intervalUnit == 'y') {
    interval *= 12;
  }

  struct tm tm;
  time_t t = (time_t)key;
  localtime_r(&t, &tm);

  int mon = (int)(tm.tm_year * 12 + tm.tm_mon + interval * factor);
  tm.tm_year = mon / 12;
  tm.tm_mon = mon % 12;
  tw->skey = mktime(&tm) * 1000L;

  mon = (int)(mon + interval);
  tm.tm_year = mon / 12;
  tm.tm_mon = mon % 12;
  tw->ekey = mktime(&tm) * 1000L;

  if (pQueryAttr->precision == TSDB_TIME_PRECISION_MICRO) {
    tw->skey *= 1000L;
    tw->ekey *= 1000L;
  }
  tw->ekey -= 1;
}

static void doSetTagValueToResultBuf(char* output, const char* val, int16_t type, int16_t bytes);
static void setResultOutputBuf(SQueryRuntimeEnv* pRuntimeEnv, SResultRow* pResult, SQLFunctionCtx* pCtx,
                               int32_t numOfCols, int32_t* rowCellInfoOffset);

void setResultRowOutputBufInitCtx(SQueryRuntimeEnv *pRuntimeEnv, SResultRow *pResult, SQLFunctionCtx* pCtx, int32_t numOfOutput, int32_t* rowCellInfoOffset);
static bool functionNeedToExecute(SQueryRuntimeEnv *pRuntimeEnv, SQLFunctionCtx *pCtx, int32_t functionId);

static void setBlockStatisInfo(SQLFunctionCtx *pCtx, SSDataBlock* pSDataBlock, SColIndex* pColIndex);

static void destroyTableQueryInfoImpl(STableQueryInfo *pTableQueryInfo);
static bool hasMainOutput(SQueryAttr *pQueryAttr);

static SColumnInfo* extractColumnFilterInfo(SExprInfo* pExpr, int32_t numOfOutput, int32_t* numOfFilterCols);

static int32_t setTimestampListJoinInfo(SQueryRuntimeEnv* pRuntimeEnv, tVariant* pTag, STableQueryInfo *pTableQueryInfo);
static void releaseQueryBuf(size_t numOfTables);
static int32_t binarySearchForKey(char *pValue, int num, TSKEY key, int order);
static STsdbQueryCond createTsdbQueryCond(SQueryAttr* pQueryAttr, STimeWindow* win);
static STableIdInfo createTableIdInfo(STableQueryInfo* pTableQueryInfo);

static void setTableScanFilterOperatorInfo(STableScanInfo* pTableScanInfo, SOperatorInfo* pDownstream);
static void* doDestroyFilterInfo(SSingleColumnFilterInfo* pFilterInfo, int32_t numOfFilterCols);

static int32_t getNumOfScanTimes(SQueryAttr* pQueryAttr);

static void destroyBasicOperatorInfo(void* param, int32_t numOfOutput);
static void destroySFillOperatorInfo(void* param, int32_t numOfOutput);
static void destroyGroupbyOperatorInfo(void* param, int32_t numOfOutput);
static void destroyArithOperatorInfo(void* param, int32_t numOfOutput);
static void destroyTagScanOperatorInfo(void* param, int32_t numOfOutput);
static void destroySWindowOperatorInfo(void* param, int32_t numOfOutput);
static void destroyStateWindowOperatorInfo(void* param, int32_t numOfOutput);
static void destroyAggOperatorInfo(void* param, int32_t numOfOutput);
static void destroyOperatorInfo(SOperatorInfo* pOperator);


static int32_t doCopyToSDataBlock(SQueryRuntimeEnv* pRuntimeEnv, SGroupResInfo* pGroupResInfo, int32_t orderType, SSDataBlock* pBlock);

static int32_t getGroupbyColumnIndex(SGroupbyExpr *pGroupbyExpr, SSDataBlock* pDataBlock);
static int32_t setGroupResultOutputBuf(SQueryRuntimeEnv *pRuntimeEnv, SOptrBasicInfo *binf, int32_t numOfCols, char *pData, int16_t type, int16_t bytes, int32_t groupIndex);

static void initCtxOutputBuffer(SQLFunctionCtx* pCtx, int32_t size);
static void getAlignQueryTimeWindow(SQueryAttr *pQueryAttr, int64_t key, int64_t keyFirst, int64_t keyLast, STimeWindow *win);
static void setResultBufSize(SQueryAttr* pQueryAttr, SRspResultInfo* pResultInfo);
static void setCtxTagForJoin(SQueryRuntimeEnv* pRuntimeEnv, SQLFunctionCtx* pCtx, SExprInfo* pExprInfo, void* pTable);
static void setParamForStableStddev(SQueryRuntimeEnv* pRuntimeEnv, SQLFunctionCtx* pCtx, int32_t numOfOutput, SExprInfo* pExpr);
static void setParamForStableStddevByColData(SQueryRuntimeEnv* pRuntimeEnv, SQLFunctionCtx* pCtx, int32_t numOfOutput, SExprInfo* pExpr, char* val, int16_t bytes);
static void doSetTableGroupOutputBuf(SQueryRuntimeEnv* pRuntimeEnv, SResultRowInfo* pResultRowInfo,
                                     SQLFunctionCtx* pCtx, int32_t* rowCellInfoOffset, int32_t numOfOutput,
                                     int32_t groupIndex);

// setup the output buffer for each operator
SSDataBlock* createOutputBuf(SExprInfo* pExpr, int32_t numOfOutput, int32_t numOfRows) {
  const static int32_t minSize = 8;

  SSDataBlock *res = calloc(1, sizeof(SSDataBlock));
  res->info.numOfCols = numOfOutput;

  res->pDataBlock = taosArrayInit(numOfOutput, sizeof(SColumnInfoData));
  for (int32_t i = 0; i < numOfOutput; ++i) {
    SColumnInfoData idata = {{0}};
    idata.info.type  = pExpr[i].base.resType;
    idata.info.bytes = pExpr[i].base.resBytes;
    idata.info.colId = pExpr[i].base.resColId;

    int32_t size = MAX(idata.info.bytes * numOfRows, minSize);
    idata.pData = calloc(1, size);  // at least to hold a pointer on x64 platform
    taosArrayPush(res->pDataBlock, &idata);
  }

  return res;
}

void* destroyOutputBuf(SSDataBlock* pBlock) {
  if (pBlock == NULL) {
    return NULL;
  }

  int32_t numOfOutput = pBlock->info.numOfCols;
  for(int32_t i = 0; i < numOfOutput; ++i) {
    SColumnInfoData* pColInfoData = taosArrayGet(pBlock->pDataBlock, i);
    tfree(pColInfoData->pData);
  }

  taosArrayDestroy(pBlock->pDataBlock);
  tfree(pBlock->pBlockStatis);
  tfree(pBlock);
  return NULL;
}

int32_t getNumOfResult(SQueryRuntimeEnv *pRuntimeEnv, SQLFunctionCtx* pCtx, int32_t numOfOutput) {
  SQueryAttr *pQueryAttr = pRuntimeEnv->pQueryAttr;
  bool    hasMainFunction = hasMainOutput(pQueryAttr);

  int32_t maxOutput = 0;
  for (int32_t j = 0; j < numOfOutput; ++j) {
    int32_t id = pCtx[j].functionId;

    /*
     * ts, tag, tagprj function can not decide the output number of current query
     * the number of output result is decided by main output
     */
    if (hasMainFunction && (id == TSDB_FUNC_TS || id == TSDB_FUNC_TAG || id == TSDB_FUNC_TAGPRJ)) {
      continue;
    }

    SResultRowCellInfo *pResInfo = GET_RES_INFO(&pCtx[j]);
    if (pResInfo != NULL && maxOutput < pResInfo->numOfRes) {
      maxOutput = pResInfo->numOfRes;
    }
  }

  assert(maxOutput >= 0);
  return maxOutput;
}

static void clearNumOfRes(SQLFunctionCtx* pCtx, int32_t numOfOutput) {
  for (int32_t j = 0; j < numOfOutput; ++j) {
    SResultRowCellInfo *pResInfo = GET_RES_INFO(&pCtx[j]);
    pResInfo->numOfRes = 0;
  }
}

static bool isSelectivityWithTagsQuery(SQLFunctionCtx *pCtx, int32_t numOfOutput) {
  bool    hasTags = false;
  int32_t numOfSelectivity = 0;

  for (int32_t i = 0; i < numOfOutput; ++i) {
    int32_t functId = pCtx[i].functionId;
    if (functId == TSDB_FUNC_TAG_DUMMY || functId == TSDB_FUNC_TS_DUMMY) {
      hasTags = true;
      continue;
    }

    if ((aAggs[functId].status & TSDB_FUNCSTATE_SELECTIVITY) != 0) {
      numOfSelectivity++;
    }
  }

  return (numOfSelectivity > 0 && hasTags);
}

static bool isProjQuery(SQueryAttr *pQueryAttr) {
  for (int32_t i = 0; i < pQueryAttr->numOfOutput; ++i) {
    int32_t functId = pQueryAttr->pExpr1[i].base.functionId;
    if (functId != TSDB_FUNC_PRJ && functId != TSDB_FUNC_TAGPRJ) {
      return false;
    }
  }

  return true;
}

static bool hasNullRv(SColIndex* pColIndex, SDataStatis *pStatis) {
  if (TSDB_COL_IS_TAG(pColIndex->flag) || TSDB_COL_IS_UD_COL(pColIndex->flag) || pColIndex->colId == PRIMARYKEY_TIMESTAMP_COL_INDEX) {
    return false;
  }

  if (pStatis != NULL && pStatis->numOfNull == 0) {
    return false;
  }

  return true;
}

static void prepareResultListBuffer(SResultRowInfo* pResultRowInfo, SQueryRuntimeEnv* pRuntimeEnv) {
  // more than the capacity, reallocate the resources
  if (pResultRowInfo->size < pResultRowInfo->capacity) {
    return;
  }

  int64_t newCapacity = 0;
  if (pResultRowInfo->capacity > 10000) {
    newCapacity = (int64_t)(pResultRowInfo->capacity * 1.25);
  } else {
    newCapacity = (int64_t)(pResultRowInfo->capacity * 1.5);
  }

  char *t = realloc(pResultRowInfo->pResult, (size_t)(newCapacity * POINTER_BYTES));
  if (t == NULL) {
    longjmp(pRuntimeEnv->env, TSDB_CODE_QRY_OUT_OF_MEMORY);
  }

  pResultRowInfo->pResult = (SResultRow **)t;

  int32_t inc = (int32_t)newCapacity - pResultRowInfo->capacity;
  memset(&pResultRowInfo->pResult[pResultRowInfo->capacity], 0, POINTER_BYTES * inc);

  pResultRowInfo->capacity = (int32_t)newCapacity;
}

static SResultRow *doPrepareResultRowFromKey(SQueryRuntimeEnv *pRuntimeEnv, SResultRowInfo *pResultRowInfo, char *pData,
                                             int16_t bytes, bool masterscan, uint64_t uid) {
  bool existed = false;
  SET_RES_WINDOW_KEY(pRuntimeEnv->keyBuf, pData, bytes, uid);

  SResultRow **p1 =
      (SResultRow **)taosHashGet(pRuntimeEnv->pResultRowHashTable, pRuntimeEnv->keyBuf, GET_RES_WINDOW_KEY_LEN(bytes));

  // in case of repeat scan/reverse scan, no new time window added.
  if (QUERY_IS_INTERVAL_QUERY(pRuntimeEnv->pQueryAttr)) {
    if (!masterscan) {  // the *p1 may be NULL in case of sliding+offset exists.
      return (p1 != NULL)? *p1:NULL;
    }

    if (p1 != NULL) {
      for(int32_t i = pResultRowInfo->size - 1; i >= 0; --i) {
        if (pResultRowInfo->pResult[i] == (*p1)) {
          pResultRowInfo->curIndex = i;
          existed = true;
          break;
        }
      }
    }
  } else {
    if (p1 != NULL) {  // group by column query
      return *p1;
    }
  }

  if (!existed) {
    prepareResultListBuffer(pResultRowInfo, pRuntimeEnv);

    SResultRow *pResult = NULL;
    if (p1 == NULL) {
      pResult = getNewResultRow(pRuntimeEnv->pool);
      int32_t ret = initResultRow(pResult);
      if (ret != TSDB_CODE_SUCCESS) {
        longjmp(pRuntimeEnv->env, TSDB_CODE_QRY_OUT_OF_MEMORY);
      }

      // add a new result set for a new group
      taosHashPut(pRuntimeEnv->pResultRowHashTable, pRuntimeEnv->keyBuf, GET_RES_WINDOW_KEY_LEN(bytes), &pResult, POINTER_BYTES);
    } else {
      pResult = *p1;
    }

    pResultRowInfo->pResult[pResultRowInfo->size] = pResult;
    pResultRowInfo->curIndex = pResultRowInfo->size++;
  }

  // too many time window in query
  if (pResultRowInfo->size > MAX_INTERVAL_TIME_WINDOW) {
    longjmp(pRuntimeEnv->env, TSDB_CODE_QRY_TOO_MANY_TIMEWINDOW);
  }

  return getResultRow(pResultRowInfo, pResultRowInfo->curIndex);
}

static void getInitialStartTimeWindow(SQueryAttr* pQueryAttr, TSKEY ts, STimeWindow* w) {
  if (QUERY_IS_ASC_QUERY(pQueryAttr)) {
    getAlignQueryTimeWindow(pQueryAttr, ts, ts, pQueryAttr->window.ekey, w);
  } else {
    // the start position of the first time window in the endpoint that spreads beyond the queried last timestamp
    getAlignQueryTimeWindow(pQueryAttr, ts, pQueryAttr->window.ekey, ts, w);

    int64_t key = w->skey;
    while(key < ts) { // moving towards end
      if (pQueryAttr->interval.intervalUnit == 'n' || pQueryAttr->interval.intervalUnit == 'y') {
        key = taosTimeAdd(key, pQueryAttr->interval.sliding, pQueryAttr->interval.slidingUnit, pQueryAttr->precision);
      } else {
        key += pQueryAttr->interval.sliding;
      }

      if (key >= ts) {
        break;
      }

      w->skey = key;
    }
  }
}

// get the correct time window according to the handled timestamp
static STimeWindow getActiveTimeWindow(SResultRowInfo * pResultRowInfo, int64_t ts, SQueryAttr *pQueryAttr) {
  STimeWindow w = {0};

 if (pResultRowInfo->curIndex == -1) {  // the first window, from the previous stored value
    if (pResultRowInfo->prevSKey == TSKEY_INITIAL_VAL) {
      getInitialStartTimeWindow(pQueryAttr, ts, &w);
      pResultRowInfo->prevSKey = w.skey;
    } else {
      w.skey = pResultRowInfo->prevSKey;
    }

    if (pQueryAttr->interval.intervalUnit == 'n' || pQueryAttr->interval.intervalUnit == 'y') {
      w.ekey = taosTimeAdd(w.skey, pQueryAttr->interval.interval, pQueryAttr->interval.intervalUnit, pQueryAttr->precision) - 1;
    } else {
      w.ekey = w.skey + pQueryAttr->interval.interval - 1;
    }
  } else {
    int32_t slot = curTimeWindowIndex(pResultRowInfo);
    SResultRow* pWindowRes = getResultRow(pResultRowInfo, slot);
    w = pWindowRes->win;
  }

  if (w.skey > ts || w.ekey < ts) {
    if (pQueryAttr->interval.intervalUnit == 'n' || pQueryAttr->interval.intervalUnit == 'y') {
      w.skey = taosTimeTruncate(ts, &pQueryAttr->interval, pQueryAttr->precision);
      w.ekey = taosTimeAdd(w.skey, pQueryAttr->interval.interval, pQueryAttr->interval.intervalUnit, pQueryAttr->precision) - 1;
    } else {
      int64_t st = w.skey;

      if (st > ts) {
        st -= ((st - ts + pQueryAttr->interval.sliding - 1) / pQueryAttr->interval.sliding) * pQueryAttr->interval.sliding;
      }

      int64_t et = st + pQueryAttr->interval.interval - 1;
      if (et < ts) {
        st += ((ts - et + pQueryAttr->interval.sliding - 1) / pQueryAttr->interval.sliding) * pQueryAttr->interval.sliding;
      }

      w.skey = st;
      w.ekey = w.skey + pQueryAttr->interval.interval - 1;
    }
  }

  /*
   * query border check, skey should not be bounded by the query time range, since the value skey will
   * be used as the time window index value. So we only change ekey of time window accordingly.
   */
  if (w.ekey > pQueryAttr->window.ekey && QUERY_IS_ASC_QUERY(pQueryAttr)) {
    w.ekey = pQueryAttr->window.ekey;
  }

  return w;
}

// a new buffer page for each table. Needs to opt this design
static int32_t addNewWindowResultBuf(SResultRow *pWindowRes, SDiskbasedResultBuf *pResultBuf, int32_t tid, uint32_t size) {
  if (pWindowRes->pageId != -1) {
    return 0;
  }

  tFilePage *pData = NULL;

  // in the first scan, new space needed for results
  int32_t pageId = -1;
  SIDList list = getDataBufPagesIdList(pResultBuf, tid);

  if (taosArrayGetSize(list) == 0) {
    pData = getNewDataBuf(pResultBuf, tid, &pageId);
  } else {
    SPageInfo* pi = getLastPageInfo(list);
    pData = getResBufPage(pResultBuf, pi->pageId);
    pageId = pi->pageId;

    if (pData->num + size > pResultBuf->pageSize) {
      // release current page first, and prepare the next one
      releaseResBufPageInfo(pResultBuf, pi);
      pData = getNewDataBuf(pResultBuf, tid, &pageId);
      if (pData != NULL) {
        assert(pData->num == 0);  // number of elements must be 0 for new allocated buffer
      }
    }
  }

  if (pData == NULL) {
    return -1;
  }

  // set the number of rows in current disk page
  if (pWindowRes->pageId == -1) {  // not allocated yet, allocate new buffer
    pWindowRes->pageId = pageId;
    pWindowRes->offset = (int32_t)pData->num;

    pData->num += size;
    assert(pWindowRes->pageId >= 0);
  }

  return 0;
}

static int32_t setWindowOutputBufByKey(SQueryRuntimeEnv *pRuntimeEnv, SResultRowInfo *pResultRowInfo, STimeWindow *win,
                                       bool masterscan, SResultRow **pResult, int64_t groupId, SQLFunctionCtx* pCtx,
                                       int32_t numOfOutput, int32_t* rowCellInfoOffset) {
  assert(win->skey <= win->ekey);
  SDiskbasedResultBuf *pResultBuf = pRuntimeEnv->pResultBuf;

  SResultRow *pResultRow = doPrepareResultRowFromKey(pRuntimeEnv, pResultRowInfo, (char *)&win->skey, TSDB_KEYSIZE, masterscan, groupId);
  if (pResultRow == NULL) {
    *pResult = NULL;
    return TSDB_CODE_SUCCESS;
  }

  // not assign result buffer yet, add new result buffer
  if (pResultRow->pageId == -1) {
    int32_t ret = addNewWindowResultBuf(pResultRow, pResultBuf, (int32_t) groupId, pRuntimeEnv->pQueryAttr->intermediateResultRowSize);
    if (ret != TSDB_CODE_SUCCESS) {
      return -1;
    }
  }

  // set time window for current result
  pResultRow->win = (*win);
  *pResult = pResultRow;
  setResultRowOutputBufInitCtx(pRuntimeEnv, pResultRow, pCtx, numOfOutput, rowCellInfoOffset);

  return TSDB_CODE_SUCCESS;
}

static void setResultRowInterpo(SResultRow* pResult, SResultTsInterpType type) {
  assert(pResult != NULL && (type == RESULT_ROW_START_INTERP || type == RESULT_ROW_END_INTERP));
  if (type == RESULT_ROW_START_INTERP) {
    pResult->startInterp = true;
  } else {
    pResult->endInterp   = true;
  }
}

static bool resultRowInterpolated(SResultRow* pResult, SResultTsInterpType type) {
  assert(pResult != NULL && (type == RESULT_ROW_START_INTERP || type == RESULT_ROW_END_INTERP));
  if (type == RESULT_ROW_START_INTERP) {
    return pResult->startInterp == true;
  } else {
    return pResult->endInterp   == true;
  }
}

static FORCE_INLINE int32_t getForwardStepsInBlock(int32_t numOfRows, __block_search_fn_t searchFn, TSKEY ekey, int16_t pos,
                                      int16_t order, int64_t *pData) {
  int32_t forwardStep = 0;

  if (order == TSDB_ORDER_ASC) {
    int32_t end = searchFn((char*) &pData[pos], numOfRows - pos, ekey, order);
    if (end >= 0) {
      forwardStep = end;

      if (pData[end + pos] == ekey) {
        forwardStep += 1;
      }
    }
  } else {
    int32_t end = searchFn((char *)pData, pos + 1, ekey, order);
    if (end >= 0) {
      forwardStep = pos - end;

      if (pData[end] == ekey) {
        forwardStep += 1;
      }
    }
  }

  assert(forwardStep > 0);
  return forwardStep;
}

static void doUpdateResultRowIndex(SResultRowInfo*pResultRowInfo, TSKEY lastKey, bool ascQuery, bool timeWindowInterpo) {
  int64_t skey = TSKEY_INITIAL_VAL;
  int32_t i = 0;
  for (i = pResultRowInfo->size - 1; i >= 0; --i) {
    SResultRow *pResult = pResultRowInfo->pResult[i];
    if (pResult->closed) {
      break;
    }

    // new closed result rows
    if (timeWindowInterpo) {
      if (pResult->endInterp && ((pResult->win.skey <= lastKey && ascQuery) || (pResult->win.skey >= lastKey && !ascQuery))) {
        if (i > 0) { // the first time window, the startInterp is false.
          assert(pResult->startInterp);
        }

        closeResultRow(pResultRowInfo, i);
      } else {
        skey = pResult->win.skey;
      }
    } else {
      if ((pResult->win.ekey <= lastKey && ascQuery) || (pResult->win.skey >= lastKey && !ascQuery)) {
        closeResultRow(pResultRowInfo, i);
      } else {
        skey = pResult->win.skey;
      }
    }
  }

  // all result rows are closed, set the last one to be the skey
  if (skey == TSKEY_INITIAL_VAL) {
    pResultRowInfo->curIndex = pResultRowInfo->size - 1;
  } else {

    for (i = pResultRowInfo->size - 1; i >= 0; --i) {
      SResultRow *pResult = pResultRowInfo->pResult[i];
      if (pResult->closed) {
        break;
      }
    }

    if (i == pResultRowInfo->size - 1) {
      pResultRowInfo->curIndex = i;
    } else {
      pResultRowInfo->curIndex = i + 1;  // current not closed result object
    }

    pResultRowInfo->prevSKey = pResultRowInfo->pResult[pResultRowInfo->curIndex]->win.skey;
  }
}

static void updateResultRowInfoActiveIndex(SResultRowInfo* pResultRowInfo, SQueryAttr* pQueryAttr, TSKEY lastKey) {
  bool ascQuery = QUERY_IS_ASC_QUERY(pQueryAttr);
  if ((lastKey > pQueryAttr->window.ekey && ascQuery) || (lastKey < pQueryAttr->window.ekey && (!ascQuery))) {
    closeAllResultRows(pResultRowInfo);
    pResultRowInfo->curIndex = pResultRowInfo->size - 1;
  } else {
    int32_t step = ascQuery ? 1 : -1;
    doUpdateResultRowIndex(pResultRowInfo, lastKey - step, ascQuery, pQueryAttr->timeWindowInterpo);
  }
}

static int32_t getNumOfRowsInTimeWindow(SQueryRuntimeEnv* pRuntimeEnv, SDataBlockInfo *pDataBlockInfo, TSKEY *pPrimaryColumn,
                                        int32_t startPos, TSKEY ekey, __block_search_fn_t searchFn, bool updateLastKey) {
  assert(startPos >= 0 && startPos < pDataBlockInfo->rows);
  SQueryAttr* pQueryAttr = pRuntimeEnv->pQueryAttr;
  STableQueryInfo* item = pRuntimeEnv->current;

  int32_t num   = -1;
  int32_t order = pQueryAttr->order.order;
  int32_t step  = GET_FORWARD_DIRECTION_FACTOR(order);

  if (QUERY_IS_ASC_QUERY(pQueryAttr)) {
    if (ekey < pDataBlockInfo->window.ekey) {
      num = getForwardStepsInBlock(pDataBlockInfo->rows, searchFn, ekey, startPos, order, pPrimaryColumn);
      if (updateLastKey) { // update the last key
        item->lastKey = pPrimaryColumn[startPos + (num - 1)] + step;
      }
    } else {
      num = pDataBlockInfo->rows - startPos;
      if (updateLastKey) {
        item->lastKey = pDataBlockInfo->window.ekey + step;
      }
    }
  } else {  // desc
    if (ekey > pDataBlockInfo->window.skey) {
      num = getForwardStepsInBlock(pDataBlockInfo->rows, searchFn, ekey, startPos, order, pPrimaryColumn);
      if (updateLastKey) {  // update the last key
        item->lastKey = pPrimaryColumn[startPos - (num - 1)] + step;
      }
    } else {
      num = startPos + 1;
      if (updateLastKey) {
        item->lastKey = pDataBlockInfo->window.skey + step;
      }
    }
  }

  assert(num > 0);
  return num;
}

void doInvokeUdf(SUdfInfo* pUdfInfo, SQLFunctionCtx *pCtx, int32_t idx, int32_t type) {
  int32_t output = 0;

  if (pUdfInfo == NULL || pUdfInfo->funcs[type] == NULL) {
    qError("empty udf function, type:%d", type);
    return;
  }

  qDebug("invoke udf function:%s,%p", pUdfInfo->name, pUdfInfo->funcs[type]);

  switch (type) {
    case TSDB_UDF_FUNC_NORMAL:
      if (pUdfInfo->isScript) {
        (*(scriptNormalFunc)pUdfInfo->funcs[TSDB_UDF_FUNC_NORMAL])(pUdfInfo->pScriptCtx,
                     (char *)pCtx->pInput + idx * pCtx->inputType, pCtx->inputType, pCtx->inputBytes, pCtx->size, pCtx->ptsList, pCtx->startTs, pCtx->pOutput,
                    (char *)pCtx->ptsOutputBuf, &output, pCtx->outputType, pCtx->outputBytes);
      } else {
        SResultRowCellInfo *pResInfo = GET_RES_INFO(pCtx);

        void *interBuf = (void *)GET_ROWCELL_INTERBUF(pResInfo);

        (*(udfNormalFunc)pUdfInfo->funcs[TSDB_UDF_FUNC_NORMAL])((char *)pCtx->pInput + idx * pCtx->inputType, pCtx->inputType, pCtx->inputBytes, pCtx->size, pCtx->ptsList,
          pCtx->pOutput, interBuf, (char *)pCtx->ptsOutputBuf, &output, pCtx->outputType, pCtx->outputBytes, &pUdfInfo->init);
      }

      if (pUdfInfo->funcType == TSDB_UDF_TYPE_AGGREGATE) {
        pCtx->resultInfo->numOfRes = output;
      } else {
        pCtx->resultInfo->numOfRes += output;
      }

      if (pCtx->resultInfo->numOfRes > 0) {
        pCtx->resultInfo->hasResult = DATA_SET_FLAG;
      }

      break;

    case TSDB_UDF_FUNC_MERGE:
      if (pUdfInfo->isScript) {
        (*(scriptMergeFunc)pUdfInfo->funcs[TSDB_UDF_FUNC_MERGE])(pUdfInfo->pScriptCtx, pCtx->pInput, pCtx->size, pCtx->pOutput, &output);
      } else {
        (*(udfMergeFunc)pUdfInfo->funcs[TSDB_UDF_FUNC_MERGE])(pCtx->pInput, pCtx->size, pCtx->pOutput, &output, &pUdfInfo->init);
      }

      // set the output value exist
      pCtx->resultInfo->numOfRes = output;
      if (output > 0) {
        pCtx->resultInfo->hasResult = DATA_SET_FLAG;
      }

      break;

    case TSDB_UDF_FUNC_FINALIZE: {
      SResultRowCellInfo *pResInfo = GET_RES_INFO(pCtx);
      void *interBuf = (void *)GET_ROWCELL_INTERBUF(pResInfo);
      if (pUdfInfo->isScript) {
        (*(scriptFinalizeFunc)pUdfInfo->funcs[TSDB_UDF_FUNC_FINALIZE])(pUdfInfo->pScriptCtx, pCtx->startTs, pCtx->pOutput, &output);
      } else {
        (*(udfFinalizeFunc)pUdfInfo->funcs[TSDB_UDF_FUNC_FINALIZE])(pCtx->pOutput, interBuf, &output, &pUdfInfo->init);
      }
      // set the output value exist
      pCtx->resultInfo->numOfRes = output;
      if (output > 0) {
        pCtx->resultInfo->hasResult = DATA_SET_FLAG;
      }

      break;
      }
  }

  return;
}

static void doApplyFunctions(SQueryRuntimeEnv* pRuntimeEnv, SQLFunctionCtx* pCtx, STimeWindow* pWin, int32_t offset,
                             int32_t forwardStep, TSKEY* tsCol, int32_t numOfTotal, int32_t numOfOutput) {
  SQueryAttr *pQueryAttr = pRuntimeEnv->pQueryAttr;
  bool hasPrev = pCtx[0].preAggVals.isSet;

  for (int32_t k = 0; k < numOfOutput; ++k) {
    pCtx[k].size = forwardStep;
    pCtx[k].startTs = pWin->skey;

    char* start = pCtx[k].pInput;

    int32_t pos = (QUERY_IS_ASC_QUERY(pQueryAttr)) ? offset : offset - (forwardStep - 1);
    if (pCtx[k].pInput != NULL) {
      pCtx[k].pInput = (char *)pCtx[k].pInput + pos * pCtx[k].inputBytes;
    }

    if (tsCol != NULL) {
      pCtx[k].ptsList = &tsCol[pos];
    }

    int32_t functionId = pCtx[k].functionId;

    // not a whole block involved in query processing, statistics data can not be used
    // NOTE: the original value of isSet have been changed here
    if (pCtx[k].preAggVals.isSet && forwardStep < numOfTotal) {
      pCtx[k].preAggVals.isSet = false;
    }
    if (functionNeedToExecute(pRuntimeEnv, &pCtx[k], functionId)) {
//      aAggs[functionId].xFunction(&pCtx[k]);
      if (functionId < 0) { // load the script and exec, pRuntimeEnv->pUdfInfo
        SUdfInfo* pUdfInfo = pRuntimeEnv->pUdfInfo;
        doInvokeUdf(pUdfInfo, &pCtx[k], 0, TSDB_UDF_FUNC_NORMAL);
      } else {
        aAggs[functionId].xFunction(&pCtx[k]);
      }
    }

    // restore it
    pCtx[k].preAggVals.isSet = hasPrev;
    pCtx[k].pInput = start;
  }
}


static int32_t getNextQualifiedWindow(SQueryAttr* pQueryAttr, STimeWindow *pNext, SDataBlockInfo *pDataBlockInfo,
    TSKEY *primaryKeys, __block_search_fn_t searchFn, int32_t prevPosition) {
  getNextTimeWindow(pQueryAttr, pNext);

  // next time window is not in current block
  if ((pNext->skey > pDataBlockInfo->window.ekey && QUERY_IS_ASC_QUERY(pQueryAttr)) ||
      (pNext->ekey < pDataBlockInfo->window.skey && !QUERY_IS_ASC_QUERY(pQueryAttr))) {
    return -1;
  }

  TSKEY startKey = -1;
  if (QUERY_IS_ASC_QUERY(pQueryAttr)) {
    startKey = pNext->skey;
    if (startKey < pQueryAttr->window.skey) {
      startKey = pQueryAttr->window.skey;
    }
  } else {
    startKey = pNext->ekey;
    if (startKey > pQueryAttr->window.skey) {
      startKey = pQueryAttr->window.skey;
    }
  }

  int32_t startPos = 0;

  // tumbling time window query, a special case of sliding time window query
  if (pQueryAttr->interval.sliding == pQueryAttr->interval.interval && prevPosition != -1) {
    int32_t factor = GET_FORWARD_DIRECTION_FACTOR(pQueryAttr->order.order);
    startPos = prevPosition + factor;
  } else {
    if (startKey <= pDataBlockInfo->window.skey && QUERY_IS_ASC_QUERY(pQueryAttr)) {
      startPos = 0;
    } else if (startKey >= pDataBlockInfo->window.ekey && !QUERY_IS_ASC_QUERY(pQueryAttr)) {
      startPos = pDataBlockInfo->rows - 1;
    } else {
      startPos = searchFn((char *)primaryKeys, pDataBlockInfo->rows, startKey, pQueryAttr->order.order);
    }
  }

  /*
   * This time window does not cover any data, try next time window,
   * this case may happen when the time window is too small
   */
  if (primaryKeys == NULL) {
    if (QUERY_IS_ASC_QUERY(pQueryAttr)) {
      assert(pDataBlockInfo->window.skey <= pNext->ekey);
    } else {
      assert(pDataBlockInfo->window.ekey >= pNext->skey);
    }
  } else {
    if (QUERY_IS_ASC_QUERY(pQueryAttr) && primaryKeys[startPos] > pNext->ekey) {
      TSKEY next = primaryKeys[startPos];
      if (pQueryAttr->interval.intervalUnit == 'n' || pQueryAttr->interval.intervalUnit == 'y') {
        pNext->skey = taosTimeTruncate(next, &pQueryAttr->interval, pQueryAttr->precision);
        pNext->ekey = taosTimeAdd(pNext->skey, pQueryAttr->interval.interval, pQueryAttr->interval.intervalUnit, pQueryAttr->precision) - 1;
      } else {
        pNext->ekey += ((next - pNext->ekey + pQueryAttr->interval.sliding - 1)/pQueryAttr->interval.sliding) * pQueryAttr->interval.sliding;
        pNext->skey = pNext->ekey - pQueryAttr->interval.interval + 1;
      }
    } else if ((!QUERY_IS_ASC_QUERY(pQueryAttr)) && primaryKeys[startPos] < pNext->skey) {
      TSKEY next = primaryKeys[startPos];
      if (pQueryAttr->interval.intervalUnit == 'n' || pQueryAttr->interval.intervalUnit == 'y') {
        pNext->skey = taosTimeTruncate(next, &pQueryAttr->interval, pQueryAttr->precision);
        pNext->ekey = taosTimeAdd(pNext->skey, pQueryAttr->interval.interval, pQueryAttr->interval.intervalUnit, pQueryAttr->precision) - 1;
      } else {
        pNext->skey -= ((pNext->skey - next + pQueryAttr->interval.sliding - 1) / pQueryAttr->interval.sliding) * pQueryAttr->interval.sliding;
        pNext->ekey = pNext->skey + pQueryAttr->interval.interval - 1;
      }
    }
  }

  return startPos;
}

static FORCE_INLINE TSKEY reviseWindowEkey(SQueryAttr *pQueryAttr, STimeWindow *pWindow) {
  TSKEY ekey = -1;
  if (QUERY_IS_ASC_QUERY(pQueryAttr)) {
    ekey = pWindow->ekey;
    if (ekey > pQueryAttr->window.ekey) {
      ekey = pQueryAttr->window.ekey;
    }
  } else {
    ekey = pWindow->skey;
    if (ekey < pQueryAttr->window.ekey) {
      ekey = pQueryAttr->window.ekey;
    }
  }

  return ekey;
}

static void setNotInterpoWindowKey(SQLFunctionCtx* pCtx, int32_t numOfOutput, int32_t type) {
  if (type == RESULT_ROW_START_INTERP) {
    for (int32_t k = 0; k < numOfOutput; ++k) {
      pCtx[k].start.key = INT64_MIN;
    }
  } else {
    for (int32_t k = 0; k < numOfOutput; ++k) {
      pCtx[k].end.key = INT64_MIN;
    }
  }
}

// window start key interpolation


static void saveDataBlockLastRow(SQueryRuntimeEnv* pRuntimeEnv, SDataBlockInfo* pDataBlockInfo, SArray* pDataBlock,
    int32_t rowIndex) {
  if (pDataBlock == NULL) {
    return;
  }

  SQueryAttr* pQueryAttr = pRuntimeEnv->pQueryAttr;
  for (int32_t k = 0; k < pQueryAttr->numOfCols; ++k) {
    SColumnInfoData *pColInfo = taosArrayGet(pDataBlock, k);
    memcpy(pRuntimeEnv->prevRow[k], ((char*)pColInfo->pData) + (pColInfo->info.bytes * rowIndex), pColInfo->info.bytes);
  }
}

static TSKEY getStartTsKey(SQueryAttr* pQueryAttr, STimeWindow* win, const TSKEY* tsCols, int32_t rows) {
  TSKEY ts = TSKEY_INITIAL_VAL;

  bool ascQuery = QUERY_IS_ASC_QUERY(pQueryAttr);
  if (tsCols == NULL) {
    ts = ascQuery? win->skey : win->ekey;
  } else {
    int32_t offset = ascQuery? 0:rows-1;
    ts = tsCols[offset];
  }

  return ts;
}

static void setArithParams(SArithmeticSupport* sas, SExprInfo *pExprInfo, SSDataBlock* pSDataBlock) {
  sas->numOfCols = (int32_t) pSDataBlock->info.numOfCols;
  sas->pExprInfo = pExprInfo;

  sas->colList = calloc(1, pSDataBlock->info.numOfCols*sizeof(SColumnInfo));
  for(int32_t i = 0; i < sas->numOfCols; ++i) {
    SColumnInfoData* pColData = taosArrayGet(pSDataBlock->pDataBlock, i);
    sas->colList[i] = pColData->info;
  }

  sas->data = calloc(sas->numOfCols, POINTER_BYTES);

  // set the input column data
  for (int32_t f = 0; f < pSDataBlock->info.numOfCols; ++f) {
    SColumnInfoData *pColumnInfoData = taosArrayGet(pSDataBlock->pDataBlock, f);
    sas->data[f] = pColumnInfoData->pData;
  }
}

static void doSetInputDataBlock(SOperatorInfo* pOperator, SQLFunctionCtx* pCtx, SSDataBlock* pBlock, int32_t order);
static void doSetInputDataBlockInfo(SOperatorInfo* pOperator, SQLFunctionCtx* pCtx, SSDataBlock* pBlock, int32_t order) {
  for (int32_t i = 0; i < pOperator->numOfOutput; ++i) {
    pCtx[i].order = order;
    pCtx[i].size  = pBlock->info.rows;
    pCtx[i].currentStage = (uint8_t)pOperator->pRuntimeEnv->scanFlag;

    setBlockStatisInfo(&pCtx[i], pBlock, &pOperator->pExpr[i].base.colInfo);
  }
}

void setInputDataBlock(SOperatorInfo* pOperator, SQLFunctionCtx* pCtx, SSDataBlock* pBlock, int32_t order) {
  if (pCtx[0].functionId == TSDB_FUNC_ARITHM) {
    SArithmeticSupport* pSupport = (SArithmeticSupport*) pCtx[0].param[1].pz;
    if (pSupport->colList == NULL) {
      doSetInputDataBlock(pOperator, pCtx, pBlock, order);
    } else {
      doSetInputDataBlockInfo(pOperator, pCtx, pBlock, order);
    }
  } else {
    if (pCtx[0].pInput == NULL && pBlock->pDataBlock != NULL) {
      doSetInputDataBlock(pOperator, pCtx, pBlock, order);
    } else {
      doSetInputDataBlockInfo(pOperator, pCtx, pBlock, order);
    }
  }
}

static void doSetInputDataBlock(SOperatorInfo* pOperator, SQLFunctionCtx* pCtx, SSDataBlock* pBlock, int32_t order) {
  for (int32_t i = 0; i < pOperator->numOfOutput; ++i) {
    pCtx[i].order = order;
    pCtx[i].size  = pBlock->info.rows;
    pCtx[i].currentStage = (uint8_t)pOperator->pRuntimeEnv->scanFlag;

    setBlockStatisInfo(&pCtx[i], pBlock, &pOperator->pExpr[i].base.colInfo);

    if (pCtx[i].functionId == TSDB_FUNC_ARITHM) {
      setArithParams((SArithmeticSupport*)pCtx[i].param[1].pz, &pOperator->pExpr[i], pBlock);
    } else {
      SColIndex* pCol = &pOperator->pExpr[i].base.colInfo;
      if (TSDB_COL_IS_NORMAL_COL(pCol->flag) || (pCtx[i].functionId == TSDB_FUNC_BLKINFO) ||
          (TSDB_COL_IS_TAG(pCol->flag) && pOperator->pRuntimeEnv->scanFlag == MERGE_STAGE)) {
        SColIndex*       pColIndex = &pOperator->pExpr[i].base.colInfo;
        SColumnInfoData* p = taosArrayGet(pBlock->pDataBlock, pColIndex->colIndex);

        // in case of the block distribution query, the inputBytes is not a constant value.
        pCtx[i].pInput = p->pData;
        assert(p->info.colId == pColIndex->colId && pCtx[i].inputType == p->info.type);

        if (pCtx[i].functionId < 0) {
          SColumnInfoData* tsInfo = taosArrayGet(pBlock->pDataBlock, 0);
          pCtx[i].ptsList = (int64_t*) tsInfo->pData;

          continue;
        }

        uint32_t status = aAggs[pCtx[i].functionId].status;
        if ((status & (TSDB_FUNCSTATE_SELECTIVITY | TSDB_FUNCSTATE_NEED_TS)) != 0) {
          SColumnInfoData* tsInfo = taosArrayGet(pBlock->pDataBlock, 0);
          // In case of the top/bottom query again the nest query result, which has no timestamp column
          // don't set the ptsList attribute.
          if (tsInfo->info.type == TSDB_DATA_TYPE_TIMESTAMP) {
            pCtx[i].ptsList = (int64_t*) tsInfo->pData;
          } else {
            pCtx[i].ptsList = NULL;
          }
        }
      } else if (TSDB_COL_IS_UD_COL(pCol->flag) && (pOperator->pRuntimeEnv->scanFlag == MERGE_STAGE)) {
        SColIndex*       pColIndex = &pOperator->pExpr[i].base.colInfo;
        SColumnInfoData* p = taosArrayGet(pBlock->pDataBlock, pColIndex->colIndex);

        pCtx[i].pInput = p->pData;
        assert(p->info.colId == pColIndex->colId && pCtx[i].inputType == p->info.type);
        for(int32_t j = 0; j < pBlock->info.rows; ++j) {
          char* dst = p->pData + j * p->info.bytes;
          tVariantDump(&pOperator->pExpr[i].base.param[1], dst, p->info.type, true);
        }
      }
    }
  }
}

static void doAggregateImpl(SOperatorInfo* pOperator, TSKEY startTs, SQLFunctionCtx* pCtx, SSDataBlock* pSDataBlock) {
  SQueryRuntimeEnv* pRuntimeEnv = pOperator->pRuntimeEnv;

  for (int32_t k = 0; k < pOperator->numOfOutput; ++k) {
    int32_t functionId = pCtx[k].functionId;
    if (functionNeedToExecute(pRuntimeEnv, &pCtx[k], functionId)) {
      pCtx[k].startTs = startTs;// this can be set during create the struct
//      aAggs[functionId].xFunction(&pCtx[k]);
      if (functionId < 0) {
        SUdfInfo* pUdfInfo = pRuntimeEnv->pUdfInfo;
        doInvokeUdf(pUdfInfo, &pCtx[k], 0, TSDB_UDF_FUNC_NORMAL);
      } else {
        aAggs[functionId].xFunction(&pCtx[k]);
      }
    }
  }
}

static void arithmeticApplyFunctions(SQueryRuntimeEnv *pRuntimeEnv, SQLFunctionCtx *pCtx, int32_t numOfOutput) {
  SQueryAttr *pQueryAttr = pRuntimeEnv->pQueryAttr;

  for (int32_t k = 0; k < numOfOutput; ++k) {
    pCtx[k].startTs = pQueryAttr->window.skey;

    // Always set the asc order for merge stage process
    if (pCtx[k].currentStage == MERGE_STAGE) {
      pCtx[k].order = TSDB_ORDER_ASC;
    }

    pCtx[k].startTs = pQueryAttr->window.skey;

    if (pCtx[k].functionId < 0) {
      // load the script and exec
      SUdfInfo* pUdfInfo = pRuntimeEnv->pUdfInfo;
      doInvokeUdf(pUdfInfo, &pCtx[k], 0, TSDB_UDF_FUNC_NORMAL);
    } else {
      aAggs[pCtx[k].functionId].xFunction(&pCtx[k]);
    }
  }
}

void doTimeWindowInterpolation(SOperatorInfo* pOperator, SOptrBasicInfo* pInfo, SArray* pDataBlock, TSKEY prevTs,
                               int32_t prevRowIndex, TSKEY curTs, int32_t curRowIndex, TSKEY windowKey, int32_t type) {
  SQueryRuntimeEnv *pRuntimeEnv = pOperator->pRuntimeEnv;
  SExprInfo* pExpr = pOperator->pExpr;

  SQLFunctionCtx* pCtx = pInfo->pCtx;

  for (int32_t k = 0; k < pOperator->numOfOutput; ++k) {
    int32_t functionId = pCtx[k].functionId;
    if (functionId != TSDB_FUNC_TWA && functionId != TSDB_FUNC_INTERP) {
      pCtx[k].start.key = INT64_MIN;
      continue;
    }

    SColIndex *      pColIndex = &pExpr[k].base.colInfo;
    int16_t          index = pColIndex->colIndex;
    SColumnInfoData *pColInfo = taosArrayGet(pDataBlock, index);

    assert(pColInfo->info.colId == pColIndex->colId && curTs != windowKey);
    double v1 = 0, v2 = 0, v = 0;

    if (prevRowIndex == -1) {
      GET_TYPED_DATA(v1, double, pColInfo->info.type, (char *)pRuntimeEnv->prevRow[index]);
    } else {
      GET_TYPED_DATA(v1, double, pColInfo->info.type, (char *)pColInfo->pData + prevRowIndex * pColInfo->info.bytes);
    }

    GET_TYPED_DATA(v2, double, pColInfo->info.type, (char *)pColInfo->pData + curRowIndex * pColInfo->info.bytes);

    if (functionId == TSDB_FUNC_INTERP) {
      if (type == RESULT_ROW_START_INTERP) {
        pCtx[k].start.key = prevTs;
        pCtx[k].start.val = v1;

        pCtx[k].end.key = curTs;
        pCtx[k].end.val = v2;
      }
    } else if (functionId == TSDB_FUNC_TWA) {
      SPoint point1 = (SPoint){.key = prevTs,    .val = &v1};
      SPoint point2 = (SPoint){.key = curTs,     .val = &v2};
      SPoint point  = (SPoint){.key = windowKey, .val = &v };

      taosGetLinearInterpolationVal(&point, TSDB_DATA_TYPE_DOUBLE, &point1, &point2, TSDB_DATA_TYPE_DOUBLE);

      if (type == RESULT_ROW_START_INTERP) {
        pCtx[k].start.key = point.key;
        pCtx[k].start.val = v;
      } else {
        pCtx[k].end.key = point.key;
        pCtx[k].end.val = v;
      }
    }
  }
}

static bool setTimeWindowInterpolationStartTs(SOperatorInfo* pOperatorInfo, SQLFunctionCtx* pCtx, int32_t pos,
                                              int32_t numOfRows, SArray* pDataBlock, const TSKEY* tsCols, STimeWindow* win) {
  SQueryRuntimeEnv* pRuntimeEnv = pOperatorInfo->pRuntimeEnv;
  SQueryAttr* pQueryAttr = pRuntimeEnv->pQueryAttr;

  bool ascQuery = QUERY_IS_ASC_QUERY(pQueryAttr);

  TSKEY curTs  = tsCols[pos];
  TSKEY lastTs = *(TSKEY *) pRuntimeEnv->prevRow[0];

  // lastTs == INT64_MIN and pos == 0 means this is the first time window, interpolation is not needed.
  // start exactly from this point, no need to do interpolation
  TSKEY key = ascQuery? win->skey:win->ekey;
  if (key == curTs) {
    setNotInterpoWindowKey(pCtx, pOperatorInfo->numOfOutput, RESULT_ROW_START_INTERP);
    return true;
  }

  if (lastTs == INT64_MIN && ((pos == 0 && ascQuery) || (pos == (numOfRows - 1) && !ascQuery))) {
    setNotInterpoWindowKey(pCtx, pOperatorInfo->numOfOutput, RESULT_ROW_START_INTERP);
    return true;
  }

  int32_t step = GET_FORWARD_DIRECTION_FACTOR(pQueryAttr->order.order);
  TSKEY   prevTs = ((pos == 0 && ascQuery) || (pos == (numOfRows - 1) && !ascQuery))? lastTs:tsCols[pos - step];

  doTimeWindowInterpolation(pOperatorInfo, pOperatorInfo->info, pDataBlock, prevTs, pos - step, curTs, pos,
      key, RESULT_ROW_START_INTERP);
  return true;
}

static bool setTimeWindowInterpolationEndTs(SOperatorInfo* pOperatorInfo, SQLFunctionCtx* pCtx,
    int32_t endRowIndex, SArray* pDataBlock, const TSKEY* tsCols, TSKEY blockEkey, STimeWindow* win) {
  SQueryRuntimeEnv *pRuntimeEnv = pOperatorInfo->pRuntimeEnv;
  SQueryAttr* pQueryAttr = pRuntimeEnv->pQueryAttr;
  int32_t numOfOutput = pOperatorInfo->numOfOutput;

  TSKEY   actualEndKey = tsCols[endRowIndex];

  TSKEY key = QUERY_IS_ASC_QUERY(pQueryAttr)? win->ekey:win->skey;

  // not ended in current data block, do not invoke interpolation
  if ((key > blockEkey && QUERY_IS_ASC_QUERY(pQueryAttr)) || (key < blockEkey && !QUERY_IS_ASC_QUERY(pQueryAttr))) {
    setNotInterpoWindowKey(pCtx, numOfOutput, RESULT_ROW_END_INTERP);
    return false;
  }

  // there is actual end point of current time window, no interpolation need
  if (key == actualEndKey) {
    setNotInterpoWindowKey(pCtx, numOfOutput, RESULT_ROW_END_INTERP);
    return true;
  }

  int32_t step = GET_FORWARD_DIRECTION_FACTOR(pQueryAttr->order.order);
  int32_t nextRowIndex = endRowIndex + step;
  assert(nextRowIndex >= 0);

  TSKEY nextKey = tsCols[nextRowIndex];
  doTimeWindowInterpolation(pOperatorInfo, pOperatorInfo->info, pDataBlock, actualEndKey, endRowIndex, nextKey,
      nextRowIndex, key, RESULT_ROW_END_INTERP);
  return true;
}

static void doWindowBorderInterpolation(SOperatorInfo* pOperatorInfo, SSDataBlock* pBlock, SQLFunctionCtx* pCtx,
    SResultRow* pResult, STimeWindow* win, int32_t startPos, int32_t forwardStep) {
  SQueryRuntimeEnv* pRuntimeEnv = pOperatorInfo->pRuntimeEnv;
  SQueryAttr* pQueryAttr = pRuntimeEnv->pQueryAttr;
  if (!pQueryAttr->timeWindowInterpo) {
    return;
  }

  assert(pBlock != NULL);
  int32_t step = GET_FORWARD_DIRECTION_FACTOR(pQueryAttr->order.order);

  SColumnInfoData *pColInfo = taosArrayGet(pBlock->pDataBlock, 0);

  TSKEY  *tsCols = (TSKEY *)(pColInfo->pData);
  bool done = resultRowInterpolated(pResult, RESULT_ROW_START_INTERP);
  if (!done) { // it is not interpolated, now start to generated the interpolated value
    int32_t startRowIndex = startPos;
    bool interp = setTimeWindowInterpolationStartTs(pOperatorInfo, pCtx, startRowIndex, pBlock->info.rows, pBlock->pDataBlock,
        tsCols, win);
    if (interp) {
      setResultRowInterpo(pResult, RESULT_ROW_START_INTERP);
    }
  } else {
    setNotInterpoWindowKey(pCtx, pQueryAttr->numOfOutput, RESULT_ROW_START_INTERP);
  }

  // point interpolation does not require the end key time window interpolation.
  if (pQueryAttr->pointInterpQuery) {
    return;
  }

  // interpolation query does not generate the time window end interpolation
  done = resultRowInterpolated(pResult, RESULT_ROW_END_INTERP);
  if (!done) {
    int32_t endRowIndex = startPos + (forwardStep - 1) * step;

    TSKEY endKey = QUERY_IS_ASC_QUERY(pQueryAttr)? pBlock->info.window.ekey:pBlock->info.window.skey;
    bool  interp = setTimeWindowInterpolationEndTs(pOperatorInfo, pCtx, endRowIndex, pBlock->pDataBlock, tsCols, endKey, win);
    if (interp) {
      setResultRowInterpo(pResult, RESULT_ROW_END_INTERP);
    }
  } else {
    setNotInterpoWindowKey(pCtx, pQueryAttr->numOfOutput, RESULT_ROW_END_INTERP);
  }
}

static void hashIntervalAgg(SOperatorInfo* pOperatorInfo, SResultRowInfo* pResultRowInfo, SSDataBlock* pSDataBlock, int32_t groupId) {
  STableIntervalOperatorInfo* pInfo = (STableIntervalOperatorInfo*) pOperatorInfo->info;

  SQueryRuntimeEnv* pRuntimeEnv = pOperatorInfo->pRuntimeEnv;
  int32_t           numOfOutput = pOperatorInfo->numOfOutput;
  SQueryAttr*           pQueryAttr = pRuntimeEnv->pQueryAttr;

  int32_t step = GET_FORWARD_DIRECTION_FACTOR(pQueryAttr->order.order);
  bool ascQuery = QUERY_IS_ASC_QUERY(pQueryAttr);

  int32_t prevIndex = curTimeWindowIndex(pResultRowInfo);

  TSKEY* tsCols = NULL;
  if (pSDataBlock->pDataBlock != NULL) {
    SColumnInfoData* pColDataInfo = taosArrayGet(pSDataBlock->pDataBlock, 0);
    tsCols = (int64_t*) pColDataInfo->pData;
    assert(tsCols[0] == pSDataBlock->info.window.skey &&
           tsCols[pSDataBlock->info.rows - 1] == pSDataBlock->info.window.ekey);
  }

  int32_t startPos = ascQuery? 0 : (pSDataBlock->info.rows - 1);
  TSKEY ts = getStartTsKey(pQueryAttr, &pSDataBlock->info.window, tsCols, pSDataBlock->info.rows);

  STimeWindow win = getActiveTimeWindow(pResultRowInfo, ts, pQueryAttr);
  bool masterScan = IS_MASTER_SCAN(pRuntimeEnv);

  SResultRow* pResult = NULL;
  int32_t ret = setWindowOutputBufByKey(pRuntimeEnv, pResultRowInfo, &win, masterScan, &pResult, groupId, pInfo->pCtx,
                                        numOfOutput, pInfo->rowCellInfoOffset);
  if (ret != TSDB_CODE_SUCCESS || pResult == NULL) {
    longjmp(pRuntimeEnv->env, TSDB_CODE_QRY_OUT_OF_MEMORY);
  }

  int32_t forwardStep = 0;
  TSKEY   ekey = reviseWindowEkey(pQueryAttr, &win);
  forwardStep =
      getNumOfRowsInTimeWindow(pRuntimeEnv, &pSDataBlock->info, tsCols, startPos, ekey, binarySearchForKey, true);

  // prev time window not interpolation yet.
  int32_t curIndex = curTimeWindowIndex(pResultRowInfo);
  if (prevIndex != -1 && prevIndex < curIndex && pQueryAttr->timeWindowInterpo) {
    for (int32_t j = prevIndex; j < curIndex; ++j) {  // previous time window may be all closed already.
      SResultRow* pRes = pResultRowInfo->pResult[j];
      if (pRes->closed) {
        assert(resultRowInterpolated(pRes, RESULT_ROW_START_INTERP) &&
               resultRowInterpolated(pRes, RESULT_ROW_END_INTERP));
        continue;
      }

      STimeWindow w = pRes->win;
      ret = setWindowOutputBufByKey(pRuntimeEnv, pResultRowInfo, &w, masterScan, &pResult, groupId, pInfo->pCtx,
                                    numOfOutput, pInfo->rowCellInfoOffset);
      if (ret != TSDB_CODE_SUCCESS) {
        longjmp(pRuntimeEnv->env, TSDB_CODE_QRY_OUT_OF_MEMORY);
      }

      assert(!resultRowInterpolated(pResult, RESULT_ROW_END_INTERP));

      doTimeWindowInterpolation(pOperatorInfo, pInfo, pSDataBlock->pDataBlock, *(TSKEY *)pRuntimeEnv->prevRow[0],
            -1, tsCols[startPos], startPos, w.ekey, RESULT_ROW_END_INTERP);

      setResultRowInterpo(pResult, RESULT_ROW_END_INTERP);
      setNotInterpoWindowKey(pInfo->pCtx, pQueryAttr->numOfOutput, RESULT_ROW_START_INTERP);

      doApplyFunctions(pRuntimeEnv, pInfo->pCtx, &w, startPos, 0, tsCols, pSDataBlock->info.rows, numOfOutput);
    }

    // restore current time window
    ret = setWindowOutputBufByKey(pRuntimeEnv, pResultRowInfo, &win, masterScan, &pResult, groupId, pInfo->pCtx,
                                  numOfOutput, pInfo->rowCellInfoOffset);
    if (ret != TSDB_CODE_SUCCESS) {
      longjmp(pRuntimeEnv->env, TSDB_CODE_QRY_OUT_OF_MEMORY);
    }
  }

  // window start key interpolation
  doWindowBorderInterpolation(pOperatorInfo, pSDataBlock, pInfo->pCtx, pResult, &win, startPos, forwardStep);
  doApplyFunctions(pRuntimeEnv, pInfo->pCtx, &win, startPos, forwardStep, tsCols, pSDataBlock->info.rows, numOfOutput);

  STimeWindow nextWin = win;
  while (1) {
    int32_t prevEndPos = (forwardStep - 1) * step + startPos;
    startPos = getNextQualifiedWindow(pQueryAttr, &nextWin, &pSDataBlock->info, tsCols, binarySearchForKey, prevEndPos);
    if (startPos < 0) {
      break;
    }

    // null data, failed to allocate more memory buffer
    int32_t code = setWindowOutputBufByKey(pRuntimeEnv, pResultRowInfo, &nextWin, masterScan, &pResult, groupId,
                                           pInfo->pCtx, numOfOutput, pInfo->rowCellInfoOffset);
    if (code != TSDB_CODE_SUCCESS || pResult == NULL) {
      longjmp(pRuntimeEnv->env, TSDB_CODE_QRY_OUT_OF_MEMORY);
    }

    ekey = reviseWindowEkey(pQueryAttr, &nextWin);
    forwardStep = getNumOfRowsInTimeWindow(pRuntimeEnv, &pSDataBlock->info, tsCols, startPos, ekey, binarySearchForKey, true);

    // window start(end) key interpolation
    doWindowBorderInterpolation(pOperatorInfo, pSDataBlock, pInfo->pCtx, pResult, &nextWin, startPos, forwardStep);
    doApplyFunctions(pRuntimeEnv, pInfo->pCtx, &nextWin, startPos, forwardStep, tsCols, pSDataBlock->info.rows, numOfOutput);
  }

  if (pQueryAttr->timeWindowInterpo) {
    int32_t rowIndex = ascQuery? (pSDataBlock->info.rows-1):0;
    saveDataBlockLastRow(pRuntimeEnv, &pSDataBlock->info, pSDataBlock->pDataBlock, rowIndex);
  }

  updateResultRowInfoActiveIndex(pResultRowInfo, pQueryAttr, pRuntimeEnv->current->lastKey);
}

static void doHashGroupbyAgg(SOperatorInfo* pOperator, SGroupbyOperatorInfo *pInfo, SSDataBlock *pSDataBlock) {
  SQueryRuntimeEnv* pRuntimeEnv = pOperator->pRuntimeEnv;
  STableQueryInfo*  item = pRuntimeEnv->current;

  SColumnInfoData* pColInfoData = taosArrayGet(pSDataBlock->pDataBlock, pInfo->colIndex);

  SQueryAttr* pQueryAttr = pRuntimeEnv->pQueryAttr;
  int16_t     bytes = pColInfoData->info.bytes;
  int16_t     type = pColInfoData->info.type;

  if (type == TSDB_DATA_TYPE_FLOAT || type == TSDB_DATA_TYPE_DOUBLE) {
    qError("QInfo:0x%"PRIx64" group by not supported on double/float columns, abort", GET_QID(pRuntimeEnv));
    return;
  }

  for (int32_t j = 0; j < pSDataBlock->info.rows; ++j) {
    char* val = ((char*)pColInfoData->pData) + bytes * j;
    if (isNull(val, type)) {
      continue;
    }

    // Compare with the previous row of this column, and do not set the output buffer again if they are identical.
    if (pInfo->prevData == NULL || (memcmp(pInfo->prevData, val, bytes) != 0)) {
      if (pInfo->prevData == NULL) {
        pInfo->prevData = malloc(bytes);
      }

      memcpy(pInfo->prevData, val, bytes);

      if (pQueryAttr->stableQuery && pQueryAttr->stabledev && (pRuntimeEnv->prevResult != NULL)) {
        setParamForStableStddevByColData(pRuntimeEnv, pInfo->binfo.pCtx, pOperator->numOfOutput, pOperator->pExpr, val, bytes);
      }

      int32_t ret =
          setGroupResultOutputBuf(pRuntimeEnv, &(pInfo->binfo), pOperator->numOfOutput, val, type, bytes, item->groupIndex);
      if (ret != TSDB_CODE_SUCCESS) {  // null data, too many state code
        longjmp(pRuntimeEnv->env, TSDB_CODE_QRY_APP_ERROR);
      }
    }

    for (int32_t k = 0; k < pOperator->numOfOutput; ++k) {
      pInfo->binfo.pCtx[k].size = 1;
      int32_t functionId = pInfo->binfo.pCtx[k].functionId;
      if (functionId < 0) {
        SUdfInfo* pUdfInfo = pRuntimeEnv->pUdfInfo;
        doInvokeUdf(pUdfInfo, &pInfo->binfo.pCtx[k], j, TSDB_UDF_FUNC_NORMAL);
      } else if (functionNeedToExecute(pRuntimeEnv, &pInfo->binfo.pCtx[k], functionId)) {
        aAggs[functionId].xFunctionF(&pInfo->binfo.pCtx[k], j);
      }
    }
  }
}

static void doSessionWindowAggImpl(SOperatorInfo* pOperator, SSWindowOperatorInfo *pInfo, SSDataBlock *pSDataBlock) {
  SQueryRuntimeEnv* pRuntimeEnv = pOperator->pRuntimeEnv;
  STableQueryInfo*  item = pRuntimeEnv->current;

  // primary timestamp column
  SColumnInfoData* pColInfoData = taosArrayGet(pSDataBlock->pDataBlock, 0);

  bool    masterScan = IS_MASTER_SCAN(pRuntimeEnv);
  SOptrBasicInfo* pBInfo = &pInfo->binfo;

  int64_t gap = pOperator->pRuntimeEnv->pQueryAttr->sw.gap;
  pInfo->numOfRows = 0;

  TSKEY* tsList = (TSKEY*)pColInfoData->pData;
  for (int32_t j = 0; j < pSDataBlock->info.rows; ++j) {
    if (pInfo->prevTs == INT64_MIN) {
      pInfo->curWindow.skey = tsList[j];
      pInfo->curWindow.ekey = tsList[j];
      pInfo->prevTs = tsList[j];
      pInfo->numOfRows = 1;
      pInfo->start = j;
    } else if (tsList[j] - pInfo->prevTs <= gap) {
      pInfo->curWindow.ekey = tsList[j];
      //pInfo->prevTs = tsList[j];
      pInfo->numOfRows += 1;
      if (j == 0 && pInfo->start != 0) {
        pInfo->numOfRows = 1;
        pInfo->start = 0;
      }
    } else {  // start a new session window
      SResultRow* pResult = NULL;

      pInfo->curWindow.ekey = pInfo->curWindow.skey;
      int32_t ret = setWindowOutputBufByKey(pRuntimeEnv, &pBInfo->resultRowInfo, &pInfo->curWindow, masterScan,
                                            &pResult, item->groupIndex, pBInfo->pCtx, pOperator->numOfOutput,
                                            pBInfo->rowCellInfoOffset);
      if (ret != TSDB_CODE_SUCCESS) {  // null data, too many state code
        longjmp(pRuntimeEnv->env, TSDB_CODE_QRY_APP_ERROR);
      }

      doApplyFunctions(pRuntimeEnv, pBInfo->pCtx, &pInfo->curWindow, pInfo->start, pInfo->numOfRows, tsList,
                       pSDataBlock->info.rows, pOperator->numOfOutput);

      pInfo->curWindow.skey = tsList[j];
      pInfo->curWindow.ekey = tsList[j];
      pInfo->prevTs = tsList[j];
      pInfo->numOfRows = 1;
      pInfo->start = j;
    }
  }

  SResultRow* pResult = NULL;

  pInfo->curWindow.ekey = pInfo->curWindow.skey;
  int32_t ret = setWindowOutputBufByKey(pRuntimeEnv, &pBInfo->resultRowInfo, &pInfo->curWindow, masterScan,
                                        &pResult, item->groupIndex, pBInfo->pCtx, pOperator->numOfOutput,
                                        pBInfo->rowCellInfoOffset);
  if (ret != TSDB_CODE_SUCCESS) {  // null data, too many state code
    longjmp(pRuntimeEnv->env, TSDB_CODE_QRY_APP_ERROR);
  }

  doApplyFunctions(pRuntimeEnv, pBInfo->pCtx, &pInfo->curWindow, pInfo->start, pInfo->numOfRows, tsList,
                   pSDataBlock->info.rows, pOperator->numOfOutput);
}

static void setResultRowKey(SResultRow* pResultRow, char* pData, int16_t type) {
  int64_t v = -1;
  GET_TYPED_DATA(v, int64_t, type, pData);
  if (type == TSDB_DATA_TYPE_BINARY || type == TSDB_DATA_TYPE_NCHAR) {
    if (pResultRow->key == NULL) {
      pResultRow->key = malloc(varDataTLen(pData));
      varDataCopy(pResultRow->key, pData);
    } else {
      assert(memcmp(pResultRow->key, pData, varDataTLen(pData)) == 0);
    }
  } else {
    pResultRow->win.skey = v;
    pResultRow->win.ekey = v;
  }
}

static int32_t setGroupResultOutputBuf(SQueryRuntimeEnv *pRuntimeEnv, SOptrBasicInfo *binfo, int32_t numOfCols, char *pData, int16_t type, int16_t bytes, int32_t groupIndex) {
  SDiskbasedResultBuf *pResultBuf = pRuntimeEnv->pResultBuf;

  int32_t        *rowCellInfoOffset = binfo->rowCellInfoOffset;
  SResultRowInfo *pResultRowInfo    = &binfo->resultRowInfo;
  SQLFunctionCtx *pCtx              = binfo->pCtx;

  // not assign result buffer yet, add new result buffer, TODO remove it
  char* d = pData;
  int16_t len = bytes;
  if (type == TSDB_DATA_TYPE_BINARY || type == TSDB_DATA_TYPE_NCHAR) {
    d = varDataVal(pData);
    len = varDataLen(pData);
  }

  SResultRow *pResultRow = doPrepareResultRowFromKey(pRuntimeEnv, pResultRowInfo, d, len, true, groupIndex);
  assert (pResultRow != NULL);

  setResultRowKey(pResultRow, pData, type);
  if (pResultRow->pageId == -1) {
    int32_t ret = addNewWindowResultBuf(pResultRow, pResultBuf, groupIndex, pRuntimeEnv->pQueryAttr->resultRowSize);
    if (ret != 0) {
      return -1;
    }
  }

  setResultOutputBuf(pRuntimeEnv, pResultRow, pCtx, numOfCols, rowCellInfoOffset);
  initCtxOutputBuffer(pCtx, numOfCols);
  return TSDB_CODE_SUCCESS;
}

static int32_t getGroupbyColumnIndex(SGroupbyExpr *pGroupbyExpr, SSDataBlock* pDataBlock) {
  for (int32_t k = 0; k < pGroupbyExpr->numOfGroupCols; ++k) {
    SColIndex* pColIndex = taosArrayGet(pGroupbyExpr->columnInfo, k);
    if (TSDB_COL_IS_TAG(pColIndex->flag)) {
      continue;
    }

    int32_t colId = pColIndex->colId;

    for (int32_t i = 0; i < pDataBlock->info.numOfCols; ++i) {
      SColumnInfoData* pColInfo = taosArrayGet(pDataBlock->pDataBlock, i);
      if (pColInfo->info.colId == colId) {
        return i;
      }
    }
  }

  assert(0);
  return -1;
}

static bool functionNeedToExecute(SQueryRuntimeEnv *pRuntimeEnv, SQLFunctionCtx *pCtx, int32_t functionId) {
  SResultRowCellInfo *pResInfo = GET_RES_INFO(pCtx);
  SQueryAttr* pQueryAttr = pRuntimeEnv->pQueryAttr;

  // in case of timestamp column, always generated results.
  if (functionId == TSDB_FUNC_TS) {
    return true;
  }

  if (pResInfo->complete || functionId == TSDB_FUNC_TAG_DUMMY || functionId == TSDB_FUNC_TS_DUMMY) {
    return false;
  }

  if (functionId == TSDB_FUNC_FIRST_DST || functionId == TSDB_FUNC_FIRST) {
    return QUERY_IS_ASC_QUERY(pQueryAttr);
  }

  // denote the order type
  if ((functionId == TSDB_FUNC_LAST_DST || functionId == TSDB_FUNC_LAST)) {
    return pCtx->param[0].i64 == pQueryAttr->order.order;
  }

  // in the reverse table scan, only the following functions need to be executed
  if (IS_REVERSE_SCAN(pRuntimeEnv) ||
      (pRuntimeEnv->scanFlag == REPEAT_SCAN && functionId != TSDB_FUNC_STDDEV && functionId != TSDB_FUNC_PERCT)) {
    return false;
  }

  return true;
}

void setBlockStatisInfo(SQLFunctionCtx *pCtx, SSDataBlock* pSDataBlock, SColIndex* pColIndex) {
  SDataStatis *pStatis = NULL;

  if (pSDataBlock->pBlockStatis != NULL && TSDB_COL_IS_NORMAL_COL(pColIndex->flag)) {
    pStatis = &pSDataBlock->pBlockStatis[pColIndex->colIndex];

    pCtx->preAggVals.statis = *pStatis;
    pCtx->preAggVals.isSet  = true;
    assert(pCtx->preAggVals.statis.numOfNull <= pSDataBlock->info.rows);
  } else {
    pCtx->preAggVals.isSet = false;
  }

  pCtx->hasNull = hasNullRv(pColIndex, pStatis);

  // set the statistics data for primary time stamp column
  if (pCtx->functionId == TSDB_FUNC_SPREAD && pColIndex->colId == PRIMARYKEY_TIMESTAMP_COL_INDEX) {
    pCtx->preAggVals.isSet  = true;
    pCtx->preAggVals.statis.min = pSDataBlock->info.window.skey;
    pCtx->preAggVals.statis.max = pSDataBlock->info.window.ekey;
  }
}

// set the output buffer for the selectivity + tag query
static int32_t setCtxTagColumnInfo(SQLFunctionCtx *pCtx, int32_t numOfOutput) {
  if (!isSelectivityWithTagsQuery(pCtx, numOfOutput)) {
    return TSDB_CODE_SUCCESS;
  }

  int32_t num = 0;
  int16_t tagLen = 0;

  SQLFunctionCtx*  p = NULL;
  SQLFunctionCtx** pTagCtx = calloc(numOfOutput, POINTER_BYTES);
  if (pTagCtx == NULL) {
    return TSDB_CODE_QRY_OUT_OF_MEMORY;
  }

  for (int32_t i = 0; i < numOfOutput; ++i) {
    int32_t functionId = pCtx[i].functionId;

    if (functionId == TSDB_FUNC_TAG_DUMMY || functionId == TSDB_FUNC_TS_DUMMY) {
      tagLen += pCtx[i].outputBytes;
      pTagCtx[num++] = &pCtx[i];
    } else if ((aAggs[functionId].status & TSDB_FUNCSTATE_SELECTIVITY) != 0) {
      p = &pCtx[i];
    } else if (functionId == TSDB_FUNC_TS || functionId == TSDB_FUNC_TAG) {
      // tag function may be the group by tag column
      // ts may be the required primary timestamp column
      continue;
    } else {
      // the column may be the normal column, group by normal_column, the functionId is TSDB_FUNC_PRJ
    }
  }
  if (p != NULL) {
    p->tagInfo.pTagCtxList = pTagCtx;
    p->tagInfo.numOfTagCols = num;
    p->tagInfo.tagsLen = tagLen;
  } else {
    tfree(pTagCtx);
  }

  return TSDB_CODE_SUCCESS;
}

static SQLFunctionCtx* createSQLFunctionCtx(SQueryRuntimeEnv* pRuntimeEnv, SExprInfo* pExpr, int32_t numOfOutput,
                                            int32_t** rowCellInfoOffset) {
  SQueryAttr* pQueryAttr = pRuntimeEnv->pQueryAttr;

  SQLFunctionCtx * pFuncCtx = (SQLFunctionCtx *)calloc(numOfOutput, sizeof(SQLFunctionCtx));
  if (pFuncCtx == NULL) {
    return NULL;
  }

  *rowCellInfoOffset = calloc(numOfOutput, sizeof(int32_t));
  if (*rowCellInfoOffset == 0) {
    tfree(pFuncCtx);
    return NULL;
  }

  for (int32_t i = 0; i < numOfOutput; ++i) {
    SSqlExpr *pSqlExpr = &pExpr[i].base;
    SQLFunctionCtx* pCtx = &pFuncCtx[i];

    SColIndex *pIndex = &pSqlExpr->colInfo;

    if (TSDB_COL_REQ_NULL(pIndex->flag)) {
      pCtx->requireNull = true;
      pIndex->flag &= ~(TSDB_COL_NULL);
    } else {
      pCtx->requireNull = false;
    }

    pCtx->inputBytes = pSqlExpr->colBytes;
    pCtx->inputType  = pSqlExpr->colType;

    pCtx->ptsOutputBuf = NULL;

    pCtx->outputBytes  = pSqlExpr->resBytes;
    pCtx->outputType   = pSqlExpr->resType;

    pCtx->order        = pQueryAttr->order.order;
    pCtx->functionId   = pSqlExpr->functionId;
    pCtx->stableQuery  = pQueryAttr->stableQuery;
    pCtx->interBufBytes = pSqlExpr->interBytes;
    pCtx->start.key    = INT64_MIN;
    pCtx->end.key      = INT64_MIN;

    pCtx->numOfParams  = pSqlExpr->numOfParams;
    for (int32_t j = 0; j < pCtx->numOfParams; ++j) {
      int16_t type = pSqlExpr->param[j].nType;
      int16_t bytes = pSqlExpr->param[j].nLen;
      if (pSqlExpr->functionId == TSDB_FUNC_STDDEV_DST) {
        continue;
      }

      if (type == TSDB_DATA_TYPE_BINARY || type == TSDB_DATA_TYPE_NCHAR) {
        tVariantCreateFromBinary(&pCtx->param[j], pSqlExpr->param[j].pz, bytes, type);
      } else {
        tVariantCreateFromBinary(&pCtx->param[j], (char *)&pSqlExpr->param[j].i64, bytes, type);
      }
    }

    // set the order information for top/bottom query
    int32_t functionId = pCtx->functionId;

    if (functionId == TSDB_FUNC_TOP || functionId == TSDB_FUNC_BOTTOM || functionId == TSDB_FUNC_DIFF) {
      int32_t f = pExpr[0].base.functionId;
      assert(f == TSDB_FUNC_TS || f == TSDB_FUNC_TS_DUMMY);

      pCtx->param[2].i64 = pQueryAttr->order.order;
      pCtx->param[2].nType = TSDB_DATA_TYPE_BIGINT;
      pCtx->param[3].i64 = functionId;
      pCtx->param[3].nType = TSDB_DATA_TYPE_BIGINT;

      pCtx->param[1].i64 = pQueryAttr->order.orderColId;
    } else if (functionId == TSDB_FUNC_INTERP) {
      pCtx->param[2].i64 = (int8_t)pQueryAttr->fillType;
      if (pQueryAttr->fillVal != NULL) {
        if (isNull((const char *)&pQueryAttr->fillVal[i], pCtx->inputType)) {
          pCtx->param[1].nType = TSDB_DATA_TYPE_NULL;
        } else {  // todo refactor, tVariantCreateFromBinary should handle the NULL value
          if (pCtx->inputType != TSDB_DATA_TYPE_BINARY && pCtx->inputType != TSDB_DATA_TYPE_NCHAR) {
            tVariantCreateFromBinary(&pCtx->param[1], (char *)&pQueryAttr->fillVal[i], pCtx->inputBytes, pCtx->inputType);
          }
        }
      }
    } else if (functionId == TSDB_FUNC_TS_COMP) {
      pCtx->param[0].i64 = pQueryAttr->vgId;  //TODO this should be the parameter from client
      pCtx->param[0].nType = TSDB_DATA_TYPE_BIGINT;
    } else if (functionId == TSDB_FUNC_TWA) {
      pCtx->param[1].i64 = pQueryAttr->window.skey;
      pCtx->param[1].nType = TSDB_DATA_TYPE_BIGINT;
      pCtx->param[2].i64 = pQueryAttr->window.ekey;
      pCtx->param[2].nType = TSDB_DATA_TYPE_BIGINT;
    } else if (functionId == TSDB_FUNC_ARITHM) {
      pCtx->param[1].pz = (char*) &pRuntimeEnv->sasArray[i];
    }
  }

  for(int32_t i = 1; i < numOfOutput; ++i) {
    (*rowCellInfoOffset)[i] = (int32_t)((*rowCellInfoOffset)[i - 1] + sizeof(SResultRowCellInfo) +
        pExpr[i - 1].base.interBytes * GET_ROW_PARAM_FOR_MULTIOUTPUT(pQueryAttr, pQueryAttr->topBotQuery, pQueryAttr->stableQuery));
  }

  setCtxTagColumnInfo(pFuncCtx, numOfOutput);

  return pFuncCtx;
}

static void* destroySQLFunctionCtx(SQLFunctionCtx* pCtx, int32_t numOfOutput) {
  if (pCtx == NULL) {
    return NULL;
  }

  for (int32_t i = 0; i < numOfOutput; ++i) {
    for (int32_t j = 0; j < pCtx[i].numOfParams; ++j) {
      tVariantDestroy(&pCtx[i].param[j]);
    }

    tVariantDestroy(&pCtx[i].tag);
    tfree(pCtx[i].tagInfo.pTagCtxList);
  }

  tfree(pCtx);
  return NULL;
}

static int32_t setupQueryRuntimeEnv(SQueryRuntimeEnv *pRuntimeEnv, int32_t numOfTables, SArray* pOperator, void* merger) {
  qDebug("QInfo:0x%"PRIx64" setup runtime env", GET_QID(pRuntimeEnv));
  SQueryAttr *pQueryAttr = pRuntimeEnv->pQueryAttr;

  pRuntimeEnv->prevGroupId = INT32_MIN;
  pRuntimeEnv->pQueryAttr = pQueryAttr;

  pRuntimeEnv->pResultRowHashTable = taosHashInit(numOfTables, taosGetDefaultHashFunction(TSDB_DATA_TYPE_BINARY), true, HASH_NO_LOCK);
  pRuntimeEnv->keyBuf  = malloc(pQueryAttr->maxTableColumnWidth + sizeof(int64_t));
  pRuntimeEnv->pool    = initResultRowPool(getResultRowSize(pRuntimeEnv));
  pRuntimeEnv->prevRow = malloc(POINTER_BYTES * pQueryAttr->numOfCols + pQueryAttr->srcRowSize);
  pRuntimeEnv->tagVal  = malloc(pQueryAttr->tagLen);
  pRuntimeEnv->currentOffset = pQueryAttr->limit.offset;

  // NOTE: pTableCheckInfo need to update the query time range and the lastKey info
  pRuntimeEnv->pTableRetrieveTsMap = taosHashInit(numOfTables, taosGetDefaultHashFunction(TSDB_DATA_TYPE_INT), false, HASH_NO_LOCK);

  pRuntimeEnv->sasArray = calloc(pQueryAttr->numOfOutput, sizeof(SArithmeticSupport));

  if (pRuntimeEnv->sasArray == NULL || pRuntimeEnv->pResultRowHashTable == NULL || pRuntimeEnv->keyBuf == NULL ||
      pRuntimeEnv->prevRow == NULL  || pRuntimeEnv->tagVal == NULL) {
    goto _clean;
  }

  if (pQueryAttr->numOfCols) {
    char* start = POINTER_BYTES * pQueryAttr->numOfCols + (char*) pRuntimeEnv->prevRow;
    pRuntimeEnv->prevRow[0] = start;
    for(int32_t i = 1; i < pQueryAttr->numOfCols; ++i) {
      pRuntimeEnv->prevRow[i] = pRuntimeEnv->prevRow[i - 1] + pQueryAttr->tableCols[i-1].bytes;
    }

    *(int64_t*) pRuntimeEnv->prevRow[0] = INT64_MIN;
  }

  qDebug("QInfo:0x%"PRIx64" init runtime environment completed", GET_QID(pRuntimeEnv));

  // group by normal column, sliding window query, interval query are handled by interval query processor
  // interval (down sampling operation)
  int32_t numOfOperator = (int32_t) taosArrayGetSize(pOperator);
  for(int32_t i = 0; i < numOfOperator; ++i) {
    int32_t* op = taosArrayGet(pOperator, i);

    switch (*op) {
      case OP_TagScan: {
        pRuntimeEnv->proot = createTagScanOperatorInfo(pRuntimeEnv, pQueryAttr->pExpr1, pQueryAttr->numOfOutput);
        break;
      }
      case OP_MultiTableTimeInterval: {
        pRuntimeEnv->proot =
            createMultiTableTimeIntervalOperatorInfo(pRuntimeEnv, pRuntimeEnv->proot, pQueryAttr->pExpr1, pQueryAttr->numOfOutput);
        setTableScanFilterOperatorInfo(pRuntimeEnv->proot->upstream[0]->info, pRuntimeEnv->proot);
        break;
      }
      case OP_TimeWindow: {
        pRuntimeEnv->proot =
            createTimeIntervalOperatorInfo(pRuntimeEnv, pRuntimeEnv->proot, pQueryAttr->pExpr1, pQueryAttr->numOfOutput);
        int32_t opType = pRuntimeEnv->proot->upstream[0]->operatorType;
        if (opType != OP_DummyInput && opType != OP_Join) {
          setTableScanFilterOperatorInfo(pRuntimeEnv->proot->upstream[0]->info, pRuntimeEnv->proot);
        }
        break;
      }
      case OP_Groupby: {
        pRuntimeEnv->proot =
            createGroupbyOperatorInfo(pRuntimeEnv, pRuntimeEnv->proot, pQueryAttr->pExpr1, pQueryAttr->numOfOutput);
        setTableScanFilterOperatorInfo(pRuntimeEnv->proot->upstream[0]->info, pRuntimeEnv->proot);
        break;
      }
      case OP_SessionWindow: {
        pRuntimeEnv->proot =
            createSWindowOperatorInfo(pRuntimeEnv, pRuntimeEnv->proot, pQueryAttr->pExpr1, pQueryAttr->numOfOutput);
        setTableScanFilterOperatorInfo(pRuntimeEnv->proot->upstream[0]->info, pRuntimeEnv->proot);
        break;
      }
      case OP_MultiTableAggregate: {
        pRuntimeEnv->proot =
            createMultiTableAggOperatorInfo(pRuntimeEnv, pRuntimeEnv->proot, pQueryAttr->pExpr1, pQueryAttr->numOfOutput);
        setTableScanFilterOperatorInfo(pRuntimeEnv->proot->upstream[0]->info, pRuntimeEnv->proot);
        break;
      }
      case OP_Aggregate: {
        pRuntimeEnv->proot =
            createAggregateOperatorInfo(pRuntimeEnv, pRuntimeEnv->proot, pQueryAttr->pExpr1, pQueryAttr->numOfOutput);

        int32_t opType = pRuntimeEnv->proot->upstream[0]->operatorType;
        if (opType != OP_DummyInput && opType != OP_Join) {
          setTableScanFilterOperatorInfo(pRuntimeEnv->proot->upstream[0]->info, pRuntimeEnv->proot);
        }
        break;
      }

      case OP_Arithmetic: {  // TODO refactor to remove arith operator.
        SOperatorInfo* prev = pRuntimeEnv->proot;
        if (i == 0) {
          pRuntimeEnv->proot = createArithOperatorInfo(pRuntimeEnv, prev, pQueryAttr->pExpr1, pQueryAttr->numOfOutput);
          if (pRuntimeEnv->proot != NULL && prev->operatorType != OP_DummyInput && prev->operatorType != OP_Join) {  // TODO refactor
            setTableScanFilterOperatorInfo(prev->info, pRuntimeEnv->proot);
          }
        } else {
          prev = pRuntimeEnv->proot;
          assert(pQueryAttr->pExpr2 != NULL);
          pRuntimeEnv->proot = createArithOperatorInfo(pRuntimeEnv, prev, pQueryAttr->pExpr2, pQueryAttr->numOfExpr2);
        }
        break;
      }
      case OP_StateWindow: {
        pRuntimeEnv->proot = createStatewindowOperatorInfo(pRuntimeEnv, pRuntimeEnv->proot, pQueryAttr->pExpr1, pQueryAttr->numOfOutput); 
        setTableScanFilterOperatorInfo(pRuntimeEnv->proot->upstream[0]->info, pRuntimeEnv->proot);
        break;
      }

      case OP_Limit: {
        pRuntimeEnv->proot = createLimitOperatorInfo(pRuntimeEnv, pRuntimeEnv->proot);
        break;
      }

      case OP_Filter: {  // todo refactor
        int32_t numOfFilterCols = 0;
//        if (pQueryAttr->numOfFilterCols > 0) {
//          pRuntimeEnv->proot = createFilterOperatorInfo(pRuntimeEnv, pRuntimeEnv->proot, pQueryAttr->pExpr1,
//                                                        pQueryAttr->numOfOutput, pQueryAttr->tableCols, pQueryAttr->numOfFilterCols);
//        } else {
          if (pQueryAttr->stableQuery) {
            SColumnInfo* pColInfo =
                extractColumnFilterInfo(pQueryAttr->pExpr3, pQueryAttr->numOfExpr3, &numOfFilterCols);
            pRuntimeEnv->proot = createFilterOperatorInfo(pRuntimeEnv, pRuntimeEnv->proot, pQueryAttr->pExpr3,
                                                          pQueryAttr->numOfExpr3, pColInfo, numOfFilterCols);
            freeColumnInfo(pColInfo, pQueryAttr->numOfExpr3);
          } else {
            SColumnInfo* pColInfo =
                extractColumnFilterInfo(pQueryAttr->pExpr1, pQueryAttr->numOfOutput, &numOfFilterCols);
            pRuntimeEnv->proot = createFilterOperatorInfo(pRuntimeEnv, pRuntimeEnv->proot, pQueryAttr->pExpr1,
                                                          pQueryAttr->numOfOutput, pColInfo, numOfFilterCols);
            freeColumnInfo(pColInfo, pQueryAttr->numOfOutput);
          }
//        }
        break;
      }

      case OP_Fill: {
        SOperatorInfo* pInfo = pRuntimeEnv->proot;
        pRuntimeEnv->proot = createFillOperatorInfo(pRuntimeEnv, pInfo, pInfo->pExpr, pInfo->numOfOutput);
        break;
      }

      case OP_MultiwayMergeSort: {
        bool groupMix = true;
        if(pQueryAttr->slimit.offset != 0 || pQueryAttr->slimit.limit != -1) {
          groupMix = false;
        }
        pRuntimeEnv->proot = createMultiwaySortOperatorInfo(pRuntimeEnv, pQueryAttr->pExpr1, pQueryAttr->numOfOutput,
            4096, merger, groupMix); // TODO hack it
        break;
      }

      case OP_GlobalAggregate: {
        pRuntimeEnv->proot = createGlobalAggregateOperatorInfo(pRuntimeEnv, pRuntimeEnv->proot, pQueryAttr->pExpr3,
                                                               pQueryAttr->numOfExpr3, merger, pQueryAttr->pUdfInfo);
        break;
      }

      case OP_SLimit: {
        pRuntimeEnv->proot = createSLimitOperatorInfo(pRuntimeEnv, pRuntimeEnv->proot, pQueryAttr->pExpr3,
                                                      pQueryAttr->numOfExpr3, merger);
        break;
      }

      case OP_Distinct: {
        pRuntimeEnv->proot = createDistinctOperatorInfo(pRuntimeEnv, pRuntimeEnv->proot, pQueryAttr->pExpr1, pQueryAttr->numOfOutput);
        break;
      }

      default: {
        assert(0);
      }
    }
  }

  return TSDB_CODE_SUCCESS;

_clean:
  tfree(pRuntimeEnv->sasArray);
  tfree(pRuntimeEnv->pResultRowHashTable);
  tfree(pRuntimeEnv->keyBuf);
  tfree(pRuntimeEnv->prevRow);
  tfree(pRuntimeEnv->tagVal);

  return TSDB_CODE_QRY_OUT_OF_MEMORY;
}

static void doFreeQueryHandle(SQueryRuntimeEnv* pRuntimeEnv) {
  SQueryAttr* pQueryAttr = pRuntimeEnv->pQueryAttr;

  tsdbCleanupQueryHandle(pRuntimeEnv->pQueryHandle);
  pRuntimeEnv->pQueryHandle = NULL;

  SMemRef* pMemRef = &pQueryAttr->memRef;
  assert(pMemRef->ref == 0 && pMemRef->snapshot.imem == NULL && pMemRef->snapshot.mem == NULL);
}

static void destroyTsComp(SQueryRuntimeEnv *pRuntimeEnv, SQueryAttr *pQueryAttr) {
  if (pQueryAttr->tsCompQuery && pRuntimeEnv->outputBuf && pRuntimeEnv->outputBuf->pDataBlock && taosArrayGetSize(pRuntimeEnv->outputBuf->pDataBlock) > 0) {
    SColumnInfoData* pColInfoData = taosArrayGet(pRuntimeEnv->outputBuf->pDataBlock, 0);
    if (pColInfoData) {
      FILE *f = *(FILE **)pColInfoData->pData;  // TODO refactor
      if (f) {
        fclose(f);
        *(FILE **)pColInfoData->pData = NULL;
      }
    }
  }
}

static void teardownQueryRuntimeEnv(SQueryRuntimeEnv *pRuntimeEnv) {
  SQueryAttr *pQueryAttr = pRuntimeEnv->pQueryAttr;
  SQInfo* pQInfo = (SQInfo*) pRuntimeEnv->qinfo;

  qDebug("QInfo:0x%"PRIx64" teardown runtime env", pQInfo->qId);

  if (pRuntimeEnv->sasArray != NULL) {
    for(int32_t i = 0; i < pQueryAttr->numOfOutput; ++i) {
      tfree(pRuntimeEnv->sasArray[i].data);
      tfree(pRuntimeEnv->sasArray[i].colList);
    }

    tfree(pRuntimeEnv->sasArray);
  }

  destroyUdfInfo(pRuntimeEnv->pUdfInfo);

  destroyResultBuf(pRuntimeEnv->pResultBuf);
  doFreeQueryHandle(pRuntimeEnv);

  destroyTsComp(pRuntimeEnv, pQueryAttr);

  pRuntimeEnv->pTsBuf = tsBufDestroy(pRuntimeEnv->pTsBuf);

  tfree(pRuntimeEnv->keyBuf);
  tfree(pRuntimeEnv->prevRow);
  tfree(pRuntimeEnv->tagVal);

  taosHashCleanup(pRuntimeEnv->pResultRowHashTable);
  pRuntimeEnv->pResultRowHashTable = NULL;

  taosHashCleanup(pRuntimeEnv->pTableRetrieveTsMap);
  pRuntimeEnv->pTableRetrieveTsMap = NULL;

  destroyOperatorInfo(pRuntimeEnv->proot);

  pRuntimeEnv->pool = destroyResultRowPool(pRuntimeEnv->pool);
  taosArrayDestroyEx(pRuntimeEnv->prevResult, freeInterResult);
  pRuntimeEnv->prevResult = NULL;
}

static bool needBuildResAfterQueryComplete(SQInfo* pQInfo) {
  return pQInfo->rspContext != NULL;
}

bool isQueryKilled(SQInfo *pQInfo) {
  if (IS_QUERY_KILLED(pQInfo)) {
    return true;
  }

  // query has been executed more than tsShellActivityTimer, and the retrieve has not arrived
  // abort current query execution.
  if (pQInfo->owner != 0 && ((taosGetTimestampSec() - pQInfo->startExecTs) > getMaximumIdleDurationSec()) &&
      (!needBuildResAfterQueryComplete(pQInfo))) {

    assert(pQInfo->startExecTs != 0);
    qDebug("QInfo:%" PRIu64 " retrieve not arrive beyond %d sec, abort current query execution, start:%" PRId64
           ", current:%d", pQInfo->qId, 1, pQInfo->startExecTs, taosGetTimestampSec());
    return true;
  }

  return false;
}

void setQueryKilled(SQInfo *pQInfo) { pQInfo->code = TSDB_CODE_TSC_QUERY_CANCELLED;}

//static bool isFixedOutputQuery(SQueryAttr* pQueryAttr) {
//  if (QUERY_IS_INTERVAL_QUERY(pQueryAttr)) {
//    return false;
//  }
//
//  // Note:top/bottom query is fixed output query
//  if (pQueryAttr->topBotQuery || pQueryAttr->groupbyColumn || pQueryAttr->tsCompQuery) {
//    return true;
//  }
//
//  for (int32_t i = 0; i < pQueryAttr->numOfOutput; ++i) {
//    SSqlExpr *pExpr = &pQueryAttr->pExpr1[i].base;
//
//    if (pExpr->functionId == TSDB_FUNC_TS || pExpr->functionId == TSDB_FUNC_TS_DUMMY) {
//      continue;
//    }
//
//    if (!IS_MULTIOUTPUT(aAggs[pExpr->functionId].status)) {
//      return true;
//    }
//  }
//
//  return false;
//}

// todo refactor with isLastRowQuery
//bool isPointInterpoQuery(SQueryAttr *pQueryAttr) {
//  for (int32_t i = 0; i < pQueryAttr->numOfOutput; ++i) {
//    int32_t functionId = pQueryAttr->pExpr1[i].base.functionId;
//    if (functionId == TSDB_FUNC_INTERP) {
//      return true;
//    }
//  }
//
//  return false;
//}

// TODO REFACTOR:MERGE WITH CLIENT-SIDE FUNCTION
static UNUSED_FUNC bool isSumAvgRateQuery(SQueryAttr *pQueryAttr) {
  for (int32_t i = 0; i < pQueryAttr->numOfOutput; ++i) {
    int32_t functionId = pQueryAttr->pExpr1[i].base.functionId;
    if (functionId == TSDB_FUNC_TS) {
      continue;
    }

    if (functionId == TSDB_FUNC_SUM_RATE || functionId == TSDB_FUNC_SUM_IRATE || functionId == TSDB_FUNC_AVG_RATE ||
        functionId == TSDB_FUNC_AVG_IRATE) {
      return true;
    }
  }

  return false;
}

static bool isFirstLastRowQuery(SQueryAttr *pQueryAttr) {
  for (int32_t i = 0; i < pQueryAttr->numOfOutput; ++i) {
    int32_t functionID = pQueryAttr->pExpr1[i].base.functionId;
    if (functionID == TSDB_FUNC_LAST_ROW) {
      return true;
    }
  }

  return false;
}

static bool isCachedLastQuery(SQueryAttr *pQueryAttr) {
  for (int32_t i = 0; i < pQueryAttr->numOfOutput; ++i) {
    int32_t functionID = pQueryAttr->pExpr1[i].base.functionId;
    if (functionID == TSDB_FUNC_LAST || functionID == TSDB_FUNC_LAST_DST) {
      continue;
    }

    return false;
  }

  if (pQueryAttr->order.order != TSDB_ORDER_DESC || !TSWINDOW_IS_EQUAL(pQueryAttr->window, TSWINDOW_DESC_INITIALIZER)) {
    return false;
  }

  if (pQueryAttr->groupbyColumn) {
    return false;
  }

  if (pQueryAttr->interval.interval > 0) {
    return false;
  }

  if (pQueryAttr->numOfFilterCols > 0 || pQueryAttr->havingNum > 0) {
    return false;
  }

  return true;
}



/**
 * The following 4 kinds of query are treated as the tags query
 * tagprj, tid_tag query, count(tbname), 'abc' (user defined constant value column) query
 */
bool onlyQueryTags(SQueryAttr* pQueryAttr) {
  for(int32_t i = 0; i < pQueryAttr->numOfOutput; ++i) {
    SExprInfo* pExprInfo = &pQueryAttr->pExpr1[i];

    int32_t functionId = pExprInfo->base.functionId;

    if (functionId != TSDB_FUNC_TAGPRJ &&
        functionId != TSDB_FUNC_TID_TAG &&
        (!(functionId == TSDB_FUNC_COUNT && pExprInfo->base.colInfo.colId == TSDB_TBNAME_COLUMN_INDEX)) &&
        (!(functionId == TSDB_FUNC_PRJ && TSDB_COL_IS_UD_COL(pExprInfo->base.colInfo.flag)))) {
      return false;
    }
  }

  return true;
}

/////////////////////////////////////////////////////////////////////////////////////////////

void getAlignQueryTimeWindow(SQueryAttr *pQueryAttr, int64_t key, int64_t keyFirst, int64_t keyLast, STimeWindow *win) {
  assert(key >= keyFirst && key <= keyLast && pQueryAttr->interval.sliding <= pQueryAttr->interval.interval);
  win->skey = taosTimeTruncate(key, &pQueryAttr->interval, pQueryAttr->precision);

  /*
   * if the realSkey > INT64_MAX - pQueryAttr->interval.interval, the query duration between
   * realSkey and realEkey must be less than one interval.Therefore, no need to adjust the query ranges.
   */
  if (keyFirst > (INT64_MAX - pQueryAttr->interval.interval)) {
    assert(keyLast - keyFirst < pQueryAttr->interval.interval);
    win->ekey = INT64_MAX;
  } else if (pQueryAttr->interval.intervalUnit == 'n' || pQueryAttr->interval.intervalUnit == 'y') {
    win->ekey = taosTimeAdd(win->skey, pQueryAttr->interval.interval, pQueryAttr->interval.intervalUnit, pQueryAttr->precision) - 1;
  } else {
    win->ekey = win->skey + pQueryAttr->interval.interval - 1;
  }
}

/*
 * todo add more parameters to check soon..
 */
bool colIdCheck(SQueryAttr *pQueryAttr, uint64_t qId) {
  // load data column information is incorrect
  for (int32_t i = 0; i < pQueryAttr->numOfCols - 1; ++i) {
    if (pQueryAttr->tableCols[i].colId == pQueryAttr->tableCols[i + 1].colId) {
      qError("QInfo:0x%"PRIx64" invalid data load column for query", qId);
      return false;
    }
  }

  return true;
}

// todo ignore the avg/sum/min/max/count/stddev/top/bottom functions, of which
// the scan order is not matter
static bool onlyOneQueryType(SQueryAttr *pQueryAttr, int32_t functId, int32_t functIdDst) {
  for (int32_t i = 0; i < pQueryAttr->numOfOutput; ++i) {
    int32_t functionId = pQueryAttr->pExpr1[i].base.functionId;

    if (functionId == TSDB_FUNC_TS || functionId == TSDB_FUNC_TS_DUMMY || functionId == TSDB_FUNC_TAG ||
        functionId == TSDB_FUNC_TAG_DUMMY) {
      continue;
    }

    if (functionId != functId && functionId != functIdDst) {
      return false;
    }
  }

  return true;
}

static bool onlyFirstQuery(SQueryAttr *pQueryAttr) { return onlyOneQueryType(pQueryAttr, TSDB_FUNC_FIRST, TSDB_FUNC_FIRST_DST); }

static bool onlyLastQuery(SQueryAttr *pQueryAttr) { return onlyOneQueryType(pQueryAttr, TSDB_FUNC_LAST, TSDB_FUNC_LAST_DST); }

static bool notContainSessionOrStateWindow(SQueryAttr *pQueryAttr) { return !(pQueryAttr->sw.gap > 0 || pQueryAttr->stateWindow); }  

static int32_t updateBlockLoadStatus(SQueryAttr *pQuery, int32_t status) {
  bool hasFirstLastFunc = false;
  bool hasOtherFunc = false;

  if (status == BLK_DATA_ALL_NEEDED || status == BLK_DATA_DISCARD) {
    return status;
  }

  for (int32_t i = 0; i < pQuery->numOfOutput; ++i) {
    int32_t functionId = pQuery->pExpr1[i].base.functionId;

    if (functionId == TSDB_FUNC_TS || functionId == TSDB_FUNC_TS_DUMMY || functionId == TSDB_FUNC_TAG ||
        functionId == TSDB_FUNC_TAG_DUMMY) {
      continue;
    }

    if (functionId == TSDB_FUNC_FIRST_DST || functionId == TSDB_FUNC_LAST_DST) {
      hasFirstLastFunc = true;
    } else {
      hasOtherFunc = true;
    }
  }

  if (hasFirstLastFunc && status == BLK_DATA_NO_NEEDED) {
    if(!hasOtherFunc) {
      return BLK_DATA_DISCARD;
    } else {
      return BLK_DATA_ALL_NEEDED;
    }
  }

  return status;
}

static void doExchangeTimeWindow(SQInfo* pQInfo, STimeWindow* win) {
  SQueryAttr* pQueryAttr = &pQInfo->query;
  size_t t = taosArrayGetSize(pQueryAttr->tableGroupInfo.pGroupList);
  for(int32_t i = 0; i < t; ++i) {
    SArray* p1 = taosArrayGetP(pQueryAttr->tableGroupInfo.pGroupList, i);

    size_t len = taosArrayGetSize(p1);
    for(int32_t j = 0; j < len; ++j) {
      STableKeyInfo* pInfo = taosArrayGet(p1, j);

      // update the new lastkey if it is equalled to the value of the old skey
      if (pInfo->lastKey == win->ekey) {
        pInfo->lastKey = win->skey;
      }
    }
  }
}

static void changeExecuteScanOrder(SQInfo *pQInfo, SQueryTableMsg* pQueryMsg, bool stableQuery) {
  SQueryAttr* pQueryAttr = pQInfo->runtimeEnv.pQueryAttr;

  // in case of point-interpolation query, use asc order scan
  char msg[] = "QInfo:0x%"PRIx64" scan order changed for %s query, old:%d, new:%d, qrange exchanged, old qrange:%" PRId64
               "-%" PRId64 ", new qrange:%" PRId64 "-%" PRId64;

  // todo handle the case the the order irrelevant query type mixed up with order critical query type
  // descending order query for last_row query
  if (isFirstLastRowQuery(pQueryAttr)) {
    qDebug("QInfo:0x%"PRIx64" scan order changed for last_row query, old:%d, new:%d", pQInfo->qId, pQueryAttr->order.order, TSDB_ORDER_ASC);

    pQueryAttr->order.order = TSDB_ORDER_ASC;
    if (pQueryAttr->window.skey > pQueryAttr->window.ekey) {
      SWAP(pQueryAttr->window.skey, pQueryAttr->window.ekey, TSKEY);
    }

    return;
  }

  if (pQueryAttr->groupbyColumn && pQueryAttr->order.order == TSDB_ORDER_DESC) {
    pQueryAttr->order.order = TSDB_ORDER_ASC;
    if (pQueryAttr->window.skey > pQueryAttr->window.ekey) {
      SWAP(pQueryAttr->window.skey, pQueryAttr->window.ekey, TSKEY);
    }

    doExchangeTimeWindow(pQInfo, &pQueryAttr->window);
    return;
  }

  if (pQueryAttr->pointInterpQuery && pQueryAttr->interval.interval == 0) {
    if (!QUERY_IS_ASC_QUERY(pQueryAttr)) {
      qDebug(msg, pQInfo, "interp", pQueryAttr->order.order, TSDB_ORDER_ASC, pQueryAttr->window.skey, pQueryAttr->window.ekey, pQueryAttr->window.ekey, pQueryAttr->window.skey);
      SWAP(pQueryAttr->window.skey, pQueryAttr->window.ekey, TSKEY);
    }

    pQueryAttr->order.order = TSDB_ORDER_ASC;
    return;
  }

  if (pQueryAttr->interval.interval == 0) {
    if (onlyFirstQuery(pQueryAttr)) {
      if (!QUERY_IS_ASC_QUERY(pQueryAttr)) {
        qDebug(msg, pQInfo, "only-first", pQueryAttr->order.order, TSDB_ORDER_ASC, pQueryAttr->window.skey,
               pQueryAttr->window.ekey, pQueryAttr->window.ekey, pQueryAttr->window.skey);

        SWAP(pQueryAttr->window.skey, pQueryAttr->window.ekey, TSKEY);
        doExchangeTimeWindow(pQInfo, &pQueryAttr->window);
      }

      pQueryAttr->order.order = TSDB_ORDER_ASC;
    } else if (onlyLastQuery(pQueryAttr) && notContainSessionOrStateWindow(pQueryAttr)) {
      if (QUERY_IS_ASC_QUERY(pQueryAttr)) {
        qDebug(msg, pQInfo, "only-last", pQueryAttr->order.order, TSDB_ORDER_DESC, pQueryAttr->window.skey,
               pQueryAttr->window.ekey, pQueryAttr->window.ekey, pQueryAttr->window.skey);

        SWAP(pQueryAttr->window.skey, pQueryAttr->window.ekey, TSKEY);
        doExchangeTimeWindow(pQInfo, &pQueryAttr->window);
      }

      pQueryAttr->order.order = TSDB_ORDER_DESC;
    }

  } else {  // interval query
    if (stableQuery) {
      if (onlyFirstQuery(pQueryAttr)) {
        if (!QUERY_IS_ASC_QUERY(pQueryAttr)) {
          qDebug(msg, pQInfo, "only-first stable", pQueryAttr->order.order, TSDB_ORDER_ASC,
                 pQueryAttr->window.skey, pQueryAttr->window.ekey, pQueryAttr->window.ekey, pQueryAttr->window.skey);

          SWAP(pQueryAttr->window.skey, pQueryAttr->window.ekey, TSKEY);
          doExchangeTimeWindow(pQInfo, &pQueryAttr->window);
        }

        pQueryAttr->order.order = TSDB_ORDER_ASC;
      } else if (onlyLastQuery(pQueryAttr)) {
        if (QUERY_IS_ASC_QUERY(pQueryAttr)) {
          qDebug(msg, pQInfo, "only-last stable", pQueryAttr->order.order, TSDB_ORDER_DESC,
                 pQueryAttr->window.skey, pQueryAttr->window.ekey, pQueryAttr->window.ekey, pQueryAttr->window.skey);

          SWAP(pQueryAttr->window.skey, pQueryAttr->window.ekey, TSKEY);
          doExchangeTimeWindow(pQInfo, &pQueryAttr->window);
        }

        pQueryAttr->order.order = TSDB_ORDER_DESC;
      }
    }
  }
}

static void getIntermediateBufInfo(SQueryRuntimeEnv* pRuntimeEnv, int32_t* ps, int32_t* rowsize) {
  SQueryAttr* pQueryAttr = pRuntimeEnv->pQueryAttr;
  int32_t MIN_ROWS_PER_PAGE = 4;

  *rowsize = (int32_t)(pQueryAttr->resultRowSize * GET_ROW_PARAM_FOR_MULTIOUTPUT(pQueryAttr, pQueryAttr->topBotQuery, pQueryAttr->stableQuery));
  int32_t overhead = sizeof(tFilePage);

  // one page contains at least two rows
  *ps = DEFAULT_INTERN_BUF_PAGE_SIZE;
  while(((*rowsize) * MIN_ROWS_PER_PAGE) > (*ps) - overhead) {
    *ps = ((*ps) << 1u);
  }

//  pRuntimeEnv->numOfRowsPerPage = ((*ps) - sizeof(tFilePage)) / (*rowsize);
//  assert(pRuntimeEnv->numOfRowsPerPage <= MAX_ROWS_PER_RESBUF_PAGE);
}

#define IS_PREFILTER_TYPE(_t) ((_t) != TSDB_DATA_TYPE_BINARY && (_t) != TSDB_DATA_TYPE_NCHAR)

static bool doFilterByBlockStatistics(SQueryRuntimeEnv* pRuntimeEnv, SDataStatis *pDataStatis, SQLFunctionCtx *pCtx, int32_t numOfRows) {
  SQueryAttr* pQueryAttr = pRuntimeEnv->pQueryAttr;

  if (pDataStatis == NULL || pQueryAttr->numOfFilterCols == 0) {
    return true;
  }

  for (int32_t k = 0; k < pQueryAttr->numOfFilterCols; ++k) {
    SSingleColumnFilterInfo *pFilterInfo = &pQueryAttr->pFilterInfo[k];

    int32_t index = -1;
    for(int32_t i = 0; i < pQueryAttr->numOfCols; ++i) {
      if (pDataStatis[i].colId == pFilterInfo->info.colId) {
        index = i;
        break;
      }
    }

    // no statistics data, load the true data block
    if (index == -1) {
      return true;
    }

    // not support pre-filter operation on binary/nchar data type
    if (!IS_PREFILTER_TYPE(pFilterInfo->info.type)) {
      return true;
    }

    // all data in current column are NULL, no need to check its boundary value
    if (pDataStatis[index].numOfNull == numOfRows) {

      // if isNULL query exists, load the null data column
      for (int32_t j = 0; j < pFilterInfo->numOfFilters; ++j) {
        SColumnFilterElem *pFilterElem = &pFilterInfo->pFilters[j];
        if (pFilterElem->fp == isNullOperator) {
          return true;
        }
      }

      continue;
    }

    SDataStatis* pDataBlockst = &pDataStatis[index];

    if (pFilterInfo->info.type == TSDB_DATA_TYPE_FLOAT) {
      float minval = (float)(*(double *)(&pDataBlockst->min));
      float maxval = (float)(*(double *)(&pDataBlockst->max));

      for (int32_t i = 0; i < pFilterInfo->numOfFilters; ++i) {
        if (pFilterInfo->pFilters[i].fp(&pFilterInfo->pFilters[i], (char *)&minval, (char *)&maxval, TSDB_DATA_TYPE_FLOAT)) {
          return true;
        }
      }
    } else {
      for (int32_t i = 0; i < pFilterInfo->numOfFilters; ++i) {
        if (pFilterInfo->pFilters[i].fp(&pFilterInfo->pFilters[i], (char *)&pDataBlockst->min, (char *)&pDataBlockst->max, pFilterInfo->info.type)) {
          return true;
        }
      }
    }
  }

  return false;
}

static bool overlapWithTimeWindow(SQueryAttr* pQueryAttr, SDataBlockInfo* pBlockInfo) {
  STimeWindow w = {0};

  TSKEY sk = MIN(pQueryAttr->window.skey, pQueryAttr->window.ekey);
  TSKEY ek = MAX(pQueryAttr->window.skey, pQueryAttr->window.ekey);

  if (QUERY_IS_ASC_QUERY(pQueryAttr)) {
    getAlignQueryTimeWindow(pQueryAttr, pBlockInfo->window.skey, sk, ek, &w);
    assert(w.ekey >= pBlockInfo->window.skey);

    if (w.ekey < pBlockInfo->window.ekey) {
      return true;
    }

    while(1) {
      getNextTimeWindow(pQueryAttr, &w);
      if (w.skey > pBlockInfo->window.ekey) {
        break;
      }

      assert(w.ekey > pBlockInfo->window.ekey);
      if (w.skey <= pBlockInfo->window.ekey && w.skey > pBlockInfo->window.skey) {
        return true;
      }
    }
  } else {
    getAlignQueryTimeWindow(pQueryAttr, pBlockInfo->window.ekey, sk, ek, &w);
    assert(w.skey <= pBlockInfo->window.ekey);

    if (w.skey > pBlockInfo->window.skey) {
      return true;
    }

    while(1) {
      getNextTimeWindow(pQueryAttr, &w);
      if (w.ekey < pBlockInfo->window.skey) {
        break;
      }

      assert(w.skey < pBlockInfo->window.skey);
      if (w.ekey < pBlockInfo->window.ekey && w.ekey >= pBlockInfo->window.skey) {
        return true;
      }
    }
  }

  return false;
}

static int32_t doTSJoinFilter(SQueryRuntimeEnv *pRuntimeEnv, TSKEY key, bool ascQuery) {
  STSElem elem = tsBufGetElem(pRuntimeEnv->pTsBuf);

#if defined(_DEBUG_VIEW)
  printf("elem in comp ts file:%" PRId64 ", key:%" PRId64 ", tag:%"PRIu64", query order:%d, ts order:%d, traverse:%d, index:%d\n",
         elem.ts, key, elem.tag.i64, pQueryAttr->order.order, pRuntimeEnv->pTsBuf->tsOrder,
         pRuntimeEnv->pTsBuf->cur.order, pRuntimeEnv->pTsBuf->cur.tsIndex);
#endif

  if (ascQuery) {
    if (key < elem.ts) {
      return TS_JOIN_TS_NOT_EQUALS;
    } else if (key > elem.ts) {
      longjmp(pRuntimeEnv->env, TSDB_CODE_QRY_INCONSISTAN);
    }
  } else {
    if (key > elem.ts) {
      return TS_JOIN_TS_NOT_EQUALS;
    } else if (key < elem.ts) {
      longjmp(pRuntimeEnv->env, TSDB_CODE_QRY_INCONSISTAN);
    }
  }

  return TS_JOIN_TS_EQUAL;
}

bool doFilterDataBlock(SSingleColumnFilterInfo* pFilterInfo, int32_t numOfFilterCols, int32_t numOfRows, int8_t* p) {
  bool all = true;

  for (int32_t i = 0; i < numOfRows; ++i) {
    bool qualified = false;

    for (int32_t k = 0; k < numOfFilterCols; ++k) {
      char* pElem = (char*)pFilterInfo[k].pData + pFilterInfo[k].info.bytes * i;

      qualified = false;
      for (int32_t j = 0; j < pFilterInfo[k].numOfFilters; ++j) {
        SColumnFilterElem* pFilterElem = &pFilterInfo[k].pFilters[j];

        bool isnull = isNull(pElem, pFilterInfo[k].info.type);
        if (isnull) {
          if (pFilterElem->fp == isNullOperator) {
            qualified = true;
            break;
          } else {
            continue;
          }
        } else {
          if (pFilterElem->fp == notNullOperator) {
            qualified = true;
            break;
          } else if (pFilterElem->fp == isNullOperator) {
            continue;
          }
        }

        if (pFilterElem->fp(pFilterElem, pElem, pElem, pFilterInfo[k].info.type)) {
          qualified = true;
          break;
        }
      }

      if (!qualified) {
        break;
      }
    }

    p[i] = qualified ? 1 : 0;
    if (!qualified) {
      all = false;
    }
  }

  return all;
}

void doCompactSDataBlock(SSDataBlock* pBlock, int32_t numOfRows, int8_t* p) {
  int32_t len = 0;
  int32_t start = 0;
  for (int32_t j = 0; j < numOfRows; ++j) {
    if (p[j] == 1) {
      len++;
    } else {
      if (len > 0) {
        int32_t cstart = j - len;
        for (int32_t i = 0; i < pBlock->info.numOfCols; ++i) {
          SColumnInfoData* pColumnInfoData = taosArrayGet(pBlock->pDataBlock, i);

          int16_t bytes = pColumnInfoData->info.bytes;
          memmove(((char*)pColumnInfoData->pData) + start * bytes, pColumnInfoData->pData + cstart * bytes,
                  len * bytes);
        }

        start += len;
        len = 0;
      }
    }
  }

  if (len > 0) {
    int32_t cstart = numOfRows - len;
    for (int32_t i = 0; i < pBlock->info.numOfCols; ++i) {
      SColumnInfoData* pColumnInfoData = taosArrayGet(pBlock->pDataBlock, i);

      int16_t bytes = pColumnInfoData->info.bytes;
      memmove(pColumnInfoData->pData + start * bytes, pColumnInfoData->pData + cstart * bytes, len * bytes);
    }

    start += len;
    len = 0;
  }

  pBlock->info.rows = start;
  pBlock->pBlockStatis = NULL;  // clean the block statistics info

  if (start > 0) {
    SColumnInfoData* pColumnInfoData = taosArrayGet(pBlock->pDataBlock, 0);
    if (pColumnInfoData->info.type == TSDB_DATA_TYPE_TIMESTAMP &&
        pColumnInfoData->info.colId == PRIMARYKEY_TIMESTAMP_COL_INDEX) {
      pBlock->info.window.skey = *(int64_t*)pColumnInfoData->pData;
      pBlock->info.window.ekey = *(int64_t*)(pColumnInfoData->pData + TSDB_KEYSIZE * (start - 1));
    }
  }
}

void filterRowsInDataBlock(SQueryRuntimeEnv* pRuntimeEnv, SSingleColumnFilterInfo* pFilterInfo, int32_t numOfFilterCols,
                           SSDataBlock* pBlock, bool ascQuery) {
  int32_t numOfRows = pBlock->info.rows;

  int8_t *p = calloc(numOfRows, sizeof(int8_t));
  bool    all = true;

  if (pRuntimeEnv->pTsBuf != NULL) {
    SColumnInfoData* pColInfoData = taosArrayGet(pBlock->pDataBlock, 0);

    TSKEY* k = (TSKEY*) pColInfoData->pData;
    for (int32_t i = 0; i < numOfRows; ++i) {
      int32_t offset = ascQuery? i:(numOfRows - i - 1);
      int32_t ret = doTSJoinFilter(pRuntimeEnv, k[offset], ascQuery);
      if (ret == TS_JOIN_TAG_NOT_EQUALS) {
        break;
      } else if (ret == TS_JOIN_TS_NOT_EQUALS) {
        all = false;
        continue;
      } else {
        assert(ret == TS_JOIN_TS_EQUAL);
        p[offset] = true;
      }

      if (!tsBufNextPos(pRuntimeEnv->pTsBuf)) {
        break;
      }
    }

    // save the cursor status
    pRuntimeEnv->current->cur = tsBufGetCursor(pRuntimeEnv->pTsBuf);
  } else {
    all = doFilterDataBlock(pFilterInfo, numOfFilterCols, numOfRows, p);
  }

  if (!all) {
    doCompactSDataBlock(pBlock, numOfRows, p);
  }

  tfree(p);
}

static SColumnInfo* doGetTagColumnInfoById(SColumnInfo* pTagColList, int32_t numOfTags, int16_t colId);
static void doSetTagValueInParam(void* pTable, int32_t tagColId, tVariant *tag, int16_t type, int16_t bytes);

static uint32_t doFilterByBlockTimeWindow(STableScanInfo* pTableScanInfo, SSDataBlock* pBlock) {
  SQLFunctionCtx* pCtx = pTableScanInfo->pCtx;
  uint32_t status = BLK_DATA_NO_NEEDED;

  int32_t numOfOutput = pTableScanInfo->numOfOutput;
  for (int32_t i = 0; i < numOfOutput; ++i) {
    int32_t functionId = pCtx[i].functionId;
    int32_t colId = pTableScanInfo->pExpr[i].base.colInfo.colId;

    // group by + first/last should not apply the first/last block filter
    if (functionId < 0) {
      status |= BLK_DATA_ALL_NEEDED;
      return status;
    } else {
      status |= aAggs[functionId].dataReqFunc(&pTableScanInfo->pCtx[i], &pBlock->info.window, colId);
      if ((status & BLK_DATA_ALL_NEEDED) == BLK_DATA_ALL_NEEDED) {
        return status;
      }
    }
  }

  return status;
}

void doSetFilterColumnInfo(SSingleColumnFilterInfo* pFilterInfo, int32_t numOfFilterCols, SSDataBlock* pBlock) {
  if (numOfFilterCols > 0 && pFilterInfo[0].pData != NULL) {
    return;
  }

  // set the initial static data value filter expression
  for (int32_t i = 0; i < numOfFilterCols; ++i) {
    for (int32_t j = 0; j < pBlock->info.numOfCols; ++j) {
      SColumnInfoData* pColInfo = taosArrayGet(pBlock->pDataBlock, j);

      if (pFilterInfo[i].info.colId == pColInfo->info.colId) {
        pFilterInfo[i].pData = pColInfo->pData;
        break;
      }
    }
  }
}

int32_t loadDataBlockOnDemand(SQueryRuntimeEnv* pRuntimeEnv, STableScanInfo* pTableScanInfo, SSDataBlock* pBlock,
                              uint32_t* status) {
  *status = BLK_DATA_NO_NEEDED;
  pBlock->pDataBlock = NULL;
  pBlock->pBlockStatis = NULL;

  SQueryAttr* pQueryAttr = pRuntimeEnv->pQueryAttr;
  int64_t groupId = pRuntimeEnv->current->groupIndex;
  bool    ascQuery = QUERY_IS_ASC_QUERY(pQueryAttr);

  SQInfo*         pQInfo = pRuntimeEnv->qinfo;
  SQueryCostInfo* pCost = &pQInfo->summary;

  if (pRuntimeEnv->pTsBuf != NULL) {
    (*status) = BLK_DATA_ALL_NEEDED;

    if (pQueryAttr->stableQuery) {  // todo refactor
      SExprInfo*   pExprInfo = &pTableScanInfo->pExpr[0];
      int16_t      tagId = (int16_t)pExprInfo->base.param[0].i64;
      SColumnInfo* pColInfo = doGetTagColumnInfoById(pQueryAttr->tagColList, pQueryAttr->numOfTags, tagId);

      // compare tag first
      tVariant t = {0};
      doSetTagValueInParam(pRuntimeEnv->current->pTable, tagId, &t, pColInfo->type, pColInfo->bytes);
      setTimestampListJoinInfo(pRuntimeEnv, &t, pRuntimeEnv->current);

      STSElem elem = tsBufGetElem(pRuntimeEnv->pTsBuf);
      if (!tsBufIsValidElem(&elem) || (tsBufIsValidElem(&elem) && (tVariantCompare(&t, elem.tag) != 0))) {
        (*status) = BLK_DATA_DISCARD;
        return TSDB_CODE_SUCCESS;
      }
    }
  }

  // Calculate all time windows that are overlapping or contain current data block.
  // If current data block is contained by all possible time window, do not load current data block.
  if (pQueryAttr->numOfFilterCols > 0 || pQueryAttr->groupbyColumn || pQueryAttr->sw.gap > 0 ||
      (QUERY_IS_INTERVAL_QUERY(pQueryAttr) && overlapWithTimeWindow(pQueryAttr, &pBlock->info))) {
    (*status) = BLK_DATA_ALL_NEEDED;
  }

  // check if this data block is required to load
  if ((*status) != BLK_DATA_ALL_NEEDED) {
    // the pCtx[i] result is belonged to previous time window since the outputBuf has not been set yet,
    // the filter result may be incorrect. So in case of interval query, we need to set the correct time output buffer
    if (QUERY_IS_INTERVAL_QUERY(pQueryAttr)) {
      SResultRow* pResult = NULL;

      bool  masterScan = IS_MASTER_SCAN(pRuntimeEnv);
      TSKEY k = ascQuery? pBlock->info.window.skey : pBlock->info.window.ekey;

      STimeWindow win = getActiveTimeWindow(pTableScanInfo->pResultRowInfo, k, pQueryAttr);
      if (setWindowOutputBufByKey(pRuntimeEnv, pTableScanInfo->pResultRowInfo, &win, masterScan, &pResult, groupId,
                                  pTableScanInfo->pCtx, pTableScanInfo->numOfOutput,
                                  pTableScanInfo->rowCellInfoOffset) != TSDB_CODE_SUCCESS) {
        longjmp(pRuntimeEnv->env, TSDB_CODE_QRY_OUT_OF_MEMORY);
      }
    } else if (pQueryAttr->stableQuery && (!pQueryAttr->tsCompQuery)) { // stable aggregate, not interval aggregate or normal column aggregate
      doSetTableGroupOutputBuf(pRuntimeEnv, pTableScanInfo->pResultRowInfo, pTableScanInfo->pCtx,
                               pTableScanInfo->rowCellInfoOffset, pTableScanInfo->numOfOutput,
                               pRuntimeEnv->current->groupIndex);
    }

    (*status) = doFilterByBlockTimeWindow(pTableScanInfo, pBlock);
  }

  SDataBlockInfo* pBlockInfo = &pBlock->info;
  *status = updateBlockLoadStatus(pRuntimeEnv->pQueryAttr, *status);

  if ((*status) == BLK_DATA_NO_NEEDED || (*status) == BLK_DATA_DISCARD) {
    qDebug("QInfo:0x%"PRIx64" data block discard, brange:%" PRId64 "-%" PRId64 ", rows:%d", pQInfo->qId, pBlockInfo->window.skey,
           pBlockInfo->window.ekey, pBlockInfo->rows);
    pCost->discardBlocks += 1;
  } else if ((*status) == BLK_DATA_STATIS_NEEDED) {
    // this function never returns error?
    pCost->loadBlockStatis += 1;
    tsdbRetrieveDataBlockStatisInfo(pTableScanInfo->pQueryHandle, &pBlock->pBlockStatis);

    if (pBlock->pBlockStatis == NULL) {  // data block statistics does not exist, load data block
      pBlock->pDataBlock = tsdbRetrieveDataBlock(pTableScanInfo->pQueryHandle, NULL);
      pCost->totalCheckedRows += pBlock->info.rows;
    }
  } else {
    assert((*status) == BLK_DATA_ALL_NEEDED);

    // load the data block statistics to perform further filter
    pCost->loadBlockStatis += 1;
    tsdbRetrieveDataBlockStatisInfo(pTableScanInfo->pQueryHandle, &pBlock->pBlockStatis);

    if (pQueryAttr->topBotQuery && pBlock->pBlockStatis != NULL) {
      { // set previous window
        if (QUERY_IS_INTERVAL_QUERY(pQueryAttr)) {
          SResultRow* pResult = NULL;

          bool  masterScan = IS_MASTER_SCAN(pRuntimeEnv);
          TSKEY k = ascQuery? pBlock->info.window.skey : pBlock->info.window.ekey;

          STimeWindow win = getActiveTimeWindow(pTableScanInfo->pResultRowInfo, k, pQueryAttr);
          if (setWindowOutputBufByKey(pRuntimeEnv, pTableScanInfo->pResultRowInfo, &win, masterScan, &pResult, groupId,
                                      pTableScanInfo->pCtx, pTableScanInfo->numOfOutput,
                                      pTableScanInfo->rowCellInfoOffset) != TSDB_CODE_SUCCESS) {
            longjmp(pRuntimeEnv->env, TSDB_CODE_QRY_OUT_OF_MEMORY);
          }
        }
      }
      bool load = false;
      for (int32_t i = 0; i < pQueryAttr->numOfOutput; ++i) {
        int32_t functionId = pTableScanInfo->pCtx[i].functionId;
        if (functionId == TSDB_FUNC_TOP || functionId == TSDB_FUNC_BOTTOM) {
          load = topbot_datablock_filter(&pTableScanInfo->pCtx[i], (char*)&(pBlock->pBlockStatis[i].min),
                                         (char*)&(pBlock->pBlockStatis[i].max));
          if (!load) { // current block has been discard due to filter applied
            pCost->discardBlocks += 1;
            qDebug("QInfo:0x%"PRIx64" data block discard, brange:%" PRId64 "-%" PRId64 ", rows:%d", pQInfo->qId,
                   pBlockInfo->window.skey, pBlockInfo->window.ekey, pBlockInfo->rows);
            (*status) = BLK_DATA_DISCARD;
            return TSDB_CODE_SUCCESS;
          }
        }
      }
    }

    // current block has been discard due to filter applied
    if (!doFilterByBlockStatistics(pRuntimeEnv, pBlock->pBlockStatis, pTableScanInfo->pCtx, pBlockInfo->rows)) {
      pCost->discardBlocks += 1;
      qDebug("QInfo:0x%"PRIx64" data block discard, brange:%" PRId64 "-%" PRId64 ", rows:%d", pQInfo->qId, pBlockInfo->window.skey,
             pBlockInfo->window.ekey, pBlockInfo->rows);
      (*status) = BLK_DATA_DISCARD;
      return TSDB_CODE_SUCCESS;
    }

    pCost->totalCheckedRows += pBlockInfo->rows;
    pCost->loadBlocks += 1;
    pBlock->pDataBlock = tsdbRetrieveDataBlock(pTableScanInfo->pQueryHandle, NULL);
    if (pBlock->pDataBlock == NULL) {
      return terrno;
    }

    doSetFilterColumnInfo(pQueryAttr->pFilterInfo, pQueryAttr->numOfFilterCols, pBlock);
    if (pQueryAttr->numOfFilterCols > 0 || pRuntimeEnv->pTsBuf != NULL) {
      filterRowsInDataBlock(pRuntimeEnv, pQueryAttr->pFilterInfo, pQueryAttr->numOfFilterCols, pBlock, ascQuery);
    }
  }

  return TSDB_CODE_SUCCESS;
}

int32_t binarySearchForKey(char *pValue, int num, TSKEY key, int order) {
  int32_t midPos = -1;
  int32_t numOfRows;

  if (num <= 0) {
    return -1;
  }

  assert(order == TSDB_ORDER_ASC || order == TSDB_ORDER_DESC);

  TSKEY * keyList = (TSKEY *)pValue;
  int32_t firstPos = 0;
  int32_t lastPos = num - 1;

  if (order == TSDB_ORDER_DESC) {
    // find the first position which is smaller than the key
    while (1) {
      if (key >= keyList[lastPos]) return lastPos;
      if (key == keyList[firstPos]) return firstPos;
      if (key < keyList[firstPos]) return firstPos - 1;

      numOfRows = lastPos - firstPos + 1;
      midPos = (numOfRows >> 1) + firstPos;

      if (key < keyList[midPos]) {
        lastPos = midPos - 1;
      } else if (key > keyList[midPos]) {
        firstPos = midPos + 1;
      } else {
        break;
      }
    }

  } else {
    // find the first position which is bigger than the key
    while (1) {
      if (key <= keyList[firstPos]) return firstPos;
      if (key == keyList[lastPos]) return lastPos;

      if (key > keyList[lastPos]) {
        lastPos = lastPos + 1;
        if (lastPos >= num)
          return -1;
        else
          return lastPos;
      }

      numOfRows = lastPos - firstPos + 1;
      midPos = (numOfRows >> 1u) + firstPos;

      if (key < keyList[midPos]) {
        lastPos = midPos - 1;
      } else if (key > keyList[midPos]) {
        firstPos = midPos + 1;
      } else {
        break;
      }
    }
  }

  return midPos;
}

/*
 * set tag value in SQLFunctionCtx
 * e.g.,tag information into input buffer
 */
static void doSetTagValueInParam(void* pTable, int32_t tagColId, tVariant *tag, int16_t type, int16_t bytes) {
  tVariantDestroy(tag);

  char* val = NULL;
  if (tagColId == TSDB_TBNAME_COLUMN_INDEX) {
    val = tsdbGetTableName(pTable);
    assert(val != NULL);
  } else {
    val = tsdbGetTableTagVal(pTable, tagColId, type, bytes);
  }

  if (val == NULL || isNull(val, type)) {
    tag->nType = TSDB_DATA_TYPE_NULL;
    return;
  }

  if (type == TSDB_DATA_TYPE_BINARY || type == TSDB_DATA_TYPE_NCHAR) {
    int32_t maxLen = bytes - VARSTR_HEADER_SIZE;
    int32_t len = (varDataLen(val) > maxLen)? maxLen:varDataLen(val);
    tVariantCreateFromBinary(tag, varDataVal(val), len, type);
    //tVariantCreateFromBinary(tag, varDataVal(val), varDataLen(val), type);
  } else {
    tVariantCreateFromBinary(tag, val, bytes, type);
  }
}

static SColumnInfo* doGetTagColumnInfoById(SColumnInfo* pTagColList, int32_t numOfTags, int16_t colId) {
  assert(pTagColList != NULL && numOfTags > 0);

  for(int32_t i = 0; i < numOfTags; ++i) {
    if (pTagColList[i].colId == colId) {
      return &pTagColList[i];
    }
  }

  return NULL;
}

void setTagValue(SOperatorInfo* pOperatorInfo, void *pTable, SQLFunctionCtx* pCtx, int32_t numOfOutput) {
  SQueryRuntimeEnv* pRuntimeEnv = pOperatorInfo->pRuntimeEnv;

  SExprInfo  *pExpr      = pOperatorInfo->pExpr;
  SQueryAttr *pQueryAttr = pRuntimeEnv->pQueryAttr;

  SExprInfo* pExprInfo = &pExpr[0];
  if (pQueryAttr->numOfOutput == 1 && pExprInfo->base.functionId == TSDB_FUNC_TS_COMP && pQueryAttr->stableQuery) {
    assert(pExprInfo->base.numOfParams == 1);

    int16_t      tagColId = (int16_t)pExprInfo->base.param[0].i64;
    SColumnInfo* pColInfo = doGetTagColumnInfoById(pQueryAttr->tagColList, pQueryAttr->numOfTags, tagColId);

    doSetTagValueInParam(pTable, tagColId, &pCtx[0].tag, pColInfo->type, pColInfo->bytes);
    return;
  } else {
    // set tag value, by which the results are aggregated.
    int32_t offset = 0;
    memset(pRuntimeEnv->tagVal, 0, pQueryAttr->tagLen);

    for (int32_t idx = 0; idx < numOfOutput; ++idx) {
      SExprInfo* pLocalExprInfo = &pExpr[idx];

      // ts_comp column required the tag value for join filter
      if (!TSDB_COL_IS_TAG(pLocalExprInfo->base.colInfo.flag)) {
        continue;
      }

      // todo use tag column index to optimize performance
      doSetTagValueInParam(pTable, pLocalExprInfo->base.colInfo.colId, &pCtx[idx].tag, pLocalExprInfo->base.resType,
                           pLocalExprInfo->base.resBytes);

      if (IS_NUMERIC_TYPE(pLocalExprInfo->base.resType) || pLocalExprInfo->base.resType == TSDB_DATA_TYPE_BOOL) {
        memcpy(pRuntimeEnv->tagVal + offset, &pCtx[idx].tag.i64, pLocalExprInfo->base.resBytes);
      } else {
        memcpy(pRuntimeEnv->tagVal + offset, pCtx[idx].tag.pz, pCtx[idx].tag.nLen);
      }

      offset += pLocalExprInfo->base.resBytes;
    }

    //todo : use index to avoid iterator all possible output columns
    if (pQueryAttr->stableQuery && pQueryAttr->stabledev && (pRuntimeEnv->prevResult != NULL)) {
      setParamForStableStddev(pRuntimeEnv, pCtx, numOfOutput, pExprInfo);
    }
  }

  // set the tsBuf start position before check each data block
  if (pRuntimeEnv->pTsBuf != NULL) {
    setCtxTagForJoin(pRuntimeEnv, &pCtx[0], pExprInfo, pTable);
  }
}

static UNUSED_FUNC void printBinaryData(int32_t functionId, char *data, int32_t srcDataType) {
  if (functionId == TSDB_FUNC_FIRST_DST || functionId == TSDB_FUNC_LAST_DST) {
    switch (srcDataType) {
      case TSDB_DATA_TYPE_BINARY:
        printf("%" PRId64 ",%s\t", *(TSKEY *)data, (data + TSDB_KEYSIZE + 1));
        break;
      case TSDB_DATA_TYPE_TINYINT:
      case TSDB_DATA_TYPE_BOOL:
        printf("%" PRId64 ",%d\t", *(TSKEY *)data, *(int8_t *)(data + TSDB_KEYSIZE + 1));
        break;
      case TSDB_DATA_TYPE_SMALLINT:
        printf("%" PRId64 ",%d\t", *(TSKEY *)data, *(int16_t *)(data + TSDB_KEYSIZE + 1));
        break;
      case TSDB_DATA_TYPE_BIGINT:
      case TSDB_DATA_TYPE_TIMESTAMP:
        printf("%" PRId64 ",%" PRId64 "\t", *(TSKEY *)data, *(TSKEY *)(data + TSDB_KEYSIZE + 1));
        break;
      case TSDB_DATA_TYPE_INT:
        printf("%" PRId64 ",%d\t", *(TSKEY *)data, *(int32_t *)(data + TSDB_KEYSIZE + 1));
        break;
      case TSDB_DATA_TYPE_FLOAT:
        printf("%" PRId64 ",%f\t", *(TSKEY *)data, *(float *)(data + TSDB_KEYSIZE + 1));
        break;
      case TSDB_DATA_TYPE_DOUBLE:
        printf("%" PRId64 ",%lf\t", *(TSKEY *)data, *(double *)(data + TSDB_KEYSIZE + 1));
        break;
    }
  } else if (functionId == TSDB_FUNC_AVG) {
    printf("%lf,%d\t", *(double *)data, *(int32_t *)(data + sizeof(double)));
  } else if (functionId == TSDB_FUNC_SPREAD) {
    printf("%lf,%lf\t", *(double *)data, *(double *)(data + sizeof(double)));
  } else if (functionId == TSDB_FUNC_TWA) {
    data += 1;
    printf("%lf,%" PRId64 ",%" PRId64 ",%" PRId64 "\t", *(double *)data, *(int64_t *)(data + 8),
           *(int64_t *)(data + 16), *(int64_t *)(data + 24));
  } else if (functionId == TSDB_FUNC_MIN || functionId == TSDB_FUNC_MAX) {
    switch (srcDataType) {
      case TSDB_DATA_TYPE_TINYINT:
      case TSDB_DATA_TYPE_BOOL:
        printf("%d\t", *(int8_t *)data);
        break;
      case TSDB_DATA_TYPE_SMALLINT:
        printf("%d\t", *(int16_t *)data);
        break;
      case TSDB_DATA_TYPE_BIGINT:
      case TSDB_DATA_TYPE_TIMESTAMP:
        printf("%" PRId64 "\t", *(int64_t *)data);
        break;
      case TSDB_DATA_TYPE_INT:
        printf("%d\t", *(int *)data);
        break;
      case TSDB_DATA_TYPE_FLOAT:
        printf("%f\t", *(float *)data);
        break;
      case TSDB_DATA_TYPE_DOUBLE:
        printf("%f\t", *(float *)data);
        break;
    }
  } else if (functionId == TSDB_FUNC_SUM) {
    if (srcDataType == TSDB_DATA_TYPE_FLOAT || srcDataType == TSDB_DATA_TYPE_DOUBLE) {
      printf("%lf\t", *(float *)data);
    } else {
      printf("%" PRId64 "\t", *(int64_t *)data);
    }
  } else {
    printf("%s\t", data);
  }
}

void UNUSED_FUNC displayInterResult(tFilePage **pdata, SQueryRuntimeEnv* pRuntimeEnv, int32_t numOfRows) {
  SQueryAttr* pQueryAttr = pRuntimeEnv->pQueryAttr;
  int32_t numOfCols = pQueryAttr->numOfOutput;
  printf("super table query intermediate result, total:%d\n", numOfRows);

  for (int32_t j = 0; j < numOfRows; ++j) {
    for (int32_t i = 0; i < numOfCols; ++i) {

      switch (pQueryAttr->pExpr1[i].base.resType) {
        case TSDB_DATA_TYPE_BINARY: {
          int32_t type = pQueryAttr->pExpr1[i].base.resType;
          printBinaryData(pQueryAttr->pExpr1[i].base.functionId, pdata[i]->data + pQueryAttr->pExpr1[i].base.resBytes * j,
                          type);
          break;
        }
        case TSDB_DATA_TYPE_TIMESTAMP:
        case TSDB_DATA_TYPE_BIGINT:
          printf("%" PRId64 "\t", *(int64_t *)(pdata[i]->data + pQueryAttr->pExpr1[i].base.resBytes * j));
          break;
        case TSDB_DATA_TYPE_INT:
          printf("%d\t", *(int32_t *)(pdata[i]->data + pQueryAttr->pExpr1[i].base.resBytes * j));
          break;
        case TSDB_DATA_TYPE_FLOAT:
          printf("%f\t", *(float *)(pdata[i]->data + pQueryAttr->pExpr1[i].base.resBytes * j));
          break;
        case TSDB_DATA_TYPE_DOUBLE:
          printf("%lf\t", *(double *)(pdata[i]->data + pQueryAttr->pExpr1[i].base.resBytes * j));
          break;
      }
    }
    printf("\n");
  }
}

void copyToSDataBlock(SQueryRuntimeEnv* pRuntimeEnv, int32_t threshold, SSDataBlock* pBlock, int32_t* offset) {
  SGroupResInfo* pGroupResInfo = &pRuntimeEnv->groupResInfo;
  pBlock->info.rows = 0;

  int32_t code = TSDB_CODE_SUCCESS;
  while (pGroupResInfo->currentGroup < pGroupResInfo->totalGroup) {
    // all results in current group have been returned to client, try next group
    if ((pGroupResInfo->pRows == NULL) || taosArrayGetSize(pGroupResInfo->pRows) == 0) {
      assert(pGroupResInfo->index == 0);
      if ((code = mergeIntoGroupResult(&pRuntimeEnv->groupResInfo, pRuntimeEnv, offset)) != TSDB_CODE_SUCCESS) {
        return;
      }
    }

    doCopyToSDataBlock(pRuntimeEnv, pGroupResInfo, TSDB_ORDER_ASC, pBlock);

    // current data are all dumped to result buffer, clear it
    if (!hasRemainDataInCurrentGroup(pGroupResInfo)) {
      cleanupGroupResInfo(pGroupResInfo);
      if (!incNextGroup(pGroupResInfo)) {
        break;
      }
    }

      // enough results in data buffer, return
      if (pBlock->info.rows >= threshold) {
        break;
      }
    }

}

static void updateTableQueryInfoForReverseScan(SQueryAttr *pQueryAttr, STableQueryInfo *pTableQueryInfo) {
  if (pTableQueryInfo == NULL) {
    return;
  }

  SWAP(pTableQueryInfo->win.skey, pTableQueryInfo->win.ekey, TSKEY);
  pTableQueryInfo->lastKey = pTableQueryInfo->win.skey;

  SWITCH_ORDER(pTableQueryInfo->cur.order);
  pTableQueryInfo->cur.vgroupIndex = -1;

  // set the index to be the end slot of result rows array
  pTableQueryInfo->resInfo.curIndex = pTableQueryInfo->resInfo.size - 1;
}

static void setupQueryRangeForReverseScan(SQueryRuntimeEnv* pRuntimeEnv) {
  SQueryAttr* pQueryAttr = pRuntimeEnv->pQueryAttr;

  int32_t numOfGroups = (int32_t)(GET_NUM_OF_TABLEGROUP(pRuntimeEnv));
  for(int32_t i = 0; i < numOfGroups; ++i) {
    SArray *group = GET_TABLEGROUP(pRuntimeEnv, i);
    SArray *tableKeyGroup = taosArrayGetP(pQueryAttr->tableGroupInfo.pGroupList, i);

    size_t t = taosArrayGetSize(group);
    for (int32_t j = 0; j < t; ++j) {
      STableQueryInfo *pCheckInfo = taosArrayGetP(group, j);
      updateTableQueryInfoForReverseScan(pQueryAttr, pCheckInfo);

      // update the last key in tableKeyInfo list, the tableKeyInfo is used to build the tsdbQueryHandle and decide
      // the start check timestamp of tsdbQueryHandle
      STableKeyInfo *pTableKeyInfo = taosArrayGet(tableKeyGroup, j);
      pTableKeyInfo->lastKey = pCheckInfo->lastKey;

      assert(pCheckInfo->pTable == pTableKeyInfo->pTable);
    }
  }
}

void switchCtxOrder(SQLFunctionCtx* pCtx, int32_t numOfOutput) {
  for (int32_t i = 0; i < numOfOutput; ++i) {
    SWITCH_ORDER(pCtx[i].order);
  }
}

int32_t initResultRow(SResultRow *pResultRow) {
  pResultRow->pCellInfo = (SResultRowCellInfo*)((char*)pResultRow + sizeof(SResultRow));
  pResultRow->pageId    = -1;
  pResultRow->offset    = -1;
  return TSDB_CODE_SUCCESS;
}

/*
 * The start of each column SResultRowCellInfo is denote by RowCellInfoOffset.
 * Note that in case of top/bottom query, the whole multiple rows of result is treated as only one row of results.
 * +------------+-----------------result column 1-----------+-----------------result column 2-----------+
 * + SResultRow | SResultRowCellInfo | intermediate buffer1 | SResultRowCellInfo | intermediate buffer 2|
 * +------------+-------------------------------------------+-------------------------------------------+
 *           offset[0]                                  offset[1]
 */
void setDefaultOutputBuf(SQueryRuntimeEnv *pRuntimeEnv, SOptrBasicInfo *pInfo, int64_t uid, int32_t stage) {
  SQLFunctionCtx* pCtx           = pInfo->pCtx;
  SSDataBlock* pDataBlock        = pInfo->pRes;
  int32_t* rowCellInfoOffset     = pInfo->rowCellInfoOffset;
  SResultRowInfo* pResultRowInfo = &pInfo->resultRowInfo;

  int32_t tid = 0;
  SResultRow* pRow = doPrepareResultRowFromKey(pRuntimeEnv, pResultRowInfo, (char *)&tid, sizeof(tid), true, uid);

  for (int32_t i = 0; i < pDataBlock->info.numOfCols; ++i) {
    SColumnInfoData* pData = taosArrayGet(pDataBlock->pDataBlock, i);

    /*
     * set the output buffer information and intermediate buffer
     * not all queries require the interResultBuf, such as COUNT/TAGPRJ/PRJ/TAG etc.
     */
    SResultRowCellInfo* pCellInfo = getResultCell(pRow, i, rowCellInfoOffset);
    RESET_RESULT_INFO(pCellInfo);

    pCtx[i].resultInfo   = pCellInfo;
    pCtx[i].pOutput      = pData->pData;
    pCtx[i].currentStage = stage;
    assert(pCtx[i].pOutput != NULL);

    // set the timestamp output buffer for top/bottom/diff query
    int32_t functionId = pCtx[i].functionId;
    if (functionId == TSDB_FUNC_TOP || functionId == TSDB_FUNC_BOTTOM || functionId == TSDB_FUNC_DIFF) {
      pCtx[i].ptsOutputBuf = pCtx[0].pOutput;
    }
  }

  initCtxOutputBuffer(pCtx, pDataBlock->info.numOfCols);
}

void updateOutputBuf(SOptrBasicInfo* pBInfo, int32_t *bufCapacity, int32_t numOfInputRows) {
  SSDataBlock* pDataBlock = pBInfo->pRes;

  int32_t newSize = pDataBlock->info.rows + numOfInputRows + 5; // extra output buffer
  if ((*bufCapacity) < newSize) {
    for(int32_t i = 0; i < pDataBlock->info.numOfCols; ++i) {
      SColumnInfoData *pColInfo = taosArrayGet(pDataBlock->pDataBlock, i);

      char* p = realloc(pColInfo->pData, newSize * pColInfo->info.bytes);
      if (p != NULL) {
        pColInfo->pData = p;

        // it starts from the tail of the previously generated results.
        pBInfo->pCtx[i].pOutput = pColInfo->pData;
        (*bufCapacity) = newSize;
      } else {
        // longjmp
      }
    }
  }

  for (int32_t i = 0; i < pDataBlock->info.numOfCols; ++i) {
    SColumnInfoData *pColInfo = taosArrayGet(pDataBlock->pDataBlock, i);
    pBInfo->pCtx[i].pOutput = pColInfo->pData + pColInfo->info.bytes * pDataBlock->info.rows;

    // re-estabilish output buffer pointer.
    int32_t functionId = pBInfo->pCtx[i].functionId;
    if (functionId == TSDB_FUNC_TOP || functionId == TSDB_FUNC_BOTTOM || functionId == TSDB_FUNC_DIFF) {
      pBInfo->pCtx[i].ptsOutputBuf = pBInfo->pCtx[0].pOutput;
    }
  }
}

void clearOutputBuf(SOptrBasicInfo* pBInfo, int32_t *bufCapacity) {
  SSDataBlock* pDataBlock = pBInfo->pRes;

  for (int32_t i = 0; i < pDataBlock->info.numOfCols; ++i) {
    SColumnInfoData *pColInfo = taosArrayGet(pDataBlock->pDataBlock, i);

    int32_t functionId = pBInfo->pCtx[i].functionId;
    if (functionId < 0) {
      memset(pBInfo->pCtx[i].pOutput, 0, pColInfo->info.bytes * (*bufCapacity));
    }
  }
}



void initCtxOutputBuffer(SQLFunctionCtx* pCtx, int32_t size) {
  for (int32_t j = 0; j < size; ++j) {
    SResultRowCellInfo* pResInfo = GET_RES_INFO(&pCtx[j]);
    if (pResInfo->initialized) {
      continue;
    }

    if (pCtx[j].functionId < 0) { // todo udf initialization
      continue;
    } else {
      aAggs[pCtx[j].functionId].init(&pCtx[j], pCtx[j].resultInfo);
    }
  }
}

void setQueryStatus(SQueryRuntimeEnv *pRuntimeEnv, int8_t status) {
  if (status == QUERY_NOT_COMPLETED) {
    pRuntimeEnv->status = status;
  } else {
    // QUERY_NOT_COMPLETED is not compatible with any other status, so clear its position first
    CLEAR_QUERY_STATUS(pRuntimeEnv, QUERY_NOT_COMPLETED);
    pRuntimeEnv->status |= status;
  }
}

static void setupEnvForReverseScan(SQueryRuntimeEnv *pRuntimeEnv, SResultRowInfo *pResultRowInfo, SQLFunctionCtx* pCtx, int32_t numOfOutput) {
  SQueryAttr *pQueryAttr = pRuntimeEnv->pQueryAttr;

  if (pRuntimeEnv->pTsBuf) {
    SWITCH_ORDER(pRuntimeEnv->pTsBuf->cur.order);
    bool ret = tsBufNextPos(pRuntimeEnv->pTsBuf);
    assert(ret);
  }

  // reverse order time range
  SWAP(pQueryAttr->window.skey, pQueryAttr->window.ekey, TSKEY);

  SET_REVERSE_SCAN_FLAG(pRuntimeEnv);
  setQueryStatus(pRuntimeEnv, QUERY_NOT_COMPLETED);

  switchCtxOrder(pCtx, numOfOutput);
  SWITCH_ORDER(pQueryAttr->order.order);

  setupQueryRangeForReverseScan(pRuntimeEnv);
}

void finalizeQueryResult(SOperatorInfo* pOperator, SQLFunctionCtx* pCtx, SResultRowInfo* pResultRowInfo, int32_t* rowCellInfoOffset) {
  SQueryRuntimeEnv *pRuntimeEnv = pOperator->pRuntimeEnv;
  SQueryAttr *pQueryAttr = pRuntimeEnv->pQueryAttr;

  int32_t numOfOutput = pOperator->numOfOutput;
  if (pQueryAttr->groupbyColumn || QUERY_IS_INTERVAL_QUERY(pQueryAttr) || pQueryAttr->sw.gap > 0 || pQueryAttr->stateWindow) {
    // for each group result, call the finalize function for each column
    if (pQueryAttr->groupbyColumn) {
      closeAllResultRows(pResultRowInfo);
    }

    for (int32_t i = 0; i < pResultRowInfo->size; ++i) {
      SResultRow *buf = pResultRowInfo->pResult[i];
      if (!isResultRowClosed(pResultRowInfo, i)) {
        continue;
      }

      setResultOutputBuf(pRuntimeEnv, buf, pCtx, numOfOutput, rowCellInfoOffset);

      for (int32_t j = 0; j < numOfOutput; ++j) {
        pCtx[j].startTs  = buf->win.skey;
        if (pCtx[j].functionId < 0) {
          doInvokeUdf(pRuntimeEnv->pUdfInfo, &pCtx[j], 0, TSDB_UDF_FUNC_FINALIZE);
        } else {
          aAggs[pCtx[j].functionId].xFinalize(&pCtx[j]);
        }
      }


      /*
       * set the number of output results for group by normal columns, the number of output rows usually is 1 except
       * the top and bottom query
       */
      buf->numOfRows = (uint16_t)getNumOfResult(pRuntimeEnv, pCtx, numOfOutput);
    }

  } else {
    for (int32_t j = 0; j < numOfOutput; ++j) {
      if (pCtx[j].functionId < 0) {
        doInvokeUdf(pRuntimeEnv->pUdfInfo, &pCtx[j], 0, TSDB_UDF_FUNC_FINALIZE);
      } else {
        aAggs[pCtx[j].functionId].xFinalize(&pCtx[j]);
      }
    }
  }
}

static bool hasMainOutput(SQueryAttr *pQueryAttr) {
  for (int32_t i = 0; i < pQueryAttr->numOfOutput; ++i) {
    int32_t functionId = pQueryAttr->pExpr1[i].base.functionId;

    if (functionId != TSDB_FUNC_TS && functionId != TSDB_FUNC_TAG && functionId != TSDB_FUNC_TAGPRJ) {
      return true;
    }
  }

  return false;
}

STableQueryInfo *createTableQueryInfo(SQueryAttr* pQueryAttr, void* pTable, bool groupbyColumn, STimeWindow win, void* buf) {
  STableQueryInfo *pTableQueryInfo = buf;

  pTableQueryInfo->win = win;
  pTableQueryInfo->lastKey = win.skey;

  pTableQueryInfo->pTable = pTable;
  pTableQueryInfo->cur.vgroupIndex = -1;

  // set more initial size of interval/groupby query
  if (QUERY_IS_INTERVAL_QUERY(pQueryAttr) || groupbyColumn) {
    int32_t initialSize = 128;
    int32_t code = initResultRowInfo(&pTableQueryInfo->resInfo, initialSize, TSDB_DATA_TYPE_INT);
    if (code != TSDB_CODE_SUCCESS) {
      return NULL;
    }
  } else { // in other aggregate query, do not initialize the windowResInfo
  }

  return pTableQueryInfo;
}

STableQueryInfo* createTmpTableQueryInfo(STimeWindow win) {
  STableQueryInfo* pTableQueryInfo = calloc(1, sizeof(STableQueryInfo));

  pTableQueryInfo->win = win;
  pTableQueryInfo->lastKey = win.skey;

  pTableQueryInfo->pTable = NULL;
  pTableQueryInfo->cur.vgroupIndex = -1;

  // set more initial size of interval/groupby query
  int32_t initialSize = 16;
  int32_t code = initResultRowInfo(&pTableQueryInfo->resInfo, initialSize, TSDB_DATA_TYPE_INT);
  if (code != TSDB_CODE_SUCCESS) {
    return NULL;
  }

  return pTableQueryInfo;
}

void destroyTableQueryInfoImpl(STableQueryInfo *pTableQueryInfo) {
  if (pTableQueryInfo == NULL) {
    return;
  }

  tVariantDestroy(&pTableQueryInfo->tag);
  cleanupResultRowInfo(&pTableQueryInfo->resInfo);
}

void setResultRowOutputBufInitCtx(SQueryRuntimeEnv *pRuntimeEnv, SResultRow *pResult, SQLFunctionCtx* pCtx,
    int32_t numOfOutput, int32_t* rowCellInfoOffset) {
  // Note: pResult->pos[i]->num == 0, there is only fixed number of results for each group
  tFilePage* bufPage = getResBufPage(pRuntimeEnv->pResultBuf, pResult->pageId);

  int16_t offset = 0;
  for (int32_t i = 0; i < numOfOutput; ++i) {
    pCtx[i].resultInfo = getResultCell(pResult, i, rowCellInfoOffset);

    SResultRowCellInfo* pResInfo = pCtx[i].resultInfo;
    if (pResInfo->initialized && pResInfo->complete) {
      offset += pCtx[i].outputBytes;
      continue;
    }

    pCtx[i].pOutput = getPosInResultPage(pRuntimeEnv->pQueryAttr, bufPage, pResult->offset, offset);
    offset += pCtx[i].outputBytes;

    int32_t functionId = pCtx[i].functionId;
    if (functionId < 0) {
      continue;
    }

    if (functionId == TSDB_FUNC_TOP || functionId == TSDB_FUNC_BOTTOM || functionId == TSDB_FUNC_DIFF) {
      pCtx[i].ptsOutputBuf = pCtx[0].pOutput;
    }

    if (!pResInfo->initialized) {
      aAggs[functionId].init(&pCtx[i], pResInfo);
    }
  }
}

void doSetTableGroupOutputBuf(SQueryRuntimeEnv* pRuntimeEnv, SResultRowInfo* pResultRowInfo, SQLFunctionCtx* pCtx,
                              int32_t* rowCellInfoOffset, int32_t numOfOutput, int32_t groupIndex) {
  int64_t uid = 0;
  SResultRow* pResultRow =
      doPrepareResultRowFromKey(pRuntimeEnv, pResultRowInfo, (char*)&groupIndex, sizeof(groupIndex), true, uid);
  assert (pResultRow != NULL);

  /*
   * not assign result buffer yet, add new result buffer
   * all group belong to one result set, and each group result has different group id so set the id to be one
   */
  if (pResultRow->pageId == -1) {
    int32_t ret = addNewWindowResultBuf(pResultRow, pRuntimeEnv->pResultBuf, groupIndex, pRuntimeEnv->pQueryAttr->resultRowSize);
    if (ret != TSDB_CODE_SUCCESS) {
      return;
    }
  }

  setResultRowOutputBufInitCtx(pRuntimeEnv, pResultRow, pCtx, numOfOutput, rowCellInfoOffset);
}

void setExecutionContext(SQueryRuntimeEnv* pRuntimeEnv, SOptrBasicInfo* pInfo, int32_t numOfOutput, int32_t groupIndex,
                         TSKEY nextKey) {
  STableQueryInfo *pTableQueryInfo = pRuntimeEnv->current;

  // lastKey needs to be updated
  pTableQueryInfo->lastKey = nextKey;
  if (pRuntimeEnv->prevGroupId != INT32_MIN && pRuntimeEnv->prevGroupId == groupIndex) {
    return;
  }

  doSetTableGroupOutputBuf(pRuntimeEnv, &pInfo->resultRowInfo, pInfo->pCtx, pInfo->rowCellInfoOffset, numOfOutput, groupIndex);

  // record the current active group id
  pRuntimeEnv->prevGroupId = groupIndex;
}

void setResultOutputBuf(SQueryRuntimeEnv *pRuntimeEnv, SResultRow *pResult, SQLFunctionCtx* pCtx,
    int32_t numOfCols, int32_t* rowCellInfoOffset) {
  // Note: pResult->pos[i]->num == 0, there is only fixed number of results for each group
  tFilePage *page = getResBufPage(pRuntimeEnv->pResultBuf, pResult->pageId);

  int16_t offset = 0;
  for (int32_t i = 0; i < numOfCols; ++i) {
    pCtx[i].pOutput = getPosInResultPage(pRuntimeEnv->pQueryAttr, page, pResult->offset, offset);
    offset += pCtx[i].outputBytes;

    int32_t functionId = pCtx[i].functionId;
    if (functionId == TSDB_FUNC_TOP || functionId == TSDB_FUNC_BOTTOM || functionId == TSDB_FUNC_DIFF) {
      pCtx[i].ptsOutputBuf = pCtx[0].pOutput;
    }

    /*
     * set the output buffer information and intermediate buffer,
     * not all queries require the interResultBuf, such as COUNT
     */
    pCtx[i].resultInfo = getResultCell(pResult, i, rowCellInfoOffset);
  }
}

void setCtxTagForJoin(SQueryRuntimeEnv* pRuntimeEnv, SQLFunctionCtx* pCtx, SExprInfo* pExprInfo, void* pTable) {
  SQueryAttr* pQueryAttr = pRuntimeEnv->pQueryAttr;

  SSqlExpr* pExpr = &pExprInfo->base;
  if (pQueryAttr->stableQuery && (pRuntimeEnv->pTsBuf != NULL) &&
      (pExpr->functionId == TSDB_FUNC_TS || pExpr->functionId == TSDB_FUNC_PRJ) &&
      (pExpr->colInfo.colIndex == PRIMARYKEY_TIMESTAMP_COL_INDEX)) {
    assert(pExpr->numOfParams == 1);

    int16_t      tagColId = (int16_t)pExprInfo->base.param[0].i64;
    SColumnInfo* pColInfo = doGetTagColumnInfoById(pQueryAttr->tagColList, pQueryAttr->numOfTags, tagColId);

    doSetTagValueInParam(pTable, tagColId, &pCtx->tag, pColInfo->type, pColInfo->bytes);

    int16_t tagType = pCtx[0].tag.nType;
    if (tagType == TSDB_DATA_TYPE_BINARY || tagType == TSDB_DATA_TYPE_NCHAR) {
      qDebug("QInfo:0x%"PRIx64" set tag value for join comparison, colId:%" PRId64 ", val:%s", GET_QID(pRuntimeEnv),
             pExprInfo->base.param[0].i64, pCtx[0].tag.pz);
    } else {
      qDebug("QInfo:0x%"PRIx64" set tag value for join comparison, colId:%" PRId64 ", val:%" PRId64, GET_QID(pRuntimeEnv),
             pExprInfo->base.param[0].i64, pCtx[0].tag.i64);
    }
  }
}

int32_t setTimestampListJoinInfo(SQueryRuntimeEnv* pRuntimeEnv, tVariant* pTag, STableQueryInfo *pTableQueryInfo) {
  SQueryAttr* pQueryAttr = pRuntimeEnv->pQueryAttr;

  assert(pRuntimeEnv->pTsBuf != NULL);

  // both the master and supplement scan needs to set the correct ts comp start position
  if (pTableQueryInfo->cur.vgroupIndex == -1) {
    tVariantAssign(&pTableQueryInfo->tag, pTag);

    STSElem elem = tsBufGetElemStartPos(pRuntimeEnv->pTsBuf, pQueryAttr->vgId, &pTableQueryInfo->tag);

    // failed to find data with the specified tag value and vnodeId
    if (!tsBufIsValidElem(&elem)) {
      if (pTag->nType == TSDB_DATA_TYPE_BINARY || pTag->nType == TSDB_DATA_TYPE_NCHAR) {
        qError("QInfo:0x%"PRIx64" failed to find tag:%s in ts_comp", GET_QID(pRuntimeEnv), pTag->pz);
      } else {
        qError("QInfo:0x%"PRIx64" failed to find tag:%" PRId64 " in ts_comp", GET_QID(pRuntimeEnv), pTag->i64);
      }

      return -1;
    }

    // Keep the cursor info of current table
    pTableQueryInfo->cur = tsBufGetCursor(pRuntimeEnv->pTsBuf);
    if (pTag->nType == TSDB_DATA_TYPE_BINARY || pTag->nType == TSDB_DATA_TYPE_NCHAR) {
      qDebug("QInfo:0x%"PRIx64" find tag:%s start pos in ts_comp, blockIndex:%d, tsIndex:%d", GET_QID(pRuntimeEnv), pTag->pz, pTableQueryInfo->cur.blockIndex, pTableQueryInfo->cur.tsIndex);
    } else {
      qDebug("QInfo:0x%"PRIx64" find tag:%"PRId64" start pos in ts_comp, blockIndex:%d, tsIndex:%d", GET_QID(pRuntimeEnv), pTag->i64, pTableQueryInfo->cur.blockIndex, pTableQueryInfo->cur.tsIndex);
    }

  } else {
    tsBufSetCursor(pRuntimeEnv->pTsBuf, &pTableQueryInfo->cur);
    if (pTag->nType == TSDB_DATA_TYPE_BINARY || pTag->nType == TSDB_DATA_TYPE_NCHAR) {
      qDebug("QInfo:0x%"PRIx64" find tag:%s start pos in ts_comp, blockIndex:%d, tsIndex:%d", GET_QID(pRuntimeEnv), pTag->pz, pTableQueryInfo->cur.blockIndex, pTableQueryInfo->cur.tsIndex);
    } else {
      qDebug("QInfo:0x%"PRIx64" find tag:%"PRId64" start pos in ts_comp, blockIndex:%d, tsIndex:%d", GET_QID(pRuntimeEnv), pTag->i64, pTableQueryInfo->cur.blockIndex, pTableQueryInfo->cur.tsIndex);
    }
  }

  return 0;
}

void setParamForStableStddev(SQueryRuntimeEnv* pRuntimeEnv, SQLFunctionCtx* pCtx, int32_t numOfOutput, SExprInfo* pExprInfo) {
  SQueryAttr* pQueryAttr = pRuntimeEnv->pQueryAttr;

  int32_t numOfExprs = pQueryAttr->numOfOutput;
  for(int32_t i = 0; i < numOfExprs; ++i) {
    SExprInfo* pExprInfo1 = &(pExprInfo[i]);
    if (pExprInfo1->base.functionId != TSDB_FUNC_STDDEV_DST) {
      continue;
    }

    SSqlExpr* pExpr = &pExprInfo1->base;

    pCtx[i].param[0].arr = NULL;
    pCtx[i].param[0].nType = TSDB_DATA_TYPE_INT;  // avoid freeing the memory by setting the type to be int

    // TODO use hash to speedup this loop
    int32_t numOfGroup = (int32_t)taosArrayGetSize(pRuntimeEnv->prevResult);
    for (int32_t j = 0; j < numOfGroup; ++j) {
      SInterResult* p = taosArrayGet(pRuntimeEnv->prevResult, j);
      if (pQueryAttr->tagLen == 0 || memcmp(p->tags, pRuntimeEnv->tagVal, pQueryAttr->tagLen) == 0) {
        int32_t numOfCols = (int32_t)taosArrayGetSize(p->pResult);
        for (int32_t k = 0; k < numOfCols; ++k) {
          SStddevInterResult* pres = taosArrayGet(p->pResult, k);
          if (pres->colId == pExpr->colInfo.colId) {
            pCtx[i].param[0].arr = pres->pResult;
            break;
          }
        }
      }
    }
  }

}

void setParamForStableStddevByColData(SQueryRuntimeEnv* pRuntimeEnv, SQLFunctionCtx* pCtx, int32_t numOfOutput, SExprInfo* pExpr, char* val, int16_t bytes) {
  SQueryAttr* pQueryAttr = pRuntimeEnv->pQueryAttr;

  int32_t numOfExprs = pQueryAttr->numOfOutput;
  for(int32_t i = 0; i < numOfExprs; ++i) {
    SSqlExpr* pExpr1 = &pExpr[i].base;
    if (pExpr1->functionId != TSDB_FUNC_STDDEV_DST) {
      continue;
    }

    pCtx[i].param[0].arr = NULL;
    pCtx[i].param[0].nType = TSDB_DATA_TYPE_INT;  // avoid freeing the memory by setting the type to be int

    // TODO use hash to speedup this loop
    int32_t numOfGroup = (int32_t)taosArrayGetSize(pRuntimeEnv->prevResult);
    for (int32_t j = 0; j < numOfGroup; ++j) {
      SInterResult* p = taosArrayGet(pRuntimeEnv->prevResult, j);
      if (bytes == 0 || memcmp(p->tags, val, bytes) == 0) {
        int32_t numOfCols = (int32_t)taosArrayGetSize(p->pResult);
        for (int32_t k = 0; k < numOfCols; ++k) {
          SStddevInterResult* pres = taosArrayGet(p->pResult, k);
          if (pres->colId == pExpr1->colInfo.colId) {
            pCtx[i].param[0].arr = pres->pResult;
            break;
          }
        }
      }
    }
  }
}

/*
 * There are two cases to handle:
 *
 * 1. Query range is not set yet (queryRangeSet = 0). we need to set the query range info, including pQueryAttr->lastKey,
 *    pQueryAttr->window.skey, and pQueryAttr->eKey.
 * 2. Query range is set and query is in progress. There may be another result with the same query ranges to be
 *    merged during merge stage. In this case, we need the pTableQueryInfo->lastResRows to decide if there
 *    is a previous result generated or not.
 */
void setIntervalQueryRange(SQueryRuntimeEnv *pRuntimeEnv, TSKEY key) {
  SQueryAttr           *pQueryAttr = pRuntimeEnv->pQueryAttr;
  STableQueryInfo  *pTableQueryInfo = pRuntimeEnv->current;
  SResultRowInfo   *pWindowResInfo = &pTableQueryInfo->resInfo;

  if (pWindowResInfo->prevSKey != TSKEY_INITIAL_VAL) {
    return;
  }

  pTableQueryInfo->win.skey = key;
  STimeWindow win = {.skey = key, .ekey = pQueryAttr->window.ekey};

  /**
   * In handling the both ascending and descending order super table query, we need to find the first qualified
   * timestamp of this table, and then set the first qualified start timestamp.
   * In ascending query, the key is the first qualified timestamp. However, in the descending order query, additional
   * operations involve.
   */
  STimeWindow w = TSWINDOW_INITIALIZER;

  TSKEY sk = MIN(win.skey, win.ekey);
  TSKEY ek = MAX(win.skey, win.ekey);
  getAlignQueryTimeWindow(pQueryAttr, win.skey, sk, ek, &w);

  if (pWindowResInfo->prevSKey == TSKEY_INITIAL_VAL) {
    if (!QUERY_IS_ASC_QUERY(pQueryAttr)) {
      assert(win.ekey == pQueryAttr->window.ekey);
    }

    pWindowResInfo->prevSKey = w.skey;
  }

  pTableQueryInfo->lastKey = pTableQueryInfo->win.skey;
}

/**
 * copyToOutputBuf support copy data in ascending/descending order
 * For interval query of both super table and table, copy the data in ascending order, since the output results are
 * ordered in SWindowResutl already. While handling the group by query for both table and super table,
 * all group result are completed already.
 *
 * @param pQInfo
 * @param result
 */

static int32_t doCopyToSDataBlock(SQueryRuntimeEnv* pRuntimeEnv, SGroupResInfo* pGroupResInfo, int32_t orderType, SSDataBlock* pBlock) {
  SQueryAttr *pQueryAttr = pRuntimeEnv->pQueryAttr;

  int32_t numOfRows = getNumOfTotalRes(pGroupResInfo);
  int32_t numOfResult = pBlock->info.rows; // there are already exists result rows

  int32_t start = 0;
  int32_t step = -1;

  qDebug("QInfo:0x%"PRIx64" start to copy data from windowResInfo to output buf", GET_QID(pRuntimeEnv));
  if (orderType == TSDB_ORDER_ASC) {
    start = pGroupResInfo->index;
    step = 1;
  } else {  // desc order copy all data
    start = numOfRows - pGroupResInfo->index - 1;
    step = -1;
  }

  for (int32_t i = start; (i < numOfRows) && (i >= 0); i += step) {
    SResultRow* pRow = taosArrayGetP(pGroupResInfo->pRows, i);
    if (pRow->numOfRows == 0) {
      pGroupResInfo->index += 1;
      continue;
    }

    int32_t numOfRowsToCopy = pRow->numOfRows;

    pGroupResInfo->index += 1;

    tFilePage *page = getResBufPage(pRuntimeEnv->pResultBuf, pRow->pageId);

    int16_t offset = 0;
    for (int32_t j = 0; j < pBlock->info.numOfCols; ++j) {
      SColumnInfoData* pColInfoData = taosArrayGet(pBlock->pDataBlock, j);
      int32_t bytes = pColInfoData->info.bytes;

      char *out = pColInfoData->pData + numOfResult * bytes;
      char *in  = getPosInResultPage(pQueryAttr, page, pRow->offset, offset);
      memcpy(out, in, bytes * numOfRowsToCopy);

      offset += bytes;
    }

    numOfResult += numOfRowsToCopy;
    if (numOfResult == pRuntimeEnv->resultInfo.capacity) {  // output buffer is full
      break;
    }
  }

  qDebug("QInfo:0x%"PRIx64" copy data to query buf completed", GET_QID(pRuntimeEnv));
  pBlock->info.rows = numOfResult;
  return 0;
}

static void toSSDataBlock(SGroupResInfo *pGroupResInfo, SQueryRuntimeEnv* pRuntimeEnv, SSDataBlock* pBlock) {
  assert(pGroupResInfo->currentGroup <= pGroupResInfo->totalGroup);

  pBlock->info.rows = 0;
  if (!hasRemainDataInCurrentGroup(pGroupResInfo)) {
    return;
  }

  SQueryAttr* pQueryAttr = pRuntimeEnv->pQueryAttr;
  int32_t orderType = (pQueryAttr->pGroupbyExpr != NULL) ? pQueryAttr->pGroupbyExpr->orderType : TSDB_ORDER_ASC;
  doCopyToSDataBlock(pRuntimeEnv, pGroupResInfo, orderType, pBlock);

  // refactor : extract method
  SColumnInfoData* pInfoData = taosArrayGet(pBlock->pDataBlock, 0);

  if (pInfoData->info.type == TSDB_DATA_TYPE_TIMESTAMP) {
    STimeWindow* w = &pBlock->info.window;
    w->skey = *(int64_t*)pInfoData->pData;
    w->ekey = *(int64_t*)(((char*)pInfoData->pData) + TSDB_KEYSIZE * (pBlock->info.rows - 1));
  }
}

static void updateNumOfRowsInResultRows(SQueryRuntimeEnv* pRuntimeEnv, SQLFunctionCtx* pCtx, int32_t numOfOutput,
                                        SResultRowInfo* pResultRowInfo, int32_t* rowCellInfoOffset) {
  SQueryAttr* pQueryAttr = pRuntimeEnv->pQueryAttr;

  // update the number of result for each, only update the number of rows for the corresponding window result.
  if (QUERY_IS_INTERVAL_QUERY(pQueryAttr)) {
    return;
  }

  for (int32_t i = 0; i < pResultRowInfo->size; ++i) {
    SResultRow *pResult = pResultRowInfo->pResult[i];

    for (int32_t j = 0; j < numOfOutput; ++j) {
      int32_t functionId = pCtx[j].functionId;
      if (functionId == TSDB_FUNC_TS || functionId == TSDB_FUNC_TAG || functionId == TSDB_FUNC_TAGPRJ) {
        continue;
      }

      SResultRowCellInfo* pCell = getResultCell(pResult, j, rowCellInfoOffset);
      pResult->numOfRows = (uint16_t)(MAX(pResult->numOfRows, pCell->numOfRes));
    }
  }
}

static void doCopyQueryResultToMsg(SQInfo *pQInfo, int32_t numOfRows, char *data) {
  SQueryRuntimeEnv* pRuntimeEnv = &pQInfo->runtimeEnv;
  SQueryAttr *pQueryAttr = pRuntimeEnv->pQueryAttr;

  SSDataBlock* pRes = pRuntimeEnv->outputBuf;

  if (pQueryAttr->pExpr2 == NULL) {
    for (int32_t col = 0; col < pQueryAttr->numOfOutput; ++col) {
      SColumnInfoData* pColRes = taosArrayGet(pRes->pDataBlock, col);
      memmove(data, pColRes->pData, pColRes->info.bytes * pRes->info.rows);
      data += pColRes->info.bytes * pRes->info.rows;
    }
  } else {
    for (int32_t col = 0; col < pQueryAttr->numOfExpr2; ++col) {
      SColumnInfoData* pColRes = taosArrayGet(pRes->pDataBlock, col);
      memmove(data, pColRes->pData, pColRes->info.bytes * numOfRows);
      data += pColRes->info.bytes * numOfRows;
    }
  }

  int32_t numOfTables = (int32_t) taosHashGetSize(pRuntimeEnv->pTableRetrieveTsMap);
  *(int32_t*)data = htonl(numOfTables);
  data += sizeof(int32_t);

  int32_t total = 0;
  STableIdInfo* item = taosHashIterate(pRuntimeEnv->pTableRetrieveTsMap, NULL);

  while(item) {
    STableIdInfo* pDst = (STableIdInfo*)data;
    pDst->uid = htobe64(item->uid);
    pDst->tid = htonl(item->tid);
    pDst->key = htobe64(item->key);

    data += sizeof(STableIdInfo);
    total++;

    qDebug("QInfo:0x%"PRIx64" set subscribe info, tid:%d, uid:%"PRIu64", skey:%"PRId64, pQInfo->qId, item->tid, item->uid, item->key);
    item = taosHashIterate(pRuntimeEnv->pTableRetrieveTsMap, item);
  }

  qDebug("QInfo:0x%"PRIx64" set %d subscribe info", pQInfo->qId, total);
  // Check if query is completed or not for stable query or normal table query respectively.
  if (Q_STATUS_EQUAL(pRuntimeEnv->status, QUERY_COMPLETED) && pRuntimeEnv->proot->status == OP_EXEC_DONE) {
    setQueryStatus(pRuntimeEnv, QUERY_OVER);
  }
}

int32_t doFillTimeIntervalGapsInResults(SFillInfo* pFillInfo, SSDataBlock *pOutput, int32_t capacity) {
  void** p = calloc(pFillInfo->numOfCols, POINTER_BYTES);
  for(int32_t i = 0; i < pFillInfo->numOfCols; ++i) {
    SColumnInfoData* pColInfoData = taosArrayGet(pOutput->pDataBlock, i);
    p[i] = pColInfoData->pData;
  }

  pOutput->info.rows = (int32_t)taosFillResultDataBlock(pFillInfo, p, capacity);
  tfree(p);
  return pOutput->info.rows;
}

void queryCostStatis(SQInfo *pQInfo) {
  SQueryRuntimeEnv *pRuntimeEnv = &pQInfo->runtimeEnv;
  SQueryCostInfo *pSummary = &pQInfo->summary;

  uint64_t hashSize = taosHashGetMemSize(pQInfo->runtimeEnv.pResultRowHashTable);
  hashSize += taosHashGetMemSize(pRuntimeEnv->tableqinfoGroupInfo.map);
  pSummary->hashSize = hashSize;

  // add the merge time
  pSummary->elapsedTime += pSummary->firstStageMergeTime;

  SResultRowPool* p = pQInfo->runtimeEnv.pool;
  if (p != NULL) {
    pSummary->winInfoSize = getResultRowPoolMemSize(p);
    pSummary->numOfTimeWindows = getNumOfAllocatedResultRows(p);
  } else {
    pSummary->winInfoSize = 0;
    pSummary->numOfTimeWindows = 0;
  }

  qDebug("QInfo:0x%"PRIx64" :cost summary: elapsed time:%"PRId64" us, first merge:%"PRId64" us, total blocks:%d, "
         "load block statis:%d, load data block:%d, total rows:%"PRId64 ", check rows:%"PRId64,
         pQInfo->qId, pSummary->elapsedTime, pSummary->firstStageMergeTime, pSummary->totalBlocks, pSummary->loadBlockStatis,
         pSummary->loadBlocks, pSummary->totalRows, pSummary->totalCheckedRows);

  qDebug("QInfo:0x%"PRIx64" :cost summary: winResPool size:%.2f Kb, numOfWin:%"PRId64", tableInfoSize:%.2f Kb, hashTable:%.2f Kb", pQInfo->qId, pSummary->winInfoSize/1024.0,
      pSummary->numOfTimeWindows, pSummary->tableInfoSize/1024.0, pSummary->hashSize/1024.0);
}

//static void updateOffsetVal(SQueryRuntimeEnv *pRuntimeEnv, SDataBlockInfo *pBlockInfo) {
//  SQueryAttr *pQueryAttr = pRuntimeEnv->pQueryAttr;
//  STableQueryInfo* pTableQueryInfo = pRuntimeEnv->current;
//
//  int32_t step = GET_FORWARD_DIRECTION_FACTOR(pQueryAttr->order.order);
//
//  if (pQueryAttr->limit.offset == pBlockInfo->rows) {  // current block will ignore completed
//    pTableQueryInfo->lastKey = QUERY_IS_ASC_QUERY(pQueryAttr) ? pBlockInfo->window.ekey + step : pBlockInfo->window.skey + step;
//    pQueryAttr->limit.offset = 0;
//    return;
//  }
//
//  if (QUERY_IS_ASC_QUERY(pQueryAttr)) {
//    pQueryAttr->pos = (int32_t)pQueryAttr->limit.offset;
//  } else {
//    pQueryAttr->pos = pBlockInfo->rows - (int32_t)pQueryAttr->limit.offset - 1;
//  }
//
//  assert(pQueryAttr->pos >= 0 && pQueryAttr->pos <= pBlockInfo->rows - 1);
//
//  SArray *         pDataBlock = tsdbRetrieveDataBlock(pRuntimeEnv->pQueryHandle, NULL);
//  SColumnInfoData *pColInfoData = taosArrayGet(pDataBlock, 0);
//
//  // update the pQueryAttr->limit.offset value, and pQueryAttr->pos value
//  TSKEY *keys = (TSKEY *) pColInfoData->pData;
//
//  // update the offset value
//  pTableQueryInfo->lastKey = keys[pQueryAttr->pos];
//  pQueryAttr->limit.offset = 0;
//
//  int32_t numOfRes = tableApplyFunctionsOnBlock(pRuntimeEnv, pBlockInfo, NULL, binarySearchForKey, pDataBlock);
//
//  qDebug("QInfo:0x%"PRIx64" check data block, brange:%" PRId64 "-%" PRId64 ", numBlocksOfStep:%d, numOfRes:%d, lastKey:%"PRId64, GET_QID(pRuntimeEnv),
//         pBlockInfo->window.skey, pBlockInfo->window.ekey, pBlockInfo->rows, numOfRes, pQuery->current->lastKey);
//}

//void skipBlocks(SQueryRuntimeEnv *pRuntimeEnv) {
//  SQueryAttr *pQueryAttr = pRuntimeEnv->pQueryAttr;
//
//  if (pQueryAttr->limit.offset <= 0 || pQueryAttr->numOfFilterCols > 0) {
//    return;
//  }
//
//  pQueryAttr->pos = 0;
//  int32_t step = GET_FORWARD_DIRECTION_FACTOR(pQueryAttr->order.order);
//
//  STableQueryInfo* pTableQueryInfo = pRuntimeEnv->current;
//  TsdbQueryHandleT pQueryHandle = pRuntimeEnv->pQueryHandle;
//
//  SDataBlockInfo blockInfo = SDATA_BLOCK_INITIALIZER;
//  while (tsdbNextDataBlock(pQueryHandle)) {
//    if (isQueryKilled(pRuntimeEnv->qinfo)) {
//      longjmp(pRuntimeEnv->env, TSDB_CODE_TSC_QUERY_CANCELLED);
//    }
//
//    tsdbRetrieveDataBlockInfo(pQueryHandle, &blockInfo);
//
//    if (pQueryAttr->limit.offset > blockInfo.rows) {
//      pQueryAttr->limit.offset -= blockInfo.rows;
//      pTableQueryInfo->lastKey = (QUERY_IS_ASC_QUERY(pQueryAttr)) ? blockInfo.window.ekey : blockInfo.window.skey;
//      pTableQueryInfo->lastKey += step;
//
//      qDebug("QInfo:0x%"PRIx64" skip rows:%d, offset:%" PRId64, GET_QID(pRuntimeEnv), blockInfo.rows,
//             pQuery->limit.offset);
//    } else {  // find the appropriated start position in current block
//      updateOffsetVal(pRuntimeEnv, &blockInfo);
//      break;
//    }
//  }
//
//  if (terrno != TSDB_CODE_SUCCESS) {
//    longjmp(pRuntimeEnv->env, terrno);
//  }
//}

//static TSKEY doSkipIntervalProcess(SQueryRuntimeEnv* pRuntimeEnv, STimeWindow* win, SDataBlockInfo* pBlockInfo, STableQueryInfo* pTableQueryInfo) {
//  SQueryAttr *pQueryAttr = pRuntimeEnv->pQueryAttr;
//  SResultRowInfo *pWindowResInfo = &pRuntimeEnv->resultRowInfo;
//
//  assert(pQueryAttr->limit.offset == 0);
//  STimeWindow tw = *win;
//  getNextTimeWindow(pQueryAttr, &tw);
//
//  if ((tw.skey <= pBlockInfo->window.ekey && QUERY_IS_ASC_QUERY(pQueryAttr)) ||
//      (tw.ekey >= pBlockInfo->window.skey && !QUERY_IS_ASC_QUERY(pQueryAttr))) {
//
//    // load the data block and check data remaining in current data block
//    // TODO optimize performance
//    SArray *         pDataBlock = tsdbRetrieveDataBlock(pRuntimeEnv->pQueryHandle, NULL);
//    SColumnInfoData *pColInfoData = taosArrayGet(pDataBlock, 0);
//
//    tw = *win;
//    int32_t startPos =
//        getNextQualifiedWindow(pQueryAttr, &tw, pBlockInfo, pColInfoData->pData, binarySearchForKey, -1);
//    assert(startPos >= 0);
//
//    // set the abort info
//    pQueryAttr->pos = startPos;
//
//    // reset the query start timestamp
//    pTableQueryInfo->win.skey = ((TSKEY *)pColInfoData->pData)[startPos];
//    pQueryAttr->window.skey = pTableQueryInfo->win.skey;
//    TSKEY key = pTableQueryInfo->win.skey;
//
//    pWindowResInfo->prevSKey = tw.skey;
//    int32_t index = pRuntimeEnv->resultRowInfo.curIndex;
//
//    int32_t numOfRes = tableApplyFunctionsOnBlock(pRuntimeEnv, pBlockInfo, NULL, binarySearchForKey, pDataBlock);
//    pRuntimeEnv->resultRowInfo.curIndex = index;  // restore the window index
//
//    qDebug("QInfo:0x%"PRIx64" check data block, brange:%" PRId64 "-%" PRId64 ", numOfRows:%d, numOfRes:%d, lastKey:%" PRId64,
//           GET_QID(pRuntimeEnv), pBlockInfo->window.skey, pBlockInfo->window.ekey, pBlockInfo->rows, numOfRes,
//           pQueryAttr->current->lastKey);
//
//    return key;
//  } else {  // do nothing
//    pQueryAttr->window.skey      = tw.skey;
//    pWindowResInfo->prevSKey = tw.skey;
//    pTableQueryInfo->lastKey = tw.skey;
//
//    return tw.skey;
//  }
//
//  return true;
//}

//static bool skipTimeInterval(SQueryRuntimeEnv *pRuntimeEnv, TSKEY* start) {
//  SQueryAttr *pQueryAttr = pRuntimeEnv->pQueryAttr;
//  if (QUERY_IS_ASC_QUERY(pQueryAttr)) {
//    assert(*start <= pRuntimeEnv->current->lastKey);
//  } else {
//    assert(*start >= pRuntimeEnv->current->lastKey);
//  }
//
//  // if queried with value filter, do NOT forward query start position
//  if (pQueryAttr->limit.offset <= 0 || pQueryAttr->numOfFilterCols > 0 || pRuntimeEnv->pTsBuf != NULL || pRuntimeEnv->pFillInfo != NULL) {
//    return true;
//  }
//
//  /*
//   * 1. for interval without interpolation query we forward pQueryAttr->interval.interval at a time for
//   *    pQueryAttr->limit.offset times. Since hole exists, pQueryAttr->interval.interval*pQueryAttr->limit.offset value is
//   *    not valid. otherwise, we only forward pQueryAttr->limit.offset number of points
//   */
//  assert(pRuntimeEnv->resultRowInfo.prevSKey == TSKEY_INITIAL_VAL);
//
//  STimeWindow w = TSWINDOW_INITIALIZER;
//  bool ascQuery = QUERY_IS_ASC_QUERY(pQueryAttr);
//
//  SResultRowInfo *pWindowResInfo = &pRuntimeEnv->resultRowInfo;
//  STableQueryInfo *pTableQueryInfo = pRuntimeEnv->current;
//
//  SDataBlockInfo blockInfo = SDATA_BLOCK_INITIALIZER;
//  while (tsdbNextDataBlock(pRuntimeEnv->pQueryHandle)) {
//    tsdbRetrieveDataBlockInfo(pRuntimeEnv->pQueryHandle, &blockInfo);
//
//    if (QUERY_IS_ASC_QUERY(pQueryAttr)) {
//      if (pWindowResInfo->prevSKey == TSKEY_INITIAL_VAL) {
//        getAlignQueryTimeWindow(pQueryAttr, blockInfo.window.skey, blockInfo.window.skey, pQueryAttr->window.ekey, &w);
//        pWindowResInfo->prevSKey = w.skey;
//      }
//    } else {
//      getAlignQueryTimeWindow(pQueryAttr, blockInfo.window.ekey, pQueryAttr->window.ekey, blockInfo.window.ekey, &w);
//      pWindowResInfo->prevSKey = w.skey;
//    }
//
//    // the first time window
//    STimeWindow win = getActiveTimeWindow(pWindowResInfo, pWindowResInfo->prevSKey, pQueryAttr);
//
//    while (pQueryAttr->limit.offset > 0) {
//      STimeWindow tw = win;
//
//      if ((win.ekey <= blockInfo.window.ekey && ascQuery) || (win.ekey >= blockInfo.window.skey && !ascQuery)) {
//        pQueryAttr->limit.offset -= 1;
//        pWindowResInfo->prevSKey = win.skey;
//
//        // current time window is aligned with blockInfo.window.ekey
//        // restart it from next data block by set prevSKey to be TSKEY_INITIAL_VAL;
//        if ((win.ekey == blockInfo.window.ekey && ascQuery) || (win.ekey == blockInfo.window.skey && !ascQuery)) {
//          pWindowResInfo->prevSKey = TSKEY_INITIAL_VAL;
//        }
//      }
//
//      if (pQueryAttr->limit.offset == 0) {
//        *start = doSkipIntervalProcess(pRuntimeEnv, &win, &blockInfo, pTableQueryInfo);
//        return true;
//      }
//
//      // current window does not ended in current data block, try next data block
//      getNextTimeWindow(pQueryAttr, &tw);
//
//      /*
//       * If the next time window still starts from current data block,
//       * load the primary timestamp column first, and then find the start position for the next queried time window.
//       * Note that only the primary timestamp column is required.
//       * TODO: Optimize for this cases. All data blocks are not needed to be loaded, only if the first actually required
//       * time window resides in current data block.
//       */
//      if ((tw.skey <= blockInfo.window.ekey && ascQuery) || (tw.ekey >= blockInfo.window.skey && !ascQuery)) {
//
//        SArray *pDataBlock = tsdbRetrieveDataBlock(pRuntimeEnv->pQueryHandle, NULL);
//        SColumnInfoData *pColInfoData = taosArrayGet(pDataBlock, 0);
//
//        if ((win.ekey > blockInfo.window.ekey && ascQuery) || (win.ekey < blockInfo.window.skey && !ascQuery)) {
//          pQueryAttr->limit.offset -= 1;
//        }
//
//        if (pQueryAttr->limit.offset == 0) {
//          *start = doSkipIntervalProcess(pRuntimeEnv, &win, &blockInfo, pTableQueryInfo);
//          return true;
//        } else {
//          tw = win;
//          int32_t startPos =
//              getNextQualifiedWindow(pQueryAttr, &tw, &blockInfo, pColInfoData->pData, binarySearchForKey, -1);
//          assert(startPos >= 0);
//
//          // set the abort info
//          pQueryAttr->pos = startPos;
//          pTableQueryInfo->lastKey = ((TSKEY *)pColInfoData->pData)[startPos];
//          pWindowResInfo->prevSKey = tw.skey;
//          win = tw;
//        }
//      } else {
//        break;  // offset is not 0, and next time window begins or ends in the next block.
//      }
//    }
//  }
//
//  // check for error
//  if (terrno != TSDB_CODE_SUCCESS) {
//    longjmp(pRuntimeEnv->env, terrno);
//  }
//
//  return true;
//}

void appendUpstream(SOperatorInfo* p, SOperatorInfo* pUpstream) {
  if (p->upstream == NULL) {
    assert(p->numOfUpstream == 0);
  }

  p->upstream = realloc(p->upstream, POINTER_BYTES * (p->numOfUpstream + 1));
  p->upstream[p->numOfUpstream++] = pUpstream;
}

static void doDestroyTableQueryInfo(STableGroupInfo* pTableqinfoGroupInfo);

static int32_t setupQueryHandle(void* tsdb, SQueryRuntimeEnv* pRuntimeEnv, int64_t qId, bool isSTableQuery) {
  SQueryAttr *pQueryAttr = pRuntimeEnv->pQueryAttr;

  // TODO set the tags scan handle
  if (onlyQueryTags(pQueryAttr)) {
    return TSDB_CODE_SUCCESS;
  }

  STsdbQueryCond cond = createTsdbQueryCond(pQueryAttr, &pQueryAttr->window);
  if (pQueryAttr->tsCompQuery || pQueryAttr->pointInterpQuery) {
    cond.type = BLOCK_LOAD_TABLE_SEQ_ORDER;
  }

  if (!isSTableQuery
    && (pRuntimeEnv->tableqinfoGroupInfo.numOfTables == 1)
    && (cond.order == TSDB_ORDER_ASC)
    && (!QUERY_IS_INTERVAL_QUERY(pQueryAttr))
    && (!pQueryAttr->groupbyColumn)
    && (!pQueryAttr->simpleAgg)
  ) {
    SArray* pa = GET_TABLEGROUP(pRuntimeEnv, 0);
    STableQueryInfo* pCheckInfo = taosArrayGetP(pa, 0);
    cond.twindow = pCheckInfo->win;
  }

  terrno = TSDB_CODE_SUCCESS;
  if (isFirstLastRowQuery(pQueryAttr)) {
    pRuntimeEnv->pQueryHandle = tsdbQueryLastRow(tsdb, &cond, &pQueryAttr->tableGroupInfo, qId, &pQueryAttr->memRef);

    // update the query time window
    pQueryAttr->window = cond.twindow;
    if (pQueryAttr->tableGroupInfo.numOfTables == 0) {
      pRuntimeEnv->tableqinfoGroupInfo.numOfTables = 0;
    } else {
      size_t numOfGroups = GET_NUM_OF_TABLEGROUP(pRuntimeEnv);
      for(int32_t i = 0; i < numOfGroups; ++i) {
        SArray *group = GET_TABLEGROUP(pRuntimeEnv, i);

        size_t t = taosArrayGetSize(group);
        for (int32_t j = 0; j < t; ++j) {
          STableQueryInfo *pCheckInfo = taosArrayGetP(group, j);

          pCheckInfo->win = pQueryAttr->window;
          pCheckInfo->lastKey = pCheckInfo->win.skey;
        }
      }
    }
  } else if (isCachedLastQuery(pQueryAttr)) {
    pRuntimeEnv->pQueryHandle = tsdbQueryCacheLast(tsdb, &cond, &pQueryAttr->tableGroupInfo, qId, &pQueryAttr->memRef);
  } else if (pQueryAttr->pointInterpQuery) {
    pRuntimeEnv->pQueryHandle = tsdbQueryRowsInExternalWindow(tsdb, &cond, &pQueryAttr->tableGroupInfo, qId, &pQueryAttr->memRef);
  } else {
    pRuntimeEnv->pQueryHandle = tsdbQueryTables(tsdb, &cond, &pQueryAttr->tableGroupInfo, qId, &pQueryAttr->memRef);
  }

  return terrno;
}

static SFillColInfo* createFillColInfo(SExprInfo* pExpr, int32_t numOfOutput, int64_t* fillVal) {
  int32_t offset = 0;

  SFillColInfo* pFillCol = calloc(numOfOutput, sizeof(SFillColInfo));
  if (pFillCol == NULL) {
    return NULL;
  }

  for(int32_t i = 0; i < numOfOutput; ++i) {
    SExprInfo* pExprInfo   = &pExpr[i];

    pFillCol[i].col.bytes  = pExprInfo->base.resBytes;
    pFillCol[i].col.type   = (int8_t)pExprInfo->base.resType;
    pFillCol[i].col.offset = offset;
    pFillCol[i].col.colId  = pExprInfo->base.resColId;
    pFillCol[i].tagIndex   = -2;
    pFillCol[i].flag       = pExprInfo->base.colInfo.flag;    // always be the normal column for table query
    pFillCol[i].functionId = pExprInfo->base.functionId;
    pFillCol[i].fillVal.i  = fillVal[i];

    offset += pExprInfo->base.resBytes;
  }

  return pFillCol;
}

int32_t doInitQInfo(SQInfo* pQInfo, STSBuf* pTsBuf, SArray* prevResult, void* tsdb, void* sourceOptr, int32_t tbScanner,
                    SArray* pOperator, void* param) {
  SQueryRuntimeEnv *pRuntimeEnv = &pQInfo->runtimeEnv;

  SQueryAttr *pQueryAttr = pQInfo->runtimeEnv.pQueryAttr;
  pQueryAttr->tsdb = tsdb;

  pRuntimeEnv->prevResult = prevResult;

  if (tsdb != NULL) {
    int32_t code = setupQueryHandle(tsdb, pRuntimeEnv, pQInfo->qId, pQueryAttr->stableQuery);
    if (code != TSDB_CODE_SUCCESS) {
      return code;
    }
  }

  pQueryAttr->interBufSize = getOutputInterResultBufSize(pQueryAttr);

  pRuntimeEnv->groupResInfo.totalGroup = (int32_t) (pQueryAttr->stableQuery? GET_NUM_OF_TABLEGROUP(pRuntimeEnv):0);

  pRuntimeEnv->pQueryAttr = pQueryAttr;
  pRuntimeEnv->pTsBuf = pTsBuf;
  pRuntimeEnv->cur.vgroupIndex = -1;
  setResultBufSize(pQueryAttr, &pRuntimeEnv->resultInfo);

  switch(tbScanner) {
    case OP_TableBlockInfoScan: {
      pRuntimeEnv->proot = createTableBlockInfoScanOperator(pRuntimeEnv->pQueryHandle, pRuntimeEnv);
      break;
    }
    case OP_TableSeqScan: {
      pRuntimeEnv->proot = createTableSeqScanOperator(pRuntimeEnv->pQueryHandle, pRuntimeEnv);
      break;
    }
    case OP_DataBlocksOptScan: {
      pRuntimeEnv->proot = createDataBlocksOptScanInfo(pRuntimeEnv->pQueryHandle, pRuntimeEnv, getNumOfScanTimes(pQueryAttr), 1);
      break;
    }
    case OP_TableScan: {
      pRuntimeEnv->proot = createTableScanOperator(pRuntimeEnv->pQueryHandle, pRuntimeEnv, getNumOfScanTimes(pQueryAttr));
      break;
    }
    default: { // do nothing
      break;
    }
  }

  if (sourceOptr != NULL) {
    assert(pRuntimeEnv->proot == NULL);
    pRuntimeEnv->proot = sourceOptr;
  }

  if (pTsBuf != NULL) {
    int16_t order = (pQueryAttr->order.order == pRuntimeEnv->pTsBuf->tsOrder) ? TSDB_ORDER_ASC : TSDB_ORDER_DESC;
    tsBufSetTraverseOrder(pRuntimeEnv->pTsBuf, order);
  }

  int32_t ps = DEFAULT_PAGE_SIZE;
  getIntermediateBufInfo(pRuntimeEnv, &ps, &pQueryAttr->intermediateResultRowSize);

  int32_t TENMB = 1024*1024*10;
  int32_t code = createDiskbasedResultBuffer(&pRuntimeEnv->pResultBuf, ps, TENMB, pQInfo->qId);
  if (code != TSDB_CODE_SUCCESS) {
    return code;
  }

  // create runtime environment
  int32_t numOfTables = (int32_t)pQueryAttr->tableGroupInfo.numOfTables;
  pQInfo->summary.tableInfoSize += (numOfTables * sizeof(STableQueryInfo));

  code = setupQueryRuntimeEnv(pRuntimeEnv, (int32_t) pQueryAttr->tableGroupInfo.numOfTables, pOperator, param);
  if (code != TSDB_CODE_SUCCESS) {
    return code;
  }

  setQueryStatus(pRuntimeEnv, QUERY_NOT_COMPLETED);
  return TSDB_CODE_SUCCESS;
}

static void doTableQueryInfoTimeWindowCheck(SQueryAttr* pQueryAttr, STableQueryInfo* pTableQueryInfo) {
  if (QUERY_IS_ASC_QUERY(pQueryAttr)) {
    assert(
        (pTableQueryInfo->win.skey <= pTableQueryInfo->win.ekey) &&
        (pTableQueryInfo->lastKey >= pTableQueryInfo->win.skey) &&
        (pTableQueryInfo->win.skey >= pQueryAttr->window.skey && pTableQueryInfo->win.ekey <= pQueryAttr->window.ekey));
  } else {
    assert(
        (pTableQueryInfo->win.skey >= pTableQueryInfo->win.ekey) &&
        (pTableQueryInfo->lastKey <= pTableQueryInfo->win.skey) &&
        (pTableQueryInfo->win.skey <= pQueryAttr->window.skey && pTableQueryInfo->win.ekey >= pQueryAttr->window.ekey));
  }
}

STsdbQueryCond createTsdbQueryCond(SQueryAttr* pQueryAttr, STimeWindow* win) {
  STsdbQueryCond cond = {
      .colList   = pQueryAttr->tableCols,
      .order     = pQueryAttr->order.order,
      .numOfCols = pQueryAttr->numOfCols,
      .type      = BLOCK_LOAD_OFFSET_SEQ_ORDER,
      .loadExternalRows = false,
  };

  TIME_WINDOW_COPY(cond.twindow, *win);
  return cond;
}

static STableIdInfo createTableIdInfo(STableQueryInfo* pTableQueryInfo) {
  STableIdInfo tidInfo;
  STableId* id = TSDB_TABLEID(pTableQueryInfo->pTable);

  tidInfo.uid = id->uid;
  tidInfo.tid = id->tid;
  tidInfo.key = pTableQueryInfo->lastKey;

  return tidInfo;
}

static void updateTableIdInfo(STableQueryInfo* pTableQueryInfo, SSDataBlock* pBlock, SHashObj* pTableIdInfo, int32_t order) {
  int32_t step = GET_FORWARD_DIRECTION_FACTOR(order);
  pTableQueryInfo->lastKey = ((order == TSDB_ORDER_ASC)? pBlock->info.window.ekey:pBlock->info.window.skey) + step;

  if (pTableQueryInfo->pTable == NULL) {
    return;
  }

  STableIdInfo tidInfo = createTableIdInfo(pTableQueryInfo);
  STableIdInfo *idinfo = taosHashGet(pTableIdInfo, &tidInfo.tid, sizeof(tidInfo.tid));
  if (idinfo != NULL) {
    assert(idinfo->tid == tidInfo.tid && idinfo->uid == tidInfo.uid);
    idinfo->key = tidInfo.key;
  } else {
    taosHashPut(pTableIdInfo, &tidInfo.tid, sizeof(tidInfo.tid), &tidInfo, sizeof(STableIdInfo));
  }
}

static void doCloseAllTimeWindow(SQueryRuntimeEnv* pRuntimeEnv) {
  size_t numOfGroup = GET_NUM_OF_TABLEGROUP(pRuntimeEnv);
  for (int32_t i = 0; i < numOfGroup; ++i) {
    SArray* group = GET_TABLEGROUP(pRuntimeEnv, i);

    size_t num = taosArrayGetSize(group);
    for (int32_t j = 0; j < num; ++j) {
      STableQueryInfo* item = taosArrayGetP(group, j);
      closeAllResultRows(&item->resInfo);
    }
  }
}

static SSDataBlock* doTableScanImpl(void* param, bool* newgroup) {
  SOperatorInfo    *pOperator = (SOperatorInfo*) param;

  STableScanInfo   *pTableScanInfo = pOperator->info;
  SSDataBlock      *pBlock = &pTableScanInfo->block;
  SQueryRuntimeEnv *pRuntimeEnv = pOperator->pRuntimeEnv;
  SQueryAttr       *pQueryAttr = pRuntimeEnv->pQueryAttr;
  STableGroupInfo  *pTableGroupInfo = &pOperator->pRuntimeEnv->tableqinfoGroupInfo;

  *newgroup = false;

  while (tsdbNextDataBlock(pTableScanInfo->pQueryHandle)) {
    if (isQueryKilled(pOperator->pRuntimeEnv->qinfo)) {
      longjmp(pOperator->pRuntimeEnv->env, TSDB_CODE_TSC_QUERY_CANCELLED);
    }

    pTableScanInfo->numOfBlocks += 1;
    tsdbRetrieveDataBlockInfo(pTableScanInfo->pQueryHandle, &pBlock->info);

    // todo opt
    if (pTableGroupInfo->numOfTables > 1 || (pRuntimeEnv->current == NULL && pTableGroupInfo->numOfTables == 1)) {
      STableQueryInfo** pTableQueryInfo =
          (STableQueryInfo**)taosHashGet(pTableGroupInfo->map, &pBlock->info.tid, sizeof(pBlock->info.tid));
      if (pTableQueryInfo == NULL) {
        break;
      }

      pRuntimeEnv->current = *pTableQueryInfo;
      doTableQueryInfoTimeWindowCheck(pQueryAttr, *pTableQueryInfo);
    }

    // this function never returns error?
    uint32_t status;
    int32_t  code = loadDataBlockOnDemand(pOperator->pRuntimeEnv, pTableScanInfo, pBlock, &status);
    if (code != TSDB_CODE_SUCCESS) {
      longjmp(pOperator->pRuntimeEnv->env, code);
    }

    // current block is ignored according to filter result by block statistics data, continue load the next block
    if (status == BLK_DATA_DISCARD || pBlock->info.rows == 0) {
      continue;
    }

    return pBlock;
  }

  return NULL;
}

static SSDataBlock* doTableScan(void* param, bool *newgroup) {
  SOperatorInfo* pOperator = (SOperatorInfo*) param;

  STableScanInfo   *pTableScanInfo = pOperator->info;
  SQueryRuntimeEnv *pRuntimeEnv = pOperator->pRuntimeEnv;
  SQueryAttr       *pQueryAttr = pRuntimeEnv->pQueryAttr;

  SResultRowInfo* pResultRowInfo = pTableScanInfo->pResultRowInfo;
  *newgroup = false;

  while (pTableScanInfo->current < pTableScanInfo->times) {
    SSDataBlock* p = doTableScanImpl(pOperator, newgroup);
    if (p != NULL) {
      return p;
    }

    if (++pTableScanInfo->current >= pTableScanInfo->times) {
      if (pTableScanInfo->reverseTimes <= 0 || isTsdbCacheLastRow(pTableScanInfo->pQueryHandle)) {
        return NULL;
      } else {
        break;
      }
    }

    // do prepare for the next round table scan operation
    STsdbQueryCond cond = createTsdbQueryCond(pQueryAttr, &pQueryAttr->window);
    tsdbResetQueryHandle(pTableScanInfo->pQueryHandle, &cond);

    setQueryStatus(pRuntimeEnv, QUERY_NOT_COMPLETED);
    pRuntimeEnv->scanFlag = REPEAT_SCAN;

    if (pRuntimeEnv->pTsBuf) {
      bool ret = tsBufNextPos(pRuntimeEnv->pTsBuf);
      assert(ret);
    }

    if (pResultRowInfo->size > 0) {
      pResultRowInfo->curIndex = 0;
      pResultRowInfo->prevSKey = pResultRowInfo->pResult[0]->win.skey;
    }

    qDebug("QInfo:0x%"PRIx64" start to repeat scan data blocks due to query func required, qrange:%" PRId64 "-%" PRId64,
           GET_QID(pRuntimeEnv), cond.twindow.skey, cond.twindow.ekey);
  }

  SSDataBlock *p = NULL;
  if (pTableScanInfo->reverseTimes > 0) {
    setupEnvForReverseScan(pRuntimeEnv, pTableScanInfo->pResultRowInfo, pTableScanInfo->pCtx, pTableScanInfo->numOfOutput);

    STsdbQueryCond cond = createTsdbQueryCond(pQueryAttr, &pQueryAttr->window);
    tsdbResetQueryHandle(pTableScanInfo->pQueryHandle, &cond);

    qDebug("QInfo:0x%"PRIx64" start to reverse scan data blocks due to query func required, qrange:%" PRId64 "-%" PRId64,
           GET_QID(pRuntimeEnv), cond.twindow.skey, cond.twindow.ekey);

    pRuntimeEnv->scanFlag = REVERSE_SCAN;

    pTableScanInfo->times = 1;
    pTableScanInfo->current = 0;
    pTableScanInfo->reverseTimes = 0;
    pTableScanInfo->order = cond.order;

    if (pResultRowInfo->size > 0) {
      pResultRowInfo->curIndex = pResultRowInfo->size-1;
      pResultRowInfo->prevSKey = pResultRowInfo->pResult[pResultRowInfo->size-1]->win.skey;
    }

    p = doTableScanImpl(pOperator, newgroup);
  }

  return p;
}

static SSDataBlock* doBlockInfoScan(void* param, bool* newgroup) {
  SOperatorInfo *pOperator = (SOperatorInfo*)param;
  if (pOperator->status == OP_EXEC_DONE) {
    return NULL;
  }

  STableScanInfo *pTableScanInfo = pOperator->info;
  *newgroup = false;

  STableBlockDist tableBlockDist = {0};
  tableBlockDist.numOfTables     = (int32_t)pOperator->pRuntimeEnv->tableqinfoGroupInfo.numOfTables;

  int32_t numRowSteps = tsMaxRowsInFileBlock / TSDB_BLOCK_DIST_STEP_ROWS;
  tableBlockDist.dataBlockInfos  = taosArrayInit(numRowSteps, sizeof(SFileBlockInfo));
  taosArraySetSize(tableBlockDist.dataBlockInfos, numRowSteps);
  tableBlockDist.maxRows = INT_MIN;
  tableBlockDist.minRows = INT_MAX;

  tsdbGetFileBlocksDistInfo(pTableScanInfo->pQueryHandle, &tableBlockDist);
  tableBlockDist.numOfRowsInMemTable = (int32_t) tsdbGetNumOfRowsInMemTable(pTableScanInfo->pQueryHandle);

  SSDataBlock* pBlock = &pTableScanInfo->block;
  pBlock->info.rows   = 1;
  pBlock->info.numOfCols = 1;

  SBufferWriter bw = tbufInitWriter(NULL, false);
  blockDistInfoToBinary(&tableBlockDist, &bw);
  SColumnInfoData* pColInfo = taosArrayGet(pBlock->pDataBlock, 0);

  int32_t len = (int32_t) tbufTell(&bw);
  pColInfo->pData = malloc(len + sizeof(int32_t));

  *(int32_t*) pColInfo->pData = len;
  memcpy(pColInfo->pData + sizeof(int32_t), tbufGetData(&bw, false), len);

  tbufCloseWriter(&bw);

  SArray* g = GET_TABLEGROUP(pOperator->pRuntimeEnv, 0);
  pOperator->pRuntimeEnv->current = taosArrayGetP(g, 0);

  pOperator->status = OP_EXEC_DONE;
  return pBlock;
}

SOperatorInfo* createTableScanOperator(void* pTsdbQueryHandle, SQueryRuntimeEnv* pRuntimeEnv, int32_t repeatTime) {
  assert(repeatTime > 0);

  STableScanInfo* pInfo = calloc(1, sizeof(STableScanInfo));
  pInfo->pQueryHandle = pTsdbQueryHandle;
  pInfo->times        = repeatTime;
  pInfo->reverseTimes = 0;
  pInfo->order        = pRuntimeEnv->pQueryAttr->order.order;
  pInfo->current      = 0;

  SOperatorInfo* pOperator = calloc(1, sizeof(SOperatorInfo));
  pOperator->name         = "TableScanOperator";
  pOperator->operatorType = OP_TableScan;
  pOperator->blockingOptr = false;
  pOperator->status       = OP_IN_EXECUTING;
  pOperator->info         = pInfo;
  pOperator->numOfOutput  = pRuntimeEnv->pQueryAttr->numOfCols;
  pOperator->pRuntimeEnv  = pRuntimeEnv;
  pOperator->exec         = doTableScan;

  return pOperator;
}

SOperatorInfo* createTableSeqScanOperator(void* pTsdbQueryHandle, SQueryRuntimeEnv* pRuntimeEnv) {
  STableScanInfo* pInfo = calloc(1, sizeof(STableScanInfo));

  pInfo->pQueryHandle     = pTsdbQueryHandle;
  pInfo->times            = 1;
  pInfo->reverseTimes     = 0;
  pInfo->order            = pRuntimeEnv->pQueryAttr->order.order;
  pInfo->current          = 0;

  SOperatorInfo* pOperator = calloc(1, sizeof(SOperatorInfo));
  pOperator->name         = "TableSeqScanOperator";
  pOperator->operatorType = OP_TableSeqScan;
  pOperator->blockingOptr = false;
  pOperator->status       = OP_IN_EXECUTING;
  pOperator->info         = pInfo;
  pOperator->numOfOutput  = pRuntimeEnv->pQueryAttr->numOfCols;
  pOperator->pRuntimeEnv  = pRuntimeEnv;
  pOperator->exec         = doTableScanImpl;

  return pOperator;
}

SOperatorInfo* createTableBlockInfoScanOperator(void* pTsdbQueryHandle, SQueryRuntimeEnv* pRuntimeEnv) {
  STableScanInfo* pInfo = calloc(1, sizeof(STableScanInfo));

  pInfo->pQueryHandle     = pTsdbQueryHandle;
  pInfo->block.pDataBlock = taosArrayInit(1, sizeof(SColumnInfoData));

  SColumnInfoData infoData = {{0}};
  infoData.info.type = TSDB_DATA_TYPE_BINARY;
  infoData.info.bytes = 1024;
  infoData.info.colId = 0;
  taosArrayPush(pInfo->block.pDataBlock, &infoData);

  SOperatorInfo* pOperator = calloc(1, sizeof(SOperatorInfo));
  pOperator->name         = "TableBlockInfoScanOperator";
  pOperator->operatorType = OP_TableBlockInfoScan;
  pOperator->blockingOptr = false;
  pOperator->status       = OP_IN_EXECUTING;
  pOperator->info         = pInfo;
  pOperator->pRuntimeEnv  = pRuntimeEnv;
  pOperator->numOfOutput  = pRuntimeEnv->pQueryAttr->numOfCols;
  pOperator->exec         = doBlockInfoScan;

  return pOperator;
}

void setTableScanFilterOperatorInfo(STableScanInfo* pTableScanInfo, SOperatorInfo* pDownstream) {
  assert(pTableScanInfo != NULL && pDownstream != NULL);

  pTableScanInfo->pExpr = pDownstream->pExpr;   // TODO refactor to use colId instead of pExpr
  pTableScanInfo->numOfOutput = pDownstream->numOfOutput;

  if (pDownstream->operatorType == OP_Aggregate || pDownstream->operatorType == OP_MultiTableAggregate) {
    SAggOperatorInfo* pAggInfo = pDownstream->info;

    pTableScanInfo->pCtx = pAggInfo->binfo.pCtx;
    pTableScanInfo->pResultRowInfo = &pAggInfo->binfo.resultRowInfo;
    pTableScanInfo->rowCellInfoOffset = pAggInfo->binfo.rowCellInfoOffset;
  } else if (pDownstream->operatorType == OP_TimeWindow) {
    STableIntervalOperatorInfo *pIntervalInfo = pDownstream->info;

    pTableScanInfo->pCtx = pIntervalInfo->pCtx;
    pTableScanInfo->pResultRowInfo = &pIntervalInfo->resultRowInfo;
    pTableScanInfo->rowCellInfoOffset = pIntervalInfo->rowCellInfoOffset;

  } else if (pDownstream->operatorType == OP_Groupby) {
    SGroupbyOperatorInfo *pGroupbyInfo = pDownstream->info;

    pTableScanInfo->pCtx = pGroupbyInfo->binfo.pCtx;
    pTableScanInfo->pResultRowInfo = &pGroupbyInfo->binfo.resultRowInfo;
    pTableScanInfo->rowCellInfoOffset = pGroupbyInfo->binfo.rowCellInfoOffset;

  } else if (pDownstream->operatorType == OP_MultiTableTimeInterval) {
    STableIntervalOperatorInfo *pInfo = pDownstream->info;

    pTableScanInfo->pCtx = pInfo->pCtx;
    pTableScanInfo->pResultRowInfo = &pInfo->resultRowInfo;
    pTableScanInfo->rowCellInfoOffset = pInfo->rowCellInfoOffset;

  } else if (pDownstream->operatorType == OP_Arithmetic) {
    SArithOperatorInfo *pInfo = pDownstream->info;

    pTableScanInfo->pCtx = pInfo->binfo.pCtx;
    pTableScanInfo->pResultRowInfo = &pInfo->binfo.resultRowInfo;
    pTableScanInfo->rowCellInfoOffset = pInfo->binfo.rowCellInfoOffset;
  } else if (pDownstream->operatorType == OP_SessionWindow) {
    SSWindowOperatorInfo* pInfo = pDownstream->info;

    pTableScanInfo->pCtx = pInfo->binfo.pCtx;
    pTableScanInfo->pResultRowInfo = &pInfo->binfo.resultRowInfo;
    pTableScanInfo->rowCellInfoOffset = pInfo->binfo.rowCellInfoOffset;
  } else if (pDownstream->operatorType == OP_StateWindow) {
    SStateWindowOperatorInfo* pInfo = pDownstream->info; 

    pTableScanInfo->pCtx = pInfo->binfo.pCtx;
    pTableScanInfo->pResultRowInfo = &pInfo->binfo.resultRowInfo;
    pTableScanInfo->rowCellInfoOffset = pInfo->binfo.rowCellInfoOffset;
  } else {
    assert(0);
  }
}

SOperatorInfo* createDataBlocksOptScanInfo(void* pTsdbQueryHandle, SQueryRuntimeEnv* pRuntimeEnv, int32_t repeatTime, int32_t reverseTime) {
  assert(repeatTime > 0);

  STableScanInfo* pInfo = calloc(1, sizeof(STableScanInfo));
  pInfo->pQueryHandle = pTsdbQueryHandle;
  pInfo->times        = repeatTime;
  pInfo->reverseTimes = reverseTime;
  pInfo->current      = 0;
  pInfo->order        = pRuntimeEnv->pQueryAttr->order.order;

  SOperatorInfo* pOptr = calloc(1, sizeof(SOperatorInfo));
  pOptr->name          = "DataBlocksOptimizedScanOperator";
  pOptr->operatorType  = OP_DataBlocksOptScan;
  pOptr->pRuntimeEnv   = pRuntimeEnv;
  pOptr->blockingOptr  = false;
  pOptr->info          = pInfo;
  pOptr->exec          = doTableScan;

  return pOptr;
}

SArray* getOrderCheckColumns(SQueryAttr* pQuery) {
  int32_t numOfCols = pQuery->pGroupbyExpr->numOfGroupCols;

  SArray* pOrderColumns = NULL;
  if (numOfCols > 0) {
    pOrderColumns = taosArrayDup(pQuery->pGroupbyExpr->columnInfo);
  } else {
    pOrderColumns = taosArrayInit(4, sizeof(SColIndex));
  }

  if (pQuery->interval.interval > 0) {
    if (pOrderColumns == NULL) {
      pOrderColumns = taosArrayInit(1, sizeof(SColIndex));
    }

    SColIndex colIndex = {.colIndex = 0, .colId = 0, .flag = TSDB_COL_NORMAL};
    taosArrayPush(pOrderColumns, &colIndex);
  }

  {
    numOfCols = (int32_t) taosArrayGetSize(pOrderColumns);
    for(int32_t i = 0; i < numOfCols; ++i) {
      SColIndex* index = taosArrayGet(pOrderColumns, i);
      for(int32_t j = 0; j < pQuery->numOfOutput; ++j) {
        SSqlExpr* pExpr = &pQuery->pExpr1[j].base;
        int32_t functionId = pExpr->functionId;

        if (index->colId == pExpr->colInfo.colId &&
            (functionId == TSDB_FUNC_PRJ || functionId == TSDB_FUNC_TAG || functionId == TSDB_FUNC_TS)) {
          index->colIndex = j;
          index->colId = pExpr->resColId;
        }
      }
    }
  }

  return pOrderColumns;
}

SArray* getResultGroupCheckColumns(SQueryAttr* pQuery) {
  int32_t numOfCols = pQuery->pGroupbyExpr->numOfGroupCols;

  SArray* pOrderColumns = NULL;
  if (numOfCols > 0) {
    pOrderColumns = taosArrayDup(pQuery->pGroupbyExpr->columnInfo);
  } else {
    pOrderColumns = taosArrayInit(4, sizeof(SColIndex));
  }

  for(int32_t i = 0; i < numOfCols; ++i) {
    SColIndex* index = taosArrayGet(pOrderColumns, i);

    bool found = false;
    for(int32_t j = 0; j < pQuery->numOfOutput; ++j) {
      SSqlExpr* pExpr = &pQuery->pExpr1[j].base;

      // TSDB_FUNC_TAG_DUMMY function needs to be ignored
      if (index->colId == pExpr->colInfo.colId &&
          ((TSDB_COL_IS_TAG(pExpr->colInfo.flag) && pExpr->functionId == TSDB_FUNC_TAG) ||
           (TSDB_COL_IS_NORMAL_COL(pExpr->colInfo.flag) && pExpr->functionId == TSDB_FUNC_PRJ))) {
        index->colIndex = j;
        index->colId = pExpr->resColId;
        found = true;
        break;
      }
    }

    assert(found && index->colIndex >= 0 && index->colIndex < pQuery->numOfOutput);
  }

  return pOrderColumns;
}

static void destroyGlobalAggOperatorInfo(void* param, int32_t numOfOutput) {
  SMultiwayMergeInfo *pInfo = (SMultiwayMergeInfo*) param;
  destroyBasicOperatorInfo(&pInfo->binfo, numOfOutput);

  taosArrayDestroy(pInfo->orderColumnList);
  taosArrayDestroy(pInfo->groupColumnList);
  tfree(pInfo->prevRow);
  tfree(pInfo->currentGroupColData);
}
static void destroySlimitOperatorInfo(void* param, int32_t numOfOutput) {
  SSLimitOperatorInfo *pInfo = (SSLimitOperatorInfo*) param;
  taosArrayDestroy(pInfo->orderColumnList);
  tfree(pInfo->prevRow);
}

SOperatorInfo* createGlobalAggregateOperatorInfo(SQueryRuntimeEnv* pRuntimeEnv, SOperatorInfo* upstream,
                                                 SExprInfo* pExpr, int32_t numOfOutput, void* param, SArray* pUdfInfo) {
  SMultiwayMergeInfo* pInfo = calloc(1, sizeof(SMultiwayMergeInfo));

  pInfo->resultRowFactor =
      (int32_t)(GET_ROW_PARAM_FOR_MULTIOUTPUT(pRuntimeEnv->pQueryAttr, pRuntimeEnv->pQueryAttr->topBotQuery,
                                              false));

  pRuntimeEnv->scanFlag = MERGE_STAGE;  // TODO init when creating pCtx

  pInfo->pMerge = param;
  pInfo->bufCapacity = 4096;
  pInfo->udfInfo   = pUdfInfo;

  pInfo->binfo.pRes = createOutputBuf(pExpr, numOfOutput, pInfo->bufCapacity * pInfo->resultRowFactor);
  pInfo->binfo.pCtx = createSQLFunctionCtx(pRuntimeEnv, pExpr, numOfOutput, &pInfo->binfo.rowCellInfoOffset);

  pInfo->orderColumnList = getOrderCheckColumns(pRuntimeEnv->pQueryAttr);
  pInfo->groupColumnList = getResultGroupCheckColumns(pRuntimeEnv->pQueryAttr);

  // TODO refactor
  int32_t len = 0;
  for(int32_t i = 0; i < numOfOutput; ++i) {
    len += pExpr[i].base.colBytes;
  }

  int32_t numOfCols = (pInfo->orderColumnList != NULL)? (int32_t) taosArrayGetSize(pInfo->orderColumnList):0;
  pInfo->prevRow = calloc(1, (POINTER_BYTES * numOfCols + len));
  int32_t offset = POINTER_BYTES * numOfCols;

  for(int32_t i = 0; i < numOfCols; ++i) {
    pInfo->prevRow[i] = (char*)pInfo->prevRow + offset;

    SColIndex* index = taosArrayGet(pInfo->orderColumnList, i);
    offset += pExpr[index->colIndex].base.resBytes;
  }

  numOfCols = (pInfo->groupColumnList != NULL)? (int32_t)taosArrayGetSize(pInfo->groupColumnList):0;
  pInfo->currentGroupColData = calloc(1, (POINTER_BYTES * numOfCols + len));
  offset = POINTER_BYTES * numOfCols;

  for(int32_t i = 0; i < numOfCols; ++i) {
    pInfo->currentGroupColData[i] = (char*)pInfo->currentGroupColData + offset;

    SColIndex* index = taosArrayGet(pInfo->groupColumnList, i);
    offset += pExpr[index->colIndex].base.resBytes;
  }

  initResultRowInfo(&pInfo->binfo.resultRowInfo, 8, TSDB_DATA_TYPE_INT);

  pInfo->seed = rand();
  setDefaultOutputBuf(pRuntimeEnv, &pInfo->binfo, pInfo->seed, MERGE_STAGE);

  SOperatorInfo* pOperator = calloc(1, sizeof(SOperatorInfo));
  pOperator->name         = "GlobalAggregate";
  pOperator->operatorType = OP_GlobalAggregate;
  pOperator->blockingOptr = true;
  pOperator->status       = OP_IN_EXECUTING;
  pOperator->info         = pInfo;
  pOperator->pExpr        = pExpr;
  pOperator->numOfOutput  = numOfOutput;
  pOperator->pRuntimeEnv  = pRuntimeEnv;

  pOperator->exec         = doGlobalAggregate;
  pOperator->cleanup      = destroyGlobalAggOperatorInfo;
  appendUpstream(pOperator, upstream);

  return pOperator;
}

SOperatorInfo *createMultiwaySortOperatorInfo(SQueryRuntimeEnv *pRuntimeEnv, SExprInfo *pExpr, int32_t numOfOutput,
                                              int32_t numOfRows, void *merger, bool groupMix) {
  SMultiwayMergeInfo* pInfo = calloc(1, sizeof(SMultiwayMergeInfo));

  pInfo->pMerge     = merger;
  pInfo->groupMix   = groupMix;
  pInfo->bufCapacity = numOfRows;

  pInfo->orderColumnList = getResultGroupCheckColumns(pRuntimeEnv->pQueryAttr);
  pInfo->binfo.pRes = createOutputBuf(pExpr, numOfOutput, numOfRows);

  {
    int32_t len = 0;
    for(int32_t i = 0; i < numOfOutput; ++i) {
      len += pExpr[i].base.colBytes;
    }

    int32_t numOfCols = (pInfo->orderColumnList != NULL)? (int32_t) taosArrayGetSize(pInfo->orderColumnList):0;
    pInfo->prevRow = calloc(1, (POINTER_BYTES * numOfCols + len));
    int32_t offset = POINTER_BYTES * numOfCols;

    for(int32_t i = 0; i < numOfCols; ++i) {
      pInfo->prevRow[i] = (char*)pInfo->prevRow + offset;

      SColIndex* index = taosArrayGet(pInfo->orderColumnList, i);
      offset += pExpr[index->colIndex].base.colBytes;
    }
  }

  SOperatorInfo* pOperator = calloc(1, sizeof(SOperatorInfo));
  pOperator->name         = "MultiwaySortOperator";
  pOperator->operatorType = OP_MultiwayMergeSort;
  pOperator->blockingOptr = false;
  pOperator->status       = OP_IN_EXECUTING;
  pOperator->info         = pInfo;
  pOperator->pRuntimeEnv  = pRuntimeEnv;
  pOperator->numOfOutput  = pRuntimeEnv->pQueryAttr->numOfCols;
  pOperator->exec         = doMultiwayMergeSort;
  pOperator->cleanup      = destroyGlobalAggOperatorInfo;
  return pOperator;
}

static int32_t getTableScanOrder(STableScanInfo* pTableScanInfo) {
  return pTableScanInfo->order;
}

// this is a blocking operator
static SSDataBlock* doAggregate(void* param, bool* newgroup) {
  SOperatorInfo* pOperator = (SOperatorInfo*) param;
  if (pOperator->status == OP_EXEC_DONE) {
    return NULL;
  }

  SAggOperatorInfo* pAggInfo = pOperator->info;
  SOptrBasicInfo* pInfo = &pAggInfo->binfo;

  SQueryRuntimeEnv* pRuntimeEnv = pOperator->pRuntimeEnv;

  SQueryAttr* pQueryAttr = pRuntimeEnv->pQueryAttr;
  int32_t order = pQueryAttr->order.order;

  SOperatorInfo* upstream = pOperator->upstream[0];

  while(1) {
    SSDataBlock* pBlock = upstream->exec(upstream, newgroup);
    if (pBlock == NULL) {
      break;
    }

    if (pRuntimeEnv->current != NULL) {
      setTagValue(pOperator, pRuntimeEnv->current->pTable, pInfo->pCtx, pOperator->numOfOutput);
    }

    if (upstream->operatorType == OP_DataBlocksOptScan) {
      STableScanInfo* pScanInfo = upstream->info;
      order = getTableScanOrder(pScanInfo);
    }

    // the pDataBlock are always the same one, no need to call this again
    setInputDataBlock(pOperator, pInfo->pCtx, pBlock, order);
    doAggregateImpl(pOperator, pQueryAttr->window.skey, pInfo->pCtx, pBlock);
  }

  pOperator->status = OP_EXEC_DONE;
  setQueryStatus(pRuntimeEnv, QUERY_COMPLETED);

  finalizeQueryResult(pOperator, pInfo->pCtx, &pInfo->resultRowInfo, pInfo->rowCellInfoOffset);
  pInfo->pRes->info.rows = getNumOfResult(pRuntimeEnv, pInfo->pCtx, pOperator->numOfOutput);

  return pInfo->pRes;
}

static SSDataBlock* doSTableAggregate(void* param, bool* newgroup) {
  SOperatorInfo* pOperator = (SOperatorInfo*) param;
  if (pOperator->status == OP_EXEC_DONE) {
    return NULL;
  }

  SAggOperatorInfo* pAggInfo = pOperator->info;
  SOptrBasicInfo* pInfo = &pAggInfo->binfo;

  SQueryRuntimeEnv* pRuntimeEnv = pOperator->pRuntimeEnv;

  if (pOperator->status == OP_RES_TO_RETURN) {
    toSSDataBlock(&pRuntimeEnv->groupResInfo, pRuntimeEnv, pInfo->pRes);

    if (pInfo->pRes->info.rows == 0 || !hasRemainDataInCurrentGroup(&pRuntimeEnv->groupResInfo)) {
      pOperator->status = OP_EXEC_DONE;
    }

    return pInfo->pRes;
  }

  SQueryAttr* pQueryAttr = pRuntimeEnv->pQueryAttr;
  int32_t order = pQueryAttr->order.order;

  SOperatorInfo* upstream = pOperator->upstream[0];

  while(1) {
    SSDataBlock* pBlock = upstream->exec(upstream, newgroup);
    if (pBlock == NULL) {
      break;
    }

    setTagValue(pOperator, pRuntimeEnv->current->pTable, pInfo->pCtx, pOperator->numOfOutput);

    if (upstream->operatorType == OP_DataBlocksOptScan) {
      STableScanInfo* pScanInfo = upstream->info;
      order = getTableScanOrder(pScanInfo);
    }

    // the pDataBlock are always the same one, no need to call this again
    setInputDataBlock(pOperator, pInfo->pCtx, pBlock, order);

    TSKEY key = QUERY_IS_ASC_QUERY(pQueryAttr)? pBlock->info.window.ekey + 1:pBlock->info.window.skey-1;
    setExecutionContext(pRuntimeEnv, pInfo, pOperator->numOfOutput, pRuntimeEnv->current->groupIndex, key);
    doAggregateImpl(pOperator, pQueryAttr->window.skey, pInfo->pCtx, pBlock);
  }

  pOperator->status = OP_RES_TO_RETURN;
  closeAllResultRows(&pInfo->resultRowInfo);

  updateNumOfRowsInResultRows(pRuntimeEnv, pInfo->pCtx, pOperator->numOfOutput, &pInfo->resultRowInfo,
                             pInfo->rowCellInfoOffset);

  initGroupResInfo(&pRuntimeEnv->groupResInfo, &pInfo->resultRowInfo);

  toSSDataBlock(&pRuntimeEnv->groupResInfo, pRuntimeEnv, pInfo->pRes);
  if (pInfo->pRes->info.rows == 0 || !hasRemainDataInCurrentGroup(&pRuntimeEnv->groupResInfo)) {
    pOperator->status = OP_EXEC_DONE;
  }

  return pInfo->pRes;
}

static SSDataBlock* doArithmeticOperation(void* param, bool* newgroup) {
  SOperatorInfo* pOperator = (SOperatorInfo*) param;

  SArithOperatorInfo* pArithInfo = pOperator->info;
  SQueryRuntimeEnv* pRuntimeEnv = pOperator->pRuntimeEnv;
  SOptrBasicInfo *pInfo = &pArithInfo->binfo;

  SSDataBlock* pRes = pInfo->pRes;
  int32_t order = pRuntimeEnv->pQueryAttr->order.order;

  pRes->info.rows = 0;

  if (pArithInfo->existDataBlock) {  // TODO refactor
    STableQueryInfo* pTableQueryInfo = pRuntimeEnv->current;

    SSDataBlock* pBlock = pArithInfo->existDataBlock;
    pArithInfo->existDataBlock = NULL;
    *newgroup = true;

    // todo dynamic set tags
    if (pTableQueryInfo != NULL) {
      setTagValue(pOperator, pTableQueryInfo->pTable, pInfo->pCtx, pOperator->numOfOutput);
    }

    // the pDataBlock are always the same one, no need to call this again
    setInputDataBlock(pOperator, pInfo->pCtx, pBlock, order);
    updateOutputBuf(&pArithInfo->binfo, &pArithInfo->bufCapacity, pBlock->info.rows);

    arithmeticApplyFunctions(pRuntimeEnv, pInfo->pCtx, pOperator->numOfOutput);
    if (pTableQueryInfo != NULL) {
      updateTableIdInfo(pTableQueryInfo, pBlock, pRuntimeEnv->pTableRetrieveTsMap, order);
    }

    pRes->info.rows = getNumOfResult(pRuntimeEnv, pInfo->pCtx, pOperator->numOfOutput);
    if (pRes->info.rows >= pRuntimeEnv->resultInfo.threshold) {
      clearNumOfRes(pInfo->pCtx, pOperator->numOfOutput);
      return pRes;
    }
  }

  while(1) {
    bool prevVal = *newgroup;

    // The upstream exec may change the value of the newgroup, so use a local variable instead.
    SSDataBlock* pBlock = pOperator->upstream[0]->exec(pOperator->upstream[0], newgroup);
    if (pBlock == NULL) {
      assert(*newgroup == false);

      *newgroup = prevVal;
      setQueryStatus(pRuntimeEnv, QUERY_COMPLETED);
      break;
    }

    // Return result of the previous group in the firstly.
    if (*newgroup && pRes->info.rows > 0) {
      pArithInfo->existDataBlock = pBlock;
      clearNumOfRes(pInfo->pCtx, pOperator->numOfOutput);
      return pInfo->pRes;
    }

    STableQueryInfo* pTableQueryInfo = pRuntimeEnv->current;

    // todo dynamic set tags
    if (pTableQueryInfo != NULL) {
      setTagValue(pOperator, pTableQueryInfo->pTable, pInfo->pCtx, pOperator->numOfOutput);
    }

    // the pDataBlock are always the same one, no need to call this again
    setInputDataBlock(pOperator, pInfo->pCtx, pBlock, order);
    updateOutputBuf(&pArithInfo->binfo, &pArithInfo->bufCapacity, pBlock->info.rows);

    arithmeticApplyFunctions(pRuntimeEnv, pInfo->pCtx, pOperator->numOfOutput);
    if (pTableQueryInfo != NULL) {
      updateTableIdInfo(pTableQueryInfo, pBlock, pRuntimeEnv->pTableRetrieveTsMap, order);
    }

    pRes->info.rows = getNumOfResult(pRuntimeEnv, pInfo->pCtx, pOperator->numOfOutput);
    if (pRes->info.rows >= 1000/*pRuntimeEnv->resultInfo.threshold*/) {
      break;
    }
  }

  clearNumOfRes(pInfo->pCtx, pOperator->numOfOutput);
  return (pInfo->pRes->info.rows > 0)? pInfo->pRes:NULL;
}

static SSDataBlock* doLimit(void* param, bool* newgroup) {
  SOperatorInfo* pOperator = (SOperatorInfo*)param;
  if (pOperator->status == OP_EXEC_DONE) {
    return NULL;
  }

  SLimitOperatorInfo* pInfo = pOperator->info;
  SQueryRuntimeEnv* pRuntimeEnv = pOperator->pRuntimeEnv;

  SSDataBlock* pBlock = NULL;
  while (1) {
    pBlock = pOperator->upstream[0]->exec(pOperator->upstream[0], newgroup);
    if (pBlock == NULL) {
      setQueryStatus(pOperator->pRuntimeEnv, QUERY_COMPLETED);
      pOperator->status = OP_EXEC_DONE;
      return NULL;
    }

    if (pRuntimeEnv->currentOffset == 0) {
      break;
    } else if (pRuntimeEnv->currentOffset >= pBlock->info.rows) {
      pRuntimeEnv->currentOffset -= pBlock->info.rows;
    } else {
      int32_t remain = (int32_t)(pBlock->info.rows - pRuntimeEnv->currentOffset);
      pBlock->info.rows = remain;

      for (int32_t i = 0; i < pBlock->info.numOfCols; ++i) {
        SColumnInfoData* pColInfoData = taosArrayGet(pBlock->pDataBlock, i);

        int16_t bytes = pColInfoData->info.bytes;
        memmove(pColInfoData->pData, pColInfoData->pData + bytes * pRuntimeEnv->currentOffset, remain * bytes);
      }

      pRuntimeEnv->currentOffset = 0;
      break;
    }
  }

  if (pInfo->total + pBlock->info.rows >= pInfo->limit) {
    pBlock->info.rows = (int32_t)(pInfo->limit - pInfo->total);
    pInfo->total = pInfo->limit;

    setQueryStatus(pOperator->pRuntimeEnv, QUERY_COMPLETED);
    pOperator->status = OP_EXEC_DONE;
  } else {
    pInfo->total += pBlock->info.rows;
  }

  return pBlock;
}

static SSDataBlock* doFilter(void* param, bool* newgroup) {
  SOperatorInfo *pOperator = (SOperatorInfo *)param;
  if (pOperator->status == OP_EXEC_DONE) {
    return NULL;
  }

  SFilterOperatorInfo* pCondInfo = pOperator->info;
  SQueryRuntimeEnv* pRuntimeEnv = pOperator->pRuntimeEnv;

  while (1) {
    SSDataBlock *pBlock = pOperator->upstream[0]->exec(pOperator->upstream[0], newgroup);
    if (pBlock == NULL) {
      break;
    }

    doSetFilterColumnInfo(pCondInfo->pFilterInfo, pCondInfo->numOfFilterCols, pBlock);
    assert(pRuntimeEnv->pTsBuf == NULL);
    filterRowsInDataBlock(pRuntimeEnv, pCondInfo->pFilterInfo, pCondInfo->numOfFilterCols, pBlock, true);

    if (pBlock->info.rows > 0) {
      return pBlock;
    }
  }

  setQueryStatus(pRuntimeEnv, QUERY_COMPLETED);
  pOperator->status = OP_EXEC_DONE;
  return NULL;
}

static SSDataBlock* doIntervalAgg(void* param, bool* newgroup) {
  SOperatorInfo* pOperator = (SOperatorInfo*) param;
  if (pOperator->status == OP_EXEC_DONE) {
    return NULL;
  }

  STableIntervalOperatorInfo* pIntervalInfo = pOperator->info;

  SQueryRuntimeEnv* pRuntimeEnv = pOperator->pRuntimeEnv;
  if (pOperator->status == OP_RES_TO_RETURN) {
    toSSDataBlock(&pRuntimeEnv->groupResInfo, pRuntimeEnv, pIntervalInfo->pRes);

    if (pIntervalInfo->pRes->info.rows == 0 || !hasRemainDataInCurrentGroup(&pRuntimeEnv->groupResInfo)) {
      pOperator->status = OP_EXEC_DONE;
    }

    return pIntervalInfo->pRes;
  }

  SQueryAttr* pQueryAttr = pRuntimeEnv->pQueryAttr;
  int32_t order = pQueryAttr->order.order;
  STimeWindow win = pQueryAttr->window;

  SOperatorInfo* upstream = pOperator->upstream[0];

  while(1) {
    SSDataBlock* pBlock = upstream->exec(upstream, newgroup);
    if (pBlock == NULL) {
      break;
    }

    // the pDataBlock are always the same one, no need to call this again
    setInputDataBlock(pOperator, pIntervalInfo->pCtx, pBlock, pQueryAttr->order.order);
    hashIntervalAgg(pOperator, &pIntervalInfo->resultRowInfo, pBlock, 0);
  }

  // restore the value
  pQueryAttr->order.order = order;
  pQueryAttr->window = win;

  pOperator->status = OP_RES_TO_RETURN;
  closeAllResultRows(&pIntervalInfo->resultRowInfo);
  setQueryStatus(pRuntimeEnv, QUERY_COMPLETED);
  finalizeQueryResult(pOperator, pIntervalInfo->pCtx, &pIntervalInfo->resultRowInfo, pIntervalInfo->rowCellInfoOffset);

  initGroupResInfo(&pRuntimeEnv->groupResInfo, &pIntervalInfo->resultRowInfo);
  toSSDataBlock(&pRuntimeEnv->groupResInfo, pRuntimeEnv, pIntervalInfo->pRes);

  if (pIntervalInfo->pRes->info.rows == 0 || !hasRemainDataInCurrentGroup(&pRuntimeEnv->groupResInfo)) {
    pOperator->status = OP_EXEC_DONE;
  }

  return pIntervalInfo->pRes->info.rows == 0? NULL:pIntervalInfo->pRes;
}

static SSDataBlock* doSTableIntervalAgg(void* param, bool* newgroup) {
  SOperatorInfo* pOperator = (SOperatorInfo*) param;
  if (pOperator->status == OP_EXEC_DONE) {
    return NULL;
  }

  STableIntervalOperatorInfo* pIntervalInfo = pOperator->info;
  SQueryRuntimeEnv* pRuntimeEnv = pOperator->pRuntimeEnv;

  if (pOperator->status == OP_RES_TO_RETURN) {
    copyToSDataBlock(pRuntimeEnv, 3000, pIntervalInfo->pRes, pIntervalInfo->rowCellInfoOffset);
    if (pIntervalInfo->pRes->info.rows == 0 || !hasRemainData(&pRuntimeEnv->groupResInfo)) {
      pOperator->status = OP_EXEC_DONE;
    }

    return pIntervalInfo->pRes;
  }

  SQueryAttr* pQueryAttr = pRuntimeEnv->pQueryAttr;
  int32_t order = pQueryAttr->order.order;

  SOperatorInfo* upstream = pOperator->upstream[0];

  while(1) {
    SSDataBlock* pBlock = upstream->exec(upstream, newgroup);
    if (pBlock == NULL) {
      break;
    }

    // the pDataBlock are always the same one, no need to call this again
    STableQueryInfo* pTableQueryInfo = pRuntimeEnv->current;

    setTagValue(pOperator, pTableQueryInfo->pTable, pIntervalInfo->pCtx, pOperator->numOfOutput);
    setInputDataBlock(pOperator, pIntervalInfo->pCtx, pBlock, pQueryAttr->order.order);
    setIntervalQueryRange(pRuntimeEnv, pBlock->info.window.skey);

    hashIntervalAgg(pOperator, &pTableQueryInfo->resInfo, pBlock, pTableQueryInfo->groupIndex);
  }

  pOperator->status = OP_RES_TO_RETURN;
  pQueryAttr->order.order = order;   // TODO : restore the order
  doCloseAllTimeWindow(pRuntimeEnv);
  setQueryStatus(pRuntimeEnv, QUERY_COMPLETED);

  copyToSDataBlock(pRuntimeEnv, 3000, pIntervalInfo->pRes, pIntervalInfo->rowCellInfoOffset);
  if (pIntervalInfo->pRes->info.rows == 0 || !hasRemainData(&pRuntimeEnv->groupResInfo)) {
    pOperator->status = OP_EXEC_DONE;
  }

  return pIntervalInfo->pRes;
}


static void doStateWindowAggImpl(SOperatorInfo* pOperator, SStateWindowOperatorInfo *pInfo, SSDataBlock *pSDataBlock) {
  SQueryRuntimeEnv* pRuntimeEnv = pOperator->pRuntimeEnv;
  STableQueryInfo*  item = pRuntimeEnv->current;
  SColumnInfoData* pColInfoData = taosArrayGet(pSDataBlock->pDataBlock, pInfo->colIndex);

  SOptrBasicInfo* pBInfo = &pInfo->binfo;

  bool    masterScan = IS_MASTER_SCAN(pRuntimeEnv);
  int16_t     bytes = pColInfoData->info.bytes;
  int16_t     type = pColInfoData->info.type;

  SColumnInfoData* pTsColInfoData = taosArrayGet(pSDataBlock->pDataBlock, 0);
  TSKEY* tsList = (TSKEY*)pTsColInfoData->pData;

  pInfo->numOfRows = 0;
  for (int32_t j = 0; j < pSDataBlock->info.rows; ++j) {
    char* val = ((char*)pColInfoData->pData) + bytes * j;
    if (isNull(val, type)) {
      continue;
    }
    if (pInfo->prevData == NULL) {
      pInfo->prevData = malloc(bytes); 
      memcpy(pInfo->prevData, val, bytes);
      pInfo->numOfRows = 1;
      pInfo->curWindow.skey = tsList[j];
      pInfo->curWindow.ekey = tsList[j];
      pInfo->start = j; 
      
    } else if (memcmp(pInfo->prevData, val, bytes) == 0) {
      pInfo->curWindow.ekey = tsList[j];
      pInfo->numOfRows += 1;
      //pInfo->start = j;   
      if (j == 0 && pInfo->start != 0) {
        pInfo->numOfRows = 1;
        pInfo->start = 0;
      }
    } else {
      SResultRow* pResult = NULL;
      pInfo->curWindow.ekey = pInfo->curWindow.skey;
      int32_t ret = setWindowOutputBufByKey(pRuntimeEnv, &pBInfo->resultRowInfo, &pInfo->curWindow, masterScan,
                                            &pResult, item->groupIndex, pBInfo->pCtx, pOperator->numOfOutput,
                                            pBInfo->rowCellInfoOffset);
      if (ret != TSDB_CODE_SUCCESS) {  // null data, too many state code
        longjmp(pRuntimeEnv->env, TSDB_CODE_QRY_APP_ERROR);
      }
      doApplyFunctions(pRuntimeEnv, pBInfo->pCtx, &pInfo->curWindow, pInfo->start, pInfo->numOfRows, tsList,
                       pSDataBlock->info.rows, pOperator->numOfOutput);

      pInfo->curWindow.skey = tsList[j];
      pInfo->curWindow.ekey = tsList[j];
      memcpy(pInfo->prevData, val, bytes);
      pInfo->numOfRows = 1;
      pInfo->start = j;
       
    }
  }
  SResultRow* pResult = NULL;

  pInfo->curWindow.ekey = pInfo->curWindow.skey;
  int32_t ret = setWindowOutputBufByKey(pRuntimeEnv, &pBInfo->resultRowInfo, &pInfo->curWindow, masterScan,
                                        &pResult, item->groupIndex, pBInfo->pCtx, pOperator->numOfOutput,
                                        pBInfo->rowCellInfoOffset);
  if (ret != TSDB_CODE_SUCCESS) {  // null data, too many state code
    longjmp(pRuntimeEnv->env, TSDB_CODE_QRY_APP_ERROR);
  }

  doApplyFunctions(pRuntimeEnv, pBInfo->pCtx, &pInfo->curWindow, pInfo->start, pInfo->numOfRows, tsList,
                   pSDataBlock->info.rows, pOperator->numOfOutput);
}
static SSDataBlock* doStateWindowAgg(void *param, bool* newgroup) {
  SOperatorInfo* pOperator = (SOperatorInfo*) param;
  if (pOperator->status == OP_EXEC_DONE) {
    return NULL;
  }

  SStateWindowOperatorInfo* pWindowInfo = pOperator->info;
  SOptrBasicInfo* pBInfo = &pWindowInfo->binfo;

  SQueryRuntimeEnv* pRuntimeEnv = pOperator->pRuntimeEnv;
  if (pOperator->status == OP_RES_TO_RETURN) {
    toSSDataBlock(&pRuntimeEnv->groupResInfo, pRuntimeEnv, pBInfo->pRes);

    if (pBInfo->pRes->info.rows == 0 || !hasRemainDataInCurrentGroup(&pRuntimeEnv->groupResInfo)) {
      pOperator->status = OP_EXEC_DONE;
    }

    return pBInfo->pRes;
  }

  SQueryAttr* pQueryAttr = pRuntimeEnv->pQueryAttr;
  int32_t order = pQueryAttr->order.order;
  STimeWindow win = pQueryAttr->window;
  SOperatorInfo* upstream = pOperator->upstream[0];
  while (1) {
    SSDataBlock* pBlock = upstream->exec(upstream, newgroup);
    if (pBlock == NULL) {
      break;
    }
    setInputDataBlock(pOperator, pBInfo->pCtx, pBlock, pQueryAttr->order.order);
    if (pWindowInfo->colIndex == -1) {
      pWindowInfo->colIndex = getGroupbyColumnIndex(pRuntimeEnv->pQueryAttr->pGroupbyExpr, pBlock);
    } 
    doStateWindowAggImpl(pOperator,  pWindowInfo, pBlock);
  }
  
  // restore the value
  pQueryAttr->order.order = order;
  pQueryAttr->window = win;

  pOperator->status = OP_RES_TO_RETURN;
  closeAllResultRows(&pBInfo->resultRowInfo);
  setQueryStatus(pRuntimeEnv, QUERY_COMPLETED);
  finalizeQueryResult(pOperator, pBInfo->pCtx, &pBInfo->resultRowInfo, pBInfo->rowCellInfoOffset);

  initGroupResInfo(&pRuntimeEnv->groupResInfo, &pBInfo->resultRowInfo);
  toSSDataBlock(&pRuntimeEnv->groupResInfo, pRuntimeEnv, pBInfo->pRes);

  if (pBInfo->pRes->info.rows == 0 || !hasRemainDataInCurrentGroup(&pRuntimeEnv->groupResInfo)) {
    pOperator->status = OP_EXEC_DONE;
  }

  return pBInfo->pRes->info.rows == 0? NULL:pBInfo->pRes;
} 
static SSDataBlock* doSessionWindowAgg(void* param, bool* newgroup) {
  SOperatorInfo* pOperator = (SOperatorInfo*) param;
  if (pOperator->status == OP_EXEC_DONE) {
    return NULL;
  }

  SSWindowOperatorInfo* pWindowInfo = pOperator->info;
  SOptrBasicInfo* pBInfo = &pWindowInfo->binfo;


  SQueryRuntimeEnv* pRuntimeEnv = pOperator->pRuntimeEnv;
  if (pOperator->status == OP_RES_TO_RETURN) {
    toSSDataBlock(&pRuntimeEnv->groupResInfo, pRuntimeEnv, pBInfo->pRes);

    if (pBInfo->pRes->info.rows == 0 || !hasRemainDataInCurrentGroup(&pRuntimeEnv->groupResInfo)) {
      pOperator->status = OP_EXEC_DONE;
    }

    return pBInfo->pRes;
  }

  SQueryAttr* pQueryAttr = pRuntimeEnv->pQueryAttr;
  //pQueryAttr->order.order = TSDB_ORDER_ASC;
  int32_t order = pQueryAttr->order.order;
  STimeWindow win = pQueryAttr->window;

  SOperatorInfo* upstream = pOperator->upstream[0];

  while(1) {
    SSDataBlock* pBlock = upstream->exec(upstream, newgroup);
    if (pBlock == NULL) {
      break;
    }

    // the pDataBlock are always the same one, no need to call this again
    setInputDataBlock(pOperator, pBInfo->pCtx, pBlock, pQueryAttr->order.order);
    doSessionWindowAggImpl(pOperator, pWindowInfo, pBlock);
  }

  // restore the value
  pQueryAttr->order.order = order;
  pQueryAttr->window = win;

  pOperator->status = OP_RES_TO_RETURN;
  closeAllResultRows(&pBInfo->resultRowInfo);
  setQueryStatus(pRuntimeEnv, QUERY_COMPLETED);
  finalizeQueryResult(pOperator, pBInfo->pCtx, &pBInfo->resultRowInfo, pBInfo->rowCellInfoOffset);

  initGroupResInfo(&pRuntimeEnv->groupResInfo, &pBInfo->resultRowInfo);
  toSSDataBlock(&pRuntimeEnv->groupResInfo, pRuntimeEnv, pBInfo->pRes);

  if (pBInfo->pRes->info.rows == 0 || !hasRemainDataInCurrentGroup(&pRuntimeEnv->groupResInfo)) {
    pOperator->status = OP_EXEC_DONE;
  }

  return pBInfo->pRes->info.rows == 0? NULL:pBInfo->pRes;
}

static SSDataBlock* hashGroupbyAggregate(void* param, bool* newgroup) {
  SOperatorInfo* pOperator = (SOperatorInfo*) param;
  if (pOperator->status == OP_EXEC_DONE) {
    return NULL;
  }

  SGroupbyOperatorInfo *pInfo = pOperator->info;

  SQueryRuntimeEnv* pRuntimeEnv = pOperator->pRuntimeEnv;
  if (pOperator->status == OP_RES_TO_RETURN) {
    toSSDataBlock(&pRuntimeEnv->groupResInfo, pRuntimeEnv, pInfo->binfo.pRes);

    if (pInfo->binfo.pRes->info.rows == 0 || !hasRemainDataInCurrentGroup(&pRuntimeEnv->groupResInfo)) {
      pOperator->status = OP_EXEC_DONE;
    }

    return pInfo->binfo.pRes;
  }

  SOperatorInfo* upstream = pOperator->upstream[0];

  while(1) {
    SSDataBlock* pBlock = upstream->exec(upstream, newgroup);
    if (pBlock == NULL) {
      break;
    }

    // the pDataBlock are always the same one, no need to call this again
    setInputDataBlock(pOperator, pInfo->binfo.pCtx, pBlock, pRuntimeEnv->pQueryAttr->order.order);
    setTagValue(pOperator, pRuntimeEnv->current->pTable, pInfo->binfo.pCtx, pOperator->numOfOutput);
    if (pInfo->colIndex == -1) {
      pInfo->colIndex = getGroupbyColumnIndex(pRuntimeEnv->pQueryAttr->pGroupbyExpr, pBlock);
    }

    doHashGroupbyAgg(pOperator, pInfo, pBlock);
  }

  pOperator->status = OP_RES_TO_RETURN;
  closeAllResultRows(&pInfo->binfo.resultRowInfo);
  setQueryStatus(pRuntimeEnv, QUERY_COMPLETED);

  if (!pRuntimeEnv->pQueryAttr->stableQuery) { // finalize include the update of result rows
    finalizeQueryResult(pOperator, pInfo->binfo.pCtx, &pInfo->binfo.resultRowInfo, pInfo->binfo.rowCellInfoOffset);
  } else {
    updateNumOfRowsInResultRows(pRuntimeEnv, pInfo->binfo.pCtx, pOperator->numOfOutput, &pInfo->binfo.resultRowInfo, pInfo->binfo.rowCellInfoOffset);
  }

  initGroupResInfo(&pRuntimeEnv->groupResInfo, &pInfo->binfo.resultRowInfo);
  toSSDataBlock(&pRuntimeEnv->groupResInfo, pRuntimeEnv, pInfo->binfo.pRes);

  if (pInfo->binfo.pRes->info.rows == 0 || !hasRemainDataInCurrentGroup(&pRuntimeEnv->groupResInfo)) {
    pOperator->status = OP_EXEC_DONE;
  }

  return pInfo->binfo.pRes;
}

static SSDataBlock* doFill(void* param, bool* newgroup) {
  SOperatorInfo* pOperator = (SOperatorInfo*) param;
  if (pOperator->status == OP_EXEC_DONE) {
    return NULL;
  }

  SFillOperatorInfo *pInfo = pOperator->info;
  SQueryRuntimeEnv  *pRuntimeEnv = pOperator->pRuntimeEnv;

  if (taosFillHasMoreResults(pInfo->pFillInfo)) {
    *newgroup = false;
    doFillTimeIntervalGapsInResults(pInfo->pFillInfo, pInfo->pRes, (int32_t)pRuntimeEnv->resultInfo.capacity);
    return pInfo->pRes;
  }

  // handle the cached new group data block
  if (pInfo->existNewGroupBlock) {
    pInfo->totalInputRows = pInfo->existNewGroupBlock->info.rows;
    int64_t ekey = Q_STATUS_EQUAL(pRuntimeEnv->status, QUERY_COMPLETED)?pRuntimeEnv->pQueryAttr->window.ekey:pInfo->existNewGroupBlock->info.window.ekey;
    taosResetFillInfo(pInfo->pFillInfo, pInfo->pFillInfo->start);

    taosFillSetStartInfo(pInfo->pFillInfo, pInfo->existNewGroupBlock->info.rows, ekey);
    taosFillSetInputDataBlock(pInfo->pFillInfo, pInfo->existNewGroupBlock);

    doFillTimeIntervalGapsInResults(pInfo->pFillInfo, pInfo->pRes, pRuntimeEnv->resultInfo.capacity);
    pInfo->existNewGroupBlock = NULL;
    *newgroup = true;
    return (pInfo->pRes->info.rows > 0)? pInfo->pRes:NULL;
  }

  while(1) {
    SSDataBlock* pBlock = pOperator->upstream[0]->exec(pOperator->upstream[0], newgroup);
    if (*newgroup) {
      assert(pBlock != NULL);
    }

    if (*newgroup && pInfo->totalInputRows > 0) {  // there are already processed current group data block
      pInfo->existNewGroupBlock = pBlock;
      *newgroup = false;

      // fill the previous group data block
      // before handle a new data block, close the fill operation for previous group data block
      taosFillSetStartInfo(pInfo->pFillInfo, 0, pRuntimeEnv->pQueryAttr->window.ekey);
    } else {
      if (pBlock == NULL) {
        if (pInfo->totalInputRows == 0) {
          pOperator->status = OP_EXEC_DONE;
          return NULL;
        }

        taosFillSetStartInfo(pInfo->pFillInfo, 0, pRuntimeEnv->pQueryAttr->window.ekey);
      } else {
        pInfo->totalInputRows += pBlock->info.rows;

        int64_t ekey = /*Q_STATUS_EQUAL(pRuntimeEnv->status, QUERY_COMPLETED) ? pRuntimeEnv->pQueryAttr->window.ekey
                                                                            : */pBlock->info.window.ekey;

        taosFillSetStartInfo(pInfo->pFillInfo, pBlock->info.rows, ekey);
        taosFillSetInputDataBlock(pInfo->pFillInfo, pBlock);
      }
    }

    doFillTimeIntervalGapsInResults(pInfo->pFillInfo, pInfo->pRes, pRuntimeEnv->resultInfo.capacity);
    if (pInfo->pRes->info.rows > 0) {  // current group has no more result to return
      return pInfo->pRes;
    } else if (pInfo->existNewGroupBlock) {  // try next group
      pInfo->totalInputRows = pInfo->existNewGroupBlock->info.rows;
      int64_t ekey = /*Q_STATUS_EQUAL(pRuntimeEnv->status, QUERY_COMPLETED) ? pRuntimeEnv->pQueryAttr->window.ekey
                                                                          :*/ pInfo->existNewGroupBlock->info.window.ekey;
      taosResetFillInfo(pInfo->pFillInfo, pInfo->pFillInfo->start);

      taosFillSetStartInfo(pInfo->pFillInfo, pInfo->existNewGroupBlock->info.rows, ekey);
      taosFillSetInputDataBlock(pInfo->pFillInfo, pInfo->existNewGroupBlock);

      doFillTimeIntervalGapsInResults(pInfo->pFillInfo, pInfo->pRes, pRuntimeEnv->resultInfo.capacity);
      pInfo->existNewGroupBlock = NULL;
      *newgroup = true;

      return (pInfo->pRes->info.rows > 0) ? pInfo->pRes : NULL;
    } else {
      return NULL;
    }
    //    return (pInfo->pRes->info.rows > 0)? pInfo->pRes:NULL;
  }
}

// todo set the attribute of query scan count
static int32_t getNumOfScanTimes(SQueryAttr* pQueryAttr) {
  for(int32_t i = 0; i < pQueryAttr->numOfOutput; ++i) {
    int32_t functionId = pQueryAttr->pExpr1[i].base.functionId;
    if (functionId == TSDB_FUNC_STDDEV || functionId == TSDB_FUNC_PERCT) {
      return 2;
    }
  }

  return 1;
}

static void destroyOperatorInfo(SOperatorInfo* pOperator) {
  if (pOperator == NULL) {
    return;
  }

  if (pOperator->cleanup != NULL) {
    pOperator->cleanup(pOperator->info, pOperator->numOfOutput);
  }

  if (pOperator->upstream != NULL) {
    for(int32_t i = 0; i < pOperator->numOfUpstream; ++i) {
      destroyOperatorInfo(pOperator->upstream[i]);
    }

    tfree(pOperator->upstream);
    pOperator->numOfUpstream = 0;
  }

  tfree(pOperator->info);
  tfree(pOperator);
}

SOperatorInfo* createAggregateOperatorInfo(SQueryRuntimeEnv* pRuntimeEnv, SOperatorInfo* upstream, SExprInfo* pExpr, int32_t numOfOutput) {
  SAggOperatorInfo* pInfo = calloc(1, sizeof(SAggOperatorInfo));

  SQueryAttr* pQueryAttr = pRuntimeEnv->pQueryAttr;
  int32_t numOfRows = (int32_t)(GET_ROW_PARAM_FOR_MULTIOUTPUT(pQueryAttr, pQueryAttr->topBotQuery, pQueryAttr->stableQuery));

  pInfo->binfo.pRes = createOutputBuf(pExpr, numOfOutput, numOfRows);
  pInfo->binfo.pCtx = createSQLFunctionCtx(pRuntimeEnv, pExpr, numOfOutput, &pInfo->binfo.rowCellInfoOffset);

  initResultRowInfo(&pInfo->binfo.resultRowInfo, 8, TSDB_DATA_TYPE_INT);

  pInfo->seed = rand();
  setDefaultOutputBuf(pRuntimeEnv, &pInfo->binfo, pInfo->seed, MASTER_SCAN);

  SOperatorInfo* pOperator = calloc(1, sizeof(SOperatorInfo));
  pOperator->name         = "TableAggregate";
  pOperator->operatorType = OP_Aggregate;
  pOperator->blockingOptr = true;
  pOperator->status       = OP_IN_EXECUTING;
  pOperator->info         = pInfo;
  pOperator->pExpr        = pExpr;
  pOperator->numOfOutput  = numOfOutput;
  pOperator->pRuntimeEnv  = pRuntimeEnv;

  pOperator->exec         = doAggregate;
  pOperator->cleanup      = destroyAggOperatorInfo;
  appendUpstream(pOperator, upstream);

  return pOperator;
}

static void doDestroyBasicInfo(SOptrBasicInfo* pInfo, int32_t numOfOutput) {
  assert(pInfo != NULL);

  destroySQLFunctionCtx(pInfo->pCtx, numOfOutput);
  tfree(pInfo->rowCellInfoOffset);

  cleanupResultRowInfo(&pInfo->resultRowInfo);
  pInfo->pRes = destroyOutputBuf(pInfo->pRes);
}

static void destroyBasicOperatorInfo(void* param, int32_t numOfOutput) {
  SOptrBasicInfo* pInfo = (SOptrBasicInfo*) param;
  doDestroyBasicInfo(pInfo, numOfOutput);
}
static void destroyStateWindowOperatorInfo(void* param, int32_t numOfOutput) {
  SStateWindowOperatorInfo* pInfo = (SStateWindowOperatorInfo*) param;
  doDestroyBasicInfo(&pInfo->binfo, numOfOutput);
  tfree(pInfo->prevData);
}
static void destroyAggOperatorInfo(void* param, int32_t numOfOutput) {
  SAggOperatorInfo* pInfo = (SAggOperatorInfo*) param;
  doDestroyBasicInfo(&pInfo->binfo, numOfOutput);
}
static void destroySWindowOperatorInfo(void* param, int32_t numOfOutput) {
  SSWindowOperatorInfo* pInfo = (SSWindowOperatorInfo*) param;
  doDestroyBasicInfo(&pInfo->binfo, numOfOutput);
}

static void destroySFillOperatorInfo(void* param, int32_t numOfOutput) {
  SFillOperatorInfo* pInfo = (SFillOperatorInfo*) param;
  pInfo->pFillInfo = taosDestroyFillInfo(pInfo->pFillInfo);
  pInfo->pRes = destroyOutputBuf(pInfo->pRes);
}

static void destroyGroupbyOperatorInfo(void* param, int32_t numOfOutput) {
  SGroupbyOperatorInfo* pInfo = (SGroupbyOperatorInfo*) param;
  doDestroyBasicInfo(&pInfo->binfo, numOfOutput);
  tfree(pInfo->prevData);
}

static void destroyArithOperatorInfo(void* param, int32_t numOfOutput) {
  SArithOperatorInfo* pInfo = (SArithOperatorInfo*) param;
  doDestroyBasicInfo(&pInfo->binfo, numOfOutput);
}

static void destroyTagScanOperatorInfo(void* param, int32_t numOfOutput) {
  STagScanInfo* pInfo = (STagScanInfo*) param;
  pInfo->pRes = destroyOutputBuf(pInfo->pRes);
}

static void destroyConditionOperatorInfo(void* param, int32_t numOfOutput) {
  SFilterOperatorInfo* pInfo = (SFilterOperatorInfo*) param;
  doDestroyFilterInfo(pInfo->pFilterInfo, pInfo->numOfFilterCols);
}

static void destroyDistinctOperatorInfo(void* param, int32_t numOfOutput) {
  SDistinctOperatorInfo* pInfo = (SDistinctOperatorInfo*) param;
  taosHashCleanup(pInfo->pSet);
  pInfo->pRes = destroyOutputBuf(pInfo->pRes);
}

SOperatorInfo* createMultiTableAggOperatorInfo(SQueryRuntimeEnv* pRuntimeEnv, SOperatorInfo* upstream, SExprInfo* pExpr, int32_t numOfOutput) {
  SAggOperatorInfo* pInfo = calloc(1, sizeof(SAggOperatorInfo));

  size_t tableGroup = GET_NUM_OF_TABLEGROUP(pRuntimeEnv);

  pInfo->binfo.pRes = createOutputBuf(pExpr, numOfOutput, (int32_t) tableGroup);
  pInfo->binfo.pCtx = createSQLFunctionCtx(pRuntimeEnv, pExpr, numOfOutput, &pInfo->binfo.rowCellInfoOffset);
  initResultRowInfo(&pInfo->binfo.resultRowInfo, (int32_t)tableGroup, TSDB_DATA_TYPE_INT);

  SOperatorInfo* pOperator = calloc(1, sizeof(SOperatorInfo));
  pOperator->name         = "MultiTableAggregate";
  pOperator->operatorType = OP_MultiTableAggregate;
  pOperator->blockingOptr = true;
  pOperator->status       = OP_IN_EXECUTING;
  pOperator->info         = pInfo;
  pOperator->pExpr        = pExpr;
  pOperator->numOfOutput  = numOfOutput;
  pOperator->pRuntimeEnv  = pRuntimeEnv;

  pOperator->exec         = doSTableAggregate;
  pOperator->cleanup      = destroyAggOperatorInfo;
  appendUpstream(pOperator, upstream);

  return pOperator;
}

SOperatorInfo* createArithOperatorInfo(SQueryRuntimeEnv* pRuntimeEnv, SOperatorInfo* upstream, SExprInfo* pExpr, int32_t numOfOutput) {
  SArithOperatorInfo* pInfo = calloc(1, sizeof(SArithOperatorInfo));

  pInfo->seed = rand();
  pInfo->bufCapacity = pRuntimeEnv->resultInfo.capacity;

  SOptrBasicInfo* pBInfo = &pInfo->binfo;
  pBInfo->pRes  = createOutputBuf(pExpr, numOfOutput, pInfo->bufCapacity);
  pBInfo->pCtx  = createSQLFunctionCtx(pRuntimeEnv, pExpr, numOfOutput, &pBInfo->rowCellInfoOffset);

  initResultRowInfo(&pBInfo->resultRowInfo, 8, TSDB_DATA_TYPE_INT);
  setDefaultOutputBuf(pRuntimeEnv, pBInfo, pInfo->seed, MASTER_SCAN);

  SOperatorInfo* pOperator = calloc(1, sizeof(SOperatorInfo));
  pOperator->name         = "ArithmeticOperator";
  pOperator->operatorType = OP_Arithmetic;
  pOperator->blockingOptr = false;
  pOperator->status       = OP_IN_EXECUTING;
  pOperator->info         = pInfo;
  pOperator->pExpr        = pExpr;
  pOperator->numOfOutput  = numOfOutput;
  pOperator->pRuntimeEnv  = pRuntimeEnv;

  pOperator->exec         = doArithmeticOperation;
  pOperator->cleanup      = destroyArithOperatorInfo;
  appendUpstream(pOperator, upstream);

  return pOperator;
}

SColumnInfo* extractColumnFilterInfo(SExprInfo* pExpr, int32_t numOfOutput, int32_t* numOfFilterCols) {
  SColumnInfo* pCols = calloc(numOfOutput, sizeof(SColumnInfo));

  int32_t numOfFilter = 0;
  for(int32_t i = 0; i < numOfOutput; ++i) {
    if (pExpr[i].base.flist.numOfFilters > 0) {
      numOfFilter += 1;
    }

    pCols[i].type  = pExpr[i].base.resType;
    pCols[i].bytes = pExpr[i].base.resBytes;
    pCols[i].colId = pExpr[i].base.resColId;

    pCols[i].flist.numOfFilters = pExpr[i].base.flist.numOfFilters;
    pCols[i].flist.filterInfo = calloc(pCols[i].flist.numOfFilters, sizeof(SColumnFilterInfo));
    memcpy(pCols[i].flist.filterInfo, pExpr[i].base.flist.filterInfo, pCols[i].flist.numOfFilters * sizeof(SColumnFilterInfo));
  }

  assert(numOfFilter > 0);

  *numOfFilterCols = numOfFilter;
  return pCols;
}

SOperatorInfo* createFilterOperatorInfo(SQueryRuntimeEnv* pRuntimeEnv, SOperatorInfo* upstream, SExprInfo* pExpr,
                                        int32_t numOfOutput, SColumnInfo* pCols, int32_t numOfFilter) {
  SFilterOperatorInfo* pInfo = calloc(1, sizeof(SFilterOperatorInfo));

  assert(numOfFilter > 0 && pCols != NULL);
  doCreateFilterInfo(pCols, numOfOutput, numOfFilter, &pInfo->pFilterInfo, 0);
  pInfo->numOfFilterCols = numOfFilter;

  SOperatorInfo* pOperator = calloc(1, sizeof(SOperatorInfo));

  pOperator->name         = "FilterOperator";
  pOperator->operatorType = OP_Filter;
  pOperator->blockingOptr = false;
  pOperator->status       = OP_IN_EXECUTING;
  pOperator->numOfOutput  = numOfOutput;
  pOperator->pExpr        = pExpr;
  pOperator->exec         = doFilter;
  pOperator->info         = pInfo;
  pOperator->pRuntimeEnv  = pRuntimeEnv;
  pOperator->cleanup      = destroyConditionOperatorInfo;
  appendUpstream(pOperator, upstream);

  return pOperator;
}

SOperatorInfo* createLimitOperatorInfo(SQueryRuntimeEnv* pRuntimeEnv, SOperatorInfo* upstream) {
  SLimitOperatorInfo* pInfo = calloc(1, sizeof(SLimitOperatorInfo));
  pInfo->limit = pRuntimeEnv->pQueryAttr->limit.limit;

  SOperatorInfo* pOperator = calloc(1, sizeof(SOperatorInfo));

  pOperator->name         = "LimitOperator";
  pOperator->operatorType = OP_Limit;
  pOperator->blockingOptr = false;
  pOperator->status       = OP_IN_EXECUTING;
  pOperator->exec         = doLimit;
  pOperator->info         = pInfo;
  pOperator->pRuntimeEnv  = pRuntimeEnv;
  appendUpstream(pOperator, upstream);

  return pOperator;
}

SOperatorInfo* createTimeIntervalOperatorInfo(SQueryRuntimeEnv* pRuntimeEnv, SOperatorInfo* upstream, SExprInfo* pExpr, int32_t numOfOutput) {
  STableIntervalOperatorInfo* pInfo = calloc(1, sizeof(STableIntervalOperatorInfo));

  pInfo->pCtx = createSQLFunctionCtx(pRuntimeEnv, pExpr, numOfOutput, &pInfo->rowCellInfoOffset);
  pInfo->pRes = createOutputBuf(pExpr, numOfOutput, pRuntimeEnv->resultInfo.capacity);
  initResultRowInfo(&pInfo->resultRowInfo, 8, TSDB_DATA_TYPE_INT);

  SOperatorInfo* pOperator = calloc(1, sizeof(SOperatorInfo));

  pOperator->name         = "TimeIntervalAggOperator";
  pOperator->operatorType = OP_TimeWindow;
  pOperator->blockingOptr = true;
  pOperator->status       = OP_IN_EXECUTING;
  pOperator->pExpr        = pExpr;
  pOperator->numOfOutput  = numOfOutput;
  pOperator->info         = pInfo;
  pOperator->pRuntimeEnv  = pRuntimeEnv;
  pOperator->exec         = doIntervalAgg;
  pOperator->cleanup      = destroyBasicOperatorInfo;

  appendUpstream(pOperator, upstream);
  return pOperator;
}
SOperatorInfo* createStatewindowOperatorInfo(SQueryRuntimeEnv* pRuntimeEnv, SOperatorInfo* upstream, SExprInfo* pExpr, int32_t numOfOutput) {
  SStateWindowOperatorInfo* pInfo = calloc(1, sizeof(SStateWindowOperatorInfo));
  pInfo->colIndex   = -1;
  pInfo->binfo.pCtx = createSQLFunctionCtx(pRuntimeEnv, pExpr, numOfOutput, &pInfo->binfo.rowCellInfoOffset);
  pInfo->binfo.pRes = createOutputBuf(pExpr, numOfOutput, pRuntimeEnv->resultInfo.capacity);
  initResultRowInfo(&pInfo->binfo.resultRowInfo, 8, TSDB_DATA_TYPE_INT);

  SOperatorInfo* pOperator = calloc(1, sizeof(SOperatorInfo));
  pOperator->name         = "StateWindowOperator";
  pOperator->operatorType = OP_StateWindow;
  pOperator->blockingOptr = true;
  pOperator->status       = OP_IN_EXECUTING;
  pOperator->pExpr        = pExpr;
  pOperator->numOfOutput  = numOfOutput;
  pOperator->info         = pInfo;
  pOperator->pRuntimeEnv  = pRuntimeEnv;
  pOperator->exec         = doStateWindowAgg;
  pOperator->cleanup      = destroyStateWindowOperatorInfo;

  appendUpstream(pOperator, upstream);
  return pOperator; 
  
}
SOperatorInfo* createSWindowOperatorInfo(SQueryRuntimeEnv* pRuntimeEnv, SOperatorInfo* upstream, SExprInfo* pExpr, int32_t numOfOutput) {
  SSWindowOperatorInfo* pInfo = calloc(1, sizeof(SSWindowOperatorInfo));

  pInfo->binfo.pCtx = createSQLFunctionCtx(pRuntimeEnv, pExpr, numOfOutput, &pInfo->binfo.rowCellInfoOffset);
  pInfo->binfo.pRes = createOutputBuf(pExpr, numOfOutput, pRuntimeEnv->resultInfo.capacity);
  initResultRowInfo(&pInfo->binfo.resultRowInfo, 8, TSDB_DATA_TYPE_INT);

  pInfo->prevTs = INT64_MIN;
  SOperatorInfo* pOperator = calloc(1, sizeof(SOperatorInfo));

  pOperator->name         = "SessionWindowAggOperator";
  pOperator->operatorType = OP_SessionWindow;
  pOperator->blockingOptr = true;
  pOperator->status       = OP_IN_EXECUTING;
  pOperator->pExpr        = pExpr;
  pOperator->numOfOutput  = numOfOutput;
  pOperator->info         = pInfo;
  pOperator->pRuntimeEnv  = pRuntimeEnv;
  pOperator->exec         = doSessionWindowAgg;
  pOperator->cleanup      = destroySWindowOperatorInfo;

  appendUpstream(pOperator, upstream);
  return pOperator;
}

SOperatorInfo* createMultiTableTimeIntervalOperatorInfo(SQueryRuntimeEnv* pRuntimeEnv, SOperatorInfo* upstream, SExprInfo* pExpr, int32_t numOfOutput) {
  STableIntervalOperatorInfo* pInfo = calloc(1, sizeof(STableIntervalOperatorInfo));

  pInfo->pCtx = createSQLFunctionCtx(pRuntimeEnv, pExpr, numOfOutput, &pInfo->rowCellInfoOffset);
  pInfo->pRes = createOutputBuf(pExpr, numOfOutput, pRuntimeEnv->resultInfo.capacity);
  initResultRowInfo(&pInfo->resultRowInfo, 8, TSDB_DATA_TYPE_INT);

  SOperatorInfo* pOperator = calloc(1, sizeof(SOperatorInfo));
  pOperator->name         = "MultiTableTimeIntervalOperator";
  pOperator->operatorType = OP_MultiTableTimeInterval;
  pOperator->blockingOptr = true;
  pOperator->status       = OP_IN_EXECUTING;
  pOperator->pExpr        = pExpr;
  pOperator->numOfOutput  = numOfOutput;
  pOperator->info         = pInfo;
  pOperator->pRuntimeEnv  = pRuntimeEnv;

  pOperator->exec         = doSTableIntervalAgg;
  pOperator->cleanup      = destroyBasicOperatorInfo;

  appendUpstream(pOperator, upstream);
  return pOperator;
}

SOperatorInfo* createGroupbyOperatorInfo(SQueryRuntimeEnv* pRuntimeEnv, SOperatorInfo* upstream, SExprInfo* pExpr, int32_t numOfOutput) {
  SGroupbyOperatorInfo* pInfo = calloc(1, sizeof(SGroupbyOperatorInfo));
  pInfo->colIndex = -1;  // group by column index

  pInfo->binfo.pCtx = createSQLFunctionCtx(pRuntimeEnv, pExpr, numOfOutput, &pInfo->binfo.rowCellInfoOffset);
  pInfo->binfo.pRes = createOutputBuf(pExpr, numOfOutput, pRuntimeEnv->resultInfo.capacity);
  initResultRowInfo(&pInfo->binfo.resultRowInfo, 8, TSDB_DATA_TYPE_INT);

  SOperatorInfo* pOperator = calloc(1, sizeof(SOperatorInfo));
  pOperator->name         = "GroupbyAggOperator";
  pOperator->blockingOptr = true;
  pOperator->status       = OP_IN_EXECUTING;
  pOperator->operatorType = OP_Groupby;
  pOperator->pExpr        = pExpr;
  pOperator->numOfOutput  = numOfOutput;
  pOperator->info         = pInfo;
  pOperator->pRuntimeEnv  = pRuntimeEnv;
  pOperator->exec         = hashGroupbyAggregate;
  pOperator->cleanup      = destroyGroupbyOperatorInfo;

  appendUpstream(pOperator, upstream);
  return pOperator;
}

SOperatorInfo* createFillOperatorInfo(SQueryRuntimeEnv* pRuntimeEnv, SOperatorInfo* upstream, SExprInfo* pExpr,
                                      int32_t numOfOutput) {
  SFillOperatorInfo* pInfo = calloc(1, sizeof(SFillOperatorInfo));
  pInfo->pRes = createOutputBuf(pExpr, numOfOutput, pRuntimeEnv->resultInfo.capacity);

  {
    SQueryAttr* pQueryAttr = pRuntimeEnv->pQueryAttr;
    SFillColInfo* pColInfo = createFillColInfo(pExpr, numOfOutput, pQueryAttr->fillVal);
    STimeWindow w = TSWINDOW_INITIALIZER;

    TSKEY sk = MIN(pQueryAttr->window.skey, pQueryAttr->window.ekey);
    TSKEY ek = MAX(pQueryAttr->window.skey, pQueryAttr->window.ekey);
    getAlignQueryTimeWindow(pQueryAttr, pQueryAttr->window.skey, sk, ek, &w);

    pInfo->pFillInfo =
        taosCreateFillInfo(pQueryAttr->order.order, w.skey, 0, (int32_t)pRuntimeEnv->resultInfo.capacity, numOfOutput,
                           pQueryAttr->interval.sliding, pQueryAttr->interval.slidingUnit,
                           (int8_t)pQueryAttr->precision, pQueryAttr->fillType, pColInfo, pRuntimeEnv->qinfo);
  }

  SOperatorInfo* pOperator = calloc(1, sizeof(SOperatorInfo));

  pOperator->name         = "FillOperator";
  pOperator->blockingOptr = false;
  pOperator->status       = OP_IN_EXECUTING;
  pOperator->operatorType = OP_Fill;
  pOperator->pExpr        = pExpr;
  pOperator->numOfOutput  = numOfOutput;
  pOperator->info         = pInfo;
  pOperator->pRuntimeEnv  = pRuntimeEnv;

  pOperator->exec         = doFill;
  pOperator->cleanup      = destroySFillOperatorInfo;

  appendUpstream(pOperator, upstream);
  return pOperator;
}

SOperatorInfo* createSLimitOperatorInfo(SQueryRuntimeEnv* pRuntimeEnv, SOperatorInfo* upstream, SExprInfo* pExpr, int32_t numOfOutput, void* pMerger) {
  SSLimitOperatorInfo* pInfo = calloc(1, sizeof(SSLimitOperatorInfo));

  SQueryAttr* pQueryAttr = pRuntimeEnv->pQueryAttr;

  pInfo->orderColumnList = getResultGroupCheckColumns(pQueryAttr);
  pInfo->slimit          = pQueryAttr->slimit;
  pInfo->limit           = pQueryAttr->limit;

  pInfo->currentGroupOffset = pQueryAttr->slimit.offset;
  pInfo->currentOffset = pQueryAttr->limit.offset;

  // TODO refactor
  int32_t len = 0;
  for(int32_t i = 0; i < numOfOutput; ++i) {
    len += pExpr[i].base.resBytes;
  }

  int32_t numOfCols = pInfo->orderColumnList != NULL? (int32_t) taosArrayGetSize(pInfo->orderColumnList):0;
  pInfo->prevRow = calloc(1, (POINTER_BYTES * numOfCols + len));
  int32_t offset = POINTER_BYTES * numOfCols;

  for(int32_t i = 0; i < numOfCols; ++i) {
    pInfo->prevRow[i] = (char*)pInfo->prevRow + offset;

    SColIndex* index = taosArrayGet(pInfo->orderColumnList, i);
    offset += pExpr[index->colIndex].base.resBytes;
  }

  SOperatorInfo* pOperator = calloc(1, sizeof(SOperatorInfo));

  pOperator->name         = "SLimitOperator";
  pOperator->operatorType = OP_SLimit;
  pOperator->blockingOptr = false;
  pOperator->status       = OP_IN_EXECUTING;
  pOperator->exec         = doSLimit;
  pOperator->info         = pInfo;
  pOperator->pRuntimeEnv  = pRuntimeEnv;
  pOperator->cleanup      = destroySlimitOperatorInfo;

  appendUpstream(pOperator, upstream);
  return pOperator;
}

static SSDataBlock* doTagScan(void* param, bool* newgroup) {
  SOperatorInfo* pOperator = (SOperatorInfo*) param;
  if (pOperator->status == OP_EXEC_DONE) {
    return NULL;
  }

  SQueryRuntimeEnv* pRuntimeEnv = pOperator->pRuntimeEnv;

  int32_t maxNumOfTables = (int32_t)pRuntimeEnv->resultInfo.capacity;

  STagScanInfo *pInfo = pOperator->info;
  SSDataBlock  *pRes = pInfo->pRes;
  *newgroup = false;

  int32_t count = 0;
  SArray* pa = GET_TABLEGROUP(pRuntimeEnv, 0);

  int32_t functionId = pOperator->pExpr[0].base.functionId;
  if (functionId == TSDB_FUNC_TID_TAG) { // return the tags & table Id
    SQueryAttr* pQueryAttr = pRuntimeEnv->pQueryAttr;
    assert(pQueryAttr->numOfOutput == 1);

    SExprInfo* pExprInfo = &pOperator->pExpr[0];
    int32_t rsize = pExprInfo->base.resBytes;

    count = 0;

    int16_t bytes = pExprInfo->base.resBytes;
    int16_t type  = pExprInfo->base.resType;

    for(int32_t i = 0; i < pQueryAttr->numOfTags; ++i) {
      if (pQueryAttr->tagColList[i].colId == pExprInfo->base.colInfo.colId) {
        bytes = pQueryAttr->tagColList[i].bytes;
        type = pQueryAttr->tagColList[i].type;
        break;
      }
    }

    SColumnInfoData* pColInfo = taosArrayGet(pRes->pDataBlock, 0);

    while(pInfo->currentIndex < pInfo->totalTables && count < maxNumOfTables) {
      int32_t i = pInfo->currentIndex++;
      STableQueryInfo *item = taosArrayGetP(pa, i);

      char *output = pColInfo->pData + count * rsize;
      varDataSetLen(output, rsize - VARSTR_HEADER_SIZE);

      output = varDataVal(output);
      STableId* id = TSDB_TABLEID(item->pTable);

      *(int16_t *)output = 0;
      output += sizeof(int16_t);

      *(int64_t *)output = id->uid;  // memory align problem, todo serialize
      output += sizeof(id->uid);

      *(int32_t *)output = id->tid;
      output += sizeof(id->tid);

      *(int32_t *)output = pQueryAttr->vgId;
      output += sizeof(pQueryAttr->vgId);

      char* data = NULL;
      if (pExprInfo->base.colInfo.colId == TSDB_TBNAME_COLUMN_INDEX) {
        data = tsdbGetTableName(item->pTable);
      } else {
        data = tsdbGetTableTagVal(item->pTable, pExprInfo->base.colInfo.colId, type, bytes);
      }

      doSetTagValueToResultBuf(output, data, type, bytes);
      count += 1;
    }

    qDebug("QInfo:0x%"PRIx64" create (tableId, tag) info completed, rows:%d", GET_QID(pRuntimeEnv), count);
  } else if (functionId == TSDB_FUNC_COUNT) {// handle the "count(tbname)" query
    SColumnInfoData* pColInfo = taosArrayGet(pRes->pDataBlock, 0);
    *(int64_t*)pColInfo->pData = pInfo->totalTables;
    count = 1;

    pOperator->status = OP_EXEC_DONE;
    qDebug("QInfo:0x%"PRIx64" create count(tbname) query, res:%d rows:1", GET_QID(pRuntimeEnv), count);
  } else {  // return only the tags|table name etc.
    SExprInfo* pExprInfo = pOperator->pExpr;  // todo use the column list instead of exprinfo

    count = 0;
    while(pInfo->currentIndex < pInfo->totalTables && count < maxNumOfTables) {
      int32_t i = pInfo->currentIndex++;

      STableQueryInfo* item = taosArrayGetP(pa, i);

      char *data = NULL, *dst = NULL;
      int16_t type = 0, bytes = 0;
      for(int32_t j = 0; j < pOperator->numOfOutput; ++j) {
        // not assign value in case of user defined constant output column
        if (TSDB_COL_IS_UD_COL(pExprInfo[j].base.colInfo.flag)) {
          continue;
        }

        SColumnInfoData* pColInfo = taosArrayGet(pRes->pDataBlock, j);
        type  = pExprInfo[j].base.resType;
        bytes = pExprInfo[j].base.resBytes;

        if (pExprInfo[j].base.colInfo.colId == TSDB_TBNAME_COLUMN_INDEX) {
          data = tsdbGetTableName(item->pTable);
        } else {
          data = tsdbGetTableTagVal(item->pTable, pExprInfo[j].base.colInfo.colId, type, bytes);
        }

        dst  = pColInfo->pData + count * pExprInfo[j].base.resBytes;
        doSetTagValueToResultBuf(dst, data, type, bytes);
      }

      count += 1;
    }

    if (pInfo->currentIndex >= pInfo->totalTables) {
      pOperator->status = OP_EXEC_DONE;
    }

    qDebug("QInfo:0x%"PRIx64" create tag values results completed, rows:%d", GET_QID(pRuntimeEnv), count);
  }

  pRes->info.rows = count;
  return (pRes->info.rows == 0)? NULL:pInfo->pRes;
}

SOperatorInfo* createTagScanOperatorInfo(SQueryRuntimeEnv* pRuntimeEnv, SExprInfo* pExpr, int32_t numOfOutput) {
  STagScanInfo* pInfo = calloc(1, sizeof(STagScanInfo));
  pInfo->pRes = createOutputBuf(pExpr, numOfOutput, pRuntimeEnv->resultInfo.capacity);

  size_t numOfGroup = GET_NUM_OF_TABLEGROUP(pRuntimeEnv);
  assert(numOfGroup == 0 || numOfGroup == 1);

  pInfo->totalTables = pRuntimeEnv->tableqinfoGroupInfo.numOfTables;
  pInfo->currentIndex = 0;

  SOperatorInfo* pOperator = calloc(1, sizeof(SOperatorInfo));
  pOperator->name         = "SeqTableTagScan";
  pOperator->operatorType = OP_TagScan;
  pOperator->blockingOptr = false;
  pOperator->status       = OP_IN_EXECUTING;
  pOperator->info         = pInfo;
  pOperator->exec         = doTagScan;
  pOperator->pExpr        = pExpr;
  pOperator->numOfOutput  = numOfOutput;
  pOperator->pRuntimeEnv  = pRuntimeEnv;
  pOperator->cleanup      = destroyTagScanOperatorInfo;

  return pOperator;
}

static SSDataBlock* hashDistinct(void* param, bool* newgroup) {
  SOperatorInfo* pOperator = (SOperatorInfo*) param;
  if (pOperator->status == OP_EXEC_DONE) {
    return NULL;
  }

  SDistinctOperatorInfo* pInfo = pOperator->info;
  SSDataBlock* pRes = pInfo->pRes;

  pRes->info.rows = 0;
  SSDataBlock* pBlock = NULL;
  while(1) {
    pBlock = pOperator->upstream[0]->exec(pOperator->upstream[0], newgroup);
    if (pBlock == NULL) {
      setQueryStatus(pOperator->pRuntimeEnv, QUERY_COMPLETED);
      pOperator->status = OP_EXEC_DONE;
      return NULL;
    }

    assert(pBlock->info.numOfCols == 1);
    SColumnInfoData* pColInfoData = taosArrayGet(pBlock->pDataBlock, 0);

    int16_t bytes = pColInfoData->info.bytes;
    int16_t type = pColInfoData->info.type;

    // ensure the output buffer size
    SColumnInfoData* pResultColInfoData = taosArrayGet(pRes->pDataBlock, 0);
    if (pRes->info.rows + pBlock->info.rows > pInfo->outputCapacity) {
      int32_t newSize = pRes->info.rows + pBlock->info.rows;
      char* tmp = realloc(pResultColInfoData->pData, newSize * bytes);
      if (tmp == NULL) {
        return NULL;
      } else {
        pResultColInfoData->pData = tmp;
        pInfo->outputCapacity = newSize;
      }
    }

    for(int32_t i = 0; i < pBlock->info.rows; ++i) {
      char* val = ((char*)pColInfoData->pData) + bytes * i;
      if (isNull(val, type)) {
        continue;
      }

      void* res = taosHashGet(pInfo->pSet, val, bytes);
      if (res == NULL) {
        taosHashPut(pInfo->pSet, val, bytes, NULL, 0);
        char* start = pResultColInfoData->pData + bytes * pInfo->pRes->info.rows;
        memcpy(start, val, bytes);
        pRes->info.rows += 1;
      }
    }

    if (pRes->info.rows >= pInfo->threshold) {
      break;
    }
  }

  return (pInfo->pRes->info.rows > 0)? pInfo->pRes:NULL;
}

SOperatorInfo* createDistinctOperatorInfo(SQueryRuntimeEnv* pRuntimeEnv, SOperatorInfo* upstream, SExprInfo* pExpr, int32_t numOfOutput) {
  SDistinctOperatorInfo* pInfo = calloc(1, sizeof(SDistinctOperatorInfo));

  pInfo->outputCapacity = 4096;
  pInfo->pSet = taosHashInit(64, taosGetDefaultHashFunction(pExpr->base.colType), false, HASH_NO_LOCK);
  pInfo->pRes = createOutputBuf(pExpr, numOfOutput, (int32_t) pInfo->outputCapacity);

  SOperatorInfo* pOperator = calloc(1, sizeof(SOperatorInfo));
  pOperator->name         = "DistinctOperator";
  pOperator->blockingOptr = false;
  pOperator->status       = OP_IN_EXECUTING;
  pOperator->operatorType = OP_Distinct;
  pOperator->numOfOutput  = numOfOutput;
  pOperator->info         = pInfo;
  pOperator->pRuntimeEnv  = pRuntimeEnv;
  pOperator->exec         = hashDistinct;
  pOperator->cleanup      = destroyDistinctOperatorInfo;

  appendUpstream(pOperator, upstream);
  return pOperator;
}

static int32_t getColumnIndexInSource(SQueriedTableInfo *pTableInfo, SSqlExpr *pExpr, SColumnInfo* pTagCols) {
  int32_t j = 0;

  if (TSDB_COL_IS_TAG(pExpr->colInfo.flag)) {
    if (pExpr->colInfo.colId == TSDB_TBNAME_COLUMN_INDEX) {
      return TSDB_TBNAME_COLUMN_INDEX;
    }

    while(j < pTableInfo->numOfTags) {
      if (pExpr->colInfo.colId == pTagCols[j].colId) {
        return j;
      }

      j += 1;
    }

  } else if (TSDB_COL_IS_UD_COL(pExpr->colInfo.flag)) {  // user specified column data
    return TSDB_UD_COLUMN_INDEX;
  } else {
    while (j < pTableInfo->numOfCols) {
      if (pExpr->colInfo.colId == pTableInfo->colList[j].colId) {
        return j;
      }

      j += 1;
    }
  }

  return INT32_MIN;  // return a less than TSDB_TBNAME_COLUMN_INDEX value
}

bool validateExprColumnInfo(SQueriedTableInfo *pTableInfo, SSqlExpr *pExpr, SColumnInfo* pTagCols) {
  int32_t j = getColumnIndexInSource(pTableInfo, pExpr, pTagCols);
  return j != INT32_MIN;
}

static bool validateQueryMsg(SQueryTableMsg *pQueryMsg) {
  if (pQueryMsg->interval.interval < 0) {
    qError("qmsg:%p illegal value of interval time %" PRId64, pQueryMsg, pQueryMsg->interval.interval);
    return false;
  }

  if (pQueryMsg->sw.gap < 0 || pQueryMsg->sw.primaryColId != PRIMARYKEY_TIMESTAMP_COL_INDEX) {
    qError("qmsg:%p illegal value of session window time %" PRId64, pQueryMsg, pQueryMsg->sw.gap);
    return false;
  }

  if (pQueryMsg->sw.gap > 0 && pQueryMsg->interval.interval > 0) {
    qError("qmsg:%p illegal value of session window time %" PRId64" and interval value %"PRId64, pQueryMsg,
        pQueryMsg->sw.gap, pQueryMsg->interval.interval);
    return false;
  }

  if (pQueryMsg->numOfTables <= 0) {
    qError("qmsg:%p illegal value of numOfTables %d", pQueryMsg, pQueryMsg->numOfTables);
    return false;
  }

  if (pQueryMsg->numOfGroupCols < 0) {
    qError("qmsg:%p illegal value of numOfGroupbyCols %d", pQueryMsg, pQueryMsg->numOfGroupCols);
    return false;
  }

  if (pQueryMsg->numOfOutput > TSDB_MAX_COLUMNS || pQueryMsg->numOfOutput <= 0) {
    qError("qmsg:%p illegal value of output columns %d", pQueryMsg, pQueryMsg->numOfOutput);
    return false;
  }

  return true;
}

static UNUSED_FUNC bool validateQueryTableCols(SQueriedTableInfo* pTableInfo, SSqlExpr** pExpr, int32_t numOfOutput,
                                   SColumnInfo* pTagCols, void* pMsg) {
  int32_t numOfTotal = pTableInfo->numOfCols + pTableInfo->numOfTags;
  if (pTableInfo->numOfCols < 0 || pTableInfo->numOfTags < 0 || numOfTotal > TSDB_MAX_COLUMNS) {
    qError("qmsg:%p illegal value of numOfCols %d numOfTags:%d", pMsg, pTableInfo->numOfCols, pTableInfo->numOfTags);
    return false;
  }

  if (numOfTotal == 0) {  // table total columns are not required.
    for(int32_t i = 0; i < numOfOutput; ++i) {
      SSqlExpr* p = pExpr[i];
      if ((p->functionId == TSDB_FUNC_TAGPRJ) ||
          (p->functionId == TSDB_FUNC_TID_TAG && p->colInfo.colId == TSDB_TBNAME_COLUMN_INDEX) ||
          (p->functionId == TSDB_FUNC_COUNT && p->colInfo.colId == TSDB_TBNAME_COLUMN_INDEX) ||
          (p->functionId == TSDB_FUNC_BLKINFO)) {
        continue;
      }

      return false;
    }
  }

  for(int32_t i = 0; i < numOfOutput; ++i) {
    if (!validateExprColumnInfo(pTableInfo, pExpr[i], pTagCols)) {
      return TSDB_CODE_QRY_INVALID_MSG;
    }
  }

  return true;
}

static char *createTableIdList(SQueryTableMsg *pQueryMsg, char *pMsg, SArray **pTableIdList) {
  assert(pQueryMsg->numOfTables > 0);

  *pTableIdList = taosArrayInit(pQueryMsg->numOfTables, sizeof(STableIdInfo));

  for (int32_t j = 0; j < pQueryMsg->numOfTables; ++j) {
    STableIdInfo* pTableIdInfo = (STableIdInfo *)pMsg;

    pTableIdInfo->tid = htonl(pTableIdInfo->tid);
    pTableIdInfo->uid = htobe64(pTableIdInfo->uid);
    pTableIdInfo->key = htobe64(pTableIdInfo->key);

    taosArrayPush(*pTableIdList, pTableIdInfo);
    pMsg += sizeof(STableIdInfo);
  }

  return pMsg;
}

static int32_t deserializeColFilterInfo(SColumnFilterInfo* pColFilters, int16_t numOfFilters, char** pMsg) {
  for (int32_t f = 0; f < numOfFilters; ++f) {
    SColumnFilterInfo *pFilterMsg = (SColumnFilterInfo *)(*pMsg);

    SColumnFilterInfo *pColFilter = &pColFilters[f];
    pColFilter->filterstr = htons(pFilterMsg->filterstr);

    (*pMsg) += sizeof(SColumnFilterInfo);

    if (pColFilter->filterstr) {
      pColFilter->len = htobe64(pFilterMsg->len);

      pColFilter->pz = (int64_t)calloc(1, (size_t)(pColFilter->len + 1 * TSDB_NCHAR_SIZE)); // note: null-terminator
      if (pColFilter->pz == 0) {
        return TSDB_CODE_QRY_OUT_OF_MEMORY;
      }

      memcpy((void *)pColFilter->pz, (*pMsg), (size_t)pColFilter->len);
      (*pMsg) += (pColFilter->len + 1);
    } else {
      pColFilter->lowerBndi = htobe64(pFilterMsg->lowerBndi);
      pColFilter->upperBndi = htobe64(pFilterMsg->upperBndi);
    }

    pColFilter->lowerRelOptr = htons(pFilterMsg->lowerRelOptr);
    pColFilter->upperRelOptr = htons(pFilterMsg->upperRelOptr);
  }

  return TSDB_CODE_SUCCESS;
}

/**
 * pQueryMsg->head has been converted before this function is called.
 *
 * @param pQueryMsg
 * @param pTableIdList
 * @param pExpr
 * @return
 */
int32_t convertQueryMsg(SQueryTableMsg *pQueryMsg, SQueryParam* param) {
  int32_t code = TSDB_CODE_SUCCESS;

  if (taosCheckVersion(pQueryMsg->version, version, 3) != 0) {
    return TSDB_CODE_QRY_INVALID_MSG;
  }

  pQueryMsg->numOfTables = htonl(pQueryMsg->numOfTables);
  pQueryMsg->window.skey = htobe64(pQueryMsg->window.skey);
  pQueryMsg->window.ekey = htobe64(pQueryMsg->window.ekey);
  pQueryMsg->interval.interval = htobe64(pQueryMsg->interval.interval);
  pQueryMsg->interval.sliding = htobe64(pQueryMsg->interval.sliding);
  pQueryMsg->interval.offset = htobe64(pQueryMsg->interval.offset);
  pQueryMsg->limit = htobe64(pQueryMsg->limit);
  pQueryMsg->offset = htobe64(pQueryMsg->offset);
  pQueryMsg->vgroupLimit = htobe64(pQueryMsg->vgroupLimit);

  pQueryMsg->order = htons(pQueryMsg->order);
  pQueryMsg->orderColId = htons(pQueryMsg->orderColId);
  pQueryMsg->queryType = htonl(pQueryMsg->queryType);
  pQueryMsg->tagNameRelType = htons(pQueryMsg->tagNameRelType);

  pQueryMsg->numOfCols = htons(pQueryMsg->numOfCols);
  pQueryMsg->numOfOutput = htons(pQueryMsg->numOfOutput);
  pQueryMsg->numOfGroupCols = htons(pQueryMsg->numOfGroupCols);
  pQueryMsg->tagCondLen = htons(pQueryMsg->tagCondLen);
  pQueryMsg->tsBuf.tsOffset = htonl(pQueryMsg->tsBuf.tsOffset);
  pQueryMsg->tsBuf.tsLen = htonl(pQueryMsg->tsBuf.tsLen);
  pQueryMsg->tsBuf.tsNumOfBlocks = htonl(pQueryMsg->tsBuf.tsNumOfBlocks);
  pQueryMsg->tsBuf.tsOrder = htonl(pQueryMsg->tsBuf.tsOrder);
  pQueryMsg->numOfTags = htonl(pQueryMsg->numOfTags);
  pQueryMsg->tbnameCondLen = htonl(pQueryMsg->tbnameCondLen);
  pQueryMsg->secondStageOutput = htonl(pQueryMsg->secondStageOutput);
  pQueryMsg->sqlstrLen = htonl(pQueryMsg->sqlstrLen);
  pQueryMsg->prevResultLen = htonl(pQueryMsg->prevResultLen);
  pQueryMsg->sw.gap = htobe64(pQueryMsg->sw.gap);
  pQueryMsg->sw.primaryColId = htonl(pQueryMsg->sw.primaryColId);
  pQueryMsg->tableScanOperator = htonl(pQueryMsg->tableScanOperator);
  pQueryMsg->numOfOperator = htonl(pQueryMsg->numOfOperator);
  pQueryMsg->udfContentOffset = htonl(pQueryMsg->udfContentOffset);
  pQueryMsg->udfContentLen    = htonl(pQueryMsg->udfContentLen);
  pQueryMsg->udfNum           = htonl(pQueryMsg->udfNum);

  // query msg safety check
  if (!validateQueryMsg(pQueryMsg)) {
    code = TSDB_CODE_QRY_INVALID_MSG;
    goto _cleanup;
  }

  char *pMsg = (char *)(pQueryMsg->tableCols) + sizeof(SColumnInfo) * pQueryMsg->numOfCols;
  for (int32_t col = 0; col < pQueryMsg->numOfCols; ++col) {
    SColumnInfo *pColInfo = &pQueryMsg->tableCols[col];

    pColInfo->colId = htons(pColInfo->colId);
    pColInfo->type = htons(pColInfo->type);
    pColInfo->bytes = htons(pColInfo->bytes);
    pColInfo->flist.numOfFilters = htons(pColInfo->flist.numOfFilters);

    if (!isValidDataType(pColInfo->type)) {
      qDebug("qmsg:%p, invalid data type in source column, index:%d, type:%d", pQueryMsg, col, pColInfo->type);
      code = TSDB_CODE_QRY_INVALID_MSG;
      goto _cleanup;
    }

    int32_t numOfFilters = pColInfo->flist.numOfFilters;
    if (numOfFilters > 0) {
      pColInfo->flist.filterInfo = calloc(numOfFilters, sizeof(SColumnFilterInfo));
      if (pColInfo->flist.filterInfo == NULL) {
        code = TSDB_CODE_QRY_OUT_OF_MEMORY;
        goto _cleanup;
      }
    }

    code = deserializeColFilterInfo(pColInfo->flist.filterInfo, numOfFilters, &pMsg);
    if (code != TSDB_CODE_SUCCESS) {
      goto _cleanup;
    }
  }

  param->tableScanOperator = pQueryMsg->tableScanOperator;
  param->pExpr = calloc(pQueryMsg->numOfOutput, POINTER_BYTES);
  if (param->pExpr == NULL) {
    code = TSDB_CODE_QRY_OUT_OF_MEMORY;
    goto _cleanup;
  }

  SSqlExpr *pExprMsg = (SSqlExpr *)pMsg;

  for (int32_t i = 0; i < pQueryMsg->numOfOutput; ++i) {
    param->pExpr[i] = pExprMsg;

    pExprMsg->colInfo.colIndex = htons(pExprMsg->colInfo.colIndex);
    pExprMsg->colInfo.colId = htons(pExprMsg->colInfo.colId);
    pExprMsg->colInfo.flag  = htons(pExprMsg->colInfo.flag);
    pExprMsg->colBytes      = htons(pExprMsg->colBytes);
    pExprMsg->colType       = htons(pExprMsg->colType);

    pExprMsg->resType       = htons(pExprMsg->resType);
    pExprMsg->resBytes      = htons(pExprMsg->resBytes);

    pExprMsg->functionId    = htons(pExprMsg->functionId);
    pExprMsg->numOfParams   = htons(pExprMsg->numOfParams);
    pExprMsg->resColId      = htons(pExprMsg->resColId);
    pExprMsg->flist.numOfFilters  = htons(pExprMsg->flist.numOfFilters);
    pMsg += sizeof(SSqlExpr);

    for (int32_t j = 0; j < pExprMsg->numOfParams; ++j) {
      pExprMsg->param[j].nType = htons(pExprMsg->param[j].nType);
      pExprMsg->param[j].nLen = htons(pExprMsg->param[j].nLen);

      if (pExprMsg->param[j].nType == TSDB_DATA_TYPE_BINARY) {
        pExprMsg->param[j].pz = pMsg;
        pMsg += pExprMsg->param[j].nLen;  // one more for the string terminated char.
      } else {
        pExprMsg->param[j].i64 = htobe64(pExprMsg->param[j].i64);
      }
    }

    int16_t functionId = pExprMsg->functionId;
    if (functionId == TSDB_FUNC_TAG || functionId == TSDB_FUNC_TAGPRJ || functionId == TSDB_FUNC_TAG_DUMMY) {
      if (!TSDB_COL_IS_TAG(pExprMsg->colInfo.flag)) {  // ignore the column  index check for arithmetic expression.
        code = TSDB_CODE_QRY_INVALID_MSG;
        goto _cleanup;
      }
    }

    if (pExprMsg->flist.numOfFilters > 0) {
      pExprMsg->flist.filterInfo = calloc(pExprMsg->flist.numOfFilters, sizeof(SColumnFilterInfo));
    }

    deserializeColFilterInfo(pExprMsg->flist.filterInfo, pExprMsg->flist.numOfFilters, &pMsg);
    pExprMsg = (SSqlExpr *)pMsg;
  }

  if (pQueryMsg->secondStageOutput) {
    pExprMsg = (SSqlExpr *)pMsg;
    param->pSecExpr = calloc(pQueryMsg->secondStageOutput, POINTER_BYTES);

    for (int32_t i = 0; i < pQueryMsg->secondStageOutput; ++i) {
      param->pSecExpr[i] = pExprMsg;

      pExprMsg->colInfo.colIndex = htons(pExprMsg->colInfo.colIndex);
      pExprMsg->colInfo.colId = htons(pExprMsg->colInfo.colId);
      pExprMsg->colInfo.flag  = htons(pExprMsg->colInfo.flag);
      pExprMsg->resType       = htons(pExprMsg->resType);
      pExprMsg->resBytes      = htons(pExprMsg->resBytes);
      pExprMsg->colBytes      = htons(pExprMsg->colBytes);
      pExprMsg->colType       = htons(pExprMsg->colType);

      pExprMsg->functionId = htons(pExprMsg->functionId);
      pExprMsg->numOfParams = htons(pExprMsg->numOfParams);

      pMsg += sizeof(SSqlExpr);

      for (int32_t j = 0; j < pExprMsg->numOfParams; ++j) {
        pExprMsg->param[j].nType = htons(pExprMsg->param[j].nType);
        pExprMsg->param[j].nLen = htons(pExprMsg->param[j].nLen);

        if (pExprMsg->param[j].nType == TSDB_DATA_TYPE_BINARY) {
          pExprMsg->param[j].pz = pMsg;
          pMsg += pExprMsg->param[j].nLen;  // one more for the string terminated char.
        } else {
          pExprMsg->param[j].i64 = htobe64(pExprMsg->param[j].i64);
        }
      }

      int16_t functionId = pExprMsg->functionId;
      if (functionId == TSDB_FUNC_TAG || functionId == TSDB_FUNC_TAGPRJ || functionId == TSDB_FUNC_TAG_DUMMY) {
        if (!TSDB_COL_IS_TAG(pExprMsg->colInfo.flag)) {  // ignore the column  index check for arithmetic expression.
          code = TSDB_CODE_QRY_INVALID_MSG;
          goto _cleanup;
        }
      }

      pExprMsg = (SSqlExpr *)pMsg;
    }
  }

  pMsg = createTableIdList(pQueryMsg, pMsg, &(param->pTableIdList));

  if (pQueryMsg->numOfGroupCols > 0) {  // group by tag columns
    param->pGroupColIndex = malloc(pQueryMsg->numOfGroupCols * sizeof(SColIndex));
    if (param->pGroupColIndex == NULL) {
      code = TSDB_CODE_QRY_OUT_OF_MEMORY;
      goto _cleanup;
    }

    for (int32_t i = 0; i < pQueryMsg->numOfGroupCols; ++i) {
      param->pGroupColIndex[i].colId = htons(*(int16_t *)pMsg);
      pMsg += sizeof(param->pGroupColIndex[i].colId);

      param->pGroupColIndex[i].colIndex = htons(*(int16_t *)pMsg);
      pMsg += sizeof(param->pGroupColIndex[i].colIndex);

      param->pGroupColIndex[i].flag = htons(*(int16_t *)pMsg);
      pMsg += sizeof(param->pGroupColIndex[i].flag);

      memcpy(param->pGroupColIndex[i].name, pMsg, tListLen(param->pGroupColIndex[i].name));
      pMsg += tListLen(param->pGroupColIndex[i].name);
    }

    pQueryMsg->orderByIdx = htons(pQueryMsg->orderByIdx);
    pQueryMsg->orderType = htons(pQueryMsg->orderType);
  }

  pQueryMsg->fillType = htons(pQueryMsg->fillType);
  if (pQueryMsg->fillType != TSDB_FILL_NONE) {
    pQueryMsg->fillVal = (uint64_t)(pMsg);

    int64_t *v = (int64_t *)pMsg;
    for (int32_t i = 0; i < pQueryMsg->numOfOutput; ++i) {
      v[i] = htobe64(v[i]);
    }

    pMsg += sizeof(int64_t) * pQueryMsg->numOfOutput;
  }

  if (pQueryMsg->numOfTags > 0) {
    param->pTagColumnInfo = calloc(1, sizeof(SColumnInfo) * pQueryMsg->numOfTags);
    if (param->pTagColumnInfo == NULL) {
      code = TSDB_CODE_QRY_OUT_OF_MEMORY;
      goto _cleanup;
    }

    for (int32_t i = 0; i < pQueryMsg->numOfTags; ++i) {
      SColumnInfo* pTagCol = (SColumnInfo*) pMsg;

      pTagCol->colId = htons(pTagCol->colId);
      pTagCol->bytes = htons(pTagCol->bytes);
      pTagCol->type  = htons(pTagCol->type);
      pTagCol->flist.numOfFilters = 0;

      param->pTagColumnInfo[i] = *pTagCol;
      pMsg += sizeof(SColumnInfo);
    }
  }

  // the tag query condition expression string is located at the end of query msg
  if (pQueryMsg->tagCondLen > 0) {
    param->tagCond = calloc(1, pQueryMsg->tagCondLen);
    if (param->tagCond == NULL) {
      code = TSDB_CODE_QRY_OUT_OF_MEMORY;
      goto _cleanup;
    }

    memcpy(param->tagCond, pMsg, pQueryMsg->tagCondLen);
    pMsg += pQueryMsg->tagCondLen;
  }

  if (pQueryMsg->prevResultLen > 0) {
    param->prevResult = calloc(1, pQueryMsg->prevResultLen);
    if (param->prevResult == NULL) {
      code = TSDB_CODE_QRY_OUT_OF_MEMORY;
      goto _cleanup;
    }

    memcpy(param->prevResult, pMsg, pQueryMsg->prevResultLen);
    pMsg += pQueryMsg->prevResultLen;
  }

  if (pQueryMsg->tbnameCondLen > 0) {
    param->tbnameCond = calloc(1, pQueryMsg->tbnameCondLen + 1);
    if (param->tbnameCond == NULL) {
      code = TSDB_CODE_QRY_OUT_OF_MEMORY;
      goto _cleanup;
    }

    strncpy(param->tbnameCond, pMsg, pQueryMsg->tbnameCondLen);
    pMsg += pQueryMsg->tbnameCondLen;
  }

  //skip ts buf
  if ((pQueryMsg->tsBuf.tsOffset + pQueryMsg->tsBuf.tsLen) > 0) {
    pMsg = (char *)pQueryMsg + pQueryMsg->tsBuf.tsOffset + pQueryMsg->tsBuf.tsLen;
  }

  param->pOperator = taosArrayInit(pQueryMsg->numOfOperator, sizeof(int32_t));
  for(int32_t i = 0; i < pQueryMsg->numOfOperator; ++i) {
    int32_t op = htonl(*(int32_t*)pMsg);
    taosArrayPush(param->pOperator, &op);

    pMsg += sizeof(int32_t);
  }

  if (pQueryMsg->udfContentLen > 0) {
    param->pUdfInfo = calloc(1, sizeof(SUdfInfo));
    param->pUdfInfo->contLen = pQueryMsg->udfContentLen;

    pMsg = (char*)pQueryMsg + pQueryMsg->udfContentOffset;
    param->pUdfInfo->resType = *(int8_t*) pMsg;
    pMsg += sizeof(int8_t);

    param->pUdfInfo->resBytes = htons(*(int16_t*)pMsg);
    pMsg += sizeof(int16_t);

    tstr* name = (tstr*)(pMsg);
    param->pUdfInfo->name = strndup(name->data, name->len);

    pMsg += varDataTLen(name);
    param->pUdfInfo->funcType = htonl(*(int32_t*)pMsg);
    pMsg += sizeof(int32_t);

    param->pUdfInfo->bufSize = htonl(*(int32_t*)pMsg);
    pMsg += sizeof(int32_t);

    param->pUdfInfo->content = malloc(pQueryMsg->udfContentLen);
    memcpy(param->pUdfInfo->content, pMsg, pQueryMsg->udfContentLen);

    pMsg += pQueryMsg->udfContentLen;
  }

  param->sql = strndup(pMsg, pQueryMsg->sqlstrLen);

  SQueriedTableInfo info = { .numOfTags = pQueryMsg->numOfTags, .numOfCols = pQueryMsg->numOfCols, .colList = pQueryMsg->tableCols};
  if (!validateQueryTableCols(&info, param->pExpr, pQueryMsg->numOfOutput, param->pTagColumnInfo, pQueryMsg)) {
    code = TSDB_CODE_QRY_INVALID_MSG;
    goto _cleanup;
  }

  qDebug("qmsg:%p query %d tables, type:%d, qrange:%" PRId64 "-%" PRId64 ", numOfGroupbyTagCols:%d, order:%d, "
         "outputCols:%d, numOfCols:%d, interval:%" PRId64 ", fillType:%d, comptsLen:%d, compNumOfBlocks:%d, limit:%" PRId64 ", offset:%" PRId64,
         pQueryMsg, pQueryMsg->numOfTables, pQueryMsg->queryType, pQueryMsg->window.skey, pQueryMsg->window.ekey, pQueryMsg->numOfGroupCols,
         pQueryMsg->order, pQueryMsg->numOfOutput, pQueryMsg->numOfCols, pQueryMsg->interval.interval,
         pQueryMsg->fillType, pQueryMsg->tsBuf.tsLen, pQueryMsg->tsBuf.tsNumOfBlocks, pQueryMsg->limit, pQueryMsg->offset);

  qDebug("qmsg:%p, sql:%s", pQueryMsg, param->sql);
  return TSDB_CODE_SUCCESS;

_cleanup:
  freeParam(param);
  return code;
}

  int32_t cloneExprFilterInfo(SColumnFilterInfo **dst, SColumnFilterInfo* src, int32_t filterNum) {
    if (filterNum <= 0) {
      return TSDB_CODE_SUCCESS;
    }

    *dst = calloc(filterNum, sizeof(*src));
    if (*dst == NULL) {
      return TSDB_CODE_QRY_OUT_OF_MEMORY;
    }

    memcpy(*dst, src, sizeof(*src) * filterNum);

    for (int32_t i = 0; i < filterNum; i++) {
      if ((*dst)[i].filterstr && dst[i]->len > 0) {
        void *pz = calloc(1, (size_t)(*dst)[i].len + 1);

        if (pz == NULL) {
          if (i == 0) {
            free(*dst);
          } else {
            freeColumnFilterInfo(*dst, i);
          }

          return TSDB_CODE_QRY_OUT_OF_MEMORY;
        }

        memcpy(pz, (void *)src->pz, (size_t)src->len + 1);

        (*dst)[i].pz = (int64_t)pz;
      }
    }

    return TSDB_CODE_SUCCESS;
  }

int32_t buildArithmeticExprFromMsg(SExprInfo *pExprInfo, void *pQueryMsg) {
  qDebug("qmsg:%p create arithmetic expr from binary", pQueryMsg);

  tExprNode* pExprNode = NULL;
  TRY(TSDB_MAX_TAG_CONDITIONS) {
    pExprNode = exprTreeFromBinary(pExprInfo->base.param[0].pz, pExprInfo->base.param[0].nLen);
  } CATCH( code ) {
    CLEANUP_EXECUTE();
    qError("qmsg:%p failed to create arithmetic expression string from:%s, reason: %s", pQueryMsg, pExprInfo->base.param[0].pz, tstrerror(code));
    return code;
  } END_TRY

  if (pExprNode == NULL) {
    qError("qmsg:%p failed to create arithmetic expression string from:%s", pQueryMsg, pExprInfo->base.param[0].pz);
    return TSDB_CODE_QRY_APP_ERROR;
  }

  pExprInfo->pExpr = pExprNode;
  return TSDB_CODE_SUCCESS;
}


static int32_t updateOutputBufForTopBotQuery(SQueriedTableInfo* pTableInfo, SColumnInfo* pTagCols, SExprInfo* pExprs, int32_t numOfOutput, int32_t tagLen, bool superTable) {
  for (int32_t i = 0; i < numOfOutput; ++i) {
    int16_t functId = pExprs[i].base.functionId;

    if (functId == TSDB_FUNC_TOP || functId == TSDB_FUNC_BOTTOM) {
      int32_t j = getColumnIndexInSource(pTableInfo, &pExprs[i].base, pTagCols);
      if (j < 0 || j >= pTableInfo->numOfCols) {
        return TSDB_CODE_QRY_INVALID_MSG;
      } else {
        SColumnInfo* pCol = &pTableInfo->colList[j];
        int32_t ret = getResultDataInfo(pCol->type, pCol->bytes, functId, (int32_t)pExprs[i].base.param[0].i64,
                                        &pExprs[i].base.resType, &pExprs[i].base.resBytes, &pExprs[i].base.interBytes, tagLen, superTable, NULL);
        assert(ret == TSDB_CODE_SUCCESS);
      }
    }
  }

  return TSDB_CODE_SUCCESS;
}

void destroyUdfInfo(SUdfInfo* pUdfInfo) {
  if (pUdfInfo == NULL) {
    return;
  }

  if (pUdfInfo->funcs[TSDB_UDF_FUNC_DESTROY]) {
    if (pUdfInfo->isScript) {
      (*(scriptDestroyFunc)pUdfInfo->funcs[TSDB_UDF_FUNC_DESTROY])(pUdfInfo->pScriptCtx);
      tfree(pUdfInfo->content);
    }else{
      (*(udfDestroyFunc)pUdfInfo->funcs[TSDB_UDF_FUNC_DESTROY])(&pUdfInfo->init);
    }
  }

  tfree(pUdfInfo->name);

  if (pUdfInfo->path) {
    unlink(pUdfInfo->path);
  }

  tfree(pUdfInfo->path);
  tfree(pUdfInfo->content);
  taosCloseDll(pUdfInfo->handle);
  tfree(pUdfInfo);
}

static char* getUdfFuncName(char* name, int type) {
  char* funcname = calloc(1, TSDB_FUNCTIONS_NAME_MAX_LENGTH + 10);

  switch (type) {
    case TSDB_UDF_FUNC_NORMAL:
      strcpy(funcname, name);
      break;
    case TSDB_UDF_FUNC_INIT:
      sprintf(funcname, "%s_init", name);
      break;
    case TSDB_UDF_FUNC_FINALIZE:
      sprintf(funcname, "%s_finalize", name);
      break;
    case TSDB_UDF_FUNC_MERGE:
      sprintf(funcname, "%s_merge", name);
      break;
    case TSDB_UDF_FUNC_DESTROY:
      sprintf(funcname, "%s_destroy", name);
      break;
    default:
      assert(0);
      break;
  }

  return funcname;
}

int32_t initUdfInfo(SUdfInfo* pUdfInfo) {
  if (pUdfInfo == NULL) {
    return TSDB_CODE_SUCCESS;
  }
  //qError("script len: %d", pUdfInfo->contLen);
  if (isValidScript(pUdfInfo->content, pUdfInfo->contLen)) {
    pUdfInfo->isScript   = 1;
    pUdfInfo->pScriptCtx = createScriptCtx(pUdfInfo->content, pUdfInfo->resType, pUdfInfo->resBytes);
    if (pUdfInfo->pScriptCtx == NULL) {
      return TSDB_CODE_QRY_SYS_ERROR;
    }
    tfree(pUdfInfo->content);

    pUdfInfo->funcs[TSDB_UDF_FUNC_INIT] = taosLoadScriptInit;
    if (pUdfInfo->funcs[TSDB_UDF_FUNC_INIT] == NULL
        || (*(scriptInitFunc)pUdfInfo->funcs[TSDB_UDF_FUNC_INIT])(pUdfInfo->pScriptCtx) != TSDB_CODE_SUCCESS) {
      return TSDB_CODE_QRY_SYS_ERROR;
    }

    pUdfInfo->funcs[TSDB_UDF_FUNC_NORMAL] = taosLoadScriptNormal;

    if (pUdfInfo->funcType == TSDB_UDF_TYPE_AGGREGATE) {
      pUdfInfo->funcs[TSDB_UDF_FUNC_FINALIZE] =  taosLoadScriptFinalize;
      pUdfInfo->funcs[TSDB_UDF_FUNC_MERGE]    =  taosLoadScriptMerge;
    }
    pUdfInfo->funcs[TSDB_UDF_FUNC_DESTROY] = taosLoadScriptDestroy;

  } else {
    char path[PATH_MAX] = {0};
    taosGetTmpfilePath("script", path);

    FILE* file = fopen(path, "w+");

    // TODO check for failure of flush to disk
    /*size_t t = */ fwrite(pUdfInfo->content, pUdfInfo->contLen, 1, file);
    fclose(file);
    tfree(pUdfInfo->content);

    pUdfInfo->path = strdup(path);

    pUdfInfo->handle = taosLoadDll(path);

    if (NULL == pUdfInfo->handle) {
      return TSDB_CODE_QRY_SYS_ERROR;
    }

    pUdfInfo->funcs[TSDB_UDF_FUNC_NORMAL] = taosLoadSym(pUdfInfo->handle, getUdfFuncName(pUdfInfo->name, TSDB_UDF_FUNC_NORMAL));
    if (NULL == pUdfInfo->funcs[TSDB_UDF_FUNC_NORMAL]) {
      return TSDB_CODE_QRY_SYS_ERROR;
    }

    pUdfInfo->funcs[TSDB_UDF_FUNC_INIT] = taosLoadSym(pUdfInfo->handle, getUdfFuncName(pUdfInfo->name, TSDB_UDF_FUNC_INIT));

    if (pUdfInfo->funcType == TSDB_UDF_TYPE_AGGREGATE) {
      pUdfInfo->funcs[TSDB_UDF_FUNC_FINALIZE] = taosLoadSym(pUdfInfo->handle, getUdfFuncName(pUdfInfo->name, TSDB_UDF_FUNC_FINALIZE));
      pUdfInfo->funcs[TSDB_UDF_FUNC_MERGE] = taosLoadSym(pUdfInfo->handle, getUdfFuncName(pUdfInfo->name, TSDB_UDF_FUNC_MERGE));
    }

    pUdfInfo->funcs[TSDB_UDF_FUNC_DESTROY] = taosLoadSym(pUdfInfo->handle, getUdfFuncName(pUdfInfo->name, TSDB_UDF_FUNC_DESTROY));

    if (pUdfInfo->funcs[TSDB_UDF_FUNC_INIT]) {
      return (*(udfInitFunc)pUdfInfo->funcs[TSDB_UDF_FUNC_INIT])(&pUdfInfo->init);
    }
  }

  return TSDB_CODE_SUCCESS;
}

// TODO tag length should be passed from client, refactor
int32_t createQueryFunc(SQueriedTableInfo* pTableInfo, int32_t numOfOutput, SExprInfo** pExprInfo,
                        SSqlExpr** pExprMsg, SColumnInfo* pTagCols, int32_t queryType, void* pMsg, SUdfInfo* pUdfInfo) {
  *pExprInfo = NULL;
  int32_t code = TSDB_CODE_SUCCESS;

  code = initUdfInfo(pUdfInfo);
  if (code) {
    return code;
  }

  SExprInfo *pExprs = (SExprInfo *)calloc(numOfOutput, sizeof(SExprInfo));
  if (pExprs == NULL) {
    return TSDB_CODE_QRY_OUT_OF_MEMORY;
  }

  bool    isSuperTable = QUERY_IS_STABLE_QUERY(queryType);
  int16_t tagLen = 0;

  for (int32_t i = 0; i < numOfOutput; ++i) {
    pExprs[i].base = *pExprMsg[i];
    memset(pExprs[i].base.param, 0, sizeof(tVariant) * tListLen(pExprs[i].base.param));

    for (int32_t j = 0; j < pExprMsg[i]->numOfParams; ++j) {
      tVariantAssign(&pExprs[i].base.param[j], &pExprMsg[i]->param[j]);
    }

    int16_t type = 0;
    int16_t bytes = 0;

    // parse the arithmetic expression
    if (pExprs[i].base.functionId == TSDB_FUNC_ARITHM) {
      code = buildArithmeticExprFromMsg(&pExprs[i], pMsg);

      if (code != TSDB_CODE_SUCCESS) {
        tfree(pExprs);
        return code;
      }

      type  = TSDB_DATA_TYPE_DOUBLE;
      bytes = tDataTypes[type].bytes;
    } else if (pExprs[i].base.functionId == TSDB_FUNC_BLKINFO) {
      SSchema s = {.type=TSDB_DATA_TYPE_BINARY, .bytes=TSDB_MAX_BINARY_LEN};
      type = s.type;
      bytes = s.bytes;
    } else if (pExprs[i].base.colInfo.colId == TSDB_TBNAME_COLUMN_INDEX && pExprs[i].base.functionId == TSDB_FUNC_TAGPRJ) {  // parse the normal column
      SSchema* s = tGetTbnameColumnSchema();
      type = s->type;
      bytes = s->bytes;
    } else if (pExprs[i].base.colInfo.colId <= TSDB_UD_COLUMN_INDEX && pExprs[i].base.colInfo.colId > TSDB_RES_COL_ID) {
      // it is a user-defined constant value column
      assert(pExprs[i].base.functionId == TSDB_FUNC_PRJ);

      type = pExprs[i].base.param[1].nType;
      bytes = pExprs[i].base.param[1].nLen;
      if (type == TSDB_DATA_TYPE_BINARY || type == TSDB_DATA_TYPE_NCHAR) {
        bytes += VARSTR_HEADER_SIZE;
      }
    } else {
      int32_t j = getColumnIndexInSource(pTableInfo, &pExprs[i].base, pTagCols);
      if (TSDB_COL_IS_TAG(pExprs[i].base.colInfo.flag)) {
        if (j < TSDB_TBNAME_COLUMN_INDEX || j >= pTableInfo->numOfTags) {
          return TSDB_CODE_QRY_INVALID_MSG;
        }
      } else {
        if (j < PRIMARYKEY_TIMESTAMP_COL_INDEX || j >= pTableInfo->numOfCols) {
          return TSDB_CODE_QRY_INVALID_MSG;
        }
      }

      if (pExprs[i].base.colInfo.colId != TSDB_TBNAME_COLUMN_INDEX && j >= 0) {
        SColumnInfo* pCol = (TSDB_COL_IS_TAG(pExprs[i].base.colInfo.flag))? &pTagCols[j]:&pTableInfo->colList[j];
        type = pCol->type;
        bytes = pCol->bytes;
      } else {
        SSchema* s = tGetTbnameColumnSchema();

        type  = s->type;
        bytes = s->bytes;
      }

      if (pExprs[i].base.flist.numOfFilters > 0) {
        int32_t ret = cloneExprFilterInfo(&pExprs[i].base.flist.filterInfo, pExprMsg[i]->flist.filterInfo,
            pExprMsg[i]->flist.numOfFilters);
        if (ret) {
          return ret;
        }
      }
    }

    int32_t param = (int32_t)pExprs[i].base.param[0].i64;
    if (pExprs[i].base.functionId != TSDB_FUNC_ARITHM &&
       (type != pExprs[i].base.colType || bytes != pExprs[i].base.colBytes)) {
      tfree(pExprs);
      return TSDB_CODE_QRY_INVALID_MSG;
    }

    if (getResultDataInfo(type, bytes, pExprs[i].base.functionId, param, &pExprs[i].base.resType, &pExprs[i].base.resBytes,
                          &pExprs[i].base.interBytes, 0, isSuperTable, pUdfInfo) != TSDB_CODE_SUCCESS) {
      tfree(pExprs);
      return TSDB_CODE_QRY_INVALID_MSG;
    }

    if (pExprs[i].base.functionId == TSDB_FUNC_TAG_DUMMY || pExprs[i].base.functionId == TSDB_FUNC_TS_DUMMY) {
      tagLen += pExprs[i].base.resBytes;
    }

    assert(isValidDataType(pExprs[i].base.resType));
  }

  // the tag length is affected by other tag columns, so this should be update.
  updateOutputBufForTopBotQuery(pTableInfo, pTagCols, pExprs, numOfOutput, tagLen, isSuperTable);

  *pExprInfo = pExprs;
  return TSDB_CODE_SUCCESS;
}

// todo refactor
int32_t createIndirectQueryFuncExprFromMsg(SQueryTableMsg* pQueryMsg, int32_t numOfOutput, SExprInfo** pExprInfo,
                                           SSqlExpr** pExpr, SExprInfo* prevExpr, SUdfInfo *pUdfInfo) {
  *pExprInfo = NULL;
  int32_t code = TSDB_CODE_SUCCESS;

  SExprInfo *pExprs = (SExprInfo *)calloc(numOfOutput, sizeof(SExprInfo));
  if (pExprs == NULL) {
    return TSDB_CODE_QRY_OUT_OF_MEMORY;
  }

  bool isSuperTable = QUERY_IS_STABLE_QUERY(pQueryMsg->queryType);

  for (int32_t i = 0; i < numOfOutput; ++i) {
    pExprs[i].base = *pExpr[i];
    memset(pExprs[i].base.param, 0, sizeof(tVariant) * tListLen(pExprs[i].base.param));

    for (int32_t j = 0; j < pExpr[i]->numOfParams; ++j) {
      tVariantAssign(&pExprs[i].base.param[j], &pExpr[i]->param[j]);
    }

    pExprs[i].base.resType = 0;

    int16_t type = 0;
    int16_t bytes = 0;

    // parse the arithmetic expression
    if (pExprs[i].base.functionId == TSDB_FUNC_ARITHM) {
      code = buildArithmeticExprFromMsg(&pExprs[i], pQueryMsg);

      if (code != TSDB_CODE_SUCCESS) {
        tfree(pExprs);
        return code;
      }

      type  = TSDB_DATA_TYPE_DOUBLE;
      bytes = tDataTypes[type].bytes;
    } else {
      int32_t index = pExprs[i].base.colInfo.colIndex;
      assert(prevExpr[index].base.resColId == pExprs[i].base.colInfo.colId);

      type  = prevExpr[index].base.resType;
      bytes = prevExpr[index].base.resBytes;
    }

    int32_t param = (int32_t)pExprs[i].base.param[0].i64;
    if (getResultDataInfo(type, bytes, pExprs[i].base.functionId, param, &pExprs[i].base.resType, &pExprs[i].base.resBytes,
                          &pExprs[i].base.interBytes, 0, isSuperTable, pUdfInfo) != TSDB_CODE_SUCCESS) {
      tfree(pExprs);
      return TSDB_CODE_QRY_INVALID_MSG;
    }

    assert(isValidDataType(pExprs[i].base.resType));
  }

  *pExprInfo = pExprs;
  return TSDB_CODE_SUCCESS;
}

SGroupbyExpr *createGroupbyExprFromMsg(SQueryTableMsg *pQueryMsg, SColIndex *pColIndex, int32_t *code) {
  if (pQueryMsg->numOfGroupCols == 0) {
    return NULL;
  }

  // using group by tag columns
  SGroupbyExpr *pGroupbyExpr = (SGroupbyExpr *)calloc(1, sizeof(SGroupbyExpr));
  if (pGroupbyExpr == NULL) {
    *code = TSDB_CODE_QRY_OUT_OF_MEMORY;
    return NULL;
  }

  pGroupbyExpr->numOfGroupCols = pQueryMsg->numOfGroupCols;
  pGroupbyExpr->orderType = pQueryMsg->orderType;
  pGroupbyExpr->orderIndex = pQueryMsg->orderByIdx;

  pGroupbyExpr->columnInfo = taosArrayInit(pQueryMsg->numOfGroupCols, sizeof(SColIndex));
  for(int32_t i = 0; i < pQueryMsg->numOfGroupCols; ++i) {
    taosArrayPush(pGroupbyExpr->columnInfo, &pColIndex[i]);
  }

  return pGroupbyExpr;
}

int32_t doCreateFilterInfo(SColumnInfo* pCols, int32_t numOfCols, int32_t numOfFilterCols, SSingleColumnFilterInfo** pFilterInfo, uint64_t qId) {
  *pFilterInfo = calloc(1, sizeof(SSingleColumnFilterInfo) * numOfFilterCols);
  if (pFilterInfo == NULL) {
    return TSDB_CODE_QRY_OUT_OF_MEMORY;
  }

  for (int32_t i = 0, j = 0; i < numOfCols; ++i) {
    if (pCols[i].flist.numOfFilters > 0) {
      SSingleColumnFilterInfo* pFilter = &((*pFilterInfo)[j]);

      memcpy(&pFilter->info, &pCols[i], sizeof(SColumnInfo));
      pFilter->info = pCols[i];

      pFilter->numOfFilters = pCols[i].flist.numOfFilters;
      pFilter->pFilters = calloc(pFilter->numOfFilters, sizeof(SColumnFilterElem));
      if (pFilter->pFilters == NULL) {
        return TSDB_CODE_QRY_OUT_OF_MEMORY;
      }

      for (int32_t f = 0; f < pFilter->numOfFilters; ++f) {
        SColumnFilterElem* pSingleColFilter = &pFilter->pFilters[f];
        pSingleColFilter->filterInfo = pCols[i].flist.filterInfo[f];

        int32_t lower = pSingleColFilter->filterInfo.lowerRelOptr;
        int32_t upper = pSingleColFilter->filterInfo.upperRelOptr;
        if (lower == TSDB_RELATION_INVALID && upper == TSDB_RELATION_INVALID) {
          qError("QInfo:0x%"PRIx64" invalid filter info", qId);
          return TSDB_CODE_QRY_INVALID_MSG;
        }

        pSingleColFilter->fp = getFilterOperator(lower, upper);
        if (pSingleColFilter->fp == NULL) {
          qError("QInfo:0x%"PRIx64" invalid filter info", qId);
          return TSDB_CODE_QRY_INVALID_MSG;
        }

        pSingleColFilter->bytes = pCols[i].bytes;
      }

      j++;
    }
  }

  return TSDB_CODE_SUCCESS;
}

void* doDestroyFilterInfo(SSingleColumnFilterInfo* pFilterInfo, int32_t numOfFilterCols) {
  for (int32_t i = 0; i < numOfFilterCols; ++i) {
    if (pFilterInfo[i].numOfFilters > 0) {
      tfree(pFilterInfo[i].pFilters);
    }
  }

  tfree(pFilterInfo);
  return NULL;
}

int32_t createFilterInfo(SQueryAttr* pQueryAttr, uint64_t qId) {
  for (int32_t i = 0; i < pQueryAttr->numOfCols; ++i) {
    if (pQueryAttr->tableCols[i].flist.numOfFilters > 0) {
      pQueryAttr->numOfFilterCols++;
    }
  }

  if (pQueryAttr->numOfFilterCols == 0) {
    return TSDB_CODE_SUCCESS;
  }

  doCreateFilterInfo(pQueryAttr->tableCols, pQueryAttr->numOfCols, pQueryAttr->numOfFilterCols,
                     &pQueryAttr->pFilterInfo, qId);

  return TSDB_CODE_SUCCESS;
}

static void doUpdateExprColumnIndex(SQueryAttr *pQueryAttr) {
  assert(pQueryAttr->pExpr1 != NULL && pQueryAttr != NULL);

  for (int32_t k = 0; k < pQueryAttr->numOfOutput; ++k) {
    SSqlExpr *pSqlExprMsg = &pQueryAttr->pExpr1[k].base;
    if (pSqlExprMsg->functionId == TSDB_FUNC_ARITHM) {
      continue;
    }

    // todo opt performance
    SColIndex *pColIndex = &pSqlExprMsg->colInfo;
    if (TSDB_COL_IS_NORMAL_COL(pColIndex->flag)) {
      int32_t f = 0;
      for (f = 0; f < pQueryAttr->numOfCols; ++f) {
        if (pColIndex->colId == pQueryAttr->tableCols[f].colId) {
          pColIndex->colIndex = f;
          break;
        }
      }

      assert(f < pQueryAttr->numOfCols);
    } else if (pColIndex->colId <= TSDB_UD_COLUMN_INDEX) {
      // do nothing for user-defined constant value result columns
    } else {
      int32_t f = 0;
      for (f = 0; f < pQueryAttr->numOfTags; ++f) {
        if (pColIndex->colId == pQueryAttr->tagColList[f].colId) {
          pColIndex->colIndex = f;
          break;
        }
      }

      assert(f < pQueryAttr->numOfTags || pColIndex->colId == TSDB_TBNAME_COLUMN_INDEX);
    }
  }
}

void setResultBufSize(SQueryAttr* pQueryAttr, SRspResultInfo* pResultInfo) {
  const int32_t DEFAULT_RESULT_MSG_SIZE = 1024 * (1024 + 512);

  // the minimum number of rows for projection query
  const int32_t MIN_ROWS_FOR_PRJ_QUERY = 8192;
  const int32_t DEFAULT_MIN_ROWS = 4096;

  const float THRESHOLD_RATIO = 0.85f;

  if (isProjQuery(pQueryAttr)) {
    int32_t numOfRes = DEFAULT_RESULT_MSG_SIZE / pQueryAttr->resultRowSize;
    if (numOfRes < MIN_ROWS_FOR_PRJ_QUERY) {
      numOfRes = MIN_ROWS_FOR_PRJ_QUERY;
    }

    pResultInfo->capacity  = numOfRes;
  } else {  // in case of non-prj query, a smaller output buffer will be used.
    pResultInfo->capacity = DEFAULT_MIN_ROWS;
  }

  pResultInfo->threshold = (int32_t)(pResultInfo->capacity * THRESHOLD_RATIO);
  pResultInfo->total = 0;
}

FORCE_INLINE bool checkQIdEqual(void *qHandle, uint64_t qId) {
  return ((SQInfo *)qHandle)->qId == qId;
}

SQInfo* createQInfoImpl(SQueryTableMsg* pQueryMsg, SGroupbyExpr* pGroupbyExpr, SExprInfo* pExprs,
                        SExprInfo* pSecExprs, STableGroupInfo* pTableGroupInfo, SColumnInfo* pTagCols, int32_t vgId,
                        char* sql, uint64_t *qId, SUdfInfo* pUdfInfo) {
  int16_t numOfCols = pQueryMsg->numOfCols;
  int16_t numOfOutput = pQueryMsg->numOfOutput;

  SQInfo *pQInfo = (SQInfo *)calloc(1, sizeof(SQInfo));
  if (pQInfo == NULL) {
    goto _cleanup_qinfo;
  }

  pQInfo->qId = *qId;

  pQInfo->runtimeEnv.pUdfInfo = pUdfInfo;

  // to make sure third party won't overwrite this structure
  pQInfo->signature = pQInfo;
  SQueryAttr* pQueryAttr = &pQInfo->query;
  pQInfo->runtimeEnv.pQueryAttr = pQueryAttr;

  pQueryAttr->tableGroupInfo  = *pTableGroupInfo;
  pQueryAttr->numOfCols       = numOfCols;
  pQueryAttr->numOfOutput     = numOfOutput;
  pQueryAttr->limit.limit     = pQueryMsg->limit;
  pQueryAttr->limit.offset    = pQueryMsg->offset;
  pQueryAttr->order.order     = pQueryMsg->order;
  pQueryAttr->order.orderColId = pQueryMsg->orderColId;
  pQueryAttr->pExpr1          = pExprs;
  pQueryAttr->pExpr2          = pSecExprs;
  pQueryAttr->numOfExpr2      = pQueryMsg->secondStageOutput;
  pQueryAttr->pGroupbyExpr    = pGroupbyExpr;
  memcpy(&pQueryAttr->interval, &pQueryMsg->interval, sizeof(pQueryAttr->interval));
  pQueryAttr->fillType        = pQueryMsg->fillType;
  pQueryAttr->numOfTags       = pQueryMsg->numOfTags;
  pQueryAttr->tagColList      = pTagCols;
  pQueryAttr->prjInfo.vgroupLimit = pQueryMsg->vgroupLimit;
  pQueryAttr->prjInfo.ts      = (pQueryMsg->order == TSDB_ORDER_ASC)? INT64_MIN:INT64_MAX;
  pQueryAttr->sw              = pQueryMsg->sw;
  pQueryAttr->vgId            = vgId;

  pQueryAttr->stableQuery     = pQueryMsg->stableQuery;
  pQueryAttr->topBotQuery     = pQueryMsg->topBotQuery;
  pQueryAttr->groupbyColumn   = pQueryMsg->groupbyColumn;
  pQueryAttr->hasTagResults   = pQueryMsg->hasTagResults;
  pQueryAttr->timeWindowInterpo = pQueryMsg->timeWindowInterpo;
  pQueryAttr->queryBlockDist  = pQueryMsg->queryBlockDist;
  pQueryAttr->stabledev       = pQueryMsg->stabledev;
  pQueryAttr->tsCompQuery     = pQueryMsg->tsCompQuery;
  pQueryAttr->simpleAgg       = pQueryMsg->simpleAgg;
  pQueryAttr->pointInterpQuery = pQueryMsg->pointInterpQuery;
  pQueryAttr->needReverseScan  = pQueryMsg->needReverseScan;
<<<<<<< HEAD
=======
  pQueryAttr->stateWindow      = pQueryMsg->stateWindow;
  pQueryAttr->vgId            = vgId;
>>>>>>> ac5789d9

  pQueryAttr->tableCols = calloc(numOfCols, sizeof(SSingleColumnFilterInfo));
  if (pQueryAttr->tableCols == NULL) {
    goto _cleanup;
  }

  pQueryAttr->srcRowSize = 0;
  pQueryAttr->maxTableColumnWidth = 0;
  for (int16_t i = 0; i < numOfCols; ++i) {
    pQueryAttr->tableCols[i] = pQueryMsg->tableCols[i];
    pQueryAttr->tableCols[i].flist.filterInfo = tFilterInfoDup(pQueryMsg->tableCols[i].flist.filterInfo, pQueryAttr->tableCols[i].flist.numOfFilters);

    pQueryAttr->srcRowSize += pQueryAttr->tableCols[i].bytes;
    if (pQueryAttr->maxTableColumnWidth < pQueryAttr->tableCols[i].bytes) {
      pQueryAttr->maxTableColumnWidth = pQueryAttr->tableCols[i].bytes;
    }
  }

  for (int16_t col = 0; col < numOfOutput; ++col) {
    assert(pExprs[col].base.resBytes > 0);
    pQueryAttr->resultRowSize += pExprs[col].base.resBytes;

    // keep the tag length
    if (TSDB_COL_IS_TAG(pExprs[col].base.colInfo.flag)) {
      pQueryAttr->tagLen += pExprs[col].base.resBytes;
    }

    if (pExprs[col].base.flist.filterInfo) {
      ++pQueryAttr->havingNum;
    }
  }

  doUpdateExprColumnIndex(pQueryAttr);
  int32_t ret = createFilterInfo(pQueryAttr, pQInfo->qId);
  if (ret != TSDB_CODE_SUCCESS) {
    goto _cleanup;
  }

  if (pSecExprs != NULL) {
    int32_t resultRowSize = 0;

    // calculate the result row size
    for (int16_t col = 0; col < pQueryAttr->numOfExpr2; ++col) {
      assert(pSecExprs[col].base.resBytes > 0);
      resultRowSize += pSecExprs[col].base.resBytes;
    }

    if (resultRowSize > pQueryAttr->resultRowSize) {
      pQueryAttr->resultRowSize = resultRowSize;
    }
  }

  if (pQueryAttr->fillType != TSDB_FILL_NONE) {
    pQueryAttr->fillVal = malloc(sizeof(int64_t) * pQueryAttr->numOfOutput);
    if (pQueryAttr->fillVal == NULL) {
      goto _cleanup;
    }

    // the first column is the timestamp
    memcpy(pQueryAttr->fillVal, (char *)pQueryMsg->fillVal, pQueryAttr->numOfOutput * sizeof(int64_t));
  }

  size_t numOfGroups = 0;
  if (pTableGroupInfo->pGroupList != NULL) {
    numOfGroups = taosArrayGetSize(pTableGroupInfo->pGroupList);
    STableGroupInfo* pTableqinfo = &pQInfo->runtimeEnv.tableqinfoGroupInfo;

    pTableqinfo->pGroupList = taosArrayInit(numOfGroups, POINTER_BYTES);
    pTableqinfo->numOfTables = pTableGroupInfo->numOfTables;
    pTableqinfo->map = taosHashInit(pTableGroupInfo->numOfTables, taosGetDefaultHashFunction(TSDB_DATA_TYPE_INT), true, HASH_NO_LOCK);
  }

  pQInfo->pBuf = calloc(pTableGroupInfo->numOfTables, sizeof(STableQueryInfo));
  if (pQInfo->pBuf == NULL) {
    goto _cleanup;
  }

  pQInfo->dataReady = QUERY_RESULT_NOT_READY;
  pQInfo->rspContext = NULL;
  pQInfo->sql = sql;
  pthread_mutex_init(&pQInfo->lock, NULL);
  tsem_init(&pQInfo->ready, 0, 0);

  pQueryAttr->window = pQueryMsg->window;
  changeExecuteScanOrder(pQInfo, pQueryMsg, pQueryAttr->stableQuery);

  SQueryRuntimeEnv* pRuntimeEnv = &pQInfo->runtimeEnv;
  STimeWindow window = pQueryAttr->window;

  int32_t index = 0;
  for(int32_t i = 0; i < numOfGroups; ++i) {
    SArray* pa = taosArrayGetP(pQueryAttr->tableGroupInfo.pGroupList, i);

    size_t s = taosArrayGetSize(pa);
    SArray* p1 = taosArrayInit(s, POINTER_BYTES);
    if (p1 == NULL) {
      goto _cleanup;
    }

    taosArrayPush(pRuntimeEnv->tableqinfoGroupInfo.pGroupList, &p1);

    for(int32_t j = 0; j < s; ++j) {
      STableKeyInfo* info = taosArrayGet(pa, j);
      window.skey = info->lastKey;

      void* buf = (char*) pQInfo->pBuf + index * sizeof(STableQueryInfo);
      STableQueryInfo* item = createTableQueryInfo(pQueryAttr, info->pTable, pQueryAttr->groupbyColumn, window, buf);
      if (item == NULL) {
        goto _cleanup;
      }

      item->groupIndex = i;
      taosArrayPush(p1, &item);

      STableId* id = TSDB_TABLEID(info->pTable);
      taosHashPut(pRuntimeEnv->tableqinfoGroupInfo.map, &id->tid, sizeof(id->tid), &item, POINTER_BYTES);
      index += 1;
    }
  }

  colIdCheck(pQueryAttr, pQInfo->qId);

  // todo refactor
  pQInfo->query.queryBlockDist = (numOfOutput == 1 && pExprs[0].base.functionId == TSDB_FUNC_BLKINFO);

  qDebug("qmsg:%p QInfo:0x%" PRIx64 "-%p created", pQueryMsg, pQInfo->qId, pQInfo);
  return pQInfo;

_cleanup_qinfo:
  tsdbDestroyTableGroup(pTableGroupInfo);

  if (pGroupbyExpr != NULL) {
    taosArrayDestroy(pGroupbyExpr->columnInfo);
    free(pGroupbyExpr);
  }

  tfree(pTagCols);
  for (int32_t i = 0; i < numOfOutput; ++i) {
    SExprInfo* pExprInfo = &pExprs[i];
    if (pExprInfo->pExpr != NULL) {
      tExprTreeDestroy(pExprInfo->pExpr, NULL);
      pExprInfo->pExpr = NULL;
    }

    if (pExprInfo->base.flist.filterInfo) {
      freeColumnFilterInfo(pExprInfo->base.flist.filterInfo, pExprInfo->base.flist.numOfFilters);
    }
  }

  tfree(pExprs);

_cleanup:
  freeQInfo(pQInfo);
  return NULL;
}

bool isValidQInfo(void *param) {
  SQInfo *pQInfo = (SQInfo *)param;
  if (pQInfo == NULL) {
    return false;
  }

  /*
   * pQInfo->signature may be changed by another thread, so we assign value of signature
   * into local variable, then compare by using local variable
   */
  uint64_t sig = (uint64_t)pQInfo->signature;
  return (sig == (uint64_t)pQInfo);
}

int32_t initQInfo(STsBufInfo* pTsBufInfo, void* tsdb, void* sourceOptr, SQInfo* pQInfo, SQueryParam* param, char* start,
                  int32_t prevResultLen, void* merger) {
  int32_t code = TSDB_CODE_SUCCESS;

  SQueryRuntimeEnv* pRuntimeEnv = &pQInfo->runtimeEnv;
  pRuntimeEnv->qinfo = pQInfo;

  SQueryAttr *pQueryAttr = pRuntimeEnv->pQueryAttr;

  STSBuf *pTsBuf = NULL;
  if (pTsBufInfo->tsLen > 0) { // open new file to save the result
    char *tsBlock = start + pTsBufInfo->tsOffset;
    pTsBuf = tsBufCreateFromCompBlocks(tsBlock, pTsBufInfo->tsNumOfBlocks, pTsBufInfo->tsLen, pTsBufInfo->tsOrder,
        pQueryAttr->vgId);

    tsBufResetPos(pTsBuf);
    bool ret = tsBufNextPos(pTsBuf);
    UNUSED(ret);
  }

  SArray* prevResult = NULL;
  if (prevResultLen > 0) {
    prevResult = interResFromBinary(param->prevResult, prevResultLen);
  }

  if (tsdb != NULL) {
    pQueryAttr->precision = tsdbGetCfg(tsdb)->precision;
  }

  if ((QUERY_IS_ASC_QUERY(pQueryAttr) && (pQueryAttr->window.skey > pQueryAttr->window.ekey)) ||
      (!QUERY_IS_ASC_QUERY(pQueryAttr) && (pQueryAttr->window.ekey > pQueryAttr->window.skey))) {
    qDebug("QInfo:0x%"PRIx64" no result in time range %" PRId64 "-%" PRId64 ", order %d", pQInfo->qId, pQueryAttr->window.skey,
           pQueryAttr->window.ekey, pQueryAttr->order.order);
    setQueryStatus(pRuntimeEnv, QUERY_COMPLETED);
    pRuntimeEnv->tableqinfoGroupInfo.numOfTables = 0;
    // todo free memory
    return TSDB_CODE_SUCCESS;
  }

  if (pRuntimeEnv->tableqinfoGroupInfo.numOfTables == 0) {
    qDebug("QInfo:0x%"PRIx64" no table qualified for tag filter, abort query", pQInfo->qId);
    setQueryStatus(pRuntimeEnv, QUERY_COMPLETED);
    return TSDB_CODE_SUCCESS;
  }

  // filter the qualified
  if ((code = doInitQInfo(pQInfo, pTsBuf, prevResult, tsdb, sourceOptr, param->tableScanOperator, param->pOperator, merger)) != TSDB_CODE_SUCCESS) {
    goto _error;
  }

  return code;

_error:
  // table query ref will be decrease during error handling
  freeQInfo(pQInfo);
  return code;
}

//TODO refactor
void freeColumnFilterInfo(SColumnFilterInfo* pFilter, int32_t numOfFilters) {
    if (pFilter == NULL || numOfFilters == 0) {
      return;
    }

    for (int32_t i = 0; i < numOfFilters; i++) {
      if (pFilter[i].filterstr && pFilter[i].pz) {
        free((void*)(pFilter[i].pz));
      }
    }

    free(pFilter);
}

static void doDestroyTableQueryInfo(STableGroupInfo* pTableqinfoGroupInfo) {
  if (pTableqinfoGroupInfo->pGroupList != NULL) {
    int32_t numOfGroups = (int32_t) taosArrayGetSize(pTableqinfoGroupInfo->pGroupList);
    for (int32_t i = 0; i < numOfGroups; ++i) {
      SArray *p = taosArrayGetP(pTableqinfoGroupInfo->pGroupList, i);

      size_t num = taosArrayGetSize(p);
      for(int32_t j = 0; j < num; ++j) {
        STableQueryInfo* item = taosArrayGetP(p, j);
        destroyTableQueryInfoImpl(item);
      }

      taosArrayDestroy(p);
    }
  }

  taosArrayDestroy(pTableqinfoGroupInfo->pGroupList);
  taosHashCleanup(pTableqinfoGroupInfo->map);

  pTableqinfoGroupInfo->pGroupList = NULL;
  pTableqinfoGroupInfo->map = NULL;
  pTableqinfoGroupInfo->numOfTables = 0;
}

void* destroyQueryFuncExpr(SExprInfo* pExprInfo, int32_t numOfExpr) {
  if (pExprInfo == NULL) {
    assert(numOfExpr == 0);
    return NULL;
  }

  for (int32_t i = 0; i < numOfExpr; ++i) {
    if (pExprInfo[i].pExpr != NULL) {
      tExprTreeDestroy(pExprInfo[i].pExpr, NULL);
    }

    if (pExprInfo[i].base.flist.filterInfo) {
      freeColumnFilterInfo(pExprInfo[i].base.flist.filterInfo, pExprInfo[i].base.flist.numOfFilters);
    }

    for(int32_t j = 0; j < pExprInfo[i].base.numOfParams; ++j) {
      tVariantDestroy(&pExprInfo[i].base.param[j]);
    }
  }

  tfree(pExprInfo);
  return NULL;
}

void* freeColumnInfo(SColumnInfo* pColumnInfo, int32_t numOfCols) {
  if (pColumnInfo != NULL) {
    assert(numOfCols >= 0);

    for (int32_t i = 0; i < numOfCols; i++) {
      freeColumnFilterInfo(pColumnInfo[i].flist.filterInfo, pColumnInfo[i].flist.numOfFilters);
    }

    tfree(pColumnInfo);
  }

  return NULL;
}

void freeQInfo(SQInfo *pQInfo) {
  if (!isValidQInfo(pQInfo)) {
    return;
  }

  qDebug("QInfo:0x%"PRIx64" start to free QInfo", pQInfo->qId);

  SQueryRuntimeEnv* pRuntimeEnv = &pQInfo->runtimeEnv;
  releaseQueryBuf(pRuntimeEnv->tableqinfoGroupInfo.numOfTables);

  doDestroyTableQueryInfo(&pRuntimeEnv->tableqinfoGroupInfo);
  teardownQueryRuntimeEnv(&pQInfo->runtimeEnv);

  SQueryAttr *pQueryAttr = pQInfo->runtimeEnv.pQueryAttr;
  freeQueryAttr(pQueryAttr);

  tsdbDestroyTableGroup(&pQueryAttr->tableGroupInfo);

  tfree(pQInfo->pBuf);
  tfree(pQInfo->sql);

  taosArrayDestroy(pRuntimeEnv->groupResInfo.pRows);
  pQInfo->signature = 0;

  qDebug("QInfo:0x%"PRIx64" QInfo is freed", pQInfo->qId);

  tfree(pQInfo);
}

int32_t doDumpQueryResult(SQInfo *pQInfo, char *data) {
  // the remained number of retrieved rows, not the interpolated result
  SQueryRuntimeEnv* pRuntimeEnv = &pQInfo->runtimeEnv;
  SQueryAttr *pQueryAttr = pQInfo->runtimeEnv.pQueryAttr;

  // load data from file to msg buffer
  if (pQueryAttr->tsCompQuery) {
    SColumnInfoData* pColInfoData = taosArrayGet(pRuntimeEnv->outputBuf->pDataBlock, 0);
    FILE *f = *(FILE **)pColInfoData->pData;  // TODO refactor

    // make sure file exist
    if (f) {
      off_t s = lseek(fileno(f), 0, SEEK_END);
      assert(s == pRuntimeEnv->outputBuf->info.rows);

      qDebug("QInfo:0x%"PRIx64" ts comp data return, file:%p, size:%"PRId64, pQInfo->qId, f, (uint64_t)s);
      if (fseek(f, 0, SEEK_SET) >= 0) {
        size_t sz = fread(data, 1, s, f);
        if(sz < s) {  // todo handle error
          qError("fread(f:%p,%d) failed, rsize:%" PRId64 ", expect size:%" PRId64, f, fileno(f), (uint64_t)sz, (uint64_t)s);
          assert(0);
        }
      } else {
        UNUSED(s);
        qError("fseek(f:%p,%d) failed, error:%s", f, fileno(f), strerror(errno));
        assert(0);
      }

      // dump error info
      if (s <= (sizeof(STSBufFileHeader) + sizeof(STSGroupBlockInfo) + 6 * sizeof(int32_t))) {
        qDump(data, s);
        assert(0);
      }

      fclose(f);
      *(FILE **)pColInfoData->pData = NULL;
    }

    // all data returned, set query over
    if (Q_STATUS_EQUAL(pRuntimeEnv->status, QUERY_COMPLETED)) {
      setQueryStatus(pRuntimeEnv, QUERY_OVER);
    }
  } else {
    doCopyQueryResultToMsg(pQInfo, (int32_t)pRuntimeEnv->outputBuf->info.rows, data);
  }

  pRuntimeEnv->resultInfo.total += pRuntimeEnv->outputBuf->info.rows;
  qDebug("QInfo:0x%"PRIx64" current numOfRes rows:%d, total:%" PRId64, pQInfo->qId,
         pRuntimeEnv->outputBuf->info.rows, pRuntimeEnv->resultInfo.total);

  if (pQueryAttr->limit.limit > 0 && pQueryAttr->limit.limit == pRuntimeEnv->resultInfo.total) {
    qDebug("QInfo:0x%"PRIx64" results limitation reached, limitation:%"PRId64, pQInfo->qId, pQueryAttr->limit.limit);
    setQueryStatus(pRuntimeEnv, QUERY_OVER);
  }

  return TSDB_CODE_SUCCESS;
}

bool doBuildResCheck(SQInfo* pQInfo) {
  bool buildRes = false;

  pthread_mutex_lock(&pQInfo->lock);

  pQInfo->dataReady = QUERY_RESULT_READY;
  buildRes = needBuildResAfterQueryComplete(pQInfo);

  // clear qhandle owner, it must be in the secure area. other thread may run ahead before current, after it is
  // put into task to be executed.
  assert(pQInfo->owner == taosGetSelfPthreadId());
  pQInfo->owner = 0;

  pthread_mutex_unlock(&pQInfo->lock);

  // used in retrieve blocking model.
  tsem_post(&pQInfo->ready);
  return buildRes;
}

static void doSetTagValueToResultBuf(char* output, const char* val, int16_t type, int16_t bytes) {
  if (val == NULL) {
    setNull(output, type, bytes);
    return;
  }

  if (IS_VAR_DATA_TYPE(type)) {
    // Binary data overflows for sort of unknown reasons. Let trim the overflow data
    if (varDataTLen(val) > bytes) {
      int32_t len = bytes - VARSTR_HEADER_SIZE;   // remain available space
      memcpy(varDataVal(output), varDataVal(val), len);
      varDataSetLen(output, len);
    } else {
      varDataCopy(output, val);
    }
  } else {
    memcpy(output, val, bytes);
  }
}

static int64_t getQuerySupportBufSize(size_t numOfTables) {
  size_t s1 = sizeof(STableQueryInfo);
  size_t s2 = sizeof(SHashNode);

//  size_t s3 = sizeof(STableCheckInfo);  buffer consumption in tsdb
  return (int64_t)((s1 + s2) * 1.5 * numOfTables);
}

int32_t checkForQueryBuf(size_t numOfTables) {
  int64_t t = getQuerySupportBufSize(numOfTables);
  if (tsQueryBufferSizeBytes < 0) {
    return TSDB_CODE_SUCCESS;
  } else if (tsQueryBufferSizeBytes > 0) {

    while(1) {
      int64_t s = tsQueryBufferSizeBytes;
      int64_t remain = s - t;
      if (remain >= 0) {
        if (atomic_val_compare_exchange_64(&tsQueryBufferSizeBytes, s, remain) == s) {
          return TSDB_CODE_SUCCESS;
        }
      } else {
        return TSDB_CODE_QRY_NOT_ENOUGH_BUFFER;
      }
    }
  }

  // disable query processing if the value of tsQueryBufferSize is zero.
  return TSDB_CODE_QRY_NOT_ENOUGH_BUFFER;
}

void releaseQueryBuf(size_t numOfTables) {
  if (tsQueryBufferSizeBytes < 0) {
    return;
  }

  int64_t t = getQuerySupportBufSize(numOfTables);

  // restore value is not enough buffer available
  atomic_add_fetch_64(&tsQueryBufferSizeBytes, t);
}

void freeQueryAttr(SQueryAttr* pQueryAttr) {
  if (pQueryAttr != NULL) {
    if (pQueryAttr->fillVal != NULL) {
      tfree(pQueryAttr->fillVal);
    }

    pQueryAttr->pFilterInfo = doDestroyFilterInfo(pQueryAttr->pFilterInfo, pQueryAttr->numOfFilterCols);

    pQueryAttr->pExpr1 = destroyQueryFuncExpr(pQueryAttr->pExpr1, pQueryAttr->numOfOutput);
    pQueryAttr->pExpr2 = destroyQueryFuncExpr(pQueryAttr->pExpr2, pQueryAttr->numOfExpr2);
    pQueryAttr->pExpr3 = destroyQueryFuncExpr(pQueryAttr->pExpr3, pQueryAttr->numOfExpr3);

    tfree(pQueryAttr->tagColList);
    tfree(pQueryAttr->pFilterInfo);

    pQueryAttr->tableCols = freeColumnInfo(pQueryAttr->tableCols, pQueryAttr->numOfCols);

    if (pQueryAttr->pGroupbyExpr != NULL) {
      taosArrayDestroy(pQueryAttr->pGroupbyExpr->columnInfo);
      tfree(pQueryAttr->pGroupbyExpr);
    }
  }
}
<|MERGE_RESOLUTION|>--- conflicted
+++ resolved
@@ -1886,7 +1886,7 @@
         break;
       }
       case OP_StateWindow: {
-        pRuntimeEnv->proot = createStatewindowOperatorInfo(pRuntimeEnv, pRuntimeEnv->proot, pQueryAttr->pExpr1, pQueryAttr->numOfOutput); 
+        pRuntimeEnv->proot = createStatewindowOperatorInfo(pRuntimeEnv, pRuntimeEnv->proot, pQueryAttr->pExpr1, pQueryAttr->numOfOutput);
         setTableScanFilterOperatorInfo(pRuntimeEnv->proot->upstream[0]->info, pRuntimeEnv->proot);
         break;
       }
@@ -2234,7 +2234,7 @@
 
 static bool onlyLastQuery(SQueryAttr *pQueryAttr) { return onlyOneQueryType(pQueryAttr, TSDB_FUNC_LAST, TSDB_FUNC_LAST_DST); }
 
-static bool notContainSessionOrStateWindow(SQueryAttr *pQueryAttr) { return !(pQueryAttr->sw.gap > 0 || pQueryAttr->stateWindow); }  
+static bool notContainSessionOrStateWindow(SQueryAttr *pQueryAttr) { return !(pQueryAttr->sw.gap > 0 || pQueryAttr->stateWindow); }
 
 static int32_t updateBlockLoadStatus(SQueryAttr *pQuery, int32_t status) {
   bool hasFirstLastFunc = false;
@@ -4687,7 +4687,7 @@
     pTableScanInfo->pResultRowInfo = &pInfo->binfo.resultRowInfo;
     pTableScanInfo->rowCellInfoOffset = pInfo->binfo.rowCellInfoOffset;
   } else if (pDownstream->operatorType == OP_StateWindow) {
-    SStateWindowOperatorInfo* pInfo = pDownstream->info; 
+    SStateWindowOperatorInfo* pInfo = pDownstream->info;
 
     pTableScanInfo->pCtx = pInfo->binfo.pCtx;
     pTableScanInfo->pResultRowInfo = &pInfo->binfo.resultRowInfo;
@@ -5326,17 +5326,17 @@
       continue;
     }
     if (pInfo->prevData == NULL) {
-      pInfo->prevData = malloc(bytes); 
+      pInfo->prevData = malloc(bytes);
       memcpy(pInfo->prevData, val, bytes);
       pInfo->numOfRows = 1;
       pInfo->curWindow.skey = tsList[j];
       pInfo->curWindow.ekey = tsList[j];
-      pInfo->start = j; 
-      
+      pInfo->start = j;
+
     } else if (memcmp(pInfo->prevData, val, bytes) == 0) {
       pInfo->curWindow.ekey = tsList[j];
       pInfo->numOfRows += 1;
-      //pInfo->start = j;   
+      //pInfo->start = j;
       if (j == 0 && pInfo->start != 0) {
         pInfo->numOfRows = 1;
         pInfo->start = 0;
@@ -5358,7 +5358,7 @@
       memcpy(pInfo->prevData, val, bytes);
       pInfo->numOfRows = 1;
       pInfo->start = j;
-       
+
     }
   }
   SResultRow* pResult = NULL;
@@ -5406,10 +5406,10 @@
     setInputDataBlock(pOperator, pBInfo->pCtx, pBlock, pQueryAttr->order.order);
     if (pWindowInfo->colIndex == -1) {
       pWindowInfo->colIndex = getGroupbyColumnIndex(pRuntimeEnv->pQueryAttr->pGroupbyExpr, pBlock);
-    } 
+    }
     doStateWindowAggImpl(pOperator,  pWindowInfo, pBlock);
   }
-  
+
   // restore the value
   pQueryAttr->order.order = order;
   pQueryAttr->window = win;
@@ -5427,7 +5427,7 @@
   }
 
   return pBInfo->pRes->info.rows == 0? NULL:pBInfo->pRes;
-} 
+}
 static SSDataBlock* doSessionWindowAgg(void* param, bool* newgroup) {
   SOperatorInfo* pOperator = (SOperatorInfo*) param;
   if (pOperator->status == OP_EXEC_DONE) {
@@ -5921,8 +5921,8 @@
   pOperator->cleanup      = destroyStateWindowOperatorInfo;
 
   appendUpstream(pOperator, upstream);
-  return pOperator; 
-  
+  return pOperator;
+
 }
 SOperatorInfo* createSWindowOperatorInfo(SQueryRuntimeEnv* pRuntimeEnv, SOperatorInfo* upstream, SExprInfo* pExpr, int32_t numOfOutput) {
   SSWindowOperatorInfo* pInfo = calloc(1, sizeof(SSWindowOperatorInfo));
@@ -7394,11 +7394,8 @@
   pQueryAttr->simpleAgg       = pQueryMsg->simpleAgg;
   pQueryAttr->pointInterpQuery = pQueryMsg->pointInterpQuery;
   pQueryAttr->needReverseScan  = pQueryMsg->needReverseScan;
-<<<<<<< HEAD
-=======
   pQueryAttr->stateWindow      = pQueryMsg->stateWindow;
   pQueryAttr->vgId            = vgId;
->>>>>>> ac5789d9
 
   pQueryAttr->tableCols = calloc(numOfCols, sizeof(SSingleColumnFilterInfo));
   if (pQueryAttr->tableCols == NULL) {
