/*
 * Copyright (c) 2019 TAOS Data, Inc. <jhtao@taosdata.com>
 *
 * This program is free software: you can use, redistribute, and/or modify
 * it under the terms of the GNU Affero General Public License, version 3
 * or later ("AGPL"), as published by the Free Software Foundation.
 *
 * This program is distributed in the hope that it will be useful, but WITHOUT
 * ANY WARRANTY; without even the implied warranty of MERCHANTABILITY or
 * FITNESS FOR A PARTICULAR PURPOSE.
 *
 * You should have received a copy of the GNU Affero General Public License
 * along with this program. If not, see <http://www.gnu.org/licenses/>.
 */
#include "os.h"
#include "qFill.h"
#include "taosmsg.h"
#include "tglobal.h"

#include "exception.h"
#include "hash.h"
#include "texpr.h"
#include "qExecutor.h"
#include "qResultbuf.h"
#include "qUtil.h"
#include "queryLog.h"
#include "tlosertree.h"
#include "ttype.h"
#include "tscompression.h"

#define IS_MASTER_SCAN(runtime)        ((runtime)->scanFlag == MASTER_SCAN)
#define IS_REVERSE_SCAN(runtime)       ((runtime)->scanFlag == REVERSE_SCAN)
#define SET_MASTER_SCAN_FLAG(runtime)  ((runtime)->scanFlag = MASTER_SCAN)
#define SET_REVERSE_SCAN_FLAG(runtime) ((runtime)->scanFlag = REVERSE_SCAN)

#define SWITCH_ORDER(n) (((n) = ((n) == TSDB_ORDER_ASC) ? TSDB_ORDER_DESC : TSDB_ORDER_ASC))

#define SDATA_BLOCK_INITIALIZER (SDataBlockInfo) {{0}, 0}

#define TIME_WINDOW_COPY(_dst, _src)  do {\
   (_dst).skey = (_src).skey;\
   (_dst).ekey = (_src).ekey;\
} while (0)

enum {
  TS_JOIN_TS_EQUAL       = 0,
  TS_JOIN_TS_NOT_EQUALS  = 1,
  TS_JOIN_TAG_NOT_EQUALS = 2,
};

typedef enum SResultTsInterpType {
  RESULT_ROW_START_INTERP = 1,
  RESULT_ROW_END_INTERP   = 2,
} SResultTsInterpType;

#if 0
static UNUSED_FUNC void *u_malloc (size_t __size) {
  uint32_t v = rand();

  if (v % 1000 <= 0) {
    return NULL;
  } else {
    return malloc(__size);
  }
}

static UNUSED_FUNC void* u_calloc(size_t num, size_t __size) {
  uint32_t v = rand();
  if (v % 1000 <= 0) {
    return NULL;
  } else {
    return calloc(num, __size);
  }
}

static UNUSED_FUNC void* u_realloc(void* p, size_t __size) {
  uint32_t v = rand();
  if (v % 5 <= 1) {
    return NULL;
  } else {
    return realloc(p, __size);
  }
}

#define calloc  u_calloc
#define malloc  u_malloc
#define realloc u_realloc
#endif

#define CLEAR_QUERY_STATUS(q, st)   ((q)->status &= (~(st)))
#define GET_NUM_OF_TABLEGROUP(q)    taosArrayGetSize((q)->tableqinfoGroupInfo.pGroupList)
#define QUERY_IS_INTERVAL_QUERY(_q) ((_q)->interval.interval > 0)

uint64_t queryHandleId = 0;

int32_t getMaximumIdleDurationSec() {
  return tsShellActivityTimer * 2;
}

static void getNextTimeWindow(SQueryAttr* pQueryAttr, STimeWindow* tw) {
  int32_t factor = GET_FORWARD_DIRECTION_FACTOR(pQueryAttr->order.order);
  if (pQueryAttr->interval.intervalUnit != 'n' && pQueryAttr->interval.intervalUnit != 'y') {
    tw->skey += pQueryAttr->interval.sliding * factor;
    tw->ekey = tw->skey + pQueryAttr->interval.interval - 1;
    return;
  }

  int64_t key = tw->skey / 1000, interval = pQueryAttr->interval.interval;
  if (pQueryAttr->precision == TSDB_TIME_PRECISION_MICRO) {
    key /= 1000;
  }
  if (pQueryAttr->interval.intervalUnit == 'y') {
    interval *= 12;
  }

  struct tm tm;
  time_t t = (time_t)key;
  localtime_r(&t, &tm);

  int mon = (int)(tm.tm_year * 12 + tm.tm_mon + interval * factor);
  tm.tm_year = mon / 12;
  tm.tm_mon = mon % 12;
  tw->skey = mktime(&tm) * 1000L;

  mon = (int)(mon + interval);
  tm.tm_year = mon / 12;
  tm.tm_mon = mon % 12;
  tw->ekey = mktime(&tm) * 1000L;

  if (pQueryAttr->precision == TSDB_TIME_PRECISION_MICRO) {
    tw->skey *= 1000L;
    tw->ekey *= 1000L;
  }
  tw->ekey -= 1;
}

static void doSetTagValueToResultBuf(char* output, const char* val, int16_t type, int16_t bytes);
static void setResultOutputBuf(SQueryRuntimeEnv* pRuntimeEnv, SResultRow* pResult, SQLFunctionCtx* pCtx,
                               int32_t numOfCols, int32_t* rowCellInfoOffset);

void setResultRowOutputBufInitCtx(SQueryRuntimeEnv *pRuntimeEnv, SResultRow *pResult, SQLFunctionCtx* pCtx, int32_t numOfOutput, int32_t* rowCellInfoOffset);
static bool functionNeedToExecute(SQueryRuntimeEnv *pRuntimeEnv, SQLFunctionCtx *pCtx, int32_t functionId);

static void setBlockStatisInfo(SQLFunctionCtx *pCtx, SSDataBlock* pSDataBlock, SColIndex* pColIndex);

static void destroyTableQueryInfoImpl(STableQueryInfo *pTableQueryInfo);
static bool hasMainOutput(SQueryAttr *pQueryAttr);

static int32_t setTimestampListJoinInfo(SQueryRuntimeEnv* pRuntimeEnv, tVariant* pTag, STableQueryInfo *pTableQueryInfo);
static void releaseQueryBuf(size_t numOfTables);
static int32_t binarySearchForKey(char *pValue, int num, TSKEY key, int order);
static STsdbQueryCond createTsdbQueryCond(SQueryAttr* pQueryAttr, STimeWindow* win);
static STableIdInfo createTableIdInfo(STableQueryInfo* pTableQueryInfo);

static void setTableScanFilterOperatorInfo(STableScanInfo* pTableScanInfo, SOperatorInfo* pDownstream);

static int32_t getNumOfScanTimes(SQueryAttr* pQueryAttr);

static SOperatorInfo* createDataBlocksOptScanInfo(void* pTsdbQueryHandle, SQueryRuntimeEnv* pRuntimeEnv, int32_t repeatTime, int32_t reverseTime);
static SOperatorInfo* createTableScanOperator(void* pTsdbQueryHandle, SQueryRuntimeEnv* pRuntimeEnv, int32_t repeatTime);
static SOperatorInfo* createTableSeqScanOperator(void* pTsdbQueryHandle, SQueryRuntimeEnv* pRuntimeEnv);

static SOperatorInfo* createAggregateOperatorInfo(SQueryRuntimeEnv* pRuntimeEnv, SOperatorInfo* upstream, SExprInfo* pExpr, int32_t numOfOutput);
static SOperatorInfo* createArithOperatorInfo(SQueryRuntimeEnv* pRuntimeEnv, SOperatorInfo* upstream, SExprInfo* pExpr, int32_t numOfOutput);
static SOperatorInfo* createLimitOperatorInfo(SQueryRuntimeEnv* pRuntimeEnv, SOperatorInfo* upstream);
static SOperatorInfo* createOffsetOperatorInfo(SQueryRuntimeEnv* pRuntimeEnv, SOperatorInfo* upstream);
static SOperatorInfo* createTimeIntervalOperatorInfo(SQueryRuntimeEnv* pRuntimeEnv, SOperatorInfo* upstream, SExprInfo* pExpr, int32_t numOfOutput);
static SOperatorInfo* createSWindowOperatorInfo(SQueryRuntimeEnv* pRuntimeEnv, SOperatorInfo* upstream, SExprInfo* pExpr, int32_t numOfOutput);
static SOperatorInfo* createFillOperatorInfo(SQueryRuntimeEnv* pRuntimeEnv, SOperatorInfo* upstream, SExprInfo* pExpr, int32_t numOfOutput);
static SOperatorInfo* createGroupbyOperatorInfo(SQueryRuntimeEnv* pRuntimeEnv, SOperatorInfo* upstream, SExprInfo* pExpr, int32_t numOfOutput);
static SOperatorInfo* createMultiTableAggOperatorInfo(SQueryRuntimeEnv* pRuntimeEnv, SOperatorInfo* upstream, SExprInfo* pExpr, int32_t numOfOutput);
static SOperatorInfo* createMultiTableTimeIntervalOperatorInfo(SQueryRuntimeEnv* pRuntimeEnv, SOperatorInfo* upstream, SExprInfo* pExpr, int32_t numOfOutput);
static SOperatorInfo* createTagScanOperatorInfo(SQueryRuntimeEnv* pRuntimeEnv, SExprInfo* pExpr, int32_t numOfOutput);
static SOperatorInfo* createTableBlockInfoScanOperator(void* pTsdbQueryHandle, SQueryRuntimeEnv* pRuntimeEnv);

static void destroyBasicOperatorInfo(void* param, int32_t numOfOutput);
static void destroySFillOperatorInfo(void* param, int32_t numOfOutput);
static void destroyGroupbyOperatorInfo(void* param, int32_t numOfOutput);
static void destroyArithOperatorInfo(void* param, int32_t numOfOutput);
static void destroyTagScanOperatorInfo(void* param, int32_t numOfOutput);
static void destroyOperatorInfo(SOperatorInfo* pOperator);

static int32_t doCopyToSDataBlock(SQueryRuntimeEnv* pRuntimeEnv, SGroupResInfo* pGroupResInfo, int32_t orderType, SSDataBlock* pBlock);

static int32_t getGroupbyColumnIndex(SSqlGroupbyExpr *pGroupbyExpr, SSDataBlock* pDataBlock);
static int32_t setGroupResultOutputBuf(SQueryRuntimeEnv *pRuntimeEnv, SGroupbyOperatorInfo *pInfo, int32_t numOfCols, char *pData, int16_t type, int16_t bytes, int32_t groupIndex);

static void initCtxOutputBuffer(SQLFunctionCtx* pCtx, int32_t size);
static void getAlignQueryTimeWindow(SQueryAttr *pQueryAttr, int64_t key, int64_t keyFirst, int64_t keyLast, STimeWindow *win);
//static bool isPointInterpoQuery(SQueryAttr *pQueryAttr);
static void setResultBufSize(SQueryAttr* pQueryAttr, SRspResultInfo* pResultInfo);
static void setCtxTagForJoin(SQueryRuntimeEnv* pRuntimeEnv, SQLFunctionCtx* pCtx, SExprInfo* pExprInfo, void* pTable);
static void setParamForStableStddev(SQueryRuntimeEnv* pRuntimeEnv, SQLFunctionCtx* pCtx, int32_t numOfOutput, SExprInfo* pExpr);
static void setParamForStableStddevByColData(SQueryRuntimeEnv* pRuntimeEnv, SQLFunctionCtx* pCtx, int32_t numOfOutput, SExprInfo* pExpr, char* val, int16_t bytes);
static void doSetTableGroupOutputBuf(SQueryRuntimeEnv* pRuntimeEnv, SResultRowInfo* pResultRowInfo,
                                     SQLFunctionCtx* pCtx, int32_t* rowCellInfoOffset, int32_t numOfOutput,
                                     int32_t groupIndex);

// setup the output buffer for each operator
static SSDataBlock* createOutputBuf(SExprInfo* pExpr, int32_t numOfOutput, int32_t numOfRows) {
  const static int32_t minSize = 8;

  SSDataBlock *res = calloc(1, sizeof(SSDataBlock));
  res->info.numOfCols = numOfOutput;

  res->pDataBlock = taosArrayInit(numOfOutput, sizeof(SColumnInfoData));
  for (int32_t i = 0; i < numOfOutput; ++i) {
    SColumnInfoData idata = {{0}};
    idata.info.type  = pExpr[i].base.resType;
    idata.info.bytes = pExpr[i].base.resBytes;
    idata.info.colId = pExpr[i].base.resColId;

    idata.pData = calloc(1, MAX(idata.info.bytes * numOfRows, minSize));  // at least to hold a pointer on x64 platform
    taosArrayPush(res->pDataBlock, &idata);
  }

  return res;
}

static void* destroyOutputBuf(SSDataBlock* pBlock) {
  if (pBlock == NULL) {
    return NULL;
  }

  int32_t numOfOutput = pBlock->info.numOfCols;
  for(int32_t i = 0; i < numOfOutput; ++i) {
    SColumnInfoData* pColInfoData = taosArrayGet(pBlock->pDataBlock, i);
    tfree(pColInfoData->pData);
  }

  taosArrayDestroy(pBlock->pDataBlock);
  tfree(pBlock->pBlockStatis);
  tfree(pBlock);
  return NULL;
}

int32_t getNumOfResult(SQueryRuntimeEnv *pRuntimeEnv, SQLFunctionCtx* pCtx, int32_t numOfOutput) {
  SQueryAttr *pQueryAttr = pRuntimeEnv->pQueryAttr;
  bool    hasMainFunction = hasMainOutput(pQueryAttr);

  int32_t maxOutput = 0;
  for (int32_t j = 0; j < numOfOutput; ++j) {
    int32_t id = pCtx[j].functionId;

    /*
     * ts, tag, tagprj function can not decide the output number of current query
     * the number of output result is decided by main output
     */
    if (hasMainFunction && (id == TSDB_FUNC_TS || id == TSDB_FUNC_TAG || id == TSDB_FUNC_TAGPRJ)) {
      continue;
    }

    SResultRowCellInfo *pResInfo = GET_RES_INFO(&pCtx[j]);
    if (pResInfo != NULL && maxOutput < pResInfo->numOfRes) {
      maxOutput = pResInfo->numOfRes;
    }
  }

  assert(maxOutput >= 0);
  return maxOutput;
}

static void clearNumOfRes(SQLFunctionCtx* pCtx, int32_t numOfOutput) {
  for (int32_t j = 0; j < numOfOutput; ++j) {
    SResultRowCellInfo *pResInfo = GET_RES_INFO(&pCtx[j]);
    pResInfo->numOfRes = 0;
  }
}

static bool isSelectivityWithTagsQuery(SQLFunctionCtx *pCtx, int32_t numOfOutput) {
  bool    hasTags = false;
  int32_t numOfSelectivity = 0;

  for (int32_t i = 0; i < numOfOutput; ++i) {
    int32_t functId = pCtx[i].functionId;
    if (functId == TSDB_FUNC_TAG_DUMMY || functId == TSDB_FUNC_TS_DUMMY) {
      hasTags = true;
      continue;
    }

    if ((aAggs[functId].status & TSDB_FUNCSTATE_SELECTIVITY) != 0) {
      numOfSelectivity++;
    }
  }

  return (numOfSelectivity > 0 && hasTags);
}

static bool isProjQuery(SQueryAttr *pQueryAttr) {
  for (int32_t i = 0; i < pQueryAttr->numOfOutput; ++i) {
    int32_t functId = pQueryAttr->pExpr1[i].base.functionId;
    if (functId != TSDB_FUNC_PRJ && functId != TSDB_FUNC_TAGPRJ) {
      return false;
    }
  }

  return true;
}

static bool hasNullRv(SColIndex* pColIndex, SDataStatis *pStatis) {
  if (TSDB_COL_IS_TAG(pColIndex->flag) || TSDB_COL_IS_UD_COL(pColIndex->flag) || pColIndex->colId == PRIMARYKEY_TIMESTAMP_COL_INDEX) {
    return false;
  }

  if (pStatis != NULL && pStatis->numOfNull == 0) {
    return false;
  }

  return true;
}

static void prepareResultListBuffer(SResultRowInfo* pResultRowInfo, SQueryRuntimeEnv* pRuntimeEnv) {
  // more than the capacity, reallocate the resources
  if (pResultRowInfo->size < pResultRowInfo->capacity) {
    return;
  }

  int64_t newCapacity = 0;
  if (pResultRowInfo->capacity > 10000) {
    newCapacity = (int64_t)(pResultRowInfo->capacity * 1.25);
  } else {
    newCapacity = (int64_t)(pResultRowInfo->capacity * 1.5);
  }

  char *t = realloc(pResultRowInfo->pResult, (size_t)(newCapacity * POINTER_BYTES));
  if (t == NULL) {
    longjmp(pRuntimeEnv->env, TSDB_CODE_QRY_OUT_OF_MEMORY);
  }

  pResultRowInfo->pResult = (SResultRow **)t;

  int32_t inc = (int32_t)newCapacity - pResultRowInfo->capacity;
  memset(&pResultRowInfo->pResult[pResultRowInfo->capacity], 0, POINTER_BYTES * inc);

  pResultRowInfo->capacity = (int32_t)newCapacity;
}

static SResultRow *doPrepareResultRowFromKey(SQueryRuntimeEnv *pRuntimeEnv, SResultRowInfo *pResultRowInfo, char *pData,
                                             int16_t bytes, bool masterscan, uint64_t uid) {
  bool existed = false;
  SET_RES_WINDOW_KEY(pRuntimeEnv->keyBuf, pData, bytes, uid);

  SResultRow **p1 =
      (SResultRow **)taosHashGet(pRuntimeEnv->pResultRowHashTable, pRuntimeEnv->keyBuf, GET_RES_WINDOW_KEY_LEN(bytes));

  // in case of repeat scan/reverse scan, no new time window added.
  if (QUERY_IS_INTERVAL_QUERY(pRuntimeEnv->pQueryAttr)) {
    if (!masterscan) {  // the *p1 may be NULL in case of sliding+offset exists.
      return (p1 != NULL)? *p1:NULL;
    }

    if (p1 != NULL) {
      for(int32_t i = pResultRowInfo->size - 1; i >= 0; --i) {
        if (pResultRowInfo->pResult[i] == (*p1)) {
          pResultRowInfo->curIndex = i;
          existed = true;
          break;
        }
      }
    }
  } else {
    if (p1 != NULL) {  // group by column query
      return *p1;
    }
  }

  if (!existed) {
    prepareResultListBuffer(pResultRowInfo, pRuntimeEnv);

    SResultRow *pResult = NULL;

    if (p1 == NULL) {
      pResult = getNewResultRow(pRuntimeEnv->pool);
      int32_t ret = initResultRow(pResult);
      if (ret != TSDB_CODE_SUCCESS) {
        longjmp(pRuntimeEnv->env, TSDB_CODE_QRY_OUT_OF_MEMORY);
      }

      // add a new result set for a new group
      taosHashPut(pRuntimeEnv->pResultRowHashTable, pRuntimeEnv->keyBuf, GET_RES_WINDOW_KEY_LEN(bytes), &pResult, POINTER_BYTES);
    } else {
      pResult = *p1;
    }

    pResultRowInfo->pResult[pResultRowInfo->size] = pResult;
    pResultRowInfo->curIndex = pResultRowInfo->size++;
  }

  // too many time window in query
  if (pResultRowInfo->size > MAX_INTERVAL_TIME_WINDOW) {
    longjmp(pRuntimeEnv->env, TSDB_CODE_QRY_TOO_MANY_TIMEWINDOW);
  }

  return getResultRow(pResultRowInfo, pResultRowInfo->curIndex);
}

static void getInitialStartTimeWindow(SQueryAttr* pQueryAttr, TSKEY ts, STimeWindow* w) {
  if (QUERY_IS_ASC_QUERY(pQueryAttr)) {
    getAlignQueryTimeWindow(pQueryAttr, ts, ts, pQueryAttr->window.ekey, w);
  } else {
    // the start position of the first time window in the endpoint that spreads beyond the queried last timestamp
    getAlignQueryTimeWindow(pQueryAttr, ts, pQueryAttr->window.ekey, ts, w);

    int64_t key = w->skey;
    while(key < ts) { // moving towards end
      if (pQueryAttr->interval.intervalUnit == 'n' || pQueryAttr->interval.intervalUnit == 'y') {
        key = taosTimeAdd(key, pQueryAttr->interval.sliding, pQueryAttr->interval.slidingUnit, pQueryAttr->precision);
      } else {
        key += pQueryAttr->interval.sliding;
      }

      if (key >= ts) {
        break;
      }

      w->skey = key;
    }
  }
}

// get the correct time window according to the handled timestamp
static STimeWindow getActiveTimeWindow(SResultRowInfo * pResultRowInfo, int64_t ts, SQueryAttr *pQueryAttr) {
  STimeWindow w = {0};

 if (pResultRowInfo->curIndex == -1) {  // the first window, from the previous stored value
    if (pResultRowInfo->prevSKey == TSKEY_INITIAL_VAL) {
      getInitialStartTimeWindow(pQueryAttr, ts, &w);
      pResultRowInfo->prevSKey = w.skey;
    } else {
      w.skey = pResultRowInfo->prevSKey;
    }

    if (pQueryAttr->interval.intervalUnit == 'n' || pQueryAttr->interval.intervalUnit == 'y') {
      w.ekey = taosTimeAdd(w.skey, pQueryAttr->interval.interval, pQueryAttr->interval.intervalUnit, pQueryAttr->precision) - 1;
    } else {
      w.ekey = w.skey + pQueryAttr->interval.interval - 1;
    }
  } else {
    int32_t slot = curTimeWindowIndex(pResultRowInfo);
    SResultRow* pWindowRes = getResultRow(pResultRowInfo, slot);
    w = pWindowRes->win;
  }

  if (w.skey > ts || w.ekey < ts) {
    if (pQueryAttr->interval.intervalUnit == 'n' || pQueryAttr->interval.intervalUnit == 'y') {
      w.skey = taosTimeTruncate(ts, &pQueryAttr->interval, pQueryAttr->precision);
      w.ekey = taosTimeAdd(w.skey, pQueryAttr->interval.interval, pQueryAttr->interval.intervalUnit, pQueryAttr->precision) - 1;
    } else {
      int64_t st = w.skey;

      if (st > ts) {
        st -= ((st - ts + pQueryAttr->interval.sliding - 1) / pQueryAttr->interval.sliding) * pQueryAttr->interval.sliding;
      }

      int64_t et = st + pQueryAttr->interval.interval - 1;
      if (et < ts) {
        st += ((ts - et + pQueryAttr->interval.sliding - 1) / pQueryAttr->interval.sliding) * pQueryAttr->interval.sliding;
      }

      w.skey = st;
      w.ekey = w.skey + pQueryAttr->interval.interval - 1;
    }
  }

  /*
   * query border check, skey should not be bounded by the query time range, since the value skey will
   * be used as the time window index value. So we only change ekey of time window accordingly.
   */
  if (w.ekey > pQueryAttr->window.ekey && QUERY_IS_ASC_QUERY(pQueryAttr)) {
    w.ekey = pQueryAttr->window.ekey;
  }

  return w;
}

// a new buffer page for each table. Needs to opt this design
static int32_t addNewWindowResultBuf(SResultRow *pWindowRes, SDiskbasedResultBuf *pResultBuf, int32_t tid, uint32_t size) {
  if (pWindowRes->pageId != -1) {
    return 0;
  }

  tFilePage *pData = NULL;

  // in the first scan, new space needed for results
  int32_t pageId = -1;
  SIDList list = getDataBufPagesIdList(pResultBuf, tid);

  if (taosArrayGetSize(list) == 0) {
    pData = getNewDataBuf(pResultBuf, tid, &pageId);
  } else {
    SPageInfo* pi = getLastPageInfo(list);
    pData = getResBufPage(pResultBuf, pi->pageId);
    pageId = pi->pageId;

    if (pData->num + size > pResultBuf->pageSize) {
      // release current page first, and prepare the next one
      releaseResBufPageInfo(pResultBuf, pi);
      pData = getNewDataBuf(pResultBuf, tid, &pageId);
      if (pData != NULL) {
        assert(pData->num == 0);  // number of elements must be 0 for new allocated buffer
      }
    }
  }

  if (pData == NULL) {
    return -1;
  }

  // set the number of rows in current disk page
  if (pWindowRes->pageId == -1) {  // not allocated yet, allocate new buffer
    pWindowRes->pageId = pageId;
    pWindowRes->offset = (int32_t)pData->num;

    pData->num += size;
    assert(pWindowRes->pageId >= 0);
  }

  return 0;
}

static int32_t setWindowOutputBufByKey(SQueryRuntimeEnv *pRuntimeEnv, SResultRowInfo *pResultRowInfo, STimeWindow *win,
                                       bool masterscan, SResultRow **pResult, int64_t groupId, SQLFunctionCtx* pCtx,
                                       int32_t numOfOutput, int32_t* rowCellInfoOffset) {
  assert(win->skey <= win->ekey);
  SDiskbasedResultBuf *pResultBuf = pRuntimeEnv->pResultBuf;

  SResultRow *pResultRow = doPrepareResultRowFromKey(pRuntimeEnv, pResultRowInfo, (char *)&win->skey, TSDB_KEYSIZE, masterscan, groupId);
  if (pResultRow == NULL) {
    *pResult = NULL;
    return TSDB_CODE_SUCCESS;
  }

  // not assign result buffer yet, add new result buffer
  if (pResultRow->pageId == -1) {
    int32_t ret = addNewWindowResultBuf(pResultRow, pResultBuf, (int32_t) groupId, pRuntimeEnv->pQueryAttr->intermediateResultRowSize);
    if (ret != TSDB_CODE_SUCCESS) {
      return -1;
    }
  }

  // set time window for current result
  pResultRow->win = (*win);
  *pResult = pResultRow;
  setResultRowOutputBufInitCtx(pRuntimeEnv, pResultRow, pCtx, numOfOutput, rowCellInfoOffset);

  return TSDB_CODE_SUCCESS;
}

static void setResultRowInterpo(SResultRow* pResult, SResultTsInterpType type) {
  assert(pResult != NULL && (type == RESULT_ROW_START_INTERP || type == RESULT_ROW_END_INTERP));
  if (type == RESULT_ROW_START_INTERP) {
    pResult->startInterp = true;
  } else {
    pResult->endInterp   = true;
  }
}

static bool resultRowInterpolated(SResultRow* pResult, SResultTsInterpType type) {
  assert(pResult != NULL && (type == RESULT_ROW_START_INTERP || type == RESULT_ROW_END_INTERP));
  if (type == RESULT_ROW_START_INTERP) {
    return pResult->startInterp == true;
  } else {
    return pResult->endInterp   == true;
  }
}

static FORCE_INLINE int32_t getForwardStepsInBlock(int32_t numOfRows, __block_search_fn_t searchFn, TSKEY ekey, int16_t pos,
                                      int16_t order, int64_t *pData) {
  int32_t forwardStep = 0;

  if (order == TSDB_ORDER_ASC) {
    int32_t end = searchFn((char*) &pData[pos], numOfRows - pos, ekey, order);
    if (end >= 0) {
      forwardStep = end;

      if (pData[end + pos] == ekey) {
        forwardStep += 1;
      }
    }
  } else {
    int32_t end = searchFn((char *)pData, pos + 1, ekey, order);
    if (end >= 0) {
      forwardStep = pos - end;

      if (pData[end] == ekey) {
        forwardStep += 1;
      }
    }
  }

  assert(forwardStep > 0);
  return forwardStep;
}

static void doUpdateResultRowIndex(SResultRowInfo*pResultRowInfo, TSKEY lastKey, bool ascQuery, bool timeWindowInterpo) {
  int64_t skey = TSKEY_INITIAL_VAL;
  int32_t i = 0;
  for (i = pResultRowInfo->size - 1; i >= 0; --i) {
    SResultRow *pResult = pResultRowInfo->pResult[i];
    if (pResult->closed) {
      break;
    }

    // new closed result rows
    if (timeWindowInterpo) {
      if (pResult->endInterp && ((pResult->win.skey <= lastKey && ascQuery) || (pResult->win.skey >= lastKey && !ascQuery))) {
        if (i > 0) { // the first time window, the startInterp is false.
          assert(pResult->startInterp);
        }

        closeResultRow(pResultRowInfo, i);
      } else {
        skey = pResult->win.skey;
      }
    } else {
      if ((pResult->win.ekey <= lastKey && ascQuery) || (pResult->win.skey >= lastKey && !ascQuery)) {
        closeResultRow(pResultRowInfo, i);
      } else {
        skey = pResult->win.skey;
      }
    }
  }

  // all result rows are closed, set the last one to be the skey
  if (skey == TSKEY_INITIAL_VAL) {
    pResultRowInfo->curIndex = pResultRowInfo->size - 1;
  } else {

    for (i = pResultRowInfo->size - 1; i >= 0; --i) {
      SResultRow *pResult = pResultRowInfo->pResult[i];
      if (pResult->closed) {
        break;
      }
    }

    if (i == pResultRowInfo->size - 1) {
      pResultRowInfo->curIndex = i;
    } else {
      pResultRowInfo->curIndex = i + 1;  // current not closed result object
    }

    pResultRowInfo->prevSKey = pResultRowInfo->pResult[pResultRowInfo->curIndex]->win.skey;
  }
}

static void updateResultRowInfoActiveIndex(SResultRowInfo* pResultRowInfo, SQueryAttr* pQueryAttr, TSKEY lastKey) {
  bool ascQuery = QUERY_IS_ASC_QUERY(pQueryAttr);
  if ((lastKey > pQueryAttr->window.ekey && ascQuery) || (lastKey < pQueryAttr->window.ekey && (!ascQuery))) {
    closeAllResultRows(pResultRowInfo);
    pResultRowInfo->curIndex = pResultRowInfo->size - 1;
  } else {
    int32_t step = ascQuery ? 1 : -1;
    doUpdateResultRowIndex(pResultRowInfo, lastKey - step, ascQuery, pQueryAttr->timeWindowInterpo);
  }
}

static int32_t getNumOfRowsInTimeWindow(SQueryRuntimeEnv* pRuntimeEnv, SDataBlockInfo *pDataBlockInfo, TSKEY *pPrimaryColumn,
                                        int32_t startPos, TSKEY ekey, __block_search_fn_t searchFn, bool updateLastKey) {
  assert(startPos >= 0 && startPos < pDataBlockInfo->rows);
  SQueryAttr* pQueryAttr = pRuntimeEnv->pQueryAttr;
  STableQueryInfo* item = pRuntimeEnv->current;

  int32_t num   = -1;
  int32_t order = pQueryAttr->order.order;
  int32_t step  = GET_FORWARD_DIRECTION_FACTOR(order);

  if (QUERY_IS_ASC_QUERY(pQueryAttr)) {
    if (ekey < pDataBlockInfo->window.ekey) {
      num = getForwardStepsInBlock(pDataBlockInfo->rows, searchFn, ekey, startPos, order, pPrimaryColumn);
      if (updateLastKey) { // update the last key
        item->lastKey = pPrimaryColumn[startPos + (num - 1)] + step;
      }
    } else {
      num = pDataBlockInfo->rows - startPos;
      if (updateLastKey) {
        item->lastKey = pDataBlockInfo->window.ekey + step;
      }
    }
  } else {  // desc
    if (ekey > pDataBlockInfo->window.skey) {
      num = getForwardStepsInBlock(pDataBlockInfo->rows, searchFn, ekey, startPos, order, pPrimaryColumn);
      if (updateLastKey) {  // update the last key
        item->lastKey = pPrimaryColumn[startPos - (num - 1)] + step;
      }
    } else {
      num = startPos + 1;
      if (updateLastKey) {
        item->lastKey = pDataBlockInfo->window.skey + step;
      }
    }
  }

  assert(num > 0);
  return num;
}

static void doApplyFunctions(SQueryRuntimeEnv* pRuntimeEnv, SQLFunctionCtx* pCtx, STimeWindow* pWin, int32_t offset,
                             int32_t forwardStep, TSKEY* tsCol, int32_t numOfTotal, int32_t numOfOutput) {
  SQueryAttr *pQueryAttr = pRuntimeEnv->pQueryAttr;
  bool hasPrev = pCtx[0].preAggVals.isSet;

  for (int32_t k = 0; k < numOfOutput; ++k) {
    pCtx[k].size = forwardStep;
    pCtx[k].startTs = pWin->skey;

    char* start = pCtx[k].pInput;

    int32_t pos = (QUERY_IS_ASC_QUERY(pQueryAttr)) ? offset : offset - (forwardStep - 1);
    if (pCtx[k].pInput != NULL) {
      pCtx[k].pInput = (char *)pCtx[k].pInput + pos * pCtx[k].inputBytes;
    }

    if (tsCol != NULL) {
      pCtx[k].ptsList = &tsCol[pos];
    }

    int32_t functionId = pCtx[k].functionId;

    // not a whole block involved in query processing, statistics data can not be used
    // NOTE: the original value of isSet have been changed here
    if (pCtx[k].preAggVals.isSet && forwardStep < numOfTotal) {
      pCtx[k].preAggVals.isSet = false;
    }

    if (functionNeedToExecute(pRuntimeEnv, &pCtx[k], functionId)) {
      aAggs[functionId].xFunction(&pCtx[k]);
    }

    // restore it
    pCtx[k].preAggVals.isSet = hasPrev;
    pCtx[k].pInput = start;
  }
}


static int32_t getNextQualifiedWindow(SQueryAttr* pQueryAttr, STimeWindow *pNext, SDataBlockInfo *pDataBlockInfo,
    TSKEY *primaryKeys, __block_search_fn_t searchFn, int32_t prevPosition) {
  getNextTimeWindow(pQueryAttr, pNext);

  // next time window is not in current block
  if ((pNext->skey > pDataBlockInfo->window.ekey && QUERY_IS_ASC_QUERY(pQueryAttr)) ||
      (pNext->ekey < pDataBlockInfo->window.skey && !QUERY_IS_ASC_QUERY(pQueryAttr))) {
    return -1;
  }

  TSKEY startKey = -1;
  if (QUERY_IS_ASC_QUERY(pQueryAttr)) {
    startKey = pNext->skey;
    if (startKey < pQueryAttr->window.skey) {
      startKey = pQueryAttr->window.skey;
    }
  } else {
    startKey = pNext->ekey;
    if (startKey > pQueryAttr->window.skey) {
      startKey = pQueryAttr->window.skey;
    }
  }

  int32_t startPos = 0;

  // tumbling time window query, a special case of sliding time window query
  if (pQueryAttr->interval.sliding == pQueryAttr->interval.interval && prevPosition != -1) {
    int32_t factor = GET_FORWARD_DIRECTION_FACTOR(pQueryAttr->order.order);
    startPos = prevPosition + factor;
  } else {
    if (startKey <= pDataBlockInfo->window.skey && QUERY_IS_ASC_QUERY(pQueryAttr)) {
      startPos = 0;
    } else if (startKey >= pDataBlockInfo->window.ekey && !QUERY_IS_ASC_QUERY(pQueryAttr)) {
      startPos = pDataBlockInfo->rows - 1;
    } else {
      startPos = searchFn((char *)primaryKeys, pDataBlockInfo->rows, startKey, pQueryAttr->order.order);
    }
  }

  /*
   * This time window does not cover any data, try next time window,
   * this case may happen when the time window is too small
   */
  if (primaryKeys == NULL) {
    if (QUERY_IS_ASC_QUERY(pQueryAttr)) {
      assert(pDataBlockInfo->window.skey <= pNext->ekey);
    } else {
      assert(pDataBlockInfo->window.ekey >= pNext->skey);
    }
  } else {
    if (QUERY_IS_ASC_QUERY(pQueryAttr) && primaryKeys[startPos] > pNext->ekey) {
      TSKEY next = primaryKeys[startPos];
      if (pQueryAttr->interval.intervalUnit == 'n' || pQueryAttr->interval.intervalUnit == 'y') {
        pNext->skey = taosTimeTruncate(next, &pQueryAttr->interval, pQueryAttr->precision);
        pNext->ekey = taosTimeAdd(pNext->skey, pQueryAttr->interval.interval, pQueryAttr->interval.intervalUnit, pQueryAttr->precision) - 1;
      } else {
        pNext->ekey += ((next - pNext->ekey + pQueryAttr->interval.sliding - 1)/pQueryAttr->interval.sliding) * pQueryAttr->interval.sliding;
        pNext->skey = pNext->ekey - pQueryAttr->interval.interval + 1;
      }
    } else if ((!QUERY_IS_ASC_QUERY(pQueryAttr)) && primaryKeys[startPos] < pNext->skey) {
      TSKEY next = primaryKeys[startPos];
      if (pQueryAttr->interval.intervalUnit == 'n' || pQueryAttr->interval.intervalUnit == 'y') {
        pNext->skey = taosTimeTruncate(next, &pQueryAttr->interval, pQueryAttr->precision);
        pNext->ekey = taosTimeAdd(pNext->skey, pQueryAttr->interval.interval, pQueryAttr->interval.intervalUnit, pQueryAttr->precision) - 1;
      } else {
        pNext->skey -= ((pNext->skey - next + pQueryAttr->interval.sliding - 1) / pQueryAttr->interval.sliding) * pQueryAttr->interval.sliding;
        pNext->ekey = pNext->skey + pQueryAttr->interval.interval - 1;
      }
    }
  }

  return startPos;
}

static FORCE_INLINE TSKEY reviseWindowEkey(SQueryAttr *pQueryAttr, STimeWindow *pWindow) {
  TSKEY ekey = -1;
  if (QUERY_IS_ASC_QUERY(pQueryAttr)) {
    ekey = pWindow->ekey;
    if (ekey > pQueryAttr->window.ekey) {
      ekey = pQueryAttr->window.ekey;
    }
  } else {
    ekey = pWindow->skey;
    if (ekey < pQueryAttr->window.ekey) {
      ekey = pQueryAttr->window.ekey;
    }
  }

  return ekey;
}

static void setNotInterpoWindowKey(SQLFunctionCtx* pCtx, int32_t numOfOutput, int32_t type) {
  if (type == RESULT_ROW_START_INTERP) {
    for (int32_t k = 0; k < numOfOutput; ++k) {
      pCtx[k].start.key = INT64_MIN;
    }
  } else {
    for (int32_t k = 0; k < numOfOutput; ++k) {
      pCtx[k].end.key = INT64_MIN;
    }
  }
}

// window start key interpolation


static void saveDataBlockLastRow(SQueryRuntimeEnv* pRuntimeEnv, SDataBlockInfo* pDataBlockInfo, SArray* pDataBlock,
    int32_t rowIndex) {
  if (pDataBlock == NULL) {
    return;
  }

  SQueryAttr* pQueryAttr = pRuntimeEnv->pQueryAttr;
  for (int32_t k = 0; k < pQueryAttr->numOfCols; ++k) {
    SColumnInfoData *pColInfo = taosArrayGet(pDataBlock, k);
    memcpy(pRuntimeEnv->prevRow[k], ((char*)pColInfo->pData) + (pColInfo->info.bytes * rowIndex), pColInfo->info.bytes);
  }
}

static TSKEY getStartTsKey(SQueryAttr* pQueryAttr, STimeWindow* win, const TSKEY* tsCols, int32_t rows) {
  TSKEY ts = TSKEY_INITIAL_VAL;

  bool ascQuery = QUERY_IS_ASC_QUERY(pQueryAttr);
  if (tsCols == NULL) {
    ts = ascQuery? win->skey : win->ekey;
  } else {
    int32_t offset = ascQuery? 0:rows-1;
    ts = tsCols[offset];
  }

  return ts;
}

static void setArithParams(SArithmeticSupport* sas, SExprInfo *pExprInfo, SSDataBlock* pSDataBlock) {
  sas->numOfCols = (int32_t) pSDataBlock->info.numOfCols;
  sas->pArithExpr = pExprInfo;

  sas->colList = calloc(1, pSDataBlock->info.numOfCols*sizeof(SColumnInfo));
  for(int32_t i = 0; i < sas->numOfCols; ++i) {
    SColumnInfoData* pColData = taosArrayGet(pSDataBlock->pDataBlock, i);
    sas->colList[i] = pColData->info;
  }

  sas->data = calloc(sas->numOfCols, POINTER_BYTES);

  // set the input column data
  for (int32_t f = 0; f < pSDataBlock->info.numOfCols; ++f) {
    SColumnInfoData *pColumnInfoData = taosArrayGet(pSDataBlock->pDataBlock, f);
    sas->data[f] = pColumnInfoData->pData;
  }
}

static void doSetInputDataBlock(SOperatorInfo* pOperator, SQLFunctionCtx* pCtx, SSDataBlock* pBlock, int32_t order);
static void doSetInputDataBlockInfo(SOperatorInfo* pOperator, SQLFunctionCtx* pCtx, SSDataBlock* pBlock, int32_t order) {
  for (int32_t i = 0; i < pOperator->numOfOutput; ++i) {
    pCtx[i].order = order;
    pCtx[i].size  = pBlock->info.rows;
    pCtx[i].currentStage = (uint8_t)pOperator->pRuntimeEnv->scanFlag;

    setBlockStatisInfo(&pCtx[i], pBlock, &pOperator->pExpr[i].base.colInfo);
  }
}

static void setInputDataBlock(SOperatorInfo* pOperator, SQLFunctionCtx* pCtx, SSDataBlock* pBlock, int32_t order) {
  if (pCtx[0].functionId == TSDB_FUNC_ARITHM) {
    SArithmeticSupport* pSupport = (SArithmeticSupport*) pCtx[0].param[1].pz;
    if (pSupport->colList == NULL) {
      doSetInputDataBlock(pOperator, pCtx, pBlock, order);
    } else {
      doSetInputDataBlockInfo(pOperator, pCtx, pBlock, order);
    }
  } else {
    if (pCtx[0].pInput == NULL && pBlock->pDataBlock != NULL) {
      doSetInputDataBlock(pOperator, pCtx, pBlock, order);
    } else {
      doSetInputDataBlockInfo(pOperator, pCtx, pBlock, order);
    }
  }
}

static void doSetInputDataBlock(SOperatorInfo* pOperator, SQLFunctionCtx* pCtx, SSDataBlock* pBlock, int32_t order) {
  for (int32_t i = 0; i < pOperator->numOfOutput; ++i) {
    pCtx[i].order = order;
    pCtx[i].size  = pBlock->info.rows;
    pCtx[i].currentStage = (uint8_t)pOperator->pRuntimeEnv->scanFlag;

    setBlockStatisInfo(&pCtx[i], pBlock, &pOperator->pExpr[i].base.colInfo);

    if (pCtx[i].functionId == TSDB_FUNC_ARITHM) {
      setArithParams((SArithmeticSupport*)pCtx[i].param[1].pz, &pOperator->pExpr[i], pBlock);
    } else {
      SColIndex* pCol = &pOperator->pExpr[i].base.colInfo;
      if (TSDB_COL_IS_NORMAL_COL(pCol->flag) || pCol->colId == TSDB_BLOCK_DIST_COLUMN_INDEX) {
        SColIndex*       pColIndex = &pOperator->pExpr[i].base.colInfo;
        SColumnInfoData* p = taosArrayGet(pBlock->pDataBlock, pColIndex->colIndex);

        // in case of the block distribution query, the inputBytes is not a constant value.
        pCtx[i].pInput = p->pData;
        assert(p->info.colId == pColIndex->colId && pCtx[i].inputType == p->info.type);// && pCtx[i].inputBytes == p->info.bytes);

        uint32_t status = aAggs[pCtx[i].functionId].status;
        if ((status & (TSDB_FUNCSTATE_SELECTIVITY | TSDB_FUNCSTATE_NEED_TS)) != 0) {
          SColumnInfoData* tsInfo = taosArrayGet(pBlock->pDataBlock, 0);
          pCtx[i].ptsList = (int64_t*) tsInfo->pData;
        }
      }
    }
  }
}

static void doAggregateImpl(SOperatorInfo* pOperator, TSKEY startTs, SQLFunctionCtx* pCtx, SSDataBlock* pSDataBlock) {
  SQueryRuntimeEnv* pRuntimeEnv = pOperator->pRuntimeEnv;

  for (int32_t k = 0; k < pOperator->numOfOutput; ++k) {
    int32_t functionId = pCtx[k].functionId;
    if (functionNeedToExecute(pRuntimeEnv, &pCtx[k], functionId)) {
      pCtx[k].startTs = startTs;// this can be set during create the struct
      aAggs[functionId].xFunction(&pCtx[k]);
    }
  }
}

static void arithmeticApplyFunctions(SQueryRuntimeEnv *pRuntimeEnv, SQLFunctionCtx *pCtx, int32_t numOfOutput) {
  SQueryAttr *pQueryAttr = pRuntimeEnv->pQueryAttr;

  for (int32_t k = 0; k < numOfOutput; ++k) {
    pCtx[k].startTs = pQueryAttr->window.skey;
    aAggs[pCtx[k].functionId].xFunction(&pCtx[k]);
  }
}

void doTimeWindowInterpolation(SOperatorInfo* pOperator, SOptrBasicInfo* pInfo, SArray* pDataBlock, TSKEY prevTs,
                               int32_t prevRowIndex, TSKEY curTs, int32_t curRowIndex, TSKEY windowKey, int32_t type) {
  SQueryRuntimeEnv *pRuntimeEnv = pOperator->pRuntimeEnv;
  SExprInfo* pExpr = pOperator->pExpr;

  SQLFunctionCtx* pCtx = pInfo->pCtx;

  for (int32_t k = 0; k < pOperator->numOfOutput; ++k) {
    int32_t functionId = pCtx[k].functionId;
    if (functionId != TSDB_FUNC_TWA && functionId != TSDB_FUNC_INTERP) {
      pCtx[k].start.key = INT64_MIN;
      continue;
    }

    SColIndex *      pColIndex = &pExpr[k].base.colInfo;
    int16_t          index = pColIndex->colIndex;
    SColumnInfoData *pColInfo = taosArrayGet(pDataBlock, index);

    assert(pColInfo->info.colId == pColIndex->colId && curTs != windowKey);
    double v1 = 0, v2 = 0, v = 0;

    if (prevRowIndex == -1) {
      GET_TYPED_DATA(v1, double, pColInfo->info.type, (char *)pRuntimeEnv->prevRow[index]);
    } else {
      GET_TYPED_DATA(v1, double, pColInfo->info.type, (char *)pColInfo->pData + prevRowIndex * pColInfo->info.bytes);
    }

    GET_TYPED_DATA(v2, double, pColInfo->info.type, (char *)pColInfo->pData + curRowIndex * pColInfo->info.bytes);

    if (functionId == TSDB_FUNC_INTERP) {
      if (type == RESULT_ROW_START_INTERP) {
        pCtx[k].start.key = prevTs;
        pCtx[k].start.val = v1;

        pCtx[k].end.key = curTs;
        pCtx[k].end.val = v2;
      }
    } else if (functionId == TSDB_FUNC_TWA) {
      SPoint point1 = (SPoint){.key = prevTs,    .val = &v1};
      SPoint point2 = (SPoint){.key = curTs,     .val = &v2};
      SPoint point  = (SPoint){.key = windowKey, .val = &v };

      taosGetLinearInterpolationVal(&point, TSDB_DATA_TYPE_DOUBLE, &point1, &point2, TSDB_DATA_TYPE_DOUBLE);

      if (type == RESULT_ROW_START_INTERP) {
        pCtx[k].start.key = point.key;
        pCtx[k].start.val = v;
      } else {
        pCtx[k].end.key = point.key;
        pCtx[k].end.val = v;
      }
    }
  }
}

static bool setTimeWindowInterpolationStartTs(SOperatorInfo* pOperatorInfo, SQLFunctionCtx* pCtx, int32_t pos,
                                              int32_t numOfRows, SArray* pDataBlock, const TSKEY* tsCols, STimeWindow* win) {
  SQueryRuntimeEnv* pRuntimeEnv = pOperatorInfo->pRuntimeEnv;
  SQueryAttr* pQueryAttr = pRuntimeEnv->pQueryAttr;

  bool ascQuery = QUERY_IS_ASC_QUERY(pQueryAttr);

  TSKEY curTs  = tsCols[pos];
  TSKEY lastTs = *(TSKEY *) pRuntimeEnv->prevRow[0];

  // lastTs == INT64_MIN and pos == 0 means this is the first time window, interpolation is not needed.
  // start exactly from this point, no need to do interpolation
  TSKEY key = ascQuery? win->skey:win->ekey;
  if (key == curTs) {
    setNotInterpoWindowKey(pCtx, pOperatorInfo->numOfOutput, RESULT_ROW_START_INTERP);
    return true;
  }

  if (lastTs == INT64_MIN && ((pos == 0 && ascQuery) || (pos == (numOfRows - 1) && !ascQuery))) {
    setNotInterpoWindowKey(pCtx, pOperatorInfo->numOfOutput, RESULT_ROW_START_INTERP);
    return true;
  }

  int32_t step = GET_FORWARD_DIRECTION_FACTOR(pQueryAttr->order.order);
  TSKEY   prevTs = ((pos == 0 && ascQuery) || (pos == (numOfRows - 1) && !ascQuery))? lastTs:tsCols[pos - step];

  doTimeWindowInterpolation(pOperatorInfo, pOperatorInfo->info, pDataBlock, prevTs, pos - step, curTs, pos,
      key, RESULT_ROW_START_INTERP);
  return true;
}

static bool setTimeWindowInterpolationEndTs(SOperatorInfo* pOperatorInfo, SQLFunctionCtx* pCtx,
    int32_t endRowIndex, SArray* pDataBlock, const TSKEY* tsCols, TSKEY blockEkey, STimeWindow* win) {
  SQueryRuntimeEnv *pRuntimeEnv = pOperatorInfo->pRuntimeEnv;
  SQueryAttr* pQueryAttr = pRuntimeEnv->pQueryAttr;
  int32_t numOfOutput = pOperatorInfo->numOfOutput;

  TSKEY   actualEndKey = tsCols[endRowIndex];

  TSKEY key = QUERY_IS_ASC_QUERY(pQueryAttr)? win->ekey:win->skey;

  // not ended in current data block, do not invoke interpolation
  if ((key > blockEkey && QUERY_IS_ASC_QUERY(pQueryAttr)) || (key < blockEkey && !QUERY_IS_ASC_QUERY(pQueryAttr))) {
    setNotInterpoWindowKey(pCtx, numOfOutput, RESULT_ROW_END_INTERP);
    return false;
  }

  // there is actual end point of current time window, no interpolation need
  if (key == actualEndKey) {
    setNotInterpoWindowKey(pCtx, numOfOutput, RESULT_ROW_END_INTERP);
    return true;
  }

  int32_t step = GET_FORWARD_DIRECTION_FACTOR(pQueryAttr->order.order);
  int32_t nextRowIndex = endRowIndex + step;
  assert(nextRowIndex >= 0);

  TSKEY nextKey = tsCols[nextRowIndex];
  doTimeWindowInterpolation(pOperatorInfo, pOperatorInfo->info, pDataBlock, actualEndKey, endRowIndex, nextKey,
      nextRowIndex, key, RESULT_ROW_END_INTERP);
  return true;
}

static void doWindowBorderInterpolation(SOperatorInfo* pOperatorInfo, SSDataBlock* pBlock, SQLFunctionCtx* pCtx,
    SResultRow* pResult, STimeWindow* win, int32_t startPos, int32_t forwardStep) {
  SQueryRuntimeEnv* pRuntimeEnv = pOperatorInfo->pRuntimeEnv;
  SQueryAttr* pQueryAttr = pRuntimeEnv->pQueryAttr;
  if (!pQueryAttr->timeWindowInterpo) {
    return;
  }

  assert(pBlock != NULL);
  int32_t step = GET_FORWARD_DIRECTION_FACTOR(pQueryAttr->order.order);

  SColumnInfoData *pColInfo = taosArrayGet(pBlock->pDataBlock, 0);

  TSKEY  *tsCols = (TSKEY *)(pColInfo->pData);
  bool done = resultRowInterpolated(pResult, RESULT_ROW_START_INTERP);
  if (!done) { // it is not interpolated, now start to generated the interpolated value
    int32_t startRowIndex = startPos;
    bool interp = setTimeWindowInterpolationStartTs(pOperatorInfo, pCtx, startRowIndex, pBlock->info.rows, pBlock->pDataBlock,
        tsCols, win);
    if (interp) {
      setResultRowInterpo(pResult, RESULT_ROW_START_INTERP);
    }
  } else {
    setNotInterpoWindowKey(pCtx, pQueryAttr->numOfOutput, RESULT_ROW_START_INTERP);
  }

  // point interpolation does not require the end key time window interpolation.
  if (pQueryAttr->pointInterpQuery) {
    return;
  }

  // interpolation query does not generate the time window end interpolation
  done = resultRowInterpolated(pResult, RESULT_ROW_END_INTERP);
  if (!done) {
    int32_t endRowIndex = startPos + (forwardStep - 1) * step;

    TSKEY endKey = QUERY_IS_ASC_QUERY(pQueryAttr)? pBlock->info.window.ekey:pBlock->info.window.skey;
    bool  interp = setTimeWindowInterpolationEndTs(pOperatorInfo, pCtx, endRowIndex, pBlock->pDataBlock, tsCols, endKey, win);
    if (interp) {
      setResultRowInterpo(pResult, RESULT_ROW_END_INTERP);
    }
  } else {
    setNotInterpoWindowKey(pCtx, pQueryAttr->numOfOutput, RESULT_ROW_END_INTERP);
  }
}

static void hashIntervalAgg(SOperatorInfo* pOperatorInfo, SResultRowInfo* pResultRowInfo, SSDataBlock* pSDataBlock, int32_t groupId) {
  STableIntervalOperatorInfo* pInfo = (STableIntervalOperatorInfo*) pOperatorInfo->info;

  SQueryRuntimeEnv* pRuntimeEnv = pOperatorInfo->pRuntimeEnv;
  int32_t           numOfOutput = pOperatorInfo->numOfOutput;
  SQueryAttr*           pQueryAttr = pRuntimeEnv->pQueryAttr;

  int32_t step = GET_FORWARD_DIRECTION_FACTOR(pQueryAttr->order.order);
  bool ascQuery = QUERY_IS_ASC_QUERY(pQueryAttr);

  int32_t prevIndex = curTimeWindowIndex(pResultRowInfo);

  TSKEY* tsCols = NULL;
  if (pSDataBlock->pDataBlock != NULL) {
    SColumnInfoData* pColDataInfo = taosArrayGet(pSDataBlock->pDataBlock, 0);
    tsCols = (int64_t*) pColDataInfo->pData;
    assert(tsCols[0] == pSDataBlock->info.window.skey &&
           tsCols[pSDataBlock->info.rows - 1] == pSDataBlock->info.window.ekey);
  }

  int32_t startPos = ascQuery? 0 : (pSDataBlock->info.rows - 1);
  TSKEY ts = getStartTsKey(pQueryAttr, &pSDataBlock->info.window, tsCols, pSDataBlock->info.rows);

  STimeWindow win = getActiveTimeWindow(pResultRowInfo, ts, pQueryAttr);
  bool masterScan = IS_MASTER_SCAN(pRuntimeEnv);

  SResultRow* pResult = NULL;
  int32_t ret = setWindowOutputBufByKey(pRuntimeEnv, pResultRowInfo, &win, masterScan, &pResult, groupId, pInfo->pCtx,
                                        numOfOutput, pInfo->rowCellInfoOffset);
  if (ret != TSDB_CODE_SUCCESS || pResult == NULL) {
    longjmp(pRuntimeEnv->env, TSDB_CODE_QRY_OUT_OF_MEMORY);
  }

  int32_t forwardStep = 0;
  TSKEY   ekey = reviseWindowEkey(pQueryAttr, &win);
  forwardStep =
      getNumOfRowsInTimeWindow(pRuntimeEnv, &pSDataBlock->info, tsCols, startPos, ekey, binarySearchForKey, true);

  // prev time window not interpolation yet.
  int32_t curIndex = curTimeWindowIndex(pResultRowInfo);
  if (prevIndex != -1 && prevIndex < curIndex && pQueryAttr->timeWindowInterpo) {
    for (int32_t j = prevIndex; j < curIndex; ++j) {  // previous time window may be all closed already.
      SResultRow* pRes = pResultRowInfo->pResult[j];
      if (pRes->closed) {
        assert(resultRowInterpolated(pRes, RESULT_ROW_START_INTERP) &&
               resultRowInterpolated(pRes, RESULT_ROW_END_INTERP));
        continue;
      }

      STimeWindow w = pRes->win;
      ret = setWindowOutputBufByKey(pRuntimeEnv, pResultRowInfo, &w, masterScan, &pResult, groupId, pInfo->pCtx,
                                    numOfOutput, pInfo->rowCellInfoOffset);
      if (ret != TSDB_CODE_SUCCESS) {
        longjmp(pRuntimeEnv->env, TSDB_CODE_QRY_OUT_OF_MEMORY);
      }

      assert(!resultRowInterpolated(pResult, RESULT_ROW_END_INTERP));

      doTimeWindowInterpolation(pOperatorInfo, pInfo, pSDataBlock->pDataBlock, *(TSKEY *)pRuntimeEnv->prevRow[0],
            -1, tsCols[startPos], startPos, w.ekey, RESULT_ROW_END_INTERP);

      setResultRowInterpo(pResult, RESULT_ROW_END_INTERP);
      setNotInterpoWindowKey(pInfo->pCtx, pQueryAttr->numOfOutput, RESULT_ROW_START_INTERP);

      doApplyFunctions(pRuntimeEnv, pInfo->pCtx, &w, startPos, 0, tsCols, pSDataBlock->info.rows, numOfOutput);
    }

    // restore current time window
    ret = setWindowOutputBufByKey(pRuntimeEnv, pResultRowInfo, &win, masterScan, &pResult, groupId, pInfo->pCtx,
                                  numOfOutput, pInfo->rowCellInfoOffset);
    if (ret != TSDB_CODE_SUCCESS) {
      longjmp(pRuntimeEnv->env, TSDB_CODE_QRY_OUT_OF_MEMORY);
    }
  }

  // window start key interpolation
  doWindowBorderInterpolation(pOperatorInfo, pSDataBlock, pInfo->pCtx, pResult, &win, startPos, forwardStep);
  doApplyFunctions(pRuntimeEnv, pInfo->pCtx, &win, startPos, forwardStep, tsCols, pSDataBlock->info.rows, numOfOutput);

  STimeWindow nextWin = win;
  while (1) {
    int32_t prevEndPos = (forwardStep - 1) * step + startPos;
    startPos = getNextQualifiedWindow(pQueryAttr, &nextWin, &pSDataBlock->info, tsCols, binarySearchForKey, prevEndPos);
    if (startPos < 0) {
      break;
    }

    // null data, failed to allocate more memory buffer
    int32_t code = setWindowOutputBufByKey(pRuntimeEnv, pResultRowInfo, &nextWin, masterScan, &pResult, groupId,
                                           pInfo->pCtx, numOfOutput, pInfo->rowCellInfoOffset);
    if (code != TSDB_CODE_SUCCESS || pResult == NULL) {
      longjmp(pRuntimeEnv->env, TSDB_CODE_QRY_OUT_OF_MEMORY);
    }

    ekey = reviseWindowEkey(pQueryAttr, &nextWin);
    forwardStep = getNumOfRowsInTimeWindow(pRuntimeEnv, &pSDataBlock->info, tsCols, startPos, ekey, binarySearchForKey, true);

    // window start(end) key interpolation
    doWindowBorderInterpolation(pOperatorInfo, pSDataBlock, pInfo->pCtx, pResult, &nextWin, startPos, forwardStep);
    doApplyFunctions(pRuntimeEnv, pInfo->pCtx, &nextWin, startPos, forwardStep, tsCols, pSDataBlock->info.rows, numOfOutput);
  }

  if (pQueryAttr->timeWindowInterpo) {
    int32_t rowIndex = ascQuery? (pSDataBlock->info.rows-1):0;
    saveDataBlockLastRow(pRuntimeEnv, &pSDataBlock->info, pSDataBlock->pDataBlock, rowIndex);
  }

  updateResultRowInfoActiveIndex(pResultRowInfo, pQueryAttr, pRuntimeEnv->current->lastKey);
}

static void doHashGroupbyAgg(SOperatorInfo* pOperator, SGroupbyOperatorInfo *pInfo, SSDataBlock *pSDataBlock) {
  SQueryRuntimeEnv* pRuntimeEnv = pOperator->pRuntimeEnv;
  STableQueryInfo*  item = pRuntimeEnv->current;

  SColumnInfoData* pColInfoData = taosArrayGet(pSDataBlock->pDataBlock, pInfo->colIndex);
<<<<<<< HEAD

  SQueryAttr* pQueryAttr = pRuntimeEnv->pQueryAttr;
  int16_t     bytes = pColInfoData->info.bytes;
  int16_t     type = pColInfoData->info.type;
=======
  int16_t          bytes = pColInfoData->info.bytes;
  int16_t          type = pColInfoData->info.type;
  SQuery    *pQuery = pRuntimeEnv->pQuery;
>>>>>>> 3d2706fe

  if (type == TSDB_DATA_TYPE_FLOAT || type == TSDB_DATA_TYPE_DOUBLE) {
    qError("QInfo:%"PRIu64" group by not supported on double/float columns, abort", GET_QID(pRuntimeEnv));
    return;
  }

  for (int32_t j = 0; j < pSDataBlock->info.rows; ++j) {
    char* val = ((char*)pColInfoData->pData) + bytes * j;
    if (isNull(val, type)) {
      continue;
    }

    // Compare with the previous row of this column, and do not set the output buffer again if they are identical.
    if (pInfo->prevData == NULL || (memcmp(pInfo->prevData, val, bytes) != 0)) {
      if (pInfo->prevData == NULL) {
        pInfo->prevData = malloc(bytes);
      }

      memcpy(pInfo->prevData, val, bytes);

<<<<<<< HEAD
      if (pQueryAttr->stableQuery && pQueryAttr->stabledev && (pRuntimeEnv->prevResult != NULL)) {
=======
      if (pQuery->stableQuery && pQuery->stabledev && (pRuntimeEnv->prevResult != NULL)) {
>>>>>>> 3d2706fe
        setParamForStableStddevByColData(pRuntimeEnv, pInfo->binfo.pCtx, pOperator->numOfOutput, pOperator->pExpr, val, bytes);
      }

      int32_t ret =
          setGroupResultOutputBuf(pRuntimeEnv, pInfo, pOperator->numOfOutput, val, type, bytes, item->groupIndex);
      if (ret != TSDB_CODE_SUCCESS) {  // null data, too many state code
        longjmp(pRuntimeEnv->env, TSDB_CODE_QRY_APP_ERROR);
      }
    }

    for (int32_t k = 0; k < pOperator->numOfOutput; ++k) {
      pInfo->binfo.pCtx[k].size = 1;
      int32_t functionId = pInfo->binfo.pCtx[k].functionId;
      if (functionNeedToExecute(pRuntimeEnv, &pInfo->binfo.pCtx[k], functionId)) {
        aAggs[functionId].xFunctionF(&pInfo->binfo.pCtx[k], j);
      }
    }
  }
}

static void doSessionWindowAggImpl(SOperatorInfo* pOperator, SSWindowOperatorInfo *pInfo, SSDataBlock *pSDataBlock) {
  SQueryRuntimeEnv* pRuntimeEnv = pOperator->pRuntimeEnv;
  STableQueryInfo*  item = pRuntimeEnv->current;

  // primary timestamp column
  SColumnInfoData* pColInfoData = taosArrayGet(pSDataBlock->pDataBlock, 0);

  bool    masterScan = IS_MASTER_SCAN(pRuntimeEnv);
  SOptrBasicInfo* pBInfo = &pInfo->binfo;

  int64_t gap = pOperator->pRuntimeEnv->pQueryAttr->sw.gap;
  pInfo->numOfRows = 0;

  TSKEY* tsList = (TSKEY*)pColInfoData->pData;
  for (int32_t j = 0; j < pSDataBlock->info.rows; ++j) {
    if (pInfo->prevTs == INT64_MIN) {
      pInfo->curWindow.skey = tsList[j];
      pInfo->curWindow.ekey = tsList[j];
      pInfo->prevTs = tsList[j];
      pInfo->numOfRows = 1;
      pInfo->start = j;
    } else if (tsList[j] - pInfo->prevTs <= gap) {
      pInfo->curWindow.ekey = tsList[j];
      pInfo->prevTs = tsList[j];
      pInfo->numOfRows += 1;
      pInfo->start = j;
    } else {  // start a new session window
      SResultRow* pResult = NULL;

      int32_t ret = setWindowOutputBufByKey(pRuntimeEnv, &pBInfo->resultRowInfo, &pInfo->curWindow, masterScan,
                                            &pResult, item->groupIndex, pBInfo->pCtx, pOperator->numOfOutput,
                                            pBInfo->rowCellInfoOffset);
      if (ret != TSDB_CODE_SUCCESS) {  // null data, too many state code
        longjmp(pRuntimeEnv->env, TSDB_CODE_QRY_APP_ERROR);
      }

      doApplyFunctions(pRuntimeEnv, pBInfo->pCtx, &pInfo->curWindow, pInfo->start, pInfo->numOfRows, tsList,
                       pSDataBlock->info.rows, pOperator->numOfOutput);

      pInfo->curWindow.skey = tsList[j];
      pInfo->curWindow.ekey = tsList[j];
      pInfo->prevTs = tsList[j];
      pInfo->numOfRows = 1;
      pInfo->start = j;
    }
  }

  SResultRow* pResult = NULL;

  int32_t ret = setWindowOutputBufByKey(pRuntimeEnv, &pBInfo->resultRowInfo, &pInfo->curWindow, masterScan,
                                        &pResult, item->groupIndex, pBInfo->pCtx, pOperator->numOfOutput,
                                        pBInfo->rowCellInfoOffset);
  if (ret != TSDB_CODE_SUCCESS) {  // null data, too many state code
    longjmp(pRuntimeEnv->env, TSDB_CODE_QRY_APP_ERROR);
  }

  doApplyFunctions(pRuntimeEnv, pBInfo->pCtx, &pInfo->curWindow, pInfo->start, pInfo->numOfRows, tsList,
                   pSDataBlock->info.rows, pOperator->numOfOutput);
}

static void setResultRowKey(SResultRow* pResultRow, char* pData, int16_t type) {
  int64_t v = -1;
  GET_TYPED_DATA(v, int64_t, type, pData);
  if (type == TSDB_DATA_TYPE_BINARY || type == TSDB_DATA_TYPE_NCHAR) {
    if (pResultRow->key == NULL) {
      pResultRow->key = malloc(varDataTLen(pData));
      varDataCopy(pResultRow->key, pData);
    } else {
      assert(memcmp(pResultRow->key, pData, varDataTLen(pData)) == 0);
    }
  } else {
    pResultRow->win.skey = v;
    pResultRow->win.ekey = v;
  }
}

static int32_t setGroupResultOutputBuf(SQueryRuntimeEnv *pRuntimeEnv, SGroupbyOperatorInfo *pInfo, int32_t numOfCols, char *pData, int16_t type, int16_t bytes, int32_t groupIndex) {
  SDiskbasedResultBuf *pResultBuf = pRuntimeEnv->pResultBuf;

  int32_t        *rowCellInfoOffset = pInfo->binfo.rowCellInfoOffset;
  SResultRowInfo *pResultRowInfo    = &pInfo->binfo.resultRowInfo;
  SQLFunctionCtx *pCtx              = pInfo->binfo.pCtx;

  // not assign result buffer yet, add new result buffer, TODO remove it
  char* d = pData;
  int16_t len = bytes;
  if (type == TSDB_DATA_TYPE_BINARY || type == TSDB_DATA_TYPE_NCHAR) {
    d = varDataVal(pData);
    len = varDataLen(pData);
  }

  SResultRow *pResultRow = doPrepareResultRowFromKey(pRuntimeEnv, pResultRowInfo, d, len, true, groupIndex);
  assert (pResultRow != NULL);

  setResultRowKey(pResultRow, pData, type);
  if (pResultRow->pageId == -1) {
    int32_t ret = addNewWindowResultBuf(pResultRow, pResultBuf, groupIndex, pRuntimeEnv->pQueryAttr->resultRowSize);
    if (ret != 0) {
      return -1;
    }
  }

  setResultOutputBuf(pRuntimeEnv, pResultRow, pCtx, numOfCols, rowCellInfoOffset);
  initCtxOutputBuffer(pCtx, numOfCols);
  return TSDB_CODE_SUCCESS;
}

static int32_t getGroupbyColumnIndex(SSqlGroupbyExpr *pGroupbyExpr, SSDataBlock* pDataBlock) {
  for (int32_t k = 0; k < pGroupbyExpr->numOfGroupCols; ++k) {
    SColIndex* pColIndex = taosArrayGet(pGroupbyExpr->columnInfo, k);
    if (TSDB_COL_IS_TAG(pColIndex->flag)) {
      continue;
    }

    int32_t colId = pColIndex->colId;

    for (int32_t i = 0; i < pDataBlock->info.numOfCols; ++i) {
      SColumnInfoData* pColInfo = taosArrayGet(pDataBlock->pDataBlock, i);
      if (pColInfo->info.colId == colId) {
        return i;
      }
    }
  }

  assert(0);
  return -1;
}

static bool functionNeedToExecute(SQueryRuntimeEnv *pRuntimeEnv, SQLFunctionCtx *pCtx, int32_t functionId) {
  SResultRowCellInfo *pResInfo = GET_RES_INFO(pCtx);
  SQueryAttr* pQueryAttr = pRuntimeEnv->pQueryAttr;

  // in case of timestamp column, always generated results.
  if (functionId == TSDB_FUNC_TS) {
    return true;
  }

  if (pResInfo->complete || functionId == TSDB_FUNC_TAG_DUMMY || functionId == TSDB_FUNC_TS_DUMMY) {
    return false;
  }

  if (functionId == TSDB_FUNC_FIRST_DST || functionId == TSDB_FUNC_FIRST) {
    return QUERY_IS_ASC_QUERY(pQueryAttr);
  }

  // denote the order type
  if ((functionId == TSDB_FUNC_LAST_DST || functionId == TSDB_FUNC_LAST)) {
    return pCtx->param[0].i64 == pQueryAttr->order.order;
  }

  // in the reverse table scan, only the following functions need to be executed
  if (IS_REVERSE_SCAN(pRuntimeEnv) ||
      (pRuntimeEnv->scanFlag == REPEAT_SCAN && functionId != TSDB_FUNC_STDDEV && functionId != TSDB_FUNC_PERCT)) {
    return false;
  }

  return true;
}

void setBlockStatisInfo(SQLFunctionCtx *pCtx, SSDataBlock* pSDataBlock, SColIndex* pColIndex) {
  SDataStatis *pStatis = NULL;

  if (pSDataBlock->pBlockStatis != NULL && TSDB_COL_IS_NORMAL_COL(pColIndex->flag)) {
    pStatis = &pSDataBlock->pBlockStatis[pColIndex->colIndex];

    pCtx->preAggVals.statis = *pStatis;
    pCtx->preAggVals.isSet  = true;
    assert(pCtx->preAggVals.statis.numOfNull <= pSDataBlock->info.rows);
  } else {
    pCtx->preAggVals.isSet = false;
  }

  pCtx->hasNull = hasNullRv(pColIndex, pStatis);

  // set the statistics data for primary time stamp column
  if (pCtx->functionId == TSDB_FUNC_SPREAD && pColIndex->colId == PRIMARYKEY_TIMESTAMP_COL_INDEX) {
    pCtx->preAggVals.isSet  = true;
    pCtx->preAggVals.statis.min = pSDataBlock->info.window.skey;
    pCtx->preAggVals.statis.max = pSDataBlock->info.window.ekey;
  }
}

// set the output buffer for the selectivity + tag query
static int32_t setCtxTagColumnInfo(SQLFunctionCtx *pCtx, int32_t numOfOutput) {
  if (!isSelectivityWithTagsQuery(pCtx, numOfOutput)) {
    return TSDB_CODE_SUCCESS;
  }

  int32_t num = 0;
  int16_t tagLen = 0;

  SQLFunctionCtx*  p = NULL;
  SQLFunctionCtx** pTagCtx = calloc(numOfOutput, POINTER_BYTES);
  if (pTagCtx == NULL) {
    return TSDB_CODE_QRY_OUT_OF_MEMORY;
  }

  for (int32_t i = 0; i < numOfOutput; ++i) {
    int32_t functionId = pCtx[i].functionId;

    if (functionId == TSDB_FUNC_TAG_DUMMY || functionId == TSDB_FUNC_TS_DUMMY) {
      tagLen += pCtx[i].outputBytes;
      pTagCtx[num++] = &pCtx[i];
    } else if ((aAggs[functionId].status & TSDB_FUNCSTATE_SELECTIVITY) != 0) {
      p = &pCtx[i];
    } else if (functionId == TSDB_FUNC_TS || functionId == TSDB_FUNC_TAG) {
      // tag function may be the group by tag column
      // ts may be the required primary timestamp column
      continue;
    } else {
      // the column may be the normal column, group by normal_column, the functionId is TSDB_FUNC_PRJ
    }
  }
  if (p != NULL) {
    p->tagInfo.pTagCtxList = pTagCtx;
    p->tagInfo.numOfTagCols = num;
    p->tagInfo.tagsLen = tagLen;
  } else {
    tfree(pTagCtx);
  }

  return TSDB_CODE_SUCCESS;
}

static SQLFunctionCtx* createSQLFunctionCtx(SQueryRuntimeEnv* pRuntimeEnv, SExprInfo* pExpr, int32_t numOfOutput,
                                            int32_t** rowCellInfoOffset) {
  SQueryAttr* pQueryAttr = pRuntimeEnv->pQueryAttr;

  SQLFunctionCtx * pFuncCtx = (SQLFunctionCtx *)calloc(numOfOutput, sizeof(SQLFunctionCtx));
  if (pFuncCtx == NULL) {
    return NULL;
  }

  *rowCellInfoOffset = calloc(numOfOutput, sizeof(int32_t));
  if (*rowCellInfoOffset == 0) {
    tfree(pFuncCtx);
    return NULL;
  }

  for (int32_t i = 0; i < numOfOutput; ++i) {
    SSqlExpr *pSqlExpr = &pExpr[i].base;
    SQLFunctionCtx* pCtx = &pFuncCtx[i];

    SColIndex *pIndex = &pSqlExpr->colInfo;

    if (TSDB_COL_REQ_NULL(pIndex->flag)) {
      pCtx->requireNull = true;
      pIndex->flag &= ~(TSDB_COL_NULL);
    } else {
      pCtx->requireNull = false;
    }

    pCtx->inputBytes = pSqlExpr->colBytes;
    pCtx->inputType  = pSqlExpr->colType;

    pCtx->ptsOutputBuf = NULL;

    pCtx->outputBytes  = pSqlExpr->resBytes;
    pCtx->outputType   = pSqlExpr->resType;

    pCtx->order        = pQueryAttr->order.order;
    pCtx->functionId   = pSqlExpr->functionId;
    pCtx->stableQuery  = pQueryAttr->stableQuery;
    pCtx->interBufBytes = pSqlExpr->interBytes;
    pCtx->start.key    = INT64_MIN;
    pCtx->end.key      = INT64_MIN;

    pCtx->numOfParams  = pSqlExpr->numOfParams;
    for (int32_t j = 0; j < pCtx->numOfParams; ++j) {
      int16_t type = pSqlExpr->param[j].nType;
      int16_t bytes = pSqlExpr->param[j].nLen;
      if (pSqlExpr->functionId == TSDB_FUNC_STDDEV_DST) {
        continue;
      }

      if (type == TSDB_DATA_TYPE_BINARY || type == TSDB_DATA_TYPE_NCHAR) {
        tVariantCreateFromBinary(&pCtx->param[j], pSqlExpr->param[j].pz, bytes, type);
      } else {
        tVariantCreateFromBinary(&pCtx->param[j], (char *)&pSqlExpr->param[j].i64, bytes, type);
      }
    }

    // set the order information for top/bottom query
    int32_t functionId = pCtx->functionId;

    if (functionId == TSDB_FUNC_TOP || functionId == TSDB_FUNC_BOTTOM || functionId == TSDB_FUNC_DIFF) {
      int32_t f = pExpr[0].base.functionId;
      assert(f == TSDB_FUNC_TS || f == TSDB_FUNC_TS_DUMMY);

      pCtx->param[2].i64 = pQueryAttr->order.order;
      pCtx->param[2].nType = TSDB_DATA_TYPE_BIGINT;
      pCtx->param[3].i64 = functionId;
      pCtx->param[3].nType = TSDB_DATA_TYPE_BIGINT;

      pCtx->param[1].i64 = pQueryAttr->order.orderColId;
    } else if (functionId == TSDB_FUNC_INTERP) {
      pCtx->param[2].i64 = (int8_t)pQueryAttr->fillType;
      if (pQueryAttr->fillVal != NULL) {
        if (isNull((const char *)&pQueryAttr->fillVal[i], pCtx->inputType)) {
          pCtx->param[1].nType = TSDB_DATA_TYPE_NULL;
        } else {  // todo refactor, tVariantCreateFromBinary should handle the NULL value
          if (pCtx->inputType != TSDB_DATA_TYPE_BINARY && pCtx->inputType != TSDB_DATA_TYPE_NCHAR) {
            tVariantCreateFromBinary(&pCtx->param[1], (char *)&pQueryAttr->fillVal[i], pCtx->inputBytes, pCtx->inputType);
          }
        }
      }
    } else if (functionId == TSDB_FUNC_TS_COMP) {
      pCtx->param[0].i64 = pQueryAttr->vgId;  //TODO this should be the parameter from client
      pCtx->param[0].nType = TSDB_DATA_TYPE_BIGINT;
    } else if (functionId == TSDB_FUNC_TWA) {
      pCtx->param[1].i64 = pQueryAttr->window.skey;
      pCtx->param[1].nType = TSDB_DATA_TYPE_BIGINT;
      pCtx->param[2].i64 = pQueryAttr->window.ekey;
      pCtx->param[2].nType = TSDB_DATA_TYPE_BIGINT;
    } else if (functionId == TSDB_FUNC_ARITHM) {
      pCtx->param[1].pz = (char*) &pRuntimeEnv->sasArray[i];
    }
  }

  for(int32_t i = 1; i < numOfOutput; ++i) {
    (*rowCellInfoOffset)[i] = (int32_t)((*rowCellInfoOffset)[i - 1] + sizeof(SResultRowCellInfo) +
        pExpr[i - 1].base.interBytes * GET_ROW_PARAM_FOR_MULTIOUTPUT(pQueryAttr, pQueryAttr->topBotQuery, pQueryAttr->stableQuery));
  }

  setCtxTagColumnInfo(pFuncCtx, numOfOutput);

  return pFuncCtx;
}

static void* destroySQLFunctionCtx(SQLFunctionCtx* pCtx, int32_t numOfOutput) {
  if (pCtx == NULL) {
    return NULL;
  }

  for (int32_t i = 0; i < numOfOutput; ++i) {
    for (int32_t j = 0; j < pCtx[i].numOfParams; ++j) {
      tVariantDestroy(&pCtx[i].param[j]);
    }

    tVariantDestroy(&pCtx[i].tag);
    tfree(pCtx[i].tagInfo.pTagCtxList);
  }

  tfree(pCtx);
  return NULL;
}

<<<<<<< HEAD
static int32_t setupQueryRuntimeEnv(SQueryRuntimeEnv *pRuntimeEnv, int32_t numOfTables, SArray* pOperator) {
  qDebug("QInfo:%p setup runtime env", pRuntimeEnv->qinfo);
  SQueryAttr *pQueryAttr = pRuntimeEnv->pQueryAttr;
=======
static int32_t setupQueryRuntimeEnv(SQueryRuntimeEnv *pRuntimeEnv, int32_t numOfTables) {
  qDebug("QInfo:%"PRIu64" setup runtime env", GET_QID(pRuntimeEnv));
  SQuery *pQuery = pRuntimeEnv->pQuery;
>>>>>>> 3d2706fe

  pRuntimeEnv->prevGroupId = INT32_MIN;
  pRuntimeEnv->pQueryAttr = pQueryAttr;

  pRuntimeEnv->pResultRowHashTable = taosHashInit(numOfTables, taosGetDefaultHashFunction(TSDB_DATA_TYPE_BINARY), true, HASH_NO_LOCK);
  pRuntimeEnv->keyBuf  = malloc(pQueryAttr->maxTableColumnWidth + sizeof(int64_t));
  pRuntimeEnv->pool    = initResultRowPool(getResultRowSize(pRuntimeEnv));
  pRuntimeEnv->prevRow = malloc(POINTER_BYTES * pQueryAttr->numOfCols + pQueryAttr->srcRowSize);
  pRuntimeEnv->tagVal  = malloc(pQueryAttr->tagLen);
  pRuntimeEnv->currentOffset = pQueryAttr->limit.offset;

  // NOTE: pTableCheckInfo need to update the query time range and the lastKey info
  pRuntimeEnv->pTableRetrieveTsMap = taosHashInit(numOfTables, taosGetDefaultHashFunction(TSDB_DATA_TYPE_INT), false, HASH_NO_LOCK);

  pRuntimeEnv->sasArray = calloc(pQueryAttr->numOfOutput, sizeof(SArithmeticSupport));

  if (pRuntimeEnv->sasArray == NULL || pRuntimeEnv->pResultRowHashTable == NULL || pRuntimeEnv->keyBuf == NULL ||
      pRuntimeEnv->prevRow == NULL  || pRuntimeEnv->tagVal == NULL) {
    goto _clean;
  }

  if (pQueryAttr->numOfCols) {
    char* start = POINTER_BYTES * pQueryAttr->numOfCols + (char*) pRuntimeEnv->prevRow;
    pRuntimeEnv->prevRow[0] = start;
    for(int32_t i = 1; i < pQueryAttr->numOfCols; ++i) {
      pRuntimeEnv->prevRow[i] = pRuntimeEnv->prevRow[i - 1] + pQueryAttr->colList[i-1].bytes;
    }

    *(int64_t*) pRuntimeEnv->prevRow[0] = INT64_MIN;
  }

  qDebug("QInfo:%"PRIu64" init runtime environment completed", GET_QID(pRuntimeEnv));

  // group by normal column, sliding window query, interval query are handled by interval query processor
  // interval (down sampling operation)
  int32_t numOfOperator = taosArrayGetSize(pOperator);
  for(int32_t i = 0; i < numOfOperator; ++i) {
    int32_t* op = taosArrayGet(pOperator, i);

    switch (*op) {
      case OP_TagScan: {
        pRuntimeEnv->proot = createTagScanOperatorInfo(pRuntimeEnv, pQueryAttr->pExpr1, pQueryAttr->numOfOutput);
        break;
      }
      case OP_MultiTableTimeInterval: {
        pRuntimeEnv->proot =
            createMultiTableTimeIntervalOperatorInfo(pRuntimeEnv, pRuntimeEnv->pTableScanner, pQueryAttr->pExpr1, pQueryAttr->numOfOutput);
        setTableScanFilterOperatorInfo(pRuntimeEnv->pTableScanner->info, pRuntimeEnv->proot);
        break;
      }
      case OP_TimeWindow: {
        pRuntimeEnv->proot =
            createTimeIntervalOperatorInfo(pRuntimeEnv, pRuntimeEnv->pTableScanner, pQueryAttr->pExpr1, pQueryAttr->numOfOutput);
        setTableScanFilterOperatorInfo(pRuntimeEnv->pTableScanner->info, pRuntimeEnv->proot);
        break;
      }
      case OP_Groupby: {
        pRuntimeEnv->proot =
            createGroupbyOperatorInfo(pRuntimeEnv, pRuntimeEnv->pTableScanner, pQueryAttr->pExpr1, pQueryAttr->numOfOutput);
        setTableScanFilterOperatorInfo(pRuntimeEnv->pTableScanner->info, pRuntimeEnv->proot);
        break;
      }
      case OP_SessionWindow: {
        pRuntimeEnv->proot =
            createSWindowOperatorInfo(pRuntimeEnv, pRuntimeEnv->pTableScanner, pQueryAttr->pExpr1, pQueryAttr->numOfOutput);
        setTableScanFilterOperatorInfo(pRuntimeEnv->pTableScanner->info, pRuntimeEnv->proot);
        break;
      }
      case OP_MultiTableAggregate: {
        pRuntimeEnv->proot =
            createMultiTableAggOperatorInfo(pRuntimeEnv, pRuntimeEnv->pTableScanner, pQueryAttr->pExpr1, pQueryAttr->numOfOutput);
        setTableScanFilterOperatorInfo(pRuntimeEnv->pTableScanner->info, pRuntimeEnv->proot);
        break;
      }
      case OP_Aggregate: {
        pRuntimeEnv->proot =
            createAggregateOperatorInfo(pRuntimeEnv, pRuntimeEnv->pTableScanner, pQueryAttr->pExpr1, pQueryAttr->numOfOutput);
        setTableScanFilterOperatorInfo(pRuntimeEnv->pTableScanner->info, pRuntimeEnv->proot);
        break;
      }

      case OP_Arithmetic: {
        SOperatorInfo* prev = pRuntimeEnv->pTableScanner;
        if (i == 0) {
          pRuntimeEnv->proot = createArithOperatorInfo(pRuntimeEnv, prev, pQueryAttr->pExpr1, pQueryAttr->numOfOutput);
          if (pRuntimeEnv->pTableScanner != NULL) {  // TODO refactor
            setTableScanFilterOperatorInfo(pRuntimeEnv->pTableScanner->info, pRuntimeEnv->proot);
          }
        } else {
          prev = pRuntimeEnv->proot;
          pRuntimeEnv->proot = createArithOperatorInfo(pRuntimeEnv, prev, pQueryAttr->pExpr2, pQueryAttr->numOfExpr2);
        }

        break;
      }

      case OP_Limit: {
        pRuntimeEnv->proot = createLimitOperatorInfo(pRuntimeEnv, pRuntimeEnv->proot);
        break;
      }

      case OP_Offset: {
        pRuntimeEnv->proot = createOffsetOperatorInfo(pRuntimeEnv, pRuntimeEnv->proot);
        break;
      }

      case OP_Fill: {
        SOperatorInfo* pInfo = pRuntimeEnv->proot;
        pRuntimeEnv->proot = createFillOperatorInfo(pRuntimeEnv, pInfo, pInfo->pExpr, pInfo->numOfOutput);
        break;
      }

      default: {
        assert(0);
      }
    }
  }
  /*
  if (onlyQueryTags(pQueryAttr)) {  // do nothing for tags query

  } else if (QUERY_IS_INTERVAL_QUERY(pQueryAttr)) {
    if (pQueryAttr->stableQuery) {
      pRuntimeEnv->proot = createMultiTableTimeIntervalOperatorInfo(pRuntimeEnv, pRuntimeEnv->pTableScanner,
                                                                    pQueryAttr->pExpr1, pQueryAttr->numOfOutput);
      setTableScanFilterOperatorInfo(pRuntimeEnv->pTableScanner->info, pRuntimeEnv->proot);
    } else {
      pRuntimeEnv->proot =
          createTimeIntervalOperatorInfo(pRuntimeEnv, pRuntimeEnv->pTableScanner, pQueryAttr->pExpr1, pQueryAttr->numOfOutput);
      setTableScanFilterOperatorInfo(pRuntimeEnv->pTableScanner->info, pRuntimeEnv->proot);

      if (pQueryAttr->pExpr2 != NULL) {
        pRuntimeEnv->proot =
            createArithOperatorInfo(pRuntimeEnv, pRuntimeEnv->proot, pQueryAttr->pExpr2, pQueryAttr->numOfExpr2);
      }

      if (pQueryAttr->fillType != TSDB_FILL_NONE && !pQueryAttr->pointInterpQuery) {
        SOperatorInfo* pInfo = pRuntimeEnv->proot;
        pRuntimeEnv->proot = createFillOperatorInfo(pRuntimeEnv, pInfo, pInfo->pExpr, pInfo->numOfOutput);
      }
    }

  } else if (pQueryAttr->groupbyColumn) {
    pRuntimeEnv->proot =
        createGroupbyOperatorInfo(pRuntimeEnv, pRuntimeEnv->pTableScanner, pQueryAttr->pExpr1, pQueryAttr->numOfOutput);
    setTableScanFilterOperatorInfo(pRuntimeEnv->pTableScanner->info, pRuntimeEnv->proot);

    if (pQueryAttr->pExpr2 != NULL) {
      pRuntimeEnv->proot = createArithOperatorInfo(pRuntimeEnv, pRuntimeEnv->proot, pQueryAttr->pExpr2, pQueryAttr->numOfExpr2);
    }
  } else if (pQueryAttr->sw.gap > 0) {
    pRuntimeEnv->proot = createSWindowOperatorInfo(pRuntimeEnv, pRuntimeEnv->pTableScanner, pQueryAttr->pExpr1, pQueryAttr->numOfOutput);
    setTableScanFilterOperatorInfo(pRuntimeEnv->pTableScanner->info, pRuntimeEnv->proot);

    if (pQueryAttr->pExpr2 != NULL) {
      pRuntimeEnv->proot = createArithOperatorInfo(pRuntimeEnv, pRuntimeEnv->proot, pQueryAttr->pExpr2, pQueryAttr->numOfExpr2);
    }
  } else if (pQueryAttr->simpleAgg) {
    if (pQueryAttr->stableQuery && !pQueryAttr->tsCompQuery) {
      pRuntimeEnv->proot =
          createMultiTableAggOperatorInfo(pRuntimeEnv, pRuntimeEnv->pTableScanner, pQueryAttr->pExpr1, pQueryAttr->numOfOutput);
    } else {
      pRuntimeEnv->proot =
          createAggregateOperatorInfo(pRuntimeEnv, pRuntimeEnv->pTableScanner, pQueryAttr->pExpr1, pQueryAttr->numOfOutput);
    }

    setTableScanFilterOperatorInfo(pRuntimeEnv->pTableScanner->info, pRuntimeEnv->proot);

    if (pQueryAttr->pExpr2 != NULL && !pQueryAttr->stableQuery) {
      pRuntimeEnv->proot = createArithOperatorInfo(pRuntimeEnv, pRuntimeEnv->proot, pQueryAttr->pExpr2, pQueryAttr->numOfExpr2);
    }
  } else {  // diff/add/multiply/subtract/division
    if (!onlyQueryTags(pQueryAttr)) {
      pRuntimeEnv->proot =
          createArithOperatorInfo(pRuntimeEnv, pRuntimeEnv->pTableScanner, pQueryAttr->pExpr1, pQueryAttr->numOfOutput);
      setTableScanFilterOperatorInfo(pRuntimeEnv->pTableScanner->info, pRuntimeEnv->proot);
    }
  }

  if (pQueryAttr->limit.offset > 0) {
    pRuntimeEnv->proot = createOffsetOperatorInfo(pRuntimeEnv, pRuntimeEnv->proot);
  }

  if (pQueryAttr->limit.limit > 0) {
    pRuntimeEnv->proot = createLimitOperatorInfo(pRuntimeEnv, pRuntimeEnv->proot);
  }
*/
  return TSDB_CODE_SUCCESS;

_clean:
  tfree(pRuntimeEnv->sasArray);
  tfree(pRuntimeEnv->pResultRowHashTable);
  tfree(pRuntimeEnv->keyBuf);
  tfree(pRuntimeEnv->prevRow);
  tfree(pRuntimeEnv->tagVal);

  return TSDB_CODE_QRY_OUT_OF_MEMORY;
}

static void doFreeQueryHandle(SQueryRuntimeEnv* pRuntimeEnv) {
  SQueryAttr* pQueryAttr = pRuntimeEnv->pQueryAttr;

  tsdbCleanupQueryHandle(pRuntimeEnv->pQueryHandle);
  pRuntimeEnv->pQueryHandle = NULL;

  SMemRef* pMemRef = &pQueryAttr->memRef;
  assert(pMemRef->ref == 0 && pMemRef->snapshot.imem == NULL && pMemRef->snapshot.mem == NULL);
}

static void teardownQueryRuntimeEnv(SQueryRuntimeEnv *pRuntimeEnv) {
  SQueryAttr *pQueryAttr = pRuntimeEnv->pQueryAttr;
  SQInfo* pQInfo = (SQInfo*) pRuntimeEnv->qinfo;

  qDebug("QInfo:%"PRIu64" teardown runtime env", pQInfo->qId);

  if (pRuntimeEnv->sasArray != NULL) {
    for(int32_t i = 0; i < pQueryAttr->numOfOutput; ++i) {
      tfree(pRuntimeEnv->sasArray[i].data);
      tfree(pRuntimeEnv->sasArray[i].colList);
    }

    tfree(pRuntimeEnv->sasArray);
  }

  destroyResultBuf(pRuntimeEnv->pResultBuf);
  doFreeQueryHandle(pRuntimeEnv);

  pRuntimeEnv->pTsBuf = tsBufDestroy(pRuntimeEnv->pTsBuf);

  tfree(pRuntimeEnv->keyBuf);
  tfree(pRuntimeEnv->prevRow);
  tfree(pRuntimeEnv->tagVal);

  taosHashCleanup(pRuntimeEnv->pResultRowHashTable);
  pRuntimeEnv->pResultRowHashTable = NULL;

  pRuntimeEnv->pool = destroyResultRowPool(pRuntimeEnv->pool);
  taosArrayDestroyEx(pRuntimeEnv->prevResult, freeInterResult);
  pRuntimeEnv->prevResult = NULL;

  taosHashCleanup(pRuntimeEnv->pTableRetrieveTsMap);
  pRuntimeEnv->pTableRetrieveTsMap = NULL;

  destroyOperatorInfo(pRuntimeEnv->proot);
}

static bool needBuildResAfterQueryComplete(SQInfo* pQInfo) {
  return pQInfo->rspContext != NULL;
}

bool isQueryKilled(SQInfo *pQInfo) {
  if (IS_QUERY_KILLED(pQInfo)) {
    return true;
  }

  // query has been executed more than tsShellActivityTimer, and the retrieve has not arrived
  // abort current query execution.
  if (pQInfo->owner != 0 && ((taosGetTimestampSec() - pQInfo->startExecTs) > getMaximumIdleDurationSec()) &&
      (!needBuildResAfterQueryComplete(pQInfo))) {

    assert(pQInfo->startExecTs != 0);
    qDebug("QInfo:%" PRIu64 " retrieve not arrive beyond %d sec, abort current query execution, start:%" PRId64
           ", current:%d", pQInfo->qId, 1, pQInfo->startExecTs, taosGetTimestampSec());
    return true;
  }

  return false;
}

void setQueryKilled(SQInfo *pQInfo) { pQInfo->code = TSDB_CODE_TSC_QUERY_CANCELLED;}

//static bool isFixedOutputQuery(SQueryAttr* pQueryAttr) {
//  if (QUERY_IS_INTERVAL_QUERY(pQueryAttr)) {
//    return false;
//  }
//
//  // Note:top/bottom query is fixed output query
//  if (pQueryAttr->topBotQuery || pQueryAttr->groupbyColumn || pQueryAttr->tsCompQuery) {
//    return true;
//  }
//
//  for (int32_t i = 0; i < pQueryAttr->numOfOutput; ++i) {
//    SSqlExpr *pExpr = &pQueryAttr->pExpr1[i].base;
//
//    if (pExpr->functionId == TSDB_FUNC_TS || pExpr->functionId == TSDB_FUNC_TS_DUMMY) {
//      continue;
//    }
//
//    if (!IS_MULTIOUTPUT(aAggs[pExpr->functionId].status)) {
//      return true;
//    }
//  }
//
//  return false;
//}

// todo refactor with isLastRowQuery
//bool isPointInterpoQuery(SQueryAttr *pQueryAttr) {
//  for (int32_t i = 0; i < pQueryAttr->numOfOutput; ++i) {
//    int32_t functionId = pQueryAttr->pExpr1[i].base.functionId;
//    if (functionId == TSDB_FUNC_INTERP) {
//      return true;
//    }
//  }
//
//  return false;
//}

// TODO REFACTOR:MERGE WITH CLIENT-SIDE FUNCTION
static UNUSED_FUNC bool isSumAvgRateQuery(SQueryAttr *pQueryAttr) {
  for (int32_t i = 0; i < pQueryAttr->numOfOutput; ++i) {
    int32_t functionId = pQueryAttr->pExpr1[i].base.functionId;
    if (functionId == TSDB_FUNC_TS) {
      continue;
    }

    if (functionId == TSDB_FUNC_SUM_RATE || functionId == TSDB_FUNC_SUM_IRATE || functionId == TSDB_FUNC_AVG_RATE ||
        functionId == TSDB_FUNC_AVG_IRATE) {
      return true;
    }
  }

  return false;
}

static bool isFirstLastRowQuery(SQueryAttr *pQueryAttr) {
  for (int32_t i = 0; i < pQueryAttr->numOfOutput; ++i) {
    int32_t functionID = pQueryAttr->pExpr1[i].base.functionId;
    if (functionID == TSDB_FUNC_LAST_ROW) {
      return true;
    }
  }

  return false;
}

/**
 * The following 4 kinds of query are treated as the tags query
 * tagprj, tid_tag query, count(tbname), 'abc' (user defined constant value column) query
 */
bool onlyQueryTags(SQueryAttr* pQueryAttr) {
  for(int32_t i = 0; i < pQueryAttr->numOfOutput; ++i) {
    SExprInfo* pExprInfo = &pQueryAttr->pExpr1[i];

    int32_t functionId = pExprInfo->base.functionId;

    if (functionId != TSDB_FUNC_TAGPRJ &&
        functionId != TSDB_FUNC_TID_TAG &&
        (!(functionId == TSDB_FUNC_COUNT && pExprInfo->base.colInfo.colId == TSDB_TBNAME_COLUMN_INDEX)) &&
        (!(functionId == TSDB_FUNC_PRJ && TSDB_COL_IS_UD_COL(pExprInfo->base.colInfo.flag)))) {
      return false;
    }
  }

  return true;
}

/////////////////////////////////////////////////////////////////////////////////////////////

void getAlignQueryTimeWindow(SQueryAttr *pQueryAttr, int64_t key, int64_t keyFirst, int64_t keyLast, STimeWindow *win) {
  assert(key >= keyFirst && key <= keyLast && pQueryAttr->interval.sliding <= pQueryAttr->interval.interval);
  win->skey = taosTimeTruncate(key, &pQueryAttr->interval, pQueryAttr->precision);

  /*
   * if the realSkey > INT64_MAX - pQueryAttr->interval.interval, the query duration between
   * realSkey and realEkey must be less than one interval.Therefore, no need to adjust the query ranges.
   */
  if (keyFirst > (INT64_MAX - pQueryAttr->interval.interval)) {
    assert(keyLast - keyFirst < pQueryAttr->interval.interval);
    win->ekey = INT64_MAX;
  } else if (pQueryAttr->interval.intervalUnit == 'n' || pQueryAttr->interval.intervalUnit == 'y') {
    win->ekey = taosTimeAdd(win->skey, pQueryAttr->interval.interval, pQueryAttr->interval.intervalUnit, pQueryAttr->precision) - 1;
  } else {
    win->ekey = win->skey + pQueryAttr->interval.interval - 1;
  }
}

/*
 * todo add more parameters to check soon..
 */
<<<<<<< HEAD
bool colIdCheck(SQueryAttr *pQueryAttr, void* qinfo) {
  // load data column information is incorrect
  for (int32_t i = 0; i < pQueryAttr->numOfCols - 1; ++i) {
    if (pQueryAttr->colList[i].colId == pQueryAttr->colList[i + 1].colId) {
      qError("QInfo:%p invalid data load column for query", qinfo);
=======
bool colIdCheck(SQuery *pQuery, uint64_t qId) {
  // load data column information is incorrect
  for (int32_t i = 0; i < pQuery->numOfCols - 1; ++i) {
    if (pQuery->colList[i].colId == pQuery->colList[i + 1].colId) {
      qError("QInfo:%"PRIu64" invalid data load column for query", qId);
>>>>>>> 3d2706fe
      return false;
    }
  }

  return true;
}

// todo ignore the avg/sum/min/max/count/stddev/top/bottom functions, of which
// the scan order is not matter
static bool onlyOneQueryType(SQueryAttr *pQueryAttr, int32_t functId, int32_t functIdDst) {
  for (int32_t i = 0; i < pQueryAttr->numOfOutput; ++i) {
    int32_t functionId = pQueryAttr->pExpr1[i].base.functionId;

    if (functionId == TSDB_FUNC_TS || functionId == TSDB_FUNC_TS_DUMMY || functionId == TSDB_FUNC_TAG ||
        functionId == TSDB_FUNC_TAG_DUMMY) {
      continue;
    }

    if (functionId != functId && functionId != functIdDst) {
      return false;
    }
  }

  return true;
}

static bool onlyFirstQuery(SQueryAttr *pQueryAttr) { return onlyOneQueryType(pQueryAttr, TSDB_FUNC_FIRST, TSDB_FUNC_FIRST_DST); }

static bool onlyLastQuery(SQueryAttr *pQueryAttr) { return onlyOneQueryType(pQueryAttr, TSDB_FUNC_LAST, TSDB_FUNC_LAST_DST); }

static void doExchangeTimeWindow(SQInfo* pQInfo, STimeWindow* win) {
  SQueryAttr* pQueryAttr = &pQInfo->query;
  size_t t = taosArrayGetSize(pQueryAttr->tableGroupInfo.pGroupList);
  for(int32_t i = 0; i < t; ++i) {
    SArray* p1 = taosArrayGetP(pQueryAttr->tableGroupInfo.pGroupList, i);

    size_t len = taosArrayGetSize(p1);
    for(int32_t j = 0; j < len; ++j) {
      STableKeyInfo* pInfo = taosArrayGet(p1, j);

      // update the new lastkey if it is equalled to the value of the old skey
      if (pInfo->lastKey == win->ekey) {
        pInfo->lastKey = win->skey;
      }
    }
  }
}

static void changeExecuteScanOrder(SQInfo *pQInfo, SQueryTableMsg* pQueryMsg, bool stableQuery) {
  SQueryAttr* pQueryAttr = pQInfo->runtimeEnv.pQueryAttr;

  // in case of point-interpolation query, use asc order scan
  char msg[] = "QInfo:%"PRIu64" scan order changed for %s query, old:%d, new:%d, qrange exchanged, old qrange:%" PRId64
               "-%" PRId64 ", new qrange:%" PRId64 "-%" PRId64;

  // todo handle the case the the order irrelevant query type mixed up with order critical query type
  // descending order query for last_row query
<<<<<<< HEAD
  if (isFirstLastRowQuery(pQueryAttr)) {
    qDebug("QInfo:%p scan order changed for last_row query, old:%d, new:%d", pQInfo, pQueryAttr->order.order, TSDB_ORDER_ASC);
=======
  if (isFirstLastRowQuery(pQuery)) {
    qDebug("QInfo:%"PRIu64" scan order changed for last_row query, old:%d, new:%d", pQInfo->qId, pQuery->order.order, TSDB_ORDER_ASC);
>>>>>>> 3d2706fe

    pQueryAttr->order.order = TSDB_ORDER_ASC;
    if (pQueryAttr->window.skey > pQueryAttr->window.ekey) {
      SWAP(pQueryAttr->window.skey, pQueryAttr->window.ekey, TSKEY);
    }

    return;
  }

  if (pQueryAttr->groupbyColumn && pQueryAttr->order.order == TSDB_ORDER_DESC) {
    pQueryAttr->order.order = TSDB_ORDER_ASC;
    if (pQueryAttr->window.skey > pQueryAttr->window.ekey) {
      SWAP(pQueryAttr->window.skey, pQueryAttr->window.ekey, TSKEY);
    }

    doExchangeTimeWindow(pQInfo, &pQueryAttr->window);
    return;
  }

<<<<<<< HEAD
  if (pQueryAttr->pointInterpQuery && pQueryAttr->interval.interval == 0) {
    if (!QUERY_IS_ASC_QUERY(pQueryAttr)) {
      qDebug(msg, pQInfo, "interp", pQueryAttr->order.order, TSDB_ORDER_ASC, pQueryAttr->window.skey, pQueryAttr->window.ekey, pQueryAttr->window.ekey, pQueryAttr->window.skey);
      SWAP(pQueryAttr->window.skey, pQueryAttr->window.ekey, TSKEY);
=======
  if (isPointInterpoQuery(pQuery) && pQuery->interval.interval == 0) {
    if (!QUERY_IS_ASC_QUERY(pQuery)) {
      qDebug(msg, pQInfo->qId, "interp", pQuery->order.order, TSDB_ORDER_ASC, pQuery->window.skey, pQuery->window.ekey, pQuery->window.ekey, pQuery->window.skey);
      SWAP(pQuery->window.skey, pQuery->window.ekey, TSKEY);
>>>>>>> 3d2706fe
    }

    pQueryAttr->order.order = TSDB_ORDER_ASC;
    return;
  }

<<<<<<< HEAD
  if (pQueryAttr->interval.interval == 0) {
    if (onlyFirstQuery(pQueryAttr)) {
      if (!QUERY_IS_ASC_QUERY(pQueryAttr)) {
        qDebug(msg, pQInfo, "only-first", pQueryAttr->order.order, TSDB_ORDER_ASC, pQueryAttr->window.skey,
               pQueryAttr->window.ekey, pQueryAttr->window.ekey, pQueryAttr->window.skey);
=======
  if (pQuery->interval.interval == 0) {
    if (onlyFirstQuery(pQuery)) {
      if (!QUERY_IS_ASC_QUERY(pQuery)) {
        qDebug(msg, pQInfo->qId, "only-first", pQuery->order.order, TSDB_ORDER_ASC, pQuery->window.skey,
               pQuery->window.ekey, pQuery->window.ekey, pQuery->window.skey);
>>>>>>> 3d2706fe

        SWAP(pQueryAttr->window.skey, pQueryAttr->window.ekey, TSKEY);
        doExchangeTimeWindow(pQInfo, &pQueryAttr->window);
      }

<<<<<<< HEAD
      pQueryAttr->order.order = TSDB_ORDER_ASC;
    } else if (onlyLastQuery(pQueryAttr)) {
      if (QUERY_IS_ASC_QUERY(pQueryAttr)) {
        qDebug(msg, pQInfo, "only-last", pQueryAttr->order.order, TSDB_ORDER_DESC, pQueryAttr->window.skey,
               pQueryAttr->window.ekey, pQueryAttr->window.ekey, pQueryAttr->window.skey);
=======
      pQuery->order.order = TSDB_ORDER_ASC;
    } else if (onlyLastQuery(pQuery)) {
      if (QUERY_IS_ASC_QUERY(pQuery)) {
        qDebug(msg, pQInfo->qId, "only-last", pQuery->order.order, TSDB_ORDER_DESC, pQuery->window.skey,
               pQuery->window.ekey, pQuery->window.ekey, pQuery->window.skey);
>>>>>>> 3d2706fe

        SWAP(pQueryAttr->window.skey, pQueryAttr->window.ekey, TSKEY);
        doExchangeTimeWindow(pQInfo, &pQueryAttr->window);
      }

      pQueryAttr->order.order = TSDB_ORDER_DESC;
    }

  } else {  // interval query
    if (stableQuery) {
<<<<<<< HEAD
      if (onlyFirstQuery(pQueryAttr)) {
        if (!QUERY_IS_ASC_QUERY(pQueryAttr)) {
          qDebug(msg, pQInfo, "only-first stable", pQueryAttr->order.order, TSDB_ORDER_ASC,
                 pQueryAttr->window.skey, pQueryAttr->window.ekey, pQueryAttr->window.ekey, pQueryAttr->window.skey);
=======
      if (onlyFirstQuery(pQuery)) {
        if (!QUERY_IS_ASC_QUERY(pQuery)) {
          qDebug(msg, pQInfo->qId, "only-first stable", pQuery->order.order, TSDB_ORDER_ASC,
                 pQuery->window.skey, pQuery->window.ekey, pQuery->window.ekey, pQuery->window.skey);
>>>>>>> 3d2706fe

          SWAP(pQueryAttr->window.skey, pQueryAttr->window.ekey, TSKEY);
          doExchangeTimeWindow(pQInfo, &pQueryAttr->window);
        }

<<<<<<< HEAD
        pQueryAttr->order.order = TSDB_ORDER_ASC;
      } else if (onlyLastQuery(pQueryAttr)) {
        if (QUERY_IS_ASC_QUERY(pQueryAttr)) {
          qDebug(msg, pQInfo, "only-last stable", pQueryAttr->order.order, TSDB_ORDER_DESC,
                 pQueryAttr->window.skey, pQueryAttr->window.ekey, pQueryAttr->window.ekey, pQueryAttr->window.skey);
=======
        pQuery->order.order = TSDB_ORDER_ASC;
      } else if (onlyLastQuery(pQuery)) {
        if (QUERY_IS_ASC_QUERY(pQuery)) {
          qDebug(msg, pQInfo->qId, "only-last stable", pQuery->order.order, TSDB_ORDER_DESC,
                 pQuery->window.skey, pQuery->window.ekey, pQuery->window.ekey, pQuery->window.skey);
>>>>>>> 3d2706fe

          SWAP(pQueryAttr->window.skey, pQueryAttr->window.ekey, TSKEY);
          doExchangeTimeWindow(pQInfo, &pQueryAttr->window);
        }

        pQueryAttr->order.order = TSDB_ORDER_DESC;
      }
    }
  }
}

static void getIntermediateBufInfo(SQueryRuntimeEnv* pRuntimeEnv, int32_t* ps, int32_t* rowsize) {
  SQueryAttr* pQueryAttr = pRuntimeEnv->pQueryAttr;
  int32_t MIN_ROWS_PER_PAGE = 4;

  *rowsize = (int32_t)(pQueryAttr->resultRowSize * GET_ROW_PARAM_FOR_MULTIOUTPUT(pQueryAttr, pQueryAttr->topBotQuery, pQueryAttr->stableQuery));
  int32_t overhead = sizeof(tFilePage);

  // one page contains at least two rows
  *ps = DEFAULT_INTERN_BUF_PAGE_SIZE;
  while(((*rowsize) * MIN_ROWS_PER_PAGE) > (*ps) - overhead) {
    *ps = ((*ps) << 1u);
  }

//  pRuntimeEnv->numOfRowsPerPage = ((*ps) - sizeof(tFilePage)) / (*rowsize);
//  assert(pRuntimeEnv->numOfRowsPerPage <= MAX_ROWS_PER_RESBUF_PAGE);
}

#define IS_PREFILTER_TYPE(_t) ((_t) != TSDB_DATA_TYPE_BINARY && (_t) != TSDB_DATA_TYPE_NCHAR)

static bool doFilterByBlockStatistics(SQueryRuntimeEnv* pRuntimeEnv, SDataStatis *pDataStatis, SQLFunctionCtx *pCtx, int32_t numOfRows) {
  SQueryAttr* pQueryAttr = pRuntimeEnv->pQueryAttr;

  if (pDataStatis == NULL || pQueryAttr->numOfFilterCols == 0) {
    return true;
  }

  for (int32_t k = 0; k < pQueryAttr->numOfFilterCols; ++k) {
    SSingleColumnFilterInfo *pFilterInfo = &pQueryAttr->pFilterInfo[k];

    int32_t index = -1;
    for(int32_t i = 0; i < pQueryAttr->numOfCols; ++i) {
      if (pDataStatis[i].colId == pFilterInfo->info.colId) {
        index = i;
        break;
      }
    }

    // no statistics data, load the true data block
    if (index == -1) {
      return true;
    }

    // not support pre-filter operation on binary/nchar data type
    if (!IS_PREFILTER_TYPE(pFilterInfo->info.type)) {
      return true;
    }

    // all data in current column are NULL, no need to check its boundary value
    if (pDataStatis[index].numOfNull == numOfRows) {

      // if isNULL query exists, load the null data column
      for (int32_t j = 0; j < pFilterInfo->numOfFilters; ++j) {
        SColumnFilterElem *pFilterElem = &pFilterInfo->pFilters[j];
        if (pFilterElem->fp == isNullOperator) {
          return true;
        }
      }

      continue;
    }

    SDataStatis* pDataBlockst = &pDataStatis[index];

    if (pFilterInfo->info.type == TSDB_DATA_TYPE_FLOAT) {
      float minval = (float)(*(double *)(&pDataBlockst->min));
      float maxval = (float)(*(double *)(&pDataBlockst->max));

      for (int32_t i = 0; i < pFilterInfo->numOfFilters; ++i) {
        if (pFilterInfo->pFilters[i].fp(&pFilterInfo->pFilters[i], (char *)&minval, (char *)&maxval, TSDB_DATA_TYPE_FLOAT)) {
          return true;
        }
      }
    } else {
      for (int32_t i = 0; i < pFilterInfo->numOfFilters; ++i) {
        if (pFilterInfo->pFilters[i].fp(&pFilterInfo->pFilters[i], (char *)&pDataBlockst->min, (char *)&pDataBlockst->max, pFilterInfo->info.type)) {
          return true;
        }
      }
    }
  }

  return false;
}

static bool overlapWithTimeWindow(SQueryAttr* pQueryAttr, SDataBlockInfo* pBlockInfo) {
  STimeWindow w = {0};

  TSKEY sk = MIN(pQueryAttr->window.skey, pQueryAttr->window.ekey);
  TSKEY ek = MAX(pQueryAttr->window.skey, pQueryAttr->window.ekey);

  if (QUERY_IS_ASC_QUERY(pQueryAttr)) {
    getAlignQueryTimeWindow(pQueryAttr, pBlockInfo->window.skey, sk, ek, &w);
    assert(w.ekey >= pBlockInfo->window.skey);

    if (w.ekey < pBlockInfo->window.ekey) {
      return true;
    }

    while(1) {
      getNextTimeWindow(pQueryAttr, &w);
      if (w.skey > pBlockInfo->window.ekey) {
        break;
      }

      assert(w.ekey > pBlockInfo->window.ekey);
      if (w.skey <= pBlockInfo->window.ekey && w.skey > pBlockInfo->window.skey) {
        return true;
      }
    }
  } else {
    getAlignQueryTimeWindow(pQueryAttr, pBlockInfo->window.ekey, sk, ek, &w);
    assert(w.skey <= pBlockInfo->window.ekey);

    if (w.skey > pBlockInfo->window.skey) {
      return true;
    }

    while(1) {
      getNextTimeWindow(pQueryAttr, &w);
      if (w.ekey < pBlockInfo->window.skey) {
        break;
      }

      assert(w.skey < pBlockInfo->window.skey);
      if (w.ekey < pBlockInfo->window.ekey && w.ekey >= pBlockInfo->window.skey) {
        return true;
      }
    }
  }

  return false;
}

static int32_t doTSJoinFilter(SQueryRuntimeEnv *pRuntimeEnv, TSKEY key, bool ascQuery) {
  STSElem elem = tsBufGetElem(pRuntimeEnv->pTsBuf);

#if defined(_DEBUG_VIEW)
  printf("elem in comp ts file:%" PRId64 ", key:%" PRId64 ", tag:%"PRIu64", query order:%d, ts order:%d, traverse:%d, index:%d\n",
         elem.ts, key, elem.tag.i64, pQueryAttr->order.order, pRuntimeEnv->pTsBuf->tsOrder,
         pRuntimeEnv->pTsBuf->cur.order, pRuntimeEnv->pTsBuf->cur.tsIndex);
#endif

  if (ascQuery) {
    if (key < elem.ts) {
      return TS_JOIN_TS_NOT_EQUALS;
    } else if (key > elem.ts) {
      longjmp(pRuntimeEnv->env, TSDB_CODE_QRY_INCONSISTAN);
    }
  } else {
    if (key > elem.ts) {
      return TS_JOIN_TS_NOT_EQUALS;
    } else if (key < elem.ts) {
      longjmp(pRuntimeEnv->env, TSDB_CODE_QRY_INCONSISTAN);
    }
  }

  return TS_JOIN_TS_EQUAL;
}

void filterRowsInDataBlock(SQueryRuntimeEnv* pRuntimeEnv, SSingleColumnFilterInfo* pFilterInfo, int32_t numOfFilterCols,
                        SSDataBlock* pBlock, bool ascQuery) {
  int32_t numOfRows = pBlock->info.rows;

  int8_t *p = calloc(numOfRows, sizeof(int8_t));
  bool    all = true;

  if (pRuntimeEnv->pTsBuf != NULL) {
    SColumnInfoData* pColInfoData = taosArrayGet(pBlock->pDataBlock, 0);

    TSKEY* k = (TSKEY*) pColInfoData->pData;
    for (int32_t i = 0; i < numOfRows; ++i) {
      int32_t offset = ascQuery? i:(numOfRows - i - 1);
      int32_t ret = doTSJoinFilter(pRuntimeEnv, k[offset], ascQuery);
      if (ret == TS_JOIN_TAG_NOT_EQUALS) {
        break;
      } else if (ret == TS_JOIN_TS_NOT_EQUALS) {
        all = false;
        continue;
      } else {
        assert(ret == TS_JOIN_TS_EQUAL);
        p[offset] = true;
      }

      if (!tsBufNextPos(pRuntimeEnv->pTsBuf)) {
        break;
      }
    }

    // save the cursor status
    pRuntimeEnv->current->cur = tsBufGetCursor(pRuntimeEnv->pTsBuf);
  } else {
    for (int32_t i = 0; i < numOfRows; ++i) {
      bool qualified = false;

      for (int32_t k = 0; k < numOfFilterCols; ++k) {
        char* pElem = (char*)pFilterInfo[k].pData + pFilterInfo[k].info.bytes * i;

        qualified = false;
        for (int32_t j = 0; j < pFilterInfo[k].numOfFilters; ++j) {
          SColumnFilterElem* pFilterElem = &pFilterInfo[k].pFilters[j];

          bool isnull = isNull(pElem, pFilterInfo[k].info.type);
          if (isnull) {
            if (pFilterElem->fp == isNullOperator) {
              qualified = true;
              break;
            } else {
              continue;
            }
          } else {
            if (pFilterElem->fp == notNullOperator) {
              qualified = true;
              break;
            } else if (pFilterElem->fp == isNullOperator) {
              continue;
            }
          }

          if (pFilterElem->fp(pFilterElem, pElem, pElem, pFilterInfo[k].info.type)) {
            qualified = true;
            break;
          }
        }

        if (!qualified) {
          break;
        }
      }

      p[i] = qualified ? 1 : 0;
      if (!qualified) {
        all = false;
      }
    }
  }

  if (!all) {
    int32_t start = 0;
    int32_t len = 0;
    for (int32_t j = 0; j < numOfRows; ++j) {
      if (p[j] == 1) {
        len++;
      } else {
        if (len > 0) {
          int32_t cstart = j - len;
          for (int32_t i = 0; i < pBlock->info.numOfCols; ++i) {
            SColumnInfoData *pColumnInfoData = taosArrayGet(pBlock->pDataBlock, i);

            int16_t bytes = pColumnInfoData->info.bytes;
            memmove(((char*)pColumnInfoData->pData) + start * bytes, pColumnInfoData->pData + cstart * bytes, len * bytes);
          }

          start += len;
          len = 0;
        }
      }
    }

    if (len > 0) {
      int32_t cstart = numOfRows - len;
      for (int32_t i = 0; i < pBlock->info.numOfCols; ++i) {
        SColumnInfoData *pColumnInfoData = taosArrayGet(pBlock->pDataBlock, i);

        int16_t bytes = pColumnInfoData->info.bytes;
        memmove(pColumnInfoData->pData + start * bytes, pColumnInfoData->pData + cstart * bytes, len * bytes);
      }

      start += len;
      len = 0;
    }

    pBlock->info.rows = start;
    pBlock->pBlockStatis = NULL;  // clean the block statistics info

    if (start > 0) {
      SColumnInfoData* pColumnInfoData = taosArrayGet(pBlock->pDataBlock, 0);
      assert(pColumnInfoData->info.type == TSDB_DATA_TYPE_TIMESTAMP &&
             pColumnInfoData->info.colId == PRIMARYKEY_TIMESTAMP_COL_INDEX);

      pBlock->info.window.skey = *(int64_t*)pColumnInfoData->pData;
      pBlock->info.window.ekey = *(int64_t*)(pColumnInfoData->pData + TSDB_KEYSIZE * (start - 1));
    }
  }

  tfree(p);
}

static SColumnInfo* doGetTagColumnInfoById(SColumnInfo* pTagColList, int32_t numOfTags, int16_t colId);
static void doSetTagValueInParam(void* pTable, int32_t tagColId, tVariant *tag, int16_t type, int16_t bytes);

static uint32_t doFilterByBlockTimeWindow(STableScanInfo* pTableScanInfo, SSDataBlock* pBlock) {
  SQLFunctionCtx* pCtx = pTableScanInfo->pCtx;
  uint32_t status = BLK_DATA_NO_NEEDED;

  int32_t numOfOutput = pTableScanInfo->numOfOutput;
  for (int32_t i = 0; i < numOfOutput; ++i) {
    int32_t functionId = pCtx[i].functionId;
    int32_t colId = pTableScanInfo->pExpr[i].base.colInfo.colId;

    // group by + first/last should not apply the first/last block filter
    status |= aAggs[functionId].dataReqFunc(&pTableScanInfo->pCtx[i], &pBlock->info.window, colId);
    if ((status & BLK_DATA_ALL_NEEDED) == BLK_DATA_ALL_NEEDED) {
      return status;
    }
  }

  return status;
}

static void doSetFilterColumnInfo(SQueryAttr* pQueryAttr, SSDataBlock* pBlock) {
  if (pQueryAttr->numOfFilterCols > 0 && pQueryAttr->pFilterInfo[0].pData != NULL) {
    return;
  }

  // set the initial static data value filter expression
  for (int32_t i = 0; i < pQueryAttr->numOfFilterCols; ++i) {
    for (int32_t j = 0; j < pBlock->info.numOfCols; ++j) {
      SColumnInfoData* pColInfo = taosArrayGet(pBlock->pDataBlock, j);

      if (pQueryAttr->pFilterInfo[i].info.colId == pColInfo->info.colId) {
        pQueryAttr->pFilterInfo[i].pData = pColInfo->pData;
        break;
      }
    }
  }
}

int32_t loadDataBlockOnDemand(SQueryRuntimeEnv* pRuntimeEnv, STableScanInfo* pTableScanInfo, SSDataBlock* pBlock,
                              uint32_t* status) {
  *status = BLK_DATA_NO_NEEDED;
  pBlock->pDataBlock = NULL;
  pBlock->pBlockStatis = NULL;

  SQueryAttr* pQueryAttr = pRuntimeEnv->pQueryAttr;
  int64_t groupId = pRuntimeEnv->current->groupIndex;
  bool    ascQuery = QUERY_IS_ASC_QUERY(pQueryAttr);

  SQInfo*         pQInfo = pRuntimeEnv->qinfo;
  SQueryCostInfo* pCost = &pQInfo->summary;

  if (pRuntimeEnv->pTsBuf != NULL) {
    (*status) = BLK_DATA_ALL_NEEDED;

    if (pQueryAttr->stableQuery) {  // todo refactor
      SExprInfo*   pExprInfo = &pTableScanInfo->pExpr[0];
      int16_t      tagId = (int16_t)pExprInfo->base.param[0].i64;
      SColumnInfo* pColInfo = doGetTagColumnInfoById(pQueryAttr->tagColList, pQueryAttr->numOfTags, tagId);

      // compare tag first
      tVariant t = {0};
      doSetTagValueInParam(pRuntimeEnv->current->pTable, tagId, &t, pColInfo->type, pColInfo->bytes);
      setTimestampListJoinInfo(pRuntimeEnv, &t, pRuntimeEnv->current);

      STSElem elem = tsBufGetElem(pRuntimeEnv->pTsBuf);
      if (!tsBufIsValidElem(&elem) || (tsBufIsValidElem(&elem) && (tVariantCompare(&t, elem.tag) != 0))) {
        (*status) = BLK_DATA_DISCARD;
        return TSDB_CODE_SUCCESS;
      }
    }
  }

  // Calculate all time windows that are overlapping or contain current data block.
  // If current data block is contained by all possible time window, do not load current data block.
  if (pQueryAttr->numOfFilterCols > 0 || pQueryAttr->groupbyColumn || pQueryAttr->sw.gap > 0 ||
      (QUERY_IS_INTERVAL_QUERY(pQueryAttr) && overlapWithTimeWindow(pQueryAttr, &pBlock->info))) {
    (*status) = BLK_DATA_ALL_NEEDED;
  }

  // check if this data block is required to load
  if ((*status) != BLK_DATA_ALL_NEEDED) {
    // the pCtx[i] result is belonged to previous time window since the outputBuf has not been set yet,
    // the filter result may be incorrect. So in case of interval query, we need to set the correct time output buffer
    if (QUERY_IS_INTERVAL_QUERY(pQueryAttr)) {
      SResultRow* pResult = NULL;

      bool  masterScan = IS_MASTER_SCAN(pRuntimeEnv);
      TSKEY k = ascQuery? pBlock->info.window.skey : pBlock->info.window.ekey;

      STimeWindow win = getActiveTimeWindow(pTableScanInfo->pResultRowInfo, k, pQueryAttr);
      if (setWindowOutputBufByKey(pRuntimeEnv, pTableScanInfo->pResultRowInfo, &win, masterScan, &pResult, groupId,
                                  pTableScanInfo->pCtx, pTableScanInfo->numOfOutput,
                                  pTableScanInfo->rowCellInfoOffset) != TSDB_CODE_SUCCESS) {
        longjmp(pRuntimeEnv->env, TSDB_CODE_QRY_OUT_OF_MEMORY);
      }
    } else if (pQueryAttr->stableQuery && (!pQueryAttr->tsCompQuery)) { // stable aggregate, not interval aggregate or normal column aggregate
      doSetTableGroupOutputBuf(pRuntimeEnv, pTableScanInfo->pResultRowInfo, pTableScanInfo->pCtx,
                               pTableScanInfo->rowCellInfoOffset, pTableScanInfo->numOfOutput,
                               pRuntimeEnv->current->groupIndex);
    }

    (*status) = doFilterByBlockTimeWindow(pTableScanInfo, pBlock);
  }

  SDataBlockInfo* pBlockInfo = &pBlock->info;
  if ((*status) == BLK_DATA_NO_NEEDED) {
    qDebug("QInfo:%"PRIu64" data block discard, brange:%" PRId64 "-%" PRId64 ", rows:%d", pQInfo->qId, pBlockInfo->window.skey,
           pBlockInfo->window.ekey, pBlockInfo->rows);
    pCost->discardBlocks += 1;
  } else if ((*status) == BLK_DATA_STATIS_NEEDED) {
    // this function never returns error?
    pCost->loadBlockStatis += 1;
    tsdbRetrieveDataBlockStatisInfo(pTableScanInfo->pQueryHandle, &pBlock->pBlockStatis);

    if (pBlock->pBlockStatis == NULL) {  // data block statistics does not exist, load data block
      pBlock->pDataBlock = tsdbRetrieveDataBlock(pTableScanInfo->pQueryHandle, NULL);
      pCost->totalCheckedRows += pBlock->info.rows;
    }
  } else {
    assert((*status) == BLK_DATA_ALL_NEEDED);

    // load the data block statistics to perform further filter
    pCost->loadBlockStatis += 1;
    tsdbRetrieveDataBlockStatisInfo(pTableScanInfo->pQueryHandle, &pBlock->pBlockStatis);

    if (pQueryAttr->topBotQuery && pBlock->pBlockStatis != NULL) {
      bool load = false;
      for (int32_t i = 0; i < pQueryAttr->numOfOutput; ++i) {
        int32_t functionId = pTableScanInfo->pCtx[i].functionId;
        if (functionId == TSDB_FUNC_TOP || functionId == TSDB_FUNC_BOTTOM) {
          load = topbot_datablock_filter(&pTableScanInfo->pCtx[i], (char*)&(pBlock->pBlockStatis[i].min),
                                         (char*)&(pBlock->pBlockStatis[i].max));
          if (!load) { // current block has been discard due to filter applied
            pCost->discardBlocks += 1;
            qDebug("QInfo:%"PRIu64" data block discard, brange:%" PRId64 "-%" PRId64 ", rows:%d", pQInfo->qId,
                   pBlockInfo->window.skey, pBlockInfo->window.ekey, pBlockInfo->rows);
            (*status) = BLK_DATA_DISCARD;
            return TSDB_CODE_SUCCESS;
          }
        }
      }
    }

    // current block has been discard due to filter applied
    if (!doFilterByBlockStatistics(pRuntimeEnv, pBlock->pBlockStatis, pTableScanInfo->pCtx, pBlockInfo->rows)) {
      pCost->discardBlocks += 1;
      qDebug("QInfo:%"PRIu64" data block discard, brange:%" PRId64 "-%" PRId64 ", rows:%d", pQInfo->qId, pBlockInfo->window.skey,
             pBlockInfo->window.ekey, pBlockInfo->rows);
      (*status) = BLK_DATA_DISCARD;
      return TSDB_CODE_SUCCESS;
    }

    pCost->totalCheckedRows += pBlockInfo->rows;
    pCost->loadBlocks += 1;
    pBlock->pDataBlock = tsdbRetrieveDataBlock(pTableScanInfo->pQueryHandle, NULL);
    if (pBlock->pDataBlock == NULL) {
      return terrno;
    }

    doSetFilterColumnInfo(pQueryAttr, pBlock);
    if (pQueryAttr->numOfFilterCols > 0 || pRuntimeEnv->pTsBuf != NULL) {
      filterRowsInDataBlock(pRuntimeEnv, pQueryAttr->pFilterInfo, pQueryAttr->numOfFilterCols, pBlock, ascQuery);
    }
  }

  return TSDB_CODE_SUCCESS;
}

int32_t binarySearchForKey(char *pValue, int num, TSKEY key, int order) {
  int32_t midPos = -1;
  int32_t numOfRows;

  if (num <= 0) {
    return -1;
  }

  assert(order == TSDB_ORDER_ASC || order == TSDB_ORDER_DESC);

  TSKEY * keyList = (TSKEY *)pValue;
  int32_t firstPos = 0;
  int32_t lastPos = num - 1;

  if (order == TSDB_ORDER_DESC) {
    // find the first position which is smaller than the key
    while (1) {
      if (key >= keyList[lastPos]) return lastPos;
      if (key == keyList[firstPos]) return firstPos;
      if (key < keyList[firstPos]) return firstPos - 1;

      numOfRows = lastPos - firstPos + 1;
      midPos = (numOfRows >> 1) + firstPos;

      if (key < keyList[midPos]) {
        lastPos = midPos - 1;
      } else if (key > keyList[midPos]) {
        firstPos = midPos + 1;
      } else {
        break;
      }
    }

  } else {
    // find the first position which is bigger than the key
    while (1) {
      if (key <= keyList[firstPos]) return firstPos;
      if (key == keyList[lastPos]) return lastPos;

      if (key > keyList[lastPos]) {
        lastPos = lastPos + 1;
        if (lastPos >= num)
          return -1;
        else
          return lastPos;
      }

      numOfRows = lastPos - firstPos + 1;
      midPos = (numOfRows >> 1u) + firstPos;

      if (key < keyList[midPos]) {
        lastPos = midPos - 1;
      } else if (key > keyList[midPos]) {
        firstPos = midPos + 1;
      } else {
        break;
      }
    }
  }

  return midPos;
}

/*
 * set tag value in SQLFunctionCtx
 * e.g.,tag information into input buffer
 */
static void doSetTagValueInParam(void* pTable, int32_t tagColId, tVariant *tag, int16_t type, int16_t bytes) {
  tVariantDestroy(tag);

  char* val = NULL;
  if (tagColId == TSDB_TBNAME_COLUMN_INDEX) {
    val = tsdbGetTableName(pTable);
    assert(val != NULL);
  } else {
    val = tsdbGetTableTagVal(pTable, tagColId, type, bytes);
  }

  if (val == NULL || isNull(val, type)) {
    tag->nType = TSDB_DATA_TYPE_NULL;
    return;
  }

  if (type == TSDB_DATA_TYPE_BINARY || type == TSDB_DATA_TYPE_NCHAR) {
    int32_t maxLen = bytes - VARSTR_HEADER_SIZE;
    int32_t len = (varDataLen(val) > maxLen)? maxLen:varDataLen(val);
    tVariantCreateFromBinary(tag, varDataVal(val), len, type);
    //tVariantCreateFromBinary(tag, varDataVal(val), varDataLen(val), type);
  } else {
    tVariantCreateFromBinary(tag, val, bytes, type);
  }
}

static SColumnInfo* doGetTagColumnInfoById(SColumnInfo* pTagColList, int32_t numOfTags, int16_t colId) {
  assert(pTagColList != NULL && numOfTags > 0);

  for(int32_t i = 0; i < numOfTags; ++i) {
    if (pTagColList[i].colId == colId) {
      return &pTagColList[i];
    }
  }

  return NULL;
}

void setTagValue(SOperatorInfo* pOperatorInfo, void *pTable, SQLFunctionCtx* pCtx, int32_t numOfOutput) {
  SQueryRuntimeEnv* pRuntimeEnv = pOperatorInfo->pRuntimeEnv;

  SExprInfo  *pExpr      = pOperatorInfo->pExpr;
  SQueryAttr *pQueryAttr = pRuntimeEnv->pQueryAttr;

  SExprInfo* pExprInfo = &pExpr[0];
  if (pQueryAttr->numOfOutput == 1 && pExprInfo->base.functionId == TSDB_FUNC_TS_COMP && pQueryAttr->stableQuery) {
    assert(pExprInfo->base.numOfParams == 1);

    int16_t      tagColId = (int16_t)pExprInfo->base.param[0].i64;
    SColumnInfo* pColInfo = doGetTagColumnInfoById(pQueryAttr->tagColList, pQueryAttr->numOfTags, tagColId);

    doSetTagValueInParam(pTable, tagColId, &pCtx[0].tag, pColInfo->type, pColInfo->bytes);
    return;
  } else {
    // set tag value, by which the results are aggregated.
    int32_t offset = 0;
    memset(pRuntimeEnv->tagVal, 0, pQueryAttr->tagLen);

    for (int32_t idx = 0; idx < numOfOutput; ++idx) {
      SExprInfo* pLocalExprInfo = &pExpr[idx];

      // ts_comp column required the tag value for join filter
      if (!TSDB_COL_IS_TAG(pLocalExprInfo->base.colInfo.flag)) {
        continue;
      }

      // todo use tag column index to optimize performance
      doSetTagValueInParam(pTable, pLocalExprInfo->base.colInfo.colId, &pCtx[idx].tag, pLocalExprInfo->base.resType,
                           pLocalExprInfo->base.resBytes);

      if (IS_NUMERIC_TYPE(pLocalExprInfo->base.resType) || pLocalExprInfo->base.resType == TSDB_DATA_TYPE_BOOL) {
        memcpy(pRuntimeEnv->tagVal + offset, &pCtx[idx].tag.i64, pLocalExprInfo->base.resBytes);
      } else {
        memcpy(pRuntimeEnv->tagVal + offset, pCtx[idx].tag.pz, pCtx[idx].tag.nLen);
      }

      offset += pLocalExprInfo->base.resBytes;
    }

    //todo : use index to avoid iterator all possible output columns
    if (pQueryAttr->stableQuery && pQueryAttr->stabledev && (pRuntimeEnv->prevResult != NULL)) {
      setParamForStableStddev(pRuntimeEnv, pCtx, numOfOutput, pExprInfo);
    }
  }

  // set the tsBuf start position before check each data block
  if (pRuntimeEnv->pTsBuf != NULL) {
    setCtxTagForJoin(pRuntimeEnv, &pCtx[0], pExprInfo, pTable);
  }
}

static UNUSED_FUNC void printBinaryData(int32_t functionId, char *data, int32_t srcDataType) {
  if (functionId == TSDB_FUNC_FIRST_DST || functionId == TSDB_FUNC_LAST_DST) {
    switch (srcDataType) {
      case TSDB_DATA_TYPE_BINARY:
        printf("%" PRId64 ",%s\t", *(TSKEY *)data, (data + TSDB_KEYSIZE + 1));
        break;
      case TSDB_DATA_TYPE_TINYINT:
      case TSDB_DATA_TYPE_BOOL:
        printf("%" PRId64 ",%d\t", *(TSKEY *)data, *(int8_t *)(data + TSDB_KEYSIZE + 1));
        break;
      case TSDB_DATA_TYPE_SMALLINT:
        printf("%" PRId64 ",%d\t", *(TSKEY *)data, *(int16_t *)(data + TSDB_KEYSIZE + 1));
        break;
      case TSDB_DATA_TYPE_BIGINT:
      case TSDB_DATA_TYPE_TIMESTAMP:
        printf("%" PRId64 ",%" PRId64 "\t", *(TSKEY *)data, *(TSKEY *)(data + TSDB_KEYSIZE + 1));
        break;
      case TSDB_DATA_TYPE_INT:
        printf("%" PRId64 ",%d\t", *(TSKEY *)data, *(int32_t *)(data + TSDB_KEYSIZE + 1));
        break;
      case TSDB_DATA_TYPE_FLOAT:
        printf("%" PRId64 ",%f\t", *(TSKEY *)data, *(float *)(data + TSDB_KEYSIZE + 1));
        break;
      case TSDB_DATA_TYPE_DOUBLE:
        printf("%" PRId64 ",%lf\t", *(TSKEY *)data, *(double *)(data + TSDB_KEYSIZE + 1));
        break;
    }
  } else if (functionId == TSDB_FUNC_AVG) {
    printf("%lf,%d\t", *(double *)data, *(int32_t *)(data + sizeof(double)));
  } else if (functionId == TSDB_FUNC_SPREAD) {
    printf("%lf,%lf\t", *(double *)data, *(double *)(data + sizeof(double)));
  } else if (functionId == TSDB_FUNC_TWA) {
    data += 1;
    printf("%lf,%" PRId64 ",%" PRId64 ",%" PRId64 "\t", *(double *)data, *(int64_t *)(data + 8),
           *(int64_t *)(data + 16), *(int64_t *)(data + 24));
  } else if (functionId == TSDB_FUNC_MIN || functionId == TSDB_FUNC_MAX) {
    switch (srcDataType) {
      case TSDB_DATA_TYPE_TINYINT:
      case TSDB_DATA_TYPE_BOOL:
        printf("%d\t", *(int8_t *)data);
        break;
      case TSDB_DATA_TYPE_SMALLINT:
        printf("%d\t", *(int16_t *)data);
        break;
      case TSDB_DATA_TYPE_BIGINT:
      case TSDB_DATA_TYPE_TIMESTAMP:
        printf("%" PRId64 "\t", *(int64_t *)data);
        break;
      case TSDB_DATA_TYPE_INT:
        printf("%d\t", *(int *)data);
        break;
      case TSDB_DATA_TYPE_FLOAT:
        printf("%f\t", *(float *)data);
        break;
      case TSDB_DATA_TYPE_DOUBLE:
        printf("%f\t", *(float *)data);
        break;
    }
  } else if (functionId == TSDB_FUNC_SUM) {
    if (srcDataType == TSDB_DATA_TYPE_FLOAT || srcDataType == TSDB_DATA_TYPE_DOUBLE) {
      printf("%lf\t", *(float *)data);
    } else {
      printf("%" PRId64 "\t", *(int64_t *)data);
    }
  } else {
    printf("%s\t", data);
  }
}

void UNUSED_FUNC displayInterResult(tFilePage **pdata, SQueryRuntimeEnv* pRuntimeEnv, int32_t numOfRows) {
  SQueryAttr* pQueryAttr = pRuntimeEnv->pQueryAttr;
  int32_t numOfCols = pQueryAttr->numOfOutput;
  printf("super table query intermediate result, total:%d\n", numOfRows);

  for (int32_t j = 0; j < numOfRows; ++j) {
    for (int32_t i = 0; i < numOfCols; ++i) {

      switch (pQueryAttr->pExpr1[i].base.resType) {
        case TSDB_DATA_TYPE_BINARY: {
          int32_t type = pQueryAttr->pExpr1[i].base.resType;
          printBinaryData(pQueryAttr->pExpr1[i].base.functionId, pdata[i]->data + pQueryAttr->pExpr1[i].base.resBytes * j,
                          type);
          break;
        }
        case TSDB_DATA_TYPE_TIMESTAMP:
        case TSDB_DATA_TYPE_BIGINT:
          printf("%" PRId64 "\t", *(int64_t *)(pdata[i]->data + pQueryAttr->pExpr1[i].base.resBytes * j));
          break;
        case TSDB_DATA_TYPE_INT:
          printf("%d\t", *(int32_t *)(pdata[i]->data + pQueryAttr->pExpr1[i].base.resBytes * j));
          break;
        case TSDB_DATA_TYPE_FLOAT:
          printf("%f\t", *(float *)(pdata[i]->data + pQueryAttr->pExpr1[i].base.resBytes * j));
          break;
        case TSDB_DATA_TYPE_DOUBLE:
          printf("%lf\t", *(double *)(pdata[i]->data + pQueryAttr->pExpr1[i].base.resBytes * j));
          break;
      }
    }
    printf("\n");
  }
}

void copyToSDataBlock(SQueryRuntimeEnv* pRuntimeEnv, int32_t threshold, SSDataBlock* pBlock, int32_t* offset) {
  SGroupResInfo* pGroupResInfo = &pRuntimeEnv->groupResInfo;
  pBlock->info.rows = 0;

  int32_t code = TSDB_CODE_SUCCESS;
  while (pGroupResInfo->currentGroup < pGroupResInfo->totalGroup) {
    // all results in current group have been returned to client, try next group
    if ((pGroupResInfo->pRows == NULL) || taosArrayGetSize(pGroupResInfo->pRows) == 0) {
      assert(pGroupResInfo->index == 0);
      if ((code = mergeIntoGroupResult(&pRuntimeEnv->groupResInfo, pRuntimeEnv, offset)) != TSDB_CODE_SUCCESS) {
        return;
      }
    }

    doCopyToSDataBlock(pRuntimeEnv, pGroupResInfo, TSDB_ORDER_ASC, pBlock);

    // current data are all dumped to result buffer, clear it
    if (!hasRemainDataInCurrentGroup(pGroupResInfo)) {
      cleanupGroupResInfo(pGroupResInfo);
      if (!incNextGroup(pGroupResInfo)) {
        break;
      }
    }

      // enough results in data buffer, return
      if (pBlock->info.rows >= threshold) {
        break;
      }
    }

}

static void updateTableQueryInfoForReverseScan(SQueryAttr *pQueryAttr, STableQueryInfo *pTableQueryInfo) {
  if (pTableQueryInfo == NULL) {
    return;
  }

  SWAP(pTableQueryInfo->win.skey, pTableQueryInfo->win.ekey, TSKEY);
  pTableQueryInfo->lastKey = pTableQueryInfo->win.skey;

  SWITCH_ORDER(pTableQueryInfo->cur.order);
  pTableQueryInfo->cur.vgroupIndex = -1;

  // set the index to be the end slot of result rows array
  pTableQueryInfo->resInfo.curIndex = pTableQueryInfo->resInfo.size - 1;
}

static void setupQueryRangeForReverseScan(SQueryRuntimeEnv* pRuntimeEnv) {
  SQueryAttr* pQueryAttr = pRuntimeEnv->pQueryAttr;

  int32_t numOfGroups = (int32_t)(GET_NUM_OF_TABLEGROUP(pRuntimeEnv));
  for(int32_t i = 0; i < numOfGroups; ++i) {
    SArray *group = GET_TABLEGROUP(pRuntimeEnv, i);
    SArray *tableKeyGroup = taosArrayGetP(pQueryAttr->tableGroupInfo.pGroupList, i);

    size_t t = taosArrayGetSize(group);
    for (int32_t j = 0; j < t; ++j) {
      STableQueryInfo *pCheckInfo = taosArrayGetP(group, j);
      updateTableQueryInfoForReverseScan(pQueryAttr, pCheckInfo);

      // update the last key in tableKeyInfo list, the tableKeyInfo is used to build the tsdbQueryHandle and decide
      // the start check timestamp of tsdbQueryHandle
      STableKeyInfo *pTableKeyInfo = taosArrayGet(tableKeyGroup, j);
      pTableKeyInfo->lastKey = pCheckInfo->lastKey;

      assert(pCheckInfo->pTable == pTableKeyInfo->pTable);
    }
  }
}

void switchCtxOrder(SQLFunctionCtx* pCtx, int32_t numOfOutput) {
  for (int32_t i = 0; i < numOfOutput; ++i) {
    SWITCH_ORDER(pCtx[i].order);
  }
}

int32_t initResultRow(SResultRow *pResultRow) {
  pResultRow->pCellInfo = (SResultRowCellInfo*)((char*)pResultRow + sizeof(SResultRow));
  pResultRow->pageId    = -1;
  pResultRow->offset    = -1;
  return TSDB_CODE_SUCCESS;
}

/*
 * The start of each column SResultRowCellInfo is denote by RowCellInfoOffset.
 * Note that in case of top/bottom query, the whole multiple rows of result is treated as only one row of results.
 * +------------+-----------------result column 1-----------+-----------------result column 2-----------+
 * + SResultRow | SResultRowCellInfo | intermediate buffer1 | SResultRowCellInfo | intermediate buffer 2|
 * +------------+-------------------------------------------+-------------------------------------------+
 *           offset[0]                                  offset[1]
 */
void setDefaultOutputBuf(SQueryRuntimeEnv *pRuntimeEnv, SOptrBasicInfo *pInfo, int64_t uid) {
  SQLFunctionCtx* pCtx           = pInfo->pCtx;
  SSDataBlock* pDataBlock        = pInfo->pRes;
  int32_t* rowCellInfoOffset     = pInfo->rowCellInfoOffset;
  SResultRowInfo* pResultRowInfo = &pInfo->resultRowInfo;

  int32_t tid = 0;
  SResultRow* pRow = doPrepareResultRowFromKey(pRuntimeEnv, pResultRowInfo, (char *)&tid, sizeof(tid), true, uid);

  for (int32_t i = 0; i < pDataBlock->info.numOfCols; ++i) {
    SColumnInfoData* pData = taosArrayGet(pDataBlock->pDataBlock, i);

    /*
     * set the output buffer information and intermediate buffer
     * not all queries require the interResultBuf, such as COUNT/TAGPRJ/PRJ/TAG etc.
     */
    SResultRowCellInfo* pCellInfo = getResultCell(pRow, i, rowCellInfoOffset);
    RESET_RESULT_INFO(pCellInfo);

    pCtx[i].resultInfo = pCellInfo;
    pCtx[i].pOutput = pData->pData;
    assert(pCtx[i].pOutput != NULL);

    // set the timestamp output buffer for top/bottom/diff query
    int32_t functionId = pCtx[i].functionId;
    if (functionId == TSDB_FUNC_TOP || functionId == TSDB_FUNC_BOTTOM || functionId == TSDB_FUNC_DIFF) {
      pCtx[i].ptsOutputBuf = pCtx[0].pOutput;
    }
  }

  initCtxOutputBuffer(pCtx, pDataBlock->info.numOfCols);
}

void updateOutputBuf(SArithOperatorInfo* pInfo, int32_t numOfInputRows) {
  SOptrBasicInfo* pBInfo = &pInfo->binfo;
  SSDataBlock* pDataBlock = pBInfo->pRes;

  int32_t newSize = pDataBlock->info.rows + numOfInputRows;
  if (pInfo->bufCapacity < newSize) {
    for(int32_t i = 0; i < pDataBlock->info.numOfCols; ++i) {
      SColumnInfoData *pColInfo = taosArrayGet(pDataBlock->pDataBlock, i);
      char* p = realloc(pColInfo->pData, newSize * pColInfo->info.bytes);
      if (p != NULL) {
        pColInfo->pData = p;

        // it starts from the tail of the previously generated results.
        pBInfo->pCtx[i].pOutput = pColInfo->pData;
        pInfo->bufCapacity = newSize;
      } else {
        // longjmp
      }
    }
  }

  for (int32_t i = 0; i < pDataBlock->info.numOfCols; ++i) {
    SColumnInfoData *pColInfo = taosArrayGet(pDataBlock->pDataBlock, i);
    pBInfo->pCtx[i].pOutput = pColInfo->pData + pColInfo->info.bytes * pDataBlock->info.rows;

    // re-estabilish output buffer pointer.
    int32_t functionId = pBInfo->pCtx[i].functionId;
    if (functionId == TSDB_FUNC_TOP || functionId == TSDB_FUNC_BOTTOM || functionId == TSDB_FUNC_DIFF) {
      pBInfo->pCtx[i].ptsOutputBuf = pBInfo->pCtx[0].pOutput;
    }
  }
}

void initCtxOutputBuffer(SQLFunctionCtx* pCtx, int32_t size) {
  for (int32_t j = 0; j < size; ++j) {
    SResultRowCellInfo* pResInfo = GET_RES_INFO(&pCtx[j]);
    if (pResInfo->initialized) {
      continue;
    }

    aAggs[pCtx[j].functionId].init(&pCtx[j]);
  }
}

void setQueryStatus(SQueryRuntimeEnv *pRuntimeEnv, int8_t status) {
  if (status == QUERY_NOT_COMPLETED) {
    pRuntimeEnv->status = status;
  } else {
    // QUERY_NOT_COMPLETED is not compatible with any other status, so clear its position first
    CLEAR_QUERY_STATUS(pRuntimeEnv, QUERY_NOT_COMPLETED);
    pRuntimeEnv->status |= status;
  }
}

static void setupEnvForReverseScan(SQueryRuntimeEnv *pRuntimeEnv, SResultRowInfo *pResultRowInfo, SQLFunctionCtx* pCtx, int32_t numOfOutput) {
  SQueryAttr *pQueryAttr = pRuntimeEnv->pQueryAttr;

  if (pRuntimeEnv->pTsBuf) {
    SWITCH_ORDER(pRuntimeEnv->pTsBuf->cur.order);
    bool ret = tsBufNextPos(pRuntimeEnv->pTsBuf);
    assert(ret);
  }

  // reverse order time range
  SWAP(pQueryAttr->window.skey, pQueryAttr->window.ekey, TSKEY);

  SET_REVERSE_SCAN_FLAG(pRuntimeEnv);
  setQueryStatus(pRuntimeEnv, QUERY_NOT_COMPLETED);

  switchCtxOrder(pCtx, numOfOutput);
  SWITCH_ORDER(pQueryAttr->order.order);

  setupQueryRangeForReverseScan(pRuntimeEnv);
}

void finalizeQueryResult(SOperatorInfo* pOperator, SQLFunctionCtx* pCtx, SResultRowInfo* pResultRowInfo, int32_t* rowCellInfoOffset) {
  SQueryRuntimeEnv *pRuntimeEnv = pOperator->pRuntimeEnv;
  SQueryAttr *pQueryAttr = pRuntimeEnv->pQueryAttr;

  int32_t numOfOutput = pOperator->numOfOutput;
  if (pQueryAttr->groupbyColumn || QUERY_IS_INTERVAL_QUERY(pQueryAttr) || pQueryAttr->sw.gap > 0) {
    // for each group result, call the finalize function for each column
    if (pQueryAttr->groupbyColumn) {
      closeAllResultRows(pResultRowInfo);
    }

    for (int32_t i = 0; i < pResultRowInfo->size; ++i) {
      SResultRow *buf = pResultRowInfo->pResult[i];
      if (!isResultRowClosed(pResultRowInfo, i)) {
        continue;
      }

      setResultOutputBuf(pRuntimeEnv, buf, pCtx, numOfOutput, rowCellInfoOffset);

      for (int32_t j = 0; j < numOfOutput; ++j) {
        aAggs[pCtx[j].functionId].xFinalize(&pCtx[j]);
      }

      /*
       * set the number of output results for group by normal columns, the number of output rows usually is 1 except
       * the top and bottom query
       */
      buf->numOfRows = (uint16_t)getNumOfResult(pRuntimeEnv, pCtx, numOfOutput);
    }

  } else {
    for (int32_t j = 0; j < numOfOutput; ++j) {
      aAggs[pCtx[j].functionId].xFinalize(&pCtx[j]);
    }
  }
}

static bool hasMainOutput(SQueryAttr *pQueryAttr) {
  for (int32_t i = 0; i < pQueryAttr->numOfOutput; ++i) {
    int32_t functionId = pQueryAttr->pExpr1[i].base.functionId;

    if (functionId != TSDB_FUNC_TS && functionId != TSDB_FUNC_TAG && functionId != TSDB_FUNC_TAGPRJ) {
      return true;
    }
  }

  return false;
}

STableQueryInfo *createTableQueryInfo(SQueryAttr* pQueryAttr, void* pTable, bool groupbyColumn, STimeWindow win, void* buf) {
  STableQueryInfo *pTableQueryInfo = buf;

  pTableQueryInfo->win = win;
  pTableQueryInfo->lastKey = win.skey;

  pTableQueryInfo->pTable = pTable;
  pTableQueryInfo->cur.vgroupIndex = -1;

  // set more initial size of interval/groupby query
  if (QUERY_IS_INTERVAL_QUERY(pQueryAttr) || groupbyColumn) {
    int32_t initialSize = 128;
    int32_t code = initResultRowInfo(&pTableQueryInfo->resInfo, initialSize, TSDB_DATA_TYPE_INT);
    if (code != TSDB_CODE_SUCCESS) {
      return NULL;
    }
  } else { // in other aggregate query, do not initialize the windowResInfo
  }

  return pTableQueryInfo;
}

void destroyTableQueryInfoImpl(STableQueryInfo *pTableQueryInfo) {
  if (pTableQueryInfo == NULL) {
    return;
  }

  tVariantDestroy(&pTableQueryInfo->tag);
  cleanupResultRowInfo(&pTableQueryInfo->resInfo);
}

void setResultRowOutputBufInitCtx(SQueryRuntimeEnv *pRuntimeEnv, SResultRow *pResult, SQLFunctionCtx* pCtx,
    int32_t numOfOutput, int32_t* rowCellInfoOffset) {
  // Note: pResult->pos[i]->num == 0, there is only fixed number of results for each group
  tFilePage* bufPage = getResBufPage(pRuntimeEnv->pResultBuf, pResult->pageId);

  int16_t offset = 0;
  for (int32_t i = 0; i < numOfOutput; ++i) {
    pCtx[i].resultInfo = getResultCell(pResult, i, rowCellInfoOffset);

    SResultRowCellInfo* pResInfo = pCtx[i].resultInfo;
    if (pResInfo->initialized && pResInfo->complete) {
      offset += pCtx[i].outputBytes;
      continue;
    }

    pCtx[i].pOutput = getPosInResultPage(pRuntimeEnv->pQueryAttr, bufPage, pResult->offset, offset);
    offset += pCtx[i].outputBytes;

    int32_t functionId = pCtx[i].functionId;
    if (functionId == TSDB_FUNC_TOP || functionId == TSDB_FUNC_BOTTOM || functionId == TSDB_FUNC_DIFF) {
      pCtx[i].ptsOutputBuf = pCtx[0].pOutput;
    }

    if (!pResInfo->initialized) {
      aAggs[functionId].init(&pCtx[i]);
    }
  }
}

void doSetTableGroupOutputBuf(SQueryRuntimeEnv* pRuntimeEnv, SResultRowInfo* pResultRowInfo, SQLFunctionCtx* pCtx,
                              int32_t* rowCellInfoOffset, int32_t numOfOutput, int32_t groupIndex) {
  int64_t uid = 0;
  SResultRow* pResultRow =
      doPrepareResultRowFromKey(pRuntimeEnv, pResultRowInfo, (char*)&groupIndex, sizeof(groupIndex), true, uid);
  assert (pResultRow != NULL);

  /*
   * not assign result buffer yet, add new result buffer
   * all group belong to one result set, and each group result has different group id so set the id to be one
   */
  if (pResultRow->pageId == -1) {
    int32_t ret = addNewWindowResultBuf(pResultRow, pRuntimeEnv->pResultBuf, groupIndex, pRuntimeEnv->pQueryAttr->resultRowSize);
    if (ret != TSDB_CODE_SUCCESS) {
      return;
    }
  }

  setResultRowOutputBufInitCtx(pRuntimeEnv, pResultRow, pCtx, numOfOutput, rowCellInfoOffset);
}

void setExecutionContext(SQueryRuntimeEnv* pRuntimeEnv, SOptrBasicInfo* pInfo, int32_t numOfOutput, int32_t groupIndex,
                         TSKEY nextKey) {
  STableQueryInfo *pTableQueryInfo = pRuntimeEnv->current;

  // lastKey needs to be updated
  pTableQueryInfo->lastKey = nextKey;
  if (pRuntimeEnv->prevGroupId != INT32_MIN && pRuntimeEnv->prevGroupId == groupIndex) {
    return;
  }

  doSetTableGroupOutputBuf(pRuntimeEnv, &pInfo->resultRowInfo, pInfo->pCtx, pInfo->rowCellInfoOffset, numOfOutput, groupIndex);

  // record the current active group id
  pRuntimeEnv->prevGroupId = groupIndex;
}

void setResultOutputBuf(SQueryRuntimeEnv *pRuntimeEnv, SResultRow *pResult, SQLFunctionCtx* pCtx,
    int32_t numOfCols, int32_t* rowCellInfoOffset) {
  // Note: pResult->pos[i]->num == 0, there is only fixed number of results for each group
  tFilePage *page = getResBufPage(pRuntimeEnv->pResultBuf, pResult->pageId);

  int16_t offset = 0;
  for (int32_t i = 0; i < numOfCols; ++i) {
    pCtx[i].pOutput = getPosInResultPage(pRuntimeEnv->pQueryAttr, page, pResult->offset, offset);
    offset += pCtx[i].outputBytes;

    int32_t functionId = pCtx[i].functionId;
    if (functionId == TSDB_FUNC_TOP || functionId == TSDB_FUNC_BOTTOM || functionId == TSDB_FUNC_DIFF) {
      pCtx[i].ptsOutputBuf = pCtx[0].pOutput;
    }

    /*
     * set the output buffer information and intermediate buffer,
     * not all queries require the interResultBuf, such as COUNT
     */
    pCtx[i].resultInfo = getResultCell(pResult, i, rowCellInfoOffset);
  }
}

void setCtxTagForJoin(SQueryRuntimeEnv* pRuntimeEnv, SQLFunctionCtx* pCtx, SExprInfo* pExprInfo, void* pTable) {
  SQueryAttr* pQueryAttr = pRuntimeEnv->pQueryAttr;

  SSqlExpr* pExpr = &pExprInfo->base;
  if (pQueryAttr->stableQuery && (pRuntimeEnv->pTsBuf != NULL) &&
      (pExpr->functionId == TSDB_FUNC_TS || pExpr->functionId == TSDB_FUNC_PRJ) &&
      (pExpr->colInfo.colIndex == PRIMARYKEY_TIMESTAMP_COL_INDEX)) {
    assert(pExpr->numOfParams == 1);

    int16_t      tagColId = (int16_t)pExprInfo->base.param[0].i64;
    SColumnInfo* pColInfo = doGetTagColumnInfoById(pQueryAttr->tagColList, pQueryAttr->numOfTags, tagColId);

    doSetTagValueInParam(pTable, tagColId, &pCtx->tag, pColInfo->type, pColInfo->bytes);

    int16_t tagType = pCtx[0].tag.nType;
    if (tagType == TSDB_DATA_TYPE_BINARY || tagType == TSDB_DATA_TYPE_NCHAR) {
<<<<<<< HEAD
      qDebug("QInfo:%p set tag value for join comparison, colId:%" PRId64 ", val:%s", pRuntimeEnv->qinfo,
             pExprInfo->base.param[0].i64, pCtx[0].tag.pz);
    } else {
      qDebug("QInfo:%p set tag value for join comparison, colId:%" PRId64 ", val:%" PRId64, pRuntimeEnv->qinfo,
             pExprInfo->base.param[0].i64, pCtx[0].tag.i64);
=======
      qDebug("QInfo:%"PRIu64" set tag value for join comparison, colId:%" PRId64 ", val:%s", GET_QID(pRuntimeEnv),
             pExprInfo->base.arg->argValue.i64, pCtx[0].tag.pz);
    } else {
      qDebug("QInfo:%"PRIu64" set tag value for join comparison, colId:%" PRId64 ", val:%" PRId64, GET_QID(pRuntimeEnv),
             pExprInfo->base.arg->argValue.i64, pCtx[0].tag.i64);
>>>>>>> 3d2706fe
    }
  }
}

int32_t setTimestampListJoinInfo(SQueryRuntimeEnv* pRuntimeEnv, tVariant* pTag, STableQueryInfo *pTableQueryInfo) {
  SQueryAttr* pQueryAttr = pRuntimeEnv->pQueryAttr;

  assert(pRuntimeEnv->pTsBuf != NULL);

  // both the master and supplement scan needs to set the correct ts comp start position
  if (pTableQueryInfo->cur.vgroupIndex == -1) {
    tVariantAssign(&pTableQueryInfo->tag, pTag);

    STSElem elem = tsBufGetElemStartPos(pRuntimeEnv->pTsBuf, pQueryAttr->vgId, &pTableQueryInfo->tag);

    // failed to find data with the specified tag value and vnodeId
    if (!tsBufIsValidElem(&elem)) {
      if (pTag->nType == TSDB_DATA_TYPE_BINARY || pTag->nType == TSDB_DATA_TYPE_NCHAR) {
        qError("QInfo:%"PRIu64" failed to find tag:%s in ts_comp", GET_QID(pRuntimeEnv), pTag->pz);
      } else {
        qError("QInfo:%"PRIu64" failed to find tag:%" PRId64 " in ts_comp", GET_QID(pRuntimeEnv), pTag->i64);
      }

      return -1;
    }

    // Keep the cursor info of current table
    pTableQueryInfo->cur = tsBufGetCursor(pRuntimeEnv->pTsBuf);
    if (pTag->nType == TSDB_DATA_TYPE_BINARY || pTag->nType == TSDB_DATA_TYPE_NCHAR) {
      qDebug("QInfo:%"PRIu64" find tag:%s start pos in ts_comp, blockIndex:%d, tsIndex:%d", GET_QID(pRuntimeEnv), pTag->pz, pTableQueryInfo->cur.blockIndex, pTableQueryInfo->cur.tsIndex);
    } else {
      qDebug("QInfo:%"PRIu64" find tag:%"PRId64" start pos in ts_comp, blockIndex:%d, tsIndex:%d", GET_QID(pRuntimeEnv), pTag->i64, pTableQueryInfo->cur.blockIndex, pTableQueryInfo->cur.tsIndex);
    }

  } else {
    tsBufSetCursor(pRuntimeEnv->pTsBuf, &pTableQueryInfo->cur);
    if (pTag->nType == TSDB_DATA_TYPE_BINARY || pTag->nType == TSDB_DATA_TYPE_NCHAR) {
      qDebug("QInfo:%"PRIu64" find tag:%s start pos in ts_comp, blockIndex:%d, tsIndex:%d", GET_QID(pRuntimeEnv), pTag->pz, pTableQueryInfo->cur.blockIndex, pTableQueryInfo->cur.tsIndex);
    } else {
      qDebug("QInfo:%"PRIu64" find tag:%"PRId64" start pos in ts_comp, blockIndex:%d, tsIndex:%d", GET_QID(pRuntimeEnv), pTag->i64, pTableQueryInfo->cur.blockIndex, pTableQueryInfo->cur.tsIndex);
    }
  }

  return 0;
}

void setParamForStableStddev(SQueryRuntimeEnv* pRuntimeEnv, SQLFunctionCtx* pCtx, int32_t numOfOutput, SExprInfo* pExprInfo) {
  SQueryAttr* pQueryAttr = pRuntimeEnv->pQueryAttr;

  int32_t numOfExprs = pQueryAttr->numOfOutput;
  for(int32_t i = 0; i < numOfExprs; ++i) {
    SExprInfo* pExprInfo1 = &(pExprInfo[i]);
    if (pExprInfo1->base.functionId != TSDB_FUNC_STDDEV_DST) {
      continue;
    }

    SSqlExpr* pExpr = &pExprInfo1->base;

    pCtx[i].param[0].arr = NULL;
    pCtx[i].param[0].nType = TSDB_DATA_TYPE_INT;  // avoid freeing the memory by setting the type to be int

    // TODO use hash to speedup this loop
    int32_t numOfGroup = (int32_t)taosArrayGetSize(pRuntimeEnv->prevResult);
    for (int32_t j = 0; j < numOfGroup; ++j) {
      SInterResult* p = taosArrayGet(pRuntimeEnv->prevResult, j);
      if (pQueryAttr->tagLen == 0 || memcmp(p->tags, pRuntimeEnv->tagVal, pQueryAttr->tagLen) == 0) {
        int32_t numOfCols = (int32_t)taosArrayGetSize(p->pResult);
        for (int32_t k = 0; k < numOfCols; ++k) {
          SStddevInterResult* pres = taosArrayGet(p->pResult, k);
          if (pres->colId == pExpr->colInfo.colId) {
            pCtx[i].param[0].arr = pres->pResult;
            break;
          }
        }
      }
    }
  }

}

void setParamForStableStddevByColData(SQueryRuntimeEnv* pRuntimeEnv, SQLFunctionCtx* pCtx, int32_t numOfOutput, SExprInfo* pExpr, char* val, int16_t bytes) {
<<<<<<< HEAD
  SQueryAttr* pQuery = pRuntimeEnv->pQueryAttr;

  int32_t numOfExprs = pQuery->numOfOutput;
  for(int32_t i = 0; i < numOfExprs; ++i) {
    SSqlExpr* pExpr1 = &pExpr[i].base;
    if (pExpr1->functionId != TSDB_FUNC_STDDEV_DST) {
      continue;
    }

=======
  SQuery* pQuery = pRuntimeEnv->pQuery;

  int32_t numOfExprs = pQuery->numOfOutput;
  for(int32_t i = 0; i < numOfExprs; ++i) {
    SExprInfo* pExprInfo = &(pExpr[i]);
    if (pExprInfo->base.functionId != TSDB_FUNC_STDDEV_DST) {
      continue;
    }

    SSqlFuncMsg* pFuncMsg = &pExprInfo->base;

>>>>>>> 3d2706fe
    pCtx[i].param[0].arr = NULL;
    pCtx[i].param[0].nType = TSDB_DATA_TYPE_INT;  // avoid freeing the memory by setting the type to be int

    // TODO use hash to speedup this loop
    int32_t numOfGroup = (int32_t)taosArrayGetSize(pRuntimeEnv->prevResult);
    for (int32_t j = 0; j < numOfGroup; ++j) {
      SInterResult* p = taosArrayGet(pRuntimeEnv->prevResult, j);
      if (bytes == 0 || memcmp(p->tags, val, bytes) == 0) {
        int32_t numOfCols = (int32_t)taosArrayGetSize(p->pResult);
        for (int32_t k = 0; k < numOfCols; ++k) {
          SStddevInterResult* pres = taosArrayGet(p->pResult, k);
<<<<<<< HEAD
          if (pres->colId == pExpr1->colInfo.colId) {
=======
          if (pres->colId == pFuncMsg->colInfo.colId) {
>>>>>>> 3d2706fe
            pCtx[i].param[0].arr = pres->pResult;
            break;
          }
        }
      }
    }
  }
<<<<<<< HEAD
}
=======

}



>>>>>>> 3d2706fe
/*
 * There are two cases to handle:
 *
 * 1. Query range is not set yet (queryRangeSet = 0). we need to set the query range info, including pQueryAttr->lastKey,
 *    pQueryAttr->window.skey, and pQueryAttr->eKey.
 * 2. Query range is set and query is in progress. There may be another result with the same query ranges to be
 *    merged during merge stage. In this case, we need the pTableQueryInfo->lastResRows to decide if there
 *    is a previous result generated or not.
 */
void setIntervalQueryRange(SQueryRuntimeEnv *pRuntimeEnv, TSKEY key) {
  SQueryAttr           *pQueryAttr = pRuntimeEnv->pQueryAttr;
  STableQueryInfo  *pTableQueryInfo = pRuntimeEnv->current;
  SResultRowInfo   *pWindowResInfo = &pTableQueryInfo->resInfo;

  if (pWindowResInfo->prevSKey != TSKEY_INITIAL_VAL) {
    return;
  }

  pTableQueryInfo->win.skey = key;
  STimeWindow win = {.skey = key, .ekey = pQueryAttr->window.ekey};

  /**
   * In handling the both ascending and descending order super table query, we need to find the first qualified
   * timestamp of this table, and then set the first qualified start timestamp.
   * In ascending query, the key is the first qualified timestamp. However, in the descending order query, additional
   * operations involve.
   */
  STimeWindow w = TSWINDOW_INITIALIZER;

  TSKEY sk = MIN(win.skey, win.ekey);
  TSKEY ek = MAX(win.skey, win.ekey);
  getAlignQueryTimeWindow(pQueryAttr, win.skey, sk, ek, &w);

  if (pWindowResInfo->prevSKey == TSKEY_INITIAL_VAL) {
    if (!QUERY_IS_ASC_QUERY(pQueryAttr)) {
      assert(win.ekey == pQueryAttr->window.ekey);
    }

    pWindowResInfo->prevSKey = w.skey;
  }

  pTableQueryInfo->lastKey = pTableQueryInfo->win.skey;
}

/**
 * copyToOutputBuf support copy data in ascending/descending order
 * For interval query of both super table and table, copy the data in ascending order, since the output results are
 * ordered in SWindowResutl already. While handling the group by query for both table and super table,
 * all group result are completed already.
 *
 * @param pQInfo
 * @param result
 */

static int32_t doCopyToSDataBlock(SQueryRuntimeEnv* pRuntimeEnv, SGroupResInfo* pGroupResInfo, int32_t orderType, SSDataBlock* pBlock) {
  SQueryAttr *pQueryAttr = pRuntimeEnv->pQueryAttr;

  int32_t numOfRows = getNumOfTotalRes(pGroupResInfo);
  int32_t numOfResult = pBlock->info.rows; // there are already exists result rows

  int32_t start = 0;
  int32_t step = -1;

  qDebug("QInfo:%"PRIu64" start to copy data from windowResInfo to output buf", GET_QID(pRuntimeEnv));
  if (orderType == TSDB_ORDER_ASC) {
    start = pGroupResInfo->index;
    step = 1;
  } else {  // desc order copy all data
    start = numOfRows - pGroupResInfo->index - 1;
    step = -1;
  }

  for (int32_t i = start; (i < numOfRows) && (i >= 0); i += step) {
    SResultRow* pRow = taosArrayGetP(pGroupResInfo->pRows, i);
    if (pRow->numOfRows == 0) {
      pGroupResInfo->index += 1;
      continue;
    }

    int32_t numOfRowsToCopy = pRow->numOfRows;

    pGroupResInfo->index += 1;

    tFilePage *page = getResBufPage(pRuntimeEnv->pResultBuf, pRow->pageId);

    int16_t offset = 0;
    for (int32_t j = 0; j < pBlock->info.numOfCols; ++j) {
      SColumnInfoData* pColInfoData = taosArrayGet(pBlock->pDataBlock, j);
      int32_t bytes = pColInfoData->info.bytes;

      char *out = pColInfoData->pData + numOfResult * bytes;
      char *in  = getPosInResultPage(pQueryAttr, page, pRow->offset, offset);
      memcpy(out, in, bytes * numOfRowsToCopy);

      offset += bytes;
    }

    numOfResult += numOfRowsToCopy;
    if (numOfResult == pRuntimeEnv->resultInfo.capacity) {  // output buffer is full
      break;
    }
  }

  qDebug("QInfo:%"PRIu64" copy data to query buf completed", GET_QID(pRuntimeEnv));
  pBlock->info.rows = numOfResult;
  return 0;
}

static void toSSDataBlock(SGroupResInfo *pGroupResInfo, SQueryRuntimeEnv* pRuntimeEnv, SSDataBlock* pBlock) {
  assert(pGroupResInfo->currentGroup <= pGroupResInfo->totalGroup);

  pBlock->info.rows = 0;
  if (!hasRemainDataInCurrentGroup(pGroupResInfo)) {
    return;
  }

  SQueryAttr* pQueryAttr = pRuntimeEnv->pQueryAttr;
  int32_t orderType = (pQueryAttr->pGroupbyExpr != NULL) ? pQueryAttr->pGroupbyExpr->orderType : TSDB_ORDER_ASC;
  doCopyToSDataBlock(pRuntimeEnv, pGroupResInfo, orderType, pBlock);

  SColumnInfoData* pInfoData = taosArrayGet(pBlock->pDataBlock, 0);

  if (pInfoData->info.type == TSDB_DATA_TYPE_TIMESTAMP) {
    STimeWindow* w = &pBlock->info.window;
    w->skey = *(int64_t*)pInfoData->pData;
    w->ekey = *(int64_t*)(((char*)pInfoData->pData) + TSDB_KEYSIZE * (pBlock->info.rows - 1));
  }
}

static void updateNumOfRowsInResultRows(SQueryRuntimeEnv* pRuntimeEnv, SQLFunctionCtx* pCtx, int32_t numOfOutput,
                                        SResultRowInfo* pResultRowInfo, int32_t* rowCellInfoOffset) {
  SQueryAttr* pQueryAttr = pRuntimeEnv->pQueryAttr;

  // update the number of result for each, only update the number of rows for the corresponding window result.
  if (QUERY_IS_INTERVAL_QUERY(pQueryAttr)) {
    return;
  }

  for (int32_t i = 0; i < pResultRowInfo->size; ++i) {
    SResultRow *pResult = pResultRowInfo->pResult[i];

    for (int32_t j = 0; j < numOfOutput; ++j) {
      int32_t functionId = pCtx[j].functionId;
      if (functionId == TSDB_FUNC_TS || functionId == TSDB_FUNC_TAG || functionId == TSDB_FUNC_TAGPRJ) {
        continue;
      }

      SResultRowCellInfo* pCell = getResultCell(pResult, j, rowCellInfoOffset);
      pResult->numOfRows = (uint16_t)(MAX(pResult->numOfRows, pCell->numOfRes));
    }
  }
}

static void doCopyQueryResultToMsg(SQInfo *pQInfo, int32_t numOfRows, char *data) {
  SQueryRuntimeEnv* pRuntimeEnv = &pQInfo->runtimeEnv;
  SQueryAttr *pQueryAttr = pRuntimeEnv->pQueryAttr;

  SSDataBlock* pRes = pRuntimeEnv->outputBuf;

  if (pQueryAttr->pExpr2 == NULL) {
    for (int32_t col = 0; col < pQueryAttr->numOfOutput; ++col) {
      SColumnInfoData* pColRes = taosArrayGet(pRes->pDataBlock, col);
      memmove(data, pColRes->pData, pColRes->info.bytes * pRes->info.rows);
      data += pColRes->info.bytes * pRes->info.rows;
    }
  } else {
    for (int32_t col = 0; col < pQueryAttr->numOfExpr2; ++col) {
      SColumnInfoData* pColRes = taosArrayGet(pRes->pDataBlock, col);
      memmove(data, pColRes->pData, pColRes->info.bytes * numOfRows);
      data += pColRes->info.bytes * numOfRows;
    }
  }

  int32_t numOfTables = (int32_t) taosHashGetSize(pRuntimeEnv->pTableRetrieveTsMap);
  *(int32_t*)data = htonl(numOfTables);
  data += sizeof(int32_t);

  int32_t total = 0;
  STableIdInfo* item = taosHashIterate(pRuntimeEnv->pTableRetrieveTsMap, NULL);

  while(item) {
    STableIdInfo* pDst = (STableIdInfo*)data;
    pDst->uid = htobe64(item->uid);
    pDst->tid = htonl(item->tid);
    pDst->key = htobe64(item->key);

    data += sizeof(STableIdInfo);
    total++;

    qDebug("QInfo:%"PRIu64" set subscribe info, tid:%d, uid:%"PRIu64", skey:%"PRId64, pQInfo->qId, item->tid, item->uid, item->key);
    item = taosHashIterate(pRuntimeEnv->pTableRetrieveTsMap, item);
  }

  qDebug("QInfo:%"PRIu64" set %d subscribe info", pQInfo->qId, total);
  // Check if query is completed or not for stable query or normal table query respectively.
  if (Q_STATUS_EQUAL(pRuntimeEnv->status, QUERY_COMPLETED) && pRuntimeEnv->proot->status == OP_EXEC_DONE) {
    setQueryStatus(pRuntimeEnv, QUERY_OVER);
  }
}

int32_t doFillTimeIntervalGapsInResults(SFillInfo* pFillInfo, SSDataBlock *pOutput, int32_t capacity) {
  void** p = calloc(pFillInfo->numOfCols, POINTER_BYTES);
  for(int32_t i = 0; i < pFillInfo->numOfCols; ++i) {
    SColumnInfoData* pColInfoData = taosArrayGet(pOutput->pDataBlock, i);
    p[i] = pColInfoData->pData;
  }

  pOutput->info.rows = (int32_t)taosFillResultDataBlock(pFillInfo, p, capacity);
  tfree(p);
  return pOutput->info.rows;
}

void queryCostStatis(SQInfo *pQInfo) {
  SQueryRuntimeEnv *pRuntimeEnv = &pQInfo->runtimeEnv;
  SQueryCostInfo *pSummary = &pQInfo->summary;

  uint64_t hashSize = taosHashGetMemSize(pQInfo->runtimeEnv.pResultRowHashTable);
  hashSize += taosHashGetMemSize(pRuntimeEnv->tableqinfoGroupInfo.map);
  pSummary->hashSize = hashSize;

  // add the merge time
  pSummary->elapsedTime += pSummary->firstStageMergeTime;

  SResultRowPool* p = pQInfo->runtimeEnv.pool;
  if (p != NULL) {
    pSummary->winInfoSize = getResultRowPoolMemSize(p);
    pSummary->numOfTimeWindows = getNumOfAllocatedResultRows(p);
  } else {
    pSummary->winInfoSize = 0;
    pSummary->numOfTimeWindows = 0;
  }

  qDebug("QInfo:%"PRIu64" :cost summary: elapsed time:%"PRId64" us, first merge:%"PRId64" us, total blocks:%d, "
         "load block statis:%d, load data block:%d, total rows:%"PRId64 ", check rows:%"PRId64,
         pQInfo->qId, pSummary->elapsedTime, pSummary->firstStageMergeTime, pSummary->totalBlocks, pSummary->loadBlockStatis,
         pSummary->loadBlocks, pSummary->totalRows, pSummary->totalCheckedRows);

  qDebug("QInfo:%"PRIu64" :cost summary: winResPool size:%.2f Kb, numOfWin:%"PRId64", tableInfoSize:%.2f Kb, hashTable:%.2f Kb", pQInfo->qId, pSummary->winInfoSize/1024.0,
      pSummary->numOfTimeWindows, pSummary->tableInfoSize/1024.0, pSummary->hashSize/1024.0);
}

//static void updateOffsetVal(SQueryRuntimeEnv *pRuntimeEnv, SDataBlockInfo *pBlockInfo) {
//  SQueryAttr *pQueryAttr = pRuntimeEnv->pQueryAttr;
//  STableQueryInfo* pTableQueryInfo = pRuntimeEnv->current;
//
//  int32_t step = GET_FORWARD_DIRECTION_FACTOR(pQueryAttr->order.order);
//
//  if (pQueryAttr->limit.offset == pBlockInfo->rows) {  // current block will ignore completed
//    pTableQueryInfo->lastKey = QUERY_IS_ASC_QUERY(pQueryAttr) ? pBlockInfo->window.ekey + step : pBlockInfo->window.skey + step;
//    pQueryAttr->limit.offset = 0;
//    return;
//  }
//
//  if (QUERY_IS_ASC_QUERY(pQueryAttr)) {
//    pQueryAttr->pos = (int32_t)pQueryAttr->limit.offset;
//  } else {
//    pQueryAttr->pos = pBlockInfo->rows - (int32_t)pQueryAttr->limit.offset - 1;
//  }
//
//  assert(pQueryAttr->pos >= 0 && pQueryAttr->pos <= pBlockInfo->rows - 1);
//
//  SArray *         pDataBlock = tsdbRetrieveDataBlock(pRuntimeEnv->pQueryHandle, NULL);
//  SColumnInfoData *pColInfoData = taosArrayGet(pDataBlock, 0);
//
//  // update the pQueryAttr->limit.offset value, and pQueryAttr->pos value
//  TSKEY *keys = (TSKEY *) pColInfoData->pData;
//
//  // update the offset value
//  pTableQueryInfo->lastKey = keys[pQueryAttr->pos];
//  pQueryAttr->limit.offset = 0;
//
//  int32_t numOfRes = tableApplyFunctionsOnBlock(pRuntimeEnv, pBlockInfo, NULL, binarySearchForKey, pDataBlock);
//
<<<<<<< HEAD
//  qDebug("QInfo:%p check data block, brange:%" PRId64 "-%" PRId64 ", numOfRows:%d, numOfRes:%d, lastKey:%"PRId64, pRuntimeEnv->qinfo,
//         pBlockInfo->window.skey, pBlockInfo->window.ekey, pBlockInfo->rows, numOfRes, pRuntimeEnv->current->lastKey);
=======
//  qDebug("QInfo:%"PRIu64" check data block, brange:%" PRId64 "-%" PRId64 ", numOfRows:%d, numOfRes:%d, lastKey:%"PRId64, GET_QID(pRuntimeEnv),
//         pBlockInfo->window.skey, pBlockInfo->window.ekey, pBlockInfo->rows, numOfRes, pQuery->current->lastKey);
>>>>>>> 3d2706fe
//}

//void skipBlocks(SQueryRuntimeEnv *pRuntimeEnv) {
//  SQueryAttr *pQueryAttr = pRuntimeEnv->pQueryAttr;
//
//  if (pQueryAttr->limit.offset <= 0 || pQueryAttr->numOfFilterCols > 0) {
//    return;
//  }
//
//  pQueryAttr->pos = 0;
//  int32_t step = GET_FORWARD_DIRECTION_FACTOR(pQueryAttr->order.order);
//
//  STableQueryInfo* pTableQueryInfo = pRuntimeEnv->current;
//  TsdbQueryHandleT pQueryHandle = pRuntimeEnv->pQueryHandle;
//
//  SDataBlockInfo blockInfo = SDATA_BLOCK_INITIALIZER;
//  while (tsdbNextDataBlock(pQueryHandle)) {
//    if (isQueryKilled(pRuntimeEnv->qinfo)) {
//      longjmp(pRuntimeEnv->env, TSDB_CODE_TSC_QUERY_CANCELLED);
//    }
//
//    tsdbRetrieveDataBlockInfo(pQueryHandle, &blockInfo);
//
//    if (pQueryAttr->limit.offset > blockInfo.rows) {
//      pQueryAttr->limit.offset -= blockInfo.rows;
//      pTableQueryInfo->lastKey = (QUERY_IS_ASC_QUERY(pQueryAttr)) ? blockInfo.window.ekey : blockInfo.window.skey;
//      pTableQueryInfo->lastKey += step;
//
<<<<<<< HEAD
//      qDebug("QInfo:%p skip rows:%d, offset:%" PRId64, pRuntimeEnv->qinfo, blockInfo.rows,
//             pQueryAttr->limit.offset);
=======
//      qDebug("QInfo:%"PRIu64" skip rows:%d, offset:%" PRId64, GET_QID(pRuntimeEnv), blockInfo.rows,
//             pQuery->limit.offset);
>>>>>>> 3d2706fe
//    } else {  // find the appropriated start position in current block
//      updateOffsetVal(pRuntimeEnv, &blockInfo);
//      break;
//    }
//  }
//
//  if (terrno != TSDB_CODE_SUCCESS) {
//    longjmp(pRuntimeEnv->env, terrno);
//  }
//}

//static TSKEY doSkipIntervalProcess(SQueryRuntimeEnv* pRuntimeEnv, STimeWindow* win, SDataBlockInfo* pBlockInfo, STableQueryInfo* pTableQueryInfo) {
//  SQueryAttr *pQueryAttr = pRuntimeEnv->pQueryAttr;
//  SResultRowInfo *pWindowResInfo = &pRuntimeEnv->resultRowInfo;
//
//  assert(pQueryAttr->limit.offset == 0);
//  STimeWindow tw = *win;
//  getNextTimeWindow(pQueryAttr, &tw);
//
//  if ((tw.skey <= pBlockInfo->window.ekey && QUERY_IS_ASC_QUERY(pQueryAttr)) ||
//      (tw.ekey >= pBlockInfo->window.skey && !QUERY_IS_ASC_QUERY(pQueryAttr))) {
//
//    // load the data block and check data remaining in current data block
//    // TODO optimize performance
//    SArray *         pDataBlock = tsdbRetrieveDataBlock(pRuntimeEnv->pQueryHandle, NULL);
//    SColumnInfoData *pColInfoData = taosArrayGet(pDataBlock, 0);
//
//    tw = *win;
//    int32_t startPos =
//        getNextQualifiedWindow(pQueryAttr, &tw, pBlockInfo, pColInfoData->pData, binarySearchForKey, -1);
//    assert(startPos >= 0);
//
//    // set the abort info
//    pQueryAttr->pos = startPos;
//
//    // reset the query start timestamp
//    pTableQueryInfo->win.skey = ((TSKEY *)pColInfoData->pData)[startPos];
//    pQueryAttr->window.skey = pTableQueryInfo->win.skey;
//    TSKEY key = pTableQueryInfo->win.skey;
//
//    pWindowResInfo->prevSKey = tw.skey;
//    int32_t index = pRuntimeEnv->resultRowInfo.curIndex;
//
//    int32_t numOfRes = tableApplyFunctionsOnBlock(pRuntimeEnv, pBlockInfo, NULL, binarySearchForKey, pDataBlock);
//    pRuntimeEnv->resultRowInfo.curIndex = index;  // restore the window index
//
<<<<<<< HEAD
//    qDebug("QInfo:%p check data block, brange:%" PRId64 "-%" PRId64 ", numOfRows:%d, numOfRes:%d, lastKey:%" PRId64,
//           pRuntimeEnv->qinfo, pBlockInfo->window.skey, pBlockInfo->window.ekey, pBlockInfo->rows, numOfRes,
//           pRuntimeEnv->current->lastKey);
=======
//    qDebug("QInfo:%"PRIu64" check data block, brange:%" PRId64 "-%" PRId64 ", numOfRows:%d, numOfRes:%d, lastKey:%" PRId64,
//           GET_QID(pRuntimeEnv), pBlockInfo->window.skey, pBlockInfo->window.ekey, pBlockInfo->rows, numOfRes,
//           pQuery->current->lastKey);
>>>>>>> 3d2706fe
//
//    return key;
//  } else {  // do nothing
//    pQueryAttr->window.skey      = tw.skey;
//    pWindowResInfo->prevSKey = tw.skey;
//    pTableQueryInfo->lastKey = tw.skey;
//
//    return tw.skey;
//  }
//
//  return true;
//}

//static bool skipTimeInterval(SQueryRuntimeEnv *pRuntimeEnv, TSKEY* start) {
//  SQueryAttr *pQueryAttr = pRuntimeEnv->pQueryAttr;
//  if (QUERY_IS_ASC_QUERY(pQueryAttr)) {
//    assert(*start <= pRuntimeEnv->current->lastKey);
//  } else {
//    assert(*start >= pRuntimeEnv->current->lastKey);
//  }
//
//  // if queried with value filter, do NOT forward query start position
//  if (pQueryAttr->limit.offset <= 0 || pQueryAttr->numOfFilterCols > 0 || pRuntimeEnv->pTsBuf != NULL || pRuntimeEnv->pFillInfo != NULL) {
//    return true;
//  }
//
//  /*
//   * 1. for interval without interpolation query we forward pQueryAttr->interval.interval at a time for
//   *    pQueryAttr->limit.offset times. Since hole exists, pQueryAttr->interval.interval*pQueryAttr->limit.offset value is
//   *    not valid. otherwise, we only forward pQueryAttr->limit.offset number of points
//   */
//  assert(pRuntimeEnv->resultRowInfo.prevSKey == TSKEY_INITIAL_VAL);
//
//  STimeWindow w = TSWINDOW_INITIALIZER;
//  bool ascQuery = QUERY_IS_ASC_QUERY(pQueryAttr);
//
//  SResultRowInfo *pWindowResInfo = &pRuntimeEnv->resultRowInfo;
//  STableQueryInfo *pTableQueryInfo = pRuntimeEnv->current;
//
//  SDataBlockInfo blockInfo = SDATA_BLOCK_INITIALIZER;
//  while (tsdbNextDataBlock(pRuntimeEnv->pQueryHandle)) {
//    tsdbRetrieveDataBlockInfo(pRuntimeEnv->pQueryHandle, &blockInfo);
//
//    if (QUERY_IS_ASC_QUERY(pQueryAttr)) {
//      if (pWindowResInfo->prevSKey == TSKEY_INITIAL_VAL) {
//        getAlignQueryTimeWindow(pQueryAttr, blockInfo.window.skey, blockInfo.window.skey, pQueryAttr->window.ekey, &w);
//        pWindowResInfo->prevSKey = w.skey;
//      }
//    } else {
//      getAlignQueryTimeWindow(pQueryAttr, blockInfo.window.ekey, pQueryAttr->window.ekey, blockInfo.window.ekey, &w);
//      pWindowResInfo->prevSKey = w.skey;
//    }
//
//    // the first time window
//    STimeWindow win = getActiveTimeWindow(pWindowResInfo, pWindowResInfo->prevSKey, pQueryAttr);
//
//    while (pQueryAttr->limit.offset > 0) {
//      STimeWindow tw = win;
//
//      if ((win.ekey <= blockInfo.window.ekey && ascQuery) || (win.ekey >= blockInfo.window.skey && !ascQuery)) {
//        pQueryAttr->limit.offset -= 1;
//        pWindowResInfo->prevSKey = win.skey;
//
//        // current time window is aligned with blockInfo.window.ekey
//        // restart it from next data block by set prevSKey to be TSKEY_INITIAL_VAL;
//        if ((win.ekey == blockInfo.window.ekey && ascQuery) || (win.ekey == blockInfo.window.skey && !ascQuery)) {
//          pWindowResInfo->prevSKey = TSKEY_INITIAL_VAL;
//        }
//      }
//
//      if (pQueryAttr->limit.offset == 0) {
//        *start = doSkipIntervalProcess(pRuntimeEnv, &win, &blockInfo, pTableQueryInfo);
//        return true;
//      }
//
//      // current window does not ended in current data block, try next data block
//      getNextTimeWindow(pQueryAttr, &tw);
//
//      /*
//       * If the next time window still starts from current data block,
//       * load the primary timestamp column first, and then find the start position for the next queried time window.
//       * Note that only the primary timestamp column is required.
//       * TODO: Optimize for this cases. All data blocks are not needed to be loaded, only if the first actually required
//       * time window resides in current data block.
//       */
//      if ((tw.skey <= blockInfo.window.ekey && ascQuery) || (tw.ekey >= blockInfo.window.skey && !ascQuery)) {
//
//        SArray *pDataBlock = tsdbRetrieveDataBlock(pRuntimeEnv->pQueryHandle, NULL);
//        SColumnInfoData *pColInfoData = taosArrayGet(pDataBlock, 0);
//
//        if ((win.ekey > blockInfo.window.ekey && ascQuery) || (win.ekey < blockInfo.window.skey && !ascQuery)) {
//          pQueryAttr->limit.offset -= 1;
//        }
//
//        if (pQueryAttr->limit.offset == 0) {
//          *start = doSkipIntervalProcess(pRuntimeEnv, &win, &blockInfo, pTableQueryInfo);
//          return true;
//        } else {
//          tw = win;
//          int32_t startPos =
//              getNextQualifiedWindow(pQueryAttr, &tw, &blockInfo, pColInfoData->pData, binarySearchForKey, -1);
//          assert(startPos >= 0);
//
//          // set the abort info
//          pQueryAttr->pos = startPos;
//          pTableQueryInfo->lastKey = ((TSKEY *)pColInfoData->pData)[startPos];
//          pWindowResInfo->prevSKey = tw.skey;
//          win = tw;
//        }
//      } else {
//        break;  // offset is not 0, and next time window begins or ends in the next block.
//      }
//    }
//  }
//
//  // check for error
//  if (terrno != TSDB_CODE_SUCCESS) {
//    longjmp(pRuntimeEnv->env, terrno);
//  }
//
//  return true;
//}

static void doDestroyTableQueryInfo(STableGroupInfo* pTableqinfoGroupInfo);

static int32_t setupQueryHandle(void* tsdb, SQInfo* pQInfo, bool isSTableQuery) {
  SQueryRuntimeEnv *pRuntimeEnv = &pQInfo->runtimeEnv;
  SQueryAttr *pQueryAttr = pQInfo->runtimeEnv.pQueryAttr;

  // TODO set the tags scan handle
  if (onlyQueryTags(pQueryAttr)) {
    return TSDB_CODE_SUCCESS;
  }

  STsdbQueryCond cond = createTsdbQueryCond(pQueryAttr, &pQueryAttr->window);
  if (pQueryAttr->tsCompQuery || pQueryAttr->pointInterpQuery) {
    cond.type = BLOCK_LOAD_TABLE_SEQ_ORDER;
  }

  if (!isSTableQuery
    && (pRuntimeEnv->tableqinfoGroupInfo.numOfTables == 1)
    && (cond.order == TSDB_ORDER_ASC)
    && (!QUERY_IS_INTERVAL_QUERY(pQueryAttr))
    && (!pQueryAttr->groupbyColumn)
    && (!pQueryAttr->simpleAgg)
  ) {
    SArray* pa = GET_TABLEGROUP(pRuntimeEnv, 0);
    STableQueryInfo* pCheckInfo = taosArrayGetP(pa, 0);
    cond.twindow = pCheckInfo->win;
  }

  terrno = TSDB_CODE_SUCCESS;
<<<<<<< HEAD
  if (isFirstLastRowQuery(pQueryAttr)) {
    pRuntimeEnv->pQueryHandle = tsdbQueryLastRow(tsdb, &cond, &pQueryAttr->tableGroupInfo, pQInfo, &pQueryAttr->memRef);
=======
  if (isFirstLastRowQuery(pQuery)) {
    pRuntimeEnv->pQueryHandle = tsdbQueryLastRow(tsdb, &cond, &pQuery->tableGroupInfo, pQInfo->qId, &pQuery->memRef);
>>>>>>> 3d2706fe

    // update the query time window
    pQueryAttr->window = cond.twindow;
    if (pQueryAttr->tableGroupInfo.numOfTables == 0) {
      pRuntimeEnv->tableqinfoGroupInfo.numOfTables = 0;
    } else {
      size_t numOfGroups = GET_NUM_OF_TABLEGROUP(pRuntimeEnv);
      for(int32_t i = 0; i < numOfGroups; ++i) {
        SArray *group = GET_TABLEGROUP(pRuntimeEnv, i);

        size_t t = taosArrayGetSize(group);
        for (int32_t j = 0; j < t; ++j) {
          STableQueryInfo *pCheckInfo = taosArrayGetP(group, j);

          pCheckInfo->win = pQueryAttr->window;
          pCheckInfo->lastKey = pCheckInfo->win.skey;
        }
      }
    }
<<<<<<< HEAD
  } else if (pQueryAttr->pointInterpQuery) {
    pRuntimeEnv->pQueryHandle = tsdbQueryRowsInExternalWindow(tsdb, &cond, &pQueryAttr->tableGroupInfo, pQInfo, &pQueryAttr->memRef);
  } else {
    pRuntimeEnv->pQueryHandle = tsdbQueryTables(tsdb, &cond, &pQueryAttr->tableGroupInfo, pQInfo, &pQueryAttr->memRef);
=======
  } else if (isPointInterpoQuery(pQuery)) {
    pRuntimeEnv->pQueryHandle = tsdbQueryRowsInExternalWindow(tsdb, &cond, &pQuery->tableGroupInfo, pQInfo->qId, &pQuery->memRef);
  } else {
    pRuntimeEnv->pQueryHandle = tsdbQueryTables(tsdb, &cond, &pQuery->tableGroupInfo, pQInfo->qId, &pQuery->memRef);
>>>>>>> 3d2706fe
  }

  return terrno;
}

static SFillColInfo* createFillColInfo(SExprInfo* pExpr, int32_t numOfOutput, int64_t* fillVal) {
  int32_t offset = 0;

  SFillColInfo* pFillCol = calloc(numOfOutput, sizeof(SFillColInfo));
  if (pFillCol == NULL) {
    return NULL;
  }

  for(int32_t i = 0; i < numOfOutput; ++i) {
    SExprInfo* pExprInfo   = &pExpr[i];

    pFillCol[i].col.bytes  = pExprInfo->base.resBytes;
    pFillCol[i].col.type   = (int8_t)pExprInfo->base.resType;
    pFillCol[i].col.offset = offset;
    pFillCol[i].tagIndex   = -2;
    pFillCol[i].flag       = TSDB_COL_NORMAL;    // always be ta normal column for table query
    pFillCol[i].functionId = pExprInfo->base.functionId;
    pFillCol[i].fillVal.i  = fillVal[i];

    offset += pExprInfo->base.resBytes;
  }

  return pFillCol;
}

int32_t doInitQInfo(SQInfo *pQInfo, STSBuf *pTsBuf, SArray* prevResult, void *tsdb, int32_t tbScanner, SArray* pOperator) {
  SQueryRuntimeEnv *pRuntimeEnv = &pQInfo->runtimeEnv;

  SQueryAttr *pQueryAttr = pQInfo->runtimeEnv.pQueryAttr;
  pQueryAttr->tsdb = tsdb;

  pRuntimeEnv->prevResult = prevResult;

  if (tsdb != NULL) {
    int32_t code = setupQueryHandle(tsdb, pQInfo, pQueryAttr->stableQuery);
    if (code != TSDB_CODE_SUCCESS) {
      return code;
    }
  }

  pQueryAttr->tsdb = tsdb;
  pQueryAttr->interBufSize = getOutputInterResultBufSize(pQueryAttr);

  pRuntimeEnv->groupResInfo.totalGroup = (int32_t) (pQueryAttr->stableQuery? GET_NUM_OF_TABLEGROUP(pRuntimeEnv):0);

  pRuntimeEnv->pQueryAttr = pQueryAttr;
  pRuntimeEnv->pTsBuf = pTsBuf;
  pRuntimeEnv->cur.vgroupIndex = -1;
  setResultBufSize(pQueryAttr, &pRuntimeEnv->resultInfo);

  switch(tbScanner) {
    case OP_TableBlockInfoScan: {
      pRuntimeEnv->pTableScanner = createTableBlockInfoScanOperator(pRuntimeEnv->pQueryHandle, pRuntimeEnv);
      break;
    }
    case OP_TableSeqScan: {
      pRuntimeEnv->pTableScanner = createTableSeqScanOperator(pRuntimeEnv->pQueryHandle, pRuntimeEnv);
      break;
    }
    case OP_DataBlocksOptScan: {
      pRuntimeEnv->pTableScanner = createDataBlocksOptScanInfo(pRuntimeEnv->pQueryHandle, pRuntimeEnv, getNumOfScanTimes(pQueryAttr), 1);
      break;
    }
    case OP_TableScan: {
      pRuntimeEnv->pTableScanner = createTableScanOperator(pRuntimeEnv->pQueryHandle, pRuntimeEnv, getNumOfScanTimes(pQueryAttr));
      break;
    }
    default: { // do nothing
      break;
    }
  }
  if (pTsBuf != NULL) {
    int16_t order = (pQueryAttr->order.order == pRuntimeEnv->pTsBuf->tsOrder) ? TSDB_ORDER_ASC : TSDB_ORDER_DESC;
    tsBufSetTraverseOrder(pRuntimeEnv->pTsBuf, order);
  }

  int32_t ps = DEFAULT_PAGE_SIZE;
  getIntermediateBufInfo(pRuntimeEnv, &ps, &pQueryAttr->intermediateResultRowSize);

  int32_t TENMB = 1024*1024*10;
<<<<<<< HEAD
  int32_t code = createDiskbasedResultBuffer(&pRuntimeEnv->pResultBuf, ps, TENMB, pQInfo);
=======
  code = createDiskbasedResultBuffer(&pRuntimeEnv->pResultBuf, ps, TENMB, pQInfo->qId);
>>>>>>> 3d2706fe
  if (code != TSDB_CODE_SUCCESS) {
    return code;
  }

  // create runtime environment
  int32_t numOfTables = (int32_t)pQueryAttr->tableGroupInfo.numOfTables;
  pQInfo->summary.tableInfoSize += (numOfTables * sizeof(STableQueryInfo));
  code = setupQueryRuntimeEnv(pRuntimeEnv, (int32_t) pQueryAttr->tableGroupInfo.numOfTables, pOperator);
  if (code != TSDB_CODE_SUCCESS) {
    return code;
  }

  setQueryStatus(pRuntimeEnv, QUERY_NOT_COMPLETED);
  return TSDB_CODE_SUCCESS;
}

static void doTableQueryInfoTimeWindowCheck(SQueryAttr* pQueryAttr, STableQueryInfo* pTableQueryInfo) {
  if (QUERY_IS_ASC_QUERY(pQueryAttr)) {
    assert(
        (pTableQueryInfo->win.skey <= pTableQueryInfo->win.ekey) &&
        (pTableQueryInfo->lastKey >= pTableQueryInfo->win.skey) &&
        (pTableQueryInfo->win.skey >= pQueryAttr->window.skey && pTableQueryInfo->win.ekey <= pQueryAttr->window.ekey));
  } else {
    assert(
        (pTableQueryInfo->win.skey >= pTableQueryInfo->win.ekey) &&
        (pTableQueryInfo->lastKey <= pTableQueryInfo->win.skey) &&
        (pTableQueryInfo->win.skey <= pQueryAttr->window.skey && pTableQueryInfo->win.ekey >= pQueryAttr->window.ekey));
  }
}

STsdbQueryCond createTsdbQueryCond(SQueryAttr* pQueryAttr, STimeWindow* win) {
  STsdbQueryCond cond = {
      .colList   = pQueryAttr->colList,
      .order     = pQueryAttr->order.order,
      .numOfCols = pQueryAttr->numOfCols,
      .type      = BLOCK_LOAD_OFFSET_SEQ_ORDER,
      .loadExternalRows = false,
  };

  TIME_WINDOW_COPY(cond.twindow, *win);
  return cond;
}

static STableIdInfo createTableIdInfo(STableQueryInfo* pTableQueryInfo) {
  STableIdInfo tidInfo;
  STableId* id = TSDB_TABLEID(pTableQueryInfo->pTable);

  tidInfo.uid = id->uid;
  tidInfo.tid = id->tid;
  tidInfo.key = pTableQueryInfo->lastKey;

  return tidInfo;
}

static void updateTableIdInfo(STableQueryInfo* pTableQueryInfo, SSDataBlock* pBlock, SHashObj* pTableIdInfo, int32_t order) {
  int32_t step = GET_FORWARD_DIRECTION_FACTOR(order);
  pTableQueryInfo->lastKey = ((order == TSDB_ORDER_ASC)? pBlock->info.window.ekey:pBlock->info.window.skey) + step;

  STableIdInfo tidInfo = createTableIdInfo(pTableQueryInfo);
  STableIdInfo *idinfo = taosHashGet(pTableIdInfo, &tidInfo.tid, sizeof(tidInfo.tid));
  if (idinfo != NULL) {
    assert(idinfo->tid == tidInfo.tid && idinfo->uid == tidInfo.uid);
    idinfo->key = tidInfo.key;
  } else {
    taosHashPut(pTableIdInfo, &tidInfo.tid, sizeof(tidInfo.tid), &tidInfo, sizeof(STableIdInfo));
  }
}

static void doCloseAllTimeWindow(SQueryRuntimeEnv* pRuntimeEnv) {
  size_t numOfGroup = GET_NUM_OF_TABLEGROUP(pRuntimeEnv);
  for (int32_t i = 0; i < numOfGroup; ++i) {
    SArray* group = GET_TABLEGROUP(pRuntimeEnv, i);

    size_t num = taosArrayGetSize(group);
    for (int32_t j = 0; j < num; ++j) {
      STableQueryInfo* item = taosArrayGetP(group, j);
      closeAllResultRows(&item->resInfo);
    }
  }
}

static SSDataBlock* doTableScanImpl(void* param) {
  SOperatorInfo*   pOperator = (SOperatorInfo*) param;

  STableScanInfo*  pTableScanInfo = pOperator->info;
  SSDataBlock*      pBlock = &pTableScanInfo->block;
  SQueryRuntimeEnv *pRuntimeEnv = pOperator->pRuntimeEnv;
  SQueryAttr*       pQueryAttr = pRuntimeEnv->pQueryAttr;
  STableGroupInfo  *pTableGroupInfo = &pOperator->pRuntimeEnv->tableqinfoGroupInfo;

  while (tsdbNextDataBlock(pTableScanInfo->pQueryHandle)) {
    if (isQueryKilled(pOperator->pRuntimeEnv->qinfo)) {
      longjmp(pOperator->pRuntimeEnv->env, TSDB_CODE_TSC_QUERY_CANCELLED);
    }

    pTableScanInfo->numOfBlocks += 1;
    tsdbRetrieveDataBlockInfo(pTableScanInfo->pQueryHandle, &pBlock->info);

    // todo opt
    if (pTableGroupInfo->numOfTables > 1 || (pRuntimeEnv->current == NULL && pTableGroupInfo->numOfTables == 1)) {
      STableQueryInfo** pTableQueryInfo =
          (STableQueryInfo**)taosHashGet(pTableGroupInfo->map, &pBlock->info.tid, sizeof(pBlock->info.tid));
      if (pTableQueryInfo == NULL) {
        break;
      }

      pRuntimeEnv->current = *pTableQueryInfo;
      doTableQueryInfoTimeWindowCheck(pQueryAttr, *pTableQueryInfo);
    }

    // this function never returns error?
    uint32_t status;
    int32_t  code = loadDataBlockOnDemand(pOperator->pRuntimeEnv, pTableScanInfo, pBlock, &status);
    if (code != TSDB_CODE_SUCCESS) {
      longjmp(pOperator->pRuntimeEnv->env, code);
    }

    // current block is ignored according to filter result by block statistics data, continue load the next block
    if (status == BLK_DATA_DISCARD || pBlock->info.rows == 0) {
      continue;
    }

    return pBlock;
  }

  return NULL;
}

static SSDataBlock* doTableScan(void* param) {
  SOperatorInfo* pOperator = (SOperatorInfo*) param;

  STableScanInfo   *pTableScanInfo = pOperator->info;
  SQueryRuntimeEnv *pRuntimeEnv = pOperator->pRuntimeEnv;
  SQueryAttr* pQueryAttr = pRuntimeEnv->pQueryAttr;

  SResultRowInfo* pResultRowInfo = pTableScanInfo->pResultRowInfo;

  while (pTableScanInfo->current < pTableScanInfo->times) {
    SSDataBlock* p = doTableScanImpl(pOperator);
    if (p != NULL) {
      return p;
    }

    if (++pTableScanInfo->current >= pTableScanInfo->times) {
      if (pTableScanInfo->reverseTimes <= 0) {
        return NULL;
      } else {
        break;
      }
    }

    // do prepare for the next round table scan operation
    STsdbQueryCond cond = createTsdbQueryCond(pQueryAttr, &pQueryAttr->window);
    tsdbResetQueryHandle(pTableScanInfo->pQueryHandle, &cond);

    setQueryStatus(pRuntimeEnv, QUERY_NOT_COMPLETED);
    pRuntimeEnv->scanFlag = REPEAT_SCAN;

    if (pRuntimeEnv->pTsBuf) {
      bool ret = tsBufNextPos(pRuntimeEnv->pTsBuf);
      assert(ret);
    }

    if (pResultRowInfo->size > 0) {
      pResultRowInfo->curIndex = 0;
      pResultRowInfo->prevSKey = pResultRowInfo->pResult[0]->win.skey;
    }

    qDebug("QInfo:%"PRIu64" start to repeat scan data blocks due to query func required, qrange:%" PRId64 "-%" PRId64,
           GET_QID(pRuntimeEnv), cond.twindow.skey, cond.twindow.ekey);
  }

  if (pTableScanInfo->reverseTimes > 0) {
    setupEnvForReverseScan(pRuntimeEnv, pTableScanInfo->pResultRowInfo, pTableScanInfo->pCtx, pTableScanInfo->numOfOutput);

    STsdbQueryCond cond = createTsdbQueryCond(pQueryAttr, &pQueryAttr->window);
    tsdbResetQueryHandle(pTableScanInfo->pQueryHandle, &cond);

    qDebug("QInfo:%"PRIu64" start to reverse scan data blocks due to query func required, qrange:%" PRId64 "-%" PRId64,
           GET_QID(pRuntimeEnv), cond.twindow.skey, cond.twindow.ekey);

    pRuntimeEnv->scanFlag = REVERSE_SCAN;

    pTableScanInfo->times = 1;
    pTableScanInfo->current = 0;
    pTableScanInfo->reverseTimes = 0;
    pTableScanInfo->order = cond.order;

    if (pResultRowInfo->size > 0) {
      pResultRowInfo->curIndex = pResultRowInfo->size-1;
      pResultRowInfo->prevSKey = pResultRowInfo->pResult[pResultRowInfo->size-1]->win.skey;
    }

    SSDataBlock* p = doTableScanImpl(pOperator);
    if (p != NULL) {
      return p;
    }
  }

  return NULL;
}

static SSDataBlock* doBlockInfoScan(void* param) {
  SOperatorInfo *pOperator = (SOperatorInfo*)param;
  if (pOperator->status == OP_EXEC_DONE) {
    return NULL;
  }

  STableScanInfo *pTableScanInfo = pOperator->info;

  STableBlockDist tableBlockDist = {0};
  tableBlockDist.numOfTables     = (int32_t)pOperator->pRuntimeEnv->tableqinfoGroupInfo.numOfTables;
  tableBlockDist.dataBlockInfos  = taosArrayInit(512, sizeof(SFileBlockInfo));

  tsdbGetFileBlocksDistInfo(pTableScanInfo->pQueryHandle, &tableBlockDist);
  tableBlockDist.numOfRowsInMemTable = (int32_t) tsdbGetNumOfRowsInMemTable(pTableScanInfo->pQueryHandle);

  SSDataBlock* pBlock = &pTableScanInfo->block;
  pBlock->info.rows   = 1;
  pBlock->info.numOfCols = 1;

  SBufferWriter bw = tbufInitWriter(NULL, false);
  blockDistInfoToBinary(&tableBlockDist, &bw);
  SColumnInfoData* pColInfo = taosArrayGet(pBlock->pDataBlock, 0);

  int32_t len = (int32_t) tbufTell(&bw);
  pColInfo->pData = malloc(len + sizeof(int32_t));

  *(int32_t*) pColInfo->pData = len;
  memcpy(pColInfo->pData + sizeof(int32_t), tbufGetData(&bw, false), len);

  tbufCloseWriter(&bw);

  SArray* g = GET_TABLEGROUP(pOperator->pRuntimeEnv, 0);
  pOperator->pRuntimeEnv->current = taosArrayGetP(g, 0);

  pOperator->status = OP_EXEC_DONE;
  return pBlock;
}

SOperatorInfo* createTableScanOperator(void* pTsdbQueryHandle, SQueryRuntimeEnv* pRuntimeEnv, int32_t repeatTime) {
  assert(repeatTime > 0);

  STableScanInfo* pInfo = calloc(1, sizeof(STableScanInfo));
  pInfo->pQueryHandle = pTsdbQueryHandle;
  pInfo->times        = repeatTime;
  pInfo->reverseTimes = 0;
  pInfo->order        = pRuntimeEnv->pQueryAttr->order.order;
  pInfo->current      = 0;

  SOperatorInfo* pOperator = calloc(1, sizeof(SOperatorInfo));
  pOperator->name         = "TableScanOperator";
  pOperator->operatorType = OP_TableScan;
  pOperator->blockingOptr = false;
  pOperator->status       = OP_IN_EXECUTING;
  pOperator->info         = pInfo;
  pOperator->numOfOutput  = pRuntimeEnv->pQueryAttr->numOfCols;
  pOperator->pRuntimeEnv  = pRuntimeEnv;
  pOperator->exec         = doTableScan;

  return pOperator;
}

SOperatorInfo* createTableSeqScanOperator(void* pTsdbQueryHandle, SQueryRuntimeEnv* pRuntimeEnv) {
  STableScanInfo* pInfo = calloc(1, sizeof(STableScanInfo));

  pInfo->pQueryHandle     = pTsdbQueryHandle;
  pInfo->times            = 1;
  pInfo->reverseTimes     = 0;
  pInfo->order            = pRuntimeEnv->pQueryAttr->order.order;
  pInfo->current          = 0;

  SOperatorInfo* pOperator = calloc(1, sizeof(SOperatorInfo));
  pOperator->name         = "TableSeqScanOperator";
  pOperator->operatorType = OP_TableSeqScan;
  pOperator->blockingOptr = false;
  pOperator->status       = OP_IN_EXECUTING;
  pOperator->info         = pInfo;
  pOperator->numOfOutput  = pRuntimeEnv->pQueryAttr->numOfCols;
  pOperator->pRuntimeEnv  = pRuntimeEnv;
  pOperator->exec         = doTableScanImpl;

  return pOperator;
}

SOperatorInfo* createTableBlockInfoScanOperator(void* pTsdbQueryHandle, SQueryRuntimeEnv* pRuntimeEnv) {
  STableScanInfo* pInfo = calloc(1, sizeof(STableScanInfo));

  pInfo->pQueryHandle     = pTsdbQueryHandle;
  pInfo->block.pDataBlock = taosArrayInit(1, sizeof(SColumnInfoData));

  SColumnInfoData infoData = {{0}};
  infoData.info.type = TSDB_DATA_TYPE_BINARY;
  infoData.info.bytes = 1024;
  infoData.info.colId = TSDB_BLOCK_DIST_COLUMN_INDEX;
  taosArrayPush(pInfo->block.pDataBlock, &infoData);

  SOperatorInfo* pOperator = calloc(1, sizeof(SOperatorInfo));
  pOperator->name         = "TableBlockInfoScanOperator";
  pOperator->operatorType = OP_TableBlockInfoScan;
  pOperator->blockingOptr = false;
  pOperator->status       = OP_IN_EXECUTING;
  pOperator->info         = pInfo;
  pOperator->pRuntimeEnv  = pRuntimeEnv;
  pOperator->numOfOutput  = pRuntimeEnv->pQueryAttr->numOfCols;
  pOperator->exec         = doBlockInfoScan;

  return pOperator;
}

void setTableScanFilterOperatorInfo(STableScanInfo* pTableScanInfo, SOperatorInfo* pDownstream) {
  assert(pTableScanInfo != NULL && pDownstream != NULL);

  pTableScanInfo->pExpr = pDownstream->pExpr;   // TODO refactor to use colId instead of pExpr
  pTableScanInfo->numOfOutput = pDownstream->numOfOutput;

  if (pDownstream->operatorType == OP_Aggregate || pDownstream->operatorType == OP_MultiTableAggregate) {
    SAggOperatorInfo* pAggInfo = pDownstream->info;

    pTableScanInfo->pCtx = pAggInfo->binfo.pCtx;
    pTableScanInfo->pResultRowInfo = &pAggInfo->binfo.resultRowInfo;
    pTableScanInfo->rowCellInfoOffset = pAggInfo->binfo.rowCellInfoOffset;
  } else if (pDownstream->operatorType == OP_TimeWindow) {
    STableIntervalOperatorInfo *pIntervalInfo = pDownstream->info;

    pTableScanInfo->pCtx = pIntervalInfo->pCtx;
    pTableScanInfo->pResultRowInfo = &pIntervalInfo->resultRowInfo;
    pTableScanInfo->rowCellInfoOffset = pIntervalInfo->rowCellInfoOffset;

  } else if (pDownstream->operatorType == OP_Groupby) {
    SGroupbyOperatorInfo *pGroupbyInfo = pDownstream->info;

    pTableScanInfo->pCtx = pGroupbyInfo->binfo.pCtx;
    pTableScanInfo->pResultRowInfo = &pGroupbyInfo->binfo.resultRowInfo;
    pTableScanInfo->rowCellInfoOffset = pGroupbyInfo->binfo.rowCellInfoOffset;

  } else if (pDownstream->operatorType == OP_MultiTableTimeInterval) {
    STableIntervalOperatorInfo *pInfo = pDownstream->info;

    pTableScanInfo->pCtx = pInfo->pCtx;
    pTableScanInfo->pResultRowInfo = &pInfo->resultRowInfo;
    pTableScanInfo->rowCellInfoOffset = pInfo->rowCellInfoOffset;

  } else if (pDownstream->operatorType == OP_Arithmetic) {
    SArithOperatorInfo *pInfo = pDownstream->info;

    pTableScanInfo->pCtx = pInfo->binfo.pCtx;
    pTableScanInfo->pResultRowInfo = &pInfo->binfo.resultRowInfo;
    pTableScanInfo->rowCellInfoOffset = pInfo->binfo.rowCellInfoOffset;
  } else if (pDownstream->operatorType == OP_SessionWindow) {
    SSWindowOperatorInfo* pInfo = pDownstream->info;

    pTableScanInfo->pCtx = pInfo->binfo.pCtx;
    pTableScanInfo->pResultRowInfo = &pInfo->binfo.resultRowInfo;
    pTableScanInfo->rowCellInfoOffset = pInfo->binfo.rowCellInfoOffset;
  } else {
    assert(0);
  }
}

static SOperatorInfo* createDataBlocksOptScanInfo(void* pTsdbQueryHandle, SQueryRuntimeEnv* pRuntimeEnv, int32_t repeatTime, int32_t reverseTime) {
  assert(repeatTime > 0);

  STableScanInfo* pInfo = calloc(1, sizeof(STableScanInfo));
  pInfo->pQueryHandle = pTsdbQueryHandle;
  pInfo->times        = repeatTime;
  pInfo->reverseTimes = reverseTime;
  pInfo->current      = 0;
  pInfo->order        = pRuntimeEnv->pQueryAttr->order.order;

  SOperatorInfo* pOptr = calloc(1, sizeof(SOperatorInfo));
  pOptr->name          = "DataBlocksOptimizedScanOperator";
  pOptr->operatorType  = OP_DataBlocksOptScan;
  pOptr->pRuntimeEnv   = pRuntimeEnv;
  pOptr->blockingOptr  = false;
  pOptr->info          = pInfo;
  pOptr->exec          = doTableScan;

  return pOptr;
}

static int32_t getTableScanOrder(STableScanInfo* pTableScanInfo) {
  return pTableScanInfo->order;
}

// this is a blocking operator
static SSDataBlock* doAggregate(void* param) {
  SOperatorInfo* pOperator = (SOperatorInfo*) param;
  if (pOperator->status == OP_EXEC_DONE) {
    return NULL;
  }

  SAggOperatorInfo* pAggInfo = pOperator->info;
  SOptrBasicInfo* pInfo = &pAggInfo->binfo;

  SQueryRuntimeEnv* pRuntimeEnv = pOperator->pRuntimeEnv;

  SQueryAttr* pQueryAttr = pRuntimeEnv->pQueryAttr;
  int32_t order = pQueryAttr->order.order;

  SOperatorInfo* upstream = pOperator->upstream;

  while(1) {
    SSDataBlock* pBlock = upstream->exec(upstream);
    if (pBlock == NULL) {
      break;
    }

    setTagValue(pOperator, pRuntimeEnv->current->pTable, pInfo->pCtx, pOperator->numOfOutput);

    if (upstream->operatorType == OP_DataBlocksOptScan) {
      STableScanInfo* pScanInfo = upstream->info;
      order = getTableScanOrder(pScanInfo);
    }

    // the pDataBlock are always the same one, no need to call this again
    setInputDataBlock(pOperator, pInfo->pCtx, pBlock, order);
    doAggregateImpl(pOperator, pQueryAttr->window.skey, pInfo->pCtx, pBlock);
  }

  pOperator->status = OP_EXEC_DONE;
  setQueryStatus(pRuntimeEnv, QUERY_COMPLETED);

  finalizeQueryResult(pOperator, pInfo->pCtx, &pInfo->resultRowInfo, pInfo->rowCellInfoOffset);
  pInfo->pRes->info.rows = getNumOfResult(pRuntimeEnv, pInfo->pCtx, pOperator->numOfOutput);

  return pInfo->pRes;
}

static SSDataBlock* doSTableAggregate(void* param) {
  SOperatorInfo* pOperator = (SOperatorInfo*) param;
  if (pOperator->status == OP_EXEC_DONE) {
    return NULL;
  }

  SAggOperatorInfo* pAggInfo = pOperator->info;
  SOptrBasicInfo* pInfo = &pAggInfo->binfo;

  SQueryRuntimeEnv* pRuntimeEnv = pOperator->pRuntimeEnv;

  if (pOperator->status == OP_RES_TO_RETURN) {
    toSSDataBlock(&pRuntimeEnv->groupResInfo, pRuntimeEnv, pInfo->pRes);

    if (pInfo->pRes->info.rows == 0 || !hasRemainDataInCurrentGroup(&pRuntimeEnv->groupResInfo)) {
      pOperator->status = OP_EXEC_DONE;
    }

    return pInfo->pRes;
  }

  SQueryAttr* pQueryAttr = pRuntimeEnv->pQueryAttr;
  int32_t order = pQueryAttr->order.order;

  SOperatorInfo* upstream = pOperator->upstream;

  while(1) {
    SSDataBlock* pBlock = upstream->exec(upstream);
    if (pBlock == NULL) {
      break;
    }

    setTagValue(pOperator, pRuntimeEnv->current->pTable, pInfo->pCtx, pOperator->numOfOutput);

    if (upstream->operatorType == OP_DataBlocksOptScan) {
      STableScanInfo* pScanInfo = upstream->info;
      order = getTableScanOrder(pScanInfo);
    }

    // the pDataBlock are always the same one, no need to call this again
    setInputDataBlock(pOperator, pInfo->pCtx, pBlock, order);

    TSKEY key = QUERY_IS_ASC_QUERY(pQueryAttr)? pBlock->info.window.ekey + 1:pBlock->info.window.skey-1;
    setExecutionContext(pRuntimeEnv, pInfo, pOperator->numOfOutput, pRuntimeEnv->current->groupIndex, key);
    doAggregateImpl(pOperator, pQueryAttr->window.skey, pInfo->pCtx, pBlock);
  }

  pOperator->status = OP_RES_TO_RETURN;
  closeAllResultRows(&pInfo->resultRowInfo);

  updateNumOfRowsInResultRows(pRuntimeEnv, pInfo->pCtx, pOperator->numOfOutput, &pInfo->resultRowInfo,
                             pInfo->rowCellInfoOffset);

  initGroupResInfo(&pRuntimeEnv->groupResInfo, &pInfo->resultRowInfo);

  toSSDataBlock(&pRuntimeEnv->groupResInfo, pRuntimeEnv, pInfo->pRes);
  if (pInfo->pRes->info.rows == 0 || !hasRemainDataInCurrentGroup(&pRuntimeEnv->groupResInfo)) {
    pOperator->status = OP_EXEC_DONE;
  }

  return pInfo->pRes;
}

static SSDataBlock* doArithmeticOperation(void* param) {
  SOperatorInfo* pOperator = (SOperatorInfo*) param;

  SArithOperatorInfo* pArithInfo = pOperator->info;
  SQueryRuntimeEnv* pRuntimeEnv = pOperator->pRuntimeEnv;
  SOptrBasicInfo *pInfo = &pArithInfo->binfo;

  SSDataBlock* pRes = pInfo->pRes;
  int32_t order = pRuntimeEnv->pQueryAttr->order.order;

  pRes->info.rows = 0;

  while(1) {
    SSDataBlock* pBlock = pOperator->upstream->exec(pOperator->upstream);
    if (pBlock == NULL) {
      setQueryStatus(pRuntimeEnv, QUERY_COMPLETED);
      break;
    }

    STableQueryInfo* pTableQueryInfo = pRuntimeEnv->current;

    // todo dynamic set tags
    if (pTableQueryInfo != NULL) {
      setTagValue(pOperator, pTableQueryInfo->pTable, pInfo->pCtx, pOperator->numOfOutput);
    }

    // the pDataBlock are always the same one, no need to call this again
    setInputDataBlock(pOperator, pInfo->pCtx, pBlock, order);
    updateOutputBuf(pArithInfo, pBlock->info.rows);

    arithmeticApplyFunctions(pRuntimeEnv, pInfo->pCtx, pOperator->numOfOutput);

    if (pTableQueryInfo != NULL) { // TODO refactor
      updateTableIdInfo(pTableQueryInfo, pBlock, pRuntimeEnv->pTableRetrieveTsMap, order);
    }

    pRes->info.rows = getNumOfResult(pRuntimeEnv, pInfo->pCtx, pOperator->numOfOutput);
    if (pRes->info.rows >= pRuntimeEnv->resultInfo.threshold) {
      break;
    }
  }

  clearNumOfRes(pInfo->pCtx, pOperator->numOfOutput);
  return (pInfo->pRes->info.rows > 0)? pInfo->pRes:NULL;
}

static SSDataBlock* doLimit(void* param) {
  SOperatorInfo* pOperator = (SOperatorInfo*) param;
  if (pOperator->status == OP_EXEC_DONE) {
    return NULL;
  }

  SLimitOperatorInfo* pInfo = pOperator->info;

  SSDataBlock* pBlock = pOperator->upstream->exec(pOperator->upstream);
  if (pBlock == NULL) {
    setQueryStatus(pOperator->pRuntimeEnv, QUERY_COMPLETED);
    pOperator->status = OP_EXEC_DONE;
    return NULL;
  }

  if (pInfo->total + pBlock->info.rows >= pInfo->limit) {
    pBlock->info.rows = (int32_t) (pInfo->limit - pInfo->total);

    pInfo->total = pInfo->limit;

    setQueryStatus(pOperator->pRuntimeEnv, QUERY_COMPLETED);
    pOperator->status = OP_EXEC_DONE;
  } else {
    pInfo->total += pBlock->info.rows;
  }

  return pBlock;
}

// TODO add log
static SSDataBlock* doOffset(void* param) {
  SOperatorInfo *pOperator = (SOperatorInfo *)param;
  if (pOperator->status == OP_EXEC_DONE) {
    return NULL;
  }

  SQueryRuntimeEnv* pRuntimeEnv = pOperator->pRuntimeEnv;

  while (1) {
    SSDataBlock *pBlock = pOperator->upstream->exec(pOperator->upstream);
    if (pBlock == NULL) {
      setQueryStatus(pRuntimeEnv, QUERY_COMPLETED);
      pOperator->status = OP_EXEC_DONE;
      return NULL;
    }

    if (pRuntimeEnv->currentOffset == 0) {
      return pBlock;
    } else if (pRuntimeEnv->currentOffset >= pBlock->info.rows) {
      pRuntimeEnv->currentOffset -= pBlock->info.rows;
    } else {
      int32_t remain = (int32_t)(pBlock->info.rows - pRuntimeEnv->currentOffset);
      pBlock->info.rows = remain;

      for (int32_t i = 0; i < pBlock->info.numOfCols; ++i) {
        SColumnInfoData *pColInfoData = taosArrayGet(pBlock->pDataBlock, i);

        int16_t bytes = pColInfoData->info.bytes;
        memmove(pColInfoData->pData, pColInfoData->pData + bytes * pRuntimeEnv->currentOffset, remain * bytes);
      }

      pRuntimeEnv->currentOffset = 0;
      return pBlock;
    }
  }
}

static SSDataBlock* doIntervalAgg(void* param) {
  SOperatorInfo* pOperator = (SOperatorInfo*) param;
  if (pOperator->status == OP_EXEC_DONE) {
    return NULL;
  }

  STableIntervalOperatorInfo* pIntervalInfo = pOperator->info;

  SQueryRuntimeEnv* pRuntimeEnv = pOperator->pRuntimeEnv;
  if (pOperator->status == OP_RES_TO_RETURN) {
    toSSDataBlock(&pRuntimeEnv->groupResInfo, pRuntimeEnv, pIntervalInfo->pRes);

    if (pIntervalInfo->pRes->info.rows == 0 || !hasRemainDataInCurrentGroup(&pRuntimeEnv->groupResInfo)) {
      pOperator->status = OP_EXEC_DONE;
    }

    return pIntervalInfo->pRes;
  }

  SQueryAttr* pQueryAttr = pRuntimeEnv->pQueryAttr;
  int32_t order = pQueryAttr->order.order;
  STimeWindow win = pQueryAttr->window;

  SOperatorInfo* upstream = pOperator->upstream;

  while(1) {
    SSDataBlock* pBlock = upstream->exec(upstream);
    if (pBlock == NULL) {
      break;
    }

    // the pDataBlock are always the same one, no need to call this again
    setInputDataBlock(pOperator, pIntervalInfo->pCtx, pBlock, pQueryAttr->order.order);
    hashIntervalAgg(pOperator, &pIntervalInfo->resultRowInfo, pBlock, 0);
  }

  // restore the value
  pQueryAttr->order.order = order;
  pQueryAttr->window = win;

  pOperator->status = OP_RES_TO_RETURN;
  closeAllResultRows(&pIntervalInfo->resultRowInfo);
  setQueryStatus(pRuntimeEnv, QUERY_COMPLETED);
  finalizeQueryResult(pOperator, pIntervalInfo->pCtx, &pIntervalInfo->resultRowInfo, pIntervalInfo->rowCellInfoOffset);

  initGroupResInfo(&pRuntimeEnv->groupResInfo, &pIntervalInfo->resultRowInfo);
  toSSDataBlock(&pRuntimeEnv->groupResInfo, pRuntimeEnv, pIntervalInfo->pRes);

  if (pIntervalInfo->pRes->info.rows == 0 || !hasRemainDataInCurrentGroup(&pRuntimeEnv->groupResInfo)) {
    pOperator->status = OP_EXEC_DONE;
  }

  return pIntervalInfo->pRes->info.rows == 0? NULL:pIntervalInfo->pRes;
}

static SSDataBlock* doSTableIntervalAgg(void* param) {
  SOperatorInfo* pOperator = (SOperatorInfo*) param;
  if (pOperator->status == OP_EXEC_DONE) {
    return NULL;
  }

  STableIntervalOperatorInfo* pIntervalInfo = pOperator->info;
  SQueryRuntimeEnv* pRuntimeEnv = pOperator->pRuntimeEnv;

  if (pOperator->status == OP_RES_TO_RETURN) {
    copyToSDataBlock(pRuntimeEnv, 3000, pIntervalInfo->pRes, pIntervalInfo->rowCellInfoOffset);
    if (pIntervalInfo->pRes->info.rows == 0 || !hasRemainData(&pRuntimeEnv->groupResInfo)) {
      pOperator->status = OP_EXEC_DONE;
    }

    return pIntervalInfo->pRes;
  }

  SQueryAttr* pQueryAttr = pRuntimeEnv->pQueryAttr;
  int32_t order = pQueryAttr->order.order;

  SOperatorInfo* upstream = pOperator->upstream;

  while(1) {
    SSDataBlock* pBlock = upstream->exec(upstream);
    if (pBlock == NULL) {
      break;
    }

    // the pDataBlock are always the same one, no need to call this again
    STableQueryInfo* pTableQueryInfo = pRuntimeEnv->current;

    setTagValue(pOperator, pTableQueryInfo->pTable, pIntervalInfo->pCtx, pOperator->numOfOutput);
    setInputDataBlock(pOperator, pIntervalInfo->pCtx, pBlock, pQueryAttr->order.order);
    setIntervalQueryRange(pRuntimeEnv, pBlock->info.window.skey);

    hashIntervalAgg(pOperator, &pTableQueryInfo->resInfo, pBlock, pTableQueryInfo->groupIndex);
  }

  pOperator->status = OP_RES_TO_RETURN;
  pQueryAttr->order.order = order;   // TODO : restore the order
  doCloseAllTimeWindow(pRuntimeEnv);
  setQueryStatus(pRuntimeEnv, QUERY_COMPLETED);

  copyToSDataBlock(pRuntimeEnv, 3000, pIntervalInfo->pRes, pIntervalInfo->rowCellInfoOffset);
  if (pIntervalInfo->pRes->info.rows == 0 || !hasRemainData(&pRuntimeEnv->groupResInfo)) {
    pOperator->status = OP_EXEC_DONE;
  }

  return pIntervalInfo->pRes;
}

static SSDataBlock* doSessionWindowAgg(void* param) {
  SOperatorInfo* pOperator = (SOperatorInfo*) param;
  if (pOperator->status == OP_EXEC_DONE) {
    return NULL;
  }

  SSWindowOperatorInfo* pWindowInfo = pOperator->info;
  SOptrBasicInfo* pBInfo = &pWindowInfo->binfo;

  SQueryRuntimeEnv* pRuntimeEnv = pOperator->pRuntimeEnv;
  if (pOperator->status == OP_RES_TO_RETURN) {
    toSSDataBlock(&pRuntimeEnv->groupResInfo, pRuntimeEnv, pBInfo->pRes);

    if (pBInfo->pRes->info.rows == 0 || !hasRemainDataInCurrentGroup(&pRuntimeEnv->groupResInfo)) {
      pOperator->status = OP_EXEC_DONE;
    }

    return pBInfo->pRes;
  }

  SQueryAttr* pQueryAttr = pRuntimeEnv->pQueryAttr;
  int32_t order = pQueryAttr->order.order;
  STimeWindow win = pQueryAttr->window;

  SOperatorInfo* upstream = pOperator->upstream;

  while(1) {
    SSDataBlock* pBlock = upstream->exec(upstream);
    if (pBlock == NULL) {
      break;
    }

    // the pDataBlock are always the same one, no need to call this again
    setInputDataBlock(pOperator, pBInfo->pCtx, pBlock, pQueryAttr->order.order);
    doSessionWindowAggImpl(pOperator, pWindowInfo, pBlock);
  }

  // restore the value
  pQueryAttr->order.order = order;
  pQueryAttr->window = win;

  pOperator->status = OP_RES_TO_RETURN;
  closeAllResultRows(&pBInfo->resultRowInfo);
  setQueryStatus(pRuntimeEnv, QUERY_COMPLETED);
  finalizeQueryResult(pOperator, pBInfo->pCtx, &pBInfo->resultRowInfo, pBInfo->rowCellInfoOffset);

  initGroupResInfo(&pRuntimeEnv->groupResInfo, &pBInfo->resultRowInfo);
  toSSDataBlock(&pRuntimeEnv->groupResInfo, pRuntimeEnv, pBInfo->pRes);

  if (pBInfo->pRes->info.rows == 0 || !hasRemainDataInCurrentGroup(&pRuntimeEnv->groupResInfo)) {
    pOperator->status = OP_EXEC_DONE;
  }

  return pBInfo->pRes->info.rows == 0? NULL:pBInfo->pRes;
}

static SSDataBlock* hashGroupbyAggregate(void* param) {
  SOperatorInfo* pOperator = (SOperatorInfo*) param;
  if (pOperator->status == OP_EXEC_DONE) {
    return NULL;
  }

  SGroupbyOperatorInfo *pInfo = pOperator->info;

  SQueryRuntimeEnv* pRuntimeEnv = pOperator->pRuntimeEnv;
  if (pOperator->status == OP_RES_TO_RETURN) {
    toSSDataBlock(&pRuntimeEnv->groupResInfo, pRuntimeEnv, pInfo->binfo.pRes);

    if (pInfo->binfo.pRes->info.rows == 0 || !hasRemainDataInCurrentGroup(&pRuntimeEnv->groupResInfo)) {
      pOperator->status = OP_EXEC_DONE;
    }

    return pInfo->binfo.pRes;
  }

  SOperatorInfo* upstream = pOperator->upstream;

  while(1) {
    SSDataBlock* pBlock = upstream->exec(upstream);
    if (pBlock == NULL) {
      break;
    }

    // the pDataBlock are always the same one, no need to call this again
    setInputDataBlock(pOperator, pInfo->binfo.pCtx, pBlock, pRuntimeEnv->pQueryAttr->order.order);
    setTagValue(pOperator, pRuntimeEnv->current->pTable, pInfo->binfo.pCtx, pOperator->numOfOutput);
    if (pInfo->colIndex == -1) {
      pInfo->colIndex = getGroupbyColumnIndex(pRuntimeEnv->pQueryAttr->pGroupbyExpr, pBlock);
    }

    doHashGroupbyAgg(pOperator, pInfo, pBlock);
  }

  pOperator->status = OP_RES_TO_RETURN;
  closeAllResultRows(&pInfo->binfo.resultRowInfo);
  setQueryStatus(pRuntimeEnv, QUERY_COMPLETED);

  if (!pRuntimeEnv->pQueryAttr->stableQuery) { // finalize include the update of result rows
    finalizeQueryResult(pOperator, pInfo->binfo.pCtx, &pInfo->binfo.resultRowInfo, pInfo->binfo.rowCellInfoOffset);
  } else {
    updateNumOfRowsInResultRows(pRuntimeEnv, pInfo->binfo.pCtx, pOperator->numOfOutput, &pInfo->binfo.resultRowInfo, pInfo->binfo.rowCellInfoOffset);
  }

  initGroupResInfo(&pRuntimeEnv->groupResInfo, &pInfo->binfo.resultRowInfo);
  toSSDataBlock(&pRuntimeEnv->groupResInfo, pRuntimeEnv, pInfo->binfo.pRes);

  if (pInfo->binfo.pRes->info.rows == 0 || !hasRemainDataInCurrentGroup(&pRuntimeEnv->groupResInfo)) {
    pOperator->status = OP_EXEC_DONE;
  }

  return pInfo->binfo.pRes;
}

static SSDataBlock* doFill(void* param) {
  SOperatorInfo* pOperator = (SOperatorInfo*) param;
  if (pOperator->status == OP_EXEC_DONE) {
    return NULL;
  }

  SFillOperatorInfo *pInfo = pOperator->info;
  SQueryRuntimeEnv* pRuntimeEnv = pOperator->pRuntimeEnv;

  if (taosFillHasMoreResults(pInfo->pFillInfo)) {
    doFillTimeIntervalGapsInResults(pInfo->pFillInfo, pInfo->pRes, (int32_t)pRuntimeEnv->resultInfo.capacity);
    return pInfo->pRes;
  }

  while(1) {
    SSDataBlock *pBlock = pOperator->upstream->exec(pOperator->upstream);
    if (pBlock == NULL) {
      if (pInfo->totalInputRows == 0) {
        pOperator->status = OP_EXEC_DONE;
        return NULL;
      }

      taosFillSetStartInfo(pInfo->pFillInfo, 0, pRuntimeEnv->pQueryAttr->window.ekey);
    } else {
      pInfo->totalInputRows += pBlock->info.rows;

      int64_t ekey = Q_STATUS_EQUAL(pRuntimeEnv->status, QUERY_COMPLETED)?pRuntimeEnv->pQueryAttr->window.ekey:pBlock->info.window.ekey;

      taosFillSetStartInfo(pInfo->pFillInfo, pBlock->info.rows, ekey);
      taosFillSetInputDataBlock(pInfo->pFillInfo, pBlock);
    }

    doFillTimeIntervalGapsInResults(pInfo->pFillInfo, pInfo->pRes, pRuntimeEnv->resultInfo.capacity);
    return (pInfo->pRes->info.rows > 0)? pInfo->pRes:NULL;
  }
}

// todo set the attribute of query scan count
static int32_t getNumOfScanTimes(SQueryAttr* pQueryAttr) {
  for(int32_t i = 0; i < pQueryAttr->numOfOutput; ++i) {
    int32_t functionId = pQueryAttr->pExpr1[i].base.functionId;
    if (functionId == TSDB_FUNC_STDDEV || functionId == TSDB_FUNC_PERCT) {
      return 2;
    }
  }

  return 1;
}

static void destroyOperatorInfo(SOperatorInfo* pOperator) {
  if (pOperator == NULL) {
    return;
  }

  if (pOperator->cleanup != NULL) {
    pOperator->cleanup(pOperator->info, pOperator->numOfOutput);
  }

  destroyOperatorInfo(pOperator->upstream);
  tfree(pOperator->info);
  tfree(pOperator);
}

static SOperatorInfo* createAggregateOperatorInfo(SQueryRuntimeEnv* pRuntimeEnv, SOperatorInfo* upstream, SExprInfo* pExpr, int32_t numOfOutput) {
  SAggOperatorInfo* pInfo = calloc(1, sizeof(SAggOperatorInfo));

  SQueryAttr* pQueryAttr = pRuntimeEnv->pQueryAttr;
  int32_t numOfRows = (int32_t)(GET_ROW_PARAM_FOR_MULTIOUTPUT(pQueryAttr, pQueryAttr->topBotQuery, pQueryAttr->stableQuery));

  pInfo->binfo.pRes = createOutputBuf(pExpr, numOfOutput, numOfRows);
  pInfo->binfo.pCtx = createSQLFunctionCtx(pRuntimeEnv, pExpr, numOfOutput, &pInfo->binfo.rowCellInfoOffset);

  initResultRowInfo(&pInfo->binfo.resultRowInfo, 8, TSDB_DATA_TYPE_INT);

  pInfo->seed = rand();
  setDefaultOutputBuf(pRuntimeEnv, &pInfo->binfo, pInfo->seed);

  SOperatorInfo* pOperator = calloc(1, sizeof(SOperatorInfo));
  pOperator->name         = "TableAggregate";
  pOperator->operatorType = OP_Aggregate;
  pOperator->blockingOptr = true;
  pOperator->status       = OP_IN_EXECUTING;
  pOperator->info         = pInfo;
  pOperator->upstream     = upstream;
  pOperator->pExpr        = pExpr;
  pOperator->numOfOutput  = numOfOutput;
  pOperator->pRuntimeEnv  = pRuntimeEnv;

  pOperator->exec         = doAggregate;
  pOperator->cleanup      = destroyBasicOperatorInfo;
  return pOperator;
}

static void doDestroyBasicInfo(SOptrBasicInfo* pInfo, int32_t numOfOutput) {
  assert(pInfo != NULL);

  destroySQLFunctionCtx(pInfo->pCtx, numOfOutput);
  tfree(pInfo->rowCellInfoOffset);

  cleanupResultRowInfo(&pInfo->resultRowInfo);
  pInfo->pRes = destroyOutputBuf(pInfo->pRes);
}

static void destroyBasicOperatorInfo(void* param, int32_t numOfOutput) {
  SOptrBasicInfo* pInfo = (SOptrBasicInfo*) param;
  doDestroyBasicInfo(pInfo, numOfOutput);
}

static void destroySFillOperatorInfo(void* param, int32_t numOfOutput) {
  SFillOperatorInfo* pInfo = (SFillOperatorInfo*) param;
  pInfo->pFillInfo = taosDestroyFillInfo(pInfo->pFillInfo);
  pInfo->pRes = destroyOutputBuf(pInfo->pRes);
}

static void destroyGroupbyOperatorInfo(void* param, int32_t numOfOutput) {
  SGroupbyOperatorInfo* pInfo = (SGroupbyOperatorInfo*) param;
  doDestroyBasicInfo(&pInfo->binfo, numOfOutput);
  tfree(pInfo->prevData);
}

static void destroyArithOperatorInfo(void* param, int32_t numOfOutput) {
  SArithOperatorInfo* pInfo = (SArithOperatorInfo*) param;
  doDestroyBasicInfo(&pInfo->binfo, numOfOutput);
}

static void destroyTagScanOperatorInfo(void* param, int32_t numOfOutput) {
  STagScanInfo* pInfo = (STagScanInfo*) param;
  pInfo->pRes = destroyOutputBuf(pInfo->pRes);
}

SOperatorInfo* createMultiTableAggOperatorInfo(SQueryRuntimeEnv* pRuntimeEnv, SOperatorInfo* upstream, SExprInfo* pExpr, int32_t numOfOutput) {
  SAggOperatorInfo* pInfo = calloc(1, sizeof(SAggOperatorInfo));

  size_t tableGroup = GET_NUM_OF_TABLEGROUP(pRuntimeEnv);

  pInfo->binfo.pRes = createOutputBuf(pExpr, numOfOutput, (int32_t) tableGroup);
  pInfo->binfo.pCtx = createSQLFunctionCtx(pRuntimeEnv, pExpr, numOfOutput, &pInfo->binfo.rowCellInfoOffset);
  initResultRowInfo(&pInfo->binfo.resultRowInfo, (int32_t)tableGroup, TSDB_DATA_TYPE_INT);

  SOperatorInfo* pOperator = calloc(1, sizeof(SOperatorInfo));
  pOperator->name         = "MultiTableAggregate";
  pOperator->operatorType = OP_MultiTableAggregate;
  pOperator->blockingOptr = true;
  pOperator->status       = OP_IN_EXECUTING;
  pOperator->info         = pInfo;
  pOperator->upstream     = upstream;
  pOperator->pExpr        = pExpr;
  pOperator->numOfOutput  = numOfOutput;
  pOperator->pRuntimeEnv  = pRuntimeEnv;

  pOperator->exec         = doSTableAggregate;
  pOperator->cleanup      = destroyBasicOperatorInfo;

  return pOperator;
}

SOperatorInfo* createArithOperatorInfo(SQueryRuntimeEnv* pRuntimeEnv, SOperatorInfo* upstream, SExprInfo* pExpr, int32_t numOfOutput) {
  SArithOperatorInfo* pInfo = calloc(1, sizeof(SArithOperatorInfo));

  pInfo->seed = rand();
  pInfo->bufCapacity = pRuntimeEnv->resultInfo.capacity;

  SOptrBasicInfo* pBInfo = &pInfo->binfo;
  pBInfo->pRes  = createOutputBuf(pExpr, numOfOutput, pInfo->bufCapacity);
  pBInfo->pCtx  = createSQLFunctionCtx(pRuntimeEnv, pExpr, numOfOutput, &pBInfo->rowCellInfoOffset);

  initResultRowInfo(&pBInfo->resultRowInfo, 8, TSDB_DATA_TYPE_INT);
  setDefaultOutputBuf(pRuntimeEnv, pBInfo, pInfo->seed);

  SOperatorInfo* pOperator = calloc(1, sizeof(SOperatorInfo));
  pOperator->name         = "ArithmeticOperator";
  pOperator->operatorType = OP_Arithmetic;
  pOperator->blockingOptr = false;
  pOperator->status       = OP_IN_EXECUTING;
  pOperator->info         = pInfo;
  pOperator->upstream     = upstream;
  pOperator->pExpr        = pExpr;
  pOperator->numOfOutput  = numOfOutput;
  pOperator->pRuntimeEnv  = pRuntimeEnv;

  pOperator->exec         = doArithmeticOperation;
  pOperator->cleanup      = destroyArithOperatorInfo;

  return pOperator;
}

SOperatorInfo* createLimitOperatorInfo(SQueryRuntimeEnv* pRuntimeEnv, SOperatorInfo* upstream) {
  SLimitOperatorInfo* pInfo = calloc(1, sizeof(SLimitOperatorInfo));
  pInfo->limit = pRuntimeEnv->pQueryAttr->limit.limit;

  SOperatorInfo* pOperator = calloc(1, sizeof(SOperatorInfo));

  pOperator->name         = "LimitOperator";
  pOperator->operatorType = OP_Limit;
  pOperator->blockingOptr = false;
  pOperator->status       = OP_IN_EXECUTING;
  pOperator->upstream     = upstream;
  pOperator->exec         = doLimit;
  pOperator->info         = pInfo;
  pOperator->pRuntimeEnv  = pRuntimeEnv;

  return pOperator;
}

SOperatorInfo* createOffsetOperatorInfo(SQueryRuntimeEnv* pRuntimeEnv, SOperatorInfo* upstream) {
  SOffsetOperatorInfo* pInfo = calloc(1, sizeof(SOffsetOperatorInfo));

  pInfo->offset = pRuntimeEnv->pQueryAttr->limit.offset;
  SOperatorInfo* pOperator = calloc(1, sizeof(SOperatorInfo));

  pOperator->name         = "OffsetOperator";
  pOperator->operatorType = OP_Offset;
  pOperator->blockingOptr = false;
  pOperator->status       = OP_IN_EXECUTING;
  pOperator->upstream     = upstream;
  pOperator->exec         = doOffset;
  pOperator->info         = pInfo;
  pOperator->pRuntimeEnv  = pRuntimeEnv;

  return pOperator;
}

SOperatorInfo* createTimeIntervalOperatorInfo(SQueryRuntimeEnv* pRuntimeEnv, SOperatorInfo* upstream, SExprInfo* pExpr, int32_t numOfOutput) {
  STableIntervalOperatorInfo* pInfo = calloc(1, sizeof(STableIntervalOperatorInfo));

  pInfo->pCtx = createSQLFunctionCtx(pRuntimeEnv, pExpr, numOfOutput, &pInfo->rowCellInfoOffset);
  pInfo->pRes = createOutputBuf(pExpr, numOfOutput, pRuntimeEnv->resultInfo.capacity);
  initResultRowInfo(&pInfo->resultRowInfo, 8, TSDB_DATA_TYPE_INT);

  SOperatorInfo* pOperator = calloc(1, sizeof(SOperatorInfo));

  pOperator->name         = "TimeIntervalAggOperator";
  pOperator->operatorType = OP_TimeWindow;
  pOperator->blockingOptr = true;
  pOperator->status       = OP_IN_EXECUTING;
  pOperator->upstream     = upstream;
  pOperator->pExpr        = pExpr;
  pOperator->numOfOutput  = numOfOutput;
  pOperator->info         = pInfo;
  pOperator->pRuntimeEnv  = pRuntimeEnv;
  pOperator->exec         = doIntervalAgg;
  pOperator->cleanup      = destroyBasicOperatorInfo;

  return pOperator;
}

SOperatorInfo* createSWindowOperatorInfo(SQueryRuntimeEnv* pRuntimeEnv, SOperatorInfo* upstream, SExprInfo* pExpr, int32_t numOfOutput) {
  SSWindowOperatorInfo* pInfo = calloc(1, sizeof(SSWindowOperatorInfo));

  pInfo->binfo.pCtx = createSQLFunctionCtx(pRuntimeEnv, pExpr, numOfOutput, &pInfo->binfo.rowCellInfoOffset);
  pInfo->binfo.pRes = createOutputBuf(pExpr, numOfOutput, pRuntimeEnv->resultInfo.capacity);
  initResultRowInfo(&pInfo->binfo.resultRowInfo, 8, TSDB_DATA_TYPE_INT);

  pInfo->prevTs = INT64_MIN;
  SOperatorInfo* pOperator = calloc(1, sizeof(SOperatorInfo));

  pOperator->name         = "SessionWindowAggOperator";
  pOperator->operatorType = OP_SessionWindow;
  pOperator->blockingOptr = true;
  pOperator->status       = OP_IN_EXECUTING;
  pOperator->upstream     = upstream;
  pOperator->pExpr        = pExpr;
  pOperator->numOfOutput  = numOfOutput;
  pOperator->info         = pInfo;
  pOperator->pRuntimeEnv  = pRuntimeEnv;
  pOperator->exec         = doSessionWindowAgg;
  pOperator->cleanup      = destroyBasicOperatorInfo;

  return pOperator;
}

SOperatorInfo* createMultiTableTimeIntervalOperatorInfo(SQueryRuntimeEnv* pRuntimeEnv, SOperatorInfo* upstream, SExprInfo* pExpr, int32_t numOfOutput) {
  STableIntervalOperatorInfo* pInfo = calloc(1, sizeof(STableIntervalOperatorInfo));

  pInfo->pCtx = createSQLFunctionCtx(pRuntimeEnv, pExpr, numOfOutput, &pInfo->rowCellInfoOffset);
  pInfo->pRes = createOutputBuf(pExpr, numOfOutput, pRuntimeEnv->resultInfo.capacity);
  initResultRowInfo(&pInfo->resultRowInfo, 8, TSDB_DATA_TYPE_INT);

  SOperatorInfo* pOperator = calloc(1, sizeof(SOperatorInfo));
  pOperator->name         = "MultiTableTimeIntervalOperator";
  pOperator->operatorType = OP_MultiTableTimeInterval;
  pOperator->blockingOptr = true;
  pOperator->status       = OP_IN_EXECUTING;
  pOperator->upstream     = upstream;
  pOperator->pExpr        = pExpr;
  pOperator->numOfOutput  = numOfOutput;
  pOperator->info         = pInfo;
  pOperator->pRuntimeEnv  = pRuntimeEnv;

  pOperator->exec         = doSTableIntervalAgg;
  pOperator->cleanup      = destroyBasicOperatorInfo;

  return pOperator;
}

SOperatorInfo* createGroupbyOperatorInfo(SQueryRuntimeEnv* pRuntimeEnv, SOperatorInfo* upstream, SExprInfo* pExpr, int32_t numOfOutput) {
  SGroupbyOperatorInfo* pInfo = calloc(1, sizeof(SGroupbyOperatorInfo));
  pInfo->colIndex = -1;  // group by column index

  pInfo->binfo.pCtx = createSQLFunctionCtx(pRuntimeEnv, pExpr, numOfOutput, &pInfo->binfo.rowCellInfoOffset);
  pInfo->binfo.pRes = createOutputBuf(pExpr, numOfOutput, pRuntimeEnv->resultInfo.capacity);
  initResultRowInfo(&pInfo->binfo.resultRowInfo, 8, TSDB_DATA_TYPE_INT);

  SOperatorInfo* pOperator = calloc(1, sizeof(SOperatorInfo));
  pOperator->name         = "GroupbyAggOperator";
  pOperator->blockingOptr = true;
  pOperator->status       = OP_IN_EXECUTING;
  pOperator->operatorType = OP_Groupby;
  pOperator->upstream     = upstream;
  pOperator->pExpr        = pExpr;
  pOperator->numOfOutput  = numOfOutput;
  pOperator->info         = pInfo;
  pOperator->pRuntimeEnv  = pRuntimeEnv;
  pOperator->exec         = hashGroupbyAggregate;
  pOperator->cleanup      = destroyGroupbyOperatorInfo;

  return pOperator;
}

SOperatorInfo* createFillOperatorInfo(SQueryRuntimeEnv* pRuntimeEnv, SOperatorInfo* upstream, SExprInfo* pExpr,
                                      int32_t numOfOutput) {
  SFillOperatorInfo* pInfo = calloc(1, sizeof(SFillOperatorInfo));
  pInfo->pRes = createOutputBuf(pExpr, numOfOutput, pRuntimeEnv->resultInfo.capacity);

  {
    SQueryAttr* pQueryAttr = pRuntimeEnv->pQueryAttr;
    SFillColInfo* pColInfo = createFillColInfo(pExpr, numOfOutput, pQueryAttr->fillVal);
    STimeWindow w = TSWINDOW_INITIALIZER;

    TSKEY sk = MIN(pQueryAttr->window.skey, pQueryAttr->window.ekey);
    TSKEY ek = MAX(pQueryAttr->window.skey, pQueryAttr->window.ekey);
    getAlignQueryTimeWindow(pQueryAttr, pQueryAttr->window.skey, sk, ek, &w);

    pInfo->pFillInfo = taosCreateFillInfo(pQueryAttr->order.order, w.skey, 0, (int32_t)pRuntimeEnv->resultInfo.capacity, numOfOutput,
                                                pQueryAttr->interval.sliding, pQueryAttr->interval.slidingUnit, (int8_t)pQueryAttr->precision,
                                                pQueryAttr->fillType, pColInfo, pRuntimeEnv->qinfo);
  }

  SOperatorInfo* pOperator = calloc(1, sizeof(SOperatorInfo));

  pOperator->name         = "FillOperator";
  pOperator->blockingOptr = false;
  pOperator->status       = OP_IN_EXECUTING;
  pOperator->operatorType = OP_Fill;

  pOperator->upstream     = upstream;
  pOperator->pExpr        = pExpr;
  pOperator->numOfOutput  = numOfOutput;
  pOperator->info         = pInfo;
  pOperator->pRuntimeEnv  = pRuntimeEnv;

  pOperator->exec         = doFill;
  pOperator->cleanup      = destroySFillOperatorInfo;

  return pOperator;
}

static SSDataBlock* doTagScan(void* param) {
  SOperatorInfo* pOperator = (SOperatorInfo*) param;
  if (pOperator->status == OP_EXEC_DONE) {
    return NULL;
  }

  SQueryRuntimeEnv* pRuntimeEnv = pOperator->pRuntimeEnv;

  int32_t maxNumOfTables = (int32_t)pRuntimeEnv->resultInfo.capacity;

  STagScanInfo *pInfo = pOperator->info;
  SSDataBlock  *pRes = pInfo->pRes;

  int32_t count = 0;
  SArray* pa = GET_TABLEGROUP(pRuntimeEnv, 0);

  int32_t functionId = pOperator->pExpr[0].base.functionId;
  if (functionId == TSDB_FUNC_TID_TAG) { // return the tags & table Id
    SQueryAttr* pQueryAttr = pRuntimeEnv->pQueryAttr;
    assert(pQueryAttr->numOfOutput == 1);

    SExprInfo* pExprInfo = &pOperator->pExpr[0];
    int32_t rsize = pExprInfo->base.resBytes;

    count = 0;

    int16_t bytes = pExprInfo->base.resBytes;
    int16_t type  = pExprInfo->base.resType;

    for(int32_t i = 0; i < pQueryAttr->numOfTags; ++i) {
      if (pQueryAttr->tagColList[i].colId == pExprInfo->base.colInfo.colId) {
        bytes = pQueryAttr->tagColList[i].bytes;
        type = pQueryAttr->tagColList[i].type;
        break;
      }
    }

    SColumnInfoData* pColInfo = taosArrayGet(pRes->pDataBlock, 0);

    while(pInfo->currentIndex < pInfo->totalTables && count < maxNumOfTables) {
      int32_t i = pInfo->currentIndex++;
      STableQueryInfo *item = taosArrayGetP(pa, i);

      char *output = pColInfo->pData + count * rsize;
      varDataSetLen(output, rsize - VARSTR_HEADER_SIZE);

      output = varDataVal(output);
      STableId* id = TSDB_TABLEID(item->pTable);

      *(int16_t *)output = 0;
      output += sizeof(int16_t);

      *(int64_t *)output = id->uid;  // memory align problem, todo serialize
      output += sizeof(id->uid);

      *(int32_t *)output = id->tid;
      output += sizeof(id->tid);

      *(int32_t *)output = pQueryAttr->vgId;
      output += sizeof(pQueryAttr->vgId);

      char* data = NULL;
      if (pExprInfo->base.colInfo.colId == TSDB_TBNAME_COLUMN_INDEX) {
        data = tsdbGetTableName(item->pTable);
      } else {
        data = tsdbGetTableTagVal(item->pTable, pExprInfo->base.colInfo.colId, type, bytes);
      }

      doSetTagValueToResultBuf(output, data, type, bytes);
      count += 1;
    }

    qDebug("QInfo:%"PRIu64" create (tableId, tag) info completed, rows:%d", GET_QID(pRuntimeEnv), count);
  } else if (functionId == TSDB_FUNC_COUNT) {// handle the "count(tbname)" query
    SColumnInfoData* pColInfo = taosArrayGet(pRes->pDataBlock, 0);
    *(int64_t*)pColInfo->pData = pInfo->totalTables;
    count = 1;

    pOperator->status = OP_EXEC_DONE;
    qDebug("QInfo:%"PRIu64" create count(tbname) query, res:%d rows:1", GET_QID(pRuntimeEnv), count);
  } else {  // return only the tags|table name etc.
    SExprInfo* pExprInfo = pOperator->pExpr;  // todo use the column list instead of exprinfo

    count = 0;
    while(pInfo->currentIndex < pInfo->totalTables && count < maxNumOfTables) {
      int32_t i = pInfo->currentIndex++;

      STableQueryInfo* item = taosArrayGetP(pa, i);

      char *data = NULL, *dst = NULL;
      int16_t type = 0, bytes = 0;
      for(int32_t j = 0; j < pOperator->numOfOutput; ++j) {
        // not assign value in case of user defined constant output column
        if (TSDB_COL_IS_UD_COL(pExprInfo[j].base.colInfo.flag)) {
          continue;
        }

        SColumnInfoData* pColInfo = taosArrayGet(pRes->pDataBlock, j);
        type  = pExprInfo[j].base.resType;
        bytes = pExprInfo[j].base.resBytes;

        if (pExprInfo[j].base.colInfo.colId == TSDB_TBNAME_COLUMN_INDEX) {
          data = tsdbGetTableName(item->pTable);
        } else {
          data = tsdbGetTableTagVal(item->pTable, pExprInfo[j].base.colInfo.colId, type, bytes);
        }

        dst  = pColInfo->pData + count * pExprInfo[j].base.resBytes;
        doSetTagValueToResultBuf(dst, data, type, bytes);
      }

      count += 1;
    }

    if (pInfo->currentIndex >= pInfo->totalTables) {
      pOperator->status = OP_EXEC_DONE;
    }

    qDebug("QInfo:%"PRIu64" create tag values results completed, rows:%d", GET_QID(pRuntimeEnv), count);
  }

  pRes->info.rows = count;
  return (pRes->info.rows == 0)? NULL:pInfo->pRes;
}

SOperatorInfo* createTagScanOperatorInfo(SQueryRuntimeEnv* pRuntimeEnv, SExprInfo* pExpr, int32_t numOfOutput) {
  STagScanInfo* pInfo = calloc(1, sizeof(STagScanInfo));
  pInfo->pRes = createOutputBuf(pExpr, numOfOutput, pRuntimeEnv->resultInfo.capacity);

  size_t numOfGroup = GET_NUM_OF_TABLEGROUP(pRuntimeEnv);
  assert(numOfGroup == 0 || numOfGroup == 1);

  pInfo->totalTables = pRuntimeEnv->tableqinfoGroupInfo.numOfTables;
  pInfo->currentIndex = 0;

  SOperatorInfo* pOperator = calloc(1, sizeof(SOperatorInfo));
  pOperator->name         = "SeqTableTagScan";
  pOperator->operatorType = OP_TagScan;
  pOperator->blockingOptr = false;
  pOperator->status       = OP_IN_EXECUTING;
  pOperator->info         = pInfo;
  pOperator->exec         = doTagScan;
  pOperator->pExpr        = pExpr;
  pOperator->numOfOutput  = numOfOutput;
  pOperator->pRuntimeEnv  = pRuntimeEnv;
  pOperator->cleanup      = destroyTagScanOperatorInfo;

  return pOperator;
}

static int32_t getColumnIndexInSource(SQueriedTableInfo *pTableInfo, SSqlExpr *pExpr, SColumnInfo* pTagCols) {
  int32_t j = 0;

  if (TSDB_COL_IS_TAG(pExpr->colInfo.flag)) {
    if (pExpr->colInfo.colId == TSDB_TBNAME_COLUMN_INDEX) {
      return TSDB_TBNAME_COLUMN_INDEX;
    } else if (pExpr->colInfo.colId == TSDB_BLOCK_DIST_COLUMN_INDEX) {
      return TSDB_BLOCK_DIST_COLUMN_INDEX;     
    }
    

    while(j < pTableInfo->numOfTags) {
      if (pExpr->colInfo.colId == pTagCols[j].colId) {
        return j;
      }

      j += 1;
    }

  } else if (TSDB_COL_IS_UD_COL(pExpr->colInfo.flag)) {  // user specified column data
    return TSDB_UD_COLUMN_INDEX;
  } else {
    while (j < pTableInfo->numOfCols) {
      if (pExpr->colInfo.colId == pTableInfo->colList[j].colId) {
        return j;
      }

      j += 1;
    }
  }

  return INT32_MIN;  // return a less than TSDB_TBNAME_COLUMN_INDEX value
}

bool validateExprColumnInfo(SQueriedTableInfo *pTableInfo, SSqlExpr *pExpr, SColumnInfo* pTagCols) {
  int32_t j = getColumnIndexInSource(pTableInfo, pExpr, pTagCols);
  return j != INT32_MIN;
}

static bool validateQueryMsg(SQueryTableMsg *pQueryMsg) {
  if (pQueryMsg->interval.interval < 0) {
    qError("qmsg:%p illegal value of interval time %" PRId64, pQueryMsg, pQueryMsg->interval.interval);
    return false;
  }

  if (pQueryMsg->sw.gap < 0 || pQueryMsg->sw.primaryColId != PRIMARYKEY_TIMESTAMP_COL_INDEX) {
    qError("qmsg:%p illegal value of session window time %" PRId64, pQueryMsg, pQueryMsg->sw.gap);
    return false;
  }

  if (pQueryMsg->sw.gap > 0 && pQueryMsg->interval.interval > 0) {
    qError("qmsg:%p illegal value of session window time %" PRId64" and interval value %"PRId64, pQueryMsg,
        pQueryMsg->sw.gap, pQueryMsg->interval.interval);
    return false;
  }

  if (pQueryMsg->numOfTables <= 0) {
    qError("qmsg:%p illegal value of numOfTables %d", pQueryMsg, pQueryMsg->numOfTables);
    return false;
  }

  if (pQueryMsg->numOfGroupCols < 0) {
    qError("qmsg:%p illegal value of numOfGroupbyCols %d", pQueryMsg, pQueryMsg->numOfGroupCols);
    return false;
  }

  if (pQueryMsg->numOfOutput > TSDB_MAX_COLUMNS || pQueryMsg->numOfOutput <= 0) {
    qError("qmsg:%p illegal value of output columns %d", pQueryMsg, pQueryMsg->numOfOutput);
    return false;
  }

  return true;
}

static UNUSED_FUNC bool validateQueryTableCols(SQueriedTableInfo* pTableInfo, SSqlExpr** pExpr, int32_t numOfOutput,
                                   SColumnInfo* pTagCols, void* pMsg) {
  int32_t numOfTotal = pTableInfo->numOfCols + pTableInfo->numOfTags;
  if (pTableInfo->numOfCols < 0 || pTableInfo->numOfTags < 0 || numOfTotal > TSDB_MAX_COLUMNS) {
    qError("qmsg:%p illegal value of numOfCols %d numOfTags:%d", pMsg, pTableInfo->numOfCols, pTableInfo->numOfTags);
    return false;
  }

  if (numOfTotal == 0) {  // table total columns are not required.
    for(int32_t i = 0; i < numOfOutput; ++i) {
      SSqlExpr* p = pExpr[i];
      if ((p->functionId == TSDB_FUNC_TAGPRJ) ||
          (p->functionId == TSDB_FUNC_TID_TAG && p->colInfo.colId == TSDB_TBNAME_COLUMN_INDEX) ||
          (p->functionId == TSDB_FUNC_COUNT && p->colInfo.colId == TSDB_TBNAME_COLUMN_INDEX) ||
          (p->functionId == TSDB_FUNC_BLKINFO)) {
        continue;
      }

      return false;
    }
  }

  for(int32_t i = 0; i < numOfOutput; ++i) {
    if (!validateExprColumnInfo(pTableInfo, pExpr[i], pTagCols)) {
      return TSDB_CODE_QRY_INVALID_MSG;
    }
  }

  return true;
}

static char *createTableIdList(SQueryTableMsg *pQueryMsg, char *pMsg, SArray **pTableIdList) {
  assert(pQueryMsg->numOfTables > 0);

  *pTableIdList = taosArrayInit(pQueryMsg->numOfTables, sizeof(STableIdInfo));

  for (int32_t j = 0; j < pQueryMsg->numOfTables; ++j) {
    STableIdInfo* pTableIdInfo = (STableIdInfo *)pMsg;

    pTableIdInfo->tid = htonl(pTableIdInfo->tid);
    pTableIdInfo->uid = htobe64(pTableIdInfo->uid);
    pTableIdInfo->key = htobe64(pTableIdInfo->key);

    taosArrayPush(*pTableIdList, pTableIdInfo);
    pMsg += sizeof(STableIdInfo);
  }

  return pMsg;
}

/**
 * pQueryMsg->head has been converted before this function is called.
 *
 * @param pQueryMsg
 * @param pTableIdList
 * @param pExpr
 * @return
 */
int32_t convertQueryMsg(SQueryTableMsg *pQueryMsg, SQueryParam* param) {
  int32_t code = TSDB_CODE_SUCCESS;

  if (taosCheckVersion(pQueryMsg->version, version, 3) != 0) {
    return TSDB_CODE_QRY_INVALID_MSG;
  }

  pQueryMsg->numOfTables = htonl(pQueryMsg->numOfTables);
  pQueryMsg->window.skey = htobe64(pQueryMsg->window.skey);
  pQueryMsg->window.ekey = htobe64(pQueryMsg->window.ekey);
  pQueryMsg->interval.interval = htobe64(pQueryMsg->interval.interval);
  pQueryMsg->interval.sliding = htobe64(pQueryMsg->interval.sliding);
  pQueryMsg->interval.offset = htobe64(pQueryMsg->interval.offset);
  pQueryMsg->limit = htobe64(pQueryMsg->limit);
  pQueryMsg->offset = htobe64(pQueryMsg->offset);
  pQueryMsg->vgroupLimit = htobe64(pQueryMsg->vgroupLimit);

  pQueryMsg->order = htons(pQueryMsg->order);
  pQueryMsg->orderColId = htons(pQueryMsg->orderColId);
  pQueryMsg->queryType = htonl(pQueryMsg->queryType);
  pQueryMsg->tagNameRelType = htons(pQueryMsg->tagNameRelType);

  pQueryMsg->numOfCols = htons(pQueryMsg->numOfCols);
  pQueryMsg->numOfOutput = htons(pQueryMsg->numOfOutput);
  pQueryMsg->numOfGroupCols = htons(pQueryMsg->numOfGroupCols);
  pQueryMsg->tagCondLen = htons(pQueryMsg->tagCondLen);
  pQueryMsg->tsBuf.tsOffset = htonl(pQueryMsg->tsBuf.tsOffset);
  pQueryMsg->tsBuf.tsLen = htonl(pQueryMsg->tsBuf.tsLen);
  pQueryMsg->tsBuf.tsNumOfBlocks = htonl(pQueryMsg->tsBuf.tsNumOfBlocks);
  pQueryMsg->tsBuf.tsOrder = htonl(pQueryMsg->tsBuf.tsOrder);
  pQueryMsg->numOfTags = htonl(pQueryMsg->numOfTags);
  pQueryMsg->tbnameCondLen = htonl(pQueryMsg->tbnameCondLen);
  pQueryMsg->secondStageOutput = htonl(pQueryMsg->secondStageOutput);
  pQueryMsg->sqlstrLen = htonl(pQueryMsg->sqlstrLen);
  pQueryMsg->prevResultLen = htonl(pQueryMsg->prevResultLen);
  pQueryMsg->sw.gap = htobe64(pQueryMsg->sw.gap);
  pQueryMsg->sw.primaryColId = htonl(pQueryMsg->sw.primaryColId);
  pQueryMsg->tableScanOperator = htonl(pQueryMsg->tableScanOperator);
  pQueryMsg->numOfOperator = htonl(pQueryMsg->numOfOperator);

  // query msg safety check
  if (!validateQueryMsg(pQueryMsg)) {
    code = TSDB_CODE_QRY_INVALID_MSG;
    goto _cleanup;
  }

  char *pMsg = (char *)(pQueryMsg->colList) + sizeof(SColumnInfo) * pQueryMsg->numOfCols;
  for (int32_t col = 0; col < pQueryMsg->numOfCols; ++col) {
    SColumnInfo *pColInfo = &pQueryMsg->colList[col];

    pColInfo->colId = htons(pColInfo->colId);
    pColInfo->type = htons(pColInfo->type);
    pColInfo->bytes = htons(pColInfo->bytes);
    pColInfo->numOfFilters = htons(pColInfo->numOfFilters);

    if (!isValidDataType(pColInfo->type)) {
      qDebug("qmsg:%p, invalid data type in source column, index:%d, type:%d", pQueryMsg, col, pColInfo->type);
      code = TSDB_CODE_QRY_INVALID_MSG;
      goto _cleanup;
    }

    int32_t numOfFilters = pColInfo->numOfFilters;
    if (numOfFilters > 0) {
      pColInfo->filterInfo = calloc(numOfFilters, sizeof(SColumnFilterInfo));
      if (pColInfo->filterInfo == NULL) {
        code = TSDB_CODE_QRY_OUT_OF_MEMORY;
        goto _cleanup;
      }
    }

    for (int32_t f = 0; f < numOfFilters; ++f) {
      SColumnFilterInfo *pFilterMsg = (SColumnFilterInfo *)pMsg;

      SColumnFilterInfo *pColFilter = &pColInfo->filterInfo[f];
      pColFilter->filterstr = htons(pFilterMsg->filterstr);

      pMsg += sizeof(SColumnFilterInfo);

      if (pColFilter->filterstr) {
        pColFilter->len = htobe64(pFilterMsg->len);

        pColFilter->pz = (int64_t)calloc(1, (size_t)(pColFilter->len + 1 * TSDB_NCHAR_SIZE)); // note: null-terminator
        if (pColFilter->pz == 0) {
          code = TSDB_CODE_QRY_OUT_OF_MEMORY;
          goto _cleanup;
        }

        memcpy((void *)pColFilter->pz, pMsg, (size_t)pColFilter->len);
        pMsg += (pColFilter->len + 1);
      } else {
        pColFilter->lowerBndi = htobe64(pFilterMsg->lowerBndi);
        pColFilter->upperBndi = htobe64(pFilterMsg->upperBndi);
      }

      pColFilter->lowerRelOptr = htons(pFilterMsg->lowerRelOptr);
      pColFilter->upperRelOptr = htons(pFilterMsg->upperRelOptr);
    }
  }

  param->tableScanOperator = pQueryMsg->tableScanOperator;
  param->pExpr = calloc(pQueryMsg->numOfOutput, POINTER_BYTES);
  if (param->pExpr == NULL) {
    code = TSDB_CODE_QRY_OUT_OF_MEMORY;
    goto _cleanup;
  }

  SSqlExpr *pExprMsg = (SSqlExpr *)pMsg;

  for (int32_t i = 0; i < pQueryMsg->numOfOutput; ++i) {
    param->pExpr[i] = pExprMsg;

    pExprMsg->colInfo.colIndex = htons(pExprMsg->colInfo.colIndex);
    pExprMsg->colInfo.colId = htons(pExprMsg->colInfo.colId);
    pExprMsg->colInfo.flag  = htons(pExprMsg->colInfo.flag);
    pExprMsg->colBytes      = htons(pExprMsg->colBytes);
    pExprMsg->colType       = htons(pExprMsg->colType);

    pExprMsg->resType       = htons(pExprMsg->resType);
    pExprMsg->resBytes      = htons(pExprMsg->resBytes);

    pExprMsg->functionId    = htons(pExprMsg->functionId);
    pExprMsg->numOfParams   = htons(pExprMsg->numOfParams);
    pExprMsg->resColId      = htons(pExprMsg->resColId);

    pMsg += sizeof(SSqlExpr);

    for (int32_t j = 0; j < pExprMsg->numOfParams; ++j) {
      pExprMsg->param[j].nType = htons(pExprMsg->param[j].nType);
      pExprMsg->param[j].nLen = htons(pExprMsg->param[j].nLen);

      if (pExprMsg->param[j].nType == TSDB_DATA_TYPE_BINARY) {
        pExprMsg->param[j].pz = pMsg;
        pMsg += pExprMsg->param[j].nLen;  // one more for the string terminated char.
      } else {
        pExprMsg->param[j].i64 = htobe64(pExprMsg->param[j].i64);
      }
    }

    int16_t functionId = pExprMsg->functionId;
    if (functionId == TSDB_FUNC_TAG || functionId == TSDB_FUNC_TAGPRJ || functionId == TSDB_FUNC_TAG_DUMMY) {
      if (!TSDB_COL_IS_TAG(pExprMsg->colInfo.flag)) {  // ignore the column  index check for arithmetic expression.
        code = TSDB_CODE_QRY_INVALID_MSG;
        goto _cleanup;
      }
    }

    pExprMsg = (SSqlExpr *)pMsg;
  }

  if (pQueryMsg->secondStageOutput) {
    pExprMsg = (SSqlExpr *)pMsg;
    param->pSecExpr = calloc(pQueryMsg->secondStageOutput, POINTER_BYTES);

    for (int32_t i = 0; i < pQueryMsg->secondStageOutput; ++i) {
      param->pSecExpr[i] = pExprMsg;

      pExprMsg->colInfo.colIndex = htons(pExprMsg->colInfo.colIndex);
      pExprMsg->colInfo.colId = htons(pExprMsg->colInfo.colId);
      pExprMsg->colInfo.flag  = htons(pExprMsg->colInfo.flag);
      pExprMsg->resType       = htons(pExprMsg->resType);
      pExprMsg->resBytes      = htons(pExprMsg->resBytes);
      pExprMsg->colBytes      = htons(pExprMsg->colBytes);
      pExprMsg->colType       = htons(pExprMsg->colType);

      pExprMsg->functionId = htons(pExprMsg->functionId);
      pExprMsg->numOfParams = htons(pExprMsg->numOfParams);

      pMsg += sizeof(SSqlExpr);

      for (int32_t j = 0; j < pExprMsg->numOfParams; ++j) {
        pExprMsg->param[j].nType = htons(pExprMsg->param[j].nType);
        pExprMsg->param[j].nLen = htons(pExprMsg->param[j].nLen);

        if (pExprMsg->param[j].nType == TSDB_DATA_TYPE_BINARY) {
          pExprMsg->param[j].pz = pMsg;
          pMsg += pExprMsg->param[j].nLen;  // one more for the string terminated char.
        } else {
          pExprMsg->param[j].i64 = htobe64(pExprMsg->param[j].i64);
        }
      }

      int16_t functionId = pExprMsg->functionId;
      if (functionId == TSDB_FUNC_TAG || functionId == TSDB_FUNC_TAGPRJ || functionId == TSDB_FUNC_TAG_DUMMY) {
        if (!TSDB_COL_IS_TAG(pExprMsg->colInfo.flag)) {  // ignore the column  index check for arithmetic expression.
          code = TSDB_CODE_QRY_INVALID_MSG;
          goto _cleanup;
        }
      }

      pExprMsg = (SSqlExpr *)pMsg;
    }
  }

  pMsg = createTableIdList(pQueryMsg, pMsg, &(param->pTableIdList));

  if (pQueryMsg->numOfGroupCols > 0) {  // group by tag columns
    param->pGroupColIndex = malloc(pQueryMsg->numOfGroupCols * sizeof(SColIndex));
    if (param->pGroupColIndex == NULL) {
      code = TSDB_CODE_QRY_OUT_OF_MEMORY;
      goto _cleanup;
    }

    for (int32_t i = 0; i < pQueryMsg->numOfGroupCols; ++i) {
      param->pGroupColIndex[i].colId = htons(*(int16_t *)pMsg);
      pMsg += sizeof(param->pGroupColIndex[i].colId);

      param->pGroupColIndex[i].colIndex = htons(*(int16_t *)pMsg);
      pMsg += sizeof(param->pGroupColIndex[i].colIndex);

      param->pGroupColIndex[i].flag = htons(*(int16_t *)pMsg);
      pMsg += sizeof(param->pGroupColIndex[i].flag);

      memcpy(param->pGroupColIndex[i].name, pMsg, tListLen(param->pGroupColIndex[i].name));
      pMsg += tListLen(param->pGroupColIndex[i].name);
    }

    pQueryMsg->orderByIdx = htons(pQueryMsg->orderByIdx);
    pQueryMsg->orderType = htons(pQueryMsg->orderType);
  }

  pQueryMsg->fillType = htons(pQueryMsg->fillType);
  if (pQueryMsg->fillType != TSDB_FILL_NONE) {
    pQueryMsg->fillVal = (uint64_t)(pMsg);

    int64_t *v = (int64_t *)pMsg;
    for (int32_t i = 0; i < pQueryMsg->numOfOutput; ++i) {
      v[i] = htobe64(v[i]);
    }

    pMsg += sizeof(int64_t) * pQueryMsg->numOfOutput;
  }

  if (pQueryMsg->numOfTags > 0) {
    param->pTagColumnInfo = calloc(1, sizeof(SColumnInfo) * pQueryMsg->numOfTags);
    if (param->pTagColumnInfo == NULL) {
      code = TSDB_CODE_QRY_OUT_OF_MEMORY;
      goto _cleanup;
    }

    for (int32_t i = 0; i < pQueryMsg->numOfTags; ++i) {
      SColumnInfo* pTagCol = (SColumnInfo*) pMsg;

      pTagCol->colId = htons(pTagCol->colId);
      pTagCol->bytes = htons(pTagCol->bytes);
      pTagCol->type  = htons(pTagCol->type);
      pTagCol->numOfFilters = 0;

      param->pTagColumnInfo[i] = *pTagCol;
      pMsg += sizeof(SColumnInfo);
    }
  }

  // the tag query condition expression string is located at the end of query msg
  if (pQueryMsg->tagCondLen > 0) {
    param->tagCond = calloc(1, pQueryMsg->tagCondLen);
    if (param->tagCond == NULL) {
      code = TSDB_CODE_QRY_OUT_OF_MEMORY;
      goto _cleanup;
    }

    memcpy(param->tagCond, pMsg, pQueryMsg->tagCondLen);
    pMsg += pQueryMsg->tagCondLen;
  }

  if (pQueryMsg->prevResultLen > 0) {
    param->prevResult = calloc(1, pQueryMsg->prevResultLen);
    if (param->prevResult == NULL) {
      code = TSDB_CODE_QRY_OUT_OF_MEMORY;
      goto _cleanup;
    }

    memcpy(param->prevResult, pMsg, pQueryMsg->prevResultLen);
    pMsg += pQueryMsg->prevResultLen;
  }

  if (pQueryMsg->tbnameCondLen > 0) {
    param->tbnameCond = calloc(1, pQueryMsg->tbnameCondLen + 1);
    if (param->tbnameCond == NULL) {
      code = TSDB_CODE_QRY_OUT_OF_MEMORY;
      goto _cleanup;
    }

    strncpy(param->tbnameCond, pMsg, pQueryMsg->tbnameCondLen);
    pMsg += pQueryMsg->tbnameCondLen;
  }

  //skip ts buf
  if ((pQueryMsg->tsBuf.tsOffset + pQueryMsg->tsBuf.tsLen) > 0) {
    pMsg = (char *)pQueryMsg + pQueryMsg->tsBuf.tsOffset + pQueryMsg->tsBuf.tsLen;
  }

  param->pOperator = taosArrayInit(pQueryMsg->numOfOperator, sizeof(int32_t));
  for(int32_t i = 0; i < pQueryMsg->numOfOperator; ++i) {
    int32_t op = htonl(*(int32_t*)pMsg);
    taosArrayPush(param->pOperator, &op);

    pMsg += sizeof(int32_t);
  }

  param->sql = strndup(pMsg, pQueryMsg->sqlstrLen);

  SQueriedTableInfo info = { .numOfTags = pQueryMsg->numOfTags, .numOfCols = pQueryMsg->numOfCols, .colList = pQueryMsg->colList};
  if (!validateQueryTableCols(&info, param->pExpr, pQueryMsg->numOfOutput, param->pTagColumnInfo, pQueryMsg)) {
    code = TSDB_CODE_QRY_INVALID_MSG;
    goto _cleanup;
  }

  qDebug("qmsg:%p query %d tables, type:%d, qrange:%" PRId64 "-%" PRId64 ", numOfGroupbyTagCols:%d, order:%d, "
         "outputCols:%d, numOfCols:%d, interval:%" PRId64 ", fillType:%d, comptsLen:%d, compNumOfBlocks:%d, limit:%" PRId64 ", offset:%" PRId64,
         pQueryMsg, pQueryMsg->numOfTables, pQueryMsg->queryType, pQueryMsg->window.skey, pQueryMsg->window.ekey, pQueryMsg->numOfGroupCols,
         pQueryMsg->order, pQueryMsg->numOfOutput, pQueryMsg->numOfCols, pQueryMsg->interval.interval,
         pQueryMsg->fillType, pQueryMsg->tsBuf.tsLen, pQueryMsg->tsBuf.tsNumOfBlocks, pQueryMsg->limit, pQueryMsg->offset);

  qDebug("qmsg:%p, sql:%s", pQueryMsg, param->sql);
  return TSDB_CODE_SUCCESS;

_cleanup:
  freeParam(param);
  return code;
}

static int32_t buildArithmeticExprFromMsg(SExprInfo *pArithExprInfo, void *pQueryMsg) {
  qDebug("qmsg:%p create arithmetic expr from binary", pQueryMsg);

  tExprNode* pExprNode = NULL;
  TRY(TSDB_MAX_TAG_CONDITIONS) {
    pExprNode = exprTreeFromBinary(pArithExprInfo->base.param[0].pz, pArithExprInfo->base.param[0].nLen);
  } CATCH( code ) {
    CLEANUP_EXECUTE();
    qError("qmsg:%p failed to create arithmetic expression string from:%s, reason: %s", pQueryMsg, pArithExprInfo->base.param[0].pz, tstrerror(code));
    return code;
  } END_TRY

  if (pExprNode == NULL) {
    qError("qmsg:%p failed to create arithmetic expression string from:%s", pQueryMsg, pArithExprInfo->base.param[0].pz);
    return TSDB_CODE_QRY_APP_ERROR;
  }

  pArithExprInfo->pExpr = pExprNode;
  return TSDB_CODE_SUCCESS;
}


static int32_t updateOutputBufForTopBotQuery(SQueriedTableInfo* pTableInfo, SColumnInfo* pTagCols, SExprInfo* pExprs, int32_t numOfOutput, int32_t tagLen, bool superTable) {
  for (int32_t i = 0; i < numOfOutput; ++i) {
    int16_t functId = pExprs[i].base.functionId;

    if (functId == TSDB_FUNC_TOP || functId == TSDB_FUNC_BOTTOM) {
      int32_t j = getColumnIndexInSource(pTableInfo, &pExprs[i].base, pTagCols);
      if (j < 0 || j >= pTableInfo->numOfCols) {
        return TSDB_CODE_QRY_INVALID_MSG;
      } else {
        SColumnInfo* pCol = &pTableInfo->colList[j];
        int32_t ret = getResultDataInfo(pCol->type, pCol->bytes, functId, (int32_t)pExprs[i].base.param[0].i64,
                                        &pExprs[i].base.resType, &pExprs[i].base.resBytes, &pExprs[i].base.interBytes, tagLen, superTable);
        assert(ret == TSDB_CODE_SUCCESS);
      }
    }
  }

  return TSDB_CODE_SUCCESS;
}

// TODO tag length should be passed from client
int32_t createQueryFunc(SQueriedTableInfo* pTableInfo, int32_t numOfOutput, SExprInfo** pExprInfo,
                        SSqlExpr** pExprMsg, SColumnInfo* pTagCols, int32_t queryType, void* pMsg) {
  *pExprInfo = NULL;
  int32_t code = TSDB_CODE_SUCCESS;

  SExprInfo *pExprs = (SExprInfo *)calloc(numOfOutput, sizeof(SExprInfo));
  if (pExprs == NULL) {
    return TSDB_CODE_QRY_OUT_OF_MEMORY;
  }

  bool    isSuperTable = QUERY_IS_STABLE_QUERY(queryType);
  int16_t tagLen = 0;

  for (int32_t i = 0; i < numOfOutput; ++i) {
    pExprs[i].base = *pExprMsg[i];

    int16_t type = 0;
    int16_t bytes = 0;

    // parse the arithmetic expression
    if (pExprs[i].base.functionId == TSDB_FUNC_ARITHM) {
      code = buildArithmeticExprFromMsg(&pExprs[i], pMsg);

      if (code != TSDB_CODE_SUCCESS) {
        tfree(pExprs);
        return code;
      }

      type  = TSDB_DATA_TYPE_DOUBLE;
      bytes = tDataTypes[type].bytes;
    } else if (pExprs[i].base.colInfo.colId == TSDB_TBNAME_COLUMN_INDEX && pExprs[i].base.functionId == TSDB_FUNC_TAGPRJ) {  // parse the normal column
      SSchema* s = tGetTbnameColumnSchema();
      type = s->type;
      bytes = s->bytes;
    } else if (pExprs[i].base.colInfo.colId == TSDB_BLOCK_DIST_COLUMN_INDEX) {
      SSchema s = tGetBlockDistColumnSchema(); 
      type = s.type;
      bytes = s.bytes;
    } else if (pExprs[i].base.colInfo.colId <= TSDB_UD_COLUMN_INDEX && pExprs[i].base.colInfo.colId > TSDB_RES_COL_ID) {
      // it is a user-defined constant value column
      assert(pExprs[i].base.functionId == TSDB_FUNC_PRJ);

      type = pExprs[i].base.param[1].nType;
      bytes = pExprs[i].base.param[1].nLen;
      if (type == TSDB_DATA_TYPE_BINARY || type == TSDB_DATA_TYPE_NCHAR) {
        bytes += VARSTR_HEADER_SIZE;
      }
    } else {
      int32_t j = getColumnIndexInSource(pTableInfo, &pExprs[i].base, pTagCols);
      if (TSDB_COL_IS_TAG(pExprs[i].base.colInfo.flag)) {
        if (j < TSDB_BLOCK_DIST_COLUMN_INDEX || j >= pTableInfo->numOfTags) {
          return TSDB_CODE_QRY_INVALID_MSG;
        }
      } else {
        if (j < PRIMARYKEY_TIMESTAMP_COL_INDEX || j >= pTableInfo->numOfCols) {
          return TSDB_CODE_QRY_INVALID_MSG;
        }
      }

      if (pExprs[i].base.colInfo.colId != TSDB_TBNAME_COLUMN_INDEX && j >= 0) {
        SColumnInfo* pCol = (TSDB_COL_IS_TAG(pExprs[i].base.colInfo.flag))? &pTagCols[j]:&pTableInfo->colList[j];
        type = pCol->type;
        bytes = pCol->bytes;
      } else {
        SSchema* s = tGetTbnameColumnSchema();

        type  = s->type;
        bytes = s->bytes;
      }
    }

    int32_t param = (int32_t)pExprs[i].base.param[0].i64;
    if (pExprs[i].base.functionId != TSDB_FUNC_ARITHM &&
       (type != pExprs[i].base.colType || bytes != pExprs[i].base.colBytes)) {
      tfree(pExprs);
      return TSDB_CODE_QRY_INVALID_MSG;
    }

    if (getResultDataInfo(type, bytes, pExprs[i].base.functionId, param, &pExprs[i].base.resType, &pExprs[i].base.resBytes,
                          &pExprs[i].base.interBytes, 0, isSuperTable) != TSDB_CODE_SUCCESS) {
      tfree(pExprs);
      return TSDB_CODE_QRY_INVALID_MSG;
    }

    if (pExprs[i].base.functionId == TSDB_FUNC_TAG_DUMMY || pExprs[i].base.functionId == TSDB_FUNC_TS_DUMMY) {
      tagLen += pExprs[i].base.resBytes;
    }

    assert(isValidDataType(pExprs[i].base.resType));
  }

  // the tag length is affected by other tag columns, so this should be update.
  updateOutputBufForTopBotQuery(pTableInfo, pTagCols, pExprs, numOfOutput, tagLen, isSuperTable);

  *pExprInfo = pExprs;
  return TSDB_CODE_SUCCESS;
}

int32_t createIndirectQueryFuncExprFromMsg(SQueryTableMsg* pQueryMsg, int32_t numOfOutput, SExprInfo** pExprInfo,
                                           SSqlExpr** pExpr, SExprInfo* prevExpr) {
  *pExprInfo = NULL;
  int32_t code = TSDB_CODE_SUCCESS;

  SExprInfo *pExprs = (SExprInfo *)calloc(numOfOutput, sizeof(SExprInfo));
  if (pExprs == NULL) {
    return TSDB_CODE_QRY_OUT_OF_MEMORY;
  }

  bool isSuperTable = QUERY_IS_STABLE_QUERY(pQueryMsg->queryType);

  for (int32_t i = 0; i < numOfOutput; ++i) {
    pExprs[i].base = *pExpr[i];
    pExprs[i].base.resType = 0;

    int16_t type = 0;
    int16_t bytes = 0;

    // parse the arithmetic expression
    if (pExprs[i].base.functionId == TSDB_FUNC_ARITHM) {
      code = buildArithmeticExprFromMsg(&pExprs[i], pQueryMsg);

      if (code != TSDB_CODE_SUCCESS) {
        tfree(pExprs);
        return code;
      }

      type  = TSDB_DATA_TYPE_DOUBLE;
      bytes = tDataTypes[type].bytes;
    } else {
      int32_t index = pExprs[i].base.colInfo.colIndex;
      assert(prevExpr[index].base.resColId == pExprs[i].base.colInfo.colId);

      type  = prevExpr[index].base.resType;
      bytes = prevExpr[index].base.resBytes;
    }

    int32_t param = (int32_t)pExprs[i].base.param[0].i64;
    if (getResultDataInfo(type, bytes, pExprs[i].base.functionId, param, &pExprs[i].base.resType, &pExprs[i].base.resBytes,
                          &pExprs[i].base.interBytes, 0, isSuperTable) != TSDB_CODE_SUCCESS) {
      tfree(pExprs);
      return TSDB_CODE_QRY_INVALID_MSG;
    }

    assert(isValidDataType(pExprs[i].base.resType));
  }

  *pExprInfo = pExprs;
  return TSDB_CODE_SUCCESS;
}

SSqlGroupbyExpr *createGroupbyExprFromMsg(SQueryTableMsg *pQueryMsg, SColIndex *pColIndex, int32_t *code) {
  if (pQueryMsg->numOfGroupCols == 0) {
    return NULL;
  }

  // using group by tag columns
  SSqlGroupbyExpr *pGroupbyExpr = (SSqlGroupbyExpr *)calloc(1, sizeof(SSqlGroupbyExpr));
  if (pGroupbyExpr == NULL) {
    *code = TSDB_CODE_QRY_OUT_OF_MEMORY;
    return NULL;
  }

  pGroupbyExpr->numOfGroupCols = pQueryMsg->numOfGroupCols;
  pGroupbyExpr->orderType = pQueryMsg->orderType;
  pGroupbyExpr->orderIndex = pQueryMsg->orderByIdx;

  pGroupbyExpr->columnInfo = taosArrayInit(pQueryMsg->numOfGroupCols, sizeof(SColIndex));
  for(int32_t i = 0; i < pQueryMsg->numOfGroupCols; ++i) {
    taosArrayPush(pGroupbyExpr->columnInfo, &pColIndex[i]);
  }

  return pGroupbyExpr;
}

<<<<<<< HEAD
static int32_t createFilterInfo(void *pQInfo, SQueryAttr *pQueryAttr) {
  for (int32_t i = 0; i < pQueryAttr->numOfCols; ++i) {
    if (pQueryAttr->colList[i].numOfFilters > 0) {
      pQueryAttr->numOfFilterCols++;
=======
static int32_t createFilterInfo(SQuery *pQuery, uint64_t qId) {
  for (int32_t i = 0; i < pQuery->numOfCols; ++i) {
    if (pQuery->colList[i].numOfFilters > 0) {
      pQuery->numOfFilterCols++;
>>>>>>> 3d2706fe
    }
  }

  if (pQueryAttr->numOfFilterCols == 0) {
    return TSDB_CODE_SUCCESS;
  }

  pQueryAttr->pFilterInfo = calloc(1, sizeof(SSingleColumnFilterInfo) * pQueryAttr->numOfFilterCols);
  if (pQueryAttr->pFilterInfo == NULL) {
    return TSDB_CODE_QRY_OUT_OF_MEMORY;
  }

  for (int32_t i = 0, j = 0; i < pQueryAttr->numOfCols; ++i) {
    if (pQueryAttr->colList[i].numOfFilters > 0) {
      SSingleColumnFilterInfo *pFilterInfo = &pQueryAttr->pFilterInfo[j];

      memcpy(&pFilterInfo->info, &pQueryAttr->colList[i], sizeof(SColumnInfo));
      pFilterInfo->info = pQueryAttr->colList[i];

      pFilterInfo->numOfFilters = pQueryAttr->colList[i].numOfFilters;
      pFilterInfo->pFilters = calloc(pFilterInfo->numOfFilters, sizeof(SColumnFilterElem));
      if (pFilterInfo->pFilters == NULL) {
        return TSDB_CODE_QRY_OUT_OF_MEMORY;
      }

      for (int32_t f = 0; f < pFilterInfo->numOfFilters; ++f) {
        SColumnFilterElem *pSingleColFilter = &pFilterInfo->pFilters[f];
        pSingleColFilter->filterInfo = pQueryAttr->colList[i].filterInfo[f];

        int32_t lower = pSingleColFilter->filterInfo.lowerRelOptr;
        int32_t upper = pSingleColFilter->filterInfo.upperRelOptr;
        if (lower == TSDB_RELATION_INVALID && upper == TSDB_RELATION_INVALID) {
          qError("QInfo:%"PRIu64" invalid filter info", qId);
          return TSDB_CODE_QRY_INVALID_MSG;
        }

        pSingleColFilter->fp = getFilterOperator(lower, upper);
        if (pSingleColFilter->fp == NULL) {
          qError("QInfo:%"PRIu64" invalid filter info", qId);
          return TSDB_CODE_QRY_INVALID_MSG;
        }

        pSingleColFilter->bytes = pQueryAttr->colList[i].bytes;
      }

      j++;
    }
  }

  return TSDB_CODE_SUCCESS;
}

static void doUpdateExprColumnIndex(SQueryAttr *pQueryAttr) {
  assert(pQueryAttr->pExpr1 != NULL && pQueryAttr != NULL);

  for (int32_t k = 0; k < pQueryAttr->numOfOutput; ++k) {
    SSqlExpr *pSqlExprMsg = &pQueryAttr->pExpr1[k].base;
    if (pSqlExprMsg->functionId == TSDB_FUNC_ARITHM) {
      continue;
    }

    // todo opt performance
    SColIndex *pColIndex = &pSqlExprMsg->colInfo;
    if (TSDB_COL_IS_NORMAL_COL(pColIndex->flag)) {
      int32_t f = 0;
      for (f = 0; f < pQueryAttr->numOfCols; ++f) {
        if (pColIndex->colId == pQueryAttr->colList[f].colId) {
          pColIndex->colIndex = f;
          break;
        }
      }

      assert(f < pQueryAttr->numOfCols);
    } else if (pColIndex->colId <= TSDB_UD_COLUMN_INDEX) {
      // do nothing for user-defined constant value result columns
    } else if (pColIndex->colId == TSDB_BLOCK_DIST_COLUMN_INDEX) {
      pColIndex->colIndex = 0;// only one source column, so it must be 0;
      assert(pQueryAttr->numOfOutput == 1);
    } else {
      int32_t f = 0;
      for (f = 0; f < pQueryAttr->numOfTags; ++f) {
        if (pColIndex->colId == pQueryAttr->tagColList[f].colId) {
          pColIndex->colIndex = f;
          break;
        }
      }

      assert(f < pQueryAttr->numOfTags || pColIndex->colId == TSDB_TBNAME_COLUMN_INDEX || pColIndex->colId == TSDB_BLOCK_DIST_COLUMN_INDEX);
    }
  }
}

void setResultBufSize(SQueryAttr* pQueryAttr, SRspResultInfo* pResultInfo) {
  const int32_t DEFAULT_RESULT_MSG_SIZE = 1024 * (1024 + 512);

  // the minimum number of rows for projection query
  const int32_t MIN_ROWS_FOR_PRJ_QUERY = 8192;
  const int32_t DEFAULT_MIN_ROWS = 4096;

  const float THRESHOLD_RATIO = 0.85f;

  if (isProjQuery(pQueryAttr)) {
    int32_t numOfRes = DEFAULT_RESULT_MSG_SIZE / pQueryAttr->resultRowSize;
    if (numOfRes < MIN_ROWS_FOR_PRJ_QUERY) {
      numOfRes = MIN_ROWS_FOR_PRJ_QUERY;
    }

    pResultInfo->capacity  = numOfRes;
  } else {  // in case of non-prj query, a smaller output buffer will be used.
    pResultInfo->capacity = DEFAULT_MIN_ROWS;
  }

  pResultInfo->threshold = (int32_t)(pResultInfo->capacity * THRESHOLD_RATIO);
  pResultInfo->total = 0;
}

FORCE_INLINE bool checkQIdEqual(void *qHandle, uint64_t qId) {
  return ((SQInfo *)qHandle)->qId == qId;
}

SQInfo* createQInfoImpl(SQueryTableMsg* pQueryMsg, SSqlGroupbyExpr* pGroupbyExpr, SExprInfo* pExprs,
                        SExprInfo* pSecExprs, STableGroupInfo* pTableGroupInfo, SColumnInfo* pTagCols, int32_t vgId,
                        char* sql, uint64_t *qId) {
  int16_t numOfCols = pQueryMsg->numOfCols;
  int16_t numOfOutput = pQueryMsg->numOfOutput;

  SQInfo *pQInfo = (SQInfo *)calloc(1, sizeof(SQInfo));
  if (pQInfo == NULL) {
    goto _cleanup_qinfo;
  }

  // to make sure third party won't overwrite this structure
  pQInfo->signature = pQInfo;
  SQueryAttr* pQueryAttr = &pQInfo->query;
  pQInfo->runtimeEnv.pQueryAttr = pQueryAttr;

  pQueryAttr->tableGroupInfo  = *pTableGroupInfo;
  pQueryAttr->numOfCols       = numOfCols;
  pQueryAttr->numOfOutput     = numOfOutput;
  pQueryAttr->limit.limit     = pQueryMsg->limit;
  pQueryAttr->limit.offset    = pQueryMsg->offset;
  pQueryAttr->order.order     = pQueryMsg->order;
  pQueryAttr->order.orderColId = pQueryMsg->orderColId;
  pQueryAttr->pExpr1          = pExprs;
  pQueryAttr->pExpr2          = pSecExprs;
  pQueryAttr->numOfExpr2      = pQueryMsg->secondStageOutput;
  pQueryAttr->pGroupbyExpr    = pGroupbyExpr;
  memcpy(&pQueryAttr->interval, &pQueryMsg->interval, sizeof(pQueryAttr->interval));
  pQueryAttr->fillType        = pQueryMsg->fillType;
  pQueryAttr->numOfTags       = pQueryMsg->numOfTags;
  pQueryAttr->tagColList      = pTagCols;
  pQueryAttr->prjInfo.vgroupLimit = pQueryMsg->vgroupLimit;
  pQueryAttr->prjInfo.ts      = (pQueryMsg->order == TSDB_ORDER_ASC)? INT64_MIN:INT64_MAX;
  pQueryAttr->sw              = pQueryMsg->sw;

  pQueryAttr->stableQuery     = pQueryMsg->stableQuery;
  pQueryAttr->topBotQuery     = pQueryMsg->topBotQuery;
  pQueryAttr->groupbyColumn   = pQueryMsg->groupbyColumn;
  pQueryAttr->hasTagResults   = pQueryMsg->hasTagResults;
  pQueryAttr->timeWindowInterpo = pQueryMsg->timeWindowInterpo;
  pQueryAttr->queryBlockDist  = pQueryMsg->queryBlockDist;
  pQueryAttr->stabledev       = pQueryMsg->stabledev;
  pQueryAttr->tsCompQuery     = pQueryMsg->tsCompQuery;
  pQueryAttr->simpleAgg       = pQueryMsg->simpleAgg;
  pQueryAttr->pointInterpQuery = pQueryMsg->pointInterpQuery;
  pQueryAttr->needReverseScan  = pQueryMsg->needReverseScan;
  pQueryAttr->vgId            = vgId;

  pQueryAttr->colList = calloc(numOfCols, sizeof(SSingleColumnFilterInfo));
  if (pQueryAttr->colList == NULL) {
    goto _cleanup;
  }

  pQueryAttr->srcRowSize = 0;
  pQueryAttr->maxTableColumnWidth = 0;
  for (int16_t i = 0; i < numOfCols; ++i) {
    pQueryAttr->colList[i] = pQueryMsg->colList[i];
    pQueryAttr->colList[i].filterInfo = tFilterInfoDup(pQueryMsg->colList[i].filterInfo, pQueryAttr->colList[i].numOfFilters);

    pQueryAttr->srcRowSize += pQueryAttr->colList[i].bytes;
    if (pQueryAttr->maxTableColumnWidth < pQueryAttr->colList[i].bytes) {
      pQueryAttr->maxTableColumnWidth = pQueryAttr->colList[i].bytes;
    }
  }

  // calculate the result row size
  for (int16_t col = 0; col < numOfOutput; ++col) {
    assert(pExprs[col].base.resBytes > 0);
    pQueryAttr->resultRowSize += pExprs[col].base.resBytes;

    // keep the tag length
    if (TSDB_COL_IS_TAG(pExprs[col].base.colInfo.flag)) {
      pQueryAttr->tagLen += pExprs[col].base.resBytes;
    }
  }

<<<<<<< HEAD
  doUpdateExprColumnIndex(pQueryAttr);
  int32_t ret = createFilterInfo(pQInfo, pQueryAttr);
=======
  doUpdateExprColumnIndex(pQuery);
  int32_t ret = createFilterInfo(pQuery, pQInfo->qId);
>>>>>>> 3d2706fe
  if (ret != TSDB_CODE_SUCCESS) {
    goto _cleanup;
  }

  if (pQueryAttr->fillType != TSDB_FILL_NONE) {
    pQueryAttr->fillVal = malloc(sizeof(int64_t) * pQueryAttr->numOfOutput);
    if (pQueryAttr->fillVal == NULL) {
      goto _cleanup;
    }

    // the first column is the timestamp
    memcpy(pQueryAttr->fillVal, (char *)pQueryMsg->fillVal, pQueryAttr->numOfOutput * sizeof(int64_t));
  }

  size_t numOfGroups = 0;
  if (pTableGroupInfo->pGroupList != NULL) {
    numOfGroups = taosArrayGetSize(pTableGroupInfo->pGroupList);
    STableGroupInfo* pTableqinfo = &pQInfo->runtimeEnv.tableqinfoGroupInfo;

    pTableqinfo->pGroupList = taosArrayInit(numOfGroups, POINTER_BYTES);
    pTableqinfo->numOfTables = pTableGroupInfo->numOfTables;
    pTableqinfo->map = taosHashInit(pTableGroupInfo->numOfTables, taosGetDefaultHashFunction(TSDB_DATA_TYPE_INT), true, HASH_NO_LOCK);
  }

  pQInfo->pBuf = calloc(pTableGroupInfo->numOfTables, sizeof(STableQueryInfo));
  if (pQInfo->pBuf == NULL) {
    goto _cleanup;
  }

  pQInfo->dataReady = QUERY_RESULT_NOT_READY;
  pQInfo->rspContext = NULL;
  pQInfo->sql = sql;
  pthread_mutex_init(&pQInfo->lock, NULL);
  tsem_init(&pQInfo->ready, 0, 0);

  pQueryAttr->window = pQueryMsg->window;
  changeExecuteScanOrder(pQInfo, pQueryMsg, pQueryAttr->stableQuery);

  SQueryRuntimeEnv* pRuntimeEnv = &pQInfo->runtimeEnv;
  STimeWindow window = pQueryAttr->window;

  int32_t index = 0;
  for(int32_t i = 0; i < numOfGroups; ++i) {
    SArray* pa = taosArrayGetP(pQueryAttr->tableGroupInfo.pGroupList, i);

    size_t s = taosArrayGetSize(pa);
    SArray* p1 = taosArrayInit(s, POINTER_BYTES);
    if (p1 == NULL) {
      goto _cleanup;
    }

    taosArrayPush(pRuntimeEnv->tableqinfoGroupInfo.pGroupList, &p1);

    for(int32_t j = 0; j < s; ++j) {
      STableKeyInfo* info = taosArrayGet(pa, j);
      window.skey = info->lastKey;

      void* buf = (char*) pQInfo->pBuf + index * sizeof(STableQueryInfo);
      STableQueryInfo* item = createTableQueryInfo(pQueryAttr, info->pTable, pQueryAttr->groupbyColumn, window, buf);
      if (item == NULL) {
        goto _cleanup;
      }

      item->groupIndex = i;
      taosArrayPush(p1, &item);

      STableId* id = TSDB_TABLEID(info->pTable);
      taosHashPut(pRuntimeEnv->tableqinfoGroupInfo.map, &id->tid, sizeof(id->tid), &item, POINTER_BYTES);
      index += 1;
    }
  }

<<<<<<< HEAD
  colIdCheck(pQueryAttr, pQInfo);
=======
  colIdCheck(pQuery, pQInfo->qId);

  // todo refactor
  pQInfo->query.queryBlockDist = (numOfOutput == 1 && pExprs[0].base.colInfo.colId == TSDB_BLOCK_DIST_COLUMN_INDEX);
>>>>>>> 3d2706fe

  pQInfo->qId = atomic_add_fetch_64(&queryHandleId, 1);
  *qId = pQInfo->qId;
  qDebug("qmsg:%p QInfo:%" PRIu64 "-%p created", pQueryMsg, pQInfo->qId, pQInfo);
  return pQInfo;

_cleanup_qinfo:
  tsdbDestroyTableGroup(pTableGroupInfo);

  if (pGroupbyExpr != NULL) {
    taosArrayDestroy(pGroupbyExpr->columnInfo);
    free(pGroupbyExpr);
  }

  tfree(pTagCols);
  for (int32_t i = 0; i < numOfOutput; ++i) {
    SExprInfo* pExprInfo = &pExprs[i];
    if (pExprInfo->pExpr != NULL) {
      tExprTreeDestroy(pExprInfo->pExpr, NULL);
      pExprInfo->pExpr = NULL;
    }
  }

  tfree(pExprs);

_cleanup:
  freeQInfo(pQInfo);
  return NULL;
}

bool isValidQInfo(void *param) {
  SQInfo *pQInfo = (SQInfo *)param;
  if (pQInfo == NULL) {
    return false;
  }

  /*
   * pQInfo->signature may be changed by another thread, so we assign value of signature
   * into local variable, then compare by using local variable
   */
  uint64_t sig = (uint64_t)pQInfo->signature;
  return (sig == (uint64_t)pQInfo);
}

int32_t initQInfo(STsBufInfo* pTsBufInfo, void* tsdb, SQInfo* pQInfo, SQueryParam* param, char* start, int32_t prevResultLen) {
  int32_t code = TSDB_CODE_SUCCESS;

  SQueryRuntimeEnv* pRuntimeEnv = &pQInfo->runtimeEnv;
<<<<<<< HEAD
  SQueryAttr *pQueryAttr = pQInfo->runtimeEnv.pQueryAttr;
=======
  pRuntimeEnv->qinfo = pQInfo;

  SQuery *pQuery = pRuntimeEnv->pQuery;
>>>>>>> 3d2706fe

  STSBuf *pTsBuf = NULL;
  if (pTsBufInfo->tsLen > 0) { // open new file to save the result
    char *tsBlock = start + pTsBufInfo->tsOffset;
    pTsBuf = tsBufCreateFromCompBlocks(tsBlock, pTsBufInfo->tsNumOfBlocks, pTsBufInfo->tsLen, pTsBufInfo->tsOrder,
        pQueryAttr->vgId);

    tsBufResetPos(pTsBuf);
    bool ret = tsBufNextPos(pTsBuf);
    UNUSED(ret);
  }

  SArray* prevResult = NULL;
  if (prevResultLen > 0) {
    prevResult = interResFromBinary(param->prevResult, prevResultLen);
  }

  if (tsdb != NULL) {
    pQueryAttr->precision = tsdbGetCfg(tsdb)->precision;
  }

<<<<<<< HEAD
  if ((QUERY_IS_ASC_QUERY(pQueryAttr) && (pQueryAttr->window.skey > pQueryAttr->window.ekey)) ||
      (!QUERY_IS_ASC_QUERY(pQueryAttr) && (pQueryAttr->window.ekey > pQueryAttr->window.skey))) {
    qDebug("QInfo:%p no result in time range %" PRId64 "-%" PRId64 ", order %d", pQInfo, pQueryAttr->window.skey,
           pQueryAttr->window.ekey, pQueryAttr->order.order);
=======
  if ((QUERY_IS_ASC_QUERY(pQuery) && (pQuery->window.skey > pQuery->window.ekey)) ||
      (!QUERY_IS_ASC_QUERY(pQuery) && (pQuery->window.ekey > pQuery->window.skey))) {
    qDebug("QInfo:%"PRIu64" no result in time range %" PRId64 "-%" PRId64 ", order %d", pQInfo->qId, pQuery->window.skey,
           pQuery->window.ekey, pQuery->order.order);
>>>>>>> 3d2706fe
    setQueryStatus(pRuntimeEnv, QUERY_COMPLETED);
    pRuntimeEnv->tableqinfoGroupInfo.numOfTables = 0;
    // todo free memory
    return TSDB_CODE_SUCCESS;
  }

  if (pRuntimeEnv->tableqinfoGroupInfo.numOfTables == 0) {
    qDebug("QInfo:%"PRIu64" no table qualified for tag filter, abort query", pQInfo->qId);
    setQueryStatus(pRuntimeEnv, QUERY_COMPLETED);
    return TSDB_CODE_SUCCESS;
  }

  // filter the qualified
  if ((code = doInitQInfo(pQInfo, pTsBuf, prevResult, tsdb, param->tableScanOperator, param->pOperator)) != TSDB_CODE_SUCCESS) {
    goto _error;
  }

  return code;

_error:
  // table query ref will be decrease during error handling
  freeQInfo(pQInfo);
  return code;
}

void freeColumnFilterInfo(SColumnFilterInfo* pFilter, int32_t numOfFilters) {
    if (pFilter == NULL || numOfFilters == 0) {
      return;
    }

    for (int32_t i = 0; i < numOfFilters; i++) {
      if (pFilter[i].filterstr) {
        free((void*)(pFilter[i].pz));
      }
    }

    free(pFilter);
}

static void doDestroyTableQueryInfo(STableGroupInfo* pTableqinfoGroupInfo) {
  if (pTableqinfoGroupInfo->pGroupList != NULL) {
    int32_t numOfGroups = (int32_t) taosArrayGetSize(pTableqinfoGroupInfo->pGroupList);
    for (int32_t i = 0; i < numOfGroups; ++i) {
      SArray *p = taosArrayGetP(pTableqinfoGroupInfo->pGroupList, i);

      size_t num = taosArrayGetSize(p);
      for(int32_t j = 0; j < num; ++j) {
        STableQueryInfo* item = taosArrayGetP(p, j);
        destroyTableQueryInfoImpl(item);
      }

      taosArrayDestroy(p);
    }
  }

  taosArrayDestroy(pTableqinfoGroupInfo->pGroupList);
  taosHashCleanup(pTableqinfoGroupInfo->map);

  pTableqinfoGroupInfo->pGroupList = NULL;
  pTableqinfoGroupInfo->map = NULL;
  pTableqinfoGroupInfo->numOfTables = 0;
}

static void* destroyQueryFuncExpr(SExprInfo* pExprInfo, int32_t numOfExpr) {
  if (pExprInfo == NULL) {
    assert(numOfExpr == 0);
    return NULL;
  }

  for (int32_t i = 0; i < numOfExpr; ++i) {
    if (pExprInfo[i].pExpr != NULL) {
      tExprTreeDestroy(pExprInfo[i].pExpr, NULL);
    }
  }

  tfree(pExprInfo);
  return NULL;
}

void freeQInfo(SQInfo *pQInfo) {
  if (!isValidQInfo(pQInfo)) {
    return;
  }

  qDebug("QInfo:%"PRIu64" start to free QInfo", pQInfo->qId);

  SQueryRuntimeEnv* pRuntimeEnv = &pQInfo->runtimeEnv;
  releaseQueryBuf(pRuntimeEnv->tableqinfoGroupInfo.numOfTables);
  teardownQueryRuntimeEnv(&pQInfo->runtimeEnv);

  SQueryAttr *pQueryAttr = pQInfo->runtimeEnv.pQueryAttr;
  if (pQueryAttr != NULL) {
    if (pQueryAttr->fillVal != NULL) {
      tfree(pQueryAttr->fillVal);
    }

    for (int32_t i = 0; i < pQueryAttr->numOfFilterCols; ++i) {
      SSingleColumnFilterInfo *pColFilter = &pQueryAttr->pFilterInfo[i];
      if (pColFilter->numOfFilters > 0) {
        tfree(pColFilter->pFilters);
      }
    }

    pQueryAttr->pExpr1 = destroyQueryFuncExpr(pQueryAttr->pExpr1, pQueryAttr->numOfOutput);
    pQueryAttr->pExpr2 = destroyQueryFuncExpr(pQueryAttr->pExpr2, pQueryAttr->numOfExpr2);

    tfree(pQueryAttr->tagColList);
    tfree(pQueryAttr->pFilterInfo);

    if (pQueryAttr->colList != NULL) {
      for (int32_t i = 0; i < pQueryAttr->numOfCols; i++) {
        SColumnInfo *column = pQueryAttr->colList + i;
        freeColumnFilterInfo(column->filterInfo, column->numOfFilters);
      }
      tfree(pQueryAttr->colList);
    }

    if (pQueryAttr->pGroupbyExpr != NULL) {
      taosArrayDestroy(pQueryAttr->pGroupbyExpr->columnInfo);
      tfree(pQueryAttr->pGroupbyExpr);
    }
  }

  tsdbDestroyTableGroup(&pQueryAttr->tableGroupInfo);

  doDestroyTableQueryInfo(&pRuntimeEnv->tableqinfoGroupInfo);

  tfree(pQInfo->pBuf);
  tfree(pQInfo->sql);

  taosArrayDestroy(pRuntimeEnv->groupResInfo.pRows);
  pQInfo->signature = 0;

  qDebug("QInfo:%"PRIu64" QInfo is freed", pQInfo->qId);

  tfree(pQInfo);
}

int32_t doDumpQueryResult(SQInfo *pQInfo, char *data) {
  // the remained number of retrieved rows, not the interpolated result
  SQueryRuntimeEnv* pRuntimeEnv = &pQInfo->runtimeEnv;
  SQueryAttr *pQueryAttr = pQInfo->runtimeEnv.pQueryAttr;

  // load data from file to msg buffer
  if (pQueryAttr->tsCompQuery) {
    SColumnInfoData* pColInfoData = taosArrayGet(pRuntimeEnv->outputBuf->pDataBlock, 0);
    FILE *f = *(FILE **)pColInfoData->pData;  // TODO refactor

    // make sure file exist
    if (f) {
      off_t s = lseek(fileno(f), 0, SEEK_END);
      assert(s == pRuntimeEnv->outputBuf->info.rows);

      qDebug("QInfo:%"PRIu64" ts comp data return, file:%p, size:%"PRId64, pQInfo->qId, f, (uint64_t)s);
      if (fseek(f, 0, SEEK_SET) >= 0) {
        size_t sz = fread(data, 1, s, f);
        if(sz < s) {  // todo handle error
          qError("fread(f:%p,%d) failed, rsize:%" PRId64 ", expect size:%" PRId64, f, fileno(f), (uint64_t)sz, (uint64_t)s);
          assert(0);
        }
      } else {
        UNUSED(s);
        qError("fseek(f:%p,%d) failed, error:%s", f, fileno(f), strerror(errno));
        assert(0);
      }

      // dump error info
      if (s <= (sizeof(STSBufFileHeader) + sizeof(STSGroupBlockInfo) + 6 * sizeof(int32_t))) {
        qDump(data, s);
        assert(0);
      }

      fclose(f);
    }

    // all data returned, set query over
    if (Q_STATUS_EQUAL(pRuntimeEnv->status, QUERY_COMPLETED)) {
      setQueryStatus(pRuntimeEnv, QUERY_OVER);
    }
  } else {
    doCopyQueryResultToMsg(pQInfo, (int32_t)pRuntimeEnv->outputBuf->info.rows, data);
  }

  pRuntimeEnv->resultInfo.total += pRuntimeEnv->outputBuf->info.rows;
  qDebug("QInfo:%"PRIu64" current numOfRes rows:%d, total:%" PRId64, pQInfo->qId,
         pRuntimeEnv->outputBuf->info.rows, pRuntimeEnv->resultInfo.total);

<<<<<<< HEAD
  if (pQueryAttr->limit.limit > 0 && pQueryAttr->limit.limit == pRuntimeEnv->resultInfo.total) {
    qDebug("QInfo:%p results limitation reached, limitation:%"PRId64, pQInfo, pQueryAttr->limit.limit);
=======
  if (pQuery->limit.limit > 0 && pQuery->limit.limit == pRuntimeEnv->resultInfo.total) {
    qDebug("QInfo:%"PRIu64" results limitation reached, limitation:%"PRId64, pQInfo->qId, pQuery->limit.limit);
>>>>>>> 3d2706fe
    setQueryStatus(pRuntimeEnv, QUERY_OVER);
  }

  return TSDB_CODE_SUCCESS;
}

bool doBuildResCheck(SQInfo* pQInfo) {
  bool buildRes = false;

  pthread_mutex_lock(&pQInfo->lock);

  pQInfo->dataReady = QUERY_RESULT_READY;
  buildRes = needBuildResAfterQueryComplete(pQInfo);

  // clear qhandle owner, it must be in the secure area. other thread may run ahead before current, after it is
  // put into task to be executed.
  assert(pQInfo->owner == taosGetSelfPthreadId());
  pQInfo->owner = 0;

  pthread_mutex_unlock(&pQInfo->lock);

  // used in retrieve blocking model.
  tsem_post(&pQInfo->ready);
  return buildRes;
}

static void doSetTagValueToResultBuf(char* output, const char* val, int16_t type, int16_t bytes) {
  if (val == NULL) {
    setNull(output, type, bytes);
    return;
  }

  if (IS_VAR_DATA_TYPE(type)) {
    // Binary data overflows for sort of unknown reasons. Let trim the overflow data
    if (varDataTLen(val) > bytes) {
      int32_t len = bytes - VARSTR_HEADER_SIZE;   // remain available space
      memcpy(varDataVal(output), varDataVal(val), len);
      varDataSetLen(output, len);
    } else {
      varDataCopy(output, val);
    }
  } else {
    memcpy(output, val, bytes);
  }
}

static int64_t getQuerySupportBufSize(size_t numOfTables) {
  size_t s1 = sizeof(STableQueryInfo);
  size_t s2 = sizeof(SHashNode);

//  size_t s3 = sizeof(STableCheckInfo);  buffer consumption in tsdb
  return (int64_t)((s1 + s2) * 1.5 * numOfTables);
}

int32_t checkForQueryBuf(size_t numOfTables) {
  int64_t t = getQuerySupportBufSize(numOfTables);
  if (tsQueryBufferSizeBytes < 0) {
    return TSDB_CODE_SUCCESS;
  } else if (tsQueryBufferSizeBytes > 0) {

    while(1) {
      int64_t s = tsQueryBufferSizeBytes;
      int64_t remain = s - t;
      if (remain >= 0) {
        if (atomic_val_compare_exchange_64(&tsQueryBufferSizeBytes, s, remain) == s) {
          return TSDB_CODE_SUCCESS;
        }
      } else {
        return TSDB_CODE_QRY_NOT_ENOUGH_BUFFER;
      }
    }
  }

  // disable query processing if the value of tsQueryBufferSize is zero.
  return TSDB_CODE_QRY_NOT_ENOUGH_BUFFER;
}

void releaseQueryBuf(size_t numOfTables) {
  if (tsQueryBufferSizeBytes < 0) {
    return;
  }

  int64_t t = getQuerySupportBufSize(numOfTables);

  // restore value is not enough buffer available
  atomic_add_fetch_64(&tsQueryBufferSizeBytes, t);
}

void freeQueryAttr(SQueryAttr* pQueryAttr) {
  if (pQueryAttr != NULL) {
    if (pQueryAttr->fillVal != NULL) {
      tfree(pQueryAttr->fillVal);
    }

    for (int32_t i = 0; i < pQueryAttr->numOfFilterCols; ++i) {
      SSingleColumnFilterInfo* pColFilter = &pQueryAttr->pFilterInfo[i];
      if (pColFilter->numOfFilters > 0) {
        tfree(pColFilter->pFilters);
      }
    }

    pQueryAttr->pExpr1 = destroyQueryFuncExpr(pQueryAttr->pExpr1, pQueryAttr->numOfOutput);
    pQueryAttr->pExpr2 = destroyQueryFuncExpr(pQueryAttr->pExpr2, pQueryAttr->numOfExpr2);

    tfree(pQueryAttr->tagColList);
    tfree(pQueryAttr->pFilterInfo);

    if (pQueryAttr->colList != NULL) {
      for (int32_t i = 0; i < pQueryAttr->numOfCols; i++) {
        SColumnInfo* column = pQueryAttr->colList + i;
        freeColumnFilterInfo(column->filterInfo, column->numOfFilters);
      }
      tfree(pQueryAttr->colList);
    }

    if (pQueryAttr->pGroupbyExpr != NULL) {
      taosArrayDestroy(pQueryAttr->pGroupbyExpr->columnInfo);
      tfree(pQueryAttr->pGroupbyExpr);
    }
  }
}
<|MERGE_RESOLUTION|>--- conflicted
+++ resolved
@@ -1243,16 +1243,10 @@
   STableQueryInfo*  item = pRuntimeEnv->current;
 
   SColumnInfoData* pColInfoData = taosArrayGet(pSDataBlock->pDataBlock, pInfo->colIndex);
-<<<<<<< HEAD
 
   SQueryAttr* pQueryAttr = pRuntimeEnv->pQueryAttr;
   int16_t     bytes = pColInfoData->info.bytes;
   int16_t     type = pColInfoData->info.type;
-=======
-  int16_t          bytes = pColInfoData->info.bytes;
-  int16_t          type = pColInfoData->info.type;
-  SQuery    *pQuery = pRuntimeEnv->pQuery;
->>>>>>> 3d2706fe
 
   if (type == TSDB_DATA_TYPE_FLOAT || type == TSDB_DATA_TYPE_DOUBLE) {
     qError("QInfo:%"PRIu64" group by not supported on double/float columns, abort", GET_QID(pRuntimeEnv));
@@ -1273,11 +1267,7 @@
 
       memcpy(pInfo->prevData, val, bytes);
 
-<<<<<<< HEAD
       if (pQueryAttr->stableQuery && pQueryAttr->stabledev && (pRuntimeEnv->prevResult != NULL)) {
-=======
-      if (pQuery->stableQuery && pQuery->stabledev && (pRuntimeEnv->prevResult != NULL)) {
->>>>>>> 3d2706fe
         setParamForStableStddevByColData(pRuntimeEnv, pInfo->binfo.pCtx, pOperator->numOfOutput, pOperator->pExpr, val, bytes);
       }
 
@@ -1645,15 +1635,9 @@
   return NULL;
 }
 
-<<<<<<< HEAD
 static int32_t setupQueryRuntimeEnv(SQueryRuntimeEnv *pRuntimeEnv, int32_t numOfTables, SArray* pOperator) {
-  qDebug("QInfo:%p setup runtime env", pRuntimeEnv->qinfo);
+  qDebug("QInfo:%"PRIu64" setup runtime env", GET_QID(pRuntimeEnv));
   SQueryAttr *pQueryAttr = pRuntimeEnv->pQueryAttr;
-=======
-static int32_t setupQueryRuntimeEnv(SQueryRuntimeEnv *pRuntimeEnv, int32_t numOfTables) {
-  qDebug("QInfo:%"PRIu64" setup runtime env", GET_QID(pRuntimeEnv));
-  SQuery *pQuery = pRuntimeEnv->pQuery;
->>>>>>> 3d2706fe
 
   pRuntimeEnv->prevGroupId = INT32_MIN;
   pRuntimeEnv->pQueryAttr = pQueryAttr;
@@ -2033,19 +2017,11 @@
 /*
  * todo add more parameters to check soon..
  */
-<<<<<<< HEAD
-bool colIdCheck(SQueryAttr *pQueryAttr, void* qinfo) {
+bool colIdCheck(SQueryAttr *pQueryAttr, uint64_t qId) {
   // load data column information is incorrect
   for (int32_t i = 0; i < pQueryAttr->numOfCols - 1; ++i) {
     if (pQueryAttr->colList[i].colId == pQueryAttr->colList[i + 1].colId) {
-      qError("QInfo:%p invalid data load column for query", qinfo);
-=======
-bool colIdCheck(SQuery *pQuery, uint64_t qId) {
-  // load data column information is incorrect
-  for (int32_t i = 0; i < pQuery->numOfCols - 1; ++i) {
-    if (pQuery->colList[i].colId == pQuery->colList[i + 1].colId) {
       qError("QInfo:%"PRIu64" invalid data load column for query", qId);
->>>>>>> 3d2706fe
       return false;
     }
   }
@@ -2103,13 +2079,9 @@
 
   // todo handle the case the the order irrelevant query type mixed up with order critical query type
   // descending order query for last_row query
-<<<<<<< HEAD
   if (isFirstLastRowQuery(pQueryAttr)) {
-    qDebug("QInfo:%p scan order changed for last_row query, old:%d, new:%d", pQInfo, pQueryAttr->order.order, TSDB_ORDER_ASC);
-=======
-  if (isFirstLastRowQuery(pQuery)) {
-    qDebug("QInfo:%"PRIu64" scan order changed for last_row query, old:%d, new:%d", pQInfo->qId, pQuery->order.order, TSDB_ORDER_ASC);
->>>>>>> 3d2706fe
+    qDebug("QInfo:%"PRIu64" scan order changed for last_row query, old:%d, new:%d", pQInfo->qId,
+        pQueryAttr->order.order, TSDB_ORDER_ASC);
 
     pQueryAttr->order.order = TSDB_ORDER_ASC;
     if (pQueryAttr->window.skey > pQueryAttr->window.ekey) {
@@ -2129,54 +2101,31 @@
     return;
   }
 
-<<<<<<< HEAD
   if (pQueryAttr->pointInterpQuery && pQueryAttr->interval.interval == 0) {
     if (!QUERY_IS_ASC_QUERY(pQueryAttr)) {
       qDebug(msg, pQInfo, "interp", pQueryAttr->order.order, TSDB_ORDER_ASC, pQueryAttr->window.skey, pQueryAttr->window.ekey, pQueryAttr->window.ekey, pQueryAttr->window.skey);
       SWAP(pQueryAttr->window.skey, pQueryAttr->window.ekey, TSKEY);
-=======
-  if (isPointInterpoQuery(pQuery) && pQuery->interval.interval == 0) {
-    if (!QUERY_IS_ASC_QUERY(pQuery)) {
-      qDebug(msg, pQInfo->qId, "interp", pQuery->order.order, TSDB_ORDER_ASC, pQuery->window.skey, pQuery->window.ekey, pQuery->window.ekey, pQuery->window.skey);
-      SWAP(pQuery->window.skey, pQuery->window.ekey, TSKEY);
->>>>>>> 3d2706fe
     }
 
     pQueryAttr->order.order = TSDB_ORDER_ASC;
     return;
   }
 
-<<<<<<< HEAD
   if (pQueryAttr->interval.interval == 0) {
     if (onlyFirstQuery(pQueryAttr)) {
       if (!QUERY_IS_ASC_QUERY(pQueryAttr)) {
         qDebug(msg, pQInfo, "only-first", pQueryAttr->order.order, TSDB_ORDER_ASC, pQueryAttr->window.skey,
                pQueryAttr->window.ekey, pQueryAttr->window.ekey, pQueryAttr->window.skey);
-=======
-  if (pQuery->interval.interval == 0) {
-    if (onlyFirstQuery(pQuery)) {
-      if (!QUERY_IS_ASC_QUERY(pQuery)) {
-        qDebug(msg, pQInfo->qId, "only-first", pQuery->order.order, TSDB_ORDER_ASC, pQuery->window.skey,
-               pQuery->window.ekey, pQuery->window.ekey, pQuery->window.skey);
->>>>>>> 3d2706fe
 
         SWAP(pQueryAttr->window.skey, pQueryAttr->window.ekey, TSKEY);
         doExchangeTimeWindow(pQInfo, &pQueryAttr->window);
       }
 
-<<<<<<< HEAD
       pQueryAttr->order.order = TSDB_ORDER_ASC;
     } else if (onlyLastQuery(pQueryAttr)) {
       if (QUERY_IS_ASC_QUERY(pQueryAttr)) {
         qDebug(msg, pQInfo, "only-last", pQueryAttr->order.order, TSDB_ORDER_DESC, pQueryAttr->window.skey,
                pQueryAttr->window.ekey, pQueryAttr->window.ekey, pQueryAttr->window.skey);
-=======
-      pQuery->order.order = TSDB_ORDER_ASC;
-    } else if (onlyLastQuery(pQuery)) {
-      if (QUERY_IS_ASC_QUERY(pQuery)) {
-        qDebug(msg, pQInfo->qId, "only-last", pQuery->order.order, TSDB_ORDER_DESC, pQuery->window.skey,
-               pQuery->window.ekey, pQuery->window.ekey, pQuery->window.skey);
->>>>>>> 3d2706fe
 
         SWAP(pQueryAttr->window.skey, pQueryAttr->window.ekey, TSKEY);
         doExchangeTimeWindow(pQInfo, &pQueryAttr->window);
@@ -2187,35 +2136,20 @@
 
   } else {  // interval query
     if (stableQuery) {
-<<<<<<< HEAD
       if (onlyFirstQuery(pQueryAttr)) {
         if (!QUERY_IS_ASC_QUERY(pQueryAttr)) {
           qDebug(msg, pQInfo, "only-first stable", pQueryAttr->order.order, TSDB_ORDER_ASC,
                  pQueryAttr->window.skey, pQueryAttr->window.ekey, pQueryAttr->window.ekey, pQueryAttr->window.skey);
-=======
-      if (onlyFirstQuery(pQuery)) {
-        if (!QUERY_IS_ASC_QUERY(pQuery)) {
-          qDebug(msg, pQInfo->qId, "only-first stable", pQuery->order.order, TSDB_ORDER_ASC,
-                 pQuery->window.skey, pQuery->window.ekey, pQuery->window.ekey, pQuery->window.skey);
->>>>>>> 3d2706fe
 
           SWAP(pQueryAttr->window.skey, pQueryAttr->window.ekey, TSKEY);
           doExchangeTimeWindow(pQInfo, &pQueryAttr->window);
         }
 
-<<<<<<< HEAD
         pQueryAttr->order.order = TSDB_ORDER_ASC;
       } else if (onlyLastQuery(pQueryAttr)) {
         if (QUERY_IS_ASC_QUERY(pQueryAttr)) {
           qDebug(msg, pQInfo, "only-last stable", pQueryAttr->order.order, TSDB_ORDER_DESC,
                  pQueryAttr->window.skey, pQueryAttr->window.ekey, pQueryAttr->window.ekey, pQueryAttr->window.skey);
-=======
-        pQuery->order.order = TSDB_ORDER_ASC;
-      } else if (onlyLastQuery(pQuery)) {
-        if (QUERY_IS_ASC_QUERY(pQuery)) {
-          qDebug(msg, pQInfo->qId, "only-last stable", pQuery->order.order, TSDB_ORDER_DESC,
-                 pQuery->window.skey, pQuery->window.ekey, pQuery->window.ekey, pQuery->window.skey);
->>>>>>> 3d2706fe
 
           SWAP(pQueryAttr->window.skey, pQueryAttr->window.ekey, TSKEY);
           doExchangeTimeWindow(pQInfo, &pQueryAttr->window);
@@ -3329,19 +3263,11 @@
 
     int16_t tagType = pCtx[0].tag.nType;
     if (tagType == TSDB_DATA_TYPE_BINARY || tagType == TSDB_DATA_TYPE_NCHAR) {
-<<<<<<< HEAD
       qDebug("QInfo:%p set tag value for join comparison, colId:%" PRId64 ", val:%s", pRuntimeEnv->qinfo,
              pExprInfo->base.param[0].i64, pCtx[0].tag.pz);
     } else {
       qDebug("QInfo:%p set tag value for join comparison, colId:%" PRId64 ", val:%" PRId64, pRuntimeEnv->qinfo,
              pExprInfo->base.param[0].i64, pCtx[0].tag.i64);
-=======
-      qDebug("QInfo:%"PRIu64" set tag value for join comparison, colId:%" PRId64 ", val:%s", GET_QID(pRuntimeEnv),
-             pExprInfo->base.arg->argValue.i64, pCtx[0].tag.pz);
-    } else {
-      qDebug("QInfo:%"PRIu64" set tag value for join comparison, colId:%" PRId64 ", val:%" PRId64, GET_QID(pRuntimeEnv),
-             pExprInfo->base.arg->argValue.i64, pCtx[0].tag.i64);
->>>>>>> 3d2706fe
     }
   }
 }
@@ -3423,29 +3349,15 @@
 }
 
 void setParamForStableStddevByColData(SQueryRuntimeEnv* pRuntimeEnv, SQLFunctionCtx* pCtx, int32_t numOfOutput, SExprInfo* pExpr, char* val, int16_t bytes) {
-<<<<<<< HEAD
-  SQueryAttr* pQuery = pRuntimeEnv->pQueryAttr;
-
-  int32_t numOfExprs = pQuery->numOfOutput;
+  SQueryAttr* pQueryAttr = pRuntimeEnv->pQueryAttr;
+
+  int32_t numOfExprs = pQueryAttr->numOfOutput;
   for(int32_t i = 0; i < numOfExprs; ++i) {
     SSqlExpr* pExpr1 = &pExpr[i].base;
     if (pExpr1->functionId != TSDB_FUNC_STDDEV_DST) {
       continue;
     }
 
-=======
-  SQuery* pQuery = pRuntimeEnv->pQuery;
-
-  int32_t numOfExprs = pQuery->numOfOutput;
-  for(int32_t i = 0; i < numOfExprs; ++i) {
-    SExprInfo* pExprInfo = &(pExpr[i]);
-    if (pExprInfo->base.functionId != TSDB_FUNC_STDDEV_DST) {
-      continue;
-    }
-
-    SSqlFuncMsg* pFuncMsg = &pExprInfo->base;
-
->>>>>>> 3d2706fe
     pCtx[i].param[0].arr = NULL;
     pCtx[i].param[0].nType = TSDB_DATA_TYPE_INT;  // avoid freeing the memory by setting the type to be int
 
@@ -3457,11 +3369,7 @@
         int32_t numOfCols = (int32_t)taosArrayGetSize(p->pResult);
         for (int32_t k = 0; k < numOfCols; ++k) {
           SStddevInterResult* pres = taosArrayGet(p->pResult, k);
-<<<<<<< HEAD
           if (pres->colId == pExpr1->colInfo.colId) {
-=======
-          if (pres->colId == pFuncMsg->colInfo.colId) {
->>>>>>> 3d2706fe
             pCtx[i].param[0].arr = pres->pResult;
             break;
           }
@@ -3469,15 +3377,8 @@
       }
     }
   }
-<<<<<<< HEAD
-}
-=======
-
-}
-
-
-
->>>>>>> 3d2706fe
+}
+
 /*
  * There are two cases to handle:
  *
@@ -3751,13 +3652,8 @@
 //
 //  int32_t numOfRes = tableApplyFunctionsOnBlock(pRuntimeEnv, pBlockInfo, NULL, binarySearchForKey, pDataBlock);
 //
-<<<<<<< HEAD
-//  qDebug("QInfo:%p check data block, brange:%" PRId64 "-%" PRId64 ", numOfRows:%d, numOfRes:%d, lastKey:%"PRId64, pRuntimeEnv->qinfo,
-//         pBlockInfo->window.skey, pBlockInfo->window.ekey, pBlockInfo->rows, numOfRes, pRuntimeEnv->current->lastKey);
-=======
 //  qDebug("QInfo:%"PRIu64" check data block, brange:%" PRId64 "-%" PRId64 ", numOfRows:%d, numOfRes:%d, lastKey:%"PRId64, GET_QID(pRuntimeEnv),
-//         pBlockInfo->window.skey, pBlockInfo->window.ekey, pBlockInfo->rows, numOfRes, pQuery->current->lastKey);
->>>>>>> 3d2706fe
+//         pBlockInfo->window.skey, pBlockInfo->window.ekey, pBlockInfo->rows, numOfRes, pQueryAttr->current->lastKey);
 //}
 
 //void skipBlocks(SQueryRuntimeEnv *pRuntimeEnv) {
@@ -3786,13 +3682,8 @@
 //      pTableQueryInfo->lastKey = (QUERY_IS_ASC_QUERY(pQueryAttr)) ? blockInfo.window.ekey : blockInfo.window.skey;
 //      pTableQueryInfo->lastKey += step;
 //
-<<<<<<< HEAD
-//      qDebug("QInfo:%p skip rows:%d, offset:%" PRId64, pRuntimeEnv->qinfo, blockInfo.rows,
+//      qDebug("QInfo:%"PRIu64" skip rows:%d, offset:%" PRId64, GET_QID(pRuntimeEnv), blockInfo.rows,
 //             pQueryAttr->limit.offset);
-=======
-//      qDebug("QInfo:%"PRIu64" skip rows:%d, offset:%" PRId64, GET_QID(pRuntimeEnv), blockInfo.rows,
-//             pQuery->limit.offset);
->>>>>>> 3d2706fe
 //    } else {  // find the appropriated start position in current block
 //      updateOffsetVal(pRuntimeEnv, &blockInfo);
 //      break;
@@ -3839,15 +3730,9 @@
 //    int32_t numOfRes = tableApplyFunctionsOnBlock(pRuntimeEnv, pBlockInfo, NULL, binarySearchForKey, pDataBlock);
 //    pRuntimeEnv->resultRowInfo.curIndex = index;  // restore the window index
 //
-<<<<<<< HEAD
-//    qDebug("QInfo:%p check data block, brange:%" PRId64 "-%" PRId64 ", numOfRows:%d, numOfRes:%d, lastKey:%" PRId64,
-//           pRuntimeEnv->qinfo, pBlockInfo->window.skey, pBlockInfo->window.ekey, pBlockInfo->rows, numOfRes,
-//           pRuntimeEnv->current->lastKey);
-=======
 //    qDebug("QInfo:%"PRIu64" check data block, brange:%" PRId64 "-%" PRId64 ", numOfRows:%d, numOfRes:%d, lastKey:%" PRId64,
 //           GET_QID(pRuntimeEnv), pBlockInfo->window.skey, pBlockInfo->window.ekey, pBlockInfo->rows, numOfRes,
-//           pQuery->current->lastKey);
->>>>>>> 3d2706fe
+//           pQueryAttr->current->lastKey);
 //
 //    return key;
 //  } else {  // do nothing
@@ -4000,13 +3885,8 @@
   }
 
   terrno = TSDB_CODE_SUCCESS;
-<<<<<<< HEAD
   if (isFirstLastRowQuery(pQueryAttr)) {
-    pRuntimeEnv->pQueryHandle = tsdbQueryLastRow(tsdb, &cond, &pQueryAttr->tableGroupInfo, pQInfo, &pQueryAttr->memRef);
-=======
-  if (isFirstLastRowQuery(pQuery)) {
-    pRuntimeEnv->pQueryHandle = tsdbQueryLastRow(tsdb, &cond, &pQuery->tableGroupInfo, pQInfo->qId, &pQuery->memRef);
->>>>>>> 3d2706fe
+    pRuntimeEnv->pQueryHandle = tsdbQueryLastRow(tsdb, &cond, &pQueryAttr->tableGroupInfo, pQInfo->qId, &pQueryAttr->memRef);
 
     // update the query time window
     pQueryAttr->window = cond.twindow;
@@ -4026,17 +3906,10 @@
         }
       }
     }
-<<<<<<< HEAD
   } else if (pQueryAttr->pointInterpQuery) {
-    pRuntimeEnv->pQueryHandle = tsdbQueryRowsInExternalWindow(tsdb, &cond, &pQueryAttr->tableGroupInfo, pQInfo, &pQueryAttr->memRef);
+    pRuntimeEnv->pQueryHandle = tsdbQueryRowsInExternalWindow(tsdb, &cond, &pQueryAttr->tableGroupInfo, pQInfo->qId, &pQueryAttr->memRef);
   } else {
-    pRuntimeEnv->pQueryHandle = tsdbQueryTables(tsdb, &cond, &pQueryAttr->tableGroupInfo, pQInfo, &pQueryAttr->memRef);
-=======
-  } else if (isPointInterpoQuery(pQuery)) {
-    pRuntimeEnv->pQueryHandle = tsdbQueryRowsInExternalWindow(tsdb, &cond, &pQuery->tableGroupInfo, pQInfo->qId, &pQuery->memRef);
-  } else {
-    pRuntimeEnv->pQueryHandle = tsdbQueryTables(tsdb, &cond, &pQuery->tableGroupInfo, pQInfo->qId, &pQuery->memRef);
->>>>>>> 3d2706fe
+    pRuntimeEnv->pQueryHandle = tsdbQueryTables(tsdb, &cond, &pQueryAttr->tableGroupInfo, pQInfo->qId, &pQueryAttr->memRef);
   }
 
   return terrno;
@@ -4122,11 +3995,7 @@
   getIntermediateBufInfo(pRuntimeEnv, &ps, &pQueryAttr->intermediateResultRowSize);
 
   int32_t TENMB = 1024*1024*10;
-<<<<<<< HEAD
-  int32_t code = createDiskbasedResultBuffer(&pRuntimeEnv->pResultBuf, ps, TENMB, pQInfo);
-=======
-  code = createDiskbasedResultBuffer(&pRuntimeEnv->pResultBuf, ps, TENMB, pQInfo->qId);
->>>>>>> 3d2706fe
+  int32_t code = createDiskbasedResultBuffer(&pRuntimeEnv->pResultBuf, ps, TENMB, pQInfo->qId);
   if (code != TSDB_CODE_SUCCESS) {
     return code;
   }
@@ -6129,17 +5998,10 @@
   return pGroupbyExpr;
 }
 
-<<<<<<< HEAD
-static int32_t createFilterInfo(void *pQInfo, SQueryAttr *pQueryAttr) {
+static int32_t createFilterInfo(SQueryAttr *pQueryAttr, uint64_t qId) {
   for (int32_t i = 0; i < pQueryAttr->numOfCols; ++i) {
     if (pQueryAttr->colList[i].numOfFilters > 0) {
       pQueryAttr->numOfFilterCols++;
-=======
-static int32_t createFilterInfo(SQuery *pQuery, uint64_t qId) {
-  for (int32_t i = 0; i < pQuery->numOfCols; ++i) {
-    if (pQuery->colList[i].numOfFilters > 0) {
-      pQuery->numOfFilterCols++;
->>>>>>> 3d2706fe
     }
   }
 
@@ -6336,13 +6198,8 @@
     }
   }
 
-<<<<<<< HEAD
   doUpdateExprColumnIndex(pQueryAttr);
-  int32_t ret = createFilterInfo(pQInfo, pQueryAttr);
-=======
-  doUpdateExprColumnIndex(pQuery);
-  int32_t ret = createFilterInfo(pQuery, pQInfo->qId);
->>>>>>> 3d2706fe
+  int32_t ret = createFilterInfo(pQueryAttr, pQInfo->qId);
   if (ret != TSDB_CODE_SUCCESS) {
     goto _cleanup;
   }
@@ -6415,14 +6272,10 @@
     }
   }
 
-<<<<<<< HEAD
-  colIdCheck(pQueryAttr, pQInfo);
-=======
-  colIdCheck(pQuery, pQInfo->qId);
+  colIdCheck(pQueryAttr, pQInfo->qId);
 
   // todo refactor
   pQInfo->query.queryBlockDist = (numOfOutput == 1 && pExprs[0].base.colInfo.colId == TSDB_BLOCK_DIST_COLUMN_INDEX);
->>>>>>> 3d2706fe
 
   pQInfo->qId = atomic_add_fetch_64(&queryHandleId, 1);
   *qId = pQInfo->qId;
@@ -6471,13 +6324,9 @@
   int32_t code = TSDB_CODE_SUCCESS;
 
   SQueryRuntimeEnv* pRuntimeEnv = &pQInfo->runtimeEnv;
-<<<<<<< HEAD
-  SQueryAttr *pQueryAttr = pQInfo->runtimeEnv.pQueryAttr;
-=======
   pRuntimeEnv->qinfo = pQInfo;
 
-  SQuery *pQuery = pRuntimeEnv->pQuery;
->>>>>>> 3d2706fe
+  SQueryAttr *pQueryAttr = pRuntimeEnv->pQueryAttr;
 
   STSBuf *pTsBuf = NULL;
   if (pTsBufInfo->tsLen > 0) { // open new file to save the result
@@ -6499,17 +6348,10 @@
     pQueryAttr->precision = tsdbGetCfg(tsdb)->precision;
   }
 
-<<<<<<< HEAD
   if ((QUERY_IS_ASC_QUERY(pQueryAttr) && (pQueryAttr->window.skey > pQueryAttr->window.ekey)) ||
       (!QUERY_IS_ASC_QUERY(pQueryAttr) && (pQueryAttr->window.ekey > pQueryAttr->window.skey))) {
-    qDebug("QInfo:%p no result in time range %" PRId64 "-%" PRId64 ", order %d", pQInfo, pQueryAttr->window.skey,
+    qDebug("QInfo:%"PRIu64" no result in time range %" PRId64 "-%" PRId64 ", order %d", pQInfo->qId, pQueryAttr->window.skey,
            pQueryAttr->window.ekey, pQueryAttr->order.order);
-=======
-  if ((QUERY_IS_ASC_QUERY(pQuery) && (pQuery->window.skey > pQuery->window.ekey)) ||
-      (!QUERY_IS_ASC_QUERY(pQuery) && (pQuery->window.ekey > pQuery->window.skey))) {
-    qDebug("QInfo:%"PRIu64" no result in time range %" PRId64 "-%" PRId64 ", order %d", pQInfo->qId, pQuery->window.skey,
-           pQuery->window.ekey, pQuery->order.order);
->>>>>>> 3d2706fe
     setQueryStatus(pRuntimeEnv, QUERY_COMPLETED);
     pRuntimeEnv->tableqinfoGroupInfo.numOfTables = 0;
     // todo free memory
@@ -6697,13 +6539,8 @@
   qDebug("QInfo:%"PRIu64" current numOfRes rows:%d, total:%" PRId64, pQInfo->qId,
          pRuntimeEnv->outputBuf->info.rows, pRuntimeEnv->resultInfo.total);
 
-<<<<<<< HEAD
   if (pQueryAttr->limit.limit > 0 && pQueryAttr->limit.limit == pRuntimeEnv->resultInfo.total) {
-    qDebug("QInfo:%p results limitation reached, limitation:%"PRId64, pQInfo, pQueryAttr->limit.limit);
-=======
-  if (pQuery->limit.limit > 0 && pQuery->limit.limit == pRuntimeEnv->resultInfo.total) {
-    qDebug("QInfo:%"PRIu64" results limitation reached, limitation:%"PRId64, pQInfo->qId, pQuery->limit.limit);
->>>>>>> 3d2706fe
+    qDebug("QInfo:%"PRIu64" results limitation reached, limitation:%"PRId64, pQInfo->qId, pQueryAttr->limit.limit);
     setQueryStatus(pRuntimeEnv, QUERY_OVER);
   }
 
