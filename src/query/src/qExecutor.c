/*
 * Copyright (c) 2019 TAOS Data, Inc. <jhtao@taosdata.com>
 *
 * This program is free software: you can use, redistribute, and/or modify
 * it under the terms of the GNU Affero General Public License, version 3
 * or later ("AGPL"), as published by the Free Software Foundation.
 *
 * This program is distributed in the hope that it will be useful, but WITHOUT
 * ANY WARRANTY; without even the implied warranty of MERCHANTABILITY or
 * FITNESS FOR A PARTICULAR PURPOSE.
 *
 * You should have received a copy of the GNU Affero General Public License
 * along with this program. If not, see <http://www.gnu.org/licenses/>.
 */
#include "os.h"
#include "qFill.h"
#include "taosmsg.h"
#include "tglobal.h"

#include "exception.h"
#include "hash.h"
#include "texpr.h"
#include "qExecutor.h"
#include "qResultbuf.h"
#include "qUtil.h"
#include "queryLog.h"
#include "tlosertree.h"
#include "ttype.h"
#include "tscompression.h"
#include "qScript.h"

#define IS_MASTER_SCAN(runtime)        ((runtime)->scanFlag == MASTER_SCAN)
#define IS_REVERSE_SCAN(runtime)       ((runtime)->scanFlag == REVERSE_SCAN)
#define SET_MASTER_SCAN_FLAG(runtime)  ((runtime)->scanFlag = MASTER_SCAN)
#define SET_REVERSE_SCAN_FLAG(runtime) ((runtime)->scanFlag = REVERSE_SCAN)

#define SWITCH_ORDER(n) (((n) = ((n) == TSDB_ORDER_ASC) ? TSDB_ORDER_DESC : TSDB_ORDER_ASC))

#define SDATA_BLOCK_INITIALIZER (SDataBlockInfo) {{0}, 0}

#define TIME_WINDOW_COPY(_dst, _src)  do {\
   (_dst).skey = (_src).skey;\
   (_dst).ekey = (_src).ekey;\
} while (0)

enum {
  TS_JOIN_TS_EQUAL       = 0,
  TS_JOIN_TS_NOT_EQUALS  = 1,
  TS_JOIN_TAG_NOT_EQUALS = 2,
};

typedef enum SResultTsInterpType {
  RESULT_ROW_START_INTERP = 1,
  RESULT_ROW_END_INTERP   = 2,
} SResultTsInterpType;

#if 0
static UNUSED_FUNC void *u_malloc (size_t __size) {
  uint32_t v = rand();

  if (v % 1000 <= 0) {
    return NULL;
  } else {
    return malloc(__size);
  }
}

static UNUSED_FUNC void* u_calloc(size_t num, size_t __size) {
  uint32_t v = rand();
  if (v % 1000 <= 0) {
    return NULL;
  } else {
    return calloc(num, __size);
  }
}

static UNUSED_FUNC void* u_realloc(void* p, size_t __size) {
  uint32_t v = rand();
  if (v % 5 <= 1) {
    return NULL;
  } else {
    return realloc(p, __size);
  }
}

#define calloc  u_calloc
#define malloc  u_malloc
#define realloc u_realloc
#endif

#define CLEAR_QUERY_STATUS(q, st)   ((q)->status &= (~(st)))
#define GET_NUM_OF_TABLEGROUP(q)    taosArrayGetSize((q)->tableqinfoGroupInfo.pGroupList)
#define QUERY_IS_INTERVAL_QUERY(_q) ((_q)->interval.interval > 0)

uint64_t queryHandleId = 0;

int32_t getMaximumIdleDurationSec() {
  return tsShellActivityTimer * 2;
}

int64_t genQueryId(void) {
  int64_t uid = 0;
  int64_t did = tsDnodeId;

  uid = did << 54;

  int64_t pid = ((int64_t)taosGetPId()) & 0x3FF;

  uid |= pid << 44;

  int64_t ts = taosGetTimestampMs() & 0x1FFFFFFFF;

  uid |= ts << 11;

  int64_t sid = atomic_add_fetch_64(&queryHandleId, 1) & 0x7FF;

  uid |= sid;

  return uid;
}

static void getNextTimeWindow(SQueryAttr* pQueryAttr, STimeWindow* tw) {
  int32_t factor = GET_FORWARD_DIRECTION_FACTOR(pQueryAttr->order.order);
  if (pQueryAttr->interval.intervalUnit != 'n' && pQueryAttr->interval.intervalUnit != 'y') {
    tw->skey += pQueryAttr->interval.sliding * factor;
    tw->ekey = tw->skey + pQueryAttr->interval.interval - 1;
    return;
  }

  int64_t key = tw->skey / 1000, interval = pQueryAttr->interval.interval;
  if (pQueryAttr->precision == TSDB_TIME_PRECISION_MICRO) {
    key /= 1000;
  }
<<<<<<< HEAD

  if (pQuery->interval.intervalUnit == 'y') {
=======
  if (pQueryAttr->interval.intervalUnit == 'y') {
>>>>>>> b45f8b24
    interval *= 12;
  }

  struct tm tm;
  time_t t = (time_t)key;
  localtime_r(&t, &tm);

  int mon = (int)(tm.tm_year * 12 + tm.tm_mon + interval * factor);
  tm.tm_year = mon / 12;
  tm.tm_mon = mon % 12;
  tw->skey = mktime(&tm) * 1000L;

  mon = (int)(mon + interval);
  tm.tm_year = mon / 12;
  tm.tm_mon = mon % 12;
  tw->ekey = mktime(&tm) * 1000L;

  if (pQueryAttr->precision == TSDB_TIME_PRECISION_MICRO) {
    tw->skey *= 1000L;
    tw->ekey *= 1000L;
  }
  tw->ekey -= 1;
}

static void doSetTagValueToResultBuf(char* output, const char* val, int16_t type, int16_t bytes);
static void setResultOutputBuf(SQueryRuntimeEnv* pRuntimeEnv, SResultRow* pResult, SQLFunctionCtx* pCtx,
                               int32_t numOfCols, int32_t* rowCellInfoOffset);

void setResultRowOutputBufInitCtx(SQueryRuntimeEnv *pRuntimeEnv, SResultRow *pResult, SQLFunctionCtx* pCtx, int32_t numOfOutput, int32_t* rowCellInfoOffset);
static bool functionNeedToExecute(SQueryRuntimeEnv *pRuntimeEnv, SQLFunctionCtx *pCtx, int32_t functionId);

static void setBlockStatisInfo(SQLFunctionCtx *pCtx, SSDataBlock* pSDataBlock, SColIndex* pColIndex);

static void destroyTableQueryInfoImpl(STableQueryInfo *pTableQueryInfo);
static bool hasMainOutput(SQueryAttr *pQueryAttr);

static int32_t setTimestampListJoinInfo(SQueryRuntimeEnv* pRuntimeEnv, tVariant* pTag, STableQueryInfo *pTableQueryInfo);
static void releaseQueryBuf(size_t numOfTables);
static int32_t binarySearchForKey(char *pValue, int num, TSKEY key, int order);
static STsdbQueryCond createTsdbQueryCond(SQueryAttr* pQueryAttr, STimeWindow* win);
static STableIdInfo createTableIdInfo(STableQueryInfo* pTableQueryInfo);

static void setTableScanFilterOperatorInfo(STableScanInfo* pTableScanInfo, SOperatorInfo* pDownstream);
static int32_t doCreateFilterInfo(SColumnInfo* pCols, int32_t numOfCols, int32_t numOfFilterCols,
                                  SSingleColumnFilterInfo** pFilterInfo, uint64_t qId);
static void* doDestroyFilterInfo(SSingleColumnFilterInfo* pFilterInfo, int32_t numOfFilterCols);

<<<<<<< HEAD
static int32_t getNumOfScanTimes(SQuery* pQuery);
static bool isFixedOutputQuery(SQueryRuntimeEnv *pRuntimeEnv);

static SOperatorInfo* createDataBlocksOptScanInfo(void* pTsdbQueryHandle, SQueryRuntimeEnv* pRuntimeEnv, int32_t repeatTime, int32_t reverseTime);
static SOperatorInfo* createTableScanOperator(void* pTsdbQueryHandle, SQueryRuntimeEnv* pRuntimeEnv, int32_t repeatTime);
static SOperatorInfo* createTableSeqScanOperator(void* pTsdbQueryHandle, SQueryRuntimeEnv* pRuntimeEnv);

static SOperatorInfo* createAggregateOperatorInfo(SQueryRuntimeEnv* pRuntimeEnv, SOperatorInfo* upstream, SExprInfo* pExpr, int32_t numOfOutput);
static SOperatorInfo* createArithOperatorInfo(SQueryRuntimeEnv* pRuntimeEnv, SOperatorInfo* upstream, SExprInfo* pExpr, int32_t numOfOutput);
static SOperatorInfo* createLimitOperatorInfo(SQueryRuntimeEnv* pRuntimeEnv, SOperatorInfo* upstream);
static SOperatorInfo* createOffsetOperatorInfo(SQueryRuntimeEnv* pRuntimeEnv, SOperatorInfo* upstream);
static SOperatorInfo* createTimeIntervalOperatorInfo(SQueryRuntimeEnv* pRuntimeEnv, SOperatorInfo* upstream, SExprInfo* pExpr, int32_t numOfOutput);
static SOperatorInfo* createSWindowOperatorInfo(SQueryRuntimeEnv* pRuntimeEnv, SOperatorInfo* upstream, SExprInfo* pExpr, int32_t numOfOutput);
static SOperatorInfo* createFillOperatorInfo(SQueryRuntimeEnv* pRuntimeEnv, SOperatorInfo* upstream, SExprInfo* pExpr, int32_t numOfOutput);
static SOperatorInfo* createGroupbyOperatorInfo(SQueryRuntimeEnv* pRuntimeEnv, SOperatorInfo* upstream, SExprInfo* pExpr, int32_t numOfOutput);
static SOperatorInfo* createMultiTableAggOperatorInfo(SQueryRuntimeEnv* pRuntimeEnv, SOperatorInfo* upstream, SExprInfo* pExpr, int32_t numOfOutput);
static SOperatorInfo* createMultiTableTimeIntervalOperatorInfo(SQueryRuntimeEnv* pRuntimeEnv, SOperatorInfo* upstream, SExprInfo* pExpr, int32_t numOfOutput);
static SOperatorInfo* createTagScanOperatorInfo(SQueryRuntimeEnv* pRuntimeEnv, SExprInfo* pExpr, int32_t numOfOutput);
static SOperatorInfo* createTableBlockInfoScanOperator(void* pTsdbQueryHandle, SQueryRuntimeEnv* pRuntimeEnv);
static SOperatorInfo* createHavingOperatorInfo(SQueryRuntimeEnv* pRuntimeEnv, SOperatorInfo* upstream, SExprInfo* pExpr, int32_t numOfOutput);
=======
static int32_t getNumOfScanTimes(SQueryAttr* pQueryAttr);
>>>>>>> b45f8b24

static void destroyBasicOperatorInfo(void* param, int32_t numOfOutput);
static void destroySFillOperatorInfo(void* param, int32_t numOfOutput);
static void destroyGroupbyOperatorInfo(void* param, int32_t numOfOutput);
static void destroyArithOperatorInfo(void* param, int32_t numOfOutput);
static void destroyTagScanOperatorInfo(void* param, int32_t numOfOutput);
static void destroyOperatorInfo(SOperatorInfo* pOperator);

static int32_t doCopyToSDataBlock(SQueryRuntimeEnv* pRuntimeEnv, SGroupResInfo* pGroupResInfo, int32_t orderType, SSDataBlock* pBlock);

static int32_t getGroupbyColumnIndex(SSqlGroupbyExpr *pGroupbyExpr, SSDataBlock* pDataBlock);
static int32_t setGroupResultOutputBuf(SQueryRuntimeEnv *pRuntimeEnv, SGroupbyOperatorInfo *pInfo, int32_t numOfCols, char *pData, int16_t type, int16_t bytes, int32_t groupIndex);

<<<<<<< HEAD
static void initCtxOutputBuffer(SQueryRuntimeEnv *pRuntimeEnv, SQLFunctionCtx* pCtx, int32_t size);
static void getAlignQueryTimeWindow(SQuery *pQuery, int64_t key, int64_t keyFirst, int64_t keyLast, STimeWindow *win);
static bool isPointInterpoQuery(SQuery *pQuery);
static void setResultBufSize(SQuery* pQuery, SRspResultInfo* pResultInfo);
=======
static void initCtxOutputBuffer(SQLFunctionCtx* pCtx, int32_t size);
static void getAlignQueryTimeWindow(SQueryAttr *pQueryAttr, int64_t key, int64_t keyFirst, int64_t keyLast, STimeWindow *win);
static void setResultBufSize(SQueryAttr* pQueryAttr, SRspResultInfo* pResultInfo);
>>>>>>> b45f8b24
static void setCtxTagForJoin(SQueryRuntimeEnv* pRuntimeEnv, SQLFunctionCtx* pCtx, SExprInfo* pExprInfo, void* pTable);
static void setParamForStableStddev(SQueryRuntimeEnv* pRuntimeEnv, SQLFunctionCtx* pCtx, int32_t numOfOutput, SExprInfo* pExpr);
static void setParamForStableStddevByColData(SQueryRuntimeEnv* pRuntimeEnv, SQLFunctionCtx* pCtx, int32_t numOfOutput, SExprInfo* pExpr, char* val, int16_t bytes);
static void doSetTableGroupOutputBuf(SQueryRuntimeEnv* pRuntimeEnv, SResultRowInfo* pResultRowInfo,
                                     SQLFunctionCtx* pCtx, int32_t* rowCellInfoOffset, int32_t numOfOutput,
                                     int32_t groupIndex);

// setup the output buffer for each operator
SSDataBlock* createOutputBuf(SExprInfo* pExpr, int32_t numOfOutput, int32_t numOfRows) {
  const static int32_t minSize = 8;

  SSDataBlock *res = calloc(1, sizeof(SSDataBlock));
  res->info.numOfCols = numOfOutput;

  res->pDataBlock = taosArrayInit(numOfOutput, sizeof(SColumnInfoData));
  for (int32_t i = 0; i < numOfOutput; ++i) {
    SColumnInfoData idata = {{0}};
    idata.info.type  = pExpr[i].base.resType;
    idata.info.bytes = pExpr[i].base.resBytes;
    idata.info.colId = pExpr[i].base.resColId;

    int32_t size = MAX(idata.info.bytes * numOfRows, minSize);
    idata.pData = calloc(1, size);  // at least to hold a pointer on x64 platform
    taosArrayPush(res->pDataBlock, &idata);
  }

  return res;
}

void* destroyOutputBuf(SSDataBlock* pBlock) {
  if (pBlock == NULL) {
    return NULL;
  }

  int32_t numOfOutput = pBlock->info.numOfCols;
  for(int32_t i = 0; i < numOfOutput; ++i) {
    SColumnInfoData* pColInfoData = taosArrayGet(pBlock->pDataBlock, i);
    tfree(pColInfoData->pData);
  }

  taosArrayDestroy(pBlock->pDataBlock);
  tfree(pBlock->pBlockStatis);
  tfree(pBlock);
  return NULL;
}

int32_t getNumOfResult(SQueryRuntimeEnv *pRuntimeEnv, SQLFunctionCtx* pCtx, int32_t numOfOutput) {
  SQueryAttr *pQueryAttr = pRuntimeEnv->pQueryAttr;
  bool    hasMainFunction = hasMainOutput(pQueryAttr);

  int32_t maxOutput = 0;
  for (int32_t j = 0; j < numOfOutput; ++j) {
    int32_t id = pCtx[j].functionId;

    /*
     * ts, tag, tagprj function can not decide the output number of current query
     * the number of output result is decided by main output
     */
    if (hasMainFunction && (id == TSDB_FUNC_TS || id == TSDB_FUNC_TAG || id == TSDB_FUNC_TAGPRJ)) {
      continue;
    }

    SResultRowCellInfo *pResInfo = GET_RES_INFO(&pCtx[j]);
    if (pResInfo != NULL && maxOutput < pResInfo->numOfRes) {
      maxOutput = pResInfo->numOfRes;
    }
  }

  assert(maxOutput >= 0);
  return maxOutput;
}

static void clearNumOfRes(SQLFunctionCtx* pCtx, int32_t numOfOutput) {
  for (int32_t j = 0; j < numOfOutput; ++j) {
    SResultRowCellInfo *pResInfo = GET_RES_INFO(&pCtx[j]);
    pResInfo->numOfRes = 0;
  }
}

static bool isSelectivityWithTagsQuery(SQLFunctionCtx *pCtx, int32_t numOfOutput) {
  bool    hasTags = false;
  int32_t numOfSelectivity = 0;

  for (int32_t i = 0; i < numOfOutput; ++i) {
    int32_t functId = pCtx[i].functionId;
    if (functId == TSDB_FUNC_TAG_DUMMY || functId == TSDB_FUNC_TS_DUMMY) {
      hasTags = true;
      continue;
    }

    if ((aAggs[functId].status & TSDB_FUNCSTATE_SELECTIVITY) != 0) {
      numOfSelectivity++;
    }
  }

  return (numOfSelectivity > 0 && hasTags);
}

static bool isProjQuery(SQueryAttr *pQueryAttr) {
  for (int32_t i = 0; i < pQueryAttr->numOfOutput; ++i) {
    int32_t functId = pQueryAttr->pExpr1[i].base.functionId;
    if (functId != TSDB_FUNC_PRJ && functId != TSDB_FUNC_TAGPRJ) {
      return false;
    }
  }

  return true;
}

static bool hasNullRv(SColIndex* pColIndex, SDataStatis *pStatis) {
  if (TSDB_COL_IS_TAG(pColIndex->flag) || TSDB_COL_IS_UD_COL(pColIndex->flag) || pColIndex->colId == PRIMARYKEY_TIMESTAMP_COL_INDEX) {
    return false;
  }

  if (pStatis != NULL && pStatis->numOfNull == 0) {
    return false;
  }

  return true;
}

static void prepareResultListBuffer(SResultRowInfo* pResultRowInfo, SQueryRuntimeEnv* pRuntimeEnv) {
  // more than the capacity, reallocate the resources
  if (pResultRowInfo->size < pResultRowInfo->capacity) {
    return;
  }

  int64_t newCapacity = 0;
  if (pResultRowInfo->capacity > 10000) {
    newCapacity = (int64_t)(pResultRowInfo->capacity * 1.25);
  } else {
    newCapacity = (int64_t)(pResultRowInfo->capacity * 1.5);
  }

  char *t = realloc(pResultRowInfo->pResult, (size_t)(newCapacity * POINTER_BYTES));
  if (t == NULL) {
    longjmp(pRuntimeEnv->env, TSDB_CODE_QRY_OUT_OF_MEMORY);
  }

  pResultRowInfo->pResult = (SResultRow **)t;

  int32_t inc = (int32_t)newCapacity - pResultRowInfo->capacity;
  memset(&pResultRowInfo->pResult[pResultRowInfo->capacity], 0, POINTER_BYTES * inc);

  pResultRowInfo->capacity = (int32_t)newCapacity;
}

static SResultRow *doPrepareResultRowFromKey(SQueryRuntimeEnv *pRuntimeEnv, SResultRowInfo *pResultRowInfo, char *pData,
                                             int16_t bytes, bool masterscan, uint64_t uid) {
  bool existed = false;
  SET_RES_WINDOW_KEY(pRuntimeEnv->keyBuf, pData, bytes, uid);

  SResultRow **p1 =
      (SResultRow **)taosHashGet(pRuntimeEnv->pResultRowHashTable, pRuntimeEnv->keyBuf, GET_RES_WINDOW_KEY_LEN(bytes));

  // in case of repeat scan/reverse scan, no new time window added.
  if (QUERY_IS_INTERVAL_QUERY(pRuntimeEnv->pQueryAttr)) {
    if (!masterscan) {  // the *p1 may be NULL in case of sliding+offset exists.
      return (p1 != NULL)? *p1:NULL;
    }

    if (p1 != NULL) {
      for(int32_t i = pResultRowInfo->size - 1; i >= 0; --i) {
        if (pResultRowInfo->pResult[i] == (*p1)) {
          pResultRowInfo->curIndex = i;
          existed = true;
          break;
        }
      }
    }
  } else {
    if (p1 != NULL) {  // group by column query
      return *p1;
    }
  }

  if (!existed) {
    prepareResultListBuffer(pResultRowInfo, pRuntimeEnv);

    SResultRow *pResult = NULL;
    if (p1 == NULL) {
      pResult = getNewResultRow(pRuntimeEnv->pool);
      int32_t ret = initResultRow(pResult);
      if (ret != TSDB_CODE_SUCCESS) {
        longjmp(pRuntimeEnv->env, TSDB_CODE_QRY_OUT_OF_MEMORY);
      }

      // add a new result set for a new group
      taosHashPut(pRuntimeEnv->pResultRowHashTable, pRuntimeEnv->keyBuf, GET_RES_WINDOW_KEY_LEN(bytes), &pResult, POINTER_BYTES);
    } else {
      pResult = *p1;
    }

    pResultRowInfo->pResult[pResultRowInfo->size] = pResult;
    pResultRowInfo->curIndex = pResultRowInfo->size++;
  }

  // too many time window in query
  if (pResultRowInfo->size > MAX_INTERVAL_TIME_WINDOW) {
    longjmp(pRuntimeEnv->env, TSDB_CODE_QRY_TOO_MANY_TIMEWINDOW);
  }

  return getResultRow(pResultRowInfo, pResultRowInfo->curIndex);
}

static void getInitialStartTimeWindow(SQueryAttr* pQueryAttr, TSKEY ts, STimeWindow* w) {
  if (QUERY_IS_ASC_QUERY(pQueryAttr)) {
    getAlignQueryTimeWindow(pQueryAttr, ts, ts, pQueryAttr->window.ekey, w);
  } else {
    // the start position of the first time window in the endpoint that spreads beyond the queried last timestamp
    getAlignQueryTimeWindow(pQueryAttr, ts, pQueryAttr->window.ekey, ts, w);

    int64_t key = w->skey;
    while(key < ts) { // moving towards end
      if (pQueryAttr->interval.intervalUnit == 'n' || pQueryAttr->interval.intervalUnit == 'y') {
        key = taosTimeAdd(key, pQueryAttr->interval.sliding, pQueryAttr->interval.slidingUnit, pQueryAttr->precision);
      } else {
        key += pQueryAttr->interval.sliding;
      }

      if (key >= ts) {
        break;
      }

      w->skey = key;
    }
  }
}

// get the correct time window according to the handled timestamp
static STimeWindow getActiveTimeWindow(SResultRowInfo * pResultRowInfo, int64_t ts, SQueryAttr *pQueryAttr) {
  STimeWindow w = {0};

 if (pResultRowInfo->curIndex == -1) {  // the first window, from the previous stored value
    if (pResultRowInfo->prevSKey == TSKEY_INITIAL_VAL) {
      getInitialStartTimeWindow(pQueryAttr, ts, &w);
      pResultRowInfo->prevSKey = w.skey;
    } else {
      w.skey = pResultRowInfo->prevSKey;
    }

    if (pQueryAttr->interval.intervalUnit == 'n' || pQueryAttr->interval.intervalUnit == 'y') {
      w.ekey = taosTimeAdd(w.skey, pQueryAttr->interval.interval, pQueryAttr->interval.intervalUnit, pQueryAttr->precision) - 1;
    } else {
      w.ekey = w.skey + pQueryAttr->interval.interval - 1;
    }
  } else {
    int32_t slot = curTimeWindowIndex(pResultRowInfo);
    SResultRow* pWindowRes = getResultRow(pResultRowInfo, slot);
    w = pWindowRes->win;
  }

  if (w.skey > ts || w.ekey < ts) {
    if (pQueryAttr->interval.intervalUnit == 'n' || pQueryAttr->interval.intervalUnit == 'y') {
      w.skey = taosTimeTruncate(ts, &pQueryAttr->interval, pQueryAttr->precision);
      w.ekey = taosTimeAdd(w.skey, pQueryAttr->interval.interval, pQueryAttr->interval.intervalUnit, pQueryAttr->precision) - 1;
    } else {
      int64_t st = w.skey;

      if (st > ts) {
        st -= ((st - ts + pQueryAttr->interval.sliding - 1) / pQueryAttr->interval.sliding) * pQueryAttr->interval.sliding;
      }

      int64_t et = st + pQueryAttr->interval.interval - 1;
      if (et < ts) {
        st += ((ts - et + pQueryAttr->interval.sliding - 1) / pQueryAttr->interval.sliding) * pQueryAttr->interval.sliding;
      }

      w.skey = st;
      w.ekey = w.skey + pQueryAttr->interval.interval - 1;
    }
  }

  /*
   * query border check, skey should not be bounded by the query time range, since the value skey will
   * be used as the time window index value. So we only change ekey of time window accordingly.
   */
  if (w.ekey > pQueryAttr->window.ekey && QUERY_IS_ASC_QUERY(pQueryAttr)) {
    w.ekey = pQueryAttr->window.ekey;
  }

  return w;
}

// a new buffer page for each table. Needs to opt this design
static int32_t addNewWindowResultBuf(SResultRow *pWindowRes, SDiskbasedResultBuf *pResultBuf, int32_t tid, uint32_t size) {
  if (pWindowRes->pageId != -1) {
    return 0;
  }

  tFilePage *pData = NULL;

  // in the first scan, new space needed for results
  int32_t pageId = -1;
  SIDList list = getDataBufPagesIdList(pResultBuf, tid);

  if (taosArrayGetSize(list) == 0) {
    pData = getNewDataBuf(pResultBuf, tid, &pageId);
  } else {
    SPageInfo* pi = getLastPageInfo(list);
    pData = getResBufPage(pResultBuf, pi->pageId);
    pageId = pi->pageId;

    if (pData->num + size > pResultBuf->pageSize) {
      // release current page first, and prepare the next one
      releaseResBufPageInfo(pResultBuf, pi);
      pData = getNewDataBuf(pResultBuf, tid, &pageId);
      if (pData != NULL) {
        assert(pData->num == 0);  // number of elements must be 0 for new allocated buffer
      }
    }
  }

  if (pData == NULL) {
    return -1;
  }

  // set the number of rows in current disk page
  if (pWindowRes->pageId == -1) {  // not allocated yet, allocate new buffer
    pWindowRes->pageId = pageId;
    pWindowRes->offset = (int32_t)pData->num;

    pData->num += size;
    assert(pWindowRes->pageId >= 0);
  }

  return 0;
}

static int32_t setWindowOutputBufByKey(SQueryRuntimeEnv *pRuntimeEnv, SResultRowInfo *pResultRowInfo, STimeWindow *win,
                                       bool masterscan, SResultRow **pResult, int64_t groupId, SQLFunctionCtx* pCtx,
                                       int32_t numOfOutput, int32_t* rowCellInfoOffset) {
  assert(win->skey <= win->ekey);
  SDiskbasedResultBuf *pResultBuf = pRuntimeEnv->pResultBuf;

  SResultRow *pResultRow = doPrepareResultRowFromKey(pRuntimeEnv, pResultRowInfo, (char *)&win->skey, TSDB_KEYSIZE, masterscan, groupId);
  if (pResultRow == NULL) {
    *pResult = NULL;
    return TSDB_CODE_SUCCESS;
  }

  // not assign result buffer yet, add new result buffer
  if (pResultRow->pageId == -1) {
    int32_t ret = addNewWindowResultBuf(pResultRow, pResultBuf, (int32_t) groupId, pRuntimeEnv->pQueryAttr->intermediateResultRowSize);
    if (ret != TSDB_CODE_SUCCESS) {
      return -1;
    }
  }

  // set time window for current result
  pResultRow->win = (*win);
  *pResult = pResultRow;
  setResultRowOutputBufInitCtx(pRuntimeEnv, pResultRow, pCtx, numOfOutput, rowCellInfoOffset);

  return TSDB_CODE_SUCCESS;
}

static void setResultRowInterpo(SResultRow* pResult, SResultTsInterpType type) {
  assert(pResult != NULL && (type == RESULT_ROW_START_INTERP || type == RESULT_ROW_END_INTERP));
  if (type == RESULT_ROW_START_INTERP) {
    pResult->startInterp = true;
  } else {
    pResult->endInterp   = true;
  }
}

static bool resultRowInterpolated(SResultRow* pResult, SResultTsInterpType type) {
  assert(pResult != NULL && (type == RESULT_ROW_START_INTERP || type == RESULT_ROW_END_INTERP));
  if (type == RESULT_ROW_START_INTERP) {
    return pResult->startInterp == true;
  } else {
    return pResult->endInterp   == true;
  }
}

static FORCE_INLINE int32_t getForwardStepsInBlock(int32_t numOfRows, __block_search_fn_t searchFn, TSKEY ekey, int16_t pos,
                                      int16_t order, int64_t *pData) {
  int32_t forwardStep = 0;

  if (order == TSDB_ORDER_ASC) {
    int32_t end = searchFn((char*) &pData[pos], numOfRows - pos, ekey, order);
    if (end >= 0) {
      forwardStep = end;

      if (pData[end + pos] == ekey) {
        forwardStep += 1;
      }
    }
  } else {
    int32_t end = searchFn((char *)pData, pos + 1, ekey, order);
    if (end >= 0) {
      forwardStep = pos - end;

      if (pData[end] == ekey) {
        forwardStep += 1;
      }
    }
  }

  assert(forwardStep > 0);
  return forwardStep;
}

static void doUpdateResultRowIndex(SResultRowInfo*pResultRowInfo, TSKEY lastKey, bool ascQuery, bool timeWindowInterpo) {
  int64_t skey = TSKEY_INITIAL_VAL;
  int32_t i = 0;
  for (i = pResultRowInfo->size - 1; i >= 0; --i) {
    SResultRow *pResult = pResultRowInfo->pResult[i];
    if (pResult->closed) {
      break;
    }

    // new closed result rows
    if (timeWindowInterpo) {
      if (pResult->endInterp && ((pResult->win.skey <= lastKey && ascQuery) || (pResult->win.skey >= lastKey && !ascQuery))) {
        if (i > 0) { // the first time window, the startInterp is false.
          assert(pResult->startInterp);
        }

        closeResultRow(pResultRowInfo, i);
      } else {
        skey = pResult->win.skey;
      }
    } else {
      if ((pResult->win.ekey <= lastKey && ascQuery) || (pResult->win.skey >= lastKey && !ascQuery)) {
        closeResultRow(pResultRowInfo, i);
      } else {
        skey = pResult->win.skey;
      }
    }
  }

  // all result rows are closed, set the last one to be the skey
  if (skey == TSKEY_INITIAL_VAL) {
    pResultRowInfo->curIndex = pResultRowInfo->size - 1;
  } else {

    for (i = pResultRowInfo->size - 1; i >= 0; --i) {
      SResultRow *pResult = pResultRowInfo->pResult[i];
      if (pResult->closed) {
        break;
      }
    }

    if (i == pResultRowInfo->size - 1) {
      pResultRowInfo->curIndex = i;
    } else {
      pResultRowInfo->curIndex = i + 1;  // current not closed result object
    }

    pResultRowInfo->prevSKey = pResultRowInfo->pResult[pResultRowInfo->curIndex]->win.skey;
  }
}

static void updateResultRowInfoActiveIndex(SResultRowInfo* pResultRowInfo, SQueryAttr* pQueryAttr, TSKEY lastKey) {
  bool ascQuery = QUERY_IS_ASC_QUERY(pQueryAttr);
  if ((lastKey > pQueryAttr->window.ekey && ascQuery) || (lastKey < pQueryAttr->window.ekey && (!ascQuery))) {
    closeAllResultRows(pResultRowInfo);
    pResultRowInfo->curIndex = pResultRowInfo->size - 1;
  } else {
    int32_t step = ascQuery ? 1 : -1;
    doUpdateResultRowIndex(pResultRowInfo, lastKey - step, ascQuery, pQueryAttr->timeWindowInterpo);
  }
}

static int32_t getNumOfRowsInTimeWindow(SQueryRuntimeEnv* pRuntimeEnv, SDataBlockInfo *pDataBlockInfo, TSKEY *pPrimaryColumn,
                                        int32_t startPos, TSKEY ekey, __block_search_fn_t searchFn, bool updateLastKey) {
  assert(startPos >= 0 && startPos < pDataBlockInfo->rows);
  SQueryAttr* pQueryAttr = pRuntimeEnv->pQueryAttr;
  STableQueryInfo* item = pRuntimeEnv->current;

  int32_t num   = -1;
  int32_t order = pQueryAttr->order.order;
  int32_t step  = GET_FORWARD_DIRECTION_FACTOR(order);

  if (QUERY_IS_ASC_QUERY(pQueryAttr)) {
    if (ekey < pDataBlockInfo->window.ekey) {
      num = getForwardStepsInBlock(pDataBlockInfo->rows, searchFn, ekey, startPos, order, pPrimaryColumn);
      if (updateLastKey) { // update the last key
        item->lastKey = pPrimaryColumn[startPos + (num - 1)] + step;
      }
    } else {
      num = pDataBlockInfo->rows - startPos;
      if (updateLastKey) {
        item->lastKey = pDataBlockInfo->window.ekey + step;
      }
    }
  } else {  // desc
    if (ekey > pDataBlockInfo->window.skey) {
      num = getForwardStepsInBlock(pDataBlockInfo->rows, searchFn, ekey, startPos, order, pPrimaryColumn);
      if (updateLastKey) {  // update the last key
        item->lastKey = pPrimaryColumn[startPos - (num - 1)] + step;
      }
    } else {
      num = startPos + 1;
      if (updateLastKey) {
        item->lastKey = pDataBlockInfo->window.skey + step;
      }
    }
  }

  assert(num > 0);
  return num;
}

static void doInvokeUdf(SQueryRuntimeEnv *pRuntimeEnv, SQLFunctionCtx *pCtx, int32_t idx) {
  int32_t output = 0;
  SUdfInfo* pUdfInfo = pRuntimeEnv->pUdfInfo;
                        
  if (pUdfInfo && pUdfInfo->funcs[TSDB_UDF_FUNC_NORMAL]) {
    qDebug("invoke udf function:%s,%p", pUdfInfo->name, pUdfInfo->funcs[TSDB_UDF_FUNC_NORMAL]);
    if (pUdfInfo->isScript) {
      (*(scriptNormalFunc)pUdfInfo->funcs[TSDB_UDF_FUNC_NORMAL])(pUdfInfo->pScriptCtx,  
                   (char *)pCtx->pInput + idx * pCtx->inputType, pCtx->inputType, pCtx->inputBytes, pCtx->size, pCtx->ptsList, pCtx->pOutput,
                  (char *)pCtx->ptsOutputBuf, &output, pCtx->outputType, pCtx->outputBytes);
    } else {
      SResultRowCellInfo *pResInfo = GET_RES_INFO(pCtx);
      
      void *interBuf = (void *)GET_ROWCELL_INTERBUF(pResInfo);
      
      (*(udfNormalFunc)pUdfInfo->funcs[TSDB_UDF_FUNC_NORMAL])((char *)pCtx->pInput + idx * pCtx->inputType, pCtx->inputType, pCtx->inputBytes, pCtx->size, pCtx->ptsList, 
        pCtx->pOutput, interBuf, (char *)pCtx->ptsOutputBuf, &output, pCtx->outputType, pCtx->outputBytes, &pUdfInfo->init);
    }

    if (pUdfInfo->funcType == TSDB_UDF_TYPE_AGGREGATE) {
      pCtx->resultInfo->numOfRes = output;
    } else {
      pCtx->resultInfo->numOfRes += output;
    }
    
    if (pCtx->resultInfo->numOfRes > 0) {
      pCtx->resultInfo->hasResult = DATA_SET_FLAG;
    }

    return;
  }
  
  qError("empty udf function");
  return;
}

static void doApplyFunctions(SQueryRuntimeEnv* pRuntimeEnv, SQLFunctionCtx* pCtx, STimeWindow* pWin, int32_t offset,
                             int32_t forwardStep, TSKEY* tsCol, int32_t numOfTotal, int32_t numOfOutput) {
  SQueryAttr *pQueryAttr = pRuntimeEnv->pQueryAttr;
  bool hasPrev = pCtx[0].preAggVals.isSet;

  for (int32_t k = 0; k < numOfOutput; ++k) {
    pCtx[k].size = forwardStep;
    pCtx[k].startTs = pWin->skey;

    char* start = pCtx[k].pInput;

    int32_t pos = (QUERY_IS_ASC_QUERY(pQueryAttr)) ? offset : offset - (forwardStep - 1);
    if (pCtx[k].pInput != NULL) {
      pCtx[k].pInput = (char *)pCtx[k].pInput + pos * pCtx[k].inputBytes;
    }

    if (tsCol != NULL) {
      pCtx[k].ptsList = &tsCol[pos];
    }

    int32_t functionId = pCtx[k].functionId;

    // not a whole block involved in query processing, statistics data can not be used
    // NOTE: the original value of isSet have been changed here
    if (pCtx[k].preAggVals.isSet && forwardStep < numOfTotal) {
      pCtx[k].preAggVals.isSet = false;
    }

    if (functionNeedToExecute(pRuntimeEnv, &pCtx[k], functionId)) {
//      aAggs[functionId].xFunction(&pCtx[k]);
      if (functionId < 0) { // load the script and exec, pRuntimeEnv->pUdfInfo
        doInvokeUdf(pRuntimeEnv, &pCtx[k], 0);
      } else {
        aAggs[functionId].xFunction(&pCtx[k]);
      }
    }

    // restore it
    pCtx[k].preAggVals.isSet = hasPrev;
    pCtx[k].pInput = start;
  }
}


static int32_t getNextQualifiedWindow(SQueryAttr* pQueryAttr, STimeWindow *pNext, SDataBlockInfo *pDataBlockInfo,
    TSKEY *primaryKeys, __block_search_fn_t searchFn, int32_t prevPosition) {
  getNextTimeWindow(pQueryAttr, pNext);

  // next time window is not in current block
  if ((pNext->skey > pDataBlockInfo->window.ekey && QUERY_IS_ASC_QUERY(pQueryAttr)) ||
      (pNext->ekey < pDataBlockInfo->window.skey && !QUERY_IS_ASC_QUERY(pQueryAttr))) {
    return -1;
  }

  TSKEY startKey = -1;
  if (QUERY_IS_ASC_QUERY(pQueryAttr)) {
    startKey = pNext->skey;
    if (startKey < pQueryAttr->window.skey) {
      startKey = pQueryAttr->window.skey;
    }
  } else {
    startKey = pNext->ekey;
    if (startKey > pQueryAttr->window.skey) {
      startKey = pQueryAttr->window.skey;
    }
  }

  int32_t startPos = 0;

  // tumbling time window query, a special case of sliding time window query
  if (pQueryAttr->interval.sliding == pQueryAttr->interval.interval && prevPosition != -1) {
    int32_t factor = GET_FORWARD_DIRECTION_FACTOR(pQueryAttr->order.order);
    startPos = prevPosition + factor;
  } else {
    if (startKey <= pDataBlockInfo->window.skey && QUERY_IS_ASC_QUERY(pQueryAttr)) {
      startPos = 0;
    } else if (startKey >= pDataBlockInfo->window.ekey && !QUERY_IS_ASC_QUERY(pQueryAttr)) {
      startPos = pDataBlockInfo->rows - 1;
    } else {
      startPos = searchFn((char *)primaryKeys, pDataBlockInfo->rows, startKey, pQueryAttr->order.order);
    }
  }

  /*
   * This time window does not cover any data, try next time window,
   * this case may happen when the time window is too small
   */
  if (primaryKeys == NULL) {
    if (QUERY_IS_ASC_QUERY(pQueryAttr)) {
      assert(pDataBlockInfo->window.skey <= pNext->ekey);
    } else {
      assert(pDataBlockInfo->window.ekey >= pNext->skey);
    }
  } else {
    if (QUERY_IS_ASC_QUERY(pQueryAttr) && primaryKeys[startPos] > pNext->ekey) {
      TSKEY next = primaryKeys[startPos];
      if (pQueryAttr->interval.intervalUnit == 'n' || pQueryAttr->interval.intervalUnit == 'y') {
        pNext->skey = taosTimeTruncate(next, &pQueryAttr->interval, pQueryAttr->precision);
        pNext->ekey = taosTimeAdd(pNext->skey, pQueryAttr->interval.interval, pQueryAttr->interval.intervalUnit, pQueryAttr->precision) - 1;
      } else {
        pNext->ekey += ((next - pNext->ekey + pQueryAttr->interval.sliding - 1)/pQueryAttr->interval.sliding) * pQueryAttr->interval.sliding;
        pNext->skey = pNext->ekey - pQueryAttr->interval.interval + 1;
      }
    } else if ((!QUERY_IS_ASC_QUERY(pQueryAttr)) && primaryKeys[startPos] < pNext->skey) {
      TSKEY next = primaryKeys[startPos];
      if (pQueryAttr->interval.intervalUnit == 'n' || pQueryAttr->interval.intervalUnit == 'y') {
        pNext->skey = taosTimeTruncate(next, &pQueryAttr->interval, pQueryAttr->precision);
        pNext->ekey = taosTimeAdd(pNext->skey, pQueryAttr->interval.interval, pQueryAttr->interval.intervalUnit, pQueryAttr->precision) - 1;
      } else {
        pNext->skey -= ((pNext->skey - next + pQueryAttr->interval.sliding - 1) / pQueryAttr->interval.sliding) * pQueryAttr->interval.sliding;
        pNext->ekey = pNext->skey + pQueryAttr->interval.interval - 1;
      }
    }
  }

  return startPos;
}

static FORCE_INLINE TSKEY reviseWindowEkey(SQueryAttr *pQueryAttr, STimeWindow *pWindow) {
  TSKEY ekey = -1;
  if (QUERY_IS_ASC_QUERY(pQueryAttr)) {
    ekey = pWindow->ekey;
    if (ekey > pQueryAttr->window.ekey) {
      ekey = pQueryAttr->window.ekey;
    }
  } else {
    ekey = pWindow->skey;
    if (ekey < pQueryAttr->window.ekey) {
      ekey = pQueryAttr->window.ekey;
    }
  }

  return ekey;
}

static void setNotInterpoWindowKey(SQLFunctionCtx* pCtx, int32_t numOfOutput, int32_t type) {
  if (type == RESULT_ROW_START_INTERP) {
    for (int32_t k = 0; k < numOfOutput; ++k) {
      pCtx[k].start.key = INT64_MIN;
    }
  } else {
    for (int32_t k = 0; k < numOfOutput; ++k) {
      pCtx[k].end.key = INT64_MIN;
    }
  }
}

// window start key interpolation


static void saveDataBlockLastRow(SQueryRuntimeEnv* pRuntimeEnv, SDataBlockInfo* pDataBlockInfo, SArray* pDataBlock,
    int32_t rowIndex) {
  if (pDataBlock == NULL) {
    return;
  }

  SQueryAttr* pQueryAttr = pRuntimeEnv->pQueryAttr;
  for (int32_t k = 0; k < pQueryAttr->numOfCols; ++k) {
    SColumnInfoData *pColInfo = taosArrayGet(pDataBlock, k);
    memcpy(pRuntimeEnv->prevRow[k], ((char*)pColInfo->pData) + (pColInfo->info.bytes * rowIndex), pColInfo->info.bytes);
  }
}

static TSKEY getStartTsKey(SQueryAttr* pQueryAttr, STimeWindow* win, const TSKEY* tsCols, int32_t rows) {
  TSKEY ts = TSKEY_INITIAL_VAL;

  bool ascQuery = QUERY_IS_ASC_QUERY(pQueryAttr);
  if (tsCols == NULL) {
    ts = ascQuery? win->skey : win->ekey;
  } else {
    int32_t offset = ascQuery? 0:rows-1;
    ts = tsCols[offset];
  }

  return ts;
}

static void setArithParams(SArithmeticSupport* sas, SExprInfo *pExprInfo, SSDataBlock* pSDataBlock) {
  sas->numOfCols = (int32_t) pSDataBlock->info.numOfCols;
  sas->pExprInfo = pExprInfo;

  sas->colList = calloc(1, pSDataBlock->info.numOfCols*sizeof(SColumnInfo));
  for(int32_t i = 0; i < sas->numOfCols; ++i) {
    SColumnInfoData* pColData = taosArrayGet(pSDataBlock->pDataBlock, i);
    sas->colList[i] = pColData->info;
  }

  sas->data = calloc(sas->numOfCols, POINTER_BYTES);

  // set the input column data
  for (int32_t f = 0; f < pSDataBlock->info.numOfCols; ++f) {
    SColumnInfoData *pColumnInfoData = taosArrayGet(pSDataBlock->pDataBlock, f);
    sas->data[f] = pColumnInfoData->pData;
  }
}

static void doSetInputDataBlock(SOperatorInfo* pOperator, SQLFunctionCtx* pCtx, SSDataBlock* pBlock, int32_t order);
static void doSetInputDataBlockInfo(SOperatorInfo* pOperator, SQLFunctionCtx* pCtx, SSDataBlock* pBlock, int32_t order) {
  for (int32_t i = 0; i < pOperator->numOfOutput; ++i) {
    pCtx[i].order = order;
    pCtx[i].size  = pBlock->info.rows;
    pCtx[i].currentStage = (uint8_t)pOperator->pRuntimeEnv->scanFlag;

    setBlockStatisInfo(&pCtx[i], pBlock, &pOperator->pExpr[i].base.colInfo);
  }
}

void setInputDataBlock(SOperatorInfo* pOperator, SQLFunctionCtx* pCtx, SSDataBlock* pBlock, int32_t order) {
  if (pCtx[0].functionId == TSDB_FUNC_ARITHM) {
    SArithmeticSupport* pSupport = (SArithmeticSupport*) pCtx[0].param[1].pz;
    if (pSupport->colList == NULL) {
      doSetInputDataBlock(pOperator, pCtx, pBlock, order);
    } else {
      doSetInputDataBlockInfo(pOperator, pCtx, pBlock, order);
    }
  } else {
    if (pCtx[0].pInput == NULL && pBlock->pDataBlock != NULL) {
      doSetInputDataBlock(pOperator, pCtx, pBlock, order);
    } else {
      doSetInputDataBlockInfo(pOperator, pCtx, pBlock, order);
    }
  }
}

static void doSetInputDataBlock(SOperatorInfo* pOperator, SQLFunctionCtx* pCtx, SSDataBlock* pBlock, int32_t order) {
  for (int32_t i = 0; i < pOperator->numOfOutput; ++i) {
    pCtx[i].order = order;
    pCtx[i].size  = pBlock->info.rows;
    pCtx[i].currentStage = (uint8_t)pOperator->pRuntimeEnv->scanFlag;

    setBlockStatisInfo(&pCtx[i], pBlock, &pOperator->pExpr[i].base.colInfo);

    if (pCtx[i].functionId == TSDB_FUNC_ARITHM) {
      setArithParams((SArithmeticSupport*)pCtx[i].param[1].pz, &pOperator->pExpr[i], pBlock);
    } else {
      SColIndex* pCol = &pOperator->pExpr[i].base.colInfo;
      if (TSDB_COL_IS_NORMAL_COL(pCol->flag) || (pCol->colId == TSDB_BLOCK_DIST_COLUMN_INDEX) ||
          (TSDB_COL_IS_TAG(pCol->flag) && pOperator->pRuntimeEnv->scanFlag == MERGE_STAGE)) {
        SColIndex*       pColIndex = &pOperator->pExpr[i].base.colInfo;
        SColumnInfoData* p = taosArrayGet(pBlock->pDataBlock, pColIndex->colIndex);

        // in case of the block distribution query, the inputBytes is not a constant value.
        pCtx[i].pInput = p->pData;
        assert(p->info.colId == pColIndex->colId && pCtx[i].inputType == p->info.type);

        uint32_t status = aAggs[pCtx[i].functionId].status;
        if ((status & (TSDB_FUNCSTATE_SELECTIVITY | TSDB_FUNCSTATE_NEED_TS)) != 0) {
          SColumnInfoData* tsInfo = taosArrayGet(pBlock->pDataBlock, 0);
          pCtx[i].ptsList = (int64_t*) tsInfo->pData;
        }
      } else if (TSDB_COL_IS_UD_COL(pCol->flag) && (pOperator->pRuntimeEnv->scanFlag == MERGE_STAGE)) {
        SColIndex*       pColIndex = &pOperator->pExpr[i].base.colInfo;
        SColumnInfoData* p = taosArrayGet(pBlock->pDataBlock, pColIndex->colIndex);

        pCtx[i].pInput = p->pData;
        assert(p->info.colId == pColIndex->colId && pCtx[i].inputType == p->info.type);
        for(int32_t j = 0; j < pBlock->info.rows; ++j) {
          char* dst = p->pData + j * p->info.bytes;
          tVariantDump(&pOperator->pExpr[i].base.param[1], dst, p->info.type, true);
        }
      }
    }
  }
}

static void doAggregateImpl(SOperatorInfo* pOperator, TSKEY startTs, SQLFunctionCtx* pCtx, SSDataBlock* pSDataBlock) {
  SQueryRuntimeEnv* pRuntimeEnv = pOperator->pRuntimeEnv;

  for (int32_t k = 0; k < pOperator->numOfOutput; ++k) {
    int32_t functionId = pCtx[k].functionId;
    if (functionNeedToExecute(pRuntimeEnv, &pCtx[k], functionId)) {
      pCtx[k].startTs = startTs;// this can be set during create the struct
//      aAggs[functionId].xFunction(&pCtx[k]);
      if (functionId < 0) {
        doInvokeUdf(pRuntimeEnv, &pCtx[k], 0);
      } else {
        aAggs[functionId].xFunction(&pCtx[k]);
      }
    }
  }
}

static void arithmeticApplyFunctions(SQueryRuntimeEnv *pRuntimeEnv, SQLFunctionCtx *pCtx, int32_t numOfOutput) {
  SQueryAttr *pQueryAttr = pRuntimeEnv->pQueryAttr;

  for (int32_t k = 0; k < numOfOutput; ++k) {
<<<<<<< HEAD
    pCtx[k].startTs = pQuery->window.skey;

    if (pCtx[k].functionId < 0) {
      // load the script and exec
      doInvokeUdf(pRuntimeEnv, &pCtx[k], 0);
    } else {
      aAggs[pCtx[k].functionId].xFunction(&pCtx[k]);
    }
=======
    pCtx[k].startTs = pQueryAttr->window.skey;

    // Always set the asc order for merge stage process
    if (pCtx[k].currentStage == MERGE_STAGE) {
      pCtx[k].order = TSDB_ORDER_ASC;
    }

    aAggs[pCtx[k].functionId].xFunction(&pCtx[k]);
>>>>>>> b45f8b24
  }
}

void doTimeWindowInterpolation(SOperatorInfo* pOperator, SOptrBasicInfo* pInfo, SArray* pDataBlock, TSKEY prevTs,
                               int32_t prevRowIndex, TSKEY curTs, int32_t curRowIndex, TSKEY windowKey, int32_t type) {
  SQueryRuntimeEnv *pRuntimeEnv = pOperator->pRuntimeEnv;
  SExprInfo* pExpr = pOperator->pExpr;

  SQLFunctionCtx* pCtx = pInfo->pCtx;

  for (int32_t k = 0; k < pOperator->numOfOutput; ++k) {
    int32_t functionId = pCtx[k].functionId;
    if (functionId != TSDB_FUNC_TWA && functionId != TSDB_FUNC_INTERP) {
      pCtx[k].start.key = INT64_MIN;
      continue;
    }

    SColIndex *      pColIndex = &pExpr[k].base.colInfo;
    int16_t          index = pColIndex->colIndex;
    SColumnInfoData *pColInfo = taosArrayGet(pDataBlock, index);

    assert(pColInfo->info.colId == pColIndex->colId && curTs != windowKey);
    double v1 = 0, v2 = 0, v = 0;

    if (prevRowIndex == -1) {
      GET_TYPED_DATA(v1, double, pColInfo->info.type, (char *)pRuntimeEnv->prevRow[index]);
    } else {
      GET_TYPED_DATA(v1, double, pColInfo->info.type, (char *)pColInfo->pData + prevRowIndex * pColInfo->info.bytes);
    }

    GET_TYPED_DATA(v2, double, pColInfo->info.type, (char *)pColInfo->pData + curRowIndex * pColInfo->info.bytes);

    if (functionId == TSDB_FUNC_INTERP) {
      if (type == RESULT_ROW_START_INTERP) {
        pCtx[k].start.key = prevTs;
        pCtx[k].start.val = v1;

        pCtx[k].end.key = curTs;
        pCtx[k].end.val = v2;
      }
    } else if (functionId == TSDB_FUNC_TWA) {
      SPoint point1 = (SPoint){.key = prevTs,    .val = &v1};
      SPoint point2 = (SPoint){.key = curTs,     .val = &v2};
      SPoint point  = (SPoint){.key = windowKey, .val = &v };

      taosGetLinearInterpolationVal(&point, TSDB_DATA_TYPE_DOUBLE, &point1, &point2, TSDB_DATA_TYPE_DOUBLE);

      if (type == RESULT_ROW_START_INTERP) {
        pCtx[k].start.key = point.key;
        pCtx[k].start.val = v;
      } else {
        pCtx[k].end.key = point.key;
        pCtx[k].end.val = v;
      }
    }
  }
}

static bool setTimeWindowInterpolationStartTs(SOperatorInfo* pOperatorInfo, SQLFunctionCtx* pCtx, int32_t pos,
                                              int32_t numOfRows, SArray* pDataBlock, const TSKEY* tsCols, STimeWindow* win) {
  SQueryRuntimeEnv* pRuntimeEnv = pOperatorInfo->pRuntimeEnv;
  SQueryAttr* pQueryAttr = pRuntimeEnv->pQueryAttr;

  bool ascQuery = QUERY_IS_ASC_QUERY(pQueryAttr);

  TSKEY curTs  = tsCols[pos];
  TSKEY lastTs = *(TSKEY *) pRuntimeEnv->prevRow[0];

  // lastTs == INT64_MIN and pos == 0 means this is the first time window, interpolation is not needed.
  // start exactly from this point, no need to do interpolation
  TSKEY key = ascQuery? win->skey:win->ekey;
  if (key == curTs) {
    setNotInterpoWindowKey(pCtx, pOperatorInfo->numOfOutput, RESULT_ROW_START_INTERP);
    return true;
  }

  if (lastTs == INT64_MIN && ((pos == 0 && ascQuery) || (pos == (numOfRows - 1) && !ascQuery))) {
    setNotInterpoWindowKey(pCtx, pOperatorInfo->numOfOutput, RESULT_ROW_START_INTERP);
    return true;
  }

  int32_t step = GET_FORWARD_DIRECTION_FACTOR(pQueryAttr->order.order);
  TSKEY   prevTs = ((pos == 0 && ascQuery) || (pos == (numOfRows - 1) && !ascQuery))? lastTs:tsCols[pos - step];

  doTimeWindowInterpolation(pOperatorInfo, pOperatorInfo->info, pDataBlock, prevTs, pos - step, curTs, pos,
      key, RESULT_ROW_START_INTERP);
  return true;
}

static bool setTimeWindowInterpolationEndTs(SOperatorInfo* pOperatorInfo, SQLFunctionCtx* pCtx,
    int32_t endRowIndex, SArray* pDataBlock, const TSKEY* tsCols, TSKEY blockEkey, STimeWindow* win) {
  SQueryRuntimeEnv *pRuntimeEnv = pOperatorInfo->pRuntimeEnv;
  SQueryAttr* pQueryAttr = pRuntimeEnv->pQueryAttr;
  int32_t numOfOutput = pOperatorInfo->numOfOutput;

  TSKEY   actualEndKey = tsCols[endRowIndex];

  TSKEY key = QUERY_IS_ASC_QUERY(pQueryAttr)? win->ekey:win->skey;

  // not ended in current data block, do not invoke interpolation
  if ((key > blockEkey && QUERY_IS_ASC_QUERY(pQueryAttr)) || (key < blockEkey && !QUERY_IS_ASC_QUERY(pQueryAttr))) {
    setNotInterpoWindowKey(pCtx, numOfOutput, RESULT_ROW_END_INTERP);
    return false;
  }

  // there is actual end point of current time window, no interpolation need
  if (key == actualEndKey) {
    setNotInterpoWindowKey(pCtx, numOfOutput, RESULT_ROW_END_INTERP);
    return true;
  }

  int32_t step = GET_FORWARD_DIRECTION_FACTOR(pQueryAttr->order.order);
  int32_t nextRowIndex = endRowIndex + step;
  assert(nextRowIndex >= 0);

  TSKEY nextKey = tsCols[nextRowIndex];
  doTimeWindowInterpolation(pOperatorInfo, pOperatorInfo->info, pDataBlock, actualEndKey, endRowIndex, nextKey,
      nextRowIndex, key, RESULT_ROW_END_INTERP);
  return true;
}

static void doWindowBorderInterpolation(SOperatorInfo* pOperatorInfo, SSDataBlock* pBlock, SQLFunctionCtx* pCtx,
    SResultRow* pResult, STimeWindow* win, int32_t startPos, int32_t forwardStep) {
  SQueryRuntimeEnv* pRuntimeEnv = pOperatorInfo->pRuntimeEnv;
  SQueryAttr* pQueryAttr = pRuntimeEnv->pQueryAttr;
  if (!pQueryAttr->timeWindowInterpo) {
    return;
  }

  assert(pBlock != NULL);
  int32_t step = GET_FORWARD_DIRECTION_FACTOR(pQueryAttr->order.order);

  SColumnInfoData *pColInfo = taosArrayGet(pBlock->pDataBlock, 0);

  TSKEY  *tsCols = (TSKEY *)(pColInfo->pData);
  bool done = resultRowInterpolated(pResult, RESULT_ROW_START_INTERP);
  if (!done) { // it is not interpolated, now start to generated the interpolated value
    int32_t startRowIndex = startPos;
    bool interp = setTimeWindowInterpolationStartTs(pOperatorInfo, pCtx, startRowIndex, pBlock->info.rows, pBlock->pDataBlock,
        tsCols, win);
    if (interp) {
      setResultRowInterpo(pResult, RESULT_ROW_START_INTERP);
    }
  } else {
    setNotInterpoWindowKey(pCtx, pQueryAttr->numOfOutput, RESULT_ROW_START_INTERP);
  }

  // point interpolation does not require the end key time window interpolation.
  if (pQueryAttr->pointInterpQuery) {
    return;
  }

  // interpolation query does not generate the time window end interpolation
  done = resultRowInterpolated(pResult, RESULT_ROW_END_INTERP);
  if (!done) {
    int32_t endRowIndex = startPos + (forwardStep - 1) * step;

    TSKEY endKey = QUERY_IS_ASC_QUERY(pQueryAttr)? pBlock->info.window.ekey:pBlock->info.window.skey;
    bool  interp = setTimeWindowInterpolationEndTs(pOperatorInfo, pCtx, endRowIndex, pBlock->pDataBlock, tsCols, endKey, win);
    if (interp) {
      setResultRowInterpo(pResult, RESULT_ROW_END_INTERP);
    }
  } else {
    setNotInterpoWindowKey(pCtx, pQueryAttr->numOfOutput, RESULT_ROW_END_INTERP);
  }
}

static void hashIntervalAgg(SOperatorInfo* pOperatorInfo, SResultRowInfo* pResultRowInfo, SSDataBlock* pSDataBlock, int32_t groupId) {
  STableIntervalOperatorInfo* pInfo = (STableIntervalOperatorInfo*) pOperatorInfo->info;

  SQueryRuntimeEnv* pRuntimeEnv = pOperatorInfo->pRuntimeEnv;
  int32_t           numOfOutput = pOperatorInfo->numOfOutput;
  SQueryAttr*           pQueryAttr = pRuntimeEnv->pQueryAttr;

  int32_t step = GET_FORWARD_DIRECTION_FACTOR(pQueryAttr->order.order);
  bool ascQuery = QUERY_IS_ASC_QUERY(pQueryAttr);

  int32_t prevIndex = curTimeWindowIndex(pResultRowInfo);

  TSKEY* tsCols = NULL;
  if (pSDataBlock->pDataBlock != NULL) {
    SColumnInfoData* pColDataInfo = taosArrayGet(pSDataBlock->pDataBlock, 0);
    tsCols = (int64_t*) pColDataInfo->pData;
    assert(tsCols[0] == pSDataBlock->info.window.skey &&
           tsCols[pSDataBlock->info.rows - 1] == pSDataBlock->info.window.ekey);
  }

  int32_t startPos = ascQuery? 0 : (pSDataBlock->info.rows - 1);
  TSKEY ts = getStartTsKey(pQueryAttr, &pSDataBlock->info.window, tsCols, pSDataBlock->info.rows);

  STimeWindow win = getActiveTimeWindow(pResultRowInfo, ts, pQueryAttr);
  bool masterScan = IS_MASTER_SCAN(pRuntimeEnv);

  SResultRow* pResult = NULL;
  int32_t ret = setWindowOutputBufByKey(pRuntimeEnv, pResultRowInfo, &win, masterScan, &pResult, groupId, pInfo->pCtx,
                                        numOfOutput, pInfo->rowCellInfoOffset);
  if (ret != TSDB_CODE_SUCCESS || pResult == NULL) {
    longjmp(pRuntimeEnv->env, TSDB_CODE_QRY_OUT_OF_MEMORY);
  }

  int32_t forwardStep = 0;
  TSKEY   ekey = reviseWindowEkey(pQueryAttr, &win);
  forwardStep =
      getNumOfRowsInTimeWindow(pRuntimeEnv, &pSDataBlock->info, tsCols, startPos, ekey, binarySearchForKey, true);

  // prev time window not interpolation yet.
  int32_t curIndex = curTimeWindowIndex(pResultRowInfo);
  if (prevIndex != -1 && prevIndex < curIndex && pQueryAttr->timeWindowInterpo) {
    for (int32_t j = prevIndex; j < curIndex; ++j) {  // previous time window may be all closed already.
      SResultRow* pRes = pResultRowInfo->pResult[j];
      if (pRes->closed) {
        assert(resultRowInterpolated(pRes, RESULT_ROW_START_INTERP) &&
               resultRowInterpolated(pRes, RESULT_ROW_END_INTERP));
        continue;
      }

      STimeWindow w = pRes->win;
      ret = setWindowOutputBufByKey(pRuntimeEnv, pResultRowInfo, &w, masterScan, &pResult, groupId, pInfo->pCtx,
                                    numOfOutput, pInfo->rowCellInfoOffset);
      if (ret != TSDB_CODE_SUCCESS) {
        longjmp(pRuntimeEnv->env, TSDB_CODE_QRY_OUT_OF_MEMORY);
      }

      assert(!resultRowInterpolated(pResult, RESULT_ROW_END_INTERP));

      doTimeWindowInterpolation(pOperatorInfo, pInfo, pSDataBlock->pDataBlock, *(TSKEY *)pRuntimeEnv->prevRow[0],
            -1, tsCols[startPos], startPos, w.ekey, RESULT_ROW_END_INTERP);

      setResultRowInterpo(pResult, RESULT_ROW_END_INTERP);
      setNotInterpoWindowKey(pInfo->pCtx, pQueryAttr->numOfOutput, RESULT_ROW_START_INTERP);

      doApplyFunctions(pRuntimeEnv, pInfo->pCtx, &w, startPos, 0, tsCols, pSDataBlock->info.rows, numOfOutput);
    }

    // restore current time window
    ret = setWindowOutputBufByKey(pRuntimeEnv, pResultRowInfo, &win, masterScan, &pResult, groupId, pInfo->pCtx,
                                  numOfOutput, pInfo->rowCellInfoOffset);
    if (ret != TSDB_CODE_SUCCESS) {
      longjmp(pRuntimeEnv->env, TSDB_CODE_QRY_OUT_OF_MEMORY);
    }
  }

  // window start key interpolation
  doWindowBorderInterpolation(pOperatorInfo, pSDataBlock, pInfo->pCtx, pResult, &win, startPos, forwardStep);
  doApplyFunctions(pRuntimeEnv, pInfo->pCtx, &win, startPos, forwardStep, tsCols, pSDataBlock->info.rows, numOfOutput);

  STimeWindow nextWin = win;
  while (1) {
    int32_t prevEndPos = (forwardStep - 1) * step + startPos;
    startPos = getNextQualifiedWindow(pQueryAttr, &nextWin, &pSDataBlock->info, tsCols, binarySearchForKey, prevEndPos);
    if (startPos < 0) {
      break;
    }

    // null data, failed to allocate more memory buffer
    int32_t code = setWindowOutputBufByKey(pRuntimeEnv, pResultRowInfo, &nextWin, masterScan, &pResult, groupId,
                                           pInfo->pCtx, numOfOutput, pInfo->rowCellInfoOffset);
    if (code != TSDB_CODE_SUCCESS || pResult == NULL) {
      longjmp(pRuntimeEnv->env, TSDB_CODE_QRY_OUT_OF_MEMORY);
    }

    ekey = reviseWindowEkey(pQueryAttr, &nextWin);
    forwardStep = getNumOfRowsInTimeWindow(pRuntimeEnv, &pSDataBlock->info, tsCols, startPos, ekey, binarySearchForKey, true);

    // window start(end) key interpolation
    doWindowBorderInterpolation(pOperatorInfo, pSDataBlock, pInfo->pCtx, pResult, &nextWin, startPos, forwardStep);
    doApplyFunctions(pRuntimeEnv, pInfo->pCtx, &nextWin, startPos, forwardStep, tsCols, pSDataBlock->info.rows, numOfOutput);
  }

  if (pQueryAttr->timeWindowInterpo) {
    int32_t rowIndex = ascQuery? (pSDataBlock->info.rows-1):0;
    saveDataBlockLastRow(pRuntimeEnv, &pSDataBlock->info, pSDataBlock->pDataBlock, rowIndex);
  }

  updateResultRowInfoActiveIndex(pResultRowInfo, pQueryAttr, pRuntimeEnv->current->lastKey);
}

static void doHashGroupbyAgg(SOperatorInfo* pOperator, SGroupbyOperatorInfo *pInfo, SSDataBlock *pSDataBlock) {
  SQueryRuntimeEnv* pRuntimeEnv = pOperator->pRuntimeEnv;
  STableQueryInfo*  item = pRuntimeEnv->current;

  SColumnInfoData* pColInfoData = taosArrayGet(pSDataBlock->pDataBlock, pInfo->colIndex);

  SQueryAttr* pQueryAttr = pRuntimeEnv->pQueryAttr;
  int16_t     bytes = pColInfoData->info.bytes;
  int16_t     type = pColInfoData->info.type;

  if (type == TSDB_DATA_TYPE_FLOAT || type == TSDB_DATA_TYPE_DOUBLE) {
    qError("QInfo:0x%"PRIx64" group by not supported on double/float columns, abort", GET_QID(pRuntimeEnv));
    return;
  }

  for (int32_t j = 0; j < pSDataBlock->info.rows; ++j) {
    char* val = ((char*)pColInfoData->pData) + bytes * j;
    if (isNull(val, type)) {
      continue;
    }

    // Compare with the previous row of this column, and do not set the output buffer again if they are identical.
    if (pInfo->prevData == NULL || (memcmp(pInfo->prevData, val, bytes) != 0)) {
      if (pInfo->prevData == NULL) {
        pInfo->prevData = malloc(bytes);
      }

      memcpy(pInfo->prevData, val, bytes);

      if (pQueryAttr->stableQuery && pQueryAttr->stabledev && (pRuntimeEnv->prevResult != NULL)) {
        setParamForStableStddevByColData(pRuntimeEnv, pInfo->binfo.pCtx, pOperator->numOfOutput, pOperator->pExpr, val, bytes);
      }

      int32_t ret =
          setGroupResultOutputBuf(pRuntimeEnv, pInfo, pOperator->numOfOutput, val, type, bytes, item->groupIndex);
      if (ret != TSDB_CODE_SUCCESS) {  // null data, too many state code
        longjmp(pRuntimeEnv->env, TSDB_CODE_QRY_APP_ERROR);
      }
    }

    for (int32_t k = 0; k < pOperator->numOfOutput; ++k) {
      pInfo->binfo.pCtx[k].size = 1;
      int32_t functionId = pInfo->binfo.pCtx[k].functionId;
      if (functionId < 0) {
        doInvokeUdf(pRuntimeEnv, &pInfo->binfo.pCtx[k], j);
      } else if (functionNeedToExecute(pRuntimeEnv, &pInfo->binfo.pCtx[k], functionId)) {
        aAggs[functionId].xFunctionF(&pInfo->binfo.pCtx[k], j);
      }
    }
  }
}

static void doSessionWindowAggImpl(SOperatorInfo* pOperator, SSWindowOperatorInfo *pInfo, SSDataBlock *pSDataBlock) {
  SQueryRuntimeEnv* pRuntimeEnv = pOperator->pRuntimeEnv;
  STableQueryInfo*  item = pRuntimeEnv->current;

  // primary timestamp column
  SColumnInfoData* pColInfoData = taosArrayGet(pSDataBlock->pDataBlock, 0);

  bool    masterScan = IS_MASTER_SCAN(pRuntimeEnv);
  SOptrBasicInfo* pBInfo = &pInfo->binfo;

  int64_t gap = pOperator->pRuntimeEnv->pQueryAttr->sw.gap;
  pInfo->numOfRows = 0;

  TSKEY* tsList = (TSKEY*)pColInfoData->pData;
  for (int32_t j = 0; j < pSDataBlock->info.rows; ++j) {
    if (pInfo->prevTs == INT64_MIN) {
      pInfo->curWindow.skey = tsList[j];
      pInfo->curWindow.ekey = tsList[j];
      pInfo->prevTs = tsList[j];
      pInfo->numOfRows = 1;
      pInfo->start = j;
    } else if (tsList[j] - pInfo->prevTs <= gap) {
      pInfo->curWindow.ekey = tsList[j];
      pInfo->prevTs = tsList[j];
      pInfo->numOfRows += 1;
      pInfo->start = j;
    } else {  // start a new session window
      SResultRow* pResult = NULL;

      int32_t ret = setWindowOutputBufByKey(pRuntimeEnv, &pBInfo->resultRowInfo, &pInfo->curWindow, masterScan,
                                            &pResult, item->groupIndex, pBInfo->pCtx, pOperator->numOfOutput,
                                            pBInfo->rowCellInfoOffset);
      if (ret != TSDB_CODE_SUCCESS) {  // null data, too many state code
        longjmp(pRuntimeEnv->env, TSDB_CODE_QRY_APP_ERROR);
      }

      doApplyFunctions(pRuntimeEnv, pBInfo->pCtx, &pInfo->curWindow, pInfo->start, pInfo->numOfRows, tsList,
                       pSDataBlock->info.rows, pOperator->numOfOutput);

      pInfo->curWindow.skey = tsList[j];
      pInfo->curWindow.ekey = tsList[j];
      pInfo->prevTs = tsList[j];
      pInfo->numOfRows = 1;
      pInfo->start = j;
    }
  }

  SResultRow* pResult = NULL;

  int32_t ret = setWindowOutputBufByKey(pRuntimeEnv, &pBInfo->resultRowInfo, &pInfo->curWindow, masterScan,
                                        &pResult, item->groupIndex, pBInfo->pCtx, pOperator->numOfOutput,
                                        pBInfo->rowCellInfoOffset);
  if (ret != TSDB_CODE_SUCCESS) {  // null data, too many state code
    longjmp(pRuntimeEnv->env, TSDB_CODE_QRY_APP_ERROR);
  }

  doApplyFunctions(pRuntimeEnv, pBInfo->pCtx, &pInfo->curWindow, pInfo->start, pInfo->numOfRows, tsList,
                   pSDataBlock->info.rows, pOperator->numOfOutput);
}

static void setResultRowKey(SResultRow* pResultRow, char* pData, int16_t type) {
  int64_t v = -1;
  GET_TYPED_DATA(v, int64_t, type, pData);
  if (type == TSDB_DATA_TYPE_BINARY || type == TSDB_DATA_TYPE_NCHAR) {
    if (pResultRow->key == NULL) {
      pResultRow->key = malloc(varDataTLen(pData));
      varDataCopy(pResultRow->key, pData);
    } else {
      assert(memcmp(pResultRow->key, pData, varDataTLen(pData)) == 0);
    }
  } else {
    pResultRow->win.skey = v;
    pResultRow->win.ekey = v;
  }
}

static int32_t setGroupResultOutputBuf(SQueryRuntimeEnv *pRuntimeEnv, SGroupbyOperatorInfo *pInfo, int32_t numOfCols, char *pData, int16_t type, int16_t bytes, int32_t groupIndex) {
  SDiskbasedResultBuf *pResultBuf = pRuntimeEnv->pResultBuf;

  int32_t        *rowCellInfoOffset = pInfo->binfo.rowCellInfoOffset;
  SResultRowInfo *pResultRowInfo    = &pInfo->binfo.resultRowInfo;
  SQLFunctionCtx *pCtx              = pInfo->binfo.pCtx;

  // not assign result buffer yet, add new result buffer, TODO remove it
  char* d = pData;
  int16_t len = bytes;
  if (type == TSDB_DATA_TYPE_BINARY || type == TSDB_DATA_TYPE_NCHAR) {
    d = varDataVal(pData);
    len = varDataLen(pData);
  }

  SResultRow *pResultRow = doPrepareResultRowFromKey(pRuntimeEnv, pResultRowInfo, d, len, true, groupIndex);
  assert (pResultRow != NULL);

  setResultRowKey(pResultRow, pData, type);
  if (pResultRow->pageId == -1) {
    int32_t ret = addNewWindowResultBuf(pResultRow, pResultBuf, groupIndex, pRuntimeEnv->pQueryAttr->resultRowSize);
    if (ret != 0) {
      return -1;
    }
  }

  setResultOutputBuf(pRuntimeEnv, pResultRow, pCtx, numOfCols, rowCellInfoOffset);
  initCtxOutputBuffer(pRuntimeEnv, pCtx, numOfCols);
  return TSDB_CODE_SUCCESS;
}

static int32_t getGroupbyColumnIndex(SSqlGroupbyExpr *pGroupbyExpr, SSDataBlock* pDataBlock) {
  for (int32_t k = 0; k < pGroupbyExpr->numOfGroupCols; ++k) {
    SColIndex* pColIndex = taosArrayGet(pGroupbyExpr->columnInfo, k);
    if (TSDB_COL_IS_TAG(pColIndex->flag)) {
      continue;
    }

    int32_t colId = pColIndex->colId;

    for (int32_t i = 0; i < pDataBlock->info.numOfCols; ++i) {
      SColumnInfoData* pColInfo = taosArrayGet(pDataBlock->pDataBlock, i);
      if (pColInfo->info.colId == colId) {
        return i;
      }
    }
  }

  assert(0);
  return -1;
}

static bool functionNeedToExecute(SQueryRuntimeEnv *pRuntimeEnv, SQLFunctionCtx *pCtx, int32_t functionId) {
  SResultRowCellInfo *pResInfo = GET_RES_INFO(pCtx);
  SQueryAttr* pQueryAttr = pRuntimeEnv->pQueryAttr;

  // in case of timestamp column, always generated results.
  if (functionId == TSDB_FUNC_TS) {
    return true;
  }

  if (pResInfo->complete || functionId == TSDB_FUNC_TAG_DUMMY || functionId == TSDB_FUNC_TS_DUMMY) {
    return false;
  }

  if (functionId == TSDB_FUNC_FIRST_DST || functionId == TSDB_FUNC_FIRST) {
    return QUERY_IS_ASC_QUERY(pQueryAttr);
  }

  // denote the order type
  if ((functionId == TSDB_FUNC_LAST_DST || functionId == TSDB_FUNC_LAST)) {
    return pCtx->param[0].i64 == pQueryAttr->order.order;
  }

  // in the reverse table scan, only the following functions need to be executed
  if (IS_REVERSE_SCAN(pRuntimeEnv) ||
      (pRuntimeEnv->scanFlag == REPEAT_SCAN && functionId != TSDB_FUNC_STDDEV && functionId != TSDB_FUNC_PERCT)) {
    return false;
  }

  return true;
}

void setBlockStatisInfo(SQLFunctionCtx *pCtx, SSDataBlock* pSDataBlock, SColIndex* pColIndex) {
  SDataStatis *pStatis = NULL;

  if (pSDataBlock->pBlockStatis != NULL && TSDB_COL_IS_NORMAL_COL(pColIndex->flag)) {
    pStatis = &pSDataBlock->pBlockStatis[pColIndex->colIndex];

    pCtx->preAggVals.statis = *pStatis;
    pCtx->preAggVals.isSet  = true;
    assert(pCtx->preAggVals.statis.numOfNull <= pSDataBlock->info.rows);
  } else {
    pCtx->preAggVals.isSet = false;
  }

  pCtx->hasNull = hasNullRv(pColIndex, pStatis);

  // set the statistics data for primary time stamp column
  if (pCtx->functionId == TSDB_FUNC_SPREAD && pColIndex->colId == PRIMARYKEY_TIMESTAMP_COL_INDEX) {
    pCtx->preAggVals.isSet  = true;
    pCtx->preAggVals.statis.min = pSDataBlock->info.window.skey;
    pCtx->preAggVals.statis.max = pSDataBlock->info.window.ekey;
  }
}

// set the output buffer for the selectivity + tag query
static int32_t setCtxTagColumnInfo(SQLFunctionCtx *pCtx, int32_t numOfOutput) {
  if (!isSelectivityWithTagsQuery(pCtx, numOfOutput)) {
    return TSDB_CODE_SUCCESS;
  }

  int32_t num = 0;
  int16_t tagLen = 0;

  SQLFunctionCtx*  p = NULL;
  SQLFunctionCtx** pTagCtx = calloc(numOfOutput, POINTER_BYTES);
  if (pTagCtx == NULL) {
    return TSDB_CODE_QRY_OUT_OF_MEMORY;
  }

  for (int32_t i = 0; i < numOfOutput; ++i) {
    int32_t functionId = pCtx[i].functionId;

    if (functionId == TSDB_FUNC_TAG_DUMMY || functionId == TSDB_FUNC_TS_DUMMY) {
      tagLen += pCtx[i].outputBytes;
      pTagCtx[num++] = &pCtx[i];
    } else if ((aAggs[functionId].status & TSDB_FUNCSTATE_SELECTIVITY) != 0) {
      p = &pCtx[i];
    } else if (functionId == TSDB_FUNC_TS || functionId == TSDB_FUNC_TAG) {
      // tag function may be the group by tag column
      // ts may be the required primary timestamp column
      continue;
    } else {
      // the column may be the normal column, group by normal_column, the functionId is TSDB_FUNC_PRJ
    }
  }
  if (p != NULL) {
    p->tagInfo.pTagCtxList = pTagCtx;
    p->tagInfo.numOfTagCols = num;
    p->tagInfo.tagsLen = tagLen;
  } else {
    tfree(pTagCtx);
  }

  return TSDB_CODE_SUCCESS;
}

static SQLFunctionCtx* createSQLFunctionCtx(SQueryRuntimeEnv* pRuntimeEnv, SExprInfo* pExpr, int32_t numOfOutput,
                                            int32_t** rowCellInfoOffset) {
  SQueryAttr* pQueryAttr = pRuntimeEnv->pQueryAttr;

  SQLFunctionCtx * pFuncCtx = (SQLFunctionCtx *)calloc(numOfOutput, sizeof(SQLFunctionCtx));
  if (pFuncCtx == NULL) {
    return NULL;
  }

  *rowCellInfoOffset = calloc(numOfOutput, sizeof(int32_t));
  if (*rowCellInfoOffset == 0) {
    tfree(pFuncCtx);
    return NULL;
  }

  for (int32_t i = 0; i < numOfOutput; ++i) {
    SSqlExpr *pSqlExpr = &pExpr[i].base;
    SQLFunctionCtx* pCtx = &pFuncCtx[i];

    SColIndex *pIndex = &pSqlExpr->colInfo;

    if (TSDB_COL_REQ_NULL(pIndex->flag)) {
      pCtx->requireNull = true;
      pIndex->flag &= ~(TSDB_COL_NULL);
    } else {
      pCtx->requireNull = false;
    }

    pCtx->inputBytes = pSqlExpr->colBytes;
    pCtx->inputType  = pSqlExpr->colType;

    pCtx->ptsOutputBuf = NULL;

    pCtx->outputBytes  = pSqlExpr->resBytes;
    pCtx->outputType   = pSqlExpr->resType;

    pCtx->order        = pQueryAttr->order.order;
    pCtx->functionId   = pSqlExpr->functionId;
    pCtx->stableQuery  = pQueryAttr->stableQuery;
    pCtx->interBufBytes = pSqlExpr->interBytes;
    pCtx->start.key    = INT64_MIN;
    pCtx->end.key      = INT64_MIN;

    pCtx->numOfParams  = pSqlExpr->numOfParams;
    for (int32_t j = 0; j < pCtx->numOfParams; ++j) {
      int16_t type = pSqlExpr->param[j].nType;
      int16_t bytes = pSqlExpr->param[j].nLen;
      if (pSqlExpr->functionId == TSDB_FUNC_STDDEV_DST) {
        continue;
      }

      if (type == TSDB_DATA_TYPE_BINARY || type == TSDB_DATA_TYPE_NCHAR) {
        tVariantCreateFromBinary(&pCtx->param[j], pSqlExpr->param[j].pz, bytes, type);
      } else {
        tVariantCreateFromBinary(&pCtx->param[j], (char *)&pSqlExpr->param[j].i64, bytes, type);
      }
    }

    // set the order information for top/bottom query
    int32_t functionId = pCtx->functionId;

    if (functionId == TSDB_FUNC_TOP || functionId == TSDB_FUNC_BOTTOM || functionId == TSDB_FUNC_DIFF) {
      int32_t f = pExpr[0].base.functionId;
      assert(f == TSDB_FUNC_TS || f == TSDB_FUNC_TS_DUMMY);

      pCtx->param[2].i64 = pQueryAttr->order.order;
      pCtx->param[2].nType = TSDB_DATA_TYPE_BIGINT;
      pCtx->param[3].i64 = functionId;
      pCtx->param[3].nType = TSDB_DATA_TYPE_BIGINT;

      pCtx->param[1].i64 = pQueryAttr->order.orderColId;
    } else if (functionId == TSDB_FUNC_INTERP) {
      pCtx->param[2].i64 = (int8_t)pQueryAttr->fillType;
      if (pQueryAttr->fillVal != NULL) {
        if (isNull((const char *)&pQueryAttr->fillVal[i], pCtx->inputType)) {
          pCtx->param[1].nType = TSDB_DATA_TYPE_NULL;
        } else {  // todo refactor, tVariantCreateFromBinary should handle the NULL value
          if (pCtx->inputType != TSDB_DATA_TYPE_BINARY && pCtx->inputType != TSDB_DATA_TYPE_NCHAR) {
            tVariantCreateFromBinary(&pCtx->param[1], (char *)&pQueryAttr->fillVal[i], pCtx->inputBytes, pCtx->inputType);
          }
        }
      }
    } else if (functionId == TSDB_FUNC_TS_COMP) {
      pCtx->param[0].i64 = pQueryAttr->vgId;  //TODO this should be the parameter from client
      pCtx->param[0].nType = TSDB_DATA_TYPE_BIGINT;
    } else if (functionId == TSDB_FUNC_TWA) {
      pCtx->param[1].i64 = pQueryAttr->window.skey;
      pCtx->param[1].nType = TSDB_DATA_TYPE_BIGINT;
      pCtx->param[2].i64 = pQueryAttr->window.ekey;
      pCtx->param[2].nType = TSDB_DATA_TYPE_BIGINT;
    } else if (functionId == TSDB_FUNC_ARITHM) {
      pCtx->param[1].pz = (char*) &pRuntimeEnv->sasArray[i];
    }
  }

  for(int32_t i = 1; i < numOfOutput; ++i) {
    (*rowCellInfoOffset)[i] = (int32_t)((*rowCellInfoOffset)[i - 1] + sizeof(SResultRowCellInfo) +
        pExpr[i - 1].base.interBytes * GET_ROW_PARAM_FOR_MULTIOUTPUT(pQueryAttr, pQueryAttr->topBotQuery, pQueryAttr->stableQuery));
  }

  setCtxTagColumnInfo(pFuncCtx, numOfOutput);

  return pFuncCtx;
}

static void* destroySQLFunctionCtx(SQLFunctionCtx* pCtx, int32_t numOfOutput) {
  if (pCtx == NULL) {
    return NULL;
  }

  for (int32_t i = 0; i < numOfOutput; ++i) {
    for (int32_t j = 0; j < pCtx[i].numOfParams; ++j) {
      tVariantDestroy(&pCtx[i].param[j]);
    }

    tVariantDestroy(&pCtx[i].tag);
    tfree(pCtx[i].tagInfo.pTagCtxList);
  }

  tfree(pCtx);
  return NULL;
}

static int32_t setupQueryRuntimeEnv(SQueryRuntimeEnv *pRuntimeEnv, int32_t numOfTables, SArray* pOperator, void* merger) {
  qDebug("QInfo:0x%"PRIx64" setup runtime env", GET_QID(pRuntimeEnv));
  SQueryAttr *pQueryAttr = pRuntimeEnv->pQueryAttr;

  pRuntimeEnv->prevGroupId = INT32_MIN;
  pRuntimeEnv->pQueryAttr = pQueryAttr;

  pRuntimeEnv->pResultRowHashTable = taosHashInit(numOfTables, taosGetDefaultHashFunction(TSDB_DATA_TYPE_BINARY), true, HASH_NO_LOCK);
  pRuntimeEnv->keyBuf  = malloc(pQueryAttr->maxTableColumnWidth + sizeof(int64_t));
  pRuntimeEnv->pool    = initResultRowPool(getResultRowSize(pRuntimeEnv));
  pRuntimeEnv->prevRow = malloc(POINTER_BYTES * pQueryAttr->numOfCols + pQueryAttr->srcRowSize);
  pRuntimeEnv->tagVal  = malloc(pQueryAttr->tagLen);
  pRuntimeEnv->currentOffset = pQueryAttr->limit.offset;

  // NOTE: pTableCheckInfo need to update the query time range and the lastKey info
  pRuntimeEnv->pTableRetrieveTsMap = taosHashInit(numOfTables, taosGetDefaultHashFunction(TSDB_DATA_TYPE_INT), false, HASH_NO_LOCK);

  pRuntimeEnv->sasArray = calloc(pQueryAttr->numOfOutput, sizeof(SArithmeticSupport));

  if (pRuntimeEnv->sasArray == NULL || pRuntimeEnv->pResultRowHashTable == NULL || pRuntimeEnv->keyBuf == NULL ||
      pRuntimeEnv->prevRow == NULL  || pRuntimeEnv->tagVal == NULL) {
    goto _clean;
  }

  if (pQueryAttr->numOfCols) {
    char* start = POINTER_BYTES * pQueryAttr->numOfCols + (char*) pRuntimeEnv->prevRow;
    pRuntimeEnv->prevRow[0] = start;
    for(int32_t i = 1; i < pQueryAttr->numOfCols; ++i) {
      pRuntimeEnv->prevRow[i] = pRuntimeEnv->prevRow[i - 1] + pQueryAttr->tableCols[i-1].bytes;
    }

    *(int64_t*) pRuntimeEnv->prevRow[0] = INT64_MIN;
  }

  qDebug("QInfo:0x%"PRIx64" init runtime environment completed", GET_QID(pRuntimeEnv));

  // group by normal column, sliding window query, interval query are handled by interval query processor
  // interval (down sampling operation)
  int32_t numOfOperator = (int32_t) taosArrayGetSize(pOperator);
  for(int32_t i = 0; i < numOfOperator; ++i) {
    int32_t* op = taosArrayGet(pOperator, i);

    switch (*op) {
      case OP_TagScan: {
        pRuntimeEnv->proot = createTagScanOperatorInfo(pRuntimeEnv, pQueryAttr->pExpr1, pQueryAttr->numOfOutput);
        break;
      }
      case OP_MultiTableTimeInterval: {
        pRuntimeEnv->proot =
            createMultiTableTimeIntervalOperatorInfo(pRuntimeEnv, pRuntimeEnv->proot, pQueryAttr->pExpr1, pQueryAttr->numOfOutput);
        setTableScanFilterOperatorInfo(pRuntimeEnv->proot->upstream->info, pRuntimeEnv->proot);
        break;
      }
      case OP_TimeWindow: {
        pRuntimeEnv->proot =
            createTimeIntervalOperatorInfo(pRuntimeEnv, pRuntimeEnv->proot, pQueryAttr->pExpr1, pQueryAttr->numOfOutput);
        setTableScanFilterOperatorInfo(pRuntimeEnv->proot->upstream->info, pRuntimeEnv->proot);
        break;
      }
      case OP_Groupby: {
        pRuntimeEnv->proot =
            createGroupbyOperatorInfo(pRuntimeEnv, pRuntimeEnv->proot, pQueryAttr->pExpr1, pQueryAttr->numOfOutput);
        setTableScanFilterOperatorInfo(pRuntimeEnv->proot->upstream->info, pRuntimeEnv->proot);
        break;
      }
      case OP_SessionWindow: {
        pRuntimeEnv->proot =
            createSWindowOperatorInfo(pRuntimeEnv, pRuntimeEnv->proot, pQueryAttr->pExpr1, pQueryAttr->numOfOutput);
        setTableScanFilterOperatorInfo(pRuntimeEnv->proot->upstream->info, pRuntimeEnv->proot);
        break;
      }
      case OP_MultiTableAggregate: {
        pRuntimeEnv->proot =
            createMultiTableAggOperatorInfo(pRuntimeEnv, pRuntimeEnv->proot, pQueryAttr->pExpr1, pQueryAttr->numOfOutput);
        setTableScanFilterOperatorInfo(pRuntimeEnv->proot->upstream->info, pRuntimeEnv->proot);
        break;
      }
      case OP_Aggregate: {
        pRuntimeEnv->proot =
            createAggregateOperatorInfo(pRuntimeEnv, pRuntimeEnv->proot, pQueryAttr->pExpr1, pQueryAttr->numOfOutput);
        if (pRuntimeEnv->proot->upstream->operatorType != OP_DummyInput) {
          setTableScanFilterOperatorInfo(pRuntimeEnv->proot->upstream->info, pRuntimeEnv->proot);
        }
        break;
      }

      case OP_Arithmetic: {  // TODO refactor to remove arith operator.
        SOperatorInfo* prev = pRuntimeEnv->proot;
        if (i == 0) {
          pRuntimeEnv->proot = createArithOperatorInfo(pRuntimeEnv, prev, pQueryAttr->pExpr1, pQueryAttr->numOfOutput);
          if (pRuntimeEnv->proot != NULL && pRuntimeEnv->proot->operatorType != OP_DummyInput) {  // TODO refactor
            setTableScanFilterOperatorInfo(prev->info, pRuntimeEnv->proot);
          }
        } else {
          prev = pRuntimeEnv->proot;
          assert(pQueryAttr->pExpr2 != NULL);
          pRuntimeEnv->proot = createArithOperatorInfo(pRuntimeEnv, prev, pQueryAttr->pExpr2, pQueryAttr->numOfExpr2);
        }
        break;
      }

      case OP_Limit: {
        pRuntimeEnv->proot = createLimitOperatorInfo(pRuntimeEnv, pRuntimeEnv->proot);
        break;
      }

      case OP_Filter: {  // todo refactor
        assert(pQueryAttr->havingNum > 0);
        if (pQueryAttr->stableQuery) {
          pRuntimeEnv->proot = createFilterOperatorInfo(pRuntimeEnv, pRuntimeEnv->proot, pQueryAttr->pExpr3, pQueryAttr->numOfExpr3);
        } else {
          pRuntimeEnv->proot = createFilterOperatorInfo(pRuntimeEnv, pRuntimeEnv->proot, pQueryAttr->pExpr1, pQueryAttr->numOfOutput);
        }
        break;
      }

<<<<<<< HEAD
    if (pQuery->pExpr2 != NULL) {
      pRuntimeEnv->proot = createArithOperatorInfo(pRuntimeEnv, pRuntimeEnv->proot, pQuery->pExpr2, pQuery->numOfExpr2);
    }
  } else if (isFixedOutputQuery(pRuntimeEnv)) {
    if (pQuery->stableQuery && !isTsCompQuery(pQuery)) {
      pRuntimeEnv->proot =
          createMultiTableAggOperatorInfo(pRuntimeEnv, pRuntimeEnv->pTableScanner, pQuery->pExpr1, pQuery->numOfOutput);
    } else {
      pRuntimeEnv->proot =
          createAggregateOperatorInfo(pRuntimeEnv, pRuntimeEnv->pTableScanner, pQuery->pExpr1, pQuery->numOfOutput);
    }
=======
      case OP_Fill: {
        SOperatorInfo* pInfo = pRuntimeEnv->proot;
        pRuntimeEnv->proot = createFillOperatorInfo(pRuntimeEnv, pInfo, pInfo->pExpr, pInfo->numOfOutput);
        break;
      }
>>>>>>> b45f8b24

      case OP_MultiwayMergeSort: {
        bool groupMix = true;
        if(pQueryAttr->slimit.offset != 0 || pQueryAttr->slimit.limit != -1) {
          groupMix = false;
        }
        pRuntimeEnv->proot = createMultiwaySortOperatorInfo(pRuntimeEnv, pQueryAttr->pExpr1, pQueryAttr->numOfOutput,
            4096, merger, groupMix); // TODO hack it
        break;
      }

<<<<<<< HEAD
    if (pQuery->pExpr2 != NULL) {
      pRuntimeEnv->proot = createArithOperatorInfo(pRuntimeEnv, pRuntimeEnv->proot, pQuery->pExpr2, pQuery->numOfExpr2);
    }
  } else {  // diff/add/multiply/subtract/division
    assert(pQuery->checkResultBuf == 1);
    if (!onlyQueryTags(pQuery)) {
      pRuntimeEnv->proot =
          createArithOperatorInfo(pRuntimeEnv, pRuntimeEnv->pTableScanner, pQuery->pExpr1, pQuery->numOfOutput);
      setTableScanFilterOperatorInfo(pRuntimeEnv->pTableScanner->info, pRuntimeEnv->proot);

      if (pQuery->pExpr2 != NULL) {
        pRuntimeEnv->proot = createArithOperatorInfo(pRuntimeEnv, pRuntimeEnv->proot, pQuery->pExpr2, pQuery->numOfExpr2);
      }
    }

  }
=======
      case OP_GlobalAggregate: {
        pRuntimeEnv->proot = createGlobalAggregateOperatorInfo(pRuntimeEnv, pRuntimeEnv->proot, pQueryAttr->pExpr3,
                                                               pQueryAttr->numOfExpr3, merger);
        break;
      }
>>>>>>> b45f8b24

      case OP_SLimit: {
        pRuntimeEnv->proot = createSLimitOperatorInfo(pRuntimeEnv, pRuntimeEnv->proot, pQueryAttr->pExpr3,
                                                      pQueryAttr->numOfExpr3, merger);
        break;
      }

      case OP_Distinct: {
        pRuntimeEnv->proot = createDistinctOperatorInfo(pRuntimeEnv, pRuntimeEnv->proot, pQueryAttr->pExpr1, pQueryAttr->numOfOutput);
        break;
      }

      default: {
        assert(0);
      }
    }
  }

  return TSDB_CODE_SUCCESS;

_clean:
  tfree(pRuntimeEnv->sasArray);
  tfree(pRuntimeEnv->pResultRowHashTable);
  tfree(pRuntimeEnv->keyBuf);
  tfree(pRuntimeEnv->prevRow);
  tfree(pRuntimeEnv->tagVal);

  return TSDB_CODE_QRY_OUT_OF_MEMORY;
}

static void doFreeQueryHandle(SQueryRuntimeEnv* pRuntimeEnv) {
  SQueryAttr* pQueryAttr = pRuntimeEnv->pQueryAttr;

  tsdbCleanupQueryHandle(pRuntimeEnv->pQueryHandle);
  pRuntimeEnv->pQueryHandle = NULL;

  SMemRef* pMemRef = &pQueryAttr->memRef;
  assert(pMemRef->ref == 0 && pMemRef->snapshot.imem == NULL && pMemRef->snapshot.mem == NULL);
}

static void destroyTsComp(SQueryRuntimeEnv *pRuntimeEnv, SQueryAttr *pQueryAttr) {
  if (pQueryAttr->tsCompQuery && pRuntimeEnv->outputBuf && pRuntimeEnv->outputBuf->pDataBlock && taosArrayGetSize(pRuntimeEnv->outputBuf->pDataBlock) > 0) {
    SColumnInfoData* pColInfoData = taosArrayGet(pRuntimeEnv->outputBuf->pDataBlock, 0);
    if (pColInfoData) {
      FILE *f = *(FILE **)pColInfoData->pData;  // TODO refactor
      if (f) {
        fclose(f);
        *(FILE **)pColInfoData->pData = NULL;
      }
    }
  }
}

static void teardownQueryRuntimeEnv(SQueryRuntimeEnv *pRuntimeEnv) {
  SQueryAttr *pQueryAttr = pRuntimeEnv->pQueryAttr;
  SQInfo* pQInfo = (SQInfo*) pRuntimeEnv->qinfo;

  qDebug("QInfo:0x%"PRIx64" teardown runtime env", pQInfo->qId);

  if (pRuntimeEnv->sasArray != NULL) {
    for(int32_t i = 0; i < pQueryAttr->numOfOutput; ++i) {
      tfree(pRuntimeEnv->sasArray[i].data);
      tfree(pRuntimeEnv->sasArray[i].colList);
    }

    tfree(pRuntimeEnv->sasArray);
  }
  
  destroyUdfInfo(pRuntimeEnv->pUdfInfo);

  destroyResultBuf(pRuntimeEnv->pResultBuf);
  doFreeQueryHandle(pRuntimeEnv);

  destroyTsComp(pRuntimeEnv, pQueryAttr);

  pRuntimeEnv->pTsBuf = tsBufDestroy(pRuntimeEnv->pTsBuf);

  tfree(pRuntimeEnv->keyBuf);
  tfree(pRuntimeEnv->prevRow);
  tfree(pRuntimeEnv->tagVal);

  taosHashCleanup(pRuntimeEnv->pResultRowHashTable);
  pRuntimeEnv->pResultRowHashTable = NULL;

  taosHashCleanup(pRuntimeEnv->pTableRetrieveTsMap);
  pRuntimeEnv->pTableRetrieveTsMap = NULL;

  destroyOperatorInfo(pRuntimeEnv->proot);

  pRuntimeEnv->pool = destroyResultRowPool(pRuntimeEnv->pool);
  taosArrayDestroyEx(pRuntimeEnv->prevResult, freeInterResult);
  pRuntimeEnv->prevResult = NULL;
}

static bool needBuildResAfterQueryComplete(SQInfo* pQInfo) {
  return pQInfo->rspContext != NULL;
}

bool isQueryKilled(SQInfo *pQInfo) {
  if (IS_QUERY_KILLED(pQInfo)) {
    return true;
  }

  // query has been executed more than tsShellActivityTimer, and the retrieve has not arrived
  // abort current query execution.
  if (pQInfo->owner != 0 && ((taosGetTimestampSec() - pQInfo->startExecTs) > getMaximumIdleDurationSec()) &&
      (!needBuildResAfterQueryComplete(pQInfo))) {

    assert(pQInfo->startExecTs != 0);
    qDebug("QInfo:%" PRIu64 " retrieve not arrive beyond %d sec, abort current query execution, start:%" PRId64
           ", current:%d", pQInfo->qId, 1, pQInfo->startExecTs, taosGetTimestampSec());
    return true;
  }

  return false;
}

void setQueryKilled(SQInfo *pQInfo) { pQInfo->code = TSDB_CODE_TSC_QUERY_CANCELLED;}

<<<<<<< HEAD
static bool isFixedOutputQuery(SQueryRuntimeEnv *pRuntimeEnv) {
  SQuery* pQuery = pRuntimeEnv->pQuery;
  
  if (QUERY_IS_INTERVAL_QUERY(pQuery)) {
    return false;
  }

  if (pRuntimeEnv->pUdfInfo && pRuntimeEnv->pUdfInfo->funcType == TSDB_UDF_TYPE_AGGREGATE) {
    return true;
  }

  // Note:top/bottom query is fixed output query
  if (pQuery->topBotQuery || pQuery->groupbyColumn || isTsCompQuery(pQuery)) {
    return true;
  }

  for (int32_t i = 0; i < pQuery->numOfOutput; ++i) {
    SSqlFuncMsg *pExprMsg = &pQuery->pExpr1[i].base;

    // ignore the ts_comp function
    if (i == 0 && pExprMsg->functionId == TSDB_FUNC_PRJ && pExprMsg->numOfParams == 1 &&
        pExprMsg->colInfo.colIndex == PRIMARYKEY_TIMESTAMP_COL_INDEX) {
      continue;
    }

    if (pExprMsg->functionId == TSDB_FUNC_TS || pExprMsg->functionId == TSDB_FUNC_TS_DUMMY) {
      continue;
    }

    if (!IS_MULTIOUTPUT(aAggs[pExprMsg->functionId].status)) {
      return true;
    }
  }

  return false;
}
=======
//static bool isFixedOutputQuery(SQueryAttr* pQueryAttr) {
//  if (QUERY_IS_INTERVAL_QUERY(pQueryAttr)) {
//    return false;
//  }
//
//  // Note:top/bottom query is fixed output query
//  if (pQueryAttr->topBotQuery || pQueryAttr->groupbyColumn || pQueryAttr->tsCompQuery) {
//    return true;
//  }
//
//  for (int32_t i = 0; i < pQueryAttr->numOfOutput; ++i) {
//    SSqlExpr *pExpr = &pQueryAttr->pExpr1[i].base;
//
//    if (pExpr->functionId == TSDB_FUNC_TS || pExpr->functionId == TSDB_FUNC_TS_DUMMY) {
//      continue;
//    }
//
//    if (!IS_MULTIOUTPUT(aAggs[pExpr->functionId].status)) {
//      return true;
//    }
//  }
//
//  return false;
//}
>>>>>>> b45f8b24

// todo refactor with isLastRowQuery
//bool isPointInterpoQuery(SQueryAttr *pQueryAttr) {
//  for (int32_t i = 0; i < pQueryAttr->numOfOutput; ++i) {
//    int32_t functionId = pQueryAttr->pExpr1[i].base.functionId;
//    if (functionId == TSDB_FUNC_INTERP) {
//      return true;
//    }
//  }
//
//  return false;
//}

// TODO REFACTOR:MERGE WITH CLIENT-SIDE FUNCTION
static UNUSED_FUNC bool isSumAvgRateQuery(SQueryAttr *pQueryAttr) {
  for (int32_t i = 0; i < pQueryAttr->numOfOutput; ++i) {
    int32_t functionId = pQueryAttr->pExpr1[i].base.functionId;
    if (functionId == TSDB_FUNC_TS) {
      continue;
    }

    if (functionId == TSDB_FUNC_SUM_RATE || functionId == TSDB_FUNC_SUM_IRATE || functionId == TSDB_FUNC_AVG_RATE ||
        functionId == TSDB_FUNC_AVG_IRATE) {
      return true;
    }
  }

  return false;
}

static bool isFirstLastRowQuery(SQueryAttr *pQueryAttr) {
  for (int32_t i = 0; i < pQueryAttr->numOfOutput; ++i) {
    int32_t functionID = pQueryAttr->pExpr1[i].base.functionId;
    if (functionID == TSDB_FUNC_LAST_ROW) {
      return true;
    }
  }

  return false;
}

/**
 * The following 4 kinds of query are treated as the tags query
 * tagprj, tid_tag query, count(tbname), 'abc' (user defined constant value column) query
 */
bool onlyQueryTags(SQueryAttr* pQueryAttr) {
  for(int32_t i = 0; i < pQueryAttr->numOfOutput; ++i) {
    SExprInfo* pExprInfo = &pQueryAttr->pExpr1[i];

    int32_t functionId = pExprInfo->base.functionId;

    if (functionId != TSDB_FUNC_TAGPRJ &&
        functionId != TSDB_FUNC_TID_TAG &&
        (!(functionId == TSDB_FUNC_COUNT && pExprInfo->base.colInfo.colId == TSDB_TBNAME_COLUMN_INDEX)) &&
        (!(functionId == TSDB_FUNC_PRJ && TSDB_COL_IS_UD_COL(pExprInfo->base.colInfo.flag)))) {
      return false;
    }
  }

  return true;
}

/////////////////////////////////////////////////////////////////////////////////////////////

void getAlignQueryTimeWindow(SQueryAttr *pQueryAttr, int64_t key, int64_t keyFirst, int64_t keyLast, STimeWindow *win) {
  assert(key >= keyFirst && key <= keyLast && pQueryAttr->interval.sliding <= pQueryAttr->interval.interval);
  win->skey = taosTimeTruncate(key, &pQueryAttr->interval, pQueryAttr->precision);

  /*
   * if the realSkey > INT64_MAX - pQueryAttr->interval.interval, the query duration between
   * realSkey and realEkey must be less than one interval.Therefore, no need to adjust the query ranges.
   */
  if (keyFirst > (INT64_MAX - pQueryAttr->interval.interval)) {
    assert(keyLast - keyFirst < pQueryAttr->interval.interval);
    win->ekey = INT64_MAX;
  } else if (pQueryAttr->interval.intervalUnit == 'n' || pQueryAttr->interval.intervalUnit == 'y') {
    win->ekey = taosTimeAdd(win->skey, pQueryAttr->interval.interval, pQueryAttr->interval.intervalUnit, pQueryAttr->precision) - 1;
  } else {
    win->ekey = win->skey + pQueryAttr->interval.interval - 1;
  }
}

/*
 * todo add more parameters to check soon..
 */
bool colIdCheck(SQueryAttr *pQueryAttr, uint64_t qId) {
  // load data column information is incorrect
  for (int32_t i = 0; i < pQueryAttr->numOfCols - 1; ++i) {
    if (pQueryAttr->tableCols[i].colId == pQueryAttr->tableCols[i + 1].colId) {
      qError("QInfo:0x%"PRIx64" invalid data load column for query", qId);
      return false;
    }
  }

  return true;
}

// todo ignore the avg/sum/min/max/count/stddev/top/bottom functions, of which
// the scan order is not matter
static bool onlyOneQueryType(SQueryAttr *pQueryAttr, int32_t functId, int32_t functIdDst) {
  for (int32_t i = 0; i < pQueryAttr->numOfOutput; ++i) {
    int32_t functionId = pQueryAttr->pExpr1[i].base.functionId;

    if (functionId == TSDB_FUNC_TS || functionId == TSDB_FUNC_TS_DUMMY || functionId == TSDB_FUNC_TAG ||
        functionId == TSDB_FUNC_TAG_DUMMY) {
      continue;
    }

    if (functionId != functId && functionId != functIdDst) {
      return false;
    }
  }

  return true;
}

static bool onlyFirstQuery(SQueryAttr *pQueryAttr) { return onlyOneQueryType(pQueryAttr, TSDB_FUNC_FIRST, TSDB_FUNC_FIRST_DST); }

static bool onlyLastQuery(SQueryAttr *pQueryAttr) { return onlyOneQueryType(pQueryAttr, TSDB_FUNC_LAST, TSDB_FUNC_LAST_DST); }

static int32_t updateBlockLoadStatus(SQueryAttr *pQuery, int32_t status) {
  bool hasFirstLastFunc = false;
  bool hasOtherFunc = false;

  if (status == BLK_DATA_ALL_NEEDED || status == BLK_DATA_DISCARD) {
    return status;
  }

  for (int32_t i = 0; i < pQuery->numOfOutput; ++i) {
    int32_t functionId = pQuery->pExpr1[i].base.functionId;

    if (functionId == TSDB_FUNC_TS || functionId == TSDB_FUNC_TS_DUMMY || functionId == TSDB_FUNC_TAG ||
        functionId == TSDB_FUNC_TAG_DUMMY) {
      continue;
    }

    if (functionId == TSDB_FUNC_FIRST_DST || functionId == TSDB_FUNC_LAST_DST) {
      hasFirstLastFunc = true;
    } else {
      hasOtherFunc = true;
    }
  }

  if (hasFirstLastFunc && status == BLK_DATA_NO_NEEDED) {
    if(!hasOtherFunc) {
      return BLK_DATA_DISCARD;
    } else{
      return BLK_DATA_ALL_NEEDED;
    }
  }

  return status;
}

static void doExchangeTimeWindow(SQInfo* pQInfo, STimeWindow* win) {
  SQueryAttr* pQueryAttr = &pQInfo->query;
  size_t t = taosArrayGetSize(pQueryAttr->tableGroupInfo.pGroupList);
  for(int32_t i = 0; i < t; ++i) {
    SArray* p1 = taosArrayGetP(pQueryAttr->tableGroupInfo.pGroupList, i);

    size_t len = taosArrayGetSize(p1);
    for(int32_t j = 0; j < len; ++j) {
      STableKeyInfo* pInfo = taosArrayGet(p1, j);

      // update the new lastkey if it is equalled to the value of the old skey
      if (pInfo->lastKey == win->ekey) {
        pInfo->lastKey = win->skey;
      }
    }
  }
}

static void changeExecuteScanOrder(SQInfo *pQInfo, SQueryTableMsg* pQueryMsg, bool stableQuery) {
  SQueryAttr* pQueryAttr = pQInfo->runtimeEnv.pQueryAttr;

  // in case of point-interpolation query, use asc order scan
  char msg[] = "QInfo:0x%"PRIx64" scan order changed for %s query, old:%d, new:%d, qrange exchanged, old qrange:%" PRId64
               "-%" PRId64 ", new qrange:%" PRId64 "-%" PRId64;

  // todo handle the case the the order irrelevant query type mixed up with order critical query type
  // descending order query for last_row query
  if (isFirstLastRowQuery(pQueryAttr)) {
    qDebug("QInfo:0x%"PRIx64" scan order changed for last_row query, old:%d, new:%d", pQInfo->qId, pQueryAttr->order.order, TSDB_ORDER_ASC);

    pQueryAttr->order.order = TSDB_ORDER_ASC;
    if (pQueryAttr->window.skey > pQueryAttr->window.ekey) {
      SWAP(pQueryAttr->window.skey, pQueryAttr->window.ekey, TSKEY);
    }

    return;
  }

  if (pQueryAttr->groupbyColumn && pQueryAttr->order.order == TSDB_ORDER_DESC) {
    pQueryAttr->order.order = TSDB_ORDER_ASC;
    if (pQueryAttr->window.skey > pQueryAttr->window.ekey) {
      SWAP(pQueryAttr->window.skey, pQueryAttr->window.ekey, TSKEY);
    }

    doExchangeTimeWindow(pQInfo, &pQueryAttr->window);
    return;
  }

  if (pQueryAttr->pointInterpQuery && pQueryAttr->interval.interval == 0) {
    if (!QUERY_IS_ASC_QUERY(pQueryAttr)) {
      qDebug(msg, pQInfo, "interp", pQueryAttr->order.order, TSDB_ORDER_ASC, pQueryAttr->window.skey, pQueryAttr->window.ekey, pQueryAttr->window.ekey, pQueryAttr->window.skey);
      SWAP(pQueryAttr->window.skey, pQueryAttr->window.ekey, TSKEY);
    }

    pQueryAttr->order.order = TSDB_ORDER_ASC;
    return;
  }

  if (pQueryAttr->interval.interval == 0) {
    if (onlyFirstQuery(pQueryAttr)) {
      if (!QUERY_IS_ASC_QUERY(pQueryAttr)) {
        qDebug(msg, pQInfo, "only-first", pQueryAttr->order.order, TSDB_ORDER_ASC, pQueryAttr->window.skey,
               pQueryAttr->window.ekey, pQueryAttr->window.ekey, pQueryAttr->window.skey);

        SWAP(pQueryAttr->window.skey, pQueryAttr->window.ekey, TSKEY);
        doExchangeTimeWindow(pQInfo, &pQueryAttr->window);
      }

      pQueryAttr->order.order = TSDB_ORDER_ASC;
    } else if (onlyLastQuery(pQueryAttr)) {
      if (QUERY_IS_ASC_QUERY(pQueryAttr)) {
        qDebug(msg, pQInfo, "only-last", pQueryAttr->order.order, TSDB_ORDER_DESC, pQueryAttr->window.skey,
               pQueryAttr->window.ekey, pQueryAttr->window.ekey, pQueryAttr->window.skey);

        SWAP(pQueryAttr->window.skey, pQueryAttr->window.ekey, TSKEY);
        doExchangeTimeWindow(pQInfo, &pQueryAttr->window);
      }

      pQueryAttr->order.order = TSDB_ORDER_DESC;
    }

  } else {  // interval query
    if (stableQuery) {
      if (onlyFirstQuery(pQueryAttr)) {
        if (!QUERY_IS_ASC_QUERY(pQueryAttr)) {
          qDebug(msg, pQInfo, "only-first stable", pQueryAttr->order.order, TSDB_ORDER_ASC,
                 pQueryAttr->window.skey, pQueryAttr->window.ekey, pQueryAttr->window.ekey, pQueryAttr->window.skey);

          SWAP(pQueryAttr->window.skey, pQueryAttr->window.ekey, TSKEY);
          doExchangeTimeWindow(pQInfo, &pQueryAttr->window);
        }

        pQueryAttr->order.order = TSDB_ORDER_ASC;
      } else if (onlyLastQuery(pQueryAttr)) {
        if (QUERY_IS_ASC_QUERY(pQueryAttr)) {
          qDebug(msg, pQInfo, "only-last stable", pQueryAttr->order.order, TSDB_ORDER_DESC,
                 pQueryAttr->window.skey, pQueryAttr->window.ekey, pQueryAttr->window.ekey, pQueryAttr->window.skey);

          SWAP(pQueryAttr->window.skey, pQueryAttr->window.ekey, TSKEY);
          doExchangeTimeWindow(pQInfo, &pQueryAttr->window);
        }

        pQueryAttr->order.order = TSDB_ORDER_DESC;
      }
    }
  }
}

static void getIntermediateBufInfo(SQueryRuntimeEnv* pRuntimeEnv, int32_t* ps, int32_t* rowsize) {
  SQueryAttr* pQueryAttr = pRuntimeEnv->pQueryAttr;
  int32_t MIN_ROWS_PER_PAGE = 4;

  *rowsize = (int32_t)(pQueryAttr->resultRowSize * GET_ROW_PARAM_FOR_MULTIOUTPUT(pQueryAttr, pQueryAttr->topBotQuery, pQueryAttr->stableQuery));
  int32_t overhead = sizeof(tFilePage);

  // one page contains at least two rows
  *ps = DEFAULT_INTERN_BUF_PAGE_SIZE;
  while(((*rowsize) * MIN_ROWS_PER_PAGE) > (*ps) - overhead) {
    *ps = ((*ps) << 1u);
  }

//  pRuntimeEnv->numOfRowsPerPage = ((*ps) - sizeof(tFilePage)) / (*rowsize);
//  assert(pRuntimeEnv->numOfRowsPerPage <= MAX_ROWS_PER_RESBUF_PAGE);
}

#define IS_PREFILTER_TYPE(_t) ((_t) != TSDB_DATA_TYPE_BINARY && (_t) != TSDB_DATA_TYPE_NCHAR)

static bool doFilterByBlockStatistics(SQueryRuntimeEnv* pRuntimeEnv, SDataStatis *pDataStatis, SQLFunctionCtx *pCtx, int32_t numOfRows) {
  SQueryAttr* pQueryAttr = pRuntimeEnv->pQueryAttr;

  if (pDataStatis == NULL || pQueryAttr->numOfFilterCols == 0) {
    return true;
  }

  for (int32_t k = 0; k < pQueryAttr->numOfFilterCols; ++k) {
    SSingleColumnFilterInfo *pFilterInfo = &pQueryAttr->pFilterInfo[k];

    int32_t index = -1;
    for(int32_t i = 0; i < pQueryAttr->numOfCols; ++i) {
      if (pDataStatis[i].colId == pFilterInfo->info.colId) {
        index = i;
        break;
      }
    }

    // no statistics data, load the true data block
    if (index == -1) {
      return true;
    }

    // not support pre-filter operation on binary/nchar data type
    if (!IS_PREFILTER_TYPE(pFilterInfo->info.type)) {
      return true;
    }

    // all data in current column are NULL, no need to check its boundary value
    if (pDataStatis[index].numOfNull == numOfRows) {

      // if isNULL query exists, load the null data column
      for (int32_t j = 0; j < pFilterInfo->numOfFilters; ++j) {
        SColumnFilterElem *pFilterElem = &pFilterInfo->pFilters[j];
        if (pFilterElem->fp == isNullOperator) {
          return true;
        }
      }

      continue;
    }

    SDataStatis* pDataBlockst = &pDataStatis[index];

    if (pFilterInfo->info.type == TSDB_DATA_TYPE_FLOAT) {
      float minval = (float)(*(double *)(&pDataBlockst->min));
      float maxval = (float)(*(double *)(&pDataBlockst->max));

      for (int32_t i = 0; i < pFilterInfo->numOfFilters; ++i) {
        if (pFilterInfo->pFilters[i].fp(&pFilterInfo->pFilters[i], (char *)&minval, (char *)&maxval, TSDB_DATA_TYPE_FLOAT)) {
          return true;
        }
      }
    } else {
      for (int32_t i = 0; i < pFilterInfo->numOfFilters; ++i) {
        if (pFilterInfo->pFilters[i].fp(&pFilterInfo->pFilters[i], (char *)&pDataBlockst->min, (char *)&pDataBlockst->max, pFilterInfo->info.type)) {
          return true;
        }
      }
    }
  }

  return false;
}

static bool overlapWithTimeWindow(SQueryAttr* pQueryAttr, SDataBlockInfo* pBlockInfo) {
  STimeWindow w = {0};

  TSKEY sk = MIN(pQueryAttr->window.skey, pQueryAttr->window.ekey);
  TSKEY ek = MAX(pQueryAttr->window.skey, pQueryAttr->window.ekey);

  if (QUERY_IS_ASC_QUERY(pQueryAttr)) {
    getAlignQueryTimeWindow(pQueryAttr, pBlockInfo->window.skey, sk, ek, &w);
    assert(w.ekey >= pBlockInfo->window.skey);

    if (w.ekey < pBlockInfo->window.ekey) {
      return true;
    }

    while(1) {
      getNextTimeWindow(pQueryAttr, &w);
      if (w.skey > pBlockInfo->window.ekey) {
        break;
      }

      assert(w.ekey > pBlockInfo->window.ekey);
      if (w.skey <= pBlockInfo->window.ekey && w.skey > pBlockInfo->window.skey) {
        return true;
      }
    }
  } else {
    getAlignQueryTimeWindow(pQueryAttr, pBlockInfo->window.ekey, sk, ek, &w);
    assert(w.skey <= pBlockInfo->window.ekey);

    if (w.skey > pBlockInfo->window.skey) {
      return true;
    }

    while(1) {
      getNextTimeWindow(pQueryAttr, &w);
      if (w.ekey < pBlockInfo->window.skey) {
        break;
      }

      assert(w.skey < pBlockInfo->window.skey);
      if (w.ekey < pBlockInfo->window.ekey && w.ekey >= pBlockInfo->window.skey) {
        return true;
      }
    }
  }

  return false;
}

static int32_t doTSJoinFilter(SQueryRuntimeEnv *pRuntimeEnv, TSKEY key, bool ascQuery) {
  STSElem elem = tsBufGetElem(pRuntimeEnv->pTsBuf);

#if defined(_DEBUG_VIEW)
  printf("elem in comp ts file:%" PRId64 ", key:%" PRId64 ", tag:%"PRIu64", query order:%d, ts order:%d, traverse:%d, index:%d\n",
         elem.ts, key, elem.tag.i64, pQueryAttr->order.order, pRuntimeEnv->pTsBuf->tsOrder,
         pRuntimeEnv->pTsBuf->cur.order, pRuntimeEnv->pTsBuf->cur.tsIndex);
#endif

  if (ascQuery) {
    if (key < elem.ts) {
      return TS_JOIN_TS_NOT_EQUALS;
    } else if (key > elem.ts) {
      longjmp(pRuntimeEnv->env, TSDB_CODE_QRY_INCONSISTAN);
    }
  } else {
    if (key > elem.ts) {
      return TS_JOIN_TS_NOT_EQUALS;
    } else if (key < elem.ts) {
      longjmp(pRuntimeEnv->env, TSDB_CODE_QRY_INCONSISTAN);
    }
  }

  return TS_JOIN_TS_EQUAL;
}

void filterRowsInDataBlock(SQueryRuntimeEnv* pRuntimeEnv, SSingleColumnFilterInfo* pFilterInfo, int32_t numOfFilterCols,
                           SSDataBlock* pBlock, bool ascQuery) {
  int32_t numOfRows = pBlock->info.rows;

  int8_t *p = calloc(numOfRows, sizeof(int8_t));
  bool    all = true;

  if (pRuntimeEnv->pTsBuf != NULL) {
    SColumnInfoData* pColInfoData = taosArrayGet(pBlock->pDataBlock, 0);

    TSKEY* k = (TSKEY*) pColInfoData->pData;
    for (int32_t i = 0; i < numOfRows; ++i) {
      int32_t offset = ascQuery? i:(numOfRows - i - 1);
      int32_t ret = doTSJoinFilter(pRuntimeEnv, k[offset], ascQuery);
      if (ret == TS_JOIN_TAG_NOT_EQUALS) {
        break;
      } else if (ret == TS_JOIN_TS_NOT_EQUALS) {
        all = false;
        continue;
      } else {
        assert(ret == TS_JOIN_TS_EQUAL);
        p[offset] = true;
      }

      if (!tsBufNextPos(pRuntimeEnv->pTsBuf)) {
        break;
      }
    }

    // save the cursor status
    pRuntimeEnv->current->cur = tsBufGetCursor(pRuntimeEnv->pTsBuf);
  } else {
    for (int32_t i = 0; i < numOfRows; ++i) {
      bool qualified = false;

      for (int32_t k = 0; k < numOfFilterCols; ++k) {
        char* pElem = (char*)pFilterInfo[k].pData + pFilterInfo[k].info.bytes * i;

        qualified = false;
        for (int32_t j = 0; j < pFilterInfo[k].numOfFilters; ++j) {
          SColumnFilterElem* pFilterElem = &pFilterInfo[k].pFilters[j];

          bool isnull = isNull(pElem, pFilterInfo[k].info.type);
          if (isnull) {
            if (pFilterElem->fp == isNullOperator) {
              qualified = true;
              break;
            } else {
              continue;
            }
          } else {
            if (pFilterElem->fp == notNullOperator) {
              qualified = true;
              break;
            } else if (pFilterElem->fp == isNullOperator) {
              continue;
            }
          }

          if (pFilterElem->fp(pFilterElem, pElem, pElem, pFilterInfo[k].info.type)) {
            qualified = true;
            break;
          }
        }

        if (!qualified) {
          break;
        }
      }

      p[i] = qualified ? 1 : 0;
      if (!qualified) {
        all = false;
      }
    }
  }

  if (!all) {
    int32_t start = 0;
    int32_t len = 0;
    for (int32_t j = 0; j < numOfRows; ++j) {
      if (p[j] == 1) {
        len++;
      } else {
        if (len > 0) {
          int32_t cstart = j - len;
          for (int32_t i = 0; i < pBlock->info.numOfCols; ++i) {
            SColumnInfoData *pColumnInfoData = taosArrayGet(pBlock->pDataBlock, i);

            int16_t bytes = pColumnInfoData->info.bytes;
            memmove(((char*)pColumnInfoData->pData) + start * bytes, pColumnInfoData->pData + cstart * bytes, len * bytes);
          }

          start += len;
          len = 0;
        }
      }
    }

    if (len > 0) {
      int32_t cstart = numOfRows - len;
      for (int32_t i = 0; i < pBlock->info.numOfCols; ++i) {
        SColumnInfoData *pColumnInfoData = taosArrayGet(pBlock->pDataBlock, i);

        int16_t bytes = pColumnInfoData->info.bytes;
        memmove(pColumnInfoData->pData + start * bytes, pColumnInfoData->pData + cstart * bytes, len * bytes);
      }

      start += len;
      len = 0;
    }

    pBlock->info.rows = start;
    pBlock->pBlockStatis = NULL;  // clean the block statistics info

    if (start > 0) {
      SColumnInfoData* pColumnInfoData = taosArrayGet(pBlock->pDataBlock, 0);
      if (pColumnInfoData->info.type == TSDB_DATA_TYPE_TIMESTAMP &&
             pColumnInfoData->info.colId == PRIMARYKEY_TIMESTAMP_COL_INDEX) {
        pBlock->info.window.skey = *(int64_t*)pColumnInfoData->pData;
        pBlock->info.window.ekey = *(int64_t*)(pColumnInfoData->pData + TSDB_KEYSIZE * (start - 1));
      }
    }
  }

  tfree(p);
}

static SColumnInfo* doGetTagColumnInfoById(SColumnInfo* pTagColList, int32_t numOfTags, int16_t colId);
static void doSetTagValueInParam(void* pTable, int32_t tagColId, tVariant *tag, int16_t type, int16_t bytes);

static uint32_t doFilterByBlockTimeWindow(STableScanInfo* pTableScanInfo, SSDataBlock* pBlock) {
  SQLFunctionCtx* pCtx = pTableScanInfo->pCtx;
  uint32_t status = BLK_DATA_NO_NEEDED;

  int32_t numOfOutput = pTableScanInfo->numOfOutput;
  for (int32_t i = 0; i < numOfOutput; ++i) {
    int32_t functionId = pCtx[i].functionId;
    int32_t colId = pTableScanInfo->pExpr[i].base.colInfo.colId;

    // group by + first/last should not apply the first/last block filter
    if (functionId < 0) {
      status |= BLK_DATA_ALL_NEEDED;
      return status;
    } else {
      status |= aAggs[functionId].dataReqFunc(&pTableScanInfo->pCtx[i], &pBlock->info.window, colId);
      if ((status & BLK_DATA_ALL_NEEDED) == BLK_DATA_ALL_NEEDED) {
        return status;
      }
    }
  }

  return status;
}

static void doSetFilterColumnInfo(SSingleColumnFilterInfo* pFilterInfo, int32_t numOfFilterCols, SSDataBlock* pBlock) {
  if (numOfFilterCols > 0 && pFilterInfo[0].pData != NULL) {
    return;
  }

  // set the initial static data value filter expression
  for (int32_t i = 0; i < numOfFilterCols; ++i) {
    for (int32_t j = 0; j < pBlock->info.numOfCols; ++j) {
      SColumnInfoData* pColInfo = taosArrayGet(pBlock->pDataBlock, j);

      if (pFilterInfo[i].info.colId == pColInfo->info.colId) {
        pFilterInfo[i].pData = pColInfo->pData;
        break;
      }
    }
  }
}

int32_t loadDataBlockOnDemand(SQueryRuntimeEnv* pRuntimeEnv, STableScanInfo* pTableScanInfo, SSDataBlock* pBlock,
                              uint32_t* status) {
  *status = BLK_DATA_NO_NEEDED;
  pBlock->pDataBlock = NULL;
  pBlock->pBlockStatis = NULL;

  SQueryAttr* pQueryAttr = pRuntimeEnv->pQueryAttr;
  int64_t groupId = pRuntimeEnv->current->groupIndex;
  bool    ascQuery = QUERY_IS_ASC_QUERY(pQueryAttr);

  SQInfo*         pQInfo = pRuntimeEnv->qinfo;
  SQueryCostInfo* pCost = &pQInfo->summary;

  if (pRuntimeEnv->pTsBuf != NULL) {
    (*status) = BLK_DATA_ALL_NEEDED;

    if (pQueryAttr->stableQuery) {  // todo refactor
      SExprInfo*   pExprInfo = &pTableScanInfo->pExpr[0];
      int16_t      tagId = (int16_t)pExprInfo->base.param[0].i64;
      SColumnInfo* pColInfo = doGetTagColumnInfoById(pQueryAttr->tagColList, pQueryAttr->numOfTags, tagId);

      // compare tag first
      tVariant t = {0};
      doSetTagValueInParam(pRuntimeEnv->current->pTable, tagId, &t, pColInfo->type, pColInfo->bytes);
      setTimestampListJoinInfo(pRuntimeEnv, &t, pRuntimeEnv->current);

      STSElem elem = tsBufGetElem(pRuntimeEnv->pTsBuf);
      if (!tsBufIsValidElem(&elem) || (tsBufIsValidElem(&elem) && (tVariantCompare(&t, elem.tag) != 0))) {
        (*status) = BLK_DATA_DISCARD;
        return TSDB_CODE_SUCCESS;
      }
    }
  }

  // Calculate all time windows that are overlapping or contain current data block.
  // If current data block is contained by all possible time window, do not load current data block.
  if (pQueryAttr->numOfFilterCols > 0 || pQueryAttr->groupbyColumn || pQueryAttr->sw.gap > 0 ||
      (QUERY_IS_INTERVAL_QUERY(pQueryAttr) && overlapWithTimeWindow(pQueryAttr, &pBlock->info))) {
    (*status) = BLK_DATA_ALL_NEEDED;
  }

  // check if this data block is required to load
  if ((*status) != BLK_DATA_ALL_NEEDED) {
    // the pCtx[i] result is belonged to previous time window since the outputBuf has not been set yet,
    // the filter result may be incorrect. So in case of interval query, we need to set the correct time output buffer
    if (QUERY_IS_INTERVAL_QUERY(pQueryAttr)) {
      SResultRow* pResult = NULL;

      bool  masterScan = IS_MASTER_SCAN(pRuntimeEnv);
      TSKEY k = ascQuery? pBlock->info.window.skey : pBlock->info.window.ekey;

      STimeWindow win = getActiveTimeWindow(pTableScanInfo->pResultRowInfo, k, pQueryAttr);
      if (setWindowOutputBufByKey(pRuntimeEnv, pTableScanInfo->pResultRowInfo, &win, masterScan, &pResult, groupId,
                                  pTableScanInfo->pCtx, pTableScanInfo->numOfOutput,
                                  pTableScanInfo->rowCellInfoOffset) != TSDB_CODE_SUCCESS) {
        longjmp(pRuntimeEnv->env, TSDB_CODE_QRY_OUT_OF_MEMORY);
      }
    } else if (pQueryAttr->stableQuery && (!pQueryAttr->tsCompQuery)) { // stable aggregate, not interval aggregate or normal column aggregate
      doSetTableGroupOutputBuf(pRuntimeEnv, pTableScanInfo->pResultRowInfo, pTableScanInfo->pCtx,
                               pTableScanInfo->rowCellInfoOffset, pTableScanInfo->numOfOutput,
                               pRuntimeEnv->current->groupIndex);
    }

    (*status) = doFilterByBlockTimeWindow(pTableScanInfo, pBlock);
  }

  SDataBlockInfo* pBlockInfo = &pBlock->info;
  *status = updateBlockLoadStatus(pRuntimeEnv->pQueryAttr, *status);

  if ((*status) == BLK_DATA_NO_NEEDED || (*status) == BLK_DATA_DISCARD) {
    qDebug("QInfo:0x%"PRIx64" data block discard, brange:%" PRId64 "-%" PRId64 ", rows:%d", pQInfo->qId, pBlockInfo->window.skey,
           pBlockInfo->window.ekey, pBlockInfo->rows);
    pCost->discardBlocks += 1;
  } else if ((*status) == BLK_DATA_STATIS_NEEDED) {
    // this function never returns error?
    pCost->loadBlockStatis += 1;
    tsdbRetrieveDataBlockStatisInfo(pTableScanInfo->pQueryHandle, &pBlock->pBlockStatis);

    if (pBlock->pBlockStatis == NULL) {  // data block statistics does not exist, load data block
      pBlock->pDataBlock = tsdbRetrieveDataBlock(pTableScanInfo->pQueryHandle, NULL);
      pCost->totalCheckedRows += pBlock->info.rows;
    }
  } else {
    assert((*status) == BLK_DATA_ALL_NEEDED);

    // load the data block statistics to perform further filter
    pCost->loadBlockStatis += 1;
    tsdbRetrieveDataBlockStatisInfo(pTableScanInfo->pQueryHandle, &pBlock->pBlockStatis);

    if (pQueryAttr->topBotQuery && pBlock->pBlockStatis != NULL) {
      { // set previous window
        if (QUERY_IS_INTERVAL_QUERY(pQueryAttr)) {
          SResultRow* pResult = NULL;

          bool  masterScan = IS_MASTER_SCAN(pRuntimeEnv);
          TSKEY k = ascQuery? pBlock->info.window.skey : pBlock->info.window.ekey;

          STimeWindow win = getActiveTimeWindow(pTableScanInfo->pResultRowInfo, k, pQueryAttr);
          if (setWindowOutputBufByKey(pRuntimeEnv, pTableScanInfo->pResultRowInfo, &win, masterScan, &pResult, groupId,
                                      pTableScanInfo->pCtx, pTableScanInfo->numOfOutput,
                                      pTableScanInfo->rowCellInfoOffset) != TSDB_CODE_SUCCESS) {
            longjmp(pRuntimeEnv->env, TSDB_CODE_QRY_OUT_OF_MEMORY);
          }
        }
      }
      bool load = false;
      for (int32_t i = 0; i < pQueryAttr->numOfOutput; ++i) {
        int32_t functionId = pTableScanInfo->pCtx[i].functionId;
        if (functionId == TSDB_FUNC_TOP || functionId == TSDB_FUNC_BOTTOM) {
          load = topbot_datablock_filter(&pTableScanInfo->pCtx[i], (char*)&(pBlock->pBlockStatis[i].min),
                                         (char*)&(pBlock->pBlockStatis[i].max));
          if (!load) { // current block has been discard due to filter applied
            pCost->discardBlocks += 1;
            qDebug("QInfo:0x%"PRIx64" data block discard, brange:%" PRId64 "-%" PRId64 ", rows:%d", pQInfo->qId,
                   pBlockInfo->window.skey, pBlockInfo->window.ekey, pBlockInfo->rows);
            (*status) = BLK_DATA_DISCARD;
            return TSDB_CODE_SUCCESS;
          }
        }
      }
    }

    // current block has been discard due to filter applied
    if (!doFilterByBlockStatistics(pRuntimeEnv, pBlock->pBlockStatis, pTableScanInfo->pCtx, pBlockInfo->rows)) {
      pCost->discardBlocks += 1;
      qDebug("QInfo:0x%"PRIx64" data block discard, brange:%" PRId64 "-%" PRId64 ", rows:%d", pQInfo->qId, pBlockInfo->window.skey,
             pBlockInfo->window.ekey, pBlockInfo->rows);
      (*status) = BLK_DATA_DISCARD;
      return TSDB_CODE_SUCCESS;
    }

    pCost->totalCheckedRows += pBlockInfo->rows;
    pCost->loadBlocks += 1;
    pBlock->pDataBlock = tsdbRetrieveDataBlock(pTableScanInfo->pQueryHandle, NULL);
    if (pBlock->pDataBlock == NULL) {
      return terrno;
    }

    doSetFilterColumnInfo(pQueryAttr->pFilterInfo, pQueryAttr->numOfFilterCols, pBlock);
    if (pQueryAttr->numOfFilterCols > 0 || pRuntimeEnv->pTsBuf != NULL) {
      filterRowsInDataBlock(pRuntimeEnv, pQueryAttr->pFilterInfo, pQueryAttr->numOfFilterCols, pBlock, ascQuery);
    }
  }

  return TSDB_CODE_SUCCESS;
}

int32_t binarySearchForKey(char *pValue, int num, TSKEY key, int order) {
  int32_t midPos = -1;
  int32_t numOfRows;

  if (num <= 0) {
    return -1;
  }

  assert(order == TSDB_ORDER_ASC || order == TSDB_ORDER_DESC);

  TSKEY * keyList = (TSKEY *)pValue;
  int32_t firstPos = 0;
  int32_t lastPos = num - 1;

  if (order == TSDB_ORDER_DESC) {
    // find the first position which is smaller than the key
    while (1) {
      if (key >= keyList[lastPos]) return lastPos;
      if (key == keyList[firstPos]) return firstPos;
      if (key < keyList[firstPos]) return firstPos - 1;

      numOfRows = lastPos - firstPos + 1;
      midPos = (numOfRows >> 1) + firstPos;

      if (key < keyList[midPos]) {
        lastPos = midPos - 1;
      } else if (key > keyList[midPos]) {
        firstPos = midPos + 1;
      } else {
        break;
      }
    }

  } else {
    // find the first position which is bigger than the key
    while (1) {
      if (key <= keyList[firstPos]) return firstPos;
      if (key == keyList[lastPos]) return lastPos;

      if (key > keyList[lastPos]) {
        lastPos = lastPos + 1;
        if (lastPos >= num)
          return -1;
        else
          return lastPos;
      }

      numOfRows = lastPos - firstPos + 1;
      midPos = (numOfRows >> 1u) + firstPos;

      if (key < keyList[midPos]) {
        lastPos = midPos - 1;
      } else if (key > keyList[midPos]) {
        firstPos = midPos + 1;
      } else {
        break;
      }
    }
  }

  return midPos;
}

/*
 * set tag value in SQLFunctionCtx
 * e.g.,tag information into input buffer
 */
static void doSetTagValueInParam(void* pTable, int32_t tagColId, tVariant *tag, int16_t type, int16_t bytes) {
  tVariantDestroy(tag);

  char* val = NULL;
  if (tagColId == TSDB_TBNAME_COLUMN_INDEX) {
    val = tsdbGetTableName(pTable);
    assert(val != NULL);
  } else {
    val = tsdbGetTableTagVal(pTable, tagColId, type, bytes);
  }

  if (val == NULL || isNull(val, type)) {
    tag->nType = TSDB_DATA_TYPE_NULL;
    return;
  }

  if (type == TSDB_DATA_TYPE_BINARY || type == TSDB_DATA_TYPE_NCHAR) {
    int32_t maxLen = bytes - VARSTR_HEADER_SIZE;
    int32_t len = (varDataLen(val) > maxLen)? maxLen:varDataLen(val);
    tVariantCreateFromBinary(tag, varDataVal(val), len, type);
    //tVariantCreateFromBinary(tag, varDataVal(val), varDataLen(val), type);
  } else {
    tVariantCreateFromBinary(tag, val, bytes, type);
  }
}

static SColumnInfo* doGetTagColumnInfoById(SColumnInfo* pTagColList, int32_t numOfTags, int16_t colId) {
  assert(pTagColList != NULL && numOfTags > 0);

  for(int32_t i = 0; i < numOfTags; ++i) {
    if (pTagColList[i].colId == colId) {
      return &pTagColList[i];
    }
  }

  return NULL;
}

void setTagValue(SOperatorInfo* pOperatorInfo, void *pTable, SQLFunctionCtx* pCtx, int32_t numOfOutput) {
  SQueryRuntimeEnv* pRuntimeEnv = pOperatorInfo->pRuntimeEnv;

  SExprInfo  *pExpr      = pOperatorInfo->pExpr;
  SQueryAttr *pQueryAttr = pRuntimeEnv->pQueryAttr;

  SExprInfo* pExprInfo = &pExpr[0];
  if (pQueryAttr->numOfOutput == 1 && pExprInfo->base.functionId == TSDB_FUNC_TS_COMP && pQueryAttr->stableQuery) {
    assert(pExprInfo->base.numOfParams == 1);

    int16_t      tagColId = (int16_t)pExprInfo->base.param[0].i64;
    SColumnInfo* pColInfo = doGetTagColumnInfoById(pQueryAttr->tagColList, pQueryAttr->numOfTags, tagColId);

    doSetTagValueInParam(pTable, tagColId, &pCtx[0].tag, pColInfo->type, pColInfo->bytes);
    return;
  } else {
    // set tag value, by which the results are aggregated.
    int32_t offset = 0;
    memset(pRuntimeEnv->tagVal, 0, pQueryAttr->tagLen);

    for (int32_t idx = 0; idx < numOfOutput; ++idx) {
      SExprInfo* pLocalExprInfo = &pExpr[idx];

      // ts_comp column required the tag value for join filter
      if (!TSDB_COL_IS_TAG(pLocalExprInfo->base.colInfo.flag)) {
        continue;
      }

      // todo use tag column index to optimize performance
      doSetTagValueInParam(pTable, pLocalExprInfo->base.colInfo.colId, &pCtx[idx].tag, pLocalExprInfo->base.resType,
                           pLocalExprInfo->base.resBytes);

      if (IS_NUMERIC_TYPE(pLocalExprInfo->base.resType) || pLocalExprInfo->base.resType == TSDB_DATA_TYPE_BOOL) {
        memcpy(pRuntimeEnv->tagVal + offset, &pCtx[idx].tag.i64, pLocalExprInfo->base.resBytes);
      } else {
        memcpy(pRuntimeEnv->tagVal + offset, pCtx[idx].tag.pz, pCtx[idx].tag.nLen);
      }

      offset += pLocalExprInfo->base.resBytes;
    }

    //todo : use index to avoid iterator all possible output columns
    if (pQueryAttr->stableQuery && pQueryAttr->stabledev && (pRuntimeEnv->prevResult != NULL)) {
      setParamForStableStddev(pRuntimeEnv, pCtx, numOfOutput, pExprInfo);
    }
  }

  // set the tsBuf start position before check each data block
  if (pRuntimeEnv->pTsBuf != NULL) {
    setCtxTagForJoin(pRuntimeEnv, &pCtx[0], pExprInfo, pTable);
  }
}

static UNUSED_FUNC void printBinaryData(int32_t functionId, char *data, int32_t srcDataType) {
  if (functionId == TSDB_FUNC_FIRST_DST || functionId == TSDB_FUNC_LAST_DST) {
    switch (srcDataType) {
      case TSDB_DATA_TYPE_BINARY:
        printf("%" PRId64 ",%s\t", *(TSKEY *)data, (data + TSDB_KEYSIZE + 1));
        break;
      case TSDB_DATA_TYPE_TINYINT:
      case TSDB_DATA_TYPE_BOOL:
        printf("%" PRId64 ",%d\t", *(TSKEY *)data, *(int8_t *)(data + TSDB_KEYSIZE + 1));
        break;
      case TSDB_DATA_TYPE_SMALLINT:
        printf("%" PRId64 ",%d\t", *(TSKEY *)data, *(int16_t *)(data + TSDB_KEYSIZE + 1));
        break;
      case TSDB_DATA_TYPE_BIGINT:
      case TSDB_DATA_TYPE_TIMESTAMP:
        printf("%" PRId64 ",%" PRId64 "\t", *(TSKEY *)data, *(TSKEY *)(data + TSDB_KEYSIZE + 1));
        break;
      case TSDB_DATA_TYPE_INT:
        printf("%" PRId64 ",%d\t", *(TSKEY *)data, *(int32_t *)(data + TSDB_KEYSIZE + 1));
        break;
      case TSDB_DATA_TYPE_FLOAT:
        printf("%" PRId64 ",%f\t", *(TSKEY *)data, *(float *)(data + TSDB_KEYSIZE + 1));
        break;
      case TSDB_DATA_TYPE_DOUBLE:
        printf("%" PRId64 ",%lf\t", *(TSKEY *)data, *(double *)(data + TSDB_KEYSIZE + 1));
        break;
    }
  } else if (functionId == TSDB_FUNC_AVG) {
    printf("%lf,%d\t", *(double *)data, *(int32_t *)(data + sizeof(double)));
  } else if (functionId == TSDB_FUNC_SPREAD) {
    printf("%lf,%lf\t", *(double *)data, *(double *)(data + sizeof(double)));
  } else if (functionId == TSDB_FUNC_TWA) {
    data += 1;
    printf("%lf,%" PRId64 ",%" PRId64 ",%" PRId64 "\t", *(double *)data, *(int64_t *)(data + 8),
           *(int64_t *)(data + 16), *(int64_t *)(data + 24));
  } else if (functionId == TSDB_FUNC_MIN || functionId == TSDB_FUNC_MAX) {
    switch (srcDataType) {
      case TSDB_DATA_TYPE_TINYINT:
      case TSDB_DATA_TYPE_BOOL:
        printf("%d\t", *(int8_t *)data);
        break;
      case TSDB_DATA_TYPE_SMALLINT:
        printf("%d\t", *(int16_t *)data);
        break;
      case TSDB_DATA_TYPE_BIGINT:
      case TSDB_DATA_TYPE_TIMESTAMP:
        printf("%" PRId64 "\t", *(int64_t *)data);
        break;
      case TSDB_DATA_TYPE_INT:
        printf("%d\t", *(int *)data);
        break;
      case TSDB_DATA_TYPE_FLOAT:
        printf("%f\t", *(float *)data);
        break;
      case TSDB_DATA_TYPE_DOUBLE:
        printf("%f\t", *(float *)data);
        break;
    }
  } else if (functionId == TSDB_FUNC_SUM) {
    if (srcDataType == TSDB_DATA_TYPE_FLOAT || srcDataType == TSDB_DATA_TYPE_DOUBLE) {
      printf("%lf\t", *(float *)data);
    } else {
      printf("%" PRId64 "\t", *(int64_t *)data);
    }
  } else {
    printf("%s\t", data);
  }
}

void UNUSED_FUNC displayInterResult(tFilePage **pdata, SQueryRuntimeEnv* pRuntimeEnv, int32_t numOfRows) {
  SQueryAttr* pQueryAttr = pRuntimeEnv->pQueryAttr;
  int32_t numOfCols = pQueryAttr->numOfOutput;
  printf("super table query intermediate result, total:%d\n", numOfRows);

  for (int32_t j = 0; j < numOfRows; ++j) {
    for (int32_t i = 0; i < numOfCols; ++i) {

      switch (pQueryAttr->pExpr1[i].base.resType) {
        case TSDB_DATA_TYPE_BINARY: {
          int32_t type = pQueryAttr->pExpr1[i].base.resType;
          printBinaryData(pQueryAttr->pExpr1[i].base.functionId, pdata[i]->data + pQueryAttr->pExpr1[i].base.resBytes * j,
                          type);
          break;
        }
        case TSDB_DATA_TYPE_TIMESTAMP:
        case TSDB_DATA_TYPE_BIGINT:
          printf("%" PRId64 "\t", *(int64_t *)(pdata[i]->data + pQueryAttr->pExpr1[i].base.resBytes * j));
          break;
        case TSDB_DATA_TYPE_INT:
          printf("%d\t", *(int32_t *)(pdata[i]->data + pQueryAttr->pExpr1[i].base.resBytes * j));
          break;
        case TSDB_DATA_TYPE_FLOAT:
          printf("%f\t", *(float *)(pdata[i]->data + pQueryAttr->pExpr1[i].base.resBytes * j));
          break;
        case TSDB_DATA_TYPE_DOUBLE:
          printf("%lf\t", *(double *)(pdata[i]->data + pQueryAttr->pExpr1[i].base.resBytes * j));
          break;
      }
    }
    printf("\n");
  }
}

void copyToSDataBlock(SQueryRuntimeEnv* pRuntimeEnv, int32_t threshold, SSDataBlock* pBlock, int32_t* offset) {
  SGroupResInfo* pGroupResInfo = &pRuntimeEnv->groupResInfo;
  pBlock->info.rows = 0;

  int32_t code = TSDB_CODE_SUCCESS;
  while (pGroupResInfo->currentGroup < pGroupResInfo->totalGroup) {
    // all results in current group have been returned to client, try next group
    if ((pGroupResInfo->pRows == NULL) || taosArrayGetSize(pGroupResInfo->pRows) == 0) {
      assert(pGroupResInfo->index == 0);
      if ((code = mergeIntoGroupResult(&pRuntimeEnv->groupResInfo, pRuntimeEnv, offset)) != TSDB_CODE_SUCCESS) {
        return;
      }
    }

    doCopyToSDataBlock(pRuntimeEnv, pGroupResInfo, TSDB_ORDER_ASC, pBlock);

    // current data are all dumped to result buffer, clear it
    if (!hasRemainDataInCurrentGroup(pGroupResInfo)) {
      cleanupGroupResInfo(pGroupResInfo);
      if (!incNextGroup(pGroupResInfo)) {
        break;
      }
    }

      // enough results in data buffer, return
      if (pBlock->info.rows >= threshold) {
        break;
      }
    }

}

static void updateTableQueryInfoForReverseScan(SQueryAttr *pQueryAttr, STableQueryInfo *pTableQueryInfo) {
  if (pTableQueryInfo == NULL) {
    return;
  }

  SWAP(pTableQueryInfo->win.skey, pTableQueryInfo->win.ekey, TSKEY);
  pTableQueryInfo->lastKey = pTableQueryInfo->win.skey;

  SWITCH_ORDER(pTableQueryInfo->cur.order);
  pTableQueryInfo->cur.vgroupIndex = -1;

  // set the index to be the end slot of result rows array
  pTableQueryInfo->resInfo.curIndex = pTableQueryInfo->resInfo.size - 1;
}

static void setupQueryRangeForReverseScan(SQueryRuntimeEnv* pRuntimeEnv) {
  SQueryAttr* pQueryAttr = pRuntimeEnv->pQueryAttr;

  int32_t numOfGroups = (int32_t)(GET_NUM_OF_TABLEGROUP(pRuntimeEnv));
  for(int32_t i = 0; i < numOfGroups; ++i) {
    SArray *group = GET_TABLEGROUP(pRuntimeEnv, i);
    SArray *tableKeyGroup = taosArrayGetP(pQueryAttr->tableGroupInfo.pGroupList, i);

    size_t t = taosArrayGetSize(group);
    for (int32_t j = 0; j < t; ++j) {
      STableQueryInfo *pCheckInfo = taosArrayGetP(group, j);
      updateTableQueryInfoForReverseScan(pQueryAttr, pCheckInfo);

      // update the last key in tableKeyInfo list, the tableKeyInfo is used to build the tsdbQueryHandle and decide
      // the start check timestamp of tsdbQueryHandle
      STableKeyInfo *pTableKeyInfo = taosArrayGet(tableKeyGroup, j);
      pTableKeyInfo->lastKey = pCheckInfo->lastKey;

      assert(pCheckInfo->pTable == pTableKeyInfo->pTable);
    }
  }
}

void switchCtxOrder(SQLFunctionCtx* pCtx, int32_t numOfOutput) {
  for (int32_t i = 0; i < numOfOutput; ++i) {
    SWITCH_ORDER(pCtx[i].order);
  }
}

int32_t initResultRow(SResultRow *pResultRow) {
  pResultRow->pCellInfo = (SResultRowCellInfo*)((char*)pResultRow + sizeof(SResultRow));
  pResultRow->pageId    = -1;
  pResultRow->offset    = -1;
  return TSDB_CODE_SUCCESS;
}

/*
 * The start of each column SResultRowCellInfo is denote by RowCellInfoOffset.
 * Note that in case of top/bottom query, the whole multiple rows of result is treated as only one row of results.
 * +------------+-----------------result column 1-----------+-----------------result column 2-----------+
 * + SResultRow | SResultRowCellInfo | intermediate buffer1 | SResultRowCellInfo | intermediate buffer 2|
 * +------------+-------------------------------------------+-------------------------------------------+
 *           offset[0]                                  offset[1]
 */
void setDefaultOutputBuf(SQueryRuntimeEnv *pRuntimeEnv, SOptrBasicInfo *pInfo, int64_t uid, int32_t stage) {
  SQLFunctionCtx* pCtx           = pInfo->pCtx;
  SSDataBlock* pDataBlock        = pInfo->pRes;
  int32_t* rowCellInfoOffset     = pInfo->rowCellInfoOffset;
  SResultRowInfo* pResultRowInfo = &pInfo->resultRowInfo;

  int32_t tid = 0;
  SResultRow* pRow = doPrepareResultRowFromKey(pRuntimeEnv, pResultRowInfo, (char *)&tid, sizeof(tid), true, uid);

  for (int32_t i = 0; i < pDataBlock->info.numOfCols; ++i) {
    SColumnInfoData* pData = taosArrayGet(pDataBlock->pDataBlock, i);

    /*
     * set the output buffer information and intermediate buffer
     * not all queries require the interResultBuf, such as COUNT/TAGPRJ/PRJ/TAG etc.
     */
    SResultRowCellInfo* pCellInfo = getResultCell(pRow, i, rowCellInfoOffset);
    RESET_RESULT_INFO(pCellInfo);

    pCtx[i].resultInfo   = pCellInfo;
    pCtx[i].pOutput      = pData->pData;
    pCtx[i].currentStage = stage;
    assert(pCtx[i].pOutput != NULL);

    // set the timestamp output buffer for top/bottom/diff query
    int32_t functionId = pCtx[i].functionId;
    if (functionId == TSDB_FUNC_TOP || functionId == TSDB_FUNC_BOTTOM || functionId == TSDB_FUNC_DIFF) {
      pCtx[i].ptsOutputBuf = pCtx[0].pOutput;
    }
  }

  initCtxOutputBuffer(pRuntimeEnv, pCtx, pDataBlock->info.numOfCols);
}

void updateOutputBuf(SOptrBasicInfo* pBInfo, int32_t *bufCapacity, int32_t numOfInputRows) {
  SSDataBlock* pDataBlock = pBInfo->pRes;

  int32_t newSize = pDataBlock->info.rows + numOfInputRows + 5; // extra output buffer
  if ((*bufCapacity) < newSize) {
    for(int32_t i = 0; i < pDataBlock->info.numOfCols; ++i) {
      SColumnInfoData *pColInfo = taosArrayGet(pDataBlock->pDataBlock, i);

      char* p = realloc(pColInfo->pData, newSize * pColInfo->info.bytes);
      if (p != NULL) {
        pColInfo->pData = p;

        // it starts from the tail of the previously generated results.
        pBInfo->pCtx[i].pOutput = pColInfo->pData;
        (*bufCapacity) = newSize;
      } else {
        // longjmp
      }
    }
  }

  for (int32_t i = 0; i < pDataBlock->info.numOfCols; ++i) {
    SColumnInfoData *pColInfo = taosArrayGet(pDataBlock->pDataBlock, i);
    pBInfo->pCtx[i].pOutput = pColInfo->pData + pColInfo->info.bytes * pDataBlock->info.rows;

    // re-estabilish output buffer pointer.
    int32_t functionId = pBInfo->pCtx[i].functionId;
    if (functionId == TSDB_FUNC_TOP || functionId == TSDB_FUNC_BOTTOM || functionId == TSDB_FUNC_DIFF) {
      pBInfo->pCtx[i].ptsOutputBuf = pBInfo->pCtx[0].pOutput;
    }
  }
}

void initCtxOutputBuffer(SQueryRuntimeEnv *pRuntimeEnv, SQLFunctionCtx* pCtx, int32_t size) {
  for (int32_t j = 0; j < size; ++j) {
    SResultRowCellInfo* pResInfo = GET_RES_INFO(&pCtx[j]);
    if (pResInfo->initialized) {
      continue;
    }

    if (pCtx[j].functionId < 0) { // todo udf initialization
        
      continue;
    } else {
      aAggs[pCtx[j].functionId].init(&pCtx[j], pCtx[j].resultInfo);
    }
  }
}

void setQueryStatus(SQueryRuntimeEnv *pRuntimeEnv, int8_t status) {
  if (status == QUERY_NOT_COMPLETED) {
    pRuntimeEnv->status = status;
  } else {
    // QUERY_NOT_COMPLETED is not compatible with any other status, so clear its position first
    CLEAR_QUERY_STATUS(pRuntimeEnv, QUERY_NOT_COMPLETED);
    pRuntimeEnv->status |= status;
  }
}

static void setupEnvForReverseScan(SQueryRuntimeEnv *pRuntimeEnv, SResultRowInfo *pResultRowInfo, SQLFunctionCtx* pCtx, int32_t numOfOutput) {
  SQueryAttr *pQueryAttr = pRuntimeEnv->pQueryAttr;

  if (pRuntimeEnv->pTsBuf) {
    SWITCH_ORDER(pRuntimeEnv->pTsBuf->cur.order);
    bool ret = tsBufNextPos(pRuntimeEnv->pTsBuf);
    assert(ret);
  }

  // reverse order time range
  SWAP(pQueryAttr->window.skey, pQueryAttr->window.ekey, TSKEY);

  SET_REVERSE_SCAN_FLAG(pRuntimeEnv);
  setQueryStatus(pRuntimeEnv, QUERY_NOT_COMPLETED);

  switchCtxOrder(pCtx, numOfOutput);
  SWITCH_ORDER(pQueryAttr->order.order);

  setupQueryRangeForReverseScan(pRuntimeEnv);
}

void finalizeQueryResult(SOperatorInfo* pOperator, SQLFunctionCtx* pCtx, SResultRowInfo* pResultRowInfo, int32_t* rowCellInfoOffset) {
  SQueryRuntimeEnv *pRuntimeEnv = pOperator->pRuntimeEnv;
  SQueryAttr *pQueryAttr = pRuntimeEnv->pQueryAttr;

  int32_t numOfOutput = pOperator->numOfOutput;
  if (pQueryAttr->groupbyColumn || QUERY_IS_INTERVAL_QUERY(pQueryAttr) || pQueryAttr->sw.gap > 0) {
    // for each group result, call the finalize function for each column
    if (pQueryAttr->groupbyColumn) {
      closeAllResultRows(pResultRowInfo);
    }

    for (int32_t i = 0; i < pResultRowInfo->size; ++i) {
      SResultRow *buf = pResultRowInfo->pResult[i];
      if (!isResultRowClosed(pResultRowInfo, i)) {
        continue;
      }

      setResultOutputBuf(pRuntimeEnv, buf, pCtx, numOfOutput, rowCellInfoOffset);

      for (int32_t j = 0; j < numOfOutput; ++j) {
        if (pCtx[j].functionId < 0) {
          int32_t output = 0;
          SResultRowCellInfo *pResInfo = GET_RES_INFO(&pCtx[j]);
          void *interBuf = (void *)GET_ROWCELL_INTERBUF(pResInfo);
        
          if (pRuntimeEnv->pUdfInfo && pRuntimeEnv->pUdfInfo->funcs[TSDB_UDF_FUNC_FINALIZE]) {
            if (pRuntimeEnv->pUdfInfo->isScript) {
              (*(scriptFinalizeFunc)pRuntimeEnv->pUdfInfo->funcs[TSDB_UDF_FUNC_FINALIZE])(pRuntimeEnv->pUdfInfo->pScriptCtx, pCtx[j].pOutput, &output);
            } else {
              (*(udfFinalizeFunc)pRuntimeEnv->pUdfInfo->funcs[TSDB_UDF_FUNC_FINALIZE])(pCtx[j].pOutput, interBuf, &output, &pRuntimeEnv->pUdfInfo->init);
            }
          }

          // set the output value exist
          pCtx[j].resultInfo->numOfRes = output;
          if (output > 0) {
            pCtx[j].resultInfo->hasResult = DATA_SET_FLAG;
          }
        } else {
          aAggs[pCtx[j].functionId].xFinalize(&pCtx[j]);
        }
      }


      /*
       * set the number of output results for group by normal columns, the number of output rows usually is 1 except
       * the top and bottom query
       */
      buf->numOfRows = (uint16_t)getNumOfResult(pRuntimeEnv, pCtx, numOfOutput);
    }

  } else {
    for (int32_t j = 0; j < numOfOutput; ++j) {
      if (pCtx[j].functionId < 0) {
        int32_t output = 0;
        SResultRowCellInfo *pResInfo = GET_RES_INFO(pCtx);
        void *interBuf = (void *)GET_ROWCELL_INTERBUF(pResInfo);
      
        if (pRuntimeEnv->pUdfInfo && pRuntimeEnv->pUdfInfo->funcs[TSDB_UDF_FUNC_FINALIZE]) {
            if (pRuntimeEnv->pUdfInfo->isScript) {
              (*(scriptFinalizeFunc)pRuntimeEnv->pUdfInfo->funcs[TSDB_UDF_FUNC_FINALIZE])(pRuntimeEnv->pUdfInfo->pScriptCtx, pCtx[j].pOutput, &output);
            } else {
              (*(udfFinalizeFunc)pRuntimeEnv->pUdfInfo->funcs[TSDB_UDF_FUNC_FINALIZE])(pCtx[j].pOutput, interBuf, &output, &pRuntimeEnv->pUdfInfo->init);
            }
        }

        // set the output value exist
        pCtx[j].resultInfo->numOfRes = output;
        if (output > 0) {
          pCtx[j].resultInfo->hasResult = DATA_SET_FLAG;
        }
      } else {
        aAggs[pCtx[j].functionId].xFinalize(&pCtx[j]);
      }
    }
  }
}

static bool hasMainOutput(SQueryAttr *pQueryAttr) {
  for (int32_t i = 0; i < pQueryAttr->numOfOutput; ++i) {
    int32_t functionId = pQueryAttr->pExpr1[i].base.functionId;

    if (functionId != TSDB_FUNC_TS && functionId != TSDB_FUNC_TAG && functionId != TSDB_FUNC_TAGPRJ) {
      return true;
    }
  }

  return false;
}

STableQueryInfo *createTableQueryInfo(SQueryAttr* pQueryAttr, void* pTable, bool groupbyColumn, STimeWindow win, void* buf) {
  STableQueryInfo *pTableQueryInfo = buf;

  pTableQueryInfo->win = win;
  pTableQueryInfo->lastKey = win.skey;

  pTableQueryInfo->pTable = pTable;
  pTableQueryInfo->cur.vgroupIndex = -1;

  // set more initial size of interval/groupby query
  if (QUERY_IS_INTERVAL_QUERY(pQueryAttr) || groupbyColumn) {
    int32_t initialSize = 128;
    int32_t code = initResultRowInfo(&pTableQueryInfo->resInfo, initialSize, TSDB_DATA_TYPE_INT);
    if (code != TSDB_CODE_SUCCESS) {
      return NULL;
    }
  } else { // in other aggregate query, do not initialize the windowResInfo
  }

  return pTableQueryInfo;
}

void destroyTableQueryInfoImpl(STableQueryInfo *pTableQueryInfo) {
  if (pTableQueryInfo == NULL) {
    return;
  }

  tVariantDestroy(&pTableQueryInfo->tag);
  cleanupResultRowInfo(&pTableQueryInfo->resInfo);
}

void setResultRowOutputBufInitCtx(SQueryRuntimeEnv *pRuntimeEnv, SResultRow *pResult, SQLFunctionCtx* pCtx,
    int32_t numOfOutput, int32_t* rowCellInfoOffset) {
  // Note: pResult->pos[i]->num == 0, there is only fixed number of results for each group
  tFilePage* bufPage = getResBufPage(pRuntimeEnv->pResultBuf, pResult->pageId);

  int16_t offset = 0;
  for (int32_t i = 0; i < numOfOutput; ++i) {
    pCtx[i].resultInfo = getResultCell(pResult, i, rowCellInfoOffset);

    SResultRowCellInfo* pResInfo = pCtx[i].resultInfo;
    if (pResInfo->initialized && pResInfo->complete) {
      offset += pCtx[i].outputBytes;
      continue;
    }

    pCtx[i].pOutput = getPosInResultPage(pRuntimeEnv->pQueryAttr, bufPage, pResult->offset, offset);
    offset += pCtx[i].outputBytes;

    int32_t functionId = pCtx[i].functionId;
    if (functionId < 0) {
      continue;
    }
    
    if (functionId == TSDB_FUNC_TOP || functionId == TSDB_FUNC_BOTTOM || functionId == TSDB_FUNC_DIFF) {
      pCtx[i].ptsOutputBuf = pCtx[0].pOutput;
    }

    if (!pResInfo->initialized) {
      aAggs[functionId].init(&pCtx[i], pResInfo);
    }
  }
}

void doSetTableGroupOutputBuf(SQueryRuntimeEnv* pRuntimeEnv, SResultRowInfo* pResultRowInfo, SQLFunctionCtx* pCtx,
                              int32_t* rowCellInfoOffset, int32_t numOfOutput, int32_t groupIndex) {
  int64_t uid = 0;
  SResultRow* pResultRow =
      doPrepareResultRowFromKey(pRuntimeEnv, pResultRowInfo, (char*)&groupIndex, sizeof(groupIndex), true, uid);
  assert (pResultRow != NULL);

  /*
   * not assign result buffer yet, add new result buffer
   * all group belong to one result set, and each group result has different group id so set the id to be one
   */
  if (pResultRow->pageId == -1) {
    int32_t ret = addNewWindowResultBuf(pResultRow, pRuntimeEnv->pResultBuf, groupIndex, pRuntimeEnv->pQueryAttr->resultRowSize);
    if (ret != TSDB_CODE_SUCCESS) {
      return;
    }
  }

  setResultRowOutputBufInitCtx(pRuntimeEnv, pResultRow, pCtx, numOfOutput, rowCellInfoOffset);
}

void setExecutionContext(SQueryRuntimeEnv* pRuntimeEnv, SOptrBasicInfo* pInfo, int32_t numOfOutput, int32_t groupIndex,
                         TSKEY nextKey) {
  STableQueryInfo *pTableQueryInfo = pRuntimeEnv->current;

  // lastKey needs to be updated
  pTableQueryInfo->lastKey = nextKey;
  if (pRuntimeEnv->prevGroupId != INT32_MIN && pRuntimeEnv->prevGroupId == groupIndex) {
    return;
  }

  doSetTableGroupOutputBuf(pRuntimeEnv, &pInfo->resultRowInfo, pInfo->pCtx, pInfo->rowCellInfoOffset, numOfOutput, groupIndex);

  // record the current active group id
  pRuntimeEnv->prevGroupId = groupIndex;
}

void setResultOutputBuf(SQueryRuntimeEnv *pRuntimeEnv, SResultRow *pResult, SQLFunctionCtx* pCtx,
    int32_t numOfCols, int32_t* rowCellInfoOffset) {
  // Note: pResult->pos[i]->num == 0, there is only fixed number of results for each group
  tFilePage *page = getResBufPage(pRuntimeEnv->pResultBuf, pResult->pageId);

  int16_t offset = 0;
  for (int32_t i = 0; i < numOfCols; ++i) {
    pCtx[i].pOutput = getPosInResultPage(pRuntimeEnv->pQueryAttr, page, pResult->offset, offset);
    offset += pCtx[i].outputBytes;

    int32_t functionId = pCtx[i].functionId;
    if (functionId == TSDB_FUNC_TOP || functionId == TSDB_FUNC_BOTTOM || functionId == TSDB_FUNC_DIFF) {
      pCtx[i].ptsOutputBuf = pCtx[0].pOutput;
    }

    /*
     * set the output buffer information and intermediate buffer,
     * not all queries require the interResultBuf, such as COUNT
     */
    pCtx[i].resultInfo = getResultCell(pResult, i, rowCellInfoOffset);
  }
}

void setCtxTagForJoin(SQueryRuntimeEnv* pRuntimeEnv, SQLFunctionCtx* pCtx, SExprInfo* pExprInfo, void* pTable) {
  SQueryAttr* pQueryAttr = pRuntimeEnv->pQueryAttr;

  SSqlExpr* pExpr = &pExprInfo->base;
  if (pQueryAttr->stableQuery && (pRuntimeEnv->pTsBuf != NULL) &&
      (pExpr->functionId == TSDB_FUNC_TS || pExpr->functionId == TSDB_FUNC_PRJ) &&
      (pExpr->colInfo.colIndex == PRIMARYKEY_TIMESTAMP_COL_INDEX)) {
    assert(pExpr->numOfParams == 1);

    int16_t      tagColId = (int16_t)pExprInfo->base.param[0].i64;
    SColumnInfo* pColInfo = doGetTagColumnInfoById(pQueryAttr->tagColList, pQueryAttr->numOfTags, tagColId);

    doSetTagValueInParam(pTable, tagColId, &pCtx->tag, pColInfo->type, pColInfo->bytes);

    int16_t tagType = pCtx[0].tag.nType;
    if (tagType == TSDB_DATA_TYPE_BINARY || tagType == TSDB_DATA_TYPE_NCHAR) {
      qDebug("QInfo:0x%"PRIx64" set tag value for join comparison, colId:%" PRId64 ", val:%s", GET_QID(pRuntimeEnv),
             pExprInfo->base.param[0].i64, pCtx[0].tag.pz);
    } else {
      qDebug("QInfo:0x%"PRIx64" set tag value for join comparison, colId:%" PRId64 ", val:%" PRId64, GET_QID(pRuntimeEnv),
             pExprInfo->base.param[0].i64, pCtx[0].tag.i64);
    }
  }
}

int32_t setTimestampListJoinInfo(SQueryRuntimeEnv* pRuntimeEnv, tVariant* pTag, STableQueryInfo *pTableQueryInfo) {
  SQueryAttr* pQueryAttr = pRuntimeEnv->pQueryAttr;

  assert(pRuntimeEnv->pTsBuf != NULL);

  // both the master and supplement scan needs to set the correct ts comp start position
  if (pTableQueryInfo->cur.vgroupIndex == -1) {
    tVariantAssign(&pTableQueryInfo->tag, pTag);

    STSElem elem = tsBufGetElemStartPos(pRuntimeEnv->pTsBuf, pQueryAttr->vgId, &pTableQueryInfo->tag);

    // failed to find data with the specified tag value and vnodeId
    if (!tsBufIsValidElem(&elem)) {
      if (pTag->nType == TSDB_DATA_TYPE_BINARY || pTag->nType == TSDB_DATA_TYPE_NCHAR) {
        qError("QInfo:0x%"PRIx64" failed to find tag:%s in ts_comp", GET_QID(pRuntimeEnv), pTag->pz);
      } else {
        qError("QInfo:0x%"PRIx64" failed to find tag:%" PRId64 " in ts_comp", GET_QID(pRuntimeEnv), pTag->i64);
      }

      return -1;
    }

    // Keep the cursor info of current table
    pTableQueryInfo->cur = tsBufGetCursor(pRuntimeEnv->pTsBuf);
    if (pTag->nType == TSDB_DATA_TYPE_BINARY || pTag->nType == TSDB_DATA_TYPE_NCHAR) {
      qDebug("QInfo:0x%"PRIx64" find tag:%s start pos in ts_comp, blockIndex:%d, tsIndex:%d", GET_QID(pRuntimeEnv), pTag->pz, pTableQueryInfo->cur.blockIndex, pTableQueryInfo->cur.tsIndex);
    } else {
      qDebug("QInfo:0x%"PRIx64" find tag:%"PRId64" start pos in ts_comp, blockIndex:%d, tsIndex:%d", GET_QID(pRuntimeEnv), pTag->i64, pTableQueryInfo->cur.blockIndex, pTableQueryInfo->cur.tsIndex);
    }

  } else {
    tsBufSetCursor(pRuntimeEnv->pTsBuf, &pTableQueryInfo->cur);
    if (pTag->nType == TSDB_DATA_TYPE_BINARY || pTag->nType == TSDB_DATA_TYPE_NCHAR) {
      qDebug("QInfo:0x%"PRIx64" find tag:%s start pos in ts_comp, blockIndex:%d, tsIndex:%d", GET_QID(pRuntimeEnv), pTag->pz, pTableQueryInfo->cur.blockIndex, pTableQueryInfo->cur.tsIndex);
    } else {
      qDebug("QInfo:0x%"PRIx64" find tag:%"PRId64" start pos in ts_comp, blockIndex:%d, tsIndex:%d", GET_QID(pRuntimeEnv), pTag->i64, pTableQueryInfo->cur.blockIndex, pTableQueryInfo->cur.tsIndex);
    }
  }

  return 0;
}

void setParamForStableStddev(SQueryRuntimeEnv* pRuntimeEnv, SQLFunctionCtx* pCtx, int32_t numOfOutput, SExprInfo* pExprInfo) {
  SQueryAttr* pQueryAttr = pRuntimeEnv->pQueryAttr;

  int32_t numOfExprs = pQueryAttr->numOfOutput;
  for(int32_t i = 0; i < numOfExprs; ++i) {
    SExprInfo* pExprInfo1 = &(pExprInfo[i]);
    if (pExprInfo1->base.functionId != TSDB_FUNC_STDDEV_DST) {
      continue;
    }

    SSqlExpr* pExpr = &pExprInfo1->base;

    pCtx[i].param[0].arr = NULL;
    pCtx[i].param[0].nType = TSDB_DATA_TYPE_INT;  // avoid freeing the memory by setting the type to be int

    // TODO use hash to speedup this loop
    int32_t numOfGroup = (int32_t)taosArrayGetSize(pRuntimeEnv->prevResult);
    for (int32_t j = 0; j < numOfGroup; ++j) {
      SInterResult* p = taosArrayGet(pRuntimeEnv->prevResult, j);
      if (pQueryAttr->tagLen == 0 || memcmp(p->tags, pRuntimeEnv->tagVal, pQueryAttr->tagLen) == 0) {
        int32_t numOfCols = (int32_t)taosArrayGetSize(p->pResult);
        for (int32_t k = 0; k < numOfCols; ++k) {
          SStddevInterResult* pres = taosArrayGet(p->pResult, k);
          if (pres->colId == pExpr->colInfo.colId) {
            pCtx[i].param[0].arr = pres->pResult;
            break;
          }
        }
      }
    }
  }

}

void setParamForStableStddevByColData(SQueryRuntimeEnv* pRuntimeEnv, SQLFunctionCtx* pCtx, int32_t numOfOutput, SExprInfo* pExpr, char* val, int16_t bytes) {
  SQueryAttr* pQueryAttr = pRuntimeEnv->pQueryAttr;

  int32_t numOfExprs = pQueryAttr->numOfOutput;
  for(int32_t i = 0; i < numOfExprs; ++i) {
    SSqlExpr* pExpr1 = &pExpr[i].base;
    if (pExpr1->functionId != TSDB_FUNC_STDDEV_DST) {
      continue;
    }

    pCtx[i].param[0].arr = NULL;
    pCtx[i].param[0].nType = TSDB_DATA_TYPE_INT;  // avoid freeing the memory by setting the type to be int

    // TODO use hash to speedup this loop
    int32_t numOfGroup = (int32_t)taosArrayGetSize(pRuntimeEnv->prevResult);
    for (int32_t j = 0; j < numOfGroup; ++j) {
      SInterResult* p = taosArrayGet(pRuntimeEnv->prevResult, j);
      if (bytes == 0 || memcmp(p->tags, val, bytes) == 0) {
        int32_t numOfCols = (int32_t)taosArrayGetSize(p->pResult);
        for (int32_t k = 0; k < numOfCols; ++k) {
          SStddevInterResult* pres = taosArrayGet(p->pResult, k);
          if (pres->colId == pExpr1->colInfo.colId) {
            pCtx[i].param[0].arr = pres->pResult;
            break;
          }
        }
      }
    }
  }
}

/*
 * There are two cases to handle:
 *
 * 1. Query range is not set yet (queryRangeSet = 0). we need to set the query range info, including pQueryAttr->lastKey,
 *    pQueryAttr->window.skey, and pQueryAttr->eKey.
 * 2. Query range is set and query is in progress. There may be another result with the same query ranges to be
 *    merged during merge stage. In this case, we need the pTableQueryInfo->lastResRows to decide if there
 *    is a previous result generated or not.
 */
void setIntervalQueryRange(SQueryRuntimeEnv *pRuntimeEnv, TSKEY key) {
  SQueryAttr           *pQueryAttr = pRuntimeEnv->pQueryAttr;
  STableQueryInfo  *pTableQueryInfo = pRuntimeEnv->current;
  SResultRowInfo   *pWindowResInfo = &pTableQueryInfo->resInfo;

  if (pWindowResInfo->prevSKey != TSKEY_INITIAL_VAL) {
    return;
  }

  pTableQueryInfo->win.skey = key;
  STimeWindow win = {.skey = key, .ekey = pQueryAttr->window.ekey};

  /**
   * In handling the both ascending and descending order super table query, we need to find the first qualified
   * timestamp of this table, and then set the first qualified start timestamp.
   * In ascending query, the key is the first qualified timestamp. However, in the descending order query, additional
   * operations involve.
   */
  STimeWindow w = TSWINDOW_INITIALIZER;

  TSKEY sk = MIN(win.skey, win.ekey);
  TSKEY ek = MAX(win.skey, win.ekey);
  getAlignQueryTimeWindow(pQueryAttr, win.skey, sk, ek, &w);

  if (pWindowResInfo->prevSKey == TSKEY_INITIAL_VAL) {
    if (!QUERY_IS_ASC_QUERY(pQueryAttr)) {
      assert(win.ekey == pQueryAttr->window.ekey);
    }

    pWindowResInfo->prevSKey = w.skey;
  }

  pTableQueryInfo->lastKey = pTableQueryInfo->win.skey;
}

/**
 * copyToOutputBuf support copy data in ascending/descending order
 * For interval query of both super table and table, copy the data in ascending order, since the output results are
 * ordered in SWindowResutl already. While handling the group by query for both table and super table,
 * all group result are completed already.
 *
 * @param pQInfo
 * @param result
 */

static int32_t doCopyToSDataBlock(SQueryRuntimeEnv* pRuntimeEnv, SGroupResInfo* pGroupResInfo, int32_t orderType, SSDataBlock* pBlock) {
  SQueryAttr *pQueryAttr = pRuntimeEnv->pQueryAttr;

  int32_t numOfRows = getNumOfTotalRes(pGroupResInfo);
  int32_t numOfResult = pBlock->info.rows; // there are already exists result rows

  int32_t start = 0;
  int32_t step = -1;

  qDebug("QInfo:0x%"PRIx64" start to copy data from windowResInfo to output buf", GET_QID(pRuntimeEnv));
  if (orderType == TSDB_ORDER_ASC) {
    start = pGroupResInfo->index;
    step = 1;
  } else {  // desc order copy all data
    start = numOfRows - pGroupResInfo->index - 1;
    step = -1;
  }

  for (int32_t i = start; (i < numOfRows) && (i >= 0); i += step) {
    SResultRow* pRow = taosArrayGetP(pGroupResInfo->pRows, i);
    if (pRow->numOfRows == 0) {
      pGroupResInfo->index += 1;
      continue;
    }

    int32_t numOfRowsToCopy = pRow->numOfRows;

    pGroupResInfo->index += 1;

    tFilePage *page = getResBufPage(pRuntimeEnv->pResultBuf, pRow->pageId);

    int16_t offset = 0;
    for (int32_t j = 0; j < pBlock->info.numOfCols; ++j) {
      SColumnInfoData* pColInfoData = taosArrayGet(pBlock->pDataBlock, j);
      int32_t bytes = pColInfoData->info.bytes;

      char *out = pColInfoData->pData + numOfResult * bytes;
      char *in  = getPosInResultPage(pQueryAttr, page, pRow->offset, offset);
      memcpy(out, in, bytes * numOfRowsToCopy);

      offset += bytes;
    }

    numOfResult += numOfRowsToCopy;
    if (numOfResult == pRuntimeEnv->resultInfo.capacity) {  // output buffer is full
      break;
    }
  }

  qDebug("QInfo:0x%"PRIx64" copy data to query buf completed", GET_QID(pRuntimeEnv));
  pBlock->info.rows = numOfResult;
  return 0;
}

static void toSSDataBlock(SGroupResInfo *pGroupResInfo, SQueryRuntimeEnv* pRuntimeEnv, SSDataBlock* pBlock) {
  assert(pGroupResInfo->currentGroup <= pGroupResInfo->totalGroup);

  pBlock->info.rows = 0;
  if (!hasRemainDataInCurrentGroup(pGroupResInfo)) {
    return;
  }

  SQueryAttr* pQueryAttr = pRuntimeEnv->pQueryAttr;
  int32_t orderType = (pQueryAttr->pGroupbyExpr != NULL) ? pQueryAttr->pGroupbyExpr->orderType : TSDB_ORDER_ASC;
  doCopyToSDataBlock(pRuntimeEnv, pGroupResInfo, orderType, pBlock);

  // refactor : extract method
  SColumnInfoData* pInfoData = taosArrayGet(pBlock->pDataBlock, 0);

  if (pInfoData->info.type == TSDB_DATA_TYPE_TIMESTAMP) {
    STimeWindow* w = &pBlock->info.window;
    w->skey = *(int64_t*)pInfoData->pData;
    w->ekey = *(int64_t*)(((char*)pInfoData->pData) + TSDB_KEYSIZE * (pBlock->info.rows - 1));
  }
}

static void updateNumOfRowsInResultRows(SQueryRuntimeEnv* pRuntimeEnv, SQLFunctionCtx* pCtx, int32_t numOfOutput,
                                        SResultRowInfo* pResultRowInfo, int32_t* rowCellInfoOffset) {
  SQueryAttr* pQueryAttr = pRuntimeEnv->pQueryAttr;

  // update the number of result for each, only update the number of rows for the corresponding window result.
  if (QUERY_IS_INTERVAL_QUERY(pQueryAttr)) {
    return;
  }

  for (int32_t i = 0; i < pResultRowInfo->size; ++i) {
    SResultRow *pResult = pResultRowInfo->pResult[i];

    for (int32_t j = 0; j < numOfOutput; ++j) {
      int32_t functionId = pCtx[j].functionId;
      if (functionId == TSDB_FUNC_TS || functionId == TSDB_FUNC_TAG || functionId == TSDB_FUNC_TAGPRJ) {
        continue;
      }

      SResultRowCellInfo* pCell = getResultCell(pResult, j, rowCellInfoOffset);
      pResult->numOfRows = (uint16_t)(MAX(pResult->numOfRows, pCell->numOfRes));
    }
  }
}

static void doCopyQueryResultToMsg(SQInfo *pQInfo, int32_t numOfRows, char *data) {
  SQueryRuntimeEnv* pRuntimeEnv = &pQInfo->runtimeEnv;
  SQueryAttr *pQueryAttr = pRuntimeEnv->pQueryAttr;

  SSDataBlock* pRes = pRuntimeEnv->outputBuf;

  if (pQueryAttr->pExpr2 == NULL) {
    for (int32_t col = 0; col < pQueryAttr->numOfOutput; ++col) {
      SColumnInfoData* pColRes = taosArrayGet(pRes->pDataBlock, col);
      memmove(data, pColRes->pData, pColRes->info.bytes * pRes->info.rows);
      data += pColRes->info.bytes * pRes->info.rows;
    }
  } else {
    for (int32_t col = 0; col < pQueryAttr->numOfExpr2; ++col) {
      SColumnInfoData* pColRes = taosArrayGet(pRes->pDataBlock, col);
      memmove(data, pColRes->pData, pColRes->info.bytes * numOfRows);
      data += pColRes->info.bytes * numOfRows;
    }
  }

  int32_t numOfTables = (int32_t) taosHashGetSize(pRuntimeEnv->pTableRetrieveTsMap);
  *(int32_t*)data = htonl(numOfTables);
  data += sizeof(int32_t);

  int32_t total = 0;
  STableIdInfo* item = taosHashIterate(pRuntimeEnv->pTableRetrieveTsMap, NULL);

  while(item) {
    STableIdInfo* pDst = (STableIdInfo*)data;
    pDst->uid = htobe64(item->uid);
    pDst->tid = htonl(item->tid);
    pDst->key = htobe64(item->key);

    data += sizeof(STableIdInfo);
    total++;

    qDebug("QInfo:0x%"PRIx64" set subscribe info, tid:%d, uid:%"PRIu64", skey:%"PRId64, pQInfo->qId, item->tid, item->uid, item->key);
    item = taosHashIterate(pRuntimeEnv->pTableRetrieveTsMap, item);
  }

  qDebug("QInfo:0x%"PRIx64" set %d subscribe info", pQInfo->qId, total);
  // Check if query is completed or not for stable query or normal table query respectively.
  if (Q_STATUS_EQUAL(pRuntimeEnv->status, QUERY_COMPLETED) && pRuntimeEnv->proot->status == OP_EXEC_DONE) {
    setQueryStatus(pRuntimeEnv, QUERY_OVER);
  }
}

int32_t doFillTimeIntervalGapsInResults(SFillInfo* pFillInfo, SSDataBlock *pOutput, int32_t capacity) {
  void** p = calloc(pFillInfo->numOfCols, POINTER_BYTES);
  for(int32_t i = 0; i < pFillInfo->numOfCols; ++i) {
    SColumnInfoData* pColInfoData = taosArrayGet(pOutput->pDataBlock, i);
    p[i] = pColInfoData->pData;
  }

  pOutput->info.rows = (int32_t)taosFillResultDataBlock(pFillInfo, p, capacity);
  tfree(p);
  return pOutput->info.rows;
}

void queryCostStatis(SQInfo *pQInfo) {
  SQueryRuntimeEnv *pRuntimeEnv = &pQInfo->runtimeEnv;
  SQueryCostInfo *pSummary = &pQInfo->summary;

  uint64_t hashSize = taosHashGetMemSize(pQInfo->runtimeEnv.pResultRowHashTable);
  hashSize += taosHashGetMemSize(pRuntimeEnv->tableqinfoGroupInfo.map);
  pSummary->hashSize = hashSize;

  // add the merge time
  pSummary->elapsedTime += pSummary->firstStageMergeTime;

  SResultRowPool* p = pQInfo->runtimeEnv.pool;
  if (p != NULL) {
    pSummary->winInfoSize = getResultRowPoolMemSize(p);
    pSummary->numOfTimeWindows = getNumOfAllocatedResultRows(p);
  } else {
    pSummary->winInfoSize = 0;
    pSummary->numOfTimeWindows = 0;
  }

  qDebug("QInfo:0x%"PRIx64" :cost summary: elapsed time:%"PRId64" us, first merge:%"PRId64" us, total blocks:%d, "
         "load block statis:%d, load data block:%d, total rows:%"PRId64 ", check rows:%"PRId64,
         pQInfo->qId, pSummary->elapsedTime, pSummary->firstStageMergeTime, pSummary->totalBlocks, pSummary->loadBlockStatis,
         pSummary->loadBlocks, pSummary->totalRows, pSummary->totalCheckedRows);

  qDebug("QInfo:0x%"PRIx64" :cost summary: winResPool size:%.2f Kb, numOfWin:%"PRId64", tableInfoSize:%.2f Kb, hashTable:%.2f Kb", pQInfo->qId, pSummary->winInfoSize/1024.0,
      pSummary->numOfTimeWindows, pSummary->tableInfoSize/1024.0, pSummary->hashSize/1024.0);
}

//static void updateOffsetVal(SQueryRuntimeEnv *pRuntimeEnv, SDataBlockInfo *pBlockInfo) {
//  SQueryAttr *pQueryAttr = pRuntimeEnv->pQueryAttr;
//  STableQueryInfo* pTableQueryInfo = pRuntimeEnv->current;
//
//  int32_t step = GET_FORWARD_DIRECTION_FACTOR(pQueryAttr->order.order);
//
//  if (pQueryAttr->limit.offset == pBlockInfo->rows) {  // current block will ignore completed
//    pTableQueryInfo->lastKey = QUERY_IS_ASC_QUERY(pQueryAttr) ? pBlockInfo->window.ekey + step : pBlockInfo->window.skey + step;
//    pQueryAttr->limit.offset = 0;
//    return;
//  }
//
//  if (QUERY_IS_ASC_QUERY(pQueryAttr)) {
//    pQueryAttr->pos = (int32_t)pQueryAttr->limit.offset;
//  } else {
//    pQueryAttr->pos = pBlockInfo->rows - (int32_t)pQueryAttr->limit.offset - 1;
//  }
//
//  assert(pQueryAttr->pos >= 0 && pQueryAttr->pos <= pBlockInfo->rows - 1);
//
//  SArray *         pDataBlock = tsdbRetrieveDataBlock(pRuntimeEnv->pQueryHandle, NULL);
//  SColumnInfoData *pColInfoData = taosArrayGet(pDataBlock, 0);
//
//  // update the pQueryAttr->limit.offset value, and pQueryAttr->pos value
//  TSKEY *keys = (TSKEY *) pColInfoData->pData;
//
//  // update the offset value
//  pTableQueryInfo->lastKey = keys[pQueryAttr->pos];
//  pQueryAttr->limit.offset = 0;
//
//  int32_t numOfRes = tableApplyFunctionsOnBlock(pRuntimeEnv, pBlockInfo, NULL, binarySearchForKey, pDataBlock);
//
//  qDebug("QInfo:0x%"PRIx64" check data block, brange:%" PRId64 "-%" PRId64 ", numOfRows:%d, numOfRes:%d, lastKey:%"PRId64, GET_QID(pRuntimeEnv),
//         pBlockInfo->window.skey, pBlockInfo->window.ekey, pBlockInfo->rows, numOfRes, pQuery->current->lastKey);
//}

//void skipBlocks(SQueryRuntimeEnv *pRuntimeEnv) {
//  SQueryAttr *pQueryAttr = pRuntimeEnv->pQueryAttr;
//
//  if (pQueryAttr->limit.offset <= 0 || pQueryAttr->numOfFilterCols > 0) {
//    return;
//  }
//
//  pQueryAttr->pos = 0;
//  int32_t step = GET_FORWARD_DIRECTION_FACTOR(pQueryAttr->order.order);
//
//  STableQueryInfo* pTableQueryInfo = pRuntimeEnv->current;
//  TsdbQueryHandleT pQueryHandle = pRuntimeEnv->pQueryHandle;
//
//  SDataBlockInfo blockInfo = SDATA_BLOCK_INITIALIZER;
//  while (tsdbNextDataBlock(pQueryHandle)) {
//    if (isQueryKilled(pRuntimeEnv->qinfo)) {
//      longjmp(pRuntimeEnv->env, TSDB_CODE_TSC_QUERY_CANCELLED);
//    }
//
//    tsdbRetrieveDataBlockInfo(pQueryHandle, &blockInfo);
//
//    if (pQueryAttr->limit.offset > blockInfo.rows) {
//      pQueryAttr->limit.offset -= blockInfo.rows;
//      pTableQueryInfo->lastKey = (QUERY_IS_ASC_QUERY(pQueryAttr)) ? blockInfo.window.ekey : blockInfo.window.skey;
//      pTableQueryInfo->lastKey += step;
//
//      qDebug("QInfo:0x%"PRIx64" skip rows:%d, offset:%" PRId64, GET_QID(pRuntimeEnv), blockInfo.rows,
//             pQuery->limit.offset);
//    } else {  // find the appropriated start position in current block
//      updateOffsetVal(pRuntimeEnv, &blockInfo);
//      break;
//    }
//  }
//
//  if (terrno != TSDB_CODE_SUCCESS) {
//    longjmp(pRuntimeEnv->env, terrno);
//  }
//}

//static TSKEY doSkipIntervalProcess(SQueryRuntimeEnv* pRuntimeEnv, STimeWindow* win, SDataBlockInfo* pBlockInfo, STableQueryInfo* pTableQueryInfo) {
//  SQueryAttr *pQueryAttr = pRuntimeEnv->pQueryAttr;
//  SResultRowInfo *pWindowResInfo = &pRuntimeEnv->resultRowInfo;
//
//  assert(pQueryAttr->limit.offset == 0);
//  STimeWindow tw = *win;
//  getNextTimeWindow(pQueryAttr, &tw);
//
//  if ((tw.skey <= pBlockInfo->window.ekey && QUERY_IS_ASC_QUERY(pQueryAttr)) ||
//      (tw.ekey >= pBlockInfo->window.skey && !QUERY_IS_ASC_QUERY(pQueryAttr))) {
//
//    // load the data block and check data remaining in current data block
//    // TODO optimize performance
//    SArray *         pDataBlock = tsdbRetrieveDataBlock(pRuntimeEnv->pQueryHandle, NULL);
//    SColumnInfoData *pColInfoData = taosArrayGet(pDataBlock, 0);
//
//    tw = *win;
//    int32_t startPos =
//        getNextQualifiedWindow(pQueryAttr, &tw, pBlockInfo, pColInfoData->pData, binarySearchForKey, -1);
//    assert(startPos >= 0);
//
//    // set the abort info
//    pQueryAttr->pos = startPos;
//
//    // reset the query start timestamp
//    pTableQueryInfo->win.skey = ((TSKEY *)pColInfoData->pData)[startPos];
//    pQueryAttr->window.skey = pTableQueryInfo->win.skey;
//    TSKEY key = pTableQueryInfo->win.skey;
//
//    pWindowResInfo->prevSKey = tw.skey;
//    int32_t index = pRuntimeEnv->resultRowInfo.curIndex;
//
//    int32_t numOfRes = tableApplyFunctionsOnBlock(pRuntimeEnv, pBlockInfo, NULL, binarySearchForKey, pDataBlock);
//    pRuntimeEnv->resultRowInfo.curIndex = index;  // restore the window index
//
//    qDebug("QInfo:0x%"PRIx64" check data block, brange:%" PRId64 "-%" PRId64 ", numOfRows:%d, numOfRes:%d, lastKey:%" PRId64,
//           GET_QID(pRuntimeEnv), pBlockInfo->window.skey, pBlockInfo->window.ekey, pBlockInfo->rows, numOfRes,
//           pQueryAttr->current->lastKey);
//
//    return key;
//  } else {  // do nothing
//    pQueryAttr->window.skey      = tw.skey;
//    pWindowResInfo->prevSKey = tw.skey;
//    pTableQueryInfo->lastKey = tw.skey;
//
//    return tw.skey;
//  }
//
//  return true;
//}

//static bool skipTimeInterval(SQueryRuntimeEnv *pRuntimeEnv, TSKEY* start) {
//  SQueryAttr *pQueryAttr = pRuntimeEnv->pQueryAttr;
//  if (QUERY_IS_ASC_QUERY(pQueryAttr)) {
//    assert(*start <= pRuntimeEnv->current->lastKey);
//  } else {
//    assert(*start >= pRuntimeEnv->current->lastKey);
//  }
//
//  // if queried with value filter, do NOT forward query start position
//  if (pQueryAttr->limit.offset <= 0 || pQueryAttr->numOfFilterCols > 0 || pRuntimeEnv->pTsBuf != NULL || pRuntimeEnv->pFillInfo != NULL) {
//    return true;
//  }
//
//  /*
//   * 1. for interval without interpolation query we forward pQueryAttr->interval.interval at a time for
//   *    pQueryAttr->limit.offset times. Since hole exists, pQueryAttr->interval.interval*pQueryAttr->limit.offset value is
//   *    not valid. otherwise, we only forward pQueryAttr->limit.offset number of points
//   */
//  assert(pRuntimeEnv->resultRowInfo.prevSKey == TSKEY_INITIAL_VAL);
//
//  STimeWindow w = TSWINDOW_INITIALIZER;
//  bool ascQuery = QUERY_IS_ASC_QUERY(pQueryAttr);
//
//  SResultRowInfo *pWindowResInfo = &pRuntimeEnv->resultRowInfo;
//  STableQueryInfo *pTableQueryInfo = pRuntimeEnv->current;
//
//  SDataBlockInfo blockInfo = SDATA_BLOCK_INITIALIZER;
//  while (tsdbNextDataBlock(pRuntimeEnv->pQueryHandle)) {
//    tsdbRetrieveDataBlockInfo(pRuntimeEnv->pQueryHandle, &blockInfo);
//
//    if (QUERY_IS_ASC_QUERY(pQueryAttr)) {
//      if (pWindowResInfo->prevSKey == TSKEY_INITIAL_VAL) {
//        getAlignQueryTimeWindow(pQueryAttr, blockInfo.window.skey, blockInfo.window.skey, pQueryAttr->window.ekey, &w);
//        pWindowResInfo->prevSKey = w.skey;
//      }
//    } else {
//      getAlignQueryTimeWindow(pQueryAttr, blockInfo.window.ekey, pQueryAttr->window.ekey, blockInfo.window.ekey, &w);
//      pWindowResInfo->prevSKey = w.skey;
//    }
//
//    // the first time window
//    STimeWindow win = getActiveTimeWindow(pWindowResInfo, pWindowResInfo->prevSKey, pQueryAttr);
//
//    while (pQueryAttr->limit.offset > 0) {
//      STimeWindow tw = win;
//
//      if ((win.ekey <= blockInfo.window.ekey && ascQuery) || (win.ekey >= blockInfo.window.skey && !ascQuery)) {
//        pQueryAttr->limit.offset -= 1;
//        pWindowResInfo->prevSKey = win.skey;
//
//        // current time window is aligned with blockInfo.window.ekey
//        // restart it from next data block by set prevSKey to be TSKEY_INITIAL_VAL;
//        if ((win.ekey == blockInfo.window.ekey && ascQuery) || (win.ekey == blockInfo.window.skey && !ascQuery)) {
//          pWindowResInfo->prevSKey = TSKEY_INITIAL_VAL;
//        }
//      }
//
//      if (pQueryAttr->limit.offset == 0) {
//        *start = doSkipIntervalProcess(pRuntimeEnv, &win, &blockInfo, pTableQueryInfo);
//        return true;
//      }
//
//      // current window does not ended in current data block, try next data block
//      getNextTimeWindow(pQueryAttr, &tw);
//
//      /*
//       * If the next time window still starts from current data block,
//       * load the primary timestamp column first, and then find the start position for the next queried time window.
//       * Note that only the primary timestamp column is required.
//       * TODO: Optimize for this cases. All data blocks are not needed to be loaded, only if the first actually required
//       * time window resides in current data block.
//       */
//      if ((tw.skey <= blockInfo.window.ekey && ascQuery) || (tw.ekey >= blockInfo.window.skey && !ascQuery)) {
//
//        SArray *pDataBlock = tsdbRetrieveDataBlock(pRuntimeEnv->pQueryHandle, NULL);
//        SColumnInfoData *pColInfoData = taosArrayGet(pDataBlock, 0);
//
//        if ((win.ekey > blockInfo.window.ekey && ascQuery) || (win.ekey < blockInfo.window.skey && !ascQuery)) {
//          pQueryAttr->limit.offset -= 1;
//        }
//
//        if (pQueryAttr->limit.offset == 0) {
//          *start = doSkipIntervalProcess(pRuntimeEnv, &win, &blockInfo, pTableQueryInfo);
//          return true;
//        } else {
//          tw = win;
//          int32_t startPos =
//              getNextQualifiedWindow(pQueryAttr, &tw, &blockInfo, pColInfoData->pData, binarySearchForKey, -1);
//          assert(startPos >= 0);
//
//          // set the abort info
//          pQueryAttr->pos = startPos;
//          pTableQueryInfo->lastKey = ((TSKEY *)pColInfoData->pData)[startPos];
//          pWindowResInfo->prevSKey = tw.skey;
//          win = tw;
//        }
//      } else {
//        break;  // offset is not 0, and next time window begins or ends in the next block.
//      }
//    }
//  }
//
//  // check for error
//  if (terrno != TSDB_CODE_SUCCESS) {
//    longjmp(pRuntimeEnv->env, terrno);
//  }
//
//  return true;
//}

static void doDestroyTableQueryInfo(STableGroupInfo* pTableqinfoGroupInfo);

static int32_t setupQueryHandle(void* tsdb, SQueryRuntimeEnv* pRuntimeEnv, int64_t qId, bool isSTableQuery) {
  SQueryAttr *pQueryAttr = pRuntimeEnv->pQueryAttr;

  // TODO set the tags scan handle
  if (onlyQueryTags(pQueryAttr)) {
    return TSDB_CODE_SUCCESS;
  }

  STsdbQueryCond cond = createTsdbQueryCond(pQueryAttr, &pQueryAttr->window);
  if (pQueryAttr->tsCompQuery || pQueryAttr->pointInterpQuery) {
    cond.type = BLOCK_LOAD_TABLE_SEQ_ORDER;
  }

  if (!isSTableQuery
    && (pRuntimeEnv->tableqinfoGroupInfo.numOfTables == 1)
    && (cond.order == TSDB_ORDER_ASC)
<<<<<<< HEAD
    && (!QUERY_IS_INTERVAL_QUERY(pQuery))
    && (!isGroupbyColumn(pQuery->pGroupbyExpr))
    && (!isFixedOutputQuery(pRuntimeEnv))
=======
    && (!QUERY_IS_INTERVAL_QUERY(pQueryAttr))
    && (!pQueryAttr->groupbyColumn)
    && (!pQueryAttr->simpleAgg)
>>>>>>> b45f8b24
  ) {
    SArray* pa = GET_TABLEGROUP(pRuntimeEnv, 0);
    STableQueryInfo* pCheckInfo = taosArrayGetP(pa, 0);
    cond.twindow = pCheckInfo->win;
  }

  terrno = TSDB_CODE_SUCCESS;
  if (isFirstLastRowQuery(pQueryAttr)) {
    pRuntimeEnv->pQueryHandle = tsdbQueryLastRow(tsdb, &cond, &pQueryAttr->tableGroupInfo, qId, &pQueryAttr->memRef);

    // update the query time window
    pQueryAttr->window = cond.twindow;
    if (pQueryAttr->tableGroupInfo.numOfTables == 0) {
      pRuntimeEnv->tableqinfoGroupInfo.numOfTables = 0;
    } else {
      size_t numOfGroups = GET_NUM_OF_TABLEGROUP(pRuntimeEnv);
      for(int32_t i = 0; i < numOfGroups; ++i) {
        SArray *group = GET_TABLEGROUP(pRuntimeEnv, i);

        size_t t = taosArrayGetSize(group);
        for (int32_t j = 0; j < t; ++j) {
          STableQueryInfo *pCheckInfo = taosArrayGetP(group, j);

          pCheckInfo->win = pQueryAttr->window;
          pCheckInfo->lastKey = pCheckInfo->win.skey;
        }
      }
    }
  } else if (pQueryAttr->pointInterpQuery) {
    pRuntimeEnv->pQueryHandle = tsdbQueryRowsInExternalWindow(tsdb, &cond, &pQueryAttr->tableGroupInfo, qId, &pQueryAttr->memRef);
  } else {
    pRuntimeEnv->pQueryHandle = tsdbQueryTables(tsdb, &cond, &pQueryAttr->tableGroupInfo, qId, &pQueryAttr->memRef);
  }

  return terrno;
}

static SFillColInfo* createFillColInfo(SExprInfo* pExpr, int32_t numOfOutput, int64_t* fillVal) {
  int32_t offset = 0;

  SFillColInfo* pFillCol = calloc(numOfOutput, sizeof(SFillColInfo));
  if (pFillCol == NULL) {
    return NULL;
  }

  for(int32_t i = 0; i < numOfOutput; ++i) {
    SExprInfo* pExprInfo   = &pExpr[i];

    pFillCol[i].col.bytes  = pExprInfo->base.resBytes;
    pFillCol[i].col.type   = (int8_t)pExprInfo->base.resType;
    pFillCol[i].col.offset = offset;
    pFillCol[i].col.colId  = pExprInfo->base.resColId;
    pFillCol[i].tagIndex   = -2;
    pFillCol[i].flag       = pExprInfo->base.colInfo.flag;    // always be the normal column for table query
    pFillCol[i].functionId = pExprInfo->base.functionId;
    pFillCol[i].fillVal.i  = fillVal[i];

    offset += pExprInfo->base.resBytes;
  }

  return pFillCol;
}

int32_t doInitQInfo(SQInfo* pQInfo, STSBuf* pTsBuf, SArray* prevResult, void* tsdb, void* sourceOptr, int32_t tbScanner,
                    SArray* pOperator, void* param) {
  SQueryRuntimeEnv *pRuntimeEnv = &pQInfo->runtimeEnv;

  SQueryAttr *pQueryAttr = pQInfo->runtimeEnv.pQueryAttr;
  pQueryAttr->tsdb = tsdb;

  pRuntimeEnv->prevResult = prevResult;

  if (tsdb != NULL) {
    int32_t code = setupQueryHandle(tsdb, pRuntimeEnv, pQInfo->qId, pQueryAttr->stableQuery);
    if (code != TSDB_CODE_SUCCESS) {
      return code;
    }
  }

  pQueryAttr->interBufSize = getOutputInterResultBufSize(pQueryAttr);

  pRuntimeEnv->groupResInfo.totalGroup = (int32_t) (pQueryAttr->stableQuery? GET_NUM_OF_TABLEGROUP(pRuntimeEnv):0);

  pRuntimeEnv->pQueryAttr = pQueryAttr;
  pRuntimeEnv->pTsBuf = pTsBuf;
  pRuntimeEnv->cur.vgroupIndex = -1;
  setResultBufSize(pQueryAttr, &pRuntimeEnv->resultInfo);

  switch(tbScanner) {
    case OP_TableBlockInfoScan: {
      pRuntimeEnv->proot = createTableBlockInfoScanOperator(pRuntimeEnv->pQueryHandle, pRuntimeEnv);
      break;
    }
    case OP_TableSeqScan: {
      pRuntimeEnv->proot = createTableSeqScanOperator(pRuntimeEnv->pQueryHandle, pRuntimeEnv);
      break;
    }
    case OP_DataBlocksOptScan: {
      pRuntimeEnv->proot = createDataBlocksOptScanInfo(pRuntimeEnv->pQueryHandle, pRuntimeEnv, getNumOfScanTimes(pQueryAttr), 1);
      break;
    }
    case OP_TableScan: {
      pRuntimeEnv->proot = createTableScanOperator(pRuntimeEnv->pQueryHandle, pRuntimeEnv, getNumOfScanTimes(pQueryAttr));
      break;
    }
    default: { // do nothing
      break;
    }
  }

  if (sourceOptr != NULL) {
    assert(pRuntimeEnv->proot == NULL);
    pRuntimeEnv->proot = sourceOptr;
  }

  if (pTsBuf != NULL) {
    int16_t order = (pQueryAttr->order.order == pRuntimeEnv->pTsBuf->tsOrder) ? TSDB_ORDER_ASC : TSDB_ORDER_DESC;
    tsBufSetTraverseOrder(pRuntimeEnv->pTsBuf, order);
  }

  int32_t ps = DEFAULT_PAGE_SIZE;
  getIntermediateBufInfo(pRuntimeEnv, &ps, &pQueryAttr->intermediateResultRowSize);

  int32_t TENMB = 1024*1024*10;
  int32_t code = createDiskbasedResultBuffer(&pRuntimeEnv->pResultBuf, ps, TENMB, pQInfo->qId);
  if (code != TSDB_CODE_SUCCESS) {
    return code;
  }

  // create runtime environment
  int32_t numOfTables = (int32_t)pQueryAttr->tableGroupInfo.numOfTables;
  pQInfo->summary.tableInfoSize += (numOfTables * sizeof(STableQueryInfo));

  code = setupQueryRuntimeEnv(pRuntimeEnv, (int32_t) pQueryAttr->tableGroupInfo.numOfTables, pOperator, param);
  if (code != TSDB_CODE_SUCCESS) {
    return code;
  }

  setQueryStatus(pRuntimeEnv, QUERY_NOT_COMPLETED);
  return TSDB_CODE_SUCCESS;
}

static void doTableQueryInfoTimeWindowCheck(SQueryAttr* pQueryAttr, STableQueryInfo* pTableQueryInfo) {
  if (QUERY_IS_ASC_QUERY(pQueryAttr)) {
    assert(
        (pTableQueryInfo->win.skey <= pTableQueryInfo->win.ekey) &&
        (pTableQueryInfo->lastKey >= pTableQueryInfo->win.skey) &&
        (pTableQueryInfo->win.skey >= pQueryAttr->window.skey && pTableQueryInfo->win.ekey <= pQueryAttr->window.ekey));
  } else {
    assert(
        (pTableQueryInfo->win.skey >= pTableQueryInfo->win.ekey) &&
        (pTableQueryInfo->lastKey <= pTableQueryInfo->win.skey) &&
        (pTableQueryInfo->win.skey <= pQueryAttr->window.skey && pTableQueryInfo->win.ekey >= pQueryAttr->window.ekey));
  }
}

STsdbQueryCond createTsdbQueryCond(SQueryAttr* pQueryAttr, STimeWindow* win) {
  STsdbQueryCond cond = {
      .colList   = pQueryAttr->tableCols,
      .order     = pQueryAttr->order.order,
      .numOfCols = pQueryAttr->numOfCols,
      .type      = BLOCK_LOAD_OFFSET_SEQ_ORDER,
      .loadExternalRows = false,
  };

  TIME_WINDOW_COPY(cond.twindow, *win);
  return cond;
}

static STableIdInfo createTableIdInfo(STableQueryInfo* pTableQueryInfo) {
  STableIdInfo tidInfo;
  STableId* id = TSDB_TABLEID(pTableQueryInfo->pTable);

  tidInfo.uid = id->uid;
  tidInfo.tid = id->tid;
  tidInfo.key = pTableQueryInfo->lastKey;

  return tidInfo;
}

static void updateTableIdInfo(STableQueryInfo* pTableQueryInfo, SSDataBlock* pBlock, SHashObj* pTableIdInfo, int32_t order) {
  int32_t step = GET_FORWARD_DIRECTION_FACTOR(order);
  pTableQueryInfo->lastKey = ((order == TSDB_ORDER_ASC)? pBlock->info.window.ekey:pBlock->info.window.skey) + step;

  STableIdInfo tidInfo = createTableIdInfo(pTableQueryInfo);
  STableIdInfo *idinfo = taosHashGet(pTableIdInfo, &tidInfo.tid, sizeof(tidInfo.tid));
  if (idinfo != NULL) {
    assert(idinfo->tid == tidInfo.tid && idinfo->uid == tidInfo.uid);
    idinfo->key = tidInfo.key;
  } else {
    taosHashPut(pTableIdInfo, &tidInfo.tid, sizeof(tidInfo.tid), &tidInfo, sizeof(STableIdInfo));
  }
}

static void doCloseAllTimeWindow(SQueryRuntimeEnv* pRuntimeEnv) {
  size_t numOfGroup = GET_NUM_OF_TABLEGROUP(pRuntimeEnv);
  for (int32_t i = 0; i < numOfGroup; ++i) {
    SArray* group = GET_TABLEGROUP(pRuntimeEnv, i);

    size_t num = taosArrayGetSize(group);
    for (int32_t j = 0; j < num; ++j) {
      STableQueryInfo* item = taosArrayGetP(group, j);
      closeAllResultRows(&item->resInfo);
    }
  }
}

static SSDataBlock* doTableScanImpl(void* param, bool* newgroup) {
  SOperatorInfo*   pOperator = (SOperatorInfo*) param;

  STableScanInfo*  pTableScanInfo = pOperator->info;
  SSDataBlock*      pBlock = &pTableScanInfo->block;
  SQueryRuntimeEnv *pRuntimeEnv = pOperator->pRuntimeEnv;
  SQueryAttr*       pQueryAttr = pRuntimeEnv->pQueryAttr;
  STableGroupInfo  *pTableGroupInfo = &pOperator->pRuntimeEnv->tableqinfoGroupInfo;

  *newgroup = false;

  while (tsdbNextDataBlock(pTableScanInfo->pQueryHandle)) {
    if (isQueryKilled(pOperator->pRuntimeEnv->qinfo)) {
      longjmp(pOperator->pRuntimeEnv->env, TSDB_CODE_TSC_QUERY_CANCELLED);
    }

    pTableScanInfo->numOfBlocks += 1;
    tsdbRetrieveDataBlockInfo(pTableScanInfo->pQueryHandle, &pBlock->info);

    // todo opt
    if (pTableGroupInfo->numOfTables > 1 || (pRuntimeEnv->current == NULL && pTableGroupInfo->numOfTables == 1)) {
      STableQueryInfo** pTableQueryInfo =
          (STableQueryInfo**)taosHashGet(pTableGroupInfo->map, &pBlock->info.tid, sizeof(pBlock->info.tid));
      if (pTableQueryInfo == NULL) {
        break;
      }

      pRuntimeEnv->current = *pTableQueryInfo;
      doTableQueryInfoTimeWindowCheck(pQueryAttr, *pTableQueryInfo);
    }

    // this function never returns error?
    uint32_t status;
    int32_t  code = loadDataBlockOnDemand(pOperator->pRuntimeEnv, pTableScanInfo, pBlock, &status);
    if (code != TSDB_CODE_SUCCESS) {
      longjmp(pOperator->pRuntimeEnv->env, code);
    }

    // current block is ignored according to filter result by block statistics data, continue load the next block
    if (status == BLK_DATA_DISCARD || pBlock->info.rows == 0) {
      continue;
    }

    return pBlock;
  }

  return NULL;
}

static SSDataBlock* doTableScan(void* param, bool *newgroup) {
  SOperatorInfo* pOperator = (SOperatorInfo*) param;

  STableScanInfo   *pTableScanInfo = pOperator->info;
  SQueryRuntimeEnv *pRuntimeEnv = pOperator->pRuntimeEnv;
  SQueryAttr       *pQueryAttr = pRuntimeEnv->pQueryAttr;

  SResultRowInfo* pResultRowInfo = pTableScanInfo->pResultRowInfo;
  *newgroup = false;

  while (pTableScanInfo->current < pTableScanInfo->times) {
    SSDataBlock* p = doTableScanImpl(pOperator, newgroup);
    if (p != NULL) {
      return p;
    }

    if (++pTableScanInfo->current >= pTableScanInfo->times) {
      if (pTableScanInfo->reverseTimes <= 0) {
        return NULL;
      } else {
        break;
      }
    }

    // do prepare for the next round table scan operation
    STsdbQueryCond cond = createTsdbQueryCond(pQueryAttr, &pQueryAttr->window);
    tsdbResetQueryHandle(pTableScanInfo->pQueryHandle, &cond);

    setQueryStatus(pRuntimeEnv, QUERY_NOT_COMPLETED);
    pRuntimeEnv->scanFlag = REPEAT_SCAN;

    if (pRuntimeEnv->pTsBuf) {
      bool ret = tsBufNextPos(pRuntimeEnv->pTsBuf);
      assert(ret);
    }

    if (pResultRowInfo->size > 0) {
      pResultRowInfo->curIndex = 0;
      pResultRowInfo->prevSKey = pResultRowInfo->pResult[0]->win.skey;
    }

    qDebug("QInfo:0x%"PRIx64" start to repeat scan data blocks due to query func required, qrange:%" PRId64 "-%" PRId64,
           GET_QID(pRuntimeEnv), cond.twindow.skey, cond.twindow.ekey);
  }

  SSDataBlock *p = NULL;
  if (pTableScanInfo->reverseTimes > 0) {
    setupEnvForReverseScan(pRuntimeEnv, pTableScanInfo->pResultRowInfo, pTableScanInfo->pCtx, pTableScanInfo->numOfOutput);

    STsdbQueryCond cond = createTsdbQueryCond(pQueryAttr, &pQueryAttr->window);
    tsdbResetQueryHandle(pTableScanInfo->pQueryHandle, &cond);

    qDebug("QInfo:0x%"PRIx64" start to reverse scan data blocks due to query func required, qrange:%" PRId64 "-%" PRId64,
           GET_QID(pRuntimeEnv), cond.twindow.skey, cond.twindow.ekey);

    pRuntimeEnv->scanFlag = REVERSE_SCAN;

    pTableScanInfo->times = 1;
    pTableScanInfo->current = 0;
    pTableScanInfo->reverseTimes = 0;
    pTableScanInfo->order = cond.order;

    if (pResultRowInfo->size > 0) {
      pResultRowInfo->curIndex = pResultRowInfo->size-1;
      pResultRowInfo->prevSKey = pResultRowInfo->pResult[pResultRowInfo->size-1]->win.skey;
    }

    p = doTableScanImpl(pOperator, newgroup);
  }

  return p;
}

static SSDataBlock* doBlockInfoScan(void* param, bool* newgroup) {
  SOperatorInfo *pOperator = (SOperatorInfo*)param;
  if (pOperator->status == OP_EXEC_DONE) {
    return NULL;
  }

  STableScanInfo *pTableScanInfo = pOperator->info;
  *newgroup = false;

  STableBlockDist tableBlockDist = {0};
  tableBlockDist.numOfTables     = (int32_t)pOperator->pRuntimeEnv->tableqinfoGroupInfo.numOfTables;
  tableBlockDist.dataBlockInfos  = taosArrayInit(512, sizeof(SFileBlockInfo));

  tsdbGetFileBlocksDistInfo(pTableScanInfo->pQueryHandle, &tableBlockDist);
  tableBlockDist.numOfRowsInMemTable = (int32_t) tsdbGetNumOfRowsInMemTable(pTableScanInfo->pQueryHandle);

  SSDataBlock* pBlock = &pTableScanInfo->block;
  pBlock->info.rows   = 1;
  pBlock->info.numOfCols = 1;

  SBufferWriter bw = tbufInitWriter(NULL, false);
  blockDistInfoToBinary(&tableBlockDist, &bw);
  SColumnInfoData* pColInfo = taosArrayGet(pBlock->pDataBlock, 0);

  int32_t len = (int32_t) tbufTell(&bw);
  pColInfo->pData = malloc(len + sizeof(int32_t));

  *(int32_t*) pColInfo->pData = len;
  memcpy(pColInfo->pData + sizeof(int32_t), tbufGetData(&bw, false), len);

  tbufCloseWriter(&bw);

  SArray* g = GET_TABLEGROUP(pOperator->pRuntimeEnv, 0);
  pOperator->pRuntimeEnv->current = taosArrayGetP(g, 0);

  pOperator->status = OP_EXEC_DONE;
  return pBlock;
}

SOperatorInfo* createTableScanOperator(void* pTsdbQueryHandle, SQueryRuntimeEnv* pRuntimeEnv, int32_t repeatTime) {
  assert(repeatTime > 0);

  STableScanInfo* pInfo = calloc(1, sizeof(STableScanInfo));
  pInfo->pQueryHandle = pTsdbQueryHandle;
  pInfo->times        = repeatTime;
  pInfo->reverseTimes = 0;
  pInfo->order        = pRuntimeEnv->pQueryAttr->order.order;
  pInfo->current      = 0;

  SOperatorInfo* pOperator = calloc(1, sizeof(SOperatorInfo));
  pOperator->name         = "TableScanOperator";
  pOperator->operatorType = OP_TableScan;
  pOperator->blockingOptr = false;
  pOperator->status       = OP_IN_EXECUTING;
  pOperator->info         = pInfo;
  pOperator->numOfOutput  = pRuntimeEnv->pQueryAttr->numOfCols;
  pOperator->pRuntimeEnv  = pRuntimeEnv;
  pOperator->exec         = doTableScan;

  return pOperator;
}

SOperatorInfo* createTableSeqScanOperator(void* pTsdbQueryHandle, SQueryRuntimeEnv* pRuntimeEnv) {
  STableScanInfo* pInfo = calloc(1, sizeof(STableScanInfo));

  pInfo->pQueryHandle     = pTsdbQueryHandle;
  pInfo->times            = 1;
  pInfo->reverseTimes     = 0;
  pInfo->order            = pRuntimeEnv->pQueryAttr->order.order;
  pInfo->current          = 0;

  SOperatorInfo* pOperator = calloc(1, sizeof(SOperatorInfo));
  pOperator->name         = "TableSeqScanOperator";
  pOperator->operatorType = OP_TableSeqScan;
  pOperator->blockingOptr = false;
  pOperator->status       = OP_IN_EXECUTING;
  pOperator->info         = pInfo;
  pOperator->numOfOutput  = pRuntimeEnv->pQueryAttr->numOfCols;
  pOperator->pRuntimeEnv  = pRuntimeEnv;
  pOperator->exec         = doTableScanImpl;

  return pOperator;
}

SOperatorInfo* createTableBlockInfoScanOperator(void* pTsdbQueryHandle, SQueryRuntimeEnv* pRuntimeEnv) {
  STableScanInfo* pInfo = calloc(1, sizeof(STableScanInfo));

  pInfo->pQueryHandle     = pTsdbQueryHandle;
  pInfo->block.pDataBlock = taosArrayInit(1, sizeof(SColumnInfoData));

  SColumnInfoData infoData = {{0}};
  infoData.info.type = TSDB_DATA_TYPE_BINARY;
  infoData.info.bytes = 1024;
  infoData.info.colId = TSDB_BLOCK_DIST_COLUMN_INDEX;
  taosArrayPush(pInfo->block.pDataBlock, &infoData);

  SOperatorInfo* pOperator = calloc(1, sizeof(SOperatorInfo));
  pOperator->name         = "TableBlockInfoScanOperator";
  pOperator->operatorType = OP_TableBlockInfoScan;
  pOperator->blockingOptr = false;
  pOperator->status       = OP_IN_EXECUTING;
  pOperator->info         = pInfo;
  pOperator->pRuntimeEnv  = pRuntimeEnv;
  pOperator->numOfOutput  = pRuntimeEnv->pQueryAttr->numOfCols;
  pOperator->exec         = doBlockInfoScan;

  return pOperator;
}

void setTableScanFilterOperatorInfo(STableScanInfo* pTableScanInfo, SOperatorInfo* pDownstream) {
  assert(pTableScanInfo != NULL && pDownstream != NULL);

  pTableScanInfo->pExpr = pDownstream->pExpr;   // TODO refactor to use colId instead of pExpr
  pTableScanInfo->numOfOutput = pDownstream->numOfOutput;

  if (pDownstream->operatorType == OP_Aggregate || pDownstream->operatorType == OP_MultiTableAggregate) {
    SAggOperatorInfo* pAggInfo = pDownstream->info;

    pTableScanInfo->pCtx = pAggInfo->binfo.pCtx;
    pTableScanInfo->pResultRowInfo = &pAggInfo->binfo.resultRowInfo;
    pTableScanInfo->rowCellInfoOffset = pAggInfo->binfo.rowCellInfoOffset;
  } else if (pDownstream->operatorType == OP_TimeWindow) {
    STableIntervalOperatorInfo *pIntervalInfo = pDownstream->info;

    pTableScanInfo->pCtx = pIntervalInfo->pCtx;
    pTableScanInfo->pResultRowInfo = &pIntervalInfo->resultRowInfo;
    pTableScanInfo->rowCellInfoOffset = pIntervalInfo->rowCellInfoOffset;

  } else if (pDownstream->operatorType == OP_Groupby) {
    SGroupbyOperatorInfo *pGroupbyInfo = pDownstream->info;

    pTableScanInfo->pCtx = pGroupbyInfo->binfo.pCtx;
    pTableScanInfo->pResultRowInfo = &pGroupbyInfo->binfo.resultRowInfo;
    pTableScanInfo->rowCellInfoOffset = pGroupbyInfo->binfo.rowCellInfoOffset;

  } else if (pDownstream->operatorType == OP_MultiTableTimeInterval) {
    STableIntervalOperatorInfo *pInfo = pDownstream->info;

    pTableScanInfo->pCtx = pInfo->pCtx;
    pTableScanInfo->pResultRowInfo = &pInfo->resultRowInfo;
    pTableScanInfo->rowCellInfoOffset = pInfo->rowCellInfoOffset;

  } else if (pDownstream->operatorType == OP_Arithmetic) {
    SArithOperatorInfo *pInfo = pDownstream->info;

    pTableScanInfo->pCtx = pInfo->binfo.pCtx;
    pTableScanInfo->pResultRowInfo = &pInfo->binfo.resultRowInfo;
    pTableScanInfo->rowCellInfoOffset = pInfo->binfo.rowCellInfoOffset;
  } else if (pDownstream->operatorType == OP_SessionWindow) {
    SSWindowOperatorInfo* pInfo = pDownstream->info;

    pTableScanInfo->pCtx = pInfo->binfo.pCtx;
    pTableScanInfo->pResultRowInfo = &pInfo->binfo.resultRowInfo;
    pTableScanInfo->rowCellInfoOffset = pInfo->binfo.rowCellInfoOffset;
  } else {
    assert(0);
  }
}

SOperatorInfo* createDataBlocksOptScanInfo(void* pTsdbQueryHandle, SQueryRuntimeEnv* pRuntimeEnv, int32_t repeatTime, int32_t reverseTime) {
  assert(repeatTime > 0);

  STableScanInfo* pInfo = calloc(1, sizeof(STableScanInfo));
  pInfo->pQueryHandle = pTsdbQueryHandle;
  pInfo->times        = repeatTime;
  pInfo->reverseTimes = reverseTime;
  pInfo->current      = 0;
  pInfo->order        = pRuntimeEnv->pQueryAttr->order.order;

  SOperatorInfo* pOptr = calloc(1, sizeof(SOperatorInfo));
  pOptr->name          = "DataBlocksOptimizedScanOperator";
  pOptr->operatorType  = OP_DataBlocksOptScan;
  pOptr->pRuntimeEnv   = pRuntimeEnv;
  pOptr->blockingOptr  = false;
  pOptr->info          = pInfo;
  pOptr->exec          = doTableScan;

  return pOptr;
}

SArray* getOrderCheckColumns(SQueryAttr* pQuery) {
  int32_t numOfCols = pQuery->pGroupbyExpr->numOfGroupCols;

  SArray* pOrderColumns = NULL;
  if (numOfCols > 0) {
    pOrderColumns = taosArrayDup(pQuery->pGroupbyExpr->columnInfo);
  } else {
    pOrderColumns = taosArrayInit(4, sizeof(SColIndex));
  }

  if (pQuery->interval.interval > 0) {
    if (pOrderColumns == NULL) {
      pOrderColumns = taosArrayInit(1, sizeof(SColIndex));
    }

    SColIndex colIndex = {.colIndex = 0, .colId = 0, .flag = TSDB_COL_NORMAL};
    taosArrayPush(pOrderColumns, &colIndex);
  }

  {
    numOfCols = (int32_t) taosArrayGetSize(pOrderColumns);
    for(int32_t i = 0; i < numOfCols; ++i) {
      SColIndex* index = taosArrayGet(pOrderColumns, i);
      for(int32_t j = 0; j < pQuery->numOfOutput; ++j) {
        if (index->colId == pQuery->pExpr1[j].base.colInfo.colId) {
          index->colIndex = j;
          index->colId = pQuery->pExpr1[j].base.resColId;
        }
      }
    }
  }
  return pOrderColumns;
}

SArray* getResultGroupCheckColumns(SQueryAttr* pQuery) {
  int32_t numOfCols = pQuery->pGroupbyExpr->numOfGroupCols;

  SArray* pOrderColumns = NULL;
  if (numOfCols > 0) {
    pOrderColumns = taosArrayDup(pQuery->pGroupbyExpr->columnInfo);
  } else {
    pOrderColumns = taosArrayInit(4, sizeof(SColIndex));
  }

  for(int32_t i = 0; i < numOfCols; ++i) {
    SColIndex* index = taosArrayGet(pOrderColumns, i);

    bool found = false;
    for(int32_t j = 0; j < pQuery->numOfOutput; ++j) {
      SSqlExpr* pExpr = &pQuery->pExpr1[j].base;

      // TSDB_FUNC_TAG_DUMMY function needs to be ignored
      if (index->colId == pExpr->colInfo.colId &&
          ((TSDB_COL_IS_TAG(pExpr->colInfo.flag) && pExpr->functionId == TSDB_FUNC_TAG) ||
           (TSDB_COL_IS_NORMAL_COL(pExpr->colInfo.flag) && pExpr->functionId == TSDB_FUNC_PRJ))) {
        index->colIndex = j;
        index->colId = pExpr->resColId;
        found = true;
        break;
      }
    }

    assert(found && index->colIndex >= 0 && index->colIndex < pQuery->numOfOutput);
  }

  return pOrderColumns;
}

static void destroyGlobalAggOperatorInfo(void* param, int32_t numOfOutput) {
  SMultiwayMergeInfo *pInfo = (SMultiwayMergeInfo*) param;
  destroyBasicOperatorInfo(&pInfo->binfo, numOfOutput);

  taosArrayDestroy(pInfo->orderColumnList);
  taosArrayDestroy(pInfo->groupColumnList);
  tfree(pInfo->prevRow);
  tfree(pInfo->currentGroupColData);
}

static void destroySlimitOperatorInfo(void* param, int32_t numOfOutput) {
  SSLimitOperatorInfo *pInfo = (SSLimitOperatorInfo*) param;
  taosArrayDestroy(pInfo->orderColumnList);
  tfree(pInfo->prevRow);
}

SOperatorInfo* createGlobalAggregateOperatorInfo(SQueryRuntimeEnv* pRuntimeEnv, SOperatorInfo* upstream,
                                                 SExprInfo* pExpr, int32_t numOfOutput, void* param) {
  SMultiwayMergeInfo* pInfo = calloc(1, sizeof(SMultiwayMergeInfo));

  pInfo->resultRowFactor =
      (int32_t)(GET_ROW_PARAM_FOR_MULTIOUTPUT(pRuntimeEnv->pQueryAttr, pRuntimeEnv->pQueryAttr->topBotQuery,
                                              false));

  pRuntimeEnv->scanFlag = MERGE_STAGE;  // TODO init when creating pCtx

  pInfo->pMerge = param;
  pInfo->bufCapacity = 4096;

  pInfo->binfo.pRes = createOutputBuf(pExpr, numOfOutput, pInfo->bufCapacity * pInfo->resultRowFactor);
  pInfo->binfo.pCtx = createSQLFunctionCtx(pRuntimeEnv, pExpr, numOfOutput, &pInfo->binfo.rowCellInfoOffset);

  pInfo->orderColumnList = getOrderCheckColumns(pRuntimeEnv->pQueryAttr);
  pInfo->groupColumnList = getResultGroupCheckColumns(pRuntimeEnv->pQueryAttr);

  // TODO refactor
  int32_t len = 0;
  for(int32_t i = 0; i < numOfOutput; ++i) {
    len += pExpr[i].base.colBytes;
  }

  int32_t numOfCols = (pInfo->orderColumnList != NULL)? (int32_t) taosArrayGetSize(pInfo->orderColumnList):0;
  pInfo->prevRow = calloc(1, (POINTER_BYTES * numOfCols + len));
  int32_t offset = POINTER_BYTES * numOfCols;

  for(int32_t i = 0; i < numOfCols; ++i) {
    pInfo->prevRow[i] = (char*)pInfo->prevRow + offset;

    SColIndex* index = taosArrayGet(pInfo->orderColumnList, i);
    offset += pExpr[index->colIndex].base.resBytes;
  }

  numOfCols = (pInfo->groupColumnList != NULL)? (int32_t)taosArrayGetSize(pInfo->groupColumnList):0;
  pInfo->currentGroupColData = calloc(1, (POINTER_BYTES * numOfCols + len));
  offset = POINTER_BYTES * numOfCols;

  for(int32_t i = 0; i < numOfCols; ++i) {
    pInfo->currentGroupColData[i] = (char*)pInfo->currentGroupColData + offset;

    SColIndex* index = taosArrayGet(pInfo->groupColumnList, i);
    offset += pExpr[index->colIndex].base.resBytes;
  }

  initResultRowInfo(&pInfo->binfo.resultRowInfo, 8, TSDB_DATA_TYPE_INT);

  pInfo->seed = rand();
  setDefaultOutputBuf(pRuntimeEnv, &pInfo->binfo, pInfo->seed, MERGE_STAGE);

  SOperatorInfo* pOperator = calloc(1, sizeof(SOperatorInfo));
  pOperator->name         = "GlobalAggregate";
  pOperator->operatorType = OP_GlobalAggregate;
  pOperator->blockingOptr = true;
  pOperator->status       = OP_IN_EXECUTING;
  pOperator->info         = pInfo;
  pOperator->upstream     = upstream;
  pOperator->pExpr        = pExpr;
  pOperator->numOfOutput  = numOfOutput;
  pOperator->pRuntimeEnv  = pRuntimeEnv;

  pOperator->exec         = doGlobalAggregate;
  pOperator->cleanup      = destroyGlobalAggOperatorInfo;
  return pOperator;
}

SOperatorInfo *createMultiwaySortOperatorInfo(SQueryRuntimeEnv *pRuntimeEnv, SExprInfo *pExpr, int32_t numOfOutput,
                                              int32_t numOfRows, void *merger, bool groupMix) {
  SMultiwayMergeInfo* pInfo = calloc(1, sizeof(SMultiwayMergeInfo));

  pInfo->pMerge     = merger;
  pInfo->groupMix   = groupMix;
  pInfo->bufCapacity = numOfRows;

  pInfo->orderColumnList = getResultGroupCheckColumns(pRuntimeEnv->pQueryAttr);
  pInfo->binfo.pRes = createOutputBuf(pExpr, numOfOutput, numOfRows);

  {
    int32_t len = 0;
    for(int32_t i = 0; i < numOfOutput; ++i) {
      len += pExpr[i].base.colBytes;
    }

    int32_t numOfCols = (pInfo->orderColumnList != NULL)? (int32_t) taosArrayGetSize(pInfo->orderColumnList):0;
    pInfo->prevRow = calloc(1, (POINTER_BYTES * numOfCols + len));
    int32_t offset = POINTER_BYTES * numOfCols;

    for(int32_t i = 0; i < numOfCols; ++i) {
      pInfo->prevRow[i] = (char*)pInfo->prevRow + offset;

      SColIndex* index = taosArrayGet(pInfo->orderColumnList, i);
      offset += pExpr[index->colIndex].base.colBytes;
    }
  }

  SOperatorInfo* pOperator = calloc(1, sizeof(SOperatorInfo));
  pOperator->name         = "MultiwaySortOperator";
  pOperator->operatorType = OP_MultiwayMergeSort;
  pOperator->blockingOptr = false;
  pOperator->status       = OP_IN_EXECUTING;
  pOperator->info         = pInfo;
  pOperator->pRuntimeEnv  = pRuntimeEnv;
  pOperator->numOfOutput  = pRuntimeEnv->pQueryAttr->numOfCols;
  pOperator->exec         = doMultiwayMergeSort;
  pOperator->cleanup      = destroyGlobalAggOperatorInfo;
  return pOperator;
}

static int32_t getTableScanOrder(STableScanInfo* pTableScanInfo) {
  return pTableScanInfo->order;
}

// this is a blocking operator
static SSDataBlock* doAggregate(void* param, bool* newgroup) {
  SOperatorInfo* pOperator = (SOperatorInfo*) param;
  if (pOperator->status == OP_EXEC_DONE) {
    return NULL;
  }

  SAggOperatorInfo* pAggInfo = pOperator->info;
  SOptrBasicInfo* pInfo = &pAggInfo->binfo;

  SQueryRuntimeEnv* pRuntimeEnv = pOperator->pRuntimeEnv;

  SQueryAttr* pQueryAttr = pRuntimeEnv->pQueryAttr;
  int32_t order = pQueryAttr->order.order;

  SOperatorInfo* upstream = pOperator->upstream;

  while(1) {
    SSDataBlock* pBlock = upstream->exec(upstream, newgroup);
    if (pBlock == NULL) {
      break;
    }

    if (pRuntimeEnv->current != NULL) {
      setTagValue(pOperator, pRuntimeEnv->current->pTable, pInfo->pCtx, pOperator->numOfOutput);
    }

    if (upstream->operatorType == OP_DataBlocksOptScan) {
      STableScanInfo* pScanInfo = upstream->info;
      order = getTableScanOrder(pScanInfo);
    }

    // the pDataBlock are always the same one, no need to call this again
    setInputDataBlock(pOperator, pInfo->pCtx, pBlock, order);
    doAggregateImpl(pOperator, pQueryAttr->window.skey, pInfo->pCtx, pBlock);
  }

  pOperator->status = OP_EXEC_DONE;
  setQueryStatus(pRuntimeEnv, QUERY_COMPLETED);

  finalizeQueryResult(pOperator, pInfo->pCtx, &pInfo->resultRowInfo, pInfo->rowCellInfoOffset);
  pInfo->pRes->info.rows = getNumOfResult(pRuntimeEnv, pInfo->pCtx, pOperator->numOfOutput);

  return pInfo->pRes;
}

static SSDataBlock* doSTableAggregate(void* param, bool* newgroup) {
  SOperatorInfo* pOperator = (SOperatorInfo*) param;
  if (pOperator->status == OP_EXEC_DONE) {
    return NULL;
  }

  SAggOperatorInfo* pAggInfo = pOperator->info;
  SOptrBasicInfo* pInfo = &pAggInfo->binfo;

  SQueryRuntimeEnv* pRuntimeEnv = pOperator->pRuntimeEnv;

  if (pOperator->status == OP_RES_TO_RETURN) {
    toSSDataBlock(&pRuntimeEnv->groupResInfo, pRuntimeEnv, pInfo->pRes);

    if (pInfo->pRes->info.rows == 0 || !hasRemainDataInCurrentGroup(&pRuntimeEnv->groupResInfo)) {
      pOperator->status = OP_EXEC_DONE;
    }

    return pInfo->pRes;
  }

  SQueryAttr* pQueryAttr = pRuntimeEnv->pQueryAttr;
  int32_t order = pQueryAttr->order.order;

  SOperatorInfo* upstream = pOperator->upstream;

  while(1) {
    SSDataBlock* pBlock = upstream->exec(upstream, newgroup);
    if (pBlock == NULL) {
      break;
    }

    setTagValue(pOperator, pRuntimeEnv->current->pTable, pInfo->pCtx, pOperator->numOfOutput);

    if (upstream->operatorType == OP_DataBlocksOptScan) {
      STableScanInfo* pScanInfo = upstream->info;
      order = getTableScanOrder(pScanInfo);
    }

    // the pDataBlock are always the same one, no need to call this again
    setInputDataBlock(pOperator, pInfo->pCtx, pBlock, order);

    TSKEY key = QUERY_IS_ASC_QUERY(pQueryAttr)? pBlock->info.window.ekey + 1:pBlock->info.window.skey-1;
    setExecutionContext(pRuntimeEnv, pInfo, pOperator->numOfOutput, pRuntimeEnv->current->groupIndex, key);
    doAggregateImpl(pOperator, pQueryAttr->window.skey, pInfo->pCtx, pBlock);
  }

  pOperator->status = OP_RES_TO_RETURN;
  closeAllResultRows(&pInfo->resultRowInfo);

  updateNumOfRowsInResultRows(pRuntimeEnv, pInfo->pCtx, pOperator->numOfOutput, &pInfo->resultRowInfo,
                             pInfo->rowCellInfoOffset);

  initGroupResInfo(&pRuntimeEnv->groupResInfo, &pInfo->resultRowInfo);

  toSSDataBlock(&pRuntimeEnv->groupResInfo, pRuntimeEnv, pInfo->pRes);
  if (pInfo->pRes->info.rows == 0 || !hasRemainDataInCurrentGroup(&pRuntimeEnv->groupResInfo)) {
    pOperator->status = OP_EXEC_DONE;
  }

  return pInfo->pRes;
}

static SSDataBlock* doArithmeticOperation(void* param, bool* newgroup) {
  SOperatorInfo* pOperator = (SOperatorInfo*) param;

  SArithOperatorInfo* pArithInfo = pOperator->info;
  SQueryRuntimeEnv* pRuntimeEnv = pOperator->pRuntimeEnv;
  SOptrBasicInfo *pInfo = &pArithInfo->binfo;

  SSDataBlock* pRes = pInfo->pRes;
  int32_t order = pRuntimeEnv->pQueryAttr->order.order;

  pRes->info.rows = 0;

  if (pArithInfo->existDataBlock) {  // TODO refactor
    STableQueryInfo* pTableQueryInfo = pRuntimeEnv->current;

    SSDataBlock* pBlock = pArithInfo->existDataBlock;
    pArithInfo->existDataBlock = NULL;
    *newgroup = true;

    // todo dynamic set tags
    if (pTableQueryInfo != NULL) {
      setTagValue(pOperator, pTableQueryInfo->pTable, pInfo->pCtx, pOperator->numOfOutput);
    }

    // the pDataBlock are always the same one, no need to call this again
    setInputDataBlock(pOperator, pInfo->pCtx, pBlock, order);
    updateOutputBuf(&pArithInfo->binfo, &pArithInfo->bufCapacity, pBlock->info.rows);

    arithmeticApplyFunctions(pRuntimeEnv, pInfo->pCtx, pOperator->numOfOutput);

    if (pTableQueryInfo != NULL) { // TODO refactor
      updateTableIdInfo(pTableQueryInfo, pBlock, pRuntimeEnv->pTableRetrieveTsMap, order);
    }

    pRes->info.rows = getNumOfResult(pRuntimeEnv, pInfo->pCtx, pOperator->numOfOutput);
    if (pRes->info.rows >= pRuntimeEnv->resultInfo.threshold) {
      clearNumOfRes(pInfo->pCtx, pOperator->numOfOutput);
      return pRes;
    }
  }

  while(1) {
    bool prevVal = *newgroup;

    // The upstream exec may change the value of the newgroup, so use a local variable instead.
    SSDataBlock* pBlock = pOperator->upstream->exec(pOperator->upstream, newgroup);
    if (pBlock == NULL) {
      assert(*newgroup == false);

      *newgroup = prevVal;
      setQueryStatus(pRuntimeEnv, QUERY_COMPLETED);
      break;
    }

    // Return result of the previous group in the firstly.
    if (newgroup && pRes->info.rows > 0) {
      pArithInfo->existDataBlock = pBlock;
      clearNumOfRes(pInfo->pCtx, pOperator->numOfOutput);
      return pInfo->pRes;
    }

    STableQueryInfo* pTableQueryInfo = pRuntimeEnv->current;

    // todo dynamic set tags
    if (pTableQueryInfo != NULL) {
      setTagValue(pOperator, pTableQueryInfo->pTable, pInfo->pCtx, pOperator->numOfOutput);
    }

    // the pDataBlock are always the same one, no need to call this again
    setInputDataBlock(pOperator, pInfo->pCtx, pBlock, order);
    updateOutputBuf(&pArithInfo->binfo, &pArithInfo->bufCapacity, pBlock->info.rows);

    arithmeticApplyFunctions(pRuntimeEnv, pInfo->pCtx, pOperator->numOfOutput);

    if (pTableQueryInfo != NULL) { // TODO refactor
      updateTableIdInfo(pTableQueryInfo, pBlock, pRuntimeEnv->pTableRetrieveTsMap, order);
    }

    pRes->info.rows = getNumOfResult(pRuntimeEnv, pInfo->pCtx, pOperator->numOfOutput);
    if (pRes->info.rows >= pRuntimeEnv->resultInfo.threshold) {
      break;
    }
  }

  clearNumOfRes(pInfo->pCtx, pOperator->numOfOutput);
  return (pInfo->pRes->info.rows > 0)? pInfo->pRes:NULL;
}

static SSDataBlock* doLimit(void* param, bool* newgroup) {
  SOperatorInfo* pOperator = (SOperatorInfo*)param;
  if (pOperator->status == OP_EXEC_DONE) {
    return NULL;
  }

  SLimitOperatorInfo* pInfo = pOperator->info;
  SQueryRuntimeEnv* pRuntimeEnv = pOperator->pRuntimeEnv;

  SSDataBlock* pBlock = NULL;
  while (1) {
    pBlock = pOperator->upstream->exec(pOperator->upstream, newgroup);
    if (pBlock == NULL) {
      setQueryStatus(pOperator->pRuntimeEnv, QUERY_COMPLETED);
      pOperator->status = OP_EXEC_DONE;
      return NULL;
    }

    if (pRuntimeEnv->currentOffset == 0) {
      break;
    } else if (pRuntimeEnv->currentOffset >= pBlock->info.rows) {
      pRuntimeEnv->currentOffset -= pBlock->info.rows;
    } else {
      int32_t remain = (int32_t)(pBlock->info.rows - pRuntimeEnv->currentOffset);
      pBlock->info.rows = remain;

      for (int32_t i = 0; i < pBlock->info.numOfCols; ++i) {
        SColumnInfoData* pColInfoData = taosArrayGet(pBlock->pDataBlock, i);

        int16_t bytes = pColInfoData->info.bytes;
        memmove(pColInfoData->pData, pColInfoData->pData + bytes * pRuntimeEnv->currentOffset, remain * bytes);
      }

      pRuntimeEnv->currentOffset = 0;
      break;
    }
  }

  if (pInfo->total + pBlock->info.rows >= pInfo->limit) {
    pBlock->info.rows = (int32_t)(pInfo->limit - pInfo->total);
    pInfo->total = pInfo->limit;

    setQueryStatus(pOperator->pRuntimeEnv, QUERY_COMPLETED);
    pOperator->status = OP_EXEC_DONE;
  } else {
    pInfo->total += pBlock->info.rows;
  }

  return pBlock;
}


bool doFilterData(SColumnInfoData* p, int32_t rid, SColumnFilterElem *filterElem, __filter_func_t fp) {
  char* input = p->pData + p->info.bytes * rid;
  bool isnull = isNull(input, p->info.type);
  if (isnull) {
    return (fp == isNullOperator) ? true : false;
  } else {
    if (fp == notNullOperator) {
      return true;
    } else if (fp == isNullOperator) {
      return false;
    }
  }

  if (fp(filterElem, input, input, p->info.type)) {
    return true;
  }

  return false;
}

static SSDataBlock* doFilter(void* param, bool* newgroup) {
  SOperatorInfo *pOperator = (SOperatorInfo *)param;
  if (pOperator->status == OP_EXEC_DONE) {
    return NULL;
  }

  SFilterOperatorInfo* pCondInfo = pOperator->info;
  SQueryRuntimeEnv* pRuntimeEnv = pOperator->pRuntimeEnv;

  while (1) {
    SSDataBlock *pBlock = pOperator->upstream->exec(pOperator->upstream, newgroup);
    if (pBlock == NULL) {
      break;
    }

    doSetFilterColumnInfo(pCondInfo->pFilterInfo, pCondInfo->numOfFilterCols, pBlock);
    assert(pRuntimeEnv->pTsBuf == NULL);
    filterRowsInDataBlock(pRuntimeEnv, pCondInfo->pFilterInfo, pCondInfo->numOfFilterCols, pBlock, true);

    if (pBlock->info.rows > 0) {
      return pBlock;
    }
  }

  setQueryStatus(pRuntimeEnv, QUERY_COMPLETED);
  pOperator->status = OP_EXEC_DONE;
  return NULL;
}

static SSDataBlock* doIntervalAgg(void* param, bool* newgroup) {
  SOperatorInfo* pOperator = (SOperatorInfo*) param;
  if (pOperator->status == OP_EXEC_DONE) {
    return NULL;
  }

  STableIntervalOperatorInfo* pIntervalInfo = pOperator->info;

  SQueryRuntimeEnv* pRuntimeEnv = pOperator->pRuntimeEnv;
  if (pOperator->status == OP_RES_TO_RETURN) {
    toSSDataBlock(&pRuntimeEnv->groupResInfo, pRuntimeEnv, pIntervalInfo->pRes);

    if (pIntervalInfo->pRes->info.rows == 0 || !hasRemainDataInCurrentGroup(&pRuntimeEnv->groupResInfo)) {
      pOperator->status = OP_EXEC_DONE;
    }

    return pIntervalInfo->pRes;
  }

  SQueryAttr* pQueryAttr = pRuntimeEnv->pQueryAttr;
  int32_t order = pQueryAttr->order.order;
  STimeWindow win = pQueryAttr->window;

  SOperatorInfo* upstream = pOperator->upstream;

  while(1) {
    SSDataBlock* pBlock = upstream->exec(upstream, newgroup);
    if (pBlock == NULL) {
      break;
    }

    // the pDataBlock are always the same one, no need to call this again
    setInputDataBlock(pOperator, pIntervalInfo->pCtx, pBlock, pQueryAttr->order.order);
    hashIntervalAgg(pOperator, &pIntervalInfo->resultRowInfo, pBlock, 0);
  }

  // restore the value
  pQueryAttr->order.order = order;
  pQueryAttr->window = win;

  pOperator->status = OP_RES_TO_RETURN;
  closeAllResultRows(&pIntervalInfo->resultRowInfo);
  setQueryStatus(pRuntimeEnv, QUERY_COMPLETED);
  finalizeQueryResult(pOperator, pIntervalInfo->pCtx, &pIntervalInfo->resultRowInfo, pIntervalInfo->rowCellInfoOffset);

  initGroupResInfo(&pRuntimeEnv->groupResInfo, &pIntervalInfo->resultRowInfo);
  toSSDataBlock(&pRuntimeEnv->groupResInfo, pRuntimeEnv, pIntervalInfo->pRes);

  if (pIntervalInfo->pRes->info.rows == 0 || !hasRemainDataInCurrentGroup(&pRuntimeEnv->groupResInfo)) {
    pOperator->status = OP_EXEC_DONE;
  }

  return pIntervalInfo->pRes->info.rows == 0? NULL:pIntervalInfo->pRes;
}

static SSDataBlock* doSTableIntervalAgg(void* param, bool* newgroup) {
  SOperatorInfo* pOperator = (SOperatorInfo*) param;
  if (pOperator->status == OP_EXEC_DONE) {
    return NULL;
  }

  STableIntervalOperatorInfo* pIntervalInfo = pOperator->info;
  SQueryRuntimeEnv* pRuntimeEnv = pOperator->pRuntimeEnv;

  if (pOperator->status == OP_RES_TO_RETURN) {
    copyToSDataBlock(pRuntimeEnv, 3000, pIntervalInfo->pRes, pIntervalInfo->rowCellInfoOffset);
    if (pIntervalInfo->pRes->info.rows == 0 || !hasRemainData(&pRuntimeEnv->groupResInfo)) {
      pOperator->status = OP_EXEC_DONE;
    }

    return pIntervalInfo->pRes;
  }

  SQueryAttr* pQueryAttr = pRuntimeEnv->pQueryAttr;
  int32_t order = pQueryAttr->order.order;

  SOperatorInfo* upstream = pOperator->upstream;

  while(1) {
    SSDataBlock* pBlock = upstream->exec(upstream, newgroup);
    if (pBlock == NULL) {
      break;
    }

    // the pDataBlock are always the same one, no need to call this again
    STableQueryInfo* pTableQueryInfo = pRuntimeEnv->current;

    setTagValue(pOperator, pTableQueryInfo->pTable, pIntervalInfo->pCtx, pOperator->numOfOutput);
    setInputDataBlock(pOperator, pIntervalInfo->pCtx, pBlock, pQueryAttr->order.order);
    setIntervalQueryRange(pRuntimeEnv, pBlock->info.window.skey);

    hashIntervalAgg(pOperator, &pTableQueryInfo->resInfo, pBlock, pTableQueryInfo->groupIndex);
  }

  pOperator->status = OP_RES_TO_RETURN;
  pQueryAttr->order.order = order;   // TODO : restore the order
  doCloseAllTimeWindow(pRuntimeEnv);
  setQueryStatus(pRuntimeEnv, QUERY_COMPLETED);

  copyToSDataBlock(pRuntimeEnv, 3000, pIntervalInfo->pRes, pIntervalInfo->rowCellInfoOffset);
  if (pIntervalInfo->pRes->info.rows == 0 || !hasRemainData(&pRuntimeEnv->groupResInfo)) {
    pOperator->status = OP_EXEC_DONE;
  }

  return pIntervalInfo->pRes;
}

static SSDataBlock* doSessionWindowAgg(void* param, bool* newgroup) {
  SOperatorInfo* pOperator = (SOperatorInfo*) param;
  if (pOperator->status == OP_EXEC_DONE) {
    return NULL;
  }

  SSWindowOperatorInfo* pWindowInfo = pOperator->info;
  SOptrBasicInfo* pBInfo = &pWindowInfo->binfo;

  SQueryRuntimeEnv* pRuntimeEnv = pOperator->pRuntimeEnv;
  if (pOperator->status == OP_RES_TO_RETURN) {
    toSSDataBlock(&pRuntimeEnv->groupResInfo, pRuntimeEnv, pBInfo->pRes);

    if (pBInfo->pRes->info.rows == 0 || !hasRemainDataInCurrentGroup(&pRuntimeEnv->groupResInfo)) {
      pOperator->status = OP_EXEC_DONE;
    }

    return pBInfo->pRes;
  }

  SQueryAttr* pQueryAttr = pRuntimeEnv->pQueryAttr;
  int32_t order = pQueryAttr->order.order;
  STimeWindow win = pQueryAttr->window;

  SOperatorInfo* upstream = pOperator->upstream;

  while(1) {
    SSDataBlock* pBlock = upstream->exec(upstream, newgroup);
    if (pBlock == NULL) {
      break;
    }

    // the pDataBlock are always the same one, no need to call this again
    setInputDataBlock(pOperator, pBInfo->pCtx, pBlock, pQueryAttr->order.order);
    doSessionWindowAggImpl(pOperator, pWindowInfo, pBlock);
  }

  // restore the value
  pQueryAttr->order.order = order;
  pQueryAttr->window = win;

  pOperator->status = OP_RES_TO_RETURN;
  closeAllResultRows(&pBInfo->resultRowInfo);
  setQueryStatus(pRuntimeEnv, QUERY_COMPLETED);
  finalizeQueryResult(pOperator, pBInfo->pCtx, &pBInfo->resultRowInfo, pBInfo->rowCellInfoOffset);

  initGroupResInfo(&pRuntimeEnv->groupResInfo, &pBInfo->resultRowInfo);
  toSSDataBlock(&pRuntimeEnv->groupResInfo, pRuntimeEnv, pBInfo->pRes);

  if (pBInfo->pRes->info.rows == 0 || !hasRemainDataInCurrentGroup(&pRuntimeEnv->groupResInfo)) {
    pOperator->status = OP_EXEC_DONE;
  }

  return pBInfo->pRes->info.rows == 0? NULL:pBInfo->pRes;
}

static SSDataBlock* hashGroupbyAggregate(void* param, bool* newgroup) {
  SOperatorInfo* pOperator = (SOperatorInfo*) param;
  if (pOperator->status == OP_EXEC_DONE) {
    return NULL;
  }

  SGroupbyOperatorInfo *pInfo = pOperator->info;

  SQueryRuntimeEnv* pRuntimeEnv = pOperator->pRuntimeEnv;
  if (pOperator->status == OP_RES_TO_RETURN) {
    toSSDataBlock(&pRuntimeEnv->groupResInfo, pRuntimeEnv, pInfo->binfo.pRes);

    if (pInfo->binfo.pRes->info.rows == 0 || !hasRemainDataInCurrentGroup(&pRuntimeEnv->groupResInfo)) {
      pOperator->status = OP_EXEC_DONE;
    }

    return pInfo->binfo.pRes;
  }

  SOperatorInfo* upstream = pOperator->upstream;

  while(1) {
    SSDataBlock* pBlock = upstream->exec(upstream, newgroup);
    if (pBlock == NULL) {
      break;
    }

    // the pDataBlock are always the same one, no need to call this again
    setInputDataBlock(pOperator, pInfo->binfo.pCtx, pBlock, pRuntimeEnv->pQueryAttr->order.order);
    setTagValue(pOperator, pRuntimeEnv->current->pTable, pInfo->binfo.pCtx, pOperator->numOfOutput);
    if (pInfo->colIndex == -1) {
      pInfo->colIndex = getGroupbyColumnIndex(pRuntimeEnv->pQueryAttr->pGroupbyExpr, pBlock);
    }

    doHashGroupbyAgg(pOperator, pInfo, pBlock);
  }

  pOperator->status = OP_RES_TO_RETURN;
  closeAllResultRows(&pInfo->binfo.resultRowInfo);
  setQueryStatus(pRuntimeEnv, QUERY_COMPLETED);

  if (!pRuntimeEnv->pQueryAttr->stableQuery) { // finalize include the update of result rows
    finalizeQueryResult(pOperator, pInfo->binfo.pCtx, &pInfo->binfo.resultRowInfo, pInfo->binfo.rowCellInfoOffset);
  } else {
    updateNumOfRowsInResultRows(pRuntimeEnv, pInfo->binfo.pCtx, pOperator->numOfOutput, &pInfo->binfo.resultRowInfo, pInfo->binfo.rowCellInfoOffset);
  }

  initGroupResInfo(&pRuntimeEnv->groupResInfo, &pInfo->binfo.resultRowInfo);
  toSSDataBlock(&pRuntimeEnv->groupResInfo, pRuntimeEnv, pInfo->binfo.pRes);

  if (pInfo->binfo.pRes->info.rows == 0 || !hasRemainDataInCurrentGroup(&pRuntimeEnv->groupResInfo)) {
    pOperator->status = OP_EXEC_DONE;
  }

  return pInfo->binfo.pRes;
}

static SSDataBlock* doFill(void* param, bool* newgroup) {
  SOperatorInfo* pOperator = (SOperatorInfo*) param;
  if (pOperator->status == OP_EXEC_DONE) {
    return NULL;
  }

  SFillOperatorInfo *pInfo = pOperator->info;
  SQueryRuntimeEnv  *pRuntimeEnv = pOperator->pRuntimeEnv;

  if (taosFillHasMoreResults(pInfo->pFillInfo)) {
    *newgroup = false;
    doFillTimeIntervalGapsInResults(pInfo->pFillInfo, pInfo->pRes, (int32_t)pRuntimeEnv->resultInfo.capacity);
    return pInfo->pRes;
  }

  // handle the cached new group data block
  if (pInfo->existNewGroupBlock) {
    pInfo->totalInputRows = pInfo->existNewGroupBlock->info.rows;
    int64_t ekey = Q_STATUS_EQUAL(pRuntimeEnv->status, QUERY_COMPLETED)?pRuntimeEnv->pQueryAttr->window.ekey:pInfo->existNewGroupBlock->info.window.ekey;
    taosResetFillInfo(pInfo->pFillInfo, pInfo->pFillInfo->start);

    taosFillSetStartInfo(pInfo->pFillInfo, pInfo->existNewGroupBlock->info.rows, ekey);
    taosFillSetInputDataBlock(pInfo->pFillInfo, pInfo->existNewGroupBlock);

    doFillTimeIntervalGapsInResults(pInfo->pFillInfo, pInfo->pRes, pRuntimeEnv->resultInfo.capacity);
    pInfo->existNewGroupBlock = NULL;
    *newgroup = true;
    return (pInfo->pRes->info.rows > 0)? pInfo->pRes:NULL;
  }

  while(1) {
    SSDataBlock* pBlock = pOperator->upstream->exec(pOperator->upstream, newgroup);
    if (*newgroup) {
      assert(pBlock != NULL);
    }

    if (*newgroup && pInfo->totalInputRows > 0) {  // there are already processed current group data block
      pInfo->existNewGroupBlock = pBlock;
      *newgroup = false;

      // fill the previous group data block
      // before handle a new data block, close the fill operation for previous group data block
      taosFillSetStartInfo(pInfo->pFillInfo, 0, pRuntimeEnv->pQueryAttr->window.ekey);
    } else {
      if (pBlock == NULL) {
        if (pInfo->totalInputRows == 0) {
          pOperator->status = OP_EXEC_DONE;
          return NULL;
        }

        taosFillSetStartInfo(pInfo->pFillInfo, 0, pRuntimeEnv->pQueryAttr->window.ekey);
      } else {
        pInfo->totalInputRows += pBlock->info.rows;

        int64_t ekey = /*Q_STATUS_EQUAL(pRuntimeEnv->status, QUERY_COMPLETED) ? pRuntimeEnv->pQueryAttr->window.ekey
                                                                            : */pBlock->info.window.ekey;

        taosFillSetStartInfo(pInfo->pFillInfo, pBlock->info.rows, ekey);
        taosFillSetInputDataBlock(pInfo->pFillInfo, pBlock);
      }
    }

    doFillTimeIntervalGapsInResults(pInfo->pFillInfo, pInfo->pRes, pRuntimeEnv->resultInfo.capacity);
    if (pInfo->pRes->info.rows > 0) {  // current group has no more result to return
      return pInfo->pRes;
    } else if (pInfo->existNewGroupBlock) {  // try next group
      pInfo->totalInputRows = pInfo->existNewGroupBlock->info.rows;
      int64_t ekey = /*Q_STATUS_EQUAL(pRuntimeEnv->status, QUERY_COMPLETED) ? pRuntimeEnv->pQueryAttr->window.ekey
                                                                          :*/ pInfo->existNewGroupBlock->info.window.ekey;
      taosResetFillInfo(pInfo->pFillInfo, pInfo->pFillInfo->start);

      taosFillSetStartInfo(pInfo->pFillInfo, pInfo->existNewGroupBlock->info.rows, ekey);
      taosFillSetInputDataBlock(pInfo->pFillInfo, pInfo->existNewGroupBlock);

      doFillTimeIntervalGapsInResults(pInfo->pFillInfo, pInfo->pRes, pRuntimeEnv->resultInfo.capacity);
      pInfo->existNewGroupBlock = NULL;
      *newgroup = true;

      return (pInfo->pRes->info.rows > 0) ? pInfo->pRes : NULL;
    } else {
      return NULL;
    }
    //    return (pInfo->pRes->info.rows > 0)? pInfo->pRes:NULL;
  }
}

// todo set the attribute of query scan count
static int32_t getNumOfScanTimes(SQueryAttr* pQueryAttr) {
  for(int32_t i = 0; i < pQueryAttr->numOfOutput; ++i) {
    int32_t functionId = pQueryAttr->pExpr1[i].base.functionId;
    if (functionId == TSDB_FUNC_STDDEV || functionId == TSDB_FUNC_PERCT) {
      return 2;
    }
  }

  return 1;
}

static void destroyOperatorInfo(SOperatorInfo* pOperator) {
  if (pOperator == NULL) {
    return;
  }

  if (pOperator->cleanup != NULL) {
    pOperator->cleanup(pOperator->info, pOperator->numOfOutput);
  }

  destroyOperatorInfo(pOperator->upstream);
  tfree(pOperator->info);
  tfree(pOperator);
}

SOperatorInfo* createAggregateOperatorInfo(SQueryRuntimeEnv* pRuntimeEnv, SOperatorInfo* upstream, SExprInfo* pExpr, int32_t numOfOutput) {
  SAggOperatorInfo* pInfo = calloc(1, sizeof(SAggOperatorInfo));

  SQueryAttr* pQueryAttr = pRuntimeEnv->pQueryAttr;
  int32_t numOfRows = (int32_t)(GET_ROW_PARAM_FOR_MULTIOUTPUT(pQueryAttr, pQueryAttr->topBotQuery, pQueryAttr->stableQuery));

  pInfo->binfo.pRes = createOutputBuf(pExpr, numOfOutput, numOfRows);
  pInfo->binfo.pCtx = createSQLFunctionCtx(pRuntimeEnv, pExpr, numOfOutput, &pInfo->binfo.rowCellInfoOffset);

  initResultRowInfo(&pInfo->binfo.resultRowInfo, 8, TSDB_DATA_TYPE_INT);

  pInfo->seed = rand();
  setDefaultOutputBuf(pRuntimeEnv, &pInfo->binfo, pInfo->seed, MASTER_SCAN);

  SOperatorInfo* pOperator = calloc(1, sizeof(SOperatorInfo));
  pOperator->name         = "TableAggregate";
  pOperator->operatorType = OP_Aggregate;
  pOperator->blockingOptr = true;
  pOperator->status       = OP_IN_EXECUTING;
  pOperator->info         = pInfo;
  pOperator->upstream     = upstream;
  pOperator->pExpr        = pExpr;
  pOperator->numOfOutput  = numOfOutput;
  pOperator->pRuntimeEnv  = pRuntimeEnv;

  pOperator->exec         = doAggregate;
  pOperator->cleanup      = destroyBasicOperatorInfo;
  return pOperator;
}

static void doDestroyBasicInfo(SOptrBasicInfo* pInfo, int32_t numOfOutput) {
  assert(pInfo != NULL);

  destroySQLFunctionCtx(pInfo->pCtx, numOfOutput);
  tfree(pInfo->rowCellInfoOffset);

  cleanupResultRowInfo(&pInfo->resultRowInfo);
  pInfo->pRes = destroyOutputBuf(pInfo->pRes);
}

static void destroyBasicOperatorInfo(void* param, int32_t numOfOutput) {
  SOptrBasicInfo* pInfo = (SOptrBasicInfo*) param;
  doDestroyBasicInfo(pInfo, numOfOutput);
}

static void destroySFillOperatorInfo(void* param, int32_t numOfOutput) {
  SFillOperatorInfo* pInfo = (SFillOperatorInfo*) param;
  pInfo->pFillInfo = taosDestroyFillInfo(pInfo->pFillInfo);
  pInfo->pRes = destroyOutputBuf(pInfo->pRes);
}

static void destroyGroupbyOperatorInfo(void* param, int32_t numOfOutput) {
  SGroupbyOperatorInfo* pInfo = (SGroupbyOperatorInfo*) param;
  doDestroyBasicInfo(&pInfo->binfo, numOfOutput);
  tfree(pInfo->prevData);
}

static void destroyArithOperatorInfo(void* param, int32_t numOfOutput) {
  SArithOperatorInfo* pInfo = (SArithOperatorInfo*) param;
  doDestroyBasicInfo(&pInfo->binfo, numOfOutput);
}

static void destroyTagScanOperatorInfo(void* param, int32_t numOfOutput) {
  STagScanInfo* pInfo = (STagScanInfo*) param;
  pInfo->pRes = destroyOutputBuf(pInfo->pRes);
}

static void destroyConditionOperatorInfo(void* param, int32_t numOfOutput) {
  SFilterOperatorInfo* pInfo = (SFilterOperatorInfo*) param;
  doDestroyFilterInfo(pInfo->pFilterInfo, pInfo->numOfFilterCols);
}

static void destroyDistinctOperatorInfo(void* param, int32_t numOfOutput) {
  SDistinctOperatorInfo* pInfo = (SDistinctOperatorInfo*) param;
  taosHashCleanup(pInfo->pSet);
  pInfo->pRes = destroyOutputBuf(pInfo->pRes);
}

SOperatorInfo* createMultiTableAggOperatorInfo(SQueryRuntimeEnv* pRuntimeEnv, SOperatorInfo* upstream, SExprInfo* pExpr, int32_t numOfOutput) {
  SAggOperatorInfo* pInfo = calloc(1, sizeof(SAggOperatorInfo));

  size_t tableGroup = GET_NUM_OF_TABLEGROUP(pRuntimeEnv);

  pInfo->binfo.pRes = createOutputBuf(pExpr, numOfOutput, (int32_t) tableGroup);
  pInfo->binfo.pCtx = createSQLFunctionCtx(pRuntimeEnv, pExpr, numOfOutput, &pInfo->binfo.rowCellInfoOffset);
  initResultRowInfo(&pInfo->binfo.resultRowInfo, (int32_t)tableGroup, TSDB_DATA_TYPE_INT);

  SOperatorInfo* pOperator = calloc(1, sizeof(SOperatorInfo));
  pOperator->name         = "MultiTableAggregate";
  pOperator->operatorType = OP_MultiTableAggregate;
  pOperator->blockingOptr = true;
  pOperator->status       = OP_IN_EXECUTING;
  pOperator->info         = pInfo;
  pOperator->upstream     = upstream;
  pOperator->pExpr        = pExpr;
  pOperator->numOfOutput  = numOfOutput;
  pOperator->pRuntimeEnv  = pRuntimeEnv;

  pOperator->exec         = doSTableAggregate;
  pOperator->cleanup      = destroyBasicOperatorInfo;

  return pOperator;
}

SOperatorInfo* createArithOperatorInfo(SQueryRuntimeEnv* pRuntimeEnv, SOperatorInfo* upstream, SExprInfo* pExpr, int32_t numOfOutput) {
  SArithOperatorInfo* pInfo = calloc(1, sizeof(SArithOperatorInfo));

  pInfo->seed = rand();
  pInfo->bufCapacity = pRuntimeEnv->resultInfo.capacity;

  SOptrBasicInfo* pBInfo = &pInfo->binfo;
  pBInfo->pRes  = createOutputBuf(pExpr, numOfOutput, pInfo->bufCapacity);
  pBInfo->pCtx  = createSQLFunctionCtx(pRuntimeEnv, pExpr, numOfOutput, &pBInfo->rowCellInfoOffset);

  initResultRowInfo(&pBInfo->resultRowInfo, 8, TSDB_DATA_TYPE_INT);
  setDefaultOutputBuf(pRuntimeEnv, pBInfo, pInfo->seed, MASTER_SCAN);

  SOperatorInfo* pOperator = calloc(1, sizeof(SOperatorInfo));
  pOperator->name         = "ArithmeticOperator";
  pOperator->operatorType = OP_Arithmetic;
  pOperator->blockingOptr = false;
  pOperator->status       = OP_IN_EXECUTING;
  pOperator->info         = pInfo;
  pOperator->upstream     = upstream;
  pOperator->pExpr        = pExpr;
  pOperator->numOfOutput  = numOfOutput;
  pOperator->pRuntimeEnv  = pRuntimeEnv;

  pOperator->exec         = doArithmeticOperation;
  pOperator->cleanup      = destroyArithOperatorInfo;

  return pOperator;
}

SOperatorInfo* createFilterOperatorInfo(SQueryRuntimeEnv* pRuntimeEnv, SOperatorInfo* upstream, SExprInfo* pExpr,
                                           int32_t numOfOutput) {
  SFilterOperatorInfo* pInfo = calloc(1, sizeof(SFilterOperatorInfo));

  {
    SColumnInfo* pCols = calloc(numOfOutput, sizeof(SColumnInfo));

    int32_t numOfFilter = 0;
    for(int32_t i = 0; i < numOfOutput; ++i) {
      if (pExpr[i].base.flist.numOfFilters > 0) {
        numOfFilter += 1;
      }

      pCols[i].type = pExpr[i].base.resType;
      pCols[i].bytes = pExpr[i].base.resBytes;
      pCols[i].colId = pExpr[i].base.resColId;

      pCols[i].flist.numOfFilters = pExpr[i].base.flist.numOfFilters;
      pCols[i].flist.filterInfo = calloc(pCols[i].flist.numOfFilters, sizeof(SColumnFilterInfo));
      memcpy(pCols[i].flist.filterInfo, pExpr[i].base.flist.filterInfo, pCols[i].flist.numOfFilters * sizeof(SColumnFilterInfo));
    }

    assert(numOfFilter > 0);
    doCreateFilterInfo(pCols, numOfOutput, numOfFilter, &pInfo->pFilterInfo, 0);
    pInfo->numOfFilterCols = numOfFilter;

    for(int32_t i = 0; i < numOfOutput; ++i) {
      tfree(pCols[i].flist.filterInfo);
    }

    tfree(pCols);
  }

  SOperatorInfo* pOperator = calloc(1, sizeof(SOperatorInfo));

  pOperator->name         = "ConditionOperator";
  pOperator->operatorType = OP_Filter;
  pOperator->blockingOptr = false;
  pOperator->status       = OP_IN_EXECUTING;
  pOperator->numOfOutput  = numOfOutput;
  pOperator->pExpr        = pExpr;
  pOperator->upstream     = upstream;
  pOperator->exec         = doFilter;
  pOperator->info         = pInfo;
  pOperator->pRuntimeEnv  = pRuntimeEnv;
  pOperator->cleanup      = destroyConditionOperatorInfo;

  return pOperator;
}

SOperatorInfo* createLimitOperatorInfo(SQueryRuntimeEnv* pRuntimeEnv, SOperatorInfo* upstream) {
  SLimitOperatorInfo* pInfo = calloc(1, sizeof(SLimitOperatorInfo));
  pInfo->limit = pRuntimeEnv->pQueryAttr->limit.limit;

  SOperatorInfo* pOperator = calloc(1, sizeof(SOperatorInfo));

  pOperator->name         = "LimitOperator";
  pOperator->operatorType = OP_Limit;
  pOperator->blockingOptr = false;
  pOperator->status       = OP_IN_EXECUTING;
  pOperator->upstream     = upstream;
  pOperator->exec         = doLimit;
  pOperator->info         = pInfo;
  pOperator->pRuntimeEnv  = pRuntimeEnv;

  return pOperator;
}

SOperatorInfo* createTimeIntervalOperatorInfo(SQueryRuntimeEnv* pRuntimeEnv, SOperatorInfo* upstream, SExprInfo* pExpr, int32_t numOfOutput) {
  STableIntervalOperatorInfo* pInfo = calloc(1, sizeof(STableIntervalOperatorInfo));

  pInfo->pCtx = createSQLFunctionCtx(pRuntimeEnv, pExpr, numOfOutput, &pInfo->rowCellInfoOffset);
  pInfo->pRes = createOutputBuf(pExpr, numOfOutput, pRuntimeEnv->resultInfo.capacity);
  initResultRowInfo(&pInfo->resultRowInfo, 8, TSDB_DATA_TYPE_INT);

  SOperatorInfo* pOperator = calloc(1, sizeof(SOperatorInfo));

  pOperator->name         = "TimeIntervalAggOperator";
  pOperator->operatorType = OP_TimeWindow;
  pOperator->blockingOptr = true;
  pOperator->status       = OP_IN_EXECUTING;
  pOperator->upstream     = upstream;
  pOperator->pExpr        = pExpr;
  pOperator->numOfOutput  = numOfOutput;
  pOperator->info         = pInfo;
  pOperator->pRuntimeEnv  = pRuntimeEnv;
  pOperator->exec         = doIntervalAgg;
  pOperator->cleanup      = destroyBasicOperatorInfo;

  return pOperator;
}

SOperatorInfo* createSWindowOperatorInfo(SQueryRuntimeEnv* pRuntimeEnv, SOperatorInfo* upstream, SExprInfo* pExpr, int32_t numOfOutput) {
  SSWindowOperatorInfo* pInfo = calloc(1, sizeof(SSWindowOperatorInfo));

  pInfo->binfo.pCtx = createSQLFunctionCtx(pRuntimeEnv, pExpr, numOfOutput, &pInfo->binfo.rowCellInfoOffset);
  pInfo->binfo.pRes = createOutputBuf(pExpr, numOfOutput, pRuntimeEnv->resultInfo.capacity);
  initResultRowInfo(&pInfo->binfo.resultRowInfo, 8, TSDB_DATA_TYPE_INT);

  pInfo->prevTs = INT64_MIN;
  SOperatorInfo* pOperator = calloc(1, sizeof(SOperatorInfo));

  pOperator->name         = "SessionWindowAggOperator";
  pOperator->operatorType = OP_SessionWindow;
  pOperator->blockingOptr = true;
  pOperator->status       = OP_IN_EXECUTING;
  pOperator->upstream     = upstream;
  pOperator->pExpr        = pExpr;
  pOperator->numOfOutput  = numOfOutput;
  pOperator->info         = pInfo;
  pOperator->pRuntimeEnv  = pRuntimeEnv;
  pOperator->exec         = doSessionWindowAgg;
  pOperator->cleanup      = destroyBasicOperatorInfo;

  return pOperator;
}

SOperatorInfo* createMultiTableTimeIntervalOperatorInfo(SQueryRuntimeEnv* pRuntimeEnv, SOperatorInfo* upstream, SExprInfo* pExpr, int32_t numOfOutput) {
  STableIntervalOperatorInfo* pInfo = calloc(1, sizeof(STableIntervalOperatorInfo));

  pInfo->pCtx = createSQLFunctionCtx(pRuntimeEnv, pExpr, numOfOutput, &pInfo->rowCellInfoOffset);
  pInfo->pRes = createOutputBuf(pExpr, numOfOutput, pRuntimeEnv->resultInfo.capacity);
  initResultRowInfo(&pInfo->resultRowInfo, 8, TSDB_DATA_TYPE_INT);

  SOperatorInfo* pOperator = calloc(1, sizeof(SOperatorInfo));
  pOperator->name         = "MultiTableTimeIntervalOperator";
  pOperator->operatorType = OP_MultiTableTimeInterval;
  pOperator->blockingOptr = true;
  pOperator->status       = OP_IN_EXECUTING;
  pOperator->upstream     = upstream;
  pOperator->pExpr        = pExpr;
  pOperator->numOfOutput  = numOfOutput;
  pOperator->info         = pInfo;
  pOperator->pRuntimeEnv  = pRuntimeEnv;

  pOperator->exec         = doSTableIntervalAgg;
  pOperator->cleanup      = destroyBasicOperatorInfo;

  return pOperator;
}

SOperatorInfo* createGroupbyOperatorInfo(SQueryRuntimeEnv* pRuntimeEnv, SOperatorInfo* upstream, SExprInfo* pExpr, int32_t numOfOutput) {
  SGroupbyOperatorInfo* pInfo = calloc(1, sizeof(SGroupbyOperatorInfo));
  pInfo->colIndex = -1;  // group by column index

  pInfo->binfo.pCtx = createSQLFunctionCtx(pRuntimeEnv, pExpr, numOfOutput, &pInfo->binfo.rowCellInfoOffset);
  pInfo->binfo.pRes = createOutputBuf(pExpr, numOfOutput, pRuntimeEnv->resultInfo.capacity);
  initResultRowInfo(&pInfo->binfo.resultRowInfo, 8, TSDB_DATA_TYPE_INT);

  SOperatorInfo* pOperator = calloc(1, sizeof(SOperatorInfo));
  pOperator->name         = "GroupbyAggOperator";
  pOperator->blockingOptr = true;
  pOperator->status       = OP_IN_EXECUTING;
  pOperator->operatorType = OP_Groupby;
  pOperator->upstream     = upstream;
  pOperator->pExpr        = pExpr;
  pOperator->numOfOutput  = numOfOutput;
  pOperator->info         = pInfo;
  pOperator->pRuntimeEnv  = pRuntimeEnv;
  pOperator->exec         = hashGroupbyAggregate;
  pOperator->cleanup      = destroyGroupbyOperatorInfo;

  return pOperator;
}

SOperatorInfo* createFillOperatorInfo(SQueryRuntimeEnv* pRuntimeEnv, SOperatorInfo* upstream, SExprInfo* pExpr,
                                      int32_t numOfOutput) {
  SFillOperatorInfo* pInfo = calloc(1, sizeof(SFillOperatorInfo));
  pInfo->pRes = createOutputBuf(pExpr, numOfOutput, pRuntimeEnv->resultInfo.capacity);

  {
    SQueryAttr* pQueryAttr = pRuntimeEnv->pQueryAttr;
    SFillColInfo* pColInfo = createFillColInfo(pExpr, numOfOutput, pQueryAttr->fillVal);
    STimeWindow w = TSWINDOW_INITIALIZER;

    TSKEY sk = MIN(pQueryAttr->window.skey, pQueryAttr->window.ekey);
    TSKEY ek = MAX(pQueryAttr->window.skey, pQueryAttr->window.ekey);
    getAlignQueryTimeWindow(pQueryAttr, pQueryAttr->window.skey, sk, ek, &w);

    pInfo->pFillInfo =
        taosCreateFillInfo(pQueryAttr->order.order, w.skey, 0, (int32_t)pRuntimeEnv->resultInfo.capacity, numOfOutput,
                           pQueryAttr->interval.sliding, pQueryAttr->interval.slidingUnit,
                           (int8_t)pQueryAttr->precision, pQueryAttr->fillType, pColInfo, pRuntimeEnv->qinfo);
  }

  SOperatorInfo* pOperator = calloc(1, sizeof(SOperatorInfo));

  pOperator->name         = "FillOperator";
  pOperator->blockingOptr = false;
  pOperator->status       = OP_IN_EXECUTING;
  pOperator->operatorType = OP_Fill;

  pOperator->upstream     = upstream;
  pOperator->pExpr        = pExpr;
  pOperator->numOfOutput  = numOfOutput;
  pOperator->info         = pInfo;
  pOperator->pRuntimeEnv  = pRuntimeEnv;

  pOperator->exec         = doFill;
  pOperator->cleanup      = destroySFillOperatorInfo;

  return pOperator;
}

SOperatorInfo* createSLimitOperatorInfo(SQueryRuntimeEnv* pRuntimeEnv, SOperatorInfo* upstream, SExprInfo* pExpr, int32_t numOfOutput, void* pMerger) {
  SSLimitOperatorInfo* pInfo = calloc(1, sizeof(SSLimitOperatorInfo));

  SQueryAttr* pQueryAttr = pRuntimeEnv->pQueryAttr;

  pInfo->orderColumnList = getResultGroupCheckColumns(pQueryAttr);
  pInfo->slimit          = pQueryAttr->slimit;
  pInfo->limit           = pQueryAttr->limit;

  pInfo->currentGroupOffset = pQueryAttr->slimit.offset;
  pInfo->currentOffset = pQueryAttr->limit.offset;

  // TODO refactor
  int32_t len = 0;
  for(int32_t i = 0; i < numOfOutput; ++i) {
    len += pExpr[i].base.resBytes;
  }

  int32_t numOfCols = pInfo->orderColumnList != NULL? (int32_t) taosArrayGetSize(pInfo->orderColumnList):0;
  pInfo->prevRow = calloc(1, (POINTER_BYTES * numOfCols + len));
  int32_t offset = POINTER_BYTES * numOfCols;

  for(int32_t i = 0; i < numOfCols; ++i) {
    pInfo->prevRow[i] = (char*)pInfo->prevRow + offset;

    SColIndex* index = taosArrayGet(pInfo->orderColumnList, i);
    offset += pExpr[index->colIndex].base.resBytes;
  }

  SOperatorInfo* pOperator = calloc(1, sizeof(SOperatorInfo));

  pOperator->name         = "SLimitOperator";
  pOperator->operatorType = OP_SLimit;
  pOperator->blockingOptr = false;
  pOperator->status       = OP_IN_EXECUTING;
  pOperator->upstream     = upstream;
  pOperator->exec         = doSLimit;
  pOperator->info         = pInfo;
  pOperator->pRuntimeEnv  = pRuntimeEnv;
  pOperator->cleanup      = destroySlimitOperatorInfo;
  return pOperator;
}

static SSDataBlock* doTagScan(void* param, bool* newgroup) {
  SOperatorInfo* pOperator = (SOperatorInfo*) param;
  if (pOperator->status == OP_EXEC_DONE) {
    return NULL;
  }

  SQueryRuntimeEnv* pRuntimeEnv = pOperator->pRuntimeEnv;

  int32_t maxNumOfTables = (int32_t)pRuntimeEnv->resultInfo.capacity;

  STagScanInfo *pInfo = pOperator->info;
  SSDataBlock  *pRes = pInfo->pRes;
  *newgroup = false;

  int32_t count = 0;
  SArray* pa = GET_TABLEGROUP(pRuntimeEnv, 0);

  int32_t functionId = pOperator->pExpr[0].base.functionId;
  if (functionId == TSDB_FUNC_TID_TAG) { // return the tags & table Id
    SQueryAttr* pQueryAttr = pRuntimeEnv->pQueryAttr;
    assert(pQueryAttr->numOfOutput == 1);

    SExprInfo* pExprInfo = &pOperator->pExpr[0];
    int32_t rsize = pExprInfo->base.resBytes;

    count = 0;

    int16_t bytes = pExprInfo->base.resBytes;
    int16_t type  = pExprInfo->base.resType;

    for(int32_t i = 0; i < pQueryAttr->numOfTags; ++i) {
      if (pQueryAttr->tagColList[i].colId == pExprInfo->base.colInfo.colId) {
        bytes = pQueryAttr->tagColList[i].bytes;
        type = pQueryAttr->tagColList[i].type;
        break;
      }
    }

    SColumnInfoData* pColInfo = taosArrayGet(pRes->pDataBlock, 0);

    while(pInfo->currentIndex < pInfo->totalTables && count < maxNumOfTables) {
      int32_t i = pInfo->currentIndex++;
      STableQueryInfo *item = taosArrayGetP(pa, i);

      char *output = pColInfo->pData + count * rsize;
      varDataSetLen(output, rsize - VARSTR_HEADER_SIZE);

      output = varDataVal(output);
      STableId* id = TSDB_TABLEID(item->pTable);

      *(int16_t *)output = 0;
      output += sizeof(int16_t);

      *(int64_t *)output = id->uid;  // memory align problem, todo serialize
      output += sizeof(id->uid);

      *(int32_t *)output = id->tid;
      output += sizeof(id->tid);

      *(int32_t *)output = pQueryAttr->vgId;
      output += sizeof(pQueryAttr->vgId);

      char* data = NULL;
      if (pExprInfo->base.colInfo.colId == TSDB_TBNAME_COLUMN_INDEX) {
        data = tsdbGetTableName(item->pTable);
      } else {
        data = tsdbGetTableTagVal(item->pTable, pExprInfo->base.colInfo.colId, type, bytes);
      }

      doSetTagValueToResultBuf(output, data, type, bytes);
      count += 1;
    }

    qDebug("QInfo:0x%"PRIx64" create (tableId, tag) info completed, rows:%d", GET_QID(pRuntimeEnv), count);
  } else if (functionId == TSDB_FUNC_COUNT) {// handle the "count(tbname)" query
    SColumnInfoData* pColInfo = taosArrayGet(pRes->pDataBlock, 0);
    *(int64_t*)pColInfo->pData = pInfo->totalTables;
    count = 1;

    pOperator->status = OP_EXEC_DONE;
    qDebug("QInfo:0x%"PRIx64" create count(tbname) query, res:%d rows:1", GET_QID(pRuntimeEnv), count);
  } else {  // return only the tags|table name etc.
    SExprInfo* pExprInfo = pOperator->pExpr;  // todo use the column list instead of exprinfo

    count = 0;
    while(pInfo->currentIndex < pInfo->totalTables && count < maxNumOfTables) {
      int32_t i = pInfo->currentIndex++;

      STableQueryInfo* item = taosArrayGetP(pa, i);

      char *data = NULL, *dst = NULL;
      int16_t type = 0, bytes = 0;
      for(int32_t j = 0; j < pOperator->numOfOutput; ++j) {
        // not assign value in case of user defined constant output column
        if (TSDB_COL_IS_UD_COL(pExprInfo[j].base.colInfo.flag)) {
          continue;
        }

        SColumnInfoData* pColInfo = taosArrayGet(pRes->pDataBlock, j);
        type  = pExprInfo[j].base.resType;
        bytes = pExprInfo[j].base.resBytes;

        if (pExprInfo[j].base.colInfo.colId == TSDB_TBNAME_COLUMN_INDEX) {
          data = tsdbGetTableName(item->pTable);
        } else {
          data = tsdbGetTableTagVal(item->pTable, pExprInfo[j].base.colInfo.colId, type, bytes);
        }

        dst  = pColInfo->pData + count * pExprInfo[j].base.resBytes;
        doSetTagValueToResultBuf(dst, data, type, bytes);
      }

      count += 1;
    }

    if (pInfo->currentIndex >= pInfo->totalTables) {
      pOperator->status = OP_EXEC_DONE;
    }

    qDebug("QInfo:0x%"PRIx64" create tag values results completed, rows:%d", GET_QID(pRuntimeEnv), count);
  }

  pRes->info.rows = count;
  return (pRes->info.rows == 0)? NULL:pInfo->pRes;
}

SOperatorInfo* createTagScanOperatorInfo(SQueryRuntimeEnv* pRuntimeEnv, SExprInfo* pExpr, int32_t numOfOutput) {
  STagScanInfo* pInfo = calloc(1, sizeof(STagScanInfo));
  pInfo->pRes = createOutputBuf(pExpr, numOfOutput, pRuntimeEnv->resultInfo.capacity);

  size_t numOfGroup = GET_NUM_OF_TABLEGROUP(pRuntimeEnv);
  assert(numOfGroup == 0 || numOfGroup == 1);

  pInfo->totalTables = pRuntimeEnv->tableqinfoGroupInfo.numOfTables;
  pInfo->currentIndex = 0;

  SOperatorInfo* pOperator = calloc(1, sizeof(SOperatorInfo));
  pOperator->name         = "SeqTableTagScan";
  pOperator->operatorType = OP_TagScan;
  pOperator->blockingOptr = false;
  pOperator->status       = OP_IN_EXECUTING;
  pOperator->info         = pInfo;
  pOperator->exec         = doTagScan;
  pOperator->pExpr        = pExpr;
  pOperator->numOfOutput  = numOfOutput;
  pOperator->pRuntimeEnv  = pRuntimeEnv;
  pOperator->cleanup      = destroyTagScanOperatorInfo;

  return pOperator;
}

static SSDataBlock* hashDistinct(void* param, bool* newgroup) {
  SOperatorInfo* pOperator = (SOperatorInfo*) param;
  if (pOperator->status == OP_EXEC_DONE) {
    return NULL;
  }

  SDistinctOperatorInfo* pInfo = pOperator->info;
  SSDataBlock* pRes = pInfo->pRes;

  pRes->info.rows = 0;
  SSDataBlock* pBlock = NULL;
  while(1) {
    pBlock = pOperator->upstream->exec(pOperator->upstream, newgroup);
    if (pBlock == NULL) {
      setQueryStatus(pOperator->pRuntimeEnv, QUERY_COMPLETED);
      pOperator->status = OP_EXEC_DONE;
      return NULL;
    }

    assert(pBlock->info.numOfCols == 1);
    SColumnInfoData* pColInfoData = taosArrayGet(pBlock->pDataBlock, 0);

    int16_t bytes = pColInfoData->info.bytes;
    int16_t type = pColInfoData->info.type;

    // ensure the output buffer size
    SColumnInfoData* pResultColInfoData = taosArrayGet(pRes->pDataBlock, 0);
    if (pRes->info.rows + pBlock->info.rows > pInfo->outputCapacity) {
      int32_t newSize = pRes->info.rows + pBlock->info.rows;
      char* tmp = realloc(pResultColInfoData->pData, newSize * bytes);
      if (tmp == NULL) {
        return NULL;
      } else {
        pResultColInfoData->pData = tmp;
        pInfo->outputCapacity = newSize;
      }
    }

    for(int32_t i = 0; i < pBlock->info.rows; ++i) {
      char* val = ((char*)pColInfoData->pData) + bytes * i;
      if (isNull(val, type)) {
        continue;
      }

      void* res = taosHashGet(pInfo->pSet, val, bytes);
      if (res == NULL) {
        taosHashPut(pInfo->pSet, val, bytes, NULL, 0);
        char* start = pResultColInfoData->pData + bytes * pInfo->pRes->info.rows;
        memcpy(start, val, bytes);
        pRes->info.rows += 1;
      }
    }

    if (pRes->info.rows >= pInfo->threshold) {
      break;
    }
  }

  return (pInfo->pRes->info.rows > 0)? pInfo->pRes:NULL;
}

SOperatorInfo* createDistinctOperatorInfo(SQueryRuntimeEnv* pRuntimeEnv, SOperatorInfo* upstream, SExprInfo* pExpr, int32_t numOfOutput) {
  SDistinctOperatorInfo* pInfo = calloc(1, sizeof(SDistinctOperatorInfo));

  pInfo->outputCapacity = 4096;
  pInfo->pSet = taosHashInit(64, taosGetDefaultHashFunction(pExpr->base.colType), false, HASH_NO_LOCK);
  pInfo->pRes = createOutputBuf(pExpr, numOfOutput, (int32_t) pInfo->outputCapacity);

  SOperatorInfo* pOperator = calloc(1, sizeof(SOperatorInfo));
  pOperator->name         = "DistinctOperator";
  pOperator->blockingOptr = false;
  pOperator->status       = OP_IN_EXECUTING;
  pOperator->operatorType = OP_Distinct;
  pOperator->upstream     = upstream;
  pOperator->numOfOutput  = numOfOutput;
  pOperator->info         = pInfo;
  pOperator->pRuntimeEnv  = pRuntimeEnv;
  pOperator->exec         = hashDistinct;
  pOperator->cleanup      = destroyDistinctOperatorInfo;
  return pOperator;
}

static int32_t getColumnIndexInSource(SQueriedTableInfo *pTableInfo, SSqlExpr *pExpr, SColumnInfo* pTagCols) {
  int32_t j = 0;

  if (TSDB_COL_IS_TAG(pExpr->colInfo.flag)) {
    if (pExpr->colInfo.colId == TSDB_TBNAME_COLUMN_INDEX) {
      return TSDB_TBNAME_COLUMN_INDEX;
    } else if (pExpr->colInfo.colId == TSDB_BLOCK_DIST_COLUMN_INDEX) {
      return TSDB_BLOCK_DIST_COLUMN_INDEX;     
    }
    

    while(j < pTableInfo->numOfTags) {
      if (pExpr->colInfo.colId == pTagCols[j].colId) {
        return j;
      }

      j += 1;
    }

  } else if (TSDB_COL_IS_UD_COL(pExpr->colInfo.flag)) {  // user specified column data
    return TSDB_UD_COLUMN_INDEX;
  } else {
    while (j < pTableInfo->numOfCols) {
      if (pExpr->colInfo.colId == pTableInfo->colList[j].colId) {
        return j;
      }

      j += 1;
    }
  }

  return INT32_MIN;  // return a less than TSDB_TBNAME_COLUMN_INDEX value
}

bool validateExprColumnInfo(SQueriedTableInfo *pTableInfo, SSqlExpr *pExpr, SColumnInfo* pTagCols) {
  int32_t j = getColumnIndexInSource(pTableInfo, pExpr, pTagCols);
  return j != INT32_MIN;
}

static bool validateQueryMsg(SQueryTableMsg *pQueryMsg) {
  if (pQueryMsg->interval.interval < 0) {
    qError("qmsg:%p illegal value of interval time %" PRId64, pQueryMsg, pQueryMsg->interval.interval);
    return false;
  }

  if (pQueryMsg->sw.gap < 0 || pQueryMsg->sw.primaryColId != PRIMARYKEY_TIMESTAMP_COL_INDEX) {
    qError("qmsg:%p illegal value of session window time %" PRId64, pQueryMsg, pQueryMsg->sw.gap);
    return false;
  }

  if (pQueryMsg->sw.gap > 0 && pQueryMsg->interval.interval > 0) {
    qError("qmsg:%p illegal value of session window time %" PRId64" and interval value %"PRId64, pQueryMsg,
        pQueryMsg->sw.gap, pQueryMsg->interval.interval);
    return false;
  }

  if (pQueryMsg->numOfTables <= 0) {
    qError("qmsg:%p illegal value of numOfTables %d", pQueryMsg, pQueryMsg->numOfTables);
    return false;
  }

  if (pQueryMsg->numOfGroupCols < 0) {
    qError("qmsg:%p illegal value of numOfGroupbyCols %d", pQueryMsg, pQueryMsg->numOfGroupCols);
    return false;
  }

  if (pQueryMsg->numOfOutput > TSDB_MAX_COLUMNS || pQueryMsg->numOfOutput <= 0) {
    qError("qmsg:%p illegal value of output columns %d", pQueryMsg, pQueryMsg->numOfOutput);
    return false;
  }

  return true;
}

static UNUSED_FUNC bool validateQueryTableCols(SQueriedTableInfo* pTableInfo, SSqlExpr** pExpr, int32_t numOfOutput,
                                   SColumnInfo* pTagCols, void* pMsg) {
  int32_t numOfTotal = pTableInfo->numOfCols + pTableInfo->numOfTags;
  if (pTableInfo->numOfCols < 0 || pTableInfo->numOfTags < 0 || numOfTotal > TSDB_MAX_COLUMNS) {
    qError("qmsg:%p illegal value of numOfCols %d numOfTags:%d", pMsg, pTableInfo->numOfCols, pTableInfo->numOfTags);
    return false;
  }

  if (numOfTotal == 0) {  // table total columns are not required.
    for(int32_t i = 0; i < numOfOutput; ++i) {
      SSqlExpr* p = pExpr[i];
      if ((p->functionId == TSDB_FUNC_TAGPRJ) ||
          (p->functionId == TSDB_FUNC_TID_TAG && p->colInfo.colId == TSDB_TBNAME_COLUMN_INDEX) ||
          (p->functionId == TSDB_FUNC_COUNT && p->colInfo.colId == TSDB_TBNAME_COLUMN_INDEX) ||
          (p->functionId == TSDB_FUNC_BLKINFO)) {
        continue;
      }

      return false;
    }
  }

  for(int32_t i = 0; i < numOfOutput; ++i) {
    if (!validateExprColumnInfo(pTableInfo, pExpr[i], pTagCols)) {
      return TSDB_CODE_QRY_INVALID_MSG;
    }
  }

  return true;
}

static char *createTableIdList(SQueryTableMsg *pQueryMsg, char *pMsg, SArray **pTableIdList) {
  assert(pQueryMsg->numOfTables > 0);

  *pTableIdList = taosArrayInit(pQueryMsg->numOfTables, sizeof(STableIdInfo));

  for (int32_t j = 0; j < pQueryMsg->numOfTables; ++j) {
    STableIdInfo* pTableIdInfo = (STableIdInfo *)pMsg;

    pTableIdInfo->tid = htonl(pTableIdInfo->tid);
    pTableIdInfo->uid = htobe64(pTableIdInfo->uid);
    pTableIdInfo->key = htobe64(pTableIdInfo->key);

    taosArrayPush(*pTableIdList, pTableIdInfo);
    pMsg += sizeof(STableIdInfo);
  }

  return pMsg;
}

static int32_t deserializeColFilterInfo(SColumnFilterInfo* pColFilters, int16_t numOfFilters, char** pMsg) {
  for (int32_t f = 0; f < numOfFilters; ++f) {
    SColumnFilterInfo *pFilterMsg = (SColumnFilterInfo *)(*pMsg);

    SColumnFilterInfo *pColFilter = &pColFilters[f];
    pColFilter->filterstr = htons(pFilterMsg->filterstr);

    (*pMsg) += sizeof(SColumnFilterInfo);

    if (pColFilter->filterstr) {
      pColFilter->len = htobe64(pFilterMsg->len);

      pColFilter->pz = (int64_t)calloc(1, (size_t)(pColFilter->len + 1 * TSDB_NCHAR_SIZE)); // note: null-terminator
      if (pColFilter->pz == 0) {
        return TSDB_CODE_QRY_OUT_OF_MEMORY;
      }

      memcpy((void *)pColFilter->pz, (*pMsg), (size_t)pColFilter->len);
      (*pMsg) += (pColFilter->len + 1);
    } else {
      pColFilter->lowerBndi = htobe64(pFilterMsg->lowerBndi);
      pColFilter->upperBndi = htobe64(pFilterMsg->upperBndi);
    }

    pColFilter->lowerRelOptr = htons(pFilterMsg->lowerRelOptr);
    pColFilter->upperRelOptr = htons(pFilterMsg->upperRelOptr);
  }

  return TSDB_CODE_SUCCESS;
}

/**
 * pQueryMsg->head has been converted before this function is called.
 *
 * @param pQueryMsg
 * @param pTableIdList
 * @param pExpr
 * @return
 */
int32_t convertQueryMsg(SQueryTableMsg *pQueryMsg, SQueryParam* param) {
  int32_t code = TSDB_CODE_SUCCESS;

  if (taosCheckVersion(pQueryMsg->version, version, 3) != 0) {
    return TSDB_CODE_QRY_INVALID_MSG;
  }

  pQueryMsg->numOfTables = htonl(pQueryMsg->numOfTables);
  pQueryMsg->window.skey = htobe64(pQueryMsg->window.skey);
  pQueryMsg->window.ekey = htobe64(pQueryMsg->window.ekey);
  pQueryMsg->interval.interval = htobe64(pQueryMsg->interval.interval);
  pQueryMsg->interval.sliding = htobe64(pQueryMsg->interval.sliding);
  pQueryMsg->interval.offset = htobe64(pQueryMsg->interval.offset);
  pQueryMsg->limit = htobe64(pQueryMsg->limit);
  pQueryMsg->offset = htobe64(pQueryMsg->offset);
  pQueryMsg->vgroupLimit = htobe64(pQueryMsg->vgroupLimit);

  pQueryMsg->order = htons(pQueryMsg->order);
  pQueryMsg->orderColId = htons(pQueryMsg->orderColId);
  pQueryMsg->queryType = htonl(pQueryMsg->queryType);
  pQueryMsg->tagNameRelType = htons(pQueryMsg->tagNameRelType);

  pQueryMsg->numOfCols = htons(pQueryMsg->numOfCols);
  pQueryMsg->numOfOutput = htons(pQueryMsg->numOfOutput);
  pQueryMsg->numOfGroupCols = htons(pQueryMsg->numOfGroupCols);
  pQueryMsg->tagCondLen = htons(pQueryMsg->tagCondLen);
  pQueryMsg->tsBuf.tsOffset = htonl(pQueryMsg->tsBuf.tsOffset);
  pQueryMsg->tsBuf.tsLen = htonl(pQueryMsg->tsBuf.tsLen);
  pQueryMsg->tsBuf.tsNumOfBlocks = htonl(pQueryMsg->tsBuf.tsNumOfBlocks);
  pQueryMsg->tsBuf.tsOrder = htonl(pQueryMsg->tsBuf.tsOrder);
  pQueryMsg->numOfTags = htonl(pQueryMsg->numOfTags);
  pQueryMsg->tbnameCondLen = htonl(pQueryMsg->tbnameCondLen);
  pQueryMsg->secondStageOutput = htonl(pQueryMsg->secondStageOutput);
  pQueryMsg->sqlstrLen = htonl(pQueryMsg->sqlstrLen);
  pQueryMsg->prevResultLen = htonl(pQueryMsg->prevResultLen);
  pQueryMsg->sw.gap = htobe64(pQueryMsg->sw.gap);
  pQueryMsg->sw.primaryColId = htonl(pQueryMsg->sw.primaryColId);
<<<<<<< HEAD
  pQueryMsg->udfContentOffset = htonl(pQueryMsg->udfContentOffset);
  pQueryMsg->udfContentLen    = htonl(pQueryMsg->udfContentLen);
  pQueryMsg->udfNum           = htonl(pQueryMsg->udfNum);
=======
  pQueryMsg->tableScanOperator = htonl(pQueryMsg->tableScanOperator);
  pQueryMsg->numOfOperator = htonl(pQueryMsg->numOfOperator);
>>>>>>> b45f8b24

  // query msg safety check
  if (!validateQueryMsg(pQueryMsg)) {
    code = TSDB_CODE_QRY_INVALID_MSG;
    goto _cleanup;
  }

  char *pMsg = (char *)(pQueryMsg->tableCols) + sizeof(SColumnInfo) * pQueryMsg->numOfCols;
  for (int32_t col = 0; col < pQueryMsg->numOfCols; ++col) {
    SColumnInfo *pColInfo = &pQueryMsg->tableCols[col];

    pColInfo->colId = htons(pColInfo->colId);
    pColInfo->type = htons(pColInfo->type);
    pColInfo->bytes = htons(pColInfo->bytes);
    pColInfo->flist.numOfFilters = htons(pColInfo->flist.numOfFilters);

    if (!isValidDataType(pColInfo->type)) {
      qDebug("qmsg:%p, invalid data type in source column, index:%d, type:%d", pQueryMsg, col, pColInfo->type);
      code = TSDB_CODE_QRY_INVALID_MSG;
      goto _cleanup;
    }

    int32_t numOfFilters = pColInfo->flist.numOfFilters;
    if (numOfFilters > 0) {
      pColInfo->flist.filterInfo = calloc(numOfFilters, sizeof(SColumnFilterInfo));
      if (pColInfo->flist.filterInfo == NULL) {
        code = TSDB_CODE_QRY_OUT_OF_MEMORY;
        goto _cleanup;
      }
    }

    code = deserializeColFilterInfo(pColInfo->flist.filterInfo, numOfFilters, &pMsg);
    if (code != TSDB_CODE_SUCCESS) {
      goto _cleanup;
    }
  }

  param->tableScanOperator = pQueryMsg->tableScanOperator;
  param->pExpr = calloc(pQueryMsg->numOfOutput, POINTER_BYTES);
  if (param->pExpr == NULL) {
    code = TSDB_CODE_QRY_OUT_OF_MEMORY;
    goto _cleanup;
  }

  SSqlExpr *pExprMsg = (SSqlExpr *)pMsg;

  for (int32_t i = 0; i < pQueryMsg->numOfOutput; ++i) {
    param->pExpr[i] = pExprMsg;

    pExprMsg->colInfo.colIndex = htons(pExprMsg->colInfo.colIndex);
    pExprMsg->colInfo.colId = htons(pExprMsg->colInfo.colId);
    pExprMsg->colInfo.flag  = htons(pExprMsg->colInfo.flag);
    pExprMsg->colBytes      = htons(pExprMsg->colBytes);
    pExprMsg->colType       = htons(pExprMsg->colType);

    pExprMsg->resType       = htons(pExprMsg->resType);
    pExprMsg->resBytes      = htons(pExprMsg->resBytes);

    pExprMsg->functionId    = htons(pExprMsg->functionId);
    pExprMsg->numOfParams   = htons(pExprMsg->numOfParams);
    pExprMsg->resColId      = htons(pExprMsg->resColId);
    pExprMsg->flist.numOfFilters  = htons(pExprMsg->flist.numOfFilters);
    pMsg += sizeof(SSqlExpr);

    for (int32_t j = 0; j < pExprMsg->numOfParams; ++j) {
      pExprMsg->param[j].nType = htons(pExprMsg->param[j].nType);
      pExprMsg->param[j].nLen = htons(pExprMsg->param[j].nLen);

      if (pExprMsg->param[j].nType == TSDB_DATA_TYPE_BINARY) {
        pExprMsg->param[j].pz = pMsg;
        pMsg += pExprMsg->param[j].nLen;  // one more for the string terminated char.
      } else {
        pExprMsg->param[j].i64 = htobe64(pExprMsg->param[j].i64);
      }
    }

    int16_t functionId = pExprMsg->functionId;
    if (functionId == TSDB_FUNC_TAG || functionId == TSDB_FUNC_TAGPRJ || functionId == TSDB_FUNC_TAG_DUMMY) {
      if (!TSDB_COL_IS_TAG(pExprMsg->colInfo.flag)) {  // ignore the column  index check for arithmetic expression.
        code = TSDB_CODE_QRY_INVALID_MSG;
        goto _cleanup;
      }
    }

    if (pExprMsg->flist.numOfFilters > 0) {
      pExprMsg->flist.filterInfo = calloc(pExprMsg->flist.numOfFilters, sizeof(SColumnFilterInfo));
    }

    deserializeColFilterInfo(pExprMsg->flist.filterInfo, pExprMsg->flist.numOfFilters, &pMsg);
    pExprMsg = (SSqlExpr *)pMsg;
  }

  if (pQueryMsg->secondStageOutput) {
    pExprMsg = (SSqlExpr *)pMsg;
    param->pSecExpr = calloc(pQueryMsg->secondStageOutput, POINTER_BYTES);

    for (int32_t i = 0; i < pQueryMsg->secondStageOutput; ++i) {
      param->pSecExpr[i] = pExprMsg;

      pExprMsg->colInfo.colIndex = htons(pExprMsg->colInfo.colIndex);
      pExprMsg->colInfo.colId = htons(pExprMsg->colInfo.colId);
      pExprMsg->colInfo.flag  = htons(pExprMsg->colInfo.flag);
      pExprMsg->resType       = htons(pExprMsg->resType);
      pExprMsg->resBytes      = htons(pExprMsg->resBytes);
      pExprMsg->colBytes      = htons(pExprMsg->colBytes);
      pExprMsg->colType       = htons(pExprMsg->colType);

      pExprMsg->functionId = htons(pExprMsg->functionId);
      pExprMsg->numOfParams = htons(pExprMsg->numOfParams);

      pMsg += sizeof(SSqlExpr);

      for (int32_t j = 0; j < pExprMsg->numOfParams; ++j) {
        pExprMsg->param[j].nType = htons(pExprMsg->param[j].nType);
        pExprMsg->param[j].nLen = htons(pExprMsg->param[j].nLen);

        if (pExprMsg->param[j].nType == TSDB_DATA_TYPE_BINARY) {
          pExprMsg->param[j].pz = pMsg;
          pMsg += pExprMsg->param[j].nLen;  // one more for the string terminated char.
        } else {
          pExprMsg->param[j].i64 = htobe64(pExprMsg->param[j].i64);
        }
      }

      int16_t functionId = pExprMsg->functionId;
      if (functionId == TSDB_FUNC_TAG || functionId == TSDB_FUNC_TAGPRJ || functionId == TSDB_FUNC_TAG_DUMMY) {
        if (!TSDB_COL_IS_TAG(pExprMsg->colInfo.flag)) {  // ignore the column  index check for arithmetic expression.
          code = TSDB_CODE_QRY_INVALID_MSG;
          goto _cleanup;
        }
      }

      pExprMsg = (SSqlExpr *)pMsg;
    }
  }

  pMsg = createTableIdList(pQueryMsg, pMsg, &(param->pTableIdList));

  if (pQueryMsg->numOfGroupCols > 0) {  // group by tag columns
    param->pGroupColIndex = malloc(pQueryMsg->numOfGroupCols * sizeof(SColIndex));
    if (param->pGroupColIndex == NULL) {
      code = TSDB_CODE_QRY_OUT_OF_MEMORY;
      goto _cleanup;
    }

    for (int32_t i = 0; i < pQueryMsg->numOfGroupCols; ++i) {
      param->pGroupColIndex[i].colId = htons(*(int16_t *)pMsg);
      pMsg += sizeof(param->pGroupColIndex[i].colId);

      param->pGroupColIndex[i].colIndex = htons(*(int16_t *)pMsg);
      pMsg += sizeof(param->pGroupColIndex[i].colIndex);

      param->pGroupColIndex[i].flag = htons(*(int16_t *)pMsg);
      pMsg += sizeof(param->pGroupColIndex[i].flag);

      memcpy(param->pGroupColIndex[i].name, pMsg, tListLen(param->pGroupColIndex[i].name));
      pMsg += tListLen(param->pGroupColIndex[i].name);
    }

    pQueryMsg->orderByIdx = htons(pQueryMsg->orderByIdx);
    pQueryMsg->orderType = htons(pQueryMsg->orderType);
  }

  pQueryMsg->fillType = htons(pQueryMsg->fillType);
  if (pQueryMsg->fillType != TSDB_FILL_NONE) {
    pQueryMsg->fillVal = (uint64_t)(pMsg);

    int64_t *v = (int64_t *)pMsg;
    for (int32_t i = 0; i < pQueryMsg->numOfOutput; ++i) {
      v[i] = htobe64(v[i]);
    }

    pMsg += sizeof(int64_t) * pQueryMsg->numOfOutput;
  }

  if (pQueryMsg->numOfTags > 0) {
    param->pTagColumnInfo = calloc(1, sizeof(SColumnInfo) * pQueryMsg->numOfTags);
    if (param->pTagColumnInfo == NULL) {
      code = TSDB_CODE_QRY_OUT_OF_MEMORY;
      goto _cleanup;
    }

    for (int32_t i = 0; i < pQueryMsg->numOfTags; ++i) {
      SColumnInfo* pTagCol = (SColumnInfo*) pMsg;

      pTagCol->colId = htons(pTagCol->colId);
      pTagCol->bytes = htons(pTagCol->bytes);
      pTagCol->type  = htons(pTagCol->type);
      pTagCol->flist.numOfFilters = 0;

      param->pTagColumnInfo[i] = *pTagCol;
      pMsg += sizeof(SColumnInfo);
    }
  }

  // the tag query condition expression string is located at the end of query msg
  if (pQueryMsg->tagCondLen > 0) {
    param->tagCond = calloc(1, pQueryMsg->tagCondLen);
    if (param->tagCond == NULL) {
      code = TSDB_CODE_QRY_OUT_OF_MEMORY;
      goto _cleanup;
    }

    memcpy(param->tagCond, pMsg, pQueryMsg->tagCondLen);
    pMsg += pQueryMsg->tagCondLen;
  }

  if (pQueryMsg->prevResultLen > 0) {
    param->prevResult = calloc(1, pQueryMsg->prevResultLen);
    if (param->prevResult == NULL) {
      code = TSDB_CODE_QRY_OUT_OF_MEMORY;
      goto _cleanup;
    }

    memcpy(param->prevResult, pMsg, pQueryMsg->prevResultLen);
    pMsg += pQueryMsg->prevResultLen;
  }

  if (pQueryMsg->tbnameCondLen > 0) {
    param->tbnameCond = calloc(1, pQueryMsg->tbnameCondLen + 1);
    if (param->tbnameCond == NULL) {
      code = TSDB_CODE_QRY_OUT_OF_MEMORY;
      goto _cleanup;
    }

    strncpy(param->tbnameCond, pMsg, pQueryMsg->tbnameCondLen);
    pMsg += pQueryMsg->tbnameCondLen;
  }

  //skip ts buf
  if ((pQueryMsg->tsBuf.tsOffset + pQueryMsg->tsBuf.tsLen) > 0) {
    pMsg = (char *)pQueryMsg + pQueryMsg->tsBuf.tsOffset + pQueryMsg->tsBuf.tsLen;
  }

  param->pOperator = taosArrayInit(pQueryMsg->numOfOperator, sizeof(int32_t));
  for(int32_t i = 0; i < pQueryMsg->numOfOperator; ++i) {
    int32_t op = htonl(*(int32_t*)pMsg);
    taosArrayPush(param->pOperator, &op);

    pMsg += sizeof(int32_t);
  }

  if (pQueryMsg->udfContentLen > 0) {
    param->pUdfInfo = calloc(1, sizeof(SUdfInfo));
    param->pUdfInfo->contLen = pQueryMsg->udfContentLen;

    pMsg = (char*)pQueryMsg + pQueryMsg->udfContentOffset;
    param->pUdfInfo->resType = *(int8_t*) pMsg;
    pMsg += sizeof(int8_t);

    param->pUdfInfo->resBytes = htons(*(int16_t*)pMsg);
    pMsg += sizeof(int16_t);

    tstr* name = (tstr*)(pMsg);
    param->pUdfInfo->name = strndup(name->data, name->len);

    pMsg += varDataTLen(name);
    param->pUdfInfo->funcType = htonl(*(int32_t*)pMsg);
    pMsg += sizeof(int32_t);

    param->pUdfInfo->bufSize = htonl(*(int32_t*)pMsg);
    pMsg += sizeof(int32_t);
    
    param->pUdfInfo->content = malloc(pQueryMsg->udfContentLen);
    memcpy(param->pUdfInfo->content, pMsg, pQueryMsg->udfContentLen);

    pMsg += pQueryMsg->udfContentLen;
  }

  param->sql = strndup(pMsg, pQueryMsg->sqlstrLen);

  SQueriedTableInfo info = { .numOfTags = pQueryMsg->numOfTags, .numOfCols = pQueryMsg->numOfCols, .colList = pQueryMsg->tableCols};
  if (!validateQueryTableCols(&info, param->pExpr, pQueryMsg->numOfOutput, param->pTagColumnInfo, pQueryMsg)) {
    code = TSDB_CODE_QRY_INVALID_MSG;
    goto _cleanup;
  }

  qDebug("qmsg:%p query %d tables, type:%d, qrange:%" PRId64 "-%" PRId64 ", numOfGroupbyTagCols:%d, order:%d, "
         "outputCols:%d, numOfCols:%d, interval:%" PRId64 ", fillType:%d, comptsLen:%d, compNumOfBlocks:%d, limit:%" PRId64 ", offset:%" PRId64,
         pQueryMsg, pQueryMsg->numOfTables, pQueryMsg->queryType, pQueryMsg->window.skey, pQueryMsg->window.ekey, pQueryMsg->numOfGroupCols,
         pQueryMsg->order, pQueryMsg->numOfOutput, pQueryMsg->numOfCols, pQueryMsg->interval.interval,
         pQueryMsg->fillType, pQueryMsg->tsBuf.tsLen, pQueryMsg->tsBuf.tsNumOfBlocks, pQueryMsg->limit, pQueryMsg->offset);

  qDebug("qmsg:%p, sql:%s", pQueryMsg, param->sql);
  return TSDB_CODE_SUCCESS;

_cleanup:
  freeParam(param);
  return code;
}

  int32_t cloneExprFilterInfo(SColumnFilterInfo **dst, SColumnFilterInfo* src, int32_t filterNum) {
    if (filterNum <= 0) {
      return TSDB_CODE_SUCCESS;
    }

    *dst = calloc(filterNum, sizeof(*src));
    if (*dst == NULL) {
      return TSDB_CODE_QRY_OUT_OF_MEMORY;
    }

    memcpy(*dst, src, sizeof(*src) * filterNum);

    for (int32_t i = 0; i < filterNum; i++) {
      if ((*dst)[i].filterstr && dst[i]->len > 0) {
        void *pz = calloc(1, (size_t)(*dst)[i].len + 1);

        if (pz == NULL) {
          if (i == 0) {
            free(*dst);
          } else {
            freeColumnFilterInfo(*dst, i);
          }

          return TSDB_CODE_QRY_OUT_OF_MEMORY;
        }

        memcpy(pz, (void *)src->pz, (size_t)src->len + 1);

        (*dst)[i].pz = (int64_t)pz;
      }
    }

    return TSDB_CODE_SUCCESS;
  }

int32_t buildArithmeticExprFromMsg(SExprInfo *pExprInfo, void *pQueryMsg) {
  qDebug("qmsg:%p create arithmetic expr from binary", pQueryMsg);

  tExprNode* pExprNode = NULL;
  TRY(TSDB_MAX_TAG_CONDITIONS) {
    pExprNode = exprTreeFromBinary(pExprInfo->base.param[0].pz, pExprInfo->base.param[0].nLen);
  } CATCH( code ) {
    CLEANUP_EXECUTE();
    qError("qmsg:%p failed to create arithmetic expression string from:%s, reason: %s", pQueryMsg, pExprInfo->base.param[0].pz, tstrerror(code));
    return code;
  } END_TRY

  if (pExprNode == NULL) {
    qError("qmsg:%p failed to create arithmetic expression string from:%s", pQueryMsg, pExprInfo->base.param[0].pz);
    return TSDB_CODE_QRY_APP_ERROR;
  }

  pExprInfo->pExpr = pExprNode;
  return TSDB_CODE_SUCCESS;
}


static int32_t updateOutputBufForTopBotQuery(SQueriedTableInfo* pTableInfo, SColumnInfo* pTagCols, SExprInfo* pExprs, int32_t numOfOutput, int32_t tagLen, bool superTable) {
  for (int32_t i = 0; i < numOfOutput; ++i) {
    int16_t functId = pExprs[i].base.functionId;

    if (functId == TSDB_FUNC_TOP || functId == TSDB_FUNC_BOTTOM) {
      int32_t j = getColumnIndexInSource(pTableInfo, &pExprs[i].base, pTagCols);
      if (j < 0 || j >= pTableInfo->numOfCols) {
        return TSDB_CODE_QRY_INVALID_MSG;
      } else {
<<<<<<< HEAD
        SColumnInfo* pCol = &pQueryMsg->colList[j];
        int32_t ret = getResultDataInfo(pCol->type, pCol->bytes, functId, (int32_t)pExprs[i].base.arg[0].argValue.i64,
                                        &pExprs[i].type, &pExprs[i].bytes, &pExprs[i].interBytes, tagLen, superTable, NULL);
=======
        SColumnInfo* pCol = &pTableInfo->colList[j];
        int32_t ret = getResultDataInfo(pCol->type, pCol->bytes, functId, (int32_t)pExprs[i].base.param[0].i64,
                                        &pExprs[i].base.resType, &pExprs[i].base.resBytes, &pExprs[i].base.interBytes, tagLen, superTable);
>>>>>>> b45f8b24
        assert(ret == TSDB_CODE_SUCCESS);
      }
    }
  }

  return TSDB_CODE_SUCCESS;
}

void destroyUdfInfo(SUdfInfo* pUdfInfo) {
  if (pUdfInfo == NULL) {
    return;
  }

  if (pUdfInfo->funcs[TSDB_UDF_FUNC_DESTROY]) {
    if (pUdfInfo->isScript) {
      (*(scriptDestroyFunc)pUdfInfo->funcs[TSDB_UDF_FUNC_DESTROY])(pUdfInfo->pScriptCtx);
      tfree(pUdfInfo->content);
    }else{
      (*(udfDestroyFunc)pUdfInfo->funcs[TSDB_UDF_FUNC_DESTROY])(&pUdfInfo->init);
    }
  }
  
  tfree(pUdfInfo->name);

  if (pUdfInfo->path) {
    unlink(pUdfInfo->path);
  }
  
  tfree(pUdfInfo->path);

  tfree(pUdfInfo->content);
  
  taosCloseDll(pUdfInfo->handle);

  tfree(pUdfInfo);
}

static char* getUdfFuncName(char* name, int type) {
  char* funcname = calloc(1, TSDB_FUNCTIONS_NAME_MAX_LENGTH + 10);
  
  switch (type) {
    case TSDB_UDF_FUNC_NORMAL:
      strcpy(funcname, name);
      break;
    case TSDB_UDF_FUNC_INIT:
      sprintf(funcname, "%s_init", name);
      break;
    case TSDB_UDF_FUNC_FINALIZE:
      sprintf(funcname, "%s_finalize", name);
      break;
    case TSDB_UDF_FUNC_MERGE:
      sprintf(funcname, "%s_merge", name);
      break;    
    case TSDB_UDF_FUNC_DESTROY:
      sprintf(funcname, "%s_destroy", name);
      break;
    default:
      assert(0);
      break;
  }

  return funcname;
}

int32_t initUdfInfo(SUdfInfo* pUdfInfo) {
  if (pUdfInfo == NULL) {
    return TSDB_CODE_SUCCESS;
  }
  //qError("script len: %d", pUdfInfo->contLen);
  if (isValidScript(pUdfInfo->content, pUdfInfo->contLen)) {
    pUdfInfo->isScript   = 1;
    pUdfInfo->pScriptCtx = createScriptCtx(pUdfInfo->content, pUdfInfo->resType, pUdfInfo->resBytes);
    if (pUdfInfo->pScriptCtx == NULL) {
      return TSDB_CODE_QRY_SYS_ERROR;
    }
    tfree(pUdfInfo->content);

    pUdfInfo->funcs[TSDB_UDF_FUNC_INIT] = taosLoadScriptInit;
    if (pUdfInfo->funcs[TSDB_UDF_FUNC_INIT] == NULL
        || (*(scriptInitFunc)pUdfInfo->funcs[TSDB_UDF_FUNC_INIT])(pUdfInfo->pScriptCtx) != TSDB_CODE_SUCCESS) {
      return TSDB_CODE_QRY_SYS_ERROR;
    }

    pUdfInfo->funcs[TSDB_UDF_FUNC_NORMAL] = taosLoadScriptNormal;

    if (pUdfInfo->funcType == TSDB_UDF_TYPE_AGGREGATE) {
      pUdfInfo->funcs[TSDB_UDF_FUNC_FINALIZE] =  taosLoadScriptFinalize;
    }
    pUdfInfo->funcs[TSDB_UDF_FUNC_DESTROY] = taosLoadScriptDestroy;
    
  } else {
    char path[PATH_MAX] = {0};
    taosGetTmpfilePath("script", path);

    FILE* file = fopen(path, "w+");

    // TODO check for failure of flush to disk
    /*size_t t = */ fwrite(pUdfInfo->content, pUdfInfo->contLen, 1, file);
    fclose(file);
    tfree(pUdfInfo->content);
    
    pUdfInfo->path = strdup(path);

    pUdfInfo->handle = taosLoadDll(path);

    if (NULL == pUdfInfo->handle) {
      return TSDB_CODE_QRY_SYS_ERROR;
    }

    pUdfInfo->funcs[TSDB_UDF_FUNC_NORMAL] = taosLoadSym(pUdfInfo->handle, getUdfFuncName(pUdfInfo->name, TSDB_UDF_FUNC_NORMAL));
    if (NULL == pUdfInfo->funcs[TSDB_UDF_FUNC_NORMAL]) {
      return TSDB_CODE_QRY_SYS_ERROR;
    }

    pUdfInfo->funcs[TSDB_UDF_FUNC_INIT] = taosLoadSym(pUdfInfo->handle, getUdfFuncName(pUdfInfo->name, TSDB_UDF_FUNC_INIT));
    
    if (pUdfInfo->funcType == TSDB_UDF_TYPE_AGGREGATE) {
      pUdfInfo->funcs[TSDB_UDF_FUNC_FINALIZE] = taosLoadSym(pUdfInfo->handle, getUdfFuncName(pUdfInfo->name, TSDB_UDF_FUNC_FINALIZE));
      pUdfInfo->funcs[TSDB_UDF_FUNC_MERGE] = taosLoadSym(pUdfInfo->handle, getUdfFuncName(pUdfInfo->name, TSDB_UDF_FUNC_MERGE));
    }

    pUdfInfo->funcs[TSDB_UDF_FUNC_DESTROY] = taosLoadSym(pUdfInfo->handle, getUdfFuncName(pUdfInfo->name, TSDB_UDF_FUNC_DESTROY));

    if (pUdfInfo->funcs[TSDB_UDF_FUNC_INIT]) {
      return (*(udfInitFunc)pUdfInfo->funcs[TSDB_UDF_FUNC_INIT])(&pUdfInfo->init);
    }
  }
  
  return TSDB_CODE_SUCCESS;
}

// TODO tag length should be passed from client
<<<<<<< HEAD
int32_t createQueryFuncExprFromMsg(SQueryTableMsg* pQueryMsg, int32_t numOfOutput, SExprInfo** pExprInfo,
                                   SSqlFuncMsg** pExprMsg, SColumnInfo* pTagCols, SUdfInfo* pUdfInfo) {
  *pExprInfo = NULL;
  int32_t code = TSDB_CODE_SUCCESS;

  code = initUdfInfo(pUdfInfo);
  if (code) {
    return code;
  }

  SExprInfo *pExprs = (SExprInfo *)calloc(pQueryMsg->numOfOutput, sizeof(SExprInfo));
=======
int32_t createQueryFunc(SQueriedTableInfo* pTableInfo, int32_t numOfOutput, SExprInfo** pExprInfo,
                        SSqlExpr** pExprMsg, SColumnInfo* pTagCols, int32_t queryType, void* pMsg) {
  *pExprInfo = NULL;
  int32_t code = TSDB_CODE_SUCCESS;

  SExprInfo *pExprs = (SExprInfo *)calloc(numOfOutput, sizeof(SExprInfo));
>>>>>>> b45f8b24
  if (pExprs == NULL) {
    return TSDB_CODE_QRY_OUT_OF_MEMORY;
  }

  bool    isSuperTable = QUERY_IS_STABLE_QUERY(queryType);
  int16_t tagLen = 0;

  for (int32_t i = 0; i < numOfOutput; ++i) {
    pExprs[i].base = *pExprMsg[i];
    memset(pExprs[i].base.param, 0, sizeof(tVariant) * tListLen(pExprs[i].base.param));

    for (int32_t j = 0; j < pExprMsg[i]->numOfParams; ++j) {
      tVariantAssign(&pExprs[i].base.param[j], &pExprMsg[i]->param[j]);
    }

    int16_t type = 0;
    int16_t bytes = 0;

    // parse the arithmetic expression
    if (pExprs[i].base.functionId == TSDB_FUNC_ARITHM) {
      code = buildArithmeticExprFromMsg(&pExprs[i], pMsg);

      if (code != TSDB_CODE_SUCCESS) {
        tfree(pExprs);
        return code;
      }

      type  = TSDB_DATA_TYPE_DOUBLE;
      bytes = tDataTypes[type].bytes;
    } else if (pExprs[i].base.colInfo.colId == TSDB_TBNAME_COLUMN_INDEX && pExprs[i].base.functionId == TSDB_FUNC_TAGPRJ) {  // parse the normal column
      SSchema* s = tGetTbnameColumnSchema();
      type = s->type;
      bytes = s->bytes;
    } else if (pExprs[i].base.colInfo.colId == TSDB_BLOCK_DIST_COLUMN_INDEX) {
      SSchema s = tGetBlockDistColumnSchema(); 
      type = s.type;
      bytes = s.bytes;
    } else if (pExprs[i].base.colInfo.colId <= TSDB_UD_COLUMN_INDEX && pExprs[i].base.colInfo.colId > TSDB_RES_COL_ID) {
      // it is a user-defined constant value column
      assert(pExprs[i].base.functionId == TSDB_FUNC_PRJ);

      type = pExprs[i].base.param[1].nType;
      bytes = pExprs[i].base.param[1].nLen;
      if (type == TSDB_DATA_TYPE_BINARY || type == TSDB_DATA_TYPE_NCHAR) {
        bytes += VARSTR_HEADER_SIZE;
      }
    } else {
      int32_t j = getColumnIndexInSource(pTableInfo, &pExprs[i].base, pTagCols);
      if (TSDB_COL_IS_TAG(pExprs[i].base.colInfo.flag)) {
        if (j < TSDB_BLOCK_DIST_COLUMN_INDEX || j >= pTableInfo->numOfTags) {
          return TSDB_CODE_QRY_INVALID_MSG;
        }
      } else {
        if (j < PRIMARYKEY_TIMESTAMP_COL_INDEX || j >= pTableInfo->numOfCols) {
          return TSDB_CODE_QRY_INVALID_MSG;
        }
      }

      if (pExprs[i].base.colInfo.colId != TSDB_TBNAME_COLUMN_INDEX && j >= 0) {
        SColumnInfo* pCol = (TSDB_COL_IS_TAG(pExprs[i].base.colInfo.flag))? &pTagCols[j]:&pTableInfo->colList[j];
        type = pCol->type;
        bytes = pCol->bytes;
      } else {
        SSchema* s = tGetTbnameColumnSchema();

        type  = s->type;
        bytes = s->bytes;
      }

      if (pExprs[i].base.flist.numOfFilters > 0) {
        int32_t ret = cloneExprFilterInfo(&pExprs[i].base.flist.filterInfo, pExprMsg[i]->flist.filterInfo,
            pExprMsg[i]->flist.numOfFilters);
        if (ret) {
          return ret;
        }
      }
    }

    int32_t param = (int32_t)pExprs[i].base.param[0].i64;
    if (pExprs[i].base.functionId != TSDB_FUNC_ARITHM &&
       (type != pExprs[i].base.colType || bytes != pExprs[i].base.colBytes)) {
      tfree(pExprs);
      return TSDB_CODE_QRY_INVALID_MSG;
    }

<<<<<<< HEAD
    if (getResultDataInfo(type, bytes, pExprs[i].base.functionId, param, &pExprs[i].type, &pExprs[i].bytes,
                          &pExprs[i].interBytes, 0, isSuperTable, pUdfInfo) != TSDB_CODE_SUCCESS) {
=======
    if (getResultDataInfo(type, bytes, pExprs[i].base.functionId, param, &pExprs[i].base.resType, &pExprs[i].base.resBytes,
                          &pExprs[i].base.interBytes, 0, isSuperTable) != TSDB_CODE_SUCCESS) {
>>>>>>> b45f8b24
      tfree(pExprs);
      return TSDB_CODE_QRY_INVALID_MSG;
    }

    if (pExprs[i].base.functionId == TSDB_FUNC_TAG_DUMMY || pExprs[i].base.functionId == TSDB_FUNC_TS_DUMMY) {
      tagLen += pExprs[i].base.resBytes;
    }

    assert(isValidDataType(pExprs[i].base.resType));
  }

  // the tag length is affected by other tag columns, so this should be update.
  updateOutputBufForTopBotQuery(pTableInfo, pTagCols, pExprs, numOfOutput, tagLen, isSuperTable);

  *pExprInfo = pExprs;
  return TSDB_CODE_SUCCESS;
}

<<<<<<< HEAD
int32_t createIndirectQueryFuncExprFromMsg(SQueryTableMsg *pQueryMsg, int32_t numOfOutput, SExprInfo **pExprInfo,
    SSqlFuncMsg **pExprMsg, SExprInfo *prevExpr, SUdfInfo *pUdfInfo) {
=======
// todo refactor
int32_t createIndirectQueryFuncExprFromMsg(SQueryTableMsg* pQueryMsg, int32_t numOfOutput, SExprInfo** pExprInfo,
                                           SSqlExpr** pExpr, SExprInfo* prevExpr) {
>>>>>>> b45f8b24
  *pExprInfo = NULL;
  int32_t code = TSDB_CODE_SUCCESS;

  SExprInfo *pExprs = (SExprInfo *)calloc(numOfOutput, sizeof(SExprInfo));
  if (pExprs == NULL) {
    return TSDB_CODE_QRY_OUT_OF_MEMORY;
  }

  bool isSuperTable = QUERY_IS_STABLE_QUERY(pQueryMsg->queryType);

  for (int32_t i = 0; i < numOfOutput; ++i) {
    pExprs[i].base = *pExpr[i];
    memset(pExprs[i].base.param, 0, sizeof(tVariant) * tListLen(pExprs[i].base.param));

    for (int32_t j = 0; j < pExpr[i]->numOfParams; ++j) {
      tVariantAssign(&pExprs[i].base.param[j], &pExpr[i]->param[j]);
    }

    pExprs[i].base.resType = 0;

    int16_t type = 0;
    int16_t bytes = 0;

    // parse the arithmetic expression
    if (pExprs[i].base.functionId == TSDB_FUNC_ARITHM) {
      code = buildArithmeticExprFromMsg(&pExprs[i], pQueryMsg);

      if (code != TSDB_CODE_SUCCESS) {
        tfree(pExprs);
        return code;
      }

      type  = TSDB_DATA_TYPE_DOUBLE;
      bytes = tDataTypes[type].bytes;
    } else {
      int32_t index = pExprs[i].base.colInfo.colIndex;
      assert(prevExpr[index].base.resColId == pExprs[i].base.colInfo.colId);

      type  = prevExpr[index].base.resType;
      bytes = prevExpr[index].base.resBytes;
    }

<<<<<<< HEAD
    int32_t param = (int32_t)pExprs[i].base.arg[0].argValue.i64;
    if (getResultDataInfo(type, bytes, pExprs[i].base.functionId, param, &pExprs[i].type, &pExprs[i].bytes,
                          &pExprs[i].interBytes, 0, isSuperTable, pUdfInfo) != TSDB_CODE_SUCCESS) {
=======
    int32_t param = (int32_t)pExprs[i].base.param[0].i64;
    if (getResultDataInfo(type, bytes, pExprs[i].base.functionId, param, &pExprs[i].base.resType, &pExprs[i].base.resBytes,
                          &pExprs[i].base.interBytes, 0, isSuperTable) != TSDB_CODE_SUCCESS) {
>>>>>>> b45f8b24
      tfree(pExprs);
      return TSDB_CODE_QRY_INVALID_MSG;
    }

    assert(isValidDataType(pExprs[i].base.resType));
  }

  *pExprInfo = pExprs;
  return TSDB_CODE_SUCCESS;
}

SSqlGroupbyExpr *createGroupbyExprFromMsg(SQueryTableMsg *pQueryMsg, SColIndex *pColIndex, int32_t *code) {
  if (pQueryMsg->numOfGroupCols == 0) {
    return NULL;
  }

  // using group by tag columns
  SSqlGroupbyExpr *pGroupbyExpr = (SSqlGroupbyExpr *)calloc(1, sizeof(SSqlGroupbyExpr));
  if (pGroupbyExpr == NULL) {
    *code = TSDB_CODE_QRY_OUT_OF_MEMORY;
    return NULL;
  }

  pGroupbyExpr->numOfGroupCols = pQueryMsg->numOfGroupCols;
  pGroupbyExpr->orderType = pQueryMsg->orderType;
  pGroupbyExpr->orderIndex = pQueryMsg->orderByIdx;

  pGroupbyExpr->columnInfo = taosArrayInit(pQueryMsg->numOfGroupCols, sizeof(SColIndex));
  for(int32_t i = 0; i < pQueryMsg->numOfGroupCols; ++i) {
    taosArrayPush(pGroupbyExpr->columnInfo, &pColIndex[i]);
  }

  return pGroupbyExpr;
}

static int32_t doCreateFilterInfo(SColumnInfo* pCols, int32_t numOfCols, int32_t numOfFilterCols,
                                  SSingleColumnFilterInfo** pFilterInfo, uint64_t qId) {
  *pFilterInfo = calloc(1, sizeof(SSingleColumnFilterInfo) * numOfFilterCols);
  if (pFilterInfo == NULL) {
    return TSDB_CODE_QRY_OUT_OF_MEMORY;
  }

  for (int32_t i = 0, j = 0; i < numOfCols; ++i) {
    if (pCols[i].flist.numOfFilters > 0) {
      SSingleColumnFilterInfo* pFilter = &((*pFilterInfo)[j]);

      memcpy(&pFilter->info, &pCols[i], sizeof(SColumnInfo));
      pFilter->info = pCols[i];

      pFilter->numOfFilters = pCols[i].flist.numOfFilters;
      pFilter->pFilters = calloc(pFilter->numOfFilters, sizeof(SColumnFilterElem));
      if (pFilter->pFilters == NULL) {
        return TSDB_CODE_QRY_OUT_OF_MEMORY;
      }

      for (int32_t f = 0; f < pFilter->numOfFilters; ++f) {
        SColumnFilterElem* pSingleColFilter = &pFilter->pFilters[f];
        pSingleColFilter->filterInfo = pCols[i].flist.filterInfo[f];

        int32_t lower = pSingleColFilter->filterInfo.lowerRelOptr;
        int32_t upper = pSingleColFilter->filterInfo.upperRelOptr;
        if (lower == TSDB_RELATION_INVALID && upper == TSDB_RELATION_INVALID) {
          qError("QInfo:0x%"PRIx64" invalid filter info", qId);
          return TSDB_CODE_QRY_INVALID_MSG;
        }

        pSingleColFilter->fp = getFilterOperator(lower, upper);
        if (pSingleColFilter->fp == NULL) {
          qError("QInfo:0x%"PRIx64" invalid filter info", qId);
          return TSDB_CODE_QRY_INVALID_MSG;
        }

        pSingleColFilter->bytes = pCols[i].bytes;
      }

      j++;
    }
  }

  return TSDB_CODE_SUCCESS;
}

void* doDestroyFilterInfo(SSingleColumnFilterInfo* pFilterInfo, int32_t numOfFilterCols) {
  for (int32_t i = 0; i < numOfFilterCols; ++i) {
    if (pFilterInfo[i].numOfFilters > 0) {
      tfree(pFilterInfo[i].pFilters);
    }
  }

  tfree(pFilterInfo);
  return NULL;
}

static int32_t createFilterInfo(SQueryAttr* pQueryAttr, uint64_t qId) {
  for (int32_t i = 0; i < pQueryAttr->numOfCols; ++i) {
    if (pQueryAttr->tableCols[i].flist.numOfFilters > 0) {
      pQueryAttr->numOfFilterCols++;
    }
  }

  if (pQueryAttr->numOfFilterCols == 0) {
    return TSDB_CODE_SUCCESS;
  }

  doCreateFilterInfo(pQueryAttr->tableCols, pQueryAttr->numOfCols, pQueryAttr->numOfFilterCols,
                     &pQueryAttr->pFilterInfo, qId);

  return TSDB_CODE_SUCCESS;
}

static void doUpdateExprColumnIndex(SQueryAttr *pQueryAttr) {
  assert(pQueryAttr->pExpr1 != NULL && pQueryAttr != NULL);

  for (int32_t k = 0; k < pQueryAttr->numOfOutput; ++k) {
    SSqlExpr *pSqlExprMsg = &pQueryAttr->pExpr1[k].base;
    if (pSqlExprMsg->functionId == TSDB_FUNC_ARITHM) {
      continue;
    }

    // todo opt performance
    SColIndex *pColIndex = &pSqlExprMsg->colInfo;
    if (TSDB_COL_IS_NORMAL_COL(pColIndex->flag)) {
      int32_t f = 0;
      for (f = 0; f < pQueryAttr->numOfCols; ++f) {
        if (pColIndex->colId == pQueryAttr->tableCols[f].colId) {
          pColIndex->colIndex = f;
          break;
        }
      }

      assert(f < pQueryAttr->numOfCols);
    } else if (pColIndex->colId <= TSDB_UD_COLUMN_INDEX) {
      // do nothing for user-defined constant value result columns
    } else if (pColIndex->colId == TSDB_BLOCK_DIST_COLUMN_INDEX) {
      pColIndex->colIndex = 0;// only one source column, so it must be 0;
      assert(pQueryAttr->numOfOutput == 1);
    } else {
      int32_t f = 0;
      for (f = 0; f < pQueryAttr->numOfTags; ++f) {
        if (pColIndex->colId == pQueryAttr->tagColList[f].colId) {
          pColIndex->colIndex = f;
          break;
        }
      }

      assert(f < pQueryAttr->numOfTags || pColIndex->colId == TSDB_TBNAME_COLUMN_INDEX || pColIndex->colId == TSDB_BLOCK_DIST_COLUMN_INDEX);
    }
  }
}

void setResultBufSize(SQueryAttr* pQueryAttr, SRspResultInfo* pResultInfo) {
  const int32_t DEFAULT_RESULT_MSG_SIZE = 1024 * (1024 + 512);

  // the minimum number of rows for projection query
  const int32_t MIN_ROWS_FOR_PRJ_QUERY = 8192;
  const int32_t DEFAULT_MIN_ROWS = 4096;

  const float THRESHOLD_RATIO = 0.85f;

  if (isProjQuery(pQueryAttr)) {
    int32_t numOfRes = DEFAULT_RESULT_MSG_SIZE / pQueryAttr->resultRowSize;
    if (numOfRes < MIN_ROWS_FOR_PRJ_QUERY) {
      numOfRes = MIN_ROWS_FOR_PRJ_QUERY;
    }

    pResultInfo->capacity  = numOfRes;
  } else {  // in case of non-prj query, a smaller output buffer will be used.
    pResultInfo->capacity = DEFAULT_MIN_ROWS;
  }

  pResultInfo->threshold = (int32_t)(pResultInfo->capacity * THRESHOLD_RATIO);
  pResultInfo->total = 0;
}

FORCE_INLINE bool checkQIdEqual(void *qHandle, uint64_t qId) {
  return ((SQInfo *)qHandle)->qId == qId;
}

SQInfo* createQInfoImpl(SQueryTableMsg* pQueryMsg, SSqlGroupbyExpr* pGroupbyExpr, SExprInfo* pExprs,
<<<<<<< HEAD
                        SExprInfo* pSecExprs, STableGroupInfo* pTableGroupInfo, SColumnInfo* pTagCols, bool stableQuery,
                        char* sql, uint64_t *qId, SUdfInfo* pUdfInfo) {
=======
                        SExprInfo* pSecExprs, STableGroupInfo* pTableGroupInfo, SColumnInfo* pTagCols, int32_t vgId,
                        char* sql, uint64_t *qId) {
>>>>>>> b45f8b24
  int16_t numOfCols = pQueryMsg->numOfCols;
  int16_t numOfOutput = pQueryMsg->numOfOutput;

  SQInfo *pQInfo = (SQInfo *)calloc(1, sizeof(SQInfo));
  if (pQInfo == NULL) {
    goto _cleanup_qinfo;
  }

  pQInfo->qId = *qId;

  // to make sure third party won't overwrite this structure
  pQInfo->signature = pQInfo;
<<<<<<< HEAD
  SQuery* pQuery = &pQInfo->query;
  pQInfo->runtimeEnv.pQuery = pQuery;

  pQInfo->runtimeEnv.pUdfInfo = pUdfInfo;

  pQuery->tableGroupInfo  = *pTableGroupInfo;
  pQuery->numOfCols       = numOfCols;
  pQuery->numOfOutput     = numOfOutput;
  pQuery->limit.limit     = pQueryMsg->limit;
  pQuery->limit.offset    = pQueryMsg->offset;
  pQuery->order.order     = pQueryMsg->order;
  pQuery->order.orderColId = pQueryMsg->orderColId;
  pQuery->pExpr1          = pExprs;
  pQuery->pExpr2          = pSecExprs;
  pQuery->numOfExpr2      = pQueryMsg->secondStageOutput;
  pQuery->pGroupbyExpr    = pGroupbyExpr;
  memcpy(&pQuery->interval, &pQueryMsg->interval, sizeof(pQuery->interval));
  pQuery->fillType        = pQueryMsg->fillType;
  pQuery->numOfTags       = pQueryMsg->numOfTags;
  pQuery->tagColList      = pTagCols;
  pQuery->prjInfo.vgroupLimit = pQueryMsg->vgroupLimit;
  pQuery->prjInfo.ts      = (pQueryMsg->order == TSDB_ORDER_ASC)? INT64_MIN:INT64_MAX;
  pQuery->sw              = pQueryMsg->sw;
  pQuery->colList = calloc(numOfCols, sizeof(SSingleColumnFilterInfo));
  if (pQuery->colList == NULL) {
=======
  SQueryAttr* pQueryAttr = &pQInfo->query;
  pQInfo->runtimeEnv.pQueryAttr = pQueryAttr;

  pQueryAttr->tableGroupInfo  = *pTableGroupInfo;
  pQueryAttr->numOfCols       = numOfCols;
  pQueryAttr->numOfOutput     = numOfOutput;
  pQueryAttr->limit.limit     = pQueryMsg->limit;
  pQueryAttr->limit.offset    = pQueryMsg->offset;
  pQueryAttr->order.order     = pQueryMsg->order;
  pQueryAttr->order.orderColId = pQueryMsg->orderColId;
  pQueryAttr->pExpr1          = pExprs;
  pQueryAttr->pExpr2          = pSecExprs;
  pQueryAttr->numOfExpr2      = pQueryMsg->secondStageOutput;
  pQueryAttr->pGroupbyExpr    = pGroupbyExpr;
  memcpy(&pQueryAttr->interval, &pQueryMsg->interval, sizeof(pQueryAttr->interval));
  pQueryAttr->fillType        = pQueryMsg->fillType;
  pQueryAttr->numOfTags       = pQueryMsg->numOfTags;
  pQueryAttr->tagColList      = pTagCols;
  pQueryAttr->prjInfo.vgroupLimit = pQueryMsg->vgroupLimit;
  pQueryAttr->prjInfo.ts      = (pQueryMsg->order == TSDB_ORDER_ASC)? INT64_MIN:INT64_MAX;
  pQueryAttr->sw              = pQueryMsg->sw;

  pQueryAttr->stableQuery     = pQueryMsg->stableQuery;
  pQueryAttr->topBotQuery     = pQueryMsg->topBotQuery;
  pQueryAttr->groupbyColumn   = pQueryMsg->groupbyColumn;
  pQueryAttr->hasTagResults   = pQueryMsg->hasTagResults;
  pQueryAttr->timeWindowInterpo = pQueryMsg->timeWindowInterpo;
  pQueryAttr->queryBlockDist  = pQueryMsg->queryBlockDist;
  pQueryAttr->stabledev       = pQueryMsg->stabledev;
  pQueryAttr->tsCompQuery     = pQueryMsg->tsCompQuery;
  pQueryAttr->simpleAgg       = pQueryMsg->simpleAgg;
  pQueryAttr->pointInterpQuery = pQueryMsg->pointInterpQuery;
  pQueryAttr->needReverseScan  = pQueryMsg->needReverseScan;
  pQueryAttr->vgId            = vgId;

  pQueryAttr->tableCols = calloc(numOfCols, sizeof(SSingleColumnFilterInfo));
  if (pQueryAttr->tableCols == NULL) {
>>>>>>> b45f8b24
    goto _cleanup;
  }

  pQueryAttr->srcRowSize = 0;
  pQueryAttr->maxTableColumnWidth = 0;
  for (int16_t i = 0; i < numOfCols; ++i) {
    pQueryAttr->tableCols[i] = pQueryMsg->tableCols[i];
    pQueryAttr->tableCols[i].flist.filterInfo = tFilterInfoDup(pQueryMsg->tableCols[i].flist.filterInfo, pQueryAttr->tableCols[i].flist.numOfFilters);

    pQueryAttr->srcRowSize += pQueryAttr->tableCols[i].bytes;
    if (pQueryAttr->maxTableColumnWidth < pQueryAttr->tableCols[i].bytes) {
      pQueryAttr->maxTableColumnWidth = pQueryAttr->tableCols[i].bytes;
    }
  }

  for (int16_t col = 0; col < numOfOutput; ++col) {
<<<<<<< HEAD
    assert(pExprs[col].bytes > 0);
    pQuery->resultRowSize += pExprs[col].bytes;
  
=======
    assert(pExprs[col].base.resBytes > 0);
    pQueryAttr->resultRowSize += pExprs[col].base.resBytes;

>>>>>>> b45f8b24
    // keep the tag length
    if (TSDB_COL_IS_TAG(pExprs[col].base.colInfo.flag)) {
      pQueryAttr->tagLen += pExprs[col].base.resBytes;
    }

    if (pExprs[col].base.flist.filterInfo) {
      ++pQueryAttr->havingNum;
    }
  }

<<<<<<< HEAD
  if (pSecExprs != NULL) {
    int32_t resultRowSize = 0;
    
    // calculate the result row size
    for (int16_t col = 0; col < pQuery->numOfExpr2; ++col) {
      assert(pSecExprs[col].bytes > 0);
      resultRowSize += pSecExprs[col].bytes;
    }

    if (resultRowSize > pQuery->resultRowSize) {
      pQuery->resultRowSize = resultRowSize;
    }
  }

  doUpdateExprColumnIndex(pQuery);
  int32_t ret = createFilterInfo(pQuery, pQInfo->qId);
=======
  doUpdateExprColumnIndex(pQueryAttr);
  int32_t ret = createFilterInfo(pQueryAttr, pQInfo->qId);
>>>>>>> b45f8b24
  if (ret != TSDB_CODE_SUCCESS) {
    goto _cleanup;
  }

  if (pQueryAttr->fillType != TSDB_FILL_NONE) {
    pQueryAttr->fillVal = malloc(sizeof(int64_t) * pQueryAttr->numOfOutput);
    if (pQueryAttr->fillVal == NULL) {
      goto _cleanup;
    }

    // the first column is the timestamp
    memcpy(pQueryAttr->fillVal, (char *)pQueryMsg->fillVal, pQueryAttr->numOfOutput * sizeof(int64_t));
  }

  size_t numOfGroups = 0;
  if (pTableGroupInfo->pGroupList != NULL) {
    numOfGroups = taosArrayGetSize(pTableGroupInfo->pGroupList);
    STableGroupInfo* pTableqinfo = &pQInfo->runtimeEnv.tableqinfoGroupInfo;

    pTableqinfo->pGroupList = taosArrayInit(numOfGroups, POINTER_BYTES);
    pTableqinfo->numOfTables = pTableGroupInfo->numOfTables;
    pTableqinfo->map = taosHashInit(pTableGroupInfo->numOfTables, taosGetDefaultHashFunction(TSDB_DATA_TYPE_INT), true, HASH_NO_LOCK);
  }

  pQInfo->pBuf = calloc(pTableGroupInfo->numOfTables, sizeof(STableQueryInfo));
  if (pQInfo->pBuf == NULL) {
    goto _cleanup;
  }

  pQInfo->dataReady = QUERY_RESULT_NOT_READY;
  pQInfo->rspContext = NULL;
  pQInfo->sql = sql;
  pthread_mutex_init(&pQInfo->lock, NULL);
  tsem_init(&pQInfo->ready, 0, 0);

  pQueryAttr->window = pQueryMsg->window;
  changeExecuteScanOrder(pQInfo, pQueryMsg, pQueryAttr->stableQuery);

  SQueryRuntimeEnv* pRuntimeEnv = &pQInfo->runtimeEnv;
  STimeWindow window = pQueryAttr->window;

  int32_t index = 0;
  for(int32_t i = 0; i < numOfGroups; ++i) {
    SArray* pa = taosArrayGetP(pQueryAttr->tableGroupInfo.pGroupList, i);

    size_t s = taosArrayGetSize(pa);
    SArray* p1 = taosArrayInit(s, POINTER_BYTES);
    if (p1 == NULL) {
      goto _cleanup;
    }

    taosArrayPush(pRuntimeEnv->tableqinfoGroupInfo.pGroupList, &p1);

    for(int32_t j = 0; j < s; ++j) {
      STableKeyInfo* info = taosArrayGet(pa, j);
      window.skey = info->lastKey;

      void* buf = (char*) pQInfo->pBuf + index * sizeof(STableQueryInfo);
      STableQueryInfo* item = createTableQueryInfo(pQueryAttr, info->pTable, pQueryAttr->groupbyColumn, window, buf);
      if (item == NULL) {
        goto _cleanup;
      }

      item->groupIndex = i;
      taosArrayPush(p1, &item);

      STableId* id = TSDB_TABLEID(info->pTable);
      taosHashPut(pRuntimeEnv->tableqinfoGroupInfo.map, &id->tid, sizeof(id->tid), &item, POINTER_BYTES);
      index += 1;
    }
  }

  colIdCheck(pQueryAttr, pQInfo->qId);

  // todo refactor
  pQInfo->query.queryBlockDist = (numOfOutput == 1 && pExprs[0].base.colInfo.colId == TSDB_BLOCK_DIST_COLUMN_INDEX);

  qDebug("qmsg:%p QInfo:0x%" PRIx64 "-%p created", pQueryMsg, pQInfo->qId, pQInfo);
  return pQInfo;

_cleanup_qinfo:
  tsdbDestroyTableGroup(pTableGroupInfo);

  if (pGroupbyExpr != NULL) {
    taosArrayDestroy(pGroupbyExpr->columnInfo);
    free(pGroupbyExpr);
  }

  tfree(pTagCols);
  for (int32_t i = 0; i < numOfOutput; ++i) {
    SExprInfo* pExprInfo = &pExprs[i];
    if (pExprInfo->pExpr != NULL) {
      tExprTreeDestroy(pExprInfo->pExpr, NULL);
      pExprInfo->pExpr = NULL;
    }

    if (pExprInfo->base.flist.filterInfo) {
      freeColumnFilterInfo(pExprInfo->base.flist.filterInfo, pExprInfo->base.flist.numOfFilters);
    }
  }

  tfree(pExprs);

_cleanup:
  freeQInfo(pQInfo);
  return NULL;
}

bool isValidQInfo(void *param) {
  SQInfo *pQInfo = (SQInfo *)param;
  if (pQInfo == NULL) {
    return false;
  }

  /*
   * pQInfo->signature may be changed by another thread, so we assign value of signature
   * into local variable, then compare by using local variable
   */
  uint64_t sig = (uint64_t)pQInfo->signature;
  return (sig == (uint64_t)pQInfo);
}

int32_t initQInfo(STsBufInfo* pTsBufInfo, void* tsdb, void* sourceOptr, SQInfo* pQInfo, SQueryParam* param, char* start,
                  int32_t prevResultLen, void* merger) {
  int32_t code = TSDB_CODE_SUCCESS;

  SQueryRuntimeEnv* pRuntimeEnv = &pQInfo->runtimeEnv;
  pRuntimeEnv->qinfo = pQInfo;

  SQueryAttr *pQueryAttr = pRuntimeEnv->pQueryAttr;

  STSBuf *pTsBuf = NULL;
  if (pTsBufInfo->tsLen > 0) { // open new file to save the result
    char *tsBlock = start + pTsBufInfo->tsOffset;
    pTsBuf = tsBufCreateFromCompBlocks(tsBlock, pTsBufInfo->tsNumOfBlocks, pTsBufInfo->tsLen, pTsBufInfo->tsOrder,
        pQueryAttr->vgId);

    tsBufResetPos(pTsBuf);
    bool ret = tsBufNextPos(pTsBuf);
    UNUSED(ret);
  }

  SArray* prevResult = NULL;
  if (prevResultLen > 0) {
    prevResult = interResFromBinary(param->prevResult, prevResultLen);
  }

  if (tsdb != NULL) {
    pQueryAttr->precision = tsdbGetCfg(tsdb)->precision;
  }

  if ((QUERY_IS_ASC_QUERY(pQueryAttr) && (pQueryAttr->window.skey > pQueryAttr->window.ekey)) ||
      (!QUERY_IS_ASC_QUERY(pQueryAttr) && (pQueryAttr->window.ekey > pQueryAttr->window.skey))) {
    qDebug("QInfo:0x%"PRIx64" no result in time range %" PRId64 "-%" PRId64 ", order %d", pQInfo->qId, pQueryAttr->window.skey,
           pQueryAttr->window.ekey, pQueryAttr->order.order);
    setQueryStatus(pRuntimeEnv, QUERY_COMPLETED);
    pRuntimeEnv->tableqinfoGroupInfo.numOfTables = 0;
    // todo free memory
    return TSDB_CODE_SUCCESS;
  }

  if (pRuntimeEnv->tableqinfoGroupInfo.numOfTables == 0) {
    qDebug("QInfo:0x%"PRIx64" no table qualified for tag filter, abort query", pQInfo->qId);
    setQueryStatus(pRuntimeEnv, QUERY_COMPLETED);
    return TSDB_CODE_SUCCESS;
  }

  // filter the qualified
  if ((code = doInitQInfo(pQInfo, pTsBuf, prevResult, tsdb, sourceOptr, param->tableScanOperator, param->pOperator, merger)) != TSDB_CODE_SUCCESS) {
    goto _error;
  }

  return code;

_error:
  // table query ref will be decrease during error handling
  freeQInfo(pQInfo);
  return code;
}

//TODO refactor
void freeColumnFilterInfo(SColumnFilterInfo* pFilter, int32_t numOfFilters) {
    if (pFilter == NULL || numOfFilters == 0) {
      return;
    }

    for (int32_t i = 0; i < numOfFilters; i++) {
      if (pFilter[i].filterstr && pFilter[i].pz) {
        free((void*)(pFilter[i].pz));
      }
    }

    free(pFilter);
}

static void doDestroyTableQueryInfo(STableGroupInfo* pTableqinfoGroupInfo) {
  if (pTableqinfoGroupInfo->pGroupList != NULL) {
    int32_t numOfGroups = (int32_t) taosArrayGetSize(pTableqinfoGroupInfo->pGroupList);
    for (int32_t i = 0; i < numOfGroups; ++i) {
      SArray *p = taosArrayGetP(pTableqinfoGroupInfo->pGroupList, i);

      size_t num = taosArrayGetSize(p);
      for(int32_t j = 0; j < num; ++j) {
        STableQueryInfo* item = taosArrayGetP(p, j);
        destroyTableQueryInfoImpl(item);
      }

      taosArrayDestroy(p);
    }
  }

  taosArrayDestroy(pTableqinfoGroupInfo->pGroupList);
  taosHashCleanup(pTableqinfoGroupInfo->map);

  pTableqinfoGroupInfo->pGroupList = NULL;
  pTableqinfoGroupInfo->map = NULL;
  pTableqinfoGroupInfo->numOfTables = 0;
}

static void* destroyQueryFuncExpr(SExprInfo* pExprInfo, int32_t numOfExpr) {
  if (pExprInfo == NULL) {
    assert(numOfExpr == 0);
    return NULL;
  }

  for (int32_t i = 0; i < numOfExpr; ++i) {
    if (pExprInfo[i].pExpr != NULL) {
      tExprTreeDestroy(pExprInfo[i].pExpr, NULL);
    }

    if (pExprInfo[i].base.flist.filterInfo) {
      freeColumnFilterInfo(pExprInfo[i].base.flist.filterInfo, pExprInfo[i].base.flist.numOfFilters);
    }

    for(int32_t j = 0; j < pExprInfo[i].base.numOfParams; ++j) {
      tVariantDestroy(&pExprInfo[i].base.param[j]);
    }
  }

  tfree(pExprInfo);
  return NULL;
}

void freeQInfo(SQInfo *pQInfo) {
  if (!isValidQInfo(pQInfo)) {
    return;
  }

  qDebug("QInfo:0x%"PRIx64" start to free QInfo", pQInfo->qId);

  SQueryRuntimeEnv* pRuntimeEnv = &pQInfo->runtimeEnv;
  releaseQueryBuf(pRuntimeEnv->tableqinfoGroupInfo.numOfTables);

  doDestroyTableQueryInfo(&pRuntimeEnv->tableqinfoGroupInfo);
  teardownQueryRuntimeEnv(&pQInfo->runtimeEnv);

  SQueryAttr *pQueryAttr = pQInfo->runtimeEnv.pQueryAttr;
  freeQueryAttr(pQueryAttr);

  tsdbDestroyTableGroup(&pQueryAttr->tableGroupInfo);

  tfree(pQInfo->pBuf);
  tfree(pQInfo->sql);

  taosArrayDestroy(pRuntimeEnv->groupResInfo.pRows);
  pQInfo->signature = 0;

  qDebug("QInfo:0x%"PRIx64" QInfo is freed", pQInfo->qId);

  tfree(pQInfo);
}

int32_t doDumpQueryResult(SQInfo *pQInfo, char *data) {
  // the remained number of retrieved rows, not the interpolated result
  SQueryRuntimeEnv* pRuntimeEnv = &pQInfo->runtimeEnv;
  SQueryAttr *pQueryAttr = pQInfo->runtimeEnv.pQueryAttr;

  // load data from file to msg buffer
  if (pQueryAttr->tsCompQuery) {
    SColumnInfoData* pColInfoData = taosArrayGet(pRuntimeEnv->outputBuf->pDataBlock, 0);
    FILE *f = *(FILE **)pColInfoData->pData;  // TODO refactor

    // make sure file exist
    if (f) {
      off_t s = lseek(fileno(f), 0, SEEK_END);
      assert(s == pRuntimeEnv->outputBuf->info.rows);

      qDebug("QInfo:0x%"PRIx64" ts comp data return, file:%p, size:%"PRId64, pQInfo->qId, f, (uint64_t)s);
      if (fseek(f, 0, SEEK_SET) >= 0) {
        size_t sz = fread(data, 1, s, f);
        if(sz < s) {  // todo handle error
          qError("fread(f:%p,%d) failed, rsize:%" PRId64 ", expect size:%" PRId64, f, fileno(f), (uint64_t)sz, (uint64_t)s);
          assert(0);
        }
      } else {
        UNUSED(s);
        qError("fseek(f:%p,%d) failed, error:%s", f, fileno(f), strerror(errno));
        assert(0);
      }

      // dump error info
      if (s <= (sizeof(STSBufFileHeader) + sizeof(STSGroupBlockInfo) + 6 * sizeof(int32_t))) {
        qDump(data, s);
        assert(0);
      }

      fclose(f);
      *(FILE **)pColInfoData->pData = NULL;
    }

    // all data returned, set query over
    if (Q_STATUS_EQUAL(pRuntimeEnv->status, QUERY_COMPLETED)) {
      setQueryStatus(pRuntimeEnv, QUERY_OVER);
    }
  } else {
    doCopyQueryResultToMsg(pQInfo, (int32_t)pRuntimeEnv->outputBuf->info.rows, data);
  }

  pRuntimeEnv->resultInfo.total += pRuntimeEnv->outputBuf->info.rows;
  qDebug("QInfo:0x%"PRIx64" current numOfRes rows:%d, total:%" PRId64, pQInfo->qId,
         pRuntimeEnv->outputBuf->info.rows, pRuntimeEnv->resultInfo.total);

  if (pQueryAttr->limit.limit > 0 && pQueryAttr->limit.limit == pRuntimeEnv->resultInfo.total) {
    qDebug("QInfo:0x%"PRIx64" results limitation reached, limitation:%"PRId64, pQInfo->qId, pQueryAttr->limit.limit);
    setQueryStatus(pRuntimeEnv, QUERY_OVER);
  }

  return TSDB_CODE_SUCCESS;
}

bool doBuildResCheck(SQInfo* pQInfo) {
  bool buildRes = false;

  pthread_mutex_lock(&pQInfo->lock);

  pQInfo->dataReady = QUERY_RESULT_READY;
  buildRes = needBuildResAfterQueryComplete(pQInfo);

  // clear qhandle owner, it must be in the secure area. other thread may run ahead before current, after it is
  // put into task to be executed.
  assert(pQInfo->owner == taosGetSelfPthreadId());
  pQInfo->owner = 0;

  pthread_mutex_unlock(&pQInfo->lock);

  // used in retrieve blocking model.
  tsem_post(&pQInfo->ready);
  return buildRes;
}

static void doSetTagValueToResultBuf(char* output, const char* val, int16_t type, int16_t bytes) {
  if (val == NULL) {
    setNull(output, type, bytes);
    return;
  }

  if (IS_VAR_DATA_TYPE(type)) {
    // Binary data overflows for sort of unknown reasons. Let trim the overflow data
    if (varDataTLen(val) > bytes) {
      int32_t len = bytes - VARSTR_HEADER_SIZE;   // remain available space
      memcpy(varDataVal(output), varDataVal(val), len);
      varDataSetLen(output, len);
    } else {
      varDataCopy(output, val);
    }
  } else {
    memcpy(output, val, bytes);
  }
}

static int64_t getQuerySupportBufSize(size_t numOfTables) {
  size_t s1 = sizeof(STableQueryInfo);
  size_t s2 = sizeof(SHashNode);

//  size_t s3 = sizeof(STableCheckInfo);  buffer consumption in tsdb
  return (int64_t)((s1 + s2) * 1.5 * numOfTables);
}

int32_t checkForQueryBuf(size_t numOfTables) {
  int64_t t = getQuerySupportBufSize(numOfTables);
  if (tsQueryBufferSizeBytes < 0) {
    return TSDB_CODE_SUCCESS;
  } else if (tsQueryBufferSizeBytes > 0) {

    while(1) {
      int64_t s = tsQueryBufferSizeBytes;
      int64_t remain = s - t;
      if (remain >= 0) {
        if (atomic_val_compare_exchange_64(&tsQueryBufferSizeBytes, s, remain) == s) {
          return TSDB_CODE_SUCCESS;
        }
      } else {
        return TSDB_CODE_QRY_NOT_ENOUGH_BUFFER;
      }
    }
  }

  // disable query processing if the value of tsQueryBufferSize is zero.
  return TSDB_CODE_QRY_NOT_ENOUGH_BUFFER;
}

void releaseQueryBuf(size_t numOfTables) {
  if (tsQueryBufferSizeBytes < 0) {
    return;
  }

  int64_t t = getQuerySupportBufSize(numOfTables);

  // restore value is not enough buffer available
  atomic_add_fetch_64(&tsQueryBufferSizeBytes, t);
}

void freeQueryAttr(SQueryAttr* pQueryAttr) {
  if (pQueryAttr != NULL) {
    if (pQueryAttr->fillVal != NULL) {
      tfree(pQueryAttr->fillVal);
    }

    pQueryAttr->pFilterInfo = doDestroyFilterInfo(pQueryAttr->pFilterInfo, pQueryAttr->numOfFilterCols);

    pQueryAttr->pExpr1 = destroyQueryFuncExpr(pQueryAttr->pExpr1, pQueryAttr->numOfOutput);
    pQueryAttr->pExpr2 = destroyQueryFuncExpr(pQueryAttr->pExpr2, pQueryAttr->numOfExpr2);
    pQueryAttr->pExpr3 = destroyQueryFuncExpr(pQueryAttr->pExpr3, pQueryAttr->numOfExpr3);

    tfree(pQueryAttr->tagColList);
    tfree(pQueryAttr->pFilterInfo);

    if (pQueryAttr->tableCols != NULL) {
      for (int32_t i = 0; i < pQueryAttr->numOfCols; i++) {
        SColumnInfo* column = pQueryAttr->tableCols + i;
        freeColumnFilterInfo(column->flist.filterInfo, column->flist.numOfFilters);
      }
      tfree(pQueryAttr->tableCols);
    }

    if (pQueryAttr->pGroupbyExpr != NULL) {
      taosArrayDestroy(pQueryAttr->pGroupbyExpr->columnInfo);
      tfree(pQueryAttr->pGroupbyExpr);
    }
  }
}
<|MERGE_RESOLUTION|>--- conflicted
+++ resolved
@@ -131,12 +131,7 @@
   if (pQueryAttr->precision == TSDB_TIME_PRECISION_MICRO) {
     key /= 1000;
   }
-<<<<<<< HEAD
-
-  if (pQuery->interval.intervalUnit == 'y') {
-=======
   if (pQueryAttr->interval.intervalUnit == 'y') {
->>>>>>> b45f8b24
     interval *= 12;
   }
 
@@ -184,30 +179,7 @@
                                   SSingleColumnFilterInfo** pFilterInfo, uint64_t qId);
 static void* doDestroyFilterInfo(SSingleColumnFilterInfo* pFilterInfo, int32_t numOfFilterCols);
 
-<<<<<<< HEAD
-static int32_t getNumOfScanTimes(SQuery* pQuery);
-static bool isFixedOutputQuery(SQueryRuntimeEnv *pRuntimeEnv);
-
-static SOperatorInfo* createDataBlocksOptScanInfo(void* pTsdbQueryHandle, SQueryRuntimeEnv* pRuntimeEnv, int32_t repeatTime, int32_t reverseTime);
-static SOperatorInfo* createTableScanOperator(void* pTsdbQueryHandle, SQueryRuntimeEnv* pRuntimeEnv, int32_t repeatTime);
-static SOperatorInfo* createTableSeqScanOperator(void* pTsdbQueryHandle, SQueryRuntimeEnv* pRuntimeEnv);
-
-static SOperatorInfo* createAggregateOperatorInfo(SQueryRuntimeEnv* pRuntimeEnv, SOperatorInfo* upstream, SExprInfo* pExpr, int32_t numOfOutput);
-static SOperatorInfo* createArithOperatorInfo(SQueryRuntimeEnv* pRuntimeEnv, SOperatorInfo* upstream, SExprInfo* pExpr, int32_t numOfOutput);
-static SOperatorInfo* createLimitOperatorInfo(SQueryRuntimeEnv* pRuntimeEnv, SOperatorInfo* upstream);
-static SOperatorInfo* createOffsetOperatorInfo(SQueryRuntimeEnv* pRuntimeEnv, SOperatorInfo* upstream);
-static SOperatorInfo* createTimeIntervalOperatorInfo(SQueryRuntimeEnv* pRuntimeEnv, SOperatorInfo* upstream, SExprInfo* pExpr, int32_t numOfOutput);
-static SOperatorInfo* createSWindowOperatorInfo(SQueryRuntimeEnv* pRuntimeEnv, SOperatorInfo* upstream, SExprInfo* pExpr, int32_t numOfOutput);
-static SOperatorInfo* createFillOperatorInfo(SQueryRuntimeEnv* pRuntimeEnv, SOperatorInfo* upstream, SExprInfo* pExpr, int32_t numOfOutput);
-static SOperatorInfo* createGroupbyOperatorInfo(SQueryRuntimeEnv* pRuntimeEnv, SOperatorInfo* upstream, SExprInfo* pExpr, int32_t numOfOutput);
-static SOperatorInfo* createMultiTableAggOperatorInfo(SQueryRuntimeEnv* pRuntimeEnv, SOperatorInfo* upstream, SExprInfo* pExpr, int32_t numOfOutput);
-static SOperatorInfo* createMultiTableTimeIntervalOperatorInfo(SQueryRuntimeEnv* pRuntimeEnv, SOperatorInfo* upstream, SExprInfo* pExpr, int32_t numOfOutput);
-static SOperatorInfo* createTagScanOperatorInfo(SQueryRuntimeEnv* pRuntimeEnv, SExprInfo* pExpr, int32_t numOfOutput);
-static SOperatorInfo* createTableBlockInfoScanOperator(void* pTsdbQueryHandle, SQueryRuntimeEnv* pRuntimeEnv);
-static SOperatorInfo* createHavingOperatorInfo(SQueryRuntimeEnv* pRuntimeEnv, SOperatorInfo* upstream, SExprInfo* pExpr, int32_t numOfOutput);
-=======
 static int32_t getNumOfScanTimes(SQueryAttr* pQueryAttr);
->>>>>>> b45f8b24
 
 static void destroyBasicOperatorInfo(void* param, int32_t numOfOutput);
 static void destroySFillOperatorInfo(void* param, int32_t numOfOutput);
@@ -221,16 +193,9 @@
 static int32_t getGroupbyColumnIndex(SSqlGroupbyExpr *pGroupbyExpr, SSDataBlock* pDataBlock);
 static int32_t setGroupResultOutputBuf(SQueryRuntimeEnv *pRuntimeEnv, SGroupbyOperatorInfo *pInfo, int32_t numOfCols, char *pData, int16_t type, int16_t bytes, int32_t groupIndex);
 
-<<<<<<< HEAD
-static void initCtxOutputBuffer(SQueryRuntimeEnv *pRuntimeEnv, SQLFunctionCtx* pCtx, int32_t size);
-static void getAlignQueryTimeWindow(SQuery *pQuery, int64_t key, int64_t keyFirst, int64_t keyLast, STimeWindow *win);
-static bool isPointInterpoQuery(SQuery *pQuery);
-static void setResultBufSize(SQuery* pQuery, SRspResultInfo* pResultInfo);
-=======
 static void initCtxOutputBuffer(SQLFunctionCtx* pCtx, int32_t size);
 static void getAlignQueryTimeWindow(SQueryAttr *pQueryAttr, int64_t key, int64_t keyFirst, int64_t keyLast, STimeWindow *win);
 static void setResultBufSize(SQueryAttr* pQueryAttr, SRspResultInfo* pResultInfo);
->>>>>>> b45f8b24
 static void setCtxTagForJoin(SQueryRuntimeEnv* pRuntimeEnv, SQLFunctionCtx* pCtx, SExprInfo* pExprInfo, void* pTable);
 static void setParamForStableStddev(SQueryRuntimeEnv* pRuntimeEnv, SQLFunctionCtx* pCtx, int32_t numOfOutput, SExprInfo* pExpr);
 static void setParamForStableStddevByColData(SQueryRuntimeEnv* pRuntimeEnv, SQLFunctionCtx* pCtx, int32_t numOfOutput, SExprInfo* pExpr, char* val, int16_t bytes);
@@ -739,19 +704,19 @@
 static void doInvokeUdf(SQueryRuntimeEnv *pRuntimeEnv, SQLFunctionCtx *pCtx, int32_t idx) {
   int32_t output = 0;
   SUdfInfo* pUdfInfo = pRuntimeEnv->pUdfInfo;
-                        
+
   if (pUdfInfo && pUdfInfo->funcs[TSDB_UDF_FUNC_NORMAL]) {
     qDebug("invoke udf function:%s,%p", pUdfInfo->name, pUdfInfo->funcs[TSDB_UDF_FUNC_NORMAL]);
     if (pUdfInfo->isScript) {
-      (*(scriptNormalFunc)pUdfInfo->funcs[TSDB_UDF_FUNC_NORMAL])(pUdfInfo->pScriptCtx,  
+      (*(scriptNormalFunc)pUdfInfo->funcs[TSDB_UDF_FUNC_NORMAL])(pUdfInfo->pScriptCtx,
                    (char *)pCtx->pInput + idx * pCtx->inputType, pCtx->inputType, pCtx->inputBytes, pCtx->size, pCtx->ptsList, pCtx->pOutput,
                   (char *)pCtx->ptsOutputBuf, &output, pCtx->outputType, pCtx->outputBytes);
     } else {
       SResultRowCellInfo *pResInfo = GET_RES_INFO(pCtx);
-      
+
       void *interBuf = (void *)GET_ROWCELL_INTERBUF(pResInfo);
-      
-      (*(udfNormalFunc)pUdfInfo->funcs[TSDB_UDF_FUNC_NORMAL])((char *)pCtx->pInput + idx * pCtx->inputType, pCtx->inputType, pCtx->inputBytes, pCtx->size, pCtx->ptsList, 
+
+      (*(udfNormalFunc)pUdfInfo->funcs[TSDB_UDF_FUNC_NORMAL])((char *)pCtx->pInput + idx * pCtx->inputType, pCtx->inputType, pCtx->inputBytes, pCtx->size, pCtx->ptsList,
         pCtx->pOutput, interBuf, (char *)pCtx->ptsOutputBuf, &output, pCtx->outputType, pCtx->outputBytes, &pUdfInfo->init);
     }
 
@@ -760,14 +725,14 @@
     } else {
       pCtx->resultInfo->numOfRes += output;
     }
-    
+
     if (pCtx->resultInfo->numOfRes > 0) {
       pCtx->resultInfo->hasResult = DATA_SET_FLAG;
     }
 
     return;
   }
-  
+
   qError("empty udf function");
   return;
 }
@@ -1058,8 +1023,14 @@
   SQueryAttr *pQueryAttr = pRuntimeEnv->pQueryAttr;
 
   for (int32_t k = 0; k < numOfOutput; ++k) {
-<<<<<<< HEAD
-    pCtx[k].startTs = pQuery->window.skey;
+    pCtx[k].startTs = pQueryAttr->window.skey;
+
+    // Always set the asc order for merge stage process
+    if (pCtx[k].currentStage == MERGE_STAGE) {
+      pCtx[k].order = TSDB_ORDER_ASC;
+    }
+
+    pCtx[k].startTs = pQueryAttr->window.skey;
 
     if (pCtx[k].functionId < 0) {
       // load the script and exec
@@ -1067,16 +1038,6 @@
     } else {
       aAggs[pCtx[k].functionId].xFunction(&pCtx[k]);
     }
-=======
-    pCtx[k].startTs = pQueryAttr->window.skey;
-
-    // Always set the asc order for merge stage process
-    if (pCtx[k].currentStage == MERGE_STAGE) {
-      pCtx[k].order = TSDB_ORDER_ASC;
-    }
-
-    aAggs[pCtx[k].functionId].xFunction(&pCtx[k]);
->>>>>>> b45f8b24
   }
 }
 
@@ -1509,7 +1470,7 @@
   }
 
   setResultOutputBuf(pRuntimeEnv, pResultRow, pCtx, numOfCols, rowCellInfoOffset);
-  initCtxOutputBuffer(pRuntimeEnv, pCtx, numOfCols);
+  initCtxOutputBuffer(pCtx, numOfCols);
   return TSDB_CODE_SUCCESS;
 }
 
@@ -1869,25 +1830,11 @@
         break;
       }
 
-<<<<<<< HEAD
-    if (pQuery->pExpr2 != NULL) {
-      pRuntimeEnv->proot = createArithOperatorInfo(pRuntimeEnv, pRuntimeEnv->proot, pQuery->pExpr2, pQuery->numOfExpr2);
-    }
-  } else if (isFixedOutputQuery(pRuntimeEnv)) {
-    if (pQuery->stableQuery && !isTsCompQuery(pQuery)) {
-      pRuntimeEnv->proot =
-          createMultiTableAggOperatorInfo(pRuntimeEnv, pRuntimeEnv->pTableScanner, pQuery->pExpr1, pQuery->numOfOutput);
-    } else {
-      pRuntimeEnv->proot =
-          createAggregateOperatorInfo(pRuntimeEnv, pRuntimeEnv->pTableScanner, pQuery->pExpr1, pQuery->numOfOutput);
-    }
-=======
       case OP_Fill: {
         SOperatorInfo* pInfo = pRuntimeEnv->proot;
         pRuntimeEnv->proot = createFillOperatorInfo(pRuntimeEnv, pInfo, pInfo->pExpr, pInfo->numOfOutput);
         break;
       }
->>>>>>> b45f8b24
 
       case OP_MultiwayMergeSort: {
         bool groupMix = true;
@@ -1899,30 +1846,11 @@
         break;
       }
 
-<<<<<<< HEAD
-    if (pQuery->pExpr2 != NULL) {
-      pRuntimeEnv->proot = createArithOperatorInfo(pRuntimeEnv, pRuntimeEnv->proot, pQuery->pExpr2, pQuery->numOfExpr2);
-    }
-  } else {  // diff/add/multiply/subtract/division
-    assert(pQuery->checkResultBuf == 1);
-    if (!onlyQueryTags(pQuery)) {
-      pRuntimeEnv->proot =
-          createArithOperatorInfo(pRuntimeEnv, pRuntimeEnv->pTableScanner, pQuery->pExpr1, pQuery->numOfOutput);
-      setTableScanFilterOperatorInfo(pRuntimeEnv->pTableScanner->info, pRuntimeEnv->proot);
-
-      if (pQuery->pExpr2 != NULL) {
-        pRuntimeEnv->proot = createArithOperatorInfo(pRuntimeEnv, pRuntimeEnv->proot, pQuery->pExpr2, pQuery->numOfExpr2);
-      }
-    }
-
-  }
-=======
       case OP_GlobalAggregate: {
         pRuntimeEnv->proot = createGlobalAggregateOperatorInfo(pRuntimeEnv, pRuntimeEnv->proot, pQueryAttr->pExpr3,
                                                                pQueryAttr->numOfExpr3, merger);
         break;
       }
->>>>>>> b45f8b24
 
       case OP_SLimit: {
         pRuntimeEnv->proot = createSLimitOperatorInfo(pRuntimeEnv, pRuntimeEnv->proot, pQueryAttr->pExpr3,
@@ -1990,7 +1918,7 @@
 
     tfree(pRuntimeEnv->sasArray);
   }
-  
+
   destroyUdfInfo(pRuntimeEnv->pUdfInfo);
 
   destroyResultBuf(pRuntimeEnv->pResultBuf);
@@ -2042,44 +1970,6 @@
 
 void setQueryKilled(SQInfo *pQInfo) { pQInfo->code = TSDB_CODE_TSC_QUERY_CANCELLED;}
 
-<<<<<<< HEAD
-static bool isFixedOutputQuery(SQueryRuntimeEnv *pRuntimeEnv) {
-  SQuery* pQuery = pRuntimeEnv->pQuery;
-  
-  if (QUERY_IS_INTERVAL_QUERY(pQuery)) {
-    return false;
-  }
-
-  if (pRuntimeEnv->pUdfInfo && pRuntimeEnv->pUdfInfo->funcType == TSDB_UDF_TYPE_AGGREGATE) {
-    return true;
-  }
-
-  // Note:top/bottom query is fixed output query
-  if (pQuery->topBotQuery || pQuery->groupbyColumn || isTsCompQuery(pQuery)) {
-    return true;
-  }
-
-  for (int32_t i = 0; i < pQuery->numOfOutput; ++i) {
-    SSqlFuncMsg *pExprMsg = &pQuery->pExpr1[i].base;
-
-    // ignore the ts_comp function
-    if (i == 0 && pExprMsg->functionId == TSDB_FUNC_PRJ && pExprMsg->numOfParams == 1 &&
-        pExprMsg->colInfo.colIndex == PRIMARYKEY_TIMESTAMP_COL_INDEX) {
-      continue;
-    }
-
-    if (pExprMsg->functionId == TSDB_FUNC_TS || pExprMsg->functionId == TSDB_FUNC_TS_DUMMY) {
-      continue;
-    }
-
-    if (!IS_MULTIOUTPUT(aAggs[pExprMsg->functionId].status)) {
-      return true;
-    }
-  }
-
-  return false;
-}
-=======
 //static bool isFixedOutputQuery(SQueryAttr* pQueryAttr) {
 //  if (QUERY_IS_INTERVAL_QUERY(pQueryAttr)) {
 //    return false;
@@ -2104,7 +1994,6 @@
 //
 //  return false;
 //}
->>>>>>> b45f8b24
 
 // todo refactor with isLastRowQuery
 //bool isPointInterpoQuery(SQueryAttr *pQueryAttr) {
@@ -3229,7 +3118,7 @@
     }
   }
 
-  initCtxOutputBuffer(pRuntimeEnv, pCtx, pDataBlock->info.numOfCols);
+  initCtxOutputBuffer(pCtx, pDataBlock->info.numOfCols);
 }
 
 void updateOutputBuf(SOptrBasicInfo* pBInfo, int32_t *bufCapacity, int32_t numOfInputRows) {
@@ -3265,7 +3154,7 @@
   }
 }
 
-void initCtxOutputBuffer(SQueryRuntimeEnv *pRuntimeEnv, SQLFunctionCtx* pCtx, int32_t size) {
+void initCtxOutputBuffer(SQLFunctionCtx* pCtx, int32_t size) {
   for (int32_t j = 0; j < size; ++j) {
     SResultRowCellInfo* pResInfo = GET_RES_INFO(&pCtx[j]);
     if (pResInfo->initialized) {
@@ -3273,7 +3162,6 @@
     }
 
     if (pCtx[j].functionId < 0) { // todo udf initialization
-        
       continue;
     } else {
       aAggs[pCtx[j].functionId].init(&pCtx[j], pCtx[j].resultInfo);
@@ -3336,7 +3224,7 @@
           int32_t output = 0;
           SResultRowCellInfo *pResInfo = GET_RES_INFO(&pCtx[j]);
           void *interBuf = (void *)GET_ROWCELL_INTERBUF(pResInfo);
-        
+
           if (pRuntimeEnv->pUdfInfo && pRuntimeEnv->pUdfInfo->funcs[TSDB_UDF_FUNC_FINALIZE]) {
             if (pRuntimeEnv->pUdfInfo->isScript) {
               (*(scriptFinalizeFunc)pRuntimeEnv->pUdfInfo->funcs[TSDB_UDF_FUNC_FINALIZE])(pRuntimeEnv->pUdfInfo->pScriptCtx, pCtx[j].pOutput, &output);
@@ -3369,7 +3257,7 @@
         int32_t output = 0;
         SResultRowCellInfo *pResInfo = GET_RES_INFO(pCtx);
         void *interBuf = (void *)GET_ROWCELL_INTERBUF(pResInfo);
-      
+
         if (pRuntimeEnv->pUdfInfo && pRuntimeEnv->pUdfInfo->funcs[TSDB_UDF_FUNC_FINALIZE]) {
             if (pRuntimeEnv->pUdfInfo->isScript) {
               (*(scriptFinalizeFunc)pRuntimeEnv->pUdfInfo->funcs[TSDB_UDF_FUNC_FINALIZE])(pRuntimeEnv->pUdfInfo->pScriptCtx, pCtx[j].pOutput, &output);
@@ -3455,7 +3343,7 @@
     if (functionId < 0) {
       continue;
     }
-    
+
     if (functionId == TSDB_FUNC_TOP || functionId == TSDB_FUNC_BOTTOM || functionId == TSDB_FUNC_DIFF) {
       pCtx[i].ptsOutputBuf = pCtx[0].pOutput;
     }
@@ -4154,15 +4042,9 @@
   if (!isSTableQuery
     && (pRuntimeEnv->tableqinfoGroupInfo.numOfTables == 1)
     && (cond.order == TSDB_ORDER_ASC)
-<<<<<<< HEAD
-    && (!QUERY_IS_INTERVAL_QUERY(pQuery))
-    && (!isGroupbyColumn(pQuery->pGroupbyExpr))
-    && (!isFixedOutputQuery(pRuntimeEnv))
-=======
     && (!QUERY_IS_INTERVAL_QUERY(pQueryAttr))
     && (!pQueryAttr->groupbyColumn)
     && (!pQueryAttr->simpleAgg)
->>>>>>> b45f8b24
   ) {
     SArray* pa = GET_TABLEGROUP(pRuntimeEnv, 0);
     STableQueryInfo* pCheckInfo = taosArrayGetP(pa, 0);
@@ -6314,14 +6196,11 @@
   pQueryMsg->prevResultLen = htonl(pQueryMsg->prevResultLen);
   pQueryMsg->sw.gap = htobe64(pQueryMsg->sw.gap);
   pQueryMsg->sw.primaryColId = htonl(pQueryMsg->sw.primaryColId);
-<<<<<<< HEAD
+  pQueryMsg->tableScanOperator = htonl(pQueryMsg->tableScanOperator);
+  pQueryMsg->numOfOperator = htonl(pQueryMsg->numOfOperator);
   pQueryMsg->udfContentOffset = htonl(pQueryMsg->udfContentOffset);
   pQueryMsg->udfContentLen    = htonl(pQueryMsg->udfContentLen);
   pQueryMsg->udfNum           = htonl(pQueryMsg->udfNum);
-=======
-  pQueryMsg->tableScanOperator = htonl(pQueryMsg->tableScanOperator);
-  pQueryMsg->numOfOperator = htonl(pQueryMsg->numOfOperator);
->>>>>>> b45f8b24
 
   // query msg safety check
   if (!validateQueryMsg(pQueryMsg)) {
@@ -6584,7 +6463,7 @@
 
     param->pUdfInfo->bufSize = htonl(*(int32_t*)pMsg);
     pMsg += sizeof(int32_t);
-    
+
     param->pUdfInfo->content = malloc(pQueryMsg->udfContentLen);
     memcpy(param->pUdfInfo->content, pMsg, pQueryMsg->udfContentLen);
 
@@ -6679,15 +6558,9 @@
       if (j < 0 || j >= pTableInfo->numOfCols) {
         return TSDB_CODE_QRY_INVALID_MSG;
       } else {
-<<<<<<< HEAD
-        SColumnInfo* pCol = &pQueryMsg->colList[j];
-        int32_t ret = getResultDataInfo(pCol->type, pCol->bytes, functId, (int32_t)pExprs[i].base.arg[0].argValue.i64,
-                                        &pExprs[i].type, &pExprs[i].bytes, &pExprs[i].interBytes, tagLen, superTable, NULL);
-=======
         SColumnInfo* pCol = &pTableInfo->colList[j];
         int32_t ret = getResultDataInfo(pCol->type, pCol->bytes, functId, (int32_t)pExprs[i].base.param[0].i64,
-                                        &pExprs[i].base.resType, &pExprs[i].base.resBytes, &pExprs[i].base.interBytes, tagLen, superTable);
->>>>>>> b45f8b24
+                                        &pExprs[i].base.resType, &pExprs[i].base.resBytes, &pExprs[i].base.interBytes, tagLen, superTable, NULL);
         assert(ret == TSDB_CODE_SUCCESS);
       }
     }
@@ -6709,25 +6582,22 @@
       (*(udfDestroyFunc)pUdfInfo->funcs[TSDB_UDF_FUNC_DESTROY])(&pUdfInfo->init);
     }
   }
-  
+
   tfree(pUdfInfo->name);
 
   if (pUdfInfo->path) {
     unlink(pUdfInfo->path);
   }
-  
+
   tfree(pUdfInfo->path);
-
   tfree(pUdfInfo->content);
-  
   taosCloseDll(pUdfInfo->handle);
-
   tfree(pUdfInfo);
 }
 
 static char* getUdfFuncName(char* name, int type) {
   char* funcname = calloc(1, TSDB_FUNCTIONS_NAME_MAX_LENGTH + 10);
-  
+
   switch (type) {
     case TSDB_UDF_FUNC_NORMAL:
       strcpy(funcname, name);
@@ -6740,7 +6610,7 @@
       break;
     case TSDB_UDF_FUNC_MERGE:
       sprintf(funcname, "%s_merge", name);
-      break;    
+      break;
     case TSDB_UDF_FUNC_DESTROY:
       sprintf(funcname, "%s_destroy", name);
       break;
@@ -6777,7 +6647,7 @@
       pUdfInfo->funcs[TSDB_UDF_FUNC_FINALIZE] =  taosLoadScriptFinalize;
     }
     pUdfInfo->funcs[TSDB_UDF_FUNC_DESTROY] = taosLoadScriptDestroy;
-    
+
   } else {
     char path[PATH_MAX] = {0};
     taosGetTmpfilePath("script", path);
@@ -6788,7 +6658,7 @@
     /*size_t t = */ fwrite(pUdfInfo->content, pUdfInfo->contLen, 1, file);
     fclose(file);
     tfree(pUdfInfo->content);
-    
+
     pUdfInfo->path = strdup(path);
 
     pUdfInfo->handle = taosLoadDll(path);
@@ -6803,7 +6673,7 @@
     }
 
     pUdfInfo->funcs[TSDB_UDF_FUNC_INIT] = taosLoadSym(pUdfInfo->handle, getUdfFuncName(pUdfInfo->name, TSDB_UDF_FUNC_INIT));
-    
+
     if (pUdfInfo->funcType == TSDB_UDF_TYPE_AGGREGATE) {
       pUdfInfo->funcs[TSDB_UDF_FUNC_FINALIZE] = taosLoadSym(pUdfInfo->handle, getUdfFuncName(pUdfInfo->name, TSDB_UDF_FUNC_FINALIZE));
       pUdfInfo->funcs[TSDB_UDF_FUNC_MERGE] = taosLoadSym(pUdfInfo->handle, getUdfFuncName(pUdfInfo->name, TSDB_UDF_FUNC_MERGE));
@@ -6815,14 +6685,13 @@
       return (*(udfInitFunc)pUdfInfo->funcs[TSDB_UDF_FUNC_INIT])(&pUdfInfo->init);
     }
   }
-  
+
   return TSDB_CODE_SUCCESS;
 }
 
 // TODO tag length should be passed from client
-<<<<<<< HEAD
-int32_t createQueryFuncExprFromMsg(SQueryTableMsg* pQueryMsg, int32_t numOfOutput, SExprInfo** pExprInfo,
-                                   SSqlFuncMsg** pExprMsg, SColumnInfo* pTagCols, SUdfInfo* pUdfInfo) {
+int32_t createQueryFunc(SQueriedTableInfo* pTableInfo, int32_t numOfOutput, SExprInfo** pExprInfo,
+                        SSqlExpr** pExprMsg, SColumnInfo* pTagCols, int32_t queryType, void* pMsg, SUdfInfo* pUdfInfo) {
   *pExprInfo = NULL;
   int32_t code = TSDB_CODE_SUCCESS;
 
@@ -6831,15 +6700,7 @@
     return code;
   }
 
-  SExprInfo *pExprs = (SExprInfo *)calloc(pQueryMsg->numOfOutput, sizeof(SExprInfo));
-=======
-int32_t createQueryFunc(SQueriedTableInfo* pTableInfo, int32_t numOfOutput, SExprInfo** pExprInfo,
-                        SSqlExpr** pExprMsg, SColumnInfo* pTagCols, int32_t queryType, void* pMsg) {
-  *pExprInfo = NULL;
-  int32_t code = TSDB_CODE_SUCCESS;
-
   SExprInfo *pExprs = (SExprInfo *)calloc(numOfOutput, sizeof(SExprInfo));
->>>>>>> b45f8b24
   if (pExprs == NULL) {
     return TSDB_CODE_QRY_OUT_OF_MEMORY;
   }
@@ -6925,13 +6786,8 @@
       return TSDB_CODE_QRY_INVALID_MSG;
     }
 
-<<<<<<< HEAD
-    if (getResultDataInfo(type, bytes, pExprs[i].base.functionId, param, &pExprs[i].type, &pExprs[i].bytes,
-                          &pExprs[i].interBytes, 0, isSuperTable, pUdfInfo) != TSDB_CODE_SUCCESS) {
-=======
     if (getResultDataInfo(type, bytes, pExprs[i].base.functionId, param, &pExprs[i].base.resType, &pExprs[i].base.resBytes,
-                          &pExprs[i].base.interBytes, 0, isSuperTable) != TSDB_CODE_SUCCESS) {
->>>>>>> b45f8b24
+                          &pExprs[i].base.interBytes, 0, isSuperTable, pUdfInfo) != TSDB_CODE_SUCCESS) {
       tfree(pExprs);
       return TSDB_CODE_QRY_INVALID_MSG;
     }
@@ -6950,14 +6806,9 @@
   return TSDB_CODE_SUCCESS;
 }
 
-<<<<<<< HEAD
-int32_t createIndirectQueryFuncExprFromMsg(SQueryTableMsg *pQueryMsg, int32_t numOfOutput, SExprInfo **pExprInfo,
-    SSqlFuncMsg **pExprMsg, SExprInfo *prevExpr, SUdfInfo *pUdfInfo) {
-=======
 // todo refactor
 int32_t createIndirectQueryFuncExprFromMsg(SQueryTableMsg* pQueryMsg, int32_t numOfOutput, SExprInfo** pExprInfo,
-                                           SSqlExpr** pExpr, SExprInfo* prevExpr) {
->>>>>>> b45f8b24
+                                           SSqlExpr** pExpr, SExprInfo* prevExpr, SUdfInfo *pUdfInfo) {
   *pExprInfo = NULL;
   int32_t code = TSDB_CODE_SUCCESS;
 
@@ -7000,15 +6851,9 @@
       bytes = prevExpr[index].base.resBytes;
     }
 
-<<<<<<< HEAD
-    int32_t param = (int32_t)pExprs[i].base.arg[0].argValue.i64;
-    if (getResultDataInfo(type, bytes, pExprs[i].base.functionId, param, &pExprs[i].type, &pExprs[i].bytes,
-                          &pExprs[i].interBytes, 0, isSuperTable, pUdfInfo) != TSDB_CODE_SUCCESS) {
-=======
     int32_t param = (int32_t)pExprs[i].base.param[0].i64;
     if (getResultDataInfo(type, bytes, pExprs[i].base.functionId, param, &pExprs[i].base.resType, &pExprs[i].base.resBytes,
-                          &pExprs[i].base.interBytes, 0, isSuperTable) != TSDB_CODE_SUCCESS) {
->>>>>>> b45f8b24
+                          &pExprs[i].base.interBytes, 0, isSuperTable, pUdfInfo) != TSDB_CODE_SUCCESS) {
       tfree(pExprs);
       return TSDB_CODE_QRY_INVALID_MSG;
     }
@@ -7188,13 +7033,8 @@
 }
 
 SQInfo* createQInfoImpl(SQueryTableMsg* pQueryMsg, SSqlGroupbyExpr* pGroupbyExpr, SExprInfo* pExprs,
-<<<<<<< HEAD
                         SExprInfo* pSecExprs, STableGroupInfo* pTableGroupInfo, SColumnInfo* pTagCols, bool stableQuery,
                         char* sql, uint64_t *qId, SUdfInfo* pUdfInfo) {
-=======
-                        SExprInfo* pSecExprs, STableGroupInfo* pTableGroupInfo, SColumnInfo* pTagCols, int32_t vgId,
-                        char* sql, uint64_t *qId) {
->>>>>>> b45f8b24
   int16_t numOfCols = pQueryMsg->numOfCols;
   int16_t numOfOutput = pQueryMsg->numOfOutput;
 
@@ -7205,35 +7045,10 @@
 
   pQInfo->qId = *qId;
 
+  pQInfo->runtimeEnv.pUdfInfo = pUdfInfo;
+
   // to make sure third party won't overwrite this structure
   pQInfo->signature = pQInfo;
-<<<<<<< HEAD
-  SQuery* pQuery = &pQInfo->query;
-  pQInfo->runtimeEnv.pQuery = pQuery;
-
-  pQInfo->runtimeEnv.pUdfInfo = pUdfInfo;
-
-  pQuery->tableGroupInfo  = *pTableGroupInfo;
-  pQuery->numOfCols       = numOfCols;
-  pQuery->numOfOutput     = numOfOutput;
-  pQuery->limit.limit     = pQueryMsg->limit;
-  pQuery->limit.offset    = pQueryMsg->offset;
-  pQuery->order.order     = pQueryMsg->order;
-  pQuery->order.orderColId = pQueryMsg->orderColId;
-  pQuery->pExpr1          = pExprs;
-  pQuery->pExpr2          = pSecExprs;
-  pQuery->numOfExpr2      = pQueryMsg->secondStageOutput;
-  pQuery->pGroupbyExpr    = pGroupbyExpr;
-  memcpy(&pQuery->interval, &pQueryMsg->interval, sizeof(pQuery->interval));
-  pQuery->fillType        = pQueryMsg->fillType;
-  pQuery->numOfTags       = pQueryMsg->numOfTags;
-  pQuery->tagColList      = pTagCols;
-  pQuery->prjInfo.vgroupLimit = pQueryMsg->vgroupLimit;
-  pQuery->prjInfo.ts      = (pQueryMsg->order == TSDB_ORDER_ASC)? INT64_MIN:INT64_MAX;
-  pQuery->sw              = pQueryMsg->sw;
-  pQuery->colList = calloc(numOfCols, sizeof(SSingleColumnFilterInfo));
-  if (pQuery->colList == NULL) {
-=======
   SQueryAttr* pQueryAttr = &pQInfo->query;
   pQInfo->runtimeEnv.pQueryAttr = pQueryAttr;
 
@@ -7267,11 +7082,9 @@
   pQueryAttr->simpleAgg       = pQueryMsg->simpleAgg;
   pQueryAttr->pointInterpQuery = pQueryMsg->pointInterpQuery;
   pQueryAttr->needReverseScan  = pQueryMsg->needReverseScan;
-  pQueryAttr->vgId            = vgId;
 
   pQueryAttr->tableCols = calloc(numOfCols, sizeof(SSingleColumnFilterInfo));
   if (pQueryAttr->tableCols == NULL) {
->>>>>>> b45f8b24
     goto _cleanup;
   }
 
@@ -7288,15 +7101,9 @@
   }
 
   for (int16_t col = 0; col < numOfOutput; ++col) {
-<<<<<<< HEAD
-    assert(pExprs[col].bytes > 0);
-    pQuery->resultRowSize += pExprs[col].bytes;
-  
-=======
     assert(pExprs[col].base.resBytes > 0);
     pQueryAttr->resultRowSize += pExprs[col].base.resBytes;
 
->>>>>>> b45f8b24
     // keep the tag length
     if (TSDB_COL_IS_TAG(pExprs[col].base.colInfo.flag)) {
       pQueryAttr->tagLen += pExprs[col].base.resBytes;
@@ -7307,29 +7114,24 @@
     }
   }
 
-<<<<<<< HEAD
+  doUpdateExprColumnIndex(pQueryAttr);
+  int32_t ret = createFilterInfo(pQueryAttr, pQInfo->qId);
+  if (ret != TSDB_CODE_SUCCESS) {
+    goto _cleanup;
+  }
+
   if (pSecExprs != NULL) {
     int32_t resultRowSize = 0;
-    
+
     // calculate the result row size
-    for (int16_t col = 0; col < pQuery->numOfExpr2; ++col) {
-      assert(pSecExprs[col].bytes > 0);
-      resultRowSize += pSecExprs[col].bytes;
-    }
-
-    if (resultRowSize > pQuery->resultRowSize) {
-      pQuery->resultRowSize = resultRowSize;
-    }
-  }
-
-  doUpdateExprColumnIndex(pQuery);
-  int32_t ret = createFilterInfo(pQuery, pQInfo->qId);
-=======
-  doUpdateExprColumnIndex(pQueryAttr);
-  int32_t ret = createFilterInfo(pQueryAttr, pQInfo->qId);
->>>>>>> b45f8b24
-  if (ret != TSDB_CODE_SUCCESS) {
-    goto _cleanup;
+    for (int16_t col = 0; col < pQueryAttr->numOfExpr2; ++col) {
+      assert(pSecExprs[col].base.resBytes > 0);
+      resultRowSize += pSecExprs[col].base.resBytes;
+    }
+
+    if (resultRowSize > pQueryAttr->resultRowSize) {
+      pQueryAttr->resultRowSize = resultRowSize;
+    }
   }
 
   if (pQueryAttr->fillType != TSDB_FILL_NONE) {
