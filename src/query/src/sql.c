/*
** 2000-05-29
**
** The author disclaims copyright to this source code.  In place of
** a legal notice, here is a blessing:
**
**    May you do good and not evil.
**    May you find forgiveness for yourself and forgive others.
**    May you share freely, never taking more than you give.
**
*************************************************************************
** Driver template for the LEMON parser generator.
**
** The "lemon" program processes an LALR(1) input grammar file, then uses
** this template to construct a parser.  The "lemon" program inserts text
** at each "%%" line.  Also, any "P-a-r-s-e" identifer prefix (without the
** interstitial "-" characters) contained in this template is changed into
** the value of the %name directive from the grammar.  Otherwise, the content
** of this template is copied straight through into the generate parser
** source file.
**
** The following is the concatenation of all %include directives from the
** input grammar file:
*/
#include <stdio.h>
#include <assert.h>
/************ Begin %include sections from the grammar ************************/

#include <stdio.h>
#include <stdlib.h>
#include <string.h>
#include <assert.h>
#include <stdbool.h>
#include "qSqlparser.h"
#include "tcmdtype.h"
#include "tstoken.h"
#include "ttokendef.h"
#include "tutil.h"
#include "tvariant.h"
/**************** End of %include directives **********************************/
/* These constants specify the various numeric values for terminal symbols
** in a format understandable to "makeheaders".  This section is blank unless
** "lemon" is run with the "-m" command-line option.
***************** Begin makeheaders token definitions *************************/
/**************** End makeheaders token definitions ***************************/

/* The next sections is a series of control #defines.
** various aspects of the generated parser.
**    YYCODETYPE         is the data type used to store the integer codes
**                       that represent terminal and non-terminal symbols.
**                       "unsigned char" is used if there are fewer than
**                       256 symbols.  Larger types otherwise.
**    YYNOCODE           is a number of type YYCODETYPE that is not used for
**                       any terminal or nonterminal symbol.
**    YYFALLBACK         If defined, this indicates that one or more tokens
**                       (also known as: "terminal symbols") have fall-back
**                       values which should be used if the original symbol
**                       would not parse.  This permits keywords to sometimes
**                       be used as identifiers, for example.
**    YYACTIONTYPE       is the data type used for "action codes" - numbers
**                       that indicate what to do in response to the next
**                       token.
**    ParseTOKENTYPE     is the data type used for minor type for terminal
**                       symbols.  Background: A "minor type" is a semantic
**                       value associated with a terminal or non-terminal
**                       symbols.  For example, for an "ID" terminal symbol,
**                       the minor type might be the name of the identifier.
**                       Each non-terminal can have a different minor type.
**                       Terminal symbols all have the same minor type, though.
**                       This macros defines the minor type for terminal 
**                       symbols.
**    YYMINORTYPE        is the data type used for all minor types.
**                       This is typically a union of many types, one of
**                       which is ParseTOKENTYPE.  The entry in the union
**                       for terminal symbols is called "yy0".
**    YYSTACKDEPTH       is the maximum depth of the parser's stack.  If
**                       zero the stack is dynamically sized using realloc()
**    ParseARG_SDECL     A static variable declaration for the %extra_argument
**    ParseARG_PDECL     A parameter declaration for the %extra_argument
**    ParseARG_PARAM     Code to pass %extra_argument as a subroutine parameter
**    ParseARG_STORE     Code to store %extra_argument into yypParser
**    ParseARG_FETCH     Code to extract %extra_argument from yypParser
**    ParseCTX_*         As ParseARG_ except for %extra_context
**    YYERRORSYMBOL      is the code number of the error symbol.  If not
**                       defined, then do no error processing.
**    YYNSTATE           the combined number of states.
**    YYNRULE            the number of rules in the grammar
**    YYNTOKEN           Number of terminal symbols
**    YY_MAX_SHIFT       Maximum value for shift actions
**    YY_MIN_SHIFTREDUCE Minimum value for shift-reduce actions
**    YY_MAX_SHIFTREDUCE Maximum value for shift-reduce actions
**    YY_ERROR_ACTION    The yy_action[] code for syntax error
**    YY_ACCEPT_ACTION   The yy_action[] code for accept
**    YY_NO_ACTION       The yy_action[] code for no-op
**    YY_MIN_REDUCE      Minimum value for reduce actions
**    YY_MAX_REDUCE      Maximum value for reduce actions
*/
#ifndef INTERFACE
# define INTERFACE 1
#endif
/************* Begin control #defines *****************************************/
#define YYCODETYPE unsigned short int
<<<<<<< HEAD
#define YYNOCODE 266
=======
#define YYNOCODE 262
>>>>>>> c3dc60e8
#define YYACTIONTYPE unsigned short int
#define ParseTOKENTYPE SStrToken
typedef union {
  int yyinit;
  ParseTOKENTYPE yy0;
<<<<<<< HEAD
  SSubclauseInfo* yy21;
  TAOS_FIELD yy27;
  SCreateDbInfo yy114;
  SCreateAcctInfo yy183;
  SCreatedTableInfo yy192;
  SArray* yy193;
  SCreateTableSql* yy270;
  SQuerySqlNode* yy286;
  int yy312;
  SFromInfo* yy370;
  SIntervalVal yy392;
  tVariant yy442;
  SSessionWindowVal yy447;
  tSqlExpr* yy454;
  int64_t yy473;
  SLimitVal yy482;
=======
  SLimitVal yy18;
  SFromInfo* yy70;
  SSessionWindowVal yy87;
  SCreateDbInfo yy94;
  int yy116;
  SSubclauseInfo* yy141;
  tSqlExpr* yy170;
  SCreateTableSql* yy194;
  tVariant yy218;
  SIntervalVal yy220;
  SCreatedTableInfo yy252;
  SQuerySqlNode* yy254;
  SCreateAcctInfo yy419;
  SArray* yy429;
  TAOS_FIELD yy451;
  int64_t yy481;
>>>>>>> c3dc60e8
} YYMINORTYPE;
#ifndef YYSTACKDEPTH
#define YYSTACKDEPTH 100
#endif
#define ParseARG_SDECL SSqlInfo* pInfo;
#define ParseARG_PDECL ,SSqlInfo* pInfo
#define ParseARG_PARAM ,pInfo
#define ParseARG_FETCH SSqlInfo* pInfo=yypParser->pInfo;
#define ParseARG_STORE yypParser->pInfo=pInfo;
#define ParseCTX_SDECL
#define ParseCTX_PDECL
#define ParseCTX_PARAM
#define ParseCTX_FETCH
#define ParseCTX_STORE
#define YYFALLBACK 1
<<<<<<< HEAD
#define YYNSTATE             327
#define YYNRULE              271
#define YYNRULE_WITH_ACTION  271
#define YYNTOKEN             191
#define YY_MAX_SHIFT         326
#define YY_MIN_SHIFTREDUCE   522
#define YY_MAX_SHIFTREDUCE   792
#define YY_ERROR_ACTION      793
#define YY_ACCEPT_ACTION     794
#define YY_NO_ACTION         795
#define YY_MIN_REDUCE        796
#define YY_MAX_REDUCE        1066
=======
#define YYNSTATE             315
#define YYNRULE              267
#define YYNRULE_WITH_ACTION  267
#define YYNTOKEN             187
#define YY_MAX_SHIFT         314
#define YY_MIN_SHIFTREDUCE   506
#define YY_MAX_SHIFTREDUCE   772
#define YY_ERROR_ACTION      773
#define YY_ACCEPT_ACTION     774
#define YY_NO_ACTION         775
#define YY_MIN_REDUCE        776
#define YY_MAX_REDUCE        1042
>>>>>>> c3dc60e8
/************* End control #defines *******************************************/
#define YY_NLOOKAHEAD ((int)(sizeof(yy_lookahead)/sizeof(yy_lookahead[0])))

/* Define the yytestcase() macro to be a no-op if is not already defined
** otherwise.
**
** Applications can choose to define yytestcase() in the %include section
** to a macro that can assist in verifying code coverage.  For production
** code the yytestcase() macro should be turned off.  But it is useful
** for testing.
*/
#ifndef yytestcase
# define yytestcase(X)
#endif


/* Next are the tables used to determine what action to take based on the
** current state and lookahead token.  These tables are used to implement
** functions that take a state number and lookahead value and return an
** action integer.  
**
** Suppose the action integer is N.  Then the action is determined as
** follows
**
**   0 <= N <= YY_MAX_SHIFT             Shift N.  That is, push the lookahead
**                                      token onto the stack and goto state N.
**
**   N between YY_MIN_SHIFTREDUCE       Shift to an arbitrary state then
**     and YY_MAX_SHIFTREDUCE           reduce by rule N-YY_MIN_SHIFTREDUCE.
**
**   N == YY_ERROR_ACTION               A syntax error has occurred.
**
**   N == YY_ACCEPT_ACTION              The parser accepts its input.
**
**   N == YY_NO_ACTION                  No such action.  Denotes unused
**                                      slots in the yy_action[] table.
**
**   N between YY_MIN_REDUCE            Reduce by rule N-YY_MIN_REDUCE
**     and YY_MAX_REDUCE
**
** The action table is constructed as a single large table named yy_action[].
** Given state S and lookahead X, the action is computed as either:
**
**    (A)   N = yy_action[ yy_shift_ofst[S] + X ]
**    (B)   N = yy_default[S]
**
** The (A) formula is preferred.  The B formula is used instead if
** yy_lookahead[yy_shift_ofst[S]+X] is not equal to X.
**
** The formulas above are for computing the action when the lookahead is
** a terminal symbol.  If the lookahead is a non-terminal (as occurs after
** a reduce action) then the yy_reduce_ofst[] array is used in place of
** the yy_shift_ofst[] array.
**
** The following are the tables generated in this section:
**
**  yy_action[]        A single table containing all actions.
**  yy_lookahead[]     A table containing the lookahead for each entry in
**                     yy_action.  Used to detect hash collisions.
**  yy_shift_ofst[]    For each state, the offset into yy_action for
**                     shifting terminals.
**  yy_reduce_ofst[]   For each state, the offset into yy_action for
**                     shifting non-terminals after a reduce.
**  yy_default[]       Default action for each state.
**
*********** Begin parsing tables **********************************************/
<<<<<<< HEAD
#define YY_ACTTAB_COUNT (688)
static const YYACTIONTYPE yy_action[] = {
 /*     0 */   967,  571,  188,  571,  209,  324,  932,   17,   71,  572,
 /*    10 */    84,  572, 1047,   49,   50,  147,   53,   54,  140,  186,
 /*    20 */   221,   43,  188,   52,  269,   57,   55,   59,   56,  192,
 /*    30 */    32,  216, 1048,   48,   47, 1044,  188,   46,   45,   44,
 /*    40 */   931,  929,  930,   29,  933,  215, 1048,  523,  524,  525,
 /*    50 */   526,  527,  528,  529,  530,  531,  532,  533,  534,  535,
 /*    60 */   536,  325,  964,  213,  238,   49,   50,   32,   53,   54,
 /*    70 */   147,  210,  221,   43,  943,   52,  269,   57,   55,   59,
 /*    80 */    56,  254,  999,   72,  264,   48,   47,  290,  946,   46,
 /*    90 */    45,   44,   49,   50,  290,   53,   54,   32,   83,  221,
 /*   100 */    43,  571,   52,  269,   57,   55,   59,   56,  224,  572,
 /*   110 */    32,  943,   48,   47,   76,  310,   46,   45,   44,   49,
 /*   120 */    51,   38,   53,   54,   12,  226,  221,   43,   86,   52,
 /*   130 */   269,   57,   55,   59,   56,  266,  228,   80,  225,   48,
 /*   140 */    47,  943,  320,   46,   45,   44,   50, 1043,   53,   54,
 /*   150 */   946,  293,  221,   43,  943,   52,  269,   57,   55,   59,
 /*   160 */    56,  946,  738,  233,  147,   48,   47,  946,  940,   46,
 /*   170 */    45,   44,  856,   23,  288,  319,  318,  287,  286,  285,
 /*   180 */   317,  284,  316,  315,  314,  283,  313,  312,  906,   32,
 /*   190 */   894,  895,  896,  897,  898,  899,  900,  901,  902,  903,
 /*   200 */   904,  905,  907,  908,   53,   54,  147, 1042,  221,   43,
 /*   210 */   227,   52,  269,   57,   55,   59,   56,  205,   32,   18,
 /*   220 */   958,   48,   47,    1,  161,   46,   45,   44,  220,  751,
 /*   230 */   294,  998,  742,  943,  745,  211,  748,  196,  220,  751,
 /*   240 */   206,  571,  742,  198,  745,   32,  748,    5,  163,  572,
 /*   250 */   124,  123,  197,   35,  162,   93,   98,   89,   97,  298,
 /*   260 */   217,  218,  943,   28,  268,   23,  275,  319,  318,  280,
 /*   270 */   217,  218,  317,   81,  316,  315,  314, 1058,  313,  312,
 /*   280 */   232,  691,  914,  843,   76,  912,  913,   32,  173,  942,
 /*   290 */   915,   38,  917,  918,  916,   82,  919,  920,   57,   55,
 /*   300 */    59,   56,  190,   87,  794,  326,   48,   47,   73,  852,
 /*   310 */    46,   45,   44,  248,  173,   70,  109,  114,   46,   45,
 /*   320 */    44,  204,  103,  113,  230,  119,  122,  112,  302,  719,
 /*   330 */   720,  943,  233,  116,   48,   47,   58,  934,   46,   45,
 /*   340 */    44,  855,  752,  111,    3,  174,   58,  219,  750,   25,
 /*   350 */   958,  310,  752,  234,  652,  250,  297,  296,  750,   33,
 /*   360 */   181,  177,  270,  695,  749,  249,  179,  176,  128,  127,
 /*   370 */   126,  125,  676,  698,  749,  673,  233,  674,  241,  675,
 /*   380 */   252,  191,  300,  299,  740,  944,  245,  244,  323,  322,
 /*   390 */   133,  844,  193,  688,  704,    6,  173,  231,  142,   24,
 /*   400 */   292,  710,  711,  235,  236,   62,   20,   63,  772,  753,
 /*   410 */    66,  187,   19,   19,  744,  743,  747,  746,  662,  272,
 /*   420 */   741,  664,   33,   33,  194,   62,  274,  663,   64,   67,
 /*   430 */    85,   62,  102,  101,  121,  120,   14,   13,   69,  680,
 /*   440 */   651,  681,  108,  107,   16,   15,  678,  945,  679,  138,
 /*   450 */   136,  195,  201,  202,  200,  185, 1009,  199,  189, 1008,
 /*   460 */   222, 1005,  755, 1004,  223,  301,  246,   41,  139,  966,
 /*   470 */   974,  976,  141,  959,  145,  253,  991,  990,  137,  941,
 /*   480 */   251,  158,  157,  939,  910,  677,  255,  110,  703,  159,
 /*   490 */   212,  303,  156,  154,  956,  151,  148,  160,  857,  277,
 /*   500 */   278,  279,  267,   68,  281,  257,  282,   39,  183,   36,
 /*   510 */   262,   65,  291,  851, 1063,   99, 1062,  149, 1060,  164,
 /*   520 */   295, 1057,  105,   60, 1056, 1054,  165,  875,   37,   34,
 /*   530 */    40,  184,  840,  115,  838,  117,  118,  836,  835,  237,
 /*   540 */   175,  265,  833,  263,  832,  831,  830,  829,  828,  827,
 /*   550 */   261,  178,  180,  824,  822,  820,  818,  816,  182,  259,
 /*   560 */    74,   77,  256,  258,  992,   42,  311,  304,  305,  306,
 /*   570 */   207,  308,  307,  309,  229,  276,  321,  792,  240,  208,
 /*   580 */   203,   94,   95,  791,  239,  243,  834,  242,  790,  778,
 /*   590 */   777,  247,  252,  271,    8,  129,  168,  130,  167,  876,
 /*   600 */   166,  170,  169,  172,  171,    2,   75,  826,  683,  131,
 /*   610 */   825,    4,  132,   78,  817,  705,  143,  155,  708,  152,
 /*   620 */   150,   79,  214,  153,  144,  712,  922,  260,  146,    9,
 /*   630 */    10,   88,  754,    7,   26,   27,   11,   21,  756,   22,
 /*   640 */    30,  273,   90,   92,   86,   91,   31,  615,  611,  609,
 /*   650 */   608,  607,  604,  575,  289,   96,  100,   33,   61,  654,
 /*   660 */   653,  650,  599,  597,  589,  595,  591,  593,  104,  106,
 /*   670 */   587,  585,  618,  617,  616,  614,  613,  612,  610,  606,
 /*   680 */   605,   62,  573,  540,  134,  135,  538,  796,
};
static const YYCODETYPE yy_lookahead[] = {
 /*     0 */   194,    1,  255,    1,  193,  194,    0,  255,  200,    9,
 /*    10 */   200,    9,  265,   13,   14,  194,   16,   17,  194,  255,
 /*    20 */    20,   21,  255,   23,   24,   25,   26,   27,   28,  255,
 /*    30 */   194,  264,  265,   33,   34,  255,  255,   37,   38,   39,
 /*    40 */   232,  231,  232,  233,  234,  264,  265,   45,   46,   47,
 /*    50 */    48,   49,   50,   51,   52,   53,   54,   55,   56,   57,
 /*    60 */    58,   59,  256,  214,   62,   13,   14,  194,   16,   17,
 /*    70 */   194,  235,   20,   21,  238,   23,   24,   25,   26,   27,
 /*    80 */    28,  257,  261,   83,  263,   33,   34,   81,  239,   37,
 /*    90 */    38,   39,   13,   14,   81,   16,   17,  194,   83,   20,
 /*   100 */    21,    1,   23,   24,   25,   26,   27,   28,  235,    9,
 /*   110 */   194,  238,   33,   34,  109,   86,   37,   38,   39,   13,
 /*   120 */    14,  116,   16,   17,  109,  214,   20,   21,  113,   23,
 /*   130 */    24,   25,   26,   27,   28,  259,  214,  261,  235,   33,
 /*   140 */    34,  238,  214,   37,   38,   39,   14,  255,   16,   17,
 /*   150 */   239,  235,   20,   21,  238,   23,   24,   25,   26,   27,
 /*   160 */    28,  239,  110,  194,  194,   33,   34,  239,  194,   37,
 /*   170 */    38,   39,  203,   93,   94,   95,   96,   97,   98,   99,
 /*   180 */   100,  101,  102,  103,  104,  105,  106,  107,  213,  194,
 /*   190 */   215,  216,  217,  218,  219,  220,  221,  222,  223,  224,
 /*   200 */   225,  226,  227,  228,   16,   17,  194,  255,   20,   21,
 /*   210 */   236,   23,   24,   25,   26,   27,   28,  255,  194,   44,
 /*   220 */   237,   33,   34,  201,  202,   37,   38,   39,    1,    2,
 /*   230 */   235,  261,    5,  238,    7,  252,    9,   62,    1,    2,
 /*   240 */   255,    1,    5,   68,    7,  194,    9,   63,   64,    9,
 /*   250 */    75,   76,   77,   69,   70,   71,   72,   73,   74,  235,
 /*   260 */    33,   34,  238,  109,   37,   93,  112,   95,   96,   85,
 /*   270 */    33,   34,  100,  261,  102,  103,  104,  239,  106,  107,
 /*   280 */    68,   37,  213,  199,  109,  216,  217,  194,  204,  238,
 /*   290 */   221,  116,  223,  224,  225,  240,  227,  228,   25,   26,
 /*   300 */    27,   28,  255,  200,  191,  192,   33,   34,  253,  199,
 /*   310 */    37,   38,   39,  138,  204,  140,   63,   64,   37,   38,
 /*   320 */    39,  146,   69,   70,   68,   72,   73,   74,  235,  128,
 /*   330 */   129,  238,  194,   80,   33,   34,  109,  234,   37,   38,
 /*   340 */    39,  203,  115,   78,  197,  198,  109,   61,  121,  109,
 /*   350 */   237,   86,  115,  141,    5,  110,  144,  145,  121,  114,
 /*   360 */    63,   64,   15,  119,  137,  252,   69,   70,   71,   72,
 /*   370 */    73,   74,    2,  110,  137,    5,  194,    7,  139,    9,
 /*   380 */   117,  255,   33,   34,    1,  203,  147,  148,   65,   66,
 /*   390 */    67,  199,  255,  114,  110,  109,  204,  141,  114,  120,
 /*   400 */   144,  110,  110,   33,   34,  114,  114,  114,  110,  110,
 /*   410 */   114,  255,  114,  114,    5,    5,    7,    7,  110,  110,
 /*   420 */    37,  110,  114,  114,  255,  114,  110,  110,  135,  133,
 /*   430 */   114,  114,  142,  143,   78,   79,  142,  143,  109,    5,
 /*   440 */   111,    7,  142,  143,  142,  143,    5,  239,    7,   63,
 /*   450 */    64,  255,  255,  255,  255,  255,  230,  255,  255,  230,
 /*   460 */   230,  230,  115,  230,  230,  230,  194,  254,  194,  194,
 /*   470 */   194,  194,  194,  237,  194,  237,  262,  262,   61,  237,
 /*   480 */   195,  194,  241,  194,  229,  115,  258,   92,  121,  194,
 /*   490 */   258,   91,  242,  244,  251,  247,  250,  194,  194,  194,
 /*   500 */   194,  194,  126,  132,  194,  258,  194,  194,  194,  194,
 /*   510 */   258,  134,  194,  194,  194,  194,  194,  249,  194,  194,
 /*   520 */   194,  194,  194,  131,  194,  194,  194,  194,  194,  194,
 /*   530 */   194,  194,  194,  194,  194,  194,  194,  194,  194,  194,
 /*   540 */   194,  130,  194,  125,  194,  194,  194,  194,  194,  194,
 /*   550 */   124,  194,  194,  194,  194,  194,  194,  194,  194,  123,
 /*   560 */   195,  195,  122,  195,  195,  136,  108,   51,   88,   90,
 /*   570 */   195,   89,   55,   87,  195,  195,   81,    5,    5,  195,
 /*   580 */   195,  200,  200,    5,  149,    5,  195,  149,    5,   95,
 /*   590 */    94,  139,  117,  112,  109,  196,  206,  196,  210,  212,
 /*   600 */   211,  207,  209,  205,  208,  201,  118,  195,  110,  196,
 /*   610 */   195,  197,  196,  114,  195,  110,  109,  243,  110,  246,
 /*   620 */   248,  109,    1,  245,  114,  110,  229,  109,  109,  127,
 /*   630 */   127,   78,  110,  109,  114,  114,  109,  109,  115,  109,
 /*   640 */    84,  112,   83,   83,  113,   71,   84,    9,    5,    5,
 /*   650 */     5,    5,    5,   82,   15,   78,  143,  114,   16,    5,
 /*   660 */     5,  110,    5,    5,    5,    5,    5,    5,  143,  143,
 /*   670 */     5,    5,    5,    5,    5,    5,    5,    5,    5,    5,
 /*   680 */     5,  114,   82,   61,   21,   21,   60,    0,  266,  266,
 /*   690 */   266,  266,  266,  266,  266,  266,  266,  266,  266,  266,
 /*   700 */   266,  266,  266,  266,  266,  266,  266,  266,  266,  266,
 /*   710 */   266,  266,  266,  266,  266,  266,  266,  266,  266,  266,
 /*   720 */   266,  266,  266,  266,  266,  266,  266,  266,  266,  266,
 /*   730 */   266,  266,  266,  266,  266,  266,  266,  266,  266,  266,
 /*   740 */   266,  266,  266,  266,  266,  266,  266,  266,  266,  266,
 /*   750 */   266,  266,  266,  266,  266,  266,  266,  266,  266,  266,
 /*   760 */   266,  266,  266,  266,  266,  266,  266,  266,  266,  266,
 /*   770 */   266,  266,  266,  266,  266,  266,  266,  266,  266,  266,
 /*   780 */   266,  266,  266,  266,  266,  266,  266,  266,  266,  266,
 /*   790 */   266,  266,  266,  266,  266,  266,  266,  266,  266,  266,
 /*   800 */   266,  266,  266,  266,  266,  266,  266,  266,  266,  266,
 /*   810 */   266,  266,  266,  266,  266,  266,  266,  266,  266,  266,
 /*   820 */   266,  266,  266,  266,  266,  266,  266,  266,  266,  266,
 /*   830 */   266,  266,  266,  266,  266,  266,  266,  266,  266,  266,
 /*   840 */   266,  266,  266,  266,  266,  266,  266,  266,  266,  266,
 /*   850 */   266,  266,  266,  266,  266,  266,  266,  266,  266,  266,
 /*   860 */   266,  266,  266,  266,  266,  266,  266,  266,  266,  266,
 /*   870 */   266,  266,  266,  266,  266,  266,  266,  266,  266,
=======
#define YY_ACTTAB_COUNT (681)
static const YYACTIONTYPE yy_action[] = {
 /*     0 */   133,  553,  202,  312,  206,  140,  943,   17,   85,  554,
 /*    10 */   774,  314,  179,   47,   48,  140,   51,   52,   30,  181,
 /*    20 */   214,   41,  181,   50,  262,   55,   53,   57,   54, 1023,
 /*    30 */   922,  209, 1024,   46,   45,  185,  181,   44,   43,   42,
 /*    40 */    47,   48,  910,   51,   52,  208, 1024,  214,   41,  553,
 /*    50 */    50,  262,   55,   53,   57,   54,  934,  554, 1020,  203,
 /*    60 */    46,   45,  919,  247,   44,   43,   42,   48,  940,   51,
 /*    70 */    52,  242,  974,  214,   41,  553,   50,  262,   55,   53,
 /*    80 */    57,   54,  975,  554,  257,  278,   46,   45,  298,  225,
 /*    90 */    44,   43,   42,  507,  508,  509,  510,  511,  512,  513,
 /*   100 */   514,  515,  516,  517,  518,  519,  313,  632, 1019,  231,
 /*   110 */    70,  553,   30,   47,   48, 1018,   51,   52,  821,  554,
 /*   120 */   214,   41,  166,   50,  262,   55,   53,   57,   54,   44,
 /*   130 */    43,   42,  718,   46,   45,  288,  287,   44,   43,   42,
 /*   140 */    47,   49,  830,   51,   52,  198,  166,  214,   41,  234,
 /*   150 */    50,  262,   55,   53,   57,   54,  918,  238,  237,  227,
 /*   160 */    46,   45,  285,  284,   44,   43,   42,   23,  276,  307,
 /*   170 */   306,  275,  274,  273,  305,  272,  304,  303,  302,  271,
 /*   180 */   301,  300,  882,  140,  870,  871,  872,  873,  874,  875,
 /*   190 */   876,  877,  878,  879,  880,  881,  883,  884,   51,   52,
 /*   200 */   822,  219,  214,   41,  166,   50,  262,   55,   53,   57,
 /*   210 */    54,  223,   18,   82,   25,   46,   45,  199,  226,   44,
 /*   220 */    43,   42,  213,  731,  934,  221,  722,  922,  725,  190,
 /*   230 */   728,  183,  213,  731,  140,  191,  722,  908,  725,  204,
 /*   240 */   728,  118,  117,  189,  905,  906,   29,  909,  259,   74,
 /*   250 */    78,  922,   30,  920,  210,  211,  308,   36,  261,   69,
 /*   260 */    23,  916,  307,  306,  210,  211,   61,  305,   30,  304,
 /*   270 */   303,  302,   74,  301,  300,  890,    3,  167,  888,  889,
 /*   280 */    36,  224,  922,  891,  280,  893,  894,  892,   62,  895,
 /*   290 */   896,  907,  656,  217,   12,  653,  919,  654,   84,  655,
 /*   300 */    81,   79,  241,  220,   68,   55,   53,   57,   54,  218,
 /*   310 */   197,  184,  919,   46,   45,   30,  278,   44,   43,   42,
 /*   320 */    80,  103,  108,  228,  229,   56,  263,   97,  107,  113,
 /*   330 */   116,  106,  732,   71,  671,   56,  186,  110,  730,   30,
 /*   340 */   180,   30,  732,    5,  156,   30,  699,  700,  730,   33,
 /*   350 */   155,   92,   87,   91,  729,  668,  281,  678,  105,  919,
 /*   360 */   174,  170,   24,  298,  729,  245,  172,  169,  121,  120,
 /*   370 */   119,   46,   45,    1,  154,   44,   43,   42,  720,  724,
 /*   380 */   282,  727,  286,  919,  243,  919,  290,  187,   31,  919,
 /*   390 */   311,  310,  126,  684,  212,   64,  690,  135,  691,  752,
 /*   400 */    60,  657,   20,   19,  733,  723,  642,  726,   19,  265,
 /*   410 */    31,  188,  675,   31,  721,   65,   96,   95,  194,  644,
 /*   420 */   267,  643,  735,   60,   83,   60,   28,   14,   13,  268,
 /*   430 */   102,  101,   67,  660,  631,  661,  195,  658,    6,  659,
 /*   440 */    16,   15,  115,  114,  131,  129,  193,  178,  192,  182,
 /*   450 */  1034,  921,  985,  984,  215,  981,  980,  239,  216,  289,
 /*   460 */   132,  942,   39,  950,  952,  134,  138,  935,  246,  967,
 /*   470 */   130,  966,  917,  150,  151,  915,  299,  152,  683,  248,
 /*   480 */   886,  104,  291,  149,  147,  153,  833,  142,  932,  141,
 /*   490 */   270,   66,  205,   37,  250,  176,   34,  279,  829, 1039,
 /*   500 */    93,  255, 1038, 1036,  143,   63,   58,  157,  283, 1033,
 /*   510 */    99, 1032,  260, 1030,  158,  851,  256,   35,  258,   32,
 /*   520 */    38,  177,  818,  109,  254,  816,  111,  112,  252,  814,
 /*   530 */   813,  230,  168,  811,  810,  809,  808,  807,  806,  171,
 /*   540 */   173,  803,  801,  799,  797,  795,  175,  249,  244,   72,
 /*   550 */    75,  251,   40,  968,  292,  293,  294,  295,  296,  200,
 /*   560 */   297,  222,  269,  309,  772,  233,  232,  771,   88,  201,
 /*   570 */   235,  196,   89,  236,  770,  758,  757,  240,  245,    8,
 /*   580 */   264,   73,  663,  136,  812,  161,  165,  685,  852,  159,
 /*   590 */   160,  162,  164,  163,  122,  123,  805,   76,  124,  804,
 /*   600 */     4,  688,  137,  125,  796,   77,  146,  144,  148,  145,
 /*   610 */   207,    2,  898,  253,   26,  692,  139,    9,   10,  734,
 /*   620 */    27,    7,   11,   21,  736,   22,   86,  266,  595,  591,
 /*   630 */    84,  589,  588,  587,  584,  557,  277,   90,   94,   31,
 /*   640 */   634,   59,  633,  630,  579,   98,  100,  577,  569,  575,
 /*   650 */   571,  573,  567,  565,  598,  597,  596,  594,  593,  592,
 /*   660 */   590,  586,  585,   60,  555,  523,  521,  776,  775,  775,
 /*   670 */   775,  775,  775,  775,  775,  775,  775,  775,  775,  127,
 /*   680 */   128,
};
static const YYCODETYPE yy_lookahead[] = {
 /*     0 */   190,    1,  189,  190,  209,  190,  190,  251,  196,    9,
 /*    10 */   187,  188,  251,   13,   14,  190,   16,   17,  190,  251,
 /*    20 */    20,   21,  251,   23,   24,   25,   26,   27,   28,  261,
 /*    30 */   235,  260,  261,   33,   34,  251,  251,   37,   38,   39,
 /*    40 */    13,   14,  230,   16,   17,  260,  261,   20,   21,    1,
 /*    50 */    23,   24,   25,   26,   27,   28,  233,    9,  251,  231,
 /*    60 */    33,   34,  234,  253,   37,   38,   39,   14,  252,   16,
 /*    70 */    17,  248,  257,   20,   21,    1,   23,   24,   25,   26,
 /*    80 */    27,   28,  257,    9,  259,   79,   33,   34,   81,   67,
 /*    90 */    37,   38,   39,   45,   46,   47,   48,   49,   50,   51,
 /*   100 */    52,   53,   54,   55,   56,   57,   58,    5,  251,   61,
 /*   110 */   110,    1,  190,   13,   14,  251,   16,   17,  195,    9,
 /*   120 */    20,   21,  199,   23,   24,   25,   26,   27,   28,   37,
 /*   130 */    38,   39,  105,   33,   34,   33,   34,   37,   38,   39,
 /*   140 */    13,   14,  195,   16,   17,  251,  199,   20,   21,  135,
 /*   150 */    23,   24,   25,   26,   27,   28,  234,  143,  144,  137,
 /*   160 */    33,   34,  140,  141,   37,   38,   39,   88,   89,   90,
 /*   170 */    91,   92,   93,   94,   95,   96,   97,   98,   99,  100,
 /*   180 */   101,  102,  208,  190,  210,  211,  212,  213,  214,  215,
 /*   190 */   216,  217,  218,  219,  220,  221,  222,  223,   16,   17,
 /*   200 */   195,  209,   20,   21,  199,   23,   24,   25,   26,   27,
 /*   210 */    28,   67,   44,  196,  104,   33,   34,  251,  190,   37,
 /*   220 */    38,   39,    1,    2,  233,  209,    5,  235,    7,   61,
 /*   230 */     9,  251,    1,    2,  190,   67,    5,    0,    7,  248,
 /*   240 */     9,   73,   74,   75,  227,  228,  229,  230,  255,  104,
 /*   250 */   257,  235,  190,  225,   33,   34,  209,  112,   37,  196,
 /*   260 */    88,  190,   90,   91,   33,   34,  109,   95,  190,   97,
 /*   270 */    98,   99,  104,  101,  102,  208,  193,  194,  211,  212,
 /*   280 */   112,  137,  235,  216,  140,  218,  219,  220,  131,  222,
 /*   290 */   223,  228,    2,  231,  104,    5,  234,    7,  108,    9,
 /*   300 */   110,  257,  134,  232,  136,   25,   26,   27,   28,  231,
 /*   310 */   142,  251,  234,   33,   34,  190,   79,   37,   38,   39,
 /*   320 */   236,   62,   63,   33,   34,  104,   15,   68,   69,   70,
 /*   330 */    71,   72,  111,  249,   37,  104,  251,   78,  117,  190,
 /*   340 */   251,  190,  111,   62,   63,  190,  124,  125,  117,   68,
 /*   350 */    69,   70,   71,   72,  133,  109,  231,  105,   76,  234,
 /*   360 */    62,   63,  116,   81,  133,  113,   68,   69,   70,   71,
 /*   370 */    72,   33,   34,  197,  198,   37,   38,   39,    1,    5,
 /*   380 */   231,    7,  231,  234,  105,  234,  231,  251,  109,  234,
 /*   390 */    64,   65,   66,  105,   60,  109,  105,  109,  105,  105,
 /*   400 */   109,  111,  109,  109,  105,    5,  105,    7,  109,  105,
 /*   410 */   109,  251,  115,  109,   37,  129,  138,  139,  251,  105,
 /*   420 */   105,  105,  111,  109,  109,  109,  104,  138,  139,  107,
 /*   430 */   138,  139,  104,    5,  106,    7,  251,    5,  104,    7,
 /*   440 */   138,  139,   76,   77,   62,   63,  251,  251,  251,  251,
 /*   450 */   235,  235,  226,  226,  226,  226,  226,  190,  226,  226,
 /*   460 */   190,  190,  250,  190,  190,  190,  190,  233,  233,  258,
 /*   470 */    60,  258,  233,  237,  190,  190,  103,  190,  117,  254,
 /*   480 */   224,   87,   86,  238,  240,  190,  190,  245,  247,  246,
 /*   490 */   190,  128,  254,  190,  254,  190,  190,  190,  190,  190,
 /*   500 */   190,  254,  190,  190,  244,  130,  127,  190,  190,  190,
 /*   510 */   190,  190,  122,  190,  190,  190,  121,  190,  126,  190,
 /*   520 */   190,  190,  190,  190,  120,  190,  190,  190,  119,  190,
 /*   530 */   190,  190,  190,  190,  190,  190,  190,  190,  190,  190,
 /*   540 */   190,  190,  190,  190,  190,  190,  190,  118,  191,  191,
 /*   550 */   191,  191,  132,  191,   50,   83,   85,   54,   84,  191,
 /*   560 */    82,  191,  191,   79,    5,    5,  145,    5,  196,  191,
 /*   570 */   145,  191,  196,    5,    5,   90,   89,  135,  113,  104,
 /*   580 */   107,  114,  105,  104,  191,  201,  200,  105,  207,  206,
 /*   590 */   205,  204,  203,  202,  192,  192,  191,  109,  192,  191,
 /*   600 */   193,  105,  109,  192,  191,  104,  241,  243,  239,  242,
 /*   610 */     1,  197,  224,  104,  109,  105,  104,  123,  123,  105,
 /*   620 */   109,  104,  104,  104,  111,  104,   76,  107,    9,    5,
 /*   630 */   108,    5,    5,    5,    5,   80,   15,   76,  139,  109,
 /*   640 */     5,   16,    5,  105,    5,  139,  139,    5,    5,    5,
 /*   650 */     5,    5,    5,    5,    5,    5,    5,    5,    5,    5,
 /*   660 */     5,    5,    5,  109,   80,   60,   59,    0,  262,  262,
 /*   670 */   262,  262,  262,  262,  262,  262,  262,  262,  262,   21,
 /*   680 */    21,  262,  262,  262,  262,  262,  262,  262,  262,  262,
 /*   690 */   262,  262,  262,  262,  262,  262,  262,  262,  262,  262,
 /*   700 */   262,  262,  262,  262,  262,  262,  262,  262,  262,  262,
 /*   710 */   262,  262,  262,  262,  262,  262,  262,  262,  262,  262,
 /*   720 */   262,  262,  262,  262,  262,  262,  262,  262,  262,  262,
 /*   730 */   262,  262,  262,  262,  262,  262,  262,  262,  262,  262,
 /*   740 */   262,  262,  262,  262,  262,  262,  262,  262,  262,  262,
 /*   750 */   262,  262,  262,  262,  262,  262,  262,  262,  262,  262,
 /*   760 */   262,  262,  262,  262,  262,  262,  262,  262,  262,  262,
 /*   770 */   262,  262,  262,  262,  262,  262,  262,  262,  262,  262,
 /*   780 */   262,  262,  262,  262,  262,  262,  262,  262,  262,  262,
 /*   790 */   262,  262,  262,  262,  262,  262,  262,  262,  262,  262,
 /*   800 */   262,  262,  262,  262,  262,  262,  262,  262,  262,  262,
 /*   810 */   262,  262,  262,  262,  262,  262,  262,  262,  262,  262,
 /*   820 */   262,  262,  262,  262,  262,  262,  262,  262,  262,  262,
 /*   830 */   262,  262,  262,  262,  262,  262,  262,  262,  262,  262,
 /*   840 */   262,  262,  262,  262,  262,  262,  262,  262,  262,  262,
 /*   850 */   262,  262,  262,  262,  262,  262,  262,  262,  262,  262,
 /*   860 */   262,  262,  262,  262,  262,  262,  262,  262,
>>>>>>> c3dc60e8
};
#define YY_SHIFT_COUNT    (326)
#define YY_SHIFT_MIN      (0)
#define YY_SHIFT_MAX      (687)
static const unsigned short int yy_shift_ofst[] = {
<<<<<<< HEAD
 /*     0 */   175,   80,   80,  172,  172,   13,  227,  237,  100,  100,
 /*    10 */   100,  100,  100,  100,  100,  100,  100,    0,    2,  237,
 /*    20 */   370,  370,  370,  370,  240,    5,  100,  100,  100,    6,
 /*    30 */   100,  100,  100,  100,  265,   13,   29,   29,  688,  688,
 /*    40 */   688,  237,  237,  237,  237,  237,  237,  237,  237,  237,
 /*    50 */   237,  237,  237,  237,  237,  237,  237,  237,  237,  237,
 /*    60 */   237,  370,  370,  349,  349,  349,  349,  349,  349,  349,
 /*    70 */   100,  100,  100,  244,  100,    5,    5,  100,  100,  100,
 /*    80 */   201,  201,  279,    5,  100,  100,  100,  100,  100,  100,
 /*    90 */   100,  100,  100,  100,  100,  100,  100,  100,  100,  100,
 /*   100 */   100,  100,  100,  100,  100,  100,  100,  100,  100,  100,
 /*   110 */   100,  100,  100,  100,  100,  100,  100,  100,  100,  100,
 /*   120 */   100,  100,  100,  100,  100,  100,  100,  100,  100,  100,
 /*   130 */   100,  100,  100,  100,  100,  100,  100,  100,  100,  417,
 /*   140 */   417,  417,  367,  367,  367,  417,  367,  417,  371,  377,
 /*   150 */   392,  376,  411,  418,  426,  436,  440,  429,  417,  417,
 /*   160 */   417,  458,   13,   13,  417,  417,  395,  400,  516,  480,
 /*   170 */   479,  517,  482,  486,  458,  417,  495,  495,  417,  495,
 /*   180 */   417,  495,  417,  688,  688,   52,   79,  106,   79,   79,
 /*   190 */   132,  188,  273,  273,  273,  273,  184,  253,  297,  301,
 /*   200 */   301,  301,  301,  212,  239,  281,  281,   15,  256,  323,
 /*   210 */   245,  263,  284,  291,  292,  298,  299,  409,  410,  383,
 /*   220 */   286,  347,  293,  296,  308,  309,  311,  316,  317,  154,
 /*   230 */   290,  294,  300,  329,  302,  434,  441,  356,  386,  572,
 /*   240 */   435,  573,  578,  438,  580,  583,  494,  496,  452,  475,
 /*   250 */   481,  485,  488,  498,  499,  505,  507,  508,  510,  512,
 /*   260 */   621,  518,  515,  519,  520,  502,  521,  503,  522,  524,
 /*   270 */   523,  527,  481,  528,  529,  530,  531,  553,  556,  559,
 /*   280 */   574,  562,  560,  638,  643,  644,  645,  646,  647,  571,
 /*   290 */   639,  577,  513,  543,  543,  642,  525,  526,  543,  654,
 /*   300 */   655,  551,  543,  657,  658,  659,  660,  661,  662,  665,
 /*   310 */   666,  667,  668,  669,  670,  671,  672,  673,  674,  675,
 /*   320 */   567,  600,  663,  664,  622,  626,  687,
};
#define YY_REDUCE_COUNT (184)
#define YY_REDUCE_MIN   (-253)
#define YY_REDUCE_MAX   (419)
static const short yy_reduce_ofst[] = {
 /*     0 */   113,  -25,  -25,   69,   69, -190, -233, -219, -164, -179,
 /*    10 */  -124, -127,  -97,  -84,   -5,   24,   93, -194, -189, -253,
 /*    20 */  -151,  -89,  -78,  -72, -176,  -17,  -30,   12,  -26,  103,
 /*    30 */   -31,  138,  182,   51,   84, -192,  110,  192,   55,   22,
 /*    40 */   147, -248, -236, -226, -220, -108,  -48,  -38,  -15,   47,
 /*    50 */   126,  137,  156,  169,  196,  197,  198,  199,  200,  202,
 /*    60 */   203,   38,  208,  226,  229,  230,  231,  233,  234,  235,
 /*    70 */   272,  274,  275,  213,  276,  236,  238,  277,  278,  280,
 /*    80 */   214,  215,  241,  242,  287,  289,  295,  303,  304,  305,
 /*    90 */   306,  307,  310,  312,  313,  314,  315,  318,  319,  320,
 /*   100 */   321,  322,  324,  325,  326,  327,  328,  330,  331,  332,
 /*   110 */   333,  334,  335,  336,  337,  338,  339,  340,  341,  342,
 /*   120 */   343,  344,  345,  346,  348,  350,  351,  352,  353,  354,
 /*   130 */   355,  357,  358,  359,  360,  361,  362,  363,  364,  285,
 /*   140 */   365,  366,  228,  232,  247,  368,  252,  369,  243,  246,
 /*   150 */   268,  372,  248,  373,  378,  249,  374,  250,  375,  379,
 /*   160 */   380,  255,  381,  382,  384,  385,  387,  389,  388,  390,
 /*   170 */   393,  394,  396,  398,  397,  391,  399,  401,  412,  413,
 /*   180 */   415,  416,  419,  404,  414,
=======
 /*     0 */   168,   79,   79,  172,  172,    6,  221,  231,   74,   74,
 /*    10 */    74,   74,   74,   74,   74,   74,   74,    0,   48,  231,
 /*    20 */   290,  290,  290,  290,  110,  145,   74,   74,   74,  237,
 /*    30 */    74,   74,  282,    6,    7,    7,  681,  681,  681,  231,
 /*    40 */   231,  231,  231,  231,  231,  231,  231,  231,  231,  231,
 /*    50 */   231,  231,  231,  231,  231,  231,  231,  231,  231,  290,
 /*    60 */   290,  102,  102,  102,  102,  102,  102,  102,   74,   74,
 /*    70 */    74,  297,   74,  145,  145,   74,   74,   74,  222,  222,
 /*    80 */   246,  145,   74,   74,   74,   74,   74,   74,   74,   74,
 /*    90 */    74,   74,   74,   74,   74,   74,   74,   74,   74,   74,
 /*   100 */    74,   74,   74,   74,   74,   74,   74,   74,   74,   74,
 /*   110 */    74,   74,   74,   74,   74,   74,   74,   74,   74,   74,
 /*   120 */    74,   74,   74,   74,   74,   74,   74,   74,   74,   74,
 /*   130 */    74,   74,  410,  410,  410,  361,  361,  361,  410,  361,
 /*   140 */   410,  363,  375,  379,  390,  392,  395,  404,  409,  429,
 /*   150 */   420,  410,  410,  410,  373,    6,    6,  410,  410,  394,
 /*   160 */   396,  504,  472,  471,  503,  474,  478,  373,  410,  484,
 /*   170 */   484,  410,  484,  410,  484,  410,  681,  681,   27,  100,
 /*   180 */   127,  100,  100,   53,  182,  280,  280,  280,  280,  259,
 /*   190 */   281,  298,  338,  338,  338,  338,   22,   14,   92,   92,
 /*   200 */   190,  144,  326,  279,  252,  288,  291,  293,  294,  299,
 /*   210 */   374,  400,  377,  334,  311,  157,  286,  301,  304,  314,
 /*   220 */   315,  316,  322,  278,  289,  292,  328,  302,  428,  432,
 /*   230 */   366,  382,  559,  421,  560,  562,  425,  568,  569,  485,
 /*   240 */   487,  442,  465,  473,  475,  467,  477,  488,  482,  479,
 /*   250 */   496,  493,  501,  609,  509,  510,  512,  505,  494,  511,
 /*   260 */   495,  514,  517,  513,  518,  473,  519,  520,  521,  522,
 /*   270 */   550,  619,  624,  626,  627,  628,  629,  555,  621,  561,
 /*   280 */   499,  530,  530,  625,  506,  507,  530,  635,  637,  538,
 /*   290 */   530,  639,  642,  643,  644,  645,  646,  647,  648,  649,
 /*   300 */   650,  651,  652,  653,  654,  655,  656,  657,  554,  584,
 /*   310 */   658,  659,  605,  607,  667,
};
#define YY_REDUCE_COUNT (177)
#define YY_REDUCE_MIN   (-244)
#define YY_REDUCE_MAX   (414)
static const short yy_reduce_ofst[] = {
 /*     0 */  -177,  -26,  -26,   67,   67,   17, -229, -215, -172, -175,
 /*    10 */    -7,   62,   78,  125,  149,  151,  155, -184, -187, -232,
 /*    20 */  -205,   -8,   16,   47, -190,   -9, -185,   44,   71, -188,
 /*    30 */    28,  -78,  -77,   63,  -53,    5,   84,  176,   83, -244,
 /*    40 */  -239, -216, -193, -143, -136, -106,  -34,  -20,   60,   85,
 /*    50 */    89,  136,  160,  167,  185,  195,  196,  197,  198,  215,
 /*    60 */   216,  226,  227,  228,  229,  230,  232,  233,  267,  270,
 /*    70 */   271,  212,  273,  234,  235,  274,  275,  276,  211,  213,
 /*    80 */   236,  239,  284,  285,  287,  295,  296,  300,  303,  305,
 /*    90 */   306,  307,  308,  309,  310,  312,  313,  317,  318,  319,
 /*   100 */   320,  321,  323,  324,  325,  327,  329,  330,  331,  332,
 /*   110 */   333,  335,  336,  337,  339,  340,  341,  342,  343,  344,
 /*   120 */   345,  346,  347,  348,  349,  350,  351,  352,  353,  354,
 /*   130 */   355,  356,  357,  358,  359,  225,  238,  240,  360,  247,
 /*   140 */   362,  241,  243,  242,  260,  364,  367,  365,  244,  369,
 /*   150 */   245,  368,  370,  371,  256,  372,  376,  378,  380,  381,
 /*   160 */   383,  385,  384,  387,  391,  389,  386,  388,  393,  402,
 /*   170 */   403,  405,  406,  408,  411,  413,  414,  407,
>>>>>>> c3dc60e8
};
static const YYACTIONTYPE yy_default[] = {
 /*     0 */   793,  909,  853,  921,  841,  850, 1050, 1050,  793,  793,
 /*    10 */   793,  793,  793,  793,  793,  793,  793,  968,  813, 1050,
 /*    20 */   793,  793,  793,  793,  793,  793,  793,  793,  793,  850,
 /*    30 */   793,  793,  793,  793,  858,  850,  858,  858,  963,  893,
 /*    40 */   911,  793,  793,  793,  793,  793,  793,  793,  793,  793,
 /*    50 */   793,  793,  793,  793,  793,  793,  793,  793,  793,  793,
 /*    60 */   793,  793,  793,  793,  793,  793,  793,  793,  793,  793,
 /*    70 */   793,  793,  793,  970,  973,  793,  793,  975,  793,  793,
 /*    80 */   995,  995,  961,  793,  793,  793,  793,  793,  793,  793,
 /*    90 */   793,  793,  793,  793,  793,  793,  793,  793,  793,  793,
 /*   100 */   793,  793,  793,  793,  793,  793,  793,  793,  793,  793,
 /*   110 */   793,  793,  793,  793,  793,  839,  793,  837,  793,  793,
 /*   120 */   793,  793,  793,  793,  793,  793,  793,  793,  793,  793,
 /*   130 */   793,  793,  793,  823,  793,  793,  793,  793,  793,  815,
 /*   140 */   815,  815,  793,  793,  793,  815,  793,  815, 1002, 1006,
 /*   150 */  1000,  988,  996,  987,  983,  981,  980, 1010,  815,  815,
 /*   160 */   815,  854,  850,  850,  815,  815,  874,  872,  870,  862,
 /*   170 */   868,  864,  866,  860,  842,  815,  848,  848,  815,  848,
 /*   180 */   815,  848,  815,  893,  911,  793, 1011,  793, 1049, 1001,
 /*   190 */  1039, 1038, 1045, 1037, 1036, 1035,  793,  793,  793, 1031,
 /*   200 */  1032, 1034, 1033,  793,  793, 1041, 1040,  793,  793,  793,
 /*   210 */   793,  793,  793,  793,  793,  793,  793,  793,  793,  793,
 /*   220 */  1013,  793, 1007, 1003,  793,  793,  793,  793,  793,  793,
 /*   230 */   793,  793,  793,  923,  793,  793,  793,  793,  793,  793,
 /*   240 */   793,  793,  793,  793,  793,  793,  793,  793,  793,  960,
 /*   250 */   793,  793,  793,  793,  971,  793,  793,  793,  793,  793,
 /*   260 */   793,  793,  793,  793,  997,  793,  989,  793,  793,  793,
 /*   270 */   793,  793,  935,  793,  793,  793,  793,  793,  793,  793,
 /*   280 */   793,  793,  793,  793,  793,  793,  793,  793,  793,  793,
 /*   290 */   793,  793,  793, 1061, 1059,  793,  793,  793, 1055,  793,
 /*   300 */   793,  793, 1053,  793,  793,  793,  793,  793,  793,  793,
 /*   310 */   793,  793,  793,  793,  793,  793,  793,  793,  793,  793,
 /*   320 */   877,  793,  821,  819,  793,  811,  793,
};
/********** End of lemon-generated parsing tables *****************************/

/* The next table maps tokens (terminal symbols) into fallback tokens.  
** If a construct like the following:
** 
**      %fallback ID X Y Z.
**
** appears in the grammar, then ID becomes a fallback token for X, Y,
** and Z.  Whenever one of the tokens X, Y, or Z is input to the parser
** but it does not parse, the type of the token is changed to ID and
** the parse is retried before an error is thrown.
**
** This feature can be used, for example, to cause some keywords in a language
** to revert to identifiers if they keyword does not apply in the context where
** it appears.
*/
#ifdef YYFALLBACK
static const YYCODETYPE yyFallback[] = {
    0,  /*          $ => nothing */
    0,  /*         ID => nothing */
    1,  /*       BOOL => ID */
    1,  /*    TINYINT => ID */
    1,  /*   SMALLINT => ID */
    1,  /*    INTEGER => ID */
    1,  /*     BIGINT => ID */
    1,  /*      FLOAT => ID */
    1,  /*     DOUBLE => ID */
    1,  /*     STRING => ID */
    1,  /*  TIMESTAMP => ID */
    1,  /*     BINARY => ID */
    1,  /*      NCHAR => ID */
    0,  /*         OR => nothing */
    0,  /*        AND => nothing */
    0,  /*        NOT => nothing */
    0,  /*         EQ => nothing */
    0,  /*         NE => nothing */
    0,  /*     ISNULL => nothing */
    0,  /*    NOTNULL => nothing */
    0,  /*         IS => nothing */
    1,  /*       LIKE => ID */
    1,  /*       GLOB => ID */
    0,  /*    BETWEEN => nothing */
    0,  /*         IN => nothing */
    0,  /*         GT => nothing */
    0,  /*         GE => nothing */
    0,  /*         LT => nothing */
    0,  /*         LE => nothing */
    0,  /*     BITAND => nothing */
    0,  /*      BITOR => nothing */
    0,  /*     LSHIFT => nothing */
    0,  /*     RSHIFT => nothing */
    0,  /*       PLUS => nothing */
    0,  /*      MINUS => nothing */
    0,  /*     DIVIDE => nothing */
    0,  /*      TIMES => nothing */
    0,  /*       STAR => nothing */
    0,  /*      SLASH => nothing */
    0,  /*        REM => nothing */
    0,  /*     CONCAT => nothing */
    0,  /*     UMINUS => nothing */
    0,  /*      UPLUS => nothing */
    0,  /*     BITNOT => nothing */
    0,  /*       SHOW => nothing */
    0,  /*  DATABASES => nothing */
    0,  /*     TOPICS => nothing */
    0,  /*  FUNCTIONS => nothing */
    0,  /*     MNODES => nothing */
    0,  /*     DNODES => nothing */
    0,  /*   ACCOUNTS => nothing */
    0,  /*      USERS => nothing */
    0,  /*    MODULES => nothing */
    0,  /*    QUERIES => nothing */
    0,  /* CONNECTIONS => nothing */
    0,  /*    STREAMS => nothing */
    0,  /*  VARIABLES => nothing */
    0,  /*     SCORES => nothing */
    0,  /*     GRANTS => nothing */
    0,  /*     VNODES => nothing */
    1,  /*    IPTOKEN => ID */
    0,  /*        DOT => nothing */
    0,  /*     CREATE => nothing */
    0,  /*      TABLE => nothing */
    1,  /*   DATABASE => ID */
    0,  /*     TABLES => nothing */
    0,  /*    STABLES => nothing */
    0,  /*    VGROUPS => nothing */
    0,  /*       DROP => nothing */
    1,  /*     STABLE => ID */
    0,  /*      TOPIC => nothing */
    0,  /*   FUNCTION => nothing */
    0,  /*      DNODE => nothing */
    0,  /*       USER => nothing */
    0,  /*    ACCOUNT => nothing */
    0,  /*        USE => nothing */
    0,  /*   DESCRIBE => nothing */
    0,  /*      ALTER => nothing */
    0,  /*       PASS => nothing */
    0,  /*  PRIVILEGE => nothing */
    0,  /*      LOCAL => nothing */
    0,  /*         IF => nothing */
    0,  /*     EXISTS => nothing */
    0,  /*         AS => nothing */
    0,  /* OUTPUTTYPE => nothing */
    0,  /*  AGGREGATE => nothing */
    0,  /*        PPS => nothing */
    0,  /*    TSERIES => nothing */
    0,  /*        DBS => nothing */
    0,  /*    STORAGE => nothing */
    0,  /*      QTIME => nothing */
    0,  /*      CONNS => nothing */
    0,  /*      STATE => nothing */
    0,  /*       KEEP => nothing */
    0,  /*      CACHE => nothing */
    0,  /*    REPLICA => nothing */
    0,  /*     QUORUM => nothing */
    0,  /*       DAYS => nothing */
    0,  /*    MINROWS => nothing */
    0,  /*    MAXROWS => nothing */
    0,  /*     BLOCKS => nothing */
    0,  /*      CTIME => nothing */
    0,  /*        WAL => nothing */
    0,  /*      FSYNC => nothing */
    0,  /*       COMP => nothing */
    0,  /*  PRECISION => nothing */
    0,  /*     UPDATE => nothing */
    0,  /*  CACHELAST => nothing */
    0,  /* PARTITIONS => nothing */
    0,  /*         LP => nothing */
    0,  /*         RP => nothing */
    0,  /*   UNSIGNED => nothing */
    0,  /*       TAGS => nothing */
    0,  /*      USING => nothing */
    0,  /*      COMMA => nothing */
    1,  /*       NULL => ID */
    0,  /*     SELECT => nothing */
    0,  /*      UNION => nothing */
    1,  /*        ALL => ID */
    0,  /*   DISTINCT => nothing */
    0,  /*       FROM => nothing */
    0,  /*   VARIABLE => nothing */
    0,  /*   INTERVAL => nothing */
    0,  /*    SESSION => nothing */
    0,  /*       FILL => nothing */
    0,  /*    SLIDING => nothing */
    0,  /*      ORDER => nothing */
    0,  /*         BY => nothing */
    1,  /*        ASC => ID */
    1,  /*       DESC => ID */
    0,  /*      GROUP => nothing */
    0,  /*     HAVING => nothing */
    0,  /*      LIMIT => nothing */
    1,  /*     OFFSET => ID */
    0,  /*     SLIMIT => nothing */
    0,  /*    SOFFSET => nothing */
    0,  /*      WHERE => nothing */
    1,  /*        NOW => ID */
    0,  /*      RESET => nothing */
    0,  /*      QUERY => nothing */
    0,  /*     SYNCDB => nothing */
    0,  /*        ADD => nothing */
    0,  /*     COLUMN => nothing */
    0,  /*        TAG => nothing */
    0,  /*     CHANGE => nothing */
    0,  /*        SET => nothing */
    0,  /*       KILL => nothing */
    0,  /* CONNECTION => nothing */
    0,  /*     STREAM => nothing */
    0,  /*      COLON => nothing */
    1,  /*      ABORT => ID */
    1,  /*      AFTER => ID */
    1,  /*     ATTACH => ID */
    1,  /*     BEFORE => ID */
    1,  /*      BEGIN => ID */
    1,  /*    CASCADE => ID */
    1,  /*    CLUSTER => ID */
    1,  /*   CONFLICT => ID */
    1,  /*       COPY => ID */
    1,  /*   DEFERRED => ID */
    1,  /* DELIMITERS => ID */
    1,  /*     DETACH => ID */
    1,  /*       EACH => ID */
    1,  /*        END => ID */
    1,  /*    EXPLAIN => ID */
    1,  /*       FAIL => ID */
    1,  /*        FOR => ID */
    1,  /*     IGNORE => ID */
    1,  /*  IMMEDIATE => ID */
    1,  /*  INITIALLY => ID */
    1,  /*    INSTEAD => ID */
    1,  /*      MATCH => ID */
    1,  /*        KEY => ID */
    1,  /*         OF => ID */
    1,  /*      RAISE => ID */
    1,  /*    REPLACE => ID */
    1,  /*   RESTRICT => ID */
    1,  /*        ROW => ID */
    1,  /*  STATEMENT => ID */
    1,  /*    TRIGGER => ID */
    1,  /*       VIEW => ID */
    1,  /*       SEMI => ID */
    1,  /*       NONE => ID */
    1,  /*       PREV => ID */
    1,  /*     LINEAR => ID */
    1,  /*     IMPORT => ID */
    1,  /*     TBNAME => ID */
    1,  /*       JOIN => ID */
    1,  /*     INSERT => ID */
    1,  /*       INTO => ID */
    1,  /*     VALUES => ID */
};
#endif /* YYFALLBACK */

/* The following structure represents a single element of the
** parser's stack.  Information stored includes:
**
**   +  The state number for the parser at this level of the stack.
**
**   +  The value of the token stored at this level of the stack.
**      (In other words, the "major" token.)
**
**   +  The semantic value stored at this level of the stack.  This is
**      the information used by the action routines in the grammar.
**      It is sometimes called the "minor" token.
**
** After the "shift" half of a SHIFTREDUCE action, the stateno field
** actually contains the reduce action for the second half of the
** SHIFTREDUCE.
*/
struct yyStackEntry {
  YYACTIONTYPE stateno;  /* The state-number, or reduce action in SHIFTREDUCE */
  YYCODETYPE major;      /* The major token value.  This is the code
                         ** number for the token at this stack level */
  YYMINORTYPE minor;     /* The user-supplied minor token value.  This
                         ** is the value of the token  */
};
typedef struct yyStackEntry yyStackEntry;

/* The state of the parser is completely contained in an instance of
** the following structure */
struct yyParser {
  yyStackEntry *yytos;          /* Pointer to top element of the stack */
#ifdef YYTRACKMAXSTACKDEPTH
  int yyhwm;                    /* High-water mark of the stack */
#endif
#ifndef YYNOERRORRECOVERY
  int yyerrcnt;                 /* Shifts left before out of the error */
#endif
  ParseARG_SDECL                /* A place to hold %extra_argument */
  ParseCTX_SDECL                /* A place to hold %extra_context */
#if YYSTACKDEPTH<=0
  int yystksz;                  /* Current side of the stack */
  yyStackEntry *yystack;        /* The parser's stack */
  yyStackEntry yystk0;          /* First stack entry */
#else
  yyStackEntry yystack[YYSTACKDEPTH];  /* The parser's stack */
  yyStackEntry *yystackEnd;            /* Last entry in the stack */
#endif
};
typedef struct yyParser yyParser;

#ifndef NDEBUG
#include <stdio.h>
static FILE *yyTraceFILE = 0;
static char *yyTracePrompt = 0;
#endif /* NDEBUG */

#ifndef NDEBUG
/* 
** Turn parser tracing on by giving a stream to which to write the trace
** and a prompt to preface each trace message.  Tracing is turned off
** by making either argument NULL 
**
** Inputs:
** <ul>
** <li> A FILE* to which trace output should be written.
**      If NULL, then tracing is turned off.
** <li> A prefix string written at the beginning of every
**      line of trace output.  If NULL, then tracing is
**      turned off.
** </ul>
**
** Outputs:
** None.
*/
void ParseTrace(FILE *TraceFILE, char *zTracePrompt){
  yyTraceFILE = TraceFILE;
  yyTracePrompt = zTracePrompt;
  if( yyTraceFILE==0 ) yyTracePrompt = 0;
  else if( yyTracePrompt==0 ) yyTraceFILE = 0;
}
#endif /* NDEBUG */

#if defined(YYCOVERAGE) || !defined(NDEBUG)
/* For tracing shifts, the names of all terminals and nonterminals
** are required.  The following table supplies these names */
static const char *const yyTokenName[] = { 
  /*    0 */ "$",
  /*    1 */ "ID",
  /*    2 */ "BOOL",
  /*    3 */ "TINYINT",
  /*    4 */ "SMALLINT",
  /*    5 */ "INTEGER",
  /*    6 */ "BIGINT",
  /*    7 */ "FLOAT",
  /*    8 */ "DOUBLE",
  /*    9 */ "STRING",
  /*   10 */ "TIMESTAMP",
  /*   11 */ "BINARY",
  /*   12 */ "NCHAR",
  /*   13 */ "OR",
  /*   14 */ "AND",
  /*   15 */ "NOT",
  /*   16 */ "EQ",
  /*   17 */ "NE",
  /*   18 */ "ISNULL",
  /*   19 */ "NOTNULL",
  /*   20 */ "IS",
  /*   21 */ "LIKE",
  /*   22 */ "GLOB",
  /*   23 */ "BETWEEN",
  /*   24 */ "IN",
  /*   25 */ "GT",
  /*   26 */ "GE",
  /*   27 */ "LT",
  /*   28 */ "LE",
  /*   29 */ "BITAND",
  /*   30 */ "BITOR",
  /*   31 */ "LSHIFT",
  /*   32 */ "RSHIFT",
  /*   33 */ "PLUS",
  /*   34 */ "MINUS",
  /*   35 */ "DIVIDE",
  /*   36 */ "TIMES",
  /*   37 */ "STAR",
  /*   38 */ "SLASH",
  /*   39 */ "REM",
  /*   40 */ "CONCAT",
  /*   41 */ "UMINUS",
  /*   42 */ "UPLUS",
  /*   43 */ "BITNOT",
  /*   44 */ "SHOW",
  /*   45 */ "DATABASES",
  /*   46 */ "TOPICS",
<<<<<<< HEAD
  /*   47 */ "FUNCTIONS",
  /*   48 */ "MNODES",
  /*   49 */ "DNODES",
  /*   50 */ "ACCOUNTS",
  /*   51 */ "USERS",
  /*   52 */ "MODULES",
  /*   53 */ "QUERIES",
  /*   54 */ "CONNECTIONS",
  /*   55 */ "STREAMS",
  /*   56 */ "VARIABLES",
  /*   57 */ "SCORES",
  /*   58 */ "GRANTS",
  /*   59 */ "VNODES",
  /*   60 */ "IPTOKEN",
  /*   61 */ "DOT",
  /*   62 */ "CREATE",
  /*   63 */ "TABLE",
  /*   64 */ "DATABASE",
  /*   65 */ "TABLES",
  /*   66 */ "STABLES",
  /*   67 */ "VGROUPS",
  /*   68 */ "DROP",
  /*   69 */ "STABLE",
  /*   70 */ "TOPIC",
  /*   71 */ "FUNCTION",
  /*   72 */ "DNODE",
  /*   73 */ "USER",
  /*   74 */ "ACCOUNT",
  /*   75 */ "USE",
  /*   76 */ "DESCRIBE",
  /*   77 */ "ALTER",
  /*   78 */ "PASS",
  /*   79 */ "PRIVILEGE",
  /*   80 */ "LOCAL",
  /*   81 */ "IF",
  /*   82 */ "EXISTS",
  /*   83 */ "AS",
  /*   84 */ "OUTPUTTYPE",
  /*   85 */ "AGGREGATE",
  /*   86 */ "PPS",
  /*   87 */ "TSERIES",
  /*   88 */ "DBS",
  /*   89 */ "STORAGE",
  /*   90 */ "QTIME",
  /*   91 */ "CONNS",
  /*   92 */ "STATE",
  /*   93 */ "KEEP",
  /*   94 */ "CACHE",
  /*   95 */ "REPLICA",
  /*   96 */ "QUORUM",
  /*   97 */ "DAYS",
  /*   98 */ "MINROWS",
  /*   99 */ "MAXROWS",
  /*  100 */ "BLOCKS",
  /*  101 */ "CTIME",
  /*  102 */ "WAL",
  /*  103 */ "FSYNC",
  /*  104 */ "COMP",
  /*  105 */ "PRECISION",
  /*  106 */ "UPDATE",
  /*  107 */ "CACHELAST",
  /*  108 */ "PARTITIONS",
  /*  109 */ "LP",
  /*  110 */ "RP",
  /*  111 */ "UNSIGNED",
  /*  112 */ "TAGS",
  /*  113 */ "USING",
  /*  114 */ "COMMA",
  /*  115 */ "NULL",
  /*  116 */ "SELECT",
  /*  117 */ "UNION",
  /*  118 */ "ALL",
  /*  119 */ "DISTINCT",
  /*  120 */ "FROM",
  /*  121 */ "VARIABLE",
  /*  122 */ "INTERVAL",
  /*  123 */ "SESSION",
  /*  124 */ "FILL",
  /*  125 */ "SLIDING",
  /*  126 */ "ORDER",
  /*  127 */ "BY",
  /*  128 */ "ASC",
  /*  129 */ "DESC",
  /*  130 */ "GROUP",
  /*  131 */ "HAVING",
  /*  132 */ "LIMIT",
  /*  133 */ "OFFSET",
  /*  134 */ "SLIMIT",
  /*  135 */ "SOFFSET",
  /*  136 */ "WHERE",
  /*  137 */ "NOW",
  /*  138 */ "RESET",
  /*  139 */ "QUERY",
  /*  140 */ "SYNCDB",
  /*  141 */ "ADD",
  /*  142 */ "COLUMN",
  /*  143 */ "TAG",
  /*  144 */ "CHANGE",
  /*  145 */ "SET",
  /*  146 */ "KILL",
  /*  147 */ "CONNECTION",
  /*  148 */ "STREAM",
  /*  149 */ "COLON",
  /*  150 */ "ABORT",
  /*  151 */ "AFTER",
  /*  152 */ "ATTACH",
  /*  153 */ "BEFORE",
  /*  154 */ "BEGIN",
  /*  155 */ "CASCADE",
  /*  156 */ "CLUSTER",
  /*  157 */ "CONFLICT",
  /*  158 */ "COPY",
  /*  159 */ "DEFERRED",
  /*  160 */ "DELIMITERS",
  /*  161 */ "DETACH",
  /*  162 */ "EACH",
  /*  163 */ "END",
  /*  164 */ "EXPLAIN",
  /*  165 */ "FAIL",
  /*  166 */ "FOR",
  /*  167 */ "IGNORE",
  /*  168 */ "IMMEDIATE",
  /*  169 */ "INITIALLY",
  /*  170 */ "INSTEAD",
  /*  171 */ "MATCH",
  /*  172 */ "KEY",
  /*  173 */ "OF",
  /*  174 */ "RAISE",
  /*  175 */ "REPLACE",
  /*  176 */ "RESTRICT",
  /*  177 */ "ROW",
  /*  178 */ "STATEMENT",
  /*  179 */ "TRIGGER",
  /*  180 */ "VIEW",
  /*  181 */ "SEMI",
  /*  182 */ "NONE",
  /*  183 */ "PREV",
  /*  184 */ "LINEAR",
  /*  185 */ "IMPORT",
  /*  186 */ "TBNAME",
  /*  187 */ "JOIN",
  /*  188 */ "INSERT",
  /*  189 */ "INTO",
  /*  190 */ "VALUES",
  /*  191 */ "program",
  /*  192 */ "cmd",
  /*  193 */ "dbPrefix",
  /*  194 */ "ids",
  /*  195 */ "cpxName",
  /*  196 */ "ifexists",
  /*  197 */ "alter_db_optr",
  /*  198 */ "alter_topic_optr",
  /*  199 */ "acct_optr",
  /*  200 */ "ifnotexists",
  /*  201 */ "db_optr",
  /*  202 */ "topic_optr",
  /*  203 */ "typename",
  /*  204 */ "pps",
  /*  205 */ "tseries",
  /*  206 */ "dbs",
  /*  207 */ "streams",
  /*  208 */ "storage",
  /*  209 */ "qtime",
  /*  210 */ "users",
  /*  211 */ "conns",
  /*  212 */ "state",
  /*  213 */ "keep",
  /*  214 */ "tagitemlist",
  /*  215 */ "cache",
  /*  216 */ "replica",
  /*  217 */ "quorum",
  /*  218 */ "days",
  /*  219 */ "minrows",
  /*  220 */ "maxrows",
  /*  221 */ "blocks",
  /*  222 */ "ctime",
  /*  223 */ "wal",
  /*  224 */ "fsync",
  /*  225 */ "comp",
  /*  226 */ "prec",
  /*  227 */ "update",
  /*  228 */ "cachelast",
  /*  229 */ "partitions",
  /*  230 */ "signed",
  /*  231 */ "create_table_args",
  /*  232 */ "create_stable_args",
  /*  233 */ "create_table_list",
  /*  234 */ "create_from_stable",
  /*  235 */ "columnlist",
  /*  236 */ "tagNamelist",
  /*  237 */ "select",
  /*  238 */ "column",
  /*  239 */ "tagitem",
  /*  240 */ "selcollist",
  /*  241 */ "from",
  /*  242 */ "where_opt",
  /*  243 */ "interval_opt",
  /*  244 */ "session_option",
  /*  245 */ "fill_opt",
  /*  246 */ "sliding_opt",
  /*  247 */ "groupby_opt",
  /*  248 */ "orderby_opt",
  /*  249 */ "having_opt",
  /*  250 */ "slimit_opt",
  /*  251 */ "limit_opt",
  /*  252 */ "union",
  /*  253 */ "sclp",
  /*  254 */ "distinct",
  /*  255 */ "expr",
  /*  256 */ "as",
  /*  257 */ "tablelist",
  /*  258 */ "tmvar",
  /*  259 */ "sortlist",
  /*  260 */ "sortitem",
  /*  261 */ "item",
  /*  262 */ "sortorder",
  /*  263 */ "grouplist",
  /*  264 */ "exprlist",
  /*  265 */ "expritem",
=======
  /*   47 */ "MNODES",
  /*   48 */ "DNODES",
  /*   49 */ "ACCOUNTS",
  /*   50 */ "USERS",
  /*   51 */ "MODULES",
  /*   52 */ "QUERIES",
  /*   53 */ "CONNECTIONS",
  /*   54 */ "STREAMS",
  /*   55 */ "VARIABLES",
  /*   56 */ "SCORES",
  /*   57 */ "GRANTS",
  /*   58 */ "VNODES",
  /*   59 */ "IPTOKEN",
  /*   60 */ "DOT",
  /*   61 */ "CREATE",
  /*   62 */ "TABLE",
  /*   63 */ "DATABASE",
  /*   64 */ "TABLES",
  /*   65 */ "STABLES",
  /*   66 */ "VGROUPS",
  /*   67 */ "DROP",
  /*   68 */ "STABLE",
  /*   69 */ "TOPIC",
  /*   70 */ "DNODE",
  /*   71 */ "USER",
  /*   72 */ "ACCOUNT",
  /*   73 */ "USE",
  /*   74 */ "DESCRIBE",
  /*   75 */ "ALTER",
  /*   76 */ "PASS",
  /*   77 */ "PRIVILEGE",
  /*   78 */ "LOCAL",
  /*   79 */ "IF",
  /*   80 */ "EXISTS",
  /*   81 */ "PPS",
  /*   82 */ "TSERIES",
  /*   83 */ "DBS",
  /*   84 */ "STORAGE",
  /*   85 */ "QTIME",
  /*   86 */ "CONNS",
  /*   87 */ "STATE",
  /*   88 */ "KEEP",
  /*   89 */ "CACHE",
  /*   90 */ "REPLICA",
  /*   91 */ "QUORUM",
  /*   92 */ "DAYS",
  /*   93 */ "MINROWS",
  /*   94 */ "MAXROWS",
  /*   95 */ "BLOCKS",
  /*   96 */ "CTIME",
  /*   97 */ "WAL",
  /*   98 */ "FSYNC",
  /*   99 */ "COMP",
  /*  100 */ "PRECISION",
  /*  101 */ "UPDATE",
  /*  102 */ "CACHELAST",
  /*  103 */ "PARTITIONS",
  /*  104 */ "LP",
  /*  105 */ "RP",
  /*  106 */ "UNSIGNED",
  /*  107 */ "TAGS",
  /*  108 */ "USING",
  /*  109 */ "COMMA",
  /*  110 */ "AS",
  /*  111 */ "NULL",
  /*  112 */ "SELECT",
  /*  113 */ "UNION",
  /*  114 */ "ALL",
  /*  115 */ "DISTINCT",
  /*  116 */ "FROM",
  /*  117 */ "VARIABLE",
  /*  118 */ "INTERVAL",
  /*  119 */ "SESSION",
  /*  120 */ "FILL",
  /*  121 */ "SLIDING",
  /*  122 */ "ORDER",
  /*  123 */ "BY",
  /*  124 */ "ASC",
  /*  125 */ "DESC",
  /*  126 */ "GROUP",
  /*  127 */ "HAVING",
  /*  128 */ "LIMIT",
  /*  129 */ "OFFSET",
  /*  130 */ "SLIMIT",
  /*  131 */ "SOFFSET",
  /*  132 */ "WHERE",
  /*  133 */ "NOW",
  /*  134 */ "RESET",
  /*  135 */ "QUERY",
  /*  136 */ "SYNCDB",
  /*  137 */ "ADD",
  /*  138 */ "COLUMN",
  /*  139 */ "TAG",
  /*  140 */ "CHANGE",
  /*  141 */ "SET",
  /*  142 */ "KILL",
  /*  143 */ "CONNECTION",
  /*  144 */ "STREAM",
  /*  145 */ "COLON",
  /*  146 */ "ABORT",
  /*  147 */ "AFTER",
  /*  148 */ "ATTACH",
  /*  149 */ "BEFORE",
  /*  150 */ "BEGIN",
  /*  151 */ "CASCADE",
  /*  152 */ "CLUSTER",
  /*  153 */ "CONFLICT",
  /*  154 */ "COPY",
  /*  155 */ "DEFERRED",
  /*  156 */ "DELIMITERS",
  /*  157 */ "DETACH",
  /*  158 */ "EACH",
  /*  159 */ "END",
  /*  160 */ "EXPLAIN",
  /*  161 */ "FAIL",
  /*  162 */ "FOR",
  /*  163 */ "IGNORE",
  /*  164 */ "IMMEDIATE",
  /*  165 */ "INITIALLY",
  /*  166 */ "INSTEAD",
  /*  167 */ "MATCH",
  /*  168 */ "KEY",
  /*  169 */ "OF",
  /*  170 */ "RAISE",
  /*  171 */ "REPLACE",
  /*  172 */ "RESTRICT",
  /*  173 */ "ROW",
  /*  174 */ "STATEMENT",
  /*  175 */ "TRIGGER",
  /*  176 */ "VIEW",
  /*  177 */ "SEMI",
  /*  178 */ "NONE",
  /*  179 */ "PREV",
  /*  180 */ "LINEAR",
  /*  181 */ "IMPORT",
  /*  182 */ "TBNAME",
  /*  183 */ "JOIN",
  /*  184 */ "INSERT",
  /*  185 */ "INTO",
  /*  186 */ "VALUES",
  /*  187 */ "program",
  /*  188 */ "cmd",
  /*  189 */ "dbPrefix",
  /*  190 */ "ids",
  /*  191 */ "cpxName",
  /*  192 */ "ifexists",
  /*  193 */ "alter_db_optr",
  /*  194 */ "alter_topic_optr",
  /*  195 */ "acct_optr",
  /*  196 */ "ifnotexists",
  /*  197 */ "db_optr",
  /*  198 */ "topic_optr",
  /*  199 */ "pps",
  /*  200 */ "tseries",
  /*  201 */ "dbs",
  /*  202 */ "streams",
  /*  203 */ "storage",
  /*  204 */ "qtime",
  /*  205 */ "users",
  /*  206 */ "conns",
  /*  207 */ "state",
  /*  208 */ "keep",
  /*  209 */ "tagitemlist",
  /*  210 */ "cache",
  /*  211 */ "replica",
  /*  212 */ "quorum",
  /*  213 */ "days",
  /*  214 */ "minrows",
  /*  215 */ "maxrows",
  /*  216 */ "blocks",
  /*  217 */ "ctime",
  /*  218 */ "wal",
  /*  219 */ "fsync",
  /*  220 */ "comp",
  /*  221 */ "prec",
  /*  222 */ "update",
  /*  223 */ "cachelast",
  /*  224 */ "partitions",
  /*  225 */ "typename",
  /*  226 */ "signed",
  /*  227 */ "create_table_args",
  /*  228 */ "create_stable_args",
  /*  229 */ "create_table_list",
  /*  230 */ "create_from_stable",
  /*  231 */ "columnlist",
  /*  232 */ "tagNamelist",
  /*  233 */ "select",
  /*  234 */ "column",
  /*  235 */ "tagitem",
  /*  236 */ "selcollist",
  /*  237 */ "from",
  /*  238 */ "where_opt",
  /*  239 */ "interval_opt",
  /*  240 */ "session_option",
  /*  241 */ "fill_opt",
  /*  242 */ "sliding_opt",
  /*  243 */ "groupby_opt",
  /*  244 */ "orderby_opt",
  /*  245 */ "having_opt",
  /*  246 */ "slimit_opt",
  /*  247 */ "limit_opt",
  /*  248 */ "union",
  /*  249 */ "sclp",
  /*  250 */ "distinct",
  /*  251 */ "expr",
  /*  252 */ "as",
  /*  253 */ "tablelist",
  /*  254 */ "tmvar",
  /*  255 */ "sortlist",
  /*  256 */ "sortitem",
  /*  257 */ "item",
  /*  258 */ "sortorder",
  /*  259 */ "grouplist",
  /*  260 */ "exprlist",
  /*  261 */ "expritem",
>>>>>>> c3dc60e8
};
#endif /* defined(YYCOVERAGE) || !defined(NDEBUG) */

#ifndef NDEBUG
/* For tracing reduce actions, the names of all rules are required.
*/
static const char *const yyRuleName[] = {
 /*   0 */ "program ::= cmd",
 /*   1 */ "cmd ::= SHOW DATABASES",
 /*   2 */ "cmd ::= SHOW TOPICS",
 /*   3 */ "cmd ::= SHOW FUNCTIONS",
 /*   4 */ "cmd ::= SHOW MNODES",
 /*   5 */ "cmd ::= SHOW DNODES",
 /*   6 */ "cmd ::= SHOW ACCOUNTS",
 /*   7 */ "cmd ::= SHOW USERS",
 /*   8 */ "cmd ::= SHOW MODULES",
 /*   9 */ "cmd ::= SHOW QUERIES",
 /*  10 */ "cmd ::= SHOW CONNECTIONS",
 /*  11 */ "cmd ::= SHOW STREAMS",
 /*  12 */ "cmd ::= SHOW VARIABLES",
 /*  13 */ "cmd ::= SHOW SCORES",
 /*  14 */ "cmd ::= SHOW GRANTS",
 /*  15 */ "cmd ::= SHOW VNODES",
 /*  16 */ "cmd ::= SHOW VNODES IPTOKEN",
 /*  17 */ "dbPrefix ::=",
 /*  18 */ "dbPrefix ::= ids DOT",
 /*  19 */ "cpxName ::=",
 /*  20 */ "cpxName ::= DOT ids",
 /*  21 */ "cmd ::= SHOW CREATE TABLE ids cpxName",
 /*  22 */ "cmd ::= SHOW CREATE DATABASE ids",
 /*  23 */ "cmd ::= SHOW dbPrefix TABLES",
 /*  24 */ "cmd ::= SHOW dbPrefix TABLES LIKE ids",
 /*  25 */ "cmd ::= SHOW dbPrefix STABLES",
 /*  26 */ "cmd ::= SHOW dbPrefix STABLES LIKE ids",
 /*  27 */ "cmd ::= SHOW dbPrefix VGROUPS",
 /*  28 */ "cmd ::= SHOW dbPrefix VGROUPS ids",
 /*  29 */ "cmd ::= DROP TABLE ifexists ids cpxName",
 /*  30 */ "cmd ::= DROP STABLE ifexists ids cpxName",
 /*  31 */ "cmd ::= DROP DATABASE ifexists ids",
 /*  32 */ "cmd ::= DROP TOPIC ifexists ids",
 /*  33 */ "cmd ::= DROP FUNCTION ids",
 /*  34 */ "cmd ::= DROP DNODE ids",
 /*  35 */ "cmd ::= DROP USER ids",
 /*  36 */ "cmd ::= DROP ACCOUNT ids",
 /*  37 */ "cmd ::= USE ids",
 /*  38 */ "cmd ::= DESCRIBE ids cpxName",
 /*  39 */ "cmd ::= ALTER USER ids PASS ids",
 /*  40 */ "cmd ::= ALTER USER ids PRIVILEGE ids",
 /*  41 */ "cmd ::= ALTER DNODE ids ids",
 /*  42 */ "cmd ::= ALTER DNODE ids ids ids",
 /*  43 */ "cmd ::= ALTER LOCAL ids",
 /*  44 */ "cmd ::= ALTER LOCAL ids ids",
 /*  45 */ "cmd ::= ALTER DATABASE ids alter_db_optr",
 /*  46 */ "cmd ::= ALTER TOPIC ids alter_topic_optr",
 /*  47 */ "cmd ::= ALTER ACCOUNT ids acct_optr",
 /*  48 */ "cmd ::= ALTER ACCOUNT ids PASS ids acct_optr",
 /*  49 */ "ids ::= ID",
 /*  50 */ "ids ::= STRING",
 /*  51 */ "ifexists ::= IF EXISTS",
 /*  52 */ "ifexists ::=",
 /*  53 */ "ifnotexists ::= IF NOT EXISTS",
 /*  54 */ "ifnotexists ::=",
 /*  55 */ "cmd ::= CREATE DNODE ids",
 /*  56 */ "cmd ::= CREATE ACCOUNT ids PASS ids acct_optr",
 /*  57 */ "cmd ::= CREATE DATABASE ifnotexists ids db_optr",
 /*  58 */ "cmd ::= CREATE TOPIC ifnotexists ids topic_optr",
 /*  59 */ "cmd ::= CREATE FUNCTION ids AS ids OUTPUTTYPE typename",
 /*  60 */ "cmd ::= CREATE AGGREGATE FUNCTION ids AS ids OUTPUTTYPE typename",
 /*  61 */ "cmd ::= CREATE USER ids PASS ids",
 /*  62 */ "pps ::=",
 /*  63 */ "pps ::= PPS INTEGER",
 /*  64 */ "tseries ::=",
 /*  65 */ "tseries ::= TSERIES INTEGER",
 /*  66 */ "dbs ::=",
 /*  67 */ "dbs ::= DBS INTEGER",
 /*  68 */ "streams ::=",
 /*  69 */ "streams ::= STREAMS INTEGER",
 /*  70 */ "storage ::=",
 /*  71 */ "storage ::= STORAGE INTEGER",
 /*  72 */ "qtime ::=",
 /*  73 */ "qtime ::= QTIME INTEGER",
 /*  74 */ "users ::=",
 /*  75 */ "users ::= USERS INTEGER",
 /*  76 */ "conns ::=",
 /*  77 */ "conns ::= CONNS INTEGER",
 /*  78 */ "state ::=",
 /*  79 */ "state ::= STATE ids",
 /*  80 */ "acct_optr ::= pps tseries storage streams qtime dbs users conns state",
 /*  81 */ "keep ::= KEEP tagitemlist",
 /*  82 */ "cache ::= CACHE INTEGER",
 /*  83 */ "replica ::= REPLICA INTEGER",
 /*  84 */ "quorum ::= QUORUM INTEGER",
 /*  85 */ "days ::= DAYS INTEGER",
 /*  86 */ "minrows ::= MINROWS INTEGER",
 /*  87 */ "maxrows ::= MAXROWS INTEGER",
 /*  88 */ "blocks ::= BLOCKS INTEGER",
 /*  89 */ "ctime ::= CTIME INTEGER",
 /*  90 */ "wal ::= WAL INTEGER",
 /*  91 */ "fsync ::= FSYNC INTEGER",
 /*  92 */ "comp ::= COMP INTEGER",
 /*  93 */ "prec ::= PRECISION STRING",
 /*  94 */ "update ::= UPDATE INTEGER",
 /*  95 */ "cachelast ::= CACHELAST INTEGER",
 /*  96 */ "partitions ::= PARTITIONS INTEGER",
 /*  97 */ "db_optr ::=",
 /*  98 */ "db_optr ::= db_optr cache",
 /*  99 */ "db_optr ::= db_optr replica",
 /* 100 */ "db_optr ::= db_optr quorum",
 /* 101 */ "db_optr ::= db_optr days",
 /* 102 */ "db_optr ::= db_optr minrows",
 /* 103 */ "db_optr ::= db_optr maxrows",
 /* 104 */ "db_optr ::= db_optr blocks",
 /* 105 */ "db_optr ::= db_optr ctime",
 /* 106 */ "db_optr ::= db_optr wal",
 /* 107 */ "db_optr ::= db_optr fsync",
 /* 108 */ "db_optr ::= db_optr comp",
 /* 109 */ "db_optr ::= db_optr prec",
 /* 110 */ "db_optr ::= db_optr keep",
 /* 111 */ "db_optr ::= db_optr update",
 /* 112 */ "db_optr ::= db_optr cachelast",
 /* 113 */ "topic_optr ::= db_optr",
 /* 114 */ "topic_optr ::= topic_optr partitions",
 /* 115 */ "alter_db_optr ::=",
 /* 116 */ "alter_db_optr ::= alter_db_optr replica",
 /* 117 */ "alter_db_optr ::= alter_db_optr quorum",
 /* 118 */ "alter_db_optr ::= alter_db_optr keep",
 /* 119 */ "alter_db_optr ::= alter_db_optr blocks",
 /* 120 */ "alter_db_optr ::= alter_db_optr comp",
 /* 121 */ "alter_db_optr ::= alter_db_optr wal",
 /* 122 */ "alter_db_optr ::= alter_db_optr fsync",
 /* 123 */ "alter_db_optr ::= alter_db_optr update",
 /* 124 */ "alter_db_optr ::= alter_db_optr cachelast",
 /* 125 */ "alter_topic_optr ::= alter_db_optr",
 /* 126 */ "alter_topic_optr ::= alter_topic_optr partitions",
 /* 127 */ "typename ::= ids",
 /* 128 */ "typename ::= ids LP signed RP",
 /* 129 */ "typename ::= ids UNSIGNED",
 /* 130 */ "signed ::= INTEGER",
 /* 131 */ "signed ::= PLUS INTEGER",
 /* 132 */ "signed ::= MINUS INTEGER",
 /* 133 */ "cmd ::= CREATE TABLE create_table_args",
 /* 134 */ "cmd ::= CREATE TABLE create_stable_args",
 /* 135 */ "cmd ::= CREATE STABLE create_stable_args",
 /* 136 */ "cmd ::= CREATE TABLE create_table_list",
 /* 137 */ "create_table_list ::= create_from_stable",
 /* 138 */ "create_table_list ::= create_table_list create_from_stable",
 /* 139 */ "create_table_args ::= ifnotexists ids cpxName LP columnlist RP",
 /* 140 */ "create_stable_args ::= ifnotexists ids cpxName LP columnlist RP TAGS LP columnlist RP",
 /* 141 */ "create_from_stable ::= ifnotexists ids cpxName USING ids cpxName TAGS LP tagitemlist RP",
 /* 142 */ "create_from_stable ::= ifnotexists ids cpxName USING ids cpxName LP tagNamelist RP TAGS LP tagitemlist RP",
 /* 143 */ "tagNamelist ::= tagNamelist COMMA ids",
 /* 144 */ "tagNamelist ::= ids",
 /* 145 */ "create_table_args ::= ifnotexists ids cpxName AS select",
 /* 146 */ "columnlist ::= columnlist COMMA column",
 /* 147 */ "columnlist ::= column",
 /* 148 */ "column ::= ids typename",
 /* 149 */ "tagitemlist ::= tagitemlist COMMA tagitem",
 /* 150 */ "tagitemlist ::= tagitem",
 /* 151 */ "tagitem ::= INTEGER",
 /* 152 */ "tagitem ::= FLOAT",
 /* 153 */ "tagitem ::= STRING",
 /* 154 */ "tagitem ::= BOOL",
 /* 155 */ "tagitem ::= NULL",
 /* 156 */ "tagitem ::= MINUS INTEGER",
 /* 157 */ "tagitem ::= MINUS FLOAT",
 /* 158 */ "tagitem ::= PLUS INTEGER",
 /* 159 */ "tagitem ::= PLUS FLOAT",
 /* 160 */ "select ::= SELECT selcollist from where_opt interval_opt session_option fill_opt sliding_opt groupby_opt orderby_opt having_opt slimit_opt limit_opt",
 /* 161 */ "select ::= LP select RP",
 /* 162 */ "union ::= select",
 /* 163 */ "union ::= union UNION ALL select",
 /* 164 */ "cmd ::= union",
 /* 165 */ "select ::= SELECT selcollist",
 /* 166 */ "sclp ::= selcollist COMMA",
 /* 167 */ "sclp ::=",
 /* 168 */ "selcollist ::= sclp distinct expr as",
 /* 169 */ "selcollist ::= sclp STAR",
 /* 170 */ "as ::= AS ids",
 /* 171 */ "as ::= ids",
 /* 172 */ "as ::=",
 /* 173 */ "distinct ::= DISTINCT",
 /* 174 */ "distinct ::=",
 /* 175 */ "from ::= FROM tablelist",
 /* 176 */ "from ::= FROM LP union RP",
 /* 177 */ "tablelist ::= ids cpxName",
 /* 178 */ "tablelist ::= ids cpxName ids",
 /* 179 */ "tablelist ::= tablelist COMMA ids cpxName",
 /* 180 */ "tablelist ::= tablelist COMMA ids cpxName ids",
 /* 181 */ "tmvar ::= VARIABLE",
 /* 182 */ "interval_opt ::= INTERVAL LP tmvar RP",
 /* 183 */ "interval_opt ::= INTERVAL LP tmvar COMMA tmvar RP",
 /* 184 */ "interval_opt ::=",
 /* 185 */ "session_option ::=",
 /* 186 */ "session_option ::= SESSION LP ids cpxName COMMA tmvar RP",
 /* 187 */ "fill_opt ::=",
 /* 188 */ "fill_opt ::= FILL LP ID COMMA tagitemlist RP",
 /* 189 */ "fill_opt ::= FILL LP ID RP",
 /* 190 */ "sliding_opt ::= SLIDING LP tmvar RP",
 /* 191 */ "sliding_opt ::=",
 /* 192 */ "orderby_opt ::=",
 /* 193 */ "orderby_opt ::= ORDER BY sortlist",
 /* 194 */ "sortlist ::= sortlist COMMA item sortorder",
 /* 195 */ "sortlist ::= item sortorder",
 /* 196 */ "item ::= ids cpxName",
 /* 197 */ "sortorder ::= ASC",
 /* 198 */ "sortorder ::= DESC",
 /* 199 */ "sortorder ::=",
 /* 200 */ "groupby_opt ::=",
 /* 201 */ "groupby_opt ::= GROUP BY grouplist",
 /* 202 */ "grouplist ::= grouplist COMMA item",
 /* 203 */ "grouplist ::= item",
 /* 204 */ "having_opt ::=",
 /* 205 */ "having_opt ::= HAVING expr",
 /* 206 */ "limit_opt ::=",
 /* 207 */ "limit_opt ::= LIMIT signed",
 /* 208 */ "limit_opt ::= LIMIT signed OFFSET signed",
 /* 209 */ "limit_opt ::= LIMIT signed COMMA signed",
 /* 210 */ "slimit_opt ::=",
 /* 211 */ "slimit_opt ::= SLIMIT signed",
 /* 212 */ "slimit_opt ::= SLIMIT signed SOFFSET signed",
 /* 213 */ "slimit_opt ::= SLIMIT signed COMMA signed",
 /* 214 */ "where_opt ::=",
 /* 215 */ "where_opt ::= WHERE expr",
 /* 216 */ "expr ::= LP expr RP",
 /* 217 */ "expr ::= ID",
 /* 218 */ "expr ::= ID DOT ID",
 /* 219 */ "expr ::= ID DOT STAR",
 /* 220 */ "expr ::= INTEGER",
 /* 221 */ "expr ::= MINUS INTEGER",
 /* 222 */ "expr ::= PLUS INTEGER",
 /* 223 */ "expr ::= FLOAT",
 /* 224 */ "expr ::= MINUS FLOAT",
 /* 225 */ "expr ::= PLUS FLOAT",
 /* 226 */ "expr ::= STRING",
 /* 227 */ "expr ::= NOW",
 /* 228 */ "expr ::= VARIABLE",
 /* 229 */ "expr ::= BOOL",
 /* 230 */ "expr ::= NULL",
 /* 231 */ "expr ::= ID LP exprlist RP",
 /* 232 */ "expr ::= ID LP STAR RP",
 /* 233 */ "expr ::= expr IS NULL",
 /* 234 */ "expr ::= expr IS NOT NULL",
 /* 235 */ "expr ::= expr LT expr",
 /* 236 */ "expr ::= expr GT expr",
 /* 237 */ "expr ::= expr LE expr",
 /* 238 */ "expr ::= expr GE expr",
 /* 239 */ "expr ::= expr NE expr",
 /* 240 */ "expr ::= expr EQ expr",
 /* 241 */ "expr ::= expr BETWEEN expr AND expr",
 /* 242 */ "expr ::= expr AND expr",
 /* 243 */ "expr ::= expr OR expr",
 /* 244 */ "expr ::= expr PLUS expr",
 /* 245 */ "expr ::= expr MINUS expr",
 /* 246 */ "expr ::= expr STAR expr",
 /* 247 */ "expr ::= expr SLASH expr",
 /* 248 */ "expr ::= expr REM expr",
 /* 249 */ "expr ::= expr LIKE expr",
 /* 250 */ "expr ::= expr IN LP exprlist RP",
 /* 251 */ "exprlist ::= exprlist COMMA expritem",
 /* 252 */ "exprlist ::= expritem",
 /* 253 */ "expritem ::= expr",
 /* 254 */ "expritem ::=",
 /* 255 */ "cmd ::= RESET QUERY CACHE",
 /* 256 */ "cmd ::= SYNCDB ids REPLICA",
 /* 257 */ "cmd ::= ALTER TABLE ids cpxName ADD COLUMN columnlist",
 /* 258 */ "cmd ::= ALTER TABLE ids cpxName DROP COLUMN ids",
 /* 259 */ "cmd ::= ALTER TABLE ids cpxName ADD TAG columnlist",
 /* 260 */ "cmd ::= ALTER TABLE ids cpxName DROP TAG ids",
 /* 261 */ "cmd ::= ALTER TABLE ids cpxName CHANGE TAG ids ids",
 /* 262 */ "cmd ::= ALTER TABLE ids cpxName SET TAG ids EQ tagitem",
 /* 263 */ "cmd ::= ALTER STABLE ids cpxName ADD COLUMN columnlist",
 /* 264 */ "cmd ::= ALTER STABLE ids cpxName DROP COLUMN ids",
 /* 265 */ "cmd ::= ALTER STABLE ids cpxName ADD TAG columnlist",
 /* 266 */ "cmd ::= ALTER STABLE ids cpxName DROP TAG ids",
 /* 267 */ "cmd ::= ALTER STABLE ids cpxName CHANGE TAG ids ids",
 /* 268 */ "cmd ::= KILL CONNECTION INTEGER",
 /* 269 */ "cmd ::= KILL STREAM INTEGER COLON INTEGER",
 /* 270 */ "cmd ::= KILL QUERY INTEGER COLON INTEGER",
};
#endif /* NDEBUG */


#if YYSTACKDEPTH<=0
/*
** Try to increase the size of the parser stack.  Return the number
** of errors.  Return 0 on success.
*/
static int yyGrowStack(yyParser *p){
  int newSize;
  int idx;
  yyStackEntry *pNew;

  newSize = p->yystksz*2 + 100;
  idx = p->yytos ? (int)(p->yytos - p->yystack) : 0;
  if( p->yystack==&p->yystk0 ){
    pNew = malloc(newSize*sizeof(pNew[0]));
    if( pNew ) pNew[0] = p->yystk0;
  }else{
    pNew = realloc(p->yystack, newSize*sizeof(pNew[0]));
  }
  if( pNew ){
    p->yystack = pNew;
    p->yytos = &p->yystack[idx];
#ifndef NDEBUG
    if( yyTraceFILE ){
      fprintf(yyTraceFILE,"%sStack grows from %d to %d entries.\n",
              yyTracePrompt, p->yystksz, newSize);
    }
#endif
    p->yystksz = newSize;
  }
  return pNew==0; 
}
#endif

/* Datatype of the argument to the memory allocated passed as the
** second argument to ParseAlloc() below.  This can be changed by
** putting an appropriate #define in the %include section of the input
** grammar.
*/
#ifndef YYMALLOCARGTYPE
# define YYMALLOCARGTYPE size_t
#endif

/* Initialize a new parser that has already been allocated.
*/
void ParseInit(void *yypRawParser ParseCTX_PDECL){
  yyParser *yypParser = (yyParser*)yypRawParser;
  ParseCTX_STORE
#ifdef YYTRACKMAXSTACKDEPTH
  yypParser->yyhwm = 0;
#endif
#if YYSTACKDEPTH<=0
  yypParser->yytos = NULL;
  yypParser->yystack = NULL;
  yypParser->yystksz = 0;
  if( yyGrowStack(yypParser) ){
    yypParser->yystack = &yypParser->yystk0;
    yypParser->yystksz = 1;
  }
#endif
#ifndef YYNOERRORRECOVERY
  yypParser->yyerrcnt = -1;
#endif
  yypParser->yytos = yypParser->yystack;
  yypParser->yystack[0].stateno = 0;
  yypParser->yystack[0].major = 0;
#if YYSTACKDEPTH>0
  yypParser->yystackEnd = &yypParser->yystack[YYSTACKDEPTH-1];
#endif
}

#ifndef Parse_ENGINEALWAYSONSTACK
/* 
** This function allocates a new parser.
** The only argument is a pointer to a function which works like
** malloc.
**
** Inputs:
** A pointer to the function used to allocate memory.
**
** Outputs:
** A pointer to a parser.  This pointer is used in subsequent calls
** to Parse and ParseFree.
*/
void *ParseAlloc(void *(*mallocProc)(YYMALLOCARGTYPE) ParseCTX_PDECL){
  yyParser *yypParser;
  yypParser = (yyParser*)(*mallocProc)( (YYMALLOCARGTYPE)sizeof(yyParser) );
  if( yypParser ){
    ParseCTX_STORE
    ParseInit(yypParser ParseCTX_PARAM);
  }
  return (void*)yypParser;
}
#endif /* Parse_ENGINEALWAYSONSTACK */


/* The following function deletes the "minor type" or semantic value
** associated with a symbol.  The symbol can be either a terminal
** or nonterminal. "yymajor" is the symbol code, and "yypminor" is
** a pointer to the value to be deleted.  The code used to do the 
** deletions is derived from the %destructor and/or %token_destructor
** directives of the input grammar.
*/
static void yy_destructor(
  yyParser *yypParser,    /* The parser */
  YYCODETYPE yymajor,     /* Type code for object to destroy */
  YYMINORTYPE *yypminor   /* The object to be destroyed */
){
  ParseARG_FETCH
  ParseCTX_FETCH
  switch( yymajor ){
    /* Here is inserted the actions which take place when a
    ** terminal or non-terminal is destroyed.  This can happen
    ** when the symbol is popped from the stack during a
    ** reduce or during error processing or when a parser is 
    ** being destroyed before it is finished parsing.
    **
    ** Note: during a reduce, the only symbols destroyed are those
    ** which appear on the RHS of the rule, but which are *not* used
    ** inside the C code.
    */
/********* Begin destructor definitions ***************************************/
<<<<<<< HEAD
    case 213: /* keep */
    case 214: /* tagitemlist */
    case 235: /* columnlist */
    case 236: /* tagNamelist */
    case 245: /* fill_opt */
    case 247: /* groupby_opt */
    case 248: /* orderby_opt */
    case 259: /* sortlist */
    case 263: /* grouplist */
{
taosArrayDestroy((yypminor->yy193));
}
      break;
    case 233: /* create_table_list */
{
destroyCreateTableSql((yypminor->yy270));
}
      break;
    case 237: /* select */
{
destroyQuerySqlNode((yypminor->yy286));
}
      break;
    case 240: /* selcollist */
    case 253: /* sclp */
    case 264: /* exprlist */
{
tSqlExprListDestroy((yypminor->yy193));
}
      break;
    case 242: /* where_opt */
    case 249: /* having_opt */
    case 255: /* expr */
    case 265: /* expritem */
{
tSqlExprDestroy((yypminor->yy454));
}
      break;
    case 252: /* union */
{
destroyAllSelectClause((yypminor->yy21));
}
      break;
    case 260: /* sortitem */
{
tVariantDestroy(&(yypminor->yy442));
=======
    case 208: /* keep */
    case 209: /* tagitemlist */
    case 231: /* columnlist */
    case 232: /* tagNamelist */
    case 241: /* fill_opt */
    case 243: /* groupby_opt */
    case 244: /* orderby_opt */
    case 255: /* sortlist */
    case 259: /* grouplist */
{
taosArrayDestroy((yypminor->yy429));
}
      break;
    case 229: /* create_table_list */
{
destroyCreateTableSql((yypminor->yy194));
}
      break;
    case 233: /* select */
{
destroyQuerySqlNode((yypminor->yy254));
}
      break;
    case 236: /* selcollist */
    case 249: /* sclp */
    case 260: /* exprlist */
{
tSqlExprListDestroy((yypminor->yy429));
}
      break;
    case 238: /* where_opt */
    case 245: /* having_opt */
    case 251: /* expr */
    case 261: /* expritem */
{
tSqlExprDestroy((yypminor->yy170));
}
      break;
    case 248: /* union */
{
destroyAllSelectClause((yypminor->yy141));
}
      break;
    case 256: /* sortitem */
{
tVariantDestroy(&(yypminor->yy218));
>>>>>>> c3dc60e8
}
      break;
/********* End destructor definitions *****************************************/
    default:  break;   /* If no destructor action specified: do nothing */
  }
}

/*
** Pop the parser's stack once.
**
** If there is a destructor routine associated with the token which
** is popped from the stack, then call it.
*/
static void yy_pop_parser_stack(yyParser *pParser){
  yyStackEntry *yytos;
  assert( pParser->yytos!=0 );
  assert( pParser->yytos > pParser->yystack );
  yytos = pParser->yytos--;
#ifndef NDEBUG
  if( yyTraceFILE ){
    fprintf(yyTraceFILE,"%sPopping %s\n",
      yyTracePrompt,
      yyTokenName[yytos->major]);
  }
#endif
  yy_destructor(pParser, yytos->major, &yytos->minor);
}

/*
** Clear all secondary memory allocations from the parser
*/
void ParseFinalize(void *p){
  yyParser *pParser = (yyParser*)p;
  while( pParser->yytos>pParser->yystack ) yy_pop_parser_stack(pParser);
#if YYSTACKDEPTH<=0
  if( pParser->yystack!=&pParser->yystk0 ) free(pParser->yystack);
#endif
}

#ifndef Parse_ENGINEALWAYSONSTACK
/* 
** Deallocate and destroy a parser.  Destructors are called for
** all stack elements before shutting the parser down.
**
** If the YYPARSEFREENEVERNULL macro exists (for example because it
** is defined in a %include section of the input grammar) then it is
** assumed that the input pointer is never NULL.
*/
void ParseFree(
  void *p,                    /* The parser to be deleted */
  void (*freeProc)(void*)     /* Function used to reclaim memory */
){
#ifndef YYPARSEFREENEVERNULL
  if( p==0 ) return;
#endif
  ParseFinalize(p);
  (*freeProc)(p);
}
#endif /* Parse_ENGINEALWAYSONSTACK */

/*
** Return the peak depth of the stack for a parser.
*/
#ifdef YYTRACKMAXSTACKDEPTH
int ParseStackPeak(void *p){
  yyParser *pParser = (yyParser*)p;
  return pParser->yyhwm;
}
#endif

/* This array of booleans keeps track of the parser statement
** coverage.  The element yycoverage[X][Y] is set when the parser
** is in state X and has a lookahead token Y.  In a well-tested
** systems, every element of this matrix should end up being set.
*/
#if defined(YYCOVERAGE)
static unsigned char yycoverage[YYNSTATE][YYNTOKEN];
#endif

/*
** Write into out a description of every state/lookahead combination that
**
**   (1)  has not been used by the parser, and
**   (2)  is not a syntax error.
**
** Return the number of missed state/lookahead combinations.
*/
#if defined(YYCOVERAGE)
int ParseCoverage(FILE *out){
  int stateno, iLookAhead, i;
  int nMissed = 0;
  for(stateno=0; stateno<YYNSTATE; stateno++){
    i = yy_shift_ofst[stateno];
    for(iLookAhead=0; iLookAhead<YYNTOKEN; iLookAhead++){
      if( yy_lookahead[i+iLookAhead]!=iLookAhead ) continue;
      if( yycoverage[stateno][iLookAhead]==0 ) nMissed++;
      if( out ){
        fprintf(out,"State %d lookahead %s %s\n", stateno,
                yyTokenName[iLookAhead],
                yycoverage[stateno][iLookAhead] ? "ok" : "missed");
      }
    }
  }
  return nMissed;
}
#endif

/*
** Find the appropriate action for a parser given the terminal
** look-ahead token iLookAhead.
*/
static YYACTIONTYPE yy_find_shift_action(
  YYCODETYPE iLookAhead,    /* The look-ahead token */
  YYACTIONTYPE stateno      /* Current state number */
){
  int i;

  if( stateno>YY_MAX_SHIFT ) return stateno;
  assert( stateno <= YY_SHIFT_COUNT );
#if defined(YYCOVERAGE)
  yycoverage[stateno][iLookAhead] = 1;
#endif
  do{
    i = yy_shift_ofst[stateno];
    assert( i>=0 );
    assert( i<=YY_ACTTAB_COUNT );
    assert( i+YYNTOKEN<=(int)YY_NLOOKAHEAD );
    assert( iLookAhead!=YYNOCODE );
    assert( iLookAhead < YYNTOKEN );
    i += iLookAhead;
    assert( i<(int)YY_NLOOKAHEAD );
    if( yy_lookahead[i]!=iLookAhead ){
#ifdef YYFALLBACK
      YYCODETYPE iFallback;            /* Fallback token */
      assert( iLookAhead<sizeof(yyFallback)/sizeof(yyFallback[0]) );
      iFallback = yyFallback[iLookAhead];
      if( iFallback!=0 ){
#ifndef NDEBUG
        if( yyTraceFILE ){
          fprintf(yyTraceFILE, "%sFALLBACK %s => %s\n",
             yyTracePrompt, yyTokenName[iLookAhead], yyTokenName[iFallback]);
        }
#endif
        assert( yyFallback[iFallback]==0 ); /* Fallback loop must terminate */
        iLookAhead = iFallback;
        continue;
      }
#endif
#ifdef YYWILDCARD
      {
        int j = i - iLookAhead + YYWILDCARD;
        assert( j<(int)(sizeof(yy_lookahead)/sizeof(yy_lookahead[0])) );
        if( yy_lookahead[j]==YYWILDCARD && iLookAhead>0 ){
#ifndef NDEBUG
          if( yyTraceFILE ){
            fprintf(yyTraceFILE, "%sWILDCARD %s => %s\n",
               yyTracePrompt, yyTokenName[iLookAhead],
               yyTokenName[YYWILDCARD]);
          }
#endif /* NDEBUG */
          return yy_action[j];
        }
      }
#endif /* YYWILDCARD */
      return yy_default[stateno];
    }else{
      assert( i>=0 && i<sizeof(yy_action)/sizeof(yy_action[0]) );
      return yy_action[i];
    }
  }while(1);
}

/*
** Find the appropriate action for a parser given the non-terminal
** look-ahead token iLookAhead.
*/
static YYACTIONTYPE yy_find_reduce_action(
  YYACTIONTYPE stateno,     /* Current state number */
  YYCODETYPE iLookAhead     /* The look-ahead token */
){
  int i;
#ifdef YYERRORSYMBOL
  if( stateno>YY_REDUCE_COUNT ){
    return yy_default[stateno];
  }
#else
  assert( stateno<=YY_REDUCE_COUNT );
#endif
  i = yy_reduce_ofst[stateno];
  assert( iLookAhead!=YYNOCODE );
  i += iLookAhead;
#ifdef YYERRORSYMBOL
  if( i<0 || i>=YY_ACTTAB_COUNT || yy_lookahead[i]!=iLookAhead ){
    return yy_default[stateno];
  }
#else
  assert( i>=0 && i<YY_ACTTAB_COUNT );
  assert( yy_lookahead[i]==iLookAhead );
#endif
  return yy_action[i];
}

/*
** The following routine is called if the stack overflows.
*/
static void yyStackOverflow(yyParser *yypParser){
   ParseARG_FETCH
   ParseCTX_FETCH
#ifndef NDEBUG
   if( yyTraceFILE ){
     fprintf(yyTraceFILE,"%sStack Overflow!\n",yyTracePrompt);
   }
#endif
   while( yypParser->yytos>yypParser->yystack ) yy_pop_parser_stack(yypParser);
   /* Here code is inserted which will execute if the parser
   ** stack every overflows */
/******** Begin %stack_overflow code ******************************************/
/******** End %stack_overflow code ********************************************/
   ParseARG_STORE /* Suppress warning about unused %extra_argument var */
   ParseCTX_STORE
}

/*
** Print tracing information for a SHIFT action
*/
#ifndef NDEBUG
static void yyTraceShift(yyParser *yypParser, int yyNewState, const char *zTag){
  if( yyTraceFILE ){
    if( yyNewState<YYNSTATE ){
      fprintf(yyTraceFILE,"%s%s '%s', go to state %d\n",
         yyTracePrompt, zTag, yyTokenName[yypParser->yytos->major],
         yyNewState);
    }else{
      fprintf(yyTraceFILE,"%s%s '%s', pending reduce %d\n",
         yyTracePrompt, zTag, yyTokenName[yypParser->yytos->major],
         yyNewState - YY_MIN_REDUCE);
    }
  }
}
#else
# define yyTraceShift(X,Y,Z)
#endif

/*
** Perform a shift action.
*/
static void yy_shift(
  yyParser *yypParser,          /* The parser to be shifted */
  YYACTIONTYPE yyNewState,      /* The new state to shift in */
  YYCODETYPE yyMajor,           /* The major token to shift in */
  ParseTOKENTYPE yyMinor        /* The minor token to shift in */
){
  yyStackEntry *yytos;
  yypParser->yytos++;
#ifdef YYTRACKMAXSTACKDEPTH
  if( (int)(yypParser->yytos - yypParser->yystack)>yypParser->yyhwm ){
    yypParser->yyhwm++;
    assert( yypParser->yyhwm == (int)(yypParser->yytos - yypParser->yystack) );
  }
#endif
#if YYSTACKDEPTH>0 
  if( yypParser->yytos>yypParser->yystackEnd ){
    yypParser->yytos--;
    yyStackOverflow(yypParser);
    return;
  }
#else
  if( yypParser->yytos>=&yypParser->yystack[yypParser->yystksz] ){
    if( yyGrowStack(yypParser) ){
      yypParser->yytos--;
      yyStackOverflow(yypParser);
      return;
    }
  }
#endif
  if( yyNewState > YY_MAX_SHIFT ){
    yyNewState += YY_MIN_REDUCE - YY_MIN_SHIFTREDUCE;
  }
  yytos = yypParser->yytos;
  yytos->stateno = yyNewState;
  yytos->major = yyMajor;
  yytos->minor.yy0 = yyMinor;
  yyTraceShift(yypParser, yyNewState, "Shift");
}

/* For rule J, yyRuleInfoLhs[J] contains the symbol on the left-hand side
** of that rule */
static const YYCODETYPE yyRuleInfoLhs[] = {
<<<<<<< HEAD
   191,  /* (0) program ::= cmd */
   192,  /* (1) cmd ::= SHOW DATABASES */
   192,  /* (2) cmd ::= SHOW TOPICS */
   192,  /* (3) cmd ::= SHOW FUNCTIONS */
   192,  /* (4) cmd ::= SHOW MNODES */
   192,  /* (5) cmd ::= SHOW DNODES */
   192,  /* (6) cmd ::= SHOW ACCOUNTS */
   192,  /* (7) cmd ::= SHOW USERS */
   192,  /* (8) cmd ::= SHOW MODULES */
   192,  /* (9) cmd ::= SHOW QUERIES */
   192,  /* (10) cmd ::= SHOW CONNECTIONS */
   192,  /* (11) cmd ::= SHOW STREAMS */
   192,  /* (12) cmd ::= SHOW VARIABLES */
   192,  /* (13) cmd ::= SHOW SCORES */
   192,  /* (14) cmd ::= SHOW GRANTS */
   192,  /* (15) cmd ::= SHOW VNODES */
   192,  /* (16) cmd ::= SHOW VNODES IPTOKEN */
   193,  /* (17) dbPrefix ::= */
   193,  /* (18) dbPrefix ::= ids DOT */
   195,  /* (19) cpxName ::= */
   195,  /* (20) cpxName ::= DOT ids */
   192,  /* (21) cmd ::= SHOW CREATE TABLE ids cpxName */
   192,  /* (22) cmd ::= SHOW CREATE DATABASE ids */
   192,  /* (23) cmd ::= SHOW dbPrefix TABLES */
   192,  /* (24) cmd ::= SHOW dbPrefix TABLES LIKE ids */
   192,  /* (25) cmd ::= SHOW dbPrefix STABLES */
   192,  /* (26) cmd ::= SHOW dbPrefix STABLES LIKE ids */
   192,  /* (27) cmd ::= SHOW dbPrefix VGROUPS */
   192,  /* (28) cmd ::= SHOW dbPrefix VGROUPS ids */
   192,  /* (29) cmd ::= DROP TABLE ifexists ids cpxName */
   192,  /* (30) cmd ::= DROP STABLE ifexists ids cpxName */
   192,  /* (31) cmd ::= DROP DATABASE ifexists ids */
   192,  /* (32) cmd ::= DROP TOPIC ifexists ids */
   192,  /* (33) cmd ::= DROP FUNCTION ids */
   192,  /* (34) cmd ::= DROP DNODE ids */
   192,  /* (35) cmd ::= DROP USER ids */
   192,  /* (36) cmd ::= DROP ACCOUNT ids */
   192,  /* (37) cmd ::= USE ids */
   192,  /* (38) cmd ::= DESCRIBE ids cpxName */
   192,  /* (39) cmd ::= ALTER USER ids PASS ids */
   192,  /* (40) cmd ::= ALTER USER ids PRIVILEGE ids */
   192,  /* (41) cmd ::= ALTER DNODE ids ids */
   192,  /* (42) cmd ::= ALTER DNODE ids ids ids */
   192,  /* (43) cmd ::= ALTER LOCAL ids */
   192,  /* (44) cmd ::= ALTER LOCAL ids ids */
   192,  /* (45) cmd ::= ALTER DATABASE ids alter_db_optr */
   192,  /* (46) cmd ::= ALTER TOPIC ids alter_topic_optr */
   192,  /* (47) cmd ::= ALTER ACCOUNT ids acct_optr */
   192,  /* (48) cmd ::= ALTER ACCOUNT ids PASS ids acct_optr */
   194,  /* (49) ids ::= ID */
   194,  /* (50) ids ::= STRING */
   196,  /* (51) ifexists ::= IF EXISTS */
   196,  /* (52) ifexists ::= */
   200,  /* (53) ifnotexists ::= IF NOT EXISTS */
   200,  /* (54) ifnotexists ::= */
   192,  /* (55) cmd ::= CREATE DNODE ids */
   192,  /* (56) cmd ::= CREATE ACCOUNT ids PASS ids acct_optr */
   192,  /* (57) cmd ::= CREATE DATABASE ifnotexists ids db_optr */
   192,  /* (58) cmd ::= CREATE TOPIC ifnotexists ids topic_optr */
   192,  /* (59) cmd ::= CREATE FUNCTION ids AS ids OUTPUTTYPE typename */
   192,  /* (60) cmd ::= CREATE AGGREGATE FUNCTION ids AS ids OUTPUTTYPE typename */
   192,  /* (61) cmd ::= CREATE USER ids PASS ids */
   204,  /* (62) pps ::= */
   204,  /* (63) pps ::= PPS INTEGER */
   205,  /* (64) tseries ::= */
   205,  /* (65) tseries ::= TSERIES INTEGER */
   206,  /* (66) dbs ::= */
   206,  /* (67) dbs ::= DBS INTEGER */
   207,  /* (68) streams ::= */
   207,  /* (69) streams ::= STREAMS INTEGER */
   208,  /* (70) storage ::= */
   208,  /* (71) storage ::= STORAGE INTEGER */
   209,  /* (72) qtime ::= */
   209,  /* (73) qtime ::= QTIME INTEGER */
   210,  /* (74) users ::= */
   210,  /* (75) users ::= USERS INTEGER */
   211,  /* (76) conns ::= */
   211,  /* (77) conns ::= CONNS INTEGER */
   212,  /* (78) state ::= */
   212,  /* (79) state ::= STATE ids */
   199,  /* (80) acct_optr ::= pps tseries storage streams qtime dbs users conns state */
   213,  /* (81) keep ::= KEEP tagitemlist */
   215,  /* (82) cache ::= CACHE INTEGER */
   216,  /* (83) replica ::= REPLICA INTEGER */
   217,  /* (84) quorum ::= QUORUM INTEGER */
   218,  /* (85) days ::= DAYS INTEGER */
   219,  /* (86) minrows ::= MINROWS INTEGER */
   220,  /* (87) maxrows ::= MAXROWS INTEGER */
   221,  /* (88) blocks ::= BLOCKS INTEGER */
   222,  /* (89) ctime ::= CTIME INTEGER */
   223,  /* (90) wal ::= WAL INTEGER */
   224,  /* (91) fsync ::= FSYNC INTEGER */
   225,  /* (92) comp ::= COMP INTEGER */
   226,  /* (93) prec ::= PRECISION STRING */
   227,  /* (94) update ::= UPDATE INTEGER */
   228,  /* (95) cachelast ::= CACHELAST INTEGER */
   229,  /* (96) partitions ::= PARTITIONS INTEGER */
   201,  /* (97) db_optr ::= */
   201,  /* (98) db_optr ::= db_optr cache */
   201,  /* (99) db_optr ::= db_optr replica */
   201,  /* (100) db_optr ::= db_optr quorum */
   201,  /* (101) db_optr ::= db_optr days */
   201,  /* (102) db_optr ::= db_optr minrows */
   201,  /* (103) db_optr ::= db_optr maxrows */
   201,  /* (104) db_optr ::= db_optr blocks */
   201,  /* (105) db_optr ::= db_optr ctime */
   201,  /* (106) db_optr ::= db_optr wal */
   201,  /* (107) db_optr ::= db_optr fsync */
   201,  /* (108) db_optr ::= db_optr comp */
   201,  /* (109) db_optr ::= db_optr prec */
   201,  /* (110) db_optr ::= db_optr keep */
   201,  /* (111) db_optr ::= db_optr update */
   201,  /* (112) db_optr ::= db_optr cachelast */
   202,  /* (113) topic_optr ::= db_optr */
   202,  /* (114) topic_optr ::= topic_optr partitions */
   197,  /* (115) alter_db_optr ::= */
   197,  /* (116) alter_db_optr ::= alter_db_optr replica */
   197,  /* (117) alter_db_optr ::= alter_db_optr quorum */
   197,  /* (118) alter_db_optr ::= alter_db_optr keep */
   197,  /* (119) alter_db_optr ::= alter_db_optr blocks */
   197,  /* (120) alter_db_optr ::= alter_db_optr comp */
   197,  /* (121) alter_db_optr ::= alter_db_optr wal */
   197,  /* (122) alter_db_optr ::= alter_db_optr fsync */
   197,  /* (123) alter_db_optr ::= alter_db_optr update */
   197,  /* (124) alter_db_optr ::= alter_db_optr cachelast */
   198,  /* (125) alter_topic_optr ::= alter_db_optr */
   198,  /* (126) alter_topic_optr ::= alter_topic_optr partitions */
   203,  /* (127) typename ::= ids */
   203,  /* (128) typename ::= ids LP signed RP */
   203,  /* (129) typename ::= ids UNSIGNED */
   230,  /* (130) signed ::= INTEGER */
   230,  /* (131) signed ::= PLUS INTEGER */
   230,  /* (132) signed ::= MINUS INTEGER */
   192,  /* (133) cmd ::= CREATE TABLE create_table_args */
   192,  /* (134) cmd ::= CREATE TABLE create_stable_args */
   192,  /* (135) cmd ::= CREATE STABLE create_stable_args */
   192,  /* (136) cmd ::= CREATE TABLE create_table_list */
   233,  /* (137) create_table_list ::= create_from_stable */
   233,  /* (138) create_table_list ::= create_table_list create_from_stable */
   231,  /* (139) create_table_args ::= ifnotexists ids cpxName LP columnlist RP */
   232,  /* (140) create_stable_args ::= ifnotexists ids cpxName LP columnlist RP TAGS LP columnlist RP */
   234,  /* (141) create_from_stable ::= ifnotexists ids cpxName USING ids cpxName TAGS LP tagitemlist RP */
   234,  /* (142) create_from_stable ::= ifnotexists ids cpxName USING ids cpxName LP tagNamelist RP TAGS LP tagitemlist RP */
   236,  /* (143) tagNamelist ::= tagNamelist COMMA ids */
   236,  /* (144) tagNamelist ::= ids */
   231,  /* (145) create_table_args ::= ifnotexists ids cpxName AS select */
   235,  /* (146) columnlist ::= columnlist COMMA column */
   235,  /* (147) columnlist ::= column */
   238,  /* (148) column ::= ids typename */
   214,  /* (149) tagitemlist ::= tagitemlist COMMA tagitem */
   214,  /* (150) tagitemlist ::= tagitem */
   239,  /* (151) tagitem ::= INTEGER */
   239,  /* (152) tagitem ::= FLOAT */
   239,  /* (153) tagitem ::= STRING */
   239,  /* (154) tagitem ::= BOOL */
   239,  /* (155) tagitem ::= NULL */
   239,  /* (156) tagitem ::= MINUS INTEGER */
   239,  /* (157) tagitem ::= MINUS FLOAT */
   239,  /* (158) tagitem ::= PLUS INTEGER */
   239,  /* (159) tagitem ::= PLUS FLOAT */
   237,  /* (160) select ::= SELECT selcollist from where_opt interval_opt session_option fill_opt sliding_opt groupby_opt orderby_opt having_opt slimit_opt limit_opt */
   237,  /* (161) select ::= LP select RP */
   252,  /* (162) union ::= select */
   252,  /* (163) union ::= union UNION ALL select */
   192,  /* (164) cmd ::= union */
   237,  /* (165) select ::= SELECT selcollist */
   253,  /* (166) sclp ::= selcollist COMMA */
   253,  /* (167) sclp ::= */
   240,  /* (168) selcollist ::= sclp distinct expr as */
   240,  /* (169) selcollist ::= sclp STAR */
   256,  /* (170) as ::= AS ids */
   256,  /* (171) as ::= ids */
   256,  /* (172) as ::= */
   254,  /* (173) distinct ::= DISTINCT */
   254,  /* (174) distinct ::= */
   241,  /* (175) from ::= FROM tablelist */
   241,  /* (176) from ::= FROM LP union RP */
   257,  /* (177) tablelist ::= ids cpxName */
   257,  /* (178) tablelist ::= ids cpxName ids */
   257,  /* (179) tablelist ::= tablelist COMMA ids cpxName */
   257,  /* (180) tablelist ::= tablelist COMMA ids cpxName ids */
   258,  /* (181) tmvar ::= VARIABLE */
   243,  /* (182) interval_opt ::= INTERVAL LP tmvar RP */
   243,  /* (183) interval_opt ::= INTERVAL LP tmvar COMMA tmvar RP */
   243,  /* (184) interval_opt ::= */
   244,  /* (185) session_option ::= */
   244,  /* (186) session_option ::= SESSION LP ids cpxName COMMA tmvar RP */
   245,  /* (187) fill_opt ::= */
   245,  /* (188) fill_opt ::= FILL LP ID COMMA tagitemlist RP */
   245,  /* (189) fill_opt ::= FILL LP ID RP */
   246,  /* (190) sliding_opt ::= SLIDING LP tmvar RP */
   246,  /* (191) sliding_opt ::= */
   248,  /* (192) orderby_opt ::= */
   248,  /* (193) orderby_opt ::= ORDER BY sortlist */
   259,  /* (194) sortlist ::= sortlist COMMA item sortorder */
   259,  /* (195) sortlist ::= item sortorder */
   261,  /* (196) item ::= ids cpxName */
   262,  /* (197) sortorder ::= ASC */
   262,  /* (198) sortorder ::= DESC */
   262,  /* (199) sortorder ::= */
   247,  /* (200) groupby_opt ::= */
   247,  /* (201) groupby_opt ::= GROUP BY grouplist */
   263,  /* (202) grouplist ::= grouplist COMMA item */
   263,  /* (203) grouplist ::= item */
   249,  /* (204) having_opt ::= */
   249,  /* (205) having_opt ::= HAVING expr */
   251,  /* (206) limit_opt ::= */
   251,  /* (207) limit_opt ::= LIMIT signed */
   251,  /* (208) limit_opt ::= LIMIT signed OFFSET signed */
   251,  /* (209) limit_opt ::= LIMIT signed COMMA signed */
   250,  /* (210) slimit_opt ::= */
   250,  /* (211) slimit_opt ::= SLIMIT signed */
   250,  /* (212) slimit_opt ::= SLIMIT signed SOFFSET signed */
   250,  /* (213) slimit_opt ::= SLIMIT signed COMMA signed */
   242,  /* (214) where_opt ::= */
   242,  /* (215) where_opt ::= WHERE expr */
   255,  /* (216) expr ::= LP expr RP */
   255,  /* (217) expr ::= ID */
   255,  /* (218) expr ::= ID DOT ID */
   255,  /* (219) expr ::= ID DOT STAR */
   255,  /* (220) expr ::= INTEGER */
   255,  /* (221) expr ::= MINUS INTEGER */
   255,  /* (222) expr ::= PLUS INTEGER */
   255,  /* (223) expr ::= FLOAT */
   255,  /* (224) expr ::= MINUS FLOAT */
   255,  /* (225) expr ::= PLUS FLOAT */
   255,  /* (226) expr ::= STRING */
   255,  /* (227) expr ::= NOW */
   255,  /* (228) expr ::= VARIABLE */
   255,  /* (229) expr ::= BOOL */
   255,  /* (230) expr ::= NULL */
   255,  /* (231) expr ::= ID LP exprlist RP */
   255,  /* (232) expr ::= ID LP STAR RP */
   255,  /* (233) expr ::= expr IS NULL */
   255,  /* (234) expr ::= expr IS NOT NULL */
   255,  /* (235) expr ::= expr LT expr */
   255,  /* (236) expr ::= expr GT expr */
   255,  /* (237) expr ::= expr LE expr */
   255,  /* (238) expr ::= expr GE expr */
   255,  /* (239) expr ::= expr NE expr */
   255,  /* (240) expr ::= expr EQ expr */
   255,  /* (241) expr ::= expr BETWEEN expr AND expr */
   255,  /* (242) expr ::= expr AND expr */
   255,  /* (243) expr ::= expr OR expr */
   255,  /* (244) expr ::= expr PLUS expr */
   255,  /* (245) expr ::= expr MINUS expr */
   255,  /* (246) expr ::= expr STAR expr */
   255,  /* (247) expr ::= expr SLASH expr */
   255,  /* (248) expr ::= expr REM expr */
   255,  /* (249) expr ::= expr LIKE expr */
   255,  /* (250) expr ::= expr IN LP exprlist RP */
   264,  /* (251) exprlist ::= exprlist COMMA expritem */
   264,  /* (252) exprlist ::= expritem */
   265,  /* (253) expritem ::= expr */
   265,  /* (254) expritem ::= */
   192,  /* (255) cmd ::= RESET QUERY CACHE */
   192,  /* (256) cmd ::= SYNCDB ids REPLICA */
   192,  /* (257) cmd ::= ALTER TABLE ids cpxName ADD COLUMN columnlist */
   192,  /* (258) cmd ::= ALTER TABLE ids cpxName DROP COLUMN ids */
   192,  /* (259) cmd ::= ALTER TABLE ids cpxName ADD TAG columnlist */
   192,  /* (260) cmd ::= ALTER TABLE ids cpxName DROP TAG ids */
   192,  /* (261) cmd ::= ALTER TABLE ids cpxName CHANGE TAG ids ids */
   192,  /* (262) cmd ::= ALTER TABLE ids cpxName SET TAG ids EQ tagitem */
   192,  /* (263) cmd ::= ALTER STABLE ids cpxName ADD COLUMN columnlist */
   192,  /* (264) cmd ::= ALTER STABLE ids cpxName DROP COLUMN ids */
   192,  /* (265) cmd ::= ALTER STABLE ids cpxName ADD TAG columnlist */
   192,  /* (266) cmd ::= ALTER STABLE ids cpxName DROP TAG ids */
   192,  /* (267) cmd ::= ALTER STABLE ids cpxName CHANGE TAG ids ids */
   192,  /* (268) cmd ::= KILL CONNECTION INTEGER */
   192,  /* (269) cmd ::= KILL STREAM INTEGER COLON INTEGER */
   192,  /* (270) cmd ::= KILL QUERY INTEGER COLON INTEGER */
=======
   187,  /* (0) program ::= cmd */
   188,  /* (1) cmd ::= SHOW DATABASES */
   188,  /* (2) cmd ::= SHOW TOPICS */
   188,  /* (3) cmd ::= SHOW MNODES */
   188,  /* (4) cmd ::= SHOW DNODES */
   188,  /* (5) cmd ::= SHOW ACCOUNTS */
   188,  /* (6) cmd ::= SHOW USERS */
   188,  /* (7) cmd ::= SHOW MODULES */
   188,  /* (8) cmd ::= SHOW QUERIES */
   188,  /* (9) cmd ::= SHOW CONNECTIONS */
   188,  /* (10) cmd ::= SHOW STREAMS */
   188,  /* (11) cmd ::= SHOW VARIABLES */
   188,  /* (12) cmd ::= SHOW SCORES */
   188,  /* (13) cmd ::= SHOW GRANTS */
   188,  /* (14) cmd ::= SHOW VNODES */
   188,  /* (15) cmd ::= SHOW VNODES IPTOKEN */
   189,  /* (16) dbPrefix ::= */
   189,  /* (17) dbPrefix ::= ids DOT */
   191,  /* (18) cpxName ::= */
   191,  /* (19) cpxName ::= DOT ids */
   188,  /* (20) cmd ::= SHOW CREATE TABLE ids cpxName */
   188,  /* (21) cmd ::= SHOW CREATE DATABASE ids */
   188,  /* (22) cmd ::= SHOW dbPrefix TABLES */
   188,  /* (23) cmd ::= SHOW dbPrefix TABLES LIKE ids */
   188,  /* (24) cmd ::= SHOW dbPrefix STABLES */
   188,  /* (25) cmd ::= SHOW dbPrefix STABLES LIKE ids */
   188,  /* (26) cmd ::= SHOW dbPrefix VGROUPS */
   188,  /* (27) cmd ::= SHOW dbPrefix VGROUPS ids */
   188,  /* (28) cmd ::= DROP TABLE ifexists ids cpxName */
   188,  /* (29) cmd ::= DROP STABLE ifexists ids cpxName */
   188,  /* (30) cmd ::= DROP DATABASE ifexists ids */
   188,  /* (31) cmd ::= DROP TOPIC ifexists ids */
   188,  /* (32) cmd ::= DROP DNODE ids */
   188,  /* (33) cmd ::= DROP USER ids */
   188,  /* (34) cmd ::= DROP ACCOUNT ids */
   188,  /* (35) cmd ::= USE ids */
   188,  /* (36) cmd ::= DESCRIBE ids cpxName */
   188,  /* (37) cmd ::= ALTER USER ids PASS ids */
   188,  /* (38) cmd ::= ALTER USER ids PRIVILEGE ids */
   188,  /* (39) cmd ::= ALTER DNODE ids ids */
   188,  /* (40) cmd ::= ALTER DNODE ids ids ids */
   188,  /* (41) cmd ::= ALTER LOCAL ids */
   188,  /* (42) cmd ::= ALTER LOCAL ids ids */
   188,  /* (43) cmd ::= ALTER DATABASE ids alter_db_optr */
   188,  /* (44) cmd ::= ALTER TOPIC ids alter_topic_optr */
   188,  /* (45) cmd ::= ALTER ACCOUNT ids acct_optr */
   188,  /* (46) cmd ::= ALTER ACCOUNT ids PASS ids acct_optr */
   190,  /* (47) ids ::= ID */
   190,  /* (48) ids ::= STRING */
   192,  /* (49) ifexists ::= IF EXISTS */
   192,  /* (50) ifexists ::= */
   196,  /* (51) ifnotexists ::= IF NOT EXISTS */
   196,  /* (52) ifnotexists ::= */
   188,  /* (53) cmd ::= CREATE DNODE ids */
   188,  /* (54) cmd ::= CREATE ACCOUNT ids PASS ids acct_optr */
   188,  /* (55) cmd ::= CREATE DATABASE ifnotexists ids db_optr */
   188,  /* (56) cmd ::= CREATE TOPIC ifnotexists ids topic_optr */
   188,  /* (57) cmd ::= CREATE USER ids PASS ids */
   199,  /* (58) pps ::= */
   199,  /* (59) pps ::= PPS INTEGER */
   200,  /* (60) tseries ::= */
   200,  /* (61) tseries ::= TSERIES INTEGER */
   201,  /* (62) dbs ::= */
   201,  /* (63) dbs ::= DBS INTEGER */
   202,  /* (64) streams ::= */
   202,  /* (65) streams ::= STREAMS INTEGER */
   203,  /* (66) storage ::= */
   203,  /* (67) storage ::= STORAGE INTEGER */
   204,  /* (68) qtime ::= */
   204,  /* (69) qtime ::= QTIME INTEGER */
   205,  /* (70) users ::= */
   205,  /* (71) users ::= USERS INTEGER */
   206,  /* (72) conns ::= */
   206,  /* (73) conns ::= CONNS INTEGER */
   207,  /* (74) state ::= */
   207,  /* (75) state ::= STATE ids */
   195,  /* (76) acct_optr ::= pps tseries storage streams qtime dbs users conns state */
   208,  /* (77) keep ::= KEEP tagitemlist */
   210,  /* (78) cache ::= CACHE INTEGER */
   211,  /* (79) replica ::= REPLICA INTEGER */
   212,  /* (80) quorum ::= QUORUM INTEGER */
   213,  /* (81) days ::= DAYS INTEGER */
   214,  /* (82) minrows ::= MINROWS INTEGER */
   215,  /* (83) maxrows ::= MAXROWS INTEGER */
   216,  /* (84) blocks ::= BLOCKS INTEGER */
   217,  /* (85) ctime ::= CTIME INTEGER */
   218,  /* (86) wal ::= WAL INTEGER */
   219,  /* (87) fsync ::= FSYNC INTEGER */
   220,  /* (88) comp ::= COMP INTEGER */
   221,  /* (89) prec ::= PRECISION STRING */
   222,  /* (90) update ::= UPDATE INTEGER */
   223,  /* (91) cachelast ::= CACHELAST INTEGER */
   224,  /* (92) partitions ::= PARTITIONS INTEGER */
   197,  /* (93) db_optr ::= */
   197,  /* (94) db_optr ::= db_optr cache */
   197,  /* (95) db_optr ::= db_optr replica */
   197,  /* (96) db_optr ::= db_optr quorum */
   197,  /* (97) db_optr ::= db_optr days */
   197,  /* (98) db_optr ::= db_optr minrows */
   197,  /* (99) db_optr ::= db_optr maxrows */
   197,  /* (100) db_optr ::= db_optr blocks */
   197,  /* (101) db_optr ::= db_optr ctime */
   197,  /* (102) db_optr ::= db_optr wal */
   197,  /* (103) db_optr ::= db_optr fsync */
   197,  /* (104) db_optr ::= db_optr comp */
   197,  /* (105) db_optr ::= db_optr prec */
   197,  /* (106) db_optr ::= db_optr keep */
   197,  /* (107) db_optr ::= db_optr update */
   197,  /* (108) db_optr ::= db_optr cachelast */
   198,  /* (109) topic_optr ::= db_optr */
   198,  /* (110) topic_optr ::= topic_optr partitions */
   193,  /* (111) alter_db_optr ::= */
   193,  /* (112) alter_db_optr ::= alter_db_optr replica */
   193,  /* (113) alter_db_optr ::= alter_db_optr quorum */
   193,  /* (114) alter_db_optr ::= alter_db_optr keep */
   193,  /* (115) alter_db_optr ::= alter_db_optr blocks */
   193,  /* (116) alter_db_optr ::= alter_db_optr comp */
   193,  /* (117) alter_db_optr ::= alter_db_optr wal */
   193,  /* (118) alter_db_optr ::= alter_db_optr fsync */
   193,  /* (119) alter_db_optr ::= alter_db_optr update */
   193,  /* (120) alter_db_optr ::= alter_db_optr cachelast */
   194,  /* (121) alter_topic_optr ::= alter_db_optr */
   194,  /* (122) alter_topic_optr ::= alter_topic_optr partitions */
   225,  /* (123) typename ::= ids */
   225,  /* (124) typename ::= ids LP signed RP */
   225,  /* (125) typename ::= ids UNSIGNED */
   226,  /* (126) signed ::= INTEGER */
   226,  /* (127) signed ::= PLUS INTEGER */
   226,  /* (128) signed ::= MINUS INTEGER */
   188,  /* (129) cmd ::= CREATE TABLE create_table_args */
   188,  /* (130) cmd ::= CREATE TABLE create_stable_args */
   188,  /* (131) cmd ::= CREATE STABLE create_stable_args */
   188,  /* (132) cmd ::= CREATE TABLE create_table_list */
   229,  /* (133) create_table_list ::= create_from_stable */
   229,  /* (134) create_table_list ::= create_table_list create_from_stable */
   227,  /* (135) create_table_args ::= ifnotexists ids cpxName LP columnlist RP */
   228,  /* (136) create_stable_args ::= ifnotexists ids cpxName LP columnlist RP TAGS LP columnlist RP */
   230,  /* (137) create_from_stable ::= ifnotexists ids cpxName USING ids cpxName TAGS LP tagitemlist RP */
   230,  /* (138) create_from_stable ::= ifnotexists ids cpxName USING ids cpxName LP tagNamelist RP TAGS LP tagitemlist RP */
   232,  /* (139) tagNamelist ::= tagNamelist COMMA ids */
   232,  /* (140) tagNamelist ::= ids */
   227,  /* (141) create_table_args ::= ifnotexists ids cpxName AS select */
   231,  /* (142) columnlist ::= columnlist COMMA column */
   231,  /* (143) columnlist ::= column */
   234,  /* (144) column ::= ids typename */
   209,  /* (145) tagitemlist ::= tagitemlist COMMA tagitem */
   209,  /* (146) tagitemlist ::= tagitem */
   235,  /* (147) tagitem ::= INTEGER */
   235,  /* (148) tagitem ::= FLOAT */
   235,  /* (149) tagitem ::= STRING */
   235,  /* (150) tagitem ::= BOOL */
   235,  /* (151) tagitem ::= NULL */
   235,  /* (152) tagitem ::= MINUS INTEGER */
   235,  /* (153) tagitem ::= MINUS FLOAT */
   235,  /* (154) tagitem ::= PLUS INTEGER */
   235,  /* (155) tagitem ::= PLUS FLOAT */
   233,  /* (156) select ::= SELECT selcollist from where_opt interval_opt session_option fill_opt sliding_opt groupby_opt orderby_opt having_opt slimit_opt limit_opt */
   233,  /* (157) select ::= LP select RP */
   248,  /* (158) union ::= select */
   248,  /* (159) union ::= union UNION ALL select */
   188,  /* (160) cmd ::= union */
   233,  /* (161) select ::= SELECT selcollist */
   249,  /* (162) sclp ::= selcollist COMMA */
   249,  /* (163) sclp ::= */
   236,  /* (164) selcollist ::= sclp distinct expr as */
   236,  /* (165) selcollist ::= sclp STAR */
   252,  /* (166) as ::= AS ids */
   252,  /* (167) as ::= ids */
   252,  /* (168) as ::= */
   250,  /* (169) distinct ::= DISTINCT */
   250,  /* (170) distinct ::= */
   237,  /* (171) from ::= FROM tablelist */
   237,  /* (172) from ::= FROM LP union RP */
   253,  /* (173) tablelist ::= ids cpxName */
   253,  /* (174) tablelist ::= ids cpxName ids */
   253,  /* (175) tablelist ::= tablelist COMMA ids cpxName */
   253,  /* (176) tablelist ::= tablelist COMMA ids cpxName ids */
   254,  /* (177) tmvar ::= VARIABLE */
   239,  /* (178) interval_opt ::= INTERVAL LP tmvar RP */
   239,  /* (179) interval_opt ::= INTERVAL LP tmvar COMMA tmvar RP */
   239,  /* (180) interval_opt ::= */
   240,  /* (181) session_option ::= */
   240,  /* (182) session_option ::= SESSION LP ids cpxName COMMA tmvar RP */
   241,  /* (183) fill_opt ::= */
   241,  /* (184) fill_opt ::= FILL LP ID COMMA tagitemlist RP */
   241,  /* (185) fill_opt ::= FILL LP ID RP */
   242,  /* (186) sliding_opt ::= SLIDING LP tmvar RP */
   242,  /* (187) sliding_opt ::= */
   244,  /* (188) orderby_opt ::= */
   244,  /* (189) orderby_opt ::= ORDER BY sortlist */
   255,  /* (190) sortlist ::= sortlist COMMA item sortorder */
   255,  /* (191) sortlist ::= item sortorder */
   257,  /* (192) item ::= ids cpxName */
   258,  /* (193) sortorder ::= ASC */
   258,  /* (194) sortorder ::= DESC */
   258,  /* (195) sortorder ::= */
   243,  /* (196) groupby_opt ::= */
   243,  /* (197) groupby_opt ::= GROUP BY grouplist */
   259,  /* (198) grouplist ::= grouplist COMMA item */
   259,  /* (199) grouplist ::= item */
   245,  /* (200) having_opt ::= */
   245,  /* (201) having_opt ::= HAVING expr */
   247,  /* (202) limit_opt ::= */
   247,  /* (203) limit_opt ::= LIMIT signed */
   247,  /* (204) limit_opt ::= LIMIT signed OFFSET signed */
   247,  /* (205) limit_opt ::= LIMIT signed COMMA signed */
   246,  /* (206) slimit_opt ::= */
   246,  /* (207) slimit_opt ::= SLIMIT signed */
   246,  /* (208) slimit_opt ::= SLIMIT signed SOFFSET signed */
   246,  /* (209) slimit_opt ::= SLIMIT signed COMMA signed */
   238,  /* (210) where_opt ::= */
   238,  /* (211) where_opt ::= WHERE expr */
   251,  /* (212) expr ::= LP expr RP */
   251,  /* (213) expr ::= ID */
   251,  /* (214) expr ::= ID DOT ID */
   251,  /* (215) expr ::= ID DOT STAR */
   251,  /* (216) expr ::= INTEGER */
   251,  /* (217) expr ::= MINUS INTEGER */
   251,  /* (218) expr ::= PLUS INTEGER */
   251,  /* (219) expr ::= FLOAT */
   251,  /* (220) expr ::= MINUS FLOAT */
   251,  /* (221) expr ::= PLUS FLOAT */
   251,  /* (222) expr ::= STRING */
   251,  /* (223) expr ::= NOW */
   251,  /* (224) expr ::= VARIABLE */
   251,  /* (225) expr ::= BOOL */
   251,  /* (226) expr ::= NULL */
   251,  /* (227) expr ::= ID LP exprlist RP */
   251,  /* (228) expr ::= ID LP STAR RP */
   251,  /* (229) expr ::= expr IS NULL */
   251,  /* (230) expr ::= expr IS NOT NULL */
   251,  /* (231) expr ::= expr LT expr */
   251,  /* (232) expr ::= expr GT expr */
   251,  /* (233) expr ::= expr LE expr */
   251,  /* (234) expr ::= expr GE expr */
   251,  /* (235) expr ::= expr NE expr */
   251,  /* (236) expr ::= expr EQ expr */
   251,  /* (237) expr ::= expr BETWEEN expr AND expr */
   251,  /* (238) expr ::= expr AND expr */
   251,  /* (239) expr ::= expr OR expr */
   251,  /* (240) expr ::= expr PLUS expr */
   251,  /* (241) expr ::= expr MINUS expr */
   251,  /* (242) expr ::= expr STAR expr */
   251,  /* (243) expr ::= expr SLASH expr */
   251,  /* (244) expr ::= expr REM expr */
   251,  /* (245) expr ::= expr LIKE expr */
   251,  /* (246) expr ::= expr IN LP exprlist RP */
   260,  /* (247) exprlist ::= exprlist COMMA expritem */
   260,  /* (248) exprlist ::= expritem */
   261,  /* (249) expritem ::= expr */
   261,  /* (250) expritem ::= */
   188,  /* (251) cmd ::= RESET QUERY CACHE */
   188,  /* (252) cmd ::= SYNCDB ids REPLICA */
   188,  /* (253) cmd ::= ALTER TABLE ids cpxName ADD COLUMN columnlist */
   188,  /* (254) cmd ::= ALTER TABLE ids cpxName DROP COLUMN ids */
   188,  /* (255) cmd ::= ALTER TABLE ids cpxName ADD TAG columnlist */
   188,  /* (256) cmd ::= ALTER TABLE ids cpxName DROP TAG ids */
   188,  /* (257) cmd ::= ALTER TABLE ids cpxName CHANGE TAG ids ids */
   188,  /* (258) cmd ::= ALTER TABLE ids cpxName SET TAG ids EQ tagitem */
   188,  /* (259) cmd ::= ALTER STABLE ids cpxName ADD COLUMN columnlist */
   188,  /* (260) cmd ::= ALTER STABLE ids cpxName DROP COLUMN ids */
   188,  /* (261) cmd ::= ALTER STABLE ids cpxName ADD TAG columnlist */
   188,  /* (262) cmd ::= ALTER STABLE ids cpxName DROP TAG ids */
   188,  /* (263) cmd ::= ALTER STABLE ids cpxName CHANGE TAG ids ids */
   188,  /* (264) cmd ::= KILL CONNECTION INTEGER */
   188,  /* (265) cmd ::= KILL STREAM INTEGER COLON INTEGER */
   188,  /* (266) cmd ::= KILL QUERY INTEGER COLON INTEGER */
>>>>>>> c3dc60e8
};

/* For rule J, yyRuleInfoNRhs[J] contains the negative of the number
** of symbols on the right-hand side of that rule. */
static const signed char yyRuleInfoNRhs[] = {
   -1,  /* (0) program ::= cmd */
   -2,  /* (1) cmd ::= SHOW DATABASES */
   -2,  /* (2) cmd ::= SHOW TOPICS */
<<<<<<< HEAD
   -2,  /* (3) cmd ::= SHOW FUNCTIONS */
   -2,  /* (4) cmd ::= SHOW MNODES */
   -2,  /* (5) cmd ::= SHOW DNODES */
   -2,  /* (6) cmd ::= SHOW ACCOUNTS */
   -2,  /* (7) cmd ::= SHOW USERS */
   -2,  /* (8) cmd ::= SHOW MODULES */
   -2,  /* (9) cmd ::= SHOW QUERIES */
   -2,  /* (10) cmd ::= SHOW CONNECTIONS */
   -2,  /* (11) cmd ::= SHOW STREAMS */
   -2,  /* (12) cmd ::= SHOW VARIABLES */
   -2,  /* (13) cmd ::= SHOW SCORES */
   -2,  /* (14) cmd ::= SHOW GRANTS */
   -2,  /* (15) cmd ::= SHOW VNODES */
   -3,  /* (16) cmd ::= SHOW VNODES IPTOKEN */
    0,  /* (17) dbPrefix ::= */
   -2,  /* (18) dbPrefix ::= ids DOT */
    0,  /* (19) cpxName ::= */
   -2,  /* (20) cpxName ::= DOT ids */
   -5,  /* (21) cmd ::= SHOW CREATE TABLE ids cpxName */
   -4,  /* (22) cmd ::= SHOW CREATE DATABASE ids */
   -3,  /* (23) cmd ::= SHOW dbPrefix TABLES */
   -5,  /* (24) cmd ::= SHOW dbPrefix TABLES LIKE ids */
   -3,  /* (25) cmd ::= SHOW dbPrefix STABLES */
   -5,  /* (26) cmd ::= SHOW dbPrefix STABLES LIKE ids */
   -3,  /* (27) cmd ::= SHOW dbPrefix VGROUPS */
   -4,  /* (28) cmd ::= SHOW dbPrefix VGROUPS ids */
   -5,  /* (29) cmd ::= DROP TABLE ifexists ids cpxName */
   -5,  /* (30) cmd ::= DROP STABLE ifexists ids cpxName */
   -4,  /* (31) cmd ::= DROP DATABASE ifexists ids */
   -4,  /* (32) cmd ::= DROP TOPIC ifexists ids */
   -3,  /* (33) cmd ::= DROP FUNCTION ids */
   -3,  /* (34) cmd ::= DROP DNODE ids */
   -3,  /* (35) cmd ::= DROP USER ids */
   -3,  /* (36) cmd ::= DROP ACCOUNT ids */
   -2,  /* (37) cmd ::= USE ids */
   -3,  /* (38) cmd ::= DESCRIBE ids cpxName */
   -5,  /* (39) cmd ::= ALTER USER ids PASS ids */
   -5,  /* (40) cmd ::= ALTER USER ids PRIVILEGE ids */
   -4,  /* (41) cmd ::= ALTER DNODE ids ids */
   -5,  /* (42) cmd ::= ALTER DNODE ids ids ids */
   -3,  /* (43) cmd ::= ALTER LOCAL ids */
   -4,  /* (44) cmd ::= ALTER LOCAL ids ids */
   -4,  /* (45) cmd ::= ALTER DATABASE ids alter_db_optr */
   -4,  /* (46) cmd ::= ALTER TOPIC ids alter_topic_optr */
   -4,  /* (47) cmd ::= ALTER ACCOUNT ids acct_optr */
   -6,  /* (48) cmd ::= ALTER ACCOUNT ids PASS ids acct_optr */
   -1,  /* (49) ids ::= ID */
   -1,  /* (50) ids ::= STRING */
   -2,  /* (51) ifexists ::= IF EXISTS */
    0,  /* (52) ifexists ::= */
   -3,  /* (53) ifnotexists ::= IF NOT EXISTS */
    0,  /* (54) ifnotexists ::= */
   -3,  /* (55) cmd ::= CREATE DNODE ids */
   -6,  /* (56) cmd ::= CREATE ACCOUNT ids PASS ids acct_optr */
   -5,  /* (57) cmd ::= CREATE DATABASE ifnotexists ids db_optr */
   -5,  /* (58) cmd ::= CREATE TOPIC ifnotexists ids topic_optr */
   -7,  /* (59) cmd ::= CREATE FUNCTION ids AS ids OUTPUTTYPE typename */
   -8,  /* (60) cmd ::= CREATE AGGREGATE FUNCTION ids AS ids OUTPUTTYPE typename */
   -5,  /* (61) cmd ::= CREATE USER ids PASS ids */
    0,  /* (62) pps ::= */
   -2,  /* (63) pps ::= PPS INTEGER */
    0,  /* (64) tseries ::= */
   -2,  /* (65) tseries ::= TSERIES INTEGER */
    0,  /* (66) dbs ::= */
   -2,  /* (67) dbs ::= DBS INTEGER */
    0,  /* (68) streams ::= */
   -2,  /* (69) streams ::= STREAMS INTEGER */
    0,  /* (70) storage ::= */
   -2,  /* (71) storage ::= STORAGE INTEGER */
    0,  /* (72) qtime ::= */
   -2,  /* (73) qtime ::= QTIME INTEGER */
    0,  /* (74) users ::= */
   -2,  /* (75) users ::= USERS INTEGER */
    0,  /* (76) conns ::= */
   -2,  /* (77) conns ::= CONNS INTEGER */
    0,  /* (78) state ::= */
   -2,  /* (79) state ::= STATE ids */
   -9,  /* (80) acct_optr ::= pps tseries storage streams qtime dbs users conns state */
   -2,  /* (81) keep ::= KEEP tagitemlist */
   -2,  /* (82) cache ::= CACHE INTEGER */
   -2,  /* (83) replica ::= REPLICA INTEGER */
   -2,  /* (84) quorum ::= QUORUM INTEGER */
   -2,  /* (85) days ::= DAYS INTEGER */
   -2,  /* (86) minrows ::= MINROWS INTEGER */
   -2,  /* (87) maxrows ::= MAXROWS INTEGER */
   -2,  /* (88) blocks ::= BLOCKS INTEGER */
   -2,  /* (89) ctime ::= CTIME INTEGER */
   -2,  /* (90) wal ::= WAL INTEGER */
   -2,  /* (91) fsync ::= FSYNC INTEGER */
   -2,  /* (92) comp ::= COMP INTEGER */
   -2,  /* (93) prec ::= PRECISION STRING */
   -2,  /* (94) update ::= UPDATE INTEGER */
   -2,  /* (95) cachelast ::= CACHELAST INTEGER */
   -2,  /* (96) partitions ::= PARTITIONS INTEGER */
    0,  /* (97) db_optr ::= */
   -2,  /* (98) db_optr ::= db_optr cache */
   -2,  /* (99) db_optr ::= db_optr replica */
   -2,  /* (100) db_optr ::= db_optr quorum */
   -2,  /* (101) db_optr ::= db_optr days */
   -2,  /* (102) db_optr ::= db_optr minrows */
   -2,  /* (103) db_optr ::= db_optr maxrows */
   -2,  /* (104) db_optr ::= db_optr blocks */
   -2,  /* (105) db_optr ::= db_optr ctime */
   -2,  /* (106) db_optr ::= db_optr wal */
   -2,  /* (107) db_optr ::= db_optr fsync */
   -2,  /* (108) db_optr ::= db_optr comp */
   -2,  /* (109) db_optr ::= db_optr prec */
   -2,  /* (110) db_optr ::= db_optr keep */
   -2,  /* (111) db_optr ::= db_optr update */
   -2,  /* (112) db_optr ::= db_optr cachelast */
   -1,  /* (113) topic_optr ::= db_optr */
   -2,  /* (114) topic_optr ::= topic_optr partitions */
    0,  /* (115) alter_db_optr ::= */
   -2,  /* (116) alter_db_optr ::= alter_db_optr replica */
   -2,  /* (117) alter_db_optr ::= alter_db_optr quorum */
   -2,  /* (118) alter_db_optr ::= alter_db_optr keep */
   -2,  /* (119) alter_db_optr ::= alter_db_optr blocks */
   -2,  /* (120) alter_db_optr ::= alter_db_optr comp */
   -2,  /* (121) alter_db_optr ::= alter_db_optr wal */
   -2,  /* (122) alter_db_optr ::= alter_db_optr fsync */
   -2,  /* (123) alter_db_optr ::= alter_db_optr update */
   -2,  /* (124) alter_db_optr ::= alter_db_optr cachelast */
   -1,  /* (125) alter_topic_optr ::= alter_db_optr */
   -2,  /* (126) alter_topic_optr ::= alter_topic_optr partitions */
   -1,  /* (127) typename ::= ids */
   -4,  /* (128) typename ::= ids LP signed RP */
   -2,  /* (129) typename ::= ids UNSIGNED */
   -1,  /* (130) signed ::= INTEGER */
   -2,  /* (131) signed ::= PLUS INTEGER */
   -2,  /* (132) signed ::= MINUS INTEGER */
   -3,  /* (133) cmd ::= CREATE TABLE create_table_args */
   -3,  /* (134) cmd ::= CREATE TABLE create_stable_args */
   -3,  /* (135) cmd ::= CREATE STABLE create_stable_args */
   -3,  /* (136) cmd ::= CREATE TABLE create_table_list */
   -1,  /* (137) create_table_list ::= create_from_stable */
   -2,  /* (138) create_table_list ::= create_table_list create_from_stable */
   -6,  /* (139) create_table_args ::= ifnotexists ids cpxName LP columnlist RP */
  -10,  /* (140) create_stable_args ::= ifnotexists ids cpxName LP columnlist RP TAGS LP columnlist RP */
  -10,  /* (141) create_from_stable ::= ifnotexists ids cpxName USING ids cpxName TAGS LP tagitemlist RP */
  -13,  /* (142) create_from_stable ::= ifnotexists ids cpxName USING ids cpxName LP tagNamelist RP TAGS LP tagitemlist RP */
   -3,  /* (143) tagNamelist ::= tagNamelist COMMA ids */
   -1,  /* (144) tagNamelist ::= ids */
   -5,  /* (145) create_table_args ::= ifnotexists ids cpxName AS select */
   -3,  /* (146) columnlist ::= columnlist COMMA column */
   -1,  /* (147) columnlist ::= column */
   -2,  /* (148) column ::= ids typename */
   -3,  /* (149) tagitemlist ::= tagitemlist COMMA tagitem */
   -1,  /* (150) tagitemlist ::= tagitem */
   -1,  /* (151) tagitem ::= INTEGER */
   -1,  /* (152) tagitem ::= FLOAT */
   -1,  /* (153) tagitem ::= STRING */
   -1,  /* (154) tagitem ::= BOOL */
   -1,  /* (155) tagitem ::= NULL */
   -2,  /* (156) tagitem ::= MINUS INTEGER */
   -2,  /* (157) tagitem ::= MINUS FLOAT */
   -2,  /* (158) tagitem ::= PLUS INTEGER */
   -2,  /* (159) tagitem ::= PLUS FLOAT */
  -13,  /* (160) select ::= SELECT selcollist from where_opt interval_opt session_option fill_opt sliding_opt groupby_opt orderby_opt having_opt slimit_opt limit_opt */
   -3,  /* (161) select ::= LP select RP */
   -1,  /* (162) union ::= select */
   -4,  /* (163) union ::= union UNION ALL select */
   -1,  /* (164) cmd ::= union */
   -2,  /* (165) select ::= SELECT selcollist */
   -2,  /* (166) sclp ::= selcollist COMMA */
    0,  /* (167) sclp ::= */
   -4,  /* (168) selcollist ::= sclp distinct expr as */
   -2,  /* (169) selcollist ::= sclp STAR */
   -2,  /* (170) as ::= AS ids */
   -1,  /* (171) as ::= ids */
    0,  /* (172) as ::= */
   -1,  /* (173) distinct ::= DISTINCT */
    0,  /* (174) distinct ::= */
   -2,  /* (175) from ::= FROM tablelist */
   -4,  /* (176) from ::= FROM LP union RP */
   -2,  /* (177) tablelist ::= ids cpxName */
   -3,  /* (178) tablelist ::= ids cpxName ids */
   -4,  /* (179) tablelist ::= tablelist COMMA ids cpxName */
   -5,  /* (180) tablelist ::= tablelist COMMA ids cpxName ids */
   -1,  /* (181) tmvar ::= VARIABLE */
   -4,  /* (182) interval_opt ::= INTERVAL LP tmvar RP */
   -6,  /* (183) interval_opt ::= INTERVAL LP tmvar COMMA tmvar RP */
    0,  /* (184) interval_opt ::= */
    0,  /* (185) session_option ::= */
   -7,  /* (186) session_option ::= SESSION LP ids cpxName COMMA tmvar RP */
    0,  /* (187) fill_opt ::= */
   -6,  /* (188) fill_opt ::= FILL LP ID COMMA tagitemlist RP */
   -4,  /* (189) fill_opt ::= FILL LP ID RP */
   -4,  /* (190) sliding_opt ::= SLIDING LP tmvar RP */
    0,  /* (191) sliding_opt ::= */
    0,  /* (192) orderby_opt ::= */
   -3,  /* (193) orderby_opt ::= ORDER BY sortlist */
   -4,  /* (194) sortlist ::= sortlist COMMA item sortorder */
   -2,  /* (195) sortlist ::= item sortorder */
   -2,  /* (196) item ::= ids cpxName */
   -1,  /* (197) sortorder ::= ASC */
   -1,  /* (198) sortorder ::= DESC */
    0,  /* (199) sortorder ::= */
    0,  /* (200) groupby_opt ::= */
   -3,  /* (201) groupby_opt ::= GROUP BY grouplist */
   -3,  /* (202) grouplist ::= grouplist COMMA item */
   -1,  /* (203) grouplist ::= item */
    0,  /* (204) having_opt ::= */
   -2,  /* (205) having_opt ::= HAVING expr */
    0,  /* (206) limit_opt ::= */
   -2,  /* (207) limit_opt ::= LIMIT signed */
   -4,  /* (208) limit_opt ::= LIMIT signed OFFSET signed */
   -4,  /* (209) limit_opt ::= LIMIT signed COMMA signed */
    0,  /* (210) slimit_opt ::= */
   -2,  /* (211) slimit_opt ::= SLIMIT signed */
   -4,  /* (212) slimit_opt ::= SLIMIT signed SOFFSET signed */
   -4,  /* (213) slimit_opt ::= SLIMIT signed COMMA signed */
    0,  /* (214) where_opt ::= */
   -2,  /* (215) where_opt ::= WHERE expr */
   -3,  /* (216) expr ::= LP expr RP */
   -1,  /* (217) expr ::= ID */
   -3,  /* (218) expr ::= ID DOT ID */
   -3,  /* (219) expr ::= ID DOT STAR */
   -1,  /* (220) expr ::= INTEGER */
   -2,  /* (221) expr ::= MINUS INTEGER */
   -2,  /* (222) expr ::= PLUS INTEGER */
   -1,  /* (223) expr ::= FLOAT */
   -2,  /* (224) expr ::= MINUS FLOAT */
   -2,  /* (225) expr ::= PLUS FLOAT */
   -1,  /* (226) expr ::= STRING */
   -1,  /* (227) expr ::= NOW */
   -1,  /* (228) expr ::= VARIABLE */
   -1,  /* (229) expr ::= BOOL */
   -1,  /* (230) expr ::= NULL */
   -4,  /* (231) expr ::= ID LP exprlist RP */
   -4,  /* (232) expr ::= ID LP STAR RP */
   -3,  /* (233) expr ::= expr IS NULL */
   -4,  /* (234) expr ::= expr IS NOT NULL */
   -3,  /* (235) expr ::= expr LT expr */
   -3,  /* (236) expr ::= expr GT expr */
   -3,  /* (237) expr ::= expr LE expr */
   -3,  /* (238) expr ::= expr GE expr */
   -3,  /* (239) expr ::= expr NE expr */
   -3,  /* (240) expr ::= expr EQ expr */
   -5,  /* (241) expr ::= expr BETWEEN expr AND expr */
   -3,  /* (242) expr ::= expr AND expr */
   -3,  /* (243) expr ::= expr OR expr */
   -3,  /* (244) expr ::= expr PLUS expr */
   -3,  /* (245) expr ::= expr MINUS expr */
   -3,  /* (246) expr ::= expr STAR expr */
   -3,  /* (247) expr ::= expr SLASH expr */
   -3,  /* (248) expr ::= expr REM expr */
   -3,  /* (249) expr ::= expr LIKE expr */
   -5,  /* (250) expr ::= expr IN LP exprlist RP */
   -3,  /* (251) exprlist ::= exprlist COMMA expritem */
   -1,  /* (252) exprlist ::= expritem */
   -1,  /* (253) expritem ::= expr */
    0,  /* (254) expritem ::= */
   -3,  /* (255) cmd ::= RESET QUERY CACHE */
   -3,  /* (256) cmd ::= SYNCDB ids REPLICA */
   -7,  /* (257) cmd ::= ALTER TABLE ids cpxName ADD COLUMN columnlist */
   -7,  /* (258) cmd ::= ALTER TABLE ids cpxName DROP COLUMN ids */
   -7,  /* (259) cmd ::= ALTER TABLE ids cpxName ADD TAG columnlist */
   -7,  /* (260) cmd ::= ALTER TABLE ids cpxName DROP TAG ids */
   -8,  /* (261) cmd ::= ALTER TABLE ids cpxName CHANGE TAG ids ids */
   -9,  /* (262) cmd ::= ALTER TABLE ids cpxName SET TAG ids EQ tagitem */
   -7,  /* (263) cmd ::= ALTER STABLE ids cpxName ADD COLUMN columnlist */
   -7,  /* (264) cmd ::= ALTER STABLE ids cpxName DROP COLUMN ids */
   -7,  /* (265) cmd ::= ALTER STABLE ids cpxName ADD TAG columnlist */
   -7,  /* (266) cmd ::= ALTER STABLE ids cpxName DROP TAG ids */
   -8,  /* (267) cmd ::= ALTER STABLE ids cpxName CHANGE TAG ids ids */
   -3,  /* (268) cmd ::= KILL CONNECTION INTEGER */
   -5,  /* (269) cmd ::= KILL STREAM INTEGER COLON INTEGER */
   -5,  /* (270) cmd ::= KILL QUERY INTEGER COLON INTEGER */
=======
   -2,  /* (3) cmd ::= SHOW MNODES */
   -2,  /* (4) cmd ::= SHOW DNODES */
   -2,  /* (5) cmd ::= SHOW ACCOUNTS */
   -2,  /* (6) cmd ::= SHOW USERS */
   -2,  /* (7) cmd ::= SHOW MODULES */
   -2,  /* (8) cmd ::= SHOW QUERIES */
   -2,  /* (9) cmd ::= SHOW CONNECTIONS */
   -2,  /* (10) cmd ::= SHOW STREAMS */
   -2,  /* (11) cmd ::= SHOW VARIABLES */
   -2,  /* (12) cmd ::= SHOW SCORES */
   -2,  /* (13) cmd ::= SHOW GRANTS */
   -2,  /* (14) cmd ::= SHOW VNODES */
   -3,  /* (15) cmd ::= SHOW VNODES IPTOKEN */
    0,  /* (16) dbPrefix ::= */
   -2,  /* (17) dbPrefix ::= ids DOT */
    0,  /* (18) cpxName ::= */
   -2,  /* (19) cpxName ::= DOT ids */
   -5,  /* (20) cmd ::= SHOW CREATE TABLE ids cpxName */
   -4,  /* (21) cmd ::= SHOW CREATE DATABASE ids */
   -3,  /* (22) cmd ::= SHOW dbPrefix TABLES */
   -5,  /* (23) cmd ::= SHOW dbPrefix TABLES LIKE ids */
   -3,  /* (24) cmd ::= SHOW dbPrefix STABLES */
   -5,  /* (25) cmd ::= SHOW dbPrefix STABLES LIKE ids */
   -3,  /* (26) cmd ::= SHOW dbPrefix VGROUPS */
   -4,  /* (27) cmd ::= SHOW dbPrefix VGROUPS ids */
   -5,  /* (28) cmd ::= DROP TABLE ifexists ids cpxName */
   -5,  /* (29) cmd ::= DROP STABLE ifexists ids cpxName */
   -4,  /* (30) cmd ::= DROP DATABASE ifexists ids */
   -4,  /* (31) cmd ::= DROP TOPIC ifexists ids */
   -3,  /* (32) cmd ::= DROP DNODE ids */
   -3,  /* (33) cmd ::= DROP USER ids */
   -3,  /* (34) cmd ::= DROP ACCOUNT ids */
   -2,  /* (35) cmd ::= USE ids */
   -3,  /* (36) cmd ::= DESCRIBE ids cpxName */
   -5,  /* (37) cmd ::= ALTER USER ids PASS ids */
   -5,  /* (38) cmd ::= ALTER USER ids PRIVILEGE ids */
   -4,  /* (39) cmd ::= ALTER DNODE ids ids */
   -5,  /* (40) cmd ::= ALTER DNODE ids ids ids */
   -3,  /* (41) cmd ::= ALTER LOCAL ids */
   -4,  /* (42) cmd ::= ALTER LOCAL ids ids */
   -4,  /* (43) cmd ::= ALTER DATABASE ids alter_db_optr */
   -4,  /* (44) cmd ::= ALTER TOPIC ids alter_topic_optr */
   -4,  /* (45) cmd ::= ALTER ACCOUNT ids acct_optr */
   -6,  /* (46) cmd ::= ALTER ACCOUNT ids PASS ids acct_optr */
   -1,  /* (47) ids ::= ID */
   -1,  /* (48) ids ::= STRING */
   -2,  /* (49) ifexists ::= IF EXISTS */
    0,  /* (50) ifexists ::= */
   -3,  /* (51) ifnotexists ::= IF NOT EXISTS */
    0,  /* (52) ifnotexists ::= */
   -3,  /* (53) cmd ::= CREATE DNODE ids */
   -6,  /* (54) cmd ::= CREATE ACCOUNT ids PASS ids acct_optr */
   -5,  /* (55) cmd ::= CREATE DATABASE ifnotexists ids db_optr */
   -5,  /* (56) cmd ::= CREATE TOPIC ifnotexists ids topic_optr */
   -5,  /* (57) cmd ::= CREATE USER ids PASS ids */
    0,  /* (58) pps ::= */
   -2,  /* (59) pps ::= PPS INTEGER */
    0,  /* (60) tseries ::= */
   -2,  /* (61) tseries ::= TSERIES INTEGER */
    0,  /* (62) dbs ::= */
   -2,  /* (63) dbs ::= DBS INTEGER */
    0,  /* (64) streams ::= */
   -2,  /* (65) streams ::= STREAMS INTEGER */
    0,  /* (66) storage ::= */
   -2,  /* (67) storage ::= STORAGE INTEGER */
    0,  /* (68) qtime ::= */
   -2,  /* (69) qtime ::= QTIME INTEGER */
    0,  /* (70) users ::= */
   -2,  /* (71) users ::= USERS INTEGER */
    0,  /* (72) conns ::= */
   -2,  /* (73) conns ::= CONNS INTEGER */
    0,  /* (74) state ::= */
   -2,  /* (75) state ::= STATE ids */
   -9,  /* (76) acct_optr ::= pps tseries storage streams qtime dbs users conns state */
   -2,  /* (77) keep ::= KEEP tagitemlist */
   -2,  /* (78) cache ::= CACHE INTEGER */
   -2,  /* (79) replica ::= REPLICA INTEGER */
   -2,  /* (80) quorum ::= QUORUM INTEGER */
   -2,  /* (81) days ::= DAYS INTEGER */
   -2,  /* (82) minrows ::= MINROWS INTEGER */
   -2,  /* (83) maxrows ::= MAXROWS INTEGER */
   -2,  /* (84) blocks ::= BLOCKS INTEGER */
   -2,  /* (85) ctime ::= CTIME INTEGER */
   -2,  /* (86) wal ::= WAL INTEGER */
   -2,  /* (87) fsync ::= FSYNC INTEGER */
   -2,  /* (88) comp ::= COMP INTEGER */
   -2,  /* (89) prec ::= PRECISION STRING */
   -2,  /* (90) update ::= UPDATE INTEGER */
   -2,  /* (91) cachelast ::= CACHELAST INTEGER */
   -2,  /* (92) partitions ::= PARTITIONS INTEGER */
    0,  /* (93) db_optr ::= */
   -2,  /* (94) db_optr ::= db_optr cache */
   -2,  /* (95) db_optr ::= db_optr replica */
   -2,  /* (96) db_optr ::= db_optr quorum */
   -2,  /* (97) db_optr ::= db_optr days */
   -2,  /* (98) db_optr ::= db_optr minrows */
   -2,  /* (99) db_optr ::= db_optr maxrows */
   -2,  /* (100) db_optr ::= db_optr blocks */
   -2,  /* (101) db_optr ::= db_optr ctime */
   -2,  /* (102) db_optr ::= db_optr wal */
   -2,  /* (103) db_optr ::= db_optr fsync */
   -2,  /* (104) db_optr ::= db_optr comp */
   -2,  /* (105) db_optr ::= db_optr prec */
   -2,  /* (106) db_optr ::= db_optr keep */
   -2,  /* (107) db_optr ::= db_optr update */
   -2,  /* (108) db_optr ::= db_optr cachelast */
   -1,  /* (109) topic_optr ::= db_optr */
   -2,  /* (110) topic_optr ::= topic_optr partitions */
    0,  /* (111) alter_db_optr ::= */
   -2,  /* (112) alter_db_optr ::= alter_db_optr replica */
   -2,  /* (113) alter_db_optr ::= alter_db_optr quorum */
   -2,  /* (114) alter_db_optr ::= alter_db_optr keep */
   -2,  /* (115) alter_db_optr ::= alter_db_optr blocks */
   -2,  /* (116) alter_db_optr ::= alter_db_optr comp */
   -2,  /* (117) alter_db_optr ::= alter_db_optr wal */
   -2,  /* (118) alter_db_optr ::= alter_db_optr fsync */
   -2,  /* (119) alter_db_optr ::= alter_db_optr update */
   -2,  /* (120) alter_db_optr ::= alter_db_optr cachelast */
   -1,  /* (121) alter_topic_optr ::= alter_db_optr */
   -2,  /* (122) alter_topic_optr ::= alter_topic_optr partitions */
   -1,  /* (123) typename ::= ids */
   -4,  /* (124) typename ::= ids LP signed RP */
   -2,  /* (125) typename ::= ids UNSIGNED */
   -1,  /* (126) signed ::= INTEGER */
   -2,  /* (127) signed ::= PLUS INTEGER */
   -2,  /* (128) signed ::= MINUS INTEGER */
   -3,  /* (129) cmd ::= CREATE TABLE create_table_args */
   -3,  /* (130) cmd ::= CREATE TABLE create_stable_args */
   -3,  /* (131) cmd ::= CREATE STABLE create_stable_args */
   -3,  /* (132) cmd ::= CREATE TABLE create_table_list */
   -1,  /* (133) create_table_list ::= create_from_stable */
   -2,  /* (134) create_table_list ::= create_table_list create_from_stable */
   -6,  /* (135) create_table_args ::= ifnotexists ids cpxName LP columnlist RP */
  -10,  /* (136) create_stable_args ::= ifnotexists ids cpxName LP columnlist RP TAGS LP columnlist RP */
  -10,  /* (137) create_from_stable ::= ifnotexists ids cpxName USING ids cpxName TAGS LP tagitemlist RP */
  -13,  /* (138) create_from_stable ::= ifnotexists ids cpxName USING ids cpxName LP tagNamelist RP TAGS LP tagitemlist RP */
   -3,  /* (139) tagNamelist ::= tagNamelist COMMA ids */
   -1,  /* (140) tagNamelist ::= ids */
   -5,  /* (141) create_table_args ::= ifnotexists ids cpxName AS select */
   -3,  /* (142) columnlist ::= columnlist COMMA column */
   -1,  /* (143) columnlist ::= column */
   -2,  /* (144) column ::= ids typename */
   -3,  /* (145) tagitemlist ::= tagitemlist COMMA tagitem */
   -1,  /* (146) tagitemlist ::= tagitem */
   -1,  /* (147) tagitem ::= INTEGER */
   -1,  /* (148) tagitem ::= FLOAT */
   -1,  /* (149) tagitem ::= STRING */
   -1,  /* (150) tagitem ::= BOOL */
   -1,  /* (151) tagitem ::= NULL */
   -2,  /* (152) tagitem ::= MINUS INTEGER */
   -2,  /* (153) tagitem ::= MINUS FLOAT */
   -2,  /* (154) tagitem ::= PLUS INTEGER */
   -2,  /* (155) tagitem ::= PLUS FLOAT */
  -13,  /* (156) select ::= SELECT selcollist from where_opt interval_opt session_option fill_opt sliding_opt groupby_opt orderby_opt having_opt slimit_opt limit_opt */
   -3,  /* (157) select ::= LP select RP */
   -1,  /* (158) union ::= select */
   -4,  /* (159) union ::= union UNION ALL select */
   -1,  /* (160) cmd ::= union */
   -2,  /* (161) select ::= SELECT selcollist */
   -2,  /* (162) sclp ::= selcollist COMMA */
    0,  /* (163) sclp ::= */
   -4,  /* (164) selcollist ::= sclp distinct expr as */
   -2,  /* (165) selcollist ::= sclp STAR */
   -2,  /* (166) as ::= AS ids */
   -1,  /* (167) as ::= ids */
    0,  /* (168) as ::= */
   -1,  /* (169) distinct ::= DISTINCT */
    0,  /* (170) distinct ::= */
   -2,  /* (171) from ::= FROM tablelist */
   -4,  /* (172) from ::= FROM LP union RP */
   -2,  /* (173) tablelist ::= ids cpxName */
   -3,  /* (174) tablelist ::= ids cpxName ids */
   -4,  /* (175) tablelist ::= tablelist COMMA ids cpxName */
   -5,  /* (176) tablelist ::= tablelist COMMA ids cpxName ids */
   -1,  /* (177) tmvar ::= VARIABLE */
   -4,  /* (178) interval_opt ::= INTERVAL LP tmvar RP */
   -6,  /* (179) interval_opt ::= INTERVAL LP tmvar COMMA tmvar RP */
    0,  /* (180) interval_opt ::= */
    0,  /* (181) session_option ::= */
   -7,  /* (182) session_option ::= SESSION LP ids cpxName COMMA tmvar RP */
    0,  /* (183) fill_opt ::= */
   -6,  /* (184) fill_opt ::= FILL LP ID COMMA tagitemlist RP */
   -4,  /* (185) fill_opt ::= FILL LP ID RP */
   -4,  /* (186) sliding_opt ::= SLIDING LP tmvar RP */
    0,  /* (187) sliding_opt ::= */
    0,  /* (188) orderby_opt ::= */
   -3,  /* (189) orderby_opt ::= ORDER BY sortlist */
   -4,  /* (190) sortlist ::= sortlist COMMA item sortorder */
   -2,  /* (191) sortlist ::= item sortorder */
   -2,  /* (192) item ::= ids cpxName */
   -1,  /* (193) sortorder ::= ASC */
   -1,  /* (194) sortorder ::= DESC */
    0,  /* (195) sortorder ::= */
    0,  /* (196) groupby_opt ::= */
   -3,  /* (197) groupby_opt ::= GROUP BY grouplist */
   -3,  /* (198) grouplist ::= grouplist COMMA item */
   -1,  /* (199) grouplist ::= item */
    0,  /* (200) having_opt ::= */
   -2,  /* (201) having_opt ::= HAVING expr */
    0,  /* (202) limit_opt ::= */
   -2,  /* (203) limit_opt ::= LIMIT signed */
   -4,  /* (204) limit_opt ::= LIMIT signed OFFSET signed */
   -4,  /* (205) limit_opt ::= LIMIT signed COMMA signed */
    0,  /* (206) slimit_opt ::= */
   -2,  /* (207) slimit_opt ::= SLIMIT signed */
   -4,  /* (208) slimit_opt ::= SLIMIT signed SOFFSET signed */
   -4,  /* (209) slimit_opt ::= SLIMIT signed COMMA signed */
    0,  /* (210) where_opt ::= */
   -2,  /* (211) where_opt ::= WHERE expr */
   -3,  /* (212) expr ::= LP expr RP */
   -1,  /* (213) expr ::= ID */
   -3,  /* (214) expr ::= ID DOT ID */
   -3,  /* (215) expr ::= ID DOT STAR */
   -1,  /* (216) expr ::= INTEGER */
   -2,  /* (217) expr ::= MINUS INTEGER */
   -2,  /* (218) expr ::= PLUS INTEGER */
   -1,  /* (219) expr ::= FLOAT */
   -2,  /* (220) expr ::= MINUS FLOAT */
   -2,  /* (221) expr ::= PLUS FLOAT */
   -1,  /* (222) expr ::= STRING */
   -1,  /* (223) expr ::= NOW */
   -1,  /* (224) expr ::= VARIABLE */
   -1,  /* (225) expr ::= BOOL */
   -1,  /* (226) expr ::= NULL */
   -4,  /* (227) expr ::= ID LP exprlist RP */
   -4,  /* (228) expr ::= ID LP STAR RP */
   -3,  /* (229) expr ::= expr IS NULL */
   -4,  /* (230) expr ::= expr IS NOT NULL */
   -3,  /* (231) expr ::= expr LT expr */
   -3,  /* (232) expr ::= expr GT expr */
   -3,  /* (233) expr ::= expr LE expr */
   -3,  /* (234) expr ::= expr GE expr */
   -3,  /* (235) expr ::= expr NE expr */
   -3,  /* (236) expr ::= expr EQ expr */
   -5,  /* (237) expr ::= expr BETWEEN expr AND expr */
   -3,  /* (238) expr ::= expr AND expr */
   -3,  /* (239) expr ::= expr OR expr */
   -3,  /* (240) expr ::= expr PLUS expr */
   -3,  /* (241) expr ::= expr MINUS expr */
   -3,  /* (242) expr ::= expr STAR expr */
   -3,  /* (243) expr ::= expr SLASH expr */
   -3,  /* (244) expr ::= expr REM expr */
   -3,  /* (245) expr ::= expr LIKE expr */
   -5,  /* (246) expr ::= expr IN LP exprlist RP */
   -3,  /* (247) exprlist ::= exprlist COMMA expritem */
   -1,  /* (248) exprlist ::= expritem */
   -1,  /* (249) expritem ::= expr */
    0,  /* (250) expritem ::= */
   -3,  /* (251) cmd ::= RESET QUERY CACHE */
   -3,  /* (252) cmd ::= SYNCDB ids REPLICA */
   -7,  /* (253) cmd ::= ALTER TABLE ids cpxName ADD COLUMN columnlist */
   -7,  /* (254) cmd ::= ALTER TABLE ids cpxName DROP COLUMN ids */
   -7,  /* (255) cmd ::= ALTER TABLE ids cpxName ADD TAG columnlist */
   -7,  /* (256) cmd ::= ALTER TABLE ids cpxName DROP TAG ids */
   -8,  /* (257) cmd ::= ALTER TABLE ids cpxName CHANGE TAG ids ids */
   -9,  /* (258) cmd ::= ALTER TABLE ids cpxName SET TAG ids EQ tagitem */
   -7,  /* (259) cmd ::= ALTER STABLE ids cpxName ADD COLUMN columnlist */
   -7,  /* (260) cmd ::= ALTER STABLE ids cpxName DROP COLUMN ids */
   -7,  /* (261) cmd ::= ALTER STABLE ids cpxName ADD TAG columnlist */
   -7,  /* (262) cmd ::= ALTER STABLE ids cpxName DROP TAG ids */
   -8,  /* (263) cmd ::= ALTER STABLE ids cpxName CHANGE TAG ids ids */
   -3,  /* (264) cmd ::= KILL CONNECTION INTEGER */
   -5,  /* (265) cmd ::= KILL STREAM INTEGER COLON INTEGER */
   -5,  /* (266) cmd ::= KILL QUERY INTEGER COLON INTEGER */
>>>>>>> c3dc60e8
};

static void yy_accept(yyParser*);  /* Forward Declaration */

/*
** Perform a reduce action and the shift that must immediately
** follow the reduce.
**
** The yyLookahead and yyLookaheadToken parameters provide reduce actions
** access to the lookahead token (if any).  The yyLookahead will be YYNOCODE
** if the lookahead token has already been consumed.  As this procedure is
** only called from one place, optimizing compilers will in-line it, which
** means that the extra parameters have no performance impact.
*/
static YYACTIONTYPE yy_reduce(
  yyParser *yypParser,         /* The parser */
  unsigned int yyruleno,       /* Number of the rule by which to reduce */
  int yyLookahead,             /* Lookahead token, or YYNOCODE if none */
  ParseTOKENTYPE yyLookaheadToken  /* Value of the lookahead token */
  ParseCTX_PDECL                   /* %extra_context */
){
  int yygoto;                     /* The next state */
  YYACTIONTYPE yyact;             /* The next action */
  yyStackEntry *yymsp;            /* The top of the parser's stack */
  int yysize;                     /* Amount to pop the stack */
  ParseARG_FETCH
  (void)yyLookahead;
  (void)yyLookaheadToken;
  yymsp = yypParser->yytos;
#ifndef NDEBUG
  if( yyTraceFILE && yyruleno<(int)(sizeof(yyRuleName)/sizeof(yyRuleName[0])) ){
    yysize = yyRuleInfoNRhs[yyruleno];
    if( yysize ){
      fprintf(yyTraceFILE, "%sReduce %d [%s]%s, pop back to state %d.\n",
        yyTracePrompt,
        yyruleno, yyRuleName[yyruleno],
        yyruleno<YYNRULE_WITH_ACTION ? "" : " without external action",
        yymsp[yysize].stateno);
    }else{
      fprintf(yyTraceFILE, "%sReduce %d [%s]%s.\n",
        yyTracePrompt, yyruleno, yyRuleName[yyruleno],
        yyruleno<YYNRULE_WITH_ACTION ? "" : " without external action");
    }
  }
#endif /* NDEBUG */

  /* Check that the stack is large enough to grow by a single entry
  ** if the RHS of the rule is empty.  This ensures that there is room
  ** enough on the stack to push the LHS value */
  if( yyRuleInfoNRhs[yyruleno]==0 ){
#ifdef YYTRACKMAXSTACKDEPTH
    if( (int)(yypParser->yytos - yypParser->yystack)>yypParser->yyhwm ){
      yypParser->yyhwm++;
      assert( yypParser->yyhwm == (int)(yypParser->yytos - yypParser->yystack));
    }
#endif
#if YYSTACKDEPTH>0 
    if( yypParser->yytos>=yypParser->yystackEnd ){
      yyStackOverflow(yypParser);
      /* The call to yyStackOverflow() above pops the stack until it is
      ** empty, causing the main parser loop to exit.  So the return value
      ** is never used and does not matter. */
      return 0;
    }
#else
    if( yypParser->yytos>=&yypParser->yystack[yypParser->yystksz-1] ){
      if( yyGrowStack(yypParser) ){
        yyStackOverflow(yypParser);
        /* The call to yyStackOverflow() above pops the stack until it is
        ** empty, causing the main parser loop to exit.  So the return value
        ** is never used and does not matter. */
        return 0;
      }
      yymsp = yypParser->yytos;
    }
#endif
  }

  switch( yyruleno ){
  /* Beginning here are the reduction cases.  A typical example
  ** follows:
  **   case 0:
  **  #line <lineno> <grammarfile>
  **     { ... }           // User supplied code
  **  #line <lineno> <thisfile>
  **     break;
  */
/********** Begin reduce actions **********************************************/
        YYMINORTYPE yylhsminor;
      case 0: /* program ::= cmd */
      case 133: /* cmd ::= CREATE TABLE create_table_args */ yytestcase(yyruleno==133);
      case 134: /* cmd ::= CREATE TABLE create_stable_args */ yytestcase(yyruleno==134);
      case 135: /* cmd ::= CREATE STABLE create_stable_args */ yytestcase(yyruleno==135);
{}
        break;
      case 1: /* cmd ::= SHOW DATABASES */
{ setShowOptions(pInfo, TSDB_MGMT_TABLE_DB, 0, 0);}
        break;
      case 2: /* cmd ::= SHOW TOPICS */
{ setShowOptions(pInfo, TSDB_MGMT_TABLE_TP, 0, 0);}
        break;
      case 3: /* cmd ::= SHOW FUNCTIONS */
{ setShowOptions(pInfo, TSDB_MGMT_TABLE_FUNCTION, 0, 0);}
        break;
      case 4: /* cmd ::= SHOW MNODES */
{ setShowOptions(pInfo, TSDB_MGMT_TABLE_MNODE, 0, 0);}
        break;
      case 5: /* cmd ::= SHOW DNODES */
{ setShowOptions(pInfo, TSDB_MGMT_TABLE_DNODE, 0, 0);}
        break;
      case 6: /* cmd ::= SHOW ACCOUNTS */
{ setShowOptions(pInfo, TSDB_MGMT_TABLE_ACCT, 0, 0);}
        break;
      case 7: /* cmd ::= SHOW USERS */
{ setShowOptions(pInfo, TSDB_MGMT_TABLE_USER, 0, 0);}
        break;
      case 8: /* cmd ::= SHOW MODULES */
{ setShowOptions(pInfo, TSDB_MGMT_TABLE_MODULE, 0, 0);  }
        break;
      case 9: /* cmd ::= SHOW QUERIES */
{ setShowOptions(pInfo, TSDB_MGMT_TABLE_QUERIES, 0, 0);  }
        break;
      case 10: /* cmd ::= SHOW CONNECTIONS */
{ setShowOptions(pInfo, TSDB_MGMT_TABLE_CONNS, 0, 0);}
        break;
      case 11: /* cmd ::= SHOW STREAMS */
{ setShowOptions(pInfo, TSDB_MGMT_TABLE_STREAMS, 0, 0);  }
        break;
      case 12: /* cmd ::= SHOW VARIABLES */
{ setShowOptions(pInfo, TSDB_MGMT_TABLE_VARIABLES, 0, 0);  }
        break;
      case 13: /* cmd ::= SHOW SCORES */
{ setShowOptions(pInfo, TSDB_MGMT_TABLE_SCORES, 0, 0);   }
        break;
      case 14: /* cmd ::= SHOW GRANTS */
{ setShowOptions(pInfo, TSDB_MGMT_TABLE_GRANTS, 0, 0);   }
        break;
      case 15: /* cmd ::= SHOW VNODES */
{ setShowOptions(pInfo, TSDB_MGMT_TABLE_VNODES, 0, 0); }
        break;
      case 16: /* cmd ::= SHOW VNODES IPTOKEN */
{ setShowOptions(pInfo, TSDB_MGMT_TABLE_VNODES, &yymsp[0].minor.yy0, 0); }
        break;
      case 17: /* dbPrefix ::= */
{yymsp[1].minor.yy0.n = 0; yymsp[1].minor.yy0.type = 0;}
        break;
      case 18: /* dbPrefix ::= ids DOT */
{yylhsminor.yy0 = yymsp[-1].minor.yy0;  }
  yymsp[-1].minor.yy0 = yylhsminor.yy0;
        break;
      case 19: /* cpxName ::= */
{yymsp[1].minor.yy0.n = 0;  }
        break;
      case 20: /* cpxName ::= DOT ids */
{yymsp[-1].minor.yy0 = yymsp[0].minor.yy0; yymsp[-1].minor.yy0.n += 1;    }
        break;
      case 21: /* cmd ::= SHOW CREATE TABLE ids cpxName */
{
   yymsp[-1].minor.yy0.n += yymsp[0].minor.yy0.n;
   setDCLSqlElems(pInfo, TSDB_SQL_SHOW_CREATE_TABLE, 1, &yymsp[-1].minor.yy0);
}
        break;
      case 22: /* cmd ::= SHOW CREATE DATABASE ids */
{
  setDCLSqlElems(pInfo, TSDB_SQL_SHOW_CREATE_DATABASE, 1, &yymsp[0].minor.yy0);
}
        break;
      case 23: /* cmd ::= SHOW dbPrefix TABLES */
{
    setShowOptions(pInfo, TSDB_MGMT_TABLE_TABLE, &yymsp[-1].minor.yy0, 0);
}
        break;
      case 24: /* cmd ::= SHOW dbPrefix TABLES LIKE ids */
{
    setShowOptions(pInfo, TSDB_MGMT_TABLE_TABLE, &yymsp[-3].minor.yy0, &yymsp[0].minor.yy0);
}
        break;
      case 25: /* cmd ::= SHOW dbPrefix STABLES */
{
    setShowOptions(pInfo, TSDB_MGMT_TABLE_METRIC, &yymsp[-1].minor.yy0, 0);
}
        break;
      case 26: /* cmd ::= SHOW dbPrefix STABLES LIKE ids */
{
    SStrToken token;
    tSetDbName(&token, &yymsp[-3].minor.yy0);
    setShowOptions(pInfo, TSDB_MGMT_TABLE_METRIC, &token, &yymsp[0].minor.yy0);
}
        break;
      case 27: /* cmd ::= SHOW dbPrefix VGROUPS */
{
    SStrToken token;
    tSetDbName(&token, &yymsp[-1].minor.yy0);
    setShowOptions(pInfo, TSDB_MGMT_TABLE_VGROUP, &token, 0);
}
        break;
      case 28: /* cmd ::= SHOW dbPrefix VGROUPS ids */
{
    SStrToken token;
    tSetDbName(&token, &yymsp[-2].minor.yy0);
    setShowOptions(pInfo, TSDB_MGMT_TABLE_VGROUP, &token, &yymsp[0].minor.yy0);
}
        break;
      case 29: /* cmd ::= DROP TABLE ifexists ids cpxName */
{
    yymsp[-1].minor.yy0.n += yymsp[0].minor.yy0.n;
    setDropDbTableInfo(pInfo, TSDB_SQL_DROP_TABLE, &yymsp[-1].minor.yy0, &yymsp[-2].minor.yy0, -1, -1);
}
        break;
      case 30: /* cmd ::= DROP STABLE ifexists ids cpxName */
{
    yymsp[-1].minor.yy0.n += yymsp[0].minor.yy0.n;
    setDropDbTableInfo(pInfo, TSDB_SQL_DROP_TABLE, &yymsp[-1].minor.yy0, &yymsp[-2].minor.yy0, -1, TSDB_SUPER_TABLE);
}
        break;
      case 31: /* cmd ::= DROP DATABASE ifexists ids */
{ setDropDbTableInfo(pInfo, TSDB_SQL_DROP_DB, &yymsp[0].minor.yy0, &yymsp[-1].minor.yy0, TSDB_DB_TYPE_DEFAULT, -1); }
        break;
      case 32: /* cmd ::= DROP TOPIC ifexists ids */
{ setDropDbTableInfo(pInfo, TSDB_SQL_DROP_DB, &yymsp[0].minor.yy0, &yymsp[-1].minor.yy0, TSDB_DB_TYPE_TOPIC, -1); }
        break;
      case 33: /* cmd ::= DROP FUNCTION ids */
{ setDropFuncInfo(pInfo, TSDB_SQL_DROP_FUNCTION, &yymsp[0].minor.yy0); }
        break;
      case 34: /* cmd ::= DROP DNODE ids */
{ setDCLSqlElems(pInfo, TSDB_SQL_DROP_DNODE, 1, &yymsp[0].minor.yy0);    }
        break;
      case 35: /* cmd ::= DROP USER ids */
{ setDCLSqlElems(pInfo, TSDB_SQL_DROP_USER, 1, &yymsp[0].minor.yy0);     }
        break;
      case 36: /* cmd ::= DROP ACCOUNT ids */
{ setDCLSqlElems(pInfo, TSDB_SQL_DROP_ACCT, 1, &yymsp[0].minor.yy0);  }
        break;
      case 37: /* cmd ::= USE ids */
{ setDCLSqlElems(pInfo, TSDB_SQL_USE_DB, 1, &yymsp[0].minor.yy0);}
        break;
      case 38: /* cmd ::= DESCRIBE ids cpxName */
{
    yymsp[-1].minor.yy0.n += yymsp[0].minor.yy0.n;
    setDCLSqlElems(pInfo, TSDB_SQL_DESCRIBE_TABLE, 1, &yymsp[-1].minor.yy0);
}
        break;
      case 39: /* cmd ::= ALTER USER ids PASS ids */
{ setAlterUserSql(pInfo, TSDB_ALTER_USER_PASSWD, &yymsp[-2].minor.yy0, &yymsp[0].minor.yy0, NULL);    }
        break;
      case 40: /* cmd ::= ALTER USER ids PRIVILEGE ids */
{ setAlterUserSql(pInfo, TSDB_ALTER_USER_PRIVILEGES, &yymsp[-2].minor.yy0, NULL, &yymsp[0].minor.yy0);}
        break;
      case 41: /* cmd ::= ALTER DNODE ids ids */
{ setDCLSqlElems(pInfo, TSDB_SQL_CFG_DNODE, 2, &yymsp[-1].minor.yy0, &yymsp[0].minor.yy0);          }
        break;
      case 42: /* cmd ::= ALTER DNODE ids ids ids */
{ setDCLSqlElems(pInfo, TSDB_SQL_CFG_DNODE, 3, &yymsp[-2].minor.yy0, &yymsp[-1].minor.yy0, &yymsp[0].minor.yy0);      }
        break;
      case 43: /* cmd ::= ALTER LOCAL ids */
{ setDCLSqlElems(pInfo, TSDB_SQL_CFG_LOCAL, 1, &yymsp[0].minor.yy0);              }
        break;
      case 44: /* cmd ::= ALTER LOCAL ids ids */
{ setDCLSqlElems(pInfo, TSDB_SQL_CFG_LOCAL, 2, &yymsp[-1].minor.yy0, &yymsp[0].minor.yy0);          }
        break;
<<<<<<< HEAD
      case 45: /* cmd ::= ALTER DATABASE ids alter_db_optr */
      case 46: /* cmd ::= ALTER TOPIC ids alter_topic_optr */ yytestcase(yyruleno==46);
{ SStrToken t = {0};  setCreateDbInfo(pInfo, TSDB_SQL_ALTER_DB, &yymsp[-1].minor.yy0, &yymsp[0].minor.yy114, &t);}
        break;
      case 47: /* cmd ::= ALTER ACCOUNT ids acct_optr */
{ setCreateAcctSql(pInfo, TSDB_SQL_ALTER_ACCT, &yymsp[-1].minor.yy0, NULL, &yymsp[0].minor.yy183);}
        break;
      case 48: /* cmd ::= ALTER ACCOUNT ids PASS ids acct_optr */
{ setCreateAcctSql(pInfo, TSDB_SQL_ALTER_ACCT, &yymsp[-3].minor.yy0, &yymsp[-1].minor.yy0, &yymsp[0].minor.yy183);}
=======
      case 43: /* cmd ::= ALTER DATABASE ids alter_db_optr */
      case 44: /* cmd ::= ALTER TOPIC ids alter_topic_optr */ yytestcase(yyruleno==44);
{ SStrToken t = {0};  setCreateDbInfo(pInfo, TSDB_SQL_ALTER_DB, &yymsp[-1].minor.yy0, &yymsp[0].minor.yy94, &t);}
        break;
      case 45: /* cmd ::= ALTER ACCOUNT ids acct_optr */
{ setCreateAcctSql(pInfo, TSDB_SQL_ALTER_ACCT, &yymsp[-1].minor.yy0, NULL, &yymsp[0].minor.yy419);}
        break;
      case 46: /* cmd ::= ALTER ACCOUNT ids PASS ids acct_optr */
{ setCreateAcctSql(pInfo, TSDB_SQL_ALTER_ACCT, &yymsp[-3].minor.yy0, &yymsp[-1].minor.yy0, &yymsp[0].minor.yy419);}
>>>>>>> c3dc60e8
        break;
      case 49: /* ids ::= ID */
      case 50: /* ids ::= STRING */ yytestcase(yyruleno==50);
{yylhsminor.yy0 = yymsp[0].minor.yy0; }
  yymsp[0].minor.yy0 = yylhsminor.yy0;
        break;
      case 51: /* ifexists ::= IF EXISTS */
{ yymsp[-1].minor.yy0.n = 1;}
        break;
      case 52: /* ifexists ::= */
      case 54: /* ifnotexists ::= */ yytestcase(yyruleno==54);
      case 174: /* distinct ::= */ yytestcase(yyruleno==174);
{ yymsp[1].minor.yy0.n = 0;}
        break;
      case 53: /* ifnotexists ::= IF NOT EXISTS */
{ yymsp[-2].minor.yy0.n = 1;}
        break;
      case 55: /* cmd ::= CREATE DNODE ids */
{ setDCLSqlElems(pInfo, TSDB_SQL_CREATE_DNODE, 1, &yymsp[0].minor.yy0);}
        break;
<<<<<<< HEAD
      case 56: /* cmd ::= CREATE ACCOUNT ids PASS ids acct_optr */
{ setCreateAcctSql(pInfo, TSDB_SQL_CREATE_ACCT, &yymsp[-3].minor.yy0, &yymsp[-1].minor.yy0, &yymsp[0].minor.yy183);}
        break;
      case 57: /* cmd ::= CREATE DATABASE ifnotexists ids db_optr */
      case 58: /* cmd ::= CREATE TOPIC ifnotexists ids topic_optr */ yytestcase(yyruleno==58);
{ setCreateDbInfo(pInfo, TSDB_SQL_CREATE_DB, &yymsp[-1].minor.yy0, &yymsp[0].minor.yy114, &yymsp[-2].minor.yy0);}
        break;
      case 59: /* cmd ::= CREATE FUNCTION ids AS ids OUTPUTTYPE typename */
{ setCreateFuncInfo(pInfo, TSDB_SQL_CREATE_FUNCTION, &yymsp[-4].minor.yy0, &yymsp[-2].minor.yy0, &yymsp[0].minor.yy27, 1);}
        break;
      case 60: /* cmd ::= CREATE AGGREGATE FUNCTION ids AS ids OUTPUTTYPE typename */
{ setCreateFuncInfo(pInfo, TSDB_SQL_CREATE_FUNCTION, &yymsp[-4].minor.yy0, &yymsp[-2].minor.yy0, &yymsp[0].minor.yy27, 2);}
=======
      case 54: /* cmd ::= CREATE ACCOUNT ids PASS ids acct_optr */
{ setCreateAcctSql(pInfo, TSDB_SQL_CREATE_ACCT, &yymsp[-3].minor.yy0, &yymsp[-1].minor.yy0, &yymsp[0].minor.yy419);}
        break;
      case 55: /* cmd ::= CREATE DATABASE ifnotexists ids db_optr */
      case 56: /* cmd ::= CREATE TOPIC ifnotexists ids topic_optr */ yytestcase(yyruleno==56);
{ setCreateDbInfo(pInfo, TSDB_SQL_CREATE_DB, &yymsp[-1].minor.yy0, &yymsp[0].minor.yy94, &yymsp[-2].minor.yy0);}
>>>>>>> c3dc60e8
        break;
      case 61: /* cmd ::= CREATE USER ids PASS ids */
{ setCreateUserSql(pInfo, &yymsp[-2].minor.yy0, &yymsp[0].minor.yy0);}
        break;
      case 62: /* pps ::= */
      case 64: /* tseries ::= */ yytestcase(yyruleno==64);
      case 66: /* dbs ::= */ yytestcase(yyruleno==66);
      case 68: /* streams ::= */ yytestcase(yyruleno==68);
      case 70: /* storage ::= */ yytestcase(yyruleno==70);
      case 72: /* qtime ::= */ yytestcase(yyruleno==72);
      case 74: /* users ::= */ yytestcase(yyruleno==74);
      case 76: /* conns ::= */ yytestcase(yyruleno==76);
      case 78: /* state ::= */ yytestcase(yyruleno==78);
{ yymsp[1].minor.yy0.n = 0;   }
        break;
      case 63: /* pps ::= PPS INTEGER */
      case 65: /* tseries ::= TSERIES INTEGER */ yytestcase(yyruleno==65);
      case 67: /* dbs ::= DBS INTEGER */ yytestcase(yyruleno==67);
      case 69: /* streams ::= STREAMS INTEGER */ yytestcase(yyruleno==69);
      case 71: /* storage ::= STORAGE INTEGER */ yytestcase(yyruleno==71);
      case 73: /* qtime ::= QTIME INTEGER */ yytestcase(yyruleno==73);
      case 75: /* users ::= USERS INTEGER */ yytestcase(yyruleno==75);
      case 77: /* conns ::= CONNS INTEGER */ yytestcase(yyruleno==77);
      case 79: /* state ::= STATE ids */ yytestcase(yyruleno==79);
{ yymsp[-1].minor.yy0 = yymsp[0].minor.yy0;     }
        break;
      case 80: /* acct_optr ::= pps tseries storage streams qtime dbs users conns state */
{
<<<<<<< HEAD
    yylhsminor.yy183.maxUsers   = (yymsp[-2].minor.yy0.n>0)?atoi(yymsp[-2].minor.yy0.z):-1;
    yylhsminor.yy183.maxDbs     = (yymsp[-3].minor.yy0.n>0)?atoi(yymsp[-3].minor.yy0.z):-1;
    yylhsminor.yy183.maxTimeSeries = (yymsp[-7].minor.yy0.n>0)?atoi(yymsp[-7].minor.yy0.z):-1;
    yylhsminor.yy183.maxStreams = (yymsp[-5].minor.yy0.n>0)?atoi(yymsp[-5].minor.yy0.z):-1;
    yylhsminor.yy183.maxPointsPerSecond     = (yymsp[-8].minor.yy0.n>0)?atoi(yymsp[-8].minor.yy0.z):-1;
    yylhsminor.yy183.maxStorage = (yymsp[-6].minor.yy0.n>0)?strtoll(yymsp[-6].minor.yy0.z, NULL, 10):-1;
    yylhsminor.yy183.maxQueryTime   = (yymsp[-4].minor.yy0.n>0)?strtoll(yymsp[-4].minor.yy0.z, NULL, 10):-1;
    yylhsminor.yy183.maxConnections   = (yymsp[-1].minor.yy0.n>0)?atoi(yymsp[-1].minor.yy0.z):-1;
    yylhsminor.yy183.stat    = yymsp[0].minor.yy0;
}
  yymsp[-8].minor.yy183 = yylhsminor.yy183;
        break;
      case 81: /* keep ::= KEEP tagitemlist */
{ yymsp[-1].minor.yy193 = yymsp[0].minor.yy193; }
        break;
      case 82: /* cache ::= CACHE INTEGER */
      case 83: /* replica ::= REPLICA INTEGER */ yytestcase(yyruleno==83);
      case 84: /* quorum ::= QUORUM INTEGER */ yytestcase(yyruleno==84);
      case 85: /* days ::= DAYS INTEGER */ yytestcase(yyruleno==85);
      case 86: /* minrows ::= MINROWS INTEGER */ yytestcase(yyruleno==86);
      case 87: /* maxrows ::= MAXROWS INTEGER */ yytestcase(yyruleno==87);
      case 88: /* blocks ::= BLOCKS INTEGER */ yytestcase(yyruleno==88);
      case 89: /* ctime ::= CTIME INTEGER */ yytestcase(yyruleno==89);
      case 90: /* wal ::= WAL INTEGER */ yytestcase(yyruleno==90);
      case 91: /* fsync ::= FSYNC INTEGER */ yytestcase(yyruleno==91);
      case 92: /* comp ::= COMP INTEGER */ yytestcase(yyruleno==92);
      case 93: /* prec ::= PRECISION STRING */ yytestcase(yyruleno==93);
      case 94: /* update ::= UPDATE INTEGER */ yytestcase(yyruleno==94);
      case 95: /* cachelast ::= CACHELAST INTEGER */ yytestcase(yyruleno==95);
      case 96: /* partitions ::= PARTITIONS INTEGER */ yytestcase(yyruleno==96);
{ yymsp[-1].minor.yy0 = yymsp[0].minor.yy0; }
        break;
      case 97: /* db_optr ::= */
{setDefaultCreateDbOption(&yymsp[1].minor.yy114); yymsp[1].minor.yy114.dbType = TSDB_DB_TYPE_DEFAULT;}
        break;
      case 98: /* db_optr ::= db_optr cache */
{ yylhsminor.yy114 = yymsp[-1].minor.yy114; yylhsminor.yy114.cacheBlockSize = strtol(yymsp[0].minor.yy0.z, NULL, 10); }
  yymsp[-1].minor.yy114 = yylhsminor.yy114;
        break;
      case 99: /* db_optr ::= db_optr replica */
      case 116: /* alter_db_optr ::= alter_db_optr replica */ yytestcase(yyruleno==116);
{ yylhsminor.yy114 = yymsp[-1].minor.yy114; yylhsminor.yy114.replica = strtol(yymsp[0].minor.yy0.z, NULL, 10); }
  yymsp[-1].minor.yy114 = yylhsminor.yy114;
        break;
      case 100: /* db_optr ::= db_optr quorum */
      case 117: /* alter_db_optr ::= alter_db_optr quorum */ yytestcase(yyruleno==117);
{ yylhsminor.yy114 = yymsp[-1].minor.yy114; yylhsminor.yy114.quorum = strtol(yymsp[0].minor.yy0.z, NULL, 10); }
  yymsp[-1].minor.yy114 = yylhsminor.yy114;
        break;
      case 101: /* db_optr ::= db_optr days */
{ yylhsminor.yy114 = yymsp[-1].minor.yy114; yylhsminor.yy114.daysPerFile = strtol(yymsp[0].minor.yy0.z, NULL, 10); }
  yymsp[-1].minor.yy114 = yylhsminor.yy114;
        break;
      case 102: /* db_optr ::= db_optr minrows */
{ yylhsminor.yy114 = yymsp[-1].minor.yy114; yylhsminor.yy114.minRowsPerBlock = strtod(yymsp[0].minor.yy0.z, NULL); }
  yymsp[-1].minor.yy114 = yylhsminor.yy114;
        break;
      case 103: /* db_optr ::= db_optr maxrows */
{ yylhsminor.yy114 = yymsp[-1].minor.yy114; yylhsminor.yy114.maxRowsPerBlock = strtod(yymsp[0].minor.yy0.z, NULL); }
  yymsp[-1].minor.yy114 = yylhsminor.yy114;
        break;
      case 104: /* db_optr ::= db_optr blocks */
      case 119: /* alter_db_optr ::= alter_db_optr blocks */ yytestcase(yyruleno==119);
{ yylhsminor.yy114 = yymsp[-1].minor.yy114; yylhsminor.yy114.numOfBlocks = strtol(yymsp[0].minor.yy0.z, NULL, 10); }
  yymsp[-1].minor.yy114 = yylhsminor.yy114;
        break;
      case 105: /* db_optr ::= db_optr ctime */
{ yylhsminor.yy114 = yymsp[-1].minor.yy114; yylhsminor.yy114.commitTime = strtol(yymsp[0].minor.yy0.z, NULL, 10); }
  yymsp[-1].minor.yy114 = yylhsminor.yy114;
        break;
      case 106: /* db_optr ::= db_optr wal */
      case 121: /* alter_db_optr ::= alter_db_optr wal */ yytestcase(yyruleno==121);
{ yylhsminor.yy114 = yymsp[-1].minor.yy114; yylhsminor.yy114.walLevel = strtol(yymsp[0].minor.yy0.z, NULL, 10); }
  yymsp[-1].minor.yy114 = yylhsminor.yy114;
        break;
      case 107: /* db_optr ::= db_optr fsync */
      case 122: /* alter_db_optr ::= alter_db_optr fsync */ yytestcase(yyruleno==122);
{ yylhsminor.yy114 = yymsp[-1].minor.yy114; yylhsminor.yy114.fsyncPeriod = strtol(yymsp[0].minor.yy0.z, NULL, 10); }
  yymsp[-1].minor.yy114 = yylhsminor.yy114;
        break;
      case 108: /* db_optr ::= db_optr comp */
      case 120: /* alter_db_optr ::= alter_db_optr comp */ yytestcase(yyruleno==120);
{ yylhsminor.yy114 = yymsp[-1].minor.yy114; yylhsminor.yy114.compressionLevel = strtol(yymsp[0].minor.yy0.z, NULL, 10); }
  yymsp[-1].minor.yy114 = yylhsminor.yy114;
        break;
      case 109: /* db_optr ::= db_optr prec */
{ yylhsminor.yy114 = yymsp[-1].minor.yy114; yylhsminor.yy114.precision = yymsp[0].minor.yy0; }
  yymsp[-1].minor.yy114 = yylhsminor.yy114;
        break;
      case 110: /* db_optr ::= db_optr keep */
      case 118: /* alter_db_optr ::= alter_db_optr keep */ yytestcase(yyruleno==118);
{ yylhsminor.yy114 = yymsp[-1].minor.yy114; yylhsminor.yy114.keep = yymsp[0].minor.yy193; }
  yymsp[-1].minor.yy114 = yylhsminor.yy114;
        break;
      case 111: /* db_optr ::= db_optr update */
      case 123: /* alter_db_optr ::= alter_db_optr update */ yytestcase(yyruleno==123);
{ yylhsminor.yy114 = yymsp[-1].minor.yy114; yylhsminor.yy114.update = strtol(yymsp[0].minor.yy0.z, NULL, 10); }
  yymsp[-1].minor.yy114 = yylhsminor.yy114;
        break;
      case 112: /* db_optr ::= db_optr cachelast */
      case 124: /* alter_db_optr ::= alter_db_optr cachelast */ yytestcase(yyruleno==124);
{ yylhsminor.yy114 = yymsp[-1].minor.yy114; yylhsminor.yy114.cachelast = strtol(yymsp[0].minor.yy0.z, NULL, 10); }
  yymsp[-1].minor.yy114 = yylhsminor.yy114;
        break;
      case 113: /* topic_optr ::= db_optr */
      case 125: /* alter_topic_optr ::= alter_db_optr */ yytestcase(yyruleno==125);
{ yylhsminor.yy114 = yymsp[0].minor.yy114; yylhsminor.yy114.dbType = TSDB_DB_TYPE_TOPIC; }
  yymsp[0].minor.yy114 = yylhsminor.yy114;
        break;
      case 114: /* topic_optr ::= topic_optr partitions */
      case 126: /* alter_topic_optr ::= alter_topic_optr partitions */ yytestcase(yyruleno==126);
{ yylhsminor.yy114 = yymsp[-1].minor.yy114; yylhsminor.yy114.partitions = strtol(yymsp[0].minor.yy0.z, NULL, 10); }
  yymsp[-1].minor.yy114 = yylhsminor.yy114;
        break;
      case 115: /* alter_db_optr ::= */
{ setDefaultCreateDbOption(&yymsp[1].minor.yy114); yymsp[1].minor.yy114.dbType = TSDB_DB_TYPE_DEFAULT;}
        break;
      case 127: /* typename ::= ids */
{ 
  yymsp[0].minor.yy0.type = 0;
  tSetColumnType (&yylhsminor.yy27, &yymsp[0].minor.yy0);
}
  yymsp[0].minor.yy27 = yylhsminor.yy27;
=======
    yylhsminor.yy419.maxUsers   = (yymsp[-2].minor.yy0.n>0)?atoi(yymsp[-2].minor.yy0.z):-1;
    yylhsminor.yy419.maxDbs     = (yymsp[-3].minor.yy0.n>0)?atoi(yymsp[-3].minor.yy0.z):-1;
    yylhsminor.yy419.maxTimeSeries = (yymsp[-7].minor.yy0.n>0)?atoi(yymsp[-7].minor.yy0.z):-1;
    yylhsminor.yy419.maxStreams = (yymsp[-5].minor.yy0.n>0)?atoi(yymsp[-5].minor.yy0.z):-1;
    yylhsminor.yy419.maxPointsPerSecond     = (yymsp[-8].minor.yy0.n>0)?atoi(yymsp[-8].minor.yy0.z):-1;
    yylhsminor.yy419.maxStorage = (yymsp[-6].minor.yy0.n>0)?strtoll(yymsp[-6].minor.yy0.z, NULL, 10):-1;
    yylhsminor.yy419.maxQueryTime   = (yymsp[-4].minor.yy0.n>0)?strtoll(yymsp[-4].minor.yy0.z, NULL, 10):-1;
    yylhsminor.yy419.maxConnections   = (yymsp[-1].minor.yy0.n>0)?atoi(yymsp[-1].minor.yy0.z):-1;
    yylhsminor.yy419.stat    = yymsp[0].minor.yy0;
}
  yymsp[-8].minor.yy419 = yylhsminor.yy419;
        break;
      case 77: /* keep ::= KEEP tagitemlist */
{ yymsp[-1].minor.yy429 = yymsp[0].minor.yy429; }
        break;
      case 78: /* cache ::= CACHE INTEGER */
      case 79: /* replica ::= REPLICA INTEGER */ yytestcase(yyruleno==79);
      case 80: /* quorum ::= QUORUM INTEGER */ yytestcase(yyruleno==80);
      case 81: /* days ::= DAYS INTEGER */ yytestcase(yyruleno==81);
      case 82: /* minrows ::= MINROWS INTEGER */ yytestcase(yyruleno==82);
      case 83: /* maxrows ::= MAXROWS INTEGER */ yytestcase(yyruleno==83);
      case 84: /* blocks ::= BLOCKS INTEGER */ yytestcase(yyruleno==84);
      case 85: /* ctime ::= CTIME INTEGER */ yytestcase(yyruleno==85);
      case 86: /* wal ::= WAL INTEGER */ yytestcase(yyruleno==86);
      case 87: /* fsync ::= FSYNC INTEGER */ yytestcase(yyruleno==87);
      case 88: /* comp ::= COMP INTEGER */ yytestcase(yyruleno==88);
      case 89: /* prec ::= PRECISION STRING */ yytestcase(yyruleno==89);
      case 90: /* update ::= UPDATE INTEGER */ yytestcase(yyruleno==90);
      case 91: /* cachelast ::= CACHELAST INTEGER */ yytestcase(yyruleno==91);
      case 92: /* partitions ::= PARTITIONS INTEGER */ yytestcase(yyruleno==92);
{ yymsp[-1].minor.yy0 = yymsp[0].minor.yy0; }
        break;
      case 93: /* db_optr ::= */
{setDefaultCreateDbOption(&yymsp[1].minor.yy94); yymsp[1].minor.yy94.dbType = TSDB_DB_TYPE_DEFAULT;}
        break;
      case 94: /* db_optr ::= db_optr cache */
{ yylhsminor.yy94 = yymsp[-1].minor.yy94; yylhsminor.yy94.cacheBlockSize = strtol(yymsp[0].minor.yy0.z, NULL, 10); }
  yymsp[-1].minor.yy94 = yylhsminor.yy94;
        break;
      case 95: /* db_optr ::= db_optr replica */
      case 112: /* alter_db_optr ::= alter_db_optr replica */ yytestcase(yyruleno==112);
{ yylhsminor.yy94 = yymsp[-1].minor.yy94; yylhsminor.yy94.replica = strtol(yymsp[0].minor.yy0.z, NULL, 10); }
  yymsp[-1].minor.yy94 = yylhsminor.yy94;
        break;
      case 96: /* db_optr ::= db_optr quorum */
      case 113: /* alter_db_optr ::= alter_db_optr quorum */ yytestcase(yyruleno==113);
{ yylhsminor.yy94 = yymsp[-1].minor.yy94; yylhsminor.yy94.quorum = strtol(yymsp[0].minor.yy0.z, NULL, 10); }
  yymsp[-1].minor.yy94 = yylhsminor.yy94;
        break;
      case 97: /* db_optr ::= db_optr days */
{ yylhsminor.yy94 = yymsp[-1].minor.yy94; yylhsminor.yy94.daysPerFile = strtol(yymsp[0].minor.yy0.z, NULL, 10); }
  yymsp[-1].minor.yy94 = yylhsminor.yy94;
        break;
      case 98: /* db_optr ::= db_optr minrows */
{ yylhsminor.yy94 = yymsp[-1].minor.yy94; yylhsminor.yy94.minRowsPerBlock = strtod(yymsp[0].minor.yy0.z, NULL); }
  yymsp[-1].minor.yy94 = yylhsminor.yy94;
        break;
      case 99: /* db_optr ::= db_optr maxrows */
{ yylhsminor.yy94 = yymsp[-1].minor.yy94; yylhsminor.yy94.maxRowsPerBlock = strtod(yymsp[0].minor.yy0.z, NULL); }
  yymsp[-1].minor.yy94 = yylhsminor.yy94;
        break;
      case 100: /* db_optr ::= db_optr blocks */
      case 115: /* alter_db_optr ::= alter_db_optr blocks */ yytestcase(yyruleno==115);
{ yylhsminor.yy94 = yymsp[-1].minor.yy94; yylhsminor.yy94.numOfBlocks = strtol(yymsp[0].minor.yy0.z, NULL, 10); }
  yymsp[-1].minor.yy94 = yylhsminor.yy94;
        break;
      case 101: /* db_optr ::= db_optr ctime */
{ yylhsminor.yy94 = yymsp[-1].minor.yy94; yylhsminor.yy94.commitTime = strtol(yymsp[0].minor.yy0.z, NULL, 10); }
  yymsp[-1].minor.yy94 = yylhsminor.yy94;
        break;
      case 102: /* db_optr ::= db_optr wal */
      case 117: /* alter_db_optr ::= alter_db_optr wal */ yytestcase(yyruleno==117);
{ yylhsminor.yy94 = yymsp[-1].minor.yy94; yylhsminor.yy94.walLevel = strtol(yymsp[0].minor.yy0.z, NULL, 10); }
  yymsp[-1].minor.yy94 = yylhsminor.yy94;
        break;
      case 103: /* db_optr ::= db_optr fsync */
      case 118: /* alter_db_optr ::= alter_db_optr fsync */ yytestcase(yyruleno==118);
{ yylhsminor.yy94 = yymsp[-1].minor.yy94; yylhsminor.yy94.fsyncPeriod = strtol(yymsp[0].minor.yy0.z, NULL, 10); }
  yymsp[-1].minor.yy94 = yylhsminor.yy94;
        break;
      case 104: /* db_optr ::= db_optr comp */
      case 116: /* alter_db_optr ::= alter_db_optr comp */ yytestcase(yyruleno==116);
{ yylhsminor.yy94 = yymsp[-1].minor.yy94; yylhsminor.yy94.compressionLevel = strtol(yymsp[0].minor.yy0.z, NULL, 10); }
  yymsp[-1].minor.yy94 = yylhsminor.yy94;
        break;
      case 105: /* db_optr ::= db_optr prec */
{ yylhsminor.yy94 = yymsp[-1].minor.yy94; yylhsminor.yy94.precision = yymsp[0].minor.yy0; }
  yymsp[-1].minor.yy94 = yylhsminor.yy94;
        break;
      case 106: /* db_optr ::= db_optr keep */
      case 114: /* alter_db_optr ::= alter_db_optr keep */ yytestcase(yyruleno==114);
{ yylhsminor.yy94 = yymsp[-1].minor.yy94; yylhsminor.yy94.keep = yymsp[0].minor.yy429; }
  yymsp[-1].minor.yy94 = yylhsminor.yy94;
        break;
      case 107: /* db_optr ::= db_optr update */
      case 119: /* alter_db_optr ::= alter_db_optr update */ yytestcase(yyruleno==119);
{ yylhsminor.yy94 = yymsp[-1].minor.yy94; yylhsminor.yy94.update = strtol(yymsp[0].minor.yy0.z, NULL, 10); }
  yymsp[-1].minor.yy94 = yylhsminor.yy94;
        break;
      case 108: /* db_optr ::= db_optr cachelast */
      case 120: /* alter_db_optr ::= alter_db_optr cachelast */ yytestcase(yyruleno==120);
{ yylhsminor.yy94 = yymsp[-1].minor.yy94; yylhsminor.yy94.cachelast = strtol(yymsp[0].minor.yy0.z, NULL, 10); }
  yymsp[-1].minor.yy94 = yylhsminor.yy94;
        break;
      case 109: /* topic_optr ::= db_optr */
      case 121: /* alter_topic_optr ::= alter_db_optr */ yytestcase(yyruleno==121);
{ yylhsminor.yy94 = yymsp[0].minor.yy94; yylhsminor.yy94.dbType = TSDB_DB_TYPE_TOPIC; }
  yymsp[0].minor.yy94 = yylhsminor.yy94;
        break;
      case 110: /* topic_optr ::= topic_optr partitions */
      case 122: /* alter_topic_optr ::= alter_topic_optr partitions */ yytestcase(yyruleno==122);
{ yylhsminor.yy94 = yymsp[-1].minor.yy94; yylhsminor.yy94.partitions = strtol(yymsp[0].minor.yy0.z, NULL, 10); }
  yymsp[-1].minor.yy94 = yylhsminor.yy94;
        break;
      case 111: /* alter_db_optr ::= */
{ setDefaultCreateDbOption(&yymsp[1].minor.yy94); yymsp[1].minor.yy94.dbType = TSDB_DB_TYPE_DEFAULT;}
        break;
      case 123: /* typename ::= ids */
{ 
  yymsp[0].minor.yy0.type = 0;
  tSetColumnType (&yylhsminor.yy451, &yymsp[0].minor.yy0);
}
  yymsp[0].minor.yy451 = yylhsminor.yy451;
>>>>>>> c3dc60e8
        break;
      case 128: /* typename ::= ids LP signed RP */
{
<<<<<<< HEAD
  if (yymsp[-1].minor.yy473 <= 0) {
    yymsp[-3].minor.yy0.type = 0;
    tSetColumnType(&yylhsminor.yy27, &yymsp[-3].minor.yy0);
  } else {
    yymsp[-3].minor.yy0.type = -yymsp[-1].minor.yy473;  // negative value of name length
    tSetColumnType(&yylhsminor.yy27, &yymsp[-3].minor.yy0);
  }
}
  yymsp[-3].minor.yy27 = yylhsminor.yy27;
=======
  if (yymsp[-1].minor.yy481 <= 0) {
    yymsp[-3].minor.yy0.type = 0;
    tSetColumnType(&yylhsminor.yy451, &yymsp[-3].minor.yy0);
  } else {
    yymsp[-3].minor.yy0.type = -yymsp[-1].minor.yy481;  // negative value of name length
    tSetColumnType(&yylhsminor.yy451, &yymsp[-3].minor.yy0);
  }
}
  yymsp[-3].minor.yy451 = yylhsminor.yy451;
>>>>>>> c3dc60e8
        break;
      case 129: /* typename ::= ids UNSIGNED */
{
  yymsp[-1].minor.yy0.type = 0;
  yymsp[-1].minor.yy0.n = ((yymsp[0].minor.yy0.z + yymsp[0].minor.yy0.n) - yymsp[-1].minor.yy0.z);
<<<<<<< HEAD
  tSetColumnType (&yylhsminor.yy27, &yymsp[-1].minor.yy0);
}
  yymsp[-1].minor.yy27 = yylhsminor.yy27;
        break;
      case 130: /* signed ::= INTEGER */
{ yylhsminor.yy473 = strtol(yymsp[0].minor.yy0.z, NULL, 10); }
  yymsp[0].minor.yy473 = yylhsminor.yy473;
        break;
      case 131: /* signed ::= PLUS INTEGER */
{ yymsp[-1].minor.yy473 = strtol(yymsp[0].minor.yy0.z, NULL, 10); }
        break;
      case 132: /* signed ::= MINUS INTEGER */
{ yymsp[-1].minor.yy473 = -strtol(yymsp[0].minor.yy0.z, NULL, 10);}
        break;
      case 136: /* cmd ::= CREATE TABLE create_table_list */
{ pInfo->type = TSDB_SQL_CREATE_TABLE; pInfo->pCreateTableInfo = yymsp[0].minor.yy270;}
=======
  tSetColumnType (&yylhsminor.yy451, &yymsp[-1].minor.yy0);
}
  yymsp[-1].minor.yy451 = yylhsminor.yy451;
        break;
      case 126: /* signed ::= INTEGER */
{ yylhsminor.yy481 = strtol(yymsp[0].minor.yy0.z, NULL, 10); }
  yymsp[0].minor.yy481 = yylhsminor.yy481;
        break;
      case 127: /* signed ::= PLUS INTEGER */
{ yymsp[-1].minor.yy481 = strtol(yymsp[0].minor.yy0.z, NULL, 10); }
        break;
      case 128: /* signed ::= MINUS INTEGER */
{ yymsp[-1].minor.yy481 = -strtol(yymsp[0].minor.yy0.z, NULL, 10);}
        break;
      case 132: /* cmd ::= CREATE TABLE create_table_list */
{ pInfo->type = TSDB_SQL_CREATE_TABLE; pInfo->pCreateTableInfo = yymsp[0].minor.yy194;}
>>>>>>> c3dc60e8
        break;
      case 137: /* create_table_list ::= create_from_stable */
{
  SCreateTableSql* pCreateTable = calloc(1, sizeof(SCreateTableSql));
  pCreateTable->childTableInfo = taosArrayInit(4, sizeof(SCreatedTableInfo));

<<<<<<< HEAD
  taosArrayPush(pCreateTable->childTableInfo, &yymsp[0].minor.yy192);
  pCreateTable->type = TSQL_CREATE_TABLE_FROM_STABLE;
  yylhsminor.yy270 = pCreateTable;
}
  yymsp[0].minor.yy270 = yylhsminor.yy270;
=======
  taosArrayPush(pCreateTable->childTableInfo, &yymsp[0].minor.yy252);
  pCreateTable->type = TSQL_CREATE_TABLE_FROM_STABLE;
  yylhsminor.yy194 = pCreateTable;
}
  yymsp[0].minor.yy194 = yylhsminor.yy194;
>>>>>>> c3dc60e8
        break;
      case 138: /* create_table_list ::= create_table_list create_from_stable */
{
<<<<<<< HEAD
  taosArrayPush(yymsp[-1].minor.yy270->childTableInfo, &yymsp[0].minor.yy192);
  yylhsminor.yy270 = yymsp[-1].minor.yy270;
}
  yymsp[-1].minor.yy270 = yylhsminor.yy270;
=======
  taosArrayPush(yymsp[-1].minor.yy194->childTableInfo, &yymsp[0].minor.yy252);
  yylhsminor.yy194 = yymsp[-1].minor.yy194;
}
  yymsp[-1].minor.yy194 = yylhsminor.yy194;
>>>>>>> c3dc60e8
        break;
      case 139: /* create_table_args ::= ifnotexists ids cpxName LP columnlist RP */
{
<<<<<<< HEAD
  yylhsminor.yy270 = tSetCreateTableInfo(yymsp[-1].minor.yy193, NULL, NULL, TSQL_CREATE_TABLE);
  setSqlInfo(pInfo, yylhsminor.yy270, NULL, TSDB_SQL_CREATE_TABLE);
=======
  yylhsminor.yy194 = tSetCreateTableInfo(yymsp[-1].minor.yy429, NULL, NULL, TSQL_CREATE_TABLE);
  setSqlInfo(pInfo, yylhsminor.yy194, NULL, TSDB_SQL_CREATE_TABLE);
>>>>>>> c3dc60e8

  yymsp[-4].minor.yy0.n += yymsp[-3].minor.yy0.n;
  setCreatedTableName(pInfo, &yymsp[-4].minor.yy0, &yymsp[-5].minor.yy0);
}
<<<<<<< HEAD
  yymsp[-5].minor.yy270 = yylhsminor.yy270;
=======
  yymsp[-5].minor.yy194 = yylhsminor.yy194;
>>>>>>> c3dc60e8
        break;
      case 140: /* create_stable_args ::= ifnotexists ids cpxName LP columnlist RP TAGS LP columnlist RP */
{
<<<<<<< HEAD
  yylhsminor.yy270 = tSetCreateTableInfo(yymsp[-5].minor.yy193, yymsp[-1].minor.yy193, NULL, TSQL_CREATE_STABLE);
  setSqlInfo(pInfo, yylhsminor.yy270, NULL, TSDB_SQL_CREATE_TABLE);
=======
  yylhsminor.yy194 = tSetCreateTableInfo(yymsp[-5].minor.yy429, yymsp[-1].minor.yy429, NULL, TSQL_CREATE_STABLE);
  setSqlInfo(pInfo, yylhsminor.yy194, NULL, TSDB_SQL_CREATE_TABLE);
>>>>>>> c3dc60e8

  yymsp[-8].minor.yy0.n += yymsp[-7].minor.yy0.n;
  setCreatedTableName(pInfo, &yymsp[-8].minor.yy0, &yymsp[-9].minor.yy0);
}
<<<<<<< HEAD
  yymsp[-9].minor.yy270 = yylhsminor.yy270;
=======
  yymsp[-9].minor.yy194 = yylhsminor.yy194;
>>>>>>> c3dc60e8
        break;
      case 141: /* create_from_stable ::= ifnotexists ids cpxName USING ids cpxName TAGS LP tagitemlist RP */
{
  yymsp[-5].minor.yy0.n += yymsp[-4].minor.yy0.n;
  yymsp[-8].minor.yy0.n += yymsp[-7].minor.yy0.n;
<<<<<<< HEAD
  yylhsminor.yy192 = createNewChildTableInfo(&yymsp[-5].minor.yy0, NULL, yymsp[-1].minor.yy193, &yymsp[-8].minor.yy0, &yymsp[-9].minor.yy0);
}
  yymsp[-9].minor.yy192 = yylhsminor.yy192;
=======
  yylhsminor.yy252 = createNewChildTableInfo(&yymsp[-5].minor.yy0, NULL, yymsp[-1].minor.yy429, &yymsp[-8].minor.yy0, &yymsp[-9].minor.yy0);
}
  yymsp[-9].minor.yy252 = yylhsminor.yy252;
>>>>>>> c3dc60e8
        break;
      case 142: /* create_from_stable ::= ifnotexists ids cpxName USING ids cpxName LP tagNamelist RP TAGS LP tagitemlist RP */
{
  yymsp[-8].minor.yy0.n += yymsp[-7].minor.yy0.n;
  yymsp[-11].minor.yy0.n += yymsp[-10].minor.yy0.n;
<<<<<<< HEAD
  yylhsminor.yy192 = createNewChildTableInfo(&yymsp[-8].minor.yy0, yymsp[-5].minor.yy193, yymsp[-1].minor.yy193, &yymsp[-11].minor.yy0, &yymsp[-12].minor.yy0);
}
  yymsp[-12].minor.yy192 = yylhsminor.yy192;
        break;
      case 143: /* tagNamelist ::= tagNamelist COMMA ids */
{taosArrayPush(yymsp[-2].minor.yy193, &yymsp[0].minor.yy0); yylhsminor.yy193 = yymsp[-2].minor.yy193;  }
  yymsp[-2].minor.yy193 = yylhsminor.yy193;
        break;
      case 144: /* tagNamelist ::= ids */
{yylhsminor.yy193 = taosArrayInit(4, sizeof(SStrToken)); taosArrayPush(yylhsminor.yy193, &yymsp[0].minor.yy0);}
  yymsp[0].minor.yy193 = yylhsminor.yy193;
=======
  yylhsminor.yy252 = createNewChildTableInfo(&yymsp[-8].minor.yy0, yymsp[-5].minor.yy429, yymsp[-1].minor.yy429, &yymsp[-11].minor.yy0, &yymsp[-12].minor.yy0);
}
  yymsp[-12].minor.yy252 = yylhsminor.yy252;
        break;
      case 139: /* tagNamelist ::= tagNamelist COMMA ids */
{taosArrayPush(yymsp[-2].minor.yy429, &yymsp[0].minor.yy0); yylhsminor.yy429 = yymsp[-2].minor.yy429;  }
  yymsp[-2].minor.yy429 = yylhsminor.yy429;
        break;
      case 140: /* tagNamelist ::= ids */
{yylhsminor.yy429 = taosArrayInit(4, sizeof(SStrToken)); taosArrayPush(yylhsminor.yy429, &yymsp[0].minor.yy0);}
  yymsp[0].minor.yy429 = yylhsminor.yy429;
>>>>>>> c3dc60e8
        break;
      case 145: /* create_table_args ::= ifnotexists ids cpxName AS select */
{
<<<<<<< HEAD
  yylhsminor.yy270 = tSetCreateTableInfo(NULL, NULL, yymsp[0].minor.yy286, TSQL_CREATE_STREAM);
  setSqlInfo(pInfo, yylhsminor.yy270, NULL, TSDB_SQL_CREATE_TABLE);
=======
  yylhsminor.yy194 = tSetCreateTableInfo(NULL, NULL, yymsp[0].minor.yy254, TSQL_CREATE_STREAM);
  setSqlInfo(pInfo, yylhsminor.yy194, NULL, TSDB_SQL_CREATE_TABLE);
>>>>>>> c3dc60e8

  yymsp[-3].minor.yy0.n += yymsp[-2].minor.yy0.n;
  setCreatedTableName(pInfo, &yymsp[-3].minor.yy0, &yymsp[-4].minor.yy0);
}
<<<<<<< HEAD
  yymsp[-4].minor.yy270 = yylhsminor.yy270;
        break;
      case 146: /* columnlist ::= columnlist COMMA column */
{taosArrayPush(yymsp[-2].minor.yy193, &yymsp[0].minor.yy27); yylhsminor.yy193 = yymsp[-2].minor.yy193;  }
  yymsp[-2].minor.yy193 = yylhsminor.yy193;
        break;
      case 147: /* columnlist ::= column */
{yylhsminor.yy193 = taosArrayInit(4, sizeof(TAOS_FIELD)); taosArrayPush(yylhsminor.yy193, &yymsp[0].minor.yy27);}
  yymsp[0].minor.yy193 = yylhsminor.yy193;
=======
  yymsp[-4].minor.yy194 = yylhsminor.yy194;
        break;
      case 142: /* columnlist ::= columnlist COMMA column */
{taosArrayPush(yymsp[-2].minor.yy429, &yymsp[0].minor.yy451); yylhsminor.yy429 = yymsp[-2].minor.yy429;  }
  yymsp[-2].minor.yy429 = yylhsminor.yy429;
        break;
      case 143: /* columnlist ::= column */
{yylhsminor.yy429 = taosArrayInit(4, sizeof(TAOS_FIELD)); taosArrayPush(yylhsminor.yy429, &yymsp[0].minor.yy451);}
  yymsp[0].minor.yy429 = yylhsminor.yy429;
>>>>>>> c3dc60e8
        break;
      case 148: /* column ::= ids typename */
{
<<<<<<< HEAD
  tSetColumnInfo(&yylhsminor.yy27, &yymsp[-1].minor.yy0, &yymsp[0].minor.yy27);
}
  yymsp[-1].minor.yy27 = yylhsminor.yy27;
        break;
      case 149: /* tagitemlist ::= tagitemlist COMMA tagitem */
{ yylhsminor.yy193 = tVariantListAppend(yymsp[-2].minor.yy193, &yymsp[0].minor.yy442, -1);    }
  yymsp[-2].minor.yy193 = yylhsminor.yy193;
        break;
      case 150: /* tagitemlist ::= tagitem */
{ yylhsminor.yy193 = tVariantListAppend(NULL, &yymsp[0].minor.yy442, -1); }
  yymsp[0].minor.yy193 = yylhsminor.yy193;
        break;
      case 151: /* tagitem ::= INTEGER */
      case 152: /* tagitem ::= FLOAT */ yytestcase(yyruleno==152);
      case 153: /* tagitem ::= STRING */ yytestcase(yyruleno==153);
      case 154: /* tagitem ::= BOOL */ yytestcase(yyruleno==154);
{ toTSDBType(yymsp[0].minor.yy0.type); tVariantCreate(&yylhsminor.yy442, &yymsp[0].minor.yy0); }
  yymsp[0].minor.yy442 = yylhsminor.yy442;
        break;
      case 155: /* tagitem ::= NULL */
{ yymsp[0].minor.yy0.type = 0; tVariantCreate(&yylhsminor.yy442, &yymsp[0].minor.yy0); }
  yymsp[0].minor.yy442 = yylhsminor.yy442;
=======
  tSetColumnInfo(&yylhsminor.yy451, &yymsp[-1].minor.yy0, &yymsp[0].minor.yy451);
}
  yymsp[-1].minor.yy451 = yylhsminor.yy451;
        break;
      case 145: /* tagitemlist ::= tagitemlist COMMA tagitem */
{ yylhsminor.yy429 = tVariantListAppend(yymsp[-2].minor.yy429, &yymsp[0].minor.yy218, -1);    }
  yymsp[-2].minor.yy429 = yylhsminor.yy429;
        break;
      case 146: /* tagitemlist ::= tagitem */
{ yylhsminor.yy429 = tVariantListAppend(NULL, &yymsp[0].minor.yy218, -1); }
  yymsp[0].minor.yy429 = yylhsminor.yy429;
        break;
      case 147: /* tagitem ::= INTEGER */
      case 148: /* tagitem ::= FLOAT */ yytestcase(yyruleno==148);
      case 149: /* tagitem ::= STRING */ yytestcase(yyruleno==149);
      case 150: /* tagitem ::= BOOL */ yytestcase(yyruleno==150);
{ toTSDBType(yymsp[0].minor.yy0.type); tVariantCreate(&yylhsminor.yy218, &yymsp[0].minor.yy0); }
  yymsp[0].minor.yy218 = yylhsminor.yy218;
        break;
      case 151: /* tagitem ::= NULL */
{ yymsp[0].minor.yy0.type = 0; tVariantCreate(&yylhsminor.yy218, &yymsp[0].minor.yy0); }
  yymsp[0].minor.yy218 = yylhsminor.yy218;
>>>>>>> c3dc60e8
        break;
      case 156: /* tagitem ::= MINUS INTEGER */
      case 157: /* tagitem ::= MINUS FLOAT */ yytestcase(yyruleno==157);
      case 158: /* tagitem ::= PLUS INTEGER */ yytestcase(yyruleno==158);
      case 159: /* tagitem ::= PLUS FLOAT */ yytestcase(yyruleno==159);
{
    yymsp[-1].minor.yy0.n += yymsp[0].minor.yy0.n;
    yymsp[-1].minor.yy0.type = yymsp[0].minor.yy0.type;
    toTSDBType(yymsp[-1].minor.yy0.type);
<<<<<<< HEAD
    tVariantCreate(&yylhsminor.yy442, &yymsp[-1].minor.yy0);
}
  yymsp[-1].minor.yy442 = yylhsminor.yy442;
=======
    tVariantCreate(&yylhsminor.yy218, &yymsp[-1].minor.yy0);
}
  yymsp[-1].minor.yy218 = yylhsminor.yy218;
>>>>>>> c3dc60e8
        break;
      case 160: /* select ::= SELECT selcollist from where_opt interval_opt session_option fill_opt sliding_opt groupby_opt orderby_opt having_opt slimit_opt limit_opt */
{
<<<<<<< HEAD
  yylhsminor.yy286 = tSetQuerySqlNode(&yymsp[-12].minor.yy0, yymsp[-11].minor.yy193, yymsp[-10].minor.yy370, yymsp[-9].minor.yy454, yymsp[-4].minor.yy193, yymsp[-3].minor.yy193, &yymsp[-8].minor.yy392, &yymsp[-7].minor.yy447, &yymsp[-5].minor.yy0, yymsp[-6].minor.yy193, &yymsp[0].minor.yy482, &yymsp[-1].minor.yy482);
}
  yymsp[-12].minor.yy286 = yylhsminor.yy286;
        break;
      case 161: /* select ::= LP select RP */
{yymsp[-2].minor.yy286 = yymsp[-1].minor.yy286;}
        break;
      case 162: /* union ::= select */
{ yylhsminor.yy21 = setSubclause(NULL, yymsp[0].minor.yy286); }
  yymsp[0].minor.yy21 = yylhsminor.yy21;
        break;
      case 163: /* union ::= union UNION ALL select */
{ yylhsminor.yy21 = appendSelectClause(yymsp[-3].minor.yy21, yymsp[0].minor.yy286); }
  yymsp[-3].minor.yy21 = yylhsminor.yy21;
        break;
      case 164: /* cmd ::= union */
{ setSqlInfo(pInfo, yymsp[0].minor.yy21, NULL, TSDB_SQL_SELECT); }
=======
  yylhsminor.yy254 = tSetQuerySqlNode(&yymsp[-12].minor.yy0, yymsp[-11].minor.yy429, yymsp[-10].minor.yy70, yymsp[-9].minor.yy170, yymsp[-4].minor.yy429, yymsp[-3].minor.yy429, &yymsp[-8].minor.yy220, &yymsp[-7].minor.yy87, &yymsp[-5].minor.yy0, yymsp[-6].minor.yy429, &yymsp[0].minor.yy18, &yymsp[-1].minor.yy18, yymsp[-2].minor.yy170);
}
  yymsp[-12].minor.yy254 = yylhsminor.yy254;
        break;
      case 157: /* select ::= LP select RP */
{yymsp[-2].minor.yy254 = yymsp[-1].minor.yy254;}
        break;
      case 158: /* union ::= select */
{ yylhsminor.yy141 = setSubclause(NULL, yymsp[0].minor.yy254); }
  yymsp[0].minor.yy141 = yylhsminor.yy141;
        break;
      case 159: /* union ::= union UNION ALL select */
{ yylhsminor.yy141 = appendSelectClause(yymsp[-3].minor.yy141, yymsp[0].minor.yy254); }
  yymsp[-3].minor.yy141 = yylhsminor.yy141;
        break;
      case 160: /* cmd ::= union */
{ setSqlInfo(pInfo, yymsp[0].minor.yy141, NULL, TSDB_SQL_SELECT); }
>>>>>>> c3dc60e8
        break;
      case 165: /* select ::= SELECT selcollist */
{
<<<<<<< HEAD
  yylhsminor.yy286 = tSetQuerySqlNode(&yymsp[-1].minor.yy0, yymsp[0].minor.yy193, NULL, NULL, NULL, NULL, NULL, NULL, NULL, NULL, NULL, NULL);
}
  yymsp[-1].minor.yy286 = yylhsminor.yy286;
        break;
      case 166: /* sclp ::= selcollist COMMA */
{yylhsminor.yy193 = yymsp[-1].minor.yy193;}
  yymsp[-1].minor.yy193 = yylhsminor.yy193;
        break;
      case 167: /* sclp ::= */
      case 192: /* orderby_opt ::= */ yytestcase(yyruleno==192);
{yymsp[1].minor.yy193 = 0;}
=======
  yylhsminor.yy254 = tSetQuerySqlNode(&yymsp[-1].minor.yy0, yymsp[0].minor.yy429, NULL, NULL, NULL, NULL, NULL, NULL, NULL, NULL, NULL, NULL, NULL);
}
  yymsp[-1].minor.yy254 = yylhsminor.yy254;
        break;
      case 162: /* sclp ::= selcollist COMMA */
{yylhsminor.yy429 = yymsp[-1].minor.yy429;}
  yymsp[-1].minor.yy429 = yylhsminor.yy429;
        break;
      case 163: /* sclp ::= */
      case 188: /* orderby_opt ::= */ yytestcase(yyruleno==188);
{yymsp[1].minor.yy429 = 0;}
>>>>>>> c3dc60e8
        break;
      case 168: /* selcollist ::= sclp distinct expr as */
{
<<<<<<< HEAD
   yylhsminor.yy193 = tSqlExprListAppend(yymsp[-3].minor.yy193, yymsp[-1].minor.yy454,  yymsp[-2].minor.yy0.n? &yymsp[-2].minor.yy0:0, yymsp[0].minor.yy0.n?&yymsp[0].minor.yy0:0);
}
  yymsp[-3].minor.yy193 = yylhsminor.yy193;
=======
   yylhsminor.yy429 = tSqlExprListAppend(yymsp[-3].minor.yy429, yymsp[-1].minor.yy170,  yymsp[-2].minor.yy0.n? &yymsp[-2].minor.yy0:0, yymsp[0].minor.yy0.n?&yymsp[0].minor.yy0:0);
}
  yymsp[-3].minor.yy429 = yylhsminor.yy429;
>>>>>>> c3dc60e8
        break;
      case 169: /* selcollist ::= sclp STAR */
{
   tSqlExpr *pNode = tSqlExprCreateIdValue(NULL, TK_ALL);
<<<<<<< HEAD
   yylhsminor.yy193 = tSqlExprListAppend(yymsp[-1].minor.yy193, pNode, 0, 0);
}
  yymsp[-1].minor.yy193 = yylhsminor.yy193;
=======
   yylhsminor.yy429 = tSqlExprListAppend(yymsp[-1].minor.yy429, pNode, 0, 0);
}
  yymsp[-1].minor.yy429 = yylhsminor.yy429;
>>>>>>> c3dc60e8
        break;
      case 170: /* as ::= AS ids */
{ yymsp[-1].minor.yy0 = yymsp[0].minor.yy0;    }
        break;
      case 171: /* as ::= ids */
{ yylhsminor.yy0 = yymsp[0].minor.yy0;    }
  yymsp[0].minor.yy0 = yylhsminor.yy0;
        break;
      case 172: /* as ::= */
{ yymsp[1].minor.yy0.n = 0;  }
        break;
      case 173: /* distinct ::= DISTINCT */
{ yylhsminor.yy0 = yymsp[0].minor.yy0;  }
  yymsp[0].minor.yy0 = yylhsminor.yy0;
        break;
<<<<<<< HEAD
      case 175: /* from ::= FROM tablelist */
{yymsp[-1].minor.yy370 = yymsp[0].minor.yy193;}
        break;
      case 176: /* from ::= FROM LP union RP */
{yymsp[-3].minor.yy370 = yymsp[-1].minor.yy21;}
=======
      case 171: /* from ::= FROM tablelist */
{yymsp[-1].minor.yy70 = yymsp[0].minor.yy429;}
        break;
      case 172: /* from ::= FROM LP union RP */
{yymsp[-3].minor.yy70 = yymsp[-1].minor.yy141;}
>>>>>>> c3dc60e8
        break;
      case 177: /* tablelist ::= ids cpxName */
{
  toTSDBType(yymsp[-1].minor.yy0.type);
  yymsp[-1].minor.yy0.n += yymsp[0].minor.yy0.n;
<<<<<<< HEAD
  yylhsminor.yy193 = setTableNameList(NULL, &yymsp[-1].minor.yy0, NULL);
}
  yymsp[-1].minor.yy193 = yylhsminor.yy193;
=======
  yylhsminor.yy429 = setTableNameList(NULL, &yymsp[-1].minor.yy0, NULL);
}
  yymsp[-1].minor.yy429 = yylhsminor.yy429;
>>>>>>> c3dc60e8
        break;
      case 178: /* tablelist ::= ids cpxName ids */
{
  toTSDBType(yymsp[-2].minor.yy0.type);
  toTSDBType(yymsp[0].minor.yy0.type);
  yymsp[-2].minor.yy0.n += yymsp[-1].minor.yy0.n;
<<<<<<< HEAD
  yylhsminor.yy193 = setTableNameList(NULL, &yymsp[-2].minor.yy0, &yymsp[0].minor.yy0);
}
  yymsp[-2].minor.yy193 = yylhsminor.yy193;
=======
  yylhsminor.yy429 = setTableNameList(NULL, &yymsp[-2].minor.yy0, &yymsp[0].minor.yy0);
}
  yymsp[-2].minor.yy429 = yylhsminor.yy429;
>>>>>>> c3dc60e8
        break;
      case 179: /* tablelist ::= tablelist COMMA ids cpxName */
{
  toTSDBType(yymsp[-1].minor.yy0.type);
  yymsp[-1].minor.yy0.n += yymsp[0].minor.yy0.n;
<<<<<<< HEAD
  yylhsminor.yy193 = setTableNameList(yymsp[-3].minor.yy193, &yymsp[-1].minor.yy0, NULL);
}
  yymsp[-3].minor.yy193 = yylhsminor.yy193;
=======
  yylhsminor.yy429 = setTableNameList(yymsp[-3].minor.yy429, &yymsp[-1].minor.yy0, NULL);
}
  yymsp[-3].minor.yy429 = yylhsminor.yy429;
>>>>>>> c3dc60e8
        break;
      case 180: /* tablelist ::= tablelist COMMA ids cpxName ids */
{
  toTSDBType(yymsp[-2].minor.yy0.type);
  toTSDBType(yymsp[0].minor.yy0.type);
  yymsp[-2].minor.yy0.n += yymsp[-1].minor.yy0.n;

<<<<<<< HEAD
  yylhsminor.yy193 = setTableNameList(yymsp[-4].minor.yy193, &yymsp[-2].minor.yy0, &yymsp[0].minor.yy0);
}
  yymsp[-4].minor.yy193 = yylhsminor.yy193;
=======
  yylhsminor.yy429 = setTableNameList(yymsp[-4].minor.yy429, &yymsp[-2].minor.yy0, &yymsp[0].minor.yy0);
}
  yymsp[-4].minor.yy429 = yylhsminor.yy429;
>>>>>>> c3dc60e8
        break;
      case 181: /* tmvar ::= VARIABLE */
{yylhsminor.yy0 = yymsp[0].minor.yy0;}
  yymsp[0].minor.yy0 = yylhsminor.yy0;
        break;
<<<<<<< HEAD
      case 182: /* interval_opt ::= INTERVAL LP tmvar RP */
{yymsp[-3].minor.yy392.interval = yymsp[-1].minor.yy0; yymsp[-3].minor.yy392.offset.n = 0;}
        break;
      case 183: /* interval_opt ::= INTERVAL LP tmvar COMMA tmvar RP */
{yymsp[-5].minor.yy392.interval = yymsp[-3].minor.yy0; yymsp[-5].minor.yy392.offset = yymsp[-1].minor.yy0;}
        break;
      case 184: /* interval_opt ::= */
{memset(&yymsp[1].minor.yy392, 0, sizeof(yymsp[1].minor.yy392));}
        break;
      case 185: /* session_option ::= */
{yymsp[1].minor.yy447.col.n = 0; yymsp[1].minor.yy447.gap.n = 0;}
=======
      case 178: /* interval_opt ::= INTERVAL LP tmvar RP */
{yymsp[-3].minor.yy220.interval = yymsp[-1].minor.yy0; yymsp[-3].minor.yy220.offset.n = 0;}
        break;
      case 179: /* interval_opt ::= INTERVAL LP tmvar COMMA tmvar RP */
{yymsp[-5].minor.yy220.interval = yymsp[-3].minor.yy0; yymsp[-5].minor.yy220.offset = yymsp[-1].minor.yy0;}
        break;
      case 180: /* interval_opt ::= */
{memset(&yymsp[1].minor.yy220, 0, sizeof(yymsp[1].minor.yy220));}
        break;
      case 181: /* session_option ::= */
{yymsp[1].minor.yy87.col.n = 0; yymsp[1].minor.yy87.gap.n = 0;}
>>>>>>> c3dc60e8
        break;
      case 186: /* session_option ::= SESSION LP ids cpxName COMMA tmvar RP */
{
   yymsp[-4].minor.yy0.n += yymsp[-3].minor.yy0.n;
<<<<<<< HEAD
   yymsp[-6].minor.yy447.col = yymsp[-4].minor.yy0;
   yymsp[-6].minor.yy447.gap = yymsp[-1].minor.yy0;
}
        break;
      case 187: /* fill_opt ::= */
{ yymsp[1].minor.yy193 = 0;     }
=======
   yymsp[-6].minor.yy87.col = yymsp[-4].minor.yy0;
   yymsp[-6].minor.yy87.gap = yymsp[-1].minor.yy0;
}
        break;
      case 183: /* fill_opt ::= */
{ yymsp[1].minor.yy429 = 0;     }
>>>>>>> c3dc60e8
        break;
      case 188: /* fill_opt ::= FILL LP ID COMMA tagitemlist RP */
{
    tVariant A = {0};
    toTSDBType(yymsp[-3].minor.yy0.type);
    tVariantCreate(&A, &yymsp[-3].minor.yy0);

<<<<<<< HEAD
    tVariantListInsert(yymsp[-1].minor.yy193, &A, -1, 0);
    yymsp[-5].minor.yy193 = yymsp[-1].minor.yy193;
=======
    tVariantListInsert(yymsp[-1].minor.yy429, &A, -1, 0);
    yymsp[-5].minor.yy429 = yymsp[-1].minor.yy429;
>>>>>>> c3dc60e8
}
        break;
      case 189: /* fill_opt ::= FILL LP ID RP */
{
    toTSDBType(yymsp[-1].minor.yy0.type);
<<<<<<< HEAD
    yymsp[-3].minor.yy193 = tVariantListAppendToken(NULL, &yymsp[-1].minor.yy0, -1);
=======
    yymsp[-3].minor.yy429 = tVariantListAppendToken(NULL, &yymsp[-1].minor.yy0, -1);
>>>>>>> c3dc60e8
}
        break;
      case 190: /* sliding_opt ::= SLIDING LP tmvar RP */
{yymsp[-3].minor.yy0 = yymsp[-1].minor.yy0;     }
        break;
      case 191: /* sliding_opt ::= */
{yymsp[1].minor.yy0.n = 0; yymsp[1].minor.yy0.z = NULL; yymsp[1].minor.yy0.type = 0;   }
        break;
<<<<<<< HEAD
      case 193: /* orderby_opt ::= ORDER BY sortlist */
{yymsp[-2].minor.yy193 = yymsp[0].minor.yy193;}
=======
      case 189: /* orderby_opt ::= ORDER BY sortlist */
{yymsp[-2].minor.yy429 = yymsp[0].minor.yy429;}
>>>>>>> c3dc60e8
        break;
      case 194: /* sortlist ::= sortlist COMMA item sortorder */
{
<<<<<<< HEAD
    yylhsminor.yy193 = tVariantListAppend(yymsp[-3].minor.yy193, &yymsp[-1].minor.yy442, yymsp[0].minor.yy312);
}
  yymsp[-3].minor.yy193 = yylhsminor.yy193;
=======
    yylhsminor.yy429 = tVariantListAppend(yymsp[-3].minor.yy429, &yymsp[-1].minor.yy218, yymsp[0].minor.yy116);
}
  yymsp[-3].minor.yy429 = yylhsminor.yy429;
>>>>>>> c3dc60e8
        break;
      case 195: /* sortlist ::= item sortorder */
{
<<<<<<< HEAD
  yylhsminor.yy193 = tVariantListAppend(NULL, &yymsp[-1].minor.yy442, yymsp[0].minor.yy312);
}
  yymsp[-1].minor.yy193 = yylhsminor.yy193;
=======
  yylhsminor.yy429 = tVariantListAppend(NULL, &yymsp[-1].minor.yy218, yymsp[0].minor.yy116);
}
  yymsp[-1].minor.yy429 = yylhsminor.yy429;
>>>>>>> c3dc60e8
        break;
      case 196: /* item ::= ids cpxName */
{
  toTSDBType(yymsp[-1].minor.yy0.type);
  yymsp[-1].minor.yy0.n += yymsp[0].minor.yy0.n;

<<<<<<< HEAD
  tVariantCreate(&yylhsminor.yy442, &yymsp[-1].minor.yy0);
}
  yymsp[-1].minor.yy442 = yylhsminor.yy442;
        break;
      case 197: /* sortorder ::= ASC */
{ yymsp[0].minor.yy312 = TSDB_ORDER_ASC; }
        break;
      case 198: /* sortorder ::= DESC */
{ yymsp[0].minor.yy312 = TSDB_ORDER_DESC;}
        break;
      case 199: /* sortorder ::= */
{ yymsp[1].minor.yy312 = TSDB_ORDER_ASC; }
        break;
      case 200: /* groupby_opt ::= */
{ yymsp[1].minor.yy193 = 0;}
        break;
      case 201: /* groupby_opt ::= GROUP BY grouplist */
{ yymsp[-2].minor.yy193 = yymsp[0].minor.yy193;}
=======
  tVariantCreate(&yylhsminor.yy218, &yymsp[-1].minor.yy0);
}
  yymsp[-1].minor.yy218 = yylhsminor.yy218;
        break;
      case 193: /* sortorder ::= ASC */
{ yymsp[0].minor.yy116 = TSDB_ORDER_ASC; }
        break;
      case 194: /* sortorder ::= DESC */
{ yymsp[0].minor.yy116 = TSDB_ORDER_DESC;}
        break;
      case 195: /* sortorder ::= */
{ yymsp[1].minor.yy116 = TSDB_ORDER_ASC; }
        break;
      case 196: /* groupby_opt ::= */
{ yymsp[1].minor.yy429 = 0;}
        break;
      case 197: /* groupby_opt ::= GROUP BY grouplist */
{ yymsp[-2].minor.yy429 = yymsp[0].minor.yy429;}
>>>>>>> c3dc60e8
        break;
      case 202: /* grouplist ::= grouplist COMMA item */
{
<<<<<<< HEAD
  yylhsminor.yy193 = tVariantListAppend(yymsp[-2].minor.yy193, &yymsp[0].minor.yy442, -1);
}
  yymsp[-2].minor.yy193 = yylhsminor.yy193;
=======
  yylhsminor.yy429 = tVariantListAppend(yymsp[-2].minor.yy429, &yymsp[0].minor.yy218, -1);
}
  yymsp[-2].minor.yy429 = yylhsminor.yy429;
>>>>>>> c3dc60e8
        break;
      case 203: /* grouplist ::= item */
{
<<<<<<< HEAD
  yylhsminor.yy193 = tVariantListAppend(NULL, &yymsp[0].minor.yy442, -1);
}
  yymsp[0].minor.yy193 = yylhsminor.yy193;
        break;
      case 204: /* having_opt ::= */
      case 214: /* where_opt ::= */ yytestcase(yyruleno==214);
      case 254: /* expritem ::= */ yytestcase(yyruleno==254);
{yymsp[1].minor.yy454 = 0;}
        break;
      case 205: /* having_opt ::= HAVING expr */
      case 215: /* where_opt ::= WHERE expr */ yytestcase(yyruleno==215);
{yymsp[-1].minor.yy454 = yymsp[0].minor.yy454;}
        break;
      case 206: /* limit_opt ::= */
      case 210: /* slimit_opt ::= */ yytestcase(yyruleno==210);
{yymsp[1].minor.yy482.limit = -1; yymsp[1].minor.yy482.offset = 0;}
        break;
      case 207: /* limit_opt ::= LIMIT signed */
      case 211: /* slimit_opt ::= SLIMIT signed */ yytestcase(yyruleno==211);
{yymsp[-1].minor.yy482.limit = yymsp[0].minor.yy473;  yymsp[-1].minor.yy482.offset = 0;}
        break;
      case 208: /* limit_opt ::= LIMIT signed OFFSET signed */
{ yymsp[-3].minor.yy482.limit = yymsp[-2].minor.yy473;  yymsp[-3].minor.yy482.offset = yymsp[0].minor.yy473;}
        break;
      case 209: /* limit_opt ::= LIMIT signed COMMA signed */
{ yymsp[-3].minor.yy482.limit = yymsp[0].minor.yy473;  yymsp[-3].minor.yy482.offset = yymsp[-2].minor.yy473;}
        break;
      case 212: /* slimit_opt ::= SLIMIT signed SOFFSET signed */
{yymsp[-3].minor.yy482.limit = yymsp[-2].minor.yy473;  yymsp[-3].minor.yy482.offset = yymsp[0].minor.yy473;}
        break;
      case 213: /* slimit_opt ::= SLIMIT signed COMMA signed */
{yymsp[-3].minor.yy482.limit = yymsp[0].minor.yy473;  yymsp[-3].minor.yy482.offset = yymsp[-2].minor.yy473;}
        break;
      case 216: /* expr ::= LP expr RP */
{yylhsminor.yy454 = yymsp[-1].minor.yy454; yylhsminor.yy454->token.z = yymsp[-2].minor.yy0.z; yylhsminor.yy454->token.n = (yymsp[0].minor.yy0.z - yymsp[-2].minor.yy0.z + 1);}
  yymsp[-2].minor.yy454 = yylhsminor.yy454;
        break;
      case 217: /* expr ::= ID */
{ yylhsminor.yy454 = tSqlExprCreateIdValue(&yymsp[0].minor.yy0, TK_ID);}
  yymsp[0].minor.yy454 = yylhsminor.yy454;
        break;
      case 218: /* expr ::= ID DOT ID */
{ yymsp[-2].minor.yy0.n += (1+yymsp[0].minor.yy0.n); yylhsminor.yy454 = tSqlExprCreateIdValue(&yymsp[-2].minor.yy0, TK_ID);}
  yymsp[-2].minor.yy454 = yylhsminor.yy454;
        break;
      case 219: /* expr ::= ID DOT STAR */
{ yymsp[-2].minor.yy0.n += (1+yymsp[0].minor.yy0.n); yylhsminor.yy454 = tSqlExprCreateIdValue(&yymsp[-2].minor.yy0, TK_ALL);}
  yymsp[-2].minor.yy454 = yylhsminor.yy454;
        break;
      case 220: /* expr ::= INTEGER */
{ yylhsminor.yy454 = tSqlExprCreateIdValue(&yymsp[0].minor.yy0, TK_INTEGER);}
  yymsp[0].minor.yy454 = yylhsminor.yy454;
        break;
      case 221: /* expr ::= MINUS INTEGER */
      case 222: /* expr ::= PLUS INTEGER */ yytestcase(yyruleno==222);
{ yymsp[-1].minor.yy0.n += yymsp[0].minor.yy0.n; yymsp[-1].minor.yy0.type = TK_INTEGER; yylhsminor.yy454 = tSqlExprCreateIdValue(&yymsp[-1].minor.yy0, TK_INTEGER);}
  yymsp[-1].minor.yy454 = yylhsminor.yy454;
        break;
      case 223: /* expr ::= FLOAT */
{ yylhsminor.yy454 = tSqlExprCreateIdValue(&yymsp[0].minor.yy0, TK_FLOAT);}
  yymsp[0].minor.yy454 = yylhsminor.yy454;
        break;
      case 224: /* expr ::= MINUS FLOAT */
      case 225: /* expr ::= PLUS FLOAT */ yytestcase(yyruleno==225);
{ yymsp[-1].minor.yy0.n += yymsp[0].minor.yy0.n; yymsp[-1].minor.yy0.type = TK_FLOAT; yylhsminor.yy454 = tSqlExprCreateIdValue(&yymsp[-1].minor.yy0, TK_FLOAT);}
  yymsp[-1].minor.yy454 = yylhsminor.yy454;
        break;
      case 226: /* expr ::= STRING */
{ yylhsminor.yy454 = tSqlExprCreateIdValue(&yymsp[0].minor.yy0, TK_STRING);}
  yymsp[0].minor.yy454 = yylhsminor.yy454;
        break;
      case 227: /* expr ::= NOW */
{ yylhsminor.yy454 = tSqlExprCreateIdValue(&yymsp[0].minor.yy0, TK_NOW); }
  yymsp[0].minor.yy454 = yylhsminor.yy454;
        break;
      case 228: /* expr ::= VARIABLE */
{ yylhsminor.yy454 = tSqlExprCreateIdValue(&yymsp[0].minor.yy0, TK_VARIABLE);}
  yymsp[0].minor.yy454 = yylhsminor.yy454;
        break;
      case 229: /* expr ::= BOOL */
{ yylhsminor.yy454 = tSqlExprCreateIdValue(&yymsp[0].minor.yy0, TK_BOOL);}
  yymsp[0].minor.yy454 = yylhsminor.yy454;
        break;
      case 230: /* expr ::= NULL */
{ yylhsminor.yy454 = tSqlExprCreateIdValue(&yymsp[0].minor.yy0, TK_NULL);}
  yymsp[0].minor.yy454 = yylhsminor.yy454;
        break;
      case 231: /* expr ::= ID LP exprlist RP */
{ yylhsminor.yy454 = tSqlExprCreateFunction(yymsp[-1].minor.yy193, &yymsp[-3].minor.yy0, &yymsp[0].minor.yy0, yymsp[-3].minor.yy0.type); }
  yymsp[-3].minor.yy454 = yylhsminor.yy454;
        break;
      case 232: /* expr ::= ID LP STAR RP */
{ yylhsminor.yy454 = tSqlExprCreateFunction(NULL, &yymsp[-3].minor.yy0, &yymsp[0].minor.yy0, yymsp[-3].minor.yy0.type); }
  yymsp[-3].minor.yy454 = yylhsminor.yy454;
        break;
      case 233: /* expr ::= expr IS NULL */
{yylhsminor.yy454 = tSqlExprCreate(yymsp[-2].minor.yy454, NULL, TK_ISNULL);}
  yymsp[-2].minor.yy454 = yylhsminor.yy454;
        break;
      case 234: /* expr ::= expr IS NOT NULL */
{yylhsminor.yy454 = tSqlExprCreate(yymsp[-3].minor.yy454, NULL, TK_NOTNULL);}
  yymsp[-3].minor.yy454 = yylhsminor.yy454;
        break;
      case 235: /* expr ::= expr LT expr */
{yylhsminor.yy454 = tSqlExprCreate(yymsp[-2].minor.yy454, yymsp[0].minor.yy454, TK_LT);}
  yymsp[-2].minor.yy454 = yylhsminor.yy454;
        break;
      case 236: /* expr ::= expr GT expr */
{yylhsminor.yy454 = tSqlExprCreate(yymsp[-2].minor.yy454, yymsp[0].minor.yy454, TK_GT);}
  yymsp[-2].minor.yy454 = yylhsminor.yy454;
        break;
      case 237: /* expr ::= expr LE expr */
{yylhsminor.yy454 = tSqlExprCreate(yymsp[-2].minor.yy454, yymsp[0].minor.yy454, TK_LE);}
  yymsp[-2].minor.yy454 = yylhsminor.yy454;
        break;
      case 238: /* expr ::= expr GE expr */
{yylhsminor.yy454 = tSqlExprCreate(yymsp[-2].minor.yy454, yymsp[0].minor.yy454, TK_GE);}
  yymsp[-2].minor.yy454 = yylhsminor.yy454;
        break;
      case 239: /* expr ::= expr NE expr */
{yylhsminor.yy454 = tSqlExprCreate(yymsp[-2].minor.yy454, yymsp[0].minor.yy454, TK_NE);}
  yymsp[-2].minor.yy454 = yylhsminor.yy454;
        break;
      case 240: /* expr ::= expr EQ expr */
{yylhsminor.yy454 = tSqlExprCreate(yymsp[-2].minor.yy454, yymsp[0].minor.yy454, TK_EQ);}
  yymsp[-2].minor.yy454 = yylhsminor.yy454;
        break;
      case 241: /* expr ::= expr BETWEEN expr AND expr */
{ tSqlExpr* X2 = tSqlExprClone(yymsp[-4].minor.yy454); yylhsminor.yy454 = tSqlExprCreate(tSqlExprCreate(yymsp[-4].minor.yy454, yymsp[-2].minor.yy454, TK_GE), tSqlExprCreate(X2, yymsp[0].minor.yy454, TK_LE), TK_AND);}
  yymsp[-4].minor.yy454 = yylhsminor.yy454;
        break;
      case 242: /* expr ::= expr AND expr */
{yylhsminor.yy454 = tSqlExprCreate(yymsp[-2].minor.yy454, yymsp[0].minor.yy454, TK_AND);}
  yymsp[-2].minor.yy454 = yylhsminor.yy454;
        break;
      case 243: /* expr ::= expr OR expr */
{yylhsminor.yy454 = tSqlExprCreate(yymsp[-2].minor.yy454, yymsp[0].minor.yy454, TK_OR); }
  yymsp[-2].minor.yy454 = yylhsminor.yy454;
        break;
      case 244: /* expr ::= expr PLUS expr */
{yylhsminor.yy454 = tSqlExprCreate(yymsp[-2].minor.yy454, yymsp[0].minor.yy454, TK_PLUS);  }
  yymsp[-2].minor.yy454 = yylhsminor.yy454;
        break;
      case 245: /* expr ::= expr MINUS expr */
{yylhsminor.yy454 = tSqlExprCreate(yymsp[-2].minor.yy454, yymsp[0].minor.yy454, TK_MINUS); }
  yymsp[-2].minor.yy454 = yylhsminor.yy454;
        break;
      case 246: /* expr ::= expr STAR expr */
{yylhsminor.yy454 = tSqlExprCreate(yymsp[-2].minor.yy454, yymsp[0].minor.yy454, TK_STAR);  }
  yymsp[-2].minor.yy454 = yylhsminor.yy454;
        break;
      case 247: /* expr ::= expr SLASH expr */
{yylhsminor.yy454 = tSqlExprCreate(yymsp[-2].minor.yy454, yymsp[0].minor.yy454, TK_DIVIDE);}
  yymsp[-2].minor.yy454 = yylhsminor.yy454;
        break;
      case 248: /* expr ::= expr REM expr */
{yylhsminor.yy454 = tSqlExprCreate(yymsp[-2].minor.yy454, yymsp[0].minor.yy454, TK_REM);   }
  yymsp[-2].minor.yy454 = yylhsminor.yy454;
        break;
      case 249: /* expr ::= expr LIKE expr */
{yylhsminor.yy454 = tSqlExprCreate(yymsp[-2].minor.yy454, yymsp[0].minor.yy454, TK_LIKE);  }
  yymsp[-2].minor.yy454 = yylhsminor.yy454;
        break;
      case 250: /* expr ::= expr IN LP exprlist RP */
{yylhsminor.yy454 = tSqlExprCreate(yymsp[-4].minor.yy454, (tSqlExpr*)yymsp[-1].minor.yy193, TK_IN); }
  yymsp[-4].minor.yy454 = yylhsminor.yy454;
        break;
      case 251: /* exprlist ::= exprlist COMMA expritem */
{yylhsminor.yy193 = tSqlExprListAppend(yymsp[-2].minor.yy193,yymsp[0].minor.yy454,0, 0);}
  yymsp[-2].minor.yy193 = yylhsminor.yy193;
        break;
      case 252: /* exprlist ::= expritem */
{yylhsminor.yy193 = tSqlExprListAppend(0,yymsp[0].minor.yy454,0, 0);}
  yymsp[0].minor.yy193 = yylhsminor.yy193;
        break;
      case 253: /* expritem ::= expr */
{yylhsminor.yy454 = yymsp[0].minor.yy454;}
  yymsp[0].minor.yy454 = yylhsminor.yy454;
=======
  yylhsminor.yy429 = tVariantListAppend(NULL, &yymsp[0].minor.yy218, -1);
}
  yymsp[0].minor.yy429 = yylhsminor.yy429;
        break;
      case 200: /* having_opt ::= */
      case 210: /* where_opt ::= */ yytestcase(yyruleno==210);
      case 250: /* expritem ::= */ yytestcase(yyruleno==250);
{yymsp[1].minor.yy170 = 0;}
        break;
      case 201: /* having_opt ::= HAVING expr */
      case 211: /* where_opt ::= WHERE expr */ yytestcase(yyruleno==211);
{yymsp[-1].minor.yy170 = yymsp[0].minor.yy170;}
        break;
      case 202: /* limit_opt ::= */
      case 206: /* slimit_opt ::= */ yytestcase(yyruleno==206);
{yymsp[1].minor.yy18.limit = -1; yymsp[1].minor.yy18.offset = 0;}
        break;
      case 203: /* limit_opt ::= LIMIT signed */
      case 207: /* slimit_opt ::= SLIMIT signed */ yytestcase(yyruleno==207);
{yymsp[-1].minor.yy18.limit = yymsp[0].minor.yy481;  yymsp[-1].minor.yy18.offset = 0;}
        break;
      case 204: /* limit_opt ::= LIMIT signed OFFSET signed */
{ yymsp[-3].minor.yy18.limit = yymsp[-2].minor.yy481;  yymsp[-3].minor.yy18.offset = yymsp[0].minor.yy481;}
        break;
      case 205: /* limit_opt ::= LIMIT signed COMMA signed */
{ yymsp[-3].minor.yy18.limit = yymsp[0].minor.yy481;  yymsp[-3].minor.yy18.offset = yymsp[-2].minor.yy481;}
        break;
      case 208: /* slimit_opt ::= SLIMIT signed SOFFSET signed */
{yymsp[-3].minor.yy18.limit = yymsp[-2].minor.yy481;  yymsp[-3].minor.yy18.offset = yymsp[0].minor.yy481;}
        break;
      case 209: /* slimit_opt ::= SLIMIT signed COMMA signed */
{yymsp[-3].minor.yy18.limit = yymsp[0].minor.yy481;  yymsp[-3].minor.yy18.offset = yymsp[-2].minor.yy481;}
        break;
      case 212: /* expr ::= LP expr RP */
{yylhsminor.yy170 = yymsp[-1].minor.yy170; yylhsminor.yy170->token.z = yymsp[-2].minor.yy0.z; yylhsminor.yy170->token.n = (yymsp[0].minor.yy0.z - yymsp[-2].minor.yy0.z + 1);}
  yymsp[-2].minor.yy170 = yylhsminor.yy170;
        break;
      case 213: /* expr ::= ID */
{ yylhsminor.yy170 = tSqlExprCreateIdValue(&yymsp[0].minor.yy0, TK_ID);}
  yymsp[0].minor.yy170 = yylhsminor.yy170;
        break;
      case 214: /* expr ::= ID DOT ID */
{ yymsp[-2].minor.yy0.n += (1+yymsp[0].minor.yy0.n); yylhsminor.yy170 = tSqlExprCreateIdValue(&yymsp[-2].minor.yy0, TK_ID);}
  yymsp[-2].minor.yy170 = yylhsminor.yy170;
        break;
      case 215: /* expr ::= ID DOT STAR */
{ yymsp[-2].minor.yy0.n += (1+yymsp[0].minor.yy0.n); yylhsminor.yy170 = tSqlExprCreateIdValue(&yymsp[-2].minor.yy0, TK_ALL);}
  yymsp[-2].minor.yy170 = yylhsminor.yy170;
        break;
      case 216: /* expr ::= INTEGER */
{ yylhsminor.yy170 = tSqlExprCreateIdValue(&yymsp[0].minor.yy0, TK_INTEGER);}
  yymsp[0].minor.yy170 = yylhsminor.yy170;
        break;
      case 217: /* expr ::= MINUS INTEGER */
      case 218: /* expr ::= PLUS INTEGER */ yytestcase(yyruleno==218);
{ yymsp[-1].minor.yy0.n += yymsp[0].minor.yy0.n; yymsp[-1].minor.yy0.type = TK_INTEGER; yylhsminor.yy170 = tSqlExprCreateIdValue(&yymsp[-1].minor.yy0, TK_INTEGER);}
  yymsp[-1].minor.yy170 = yylhsminor.yy170;
        break;
      case 219: /* expr ::= FLOAT */
{ yylhsminor.yy170 = tSqlExprCreateIdValue(&yymsp[0].minor.yy0, TK_FLOAT);}
  yymsp[0].minor.yy170 = yylhsminor.yy170;
        break;
      case 220: /* expr ::= MINUS FLOAT */
      case 221: /* expr ::= PLUS FLOAT */ yytestcase(yyruleno==221);
{ yymsp[-1].minor.yy0.n += yymsp[0].minor.yy0.n; yymsp[-1].minor.yy0.type = TK_FLOAT; yylhsminor.yy170 = tSqlExprCreateIdValue(&yymsp[-1].minor.yy0, TK_FLOAT);}
  yymsp[-1].minor.yy170 = yylhsminor.yy170;
        break;
      case 222: /* expr ::= STRING */
{ yylhsminor.yy170 = tSqlExprCreateIdValue(&yymsp[0].minor.yy0, TK_STRING);}
  yymsp[0].minor.yy170 = yylhsminor.yy170;
        break;
      case 223: /* expr ::= NOW */
{ yylhsminor.yy170 = tSqlExprCreateIdValue(&yymsp[0].minor.yy0, TK_NOW); }
  yymsp[0].minor.yy170 = yylhsminor.yy170;
        break;
      case 224: /* expr ::= VARIABLE */
{ yylhsminor.yy170 = tSqlExprCreateIdValue(&yymsp[0].minor.yy0, TK_VARIABLE);}
  yymsp[0].minor.yy170 = yylhsminor.yy170;
        break;
      case 225: /* expr ::= BOOL */
{ yylhsminor.yy170 = tSqlExprCreateIdValue(&yymsp[0].minor.yy0, TK_BOOL);}
  yymsp[0].minor.yy170 = yylhsminor.yy170;
        break;
      case 226: /* expr ::= NULL */
{ yylhsminor.yy170 = tSqlExprCreateIdValue(&yymsp[0].minor.yy0, TK_NULL);}
  yymsp[0].minor.yy170 = yylhsminor.yy170;
        break;
      case 227: /* expr ::= ID LP exprlist RP */
{ yylhsminor.yy170 = tSqlExprCreateFunction(yymsp[-1].minor.yy429, &yymsp[-3].minor.yy0, &yymsp[0].minor.yy0, yymsp[-3].minor.yy0.type); }
  yymsp[-3].minor.yy170 = yylhsminor.yy170;
        break;
      case 228: /* expr ::= ID LP STAR RP */
{ yylhsminor.yy170 = tSqlExprCreateFunction(NULL, &yymsp[-3].minor.yy0, &yymsp[0].minor.yy0, yymsp[-3].minor.yy0.type); }
  yymsp[-3].minor.yy170 = yylhsminor.yy170;
        break;
      case 229: /* expr ::= expr IS NULL */
{yylhsminor.yy170 = tSqlExprCreate(yymsp[-2].minor.yy170, NULL, TK_ISNULL);}
  yymsp[-2].minor.yy170 = yylhsminor.yy170;
        break;
      case 230: /* expr ::= expr IS NOT NULL */
{yylhsminor.yy170 = tSqlExprCreate(yymsp[-3].minor.yy170, NULL, TK_NOTNULL);}
  yymsp[-3].minor.yy170 = yylhsminor.yy170;
        break;
      case 231: /* expr ::= expr LT expr */
{yylhsminor.yy170 = tSqlExprCreate(yymsp[-2].minor.yy170, yymsp[0].minor.yy170, TK_LT);}
  yymsp[-2].minor.yy170 = yylhsminor.yy170;
        break;
      case 232: /* expr ::= expr GT expr */
{yylhsminor.yy170 = tSqlExprCreate(yymsp[-2].minor.yy170, yymsp[0].minor.yy170, TK_GT);}
  yymsp[-2].minor.yy170 = yylhsminor.yy170;
        break;
      case 233: /* expr ::= expr LE expr */
{yylhsminor.yy170 = tSqlExprCreate(yymsp[-2].minor.yy170, yymsp[0].minor.yy170, TK_LE);}
  yymsp[-2].minor.yy170 = yylhsminor.yy170;
        break;
      case 234: /* expr ::= expr GE expr */
{yylhsminor.yy170 = tSqlExprCreate(yymsp[-2].minor.yy170, yymsp[0].minor.yy170, TK_GE);}
  yymsp[-2].minor.yy170 = yylhsminor.yy170;
        break;
      case 235: /* expr ::= expr NE expr */
{yylhsminor.yy170 = tSqlExprCreate(yymsp[-2].minor.yy170, yymsp[0].minor.yy170, TK_NE);}
  yymsp[-2].minor.yy170 = yylhsminor.yy170;
        break;
      case 236: /* expr ::= expr EQ expr */
{yylhsminor.yy170 = tSqlExprCreate(yymsp[-2].minor.yy170, yymsp[0].minor.yy170, TK_EQ);}
  yymsp[-2].minor.yy170 = yylhsminor.yy170;
        break;
      case 237: /* expr ::= expr BETWEEN expr AND expr */
{ tSqlExpr* X2 = tSqlExprClone(yymsp[-4].minor.yy170); yylhsminor.yy170 = tSqlExprCreate(tSqlExprCreate(yymsp[-4].minor.yy170, yymsp[-2].minor.yy170, TK_GE), tSqlExprCreate(X2, yymsp[0].minor.yy170, TK_LE), TK_AND);}
  yymsp[-4].minor.yy170 = yylhsminor.yy170;
        break;
      case 238: /* expr ::= expr AND expr */
{yylhsminor.yy170 = tSqlExprCreate(yymsp[-2].minor.yy170, yymsp[0].minor.yy170, TK_AND);}
  yymsp[-2].minor.yy170 = yylhsminor.yy170;
        break;
      case 239: /* expr ::= expr OR expr */
{yylhsminor.yy170 = tSqlExprCreate(yymsp[-2].minor.yy170, yymsp[0].minor.yy170, TK_OR); }
  yymsp[-2].minor.yy170 = yylhsminor.yy170;
        break;
      case 240: /* expr ::= expr PLUS expr */
{yylhsminor.yy170 = tSqlExprCreate(yymsp[-2].minor.yy170, yymsp[0].minor.yy170, TK_PLUS);  }
  yymsp[-2].minor.yy170 = yylhsminor.yy170;
        break;
      case 241: /* expr ::= expr MINUS expr */
{yylhsminor.yy170 = tSqlExprCreate(yymsp[-2].minor.yy170, yymsp[0].minor.yy170, TK_MINUS); }
  yymsp[-2].minor.yy170 = yylhsminor.yy170;
        break;
      case 242: /* expr ::= expr STAR expr */
{yylhsminor.yy170 = tSqlExprCreate(yymsp[-2].minor.yy170, yymsp[0].minor.yy170, TK_STAR);  }
  yymsp[-2].minor.yy170 = yylhsminor.yy170;
        break;
      case 243: /* expr ::= expr SLASH expr */
{yylhsminor.yy170 = tSqlExprCreate(yymsp[-2].minor.yy170, yymsp[0].minor.yy170, TK_DIVIDE);}
  yymsp[-2].minor.yy170 = yylhsminor.yy170;
        break;
      case 244: /* expr ::= expr REM expr */
{yylhsminor.yy170 = tSqlExprCreate(yymsp[-2].minor.yy170, yymsp[0].minor.yy170, TK_REM);   }
  yymsp[-2].minor.yy170 = yylhsminor.yy170;
        break;
      case 245: /* expr ::= expr LIKE expr */
{yylhsminor.yy170 = tSqlExprCreate(yymsp[-2].minor.yy170, yymsp[0].minor.yy170, TK_LIKE);  }
  yymsp[-2].minor.yy170 = yylhsminor.yy170;
        break;
      case 246: /* expr ::= expr IN LP exprlist RP */
{yylhsminor.yy170 = tSqlExprCreate(yymsp[-4].minor.yy170, (tSqlExpr*)yymsp[-1].minor.yy429, TK_IN); }
  yymsp[-4].minor.yy170 = yylhsminor.yy170;
        break;
      case 247: /* exprlist ::= exprlist COMMA expritem */
{yylhsminor.yy429 = tSqlExprListAppend(yymsp[-2].minor.yy429,yymsp[0].minor.yy170,0, 0);}
  yymsp[-2].minor.yy429 = yylhsminor.yy429;
        break;
      case 248: /* exprlist ::= expritem */
{yylhsminor.yy429 = tSqlExprListAppend(0,yymsp[0].minor.yy170,0, 0);}
  yymsp[0].minor.yy429 = yylhsminor.yy429;
        break;
      case 249: /* expritem ::= expr */
{yylhsminor.yy170 = yymsp[0].minor.yy170;}
  yymsp[0].minor.yy170 = yylhsminor.yy170;
>>>>>>> c3dc60e8
        break;
      case 255: /* cmd ::= RESET QUERY CACHE */
{ setDCLSqlElems(pInfo, TSDB_SQL_RESET_CACHE, 0);}
        break;
      case 256: /* cmd ::= SYNCDB ids REPLICA */
{ setDCLSqlElems(pInfo, TSDB_SQL_SYNC_DB_REPLICA, 1, &yymsp[-1].minor.yy0);}
        break;
      case 257: /* cmd ::= ALTER TABLE ids cpxName ADD COLUMN columnlist */
{
    yymsp[-4].minor.yy0.n += yymsp[-3].minor.yy0.n;
<<<<<<< HEAD
    SAlterTableInfo* pAlterTable = tSetAlterTableInfo(&yymsp[-4].minor.yy0, yymsp[0].minor.yy193, NULL, TSDB_ALTER_TABLE_ADD_COLUMN, -1);
=======
    SAlterTableInfo* pAlterTable = tSetAlterTableInfo(&yymsp[-4].minor.yy0, yymsp[0].minor.yy429, NULL, TSDB_ALTER_TABLE_ADD_COLUMN, -1);
>>>>>>> c3dc60e8
    setSqlInfo(pInfo, pAlterTable, NULL, TSDB_SQL_ALTER_TABLE);
}
        break;
      case 258: /* cmd ::= ALTER TABLE ids cpxName DROP COLUMN ids */
{
    yymsp[-4].minor.yy0.n += yymsp[-3].minor.yy0.n;

    toTSDBType(yymsp[0].minor.yy0.type);
    SArray* K = tVariantListAppendToken(NULL, &yymsp[0].minor.yy0, -1);

    SAlterTableInfo* pAlterTable = tSetAlterTableInfo(&yymsp[-4].minor.yy0, NULL, K, TSDB_ALTER_TABLE_DROP_COLUMN, -1);
    setSqlInfo(pInfo, pAlterTable, NULL, TSDB_SQL_ALTER_TABLE);
}
        break;
      case 259: /* cmd ::= ALTER TABLE ids cpxName ADD TAG columnlist */
{
    yymsp[-4].minor.yy0.n += yymsp[-3].minor.yy0.n;
<<<<<<< HEAD
    SAlterTableInfo* pAlterTable = tSetAlterTableInfo(&yymsp[-4].minor.yy0, yymsp[0].minor.yy193, NULL, TSDB_ALTER_TABLE_ADD_TAG_COLUMN, -1);
=======
    SAlterTableInfo* pAlterTable = tSetAlterTableInfo(&yymsp[-4].minor.yy0, yymsp[0].minor.yy429, NULL, TSDB_ALTER_TABLE_ADD_TAG_COLUMN, -1);
>>>>>>> c3dc60e8
    setSqlInfo(pInfo, pAlterTable, NULL, TSDB_SQL_ALTER_TABLE);
}
        break;
      case 260: /* cmd ::= ALTER TABLE ids cpxName DROP TAG ids */
{
    yymsp[-4].minor.yy0.n += yymsp[-3].minor.yy0.n;

    toTSDBType(yymsp[0].minor.yy0.type);
    SArray* A = tVariantListAppendToken(NULL, &yymsp[0].minor.yy0, -1);

    SAlterTableInfo* pAlterTable = tSetAlterTableInfo(&yymsp[-4].minor.yy0, NULL, A, TSDB_ALTER_TABLE_DROP_TAG_COLUMN, -1);
    setSqlInfo(pInfo, pAlterTable, NULL, TSDB_SQL_ALTER_TABLE);
}
        break;
      case 261: /* cmd ::= ALTER TABLE ids cpxName CHANGE TAG ids ids */
{
    yymsp[-5].minor.yy0.n += yymsp[-4].minor.yy0.n;

    toTSDBType(yymsp[-1].minor.yy0.type);
    SArray* A = tVariantListAppendToken(NULL, &yymsp[-1].minor.yy0, -1);

    toTSDBType(yymsp[0].minor.yy0.type);
    A = tVariantListAppendToken(A, &yymsp[0].minor.yy0, -1);

    SAlterTableInfo* pAlterTable = tSetAlterTableInfo(&yymsp[-5].minor.yy0, NULL, A, TSDB_ALTER_TABLE_CHANGE_TAG_COLUMN, -1);
    setSqlInfo(pInfo, pAlterTable, NULL, TSDB_SQL_ALTER_TABLE);
}
        break;
      case 262: /* cmd ::= ALTER TABLE ids cpxName SET TAG ids EQ tagitem */
{
    yymsp[-6].minor.yy0.n += yymsp[-5].minor.yy0.n;

    toTSDBType(yymsp[-2].minor.yy0.type);
    SArray* A = tVariantListAppendToken(NULL, &yymsp[-2].minor.yy0, -1);
<<<<<<< HEAD
    A = tVariantListAppend(A, &yymsp[0].minor.yy442, -1);
=======
    A = tVariantListAppend(A, &yymsp[0].minor.yy218, -1);
>>>>>>> c3dc60e8

    SAlterTableInfo* pAlterTable = tSetAlterTableInfo(&yymsp[-6].minor.yy0, NULL, A, TSDB_ALTER_TABLE_UPDATE_TAG_VAL, -1);
    setSqlInfo(pInfo, pAlterTable, NULL, TSDB_SQL_ALTER_TABLE);
}
        break;
      case 263: /* cmd ::= ALTER STABLE ids cpxName ADD COLUMN columnlist */
{
    yymsp[-4].minor.yy0.n += yymsp[-3].minor.yy0.n;
<<<<<<< HEAD
    SAlterTableInfo* pAlterTable = tSetAlterTableInfo(&yymsp[-4].minor.yy0, yymsp[0].minor.yy193, NULL, TSDB_ALTER_TABLE_ADD_COLUMN, TSDB_SUPER_TABLE);
=======
    SAlterTableInfo* pAlterTable = tSetAlterTableInfo(&yymsp[-4].minor.yy0, yymsp[0].minor.yy429, NULL, TSDB_ALTER_TABLE_ADD_COLUMN, TSDB_SUPER_TABLE);
>>>>>>> c3dc60e8
    setSqlInfo(pInfo, pAlterTable, NULL, TSDB_SQL_ALTER_TABLE);
}
        break;
      case 264: /* cmd ::= ALTER STABLE ids cpxName DROP COLUMN ids */
{
    yymsp[-4].minor.yy0.n += yymsp[-3].minor.yy0.n;

    toTSDBType(yymsp[0].minor.yy0.type);
    SArray* K = tVariantListAppendToken(NULL, &yymsp[0].minor.yy0, -1);

    SAlterTableInfo* pAlterTable = tSetAlterTableInfo(&yymsp[-4].minor.yy0, NULL, K, TSDB_ALTER_TABLE_DROP_COLUMN, TSDB_SUPER_TABLE);
    setSqlInfo(pInfo, pAlterTable, NULL, TSDB_SQL_ALTER_TABLE);
}
        break;
      case 265: /* cmd ::= ALTER STABLE ids cpxName ADD TAG columnlist */
{
    yymsp[-4].minor.yy0.n += yymsp[-3].minor.yy0.n;
<<<<<<< HEAD
    SAlterTableInfo* pAlterTable = tSetAlterTableInfo(&yymsp[-4].minor.yy0, yymsp[0].minor.yy193, NULL, TSDB_ALTER_TABLE_ADD_TAG_COLUMN, TSDB_SUPER_TABLE);
=======
    SAlterTableInfo* pAlterTable = tSetAlterTableInfo(&yymsp[-4].minor.yy0, yymsp[0].minor.yy429, NULL, TSDB_ALTER_TABLE_ADD_TAG_COLUMN, TSDB_SUPER_TABLE);
>>>>>>> c3dc60e8
    setSqlInfo(pInfo, pAlterTable, NULL, TSDB_SQL_ALTER_TABLE);
}
        break;
      case 266: /* cmd ::= ALTER STABLE ids cpxName DROP TAG ids */
{
    yymsp[-4].minor.yy0.n += yymsp[-3].minor.yy0.n;

    toTSDBType(yymsp[0].minor.yy0.type);
    SArray* A = tVariantListAppendToken(NULL, &yymsp[0].minor.yy0, -1);

    SAlterTableInfo* pAlterTable = tSetAlterTableInfo(&yymsp[-4].minor.yy0, NULL, A, TSDB_ALTER_TABLE_DROP_TAG_COLUMN, TSDB_SUPER_TABLE);
    setSqlInfo(pInfo, pAlterTable, NULL, TSDB_SQL_ALTER_TABLE);
}
        break;
      case 267: /* cmd ::= ALTER STABLE ids cpxName CHANGE TAG ids ids */
{
    yymsp[-5].minor.yy0.n += yymsp[-4].minor.yy0.n;

    toTSDBType(yymsp[-1].minor.yy0.type);
    SArray* A = tVariantListAppendToken(NULL, &yymsp[-1].minor.yy0, -1);

    toTSDBType(yymsp[0].minor.yy0.type);
    A = tVariantListAppendToken(A, &yymsp[0].minor.yy0, -1);

    SAlterTableInfo* pAlterTable = tSetAlterTableInfo(&yymsp[-5].minor.yy0, NULL, A, TSDB_ALTER_TABLE_CHANGE_TAG_COLUMN, TSDB_SUPER_TABLE);
    setSqlInfo(pInfo, pAlterTable, NULL, TSDB_SQL_ALTER_TABLE);
}
        break;
      case 268: /* cmd ::= KILL CONNECTION INTEGER */
{setKillSql(pInfo, TSDB_SQL_KILL_CONNECTION, &yymsp[0].minor.yy0);}
        break;
      case 269: /* cmd ::= KILL STREAM INTEGER COLON INTEGER */
{yymsp[-2].minor.yy0.n += (yymsp[-1].minor.yy0.n + yymsp[0].minor.yy0.n); setKillSql(pInfo, TSDB_SQL_KILL_STREAM, &yymsp[-2].minor.yy0);}
        break;
      case 270: /* cmd ::= KILL QUERY INTEGER COLON INTEGER */
{yymsp[-2].minor.yy0.n += (yymsp[-1].minor.yy0.n + yymsp[0].minor.yy0.n); setKillSql(pInfo, TSDB_SQL_KILL_QUERY, &yymsp[-2].minor.yy0);}
        break;
      default:
        break;
/********** End reduce actions ************************************************/
  };
  assert( yyruleno<sizeof(yyRuleInfoLhs)/sizeof(yyRuleInfoLhs[0]) );
  yygoto = yyRuleInfoLhs[yyruleno];
  yysize = yyRuleInfoNRhs[yyruleno];
  yyact = yy_find_reduce_action(yymsp[yysize].stateno,(YYCODETYPE)yygoto);

  /* There are no SHIFTREDUCE actions on nonterminals because the table
  ** generator has simplified them to pure REDUCE actions. */
  assert( !(yyact>YY_MAX_SHIFT && yyact<=YY_MAX_SHIFTREDUCE) );

  /* It is not possible for a REDUCE to be followed by an error */
  assert( yyact!=YY_ERROR_ACTION );

  yymsp += yysize+1;
  yypParser->yytos = yymsp;
  yymsp->stateno = (YYACTIONTYPE)yyact;
  yymsp->major = (YYCODETYPE)yygoto;
  yyTraceShift(yypParser, yyact, "... then shift");
  return yyact;
}

/*
** The following code executes when the parse fails
*/
#ifndef YYNOERRORRECOVERY
static void yy_parse_failed(
  yyParser *yypParser           /* The parser */
){
  ParseARG_FETCH
  ParseCTX_FETCH
#ifndef NDEBUG
  if( yyTraceFILE ){
    fprintf(yyTraceFILE,"%sFail!\n",yyTracePrompt);
  }
#endif
  while( yypParser->yytos>yypParser->yystack ) yy_pop_parser_stack(yypParser);
  /* Here code is inserted which will be executed whenever the
  ** parser fails */
/************ Begin %parse_failure code ***************************************/
/************ End %parse_failure code *****************************************/
  ParseARG_STORE /* Suppress warning about unused %extra_argument variable */
  ParseCTX_STORE
}
#endif /* YYNOERRORRECOVERY */

/*
** The following code executes when a syntax error first occurs.
*/
static void yy_syntax_error(
  yyParser *yypParser,           /* The parser */
  int yymajor,                   /* The major type of the error token */
  ParseTOKENTYPE yyminor         /* The minor type of the error token */
){
  ParseARG_FETCH
  ParseCTX_FETCH
#define TOKEN yyminor
/************ Begin %syntax_error code ****************************************/

  pInfo->valid = false;
  int32_t outputBufLen = tListLen(pInfo->msg);
  int32_t len = 0;

  if(TOKEN.z) {
    char msg[] = "syntax error near \"%s\"";
    int32_t sqlLen = strlen(&TOKEN.z[0]);

    if (sqlLen + sizeof(msg)/sizeof(msg[0]) + 1 > outputBufLen) {
        char tmpstr[128] = {0};
        memcpy(tmpstr, &TOKEN.z[0], sizeof(tmpstr)/sizeof(tmpstr[0]) - 1);
        len = sprintf(pInfo->msg, msg, tmpstr);
    } else {
        len = sprintf(pInfo->msg, msg, &TOKEN.z[0]);
    }

  } else {
    len = sprintf(pInfo->msg, "Incomplete SQL statement");
  }

  assert(len <= outputBufLen);
/************ End %syntax_error code ******************************************/
  ParseARG_STORE /* Suppress warning about unused %extra_argument variable */
  ParseCTX_STORE
}

/*
** The following is executed when the parser accepts
*/
static void yy_accept(
  yyParser *yypParser           /* The parser */
){
  ParseARG_FETCH
  ParseCTX_FETCH
#ifndef NDEBUG
  if( yyTraceFILE ){
    fprintf(yyTraceFILE,"%sAccept!\n",yyTracePrompt);
  }
#endif
#ifndef YYNOERRORRECOVERY
  yypParser->yyerrcnt = -1;
#endif
  assert( yypParser->yytos==yypParser->yystack );
  /* Here code is inserted which will be executed whenever the
  ** parser accepts */
/*********** Begin %parse_accept code *****************************************/

/*********** End %parse_accept code *******************************************/
  ParseARG_STORE /* Suppress warning about unused %extra_argument variable */
  ParseCTX_STORE
}

/* The main parser program.
** The first argument is a pointer to a structure obtained from
** "ParseAlloc" which describes the current state of the parser.
** The second argument is the major token number.  The third is
** the minor token.  The fourth optional argument is whatever the
** user wants (and specified in the grammar) and is available for
** use by the action routines.
**
** Inputs:
** <ul>
** <li> A pointer to the parser (an opaque structure.)
** <li> The major token number.
** <li> The minor token number.
** <li> An option argument of a grammar-specified type.
** </ul>
**
** Outputs:
** None.
*/
void Parse(
  void *yyp,                   /* The parser */
  int yymajor,                 /* The major token code number */
  ParseTOKENTYPE yyminor       /* The value for the token */
  ParseARG_PDECL               /* Optional %extra_argument parameter */
){
  YYMINORTYPE yyminorunion;
  YYACTIONTYPE yyact;   /* The parser action. */
#if !defined(YYERRORSYMBOL) && !defined(YYNOERRORRECOVERY)
  int yyendofinput;     /* True if we are at the end of input */
#endif
#ifdef YYERRORSYMBOL
  int yyerrorhit = 0;   /* True if yymajor has invoked an error */
#endif
  yyParser *yypParser = (yyParser*)yyp;  /* The parser */
  ParseCTX_FETCH
  ParseARG_STORE

  assert( yypParser->yytos!=0 );
#if !defined(YYERRORSYMBOL) && !defined(YYNOERRORRECOVERY)
  yyendofinput = (yymajor==0);
#endif

  yyact = yypParser->yytos->stateno;
#ifndef NDEBUG
  if( yyTraceFILE ){
    if( yyact < YY_MIN_REDUCE ){
      fprintf(yyTraceFILE,"%sInput '%s' in state %d\n",
              yyTracePrompt,yyTokenName[yymajor],yyact);
    }else{
      fprintf(yyTraceFILE,"%sInput '%s' with pending reduce %d\n",
              yyTracePrompt,yyTokenName[yymajor],yyact-YY_MIN_REDUCE);
    }
  }
#endif

  do{
    assert( yyact==yypParser->yytos->stateno );
    yyact = yy_find_shift_action((YYCODETYPE)yymajor,yyact);
    if( yyact >= YY_MIN_REDUCE ){
      yyact = yy_reduce(yypParser,yyact-YY_MIN_REDUCE,yymajor,
                        yyminor ParseCTX_PARAM);
    }else if( yyact <= YY_MAX_SHIFTREDUCE ){
      yy_shift(yypParser,yyact,(YYCODETYPE)yymajor,yyminor);
#ifndef YYNOERRORRECOVERY
      yypParser->yyerrcnt--;
#endif
      break;
    }else if( yyact==YY_ACCEPT_ACTION ){
      yypParser->yytos--;
      yy_accept(yypParser);
      return;
    }else{
      assert( yyact == YY_ERROR_ACTION );
      yyminorunion.yy0 = yyminor;
#ifdef YYERRORSYMBOL
      int yymx;
#endif
#ifndef NDEBUG
      if( yyTraceFILE ){
        fprintf(yyTraceFILE,"%sSyntax Error!\n",yyTracePrompt);
      }
#endif
#ifdef YYERRORSYMBOL
      /* A syntax error has occurred.
      ** The response to an error depends upon whether or not the
      ** grammar defines an error token "ERROR".  
      **
      ** This is what we do if the grammar does define ERROR:
      **
      **  * Call the %syntax_error function.
      **
      **  * Begin popping the stack until we enter a state where
      **    it is legal to shift the error symbol, then shift
      **    the error symbol.
      **
      **  * Set the error count to three.
      **
      **  * Begin accepting and shifting new tokens.  No new error
      **    processing will occur until three tokens have been
      **    shifted successfully.
      **
      */
      if( yypParser->yyerrcnt<0 ){
        yy_syntax_error(yypParser,yymajor,yyminor);
      }
      yymx = yypParser->yytos->major;
      if( yymx==YYERRORSYMBOL || yyerrorhit ){
#ifndef NDEBUG
        if( yyTraceFILE ){
          fprintf(yyTraceFILE,"%sDiscard input token %s\n",
             yyTracePrompt,yyTokenName[yymajor]);
        }
#endif
        yy_destructor(yypParser, (YYCODETYPE)yymajor, &yyminorunion);
        yymajor = YYNOCODE;
      }else{
        while( yypParser->yytos >= yypParser->yystack
            && (yyact = yy_find_reduce_action(
                        yypParser->yytos->stateno,
                        YYERRORSYMBOL)) > YY_MAX_SHIFTREDUCE
        ){
          yy_pop_parser_stack(yypParser);
        }
        if( yypParser->yytos < yypParser->yystack || yymajor==0 ){
          yy_destructor(yypParser,(YYCODETYPE)yymajor,&yyminorunion);
          yy_parse_failed(yypParser);
#ifndef YYNOERRORRECOVERY
          yypParser->yyerrcnt = -1;
#endif
          yymajor = YYNOCODE;
        }else if( yymx!=YYERRORSYMBOL ){
          yy_shift(yypParser,yyact,YYERRORSYMBOL,yyminor);
        }
      }
      yypParser->yyerrcnt = 3;
      yyerrorhit = 1;
      if( yymajor==YYNOCODE ) break;
      yyact = yypParser->yytos->stateno;
#elif defined(YYNOERRORRECOVERY)
      /* If the YYNOERRORRECOVERY macro is defined, then do not attempt to
      ** do any kind of error recovery.  Instead, simply invoke the syntax
      ** error routine and continue going as if nothing had happened.
      **
      ** Applications can set this macro (for example inside %include) if
      ** they intend to abandon the parse upon the first syntax error seen.
      */
      yy_syntax_error(yypParser,yymajor, yyminor);
      yy_destructor(yypParser,(YYCODETYPE)yymajor,&yyminorunion);
      break;
#else  /* YYERRORSYMBOL is not defined */
      /* This is what we do if the grammar does not define ERROR:
      **
      **  * Report an error message, and throw away the input token.
      **
      **  * If the input token is $, then fail the parse.
      **
      ** As before, subsequent error messages are suppressed until
      ** three input tokens have been successfully shifted.
      */
      if( yypParser->yyerrcnt<=0 ){
        yy_syntax_error(yypParser,yymajor, yyminor);
      }
      yypParser->yyerrcnt = 3;
      yy_destructor(yypParser,(YYCODETYPE)yymajor,&yyminorunion);
      if( yyendofinput ){
        yy_parse_failed(yypParser);
#ifndef YYNOERRORRECOVERY
        yypParser->yyerrcnt = -1;
#endif
      }
      break;
#endif
    }
  }while( yypParser->yytos>yypParser->yystack );
#ifndef NDEBUG
  if( yyTraceFILE ){
    yyStackEntry *i;
    char cDiv = '[';
    fprintf(yyTraceFILE,"%sReturn. Stack=",yyTracePrompt);
    for(i=&yypParser->yystack[1]; i<=yypParser->yytos; i++){
      fprintf(yyTraceFILE,"%c%s", cDiv, yyTokenName[i->major]);
      cDiv = ' ';
    }
    fprintf(yyTraceFILE,"]\n");
  }
#endif
  return;
}

/*
** Return the fallback token corresponding to canonical token iToken, or
** 0 if iToken has no fallback.
*/
int ParseFallback(int iToken){
#ifdef YYFALLBACK
  assert( iToken<(int)(sizeof(yyFallback)/sizeof(yyFallback[0])) );
  return yyFallback[iToken];
#else
  (void)iToken;
  return 0;
#endif
}<|MERGE_RESOLUTION|>--- conflicted
+++ resolved
@@ -100,17 +100,12 @@
 #endif
 /************* Begin control #defines *****************************************/
 #define YYCODETYPE unsigned short int
-<<<<<<< HEAD
 #define YYNOCODE 266
-=======
-#define YYNOCODE 262
->>>>>>> c3dc60e8
 #define YYACTIONTYPE unsigned short int
 #define ParseTOKENTYPE SStrToken
 typedef union {
   int yyinit;
   ParseTOKENTYPE yy0;
-<<<<<<< HEAD
   SSubclauseInfo* yy21;
   TAOS_FIELD yy27;
   SCreateDbInfo yy114;
@@ -127,24 +122,6 @@
   tSqlExpr* yy454;
   int64_t yy473;
   SLimitVal yy482;
-=======
-  SLimitVal yy18;
-  SFromInfo* yy70;
-  SSessionWindowVal yy87;
-  SCreateDbInfo yy94;
-  int yy116;
-  SSubclauseInfo* yy141;
-  tSqlExpr* yy170;
-  SCreateTableSql* yy194;
-  tVariant yy218;
-  SIntervalVal yy220;
-  SCreatedTableInfo yy252;
-  SQuerySqlNode* yy254;
-  SCreateAcctInfo yy419;
-  SArray* yy429;
-  TAOS_FIELD yy451;
-  int64_t yy481;
->>>>>>> c3dc60e8
 } YYMINORTYPE;
 #ifndef YYSTACKDEPTH
 #define YYSTACKDEPTH 100
@@ -160,7 +137,6 @@
 #define ParseCTX_FETCH
 #define ParseCTX_STORE
 #define YYFALLBACK 1
-<<<<<<< HEAD
 #define YYNSTATE             327
 #define YYNRULE              271
 #define YYNRULE_WITH_ACTION  271
@@ -173,20 +149,6 @@
 #define YY_NO_ACTION         795
 #define YY_MIN_REDUCE        796
 #define YY_MAX_REDUCE        1066
-=======
-#define YYNSTATE             315
-#define YYNRULE              267
-#define YYNRULE_WITH_ACTION  267
-#define YYNTOKEN             187
-#define YY_MAX_SHIFT         314
-#define YY_MIN_SHIFTREDUCE   506
-#define YY_MAX_SHIFTREDUCE   772
-#define YY_ERROR_ACTION      773
-#define YY_ACCEPT_ACTION     774
-#define YY_NO_ACTION         775
-#define YY_MIN_REDUCE        776
-#define YY_MAX_REDUCE        1042
->>>>>>> c3dc60e8
 /************* End control #defines *******************************************/
 #define YY_NLOOKAHEAD ((int)(sizeof(yy_lookahead)/sizeof(yy_lookahead[0])))
 
@@ -253,7 +215,6 @@
 **  yy_default[]       Default action for each state.
 **
 *********** Begin parsing tables **********************************************/
-<<<<<<< HEAD
 #define YY_ACTTAB_COUNT (688)
 static const YYACTIONTYPE yy_action[] = {
  /*     0 */   967,  571,  188,  571,  209,  324,  932,   17,   71,  572,
@@ -415,174 +376,11 @@
  /*   850 */   266,  266,  266,  266,  266,  266,  266,  266,  266,  266,
  /*   860 */   266,  266,  266,  266,  266,  266,  266,  266,  266,  266,
  /*   870 */   266,  266,  266,  266,  266,  266,  266,  266,  266,
-=======
-#define YY_ACTTAB_COUNT (681)
-static const YYACTIONTYPE yy_action[] = {
- /*     0 */   133,  553,  202,  312,  206,  140,  943,   17,   85,  554,
- /*    10 */   774,  314,  179,   47,   48,  140,   51,   52,   30,  181,
- /*    20 */   214,   41,  181,   50,  262,   55,   53,   57,   54, 1023,
- /*    30 */   922,  209, 1024,   46,   45,  185,  181,   44,   43,   42,
- /*    40 */    47,   48,  910,   51,   52,  208, 1024,  214,   41,  553,
- /*    50 */    50,  262,   55,   53,   57,   54,  934,  554, 1020,  203,
- /*    60 */    46,   45,  919,  247,   44,   43,   42,   48,  940,   51,
- /*    70 */    52,  242,  974,  214,   41,  553,   50,  262,   55,   53,
- /*    80 */    57,   54,  975,  554,  257,  278,   46,   45,  298,  225,
- /*    90 */    44,   43,   42,  507,  508,  509,  510,  511,  512,  513,
- /*   100 */   514,  515,  516,  517,  518,  519,  313,  632, 1019,  231,
- /*   110 */    70,  553,   30,   47,   48, 1018,   51,   52,  821,  554,
- /*   120 */   214,   41,  166,   50,  262,   55,   53,   57,   54,   44,
- /*   130 */    43,   42,  718,   46,   45,  288,  287,   44,   43,   42,
- /*   140 */    47,   49,  830,   51,   52,  198,  166,  214,   41,  234,
- /*   150 */    50,  262,   55,   53,   57,   54,  918,  238,  237,  227,
- /*   160 */    46,   45,  285,  284,   44,   43,   42,   23,  276,  307,
- /*   170 */   306,  275,  274,  273,  305,  272,  304,  303,  302,  271,
- /*   180 */   301,  300,  882,  140,  870,  871,  872,  873,  874,  875,
- /*   190 */   876,  877,  878,  879,  880,  881,  883,  884,   51,   52,
- /*   200 */   822,  219,  214,   41,  166,   50,  262,   55,   53,   57,
- /*   210 */    54,  223,   18,   82,   25,   46,   45,  199,  226,   44,
- /*   220 */    43,   42,  213,  731,  934,  221,  722,  922,  725,  190,
- /*   230 */   728,  183,  213,  731,  140,  191,  722,  908,  725,  204,
- /*   240 */   728,  118,  117,  189,  905,  906,   29,  909,  259,   74,
- /*   250 */    78,  922,   30,  920,  210,  211,  308,   36,  261,   69,
- /*   260 */    23,  916,  307,  306,  210,  211,   61,  305,   30,  304,
- /*   270 */   303,  302,   74,  301,  300,  890,    3,  167,  888,  889,
- /*   280 */    36,  224,  922,  891,  280,  893,  894,  892,   62,  895,
- /*   290 */   896,  907,  656,  217,   12,  653,  919,  654,   84,  655,
- /*   300 */    81,   79,  241,  220,   68,   55,   53,   57,   54,  218,
- /*   310 */   197,  184,  919,   46,   45,   30,  278,   44,   43,   42,
- /*   320 */    80,  103,  108,  228,  229,   56,  263,   97,  107,  113,
- /*   330 */   116,  106,  732,   71,  671,   56,  186,  110,  730,   30,
- /*   340 */   180,   30,  732,    5,  156,   30,  699,  700,  730,   33,
- /*   350 */   155,   92,   87,   91,  729,  668,  281,  678,  105,  919,
- /*   360 */   174,  170,   24,  298,  729,  245,  172,  169,  121,  120,
- /*   370 */   119,   46,   45,    1,  154,   44,   43,   42,  720,  724,
- /*   380 */   282,  727,  286,  919,  243,  919,  290,  187,   31,  919,
- /*   390 */   311,  310,  126,  684,  212,   64,  690,  135,  691,  752,
- /*   400 */    60,  657,   20,   19,  733,  723,  642,  726,   19,  265,
- /*   410 */    31,  188,  675,   31,  721,   65,   96,   95,  194,  644,
- /*   420 */   267,  643,  735,   60,   83,   60,   28,   14,   13,  268,
- /*   430 */   102,  101,   67,  660,  631,  661,  195,  658,    6,  659,
- /*   440 */    16,   15,  115,  114,  131,  129,  193,  178,  192,  182,
- /*   450 */  1034,  921,  985,  984,  215,  981,  980,  239,  216,  289,
- /*   460 */   132,  942,   39,  950,  952,  134,  138,  935,  246,  967,
- /*   470 */   130,  966,  917,  150,  151,  915,  299,  152,  683,  248,
- /*   480 */   886,  104,  291,  149,  147,  153,  833,  142,  932,  141,
- /*   490 */   270,   66,  205,   37,  250,  176,   34,  279,  829, 1039,
- /*   500 */    93,  255, 1038, 1036,  143,   63,   58,  157,  283, 1033,
- /*   510 */    99, 1032,  260, 1030,  158,  851,  256,   35,  258,   32,
- /*   520 */    38,  177,  818,  109,  254,  816,  111,  112,  252,  814,
- /*   530 */   813,  230,  168,  811,  810,  809,  808,  807,  806,  171,
- /*   540 */   173,  803,  801,  799,  797,  795,  175,  249,  244,   72,
- /*   550 */    75,  251,   40,  968,  292,  293,  294,  295,  296,  200,
- /*   560 */   297,  222,  269,  309,  772,  233,  232,  771,   88,  201,
- /*   570 */   235,  196,   89,  236,  770,  758,  757,  240,  245,    8,
- /*   580 */   264,   73,  663,  136,  812,  161,  165,  685,  852,  159,
- /*   590 */   160,  162,  164,  163,  122,  123,  805,   76,  124,  804,
- /*   600 */     4,  688,  137,  125,  796,   77,  146,  144,  148,  145,
- /*   610 */   207,    2,  898,  253,   26,  692,  139,    9,   10,  734,
- /*   620 */    27,    7,   11,   21,  736,   22,   86,  266,  595,  591,
- /*   630 */    84,  589,  588,  587,  584,  557,  277,   90,   94,   31,
- /*   640 */   634,   59,  633,  630,  579,   98,  100,  577,  569,  575,
- /*   650 */   571,  573,  567,  565,  598,  597,  596,  594,  593,  592,
- /*   660 */   590,  586,  585,   60,  555,  523,  521,  776,  775,  775,
- /*   670 */   775,  775,  775,  775,  775,  775,  775,  775,  775,  127,
- /*   680 */   128,
-};
-static const YYCODETYPE yy_lookahead[] = {
- /*     0 */   190,    1,  189,  190,  209,  190,  190,  251,  196,    9,
- /*    10 */   187,  188,  251,   13,   14,  190,   16,   17,  190,  251,
- /*    20 */    20,   21,  251,   23,   24,   25,   26,   27,   28,  261,
- /*    30 */   235,  260,  261,   33,   34,  251,  251,   37,   38,   39,
- /*    40 */    13,   14,  230,   16,   17,  260,  261,   20,   21,    1,
- /*    50 */    23,   24,   25,   26,   27,   28,  233,    9,  251,  231,
- /*    60 */    33,   34,  234,  253,   37,   38,   39,   14,  252,   16,
- /*    70 */    17,  248,  257,   20,   21,    1,   23,   24,   25,   26,
- /*    80 */    27,   28,  257,    9,  259,   79,   33,   34,   81,   67,
- /*    90 */    37,   38,   39,   45,   46,   47,   48,   49,   50,   51,
- /*   100 */    52,   53,   54,   55,   56,   57,   58,    5,  251,   61,
- /*   110 */   110,    1,  190,   13,   14,  251,   16,   17,  195,    9,
- /*   120 */    20,   21,  199,   23,   24,   25,   26,   27,   28,   37,
- /*   130 */    38,   39,  105,   33,   34,   33,   34,   37,   38,   39,
- /*   140 */    13,   14,  195,   16,   17,  251,  199,   20,   21,  135,
- /*   150 */    23,   24,   25,   26,   27,   28,  234,  143,  144,  137,
- /*   160 */    33,   34,  140,  141,   37,   38,   39,   88,   89,   90,
- /*   170 */    91,   92,   93,   94,   95,   96,   97,   98,   99,  100,
- /*   180 */   101,  102,  208,  190,  210,  211,  212,  213,  214,  215,
- /*   190 */   216,  217,  218,  219,  220,  221,  222,  223,   16,   17,
- /*   200 */   195,  209,   20,   21,  199,   23,   24,   25,   26,   27,
- /*   210 */    28,   67,   44,  196,  104,   33,   34,  251,  190,   37,
- /*   220 */    38,   39,    1,    2,  233,  209,    5,  235,    7,   61,
- /*   230 */     9,  251,    1,    2,  190,   67,    5,    0,    7,  248,
- /*   240 */     9,   73,   74,   75,  227,  228,  229,  230,  255,  104,
- /*   250 */   257,  235,  190,  225,   33,   34,  209,  112,   37,  196,
- /*   260 */    88,  190,   90,   91,   33,   34,  109,   95,  190,   97,
- /*   270 */    98,   99,  104,  101,  102,  208,  193,  194,  211,  212,
- /*   280 */   112,  137,  235,  216,  140,  218,  219,  220,  131,  222,
- /*   290 */   223,  228,    2,  231,  104,    5,  234,    7,  108,    9,
- /*   300 */   110,  257,  134,  232,  136,   25,   26,   27,   28,  231,
- /*   310 */   142,  251,  234,   33,   34,  190,   79,   37,   38,   39,
- /*   320 */   236,   62,   63,   33,   34,  104,   15,   68,   69,   70,
- /*   330 */    71,   72,  111,  249,   37,  104,  251,   78,  117,  190,
- /*   340 */   251,  190,  111,   62,   63,  190,  124,  125,  117,   68,
- /*   350 */    69,   70,   71,   72,  133,  109,  231,  105,   76,  234,
- /*   360 */    62,   63,  116,   81,  133,  113,   68,   69,   70,   71,
- /*   370 */    72,   33,   34,  197,  198,   37,   38,   39,    1,    5,
- /*   380 */   231,    7,  231,  234,  105,  234,  231,  251,  109,  234,
- /*   390 */    64,   65,   66,  105,   60,  109,  105,  109,  105,  105,
- /*   400 */   109,  111,  109,  109,  105,    5,  105,    7,  109,  105,
- /*   410 */   109,  251,  115,  109,   37,  129,  138,  139,  251,  105,
- /*   420 */   105,  105,  111,  109,  109,  109,  104,  138,  139,  107,
- /*   430 */   138,  139,  104,    5,  106,    7,  251,    5,  104,    7,
- /*   440 */   138,  139,   76,   77,   62,   63,  251,  251,  251,  251,
- /*   450 */   235,  235,  226,  226,  226,  226,  226,  190,  226,  226,
- /*   460 */   190,  190,  250,  190,  190,  190,  190,  233,  233,  258,
- /*   470 */    60,  258,  233,  237,  190,  190,  103,  190,  117,  254,
- /*   480 */   224,   87,   86,  238,  240,  190,  190,  245,  247,  246,
- /*   490 */   190,  128,  254,  190,  254,  190,  190,  190,  190,  190,
- /*   500 */   190,  254,  190,  190,  244,  130,  127,  190,  190,  190,
- /*   510 */   190,  190,  122,  190,  190,  190,  121,  190,  126,  190,
- /*   520 */   190,  190,  190,  190,  120,  190,  190,  190,  119,  190,
- /*   530 */   190,  190,  190,  190,  190,  190,  190,  190,  190,  190,
- /*   540 */   190,  190,  190,  190,  190,  190,  190,  118,  191,  191,
- /*   550 */   191,  191,  132,  191,   50,   83,   85,   54,   84,  191,
- /*   560 */    82,  191,  191,   79,    5,    5,  145,    5,  196,  191,
- /*   570 */   145,  191,  196,    5,    5,   90,   89,  135,  113,  104,
- /*   580 */   107,  114,  105,  104,  191,  201,  200,  105,  207,  206,
- /*   590 */   205,  204,  203,  202,  192,  192,  191,  109,  192,  191,
- /*   600 */   193,  105,  109,  192,  191,  104,  241,  243,  239,  242,
- /*   610 */     1,  197,  224,  104,  109,  105,  104,  123,  123,  105,
- /*   620 */   109,  104,  104,  104,  111,  104,   76,  107,    9,    5,
- /*   630 */   108,    5,    5,    5,    5,   80,   15,   76,  139,  109,
- /*   640 */     5,   16,    5,  105,    5,  139,  139,    5,    5,    5,
- /*   650 */     5,    5,    5,    5,    5,    5,    5,    5,    5,    5,
- /*   660 */     5,    5,    5,  109,   80,   60,   59,    0,  262,  262,
- /*   670 */   262,  262,  262,  262,  262,  262,  262,  262,  262,   21,
- /*   680 */    21,  262,  262,  262,  262,  262,  262,  262,  262,  262,
- /*   690 */   262,  262,  262,  262,  262,  262,  262,  262,  262,  262,
- /*   700 */   262,  262,  262,  262,  262,  262,  262,  262,  262,  262,
- /*   710 */   262,  262,  262,  262,  262,  262,  262,  262,  262,  262,
- /*   720 */   262,  262,  262,  262,  262,  262,  262,  262,  262,  262,
- /*   730 */   262,  262,  262,  262,  262,  262,  262,  262,  262,  262,
- /*   740 */   262,  262,  262,  262,  262,  262,  262,  262,  262,  262,
- /*   750 */   262,  262,  262,  262,  262,  262,  262,  262,  262,  262,
- /*   760 */   262,  262,  262,  262,  262,  262,  262,  262,  262,  262,
- /*   770 */   262,  262,  262,  262,  262,  262,  262,  262,  262,  262,
- /*   780 */   262,  262,  262,  262,  262,  262,  262,  262,  262,  262,
- /*   790 */   262,  262,  262,  262,  262,  262,  262,  262,  262,  262,
- /*   800 */   262,  262,  262,  262,  262,  262,  262,  262,  262,  262,
- /*   810 */   262,  262,  262,  262,  262,  262,  262,  262,  262,  262,
- /*   820 */   262,  262,  262,  262,  262,  262,  262,  262,  262,  262,
- /*   830 */   262,  262,  262,  262,  262,  262,  262,  262,  262,  262,
- /*   840 */   262,  262,  262,  262,  262,  262,  262,  262,  262,  262,
- /*   850 */   262,  262,  262,  262,  262,  262,  262,  262,  262,  262,
- /*   860 */   262,  262,  262,  262,  262,  262,  262,  262,
->>>>>>> c3dc60e8
 };
 #define YY_SHIFT_COUNT    (326)
 #define YY_SHIFT_MIN      (0)
 #define YY_SHIFT_MAX      (687)
 static const unsigned short int yy_shift_ofst[] = {
-<<<<<<< HEAD
  /*     0 */   175,   80,   80,  172,  172,   13,  227,  237,  100,  100,
  /*    10 */   100,  100,  100,  100,  100,  100,  100,    0,    2,  237,
  /*    20 */   370,  370,  370,  370,  240,    5,  100,  100,  100,    6,
@@ -640,63 +438,6 @@
  /*   160 */   380,  255,  381,  382,  384,  385,  387,  389,  388,  390,
  /*   170 */   393,  394,  396,  398,  397,  391,  399,  401,  412,  413,
  /*   180 */   415,  416,  419,  404,  414,
-=======
- /*     0 */   168,   79,   79,  172,  172,    6,  221,  231,   74,   74,
- /*    10 */    74,   74,   74,   74,   74,   74,   74,    0,   48,  231,
- /*    20 */   290,  290,  290,  290,  110,  145,   74,   74,   74,  237,
- /*    30 */    74,   74,  282,    6,    7,    7,  681,  681,  681,  231,
- /*    40 */   231,  231,  231,  231,  231,  231,  231,  231,  231,  231,
- /*    50 */   231,  231,  231,  231,  231,  231,  231,  231,  231,  290,
- /*    60 */   290,  102,  102,  102,  102,  102,  102,  102,   74,   74,
- /*    70 */    74,  297,   74,  145,  145,   74,   74,   74,  222,  222,
- /*    80 */   246,  145,   74,   74,   74,   74,   74,   74,   74,   74,
- /*    90 */    74,   74,   74,   74,   74,   74,   74,   74,   74,   74,
- /*   100 */    74,   74,   74,   74,   74,   74,   74,   74,   74,   74,
- /*   110 */    74,   74,   74,   74,   74,   74,   74,   74,   74,   74,
- /*   120 */    74,   74,   74,   74,   74,   74,   74,   74,   74,   74,
- /*   130 */    74,   74,  410,  410,  410,  361,  361,  361,  410,  361,
- /*   140 */   410,  363,  375,  379,  390,  392,  395,  404,  409,  429,
- /*   150 */   420,  410,  410,  410,  373,    6,    6,  410,  410,  394,
- /*   160 */   396,  504,  472,  471,  503,  474,  478,  373,  410,  484,
- /*   170 */   484,  410,  484,  410,  484,  410,  681,  681,   27,  100,
- /*   180 */   127,  100,  100,   53,  182,  280,  280,  280,  280,  259,
- /*   190 */   281,  298,  338,  338,  338,  338,   22,   14,   92,   92,
- /*   200 */   190,  144,  326,  279,  252,  288,  291,  293,  294,  299,
- /*   210 */   374,  400,  377,  334,  311,  157,  286,  301,  304,  314,
- /*   220 */   315,  316,  322,  278,  289,  292,  328,  302,  428,  432,
- /*   230 */   366,  382,  559,  421,  560,  562,  425,  568,  569,  485,
- /*   240 */   487,  442,  465,  473,  475,  467,  477,  488,  482,  479,
- /*   250 */   496,  493,  501,  609,  509,  510,  512,  505,  494,  511,
- /*   260 */   495,  514,  517,  513,  518,  473,  519,  520,  521,  522,
- /*   270 */   550,  619,  624,  626,  627,  628,  629,  555,  621,  561,
- /*   280 */   499,  530,  530,  625,  506,  507,  530,  635,  637,  538,
- /*   290 */   530,  639,  642,  643,  644,  645,  646,  647,  648,  649,
- /*   300 */   650,  651,  652,  653,  654,  655,  656,  657,  554,  584,
- /*   310 */   658,  659,  605,  607,  667,
-};
-#define YY_REDUCE_COUNT (177)
-#define YY_REDUCE_MIN   (-244)
-#define YY_REDUCE_MAX   (414)
-static const short yy_reduce_ofst[] = {
- /*     0 */  -177,  -26,  -26,   67,   67,   17, -229, -215, -172, -175,
- /*    10 */    -7,   62,   78,  125,  149,  151,  155, -184, -187, -232,
- /*    20 */  -205,   -8,   16,   47, -190,   -9, -185,   44,   71, -188,
- /*    30 */    28,  -78,  -77,   63,  -53,    5,   84,  176,   83, -244,
- /*    40 */  -239, -216, -193, -143, -136, -106,  -34,  -20,   60,   85,
- /*    50 */    89,  136,  160,  167,  185,  195,  196,  197,  198,  215,
- /*    60 */   216,  226,  227,  228,  229,  230,  232,  233,  267,  270,
- /*    70 */   271,  212,  273,  234,  235,  274,  275,  276,  211,  213,
- /*    80 */   236,  239,  284,  285,  287,  295,  296,  300,  303,  305,
- /*    90 */   306,  307,  308,  309,  310,  312,  313,  317,  318,  319,
- /*   100 */   320,  321,  323,  324,  325,  327,  329,  330,  331,  332,
- /*   110 */   333,  335,  336,  337,  339,  340,  341,  342,  343,  344,
- /*   120 */   345,  346,  347,  348,  349,  350,  351,  352,  353,  354,
- /*   130 */   355,  356,  357,  358,  359,  225,  238,  240,  360,  247,
- /*   140 */   362,  241,  243,  242,  260,  364,  367,  365,  244,  369,
- /*   150 */   245,  368,  370,  371,  256,  372,  376,  378,  380,  381,
- /*   160 */   383,  385,  384,  387,  391,  389,  386,  388,  393,  402,
- /*   170 */   403,  405,  406,  408,  411,  413,  414,  407,
->>>>>>> c3dc60e8
 };
 static const YYACTIONTYPE yy_default[] = {
  /*     0 */   793,  909,  853,  921,  841,  850, 1050, 1050,  793,  793,
@@ -1076,7 +817,6 @@
   /*   44 */ "SHOW",
   /*   45 */ "DATABASES",
   /*   46 */ "TOPICS",
-<<<<<<< HEAD
   /*   47 */ "FUNCTIONS",
   /*   48 */ "MNODES",
   /*   49 */ "DNODES",
@@ -1296,223 +1036,6 @@
   /*  263 */ "grouplist",
   /*  264 */ "exprlist",
   /*  265 */ "expritem",
-=======
-  /*   47 */ "MNODES",
-  /*   48 */ "DNODES",
-  /*   49 */ "ACCOUNTS",
-  /*   50 */ "USERS",
-  /*   51 */ "MODULES",
-  /*   52 */ "QUERIES",
-  /*   53 */ "CONNECTIONS",
-  /*   54 */ "STREAMS",
-  /*   55 */ "VARIABLES",
-  /*   56 */ "SCORES",
-  /*   57 */ "GRANTS",
-  /*   58 */ "VNODES",
-  /*   59 */ "IPTOKEN",
-  /*   60 */ "DOT",
-  /*   61 */ "CREATE",
-  /*   62 */ "TABLE",
-  /*   63 */ "DATABASE",
-  /*   64 */ "TABLES",
-  /*   65 */ "STABLES",
-  /*   66 */ "VGROUPS",
-  /*   67 */ "DROP",
-  /*   68 */ "STABLE",
-  /*   69 */ "TOPIC",
-  /*   70 */ "DNODE",
-  /*   71 */ "USER",
-  /*   72 */ "ACCOUNT",
-  /*   73 */ "USE",
-  /*   74 */ "DESCRIBE",
-  /*   75 */ "ALTER",
-  /*   76 */ "PASS",
-  /*   77 */ "PRIVILEGE",
-  /*   78 */ "LOCAL",
-  /*   79 */ "IF",
-  /*   80 */ "EXISTS",
-  /*   81 */ "PPS",
-  /*   82 */ "TSERIES",
-  /*   83 */ "DBS",
-  /*   84 */ "STORAGE",
-  /*   85 */ "QTIME",
-  /*   86 */ "CONNS",
-  /*   87 */ "STATE",
-  /*   88 */ "KEEP",
-  /*   89 */ "CACHE",
-  /*   90 */ "REPLICA",
-  /*   91 */ "QUORUM",
-  /*   92 */ "DAYS",
-  /*   93 */ "MINROWS",
-  /*   94 */ "MAXROWS",
-  /*   95 */ "BLOCKS",
-  /*   96 */ "CTIME",
-  /*   97 */ "WAL",
-  /*   98 */ "FSYNC",
-  /*   99 */ "COMP",
-  /*  100 */ "PRECISION",
-  /*  101 */ "UPDATE",
-  /*  102 */ "CACHELAST",
-  /*  103 */ "PARTITIONS",
-  /*  104 */ "LP",
-  /*  105 */ "RP",
-  /*  106 */ "UNSIGNED",
-  /*  107 */ "TAGS",
-  /*  108 */ "USING",
-  /*  109 */ "COMMA",
-  /*  110 */ "AS",
-  /*  111 */ "NULL",
-  /*  112 */ "SELECT",
-  /*  113 */ "UNION",
-  /*  114 */ "ALL",
-  /*  115 */ "DISTINCT",
-  /*  116 */ "FROM",
-  /*  117 */ "VARIABLE",
-  /*  118 */ "INTERVAL",
-  /*  119 */ "SESSION",
-  /*  120 */ "FILL",
-  /*  121 */ "SLIDING",
-  /*  122 */ "ORDER",
-  /*  123 */ "BY",
-  /*  124 */ "ASC",
-  /*  125 */ "DESC",
-  /*  126 */ "GROUP",
-  /*  127 */ "HAVING",
-  /*  128 */ "LIMIT",
-  /*  129 */ "OFFSET",
-  /*  130 */ "SLIMIT",
-  /*  131 */ "SOFFSET",
-  /*  132 */ "WHERE",
-  /*  133 */ "NOW",
-  /*  134 */ "RESET",
-  /*  135 */ "QUERY",
-  /*  136 */ "SYNCDB",
-  /*  137 */ "ADD",
-  /*  138 */ "COLUMN",
-  /*  139 */ "TAG",
-  /*  140 */ "CHANGE",
-  /*  141 */ "SET",
-  /*  142 */ "KILL",
-  /*  143 */ "CONNECTION",
-  /*  144 */ "STREAM",
-  /*  145 */ "COLON",
-  /*  146 */ "ABORT",
-  /*  147 */ "AFTER",
-  /*  148 */ "ATTACH",
-  /*  149 */ "BEFORE",
-  /*  150 */ "BEGIN",
-  /*  151 */ "CASCADE",
-  /*  152 */ "CLUSTER",
-  /*  153 */ "CONFLICT",
-  /*  154 */ "COPY",
-  /*  155 */ "DEFERRED",
-  /*  156 */ "DELIMITERS",
-  /*  157 */ "DETACH",
-  /*  158 */ "EACH",
-  /*  159 */ "END",
-  /*  160 */ "EXPLAIN",
-  /*  161 */ "FAIL",
-  /*  162 */ "FOR",
-  /*  163 */ "IGNORE",
-  /*  164 */ "IMMEDIATE",
-  /*  165 */ "INITIALLY",
-  /*  166 */ "INSTEAD",
-  /*  167 */ "MATCH",
-  /*  168 */ "KEY",
-  /*  169 */ "OF",
-  /*  170 */ "RAISE",
-  /*  171 */ "REPLACE",
-  /*  172 */ "RESTRICT",
-  /*  173 */ "ROW",
-  /*  174 */ "STATEMENT",
-  /*  175 */ "TRIGGER",
-  /*  176 */ "VIEW",
-  /*  177 */ "SEMI",
-  /*  178 */ "NONE",
-  /*  179 */ "PREV",
-  /*  180 */ "LINEAR",
-  /*  181 */ "IMPORT",
-  /*  182 */ "TBNAME",
-  /*  183 */ "JOIN",
-  /*  184 */ "INSERT",
-  /*  185 */ "INTO",
-  /*  186 */ "VALUES",
-  /*  187 */ "program",
-  /*  188 */ "cmd",
-  /*  189 */ "dbPrefix",
-  /*  190 */ "ids",
-  /*  191 */ "cpxName",
-  /*  192 */ "ifexists",
-  /*  193 */ "alter_db_optr",
-  /*  194 */ "alter_topic_optr",
-  /*  195 */ "acct_optr",
-  /*  196 */ "ifnotexists",
-  /*  197 */ "db_optr",
-  /*  198 */ "topic_optr",
-  /*  199 */ "pps",
-  /*  200 */ "tseries",
-  /*  201 */ "dbs",
-  /*  202 */ "streams",
-  /*  203 */ "storage",
-  /*  204 */ "qtime",
-  /*  205 */ "users",
-  /*  206 */ "conns",
-  /*  207 */ "state",
-  /*  208 */ "keep",
-  /*  209 */ "tagitemlist",
-  /*  210 */ "cache",
-  /*  211 */ "replica",
-  /*  212 */ "quorum",
-  /*  213 */ "days",
-  /*  214 */ "minrows",
-  /*  215 */ "maxrows",
-  /*  216 */ "blocks",
-  /*  217 */ "ctime",
-  /*  218 */ "wal",
-  /*  219 */ "fsync",
-  /*  220 */ "comp",
-  /*  221 */ "prec",
-  /*  222 */ "update",
-  /*  223 */ "cachelast",
-  /*  224 */ "partitions",
-  /*  225 */ "typename",
-  /*  226 */ "signed",
-  /*  227 */ "create_table_args",
-  /*  228 */ "create_stable_args",
-  /*  229 */ "create_table_list",
-  /*  230 */ "create_from_stable",
-  /*  231 */ "columnlist",
-  /*  232 */ "tagNamelist",
-  /*  233 */ "select",
-  /*  234 */ "column",
-  /*  235 */ "tagitem",
-  /*  236 */ "selcollist",
-  /*  237 */ "from",
-  /*  238 */ "where_opt",
-  /*  239 */ "interval_opt",
-  /*  240 */ "session_option",
-  /*  241 */ "fill_opt",
-  /*  242 */ "sliding_opt",
-  /*  243 */ "groupby_opt",
-  /*  244 */ "orderby_opt",
-  /*  245 */ "having_opt",
-  /*  246 */ "slimit_opt",
-  /*  247 */ "limit_opt",
-  /*  248 */ "union",
-  /*  249 */ "sclp",
-  /*  250 */ "distinct",
-  /*  251 */ "expr",
-  /*  252 */ "as",
-  /*  253 */ "tablelist",
-  /*  254 */ "tmvar",
-  /*  255 */ "sortlist",
-  /*  256 */ "sortitem",
-  /*  257 */ "item",
-  /*  258 */ "sortorder",
-  /*  259 */ "grouplist",
-  /*  260 */ "exprlist",
-  /*  261 */ "expritem",
->>>>>>> c3dc60e8
 };
 #endif /* defined(YYCOVERAGE) || !defined(NDEBUG) */
 
@@ -1916,7 +1439,6 @@
     ** inside the C code.
     */
 /********* Begin destructor definitions ***************************************/
-<<<<<<< HEAD
     case 213: /* keep */
     case 214: /* tagitemlist */
     case 235: /* columnlist */
@@ -1963,54 +1485,6 @@
     case 260: /* sortitem */
 {
 tVariantDestroy(&(yypminor->yy442));
-=======
-    case 208: /* keep */
-    case 209: /* tagitemlist */
-    case 231: /* columnlist */
-    case 232: /* tagNamelist */
-    case 241: /* fill_opt */
-    case 243: /* groupby_opt */
-    case 244: /* orderby_opt */
-    case 255: /* sortlist */
-    case 259: /* grouplist */
-{
-taosArrayDestroy((yypminor->yy429));
-}
-      break;
-    case 229: /* create_table_list */
-{
-destroyCreateTableSql((yypminor->yy194));
-}
-      break;
-    case 233: /* select */
-{
-destroyQuerySqlNode((yypminor->yy254));
-}
-      break;
-    case 236: /* selcollist */
-    case 249: /* sclp */
-    case 260: /* exprlist */
-{
-tSqlExprListDestroy((yypminor->yy429));
-}
-      break;
-    case 238: /* where_opt */
-    case 245: /* having_opt */
-    case 251: /* expr */
-    case 261: /* expritem */
-{
-tSqlExprDestroy((yypminor->yy170));
-}
-      break;
-    case 248: /* union */
-{
-destroyAllSelectClause((yypminor->yy141));
-}
-      break;
-    case 256: /* sortitem */
-{
-tVariantDestroy(&(yypminor->yy218));
->>>>>>> c3dc60e8
 }
       break;
 /********* End destructor definitions *****************************************/
@@ -2299,7 +1773,6 @@
 /* For rule J, yyRuleInfoLhs[J] contains the symbol on the left-hand side
 ** of that rule */
 static const YYCODETYPE yyRuleInfoLhs[] = {
-<<<<<<< HEAD
    191,  /* (0) program ::= cmd */
    192,  /* (1) cmd ::= SHOW DATABASES */
    192,  /* (2) cmd ::= SHOW TOPICS */
@@ -2571,275 +2044,6 @@
    192,  /* (268) cmd ::= KILL CONNECTION INTEGER */
    192,  /* (269) cmd ::= KILL STREAM INTEGER COLON INTEGER */
    192,  /* (270) cmd ::= KILL QUERY INTEGER COLON INTEGER */
-=======
-   187,  /* (0) program ::= cmd */
-   188,  /* (1) cmd ::= SHOW DATABASES */
-   188,  /* (2) cmd ::= SHOW TOPICS */
-   188,  /* (3) cmd ::= SHOW MNODES */
-   188,  /* (4) cmd ::= SHOW DNODES */
-   188,  /* (5) cmd ::= SHOW ACCOUNTS */
-   188,  /* (6) cmd ::= SHOW USERS */
-   188,  /* (7) cmd ::= SHOW MODULES */
-   188,  /* (8) cmd ::= SHOW QUERIES */
-   188,  /* (9) cmd ::= SHOW CONNECTIONS */
-   188,  /* (10) cmd ::= SHOW STREAMS */
-   188,  /* (11) cmd ::= SHOW VARIABLES */
-   188,  /* (12) cmd ::= SHOW SCORES */
-   188,  /* (13) cmd ::= SHOW GRANTS */
-   188,  /* (14) cmd ::= SHOW VNODES */
-   188,  /* (15) cmd ::= SHOW VNODES IPTOKEN */
-   189,  /* (16) dbPrefix ::= */
-   189,  /* (17) dbPrefix ::= ids DOT */
-   191,  /* (18) cpxName ::= */
-   191,  /* (19) cpxName ::= DOT ids */
-   188,  /* (20) cmd ::= SHOW CREATE TABLE ids cpxName */
-   188,  /* (21) cmd ::= SHOW CREATE DATABASE ids */
-   188,  /* (22) cmd ::= SHOW dbPrefix TABLES */
-   188,  /* (23) cmd ::= SHOW dbPrefix TABLES LIKE ids */
-   188,  /* (24) cmd ::= SHOW dbPrefix STABLES */
-   188,  /* (25) cmd ::= SHOW dbPrefix STABLES LIKE ids */
-   188,  /* (26) cmd ::= SHOW dbPrefix VGROUPS */
-   188,  /* (27) cmd ::= SHOW dbPrefix VGROUPS ids */
-   188,  /* (28) cmd ::= DROP TABLE ifexists ids cpxName */
-   188,  /* (29) cmd ::= DROP STABLE ifexists ids cpxName */
-   188,  /* (30) cmd ::= DROP DATABASE ifexists ids */
-   188,  /* (31) cmd ::= DROP TOPIC ifexists ids */
-   188,  /* (32) cmd ::= DROP DNODE ids */
-   188,  /* (33) cmd ::= DROP USER ids */
-   188,  /* (34) cmd ::= DROP ACCOUNT ids */
-   188,  /* (35) cmd ::= USE ids */
-   188,  /* (36) cmd ::= DESCRIBE ids cpxName */
-   188,  /* (37) cmd ::= ALTER USER ids PASS ids */
-   188,  /* (38) cmd ::= ALTER USER ids PRIVILEGE ids */
-   188,  /* (39) cmd ::= ALTER DNODE ids ids */
-   188,  /* (40) cmd ::= ALTER DNODE ids ids ids */
-   188,  /* (41) cmd ::= ALTER LOCAL ids */
-   188,  /* (42) cmd ::= ALTER LOCAL ids ids */
-   188,  /* (43) cmd ::= ALTER DATABASE ids alter_db_optr */
-   188,  /* (44) cmd ::= ALTER TOPIC ids alter_topic_optr */
-   188,  /* (45) cmd ::= ALTER ACCOUNT ids acct_optr */
-   188,  /* (46) cmd ::= ALTER ACCOUNT ids PASS ids acct_optr */
-   190,  /* (47) ids ::= ID */
-   190,  /* (48) ids ::= STRING */
-   192,  /* (49) ifexists ::= IF EXISTS */
-   192,  /* (50) ifexists ::= */
-   196,  /* (51) ifnotexists ::= IF NOT EXISTS */
-   196,  /* (52) ifnotexists ::= */
-   188,  /* (53) cmd ::= CREATE DNODE ids */
-   188,  /* (54) cmd ::= CREATE ACCOUNT ids PASS ids acct_optr */
-   188,  /* (55) cmd ::= CREATE DATABASE ifnotexists ids db_optr */
-   188,  /* (56) cmd ::= CREATE TOPIC ifnotexists ids topic_optr */
-   188,  /* (57) cmd ::= CREATE USER ids PASS ids */
-   199,  /* (58) pps ::= */
-   199,  /* (59) pps ::= PPS INTEGER */
-   200,  /* (60) tseries ::= */
-   200,  /* (61) tseries ::= TSERIES INTEGER */
-   201,  /* (62) dbs ::= */
-   201,  /* (63) dbs ::= DBS INTEGER */
-   202,  /* (64) streams ::= */
-   202,  /* (65) streams ::= STREAMS INTEGER */
-   203,  /* (66) storage ::= */
-   203,  /* (67) storage ::= STORAGE INTEGER */
-   204,  /* (68) qtime ::= */
-   204,  /* (69) qtime ::= QTIME INTEGER */
-   205,  /* (70) users ::= */
-   205,  /* (71) users ::= USERS INTEGER */
-   206,  /* (72) conns ::= */
-   206,  /* (73) conns ::= CONNS INTEGER */
-   207,  /* (74) state ::= */
-   207,  /* (75) state ::= STATE ids */
-   195,  /* (76) acct_optr ::= pps tseries storage streams qtime dbs users conns state */
-   208,  /* (77) keep ::= KEEP tagitemlist */
-   210,  /* (78) cache ::= CACHE INTEGER */
-   211,  /* (79) replica ::= REPLICA INTEGER */
-   212,  /* (80) quorum ::= QUORUM INTEGER */
-   213,  /* (81) days ::= DAYS INTEGER */
-   214,  /* (82) minrows ::= MINROWS INTEGER */
-   215,  /* (83) maxrows ::= MAXROWS INTEGER */
-   216,  /* (84) blocks ::= BLOCKS INTEGER */
-   217,  /* (85) ctime ::= CTIME INTEGER */
-   218,  /* (86) wal ::= WAL INTEGER */
-   219,  /* (87) fsync ::= FSYNC INTEGER */
-   220,  /* (88) comp ::= COMP INTEGER */
-   221,  /* (89) prec ::= PRECISION STRING */
-   222,  /* (90) update ::= UPDATE INTEGER */
-   223,  /* (91) cachelast ::= CACHELAST INTEGER */
-   224,  /* (92) partitions ::= PARTITIONS INTEGER */
-   197,  /* (93) db_optr ::= */
-   197,  /* (94) db_optr ::= db_optr cache */
-   197,  /* (95) db_optr ::= db_optr replica */
-   197,  /* (96) db_optr ::= db_optr quorum */
-   197,  /* (97) db_optr ::= db_optr days */
-   197,  /* (98) db_optr ::= db_optr minrows */
-   197,  /* (99) db_optr ::= db_optr maxrows */
-   197,  /* (100) db_optr ::= db_optr blocks */
-   197,  /* (101) db_optr ::= db_optr ctime */
-   197,  /* (102) db_optr ::= db_optr wal */
-   197,  /* (103) db_optr ::= db_optr fsync */
-   197,  /* (104) db_optr ::= db_optr comp */
-   197,  /* (105) db_optr ::= db_optr prec */
-   197,  /* (106) db_optr ::= db_optr keep */
-   197,  /* (107) db_optr ::= db_optr update */
-   197,  /* (108) db_optr ::= db_optr cachelast */
-   198,  /* (109) topic_optr ::= db_optr */
-   198,  /* (110) topic_optr ::= topic_optr partitions */
-   193,  /* (111) alter_db_optr ::= */
-   193,  /* (112) alter_db_optr ::= alter_db_optr replica */
-   193,  /* (113) alter_db_optr ::= alter_db_optr quorum */
-   193,  /* (114) alter_db_optr ::= alter_db_optr keep */
-   193,  /* (115) alter_db_optr ::= alter_db_optr blocks */
-   193,  /* (116) alter_db_optr ::= alter_db_optr comp */
-   193,  /* (117) alter_db_optr ::= alter_db_optr wal */
-   193,  /* (118) alter_db_optr ::= alter_db_optr fsync */
-   193,  /* (119) alter_db_optr ::= alter_db_optr update */
-   193,  /* (120) alter_db_optr ::= alter_db_optr cachelast */
-   194,  /* (121) alter_topic_optr ::= alter_db_optr */
-   194,  /* (122) alter_topic_optr ::= alter_topic_optr partitions */
-   225,  /* (123) typename ::= ids */
-   225,  /* (124) typename ::= ids LP signed RP */
-   225,  /* (125) typename ::= ids UNSIGNED */
-   226,  /* (126) signed ::= INTEGER */
-   226,  /* (127) signed ::= PLUS INTEGER */
-   226,  /* (128) signed ::= MINUS INTEGER */
-   188,  /* (129) cmd ::= CREATE TABLE create_table_args */
-   188,  /* (130) cmd ::= CREATE TABLE create_stable_args */
-   188,  /* (131) cmd ::= CREATE STABLE create_stable_args */
-   188,  /* (132) cmd ::= CREATE TABLE create_table_list */
-   229,  /* (133) create_table_list ::= create_from_stable */
-   229,  /* (134) create_table_list ::= create_table_list create_from_stable */
-   227,  /* (135) create_table_args ::= ifnotexists ids cpxName LP columnlist RP */
-   228,  /* (136) create_stable_args ::= ifnotexists ids cpxName LP columnlist RP TAGS LP columnlist RP */
-   230,  /* (137) create_from_stable ::= ifnotexists ids cpxName USING ids cpxName TAGS LP tagitemlist RP */
-   230,  /* (138) create_from_stable ::= ifnotexists ids cpxName USING ids cpxName LP tagNamelist RP TAGS LP tagitemlist RP */
-   232,  /* (139) tagNamelist ::= tagNamelist COMMA ids */
-   232,  /* (140) tagNamelist ::= ids */
-   227,  /* (141) create_table_args ::= ifnotexists ids cpxName AS select */
-   231,  /* (142) columnlist ::= columnlist COMMA column */
-   231,  /* (143) columnlist ::= column */
-   234,  /* (144) column ::= ids typename */
-   209,  /* (145) tagitemlist ::= tagitemlist COMMA tagitem */
-   209,  /* (146) tagitemlist ::= tagitem */
-   235,  /* (147) tagitem ::= INTEGER */
-   235,  /* (148) tagitem ::= FLOAT */
-   235,  /* (149) tagitem ::= STRING */
-   235,  /* (150) tagitem ::= BOOL */
-   235,  /* (151) tagitem ::= NULL */
-   235,  /* (152) tagitem ::= MINUS INTEGER */
-   235,  /* (153) tagitem ::= MINUS FLOAT */
-   235,  /* (154) tagitem ::= PLUS INTEGER */
-   235,  /* (155) tagitem ::= PLUS FLOAT */
-   233,  /* (156) select ::= SELECT selcollist from where_opt interval_opt session_option fill_opt sliding_opt groupby_opt orderby_opt having_opt slimit_opt limit_opt */
-   233,  /* (157) select ::= LP select RP */
-   248,  /* (158) union ::= select */
-   248,  /* (159) union ::= union UNION ALL select */
-   188,  /* (160) cmd ::= union */
-   233,  /* (161) select ::= SELECT selcollist */
-   249,  /* (162) sclp ::= selcollist COMMA */
-   249,  /* (163) sclp ::= */
-   236,  /* (164) selcollist ::= sclp distinct expr as */
-   236,  /* (165) selcollist ::= sclp STAR */
-   252,  /* (166) as ::= AS ids */
-   252,  /* (167) as ::= ids */
-   252,  /* (168) as ::= */
-   250,  /* (169) distinct ::= DISTINCT */
-   250,  /* (170) distinct ::= */
-   237,  /* (171) from ::= FROM tablelist */
-   237,  /* (172) from ::= FROM LP union RP */
-   253,  /* (173) tablelist ::= ids cpxName */
-   253,  /* (174) tablelist ::= ids cpxName ids */
-   253,  /* (175) tablelist ::= tablelist COMMA ids cpxName */
-   253,  /* (176) tablelist ::= tablelist COMMA ids cpxName ids */
-   254,  /* (177) tmvar ::= VARIABLE */
-   239,  /* (178) interval_opt ::= INTERVAL LP tmvar RP */
-   239,  /* (179) interval_opt ::= INTERVAL LP tmvar COMMA tmvar RP */
-   239,  /* (180) interval_opt ::= */
-   240,  /* (181) session_option ::= */
-   240,  /* (182) session_option ::= SESSION LP ids cpxName COMMA tmvar RP */
-   241,  /* (183) fill_opt ::= */
-   241,  /* (184) fill_opt ::= FILL LP ID COMMA tagitemlist RP */
-   241,  /* (185) fill_opt ::= FILL LP ID RP */
-   242,  /* (186) sliding_opt ::= SLIDING LP tmvar RP */
-   242,  /* (187) sliding_opt ::= */
-   244,  /* (188) orderby_opt ::= */
-   244,  /* (189) orderby_opt ::= ORDER BY sortlist */
-   255,  /* (190) sortlist ::= sortlist COMMA item sortorder */
-   255,  /* (191) sortlist ::= item sortorder */
-   257,  /* (192) item ::= ids cpxName */
-   258,  /* (193) sortorder ::= ASC */
-   258,  /* (194) sortorder ::= DESC */
-   258,  /* (195) sortorder ::= */
-   243,  /* (196) groupby_opt ::= */
-   243,  /* (197) groupby_opt ::= GROUP BY grouplist */
-   259,  /* (198) grouplist ::= grouplist COMMA item */
-   259,  /* (199) grouplist ::= item */
-   245,  /* (200) having_opt ::= */
-   245,  /* (201) having_opt ::= HAVING expr */
-   247,  /* (202) limit_opt ::= */
-   247,  /* (203) limit_opt ::= LIMIT signed */
-   247,  /* (204) limit_opt ::= LIMIT signed OFFSET signed */
-   247,  /* (205) limit_opt ::= LIMIT signed COMMA signed */
-   246,  /* (206) slimit_opt ::= */
-   246,  /* (207) slimit_opt ::= SLIMIT signed */
-   246,  /* (208) slimit_opt ::= SLIMIT signed SOFFSET signed */
-   246,  /* (209) slimit_opt ::= SLIMIT signed COMMA signed */
-   238,  /* (210) where_opt ::= */
-   238,  /* (211) where_opt ::= WHERE expr */
-   251,  /* (212) expr ::= LP expr RP */
-   251,  /* (213) expr ::= ID */
-   251,  /* (214) expr ::= ID DOT ID */
-   251,  /* (215) expr ::= ID DOT STAR */
-   251,  /* (216) expr ::= INTEGER */
-   251,  /* (217) expr ::= MINUS INTEGER */
-   251,  /* (218) expr ::= PLUS INTEGER */
-   251,  /* (219) expr ::= FLOAT */
-   251,  /* (220) expr ::= MINUS FLOAT */
-   251,  /* (221) expr ::= PLUS FLOAT */
-   251,  /* (222) expr ::= STRING */
-   251,  /* (223) expr ::= NOW */
-   251,  /* (224) expr ::= VARIABLE */
-   251,  /* (225) expr ::= BOOL */
-   251,  /* (226) expr ::= NULL */
-   251,  /* (227) expr ::= ID LP exprlist RP */
-   251,  /* (228) expr ::= ID LP STAR RP */
-   251,  /* (229) expr ::= expr IS NULL */
-   251,  /* (230) expr ::= expr IS NOT NULL */
-   251,  /* (231) expr ::= expr LT expr */
-   251,  /* (232) expr ::= expr GT expr */
-   251,  /* (233) expr ::= expr LE expr */
-   251,  /* (234) expr ::= expr GE expr */
-   251,  /* (235) expr ::= expr NE expr */
-   251,  /* (236) expr ::= expr EQ expr */
-   251,  /* (237) expr ::= expr BETWEEN expr AND expr */
-   251,  /* (238) expr ::= expr AND expr */
-   251,  /* (239) expr ::= expr OR expr */
-   251,  /* (240) expr ::= expr PLUS expr */
-   251,  /* (241) expr ::= expr MINUS expr */
-   251,  /* (242) expr ::= expr STAR expr */
-   251,  /* (243) expr ::= expr SLASH expr */
-   251,  /* (244) expr ::= expr REM expr */
-   251,  /* (245) expr ::= expr LIKE expr */
-   251,  /* (246) expr ::= expr IN LP exprlist RP */
-   260,  /* (247) exprlist ::= exprlist COMMA expritem */
-   260,  /* (248) exprlist ::= expritem */
-   261,  /* (249) expritem ::= expr */
-   261,  /* (250) expritem ::= */
-   188,  /* (251) cmd ::= RESET QUERY CACHE */
-   188,  /* (252) cmd ::= SYNCDB ids REPLICA */
-   188,  /* (253) cmd ::= ALTER TABLE ids cpxName ADD COLUMN columnlist */
-   188,  /* (254) cmd ::= ALTER TABLE ids cpxName DROP COLUMN ids */
-   188,  /* (255) cmd ::= ALTER TABLE ids cpxName ADD TAG columnlist */
-   188,  /* (256) cmd ::= ALTER TABLE ids cpxName DROP TAG ids */
-   188,  /* (257) cmd ::= ALTER TABLE ids cpxName CHANGE TAG ids ids */
-   188,  /* (258) cmd ::= ALTER TABLE ids cpxName SET TAG ids EQ tagitem */
-   188,  /* (259) cmd ::= ALTER STABLE ids cpxName ADD COLUMN columnlist */
-   188,  /* (260) cmd ::= ALTER STABLE ids cpxName DROP COLUMN ids */
-   188,  /* (261) cmd ::= ALTER STABLE ids cpxName ADD TAG columnlist */
-   188,  /* (262) cmd ::= ALTER STABLE ids cpxName DROP TAG ids */
-   188,  /* (263) cmd ::= ALTER STABLE ids cpxName CHANGE TAG ids ids */
-   188,  /* (264) cmd ::= KILL CONNECTION INTEGER */
-   188,  /* (265) cmd ::= KILL STREAM INTEGER COLON INTEGER */
-   188,  /* (266) cmd ::= KILL QUERY INTEGER COLON INTEGER */
->>>>>>> c3dc60e8
 };
 
 /* For rule J, yyRuleInfoNRhs[J] contains the negative of the number
@@ -2848,7 +2052,6 @@
    -1,  /* (0) program ::= cmd */
    -2,  /* (1) cmd ::= SHOW DATABASES */
    -2,  /* (2) cmd ::= SHOW TOPICS */
-<<<<<<< HEAD
    -2,  /* (3) cmd ::= SHOW FUNCTIONS */
    -2,  /* (4) cmd ::= SHOW MNODES */
    -2,  /* (5) cmd ::= SHOW DNODES */
@@ -3117,272 +2320,6 @@
    -3,  /* (268) cmd ::= KILL CONNECTION INTEGER */
    -5,  /* (269) cmd ::= KILL STREAM INTEGER COLON INTEGER */
    -5,  /* (270) cmd ::= KILL QUERY INTEGER COLON INTEGER */
-=======
-   -2,  /* (3) cmd ::= SHOW MNODES */
-   -2,  /* (4) cmd ::= SHOW DNODES */
-   -2,  /* (5) cmd ::= SHOW ACCOUNTS */
-   -2,  /* (6) cmd ::= SHOW USERS */
-   -2,  /* (7) cmd ::= SHOW MODULES */
-   -2,  /* (8) cmd ::= SHOW QUERIES */
-   -2,  /* (9) cmd ::= SHOW CONNECTIONS */
-   -2,  /* (10) cmd ::= SHOW STREAMS */
-   -2,  /* (11) cmd ::= SHOW VARIABLES */
-   -2,  /* (12) cmd ::= SHOW SCORES */
-   -2,  /* (13) cmd ::= SHOW GRANTS */
-   -2,  /* (14) cmd ::= SHOW VNODES */
-   -3,  /* (15) cmd ::= SHOW VNODES IPTOKEN */
-    0,  /* (16) dbPrefix ::= */
-   -2,  /* (17) dbPrefix ::= ids DOT */
-    0,  /* (18) cpxName ::= */
-   -2,  /* (19) cpxName ::= DOT ids */
-   -5,  /* (20) cmd ::= SHOW CREATE TABLE ids cpxName */
-   -4,  /* (21) cmd ::= SHOW CREATE DATABASE ids */
-   -3,  /* (22) cmd ::= SHOW dbPrefix TABLES */
-   -5,  /* (23) cmd ::= SHOW dbPrefix TABLES LIKE ids */
-   -3,  /* (24) cmd ::= SHOW dbPrefix STABLES */
-   -5,  /* (25) cmd ::= SHOW dbPrefix STABLES LIKE ids */
-   -3,  /* (26) cmd ::= SHOW dbPrefix VGROUPS */
-   -4,  /* (27) cmd ::= SHOW dbPrefix VGROUPS ids */
-   -5,  /* (28) cmd ::= DROP TABLE ifexists ids cpxName */
-   -5,  /* (29) cmd ::= DROP STABLE ifexists ids cpxName */
-   -4,  /* (30) cmd ::= DROP DATABASE ifexists ids */
-   -4,  /* (31) cmd ::= DROP TOPIC ifexists ids */
-   -3,  /* (32) cmd ::= DROP DNODE ids */
-   -3,  /* (33) cmd ::= DROP USER ids */
-   -3,  /* (34) cmd ::= DROP ACCOUNT ids */
-   -2,  /* (35) cmd ::= USE ids */
-   -3,  /* (36) cmd ::= DESCRIBE ids cpxName */
-   -5,  /* (37) cmd ::= ALTER USER ids PASS ids */
-   -5,  /* (38) cmd ::= ALTER USER ids PRIVILEGE ids */
-   -4,  /* (39) cmd ::= ALTER DNODE ids ids */
-   -5,  /* (40) cmd ::= ALTER DNODE ids ids ids */
-   -3,  /* (41) cmd ::= ALTER LOCAL ids */
-   -4,  /* (42) cmd ::= ALTER LOCAL ids ids */
-   -4,  /* (43) cmd ::= ALTER DATABASE ids alter_db_optr */
-   -4,  /* (44) cmd ::= ALTER TOPIC ids alter_topic_optr */
-   -4,  /* (45) cmd ::= ALTER ACCOUNT ids acct_optr */
-   -6,  /* (46) cmd ::= ALTER ACCOUNT ids PASS ids acct_optr */
-   -1,  /* (47) ids ::= ID */
-   -1,  /* (48) ids ::= STRING */
-   -2,  /* (49) ifexists ::= IF EXISTS */
-    0,  /* (50) ifexists ::= */
-   -3,  /* (51) ifnotexists ::= IF NOT EXISTS */
-    0,  /* (52) ifnotexists ::= */
-   -3,  /* (53) cmd ::= CREATE DNODE ids */
-   -6,  /* (54) cmd ::= CREATE ACCOUNT ids PASS ids acct_optr */
-   -5,  /* (55) cmd ::= CREATE DATABASE ifnotexists ids db_optr */
-   -5,  /* (56) cmd ::= CREATE TOPIC ifnotexists ids topic_optr */
-   -5,  /* (57) cmd ::= CREATE USER ids PASS ids */
-    0,  /* (58) pps ::= */
-   -2,  /* (59) pps ::= PPS INTEGER */
-    0,  /* (60) tseries ::= */
-   -2,  /* (61) tseries ::= TSERIES INTEGER */
-    0,  /* (62) dbs ::= */
-   -2,  /* (63) dbs ::= DBS INTEGER */
-    0,  /* (64) streams ::= */
-   -2,  /* (65) streams ::= STREAMS INTEGER */
-    0,  /* (66) storage ::= */
-   -2,  /* (67) storage ::= STORAGE INTEGER */
-    0,  /* (68) qtime ::= */
-   -2,  /* (69) qtime ::= QTIME INTEGER */
-    0,  /* (70) users ::= */
-   -2,  /* (71) users ::= USERS INTEGER */
-    0,  /* (72) conns ::= */
-   -2,  /* (73) conns ::= CONNS INTEGER */
-    0,  /* (74) state ::= */
-   -2,  /* (75) state ::= STATE ids */
-   -9,  /* (76) acct_optr ::= pps tseries storage streams qtime dbs users conns state */
-   -2,  /* (77) keep ::= KEEP tagitemlist */
-   -2,  /* (78) cache ::= CACHE INTEGER */
-   -2,  /* (79) replica ::= REPLICA INTEGER */
-   -2,  /* (80) quorum ::= QUORUM INTEGER */
-   -2,  /* (81) days ::= DAYS INTEGER */
-   -2,  /* (82) minrows ::= MINROWS INTEGER */
-   -2,  /* (83) maxrows ::= MAXROWS INTEGER */
-   -2,  /* (84) blocks ::= BLOCKS INTEGER */
-   -2,  /* (85) ctime ::= CTIME INTEGER */
-   -2,  /* (86) wal ::= WAL INTEGER */
-   -2,  /* (87) fsync ::= FSYNC INTEGER */
-   -2,  /* (88) comp ::= COMP INTEGER */
-   -2,  /* (89) prec ::= PRECISION STRING */
-   -2,  /* (90) update ::= UPDATE INTEGER */
-   -2,  /* (91) cachelast ::= CACHELAST INTEGER */
-   -2,  /* (92) partitions ::= PARTITIONS INTEGER */
-    0,  /* (93) db_optr ::= */
-   -2,  /* (94) db_optr ::= db_optr cache */
-   -2,  /* (95) db_optr ::= db_optr replica */
-   -2,  /* (96) db_optr ::= db_optr quorum */
-   -2,  /* (97) db_optr ::= db_optr days */
-   -2,  /* (98) db_optr ::= db_optr minrows */
-   -2,  /* (99) db_optr ::= db_optr maxrows */
-   -2,  /* (100) db_optr ::= db_optr blocks */
-   -2,  /* (101) db_optr ::= db_optr ctime */
-   -2,  /* (102) db_optr ::= db_optr wal */
-   -2,  /* (103) db_optr ::= db_optr fsync */
-   -2,  /* (104) db_optr ::= db_optr comp */
-   -2,  /* (105) db_optr ::= db_optr prec */
-   -2,  /* (106) db_optr ::= db_optr keep */
-   -2,  /* (107) db_optr ::= db_optr update */
-   -2,  /* (108) db_optr ::= db_optr cachelast */
-   -1,  /* (109) topic_optr ::= db_optr */
-   -2,  /* (110) topic_optr ::= topic_optr partitions */
-    0,  /* (111) alter_db_optr ::= */
-   -2,  /* (112) alter_db_optr ::= alter_db_optr replica */
-   -2,  /* (113) alter_db_optr ::= alter_db_optr quorum */
-   -2,  /* (114) alter_db_optr ::= alter_db_optr keep */
-   -2,  /* (115) alter_db_optr ::= alter_db_optr blocks */
-   -2,  /* (116) alter_db_optr ::= alter_db_optr comp */
-   -2,  /* (117) alter_db_optr ::= alter_db_optr wal */
-   -2,  /* (118) alter_db_optr ::= alter_db_optr fsync */
-   -2,  /* (119) alter_db_optr ::= alter_db_optr update */
-   -2,  /* (120) alter_db_optr ::= alter_db_optr cachelast */
-   -1,  /* (121) alter_topic_optr ::= alter_db_optr */
-   -2,  /* (122) alter_topic_optr ::= alter_topic_optr partitions */
-   -1,  /* (123) typename ::= ids */
-   -4,  /* (124) typename ::= ids LP signed RP */
-   -2,  /* (125) typename ::= ids UNSIGNED */
-   -1,  /* (126) signed ::= INTEGER */
-   -2,  /* (127) signed ::= PLUS INTEGER */
-   -2,  /* (128) signed ::= MINUS INTEGER */
-   -3,  /* (129) cmd ::= CREATE TABLE create_table_args */
-   -3,  /* (130) cmd ::= CREATE TABLE create_stable_args */
-   -3,  /* (131) cmd ::= CREATE STABLE create_stable_args */
-   -3,  /* (132) cmd ::= CREATE TABLE create_table_list */
-   -1,  /* (133) create_table_list ::= create_from_stable */
-   -2,  /* (134) create_table_list ::= create_table_list create_from_stable */
-   -6,  /* (135) create_table_args ::= ifnotexists ids cpxName LP columnlist RP */
-  -10,  /* (136) create_stable_args ::= ifnotexists ids cpxName LP columnlist RP TAGS LP columnlist RP */
-  -10,  /* (137) create_from_stable ::= ifnotexists ids cpxName USING ids cpxName TAGS LP tagitemlist RP */
-  -13,  /* (138) create_from_stable ::= ifnotexists ids cpxName USING ids cpxName LP tagNamelist RP TAGS LP tagitemlist RP */
-   -3,  /* (139) tagNamelist ::= tagNamelist COMMA ids */
-   -1,  /* (140) tagNamelist ::= ids */
-   -5,  /* (141) create_table_args ::= ifnotexists ids cpxName AS select */
-   -3,  /* (142) columnlist ::= columnlist COMMA column */
-   -1,  /* (143) columnlist ::= column */
-   -2,  /* (144) column ::= ids typename */
-   -3,  /* (145) tagitemlist ::= tagitemlist COMMA tagitem */
-   -1,  /* (146) tagitemlist ::= tagitem */
-   -1,  /* (147) tagitem ::= INTEGER */
-   -1,  /* (148) tagitem ::= FLOAT */
-   -1,  /* (149) tagitem ::= STRING */
-   -1,  /* (150) tagitem ::= BOOL */
-   -1,  /* (151) tagitem ::= NULL */
-   -2,  /* (152) tagitem ::= MINUS INTEGER */
-   -2,  /* (153) tagitem ::= MINUS FLOAT */
-   -2,  /* (154) tagitem ::= PLUS INTEGER */
-   -2,  /* (155) tagitem ::= PLUS FLOAT */
-  -13,  /* (156) select ::= SELECT selcollist from where_opt interval_opt session_option fill_opt sliding_opt groupby_opt orderby_opt having_opt slimit_opt limit_opt */
-   -3,  /* (157) select ::= LP select RP */
-   -1,  /* (158) union ::= select */
-   -4,  /* (159) union ::= union UNION ALL select */
-   -1,  /* (160) cmd ::= union */
-   -2,  /* (161) select ::= SELECT selcollist */
-   -2,  /* (162) sclp ::= selcollist COMMA */
-    0,  /* (163) sclp ::= */
-   -4,  /* (164) selcollist ::= sclp distinct expr as */
-   -2,  /* (165) selcollist ::= sclp STAR */
-   -2,  /* (166) as ::= AS ids */
-   -1,  /* (167) as ::= ids */
-    0,  /* (168) as ::= */
-   -1,  /* (169) distinct ::= DISTINCT */
-    0,  /* (170) distinct ::= */
-   -2,  /* (171) from ::= FROM tablelist */
-   -4,  /* (172) from ::= FROM LP union RP */
-   -2,  /* (173) tablelist ::= ids cpxName */
-   -3,  /* (174) tablelist ::= ids cpxName ids */
-   -4,  /* (175) tablelist ::= tablelist COMMA ids cpxName */
-   -5,  /* (176) tablelist ::= tablelist COMMA ids cpxName ids */
-   -1,  /* (177) tmvar ::= VARIABLE */
-   -4,  /* (178) interval_opt ::= INTERVAL LP tmvar RP */
-   -6,  /* (179) interval_opt ::= INTERVAL LP tmvar COMMA tmvar RP */
-    0,  /* (180) interval_opt ::= */
-    0,  /* (181) session_option ::= */
-   -7,  /* (182) session_option ::= SESSION LP ids cpxName COMMA tmvar RP */
-    0,  /* (183) fill_opt ::= */
-   -6,  /* (184) fill_opt ::= FILL LP ID COMMA tagitemlist RP */
-   -4,  /* (185) fill_opt ::= FILL LP ID RP */
-   -4,  /* (186) sliding_opt ::= SLIDING LP tmvar RP */
-    0,  /* (187) sliding_opt ::= */
-    0,  /* (188) orderby_opt ::= */
-   -3,  /* (189) orderby_opt ::= ORDER BY sortlist */
-   -4,  /* (190) sortlist ::= sortlist COMMA item sortorder */
-   -2,  /* (191) sortlist ::= item sortorder */
-   -2,  /* (192) item ::= ids cpxName */
-   -1,  /* (193) sortorder ::= ASC */
-   -1,  /* (194) sortorder ::= DESC */
-    0,  /* (195) sortorder ::= */
-    0,  /* (196) groupby_opt ::= */
-   -3,  /* (197) groupby_opt ::= GROUP BY grouplist */
-   -3,  /* (198) grouplist ::= grouplist COMMA item */
-   -1,  /* (199) grouplist ::= item */
-    0,  /* (200) having_opt ::= */
-   -2,  /* (201) having_opt ::= HAVING expr */
-    0,  /* (202) limit_opt ::= */
-   -2,  /* (203) limit_opt ::= LIMIT signed */
-   -4,  /* (204) limit_opt ::= LIMIT signed OFFSET signed */
-   -4,  /* (205) limit_opt ::= LIMIT signed COMMA signed */
-    0,  /* (206) slimit_opt ::= */
-   -2,  /* (207) slimit_opt ::= SLIMIT signed */
-   -4,  /* (208) slimit_opt ::= SLIMIT signed SOFFSET signed */
-   -4,  /* (209) slimit_opt ::= SLIMIT signed COMMA signed */
-    0,  /* (210) where_opt ::= */
-   -2,  /* (211) where_opt ::= WHERE expr */
-   -3,  /* (212) expr ::= LP expr RP */
-   -1,  /* (213) expr ::= ID */
-   -3,  /* (214) expr ::= ID DOT ID */
-   -3,  /* (215) expr ::= ID DOT STAR */
-   -1,  /* (216) expr ::= INTEGER */
-   -2,  /* (217) expr ::= MINUS INTEGER */
-   -2,  /* (218) expr ::= PLUS INTEGER */
-   -1,  /* (219) expr ::= FLOAT */
-   -2,  /* (220) expr ::= MINUS FLOAT */
-   -2,  /* (221) expr ::= PLUS FLOAT */
-   -1,  /* (222) expr ::= STRING */
-   -1,  /* (223) expr ::= NOW */
-   -1,  /* (224) expr ::= VARIABLE */
-   -1,  /* (225) expr ::= BOOL */
-   -1,  /* (226) expr ::= NULL */
-   -4,  /* (227) expr ::= ID LP exprlist RP */
-   -4,  /* (228) expr ::= ID LP STAR RP */
-   -3,  /* (229) expr ::= expr IS NULL */
-   -4,  /* (230) expr ::= expr IS NOT NULL */
-   -3,  /* (231) expr ::= expr LT expr */
-   -3,  /* (232) expr ::= expr GT expr */
-   -3,  /* (233) expr ::= expr LE expr */
-   -3,  /* (234) expr ::= expr GE expr */
-   -3,  /* (235) expr ::= expr NE expr */
-   -3,  /* (236) expr ::= expr EQ expr */
-   -5,  /* (237) expr ::= expr BETWEEN expr AND expr */
-   -3,  /* (238) expr ::= expr AND expr */
-   -3,  /* (239) expr ::= expr OR expr */
-   -3,  /* (240) expr ::= expr PLUS expr */
-   -3,  /* (241) expr ::= expr MINUS expr */
-   -3,  /* (242) expr ::= expr STAR expr */
-   -3,  /* (243) expr ::= expr SLASH expr */
-   -3,  /* (244) expr ::= expr REM expr */
-   -3,  /* (245) expr ::= expr LIKE expr */
-   -5,  /* (246) expr ::= expr IN LP exprlist RP */
-   -3,  /* (247) exprlist ::= exprlist COMMA expritem */
-   -1,  /* (248) exprlist ::= expritem */
-   -1,  /* (249) expritem ::= expr */
-    0,  /* (250) expritem ::= */
-   -3,  /* (251) cmd ::= RESET QUERY CACHE */
-   -3,  /* (252) cmd ::= SYNCDB ids REPLICA */
-   -7,  /* (253) cmd ::= ALTER TABLE ids cpxName ADD COLUMN columnlist */
-   -7,  /* (254) cmd ::= ALTER TABLE ids cpxName DROP COLUMN ids */
-   -7,  /* (255) cmd ::= ALTER TABLE ids cpxName ADD TAG columnlist */
-   -7,  /* (256) cmd ::= ALTER TABLE ids cpxName DROP TAG ids */
-   -8,  /* (257) cmd ::= ALTER TABLE ids cpxName CHANGE TAG ids ids */
-   -9,  /* (258) cmd ::= ALTER TABLE ids cpxName SET TAG ids EQ tagitem */
-   -7,  /* (259) cmd ::= ALTER STABLE ids cpxName ADD COLUMN columnlist */
-   -7,  /* (260) cmd ::= ALTER STABLE ids cpxName DROP COLUMN ids */
-   -7,  /* (261) cmd ::= ALTER STABLE ids cpxName ADD TAG columnlist */
-   -7,  /* (262) cmd ::= ALTER STABLE ids cpxName DROP TAG ids */
-   -8,  /* (263) cmd ::= ALTER STABLE ids cpxName CHANGE TAG ids ids */
-   -3,  /* (264) cmd ::= KILL CONNECTION INTEGER */
-   -5,  /* (265) cmd ::= KILL STREAM INTEGER COLON INTEGER */
-   -5,  /* (266) cmd ::= KILL QUERY INTEGER COLON INTEGER */
->>>>>>> c3dc60e8
 };
 
 static void yy_accept(yyParser*);  /* Forward Declaration */
@@ -3643,7 +2580,6 @@
       case 44: /* cmd ::= ALTER LOCAL ids ids */
 { setDCLSqlElems(pInfo, TSDB_SQL_CFG_LOCAL, 2, &yymsp[-1].minor.yy0, &yymsp[0].minor.yy0);          }
         break;
-<<<<<<< HEAD
       case 45: /* cmd ::= ALTER DATABASE ids alter_db_optr */
       case 46: /* cmd ::= ALTER TOPIC ids alter_topic_optr */ yytestcase(yyruleno==46);
 { SStrToken t = {0};  setCreateDbInfo(pInfo, TSDB_SQL_ALTER_DB, &yymsp[-1].minor.yy0, &yymsp[0].minor.yy114, &t);}
@@ -3653,17 +2589,6 @@
         break;
       case 48: /* cmd ::= ALTER ACCOUNT ids PASS ids acct_optr */
 { setCreateAcctSql(pInfo, TSDB_SQL_ALTER_ACCT, &yymsp[-3].minor.yy0, &yymsp[-1].minor.yy0, &yymsp[0].minor.yy183);}
-=======
-      case 43: /* cmd ::= ALTER DATABASE ids alter_db_optr */
-      case 44: /* cmd ::= ALTER TOPIC ids alter_topic_optr */ yytestcase(yyruleno==44);
-{ SStrToken t = {0};  setCreateDbInfo(pInfo, TSDB_SQL_ALTER_DB, &yymsp[-1].minor.yy0, &yymsp[0].minor.yy94, &t);}
-        break;
-      case 45: /* cmd ::= ALTER ACCOUNT ids acct_optr */
-{ setCreateAcctSql(pInfo, TSDB_SQL_ALTER_ACCT, &yymsp[-1].minor.yy0, NULL, &yymsp[0].minor.yy419);}
-        break;
-      case 46: /* cmd ::= ALTER ACCOUNT ids PASS ids acct_optr */
-{ setCreateAcctSql(pInfo, TSDB_SQL_ALTER_ACCT, &yymsp[-3].minor.yy0, &yymsp[-1].minor.yy0, &yymsp[0].minor.yy419);}
->>>>>>> c3dc60e8
         break;
       case 49: /* ids ::= ID */
       case 50: /* ids ::= STRING */ yytestcase(yyruleno==50);
@@ -3684,7 +2609,6 @@
       case 55: /* cmd ::= CREATE DNODE ids */
 { setDCLSqlElems(pInfo, TSDB_SQL_CREATE_DNODE, 1, &yymsp[0].minor.yy0);}
         break;
-<<<<<<< HEAD
       case 56: /* cmd ::= CREATE ACCOUNT ids PASS ids acct_optr */
 { setCreateAcctSql(pInfo, TSDB_SQL_CREATE_ACCT, &yymsp[-3].minor.yy0, &yymsp[-1].minor.yy0, &yymsp[0].minor.yy183);}
         break;
@@ -3697,14 +2621,6 @@
         break;
       case 60: /* cmd ::= CREATE AGGREGATE FUNCTION ids AS ids OUTPUTTYPE typename */
 { setCreateFuncInfo(pInfo, TSDB_SQL_CREATE_FUNCTION, &yymsp[-4].minor.yy0, &yymsp[-2].minor.yy0, &yymsp[0].minor.yy27, 2);}
-=======
-      case 54: /* cmd ::= CREATE ACCOUNT ids PASS ids acct_optr */
-{ setCreateAcctSql(pInfo, TSDB_SQL_CREATE_ACCT, &yymsp[-3].minor.yy0, &yymsp[-1].minor.yy0, &yymsp[0].minor.yy419);}
-        break;
-      case 55: /* cmd ::= CREATE DATABASE ifnotexists ids db_optr */
-      case 56: /* cmd ::= CREATE TOPIC ifnotexists ids topic_optr */ yytestcase(yyruleno==56);
-{ setCreateDbInfo(pInfo, TSDB_SQL_CREATE_DB, &yymsp[-1].minor.yy0, &yymsp[0].minor.yy94, &yymsp[-2].minor.yy0);}
->>>>>>> c3dc60e8
         break;
       case 61: /* cmd ::= CREATE USER ids PASS ids */
 { setCreateUserSql(pInfo, &yymsp[-2].minor.yy0, &yymsp[0].minor.yy0);}
@@ -3733,7 +2649,6 @@
         break;
       case 80: /* acct_optr ::= pps tseries storage streams qtime dbs users conns state */
 {
-<<<<<<< HEAD
     yylhsminor.yy183.maxUsers   = (yymsp[-2].minor.yy0.n>0)?atoi(yymsp[-2].minor.yy0.z):-1;
     yylhsminor.yy183.maxDbs     = (yymsp[-3].minor.yy0.n>0)?atoi(yymsp[-3].minor.yy0.z):-1;
     yylhsminor.yy183.maxTimeSeries = (yymsp[-7].minor.yy0.n>0)?atoi(yymsp[-7].minor.yy0.z):-1;
@@ -3857,135 +2772,9 @@
   tSetColumnType (&yylhsminor.yy27, &yymsp[0].minor.yy0);
 }
   yymsp[0].minor.yy27 = yylhsminor.yy27;
-=======
-    yylhsminor.yy419.maxUsers   = (yymsp[-2].minor.yy0.n>0)?atoi(yymsp[-2].minor.yy0.z):-1;
-    yylhsminor.yy419.maxDbs     = (yymsp[-3].minor.yy0.n>0)?atoi(yymsp[-3].minor.yy0.z):-1;
-    yylhsminor.yy419.maxTimeSeries = (yymsp[-7].minor.yy0.n>0)?atoi(yymsp[-7].minor.yy0.z):-1;
-    yylhsminor.yy419.maxStreams = (yymsp[-5].minor.yy0.n>0)?atoi(yymsp[-5].minor.yy0.z):-1;
-    yylhsminor.yy419.maxPointsPerSecond     = (yymsp[-8].minor.yy0.n>0)?atoi(yymsp[-8].minor.yy0.z):-1;
-    yylhsminor.yy419.maxStorage = (yymsp[-6].minor.yy0.n>0)?strtoll(yymsp[-6].minor.yy0.z, NULL, 10):-1;
-    yylhsminor.yy419.maxQueryTime   = (yymsp[-4].minor.yy0.n>0)?strtoll(yymsp[-4].minor.yy0.z, NULL, 10):-1;
-    yylhsminor.yy419.maxConnections   = (yymsp[-1].minor.yy0.n>0)?atoi(yymsp[-1].minor.yy0.z):-1;
-    yylhsminor.yy419.stat    = yymsp[0].minor.yy0;
-}
-  yymsp[-8].minor.yy419 = yylhsminor.yy419;
-        break;
-      case 77: /* keep ::= KEEP tagitemlist */
-{ yymsp[-1].minor.yy429 = yymsp[0].minor.yy429; }
-        break;
-      case 78: /* cache ::= CACHE INTEGER */
-      case 79: /* replica ::= REPLICA INTEGER */ yytestcase(yyruleno==79);
-      case 80: /* quorum ::= QUORUM INTEGER */ yytestcase(yyruleno==80);
-      case 81: /* days ::= DAYS INTEGER */ yytestcase(yyruleno==81);
-      case 82: /* minrows ::= MINROWS INTEGER */ yytestcase(yyruleno==82);
-      case 83: /* maxrows ::= MAXROWS INTEGER */ yytestcase(yyruleno==83);
-      case 84: /* blocks ::= BLOCKS INTEGER */ yytestcase(yyruleno==84);
-      case 85: /* ctime ::= CTIME INTEGER */ yytestcase(yyruleno==85);
-      case 86: /* wal ::= WAL INTEGER */ yytestcase(yyruleno==86);
-      case 87: /* fsync ::= FSYNC INTEGER */ yytestcase(yyruleno==87);
-      case 88: /* comp ::= COMP INTEGER */ yytestcase(yyruleno==88);
-      case 89: /* prec ::= PRECISION STRING */ yytestcase(yyruleno==89);
-      case 90: /* update ::= UPDATE INTEGER */ yytestcase(yyruleno==90);
-      case 91: /* cachelast ::= CACHELAST INTEGER */ yytestcase(yyruleno==91);
-      case 92: /* partitions ::= PARTITIONS INTEGER */ yytestcase(yyruleno==92);
-{ yymsp[-1].minor.yy0 = yymsp[0].minor.yy0; }
-        break;
-      case 93: /* db_optr ::= */
-{setDefaultCreateDbOption(&yymsp[1].minor.yy94); yymsp[1].minor.yy94.dbType = TSDB_DB_TYPE_DEFAULT;}
-        break;
-      case 94: /* db_optr ::= db_optr cache */
-{ yylhsminor.yy94 = yymsp[-1].minor.yy94; yylhsminor.yy94.cacheBlockSize = strtol(yymsp[0].minor.yy0.z, NULL, 10); }
-  yymsp[-1].minor.yy94 = yylhsminor.yy94;
-        break;
-      case 95: /* db_optr ::= db_optr replica */
-      case 112: /* alter_db_optr ::= alter_db_optr replica */ yytestcase(yyruleno==112);
-{ yylhsminor.yy94 = yymsp[-1].minor.yy94; yylhsminor.yy94.replica = strtol(yymsp[0].minor.yy0.z, NULL, 10); }
-  yymsp[-1].minor.yy94 = yylhsminor.yy94;
-        break;
-      case 96: /* db_optr ::= db_optr quorum */
-      case 113: /* alter_db_optr ::= alter_db_optr quorum */ yytestcase(yyruleno==113);
-{ yylhsminor.yy94 = yymsp[-1].minor.yy94; yylhsminor.yy94.quorum = strtol(yymsp[0].minor.yy0.z, NULL, 10); }
-  yymsp[-1].minor.yy94 = yylhsminor.yy94;
-        break;
-      case 97: /* db_optr ::= db_optr days */
-{ yylhsminor.yy94 = yymsp[-1].minor.yy94; yylhsminor.yy94.daysPerFile = strtol(yymsp[0].minor.yy0.z, NULL, 10); }
-  yymsp[-1].minor.yy94 = yylhsminor.yy94;
-        break;
-      case 98: /* db_optr ::= db_optr minrows */
-{ yylhsminor.yy94 = yymsp[-1].minor.yy94; yylhsminor.yy94.minRowsPerBlock = strtod(yymsp[0].minor.yy0.z, NULL); }
-  yymsp[-1].minor.yy94 = yylhsminor.yy94;
-        break;
-      case 99: /* db_optr ::= db_optr maxrows */
-{ yylhsminor.yy94 = yymsp[-1].minor.yy94; yylhsminor.yy94.maxRowsPerBlock = strtod(yymsp[0].minor.yy0.z, NULL); }
-  yymsp[-1].minor.yy94 = yylhsminor.yy94;
-        break;
-      case 100: /* db_optr ::= db_optr blocks */
-      case 115: /* alter_db_optr ::= alter_db_optr blocks */ yytestcase(yyruleno==115);
-{ yylhsminor.yy94 = yymsp[-1].minor.yy94; yylhsminor.yy94.numOfBlocks = strtol(yymsp[0].minor.yy0.z, NULL, 10); }
-  yymsp[-1].minor.yy94 = yylhsminor.yy94;
-        break;
-      case 101: /* db_optr ::= db_optr ctime */
-{ yylhsminor.yy94 = yymsp[-1].minor.yy94; yylhsminor.yy94.commitTime = strtol(yymsp[0].minor.yy0.z, NULL, 10); }
-  yymsp[-1].minor.yy94 = yylhsminor.yy94;
-        break;
-      case 102: /* db_optr ::= db_optr wal */
-      case 117: /* alter_db_optr ::= alter_db_optr wal */ yytestcase(yyruleno==117);
-{ yylhsminor.yy94 = yymsp[-1].minor.yy94; yylhsminor.yy94.walLevel = strtol(yymsp[0].minor.yy0.z, NULL, 10); }
-  yymsp[-1].minor.yy94 = yylhsminor.yy94;
-        break;
-      case 103: /* db_optr ::= db_optr fsync */
-      case 118: /* alter_db_optr ::= alter_db_optr fsync */ yytestcase(yyruleno==118);
-{ yylhsminor.yy94 = yymsp[-1].minor.yy94; yylhsminor.yy94.fsyncPeriod = strtol(yymsp[0].minor.yy0.z, NULL, 10); }
-  yymsp[-1].minor.yy94 = yylhsminor.yy94;
-        break;
-      case 104: /* db_optr ::= db_optr comp */
-      case 116: /* alter_db_optr ::= alter_db_optr comp */ yytestcase(yyruleno==116);
-{ yylhsminor.yy94 = yymsp[-1].minor.yy94; yylhsminor.yy94.compressionLevel = strtol(yymsp[0].minor.yy0.z, NULL, 10); }
-  yymsp[-1].minor.yy94 = yylhsminor.yy94;
-        break;
-      case 105: /* db_optr ::= db_optr prec */
-{ yylhsminor.yy94 = yymsp[-1].minor.yy94; yylhsminor.yy94.precision = yymsp[0].minor.yy0; }
-  yymsp[-1].minor.yy94 = yylhsminor.yy94;
-        break;
-      case 106: /* db_optr ::= db_optr keep */
-      case 114: /* alter_db_optr ::= alter_db_optr keep */ yytestcase(yyruleno==114);
-{ yylhsminor.yy94 = yymsp[-1].minor.yy94; yylhsminor.yy94.keep = yymsp[0].minor.yy429; }
-  yymsp[-1].minor.yy94 = yylhsminor.yy94;
-        break;
-      case 107: /* db_optr ::= db_optr update */
-      case 119: /* alter_db_optr ::= alter_db_optr update */ yytestcase(yyruleno==119);
-{ yylhsminor.yy94 = yymsp[-1].minor.yy94; yylhsminor.yy94.update = strtol(yymsp[0].minor.yy0.z, NULL, 10); }
-  yymsp[-1].minor.yy94 = yylhsminor.yy94;
-        break;
-      case 108: /* db_optr ::= db_optr cachelast */
-      case 120: /* alter_db_optr ::= alter_db_optr cachelast */ yytestcase(yyruleno==120);
-{ yylhsminor.yy94 = yymsp[-1].minor.yy94; yylhsminor.yy94.cachelast = strtol(yymsp[0].minor.yy0.z, NULL, 10); }
-  yymsp[-1].minor.yy94 = yylhsminor.yy94;
-        break;
-      case 109: /* topic_optr ::= db_optr */
-      case 121: /* alter_topic_optr ::= alter_db_optr */ yytestcase(yyruleno==121);
-{ yylhsminor.yy94 = yymsp[0].minor.yy94; yylhsminor.yy94.dbType = TSDB_DB_TYPE_TOPIC; }
-  yymsp[0].minor.yy94 = yylhsminor.yy94;
-        break;
-      case 110: /* topic_optr ::= topic_optr partitions */
-      case 122: /* alter_topic_optr ::= alter_topic_optr partitions */ yytestcase(yyruleno==122);
-{ yylhsminor.yy94 = yymsp[-1].minor.yy94; yylhsminor.yy94.partitions = strtol(yymsp[0].minor.yy0.z, NULL, 10); }
-  yymsp[-1].minor.yy94 = yylhsminor.yy94;
-        break;
-      case 111: /* alter_db_optr ::= */
-{ setDefaultCreateDbOption(&yymsp[1].minor.yy94); yymsp[1].minor.yy94.dbType = TSDB_DB_TYPE_DEFAULT;}
-        break;
-      case 123: /* typename ::= ids */
-{ 
-  yymsp[0].minor.yy0.type = 0;
-  tSetColumnType (&yylhsminor.yy451, &yymsp[0].minor.yy0);
-}
-  yymsp[0].minor.yy451 = yylhsminor.yy451;
->>>>>>> c3dc60e8
         break;
       case 128: /* typename ::= ids LP signed RP */
 {
-<<<<<<< HEAD
   if (yymsp[-1].minor.yy473 <= 0) {
     yymsp[-3].minor.yy0.type = 0;
     tSetColumnType(&yylhsminor.yy27, &yymsp[-3].minor.yy0);
@@ -3995,23 +2784,11 @@
   }
 }
   yymsp[-3].minor.yy27 = yylhsminor.yy27;
-=======
-  if (yymsp[-1].minor.yy481 <= 0) {
-    yymsp[-3].minor.yy0.type = 0;
-    tSetColumnType(&yylhsminor.yy451, &yymsp[-3].minor.yy0);
-  } else {
-    yymsp[-3].minor.yy0.type = -yymsp[-1].minor.yy481;  // negative value of name length
-    tSetColumnType(&yylhsminor.yy451, &yymsp[-3].minor.yy0);
-  }
-}
-  yymsp[-3].minor.yy451 = yylhsminor.yy451;
->>>>>>> c3dc60e8
         break;
       case 129: /* typename ::= ids UNSIGNED */
 {
   yymsp[-1].minor.yy0.type = 0;
   yymsp[-1].minor.yy0.n = ((yymsp[0].minor.yy0.z + yymsp[0].minor.yy0.n) - yymsp[-1].minor.yy0.z);
-<<<<<<< HEAD
   tSetColumnType (&yylhsminor.yy27, &yymsp[-1].minor.yy0);
 }
   yymsp[-1].minor.yy27 = yylhsminor.yy27;
@@ -4028,115 +2805,57 @@
         break;
       case 136: /* cmd ::= CREATE TABLE create_table_list */
 { pInfo->type = TSDB_SQL_CREATE_TABLE; pInfo->pCreateTableInfo = yymsp[0].minor.yy270;}
-=======
-  tSetColumnType (&yylhsminor.yy451, &yymsp[-1].minor.yy0);
-}
-  yymsp[-1].minor.yy451 = yylhsminor.yy451;
-        break;
-      case 126: /* signed ::= INTEGER */
-{ yylhsminor.yy481 = strtol(yymsp[0].minor.yy0.z, NULL, 10); }
-  yymsp[0].minor.yy481 = yylhsminor.yy481;
-        break;
-      case 127: /* signed ::= PLUS INTEGER */
-{ yymsp[-1].minor.yy481 = strtol(yymsp[0].minor.yy0.z, NULL, 10); }
-        break;
-      case 128: /* signed ::= MINUS INTEGER */
-{ yymsp[-1].minor.yy481 = -strtol(yymsp[0].minor.yy0.z, NULL, 10);}
-        break;
-      case 132: /* cmd ::= CREATE TABLE create_table_list */
-{ pInfo->type = TSDB_SQL_CREATE_TABLE; pInfo->pCreateTableInfo = yymsp[0].minor.yy194;}
->>>>>>> c3dc60e8
         break;
       case 137: /* create_table_list ::= create_from_stable */
 {
   SCreateTableSql* pCreateTable = calloc(1, sizeof(SCreateTableSql));
   pCreateTable->childTableInfo = taosArrayInit(4, sizeof(SCreatedTableInfo));
 
-<<<<<<< HEAD
   taosArrayPush(pCreateTable->childTableInfo, &yymsp[0].minor.yy192);
   pCreateTable->type = TSQL_CREATE_TABLE_FROM_STABLE;
   yylhsminor.yy270 = pCreateTable;
 }
   yymsp[0].minor.yy270 = yylhsminor.yy270;
-=======
-  taosArrayPush(pCreateTable->childTableInfo, &yymsp[0].minor.yy252);
-  pCreateTable->type = TSQL_CREATE_TABLE_FROM_STABLE;
-  yylhsminor.yy194 = pCreateTable;
-}
-  yymsp[0].minor.yy194 = yylhsminor.yy194;
->>>>>>> c3dc60e8
         break;
       case 138: /* create_table_list ::= create_table_list create_from_stable */
 {
-<<<<<<< HEAD
   taosArrayPush(yymsp[-1].minor.yy270->childTableInfo, &yymsp[0].minor.yy192);
   yylhsminor.yy270 = yymsp[-1].minor.yy270;
 }
   yymsp[-1].minor.yy270 = yylhsminor.yy270;
-=======
-  taosArrayPush(yymsp[-1].minor.yy194->childTableInfo, &yymsp[0].minor.yy252);
-  yylhsminor.yy194 = yymsp[-1].minor.yy194;
-}
-  yymsp[-1].minor.yy194 = yylhsminor.yy194;
->>>>>>> c3dc60e8
         break;
       case 139: /* create_table_args ::= ifnotexists ids cpxName LP columnlist RP */
 {
-<<<<<<< HEAD
   yylhsminor.yy270 = tSetCreateTableInfo(yymsp[-1].minor.yy193, NULL, NULL, TSQL_CREATE_TABLE);
   setSqlInfo(pInfo, yylhsminor.yy270, NULL, TSDB_SQL_CREATE_TABLE);
-=======
-  yylhsminor.yy194 = tSetCreateTableInfo(yymsp[-1].minor.yy429, NULL, NULL, TSQL_CREATE_TABLE);
-  setSqlInfo(pInfo, yylhsminor.yy194, NULL, TSDB_SQL_CREATE_TABLE);
->>>>>>> c3dc60e8
 
   yymsp[-4].minor.yy0.n += yymsp[-3].minor.yy0.n;
   setCreatedTableName(pInfo, &yymsp[-4].minor.yy0, &yymsp[-5].minor.yy0);
 }
-<<<<<<< HEAD
   yymsp[-5].minor.yy270 = yylhsminor.yy270;
-=======
-  yymsp[-5].minor.yy194 = yylhsminor.yy194;
->>>>>>> c3dc60e8
         break;
       case 140: /* create_stable_args ::= ifnotexists ids cpxName LP columnlist RP TAGS LP columnlist RP */
 {
-<<<<<<< HEAD
   yylhsminor.yy270 = tSetCreateTableInfo(yymsp[-5].minor.yy193, yymsp[-1].minor.yy193, NULL, TSQL_CREATE_STABLE);
   setSqlInfo(pInfo, yylhsminor.yy270, NULL, TSDB_SQL_CREATE_TABLE);
-=======
-  yylhsminor.yy194 = tSetCreateTableInfo(yymsp[-5].minor.yy429, yymsp[-1].minor.yy429, NULL, TSQL_CREATE_STABLE);
-  setSqlInfo(pInfo, yylhsminor.yy194, NULL, TSDB_SQL_CREATE_TABLE);
->>>>>>> c3dc60e8
 
   yymsp[-8].minor.yy0.n += yymsp[-7].minor.yy0.n;
   setCreatedTableName(pInfo, &yymsp[-8].minor.yy0, &yymsp[-9].minor.yy0);
 }
-<<<<<<< HEAD
   yymsp[-9].minor.yy270 = yylhsminor.yy270;
-=======
-  yymsp[-9].minor.yy194 = yylhsminor.yy194;
->>>>>>> c3dc60e8
         break;
       case 141: /* create_from_stable ::= ifnotexists ids cpxName USING ids cpxName TAGS LP tagitemlist RP */
 {
   yymsp[-5].minor.yy0.n += yymsp[-4].minor.yy0.n;
   yymsp[-8].minor.yy0.n += yymsp[-7].minor.yy0.n;
-<<<<<<< HEAD
   yylhsminor.yy192 = createNewChildTableInfo(&yymsp[-5].minor.yy0, NULL, yymsp[-1].minor.yy193, &yymsp[-8].minor.yy0, &yymsp[-9].minor.yy0);
 }
   yymsp[-9].minor.yy192 = yylhsminor.yy192;
-=======
-  yylhsminor.yy252 = createNewChildTableInfo(&yymsp[-5].minor.yy0, NULL, yymsp[-1].minor.yy429, &yymsp[-8].minor.yy0, &yymsp[-9].minor.yy0);
-}
-  yymsp[-9].minor.yy252 = yylhsminor.yy252;
->>>>>>> c3dc60e8
         break;
       case 142: /* create_from_stable ::= ifnotexists ids cpxName USING ids cpxName LP tagNamelist RP TAGS LP tagitemlist RP */
 {
   yymsp[-8].minor.yy0.n += yymsp[-7].minor.yy0.n;
   yymsp[-11].minor.yy0.n += yymsp[-10].minor.yy0.n;
-<<<<<<< HEAD
   yylhsminor.yy192 = createNewChildTableInfo(&yymsp[-8].minor.yy0, yymsp[-5].minor.yy193, yymsp[-1].minor.yy193, &yymsp[-11].minor.yy0, &yymsp[-12].minor.yy0);
 }
   yymsp[-12].minor.yy192 = yylhsminor.yy192;
@@ -4148,34 +2867,15 @@
       case 144: /* tagNamelist ::= ids */
 {yylhsminor.yy193 = taosArrayInit(4, sizeof(SStrToken)); taosArrayPush(yylhsminor.yy193, &yymsp[0].minor.yy0);}
   yymsp[0].minor.yy193 = yylhsminor.yy193;
-=======
-  yylhsminor.yy252 = createNewChildTableInfo(&yymsp[-8].minor.yy0, yymsp[-5].minor.yy429, yymsp[-1].minor.yy429, &yymsp[-11].minor.yy0, &yymsp[-12].minor.yy0);
-}
-  yymsp[-12].minor.yy252 = yylhsminor.yy252;
-        break;
-      case 139: /* tagNamelist ::= tagNamelist COMMA ids */
-{taosArrayPush(yymsp[-2].minor.yy429, &yymsp[0].minor.yy0); yylhsminor.yy429 = yymsp[-2].minor.yy429;  }
-  yymsp[-2].minor.yy429 = yylhsminor.yy429;
-        break;
-      case 140: /* tagNamelist ::= ids */
-{yylhsminor.yy429 = taosArrayInit(4, sizeof(SStrToken)); taosArrayPush(yylhsminor.yy429, &yymsp[0].minor.yy0);}
-  yymsp[0].minor.yy429 = yylhsminor.yy429;
->>>>>>> c3dc60e8
         break;
       case 145: /* create_table_args ::= ifnotexists ids cpxName AS select */
 {
-<<<<<<< HEAD
   yylhsminor.yy270 = tSetCreateTableInfo(NULL, NULL, yymsp[0].minor.yy286, TSQL_CREATE_STREAM);
   setSqlInfo(pInfo, yylhsminor.yy270, NULL, TSDB_SQL_CREATE_TABLE);
-=======
-  yylhsminor.yy194 = tSetCreateTableInfo(NULL, NULL, yymsp[0].minor.yy254, TSQL_CREATE_STREAM);
-  setSqlInfo(pInfo, yylhsminor.yy194, NULL, TSDB_SQL_CREATE_TABLE);
->>>>>>> c3dc60e8
 
   yymsp[-3].minor.yy0.n += yymsp[-2].minor.yy0.n;
   setCreatedTableName(pInfo, &yymsp[-3].minor.yy0, &yymsp[-4].minor.yy0);
 }
-<<<<<<< HEAD
   yymsp[-4].minor.yy270 = yylhsminor.yy270;
         break;
       case 146: /* columnlist ::= columnlist COMMA column */
@@ -4185,21 +2885,9 @@
       case 147: /* columnlist ::= column */
 {yylhsminor.yy193 = taosArrayInit(4, sizeof(TAOS_FIELD)); taosArrayPush(yylhsminor.yy193, &yymsp[0].minor.yy27);}
   yymsp[0].minor.yy193 = yylhsminor.yy193;
-=======
-  yymsp[-4].minor.yy194 = yylhsminor.yy194;
-        break;
-      case 142: /* columnlist ::= columnlist COMMA column */
-{taosArrayPush(yymsp[-2].minor.yy429, &yymsp[0].minor.yy451); yylhsminor.yy429 = yymsp[-2].minor.yy429;  }
-  yymsp[-2].minor.yy429 = yylhsminor.yy429;
-        break;
-      case 143: /* columnlist ::= column */
-{yylhsminor.yy429 = taosArrayInit(4, sizeof(TAOS_FIELD)); taosArrayPush(yylhsminor.yy429, &yymsp[0].minor.yy451);}
-  yymsp[0].minor.yy429 = yylhsminor.yy429;
->>>>>>> c3dc60e8
         break;
       case 148: /* column ::= ids typename */
 {
-<<<<<<< HEAD
   tSetColumnInfo(&yylhsminor.yy27, &yymsp[-1].minor.yy0, &yymsp[0].minor.yy27);
 }
   yymsp[-1].minor.yy27 = yylhsminor.yy27;
@@ -4222,30 +2910,6 @@
       case 155: /* tagitem ::= NULL */
 { yymsp[0].minor.yy0.type = 0; tVariantCreate(&yylhsminor.yy442, &yymsp[0].minor.yy0); }
   yymsp[0].minor.yy442 = yylhsminor.yy442;
-=======
-  tSetColumnInfo(&yylhsminor.yy451, &yymsp[-1].minor.yy0, &yymsp[0].minor.yy451);
-}
-  yymsp[-1].minor.yy451 = yylhsminor.yy451;
-        break;
-      case 145: /* tagitemlist ::= tagitemlist COMMA tagitem */
-{ yylhsminor.yy429 = tVariantListAppend(yymsp[-2].minor.yy429, &yymsp[0].minor.yy218, -1);    }
-  yymsp[-2].minor.yy429 = yylhsminor.yy429;
-        break;
-      case 146: /* tagitemlist ::= tagitem */
-{ yylhsminor.yy429 = tVariantListAppend(NULL, &yymsp[0].minor.yy218, -1); }
-  yymsp[0].minor.yy429 = yylhsminor.yy429;
-        break;
-      case 147: /* tagitem ::= INTEGER */
-      case 148: /* tagitem ::= FLOAT */ yytestcase(yyruleno==148);
-      case 149: /* tagitem ::= STRING */ yytestcase(yyruleno==149);
-      case 150: /* tagitem ::= BOOL */ yytestcase(yyruleno==150);
-{ toTSDBType(yymsp[0].minor.yy0.type); tVariantCreate(&yylhsminor.yy218, &yymsp[0].minor.yy0); }
-  yymsp[0].minor.yy218 = yylhsminor.yy218;
-        break;
-      case 151: /* tagitem ::= NULL */
-{ yymsp[0].minor.yy0.type = 0; tVariantCreate(&yylhsminor.yy218, &yymsp[0].minor.yy0); }
-  yymsp[0].minor.yy218 = yylhsminor.yy218;
->>>>>>> c3dc60e8
         break;
       case 156: /* tagitem ::= MINUS INTEGER */
       case 157: /* tagitem ::= MINUS FLOAT */ yytestcase(yyruleno==157);
@@ -4255,20 +2919,13 @@
     yymsp[-1].minor.yy0.n += yymsp[0].minor.yy0.n;
     yymsp[-1].minor.yy0.type = yymsp[0].minor.yy0.type;
     toTSDBType(yymsp[-1].minor.yy0.type);
-<<<<<<< HEAD
     tVariantCreate(&yylhsminor.yy442, &yymsp[-1].minor.yy0);
 }
   yymsp[-1].minor.yy442 = yylhsminor.yy442;
-=======
-    tVariantCreate(&yylhsminor.yy218, &yymsp[-1].minor.yy0);
-}
-  yymsp[-1].minor.yy218 = yylhsminor.yy218;
->>>>>>> c3dc60e8
         break;
       case 160: /* select ::= SELECT selcollist from where_opt interval_opt session_option fill_opt sliding_opt groupby_opt orderby_opt having_opt slimit_opt limit_opt */
 {
-<<<<<<< HEAD
-  yylhsminor.yy286 = tSetQuerySqlNode(&yymsp[-12].minor.yy0, yymsp[-11].minor.yy193, yymsp[-10].minor.yy370, yymsp[-9].minor.yy454, yymsp[-4].minor.yy193, yymsp[-3].minor.yy193, &yymsp[-8].minor.yy392, &yymsp[-7].minor.yy447, &yymsp[-5].minor.yy0, yymsp[-6].minor.yy193, &yymsp[0].minor.yy482, &yymsp[-1].minor.yy482);
+  yylhsminor.yy286 = tSetQuerySqlNode(&yymsp[-12].minor.yy0, yymsp[-11].minor.yy193, yymsp[-10].minor.yy370, yymsp[-9].minor.yy454, yymsp[-4].minor.yy193, yymsp[-3].minor.yy193, &yymsp[-8].minor.yy392, &yymsp[-7].minor.yy447, &yymsp[-5].minor.yy0, yymsp[-6].minor.yy193, &yymsp[0].minor.yy482, &yymsp[-1].minor.yy482, yymsp[-2].minor.yy454);
 }
   yymsp[-12].minor.yy286 = yylhsminor.yy286;
         break;
@@ -4285,30 +2942,10 @@
         break;
       case 164: /* cmd ::= union */
 { setSqlInfo(pInfo, yymsp[0].minor.yy21, NULL, TSDB_SQL_SELECT); }
-=======
-  yylhsminor.yy254 = tSetQuerySqlNode(&yymsp[-12].minor.yy0, yymsp[-11].minor.yy429, yymsp[-10].minor.yy70, yymsp[-9].minor.yy170, yymsp[-4].minor.yy429, yymsp[-3].minor.yy429, &yymsp[-8].minor.yy220, &yymsp[-7].minor.yy87, &yymsp[-5].minor.yy0, yymsp[-6].minor.yy429, &yymsp[0].minor.yy18, &yymsp[-1].minor.yy18, yymsp[-2].minor.yy170);
-}
-  yymsp[-12].minor.yy254 = yylhsminor.yy254;
-        break;
-      case 157: /* select ::= LP select RP */
-{yymsp[-2].minor.yy254 = yymsp[-1].minor.yy254;}
-        break;
-      case 158: /* union ::= select */
-{ yylhsminor.yy141 = setSubclause(NULL, yymsp[0].minor.yy254); }
-  yymsp[0].minor.yy141 = yylhsminor.yy141;
-        break;
-      case 159: /* union ::= union UNION ALL select */
-{ yylhsminor.yy141 = appendSelectClause(yymsp[-3].minor.yy141, yymsp[0].minor.yy254); }
-  yymsp[-3].minor.yy141 = yylhsminor.yy141;
-        break;
-      case 160: /* cmd ::= union */
-{ setSqlInfo(pInfo, yymsp[0].minor.yy141, NULL, TSDB_SQL_SELECT); }
->>>>>>> c3dc60e8
         break;
       case 165: /* select ::= SELECT selcollist */
 {
-<<<<<<< HEAD
-  yylhsminor.yy286 = tSetQuerySqlNode(&yymsp[-1].minor.yy0, yymsp[0].minor.yy193, NULL, NULL, NULL, NULL, NULL, NULL, NULL, NULL, NULL, NULL);
+  yylhsminor.yy286 = tSetQuerySqlNode(&yymsp[-1].minor.yy0, yymsp[0].minor.yy193, NULL, NULL, NULL, NULL, NULL, NULL, NULL, NULL, NULL, NULL, NULL);
 }
   yymsp[-1].minor.yy286 = yylhsminor.yy286;
         break;
@@ -4319,44 +2956,19 @@
       case 167: /* sclp ::= */
       case 192: /* orderby_opt ::= */ yytestcase(yyruleno==192);
 {yymsp[1].minor.yy193 = 0;}
-=======
-  yylhsminor.yy254 = tSetQuerySqlNode(&yymsp[-1].minor.yy0, yymsp[0].minor.yy429, NULL, NULL, NULL, NULL, NULL, NULL, NULL, NULL, NULL, NULL, NULL);
-}
-  yymsp[-1].minor.yy254 = yylhsminor.yy254;
-        break;
-      case 162: /* sclp ::= selcollist COMMA */
-{yylhsminor.yy429 = yymsp[-1].minor.yy429;}
-  yymsp[-1].minor.yy429 = yylhsminor.yy429;
-        break;
-      case 163: /* sclp ::= */
-      case 188: /* orderby_opt ::= */ yytestcase(yyruleno==188);
-{yymsp[1].minor.yy429 = 0;}
->>>>>>> c3dc60e8
         break;
       case 168: /* selcollist ::= sclp distinct expr as */
 {
-<<<<<<< HEAD
    yylhsminor.yy193 = tSqlExprListAppend(yymsp[-3].minor.yy193, yymsp[-1].minor.yy454,  yymsp[-2].minor.yy0.n? &yymsp[-2].minor.yy0:0, yymsp[0].minor.yy0.n?&yymsp[0].minor.yy0:0);
 }
   yymsp[-3].minor.yy193 = yylhsminor.yy193;
-=======
-   yylhsminor.yy429 = tSqlExprListAppend(yymsp[-3].minor.yy429, yymsp[-1].minor.yy170,  yymsp[-2].minor.yy0.n? &yymsp[-2].minor.yy0:0, yymsp[0].minor.yy0.n?&yymsp[0].minor.yy0:0);
-}
-  yymsp[-3].minor.yy429 = yylhsminor.yy429;
->>>>>>> c3dc60e8
         break;
       case 169: /* selcollist ::= sclp STAR */
 {
    tSqlExpr *pNode = tSqlExprCreateIdValue(NULL, TK_ALL);
-<<<<<<< HEAD
    yylhsminor.yy193 = tSqlExprListAppend(yymsp[-1].minor.yy193, pNode, 0, 0);
 }
   yymsp[-1].minor.yy193 = yylhsminor.yy193;
-=======
-   yylhsminor.yy429 = tSqlExprListAppend(yymsp[-1].minor.yy429, pNode, 0, 0);
-}
-  yymsp[-1].minor.yy429 = yylhsminor.yy429;
->>>>>>> c3dc60e8
         break;
       case 170: /* as ::= AS ids */
 { yymsp[-1].minor.yy0 = yymsp[0].minor.yy0;    }
@@ -4372,62 +2984,36 @@
 { yylhsminor.yy0 = yymsp[0].minor.yy0;  }
   yymsp[0].minor.yy0 = yylhsminor.yy0;
         break;
-<<<<<<< HEAD
       case 175: /* from ::= FROM tablelist */
 {yymsp[-1].minor.yy370 = yymsp[0].minor.yy193;}
         break;
       case 176: /* from ::= FROM LP union RP */
 {yymsp[-3].minor.yy370 = yymsp[-1].minor.yy21;}
-=======
-      case 171: /* from ::= FROM tablelist */
-{yymsp[-1].minor.yy70 = yymsp[0].minor.yy429;}
-        break;
-      case 172: /* from ::= FROM LP union RP */
-{yymsp[-3].minor.yy70 = yymsp[-1].minor.yy141;}
->>>>>>> c3dc60e8
         break;
       case 177: /* tablelist ::= ids cpxName */
 {
   toTSDBType(yymsp[-1].minor.yy0.type);
   yymsp[-1].minor.yy0.n += yymsp[0].minor.yy0.n;
-<<<<<<< HEAD
   yylhsminor.yy193 = setTableNameList(NULL, &yymsp[-1].minor.yy0, NULL);
 }
   yymsp[-1].minor.yy193 = yylhsminor.yy193;
-=======
-  yylhsminor.yy429 = setTableNameList(NULL, &yymsp[-1].minor.yy0, NULL);
-}
-  yymsp[-1].minor.yy429 = yylhsminor.yy429;
->>>>>>> c3dc60e8
         break;
       case 178: /* tablelist ::= ids cpxName ids */
 {
   toTSDBType(yymsp[-2].minor.yy0.type);
   toTSDBType(yymsp[0].minor.yy0.type);
   yymsp[-2].minor.yy0.n += yymsp[-1].minor.yy0.n;
-<<<<<<< HEAD
   yylhsminor.yy193 = setTableNameList(NULL, &yymsp[-2].minor.yy0, &yymsp[0].minor.yy0);
 }
   yymsp[-2].minor.yy193 = yylhsminor.yy193;
-=======
-  yylhsminor.yy429 = setTableNameList(NULL, &yymsp[-2].minor.yy0, &yymsp[0].minor.yy0);
-}
-  yymsp[-2].minor.yy429 = yylhsminor.yy429;
->>>>>>> c3dc60e8
         break;
       case 179: /* tablelist ::= tablelist COMMA ids cpxName */
 {
   toTSDBType(yymsp[-1].minor.yy0.type);
   yymsp[-1].minor.yy0.n += yymsp[0].minor.yy0.n;
-<<<<<<< HEAD
   yylhsminor.yy193 = setTableNameList(yymsp[-3].minor.yy193, &yymsp[-1].minor.yy0, NULL);
 }
   yymsp[-3].minor.yy193 = yylhsminor.yy193;
-=======
-  yylhsminor.yy429 = setTableNameList(yymsp[-3].minor.yy429, &yymsp[-1].minor.yy0, NULL);
-}
-  yymsp[-3].minor.yy429 = yylhsminor.yy429;
->>>>>>> c3dc60e8
         break;
       case 180: /* tablelist ::= tablelist COMMA ids cpxName ids */
 {
@@ -4435,21 +3021,14 @@
   toTSDBType(yymsp[0].minor.yy0.type);
   yymsp[-2].minor.yy0.n += yymsp[-1].minor.yy0.n;
 
-<<<<<<< HEAD
   yylhsminor.yy193 = setTableNameList(yymsp[-4].minor.yy193, &yymsp[-2].minor.yy0, &yymsp[0].minor.yy0);
 }
   yymsp[-4].minor.yy193 = yylhsminor.yy193;
-=======
-  yylhsminor.yy429 = setTableNameList(yymsp[-4].minor.yy429, &yymsp[-2].minor.yy0, &yymsp[0].minor.yy0);
-}
-  yymsp[-4].minor.yy429 = yylhsminor.yy429;
->>>>>>> c3dc60e8
         break;
       case 181: /* tmvar ::= VARIABLE */
 {yylhsminor.yy0 = yymsp[0].minor.yy0;}
   yymsp[0].minor.yy0 = yylhsminor.yy0;
         break;
-<<<<<<< HEAD
       case 182: /* interval_opt ::= INTERVAL LP tmvar RP */
 {yymsp[-3].minor.yy392.interval = yymsp[-1].minor.yy0; yymsp[-3].minor.yy392.offset.n = 0;}
         break;
@@ -4461,38 +3040,16 @@
         break;
       case 185: /* session_option ::= */
 {yymsp[1].minor.yy447.col.n = 0; yymsp[1].minor.yy447.gap.n = 0;}
-=======
-      case 178: /* interval_opt ::= INTERVAL LP tmvar RP */
-{yymsp[-3].minor.yy220.interval = yymsp[-1].minor.yy0; yymsp[-3].minor.yy220.offset.n = 0;}
-        break;
-      case 179: /* interval_opt ::= INTERVAL LP tmvar COMMA tmvar RP */
-{yymsp[-5].minor.yy220.interval = yymsp[-3].minor.yy0; yymsp[-5].minor.yy220.offset = yymsp[-1].minor.yy0;}
-        break;
-      case 180: /* interval_opt ::= */
-{memset(&yymsp[1].minor.yy220, 0, sizeof(yymsp[1].minor.yy220));}
-        break;
-      case 181: /* session_option ::= */
-{yymsp[1].minor.yy87.col.n = 0; yymsp[1].minor.yy87.gap.n = 0;}
->>>>>>> c3dc60e8
         break;
       case 186: /* session_option ::= SESSION LP ids cpxName COMMA tmvar RP */
 {
    yymsp[-4].minor.yy0.n += yymsp[-3].minor.yy0.n;
-<<<<<<< HEAD
    yymsp[-6].minor.yy447.col = yymsp[-4].minor.yy0;
    yymsp[-6].minor.yy447.gap = yymsp[-1].minor.yy0;
 }
         break;
       case 187: /* fill_opt ::= */
 { yymsp[1].minor.yy193 = 0;     }
-=======
-   yymsp[-6].minor.yy87.col = yymsp[-4].minor.yy0;
-   yymsp[-6].minor.yy87.gap = yymsp[-1].minor.yy0;
-}
-        break;
-      case 183: /* fill_opt ::= */
-{ yymsp[1].minor.yy429 = 0;     }
->>>>>>> c3dc60e8
         break;
       case 188: /* fill_opt ::= FILL LP ID COMMA tagitemlist RP */
 {
@@ -4500,23 +3057,14 @@
     toTSDBType(yymsp[-3].minor.yy0.type);
     tVariantCreate(&A, &yymsp[-3].minor.yy0);
 
-<<<<<<< HEAD
     tVariantListInsert(yymsp[-1].minor.yy193, &A, -1, 0);
     yymsp[-5].minor.yy193 = yymsp[-1].minor.yy193;
-=======
-    tVariantListInsert(yymsp[-1].minor.yy429, &A, -1, 0);
-    yymsp[-5].minor.yy429 = yymsp[-1].minor.yy429;
->>>>>>> c3dc60e8
 }
         break;
       case 189: /* fill_opt ::= FILL LP ID RP */
 {
     toTSDBType(yymsp[-1].minor.yy0.type);
-<<<<<<< HEAD
     yymsp[-3].minor.yy193 = tVariantListAppendToken(NULL, &yymsp[-1].minor.yy0, -1);
-=======
-    yymsp[-3].minor.yy429 = tVariantListAppendToken(NULL, &yymsp[-1].minor.yy0, -1);
->>>>>>> c3dc60e8
 }
         break;
       case 190: /* sliding_opt ::= SLIDING LP tmvar RP */
@@ -4525,44 +3073,26 @@
       case 191: /* sliding_opt ::= */
 {yymsp[1].minor.yy0.n = 0; yymsp[1].minor.yy0.z = NULL; yymsp[1].minor.yy0.type = 0;   }
         break;
-<<<<<<< HEAD
       case 193: /* orderby_opt ::= ORDER BY sortlist */
 {yymsp[-2].minor.yy193 = yymsp[0].minor.yy193;}
-=======
-      case 189: /* orderby_opt ::= ORDER BY sortlist */
-{yymsp[-2].minor.yy429 = yymsp[0].minor.yy429;}
->>>>>>> c3dc60e8
         break;
       case 194: /* sortlist ::= sortlist COMMA item sortorder */
 {
-<<<<<<< HEAD
     yylhsminor.yy193 = tVariantListAppend(yymsp[-3].minor.yy193, &yymsp[-1].minor.yy442, yymsp[0].minor.yy312);
 }
   yymsp[-3].minor.yy193 = yylhsminor.yy193;
-=======
-    yylhsminor.yy429 = tVariantListAppend(yymsp[-3].minor.yy429, &yymsp[-1].minor.yy218, yymsp[0].minor.yy116);
-}
-  yymsp[-3].minor.yy429 = yylhsminor.yy429;
->>>>>>> c3dc60e8
         break;
       case 195: /* sortlist ::= item sortorder */
 {
-<<<<<<< HEAD
   yylhsminor.yy193 = tVariantListAppend(NULL, &yymsp[-1].minor.yy442, yymsp[0].minor.yy312);
 }
   yymsp[-1].minor.yy193 = yylhsminor.yy193;
-=======
-  yylhsminor.yy429 = tVariantListAppend(NULL, &yymsp[-1].minor.yy218, yymsp[0].minor.yy116);
-}
-  yymsp[-1].minor.yy429 = yylhsminor.yy429;
->>>>>>> c3dc60e8
         break;
       case 196: /* item ::= ids cpxName */
 {
   toTSDBType(yymsp[-1].minor.yy0.type);
   yymsp[-1].minor.yy0.n += yymsp[0].minor.yy0.n;
 
-<<<<<<< HEAD
   tVariantCreate(&yylhsminor.yy442, &yymsp[-1].minor.yy0);
 }
   yymsp[-1].minor.yy442 = yylhsminor.yy442;
@@ -4581,42 +3111,15 @@
         break;
       case 201: /* groupby_opt ::= GROUP BY grouplist */
 { yymsp[-2].minor.yy193 = yymsp[0].minor.yy193;}
-=======
-  tVariantCreate(&yylhsminor.yy218, &yymsp[-1].minor.yy0);
-}
-  yymsp[-1].minor.yy218 = yylhsminor.yy218;
-        break;
-      case 193: /* sortorder ::= ASC */
-{ yymsp[0].minor.yy116 = TSDB_ORDER_ASC; }
-        break;
-      case 194: /* sortorder ::= DESC */
-{ yymsp[0].minor.yy116 = TSDB_ORDER_DESC;}
-        break;
-      case 195: /* sortorder ::= */
-{ yymsp[1].minor.yy116 = TSDB_ORDER_ASC; }
-        break;
-      case 196: /* groupby_opt ::= */
-{ yymsp[1].minor.yy429 = 0;}
-        break;
-      case 197: /* groupby_opt ::= GROUP BY grouplist */
-{ yymsp[-2].minor.yy429 = yymsp[0].minor.yy429;}
->>>>>>> c3dc60e8
         break;
       case 202: /* grouplist ::= grouplist COMMA item */
 {
-<<<<<<< HEAD
   yylhsminor.yy193 = tVariantListAppend(yymsp[-2].minor.yy193, &yymsp[0].minor.yy442, -1);
 }
   yymsp[-2].minor.yy193 = yylhsminor.yy193;
-=======
-  yylhsminor.yy429 = tVariantListAppend(yymsp[-2].minor.yy429, &yymsp[0].minor.yy218, -1);
-}
-  yymsp[-2].minor.yy429 = yylhsminor.yy429;
->>>>>>> c3dc60e8
         break;
       case 203: /* grouplist ::= item */
 {
-<<<<<<< HEAD
   yylhsminor.yy193 = tVariantListAppend(NULL, &yymsp[0].minor.yy442, -1);
 }
   yymsp[0].minor.yy193 = yylhsminor.yy193;
@@ -4795,186 +3298,6 @@
       case 253: /* expritem ::= expr */
 {yylhsminor.yy454 = yymsp[0].minor.yy454;}
   yymsp[0].minor.yy454 = yylhsminor.yy454;
-=======
-  yylhsminor.yy429 = tVariantListAppend(NULL, &yymsp[0].minor.yy218, -1);
-}
-  yymsp[0].minor.yy429 = yylhsminor.yy429;
-        break;
-      case 200: /* having_opt ::= */
-      case 210: /* where_opt ::= */ yytestcase(yyruleno==210);
-      case 250: /* expritem ::= */ yytestcase(yyruleno==250);
-{yymsp[1].minor.yy170 = 0;}
-        break;
-      case 201: /* having_opt ::= HAVING expr */
-      case 211: /* where_opt ::= WHERE expr */ yytestcase(yyruleno==211);
-{yymsp[-1].minor.yy170 = yymsp[0].minor.yy170;}
-        break;
-      case 202: /* limit_opt ::= */
-      case 206: /* slimit_opt ::= */ yytestcase(yyruleno==206);
-{yymsp[1].minor.yy18.limit = -1; yymsp[1].minor.yy18.offset = 0;}
-        break;
-      case 203: /* limit_opt ::= LIMIT signed */
-      case 207: /* slimit_opt ::= SLIMIT signed */ yytestcase(yyruleno==207);
-{yymsp[-1].minor.yy18.limit = yymsp[0].minor.yy481;  yymsp[-1].minor.yy18.offset = 0;}
-        break;
-      case 204: /* limit_opt ::= LIMIT signed OFFSET signed */
-{ yymsp[-3].minor.yy18.limit = yymsp[-2].minor.yy481;  yymsp[-3].minor.yy18.offset = yymsp[0].minor.yy481;}
-        break;
-      case 205: /* limit_opt ::= LIMIT signed COMMA signed */
-{ yymsp[-3].minor.yy18.limit = yymsp[0].minor.yy481;  yymsp[-3].minor.yy18.offset = yymsp[-2].minor.yy481;}
-        break;
-      case 208: /* slimit_opt ::= SLIMIT signed SOFFSET signed */
-{yymsp[-3].minor.yy18.limit = yymsp[-2].minor.yy481;  yymsp[-3].minor.yy18.offset = yymsp[0].minor.yy481;}
-        break;
-      case 209: /* slimit_opt ::= SLIMIT signed COMMA signed */
-{yymsp[-3].minor.yy18.limit = yymsp[0].minor.yy481;  yymsp[-3].minor.yy18.offset = yymsp[-2].minor.yy481;}
-        break;
-      case 212: /* expr ::= LP expr RP */
-{yylhsminor.yy170 = yymsp[-1].minor.yy170; yylhsminor.yy170->token.z = yymsp[-2].minor.yy0.z; yylhsminor.yy170->token.n = (yymsp[0].minor.yy0.z - yymsp[-2].minor.yy0.z + 1);}
-  yymsp[-2].minor.yy170 = yylhsminor.yy170;
-        break;
-      case 213: /* expr ::= ID */
-{ yylhsminor.yy170 = tSqlExprCreateIdValue(&yymsp[0].minor.yy0, TK_ID);}
-  yymsp[0].minor.yy170 = yylhsminor.yy170;
-        break;
-      case 214: /* expr ::= ID DOT ID */
-{ yymsp[-2].minor.yy0.n += (1+yymsp[0].minor.yy0.n); yylhsminor.yy170 = tSqlExprCreateIdValue(&yymsp[-2].minor.yy0, TK_ID);}
-  yymsp[-2].minor.yy170 = yylhsminor.yy170;
-        break;
-      case 215: /* expr ::= ID DOT STAR */
-{ yymsp[-2].minor.yy0.n += (1+yymsp[0].minor.yy0.n); yylhsminor.yy170 = tSqlExprCreateIdValue(&yymsp[-2].minor.yy0, TK_ALL);}
-  yymsp[-2].minor.yy170 = yylhsminor.yy170;
-        break;
-      case 216: /* expr ::= INTEGER */
-{ yylhsminor.yy170 = tSqlExprCreateIdValue(&yymsp[0].minor.yy0, TK_INTEGER);}
-  yymsp[0].minor.yy170 = yylhsminor.yy170;
-        break;
-      case 217: /* expr ::= MINUS INTEGER */
-      case 218: /* expr ::= PLUS INTEGER */ yytestcase(yyruleno==218);
-{ yymsp[-1].minor.yy0.n += yymsp[0].minor.yy0.n; yymsp[-1].minor.yy0.type = TK_INTEGER; yylhsminor.yy170 = tSqlExprCreateIdValue(&yymsp[-1].minor.yy0, TK_INTEGER);}
-  yymsp[-1].minor.yy170 = yylhsminor.yy170;
-        break;
-      case 219: /* expr ::= FLOAT */
-{ yylhsminor.yy170 = tSqlExprCreateIdValue(&yymsp[0].minor.yy0, TK_FLOAT);}
-  yymsp[0].minor.yy170 = yylhsminor.yy170;
-        break;
-      case 220: /* expr ::= MINUS FLOAT */
-      case 221: /* expr ::= PLUS FLOAT */ yytestcase(yyruleno==221);
-{ yymsp[-1].minor.yy0.n += yymsp[0].minor.yy0.n; yymsp[-1].minor.yy0.type = TK_FLOAT; yylhsminor.yy170 = tSqlExprCreateIdValue(&yymsp[-1].minor.yy0, TK_FLOAT);}
-  yymsp[-1].minor.yy170 = yylhsminor.yy170;
-        break;
-      case 222: /* expr ::= STRING */
-{ yylhsminor.yy170 = tSqlExprCreateIdValue(&yymsp[0].minor.yy0, TK_STRING);}
-  yymsp[0].minor.yy170 = yylhsminor.yy170;
-        break;
-      case 223: /* expr ::= NOW */
-{ yylhsminor.yy170 = tSqlExprCreateIdValue(&yymsp[0].minor.yy0, TK_NOW); }
-  yymsp[0].minor.yy170 = yylhsminor.yy170;
-        break;
-      case 224: /* expr ::= VARIABLE */
-{ yylhsminor.yy170 = tSqlExprCreateIdValue(&yymsp[0].minor.yy0, TK_VARIABLE);}
-  yymsp[0].minor.yy170 = yylhsminor.yy170;
-        break;
-      case 225: /* expr ::= BOOL */
-{ yylhsminor.yy170 = tSqlExprCreateIdValue(&yymsp[0].minor.yy0, TK_BOOL);}
-  yymsp[0].minor.yy170 = yylhsminor.yy170;
-        break;
-      case 226: /* expr ::= NULL */
-{ yylhsminor.yy170 = tSqlExprCreateIdValue(&yymsp[0].minor.yy0, TK_NULL);}
-  yymsp[0].minor.yy170 = yylhsminor.yy170;
-        break;
-      case 227: /* expr ::= ID LP exprlist RP */
-{ yylhsminor.yy170 = tSqlExprCreateFunction(yymsp[-1].minor.yy429, &yymsp[-3].minor.yy0, &yymsp[0].minor.yy0, yymsp[-3].minor.yy0.type); }
-  yymsp[-3].minor.yy170 = yylhsminor.yy170;
-        break;
-      case 228: /* expr ::= ID LP STAR RP */
-{ yylhsminor.yy170 = tSqlExprCreateFunction(NULL, &yymsp[-3].minor.yy0, &yymsp[0].minor.yy0, yymsp[-3].minor.yy0.type); }
-  yymsp[-3].minor.yy170 = yylhsminor.yy170;
-        break;
-      case 229: /* expr ::= expr IS NULL */
-{yylhsminor.yy170 = tSqlExprCreate(yymsp[-2].minor.yy170, NULL, TK_ISNULL);}
-  yymsp[-2].minor.yy170 = yylhsminor.yy170;
-        break;
-      case 230: /* expr ::= expr IS NOT NULL */
-{yylhsminor.yy170 = tSqlExprCreate(yymsp[-3].minor.yy170, NULL, TK_NOTNULL);}
-  yymsp[-3].minor.yy170 = yylhsminor.yy170;
-        break;
-      case 231: /* expr ::= expr LT expr */
-{yylhsminor.yy170 = tSqlExprCreate(yymsp[-2].minor.yy170, yymsp[0].minor.yy170, TK_LT);}
-  yymsp[-2].minor.yy170 = yylhsminor.yy170;
-        break;
-      case 232: /* expr ::= expr GT expr */
-{yylhsminor.yy170 = tSqlExprCreate(yymsp[-2].minor.yy170, yymsp[0].minor.yy170, TK_GT);}
-  yymsp[-2].minor.yy170 = yylhsminor.yy170;
-        break;
-      case 233: /* expr ::= expr LE expr */
-{yylhsminor.yy170 = tSqlExprCreate(yymsp[-2].minor.yy170, yymsp[0].minor.yy170, TK_LE);}
-  yymsp[-2].minor.yy170 = yylhsminor.yy170;
-        break;
-      case 234: /* expr ::= expr GE expr */
-{yylhsminor.yy170 = tSqlExprCreate(yymsp[-2].minor.yy170, yymsp[0].minor.yy170, TK_GE);}
-  yymsp[-2].minor.yy170 = yylhsminor.yy170;
-        break;
-      case 235: /* expr ::= expr NE expr */
-{yylhsminor.yy170 = tSqlExprCreate(yymsp[-2].minor.yy170, yymsp[0].minor.yy170, TK_NE);}
-  yymsp[-2].minor.yy170 = yylhsminor.yy170;
-        break;
-      case 236: /* expr ::= expr EQ expr */
-{yylhsminor.yy170 = tSqlExprCreate(yymsp[-2].minor.yy170, yymsp[0].minor.yy170, TK_EQ);}
-  yymsp[-2].minor.yy170 = yylhsminor.yy170;
-        break;
-      case 237: /* expr ::= expr BETWEEN expr AND expr */
-{ tSqlExpr* X2 = tSqlExprClone(yymsp[-4].minor.yy170); yylhsminor.yy170 = tSqlExprCreate(tSqlExprCreate(yymsp[-4].minor.yy170, yymsp[-2].minor.yy170, TK_GE), tSqlExprCreate(X2, yymsp[0].minor.yy170, TK_LE), TK_AND);}
-  yymsp[-4].minor.yy170 = yylhsminor.yy170;
-        break;
-      case 238: /* expr ::= expr AND expr */
-{yylhsminor.yy170 = tSqlExprCreate(yymsp[-2].minor.yy170, yymsp[0].minor.yy170, TK_AND);}
-  yymsp[-2].minor.yy170 = yylhsminor.yy170;
-        break;
-      case 239: /* expr ::= expr OR expr */
-{yylhsminor.yy170 = tSqlExprCreate(yymsp[-2].minor.yy170, yymsp[0].minor.yy170, TK_OR); }
-  yymsp[-2].minor.yy170 = yylhsminor.yy170;
-        break;
-      case 240: /* expr ::= expr PLUS expr */
-{yylhsminor.yy170 = tSqlExprCreate(yymsp[-2].minor.yy170, yymsp[0].minor.yy170, TK_PLUS);  }
-  yymsp[-2].minor.yy170 = yylhsminor.yy170;
-        break;
-      case 241: /* expr ::= expr MINUS expr */
-{yylhsminor.yy170 = tSqlExprCreate(yymsp[-2].minor.yy170, yymsp[0].minor.yy170, TK_MINUS); }
-  yymsp[-2].minor.yy170 = yylhsminor.yy170;
-        break;
-      case 242: /* expr ::= expr STAR expr */
-{yylhsminor.yy170 = tSqlExprCreate(yymsp[-2].minor.yy170, yymsp[0].minor.yy170, TK_STAR);  }
-  yymsp[-2].minor.yy170 = yylhsminor.yy170;
-        break;
-      case 243: /* expr ::= expr SLASH expr */
-{yylhsminor.yy170 = tSqlExprCreate(yymsp[-2].minor.yy170, yymsp[0].minor.yy170, TK_DIVIDE);}
-  yymsp[-2].minor.yy170 = yylhsminor.yy170;
-        break;
-      case 244: /* expr ::= expr REM expr */
-{yylhsminor.yy170 = tSqlExprCreate(yymsp[-2].minor.yy170, yymsp[0].minor.yy170, TK_REM);   }
-  yymsp[-2].minor.yy170 = yylhsminor.yy170;
-        break;
-      case 245: /* expr ::= expr LIKE expr */
-{yylhsminor.yy170 = tSqlExprCreate(yymsp[-2].minor.yy170, yymsp[0].minor.yy170, TK_LIKE);  }
-  yymsp[-2].minor.yy170 = yylhsminor.yy170;
-        break;
-      case 246: /* expr ::= expr IN LP exprlist RP */
-{yylhsminor.yy170 = tSqlExprCreate(yymsp[-4].minor.yy170, (tSqlExpr*)yymsp[-1].minor.yy429, TK_IN); }
-  yymsp[-4].minor.yy170 = yylhsminor.yy170;
-        break;
-      case 247: /* exprlist ::= exprlist COMMA expritem */
-{yylhsminor.yy429 = tSqlExprListAppend(yymsp[-2].minor.yy429,yymsp[0].minor.yy170,0, 0);}
-  yymsp[-2].minor.yy429 = yylhsminor.yy429;
-        break;
-      case 248: /* exprlist ::= expritem */
-{yylhsminor.yy429 = tSqlExprListAppend(0,yymsp[0].minor.yy170,0, 0);}
-  yymsp[0].minor.yy429 = yylhsminor.yy429;
-        break;
-      case 249: /* expritem ::= expr */
-{yylhsminor.yy170 = yymsp[0].minor.yy170;}
-  yymsp[0].minor.yy170 = yylhsminor.yy170;
->>>>>>> c3dc60e8
         break;
       case 255: /* cmd ::= RESET QUERY CACHE */
 { setDCLSqlElems(pInfo, TSDB_SQL_RESET_CACHE, 0);}
@@ -4985,11 +3308,7 @@
       case 257: /* cmd ::= ALTER TABLE ids cpxName ADD COLUMN columnlist */
 {
     yymsp[-4].minor.yy0.n += yymsp[-3].minor.yy0.n;
-<<<<<<< HEAD
     SAlterTableInfo* pAlterTable = tSetAlterTableInfo(&yymsp[-4].minor.yy0, yymsp[0].minor.yy193, NULL, TSDB_ALTER_TABLE_ADD_COLUMN, -1);
-=======
-    SAlterTableInfo* pAlterTable = tSetAlterTableInfo(&yymsp[-4].minor.yy0, yymsp[0].minor.yy429, NULL, TSDB_ALTER_TABLE_ADD_COLUMN, -1);
->>>>>>> c3dc60e8
     setSqlInfo(pInfo, pAlterTable, NULL, TSDB_SQL_ALTER_TABLE);
 }
         break;
@@ -5007,11 +3326,7 @@
       case 259: /* cmd ::= ALTER TABLE ids cpxName ADD TAG columnlist */
 {
     yymsp[-4].minor.yy0.n += yymsp[-3].minor.yy0.n;
-<<<<<<< HEAD
     SAlterTableInfo* pAlterTable = tSetAlterTableInfo(&yymsp[-4].minor.yy0, yymsp[0].minor.yy193, NULL, TSDB_ALTER_TABLE_ADD_TAG_COLUMN, -1);
-=======
-    SAlterTableInfo* pAlterTable = tSetAlterTableInfo(&yymsp[-4].minor.yy0, yymsp[0].minor.yy429, NULL, TSDB_ALTER_TABLE_ADD_TAG_COLUMN, -1);
->>>>>>> c3dc60e8
     setSqlInfo(pInfo, pAlterTable, NULL, TSDB_SQL_ALTER_TABLE);
 }
         break;
@@ -5046,11 +3361,7 @@
 
     toTSDBType(yymsp[-2].minor.yy0.type);
     SArray* A = tVariantListAppendToken(NULL, &yymsp[-2].minor.yy0, -1);
-<<<<<<< HEAD
     A = tVariantListAppend(A, &yymsp[0].minor.yy442, -1);
-=======
-    A = tVariantListAppend(A, &yymsp[0].minor.yy218, -1);
->>>>>>> c3dc60e8
 
     SAlterTableInfo* pAlterTable = tSetAlterTableInfo(&yymsp[-6].minor.yy0, NULL, A, TSDB_ALTER_TABLE_UPDATE_TAG_VAL, -1);
     setSqlInfo(pInfo, pAlterTable, NULL, TSDB_SQL_ALTER_TABLE);
@@ -5059,11 +3370,7 @@
       case 263: /* cmd ::= ALTER STABLE ids cpxName ADD COLUMN columnlist */
 {
     yymsp[-4].minor.yy0.n += yymsp[-3].minor.yy0.n;
-<<<<<<< HEAD
     SAlterTableInfo* pAlterTable = tSetAlterTableInfo(&yymsp[-4].minor.yy0, yymsp[0].minor.yy193, NULL, TSDB_ALTER_TABLE_ADD_COLUMN, TSDB_SUPER_TABLE);
-=======
-    SAlterTableInfo* pAlterTable = tSetAlterTableInfo(&yymsp[-4].minor.yy0, yymsp[0].minor.yy429, NULL, TSDB_ALTER_TABLE_ADD_COLUMN, TSDB_SUPER_TABLE);
->>>>>>> c3dc60e8
     setSqlInfo(pInfo, pAlterTable, NULL, TSDB_SQL_ALTER_TABLE);
 }
         break;
@@ -5081,11 +3388,7 @@
       case 265: /* cmd ::= ALTER STABLE ids cpxName ADD TAG columnlist */
 {
     yymsp[-4].minor.yy0.n += yymsp[-3].minor.yy0.n;
-<<<<<<< HEAD
     SAlterTableInfo* pAlterTable = tSetAlterTableInfo(&yymsp[-4].minor.yy0, yymsp[0].minor.yy193, NULL, TSDB_ALTER_TABLE_ADD_TAG_COLUMN, TSDB_SUPER_TABLE);
-=======
-    SAlterTableInfo* pAlterTable = tSetAlterTableInfo(&yymsp[-4].minor.yy0, yymsp[0].minor.yy429, NULL, TSDB_ALTER_TABLE_ADD_TAG_COLUMN, TSDB_SUPER_TABLE);
->>>>>>> c3dc60e8
     setSqlInfo(pInfo, pAlterTable, NULL, TSDB_SQL_ALTER_TABLE);
 }
         break;
