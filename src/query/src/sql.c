--- conflicted
+++ resolved
@@ -1,13 +1,29 @@
-/* Driver template for the LEMON parser generator.
-** The author disclaims copyright to this source code.
+/*
+** 2000-05-29
+**
+** The author disclaims copyright to this source code.  In place of
+** a legal notice, here is a blessing:
+**
+**    May you do good and not evil.
+**    May you find forgiveness for yourself and forgive others.
+**    May you share freely, never taking more than you give.
+**
+*************************************************************************
+** Driver template for the LEMON parser generator.
+**
+** The "lemon" program processes an LALR(1) input grammar file, then uses
+** this template to construct a parser.  The "lemon" program inserts text
+** at each "%%" line.  Also, any "P-a-r-s-e" identifer prefix (without the
+** interstitial "-" characters) contained in this template is changed into
+** the value of the %name directive from the grammar.  Otherwise, the content
+** of this template is copied straight through into the generate parser
+** source file.
+**
+** The following is the concatenation of all %include directives from the
+** input grammar file:
 */
-/* First off, code is included that follows the "include" declaration
-** in the input grammar file. */
 #include <stdio.h>
-<<<<<<< HEAD
-=======
 /************ Begin %include sections from the grammar ************************/
->>>>>>> c380e8f2
 
 #include <stdio.h>
 #include <stdlib.h>
@@ -20,72 +36,73 @@
 #include "ttokendef.h"
 #include "tutil.h"
 #include "tvariant.h"
-/* Next is all token values, in a form suitable for use by makeheaders.
-** This section will be null unless lemon is run with the -m switch.
-*/
-/* 
-** These constants (all generated automatically by the parser generator)
-** specify the various kinds of tokens (terminals) that the parser
-** understands. 
-**
-** Each symbol here is a terminal symbol in the grammar.
-*/
-/* Make sure the INTERFACE macro is defined.
-*/
-#ifndef INTERFACE
-# define INTERFACE 1
-#endif
-/* The next thing included is series of defines which control
+/**************** End of %include directives **********************************/
+/* These constants specify the various numeric values for terminal symbols
+** in a format understandable to "makeheaders".  This section is blank unless
+** "lemon" is run with the "-m" command-line option.
+***************** Begin makeheaders token definitions *************************/
+/**************** End makeheaders token definitions ***************************/
+
+/* The next sections is a series of control #defines.
 ** various aspects of the generated parser.
-**    YYCODETYPE         is the data type used for storing terminal
-**                       and nonterminal numbers.  "unsigned char" is
-**                       used if there are fewer than 250 terminals
-**                       and nonterminals.  "int" is used otherwise.
-**    YYNOCODE           is a number of type YYCODETYPE which corresponds
-**                       to no legal terminal or nonterminal number.  This
-**                       number is used to fill in empty slots of the hash 
-**                       table.
+**    YYCODETYPE         is the data type used to store the integer codes
+**                       that represent terminal and non-terminal symbols.
+**                       "unsigned char" is used if there are fewer than
+**                       256 symbols.  Larger types otherwise.
+**    YYNOCODE           is a number of type YYCODETYPE that is not used for
+**                       any terminal or nonterminal symbol.
 **    YYFALLBACK         If defined, this indicates that one or more tokens
-**                       have fall-back values which should be used if the
-**                       original value of the token will not parse.
-**    YYACTIONTYPE       is the data type used for storing terminal
-**                       and nonterminal numbers.  "unsigned char" is
-**                       used if there are fewer than 250 rules and
-**                       states combined.  "int" is used otherwise.
-**    ParseTOKENTYPE     is the data type used for minor tokens given 
-**                       directly to the parser from the tokenizer.
-**    YYMINORTYPE        is the data type used for all minor tokens.
+**                       (also known as: "terminal symbols") have fall-back
+**                       values which should be used if the original symbol
+**                       would not parse.  This permits keywords to sometimes
+**                       be used as identifiers, for example.
+**    YYACTIONTYPE       is the data type used for "action codes" - numbers
+**                       that indicate what to do in response to the next
+**                       token.
+**    ParseTOKENTYPE     is the data type used for minor type for terminal
+**                       symbols.  Background: A "minor type" is a semantic
+**                       value associated with a terminal or non-terminal
+**                       symbols.  For example, for an "ID" terminal symbol,
+**                       the minor type might be the name of the identifier.
+**                       Each non-terminal can have a different minor type.
+**                       Terminal symbols all have the same minor type, though.
+**                       This macros defines the minor type for terminal 
+**                       symbols.
+**    YYMINORTYPE        is the data type used for all minor types.
 **                       This is typically a union of many types, one of
 **                       which is ParseTOKENTYPE.  The entry in the union
-**                       for base tokens is called "yy0".
+**                       for terminal symbols is called "yy0".
 **    YYSTACKDEPTH       is the maximum depth of the parser's stack.  If
 **                       zero the stack is dynamically sized using realloc()
 **    ParseARG_SDECL     A static variable declaration for the %extra_argument
 **    ParseARG_PDECL     A parameter declaration for the %extra_argument
 **    ParseARG_STORE     Code to store %extra_argument into yypParser
 **    ParseARG_FETCH     Code to extract %extra_argument from yypParser
-<<<<<<< HEAD
-=======
 **    YYERRORSYMBOL      is the code number of the error symbol.  If not
 **                       defined, then do no error processing.
->>>>>>> c380e8f2
 **    YYNSTATE           the combined number of states.
 **    YYNRULE            the number of rules in the grammar
-**    YYERRORSYMBOL      is the code number of the error symbol.  If not
-**                       defined, then do no error processing.
+**    YYNTOKEN           Number of terminal symbols
+**    YY_MAX_SHIFT       Maximum value for shift actions
+**    YY_MIN_SHIFTREDUCE Minimum value for shift-reduce actions
+**    YY_MAX_SHIFTREDUCE Maximum value for shift-reduce actions
+**    YY_ERROR_ACTION    The yy_action[] code for syntax error
+**    YY_ACCEPT_ACTION   The yy_action[] code for accept
+**    YY_NO_ACTION       The yy_action[] code for no-op
+**    YY_MIN_REDUCE      Minimum value for reduce actions
+**    YY_MAX_REDUCE      Maximum value for reduce actions
 */
+#ifndef INTERFACE
+# define INTERFACE 1
+#endif
+/************* Begin control #defines *****************************************/
 #define YYCODETYPE unsigned short int
-<<<<<<< HEAD
 #define YYNOCODE 274
-=======
-#define YYNOCODE 272
->>>>>>> c380e8f2
 #define YYACTIONTYPE unsigned short int
 #define ParseTOKENTYPE SStrToken
 typedef union {
   int yyinit;
   ParseTOKENTYPE yy0;
-<<<<<<< HEAD
   int yy46;
   tSQLExpr* yy64;
   tVariant yy134;
@@ -101,23 +118,6 @@
   tVariantList* yy498;
   tFieldList* yy523;
   SIntervalVal yy532;
-=======
-  SSubclauseInfo* yy25;
-  tSQLExpr* yy66;
-  SCreateAcctSQL yy73;
-  int yy82;
-  SQuerySQL* yy150;
-  SCreateDBInfo yy158;
-  TAOS_FIELD yy181;
-  SLimitVal yy188;
-  tSQLExprList* yy224;
-  int64_t yy271;
-  tVariant yy312;
-  SIntervalVal yy314;
-  SCreateTableSQL* yy374;
-  tFieldList* yy449;
-  tVariantList* yy494;
->>>>>>> c380e8f2
 } YYMINORTYPE;
 #ifndef YYSTACKDEPTH
 #define YYSTACKDEPTH 100
@@ -126,32 +126,19 @@
 #define ParseARG_PDECL ,SSqlInfo* pInfo
 #define ParseARG_FETCH SSqlInfo* pInfo = yypParser->pInfo
 #define ParseARG_STORE yypParser->pInfo = pInfo
-<<<<<<< HEAD
-#define YYNSTATE 414
-#define YYNRULE 231
 #define YYFALLBACK 1
-#define YY_NO_ACTION      (YYNSTATE+YYNRULE+2)
-#define YY_ACCEPT_ACTION  (YYNSTATE+YYNRULE+1)
-#define YY_ERROR_ACTION   (YYNSTATE+YYNRULE)
-
-/* The yyzerominor constant is used to initialize instances of
-** YYMINORTYPE objects to zero. */
-static const YYMINORTYPE yyzerominor = { 0 };
-=======
-#define YYFALLBACK 1
-#define YYNSTATE             252
-#define YYNRULE              230
-#define YYNTOKEN             206
-#define YY_MAX_SHIFT         251
-#define YY_MIN_SHIFTREDUCE   416
-#define YY_MAX_SHIFTREDUCE   645
-#define YY_ERROR_ACTION      646
-#define YY_ACCEPT_ACTION     647
-#define YY_NO_ACTION         648
-#define YY_MIN_REDUCE        649
-#define YY_MAX_REDUCE        878
+#define YYNSTATE             253
+#define YYNRULE              233
+#define YYNTOKEN             207
+#define YY_MAX_SHIFT         252
+#define YY_MIN_SHIFTREDUCE   420
+#define YY_MAX_SHIFTREDUCE   652
+#define YY_ERROR_ACTION      653
+#define YY_ACCEPT_ACTION     654
+#define YY_NO_ACTION         655
+#define YY_MIN_REDUCE        656
+#define YY_MAX_REDUCE        888
 /************* End control #defines *******************************************/
->>>>>>> c380e8f2
 
 /* Define the yytestcase() macro to be a no-op if is not already defined
 ** otherwise.
@@ -174,33 +161,35 @@
 ** Suppose the action integer is N.  Then the action is determined as
 ** follows
 **
-**   0 <= N < YYNSTATE                  Shift N.  That is, push the lookahead
+**   0 <= N <= YY_MAX_SHIFT             Shift N.  That is, push the lookahead
 **                                      token onto the stack and goto state N.
 **
-**   YYNSTATE <= N < YYNSTATE+YYNRULE   Reduce by rule N-YYNSTATE.
-**
-**   N == YYNSTATE+YYNRULE              A syntax error has occurred.
-**
-**   N == YYNSTATE+YYNRULE+1            The parser accepts its input.
-**
-**   N == YYNSTATE+YYNRULE+2            No such action.  Denotes unused
+**   N between YY_MIN_SHIFTREDUCE       Shift to an arbitrary state then
+**     and YY_MAX_SHIFTREDUCE           reduce by rule N-YY_MIN_SHIFTREDUCE.
+**
+**   N == YY_ERROR_ACTION               A syntax error has occurred.
+**
+**   N == YY_ACCEPT_ACTION              The parser accepts its input.
+**
+**   N == YY_NO_ACTION                  No such action.  Denotes unused
 **                                      slots in the yy_action[] table.
 **
+**   N between YY_MIN_REDUCE            Reduce by rule N-YY_MIN_REDUCE
+**     and YY_MAX_REDUCE
+**
 ** The action table is constructed as a single large table named yy_action[].
-** Given state S and lookahead X, the action is computed as
-**
-**      yy_action[ yy_shift_ofst[S] + X ]
-**
-** If the index value yy_shift_ofst[S]+X is out of range or if the value
-** yy_lookahead[yy_shift_ofst[S]+X] is not equal to X or if yy_shift_ofst[S]
-** is equal to YY_SHIFT_USE_DFLT, it means that the action is not in the table
-** and that yy_default[S] should be used instead.  
-**
-** The formula above is for computing the action when the lookahead is
+** Given state S and lookahead X, the action is computed as either:
+**
+**    (A)   N = yy_action[ yy_shift_ofst[S] + X ]
+**    (B)   N = yy_default[S]
+**
+** The (A) formula is preferred.  The B formula is used instead if
+** yy_lookahead[yy_shift_ofst[S]+X] is not equal to X.
+**
+** The formulas above are for computing the action when the lookahead is
 ** a terminal symbol.  If the lookahead is a non-terminal (as occurs after
 ** a reduce action) then the yy_reduce_ofst[] array is used in place of
-** the yy_shift_ofst[] array and YY_REDUCE_USE_DFLT is used in place of
-** YY_SHIFT_USE_DFLT.
+** the yy_shift_ofst[] array.
 **
 ** The following are the tables generated in this section:
 **
@@ -212,466 +201,231 @@
 **  yy_reduce_ofst[]   For each state, the offset into yy_action for
 **                     shifting non-terminals after a reduce.
 **  yy_default[]       Default action for each state.
-<<<<<<< HEAD
-*/
-#define YY_ACTTAB_COUNT (665)
+**
+*********** Begin parsing tables **********************************************/
+#define YY_ACTTAB_COUNT (571)
 static const YYACTIONTYPE yy_action[] = {
- /*     0 */   398,   76,   80,   85,   88,   79,  341,  173,  397,  263,
- /*    10 */   180,   82,   35,   36,   18,   37,   38,  184,  183,  167,
- /*    20 */    29,   87,   86,  202,   41,   39,   43,   40,   10,    9,
- /*    30 */   646,  248,   34,   33,  223,  222,   32,   31,   30,   35,
- /*    40 */    36,    8,   37,   38,   63,  116,  167,   29,  101,   21,
- /*    50 */   202,   41,   39,   43,   40,  245,  244,   97,  414,   34,
- /*    60 */    33,   75,   74,   32,   31,   30,   35,   36,  256,   37,
- /*    70 */    38,  401,  174,  167,   29,  220,  219,  202,   41,   39,
- /*    80 */    43,   40,  187,  226,  207,  337,   34,   33,   22,  398,
- /*    90 */    32,   31,   30,   36,  307,   37,   38,  397,   22,  167,
- /*   100 */    29,  190,   56,  202,   41,   39,   43,   40,   32,   31,
- /*   110 */    30,  361,   34,   33,  363,  362,   32,   31,   30,  360,
- /*   120 */   306,  358,  357,  359,   46,  356,  297,  400,  133,  131,
- /*   130 */    93,   92,   91,  413,  412,  411,  410,  409,  408,  407,
- /*   140 */   406,  405,  404,  403,  402,  247,  375,  138,  374,  106,
- /*   150 */    37,   38,   50,   99,  167,   29,  161,  279,  202,   41,
- /*   160 */    39,   43,   40,  106,  373,  165,  372,   34,   33,   51,
- /*   170 */   203,   32,   31,   30,  311,   98,  323,  322,  321,  320,
- /*   180 */   319,  318,  317,  316,  315,  314,  313,  312,  310,   16,
- /*   190 */   214,  241,  240,  213,  212,  211,  239,  210,  238,  237,
- /*   200 */   236,  209,  235,  166,  285,    3,  270,  294,  197,  289,
- /*   210 */   293,  288,  292,  166,  285,   47,   78,  294,  199,  289,
- /*   220 */    60,  288,  234,  166,  285,   12,  291,  294,  290,  289,
- /*   230 */    46,  288,   21,  255,   48,  163,  164,   34,   33,  257,
- /*   240 */   189,   32,   31,   30,  151,  163,  164,  296,  370,  201,
- /*   250 */    90,   89,  145,  284,  392,  163,  164,   13,  150,  369,
- /*   260 */   299,   41,   39,   43,   40,  368,  221,  138,  337,   34,
- /*   270 */    33,  100,   21,   32,   31,   30,  162,  279,   26,   16,
- /*   280 */    17,  241,  240,  295,  275,  274,  239,   26,  238,  237,
- /*   290 */   236,  280,  235,  377,   21,   13,  380,  398,  379,  266,
- /*   300 */   378,   42,  106,   14,   21,  397,  172,  186,  337,  267,
- /*   310 */   106,   42,  286,   46,  153,  119,  120,   70,   66,   69,
- /*   320 */   225,   42,  286,   62,  175,  176,  242,  287,  171,  265,
- /*   330 */   337,  354,  286,  103,  129,   27,  331,  287,  355,  129,
- /*   340 */   343,  129,  256,   17,  138,  170,  371,  287,  159,  258,
- /*   350 */    26,  338,  156,  246,  278,  367,  157,  366,  365,   61,
- /*   360 */   364,  353,  352,  351,  350,  371,  349,  271,  371,  348,
- /*   370 */   347,  346,   22,   54,  340,  342,  339,   73,   71,   45,
- /*   380 */    68,  330,  215,  329,  328,  327,  326,  325,   65,  206,
- /*   390 */   204,    7,  324,   15,    4,  298,  376,  277,    6,    5,
- /*   400 */   105,  260,   20,   19,  268,  193,  160,  264,  104,  185,
- /*   410 */    55,  253,  252,  251,   59,  182,  181,  250,  179,  189,
- /*   420 */   249,  178,    2,    1,   96,  393,  243,   95,   94,  386,
- /*   430 */   232,  123,  127,  128,  305,  228,  230,  126,  231,  233,
- /*   440 */   124,  125,  229,  152,  122,   53,   67,  205,  216,  344,
- /*   450 */    64,   26,  114,  227,   28,  113,   77,  192,  198,  194,
- /*   460 */    44,  196,  273,   52,   49,  195,  276,   58,   57,  399,
- /*   470 */   396,  647,  395,  132,  394,  391,  390,  112,  389,  111,
- /*   480 */   388,  110,  387,  109,  130,  108,  269,  188,  200,  177,
- /*   490 */   107,  647,  385,  308,  234,  115,  304,  384,   84,  254,
- /*   500 */   224,  647,  647,  158,  191,  647,  647,  647,  647,  272,
- /*   510 */   647,   83,  647,  169,  383,  303,  647,  647,  647,  302,
- /*   520 */   168,  647,  301,  647,   81,  382,  135,  647,   23,   25,
- /*   530 */   345,  121,  336,  335,   72,  334,  218,  647,  332,  217,
- /*   540 */    24,  381,  134,  208,  309,  118,  117,  102,  262,  261,
- /*   550 */   259,  647,  647,  647,  647,  647,  647,  647,  647,  647,
- /*   560 */   647,  647,  647,  647,  647,  647,  647,  647,  647,  647,
- /*   570 */   647,  647,  647,  647,  647,  647,  647,  647,  647,  647,
- /*   580 */   647,  647,  647,  647,  647,  647,  647,  300,  647,  647,
- /*   590 */   647,  647,  647,  647,  647,  647,  647,  647,  647,  647,
- /*   600 */   647,  647,  647,  647,  647,  647,  647,  647,  647,  647,
- /*   610 */   647,  647,  647,  647,  647,  647,  647,  647,  647,  647,
- /*   620 */   647,  647,  647,  333,  647,  647,  647,  647,  647,  647,
- /*   630 */   647,  647,  647,  647,  647,  647,  647,  647,  647,  139,
- /*   640 */   647,  647,  647,  647,  647,  647,  146,  647,  647,  136,
- /*   650 */   147,  149,  148,  144,  143,  141,  140,  155,  154,  283,
- /*   660 */   282,  281,  142,  137,   11,
+ /*     0 */   108,  463,  141,   11,  654,  252,  802,  463,  140,  464,
+ /*    10 */   162,  165,  876,   35,   36,  464,   37,   38,  159,  250,
+ /*    20 */   170,   29,  141,  463,  206,   41,   39,   43,   40,  173,
+ /*    30 */   780,  464,  875,   34,   33,  145,  141,   32,   31,   30,
+ /*    40 */    35,   36,  791,   37,   38,  164,  876,  170,   29,  780,
+ /*    50 */    21,  206,   41,   39,   43,   40,  191,  829,  799,  201,
+ /*    60 */    34,   33,   21,   21,   32,   31,   30,  421,  422,  423,
+ /*    70 */   424,  425,  426,  427,  428,  429,  430,  431,  432,  251,
+ /*    80 */    35,   36,  181,   37,   38,  532,  776,  170,   29,  238,
+ /*    90 */   246,  206,   41,   39,   43,   40,  174,  175,  777,  777,
+ /*   100 */    34,   33,  872,   56,   32,   31,   30,  176,  871,   36,
+ /*   110 */   780,   37,   38,  227,  226,  170,   29,  791,   17,  206,
+ /*   120 */    41,   39,   43,   40,  108,   26,  870,  606,   34,   33,
+ /*   130 */    78,  160,   32,   31,   30,  238,  157,   16,  218,  245,
+ /*   140 */   244,  217,  216,  215,  243,  214,  242,  241,  240,  213,
+ /*   150 */   239,  755,  103,  743,  744,  745,  746,  747,  748,  749,
+ /*   160 */   750,  751,  752,  753,  754,  756,   37,   38,  229,  177,
+ /*   170 */   170,   29,  224,  223,  206,   41,   39,   43,   40,  203,
+ /*   180 */    62,   60,    8,   34,   33,   63,  118,   32,   31,   30,
+ /*   190 */   169,  619,   27,   12,  610,  184,  613,  158,  616,  778,
+ /*   200 */   169,  619,  188,  187,  610,  194,  613,  108,  616,  153,
+ /*   210 */   169,  619,  561,  108,  610,  154,  613,   18,  616,   90,
+ /*   220 */    89,  148,  166,  167,   34,   33,  205,  143,   32,   31,
+ /*   230 */    30,  697,  166,  167,  131,  144,  564,   41,   39,   43,
+ /*   240 */    40,  706,  166,  167,  131,   34,   33,  146,   17,   32,
+ /*   250 */    31,   30,   32,   31,   30,   26,   16,  207,  245,  244,
+ /*   260 */    21,  587,  588,  243,  828,  242,  241,  240,  698,  239,
+ /*   270 */    61,  131,   76,   80,  147,  190,  102,  151,   85,   88,
+ /*   280 */    79,  760,  156,   26,  758,  759,   82,   21,   42,  761,
+ /*   290 */   556,  763,  764,  762,  225,  765,  777,  193,   42,  618,
+ /*   300 */   249,  248,   96,  574,  121,  122,  608,  105,   42,  618,
+ /*   310 */    70,   66,   69,  578,  617,  168,  579,   46,  152,  618,
+ /*   320 */    14,  230,  548,  777,  617,  545,  638,  546,  150,  547,
+ /*   330 */    13,  135,  133,  612,  617,  615,  139,   93,   92,   91,
+ /*   340 */   620,  611,  609,  614,   13,   47,  538,  622,   50,  552,
+ /*   350 */    46,  553,  537,  178,  179,    3,   22,  211,   75,   74,
+ /*   360 */   149,   22,   10,    9,   48,   51,  142,  550,  885,  551,
+ /*   370 */    87,   86,  101,   99,  779,  839,  838,  171,  835,  834,
+ /*   380 */   172,  801,  771,  228,  806,  793,  808,  104,  821,  119,
+ /*   390 */   820,  117,  120,  708,  212,  137,   24,  221,  705,  222,
+ /*   400 */    26,  192,  100,  884,   72,  883,  881,  123,  726,   25,
+ /*   410 */   573,   23,  138,  695,   49,   81,  693,   83,   84,  691,
+ /*   420 */   790,  690,  195,  161,  199,  549,   57,   52,  180,  132,
+ /*   430 */   688,  687,  686,  685,  684,  134,  682,  109,  680,  678,
+ /*   440 */    44,  676,  674,  136,  204,  202,   58,  822,  200,  198,
+ /*   450 */   196,  220,   77,   28,  231,  232,  233,  235,  652,  234,
+ /*   460 */   236,  237,  247,  209,  183,   53,  651,  182,  185,  186,
+ /*   470 */    64,   67,  155,  650,  643,  189,  193,  689,  558,   94,
+ /*   480 */   683,  675,  126,  125,  727,  129,  124,  127,  128,   95,
+ /*   490 */   130,    1,  114,  110,  111,  775,    2,   55,   59,  116,
+ /*   500 */   112,  113,  115,  575,  106,  163,  197,    5,  580,  107,
+ /*   510 */     6,   65,  621,   19,    4,   20,   15,  208,  623,    7,
+ /*   520 */   210,  504,  500,  498,  497,  496,  493,  467,  219,   68,
+ /*   530 */    45,   71,   73,   22,  534,  533,  531,  488,   54,  486,
+ /*   540 */   478,  484,  480,  482,  476,  474,  505,  503,  502,  501,
+ /*   550 */   499,  495,  494,   46,  465,  436,  434,  656,  655,  655,
+ /*   560 */   655,  655,  655,  655,  655,  655,  655,  655,  655,   97,
+ /*   570 */    98,
 };
 static const YYCODETYPE yy_lookahead[] = {
- /*     0 */     1,   64,   65,   66,   67,   68,    5,   63,    9,  104,
- /*    10 */   127,   74,   13,   14,  109,   16,   17,  134,  135,   20,
- /*    20 */    21,   72,   73,   24,   25,   26,   27,   28,  129,  130,
- /*    30 */   208,  209,   33,   34,   33,   34,   37,   38,   39,   13,
- /*    40 */    14,   99,   16,   17,  102,  103,   20,   21,  211,  211,
- /*    50 */    24,   25,   26,   27,   28,   60,   61,   62,    0,   33,
- /*    60 */    34,  129,  130,   37,   38,   39,   13,   14,  246,   16,
- /*    70 */    17,   58,  128,   20,   21,  131,  132,   24,   25,   26,
- /*    80 */    27,   28,  260,  245,  100,  247,   33,   34,  104,    1,
- /*    90 */    37,   38,   39,   14,  100,   16,   17,    9,  104,   20,
- /*   100 */    21,  264,  103,   24,   25,   26,   27,   28,   37,   38,
- /*   110 */    39,  227,   33,   34,  230,  231,   37,   38,   39,  235,
- /*   120 */   100,  237,  238,  239,  104,  241,  100,   59,   64,   65,
- /*   130 */    66,   67,   68,   45,   46,   47,   48,   49,   50,   51,
- /*   140 */    52,   53,   54,   55,   56,   57,    5,  262,    7,  211,
- /*   150 */    16,   17,  104,   21,   20,   21,  271,  272,   24,   25,
- /*   160 */    26,   27,   28,  211,    5,   59,    7,   33,   34,  121,
- /*   170 */    15,   37,   38,   39,  227,   21,  229,  230,  231,  232,
- /*   180 */   233,  234,  235,  236,  237,  238,  239,  240,  241,   85,
- /*   190 */    86,   87,   88,   89,   90,   91,   92,   93,   94,   95,
- /*   200 */    96,   97,   98,    1,    2,   99,  268,    5,  270,    7,
- /*   210 */     5,    9,    7,    1,    2,  104,   72,    5,  266,    7,
- /*   220 */   268,    9,   78,    1,    2,   44,    5,    5,    7,    7,
- /*   230 */   104,    9,  211,  100,  123,   33,   34,   33,   34,   37,
- /*   240 */   107,   37,   38,   39,   63,   33,   34,    1,    5,   37,
- /*   250 */    69,   70,   71,  100,   76,   33,   34,  104,   77,    5,
- /*   260 */   105,   25,   26,   27,   28,    5,  245,  262,  247,   33,
- /*   270 */    34,   99,  211,   37,   38,   39,  271,  272,  106,   85,
- /*   280 */    99,   87,   88,   37,  116,  117,   92,  106,   94,   95,
- /*   290 */    96,  100,   98,    2,  211,  104,    5,    1,    7,  100,
- /*   300 */     9,   99,  211,  104,  211,    9,  245,  126,  247,  100,
- /*   310 */   211,   99,  110,  104,  133,   64,   65,   66,   67,   68,
- /*   320 */   211,   99,  110,  249,   33,   34,  228,  125,  245,  100,
- /*   330 */   247,  215,  110,  104,  218,  261,  215,  125,  215,  218,
- /*   340 */   247,  218,  246,   99,  262,  228,  248,  125,  228,  211,
- /*   350 */   106,  242,  210,  211,  272,    5,  260,    5,    5,  268,
- /*   360 */     5,    5,    5,    5,    5,  248,    5,  268,  248,    5,
- /*   370 */     5,    5,  104,   99,    5,  100,    5,  130,  130,   16,
- /*   380 */    72,   76,   15,    5,    5,    5,    5,    5,   72,  101,
- /*   390 */   101,   99,    9,   99,   99,  105,  105,  100,  115,  115,
- /*   400 */    99,  263,  104,  104,  100,   99,    1,  100,   99,  127,
- /*   410 */   108,  100,   86,    5,  104,    5,  136,    5,    5,  107,
- /*   420 */     5,  136,  214,  217,  213,  212,   75,   59,  213,  212,
- /*   430 */    81,  224,  222,  219,  246,   49,   82,  221,   53,   79,
- /*   440 */   220,  223,   80,  212,  225,  212,  216,  212,   75,  226,
- /*   450 */   216,  106,  251,   83,  124,  252,   84,  111,  118,  112,
- /*   460 */   119,  113,  212,  120,  122,  265,  269,  212,  212,  211,
- /*   470 */   211,  273,  211,  211,  211,  211,  211,  253,  211,  254,
- /*   480 */   211,  255,  211,  256,  211,  257,  110,  246,  114,  211,
- /*   490 */   258,  273,  211,  244,   78,  250,  259,  211,  211,  246,
- /*   500 */   243,  273,  273,  265,  265,  273,  273,  273,  273,  269,
- /*   510 */   273,  211,  273,  243,  211,  243,  273,  273,  273,  243,
- /*   520 */   243,  273,  243,  273,  211,  211,  211,  273,  211,  211,
- /*   530 */   211,  211,  211,  211,  211,  211,  211,  273,  211,  211,
- /*   540 */   211,  248,  211,  211,  211,  211,  211,  211,  211,  211,
- /*   550 */   211,  273,  273,  273,  273,  273,  273,  273,  273,  273,
- /*   560 */   273,  273,  273,  273,  273,  273,  273,  273,  273,  273,
- /*   570 */   273,  273,  273,  273,  273,  273,  273,  273,  273,  273,
- /*   580 */   273,  273,  273,  273,  273,  273,  273,  243,  273,  273,
+ /*     0 */   211,    1,  262,  262,  208,  209,  211,    1,  262,    9,
+ /*    10 */   228,  271,  272,   13,   14,    9,   16,   17,  210,  211,
+ /*    20 */    20,   21,  262,    1,   24,   25,   26,   27,   28,  228,
+ /*    30 */   248,    9,  272,   33,   34,  262,  262,   37,   38,   39,
+ /*    40 */    13,   14,  246,   16,   17,  271,  272,   20,   21,  248,
+ /*    50 */   211,   24,   25,   26,   27,   28,  260,  268,  263,  270,
+ /*    60 */    33,   34,  211,  211,   37,   38,   39,   45,   46,   47,
+ /*    70 */    48,   49,   50,   51,   52,   53,   54,   55,   56,   57,
+ /*    80 */    13,   14,   60,   16,   17,    5,  247,   20,   21,   78,
+ /*    90 */   228,   24,   25,   26,   27,   28,  245,  245,  247,  247,
+ /*   100 */    33,   34,  262,  103,   37,   38,   39,   66,  262,   14,
+ /*   110 */   248,   16,   17,   33,   34,   20,   21,  246,   99,   24,
+ /*   120 */    25,   26,   27,   28,  211,  106,  262,  100,   33,   34,
+ /*   130 */    73,  260,   37,   38,   39,   78,  262,   85,   86,   87,
+ /*   140 */    88,   89,   90,   91,   92,   93,   94,   95,   96,   97,
+ /*   150 */    98,  227,  211,  229,  230,  231,  232,  233,  234,  235,
+ /*   160 */   236,  237,  238,  239,  240,  241,   16,   17,  211,  128,
+ /*   170 */    20,   21,  131,  132,   24,   25,   26,   27,   28,  266,
+ /*   180 */   249,  268,   99,   33,   34,  102,  103,   37,   38,   39,
+ /*   190 */     1,    2,  261,   44,    5,  127,    7,  262,    9,  242,
+ /*   200 */     1,    2,  134,  135,    5,  264,    7,  211,    9,   60,
+ /*   210 */     1,    2,  104,  211,    5,   66,    7,  109,    9,   70,
+ /*   220 */    71,   72,   33,   34,   33,   34,   37,  262,   37,   38,
+ /*   230 */    39,  215,   33,   34,  218,  262,   37,   25,   26,   27,
+ /*   240 */    28,  215,   33,   34,  218,   33,   34,  262,   99,   37,
+ /*   250 */    38,   39,   37,   38,   39,  106,   85,   15,   87,   88,
+ /*   260 */   211,  116,  117,   92,  268,   94,   95,   96,  215,   98,
+ /*   270 */   268,  218,   61,   62,  262,  126,   99,  262,   67,   68,
+ /*   280 */    69,  227,  133,  106,  230,  231,   75,  211,   99,  235,
+ /*   290 */   100,  237,  238,  239,  245,  241,  247,  107,   99,  110,
+ /*   300 */    63,   64,   65,  100,   61,   62,    1,  104,   99,  110,
+ /*   310 */    67,   68,   69,  100,  125,   59,  100,  104,  262,  110,
+ /*   320 */   104,  245,    2,  247,  125,    5,  100,    7,  262,    9,
+ /*   330 */   104,   61,   62,    5,  125,    7,  262,   67,   68,   69,
+ /*   340 */   100,    5,   37,    7,  104,  104,  100,  105,  104,    5,
+ /*   350 */   104,    7,  100,   33,   34,   99,  104,  100,  129,  130,
+ /*   360 */   262,  104,  129,  130,  123,  121,  262,    5,  248,    7,
+ /*   370 */    73,   74,   61,   62,  248,  243,  243,  243,  243,  243,
+ /*   380 */   243,  211,  244,  243,  211,  246,  211,  211,  269,  211,
+ /*   390 */   269,  250,  211,  211,  211,  211,  211,  211,  211,  211,
+ /*   400 */   106,  246,   59,  211,  211,  211,  211,  211,  211,  211,
+ /*   410 */   110,  211,  211,  211,  122,  211,  211,  211,  211,  211,
+ /*   420 */   259,  211,  265,  265,  265,  105,  212,  120,  211,  211,
+ /*   430 */   211,  211,  211,  211,  211,  211,  211,  258,  211,  211,
+ /*   440 */   119,  211,  211,  211,  114,  118,  212,  212,  113,  112,
+ /*   450 */   111,   76,   84,  124,   83,   49,   80,   53,    5,   82,
+ /*   460 */    81,   79,   76,  212,    5,  212,    5,  136,  136,    5,
+ /*   470 */   216,  216,  212,    5,   86,  127,  107,  212,  100,  213,
+ /*   480 */   212,  212,  220,  224,  226,  222,  225,  223,  221,  213,
+ /*   490 */   219,  217,  253,  257,  256,  246,  214,  108,  104,  251,
+ /*   500 */   255,  254,  252,  100,   99,    1,   99,  115,  100,   99,
+ /*   510 */   115,   73,  100,  104,   99,  104,   99,  101,  105,   99,
+ /*   520 */   101,    9,    5,    5,    5,    5,    5,   77,   15,   73,
+ /*   530 */    16,  130,  130,  104,    5,    5,  100,    5,   99,    5,
+ /*   540 */     5,    5,    5,    5,    5,    5,    5,    5,    5,    5,
+ /*   550 */     5,    5,    5,  104,   77,   59,   58,    0,  273,  273,
+ /*   560 */   273,  273,  273,  273,  273,  273,  273,  273,  273,   21,
+ /*   570 */    21,  273,  273,  273,  273,  273,  273,  273,  273,  273,
+ /*   580 */   273,  273,  273,  273,  273,  273,  273,  273,  273,  273,
  /*   590 */   273,  273,  273,  273,  273,  273,  273,  273,  273,  273,
  /*   600 */   273,  273,  273,  273,  273,  273,  273,  273,  273,  273,
  /*   610 */   273,  273,  273,  273,  273,  273,  273,  273,  273,  273,
- /*   620 */   273,  273,  273,  248,  273,  273,  273,  273,  273,  273,
- /*   630 */   273,  273,  273,  273,  273,  273,  273,  273,  273,  262,
- /*   640 */   273,  273,  273,  273,  273,  273,  262,  273,  273,  262,
- /*   650 */   262,  262,  262,  262,  262,  262,  262,  262,  262,  262,
- /*   660 */   262,  262,  262,  262,  262,
+ /*   620 */   273,  273,  273,  273,  273,  273,  273,  273,  273,  273,
+ /*   630 */   273,  273,  273,  273,  273,  273,  273,  273,  273,  273,
+ /*   640 */   273,  273,  273,  273,  273,  273,  273,  273,  273,  273,
+ /*   650 */   273,  273,  273,  273,  273,  273,  273,  273,  273,  273,
+ /*   660 */   273,  273,  273,  273,  273,  273,  273,  273,  273,  273,
+ /*   670 */   273,  273,  273,  273,  273,  273,  273,  273,  273,  273,
+ /*   680 */   273,  273,  273,  273,  273,  273,  273,  273,  273,  273,
+ /*   690 */   273,  273,  273,  273,  273,  273,  273,  273,  273,  273,
+ /*   700 */   273,  273,  273,  273,  273,  273,  273,  273,  273,  273,
+ /*   710 */   273,  273,  273,  273,  273,  273,  273,  273,  273,  273,
+ /*   720 */   273,  273,  273,  273,  273,  273,  273,  273,  273,  273,
+ /*   730 */   273,  273,  273,  273,  273,  273,  273,  273,  273,  273,
+ /*   740 */   273,  273,  273,  273,  273,  273,  273,  273,  273,  273,
+ /*   750 */   273,  273,  273,  273,  273,  273,  273,  273,  273,  273,
+ /*   760 */   273,  273,  273,  273,  273,  273,  273,  273,  273,  273,
+ /*   770 */   273,  273,  273,  273,  273,  273,  273,  273,
 };
-#define YY_SHIFT_USE_DFLT (-118)
-#define YY_SHIFT_COUNT (248)
-#define YY_SHIFT_MIN   (-117)
-#define YY_SHIFT_MAX   (416)
-static const short yy_shift_ofst[] = {
- /*     0 */   181,  104,  194,  212,  222,  296,  296,  296,  296,  296,
- /*    10 */   296,   -1,   88,  222,  291,  291,  291,  244,  296,  296,
- /*    20 */   296,  296,  296,  144,  416,  416, -118,  202,  222,  222,
- /*    30 */   222,  222,  222,  222,  222,  222,  222,  222,  222,  222,
- /*    40 */   222,  222,  222,  222,  222,  291,  291,    1,    1,    1,
- /*    50 */     1,    1,    1,  -58,    1,  172,  296,  296,  296,  296,
- /*    60 */   168,  168,  -95,  296,  296,  296,  296,  296,  296,  296,
- /*    70 */   296,  296,  296,  296,  296,  296,  296,  296,  296,  296,
- /*    80 */   296,  296,  296,  296,  296,  296,  296,  296,  296,  296,
- /*    90 */   296,  296,  296,  296,  296,  296,  296,  296,  296,  296,
- /*   100 */   345,  368,  368,  376,  376,  376,  368,  343,  342,  341,
- /*   110 */   374,  340,  348,  347,  346,  330,  345,  368,  368,  373,
- /*   120 */   373,  368,  372,  370,  386,  362,  354,  385,  349,  360,
- /*   130 */   368,  351,  368,  351, -118, -118,   26,   53,   53,   53,
- /*   140 */    79,  134,  236,  236,  236,  -63,  204,  204,  204,  204,
- /*   150 */   251,   64,  -56, -117,   71,   71,   -5,  133,  229,  209,
- /*   160 */   199,  191,  153,  221,  205,  246,  106,  155,  111,   48,
- /*   170 */    20,   -6,  -16,  -68, -101,  159,  141,  -51,  415,  285,
- /*   180 */   413,  412,  280,  410,  408,  326,  282,  312,  311,  302,
- /*   190 */   310,  307,  309,  405,  306,  304,  301,  299,  284,  298,
- /*   200 */   283,  297,  295,  290,  294,  289,  292,  288,  316,  383,
- /*   210 */   382,  381,  380,  379,  378,  305,  367,  308,  363,  248,
- /*   220 */   247,  268,  371,  369,  275,  274,  268,  366,  365,  364,
- /*   230 */   361,  359,  358,  357,  356,  355,  353,  352,  350,  260,
- /*   240 */   254,  243,  126,  178,  154,  132,   68,   13,   58,
-};
-#define YY_REDUCE_USE_DFLT (-179)
-#define YY_REDUCE_COUNT (135)
-#define YY_REDUCE_MIN   (-178)
-#define YY_REDUCE_MAX   (402)
-static const short yy_reduce_ofst[] = {
- /*     0 */  -178,  -53, -116,    5, -115,  -62,  -48,   83,   61,   21,
- /*    10 */  -162,  138,  142,   82,  120,  117,   98,   96, -163,   99,
- /*    20 */    91,  109,   93,  123,  121,  116,   74,  402,  401,  400,
- /*    30 */   399,  398,  397,  396,  395,  394,  393,  392,  391,  390,
- /*    40 */   389,  388,  387,  384,  377,  375,  293,  344,  279,  277,
- /*    50 */   276,  272,  270,  249,  257,  253,  339,  338,  337,  336,
- /*    60 */   240,  197,  245,  335,  334,  333,  332,  331,  329,  328,
- /*    70 */   327,  325,  324,  323,  322,  321,  320,  319,  318,  317,
- /*    80 */   315,  314,  313,  303,  300,  287,  286,  281,  278,  273,
- /*    90 */   271,  269,  267,  265,  264,  263,  262,  261,  259,  258,
- /*   100 */   241,  256,  255,  239,  238,  200,  250,  237,  232,  228,
- /*   110 */   227,  226,  225,  224,  203,  201,  188,  235,  233,  234,
- /*   120 */   230,  231,  223,  219,  207,  220,  218,  216,  210,  214,
- /*   130 */   217,  215,  213,  211,  206,  208,
-};
-static const YYACTIONTYPE yy_default[] = {
- /*     0 */   645,  463,  452,  634,  634,  645,  645,  645,  645,  645,
- /*    10 */   645,  559,  429,  634,  645,  645,  645,  645,  645,  645,
- /*    20 */   645,  645,  645,  465,  465,  465,  554,  645,  645,  645,
- /*    30 */   645,  645,  645,  645,  645,  645,  645,  645,  645,  645,
- /*    40 */   645,  645,  645,  645,  645,  645,  645,  645,  645,  645,
- /*    50 */   645,  645,  645,  645,  645,  645,  645,  561,  563,  645,
- /*    60 */   581,  581,  552,  645,  645,  645,  645,  645,  645,  645,
- /*    70 */   645,  645,  645,  645,  645,  645,  645,  645,  645,  645,
- /*    80 */   645,  450,  645,  448,  645,  645,  645,  645,  645,  645,
- /*    90 */   645,  645,  645,  645,  645,  645,  645,  437,  645,  645,
- /*   100 */   645,  431,  431,  645,  645,  645,  431,  588,  592,  586,
- /*   110 */   574,  582,  573,  569,  568,  596,  645,  431,  431,  460,
- /*   120 */   460,  431,  481,  479,  477,  469,  475,  471,  473,  467,
- /*   130 */   431,  458,  431,  458,  498,  513,  645,  597,  633,  587,
- /*   140 */   623,  622,  629,  621,  620,  645,  616,  617,  619,  618,
- /*   150 */   645,  645,  645,  645,  625,  624,  645,  645,  645,  645,
- /*   160 */   645,  645,  645,  645,  645,  645,  599,  645,  593,  589,
- /*   170 */   645,  645,  645,  645,  645,  645,  645,  645,  645,  645,
- /*   180 */   645,  645,  645,  645,  645,  645,  645,  551,  645,  645,
- /*   190 */   560,  645,  645,  645,  645,  645,  645,  583,  645,  575,
- /*   200 */   645,  645,  645,  645,  645,  645,  645,  528,  645,  645,
- /*   210 */   645,  645,  645,  645,  645,  645,  645,  645,  645,  645,
- /*   220 */   645,  638,  645,  645,  645,  522,  636,  645,  645,  645,
- /*   230 */   645,  645,  645,  645,  645,  645,  645,  645,  645,  645,
- /*   240 */   645,  645,  484,  645,  435,  433,  645,  427,  645,  644,
- /*   250 */   643,  642,  635,  550,  549,  548,  547,  556,  558,  557,
- /*   260 */   555,  562,  564,  553,  567,  566,  571,  570,  572,  565,
- /*   270 */   585,  584,  577,  578,  580,  579,  576,  613,  631,  632,
- /*   280 */   630,  628,  627,  626,  612,  611,  610,  609,  608,  605,
- /*   290 */   607,  604,  606,  603,  602,  601,  600,  598,  615,  614,
- /*   300 */   595,  594,  591,  590,  546,  531,  530,  529,  527,  464,
- /*   310 */   512,  511,  510,  509,  508,  507,  506,  505,  504,  503,
- /*   320 */   502,  501,  500,  499,  496,  492,  490,  489,  488,  485,
- /*   330 */   459,  462,  461,  641,  640,  639,  637,  533,  534,  526,
- /*   340 */   525,  524,  523,  532,  483,  482,  480,  478,  470,  476,
- /*   350 */   472,  474,  468,  466,  454,  453,  521,  520,  519,  518,
- /*   360 */   517,  516,  515,  514,  497,  495,  494,  493,  491,  487,
- /*   370 */   486,  536,  545,  544,  543,  542,  541,  540,  539,  538,
- /*   380 */   537,  535,  451,  449,  447,  446,  445,  444,  443,  442,
- /*   390 */   441,  440,  457,  439,  432,  438,  436,  456,  455,  434,
- /*   400 */   430,  428,  426,  425,  424,  423,  422,  421,  420,  419,
- /*   410 */   418,  417,  416,  415,
-=======
-**
-*********** Begin parsing tables **********************************************/
-#define YY_ACTTAB_COUNT (566)
-static const YYACTIONTYPE yy_action[] = {
- /*     0 */   751,  459,   11,  749,  750,  647,  251,  459,  752,  460,
- /*    10 */   754,  755,  753,   35,   36,  460,   37,   38,  159,  249,
- /*    20 */   170,   29,  141,  459,  206,   41,   39,   43,   40,  140,
- /*    30 */   145,  460,  865,   34,   33,  862,  141,   32,   31,   30,
- /*    40 */    35,   36,  781,   37,   38,  165,  866,  170,   29,  141,
- /*    50 */    62,  206,   41,   39,   43,   40,  191,  525,  164,  866,
- /*    60 */    34,   33,   27,   21,   32,   31,   30,  417,  418,  419,
- /*    70 */   420,  421,  422,  423,  424,  425,  426,  427,  428,  250,
- /*    80 */    35,   36,  181,   37,   38,  227,  226,  170,   29,  781,
- /*    90 */   176,  206,   41,   39,   43,   40,  174,  162,  767,  792,
- /*   100 */    34,   33,   56,  160,   32,   31,   30,   21,   36,    8,
- /*   110 */    37,   38,   63,  118,  170,   29,  770,  108,  206,   41,
- /*   120 */    39,   43,   40,   32,   31,   30,  599,   34,   33,   78,
- /*   130 */   875,   32,   31,   30,  238,   37,   38,  108,  238,  170,
- /*   140 */    29,  184,  766,  206,   41,   39,   43,   40,  188,  187,
- /*   150 */   789,  177,   34,   33,  224,  223,   32,   31,   30,   16,
- /*   160 */   218,  244,  243,  217,  216,  215,  242,  214,  241,  240,
- /*   170 */   239,  213,  747,  818,  735,  736,  737,  738,  739,  740,
- /*   180 */   741,  742,  743,  744,  745,  746,  169,  612,  103,   12,
- /*   190 */   603,   17,  606,  819,  609,  201,  169,  612,   26,  108,
- /*   200 */   603,  108,  606,  861,  609,  153,  169,  612,  173,  567,
- /*   210 */   603,  154,  606,  105,  609,   90,   89,  148,  166,  167,
- /*   220 */    34,   33,  205,  102,   32,   31,   30,  770,  166,  167,
- /*   230 */    26,   21,  557,   41,   39,   43,   40,  549,  166,  167,
- /*   240 */   194,   34,   33,   17,  193,   32,   31,   30,  860,   16,
- /*   250 */    26,  244,  243,  203,   21,   60,  242,   61,  241,  240,
- /*   260 */   239,  248,  247,   96,  175,  229,  767,   76,   80,  245,
- /*   270 */   190,  554,   21,   85,   88,   79,   18,  156,  121,  122,
- /*   280 */   605,   82,  608,   42,   70,   66,   69,  225,  770,  767,
- /*   290 */   135,  133,  601,   42,  611,  768,   93,   92,   91,  690,
- /*   300 */   168,  207,  131,   42,  611,  230,  545,  767,  546,  610,
- /*   310 */   699,  157,  691,  131,  611,  131,  604,  541,  607,  610,
- /*   320 */   538,  571,  539,   47,  540,   46,  580,  581,  602,  610,
- /*   330 */   572,  631,  613,   50,   14,   13,   13,  531,  543,    3,
- /*   340 */   544,   46,   48,  530,   75,   74,  811,   22,  178,  179,
- /*   350 */    51,  211,   10,    9,  829,   22,   87,   86,  101,   99,
- /*   360 */   158,  143,  144,  146,  147,  151,  152,  150,  139,  149,
- /*   370 */   769,  142,  828,  171,  825,  824,  172,  791,  761,  796,
- /*   380 */   228,  783,  798,  104,  810,  119,  120,  701,  117,  212,
- /*   390 */   615,  137,   24,  221,  698,   26,  222,  192,  874,   72,
- /*   400 */   873,  871,  123,  719,   25,  100,   23,  138,  566,  688,
- /*   410 */    81,  686,   83,   84,  684,  195,  780,  683,  161,  542,
- /*   420 */   180,  199,  132,  681,  680,  679,   52,   49,  678,  677,
- /*   430 */   109,  134,   44,  675,  204,  673,  671,  669,  667,  202,
- /*   440 */   200,  198,  196,   28,  136,  220,   57,   58,  812,   77,
- /*   450 */   231,  232,  233,  234,  235,  236,  237,  246,  209,  645,
- /*   460 */    53,  182,  183,  644,  110,   64,   67,  155,  186,  185,
- /*   470 */   682,  643,   94,  636,  676,  189,  126,  125,  720,  124,
- /*   480 */   127,  128,  130,  129,   95,  668,    1,  551,  193,  765,
- /*   490 */     2,   55,  113,  111,  114,  112,  115,  116,   59,  568,
- /*   500 */   163,  106,  197,    5,  573,  107,    6,   65,  614,   19,
- /*   510 */     4,   20,   15,  208,  616,    7,  210,  500,  496,  494,
- /*   520 */   493,  492,  489,  463,  219,   68,   45,   71,   73,   22,
- /*   530 */   527,  526,  524,   54,  484,  482,  474,  480,  476,  478,
- /*   540 */   472,  470,  499,  498,  497,  495,  491,  490,   46,  461,
- /*   550 */   432,  430,  649,  648,  648,  648,  648,  648,  648,  648,
- /*   560 */   648,  648,  648,  648,   97,   98,
-};
-static const YYCODETYPE yy_lookahead[] = {
- /*     0 */   226,    1,  260,  229,  230,  207,  208,    1,  234,    9,
- /*    10 */   236,  237,  238,   13,   14,    9,   16,   17,  209,  210,
- /*    20 */    20,   21,  260,    1,   24,   25,   26,   27,   28,  260,
- /*    30 */   260,    9,  270,   33,   34,  260,  260,   37,   38,   39,
- /*    40 */    13,   14,  244,   16,   17,  269,  270,   20,   21,  260,
- /*    50 */   247,   24,   25,   26,   27,   28,  258,    5,  269,  270,
- /*    60 */    33,   34,  259,  210,   37,   38,   39,   45,   46,   47,
- /*    70 */    48,   49,   50,   51,   52,   53,   54,   55,   56,   57,
- /*    80 */    13,   14,   60,   16,   17,   33,   34,   20,   21,  244,
- /*    90 */    66,   24,   25,   26,   27,   28,  243,  227,  245,  210,
- /*   100 */    33,   34,  102,  258,   37,   38,   39,  210,   14,   98,
- /*   110 */    16,   17,  101,  102,   20,   21,  246,  210,   24,   25,
- /*   120 */    26,   27,   28,   37,   38,   39,   99,   33,   34,   73,
- /*   130 */   246,   37,   38,   39,   78,   16,   17,  210,   78,   20,
- /*   140 */    21,  126,  245,   24,   25,   26,   27,   28,  133,  134,
- /*   150 */   261,  127,   33,   34,  130,  131,   37,   38,   39,   85,
- /*   160 */    86,   87,   88,   89,   90,   91,   92,   93,   94,   95,
- /*   170 */    96,   97,  226,  266,  228,  229,  230,  231,  232,  233,
- /*   180 */   234,  235,  236,  237,  238,  239,    1,    2,  210,   44,
- /*   190 */     5,   98,    7,  266,    9,  268,    1,    2,  105,  210,
- /*   200 */     5,  210,    7,  260,    9,   60,    1,    2,  227,   99,
- /*   210 */     5,   66,    7,  103,    9,   70,   71,   72,   33,   34,
- /*   220 */    33,   34,   37,   98,   37,   38,   39,  246,   33,   34,
- /*   230 */   105,  210,   37,   25,   26,   27,   28,   99,   33,   34,
- /*   240 */   262,   33,   34,   98,  106,   37,   38,   39,  260,   85,
- /*   250 */   105,   87,   88,  264,  210,  266,   92,  266,   94,   95,
- /*   260 */    96,   63,   64,   65,  243,  210,  245,   61,   62,  227,
- /*   270 */   125,  103,  210,   67,   68,   69,  108,  132,   61,   62,
- /*   280 */     5,   75,    7,   98,   67,   68,   69,  243,  246,  245,
- /*   290 */    61,   62,    1,   98,  109,  240,   67,   68,   69,  214,
- /*   300 */    59,   15,  217,   98,  109,  243,    5,  245,    7,  124,
- /*   310 */   214,  260,  214,  217,  109,  217,    5,    2,    7,  124,
- /*   320 */     5,   99,    7,  103,    9,  103,  115,  116,   37,  124,
- /*   330 */    99,   99,   99,  103,  103,  103,  103,   99,    5,   98,
- /*   340 */     7,  103,  122,   99,  128,  129,  267,  103,   33,   34,
- /*   350 */   120,   99,  128,  129,  241,  103,   73,   74,   61,   62,
- /*   360 */   260,  260,  260,  260,  260,  260,  260,  260,  260,  260,
- /*   370 */   246,  260,  241,  241,  241,  241,  241,  210,  242,  210,
- /*   380 */   241,  244,  210,  210,  267,  210,  210,  210,  248,  210,
- /*   390 */   104,  210,  210,  210,  210,  105,  210,  244,  210,  210,
- /*   400 */   210,  210,  210,  210,  210,   59,  210,  210,  109,  210,
- /*   410 */   210,  210,  210,  210,  210,  263,  257,  210,  263,  104,
- /*   420 */   210,  263,  210,  210,  210,  210,  119,  121,  210,  210,
- /*   430 */   256,  210,  118,  210,  113,  210,  210,  210,  210,  117,
- /*   440 */   112,  111,  110,  123,  210,   76,  211,  211,  211,   84,
- /*   450 */    83,   49,   80,   82,   53,   81,   79,   76,  211,    5,
- /*   460 */   211,  135,    5,    5,  255,  215,  215,  211,    5,  135,
- /*   470 */   211,    5,  212,   86,  211,  126,  219,  223,  225,  224,
- /*   480 */   222,  220,  218,  221,  212,  211,  216,   99,  106,  244,
- /*   490 */   213,  107,  252,  254,  251,  253,  250,  249,  103,   99,
- /*   500 */     1,   98,   98,  114,   99,   98,  114,   73,   99,  103,
- /*   510 */    98,  103,   98,  100,  104,   98,  100,    9,    5,    5,
- /*   520 */     5,    5,    5,   77,   15,   73,   16,  129,  129,  103,
- /*   530 */     5,    5,   99,   98,    5,    5,    5,    5,    5,    5,
- /*   540 */     5,    5,    5,    5,    5,    5,    5,    5,  103,   77,
- /*   550 */    59,   58,    0,  271,  271,  271,  271,  271,  271,  271,
- /*   560 */   271,  271,  271,  271,   21,   21,  271,  271,  271,  271,
- /*   570 */   271,  271,  271,  271,  271,  271,  271,  271,  271,  271,
- /*   580 */   271,  271,  271,  271,  271,  271,  271,  271,  271,  271,
- /*   590 */   271,  271,  271,  271,  271,  271,  271,  271,  271,  271,
- /*   600 */   271,  271,  271,  271,  271,  271,  271,  271,  271,  271,
- /*   610 */   271,  271,  271,  271,  271,  271,  271,  271,  271,  271,
- /*   620 */   271,  271,  271,  271,  271,  271,  271,  271,  271,  271,
- /*   630 */   271,  271,  271,  271,  271,  271,  271,  271,  271,  271,
- /*   640 */   271,  271,  271,  271,  271,  271,  271,  271,  271,  271,
- /*   650 */   271,  271,  271,  271,  271,  271,  271,  271,  271,  271,
- /*   660 */   271,  271,  271,  271,  271,  271,  271,  271,  271,  271,
- /*   670 */   271,  271,  271,  271,  271,  271,  271,  271,  271,  271,
- /*   680 */   271,  271,  271,  271,  271,  271,  271,  271,  271,  271,
- /*   690 */   271,  271,  271,  271,  271,  271,  271,  271,  271,  271,
- /*   700 */   271,  271,  271,  271,  271,  271,  271,  271,  271,  271,
- /*   710 */   271,  271,  271,  271,  271,  271,  271,  271,  271,  271,
- /*   720 */   271,  271,  271,  271,  271,  271,  271,  271,  271,  271,
- /*   730 */   271,  271,  271,  271,  271,  271,  271,  271,  271,  271,
- /*   740 */   271,  271,  271,  271,  271,  271,  271,  271,  271,  271,
- /*   750 */   271,  271,  271,  271,  271,  271,  271,  271,  271,  271,
- /*   760 */   271,  271,  271,  271,  271,  271,  271,  271,  271,  271,
- /*   770 */   271,  271,
-};
-#define YY_SHIFT_COUNT    (251)
+#define YY_SHIFT_COUNT    (252)
 #define YY_SHIFT_MIN      (0)
-#define YY_SHIFT_MAX      (552)
+#define YY_SHIFT_MAX      (557)
 static const unsigned short int yy_shift_ofst[] = {
- /*     0 */   145,   74,  164,  185,  205,    6,    6,    6,    6,    6,
- /*    10 */     6,    0,   22,  205,  315,  315,  315,   93,    6,    6,
- /*    20 */     6,    6,    6,   56,   60,   60,  566,  195,  205,  205,
- /*    30 */   205,  205,  205,  205,  205,  205,  205,  205,  205,  205,
- /*    40 */   205,  205,  205,  205,  205,  315,  315,   52,   52,   52,
- /*    50 */    52,   52,   52,   11,   52,  125,    6,    6,    6,    6,
- /*    60 */   211,  211,  168,    6,    6,    6,    6,    6,    6,    6,
+ /*     0 */   149,   52,  171,  189,  209,    6,    6,    6,    6,    6,
+ /*    10 */     6,    0,   22,  209,  320,  320,  320,   19,    6,    6,
+ /*    20 */     6,    6,    6,   57,   11,   11,  571,  199,  209,  209,
+ /*    30 */   209,  209,  209,  209,  209,  209,  209,  209,  209,  209,
+ /*    40 */   209,  209,  209,  209,  209,  320,  320,   80,   80,   80,
+ /*    50 */    80,   80,   80,   83,   80,  177,    6,    6,    6,    6,
+ /*    60 */   145,  145,  108,    6,    6,    6,    6,    6,    6,    6,
  /*    70 */     6,    6,    6,    6,    6,    6,    6,    6,    6,    6,
  /*    80 */     6,    6,    6,    6,    6,    6,    6,    6,    6,    6,
  /*    90 */     6,    6,    6,    6,    6,    6,    6,    6,    6,    6,
- /*   100 */     6,    6,  290,  346,  346,  299,  299,  299,  346,  307,
- /*   110 */   306,  314,  321,  322,  328,  330,  332,  320,  290,  346,
- /*   120 */   346,  369,  369,  346,  365,  367,  402,  372,  371,  401,
- /*   130 */   374,  377,  346,  381,  346,  381,  346,  566,  566,   27,
- /*   140 */    67,   67,   67,   94,  119,  208,  208,  208,  206,  187,
- /*   150 */   187,  187,  187,  217,  229,   24,   15,   86,   86,  198,
- /*   160 */   138,  110,  222,  231,  232,  233,  275,  311,  291,  241,
- /*   170 */   286,  220,  230,  238,  244,  252,  216,  224,  301,  333,
- /*   180 */   283,  297,  454,  326,  457,  458,  334,  463,  466,  387,
- /*   190 */   349,  382,  388,  384,  395,  400,  403,  499,  404,  405,
- /*   200 */   407,  406,  389,  408,  392,  409,  412,  410,  414,  413,
- /*   210 */   417,  416,  434,  508,  513,  514,  515,  516,  517,  446,
- /*   220 */   509,  452,  510,  398,  399,  426,  525,  526,  433,  435,
- /*   230 */   426,  529,  530,  531,  532,  533,  534,  535,  536,  537,
- /*   240 */   538,  539,  540,  541,  542,  445,  472,  543,  544,  491,
- /*   250 */   493,  552,
+ /*   100 */     6,    6,  294,  343,  343,  300,  300,  300,  343,  307,
+ /*   110 */   292,  321,  330,  327,  335,  337,  339,  329,  294,  343,
+ /*   120 */   343,  375,  375,  343,  368,  371,  406,  376,  377,  404,
+ /*   130 */   379,  382,  343,  386,  343,  386,  343,  571,  571,   27,
+ /*   140 */    67,   67,   67,   95,  150,  212,  212,  212,  211,  191,
+ /*   150 */   191,  191,  191,  243,  270,   41,   68,  215,  215,  237,
+ /*   160 */   190,  203,  213,  216,  226,  240,  328,  336,  305,  256,
+ /*   170 */   242,  241,  244,  246,  252,  257,  229,  233,  344,  362,
+ /*   180 */   297,  311,  453,  331,  459,  461,  332,  464,  468,  388,
+ /*   190 */   348,  369,  378,  389,  394,  403,  405,  504,  407,  408,
+ /*   200 */   410,  409,  392,  411,  395,  412,  415,  413,  417,  416,
+ /*   210 */   420,  419,  438,  512,  517,  518,  519,  520,  521,  450,
+ /*   220 */   513,  456,  514,  401,  402,  429,  529,  530,  436,  439,
+ /*   230 */   429,  532,  534,  535,  536,  537,  538,  539,  540,  541,
+ /*   240 */   542,  543,  544,  545,  546,  547,  449,  477,  548,  549,
+ /*   250 */   496,  498,  557,
 };
 #define YY_REDUCE_COUNT (138)
-#define YY_REDUCE_MIN   (-258)
-#define YY_REDUCE_MAX   (277)
+#define YY_REDUCE_MIN   (-260)
+#define YY_REDUCE_MAX   (282)
 static const short yy_reduce_ofst[] = {
- /*     0 */  -202,  -54, -226, -224, -211,  -73,  -11, -147,   21,   44,
- /*    10 */    62, -111, -191, -238, -130,  -19,   42, -155,  -22,  -93,
- /*    20 */    -9,   55, -103,   85,   96,   98, -197, -258, -231, -230,
- /*    30 */  -225,  -57,  -12,   51,  100,  101,  102,  103,  104,  105,
- /*    40 */   106,  107,  108,  109,  111, -116,  124,  113,  131,  132,
- /*    50 */   133,  134,  135,  136,  139,  137,  167,  169,  172,  173,
- /*    60 */    79,  117,  140,  175,  176,  177,  179,  181,  182,  183,
- /*    70 */   184,  186,  188,  189,  190,  191,  192,  193,  194,  196,
- /*    80 */   197,  199,  200,  201,  202,  203,  204,  207,  210,  212,
- /*    90 */   213,  214,  215,  218,  219,  221,  223,  225,  226,  227,
- /*   100 */   228,  234,  153,  235,  236,  152,  155,  158,  237,  159,
- /*   110 */   174,  209,  239,  242,  240,  243,  246,  248,  245,  247,
- /*   120 */   249,  250,  251,  256,  253,  255,  254,  257,  258,  261,
- /*   130 */   262,  264,  259,  260,  263,  272,  274,  270,  277,
+ /*     0 */  -204,  -76,   54, -260, -226, -211,  -87, -149, -148,   49,
+ /*    10 */    76, -205, -192, -240, -218, -199, -138, -129,  -59,   -4,
+ /*    20 */     2,  -43, -161,   16,   26,   53,  -69, -259, -254, -227,
+ /*    30 */  -160, -154, -136, -126,  -65,  -35,  -27,  -15,   12,   15,
+ /*    40 */    56,   66,   74,   98,  104,  120,  126,  132,  133,  134,
+ /*    50 */   135,  136,  137,  138,  140,  139,  170,  173,  175,  176,
+ /*    60 */   119,  121,  141,  178,  181,  182,  183,  184,  185,  186,
+ /*    70 */   187,  188,  192,  193,  194,  195,  196,  197,  198,  200,
+ /*    80 */   201,  202,  204,  205,  206,  207,  208,  210,  217,  218,
+ /*    90 */   219,  220,  221,  222,  223,  224,  225,  227,  228,  230,
+ /*   100 */   231,  232,  155,  214,  234,  157,  158,  159,  235,  161,
+ /*   110 */   179,  236,  238,  245,  247,  239,  250,  248,  249,  251,
+ /*   120 */   253,  254,  255,  260,  258,  261,  259,  262,  264,  267,
+ /*   130 */   263,  271,  265,  266,  268,  276,  269,  274,  282,
 };
 static const YYACTIONTYPE yy_default[] = {
- /*     0 */   646,  700,  689,  868,  868,  646,  646,  646,  646,  646,
- /*    10 */   646,  793,  664,  868,  646,  646,  646,  646,  646,  646,
- /*    20 */   646,  646,  646,  702,  702,  702,  788,  646,  646,  646,
- /*    30 */   646,  646,  646,  646,  646,  646,  646,  646,  646,  646,
- /*    40 */   646,  646,  646,  646,  646,  646,  646,  646,  646,  646,
- /*    50 */   646,  646,  646,  646,  646,  646,  646,  795,  797,  646,
- /*    60 */   815,  815,  786,  646,  646,  646,  646,  646,  646,  646,
- /*    70 */   646,  646,  646,  646,  646,  646,  646,  646,  646,  646,
- /*    80 */   646,  687,  646,  685,  646,  646,  646,  646,  646,  646,
- /*    90 */   646,  646,  646,  646,  646,  646,  674,  646,  646,  646,
- /*   100 */   646,  646,  646,  666,  666,  646,  646,  646,  666,  822,
- /*   110 */   826,  820,  808,  816,  807,  803,  802,  830,  646,  666,
- /*   120 */   666,  697,  697,  666,  718,  716,  714,  706,  712,  708,
- /*   130 */   710,  704,  666,  695,  666,  695,  666,  734,  748,  646,
- /*   140 */   831,  867,  821,  857,  856,  863,  855,  854,  646,  850,
- /*   150 */   851,  853,  852,  646,  646,  646,  646,  859,  858,  646,
- /*   160 */   646,  646,  646,  646,  646,  646,  646,  646,  646,  833,
- /*   170 */   646,  827,  823,  646,  646,  646,  646,  646,  646,  646,
- /*   180 */   646,  646,  646,  646,  646,  646,  646,  646,  646,  646,
- /*   190 */   646,  785,  646,  646,  794,  646,  646,  646,  646,  646,
- /*   200 */   646,  817,  646,  809,  646,  646,  646,  646,  646,  646,
- /*   210 */   646,  762,  646,  646,  646,  646,  646,  646,  646,  646,
- /*   220 */   646,  646,  646,  646,  646,  872,  646,  646,  646,  756,
- /*   230 */   870,  646,  646,  646,  646,  646,  646,  646,  646,  646,
- /*   240 */   646,  646,  646,  646,  646,  721,  646,  672,  670,  646,
- /*   250 */   662,  646,
->>>>>>> c380e8f2
+ /*     0 */   653,  707,  696,  878,  878,  653,  653,  653,  653,  653,
+ /*    10 */   653,  803,  671,  878,  653,  653,  653,  653,  653,  653,
+ /*    20 */   653,  653,  653,  709,  709,  709,  798,  653,  653,  653,
+ /*    30 */   653,  653,  653,  653,  653,  653,  653,  653,  653,  653,
+ /*    40 */   653,  653,  653,  653,  653,  653,  653,  653,  653,  653,
+ /*    50 */   653,  653,  653,  653,  653,  653,  653,  805,  807,  653,
+ /*    60 */   825,  825,  796,  653,  653,  653,  653,  653,  653,  653,
+ /*    70 */   653,  653,  653,  653,  653,  653,  653,  653,  653,  653,
+ /*    80 */   653,  694,  653,  692,  653,  653,  653,  653,  653,  653,
+ /*    90 */   653,  653,  653,  653,  653,  653,  681,  653,  653,  653,
+ /*   100 */   653,  653,  653,  673,  673,  653,  653,  653,  673,  832,
+ /*   110 */   836,  830,  818,  826,  817,  813,  812,  840,  653,  673,
+ /*   120 */   673,  704,  704,  673,  725,  723,  721,  713,  719,  715,
+ /*   130 */   717,  711,  673,  702,  673,  702,  673,  742,  757,  653,
+ /*   140 */   841,  877,  831,  867,  866,  873,  865,  864,  653,  860,
+ /*   150 */   861,  863,  862,  653,  653,  653,  653,  869,  868,  653,
+ /*   160 */   653,  653,  653,  653,  653,  653,  653,  653,  653,  843,
+ /*   170 */   653,  837,  833,  653,  653,  653,  653,  653,  653,  653,
+ /*   180 */   653,  653,  653,  653,  653,  653,  653,  653,  653,  653,
+ /*   190 */   653,  795,  653,  653,  804,  653,  653,  653,  653,  653,
+ /*   200 */   653,  827,  653,  819,  653,  653,  653,  653,  653,  653,
+ /*   210 */   653,  772,  653,  653,  653,  653,  653,  653,  653,  653,
+ /*   220 */   653,  653,  653,  653,  653,  882,  653,  653,  653,  766,
+ /*   230 */   880,  653,  653,  653,  653,  653,  653,  653,  653,  653,
+ /*   240 */   653,  653,  653,  653,  653,  653,  728,  653,  679,  677,
+ /*   250 */   653,  669,  653,
 };
-
-/* The next table maps tokens into fallback tokens.  If a construct
-** like the following:
+/********** End of lemon-generated parsing tables *****************************/
+
+/* The next table maps tokens (terminal symbols) into fallback tokens.  
+** If a construct like the following:
 ** 
 **      %fallback ID X Y Z.
 **
@@ -679,6 +433,10 @@
 ** and Z.  Whenever one of the tokens X, Y, or Z is input to the parser
 ** but it does not parse, the type of the token is changed to ID and
 ** the parse is retried before an error is thrown.
+**
+** This feature can be used, for example, to cause some keywords in a language
+** to revert to identifiers if they keyword does not apply in the context where
+** it appears.
 */
 #ifdef YYFALLBACK
 static const YYCODETYPE yyFallback[] = {
@@ -903,9 +661,13 @@
 **   +  The semantic value stored at this level of the stack.  This is
 **      the information used by the action routines in the grammar.
 **      It is sometimes called the "minor" token.
+**
+** After the "shift" half of a SHIFTREDUCE action, the stateno field
+** actually contains the reduce action for the second half of the
+** SHIFTREDUCE.
 */
 struct yyStackEntry {
-  YYACTIONTYPE stateno;  /* The state-number */
+  YYACTIONTYPE stateno;  /* The state-number, or reduce action in SHIFTREDUCE */
   YYCODETYPE major;      /* The major token value.  This is the code
                          ** number for the token at this stack level */
   YYMINORTYPE minor;     /* The user-supplied minor token value.  This
@@ -916,17 +678,21 @@
 /* The state of the parser is completely contained in an instance of
 ** the following structure */
 struct yyParser {
-  int yyidx;                    /* Index of top element in stack */
+  yyStackEntry *yytos;          /* Pointer to top element of the stack */
 #ifdef YYTRACKMAXSTACKDEPTH
-  int yyidxMax;                 /* Maximum value of yyidx */
-#endif
+  int yyhwm;                    /* High-water mark of the stack */
+#endif
+#ifndef YYNOERRORRECOVERY
   int yyerrcnt;                 /* Shifts left before out of the error */
+#endif
   ParseARG_SDECL                /* A place to hold %extra_argument */
 #if YYSTACKDEPTH<=0
   int yystksz;                  /* Current side of the stack */
   yyStackEntry *yystack;        /* The parser's stack */
+  yyStackEntry yystk0;          /* First stack entry */
 #else
   yyStackEntry yystack[YYSTACKDEPTH];  /* The parser's stack */
+  yyStackEntry *yystackEnd;            /* Last entry in the stack */
 #endif
 };
 typedef struct yyParser yyParser;
@@ -963,81 +729,10 @@
 }
 #endif /* NDEBUG */
 
-#ifndef NDEBUG
+#if defined(YYCOVERAGE) || !defined(NDEBUG)
 /* For tracing shifts, the names of all terminals and nonterminals
 ** are required.  The following table supplies these names */
 static const char *const yyTokenName[] = { 
-<<<<<<< HEAD
-  "$",             "ID",            "BOOL",          "TINYINT",     
-  "SMALLINT",      "INTEGER",       "BIGINT",        "FLOAT",       
-  "DOUBLE",        "STRING",        "TIMESTAMP",     "BINARY",      
-  "NCHAR",         "OR",            "AND",           "NOT",         
-  "EQ",            "NE",            "ISNULL",        "NOTNULL",     
-  "IS",            "LIKE",          "GLOB",          "BETWEEN",     
-  "IN",            "GT",            "GE",            "LT",          
-  "LE",            "BITAND",        "BITOR",         "LSHIFT",      
-  "RSHIFT",        "PLUS",          "MINUS",         "DIVIDE",      
-  "TIMES",         "STAR",          "SLASH",         "REM",         
-  "CONCAT",        "UMINUS",        "UPLUS",         "BITNOT",      
-  "SHOW",          "DATABASES",     "MNODES",        "DNODES",      
-  "ACCOUNTS",      "USERS",         "MODULES",       "QUERIES",     
-  "CONNECTIONS",   "STREAMS",       "VARIABLES",     "SCORES",      
-  "GRANTS",        "VNODES",        "IPTOKEN",       "DOT",         
-  "TABLES",        "STABLES",       "VGROUPS",       "DROP",        
-  "TABLE",         "DATABASE",      "DNODE",         "USER",        
-  "ACCOUNT",       "USE",           "DESCRIBE",      "ALTER",       
-  "PASS",          "PRIVILEGE",     "LOCAL",         "IF",          
-  "EXISTS",        "CREATE",        "PPS",           "TSERIES",     
-  "DBS",           "STORAGE",       "QTIME",         "CONNS",       
-  "STATE",         "KEEP",          "CACHE",         "REPLICA",     
-  "QUORUM",        "DAYS",          "MINROWS",       "MAXROWS",     
-  "BLOCKS",        "CTIME",         "WAL",           "FSYNC",       
-  "COMP",          "PRECISION",     "UPDATE",        "LP",          
-  "RP",            "TAGS",          "USING",         "AS",          
-  "COMMA",         "NULL",          "SELECT",        "UNION",       
-  "ALL",           "FROM",          "VARIABLE",      "INTERVAL",    
-  "FILL",          "SLIDING",       "ORDER",         "BY",          
-  "ASC",           "DESC",          "GROUP",         "HAVING",      
-  "LIMIT",         "OFFSET",        "SLIMIT",        "SOFFSET",     
-  "WHERE",         "NOW",           "RESET",         "QUERY",       
-  "ADD",           "COLUMN",        "TAG",           "CHANGE",      
-  "SET",           "KILL",          "CONNECTION",    "STREAM",      
-  "COLON",         "ABORT",         "AFTER",         "ATTACH",      
-  "BEFORE",        "BEGIN",         "CASCADE",       "CLUSTER",     
-  "CONFLICT",      "COPY",          "DEFERRED",      "DELIMITERS",  
-  "DETACH",        "EACH",          "END",           "EXPLAIN",     
-  "FAIL",          "FOR",           "IGNORE",        "IMMEDIATE",   
-  "INITIALLY",     "INSTEAD",       "MATCH",         "KEY",         
-  "OF",            "RAISE",         "REPLACE",       "RESTRICT",    
-  "ROW",           "STATEMENT",     "TRIGGER",       "VIEW",        
-  "COUNT",         "SUM",           "AVG",           "MIN",         
-  "MAX",           "FIRST",         "LAST",          "TOP",         
-  "BOTTOM",        "STDDEV",        "PERCENTILE",    "APERCENTILE", 
-  "LEASTSQUARES",  "HISTOGRAM",     "DIFF",          "SPREAD",      
-  "TWA",           "INTERP",        "LAST_ROW",      "RATE",        
-  "IRATE",         "SUM_RATE",      "SUM_IRATE",     "AVG_RATE",    
-  "AVG_IRATE",     "TBID",          "SEMI",          "NONE",        
-  "PREV",          "LINEAR",        "IMPORT",        "METRIC",      
-  "TBNAME",        "JOIN",          "METRICS",       "STABLE",      
-  "INSERT",        "INTO",          "VALUES",        "error",       
-  "program",       "cmd",           "dbPrefix",      "ids",         
-  "cpxName",       "ifexists",      "alter_db_optr",  "acct_optr",   
-  "ifnotexists",   "db_optr",       "pps",           "tseries",     
-  "dbs",           "streams",       "storage",       "qtime",       
-  "users",         "conns",         "state",         "keep",        
-  "tagitemlist",   "cache",         "replica",       "quorum",      
-  "days",          "minrows",       "maxrows",       "blocks",      
-  "ctime",         "wal",           "fsync",         "comp",        
-  "prec",          "update",        "typename",      "signed",      
-  "create_table_args",  "columnlist",    "select",        "column",      
-  "tagitem",       "selcollist",    "from",          "where_opt",   
-  "interval_opt",  "fill_opt",      "sliding_opt",   "groupby_opt", 
-  "orderby_opt",   "having_opt",    "slimit_opt",    "limit_opt",   
-  "union",         "sclp",          "expr",          "as",          
-  "tablelist",     "tmvar",         "sortlist",      "sortitem",    
-  "item",          "sortorder",     "grouplist",     "exprlist",    
-  "expritem",    
-=======
   /*    0 */ "$",
   /*    1 */ "ID",
   /*    2 */ "BOOL",
@@ -1136,182 +831,183 @@
   /*   95 */ "FSYNC",
   /*   96 */ "COMP",
   /*   97 */ "PRECISION",
-  /*   98 */ "LP",
-  /*   99 */ "RP",
-  /*  100 */ "TAGS",
-  /*  101 */ "USING",
-  /*  102 */ "AS",
-  /*  103 */ "COMMA",
-  /*  104 */ "NULL",
-  /*  105 */ "SELECT",
-  /*  106 */ "UNION",
-  /*  107 */ "ALL",
-  /*  108 */ "FROM",
-  /*  109 */ "VARIABLE",
-  /*  110 */ "INTERVAL",
-  /*  111 */ "FILL",
-  /*  112 */ "SLIDING",
-  /*  113 */ "ORDER",
-  /*  114 */ "BY",
-  /*  115 */ "ASC",
-  /*  116 */ "DESC",
-  /*  117 */ "GROUP",
-  /*  118 */ "HAVING",
-  /*  119 */ "LIMIT",
-  /*  120 */ "OFFSET",
-  /*  121 */ "SLIMIT",
-  /*  122 */ "SOFFSET",
-  /*  123 */ "WHERE",
-  /*  124 */ "NOW",
-  /*  125 */ "RESET",
-  /*  126 */ "QUERY",
-  /*  127 */ "ADD",
-  /*  128 */ "COLUMN",
-  /*  129 */ "TAG",
-  /*  130 */ "CHANGE",
-  /*  131 */ "SET",
-  /*  132 */ "KILL",
-  /*  133 */ "CONNECTION",
-  /*  134 */ "STREAM",
-  /*  135 */ "COLON",
-  /*  136 */ "ABORT",
-  /*  137 */ "AFTER",
-  /*  138 */ "ATTACH",
-  /*  139 */ "BEFORE",
-  /*  140 */ "BEGIN",
-  /*  141 */ "CASCADE",
-  /*  142 */ "CLUSTER",
-  /*  143 */ "CONFLICT",
-  /*  144 */ "COPY",
-  /*  145 */ "DEFERRED",
-  /*  146 */ "DELIMITERS",
-  /*  147 */ "DETACH",
-  /*  148 */ "EACH",
-  /*  149 */ "END",
-  /*  150 */ "EXPLAIN",
-  /*  151 */ "FAIL",
-  /*  152 */ "FOR",
-  /*  153 */ "IGNORE",
-  /*  154 */ "IMMEDIATE",
-  /*  155 */ "INITIALLY",
-  /*  156 */ "INSTEAD",
-  /*  157 */ "MATCH",
-  /*  158 */ "KEY",
-  /*  159 */ "OF",
-  /*  160 */ "RAISE",
-  /*  161 */ "REPLACE",
-  /*  162 */ "RESTRICT",
-  /*  163 */ "ROW",
-  /*  164 */ "STATEMENT",
-  /*  165 */ "TRIGGER",
-  /*  166 */ "VIEW",
-  /*  167 */ "COUNT",
-  /*  168 */ "SUM",
-  /*  169 */ "AVG",
-  /*  170 */ "MIN",
-  /*  171 */ "MAX",
-  /*  172 */ "FIRST",
-  /*  173 */ "LAST",
-  /*  174 */ "TOP",
-  /*  175 */ "BOTTOM",
-  /*  176 */ "STDDEV",
-  /*  177 */ "PERCENTILE",
-  /*  178 */ "APERCENTILE",
-  /*  179 */ "LEASTSQUARES",
-  /*  180 */ "HISTOGRAM",
-  /*  181 */ "DIFF",
-  /*  182 */ "SPREAD",
-  /*  183 */ "TWA",
-  /*  184 */ "INTERP",
-  /*  185 */ "LAST_ROW",
-  /*  186 */ "RATE",
-  /*  187 */ "IRATE",
-  /*  188 */ "SUM_RATE",
-  /*  189 */ "SUM_IRATE",
-  /*  190 */ "AVG_RATE",
-  /*  191 */ "AVG_IRATE",
-  /*  192 */ "TBID",
-  /*  193 */ "SEMI",
-  /*  194 */ "NONE",
-  /*  195 */ "PREV",
-  /*  196 */ "LINEAR",
-  /*  197 */ "IMPORT",
-  /*  198 */ "METRIC",
-  /*  199 */ "TBNAME",
-  /*  200 */ "JOIN",
-  /*  201 */ "METRICS",
-  /*  202 */ "STABLE",
-  /*  203 */ "INSERT",
-  /*  204 */ "INTO",
-  /*  205 */ "VALUES",
-  /*  206 */ "error",
-  /*  207 */ "program",
-  /*  208 */ "cmd",
-  /*  209 */ "dbPrefix",
-  /*  210 */ "ids",
-  /*  211 */ "cpxName",
-  /*  212 */ "ifexists",
-  /*  213 */ "alter_db_optr",
-  /*  214 */ "acct_optr",
-  /*  215 */ "ifnotexists",
-  /*  216 */ "db_optr",
-  /*  217 */ "pps",
-  /*  218 */ "tseries",
-  /*  219 */ "dbs",
-  /*  220 */ "streams",
-  /*  221 */ "storage",
-  /*  222 */ "qtime",
-  /*  223 */ "users",
-  /*  224 */ "conns",
-  /*  225 */ "state",
-  /*  226 */ "keep",
-  /*  227 */ "tagitemlist",
-  /*  228 */ "cache",
-  /*  229 */ "replica",
-  /*  230 */ "quorum",
-  /*  231 */ "days",
-  /*  232 */ "minrows",
-  /*  233 */ "maxrows",
-  /*  234 */ "blocks",
-  /*  235 */ "ctime",
-  /*  236 */ "wal",
-  /*  237 */ "fsync",
-  /*  238 */ "comp",
-  /*  239 */ "prec",
-  /*  240 */ "typename",
-  /*  241 */ "signed",
-  /*  242 */ "create_table_args",
-  /*  243 */ "columnlist",
-  /*  244 */ "select",
-  /*  245 */ "column",
-  /*  246 */ "tagitem",
-  /*  247 */ "selcollist",
-  /*  248 */ "from",
-  /*  249 */ "where_opt",
-  /*  250 */ "interval_opt",
-  /*  251 */ "fill_opt",
-  /*  252 */ "sliding_opt",
-  /*  253 */ "groupby_opt",
-  /*  254 */ "orderby_opt",
-  /*  255 */ "having_opt",
-  /*  256 */ "slimit_opt",
-  /*  257 */ "limit_opt",
-  /*  258 */ "union",
-  /*  259 */ "sclp",
-  /*  260 */ "expr",
-  /*  261 */ "as",
-  /*  262 */ "tablelist",
-  /*  263 */ "tmvar",
-  /*  264 */ "sortlist",
-  /*  265 */ "sortitem",
-  /*  266 */ "item",
-  /*  267 */ "sortorder",
-  /*  268 */ "grouplist",
-  /*  269 */ "exprlist",
-  /*  270 */ "expritem",
->>>>>>> c380e8f2
+  /*   98 */ "UPDATE",
+  /*   99 */ "LP",
+  /*  100 */ "RP",
+  /*  101 */ "TAGS",
+  /*  102 */ "USING",
+  /*  103 */ "AS",
+  /*  104 */ "COMMA",
+  /*  105 */ "NULL",
+  /*  106 */ "SELECT",
+  /*  107 */ "UNION",
+  /*  108 */ "ALL",
+  /*  109 */ "FROM",
+  /*  110 */ "VARIABLE",
+  /*  111 */ "INTERVAL",
+  /*  112 */ "FILL",
+  /*  113 */ "SLIDING",
+  /*  114 */ "ORDER",
+  /*  115 */ "BY",
+  /*  116 */ "ASC",
+  /*  117 */ "DESC",
+  /*  118 */ "GROUP",
+  /*  119 */ "HAVING",
+  /*  120 */ "LIMIT",
+  /*  121 */ "OFFSET",
+  /*  122 */ "SLIMIT",
+  /*  123 */ "SOFFSET",
+  /*  124 */ "WHERE",
+  /*  125 */ "NOW",
+  /*  126 */ "RESET",
+  /*  127 */ "QUERY",
+  /*  128 */ "ADD",
+  /*  129 */ "COLUMN",
+  /*  130 */ "TAG",
+  /*  131 */ "CHANGE",
+  /*  132 */ "SET",
+  /*  133 */ "KILL",
+  /*  134 */ "CONNECTION",
+  /*  135 */ "STREAM",
+  /*  136 */ "COLON",
+  /*  137 */ "ABORT",
+  /*  138 */ "AFTER",
+  /*  139 */ "ATTACH",
+  /*  140 */ "BEFORE",
+  /*  141 */ "BEGIN",
+  /*  142 */ "CASCADE",
+  /*  143 */ "CLUSTER",
+  /*  144 */ "CONFLICT",
+  /*  145 */ "COPY",
+  /*  146 */ "DEFERRED",
+  /*  147 */ "DELIMITERS",
+  /*  148 */ "DETACH",
+  /*  149 */ "EACH",
+  /*  150 */ "END",
+  /*  151 */ "EXPLAIN",
+  /*  152 */ "FAIL",
+  /*  153 */ "FOR",
+  /*  154 */ "IGNORE",
+  /*  155 */ "IMMEDIATE",
+  /*  156 */ "INITIALLY",
+  /*  157 */ "INSTEAD",
+  /*  158 */ "MATCH",
+  /*  159 */ "KEY",
+  /*  160 */ "OF",
+  /*  161 */ "RAISE",
+  /*  162 */ "REPLACE",
+  /*  163 */ "RESTRICT",
+  /*  164 */ "ROW",
+  /*  165 */ "STATEMENT",
+  /*  166 */ "TRIGGER",
+  /*  167 */ "VIEW",
+  /*  168 */ "COUNT",
+  /*  169 */ "SUM",
+  /*  170 */ "AVG",
+  /*  171 */ "MIN",
+  /*  172 */ "MAX",
+  /*  173 */ "FIRST",
+  /*  174 */ "LAST",
+  /*  175 */ "TOP",
+  /*  176 */ "BOTTOM",
+  /*  177 */ "STDDEV",
+  /*  178 */ "PERCENTILE",
+  /*  179 */ "APERCENTILE",
+  /*  180 */ "LEASTSQUARES",
+  /*  181 */ "HISTOGRAM",
+  /*  182 */ "DIFF",
+  /*  183 */ "SPREAD",
+  /*  184 */ "TWA",
+  /*  185 */ "INTERP",
+  /*  186 */ "LAST_ROW",
+  /*  187 */ "RATE",
+  /*  188 */ "IRATE",
+  /*  189 */ "SUM_RATE",
+  /*  190 */ "SUM_IRATE",
+  /*  191 */ "AVG_RATE",
+  /*  192 */ "AVG_IRATE",
+  /*  193 */ "TBID",
+  /*  194 */ "SEMI",
+  /*  195 */ "NONE",
+  /*  196 */ "PREV",
+  /*  197 */ "LINEAR",
+  /*  198 */ "IMPORT",
+  /*  199 */ "METRIC",
+  /*  200 */ "TBNAME",
+  /*  201 */ "JOIN",
+  /*  202 */ "METRICS",
+  /*  203 */ "STABLE",
+  /*  204 */ "INSERT",
+  /*  205 */ "INTO",
+  /*  206 */ "VALUES",
+  /*  207 */ "error",
+  /*  208 */ "program",
+  /*  209 */ "cmd",
+  /*  210 */ "dbPrefix",
+  /*  211 */ "ids",
+  /*  212 */ "cpxName",
+  /*  213 */ "ifexists",
+  /*  214 */ "alter_db_optr",
+  /*  215 */ "acct_optr",
+  /*  216 */ "ifnotexists",
+  /*  217 */ "db_optr",
+  /*  218 */ "pps",
+  /*  219 */ "tseries",
+  /*  220 */ "dbs",
+  /*  221 */ "streams",
+  /*  222 */ "storage",
+  /*  223 */ "qtime",
+  /*  224 */ "users",
+  /*  225 */ "conns",
+  /*  226 */ "state",
+  /*  227 */ "keep",
+  /*  228 */ "tagitemlist",
+  /*  229 */ "cache",
+  /*  230 */ "replica",
+  /*  231 */ "quorum",
+  /*  232 */ "days",
+  /*  233 */ "minrows",
+  /*  234 */ "maxrows",
+  /*  235 */ "blocks",
+  /*  236 */ "ctime",
+  /*  237 */ "wal",
+  /*  238 */ "fsync",
+  /*  239 */ "comp",
+  /*  240 */ "prec",
+  /*  241 */ "update",
+  /*  242 */ "typename",
+  /*  243 */ "signed",
+  /*  244 */ "create_table_args",
+  /*  245 */ "columnlist",
+  /*  246 */ "select",
+  /*  247 */ "column",
+  /*  248 */ "tagitem",
+  /*  249 */ "selcollist",
+  /*  250 */ "from",
+  /*  251 */ "where_opt",
+  /*  252 */ "interval_opt",
+  /*  253 */ "fill_opt",
+  /*  254 */ "sliding_opt",
+  /*  255 */ "groupby_opt",
+  /*  256 */ "orderby_opt",
+  /*  257 */ "having_opt",
+  /*  258 */ "slimit_opt",
+  /*  259 */ "limit_opt",
+  /*  260 */ "union",
+  /*  261 */ "sclp",
+  /*  262 */ "expr",
+  /*  263 */ "as",
+  /*  264 */ "tablelist",
+  /*  265 */ "tmvar",
+  /*  266 */ "sortlist",
+  /*  267 */ "sortitem",
+  /*  268 */ "item",
+  /*  269 */ "sortorder",
+  /*  270 */ "grouplist",
+  /*  271 */ "exprlist",
+  /*  272 */ "expritem",
 };
-#endif /* NDEBUG */
+#endif /* defined(YYCOVERAGE) || !defined(NDEBUG) */
 
 #ifndef NDEBUG
 /* For tracing reduce actions, the names of all rules are required.
@@ -1336,88 +1032,6 @@
  /*  16 */ "dbPrefix ::= ids DOT",
  /*  17 */ "cpxName ::=",
  /*  18 */ "cpxName ::= DOT ids",
-<<<<<<< HEAD
- /*  19 */ "cmd ::= SHOW dbPrefix TABLES",
- /*  20 */ "cmd ::= SHOW dbPrefix TABLES LIKE ids",
- /*  21 */ "cmd ::= SHOW dbPrefix STABLES",
- /*  22 */ "cmd ::= SHOW dbPrefix STABLES LIKE ids",
- /*  23 */ "cmd ::= SHOW dbPrefix VGROUPS",
- /*  24 */ "cmd ::= SHOW dbPrefix VGROUPS ids",
- /*  25 */ "cmd ::= DROP TABLE ifexists ids cpxName",
- /*  26 */ "cmd ::= DROP DATABASE ifexists ids",
- /*  27 */ "cmd ::= DROP DNODE ids",
- /*  28 */ "cmd ::= DROP USER ids",
- /*  29 */ "cmd ::= DROP ACCOUNT ids",
- /*  30 */ "cmd ::= USE ids",
- /*  31 */ "cmd ::= DESCRIBE ids cpxName",
- /*  32 */ "cmd ::= ALTER USER ids PASS ids",
- /*  33 */ "cmd ::= ALTER USER ids PRIVILEGE ids",
- /*  34 */ "cmd ::= ALTER DNODE ids ids",
- /*  35 */ "cmd ::= ALTER DNODE ids ids ids",
- /*  36 */ "cmd ::= ALTER LOCAL ids",
- /*  37 */ "cmd ::= ALTER LOCAL ids ids",
- /*  38 */ "cmd ::= ALTER DATABASE ids alter_db_optr",
- /*  39 */ "cmd ::= ALTER ACCOUNT ids acct_optr",
- /*  40 */ "cmd ::= ALTER ACCOUNT ids PASS ids acct_optr",
- /*  41 */ "ids ::= ID",
- /*  42 */ "ids ::= STRING",
- /*  43 */ "ifexists ::= IF EXISTS",
- /*  44 */ "ifexists ::=",
- /*  45 */ "ifnotexists ::= IF NOT EXISTS",
- /*  46 */ "ifnotexists ::=",
- /*  47 */ "cmd ::= CREATE DNODE ids",
- /*  48 */ "cmd ::= CREATE ACCOUNT ids PASS ids acct_optr",
- /*  49 */ "cmd ::= CREATE DATABASE ifnotexists ids db_optr",
- /*  50 */ "cmd ::= CREATE USER ids PASS ids",
- /*  51 */ "pps ::=",
- /*  52 */ "pps ::= PPS INTEGER",
- /*  53 */ "tseries ::=",
- /*  54 */ "tseries ::= TSERIES INTEGER",
- /*  55 */ "dbs ::=",
- /*  56 */ "dbs ::= DBS INTEGER",
- /*  57 */ "streams ::=",
- /*  58 */ "streams ::= STREAMS INTEGER",
- /*  59 */ "storage ::=",
- /*  60 */ "storage ::= STORAGE INTEGER",
- /*  61 */ "qtime ::=",
- /*  62 */ "qtime ::= QTIME INTEGER",
- /*  63 */ "users ::=",
- /*  64 */ "users ::= USERS INTEGER",
- /*  65 */ "conns ::=",
- /*  66 */ "conns ::= CONNS INTEGER",
- /*  67 */ "state ::=",
- /*  68 */ "state ::= STATE ids",
- /*  69 */ "acct_optr ::= pps tseries storage streams qtime dbs users conns state",
- /*  70 */ "keep ::= KEEP tagitemlist",
- /*  71 */ "cache ::= CACHE INTEGER",
- /*  72 */ "replica ::= REPLICA INTEGER",
- /*  73 */ "quorum ::= QUORUM INTEGER",
- /*  74 */ "days ::= DAYS INTEGER",
- /*  75 */ "minrows ::= MINROWS INTEGER",
- /*  76 */ "maxrows ::= MAXROWS INTEGER",
- /*  77 */ "blocks ::= BLOCKS INTEGER",
- /*  78 */ "ctime ::= CTIME INTEGER",
- /*  79 */ "wal ::= WAL INTEGER",
- /*  80 */ "fsync ::= FSYNC INTEGER",
- /*  81 */ "comp ::= COMP INTEGER",
- /*  82 */ "prec ::= PRECISION STRING",
- /*  83 */ "update ::= UPDATE INTEGER",
- /*  84 */ "db_optr ::=",
- /*  85 */ "db_optr ::= db_optr cache",
- /*  86 */ "db_optr ::= db_optr replica",
- /*  87 */ "db_optr ::= db_optr quorum",
- /*  88 */ "db_optr ::= db_optr days",
- /*  89 */ "db_optr ::= db_optr minrows",
- /*  90 */ "db_optr ::= db_optr maxrows",
- /*  91 */ "db_optr ::= db_optr blocks",
- /*  92 */ "db_optr ::= db_optr ctime",
- /*  93 */ "db_optr ::= db_optr wal",
- /*  94 */ "db_optr ::= db_optr fsync",
- /*  95 */ "db_optr ::= db_optr comp",
- /*  96 */ "db_optr ::= db_optr prec",
- /*  97 */ "db_optr ::= db_optr keep",
- /*  98 */ "db_optr ::= db_optr update",
-=======
  /*  19 */ "cmd ::= SHOW CREATE TABLE ids cpxName",
  /*  20 */ "cmd ::= SHOW CREATE DATABASE ids",
  /*  21 */ "cmd ::= SHOW dbPrefix TABLES",
@@ -1484,308 +1098,191 @@
  /*  82 */ "fsync ::= FSYNC INTEGER",
  /*  83 */ "comp ::= COMP INTEGER",
  /*  84 */ "prec ::= PRECISION STRING",
- /*  85 */ "db_optr ::=",
- /*  86 */ "db_optr ::= db_optr cache",
- /*  87 */ "db_optr ::= db_optr replica",
- /*  88 */ "db_optr ::= db_optr quorum",
- /*  89 */ "db_optr ::= db_optr days",
- /*  90 */ "db_optr ::= db_optr minrows",
- /*  91 */ "db_optr ::= db_optr maxrows",
- /*  92 */ "db_optr ::= db_optr blocks",
- /*  93 */ "db_optr ::= db_optr ctime",
- /*  94 */ "db_optr ::= db_optr wal",
- /*  95 */ "db_optr ::= db_optr fsync",
- /*  96 */ "db_optr ::= db_optr comp",
- /*  97 */ "db_optr ::= db_optr prec",
- /*  98 */ "db_optr ::= db_optr keep",
->>>>>>> c380e8f2
- /*  99 */ "alter_db_optr ::=",
- /* 100 */ "alter_db_optr ::= alter_db_optr replica",
- /* 101 */ "alter_db_optr ::= alter_db_optr quorum",
- /* 102 */ "alter_db_optr ::= alter_db_optr keep",
- /* 103 */ "alter_db_optr ::= alter_db_optr blocks",
- /* 104 */ "alter_db_optr ::= alter_db_optr comp",
- /* 105 */ "alter_db_optr ::= alter_db_optr wal",
- /* 106 */ "alter_db_optr ::= alter_db_optr fsync",
-<<<<<<< HEAD
- /* 107 */ "alter_db_optr ::= alter_db_optr update",
- /* 108 */ "typename ::= ids",
- /* 109 */ "typename ::= ids LP signed RP",
- /* 110 */ "signed ::= INTEGER",
- /* 111 */ "signed ::= PLUS INTEGER",
- /* 112 */ "signed ::= MINUS INTEGER",
- /* 113 */ "cmd ::= CREATE TABLE ifnotexists ids cpxName create_table_args",
- /* 114 */ "create_table_args ::= LP columnlist RP",
- /* 115 */ "create_table_args ::= LP columnlist RP TAGS LP columnlist RP",
- /* 116 */ "create_table_args ::= USING ids cpxName TAGS LP tagitemlist RP",
- /* 117 */ "create_table_args ::= AS select",
- /* 118 */ "columnlist ::= columnlist COMMA column",
- /* 119 */ "columnlist ::= column",
- /* 120 */ "column ::= ids typename",
- /* 121 */ "tagitemlist ::= tagitemlist COMMA tagitem",
- /* 122 */ "tagitemlist ::= tagitem",
- /* 123 */ "tagitem ::= INTEGER",
- /* 124 */ "tagitem ::= FLOAT",
- /* 125 */ "tagitem ::= STRING",
- /* 126 */ "tagitem ::= BOOL",
- /* 127 */ "tagitem ::= NULL",
- /* 128 */ "tagitem ::= MINUS INTEGER",
- /* 129 */ "tagitem ::= MINUS FLOAT",
- /* 130 */ "tagitem ::= PLUS INTEGER",
- /* 131 */ "tagitem ::= PLUS FLOAT",
- /* 132 */ "select ::= SELECT selcollist from where_opt interval_opt fill_opt sliding_opt groupby_opt orderby_opt having_opt slimit_opt limit_opt",
- /* 133 */ "union ::= select",
- /* 134 */ "union ::= LP union RP",
- /* 135 */ "union ::= union UNION ALL select",
- /* 136 */ "union ::= union UNION ALL LP select RP",
- /* 137 */ "cmd ::= union",
- /* 138 */ "select ::= SELECT selcollist",
- /* 139 */ "sclp ::= selcollist COMMA",
- /* 140 */ "sclp ::=",
- /* 141 */ "selcollist ::= sclp expr as",
- /* 142 */ "selcollist ::= sclp STAR",
- /* 143 */ "as ::= AS ids",
- /* 144 */ "as ::= ids",
- /* 145 */ "as ::=",
- /* 146 */ "from ::= FROM tablelist",
- /* 147 */ "tablelist ::= ids cpxName",
- /* 148 */ "tablelist ::= ids cpxName ids",
- /* 149 */ "tablelist ::= tablelist COMMA ids cpxName",
- /* 150 */ "tablelist ::= tablelist COMMA ids cpxName ids",
- /* 151 */ "tmvar ::= VARIABLE",
- /* 152 */ "interval_opt ::= INTERVAL LP tmvar RP",
- /* 153 */ "interval_opt ::= INTERVAL LP tmvar COMMA tmvar RP",
- /* 154 */ "interval_opt ::=",
- /* 155 */ "fill_opt ::=",
- /* 156 */ "fill_opt ::= FILL LP ID COMMA tagitemlist RP",
- /* 157 */ "fill_opt ::= FILL LP ID RP",
- /* 158 */ "sliding_opt ::= SLIDING LP tmvar RP",
- /* 159 */ "sliding_opt ::=",
- /* 160 */ "orderby_opt ::=",
- /* 161 */ "orderby_opt ::= ORDER BY sortlist",
- /* 162 */ "sortlist ::= sortlist COMMA item sortorder",
- /* 163 */ "sortlist ::= item sortorder",
- /* 164 */ "item ::= ids cpxName",
- /* 165 */ "sortorder ::= ASC",
- /* 166 */ "sortorder ::= DESC",
- /* 167 */ "sortorder ::=",
- /* 168 */ "groupby_opt ::=",
- /* 169 */ "groupby_opt ::= GROUP BY grouplist",
- /* 170 */ "grouplist ::= grouplist COMMA item",
- /* 171 */ "grouplist ::= item",
- /* 172 */ "having_opt ::=",
- /* 173 */ "having_opt ::= HAVING expr",
- /* 174 */ "limit_opt ::=",
- /* 175 */ "limit_opt ::= LIMIT signed",
- /* 176 */ "limit_opt ::= LIMIT signed OFFSET signed",
- /* 177 */ "limit_opt ::= LIMIT signed COMMA signed",
- /* 178 */ "slimit_opt ::=",
- /* 179 */ "slimit_opt ::= SLIMIT signed",
- /* 180 */ "slimit_opt ::= SLIMIT signed SOFFSET signed",
- /* 181 */ "slimit_opt ::= SLIMIT signed COMMA signed",
- /* 182 */ "where_opt ::=",
- /* 183 */ "where_opt ::= WHERE expr",
- /* 184 */ "expr ::= LP expr RP",
- /* 185 */ "expr ::= ID",
- /* 186 */ "expr ::= ID DOT ID",
- /* 187 */ "expr ::= ID DOT STAR",
- /* 188 */ "expr ::= INTEGER",
- /* 189 */ "expr ::= MINUS INTEGER",
- /* 190 */ "expr ::= PLUS INTEGER",
- /* 191 */ "expr ::= FLOAT",
- /* 192 */ "expr ::= MINUS FLOAT",
- /* 193 */ "expr ::= PLUS FLOAT",
- /* 194 */ "expr ::= STRING",
- /* 195 */ "expr ::= NOW",
- /* 196 */ "expr ::= VARIABLE",
- /* 197 */ "expr ::= BOOL",
- /* 198 */ "expr ::= ID LP exprlist RP",
- /* 199 */ "expr ::= ID LP STAR RP",
- /* 200 */ "expr ::= expr IS NULL",
- /* 201 */ "expr ::= expr IS NOT NULL",
- /* 202 */ "expr ::= expr LT expr",
- /* 203 */ "expr ::= expr GT expr",
- /* 204 */ "expr ::= expr LE expr",
- /* 205 */ "expr ::= expr GE expr",
- /* 206 */ "expr ::= expr NE expr",
- /* 207 */ "expr ::= expr EQ expr",
- /* 208 */ "expr ::= expr AND expr",
- /* 209 */ "expr ::= expr OR expr",
- /* 210 */ "expr ::= expr PLUS expr",
- /* 211 */ "expr ::= expr MINUS expr",
- /* 212 */ "expr ::= expr STAR expr",
- /* 213 */ "expr ::= expr SLASH expr",
- /* 214 */ "expr ::= expr REM expr",
- /* 215 */ "expr ::= expr LIKE expr",
- /* 216 */ "expr ::= expr IN LP exprlist RP",
- /* 217 */ "exprlist ::= exprlist COMMA expritem",
- /* 218 */ "exprlist ::= expritem",
- /* 219 */ "expritem ::= expr",
- /* 220 */ "expritem ::=",
- /* 221 */ "cmd ::= RESET QUERY CACHE",
- /* 222 */ "cmd ::= ALTER TABLE ids cpxName ADD COLUMN columnlist",
- /* 223 */ "cmd ::= ALTER TABLE ids cpxName DROP COLUMN ids",
- /* 224 */ "cmd ::= ALTER TABLE ids cpxName ADD TAG columnlist",
- /* 225 */ "cmd ::= ALTER TABLE ids cpxName DROP TAG ids",
- /* 226 */ "cmd ::= ALTER TABLE ids cpxName CHANGE TAG ids ids",
- /* 227 */ "cmd ::= ALTER TABLE ids cpxName SET TAG ids EQ tagitem",
- /* 228 */ "cmd ::= KILL CONNECTION INTEGER",
- /* 229 */ "cmd ::= KILL STREAM INTEGER COLON INTEGER",
- /* 230 */ "cmd ::= KILL QUERY INTEGER COLON INTEGER",
-=======
- /* 107 */ "typename ::= ids",
- /* 108 */ "typename ::= ids LP signed RP",
- /* 109 */ "signed ::= INTEGER",
- /* 110 */ "signed ::= PLUS INTEGER",
- /* 111 */ "signed ::= MINUS INTEGER",
- /* 112 */ "cmd ::= CREATE TABLE ifnotexists ids cpxName create_table_args",
- /* 113 */ "create_table_args ::= LP columnlist RP",
- /* 114 */ "create_table_args ::= LP columnlist RP TAGS LP columnlist RP",
- /* 115 */ "create_table_args ::= USING ids cpxName TAGS LP tagitemlist RP",
- /* 116 */ "create_table_args ::= AS select",
- /* 117 */ "columnlist ::= columnlist COMMA column",
- /* 118 */ "columnlist ::= column",
- /* 119 */ "column ::= ids typename",
- /* 120 */ "tagitemlist ::= tagitemlist COMMA tagitem",
- /* 121 */ "tagitemlist ::= tagitem",
- /* 122 */ "tagitem ::= INTEGER",
- /* 123 */ "tagitem ::= FLOAT",
- /* 124 */ "tagitem ::= STRING",
- /* 125 */ "tagitem ::= BOOL",
- /* 126 */ "tagitem ::= NULL",
- /* 127 */ "tagitem ::= MINUS INTEGER",
- /* 128 */ "tagitem ::= MINUS FLOAT",
- /* 129 */ "tagitem ::= PLUS INTEGER",
- /* 130 */ "tagitem ::= PLUS FLOAT",
- /* 131 */ "select ::= SELECT selcollist from where_opt interval_opt fill_opt sliding_opt groupby_opt orderby_opt having_opt slimit_opt limit_opt",
- /* 132 */ "union ::= select",
- /* 133 */ "union ::= LP union RP",
- /* 134 */ "union ::= union UNION ALL select",
- /* 135 */ "union ::= union UNION ALL LP select RP",
- /* 136 */ "cmd ::= union",
- /* 137 */ "select ::= SELECT selcollist",
- /* 138 */ "sclp ::= selcollist COMMA",
- /* 139 */ "sclp ::=",
- /* 140 */ "selcollist ::= sclp expr as",
- /* 141 */ "selcollist ::= sclp STAR",
- /* 142 */ "as ::= AS ids",
- /* 143 */ "as ::= ids",
- /* 144 */ "as ::=",
- /* 145 */ "from ::= FROM tablelist",
- /* 146 */ "tablelist ::= ids cpxName",
- /* 147 */ "tablelist ::= ids cpxName ids",
- /* 148 */ "tablelist ::= tablelist COMMA ids cpxName",
- /* 149 */ "tablelist ::= tablelist COMMA ids cpxName ids",
- /* 150 */ "tmvar ::= VARIABLE",
- /* 151 */ "interval_opt ::= INTERVAL LP tmvar RP",
- /* 152 */ "interval_opt ::= INTERVAL LP tmvar COMMA tmvar RP",
- /* 153 */ "interval_opt ::=",
- /* 154 */ "fill_opt ::=",
- /* 155 */ "fill_opt ::= FILL LP ID COMMA tagitemlist RP",
- /* 156 */ "fill_opt ::= FILL LP ID RP",
- /* 157 */ "sliding_opt ::= SLIDING LP tmvar RP",
- /* 158 */ "sliding_opt ::=",
- /* 159 */ "orderby_opt ::=",
- /* 160 */ "orderby_opt ::= ORDER BY sortlist",
- /* 161 */ "sortlist ::= sortlist COMMA item sortorder",
- /* 162 */ "sortlist ::= item sortorder",
- /* 163 */ "item ::= ids cpxName",
- /* 164 */ "sortorder ::= ASC",
- /* 165 */ "sortorder ::= DESC",
- /* 166 */ "sortorder ::=",
- /* 167 */ "groupby_opt ::=",
- /* 168 */ "groupby_opt ::= GROUP BY grouplist",
- /* 169 */ "grouplist ::= grouplist COMMA item",
- /* 170 */ "grouplist ::= item",
- /* 171 */ "having_opt ::=",
- /* 172 */ "having_opt ::= HAVING expr",
- /* 173 */ "limit_opt ::=",
- /* 174 */ "limit_opt ::= LIMIT signed",
- /* 175 */ "limit_opt ::= LIMIT signed OFFSET signed",
- /* 176 */ "limit_opt ::= LIMIT signed COMMA signed",
- /* 177 */ "slimit_opt ::=",
- /* 178 */ "slimit_opt ::= SLIMIT signed",
- /* 179 */ "slimit_opt ::= SLIMIT signed SOFFSET signed",
- /* 180 */ "slimit_opt ::= SLIMIT signed COMMA signed",
- /* 181 */ "where_opt ::=",
- /* 182 */ "where_opt ::= WHERE expr",
- /* 183 */ "expr ::= LP expr RP",
- /* 184 */ "expr ::= ID",
- /* 185 */ "expr ::= ID DOT ID",
- /* 186 */ "expr ::= ID DOT STAR",
- /* 187 */ "expr ::= INTEGER",
- /* 188 */ "expr ::= MINUS INTEGER",
- /* 189 */ "expr ::= PLUS INTEGER",
- /* 190 */ "expr ::= FLOAT",
- /* 191 */ "expr ::= MINUS FLOAT",
- /* 192 */ "expr ::= PLUS FLOAT",
- /* 193 */ "expr ::= STRING",
- /* 194 */ "expr ::= NOW",
- /* 195 */ "expr ::= VARIABLE",
- /* 196 */ "expr ::= BOOL",
- /* 197 */ "expr ::= ID LP exprlist RP",
- /* 198 */ "expr ::= ID LP STAR RP",
- /* 199 */ "expr ::= expr IS NULL",
- /* 200 */ "expr ::= expr IS NOT NULL",
- /* 201 */ "expr ::= expr LT expr",
- /* 202 */ "expr ::= expr GT expr",
- /* 203 */ "expr ::= expr LE expr",
- /* 204 */ "expr ::= expr GE expr",
- /* 205 */ "expr ::= expr NE expr",
- /* 206 */ "expr ::= expr EQ expr",
- /* 207 */ "expr ::= expr AND expr",
- /* 208 */ "expr ::= expr OR expr",
- /* 209 */ "expr ::= expr PLUS expr",
- /* 210 */ "expr ::= expr MINUS expr",
- /* 211 */ "expr ::= expr STAR expr",
- /* 212 */ "expr ::= expr SLASH expr",
- /* 213 */ "expr ::= expr REM expr",
- /* 214 */ "expr ::= expr LIKE expr",
- /* 215 */ "expr ::= expr IN LP exprlist RP",
- /* 216 */ "exprlist ::= exprlist COMMA expritem",
- /* 217 */ "exprlist ::= expritem",
- /* 218 */ "expritem ::= expr",
- /* 219 */ "expritem ::=",
- /* 220 */ "cmd ::= RESET QUERY CACHE",
- /* 221 */ "cmd ::= ALTER TABLE ids cpxName ADD COLUMN columnlist",
- /* 222 */ "cmd ::= ALTER TABLE ids cpxName DROP COLUMN ids",
- /* 223 */ "cmd ::= ALTER TABLE ids cpxName ADD TAG columnlist",
- /* 224 */ "cmd ::= ALTER TABLE ids cpxName DROP TAG ids",
- /* 225 */ "cmd ::= ALTER TABLE ids cpxName CHANGE TAG ids ids",
- /* 226 */ "cmd ::= ALTER TABLE ids cpxName SET TAG ids EQ tagitem",
- /* 227 */ "cmd ::= KILL CONNECTION INTEGER",
- /* 228 */ "cmd ::= KILL STREAM INTEGER COLON INTEGER",
- /* 229 */ "cmd ::= KILL QUERY INTEGER COLON INTEGER",
->>>>>>> c380e8f2
+ /*  85 */ "update ::= UPDATE INTEGER",
+ /*  86 */ "db_optr ::=",
+ /*  87 */ "db_optr ::= db_optr cache",
+ /*  88 */ "db_optr ::= db_optr replica",
+ /*  89 */ "db_optr ::= db_optr quorum",
+ /*  90 */ "db_optr ::= db_optr days",
+ /*  91 */ "db_optr ::= db_optr minrows",
+ /*  92 */ "db_optr ::= db_optr maxrows",
+ /*  93 */ "db_optr ::= db_optr blocks",
+ /*  94 */ "db_optr ::= db_optr ctime",
+ /*  95 */ "db_optr ::= db_optr wal",
+ /*  96 */ "db_optr ::= db_optr fsync",
+ /*  97 */ "db_optr ::= db_optr comp",
+ /*  98 */ "db_optr ::= db_optr prec",
+ /*  99 */ "db_optr ::= db_optr keep",
+ /* 100 */ "db_optr ::= db_optr update",
+ /* 101 */ "alter_db_optr ::=",
+ /* 102 */ "alter_db_optr ::= alter_db_optr replica",
+ /* 103 */ "alter_db_optr ::= alter_db_optr quorum",
+ /* 104 */ "alter_db_optr ::= alter_db_optr keep",
+ /* 105 */ "alter_db_optr ::= alter_db_optr blocks",
+ /* 106 */ "alter_db_optr ::= alter_db_optr comp",
+ /* 107 */ "alter_db_optr ::= alter_db_optr wal",
+ /* 108 */ "alter_db_optr ::= alter_db_optr fsync",
+ /* 109 */ "alter_db_optr ::= alter_db_optr update",
+ /* 110 */ "typename ::= ids",
+ /* 111 */ "typename ::= ids LP signed RP",
+ /* 112 */ "signed ::= INTEGER",
+ /* 113 */ "signed ::= PLUS INTEGER",
+ /* 114 */ "signed ::= MINUS INTEGER",
+ /* 115 */ "cmd ::= CREATE TABLE ifnotexists ids cpxName create_table_args",
+ /* 116 */ "create_table_args ::= LP columnlist RP",
+ /* 117 */ "create_table_args ::= LP columnlist RP TAGS LP columnlist RP",
+ /* 118 */ "create_table_args ::= USING ids cpxName TAGS LP tagitemlist RP",
+ /* 119 */ "create_table_args ::= AS select",
+ /* 120 */ "columnlist ::= columnlist COMMA column",
+ /* 121 */ "columnlist ::= column",
+ /* 122 */ "column ::= ids typename",
+ /* 123 */ "tagitemlist ::= tagitemlist COMMA tagitem",
+ /* 124 */ "tagitemlist ::= tagitem",
+ /* 125 */ "tagitem ::= INTEGER",
+ /* 126 */ "tagitem ::= FLOAT",
+ /* 127 */ "tagitem ::= STRING",
+ /* 128 */ "tagitem ::= BOOL",
+ /* 129 */ "tagitem ::= NULL",
+ /* 130 */ "tagitem ::= MINUS INTEGER",
+ /* 131 */ "tagitem ::= MINUS FLOAT",
+ /* 132 */ "tagitem ::= PLUS INTEGER",
+ /* 133 */ "tagitem ::= PLUS FLOAT",
+ /* 134 */ "select ::= SELECT selcollist from where_opt interval_opt fill_opt sliding_opt groupby_opt orderby_opt having_opt slimit_opt limit_opt",
+ /* 135 */ "union ::= select",
+ /* 136 */ "union ::= LP union RP",
+ /* 137 */ "union ::= union UNION ALL select",
+ /* 138 */ "union ::= union UNION ALL LP select RP",
+ /* 139 */ "cmd ::= union",
+ /* 140 */ "select ::= SELECT selcollist",
+ /* 141 */ "sclp ::= selcollist COMMA",
+ /* 142 */ "sclp ::=",
+ /* 143 */ "selcollist ::= sclp expr as",
+ /* 144 */ "selcollist ::= sclp STAR",
+ /* 145 */ "as ::= AS ids",
+ /* 146 */ "as ::= ids",
+ /* 147 */ "as ::=",
+ /* 148 */ "from ::= FROM tablelist",
+ /* 149 */ "tablelist ::= ids cpxName",
+ /* 150 */ "tablelist ::= ids cpxName ids",
+ /* 151 */ "tablelist ::= tablelist COMMA ids cpxName",
+ /* 152 */ "tablelist ::= tablelist COMMA ids cpxName ids",
+ /* 153 */ "tmvar ::= VARIABLE",
+ /* 154 */ "interval_opt ::= INTERVAL LP tmvar RP",
+ /* 155 */ "interval_opt ::= INTERVAL LP tmvar COMMA tmvar RP",
+ /* 156 */ "interval_opt ::=",
+ /* 157 */ "fill_opt ::=",
+ /* 158 */ "fill_opt ::= FILL LP ID COMMA tagitemlist RP",
+ /* 159 */ "fill_opt ::= FILL LP ID RP",
+ /* 160 */ "sliding_opt ::= SLIDING LP tmvar RP",
+ /* 161 */ "sliding_opt ::=",
+ /* 162 */ "orderby_opt ::=",
+ /* 163 */ "orderby_opt ::= ORDER BY sortlist",
+ /* 164 */ "sortlist ::= sortlist COMMA item sortorder",
+ /* 165 */ "sortlist ::= item sortorder",
+ /* 166 */ "item ::= ids cpxName",
+ /* 167 */ "sortorder ::= ASC",
+ /* 168 */ "sortorder ::= DESC",
+ /* 169 */ "sortorder ::=",
+ /* 170 */ "groupby_opt ::=",
+ /* 171 */ "groupby_opt ::= GROUP BY grouplist",
+ /* 172 */ "grouplist ::= grouplist COMMA item",
+ /* 173 */ "grouplist ::= item",
+ /* 174 */ "having_opt ::=",
+ /* 175 */ "having_opt ::= HAVING expr",
+ /* 176 */ "limit_opt ::=",
+ /* 177 */ "limit_opt ::= LIMIT signed",
+ /* 178 */ "limit_opt ::= LIMIT signed OFFSET signed",
+ /* 179 */ "limit_opt ::= LIMIT signed COMMA signed",
+ /* 180 */ "slimit_opt ::=",
+ /* 181 */ "slimit_opt ::= SLIMIT signed",
+ /* 182 */ "slimit_opt ::= SLIMIT signed SOFFSET signed",
+ /* 183 */ "slimit_opt ::= SLIMIT signed COMMA signed",
+ /* 184 */ "where_opt ::=",
+ /* 185 */ "where_opt ::= WHERE expr",
+ /* 186 */ "expr ::= LP expr RP",
+ /* 187 */ "expr ::= ID",
+ /* 188 */ "expr ::= ID DOT ID",
+ /* 189 */ "expr ::= ID DOT STAR",
+ /* 190 */ "expr ::= INTEGER",
+ /* 191 */ "expr ::= MINUS INTEGER",
+ /* 192 */ "expr ::= PLUS INTEGER",
+ /* 193 */ "expr ::= FLOAT",
+ /* 194 */ "expr ::= MINUS FLOAT",
+ /* 195 */ "expr ::= PLUS FLOAT",
+ /* 196 */ "expr ::= STRING",
+ /* 197 */ "expr ::= NOW",
+ /* 198 */ "expr ::= VARIABLE",
+ /* 199 */ "expr ::= BOOL",
+ /* 200 */ "expr ::= ID LP exprlist RP",
+ /* 201 */ "expr ::= ID LP STAR RP",
+ /* 202 */ "expr ::= expr IS NULL",
+ /* 203 */ "expr ::= expr IS NOT NULL",
+ /* 204 */ "expr ::= expr LT expr",
+ /* 205 */ "expr ::= expr GT expr",
+ /* 206 */ "expr ::= expr LE expr",
+ /* 207 */ "expr ::= expr GE expr",
+ /* 208 */ "expr ::= expr NE expr",
+ /* 209 */ "expr ::= expr EQ expr",
+ /* 210 */ "expr ::= expr AND expr",
+ /* 211 */ "expr ::= expr OR expr",
+ /* 212 */ "expr ::= expr PLUS expr",
+ /* 213 */ "expr ::= expr MINUS expr",
+ /* 214 */ "expr ::= expr STAR expr",
+ /* 215 */ "expr ::= expr SLASH expr",
+ /* 216 */ "expr ::= expr REM expr",
+ /* 217 */ "expr ::= expr LIKE expr",
+ /* 218 */ "expr ::= expr IN LP exprlist RP",
+ /* 219 */ "exprlist ::= exprlist COMMA expritem",
+ /* 220 */ "exprlist ::= expritem",
+ /* 221 */ "expritem ::= expr",
+ /* 222 */ "expritem ::=",
+ /* 223 */ "cmd ::= RESET QUERY CACHE",
+ /* 224 */ "cmd ::= ALTER TABLE ids cpxName ADD COLUMN columnlist",
+ /* 225 */ "cmd ::= ALTER TABLE ids cpxName DROP COLUMN ids",
+ /* 226 */ "cmd ::= ALTER TABLE ids cpxName ADD TAG columnlist",
+ /* 227 */ "cmd ::= ALTER TABLE ids cpxName DROP TAG ids",
+ /* 228 */ "cmd ::= ALTER TABLE ids cpxName CHANGE TAG ids ids",
+ /* 229 */ "cmd ::= ALTER TABLE ids cpxName SET TAG ids EQ tagitem",
+ /* 230 */ "cmd ::= KILL CONNECTION INTEGER",
+ /* 231 */ "cmd ::= KILL STREAM INTEGER COLON INTEGER",
+ /* 232 */ "cmd ::= KILL QUERY INTEGER COLON INTEGER",
 };
 #endif /* NDEBUG */
 
 
 #if YYSTACKDEPTH<=0
 /*
-** Try to increase the size of the parser stack.
+** Try to increase the size of the parser stack.  Return the number
+** of errors.  Return 0 on success.
 */
-static void yyGrowStack(yyParser *p){
+static int yyGrowStack(yyParser *p){
   int newSize;
+  int idx;
   yyStackEntry *pNew;
 
   newSize = p->yystksz*2 + 100;
-  pNew = realloc(p->yystack, newSize*sizeof(pNew[0]));
+  idx = p->yytos ? (int)(p->yytos - p->yystack) : 0;
+  if( p->yystack==&p->yystk0 ){
+    pNew = malloc(newSize*sizeof(pNew[0]));
+    if( pNew ) pNew[0] = p->yystk0;
+  }else{
+    pNew = realloc(p->yystack, newSize*sizeof(pNew[0]));
+  }
   if( pNew ){
     p->yystack = pNew;
-    p->yystksz = newSize;
+    p->yytos = &p->yystack[idx];
 #ifndef NDEBUG
     if( yyTraceFILE ){
-      fprintf(yyTraceFILE,"%sStack grows to %d entries!\n",
-              yyTracePrompt, p->yystksz);
+      fprintf(yyTraceFILE,"%sStack grows from %d to %d entries.\n",
+              yyTracePrompt, p->yystksz, newSize);
     }
 #endif
+    p->yystksz = newSize;
   }
-}
-#endif
-
-<<<<<<< HEAD
-=======
+  return pNew==0; 
+}
+#endif
+
 /* Datatype of the argument to the memory allocated passed as the
 ** second argument to ParseAlloc() below.  This can be changed by
 ** putting an appropriate #define in the %include section of the input
@@ -1823,7 +1320,6 @@
 }
 
 #ifndef Parse_ENGINEALWAYSONSTACK
->>>>>>> c380e8f2
 /* 
 ** This function allocates a new parser.
 ** The only argument is a pointer to a function which works like
@@ -1836,34 +1332,21 @@
 ** A pointer to a parser.  This pointer is used in subsequent calls
 ** to Parse and ParseFree.
 */
-<<<<<<< HEAD
-void *ParseAlloc(void *(*mallocProc)(size_t)){
-  yyParser *pParser;
-  pParser = (yyParser*)(*mallocProc)( (size_t)sizeof(yyParser) );
-  if( pParser ){
-    pParser->yyidx = -1;
-#ifdef YYTRACKMAXSTACKDEPTH
-    pParser->yyidxMax = 0;
-#endif
-#if YYSTACKDEPTH<=0
-    pParser->yystack = NULL;
-    pParser->yystksz = 0;
-    yyGrowStack(pParser);
-#endif
-  }
-=======
 void *ParseAlloc(void *(*mallocProc)(YYMALLOCARGTYPE)){
   yyParser *pParser;
   pParser = (yyParser*)(*mallocProc)( (YYMALLOCARGTYPE)sizeof(yyParser) );
   if( pParser ) ParseInit(pParser);
->>>>>>> c380e8f2
   return pParser;
 }
-
-/* The following function deletes the value associated with a
-** symbol.  The symbol can be either a terminal or nonterminal.
-** "yymajor" is the symbol code, and "yypminor" is a pointer to
-** the value.
+#endif /* Parse_ENGINEALWAYSONSTACK */
+
+
+/* The following function deletes the "minor type" or semantic value
+** associated with a symbol.  The symbol can be either a terminal
+** or nonterminal. "yymajor" is the symbol code, and "yypminor" is
+** a pointer to the value to be deleted.  The code used to do the 
+** deletions is derived from the %destructor and/or %token_destructor
+** directives of the input grammar.
 */
 static void yy_destructor(
   yyParser *yypParser,    /* The parser */
@@ -1879,10 +1362,10 @@
     ** being destroyed before it is finished parsing.
     **
     ** Note: during a reduce, the only symbols destroyed are those
-    ** which appear on the RHS of the rule, but which are not used
+    ** which appear on the RHS of the rule, but which are *not* used
     ** inside the C code.
     */
-<<<<<<< HEAD
+/********* Begin destructor definitions ***************************************/
     case 227: /* keep */
     case 228: /* tagitemlist */
     case 253: /* fill_opt */
@@ -1927,55 +1410,9 @@
     case 267: /* sortitem */
 {
 tVariantDestroy(&(yypminor->yy134));
-=======
-/********* Begin destructor definitions ***************************************/
-    case 226: /* keep */
-    case 227: /* tagitemlist */
-    case 251: /* fill_opt */
-    case 253: /* groupby_opt */
-    case 254: /* orderby_opt */
-    case 264: /* sortlist */
-    case 268: /* grouplist */
-{
-tVariantListDestroy((yypminor->yy494));
 }
       break;
-    case 243: /* columnlist */
-{
-tFieldListDestroy((yypminor->yy449));
-}
-      break;
-    case 244: /* select */
-{
-doDestroyQuerySql((yypminor->yy150));
-}
-      break;
-    case 247: /* selcollist */
-    case 259: /* sclp */
-    case 269: /* exprlist */
-{
-tSQLExprListDestroy((yypminor->yy224));
-}
-      break;
-    case 249: /* where_opt */
-    case 255: /* having_opt */
-    case 260: /* expr */
-    case 270: /* expritem */
-{
-tSQLExprDestroy((yypminor->yy66));
-}
-      break;
-    case 258: /* union */
-{
-destroyAllSelectClause((yypminor->yy25));
-}
-      break;
-    case 265: /* sortitem */
-{
-tVariantDestroy(&(yypminor->yy312));
->>>>>>> c380e8f2
-}
-      break;
+/********* End destructor definitions *****************************************/
     default:  break;   /* If no destructor action specified: do nothing */
   }
 }
@@ -1985,51 +1422,53 @@
 **
 ** If there is a destructor routine associated with the token which
 ** is popped from the stack, then call it.
-**
-** Return the major token number for the symbol popped.
 */
-static int yy_pop_parser_stack(yyParser *pParser){
-  YYCODETYPE yymajor;
-  yyStackEntry *yytos = &pParser->yystack[pParser->yyidx];
-
-  if( pParser->yyidx<0 ) return 0;
+static void yy_pop_parser_stack(yyParser *pParser){
+  yyStackEntry *yytos;
+  assert( pParser->yytos!=0 );
+  assert( pParser->yytos > pParser->yystack );
+  yytos = pParser->yytos--;
 #ifndef NDEBUG
-  if( yyTraceFILE && pParser->yyidx>=0 ){
+  if( yyTraceFILE ){
     fprintf(yyTraceFILE,"%sPopping %s\n",
       yyTracePrompt,
       yyTokenName[yytos->major]);
   }
 #endif
-  yymajor = yytos->major;
-  yy_destructor(pParser, yymajor, &yytos->minor);
-  pParser->yyidx--;
-  return yymajor;
-}
-
+  yy_destructor(pParser, yytos->major, &yytos->minor);
+}
+
+/*
+** Clear all secondary memory allocations from the parser
+*/
+void ParseFinalize(void *p){
+  yyParser *pParser = (yyParser*)p;
+  while( pParser->yytos>pParser->yystack ) yy_pop_parser_stack(pParser);
+#if YYSTACKDEPTH<=0
+  if( pParser->yystack!=&pParser->yystk0 ) free(pParser->yystack);
+#endif
+}
+
+#ifndef Parse_ENGINEALWAYSONSTACK
 /* 
-** Deallocate and destroy a parser.  Destructors are all called for
+** Deallocate and destroy a parser.  Destructors are called for
 ** all stack elements before shutting the parser down.
 **
-** Inputs:
-** <ul>
-** <li>  A pointer to the parser.  This should be a pointer
-**       obtained from ParseAlloc.
-** <li>  A pointer to a function used to reclaim memory obtained
-**       from malloc.
-** </ul>
+** If the YYPARSEFREENEVERNULL macro exists (for example because it
+** is defined in a %include section of the input grammar) then it is
+** assumed that the input pointer is never NULL.
 */
 void ParseFree(
   void *p,                    /* The parser to be deleted */
   void (*freeProc)(void*)     /* Function used to reclaim memory */
 ){
-  yyParser *pParser = (yyParser*)p;
-  if( pParser==0 ) return;
-  while( pParser->yyidx>=0 ) yy_pop_parser_stack(pParser);
-#if YYSTACKDEPTH<=0
-  free(pParser->yystack);
-#endif
-  (*freeProc)((void*)pParser);
-}
+#ifndef YYPARSEFREENEVERNULL
+  if( p==0 ) return;
+#endif
+  ParseFinalize(p);
+  (*freeProc)(p);
+}
+#endif /* Parse_ENGINEALWAYSONSTACK */
 
 /*
 ** Return the peak depth of the stack for a parser.
@@ -2037,39 +1476,56 @@
 #ifdef YYTRACKMAXSTACKDEPTH
 int ParseStackPeak(void *p){
   yyParser *pParser = (yyParser*)p;
-  return pParser->yyidxMax;
+  return pParser->yyhwm;
+}
+#endif
+
+/* This array of booleans keeps track of the parser statement
+** coverage.  The element yycoverage[X][Y] is set when the parser
+** is in state X and has a lookahead token Y.  In a well-tested
+** systems, every element of this matrix should end up being set.
+*/
+#if defined(YYCOVERAGE)
+static unsigned char yycoverage[YYNSTATE][YYNTOKEN];
+#endif
+
+/*
+** Write into out a description of every state/lookahead combination that
+**
+**   (1)  has not been used by the parser, and
+**   (2)  is not a syntax error.
+**
+** Return the number of missed state/lookahead combinations.
+*/
+#if defined(YYCOVERAGE)
+int ParseCoverage(FILE *out){
+  int stateno, iLookAhead, i;
+  int nMissed = 0;
+  for(stateno=0; stateno<YYNSTATE; stateno++){
+    i = yy_shift_ofst[stateno];
+    for(iLookAhead=0; iLookAhead<YYNTOKEN; iLookAhead++){
+      if( yy_lookahead[i+iLookAhead]!=iLookAhead ) continue;
+      if( yycoverage[stateno][iLookAhead]==0 ) nMissed++;
+      if( out ){
+        fprintf(out,"State %d lookahead %s %s\n", stateno,
+                yyTokenName[iLookAhead],
+                yycoverage[stateno][iLookAhead] ? "ok" : "missed");
+      }
+    }
+  }
+  return nMissed;
 }
 #endif
 
 /*
 ** Find the appropriate action for a parser given the terminal
 ** look-ahead token iLookAhead.
-**
-** If the look-ahead token is YYNOCODE, then check to see if the action is
-** independent of the look-ahead.  If it is, return the action, otherwise
-** return YY_NO_ACTION.
 */
-<<<<<<< HEAD
-static int yy_find_shift_action(
-=======
 static unsigned int yy_find_shift_action(
->>>>>>> c380e8f2
   yyParser *pParser,        /* The parser */
   YYCODETYPE iLookAhead     /* The look-ahead token */
 ){
   int i;
-<<<<<<< HEAD
-  int stateno = pParser->yystack[pParser->yyidx].stateno;
- 
-  if( stateno>YY_SHIFT_COUNT
-   || (i = yy_shift_ofst[stateno])==YY_SHIFT_USE_DFLT ){
-    return yy_default[stateno];
-  }
-  assert( iLookAhead!=YYNOCODE );
-  i += iLookAhead;
-  if( i<0 || i>=YY_ACTTAB_COUNT || yy_lookahead[i]!=iLookAhead ){
-    if( iLookAhead>0 ){
-=======
   int stateno = pParser->yytos->stateno;
  
   if( stateno>YY_MAX_SHIFT ) return stateno;
@@ -2084,7 +1540,6 @@
     assert( iLookAhead < YYNTOKEN );
     i += iLookAhead;
     if( yy_lookahead[i]!=iLookAhead ){
->>>>>>> c380e8f2
 #ifdef YYFALLBACK
       YYCODETYPE iFallback;            /* Fallback token */
       if( iLookAhead<sizeof(yyFallback)/sizeof(yyFallback[0])
@@ -2095,7 +1550,9 @@
              yyTracePrompt, yyTokenName[iLookAhead], yyTokenName[iFallback]);
         }
 #endif
-        return yy_find_shift_action(pParser, iFallback);
+        assert( yyFallback[iFallback]==0 ); /* Fallback loop must terminate */
+        iLookAhead = iFallback;
+        continue;
       }
 #endif
 #ifdef YYWILDCARD
@@ -2108,42 +1565,29 @@
 #if YY_SHIFT_MAX+YYWILDCARD>=YY_ACTTAB_COUNT
           j<YY_ACTTAB_COUNT &&
 #endif
-<<<<<<< HEAD
-          yy_lookahead[j]==YYWILDCARD
-=======
           yy_lookahead[j]==YYWILDCARD && iLookAhead>0
->>>>>>> c380e8f2
         ){
 #ifndef NDEBUG
           if( yyTraceFILE ){
             fprintf(yyTraceFILE, "%sWILDCARD %s => %s\n",
-               yyTracePrompt, yyTokenName[iLookAhead], yyTokenName[YYWILDCARD]);
+               yyTracePrompt, yyTokenName[iLookAhead],
+               yyTokenName[YYWILDCARD]);
           }
 #endif /* NDEBUG */
           return yy_action[j];
         }
       }
 #endif /* YYWILDCARD */
-<<<<<<< HEAD
-=======
       return yy_default[stateno];
     }else{
       return yy_action[i];
->>>>>>> c380e8f2
     }
-    return yy_default[stateno];
-  }else{
-    return yy_action[i];
-  }
+  }while(1);
 }
 
 /*
 ** Find the appropriate action for a parser given the non-terminal
 ** look-ahead token iLookAhead.
-**
-** If the look-ahead token is YYNOCODE, then check to see if the action is
-** independent of the look-ahead.  If it is, return the action, otherwise
-** return YY_NO_ACTION.
 */
 static int yy_find_reduce_action(
   int stateno,              /* Current state number */
@@ -2158,7 +1602,6 @@
   assert( stateno<=YY_REDUCE_COUNT );
 #endif
   i = yy_reduce_ofst[stateno];
-  assert( i!=YY_REDUCE_USE_DFLT );
   assert( iLookAhead!=YYNOCODE );
   i += iLookAhead;
 #ifdef YYERRORSYMBOL
@@ -2175,29 +1618,41 @@
 /*
 ** The following routine is called if the stack overflows.
 */
-<<<<<<< HEAD
-static void yyStackOverflow(yyParser *yypParser, YYMINORTYPE *yypMinor){
-   ParseARG_FETCH;
-   yypParser->yyidx--;
-=======
 static void yyStackOverflow(yyParser *yypParser){
    ParseARG_FETCH;
->>>>>>> c380e8f2
 #ifndef NDEBUG
    if( yyTraceFILE ){
      fprintf(yyTraceFILE,"%sStack Overflow!\n",yyTracePrompt);
    }
 #endif
-   while( yypParser->yyidx>=0 ) yy_pop_parser_stack(yypParser);
+   while( yypParser->yytos>yypParser->yystack ) yy_pop_parser_stack(yypParser);
    /* Here code is inserted which will execute if the parser
    ** stack every overflows */
-<<<<<<< HEAD
-=======
 /******** Begin %stack_overflow code ******************************************/
 /******** End %stack_overflow code ********************************************/
->>>>>>> c380e8f2
    ParseARG_STORE; /* Suppress warning about unused %extra_argument var */
 }
+
+/*
+** Print tracing information for a SHIFT action
+*/
+#ifndef NDEBUG
+static void yyTraceShift(yyParser *yypParser, int yyNewState, const char *zTag){
+  if( yyTraceFILE ){
+    if( yyNewState<YYNSTATE ){
+      fprintf(yyTraceFILE,"%s%s '%s', go to state %d\n",
+         yyTracePrompt, zTag, yyTokenName[yypParser->yytos->major],
+         yyNewState);
+    }else{
+      fprintf(yyTraceFILE,"%s%s '%s', pending reduce %d\n",
+         yyTracePrompt, zTag, yyTokenName[yypParser->yytos->major],
+         yyNewState - YY_MIN_REDUCE);
+    }
+  }
+}
+#else
+# define yyTraceShift(X,Y,Z)
+#endif
 
 /*
 ** Perform a shift action.
@@ -2206,531 +1661,281 @@
   yyParser *yypParser,          /* The parser to be shifted */
   int yyNewState,               /* The new state to shift in */
   int yyMajor,                  /* The major token to shift in */
-<<<<<<< HEAD
-  YYMINORTYPE *yypMinor         /* Pointer to the minor token to shift in */
-=======
   ParseTOKENTYPE yyMinor        /* The minor token to shift in */
->>>>>>> c380e8f2
 ){
   yyStackEntry *yytos;
-  yypParser->yyidx++;
+  yypParser->yytos++;
 #ifdef YYTRACKMAXSTACKDEPTH
-  if( yypParser->yyidx>yypParser->yyidxMax ){
-    yypParser->yyidxMax = yypParser->yyidx;
+  if( (int)(yypParser->yytos - yypParser->yystack)>yypParser->yyhwm ){
+    yypParser->yyhwm++;
+    assert( yypParser->yyhwm == (int)(yypParser->yytos - yypParser->yystack) );
   }
 #endif
 #if YYSTACKDEPTH>0 
-  if( yypParser->yyidx>=YYSTACKDEPTH ){
-    yyStackOverflow(yypParser, yypMinor);
+  if( yypParser->yytos>yypParser->yystackEnd ){
+    yypParser->yytos--;
+    yyStackOverflow(yypParser);
     return;
   }
 #else
-  if( yypParser->yyidx>=yypParser->yystksz ){
-    yyGrowStack(yypParser);
-    if( yypParser->yyidx>=yypParser->yystksz ){
-      yyStackOverflow(yypParser, yypMinor);
+  if( yypParser->yytos>=&yypParser->yystack[yypParser->yystksz] ){
+    if( yyGrowStack(yypParser) ){
+      yypParser->yytos--;
+      yyStackOverflow(yypParser);
       return;
     }
   }
 #endif
-  yytos = &yypParser->yystack[yypParser->yyidx];
-  yytos->stateno = (YYACTIONTYPE)yyNewState;
-  yytos->major = (YYCODETYPE)yyMajor;
-  yytos->minor = *yypMinor;
-#ifndef NDEBUG
-  if( yyTraceFILE && yypParser->yyidx>0 ){
-    int i;
-    fprintf(yyTraceFILE,"%sShift %d\n",yyTracePrompt,yyNewState);
-    fprintf(yyTraceFILE,"%sStack:",yyTracePrompt);
-    for(i=1; i<=yypParser->yyidx; i++)
-      fprintf(yyTraceFILE," %s",yyTokenName[yypParser->yystack[i].major]);
-    fprintf(yyTraceFILE,"\n");
+  if( yyNewState > YY_MAX_SHIFT ){
+    yyNewState += YY_MIN_REDUCE - YY_MIN_SHIFTREDUCE;
   }
-<<<<<<< HEAD
-#endif
-=======
   yytos = yypParser->yytos;
   yytos->stateno = (YYACTIONTYPE)yyNewState;
   yytos->major = (YYCODETYPE)yyMajor;
   yytos->minor.yy0 = yyMinor;
   yyTraceShift(yypParser, yyNewState, "Shift");
->>>>>>> c380e8f2
 }
 
 /* The following table contains information about every rule that
 ** is used during the reduce.
 */
 static const struct {
-<<<<<<< HEAD
-  YYCODETYPE lhs;         /* Symbol on the left-hand side of the rule */
-  unsigned char nrhs;     /* Number of right-hand side symbols in the rule */
-} yyRuleInfo[] = {
-  { 208, 1 },
-  { 209, 2 },
-  { 209, 2 },
-  { 209, 2 },
-  { 209, 2 },
-  { 209, 2 },
-  { 209, 2 },
-  { 209, 2 },
-  { 209, 2 },
-  { 209, 2 },
-  { 209, 2 },
-  { 209, 2 },
-  { 209, 2 },
-  { 209, 2 },
-  { 209, 3 },
-  { 210, 0 },
-  { 210, 2 },
-  { 212, 0 },
-  { 212, 2 },
-  { 209, 3 },
-  { 209, 5 },
-  { 209, 3 },
-  { 209, 5 },
-  { 209, 3 },
-  { 209, 4 },
-  { 209, 5 },
-  { 209, 4 },
-  { 209, 3 },
-  { 209, 3 },
-  { 209, 3 },
-  { 209, 2 },
-  { 209, 3 },
-  { 209, 5 },
-  { 209, 5 },
-  { 209, 4 },
-  { 209, 5 },
-  { 209, 3 },
-  { 209, 4 },
-  { 209, 4 },
-  { 209, 4 },
-  { 209, 6 },
-  { 211, 1 },
-  { 211, 1 },
-  { 213, 2 },
-  { 213, 0 },
-  { 216, 3 },
-  { 216, 0 },
-  { 209, 3 },
-  { 209, 6 },
-  { 209, 5 },
-  { 209, 5 },
-  { 218, 0 },
-  { 218, 2 },
-  { 219, 0 },
-  { 219, 2 },
-  { 220, 0 },
-  { 220, 2 },
-  { 221, 0 },
-  { 221, 2 },
-  { 222, 0 },
-  { 222, 2 },
-  { 223, 0 },
-  { 223, 2 },
-  { 224, 0 },
-  { 224, 2 },
-  { 225, 0 },
-  { 225, 2 },
-  { 226, 0 },
-  { 226, 2 },
-  { 215, 9 },
-  { 227, 2 },
-  { 229, 2 },
-  { 230, 2 },
-  { 231, 2 },
-  { 232, 2 },
-  { 233, 2 },
-  { 234, 2 },
-  { 235, 2 },
-  { 236, 2 },
-  { 237, 2 },
-  { 238, 2 },
-  { 239, 2 },
-  { 240, 2 },
-  { 241, 2 },
-  { 217, 0 },
-  { 217, 2 },
-  { 217, 2 },
-  { 217, 2 },
-  { 217, 2 },
-  { 217, 2 },
-  { 217, 2 },
-  { 217, 2 },
-  { 217, 2 },
-  { 217, 2 },
-  { 217, 2 },
-  { 217, 2 },
-  { 217, 2 },
-  { 217, 2 },
-  { 217, 2 },
-  { 214, 0 },
-  { 214, 2 },
-  { 214, 2 },
-  { 214, 2 },
-  { 214, 2 },
-  { 214, 2 },
-  { 214, 2 },
-  { 214, 2 },
-  { 214, 2 },
-  { 242, 1 },
-  { 242, 4 },
-  { 243, 1 },
-  { 243, 2 },
-  { 243, 2 },
-  { 209, 6 },
-  { 244, 3 },
-  { 244, 7 },
-  { 244, 7 },
-  { 244, 2 },
-  { 245, 3 },
-  { 245, 1 },
-  { 247, 2 },
-  { 228, 3 },
-  { 228, 1 },
-  { 248, 1 },
-  { 248, 1 },
-  { 248, 1 },
-  { 248, 1 },
-  { 248, 1 },
-  { 248, 2 },
-  { 248, 2 },
-  { 248, 2 },
-  { 248, 2 },
-  { 246, 12 },
-  { 260, 1 },
-  { 260, 3 },
-  { 260, 4 },
-  { 260, 6 },
-  { 209, 1 },
-  { 246, 2 },
-  { 261, 2 },
-  { 261, 0 },
-  { 249, 3 },
-  { 249, 2 },
-  { 263, 2 },
-  { 263, 1 },
-  { 263, 0 },
-  { 250, 2 },
-  { 264, 2 },
-  { 264, 3 },
-  { 264, 4 },
-  { 264, 5 },
-  { 265, 1 },
-  { 252, 4 },
-  { 252, 6 },
-  { 252, 0 },
-  { 253, 0 },
-  { 253, 6 },
-  { 253, 4 },
-  { 254, 4 },
-  { 254, 0 },
-  { 256, 0 },
-  { 256, 3 },
-  { 266, 4 },
-  { 266, 2 },
-  { 268, 2 },
-  { 269, 1 },
-  { 269, 1 },
-  { 269, 0 },
-  { 255, 0 },
-  { 255, 3 },
-  { 270, 3 },
-  { 270, 1 },
-  { 257, 0 },
-  { 257, 2 },
-  { 259, 0 },
-  { 259, 2 },
-  { 259, 4 },
-  { 259, 4 },
-  { 258, 0 },
-  { 258, 2 },
-  { 258, 4 },
-  { 258, 4 },
-  { 251, 0 },
-  { 251, 2 },
-  { 262, 3 },
-  { 262, 1 },
-  { 262, 3 },
-  { 262, 3 },
-  { 262, 1 },
-  { 262, 2 },
-  { 262, 2 },
-  { 262, 1 },
-  { 262, 2 },
-  { 262, 2 },
-  { 262, 1 },
-  { 262, 1 },
-  { 262, 1 },
-  { 262, 1 },
-  { 262, 4 },
-  { 262, 4 },
-  { 262, 3 },
-  { 262, 4 },
-  { 262, 3 },
-  { 262, 3 },
-  { 262, 3 },
-  { 262, 3 },
-  { 262, 3 },
-  { 262, 3 },
-  { 262, 3 },
-  { 262, 3 },
-  { 262, 3 },
-  { 262, 3 },
-  { 262, 3 },
-  { 262, 3 },
-  { 262, 3 },
-  { 262, 3 },
-  { 262, 5 },
-  { 271, 3 },
-  { 271, 1 },
-  { 272, 1 },
-  { 272, 0 },
-  { 209, 3 },
-  { 209, 7 },
-  { 209, 7 },
-  { 209, 7 },
-  { 209, 7 },
-  { 209, 8 },
-  { 209, 9 },
-  { 209, 3 },
-  { 209, 5 },
-  { 209, 5 },
-=======
   YYCODETYPE lhs;       /* Symbol on the left-hand side of the rule */
   signed char nrhs;     /* Negative of the number of RHS symbols in the rule */
 } yyRuleInfo[] = {
-  {  207,   -1 }, /* (0) program ::= cmd */
-  {  208,   -2 }, /* (1) cmd ::= SHOW DATABASES */
-  {  208,   -2 }, /* (2) cmd ::= SHOW MNODES */
-  {  208,   -2 }, /* (3) cmd ::= SHOW DNODES */
-  {  208,   -2 }, /* (4) cmd ::= SHOW ACCOUNTS */
-  {  208,   -2 }, /* (5) cmd ::= SHOW USERS */
-  {  208,   -2 }, /* (6) cmd ::= SHOW MODULES */
-  {  208,   -2 }, /* (7) cmd ::= SHOW QUERIES */
-  {  208,   -2 }, /* (8) cmd ::= SHOW CONNECTIONS */
-  {  208,   -2 }, /* (9) cmd ::= SHOW STREAMS */
-  {  208,   -2 }, /* (10) cmd ::= SHOW VARIABLES */
-  {  208,   -2 }, /* (11) cmd ::= SHOW SCORES */
-  {  208,   -2 }, /* (12) cmd ::= SHOW GRANTS */
-  {  208,   -2 }, /* (13) cmd ::= SHOW VNODES */
-  {  208,   -3 }, /* (14) cmd ::= SHOW VNODES IPTOKEN */
-  {  209,    0 }, /* (15) dbPrefix ::= */
-  {  209,   -2 }, /* (16) dbPrefix ::= ids DOT */
-  {  211,    0 }, /* (17) cpxName ::= */
-  {  211,   -2 }, /* (18) cpxName ::= DOT ids */
-  {  208,   -5 }, /* (19) cmd ::= SHOW CREATE TABLE ids cpxName */
-  {  208,   -4 }, /* (20) cmd ::= SHOW CREATE DATABASE ids */
-  {  208,   -3 }, /* (21) cmd ::= SHOW dbPrefix TABLES */
-  {  208,   -5 }, /* (22) cmd ::= SHOW dbPrefix TABLES LIKE ids */
-  {  208,   -3 }, /* (23) cmd ::= SHOW dbPrefix STABLES */
-  {  208,   -5 }, /* (24) cmd ::= SHOW dbPrefix STABLES LIKE ids */
-  {  208,   -3 }, /* (25) cmd ::= SHOW dbPrefix VGROUPS */
-  {  208,   -4 }, /* (26) cmd ::= SHOW dbPrefix VGROUPS ids */
-  {  208,   -5 }, /* (27) cmd ::= DROP TABLE ifexists ids cpxName */
-  {  208,   -4 }, /* (28) cmd ::= DROP DATABASE ifexists ids */
-  {  208,   -3 }, /* (29) cmd ::= DROP DNODE ids */
-  {  208,   -3 }, /* (30) cmd ::= DROP USER ids */
-  {  208,   -3 }, /* (31) cmd ::= DROP ACCOUNT ids */
-  {  208,   -2 }, /* (32) cmd ::= USE ids */
-  {  208,   -3 }, /* (33) cmd ::= DESCRIBE ids cpxName */
-  {  208,   -5 }, /* (34) cmd ::= ALTER USER ids PASS ids */
-  {  208,   -5 }, /* (35) cmd ::= ALTER USER ids PRIVILEGE ids */
-  {  208,   -4 }, /* (36) cmd ::= ALTER DNODE ids ids */
-  {  208,   -5 }, /* (37) cmd ::= ALTER DNODE ids ids ids */
-  {  208,   -3 }, /* (38) cmd ::= ALTER LOCAL ids */
-  {  208,   -4 }, /* (39) cmd ::= ALTER LOCAL ids ids */
-  {  208,   -4 }, /* (40) cmd ::= ALTER DATABASE ids alter_db_optr */
-  {  208,   -4 }, /* (41) cmd ::= ALTER ACCOUNT ids acct_optr */
-  {  208,   -6 }, /* (42) cmd ::= ALTER ACCOUNT ids PASS ids acct_optr */
-  {  210,   -1 }, /* (43) ids ::= ID */
-  {  210,   -1 }, /* (44) ids ::= STRING */
-  {  212,   -2 }, /* (45) ifexists ::= IF EXISTS */
-  {  212,    0 }, /* (46) ifexists ::= */
-  {  215,   -3 }, /* (47) ifnotexists ::= IF NOT EXISTS */
-  {  215,    0 }, /* (48) ifnotexists ::= */
-  {  208,   -3 }, /* (49) cmd ::= CREATE DNODE ids */
-  {  208,   -6 }, /* (50) cmd ::= CREATE ACCOUNT ids PASS ids acct_optr */
-  {  208,   -5 }, /* (51) cmd ::= CREATE DATABASE ifnotexists ids db_optr */
-  {  208,   -5 }, /* (52) cmd ::= CREATE USER ids PASS ids */
-  {  217,    0 }, /* (53) pps ::= */
-  {  217,   -2 }, /* (54) pps ::= PPS INTEGER */
-  {  218,    0 }, /* (55) tseries ::= */
-  {  218,   -2 }, /* (56) tseries ::= TSERIES INTEGER */
-  {  219,    0 }, /* (57) dbs ::= */
-  {  219,   -2 }, /* (58) dbs ::= DBS INTEGER */
-  {  220,    0 }, /* (59) streams ::= */
-  {  220,   -2 }, /* (60) streams ::= STREAMS INTEGER */
-  {  221,    0 }, /* (61) storage ::= */
-  {  221,   -2 }, /* (62) storage ::= STORAGE INTEGER */
-  {  222,    0 }, /* (63) qtime ::= */
-  {  222,   -2 }, /* (64) qtime ::= QTIME INTEGER */
-  {  223,    0 }, /* (65) users ::= */
-  {  223,   -2 }, /* (66) users ::= USERS INTEGER */
-  {  224,    0 }, /* (67) conns ::= */
-  {  224,   -2 }, /* (68) conns ::= CONNS INTEGER */
-  {  225,    0 }, /* (69) state ::= */
-  {  225,   -2 }, /* (70) state ::= STATE ids */
-  {  214,   -9 }, /* (71) acct_optr ::= pps tseries storage streams qtime dbs users conns state */
-  {  226,   -2 }, /* (72) keep ::= KEEP tagitemlist */
-  {  228,   -2 }, /* (73) cache ::= CACHE INTEGER */
-  {  229,   -2 }, /* (74) replica ::= REPLICA INTEGER */
-  {  230,   -2 }, /* (75) quorum ::= QUORUM INTEGER */
-  {  231,   -2 }, /* (76) days ::= DAYS INTEGER */
-  {  232,   -2 }, /* (77) minrows ::= MINROWS INTEGER */
-  {  233,   -2 }, /* (78) maxrows ::= MAXROWS INTEGER */
-  {  234,   -2 }, /* (79) blocks ::= BLOCKS INTEGER */
-  {  235,   -2 }, /* (80) ctime ::= CTIME INTEGER */
-  {  236,   -2 }, /* (81) wal ::= WAL INTEGER */
-  {  237,   -2 }, /* (82) fsync ::= FSYNC INTEGER */
-  {  238,   -2 }, /* (83) comp ::= COMP INTEGER */
-  {  239,   -2 }, /* (84) prec ::= PRECISION STRING */
-  {  216,    0 }, /* (85) db_optr ::= */
-  {  216,   -2 }, /* (86) db_optr ::= db_optr cache */
-  {  216,   -2 }, /* (87) db_optr ::= db_optr replica */
-  {  216,   -2 }, /* (88) db_optr ::= db_optr quorum */
-  {  216,   -2 }, /* (89) db_optr ::= db_optr days */
-  {  216,   -2 }, /* (90) db_optr ::= db_optr minrows */
-  {  216,   -2 }, /* (91) db_optr ::= db_optr maxrows */
-  {  216,   -2 }, /* (92) db_optr ::= db_optr blocks */
-  {  216,   -2 }, /* (93) db_optr ::= db_optr ctime */
-  {  216,   -2 }, /* (94) db_optr ::= db_optr wal */
-  {  216,   -2 }, /* (95) db_optr ::= db_optr fsync */
-  {  216,   -2 }, /* (96) db_optr ::= db_optr comp */
-  {  216,   -2 }, /* (97) db_optr ::= db_optr prec */
-  {  216,   -2 }, /* (98) db_optr ::= db_optr keep */
-  {  213,    0 }, /* (99) alter_db_optr ::= */
-  {  213,   -2 }, /* (100) alter_db_optr ::= alter_db_optr replica */
-  {  213,   -2 }, /* (101) alter_db_optr ::= alter_db_optr quorum */
-  {  213,   -2 }, /* (102) alter_db_optr ::= alter_db_optr keep */
-  {  213,   -2 }, /* (103) alter_db_optr ::= alter_db_optr blocks */
-  {  213,   -2 }, /* (104) alter_db_optr ::= alter_db_optr comp */
-  {  213,   -2 }, /* (105) alter_db_optr ::= alter_db_optr wal */
-  {  213,   -2 }, /* (106) alter_db_optr ::= alter_db_optr fsync */
-  {  240,   -1 }, /* (107) typename ::= ids */
-  {  240,   -4 }, /* (108) typename ::= ids LP signed RP */
-  {  241,   -1 }, /* (109) signed ::= INTEGER */
-  {  241,   -2 }, /* (110) signed ::= PLUS INTEGER */
-  {  241,   -2 }, /* (111) signed ::= MINUS INTEGER */
-  {  208,   -6 }, /* (112) cmd ::= CREATE TABLE ifnotexists ids cpxName create_table_args */
-  {  242,   -3 }, /* (113) create_table_args ::= LP columnlist RP */
-  {  242,   -7 }, /* (114) create_table_args ::= LP columnlist RP TAGS LP columnlist RP */
-  {  242,   -7 }, /* (115) create_table_args ::= USING ids cpxName TAGS LP tagitemlist RP */
-  {  242,   -2 }, /* (116) create_table_args ::= AS select */
-  {  243,   -3 }, /* (117) columnlist ::= columnlist COMMA column */
-  {  243,   -1 }, /* (118) columnlist ::= column */
-  {  245,   -2 }, /* (119) column ::= ids typename */
-  {  227,   -3 }, /* (120) tagitemlist ::= tagitemlist COMMA tagitem */
-  {  227,   -1 }, /* (121) tagitemlist ::= tagitem */
-  {  246,   -1 }, /* (122) tagitem ::= INTEGER */
-  {  246,   -1 }, /* (123) tagitem ::= FLOAT */
-  {  246,   -1 }, /* (124) tagitem ::= STRING */
-  {  246,   -1 }, /* (125) tagitem ::= BOOL */
-  {  246,   -1 }, /* (126) tagitem ::= NULL */
-  {  246,   -2 }, /* (127) tagitem ::= MINUS INTEGER */
-  {  246,   -2 }, /* (128) tagitem ::= MINUS FLOAT */
-  {  246,   -2 }, /* (129) tagitem ::= PLUS INTEGER */
-  {  246,   -2 }, /* (130) tagitem ::= PLUS FLOAT */
-  {  244,  -12 }, /* (131) select ::= SELECT selcollist from where_opt interval_opt fill_opt sliding_opt groupby_opt orderby_opt having_opt slimit_opt limit_opt */
-  {  258,   -1 }, /* (132) union ::= select */
-  {  258,   -3 }, /* (133) union ::= LP union RP */
-  {  258,   -4 }, /* (134) union ::= union UNION ALL select */
-  {  258,   -6 }, /* (135) union ::= union UNION ALL LP select RP */
-  {  208,   -1 }, /* (136) cmd ::= union */
-  {  244,   -2 }, /* (137) select ::= SELECT selcollist */
-  {  259,   -2 }, /* (138) sclp ::= selcollist COMMA */
-  {  259,    0 }, /* (139) sclp ::= */
-  {  247,   -3 }, /* (140) selcollist ::= sclp expr as */
-  {  247,   -2 }, /* (141) selcollist ::= sclp STAR */
-  {  261,   -2 }, /* (142) as ::= AS ids */
-  {  261,   -1 }, /* (143) as ::= ids */
-  {  261,    0 }, /* (144) as ::= */
-  {  248,   -2 }, /* (145) from ::= FROM tablelist */
-  {  262,   -2 }, /* (146) tablelist ::= ids cpxName */
-  {  262,   -3 }, /* (147) tablelist ::= ids cpxName ids */
-  {  262,   -4 }, /* (148) tablelist ::= tablelist COMMA ids cpxName */
-  {  262,   -5 }, /* (149) tablelist ::= tablelist COMMA ids cpxName ids */
-  {  263,   -1 }, /* (150) tmvar ::= VARIABLE */
-  {  250,   -4 }, /* (151) interval_opt ::= INTERVAL LP tmvar RP */
-  {  250,   -6 }, /* (152) interval_opt ::= INTERVAL LP tmvar COMMA tmvar RP */
-  {  250,    0 }, /* (153) interval_opt ::= */
-  {  251,    0 }, /* (154) fill_opt ::= */
-  {  251,   -6 }, /* (155) fill_opt ::= FILL LP ID COMMA tagitemlist RP */
-  {  251,   -4 }, /* (156) fill_opt ::= FILL LP ID RP */
-  {  252,   -4 }, /* (157) sliding_opt ::= SLIDING LP tmvar RP */
-  {  252,    0 }, /* (158) sliding_opt ::= */
-  {  254,    0 }, /* (159) orderby_opt ::= */
-  {  254,   -3 }, /* (160) orderby_opt ::= ORDER BY sortlist */
-  {  264,   -4 }, /* (161) sortlist ::= sortlist COMMA item sortorder */
-  {  264,   -2 }, /* (162) sortlist ::= item sortorder */
-  {  266,   -2 }, /* (163) item ::= ids cpxName */
-  {  267,   -1 }, /* (164) sortorder ::= ASC */
-  {  267,   -1 }, /* (165) sortorder ::= DESC */
-  {  267,    0 }, /* (166) sortorder ::= */
-  {  253,    0 }, /* (167) groupby_opt ::= */
-  {  253,   -3 }, /* (168) groupby_opt ::= GROUP BY grouplist */
-  {  268,   -3 }, /* (169) grouplist ::= grouplist COMMA item */
-  {  268,   -1 }, /* (170) grouplist ::= item */
-  {  255,    0 }, /* (171) having_opt ::= */
-  {  255,   -2 }, /* (172) having_opt ::= HAVING expr */
-  {  257,    0 }, /* (173) limit_opt ::= */
-  {  257,   -2 }, /* (174) limit_opt ::= LIMIT signed */
-  {  257,   -4 }, /* (175) limit_opt ::= LIMIT signed OFFSET signed */
-  {  257,   -4 }, /* (176) limit_opt ::= LIMIT signed COMMA signed */
-  {  256,    0 }, /* (177) slimit_opt ::= */
-  {  256,   -2 }, /* (178) slimit_opt ::= SLIMIT signed */
-  {  256,   -4 }, /* (179) slimit_opt ::= SLIMIT signed SOFFSET signed */
-  {  256,   -4 }, /* (180) slimit_opt ::= SLIMIT signed COMMA signed */
-  {  249,    0 }, /* (181) where_opt ::= */
-  {  249,   -2 }, /* (182) where_opt ::= WHERE expr */
-  {  260,   -3 }, /* (183) expr ::= LP expr RP */
-  {  260,   -1 }, /* (184) expr ::= ID */
-  {  260,   -3 }, /* (185) expr ::= ID DOT ID */
-  {  260,   -3 }, /* (186) expr ::= ID DOT STAR */
-  {  260,   -1 }, /* (187) expr ::= INTEGER */
-  {  260,   -2 }, /* (188) expr ::= MINUS INTEGER */
-  {  260,   -2 }, /* (189) expr ::= PLUS INTEGER */
-  {  260,   -1 }, /* (190) expr ::= FLOAT */
-  {  260,   -2 }, /* (191) expr ::= MINUS FLOAT */
-  {  260,   -2 }, /* (192) expr ::= PLUS FLOAT */
-  {  260,   -1 }, /* (193) expr ::= STRING */
-  {  260,   -1 }, /* (194) expr ::= NOW */
-  {  260,   -1 }, /* (195) expr ::= VARIABLE */
-  {  260,   -1 }, /* (196) expr ::= BOOL */
-  {  260,   -4 }, /* (197) expr ::= ID LP exprlist RP */
-  {  260,   -4 }, /* (198) expr ::= ID LP STAR RP */
-  {  260,   -3 }, /* (199) expr ::= expr IS NULL */
-  {  260,   -4 }, /* (200) expr ::= expr IS NOT NULL */
-  {  260,   -3 }, /* (201) expr ::= expr LT expr */
-  {  260,   -3 }, /* (202) expr ::= expr GT expr */
-  {  260,   -3 }, /* (203) expr ::= expr LE expr */
-  {  260,   -3 }, /* (204) expr ::= expr GE expr */
-  {  260,   -3 }, /* (205) expr ::= expr NE expr */
-  {  260,   -3 }, /* (206) expr ::= expr EQ expr */
-  {  260,   -3 }, /* (207) expr ::= expr AND expr */
-  {  260,   -3 }, /* (208) expr ::= expr OR expr */
-  {  260,   -3 }, /* (209) expr ::= expr PLUS expr */
-  {  260,   -3 }, /* (210) expr ::= expr MINUS expr */
-  {  260,   -3 }, /* (211) expr ::= expr STAR expr */
-  {  260,   -3 }, /* (212) expr ::= expr SLASH expr */
-  {  260,   -3 }, /* (213) expr ::= expr REM expr */
-  {  260,   -3 }, /* (214) expr ::= expr LIKE expr */
-  {  260,   -5 }, /* (215) expr ::= expr IN LP exprlist RP */
-  {  269,   -3 }, /* (216) exprlist ::= exprlist COMMA expritem */
-  {  269,   -1 }, /* (217) exprlist ::= expritem */
-  {  270,   -1 }, /* (218) expritem ::= expr */
-  {  270,    0 }, /* (219) expritem ::= */
-  {  208,   -3 }, /* (220) cmd ::= RESET QUERY CACHE */
-  {  208,   -7 }, /* (221) cmd ::= ALTER TABLE ids cpxName ADD COLUMN columnlist */
-  {  208,   -7 }, /* (222) cmd ::= ALTER TABLE ids cpxName DROP COLUMN ids */
-  {  208,   -7 }, /* (223) cmd ::= ALTER TABLE ids cpxName ADD TAG columnlist */
-  {  208,   -7 }, /* (224) cmd ::= ALTER TABLE ids cpxName DROP TAG ids */
-  {  208,   -8 }, /* (225) cmd ::= ALTER TABLE ids cpxName CHANGE TAG ids ids */
-  {  208,   -9 }, /* (226) cmd ::= ALTER TABLE ids cpxName SET TAG ids EQ tagitem */
-  {  208,   -3 }, /* (227) cmd ::= KILL CONNECTION INTEGER */
-  {  208,   -5 }, /* (228) cmd ::= KILL STREAM INTEGER COLON INTEGER */
-  {  208,   -5 }, /* (229) cmd ::= KILL QUERY INTEGER COLON INTEGER */
->>>>>>> c380e8f2
+  {  208,   -1 }, /* (0) program ::= cmd */
+  {  209,   -2 }, /* (1) cmd ::= SHOW DATABASES */
+  {  209,   -2 }, /* (2) cmd ::= SHOW MNODES */
+  {  209,   -2 }, /* (3) cmd ::= SHOW DNODES */
+  {  209,   -2 }, /* (4) cmd ::= SHOW ACCOUNTS */
+  {  209,   -2 }, /* (5) cmd ::= SHOW USERS */
+  {  209,   -2 }, /* (6) cmd ::= SHOW MODULES */
+  {  209,   -2 }, /* (7) cmd ::= SHOW QUERIES */
+  {  209,   -2 }, /* (8) cmd ::= SHOW CONNECTIONS */
+  {  209,   -2 }, /* (9) cmd ::= SHOW STREAMS */
+  {  209,   -2 }, /* (10) cmd ::= SHOW VARIABLES */
+  {  209,   -2 }, /* (11) cmd ::= SHOW SCORES */
+  {  209,   -2 }, /* (12) cmd ::= SHOW GRANTS */
+  {  209,   -2 }, /* (13) cmd ::= SHOW VNODES */
+  {  209,   -3 }, /* (14) cmd ::= SHOW VNODES IPTOKEN */
+  {  210,    0 }, /* (15) dbPrefix ::= */
+  {  210,   -2 }, /* (16) dbPrefix ::= ids DOT */
+  {  212,    0 }, /* (17) cpxName ::= */
+  {  212,   -2 }, /* (18) cpxName ::= DOT ids */
+  {  209,   -5 }, /* (19) cmd ::= SHOW CREATE TABLE ids cpxName */
+  {  209,   -4 }, /* (20) cmd ::= SHOW CREATE DATABASE ids */
+  {  209,   -3 }, /* (21) cmd ::= SHOW dbPrefix TABLES */
+  {  209,   -5 }, /* (22) cmd ::= SHOW dbPrefix TABLES LIKE ids */
+  {  209,   -3 }, /* (23) cmd ::= SHOW dbPrefix STABLES */
+  {  209,   -5 }, /* (24) cmd ::= SHOW dbPrefix STABLES LIKE ids */
+  {  209,   -3 }, /* (25) cmd ::= SHOW dbPrefix VGROUPS */
+  {  209,   -4 }, /* (26) cmd ::= SHOW dbPrefix VGROUPS ids */
+  {  209,   -5 }, /* (27) cmd ::= DROP TABLE ifexists ids cpxName */
+  {  209,   -4 }, /* (28) cmd ::= DROP DATABASE ifexists ids */
+  {  209,   -3 }, /* (29) cmd ::= DROP DNODE ids */
+  {  209,   -3 }, /* (30) cmd ::= DROP USER ids */
+  {  209,   -3 }, /* (31) cmd ::= DROP ACCOUNT ids */
+  {  209,   -2 }, /* (32) cmd ::= USE ids */
+  {  209,   -3 }, /* (33) cmd ::= DESCRIBE ids cpxName */
+  {  209,   -5 }, /* (34) cmd ::= ALTER USER ids PASS ids */
+  {  209,   -5 }, /* (35) cmd ::= ALTER USER ids PRIVILEGE ids */
+  {  209,   -4 }, /* (36) cmd ::= ALTER DNODE ids ids */
+  {  209,   -5 }, /* (37) cmd ::= ALTER DNODE ids ids ids */
+  {  209,   -3 }, /* (38) cmd ::= ALTER LOCAL ids */
+  {  209,   -4 }, /* (39) cmd ::= ALTER LOCAL ids ids */
+  {  209,   -4 }, /* (40) cmd ::= ALTER DATABASE ids alter_db_optr */
+  {  209,   -4 }, /* (41) cmd ::= ALTER ACCOUNT ids acct_optr */
+  {  209,   -6 }, /* (42) cmd ::= ALTER ACCOUNT ids PASS ids acct_optr */
+  {  211,   -1 }, /* (43) ids ::= ID */
+  {  211,   -1 }, /* (44) ids ::= STRING */
+  {  213,   -2 }, /* (45) ifexists ::= IF EXISTS */
+  {  213,    0 }, /* (46) ifexists ::= */
+  {  216,   -3 }, /* (47) ifnotexists ::= IF NOT EXISTS */
+  {  216,    0 }, /* (48) ifnotexists ::= */
+  {  209,   -3 }, /* (49) cmd ::= CREATE DNODE ids */
+  {  209,   -6 }, /* (50) cmd ::= CREATE ACCOUNT ids PASS ids acct_optr */
+  {  209,   -5 }, /* (51) cmd ::= CREATE DATABASE ifnotexists ids db_optr */
+  {  209,   -5 }, /* (52) cmd ::= CREATE USER ids PASS ids */
+  {  218,    0 }, /* (53) pps ::= */
+  {  218,   -2 }, /* (54) pps ::= PPS INTEGER */
+  {  219,    0 }, /* (55) tseries ::= */
+  {  219,   -2 }, /* (56) tseries ::= TSERIES INTEGER */
+  {  220,    0 }, /* (57) dbs ::= */
+  {  220,   -2 }, /* (58) dbs ::= DBS INTEGER */
+  {  221,    0 }, /* (59) streams ::= */
+  {  221,   -2 }, /* (60) streams ::= STREAMS INTEGER */
+  {  222,    0 }, /* (61) storage ::= */
+  {  222,   -2 }, /* (62) storage ::= STORAGE INTEGER */
+  {  223,    0 }, /* (63) qtime ::= */
+  {  223,   -2 }, /* (64) qtime ::= QTIME INTEGER */
+  {  224,    0 }, /* (65) users ::= */
+  {  224,   -2 }, /* (66) users ::= USERS INTEGER */
+  {  225,    0 }, /* (67) conns ::= */
+  {  225,   -2 }, /* (68) conns ::= CONNS INTEGER */
+  {  226,    0 }, /* (69) state ::= */
+  {  226,   -2 }, /* (70) state ::= STATE ids */
+  {  215,   -9 }, /* (71) acct_optr ::= pps tseries storage streams qtime dbs users conns state */
+  {  227,   -2 }, /* (72) keep ::= KEEP tagitemlist */
+  {  229,   -2 }, /* (73) cache ::= CACHE INTEGER */
+  {  230,   -2 }, /* (74) replica ::= REPLICA INTEGER */
+  {  231,   -2 }, /* (75) quorum ::= QUORUM INTEGER */
+  {  232,   -2 }, /* (76) days ::= DAYS INTEGER */
+  {  233,   -2 }, /* (77) minrows ::= MINROWS INTEGER */
+  {  234,   -2 }, /* (78) maxrows ::= MAXROWS INTEGER */
+  {  235,   -2 }, /* (79) blocks ::= BLOCKS INTEGER */
+  {  236,   -2 }, /* (80) ctime ::= CTIME INTEGER */
+  {  237,   -2 }, /* (81) wal ::= WAL INTEGER */
+  {  238,   -2 }, /* (82) fsync ::= FSYNC INTEGER */
+  {  239,   -2 }, /* (83) comp ::= COMP INTEGER */
+  {  240,   -2 }, /* (84) prec ::= PRECISION STRING */
+  {  241,   -2 }, /* (85) update ::= UPDATE INTEGER */
+  {  217,    0 }, /* (86) db_optr ::= */
+  {  217,   -2 }, /* (87) db_optr ::= db_optr cache */
+  {  217,   -2 }, /* (88) db_optr ::= db_optr replica */
+  {  217,   -2 }, /* (89) db_optr ::= db_optr quorum */
+  {  217,   -2 }, /* (90) db_optr ::= db_optr days */
+  {  217,   -2 }, /* (91) db_optr ::= db_optr minrows */
+  {  217,   -2 }, /* (92) db_optr ::= db_optr maxrows */
+  {  217,   -2 }, /* (93) db_optr ::= db_optr blocks */
+  {  217,   -2 }, /* (94) db_optr ::= db_optr ctime */
+  {  217,   -2 }, /* (95) db_optr ::= db_optr wal */
+  {  217,   -2 }, /* (96) db_optr ::= db_optr fsync */
+  {  217,   -2 }, /* (97) db_optr ::= db_optr comp */
+  {  217,   -2 }, /* (98) db_optr ::= db_optr prec */
+  {  217,   -2 }, /* (99) db_optr ::= db_optr keep */
+  {  217,   -2 }, /* (100) db_optr ::= db_optr update */
+  {  214,    0 }, /* (101) alter_db_optr ::= */
+  {  214,   -2 }, /* (102) alter_db_optr ::= alter_db_optr replica */
+  {  214,   -2 }, /* (103) alter_db_optr ::= alter_db_optr quorum */
+  {  214,   -2 }, /* (104) alter_db_optr ::= alter_db_optr keep */
+  {  214,   -2 }, /* (105) alter_db_optr ::= alter_db_optr blocks */
+  {  214,   -2 }, /* (106) alter_db_optr ::= alter_db_optr comp */
+  {  214,   -2 }, /* (107) alter_db_optr ::= alter_db_optr wal */
+  {  214,   -2 }, /* (108) alter_db_optr ::= alter_db_optr fsync */
+  {  214,   -2 }, /* (109) alter_db_optr ::= alter_db_optr update */
+  {  242,   -1 }, /* (110) typename ::= ids */
+  {  242,   -4 }, /* (111) typename ::= ids LP signed RP */
+  {  243,   -1 }, /* (112) signed ::= INTEGER */
+  {  243,   -2 }, /* (113) signed ::= PLUS INTEGER */
+  {  243,   -2 }, /* (114) signed ::= MINUS INTEGER */
+  {  209,   -6 }, /* (115) cmd ::= CREATE TABLE ifnotexists ids cpxName create_table_args */
+  {  244,   -3 }, /* (116) create_table_args ::= LP columnlist RP */
+  {  244,   -7 }, /* (117) create_table_args ::= LP columnlist RP TAGS LP columnlist RP */
+  {  244,   -7 }, /* (118) create_table_args ::= USING ids cpxName TAGS LP tagitemlist RP */
+  {  244,   -2 }, /* (119) create_table_args ::= AS select */
+  {  245,   -3 }, /* (120) columnlist ::= columnlist COMMA column */
+  {  245,   -1 }, /* (121) columnlist ::= column */
+  {  247,   -2 }, /* (122) column ::= ids typename */
+  {  228,   -3 }, /* (123) tagitemlist ::= tagitemlist COMMA tagitem */
+  {  228,   -1 }, /* (124) tagitemlist ::= tagitem */
+  {  248,   -1 }, /* (125) tagitem ::= INTEGER */
+  {  248,   -1 }, /* (126) tagitem ::= FLOAT */
+  {  248,   -1 }, /* (127) tagitem ::= STRING */
+  {  248,   -1 }, /* (128) tagitem ::= BOOL */
+  {  248,   -1 }, /* (129) tagitem ::= NULL */
+  {  248,   -2 }, /* (130) tagitem ::= MINUS INTEGER */
+  {  248,   -2 }, /* (131) tagitem ::= MINUS FLOAT */
+  {  248,   -2 }, /* (132) tagitem ::= PLUS INTEGER */
+  {  248,   -2 }, /* (133) tagitem ::= PLUS FLOAT */
+  {  246,  -12 }, /* (134) select ::= SELECT selcollist from where_opt interval_opt fill_opt sliding_opt groupby_opt orderby_opt having_opt slimit_opt limit_opt */
+  {  260,   -1 }, /* (135) union ::= select */
+  {  260,   -3 }, /* (136) union ::= LP union RP */
+  {  260,   -4 }, /* (137) union ::= union UNION ALL select */
+  {  260,   -6 }, /* (138) union ::= union UNION ALL LP select RP */
+  {  209,   -1 }, /* (139) cmd ::= union */
+  {  246,   -2 }, /* (140) select ::= SELECT selcollist */
+  {  261,   -2 }, /* (141) sclp ::= selcollist COMMA */
+  {  261,    0 }, /* (142) sclp ::= */
+  {  249,   -3 }, /* (143) selcollist ::= sclp expr as */
+  {  249,   -2 }, /* (144) selcollist ::= sclp STAR */
+  {  263,   -2 }, /* (145) as ::= AS ids */
+  {  263,   -1 }, /* (146) as ::= ids */
+  {  263,    0 }, /* (147) as ::= */
+  {  250,   -2 }, /* (148) from ::= FROM tablelist */
+  {  264,   -2 }, /* (149) tablelist ::= ids cpxName */
+  {  264,   -3 }, /* (150) tablelist ::= ids cpxName ids */
+  {  264,   -4 }, /* (151) tablelist ::= tablelist COMMA ids cpxName */
+  {  264,   -5 }, /* (152) tablelist ::= tablelist COMMA ids cpxName ids */
+  {  265,   -1 }, /* (153) tmvar ::= VARIABLE */
+  {  252,   -4 }, /* (154) interval_opt ::= INTERVAL LP tmvar RP */
+  {  252,   -6 }, /* (155) interval_opt ::= INTERVAL LP tmvar COMMA tmvar RP */
+  {  252,    0 }, /* (156) interval_opt ::= */
+  {  253,    0 }, /* (157) fill_opt ::= */
+  {  253,   -6 }, /* (158) fill_opt ::= FILL LP ID COMMA tagitemlist RP */
+  {  253,   -4 }, /* (159) fill_opt ::= FILL LP ID RP */
+  {  254,   -4 }, /* (160) sliding_opt ::= SLIDING LP tmvar RP */
+  {  254,    0 }, /* (161) sliding_opt ::= */
+  {  256,    0 }, /* (162) orderby_opt ::= */
+  {  256,   -3 }, /* (163) orderby_opt ::= ORDER BY sortlist */
+  {  266,   -4 }, /* (164) sortlist ::= sortlist COMMA item sortorder */
+  {  266,   -2 }, /* (165) sortlist ::= item sortorder */
+  {  268,   -2 }, /* (166) item ::= ids cpxName */
+  {  269,   -1 }, /* (167) sortorder ::= ASC */
+  {  269,   -1 }, /* (168) sortorder ::= DESC */
+  {  269,    0 }, /* (169) sortorder ::= */
+  {  255,    0 }, /* (170) groupby_opt ::= */
+  {  255,   -3 }, /* (171) groupby_opt ::= GROUP BY grouplist */
+  {  270,   -3 }, /* (172) grouplist ::= grouplist COMMA item */
+  {  270,   -1 }, /* (173) grouplist ::= item */
+  {  257,    0 }, /* (174) having_opt ::= */
+  {  257,   -2 }, /* (175) having_opt ::= HAVING expr */
+  {  259,    0 }, /* (176) limit_opt ::= */
+  {  259,   -2 }, /* (177) limit_opt ::= LIMIT signed */
+  {  259,   -4 }, /* (178) limit_opt ::= LIMIT signed OFFSET signed */
+  {  259,   -4 }, /* (179) limit_opt ::= LIMIT signed COMMA signed */
+  {  258,    0 }, /* (180) slimit_opt ::= */
+  {  258,   -2 }, /* (181) slimit_opt ::= SLIMIT signed */
+  {  258,   -4 }, /* (182) slimit_opt ::= SLIMIT signed SOFFSET signed */
+  {  258,   -4 }, /* (183) slimit_opt ::= SLIMIT signed COMMA signed */
+  {  251,    0 }, /* (184) where_opt ::= */
+  {  251,   -2 }, /* (185) where_opt ::= WHERE expr */
+  {  262,   -3 }, /* (186) expr ::= LP expr RP */
+  {  262,   -1 }, /* (187) expr ::= ID */
+  {  262,   -3 }, /* (188) expr ::= ID DOT ID */
+  {  262,   -3 }, /* (189) expr ::= ID DOT STAR */
+  {  262,   -1 }, /* (190) expr ::= INTEGER */
+  {  262,   -2 }, /* (191) expr ::= MINUS INTEGER */
+  {  262,   -2 }, /* (192) expr ::= PLUS INTEGER */
+  {  262,   -1 }, /* (193) expr ::= FLOAT */
+  {  262,   -2 }, /* (194) expr ::= MINUS FLOAT */
+  {  262,   -2 }, /* (195) expr ::= PLUS FLOAT */
+  {  262,   -1 }, /* (196) expr ::= STRING */
+  {  262,   -1 }, /* (197) expr ::= NOW */
+  {  262,   -1 }, /* (198) expr ::= VARIABLE */
+  {  262,   -1 }, /* (199) expr ::= BOOL */
+  {  262,   -4 }, /* (200) expr ::= ID LP exprlist RP */
+  {  262,   -4 }, /* (201) expr ::= ID LP STAR RP */
+  {  262,   -3 }, /* (202) expr ::= expr IS NULL */
+  {  262,   -4 }, /* (203) expr ::= expr IS NOT NULL */
+  {  262,   -3 }, /* (204) expr ::= expr LT expr */
+  {  262,   -3 }, /* (205) expr ::= expr GT expr */
+  {  262,   -3 }, /* (206) expr ::= expr LE expr */
+  {  262,   -3 }, /* (207) expr ::= expr GE expr */
+  {  262,   -3 }, /* (208) expr ::= expr NE expr */
+  {  262,   -3 }, /* (209) expr ::= expr EQ expr */
+  {  262,   -3 }, /* (210) expr ::= expr AND expr */
+  {  262,   -3 }, /* (211) expr ::= expr OR expr */
+  {  262,   -3 }, /* (212) expr ::= expr PLUS expr */
+  {  262,   -3 }, /* (213) expr ::= expr MINUS expr */
+  {  262,   -3 }, /* (214) expr ::= expr STAR expr */
+  {  262,   -3 }, /* (215) expr ::= expr SLASH expr */
+  {  262,   -3 }, /* (216) expr ::= expr REM expr */
+  {  262,   -3 }, /* (217) expr ::= expr LIKE expr */
+  {  262,   -5 }, /* (218) expr ::= expr IN LP exprlist RP */
+  {  271,   -3 }, /* (219) exprlist ::= exprlist COMMA expritem */
+  {  271,   -1 }, /* (220) exprlist ::= expritem */
+  {  272,   -1 }, /* (221) expritem ::= expr */
+  {  272,    0 }, /* (222) expritem ::= */
+  {  209,   -3 }, /* (223) cmd ::= RESET QUERY CACHE */
+  {  209,   -7 }, /* (224) cmd ::= ALTER TABLE ids cpxName ADD COLUMN columnlist */
+  {  209,   -7 }, /* (225) cmd ::= ALTER TABLE ids cpxName DROP COLUMN ids */
+  {  209,   -7 }, /* (226) cmd ::= ALTER TABLE ids cpxName ADD TAG columnlist */
+  {  209,   -7 }, /* (227) cmd ::= ALTER TABLE ids cpxName DROP TAG ids */
+  {  209,   -8 }, /* (228) cmd ::= ALTER TABLE ids cpxName CHANGE TAG ids ids */
+  {  209,   -9 }, /* (229) cmd ::= ALTER TABLE ids cpxName SET TAG ids EQ tagitem */
+  {  209,   -3 }, /* (230) cmd ::= KILL CONNECTION INTEGER */
+  {  209,   -5 }, /* (231) cmd ::= KILL STREAM INTEGER COLON INTEGER */
+  {  209,   -5 }, /* (232) cmd ::= KILL QUERY INTEGER COLON INTEGER */
 };
 
 static void yy_accept(yyParser*);  /* Forward Declaration */
@@ -2738,45 +1943,15 @@
 /*
 ** Perform a reduce action and the shift that must immediately
 ** follow the reduce.
+**
+** The yyLookahead and yyLookaheadToken parameters provide reduce actions
+** access to the lookahead token (if any).  The yyLookahead will be YYNOCODE
+** if the lookahead token has already been consumed.  As this procedure is
+** only called from one place, optimizing compilers will in-line it, which
+** means that the extra parameters have no performance impact.
 */
 static void yy_reduce(
   yyParser *yypParser,         /* The parser */
-<<<<<<< HEAD
-  int yyruleno                 /* Number of the rule by which to reduce */
-){
-  int yygoto;                     /* The next state */
-  int yyact;                      /* The next action */
-  YYMINORTYPE yygotominor;        /* The LHS of the rule reduced */
-  yyStackEntry *yymsp;            /* The top of the parser's stack */
-  int yysize;                     /* Amount to pop the stack */
-  ParseARG_FETCH;
-  yymsp = &yypParser->yystack[yypParser->yyidx];
-#ifndef NDEBUG
-  if( yyTraceFILE && yyruleno>=0 
-        && yyruleno<(int)(sizeof(yyRuleName)/sizeof(yyRuleName[0])) ){
-    fprintf(yyTraceFILE, "%sReduce [%s].\n", yyTracePrompt,
-      yyRuleName[yyruleno]);
-  }
-#endif /* NDEBUG */
-
-  /* Silence complaints from purify about yygotominor being uninitialized
-  ** in some cases when it is copied into the stack after the following
-  ** switch.  yygotominor is uninitialized when a rule reduces that does
-  ** not set the value of its left-hand side nonterminal.  Leaving the
-  ** value of the nonterminal uninitialized is utterly harmless as long
-  ** as the value is never used.  So really the only thing this code
-  ** accomplishes is to quieten purify.  
-  **
-  ** 2007-01-16:  The wireshark project (www.wireshark.org) reports that
-  ** without this code, their parser segfaults.  I'm not sure what there
-  ** parser is doing to make this happen.  This is the second bug report
-  ** from wireshark this week.  Clearly they are stressing Lemon in ways
-  ** that it has not been previously stressed...  (SQLite ticket #2172)
-  */
-  /*memset(&yygotominor, 0, sizeof(yygotominor));*/
-  yygotominor = yyzerominor;
-
-=======
   unsigned int yyruleno,       /* Number of the rule by which to reduce */
   int yyLookahead,             /* Lookahead token, or YYNOCODE if none */
   ParseTOKENTYPE yyLookaheadToken  /* Value of the lookahead token */
@@ -2828,7 +2003,6 @@
     }
 #endif
   }
->>>>>>> c380e8f2
 
   switch( yyruleno ){
   /* Beginning here are the reduction cases.  A typical example
@@ -2839,6 +2013,8 @@
   **  #line <lineno> <thisfile>
   **     break;
   */
+/********** Begin reduce actions **********************************************/
+        YYMINORTYPE yylhsminor;
       case 0: /* program ::= cmd */
 {}
         break;
@@ -2885,16 +2061,17 @@
 { setShowOptions(pInfo, TSDB_MGMT_TABLE_VNODES, &yymsp[0].minor.yy0, 0); }
         break;
       case 15: /* dbPrefix ::= */
-{yygotominor.yy0.n = 0; yygotominor.yy0.type = 0;}
+{yymsp[1].minor.yy0.n = 0; yymsp[1].minor.yy0.type = 0;}
         break;
       case 16: /* dbPrefix ::= ids DOT */
-{yygotominor.yy0 = yymsp[-1].minor.yy0;  }
+{yylhsminor.yy0 = yymsp[-1].minor.yy0;  }
+  yymsp[-1].minor.yy0 = yylhsminor.yy0;
         break;
       case 17: /* cpxName ::= */
-{yygotominor.yy0.n = 0;  }
+{yymsp[1].minor.yy0.n = 0;  }
         break;
       case 18: /* cpxName ::= DOT ids */
-{yygotominor.yy0 = yymsp[0].minor.yy0; yygotominor.yy0.n += 1;    }
+{yymsp[-1].minor.yy0 = yymsp[0].minor.yy0; yymsp[-1].minor.yy0.n += 1;    }
         break;
       case 19: /* cmd ::= SHOW CREATE TABLE ids cpxName */
 {
@@ -2988,36 +2165,14 @@
       case 39: /* cmd ::= ALTER LOCAL ids ids */
 { setDCLSQLElems(pInfo, TSDB_SQL_CFG_LOCAL, 2, &yymsp[-1].minor.yy0, &yymsp[0].minor.yy0);          }
         break;
-<<<<<<< HEAD
-      case 38: /* cmd ::= ALTER DATABASE ids alter_db_optr */
+      case 40: /* cmd ::= ALTER DATABASE ids alter_db_optr */
 { SStrToken t = {0};  setCreateDBSQL(pInfo, TSDB_SQL_ALTER_DB, &yymsp[-1].minor.yy0, &yymsp[0].minor.yy268, &t);}
         break;
-      case 39: /* cmd ::= ALTER ACCOUNT ids acct_optr */
+      case 41: /* cmd ::= ALTER ACCOUNT ids acct_optr */
 { setCreateAcctSQL(pInfo, TSDB_SQL_ALTER_ACCT, &yymsp[-1].minor.yy0, NULL, &yymsp[0].minor.yy149);}
         break;
-      case 40: /* cmd ::= ALTER ACCOUNT ids PASS ids acct_optr */
+      case 42: /* cmd ::= ALTER ACCOUNT ids PASS ids acct_optr */
 { setCreateAcctSQL(pInfo, TSDB_SQL_ALTER_ACCT, &yymsp[-3].minor.yy0, &yymsp[-1].minor.yy0, &yymsp[0].minor.yy149);}
-        break;
-      case 41: /* ids ::= ID */
-      case 42: /* ids ::= STRING */ yytestcase(yyruleno==42);
-{yygotominor.yy0 = yymsp[0].minor.yy0; }
-        break;
-      case 43: /* ifexists ::= IF EXISTS */
-      case 45: /* ifnotexists ::= IF NOT EXISTS */ yytestcase(yyruleno==45);
-{yygotominor.yy0.n = 1;}
-        break;
-      case 44: /* ifexists ::= */
-      case 46: /* ifnotexists ::= */ yytestcase(yyruleno==46);
-{yygotominor.yy0.n = 0;}
-=======
-      case 40: /* cmd ::= ALTER DATABASE ids alter_db_optr */
-{ SStrToken t = {0};  setCreateDBSQL(pInfo, TSDB_SQL_ALTER_DB, &yymsp[-1].minor.yy0, &yymsp[0].minor.yy158, &t);}
-        break;
-      case 41: /* cmd ::= ALTER ACCOUNT ids acct_optr */
-{ setCreateAcctSQL(pInfo, TSDB_SQL_ALTER_ACCT, &yymsp[-1].minor.yy0, NULL, &yymsp[0].minor.yy73);}
-        break;
-      case 42: /* cmd ::= ALTER ACCOUNT ids PASS ids acct_optr */
-{ setCreateAcctSQL(pInfo, TSDB_SQL_ALTER_ACCT, &yymsp[-3].minor.yy0, &yymsp[-1].minor.yy0, &yymsp[0].minor.yy73);}
         break;
       case 43: /* ids ::= ID */
       case 44: /* ids ::= STRING */ yytestcase(yyruleno==44);
@@ -3033,51 +2188,19 @@
         break;
       case 47: /* ifnotexists ::= IF NOT EXISTS */
 {yymsp[-2].minor.yy0.n = 1;}
->>>>>>> c380e8f2
         break;
       case 49: /* cmd ::= CREATE DNODE ids */
 { setDCLSQLElems(pInfo, TSDB_SQL_CREATE_DNODE, 1, &yymsp[0].minor.yy0);}
         break;
-<<<<<<< HEAD
-      case 48: /* cmd ::= CREATE ACCOUNT ids PASS ids acct_optr */
+      case 50: /* cmd ::= CREATE ACCOUNT ids PASS ids acct_optr */
 { setCreateAcctSQL(pInfo, TSDB_SQL_CREATE_ACCT, &yymsp[-3].minor.yy0, &yymsp[-1].minor.yy0, &yymsp[0].minor.yy149);}
         break;
-      case 49: /* cmd ::= CREATE DATABASE ifnotexists ids db_optr */
+      case 51: /* cmd ::= CREATE DATABASE ifnotexists ids db_optr */
 { setCreateDBSQL(pInfo, TSDB_SQL_CREATE_DB, &yymsp[-1].minor.yy0, &yymsp[0].minor.yy268, &yymsp[-2].minor.yy0);}
-=======
-      case 50: /* cmd ::= CREATE ACCOUNT ids PASS ids acct_optr */
-{ setCreateAcctSQL(pInfo, TSDB_SQL_CREATE_ACCT, &yymsp[-3].minor.yy0, &yymsp[-1].minor.yy0, &yymsp[0].minor.yy73);}
-        break;
-      case 51: /* cmd ::= CREATE DATABASE ifnotexists ids db_optr */
-{ setCreateDBSQL(pInfo, TSDB_SQL_CREATE_DB, &yymsp[-1].minor.yy0, &yymsp[0].minor.yy158, &yymsp[-2].minor.yy0);}
->>>>>>> c380e8f2
         break;
       case 52: /* cmd ::= CREATE USER ids PASS ids */
 { setCreateUserSQL(pInfo, &yymsp[-2].minor.yy0, &yymsp[0].minor.yy0);}
         break;
-<<<<<<< HEAD
-      case 51: /* pps ::= */
-      case 53: /* tseries ::= */ yytestcase(yyruleno==53);
-      case 55: /* dbs ::= */ yytestcase(yyruleno==55);
-      case 57: /* streams ::= */ yytestcase(yyruleno==57);
-      case 59: /* storage ::= */ yytestcase(yyruleno==59);
-      case 61: /* qtime ::= */ yytestcase(yyruleno==61);
-      case 63: /* users ::= */ yytestcase(yyruleno==63);
-      case 65: /* conns ::= */ yytestcase(yyruleno==65);
-      case 67: /* state ::= */ yytestcase(yyruleno==67);
-{yygotominor.yy0.n = 0;   }
-        break;
-      case 52: /* pps ::= PPS INTEGER */
-      case 54: /* tseries ::= TSERIES INTEGER */ yytestcase(yyruleno==54);
-      case 56: /* dbs ::= DBS INTEGER */ yytestcase(yyruleno==56);
-      case 58: /* streams ::= STREAMS INTEGER */ yytestcase(yyruleno==58);
-      case 60: /* storage ::= STORAGE INTEGER */ yytestcase(yyruleno==60);
-      case 62: /* qtime ::= QTIME INTEGER */ yytestcase(yyruleno==62);
-      case 64: /* users ::= USERS INTEGER */ yytestcase(yyruleno==64);
-      case 66: /* conns ::= CONNS INTEGER */ yytestcase(yyruleno==66);
-      case 68: /* state ::= STATE ids */ yytestcase(yyruleno==68);
-{yygotominor.yy0 = yymsp[0].minor.yy0;     }
-=======
       case 53: /* pps ::= */
       case 55: /* tseries ::= */ yytestcase(yyruleno==55);
       case 57: /* dbs ::= */ yytestcase(yyruleno==57);
@@ -3099,136 +2222,23 @@
       case 68: /* conns ::= CONNS INTEGER */ yytestcase(yyruleno==68);
       case 70: /* state ::= STATE ids */ yytestcase(yyruleno==70);
 {yymsp[-1].minor.yy0 = yymsp[0].minor.yy0;     }
->>>>>>> c380e8f2
         break;
       case 71: /* acct_optr ::= pps tseries storage streams qtime dbs users conns state */
 {
-<<<<<<< HEAD
-    yygotominor.yy149.maxUsers   = (yymsp[-2].minor.yy0.n>0)?atoi(yymsp[-2].minor.yy0.z):-1;
-    yygotominor.yy149.maxDbs     = (yymsp[-3].minor.yy0.n>0)?atoi(yymsp[-3].minor.yy0.z):-1;
-    yygotominor.yy149.maxTimeSeries = (yymsp[-7].minor.yy0.n>0)?atoi(yymsp[-7].minor.yy0.z):-1;
-    yygotominor.yy149.maxStreams = (yymsp[-5].minor.yy0.n>0)?atoi(yymsp[-5].minor.yy0.z):-1;
-    yygotominor.yy149.maxPointsPerSecond     = (yymsp[-8].minor.yy0.n>0)?atoi(yymsp[-8].minor.yy0.z):-1;
-    yygotominor.yy149.maxStorage = (yymsp[-6].minor.yy0.n>0)?strtoll(yymsp[-6].minor.yy0.z, NULL, 10):-1;
-    yygotominor.yy149.maxQueryTime   = (yymsp[-4].minor.yy0.n>0)?strtoll(yymsp[-4].minor.yy0.z, NULL, 10):-1;
-    yygotominor.yy149.maxConnections   = (yymsp[-1].minor.yy0.n>0)?atoi(yymsp[-1].minor.yy0.z):-1;
-    yygotominor.yy149.stat    = yymsp[0].minor.yy0;
-}
-        break;
-      case 70: /* keep ::= KEEP tagitemlist */
-{ yygotominor.yy498 = yymsp[0].minor.yy498; }
-        break;
-      case 71: /* cache ::= CACHE INTEGER */
-      case 72: /* replica ::= REPLICA INTEGER */ yytestcase(yyruleno==72);
-      case 73: /* quorum ::= QUORUM INTEGER */ yytestcase(yyruleno==73);
-      case 74: /* days ::= DAYS INTEGER */ yytestcase(yyruleno==74);
-      case 75: /* minrows ::= MINROWS INTEGER */ yytestcase(yyruleno==75);
-      case 76: /* maxrows ::= MAXROWS INTEGER */ yytestcase(yyruleno==76);
-      case 77: /* blocks ::= BLOCKS INTEGER */ yytestcase(yyruleno==77);
-      case 78: /* ctime ::= CTIME INTEGER */ yytestcase(yyruleno==78);
-      case 79: /* wal ::= WAL INTEGER */ yytestcase(yyruleno==79);
-      case 80: /* fsync ::= FSYNC INTEGER */ yytestcase(yyruleno==80);
-      case 81: /* comp ::= COMP INTEGER */ yytestcase(yyruleno==81);
-      case 82: /* prec ::= PRECISION STRING */ yytestcase(yyruleno==82);
-      case 83: /* update ::= UPDATE INTEGER */ yytestcase(yyruleno==83);
-{ yygotominor.yy0 = yymsp[0].minor.yy0; }
-        break;
-      case 84: /* db_optr ::= */
-{setDefaultCreateDbOption(&yygotominor.yy268);}
-        break;
-      case 85: /* db_optr ::= db_optr cache */
-{ yygotominor.yy268 = yymsp[-1].minor.yy268; yygotominor.yy268.cacheBlockSize = strtol(yymsp[0].minor.yy0.z, NULL, 10); }
-        break;
-      case 86: /* db_optr ::= db_optr replica */
-      case 100: /* alter_db_optr ::= alter_db_optr replica */ yytestcase(yyruleno==100);
-{ yygotominor.yy268 = yymsp[-1].minor.yy268; yygotominor.yy268.replica = strtol(yymsp[0].minor.yy0.z, NULL, 10); }
-        break;
-      case 87: /* db_optr ::= db_optr quorum */
-      case 101: /* alter_db_optr ::= alter_db_optr quorum */ yytestcase(yyruleno==101);
-{ yygotominor.yy268 = yymsp[-1].minor.yy268; yygotominor.yy268.quorum = strtol(yymsp[0].minor.yy0.z, NULL, 10); }
-        break;
-      case 88: /* db_optr ::= db_optr days */
-{ yygotominor.yy268 = yymsp[-1].minor.yy268; yygotominor.yy268.daysPerFile = strtol(yymsp[0].minor.yy0.z, NULL, 10); }
-        break;
-      case 89: /* db_optr ::= db_optr minrows */
-{ yygotominor.yy268 = yymsp[-1].minor.yy268; yygotominor.yy268.minRowsPerBlock = strtod(yymsp[0].minor.yy0.z, NULL); }
-        break;
-      case 90: /* db_optr ::= db_optr maxrows */
-{ yygotominor.yy268 = yymsp[-1].minor.yy268; yygotominor.yy268.maxRowsPerBlock = strtod(yymsp[0].minor.yy0.z, NULL); }
-        break;
-      case 91: /* db_optr ::= db_optr blocks */
-      case 103: /* alter_db_optr ::= alter_db_optr blocks */ yytestcase(yyruleno==103);
-{ yygotominor.yy268 = yymsp[-1].minor.yy268; yygotominor.yy268.numOfBlocks = strtol(yymsp[0].minor.yy0.z, NULL, 10); }
-        break;
-      case 92: /* db_optr ::= db_optr ctime */
-{ yygotominor.yy268 = yymsp[-1].minor.yy268; yygotominor.yy268.commitTime = strtol(yymsp[0].minor.yy0.z, NULL, 10); }
-        break;
-      case 93: /* db_optr ::= db_optr wal */
-      case 105: /* alter_db_optr ::= alter_db_optr wal */ yytestcase(yyruleno==105);
-{ yygotominor.yy268 = yymsp[-1].minor.yy268; yygotominor.yy268.walLevel = strtol(yymsp[0].minor.yy0.z, NULL, 10); }
-        break;
-      case 94: /* db_optr ::= db_optr fsync */
-      case 106: /* alter_db_optr ::= alter_db_optr fsync */ yytestcase(yyruleno==106);
-{ yygotominor.yy268 = yymsp[-1].minor.yy268; yygotominor.yy268.fsyncPeriod = strtol(yymsp[0].minor.yy0.z, NULL, 10); }
-        break;
-      case 95: /* db_optr ::= db_optr comp */
-      case 104: /* alter_db_optr ::= alter_db_optr comp */ yytestcase(yyruleno==104);
-{ yygotominor.yy268 = yymsp[-1].minor.yy268; yygotominor.yy268.compressionLevel = strtol(yymsp[0].minor.yy0.z, NULL, 10); }
-        break;
-      case 96: /* db_optr ::= db_optr prec */
-{ yygotominor.yy268 = yymsp[-1].minor.yy268; yygotominor.yy268.precision = yymsp[0].minor.yy0; }
-        break;
-      case 97: /* db_optr ::= db_optr keep */
-      case 102: /* alter_db_optr ::= alter_db_optr keep */ yytestcase(yyruleno==102);
-{ yygotominor.yy268 = yymsp[-1].minor.yy268; yygotominor.yy268.keep = yymsp[0].minor.yy498; }
-        break;
-      case 98: /* db_optr ::= db_optr update */
-      case 107: /* alter_db_optr ::= alter_db_optr update */ yytestcase(yyruleno==107);
-{ yygotominor.yy268 = yymsp[-1].minor.yy268; yygotominor.yy268.update = strtol(yymsp[0].minor.yy0.z, NULL, 10); }
-        break;
-      case 99: /* alter_db_optr ::= */
-{ setDefaultCreateDbOption(&yygotominor.yy268);}
-        break;
-      case 108: /* typename ::= ids */
-{ 
-  yymsp[0].minor.yy0.type = 0;
-  tSQLSetColumnType (&yygotominor.yy223, &yymsp[0].minor.yy0); 
-}
-        break;
-      case 109: /* typename ::= ids LP signed RP */
-{
-    if (yymsp[-1].minor.yy207 <= 0) {
-      yymsp[-3].minor.yy0.type = 0;
-      tSQLSetColumnType(&yygotominor.yy223, &yymsp[-3].minor.yy0);
-    } else {
-      yymsp[-3].minor.yy0.type = -yymsp[-1].minor.yy207;          // negative value of name length
-      tSQLSetColumnType(&yygotominor.yy223, &yymsp[-3].minor.yy0);
-    }
-}
-        break;
-      case 110: /* signed ::= INTEGER */
-      case 111: /* signed ::= PLUS INTEGER */ yytestcase(yyruleno==111);
-{ yygotominor.yy207 = strtol(yymsp[0].minor.yy0.z, NULL, 10); }
-        break;
-      case 112: /* signed ::= MINUS INTEGER */
-{ yygotominor.yy207 = -strtol(yymsp[0].minor.yy0.z, NULL, 10);}
-        break;
-      case 113: /* cmd ::= CREATE TABLE ifnotexists ids cpxName create_table_args */
-=======
-    yylhsminor.yy73.maxUsers   = (yymsp[-2].minor.yy0.n>0)?atoi(yymsp[-2].minor.yy0.z):-1;
-    yylhsminor.yy73.maxDbs     = (yymsp[-3].minor.yy0.n>0)?atoi(yymsp[-3].minor.yy0.z):-1;
-    yylhsminor.yy73.maxTimeSeries = (yymsp[-7].minor.yy0.n>0)?atoi(yymsp[-7].minor.yy0.z):-1;
-    yylhsminor.yy73.maxStreams = (yymsp[-5].minor.yy0.n>0)?atoi(yymsp[-5].minor.yy0.z):-1;
-    yylhsminor.yy73.maxPointsPerSecond     = (yymsp[-8].minor.yy0.n>0)?atoi(yymsp[-8].minor.yy0.z):-1;
-    yylhsminor.yy73.maxStorage = (yymsp[-6].minor.yy0.n>0)?strtoll(yymsp[-6].minor.yy0.z, NULL, 10):-1;
-    yylhsminor.yy73.maxQueryTime   = (yymsp[-4].minor.yy0.n>0)?strtoll(yymsp[-4].minor.yy0.z, NULL, 10):-1;
-    yylhsminor.yy73.maxConnections   = (yymsp[-1].minor.yy0.n>0)?atoi(yymsp[-1].minor.yy0.z):-1;
-    yylhsminor.yy73.stat    = yymsp[0].minor.yy0;
-}
-  yymsp[-8].minor.yy73 = yylhsminor.yy73;
+    yylhsminor.yy149.maxUsers   = (yymsp[-2].minor.yy0.n>0)?atoi(yymsp[-2].minor.yy0.z):-1;
+    yylhsminor.yy149.maxDbs     = (yymsp[-3].minor.yy0.n>0)?atoi(yymsp[-3].minor.yy0.z):-1;
+    yylhsminor.yy149.maxTimeSeries = (yymsp[-7].minor.yy0.n>0)?atoi(yymsp[-7].minor.yy0.z):-1;
+    yylhsminor.yy149.maxStreams = (yymsp[-5].minor.yy0.n>0)?atoi(yymsp[-5].minor.yy0.z):-1;
+    yylhsminor.yy149.maxPointsPerSecond     = (yymsp[-8].minor.yy0.n>0)?atoi(yymsp[-8].minor.yy0.z):-1;
+    yylhsminor.yy149.maxStorage = (yymsp[-6].minor.yy0.n>0)?strtoll(yymsp[-6].minor.yy0.z, NULL, 10):-1;
+    yylhsminor.yy149.maxQueryTime   = (yymsp[-4].minor.yy0.n>0)?strtoll(yymsp[-4].minor.yy0.z, NULL, 10):-1;
+    yylhsminor.yy149.maxConnections   = (yymsp[-1].minor.yy0.n>0)?atoi(yymsp[-1].minor.yy0.z):-1;
+    yylhsminor.yy149.stat    = yymsp[0].minor.yy0;
+}
+  yymsp[-8].minor.yy149 = yylhsminor.yy149;
         break;
       case 72: /* keep ::= KEEP tagitemlist */
-{ yymsp[-1].minor.yy494 = yymsp[0].minor.yy494; }
+{ yymsp[-1].minor.yy498 = yymsp[0].minor.yy498; }
         break;
       case 73: /* cache ::= CACHE INTEGER */
       case 74: /* replica ::= REPLICA INTEGER */ yytestcase(yyruleno==74);
@@ -3242,904 +2252,546 @@
       case 82: /* fsync ::= FSYNC INTEGER */ yytestcase(yyruleno==82);
       case 83: /* comp ::= COMP INTEGER */ yytestcase(yyruleno==83);
       case 84: /* prec ::= PRECISION STRING */ yytestcase(yyruleno==84);
+      case 85: /* update ::= UPDATE INTEGER */ yytestcase(yyruleno==85);
 { yymsp[-1].minor.yy0 = yymsp[0].minor.yy0; }
         break;
-      case 85: /* db_optr ::= */
-{setDefaultCreateDbOption(&yymsp[1].minor.yy158);}
-        break;
-      case 86: /* db_optr ::= db_optr cache */
-{ yylhsminor.yy158 = yymsp[-1].minor.yy158; yylhsminor.yy158.cacheBlockSize = strtol(yymsp[0].minor.yy0.z, NULL, 10); }
-  yymsp[-1].minor.yy158 = yylhsminor.yy158;
-        break;
-      case 87: /* db_optr ::= db_optr replica */
-      case 100: /* alter_db_optr ::= alter_db_optr replica */ yytestcase(yyruleno==100);
-{ yylhsminor.yy158 = yymsp[-1].minor.yy158; yylhsminor.yy158.replica = strtol(yymsp[0].minor.yy0.z, NULL, 10); }
-  yymsp[-1].minor.yy158 = yylhsminor.yy158;
-        break;
-      case 88: /* db_optr ::= db_optr quorum */
-      case 101: /* alter_db_optr ::= alter_db_optr quorum */ yytestcase(yyruleno==101);
-{ yylhsminor.yy158 = yymsp[-1].minor.yy158; yylhsminor.yy158.quorum = strtol(yymsp[0].minor.yy0.z, NULL, 10); }
-  yymsp[-1].minor.yy158 = yylhsminor.yy158;
-        break;
-      case 89: /* db_optr ::= db_optr days */
-{ yylhsminor.yy158 = yymsp[-1].minor.yy158; yylhsminor.yy158.daysPerFile = strtol(yymsp[0].minor.yy0.z, NULL, 10); }
-  yymsp[-1].minor.yy158 = yylhsminor.yy158;
-        break;
-      case 90: /* db_optr ::= db_optr minrows */
-{ yylhsminor.yy158 = yymsp[-1].minor.yy158; yylhsminor.yy158.minRowsPerBlock = strtod(yymsp[0].minor.yy0.z, NULL); }
-  yymsp[-1].minor.yy158 = yylhsminor.yy158;
-        break;
-      case 91: /* db_optr ::= db_optr maxrows */
-{ yylhsminor.yy158 = yymsp[-1].minor.yy158; yylhsminor.yy158.maxRowsPerBlock = strtod(yymsp[0].minor.yy0.z, NULL); }
-  yymsp[-1].minor.yy158 = yylhsminor.yy158;
-        break;
-      case 92: /* db_optr ::= db_optr blocks */
-      case 103: /* alter_db_optr ::= alter_db_optr blocks */ yytestcase(yyruleno==103);
-{ yylhsminor.yy158 = yymsp[-1].minor.yy158; yylhsminor.yy158.numOfBlocks = strtol(yymsp[0].minor.yy0.z, NULL, 10); }
-  yymsp[-1].minor.yy158 = yylhsminor.yy158;
-        break;
-      case 93: /* db_optr ::= db_optr ctime */
-{ yylhsminor.yy158 = yymsp[-1].minor.yy158; yylhsminor.yy158.commitTime = strtol(yymsp[0].minor.yy0.z, NULL, 10); }
-  yymsp[-1].minor.yy158 = yylhsminor.yy158;
-        break;
-      case 94: /* db_optr ::= db_optr wal */
-      case 105: /* alter_db_optr ::= alter_db_optr wal */ yytestcase(yyruleno==105);
-{ yylhsminor.yy158 = yymsp[-1].minor.yy158; yylhsminor.yy158.walLevel = strtol(yymsp[0].minor.yy0.z, NULL, 10); }
-  yymsp[-1].minor.yy158 = yylhsminor.yy158;
-        break;
-      case 95: /* db_optr ::= db_optr fsync */
-      case 106: /* alter_db_optr ::= alter_db_optr fsync */ yytestcase(yyruleno==106);
-{ yylhsminor.yy158 = yymsp[-1].minor.yy158; yylhsminor.yy158.fsyncPeriod = strtol(yymsp[0].minor.yy0.z, NULL, 10); }
-  yymsp[-1].minor.yy158 = yylhsminor.yy158;
-        break;
-      case 96: /* db_optr ::= db_optr comp */
-      case 104: /* alter_db_optr ::= alter_db_optr comp */ yytestcase(yyruleno==104);
-{ yylhsminor.yy158 = yymsp[-1].minor.yy158; yylhsminor.yy158.compressionLevel = strtol(yymsp[0].minor.yy0.z, NULL, 10); }
-  yymsp[-1].minor.yy158 = yylhsminor.yy158;
-        break;
-      case 97: /* db_optr ::= db_optr prec */
-{ yylhsminor.yy158 = yymsp[-1].minor.yy158; yylhsminor.yy158.precision = yymsp[0].minor.yy0; }
-  yymsp[-1].minor.yy158 = yylhsminor.yy158;
-        break;
-      case 98: /* db_optr ::= db_optr keep */
-      case 102: /* alter_db_optr ::= alter_db_optr keep */ yytestcase(yyruleno==102);
-{ yylhsminor.yy158 = yymsp[-1].minor.yy158; yylhsminor.yy158.keep = yymsp[0].minor.yy494; }
-  yymsp[-1].minor.yy158 = yylhsminor.yy158;
-        break;
-      case 99: /* alter_db_optr ::= */
-{ setDefaultCreateDbOption(&yymsp[1].minor.yy158);}
-        break;
-      case 107: /* typename ::= ids */
+      case 86: /* db_optr ::= */
+{setDefaultCreateDbOption(&yymsp[1].minor.yy268);}
+        break;
+      case 87: /* db_optr ::= db_optr cache */
+{ yylhsminor.yy268 = yymsp[-1].minor.yy268; yylhsminor.yy268.cacheBlockSize = strtol(yymsp[0].minor.yy0.z, NULL, 10); }
+  yymsp[-1].minor.yy268 = yylhsminor.yy268;
+        break;
+      case 88: /* db_optr ::= db_optr replica */
+      case 102: /* alter_db_optr ::= alter_db_optr replica */ yytestcase(yyruleno==102);
+{ yylhsminor.yy268 = yymsp[-1].minor.yy268; yylhsminor.yy268.replica = strtol(yymsp[0].minor.yy0.z, NULL, 10); }
+  yymsp[-1].minor.yy268 = yylhsminor.yy268;
+        break;
+      case 89: /* db_optr ::= db_optr quorum */
+      case 103: /* alter_db_optr ::= alter_db_optr quorum */ yytestcase(yyruleno==103);
+{ yylhsminor.yy268 = yymsp[-1].minor.yy268; yylhsminor.yy268.quorum = strtol(yymsp[0].minor.yy0.z, NULL, 10); }
+  yymsp[-1].minor.yy268 = yylhsminor.yy268;
+        break;
+      case 90: /* db_optr ::= db_optr days */
+{ yylhsminor.yy268 = yymsp[-1].minor.yy268; yylhsminor.yy268.daysPerFile = strtol(yymsp[0].minor.yy0.z, NULL, 10); }
+  yymsp[-1].minor.yy268 = yylhsminor.yy268;
+        break;
+      case 91: /* db_optr ::= db_optr minrows */
+{ yylhsminor.yy268 = yymsp[-1].minor.yy268; yylhsminor.yy268.minRowsPerBlock = strtod(yymsp[0].minor.yy0.z, NULL); }
+  yymsp[-1].minor.yy268 = yylhsminor.yy268;
+        break;
+      case 92: /* db_optr ::= db_optr maxrows */
+{ yylhsminor.yy268 = yymsp[-1].minor.yy268; yylhsminor.yy268.maxRowsPerBlock = strtod(yymsp[0].minor.yy0.z, NULL); }
+  yymsp[-1].minor.yy268 = yylhsminor.yy268;
+        break;
+      case 93: /* db_optr ::= db_optr blocks */
+      case 105: /* alter_db_optr ::= alter_db_optr blocks */ yytestcase(yyruleno==105);
+{ yylhsminor.yy268 = yymsp[-1].minor.yy268; yylhsminor.yy268.numOfBlocks = strtol(yymsp[0].minor.yy0.z, NULL, 10); }
+  yymsp[-1].minor.yy268 = yylhsminor.yy268;
+        break;
+      case 94: /* db_optr ::= db_optr ctime */
+{ yylhsminor.yy268 = yymsp[-1].minor.yy268; yylhsminor.yy268.commitTime = strtol(yymsp[0].minor.yy0.z, NULL, 10); }
+  yymsp[-1].minor.yy268 = yylhsminor.yy268;
+        break;
+      case 95: /* db_optr ::= db_optr wal */
+      case 107: /* alter_db_optr ::= alter_db_optr wal */ yytestcase(yyruleno==107);
+{ yylhsminor.yy268 = yymsp[-1].minor.yy268; yylhsminor.yy268.walLevel = strtol(yymsp[0].minor.yy0.z, NULL, 10); }
+  yymsp[-1].minor.yy268 = yylhsminor.yy268;
+        break;
+      case 96: /* db_optr ::= db_optr fsync */
+      case 108: /* alter_db_optr ::= alter_db_optr fsync */ yytestcase(yyruleno==108);
+{ yylhsminor.yy268 = yymsp[-1].minor.yy268; yylhsminor.yy268.fsyncPeriod = strtol(yymsp[0].minor.yy0.z, NULL, 10); }
+  yymsp[-1].minor.yy268 = yylhsminor.yy268;
+        break;
+      case 97: /* db_optr ::= db_optr comp */
+      case 106: /* alter_db_optr ::= alter_db_optr comp */ yytestcase(yyruleno==106);
+{ yylhsminor.yy268 = yymsp[-1].minor.yy268; yylhsminor.yy268.compressionLevel = strtol(yymsp[0].minor.yy0.z, NULL, 10); }
+  yymsp[-1].minor.yy268 = yylhsminor.yy268;
+        break;
+      case 98: /* db_optr ::= db_optr prec */
+{ yylhsminor.yy268 = yymsp[-1].minor.yy268; yylhsminor.yy268.precision = yymsp[0].minor.yy0; }
+  yymsp[-1].minor.yy268 = yylhsminor.yy268;
+        break;
+      case 99: /* db_optr ::= db_optr keep */
+      case 104: /* alter_db_optr ::= alter_db_optr keep */ yytestcase(yyruleno==104);
+{ yylhsminor.yy268 = yymsp[-1].minor.yy268; yylhsminor.yy268.keep = yymsp[0].minor.yy498; }
+  yymsp[-1].minor.yy268 = yylhsminor.yy268;
+        break;
+      case 100: /* db_optr ::= db_optr update */
+      case 109: /* alter_db_optr ::= alter_db_optr update */ yytestcase(yyruleno==109);
+{ yylhsminor.yy268 = yymsp[-1].minor.yy268; yylhsminor.yy268.update = strtol(yymsp[0].minor.yy0.z, NULL, 10); }
+  yymsp[-1].minor.yy268 = yylhsminor.yy268;
+        break;
+      case 101: /* alter_db_optr ::= */
+{ setDefaultCreateDbOption(&yymsp[1].minor.yy268);}
+        break;
+      case 110: /* typename ::= ids */
 { 
   yymsp[0].minor.yy0.type = 0;
-  tSQLSetColumnType (&yylhsminor.yy181, &yymsp[0].minor.yy0); 
-}
-  yymsp[0].minor.yy181 = yylhsminor.yy181;
-        break;
-      case 108: /* typename ::= ids LP signed RP */
-{
-    if (yymsp[-1].minor.yy271 <= 0) {
+  tSQLSetColumnType (&yylhsminor.yy223, &yymsp[0].minor.yy0); 
+}
+  yymsp[0].minor.yy223 = yylhsminor.yy223;
+        break;
+      case 111: /* typename ::= ids LP signed RP */
+{
+    if (yymsp[-1].minor.yy207 <= 0) {
       yymsp[-3].minor.yy0.type = 0;
-      tSQLSetColumnType(&yylhsminor.yy181, &yymsp[-3].minor.yy0);
+      tSQLSetColumnType(&yylhsminor.yy223, &yymsp[-3].minor.yy0);
     } else {
-      yymsp[-3].minor.yy0.type = -yymsp[-1].minor.yy271;          // negative value of name length
-      tSQLSetColumnType(&yylhsminor.yy181, &yymsp[-3].minor.yy0);
+      yymsp[-3].minor.yy0.type = -yymsp[-1].minor.yy207;          // negative value of name length
+      tSQLSetColumnType(&yylhsminor.yy223, &yymsp[-3].minor.yy0);
     }
 }
-  yymsp[-3].minor.yy181 = yylhsminor.yy181;
-        break;
-      case 109: /* signed ::= INTEGER */
-{ yylhsminor.yy271 = strtol(yymsp[0].minor.yy0.z, NULL, 10); }
-  yymsp[0].minor.yy271 = yylhsminor.yy271;
-        break;
-      case 110: /* signed ::= PLUS INTEGER */
-{ yymsp[-1].minor.yy271 = strtol(yymsp[0].minor.yy0.z, NULL, 10); }
-        break;
-      case 111: /* signed ::= MINUS INTEGER */
-{ yymsp[-1].minor.yy271 = -strtol(yymsp[0].minor.yy0.z, NULL, 10);}
-        break;
-      case 112: /* cmd ::= CREATE TABLE ifnotexists ids cpxName create_table_args */
->>>>>>> c380e8f2
+  yymsp[-3].minor.yy223 = yylhsminor.yy223;
+        break;
+      case 112: /* signed ::= INTEGER */
+{ yylhsminor.yy207 = strtol(yymsp[0].minor.yy0.z, NULL, 10); }
+  yymsp[0].minor.yy207 = yylhsminor.yy207;
+        break;
+      case 113: /* signed ::= PLUS INTEGER */
+{ yymsp[-1].minor.yy207 = strtol(yymsp[0].minor.yy0.z, NULL, 10); }
+        break;
+      case 114: /* signed ::= MINUS INTEGER */
+{ yymsp[-1].minor.yy207 = -strtol(yymsp[0].minor.yy0.z, NULL, 10);}
+        break;
+      case 115: /* cmd ::= CREATE TABLE ifnotexists ids cpxName create_table_args */
 {
     yymsp[-2].minor.yy0.n += yymsp[-1].minor.yy0.n;
     setCreatedTableName(pInfo, &yymsp[-2].minor.yy0, &yymsp[-3].minor.yy0);
 }
         break;
-<<<<<<< HEAD
-      case 114: /* create_table_args ::= LP columnlist RP */
-{
-    yygotominor.yy470 = tSetCreateSQLElems(yymsp[-1].minor.yy523, NULL, NULL, NULL, NULL, TSQL_CREATE_TABLE);
-    setSQLInfo(pInfo, yygotominor.yy470, NULL, TSDB_SQL_CREATE_TABLE);
-}
-        break;
-      case 115: /* create_table_args ::= LP columnlist RP TAGS LP columnlist RP */
-{
-    yygotominor.yy470 = tSetCreateSQLElems(yymsp[-5].minor.yy523, yymsp[-1].minor.yy523, NULL, NULL, NULL, TSQL_CREATE_STABLE);
-    setSQLInfo(pInfo, yygotominor.yy470, NULL, TSDB_SQL_CREATE_TABLE);
-}
-        break;
-      case 116: /* create_table_args ::= USING ids cpxName TAGS LP tagitemlist RP */
+      case 116: /* create_table_args ::= LP columnlist RP */
+{
+    yymsp[-2].minor.yy470 = tSetCreateSQLElems(yymsp[-1].minor.yy523, NULL, NULL, NULL, NULL, TSQL_CREATE_TABLE);
+    setSQLInfo(pInfo, yymsp[-2].minor.yy470, NULL, TSDB_SQL_CREATE_TABLE);
+}
+        break;
+      case 117: /* create_table_args ::= LP columnlist RP TAGS LP columnlist RP */
+{
+    yymsp[-6].minor.yy470 = tSetCreateSQLElems(yymsp[-5].minor.yy523, yymsp[-1].minor.yy523, NULL, NULL, NULL, TSQL_CREATE_STABLE);
+    setSQLInfo(pInfo, yymsp[-6].minor.yy470, NULL, TSDB_SQL_CREATE_TABLE);
+}
+        break;
+      case 118: /* create_table_args ::= USING ids cpxName TAGS LP tagitemlist RP */
 {
     yymsp[-5].minor.yy0.n += yymsp[-4].minor.yy0.n;
-    yygotominor.yy470 = tSetCreateSQLElems(NULL, NULL, &yymsp[-5].minor.yy0, yymsp[-1].minor.yy498, NULL, TSQL_CREATE_TABLE_FROM_STABLE);
-    setSQLInfo(pInfo, yygotominor.yy470, NULL, TSDB_SQL_CREATE_TABLE);
-}
-        break;
-      case 117: /* create_table_args ::= AS select */
-{
-    yygotominor.yy470 = tSetCreateSQLElems(NULL, NULL, NULL, NULL, yymsp[0].minor.yy414, TSQL_CREATE_STREAM);
-    setSQLInfo(pInfo, yygotominor.yy470, NULL, TSDB_SQL_CREATE_TABLE);
-}
-        break;
-      case 118: /* columnlist ::= columnlist COMMA column */
-{yygotominor.yy523 = tFieldListAppend(yymsp[-2].minor.yy523, &yymsp[0].minor.yy223);   }
-        break;
-      case 119: /* columnlist ::= column */
-{yygotominor.yy523 = tFieldListAppend(NULL, &yymsp[0].minor.yy223);}
-        break;
-      case 120: /* column ::= ids typename */
-{
-    tSQLSetColumnInfo(&yygotominor.yy223, &yymsp[-1].minor.yy0, &yymsp[0].minor.yy223);
-}
-        break;
-      case 121: /* tagitemlist ::= tagitemlist COMMA tagitem */
-{ yygotominor.yy498 = tVariantListAppend(yymsp[-2].minor.yy498, &yymsp[0].minor.yy134, -1);    }
-        break;
-      case 122: /* tagitemlist ::= tagitem */
-{ yygotominor.yy498 = tVariantListAppend(NULL, &yymsp[0].minor.yy134, -1); }
-        break;
-      case 123: /* tagitem ::= INTEGER */
-      case 124: /* tagitem ::= FLOAT */ yytestcase(yyruleno==124);
-      case 125: /* tagitem ::= STRING */ yytestcase(yyruleno==125);
-      case 126: /* tagitem ::= BOOL */ yytestcase(yyruleno==126);
-{toTSDBType(yymsp[0].minor.yy0.type); tVariantCreate(&yygotominor.yy134, &yymsp[0].minor.yy0); }
-        break;
-      case 127: /* tagitem ::= NULL */
-{ yymsp[0].minor.yy0.type = 0; tVariantCreate(&yygotominor.yy134, &yymsp[0].minor.yy0); }
-        break;
-      case 128: /* tagitem ::= MINUS INTEGER */
-      case 129: /* tagitem ::= MINUS FLOAT */ yytestcase(yyruleno==129);
-      case 130: /* tagitem ::= PLUS INTEGER */ yytestcase(yyruleno==130);
-      case 131: /* tagitem ::= PLUS FLOAT */ yytestcase(yyruleno==131);
-=======
-      case 113: /* create_table_args ::= LP columnlist RP */
-{
-    yymsp[-2].minor.yy374 = tSetCreateSQLElems(yymsp[-1].minor.yy449, NULL, NULL, NULL, NULL, TSQL_CREATE_TABLE);
-    setSQLInfo(pInfo, yymsp[-2].minor.yy374, NULL, TSDB_SQL_CREATE_TABLE);
-}
-        break;
-      case 114: /* create_table_args ::= LP columnlist RP TAGS LP columnlist RP */
-{
-    yymsp[-6].minor.yy374 = tSetCreateSQLElems(yymsp[-5].minor.yy449, yymsp[-1].minor.yy449, NULL, NULL, NULL, TSQL_CREATE_STABLE);
-    setSQLInfo(pInfo, yymsp[-6].minor.yy374, NULL, TSDB_SQL_CREATE_TABLE);
-}
-        break;
-      case 115: /* create_table_args ::= USING ids cpxName TAGS LP tagitemlist RP */
-{
-    yymsp[-5].minor.yy0.n += yymsp[-4].minor.yy0.n;
-    yymsp[-6].minor.yy374 = tSetCreateSQLElems(NULL, NULL, &yymsp[-5].minor.yy0, yymsp[-1].minor.yy494, NULL, TSQL_CREATE_TABLE_FROM_STABLE);
-    setSQLInfo(pInfo, yymsp[-6].minor.yy374, NULL, TSDB_SQL_CREATE_TABLE);
-}
-        break;
-      case 116: /* create_table_args ::= AS select */
-{
-    yymsp[-1].minor.yy374 = tSetCreateSQLElems(NULL, NULL, NULL, NULL, yymsp[0].minor.yy150, TSQL_CREATE_STREAM);
-    setSQLInfo(pInfo, yymsp[-1].minor.yy374, NULL, TSDB_SQL_CREATE_TABLE);
-}
-        break;
-      case 117: /* columnlist ::= columnlist COMMA column */
-{yylhsminor.yy449 = tFieldListAppend(yymsp[-2].minor.yy449, &yymsp[0].minor.yy181);   }
-  yymsp[-2].minor.yy449 = yylhsminor.yy449;
-        break;
-      case 118: /* columnlist ::= column */
-{yylhsminor.yy449 = tFieldListAppend(NULL, &yymsp[0].minor.yy181);}
-  yymsp[0].minor.yy449 = yylhsminor.yy449;
-        break;
-      case 119: /* column ::= ids typename */
-{
-    tSQLSetColumnInfo(&yylhsminor.yy181, &yymsp[-1].minor.yy0, &yymsp[0].minor.yy181);
-}
-  yymsp[-1].minor.yy181 = yylhsminor.yy181;
-        break;
-      case 120: /* tagitemlist ::= tagitemlist COMMA tagitem */
-{ yylhsminor.yy494 = tVariantListAppend(yymsp[-2].minor.yy494, &yymsp[0].minor.yy312, -1);    }
-  yymsp[-2].minor.yy494 = yylhsminor.yy494;
-        break;
-      case 121: /* tagitemlist ::= tagitem */
-{ yylhsminor.yy494 = tVariantListAppend(NULL, &yymsp[0].minor.yy312, -1); }
-  yymsp[0].minor.yy494 = yylhsminor.yy494;
-        break;
-      case 122: /* tagitem ::= INTEGER */
-      case 123: /* tagitem ::= FLOAT */ yytestcase(yyruleno==123);
-      case 124: /* tagitem ::= STRING */ yytestcase(yyruleno==124);
-      case 125: /* tagitem ::= BOOL */ yytestcase(yyruleno==125);
-{toTSDBType(yymsp[0].minor.yy0.type); tVariantCreate(&yylhsminor.yy312, &yymsp[0].minor.yy0); }
-  yymsp[0].minor.yy312 = yylhsminor.yy312;
-        break;
-      case 126: /* tagitem ::= NULL */
-{ yymsp[0].minor.yy0.type = 0; tVariantCreate(&yylhsminor.yy312, &yymsp[0].minor.yy0); }
-  yymsp[0].minor.yy312 = yylhsminor.yy312;
-        break;
-      case 127: /* tagitem ::= MINUS INTEGER */
-      case 128: /* tagitem ::= MINUS FLOAT */ yytestcase(yyruleno==128);
-      case 129: /* tagitem ::= PLUS INTEGER */ yytestcase(yyruleno==129);
-      case 130: /* tagitem ::= PLUS FLOAT */ yytestcase(yyruleno==130);
->>>>>>> c380e8f2
+    yymsp[-6].minor.yy470 = tSetCreateSQLElems(NULL, NULL, &yymsp[-5].minor.yy0, yymsp[-1].minor.yy498, NULL, TSQL_CREATE_TABLE_FROM_STABLE);
+    setSQLInfo(pInfo, yymsp[-6].minor.yy470, NULL, TSDB_SQL_CREATE_TABLE);
+}
+        break;
+      case 119: /* create_table_args ::= AS select */
+{
+    yymsp[-1].minor.yy470 = tSetCreateSQLElems(NULL, NULL, NULL, NULL, yymsp[0].minor.yy414, TSQL_CREATE_STREAM);
+    setSQLInfo(pInfo, yymsp[-1].minor.yy470, NULL, TSDB_SQL_CREATE_TABLE);
+}
+        break;
+      case 120: /* columnlist ::= columnlist COMMA column */
+{yylhsminor.yy523 = tFieldListAppend(yymsp[-2].minor.yy523, &yymsp[0].minor.yy223);   }
+  yymsp[-2].minor.yy523 = yylhsminor.yy523;
+        break;
+      case 121: /* columnlist ::= column */
+{yylhsminor.yy523 = tFieldListAppend(NULL, &yymsp[0].minor.yy223);}
+  yymsp[0].minor.yy523 = yylhsminor.yy523;
+        break;
+      case 122: /* column ::= ids typename */
+{
+    tSQLSetColumnInfo(&yylhsminor.yy223, &yymsp[-1].minor.yy0, &yymsp[0].minor.yy223);
+}
+  yymsp[-1].minor.yy223 = yylhsminor.yy223;
+        break;
+      case 123: /* tagitemlist ::= tagitemlist COMMA tagitem */
+{ yylhsminor.yy498 = tVariantListAppend(yymsp[-2].minor.yy498, &yymsp[0].minor.yy134, -1);    }
+  yymsp[-2].minor.yy498 = yylhsminor.yy498;
+        break;
+      case 124: /* tagitemlist ::= tagitem */
+{ yylhsminor.yy498 = tVariantListAppend(NULL, &yymsp[0].minor.yy134, -1); }
+  yymsp[0].minor.yy498 = yylhsminor.yy498;
+        break;
+      case 125: /* tagitem ::= INTEGER */
+      case 126: /* tagitem ::= FLOAT */ yytestcase(yyruleno==126);
+      case 127: /* tagitem ::= STRING */ yytestcase(yyruleno==127);
+      case 128: /* tagitem ::= BOOL */ yytestcase(yyruleno==128);
+{toTSDBType(yymsp[0].minor.yy0.type); tVariantCreate(&yylhsminor.yy134, &yymsp[0].minor.yy0); }
+  yymsp[0].minor.yy134 = yylhsminor.yy134;
+        break;
+      case 129: /* tagitem ::= NULL */
+{ yymsp[0].minor.yy0.type = 0; tVariantCreate(&yylhsminor.yy134, &yymsp[0].minor.yy0); }
+  yymsp[0].minor.yy134 = yylhsminor.yy134;
+        break;
+      case 130: /* tagitem ::= MINUS INTEGER */
+      case 131: /* tagitem ::= MINUS FLOAT */ yytestcase(yyruleno==131);
+      case 132: /* tagitem ::= PLUS INTEGER */ yytestcase(yyruleno==132);
+      case 133: /* tagitem ::= PLUS FLOAT */ yytestcase(yyruleno==133);
 {
     yymsp[-1].minor.yy0.n += yymsp[0].minor.yy0.n;
     yymsp[-1].minor.yy0.type = yymsp[0].minor.yy0.type;
     toTSDBType(yymsp[-1].minor.yy0.type);
-<<<<<<< HEAD
-    tVariantCreate(&yygotominor.yy134, &yymsp[-1].minor.yy0);
-}
-        break;
-      case 132: /* select ::= SELECT selcollist from where_opt interval_opt fill_opt sliding_opt groupby_opt orderby_opt having_opt slimit_opt limit_opt */
-{
-  yygotominor.yy414 = tSetQuerySQLElems(&yymsp[-11].minor.yy0, yymsp[-10].minor.yy290, yymsp[-9].minor.yy498, yymsp[-8].minor.yy64, yymsp[-4].minor.yy498, yymsp[-3].minor.yy498, &yymsp[-7].minor.yy532, &yymsp[-5].minor.yy0, yymsp[-6].minor.yy498, &yymsp[0].minor.yy216, &yymsp[-1].minor.yy216);
-}
-        break;
-      case 133: /* union ::= select */
-{ yygotominor.yy231 = setSubclause(NULL, yymsp[0].minor.yy414); }
-        break;
-      case 134: /* union ::= LP union RP */
-{ yygotominor.yy231 = yymsp[-1].minor.yy231; }
-        break;
-      case 135: /* union ::= union UNION ALL select */
-{ yygotominor.yy231 = appendSelectClause(yymsp[-3].minor.yy231, yymsp[0].minor.yy414); }
-        break;
-      case 136: /* union ::= union UNION ALL LP select RP */
-{ yygotominor.yy231 = appendSelectClause(yymsp[-5].minor.yy231, yymsp[-1].minor.yy414); }
-        break;
-      case 137: /* cmd ::= union */
+    tVariantCreate(&yylhsminor.yy134, &yymsp[-1].minor.yy0);
+}
+  yymsp[-1].minor.yy134 = yylhsminor.yy134;
+        break;
+      case 134: /* select ::= SELECT selcollist from where_opt interval_opt fill_opt sliding_opt groupby_opt orderby_opt having_opt slimit_opt limit_opt */
+{
+  yylhsminor.yy414 = tSetQuerySQLElems(&yymsp[-11].minor.yy0, yymsp[-10].minor.yy290, yymsp[-9].minor.yy498, yymsp[-8].minor.yy64, yymsp[-4].minor.yy498, yymsp[-3].minor.yy498, &yymsp[-7].minor.yy532, &yymsp[-5].minor.yy0, yymsp[-6].minor.yy498, &yymsp[0].minor.yy216, &yymsp[-1].minor.yy216);
+}
+  yymsp[-11].minor.yy414 = yylhsminor.yy414;
+        break;
+      case 135: /* union ::= select */
+{ yylhsminor.yy231 = setSubclause(NULL, yymsp[0].minor.yy414); }
+  yymsp[0].minor.yy231 = yylhsminor.yy231;
+        break;
+      case 136: /* union ::= LP union RP */
+{ yymsp[-2].minor.yy231 = yymsp[-1].minor.yy231; }
+        break;
+      case 137: /* union ::= union UNION ALL select */
+{ yylhsminor.yy231 = appendSelectClause(yymsp[-3].minor.yy231, yymsp[0].minor.yy414); }
+  yymsp[-3].minor.yy231 = yylhsminor.yy231;
+        break;
+      case 138: /* union ::= union UNION ALL LP select RP */
+{ yylhsminor.yy231 = appendSelectClause(yymsp[-5].minor.yy231, yymsp[-1].minor.yy414); }
+  yymsp[-5].minor.yy231 = yylhsminor.yy231;
+        break;
+      case 139: /* cmd ::= union */
 { setSQLInfo(pInfo, yymsp[0].minor.yy231, NULL, TSDB_SQL_SELECT); }
         break;
-      case 138: /* select ::= SELECT selcollist */
-{
-  yygotominor.yy414 = tSetQuerySQLElems(&yymsp[-1].minor.yy0, yymsp[0].minor.yy290, NULL, NULL, NULL, NULL, NULL, NULL, NULL, NULL, NULL);
-}
-        break;
-      case 139: /* sclp ::= selcollist COMMA */
-{yygotominor.yy290 = yymsp[-1].minor.yy290;}
-        break;
-      case 140: /* sclp ::= */
-{yygotominor.yy290 = 0;}
-        break;
-      case 141: /* selcollist ::= sclp expr as */
-{
-   yygotominor.yy290 = tSQLExprListAppend(yymsp[-2].minor.yy290, yymsp[-1].minor.yy64, yymsp[0].minor.yy0.n?&yymsp[0].minor.yy0:0);
-}
-        break;
-      case 142: /* selcollist ::= sclp STAR */
+      case 140: /* select ::= SELECT selcollist */
+{
+  yylhsminor.yy414 = tSetQuerySQLElems(&yymsp[-1].minor.yy0, yymsp[0].minor.yy290, NULL, NULL, NULL, NULL, NULL, NULL, NULL, NULL, NULL);
+}
+  yymsp[-1].minor.yy414 = yylhsminor.yy414;
+        break;
+      case 141: /* sclp ::= selcollist COMMA */
+{yylhsminor.yy290 = yymsp[-1].minor.yy290;}
+  yymsp[-1].minor.yy290 = yylhsminor.yy290;
+        break;
+      case 142: /* sclp ::= */
+{yymsp[1].minor.yy290 = 0;}
+        break;
+      case 143: /* selcollist ::= sclp expr as */
+{
+   yylhsminor.yy290 = tSQLExprListAppend(yymsp[-2].minor.yy290, yymsp[-1].minor.yy64, yymsp[0].minor.yy0.n?&yymsp[0].minor.yy0:0);
+}
+  yymsp[-2].minor.yy290 = yylhsminor.yy290;
+        break;
+      case 144: /* selcollist ::= sclp STAR */
 {
    tSQLExpr *pNode = tSQLExprIdValueCreate(NULL, TK_ALL);
-   yygotominor.yy290 = tSQLExprListAppend(yymsp[-1].minor.yy290, pNode, 0);
-}
-        break;
-      case 143: /* as ::= AS ids */
-      case 144: /* as ::= ids */ yytestcase(yyruleno==144);
-{ yygotominor.yy0 = yymsp[0].minor.yy0;    }
-        break;
-      case 145: /* as ::= */
-{ yygotominor.yy0.n = 0;  }
-        break;
-      case 146: /* from ::= FROM tablelist */
-      case 161: /* orderby_opt ::= ORDER BY sortlist */ yytestcase(yyruleno==161);
-      case 169: /* groupby_opt ::= GROUP BY grouplist */ yytestcase(yyruleno==169);
-{yygotominor.yy498 = yymsp[0].minor.yy498;}
-        break;
-      case 147: /* tablelist ::= ids cpxName */
+   yylhsminor.yy290 = tSQLExprListAppend(yymsp[-1].minor.yy290, pNode, 0);
+}
+  yymsp[-1].minor.yy290 = yylhsminor.yy290;
+        break;
+      case 145: /* as ::= AS ids */
+{ yymsp[-1].minor.yy0 = yymsp[0].minor.yy0;    }
+        break;
+      case 146: /* as ::= ids */
+{ yylhsminor.yy0 = yymsp[0].minor.yy0;    }
+  yymsp[0].minor.yy0 = yylhsminor.yy0;
+        break;
+      case 147: /* as ::= */
+{ yymsp[1].minor.yy0.n = 0;  }
+        break;
+      case 148: /* from ::= FROM tablelist */
+{yymsp[-1].minor.yy498 = yymsp[0].minor.yy498;}
+        break;
+      case 149: /* tablelist ::= ids cpxName */
 {
   toTSDBType(yymsp[-1].minor.yy0.type);
   yymsp[-1].minor.yy0.n += yymsp[0].minor.yy0.n;
-  yygotominor.yy498 = tVariantListAppendToken(NULL, &yymsp[-1].minor.yy0, -1);
-  yygotominor.yy498 = tVariantListAppendToken(yygotominor.yy498, &yymsp[-1].minor.yy0, -1);  // table alias name
-}
-        break;
-      case 148: /* tablelist ::= ids cpxName ids */
-=======
-    tVariantCreate(&yylhsminor.yy312, &yymsp[-1].minor.yy0);
-}
-  yymsp[-1].minor.yy312 = yylhsminor.yy312;
-        break;
-      case 131: /* select ::= SELECT selcollist from where_opt interval_opt fill_opt sliding_opt groupby_opt orderby_opt having_opt slimit_opt limit_opt */
-{
-  yylhsminor.yy150 = tSetQuerySQLElems(&yymsp[-11].minor.yy0, yymsp[-10].minor.yy224, yymsp[-9].minor.yy494, yymsp[-8].minor.yy66, yymsp[-4].minor.yy494, yymsp[-3].minor.yy494, &yymsp[-7].minor.yy314, &yymsp[-5].minor.yy0, yymsp[-6].minor.yy494, &yymsp[0].minor.yy188, &yymsp[-1].minor.yy188);
-}
-  yymsp[-11].minor.yy150 = yylhsminor.yy150;
-        break;
-      case 132: /* union ::= select */
-{ yylhsminor.yy25 = setSubclause(NULL, yymsp[0].minor.yy150); }
-  yymsp[0].minor.yy25 = yylhsminor.yy25;
-        break;
-      case 133: /* union ::= LP union RP */
-{ yymsp[-2].minor.yy25 = yymsp[-1].minor.yy25; }
-        break;
-      case 134: /* union ::= union UNION ALL select */
-{ yylhsminor.yy25 = appendSelectClause(yymsp[-3].minor.yy25, yymsp[0].minor.yy150); }
-  yymsp[-3].minor.yy25 = yylhsminor.yy25;
-        break;
-      case 135: /* union ::= union UNION ALL LP select RP */
-{ yylhsminor.yy25 = appendSelectClause(yymsp[-5].minor.yy25, yymsp[-1].minor.yy150); }
-  yymsp[-5].minor.yy25 = yylhsminor.yy25;
-        break;
-      case 136: /* cmd ::= union */
-{ setSQLInfo(pInfo, yymsp[0].minor.yy25, NULL, TSDB_SQL_SELECT); }
-        break;
-      case 137: /* select ::= SELECT selcollist */
-{
-  yylhsminor.yy150 = tSetQuerySQLElems(&yymsp[-1].minor.yy0, yymsp[0].minor.yy224, NULL, NULL, NULL, NULL, NULL, NULL, NULL, NULL, NULL);
-}
-  yymsp[-1].minor.yy150 = yylhsminor.yy150;
-        break;
-      case 138: /* sclp ::= selcollist COMMA */
-{yylhsminor.yy224 = yymsp[-1].minor.yy224;}
-  yymsp[-1].minor.yy224 = yylhsminor.yy224;
-        break;
-      case 139: /* sclp ::= */
-{yymsp[1].minor.yy224 = 0;}
-        break;
-      case 140: /* selcollist ::= sclp expr as */
-{
-   yylhsminor.yy224 = tSQLExprListAppend(yymsp[-2].minor.yy224, yymsp[-1].minor.yy66, yymsp[0].minor.yy0.n?&yymsp[0].minor.yy0:0);
-}
-  yymsp[-2].minor.yy224 = yylhsminor.yy224;
-        break;
-      case 141: /* selcollist ::= sclp STAR */
-{
-   tSQLExpr *pNode = tSQLExprIdValueCreate(NULL, TK_ALL);
-   yylhsminor.yy224 = tSQLExprListAppend(yymsp[-1].minor.yy224, pNode, 0);
-}
-  yymsp[-1].minor.yy224 = yylhsminor.yy224;
-        break;
-      case 142: /* as ::= AS ids */
-{ yymsp[-1].minor.yy0 = yymsp[0].minor.yy0;    }
-        break;
-      case 143: /* as ::= ids */
-{ yylhsminor.yy0 = yymsp[0].minor.yy0;    }
-  yymsp[0].minor.yy0 = yylhsminor.yy0;
-        break;
-      case 144: /* as ::= */
-{ yymsp[1].minor.yy0.n = 0;  }
-        break;
-      case 145: /* from ::= FROM tablelist */
-{yymsp[-1].minor.yy494 = yymsp[0].minor.yy494;}
-        break;
-      case 146: /* tablelist ::= ids cpxName */
-{
-  toTSDBType(yymsp[-1].minor.yy0.type);
-  yymsp[-1].minor.yy0.n += yymsp[0].minor.yy0.n;
-  yylhsminor.yy494 = tVariantListAppendToken(NULL, &yymsp[-1].minor.yy0, -1);
-  yylhsminor.yy494 = tVariantListAppendToken(yylhsminor.yy494, &yymsp[-1].minor.yy0, -1);  // table alias name
-}
-  yymsp[-1].minor.yy494 = yylhsminor.yy494;
-        break;
-      case 147: /* tablelist ::= ids cpxName ids */
->>>>>>> c380e8f2
+  yylhsminor.yy498 = tVariantListAppendToken(NULL, &yymsp[-1].minor.yy0, -1);
+  yylhsminor.yy498 = tVariantListAppendToken(yylhsminor.yy498, &yymsp[-1].minor.yy0, -1);  // table alias name
+}
+  yymsp[-1].minor.yy498 = yylhsminor.yy498;
+        break;
+      case 150: /* tablelist ::= ids cpxName ids */
 {
    toTSDBType(yymsp[-2].minor.yy0.type);
    toTSDBType(yymsp[0].minor.yy0.type);
    yymsp[-2].minor.yy0.n += yymsp[-1].minor.yy0.n;
-<<<<<<< HEAD
-   yygotominor.yy498 = tVariantListAppendToken(NULL, &yymsp[-2].minor.yy0, -1);
-   yygotominor.yy498 = tVariantListAppendToken(yygotominor.yy498, &yymsp[0].minor.yy0, -1);
-}
-        break;
-      case 149: /* tablelist ::= tablelist COMMA ids cpxName */
+   yylhsminor.yy498 = tVariantListAppendToken(NULL, &yymsp[-2].minor.yy0, -1);
+   yylhsminor.yy498 = tVariantListAppendToken(yylhsminor.yy498, &yymsp[0].minor.yy0, -1);
+}
+  yymsp[-2].minor.yy498 = yylhsminor.yy498;
+        break;
+      case 151: /* tablelist ::= tablelist COMMA ids cpxName */
 {
   toTSDBType(yymsp[-1].minor.yy0.type);
   yymsp[-1].minor.yy0.n += yymsp[0].minor.yy0.n;
-  yygotominor.yy498 = tVariantListAppendToken(yymsp[-3].minor.yy498, &yymsp[-1].minor.yy0, -1);
-  yygotominor.yy498 = tVariantListAppendToken(yygotominor.yy498, &yymsp[-1].minor.yy0, -1);
-}
-        break;
-      case 150: /* tablelist ::= tablelist COMMA ids cpxName ids */
-=======
-   yylhsminor.yy494 = tVariantListAppendToken(NULL, &yymsp[-2].minor.yy0, -1);
-   yylhsminor.yy494 = tVariantListAppendToken(yylhsminor.yy494, &yymsp[0].minor.yy0, -1);
-}
-  yymsp[-2].minor.yy494 = yylhsminor.yy494;
-        break;
-      case 148: /* tablelist ::= tablelist COMMA ids cpxName */
-{
-  toTSDBType(yymsp[-1].minor.yy0.type);
-  yymsp[-1].minor.yy0.n += yymsp[0].minor.yy0.n;
-  yylhsminor.yy494 = tVariantListAppendToken(yymsp[-3].minor.yy494, &yymsp[-1].minor.yy0, -1);
-  yylhsminor.yy494 = tVariantListAppendToken(yylhsminor.yy494, &yymsp[-1].minor.yy0, -1);
-}
-  yymsp[-3].minor.yy494 = yylhsminor.yy494;
-        break;
-      case 149: /* tablelist ::= tablelist COMMA ids cpxName ids */
->>>>>>> c380e8f2
+  yylhsminor.yy498 = tVariantListAppendToken(yymsp[-3].minor.yy498, &yymsp[-1].minor.yy0, -1);
+  yylhsminor.yy498 = tVariantListAppendToken(yylhsminor.yy498, &yymsp[-1].minor.yy0, -1);
+}
+  yymsp[-3].minor.yy498 = yylhsminor.yy498;
+        break;
+      case 152: /* tablelist ::= tablelist COMMA ids cpxName ids */
 {
    toTSDBType(yymsp[-2].minor.yy0.type);
    toTSDBType(yymsp[0].minor.yy0.type);
    yymsp[-2].minor.yy0.n += yymsp[-1].minor.yy0.n;
-<<<<<<< HEAD
-   yygotominor.yy498 = tVariantListAppendToken(yymsp[-4].minor.yy498, &yymsp[-2].minor.yy0, -1);
-   yygotominor.yy498 = tVariantListAppendToken(yygotominor.yy498, &yymsp[0].minor.yy0, -1);
-}
-        break;
-      case 151: /* tmvar ::= VARIABLE */
-{yygotominor.yy0 = yymsp[0].minor.yy0;}
-        break;
-      case 152: /* interval_opt ::= INTERVAL LP tmvar RP */
-{yygotominor.yy532.interval = yymsp[-1].minor.yy0; yygotominor.yy532.offset.n = 0; yygotominor.yy532.offset.z = NULL; yygotominor.yy532.offset.type = 0;}
-        break;
-      case 153: /* interval_opt ::= INTERVAL LP tmvar COMMA tmvar RP */
-{yygotominor.yy532.interval = yymsp[-3].minor.yy0; yygotominor.yy532.offset = yymsp[-1].minor.yy0;}
-        break;
-      case 154: /* interval_opt ::= */
-{memset(&yygotominor.yy532, 0, sizeof(yygotominor.yy532));}
-        break;
-      case 155: /* fill_opt ::= */
-{yygotominor.yy498 = 0;     }
-        break;
-      case 156: /* fill_opt ::= FILL LP ID COMMA tagitemlist RP */
-=======
-   yylhsminor.yy494 = tVariantListAppendToken(yymsp[-4].minor.yy494, &yymsp[-2].minor.yy0, -1);
-   yylhsminor.yy494 = tVariantListAppendToken(yylhsminor.yy494, &yymsp[0].minor.yy0, -1);
-}
-  yymsp[-4].minor.yy494 = yylhsminor.yy494;
-        break;
-      case 150: /* tmvar ::= VARIABLE */
+   yylhsminor.yy498 = tVariantListAppendToken(yymsp[-4].minor.yy498, &yymsp[-2].minor.yy0, -1);
+   yylhsminor.yy498 = tVariantListAppendToken(yylhsminor.yy498, &yymsp[0].minor.yy0, -1);
+}
+  yymsp[-4].minor.yy498 = yylhsminor.yy498;
+        break;
+      case 153: /* tmvar ::= VARIABLE */
 {yylhsminor.yy0 = yymsp[0].minor.yy0;}
   yymsp[0].minor.yy0 = yylhsminor.yy0;
         break;
-      case 151: /* interval_opt ::= INTERVAL LP tmvar RP */
-{yymsp[-3].minor.yy314.interval = yymsp[-1].minor.yy0; yymsp[-3].minor.yy314.offset.n = 0; yymsp[-3].minor.yy314.offset.z = NULL; yymsp[-3].minor.yy314.offset.type = 0;}
-        break;
-      case 152: /* interval_opt ::= INTERVAL LP tmvar COMMA tmvar RP */
-{yymsp[-5].minor.yy314.interval = yymsp[-3].minor.yy0; yymsp[-5].minor.yy314.offset = yymsp[-1].minor.yy0;}
-        break;
-      case 153: /* interval_opt ::= */
-{memset(&yymsp[1].minor.yy314, 0, sizeof(yymsp[1].minor.yy314));}
-        break;
-      case 154: /* fill_opt ::= */
-{yymsp[1].minor.yy494 = 0;     }
-        break;
-      case 155: /* fill_opt ::= FILL LP ID COMMA tagitemlist RP */
->>>>>>> c380e8f2
+      case 154: /* interval_opt ::= INTERVAL LP tmvar RP */
+{yymsp[-3].minor.yy532.interval = yymsp[-1].minor.yy0; yymsp[-3].minor.yy532.offset.n = 0; yymsp[-3].minor.yy532.offset.z = NULL; yymsp[-3].minor.yy532.offset.type = 0;}
+        break;
+      case 155: /* interval_opt ::= INTERVAL LP tmvar COMMA tmvar RP */
+{yymsp[-5].minor.yy532.interval = yymsp[-3].minor.yy0; yymsp[-5].minor.yy532.offset = yymsp[-1].minor.yy0;}
+        break;
+      case 156: /* interval_opt ::= */
+{memset(&yymsp[1].minor.yy532, 0, sizeof(yymsp[1].minor.yy532));}
+        break;
+      case 157: /* fill_opt ::= */
+{yymsp[1].minor.yy498 = 0;     }
+        break;
+      case 158: /* fill_opt ::= FILL LP ID COMMA tagitemlist RP */
 {
     tVariant A = {0};
     toTSDBType(yymsp[-3].minor.yy0.type);
     tVariantCreate(&A, &yymsp[-3].minor.yy0);
 
-<<<<<<< HEAD
     tVariantListInsert(yymsp[-1].minor.yy498, &A, -1, 0);
-    yygotominor.yy498 = yymsp[-1].minor.yy498;
-}
-        break;
-      case 157: /* fill_opt ::= FILL LP ID RP */
+    yymsp[-5].minor.yy498 = yymsp[-1].minor.yy498;
+}
+        break;
+      case 159: /* fill_opt ::= FILL LP ID RP */
 {
     toTSDBType(yymsp[-1].minor.yy0.type);
-    yygotominor.yy498 = tVariantListAppendToken(NULL, &yymsp[-1].minor.yy0, -1);
-}
-        break;
-      case 158: /* sliding_opt ::= SLIDING LP tmvar RP */
-{yygotominor.yy0 = yymsp[-1].minor.yy0;     }
-        break;
-      case 159: /* sliding_opt ::= */
-{yygotominor.yy0.n = 0; yygotominor.yy0.z = NULL; yygotominor.yy0.type = 0;   }
-        break;
-      case 160: /* orderby_opt ::= */
-      case 168: /* groupby_opt ::= */ yytestcase(yyruleno==168);
-{yygotominor.yy498 = 0;}
-        break;
-      case 162: /* sortlist ::= sortlist COMMA item sortorder */
-{
-    yygotominor.yy498 = tVariantListAppend(yymsp[-3].minor.yy498, &yymsp[-1].minor.yy134, yymsp[0].minor.yy46);
-}
-        break;
-      case 163: /* sortlist ::= item sortorder */
-{
-  yygotominor.yy498 = tVariantListAppend(NULL, &yymsp[-1].minor.yy134, yymsp[0].minor.yy46);
-}
-        break;
-      case 164: /* item ::= ids cpxName */
-=======
-    tVariantListInsert(yymsp[-1].minor.yy494, &A, -1, 0);
-    yymsp[-5].minor.yy494 = yymsp[-1].minor.yy494;
-}
-        break;
-      case 156: /* fill_opt ::= FILL LP ID RP */
-{
-    toTSDBType(yymsp[-1].minor.yy0.type);
-    yymsp[-3].minor.yy494 = tVariantListAppendToken(NULL, &yymsp[-1].minor.yy0, -1);
-}
-        break;
-      case 157: /* sliding_opt ::= SLIDING LP tmvar RP */
+    yymsp[-3].minor.yy498 = tVariantListAppendToken(NULL, &yymsp[-1].minor.yy0, -1);
+}
+        break;
+      case 160: /* sliding_opt ::= SLIDING LP tmvar RP */
 {yymsp[-3].minor.yy0 = yymsp[-1].minor.yy0;     }
         break;
-      case 158: /* sliding_opt ::= */
+      case 161: /* sliding_opt ::= */
 {yymsp[1].minor.yy0.n = 0; yymsp[1].minor.yy0.z = NULL; yymsp[1].minor.yy0.type = 0;   }
         break;
-      case 159: /* orderby_opt ::= */
-      case 167: /* groupby_opt ::= */ yytestcase(yyruleno==167);
-{yymsp[1].minor.yy494 = 0;}
-        break;
-      case 160: /* orderby_opt ::= ORDER BY sortlist */
-      case 168: /* groupby_opt ::= GROUP BY grouplist */ yytestcase(yyruleno==168);
-{yymsp[-2].minor.yy494 = yymsp[0].minor.yy494;}
-        break;
-      case 161: /* sortlist ::= sortlist COMMA item sortorder */
-{
-    yylhsminor.yy494 = tVariantListAppend(yymsp[-3].minor.yy494, &yymsp[-1].minor.yy312, yymsp[0].minor.yy82);
-}
-  yymsp[-3].minor.yy494 = yylhsminor.yy494;
-        break;
-      case 162: /* sortlist ::= item sortorder */
-{
-  yylhsminor.yy494 = tVariantListAppend(NULL, &yymsp[-1].minor.yy312, yymsp[0].minor.yy82);
-}
-  yymsp[-1].minor.yy494 = yylhsminor.yy494;
-        break;
-      case 163: /* item ::= ids cpxName */
->>>>>>> c380e8f2
+      case 162: /* orderby_opt ::= */
+      case 170: /* groupby_opt ::= */ yytestcase(yyruleno==170);
+{yymsp[1].minor.yy498 = 0;}
+        break;
+      case 163: /* orderby_opt ::= ORDER BY sortlist */
+      case 171: /* groupby_opt ::= GROUP BY grouplist */ yytestcase(yyruleno==171);
+{yymsp[-2].minor.yy498 = yymsp[0].minor.yy498;}
+        break;
+      case 164: /* sortlist ::= sortlist COMMA item sortorder */
+{
+    yylhsminor.yy498 = tVariantListAppend(yymsp[-3].minor.yy498, &yymsp[-1].minor.yy134, yymsp[0].minor.yy46);
+}
+  yymsp[-3].minor.yy498 = yylhsminor.yy498;
+        break;
+      case 165: /* sortlist ::= item sortorder */
+{
+  yylhsminor.yy498 = tVariantListAppend(NULL, &yymsp[-1].minor.yy134, yymsp[0].minor.yy46);
+}
+  yymsp[-1].minor.yy498 = yylhsminor.yy498;
+        break;
+      case 166: /* item ::= ids cpxName */
 {
   toTSDBType(yymsp[-1].minor.yy0.type);
   yymsp[-1].minor.yy0.n += yymsp[0].minor.yy0.n;
 
-<<<<<<< HEAD
-  tVariantCreate(&yygotominor.yy134, &yymsp[-1].minor.yy0);
-}
-        break;
-      case 165: /* sortorder ::= ASC */
-{yygotominor.yy46 = TSDB_ORDER_ASC; }
-        break;
-      case 166: /* sortorder ::= DESC */
-{yygotominor.yy46 = TSDB_ORDER_DESC;}
-        break;
-      case 167: /* sortorder ::= */
-{yygotominor.yy46 = TSDB_ORDER_ASC;}
-        break;
-      case 170: /* grouplist ::= grouplist COMMA item */
-{
-  yygotominor.yy498 = tVariantListAppend(yymsp[-2].minor.yy498, &yymsp[0].minor.yy134, -1);
-}
-        break;
-      case 171: /* grouplist ::= item */
-{
-  yygotominor.yy498 = tVariantListAppend(NULL, &yymsp[0].minor.yy134, -1);
-}
-        break;
-      case 172: /* having_opt ::= */
-      case 182: /* where_opt ::= */ yytestcase(yyruleno==182);
-      case 220: /* expritem ::= */ yytestcase(yyruleno==220);
-{yygotominor.yy64 = 0;}
-        break;
-      case 173: /* having_opt ::= HAVING expr */
-      case 183: /* where_opt ::= WHERE expr */ yytestcase(yyruleno==183);
-      case 219: /* expritem ::= expr */ yytestcase(yyruleno==219);
-{yygotominor.yy64 = yymsp[0].minor.yy64;}
-        break;
-      case 174: /* limit_opt ::= */
-      case 178: /* slimit_opt ::= */ yytestcase(yyruleno==178);
-{yygotominor.yy216.limit = -1; yygotominor.yy216.offset = 0;}
-        break;
-      case 175: /* limit_opt ::= LIMIT signed */
-      case 179: /* slimit_opt ::= SLIMIT signed */ yytestcase(yyruleno==179);
-{yygotominor.yy216.limit = yymsp[0].minor.yy207;  yygotominor.yy216.offset = 0;}
-        break;
-      case 176: /* limit_opt ::= LIMIT signed OFFSET signed */
-      case 180: /* slimit_opt ::= SLIMIT signed SOFFSET signed */ yytestcase(yyruleno==180);
-{yygotominor.yy216.limit = yymsp[-2].minor.yy207;  yygotominor.yy216.offset = yymsp[0].minor.yy207;}
-        break;
-      case 177: /* limit_opt ::= LIMIT signed COMMA signed */
-      case 181: /* slimit_opt ::= SLIMIT signed COMMA signed */ yytestcase(yyruleno==181);
-{yygotominor.yy216.limit = yymsp[0].minor.yy207;  yygotominor.yy216.offset = yymsp[-2].minor.yy207;}
-        break;
-      case 184: /* expr ::= LP expr RP */
-{yygotominor.yy64 = yymsp[-1].minor.yy64; }
-        break;
-      case 185: /* expr ::= ID */
-{yygotominor.yy64 = tSQLExprIdValueCreate(&yymsp[0].minor.yy0, TK_ID);}
-        break;
-      case 186: /* expr ::= ID DOT ID */
-{yymsp[-2].minor.yy0.n += (1+yymsp[0].minor.yy0.n); yygotominor.yy64 = tSQLExprIdValueCreate(&yymsp[-2].minor.yy0, TK_ID);}
-        break;
-      case 187: /* expr ::= ID DOT STAR */
-{yymsp[-2].minor.yy0.n += (1+yymsp[0].minor.yy0.n); yygotominor.yy64 = tSQLExprIdValueCreate(&yymsp[-2].minor.yy0, TK_ALL);}
-        break;
-      case 188: /* expr ::= INTEGER */
-{yygotominor.yy64 = tSQLExprIdValueCreate(&yymsp[0].minor.yy0, TK_INTEGER);}
-        break;
-      case 189: /* expr ::= MINUS INTEGER */
-      case 190: /* expr ::= PLUS INTEGER */ yytestcase(yyruleno==190);
-{yymsp[-1].minor.yy0.n += yymsp[0].minor.yy0.n; yymsp[-1].minor.yy0.type = TK_INTEGER; yygotominor.yy64 = tSQLExprIdValueCreate(&yymsp[-1].minor.yy0, TK_INTEGER);}
-        break;
-      case 191: /* expr ::= FLOAT */
-{yygotominor.yy64 = tSQLExprIdValueCreate(&yymsp[0].minor.yy0, TK_FLOAT);}
-        break;
-      case 192: /* expr ::= MINUS FLOAT */
-      case 193: /* expr ::= PLUS FLOAT */ yytestcase(yyruleno==193);
-{yymsp[-1].minor.yy0.n += yymsp[0].minor.yy0.n; yymsp[-1].minor.yy0.type = TK_FLOAT; yygotominor.yy64 = tSQLExprIdValueCreate(&yymsp[-1].minor.yy0, TK_FLOAT);}
-        break;
-      case 194: /* expr ::= STRING */
-{yygotominor.yy64 = tSQLExprIdValueCreate(&yymsp[0].minor.yy0, TK_STRING);}
-        break;
-      case 195: /* expr ::= NOW */
-{yygotominor.yy64 = tSQLExprIdValueCreate(&yymsp[0].minor.yy0, TK_NOW); }
-        break;
-      case 196: /* expr ::= VARIABLE */
-{yygotominor.yy64 = tSQLExprIdValueCreate(&yymsp[0].minor.yy0, TK_VARIABLE);}
-        break;
-      case 197: /* expr ::= BOOL */
-{yygotominor.yy64 = tSQLExprIdValueCreate(&yymsp[0].minor.yy0, TK_BOOL);}
-        break;
-      case 198: /* expr ::= ID LP exprlist RP */
-{ yygotominor.yy64 = tSQLExprCreateFunction(yymsp[-1].minor.yy290, &yymsp[-3].minor.yy0, &yymsp[0].minor.yy0, yymsp[-3].minor.yy0.type); }
-        break;
-      case 199: /* expr ::= ID LP STAR RP */
-{ yygotominor.yy64 = tSQLExprCreateFunction(NULL, &yymsp[-3].minor.yy0, &yymsp[0].minor.yy0, yymsp[-3].minor.yy0.type); }
-        break;
-      case 200: /* expr ::= expr IS NULL */
-{yygotominor.yy64 = tSQLExprCreate(yymsp[-2].minor.yy64, NULL, TK_ISNULL);}
-        break;
-      case 201: /* expr ::= expr IS NOT NULL */
-{yygotominor.yy64 = tSQLExprCreate(yymsp[-3].minor.yy64, NULL, TK_NOTNULL);}
-        break;
-      case 202: /* expr ::= expr LT expr */
-{yygotominor.yy64 = tSQLExprCreate(yymsp[-2].minor.yy64, yymsp[0].minor.yy64, TK_LT);}
-        break;
-      case 203: /* expr ::= expr GT expr */
-{yygotominor.yy64 = tSQLExprCreate(yymsp[-2].minor.yy64, yymsp[0].minor.yy64, TK_GT);}
-        break;
-      case 204: /* expr ::= expr LE expr */
-{yygotominor.yy64 = tSQLExprCreate(yymsp[-2].minor.yy64, yymsp[0].minor.yy64, TK_LE);}
-        break;
-      case 205: /* expr ::= expr GE expr */
-{yygotominor.yy64 = tSQLExprCreate(yymsp[-2].minor.yy64, yymsp[0].minor.yy64, TK_GE);}
-        break;
-      case 206: /* expr ::= expr NE expr */
-{yygotominor.yy64 = tSQLExprCreate(yymsp[-2].minor.yy64, yymsp[0].minor.yy64, TK_NE);}
-        break;
-      case 207: /* expr ::= expr EQ expr */
-{yygotominor.yy64 = tSQLExprCreate(yymsp[-2].minor.yy64, yymsp[0].minor.yy64, TK_EQ);}
-        break;
-      case 208: /* expr ::= expr AND expr */
-{yygotominor.yy64 = tSQLExprCreate(yymsp[-2].minor.yy64, yymsp[0].minor.yy64, TK_AND);}
-        break;
-      case 209: /* expr ::= expr OR expr */
-{yygotominor.yy64 = tSQLExprCreate(yymsp[-2].minor.yy64, yymsp[0].minor.yy64, TK_OR); }
-        break;
-      case 210: /* expr ::= expr PLUS expr */
-{yygotominor.yy64 = tSQLExprCreate(yymsp[-2].minor.yy64, yymsp[0].minor.yy64, TK_PLUS);  }
-        break;
-      case 211: /* expr ::= expr MINUS expr */
-{yygotominor.yy64 = tSQLExprCreate(yymsp[-2].minor.yy64, yymsp[0].minor.yy64, TK_MINUS); }
-        break;
-      case 212: /* expr ::= expr STAR expr */
-{yygotominor.yy64 = tSQLExprCreate(yymsp[-2].minor.yy64, yymsp[0].minor.yy64, TK_STAR);  }
-        break;
-      case 213: /* expr ::= expr SLASH expr */
-{yygotominor.yy64 = tSQLExprCreate(yymsp[-2].minor.yy64, yymsp[0].minor.yy64, TK_DIVIDE);}
-        break;
-      case 214: /* expr ::= expr REM expr */
-{yygotominor.yy64 = tSQLExprCreate(yymsp[-2].minor.yy64, yymsp[0].minor.yy64, TK_REM);   }
-        break;
-      case 215: /* expr ::= expr LIKE expr */
-{yygotominor.yy64 = tSQLExprCreate(yymsp[-2].minor.yy64, yymsp[0].minor.yy64, TK_LIKE);  }
-        break;
-      case 216: /* expr ::= expr IN LP exprlist RP */
-{yygotominor.yy64 = tSQLExprCreate(yymsp[-4].minor.yy64, (tSQLExpr*)yymsp[-1].minor.yy290, TK_IN); }
-        break;
-      case 217: /* exprlist ::= exprlist COMMA expritem */
-{yygotominor.yy290 = tSQLExprListAppend(yymsp[-2].minor.yy290,yymsp[0].minor.yy64,0);}
-        break;
-      case 218: /* exprlist ::= expritem */
-{yygotominor.yy290 = tSQLExprListAppend(0,yymsp[0].minor.yy64,0);}
-        break;
-      case 221: /* cmd ::= RESET QUERY CACHE */
+  tVariantCreate(&yylhsminor.yy134, &yymsp[-1].minor.yy0);
+}
+  yymsp[-1].minor.yy134 = yylhsminor.yy134;
+        break;
+      case 167: /* sortorder ::= ASC */
+{yymsp[0].minor.yy46 = TSDB_ORDER_ASC; }
+        break;
+      case 168: /* sortorder ::= DESC */
+{yymsp[0].minor.yy46 = TSDB_ORDER_DESC;}
+        break;
+      case 169: /* sortorder ::= */
+{yymsp[1].minor.yy46 = TSDB_ORDER_ASC;}
+        break;
+      case 172: /* grouplist ::= grouplist COMMA item */
+{
+  yylhsminor.yy498 = tVariantListAppend(yymsp[-2].minor.yy498, &yymsp[0].minor.yy134, -1);
+}
+  yymsp[-2].minor.yy498 = yylhsminor.yy498;
+        break;
+      case 173: /* grouplist ::= item */
+{
+  yylhsminor.yy498 = tVariantListAppend(NULL, &yymsp[0].minor.yy134, -1);
+}
+  yymsp[0].minor.yy498 = yylhsminor.yy498;
+        break;
+      case 174: /* having_opt ::= */
+      case 184: /* where_opt ::= */ yytestcase(yyruleno==184);
+      case 222: /* expritem ::= */ yytestcase(yyruleno==222);
+{yymsp[1].minor.yy64 = 0;}
+        break;
+      case 175: /* having_opt ::= HAVING expr */
+      case 185: /* where_opt ::= WHERE expr */ yytestcase(yyruleno==185);
+{yymsp[-1].minor.yy64 = yymsp[0].minor.yy64;}
+        break;
+      case 176: /* limit_opt ::= */
+      case 180: /* slimit_opt ::= */ yytestcase(yyruleno==180);
+{yymsp[1].minor.yy216.limit = -1; yymsp[1].minor.yy216.offset = 0;}
+        break;
+      case 177: /* limit_opt ::= LIMIT signed */
+      case 181: /* slimit_opt ::= SLIMIT signed */ yytestcase(yyruleno==181);
+{yymsp[-1].minor.yy216.limit = yymsp[0].minor.yy207;  yymsp[-1].minor.yy216.offset = 0;}
+        break;
+      case 178: /* limit_opt ::= LIMIT signed OFFSET signed */
+      case 182: /* slimit_opt ::= SLIMIT signed SOFFSET signed */ yytestcase(yyruleno==182);
+{yymsp[-3].minor.yy216.limit = yymsp[-2].minor.yy207;  yymsp[-3].minor.yy216.offset = yymsp[0].minor.yy207;}
+        break;
+      case 179: /* limit_opt ::= LIMIT signed COMMA signed */
+      case 183: /* slimit_opt ::= SLIMIT signed COMMA signed */ yytestcase(yyruleno==183);
+{yymsp[-3].minor.yy216.limit = yymsp[0].minor.yy207;  yymsp[-3].minor.yy216.offset = yymsp[-2].minor.yy207;}
+        break;
+      case 186: /* expr ::= LP expr RP */
+{yymsp[-2].minor.yy64 = yymsp[-1].minor.yy64; }
+        break;
+      case 187: /* expr ::= ID */
+{yylhsminor.yy64 = tSQLExprIdValueCreate(&yymsp[0].minor.yy0, TK_ID);}
+  yymsp[0].minor.yy64 = yylhsminor.yy64;
+        break;
+      case 188: /* expr ::= ID DOT ID */
+{yymsp[-2].minor.yy0.n += (1+yymsp[0].minor.yy0.n); yylhsminor.yy64 = tSQLExprIdValueCreate(&yymsp[-2].minor.yy0, TK_ID);}
+  yymsp[-2].minor.yy64 = yylhsminor.yy64;
+        break;
+      case 189: /* expr ::= ID DOT STAR */
+{yymsp[-2].minor.yy0.n += (1+yymsp[0].minor.yy0.n); yylhsminor.yy64 = tSQLExprIdValueCreate(&yymsp[-2].minor.yy0, TK_ALL);}
+  yymsp[-2].minor.yy64 = yylhsminor.yy64;
+        break;
+      case 190: /* expr ::= INTEGER */
+{yylhsminor.yy64 = tSQLExprIdValueCreate(&yymsp[0].minor.yy0, TK_INTEGER);}
+  yymsp[0].minor.yy64 = yylhsminor.yy64;
+        break;
+      case 191: /* expr ::= MINUS INTEGER */
+      case 192: /* expr ::= PLUS INTEGER */ yytestcase(yyruleno==192);
+{yymsp[-1].minor.yy0.n += yymsp[0].minor.yy0.n; yymsp[-1].minor.yy0.type = TK_INTEGER; yylhsminor.yy64 = tSQLExprIdValueCreate(&yymsp[-1].minor.yy0, TK_INTEGER);}
+  yymsp[-1].minor.yy64 = yylhsminor.yy64;
+        break;
+      case 193: /* expr ::= FLOAT */
+{yylhsminor.yy64 = tSQLExprIdValueCreate(&yymsp[0].minor.yy0, TK_FLOAT);}
+  yymsp[0].minor.yy64 = yylhsminor.yy64;
+        break;
+      case 194: /* expr ::= MINUS FLOAT */
+      case 195: /* expr ::= PLUS FLOAT */ yytestcase(yyruleno==195);
+{yymsp[-1].minor.yy0.n += yymsp[0].minor.yy0.n; yymsp[-1].minor.yy0.type = TK_FLOAT; yylhsminor.yy64 = tSQLExprIdValueCreate(&yymsp[-1].minor.yy0, TK_FLOAT);}
+  yymsp[-1].minor.yy64 = yylhsminor.yy64;
+        break;
+      case 196: /* expr ::= STRING */
+{yylhsminor.yy64 = tSQLExprIdValueCreate(&yymsp[0].minor.yy0, TK_STRING);}
+  yymsp[0].minor.yy64 = yylhsminor.yy64;
+        break;
+      case 197: /* expr ::= NOW */
+{yylhsminor.yy64 = tSQLExprIdValueCreate(&yymsp[0].minor.yy0, TK_NOW); }
+  yymsp[0].minor.yy64 = yylhsminor.yy64;
+        break;
+      case 198: /* expr ::= VARIABLE */
+{yylhsminor.yy64 = tSQLExprIdValueCreate(&yymsp[0].minor.yy0, TK_VARIABLE);}
+  yymsp[0].minor.yy64 = yylhsminor.yy64;
+        break;
+      case 199: /* expr ::= BOOL */
+{yylhsminor.yy64 = tSQLExprIdValueCreate(&yymsp[0].minor.yy0, TK_BOOL);}
+  yymsp[0].minor.yy64 = yylhsminor.yy64;
+        break;
+      case 200: /* expr ::= ID LP exprlist RP */
+{ yylhsminor.yy64 = tSQLExprCreateFunction(yymsp[-1].minor.yy290, &yymsp[-3].minor.yy0, &yymsp[0].minor.yy0, yymsp[-3].minor.yy0.type); }
+  yymsp[-3].minor.yy64 = yylhsminor.yy64;
+        break;
+      case 201: /* expr ::= ID LP STAR RP */
+{ yylhsminor.yy64 = tSQLExprCreateFunction(NULL, &yymsp[-3].minor.yy0, &yymsp[0].minor.yy0, yymsp[-3].minor.yy0.type); }
+  yymsp[-3].minor.yy64 = yylhsminor.yy64;
+        break;
+      case 202: /* expr ::= expr IS NULL */
+{yylhsminor.yy64 = tSQLExprCreate(yymsp[-2].minor.yy64, NULL, TK_ISNULL);}
+  yymsp[-2].minor.yy64 = yylhsminor.yy64;
+        break;
+      case 203: /* expr ::= expr IS NOT NULL */
+{yylhsminor.yy64 = tSQLExprCreate(yymsp[-3].minor.yy64, NULL, TK_NOTNULL);}
+  yymsp[-3].minor.yy64 = yylhsminor.yy64;
+        break;
+      case 204: /* expr ::= expr LT expr */
+{yylhsminor.yy64 = tSQLExprCreate(yymsp[-2].minor.yy64, yymsp[0].minor.yy64, TK_LT);}
+  yymsp[-2].minor.yy64 = yylhsminor.yy64;
+        break;
+      case 205: /* expr ::= expr GT expr */
+{yylhsminor.yy64 = tSQLExprCreate(yymsp[-2].minor.yy64, yymsp[0].minor.yy64, TK_GT);}
+  yymsp[-2].minor.yy64 = yylhsminor.yy64;
+        break;
+      case 206: /* expr ::= expr LE expr */
+{yylhsminor.yy64 = tSQLExprCreate(yymsp[-2].minor.yy64, yymsp[0].minor.yy64, TK_LE);}
+  yymsp[-2].minor.yy64 = yylhsminor.yy64;
+        break;
+      case 207: /* expr ::= expr GE expr */
+{yylhsminor.yy64 = tSQLExprCreate(yymsp[-2].minor.yy64, yymsp[0].minor.yy64, TK_GE);}
+  yymsp[-2].minor.yy64 = yylhsminor.yy64;
+        break;
+      case 208: /* expr ::= expr NE expr */
+{yylhsminor.yy64 = tSQLExprCreate(yymsp[-2].minor.yy64, yymsp[0].minor.yy64, TK_NE);}
+  yymsp[-2].minor.yy64 = yylhsminor.yy64;
+        break;
+      case 209: /* expr ::= expr EQ expr */
+{yylhsminor.yy64 = tSQLExprCreate(yymsp[-2].minor.yy64, yymsp[0].minor.yy64, TK_EQ);}
+  yymsp[-2].minor.yy64 = yylhsminor.yy64;
+        break;
+      case 210: /* expr ::= expr AND expr */
+{yylhsminor.yy64 = tSQLExprCreate(yymsp[-2].minor.yy64, yymsp[0].minor.yy64, TK_AND);}
+  yymsp[-2].minor.yy64 = yylhsminor.yy64;
+        break;
+      case 211: /* expr ::= expr OR expr */
+{yylhsminor.yy64 = tSQLExprCreate(yymsp[-2].minor.yy64, yymsp[0].minor.yy64, TK_OR); }
+  yymsp[-2].minor.yy64 = yylhsminor.yy64;
+        break;
+      case 212: /* expr ::= expr PLUS expr */
+{yylhsminor.yy64 = tSQLExprCreate(yymsp[-2].minor.yy64, yymsp[0].minor.yy64, TK_PLUS);  }
+  yymsp[-2].minor.yy64 = yylhsminor.yy64;
+        break;
+      case 213: /* expr ::= expr MINUS expr */
+{yylhsminor.yy64 = tSQLExprCreate(yymsp[-2].minor.yy64, yymsp[0].minor.yy64, TK_MINUS); }
+  yymsp[-2].minor.yy64 = yylhsminor.yy64;
+        break;
+      case 214: /* expr ::= expr STAR expr */
+{yylhsminor.yy64 = tSQLExprCreate(yymsp[-2].minor.yy64, yymsp[0].minor.yy64, TK_STAR);  }
+  yymsp[-2].minor.yy64 = yylhsminor.yy64;
+        break;
+      case 215: /* expr ::= expr SLASH expr */
+{yylhsminor.yy64 = tSQLExprCreate(yymsp[-2].minor.yy64, yymsp[0].minor.yy64, TK_DIVIDE);}
+  yymsp[-2].minor.yy64 = yylhsminor.yy64;
+        break;
+      case 216: /* expr ::= expr REM expr */
+{yylhsminor.yy64 = tSQLExprCreate(yymsp[-2].minor.yy64, yymsp[0].minor.yy64, TK_REM);   }
+  yymsp[-2].minor.yy64 = yylhsminor.yy64;
+        break;
+      case 217: /* expr ::= expr LIKE expr */
+{yylhsminor.yy64 = tSQLExprCreate(yymsp[-2].minor.yy64, yymsp[0].minor.yy64, TK_LIKE);  }
+  yymsp[-2].minor.yy64 = yylhsminor.yy64;
+        break;
+      case 218: /* expr ::= expr IN LP exprlist RP */
+{yylhsminor.yy64 = tSQLExprCreate(yymsp[-4].minor.yy64, (tSQLExpr*)yymsp[-1].minor.yy290, TK_IN); }
+  yymsp[-4].minor.yy64 = yylhsminor.yy64;
+        break;
+      case 219: /* exprlist ::= exprlist COMMA expritem */
+{yylhsminor.yy290 = tSQLExprListAppend(yymsp[-2].minor.yy290,yymsp[0].minor.yy64,0);}
+  yymsp[-2].minor.yy290 = yylhsminor.yy290;
+        break;
+      case 220: /* exprlist ::= expritem */
+{yylhsminor.yy290 = tSQLExprListAppend(0,yymsp[0].minor.yy64,0);}
+  yymsp[0].minor.yy290 = yylhsminor.yy290;
+        break;
+      case 221: /* expritem ::= expr */
+{yylhsminor.yy64 = yymsp[0].minor.yy64;}
+  yymsp[0].minor.yy64 = yylhsminor.yy64;
+        break;
+      case 223: /* cmd ::= RESET QUERY CACHE */
 { setDCLSQLElems(pInfo, TSDB_SQL_RESET_CACHE, 0);}
         break;
-      case 222: /* cmd ::= ALTER TABLE ids cpxName ADD COLUMN columnlist */
+      case 224: /* cmd ::= ALTER TABLE ids cpxName ADD COLUMN columnlist */
 {
     yymsp[-4].minor.yy0.n += yymsp[-3].minor.yy0.n;
     SAlterTableSQL* pAlterTable = tAlterTableSQLElems(&yymsp[-4].minor.yy0, yymsp[0].minor.yy523, NULL, TSDB_ALTER_TABLE_ADD_COLUMN);
     setSQLInfo(pInfo, pAlterTable, NULL, TSDB_SQL_ALTER_TABLE);
 }
         break;
-      case 223: /* cmd ::= ALTER TABLE ids cpxName DROP COLUMN ids */
-=======
-  tVariantCreate(&yylhsminor.yy312, &yymsp[-1].minor.yy0);
-}
-  yymsp[-1].minor.yy312 = yylhsminor.yy312;
-        break;
-      case 164: /* sortorder ::= ASC */
-{yymsp[0].minor.yy82 = TSDB_ORDER_ASC; }
-        break;
-      case 165: /* sortorder ::= DESC */
-{yymsp[0].minor.yy82 = TSDB_ORDER_DESC;}
-        break;
-      case 166: /* sortorder ::= */
-{yymsp[1].minor.yy82 = TSDB_ORDER_ASC;}
-        break;
-      case 169: /* grouplist ::= grouplist COMMA item */
-{
-  yylhsminor.yy494 = tVariantListAppend(yymsp[-2].minor.yy494, &yymsp[0].minor.yy312, -1);
-}
-  yymsp[-2].minor.yy494 = yylhsminor.yy494;
-        break;
-      case 170: /* grouplist ::= item */
-{
-  yylhsminor.yy494 = tVariantListAppend(NULL, &yymsp[0].minor.yy312, -1);
-}
-  yymsp[0].minor.yy494 = yylhsminor.yy494;
-        break;
-      case 171: /* having_opt ::= */
-      case 181: /* where_opt ::= */ yytestcase(yyruleno==181);
-      case 219: /* expritem ::= */ yytestcase(yyruleno==219);
-{yymsp[1].minor.yy66 = 0;}
-        break;
-      case 172: /* having_opt ::= HAVING expr */
-      case 182: /* where_opt ::= WHERE expr */ yytestcase(yyruleno==182);
-{yymsp[-1].minor.yy66 = yymsp[0].minor.yy66;}
-        break;
-      case 173: /* limit_opt ::= */
-      case 177: /* slimit_opt ::= */ yytestcase(yyruleno==177);
-{yymsp[1].minor.yy188.limit = -1; yymsp[1].minor.yy188.offset = 0;}
-        break;
-      case 174: /* limit_opt ::= LIMIT signed */
-      case 178: /* slimit_opt ::= SLIMIT signed */ yytestcase(yyruleno==178);
-{yymsp[-1].minor.yy188.limit = yymsp[0].minor.yy271;  yymsp[-1].minor.yy188.offset = 0;}
-        break;
-      case 175: /* limit_opt ::= LIMIT signed OFFSET signed */
-      case 179: /* slimit_opt ::= SLIMIT signed SOFFSET signed */ yytestcase(yyruleno==179);
-{yymsp[-3].minor.yy188.limit = yymsp[-2].minor.yy271;  yymsp[-3].minor.yy188.offset = yymsp[0].minor.yy271;}
-        break;
-      case 176: /* limit_opt ::= LIMIT signed COMMA signed */
-      case 180: /* slimit_opt ::= SLIMIT signed COMMA signed */ yytestcase(yyruleno==180);
-{yymsp[-3].minor.yy188.limit = yymsp[0].minor.yy271;  yymsp[-3].minor.yy188.offset = yymsp[-2].minor.yy271;}
-        break;
-      case 183: /* expr ::= LP expr RP */
-{yymsp[-2].minor.yy66 = yymsp[-1].minor.yy66; }
-        break;
-      case 184: /* expr ::= ID */
-{yylhsminor.yy66 = tSQLExprIdValueCreate(&yymsp[0].minor.yy0, TK_ID);}
-  yymsp[0].minor.yy66 = yylhsminor.yy66;
-        break;
-      case 185: /* expr ::= ID DOT ID */
-{yymsp[-2].minor.yy0.n += (1+yymsp[0].minor.yy0.n); yylhsminor.yy66 = tSQLExprIdValueCreate(&yymsp[-2].minor.yy0, TK_ID);}
-  yymsp[-2].minor.yy66 = yylhsminor.yy66;
-        break;
-      case 186: /* expr ::= ID DOT STAR */
-{yymsp[-2].minor.yy0.n += (1+yymsp[0].minor.yy0.n); yylhsminor.yy66 = tSQLExprIdValueCreate(&yymsp[-2].minor.yy0, TK_ALL);}
-  yymsp[-2].minor.yy66 = yylhsminor.yy66;
-        break;
-      case 187: /* expr ::= INTEGER */
-{yylhsminor.yy66 = tSQLExprIdValueCreate(&yymsp[0].minor.yy0, TK_INTEGER);}
-  yymsp[0].minor.yy66 = yylhsminor.yy66;
-        break;
-      case 188: /* expr ::= MINUS INTEGER */
-      case 189: /* expr ::= PLUS INTEGER */ yytestcase(yyruleno==189);
-{yymsp[-1].minor.yy0.n += yymsp[0].minor.yy0.n; yymsp[-1].minor.yy0.type = TK_INTEGER; yylhsminor.yy66 = tSQLExprIdValueCreate(&yymsp[-1].minor.yy0, TK_INTEGER);}
-  yymsp[-1].minor.yy66 = yylhsminor.yy66;
-        break;
-      case 190: /* expr ::= FLOAT */
-{yylhsminor.yy66 = tSQLExprIdValueCreate(&yymsp[0].minor.yy0, TK_FLOAT);}
-  yymsp[0].minor.yy66 = yylhsminor.yy66;
-        break;
-      case 191: /* expr ::= MINUS FLOAT */
-      case 192: /* expr ::= PLUS FLOAT */ yytestcase(yyruleno==192);
-{yymsp[-1].minor.yy0.n += yymsp[0].minor.yy0.n; yymsp[-1].minor.yy0.type = TK_FLOAT; yylhsminor.yy66 = tSQLExprIdValueCreate(&yymsp[-1].minor.yy0, TK_FLOAT);}
-  yymsp[-1].minor.yy66 = yylhsminor.yy66;
-        break;
-      case 193: /* expr ::= STRING */
-{yylhsminor.yy66 = tSQLExprIdValueCreate(&yymsp[0].minor.yy0, TK_STRING);}
-  yymsp[0].minor.yy66 = yylhsminor.yy66;
-        break;
-      case 194: /* expr ::= NOW */
-{yylhsminor.yy66 = tSQLExprIdValueCreate(&yymsp[0].minor.yy0, TK_NOW); }
-  yymsp[0].minor.yy66 = yylhsminor.yy66;
-        break;
-      case 195: /* expr ::= VARIABLE */
-{yylhsminor.yy66 = tSQLExprIdValueCreate(&yymsp[0].minor.yy0, TK_VARIABLE);}
-  yymsp[0].minor.yy66 = yylhsminor.yy66;
-        break;
-      case 196: /* expr ::= BOOL */
-{yylhsminor.yy66 = tSQLExprIdValueCreate(&yymsp[0].minor.yy0, TK_BOOL);}
-  yymsp[0].minor.yy66 = yylhsminor.yy66;
-        break;
-      case 197: /* expr ::= ID LP exprlist RP */
-{ yylhsminor.yy66 = tSQLExprCreateFunction(yymsp[-1].minor.yy224, &yymsp[-3].minor.yy0, &yymsp[0].minor.yy0, yymsp[-3].minor.yy0.type); }
-  yymsp[-3].minor.yy66 = yylhsminor.yy66;
-        break;
-      case 198: /* expr ::= ID LP STAR RP */
-{ yylhsminor.yy66 = tSQLExprCreateFunction(NULL, &yymsp[-3].minor.yy0, &yymsp[0].minor.yy0, yymsp[-3].minor.yy0.type); }
-  yymsp[-3].minor.yy66 = yylhsminor.yy66;
-        break;
-      case 199: /* expr ::= expr IS NULL */
-{yylhsminor.yy66 = tSQLExprCreate(yymsp[-2].minor.yy66, NULL, TK_ISNULL);}
-  yymsp[-2].minor.yy66 = yylhsminor.yy66;
-        break;
-      case 200: /* expr ::= expr IS NOT NULL */
-{yylhsminor.yy66 = tSQLExprCreate(yymsp[-3].minor.yy66, NULL, TK_NOTNULL);}
-  yymsp[-3].minor.yy66 = yylhsminor.yy66;
-        break;
-      case 201: /* expr ::= expr LT expr */
-{yylhsminor.yy66 = tSQLExprCreate(yymsp[-2].minor.yy66, yymsp[0].minor.yy66, TK_LT);}
-  yymsp[-2].minor.yy66 = yylhsminor.yy66;
-        break;
-      case 202: /* expr ::= expr GT expr */
-{yylhsminor.yy66 = tSQLExprCreate(yymsp[-2].minor.yy66, yymsp[0].minor.yy66, TK_GT);}
-  yymsp[-2].minor.yy66 = yylhsminor.yy66;
-        break;
-      case 203: /* expr ::= expr LE expr */
-{yylhsminor.yy66 = tSQLExprCreate(yymsp[-2].minor.yy66, yymsp[0].minor.yy66, TK_LE);}
-  yymsp[-2].minor.yy66 = yylhsminor.yy66;
-        break;
-      case 204: /* expr ::= expr GE expr */
-{yylhsminor.yy66 = tSQLExprCreate(yymsp[-2].minor.yy66, yymsp[0].minor.yy66, TK_GE);}
-  yymsp[-2].minor.yy66 = yylhsminor.yy66;
-        break;
-      case 205: /* expr ::= expr NE expr */
-{yylhsminor.yy66 = tSQLExprCreate(yymsp[-2].minor.yy66, yymsp[0].minor.yy66, TK_NE);}
-  yymsp[-2].minor.yy66 = yylhsminor.yy66;
-        break;
-      case 206: /* expr ::= expr EQ expr */
-{yylhsminor.yy66 = tSQLExprCreate(yymsp[-2].minor.yy66, yymsp[0].minor.yy66, TK_EQ);}
-  yymsp[-2].minor.yy66 = yylhsminor.yy66;
-        break;
-      case 207: /* expr ::= expr AND expr */
-{yylhsminor.yy66 = tSQLExprCreate(yymsp[-2].minor.yy66, yymsp[0].minor.yy66, TK_AND);}
-  yymsp[-2].minor.yy66 = yylhsminor.yy66;
-        break;
-      case 208: /* expr ::= expr OR expr */
-{yylhsminor.yy66 = tSQLExprCreate(yymsp[-2].minor.yy66, yymsp[0].minor.yy66, TK_OR); }
-  yymsp[-2].minor.yy66 = yylhsminor.yy66;
-        break;
-      case 209: /* expr ::= expr PLUS expr */
-{yylhsminor.yy66 = tSQLExprCreate(yymsp[-2].minor.yy66, yymsp[0].minor.yy66, TK_PLUS);  }
-  yymsp[-2].minor.yy66 = yylhsminor.yy66;
-        break;
-      case 210: /* expr ::= expr MINUS expr */
-{yylhsminor.yy66 = tSQLExprCreate(yymsp[-2].minor.yy66, yymsp[0].minor.yy66, TK_MINUS); }
-  yymsp[-2].minor.yy66 = yylhsminor.yy66;
-        break;
-      case 211: /* expr ::= expr STAR expr */
-{yylhsminor.yy66 = tSQLExprCreate(yymsp[-2].minor.yy66, yymsp[0].minor.yy66, TK_STAR);  }
-  yymsp[-2].minor.yy66 = yylhsminor.yy66;
-        break;
-      case 212: /* expr ::= expr SLASH expr */
-{yylhsminor.yy66 = tSQLExprCreate(yymsp[-2].minor.yy66, yymsp[0].minor.yy66, TK_DIVIDE);}
-  yymsp[-2].minor.yy66 = yylhsminor.yy66;
-        break;
-      case 213: /* expr ::= expr REM expr */
-{yylhsminor.yy66 = tSQLExprCreate(yymsp[-2].minor.yy66, yymsp[0].minor.yy66, TK_REM);   }
-  yymsp[-2].minor.yy66 = yylhsminor.yy66;
-        break;
-      case 214: /* expr ::= expr LIKE expr */
-{yylhsminor.yy66 = tSQLExprCreate(yymsp[-2].minor.yy66, yymsp[0].minor.yy66, TK_LIKE);  }
-  yymsp[-2].minor.yy66 = yylhsminor.yy66;
-        break;
-      case 215: /* expr ::= expr IN LP exprlist RP */
-{yylhsminor.yy66 = tSQLExprCreate(yymsp[-4].minor.yy66, (tSQLExpr*)yymsp[-1].minor.yy224, TK_IN); }
-  yymsp[-4].minor.yy66 = yylhsminor.yy66;
-        break;
-      case 216: /* exprlist ::= exprlist COMMA expritem */
-{yylhsminor.yy224 = tSQLExprListAppend(yymsp[-2].minor.yy224,yymsp[0].minor.yy66,0);}
-  yymsp[-2].minor.yy224 = yylhsminor.yy224;
-        break;
-      case 217: /* exprlist ::= expritem */
-{yylhsminor.yy224 = tSQLExprListAppend(0,yymsp[0].minor.yy66,0);}
-  yymsp[0].minor.yy224 = yylhsminor.yy224;
-        break;
-      case 218: /* expritem ::= expr */
-{yylhsminor.yy66 = yymsp[0].minor.yy66;}
-  yymsp[0].minor.yy66 = yylhsminor.yy66;
-        break;
-      case 220: /* cmd ::= RESET QUERY CACHE */
-{ setDCLSQLElems(pInfo, TSDB_SQL_RESET_CACHE, 0);}
-        break;
-      case 221: /* cmd ::= ALTER TABLE ids cpxName ADD COLUMN columnlist */
-{
-    yymsp[-4].minor.yy0.n += yymsp[-3].minor.yy0.n;
-    SAlterTableSQL* pAlterTable = tAlterTableSQLElems(&yymsp[-4].minor.yy0, yymsp[0].minor.yy449, NULL, TSDB_ALTER_TABLE_ADD_COLUMN);
-    setSQLInfo(pInfo, pAlterTable, NULL, TSDB_SQL_ALTER_TABLE);
-}
-        break;
-      case 222: /* cmd ::= ALTER TABLE ids cpxName DROP COLUMN ids */
->>>>>>> c380e8f2
+      case 225: /* cmd ::= ALTER TABLE ids cpxName DROP COLUMN ids */
 {
     yymsp[-4].minor.yy0.n += yymsp[-3].minor.yy0.n;
 
@@ -4150,25 +2802,14 @@
     setSQLInfo(pInfo, pAlterTable, NULL, TSDB_SQL_ALTER_TABLE);
 }
         break;
-<<<<<<< HEAD
-      case 224: /* cmd ::= ALTER TABLE ids cpxName ADD TAG columnlist */
+      case 226: /* cmd ::= ALTER TABLE ids cpxName ADD TAG columnlist */
 {
     yymsp[-4].minor.yy0.n += yymsp[-3].minor.yy0.n;
     SAlterTableSQL* pAlterTable = tAlterTableSQLElems(&yymsp[-4].minor.yy0, yymsp[0].minor.yy523, NULL, TSDB_ALTER_TABLE_ADD_TAG_COLUMN);
     setSQLInfo(pInfo, pAlterTable, NULL, TSDB_SQL_ALTER_TABLE);
 }
         break;
-      case 225: /* cmd ::= ALTER TABLE ids cpxName DROP TAG ids */
-=======
-      case 223: /* cmd ::= ALTER TABLE ids cpxName ADD TAG columnlist */
-{
-    yymsp[-4].minor.yy0.n += yymsp[-3].minor.yy0.n;
-    SAlterTableSQL* pAlterTable = tAlterTableSQLElems(&yymsp[-4].minor.yy0, yymsp[0].minor.yy449, NULL, TSDB_ALTER_TABLE_ADD_TAG_COLUMN);
-    setSQLInfo(pInfo, pAlterTable, NULL, TSDB_SQL_ALTER_TABLE);
-}
-        break;
-      case 224: /* cmd ::= ALTER TABLE ids cpxName DROP TAG ids */
->>>>>>> c380e8f2
+      case 227: /* cmd ::= ALTER TABLE ids cpxName DROP TAG ids */
 {
     yymsp[-4].minor.yy0.n += yymsp[-3].minor.yy0.n;
 
@@ -4179,11 +2820,7 @@
     setSQLInfo(pInfo, pAlterTable, NULL, TSDB_SQL_ALTER_TABLE);
 }
         break;
-<<<<<<< HEAD
-      case 226: /* cmd ::= ALTER TABLE ids cpxName CHANGE TAG ids ids */
-=======
-      case 225: /* cmd ::= ALTER TABLE ids cpxName CHANGE TAG ids ids */
->>>>>>> c380e8f2
+      case 228: /* cmd ::= ALTER TABLE ids cpxName CHANGE TAG ids ids */
 {
     yymsp[-5].minor.yy0.n += yymsp[-4].minor.yy0.n;
 
@@ -4197,75 +2834,31 @@
     setSQLInfo(pInfo, pAlterTable, NULL, TSDB_SQL_ALTER_TABLE);
 }
         break;
-<<<<<<< HEAD
-      case 227: /* cmd ::= ALTER TABLE ids cpxName SET TAG ids EQ tagitem */
-=======
-      case 226: /* cmd ::= ALTER TABLE ids cpxName SET TAG ids EQ tagitem */
->>>>>>> c380e8f2
+      case 229: /* cmd ::= ALTER TABLE ids cpxName SET TAG ids EQ tagitem */
 {
     yymsp[-6].minor.yy0.n += yymsp[-5].minor.yy0.n;
 
     toTSDBType(yymsp[-2].minor.yy0.type);
     tVariantList* A = tVariantListAppendToken(NULL, &yymsp[-2].minor.yy0, -1);
-<<<<<<< HEAD
     A = tVariantListAppend(A, &yymsp[0].minor.yy134, -1);
-=======
-    A = tVariantListAppend(A, &yymsp[0].minor.yy312, -1);
->>>>>>> c380e8f2
 
     SAlterTableSQL* pAlterTable = tAlterTableSQLElems(&yymsp[-6].minor.yy0, NULL, A, TSDB_ALTER_TABLE_UPDATE_TAG_VAL);
     setSQLInfo(pInfo, pAlterTable, NULL, TSDB_SQL_ALTER_TABLE);
 }
         break;
-<<<<<<< HEAD
-      case 228: /* cmd ::= KILL CONNECTION INTEGER */
+      case 230: /* cmd ::= KILL CONNECTION INTEGER */
 {setKillSQL(pInfo, TSDB_SQL_KILL_CONNECTION, &yymsp[0].minor.yy0);}
         break;
-      case 229: /* cmd ::= KILL STREAM INTEGER COLON INTEGER */
+      case 231: /* cmd ::= KILL STREAM INTEGER COLON INTEGER */
 {yymsp[-2].minor.yy0.n += (yymsp[-1].minor.yy0.n + yymsp[0].minor.yy0.n); setKillSQL(pInfo, TSDB_SQL_KILL_STREAM, &yymsp[-2].minor.yy0);}
         break;
-      case 230: /* cmd ::= KILL QUERY INTEGER COLON INTEGER */
-=======
-      case 227: /* cmd ::= KILL CONNECTION INTEGER */
-{setKillSQL(pInfo, TSDB_SQL_KILL_CONNECTION, &yymsp[0].minor.yy0);}
-        break;
-      case 228: /* cmd ::= KILL STREAM INTEGER COLON INTEGER */
-{yymsp[-2].minor.yy0.n += (yymsp[-1].minor.yy0.n + yymsp[0].minor.yy0.n); setKillSQL(pInfo, TSDB_SQL_KILL_STREAM, &yymsp[-2].minor.yy0);}
-        break;
-      case 229: /* cmd ::= KILL QUERY INTEGER COLON INTEGER */
->>>>>>> c380e8f2
+      case 232: /* cmd ::= KILL QUERY INTEGER COLON INTEGER */
 {yymsp[-2].minor.yy0.n += (yymsp[-1].minor.yy0.n + yymsp[0].minor.yy0.n); setKillSQL(pInfo, TSDB_SQL_KILL_QUERY, &yymsp[-2].minor.yy0);}
         break;
       default:
         break;
+/********** End reduce actions ************************************************/
   };
-<<<<<<< HEAD
-  yygoto = yyRuleInfo[yyruleno].lhs;
-  yysize = yyRuleInfo[yyruleno].nrhs;
-  yypParser->yyidx -= yysize;
-  yyact = yy_find_reduce_action(yymsp[-yysize].stateno,(YYCODETYPE)yygoto);
-  if( yyact < YYNSTATE ){
-#ifdef NDEBUG
-    /* If we are not debugging and the reduce action popped at least
-    ** one element off the stack, then we can push the new element back
-    ** onto the stack here, and skip the stack overflow test in yy_shift().
-    ** That gives a significant speed improvement. */
-    if( yysize ){
-      yypParser->yyidx++;
-      yymsp -= yysize-1;
-      yymsp->stateno = (YYACTIONTYPE)yyact;
-      yymsp->major = (YYCODETYPE)yygoto;
-      yymsp->minor = yygotominor;
-    }else
-#endif
-    {
-      yy_shift(yypParser,yyact,yygoto,&yygotominor);
-    }
-  }else{
-    assert( yyact == YYNSTATE + YYNRULE + 1 );
-    yy_accept(yypParser);
-  }
-=======
   assert( yyruleno<sizeof(yyRuleInfo)/sizeof(yyRuleInfo[0]) );
   yygoto = yyRuleInfo[yyruleno].lhs;
   yysize = yyRuleInfo[yyruleno].nrhs;
@@ -4283,7 +2876,6 @@
   yymsp->stateno = (YYACTIONTYPE)yyact;
   yymsp->major = (YYCODETYPE)yygoto;
   yyTraceShift(yypParser, yyact, "... then shift");
->>>>>>> c380e8f2
 }
 
 /*
@@ -4299,14 +2891,11 @@
     fprintf(yyTraceFILE,"%sFail!\n",yyTracePrompt);
   }
 #endif
-  while( yypParser->yyidx>=0 ) yy_pop_parser_stack(yypParser);
+  while( yypParser->yytos>yypParser->yystack ) yy_pop_parser_stack(yypParser);
   /* Here code is inserted which will be executed whenever the
   ** parser fails */
-<<<<<<< HEAD
-=======
 /************ Begin %parse_failure code ***************************************/
 /************ End %parse_failure code *****************************************/
->>>>>>> c380e8f2
   ParseARG_STORE; /* Suppress warning about unused %extra_argument variable */
 }
 #endif /* YYNOERRORRECOVERY */
@@ -4317,15 +2906,11 @@
 static void yy_syntax_error(
   yyParser *yypParser,           /* The parser */
   int yymajor,                   /* The major type of the error token */
-  YYMINORTYPE yyminor            /* The minor type of the error token */
+  ParseTOKENTYPE yyminor         /* The minor type of the error token */
 ){
   ParseARG_FETCH;
-<<<<<<< HEAD
-#define TOKEN (yyminor.yy0)
-=======
 #define TOKEN yyminor
 /************ Begin %syntax_error code ****************************************/
->>>>>>> c380e8f2
 
   pInfo->valid = false;
   int32_t outputBufLen = tListLen(pInfo->pzErrMsg);
@@ -4348,10 +2933,7 @@
   }
 
   assert(len <= outputBufLen);
-<<<<<<< HEAD
-=======
 /************ End %syntax_error code ******************************************/
->>>>>>> c380e8f2
   ParseARG_STORE; /* Suppress warning about unused %extra_argument variable */
 }
 
@@ -4367,14 +2949,15 @@
     fprintf(yyTraceFILE,"%sAccept!\n",yyTracePrompt);
   }
 #endif
-  while( yypParser->yyidx>=0 ) yy_pop_parser_stack(yypParser);
+#ifndef YYNOERRORRECOVERY
+  yypParser->yyerrcnt = -1;
+#endif
+  assert( yypParser->yytos==yypParser->yystack );
   /* Here code is inserted which will be executed whenever the
   ** parser accepts */
-
-<<<<<<< HEAD
-=======
+/*********** Begin %parse_accept code *****************************************/
+
 /*********** End %parse_accept code *******************************************/
->>>>>>> c380e8f2
   ParseARG_STORE; /* Suppress warning about unused %extra_argument variable */
 }
 
@@ -4404,51 +2987,24 @@
   ParseARG_PDECL               /* Optional %extra_argument parameter */
 ){
   YYMINORTYPE yyminorunion;
-<<<<<<< HEAD
-  int yyact;            /* The parser action. */
-=======
   unsigned int yyact;   /* The parser action. */
 #if !defined(YYERRORSYMBOL) && !defined(YYNOERRORRECOVERY)
->>>>>>> c380e8f2
   int yyendofinput;     /* True if we are at the end of input */
+#endif
 #ifdef YYERRORSYMBOL
   int yyerrorhit = 0;   /* True if yymajor has invoked an error */
 #endif
   yyParser *yypParser;  /* The parser */
 
-<<<<<<< HEAD
-  /* (re)initialize the parser, if necessary */
-  yypParser = (yyParser*)yyp;
-  if( yypParser->yyidx<0 ){
-#if YYSTACKDEPTH<=0
-    if( yypParser->yystksz <=0 ){
-      /*memset(&yyminorunion, 0, sizeof(yyminorunion));*/
-      yyminorunion = yyzerominor;
-      yyStackOverflow(yypParser, &yyminorunion);
-      return;
-    }
-#endif
-    yypParser->yyidx = 0;
-    yypParser->yyerrcnt = -1;
-    yypParser->yystack[0].stateno = 0;
-    yypParser->yystack[0].major = 0;
-  }
-  yyminorunion.yy0 = yyminor;
-  yyendofinput = (yymajor==0);
-=======
   yypParser = (yyParser*)yyp;
   assert( yypParser->yytos!=0 );
 #if !defined(YYERRORSYMBOL) && !defined(YYNOERRORRECOVERY)
   yyendofinput = (yymajor==0);
 #endif
->>>>>>> c380e8f2
   ParseARG_STORE;
 
 #ifndef NDEBUG
   if( yyTraceFILE ){
-<<<<<<< HEAD
-    fprintf(yyTraceFILE,"%sInput %s\n",yyTracePrompt,yyTokenName[yymajor]);
-=======
     int stateno = yypParser->yytos->stateno;
     if( stateno < YY_MIN_REDUCE ){
       fprintf(yyTraceFILE,"%sInput '%s' in state %d\n",
@@ -4457,21 +3013,11 @@
       fprintf(yyTraceFILE,"%sInput '%s' with pending reduce %d\n",
               yyTracePrompt,yyTokenName[yymajor],stateno-YY_MIN_REDUCE);
     }
->>>>>>> c380e8f2
   }
 #endif
 
   do{
     yyact = yy_find_shift_action(yypParser,(YYCODETYPE)yymajor);
-<<<<<<< HEAD
-    if( yyact<YYNSTATE ){
-      assert( !yyendofinput );  /* Impossible to shift the $ token */
-      yy_shift(yypParser,yyact,yymajor,&yyminorunion);
-      yypParser->yyerrcnt--;
-      yymajor = YYNOCODE;
-    }else if( yyact < YYNSTATE + YYNRULE ){
-      yy_reduce(yypParser,yyact-YYNSTATE);
-=======
     if( yyact >= YY_MIN_REDUCE ){
       yy_reduce(yypParser,yyact-YY_MIN_REDUCE,yymajor,yyminor);
     }else if( yyact <= YY_MAX_SHIFTREDUCE ){
@@ -4484,9 +3030,9 @@
       yypParser->yytos--;
       yy_accept(yypParser);
       return;
->>>>>>> c380e8f2
     }else{
       assert( yyact == YY_ERROR_ACTION );
+      yyminorunion.yy0 = yyminor;
 #ifdef YYERRORSYMBOL
       int yymx;
 #endif
@@ -4516,9 +3062,9 @@
       **
       */
       if( yypParser->yyerrcnt<0 ){
-        yy_syntax_error(yypParser,yymajor,yyminorunion);
+        yy_syntax_error(yypParser,yymajor,yyminor);
       }
-      yymx = yypParser->yystack[yypParser->yyidx].major;
+      yymx = yypParser->yytos->major;
       if( yymx==YYERRORSYMBOL || yyerrorhit ){
 #ifndef NDEBUG
         if( yyTraceFILE ){
@@ -4526,34 +3072,26 @@
              yyTracePrompt,yyTokenName[yymajor]);
         }
 #endif
-        yy_destructor(yypParser, (YYCODETYPE)yymajor,&yyminorunion);
+        yy_destructor(yypParser, (YYCODETYPE)yymajor, &yyminorunion);
         yymajor = YYNOCODE;
       }else{
-<<<<<<< HEAD
-         while(
-          yypParser->yyidx >= 0 &&
-          yymx != YYERRORSYMBOL &&
-          (yyact = yy_find_reduce_action(
-                        yypParser->yystack[yypParser->yyidx].stateno,
-                        YYERRORSYMBOL)) >= YYNSTATE
-=======
         while( yypParser->yytos >= yypParser->yystack
             && yymx != YYERRORSYMBOL
             && (yyact = yy_find_reduce_action(
                         yypParser->yytos->stateno,
                         YYERRORSYMBOL)) >= YY_MIN_REDUCE
->>>>>>> c380e8f2
         ){
           yy_pop_parser_stack(yypParser);
         }
-        if( yypParser->yyidx < 0 || yymajor==0 ){
+        if( yypParser->yytos < yypParser->yystack || yymajor==0 ){
           yy_destructor(yypParser,(YYCODETYPE)yymajor,&yyminorunion);
           yy_parse_failed(yypParser);
+#ifndef YYNOERRORRECOVERY
+          yypParser->yyerrcnt = -1;
+#endif
           yymajor = YYNOCODE;
         }else if( yymx!=YYERRORSYMBOL ){
-          YYMINORTYPE u2;
-          u2.YYERRSYMDT = 0;
-          yy_shift(yypParser,yyact,YYERRORSYMBOL,&u2);
+          yy_shift(yypParser,yyact,YYERRORSYMBOL,yyminor);
         }
       }
       yypParser->yyerrcnt = 3;
@@ -4566,7 +3104,7 @@
       ** Applications can set this macro (for example inside %include) if
       ** they intend to abandon the parse upon the first syntax error seen.
       */
-      yy_syntax_error(yypParser,yymajor,yyminorunion);
+      yy_syntax_error(yypParser,yymajor, yyminor);
       yy_destructor(yypParser,(YYCODETYPE)yymajor,&yyminorunion);
       yymajor = YYNOCODE;
       
@@ -4581,19 +3119,19 @@
       ** three input tokens have been successfully shifted.
       */
       if( yypParser->yyerrcnt<=0 ){
-        yy_syntax_error(yypParser,yymajor,yyminorunion);
+        yy_syntax_error(yypParser,yymajor, yyminor);
       }
       yypParser->yyerrcnt = 3;
       yy_destructor(yypParser,(YYCODETYPE)yymajor,&yyminorunion);
       if( yyendofinput ){
         yy_parse_failed(yypParser);
+#ifndef YYNOERRORRECOVERY
+        yypParser->yyerrcnt = -1;
+#endif
       }
       yymajor = YYNOCODE;
 #endif
     }
-<<<<<<< HEAD
-  }while( yymajor!=YYNOCODE && yypParser->yyidx>=0 );
-=======
   }while( yymajor!=YYNOCODE && yypParser->yytos>yypParser->yystack );
 #ifndef NDEBUG
   if( yyTraceFILE ){
@@ -4607,6 +3145,5 @@
     fprintf(yyTraceFILE,"]\n");
   }
 #endif
->>>>>>> c380e8f2
   return;
 }