--- conflicted
+++ resolved
@@ -137,32 +137,18 @@
 #define ParseCTX_FETCH
 #define ParseCTX_STORE
 #define YYFALLBACK 1
-<<<<<<< HEAD
 #define YYNSTATE             327
-#define YYNRULE              270
-#define YYNRULE_WITH_ACTION  270
+#define YYNRULE              271
+#define YYNRULE_WITH_ACTION  271
 #define YYNTOKEN             191
 #define YY_MAX_SHIFT         326
-#define YY_MIN_SHIFTREDUCE   521
-#define YY_MAX_SHIFTREDUCE   790
-#define YY_ERROR_ACTION      791
-#define YY_ACCEPT_ACTION     792
-#define YY_NO_ACTION         793
-#define YY_MIN_REDUCE        794
-#define YY_MAX_REDUCE        1063
-=======
-#define YYNSTATE             315
-#define YYNRULE              267
-#define YYNTOKEN             187
-#define YY_MAX_SHIFT         314
-#define YY_MIN_SHIFTREDUCE   506
-#define YY_MAX_SHIFTREDUCE   772
-#define YY_ERROR_ACTION      773
-#define YY_ACCEPT_ACTION     774
-#define YY_NO_ACTION         775
-#define YY_MIN_REDUCE        776
-#define YY_MAX_REDUCE        1042
->>>>>>> 4f6fa025
+#define YY_MIN_SHIFTREDUCE   522
+#define YY_MAX_SHIFTREDUCE   792
+#define YY_ERROR_ACTION      793
+#define YY_ACCEPT_ACTION     794
+#define YY_NO_ACTION         795
+#define YY_MIN_REDUCE        796
+#define YY_MAX_REDUCE        1066
 /************* End control #defines *******************************************/
 #define YY_NLOOKAHEAD ((int)(sizeof(yy_lookahead)/sizeof(yy_lookahead[0])))
 
@@ -229,79 +215,77 @@
 **  yy_default[]       Default action for each state.
 **
 *********** Begin parsing tables **********************************************/
-<<<<<<< HEAD
-#define YY_ACTTAB_COUNT (696)
+#define YY_ACTTAB_COUNT (688)
 static const YYACTIONTYPE yy_action[] = {
- /*     0 */   965,  570,  188,  570,  209,  324,  930,   17,   71,  571,
- /*    10 */    84,  571, 1044,   49,   50,  147,   53,   54,  140,  186,
+ /*     0 */   967,  571,  188,  571,  209,  324,  932,   17,   71,  572,
+ /*    10 */    84,  572, 1047,   49,   50,  147,   53,   54,  140,  186,
  /*    20 */   221,   43,  188,   52,  269,   57,   55,   59,   56,  192,
- /*    30 */    32,  216, 1045,   48,   47, 1041,  188,   46,   45,   44,
- /*    40 */   929,  927,  928,   29,  931,  215, 1045,  522,  523,  524,
- /*    50 */   525,  526,  527,  528,  529,  530,  531,  532,  533,  534,
- /*    60 */   535,  325,  962,  213,  238,   49,   50,   32,   53,   54,
- /*    70 */   147,  210,  221,   43,  941,   52,  269,   57,   55,   59,
- /*    80 */    56,  254,  997,   72,  264,   48,   47,  290,  944,   46,
- /*    90 */    45,   44,   49,   50,  147,   53,   54,   32,  290,  221,
- /*   100 */    43,  570,   52,  269,   57,   55,   59,   56,  224,  571,
- /*   110 */    32,  941,   48,   47,   76,  233,   46,   45,   44,   49,
- /*   120 */    51,   38,   53,   54,  854,  226,  221,   43,  570,   52,
- /*   130 */   269,   57,   55,   59,   56,  266,  571,   80,  225,   48,
- /*   140 */    47,  941,   83,   46,   45,   44,   50,  310,   53,   54,
- /*   150 */   944,  293,  221,   43,  941,   52,  269,   57,   55,   59,
- /*   160 */    56,  996,  737,   32,  228,   48,   47, 1040,   12,   46,
- /*   170 */    45,   44,   86,   23,  288,  319,  318,  287,  286,  285,
- /*   180 */   317,  284,  316,  315,  314,  283,  313,  312,  904,  944,
- /*   190 */   892,  893,  894,  895,  896,  897,  898,  899,  900,  901,
- /*   200 */   902,  903,  905,  906,   53,   54,  147,  940,  221,   43,
- /*   210 */    18,   52,  269,   57,   55,   59,   56,  232,  651,   87,
- /*   220 */  1039,   48,   47,  241,  230,   46,   45,   44,  196,  220,
- /*   230 */   750,  245,  244,  741,  198,  744,   25,  747,   46,   45,
- /*   240 */    44,  124,  123,  197,  220,  750,  300,  299,  741,  320,
- /*   250 */   744,  956,  747,  932,   32,   57,   55,   59,   56,  938,
- /*   260 */  1055,  217,  218,   48,   47,  268,  211,   46,   45,   44,
- /*   270 */   323,  322,  133,   81,  944,   76,  217,  218,   23,  690,
- /*   280 */   319,  318,   38,    1,  161,  317,  205,  316,  315,  314,
- /*   290 */   234,  313,  312,  297,  296,  294,  233,  231,  941,  912,
- /*   300 */   292,  227,  910,  911,  248,  853,   70,  913,   82,  915,
- /*   310 */   916,  914,  204,  917,  918,  841,    5,  163,   32,  233,
- /*   320 */   173,   73,   35,  162,   93,   98,   89,   97,  942,  270,
- /*   330 */     3,  174,  206,  109,  114,  792,  326,   58,  280,  103,
- /*   340 */   113,  850,  119,  122,  112,  687,  173,  111,  190,  749,
- /*   350 */   116,   24,   58,  675,   32,  310,  672,  943,  673,  298,
- /*   360 */   674,  694,  941,  842,  749,  748,  181,  177,  173,  718,
- /*   370 */   719, 1007,  179,  176,  128,  127,  126,  125,  250,  219,
- /*   380 */   748,  956,   33,  739,  235,  236,   48,   47,   63,  191,
- /*   390 */    46,   45,   44,  697,   28,  302,  249,  275,  941,  703,
- /*   400 */   252,  709,  710,  142,  770,   62,   20,  751,   19,   64,
- /*   410 */   743,   19,  746,  742,   66,  745,  661,  272,  663,  740,
- /*   420 */    33,   33,   62,  102,  101,  193,  274,    6,  187,  753,
- /*   430 */    85,  662,   69,   67,  650,   62,  194,   14,   13,  195,
- /*   440 */   108,  107,  201,   16,   15,  202,  679,  677,  680,  678,
- /*   450 */   200,  121,  120,  185,  138,  136, 1006,  199,  189,  222,
- /*   460 */   246,  139, 1003, 1002,  223,  301,  676,  964,   41,  972,
- /*   470 */   974,  141,  145,  957,  253,  137,  939,  989,  988,  157,
- /*   480 */   158,  937,  159,  255,  160,  702,  311,  855,  908,  110,
- /*   490 */   277,  954,  153,  278,  150,  148,  279,  149,  281,  282,
- /*   500 */    68,   65,  212,   39,  183,   36,  291,  849,  257, 1060,
- /*   510 */   262,   99,   60, 1059, 1057,  267,  164,  265,  295, 1054,
- /*   520 */   105, 1053, 1051,  165,  873,   37,   34,   40,  184,  838,
- /*   530 */   115,  836,  117,  118,  834,  833,  237,  175,  831,  830,
- /*   540 */   829,  828,  827,  826,  825,  263,  178,  261,  180,  822,
- /*   550 */   820,  818,  816,  814,  182,  259,  251,   74,   77,  256,
- /*   560 */   258,  990,   42,  303,  304,  305,  306,  307,  308,  207,
- /*   570 */   229,  309,  276,  321,  790,  240,  239,  789,  208,   94,
- /*   580 */    95,  203,  242,  243,  788,  776,  247,  775,  252,    8,
- /*   590 */   271,   75,  682,  832,  824,  167,  874,  170,  168,  166,
- /*   600 */   129,  172,  169,  171,    2,  130,  131,  823,    4,  132,
- /*   610 */   815,   78,  704,  143,  154,  155,  151,  152,  156,  707,
- /*   620 */   144,  214,   26,  920,   79,  260,    9,  711,  146,    7,
- /*   630 */    10,  752,   27,   11,   21,  273,   22,  754,   88,   86,
- /*   640 */    30,   90,   91,   31,   92,  614,  610,  608,  607,  606,
- /*   650 */   603,   33,  289,   96,  100,  574,   61,  104,  653,  652,
- /*   660 */   649,  598,  596,  588,  594,  590,  592,  586,  584,  617,
- /*   670 */   616,  106,  615,  613,  612,  611,  609,  605,  604,   62,
- /*   680 */   572,  794,  539,  537,  793,  793,  793,  134,  793,  793,
- /*   690 */   793,  793,  793,  793,  793,  135,
+ /*    30 */    32,  216, 1048,   48,   47, 1044,  188,   46,   45,   44,
+ /*    40 */   931,  929,  930,   29,  933,  215, 1048,  523,  524,  525,
+ /*    50 */   526,  527,  528,  529,  530,  531,  532,  533,  534,  535,
+ /*    60 */   536,  325,  964,  213,  238,   49,   50,   32,   53,   54,
+ /*    70 */   147,  210,  221,   43,  943,   52,  269,   57,   55,   59,
+ /*    80 */    56,  254,  999,   72,  264,   48,   47,  290,  946,   46,
+ /*    90 */    45,   44,   49,   50,  290,   53,   54,   32,   83,  221,
+ /*   100 */    43,  571,   52,  269,   57,   55,   59,   56,  224,  572,
+ /*   110 */    32,  943,   48,   47,   76,  310,   46,   45,   44,   49,
+ /*   120 */    51,   38,   53,   54,   12,  226,  221,   43,   86,   52,
+ /*   130 */   269,   57,   55,   59,   56,  266,  228,   80,  225,   48,
+ /*   140 */    47,  943,  320,   46,   45,   44,   50, 1043,   53,   54,
+ /*   150 */   946,  293,  221,   43,  943,   52,  269,   57,   55,   59,
+ /*   160 */    56,  946,  738,  233,  147,   48,   47,  946,  940,   46,
+ /*   170 */    45,   44,  856,   23,  288,  319,  318,  287,  286,  285,
+ /*   180 */   317,  284,  316,  315,  314,  283,  313,  312,  906,   32,
+ /*   190 */   894,  895,  896,  897,  898,  899,  900,  901,  902,  903,
+ /*   200 */   904,  905,  907,  908,   53,   54,  147, 1042,  221,   43,
+ /*   210 */   227,   52,  269,   57,   55,   59,   56,  205,   32,   18,
+ /*   220 */   958,   48,   47,    1,  161,   46,   45,   44,  220,  751,
+ /*   230 */   294,  998,  742,  943,  745,  211,  748,  196,  220,  751,
+ /*   240 */   206,  571,  742,  198,  745,   32,  748,    5,  163,  572,
+ /*   250 */   124,  123,  197,   35,  162,   93,   98,   89,   97,  298,
+ /*   260 */   217,  218,  943,   28,  268,   23,  275,  319,  318,  280,
+ /*   270 */   217,  218,  317,   81,  316,  315,  314, 1058,  313,  312,
+ /*   280 */   232,  691,  914,  843,   76,  912,  913,   32,  173,  942,
+ /*   290 */   915,   38,  917,  918,  916,   82,  919,  920,   57,   55,
+ /*   300 */    59,   56,  190,   87,  794,  326,   48,   47,   73,  852,
+ /*   310 */    46,   45,   44,  248,  173,   70,  109,  114,   46,   45,
+ /*   320 */    44,  204,  103,  113,  230,  119,  122,  112,  302,  719,
+ /*   330 */   720,  943,  233,  116,   48,   47,   58,  934,   46,   45,
+ /*   340 */    44,  855,  752,  111,    3,  174,   58,  219,  750,   25,
+ /*   350 */   958,  310,  752,  234,  652,  250,  297,  296,  750,   33,
+ /*   360 */   181,  177,  270,  695,  749,  249,  179,  176,  128,  127,
+ /*   370 */   126,  125,  676,  698,  749,  673,  233,  674,  241,  675,
+ /*   380 */   252,  191,  300,  299,  740,  944,  245,  244,  323,  322,
+ /*   390 */   133,  844,  193,  688,  704,    6,  173,  231,  142,   24,
+ /*   400 */   292,  710,  711,  235,  236,   62,   20,   63,  772,  753,
+ /*   410 */    66,  187,   19,   19,  744,  743,  747,  746,  662,  272,
+ /*   420 */   741,  664,   33,   33,  194,   62,  274,  663,   64,   67,
+ /*   430 */    85,   62,  102,  101,  121,  120,   14,   13,   69,  680,
+ /*   440 */   651,  681,  108,  107,   16,   15,  678,  945,  679,  138,
+ /*   450 */   136,  195,  201,  202,  200,  185, 1009,  199,  189, 1008,
+ /*   460 */   222, 1005,  755, 1004,  223,  301,  246,   41,  139,  966,
+ /*   470 */   974,  976,  141,  959,  145,  253,  991,  990,  137,  941,
+ /*   480 */   251,  158,  157,  939,  910,  677,  255,  110,  703,  159,
+ /*   490 */   212,  303,  156,  154,  956,  151,  148,  160,  857,  277,
+ /*   500 */   278,  279,  267,   68,  281,  257,  282,   39,  183,   36,
+ /*   510 */   262,   65,  291,  851, 1063,   99, 1062,  149, 1060,  164,
+ /*   520 */   295, 1057,  105,   60, 1056, 1054,  165,  875,   37,   34,
+ /*   530 */    40,  184,  840,  115,  838,  117,  118,  836,  835,  237,
+ /*   540 */   175,  265,  833,  263,  832,  831,  830,  829,  828,  827,
+ /*   550 */   261,  178,  180,  824,  822,  820,  818,  816,  182,  259,
+ /*   560 */    74,   77,  256,  258,  992,   42,  311,  304,  305,  306,
+ /*   570 */   207,  308,  307,  309,  229,  276,  321,  792,  240,  208,
+ /*   580 */   203,   94,   95,  791,  239,  243,  834,  242,  790,  778,
+ /*   590 */   777,  247,  252,  271,    8,  129,  168,  130,  167,  876,
+ /*   600 */   166,  170,  169,  172,  171,    2,   75,  826,  683,  131,
+ /*   610 */   825,    4,  132,   78,  817,  705,  143,  155,  708,  152,
+ /*   620 */   150,   79,  214,  153,  144,  712,  922,  260,  146,    9,
+ /*   630 */    10,   88,  754,    7,   26,   27,   11,   21,  756,   22,
+ /*   640 */    30,  273,   90,   92,   86,   91,   31,  615,  611,  609,
+ /*   650 */   608,  607,  604,  575,  289,   96,  100,   33,   61,  654,
+ /*   660 */   653,  650,  599,  597,  589,  595,  591,  593,  104,  106,
+ /*   670 */   587,  585,  618,  617,  616,  614,  613,  612,  610,  606,
+ /*   680 */   605,   62,  573,  540,  134,  135,  538,  796,
 };
 static const YYCODETYPE yy_lookahead[] = {
  /*     0 */   194,    1,  255,    1,  193,  194,    0,  255,  200,    9,
@@ -313,67 +297,67 @@
  /*    60 */    58,   59,  256,  214,   62,   13,   14,  194,   16,   17,
  /*    70 */   194,  235,   20,   21,  238,   23,   24,   25,   26,   27,
  /*    80 */    28,  257,  261,   83,  263,   33,   34,   81,  239,   37,
- /*    90 */    38,   39,   13,   14,  194,   16,   17,  194,   81,   20,
+ /*    90 */    38,   39,   13,   14,   81,   16,   17,  194,   83,   20,
  /*   100 */    21,    1,   23,   24,   25,   26,   27,   28,  235,    9,
- /*   110 */   194,  238,   33,   34,  109,  194,   37,   38,   39,   13,
- /*   120 */    14,  116,   16,   17,  203,  214,   20,   21,    1,   23,
- /*   130 */    24,   25,   26,   27,   28,  259,    9,  261,  235,   33,
- /*   140 */    34,  238,   83,   37,   38,   39,   14,   86,   16,   17,
+ /*   110 */   194,  238,   33,   34,  109,   86,   37,   38,   39,   13,
+ /*   120 */    14,  116,   16,   17,  109,  214,   20,   21,  113,   23,
+ /*   130 */    24,   25,   26,   27,   28,  259,  214,  261,  235,   33,
+ /*   140 */    34,  238,  214,   37,   38,   39,   14,  255,   16,   17,
  /*   150 */   239,  235,   20,   21,  238,   23,   24,   25,   26,   27,
- /*   160 */    28,  261,  110,  194,  214,   33,   34,  255,  109,   37,
- /*   170 */    38,   39,  113,   93,   94,   95,   96,   97,   98,   99,
- /*   180 */   100,  101,  102,  103,  104,  105,  106,  107,  213,  239,
+ /*   160 */    28,  239,  110,  194,  194,   33,   34,  239,  194,   37,
+ /*   170 */    38,   39,  203,   93,   94,   95,   96,   97,   98,   99,
+ /*   180 */   100,  101,  102,  103,  104,  105,  106,  107,  213,  194,
  /*   190 */   215,  216,  217,  218,  219,  220,  221,  222,  223,  224,
- /*   200 */   225,  226,  227,  228,   16,   17,  194,  238,   20,   21,
- /*   210 */    44,   23,   24,   25,   26,   27,   28,   68,    5,  200,
- /*   220 */   255,   33,   34,  139,   68,   37,   38,   39,   62,    1,
- /*   230 */     2,  147,  148,    5,   68,    7,  109,    9,   37,   38,
- /*   240 */    39,   75,   76,   77,    1,    2,   33,   34,    5,  214,
- /*   250 */     7,  237,    9,  234,  194,   25,   26,   27,   28,  194,
- /*   260 */   239,   33,   34,   33,   34,   37,  252,   37,   38,   39,
- /*   270 */    65,   66,   67,  261,  239,  109,   33,   34,   93,   37,
- /*   280 */    95,   96,  116,  201,  202,  100,  255,  102,  103,  104,
- /*   290 */   141,  106,  107,  144,  145,  235,  194,  141,  238,  213,
- /*   300 */   144,  236,  216,  217,  138,  203,  140,  221,  240,  223,
- /*   310 */   224,  225,  146,  227,  228,  199,   63,   64,  194,  194,
- /*   320 */   204,  253,   69,   70,   71,   72,   73,   74,  203,   15,
- /*   330 */   197,  198,  255,   63,   64,  191,  192,  109,   85,   69,
- /*   340 */    70,  199,   72,   73,   74,  114,  204,   78,  255,  121,
- /*   350 */    80,  120,  109,    2,  194,   86,    5,  239,    7,  235,
- /*   360 */     9,  119,  238,  199,  121,  137,   63,   64,  204,  128,
- /*   370 */   129,  230,   69,   70,   71,   72,   73,   74,  110,   61,
- /*   380 */   137,  237,  114,    1,   33,   34,   33,   34,  114,  255,
- /*   390 */    37,   38,   39,  110,  109,  235,  252,  112,  238,  110,
- /*   400 */   117,  110,  110,  114,  110,  114,  114,  110,  114,  135,
- /*   410 */     5,  114,    7,    5,  114,    7,  110,  110,  110,   37,
- /*   420 */   114,  114,  114,  142,  143,  255,  110,  109,  255,  115,
- /*   430 */   114,  110,  109,  133,  111,  114,  255,  142,  143,  255,
- /*   440 */   142,  143,  255,  142,  143,  255,    5,    5,    7,    7,
- /*   450 */   255,   78,   79,  255,   63,   64,  230,  255,  255,  230,
- /*   460 */   194,  194,  230,  230,  230,  230,  115,  194,  254,  194,
- /*   470 */   194,  194,  194,  237,  237,   61,  237,  262,  262,  241,
- /*   480 */   194,  194,  194,  258,  194,  121,  108,  194,  229,   92,
- /*   490 */   194,  251,  245,  194,  248,  250,  194,  249,  194,  194,
- /*   500 */   132,  134,  258,  194,  194,  194,  194,  194,  258,  194,
- /*   510 */   258,  194,  131,  194,  194,  126,  194,  130,  194,  194,
- /*   520 */   194,  194,  194,  194,  194,  194,  194,  194,  194,  194,
+ /*   200 */   225,  226,  227,  228,   16,   17,  194,  255,   20,   21,
+ /*   210 */   236,   23,   24,   25,   26,   27,   28,  255,  194,   44,
+ /*   220 */   237,   33,   34,  201,  202,   37,   38,   39,    1,    2,
+ /*   230 */   235,  261,    5,  238,    7,  252,    9,   62,    1,    2,
+ /*   240 */   255,    1,    5,   68,    7,  194,    9,   63,   64,    9,
+ /*   250 */    75,   76,   77,   69,   70,   71,   72,   73,   74,  235,
+ /*   260 */    33,   34,  238,  109,   37,   93,  112,   95,   96,   85,
+ /*   270 */    33,   34,  100,  261,  102,  103,  104,  239,  106,  107,
+ /*   280 */    68,   37,  213,  199,  109,  216,  217,  194,  204,  238,
+ /*   290 */   221,  116,  223,  224,  225,  240,  227,  228,   25,   26,
+ /*   300 */    27,   28,  255,  200,  191,  192,   33,   34,  253,  199,
+ /*   310 */    37,   38,   39,  138,  204,  140,   63,   64,   37,   38,
+ /*   320 */    39,  146,   69,   70,   68,   72,   73,   74,  235,  128,
+ /*   330 */   129,  238,  194,   80,   33,   34,  109,  234,   37,   38,
+ /*   340 */    39,  203,  115,   78,  197,  198,  109,   61,  121,  109,
+ /*   350 */   237,   86,  115,  141,    5,  110,  144,  145,  121,  114,
+ /*   360 */    63,   64,   15,  119,  137,  252,   69,   70,   71,   72,
+ /*   370 */    73,   74,    2,  110,  137,    5,  194,    7,  139,    9,
+ /*   380 */   117,  255,   33,   34,    1,  203,  147,  148,   65,   66,
+ /*   390 */    67,  199,  255,  114,  110,  109,  204,  141,  114,  120,
+ /*   400 */   144,  110,  110,   33,   34,  114,  114,  114,  110,  110,
+ /*   410 */   114,  255,  114,  114,    5,    5,    7,    7,  110,  110,
+ /*   420 */    37,  110,  114,  114,  255,  114,  110,  110,  135,  133,
+ /*   430 */   114,  114,  142,  143,   78,   79,  142,  143,  109,    5,
+ /*   440 */   111,    7,  142,  143,  142,  143,    5,  239,    7,   63,
+ /*   450 */    64,  255,  255,  255,  255,  255,  230,  255,  255,  230,
+ /*   460 */   230,  230,  115,  230,  230,  230,  194,  254,  194,  194,
+ /*   470 */   194,  194,  194,  237,  194,  237,  262,  262,   61,  237,
+ /*   480 */   195,  194,  241,  194,  229,  115,  258,   92,  121,  194,
+ /*   490 */   258,   91,  242,  244,  251,  247,  250,  194,  194,  194,
+ /*   500 */   194,  194,  126,  132,  194,  258,  194,  194,  194,  194,
+ /*   510 */   258,  134,  194,  194,  194,  194,  194,  249,  194,  194,
+ /*   520 */   194,  194,  194,  131,  194,  194,  194,  194,  194,  194,
  /*   530 */   194,  194,  194,  194,  194,  194,  194,  194,  194,  194,
- /*   540 */   194,  194,  194,  194,  194,  125,  194,  124,  194,  194,
- /*   550 */   194,  194,  194,  194,  194,  123,  195,  195,  195,  122,
- /*   560 */   195,  195,  136,   91,   51,   88,   90,   55,   89,  195,
- /*   570 */   195,   87,  195,   81,    5,    5,  149,    5,  195,  200,
- /*   580 */   200,  195,  149,    5,    5,   95,  139,   94,  117,  109,
- /*   590 */   112,  118,  110,  195,  195,  210,  212,  207,  206,  211,
- /*   600 */   196,  205,  209,  208,  201,  196,  196,  195,  197,  196,
- /*   610 */   195,  114,  110,  109,  244,  243,  247,  246,  242,  110,
- /*   620 */   114,    1,  114,  229,  109,  109,  127,  110,  109,  109,
- /*   630 */   127,  110,  114,  109,  109,  112,  109,  115,   78,  113,
- /*   640 */    84,   83,   71,   84,   83,    9,    5,    5,    5,    5,
- /*   650 */     5,  114,   15,   78,  143,   82,   16,  143,    5,    5,
- /*   660 */   110,    5,    5,    5,    5,    5,    5,    5,    5,    5,
- /*   670 */     5,  143,    5,    5,    5,    5,    5,    5,    5,  114,
- /*   680 */    82,    0,   61,   60,  266,  266,  266,   21,  266,  266,
- /*   690 */   266,  266,  266,  266,  266,   21,  266,  266,  266,  266,
+ /*   540 */   194,  130,  194,  125,  194,  194,  194,  194,  194,  194,
+ /*   550 */   124,  194,  194,  194,  194,  194,  194,  194,  194,  123,
+ /*   560 */   195,  195,  122,  195,  195,  136,  108,   51,   88,   90,
+ /*   570 */   195,   89,   55,   87,  195,  195,   81,    5,    5,  195,
+ /*   580 */   195,  200,  200,    5,  149,    5,  195,  149,    5,   95,
+ /*   590 */    94,  139,  117,  112,  109,  196,  206,  196,  210,  212,
+ /*   600 */   211,  207,  209,  205,  208,  201,  118,  195,  110,  196,
+ /*   610 */   195,  197,  196,  114,  195,  110,  109,  243,  110,  246,
+ /*   620 */   248,  109,    1,  245,  114,  110,  229,  109,  109,  127,
+ /*   630 */   127,   78,  110,  109,  114,  114,  109,  109,  115,  109,
+ /*   640 */    84,  112,   83,   83,  113,   71,   84,    9,    5,    5,
+ /*   650 */     5,    5,    5,   82,   15,   78,  143,  114,   16,    5,
+ /*   660 */     5,  110,    5,    5,    5,    5,    5,    5,  143,  143,
+ /*   670 */     5,    5,    5,    5,    5,    5,    5,    5,    5,    5,
+ /*   680 */     5,  114,   82,   61,   21,   21,   60,    0,  266,  266,
+ /*   690 */   266,  266,  266,  266,  266,  266,  266,  266,  266,  266,
  /*   700 */   266,  266,  266,  266,  266,  266,  266,  266,  266,  266,
  /*   710 */   266,  266,  266,  266,  266,  266,  266,  266,  266,  266,
  /*   720 */   266,  266,  266,  266,  266,  266,  266,  266,  266,  266,
@@ -391,360 +375,104 @@
  /*   840 */   266,  266,  266,  266,  266,  266,  266,  266,  266,  266,
  /*   850 */   266,  266,  266,  266,  266,  266,  266,  266,  266,  266,
  /*   860 */   266,  266,  266,  266,  266,  266,  266,  266,  266,  266,
- /*   870 */   266,  266,  266,  266,  266,  266,  266,  266,  266,  266,
- /*   880 */   266,  266,  266,  266,  266,  266,  266,
-=======
-#define YY_ACTTAB_COUNT (680)
-static const YYACTIONTYPE yy_action[] = {
- /*     0 */   133,  553,  202,  312,  206,  140,  943,  226,  140,  554,
- /*    10 */   774,  314,   17,   47,   48,  140,   51,   52,   30,  181,
- /*    20 */   214,   41,  181,   50,  262,   55,   53,   57,   54, 1023,
- /*    30 */   922,  209, 1024,   46,   45,  179,  181,   44,   43,   42,
- /*    40 */    47,   48,  920,   51,   52,  208, 1024,  214,   41,  553,
- /*    50 */    50,  262,   55,   53,   57,   54,  934,  554,  185,  203,
- /*    60 */    46,   45,  919,  247,   44,   43,   42,   48,  940,   51,
- /*    70 */    52,  242,  974,  214,   41,   79,   50,  262,   55,   53,
- /*    80 */    57,   54,  975,  632,  257,   30,   46,   45,  278,  225,
- /*    90 */    44,   43,   42,  507,  508,  509,  510,  511,  512,  513,
- /*   100 */   514,  515,  516,  517,  518,  519,  313,  553,   85,  231,
- /*   110 */    70,  288,  287,   47,   48,  554,   51,   52,  298,  219,
- /*   120 */   214,   41,  553,   50,  262,   55,   53,   57,   54,  918,
- /*   130 */   554,  105,  718,   46,   45, 1020,  298,   44,   43,   42,
- /*   140 */    47,   49,  910,   51,   52,  922,  140,  214,   41,  234,
- /*   150 */    50,  262,   55,   53,   57,   54, 1019,  238,  237,  227,
- /*   160 */    46,   45,  285,  284,   44,   43,   42,   23,  276,  307,
- /*   170 */   306,  275,  274,  273,  305,  272,  304,  303,  302,  271,
- /*   180 */   301,  300,  882,   30,  870,  871,  872,  873,  874,  875,
- /*   190 */   876,  877,  878,  879,  880,  881,  883,  884,   51,   52,
- /*   200 */   821, 1018,  214,   41,  166,   50,  262,   55,   53,   57,
- /*   210 */    54,  259,   18,   78,   82,   46,   45,  198,  223,   44,
- /*   220 */    43,   42,  213,  731,  217,   25,  722,  919,  725,  190,
- /*   230 */   728,  221,  213,  731,  199,  191,  722,  724,  725,  727,
- /*   240 */   728,  118,  117,  189,  263,  905,  906,   29,  909,   44,
- /*   250 */    43,   42,   30,   74,  210,  211,  308,  922,  261,   30,
- /*   260 */    23,   36,  307,  306,  210,  211,  934,  305,   30,  304,
- /*   270 */   303,  302,   74,  301,  300,  890,  908,  183,  888,  889,
- /*   280 */    36,  204,  922,  891,  916,  893,  894,  892,  224,  895,
- /*   290 */   896,  280,  656,  218,  830,  653,  919,  654,  166,  655,
- /*   300 */   281,   69,  241,  919,   68,   55,   53,   57,   54,  282,
- /*   310 */   197,  671,  919,   46,   45,   30,  822,   44,   43,   42,
- /*   320 */   166,  103,  108,  228,  229,   56,  220,   97,  107,  113,
- /*   330 */   116,  106,  732,  907,  723,   56,  726,  110,  730,   30,
- /*   340 */   735,   12,  732,    5,  156,   84,  184,   81,  730,   33,
- /*   350 */   155,   92,   87,   91,  729,  278,  286,    1,  154,  919,
- /*   360 */   174,  170,  186,  212,  729,   80,  172,  169,  121,  120,
- /*   370 */   119,   46,   45,    3,  167,   44,   43,   42,   71,  720,
- /*   380 */   290,  699,  700,  919,  311,  310,  126,  243,  668,  675,
- /*   390 */   678,   31,  684,  690,  180,   24,  135,   60,  245,  691,
- /*   400 */   752,  657,  733,   20,   19,   61,   19,    6,   64,  642,
- /*   410 */   265, 1034,  644,   31,   31,  721,   60,  267,  643,  187,
- /*   420 */    28,   83,   60,  268,   96,   95,  188,   62,   65,   14,
- /*   430 */    13,  102,  101,  660,   67,  661,  631,  194,   16,   15,
- /*   440 */   658,  195,  659,  115,  114,  131,  129,  193,  178,  192,
- /*   450 */   182,  921,  985,  984,  215,  981,  239,  980,  132,  942,
- /*   460 */   216,  289,   39,  950,  952,  967,  134,  966,  138,  935,
- /*   470 */   246,  130,  248,  917,  151,  915,  150,  205,  683,  250,
- /*   480 */   152,  886,  299,  153,  291,  148,  146,  260,  142,  932,
- /*   490 */   141,   58,  833,  270,   66,  255,  143,   37,   63,  176,
- /*   500 */    34,  279,  829,  258,  144, 1039,   93,  256, 1038, 1036,
- /*   510 */   157,  254,  283, 1033,   99, 1032, 1030,  158,  851,   35,
- /*   520 */   252,  145,   32,   38,  177,  818,  109,  816,  111,   40,
- /*   530 */   112,  814,  813,  230,  168,  811,  810,  809,  808,  807,
- /*   540 */   806,  171,  173,  803,  801,  799,  797,  795,  175,  249,
- /*   550 */   244,   72,   75,  104,  251,  968,  292,  293,  294,  295,
- /*   560 */   296,  297,  309,  200,  222,  269,  772,  232,  201,  233,
- /*   570 */   771,   88,   89,  196,  235,  236,  770,  758,  757,  240,
- /*   580 */   245,    8,  264,   73,  812,  663,  805,  161,  852,  159,
- /*   590 */   160,  163,  162,  164,  165,  122,  123,  124,  804,   76,
- /*   600 */   125,  796,    4,    2,  685,  136,  137,  688,   77,  149,
- /*   610 */   147,  207,  253,   86,  692,  898,  139,    9,   10,   26,
- /*   620 */    27,  734,    7,   11,  736,   21,   22,  266,  595,  591,
- /*   630 */   589,   84,  588,  587,  584,  557,  277,   94,   90,   31,
- /*   640 */   634,  633,   59,  630,  579,  577,   98,  569,  575,  571,
- /*   650 */   573,  567,  565,  100,  598,  597,  596,  594,  593,  592,
- /*   660 */   590,  586,  585,   60,  555,  523,  521,  776,  775,  127,
- /*   670 */   775,  775,  775,  775,  775,  775,  775,  775,  775,  128,
-};
-static const YYCODETYPE yy_lookahead[] = {
- /*     0 */   191,    1,  190,  191,  210,  191,  191,  191,  191,    9,
- /*    10 */   188,  189,  252,   13,   14,  191,   16,   17,  191,  252,
- /*    20 */    20,   21,  252,   23,   24,   25,   26,   27,   28,  262,
- /*    30 */   236,  261,  262,   33,   34,  252,  252,   37,   38,   39,
- /*    40 */    13,   14,  226,   16,   17,  261,  262,   20,   21,    1,
- /*    50 */    23,   24,   25,   26,   27,   28,  234,    9,  252,  232,
- /*    60 */    33,   34,  235,  254,   37,   38,   39,   14,  253,   16,
- /*    70 */    17,  249,  258,   20,   21,  258,   23,   24,   25,   26,
- /*    80 */    27,   28,  258,    5,  260,  191,   33,   34,   79,   67,
- /*    90 */    37,   38,   39,   45,   46,   47,   48,   49,   50,   51,
- /*   100 */    52,   53,   54,   55,   56,   57,   58,    1,  197,   61,
- /*   110 */   110,   33,   34,   13,   14,    9,   16,   17,   81,  210,
- /*   120 */    20,   21,    1,   23,   24,   25,   26,   27,   28,  235,
- /*   130 */     9,   76,  105,   33,   34,  252,   81,   37,   38,   39,
- /*   140 */    13,   14,  231,   16,   17,  236,  191,   20,   21,  135,
- /*   150 */    23,   24,   25,   26,   27,   28,  252,  143,  144,  137,
- /*   160 */    33,   34,  140,  141,   37,   38,   39,   88,   89,   90,
- /*   170 */    91,   92,   93,   94,   95,   96,   97,   98,   99,  100,
- /*   180 */   101,  102,  209,  191,  211,  212,  213,  214,  215,  216,
- /*   190 */   217,  218,  219,  220,  221,  222,  223,  224,   16,   17,
- /*   200 */   196,  252,   20,   21,  200,   23,   24,   25,   26,   27,
- /*   210 */    28,  256,   44,  258,  197,   33,   34,  252,   67,   37,
- /*   220 */    38,   39,    1,    2,  232,  104,    5,  235,    7,   61,
- /*   230 */     9,  210,    1,    2,  252,   67,    5,    5,    7,    7,
- /*   240 */     9,   73,   74,   75,   15,  228,  229,  230,  231,   37,
- /*   250 */    38,   39,  191,  104,   33,   34,  210,  236,   37,  191,
- /*   260 */    88,  112,   90,   91,   33,   34,  234,   95,  191,   97,
- /*   270 */    98,   99,  104,  101,  102,  209,    0,  252,  212,  213,
- /*   280 */   112,  249,  236,  217,  191,  219,  220,  221,  137,  223,
- /*   290 */   224,  140,    2,  232,  196,    5,  235,    7,  200,    9,
- /*   300 */   232,  197,  134,  235,  136,   25,   26,   27,   28,  232,
- /*   310 */   142,   37,  235,   33,   34,  191,  196,   37,   38,   39,
- /*   320 */   200,   62,   63,   33,   34,  104,  233,   68,   69,   70,
- /*   330 */    71,   72,  111,  229,    5,  104,    7,   78,  117,  191,
- /*   340 */   111,  104,  111,   62,   63,  108,  252,  110,  117,   68,
- /*   350 */    69,   70,   71,   72,  133,   79,  232,  198,  199,  235,
- /*   360 */    62,   63,  252,   60,  133,  237,   68,   69,   70,   71,
- /*   370 */    72,   33,   34,  194,  195,   37,   38,   39,  250,    1,
- /*   380 */   232,  124,  125,  235,   64,   65,   66,  105,  109,  115,
- /*   390 */   105,  109,  105,  105,  252,  116,  109,  109,  113,  105,
- /*   400 */   105,  111,  105,  109,  109,  109,  109,  104,  109,  105,
- /*   410 */   105,  236,  105,  109,  109,   37,  109,  105,  105,  252,
- /*   420 */   104,  109,  109,  107,  138,  139,  252,  131,  129,  138,
- /*   430 */   139,  138,  139,    5,  104,    7,  106,  252,  138,  139,
- /*   440 */     5,  252,    7,   76,   77,   62,   63,  252,  252,  252,
- /*   450 */   252,  236,  227,  227,  227,  227,  191,  227,  191,  191,
- /*   460 */   227,  227,  251,  191,  191,  259,  191,  259,  191,  234,
- /*   470 */   234,   60,  255,  234,  191,  191,  238,  255,  117,  255,
- /*   480 */   191,  225,  103,  191,   86,  240,  242,  122,  246,  248,
- /*   490 */   247,  127,  191,  191,  128,  255,  245,  191,  130,  191,
- /*   500 */   191,  191,  191,  126,  244,  191,  191,  121,  191,  191,
- /*   510 */   191,  120,  191,  191,  191,  191,  191,  191,  191,  191,
- /*   520 */   119,  243,  191,  191,  191,  191,  191,  191,  191,  132,
- /*   530 */   191,  191,  191,  191,  191,  191,  191,  191,  191,  191,
- /*   540 */   191,  191,  191,  191,  191,  191,  191,  191,  191,  118,
- /*   550 */   192,  192,  192,   87,  192,  192,   50,   83,   85,   54,
- /*   560 */    84,   82,   79,  192,  192,  192,    5,  145,  192,    5,
- /*   570 */     5,  197,  197,  192,  145,    5,    5,   90,   89,  135,
- /*   580 */   113,  104,  107,  114,  192,  105,  192,  202,  208,  207,
- /*   590 */   206,  203,  205,  204,  201,  193,  193,  193,  192,  109,
- /*   600 */   193,  192,  194,  198,  105,  104,  109,  105,  104,  239,
- /*   610 */   241,    1,  104,   76,  105,  225,  104,  123,  123,  109,
- /*   620 */   109,  105,  104,  104,  111,  104,  104,  107,    9,    5,
- /*   630 */     5,  108,    5,    5,    5,   80,   15,  139,   76,  109,
- /*   640 */     5,    5,   16,  105,    5,    5,  139,    5,    5,    5,
- /*   650 */     5,    5,    5,  139,    5,    5,    5,    5,    5,    5,
- /*   660 */     5,    5,    5,  109,   80,   60,   59,    0,  263,   21,
- /*   670 */   263,  263,  263,  263,  263,  263,  263,  263,  263,   21,
- /*   680 */   263,  263,  263,  263,  263,  263,  263,  263,  263,  263,
- /*   690 */   263,  263,  263,  263,  263,  263,  263,  263,  263,  263,
- /*   700 */   263,  263,  263,  263,  263,  263,  263,  263,  263,  263,
- /*   710 */   263,  263,  263,  263,  263,  263,  263,  263,  263,  263,
- /*   720 */   263,  263,  263,  263,  263,  263,  263,  263,  263,  263,
- /*   730 */   263,  263,  263,  263,  263,  263,  263,  263,  263,  263,
- /*   740 */   263,  263,  263,  263,  263,  263,  263,  263,  263,  263,
- /*   750 */   263,  263,  263,  263,  263,  263,  263,  263,  263,  263,
- /*   760 */   263,  263,  263,  263,  263,  263,  263,  263,  263,  263,
- /*   770 */   263,  263,  263,  263,  263,  263,  263,  263,  263,  263,
- /*   780 */   263,  263,  263,  263,  263,  263,  263,  263,  263,  263,
- /*   790 */   263,  263,  263,  263,  263,  263,  263,  263,  263,  263,
- /*   800 */   263,  263,  263,  263,  263,  263,  263,  263,  263,  263,
- /*   810 */   263,  263,  263,  263,  263,  263,  263,  263,  263,  263,
- /*   820 */   263,  263,  263,  263,  263,  263,  263,  263,  263,  263,
- /*   830 */   263,  263,  263,  263,  263,  263,  263,  263,  263,  263,
- /*   840 */   263,  263,  263,  263,  263,  263,  263,  263,  263,  263,
- /*   850 */   263,  263,  263,  263,  263,  263,  263,  263,  263,  263,
- /*   860 */   263,  263,  263,  263,  263,  263,  263,
->>>>>>> 4f6fa025
+ /*   870 */   266,  266,  266,  266,  266,  266,  266,  266,  266,
 };
 #define YY_SHIFT_COUNT    (326)
 #define YY_SHIFT_MIN      (0)
-<<<<<<< HEAD
-#define YY_SHIFT_MAX      (681)
+#define YY_SHIFT_MAX      (687)
 static const unsigned short int yy_shift_ofst[] = {
- /*     0 */   166,   80,   80,  185,  185,   17,  228,  243,  100,  100,
- /*    10 */   100,  100,  100,  100,  100,  100,  100,    0,    2,  243,
- /*    20 */   351,  351,  351,  351,  127,    5,  100,  100,  100,    6,
- /*    30 */   100,  100,  100,  100,  269,   17,   61,   61,  696,  696,
- /*    40 */   696,  243,  243,  243,  243,  243,  243,  243,  243,  243,
- /*    50 */   243,  243,  243,  243,  243,  243,  243,  243,  243,  243,
- /*    60 */   243,  351,  351,  213,  213,  213,  213,  213,  213,  213,
- /*    70 */   100,  100,  100,  242,  100,    5,    5,  100,  100,  100,
- /*    80 */   241,  241,  231,    5,  100,  100,  100,  100,  100,  100,
+ /*     0 */   175,   80,   80,  172,  172,   13,  227,  237,  100,  100,
+ /*    10 */   100,  100,  100,  100,  100,  100,  100,    0,    2,  237,
+ /*    20 */   370,  370,  370,  370,  240,    5,  100,  100,  100,    6,
+ /*    30 */   100,  100,  100,  100,  265,   13,   29,   29,  688,  688,
+ /*    40 */   688,  237,  237,  237,  237,  237,  237,  237,  237,  237,
+ /*    50 */   237,  237,  237,  237,  237,  237,  237,  237,  237,  237,
+ /*    60 */   237,  370,  370,  349,  349,  349,  349,  349,  349,  349,
+ /*    70 */   100,  100,  100,  244,  100,    5,    5,  100,  100,  100,
+ /*    80 */   201,  201,  279,    5,  100,  100,  100,  100,  100,  100,
  /*    90 */   100,  100,  100,  100,  100,  100,  100,  100,  100,  100,
  /*   100 */   100,  100,  100,  100,  100,  100,  100,  100,  100,  100,
  /*   110 */   100,  100,  100,  100,  100,  100,  100,  100,  100,  100,
  /*   120 */   100,  100,  100,  100,  100,  100,  100,  100,  100,  100,
- /*   130 */   100,  100,  100,  100,  100,  100,  100,  100,  100,  414,
- /*   140 */   414,  414,  364,  364,  364,  414,  364,  414,  368,  367,
- /*   150 */   381,  389,  387,  420,  423,  432,  437,  426,  414,  414,
- /*   160 */   414,  378,   17,   17,  414,  414,  397,  472,  513,  477,
- /*   170 */   476,  512,  479,  484,  378,  414,  492,  492,  414,  492,
- /*   180 */   414,  492,  414,  696,  696,   52,   79,  106,   79,   79,
- /*   190 */   132,  188,  230,  230,  230,  230,  253,  270,  303,  353,
- /*   200 */   353,  353,  353,  149,   84,  201,  201,   59,  156,  205,
- /*   210 */   268,  283,  289,  291,  292,  294,  297,  405,  408,  382,
- /*   220 */   318,  314,  274,  300,  306,  307,  308,  316,  321,  285,
- /*   230 */   281,  295,  298,  323,  301,  441,  442,  373,  391,  569,
- /*   240 */   427,  570,  572,  433,  578,  579,  490,  493,  447,  471,
- /*   250 */   478,  480,  473,  482,  497,  502,  504,  509,  506,  515,
- /*   260 */   620,  516,  517,  519,  508,  499,  518,  503,  521,  520,
- /*   270 */   522,  524,  478,  525,  523,  527,  526,  560,  556,  558,
- /*   280 */   571,  559,  561,  636,  641,  642,  643,  644,  645,  573,
- /*   290 */   637,  575,  511,  537,  537,  640,  514,  528,  537,  653,
- /*   300 */   654,  550,  537,  656,  657,  658,  659,  660,  661,  662,
- /*   310 */   663,  664,  665,  667,  668,  669,  670,  671,  672,  673,
- /*   320 */   565,  598,  666,  674,  621,  623,  681,
+ /*   130 */   100,  100,  100,  100,  100,  100,  100,  100,  100,  417,
+ /*   140 */   417,  417,  367,  367,  367,  417,  367,  417,  371,  377,
+ /*   150 */   392,  376,  411,  418,  426,  436,  440,  429,  417,  417,
+ /*   160 */   417,  458,   13,   13,  417,  417,  395,  400,  516,  480,
+ /*   170 */   479,  517,  482,  486,  458,  417,  495,  495,  417,  495,
+ /*   180 */   417,  495,  417,  688,  688,   52,   79,  106,   79,   79,
+ /*   190 */   132,  188,  273,  273,  273,  273,  184,  253,  297,  301,
+ /*   200 */   301,  301,  301,  212,  239,  281,  281,   15,  256,  323,
+ /*   210 */   245,  263,  284,  291,  292,  298,  299,  409,  410,  383,
+ /*   220 */   286,  347,  293,  296,  308,  309,  311,  316,  317,  154,
+ /*   230 */   290,  294,  300,  329,  302,  434,  441,  356,  386,  572,
+ /*   240 */   435,  573,  578,  438,  580,  583,  494,  496,  452,  475,
+ /*   250 */   481,  485,  488,  498,  499,  505,  507,  508,  510,  512,
+ /*   260 */   621,  518,  515,  519,  520,  502,  521,  503,  522,  524,
+ /*   270 */   523,  527,  481,  528,  529,  530,  531,  553,  556,  559,
+ /*   280 */   574,  562,  560,  638,  643,  644,  645,  646,  647,  571,
+ /*   290 */   639,  577,  513,  543,  543,  642,  525,  526,  543,  654,
+ /*   300 */   655,  551,  543,  657,  658,  659,  660,  661,  662,  665,
+ /*   310 */   666,  667,  668,  669,  670,  671,  672,  673,  674,  675,
+ /*   320 */   567,  600,  663,  664,  622,  626,  687,
 };
 #define YY_REDUCE_COUNT (184)
 #define YY_REDUCE_MIN   (-253)
-#define YY_REDUCE_MAX   (415)
+#define YY_REDUCE_MAX   (419)
 static const short yy_reduce_ofst[] = {
- /*     0 */   144,  -25,  -25,   86,   86, -190, -233, -219, -164, -179,
- /*    10 */  -124, -127,  -97,  -84,   60,  124,  160, -194, -189, -253,
- /*    20 */  -151,  -89,  -50,   35, -176,   14, -100,   12,   65,   19,
- /*    30 */   -79,  102,  125,  -31,  116, -192,  142,  164,   68,   82,
- /*    40 */   133, -248, -236, -226, -220,  -88,  -35,   31,   77,   93,
- /*    50 */   134,  170,  173,  181,  184,  187,  190,  195,  198,  202,
- /*    60 */   203,   21,  118,  141,  226,  229,  232,  233,  234,  235,
- /*    70 */   266,  267,  273,  214,  275,  236,  237,  276,  277,  278,
- /*    80 */   215,  216,  238,  239,  286,  287,  288,  290,  293,  296,
- /*    90 */   299,  302,  304,  305,  309,  310,  311,  312,  313,  315,
- /*   100 */   317,  319,  320,  322,  324,  325,  326,  327,  328,  329,
- /*   110 */   330,  331,  332,  333,  334,  335,  336,  337,  338,  339,
- /*   120 */   340,  341,  342,  343,  344,  345,  346,  347,  348,  349,
- /*   130 */   350,  352,  354,  355,  356,  357,  358,  359,  360,  361,
- /*   140 */   362,  363,  225,  244,  250,  365,  252,  366,  240,  245,
- /*   150 */   248,  246,  369,  371,  247,  370,  372,  376,  374,  375,
- /*   160 */   377,  259,  379,  380,  383,  386,  384,  388,  385,  392,
- /*   170 */   393,  390,  395,  396,  394,  398,  404,  409,  399,  410,
- /*   180 */   412,  413,  415,  403,  411,
+ /*     0 */   113,  -25,  -25,   69,   69, -190, -233, -219, -164, -179,
+ /*    10 */  -124, -127,  -97,  -84,   -5,   24,   93, -194, -189, -253,
+ /*    20 */  -151,  -89,  -78,  -72, -176,  -17,  -30,   12,  -26,  103,
+ /*    30 */   -31,  138,  182,   51,   84, -192,  110,  192,   55,   22,
+ /*    40 */   147, -248, -236, -226, -220, -108,  -48,  -38,  -15,   47,
+ /*    50 */   126,  137,  156,  169,  196,  197,  198,  199,  200,  202,
+ /*    60 */   203,   38,  208,  226,  229,  230,  231,  233,  234,  235,
+ /*    70 */   272,  274,  275,  213,  276,  236,  238,  277,  278,  280,
+ /*    80 */   214,  215,  241,  242,  287,  289,  295,  303,  304,  305,
+ /*    90 */   306,  307,  310,  312,  313,  314,  315,  318,  319,  320,
+ /*   100 */   321,  322,  324,  325,  326,  327,  328,  330,  331,  332,
+ /*   110 */   333,  334,  335,  336,  337,  338,  339,  340,  341,  342,
+ /*   120 */   343,  344,  345,  346,  348,  350,  351,  352,  353,  354,
+ /*   130 */   355,  357,  358,  359,  360,  361,  362,  363,  364,  285,
+ /*   140 */   365,  366,  228,  232,  247,  368,  252,  369,  243,  246,
+ /*   150 */   268,  372,  248,  373,  378,  249,  374,  250,  375,  379,
+ /*   160 */   380,  255,  381,  382,  384,  385,  387,  389,  388,  390,
+ /*   170 */   393,  394,  396,  398,  397,  391,  399,  401,  412,  413,
+ /*   180 */   415,  416,  419,  404,  414,
 };
 static const YYACTIONTYPE yy_default[] = {
- /*     0 */   791,  907,  851,  919,  839,  848, 1047, 1047,  791,  791,
- /*    10 */   791,  791,  791,  791,  791,  791,  791,  966,  811, 1047,
- /*    20 */   791,  791,  791,  791,  791,  791,  791,  791,  791,  848,
- /*    30 */   791,  791,  791,  791,  856,  848,  856,  856,  961,  891,
- /*    40 */   909,  791,  791,  791,  791,  791,  791,  791,  791,  791,
- /*    50 */   791,  791,  791,  791,  791,  791,  791,  791,  791,  791,
- /*    60 */   791,  791,  791,  791,  791,  791,  791,  791,  791,  791,
- /*    70 */   791,  791,  791,  968,  971,  791,  791,  973,  791,  791,
- /*    80 */   993,  993,  959,  791,  791,  791,  791,  791,  791,  791,
- /*    90 */   791,  791,  791,  791,  791,  791,  791,  791,  791,  791,
- /*   100 */   791,  791,  791,  791,  791,  791,  791,  791,  791,  791,
- /*   110 */   791,  791,  791,  791,  791,  837,  791,  835,  791,  791,
- /*   120 */   791,  791,  791,  791,  791,  791,  791,  791,  791,  791,
- /*   130 */   791,  791,  791,  821,  791,  791,  791,  791,  791,  813,
- /*   140 */   813,  813,  791,  791,  791,  813,  791,  813, 1000, 1004,
- /*   150 */   998,  986,  994,  985,  981,  979,  978, 1008,  813,  813,
- /*   160 */   813,  852,  848,  848,  813,  813,  872,  870,  868,  860,
- /*   170 */   866,  862,  864,  858,  840,  813,  846,  846,  813,  846,
- /*   180 */   813,  846,  813,  891,  909,  791, 1009,  791, 1046,  999,
- /*   190 */  1036, 1035, 1042, 1034, 1033, 1032,  791,  791,  791, 1028,
- /*   200 */  1029, 1031, 1030,  791,  791, 1038, 1037,  791,  791,  791,
- /*   210 */   791,  791,  791,  791,  791,  791,  791,  791,  791,  791,
- /*   220 */  1011,  791, 1005, 1001,  791,  791,  791,  791,  791,  791,
- /*   230 */   791,  791,  791,  921,  791,  791,  791,  791,  791,  791,
- /*   240 */   791,  791,  791,  791,  791,  791,  791,  791,  791,  958,
- /*   250 */   791,  791,  791,  791,  969,  791,  791,  791,  791,  791,
- /*   260 */   791,  791,  791,  791,  995,  791,  987,  791,  791,  791,
- /*   270 */   791,  791,  933,  791,  791,  791,  791,  791,  791,  791,
- /*   280 */   791,  791,  791,  791,  791,  791,  791,  791,  791,  791,
- /*   290 */   791,  791,  791, 1058, 1056,  791,  791,  791, 1052,  791,
- /*   300 */   791,  791, 1050,  791,  791,  791,  791,  791,  791,  791,
- /*   310 */   791,  791,  791,  791,  791,  791,  791,  791,  791,  791,
- /*   320 */   875,  791,  819,  817,  791,  809,  791,
-=======
-#define YY_SHIFT_MAX      (667)
-static const unsigned short int yy_shift_ofst[] = {
- /*     0 */   168,   79,   79,  172,  172,    9,  221,  231,  106,  106,
- /*    10 */   106,  106,  106,  106,  106,  106,  106,    0,   48,  231,
- /*    20 */   290,  290,  290,  290,  121,  149,  106,  106,  106,  276,
- /*    30 */   106,  106,   55,    9,   37,   37,  680,  680,  680,  231,
- /*    40 */   231,  231,  231,  231,  231,  231,  231,  231,  231,  231,
- /*    50 */   231,  231,  231,  231,  231,  231,  231,  231,  231,  290,
- /*    60 */   290,   78,   78,   78,   78,   78,   78,   78,  106,  106,
- /*    70 */   106,  274,  106,  149,  149,  106,  106,  106,  257,  257,
- /*    80 */   279,  149,  106,  106,  106,  106,  106,  106,  106,  106,
- /*    90 */   106,  106,  106,  106,  106,  106,  106,  106,  106,  106,
- /*   100 */   106,  106,  106,  106,  106,  106,  106,  106,  106,  106,
- /*   110 */   106,  106,  106,  106,  106,  106,  106,  106,  106,  106,
- /*   120 */   106,  106,  106,  106,  106,  106,  106,  106,  106,  106,
- /*   130 */   106,  106,  411,  411,  411,  361,  361,  361,  411,  361,
- /*   140 */   411,  366,  368,  364,  365,  377,  386,  391,  401,  431,
- /*   150 */   397,  411,  411,  411,  379,    9,    9,  411,  411,  466,
- /*   160 */   398,  506,  474,  473,  505,  476,  479,  379,  411,  483,
- /*   170 */   483,  411,  483,  411,  483,  411,  680,  680,   27,  100,
- /*   180 */   127,  100,  100,   53,  182,  280,  280,  280,  280,  259,
- /*   190 */   281,  298,  338,  338,  338,  338,   22,   14,  212,  212,
- /*   200 */   237,  151,  320,  282,  285,  287,  288,  294,  295,  297,
- /*   210 */   232,  329,  378,  303,  229,  296,  299,  304,  305,  307,
- /*   220 */   312,  313,  316,  286,  291,  293,  330,  300,  428,  435,
- /*   230 */   367,  383,  561,  422,  564,  565,  429,  570,  571,  487,
- /*   240 */   489,  444,  467,  475,  477,  469,  480,  490,  499,  501,
- /*   250 */   502,  497,  504,  610,  508,  509,  512,  510,  494,  511,
- /*   260 */   495,  516,  518,  513,  519,  475,  521,  520,  522,  523,
- /*   270 */   537,  619,  624,  625,  627,  628,  629,  555,  621,  562,
- /*   280 */   498,  530,  530,  626,  507,  514,  530,  635,  636,  538,
- /*   290 */   530,  639,  640,  642,  643,  644,  645,  646,  647,  649,
- /*   300 */   650,  651,  652,  653,  654,  655,  656,  657,  554,  584,
- /*   310 */   648,  658,  605,  607,  667,
-};
-#define YY_REDUCE_COUNT (177)
-#define YY_REDUCE_MIN   (-240)
-#define YY_REDUCE_MAX   (409)
-static const short yy_reduce_ofst[] = {
- /*     0 */  -178,  -27,  -27,   66,   66,   17, -230, -216, -173, -176,
- /*    10 */   -45,   -8,   61,   68,   77,  124,  148, -185, -188, -233,
- /*    20 */  -206,  -91,   21,   46, -191,   32, -186, -183,   93,  -89,
- /*    30 */  -184, -106,    4,  104,   98,  120,  128,  159,  179, -240,
- /*    40 */  -217, -194, -117,  -96,  -51,  -35,  -18,   25,   94,  110,
- /*    50 */   142,  167,  174,  185,  189,  195,  196,  197,  198,  175,
- /*    60 */   215,  225,  226,  227,  228,  230,  233,  234,  265,  267,
- /*    70 */   268,  211,  272,  235,  236,  273,  275,  277,  206,  208,
- /*    80 */   238,  239,  283,  284,  289,  292,  301,  302,  306,  308,
- /*    90 */   309,  310,  311,  314,  315,  317,  318,  319,  321,  322,
- /*   100 */   323,  324,  325,  326,  327,  328,  331,  332,  333,  334,
- /*   110 */   335,  336,  337,  339,  340,  341,  342,  343,  344,  345,
- /*   120 */   346,  347,  348,  349,  350,  351,  352,  353,  354,  355,
- /*   130 */   356,  357,  358,  359,  360,  217,  222,  224,  362,  240,
- /*   140 */   363,  241,  243,  242,  251,  260,  278,  244,  369,  245,
- /*   150 */   370,  371,  372,  373,  256,  374,  375,  376,  381,  380,
- /*   160 */   382,  384,  385,  387,  388,  389,  393,  390,  392,  402,
- /*   170 */   403,  394,  404,  406,  407,  409,  405,  408,
-};
-static const YYACTIONTYPE yy_default[] = {
- /*     0 */   773,  885,  831,  897,  819,  828, 1026, 1026,  773,  773,
- /*    10 */   773,  773,  773,  773,  773,  773,  773,  944,  792, 1026,
- /*    20 */   773,  773,  773,  773,  773,  773,  773,  773,  773,  828,
- /*    30 */   773,  773,  834,  828,  834,  834,  939,  869,  887,  773,
- /*    40 */   773,  773,  773,  773,  773,  773,  773,  773,  773,  773,
- /*    50 */   773,  773,  773,  773,  773,  773,  773,  773,  773,  773,
- /*    60 */   773,  773,  773,  773,  773,  773,  773,  773,  773,  773,
- /*    70 */   773,  946,  949,  773,  773,  951,  773,  773,  971,  971,
- /*    80 */   937,  773,  773,  773,  773,  773,  773,  773,  773,  773,
- /*    90 */   773,  773,  773,  773,  773,  773,  773,  773,  773,  773,
- /*   100 */   773,  773,  773,  773,  773,  773,  773,  773,  773,  817,
- /*   110 */   773,  815,  773,  773,  773,  773,  773,  773,  773,  773,
- /*   120 */   773,  773,  773,  773,  773,  773,  802,  773,  773,  773,
- /*   130 */   773,  773,  794,  794,  794,  773,  773,  773,  794,  773,
- /*   140 */   794,  978,  982,  976,  964,  972,  963,  959,  957,  956,
- /*   150 */   986,  794,  794,  794,  832,  828,  828,  794,  794,  850,
- /*   160 */   848,  846,  838,  844,  840,  842,  836,  820,  794,  826,
- /*   170 */   826,  794,  826,  794,  826,  794,  869,  887,  773,  987,
- /*   180 */   773, 1025,  977, 1015, 1014, 1021, 1013, 1012, 1011,  773,
- /*   190 */   773,  773, 1007, 1008, 1010, 1009,  773,  773, 1017, 1016,
- /*   200 */   773,  773,  773,  773,  773,  773,  773,  773,  773,  773,
- /*   210 */   773,  773,  773,  989,  773,  983,  979,  773,  773,  773,
- /*   220 */   773,  773,  773,  773,  773,  773,  899,  773,  773,  773,
- /*   230 */   773,  773,  773,  773,  773,  773,  773,  773,  773,  773,
- /*   240 */   773,  773,  936,  773,  773,  773,  773,  947,  773,  773,
- /*   250 */   773,  773,  773,  773,  773,  773,  773,  973,  773,  965,
- /*   260 */   773,  773,  773,  773,  773,  911,  773,  773,  773,  773,
- /*   270 */   773,  773,  773,  773,  773,  773,  773,  773,  773,  773,
- /*   280 */   773, 1037, 1035,  773,  773,  773, 1031,  773,  773,  773,
- /*   290 */  1029,  773,  773,  773,  773,  773,  773,  773,  773,  773,
- /*   300 */   773,  773,  773,  773,  773,  773,  773,  773,  853,  773,
- /*   310 */   800,  798,  773,  790,  773,
->>>>>>> 4f6fa025
+ /*     0 */   793,  909,  853,  921,  841,  850, 1050, 1050,  793,  793,
+ /*    10 */   793,  793,  793,  793,  793,  793,  793,  968,  813, 1050,
+ /*    20 */   793,  793,  793,  793,  793,  793,  793,  793,  793,  850,
+ /*    30 */   793,  793,  793,  793,  858,  850,  858,  858,  963,  893,
+ /*    40 */   911,  793,  793,  793,  793,  793,  793,  793,  793,  793,
+ /*    50 */   793,  793,  793,  793,  793,  793,  793,  793,  793,  793,
+ /*    60 */   793,  793,  793,  793,  793,  793,  793,  793,  793,  793,
+ /*    70 */   793,  793,  793,  970,  973,  793,  793,  975,  793,  793,
+ /*    80 */   995,  995,  961,  793,  793,  793,  793,  793,  793,  793,
+ /*    90 */   793,  793,  793,  793,  793,  793,  793,  793,  793,  793,
+ /*   100 */   793,  793,  793,  793,  793,  793,  793,  793,  793,  793,
+ /*   110 */   793,  793,  793,  793,  793,  839,  793,  837,  793,  793,
+ /*   120 */   793,  793,  793,  793,  793,  793,  793,  793,  793,  793,
+ /*   130 */   793,  793,  793,  823,  793,  793,  793,  793,  793,  815,
+ /*   140 */   815,  815,  793,  793,  793,  815,  793,  815, 1002, 1006,
+ /*   150 */  1000,  988,  996,  987,  983,  981,  980, 1010,  815,  815,
+ /*   160 */   815,  854,  850,  850,  815,  815,  874,  872,  870,  862,
+ /*   170 */   868,  864,  866,  860,  842,  815,  848,  848,  815,  848,
+ /*   180 */   815,  848,  815,  893,  911,  793, 1011,  793, 1049, 1001,
+ /*   190 */  1039, 1038, 1045, 1037, 1036, 1035,  793,  793,  793, 1031,
+ /*   200 */  1032, 1034, 1033,  793,  793, 1041, 1040,  793,  793,  793,
+ /*   210 */   793,  793,  793,  793,  793,  793,  793,  793,  793,  793,
+ /*   220 */  1013,  793, 1007, 1003,  793,  793,  793,  793,  793,  793,
+ /*   230 */   793,  793,  793,  923,  793,  793,  793,  793,  793,  793,
+ /*   240 */   793,  793,  793,  793,  793,  793,  793,  793,  793,  960,
+ /*   250 */   793,  793,  793,  793,  971,  793,  793,  793,  793,  793,
+ /*   260 */   793,  793,  793,  793,  997,  793,  989,  793,  793,  793,
+ /*   270 */   793,  793,  935,  793,  793,  793,  793,  793,  793,  793,
+ /*   280 */   793,  793,  793,  793,  793,  793,  793,  793,  793,  793,
+ /*   290 */   793,  793,  793, 1061, 1059,  793,  793,  793, 1055,  793,
+ /*   300 */   793,  793, 1053,  793,  793,  793,  793,  793,  793,  793,
+ /*   310 */   793,  793,  793,  793,  793,  793,  793,  793,  793,  793,
+ /*   320 */   877,  793,  821,  819,  793,  811,  793,
 };
 /********** End of lemon-generated parsing tables *****************************/
 
@@ -1318,7 +1046,6 @@
  /*   0 */ "program ::= cmd",
  /*   1 */ "cmd ::= SHOW DATABASES",
  /*   2 */ "cmd ::= SHOW TOPICS",
-<<<<<<< HEAD
  /*   3 */ "cmd ::= SHOW FUNCTIONS",
  /*   4 */ "cmd ::= SHOW MNODES",
  /*   5 */ "cmd ::= SHOW DNODES",
@@ -1546,312 +1273,47 @@
  /* 227 */ "expr ::= NOW",
  /* 228 */ "expr ::= VARIABLE",
  /* 229 */ "expr ::= BOOL",
- /* 230 */ "expr ::= ID LP exprlist RP",
- /* 231 */ "expr ::= ID LP STAR RP",
- /* 232 */ "expr ::= expr IS NULL",
- /* 233 */ "expr ::= expr IS NOT NULL",
- /* 234 */ "expr ::= expr LT expr",
- /* 235 */ "expr ::= expr GT expr",
- /* 236 */ "expr ::= expr LE expr",
- /* 237 */ "expr ::= expr GE expr",
- /* 238 */ "expr ::= expr NE expr",
- /* 239 */ "expr ::= expr EQ expr",
- /* 240 */ "expr ::= expr BETWEEN expr AND expr",
- /* 241 */ "expr ::= expr AND expr",
- /* 242 */ "expr ::= expr OR expr",
- /* 243 */ "expr ::= expr PLUS expr",
- /* 244 */ "expr ::= expr MINUS expr",
- /* 245 */ "expr ::= expr STAR expr",
- /* 246 */ "expr ::= expr SLASH expr",
- /* 247 */ "expr ::= expr REM expr",
- /* 248 */ "expr ::= expr LIKE expr",
- /* 249 */ "expr ::= expr IN LP exprlist RP",
- /* 250 */ "exprlist ::= exprlist COMMA expritem",
- /* 251 */ "exprlist ::= expritem",
- /* 252 */ "expritem ::= expr",
- /* 253 */ "expritem ::=",
- /* 254 */ "cmd ::= RESET QUERY CACHE",
- /* 255 */ "cmd ::= SYNCDB ids REPLICA",
- /* 256 */ "cmd ::= ALTER TABLE ids cpxName ADD COLUMN columnlist",
- /* 257 */ "cmd ::= ALTER TABLE ids cpxName DROP COLUMN ids",
- /* 258 */ "cmd ::= ALTER TABLE ids cpxName ADD TAG columnlist",
- /* 259 */ "cmd ::= ALTER TABLE ids cpxName DROP TAG ids",
- /* 260 */ "cmd ::= ALTER TABLE ids cpxName CHANGE TAG ids ids",
- /* 261 */ "cmd ::= ALTER TABLE ids cpxName SET TAG ids EQ tagitem",
- /* 262 */ "cmd ::= ALTER STABLE ids cpxName ADD COLUMN columnlist",
- /* 263 */ "cmd ::= ALTER STABLE ids cpxName DROP COLUMN ids",
- /* 264 */ "cmd ::= ALTER STABLE ids cpxName ADD TAG columnlist",
- /* 265 */ "cmd ::= ALTER STABLE ids cpxName DROP TAG ids",
- /* 266 */ "cmd ::= ALTER STABLE ids cpxName CHANGE TAG ids ids",
- /* 267 */ "cmd ::= KILL CONNECTION INTEGER",
- /* 268 */ "cmd ::= KILL STREAM INTEGER COLON INTEGER",
- /* 269 */ "cmd ::= KILL QUERY INTEGER COLON INTEGER",
-=======
- /*   3 */ "cmd ::= SHOW MNODES",
- /*   4 */ "cmd ::= SHOW DNODES",
- /*   5 */ "cmd ::= SHOW ACCOUNTS",
- /*   6 */ "cmd ::= SHOW USERS",
- /*   7 */ "cmd ::= SHOW MODULES",
- /*   8 */ "cmd ::= SHOW QUERIES",
- /*   9 */ "cmd ::= SHOW CONNECTIONS",
- /*  10 */ "cmd ::= SHOW STREAMS",
- /*  11 */ "cmd ::= SHOW VARIABLES",
- /*  12 */ "cmd ::= SHOW SCORES",
- /*  13 */ "cmd ::= SHOW GRANTS",
- /*  14 */ "cmd ::= SHOW VNODES",
- /*  15 */ "cmd ::= SHOW VNODES IPTOKEN",
- /*  16 */ "dbPrefix ::=",
- /*  17 */ "dbPrefix ::= ids DOT",
- /*  18 */ "cpxName ::=",
- /*  19 */ "cpxName ::= DOT ids",
- /*  20 */ "cmd ::= SHOW CREATE TABLE ids cpxName",
- /*  21 */ "cmd ::= SHOW CREATE DATABASE ids",
- /*  22 */ "cmd ::= SHOW dbPrefix TABLES",
- /*  23 */ "cmd ::= SHOW dbPrefix TABLES LIKE ids",
- /*  24 */ "cmd ::= SHOW dbPrefix STABLES",
- /*  25 */ "cmd ::= SHOW dbPrefix STABLES LIKE ids",
- /*  26 */ "cmd ::= SHOW dbPrefix VGROUPS",
- /*  27 */ "cmd ::= SHOW dbPrefix VGROUPS ids",
- /*  28 */ "cmd ::= DROP TABLE ifexists ids cpxName",
- /*  29 */ "cmd ::= DROP STABLE ifexists ids cpxName",
- /*  30 */ "cmd ::= DROP DATABASE ifexists ids",
- /*  31 */ "cmd ::= DROP TOPIC ifexists ids",
- /*  32 */ "cmd ::= DROP DNODE ids",
- /*  33 */ "cmd ::= DROP USER ids",
- /*  34 */ "cmd ::= DROP ACCOUNT ids",
- /*  35 */ "cmd ::= USE ids",
- /*  36 */ "cmd ::= DESCRIBE ids cpxName",
- /*  37 */ "cmd ::= ALTER USER ids PASS ids",
- /*  38 */ "cmd ::= ALTER USER ids PRIVILEGE ids",
- /*  39 */ "cmd ::= ALTER DNODE ids ids",
- /*  40 */ "cmd ::= ALTER DNODE ids ids ids",
- /*  41 */ "cmd ::= ALTER LOCAL ids",
- /*  42 */ "cmd ::= ALTER LOCAL ids ids",
- /*  43 */ "cmd ::= ALTER DATABASE ids alter_db_optr",
- /*  44 */ "cmd ::= ALTER TOPIC ids alter_topic_optr",
- /*  45 */ "cmd ::= ALTER ACCOUNT ids acct_optr",
- /*  46 */ "cmd ::= ALTER ACCOUNT ids PASS ids acct_optr",
- /*  47 */ "ids ::= ID",
- /*  48 */ "ids ::= STRING",
- /*  49 */ "ifexists ::= IF EXISTS",
- /*  50 */ "ifexists ::=",
- /*  51 */ "ifnotexists ::= IF NOT EXISTS",
- /*  52 */ "ifnotexists ::=",
- /*  53 */ "cmd ::= CREATE DNODE ids",
- /*  54 */ "cmd ::= CREATE ACCOUNT ids PASS ids acct_optr",
- /*  55 */ "cmd ::= CREATE DATABASE ifnotexists ids db_optr",
- /*  56 */ "cmd ::= CREATE TOPIC ifnotexists ids topic_optr",
- /*  57 */ "cmd ::= CREATE USER ids PASS ids",
- /*  58 */ "pps ::=",
- /*  59 */ "pps ::= PPS INTEGER",
- /*  60 */ "tseries ::=",
- /*  61 */ "tseries ::= TSERIES INTEGER",
- /*  62 */ "dbs ::=",
- /*  63 */ "dbs ::= DBS INTEGER",
- /*  64 */ "streams ::=",
- /*  65 */ "streams ::= STREAMS INTEGER",
- /*  66 */ "storage ::=",
- /*  67 */ "storage ::= STORAGE INTEGER",
- /*  68 */ "qtime ::=",
- /*  69 */ "qtime ::= QTIME INTEGER",
- /*  70 */ "users ::=",
- /*  71 */ "users ::= USERS INTEGER",
- /*  72 */ "conns ::=",
- /*  73 */ "conns ::= CONNS INTEGER",
- /*  74 */ "state ::=",
- /*  75 */ "state ::= STATE ids",
- /*  76 */ "acct_optr ::= pps tseries storage streams qtime dbs users conns state",
- /*  77 */ "keep ::= KEEP tagitemlist",
- /*  78 */ "cache ::= CACHE INTEGER",
- /*  79 */ "replica ::= REPLICA INTEGER",
- /*  80 */ "quorum ::= QUORUM INTEGER",
- /*  81 */ "days ::= DAYS INTEGER",
- /*  82 */ "minrows ::= MINROWS INTEGER",
- /*  83 */ "maxrows ::= MAXROWS INTEGER",
- /*  84 */ "blocks ::= BLOCKS INTEGER",
- /*  85 */ "ctime ::= CTIME INTEGER",
- /*  86 */ "wal ::= WAL INTEGER",
- /*  87 */ "fsync ::= FSYNC INTEGER",
- /*  88 */ "comp ::= COMP INTEGER",
- /*  89 */ "prec ::= PRECISION STRING",
- /*  90 */ "update ::= UPDATE INTEGER",
- /*  91 */ "cachelast ::= CACHELAST INTEGER",
- /*  92 */ "partitions ::= PARTITIONS INTEGER",
- /*  93 */ "db_optr ::=",
- /*  94 */ "db_optr ::= db_optr cache",
- /*  95 */ "db_optr ::= db_optr replica",
- /*  96 */ "db_optr ::= db_optr quorum",
- /*  97 */ "db_optr ::= db_optr days",
- /*  98 */ "db_optr ::= db_optr minrows",
- /*  99 */ "db_optr ::= db_optr maxrows",
- /* 100 */ "db_optr ::= db_optr blocks",
- /* 101 */ "db_optr ::= db_optr ctime",
- /* 102 */ "db_optr ::= db_optr wal",
- /* 103 */ "db_optr ::= db_optr fsync",
- /* 104 */ "db_optr ::= db_optr comp",
- /* 105 */ "db_optr ::= db_optr prec",
- /* 106 */ "db_optr ::= db_optr keep",
- /* 107 */ "db_optr ::= db_optr update",
- /* 108 */ "db_optr ::= db_optr cachelast",
- /* 109 */ "topic_optr ::= db_optr",
- /* 110 */ "topic_optr ::= topic_optr partitions",
- /* 111 */ "alter_db_optr ::=",
- /* 112 */ "alter_db_optr ::= alter_db_optr replica",
- /* 113 */ "alter_db_optr ::= alter_db_optr quorum",
- /* 114 */ "alter_db_optr ::= alter_db_optr keep",
- /* 115 */ "alter_db_optr ::= alter_db_optr blocks",
- /* 116 */ "alter_db_optr ::= alter_db_optr comp",
- /* 117 */ "alter_db_optr ::= alter_db_optr wal",
- /* 118 */ "alter_db_optr ::= alter_db_optr fsync",
- /* 119 */ "alter_db_optr ::= alter_db_optr update",
- /* 120 */ "alter_db_optr ::= alter_db_optr cachelast",
- /* 121 */ "alter_topic_optr ::= alter_db_optr",
- /* 122 */ "alter_topic_optr ::= alter_topic_optr partitions",
- /* 123 */ "typename ::= ids",
- /* 124 */ "typename ::= ids LP signed RP",
- /* 125 */ "typename ::= ids UNSIGNED",
- /* 126 */ "signed ::= INTEGER",
- /* 127 */ "signed ::= PLUS INTEGER",
- /* 128 */ "signed ::= MINUS INTEGER",
- /* 129 */ "cmd ::= CREATE TABLE create_table_args",
- /* 130 */ "cmd ::= CREATE TABLE create_stable_args",
- /* 131 */ "cmd ::= CREATE STABLE create_stable_args",
- /* 132 */ "cmd ::= CREATE TABLE create_table_list",
- /* 133 */ "create_table_list ::= create_from_stable",
- /* 134 */ "create_table_list ::= create_table_list create_from_stable",
- /* 135 */ "create_table_args ::= ifnotexists ids cpxName LP columnlist RP",
- /* 136 */ "create_stable_args ::= ifnotexists ids cpxName LP columnlist RP TAGS LP columnlist RP",
- /* 137 */ "create_from_stable ::= ifnotexists ids cpxName USING ids cpxName TAGS LP tagitemlist RP",
- /* 138 */ "create_from_stable ::= ifnotexists ids cpxName USING ids cpxName LP tagNamelist RP TAGS LP tagitemlist RP",
- /* 139 */ "tagNamelist ::= tagNamelist COMMA ids",
- /* 140 */ "tagNamelist ::= ids",
- /* 141 */ "create_table_args ::= ifnotexists ids cpxName AS select",
- /* 142 */ "columnlist ::= columnlist COMMA column",
- /* 143 */ "columnlist ::= column",
- /* 144 */ "column ::= ids typename",
- /* 145 */ "tagitemlist ::= tagitemlist COMMA tagitem",
- /* 146 */ "tagitemlist ::= tagitem",
- /* 147 */ "tagitem ::= INTEGER",
- /* 148 */ "tagitem ::= FLOAT",
- /* 149 */ "tagitem ::= STRING",
- /* 150 */ "tagitem ::= BOOL",
- /* 151 */ "tagitem ::= NULL",
- /* 152 */ "tagitem ::= MINUS INTEGER",
- /* 153 */ "tagitem ::= MINUS FLOAT",
- /* 154 */ "tagitem ::= PLUS INTEGER",
- /* 155 */ "tagitem ::= PLUS FLOAT",
- /* 156 */ "select ::= SELECT selcollist from where_opt interval_opt session_option fill_opt sliding_opt groupby_opt orderby_opt having_opt slimit_opt limit_opt",
- /* 157 */ "select ::= LP select RP",
- /* 158 */ "union ::= select",
- /* 159 */ "union ::= union UNION ALL select",
- /* 160 */ "cmd ::= union",
- /* 161 */ "select ::= SELECT selcollist",
- /* 162 */ "sclp ::= selcollist COMMA",
- /* 163 */ "sclp ::=",
- /* 164 */ "selcollist ::= sclp distinct expr as",
- /* 165 */ "selcollist ::= sclp STAR",
- /* 166 */ "as ::= AS ids",
- /* 167 */ "as ::= ids",
- /* 168 */ "as ::=",
- /* 169 */ "distinct ::= DISTINCT",
- /* 170 */ "distinct ::=",
- /* 171 */ "from ::= FROM tablelist",
- /* 172 */ "from ::= FROM LP union RP",
- /* 173 */ "tablelist ::= ids cpxName",
- /* 174 */ "tablelist ::= ids cpxName ids",
- /* 175 */ "tablelist ::= tablelist COMMA ids cpxName",
- /* 176 */ "tablelist ::= tablelist COMMA ids cpxName ids",
- /* 177 */ "tmvar ::= VARIABLE",
- /* 178 */ "interval_opt ::= INTERVAL LP tmvar RP",
- /* 179 */ "interval_opt ::= INTERVAL LP tmvar COMMA tmvar RP",
- /* 180 */ "interval_opt ::=",
- /* 181 */ "session_option ::=",
- /* 182 */ "session_option ::= SESSION LP ids cpxName COMMA tmvar RP",
- /* 183 */ "fill_opt ::=",
- /* 184 */ "fill_opt ::= FILL LP ID COMMA tagitemlist RP",
- /* 185 */ "fill_opt ::= FILL LP ID RP",
- /* 186 */ "sliding_opt ::= SLIDING LP tmvar RP",
- /* 187 */ "sliding_opt ::=",
- /* 188 */ "orderby_opt ::=",
- /* 189 */ "orderby_opt ::= ORDER BY sortlist",
- /* 190 */ "sortlist ::= sortlist COMMA item sortorder",
- /* 191 */ "sortlist ::= item sortorder",
- /* 192 */ "item ::= ids cpxName",
- /* 193 */ "sortorder ::= ASC",
- /* 194 */ "sortorder ::= DESC",
- /* 195 */ "sortorder ::=",
- /* 196 */ "groupby_opt ::=",
- /* 197 */ "groupby_opt ::= GROUP BY grouplist",
- /* 198 */ "grouplist ::= grouplist COMMA item",
- /* 199 */ "grouplist ::= item",
- /* 200 */ "having_opt ::=",
- /* 201 */ "having_opt ::= HAVING expr",
- /* 202 */ "limit_opt ::=",
- /* 203 */ "limit_opt ::= LIMIT signed",
- /* 204 */ "limit_opt ::= LIMIT signed OFFSET signed",
- /* 205 */ "limit_opt ::= LIMIT signed COMMA signed",
- /* 206 */ "slimit_opt ::=",
- /* 207 */ "slimit_opt ::= SLIMIT signed",
- /* 208 */ "slimit_opt ::= SLIMIT signed SOFFSET signed",
- /* 209 */ "slimit_opt ::= SLIMIT signed COMMA signed",
- /* 210 */ "where_opt ::=",
- /* 211 */ "where_opt ::= WHERE expr",
- /* 212 */ "expr ::= LP expr RP",
- /* 213 */ "expr ::= ID",
- /* 214 */ "expr ::= ID DOT ID",
- /* 215 */ "expr ::= ID DOT STAR",
- /* 216 */ "expr ::= INTEGER",
- /* 217 */ "expr ::= MINUS INTEGER",
- /* 218 */ "expr ::= PLUS INTEGER",
- /* 219 */ "expr ::= FLOAT",
- /* 220 */ "expr ::= MINUS FLOAT",
- /* 221 */ "expr ::= PLUS FLOAT",
- /* 222 */ "expr ::= STRING",
- /* 223 */ "expr ::= NOW",
- /* 224 */ "expr ::= VARIABLE",
- /* 225 */ "expr ::= BOOL",
- /* 226 */ "expr ::= NULL",
- /* 227 */ "expr ::= ID LP exprlist RP",
- /* 228 */ "expr ::= ID LP STAR RP",
- /* 229 */ "expr ::= expr IS NULL",
- /* 230 */ "expr ::= expr IS NOT NULL",
- /* 231 */ "expr ::= expr LT expr",
- /* 232 */ "expr ::= expr GT expr",
- /* 233 */ "expr ::= expr LE expr",
- /* 234 */ "expr ::= expr GE expr",
- /* 235 */ "expr ::= expr NE expr",
- /* 236 */ "expr ::= expr EQ expr",
- /* 237 */ "expr ::= expr BETWEEN expr AND expr",
- /* 238 */ "expr ::= expr AND expr",
- /* 239 */ "expr ::= expr OR expr",
- /* 240 */ "expr ::= expr PLUS expr",
- /* 241 */ "expr ::= expr MINUS expr",
- /* 242 */ "expr ::= expr STAR expr",
- /* 243 */ "expr ::= expr SLASH expr",
- /* 244 */ "expr ::= expr REM expr",
- /* 245 */ "expr ::= expr LIKE expr",
- /* 246 */ "expr ::= expr IN LP exprlist RP",
- /* 247 */ "exprlist ::= exprlist COMMA expritem",
- /* 248 */ "exprlist ::= expritem",
- /* 249 */ "expritem ::= expr",
- /* 250 */ "expritem ::=",
- /* 251 */ "cmd ::= RESET QUERY CACHE",
- /* 252 */ "cmd ::= SYNCDB ids REPLICA",
- /* 253 */ "cmd ::= ALTER TABLE ids cpxName ADD COLUMN columnlist",
- /* 254 */ "cmd ::= ALTER TABLE ids cpxName DROP COLUMN ids",
- /* 255 */ "cmd ::= ALTER TABLE ids cpxName ADD TAG columnlist",
- /* 256 */ "cmd ::= ALTER TABLE ids cpxName DROP TAG ids",
- /* 257 */ "cmd ::= ALTER TABLE ids cpxName CHANGE TAG ids ids",
- /* 258 */ "cmd ::= ALTER TABLE ids cpxName SET TAG ids EQ tagitem",
- /* 259 */ "cmd ::= ALTER STABLE ids cpxName ADD COLUMN columnlist",
- /* 260 */ "cmd ::= ALTER STABLE ids cpxName DROP COLUMN ids",
- /* 261 */ "cmd ::= ALTER STABLE ids cpxName ADD TAG columnlist",
- /* 262 */ "cmd ::= ALTER STABLE ids cpxName DROP TAG ids",
- /* 263 */ "cmd ::= ALTER STABLE ids cpxName CHANGE TAG ids ids",
- /* 264 */ "cmd ::= KILL CONNECTION INTEGER",
- /* 265 */ "cmd ::= KILL STREAM INTEGER COLON INTEGER",
- /* 266 */ "cmd ::= KILL QUERY INTEGER COLON INTEGER",
->>>>>>> 4f6fa025
+ /* 230 */ "expr ::= NULL",
+ /* 231 */ "expr ::= ID LP exprlist RP",
+ /* 232 */ "expr ::= ID LP STAR RP",
+ /* 233 */ "expr ::= expr IS NULL",
+ /* 234 */ "expr ::= expr IS NOT NULL",
+ /* 235 */ "expr ::= expr LT expr",
+ /* 236 */ "expr ::= expr GT expr",
+ /* 237 */ "expr ::= expr LE expr",
+ /* 238 */ "expr ::= expr GE expr",
+ /* 239 */ "expr ::= expr NE expr",
+ /* 240 */ "expr ::= expr EQ expr",
+ /* 241 */ "expr ::= expr BETWEEN expr AND expr",
+ /* 242 */ "expr ::= expr AND expr",
+ /* 243 */ "expr ::= expr OR expr",
+ /* 244 */ "expr ::= expr PLUS expr",
+ /* 245 */ "expr ::= expr MINUS expr",
+ /* 246 */ "expr ::= expr STAR expr",
+ /* 247 */ "expr ::= expr SLASH expr",
+ /* 248 */ "expr ::= expr REM expr",
+ /* 249 */ "expr ::= expr LIKE expr",
+ /* 250 */ "expr ::= expr IN LP exprlist RP",
+ /* 251 */ "exprlist ::= exprlist COMMA expritem",
+ /* 252 */ "exprlist ::= expritem",
+ /* 253 */ "expritem ::= expr",
+ /* 254 */ "expritem ::=",
+ /* 255 */ "cmd ::= RESET QUERY CACHE",
+ /* 256 */ "cmd ::= SYNCDB ids REPLICA",
+ /* 257 */ "cmd ::= ALTER TABLE ids cpxName ADD COLUMN columnlist",
+ /* 258 */ "cmd ::= ALTER TABLE ids cpxName DROP COLUMN ids",
+ /* 259 */ "cmd ::= ALTER TABLE ids cpxName ADD TAG columnlist",
+ /* 260 */ "cmd ::= ALTER TABLE ids cpxName DROP TAG ids",
+ /* 261 */ "cmd ::= ALTER TABLE ids cpxName CHANGE TAG ids ids",
+ /* 262 */ "cmd ::= ALTER TABLE ids cpxName SET TAG ids EQ tagitem",
+ /* 263 */ "cmd ::= ALTER STABLE ids cpxName ADD COLUMN columnlist",
+ /* 264 */ "cmd ::= ALTER STABLE ids cpxName DROP COLUMN ids",
+ /* 265 */ "cmd ::= ALTER STABLE ids cpxName ADD TAG columnlist",
+ /* 266 */ "cmd ::= ALTER STABLE ids cpxName DROP TAG ids",
+ /* 267 */ "cmd ::= ALTER STABLE ids cpxName CHANGE TAG ids ids",
+ /* 268 */ "cmd ::= KILL CONNECTION INTEGER",
+ /* 269 */ "cmd ::= KILL STREAM INTEGER COLON INTEGER",
+ /* 270 */ "cmd ::= KILL QUERY INTEGER COLON INTEGER",
 };
 #endif /* NDEBUG */
 
@@ -2308,7 +1770,6 @@
   yyTraceShift(yypParser, yyNewState, "Shift");
 }
 
-<<<<<<< HEAD
 /* For rule J, yyRuleInfoLhs[J] contains the symbol on the left-hand side
 ** of that rule */
 static const YYCODETYPE yyRuleInfoLhs[] = {
@@ -2542,46 +2003,47 @@
    255,  /* (227) expr ::= NOW */
    255,  /* (228) expr ::= VARIABLE */
    255,  /* (229) expr ::= BOOL */
-   255,  /* (230) expr ::= ID LP exprlist RP */
-   255,  /* (231) expr ::= ID LP STAR RP */
-   255,  /* (232) expr ::= expr IS NULL */
-   255,  /* (233) expr ::= expr IS NOT NULL */
-   255,  /* (234) expr ::= expr LT expr */
-   255,  /* (235) expr ::= expr GT expr */
-   255,  /* (236) expr ::= expr LE expr */
-   255,  /* (237) expr ::= expr GE expr */
-   255,  /* (238) expr ::= expr NE expr */
-   255,  /* (239) expr ::= expr EQ expr */
-   255,  /* (240) expr ::= expr BETWEEN expr AND expr */
-   255,  /* (241) expr ::= expr AND expr */
-   255,  /* (242) expr ::= expr OR expr */
-   255,  /* (243) expr ::= expr PLUS expr */
-   255,  /* (244) expr ::= expr MINUS expr */
-   255,  /* (245) expr ::= expr STAR expr */
-   255,  /* (246) expr ::= expr SLASH expr */
-   255,  /* (247) expr ::= expr REM expr */
-   255,  /* (248) expr ::= expr LIKE expr */
-   255,  /* (249) expr ::= expr IN LP exprlist RP */
-   264,  /* (250) exprlist ::= exprlist COMMA expritem */
-   264,  /* (251) exprlist ::= expritem */
-   265,  /* (252) expritem ::= expr */
-   265,  /* (253) expritem ::= */
-   192,  /* (254) cmd ::= RESET QUERY CACHE */
-   192,  /* (255) cmd ::= SYNCDB ids REPLICA */
-   192,  /* (256) cmd ::= ALTER TABLE ids cpxName ADD COLUMN columnlist */
-   192,  /* (257) cmd ::= ALTER TABLE ids cpxName DROP COLUMN ids */
-   192,  /* (258) cmd ::= ALTER TABLE ids cpxName ADD TAG columnlist */
-   192,  /* (259) cmd ::= ALTER TABLE ids cpxName DROP TAG ids */
-   192,  /* (260) cmd ::= ALTER TABLE ids cpxName CHANGE TAG ids ids */
-   192,  /* (261) cmd ::= ALTER TABLE ids cpxName SET TAG ids EQ tagitem */
-   192,  /* (262) cmd ::= ALTER STABLE ids cpxName ADD COLUMN columnlist */
-   192,  /* (263) cmd ::= ALTER STABLE ids cpxName DROP COLUMN ids */
-   192,  /* (264) cmd ::= ALTER STABLE ids cpxName ADD TAG columnlist */
-   192,  /* (265) cmd ::= ALTER STABLE ids cpxName DROP TAG ids */
-   192,  /* (266) cmd ::= ALTER STABLE ids cpxName CHANGE TAG ids ids */
-   192,  /* (267) cmd ::= KILL CONNECTION INTEGER */
-   192,  /* (268) cmd ::= KILL STREAM INTEGER COLON INTEGER */
-   192,  /* (269) cmd ::= KILL QUERY INTEGER COLON INTEGER */
+   255,  /* (230) expr ::= NULL */
+   255,  /* (231) expr ::= ID LP exprlist RP */
+   255,  /* (232) expr ::= ID LP STAR RP */
+   255,  /* (233) expr ::= expr IS NULL */
+   255,  /* (234) expr ::= expr IS NOT NULL */
+   255,  /* (235) expr ::= expr LT expr */
+   255,  /* (236) expr ::= expr GT expr */
+   255,  /* (237) expr ::= expr LE expr */
+   255,  /* (238) expr ::= expr GE expr */
+   255,  /* (239) expr ::= expr NE expr */
+   255,  /* (240) expr ::= expr EQ expr */
+   255,  /* (241) expr ::= expr BETWEEN expr AND expr */
+   255,  /* (242) expr ::= expr AND expr */
+   255,  /* (243) expr ::= expr OR expr */
+   255,  /* (244) expr ::= expr PLUS expr */
+   255,  /* (245) expr ::= expr MINUS expr */
+   255,  /* (246) expr ::= expr STAR expr */
+   255,  /* (247) expr ::= expr SLASH expr */
+   255,  /* (248) expr ::= expr REM expr */
+   255,  /* (249) expr ::= expr LIKE expr */
+   255,  /* (250) expr ::= expr IN LP exprlist RP */
+   264,  /* (251) exprlist ::= exprlist COMMA expritem */
+   264,  /* (252) exprlist ::= expritem */
+   265,  /* (253) expritem ::= expr */
+   265,  /* (254) expritem ::= */
+   192,  /* (255) cmd ::= RESET QUERY CACHE */
+   192,  /* (256) cmd ::= SYNCDB ids REPLICA */
+   192,  /* (257) cmd ::= ALTER TABLE ids cpxName ADD COLUMN columnlist */
+   192,  /* (258) cmd ::= ALTER TABLE ids cpxName DROP COLUMN ids */
+   192,  /* (259) cmd ::= ALTER TABLE ids cpxName ADD TAG columnlist */
+   192,  /* (260) cmd ::= ALTER TABLE ids cpxName DROP TAG ids */
+   192,  /* (261) cmd ::= ALTER TABLE ids cpxName CHANGE TAG ids ids */
+   192,  /* (262) cmd ::= ALTER TABLE ids cpxName SET TAG ids EQ tagitem */
+   192,  /* (263) cmd ::= ALTER STABLE ids cpxName ADD COLUMN columnlist */
+   192,  /* (264) cmd ::= ALTER STABLE ids cpxName DROP COLUMN ids */
+   192,  /* (265) cmd ::= ALTER STABLE ids cpxName ADD TAG columnlist */
+   192,  /* (266) cmd ::= ALTER STABLE ids cpxName DROP TAG ids */
+   192,  /* (267) cmd ::= ALTER STABLE ids cpxName CHANGE TAG ids ids */
+   192,  /* (268) cmd ::= KILL CONNECTION INTEGER */
+   192,  /* (269) cmd ::= KILL STREAM INTEGER COLON INTEGER */
+   192,  /* (270) cmd ::= KILL QUERY INTEGER COLON INTEGER */
 };
 
 /* For rule J, yyRuleInfoNRhs[J] contains the negative of the number
@@ -2817,322 +2279,47 @@
    -1,  /* (227) expr ::= NOW */
    -1,  /* (228) expr ::= VARIABLE */
    -1,  /* (229) expr ::= BOOL */
-   -4,  /* (230) expr ::= ID LP exprlist RP */
-   -4,  /* (231) expr ::= ID LP STAR RP */
-   -3,  /* (232) expr ::= expr IS NULL */
-   -4,  /* (233) expr ::= expr IS NOT NULL */
-   -3,  /* (234) expr ::= expr LT expr */
-   -3,  /* (235) expr ::= expr GT expr */
-   -3,  /* (236) expr ::= expr LE expr */
-   -3,  /* (237) expr ::= expr GE expr */
-   -3,  /* (238) expr ::= expr NE expr */
-   -3,  /* (239) expr ::= expr EQ expr */
-   -5,  /* (240) expr ::= expr BETWEEN expr AND expr */
-   -3,  /* (241) expr ::= expr AND expr */
-   -3,  /* (242) expr ::= expr OR expr */
-   -3,  /* (243) expr ::= expr PLUS expr */
-   -3,  /* (244) expr ::= expr MINUS expr */
-   -3,  /* (245) expr ::= expr STAR expr */
-   -3,  /* (246) expr ::= expr SLASH expr */
-   -3,  /* (247) expr ::= expr REM expr */
-   -3,  /* (248) expr ::= expr LIKE expr */
-   -5,  /* (249) expr ::= expr IN LP exprlist RP */
-   -3,  /* (250) exprlist ::= exprlist COMMA expritem */
-   -1,  /* (251) exprlist ::= expritem */
-   -1,  /* (252) expritem ::= expr */
-    0,  /* (253) expritem ::= */
-   -3,  /* (254) cmd ::= RESET QUERY CACHE */
-   -3,  /* (255) cmd ::= SYNCDB ids REPLICA */
-   -7,  /* (256) cmd ::= ALTER TABLE ids cpxName ADD COLUMN columnlist */
-   -7,  /* (257) cmd ::= ALTER TABLE ids cpxName DROP COLUMN ids */
-   -7,  /* (258) cmd ::= ALTER TABLE ids cpxName ADD TAG columnlist */
-   -7,  /* (259) cmd ::= ALTER TABLE ids cpxName DROP TAG ids */
-   -8,  /* (260) cmd ::= ALTER TABLE ids cpxName CHANGE TAG ids ids */
-   -9,  /* (261) cmd ::= ALTER TABLE ids cpxName SET TAG ids EQ tagitem */
-   -7,  /* (262) cmd ::= ALTER STABLE ids cpxName ADD COLUMN columnlist */
-   -7,  /* (263) cmd ::= ALTER STABLE ids cpxName DROP COLUMN ids */
-   -7,  /* (264) cmd ::= ALTER STABLE ids cpxName ADD TAG columnlist */
-   -7,  /* (265) cmd ::= ALTER STABLE ids cpxName DROP TAG ids */
-   -8,  /* (266) cmd ::= ALTER STABLE ids cpxName CHANGE TAG ids ids */
-   -3,  /* (267) cmd ::= KILL CONNECTION INTEGER */
-   -5,  /* (268) cmd ::= KILL STREAM INTEGER COLON INTEGER */
-   -5,  /* (269) cmd ::= KILL QUERY INTEGER COLON INTEGER */
-=======
-/* The following table contains information about every rule that
-** is used during the reduce.
-*/
-static const struct {
-  YYCODETYPE lhs;       /* Symbol on the left-hand side of the rule */
-  signed char nrhs;     /* Negative of the number of RHS symbols in the rule */
-} yyRuleInfo[] = {
-  {  188,   -1 }, /* (0) program ::= cmd */
-  {  189,   -2 }, /* (1) cmd ::= SHOW DATABASES */
-  {  189,   -2 }, /* (2) cmd ::= SHOW TOPICS */
-  {  189,   -2 }, /* (3) cmd ::= SHOW MNODES */
-  {  189,   -2 }, /* (4) cmd ::= SHOW DNODES */
-  {  189,   -2 }, /* (5) cmd ::= SHOW ACCOUNTS */
-  {  189,   -2 }, /* (6) cmd ::= SHOW USERS */
-  {  189,   -2 }, /* (7) cmd ::= SHOW MODULES */
-  {  189,   -2 }, /* (8) cmd ::= SHOW QUERIES */
-  {  189,   -2 }, /* (9) cmd ::= SHOW CONNECTIONS */
-  {  189,   -2 }, /* (10) cmd ::= SHOW STREAMS */
-  {  189,   -2 }, /* (11) cmd ::= SHOW VARIABLES */
-  {  189,   -2 }, /* (12) cmd ::= SHOW SCORES */
-  {  189,   -2 }, /* (13) cmd ::= SHOW GRANTS */
-  {  189,   -2 }, /* (14) cmd ::= SHOW VNODES */
-  {  189,   -3 }, /* (15) cmd ::= SHOW VNODES IPTOKEN */
-  {  190,    0 }, /* (16) dbPrefix ::= */
-  {  190,   -2 }, /* (17) dbPrefix ::= ids DOT */
-  {  192,    0 }, /* (18) cpxName ::= */
-  {  192,   -2 }, /* (19) cpxName ::= DOT ids */
-  {  189,   -5 }, /* (20) cmd ::= SHOW CREATE TABLE ids cpxName */
-  {  189,   -4 }, /* (21) cmd ::= SHOW CREATE DATABASE ids */
-  {  189,   -3 }, /* (22) cmd ::= SHOW dbPrefix TABLES */
-  {  189,   -5 }, /* (23) cmd ::= SHOW dbPrefix TABLES LIKE ids */
-  {  189,   -3 }, /* (24) cmd ::= SHOW dbPrefix STABLES */
-  {  189,   -5 }, /* (25) cmd ::= SHOW dbPrefix STABLES LIKE ids */
-  {  189,   -3 }, /* (26) cmd ::= SHOW dbPrefix VGROUPS */
-  {  189,   -4 }, /* (27) cmd ::= SHOW dbPrefix VGROUPS ids */
-  {  189,   -5 }, /* (28) cmd ::= DROP TABLE ifexists ids cpxName */
-  {  189,   -5 }, /* (29) cmd ::= DROP STABLE ifexists ids cpxName */
-  {  189,   -4 }, /* (30) cmd ::= DROP DATABASE ifexists ids */
-  {  189,   -4 }, /* (31) cmd ::= DROP TOPIC ifexists ids */
-  {  189,   -3 }, /* (32) cmd ::= DROP DNODE ids */
-  {  189,   -3 }, /* (33) cmd ::= DROP USER ids */
-  {  189,   -3 }, /* (34) cmd ::= DROP ACCOUNT ids */
-  {  189,   -2 }, /* (35) cmd ::= USE ids */
-  {  189,   -3 }, /* (36) cmd ::= DESCRIBE ids cpxName */
-  {  189,   -5 }, /* (37) cmd ::= ALTER USER ids PASS ids */
-  {  189,   -5 }, /* (38) cmd ::= ALTER USER ids PRIVILEGE ids */
-  {  189,   -4 }, /* (39) cmd ::= ALTER DNODE ids ids */
-  {  189,   -5 }, /* (40) cmd ::= ALTER DNODE ids ids ids */
-  {  189,   -3 }, /* (41) cmd ::= ALTER LOCAL ids */
-  {  189,   -4 }, /* (42) cmd ::= ALTER LOCAL ids ids */
-  {  189,   -4 }, /* (43) cmd ::= ALTER DATABASE ids alter_db_optr */
-  {  189,   -4 }, /* (44) cmd ::= ALTER TOPIC ids alter_topic_optr */
-  {  189,   -4 }, /* (45) cmd ::= ALTER ACCOUNT ids acct_optr */
-  {  189,   -6 }, /* (46) cmd ::= ALTER ACCOUNT ids PASS ids acct_optr */
-  {  191,   -1 }, /* (47) ids ::= ID */
-  {  191,   -1 }, /* (48) ids ::= STRING */
-  {  193,   -2 }, /* (49) ifexists ::= IF EXISTS */
-  {  193,    0 }, /* (50) ifexists ::= */
-  {  197,   -3 }, /* (51) ifnotexists ::= IF NOT EXISTS */
-  {  197,    0 }, /* (52) ifnotexists ::= */
-  {  189,   -3 }, /* (53) cmd ::= CREATE DNODE ids */
-  {  189,   -6 }, /* (54) cmd ::= CREATE ACCOUNT ids PASS ids acct_optr */
-  {  189,   -5 }, /* (55) cmd ::= CREATE DATABASE ifnotexists ids db_optr */
-  {  189,   -5 }, /* (56) cmd ::= CREATE TOPIC ifnotexists ids topic_optr */
-  {  189,   -5 }, /* (57) cmd ::= CREATE USER ids PASS ids */
-  {  200,    0 }, /* (58) pps ::= */
-  {  200,   -2 }, /* (59) pps ::= PPS INTEGER */
-  {  201,    0 }, /* (60) tseries ::= */
-  {  201,   -2 }, /* (61) tseries ::= TSERIES INTEGER */
-  {  202,    0 }, /* (62) dbs ::= */
-  {  202,   -2 }, /* (63) dbs ::= DBS INTEGER */
-  {  203,    0 }, /* (64) streams ::= */
-  {  203,   -2 }, /* (65) streams ::= STREAMS INTEGER */
-  {  204,    0 }, /* (66) storage ::= */
-  {  204,   -2 }, /* (67) storage ::= STORAGE INTEGER */
-  {  205,    0 }, /* (68) qtime ::= */
-  {  205,   -2 }, /* (69) qtime ::= QTIME INTEGER */
-  {  206,    0 }, /* (70) users ::= */
-  {  206,   -2 }, /* (71) users ::= USERS INTEGER */
-  {  207,    0 }, /* (72) conns ::= */
-  {  207,   -2 }, /* (73) conns ::= CONNS INTEGER */
-  {  208,    0 }, /* (74) state ::= */
-  {  208,   -2 }, /* (75) state ::= STATE ids */
-  {  196,   -9 }, /* (76) acct_optr ::= pps tseries storage streams qtime dbs users conns state */
-  {  209,   -2 }, /* (77) keep ::= KEEP tagitemlist */
-  {  211,   -2 }, /* (78) cache ::= CACHE INTEGER */
-  {  212,   -2 }, /* (79) replica ::= REPLICA INTEGER */
-  {  213,   -2 }, /* (80) quorum ::= QUORUM INTEGER */
-  {  214,   -2 }, /* (81) days ::= DAYS INTEGER */
-  {  215,   -2 }, /* (82) minrows ::= MINROWS INTEGER */
-  {  216,   -2 }, /* (83) maxrows ::= MAXROWS INTEGER */
-  {  217,   -2 }, /* (84) blocks ::= BLOCKS INTEGER */
-  {  218,   -2 }, /* (85) ctime ::= CTIME INTEGER */
-  {  219,   -2 }, /* (86) wal ::= WAL INTEGER */
-  {  220,   -2 }, /* (87) fsync ::= FSYNC INTEGER */
-  {  221,   -2 }, /* (88) comp ::= COMP INTEGER */
-  {  222,   -2 }, /* (89) prec ::= PRECISION STRING */
-  {  223,   -2 }, /* (90) update ::= UPDATE INTEGER */
-  {  224,   -2 }, /* (91) cachelast ::= CACHELAST INTEGER */
-  {  225,   -2 }, /* (92) partitions ::= PARTITIONS INTEGER */
-  {  198,    0 }, /* (93) db_optr ::= */
-  {  198,   -2 }, /* (94) db_optr ::= db_optr cache */
-  {  198,   -2 }, /* (95) db_optr ::= db_optr replica */
-  {  198,   -2 }, /* (96) db_optr ::= db_optr quorum */
-  {  198,   -2 }, /* (97) db_optr ::= db_optr days */
-  {  198,   -2 }, /* (98) db_optr ::= db_optr minrows */
-  {  198,   -2 }, /* (99) db_optr ::= db_optr maxrows */
-  {  198,   -2 }, /* (100) db_optr ::= db_optr blocks */
-  {  198,   -2 }, /* (101) db_optr ::= db_optr ctime */
-  {  198,   -2 }, /* (102) db_optr ::= db_optr wal */
-  {  198,   -2 }, /* (103) db_optr ::= db_optr fsync */
-  {  198,   -2 }, /* (104) db_optr ::= db_optr comp */
-  {  198,   -2 }, /* (105) db_optr ::= db_optr prec */
-  {  198,   -2 }, /* (106) db_optr ::= db_optr keep */
-  {  198,   -2 }, /* (107) db_optr ::= db_optr update */
-  {  198,   -2 }, /* (108) db_optr ::= db_optr cachelast */
-  {  199,   -1 }, /* (109) topic_optr ::= db_optr */
-  {  199,   -2 }, /* (110) topic_optr ::= topic_optr partitions */
-  {  194,    0 }, /* (111) alter_db_optr ::= */
-  {  194,   -2 }, /* (112) alter_db_optr ::= alter_db_optr replica */
-  {  194,   -2 }, /* (113) alter_db_optr ::= alter_db_optr quorum */
-  {  194,   -2 }, /* (114) alter_db_optr ::= alter_db_optr keep */
-  {  194,   -2 }, /* (115) alter_db_optr ::= alter_db_optr blocks */
-  {  194,   -2 }, /* (116) alter_db_optr ::= alter_db_optr comp */
-  {  194,   -2 }, /* (117) alter_db_optr ::= alter_db_optr wal */
-  {  194,   -2 }, /* (118) alter_db_optr ::= alter_db_optr fsync */
-  {  194,   -2 }, /* (119) alter_db_optr ::= alter_db_optr update */
-  {  194,   -2 }, /* (120) alter_db_optr ::= alter_db_optr cachelast */
-  {  195,   -1 }, /* (121) alter_topic_optr ::= alter_db_optr */
-  {  195,   -2 }, /* (122) alter_topic_optr ::= alter_topic_optr partitions */
-  {  226,   -1 }, /* (123) typename ::= ids */
-  {  226,   -4 }, /* (124) typename ::= ids LP signed RP */
-  {  226,   -2 }, /* (125) typename ::= ids UNSIGNED */
-  {  227,   -1 }, /* (126) signed ::= INTEGER */
-  {  227,   -2 }, /* (127) signed ::= PLUS INTEGER */
-  {  227,   -2 }, /* (128) signed ::= MINUS INTEGER */
-  {  189,   -3 }, /* (129) cmd ::= CREATE TABLE create_table_args */
-  {  189,   -3 }, /* (130) cmd ::= CREATE TABLE create_stable_args */
-  {  189,   -3 }, /* (131) cmd ::= CREATE STABLE create_stable_args */
-  {  189,   -3 }, /* (132) cmd ::= CREATE TABLE create_table_list */
-  {  230,   -1 }, /* (133) create_table_list ::= create_from_stable */
-  {  230,   -2 }, /* (134) create_table_list ::= create_table_list create_from_stable */
-  {  228,   -6 }, /* (135) create_table_args ::= ifnotexists ids cpxName LP columnlist RP */
-  {  229,  -10 }, /* (136) create_stable_args ::= ifnotexists ids cpxName LP columnlist RP TAGS LP columnlist RP */
-  {  231,  -10 }, /* (137) create_from_stable ::= ifnotexists ids cpxName USING ids cpxName TAGS LP tagitemlist RP */
-  {  231,  -13 }, /* (138) create_from_stable ::= ifnotexists ids cpxName USING ids cpxName LP tagNamelist RP TAGS LP tagitemlist RP */
-  {  233,   -3 }, /* (139) tagNamelist ::= tagNamelist COMMA ids */
-  {  233,   -1 }, /* (140) tagNamelist ::= ids */
-  {  228,   -5 }, /* (141) create_table_args ::= ifnotexists ids cpxName AS select */
-  {  232,   -3 }, /* (142) columnlist ::= columnlist COMMA column */
-  {  232,   -1 }, /* (143) columnlist ::= column */
-  {  235,   -2 }, /* (144) column ::= ids typename */
-  {  210,   -3 }, /* (145) tagitemlist ::= tagitemlist COMMA tagitem */
-  {  210,   -1 }, /* (146) tagitemlist ::= tagitem */
-  {  236,   -1 }, /* (147) tagitem ::= INTEGER */
-  {  236,   -1 }, /* (148) tagitem ::= FLOAT */
-  {  236,   -1 }, /* (149) tagitem ::= STRING */
-  {  236,   -1 }, /* (150) tagitem ::= BOOL */
-  {  236,   -1 }, /* (151) tagitem ::= NULL */
-  {  236,   -2 }, /* (152) tagitem ::= MINUS INTEGER */
-  {  236,   -2 }, /* (153) tagitem ::= MINUS FLOAT */
-  {  236,   -2 }, /* (154) tagitem ::= PLUS INTEGER */
-  {  236,   -2 }, /* (155) tagitem ::= PLUS FLOAT */
-  {  234,  -13 }, /* (156) select ::= SELECT selcollist from where_opt interval_opt session_option fill_opt sliding_opt groupby_opt orderby_opt having_opt slimit_opt limit_opt */
-  {  234,   -3 }, /* (157) select ::= LP select RP */
-  {  249,   -1 }, /* (158) union ::= select */
-  {  249,   -4 }, /* (159) union ::= union UNION ALL select */
-  {  189,   -1 }, /* (160) cmd ::= union */
-  {  234,   -2 }, /* (161) select ::= SELECT selcollist */
-  {  250,   -2 }, /* (162) sclp ::= selcollist COMMA */
-  {  250,    0 }, /* (163) sclp ::= */
-  {  237,   -4 }, /* (164) selcollist ::= sclp distinct expr as */
-  {  237,   -2 }, /* (165) selcollist ::= sclp STAR */
-  {  253,   -2 }, /* (166) as ::= AS ids */
-  {  253,   -1 }, /* (167) as ::= ids */
-  {  253,    0 }, /* (168) as ::= */
-  {  251,   -1 }, /* (169) distinct ::= DISTINCT */
-  {  251,    0 }, /* (170) distinct ::= */
-  {  238,   -2 }, /* (171) from ::= FROM tablelist */
-  {  238,   -4 }, /* (172) from ::= FROM LP union RP */
-  {  254,   -2 }, /* (173) tablelist ::= ids cpxName */
-  {  254,   -3 }, /* (174) tablelist ::= ids cpxName ids */
-  {  254,   -4 }, /* (175) tablelist ::= tablelist COMMA ids cpxName */
-  {  254,   -5 }, /* (176) tablelist ::= tablelist COMMA ids cpxName ids */
-  {  255,   -1 }, /* (177) tmvar ::= VARIABLE */
-  {  240,   -4 }, /* (178) interval_opt ::= INTERVAL LP tmvar RP */
-  {  240,   -6 }, /* (179) interval_opt ::= INTERVAL LP tmvar COMMA tmvar RP */
-  {  240,    0 }, /* (180) interval_opt ::= */
-  {  241,    0 }, /* (181) session_option ::= */
-  {  241,   -7 }, /* (182) session_option ::= SESSION LP ids cpxName COMMA tmvar RP */
-  {  242,    0 }, /* (183) fill_opt ::= */
-  {  242,   -6 }, /* (184) fill_opt ::= FILL LP ID COMMA tagitemlist RP */
-  {  242,   -4 }, /* (185) fill_opt ::= FILL LP ID RP */
-  {  243,   -4 }, /* (186) sliding_opt ::= SLIDING LP tmvar RP */
-  {  243,    0 }, /* (187) sliding_opt ::= */
-  {  245,    0 }, /* (188) orderby_opt ::= */
-  {  245,   -3 }, /* (189) orderby_opt ::= ORDER BY sortlist */
-  {  256,   -4 }, /* (190) sortlist ::= sortlist COMMA item sortorder */
-  {  256,   -2 }, /* (191) sortlist ::= item sortorder */
-  {  258,   -2 }, /* (192) item ::= ids cpxName */
-  {  259,   -1 }, /* (193) sortorder ::= ASC */
-  {  259,   -1 }, /* (194) sortorder ::= DESC */
-  {  259,    0 }, /* (195) sortorder ::= */
-  {  244,    0 }, /* (196) groupby_opt ::= */
-  {  244,   -3 }, /* (197) groupby_opt ::= GROUP BY grouplist */
-  {  260,   -3 }, /* (198) grouplist ::= grouplist COMMA item */
-  {  260,   -1 }, /* (199) grouplist ::= item */
-  {  246,    0 }, /* (200) having_opt ::= */
-  {  246,   -2 }, /* (201) having_opt ::= HAVING expr */
-  {  248,    0 }, /* (202) limit_opt ::= */
-  {  248,   -2 }, /* (203) limit_opt ::= LIMIT signed */
-  {  248,   -4 }, /* (204) limit_opt ::= LIMIT signed OFFSET signed */
-  {  248,   -4 }, /* (205) limit_opt ::= LIMIT signed COMMA signed */
-  {  247,    0 }, /* (206) slimit_opt ::= */
-  {  247,   -2 }, /* (207) slimit_opt ::= SLIMIT signed */
-  {  247,   -4 }, /* (208) slimit_opt ::= SLIMIT signed SOFFSET signed */
-  {  247,   -4 }, /* (209) slimit_opt ::= SLIMIT signed COMMA signed */
-  {  239,    0 }, /* (210) where_opt ::= */
-  {  239,   -2 }, /* (211) where_opt ::= WHERE expr */
-  {  252,   -3 }, /* (212) expr ::= LP expr RP */
-  {  252,   -1 }, /* (213) expr ::= ID */
-  {  252,   -3 }, /* (214) expr ::= ID DOT ID */
-  {  252,   -3 }, /* (215) expr ::= ID DOT STAR */
-  {  252,   -1 }, /* (216) expr ::= INTEGER */
-  {  252,   -2 }, /* (217) expr ::= MINUS INTEGER */
-  {  252,   -2 }, /* (218) expr ::= PLUS INTEGER */
-  {  252,   -1 }, /* (219) expr ::= FLOAT */
-  {  252,   -2 }, /* (220) expr ::= MINUS FLOAT */
-  {  252,   -2 }, /* (221) expr ::= PLUS FLOAT */
-  {  252,   -1 }, /* (222) expr ::= STRING */
-  {  252,   -1 }, /* (223) expr ::= NOW */
-  {  252,   -1 }, /* (224) expr ::= VARIABLE */
-  {  252,   -1 }, /* (225) expr ::= BOOL */
-  {  252,   -1 }, /* (226) expr ::= NULL */
-  {  252,   -4 }, /* (227) expr ::= ID LP exprlist RP */
-  {  252,   -4 }, /* (228) expr ::= ID LP STAR RP */
-  {  252,   -3 }, /* (229) expr ::= expr IS NULL */
-  {  252,   -4 }, /* (230) expr ::= expr IS NOT NULL */
-  {  252,   -3 }, /* (231) expr ::= expr LT expr */
-  {  252,   -3 }, /* (232) expr ::= expr GT expr */
-  {  252,   -3 }, /* (233) expr ::= expr LE expr */
-  {  252,   -3 }, /* (234) expr ::= expr GE expr */
-  {  252,   -3 }, /* (235) expr ::= expr NE expr */
-  {  252,   -3 }, /* (236) expr ::= expr EQ expr */
-  {  252,   -5 }, /* (237) expr ::= expr BETWEEN expr AND expr */
-  {  252,   -3 }, /* (238) expr ::= expr AND expr */
-  {  252,   -3 }, /* (239) expr ::= expr OR expr */
-  {  252,   -3 }, /* (240) expr ::= expr PLUS expr */
-  {  252,   -3 }, /* (241) expr ::= expr MINUS expr */
-  {  252,   -3 }, /* (242) expr ::= expr STAR expr */
-  {  252,   -3 }, /* (243) expr ::= expr SLASH expr */
-  {  252,   -3 }, /* (244) expr ::= expr REM expr */
-  {  252,   -3 }, /* (245) expr ::= expr LIKE expr */
-  {  252,   -5 }, /* (246) expr ::= expr IN LP exprlist RP */
-  {  261,   -3 }, /* (247) exprlist ::= exprlist COMMA expritem */
-  {  261,   -1 }, /* (248) exprlist ::= expritem */
-  {  262,   -1 }, /* (249) expritem ::= expr */
-  {  262,    0 }, /* (250) expritem ::= */
-  {  189,   -3 }, /* (251) cmd ::= RESET QUERY CACHE */
-  {  189,   -3 }, /* (252) cmd ::= SYNCDB ids REPLICA */
-  {  189,   -7 }, /* (253) cmd ::= ALTER TABLE ids cpxName ADD COLUMN columnlist */
-  {  189,   -7 }, /* (254) cmd ::= ALTER TABLE ids cpxName DROP COLUMN ids */
-  {  189,   -7 }, /* (255) cmd ::= ALTER TABLE ids cpxName ADD TAG columnlist */
-  {  189,   -7 }, /* (256) cmd ::= ALTER TABLE ids cpxName DROP TAG ids */
-  {  189,   -8 }, /* (257) cmd ::= ALTER TABLE ids cpxName CHANGE TAG ids ids */
-  {  189,   -9 }, /* (258) cmd ::= ALTER TABLE ids cpxName SET TAG ids EQ tagitem */
-  {  189,   -7 }, /* (259) cmd ::= ALTER STABLE ids cpxName ADD COLUMN columnlist */
-  {  189,   -7 }, /* (260) cmd ::= ALTER STABLE ids cpxName DROP COLUMN ids */
-  {  189,   -7 }, /* (261) cmd ::= ALTER STABLE ids cpxName ADD TAG columnlist */
-  {  189,   -7 }, /* (262) cmd ::= ALTER STABLE ids cpxName DROP TAG ids */
-  {  189,   -8 }, /* (263) cmd ::= ALTER STABLE ids cpxName CHANGE TAG ids ids */
-  {  189,   -3 }, /* (264) cmd ::= KILL CONNECTION INTEGER */
-  {  189,   -5 }, /* (265) cmd ::= KILL STREAM INTEGER COLON INTEGER */
-  {  189,   -5 }, /* (266) cmd ::= KILL QUERY INTEGER COLON INTEGER */
->>>>>>> 4f6fa025
+   -1,  /* (230) expr ::= NULL */
+   -4,  /* (231) expr ::= ID LP exprlist RP */
+   -4,  /* (232) expr ::= ID LP STAR RP */
+   -3,  /* (233) expr ::= expr IS NULL */
+   -4,  /* (234) expr ::= expr IS NOT NULL */
+   -3,  /* (235) expr ::= expr LT expr */
+   -3,  /* (236) expr ::= expr GT expr */
+   -3,  /* (237) expr ::= expr LE expr */
+   -3,  /* (238) expr ::= expr GE expr */
+   -3,  /* (239) expr ::= expr NE expr */
+   -3,  /* (240) expr ::= expr EQ expr */
+   -5,  /* (241) expr ::= expr BETWEEN expr AND expr */
+   -3,  /* (242) expr ::= expr AND expr */
+   -3,  /* (243) expr ::= expr OR expr */
+   -3,  /* (244) expr ::= expr PLUS expr */
+   -3,  /* (245) expr ::= expr MINUS expr */
+   -3,  /* (246) expr ::= expr STAR expr */
+   -3,  /* (247) expr ::= expr SLASH expr */
+   -3,  /* (248) expr ::= expr REM expr */
+   -3,  /* (249) expr ::= expr LIKE expr */
+   -5,  /* (250) expr ::= expr IN LP exprlist RP */
+   -3,  /* (251) exprlist ::= exprlist COMMA expritem */
+   -1,  /* (252) exprlist ::= expritem */
+   -1,  /* (253) expritem ::= expr */
+    0,  /* (254) expritem ::= */
+   -3,  /* (255) cmd ::= RESET QUERY CACHE */
+   -3,  /* (256) cmd ::= SYNCDB ids REPLICA */
+   -7,  /* (257) cmd ::= ALTER TABLE ids cpxName ADD COLUMN columnlist */
+   -7,  /* (258) cmd ::= ALTER TABLE ids cpxName DROP COLUMN ids */
+   -7,  /* (259) cmd ::= ALTER TABLE ids cpxName ADD TAG columnlist */
+   -7,  /* (260) cmd ::= ALTER TABLE ids cpxName DROP TAG ids */
+   -8,  /* (261) cmd ::= ALTER TABLE ids cpxName CHANGE TAG ids ids */
+   -9,  /* (262) cmd ::= ALTER TABLE ids cpxName SET TAG ids EQ tagitem */
+   -7,  /* (263) cmd ::= ALTER STABLE ids cpxName ADD COLUMN columnlist */
+   -7,  /* (264) cmd ::= ALTER STABLE ids cpxName DROP COLUMN ids */
+   -7,  /* (265) cmd ::= ALTER STABLE ids cpxName ADD TAG columnlist */
+   -7,  /* (266) cmd ::= ALTER STABLE ids cpxName DROP TAG ids */
+   -8,  /* (267) cmd ::= ALTER STABLE ids cpxName CHANGE TAG ids ids */
+   -3,  /* (268) cmd ::= KILL CONNECTION INTEGER */
+   -5,  /* (269) cmd ::= KILL STREAM INTEGER COLON INTEGER */
+   -5,  /* (270) cmd ::= KILL QUERY INTEGER COLON INTEGER */
 };
 
 static void yy_accept(yyParser*);  /* Forward Declaration */
@@ -3937,17 +3124,10 @@
 }
   yymsp[0].minor.yy193 = yylhsminor.yy193;
         break;
-<<<<<<< HEAD
       case 204: /* having_opt ::= */
       case 214: /* where_opt ::= */ yytestcase(yyruleno==214);
-      case 253: /* expritem ::= */ yytestcase(yyruleno==253);
+      case 254: /* expritem ::= */ yytestcase(yyruleno==254);
 {yymsp[1].minor.yy454 = 0;}
-=======
-      case 200: /* having_opt ::= */
-      case 210: /* where_opt ::= */ yytestcase(yyruleno==210);
-      case 250: /* expritem ::= */ yytestcase(yyruleno==250);
-{yymsp[1].minor.yy118 = 0;}
->>>>>>> 4f6fa025
         break;
       case 205: /* having_opt ::= HAVING expr */
       case 215: /* where_opt ::= WHERE expr */ yytestcase(yyruleno==215);
@@ -4023,222 +3203,116 @@
 { yylhsminor.yy454 = tSqlExprCreateIdValue(&yymsp[0].minor.yy0, TK_BOOL);}
   yymsp[0].minor.yy454 = yylhsminor.yy454;
         break;
-<<<<<<< HEAD
-      case 230: /* expr ::= ID LP exprlist RP */
+      case 230: /* expr ::= NULL */
+{ yylhsminor.yy454 = tSqlExprCreateIdValue(&yymsp[0].minor.yy0, TK_NULL);}
+  yymsp[0].minor.yy454 = yylhsminor.yy454;
+        break;
+      case 231: /* expr ::= ID LP exprlist RP */
 { yylhsminor.yy454 = tSqlExprCreateFunction(yymsp[-1].minor.yy193, &yymsp[-3].minor.yy0, &yymsp[0].minor.yy0, yymsp[-3].minor.yy0.type); }
   yymsp[-3].minor.yy454 = yylhsminor.yy454;
         break;
-      case 231: /* expr ::= ID LP STAR RP */
+      case 232: /* expr ::= ID LP STAR RP */
 { yylhsminor.yy454 = tSqlExprCreateFunction(NULL, &yymsp[-3].minor.yy0, &yymsp[0].minor.yy0, yymsp[-3].minor.yy0.type); }
   yymsp[-3].minor.yy454 = yylhsminor.yy454;
         break;
-      case 232: /* expr ::= expr IS NULL */
+      case 233: /* expr ::= expr IS NULL */
 {yylhsminor.yy454 = tSqlExprCreate(yymsp[-2].minor.yy454, NULL, TK_ISNULL);}
   yymsp[-2].minor.yy454 = yylhsminor.yy454;
         break;
-      case 233: /* expr ::= expr IS NOT NULL */
+      case 234: /* expr ::= expr IS NOT NULL */
 {yylhsminor.yy454 = tSqlExprCreate(yymsp[-3].minor.yy454, NULL, TK_NOTNULL);}
   yymsp[-3].minor.yy454 = yylhsminor.yy454;
         break;
-      case 234: /* expr ::= expr LT expr */
+      case 235: /* expr ::= expr LT expr */
 {yylhsminor.yy454 = tSqlExprCreate(yymsp[-2].minor.yy454, yymsp[0].minor.yy454, TK_LT);}
   yymsp[-2].minor.yy454 = yylhsminor.yy454;
         break;
-      case 235: /* expr ::= expr GT expr */
+      case 236: /* expr ::= expr GT expr */
 {yylhsminor.yy454 = tSqlExprCreate(yymsp[-2].minor.yy454, yymsp[0].minor.yy454, TK_GT);}
   yymsp[-2].minor.yy454 = yylhsminor.yy454;
         break;
-      case 236: /* expr ::= expr LE expr */
+      case 237: /* expr ::= expr LE expr */
 {yylhsminor.yy454 = tSqlExprCreate(yymsp[-2].minor.yy454, yymsp[0].minor.yy454, TK_LE);}
   yymsp[-2].minor.yy454 = yylhsminor.yy454;
         break;
-      case 237: /* expr ::= expr GE expr */
+      case 238: /* expr ::= expr GE expr */
 {yylhsminor.yy454 = tSqlExprCreate(yymsp[-2].minor.yy454, yymsp[0].minor.yy454, TK_GE);}
   yymsp[-2].minor.yy454 = yylhsminor.yy454;
         break;
-      case 238: /* expr ::= expr NE expr */
+      case 239: /* expr ::= expr NE expr */
 {yylhsminor.yy454 = tSqlExprCreate(yymsp[-2].minor.yy454, yymsp[0].minor.yy454, TK_NE);}
   yymsp[-2].minor.yy454 = yylhsminor.yy454;
         break;
-      case 239: /* expr ::= expr EQ expr */
+      case 240: /* expr ::= expr EQ expr */
 {yylhsminor.yy454 = tSqlExprCreate(yymsp[-2].minor.yy454, yymsp[0].minor.yy454, TK_EQ);}
   yymsp[-2].minor.yy454 = yylhsminor.yy454;
         break;
-      case 240: /* expr ::= expr BETWEEN expr AND expr */
+      case 241: /* expr ::= expr BETWEEN expr AND expr */
 { tSqlExpr* X2 = tSqlExprClone(yymsp[-4].minor.yy454); yylhsminor.yy454 = tSqlExprCreate(tSqlExprCreate(yymsp[-4].minor.yy454, yymsp[-2].minor.yy454, TK_GE), tSqlExprCreate(X2, yymsp[0].minor.yy454, TK_LE), TK_AND);}
   yymsp[-4].minor.yy454 = yylhsminor.yy454;
         break;
-      case 241: /* expr ::= expr AND expr */
+      case 242: /* expr ::= expr AND expr */
 {yylhsminor.yy454 = tSqlExprCreate(yymsp[-2].minor.yy454, yymsp[0].minor.yy454, TK_AND);}
   yymsp[-2].minor.yy454 = yylhsminor.yy454;
         break;
-      case 242: /* expr ::= expr OR expr */
+      case 243: /* expr ::= expr OR expr */
 {yylhsminor.yy454 = tSqlExprCreate(yymsp[-2].minor.yy454, yymsp[0].minor.yy454, TK_OR); }
   yymsp[-2].minor.yy454 = yylhsminor.yy454;
         break;
-      case 243: /* expr ::= expr PLUS expr */
+      case 244: /* expr ::= expr PLUS expr */
 {yylhsminor.yy454 = tSqlExprCreate(yymsp[-2].minor.yy454, yymsp[0].minor.yy454, TK_PLUS);  }
   yymsp[-2].minor.yy454 = yylhsminor.yy454;
         break;
-      case 244: /* expr ::= expr MINUS expr */
+      case 245: /* expr ::= expr MINUS expr */
 {yylhsminor.yy454 = tSqlExprCreate(yymsp[-2].minor.yy454, yymsp[0].minor.yy454, TK_MINUS); }
   yymsp[-2].minor.yy454 = yylhsminor.yy454;
         break;
-      case 245: /* expr ::= expr STAR expr */
+      case 246: /* expr ::= expr STAR expr */
 {yylhsminor.yy454 = tSqlExprCreate(yymsp[-2].minor.yy454, yymsp[0].minor.yy454, TK_STAR);  }
   yymsp[-2].minor.yy454 = yylhsminor.yy454;
         break;
-      case 246: /* expr ::= expr SLASH expr */
+      case 247: /* expr ::= expr SLASH expr */
 {yylhsminor.yy454 = tSqlExprCreate(yymsp[-2].minor.yy454, yymsp[0].minor.yy454, TK_DIVIDE);}
   yymsp[-2].minor.yy454 = yylhsminor.yy454;
         break;
-      case 247: /* expr ::= expr REM expr */
+      case 248: /* expr ::= expr REM expr */
 {yylhsminor.yy454 = tSqlExprCreate(yymsp[-2].minor.yy454, yymsp[0].minor.yy454, TK_REM);   }
   yymsp[-2].minor.yy454 = yylhsminor.yy454;
         break;
-      case 248: /* expr ::= expr LIKE expr */
+      case 249: /* expr ::= expr LIKE expr */
 {yylhsminor.yy454 = tSqlExprCreate(yymsp[-2].minor.yy454, yymsp[0].minor.yy454, TK_LIKE);  }
   yymsp[-2].minor.yy454 = yylhsminor.yy454;
         break;
-      case 249: /* expr ::= expr IN LP exprlist RP */
+      case 250: /* expr ::= expr IN LP exprlist RP */
 {yylhsminor.yy454 = tSqlExprCreate(yymsp[-4].minor.yy454, (tSqlExpr*)yymsp[-1].minor.yy193, TK_IN); }
   yymsp[-4].minor.yy454 = yylhsminor.yy454;
         break;
-      case 250: /* exprlist ::= exprlist COMMA expritem */
+      case 251: /* exprlist ::= exprlist COMMA expritem */
 {yylhsminor.yy193 = tSqlExprListAppend(yymsp[-2].minor.yy193,yymsp[0].minor.yy454,0, 0);}
   yymsp[-2].minor.yy193 = yylhsminor.yy193;
         break;
-      case 251: /* exprlist ::= expritem */
+      case 252: /* exprlist ::= expritem */
 {yylhsminor.yy193 = tSqlExprListAppend(0,yymsp[0].minor.yy454,0, 0);}
   yymsp[0].minor.yy193 = yylhsminor.yy193;
         break;
-      case 252: /* expritem ::= expr */
+      case 253: /* expritem ::= expr */
 {yylhsminor.yy454 = yymsp[0].minor.yy454;}
   yymsp[0].minor.yy454 = yylhsminor.yy454;
         break;
-      case 254: /* cmd ::= RESET QUERY CACHE */
+      case 255: /* cmd ::= RESET QUERY CACHE */
 { setDCLSqlElems(pInfo, TSDB_SQL_RESET_CACHE, 0);}
         break;
-      case 255: /* cmd ::= SYNCDB ids REPLICA */
+      case 256: /* cmd ::= SYNCDB ids REPLICA */
 { setDCLSqlElems(pInfo, TSDB_SQL_SYNC_DB_REPLICA, 1, &yymsp[-1].minor.yy0);}
         break;
-      case 256: /* cmd ::= ALTER TABLE ids cpxName ADD COLUMN columnlist */
-=======
-      case 226: /* expr ::= NULL */
-{ yylhsminor.yy118 = tSqlExprCreateIdValue(&yymsp[0].minor.yy0, TK_NULL);}
-  yymsp[0].minor.yy118 = yylhsminor.yy118;
-        break;
-      case 227: /* expr ::= ID LP exprlist RP */
-{ yylhsminor.yy118 = tSqlExprCreateFunction(yymsp[-1].minor.yy159, &yymsp[-3].minor.yy0, &yymsp[0].minor.yy0, yymsp[-3].minor.yy0.type); }
-  yymsp[-3].minor.yy118 = yylhsminor.yy118;
-        break;
-      case 228: /* expr ::= ID LP STAR RP */
-{ yylhsminor.yy118 = tSqlExprCreateFunction(NULL, &yymsp[-3].minor.yy0, &yymsp[0].minor.yy0, yymsp[-3].minor.yy0.type); }
-  yymsp[-3].minor.yy118 = yylhsminor.yy118;
-        break;
-      case 229: /* expr ::= expr IS NULL */
-{yylhsminor.yy118 = tSqlExprCreate(yymsp[-2].minor.yy118, NULL, TK_ISNULL);}
-  yymsp[-2].minor.yy118 = yylhsminor.yy118;
-        break;
-      case 230: /* expr ::= expr IS NOT NULL */
-{yylhsminor.yy118 = tSqlExprCreate(yymsp[-3].minor.yy118, NULL, TK_NOTNULL);}
-  yymsp[-3].minor.yy118 = yylhsminor.yy118;
-        break;
-      case 231: /* expr ::= expr LT expr */
-{yylhsminor.yy118 = tSqlExprCreate(yymsp[-2].minor.yy118, yymsp[0].minor.yy118, TK_LT);}
-  yymsp[-2].minor.yy118 = yylhsminor.yy118;
-        break;
-      case 232: /* expr ::= expr GT expr */
-{yylhsminor.yy118 = tSqlExprCreate(yymsp[-2].minor.yy118, yymsp[0].minor.yy118, TK_GT);}
-  yymsp[-2].minor.yy118 = yylhsminor.yy118;
-        break;
-      case 233: /* expr ::= expr LE expr */
-{yylhsminor.yy118 = tSqlExprCreate(yymsp[-2].minor.yy118, yymsp[0].minor.yy118, TK_LE);}
-  yymsp[-2].minor.yy118 = yylhsminor.yy118;
-        break;
-      case 234: /* expr ::= expr GE expr */
-{yylhsminor.yy118 = tSqlExprCreate(yymsp[-2].minor.yy118, yymsp[0].minor.yy118, TK_GE);}
-  yymsp[-2].minor.yy118 = yylhsminor.yy118;
-        break;
-      case 235: /* expr ::= expr NE expr */
-{yylhsminor.yy118 = tSqlExprCreate(yymsp[-2].minor.yy118, yymsp[0].minor.yy118, TK_NE);}
-  yymsp[-2].minor.yy118 = yylhsminor.yy118;
-        break;
-      case 236: /* expr ::= expr EQ expr */
-{yylhsminor.yy118 = tSqlExprCreate(yymsp[-2].minor.yy118, yymsp[0].minor.yy118, TK_EQ);}
-  yymsp[-2].minor.yy118 = yylhsminor.yy118;
-        break;
-      case 237: /* expr ::= expr BETWEEN expr AND expr */
-{ tSqlExpr* X2 = tSqlExprClone(yymsp[-4].minor.yy118); yylhsminor.yy118 = tSqlExprCreate(tSqlExprCreate(yymsp[-4].minor.yy118, yymsp[-2].minor.yy118, TK_GE), tSqlExprCreate(X2, yymsp[0].minor.yy118, TK_LE), TK_AND);}
-  yymsp[-4].minor.yy118 = yylhsminor.yy118;
-        break;
-      case 238: /* expr ::= expr AND expr */
-{yylhsminor.yy118 = tSqlExprCreate(yymsp[-2].minor.yy118, yymsp[0].minor.yy118, TK_AND);}
-  yymsp[-2].minor.yy118 = yylhsminor.yy118;
-        break;
-      case 239: /* expr ::= expr OR expr */
-{yylhsminor.yy118 = tSqlExprCreate(yymsp[-2].minor.yy118, yymsp[0].minor.yy118, TK_OR); }
-  yymsp[-2].minor.yy118 = yylhsminor.yy118;
-        break;
-      case 240: /* expr ::= expr PLUS expr */
-{yylhsminor.yy118 = tSqlExprCreate(yymsp[-2].minor.yy118, yymsp[0].minor.yy118, TK_PLUS);  }
-  yymsp[-2].minor.yy118 = yylhsminor.yy118;
-        break;
-      case 241: /* expr ::= expr MINUS expr */
-{yylhsminor.yy118 = tSqlExprCreate(yymsp[-2].minor.yy118, yymsp[0].minor.yy118, TK_MINUS); }
-  yymsp[-2].minor.yy118 = yylhsminor.yy118;
-        break;
-      case 242: /* expr ::= expr STAR expr */
-{yylhsminor.yy118 = tSqlExprCreate(yymsp[-2].minor.yy118, yymsp[0].minor.yy118, TK_STAR);  }
-  yymsp[-2].minor.yy118 = yylhsminor.yy118;
-        break;
-      case 243: /* expr ::= expr SLASH expr */
-{yylhsminor.yy118 = tSqlExprCreate(yymsp[-2].minor.yy118, yymsp[0].minor.yy118, TK_DIVIDE);}
-  yymsp[-2].minor.yy118 = yylhsminor.yy118;
-        break;
-      case 244: /* expr ::= expr REM expr */
-{yylhsminor.yy118 = tSqlExprCreate(yymsp[-2].minor.yy118, yymsp[0].minor.yy118, TK_REM);   }
-  yymsp[-2].minor.yy118 = yylhsminor.yy118;
-        break;
-      case 245: /* expr ::= expr LIKE expr */
-{yylhsminor.yy118 = tSqlExprCreate(yymsp[-2].minor.yy118, yymsp[0].minor.yy118, TK_LIKE);  }
-  yymsp[-2].minor.yy118 = yylhsminor.yy118;
-        break;
-      case 246: /* expr ::= expr IN LP exprlist RP */
-{yylhsminor.yy118 = tSqlExprCreate(yymsp[-4].minor.yy118, (tSqlExpr*)yymsp[-1].minor.yy159, TK_IN); }
-  yymsp[-4].minor.yy118 = yylhsminor.yy118;
-        break;
-      case 247: /* exprlist ::= exprlist COMMA expritem */
-{yylhsminor.yy159 = tSqlExprListAppend(yymsp[-2].minor.yy159,yymsp[0].minor.yy118,0, 0);}
-  yymsp[-2].minor.yy159 = yylhsminor.yy159;
-        break;
-      case 248: /* exprlist ::= expritem */
-{yylhsminor.yy159 = tSqlExprListAppend(0,yymsp[0].minor.yy118,0, 0);}
-  yymsp[0].minor.yy159 = yylhsminor.yy159;
-        break;
-      case 249: /* expritem ::= expr */
-{yylhsminor.yy118 = yymsp[0].minor.yy118;}
-  yymsp[0].minor.yy118 = yylhsminor.yy118;
-        break;
-      case 251: /* cmd ::= RESET QUERY CACHE */
-{ setDCLSqlElems(pInfo, TSDB_SQL_RESET_CACHE, 0);}
-        break;
-      case 252: /* cmd ::= SYNCDB ids REPLICA */
-{ setDCLSqlElems(pInfo, TSDB_SQL_SYNC_DB_REPLICA, 1, &yymsp[-1].minor.yy0);}
-        break;
-      case 253: /* cmd ::= ALTER TABLE ids cpxName ADD COLUMN columnlist */
->>>>>>> 4f6fa025
+      case 257: /* cmd ::= ALTER TABLE ids cpxName ADD COLUMN columnlist */
 {
     yymsp[-4].minor.yy0.n += yymsp[-3].minor.yy0.n;
     SAlterTableInfo* pAlterTable = tSetAlterTableInfo(&yymsp[-4].minor.yy0, yymsp[0].minor.yy193, NULL, TSDB_ALTER_TABLE_ADD_COLUMN, -1);
     setSqlInfo(pInfo, pAlterTable, NULL, TSDB_SQL_ALTER_TABLE);
 }
         break;
-<<<<<<< HEAD
-      case 257: /* cmd ::= ALTER TABLE ids cpxName DROP COLUMN ids */
-=======
-      case 254: /* cmd ::= ALTER TABLE ids cpxName DROP COLUMN ids */
->>>>>>> 4f6fa025
+      case 258: /* cmd ::= ALTER TABLE ids cpxName DROP COLUMN ids */
 {
     yymsp[-4].minor.yy0.n += yymsp[-3].minor.yy0.n;
 
@@ -4249,22 +3323,14 @@
     setSqlInfo(pInfo, pAlterTable, NULL, TSDB_SQL_ALTER_TABLE);
 }
         break;
-<<<<<<< HEAD
-      case 258: /* cmd ::= ALTER TABLE ids cpxName ADD TAG columnlist */
-=======
-      case 255: /* cmd ::= ALTER TABLE ids cpxName ADD TAG columnlist */
->>>>>>> 4f6fa025
+      case 259: /* cmd ::= ALTER TABLE ids cpxName ADD TAG columnlist */
 {
     yymsp[-4].minor.yy0.n += yymsp[-3].minor.yy0.n;
     SAlterTableInfo* pAlterTable = tSetAlterTableInfo(&yymsp[-4].minor.yy0, yymsp[0].minor.yy193, NULL, TSDB_ALTER_TABLE_ADD_TAG_COLUMN, -1);
     setSqlInfo(pInfo, pAlterTable, NULL, TSDB_SQL_ALTER_TABLE);
 }
         break;
-<<<<<<< HEAD
-      case 259: /* cmd ::= ALTER TABLE ids cpxName DROP TAG ids */
-=======
-      case 256: /* cmd ::= ALTER TABLE ids cpxName DROP TAG ids */
->>>>>>> 4f6fa025
+      case 260: /* cmd ::= ALTER TABLE ids cpxName DROP TAG ids */
 {
     yymsp[-4].minor.yy0.n += yymsp[-3].minor.yy0.n;
 
@@ -4275,11 +3341,7 @@
     setSqlInfo(pInfo, pAlterTable, NULL, TSDB_SQL_ALTER_TABLE);
 }
         break;
-<<<<<<< HEAD
-      case 260: /* cmd ::= ALTER TABLE ids cpxName CHANGE TAG ids ids */
-=======
-      case 257: /* cmd ::= ALTER TABLE ids cpxName CHANGE TAG ids ids */
->>>>>>> 4f6fa025
+      case 261: /* cmd ::= ALTER TABLE ids cpxName CHANGE TAG ids ids */
 {
     yymsp[-5].minor.yy0.n += yymsp[-4].minor.yy0.n;
 
@@ -4293,11 +3355,7 @@
     setSqlInfo(pInfo, pAlterTable, NULL, TSDB_SQL_ALTER_TABLE);
 }
         break;
-<<<<<<< HEAD
-      case 261: /* cmd ::= ALTER TABLE ids cpxName SET TAG ids EQ tagitem */
-=======
-      case 258: /* cmd ::= ALTER TABLE ids cpxName SET TAG ids EQ tagitem */
->>>>>>> 4f6fa025
+      case 262: /* cmd ::= ALTER TABLE ids cpxName SET TAG ids EQ tagitem */
 {
     yymsp[-6].minor.yy0.n += yymsp[-5].minor.yy0.n;
 
@@ -4309,22 +3367,14 @@
     setSqlInfo(pInfo, pAlterTable, NULL, TSDB_SQL_ALTER_TABLE);
 }
         break;
-<<<<<<< HEAD
-      case 262: /* cmd ::= ALTER STABLE ids cpxName ADD COLUMN columnlist */
-=======
-      case 259: /* cmd ::= ALTER STABLE ids cpxName ADD COLUMN columnlist */
->>>>>>> 4f6fa025
+      case 263: /* cmd ::= ALTER STABLE ids cpxName ADD COLUMN columnlist */
 {
     yymsp[-4].minor.yy0.n += yymsp[-3].minor.yy0.n;
     SAlterTableInfo* pAlterTable = tSetAlterTableInfo(&yymsp[-4].minor.yy0, yymsp[0].minor.yy193, NULL, TSDB_ALTER_TABLE_ADD_COLUMN, TSDB_SUPER_TABLE);
     setSqlInfo(pInfo, pAlterTable, NULL, TSDB_SQL_ALTER_TABLE);
 }
         break;
-<<<<<<< HEAD
-      case 263: /* cmd ::= ALTER STABLE ids cpxName DROP COLUMN ids */
-=======
-      case 260: /* cmd ::= ALTER STABLE ids cpxName DROP COLUMN ids */
->>>>>>> 4f6fa025
+      case 264: /* cmd ::= ALTER STABLE ids cpxName DROP COLUMN ids */
 {
     yymsp[-4].minor.yy0.n += yymsp[-3].minor.yy0.n;
 
@@ -4335,22 +3385,14 @@
     setSqlInfo(pInfo, pAlterTable, NULL, TSDB_SQL_ALTER_TABLE);
 }
         break;
-<<<<<<< HEAD
-      case 264: /* cmd ::= ALTER STABLE ids cpxName ADD TAG columnlist */
-=======
-      case 261: /* cmd ::= ALTER STABLE ids cpxName ADD TAG columnlist */
->>>>>>> 4f6fa025
+      case 265: /* cmd ::= ALTER STABLE ids cpxName ADD TAG columnlist */
 {
     yymsp[-4].minor.yy0.n += yymsp[-3].minor.yy0.n;
     SAlterTableInfo* pAlterTable = tSetAlterTableInfo(&yymsp[-4].minor.yy0, yymsp[0].minor.yy193, NULL, TSDB_ALTER_TABLE_ADD_TAG_COLUMN, TSDB_SUPER_TABLE);
     setSqlInfo(pInfo, pAlterTable, NULL, TSDB_SQL_ALTER_TABLE);
 }
         break;
-<<<<<<< HEAD
-      case 265: /* cmd ::= ALTER STABLE ids cpxName DROP TAG ids */
-=======
-      case 262: /* cmd ::= ALTER STABLE ids cpxName DROP TAG ids */
->>>>>>> 4f6fa025
+      case 266: /* cmd ::= ALTER STABLE ids cpxName DROP TAG ids */
 {
     yymsp[-4].minor.yy0.n += yymsp[-3].minor.yy0.n;
 
@@ -4361,11 +3403,7 @@
     setSqlInfo(pInfo, pAlterTable, NULL, TSDB_SQL_ALTER_TABLE);
 }
         break;
-<<<<<<< HEAD
-      case 266: /* cmd ::= ALTER STABLE ids cpxName CHANGE TAG ids ids */
-=======
-      case 263: /* cmd ::= ALTER STABLE ids cpxName CHANGE TAG ids ids */
->>>>>>> 4f6fa025
+      case 267: /* cmd ::= ALTER STABLE ids cpxName CHANGE TAG ids ids */
 {
     yymsp[-5].minor.yy0.n += yymsp[-4].minor.yy0.n;
 
@@ -4379,23 +3417,13 @@
     setSqlInfo(pInfo, pAlterTable, NULL, TSDB_SQL_ALTER_TABLE);
 }
         break;
-<<<<<<< HEAD
-      case 267: /* cmd ::= KILL CONNECTION INTEGER */
+      case 268: /* cmd ::= KILL CONNECTION INTEGER */
 {setKillSql(pInfo, TSDB_SQL_KILL_CONNECTION, &yymsp[0].minor.yy0);}
         break;
-      case 268: /* cmd ::= KILL STREAM INTEGER COLON INTEGER */
+      case 269: /* cmd ::= KILL STREAM INTEGER COLON INTEGER */
 {yymsp[-2].minor.yy0.n += (yymsp[-1].minor.yy0.n + yymsp[0].minor.yy0.n); setKillSql(pInfo, TSDB_SQL_KILL_STREAM, &yymsp[-2].minor.yy0);}
         break;
-      case 269: /* cmd ::= KILL QUERY INTEGER COLON INTEGER */
-=======
-      case 264: /* cmd ::= KILL CONNECTION INTEGER */
-{setKillSql(pInfo, TSDB_SQL_KILL_CONNECTION, &yymsp[0].minor.yy0);}
-        break;
-      case 265: /* cmd ::= KILL STREAM INTEGER COLON INTEGER */
-{yymsp[-2].minor.yy0.n += (yymsp[-1].minor.yy0.n + yymsp[0].minor.yy0.n); setKillSql(pInfo, TSDB_SQL_KILL_STREAM, &yymsp[-2].minor.yy0);}
-        break;
-      case 266: /* cmd ::= KILL QUERY INTEGER COLON INTEGER */
->>>>>>> 4f6fa025
+      case 270: /* cmd ::= KILL QUERY INTEGER COLON INTEGER */
 {yymsp[-2].minor.yy0.n += (yymsp[-1].minor.yy0.n + yymsp[0].minor.yy0.n); setKillSql(pInfo, TSDB_SQL_KILL_QUERY, &yymsp[-2].minor.yy0);}
         break;
       default:
