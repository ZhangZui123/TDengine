--- conflicted
+++ resolved
@@ -100,51 +100,28 @@
 #endif
 /************* Begin control #defines *****************************************/
 #define YYCODETYPE unsigned short int
-<<<<<<< HEAD
-#define YYNOCODE 266
-=======
-#define YYNOCODE 263
->>>>>>> 38a8cb7a
+#define YYNOCODE 265
 #define YYACTIONTYPE unsigned short int
 #define ParseTOKENTYPE SStrToken
 typedef union {
   int yyinit;
   ParseTOKENTYPE yy0;
-<<<<<<< HEAD
-  SSubclauseInfo* yy21;
-  TAOS_FIELD yy27;
-  SCreateDbInfo yy114;
-  tSQLExpr* yy134;
-  tSQLExprList* yy178;
-  SCreateAcctInfo yy183;
-  SCreateTableSQL* yy190;
-  SCreatedTableInfo yy192;
-  SArray* yy193;
-  SQuerySQL* yy288;
-  int yy312;
-  SIntervalVal yy392;
-  tVariant yy442;
-  SSessionWindowVal yy447;
-  int64_t yy473;
-  SLimitVal yy482;
-=======
-  SLimitVal yy18;
-  SFromInfo* yy70;
-  SSessionWindowVal yy87;
-  SCreateDbInfo yy94;
-  int yy116;
-  SSubclauseInfo* yy141;
-  tSqlExpr* yy170;
-  SCreateTableSql* yy194;
-  tVariant yy218;
-  SIntervalVal yy220;
-  SCreatedTableInfo yy252;
-  SQuerySqlNode* yy254;
-  SCreateAcctInfo yy419;
-  SArray* yy429;
-  TAOS_FIELD yy451;
-  int64_t yy481;
->>>>>>> 38a8cb7a
+  SLimitVal yy74;
+  SQuerySqlNode* yy110;
+  SCreateDbInfo yy122;
+  SSessionWindowVal yy139;
+  TAOS_FIELD yy153;
+  SSubclauseInfo* yy154;
+  int64_t yy179;
+  SCreateAcctInfo yy211;
+  tVariant yy216;
+  SFromInfo* yy232;
+  SArray* yy291;
+  int yy382;
+  SIntervalVal yy400;
+  SCreateTableSql* yy412;
+  tSqlExpr* yy436;
+  SCreatedTableInfo yy446;
 } YYMINORTYPE;
 #ifndef YYSTACKDEPTH
 #define YYSTACKDEPTH 100
@@ -160,32 +137,18 @@
 #define ParseCTX_FETCH
 #define ParseCTX_STORE
 #define YYFALLBACK 1
-<<<<<<< HEAD
-#define YYNSTATE             319
-#define YYNRULE              268
-#define YYNRULE_WITH_ACTION  268
-#define YYNTOKEN             191
-#define YY_MAX_SHIFT         318
-#define YY_MIN_SHIFTREDUCE   511
-#define YY_MAX_SHIFTREDUCE   778
-#define YY_ERROR_ACTION      779
-#define YY_ACCEPT_ACTION     780
-#define YY_NO_ACTION         781
-#define YY_MIN_REDUCE        782
-#define YY_MAX_REDUCE        1049
-=======
-#define YYNSTATE             313
-#define YYNRULE              265
-#define YYNTOKEN             186
-#define YY_MAX_SHIFT         312
-#define YY_MIN_SHIFTREDUCE   502
-#define YY_MAX_SHIFTREDUCE   766
-#define YY_ERROR_ACTION      767
-#define YY_ACCEPT_ACTION     768
-#define YY_NO_ACTION         769
-#define YY_MIN_REDUCE        770
-#define YY_MAX_REDUCE        1034
->>>>>>> 38a8cb7a
+#define YYNSTATE             325
+#define YYNRULE              269
+#define YYNRULE_WITH_ACTION  269
+#define YYNTOKEN             190
+#define YY_MAX_SHIFT         324
+#define YY_MIN_SHIFTREDUCE   518
+#define YY_MAX_SHIFTREDUCE   786
+#define YY_ERROR_ACTION      787
+#define YY_ACCEPT_ACTION     788
+#define YY_NO_ACTION         789
+#define YY_MIN_REDUCE        790
+#define YY_MAX_REDUCE        1058
 /************* End control #defines *******************************************/
 #define YY_NLOOKAHEAD ((int)(sizeof(yy_lookahead)/sizeof(yy_lookahead[0])))
 
@@ -252,514 +215,266 @@
 **  yy_default[]       Default action for each state.
 **
 *********** Begin parsing tables **********************************************/
-#define YY_ACTTAB_COUNT (676)
+#define YY_ACTTAB_COUNT (693)
 static const YYACTIONTYPE yy_action[] = {
-<<<<<<< HEAD
- /*     0 */   953,  560,  184,  560,  205,  316,   79,   17,   70,  561,
- /*    10 */    80,  561, 1031,   48,   49,  142,   52,   53,  135,   72,
- /*    20 */   217,   42,  184,   51,  264,   56,   54,   58,   55,  265,
- /*    30 */    31,  212, 1032,   47,   46,  182,  184,   45,   44,   43,
- /*    40 */   916,  914,  915,   29,  918,  211, 1032,  512,  513,  514,
- /*    50 */   515,  516,  517,  518,  519,  520,  521,  522,  523,  524,
- /*    60 */   525,  317,  950,  209,  234,   48,   49,   31,   52,   53,
- /*    70 */   142,  207,  217,   42,  928,   51,  264,   56,   54,   58,
- /*    80 */    55,  249,  984,   71,  259,   47,   46,  917,  931,   45,
- /*    90 */    44,   43,   48,   49,  925,   52,   53,   31,  302,  217,
- /*   100 */    42,  560,   51,  264,   56,   54,   58,   55,  220,  561,
- /*   110 */    31,  928,   47,   46,   24,  229,   45,   44,   43,   48,
- /*   120 */    50,   37,   52,   53,  841,  222,  217,   42,  742,   51,
- /*   130 */   264,   56,   54,   58,   55,  261,  223,   77,  221,   47,
- /*   140 */    46,  928,  224,   45,   44,   43,   49,  282,   52,   53,
- /*   150 */   931,  285,  217,   42,  928,   51,  264,   56,   54,   58,
- /*   160 */    55,  726,  315,  314,  127,   47,   46,  931,  282,   45,
- /*   170 */    44,   43,   23,  280,  311,  310,  279,  278,  277,  309,
- /*   180 */   276,  308,  307,  306,  275,  305,  304,  891,   83,  879,
- /*   190 */   880,  881,  882,  883,  884,  885,  886,  887,  888,  889,
- /*   200 */   890,  892,  893,   52,   53,   18,  188,  217,   42,  312,
- /*   210 */    51,  264,   56,   54,   58,   55, 1028,  228,    1,  157,
- /*   220 */    47,   46,  919,  192,   45,   44,   43,  216,  739,  194,
- /*   230 */   732,  730,  735,  733,  931,  736,  118,  117,  193,  899,
- /*   240 */   216,  739,  897,  898,  730,   31,  733,  900,  736,  902,
- /*   250 */   903,  901,  226,  904,  905,   45,   44,   43,  153,  213,
- /*   260 */   214,   47,   46,  263, 1027,   45,   44,   43,   23,   24,
- /*   270 */   311,  310,  213,  214, 1026,  309,   37,  308,  307,  306,
- /*   280 */   201,  305,  304,   12,  780,  318,  286,   82,  230,  928,
- /*   290 */   142,  289,  288,  237,   56,   54,   58,   55,  243,  942,
- /*   300 */   241,  240,   47,   46,  640,  200,   45,   44,   43,  202,
- /*   310 */     5,  159,    3,  170,  206,  142,   34,  158,   87,   92,
- /*   320 */    85,   91,   31,  227,  664,  680,  284,  661,   31,  662,
- /*   330 */   942,  663,  292,  291,   57,  105,  829,  707,  708,  229,
- /*   340 */    31,  169,  302,  103,  108,  244,  738,   57,  929,   97,
- /*   350 */   107,  133,  113,  116,  106,  231,  232,  983,   37,  738,
- /*   360 */   110,  677,  737,  290,  215,  728,  928,   25,  838,  294,
- /*   370 */   177,  173,  928,  169,  186,  737,  175,  172,  122,  121,
- /*   380 */   120,  119,   78,  247,  927,  830,  672,   32,  692,   62,
- /*   390 */   169,  698,  137,  246,  699,   61,  759,   65,   20,  740,
- /*   400 */    19,  729,  731,   19,  734,  650,  684,   96,   95,   32,
- /*   410 */    63,    6,  187,  267,  652,  269,   66,   32,   61,   81,
- /*   420 */   651,   68,   28,  639,   61,  270,   14,   13,  189,  102,
- /*   430 */   101,   16,   15,  668,  183,  669,  665,  666,  190,  667,
- /*   440 */   115,  114,  132,  130,  191,  197,  198,  196,  181,  195,
- /*   450 */   185, 1041,  930,  994,  993,  134,  944,  218,  952,  990,
- /*   460 */   989,  219,  293,   40,  959,  961,  136,  140,  976,  975,
- /*   470 */    37,  245,  154,  131,  152,  924,  104,  155,  691,  250,
- /*   480 */   208,  926,  303,  148,  146,  144,  156,  842,  272,  273,
- /*   490 */    59,  274,   38,  252,  179,   35,  283,   67,  257,  262,
- /*   500 */   941,   64,  837, 1046,   93,  143, 1045,  145,  258, 1043,
- /*   510 */   160,  287, 1040,   99, 1039, 1037,  260,  161,  860,   36,
- /*   520 */    33,   39,  180,  826,  109,  824,  111,  112,  822,  821,
- /*   530 */   233,  171,  819,  818,  817,  816,  815,  814,  813,  174,
- /*   540 */   176,  810,  808,  806,  804,  802,  178,  256,  248,   73,
- /*   550 */   251,   74,  253,  254,  977,   41,  295,  296,  297,  298,
- /*   560 */   299,  300,  203,  301,  313,  225,  271,  778,  235,  236,
- /*   570 */   777,  239,  204,   88,  238,  199,   89,  776,  764,  242,
- /*   580 */   246,  674,   69,    8,  138,  266,  820,  693,  164,  123,
- /*   590 */   861,  124,  162,  163,  812,  165,  166,  168,  167,  125,
- /*   600 */   811,  895,  126,  803,    4,    2,  150,  147,   75,  149,
- /*   610 */   696,  151,  139,  210,    9,   76,  255,  907,  700,  141,
- /*   620 */    10,   84,  741,   26,    7,   27,   11,   21,  743,   22,
- /*   630 */    30,  268,   86,  603,   82,  599,  597,  596,  595,  592,
- /*   640 */   564,  281,   32,   94,   60,   90,  642,  641,  638,  587,
- /*   650 */   585,  577,  583,  579,  581,  575,   98,  573,  100,  606,
- /*   660 */   605,  604,  602,  601,  600,  598,  594,  593,   61,  562,
- /*   670 */   529,  527,  128,  782,  129,
+ /*     0 */   961,  567,  187,  567,  208,  322,  926,   17,   70,  568,
+ /*    10 */    83,  568, 1040,   49,   50,  146,   53,   54,  139,  185,
+ /*    20 */   220,   43,  187,   52,  267,   57,   55,   59,   56,  191,
+ /*    30 */    32,  215, 1041,   48,   47, 1037,  187,   46,   45,   44,
+ /*    40 */   925,  923,  924,   29,  927,  214, 1041,  519,  520,  521,
+ /*    50 */   522,  523,  524,  525,  526,  527,  528,  529,  530,  531,
+ /*    60 */   532,  323,  958,  212,  237,   49,   50,   32,   53,   54,
+ /*    70 */   146,  209,  220,   43,  937,   52,  267,   57,   55,   59,
+ /*    80 */    56,  252,  993,   71,  262,   48,   47,  288,  940,   46,
+ /*    90 */    45,   44,   49,   50,  288,   53,   54,   32,   82,  220,
+ /*   100 */    43,  567,   52,  267,   57,   55,   59,   56,  223,  568,
+ /*   110 */    32,  937,   48,   47,   75,  308,   46,   45,   44,   49,
+ /*   120 */    51,   38,   53,   54,   12,  225,  220,   43,   85,   52,
+ /*   130 */   267,   57,   55,   59,   56,  264,  227,   79,  224,   48,
+ /*   140 */    47,  937,  318,   46,   45,   44,   50, 1036,   53,   54,
+ /*   150 */   940,  291,  220,   43,  937,   52,  267,   57,   55,   59,
+ /*   160 */    56,  940,  734,  837,  146,   48,   47,  940,  172,   46,
+ /*   170 */    45,   44,   86,   23,  286,  317,  316,  285,  284,  283,
+ /*   180 */   315,  282,  314,  313,  312,  281,  311,  310,  900,   32,
+ /*   190 */   888,  889,  890,  891,  892,  893,  894,  895,  896,  897,
+ /*   200 */   898,  899,  901,  902,   53,   54,  928,  934,  220,   43,
+ /*   210 */   146,   52,  267,   57,   55,   59,   56, 1035,   32,   18,
+ /*   220 */   952,   48,   47,    1,  160,   46,   45,   44,  219,  747,
+ /*   230 */   292,  992,  738,  937,  741,  210,  744,  195,  219,  747,
+ /*   240 */   846,  204,  738,  197,  741,  172,  744,    5,  162,  226,
+ /*   250 */   123,  122,  196,   35,  161,   92,   97,   88,   96,  296,
+ /*   260 */   216,  217,  937,  229,  266,   23,  205,  317,  316,  278,
+ /*   270 */   216,  217,  315,  567,  314,  313,  312,   80,  311,  310,
+ /*   280 */   240,  568,  908, 1050,   75,  906,  907,  244,  243,   81,
+ /*   290 */   909,   38,  911,  912,  910,  232,  913,  914,   57,   55,
+ /*   300 */    59,   56,   72,  231,  850,  687,   48,   47,  108,  113,
+ /*   310 */    46,   45,   44,  246,  102,  112,   32,  118,  121,  111,
+ /*   320 */   203,  180,  176,  788,  324,  115,  268,  178,  175,  127,
+ /*   330 */   126,  125,  124,  648,  672,  230,   58,  669,  290,  670,
+ /*   340 */   189,  671,  321,  320,  132,   32,   58,  232,  746,   48,
+ /*   350 */    47,    3,  173,   46,   45,   44,  849,  300,  746,  232,
+ /*   360 */   937,  298,  297,  218,  745,  234,  235,  684,  938,  952,
+ /*   370 */    46,   45,   44,   24,  745,  233,  248,  110,  295,  294,
+ /*   380 */    33,   25,  736,  838,  247,  308,  694,  691,  172,  936,
+ /*   390 */   715,  716,  700,  250,   63,  706,  141,  707,  767,   62,
+ /*   400 */   748,   20,   19,  740,   19,  743,  739,  190,  742,   66,
+ /*   410 */   658,    6,  192,  270,   33,   64,  660,   33,  737,  272,
+ /*   420 */    62,   28,  186,   84,  273,  659,  750,  193,   67,   62,
+ /*   430 */   101,  100,   14,   13,  107,  106,   69,  194,  647,   16,
+ /*   440 */    15,  676,  674,  677,  675,  120,  119,  673,  137,  135,
+ /*   450 */   200,  201,  199,  184,  198,  188,  939, 1003, 1002,  221,
+ /*   460 */   999,  998,  222,  299,  138,   41,  985,  960,  968,  984,
+ /*   470 */   136,  970,  953,  249,  251,   73,  140,  144,  935,  156,
+ /*   480 */    76,  253,  211,  255,  904,  157,  699,  933,  148,  158,
+ /*   490 */   159,  950,  147,  149,  851,  265,  150,  275,  276,   60,
+ /*   500 */   277,  279,   68,  280,  260,   65,   39,  182,  263,  261,
+ /*   510 */    36,  289,  845, 1055,   98, 1054, 1052,  163,  293, 1049,
+ /*   520 */   259,  254,  104, 1048, 1046,  257,   42,  164,  869,   37,
+ /*   530 */    34,   40,  183,  834,  114,  832,  116,  117,  830,  829,
+ /*   540 */   236,  174,  827,  826,  825,  824,  823,  822,  821,  177,
+ /*   550 */   179,  818,  816,  814,  812,  810,  181,  309,  256,  109,
+ /*   560 */   986,  301,  302,  303,  304,  305,  306,  307,  319,  206,
+ /*   570 */   228,  786,  238,  239,  274,  785,  241,  242,  784,  772,
+ /*   580 */   207,   93,   94,  202,  245,  250,   77,    8,  269,   74,
+ /*   590 */   213,  679,  701,  142,  751,  271,  704,  166,  870,  167,
+ /*   600 */   168,  165,  170,  169,  171,  828,    2,  128,  129,  820,
+ /*   610 */     4,  130,  819,  143,  131,  811,  153,  151,  152,  154,
+ /*   620 */   155,  916,   78,  258,    9,  708,  145,   10,   87,  749,
+ /*   630 */    26,    7,   27,   11,   21,   22,   85,   30,   89,   91,
+ /*   640 */    90,   31,  611,  607,  605,  604,  603,  600,   99,  571,
+ /*   650 */   287,   33,   95,   61,  103,  650,  649,  646,  595,  593,
+ /*   660 */   585,  591,  105,  587,  589,  583,  581,  614,  613,  612,
+ /*   670 */   610,  609,  608,  606,  602,  601,   62,  569,  133,  536,
+ /*   680 */   534,  790,  789,  789,  789,  789,  789,  789,  789,  789,
+ /*   690 */   789,  789,  134,
 };
 static const YYCODETYPE yy_lookahead[] = {
- /*     0 */   194,    1,  255,    1,  193,  194,  240,  255,  200,    9,
- /*    10 */   200,    9,  265,   13,   14,  194,   16,   17,  194,  253,
- /*    20 */    20,   21,  255,   23,   24,   25,   26,   27,   28,   15,
- /*    30 */   194,  264,  265,   33,   34,  255,  255,   37,   38,   39,
- /*    40 */   232,  231,  232,  233,  234,  264,  265,   45,   46,   47,
+ /*     0 */   193,    1,  254,    1,  192,  193,    0,  254,  199,    9,
+ /*    10 */   199,    9,  264,   13,   14,  193,   16,   17,  193,  254,
+ /*    20 */    20,   21,  254,   23,   24,   25,   26,   27,   28,  254,
+ /*    30 */   193,  263,  264,   33,   34,  254,  254,   37,   38,   39,
+ /*    40 */   231,  230,  231,  232,  233,  263,  264,   45,   46,   47,
  /*    50 */    48,   49,   50,   51,   52,   53,   54,   55,   56,   57,
- /*    60 */    58,   59,  256,  214,   62,   13,   14,  194,   16,   17,
- /*    70 */   194,  235,   20,   21,  238,   23,   24,   25,   26,   27,
- /*    80 */    28,  257,  261,   83,  263,   33,   34,    0,  239,   37,
- /*    90 */    38,   39,   13,   14,  194,   16,   17,  194,   85,   20,
- /*   100 */    21,    1,   23,   24,   25,   26,   27,   28,  235,    9,
- /*   110 */   194,  238,   33,   34,  108,  194,   37,   38,   39,   13,
- /*   120 */    14,  115,   16,   17,  203,  214,   20,   21,  114,   23,
- /*   130 */    24,   25,   26,   27,   28,  259,  236,  261,  235,   33,
- /*   140 */    34,  238,  214,   37,   38,   39,   14,   81,   16,   17,
- /*   150 */   239,  235,   20,   21,  238,   23,   24,   25,   26,   27,
- /*   160 */    28,  109,   65,   66,   67,   33,   34,  239,   81,   37,
- /*   170 */    38,   39,   92,   93,   94,   95,   96,   97,   98,   99,
- /*   180 */   100,  101,  102,  103,  104,  105,  106,  213,  200,  215,
- /*   190 */   216,  217,  218,  219,  220,  221,  222,  223,  224,  225,
- /*   200 */   226,  227,  228,   16,   17,   44,  255,   20,   21,  214,
- /*   210 */    23,   24,   25,   26,   27,   28,  255,   68,  201,  202,
- /*   220 */    33,   34,  234,   62,   37,   38,   39,    1,    2,   68,
- /*   230 */     5,    5,    7,    7,  239,    9,   75,   76,   77,  213,
- /*   240 */     1,    2,  216,  217,    5,  194,    7,  221,    9,  223,
- /*   250 */   224,  225,   68,  227,  228,   37,   38,   39,   83,   33,
- /*   260 */    34,   33,   34,   37,  255,   37,   38,   39,   92,  108,
- /*   270 */    94,   95,   33,   34,  255,   99,  115,  101,  102,  103,
- /*   280 */   255,  105,  106,  108,  191,  192,  235,  112,  139,  238,
- /*   290 */   194,  142,  143,  138,   25,   26,   27,   28,  137,  237,
- /*   300 */   145,  146,   33,   34,    5,  144,   37,   38,   39,  255,
- /*   310 */    63,   64,  197,  198,  252,  194,   69,   70,   71,   72,
- /*   320 */    73,   74,  194,  139,    2,   37,  142,    5,  194,    7,
- /*   330 */   237,    9,   33,   34,  108,   78,  199,  127,  128,  194,
- /*   340 */   194,  204,   85,   63,   64,  252,  120,  108,  203,   69,
- /*   350 */    70,  108,   72,   73,   74,   33,   34,  261,  115,  120,
- /*   360 */    80,  113,  136,  235,   61,    1,  238,  119,  199,  235,
- /*   370 */    63,   64,  238,  204,  255,  136,   69,   70,   71,   72,
- /*   380 */    73,   74,  261,  109,  238,  199,  109,  113,  109,  113,
- /*   390 */   204,  109,  113,  116,  109,  113,  109,  113,  113,  109,
- /*   400 */   113,   37,    5,  113,    7,  109,  118,  140,  141,  113,
- /*   410 */   134,  108,  255,  109,  109,  109,  132,  113,  113,  113,
- /*   420 */   109,  108,  108,  110,  113,  111,  140,  141,  255,  140,
- /*   430 */   141,  140,  141,    5,  255,    7,  114,    5,  255,    7,
- /*   440 */    78,   79,   63,   64,  255,  255,  255,  255,  255,  255,
- /*   450 */   255,  239,  239,  230,  230,  194,  237,  230,  194,  230,
- /*   460 */   230,  230,  230,  254,  194,  194,  194,  194,  262,  262,
- /*   470 */   115,  237,  194,   61,  241,  194,   91,  194,  120,  258,
- /*   480 */   258,  237,  107,  245,  247,  249,  194,  194,  194,  194,
- /*   490 */   130,  194,  194,  258,  194,  194,  194,  131,  258,  125,
- /*   500 */   251,  133,  194,  194,  194,  250,  194,  248,  124,  194,
- /*   510 */   194,  194,  194,  194,  194,  194,  129,  194,  194,  194,
- /*   520 */   194,  194,  194,  194,  194,  194,  194,  194,  194,  194,
- /*   530 */   194,  194,  194,  194,  194,  194,  194,  194,  194,  194,
- /*   540 */   194,  194,  194,  194,  194,  194,  194,  123,  195,  195,
- /*   550 */   121,  195,  195,  122,  195,  135,   90,   51,   87,   89,
- /*   560 */    55,   88,  195,   86,   81,  195,  195,    5,  147,    5,
- /*   570 */     5,    5,  195,  200,  147,  195,  200,    5,   93,  138,
- /*   580 */   116,  109,  117,  108,  108,  111,  195,  109,  206,  196,
- /*   590 */   212,  196,  211,  210,  195,  209,  207,  205,  208,  196,
- /*   600 */   195,  229,  196,  195,  197,  201,  243,  246,  113,  244,
- /*   610 */   109,  242,  113,    1,  126,  108,  108,  229,  109,  108,
- /*   620 */   126,   78,  109,  113,  108,  113,  108,  108,  114,  108,
- /*   630 */    84,  111,   83,    9,  112,    5,    5,    5,    5,    5,
- /*   640 */    82,   15,  113,  141,   16,   78,    5,    5,  109,    5,
- /*   650 */     5,    5,    5,    5,    5,    5,  141,    5,  141,    5,
- /*   660 */     5,    5,    5,    5,    5,    5,    5,    5,  113,   82,
- /*   670 */    61,   60,   21,    0,   21,  266,  266,  266,  266,  266,
- /*   680 */   266,  266,  266,  266,  266,  266,  266,  266,  266,  266,
- /*   690 */   266,  266,  266,  266,  266,  266,  266,  266,  266,  266,
- /*   700 */   266,  266,  266,  266,  266,  266,  266,  266,  266,  266,
- /*   710 */   266,  266,  266,  266,  266,  266,  266,  266,  266,  266,
- /*   720 */   266,  266,  266,  266,  266,  266,  266,  266,  266,  266,
- /*   730 */   266,  266,  266,  266,  266,  266,  266,  266,  266,  266,
- /*   740 */   266,  266,  266,  266,  266,  266,  266,  266,  266,  266,
- /*   750 */   266,  266,  266,  266,  266,  266,  266,  266,  266,  266,
- /*   760 */   266,  266,  266,  266,  266,  266,  266,  266,  266,  266,
- /*   770 */   266,  266,  266,  266,  266,  266,  266,  266,  266,  266,
- /*   780 */   266,  266,  266,  266,  266,  266,  266,  266,  266,  266,
- /*   790 */   266,  266,  266,  266,  266,  266,  266,  266,  266,  266,
- /*   800 */   266,  266,  266,  266,  266,  266,  266,  266,  266,  266,
- /*   810 */   266,  266,  266,  266,  266,  266,  266,  266,  266,  266,
- /*   820 */   266,  266,  266,  266,  266,  266,  266,  266,  266,  266,
- /*   830 */   266,  266,  266,  266,  266,  266,  266,  266,  266,  266,
- /*   840 */   266,  266,  266,  266,  266,  266,  266,  266,  266,  266,
- /*   850 */   266,  266,  266,  266,  266,  266,  266,  266,  266,  266,
- /*   860 */   266,  266,  266,  266,  266,  266,
-=======
- /*     0 */   910,  549,  201,  310,  205,  139,  937,    3,  166,  550,
- /*    10 */   768,  312,   17,   47,   48,  139,   51,   52,   30,  180,
- /*    20 */   213,   41,  180,   50,  260,   55,   53,   57,   54, 1016,
- /*    30 */   916,  208, 1017,   46,   45,  178,  180,   44,   43,   42,
- /*    40 */    47,   48,  219,   51,   52,  207, 1017,  213,   41,  549,
- /*    50 */    50,  260,   55,   53,   57,   54,  928,  550,  184,  202,
- /*    60 */    46,   45,  913,  218,   44,   43,   42,   48,  934,   51,
- /*    70 */    52,  240,  968,  213,   41,  549,   50,  260,   55,   53,
- /*    80 */    57,   54,  969,  550,  255,  220,   46,   45,  276,  916,
- /*    90 */    44,   43,   42,  503,  504,  505,  506,  507,  508,  509,
- /*   100 */   510,  511,  512,  513,  514,  515,  311,  628,   84,  230,
- /*   110 */    69,  916, 1013,   47,   48,   30,   51,   52,  296,   30,
- /*   120 */   213,   41,  549,   50,  260,   55,   53,   57,   54,   64,
- /*   130 */   550,  306,  714,   46,   45,  286,  285,   44,   43,   42,
- /*   140 */    47,   49,  904,   51,   52,  224, 1012,  213,   41,   65,
- /*   150 */    50,  260,   55,   53,   57,   54,  216,  916,  902,  913,
- /*   160 */    46,   45,  222,  912,   44,   43,   42,   23,  274,  305,
- /*   170 */   304,  273,  272,  271,  303,  270,  302,  301,  300,  269,
- /*   180 */   299,  298,  876,  139,  864,  865,  866,  867,  868,  869,
- /*   190 */   870,  871,  872,  873,  874,  875,  877,  878,   51,   52,
- /*   200 */   815,  139,  213,   41,  165,   50,  260,   55,   53,   57,
- /*   210 */    54, 1011,   18,   81,  226,   46,   45,  283,  282,   44,
- /*   220 */    43,   42,  212,  727,  928,   25,  718,   68,  721,  189,
- /*   230 */   724,  223,  212,  727,  278,  190,  718,  276,  721,  203,
- /*   240 */   724,  117,  116,  188,  899,  900,   29,  903,  257,  233,
- /*   250 */    77,   44,   43,   42,  209,  210,  237,  236,  259,  901,
- /*   260 */    23,  197,  305,  304,  209,  210,  225,  303,   78,  302,
- /*   270 */   301,  300,   73,  299,  298,  884,  104,   30,  882,  883,
- /*   280 */    36,  296,  720,  885,  723,  887,  888,  886,  667,  889,
- /*   290 */   890,   55,   53,   57,   54,  132,  309,  308,  125,   46,
- /*   300 */    45,  914,  239,   44,   43,   42,  102,  107,   30,  196,
- /*   310 */   664,   73,   96,  106,  112,  115,  105,   24,  217,   36,
- /*   320 */   674,  913,  109,    5,  155,   56,  261,   79,  243,   33,
- /*   330 */   154,   91,   86,   90,   30,   56,  173,  169,  726,   30,
- /*   340 */    70,   30,  171,  168,  120,  119,  118,   12,  726,  279,
- /*   350 */   211,   83,  913,   80,  725,  824,   46,   45,  245,  165,
- /*   360 */    44,   43,   42,  198,  725,  816,  671,  652,  182,  165,
- /*   370 */   649,  719,  650,  722,  651,  280,    1,  153,  913,  716,
- /*   380 */   284,   61,  288,  913,  183,  913,  241,  695,  696,  680,
- /*   390 */    31,  686,  687,  134,    6,   60,   20,  747,  227,  228,
- /*   400 */   728,   19,  638,   62,   19,  263,   31,  640,  265,   31,
- /*   410 */   639,   60,   82,   28,   60,  717,  266,   95,   94,   14,
- /*   420 */    13,   67,  730,  627,  185,  101,  100,  179,   16,   15,
- /*   430 */   979,  656,  654,  657,  655,  114,  113,  130,  128,  186,
- /*   440 */   187,  193,  194,  192,  177,  191,  181, 1026,  915,  978,
- /*   450 */   214,  975,  974,  215,  287,  131,   39,  936,  944,  946,
- /*   460 */   133,  137,  929,  244,  129,  150,  961,  960,  911,  909,
- /*   470 */   149,  679,  246,  151,  204,  152,  653,  250,  258,  827,
- /*   480 */   140,   66,  141,  268,   37,   63,  175,  926,   34,  277,
- /*   490 */   248,  823,  253,  142, 1031,   58,   92, 1030, 1028,  256,
- /*   500 */   156,  143,  281, 1025,   98, 1024, 1022,  254,  157,  845,
- /*   510 */    35,   32,   38,  252,  176,  812,  108,  810,  110,  111,
- /*   520 */   808,  807,  229,  167,  805,  804,  803,  802,  801,  800,
- /*   530 */   170,  172,  797,  795,  793,  791,  789,  174,  247,  242,
- /*   540 */    71,   74,  249,  962,   40,  297,  103,  289,  290,  291,
- /*   550 */   292,  293,  294,  295,  199,  221,  307,  766,  231,  232,
- /*   560 */   267,  765,  234,  235,  764,  200,  238,   87,   88,  752,
- /*   570 */   195,  243,   75,    8,  262,  806,   72,  659,  681,  135,
- /*   580 */    76,  121,  159,  846,  160,  161,  158,  162,  164,  122,
- /*   590 */   163,  799,    2,  123,  880,  124,  798,  790,  684,  144,
- /*   600 */   147,  145,  146,    4,  136,  148,  892,  206,  251,   26,
- /*   610 */   688,  138,    9,   10,  729,   27,    7,   11,   21,  731,
- /*   620 */    22,   85,  264,  591,  587,   83,  585,  584,  583,  580,
- /*   630 */   553,  275,   93,   89,   31,  630,   59,   97,  629,   99,
- /*   640 */   626,  575,  573,  565,  571,  567,  569,  563,  561,  594,
- /*   650 */   593,  592,  590,  589,  588,  586,  582,  581,   60,  551,
- /*   660 */   519,  517,  770,  769,  769,  769,  769,  769,  769,  769,
- /*   670 */   769,  769,  769,  769,  126,  127,
+ /*    60 */    58,   59,  255,  213,   62,   13,   14,  193,   16,   17,
+ /*    70 */   193,  234,   20,   21,  237,   23,   24,   25,   26,   27,
+ /*    80 */    28,  256,  260,   83,  262,   33,   34,   81,  238,   37,
+ /*    90 */    38,   39,   13,   14,   81,   16,   17,  193,   83,   20,
+ /*   100 */    21,    1,   23,   24,   25,   26,   27,   28,  234,    9,
+ /*   110 */   193,  237,   33,   34,  109,   86,   37,   38,   39,   13,
+ /*   120 */    14,  116,   16,   17,  109,  213,   20,   21,  113,   23,
+ /*   130 */    24,   25,   26,   27,   28,  258,  213,  260,  234,   33,
+ /*   140 */    34,  237,  213,   37,   38,   39,   14,  254,   16,   17,
+ /*   150 */   238,  234,   20,   21,  237,   23,   24,   25,   26,   27,
+ /*   160 */    28,  238,  110,  198,  193,   33,   34,  238,  203,   37,
+ /*   170 */    38,   39,  199,   93,   94,   95,   96,   97,   98,   99,
+ /*   180 */   100,  101,  102,  103,  104,  105,  106,  107,  212,  193,
+ /*   190 */   214,  215,  216,  217,  218,  219,  220,  221,  222,  223,
+ /*   200 */   224,  225,  226,  227,   16,   17,  233,  193,   20,   21,
+ /*   210 */   193,   23,   24,   25,   26,   27,   28,  254,  193,   44,
+ /*   220 */   236,   33,   34,  200,  201,   37,   38,   39,    1,    2,
+ /*   230 */   234,  260,    5,  237,    7,  251,    9,   62,    1,    2,
+ /*   240 */   198,  254,    5,   68,    7,  203,    9,   63,   64,  235,
+ /*   250 */    75,   76,   77,   69,   70,   71,   72,   73,   74,  234,
+ /*   260 */    33,   34,  237,   68,   37,   93,  254,   95,   96,   85,
+ /*   270 */    33,   34,  100,    1,  102,  103,  104,  260,  106,  107,
+ /*   280 */   139,    9,  212,  238,  109,  215,  216,  146,  147,  239,
+ /*   290 */   220,  116,  222,  223,  224,  193,  226,  227,   25,   26,
+ /*   300 */    27,   28,  252,   68,  202,   37,   33,   34,   63,   64,
+ /*   310 */    37,   38,   39,  138,   69,   70,  193,   72,   73,   74,
+ /*   320 */   145,   63,   64,  190,  191,   80,   15,   69,   70,   71,
+ /*   330 */    72,   73,   74,    5,    2,  140,  109,    5,  143,    7,
+ /*   340 */   254,    9,   65,   66,   67,  193,  109,  193,  121,   33,
+ /*   350 */    34,  196,  197,   37,   38,   39,  202,  234,  121,  193,
+ /*   360 */   237,   33,   34,   61,  137,   33,   34,  114,  202,  236,
+ /*   370 */    37,   38,   39,  120,  137,  140,  110,   78,  143,  144,
+ /*   380 */   114,  109,    1,  198,  251,   86,  110,  119,  203,  237,
+ /*   390 */   128,  129,  110,  117,  114,  110,  114,  110,  110,  114,
+ /*   400 */   110,  114,  114,    5,  114,    7,    5,  254,    7,  114,
+ /*   410 */   110,  109,  254,  110,  114,  135,  110,  114,   37,  110,
+ /*   420 */   114,  109,  254,  114,  112,  110,  115,  254,  133,  114,
+ /*   430 */   141,  142,  141,  142,  141,  142,  109,  254,  111,  141,
+ /*   440 */   142,    5,    5,    7,    7,   78,   79,  115,   63,   64,
+ /*   450 */   254,  254,  254,  254,  254,  254,  238,  229,  229,  229,
+ /*   460 */   229,  229,  229,  229,  193,  253,  261,  193,  193,  261,
+ /*   470 */    61,  193,  236,  194,  236,  194,  193,  193,  236,  240,
+ /*   480 */   194,  257,  257,  257,  228,  193,  121,  193,  248,  193,
+ /*   490 */   193,  250,  249,  247,  193,  126,  246,  193,  193,  131,
+ /*   500 */   193,  193,  132,  193,  257,  134,  193,  193,  130,  125,
+ /*   510 */   193,  193,  193,  193,  193,  193,  193,  193,  193,  193,
+ /*   520 */   124,  122,  193,  193,  193,  123,  136,  193,  193,  193,
+ /*   530 */   193,  193,  193,  193,  193,  193,  193,  193,  193,  193,
+ /*   540 */   193,  193,  193,  193,  193,  193,  193,  193,  193,  193,
+ /*   550 */   193,  193,  193,  193,  193,  193,  193,  108,  194,   92,
+ /*   560 */   194,   91,   51,   88,   90,   55,   89,   87,   81,  194,
+ /*   570 */   194,    5,  148,    5,  194,    5,  148,    5,    5,   94,
+ /*   580 */   194,  199,  199,  194,  139,  117,  114,  109,  112,  118,
+ /*   590 */     1,  110,  110,  109,  115,  112,  110,  209,  211,  205,
+ /*   600 */   208,  210,  207,  206,  204,  194,  200,  195,  195,  194,
+ /*   610 */   196,  195,  194,  114,  195,  194,  243,  245,  244,  242,
+ /*   620 */   241,  228,  109,  109,  127,  110,  109,  127,   78,  110,
+ /*   630 */   114,  109,  114,  109,  109,  109,  113,   84,   83,   83,
+ /*   640 */    71,   84,    9,    5,    5,    5,    5,    5,  142,   82,
+ /*   650 */    15,  114,   78,   16,  142,    5,    5,  110,    5,    5,
+ /*   660 */     5,    5,  142,    5,    5,    5,    5,    5,    5,    5,
+ /*   670 */     5,    5,    5,    5,    5,    5,  114,   82,   21,   61,
+ /*   680 */    60,    0,  265,  265,  265,  265,  265,  265,  265,  265,
+ /*   690 */   265,  265,   21,  265,  265,  265,  265,  265,  265,  265,
+ /*   700 */   265,  265,  265,  265,  265,  265,  265,  265,  265,  265,
+ /*   710 */   265,  265,  265,  265,  265,  265,  265,  265,  265,  265,
+ /*   720 */   265,  265,  265,  265,  265,  265,  265,  265,  265,  265,
+ /*   730 */   265,  265,  265,  265,  265,  265,  265,  265,  265,  265,
+ /*   740 */   265,  265,  265,  265,  265,  265,  265,  265,  265,  265,
+ /*   750 */   265,  265,  265,  265,  265,  265,  265,  265,  265,  265,
+ /*   760 */   265,  265,  265,  265,  265,  265,  265,  265,  265,  265,
+ /*   770 */   265,  265,  265,  265,  265,  265,  265,  265,  265,  265,
+ /*   780 */   265,  265,  265,  265,  265,  265,  265,  265,  265,  265,
+ /*   790 */   265,  265,  265,  265,  265,  265,  265,  265,  265,  265,
+ /*   800 */   265,  265,  265,  265,  265,  265,  265,  265,  265,  265,
+ /*   810 */   265,  265,  265,  265,  265,  265,  265,  265,  265,  265,
+ /*   820 */   265,  265,  265,  265,  265,  265,  265,  265,  265,  265,
+ /*   830 */   265,  265,  265,  265,  265,  265,  265,  265,  265,  265,
+ /*   840 */   265,  265,  265,  265,  265,  265,  265,  265,  265,  265,
+ /*   850 */   265,  265,  265,  265,  265,  265,  265,  265,  265,  265,
+ /*   860 */   265,  265,  265,  265,  265,  265,  265,  265,  265,  265,
+ /*   870 */   265,  265,  265,  265,  265,  265,  265,  265,  265,  265,
+ /*   880 */   265,  265,  265,
 };
-static const YYCODETYPE yy_lookahead[] = {
- /*     0 */   190,    1,  189,  190,  209,  190,  190,  193,  194,    9,
- /*    10 */   187,  188,  251,   13,   14,  190,   16,   17,  190,  251,
- /*    20 */    20,   21,  251,   23,   24,   25,   26,   27,   28,  261,
- /*    30 */   235,  260,  261,   33,   34,  251,  251,   37,   38,   39,
- /*    40 */    13,   14,  232,   16,   17,  260,  261,   20,   21,    1,
- /*    50 */    23,   24,   25,   26,   27,   28,  233,    9,  251,  231,
- /*    60 */    33,   34,  234,  209,   37,   38,   39,   14,  252,   16,
- /*    70 */    17,  248,  257,   20,   21,    1,   23,   24,   25,   26,
- /*    80 */    27,   28,  257,    9,  259,  209,   33,   34,   79,  235,
- /*    90 */    37,   38,   39,   45,   46,   47,   48,   49,   50,   51,
- /*   100 */    52,   53,   54,   55,   56,   57,   58,    5,  196,   61,
- /*   110 */   110,  235,  251,   13,   14,  190,   16,   17,   81,  190,
- /*   120 */    20,   21,    1,   23,   24,   25,   26,   27,   28,  109,
- /*   130 */     9,  209,  105,   33,   34,   33,   34,   37,   38,   39,
- /*   140 */    13,   14,  230,   16,   17,   67,  251,   20,   21,  129,
- /*   150 */    23,   24,   25,   26,   27,   28,  231,  235,    0,  234,
- /*   160 */    33,   34,   67,  234,   37,   38,   39,   88,   89,   90,
- /*   170 */    91,   92,   93,   94,   95,   96,   97,   98,   99,  100,
- /*   180 */   101,  102,  208,  190,  210,  211,  212,  213,  214,  215,
- /*   190 */   216,  217,  218,  219,  220,  221,  222,  223,   16,   17,
- /*   200 */   195,  190,   20,   21,  199,   23,   24,   25,   26,   27,
- /*   210 */    28,  251,   44,  196,  136,   33,   34,  139,  140,   37,
- /*   220 */    38,   39,    1,    2,  233,  104,    5,  196,    7,   61,
- /*   230 */     9,  136,    1,    2,  139,   67,    5,   79,    7,  248,
- /*   240 */     9,   73,   74,   75,  227,  228,  229,  230,  255,  135,
- /*   250 */   257,   37,   38,   39,   33,   34,  142,  143,   37,  228,
- /*   260 */    88,  251,   90,   91,   33,   34,  190,   95,  257,   97,
- /*   270 */    98,   99,  104,  101,  102,  208,   76,  190,  211,  212,
- /*   280 */   112,   81,    5,  216,    7,  218,  219,  220,   37,  222,
- /*   290 */   223,   25,   26,   27,   28,  190,   64,   65,   66,   33,
- /*   300 */    34,  225,  134,   37,   38,   39,   62,   63,  190,  141,
- /*   310 */   109,  104,   68,   69,   70,   71,   72,  116,  231,  112,
- /*   320 */   105,  234,   78,   62,   63,  104,   15,  236,  113,   68,
- /*   330 */    69,   70,   71,   72,  190,  104,   62,   63,  117,  190,
- /*   340 */   249,  190,   68,   69,   70,   71,   72,  104,  117,  231,
- /*   350 */    60,  108,  234,  110,  133,  195,   33,   34,  253,  199,
- /*   360 */    37,   38,   39,  251,  133,  195,  115,    2,  251,  199,
- /*   370 */     5,    5,    7,    7,    9,  231,  197,  198,  234,    1,
- /*   380 */   231,  109,  231,  234,  251,  234,  105,  124,  125,  105,
- /*   390 */   109,  105,  105,  109,  104,  109,  109,  105,   33,   34,
- /*   400 */   105,  109,  105,  131,  109,  105,  109,  105,  105,  109,
- /*   410 */   105,  109,  109,  104,  109,   37,  107,  137,  138,  137,
- /*   420 */   138,  104,  111,  106,  251,  137,  138,  251,  137,  138,
- /*   430 */   226,    5,    5,    7,    7,   76,   77,   62,   63,  251,
- /*   440 */   251,  251,  251,  251,  251,  251,  251,  235,  235,  226,
- /*   450 */   226,  226,  226,  226,  226,  190,  250,  190,  190,  190,
- /*   460 */   190,  190,  233,  233,   60,  190,  258,  258,  233,  190,
- /*   470 */   237,  117,  254,  190,  254,  190,  111,  119,  122,  190,
- /*   480 */   246,  128,  245,  190,  190,  130,  190,  247,  190,  190,
- /*   490 */   254,  190,  254,  244,  190,  127,  190,  190,  190,  126,
- /*   500 */   190,  243,  190,  190,  190,  190,  190,  121,  190,  190,
- /*   510 */   190,  190,  190,  120,  190,  190,  190,  190,  190,  190,
- /*   520 */   190,  190,  190,  190,  190,  190,  190,  190,  190,  190,
- /*   530 */   190,  190,  190,  190,  190,  190,  190,  190,  118,  191,
- /*   540 */   191,  191,  191,  191,  132,  103,   87,   86,   50,   83,
- /*   550 */    85,   54,   84,   82,  191,  191,   79,    5,  144,    5,
- /*   560 */   191,    5,  144,    5,    5,  191,  135,  196,  196,   89,
- /*   570 */   191,  113,  109,  104,  107,  191,  114,  105,  105,  104,
- /*   580 */   104,  192,  205,  207,  201,  204,  206,  202,  200,  192,
- /*   590 */   203,  191,  197,  192,  224,  192,  191,  191,  105,  242,
- /*   600 */   239,  241,  240,  193,  109,  238,  224,    1,  104,  109,
- /*   610 */   105,  104,  123,  123,  105,  109,  104,  104,  104,  111,
- /*   620 */   104,   76,  107,    9,    5,  108,    5,    5,    5,    5,
- /*   630 */    80,   15,  138,   76,  109,    5,   16,  138,    5,  138,
- /*   640 */   105,    5,    5,    5,    5,    5,    5,    5,    5,    5,
- /*   650 */     5,    5,    5,    5,    5,    5,    5,    5,  109,   80,
- /*   660 */    60,   59,    0,  262,  262,  262,  262,  262,  262,  262,
- /*   670 */   262,  262,  262,  262,   21,   21,  262,  262,  262,  262,
- /*   680 */   262,  262,  262,  262,  262,  262,  262,  262,  262,  262,
- /*   690 */   262,  262,  262,  262,  262,  262,  262,  262,  262,  262,
- /*   700 */   262,  262,  262,  262,  262,  262,  262,  262,  262,  262,
- /*   710 */   262,  262,  262,  262,  262,  262,  262,  262,  262,  262,
- /*   720 */   262,  262,  262,  262,  262,  262,  262,  262,  262,  262,
- /*   730 */   262,  262,  262,  262,  262,  262,  262,  262,  262,  262,
- /*   740 */   262,  262,  262,  262,  262,  262,  262,  262,  262,  262,
- /*   750 */   262,  262,  262,  262,  262,  262,  262,  262,  262,  262,
- /*   760 */   262,  262,  262,  262,  262,  262,  262,  262,  262,  262,
- /*   770 */   262,  262,  262,  262,  262,  262,  262,  262,  262,  262,
- /*   780 */   262,  262,  262,  262,  262,  262,  262,  262,  262,  262,
- /*   790 */   262,  262,  262,  262,  262,  262,  262,  262,  262,  262,
- /*   800 */   262,  262,  262,  262,  262,  262,  262,  262,  262,  262,
- /*   810 */   262,  262,  262,  262,  262,  262,  262,  262,  262,  262,
- /*   820 */   262,  262,  262,  262,  262,  262,  262,  262,  262,  262,
- /*   830 */   262,  262,  262,  262,  262,  262,  262,  262,  262,  262,
- /*   840 */   262,  262,  262,  262,  262,  262,  262,  262,  262,  262,
- /*   850 */   262,  262,  262,  262,  262,  262,  262,  262,  262,  262,
- /*   860 */   262,  262,
->>>>>>> 38a8cb7a
-};
-#define YY_SHIFT_COUNT    (318)
+#define YY_SHIFT_COUNT    (324)
 #define YY_SHIFT_MIN      (0)
-<<<<<<< HEAD
-#define YY_SHIFT_MAX      (673)
+#define YY_SHIFT_MAX      (681)
 static const unsigned short int yy_shift_ofst[] = {
- /*     0 */   161,   80,   80,  176,  176,   66,  226,  239,  100,  100,
- /*    10 */   100,  100,  100,  100,  100,  100,  100,    0,    2,  239,
- /*    20 */   322,  322,  322,  322,    6,  100,  100,  100,  100,   87,
- /*    30 */   100,  100,  100,  257,   66,   13,   13,  675,  675,  675,
- /*    40 */   239,  239,  239,  239,  239,  239,  239,  239,  239,  239,
- /*    50 */   239,  239,  239,  239,  239,  239,  239,  239,  239,  239,
- /*    60 */   322,  322,  299,  299,  299,  299,  299,  299,  299,  243,
- /*    70 */   100,  100,  288,  100,  100,  100,  100,  210,  210,  248,
- /*    80 */   100,  100,  100,  100,  100,  100,  100,  100,  100,  100,
+ /*     0 */   175,   80,   80,  172,  172,   13,  227,  237,  100,  100,
+ /*    10 */   100,  100,  100,  100,  100,  100,  100,    0,    2,  237,
+ /*    20 */   332,  332,  332,  332,  272,    5,  100,  100,  100,    6,
+ /*    30 */   100,  100,  100,  100,  299,   13,   29,   29,  693,  693,
+ /*    40 */   693,  237,  237,  237,  237,  237,  237,  237,  237,  237,
+ /*    50 */   237,  237,  237,  237,  237,  237,  237,  237,  237,  237,
+ /*    60 */   237,  332,  332,  328,  328,  328,  328,  328,  328,  328,
+ /*    70 */   100,  100,  268,  100,    5,    5,  100,  100,  100,  262,
+ /*    80 */   262,  253,    5,  100,  100,  100,  100,  100,  100,  100,
  /*    90 */   100,  100,  100,  100,  100,  100,  100,  100,  100,  100,
  /*   100 */   100,  100,  100,  100,  100,  100,  100,  100,  100,  100,
  /*   110 */   100,  100,  100,  100,  100,  100,  100,  100,  100,  100,
  /*   120 */   100,  100,  100,  100,  100,  100,  100,  100,  100,  100,
- /*   130 */   100,  100,  100,  355,  412,  412,  412,  358,  358,  358,
- /*   140 */   412,  358,  412,  366,  368,  360,  374,  387,  384,  424,
- /*   150 */   431,  429,  420,  355,  412,  412,  412,  375,   66,   66,
- /*   160 */   412,  412,  385,  466,  506,  471,  470,  505,  473,  477,
- /*   170 */   375,  412,  483,  483,  412,  483,  412,  483,  412,  675,
- /*   180 */   675,   52,   79,  106,   79,   79,  132,  187,  269,  269,
- /*   190 */   269,  269,  247,  280,  307,  228,  228,  228,  228,  149,
- /*   200 */   155,  218,  218,  175,  184,   97,  277,  274,  279,  282,
- /*   210 */   285,  287,  290,  225,  397,  364,  303,   14,  276,  284,
- /*   220 */   296,  304,  305,  306,  311,  314,  267,  286,  289,  313,
- /*   230 */   291,  428,  432,  362,  379,  562,  421,  564,  565,  427,
- /*   240 */   566,  572,  485,  441,  464,  472,  465,  474,  475,  495,
- /*   250 */   478,  476,  501,  499,  507,  612,  508,  509,  511,  510,
- /*   260 */   488,  512,  494,  513,  516,  514,  518,  474,  519,  520,
- /*   270 */   521,  522,  543,  546,  549,  624,  630,  631,  632,  633,
- /*   280 */   634,  558,  626,  567,  502,  529,  529,  628,  515,  517,
- /*   290 */   529,  641,  642,  539,  529,  644,  645,  646,  647,  648,
- /*   300 */   649,  650,  652,  654,  655,  656,  657,  658,  659,  660,
- /*   310 */   661,  662,  555,  587,  651,  653,  609,  611,  673,
+ /*   130 */   100,  100,  100,  100,  100,  100,  100,  100,  409,  409,
+ /*   140 */   409,  365,  365,  365,  409,  365,  409,  370,  371,  368,
+ /*   150 */   369,  378,  384,  396,  402,  399,  390,  409,  409,  409,
+ /*   160 */   449,   13,   13,  409,  409,  467,  470,  511,  475,  474,
+ /*   170 */   510,  477,  480,  449,  409,  487,  487,  409,  487,  409,
+ /*   180 */   487,  409,  693,  693,   52,   79,  106,   79,   79,  132,
+ /*   190 */   188,  273,  273,  273,  273,  184,  245,  258,  316,  316,
+ /*   200 */   316,  316,  235,  141,  333,  333,   15,  195,  277,  266,
+ /*   210 */   276,  282,  285,  287,  288,  290,  398,  401,  381,  302,
+ /*   220 */   311,  280,  295,  300,  303,  306,  309,  315,  312,  289,
+ /*   230 */   291,  293,  327,  298,  436,  437,  367,  385,  566,  424,
+ /*   240 */   568,  570,  428,  572,  573,  485,  445,  468,  476,  478,
+ /*   250 */   471,  481,  472,  482,  484,  486,  499,  513,  589,  514,
+ /*   260 */   515,  517,  516,  497,  518,  500,  519,  522,  479,  524,
+ /*   270 */   476,  525,  483,  526,  523,  550,  553,  555,  569,  557,
+ /*   280 */   556,  633,  638,  639,  640,  641,  642,  567,  635,  574,
+ /*   290 */   506,  537,  537,  637,  512,  520,  537,  650,  651,  547,
+ /*   300 */   537,  653,  654,  655,  656,  658,  659,  660,  661,  662,
+ /*   310 */   663,  664,  665,  666,  667,  668,  669,  670,  562,  595,
+ /*   320 */   657,  671,  618,  620,  681,
 };
-#define YY_REDUCE_COUNT (180)
-#define YY_REDUCE_MIN   (-253)
-#define YY_REDUCE_MAX   (408)
+#define YY_REDUCE_COUNT (183)
+#define YY_REDUCE_MIN   (-252)
+#define YY_REDUCE_MAX   (421)
 static const short yy_reduce_ofst[] = {
- /*     0 */    93,  -26,  -26,   26,   26, -190, -233, -219, -164, -179,
- /*    10 */  -124, -127,  -97,  -84,   51,  128,  134, -194, -189, -253,
- /*    20 */  -151,  -89,  -72,   -5,   62, -176,   96,  121, -100,  -12,
- /*    30 */   -79,  145,  146,  137, -192,  169,  186, -234,   17,  115,
- /*    40 */  -248, -220,  -49,  -39,    9,   19,   25,   54,  119,  157,
- /*    50 */   173,  179,  183,  189,  190,  191,  192,  193,  194,  195,
- /*    60 */   212,  213,  223,  224,  227,  229,  230,  231,  232,  219,
- /*    70 */   261,  264,  209,  270,  271,  272,  273,  206,  207,  233,
- /*    80 */   278,  281,  283,  292,  293,  294,  295,  297,  298,  300,
- /*    90 */   301,  302,  308,  309,  310,  312,  315,  316,  317,  318,
- /*   100 */   319,  320,  321,  323,  324,  325,  326,  327,  328,  329,
- /*   110 */   330,  331,  332,  333,  334,  335,  336,  337,  338,  339,
- /*   120 */   340,  341,  342,  343,  344,  345,  346,  347,  348,  349,
- /*   130 */   350,  351,  352,  234,  353,  354,  356,  221,  222,  235,
- /*   140 */   357,  240,  359,  249,  255,  236,  259,  237,  361,  238,
- /*   150 */   365,  363,  369,  244,  367,  370,  371,  372,  373,  376,
- /*   160 */   377,  380,  378,  381,  383,  382,  386,  389,  390,  392,
- /*   170 */   388,  391,  393,  395,  399,  403,  405,  406,  408,  404,
- /*   180 */   407,
+ /*     0 */   133,  -24,  -24,   70,   70, -189, -232, -218, -163, -178,
+ /*    10 */  -123, -126,  -96,  -83,   -4,   25,  123, -193, -188, -252,
+ /*    20 */  -150,  -88,  -77,  -71, -175,  -16,  -29,   17,   14,  -27,
+ /*    30 */   102,  154,  166,  152,  -35, -191,   42,  185,   50,   23,
+ /*    40 */   155, -247, -235, -225, -219, -107,  -37,  -13,   12,   86,
+ /*    50 */   153,  158,  168,  173,  183,  196,  197,  198,  199,  200,
+ /*    60 */   201,   45,  218,  228,  229,  230,  231,  232,  233,  234,
+ /*    70 */   271,  274,  212,  275,  236,  238,  278,  283,  284,  205,
+ /*    80 */   208,  239,  242,  292,  294,  296,  297,  301,  304,  305,
+ /*    90 */   307,  308,  310,  313,  314,  317,  318,  319,  320,  321,
+ /*   100 */   322,  323,  324,  325,  326,  329,  330,  331,  334,  335,
+ /*   110 */   336,  337,  338,  339,  340,  341,  342,  343,  344,  345,
+ /*   120 */   346,  347,  348,  349,  350,  351,  352,  353,  354,  355,
+ /*   130 */   356,  357,  358,  359,  360,  361,  362,  363,  279,  281,
+ /*   140 */   286,  224,  225,  226,  364,  247,  366,  241,  243,  240,
+ /*   150 */   246,  250,  372,  374,  373,  377,  379,  375,  376,  380,
+ /*   160 */   256,  382,  383,  386,  389,  387,  391,  388,  394,  392,
+ /*   170 */   397,  395,  400,  393,  411,  412,  413,  415,  416,  418,
+ /*   180 */   419,  421,  406,  414,
 };
 static const YYACTIONTYPE yy_default[] = {
- /*     0 */   779,  894,  839,  906,  827,  836, 1034, 1034,  779,  779,
- /*    10 */   779,  779,  779,  779,  779,  779,  779,  954,  799, 1034,
- /*    20 */   779,  779,  779,  779,  779,  779,  779,  779,  779,  836,
- /*    30 */   779,  779,  779,  843,  836,  843,  843,  949,  878,  896,
- /*    40 */   779,  779,  779,  779,  779,  779,  779,  779,  779,  779,
- /*    50 */   779,  779,  779,  779,  779,  779,  779,  779,  779,  779,
- /*    60 */   779,  779,  779,  779,  779,  779,  779,  779,  779,  779,
- /*    70 */   779,  779,  956,  958,  960,  779,  779,  980,  980,  947,
- /*    80 */   779,  779,  779,  779,  779,  779,  779,  779,  779,  779,
- /*    90 */   779,  779,  779,  779,  779,  779,  779,  779,  779,  779,
- /*   100 */   779,  779,  779,  779,  779,  779,  779,  779,  779,  825,
- /*   110 */   779,  823,  779,  779,  779,  779,  779,  779,  779,  779,
- /*   120 */   779,  779,  779,  779,  779,  779,  779,  809,  779,  779,
- /*   130 */   779,  779,  779,  779,  801,  801,  801,  779,  779,  779,
- /*   140 */   801,  779,  801,  987,  991,  985,  973,  981,  972,  968,
- /*   150 */   966,  965,  995,  779,  801,  801,  801,  840,  836,  836,
- /*   160 */   801,  801,  859,  857,  855,  847,  853,  849,  851,  845,
- /*   170 */   828,  801,  834,  834,  801,  834,  801,  834,  801,  878,
- /*   180 */   896,  779,  996,  779, 1033,  986, 1023, 1022, 1029, 1021,
- /*   190 */  1020, 1019,  779,  779,  779, 1015, 1016, 1018, 1017,  779,
- /*   200 */   779, 1025, 1024,  779,  779,  779,  779,  779,  779,  779,
- /*   210 */   779,  779,  779,  779,  779,  779,  998,  779,  992,  988,
- /*   220 */   779,  779,  779,  779,  779,  779,  779,  779,  779,  908,
- /*   230 */   779,  779,  779,  779,  779,  779,  779,  779,  779,  779,
- /*   240 */   779,  779,  779,  779,  946,  779,  779,  779,  779,  957,
- /*   250 */   779,  779,  779,  779,  779,  779,  779,  779,  779,  982,
- /*   260 */   779,  974,  779,  779,  779,  779,  779,  920,  779,  779,
- /*   270 */   779,  779,  779,  779,  779,  779,  779,  779,  779,  779,
- /*   280 */   779,  779,  779,  779,  779, 1044, 1042,  779,  779,  779,
- /*   290 */  1038,  779,  779,  779, 1036,  779,  779,  779,  779,  779,
- /*   300 */   779,  779,  779,  779,  779,  779,  779,  779,  779,  779,
- /*   310 */   779,  779,  862,  779,  807,  805,  779,  797,  779,
-=======
-#define YY_SHIFT_MAX      (662)
-static const unsigned short int yy_shift_ofst[] = {
- /*     0 */   168,   79,   79,  172,  172,    9,  221,  231,   74,   74,
- /*    10 */    74,   74,   74,   74,   74,   74,   74,    0,   48,  231,
- /*    20 */   365,  365,  365,  365,  121,  207,   74,   74,   74,  158,
- /*    30 */    74,   74,  200,    9,   37,   37,  676,  676,  676,  231,
- /*    40 */   231,  231,  231,  231,  231,  231,  231,  231,  231,  231,
- /*    50 */   231,  231,  231,  231,  231,  231,  231,  231,  231,  365,
- /*    60 */   365,  102,  102,  102,  102,  102,  102,  102,   74,   74,
- /*    70 */   251,   74,  207,  207,   74,   74,   74,  263,  263,  201,
- /*    80 */   207,   74,   74,   74,   74,   74,   74,   74,   74,   74,
- /*    90 */    74,   74,   74,   74,   74,   74,   74,   74,   74,   74,
- /*   100 */    74,   74,   74,   74,   74,   74,   74,   74,   74,   74,
- /*   110 */    74,   74,   74,   74,   74,   74,   74,   74,   74,   74,
- /*   120 */    74,   74,   74,   74,   74,   74,   74,   74,   74,   74,
- /*   130 */    74,  404,  404,  404,  354,  354,  354,  404,  354,  404,
- /*   140 */   353,  355,  368,  356,  373,  386,  393,  358,  420,  412,
- /*   150 */   404,  404,  404,  442,    9,    9,  404,  404,  459,  461,
- /*   160 */   498,  466,  465,  497,  468,  471,  442,  404,  477,  477,
- /*   170 */   404,  477,  404,  477,  404,  676,  676,   27,  100,  127,
- /*   180 */   100,  100,   53,  182,  266,  266,  266,  266,  244,  261,
- /*   190 */   274,  323,  323,  323,  323,   78,  114,  214,  214,  243,
- /*   200 */    95,  232,  281,  215,  284,  286,  287,  292,  295,  277,
- /*   210 */   366,  378,  290,  311,  272,   20,  297,  300,  302,  303,
- /*   220 */   305,  309,  280,  282,  288,  317,  291,  426,  427,  359,
- /*   230 */   375,  552,  414,  554,  556,  418,  558,  559,  480,  431,
- /*   240 */   458,  467,  469,  462,  472,  463,  473,  475,  493,  495,
- /*   250 */   476,  606,  504,  505,  507,  500,  489,  506,  490,  509,
- /*   260 */   512,  508,  513,  467,  514,  515,  516,  517,  545,  614,
- /*   270 */   619,  621,  622,  623,  624,  550,  616,  557,  494,  525,
- /*   280 */   525,  620,  499,  501,  525,  630,  633,  535,  525,  636,
- /*   290 */   637,  638,  639,  640,  641,  642,  643,  644,  645,  646,
- /*   300 */   647,  648,  649,  650,  651,  652,  549,  579,  653,  654,
- /*   310 */   600,  602,  662,
-};
-#define YY_REDUCE_COUNT (176)
-#define YY_REDUCE_MIN   (-239)
-#define YY_REDUCE_MAX   (410)
-static const short yy_reduce_ofst[] = {
- /*     0 */  -177,  -26,  -26,   67,   67,   17, -229, -215, -172, -175,
- /*    10 */    -7,  -75,   87,  118,  144,  149,  151, -184, -187, -232,
- /*    20 */  -205, -146, -124,  -78,  105,   -9, -185,   11, -190,  -88,
- /*    30 */    76,  -71,    5,   31,  160,  170,   91,  179, -186, -239,
- /*    40 */  -216, -193, -139, -105,  -40,   10,  112,  117,  133,  173,
- /*    50 */   176,  188,  189,  190,  191,  192,  193,  194,  195,  212,
- /*    60 */   213,  204,  223,  224,  225,  226,  227,  228,  265,  267,
- /*    70 */   206,  268,  229,  230,  269,  270,  271,  208,  209,  233,
- /*    80 */   235,  275,  279,  283,  285,  289,  293,  294,  296,  298,
- /*    90 */   299,  301,  304,  306,  307,  308,  310,  312,  313,  314,
- /*   100 */   315,  316,  318,  319,  320,  321,  322,  324,  325,  326,
- /*   110 */   327,  328,  329,  330,  331,  332,  333,  334,  335,  336,
- /*   120 */   337,  338,  339,  340,  341,  342,  343,  344,  345,  346,
- /*   130 */   347,  348,  349,  350,  218,  220,  236,  351,  238,  352,
- /*   140 */   240,  234,  237,  249,  258,  357,  360,  362,  361,  367,
- /*   150 */   363,  364,  369,  370,  371,  372,  374,  379,  376,  380,
- /*   160 */   377,  383,  381,  385,  387,  388,  382,  384,  389,  397,
- /*   170 */   400,  401,  405,  403,  406,  395,  410,
-};
-static const YYACTIONTYPE yy_default[] = {
- /*     0 */   767,  879,  825,  891,  813,  822, 1019, 1019,  767,  767,
- /*    10 */   767,  767,  767,  767,  767,  767,  767,  938,  786, 1019,
- /*    20 */   767,  767,  767,  767,  767,  767,  767,  767,  767,  822,
- /*    30 */   767,  767,  828,  822,  828,  828,  933,  863,  881,  767,
- /*    40 */   767,  767,  767,  767,  767,  767,  767,  767,  767,  767,
- /*    50 */   767,  767,  767,  767,  767,  767,  767,  767,  767,  767,
- /*    60 */   767,  767,  767,  767,  767,  767,  767,  767,  767,  767,
- /*    70 */   940,  943,  767,  767,  945,  767,  767,  965,  965,  931,
- /*    80 */   767,  767,  767,  767,  767,  767,  767,  767,  767,  767,
- /*    90 */   767,  767,  767,  767,  767,  767,  767,  767,  767,  767,
- /*   100 */   767,  767,  767,  767,  767,  767,  767,  767,  811,  767,
- /*   110 */   809,  767,  767,  767,  767,  767,  767,  767,  767,  767,
- /*   120 */   767,  767,  767,  767,  767,  796,  767,  767,  767,  767,
- /*   130 */   767,  788,  788,  788,  767,  767,  767,  788,  767,  788,
- /*   140 */   972,  976,  970,  958,  966,  957,  953,  951,  950,  980,
- /*   150 */   788,  788,  788,  826,  822,  822,  788,  788,  844,  842,
- /*   160 */   840,  832,  838,  834,  836,  830,  814,  788,  820,  820,
- /*   170 */   788,  820,  788,  820,  788,  863,  881,  767,  981,  767,
- /*   180 */  1018,  971, 1008, 1007, 1014, 1006, 1005, 1004,  767,  767,
- /*   190 */   767, 1000, 1001, 1003, 1002,  767,  767, 1010, 1009,  767,
- /*   200 */   767,  767,  767,  767,  767,  767,  767,  767,  767,  767,
- /*   210 */   767,  767,  983,  767,  977,  973,  767,  767,  767,  767,
- /*   220 */   767,  767,  767,  767,  767,  893,  767,  767,  767,  767,
- /*   230 */   767,  767,  767,  767,  767,  767,  767,  767,  767,  767,
- /*   240 */   930,  767,  767,  767,  767,  941,  767,  767,  767,  767,
- /*   250 */   767,  767,  767,  767,  767,  967,  767,  959,  767,  767,
- /*   260 */   767,  767,  767,  905,  767,  767,  767,  767,  767,  767,
- /*   270 */   767,  767,  767,  767,  767,  767,  767,  767,  767, 1029,
- /*   280 */  1027,  767,  767,  767, 1023,  767,  767,  767, 1021,  767,
- /*   290 */   767,  767,  767,  767,  767,  767,  767,  767,  767,  767,
- /*   300 */   767,  767,  767,  767,  767,  767,  847,  767,  794,  792,
- /*   310 */   767,  784,  767,
->>>>>>> 38a8cb7a
+ /*     0 */   787,  903,  847,  915,  835,  844, 1043, 1043,  787,  787,
+ /*    10 */   787,  787,  787,  787,  787,  787,  787,  962,  807, 1043,
+ /*    20 */   787,  787,  787,  787,  787,  787,  787,  787,  787,  844,
+ /*    30 */   787,  787,  787,  787,  852,  844,  852,  852,  957,  887,
+ /*    40 */   905,  787,  787,  787,  787,  787,  787,  787,  787,  787,
+ /*    50 */   787,  787,  787,  787,  787,  787,  787,  787,  787,  787,
+ /*    60 */   787,  787,  787,  787,  787,  787,  787,  787,  787,  787,
+ /*    70 */   787,  787,  964,  967,  787,  787,  969,  787,  787,  989,
+ /*    80 */   989,  955,  787,  787,  787,  787,  787,  787,  787,  787,
+ /*    90 */   787,  787,  787,  787,  787,  787,  787,  787,  787,  787,
+ /*   100 */   787,  787,  787,  787,  787,  787,  787,  787,  787,  787,
+ /*   110 */   787,  787,  787,  787,  833,  787,  831,  787,  787,  787,
+ /*   120 */   787,  787,  787,  787,  787,  787,  787,  787,  787,  787,
+ /*   130 */   787,  787,  817,  787,  787,  787,  787,  787,  809,  809,
+ /*   140 */   809,  787,  787,  787,  809,  787,  809,  996, 1000,  994,
+ /*   150 */   982,  990,  981,  977,  975,  974, 1004,  809,  809,  809,
+ /*   160 */   848,  844,  844,  809,  809,  868,  866,  864,  856,  862,
+ /*   170 */   858,  860,  854,  836,  809,  842,  842,  809,  842,  809,
+ /*   180 */   842,  809,  887,  905,  787, 1005,  787, 1042,  995, 1032,
+ /*   190 */  1031, 1038, 1030, 1029, 1028,  787,  787,  787, 1024, 1025,
+ /*   200 */  1027, 1026,  787,  787, 1034, 1033,  787,  787,  787,  787,
+ /*   210 */   787,  787,  787,  787,  787,  787,  787,  787,  787, 1007,
+ /*   220 */   787, 1001,  997,  787,  787,  787,  787,  787,  787,  787,
+ /*   230 */   787,  787,  917,  787,  787,  787,  787,  787,  787,  787,
+ /*   240 */   787,  787,  787,  787,  787,  787,  787,  954,  787,  787,
+ /*   250 */   787,  787,  965,  787,  787,  787,  787,  787,  787,  787,
+ /*   260 */   787,  787,  991,  787,  983,  787,  787,  787,  787,  787,
+ /*   270 */   929,  787,  787,  787,  787,  787,  787,  787,  787,  787,
+ /*   280 */   787,  787,  787,  787,  787,  787,  787,  787,  787,  787,
+ /*   290 */   787, 1053, 1051,  787,  787,  787, 1047,  787,  787,  787,
+ /*   300 */  1045,  787,  787,  787,  787,  787,  787,  787,  787,  787,
+ /*   310 */   787,  787,  787,  787,  787,  787,  787,  787,  871,  787,
+ /*   320 */   815,  813,  787,  805,  787,
 };
 /********** End of lemon-generated parsing tables *****************************/
 
@@ -864,6 +579,7 @@
     0,  /*     EXISTS => nothing */
     0,  /*         AS => nothing */
     0,  /* OUTPUTTYPE => nothing */
+    0,  /*  AGGREGATE => nothing */
     0,  /*        PPS => nothing */
     0,  /*    TSERIES => nothing */
     0,  /*        DBS => nothing */
@@ -1102,7 +818,6 @@
   /*   44 */ "SHOW",
   /*   45 */ "DATABASES",
   /*   46 */ "TOPICS",
-<<<<<<< HEAD
   /*   47 */ "FUNCTIONS",
   /*   48 */ "MNODES",
   /*   49 */ "DNODES",
@@ -1141,404 +856,186 @@
   /*   82 */ "EXISTS",
   /*   83 */ "AS",
   /*   84 */ "OUTPUTTYPE",
-  /*   85 */ "PPS",
-  /*   86 */ "TSERIES",
-  /*   87 */ "DBS",
-  /*   88 */ "STORAGE",
-  /*   89 */ "QTIME",
-  /*   90 */ "CONNS",
-  /*   91 */ "STATE",
-  /*   92 */ "KEEP",
-  /*   93 */ "CACHE",
-  /*   94 */ "REPLICA",
-  /*   95 */ "QUORUM",
-  /*   96 */ "DAYS",
-  /*   97 */ "MINROWS",
-  /*   98 */ "MAXROWS",
-  /*   99 */ "BLOCKS",
-  /*  100 */ "CTIME",
-  /*  101 */ "WAL",
-  /*  102 */ "FSYNC",
-  /*  103 */ "COMP",
-  /*  104 */ "PRECISION",
-  /*  105 */ "UPDATE",
-  /*  106 */ "CACHELAST",
-  /*  107 */ "PARTITIONS",
-  /*  108 */ "LP",
-  /*  109 */ "RP",
-  /*  110 */ "UNSIGNED",
-  /*  111 */ "TAGS",
-  /*  112 */ "USING",
-  /*  113 */ "COMMA",
-  /*  114 */ "NULL",
-  /*  115 */ "SELECT",
-  /*  116 */ "UNION",
-  /*  117 */ "ALL",
-  /*  118 */ "DISTINCT",
-  /*  119 */ "FROM",
-  /*  120 */ "VARIABLE",
-  /*  121 */ "INTERVAL",
-  /*  122 */ "SESSION",
-  /*  123 */ "FILL",
-  /*  124 */ "SLIDING",
-  /*  125 */ "ORDER",
-  /*  126 */ "BY",
-  /*  127 */ "ASC",
-  /*  128 */ "DESC",
-  /*  129 */ "GROUP",
-  /*  130 */ "HAVING",
-  /*  131 */ "LIMIT",
-  /*  132 */ "OFFSET",
-  /*  133 */ "SLIMIT",
-  /*  134 */ "SOFFSET",
-  /*  135 */ "WHERE",
-  /*  136 */ "NOW",
-  /*  137 */ "RESET",
-  /*  138 */ "QUERY",
-  /*  139 */ "ADD",
-  /*  140 */ "COLUMN",
-  /*  141 */ "TAG",
-  /*  142 */ "CHANGE",
-  /*  143 */ "SET",
-  /*  144 */ "KILL",
-  /*  145 */ "CONNECTION",
-  /*  146 */ "STREAM",
-  /*  147 */ "COLON",
-  /*  148 */ "ABORT",
-  /*  149 */ "AFTER",
-  /*  150 */ "ATTACH",
-  /*  151 */ "BEFORE",
-  /*  152 */ "BEGIN",
-  /*  153 */ "CASCADE",
-  /*  154 */ "CLUSTER",
-  /*  155 */ "CONFLICT",
-  /*  156 */ "COPY",
-  /*  157 */ "DEFERRED",
-  /*  158 */ "DELIMITERS",
-  /*  159 */ "DETACH",
-  /*  160 */ "EACH",
-  /*  161 */ "END",
-  /*  162 */ "EXPLAIN",
-  /*  163 */ "FAIL",
-  /*  164 */ "FOR",
-  /*  165 */ "IGNORE",
-  /*  166 */ "IMMEDIATE",
-  /*  167 */ "INITIALLY",
-  /*  168 */ "INSTEAD",
-  /*  169 */ "MATCH",
-  /*  170 */ "KEY",
-  /*  171 */ "OF",
-  /*  172 */ "RAISE",
-  /*  173 */ "REPLACE",
-  /*  174 */ "RESTRICT",
-  /*  175 */ "ROW",
-  /*  176 */ "STATEMENT",
-  /*  177 */ "TRIGGER",
-  /*  178 */ "VIEW",
-  /*  179 */ "SEMI",
-  /*  180 */ "NONE",
-  /*  181 */ "PREV",
-  /*  182 */ "LINEAR",
-  /*  183 */ "IMPORT",
-  /*  184 */ "METRIC",
+  /*   85 */ "AGGREGATE",
+  /*   86 */ "PPS",
+  /*   87 */ "TSERIES",
+  /*   88 */ "DBS",
+  /*   89 */ "STORAGE",
+  /*   90 */ "QTIME",
+  /*   91 */ "CONNS",
+  /*   92 */ "STATE",
+  /*   93 */ "KEEP",
+  /*   94 */ "CACHE",
+  /*   95 */ "REPLICA",
+  /*   96 */ "QUORUM",
+  /*   97 */ "DAYS",
+  /*   98 */ "MINROWS",
+  /*   99 */ "MAXROWS",
+  /*  100 */ "BLOCKS",
+  /*  101 */ "CTIME",
+  /*  102 */ "WAL",
+  /*  103 */ "FSYNC",
+  /*  104 */ "COMP",
+  /*  105 */ "PRECISION",
+  /*  106 */ "UPDATE",
+  /*  107 */ "CACHELAST",
+  /*  108 */ "PARTITIONS",
+  /*  109 */ "LP",
+  /*  110 */ "RP",
+  /*  111 */ "UNSIGNED",
+  /*  112 */ "TAGS",
+  /*  113 */ "USING",
+  /*  114 */ "COMMA",
+  /*  115 */ "NULL",
+  /*  116 */ "SELECT",
+  /*  117 */ "UNION",
+  /*  118 */ "ALL",
+  /*  119 */ "DISTINCT",
+  /*  120 */ "FROM",
+  /*  121 */ "VARIABLE",
+  /*  122 */ "INTERVAL",
+  /*  123 */ "SESSION",
+  /*  124 */ "FILL",
+  /*  125 */ "SLIDING",
+  /*  126 */ "ORDER",
+  /*  127 */ "BY",
+  /*  128 */ "ASC",
+  /*  129 */ "DESC",
+  /*  130 */ "GROUP",
+  /*  131 */ "HAVING",
+  /*  132 */ "LIMIT",
+  /*  133 */ "OFFSET",
+  /*  134 */ "SLIMIT",
+  /*  135 */ "SOFFSET",
+  /*  136 */ "WHERE",
+  /*  137 */ "NOW",
+  /*  138 */ "RESET",
+  /*  139 */ "QUERY",
+  /*  140 */ "ADD",
+  /*  141 */ "COLUMN",
+  /*  142 */ "TAG",
+  /*  143 */ "CHANGE",
+  /*  144 */ "SET",
+  /*  145 */ "KILL",
+  /*  146 */ "CONNECTION",
+  /*  147 */ "STREAM",
+  /*  148 */ "COLON",
+  /*  149 */ "ABORT",
+  /*  150 */ "AFTER",
+  /*  151 */ "ATTACH",
+  /*  152 */ "BEFORE",
+  /*  153 */ "BEGIN",
+  /*  154 */ "CASCADE",
+  /*  155 */ "CLUSTER",
+  /*  156 */ "CONFLICT",
+  /*  157 */ "COPY",
+  /*  158 */ "DEFERRED",
+  /*  159 */ "DELIMITERS",
+  /*  160 */ "DETACH",
+  /*  161 */ "EACH",
+  /*  162 */ "END",
+  /*  163 */ "EXPLAIN",
+  /*  164 */ "FAIL",
+  /*  165 */ "FOR",
+  /*  166 */ "IGNORE",
+  /*  167 */ "IMMEDIATE",
+  /*  168 */ "INITIALLY",
+  /*  169 */ "INSTEAD",
+  /*  170 */ "MATCH",
+  /*  171 */ "KEY",
+  /*  172 */ "OF",
+  /*  173 */ "RAISE",
+  /*  174 */ "REPLACE",
+  /*  175 */ "RESTRICT",
+  /*  176 */ "ROW",
+  /*  177 */ "STATEMENT",
+  /*  178 */ "TRIGGER",
+  /*  179 */ "VIEW",
+  /*  180 */ "SEMI",
+  /*  181 */ "NONE",
+  /*  182 */ "PREV",
+  /*  183 */ "LINEAR",
+  /*  184 */ "IMPORT",
   /*  185 */ "TBNAME",
   /*  186 */ "JOIN",
-  /*  187 */ "METRICS",
-  /*  188 */ "INSERT",
-  /*  189 */ "INTO",
-  /*  190 */ "VALUES",
-  /*  191 */ "program",
-  /*  192 */ "cmd",
-  /*  193 */ "dbPrefix",
-  /*  194 */ "ids",
-  /*  195 */ "cpxName",
-  /*  196 */ "ifexists",
-  /*  197 */ "alter_db_optr",
-  /*  198 */ "alter_topic_optr",
-  /*  199 */ "acct_optr",
-  /*  200 */ "ifnotexists",
-  /*  201 */ "db_optr",
-  /*  202 */ "topic_optr",
-  /*  203 */ "typename",
-  /*  204 */ "pps",
-  /*  205 */ "tseries",
-  /*  206 */ "dbs",
-  /*  207 */ "streams",
-  /*  208 */ "storage",
-  /*  209 */ "qtime",
-  /*  210 */ "users",
-  /*  211 */ "conns",
-  /*  212 */ "state",
-  /*  213 */ "keep",
-  /*  214 */ "tagitemlist",
-  /*  215 */ "cache",
-  /*  216 */ "replica",
-  /*  217 */ "quorum",
-  /*  218 */ "days",
-  /*  219 */ "minrows",
-  /*  220 */ "maxrows",
-  /*  221 */ "blocks",
-  /*  222 */ "ctime",
-  /*  223 */ "wal",
-  /*  224 */ "fsync",
-  /*  225 */ "comp",
-  /*  226 */ "prec",
-  /*  227 */ "update",
-  /*  228 */ "cachelast",
-  /*  229 */ "partitions",
-  /*  230 */ "signed",
-  /*  231 */ "create_table_args",
-  /*  232 */ "create_stable_args",
-  /*  233 */ "create_table_list",
-  /*  234 */ "create_from_stable",
-  /*  235 */ "columnlist",
-  /*  236 */ "tagNamelist",
-  /*  237 */ "select",
-  /*  238 */ "column",
-  /*  239 */ "tagitem",
-  /*  240 */ "selcollist",
-  /*  241 */ "from",
-  /*  242 */ "where_opt",
-  /*  243 */ "interval_opt",
-  /*  244 */ "session_option",
-  /*  245 */ "fill_opt",
-  /*  246 */ "sliding_opt",
-  /*  247 */ "groupby_opt",
-  /*  248 */ "orderby_opt",
-  /*  249 */ "having_opt",
-  /*  250 */ "slimit_opt",
-  /*  251 */ "limit_opt",
-  /*  252 */ "union",
-  /*  253 */ "sclp",
-  /*  254 */ "distinct",
-  /*  255 */ "expr",
-  /*  256 */ "as",
-  /*  257 */ "tablelist",
-  /*  258 */ "tmvar",
-  /*  259 */ "sortlist",
-  /*  260 */ "sortitem",
-  /*  261 */ "item",
-  /*  262 */ "sortorder",
-  /*  263 */ "grouplist",
-  /*  264 */ "exprlist",
-  /*  265 */ "expritem",
-=======
-  /*   47 */ "MNODES",
-  /*   48 */ "DNODES",
-  /*   49 */ "ACCOUNTS",
-  /*   50 */ "USERS",
-  /*   51 */ "MODULES",
-  /*   52 */ "QUERIES",
-  /*   53 */ "CONNECTIONS",
-  /*   54 */ "STREAMS",
-  /*   55 */ "VARIABLES",
-  /*   56 */ "SCORES",
-  /*   57 */ "GRANTS",
-  /*   58 */ "VNODES",
-  /*   59 */ "IPTOKEN",
-  /*   60 */ "DOT",
-  /*   61 */ "CREATE",
-  /*   62 */ "TABLE",
-  /*   63 */ "DATABASE",
-  /*   64 */ "TABLES",
-  /*   65 */ "STABLES",
-  /*   66 */ "VGROUPS",
-  /*   67 */ "DROP",
-  /*   68 */ "STABLE",
-  /*   69 */ "TOPIC",
-  /*   70 */ "DNODE",
-  /*   71 */ "USER",
-  /*   72 */ "ACCOUNT",
-  /*   73 */ "USE",
-  /*   74 */ "DESCRIBE",
-  /*   75 */ "ALTER",
-  /*   76 */ "PASS",
-  /*   77 */ "PRIVILEGE",
-  /*   78 */ "LOCAL",
-  /*   79 */ "IF",
-  /*   80 */ "EXISTS",
-  /*   81 */ "PPS",
-  /*   82 */ "TSERIES",
-  /*   83 */ "DBS",
-  /*   84 */ "STORAGE",
-  /*   85 */ "QTIME",
-  /*   86 */ "CONNS",
-  /*   87 */ "STATE",
-  /*   88 */ "KEEP",
-  /*   89 */ "CACHE",
-  /*   90 */ "REPLICA",
-  /*   91 */ "QUORUM",
-  /*   92 */ "DAYS",
-  /*   93 */ "MINROWS",
-  /*   94 */ "MAXROWS",
-  /*   95 */ "BLOCKS",
-  /*   96 */ "CTIME",
-  /*   97 */ "WAL",
-  /*   98 */ "FSYNC",
-  /*   99 */ "COMP",
-  /*  100 */ "PRECISION",
-  /*  101 */ "UPDATE",
-  /*  102 */ "CACHELAST",
-  /*  103 */ "PARTITIONS",
-  /*  104 */ "LP",
-  /*  105 */ "RP",
-  /*  106 */ "UNSIGNED",
-  /*  107 */ "TAGS",
-  /*  108 */ "USING",
-  /*  109 */ "COMMA",
-  /*  110 */ "AS",
-  /*  111 */ "NULL",
-  /*  112 */ "SELECT",
-  /*  113 */ "UNION",
-  /*  114 */ "ALL",
-  /*  115 */ "DISTINCT",
-  /*  116 */ "FROM",
-  /*  117 */ "VARIABLE",
-  /*  118 */ "INTERVAL",
-  /*  119 */ "SESSION",
-  /*  120 */ "FILL",
-  /*  121 */ "SLIDING",
-  /*  122 */ "ORDER",
-  /*  123 */ "BY",
-  /*  124 */ "ASC",
-  /*  125 */ "DESC",
-  /*  126 */ "GROUP",
-  /*  127 */ "HAVING",
-  /*  128 */ "LIMIT",
-  /*  129 */ "OFFSET",
-  /*  130 */ "SLIMIT",
-  /*  131 */ "SOFFSET",
-  /*  132 */ "WHERE",
-  /*  133 */ "NOW",
-  /*  134 */ "RESET",
-  /*  135 */ "QUERY",
-  /*  136 */ "ADD",
-  /*  137 */ "COLUMN",
-  /*  138 */ "TAG",
-  /*  139 */ "CHANGE",
-  /*  140 */ "SET",
-  /*  141 */ "KILL",
-  /*  142 */ "CONNECTION",
-  /*  143 */ "STREAM",
-  /*  144 */ "COLON",
-  /*  145 */ "ABORT",
-  /*  146 */ "AFTER",
-  /*  147 */ "ATTACH",
-  /*  148 */ "BEFORE",
-  /*  149 */ "BEGIN",
-  /*  150 */ "CASCADE",
-  /*  151 */ "CLUSTER",
-  /*  152 */ "CONFLICT",
-  /*  153 */ "COPY",
-  /*  154 */ "DEFERRED",
-  /*  155 */ "DELIMITERS",
-  /*  156 */ "DETACH",
-  /*  157 */ "EACH",
-  /*  158 */ "END",
-  /*  159 */ "EXPLAIN",
-  /*  160 */ "FAIL",
-  /*  161 */ "FOR",
-  /*  162 */ "IGNORE",
-  /*  163 */ "IMMEDIATE",
-  /*  164 */ "INITIALLY",
-  /*  165 */ "INSTEAD",
-  /*  166 */ "MATCH",
-  /*  167 */ "KEY",
-  /*  168 */ "OF",
-  /*  169 */ "RAISE",
-  /*  170 */ "REPLACE",
-  /*  171 */ "RESTRICT",
-  /*  172 */ "ROW",
-  /*  173 */ "STATEMENT",
-  /*  174 */ "TRIGGER",
-  /*  175 */ "VIEW",
-  /*  176 */ "SEMI",
-  /*  177 */ "NONE",
-  /*  178 */ "PREV",
-  /*  179 */ "LINEAR",
-  /*  180 */ "IMPORT",
-  /*  181 */ "TBNAME",
-  /*  182 */ "JOIN",
-  /*  183 */ "INSERT",
-  /*  184 */ "INTO",
-  /*  185 */ "VALUES",
-  /*  186 */ "error",
-  /*  187 */ "program",
-  /*  188 */ "cmd",
-  /*  189 */ "dbPrefix",
-  /*  190 */ "ids",
-  /*  191 */ "cpxName",
-  /*  192 */ "ifexists",
-  /*  193 */ "alter_db_optr",
-  /*  194 */ "alter_topic_optr",
-  /*  195 */ "acct_optr",
-  /*  196 */ "ifnotexists",
-  /*  197 */ "db_optr",
-  /*  198 */ "topic_optr",
-  /*  199 */ "pps",
-  /*  200 */ "tseries",
-  /*  201 */ "dbs",
-  /*  202 */ "streams",
-  /*  203 */ "storage",
-  /*  204 */ "qtime",
-  /*  205 */ "users",
-  /*  206 */ "conns",
-  /*  207 */ "state",
-  /*  208 */ "keep",
-  /*  209 */ "tagitemlist",
-  /*  210 */ "cache",
-  /*  211 */ "replica",
-  /*  212 */ "quorum",
-  /*  213 */ "days",
-  /*  214 */ "minrows",
-  /*  215 */ "maxrows",
-  /*  216 */ "blocks",
-  /*  217 */ "ctime",
-  /*  218 */ "wal",
-  /*  219 */ "fsync",
-  /*  220 */ "comp",
-  /*  221 */ "prec",
-  /*  222 */ "update",
-  /*  223 */ "cachelast",
-  /*  224 */ "partitions",
-  /*  225 */ "typename",
-  /*  226 */ "signed",
-  /*  227 */ "create_table_args",
-  /*  228 */ "create_stable_args",
-  /*  229 */ "create_table_list",
-  /*  230 */ "create_from_stable",
-  /*  231 */ "columnlist",
-  /*  232 */ "tagNamelist",
-  /*  233 */ "select",
-  /*  234 */ "column",
-  /*  235 */ "tagitem",
-  /*  236 */ "selcollist",
-  /*  237 */ "from",
-  /*  238 */ "where_opt",
-  /*  239 */ "interval_opt",
-  /*  240 */ "session_option",
-  /*  241 */ "fill_opt",
-  /*  242 */ "sliding_opt",
-  /*  243 */ "groupby_opt",
-  /*  244 */ "orderby_opt",
-  /*  245 */ "having_opt",
-  /*  246 */ "slimit_opt",
-  /*  247 */ "limit_opt",
-  /*  248 */ "union",
-  /*  249 */ "sclp",
-  /*  250 */ "distinct",
-  /*  251 */ "expr",
-  /*  252 */ "as",
-  /*  253 */ "tablelist",
-  /*  254 */ "tmvar",
-  /*  255 */ "sortlist",
-  /*  256 */ "sortitem",
-  /*  257 */ "item",
-  /*  258 */ "sortorder",
-  /*  259 */ "grouplist",
-  /*  260 */ "exprlist",
-  /*  261 */ "expritem",
->>>>>>> 38a8cb7a
+  /*  187 */ "INSERT",
+  /*  188 */ "INTO",
+  /*  189 */ "VALUES",
+  /*  190 */ "program",
+  /*  191 */ "cmd",
+  /*  192 */ "dbPrefix",
+  /*  193 */ "ids",
+  /*  194 */ "cpxName",
+  /*  195 */ "ifexists",
+  /*  196 */ "alter_db_optr",
+  /*  197 */ "alter_topic_optr",
+  /*  198 */ "acct_optr",
+  /*  199 */ "ifnotexists",
+  /*  200 */ "db_optr",
+  /*  201 */ "topic_optr",
+  /*  202 */ "typename",
+  /*  203 */ "pps",
+  /*  204 */ "tseries",
+  /*  205 */ "dbs",
+  /*  206 */ "streams",
+  /*  207 */ "storage",
+  /*  208 */ "qtime",
+  /*  209 */ "users",
+  /*  210 */ "conns",
+  /*  211 */ "state",
+  /*  212 */ "keep",
+  /*  213 */ "tagitemlist",
+  /*  214 */ "cache",
+  /*  215 */ "replica",
+  /*  216 */ "quorum",
+  /*  217 */ "days",
+  /*  218 */ "minrows",
+  /*  219 */ "maxrows",
+  /*  220 */ "blocks",
+  /*  221 */ "ctime",
+  /*  222 */ "wal",
+  /*  223 */ "fsync",
+  /*  224 */ "comp",
+  /*  225 */ "prec",
+  /*  226 */ "update",
+  /*  227 */ "cachelast",
+  /*  228 */ "partitions",
+  /*  229 */ "signed",
+  /*  230 */ "create_table_args",
+  /*  231 */ "create_stable_args",
+  /*  232 */ "create_table_list",
+  /*  233 */ "create_from_stable",
+  /*  234 */ "columnlist",
+  /*  235 */ "tagNamelist",
+  /*  236 */ "select",
+  /*  237 */ "column",
+  /*  238 */ "tagitem",
+  /*  239 */ "selcollist",
+  /*  240 */ "from",
+  /*  241 */ "where_opt",
+  /*  242 */ "interval_opt",
+  /*  243 */ "session_option",
+  /*  244 */ "fill_opt",
+  /*  245 */ "sliding_opt",
+  /*  246 */ "groupby_opt",
+  /*  247 */ "orderby_opt",
+  /*  248 */ "having_opt",
+  /*  249 */ "slimit_opt",
+  /*  250 */ "limit_opt",
+  /*  251 */ "union",
+  /*  252 */ "sclp",
+  /*  253 */ "distinct",
+  /*  254 */ "expr",
+  /*  255 */ "as",
+  /*  256 */ "tablelist",
+  /*  257 */ "tmvar",
+  /*  258 */ "sortlist",
+  /*  259 */ "sortitem",
+  /*  260 */ "item",
+  /*  261 */ "sortorder",
+  /*  262 */ "grouplist",
+  /*  263 */ "exprlist",
+  /*  264 */ "expritem",
 };
 #endif /* defined(YYCOVERAGE) || !defined(NDEBUG) */
 
@@ -1549,7 +1046,6 @@
  /*   0 */ "program ::= cmd",
  /*   1 */ "cmd ::= SHOW DATABASES",
  /*   2 */ "cmd ::= SHOW TOPICS",
-<<<<<<< HEAD
  /*   3 */ "cmd ::= SHOW FUNCTIONS",
  /*   4 */ "cmd ::= SHOW MNODES",
  /*   5 */ "cmd ::= SHOW DNODES",
@@ -1607,110 +1103,110 @@
  /*  57 */ "cmd ::= CREATE DATABASE ifnotexists ids db_optr",
  /*  58 */ "cmd ::= CREATE TOPIC ifnotexists ids topic_optr",
  /*  59 */ "cmd ::= CREATE FUNCTION ids AS ids OUTPUTTYPE typename",
- /*  60 */ "cmd ::= CREATE USER ids PASS ids",
- /*  61 */ "pps ::=",
- /*  62 */ "pps ::= PPS INTEGER",
- /*  63 */ "tseries ::=",
- /*  64 */ "tseries ::= TSERIES INTEGER",
- /*  65 */ "dbs ::=",
- /*  66 */ "dbs ::= DBS INTEGER",
- /*  67 */ "streams ::=",
- /*  68 */ "streams ::= STREAMS INTEGER",
- /*  69 */ "storage ::=",
- /*  70 */ "storage ::= STORAGE INTEGER",
- /*  71 */ "qtime ::=",
- /*  72 */ "qtime ::= QTIME INTEGER",
- /*  73 */ "users ::=",
- /*  74 */ "users ::= USERS INTEGER",
- /*  75 */ "conns ::=",
- /*  76 */ "conns ::= CONNS INTEGER",
- /*  77 */ "state ::=",
- /*  78 */ "state ::= STATE ids",
- /*  79 */ "acct_optr ::= pps tseries storage streams qtime dbs users conns state",
- /*  80 */ "keep ::= KEEP tagitemlist",
- /*  81 */ "cache ::= CACHE INTEGER",
- /*  82 */ "replica ::= REPLICA INTEGER",
- /*  83 */ "quorum ::= QUORUM INTEGER",
- /*  84 */ "days ::= DAYS INTEGER",
- /*  85 */ "minrows ::= MINROWS INTEGER",
- /*  86 */ "maxrows ::= MAXROWS INTEGER",
- /*  87 */ "blocks ::= BLOCKS INTEGER",
- /*  88 */ "ctime ::= CTIME INTEGER",
- /*  89 */ "wal ::= WAL INTEGER",
- /*  90 */ "fsync ::= FSYNC INTEGER",
- /*  91 */ "comp ::= COMP INTEGER",
- /*  92 */ "prec ::= PRECISION STRING",
- /*  93 */ "update ::= UPDATE INTEGER",
- /*  94 */ "cachelast ::= CACHELAST INTEGER",
- /*  95 */ "partitions ::= PARTITIONS INTEGER",
- /*  96 */ "db_optr ::=",
- /*  97 */ "db_optr ::= db_optr cache",
- /*  98 */ "db_optr ::= db_optr replica",
- /*  99 */ "db_optr ::= db_optr quorum",
- /* 100 */ "db_optr ::= db_optr days",
- /* 101 */ "db_optr ::= db_optr minrows",
- /* 102 */ "db_optr ::= db_optr maxrows",
- /* 103 */ "db_optr ::= db_optr blocks",
- /* 104 */ "db_optr ::= db_optr ctime",
- /* 105 */ "db_optr ::= db_optr wal",
- /* 106 */ "db_optr ::= db_optr fsync",
- /* 107 */ "db_optr ::= db_optr comp",
- /* 108 */ "db_optr ::= db_optr prec",
- /* 109 */ "db_optr ::= db_optr keep",
- /* 110 */ "db_optr ::= db_optr update",
- /* 111 */ "db_optr ::= db_optr cachelast",
- /* 112 */ "topic_optr ::= db_optr",
- /* 113 */ "topic_optr ::= topic_optr partitions",
- /* 114 */ "alter_db_optr ::=",
- /* 115 */ "alter_db_optr ::= alter_db_optr replica",
- /* 116 */ "alter_db_optr ::= alter_db_optr quorum",
- /* 117 */ "alter_db_optr ::= alter_db_optr keep",
- /* 118 */ "alter_db_optr ::= alter_db_optr blocks",
- /* 119 */ "alter_db_optr ::= alter_db_optr comp",
- /* 120 */ "alter_db_optr ::= alter_db_optr wal",
- /* 121 */ "alter_db_optr ::= alter_db_optr fsync",
- /* 122 */ "alter_db_optr ::= alter_db_optr update",
- /* 123 */ "alter_db_optr ::= alter_db_optr cachelast",
- /* 124 */ "alter_topic_optr ::= alter_db_optr",
- /* 125 */ "alter_topic_optr ::= alter_topic_optr partitions",
- /* 126 */ "typename ::= ids",
- /* 127 */ "typename ::= ids LP signed RP",
- /* 128 */ "typename ::= ids UNSIGNED",
- /* 129 */ "signed ::= INTEGER",
- /* 130 */ "signed ::= PLUS INTEGER",
- /* 131 */ "signed ::= MINUS INTEGER",
- /* 132 */ "cmd ::= CREATE TABLE create_table_args",
- /* 133 */ "cmd ::= CREATE TABLE create_stable_args",
- /* 134 */ "cmd ::= CREATE STABLE create_stable_args",
- /* 135 */ "cmd ::= CREATE TABLE create_table_list",
- /* 136 */ "create_table_list ::= create_from_stable",
- /* 137 */ "create_table_list ::= create_table_list create_from_stable",
- /* 138 */ "create_table_args ::= ifnotexists ids cpxName LP columnlist RP",
- /* 139 */ "create_stable_args ::= ifnotexists ids cpxName LP columnlist RP TAGS LP columnlist RP",
- /* 140 */ "create_from_stable ::= ifnotexists ids cpxName USING ids cpxName TAGS LP tagitemlist RP",
- /* 141 */ "create_from_stable ::= ifnotexists ids cpxName USING ids cpxName LP tagNamelist RP TAGS LP tagitemlist RP",
- /* 142 */ "tagNamelist ::= tagNamelist COMMA ids",
- /* 143 */ "tagNamelist ::= ids",
- /* 144 */ "create_table_args ::= ifnotexists ids cpxName AS select",
- /* 145 */ "columnlist ::= columnlist COMMA column",
- /* 146 */ "columnlist ::= column",
- /* 147 */ "column ::= ids typename",
- /* 148 */ "tagitemlist ::= tagitemlist COMMA tagitem",
- /* 149 */ "tagitemlist ::= tagitem",
- /* 150 */ "tagitem ::= INTEGER",
- /* 151 */ "tagitem ::= FLOAT",
- /* 152 */ "tagitem ::= STRING",
- /* 153 */ "tagitem ::= BOOL",
- /* 154 */ "tagitem ::= NULL",
- /* 155 */ "tagitem ::= MINUS INTEGER",
- /* 156 */ "tagitem ::= MINUS FLOAT",
- /* 157 */ "tagitem ::= PLUS INTEGER",
- /* 158 */ "tagitem ::= PLUS FLOAT",
- /* 159 */ "select ::= SELECT selcollist from where_opt interval_opt session_option fill_opt sliding_opt groupby_opt orderby_opt having_opt slimit_opt limit_opt",
- /* 160 */ "union ::= select",
- /* 161 */ "union ::= LP union RP",
- /* 162 */ "union ::= union UNION ALL select",
- /* 163 */ "union ::= union UNION ALL LP select RP",
+ /*  60 */ "cmd ::= CREATE AGGREGATE FUNCTION ids AS ids OUTPUTTYPE typename",
+ /*  61 */ "cmd ::= CREATE USER ids PASS ids",
+ /*  62 */ "pps ::=",
+ /*  63 */ "pps ::= PPS INTEGER",
+ /*  64 */ "tseries ::=",
+ /*  65 */ "tseries ::= TSERIES INTEGER",
+ /*  66 */ "dbs ::=",
+ /*  67 */ "dbs ::= DBS INTEGER",
+ /*  68 */ "streams ::=",
+ /*  69 */ "streams ::= STREAMS INTEGER",
+ /*  70 */ "storage ::=",
+ /*  71 */ "storage ::= STORAGE INTEGER",
+ /*  72 */ "qtime ::=",
+ /*  73 */ "qtime ::= QTIME INTEGER",
+ /*  74 */ "users ::=",
+ /*  75 */ "users ::= USERS INTEGER",
+ /*  76 */ "conns ::=",
+ /*  77 */ "conns ::= CONNS INTEGER",
+ /*  78 */ "state ::=",
+ /*  79 */ "state ::= STATE ids",
+ /*  80 */ "acct_optr ::= pps tseries storage streams qtime dbs users conns state",
+ /*  81 */ "keep ::= KEEP tagitemlist",
+ /*  82 */ "cache ::= CACHE INTEGER",
+ /*  83 */ "replica ::= REPLICA INTEGER",
+ /*  84 */ "quorum ::= QUORUM INTEGER",
+ /*  85 */ "days ::= DAYS INTEGER",
+ /*  86 */ "minrows ::= MINROWS INTEGER",
+ /*  87 */ "maxrows ::= MAXROWS INTEGER",
+ /*  88 */ "blocks ::= BLOCKS INTEGER",
+ /*  89 */ "ctime ::= CTIME INTEGER",
+ /*  90 */ "wal ::= WAL INTEGER",
+ /*  91 */ "fsync ::= FSYNC INTEGER",
+ /*  92 */ "comp ::= COMP INTEGER",
+ /*  93 */ "prec ::= PRECISION STRING",
+ /*  94 */ "update ::= UPDATE INTEGER",
+ /*  95 */ "cachelast ::= CACHELAST INTEGER",
+ /*  96 */ "partitions ::= PARTITIONS INTEGER",
+ /*  97 */ "db_optr ::=",
+ /*  98 */ "db_optr ::= db_optr cache",
+ /*  99 */ "db_optr ::= db_optr replica",
+ /* 100 */ "db_optr ::= db_optr quorum",
+ /* 101 */ "db_optr ::= db_optr days",
+ /* 102 */ "db_optr ::= db_optr minrows",
+ /* 103 */ "db_optr ::= db_optr maxrows",
+ /* 104 */ "db_optr ::= db_optr blocks",
+ /* 105 */ "db_optr ::= db_optr ctime",
+ /* 106 */ "db_optr ::= db_optr wal",
+ /* 107 */ "db_optr ::= db_optr fsync",
+ /* 108 */ "db_optr ::= db_optr comp",
+ /* 109 */ "db_optr ::= db_optr prec",
+ /* 110 */ "db_optr ::= db_optr keep",
+ /* 111 */ "db_optr ::= db_optr update",
+ /* 112 */ "db_optr ::= db_optr cachelast",
+ /* 113 */ "topic_optr ::= db_optr",
+ /* 114 */ "topic_optr ::= topic_optr partitions",
+ /* 115 */ "alter_db_optr ::=",
+ /* 116 */ "alter_db_optr ::= alter_db_optr replica",
+ /* 117 */ "alter_db_optr ::= alter_db_optr quorum",
+ /* 118 */ "alter_db_optr ::= alter_db_optr keep",
+ /* 119 */ "alter_db_optr ::= alter_db_optr blocks",
+ /* 120 */ "alter_db_optr ::= alter_db_optr comp",
+ /* 121 */ "alter_db_optr ::= alter_db_optr wal",
+ /* 122 */ "alter_db_optr ::= alter_db_optr fsync",
+ /* 123 */ "alter_db_optr ::= alter_db_optr update",
+ /* 124 */ "alter_db_optr ::= alter_db_optr cachelast",
+ /* 125 */ "alter_topic_optr ::= alter_db_optr",
+ /* 126 */ "alter_topic_optr ::= alter_topic_optr partitions",
+ /* 127 */ "typename ::= ids",
+ /* 128 */ "typename ::= ids LP signed RP",
+ /* 129 */ "typename ::= ids UNSIGNED",
+ /* 130 */ "signed ::= INTEGER",
+ /* 131 */ "signed ::= PLUS INTEGER",
+ /* 132 */ "signed ::= MINUS INTEGER",
+ /* 133 */ "cmd ::= CREATE TABLE create_table_args",
+ /* 134 */ "cmd ::= CREATE TABLE create_stable_args",
+ /* 135 */ "cmd ::= CREATE STABLE create_stable_args",
+ /* 136 */ "cmd ::= CREATE TABLE create_table_list",
+ /* 137 */ "create_table_list ::= create_from_stable",
+ /* 138 */ "create_table_list ::= create_table_list create_from_stable",
+ /* 139 */ "create_table_args ::= ifnotexists ids cpxName LP columnlist RP",
+ /* 140 */ "create_stable_args ::= ifnotexists ids cpxName LP columnlist RP TAGS LP columnlist RP",
+ /* 141 */ "create_from_stable ::= ifnotexists ids cpxName USING ids cpxName TAGS LP tagitemlist RP",
+ /* 142 */ "create_from_stable ::= ifnotexists ids cpxName USING ids cpxName LP tagNamelist RP TAGS LP tagitemlist RP",
+ /* 143 */ "tagNamelist ::= tagNamelist COMMA ids",
+ /* 144 */ "tagNamelist ::= ids",
+ /* 145 */ "create_table_args ::= ifnotexists ids cpxName AS select",
+ /* 146 */ "columnlist ::= columnlist COMMA column",
+ /* 147 */ "columnlist ::= column",
+ /* 148 */ "column ::= ids typename",
+ /* 149 */ "tagitemlist ::= tagitemlist COMMA tagitem",
+ /* 150 */ "tagitemlist ::= tagitem",
+ /* 151 */ "tagitem ::= INTEGER",
+ /* 152 */ "tagitem ::= FLOAT",
+ /* 153 */ "tagitem ::= STRING",
+ /* 154 */ "tagitem ::= BOOL",
+ /* 155 */ "tagitem ::= NULL",
+ /* 156 */ "tagitem ::= MINUS INTEGER",
+ /* 157 */ "tagitem ::= MINUS FLOAT",
+ /* 158 */ "tagitem ::= PLUS INTEGER",
+ /* 159 */ "tagitem ::= PLUS FLOAT",
+ /* 160 */ "select ::= SELECT selcollist from where_opt interval_opt session_option fill_opt sliding_opt groupby_opt orderby_opt having_opt slimit_opt limit_opt",
+ /* 161 */ "select ::= LP select RP",
+ /* 162 */ "union ::= select",
+ /* 163 */ "union ::= union UNION ALL select",
  /* 164 */ "cmd ::= union",
  /* 165 */ "select ::= SELECT selcollist",
  /* 166 */ "sclp ::= selcollist COMMA",
@@ -1723,362 +1219,99 @@
  /* 173 */ "distinct ::= DISTINCT",
  /* 174 */ "distinct ::=",
  /* 175 */ "from ::= FROM tablelist",
- /* 176 */ "tablelist ::= ids cpxName",
- /* 177 */ "tablelist ::= ids cpxName ids",
- /* 178 */ "tablelist ::= tablelist COMMA ids cpxName",
- /* 179 */ "tablelist ::= tablelist COMMA ids cpxName ids",
- /* 180 */ "tmvar ::= VARIABLE",
- /* 181 */ "interval_opt ::= INTERVAL LP tmvar RP",
- /* 182 */ "interval_opt ::= INTERVAL LP tmvar COMMA tmvar RP",
- /* 183 */ "interval_opt ::=",
- /* 184 */ "session_option ::=",
- /* 185 */ "session_option ::= SESSION LP ids cpxName COMMA tmvar RP",
- /* 186 */ "fill_opt ::=",
- /* 187 */ "fill_opt ::= FILL LP ID COMMA tagitemlist RP",
- /* 188 */ "fill_opt ::= FILL LP ID RP",
- /* 189 */ "sliding_opt ::= SLIDING LP tmvar RP",
- /* 190 */ "sliding_opt ::=",
- /* 191 */ "orderby_opt ::=",
- /* 192 */ "orderby_opt ::= ORDER BY sortlist",
- /* 193 */ "sortlist ::= sortlist COMMA item sortorder",
- /* 194 */ "sortlist ::= item sortorder",
- /* 195 */ "item ::= ids cpxName",
- /* 196 */ "sortorder ::= ASC",
- /* 197 */ "sortorder ::= DESC",
- /* 198 */ "sortorder ::=",
- /* 199 */ "groupby_opt ::=",
- /* 200 */ "groupby_opt ::= GROUP BY grouplist",
- /* 201 */ "grouplist ::= grouplist COMMA item",
- /* 202 */ "grouplist ::= item",
- /* 203 */ "having_opt ::=",
- /* 204 */ "having_opt ::= HAVING expr",
- /* 205 */ "limit_opt ::=",
- /* 206 */ "limit_opt ::= LIMIT signed",
- /* 207 */ "limit_opt ::= LIMIT signed OFFSET signed",
- /* 208 */ "limit_opt ::= LIMIT signed COMMA signed",
- /* 209 */ "slimit_opt ::=",
- /* 210 */ "slimit_opt ::= SLIMIT signed",
- /* 211 */ "slimit_opt ::= SLIMIT signed SOFFSET signed",
- /* 212 */ "slimit_opt ::= SLIMIT signed COMMA signed",
- /* 213 */ "where_opt ::=",
- /* 214 */ "where_opt ::= WHERE expr",
- /* 215 */ "expr ::= LP expr RP",
- /* 216 */ "expr ::= ID",
- /* 217 */ "expr ::= ID DOT ID",
- /* 218 */ "expr ::= ID DOT STAR",
- /* 219 */ "expr ::= INTEGER",
- /* 220 */ "expr ::= MINUS INTEGER",
- /* 221 */ "expr ::= PLUS INTEGER",
- /* 222 */ "expr ::= FLOAT",
- /* 223 */ "expr ::= MINUS FLOAT",
- /* 224 */ "expr ::= PLUS FLOAT",
- /* 225 */ "expr ::= STRING",
- /* 226 */ "expr ::= NOW",
- /* 227 */ "expr ::= VARIABLE",
- /* 228 */ "expr ::= BOOL",
- /* 229 */ "expr ::= ID LP exprlist RP",
- /* 230 */ "expr ::= ID LP STAR RP",
- /* 231 */ "expr ::= expr IS NULL",
- /* 232 */ "expr ::= expr IS NOT NULL",
- /* 233 */ "expr ::= expr LT expr",
- /* 234 */ "expr ::= expr GT expr",
- /* 235 */ "expr ::= expr LE expr",
- /* 236 */ "expr ::= expr GE expr",
- /* 237 */ "expr ::= expr NE expr",
- /* 238 */ "expr ::= expr EQ expr",
- /* 239 */ "expr ::= expr BETWEEN expr AND expr",
- /* 240 */ "expr ::= expr AND expr",
- /* 241 */ "expr ::= expr OR expr",
- /* 242 */ "expr ::= expr PLUS expr",
- /* 243 */ "expr ::= expr MINUS expr",
- /* 244 */ "expr ::= expr STAR expr",
- /* 245 */ "expr ::= expr SLASH expr",
- /* 246 */ "expr ::= expr REM expr",
- /* 247 */ "expr ::= expr LIKE expr",
- /* 248 */ "expr ::= expr IN LP exprlist RP",
- /* 249 */ "exprlist ::= exprlist COMMA expritem",
- /* 250 */ "exprlist ::= expritem",
- /* 251 */ "expritem ::= expr",
- /* 252 */ "expritem ::=",
- /* 253 */ "cmd ::= RESET QUERY CACHE",
- /* 254 */ "cmd ::= ALTER TABLE ids cpxName ADD COLUMN columnlist",
- /* 255 */ "cmd ::= ALTER TABLE ids cpxName DROP COLUMN ids",
- /* 256 */ "cmd ::= ALTER TABLE ids cpxName ADD TAG columnlist",
- /* 257 */ "cmd ::= ALTER TABLE ids cpxName DROP TAG ids",
- /* 258 */ "cmd ::= ALTER TABLE ids cpxName CHANGE TAG ids ids",
- /* 259 */ "cmd ::= ALTER TABLE ids cpxName SET TAG ids EQ tagitem",
- /* 260 */ "cmd ::= ALTER STABLE ids cpxName ADD COLUMN columnlist",
- /* 261 */ "cmd ::= ALTER STABLE ids cpxName DROP COLUMN ids",
- /* 262 */ "cmd ::= ALTER STABLE ids cpxName ADD TAG columnlist",
- /* 263 */ "cmd ::= ALTER STABLE ids cpxName DROP TAG ids",
- /* 264 */ "cmd ::= ALTER STABLE ids cpxName CHANGE TAG ids ids",
- /* 265 */ "cmd ::= KILL CONNECTION INTEGER",
- /* 266 */ "cmd ::= KILL STREAM INTEGER COLON INTEGER",
- /* 267 */ "cmd ::= KILL QUERY INTEGER COLON INTEGER",
-=======
- /*   3 */ "cmd ::= SHOW MNODES",
- /*   4 */ "cmd ::= SHOW DNODES",
- /*   5 */ "cmd ::= SHOW ACCOUNTS",
- /*   6 */ "cmd ::= SHOW USERS",
- /*   7 */ "cmd ::= SHOW MODULES",
- /*   8 */ "cmd ::= SHOW QUERIES",
- /*   9 */ "cmd ::= SHOW CONNECTIONS",
- /*  10 */ "cmd ::= SHOW STREAMS",
- /*  11 */ "cmd ::= SHOW VARIABLES",
- /*  12 */ "cmd ::= SHOW SCORES",
- /*  13 */ "cmd ::= SHOW GRANTS",
- /*  14 */ "cmd ::= SHOW VNODES",
- /*  15 */ "cmd ::= SHOW VNODES IPTOKEN",
- /*  16 */ "dbPrefix ::=",
- /*  17 */ "dbPrefix ::= ids DOT",
- /*  18 */ "cpxName ::=",
- /*  19 */ "cpxName ::= DOT ids",
- /*  20 */ "cmd ::= SHOW CREATE TABLE ids cpxName",
- /*  21 */ "cmd ::= SHOW CREATE DATABASE ids",
- /*  22 */ "cmd ::= SHOW dbPrefix TABLES",
- /*  23 */ "cmd ::= SHOW dbPrefix TABLES LIKE ids",
- /*  24 */ "cmd ::= SHOW dbPrefix STABLES",
- /*  25 */ "cmd ::= SHOW dbPrefix STABLES LIKE ids",
- /*  26 */ "cmd ::= SHOW dbPrefix VGROUPS",
- /*  27 */ "cmd ::= SHOW dbPrefix VGROUPS ids",
- /*  28 */ "cmd ::= DROP TABLE ifexists ids cpxName",
- /*  29 */ "cmd ::= DROP STABLE ifexists ids cpxName",
- /*  30 */ "cmd ::= DROP DATABASE ifexists ids",
- /*  31 */ "cmd ::= DROP TOPIC ifexists ids",
- /*  32 */ "cmd ::= DROP DNODE ids",
- /*  33 */ "cmd ::= DROP USER ids",
- /*  34 */ "cmd ::= DROP ACCOUNT ids",
- /*  35 */ "cmd ::= USE ids",
- /*  36 */ "cmd ::= DESCRIBE ids cpxName",
- /*  37 */ "cmd ::= ALTER USER ids PASS ids",
- /*  38 */ "cmd ::= ALTER USER ids PRIVILEGE ids",
- /*  39 */ "cmd ::= ALTER DNODE ids ids",
- /*  40 */ "cmd ::= ALTER DNODE ids ids ids",
- /*  41 */ "cmd ::= ALTER LOCAL ids",
- /*  42 */ "cmd ::= ALTER LOCAL ids ids",
- /*  43 */ "cmd ::= ALTER DATABASE ids alter_db_optr",
- /*  44 */ "cmd ::= ALTER TOPIC ids alter_topic_optr",
- /*  45 */ "cmd ::= ALTER ACCOUNT ids acct_optr",
- /*  46 */ "cmd ::= ALTER ACCOUNT ids PASS ids acct_optr",
- /*  47 */ "ids ::= ID",
- /*  48 */ "ids ::= STRING",
- /*  49 */ "ifexists ::= IF EXISTS",
- /*  50 */ "ifexists ::=",
- /*  51 */ "ifnotexists ::= IF NOT EXISTS",
- /*  52 */ "ifnotexists ::=",
- /*  53 */ "cmd ::= CREATE DNODE ids",
- /*  54 */ "cmd ::= CREATE ACCOUNT ids PASS ids acct_optr",
- /*  55 */ "cmd ::= CREATE DATABASE ifnotexists ids db_optr",
- /*  56 */ "cmd ::= CREATE TOPIC ifnotexists ids topic_optr",
- /*  57 */ "cmd ::= CREATE USER ids PASS ids",
- /*  58 */ "pps ::=",
- /*  59 */ "pps ::= PPS INTEGER",
- /*  60 */ "tseries ::=",
- /*  61 */ "tseries ::= TSERIES INTEGER",
- /*  62 */ "dbs ::=",
- /*  63 */ "dbs ::= DBS INTEGER",
- /*  64 */ "streams ::=",
- /*  65 */ "streams ::= STREAMS INTEGER",
- /*  66 */ "storage ::=",
- /*  67 */ "storage ::= STORAGE INTEGER",
- /*  68 */ "qtime ::=",
- /*  69 */ "qtime ::= QTIME INTEGER",
- /*  70 */ "users ::=",
- /*  71 */ "users ::= USERS INTEGER",
- /*  72 */ "conns ::=",
- /*  73 */ "conns ::= CONNS INTEGER",
- /*  74 */ "state ::=",
- /*  75 */ "state ::= STATE ids",
- /*  76 */ "acct_optr ::= pps tseries storage streams qtime dbs users conns state",
- /*  77 */ "keep ::= KEEP tagitemlist",
- /*  78 */ "cache ::= CACHE INTEGER",
- /*  79 */ "replica ::= REPLICA INTEGER",
- /*  80 */ "quorum ::= QUORUM INTEGER",
- /*  81 */ "days ::= DAYS INTEGER",
- /*  82 */ "minrows ::= MINROWS INTEGER",
- /*  83 */ "maxrows ::= MAXROWS INTEGER",
- /*  84 */ "blocks ::= BLOCKS INTEGER",
- /*  85 */ "ctime ::= CTIME INTEGER",
- /*  86 */ "wal ::= WAL INTEGER",
- /*  87 */ "fsync ::= FSYNC INTEGER",
- /*  88 */ "comp ::= COMP INTEGER",
- /*  89 */ "prec ::= PRECISION STRING",
- /*  90 */ "update ::= UPDATE INTEGER",
- /*  91 */ "cachelast ::= CACHELAST INTEGER",
- /*  92 */ "partitions ::= PARTITIONS INTEGER",
- /*  93 */ "db_optr ::=",
- /*  94 */ "db_optr ::= db_optr cache",
- /*  95 */ "db_optr ::= db_optr replica",
- /*  96 */ "db_optr ::= db_optr quorum",
- /*  97 */ "db_optr ::= db_optr days",
- /*  98 */ "db_optr ::= db_optr minrows",
- /*  99 */ "db_optr ::= db_optr maxrows",
- /* 100 */ "db_optr ::= db_optr blocks",
- /* 101 */ "db_optr ::= db_optr ctime",
- /* 102 */ "db_optr ::= db_optr wal",
- /* 103 */ "db_optr ::= db_optr fsync",
- /* 104 */ "db_optr ::= db_optr comp",
- /* 105 */ "db_optr ::= db_optr prec",
- /* 106 */ "db_optr ::= db_optr keep",
- /* 107 */ "db_optr ::= db_optr update",
- /* 108 */ "db_optr ::= db_optr cachelast",
- /* 109 */ "topic_optr ::= db_optr",
- /* 110 */ "topic_optr ::= topic_optr partitions",
- /* 111 */ "alter_db_optr ::=",
- /* 112 */ "alter_db_optr ::= alter_db_optr replica",
- /* 113 */ "alter_db_optr ::= alter_db_optr quorum",
- /* 114 */ "alter_db_optr ::= alter_db_optr keep",
- /* 115 */ "alter_db_optr ::= alter_db_optr blocks",
- /* 116 */ "alter_db_optr ::= alter_db_optr comp",
- /* 117 */ "alter_db_optr ::= alter_db_optr wal",
- /* 118 */ "alter_db_optr ::= alter_db_optr fsync",
- /* 119 */ "alter_db_optr ::= alter_db_optr update",
- /* 120 */ "alter_db_optr ::= alter_db_optr cachelast",
- /* 121 */ "alter_topic_optr ::= alter_db_optr",
- /* 122 */ "alter_topic_optr ::= alter_topic_optr partitions",
- /* 123 */ "typename ::= ids",
- /* 124 */ "typename ::= ids LP signed RP",
- /* 125 */ "typename ::= ids UNSIGNED",
- /* 126 */ "signed ::= INTEGER",
- /* 127 */ "signed ::= PLUS INTEGER",
- /* 128 */ "signed ::= MINUS INTEGER",
- /* 129 */ "cmd ::= CREATE TABLE create_table_args",
- /* 130 */ "cmd ::= CREATE TABLE create_stable_args",
- /* 131 */ "cmd ::= CREATE STABLE create_stable_args",
- /* 132 */ "cmd ::= CREATE TABLE create_table_list",
- /* 133 */ "create_table_list ::= create_from_stable",
- /* 134 */ "create_table_list ::= create_table_list create_from_stable",
- /* 135 */ "create_table_args ::= ifnotexists ids cpxName LP columnlist RP",
- /* 136 */ "create_stable_args ::= ifnotexists ids cpxName LP columnlist RP TAGS LP columnlist RP",
- /* 137 */ "create_from_stable ::= ifnotexists ids cpxName USING ids cpxName TAGS LP tagitemlist RP",
- /* 138 */ "create_from_stable ::= ifnotexists ids cpxName USING ids cpxName LP tagNamelist RP TAGS LP tagitemlist RP",
- /* 139 */ "tagNamelist ::= tagNamelist COMMA ids",
- /* 140 */ "tagNamelist ::= ids",
- /* 141 */ "create_table_args ::= ifnotexists ids cpxName AS select",
- /* 142 */ "columnlist ::= columnlist COMMA column",
- /* 143 */ "columnlist ::= column",
- /* 144 */ "column ::= ids typename",
- /* 145 */ "tagitemlist ::= tagitemlist COMMA tagitem",
- /* 146 */ "tagitemlist ::= tagitem",
- /* 147 */ "tagitem ::= INTEGER",
- /* 148 */ "tagitem ::= FLOAT",
- /* 149 */ "tagitem ::= STRING",
- /* 150 */ "tagitem ::= BOOL",
- /* 151 */ "tagitem ::= NULL",
- /* 152 */ "tagitem ::= MINUS INTEGER",
- /* 153 */ "tagitem ::= MINUS FLOAT",
- /* 154 */ "tagitem ::= PLUS INTEGER",
- /* 155 */ "tagitem ::= PLUS FLOAT",
- /* 156 */ "select ::= SELECT selcollist from where_opt interval_opt session_option fill_opt sliding_opt groupby_opt orderby_opt having_opt slimit_opt limit_opt",
- /* 157 */ "select ::= LP select RP",
- /* 158 */ "union ::= select",
- /* 159 */ "union ::= union UNION ALL select",
- /* 160 */ "cmd ::= union",
- /* 161 */ "select ::= SELECT selcollist",
- /* 162 */ "sclp ::= selcollist COMMA",
- /* 163 */ "sclp ::=",
- /* 164 */ "selcollist ::= sclp distinct expr as",
- /* 165 */ "selcollist ::= sclp STAR",
- /* 166 */ "as ::= AS ids",
- /* 167 */ "as ::= ids",
- /* 168 */ "as ::=",
- /* 169 */ "distinct ::= DISTINCT",
- /* 170 */ "distinct ::=",
- /* 171 */ "from ::= FROM tablelist",
- /* 172 */ "from ::= FROM LP union RP",
- /* 173 */ "tablelist ::= ids cpxName",
- /* 174 */ "tablelist ::= ids cpxName ids",
- /* 175 */ "tablelist ::= tablelist COMMA ids cpxName",
- /* 176 */ "tablelist ::= tablelist COMMA ids cpxName ids",
- /* 177 */ "tmvar ::= VARIABLE",
- /* 178 */ "interval_opt ::= INTERVAL LP tmvar RP",
- /* 179 */ "interval_opt ::= INTERVAL LP tmvar COMMA tmvar RP",
- /* 180 */ "interval_opt ::=",
- /* 181 */ "session_option ::=",
- /* 182 */ "session_option ::= SESSION LP ids cpxName COMMA tmvar RP",
- /* 183 */ "fill_opt ::=",
- /* 184 */ "fill_opt ::= FILL LP ID COMMA tagitemlist RP",
- /* 185 */ "fill_opt ::= FILL LP ID RP",
- /* 186 */ "sliding_opt ::= SLIDING LP tmvar RP",
- /* 187 */ "sliding_opt ::=",
- /* 188 */ "orderby_opt ::=",
- /* 189 */ "orderby_opt ::= ORDER BY sortlist",
- /* 190 */ "sortlist ::= sortlist COMMA item sortorder",
- /* 191 */ "sortlist ::= item sortorder",
- /* 192 */ "item ::= ids cpxName",
- /* 193 */ "sortorder ::= ASC",
- /* 194 */ "sortorder ::= DESC",
- /* 195 */ "sortorder ::=",
- /* 196 */ "groupby_opt ::=",
- /* 197 */ "groupby_opt ::= GROUP BY grouplist",
- /* 198 */ "grouplist ::= grouplist COMMA item",
- /* 199 */ "grouplist ::= item",
- /* 200 */ "having_opt ::=",
- /* 201 */ "having_opt ::= HAVING expr",
- /* 202 */ "limit_opt ::=",
- /* 203 */ "limit_opt ::= LIMIT signed",
- /* 204 */ "limit_opt ::= LIMIT signed OFFSET signed",
- /* 205 */ "limit_opt ::= LIMIT signed COMMA signed",
- /* 206 */ "slimit_opt ::=",
- /* 207 */ "slimit_opt ::= SLIMIT signed",
- /* 208 */ "slimit_opt ::= SLIMIT signed SOFFSET signed",
- /* 209 */ "slimit_opt ::= SLIMIT signed COMMA signed",
- /* 210 */ "where_opt ::=",
- /* 211 */ "where_opt ::= WHERE expr",
- /* 212 */ "expr ::= LP expr RP",
- /* 213 */ "expr ::= ID",
- /* 214 */ "expr ::= ID DOT ID",
- /* 215 */ "expr ::= ID DOT STAR",
- /* 216 */ "expr ::= INTEGER",
- /* 217 */ "expr ::= MINUS INTEGER",
- /* 218 */ "expr ::= PLUS INTEGER",
- /* 219 */ "expr ::= FLOAT",
- /* 220 */ "expr ::= MINUS FLOAT",
- /* 221 */ "expr ::= PLUS FLOAT",
- /* 222 */ "expr ::= STRING",
- /* 223 */ "expr ::= NOW",
- /* 224 */ "expr ::= VARIABLE",
- /* 225 */ "expr ::= BOOL",
- /* 226 */ "expr ::= ID LP exprlist RP",
- /* 227 */ "expr ::= ID LP STAR RP",
- /* 228 */ "expr ::= expr IS NULL",
- /* 229 */ "expr ::= expr IS NOT NULL",
- /* 230 */ "expr ::= expr LT expr",
- /* 231 */ "expr ::= expr GT expr",
- /* 232 */ "expr ::= expr LE expr",
- /* 233 */ "expr ::= expr GE expr",
- /* 234 */ "expr ::= expr NE expr",
- /* 235 */ "expr ::= expr EQ expr",
- /* 236 */ "expr ::= expr BETWEEN expr AND expr",
- /* 237 */ "expr ::= expr AND expr",
- /* 238 */ "expr ::= expr OR expr",
- /* 239 */ "expr ::= expr PLUS expr",
- /* 240 */ "expr ::= expr MINUS expr",
- /* 241 */ "expr ::= expr STAR expr",
- /* 242 */ "expr ::= expr SLASH expr",
- /* 243 */ "expr ::= expr REM expr",
- /* 244 */ "expr ::= expr LIKE expr",
- /* 245 */ "expr ::= expr IN LP exprlist RP",
- /* 246 */ "exprlist ::= exprlist COMMA expritem",
- /* 247 */ "exprlist ::= expritem",
- /* 248 */ "expritem ::= expr",
- /* 249 */ "expritem ::=",
- /* 250 */ "cmd ::= RESET QUERY CACHE",
- /* 251 */ "cmd ::= ALTER TABLE ids cpxName ADD COLUMN columnlist",
- /* 252 */ "cmd ::= ALTER TABLE ids cpxName DROP COLUMN ids",
- /* 253 */ "cmd ::= ALTER TABLE ids cpxName ADD TAG columnlist",
- /* 254 */ "cmd ::= ALTER TABLE ids cpxName DROP TAG ids",
- /* 255 */ "cmd ::= ALTER TABLE ids cpxName CHANGE TAG ids ids",
- /* 256 */ "cmd ::= ALTER TABLE ids cpxName SET TAG ids EQ tagitem",
- /* 257 */ "cmd ::= ALTER STABLE ids cpxName ADD COLUMN columnlist",
- /* 258 */ "cmd ::= ALTER STABLE ids cpxName DROP COLUMN ids",
- /* 259 */ "cmd ::= ALTER STABLE ids cpxName ADD TAG columnlist",
- /* 260 */ "cmd ::= ALTER STABLE ids cpxName DROP TAG ids",
- /* 261 */ "cmd ::= ALTER STABLE ids cpxName CHANGE TAG ids ids",
- /* 262 */ "cmd ::= KILL CONNECTION INTEGER",
- /* 263 */ "cmd ::= KILL STREAM INTEGER COLON INTEGER",
- /* 264 */ "cmd ::= KILL QUERY INTEGER COLON INTEGER",
->>>>>>> 38a8cb7a
+ /* 176 */ "from ::= FROM LP union RP",
+ /* 177 */ "tablelist ::= ids cpxName",
+ /* 178 */ "tablelist ::= ids cpxName ids",
+ /* 179 */ "tablelist ::= tablelist COMMA ids cpxName",
+ /* 180 */ "tablelist ::= tablelist COMMA ids cpxName ids",
+ /* 181 */ "tmvar ::= VARIABLE",
+ /* 182 */ "interval_opt ::= INTERVAL LP tmvar RP",
+ /* 183 */ "interval_opt ::= INTERVAL LP tmvar COMMA tmvar RP",
+ /* 184 */ "interval_opt ::=",
+ /* 185 */ "session_option ::=",
+ /* 186 */ "session_option ::= SESSION LP ids cpxName COMMA tmvar RP",
+ /* 187 */ "fill_opt ::=",
+ /* 188 */ "fill_opt ::= FILL LP ID COMMA tagitemlist RP",
+ /* 189 */ "fill_opt ::= FILL LP ID RP",
+ /* 190 */ "sliding_opt ::= SLIDING LP tmvar RP",
+ /* 191 */ "sliding_opt ::=",
+ /* 192 */ "orderby_opt ::=",
+ /* 193 */ "orderby_opt ::= ORDER BY sortlist",
+ /* 194 */ "sortlist ::= sortlist COMMA item sortorder",
+ /* 195 */ "sortlist ::= item sortorder",
+ /* 196 */ "item ::= ids cpxName",
+ /* 197 */ "sortorder ::= ASC",
+ /* 198 */ "sortorder ::= DESC",
+ /* 199 */ "sortorder ::=",
+ /* 200 */ "groupby_opt ::=",
+ /* 201 */ "groupby_opt ::= GROUP BY grouplist",
+ /* 202 */ "grouplist ::= grouplist COMMA item",
+ /* 203 */ "grouplist ::= item",
+ /* 204 */ "having_opt ::=",
+ /* 205 */ "having_opt ::= HAVING expr",
+ /* 206 */ "limit_opt ::=",
+ /* 207 */ "limit_opt ::= LIMIT signed",
+ /* 208 */ "limit_opt ::= LIMIT signed OFFSET signed",
+ /* 209 */ "limit_opt ::= LIMIT signed COMMA signed",
+ /* 210 */ "slimit_opt ::=",
+ /* 211 */ "slimit_opt ::= SLIMIT signed",
+ /* 212 */ "slimit_opt ::= SLIMIT signed SOFFSET signed",
+ /* 213 */ "slimit_opt ::= SLIMIT signed COMMA signed",
+ /* 214 */ "where_opt ::=",
+ /* 215 */ "where_opt ::= WHERE expr",
+ /* 216 */ "expr ::= LP expr RP",
+ /* 217 */ "expr ::= ID",
+ /* 218 */ "expr ::= ID DOT ID",
+ /* 219 */ "expr ::= ID DOT STAR",
+ /* 220 */ "expr ::= INTEGER",
+ /* 221 */ "expr ::= MINUS INTEGER",
+ /* 222 */ "expr ::= PLUS INTEGER",
+ /* 223 */ "expr ::= FLOAT",
+ /* 224 */ "expr ::= MINUS FLOAT",
+ /* 225 */ "expr ::= PLUS FLOAT",
+ /* 226 */ "expr ::= STRING",
+ /* 227 */ "expr ::= NOW",
+ /* 228 */ "expr ::= VARIABLE",
+ /* 229 */ "expr ::= BOOL",
+ /* 230 */ "expr ::= ID LP exprlist RP",
+ /* 231 */ "expr ::= ID LP STAR RP",
+ /* 232 */ "expr ::= expr IS NULL",
+ /* 233 */ "expr ::= expr IS NOT NULL",
+ /* 234 */ "expr ::= expr LT expr",
+ /* 235 */ "expr ::= expr GT expr",
+ /* 236 */ "expr ::= expr LE expr",
+ /* 237 */ "expr ::= expr GE expr",
+ /* 238 */ "expr ::= expr NE expr",
+ /* 239 */ "expr ::= expr EQ expr",
+ /* 240 */ "expr ::= expr BETWEEN expr AND expr",
+ /* 241 */ "expr ::= expr AND expr",
+ /* 242 */ "expr ::= expr OR expr",
+ /* 243 */ "expr ::= expr PLUS expr",
+ /* 244 */ "expr ::= expr MINUS expr",
+ /* 245 */ "expr ::= expr STAR expr",
+ /* 246 */ "expr ::= expr SLASH expr",
+ /* 247 */ "expr ::= expr REM expr",
+ /* 248 */ "expr ::= expr LIKE expr",
+ /* 249 */ "expr ::= expr IN LP exprlist RP",
+ /* 250 */ "exprlist ::= exprlist COMMA expritem",
+ /* 251 */ "exprlist ::= expritem",
+ /* 252 */ "expritem ::= expr",
+ /* 253 */ "expritem ::=",
+ /* 254 */ "cmd ::= RESET QUERY CACHE",
+ /* 255 */ "cmd ::= ALTER TABLE ids cpxName ADD COLUMN columnlist",
+ /* 256 */ "cmd ::= ALTER TABLE ids cpxName DROP COLUMN ids",
+ /* 257 */ "cmd ::= ALTER TABLE ids cpxName ADD TAG columnlist",
+ /* 258 */ "cmd ::= ALTER TABLE ids cpxName DROP TAG ids",
+ /* 259 */ "cmd ::= ALTER TABLE ids cpxName CHANGE TAG ids ids",
+ /* 260 */ "cmd ::= ALTER TABLE ids cpxName SET TAG ids EQ tagitem",
+ /* 261 */ "cmd ::= ALTER STABLE ids cpxName ADD COLUMN columnlist",
+ /* 262 */ "cmd ::= ALTER STABLE ids cpxName DROP COLUMN ids",
+ /* 263 */ "cmd ::= ALTER STABLE ids cpxName ADD TAG columnlist",
+ /* 264 */ "cmd ::= ALTER STABLE ids cpxName DROP TAG ids",
+ /* 265 */ "cmd ::= ALTER STABLE ids cpxName CHANGE TAG ids ids",
+ /* 266 */ "cmd ::= KILL CONNECTION INTEGER",
+ /* 267 */ "cmd ::= KILL STREAM INTEGER COLON INTEGER",
+ /* 268 */ "cmd ::= KILL QUERY INTEGER COLON INTEGER",
 };
 #endif /* NDEBUG */
 
@@ -2204,101 +1437,52 @@
     ** inside the C code.
     */
 /********* Begin destructor definitions ***************************************/
-<<<<<<< HEAD
-    case 213: /* keep */
-    case 214: /* tagitemlist */
-    case 235: /* columnlist */
-    case 236: /* tagNamelist */
-    case 245: /* fill_opt */
-    case 247: /* groupby_opt */
-    case 248: /* orderby_opt */
-    case 259: /* sortlist */
-    case 263: /* grouplist */
-{
-taosArrayDestroy((yypminor->yy193));
+    case 212: /* keep */
+    case 213: /* tagitemlist */
+    case 234: /* columnlist */
+    case 235: /* tagNamelist */
+    case 244: /* fill_opt */
+    case 246: /* groupby_opt */
+    case 247: /* orderby_opt */
+    case 258: /* sortlist */
+    case 262: /* grouplist */
+{
+taosArrayDestroy((yypminor->yy291));
 }
       break;
-    case 233: /* create_table_list */
-{
-destroyCreateTableSql((yypminor->yy190));
+    case 232: /* create_table_list */
+{
+destroyCreateTableSql((yypminor->yy412));
 }
       break;
-    case 237: /* select */
-{
-doDestroyQuerySql((yypminor->yy288));
+    case 236: /* select */
+{
+destroyQuerySqlNode((yypminor->yy110));
 }
       break;
-    case 240: /* selcollist */
-    case 253: /* sclp */
-    case 264: /* exprlist */
-{
-tSqlExprListDestroy((yypminor->yy178));
+    case 239: /* selcollist */
+    case 252: /* sclp */
+    case 263: /* exprlist */
+{
+tSqlExprListDestroy((yypminor->yy291));
 }
       break;
-    case 242: /* where_opt */
-    case 249: /* having_opt */
-    case 255: /* expr */
-    case 265: /* expritem */
-{
-tSqlExprDestroy((yypminor->yy134));
+    case 241: /* where_opt */
+    case 248: /* having_opt */
+    case 254: /* expr */
+    case 264: /* expritem */
+{
+tSqlExprDestroy((yypminor->yy436));
 }
       break;
-    case 252: /* union */
-{
-destroyAllSelectClause((yypminor->yy21));
+    case 251: /* union */
+{
+destroyAllSelectClause((yypminor->yy154));
 }
       break;
-    case 260: /* sortitem */
-{
-tVariantDestroy(&(yypminor->yy442));
-=======
-    case 208: /* keep */
-    case 209: /* tagitemlist */
-    case 231: /* columnlist */
-    case 232: /* tagNamelist */
-    case 241: /* fill_opt */
-    case 243: /* groupby_opt */
-    case 244: /* orderby_opt */
-    case 255: /* sortlist */
-    case 259: /* grouplist */
-{
-taosArrayDestroy((yypminor->yy429));
-}
-      break;
-    case 229: /* create_table_list */
-{
-destroyCreateTableSql((yypminor->yy194));
-}
-      break;
-    case 233: /* select */
-{
-destroyQuerySqlNode((yypminor->yy254));
-}
-      break;
-    case 236: /* selcollist */
-    case 249: /* sclp */
-    case 260: /* exprlist */
-{
-tSqlExprListDestroy((yypminor->yy429));
-}
-      break;
-    case 238: /* where_opt */
-    case 245: /* having_opt */
-    case 251: /* expr */
-    case 261: /* expritem */
-{
-tSqlExprDestroy((yypminor->yy170));
-}
-      break;
-    case 248: /* union */
-{
-destroyAllSelectClause((yypminor->yy141));
-}
-      break;
-    case 256: /* sortitem */
-{
-tVariantDestroy(&(yypminor->yy218));
->>>>>>> 38a8cb7a
+    case 259: /* sortitem */
+{
+tVariantDestroy(&(yypminor->yy216));
 }
       break;
 /********* End destructor definitions *****************************************/
@@ -2584,278 +1768,278 @@
   yyTraceShift(yypParser, yyNewState, "Shift");
 }
 
-<<<<<<< HEAD
 /* For rule J, yyRuleInfoLhs[J] contains the symbol on the left-hand side
 ** of that rule */
 static const YYCODETYPE yyRuleInfoLhs[] = {
-   191,  /* (0) program ::= cmd */
-   192,  /* (1) cmd ::= SHOW DATABASES */
-   192,  /* (2) cmd ::= SHOW TOPICS */
-   192,  /* (3) cmd ::= SHOW FUNCTIONS */
-   192,  /* (4) cmd ::= SHOW MNODES */
-   192,  /* (5) cmd ::= SHOW DNODES */
-   192,  /* (6) cmd ::= SHOW ACCOUNTS */
-   192,  /* (7) cmd ::= SHOW USERS */
-   192,  /* (8) cmd ::= SHOW MODULES */
-   192,  /* (9) cmd ::= SHOW QUERIES */
-   192,  /* (10) cmd ::= SHOW CONNECTIONS */
-   192,  /* (11) cmd ::= SHOW STREAMS */
-   192,  /* (12) cmd ::= SHOW VARIABLES */
-   192,  /* (13) cmd ::= SHOW SCORES */
-   192,  /* (14) cmd ::= SHOW GRANTS */
-   192,  /* (15) cmd ::= SHOW VNODES */
-   192,  /* (16) cmd ::= SHOW VNODES IPTOKEN */
-   193,  /* (17) dbPrefix ::= */
-   193,  /* (18) dbPrefix ::= ids DOT */
-   195,  /* (19) cpxName ::= */
-   195,  /* (20) cpxName ::= DOT ids */
-   192,  /* (21) cmd ::= SHOW CREATE TABLE ids cpxName */
-   192,  /* (22) cmd ::= SHOW CREATE DATABASE ids */
-   192,  /* (23) cmd ::= SHOW dbPrefix TABLES */
-   192,  /* (24) cmd ::= SHOW dbPrefix TABLES LIKE ids */
-   192,  /* (25) cmd ::= SHOW dbPrefix STABLES */
-   192,  /* (26) cmd ::= SHOW dbPrefix STABLES LIKE ids */
-   192,  /* (27) cmd ::= SHOW dbPrefix VGROUPS */
-   192,  /* (28) cmd ::= SHOW dbPrefix VGROUPS ids */
-   192,  /* (29) cmd ::= DROP TABLE ifexists ids cpxName */
-   192,  /* (30) cmd ::= DROP STABLE ifexists ids cpxName */
-   192,  /* (31) cmd ::= DROP DATABASE ifexists ids */
-   192,  /* (32) cmd ::= DROP TOPIC ifexists ids */
-   192,  /* (33) cmd ::= DROP FUNCTION ids */
-   192,  /* (34) cmd ::= DROP DNODE ids */
-   192,  /* (35) cmd ::= DROP USER ids */
-   192,  /* (36) cmd ::= DROP ACCOUNT ids */
-   192,  /* (37) cmd ::= USE ids */
-   192,  /* (38) cmd ::= DESCRIBE ids cpxName */
-   192,  /* (39) cmd ::= ALTER USER ids PASS ids */
-   192,  /* (40) cmd ::= ALTER USER ids PRIVILEGE ids */
-   192,  /* (41) cmd ::= ALTER DNODE ids ids */
-   192,  /* (42) cmd ::= ALTER DNODE ids ids ids */
-   192,  /* (43) cmd ::= ALTER LOCAL ids */
-   192,  /* (44) cmd ::= ALTER LOCAL ids ids */
-   192,  /* (45) cmd ::= ALTER DATABASE ids alter_db_optr */
-   192,  /* (46) cmd ::= ALTER TOPIC ids alter_topic_optr */
-   192,  /* (47) cmd ::= ALTER ACCOUNT ids acct_optr */
-   192,  /* (48) cmd ::= ALTER ACCOUNT ids PASS ids acct_optr */
-   194,  /* (49) ids ::= ID */
-   194,  /* (50) ids ::= STRING */
-   196,  /* (51) ifexists ::= IF EXISTS */
-   196,  /* (52) ifexists ::= */
-   200,  /* (53) ifnotexists ::= IF NOT EXISTS */
-   200,  /* (54) ifnotexists ::= */
-   192,  /* (55) cmd ::= CREATE DNODE ids */
-   192,  /* (56) cmd ::= CREATE ACCOUNT ids PASS ids acct_optr */
-   192,  /* (57) cmd ::= CREATE DATABASE ifnotexists ids db_optr */
-   192,  /* (58) cmd ::= CREATE TOPIC ifnotexists ids topic_optr */
-   192,  /* (59) cmd ::= CREATE FUNCTION ids AS ids OUTPUTTYPE typename */
-   192,  /* (60) cmd ::= CREATE USER ids PASS ids */
-   204,  /* (61) pps ::= */
-   204,  /* (62) pps ::= PPS INTEGER */
-   205,  /* (63) tseries ::= */
-   205,  /* (64) tseries ::= TSERIES INTEGER */
-   206,  /* (65) dbs ::= */
-   206,  /* (66) dbs ::= DBS INTEGER */
-   207,  /* (67) streams ::= */
-   207,  /* (68) streams ::= STREAMS INTEGER */
-   208,  /* (69) storage ::= */
-   208,  /* (70) storage ::= STORAGE INTEGER */
-   209,  /* (71) qtime ::= */
-   209,  /* (72) qtime ::= QTIME INTEGER */
-   210,  /* (73) users ::= */
-   210,  /* (74) users ::= USERS INTEGER */
-   211,  /* (75) conns ::= */
-   211,  /* (76) conns ::= CONNS INTEGER */
-   212,  /* (77) state ::= */
-   212,  /* (78) state ::= STATE ids */
-   199,  /* (79) acct_optr ::= pps tseries storage streams qtime dbs users conns state */
-   213,  /* (80) keep ::= KEEP tagitemlist */
-   215,  /* (81) cache ::= CACHE INTEGER */
-   216,  /* (82) replica ::= REPLICA INTEGER */
-   217,  /* (83) quorum ::= QUORUM INTEGER */
-   218,  /* (84) days ::= DAYS INTEGER */
-   219,  /* (85) minrows ::= MINROWS INTEGER */
-   220,  /* (86) maxrows ::= MAXROWS INTEGER */
-   221,  /* (87) blocks ::= BLOCKS INTEGER */
-   222,  /* (88) ctime ::= CTIME INTEGER */
-   223,  /* (89) wal ::= WAL INTEGER */
-   224,  /* (90) fsync ::= FSYNC INTEGER */
-   225,  /* (91) comp ::= COMP INTEGER */
-   226,  /* (92) prec ::= PRECISION STRING */
-   227,  /* (93) update ::= UPDATE INTEGER */
-   228,  /* (94) cachelast ::= CACHELAST INTEGER */
-   229,  /* (95) partitions ::= PARTITIONS INTEGER */
-   201,  /* (96) db_optr ::= */
-   201,  /* (97) db_optr ::= db_optr cache */
-   201,  /* (98) db_optr ::= db_optr replica */
-   201,  /* (99) db_optr ::= db_optr quorum */
-   201,  /* (100) db_optr ::= db_optr days */
-   201,  /* (101) db_optr ::= db_optr minrows */
-   201,  /* (102) db_optr ::= db_optr maxrows */
-   201,  /* (103) db_optr ::= db_optr blocks */
-   201,  /* (104) db_optr ::= db_optr ctime */
-   201,  /* (105) db_optr ::= db_optr wal */
-   201,  /* (106) db_optr ::= db_optr fsync */
-   201,  /* (107) db_optr ::= db_optr comp */
-   201,  /* (108) db_optr ::= db_optr prec */
-   201,  /* (109) db_optr ::= db_optr keep */
-   201,  /* (110) db_optr ::= db_optr update */
-   201,  /* (111) db_optr ::= db_optr cachelast */
-   202,  /* (112) topic_optr ::= db_optr */
-   202,  /* (113) topic_optr ::= topic_optr partitions */
-   197,  /* (114) alter_db_optr ::= */
-   197,  /* (115) alter_db_optr ::= alter_db_optr replica */
-   197,  /* (116) alter_db_optr ::= alter_db_optr quorum */
-   197,  /* (117) alter_db_optr ::= alter_db_optr keep */
-   197,  /* (118) alter_db_optr ::= alter_db_optr blocks */
-   197,  /* (119) alter_db_optr ::= alter_db_optr comp */
-   197,  /* (120) alter_db_optr ::= alter_db_optr wal */
-   197,  /* (121) alter_db_optr ::= alter_db_optr fsync */
-   197,  /* (122) alter_db_optr ::= alter_db_optr update */
-   197,  /* (123) alter_db_optr ::= alter_db_optr cachelast */
-   198,  /* (124) alter_topic_optr ::= alter_db_optr */
-   198,  /* (125) alter_topic_optr ::= alter_topic_optr partitions */
-   203,  /* (126) typename ::= ids */
-   203,  /* (127) typename ::= ids LP signed RP */
-   203,  /* (128) typename ::= ids UNSIGNED */
-   230,  /* (129) signed ::= INTEGER */
-   230,  /* (130) signed ::= PLUS INTEGER */
-   230,  /* (131) signed ::= MINUS INTEGER */
-   192,  /* (132) cmd ::= CREATE TABLE create_table_args */
-   192,  /* (133) cmd ::= CREATE TABLE create_stable_args */
-   192,  /* (134) cmd ::= CREATE STABLE create_stable_args */
-   192,  /* (135) cmd ::= CREATE TABLE create_table_list */
-   233,  /* (136) create_table_list ::= create_from_stable */
-   233,  /* (137) create_table_list ::= create_table_list create_from_stable */
-   231,  /* (138) create_table_args ::= ifnotexists ids cpxName LP columnlist RP */
-   232,  /* (139) create_stable_args ::= ifnotexists ids cpxName LP columnlist RP TAGS LP columnlist RP */
-   234,  /* (140) create_from_stable ::= ifnotexists ids cpxName USING ids cpxName TAGS LP tagitemlist RP */
-   234,  /* (141) create_from_stable ::= ifnotexists ids cpxName USING ids cpxName LP tagNamelist RP TAGS LP tagitemlist RP */
-   236,  /* (142) tagNamelist ::= tagNamelist COMMA ids */
-   236,  /* (143) tagNamelist ::= ids */
-   231,  /* (144) create_table_args ::= ifnotexists ids cpxName AS select */
-   235,  /* (145) columnlist ::= columnlist COMMA column */
-   235,  /* (146) columnlist ::= column */
-   238,  /* (147) column ::= ids typename */
-   214,  /* (148) tagitemlist ::= tagitemlist COMMA tagitem */
-   214,  /* (149) tagitemlist ::= tagitem */
-   239,  /* (150) tagitem ::= INTEGER */
-   239,  /* (151) tagitem ::= FLOAT */
-   239,  /* (152) tagitem ::= STRING */
-   239,  /* (153) tagitem ::= BOOL */
-   239,  /* (154) tagitem ::= NULL */
-   239,  /* (155) tagitem ::= MINUS INTEGER */
-   239,  /* (156) tagitem ::= MINUS FLOAT */
-   239,  /* (157) tagitem ::= PLUS INTEGER */
-   239,  /* (158) tagitem ::= PLUS FLOAT */
-   237,  /* (159) select ::= SELECT selcollist from where_opt interval_opt session_option fill_opt sliding_opt groupby_opt orderby_opt having_opt slimit_opt limit_opt */
-   252,  /* (160) union ::= select */
-   252,  /* (161) union ::= LP union RP */
-   252,  /* (162) union ::= union UNION ALL select */
-   252,  /* (163) union ::= union UNION ALL LP select RP */
-   192,  /* (164) cmd ::= union */
-   237,  /* (165) select ::= SELECT selcollist */
-   253,  /* (166) sclp ::= selcollist COMMA */
-   253,  /* (167) sclp ::= */
-   240,  /* (168) selcollist ::= sclp distinct expr as */
-   240,  /* (169) selcollist ::= sclp STAR */
-   256,  /* (170) as ::= AS ids */
-   256,  /* (171) as ::= ids */
-   256,  /* (172) as ::= */
-   254,  /* (173) distinct ::= DISTINCT */
-   254,  /* (174) distinct ::= */
-   241,  /* (175) from ::= FROM tablelist */
-   257,  /* (176) tablelist ::= ids cpxName */
-   257,  /* (177) tablelist ::= ids cpxName ids */
-   257,  /* (178) tablelist ::= tablelist COMMA ids cpxName */
-   257,  /* (179) tablelist ::= tablelist COMMA ids cpxName ids */
-   258,  /* (180) tmvar ::= VARIABLE */
-   243,  /* (181) interval_opt ::= INTERVAL LP tmvar RP */
-   243,  /* (182) interval_opt ::= INTERVAL LP tmvar COMMA tmvar RP */
-   243,  /* (183) interval_opt ::= */
-   244,  /* (184) session_option ::= */
-   244,  /* (185) session_option ::= SESSION LP ids cpxName COMMA tmvar RP */
-   245,  /* (186) fill_opt ::= */
-   245,  /* (187) fill_opt ::= FILL LP ID COMMA tagitemlist RP */
-   245,  /* (188) fill_opt ::= FILL LP ID RP */
-   246,  /* (189) sliding_opt ::= SLIDING LP tmvar RP */
-   246,  /* (190) sliding_opt ::= */
-   248,  /* (191) orderby_opt ::= */
-   248,  /* (192) orderby_opt ::= ORDER BY sortlist */
-   259,  /* (193) sortlist ::= sortlist COMMA item sortorder */
-   259,  /* (194) sortlist ::= item sortorder */
-   261,  /* (195) item ::= ids cpxName */
-   262,  /* (196) sortorder ::= ASC */
-   262,  /* (197) sortorder ::= DESC */
-   262,  /* (198) sortorder ::= */
-   247,  /* (199) groupby_opt ::= */
-   247,  /* (200) groupby_opt ::= GROUP BY grouplist */
-   263,  /* (201) grouplist ::= grouplist COMMA item */
-   263,  /* (202) grouplist ::= item */
-   249,  /* (203) having_opt ::= */
-   249,  /* (204) having_opt ::= HAVING expr */
-   251,  /* (205) limit_opt ::= */
-   251,  /* (206) limit_opt ::= LIMIT signed */
-   251,  /* (207) limit_opt ::= LIMIT signed OFFSET signed */
-   251,  /* (208) limit_opt ::= LIMIT signed COMMA signed */
-   250,  /* (209) slimit_opt ::= */
-   250,  /* (210) slimit_opt ::= SLIMIT signed */
-   250,  /* (211) slimit_opt ::= SLIMIT signed SOFFSET signed */
-   250,  /* (212) slimit_opt ::= SLIMIT signed COMMA signed */
-   242,  /* (213) where_opt ::= */
-   242,  /* (214) where_opt ::= WHERE expr */
-   255,  /* (215) expr ::= LP expr RP */
-   255,  /* (216) expr ::= ID */
-   255,  /* (217) expr ::= ID DOT ID */
-   255,  /* (218) expr ::= ID DOT STAR */
-   255,  /* (219) expr ::= INTEGER */
-   255,  /* (220) expr ::= MINUS INTEGER */
-   255,  /* (221) expr ::= PLUS INTEGER */
-   255,  /* (222) expr ::= FLOAT */
-   255,  /* (223) expr ::= MINUS FLOAT */
-   255,  /* (224) expr ::= PLUS FLOAT */
-   255,  /* (225) expr ::= STRING */
-   255,  /* (226) expr ::= NOW */
-   255,  /* (227) expr ::= VARIABLE */
-   255,  /* (228) expr ::= BOOL */
-   255,  /* (229) expr ::= ID LP exprlist RP */
-   255,  /* (230) expr ::= ID LP STAR RP */
-   255,  /* (231) expr ::= expr IS NULL */
-   255,  /* (232) expr ::= expr IS NOT NULL */
-   255,  /* (233) expr ::= expr LT expr */
-   255,  /* (234) expr ::= expr GT expr */
-   255,  /* (235) expr ::= expr LE expr */
-   255,  /* (236) expr ::= expr GE expr */
-   255,  /* (237) expr ::= expr NE expr */
-   255,  /* (238) expr ::= expr EQ expr */
-   255,  /* (239) expr ::= expr BETWEEN expr AND expr */
-   255,  /* (240) expr ::= expr AND expr */
-   255,  /* (241) expr ::= expr OR expr */
-   255,  /* (242) expr ::= expr PLUS expr */
-   255,  /* (243) expr ::= expr MINUS expr */
-   255,  /* (244) expr ::= expr STAR expr */
-   255,  /* (245) expr ::= expr SLASH expr */
-   255,  /* (246) expr ::= expr REM expr */
-   255,  /* (247) expr ::= expr LIKE expr */
-   255,  /* (248) expr ::= expr IN LP exprlist RP */
-   264,  /* (249) exprlist ::= exprlist COMMA expritem */
-   264,  /* (250) exprlist ::= expritem */
-   265,  /* (251) expritem ::= expr */
-   265,  /* (252) expritem ::= */
-   192,  /* (253) cmd ::= RESET QUERY CACHE */
-   192,  /* (254) cmd ::= ALTER TABLE ids cpxName ADD COLUMN columnlist */
-   192,  /* (255) cmd ::= ALTER TABLE ids cpxName DROP COLUMN ids */
-   192,  /* (256) cmd ::= ALTER TABLE ids cpxName ADD TAG columnlist */
-   192,  /* (257) cmd ::= ALTER TABLE ids cpxName DROP TAG ids */
-   192,  /* (258) cmd ::= ALTER TABLE ids cpxName CHANGE TAG ids ids */
-   192,  /* (259) cmd ::= ALTER TABLE ids cpxName SET TAG ids EQ tagitem */
-   192,  /* (260) cmd ::= ALTER STABLE ids cpxName ADD COLUMN columnlist */
-   192,  /* (261) cmd ::= ALTER STABLE ids cpxName DROP COLUMN ids */
-   192,  /* (262) cmd ::= ALTER STABLE ids cpxName ADD TAG columnlist */
-   192,  /* (263) cmd ::= ALTER STABLE ids cpxName DROP TAG ids */
-   192,  /* (264) cmd ::= ALTER STABLE ids cpxName CHANGE TAG ids ids */
-   192,  /* (265) cmd ::= KILL CONNECTION INTEGER */
-   192,  /* (266) cmd ::= KILL STREAM INTEGER COLON INTEGER */
-   192,  /* (267) cmd ::= KILL QUERY INTEGER COLON INTEGER */
+   190,  /* (0) program ::= cmd */
+   191,  /* (1) cmd ::= SHOW DATABASES */
+   191,  /* (2) cmd ::= SHOW TOPICS */
+   191,  /* (3) cmd ::= SHOW FUNCTIONS */
+   191,  /* (4) cmd ::= SHOW MNODES */
+   191,  /* (5) cmd ::= SHOW DNODES */
+   191,  /* (6) cmd ::= SHOW ACCOUNTS */
+   191,  /* (7) cmd ::= SHOW USERS */
+   191,  /* (8) cmd ::= SHOW MODULES */
+   191,  /* (9) cmd ::= SHOW QUERIES */
+   191,  /* (10) cmd ::= SHOW CONNECTIONS */
+   191,  /* (11) cmd ::= SHOW STREAMS */
+   191,  /* (12) cmd ::= SHOW VARIABLES */
+   191,  /* (13) cmd ::= SHOW SCORES */
+   191,  /* (14) cmd ::= SHOW GRANTS */
+   191,  /* (15) cmd ::= SHOW VNODES */
+   191,  /* (16) cmd ::= SHOW VNODES IPTOKEN */
+   192,  /* (17) dbPrefix ::= */
+   192,  /* (18) dbPrefix ::= ids DOT */
+   194,  /* (19) cpxName ::= */
+   194,  /* (20) cpxName ::= DOT ids */
+   191,  /* (21) cmd ::= SHOW CREATE TABLE ids cpxName */
+   191,  /* (22) cmd ::= SHOW CREATE DATABASE ids */
+   191,  /* (23) cmd ::= SHOW dbPrefix TABLES */
+   191,  /* (24) cmd ::= SHOW dbPrefix TABLES LIKE ids */
+   191,  /* (25) cmd ::= SHOW dbPrefix STABLES */
+   191,  /* (26) cmd ::= SHOW dbPrefix STABLES LIKE ids */
+   191,  /* (27) cmd ::= SHOW dbPrefix VGROUPS */
+   191,  /* (28) cmd ::= SHOW dbPrefix VGROUPS ids */
+   191,  /* (29) cmd ::= DROP TABLE ifexists ids cpxName */
+   191,  /* (30) cmd ::= DROP STABLE ifexists ids cpxName */
+   191,  /* (31) cmd ::= DROP DATABASE ifexists ids */
+   191,  /* (32) cmd ::= DROP TOPIC ifexists ids */
+   191,  /* (33) cmd ::= DROP FUNCTION ids */
+   191,  /* (34) cmd ::= DROP DNODE ids */
+   191,  /* (35) cmd ::= DROP USER ids */
+   191,  /* (36) cmd ::= DROP ACCOUNT ids */
+   191,  /* (37) cmd ::= USE ids */
+   191,  /* (38) cmd ::= DESCRIBE ids cpxName */
+   191,  /* (39) cmd ::= ALTER USER ids PASS ids */
+   191,  /* (40) cmd ::= ALTER USER ids PRIVILEGE ids */
+   191,  /* (41) cmd ::= ALTER DNODE ids ids */
+   191,  /* (42) cmd ::= ALTER DNODE ids ids ids */
+   191,  /* (43) cmd ::= ALTER LOCAL ids */
+   191,  /* (44) cmd ::= ALTER LOCAL ids ids */
+   191,  /* (45) cmd ::= ALTER DATABASE ids alter_db_optr */
+   191,  /* (46) cmd ::= ALTER TOPIC ids alter_topic_optr */
+   191,  /* (47) cmd ::= ALTER ACCOUNT ids acct_optr */
+   191,  /* (48) cmd ::= ALTER ACCOUNT ids PASS ids acct_optr */
+   193,  /* (49) ids ::= ID */
+   193,  /* (50) ids ::= STRING */
+   195,  /* (51) ifexists ::= IF EXISTS */
+   195,  /* (52) ifexists ::= */
+   199,  /* (53) ifnotexists ::= IF NOT EXISTS */
+   199,  /* (54) ifnotexists ::= */
+   191,  /* (55) cmd ::= CREATE DNODE ids */
+   191,  /* (56) cmd ::= CREATE ACCOUNT ids PASS ids acct_optr */
+   191,  /* (57) cmd ::= CREATE DATABASE ifnotexists ids db_optr */
+   191,  /* (58) cmd ::= CREATE TOPIC ifnotexists ids topic_optr */
+   191,  /* (59) cmd ::= CREATE FUNCTION ids AS ids OUTPUTTYPE typename */
+   191,  /* (60) cmd ::= CREATE AGGREGATE FUNCTION ids AS ids OUTPUTTYPE typename */
+   191,  /* (61) cmd ::= CREATE USER ids PASS ids */
+   203,  /* (62) pps ::= */
+   203,  /* (63) pps ::= PPS INTEGER */
+   204,  /* (64) tseries ::= */
+   204,  /* (65) tseries ::= TSERIES INTEGER */
+   205,  /* (66) dbs ::= */
+   205,  /* (67) dbs ::= DBS INTEGER */
+   206,  /* (68) streams ::= */
+   206,  /* (69) streams ::= STREAMS INTEGER */
+   207,  /* (70) storage ::= */
+   207,  /* (71) storage ::= STORAGE INTEGER */
+   208,  /* (72) qtime ::= */
+   208,  /* (73) qtime ::= QTIME INTEGER */
+   209,  /* (74) users ::= */
+   209,  /* (75) users ::= USERS INTEGER */
+   210,  /* (76) conns ::= */
+   210,  /* (77) conns ::= CONNS INTEGER */
+   211,  /* (78) state ::= */
+   211,  /* (79) state ::= STATE ids */
+   198,  /* (80) acct_optr ::= pps tseries storage streams qtime dbs users conns state */
+   212,  /* (81) keep ::= KEEP tagitemlist */
+   214,  /* (82) cache ::= CACHE INTEGER */
+   215,  /* (83) replica ::= REPLICA INTEGER */
+   216,  /* (84) quorum ::= QUORUM INTEGER */
+   217,  /* (85) days ::= DAYS INTEGER */
+   218,  /* (86) minrows ::= MINROWS INTEGER */
+   219,  /* (87) maxrows ::= MAXROWS INTEGER */
+   220,  /* (88) blocks ::= BLOCKS INTEGER */
+   221,  /* (89) ctime ::= CTIME INTEGER */
+   222,  /* (90) wal ::= WAL INTEGER */
+   223,  /* (91) fsync ::= FSYNC INTEGER */
+   224,  /* (92) comp ::= COMP INTEGER */
+   225,  /* (93) prec ::= PRECISION STRING */
+   226,  /* (94) update ::= UPDATE INTEGER */
+   227,  /* (95) cachelast ::= CACHELAST INTEGER */
+   228,  /* (96) partitions ::= PARTITIONS INTEGER */
+   200,  /* (97) db_optr ::= */
+   200,  /* (98) db_optr ::= db_optr cache */
+   200,  /* (99) db_optr ::= db_optr replica */
+   200,  /* (100) db_optr ::= db_optr quorum */
+   200,  /* (101) db_optr ::= db_optr days */
+   200,  /* (102) db_optr ::= db_optr minrows */
+   200,  /* (103) db_optr ::= db_optr maxrows */
+   200,  /* (104) db_optr ::= db_optr blocks */
+   200,  /* (105) db_optr ::= db_optr ctime */
+   200,  /* (106) db_optr ::= db_optr wal */
+   200,  /* (107) db_optr ::= db_optr fsync */
+   200,  /* (108) db_optr ::= db_optr comp */
+   200,  /* (109) db_optr ::= db_optr prec */
+   200,  /* (110) db_optr ::= db_optr keep */
+   200,  /* (111) db_optr ::= db_optr update */
+   200,  /* (112) db_optr ::= db_optr cachelast */
+   201,  /* (113) topic_optr ::= db_optr */
+   201,  /* (114) topic_optr ::= topic_optr partitions */
+   196,  /* (115) alter_db_optr ::= */
+   196,  /* (116) alter_db_optr ::= alter_db_optr replica */
+   196,  /* (117) alter_db_optr ::= alter_db_optr quorum */
+   196,  /* (118) alter_db_optr ::= alter_db_optr keep */
+   196,  /* (119) alter_db_optr ::= alter_db_optr blocks */
+   196,  /* (120) alter_db_optr ::= alter_db_optr comp */
+   196,  /* (121) alter_db_optr ::= alter_db_optr wal */
+   196,  /* (122) alter_db_optr ::= alter_db_optr fsync */
+   196,  /* (123) alter_db_optr ::= alter_db_optr update */
+   196,  /* (124) alter_db_optr ::= alter_db_optr cachelast */
+   197,  /* (125) alter_topic_optr ::= alter_db_optr */
+   197,  /* (126) alter_topic_optr ::= alter_topic_optr partitions */
+   202,  /* (127) typename ::= ids */
+   202,  /* (128) typename ::= ids LP signed RP */
+   202,  /* (129) typename ::= ids UNSIGNED */
+   229,  /* (130) signed ::= INTEGER */
+   229,  /* (131) signed ::= PLUS INTEGER */
+   229,  /* (132) signed ::= MINUS INTEGER */
+   191,  /* (133) cmd ::= CREATE TABLE create_table_args */
+   191,  /* (134) cmd ::= CREATE TABLE create_stable_args */
+   191,  /* (135) cmd ::= CREATE STABLE create_stable_args */
+   191,  /* (136) cmd ::= CREATE TABLE create_table_list */
+   232,  /* (137) create_table_list ::= create_from_stable */
+   232,  /* (138) create_table_list ::= create_table_list create_from_stable */
+   230,  /* (139) create_table_args ::= ifnotexists ids cpxName LP columnlist RP */
+   231,  /* (140) create_stable_args ::= ifnotexists ids cpxName LP columnlist RP TAGS LP columnlist RP */
+   233,  /* (141) create_from_stable ::= ifnotexists ids cpxName USING ids cpxName TAGS LP tagitemlist RP */
+   233,  /* (142) create_from_stable ::= ifnotexists ids cpxName USING ids cpxName LP tagNamelist RP TAGS LP tagitemlist RP */
+   235,  /* (143) tagNamelist ::= tagNamelist COMMA ids */
+   235,  /* (144) tagNamelist ::= ids */
+   230,  /* (145) create_table_args ::= ifnotexists ids cpxName AS select */
+   234,  /* (146) columnlist ::= columnlist COMMA column */
+   234,  /* (147) columnlist ::= column */
+   237,  /* (148) column ::= ids typename */
+   213,  /* (149) tagitemlist ::= tagitemlist COMMA tagitem */
+   213,  /* (150) tagitemlist ::= tagitem */
+   238,  /* (151) tagitem ::= INTEGER */
+   238,  /* (152) tagitem ::= FLOAT */
+   238,  /* (153) tagitem ::= STRING */
+   238,  /* (154) tagitem ::= BOOL */
+   238,  /* (155) tagitem ::= NULL */
+   238,  /* (156) tagitem ::= MINUS INTEGER */
+   238,  /* (157) tagitem ::= MINUS FLOAT */
+   238,  /* (158) tagitem ::= PLUS INTEGER */
+   238,  /* (159) tagitem ::= PLUS FLOAT */
+   236,  /* (160) select ::= SELECT selcollist from where_opt interval_opt session_option fill_opt sliding_opt groupby_opt orderby_opt having_opt slimit_opt limit_opt */
+   236,  /* (161) select ::= LP select RP */
+   251,  /* (162) union ::= select */
+   251,  /* (163) union ::= union UNION ALL select */
+   191,  /* (164) cmd ::= union */
+   236,  /* (165) select ::= SELECT selcollist */
+   252,  /* (166) sclp ::= selcollist COMMA */
+   252,  /* (167) sclp ::= */
+   239,  /* (168) selcollist ::= sclp distinct expr as */
+   239,  /* (169) selcollist ::= sclp STAR */
+   255,  /* (170) as ::= AS ids */
+   255,  /* (171) as ::= ids */
+   255,  /* (172) as ::= */
+   253,  /* (173) distinct ::= DISTINCT */
+   253,  /* (174) distinct ::= */
+   240,  /* (175) from ::= FROM tablelist */
+   240,  /* (176) from ::= FROM LP union RP */
+   256,  /* (177) tablelist ::= ids cpxName */
+   256,  /* (178) tablelist ::= ids cpxName ids */
+   256,  /* (179) tablelist ::= tablelist COMMA ids cpxName */
+   256,  /* (180) tablelist ::= tablelist COMMA ids cpxName ids */
+   257,  /* (181) tmvar ::= VARIABLE */
+   242,  /* (182) interval_opt ::= INTERVAL LP tmvar RP */
+   242,  /* (183) interval_opt ::= INTERVAL LP tmvar COMMA tmvar RP */
+   242,  /* (184) interval_opt ::= */
+   243,  /* (185) session_option ::= */
+   243,  /* (186) session_option ::= SESSION LP ids cpxName COMMA tmvar RP */
+   244,  /* (187) fill_opt ::= */
+   244,  /* (188) fill_opt ::= FILL LP ID COMMA tagitemlist RP */
+   244,  /* (189) fill_opt ::= FILL LP ID RP */
+   245,  /* (190) sliding_opt ::= SLIDING LP tmvar RP */
+   245,  /* (191) sliding_opt ::= */
+   247,  /* (192) orderby_opt ::= */
+   247,  /* (193) orderby_opt ::= ORDER BY sortlist */
+   258,  /* (194) sortlist ::= sortlist COMMA item sortorder */
+   258,  /* (195) sortlist ::= item sortorder */
+   260,  /* (196) item ::= ids cpxName */
+   261,  /* (197) sortorder ::= ASC */
+   261,  /* (198) sortorder ::= DESC */
+   261,  /* (199) sortorder ::= */
+   246,  /* (200) groupby_opt ::= */
+   246,  /* (201) groupby_opt ::= GROUP BY grouplist */
+   262,  /* (202) grouplist ::= grouplist COMMA item */
+   262,  /* (203) grouplist ::= item */
+   248,  /* (204) having_opt ::= */
+   248,  /* (205) having_opt ::= HAVING expr */
+   250,  /* (206) limit_opt ::= */
+   250,  /* (207) limit_opt ::= LIMIT signed */
+   250,  /* (208) limit_opt ::= LIMIT signed OFFSET signed */
+   250,  /* (209) limit_opt ::= LIMIT signed COMMA signed */
+   249,  /* (210) slimit_opt ::= */
+   249,  /* (211) slimit_opt ::= SLIMIT signed */
+   249,  /* (212) slimit_opt ::= SLIMIT signed SOFFSET signed */
+   249,  /* (213) slimit_opt ::= SLIMIT signed COMMA signed */
+   241,  /* (214) where_opt ::= */
+   241,  /* (215) where_opt ::= WHERE expr */
+   254,  /* (216) expr ::= LP expr RP */
+   254,  /* (217) expr ::= ID */
+   254,  /* (218) expr ::= ID DOT ID */
+   254,  /* (219) expr ::= ID DOT STAR */
+   254,  /* (220) expr ::= INTEGER */
+   254,  /* (221) expr ::= MINUS INTEGER */
+   254,  /* (222) expr ::= PLUS INTEGER */
+   254,  /* (223) expr ::= FLOAT */
+   254,  /* (224) expr ::= MINUS FLOAT */
+   254,  /* (225) expr ::= PLUS FLOAT */
+   254,  /* (226) expr ::= STRING */
+   254,  /* (227) expr ::= NOW */
+   254,  /* (228) expr ::= VARIABLE */
+   254,  /* (229) expr ::= BOOL */
+   254,  /* (230) expr ::= ID LP exprlist RP */
+   254,  /* (231) expr ::= ID LP STAR RP */
+   254,  /* (232) expr ::= expr IS NULL */
+   254,  /* (233) expr ::= expr IS NOT NULL */
+   254,  /* (234) expr ::= expr LT expr */
+   254,  /* (235) expr ::= expr GT expr */
+   254,  /* (236) expr ::= expr LE expr */
+   254,  /* (237) expr ::= expr GE expr */
+   254,  /* (238) expr ::= expr NE expr */
+   254,  /* (239) expr ::= expr EQ expr */
+   254,  /* (240) expr ::= expr BETWEEN expr AND expr */
+   254,  /* (241) expr ::= expr AND expr */
+   254,  /* (242) expr ::= expr OR expr */
+   254,  /* (243) expr ::= expr PLUS expr */
+   254,  /* (244) expr ::= expr MINUS expr */
+   254,  /* (245) expr ::= expr STAR expr */
+   254,  /* (246) expr ::= expr SLASH expr */
+   254,  /* (247) expr ::= expr REM expr */
+   254,  /* (248) expr ::= expr LIKE expr */
+   254,  /* (249) expr ::= expr IN LP exprlist RP */
+   263,  /* (250) exprlist ::= exprlist COMMA expritem */
+   263,  /* (251) exprlist ::= expritem */
+   264,  /* (252) expritem ::= expr */
+   264,  /* (253) expritem ::= */
+   191,  /* (254) cmd ::= RESET QUERY CACHE */
+   191,  /* (255) cmd ::= ALTER TABLE ids cpxName ADD COLUMN columnlist */
+   191,  /* (256) cmd ::= ALTER TABLE ids cpxName DROP COLUMN ids */
+   191,  /* (257) cmd ::= ALTER TABLE ids cpxName ADD TAG columnlist */
+   191,  /* (258) cmd ::= ALTER TABLE ids cpxName DROP TAG ids */
+   191,  /* (259) cmd ::= ALTER TABLE ids cpxName CHANGE TAG ids ids */
+   191,  /* (260) cmd ::= ALTER TABLE ids cpxName SET TAG ids EQ tagitem */
+   191,  /* (261) cmd ::= ALTER STABLE ids cpxName ADD COLUMN columnlist */
+   191,  /* (262) cmd ::= ALTER STABLE ids cpxName DROP COLUMN ids */
+   191,  /* (263) cmd ::= ALTER STABLE ids cpxName ADD TAG columnlist */
+   191,  /* (264) cmd ::= ALTER STABLE ids cpxName DROP TAG ids */
+   191,  /* (265) cmd ::= ALTER STABLE ids cpxName CHANGE TAG ids ids */
+   191,  /* (266) cmd ::= KILL CONNECTION INTEGER */
+   191,  /* (267) cmd ::= KILL STREAM INTEGER COLON INTEGER */
+   191,  /* (268) cmd ::= KILL QUERY INTEGER COLON INTEGER */
 };
 
 /* For rule J, yyRuleInfoNRhs[J] contains the negative of the number
@@ -2921,110 +2105,110 @@
    -5,  /* (57) cmd ::= CREATE DATABASE ifnotexists ids db_optr */
    -5,  /* (58) cmd ::= CREATE TOPIC ifnotexists ids topic_optr */
    -7,  /* (59) cmd ::= CREATE FUNCTION ids AS ids OUTPUTTYPE typename */
-   -5,  /* (60) cmd ::= CREATE USER ids PASS ids */
-    0,  /* (61) pps ::= */
-   -2,  /* (62) pps ::= PPS INTEGER */
-    0,  /* (63) tseries ::= */
-   -2,  /* (64) tseries ::= TSERIES INTEGER */
-    0,  /* (65) dbs ::= */
-   -2,  /* (66) dbs ::= DBS INTEGER */
-    0,  /* (67) streams ::= */
-   -2,  /* (68) streams ::= STREAMS INTEGER */
-    0,  /* (69) storage ::= */
-   -2,  /* (70) storage ::= STORAGE INTEGER */
-    0,  /* (71) qtime ::= */
-   -2,  /* (72) qtime ::= QTIME INTEGER */
-    0,  /* (73) users ::= */
-   -2,  /* (74) users ::= USERS INTEGER */
-    0,  /* (75) conns ::= */
-   -2,  /* (76) conns ::= CONNS INTEGER */
-    0,  /* (77) state ::= */
-   -2,  /* (78) state ::= STATE ids */
-   -9,  /* (79) acct_optr ::= pps tseries storage streams qtime dbs users conns state */
-   -2,  /* (80) keep ::= KEEP tagitemlist */
-   -2,  /* (81) cache ::= CACHE INTEGER */
-   -2,  /* (82) replica ::= REPLICA INTEGER */
-   -2,  /* (83) quorum ::= QUORUM INTEGER */
-   -2,  /* (84) days ::= DAYS INTEGER */
-   -2,  /* (85) minrows ::= MINROWS INTEGER */
-   -2,  /* (86) maxrows ::= MAXROWS INTEGER */
-   -2,  /* (87) blocks ::= BLOCKS INTEGER */
-   -2,  /* (88) ctime ::= CTIME INTEGER */
-   -2,  /* (89) wal ::= WAL INTEGER */
-   -2,  /* (90) fsync ::= FSYNC INTEGER */
-   -2,  /* (91) comp ::= COMP INTEGER */
-   -2,  /* (92) prec ::= PRECISION STRING */
-   -2,  /* (93) update ::= UPDATE INTEGER */
-   -2,  /* (94) cachelast ::= CACHELAST INTEGER */
-   -2,  /* (95) partitions ::= PARTITIONS INTEGER */
-    0,  /* (96) db_optr ::= */
-   -2,  /* (97) db_optr ::= db_optr cache */
-   -2,  /* (98) db_optr ::= db_optr replica */
-   -2,  /* (99) db_optr ::= db_optr quorum */
-   -2,  /* (100) db_optr ::= db_optr days */
-   -2,  /* (101) db_optr ::= db_optr minrows */
-   -2,  /* (102) db_optr ::= db_optr maxrows */
-   -2,  /* (103) db_optr ::= db_optr blocks */
-   -2,  /* (104) db_optr ::= db_optr ctime */
-   -2,  /* (105) db_optr ::= db_optr wal */
-   -2,  /* (106) db_optr ::= db_optr fsync */
-   -2,  /* (107) db_optr ::= db_optr comp */
-   -2,  /* (108) db_optr ::= db_optr prec */
-   -2,  /* (109) db_optr ::= db_optr keep */
-   -2,  /* (110) db_optr ::= db_optr update */
-   -2,  /* (111) db_optr ::= db_optr cachelast */
-   -1,  /* (112) topic_optr ::= db_optr */
-   -2,  /* (113) topic_optr ::= topic_optr partitions */
-    0,  /* (114) alter_db_optr ::= */
-   -2,  /* (115) alter_db_optr ::= alter_db_optr replica */
-   -2,  /* (116) alter_db_optr ::= alter_db_optr quorum */
-   -2,  /* (117) alter_db_optr ::= alter_db_optr keep */
-   -2,  /* (118) alter_db_optr ::= alter_db_optr blocks */
-   -2,  /* (119) alter_db_optr ::= alter_db_optr comp */
-   -2,  /* (120) alter_db_optr ::= alter_db_optr wal */
-   -2,  /* (121) alter_db_optr ::= alter_db_optr fsync */
-   -2,  /* (122) alter_db_optr ::= alter_db_optr update */
-   -2,  /* (123) alter_db_optr ::= alter_db_optr cachelast */
-   -1,  /* (124) alter_topic_optr ::= alter_db_optr */
-   -2,  /* (125) alter_topic_optr ::= alter_topic_optr partitions */
-   -1,  /* (126) typename ::= ids */
-   -4,  /* (127) typename ::= ids LP signed RP */
-   -2,  /* (128) typename ::= ids UNSIGNED */
-   -1,  /* (129) signed ::= INTEGER */
-   -2,  /* (130) signed ::= PLUS INTEGER */
-   -2,  /* (131) signed ::= MINUS INTEGER */
-   -3,  /* (132) cmd ::= CREATE TABLE create_table_args */
-   -3,  /* (133) cmd ::= CREATE TABLE create_stable_args */
-   -3,  /* (134) cmd ::= CREATE STABLE create_stable_args */
-   -3,  /* (135) cmd ::= CREATE TABLE create_table_list */
-   -1,  /* (136) create_table_list ::= create_from_stable */
-   -2,  /* (137) create_table_list ::= create_table_list create_from_stable */
-   -6,  /* (138) create_table_args ::= ifnotexists ids cpxName LP columnlist RP */
-  -10,  /* (139) create_stable_args ::= ifnotexists ids cpxName LP columnlist RP TAGS LP columnlist RP */
-  -10,  /* (140) create_from_stable ::= ifnotexists ids cpxName USING ids cpxName TAGS LP tagitemlist RP */
-  -13,  /* (141) create_from_stable ::= ifnotexists ids cpxName USING ids cpxName LP tagNamelist RP TAGS LP tagitemlist RP */
-   -3,  /* (142) tagNamelist ::= tagNamelist COMMA ids */
-   -1,  /* (143) tagNamelist ::= ids */
-   -5,  /* (144) create_table_args ::= ifnotexists ids cpxName AS select */
-   -3,  /* (145) columnlist ::= columnlist COMMA column */
-   -1,  /* (146) columnlist ::= column */
-   -2,  /* (147) column ::= ids typename */
-   -3,  /* (148) tagitemlist ::= tagitemlist COMMA tagitem */
-   -1,  /* (149) tagitemlist ::= tagitem */
-   -1,  /* (150) tagitem ::= INTEGER */
-   -1,  /* (151) tagitem ::= FLOAT */
-   -1,  /* (152) tagitem ::= STRING */
-   -1,  /* (153) tagitem ::= BOOL */
-   -1,  /* (154) tagitem ::= NULL */
-   -2,  /* (155) tagitem ::= MINUS INTEGER */
-   -2,  /* (156) tagitem ::= MINUS FLOAT */
-   -2,  /* (157) tagitem ::= PLUS INTEGER */
-   -2,  /* (158) tagitem ::= PLUS FLOAT */
-  -13,  /* (159) select ::= SELECT selcollist from where_opt interval_opt session_option fill_opt sliding_opt groupby_opt orderby_opt having_opt slimit_opt limit_opt */
-   -1,  /* (160) union ::= select */
-   -3,  /* (161) union ::= LP union RP */
-   -4,  /* (162) union ::= union UNION ALL select */
-   -6,  /* (163) union ::= union UNION ALL LP select RP */
+   -8,  /* (60) cmd ::= CREATE AGGREGATE FUNCTION ids AS ids OUTPUTTYPE typename */
+   -5,  /* (61) cmd ::= CREATE USER ids PASS ids */
+    0,  /* (62) pps ::= */
+   -2,  /* (63) pps ::= PPS INTEGER */
+    0,  /* (64) tseries ::= */
+   -2,  /* (65) tseries ::= TSERIES INTEGER */
+    0,  /* (66) dbs ::= */
+   -2,  /* (67) dbs ::= DBS INTEGER */
+    0,  /* (68) streams ::= */
+   -2,  /* (69) streams ::= STREAMS INTEGER */
+    0,  /* (70) storage ::= */
+   -2,  /* (71) storage ::= STORAGE INTEGER */
+    0,  /* (72) qtime ::= */
+   -2,  /* (73) qtime ::= QTIME INTEGER */
+    0,  /* (74) users ::= */
+   -2,  /* (75) users ::= USERS INTEGER */
+    0,  /* (76) conns ::= */
+   -2,  /* (77) conns ::= CONNS INTEGER */
+    0,  /* (78) state ::= */
+   -2,  /* (79) state ::= STATE ids */
+   -9,  /* (80) acct_optr ::= pps tseries storage streams qtime dbs users conns state */
+   -2,  /* (81) keep ::= KEEP tagitemlist */
+   -2,  /* (82) cache ::= CACHE INTEGER */
+   -2,  /* (83) replica ::= REPLICA INTEGER */
+   -2,  /* (84) quorum ::= QUORUM INTEGER */
+   -2,  /* (85) days ::= DAYS INTEGER */
+   -2,  /* (86) minrows ::= MINROWS INTEGER */
+   -2,  /* (87) maxrows ::= MAXROWS INTEGER */
+   -2,  /* (88) blocks ::= BLOCKS INTEGER */
+   -2,  /* (89) ctime ::= CTIME INTEGER */
+   -2,  /* (90) wal ::= WAL INTEGER */
+   -2,  /* (91) fsync ::= FSYNC INTEGER */
+   -2,  /* (92) comp ::= COMP INTEGER */
+   -2,  /* (93) prec ::= PRECISION STRING */
+   -2,  /* (94) update ::= UPDATE INTEGER */
+   -2,  /* (95) cachelast ::= CACHELAST INTEGER */
+   -2,  /* (96) partitions ::= PARTITIONS INTEGER */
+    0,  /* (97) db_optr ::= */
+   -2,  /* (98) db_optr ::= db_optr cache */
+   -2,  /* (99) db_optr ::= db_optr replica */
+   -2,  /* (100) db_optr ::= db_optr quorum */
+   -2,  /* (101) db_optr ::= db_optr days */
+   -2,  /* (102) db_optr ::= db_optr minrows */
+   -2,  /* (103) db_optr ::= db_optr maxrows */
+   -2,  /* (104) db_optr ::= db_optr blocks */
+   -2,  /* (105) db_optr ::= db_optr ctime */
+   -2,  /* (106) db_optr ::= db_optr wal */
+   -2,  /* (107) db_optr ::= db_optr fsync */
+   -2,  /* (108) db_optr ::= db_optr comp */
+   -2,  /* (109) db_optr ::= db_optr prec */
+   -2,  /* (110) db_optr ::= db_optr keep */
+   -2,  /* (111) db_optr ::= db_optr update */
+   -2,  /* (112) db_optr ::= db_optr cachelast */
+   -1,  /* (113) topic_optr ::= db_optr */
+   -2,  /* (114) topic_optr ::= topic_optr partitions */
+    0,  /* (115) alter_db_optr ::= */
+   -2,  /* (116) alter_db_optr ::= alter_db_optr replica */
+   -2,  /* (117) alter_db_optr ::= alter_db_optr quorum */
+   -2,  /* (118) alter_db_optr ::= alter_db_optr keep */
+   -2,  /* (119) alter_db_optr ::= alter_db_optr blocks */
+   -2,  /* (120) alter_db_optr ::= alter_db_optr comp */
+   -2,  /* (121) alter_db_optr ::= alter_db_optr wal */
+   -2,  /* (122) alter_db_optr ::= alter_db_optr fsync */
+   -2,  /* (123) alter_db_optr ::= alter_db_optr update */
+   -2,  /* (124) alter_db_optr ::= alter_db_optr cachelast */
+   -1,  /* (125) alter_topic_optr ::= alter_db_optr */
+   -2,  /* (126) alter_topic_optr ::= alter_topic_optr partitions */
+   -1,  /* (127) typename ::= ids */
+   -4,  /* (128) typename ::= ids LP signed RP */
+   -2,  /* (129) typename ::= ids UNSIGNED */
+   -1,  /* (130) signed ::= INTEGER */
+   -2,  /* (131) signed ::= PLUS INTEGER */
+   -2,  /* (132) signed ::= MINUS INTEGER */
+   -3,  /* (133) cmd ::= CREATE TABLE create_table_args */
+   -3,  /* (134) cmd ::= CREATE TABLE create_stable_args */
+   -3,  /* (135) cmd ::= CREATE STABLE create_stable_args */
+   -3,  /* (136) cmd ::= CREATE TABLE create_table_list */
+   -1,  /* (137) create_table_list ::= create_from_stable */
+   -2,  /* (138) create_table_list ::= create_table_list create_from_stable */
+   -6,  /* (139) create_table_args ::= ifnotexists ids cpxName LP columnlist RP */
+  -10,  /* (140) create_stable_args ::= ifnotexists ids cpxName LP columnlist RP TAGS LP columnlist RP */
+  -10,  /* (141) create_from_stable ::= ifnotexists ids cpxName USING ids cpxName TAGS LP tagitemlist RP */
+  -13,  /* (142) create_from_stable ::= ifnotexists ids cpxName USING ids cpxName LP tagNamelist RP TAGS LP tagitemlist RP */
+   -3,  /* (143) tagNamelist ::= tagNamelist COMMA ids */
+   -1,  /* (144) tagNamelist ::= ids */
+   -5,  /* (145) create_table_args ::= ifnotexists ids cpxName AS select */
+   -3,  /* (146) columnlist ::= columnlist COMMA column */
+   -1,  /* (147) columnlist ::= column */
+   -2,  /* (148) column ::= ids typename */
+   -3,  /* (149) tagitemlist ::= tagitemlist COMMA tagitem */
+   -1,  /* (150) tagitemlist ::= tagitem */
+   -1,  /* (151) tagitem ::= INTEGER */
+   -1,  /* (152) tagitem ::= FLOAT */
+   -1,  /* (153) tagitem ::= STRING */
+   -1,  /* (154) tagitem ::= BOOL */
+   -1,  /* (155) tagitem ::= NULL */
+   -2,  /* (156) tagitem ::= MINUS INTEGER */
+   -2,  /* (157) tagitem ::= MINUS FLOAT */
+   -2,  /* (158) tagitem ::= PLUS INTEGER */
+   -2,  /* (159) tagitem ::= PLUS FLOAT */
+  -13,  /* (160) select ::= SELECT selcollist from where_opt interval_opt session_option fill_opt sliding_opt groupby_opt orderby_opt having_opt slimit_opt limit_opt */
+   -3,  /* (161) select ::= LP select RP */
+   -1,  /* (162) union ::= select */
+   -4,  /* (163) union ::= union UNION ALL select */
    -1,  /* (164) cmd ::= union */
    -2,  /* (165) select ::= SELECT selcollist */
    -2,  /* (166) sclp ::= selcollist COMMA */
@@ -3037,372 +2221,99 @@
    -1,  /* (173) distinct ::= DISTINCT */
     0,  /* (174) distinct ::= */
    -2,  /* (175) from ::= FROM tablelist */
-   -2,  /* (176) tablelist ::= ids cpxName */
-   -3,  /* (177) tablelist ::= ids cpxName ids */
-   -4,  /* (178) tablelist ::= tablelist COMMA ids cpxName */
-   -5,  /* (179) tablelist ::= tablelist COMMA ids cpxName ids */
-   -1,  /* (180) tmvar ::= VARIABLE */
-   -4,  /* (181) interval_opt ::= INTERVAL LP tmvar RP */
-   -6,  /* (182) interval_opt ::= INTERVAL LP tmvar COMMA tmvar RP */
-    0,  /* (183) interval_opt ::= */
-    0,  /* (184) session_option ::= */
-   -7,  /* (185) session_option ::= SESSION LP ids cpxName COMMA tmvar RP */
-    0,  /* (186) fill_opt ::= */
-   -6,  /* (187) fill_opt ::= FILL LP ID COMMA tagitemlist RP */
-   -4,  /* (188) fill_opt ::= FILL LP ID RP */
-   -4,  /* (189) sliding_opt ::= SLIDING LP tmvar RP */
-    0,  /* (190) sliding_opt ::= */
-    0,  /* (191) orderby_opt ::= */
-   -3,  /* (192) orderby_opt ::= ORDER BY sortlist */
-   -4,  /* (193) sortlist ::= sortlist COMMA item sortorder */
-   -2,  /* (194) sortlist ::= item sortorder */
-   -2,  /* (195) item ::= ids cpxName */
-   -1,  /* (196) sortorder ::= ASC */
-   -1,  /* (197) sortorder ::= DESC */
-    0,  /* (198) sortorder ::= */
-    0,  /* (199) groupby_opt ::= */
-   -3,  /* (200) groupby_opt ::= GROUP BY grouplist */
-   -3,  /* (201) grouplist ::= grouplist COMMA item */
-   -1,  /* (202) grouplist ::= item */
-    0,  /* (203) having_opt ::= */
-   -2,  /* (204) having_opt ::= HAVING expr */
-    0,  /* (205) limit_opt ::= */
-   -2,  /* (206) limit_opt ::= LIMIT signed */
-   -4,  /* (207) limit_opt ::= LIMIT signed OFFSET signed */
-   -4,  /* (208) limit_opt ::= LIMIT signed COMMA signed */
-    0,  /* (209) slimit_opt ::= */
-   -2,  /* (210) slimit_opt ::= SLIMIT signed */
-   -4,  /* (211) slimit_opt ::= SLIMIT signed SOFFSET signed */
-   -4,  /* (212) slimit_opt ::= SLIMIT signed COMMA signed */
-    0,  /* (213) where_opt ::= */
-   -2,  /* (214) where_opt ::= WHERE expr */
-   -3,  /* (215) expr ::= LP expr RP */
-   -1,  /* (216) expr ::= ID */
-   -3,  /* (217) expr ::= ID DOT ID */
-   -3,  /* (218) expr ::= ID DOT STAR */
-   -1,  /* (219) expr ::= INTEGER */
-   -2,  /* (220) expr ::= MINUS INTEGER */
-   -2,  /* (221) expr ::= PLUS INTEGER */
-   -1,  /* (222) expr ::= FLOAT */
-   -2,  /* (223) expr ::= MINUS FLOAT */
-   -2,  /* (224) expr ::= PLUS FLOAT */
-   -1,  /* (225) expr ::= STRING */
-   -1,  /* (226) expr ::= NOW */
-   -1,  /* (227) expr ::= VARIABLE */
-   -1,  /* (228) expr ::= BOOL */
-   -4,  /* (229) expr ::= ID LP exprlist RP */
-   -4,  /* (230) expr ::= ID LP STAR RP */
-   -3,  /* (231) expr ::= expr IS NULL */
-   -4,  /* (232) expr ::= expr IS NOT NULL */
-   -3,  /* (233) expr ::= expr LT expr */
-   -3,  /* (234) expr ::= expr GT expr */
-   -3,  /* (235) expr ::= expr LE expr */
-   -3,  /* (236) expr ::= expr GE expr */
-   -3,  /* (237) expr ::= expr NE expr */
-   -3,  /* (238) expr ::= expr EQ expr */
-   -5,  /* (239) expr ::= expr BETWEEN expr AND expr */
-   -3,  /* (240) expr ::= expr AND expr */
-   -3,  /* (241) expr ::= expr OR expr */
-   -3,  /* (242) expr ::= expr PLUS expr */
-   -3,  /* (243) expr ::= expr MINUS expr */
-   -3,  /* (244) expr ::= expr STAR expr */
-   -3,  /* (245) expr ::= expr SLASH expr */
-   -3,  /* (246) expr ::= expr REM expr */
-   -3,  /* (247) expr ::= expr LIKE expr */
-   -5,  /* (248) expr ::= expr IN LP exprlist RP */
-   -3,  /* (249) exprlist ::= exprlist COMMA expritem */
-   -1,  /* (250) exprlist ::= expritem */
-   -1,  /* (251) expritem ::= expr */
-    0,  /* (252) expritem ::= */
-   -3,  /* (253) cmd ::= RESET QUERY CACHE */
-   -7,  /* (254) cmd ::= ALTER TABLE ids cpxName ADD COLUMN columnlist */
-   -7,  /* (255) cmd ::= ALTER TABLE ids cpxName DROP COLUMN ids */
-   -7,  /* (256) cmd ::= ALTER TABLE ids cpxName ADD TAG columnlist */
-   -7,  /* (257) cmd ::= ALTER TABLE ids cpxName DROP TAG ids */
-   -8,  /* (258) cmd ::= ALTER TABLE ids cpxName CHANGE TAG ids ids */
-   -9,  /* (259) cmd ::= ALTER TABLE ids cpxName SET TAG ids EQ tagitem */
-   -7,  /* (260) cmd ::= ALTER STABLE ids cpxName ADD COLUMN columnlist */
-   -7,  /* (261) cmd ::= ALTER STABLE ids cpxName DROP COLUMN ids */
-   -7,  /* (262) cmd ::= ALTER STABLE ids cpxName ADD TAG columnlist */
-   -7,  /* (263) cmd ::= ALTER STABLE ids cpxName DROP TAG ids */
-   -8,  /* (264) cmd ::= ALTER STABLE ids cpxName CHANGE TAG ids ids */
-   -3,  /* (265) cmd ::= KILL CONNECTION INTEGER */
-   -5,  /* (266) cmd ::= KILL STREAM INTEGER COLON INTEGER */
-   -5,  /* (267) cmd ::= KILL QUERY INTEGER COLON INTEGER */
-=======
-/* The following table contains information about every rule that
-** is used during the reduce.
-*/
-static const struct {
-  YYCODETYPE lhs;       /* Symbol on the left-hand side of the rule */
-  signed char nrhs;     /* Negative of the number of RHS symbols in the rule */
-} yyRuleInfo[] = {
-  {  187,   -1 }, /* (0) program ::= cmd */
-  {  188,   -2 }, /* (1) cmd ::= SHOW DATABASES */
-  {  188,   -2 }, /* (2) cmd ::= SHOW TOPICS */
-  {  188,   -2 }, /* (3) cmd ::= SHOW MNODES */
-  {  188,   -2 }, /* (4) cmd ::= SHOW DNODES */
-  {  188,   -2 }, /* (5) cmd ::= SHOW ACCOUNTS */
-  {  188,   -2 }, /* (6) cmd ::= SHOW USERS */
-  {  188,   -2 }, /* (7) cmd ::= SHOW MODULES */
-  {  188,   -2 }, /* (8) cmd ::= SHOW QUERIES */
-  {  188,   -2 }, /* (9) cmd ::= SHOW CONNECTIONS */
-  {  188,   -2 }, /* (10) cmd ::= SHOW STREAMS */
-  {  188,   -2 }, /* (11) cmd ::= SHOW VARIABLES */
-  {  188,   -2 }, /* (12) cmd ::= SHOW SCORES */
-  {  188,   -2 }, /* (13) cmd ::= SHOW GRANTS */
-  {  188,   -2 }, /* (14) cmd ::= SHOW VNODES */
-  {  188,   -3 }, /* (15) cmd ::= SHOW VNODES IPTOKEN */
-  {  189,    0 }, /* (16) dbPrefix ::= */
-  {  189,   -2 }, /* (17) dbPrefix ::= ids DOT */
-  {  191,    0 }, /* (18) cpxName ::= */
-  {  191,   -2 }, /* (19) cpxName ::= DOT ids */
-  {  188,   -5 }, /* (20) cmd ::= SHOW CREATE TABLE ids cpxName */
-  {  188,   -4 }, /* (21) cmd ::= SHOW CREATE DATABASE ids */
-  {  188,   -3 }, /* (22) cmd ::= SHOW dbPrefix TABLES */
-  {  188,   -5 }, /* (23) cmd ::= SHOW dbPrefix TABLES LIKE ids */
-  {  188,   -3 }, /* (24) cmd ::= SHOW dbPrefix STABLES */
-  {  188,   -5 }, /* (25) cmd ::= SHOW dbPrefix STABLES LIKE ids */
-  {  188,   -3 }, /* (26) cmd ::= SHOW dbPrefix VGROUPS */
-  {  188,   -4 }, /* (27) cmd ::= SHOW dbPrefix VGROUPS ids */
-  {  188,   -5 }, /* (28) cmd ::= DROP TABLE ifexists ids cpxName */
-  {  188,   -5 }, /* (29) cmd ::= DROP STABLE ifexists ids cpxName */
-  {  188,   -4 }, /* (30) cmd ::= DROP DATABASE ifexists ids */
-  {  188,   -4 }, /* (31) cmd ::= DROP TOPIC ifexists ids */
-  {  188,   -3 }, /* (32) cmd ::= DROP DNODE ids */
-  {  188,   -3 }, /* (33) cmd ::= DROP USER ids */
-  {  188,   -3 }, /* (34) cmd ::= DROP ACCOUNT ids */
-  {  188,   -2 }, /* (35) cmd ::= USE ids */
-  {  188,   -3 }, /* (36) cmd ::= DESCRIBE ids cpxName */
-  {  188,   -5 }, /* (37) cmd ::= ALTER USER ids PASS ids */
-  {  188,   -5 }, /* (38) cmd ::= ALTER USER ids PRIVILEGE ids */
-  {  188,   -4 }, /* (39) cmd ::= ALTER DNODE ids ids */
-  {  188,   -5 }, /* (40) cmd ::= ALTER DNODE ids ids ids */
-  {  188,   -3 }, /* (41) cmd ::= ALTER LOCAL ids */
-  {  188,   -4 }, /* (42) cmd ::= ALTER LOCAL ids ids */
-  {  188,   -4 }, /* (43) cmd ::= ALTER DATABASE ids alter_db_optr */
-  {  188,   -4 }, /* (44) cmd ::= ALTER TOPIC ids alter_topic_optr */
-  {  188,   -4 }, /* (45) cmd ::= ALTER ACCOUNT ids acct_optr */
-  {  188,   -6 }, /* (46) cmd ::= ALTER ACCOUNT ids PASS ids acct_optr */
-  {  190,   -1 }, /* (47) ids ::= ID */
-  {  190,   -1 }, /* (48) ids ::= STRING */
-  {  192,   -2 }, /* (49) ifexists ::= IF EXISTS */
-  {  192,    0 }, /* (50) ifexists ::= */
-  {  196,   -3 }, /* (51) ifnotexists ::= IF NOT EXISTS */
-  {  196,    0 }, /* (52) ifnotexists ::= */
-  {  188,   -3 }, /* (53) cmd ::= CREATE DNODE ids */
-  {  188,   -6 }, /* (54) cmd ::= CREATE ACCOUNT ids PASS ids acct_optr */
-  {  188,   -5 }, /* (55) cmd ::= CREATE DATABASE ifnotexists ids db_optr */
-  {  188,   -5 }, /* (56) cmd ::= CREATE TOPIC ifnotexists ids topic_optr */
-  {  188,   -5 }, /* (57) cmd ::= CREATE USER ids PASS ids */
-  {  199,    0 }, /* (58) pps ::= */
-  {  199,   -2 }, /* (59) pps ::= PPS INTEGER */
-  {  200,    0 }, /* (60) tseries ::= */
-  {  200,   -2 }, /* (61) tseries ::= TSERIES INTEGER */
-  {  201,    0 }, /* (62) dbs ::= */
-  {  201,   -2 }, /* (63) dbs ::= DBS INTEGER */
-  {  202,    0 }, /* (64) streams ::= */
-  {  202,   -2 }, /* (65) streams ::= STREAMS INTEGER */
-  {  203,    0 }, /* (66) storage ::= */
-  {  203,   -2 }, /* (67) storage ::= STORAGE INTEGER */
-  {  204,    0 }, /* (68) qtime ::= */
-  {  204,   -2 }, /* (69) qtime ::= QTIME INTEGER */
-  {  205,    0 }, /* (70) users ::= */
-  {  205,   -2 }, /* (71) users ::= USERS INTEGER */
-  {  206,    0 }, /* (72) conns ::= */
-  {  206,   -2 }, /* (73) conns ::= CONNS INTEGER */
-  {  207,    0 }, /* (74) state ::= */
-  {  207,   -2 }, /* (75) state ::= STATE ids */
-  {  195,   -9 }, /* (76) acct_optr ::= pps tseries storage streams qtime dbs users conns state */
-  {  208,   -2 }, /* (77) keep ::= KEEP tagitemlist */
-  {  210,   -2 }, /* (78) cache ::= CACHE INTEGER */
-  {  211,   -2 }, /* (79) replica ::= REPLICA INTEGER */
-  {  212,   -2 }, /* (80) quorum ::= QUORUM INTEGER */
-  {  213,   -2 }, /* (81) days ::= DAYS INTEGER */
-  {  214,   -2 }, /* (82) minrows ::= MINROWS INTEGER */
-  {  215,   -2 }, /* (83) maxrows ::= MAXROWS INTEGER */
-  {  216,   -2 }, /* (84) blocks ::= BLOCKS INTEGER */
-  {  217,   -2 }, /* (85) ctime ::= CTIME INTEGER */
-  {  218,   -2 }, /* (86) wal ::= WAL INTEGER */
-  {  219,   -2 }, /* (87) fsync ::= FSYNC INTEGER */
-  {  220,   -2 }, /* (88) comp ::= COMP INTEGER */
-  {  221,   -2 }, /* (89) prec ::= PRECISION STRING */
-  {  222,   -2 }, /* (90) update ::= UPDATE INTEGER */
-  {  223,   -2 }, /* (91) cachelast ::= CACHELAST INTEGER */
-  {  224,   -2 }, /* (92) partitions ::= PARTITIONS INTEGER */
-  {  197,    0 }, /* (93) db_optr ::= */
-  {  197,   -2 }, /* (94) db_optr ::= db_optr cache */
-  {  197,   -2 }, /* (95) db_optr ::= db_optr replica */
-  {  197,   -2 }, /* (96) db_optr ::= db_optr quorum */
-  {  197,   -2 }, /* (97) db_optr ::= db_optr days */
-  {  197,   -2 }, /* (98) db_optr ::= db_optr minrows */
-  {  197,   -2 }, /* (99) db_optr ::= db_optr maxrows */
-  {  197,   -2 }, /* (100) db_optr ::= db_optr blocks */
-  {  197,   -2 }, /* (101) db_optr ::= db_optr ctime */
-  {  197,   -2 }, /* (102) db_optr ::= db_optr wal */
-  {  197,   -2 }, /* (103) db_optr ::= db_optr fsync */
-  {  197,   -2 }, /* (104) db_optr ::= db_optr comp */
-  {  197,   -2 }, /* (105) db_optr ::= db_optr prec */
-  {  197,   -2 }, /* (106) db_optr ::= db_optr keep */
-  {  197,   -2 }, /* (107) db_optr ::= db_optr update */
-  {  197,   -2 }, /* (108) db_optr ::= db_optr cachelast */
-  {  198,   -1 }, /* (109) topic_optr ::= db_optr */
-  {  198,   -2 }, /* (110) topic_optr ::= topic_optr partitions */
-  {  193,    0 }, /* (111) alter_db_optr ::= */
-  {  193,   -2 }, /* (112) alter_db_optr ::= alter_db_optr replica */
-  {  193,   -2 }, /* (113) alter_db_optr ::= alter_db_optr quorum */
-  {  193,   -2 }, /* (114) alter_db_optr ::= alter_db_optr keep */
-  {  193,   -2 }, /* (115) alter_db_optr ::= alter_db_optr blocks */
-  {  193,   -2 }, /* (116) alter_db_optr ::= alter_db_optr comp */
-  {  193,   -2 }, /* (117) alter_db_optr ::= alter_db_optr wal */
-  {  193,   -2 }, /* (118) alter_db_optr ::= alter_db_optr fsync */
-  {  193,   -2 }, /* (119) alter_db_optr ::= alter_db_optr update */
-  {  193,   -2 }, /* (120) alter_db_optr ::= alter_db_optr cachelast */
-  {  194,   -1 }, /* (121) alter_topic_optr ::= alter_db_optr */
-  {  194,   -2 }, /* (122) alter_topic_optr ::= alter_topic_optr partitions */
-  {  225,   -1 }, /* (123) typename ::= ids */
-  {  225,   -4 }, /* (124) typename ::= ids LP signed RP */
-  {  225,   -2 }, /* (125) typename ::= ids UNSIGNED */
-  {  226,   -1 }, /* (126) signed ::= INTEGER */
-  {  226,   -2 }, /* (127) signed ::= PLUS INTEGER */
-  {  226,   -2 }, /* (128) signed ::= MINUS INTEGER */
-  {  188,   -3 }, /* (129) cmd ::= CREATE TABLE create_table_args */
-  {  188,   -3 }, /* (130) cmd ::= CREATE TABLE create_stable_args */
-  {  188,   -3 }, /* (131) cmd ::= CREATE STABLE create_stable_args */
-  {  188,   -3 }, /* (132) cmd ::= CREATE TABLE create_table_list */
-  {  229,   -1 }, /* (133) create_table_list ::= create_from_stable */
-  {  229,   -2 }, /* (134) create_table_list ::= create_table_list create_from_stable */
-  {  227,   -6 }, /* (135) create_table_args ::= ifnotexists ids cpxName LP columnlist RP */
-  {  228,  -10 }, /* (136) create_stable_args ::= ifnotexists ids cpxName LP columnlist RP TAGS LP columnlist RP */
-  {  230,  -10 }, /* (137) create_from_stable ::= ifnotexists ids cpxName USING ids cpxName TAGS LP tagitemlist RP */
-  {  230,  -13 }, /* (138) create_from_stable ::= ifnotexists ids cpxName USING ids cpxName LP tagNamelist RP TAGS LP tagitemlist RP */
-  {  232,   -3 }, /* (139) tagNamelist ::= tagNamelist COMMA ids */
-  {  232,   -1 }, /* (140) tagNamelist ::= ids */
-  {  227,   -5 }, /* (141) create_table_args ::= ifnotexists ids cpxName AS select */
-  {  231,   -3 }, /* (142) columnlist ::= columnlist COMMA column */
-  {  231,   -1 }, /* (143) columnlist ::= column */
-  {  234,   -2 }, /* (144) column ::= ids typename */
-  {  209,   -3 }, /* (145) tagitemlist ::= tagitemlist COMMA tagitem */
-  {  209,   -1 }, /* (146) tagitemlist ::= tagitem */
-  {  235,   -1 }, /* (147) tagitem ::= INTEGER */
-  {  235,   -1 }, /* (148) tagitem ::= FLOAT */
-  {  235,   -1 }, /* (149) tagitem ::= STRING */
-  {  235,   -1 }, /* (150) tagitem ::= BOOL */
-  {  235,   -1 }, /* (151) tagitem ::= NULL */
-  {  235,   -2 }, /* (152) tagitem ::= MINUS INTEGER */
-  {  235,   -2 }, /* (153) tagitem ::= MINUS FLOAT */
-  {  235,   -2 }, /* (154) tagitem ::= PLUS INTEGER */
-  {  235,   -2 }, /* (155) tagitem ::= PLUS FLOAT */
-  {  233,  -13 }, /* (156) select ::= SELECT selcollist from where_opt interval_opt session_option fill_opt sliding_opt groupby_opt orderby_opt having_opt slimit_opt limit_opt */
-  {  233,   -3 }, /* (157) select ::= LP select RP */
-  {  248,   -1 }, /* (158) union ::= select */
-  {  248,   -4 }, /* (159) union ::= union UNION ALL select */
-  {  188,   -1 }, /* (160) cmd ::= union */
-  {  233,   -2 }, /* (161) select ::= SELECT selcollist */
-  {  249,   -2 }, /* (162) sclp ::= selcollist COMMA */
-  {  249,    0 }, /* (163) sclp ::= */
-  {  236,   -4 }, /* (164) selcollist ::= sclp distinct expr as */
-  {  236,   -2 }, /* (165) selcollist ::= sclp STAR */
-  {  252,   -2 }, /* (166) as ::= AS ids */
-  {  252,   -1 }, /* (167) as ::= ids */
-  {  252,    0 }, /* (168) as ::= */
-  {  250,   -1 }, /* (169) distinct ::= DISTINCT */
-  {  250,    0 }, /* (170) distinct ::= */
-  {  237,   -2 }, /* (171) from ::= FROM tablelist */
-  {  237,   -4 }, /* (172) from ::= FROM LP union RP */
-  {  253,   -2 }, /* (173) tablelist ::= ids cpxName */
-  {  253,   -3 }, /* (174) tablelist ::= ids cpxName ids */
-  {  253,   -4 }, /* (175) tablelist ::= tablelist COMMA ids cpxName */
-  {  253,   -5 }, /* (176) tablelist ::= tablelist COMMA ids cpxName ids */
-  {  254,   -1 }, /* (177) tmvar ::= VARIABLE */
-  {  239,   -4 }, /* (178) interval_opt ::= INTERVAL LP tmvar RP */
-  {  239,   -6 }, /* (179) interval_opt ::= INTERVAL LP tmvar COMMA tmvar RP */
-  {  239,    0 }, /* (180) interval_opt ::= */
-  {  240,    0 }, /* (181) session_option ::= */
-  {  240,   -7 }, /* (182) session_option ::= SESSION LP ids cpxName COMMA tmvar RP */
-  {  241,    0 }, /* (183) fill_opt ::= */
-  {  241,   -6 }, /* (184) fill_opt ::= FILL LP ID COMMA tagitemlist RP */
-  {  241,   -4 }, /* (185) fill_opt ::= FILL LP ID RP */
-  {  242,   -4 }, /* (186) sliding_opt ::= SLIDING LP tmvar RP */
-  {  242,    0 }, /* (187) sliding_opt ::= */
-  {  244,    0 }, /* (188) orderby_opt ::= */
-  {  244,   -3 }, /* (189) orderby_opt ::= ORDER BY sortlist */
-  {  255,   -4 }, /* (190) sortlist ::= sortlist COMMA item sortorder */
-  {  255,   -2 }, /* (191) sortlist ::= item sortorder */
-  {  257,   -2 }, /* (192) item ::= ids cpxName */
-  {  258,   -1 }, /* (193) sortorder ::= ASC */
-  {  258,   -1 }, /* (194) sortorder ::= DESC */
-  {  258,    0 }, /* (195) sortorder ::= */
-  {  243,    0 }, /* (196) groupby_opt ::= */
-  {  243,   -3 }, /* (197) groupby_opt ::= GROUP BY grouplist */
-  {  259,   -3 }, /* (198) grouplist ::= grouplist COMMA item */
-  {  259,   -1 }, /* (199) grouplist ::= item */
-  {  245,    0 }, /* (200) having_opt ::= */
-  {  245,   -2 }, /* (201) having_opt ::= HAVING expr */
-  {  247,    0 }, /* (202) limit_opt ::= */
-  {  247,   -2 }, /* (203) limit_opt ::= LIMIT signed */
-  {  247,   -4 }, /* (204) limit_opt ::= LIMIT signed OFFSET signed */
-  {  247,   -4 }, /* (205) limit_opt ::= LIMIT signed COMMA signed */
-  {  246,    0 }, /* (206) slimit_opt ::= */
-  {  246,   -2 }, /* (207) slimit_opt ::= SLIMIT signed */
-  {  246,   -4 }, /* (208) slimit_opt ::= SLIMIT signed SOFFSET signed */
-  {  246,   -4 }, /* (209) slimit_opt ::= SLIMIT signed COMMA signed */
-  {  238,    0 }, /* (210) where_opt ::= */
-  {  238,   -2 }, /* (211) where_opt ::= WHERE expr */
-  {  251,   -3 }, /* (212) expr ::= LP expr RP */
-  {  251,   -1 }, /* (213) expr ::= ID */
-  {  251,   -3 }, /* (214) expr ::= ID DOT ID */
-  {  251,   -3 }, /* (215) expr ::= ID DOT STAR */
-  {  251,   -1 }, /* (216) expr ::= INTEGER */
-  {  251,   -2 }, /* (217) expr ::= MINUS INTEGER */
-  {  251,   -2 }, /* (218) expr ::= PLUS INTEGER */
-  {  251,   -1 }, /* (219) expr ::= FLOAT */
-  {  251,   -2 }, /* (220) expr ::= MINUS FLOAT */
-  {  251,   -2 }, /* (221) expr ::= PLUS FLOAT */
-  {  251,   -1 }, /* (222) expr ::= STRING */
-  {  251,   -1 }, /* (223) expr ::= NOW */
-  {  251,   -1 }, /* (224) expr ::= VARIABLE */
-  {  251,   -1 }, /* (225) expr ::= BOOL */
-  {  251,   -4 }, /* (226) expr ::= ID LP exprlist RP */
-  {  251,   -4 }, /* (227) expr ::= ID LP STAR RP */
-  {  251,   -3 }, /* (228) expr ::= expr IS NULL */
-  {  251,   -4 }, /* (229) expr ::= expr IS NOT NULL */
-  {  251,   -3 }, /* (230) expr ::= expr LT expr */
-  {  251,   -3 }, /* (231) expr ::= expr GT expr */
-  {  251,   -3 }, /* (232) expr ::= expr LE expr */
-  {  251,   -3 }, /* (233) expr ::= expr GE expr */
-  {  251,   -3 }, /* (234) expr ::= expr NE expr */
-  {  251,   -3 }, /* (235) expr ::= expr EQ expr */
-  {  251,   -5 }, /* (236) expr ::= expr BETWEEN expr AND expr */
-  {  251,   -3 }, /* (237) expr ::= expr AND expr */
-  {  251,   -3 }, /* (238) expr ::= expr OR expr */
-  {  251,   -3 }, /* (239) expr ::= expr PLUS expr */
-  {  251,   -3 }, /* (240) expr ::= expr MINUS expr */
-  {  251,   -3 }, /* (241) expr ::= expr STAR expr */
-  {  251,   -3 }, /* (242) expr ::= expr SLASH expr */
-  {  251,   -3 }, /* (243) expr ::= expr REM expr */
-  {  251,   -3 }, /* (244) expr ::= expr LIKE expr */
-  {  251,   -5 }, /* (245) expr ::= expr IN LP exprlist RP */
-  {  260,   -3 }, /* (246) exprlist ::= exprlist COMMA expritem */
-  {  260,   -1 }, /* (247) exprlist ::= expritem */
-  {  261,   -1 }, /* (248) expritem ::= expr */
-  {  261,    0 }, /* (249) expritem ::= */
-  {  188,   -3 }, /* (250) cmd ::= RESET QUERY CACHE */
-  {  188,   -7 }, /* (251) cmd ::= ALTER TABLE ids cpxName ADD COLUMN columnlist */
-  {  188,   -7 }, /* (252) cmd ::= ALTER TABLE ids cpxName DROP COLUMN ids */
-  {  188,   -7 }, /* (253) cmd ::= ALTER TABLE ids cpxName ADD TAG columnlist */
-  {  188,   -7 }, /* (254) cmd ::= ALTER TABLE ids cpxName DROP TAG ids */
-  {  188,   -8 }, /* (255) cmd ::= ALTER TABLE ids cpxName CHANGE TAG ids ids */
-  {  188,   -9 }, /* (256) cmd ::= ALTER TABLE ids cpxName SET TAG ids EQ tagitem */
-  {  188,   -7 }, /* (257) cmd ::= ALTER STABLE ids cpxName ADD COLUMN columnlist */
-  {  188,   -7 }, /* (258) cmd ::= ALTER STABLE ids cpxName DROP COLUMN ids */
-  {  188,   -7 }, /* (259) cmd ::= ALTER STABLE ids cpxName ADD TAG columnlist */
-  {  188,   -7 }, /* (260) cmd ::= ALTER STABLE ids cpxName DROP TAG ids */
-  {  188,   -8 }, /* (261) cmd ::= ALTER STABLE ids cpxName CHANGE TAG ids ids */
-  {  188,   -3 }, /* (262) cmd ::= KILL CONNECTION INTEGER */
-  {  188,   -5 }, /* (263) cmd ::= KILL STREAM INTEGER COLON INTEGER */
-  {  188,   -5 }, /* (264) cmd ::= KILL QUERY INTEGER COLON INTEGER */
->>>>>>> 38a8cb7a
+   -4,  /* (176) from ::= FROM LP union RP */
+   -2,  /* (177) tablelist ::= ids cpxName */
+   -3,  /* (178) tablelist ::= ids cpxName ids */
+   -4,  /* (179) tablelist ::= tablelist COMMA ids cpxName */
+   -5,  /* (180) tablelist ::= tablelist COMMA ids cpxName ids */
+   -1,  /* (181) tmvar ::= VARIABLE */
+   -4,  /* (182) interval_opt ::= INTERVAL LP tmvar RP */
+   -6,  /* (183) interval_opt ::= INTERVAL LP tmvar COMMA tmvar RP */
+    0,  /* (184) interval_opt ::= */
+    0,  /* (185) session_option ::= */
+   -7,  /* (186) session_option ::= SESSION LP ids cpxName COMMA tmvar RP */
+    0,  /* (187) fill_opt ::= */
+   -6,  /* (188) fill_opt ::= FILL LP ID COMMA tagitemlist RP */
+   -4,  /* (189) fill_opt ::= FILL LP ID RP */
+   -4,  /* (190) sliding_opt ::= SLIDING LP tmvar RP */
+    0,  /* (191) sliding_opt ::= */
+    0,  /* (192) orderby_opt ::= */
+   -3,  /* (193) orderby_opt ::= ORDER BY sortlist */
+   -4,  /* (194) sortlist ::= sortlist COMMA item sortorder */
+   -2,  /* (195) sortlist ::= item sortorder */
+   -2,  /* (196) item ::= ids cpxName */
+   -1,  /* (197) sortorder ::= ASC */
+   -1,  /* (198) sortorder ::= DESC */
+    0,  /* (199) sortorder ::= */
+    0,  /* (200) groupby_opt ::= */
+   -3,  /* (201) groupby_opt ::= GROUP BY grouplist */
+   -3,  /* (202) grouplist ::= grouplist COMMA item */
+   -1,  /* (203) grouplist ::= item */
+    0,  /* (204) having_opt ::= */
+   -2,  /* (205) having_opt ::= HAVING expr */
+    0,  /* (206) limit_opt ::= */
+   -2,  /* (207) limit_opt ::= LIMIT signed */
+   -4,  /* (208) limit_opt ::= LIMIT signed OFFSET signed */
+   -4,  /* (209) limit_opt ::= LIMIT signed COMMA signed */
+    0,  /* (210) slimit_opt ::= */
+   -2,  /* (211) slimit_opt ::= SLIMIT signed */
+   -4,  /* (212) slimit_opt ::= SLIMIT signed SOFFSET signed */
+   -4,  /* (213) slimit_opt ::= SLIMIT signed COMMA signed */
+    0,  /* (214) where_opt ::= */
+   -2,  /* (215) where_opt ::= WHERE expr */
+   -3,  /* (216) expr ::= LP expr RP */
+   -1,  /* (217) expr ::= ID */
+   -3,  /* (218) expr ::= ID DOT ID */
+   -3,  /* (219) expr ::= ID DOT STAR */
+   -1,  /* (220) expr ::= INTEGER */
+   -2,  /* (221) expr ::= MINUS INTEGER */
+   -2,  /* (222) expr ::= PLUS INTEGER */
+   -1,  /* (223) expr ::= FLOAT */
+   -2,  /* (224) expr ::= MINUS FLOAT */
+   -2,  /* (225) expr ::= PLUS FLOAT */
+   -1,  /* (226) expr ::= STRING */
+   -1,  /* (227) expr ::= NOW */
+   -1,  /* (228) expr ::= VARIABLE */
+   -1,  /* (229) expr ::= BOOL */
+   -4,  /* (230) expr ::= ID LP exprlist RP */
+   -4,  /* (231) expr ::= ID LP STAR RP */
+   -3,  /* (232) expr ::= expr IS NULL */
+   -4,  /* (233) expr ::= expr IS NOT NULL */
+   -3,  /* (234) expr ::= expr LT expr */
+   -3,  /* (235) expr ::= expr GT expr */
+   -3,  /* (236) expr ::= expr LE expr */
+   -3,  /* (237) expr ::= expr GE expr */
+   -3,  /* (238) expr ::= expr NE expr */
+   -3,  /* (239) expr ::= expr EQ expr */
+   -5,  /* (240) expr ::= expr BETWEEN expr AND expr */
+   -3,  /* (241) expr ::= expr AND expr */
+   -3,  /* (242) expr ::= expr OR expr */
+   -3,  /* (243) expr ::= expr PLUS expr */
+   -3,  /* (244) expr ::= expr MINUS expr */
+   -3,  /* (245) expr ::= expr STAR expr */
+   -3,  /* (246) expr ::= expr SLASH expr */
+   -3,  /* (247) expr ::= expr REM expr */
+   -3,  /* (248) expr ::= expr LIKE expr */
+   -5,  /* (249) expr ::= expr IN LP exprlist RP */
+   -3,  /* (250) exprlist ::= exprlist COMMA expritem */
+   -1,  /* (251) exprlist ::= expritem */
+   -1,  /* (252) expritem ::= expr */
+    0,  /* (253) expritem ::= */
+   -3,  /* (254) cmd ::= RESET QUERY CACHE */
+   -7,  /* (255) cmd ::= ALTER TABLE ids cpxName ADD COLUMN columnlist */
+   -7,  /* (256) cmd ::= ALTER TABLE ids cpxName DROP COLUMN ids */
+   -7,  /* (257) cmd ::= ALTER TABLE ids cpxName ADD TAG columnlist */
+   -7,  /* (258) cmd ::= ALTER TABLE ids cpxName DROP TAG ids */
+   -8,  /* (259) cmd ::= ALTER TABLE ids cpxName CHANGE TAG ids ids */
+   -9,  /* (260) cmd ::= ALTER TABLE ids cpxName SET TAG ids EQ tagitem */
+   -7,  /* (261) cmd ::= ALTER STABLE ids cpxName ADD COLUMN columnlist */
+   -7,  /* (262) cmd ::= ALTER STABLE ids cpxName DROP COLUMN ids */
+   -7,  /* (263) cmd ::= ALTER STABLE ids cpxName ADD TAG columnlist */
+   -7,  /* (264) cmd ::= ALTER STABLE ids cpxName DROP TAG ids */
+   -8,  /* (265) cmd ::= ALTER STABLE ids cpxName CHANGE TAG ids ids */
+   -3,  /* (266) cmd ::= KILL CONNECTION INTEGER */
+   -5,  /* (267) cmd ::= KILL STREAM INTEGER COLON INTEGER */
+   -5,  /* (268) cmd ::= KILL QUERY INTEGER COLON INTEGER */
 };
 
 static void yy_accept(yyParser*);  /* Forward Declaration */
@@ -3493,9 +2404,9 @@
 /********** Begin reduce actions **********************************************/
         YYMINORTYPE yylhsminor;
       case 0: /* program ::= cmd */
-      case 132: /* cmd ::= CREATE TABLE create_table_args */ yytestcase(yyruleno==132);
-      case 133: /* cmd ::= CREATE TABLE create_stable_args */ yytestcase(yyruleno==133);
-      case 134: /* cmd ::= CREATE STABLE create_stable_args */ yytestcase(yyruleno==134);
+      case 133: /* cmd ::= CREATE TABLE create_table_args */ yytestcase(yyruleno==133);
+      case 134: /* cmd ::= CREATE TABLE create_stable_args */ yytestcase(yyruleno==134);
+      case 135: /* cmd ::= CREATE STABLE create_stable_args */ yytestcase(yyruleno==135);
 {}
         break;
       case 1: /* cmd ::= SHOW DATABASES */
@@ -3624,34 +2535,20 @@
       case 32: /* cmd ::= DROP TOPIC ifexists ids */
 { setDropDbTableInfo(pInfo, TSDB_SQL_DROP_DB, &yymsp[0].minor.yy0, &yymsp[-1].minor.yy0, TSDB_DB_TYPE_TOPIC, -1); }
         break;
-<<<<<<< HEAD
       case 33: /* cmd ::= DROP FUNCTION ids */
 { setDropFuncInfo(pInfo, TSDB_SQL_DROP_FUNCTION, &yymsp[0].minor.yy0); }
         break;
       case 34: /* cmd ::= DROP DNODE ids */
-{ setDCLSQLElems(pInfo, TSDB_SQL_DROP_DNODE, 1, &yymsp[0].minor.yy0);    }
+{ setDCLSqlElems(pInfo, TSDB_SQL_DROP_DNODE, 1, &yymsp[0].minor.yy0);    }
         break;
       case 35: /* cmd ::= DROP USER ids */
-{ setDCLSQLElems(pInfo, TSDB_SQL_DROP_USER, 1, &yymsp[0].minor.yy0);     }
+{ setDCLSqlElems(pInfo, TSDB_SQL_DROP_USER, 1, &yymsp[0].minor.yy0);     }
         break;
       case 36: /* cmd ::= DROP ACCOUNT ids */
-{ setDCLSQLElems(pInfo, TSDB_SQL_DROP_ACCT, 1, &yymsp[0].minor.yy0);  }
+{ setDCLSqlElems(pInfo, TSDB_SQL_DROP_ACCT, 1, &yymsp[0].minor.yy0);  }
         break;
       case 37: /* cmd ::= USE ids */
-{ setDCLSQLElems(pInfo, TSDB_SQL_USE_DB, 1, &yymsp[0].minor.yy0);}
-=======
-      case 32: /* cmd ::= DROP DNODE ids */
-{ setDCLSqlElems(pInfo, TSDB_SQL_DROP_DNODE, 1, &yymsp[0].minor.yy0);    }
-        break;
-      case 33: /* cmd ::= DROP USER ids */
-{ setDCLSqlElems(pInfo, TSDB_SQL_DROP_USER, 1, &yymsp[0].minor.yy0);     }
-        break;
-      case 34: /* cmd ::= DROP ACCOUNT ids */
-{ setDCLSqlElems(pInfo, TSDB_SQL_DROP_ACCT, 1, &yymsp[0].minor.yy0);  }
-        break;
-      case 35: /* cmd ::= USE ids */
 { setDCLSqlElems(pInfo, TSDB_SQL_USE_DB, 1, &yymsp[0].minor.yy0);}
->>>>>>> 38a8cb7a
         break;
       case 38: /* cmd ::= DESCRIBE ids cpxName */
 {
@@ -3665,51 +2562,27 @@
       case 40: /* cmd ::= ALTER USER ids PRIVILEGE ids */
 { setAlterUserSql(pInfo, TSDB_ALTER_USER_PRIVILEGES, &yymsp[-2].minor.yy0, NULL, &yymsp[0].minor.yy0);}
         break;
-<<<<<<< HEAD
       case 41: /* cmd ::= ALTER DNODE ids ids */
-{ setDCLSQLElems(pInfo, TSDB_SQL_CFG_DNODE, 2, &yymsp[-1].minor.yy0, &yymsp[0].minor.yy0);          }
+{ setDCLSqlElems(pInfo, TSDB_SQL_CFG_DNODE, 2, &yymsp[-1].minor.yy0, &yymsp[0].minor.yy0);          }
         break;
       case 42: /* cmd ::= ALTER DNODE ids ids ids */
-{ setDCLSQLElems(pInfo, TSDB_SQL_CFG_DNODE, 3, &yymsp[-2].minor.yy0, &yymsp[-1].minor.yy0, &yymsp[0].minor.yy0);      }
+{ setDCLSqlElems(pInfo, TSDB_SQL_CFG_DNODE, 3, &yymsp[-2].minor.yy0, &yymsp[-1].minor.yy0, &yymsp[0].minor.yy0);      }
         break;
       case 43: /* cmd ::= ALTER LOCAL ids */
-{ setDCLSQLElems(pInfo, TSDB_SQL_CFG_LOCAL, 1, &yymsp[0].minor.yy0);              }
+{ setDCLSqlElems(pInfo, TSDB_SQL_CFG_LOCAL, 1, &yymsp[0].minor.yy0);              }
         break;
       case 44: /* cmd ::= ALTER LOCAL ids ids */
-{ setDCLSQLElems(pInfo, TSDB_SQL_CFG_LOCAL, 2, &yymsp[-1].minor.yy0, &yymsp[0].minor.yy0);          }
+{ setDCLSqlElems(pInfo, TSDB_SQL_CFG_LOCAL, 2, &yymsp[-1].minor.yy0, &yymsp[0].minor.yy0);          }
         break;
       case 45: /* cmd ::= ALTER DATABASE ids alter_db_optr */
       case 46: /* cmd ::= ALTER TOPIC ids alter_topic_optr */ yytestcase(yyruleno==46);
-{ SStrToken t = {0};  setCreateDbInfo(pInfo, TSDB_SQL_ALTER_DB, &yymsp[-1].minor.yy0, &yymsp[0].minor.yy114, &t);}
+{ SStrToken t = {0};  setCreateDbInfo(pInfo, TSDB_SQL_ALTER_DB, &yymsp[-1].minor.yy0, &yymsp[0].minor.yy122, &t);}
         break;
       case 47: /* cmd ::= ALTER ACCOUNT ids acct_optr */
-{ setCreateAcctSql(pInfo, TSDB_SQL_ALTER_ACCT, &yymsp[-1].minor.yy0, NULL, &yymsp[0].minor.yy183);}
+{ setCreateAcctSql(pInfo, TSDB_SQL_ALTER_ACCT, &yymsp[-1].minor.yy0, NULL, &yymsp[0].minor.yy211);}
         break;
       case 48: /* cmd ::= ALTER ACCOUNT ids PASS ids acct_optr */
-{ setCreateAcctSql(pInfo, TSDB_SQL_ALTER_ACCT, &yymsp[-3].minor.yy0, &yymsp[-1].minor.yy0, &yymsp[0].minor.yy183);}
-=======
-      case 39: /* cmd ::= ALTER DNODE ids ids */
-{ setDCLSqlElems(pInfo, TSDB_SQL_CFG_DNODE, 2, &yymsp[-1].minor.yy0, &yymsp[0].minor.yy0);          }
-        break;
-      case 40: /* cmd ::= ALTER DNODE ids ids ids */
-{ setDCLSqlElems(pInfo, TSDB_SQL_CFG_DNODE, 3, &yymsp[-2].minor.yy0, &yymsp[-1].minor.yy0, &yymsp[0].minor.yy0);      }
-        break;
-      case 41: /* cmd ::= ALTER LOCAL ids */
-{ setDCLSqlElems(pInfo, TSDB_SQL_CFG_LOCAL, 1, &yymsp[0].minor.yy0);              }
-        break;
-      case 42: /* cmd ::= ALTER LOCAL ids ids */
-{ setDCLSqlElems(pInfo, TSDB_SQL_CFG_LOCAL, 2, &yymsp[-1].minor.yy0, &yymsp[0].minor.yy0);          }
-        break;
-      case 43: /* cmd ::= ALTER DATABASE ids alter_db_optr */
-      case 44: /* cmd ::= ALTER TOPIC ids alter_topic_optr */ yytestcase(yyruleno==44);
-{ SStrToken t = {0};  setCreateDbInfo(pInfo, TSDB_SQL_ALTER_DB, &yymsp[-1].minor.yy0, &yymsp[0].minor.yy94, &t);}
-        break;
-      case 45: /* cmd ::= ALTER ACCOUNT ids acct_optr */
-{ setCreateAcctSql(pInfo, TSDB_SQL_ALTER_ACCT, &yymsp[-1].minor.yy0, NULL, &yymsp[0].minor.yy419);}
-        break;
-      case 46: /* cmd ::= ALTER ACCOUNT ids PASS ids acct_optr */
-{ setCreateAcctSql(pInfo, TSDB_SQL_ALTER_ACCT, &yymsp[-3].minor.yy0, &yymsp[-1].minor.yy0, &yymsp[0].minor.yy419);}
->>>>>>> 38a8cb7a
+{ setCreateAcctSql(pInfo, TSDB_SQL_ALTER_ACCT, &yymsp[-3].minor.yy0, &yymsp[-1].minor.yy0, &yymsp[0].minor.yy211);}
         break;
       case 49: /* ids ::= ID */
       case 50: /* ids ::= STRING */ yytestcase(yyruleno==50);
@@ -3719,654 +2592,377 @@
       case 51: /* ifexists ::= IF EXISTS */
 { yymsp[-1].minor.yy0.n = 1;}
         break;
-<<<<<<< HEAD
       case 52: /* ifexists ::= */
       case 54: /* ifnotexists ::= */ yytestcase(yyruleno==54);
       case 174: /* distinct ::= */ yytestcase(yyruleno==174);
-=======
-      case 50: /* ifexists ::= */
-      case 52: /* ifnotexists ::= */ yytestcase(yyruleno==52);
-      case 170: /* distinct ::= */ yytestcase(yyruleno==170);
->>>>>>> 38a8cb7a
 { yymsp[1].minor.yy0.n = 0;}
         break;
       case 53: /* ifnotexists ::= IF NOT EXISTS */
 { yymsp[-2].minor.yy0.n = 1;}
         break;
-<<<<<<< HEAD
       case 55: /* cmd ::= CREATE DNODE ids */
-{ setDCLSQLElems(pInfo, TSDB_SQL_CREATE_DNODE, 1, &yymsp[0].minor.yy0);}
+{ setDCLSqlElems(pInfo, TSDB_SQL_CREATE_DNODE, 1, &yymsp[0].minor.yy0);}
         break;
       case 56: /* cmd ::= CREATE ACCOUNT ids PASS ids acct_optr */
-{ setCreateAcctSql(pInfo, TSDB_SQL_CREATE_ACCT, &yymsp[-3].minor.yy0, &yymsp[-1].minor.yy0, &yymsp[0].minor.yy183);}
+{ setCreateAcctSql(pInfo, TSDB_SQL_CREATE_ACCT, &yymsp[-3].minor.yy0, &yymsp[-1].minor.yy0, &yymsp[0].minor.yy211);}
         break;
       case 57: /* cmd ::= CREATE DATABASE ifnotexists ids db_optr */
       case 58: /* cmd ::= CREATE TOPIC ifnotexists ids topic_optr */ yytestcase(yyruleno==58);
-{ setCreateDbInfo(pInfo, TSDB_SQL_CREATE_DB, &yymsp[-1].minor.yy0, &yymsp[0].minor.yy114, &yymsp[-2].minor.yy0);}
+{ setCreateDbInfo(pInfo, TSDB_SQL_CREATE_DB, &yymsp[-1].minor.yy0, &yymsp[0].minor.yy122, &yymsp[-2].minor.yy0);}
         break;
       case 59: /* cmd ::= CREATE FUNCTION ids AS ids OUTPUTTYPE typename */
-{ setCreateFuncInfo(pInfo, TSDB_SQL_CREATE_FUNCTION, &yymsp[-4].minor.yy0, &yymsp[-2].minor.yy0, &yymsp[0].minor.yy27);}
-=======
-      case 53: /* cmd ::= CREATE DNODE ids */
-{ setDCLSqlElems(pInfo, TSDB_SQL_CREATE_DNODE, 1, &yymsp[0].minor.yy0);}
-        break;
-      case 54: /* cmd ::= CREATE ACCOUNT ids PASS ids acct_optr */
-{ setCreateAcctSql(pInfo, TSDB_SQL_CREATE_ACCT, &yymsp[-3].minor.yy0, &yymsp[-1].minor.yy0, &yymsp[0].minor.yy419);}
-        break;
-      case 55: /* cmd ::= CREATE DATABASE ifnotexists ids db_optr */
-      case 56: /* cmd ::= CREATE TOPIC ifnotexists ids topic_optr */ yytestcase(yyruleno==56);
-{ setCreateDbInfo(pInfo, TSDB_SQL_CREATE_DB, &yymsp[-1].minor.yy0, &yymsp[0].minor.yy94, &yymsp[-2].minor.yy0);}
->>>>>>> 38a8cb7a
-        break;
-      case 60: /* cmd ::= CREATE USER ids PASS ids */
+{ setCreateFuncInfo(pInfo, TSDB_SQL_CREATE_FUNCTION, &yymsp[-4].minor.yy0, &yymsp[-2].minor.yy0, &yymsp[0].minor.yy153, 1);}
+        break;
+      case 60: /* cmd ::= CREATE AGGREGATE FUNCTION ids AS ids OUTPUTTYPE typename */
+{ setCreateFuncInfo(pInfo, TSDB_SQL_CREATE_FUNCTION, &yymsp[-4].minor.yy0, &yymsp[-2].minor.yy0, &yymsp[0].minor.yy153, 2);}
+        break;
+      case 61: /* cmd ::= CREATE USER ids PASS ids */
 { setCreateUserSql(pInfo, &yymsp[-2].minor.yy0, &yymsp[0].minor.yy0);}
         break;
-      case 61: /* pps ::= */
-      case 63: /* tseries ::= */ yytestcase(yyruleno==63);
-      case 65: /* dbs ::= */ yytestcase(yyruleno==65);
-      case 67: /* streams ::= */ yytestcase(yyruleno==67);
-      case 69: /* storage ::= */ yytestcase(yyruleno==69);
-      case 71: /* qtime ::= */ yytestcase(yyruleno==71);
-      case 73: /* users ::= */ yytestcase(yyruleno==73);
-      case 75: /* conns ::= */ yytestcase(yyruleno==75);
-      case 77: /* state ::= */ yytestcase(yyruleno==77);
+      case 62: /* pps ::= */
+      case 64: /* tseries ::= */ yytestcase(yyruleno==64);
+      case 66: /* dbs ::= */ yytestcase(yyruleno==66);
+      case 68: /* streams ::= */ yytestcase(yyruleno==68);
+      case 70: /* storage ::= */ yytestcase(yyruleno==70);
+      case 72: /* qtime ::= */ yytestcase(yyruleno==72);
+      case 74: /* users ::= */ yytestcase(yyruleno==74);
+      case 76: /* conns ::= */ yytestcase(yyruleno==76);
+      case 78: /* state ::= */ yytestcase(yyruleno==78);
 { yymsp[1].minor.yy0.n = 0;   }
         break;
-      case 62: /* pps ::= PPS INTEGER */
-      case 64: /* tseries ::= TSERIES INTEGER */ yytestcase(yyruleno==64);
-      case 66: /* dbs ::= DBS INTEGER */ yytestcase(yyruleno==66);
-      case 68: /* streams ::= STREAMS INTEGER */ yytestcase(yyruleno==68);
-      case 70: /* storage ::= STORAGE INTEGER */ yytestcase(yyruleno==70);
-      case 72: /* qtime ::= QTIME INTEGER */ yytestcase(yyruleno==72);
-      case 74: /* users ::= USERS INTEGER */ yytestcase(yyruleno==74);
-      case 76: /* conns ::= CONNS INTEGER */ yytestcase(yyruleno==76);
-      case 78: /* state ::= STATE ids */ yytestcase(yyruleno==78);
+      case 63: /* pps ::= PPS INTEGER */
+      case 65: /* tseries ::= TSERIES INTEGER */ yytestcase(yyruleno==65);
+      case 67: /* dbs ::= DBS INTEGER */ yytestcase(yyruleno==67);
+      case 69: /* streams ::= STREAMS INTEGER */ yytestcase(yyruleno==69);
+      case 71: /* storage ::= STORAGE INTEGER */ yytestcase(yyruleno==71);
+      case 73: /* qtime ::= QTIME INTEGER */ yytestcase(yyruleno==73);
+      case 75: /* users ::= USERS INTEGER */ yytestcase(yyruleno==75);
+      case 77: /* conns ::= CONNS INTEGER */ yytestcase(yyruleno==77);
+      case 79: /* state ::= STATE ids */ yytestcase(yyruleno==79);
 { yymsp[-1].minor.yy0 = yymsp[0].minor.yy0;     }
         break;
-      case 79: /* acct_optr ::= pps tseries storage streams qtime dbs users conns state */
-{
-<<<<<<< HEAD
-    yylhsminor.yy183.maxUsers   = (yymsp[-2].minor.yy0.n>0)?atoi(yymsp[-2].minor.yy0.z):-1;
-    yylhsminor.yy183.maxDbs     = (yymsp[-3].minor.yy0.n>0)?atoi(yymsp[-3].minor.yy0.z):-1;
-    yylhsminor.yy183.maxTimeSeries = (yymsp[-7].minor.yy0.n>0)?atoi(yymsp[-7].minor.yy0.z):-1;
-    yylhsminor.yy183.maxStreams = (yymsp[-5].minor.yy0.n>0)?atoi(yymsp[-5].minor.yy0.z):-1;
-    yylhsminor.yy183.maxPointsPerSecond     = (yymsp[-8].minor.yy0.n>0)?atoi(yymsp[-8].minor.yy0.z):-1;
-    yylhsminor.yy183.maxStorage = (yymsp[-6].minor.yy0.n>0)?strtoll(yymsp[-6].minor.yy0.z, NULL, 10):-1;
-    yylhsminor.yy183.maxQueryTime   = (yymsp[-4].minor.yy0.n>0)?strtoll(yymsp[-4].minor.yy0.z, NULL, 10):-1;
-    yylhsminor.yy183.maxConnections   = (yymsp[-1].minor.yy0.n>0)?atoi(yymsp[-1].minor.yy0.z):-1;
-    yylhsminor.yy183.stat    = yymsp[0].minor.yy0;
-}
-  yymsp[-8].minor.yy183 = yylhsminor.yy183;
-        break;
-      case 80: /* keep ::= KEEP tagitemlist */
-{ yymsp[-1].minor.yy193 = yymsp[0].minor.yy193; }
-        break;
-      case 81: /* cache ::= CACHE INTEGER */
-      case 82: /* replica ::= REPLICA INTEGER */ yytestcase(yyruleno==82);
-      case 83: /* quorum ::= QUORUM INTEGER */ yytestcase(yyruleno==83);
-      case 84: /* days ::= DAYS INTEGER */ yytestcase(yyruleno==84);
-      case 85: /* minrows ::= MINROWS INTEGER */ yytestcase(yyruleno==85);
-      case 86: /* maxrows ::= MAXROWS INTEGER */ yytestcase(yyruleno==86);
-      case 87: /* blocks ::= BLOCKS INTEGER */ yytestcase(yyruleno==87);
-      case 88: /* ctime ::= CTIME INTEGER */ yytestcase(yyruleno==88);
-      case 89: /* wal ::= WAL INTEGER */ yytestcase(yyruleno==89);
-      case 90: /* fsync ::= FSYNC INTEGER */ yytestcase(yyruleno==90);
-      case 91: /* comp ::= COMP INTEGER */ yytestcase(yyruleno==91);
-      case 92: /* prec ::= PRECISION STRING */ yytestcase(yyruleno==92);
-      case 93: /* update ::= UPDATE INTEGER */ yytestcase(yyruleno==93);
-      case 94: /* cachelast ::= CACHELAST INTEGER */ yytestcase(yyruleno==94);
-      case 95: /* partitions ::= PARTITIONS INTEGER */ yytestcase(yyruleno==95);
+      case 80: /* acct_optr ::= pps tseries storage streams qtime dbs users conns state */
+{
+    yylhsminor.yy211.maxUsers   = (yymsp[-2].minor.yy0.n>0)?atoi(yymsp[-2].minor.yy0.z):-1;
+    yylhsminor.yy211.maxDbs     = (yymsp[-3].minor.yy0.n>0)?atoi(yymsp[-3].minor.yy0.z):-1;
+    yylhsminor.yy211.maxTimeSeries = (yymsp[-7].minor.yy0.n>0)?atoi(yymsp[-7].minor.yy0.z):-1;
+    yylhsminor.yy211.maxStreams = (yymsp[-5].minor.yy0.n>0)?atoi(yymsp[-5].minor.yy0.z):-1;
+    yylhsminor.yy211.maxPointsPerSecond     = (yymsp[-8].minor.yy0.n>0)?atoi(yymsp[-8].minor.yy0.z):-1;
+    yylhsminor.yy211.maxStorage = (yymsp[-6].minor.yy0.n>0)?strtoll(yymsp[-6].minor.yy0.z, NULL, 10):-1;
+    yylhsminor.yy211.maxQueryTime   = (yymsp[-4].minor.yy0.n>0)?strtoll(yymsp[-4].minor.yy0.z, NULL, 10):-1;
+    yylhsminor.yy211.maxConnections   = (yymsp[-1].minor.yy0.n>0)?atoi(yymsp[-1].minor.yy0.z):-1;
+    yylhsminor.yy211.stat    = yymsp[0].minor.yy0;
+}
+  yymsp[-8].minor.yy211 = yylhsminor.yy211;
+        break;
+      case 81: /* keep ::= KEEP tagitemlist */
+{ yymsp[-1].minor.yy291 = yymsp[0].minor.yy291; }
+        break;
+      case 82: /* cache ::= CACHE INTEGER */
+      case 83: /* replica ::= REPLICA INTEGER */ yytestcase(yyruleno==83);
+      case 84: /* quorum ::= QUORUM INTEGER */ yytestcase(yyruleno==84);
+      case 85: /* days ::= DAYS INTEGER */ yytestcase(yyruleno==85);
+      case 86: /* minrows ::= MINROWS INTEGER */ yytestcase(yyruleno==86);
+      case 87: /* maxrows ::= MAXROWS INTEGER */ yytestcase(yyruleno==87);
+      case 88: /* blocks ::= BLOCKS INTEGER */ yytestcase(yyruleno==88);
+      case 89: /* ctime ::= CTIME INTEGER */ yytestcase(yyruleno==89);
+      case 90: /* wal ::= WAL INTEGER */ yytestcase(yyruleno==90);
+      case 91: /* fsync ::= FSYNC INTEGER */ yytestcase(yyruleno==91);
+      case 92: /* comp ::= COMP INTEGER */ yytestcase(yyruleno==92);
+      case 93: /* prec ::= PRECISION STRING */ yytestcase(yyruleno==93);
+      case 94: /* update ::= UPDATE INTEGER */ yytestcase(yyruleno==94);
+      case 95: /* cachelast ::= CACHELAST INTEGER */ yytestcase(yyruleno==95);
+      case 96: /* partitions ::= PARTITIONS INTEGER */ yytestcase(yyruleno==96);
 { yymsp[-1].minor.yy0 = yymsp[0].minor.yy0; }
         break;
-      case 96: /* db_optr ::= */
-{setDefaultCreateDbOption(&yymsp[1].minor.yy114); yymsp[1].minor.yy114.dbType = TSDB_DB_TYPE_DEFAULT;}
-        break;
-      case 97: /* db_optr ::= db_optr cache */
-{ yylhsminor.yy114 = yymsp[-1].minor.yy114; yylhsminor.yy114.cacheBlockSize = strtol(yymsp[0].minor.yy0.z, NULL, 10); }
-  yymsp[-1].minor.yy114 = yylhsminor.yy114;
-        break;
-      case 98: /* db_optr ::= db_optr replica */
-      case 115: /* alter_db_optr ::= alter_db_optr replica */ yytestcase(yyruleno==115);
-{ yylhsminor.yy114 = yymsp[-1].minor.yy114; yylhsminor.yy114.replica = strtol(yymsp[0].minor.yy0.z, NULL, 10); }
-  yymsp[-1].minor.yy114 = yylhsminor.yy114;
-        break;
-      case 99: /* db_optr ::= db_optr quorum */
-      case 116: /* alter_db_optr ::= alter_db_optr quorum */ yytestcase(yyruleno==116);
-{ yylhsminor.yy114 = yymsp[-1].minor.yy114; yylhsminor.yy114.quorum = strtol(yymsp[0].minor.yy0.z, NULL, 10); }
-  yymsp[-1].minor.yy114 = yylhsminor.yy114;
-        break;
-      case 100: /* db_optr ::= db_optr days */
-{ yylhsminor.yy114 = yymsp[-1].minor.yy114; yylhsminor.yy114.daysPerFile = strtol(yymsp[0].minor.yy0.z, NULL, 10); }
-  yymsp[-1].minor.yy114 = yylhsminor.yy114;
-        break;
-      case 101: /* db_optr ::= db_optr minrows */
-{ yylhsminor.yy114 = yymsp[-1].minor.yy114; yylhsminor.yy114.minRowsPerBlock = strtod(yymsp[0].minor.yy0.z, NULL); }
-  yymsp[-1].minor.yy114 = yylhsminor.yy114;
-        break;
-      case 102: /* db_optr ::= db_optr maxrows */
-{ yylhsminor.yy114 = yymsp[-1].minor.yy114; yylhsminor.yy114.maxRowsPerBlock = strtod(yymsp[0].minor.yy0.z, NULL); }
-  yymsp[-1].minor.yy114 = yylhsminor.yy114;
-        break;
-      case 103: /* db_optr ::= db_optr blocks */
-      case 118: /* alter_db_optr ::= alter_db_optr blocks */ yytestcase(yyruleno==118);
-{ yylhsminor.yy114 = yymsp[-1].minor.yy114; yylhsminor.yy114.numOfBlocks = strtol(yymsp[0].minor.yy0.z, NULL, 10); }
-  yymsp[-1].minor.yy114 = yylhsminor.yy114;
-        break;
-      case 104: /* db_optr ::= db_optr ctime */
-{ yylhsminor.yy114 = yymsp[-1].minor.yy114; yylhsminor.yy114.commitTime = strtol(yymsp[0].minor.yy0.z, NULL, 10); }
-  yymsp[-1].minor.yy114 = yylhsminor.yy114;
-        break;
-      case 105: /* db_optr ::= db_optr wal */
-      case 120: /* alter_db_optr ::= alter_db_optr wal */ yytestcase(yyruleno==120);
-{ yylhsminor.yy114 = yymsp[-1].minor.yy114; yylhsminor.yy114.walLevel = strtol(yymsp[0].minor.yy0.z, NULL, 10); }
-  yymsp[-1].minor.yy114 = yylhsminor.yy114;
-        break;
-      case 106: /* db_optr ::= db_optr fsync */
-      case 121: /* alter_db_optr ::= alter_db_optr fsync */ yytestcase(yyruleno==121);
-{ yylhsminor.yy114 = yymsp[-1].minor.yy114; yylhsminor.yy114.fsyncPeriod = strtol(yymsp[0].minor.yy0.z, NULL, 10); }
-  yymsp[-1].minor.yy114 = yylhsminor.yy114;
-        break;
-      case 107: /* db_optr ::= db_optr comp */
-      case 119: /* alter_db_optr ::= alter_db_optr comp */ yytestcase(yyruleno==119);
-{ yylhsminor.yy114 = yymsp[-1].minor.yy114; yylhsminor.yy114.compressionLevel = strtol(yymsp[0].minor.yy0.z, NULL, 10); }
-  yymsp[-1].minor.yy114 = yylhsminor.yy114;
-        break;
-      case 108: /* db_optr ::= db_optr prec */
-{ yylhsminor.yy114 = yymsp[-1].minor.yy114; yylhsminor.yy114.precision = yymsp[0].minor.yy0; }
-  yymsp[-1].minor.yy114 = yylhsminor.yy114;
-        break;
-      case 109: /* db_optr ::= db_optr keep */
-      case 117: /* alter_db_optr ::= alter_db_optr keep */ yytestcase(yyruleno==117);
-{ yylhsminor.yy114 = yymsp[-1].minor.yy114; yylhsminor.yy114.keep = yymsp[0].minor.yy193; }
-  yymsp[-1].minor.yy114 = yylhsminor.yy114;
-        break;
-      case 110: /* db_optr ::= db_optr update */
-      case 122: /* alter_db_optr ::= alter_db_optr update */ yytestcase(yyruleno==122);
-{ yylhsminor.yy114 = yymsp[-1].minor.yy114; yylhsminor.yy114.update = strtol(yymsp[0].minor.yy0.z, NULL, 10); }
-  yymsp[-1].minor.yy114 = yylhsminor.yy114;
-        break;
-      case 111: /* db_optr ::= db_optr cachelast */
-      case 123: /* alter_db_optr ::= alter_db_optr cachelast */ yytestcase(yyruleno==123);
-{ yylhsminor.yy114 = yymsp[-1].minor.yy114; yylhsminor.yy114.cachelast = strtol(yymsp[0].minor.yy0.z, NULL, 10); }
-  yymsp[-1].minor.yy114 = yylhsminor.yy114;
-        break;
-      case 112: /* topic_optr ::= db_optr */
-      case 124: /* alter_topic_optr ::= alter_db_optr */ yytestcase(yyruleno==124);
-{ yylhsminor.yy114 = yymsp[0].minor.yy114; yylhsminor.yy114.dbType = TSDB_DB_TYPE_TOPIC; }
-  yymsp[0].minor.yy114 = yylhsminor.yy114;
-        break;
-      case 113: /* topic_optr ::= topic_optr partitions */
-      case 125: /* alter_topic_optr ::= alter_topic_optr partitions */ yytestcase(yyruleno==125);
-{ yylhsminor.yy114 = yymsp[-1].minor.yy114; yylhsminor.yy114.partitions = strtol(yymsp[0].minor.yy0.z, NULL, 10); }
-  yymsp[-1].minor.yy114 = yylhsminor.yy114;
-        break;
-      case 114: /* alter_db_optr ::= */
-{ setDefaultCreateDbOption(&yymsp[1].minor.yy114); yymsp[1].minor.yy114.dbType = TSDB_DB_TYPE_DEFAULT;}
-        break;
-      case 126: /* typename ::= ids */
+      case 97: /* db_optr ::= */
+{setDefaultCreateDbOption(&yymsp[1].minor.yy122); yymsp[1].minor.yy122.dbType = TSDB_DB_TYPE_DEFAULT;}
+        break;
+      case 98: /* db_optr ::= db_optr cache */
+{ yylhsminor.yy122 = yymsp[-1].minor.yy122; yylhsminor.yy122.cacheBlockSize = strtol(yymsp[0].minor.yy0.z, NULL, 10); }
+  yymsp[-1].minor.yy122 = yylhsminor.yy122;
+        break;
+      case 99: /* db_optr ::= db_optr replica */
+      case 116: /* alter_db_optr ::= alter_db_optr replica */ yytestcase(yyruleno==116);
+{ yylhsminor.yy122 = yymsp[-1].minor.yy122; yylhsminor.yy122.replica = strtol(yymsp[0].minor.yy0.z, NULL, 10); }
+  yymsp[-1].minor.yy122 = yylhsminor.yy122;
+        break;
+      case 100: /* db_optr ::= db_optr quorum */
+      case 117: /* alter_db_optr ::= alter_db_optr quorum */ yytestcase(yyruleno==117);
+{ yylhsminor.yy122 = yymsp[-1].minor.yy122; yylhsminor.yy122.quorum = strtol(yymsp[0].minor.yy0.z, NULL, 10); }
+  yymsp[-1].minor.yy122 = yylhsminor.yy122;
+        break;
+      case 101: /* db_optr ::= db_optr days */
+{ yylhsminor.yy122 = yymsp[-1].minor.yy122; yylhsminor.yy122.daysPerFile = strtol(yymsp[0].minor.yy0.z, NULL, 10); }
+  yymsp[-1].minor.yy122 = yylhsminor.yy122;
+        break;
+      case 102: /* db_optr ::= db_optr minrows */
+{ yylhsminor.yy122 = yymsp[-1].minor.yy122; yylhsminor.yy122.minRowsPerBlock = strtod(yymsp[0].minor.yy0.z, NULL); }
+  yymsp[-1].minor.yy122 = yylhsminor.yy122;
+        break;
+      case 103: /* db_optr ::= db_optr maxrows */
+{ yylhsminor.yy122 = yymsp[-1].minor.yy122; yylhsminor.yy122.maxRowsPerBlock = strtod(yymsp[0].minor.yy0.z, NULL); }
+  yymsp[-1].minor.yy122 = yylhsminor.yy122;
+        break;
+      case 104: /* db_optr ::= db_optr blocks */
+      case 119: /* alter_db_optr ::= alter_db_optr blocks */ yytestcase(yyruleno==119);
+{ yylhsminor.yy122 = yymsp[-1].minor.yy122; yylhsminor.yy122.numOfBlocks = strtol(yymsp[0].minor.yy0.z, NULL, 10); }
+  yymsp[-1].minor.yy122 = yylhsminor.yy122;
+        break;
+      case 105: /* db_optr ::= db_optr ctime */
+{ yylhsminor.yy122 = yymsp[-1].minor.yy122; yylhsminor.yy122.commitTime = strtol(yymsp[0].minor.yy0.z, NULL, 10); }
+  yymsp[-1].minor.yy122 = yylhsminor.yy122;
+        break;
+      case 106: /* db_optr ::= db_optr wal */
+      case 121: /* alter_db_optr ::= alter_db_optr wal */ yytestcase(yyruleno==121);
+{ yylhsminor.yy122 = yymsp[-1].minor.yy122; yylhsminor.yy122.walLevel = strtol(yymsp[0].minor.yy0.z, NULL, 10); }
+  yymsp[-1].minor.yy122 = yylhsminor.yy122;
+        break;
+      case 107: /* db_optr ::= db_optr fsync */
+      case 122: /* alter_db_optr ::= alter_db_optr fsync */ yytestcase(yyruleno==122);
+{ yylhsminor.yy122 = yymsp[-1].minor.yy122; yylhsminor.yy122.fsyncPeriod = strtol(yymsp[0].minor.yy0.z, NULL, 10); }
+  yymsp[-1].minor.yy122 = yylhsminor.yy122;
+        break;
+      case 108: /* db_optr ::= db_optr comp */
+      case 120: /* alter_db_optr ::= alter_db_optr comp */ yytestcase(yyruleno==120);
+{ yylhsminor.yy122 = yymsp[-1].minor.yy122; yylhsminor.yy122.compressionLevel = strtol(yymsp[0].minor.yy0.z, NULL, 10); }
+  yymsp[-1].minor.yy122 = yylhsminor.yy122;
+        break;
+      case 109: /* db_optr ::= db_optr prec */
+{ yylhsminor.yy122 = yymsp[-1].minor.yy122; yylhsminor.yy122.precision = yymsp[0].minor.yy0; }
+  yymsp[-1].minor.yy122 = yylhsminor.yy122;
+        break;
+      case 110: /* db_optr ::= db_optr keep */
+      case 118: /* alter_db_optr ::= alter_db_optr keep */ yytestcase(yyruleno==118);
+{ yylhsminor.yy122 = yymsp[-1].minor.yy122; yylhsminor.yy122.keep = yymsp[0].minor.yy291; }
+  yymsp[-1].minor.yy122 = yylhsminor.yy122;
+        break;
+      case 111: /* db_optr ::= db_optr update */
+      case 123: /* alter_db_optr ::= alter_db_optr update */ yytestcase(yyruleno==123);
+{ yylhsminor.yy122 = yymsp[-1].minor.yy122; yylhsminor.yy122.update = strtol(yymsp[0].minor.yy0.z, NULL, 10); }
+  yymsp[-1].minor.yy122 = yylhsminor.yy122;
+        break;
+      case 112: /* db_optr ::= db_optr cachelast */
+      case 124: /* alter_db_optr ::= alter_db_optr cachelast */ yytestcase(yyruleno==124);
+{ yylhsminor.yy122 = yymsp[-1].minor.yy122; yylhsminor.yy122.cachelast = strtol(yymsp[0].minor.yy0.z, NULL, 10); }
+  yymsp[-1].minor.yy122 = yylhsminor.yy122;
+        break;
+      case 113: /* topic_optr ::= db_optr */
+      case 125: /* alter_topic_optr ::= alter_db_optr */ yytestcase(yyruleno==125);
+{ yylhsminor.yy122 = yymsp[0].minor.yy122; yylhsminor.yy122.dbType = TSDB_DB_TYPE_TOPIC; }
+  yymsp[0].minor.yy122 = yylhsminor.yy122;
+        break;
+      case 114: /* topic_optr ::= topic_optr partitions */
+      case 126: /* alter_topic_optr ::= alter_topic_optr partitions */ yytestcase(yyruleno==126);
+{ yylhsminor.yy122 = yymsp[-1].minor.yy122; yylhsminor.yy122.partitions = strtol(yymsp[0].minor.yy0.z, NULL, 10); }
+  yymsp[-1].minor.yy122 = yylhsminor.yy122;
+        break;
+      case 115: /* alter_db_optr ::= */
+{ setDefaultCreateDbOption(&yymsp[1].minor.yy122); yymsp[1].minor.yy122.dbType = TSDB_DB_TYPE_DEFAULT;}
+        break;
+      case 127: /* typename ::= ids */
 { 
   yymsp[0].minor.yy0.type = 0;
-  tSqlSetColumnType (&yylhsminor.yy27, &yymsp[0].minor.yy0);
-}
-  yymsp[0].minor.yy27 = yylhsminor.yy27;
-=======
-    yylhsminor.yy419.maxUsers   = (yymsp[-2].minor.yy0.n>0)?atoi(yymsp[-2].minor.yy0.z):-1;
-    yylhsminor.yy419.maxDbs     = (yymsp[-3].minor.yy0.n>0)?atoi(yymsp[-3].minor.yy0.z):-1;
-    yylhsminor.yy419.maxTimeSeries = (yymsp[-7].minor.yy0.n>0)?atoi(yymsp[-7].minor.yy0.z):-1;
-    yylhsminor.yy419.maxStreams = (yymsp[-5].minor.yy0.n>0)?atoi(yymsp[-5].minor.yy0.z):-1;
-    yylhsminor.yy419.maxPointsPerSecond     = (yymsp[-8].minor.yy0.n>0)?atoi(yymsp[-8].minor.yy0.z):-1;
-    yylhsminor.yy419.maxStorage = (yymsp[-6].minor.yy0.n>0)?strtoll(yymsp[-6].minor.yy0.z, NULL, 10):-1;
-    yylhsminor.yy419.maxQueryTime   = (yymsp[-4].minor.yy0.n>0)?strtoll(yymsp[-4].minor.yy0.z, NULL, 10):-1;
-    yylhsminor.yy419.maxConnections   = (yymsp[-1].minor.yy0.n>0)?atoi(yymsp[-1].minor.yy0.z):-1;
-    yylhsminor.yy419.stat    = yymsp[0].minor.yy0;
-}
-  yymsp[-8].minor.yy419 = yylhsminor.yy419;
-        break;
-      case 77: /* keep ::= KEEP tagitemlist */
-{ yymsp[-1].minor.yy429 = yymsp[0].minor.yy429; }
-        break;
-      case 78: /* cache ::= CACHE INTEGER */
-      case 79: /* replica ::= REPLICA INTEGER */ yytestcase(yyruleno==79);
-      case 80: /* quorum ::= QUORUM INTEGER */ yytestcase(yyruleno==80);
-      case 81: /* days ::= DAYS INTEGER */ yytestcase(yyruleno==81);
-      case 82: /* minrows ::= MINROWS INTEGER */ yytestcase(yyruleno==82);
-      case 83: /* maxrows ::= MAXROWS INTEGER */ yytestcase(yyruleno==83);
-      case 84: /* blocks ::= BLOCKS INTEGER */ yytestcase(yyruleno==84);
-      case 85: /* ctime ::= CTIME INTEGER */ yytestcase(yyruleno==85);
-      case 86: /* wal ::= WAL INTEGER */ yytestcase(yyruleno==86);
-      case 87: /* fsync ::= FSYNC INTEGER */ yytestcase(yyruleno==87);
-      case 88: /* comp ::= COMP INTEGER */ yytestcase(yyruleno==88);
-      case 89: /* prec ::= PRECISION STRING */ yytestcase(yyruleno==89);
-      case 90: /* update ::= UPDATE INTEGER */ yytestcase(yyruleno==90);
-      case 91: /* cachelast ::= CACHELAST INTEGER */ yytestcase(yyruleno==91);
-      case 92: /* partitions ::= PARTITIONS INTEGER */ yytestcase(yyruleno==92);
-{ yymsp[-1].minor.yy0 = yymsp[0].minor.yy0; }
-        break;
-      case 93: /* db_optr ::= */
-{setDefaultCreateDbOption(&yymsp[1].minor.yy94); yymsp[1].minor.yy94.dbType = TSDB_DB_TYPE_DEFAULT;}
-        break;
-      case 94: /* db_optr ::= db_optr cache */
-{ yylhsminor.yy94 = yymsp[-1].minor.yy94; yylhsminor.yy94.cacheBlockSize = strtol(yymsp[0].minor.yy0.z, NULL, 10); }
-  yymsp[-1].minor.yy94 = yylhsminor.yy94;
-        break;
-      case 95: /* db_optr ::= db_optr replica */
-      case 112: /* alter_db_optr ::= alter_db_optr replica */ yytestcase(yyruleno==112);
-{ yylhsminor.yy94 = yymsp[-1].minor.yy94; yylhsminor.yy94.replica = strtol(yymsp[0].minor.yy0.z, NULL, 10); }
-  yymsp[-1].minor.yy94 = yylhsminor.yy94;
-        break;
-      case 96: /* db_optr ::= db_optr quorum */
-      case 113: /* alter_db_optr ::= alter_db_optr quorum */ yytestcase(yyruleno==113);
-{ yylhsminor.yy94 = yymsp[-1].minor.yy94; yylhsminor.yy94.quorum = strtol(yymsp[0].minor.yy0.z, NULL, 10); }
-  yymsp[-1].minor.yy94 = yylhsminor.yy94;
-        break;
-      case 97: /* db_optr ::= db_optr days */
-{ yylhsminor.yy94 = yymsp[-1].minor.yy94; yylhsminor.yy94.daysPerFile = strtol(yymsp[0].minor.yy0.z, NULL, 10); }
-  yymsp[-1].minor.yy94 = yylhsminor.yy94;
-        break;
-      case 98: /* db_optr ::= db_optr minrows */
-{ yylhsminor.yy94 = yymsp[-1].minor.yy94; yylhsminor.yy94.minRowsPerBlock = strtod(yymsp[0].minor.yy0.z, NULL); }
-  yymsp[-1].minor.yy94 = yylhsminor.yy94;
-        break;
-      case 99: /* db_optr ::= db_optr maxrows */
-{ yylhsminor.yy94 = yymsp[-1].minor.yy94; yylhsminor.yy94.maxRowsPerBlock = strtod(yymsp[0].minor.yy0.z, NULL); }
-  yymsp[-1].minor.yy94 = yylhsminor.yy94;
-        break;
-      case 100: /* db_optr ::= db_optr blocks */
-      case 115: /* alter_db_optr ::= alter_db_optr blocks */ yytestcase(yyruleno==115);
-{ yylhsminor.yy94 = yymsp[-1].minor.yy94; yylhsminor.yy94.numOfBlocks = strtol(yymsp[0].minor.yy0.z, NULL, 10); }
-  yymsp[-1].minor.yy94 = yylhsminor.yy94;
-        break;
-      case 101: /* db_optr ::= db_optr ctime */
-{ yylhsminor.yy94 = yymsp[-1].minor.yy94; yylhsminor.yy94.commitTime = strtol(yymsp[0].minor.yy0.z, NULL, 10); }
-  yymsp[-1].minor.yy94 = yylhsminor.yy94;
-        break;
-      case 102: /* db_optr ::= db_optr wal */
-      case 117: /* alter_db_optr ::= alter_db_optr wal */ yytestcase(yyruleno==117);
-{ yylhsminor.yy94 = yymsp[-1].minor.yy94; yylhsminor.yy94.walLevel = strtol(yymsp[0].minor.yy0.z, NULL, 10); }
-  yymsp[-1].minor.yy94 = yylhsminor.yy94;
-        break;
-      case 103: /* db_optr ::= db_optr fsync */
-      case 118: /* alter_db_optr ::= alter_db_optr fsync */ yytestcase(yyruleno==118);
-{ yylhsminor.yy94 = yymsp[-1].minor.yy94; yylhsminor.yy94.fsyncPeriod = strtol(yymsp[0].minor.yy0.z, NULL, 10); }
-  yymsp[-1].minor.yy94 = yylhsminor.yy94;
-        break;
-      case 104: /* db_optr ::= db_optr comp */
-      case 116: /* alter_db_optr ::= alter_db_optr comp */ yytestcase(yyruleno==116);
-{ yylhsminor.yy94 = yymsp[-1].minor.yy94; yylhsminor.yy94.compressionLevel = strtol(yymsp[0].minor.yy0.z, NULL, 10); }
-  yymsp[-1].minor.yy94 = yylhsminor.yy94;
-        break;
-      case 105: /* db_optr ::= db_optr prec */
-{ yylhsminor.yy94 = yymsp[-1].minor.yy94; yylhsminor.yy94.precision = yymsp[0].minor.yy0; }
-  yymsp[-1].minor.yy94 = yylhsminor.yy94;
-        break;
-      case 106: /* db_optr ::= db_optr keep */
-      case 114: /* alter_db_optr ::= alter_db_optr keep */ yytestcase(yyruleno==114);
-{ yylhsminor.yy94 = yymsp[-1].minor.yy94; yylhsminor.yy94.keep = yymsp[0].minor.yy429; }
-  yymsp[-1].minor.yy94 = yylhsminor.yy94;
-        break;
-      case 107: /* db_optr ::= db_optr update */
-      case 119: /* alter_db_optr ::= alter_db_optr update */ yytestcase(yyruleno==119);
-{ yylhsminor.yy94 = yymsp[-1].minor.yy94; yylhsminor.yy94.update = strtol(yymsp[0].minor.yy0.z, NULL, 10); }
-  yymsp[-1].minor.yy94 = yylhsminor.yy94;
-        break;
-      case 108: /* db_optr ::= db_optr cachelast */
-      case 120: /* alter_db_optr ::= alter_db_optr cachelast */ yytestcase(yyruleno==120);
-{ yylhsminor.yy94 = yymsp[-1].minor.yy94; yylhsminor.yy94.cachelast = strtol(yymsp[0].minor.yy0.z, NULL, 10); }
-  yymsp[-1].minor.yy94 = yylhsminor.yy94;
-        break;
-      case 109: /* topic_optr ::= db_optr */
-      case 121: /* alter_topic_optr ::= alter_db_optr */ yytestcase(yyruleno==121);
-{ yylhsminor.yy94 = yymsp[0].minor.yy94; yylhsminor.yy94.dbType = TSDB_DB_TYPE_TOPIC; }
-  yymsp[0].minor.yy94 = yylhsminor.yy94;
-        break;
-      case 110: /* topic_optr ::= topic_optr partitions */
-      case 122: /* alter_topic_optr ::= alter_topic_optr partitions */ yytestcase(yyruleno==122);
-{ yylhsminor.yy94 = yymsp[-1].minor.yy94; yylhsminor.yy94.partitions = strtol(yymsp[0].minor.yy0.z, NULL, 10); }
-  yymsp[-1].minor.yy94 = yylhsminor.yy94;
-        break;
-      case 111: /* alter_db_optr ::= */
-{ setDefaultCreateDbOption(&yymsp[1].minor.yy94); yymsp[1].minor.yy94.dbType = TSDB_DB_TYPE_DEFAULT;}
-        break;
-      case 123: /* typename ::= ids */
-{ 
-  yymsp[0].minor.yy0.type = 0;
-  tSetColumnType (&yylhsminor.yy451, &yymsp[0].minor.yy0);
-}
-  yymsp[0].minor.yy451 = yylhsminor.yy451;
->>>>>>> 38a8cb7a
-        break;
-      case 127: /* typename ::= ids LP signed RP */
-{
-<<<<<<< HEAD
-  if (yymsp[-1].minor.yy473 <= 0) {
+  tSetColumnType (&yylhsminor.yy153, &yymsp[0].minor.yy0);
+}
+  yymsp[0].minor.yy153 = yylhsminor.yy153;
+        break;
+      case 128: /* typename ::= ids LP signed RP */
+{
+  if (yymsp[-1].minor.yy179 <= 0) {
     yymsp[-3].minor.yy0.type = 0;
-    tSqlSetColumnType(&yylhsminor.yy27, &yymsp[-3].minor.yy0);
+    tSetColumnType(&yylhsminor.yy153, &yymsp[-3].minor.yy0);
   } else {
-    yymsp[-3].minor.yy0.type = -yymsp[-1].minor.yy473;  // negative value of name length
-    tSqlSetColumnType(&yylhsminor.yy27, &yymsp[-3].minor.yy0);
+    yymsp[-3].minor.yy0.type = -yymsp[-1].minor.yy179;  // negative value of name length
+    tSetColumnType(&yylhsminor.yy153, &yymsp[-3].minor.yy0);
   }
 }
-  yymsp[-3].minor.yy27 = yylhsminor.yy27;
-=======
-  if (yymsp[-1].minor.yy481 <= 0) {
-    yymsp[-3].minor.yy0.type = 0;
-    tSetColumnType(&yylhsminor.yy451, &yymsp[-3].minor.yy0);
-  } else {
-    yymsp[-3].minor.yy0.type = -yymsp[-1].minor.yy481;  // negative value of name length
-    tSetColumnType(&yylhsminor.yy451, &yymsp[-3].minor.yy0);
-  }
-}
-  yymsp[-3].minor.yy451 = yylhsminor.yy451;
->>>>>>> 38a8cb7a
-        break;
-      case 128: /* typename ::= ids UNSIGNED */
+  yymsp[-3].minor.yy153 = yylhsminor.yy153;
+        break;
+      case 129: /* typename ::= ids UNSIGNED */
 {
   yymsp[-1].minor.yy0.type = 0;
   yymsp[-1].minor.yy0.n = ((yymsp[0].minor.yy0.z + yymsp[0].minor.yy0.n) - yymsp[-1].minor.yy0.z);
-<<<<<<< HEAD
-  tSqlSetColumnType (&yylhsminor.yy27, &yymsp[-1].minor.yy0);
-}
-  yymsp[-1].minor.yy27 = yylhsminor.yy27;
-        break;
-      case 129: /* signed ::= INTEGER */
-{ yylhsminor.yy473 = strtol(yymsp[0].minor.yy0.z, NULL, 10); }
-  yymsp[0].minor.yy473 = yylhsminor.yy473;
-        break;
-      case 130: /* signed ::= PLUS INTEGER */
-{ yymsp[-1].minor.yy473 = strtol(yymsp[0].minor.yy0.z, NULL, 10); }
-        break;
-      case 131: /* signed ::= MINUS INTEGER */
-{ yymsp[-1].minor.yy473 = -strtol(yymsp[0].minor.yy0.z, NULL, 10);}
-        break;
-      case 135: /* cmd ::= CREATE TABLE create_table_list */
-{ pInfo->type = TSDB_SQL_CREATE_TABLE; pInfo->pCreateTableInfo = yymsp[0].minor.yy190;}
-=======
-  tSetColumnType (&yylhsminor.yy451, &yymsp[-1].minor.yy0);
-}
-  yymsp[-1].minor.yy451 = yylhsminor.yy451;
-        break;
-      case 126: /* signed ::= INTEGER */
-{ yylhsminor.yy481 = strtol(yymsp[0].minor.yy0.z, NULL, 10); }
-  yymsp[0].minor.yy481 = yylhsminor.yy481;
-        break;
-      case 127: /* signed ::= PLUS INTEGER */
-{ yymsp[-1].minor.yy481 = strtol(yymsp[0].minor.yy0.z, NULL, 10); }
-        break;
-      case 128: /* signed ::= MINUS INTEGER */
-{ yymsp[-1].minor.yy481 = -strtol(yymsp[0].minor.yy0.z, NULL, 10);}
-        break;
-      case 132: /* cmd ::= CREATE TABLE create_table_list */
-{ pInfo->type = TSDB_SQL_CREATE_TABLE; pInfo->pCreateTableInfo = yymsp[0].minor.yy194;}
->>>>>>> 38a8cb7a
-        break;
-      case 136: /* create_table_list ::= create_from_stable */
+  tSetColumnType (&yylhsminor.yy153, &yymsp[-1].minor.yy0);
+}
+  yymsp[-1].minor.yy153 = yylhsminor.yy153;
+        break;
+      case 130: /* signed ::= INTEGER */
+{ yylhsminor.yy179 = strtol(yymsp[0].minor.yy0.z, NULL, 10); }
+  yymsp[0].minor.yy179 = yylhsminor.yy179;
+        break;
+      case 131: /* signed ::= PLUS INTEGER */
+{ yymsp[-1].minor.yy179 = strtol(yymsp[0].minor.yy0.z, NULL, 10); }
+        break;
+      case 132: /* signed ::= MINUS INTEGER */
+{ yymsp[-1].minor.yy179 = -strtol(yymsp[0].minor.yy0.z, NULL, 10);}
+        break;
+      case 136: /* cmd ::= CREATE TABLE create_table_list */
+{ pInfo->type = TSDB_SQL_CREATE_TABLE; pInfo->pCreateTableInfo = yymsp[0].minor.yy412;}
+        break;
+      case 137: /* create_table_list ::= create_from_stable */
 {
   SCreateTableSql* pCreateTable = calloc(1, sizeof(SCreateTableSql));
   pCreateTable->childTableInfo = taosArrayInit(4, sizeof(SCreatedTableInfo));
 
-<<<<<<< HEAD
-  taosArrayPush(pCreateTable->childTableInfo, &yymsp[0].minor.yy192);
+  taosArrayPush(pCreateTable->childTableInfo, &yymsp[0].minor.yy446);
   pCreateTable->type = TSQL_CREATE_TABLE_FROM_STABLE;
-  yylhsminor.yy190 = pCreateTable;
-}
-  yymsp[0].minor.yy190 = yylhsminor.yy190;
-=======
-  taosArrayPush(pCreateTable->childTableInfo, &yymsp[0].minor.yy252);
-  pCreateTable->type = TSQL_CREATE_TABLE_FROM_STABLE;
-  yylhsminor.yy194 = pCreateTable;
-}
-  yymsp[0].minor.yy194 = yylhsminor.yy194;
->>>>>>> 38a8cb7a
-        break;
-      case 137: /* create_table_list ::= create_table_list create_from_stable */
-{
-<<<<<<< HEAD
-  taosArrayPush(yymsp[-1].minor.yy190->childTableInfo, &yymsp[0].minor.yy192);
-  yylhsminor.yy190 = yymsp[-1].minor.yy190;
-}
-  yymsp[-1].minor.yy190 = yylhsminor.yy190;
-=======
-  taosArrayPush(yymsp[-1].minor.yy194->childTableInfo, &yymsp[0].minor.yy252);
-  yylhsminor.yy194 = yymsp[-1].minor.yy194;
-}
-  yymsp[-1].minor.yy194 = yylhsminor.yy194;
->>>>>>> 38a8cb7a
-        break;
-      case 138: /* create_table_args ::= ifnotexists ids cpxName LP columnlist RP */
-{
-<<<<<<< HEAD
-  yylhsminor.yy190 = tSetCreateSqlElems(yymsp[-1].minor.yy193, NULL, NULL, TSQL_CREATE_TABLE);
-  setSqlInfo(pInfo, yylhsminor.yy190, NULL, TSDB_SQL_CREATE_TABLE);
-=======
-  yylhsminor.yy194 = tSetCreateTableInfo(yymsp[-1].minor.yy429, NULL, NULL, TSQL_CREATE_TABLE);
-  setSqlInfo(pInfo, yylhsminor.yy194, NULL, TSDB_SQL_CREATE_TABLE);
->>>>>>> 38a8cb7a
+  yylhsminor.yy412 = pCreateTable;
+}
+  yymsp[0].minor.yy412 = yylhsminor.yy412;
+        break;
+      case 138: /* create_table_list ::= create_table_list create_from_stable */
+{
+  taosArrayPush(yymsp[-1].minor.yy412->childTableInfo, &yymsp[0].minor.yy446);
+  yylhsminor.yy412 = yymsp[-1].minor.yy412;
+}
+  yymsp[-1].minor.yy412 = yylhsminor.yy412;
+        break;
+      case 139: /* create_table_args ::= ifnotexists ids cpxName LP columnlist RP */
+{
+  yylhsminor.yy412 = tSetCreateTableInfo(yymsp[-1].minor.yy291, NULL, NULL, TSQL_CREATE_TABLE);
+  setSqlInfo(pInfo, yylhsminor.yy412, NULL, TSDB_SQL_CREATE_TABLE);
 
   yymsp[-4].minor.yy0.n += yymsp[-3].minor.yy0.n;
   setCreatedTableName(pInfo, &yymsp[-4].minor.yy0, &yymsp[-5].minor.yy0);
 }
-<<<<<<< HEAD
-  yymsp[-5].minor.yy190 = yylhsminor.yy190;
-=======
-  yymsp[-5].minor.yy194 = yylhsminor.yy194;
->>>>>>> 38a8cb7a
-        break;
-      case 139: /* create_stable_args ::= ifnotexists ids cpxName LP columnlist RP TAGS LP columnlist RP */
-{
-<<<<<<< HEAD
-  yylhsminor.yy190 = tSetCreateSqlElems(yymsp[-5].minor.yy193, yymsp[-1].minor.yy193, NULL, TSQL_CREATE_STABLE);
-  setSqlInfo(pInfo, yylhsminor.yy190, NULL, TSDB_SQL_CREATE_TABLE);
-=======
-  yylhsminor.yy194 = tSetCreateTableInfo(yymsp[-5].minor.yy429, yymsp[-1].minor.yy429, NULL, TSQL_CREATE_STABLE);
-  setSqlInfo(pInfo, yylhsminor.yy194, NULL, TSDB_SQL_CREATE_TABLE);
->>>>>>> 38a8cb7a
+  yymsp[-5].minor.yy412 = yylhsminor.yy412;
+        break;
+      case 140: /* create_stable_args ::= ifnotexists ids cpxName LP columnlist RP TAGS LP columnlist RP */
+{
+  yylhsminor.yy412 = tSetCreateTableInfo(yymsp[-5].minor.yy291, yymsp[-1].minor.yy291, NULL, TSQL_CREATE_STABLE);
+  setSqlInfo(pInfo, yylhsminor.yy412, NULL, TSDB_SQL_CREATE_TABLE);
 
   yymsp[-8].minor.yy0.n += yymsp[-7].minor.yy0.n;
   setCreatedTableName(pInfo, &yymsp[-8].minor.yy0, &yymsp[-9].minor.yy0);
 }
-<<<<<<< HEAD
-  yymsp[-9].minor.yy190 = yylhsminor.yy190;
-=======
-  yymsp[-9].minor.yy194 = yylhsminor.yy194;
->>>>>>> 38a8cb7a
-        break;
-      case 140: /* create_from_stable ::= ifnotexists ids cpxName USING ids cpxName TAGS LP tagitemlist RP */
+  yymsp[-9].minor.yy412 = yylhsminor.yy412;
+        break;
+      case 141: /* create_from_stable ::= ifnotexists ids cpxName USING ids cpxName TAGS LP tagitemlist RP */
 {
   yymsp[-5].minor.yy0.n += yymsp[-4].minor.yy0.n;
   yymsp[-8].minor.yy0.n += yymsp[-7].minor.yy0.n;
-<<<<<<< HEAD
-  yylhsminor.yy192 = createNewChildTableInfo(&yymsp[-5].minor.yy0, NULL, yymsp[-1].minor.yy193, &yymsp[-8].minor.yy0, &yymsp[-9].minor.yy0);
-}
-  yymsp[-9].minor.yy192 = yylhsminor.yy192;
-=======
-  yylhsminor.yy252 = createNewChildTableInfo(&yymsp[-5].minor.yy0, NULL, yymsp[-1].minor.yy429, &yymsp[-8].minor.yy0, &yymsp[-9].minor.yy0);
-}
-  yymsp[-9].minor.yy252 = yylhsminor.yy252;
->>>>>>> 38a8cb7a
-        break;
-      case 141: /* create_from_stable ::= ifnotexists ids cpxName USING ids cpxName LP tagNamelist RP TAGS LP tagitemlist RP */
+  yylhsminor.yy446 = createNewChildTableInfo(&yymsp[-5].minor.yy0, NULL, yymsp[-1].minor.yy291, &yymsp[-8].minor.yy0, &yymsp[-9].minor.yy0);
+}
+  yymsp[-9].minor.yy446 = yylhsminor.yy446;
+        break;
+      case 142: /* create_from_stable ::= ifnotexists ids cpxName USING ids cpxName LP tagNamelist RP TAGS LP tagitemlist RP */
 {
   yymsp[-8].minor.yy0.n += yymsp[-7].minor.yy0.n;
   yymsp[-11].minor.yy0.n += yymsp[-10].minor.yy0.n;
-<<<<<<< HEAD
-  yylhsminor.yy192 = createNewChildTableInfo(&yymsp[-8].minor.yy0, yymsp[-5].minor.yy193, yymsp[-1].minor.yy193, &yymsp[-11].minor.yy0, &yymsp[-12].minor.yy0);
-}
-  yymsp[-12].minor.yy192 = yylhsminor.yy192;
-        break;
-      case 142: /* tagNamelist ::= tagNamelist COMMA ids */
-{taosArrayPush(yymsp[-2].minor.yy193, &yymsp[0].minor.yy0); yylhsminor.yy193 = yymsp[-2].minor.yy193;  }
-  yymsp[-2].minor.yy193 = yylhsminor.yy193;
-        break;
-      case 143: /* tagNamelist ::= ids */
-{yylhsminor.yy193 = taosArrayInit(4, sizeof(SStrToken)); taosArrayPush(yylhsminor.yy193, &yymsp[0].minor.yy0);}
-  yymsp[0].minor.yy193 = yylhsminor.yy193;
-=======
-  yylhsminor.yy252 = createNewChildTableInfo(&yymsp[-8].minor.yy0, yymsp[-5].minor.yy429, yymsp[-1].minor.yy429, &yymsp[-11].minor.yy0, &yymsp[-12].minor.yy0);
-}
-  yymsp[-12].minor.yy252 = yylhsminor.yy252;
-        break;
-      case 139: /* tagNamelist ::= tagNamelist COMMA ids */
-{taosArrayPush(yymsp[-2].minor.yy429, &yymsp[0].minor.yy0); yylhsminor.yy429 = yymsp[-2].minor.yy429;  }
-  yymsp[-2].minor.yy429 = yylhsminor.yy429;
-        break;
-      case 140: /* tagNamelist ::= ids */
-{yylhsminor.yy429 = taosArrayInit(4, sizeof(SStrToken)); taosArrayPush(yylhsminor.yy429, &yymsp[0].minor.yy0);}
-  yymsp[0].minor.yy429 = yylhsminor.yy429;
->>>>>>> 38a8cb7a
-        break;
-      case 144: /* create_table_args ::= ifnotexists ids cpxName AS select */
-{
-<<<<<<< HEAD
-  yylhsminor.yy190 = tSetCreateSqlElems(NULL, NULL, yymsp[0].minor.yy288, TSQL_CREATE_STREAM);
-  setSqlInfo(pInfo, yylhsminor.yy190, NULL, TSDB_SQL_CREATE_TABLE);
-=======
-  yylhsminor.yy194 = tSetCreateTableInfo(NULL, NULL, yymsp[0].minor.yy254, TSQL_CREATE_STREAM);
-  setSqlInfo(pInfo, yylhsminor.yy194, NULL, TSDB_SQL_CREATE_TABLE);
->>>>>>> 38a8cb7a
+  yylhsminor.yy446 = createNewChildTableInfo(&yymsp[-8].minor.yy0, yymsp[-5].minor.yy291, yymsp[-1].minor.yy291, &yymsp[-11].minor.yy0, &yymsp[-12].minor.yy0);
+}
+  yymsp[-12].minor.yy446 = yylhsminor.yy446;
+        break;
+      case 143: /* tagNamelist ::= tagNamelist COMMA ids */
+{taosArrayPush(yymsp[-2].minor.yy291, &yymsp[0].minor.yy0); yylhsminor.yy291 = yymsp[-2].minor.yy291;  }
+  yymsp[-2].minor.yy291 = yylhsminor.yy291;
+        break;
+      case 144: /* tagNamelist ::= ids */
+{yylhsminor.yy291 = taosArrayInit(4, sizeof(SStrToken)); taosArrayPush(yylhsminor.yy291, &yymsp[0].minor.yy0);}
+  yymsp[0].minor.yy291 = yylhsminor.yy291;
+        break;
+      case 145: /* create_table_args ::= ifnotexists ids cpxName AS select */
+{
+  yylhsminor.yy412 = tSetCreateTableInfo(NULL, NULL, yymsp[0].minor.yy110, TSQL_CREATE_STREAM);
+  setSqlInfo(pInfo, yylhsminor.yy412, NULL, TSDB_SQL_CREATE_TABLE);
 
   yymsp[-3].minor.yy0.n += yymsp[-2].minor.yy0.n;
   setCreatedTableName(pInfo, &yymsp[-3].minor.yy0, &yymsp[-4].minor.yy0);
 }
-<<<<<<< HEAD
-  yymsp[-4].minor.yy190 = yylhsminor.yy190;
-        break;
-      case 145: /* columnlist ::= columnlist COMMA column */
-{taosArrayPush(yymsp[-2].minor.yy193, &yymsp[0].minor.yy27); yylhsminor.yy193 = yymsp[-2].minor.yy193;  }
-  yymsp[-2].minor.yy193 = yylhsminor.yy193;
-        break;
-      case 146: /* columnlist ::= column */
-{yylhsminor.yy193 = taosArrayInit(4, sizeof(TAOS_FIELD)); taosArrayPush(yylhsminor.yy193, &yymsp[0].minor.yy27);}
-  yymsp[0].minor.yy193 = yylhsminor.yy193;
-=======
-  yymsp[-4].minor.yy194 = yylhsminor.yy194;
-        break;
-      case 142: /* columnlist ::= columnlist COMMA column */
-{taosArrayPush(yymsp[-2].minor.yy429, &yymsp[0].minor.yy451); yylhsminor.yy429 = yymsp[-2].minor.yy429;  }
-  yymsp[-2].minor.yy429 = yylhsminor.yy429;
-        break;
-      case 143: /* columnlist ::= column */
-{yylhsminor.yy429 = taosArrayInit(4, sizeof(TAOS_FIELD)); taosArrayPush(yylhsminor.yy429, &yymsp[0].minor.yy451);}
-  yymsp[0].minor.yy429 = yylhsminor.yy429;
->>>>>>> 38a8cb7a
-        break;
-      case 147: /* column ::= ids typename */
-{
-<<<<<<< HEAD
-  tSqlSetColumnInfo(&yylhsminor.yy27, &yymsp[-1].minor.yy0, &yymsp[0].minor.yy27);
-}
-  yymsp[-1].minor.yy27 = yylhsminor.yy27;
-        break;
-      case 148: /* tagitemlist ::= tagitemlist COMMA tagitem */
-{ yylhsminor.yy193 = tVariantListAppend(yymsp[-2].minor.yy193, &yymsp[0].minor.yy442, -1);    }
-  yymsp[-2].minor.yy193 = yylhsminor.yy193;
-        break;
-      case 149: /* tagitemlist ::= tagitem */
-{ yylhsminor.yy193 = tVariantListAppend(NULL, &yymsp[0].minor.yy442, -1); }
-  yymsp[0].minor.yy193 = yylhsminor.yy193;
-        break;
-      case 150: /* tagitem ::= INTEGER */
-      case 151: /* tagitem ::= FLOAT */ yytestcase(yyruleno==151);
-      case 152: /* tagitem ::= STRING */ yytestcase(yyruleno==152);
-      case 153: /* tagitem ::= BOOL */ yytestcase(yyruleno==153);
-{ toTSDBType(yymsp[0].minor.yy0.type); tVariantCreate(&yylhsminor.yy442, &yymsp[0].minor.yy0); }
-  yymsp[0].minor.yy442 = yylhsminor.yy442;
-        break;
-      case 154: /* tagitem ::= NULL */
-{ yymsp[0].minor.yy0.type = 0; tVariantCreate(&yylhsminor.yy442, &yymsp[0].minor.yy0); }
-  yymsp[0].minor.yy442 = yylhsminor.yy442;
-=======
-  tSetColumnInfo(&yylhsminor.yy451, &yymsp[-1].minor.yy0, &yymsp[0].minor.yy451);
-}
-  yymsp[-1].minor.yy451 = yylhsminor.yy451;
-        break;
-      case 145: /* tagitemlist ::= tagitemlist COMMA tagitem */
-{ yylhsminor.yy429 = tVariantListAppend(yymsp[-2].minor.yy429, &yymsp[0].minor.yy218, -1);    }
-  yymsp[-2].minor.yy429 = yylhsminor.yy429;
-        break;
-      case 146: /* tagitemlist ::= tagitem */
-{ yylhsminor.yy429 = tVariantListAppend(NULL, &yymsp[0].minor.yy218, -1); }
-  yymsp[0].minor.yy429 = yylhsminor.yy429;
-        break;
-      case 147: /* tagitem ::= INTEGER */
-      case 148: /* tagitem ::= FLOAT */ yytestcase(yyruleno==148);
-      case 149: /* tagitem ::= STRING */ yytestcase(yyruleno==149);
-      case 150: /* tagitem ::= BOOL */ yytestcase(yyruleno==150);
-{ toTSDBType(yymsp[0].minor.yy0.type); tVariantCreate(&yylhsminor.yy218, &yymsp[0].minor.yy0); }
-  yymsp[0].minor.yy218 = yylhsminor.yy218;
-        break;
-      case 151: /* tagitem ::= NULL */
-{ yymsp[0].minor.yy0.type = 0; tVariantCreate(&yylhsminor.yy218, &yymsp[0].minor.yy0); }
-  yymsp[0].minor.yy218 = yylhsminor.yy218;
->>>>>>> 38a8cb7a
-        break;
-      case 155: /* tagitem ::= MINUS INTEGER */
-      case 156: /* tagitem ::= MINUS FLOAT */ yytestcase(yyruleno==156);
-      case 157: /* tagitem ::= PLUS INTEGER */ yytestcase(yyruleno==157);
-      case 158: /* tagitem ::= PLUS FLOAT */ yytestcase(yyruleno==158);
+  yymsp[-4].minor.yy412 = yylhsminor.yy412;
+        break;
+      case 146: /* columnlist ::= columnlist COMMA column */
+{taosArrayPush(yymsp[-2].minor.yy291, &yymsp[0].minor.yy153); yylhsminor.yy291 = yymsp[-2].minor.yy291;  }
+  yymsp[-2].minor.yy291 = yylhsminor.yy291;
+        break;
+      case 147: /* columnlist ::= column */
+{yylhsminor.yy291 = taosArrayInit(4, sizeof(TAOS_FIELD)); taosArrayPush(yylhsminor.yy291, &yymsp[0].minor.yy153);}
+  yymsp[0].minor.yy291 = yylhsminor.yy291;
+        break;
+      case 148: /* column ::= ids typename */
+{
+  tSetColumnInfo(&yylhsminor.yy153, &yymsp[-1].minor.yy0, &yymsp[0].minor.yy153);
+}
+  yymsp[-1].minor.yy153 = yylhsminor.yy153;
+        break;
+      case 149: /* tagitemlist ::= tagitemlist COMMA tagitem */
+{ yylhsminor.yy291 = tVariantListAppend(yymsp[-2].minor.yy291, &yymsp[0].minor.yy216, -1);    }
+  yymsp[-2].minor.yy291 = yylhsminor.yy291;
+        break;
+      case 150: /* tagitemlist ::= tagitem */
+{ yylhsminor.yy291 = tVariantListAppend(NULL, &yymsp[0].minor.yy216, -1); }
+  yymsp[0].minor.yy291 = yylhsminor.yy291;
+        break;
+      case 151: /* tagitem ::= INTEGER */
+      case 152: /* tagitem ::= FLOAT */ yytestcase(yyruleno==152);
+      case 153: /* tagitem ::= STRING */ yytestcase(yyruleno==153);
+      case 154: /* tagitem ::= BOOL */ yytestcase(yyruleno==154);
+{ toTSDBType(yymsp[0].minor.yy0.type); tVariantCreate(&yylhsminor.yy216, &yymsp[0].minor.yy0); }
+  yymsp[0].minor.yy216 = yylhsminor.yy216;
+        break;
+      case 155: /* tagitem ::= NULL */
+{ yymsp[0].minor.yy0.type = 0; tVariantCreate(&yylhsminor.yy216, &yymsp[0].minor.yy0); }
+  yymsp[0].minor.yy216 = yylhsminor.yy216;
+        break;
+      case 156: /* tagitem ::= MINUS INTEGER */
+      case 157: /* tagitem ::= MINUS FLOAT */ yytestcase(yyruleno==157);
+      case 158: /* tagitem ::= PLUS INTEGER */ yytestcase(yyruleno==158);
+      case 159: /* tagitem ::= PLUS FLOAT */ yytestcase(yyruleno==159);
 {
     yymsp[-1].minor.yy0.n += yymsp[0].minor.yy0.n;
     yymsp[-1].minor.yy0.type = yymsp[0].minor.yy0.type;
     toTSDBType(yymsp[-1].minor.yy0.type);
-<<<<<<< HEAD
-    tVariantCreate(&yylhsminor.yy442, &yymsp[-1].minor.yy0);
-}
-  yymsp[-1].minor.yy442 = yylhsminor.yy442;
-=======
-    tVariantCreate(&yylhsminor.yy218, &yymsp[-1].minor.yy0);
-}
-  yymsp[-1].minor.yy218 = yylhsminor.yy218;
->>>>>>> 38a8cb7a
-        break;
-      case 159: /* select ::= SELECT selcollist from where_opt interval_opt session_option fill_opt sliding_opt groupby_opt orderby_opt having_opt slimit_opt limit_opt */
-{
-<<<<<<< HEAD
-  yylhsminor.yy288 = tSetQuerySqlNode(&yymsp[-12].minor.yy0, yymsp[-11].minor.yy178, yymsp[-10].minor.yy193, yymsp[-9].minor.yy134, yymsp[-4].minor.yy193, yymsp[-3].minor.yy193, &yymsp[-8].minor.yy392, &yymsp[-7].minor.yy447, &yymsp[-5].minor.yy0, yymsp[-6].minor.yy193, &yymsp[0].minor.yy482, &yymsp[-1].minor.yy482);
-}
-  yymsp[-12].minor.yy288 = yylhsminor.yy288;
-        break;
-      case 160: /* union ::= select */
-{ yylhsminor.yy21 = setSubclause(NULL, yymsp[0].minor.yy288); }
-  yymsp[0].minor.yy21 = yylhsminor.yy21;
-        break;
-      case 161: /* union ::= LP union RP */
-{ yymsp[-2].minor.yy21 = yymsp[-1].minor.yy21; }
-        break;
-      case 162: /* union ::= union UNION ALL select */
-{ yylhsminor.yy21 = appendSelectClause(yymsp[-3].minor.yy21, yymsp[0].minor.yy288); }
-  yymsp[-3].minor.yy21 = yylhsminor.yy21;
-        break;
-      case 163: /* union ::= union UNION ALL LP select RP */
-{ yylhsminor.yy21 = appendSelectClause(yymsp[-5].minor.yy21, yymsp[-1].minor.yy288); }
-  yymsp[-5].minor.yy21 = yylhsminor.yy21;
+    tVariantCreate(&yylhsminor.yy216, &yymsp[-1].minor.yy0);
+}
+  yymsp[-1].minor.yy216 = yylhsminor.yy216;
+        break;
+      case 160: /* select ::= SELECT selcollist from where_opt interval_opt session_option fill_opt sliding_opt groupby_opt orderby_opt having_opt slimit_opt limit_opt */
+{
+  yylhsminor.yy110 = tSetQuerySqlNode(&yymsp[-12].minor.yy0, yymsp[-11].minor.yy291, yymsp[-10].minor.yy232, yymsp[-9].minor.yy436, yymsp[-4].minor.yy291, yymsp[-3].minor.yy291, &yymsp[-8].minor.yy400, &yymsp[-7].minor.yy139, &yymsp[-5].minor.yy0, yymsp[-6].minor.yy291, &yymsp[0].minor.yy74, &yymsp[-1].minor.yy74);
+}
+  yymsp[-12].minor.yy110 = yylhsminor.yy110;
+        break;
+      case 161: /* select ::= LP select RP */
+{yymsp[-2].minor.yy110 = yymsp[-1].minor.yy110;}
+        break;
+      case 162: /* union ::= select */
+{ yylhsminor.yy154 = setSubclause(NULL, yymsp[0].minor.yy110); }
+  yymsp[0].minor.yy154 = yylhsminor.yy154;
+        break;
+      case 163: /* union ::= union UNION ALL select */
+{ yylhsminor.yy154 = appendSelectClause(yymsp[-3].minor.yy154, yymsp[0].minor.yy110); }
+  yymsp[-3].minor.yy154 = yylhsminor.yy154;
         break;
       case 164: /* cmd ::= union */
-{ setSqlInfo(pInfo, yymsp[0].minor.yy21, NULL, TSDB_SQL_SELECT); }
+{ setSqlInfo(pInfo, yymsp[0].minor.yy154, NULL, TSDB_SQL_SELECT); }
         break;
       case 165: /* select ::= SELECT selcollist */
 {
-  yylhsminor.yy288 = tSetQuerySqlNode(&yymsp[-1].minor.yy0, yymsp[0].minor.yy178, NULL, NULL, NULL, NULL, NULL, NULL, NULL, NULL, NULL, NULL);
-}
-  yymsp[-1].minor.yy288 = yylhsminor.yy288;
+  yylhsminor.yy110 = tSetQuerySqlNode(&yymsp[-1].minor.yy0, yymsp[0].minor.yy291, NULL, NULL, NULL, NULL, NULL, NULL, NULL, NULL, NULL, NULL);
+}
+  yymsp[-1].minor.yy110 = yylhsminor.yy110;
         break;
       case 166: /* sclp ::= selcollist COMMA */
-{yylhsminor.yy178 = yymsp[-1].minor.yy178;}
-  yymsp[-1].minor.yy178 = yylhsminor.yy178;
+{yylhsminor.yy291 = yymsp[-1].minor.yy291;}
+  yymsp[-1].minor.yy291 = yylhsminor.yy291;
         break;
       case 167: /* sclp ::= */
-{yymsp[1].minor.yy178 = 0;}
+      case 192: /* orderby_opt ::= */ yytestcase(yyruleno==192);
+{yymsp[1].minor.yy291 = 0;}
         break;
       case 168: /* selcollist ::= sclp distinct expr as */
 {
-   yylhsminor.yy178 = tSqlExprListAppend(yymsp[-3].minor.yy178, yymsp[-1].minor.yy134,  yymsp[-2].minor.yy0.n? &yymsp[-2].minor.yy0:0, yymsp[0].minor.yy0.n?&yymsp[0].minor.yy0:0);
-}
-  yymsp[-3].minor.yy178 = yylhsminor.yy178;
+   yylhsminor.yy291 = tSqlExprListAppend(yymsp[-3].minor.yy291, yymsp[-1].minor.yy436,  yymsp[-2].minor.yy0.n? &yymsp[-2].minor.yy0:0, yymsp[0].minor.yy0.n?&yymsp[0].minor.yy0:0);
+}
+  yymsp[-3].minor.yy291 = yylhsminor.yy291;
         break;
       case 169: /* selcollist ::= sclp STAR */
 {
-   tSQLExpr *pNode = tSqlExprIdValueCreate(NULL, TK_ALL);
-   yylhsminor.yy178 = tSqlExprListAppend(yymsp[-1].minor.yy178, pNode, 0, 0);
-}
-  yymsp[-1].minor.yy178 = yylhsminor.yy178;
+   tSqlExpr *pNode = tSqlExprCreateIdValue(NULL, TK_ALL);
+   yylhsminor.yy291 = tSqlExprListAppend(yymsp[-1].minor.yy291, pNode, 0, 0);
+}
+  yymsp[-1].minor.yy291 = yylhsminor.yy291;
         break;
       case 170: /* as ::= AS ids */
 { yymsp[-1].minor.yy0 = yymsp[0].minor.yy0;    }
@@ -4383,681 +2979,327 @@
   yymsp[0].minor.yy0 = yylhsminor.yy0;
         break;
       case 175: /* from ::= FROM tablelist */
-{yymsp[-1].minor.yy193 = yymsp[0].minor.yy193;}
-=======
-  yylhsminor.yy254 = tSetQuerySqlNode(&yymsp[-12].minor.yy0, yymsp[-11].minor.yy429, yymsp[-10].minor.yy70, yymsp[-9].minor.yy170, yymsp[-4].minor.yy429, yymsp[-3].minor.yy429, &yymsp[-8].minor.yy220, &yymsp[-7].minor.yy87, &yymsp[-5].minor.yy0, yymsp[-6].minor.yy429, &yymsp[0].minor.yy18, &yymsp[-1].minor.yy18);
-}
-  yymsp[-12].minor.yy254 = yylhsminor.yy254;
-        break;
-      case 157: /* select ::= LP select RP */
-{yymsp[-2].minor.yy254 = yymsp[-1].minor.yy254;}
-        break;
-      case 158: /* union ::= select */
-{ yylhsminor.yy141 = setSubclause(NULL, yymsp[0].minor.yy254); }
-  yymsp[0].minor.yy141 = yylhsminor.yy141;
-        break;
-      case 159: /* union ::= union UNION ALL select */
-{ yylhsminor.yy141 = appendSelectClause(yymsp[-3].minor.yy141, yymsp[0].minor.yy254); }
-  yymsp[-3].minor.yy141 = yylhsminor.yy141;
-        break;
-      case 160: /* cmd ::= union */
-{ setSqlInfo(pInfo, yymsp[0].minor.yy141, NULL, TSDB_SQL_SELECT); }
-        break;
-      case 161: /* select ::= SELECT selcollist */
-{
-  yylhsminor.yy254 = tSetQuerySqlNode(&yymsp[-1].minor.yy0, yymsp[0].minor.yy429, NULL, NULL, NULL, NULL, NULL, NULL, NULL, NULL, NULL, NULL);
-}
-  yymsp[-1].minor.yy254 = yylhsminor.yy254;
-        break;
-      case 162: /* sclp ::= selcollist COMMA */
-{yylhsminor.yy429 = yymsp[-1].minor.yy429;}
-  yymsp[-1].minor.yy429 = yylhsminor.yy429;
-        break;
-      case 163: /* sclp ::= */
-      case 188: /* orderby_opt ::= */ yytestcase(yyruleno==188);
-{yymsp[1].minor.yy429 = 0;}
-        break;
-      case 164: /* selcollist ::= sclp distinct expr as */
-{
-   yylhsminor.yy429 = tSqlExprListAppend(yymsp[-3].minor.yy429, yymsp[-1].minor.yy170,  yymsp[-2].minor.yy0.n? &yymsp[-2].minor.yy0:0, yymsp[0].minor.yy0.n?&yymsp[0].minor.yy0:0);
-}
-  yymsp[-3].minor.yy429 = yylhsminor.yy429;
-        break;
-      case 165: /* selcollist ::= sclp STAR */
-{
-   tSqlExpr *pNode = tSqlExprCreateIdValue(NULL, TK_ALL);
-   yylhsminor.yy429 = tSqlExprListAppend(yymsp[-1].minor.yy429, pNode, 0, 0);
-}
-  yymsp[-1].minor.yy429 = yylhsminor.yy429;
-        break;
-      case 166: /* as ::= AS ids */
-{ yymsp[-1].minor.yy0 = yymsp[0].minor.yy0;    }
-        break;
-      case 167: /* as ::= ids */
-{ yylhsminor.yy0 = yymsp[0].minor.yy0;    }
-  yymsp[0].minor.yy0 = yylhsminor.yy0;
-        break;
-      case 168: /* as ::= */
-{ yymsp[1].minor.yy0.n = 0;  }
-        break;
-      case 169: /* distinct ::= DISTINCT */
-{ yylhsminor.yy0 = yymsp[0].minor.yy0;  }
-  yymsp[0].minor.yy0 = yylhsminor.yy0;
-        break;
-      case 171: /* from ::= FROM tablelist */
-{yymsp[-1].minor.yy70 = yymsp[0].minor.yy429;}
-        break;
-      case 172: /* from ::= FROM LP union RP */
-{yymsp[-3].minor.yy70 = yymsp[-1].minor.yy141;}
->>>>>>> 38a8cb7a
-        break;
-      case 176: /* tablelist ::= ids cpxName */
+{yymsp[-1].minor.yy232 = yymsp[0].minor.yy291;}
+        break;
+      case 176: /* from ::= FROM LP union RP */
+{yymsp[-3].minor.yy232 = yymsp[-1].minor.yy154;}
+        break;
+      case 177: /* tablelist ::= ids cpxName */
 {
   toTSDBType(yymsp[-1].minor.yy0.type);
   yymsp[-1].minor.yy0.n += yymsp[0].minor.yy0.n;
-<<<<<<< HEAD
-  yylhsminor.yy193 = tVariantListAppendToken(NULL, &yymsp[-1].minor.yy0, -1);
-  yylhsminor.yy193 = tVariantListAppendToken(yylhsminor.yy193, &yymsp[-1].minor.yy0, -1);  // table alias name
-}
-  yymsp[-1].minor.yy193 = yylhsminor.yy193;
-=======
-  yylhsminor.yy429 = setTableNameList(NULL, &yymsp[-1].minor.yy0, NULL);
-}
-  yymsp[-1].minor.yy429 = yylhsminor.yy429;
->>>>>>> 38a8cb7a
-        break;
-      case 177: /* tablelist ::= ids cpxName ids */
+  yylhsminor.yy291 = setTableNameList(NULL, &yymsp[-1].minor.yy0, NULL);
+}
+  yymsp[-1].minor.yy291 = yylhsminor.yy291;
+        break;
+      case 178: /* tablelist ::= ids cpxName ids */
 {
   toTSDBType(yymsp[-2].minor.yy0.type);
   toTSDBType(yymsp[0].minor.yy0.type);
   yymsp[-2].minor.yy0.n += yymsp[-1].minor.yy0.n;
-<<<<<<< HEAD
-  yylhsminor.yy193 = tVariantListAppendToken(NULL, &yymsp[-2].minor.yy0, -1);
-  yylhsminor.yy193 = tVariantListAppendToken(yylhsminor.yy193, &yymsp[0].minor.yy0, -1);
-}
-  yymsp[-2].minor.yy193 = yylhsminor.yy193;
-=======
-  yylhsminor.yy429 = setTableNameList(NULL, &yymsp[-2].minor.yy0, &yymsp[0].minor.yy0);
-}
-  yymsp[-2].minor.yy429 = yylhsminor.yy429;
->>>>>>> 38a8cb7a
-        break;
-      case 178: /* tablelist ::= tablelist COMMA ids cpxName */
+  yylhsminor.yy291 = setTableNameList(NULL, &yymsp[-2].minor.yy0, &yymsp[0].minor.yy0);
+}
+  yymsp[-2].minor.yy291 = yylhsminor.yy291;
+        break;
+      case 179: /* tablelist ::= tablelist COMMA ids cpxName */
 {
   toTSDBType(yymsp[-1].minor.yy0.type);
   yymsp[-1].minor.yy0.n += yymsp[0].minor.yy0.n;
-<<<<<<< HEAD
-  yylhsminor.yy193 = tVariantListAppendToken(yymsp[-3].minor.yy193, &yymsp[-1].minor.yy0, -1);
-  yylhsminor.yy193 = tVariantListAppendToken(yylhsminor.yy193, &yymsp[-1].minor.yy0, -1);
-}
-  yymsp[-3].minor.yy193 = yylhsminor.yy193;
-=======
-  yylhsminor.yy429 = setTableNameList(yymsp[-3].minor.yy429, &yymsp[-1].minor.yy0, NULL);
-}
-  yymsp[-3].minor.yy429 = yylhsminor.yy429;
->>>>>>> 38a8cb7a
-        break;
-      case 179: /* tablelist ::= tablelist COMMA ids cpxName ids */
+  yylhsminor.yy291 = setTableNameList(yymsp[-3].minor.yy291, &yymsp[-1].minor.yy0, NULL);
+}
+  yymsp[-3].minor.yy291 = yylhsminor.yy291;
+        break;
+      case 180: /* tablelist ::= tablelist COMMA ids cpxName ids */
 {
   toTSDBType(yymsp[-2].minor.yy0.type);
   toTSDBType(yymsp[0].minor.yy0.type);
   yymsp[-2].minor.yy0.n += yymsp[-1].minor.yy0.n;
-<<<<<<< HEAD
-  yylhsminor.yy193 = tVariantListAppendToken(yymsp[-4].minor.yy193, &yymsp[-2].minor.yy0, -1);
-  yylhsminor.yy193 = tVariantListAppendToken(yylhsminor.yy193, &yymsp[0].minor.yy0, -1);
-}
-  yymsp[-4].minor.yy193 = yylhsminor.yy193;
-=======
-
-  yylhsminor.yy429 = setTableNameList(yymsp[-4].minor.yy429, &yymsp[-2].minor.yy0, &yymsp[0].minor.yy0);
-}
-  yymsp[-4].minor.yy429 = yylhsminor.yy429;
->>>>>>> 38a8cb7a
-        break;
-      case 180: /* tmvar ::= VARIABLE */
+
+  yylhsminor.yy291 = setTableNameList(yymsp[-4].minor.yy291, &yymsp[-2].minor.yy0, &yymsp[0].minor.yy0);
+}
+  yymsp[-4].minor.yy291 = yylhsminor.yy291;
+        break;
+      case 181: /* tmvar ::= VARIABLE */
 {yylhsminor.yy0 = yymsp[0].minor.yy0;}
   yymsp[0].minor.yy0 = yylhsminor.yy0;
         break;
-<<<<<<< HEAD
-      case 181: /* interval_opt ::= INTERVAL LP tmvar RP */
-{yymsp[-3].minor.yy392.interval = yymsp[-1].minor.yy0; yymsp[-3].minor.yy392.offset.n = 0;}
-        break;
-      case 182: /* interval_opt ::= INTERVAL LP tmvar COMMA tmvar RP */
-{yymsp[-5].minor.yy392.interval = yymsp[-3].minor.yy0; yymsp[-5].minor.yy392.offset = yymsp[-1].minor.yy0;}
-        break;
-      case 183: /* interval_opt ::= */
-{memset(&yymsp[1].minor.yy392, 0, sizeof(yymsp[1].minor.yy392));}
-        break;
-      case 184: /* session_option ::= */
-{yymsp[1].minor.yy447.col.n = 0; yymsp[1].minor.yy447.gap.n = 0;}
-=======
-      case 178: /* interval_opt ::= INTERVAL LP tmvar RP */
-{yymsp[-3].minor.yy220.interval = yymsp[-1].minor.yy0; yymsp[-3].minor.yy220.offset.n = 0;}
-        break;
-      case 179: /* interval_opt ::= INTERVAL LP tmvar COMMA tmvar RP */
-{yymsp[-5].minor.yy220.interval = yymsp[-3].minor.yy0; yymsp[-5].minor.yy220.offset = yymsp[-1].minor.yy0;}
-        break;
-      case 180: /* interval_opt ::= */
-{memset(&yymsp[1].minor.yy220, 0, sizeof(yymsp[1].minor.yy220));}
-        break;
-      case 181: /* session_option ::= */
-{yymsp[1].minor.yy87.col.n = 0; yymsp[1].minor.yy87.gap.n = 0;}
->>>>>>> 38a8cb7a
-        break;
-      case 185: /* session_option ::= SESSION LP ids cpxName COMMA tmvar RP */
+      case 182: /* interval_opt ::= INTERVAL LP tmvar RP */
+{yymsp[-3].minor.yy400.interval = yymsp[-1].minor.yy0; yymsp[-3].minor.yy400.offset.n = 0;}
+        break;
+      case 183: /* interval_opt ::= INTERVAL LP tmvar COMMA tmvar RP */
+{yymsp[-5].minor.yy400.interval = yymsp[-3].minor.yy0; yymsp[-5].minor.yy400.offset = yymsp[-1].minor.yy0;}
+        break;
+      case 184: /* interval_opt ::= */
+{memset(&yymsp[1].minor.yy400, 0, sizeof(yymsp[1].minor.yy400));}
+        break;
+      case 185: /* session_option ::= */
+{yymsp[1].minor.yy139.col.n = 0; yymsp[1].minor.yy139.gap.n = 0;}
+        break;
+      case 186: /* session_option ::= SESSION LP ids cpxName COMMA tmvar RP */
 {
    yymsp[-4].minor.yy0.n += yymsp[-3].minor.yy0.n;
-<<<<<<< HEAD
-   yymsp[-6].minor.yy447.col = yymsp[-4].minor.yy0;
-   yymsp[-6].minor.yy447.gap = yymsp[-1].minor.yy0;
-}
-        break;
-      case 186: /* fill_opt ::= */
-{ yymsp[1].minor.yy193 = 0;     }
-=======
-   yymsp[-6].minor.yy87.col = yymsp[-4].minor.yy0;
-   yymsp[-6].minor.yy87.gap = yymsp[-1].minor.yy0;
-}
-        break;
-      case 183: /* fill_opt ::= */
-{ yymsp[1].minor.yy429 = 0;     }
->>>>>>> 38a8cb7a
-        break;
-      case 187: /* fill_opt ::= FILL LP ID COMMA tagitemlist RP */
+   yymsp[-6].minor.yy139.col = yymsp[-4].minor.yy0;
+   yymsp[-6].minor.yy139.gap = yymsp[-1].minor.yy0;
+}
+        break;
+      case 187: /* fill_opt ::= */
+{ yymsp[1].minor.yy291 = 0;     }
+        break;
+      case 188: /* fill_opt ::= FILL LP ID COMMA tagitemlist RP */
 {
     tVariant A = {0};
     toTSDBType(yymsp[-3].minor.yy0.type);
     tVariantCreate(&A, &yymsp[-3].minor.yy0);
 
-<<<<<<< HEAD
-    tVariantListInsert(yymsp[-1].minor.yy193, &A, -1, 0);
-    yymsp[-5].minor.yy193 = yymsp[-1].minor.yy193;
-=======
-    tVariantListInsert(yymsp[-1].minor.yy429, &A, -1, 0);
-    yymsp[-5].minor.yy429 = yymsp[-1].minor.yy429;
->>>>>>> 38a8cb7a
-}
-        break;
-      case 188: /* fill_opt ::= FILL LP ID RP */
+    tVariantListInsert(yymsp[-1].minor.yy291, &A, -1, 0);
+    yymsp[-5].minor.yy291 = yymsp[-1].minor.yy291;
+}
+        break;
+      case 189: /* fill_opt ::= FILL LP ID RP */
 {
     toTSDBType(yymsp[-1].minor.yy0.type);
-<<<<<<< HEAD
-    yymsp[-3].minor.yy193 = tVariantListAppendToken(NULL, &yymsp[-1].minor.yy0, -1);
-=======
-    yymsp[-3].minor.yy429 = tVariantListAppendToken(NULL, &yymsp[-1].minor.yy0, -1);
->>>>>>> 38a8cb7a
-}
-        break;
-      case 189: /* sliding_opt ::= SLIDING LP tmvar RP */
+    yymsp[-3].minor.yy291 = tVariantListAppendToken(NULL, &yymsp[-1].minor.yy0, -1);
+}
+        break;
+      case 190: /* sliding_opt ::= SLIDING LP tmvar RP */
 {yymsp[-3].minor.yy0 = yymsp[-1].minor.yy0;     }
         break;
-      case 190: /* sliding_opt ::= */
+      case 191: /* sliding_opt ::= */
 {yymsp[1].minor.yy0.n = 0; yymsp[1].minor.yy0.z = NULL; yymsp[1].minor.yy0.type = 0;   }
         break;
-<<<<<<< HEAD
-      case 191: /* orderby_opt ::= */
-{yymsp[1].minor.yy193 = 0;}
-        break;
-      case 192: /* orderby_opt ::= ORDER BY sortlist */
-{yymsp[-2].minor.yy193 = yymsp[0].minor.yy193;}
-=======
-      case 189: /* orderby_opt ::= ORDER BY sortlist */
-{yymsp[-2].minor.yy429 = yymsp[0].minor.yy429;}
->>>>>>> 38a8cb7a
-        break;
-      case 193: /* sortlist ::= sortlist COMMA item sortorder */
-{
-<<<<<<< HEAD
-    yylhsminor.yy193 = tVariantListAppend(yymsp[-3].minor.yy193, &yymsp[-1].minor.yy442, yymsp[0].minor.yy312);
-}
-  yymsp[-3].minor.yy193 = yylhsminor.yy193;
-=======
-    yylhsminor.yy429 = tVariantListAppend(yymsp[-3].minor.yy429, &yymsp[-1].minor.yy218, yymsp[0].minor.yy116);
-}
-  yymsp[-3].minor.yy429 = yylhsminor.yy429;
->>>>>>> 38a8cb7a
-        break;
-      case 194: /* sortlist ::= item sortorder */
-{
-<<<<<<< HEAD
-  yylhsminor.yy193 = tVariantListAppend(NULL, &yymsp[-1].minor.yy442, yymsp[0].minor.yy312);
-}
-  yymsp[-1].minor.yy193 = yylhsminor.yy193;
-=======
-  yylhsminor.yy429 = tVariantListAppend(NULL, &yymsp[-1].minor.yy218, yymsp[0].minor.yy116);
-}
-  yymsp[-1].minor.yy429 = yylhsminor.yy429;
->>>>>>> 38a8cb7a
-        break;
-      case 195: /* item ::= ids cpxName */
+      case 193: /* orderby_opt ::= ORDER BY sortlist */
+{yymsp[-2].minor.yy291 = yymsp[0].minor.yy291;}
+        break;
+      case 194: /* sortlist ::= sortlist COMMA item sortorder */
+{
+    yylhsminor.yy291 = tVariantListAppend(yymsp[-3].minor.yy291, &yymsp[-1].minor.yy216, yymsp[0].minor.yy382);
+}
+  yymsp[-3].minor.yy291 = yylhsminor.yy291;
+        break;
+      case 195: /* sortlist ::= item sortorder */
+{
+  yylhsminor.yy291 = tVariantListAppend(NULL, &yymsp[-1].minor.yy216, yymsp[0].minor.yy382);
+}
+  yymsp[-1].minor.yy291 = yylhsminor.yy291;
+        break;
+      case 196: /* item ::= ids cpxName */
 {
   toTSDBType(yymsp[-1].minor.yy0.type);
   yymsp[-1].minor.yy0.n += yymsp[0].minor.yy0.n;
 
-<<<<<<< HEAD
-  tVariantCreate(&yylhsminor.yy442, &yymsp[-1].minor.yy0);
-}
-  yymsp[-1].minor.yy442 = yylhsminor.yy442;
-        break;
-      case 196: /* sortorder ::= ASC */
-{ yymsp[0].minor.yy312 = TSDB_ORDER_ASC; }
-        break;
-      case 197: /* sortorder ::= DESC */
-{ yymsp[0].minor.yy312 = TSDB_ORDER_DESC;}
-        break;
-      case 198: /* sortorder ::= */
-{ yymsp[1].minor.yy312 = TSDB_ORDER_ASC; }
-        break;
-      case 199: /* groupby_opt ::= */
-{ yymsp[1].minor.yy193 = 0;}
-        break;
-      case 200: /* groupby_opt ::= GROUP BY grouplist */
-{ yymsp[-2].minor.yy193 = yymsp[0].minor.yy193;}
-=======
-  tVariantCreate(&yylhsminor.yy218, &yymsp[-1].minor.yy0);
-}
-  yymsp[-1].minor.yy218 = yylhsminor.yy218;
-        break;
-      case 193: /* sortorder ::= ASC */
-{ yymsp[0].minor.yy116 = TSDB_ORDER_ASC; }
-        break;
-      case 194: /* sortorder ::= DESC */
-{ yymsp[0].minor.yy116 = TSDB_ORDER_DESC;}
-        break;
-      case 195: /* sortorder ::= */
-{ yymsp[1].minor.yy116 = TSDB_ORDER_ASC; }
-        break;
-      case 196: /* groupby_opt ::= */
-{ yymsp[1].minor.yy429 = 0;}
-        break;
-      case 197: /* groupby_opt ::= GROUP BY grouplist */
-{ yymsp[-2].minor.yy429 = yymsp[0].minor.yy429;}
->>>>>>> 38a8cb7a
-        break;
-      case 201: /* grouplist ::= grouplist COMMA item */
-{
-<<<<<<< HEAD
-  yylhsminor.yy193 = tVariantListAppend(yymsp[-2].minor.yy193, &yymsp[0].minor.yy442, -1);
-}
-  yymsp[-2].minor.yy193 = yylhsminor.yy193;
-=======
-  yylhsminor.yy429 = tVariantListAppend(yymsp[-2].minor.yy429, &yymsp[0].minor.yy218, -1);
-}
-  yymsp[-2].minor.yy429 = yylhsminor.yy429;
->>>>>>> 38a8cb7a
-        break;
-      case 202: /* grouplist ::= item */
-{
-<<<<<<< HEAD
-  yylhsminor.yy193 = tVariantListAppend(NULL, &yymsp[0].minor.yy442, -1);
-}
-  yymsp[0].minor.yy193 = yylhsminor.yy193;
-        break;
-      case 203: /* having_opt ::= */
-      case 213: /* where_opt ::= */ yytestcase(yyruleno==213);
-      case 252: /* expritem ::= */ yytestcase(yyruleno==252);
-{yymsp[1].minor.yy134 = 0;}
-        break;
-      case 204: /* having_opt ::= HAVING expr */
-      case 214: /* where_opt ::= WHERE expr */ yytestcase(yyruleno==214);
-{yymsp[-1].minor.yy134 = yymsp[0].minor.yy134;}
-        break;
-      case 205: /* limit_opt ::= */
-      case 209: /* slimit_opt ::= */ yytestcase(yyruleno==209);
-{yymsp[1].minor.yy482.limit = -1; yymsp[1].minor.yy482.offset = 0;}
-        break;
-      case 206: /* limit_opt ::= LIMIT signed */
-      case 210: /* slimit_opt ::= SLIMIT signed */ yytestcase(yyruleno==210);
-{yymsp[-1].minor.yy482.limit = yymsp[0].minor.yy473;  yymsp[-1].minor.yy482.offset = 0;}
-        break;
-      case 207: /* limit_opt ::= LIMIT signed OFFSET signed */
-{ yymsp[-3].minor.yy482.limit = yymsp[-2].minor.yy473;  yymsp[-3].minor.yy482.offset = yymsp[0].minor.yy473;}
-        break;
-      case 208: /* limit_opt ::= LIMIT signed COMMA signed */
-{ yymsp[-3].minor.yy482.limit = yymsp[0].minor.yy473;  yymsp[-3].minor.yy482.offset = yymsp[-2].minor.yy473;}
-        break;
-      case 211: /* slimit_opt ::= SLIMIT signed SOFFSET signed */
-{yymsp[-3].minor.yy482.limit = yymsp[-2].minor.yy473;  yymsp[-3].minor.yy482.offset = yymsp[0].minor.yy473;}
-        break;
-      case 212: /* slimit_opt ::= SLIMIT signed COMMA signed */
-{yymsp[-3].minor.yy482.limit = yymsp[0].minor.yy473;  yymsp[-3].minor.yy482.offset = yymsp[-2].minor.yy473;}
-        break;
-      case 215: /* expr ::= LP expr RP */
-{yylhsminor.yy134 = yymsp[-1].minor.yy134; yylhsminor.yy134->token.z = yymsp[-2].minor.yy0.z; yylhsminor.yy134->token.n = (yymsp[0].minor.yy0.z - yymsp[-2].minor.yy0.z + 1);}
-  yymsp[-2].minor.yy134 = yylhsminor.yy134;
-        break;
-      case 216: /* expr ::= ID */
-{ yylhsminor.yy134 = tSqlExprIdValueCreate(&yymsp[0].minor.yy0, TK_ID);}
-  yymsp[0].minor.yy134 = yylhsminor.yy134;
-        break;
-      case 217: /* expr ::= ID DOT ID */
-{ yymsp[-2].minor.yy0.n += (1+yymsp[0].minor.yy0.n); yylhsminor.yy134 = tSqlExprIdValueCreate(&yymsp[-2].minor.yy0, TK_ID);}
-  yymsp[-2].minor.yy134 = yylhsminor.yy134;
-        break;
-      case 218: /* expr ::= ID DOT STAR */
-{ yymsp[-2].minor.yy0.n += (1+yymsp[0].minor.yy0.n); yylhsminor.yy134 = tSqlExprIdValueCreate(&yymsp[-2].minor.yy0, TK_ALL);}
-  yymsp[-2].minor.yy134 = yylhsminor.yy134;
-        break;
-      case 219: /* expr ::= INTEGER */
-{ yylhsminor.yy134 = tSqlExprIdValueCreate(&yymsp[0].minor.yy0, TK_INTEGER);}
-  yymsp[0].minor.yy134 = yylhsminor.yy134;
-        break;
-      case 220: /* expr ::= MINUS INTEGER */
-      case 221: /* expr ::= PLUS INTEGER */ yytestcase(yyruleno==221);
-{ yymsp[-1].minor.yy0.n += yymsp[0].minor.yy0.n; yymsp[-1].minor.yy0.type = TK_INTEGER; yylhsminor.yy134 = tSqlExprIdValueCreate(&yymsp[-1].minor.yy0, TK_INTEGER);}
-  yymsp[-1].minor.yy134 = yylhsminor.yy134;
-        break;
-      case 222: /* expr ::= FLOAT */
-{ yylhsminor.yy134 = tSqlExprIdValueCreate(&yymsp[0].minor.yy0, TK_FLOAT);}
-  yymsp[0].minor.yy134 = yylhsminor.yy134;
-        break;
-      case 223: /* expr ::= MINUS FLOAT */
-      case 224: /* expr ::= PLUS FLOAT */ yytestcase(yyruleno==224);
-{ yymsp[-1].minor.yy0.n += yymsp[0].minor.yy0.n; yymsp[-1].minor.yy0.type = TK_FLOAT; yylhsminor.yy134 = tSqlExprIdValueCreate(&yymsp[-1].minor.yy0, TK_FLOAT);}
-  yymsp[-1].minor.yy134 = yylhsminor.yy134;
-        break;
-      case 225: /* expr ::= STRING */
-{ yylhsminor.yy134 = tSqlExprIdValueCreate(&yymsp[0].minor.yy0, TK_STRING);}
-  yymsp[0].minor.yy134 = yylhsminor.yy134;
-        break;
-      case 226: /* expr ::= NOW */
-{ yylhsminor.yy134 = tSqlExprIdValueCreate(&yymsp[0].minor.yy0, TK_NOW); }
-  yymsp[0].minor.yy134 = yylhsminor.yy134;
-        break;
-      case 227: /* expr ::= VARIABLE */
-{ yylhsminor.yy134 = tSqlExprIdValueCreate(&yymsp[0].minor.yy0, TK_VARIABLE);}
-  yymsp[0].minor.yy134 = yylhsminor.yy134;
-        break;
-      case 228: /* expr ::= BOOL */
-{ yylhsminor.yy134 = tSqlExprIdValueCreate(&yymsp[0].minor.yy0, TK_BOOL);}
-  yymsp[0].minor.yy134 = yylhsminor.yy134;
-        break;
-      case 229: /* expr ::= ID LP exprlist RP */
-{ yylhsminor.yy134 = tSqlExprCreateFunction(yymsp[-1].minor.yy178, &yymsp[-3].minor.yy0, &yymsp[0].minor.yy0, yymsp[-3].minor.yy0.type); }
-  yymsp[-3].minor.yy134 = yylhsminor.yy134;
-        break;
-      case 230: /* expr ::= ID LP STAR RP */
-{ yylhsminor.yy134 = tSqlExprCreateFunction(NULL, &yymsp[-3].minor.yy0, &yymsp[0].minor.yy0, yymsp[-3].minor.yy0.type); }
-  yymsp[-3].minor.yy134 = yylhsminor.yy134;
-        break;
-      case 231: /* expr ::= expr IS NULL */
-{yylhsminor.yy134 = tSqlExprCreate(yymsp[-2].minor.yy134, NULL, TK_ISNULL);}
-  yymsp[-2].minor.yy134 = yylhsminor.yy134;
-        break;
-      case 232: /* expr ::= expr IS NOT NULL */
-{yylhsminor.yy134 = tSqlExprCreate(yymsp[-3].minor.yy134, NULL, TK_NOTNULL);}
-  yymsp[-3].minor.yy134 = yylhsminor.yy134;
-        break;
-      case 233: /* expr ::= expr LT expr */
-{yylhsminor.yy134 = tSqlExprCreate(yymsp[-2].minor.yy134, yymsp[0].minor.yy134, TK_LT);}
-  yymsp[-2].minor.yy134 = yylhsminor.yy134;
-        break;
-      case 234: /* expr ::= expr GT expr */
-{yylhsminor.yy134 = tSqlExprCreate(yymsp[-2].minor.yy134, yymsp[0].minor.yy134, TK_GT);}
-  yymsp[-2].minor.yy134 = yylhsminor.yy134;
-        break;
-      case 235: /* expr ::= expr LE expr */
-{yylhsminor.yy134 = tSqlExprCreate(yymsp[-2].minor.yy134, yymsp[0].minor.yy134, TK_LE);}
-  yymsp[-2].minor.yy134 = yylhsminor.yy134;
-        break;
-      case 236: /* expr ::= expr GE expr */
-{yylhsminor.yy134 = tSqlExprCreate(yymsp[-2].minor.yy134, yymsp[0].minor.yy134, TK_GE);}
-  yymsp[-2].minor.yy134 = yylhsminor.yy134;
-        break;
-      case 237: /* expr ::= expr NE expr */
-{yylhsminor.yy134 = tSqlExprCreate(yymsp[-2].minor.yy134, yymsp[0].minor.yy134, TK_NE);}
-  yymsp[-2].minor.yy134 = yylhsminor.yy134;
-        break;
-      case 238: /* expr ::= expr EQ expr */
-{yylhsminor.yy134 = tSqlExprCreate(yymsp[-2].minor.yy134, yymsp[0].minor.yy134, TK_EQ);}
-  yymsp[-2].minor.yy134 = yylhsminor.yy134;
-        break;
-      case 239: /* expr ::= expr BETWEEN expr AND expr */
-{ tSQLExpr* X2 = tSqlExprClone(yymsp[-4].minor.yy134); yylhsminor.yy134 = tSqlExprCreate(tSqlExprCreate(yymsp[-4].minor.yy134, yymsp[-2].minor.yy134, TK_GE), tSqlExprCreate(X2, yymsp[0].minor.yy134, TK_LE), TK_AND);}
-  yymsp[-4].minor.yy134 = yylhsminor.yy134;
-        break;
-      case 240: /* expr ::= expr AND expr */
-{yylhsminor.yy134 = tSqlExprCreate(yymsp[-2].minor.yy134, yymsp[0].minor.yy134, TK_AND);}
-  yymsp[-2].minor.yy134 = yylhsminor.yy134;
-        break;
-      case 241: /* expr ::= expr OR expr */
-{yylhsminor.yy134 = tSqlExprCreate(yymsp[-2].minor.yy134, yymsp[0].minor.yy134, TK_OR); }
-  yymsp[-2].minor.yy134 = yylhsminor.yy134;
-        break;
-      case 242: /* expr ::= expr PLUS expr */
-{yylhsminor.yy134 = tSqlExprCreate(yymsp[-2].minor.yy134, yymsp[0].minor.yy134, TK_PLUS);  }
-  yymsp[-2].minor.yy134 = yylhsminor.yy134;
-        break;
-      case 243: /* expr ::= expr MINUS expr */
-{yylhsminor.yy134 = tSqlExprCreate(yymsp[-2].minor.yy134, yymsp[0].minor.yy134, TK_MINUS); }
-  yymsp[-2].minor.yy134 = yylhsminor.yy134;
-        break;
-      case 244: /* expr ::= expr STAR expr */
-{yylhsminor.yy134 = tSqlExprCreate(yymsp[-2].minor.yy134, yymsp[0].minor.yy134, TK_STAR);  }
-  yymsp[-2].minor.yy134 = yylhsminor.yy134;
-        break;
-      case 245: /* expr ::= expr SLASH expr */
-{yylhsminor.yy134 = tSqlExprCreate(yymsp[-2].minor.yy134, yymsp[0].minor.yy134, TK_DIVIDE);}
-  yymsp[-2].minor.yy134 = yylhsminor.yy134;
-        break;
-      case 246: /* expr ::= expr REM expr */
-{yylhsminor.yy134 = tSqlExprCreate(yymsp[-2].minor.yy134, yymsp[0].minor.yy134, TK_REM);   }
-  yymsp[-2].minor.yy134 = yylhsminor.yy134;
-        break;
-      case 247: /* expr ::= expr LIKE expr */
-{yylhsminor.yy134 = tSqlExprCreate(yymsp[-2].minor.yy134, yymsp[0].minor.yy134, TK_LIKE);  }
-  yymsp[-2].minor.yy134 = yylhsminor.yy134;
-        break;
-      case 248: /* expr ::= expr IN LP exprlist RP */
-{yylhsminor.yy134 = tSqlExprCreate(yymsp[-4].minor.yy134, (tSQLExpr*)yymsp[-1].minor.yy178, TK_IN); }
-  yymsp[-4].minor.yy134 = yylhsminor.yy134;
-        break;
-      case 249: /* exprlist ::= exprlist COMMA expritem */
-{yylhsminor.yy178 = tSqlExprListAppend(yymsp[-2].minor.yy178,yymsp[0].minor.yy134,0, 0);}
-  yymsp[-2].minor.yy178 = yylhsminor.yy178;
-        break;
-      case 250: /* exprlist ::= expritem */
-{yylhsminor.yy178 = tSqlExprListAppend(0,yymsp[0].minor.yy134,0, 0);}
-  yymsp[0].minor.yy178 = yylhsminor.yy178;
-        break;
-      case 251: /* expritem ::= expr */
-{yylhsminor.yy134 = yymsp[0].minor.yy134;}
-  yymsp[0].minor.yy134 = yylhsminor.yy134;
-        break;
-      case 253: /* cmd ::= RESET QUERY CACHE */
-{ setDCLSQLElems(pInfo, TSDB_SQL_RESET_CACHE, 0);}
-=======
-  yylhsminor.yy429 = tVariantListAppend(NULL, &yymsp[0].minor.yy218, -1);
-}
-  yymsp[0].minor.yy429 = yylhsminor.yy429;
-        break;
-      case 200: /* having_opt ::= */
-      case 210: /* where_opt ::= */ yytestcase(yyruleno==210);
-      case 249: /* expritem ::= */ yytestcase(yyruleno==249);
-{yymsp[1].minor.yy170 = 0;}
-        break;
-      case 201: /* having_opt ::= HAVING expr */
-      case 211: /* where_opt ::= WHERE expr */ yytestcase(yyruleno==211);
-{yymsp[-1].minor.yy170 = yymsp[0].minor.yy170;}
-        break;
-      case 202: /* limit_opt ::= */
-      case 206: /* slimit_opt ::= */ yytestcase(yyruleno==206);
-{yymsp[1].minor.yy18.limit = -1; yymsp[1].minor.yy18.offset = 0;}
-        break;
-      case 203: /* limit_opt ::= LIMIT signed */
-      case 207: /* slimit_opt ::= SLIMIT signed */ yytestcase(yyruleno==207);
-{yymsp[-1].minor.yy18.limit = yymsp[0].minor.yy481;  yymsp[-1].minor.yy18.offset = 0;}
-        break;
-      case 204: /* limit_opt ::= LIMIT signed OFFSET signed */
-{ yymsp[-3].minor.yy18.limit = yymsp[-2].minor.yy481;  yymsp[-3].minor.yy18.offset = yymsp[0].minor.yy481;}
-        break;
-      case 205: /* limit_opt ::= LIMIT signed COMMA signed */
-{ yymsp[-3].minor.yy18.limit = yymsp[0].minor.yy481;  yymsp[-3].minor.yy18.offset = yymsp[-2].minor.yy481;}
-        break;
-      case 208: /* slimit_opt ::= SLIMIT signed SOFFSET signed */
-{yymsp[-3].minor.yy18.limit = yymsp[-2].minor.yy481;  yymsp[-3].minor.yy18.offset = yymsp[0].minor.yy481;}
-        break;
-      case 209: /* slimit_opt ::= SLIMIT signed COMMA signed */
-{yymsp[-3].minor.yy18.limit = yymsp[0].minor.yy481;  yymsp[-3].minor.yy18.offset = yymsp[-2].minor.yy481;}
-        break;
-      case 212: /* expr ::= LP expr RP */
-{yylhsminor.yy170 = yymsp[-1].minor.yy170; yylhsminor.yy170->token.z = yymsp[-2].minor.yy0.z; yylhsminor.yy170->token.n = (yymsp[0].minor.yy0.z - yymsp[-2].minor.yy0.z + 1);}
-  yymsp[-2].minor.yy170 = yylhsminor.yy170;
-        break;
-      case 213: /* expr ::= ID */
-{ yylhsminor.yy170 = tSqlExprCreateIdValue(&yymsp[0].minor.yy0, TK_ID);}
-  yymsp[0].minor.yy170 = yylhsminor.yy170;
-        break;
-      case 214: /* expr ::= ID DOT ID */
-{ yymsp[-2].minor.yy0.n += (1+yymsp[0].minor.yy0.n); yylhsminor.yy170 = tSqlExprCreateIdValue(&yymsp[-2].minor.yy0, TK_ID);}
-  yymsp[-2].minor.yy170 = yylhsminor.yy170;
-        break;
-      case 215: /* expr ::= ID DOT STAR */
-{ yymsp[-2].minor.yy0.n += (1+yymsp[0].minor.yy0.n); yylhsminor.yy170 = tSqlExprCreateIdValue(&yymsp[-2].minor.yy0, TK_ALL);}
-  yymsp[-2].minor.yy170 = yylhsminor.yy170;
-        break;
-      case 216: /* expr ::= INTEGER */
-{ yylhsminor.yy170 = tSqlExprCreateIdValue(&yymsp[0].minor.yy0, TK_INTEGER);}
-  yymsp[0].minor.yy170 = yylhsminor.yy170;
-        break;
-      case 217: /* expr ::= MINUS INTEGER */
-      case 218: /* expr ::= PLUS INTEGER */ yytestcase(yyruleno==218);
-{ yymsp[-1].minor.yy0.n += yymsp[0].minor.yy0.n; yymsp[-1].minor.yy0.type = TK_INTEGER; yylhsminor.yy170 = tSqlExprCreateIdValue(&yymsp[-1].minor.yy0, TK_INTEGER);}
-  yymsp[-1].minor.yy170 = yylhsminor.yy170;
-        break;
-      case 219: /* expr ::= FLOAT */
-{ yylhsminor.yy170 = tSqlExprCreateIdValue(&yymsp[0].minor.yy0, TK_FLOAT);}
-  yymsp[0].minor.yy170 = yylhsminor.yy170;
-        break;
-      case 220: /* expr ::= MINUS FLOAT */
-      case 221: /* expr ::= PLUS FLOAT */ yytestcase(yyruleno==221);
-{ yymsp[-1].minor.yy0.n += yymsp[0].minor.yy0.n; yymsp[-1].minor.yy0.type = TK_FLOAT; yylhsminor.yy170 = tSqlExprCreateIdValue(&yymsp[-1].minor.yy0, TK_FLOAT);}
-  yymsp[-1].minor.yy170 = yylhsminor.yy170;
-        break;
-      case 222: /* expr ::= STRING */
-{ yylhsminor.yy170 = tSqlExprCreateIdValue(&yymsp[0].minor.yy0, TK_STRING);}
-  yymsp[0].minor.yy170 = yylhsminor.yy170;
-        break;
-      case 223: /* expr ::= NOW */
-{ yylhsminor.yy170 = tSqlExprCreateIdValue(&yymsp[0].minor.yy0, TK_NOW); }
-  yymsp[0].minor.yy170 = yylhsminor.yy170;
-        break;
-      case 224: /* expr ::= VARIABLE */
-{ yylhsminor.yy170 = tSqlExprCreateIdValue(&yymsp[0].minor.yy0, TK_VARIABLE);}
-  yymsp[0].minor.yy170 = yylhsminor.yy170;
-        break;
-      case 225: /* expr ::= BOOL */
-{ yylhsminor.yy170 = tSqlExprCreateIdValue(&yymsp[0].minor.yy0, TK_BOOL);}
-  yymsp[0].minor.yy170 = yylhsminor.yy170;
-        break;
-      case 226: /* expr ::= ID LP exprlist RP */
-{ yylhsminor.yy170 = tSqlExprCreateFunction(yymsp[-1].minor.yy429, &yymsp[-3].minor.yy0, &yymsp[0].minor.yy0, yymsp[-3].minor.yy0.type); }
-  yymsp[-3].minor.yy170 = yylhsminor.yy170;
-        break;
-      case 227: /* expr ::= ID LP STAR RP */
-{ yylhsminor.yy170 = tSqlExprCreateFunction(NULL, &yymsp[-3].minor.yy0, &yymsp[0].minor.yy0, yymsp[-3].minor.yy0.type); }
-  yymsp[-3].minor.yy170 = yylhsminor.yy170;
-        break;
-      case 228: /* expr ::= expr IS NULL */
-{yylhsminor.yy170 = tSqlExprCreate(yymsp[-2].minor.yy170, NULL, TK_ISNULL);}
-  yymsp[-2].minor.yy170 = yylhsminor.yy170;
-        break;
-      case 229: /* expr ::= expr IS NOT NULL */
-{yylhsminor.yy170 = tSqlExprCreate(yymsp[-3].minor.yy170, NULL, TK_NOTNULL);}
-  yymsp[-3].minor.yy170 = yylhsminor.yy170;
-        break;
-      case 230: /* expr ::= expr LT expr */
-{yylhsminor.yy170 = tSqlExprCreate(yymsp[-2].minor.yy170, yymsp[0].minor.yy170, TK_LT);}
-  yymsp[-2].minor.yy170 = yylhsminor.yy170;
-        break;
-      case 231: /* expr ::= expr GT expr */
-{yylhsminor.yy170 = tSqlExprCreate(yymsp[-2].minor.yy170, yymsp[0].minor.yy170, TK_GT);}
-  yymsp[-2].minor.yy170 = yylhsminor.yy170;
-        break;
-      case 232: /* expr ::= expr LE expr */
-{yylhsminor.yy170 = tSqlExprCreate(yymsp[-2].minor.yy170, yymsp[0].minor.yy170, TK_LE);}
-  yymsp[-2].minor.yy170 = yylhsminor.yy170;
-        break;
-      case 233: /* expr ::= expr GE expr */
-{yylhsminor.yy170 = tSqlExprCreate(yymsp[-2].minor.yy170, yymsp[0].minor.yy170, TK_GE);}
-  yymsp[-2].minor.yy170 = yylhsminor.yy170;
-        break;
-      case 234: /* expr ::= expr NE expr */
-{yylhsminor.yy170 = tSqlExprCreate(yymsp[-2].minor.yy170, yymsp[0].minor.yy170, TK_NE);}
-  yymsp[-2].minor.yy170 = yylhsminor.yy170;
-        break;
-      case 235: /* expr ::= expr EQ expr */
-{yylhsminor.yy170 = tSqlExprCreate(yymsp[-2].minor.yy170, yymsp[0].minor.yy170, TK_EQ);}
-  yymsp[-2].minor.yy170 = yylhsminor.yy170;
-        break;
-      case 236: /* expr ::= expr BETWEEN expr AND expr */
-{ tSqlExpr* X2 = tSqlExprClone(yymsp[-4].minor.yy170); yylhsminor.yy170 = tSqlExprCreate(tSqlExprCreate(yymsp[-4].minor.yy170, yymsp[-2].minor.yy170, TK_GE), tSqlExprCreate(X2, yymsp[0].minor.yy170, TK_LE), TK_AND);}
-  yymsp[-4].minor.yy170 = yylhsminor.yy170;
-        break;
-      case 237: /* expr ::= expr AND expr */
-{yylhsminor.yy170 = tSqlExprCreate(yymsp[-2].minor.yy170, yymsp[0].minor.yy170, TK_AND);}
-  yymsp[-2].minor.yy170 = yylhsminor.yy170;
-        break;
-      case 238: /* expr ::= expr OR expr */
-{yylhsminor.yy170 = tSqlExprCreate(yymsp[-2].minor.yy170, yymsp[0].minor.yy170, TK_OR); }
-  yymsp[-2].minor.yy170 = yylhsminor.yy170;
-        break;
-      case 239: /* expr ::= expr PLUS expr */
-{yylhsminor.yy170 = tSqlExprCreate(yymsp[-2].minor.yy170, yymsp[0].minor.yy170, TK_PLUS);  }
-  yymsp[-2].minor.yy170 = yylhsminor.yy170;
-        break;
-      case 240: /* expr ::= expr MINUS expr */
-{yylhsminor.yy170 = tSqlExprCreate(yymsp[-2].minor.yy170, yymsp[0].minor.yy170, TK_MINUS); }
-  yymsp[-2].minor.yy170 = yylhsminor.yy170;
-        break;
-      case 241: /* expr ::= expr STAR expr */
-{yylhsminor.yy170 = tSqlExprCreate(yymsp[-2].minor.yy170, yymsp[0].minor.yy170, TK_STAR);  }
-  yymsp[-2].minor.yy170 = yylhsminor.yy170;
-        break;
-      case 242: /* expr ::= expr SLASH expr */
-{yylhsminor.yy170 = tSqlExprCreate(yymsp[-2].minor.yy170, yymsp[0].minor.yy170, TK_DIVIDE);}
-  yymsp[-2].minor.yy170 = yylhsminor.yy170;
-        break;
-      case 243: /* expr ::= expr REM expr */
-{yylhsminor.yy170 = tSqlExprCreate(yymsp[-2].minor.yy170, yymsp[0].minor.yy170, TK_REM);   }
-  yymsp[-2].minor.yy170 = yylhsminor.yy170;
-        break;
-      case 244: /* expr ::= expr LIKE expr */
-{yylhsminor.yy170 = tSqlExprCreate(yymsp[-2].minor.yy170, yymsp[0].minor.yy170, TK_LIKE);  }
-  yymsp[-2].minor.yy170 = yylhsminor.yy170;
-        break;
-      case 245: /* expr ::= expr IN LP exprlist RP */
-{yylhsminor.yy170 = tSqlExprCreate(yymsp[-4].minor.yy170, (tSqlExpr*)yymsp[-1].minor.yy429, TK_IN); }
-  yymsp[-4].minor.yy170 = yylhsminor.yy170;
-        break;
-      case 246: /* exprlist ::= exprlist COMMA expritem */
-{yylhsminor.yy429 = tSqlExprListAppend(yymsp[-2].minor.yy429,yymsp[0].minor.yy170,0, 0);}
-  yymsp[-2].minor.yy429 = yylhsminor.yy429;
-        break;
-      case 247: /* exprlist ::= expritem */
-{yylhsminor.yy429 = tSqlExprListAppend(0,yymsp[0].minor.yy170,0, 0);}
-  yymsp[0].minor.yy429 = yylhsminor.yy429;
-        break;
-      case 248: /* expritem ::= expr */
-{yylhsminor.yy170 = yymsp[0].minor.yy170;}
-  yymsp[0].minor.yy170 = yylhsminor.yy170;
-        break;
-      case 250: /* cmd ::= RESET QUERY CACHE */
+  tVariantCreate(&yylhsminor.yy216, &yymsp[-1].minor.yy0);
+}
+  yymsp[-1].minor.yy216 = yylhsminor.yy216;
+        break;
+      case 197: /* sortorder ::= ASC */
+{ yymsp[0].minor.yy382 = TSDB_ORDER_ASC; }
+        break;
+      case 198: /* sortorder ::= DESC */
+{ yymsp[0].minor.yy382 = TSDB_ORDER_DESC;}
+        break;
+      case 199: /* sortorder ::= */
+{ yymsp[1].minor.yy382 = TSDB_ORDER_ASC; }
+        break;
+      case 200: /* groupby_opt ::= */
+{ yymsp[1].minor.yy291 = 0;}
+        break;
+      case 201: /* groupby_opt ::= GROUP BY grouplist */
+{ yymsp[-2].minor.yy291 = yymsp[0].minor.yy291;}
+        break;
+      case 202: /* grouplist ::= grouplist COMMA item */
+{
+  yylhsminor.yy291 = tVariantListAppend(yymsp[-2].minor.yy291, &yymsp[0].minor.yy216, -1);
+}
+  yymsp[-2].minor.yy291 = yylhsminor.yy291;
+        break;
+      case 203: /* grouplist ::= item */
+{
+  yylhsminor.yy291 = tVariantListAppend(NULL, &yymsp[0].minor.yy216, -1);
+}
+  yymsp[0].minor.yy291 = yylhsminor.yy291;
+        break;
+      case 204: /* having_opt ::= */
+      case 214: /* where_opt ::= */ yytestcase(yyruleno==214);
+      case 253: /* expritem ::= */ yytestcase(yyruleno==253);
+{yymsp[1].minor.yy436 = 0;}
+        break;
+      case 205: /* having_opt ::= HAVING expr */
+      case 215: /* where_opt ::= WHERE expr */ yytestcase(yyruleno==215);
+{yymsp[-1].minor.yy436 = yymsp[0].minor.yy436;}
+        break;
+      case 206: /* limit_opt ::= */
+      case 210: /* slimit_opt ::= */ yytestcase(yyruleno==210);
+{yymsp[1].minor.yy74.limit = -1; yymsp[1].minor.yy74.offset = 0;}
+        break;
+      case 207: /* limit_opt ::= LIMIT signed */
+      case 211: /* slimit_opt ::= SLIMIT signed */ yytestcase(yyruleno==211);
+{yymsp[-1].minor.yy74.limit = yymsp[0].minor.yy179;  yymsp[-1].minor.yy74.offset = 0;}
+        break;
+      case 208: /* limit_opt ::= LIMIT signed OFFSET signed */
+{ yymsp[-3].minor.yy74.limit = yymsp[-2].minor.yy179;  yymsp[-3].minor.yy74.offset = yymsp[0].minor.yy179;}
+        break;
+      case 209: /* limit_opt ::= LIMIT signed COMMA signed */
+{ yymsp[-3].minor.yy74.limit = yymsp[0].minor.yy179;  yymsp[-3].minor.yy74.offset = yymsp[-2].minor.yy179;}
+        break;
+      case 212: /* slimit_opt ::= SLIMIT signed SOFFSET signed */
+{yymsp[-3].minor.yy74.limit = yymsp[-2].minor.yy179;  yymsp[-3].minor.yy74.offset = yymsp[0].minor.yy179;}
+        break;
+      case 213: /* slimit_opt ::= SLIMIT signed COMMA signed */
+{yymsp[-3].minor.yy74.limit = yymsp[0].minor.yy179;  yymsp[-3].minor.yy74.offset = yymsp[-2].minor.yy179;}
+        break;
+      case 216: /* expr ::= LP expr RP */
+{yylhsminor.yy436 = yymsp[-1].minor.yy436; yylhsminor.yy436->token.z = yymsp[-2].minor.yy0.z; yylhsminor.yy436->token.n = (yymsp[0].minor.yy0.z - yymsp[-2].minor.yy0.z + 1);}
+  yymsp[-2].minor.yy436 = yylhsminor.yy436;
+        break;
+      case 217: /* expr ::= ID */
+{ yylhsminor.yy436 = tSqlExprCreateIdValue(&yymsp[0].minor.yy0, TK_ID);}
+  yymsp[0].minor.yy436 = yylhsminor.yy436;
+        break;
+      case 218: /* expr ::= ID DOT ID */
+{ yymsp[-2].minor.yy0.n += (1+yymsp[0].minor.yy0.n); yylhsminor.yy436 = tSqlExprCreateIdValue(&yymsp[-2].minor.yy0, TK_ID);}
+  yymsp[-2].minor.yy436 = yylhsminor.yy436;
+        break;
+      case 219: /* expr ::= ID DOT STAR */
+{ yymsp[-2].minor.yy0.n += (1+yymsp[0].minor.yy0.n); yylhsminor.yy436 = tSqlExprCreateIdValue(&yymsp[-2].minor.yy0, TK_ALL);}
+  yymsp[-2].minor.yy436 = yylhsminor.yy436;
+        break;
+      case 220: /* expr ::= INTEGER */
+{ yylhsminor.yy436 = tSqlExprCreateIdValue(&yymsp[0].minor.yy0, TK_INTEGER);}
+  yymsp[0].minor.yy436 = yylhsminor.yy436;
+        break;
+      case 221: /* expr ::= MINUS INTEGER */
+      case 222: /* expr ::= PLUS INTEGER */ yytestcase(yyruleno==222);
+{ yymsp[-1].minor.yy0.n += yymsp[0].minor.yy0.n; yymsp[-1].minor.yy0.type = TK_INTEGER; yylhsminor.yy436 = tSqlExprCreateIdValue(&yymsp[-1].minor.yy0, TK_INTEGER);}
+  yymsp[-1].minor.yy436 = yylhsminor.yy436;
+        break;
+      case 223: /* expr ::= FLOAT */
+{ yylhsminor.yy436 = tSqlExprCreateIdValue(&yymsp[0].minor.yy0, TK_FLOAT);}
+  yymsp[0].minor.yy436 = yylhsminor.yy436;
+        break;
+      case 224: /* expr ::= MINUS FLOAT */
+      case 225: /* expr ::= PLUS FLOAT */ yytestcase(yyruleno==225);
+{ yymsp[-1].minor.yy0.n += yymsp[0].minor.yy0.n; yymsp[-1].minor.yy0.type = TK_FLOAT; yylhsminor.yy436 = tSqlExprCreateIdValue(&yymsp[-1].minor.yy0, TK_FLOAT);}
+  yymsp[-1].minor.yy436 = yylhsminor.yy436;
+        break;
+      case 226: /* expr ::= STRING */
+{ yylhsminor.yy436 = tSqlExprCreateIdValue(&yymsp[0].minor.yy0, TK_STRING);}
+  yymsp[0].minor.yy436 = yylhsminor.yy436;
+        break;
+      case 227: /* expr ::= NOW */
+{ yylhsminor.yy436 = tSqlExprCreateIdValue(&yymsp[0].minor.yy0, TK_NOW); }
+  yymsp[0].minor.yy436 = yylhsminor.yy436;
+        break;
+      case 228: /* expr ::= VARIABLE */
+{ yylhsminor.yy436 = tSqlExprCreateIdValue(&yymsp[0].minor.yy0, TK_VARIABLE);}
+  yymsp[0].minor.yy436 = yylhsminor.yy436;
+        break;
+      case 229: /* expr ::= BOOL */
+{ yylhsminor.yy436 = tSqlExprCreateIdValue(&yymsp[0].minor.yy0, TK_BOOL);}
+  yymsp[0].minor.yy436 = yylhsminor.yy436;
+        break;
+      case 230: /* expr ::= ID LP exprlist RP */
+{ yylhsminor.yy436 = tSqlExprCreateFunction(yymsp[-1].minor.yy291, &yymsp[-3].minor.yy0, &yymsp[0].minor.yy0, yymsp[-3].minor.yy0.type); }
+  yymsp[-3].minor.yy436 = yylhsminor.yy436;
+        break;
+      case 231: /* expr ::= ID LP STAR RP */
+{ yylhsminor.yy436 = tSqlExprCreateFunction(NULL, &yymsp[-3].minor.yy0, &yymsp[0].minor.yy0, yymsp[-3].minor.yy0.type); }
+  yymsp[-3].minor.yy436 = yylhsminor.yy436;
+        break;
+      case 232: /* expr ::= expr IS NULL */
+{yylhsminor.yy436 = tSqlExprCreate(yymsp[-2].minor.yy436, NULL, TK_ISNULL);}
+  yymsp[-2].minor.yy436 = yylhsminor.yy436;
+        break;
+      case 233: /* expr ::= expr IS NOT NULL */
+{yylhsminor.yy436 = tSqlExprCreate(yymsp[-3].minor.yy436, NULL, TK_NOTNULL);}
+  yymsp[-3].minor.yy436 = yylhsminor.yy436;
+        break;
+      case 234: /* expr ::= expr LT expr */
+{yylhsminor.yy436 = tSqlExprCreate(yymsp[-2].minor.yy436, yymsp[0].minor.yy436, TK_LT);}
+  yymsp[-2].minor.yy436 = yylhsminor.yy436;
+        break;
+      case 235: /* expr ::= expr GT expr */
+{yylhsminor.yy436 = tSqlExprCreate(yymsp[-2].minor.yy436, yymsp[0].minor.yy436, TK_GT);}
+  yymsp[-2].minor.yy436 = yylhsminor.yy436;
+        break;
+      case 236: /* expr ::= expr LE expr */
+{yylhsminor.yy436 = tSqlExprCreate(yymsp[-2].minor.yy436, yymsp[0].minor.yy436, TK_LE);}
+  yymsp[-2].minor.yy436 = yylhsminor.yy436;
+        break;
+      case 237: /* expr ::= expr GE expr */
+{yylhsminor.yy436 = tSqlExprCreate(yymsp[-2].minor.yy436, yymsp[0].minor.yy436, TK_GE);}
+  yymsp[-2].minor.yy436 = yylhsminor.yy436;
+        break;
+      case 238: /* expr ::= expr NE expr */
+{yylhsminor.yy436 = tSqlExprCreate(yymsp[-2].minor.yy436, yymsp[0].minor.yy436, TK_NE);}
+  yymsp[-2].minor.yy436 = yylhsminor.yy436;
+        break;
+      case 239: /* expr ::= expr EQ expr */
+{yylhsminor.yy436 = tSqlExprCreate(yymsp[-2].minor.yy436, yymsp[0].minor.yy436, TK_EQ);}
+  yymsp[-2].minor.yy436 = yylhsminor.yy436;
+        break;
+      case 240: /* expr ::= expr BETWEEN expr AND expr */
+{ tSqlExpr* X2 = tSqlExprClone(yymsp[-4].minor.yy436); yylhsminor.yy436 = tSqlExprCreate(tSqlExprCreate(yymsp[-4].minor.yy436, yymsp[-2].minor.yy436, TK_GE), tSqlExprCreate(X2, yymsp[0].minor.yy436, TK_LE), TK_AND);}
+  yymsp[-4].minor.yy436 = yylhsminor.yy436;
+        break;
+      case 241: /* expr ::= expr AND expr */
+{yylhsminor.yy436 = tSqlExprCreate(yymsp[-2].minor.yy436, yymsp[0].minor.yy436, TK_AND);}
+  yymsp[-2].minor.yy436 = yylhsminor.yy436;
+        break;
+      case 242: /* expr ::= expr OR expr */
+{yylhsminor.yy436 = tSqlExprCreate(yymsp[-2].minor.yy436, yymsp[0].minor.yy436, TK_OR); }
+  yymsp[-2].minor.yy436 = yylhsminor.yy436;
+        break;
+      case 243: /* expr ::= expr PLUS expr */
+{yylhsminor.yy436 = tSqlExprCreate(yymsp[-2].minor.yy436, yymsp[0].minor.yy436, TK_PLUS);  }
+  yymsp[-2].minor.yy436 = yylhsminor.yy436;
+        break;
+      case 244: /* expr ::= expr MINUS expr */
+{yylhsminor.yy436 = tSqlExprCreate(yymsp[-2].minor.yy436, yymsp[0].minor.yy436, TK_MINUS); }
+  yymsp[-2].minor.yy436 = yylhsminor.yy436;
+        break;
+      case 245: /* expr ::= expr STAR expr */
+{yylhsminor.yy436 = tSqlExprCreate(yymsp[-2].minor.yy436, yymsp[0].minor.yy436, TK_STAR);  }
+  yymsp[-2].minor.yy436 = yylhsminor.yy436;
+        break;
+      case 246: /* expr ::= expr SLASH expr */
+{yylhsminor.yy436 = tSqlExprCreate(yymsp[-2].minor.yy436, yymsp[0].minor.yy436, TK_DIVIDE);}
+  yymsp[-2].minor.yy436 = yylhsminor.yy436;
+        break;
+      case 247: /* expr ::= expr REM expr */
+{yylhsminor.yy436 = tSqlExprCreate(yymsp[-2].minor.yy436, yymsp[0].minor.yy436, TK_REM);   }
+  yymsp[-2].minor.yy436 = yylhsminor.yy436;
+        break;
+      case 248: /* expr ::= expr LIKE expr */
+{yylhsminor.yy436 = tSqlExprCreate(yymsp[-2].minor.yy436, yymsp[0].minor.yy436, TK_LIKE);  }
+  yymsp[-2].minor.yy436 = yylhsminor.yy436;
+        break;
+      case 249: /* expr ::= expr IN LP exprlist RP */
+{yylhsminor.yy436 = tSqlExprCreate(yymsp[-4].minor.yy436, (tSqlExpr*)yymsp[-1].minor.yy291, TK_IN); }
+  yymsp[-4].minor.yy436 = yylhsminor.yy436;
+        break;
+      case 250: /* exprlist ::= exprlist COMMA expritem */
+{yylhsminor.yy291 = tSqlExprListAppend(yymsp[-2].minor.yy291,yymsp[0].minor.yy436,0, 0);}
+  yymsp[-2].minor.yy291 = yylhsminor.yy291;
+        break;
+      case 251: /* exprlist ::= expritem */
+{yylhsminor.yy291 = tSqlExprListAppend(0,yymsp[0].minor.yy436,0, 0);}
+  yymsp[0].minor.yy291 = yylhsminor.yy291;
+        break;
+      case 252: /* expritem ::= expr */
+{yylhsminor.yy436 = yymsp[0].minor.yy436;}
+  yymsp[0].minor.yy436 = yylhsminor.yy436;
+        break;
+      case 254: /* cmd ::= RESET QUERY CACHE */
 { setDCLSqlElems(pInfo, TSDB_SQL_RESET_CACHE, 0);}
->>>>>>> 38a8cb7a
-        break;
-      case 254: /* cmd ::= ALTER TABLE ids cpxName ADD COLUMN columnlist */
+        break;
+      case 255: /* cmd ::= ALTER TABLE ids cpxName ADD COLUMN columnlist */
 {
     yymsp[-4].minor.yy0.n += yymsp[-3].minor.yy0.n;
-<<<<<<< HEAD
-    SAlterTableInfo* pAlterTable = tAlterTableSqlElems(&yymsp[-4].minor.yy0, yymsp[0].minor.yy193, NULL, TSDB_ALTER_TABLE_ADD_COLUMN, -1);
-=======
-    SAlterTableInfo* pAlterTable = tSetAlterTableInfo(&yymsp[-4].minor.yy0, yymsp[0].minor.yy429, NULL, TSDB_ALTER_TABLE_ADD_COLUMN, -1);
->>>>>>> 38a8cb7a
+    SAlterTableInfo* pAlterTable = tSetAlterTableInfo(&yymsp[-4].minor.yy0, yymsp[0].minor.yy291, NULL, TSDB_ALTER_TABLE_ADD_COLUMN, -1);
     setSqlInfo(pInfo, pAlterTable, NULL, TSDB_SQL_ALTER_TABLE);
 }
         break;
-      case 255: /* cmd ::= ALTER TABLE ids cpxName DROP COLUMN ids */
+      case 256: /* cmd ::= ALTER TABLE ids cpxName DROP COLUMN ids */
 {
     yymsp[-4].minor.yy0.n += yymsp[-3].minor.yy0.n;
 
@@ -5068,18 +3310,14 @@
     setSqlInfo(pInfo, pAlterTable, NULL, TSDB_SQL_ALTER_TABLE);
 }
         break;
-      case 256: /* cmd ::= ALTER TABLE ids cpxName ADD TAG columnlist */
+      case 257: /* cmd ::= ALTER TABLE ids cpxName ADD TAG columnlist */
 {
     yymsp[-4].minor.yy0.n += yymsp[-3].minor.yy0.n;
-<<<<<<< HEAD
-    SAlterTableInfo* pAlterTable = tAlterTableSqlElems(&yymsp[-4].minor.yy0, yymsp[0].minor.yy193, NULL, TSDB_ALTER_TABLE_ADD_TAG_COLUMN, -1);
-=======
-    SAlterTableInfo* pAlterTable = tSetAlterTableInfo(&yymsp[-4].minor.yy0, yymsp[0].minor.yy429, NULL, TSDB_ALTER_TABLE_ADD_TAG_COLUMN, -1);
->>>>>>> 38a8cb7a
+    SAlterTableInfo* pAlterTable = tSetAlterTableInfo(&yymsp[-4].minor.yy0, yymsp[0].minor.yy291, NULL, TSDB_ALTER_TABLE_ADD_TAG_COLUMN, -1);
     setSqlInfo(pInfo, pAlterTable, NULL, TSDB_SQL_ALTER_TABLE);
 }
         break;
-      case 257: /* cmd ::= ALTER TABLE ids cpxName DROP TAG ids */
+      case 258: /* cmd ::= ALTER TABLE ids cpxName DROP TAG ids */
 {
     yymsp[-4].minor.yy0.n += yymsp[-3].minor.yy0.n;
 
@@ -5090,7 +3328,7 @@
     setSqlInfo(pInfo, pAlterTable, NULL, TSDB_SQL_ALTER_TABLE);
 }
         break;
-      case 258: /* cmd ::= ALTER TABLE ids cpxName CHANGE TAG ids ids */
+      case 259: /* cmd ::= ALTER TABLE ids cpxName CHANGE TAG ids ids */
 {
     yymsp[-5].minor.yy0.n += yymsp[-4].minor.yy0.n;
 
@@ -5104,34 +3342,26 @@
     setSqlInfo(pInfo, pAlterTable, NULL, TSDB_SQL_ALTER_TABLE);
 }
         break;
-      case 259: /* cmd ::= ALTER TABLE ids cpxName SET TAG ids EQ tagitem */
+      case 260: /* cmd ::= ALTER TABLE ids cpxName SET TAG ids EQ tagitem */
 {
     yymsp[-6].minor.yy0.n += yymsp[-5].minor.yy0.n;
 
     toTSDBType(yymsp[-2].minor.yy0.type);
     SArray* A = tVariantListAppendToken(NULL, &yymsp[-2].minor.yy0, -1);
-<<<<<<< HEAD
-    A = tVariantListAppend(A, &yymsp[0].minor.yy442, -1);
-=======
-    A = tVariantListAppend(A, &yymsp[0].minor.yy218, -1);
->>>>>>> 38a8cb7a
+    A = tVariantListAppend(A, &yymsp[0].minor.yy216, -1);
 
     SAlterTableInfo* pAlterTable = tSetAlterTableInfo(&yymsp[-6].minor.yy0, NULL, A, TSDB_ALTER_TABLE_UPDATE_TAG_VAL, -1);
     setSqlInfo(pInfo, pAlterTable, NULL, TSDB_SQL_ALTER_TABLE);
 }
         break;
-      case 260: /* cmd ::= ALTER STABLE ids cpxName ADD COLUMN columnlist */
+      case 261: /* cmd ::= ALTER STABLE ids cpxName ADD COLUMN columnlist */
 {
     yymsp[-4].minor.yy0.n += yymsp[-3].minor.yy0.n;
-<<<<<<< HEAD
-    SAlterTableInfo* pAlterTable = tAlterTableSqlElems(&yymsp[-4].minor.yy0, yymsp[0].minor.yy193, NULL, TSDB_ALTER_TABLE_ADD_COLUMN, TSDB_SUPER_TABLE);
-=======
-    SAlterTableInfo* pAlterTable = tSetAlterTableInfo(&yymsp[-4].minor.yy0, yymsp[0].minor.yy429, NULL, TSDB_ALTER_TABLE_ADD_COLUMN, TSDB_SUPER_TABLE);
->>>>>>> 38a8cb7a
+    SAlterTableInfo* pAlterTable = tSetAlterTableInfo(&yymsp[-4].minor.yy0, yymsp[0].minor.yy291, NULL, TSDB_ALTER_TABLE_ADD_COLUMN, TSDB_SUPER_TABLE);
     setSqlInfo(pInfo, pAlterTable, NULL, TSDB_SQL_ALTER_TABLE);
 }
         break;
-      case 261: /* cmd ::= ALTER STABLE ids cpxName DROP COLUMN ids */
+      case 262: /* cmd ::= ALTER STABLE ids cpxName DROP COLUMN ids */
 {
     yymsp[-4].minor.yy0.n += yymsp[-3].minor.yy0.n;
 
@@ -5142,18 +3372,14 @@
     setSqlInfo(pInfo, pAlterTable, NULL, TSDB_SQL_ALTER_TABLE);
 }
         break;
-      case 262: /* cmd ::= ALTER STABLE ids cpxName ADD TAG columnlist */
+      case 263: /* cmd ::= ALTER STABLE ids cpxName ADD TAG columnlist */
 {
     yymsp[-4].minor.yy0.n += yymsp[-3].minor.yy0.n;
-<<<<<<< HEAD
-    SAlterTableInfo* pAlterTable = tAlterTableSqlElems(&yymsp[-4].minor.yy0, yymsp[0].minor.yy193, NULL, TSDB_ALTER_TABLE_ADD_TAG_COLUMN, TSDB_SUPER_TABLE);
-=======
-    SAlterTableInfo* pAlterTable = tSetAlterTableInfo(&yymsp[-4].minor.yy0, yymsp[0].minor.yy429, NULL, TSDB_ALTER_TABLE_ADD_TAG_COLUMN, TSDB_SUPER_TABLE);
->>>>>>> 38a8cb7a
+    SAlterTableInfo* pAlterTable = tSetAlterTableInfo(&yymsp[-4].minor.yy0, yymsp[0].minor.yy291, NULL, TSDB_ALTER_TABLE_ADD_TAG_COLUMN, TSDB_SUPER_TABLE);
     setSqlInfo(pInfo, pAlterTable, NULL, TSDB_SQL_ALTER_TABLE);
 }
         break;
-      case 263: /* cmd ::= ALTER STABLE ids cpxName DROP TAG ids */
+      case 264: /* cmd ::= ALTER STABLE ids cpxName DROP TAG ids */
 {
     yymsp[-4].minor.yy0.n += yymsp[-3].minor.yy0.n;
 
@@ -5164,7 +3390,7 @@
     setSqlInfo(pInfo, pAlterTable, NULL, TSDB_SQL_ALTER_TABLE);
 }
         break;
-      case 264: /* cmd ::= ALTER STABLE ids cpxName CHANGE TAG ids ids */
+      case 265: /* cmd ::= ALTER STABLE ids cpxName CHANGE TAG ids ids */
 {
     yymsp[-5].minor.yy0.n += yymsp[-4].minor.yy0.n;
 
@@ -5178,13 +3404,13 @@
     setSqlInfo(pInfo, pAlterTable, NULL, TSDB_SQL_ALTER_TABLE);
 }
         break;
-      case 265: /* cmd ::= KILL CONNECTION INTEGER */
+      case 266: /* cmd ::= KILL CONNECTION INTEGER */
 {setKillSql(pInfo, TSDB_SQL_KILL_CONNECTION, &yymsp[0].minor.yy0);}
         break;
-      case 266: /* cmd ::= KILL STREAM INTEGER COLON INTEGER */
+      case 267: /* cmd ::= KILL STREAM INTEGER COLON INTEGER */
 {yymsp[-2].minor.yy0.n += (yymsp[-1].minor.yy0.n + yymsp[0].minor.yy0.n); setKillSql(pInfo, TSDB_SQL_KILL_STREAM, &yymsp[-2].minor.yy0);}
         break;
-      case 267: /* cmd ::= KILL QUERY INTEGER COLON INTEGER */
+      case 268: /* cmd ::= KILL QUERY INTEGER COLON INTEGER */
 {yymsp[-2].minor.yy0.n += (yymsp[-1].minor.yy0.n + yymsp[0].minor.yy0.n); setKillSql(pInfo, TSDB_SQL_KILL_QUERY, &yymsp[-2].minor.yy0);}
         break;
       default:
