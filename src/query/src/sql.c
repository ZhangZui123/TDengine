/*
** 2000-05-29
**
** The author disclaims copyright to this source code.  In place of
** a legal notice, here is a blessing:
**
**    May you do good and not evil.
**    May you find forgiveness for yourself and forgive others.
**    May you share freely, never taking more than you give.
**
*************************************************************************
** Driver template for the LEMON parser generator.
**
** The "lemon" program processes an LALR(1) input grammar file, then uses
** this template to construct a parser.  The "lemon" program inserts text
** at each "%%" line.  Also, any "P-a-r-s-e" identifer prefix (without the
** interstitial "-" characters) contained in this template is changed into
** the value of the %name directive from the grammar.  Otherwise, the content
** of this template is copied straight through into the generate parser
** source file.
**
** The following is the concatenation of all %include directives from the
** input grammar file:
*/
#include <stdio.h>
#include <assert.h>
/************ Begin %include sections from the grammar ************************/

#include <stdio.h>
#include <stdlib.h>
#include <string.h>
#include <assert.h>
#include <stdbool.h>
#include "qSqlparser.h"
#include "tcmdtype.h"
#include "ttoken.h"
#include "ttokendef.h"
#include "tutil.h"
#include "tvariant.h"
/**************** End of %include directives **********************************/
/* These constants specify the various numeric values for terminal symbols
** in a format understandable to "makeheaders".  This section is blank unless
** "lemon" is run with the "-m" command-line option.
***************** Begin makeheaders token definitions *************************/
/**************** End makeheaders token definitions ***************************/

/* The next sections is a series of control #defines.
** various aspects of the generated parser.
**    YYCODETYPE         is the data type used to store the integer codes
**                       that represent terminal and non-terminal symbols.
**                       "unsigned char" is used if there are fewer than
**                       256 symbols.  Larger types otherwise.
**    YYNOCODE           is a number of type YYCODETYPE that is not used for
**                       any terminal or nonterminal symbol.
**    YYFALLBACK         If defined, this indicates that one or more tokens
**                       (also known as: "terminal symbols") have fall-back
**                       values which should be used if the original symbol
**                       would not parse.  This permits keywords to sometimes
**                       be used as identifiers, for example.
**    YYACTIONTYPE       is the data type used for "action codes" - numbers
**                       that indicate what to do in response to the next
**                       token.
**    ParseTOKENTYPE     is the data type used for minor type for terminal
**                       symbols.  Background: A "minor type" is a semantic
**                       value associated with a terminal or non-terminal
**                       symbols.  For example, for an "ID" terminal symbol,
**                       the minor type might be the name of the identifier.
**                       Each non-terminal can have a different minor type.
**                       Terminal symbols all have the same minor type, though.
**                       This macros defines the minor type for terminal 
**                       symbols.
**    YYMINORTYPE        is the data type used for all minor types.
**                       This is typically a union of many types, one of
**                       which is ParseTOKENTYPE.  The entry in the union
**                       for terminal symbols is called "yy0".
**    YYSTACKDEPTH       is the maximum depth of the parser's stack.  If
**                       zero the stack is dynamically sized using realloc()
**    ParseARG_SDECL     A static variable declaration for the %extra_argument
**    ParseARG_PDECL     A parameter declaration for the %extra_argument
**    ParseARG_PARAM     Code to pass %extra_argument as a subroutine parameter
**    ParseARG_STORE     Code to store %extra_argument into yypParser
**    ParseARG_FETCH     Code to extract %extra_argument from yypParser
**    ParseCTX_*         As ParseARG_ except for %extra_context
**    YYERRORSYMBOL      is the code number of the error symbol.  If not
**                       defined, then do no error processing.
**    YYNSTATE           the combined number of states.
**    YYNRULE            the number of rules in the grammar
**    YYNTOKEN           Number of terminal symbols
**    YY_MAX_SHIFT       Maximum value for shift actions
**    YY_MIN_SHIFTREDUCE Minimum value for shift-reduce actions
**    YY_MAX_SHIFTREDUCE Maximum value for shift-reduce actions
**    YY_ERROR_ACTION    The yy_action[] code for syntax error
**    YY_ACCEPT_ACTION   The yy_action[] code for accept
**    YY_NO_ACTION       The yy_action[] code for no-op
**    YY_MIN_REDUCE      Minimum value for reduce actions
**    YY_MAX_REDUCE      Maximum value for reduce actions
*/
#ifndef INTERFACE
# define INTERFACE 1
#endif
/************* Begin control #defines *****************************************/
#define YYCODETYPE unsigned short int
<<<<<<< HEAD
#define YYNOCODE 264
=======
#define YYNOCODE 267
>>>>>>> 945674e2
#define YYACTIONTYPE unsigned short int
#define ParseTOKENTYPE SStrToken
typedef union {
  int yyinit;
  ParseTOKENTYPE yy0;
  TAOS_FIELD yy27;
  SWindowStateVal yy76;
  SCreateDbInfo yy114;
  SSqlNode* yy124;
  SCreateAcctInfo yy183;
  SCreatedTableInfo yy192;
  SArray* yy193;
  SCreateTableSql* yy270;
  int yy312;
  SRelationInfo* yy332;
  SIntervalVal yy392;
  tVariant yy442;
  SSessionWindowVal yy447;
  tSqlExpr* yy454;
  int64_t yy473;
  SLimitVal yy482;
} YYMINORTYPE;
#ifndef YYSTACKDEPTH
#define YYSTACKDEPTH 100
#endif
#define ParseARG_SDECL SSqlInfo* pInfo;
#define ParseARG_PDECL ,SSqlInfo* pInfo
#define ParseARG_PARAM ,pInfo
#define ParseARG_FETCH SSqlInfo* pInfo=yypParser->pInfo;
#define ParseARG_STORE yypParser->pInfo=pInfo;
#define ParseCTX_SDECL
#define ParseCTX_PDECL
#define ParseCTX_PARAM
#define ParseCTX_FETCH
#define ParseCTX_STORE
#define YYFALLBACK 1
<<<<<<< HEAD
#define YYNSTATE             337
#define YYNRULE              278
#define YYNRULE_WITH_ACTION  278
#define YYNTOKEN             188
#define YY_MAX_SHIFT         336
#define YY_MIN_SHIFTREDUCE   533
#define YY_MAX_SHIFTREDUCE   810
#define YY_ERROR_ACTION      811
#define YY_ACCEPT_ACTION     812
#define YY_NO_ACTION         813
#define YY_MIN_REDUCE        814
#define YY_MAX_REDUCE        1091
=======
#define YYNSTATE             327
#define YYNRULE              275
#define YYNTOKEN             188
#define YY_MAX_SHIFT         326
#define YY_MIN_SHIFTREDUCE   523
#define YY_MAX_SHIFTREDUCE   797
#define YY_ERROR_ACTION      798
#define YY_ACCEPT_ACTION     799
#define YY_NO_ACTION         800
#define YY_MIN_REDUCE        801
#define YY_MAX_REDUCE        1075
>>>>>>> 945674e2
/************* End control #defines *******************************************/
#define YY_NLOOKAHEAD ((int)(sizeof(yy_lookahead)/sizeof(yy_lookahead[0])))

/* Define the yytestcase() macro to be a no-op if is not already defined
** otherwise.
**
** Applications can choose to define yytestcase() in the %include section
** to a macro that can assist in verifying code coverage.  For production
** code the yytestcase() macro should be turned off.  But it is useful
** for testing.
*/
#ifndef yytestcase
# define yytestcase(X)
#endif


/* Next are the tables used to determine what action to take based on the
** current state and lookahead token.  These tables are used to implement
** functions that take a state number and lookahead value and return an
** action integer.  
**
** Suppose the action integer is N.  Then the action is determined as
** follows
**
**   0 <= N <= YY_MAX_SHIFT             Shift N.  That is, push the lookahead
**                                      token onto the stack and goto state N.
**
**   N between YY_MIN_SHIFTREDUCE       Shift to an arbitrary state then
**     and YY_MAX_SHIFTREDUCE           reduce by rule N-YY_MIN_SHIFTREDUCE.
**
**   N == YY_ERROR_ACTION               A syntax error has occurred.
**
**   N == YY_ACCEPT_ACTION              The parser accepts its input.
**
**   N == YY_NO_ACTION                  No such action.  Denotes unused
**                                      slots in the yy_action[] table.
**
**   N between YY_MIN_REDUCE            Reduce by rule N-YY_MIN_REDUCE
**     and YY_MAX_REDUCE
**
** The action table is constructed as a single large table named yy_action[].
** Given state S and lookahead X, the action is computed as either:
**
**    (A)   N = yy_action[ yy_shift_ofst[S] + X ]
**    (B)   N = yy_default[S]
**
** The (A) formula is preferred.  The B formula is used instead if
** yy_lookahead[yy_shift_ofst[S]+X] is not equal to X.
**
** The formulas above are for computing the action when the lookahead is
** a terminal symbol.  If the lookahead is a non-terminal (as occurs after
** a reduce action) then the yy_reduce_ofst[] array is used in place of
** the yy_shift_ofst[] array.
**
** The following are the tables generated in this section:
**
**  yy_action[]        A single table containing all actions.
**  yy_lookahead[]     A table containing the lookahead for each entry in
**                     yy_action.  Used to detect hash collisions.
**  yy_shift_ofst[]    For each state, the offset into yy_action for
**                     shifting terminals.
**  yy_reduce_ofst[]   For each state, the offset into yy_action for
**                     shifting non-terminals after a reduce.
**  yy_default[]       Default action for each state.
**
*********** Begin parsing tables **********************************************/
<<<<<<< HEAD
#define YY_ACTTAB_COUNT (707)
static const YYACTIONTYPE yy_action[] = {
 /*     0 */   982,  581,  215,  334,   75,   22,  221,  973,  192,  582,
 /*    10 */   812,  336,  190,   52,   53,  150,   56,   57,  224, 1068,
 /*    20 */   227,   46,  218,   55,  278,   60,   58,   62,   59,  947,
 /*    30 */   660,  192,  961,   51,   50,  192,  946,   49,   48,   47,
 /*    40 */    52,   53, 1067,   56,   57,  223, 1068,  227,   46,  581,
 /*    50 */    55,  278,   60,   58,   62,   59,  973,  582,  310,  309,
 /*    60 */    51,   50,  979,  150,   49,   48,   47,   53,   35,   56,
 /*    70 */    57,  256,  143,  227,   46,   88,   55,  278,   60,   58,
 /*    80 */    62,   59,  294, 1017,   93,  273,   51,   50,   77,  320,
 /*    90 */    49,   48,   47,  534,  535,  536,  537,  538,  539,  540,
 /*   100 */   541,  542,  543,  544,  545,  546,  335,  241,  294,  216,
 /*   110 */    76,  581,  957,   52,   53,   35,   56,   57,  949,  582,
 /*   120 */   227,   46,  581,   55,  278,   60,   58,   62,   59,  275,
 /*   130 */   582,   86,  749,   51,   50,  263,  262,   49,   48,   47,
 /*   140 */    52,   54,  959,   56,   57,  150,  196,  227,   46,   82,
 /*   150 */    55,  278,   60,   58,   62,   59,  217,   41,  955,  958,
 /*   160 */    51,   50,    1,  164,   49,   48,   47,   28,  292,  329,
 /*   170 */   328,  291,  290,  289,  327,  288,  326,  325,  324,  287,
 /*   180 */   323,  322,  921,   35,  909,  910,  911,  912,  913,  914,
 /*   190 */   915,  916,  917,  918,  919,  920,  922,  923,   56,   57,
 /*   200 */   233, 1064,  227,   46,  696,   55,  278,   60,   58,   62,
 /*   210 */    59,    8,   23, 1016,   29,   51,   50, 1063,  973,   49,
 /*   220 */    48,   47,  226,  764,  230,   35,  753,  958,  756,  201,
 /*   230 */   759,  226,  764,  219, 1062,  753,  202,  756,  755,  759,
 /*   240 */   758,  127,  126,  200,   49,   48,   47,  210,   60,   58,
 /*   250 */    62,   59,    3,  177,  212,  213,   51,   50,  277,   79,
 /*   260 */    49,   48,   47,  212,  213,   80,  231,  259,   28,  958,
 /*   270 */   329,  328,   82,  259,  754,  327,  757,  326,  325,  324,
 /*   280 */    41,  323,  322,  929,  114,  684,  927,  928,  681,  320,
 /*   290 */   682,  930,  683,  932,  933,  931,   90,  934,  935,  112,
 /*   300 */   106,  117,  255,  150,   74,   35,  116,  122,  125,  115,
 /*   310 */   237,  209,    5,   38,  166,  119,  243,  244,  211,  165,
 /*   320 */   100,   95,   99,   35,  240,   61,  225,  944,  945,   34,
 /*   330 */   948,   35,  765,   35,   61,  184,  182,  180,  761,  232,
 /*   340 */   234,  765,  179,  130,  129,  128,  299,  761,   35,  958,
 /*   350 */   762,   51,   50,  699,  760,   49,   48,   47,   35,  248,
 /*   360 */    35,  330,   35,  760,  300,  961,  961,  958,  252,  251,
 /*   370 */     6,   87,  301,  279,  302,  958,   13,  958,  194,  238,
 /*   380 */    92,  236,   89,  298,  297,   70,  763,  961,  751,  306,
 /*   390 */   124,  123,  958,  242,  685,  239,  860,  305,  304,  307,
 /*   400 */   176,  308,  958,  312,  958,   71,  958,  333,  332,  135,
 /*   410 */   141,  139,  138,  869,  257,  861,   67,  176,   36,  176,
 /*   420 */   730,  731,  715, 1087,  752,  721,  145,  195,  722,   66,
 /*   430 */   785,  703,   25,  766,   24,  670,  281,   24,   68,   36,
 /*   440 */    36,  672,  283,  671,  197,   66,   91,   66,   33,  191,
 /*   450 */    15,  284,   14,  105,   73,  104,  659,  198,  199,   17,
 /*   460 */    19,   16,   18,  205,  111,   21,  110,   20,  688,  768,
 /*   470 */   689,  686,  206,  687,  204, 1079,  960,  189,  203,  193,
 /*   480 */  1027, 1026,  228,  253, 1023, 1022,  229,  311,  142,  981,
 /*   490 */   992,  989,   44,  990,  994,  974,  260,  144, 1009,  148,
 /*   500 */   140,  160,  956, 1008,  161,  264,  925,  220,  266,  714,
 /*   510 */   954,  321,  971,  156,  151,  162,  152,  158,  276,  153,
 /*   520 */   163,  271,   63,  872,  286,   42,  187,   72,   69,  274,
 /*   530 */    39,  295,  868,  154,  296,  272, 1086,  102, 1085,  270,
 /*   540 */  1082,  268,  167,  303, 1078,  108, 1077, 1074,  168,  265,
 /*   550 */   890,   40,   37,   43,  188,  857,  118,  855,  120,  121,
 /*   560 */   853,  852,  245,  178,  850,  849,  848,  847,  846,  845,
 /*   570 */   181,  183,  842,  840,  838,  836,  185,  833,   45,  186,
 /*   580 */   113,  258,   78,   83,  313,  267, 1010,  314,  315,  316,
 /*   590 */   317,  318,  319,  214,  235,  331,  810,  285,  246,  247,
 /*   600 */   809,  207,  208,   96,   97,  249,  250,  808,  791,  790,
 /*   610 */   254,   81,  259,  851,  691,  280,  844,  171,  170,  891,
 /*   620 */   169,  172,  174,  173,  175,  131,  132,  133,  843,    4,
 /*   630 */   134,  835,    9,  834,   30,  261,    2,  716,   84,  146,
 /*   640 */   155,  157,  937,  159,  719,   85,  222,  147,  269,   31,
 /*   650 */   723,  149,   32,  767,   10,    7,   11,  769,   12,   26,
 /*   660 */   282,   27,   94,  623,   92,  619,  617,  616,  615,  612,
 /*   670 */   585,  293,   98,   64,  101,   36,  662,  661,  658,  607,
 /*   680 */   605,   65,  103,  597,  603,  599,  601,  595,  593,  107,
 /*   690 */   109,  626,  625,  624,  622,  621,  620,  618,  614,  613,
 /*   700 */   583,   66,  550,  548,  814,  136,  137,
=======
#define YY_ACTTAB_COUNT (700)
static const YYACTIONTYPE yy_action[] = {
 /*     0 */   969,  571,  211,  324,  934,   18,  217,  186,  188,  572,
 /*    10 */   799,  326,  192,   48,   49,  145,   52,   53,  220, 1057,
 /*    20 */   223,   42,  275,   51,  274,   56,   54,   58,   55, 1053,
 /*    30 */   650,  188,  948,   47,   46,  188,  228,   45,   44,   43,
 /*    40 */    48,   49, 1056,   52,   53,  219, 1057,  223,   42,  571,
 /*    50 */    51,  274,   56,   54,   58,   55,  960,  572,  300,  299,
 /*    60 */    47,   46,  948,  966,   45,   44,   43,   49,   31,   52,
 /*    70 */    53,  138,  250,  223,   42, 1067,   51,  274,   56,   54,
 /*    80 */    58,   55,  271,  290,   82, 1052,   47,   46,   89,  234,
 /*    90 */    45,   44,   43,  524,  525,  526,  527,  528,  529,  530,
 /*   100 */   531,  532,  533,  534,  535,  536,  325,  571,  290,  212,
 /*   110 */    71,  571,  944,   48,   49,  572,   52,   53,  760,  572,
 /*   120 */   223,   42,  936,   51,  274,   56,   54,   58,   55,   45,
 /*   130 */    44,   43,  741,   47,   46,  257,  256,   45,   44,   43,
 /*   140 */    48,   50,  145,   52,   53,    1,  160,  223,   42,  145,
 /*   150 */    51,  274,   56,   54,   58,   55,  323,  322,  130,  236,
 /*   160 */    47,   46,  297,  296,   45,   44,   43,   24,  288,  319,
 /*   170 */   318,  287,  286,  285,  317,  284,  316,  315,  314,  283,
 /*   180 */   313,  312,  908,   31,  896,  897,  898,  899,  900,  901,
 /*   190 */   902,  903,  904,  905,  906,  907,  909,  910,   52,   53,
 /*   200 */   847,  960,  223,   42,  172,   51,  274,   56,   54,   58,
 /*   210 */    55, 1005,   19,   86,   25,   47,   46,  214,   83,   45,
 /*   220 */    44,   43,  222,  756,  213,  310,  745,  945,  748,  197,
 /*   230 */   751,  222,  756,  230,   13,  745,  198,  748,   88,  751,
 /*   240 */    85,  122,  121,  196,  931,  932,   30,  935,   56,   54,
 /*   250 */    58,   55,    3,  173,  207,  208,   47,   46,  273,  948,
 /*   260 */    45,   44,   43,  207,  208,  242,  232,  747,   24,  750,
 /*   270 */   319,  318,   77,  246,  245,  317,  689,  316,  315,  314,
 /*   280 */    37,  313,  312,   62,  916,   47,   46,  914,  915,   45,
 /*   290 */    44,   43,  917,  942,  919,  920,  918,  145,  921,  922,
 /*   300 */   107,  101,  112,  249,   31,   69,   63,  111,  117,  120,
 /*   310 */   110,  204,  674,  109,  235,  671,  114,  672,  310,  673,
 /*   320 */     5,   34,  162, 1051,   70,   57,   31,  161,   96,   91,
 /*   330 */    95,   31,  757,   31,   57,  229,  233,   31,  753,  292,
 /*   340 */   746,  757,  749,  237,  238,  226,   31,  753,  945,  946,
 /*   350 */   180,  178,  176,  205,  693,  752,  933,  175,  125,  124,
 /*   360 */   123,  136,  134,  133,  752,   77, 1006,  227,  269,  320,
 /*   370 */   945,   84,  293,   37,  294,  945,  856,  945,  298,  754,
 /*   380 */   172,  945,  848,  960,  686,   72,  172,  302,  722,  723,
 /*   390 */   945,    8,  251,  743,   74,  948,   32,   75,  221,  215,
 /*   400 */   705,  206,  253,  713,  140,  253,  714,   61,  777,  758,
 /*   410 */    21,   65,   20,   20,  660,  678,  277,  679,   32,  662,
 /*   420 */    32,  675,  279,   61,  661,  190,   87,   29,   61,  744,
 /*   430 */   280,  191,   66,  100,   99,   15,   14,  119,  118,  106,
 /*   440 */   105,   68,    6,  649,   17,   16,  676,  193,  677,  187,
 /*   450 */   194,  195,  755,  201,  202,  200,  185,  199,  189,  947,
 /*   460 */  1016, 1015,  224, 1012, 1011,  247,  137,   40,  225,  301,
 /*   470 */   968,  979,  976,  977,  981,  139,  143,  961,  254,  998,
 /*   480 */   997,  943,  263,  156,  135,  157,  704,  258,  311,  941,
 /*   490 */   912,  306,  108,  303,  155,  150,  148,  958,  158,  159,
 /*   500 */   859,   67,  146,  216,  282,   38,  260,  183,   35,  267,
 /*   510 */   291,   64,  855, 1072,   97,   59, 1071, 1069,  163,  295,
 /*   520 */  1066,  103, 1065, 1063,  164,  877,   36,  272,   33,  270,
 /*   530 */   268,   39,  184,  844,  113,  842,  115,  116,  840,  839,
 /*   540 */   239,  174,  837,  836,  835,  834,  833,  832,  177,  179,
 /*   550 */   829,  827,  825,  266,  823,  181,  820,  182,  264,  252,
 /*   560 */    73,   78,  262,  261,  999,  259,   41,  304,  305,  307,
 /*   570 */   209,  231,  308,  309,  281,  321,  797,  240,  241,  210,
 /*   580 */   796,   92,   93,  203,  244,  243,  795,  783,  782,  838,
 /*   590 */   248,  253,  681,  276,  126,  171,  166,  878,  167,  165,
 /*   600 */   168,  169,  831,  170,    9,  127,  128,  830,   76,  129,
 /*   610 */   822,  821,    2,   26,    4,  255,   79,  706,  153,  151,
 /*   620 */   149,  147,  152,  154,  141,  924,  709,  142,   80,  218,
 /*   630 */   711,   81,  265,  761,  715,  144,   90,   10,   11,   27,
 /*   640 */   759,   28,    7,   12,   22,   88,   23,  613,  278,  609,
 /*   650 */   607,  606,  605,  602,  575,  289,   94,   32,   60,   98,
 /*   660 */   652,  651,  648,  102,  597,  595,  104,  587,  593,  589,
 /*   670 */   591,  585,  583,  616,  615,  614,  612,  611,  610,  608,
 /*   680 */   604,  603,  573,  540,  538,   61,  801,  800,  800,  800,
 /*   690 */   800,  800,  800,  800,  800,  800,  800,  800,  131,  132,
>>>>>>> 945674e2
};
static const YYCODETYPE yy_lookahead[] = {
 /*     0 */   192,    1,  191,  192,    0,  254,  211,  254,  254,    9,
 /*    10 */   189,  190,  254,   13,   14,  192,   16,   17,  264,  265,
 /*    20 */    20,   21,   15,   23,   24,   25,   26,   27,   28,  254,
 /*    30 */     5,  254,  237,   33,   34,  254,  211,   37,   38,   39,
 /*    40 */    13,   14,  265,   16,   17,  264,  265,   20,   21,    1,
 /*    50 */    23,   24,   25,   26,   27,   28,  235,    9,   33,   34,
 /*    60 */    33,   34,  237,  255,   37,   38,   39,   14,  192,   16,
 /*    70 */    17,  192,  251,   20,   21,  237,   23,   24,   25,   26,
 /*    80 */    27,   28,  259,   79,  261,  254,   33,   34,  198,   68,
 /*    90 */    37,   38,   39,   45,   46,   47,   48,   49,   50,   51,
<<<<<<< HEAD
 /*   100 */    52,   53,   54,   55,   56,   57,   58,  191,   79,   61,
 /*   110 */   110,    1,  235,   13,   14,  191,   16,   17,  231,    9,
 /*   120 */    20,   21,    1,   23,   24,   25,   26,   27,   28,  257,
 /*   130 */     9,  259,  105,   33,   34,  254,  255,   37,   38,   39,
 /*   140 */    13,   14,  226,   16,   17,  191,  252,   20,   21,  104,
 /*   150 */    23,   24,   25,   26,   27,   28,  232,  112,  191,  235,
 /*   160 */    33,   34,  198,  199,   37,   38,   39,   88,   89,   90,
 /*   170 */    91,   92,   93,   94,   95,   96,   97,   98,   99,  100,
 /*   180 */   101,  102,  209,  191,  211,  212,  213,  214,  215,  216,
 /*   190 */   217,  218,  219,  220,  221,  222,  223,  224,   16,   17,
 /*   200 */   233,  252,   20,   21,  109,   23,   24,   25,   26,   27,
 /*   210 */    28,  116,   44,  259,  104,   33,   34,  252,  234,   37,
 /*   220 */    38,   39,    1,    2,  232,  191,    5,  235,    7,   61,
 /*   230 */     9,    1,    2,  249,  252,    5,   68,    7,    5,    9,
 /*   240 */     7,   73,   74,   75,   37,   38,   39,  252,   25,   26,
 /*   250 */    27,   28,  194,  195,   33,   34,   33,   34,   37,  105,
 /*   260 */    37,   38,   39,   33,   34,  105,  232,  113,   88,  235,
 /*   270 */    90,   91,  104,  113,    5,   95,    7,   97,   98,   99,
 /*   280 */   112,  101,  102,  209,   76,    2,  212,  213,    5,   81,
 /*   290 */     7,  217,    9,  219,  220,  221,  197,  223,  224,   62,
 /*   300 */    63,   64,  134,  191,  136,  191,   69,   70,   71,   72,
 /*   310 */    68,  143,   62,   63,   64,   78,   33,   34,  252,   69,
 /*   320 */    70,   71,   72,  191,   68,  104,   60,  228,  229,  230,
 /*   330 */   231,  191,  111,  191,  104,   62,   63,   64,  117,  210,
 /*   340 */   210,  111,   69,   70,   71,   72,  232,  117,  191,  235,
 /*   350 */   117,   33,   34,   37,  133,   37,   38,   39,  191,  135,
 /*   360 */   191,  210,  191,  133,  232,  236,  236,  235,  144,  145,
 /*   370 */   104,  259,  232,   15,  232,  235,  104,  235,  252,  137,
 /*   380 */   108,  139,  110,  141,  142,  109,  117,  236,    1,  232,
 /*   390 */    76,   77,  235,  137,  111,  139,  196,  141,  142,  232,
 /*   400 */   200,  232,  235,  232,  235,  129,  235,   65,   66,   67,
 /*   410 */    62,   63,   64,  196,  105,  196,  109,  200,  109,  200,
 /*   420 */   124,  125,  105,  236,   37,  105,  109,  252,  105,  109,
 /*   430 */   105,  115,  109,  105,  109,  105,  105,  109,  131,  109,
 /*   440 */   109,  105,  105,  105,  252,  109,  109,  109,  104,  252,
 /*   450 */   138,  107,  140,  138,  104,  140,  106,  252,  252,  138,
 /*   460 */   138,  140,  140,  252,  138,  138,  140,  140,    5,  111,
 /*   470 */     7,    5,  252,    7,  252,  236,  236,  252,  252,  252,
 /*   480 */   227,  227,  227,  191,  227,  227,  227,  227,  191,  191,
 /*   490 */   191,  191,  251,  191,  191,  234,  234,  191,  260,  191,
 /*   500 */    60,  238,  234,  260,  191,  256,  225,  256,  256,  117,
 /*   510 */   191,  103,  248,  242,  247,  191,  246,  240,  122,  245,
 /*   520 */   191,  256,  127,  191,  191,  191,  191,  128,  130,  126,
 /*   530 */   191,  191,  191,  244,  191,  121,  191,  191,  191,  120,
 /*   540 */   191,  119,  191,  191,  191,  191,  191,  191,  191,  118,
 /*   550 */   191,  191,  191,  191,  191,  191,  191,  191,  191,  191,
 /*   560 */   191,  191,  191,  191,  191,  191,  191,  191,  191,  191,
 /*   570 */   191,  191,  191,  191,  191,  191,  191,  191,  132,  191,
 /*   580 */    87,  192,  192,  192,   86,  192,  192,   50,   83,   85,
 /*   590 */    54,   84,   82,  192,  192,   79,    5,  192,  146,    5,
 /*   600 */     5,  192,  192,  197,  197,  146,    5,    5,   90,   89,
 /*   610 */   135,  114,  113,  192,  105,  107,  192,  202,  206,  208,
 /*   620 */   207,  205,  204,  203,  201,  193,  193,  193,  192,  194,
 /*   630 */   193,  192,  104,  192,  104,  109,  198,  105,  109,  104,
 /*   640 */   243,  241,  225,  239,  105,  104,    1,  109,  104,  109,
 /*   650 */   105,  104,  109,  105,  123,  104,  123,  111,  104,  104,
 /*   660 */   107,  104,   76,    9,  108,    5,    5,    5,    5,    5,
 /*   670 */    80,   15,   76,   16,  140,  109,    5,    5,  105,    5,
 /*   680 */     5,   16,  140,    5,    5,    5,    5,    5,    5,  140,
 /*   690 */   140,    5,    5,    5,    5,    5,    5,    5,    5,    5,
 /*   700 */    80,  109,   60,   59,    0,   21,   21,  264,  264,  264,
 /*   710 */   264,  264,  264,  264,  264,  264,  264,  264,  264,  264,
 /*   720 */   264,  264,  264,  264,  264,  264,  264,  264,  264,  264,
 /*   730 */   264,  264,  264,  264,  264,  264,  264,  264,  264,  264,
 /*   740 */   264,  264,  264,  264,  264,  264,  264,  264,  264,  264,
 /*   750 */   264,  264,  264,  264,  264,  264,  264,  264,  264,  264,
 /*   760 */   264,  264,  264,  264,  264,  264,  264,  264,  264,  264,
 /*   770 */   264,  264,  264,  264,  264,  264,  264,  264,  264,  264,
 /*   780 */   264,  264,  264,  264,  264,  264,  264,  264,  264,  264,
 /*   790 */   264,  264,  264,  264,  264,  264,  264,  264,  264,  264,
 /*   800 */   264,  264,  264,  264,  264,  264,  264,  264,  264,  264,
 /*   810 */   264,  264,  264,  264,  264,  264,  264,  264,  264,  264,
 /*   820 */   264,  264,  264,  264,  264,  264,  264,  264,  264,  264,
 /*   830 */   264,  264,  264,  264,  264,  264,  264,  264,  264,  264,
 /*   840 */   264,  264,  264,  264,  264,  264,  264,  264,  264,  264,
 /*   850 */   264,  264,  264,  264,  264,  264,  264,  264,  264,  264,
 /*   860 */   264,  264,  264,  264,  264,  264,  264,  264,  264,  264,
 /*   870 */   264,  264,  264,  264,  264,  264,  264,  264,  264,  264,
 /*   880 */   264,  264,  264,  264,  264,  264,  264,  264,  264,  264,
 /*   890 */   264,  264,  264,  264,  264,
};
#define YY_SHIFT_COUNT    (336)
#define YY_SHIFT_MIN      (0)
#define YY_SHIFT_MAX      (704)
static const unsigned short int yy_shift_ofst[] = {
 /*     0 */   168,   79,   79,  180,  180,    3,  221,  230,  110,  121,
 /*    10 */   121,  121,  121,  121,  121,  121,  121,  121,  121,  121,
 /*    20 */   121,  121,    0,   48,  230,  283,  283,  283,  283,   45,
 /*    30 */    45,  121,  121,  121,   29,  121,  121,  208,    3,    8,
 /*    40 */     8,  707,  707,  707,  230,  230,  230,  230,  230,  230,
 /*    50 */   230,  230,  230,  230,  230,  230,  230,  230,  230,  230,
 /*    60 */   230,  230,  230,  230,  283,  283,  283,   25,   25,   25,
 /*    70 */    25,   25,   25,   25,  121,  121,  121,  316,  121,  121,
 /*    80 */   121,   45,   45,  121,  121,  121,  296,  296,   95,   45,
 /*    90 */   121,  121,  121,  121,  121,  121,  121,  121,  121,  121,
 /*   100 */   121,  121,  121,  121,  121,  121,  121,  121,  121,  121,
 /*   110 */   121,  121,  121,  121,  121,  121,  121,  121,  121,  121,
 /*   120 */   121,  121,  121,  121,  121,  121,  121,  121,  121,  121,
 /*   130 */   121,  121,  121,  121,  121,  121,  121,  121,  121,  121,
 /*   140 */   121,  121,  440,  440,  440,  392,  392,  392,  440,  392,
 /*   150 */   440,  399,  398,  395,  396,  403,  414,  419,  422,  431,
 /*   160 */   446,  440,  440,  440,  408,    3,    3,  440,  440,  493,
 /*   170 */   498,  537,  505,  504,  536,  507,  510,  408,  440,  516,
 /*   180 */   516,  440,  516,  440,  516,  440,  440,  707,  707,   27,
 /*   190 */   100,  127,  100,  100,   53,  182,  223,  223,  223,  223,
 /*   200 */   237,  250,  273,  318,  318,  318,  318,  242,  256,  224,
 /*   210 */   207,  207,  233,  269,  272,  342,  348,  309,  154,  160,
 /*   220 */   317,  320,  323,  325,  328,  387,  266,  358,  307,  276,
 /*   230 */   330,  331,  336,  337,  338,  344,  312,  315,  321,  322,
 /*   240 */   326,  350,  327,  463,  466,  314,  591,  452,  594,  595,
 /*   250 */   459,  601,  602,  518,  520,  475,  499,  508,  528,  497,
 /*   260 */   509,  530,  526,  529,  532,  535,  539,  538,  541,  645,
 /*   270 */   544,  545,  547,  540,  531,  543,  533,  548,  551,  546,
 /*   280 */   554,  508,  555,  553,  557,  556,  586,  654,  660,  661,
 /*   290 */   662,  663,  664,  590,  656,  596,  657,  534,  542,  566,
 /*   300 */   566,  566,  566,  665,  549,  550,  566,  566,  566,  671,
 /*   310 */   672,  573,  566,  674,  675,  678,  679,  680,  681,  682,
 /*   320 */   683,  686,  687,  688,  689,  690,  691,  692,  693,  694,
 /*   330 */   592,  620,  684,  685,  642,  644,  704,
};
#define YY_REDUCE_COUNT (188)
#define YY_REDUCE_MIN   (-247)
#define YY_REDUCE_MAX   (441)
static const short yy_reduce_ofst[] = {
 /*     0 */  -178,  -27,  -27,   74,   74,   99, -244, -217, -119,  -76,
 /*    10 */  -176, -128,   -8,   34,  114,  132,  140,  142,  157,  167,
 /*    20 */   169,  171, -191, -188, -221, -204,  129,  130,  151, -227,
 /*    30 */   -16,  -46,  112,  -33, -113,  -84, -123,  200, -193,  217,
 /*    40 */   219, -162,  -36,   58, -247, -240, -106,  -51,  -35,  -18,
 /*    50 */    -5,   66,  126,  175,  192,  197,  205,  206,  211,  220,
 /*    60 */   222,  225,  226,  227,  187,  239,  240,  253,  254,  255,
 /*    70 */   257,  258,  259,  260,  292,  297,  298,  241,  299,  300,
 /*    80 */   302,  261,  262,  303,  306,  308,  238,  243,  263,  268,
 /*    90 */   313,  319,  324,  329,  332,  333,  334,  335,  339,  340,
 /*   100 */   341,  343,  345,  346,  347,  349,  351,  352,  353,  354,
 /*   110 */   355,  356,  357,  359,  360,  361,  362,  363,  364,  365,
 /*   120 */   366,  367,  368,  369,  370,  371,  372,  373,  374,  375,
 /*   130 */   376,  377,  378,  379,  380,  381,  382,  383,  384,  385,
 /*   140 */   386,  388,  389,  390,  391,  249,  251,  252,  393,  265,
 /*   150 */   394,  264,  267,  270,  274,  289,  397,  271,  400,  277,
 /*   160 */   404,  401,  402,  405,  281,  406,  407,  409,  410,  411,
 /*   170 */   413,  412,  415,  416,  420,  418,  423,  417,  421,  432,
 /*   180 */   433,  424,  434,  436,  437,  439,  441,  438,  435,
};
static const YYACTIONTYPE yy_default[] = {
 /*     0 */   811,  924,  870,  936,  858,  867, 1070, 1070,  811,  811,
 /*    10 */   811,  811,  811,  811,  811,  811,  811,  811,  811,  811,
 /*    20 */   811,  811,  983,  830, 1070,  811,  811,  811,  811,  811,
 /*    30 */   811,  811,  811,  811,  867,  811,  811,  873,  867,  873,
 /*    40 */   873,  978,  908,  926,  811,  811,  811,  811,  811,  811,
 /*    50 */   811,  811,  811,  811,  811,  811,  811,  811,  811,  811,
 /*    60 */   811,  811,  811,  811,  811,  811,  811,  811,  811,  811,
 /*    70 */   811,  811,  811,  811,  811,  811,  811,  985,  991,  988,
 /*    80 */   811,  811,  811,  993,  811,  811, 1013, 1013,  976,  811,
 /*    90 */   811,  811,  811,  811,  811,  811,  811,  811,  811,  811,
 /*   100 */   811,  811,  811,  811,  811,  811,  811,  811,  811,  811,
 /*   110 */   811,  811,  811,  811,  811,  811,  811,  811,  856,  811,
 /*   120 */   854,  811,  811,  811,  811,  811,  811,  811,  811,  811,
 /*   130 */   811,  811,  811,  811,  811,  841,  811,  811,  811,  811,
 /*   140 */   811,  811,  832,  832,  832,  811,  811,  811,  832,  811,
 /*   150 */   832, 1020, 1024, 1018, 1006, 1014, 1005, 1001,  999,  998,
 /*   160 */  1028,  832,  832,  832,  871,  867,  867,  832,  832,  889,
 /*   170 */   887,  885,  877,  883,  879,  881,  875,  859,  832,  865,
 /*   180 */   865,  832,  865,  832,  865,  832,  832,  908,  926,  811,
 /*   190 */  1029,  811, 1069, 1019, 1059, 1058, 1065, 1057, 1056, 1055,
 /*   200 */   811,  811,  811, 1051, 1052, 1054, 1053,  811,  811,  811,
 /*   210 */  1061, 1060,  811,  811,  811,  811,  811,  811,  811,  811,
 /*   220 */   811,  811,  811,  811,  811,  811, 1031,  811, 1025, 1021,
 /*   230 */   811,  811,  811,  811,  811,  811,  811,  811,  811,  811,
 /*   240 */   811,  938,  811,  811,  811,  811,  811,  811,  811,  811,
 /*   250 */   811,  811,  811,  811,  811,  811,  975,  811,  811,  811,
 /*   260 */   811,  811,  987,  986,  811,  811,  811,  811,  811,  811,
 /*   270 */   811,  811,  811, 1015,  811, 1007,  811,  811,  811,  811,
 /*   280 */   811,  950,  811,  811,  811,  811,  811,  811,  811,  811,
 /*   290 */   811,  811,  811,  811,  811,  811,  811,  811,  811, 1088,
 /*   300 */  1083, 1084, 1081,  811,  811,  811, 1080, 1075, 1076,  811,
 /*   310 */   811,  811, 1073,  811,  811,  811,  811,  811,  811,  811,
 /*   320 */   811,  811,  811,  811,  811,  811,  811,  811,  811,  811,
 /*   330 */   892,  811,  839,  837,  811,  828,  811,
=======
 /*   100 */    52,   53,   54,   55,   56,   57,   58,    1,   79,   61,
 /*   110 */   110,    1,  236,   13,   14,    9,   16,   17,  111,    9,
 /*   120 */    20,   21,  232,   23,   24,   25,   26,   27,   28,   37,
 /*   130 */    38,   39,  105,   33,   34,  256,  257,   37,   38,   39,
 /*   140 */    13,   14,  192,   16,   17,  199,  200,   20,   21,  192,
 /*   150 */    23,   24,   25,   26,   27,   28,   65,   66,   67,  138,
 /*   160 */    33,   34,  141,  142,   37,   38,   39,   88,   89,   90,
 /*   170 */    91,   92,   93,   94,   95,   96,   97,   98,   99,  100,
 /*   180 */   101,  102,  210,  192,  212,  213,  214,  215,  216,  217,
 /*   190 */   218,  219,  220,  221,  222,  223,  224,  225,   16,   17,
 /*   200 */   197,  235,   20,   21,  201,   23,   24,   25,   26,   27,
 /*   210 */    28,  261,   44,  198,  104,   33,   34,  251,  261,   37,
 /*   220 */    38,   39,    1,    2,  233,   81,    5,  236,    7,   61,
 /*   230 */     9,    1,    2,  211,  104,    5,   68,    7,  108,    9,
 /*   240 */   110,   73,   74,   75,  229,  230,  231,  232,   25,   26,
 /*   250 */    27,   28,  195,  196,   33,   34,   33,   34,   37,  237,
 /*   260 */    37,   38,   39,   33,   34,  136,   68,    5,   88,    7,
 /*   270 */    90,   91,  104,  144,  145,   95,   37,   97,   98,   99,
 /*   280 */   112,  101,  102,  109,  210,   33,   34,  213,  214,   37,
 /*   290 */    38,   39,  218,  192,  220,  221,  222,  192,  224,  225,
 /*   300 */    62,   63,   64,  135,  192,  137,  132,   69,   70,   71,
 /*   310 */    72,  143,    2,   76,  192,    5,   78,    7,   81,    9,
 /*   320 */    62,   63,   64,  254,  198,  104,  192,   69,   70,   71,
 /*   330 */    72,  192,  111,  192,  104,  234,  138,  192,  117,  141,
 /*   340 */     5,  111,    7,   33,   34,  233,  192,  117,  236,  227,
 /*   350 */    62,   63,   64,  254,  115,  134,  230,   69,   70,   71,
 /*   360 */    72,   62,   63,   64,  134,  104,  261,  233,  263,  211,
 /*   370 */   236,  238,  233,  112,  233,  236,  197,  236,  233,  117,
 /*   380 */   201,  236,  197,  235,  109,  252,  201,  233,  125,  126,
 /*   390 */   236,  116,  105,    1,  105,  237,  109,  105,   60,  251,
 /*   400 */   105,  254,  113,  105,  109,  113,  105,  109,  105,  105,
 /*   410 */   109,  109,  109,  109,  105,    5,  105,    7,  109,  105,
 /*   420 */   109,  111,  105,  109,  105,  254,  109,  104,  109,   37,
 /*   430 */   107,  254,  130,  139,  140,  139,  140,   76,   77,  139,
 /*   440 */   140,  104,  104,  106,  139,  140,    5,  254,    7,  254,
 /*   450 */   254,  254,  117,  254,  254,  254,  254,  254,  254,  237,
 /*   460 */   228,  228,  228,  228,  228,  192,  192,  253,  228,  228,
 /*   470 */   192,  192,  192,  192,  192,  192,  192,  235,  235,  262,
 /*   480 */   262,  235,  192,  239,   60,  192,  117,  258,  103,  192,
 /*   490 */   226,   85,   87,   86,  240,  245,  247,  250,  192,  192,
 /*   500 */   192,  129,  249,  258,  192,  192,  258,  192,  192,  258,
 /*   510 */   192,  131,  192,  192,  192,  128,  192,  192,  192,  192,
 /*   520 */   192,  192,  192,  192,  192,  192,  192,  123,  192,  127,
 /*   530 */   122,  192,  192,  192,  192,  192,  192,  192,  192,  192,
 /*   540 */   192,  192,  192,  192,  192,  192,  192,  192,  192,  192,
 /*   550 */   192,  192,  192,  121,  192,  192,  192,  192,  120,  193,
 /*   560 */   193,  193,  119,  193,  193,  118,  133,   50,   83,   54,
 /*   570 */   193,  193,   84,   82,  193,   79,    5,  146,    5,  193,
 /*   580 */     5,  198,  198,  193,    5,  146,    5,   90,   89,  193,
 /*   590 */   136,  113,  105,  107,  194,  202,  207,  209,  203,  208,
 /*   600 */   206,  204,  193,  205,  104,  194,  194,  193,  114,  194,
 /*   610 */   193,  193,  199,  104,  195,  109,  109,  105,  242,  244,
 /*   620 */   246,  248,  243,  241,  104,  226,  105,  109,  104,    1,
 /*   630 */   105,  104,  104,  111,  105,  104,   76,  124,  124,  109,
 /*   640 */   105,  109,  104,  104,  104,  108,  104,    9,  107,    5,
 /*   650 */     5,    5,    5,    5,   80,   15,   76,  109,   16,  140,
 /*   660 */     5,    5,  105,  140,    5,    5,  140,    5,    5,    5,
 /*   670 */     5,    5,    5,    5,    5,    5,    5,    5,    5,    5,
 /*   680 */     5,    5,   80,   60,   59,  109,    0,  266,  266,  266,
 /*   690 */   266,  266,  266,  266,  266,  266,  266,  266,   21,   21,
 /*   700 */   266,  266,  266,  266,  266,  266,  266,  266,  266,  266,
 /*   710 */   266,  266,  266,  266,  266,  266,  266,  266,  266,  266,
 /*   720 */   266,  266,  266,  266,  266,  266,  266,  266,  266,  266,
 /*   730 */   266,  266,  266,  266,  266,  266,  266,  266,  266,  266,
 /*   740 */   266,  266,  266,  266,  266,  266,  266,  266,  266,  266,
 /*   750 */   266,  266,  266,  266,  266,  266,  266,  266,  266,  266,
 /*   760 */   266,  266,  266,  266,  266,  266,  266,  266,  266,  266,
 /*   770 */   266,  266,  266,  266,  266,  266,  266,  266,  266,  266,
 /*   780 */   266,  266,  266,  266,  266,  266,  266,  266,  266,  266,
 /*   790 */   266,  266,  266,  266,  266,  266,  266,  266,  266,  266,
 /*   800 */   266,  266,  266,  266,  266,  266,  266,  266,  266,  266,
 /*   810 */   266,  266,  266,  266,  266,  266,  266,  266,  266,  266,
 /*   820 */   266,  266,  266,  266,  266,  266,  266,  266,  266,  266,
 /*   830 */   266,  266,  266,  266,  266,  266,  266,  266,  266,  266,
 /*   840 */   266,  266,  266,  266,  266,  266,  266,  266,  266,  266,
 /*   850 */   266,  266,  266,  266,  266,  266,  266,  266,  266,  266,
 /*   860 */   266,  266,  266,  266,  266,  266,  266,  266,  266,  266,
 /*   870 */   266,  266,  266,  266,  266,  266,  266,  266,  266,  266,
 /*   880 */   266,  266,  266,  266,  266,  266,  266,  266,
};
#define YY_SHIFT_COUNT    (326)
#define YY_SHIFT_MIN      (0)
#define YY_SHIFT_MAX      (686)
static const unsigned short int yy_shift_ofst[] = {
 /*     0 */   168,   79,   79,  180,  180,   29,  221,  230,  110,  106,
 /*    10 */   106,  106,  106,  106,  106,  106,  106,  106,    0,   48,
 /*    20 */   230,  310,  310,  310,  310,  261,  261,  106,  106,  106,
 /*    30 */     4,  106,  106,  237,   29,  144,  144,  700,  700,  700,
 /*    40 */   230,  230,  230,  230,  230,  230,  230,  230,  230,  230,
 /*    50 */   230,  230,  230,  230,  230,  230,  230,  230,  230,  230,
 /*    60 */   310,  310,   25,   25,   25,   25,   25,   25,   25,  106,
 /*    70 */   106,  106,  239,  106,  106,  106,  261,  261,  106,  106,
 /*    80 */   106,  106,  263,  263,  275,  261,  106,  106,  106,  106,
 /*    90 */   106,  106,  106,  106,  106,  106,  106,  106,  106,  106,
 /*   100 */   106,  106,  106,  106,  106,  106,  106,  106,  106,  106,
 /*   110 */   106,  106,  106,  106,  106,  106,  106,  106,  106,  106,
 /*   120 */   106,  106,  106,  106,  106,  106,  106,  106,  106,  106,
 /*   130 */   106,  106,  106,  106,  106,  106,  106,  424,  424,  424,
 /*   140 */   369,  369,  369,  424,  369,  424,  372,  380,  387,  404,
 /*   150 */   402,  408,  432,  438,  443,  447,  433,  424,  424,  424,
 /*   160 */   385,   29,   29,  424,  424,  405,  407,  517,  485,  406,
 /*   170 */   515,  488,  491,  385,  424,  496,  496,  424,  496,  424,
 /*   180 */   496,  424,  424,  700,  700,   27,  100,  127,  100,  100,
 /*   190 */    53,  182,  223,  223,  223,  223,  238,  258,  288,  252,
 /*   200 */   252,  252,  252,   21,  129,   92,   92,  262,  335,  130,
 /*   210 */   198,   91,  299,  287,  289,  292,  295,  298,  301,  303,
 /*   220 */   304,  392,  338,    7,  174,  302,  309,  311,  314,  317,
 /*   230 */   319,  323,  294,  296,  300,  337,  305,  410,  441,  361,
 /*   240 */   571,  431,  573,  575,  439,  579,  581,  497,  499,  454,
 /*   250 */   478,  486,  500,  494,  487,  509,  506,  507,  512,  520,
 /*   260 */   521,  518,  524,  525,  527,  628,  528,  529,  531,  530,
 /*   270 */   513,  532,  514,  535,  538,  522,  539,  486,  540,  541,
 /*   280 */   542,  537,  560,  638,  644,  645,  646,  647,  648,  574,
 /*   290 */   640,  580,  519,  548,  548,  642,  523,  526,  548,  655,
 /*   300 */   656,  557,  548,  659,  660,  662,  663,  664,  665,  666,
 /*   310 */   667,  668,  669,  670,  671,  672,  673,  674,  675,  676,
 /*   320 */   576,  602,  677,  678,  623,  625,  686,
};
#define YY_REDUCE_COUNT (184)
#define YY_REDUCE_MIN   (-249)
#define YY_REDUCE_MAX   (419)
static const short yy_reduce_ofst[] = {
 /*     0 */  -179,  -28,  -28,   74,   74,   15, -246, -219, -121,   -9,
 /*    10 */   105, -177,  112,  134,  139,  141,  145,  154, -192, -189,
 /*    20 */  -223, -205, -175,   22,  158,  -34,  148,  -50,  -43,  101,
 /*    30 */  -110,  122, -124,    3,  126,  179,  185,  133,  -54,   57,
 /*    40 */  -249, -247, -242, -225, -169,   69,   99,  147,  171,  177,
 /*    50 */   193,  195,  196,  197,  199,  200,  201,  202,  203,  204,
 /*    60 */  -162,  222,  232,  233,  234,  235,  236,  240,  241,  273,
 /*    70 */   274,  278,  214,  279,  280,  281,  242,  243,  282,  283,
 /*    80 */   284,  290,  217,  218,  244,  246,  293,  297,  306,  307,
 /*    90 */   308,  312,  313,  315,  316,  318,  320,  321,  322,  324,
 /*   100 */   325,  326,  327,  328,  329,  330,  331,  332,  333,  334,
 /*   110 */   336,  339,  340,  341,  342,  343,  344,  345,  346,  347,
 /*   120 */   348,  349,  350,  351,  352,  353,  354,  355,  356,  357,
 /*   130 */   358,  359,  360,  362,  363,  364,  365,  366,  367,  368,
 /*   140 */   229,  245,  248,  370,  251,  371,  247,  253,  373,  249,
 /*   150 */   374,  250,  375,  379,  376,  382,  254,  377,  378,  381,
 /*   160 */   264,  383,  384,  386,  390,  388,  391,  389,  395,  394,
 /*   170 */   397,  398,  393,  399,  396,  400,  411,  409,  412,  414,
 /*   180 */   415,  417,  418,  413,  419,
};
static const YYACTIONTYPE yy_default[] = {
 /*     0 */   798,  911,  857,  923,  845,  854, 1059, 1059,  798,  798,
 /*    10 */   798,  798,  798,  798,  798,  798,  798,  798,  970,  817,
 /*    20 */  1059,  798,  798,  798,  798,  798,  798,  798,  798,  798,
 /*    30 */   854,  798,  798,  860,  854,  860,  860,  965,  895,  913,
 /*    40 */   798,  798,  798,  798,  798,  798,  798,  798,  798,  798,
 /*    50 */   798,  798,  798,  798,  798,  798,  798,  798,  798,  798,
 /*    60 */   798,  798,  798,  798,  798,  798,  798,  798,  798,  798,
 /*    70 */   798,  798,  972,  978,  975,  798,  798,  798,  980,  798,
 /*    80 */   798,  798, 1002, 1002,  963,  798,  798,  798,  798,  798,
 /*    90 */   798,  798,  798,  798,  798,  798,  798,  798,  798,  798,
 /*   100 */   798,  798,  798,  798,  798,  798,  798,  798,  798,  798,
 /*   110 */   798,  798,  798,  843,  798,  841,  798,  798,  798,  798,
 /*   120 */   798,  798,  798,  798,  798,  798,  798,  798,  798,  798,
 /*   130 */   828,  798,  798,  798,  798,  798,  798,  819,  819,  819,
 /*   140 */   798,  798,  798,  819,  798,  819, 1009, 1013, 1007,  995,
 /*   150 */  1003,  994,  990,  988,  986,  985, 1017,  819,  819,  819,
 /*   160 */   858,  854,  854,  819,  819,  876,  874,  872,  864,  870,
 /*   170 */   866,  868,  862,  846,  819,  852,  852,  819,  852,  819,
 /*   180 */   852,  819,  819,  895,  913,  798, 1018,  798, 1058, 1008,
 /*   190 */  1048, 1047, 1054, 1046, 1045, 1044,  798,  798,  798, 1040,
 /*   200 */  1041, 1043, 1042,  798,  798, 1050, 1049,  798,  798,  798,
 /*   210 */   798,  798,  798,  798,  798,  798,  798,  798,  798,  798,
 /*   220 */   798,  798, 1020,  798, 1014, 1010,  798,  798,  798,  798,
 /*   230 */   798,  798,  798,  798,  798,  925,  798,  798,  798,  798,
 /*   240 */   798,  798,  798,  798,  798,  798,  798,  798,  798,  798,
 /*   250 */   962,  798,  798,  798,  798,  798,  974,  973,  798,  798,
 /*   260 */   798,  798,  798,  798,  798,  798,  798,  798,  798, 1004,
 /*   270 */   798,  996,  798,  798,  798,  798,  798,  937,  798,  798,
 /*   280 */   798,  798,  798,  798,  798,  798,  798,  798,  798,  798,
 /*   290 */   798,  798,  798, 1070, 1068,  798,  798,  798, 1064,  798,
 /*   300 */   798,  798, 1062,  798,  798,  798,  798,  798,  798,  798,
 /*   310 */   798,  798,  798,  798,  798,  798,  798,  798,  798,  798,
 /*   320 */   879,  798,  826,  824,  798,  815,  798,
>>>>>>> 945674e2
};
/********** End of lemon-generated parsing tables *****************************/

/* The next table maps tokens (terminal symbols) into fallback tokens.  
** If a construct like the following:
** 
**      %fallback ID X Y Z.
**
** appears in the grammar, then ID becomes a fallback token for X, Y,
** and Z.  Whenever one of the tokens X, Y, or Z is input to the parser
** but it does not parse, the type of the token is changed to ID and
** the parse is retried before an error is thrown.
**
** This feature can be used, for example, to cause some keywords in a language
** to revert to identifiers if they keyword does not apply in the context where
** it appears.
*/
#ifdef YYFALLBACK
static const YYCODETYPE yyFallback[] = {
    0,  /*          $ => nothing */
    0,  /*         ID => nothing */
    1,  /*       BOOL => ID */
    1,  /*    TINYINT => ID */
    1,  /*   SMALLINT => ID */
    1,  /*    INTEGER => ID */
    1,  /*     BIGINT => ID */
    1,  /*      FLOAT => ID */
    1,  /*     DOUBLE => ID */
    1,  /*     STRING => ID */
    1,  /*  TIMESTAMP => ID */
    1,  /*     BINARY => ID */
    1,  /*      NCHAR => ID */
    0,  /*         OR => nothing */
    0,  /*        AND => nothing */
    0,  /*        NOT => nothing */
    0,  /*         EQ => nothing */
    0,  /*         NE => nothing */
    0,  /*     ISNULL => nothing */
    0,  /*    NOTNULL => nothing */
    0,  /*         IS => nothing */
    1,  /*       LIKE => ID */
    1,  /*       GLOB => ID */
    0,  /*    BETWEEN => nothing */
    0,  /*         IN => nothing */
    0,  /*         GT => nothing */
    0,  /*         GE => nothing */
    0,  /*         LT => nothing */
    0,  /*         LE => nothing */
    0,  /*     BITAND => nothing */
    0,  /*      BITOR => nothing */
    0,  /*     LSHIFT => nothing */
    0,  /*     RSHIFT => nothing */
    0,  /*       PLUS => nothing */
    0,  /*      MINUS => nothing */
    0,  /*     DIVIDE => nothing */
    0,  /*      TIMES => nothing */
    0,  /*       STAR => nothing */
    0,  /*      SLASH => nothing */
    0,  /*        REM => nothing */
    0,  /*     CONCAT => nothing */
    0,  /*     UMINUS => nothing */
    0,  /*      UPLUS => nothing */
    0,  /*     BITNOT => nothing */
    0,  /*       SHOW => nothing */
    0,  /*  DATABASES => nothing */
    0,  /*     TOPICS => nothing */
    0,  /*     MNODES => nothing */
    0,  /*     DNODES => nothing */
    0,  /*   ACCOUNTS => nothing */
    0,  /*      USERS => nothing */
    0,  /*    MODULES => nothing */
    0,  /*    QUERIES => nothing */
    0,  /* CONNECTIONS => nothing */
    0,  /*    STREAMS => nothing */
    0,  /*  VARIABLES => nothing */
    0,  /*     SCORES => nothing */
    0,  /*     GRANTS => nothing */
    0,  /*     VNODES => nothing */
    1,  /*    IPTOKEN => ID */
    0,  /*        DOT => nothing */
    0,  /*     CREATE => nothing */
    0,  /*      TABLE => nothing */
    1,  /*     STABLE => ID */
    1,  /*   DATABASE => ID */
    0,  /*     TABLES => nothing */
    0,  /*    STABLES => nothing */
    0,  /*    VGROUPS => nothing */
    0,  /*       DROP => nothing */
    0,  /*      TOPIC => nothing */
    0,  /*      DNODE => nothing */
    0,  /*       USER => nothing */
    0,  /*    ACCOUNT => nothing */
    0,  /*        USE => nothing */
    0,  /*   DESCRIBE => nothing */
    0,  /*      ALTER => nothing */
    0,  /*       PASS => nothing */
    0,  /*  PRIVILEGE => nothing */
    0,  /*      LOCAL => nothing */
    0,  /*         IF => nothing */
    0,  /*     EXISTS => nothing */
    0,  /*        PPS => nothing */
    0,  /*    TSERIES => nothing */
    0,  /*        DBS => nothing */
    0,  /*    STORAGE => nothing */
    0,  /*      QTIME => nothing */
    0,  /*      CONNS => nothing */
    0,  /*      STATE => nothing */
    0,  /*       KEEP => nothing */
    0,  /*      CACHE => nothing */
    0,  /*    REPLICA => nothing */
    0,  /*     QUORUM => nothing */
    0,  /*       DAYS => nothing */
    0,  /*    MINROWS => nothing */
    0,  /*    MAXROWS => nothing */
    0,  /*     BLOCKS => nothing */
    0,  /*      CTIME => nothing */
    0,  /*        WAL => nothing */
    0,  /*      FSYNC => nothing */
    0,  /*       COMP => nothing */
    0,  /*  PRECISION => nothing */
    0,  /*     UPDATE => nothing */
    0,  /*  CACHELAST => nothing */
    0,  /* PARTITIONS => nothing */
    0,  /*         LP => nothing */
    0,  /*         RP => nothing */
    0,  /*   UNSIGNED => nothing */
    0,  /*       TAGS => nothing */
    0,  /*      USING => nothing */
    0,  /*      COMMA => nothing */
    0,  /*         AS => nothing */
    1,  /*       NULL => ID */
    0,  /*     SELECT => nothing */
    0,  /*      UNION => nothing */
    1,  /*        ALL => ID */
    0,  /*   DISTINCT => nothing */
    0,  /*       FROM => nothing */
    0,  /*   VARIABLE => nothing */
    0,  /*   INTERVAL => nothing */
    0,  /*    SESSION => nothing */
    0,  /* STATE_WINDOW => nothing */
    0,  /*       FILL => nothing */
    0,  /*    SLIDING => nothing */
    0,  /*      ORDER => nothing */
    0,  /*         BY => nothing */
    1,  /*        ASC => ID */
    1,  /*       DESC => ID */
    0,  /*      GROUP => nothing */
    0,  /*     HAVING => nothing */
    0,  /*      LIMIT => nothing */
    1,  /*     OFFSET => ID */
    0,  /*     SLIMIT => nothing */
    0,  /*    SOFFSET => nothing */
    0,  /*      WHERE => nothing */
    1,  /*        NOW => ID */
    0,  /*      RESET => nothing */
    0,  /*      QUERY => nothing */
    0,  /*     SYNCDB => nothing */
    0,  /*        ADD => nothing */
    0,  /*     COLUMN => nothing */
    0,  /*     MODIFY => nothing */
    0,  /*        TAG => nothing */
    0,  /*     CHANGE => nothing */
    0,  /*        SET => nothing */
    0,  /*       KILL => nothing */
    0,  /* CONNECTION => nothing */
    0,  /*     STREAM => nothing */
    0,  /*      COLON => nothing */
    1,  /*      ABORT => ID */
    1,  /*      AFTER => ID */
    1,  /*     ATTACH => ID */
    1,  /*     BEFORE => ID */
    1,  /*      BEGIN => ID */
    1,  /*    CASCADE => ID */
    1,  /*    CLUSTER => ID */
    1,  /*   CONFLICT => ID */
    1,  /*       COPY => ID */
    1,  /*   DEFERRED => ID */
    1,  /* DELIMITERS => ID */
    1,  /*     DETACH => ID */
    1,  /*       EACH => ID */
    1,  /*        END => ID */
    1,  /*    EXPLAIN => ID */
    1,  /*       FAIL => ID */
    1,  /*        FOR => ID */
    1,  /*     IGNORE => ID */
    1,  /*  IMMEDIATE => ID */
    1,  /*  INITIALLY => ID */
    1,  /*    INSTEAD => ID */
    1,  /*      MATCH => ID */
    1,  /*        KEY => ID */
    1,  /*         OF => ID */
    1,  /*      RAISE => ID */
    1,  /*    REPLACE => ID */
    1,  /*   RESTRICT => ID */
    1,  /*        ROW => ID */
    1,  /*  STATEMENT => ID */
    1,  /*    TRIGGER => ID */
    1,  /*       VIEW => ID */
    1,  /*       SEMI => ID */
    1,  /*       NONE => ID */
    1,  /*       PREV => ID */
    1,  /*     LINEAR => ID */
    1,  /*     IMPORT => ID */
    1,  /*     TBNAME => ID */
    1,  /*       JOIN => ID */
    1,  /*     INSERT => ID */
    1,  /*       INTO => ID */
    1,  /*     VALUES => ID */
};
#endif /* YYFALLBACK */

/* The following structure represents a single element of the
** parser's stack.  Information stored includes:
**
**   +  The state number for the parser at this level of the stack.
**
**   +  The value of the token stored at this level of the stack.
**      (In other words, the "major" token.)
**
**   +  The semantic value stored at this level of the stack.  This is
**      the information used by the action routines in the grammar.
**      It is sometimes called the "minor" token.
**
** After the "shift" half of a SHIFTREDUCE action, the stateno field
** actually contains the reduce action for the second half of the
** SHIFTREDUCE.
*/
struct yyStackEntry {
  YYACTIONTYPE stateno;  /* The state-number, or reduce action in SHIFTREDUCE */
  YYCODETYPE major;      /* The major token value.  This is the code
                         ** number for the token at this stack level */
  YYMINORTYPE minor;     /* The user-supplied minor token value.  This
                         ** is the value of the token  */
};
typedef struct yyStackEntry yyStackEntry;

/* The state of the parser is completely contained in an instance of
** the following structure */
struct yyParser {
  yyStackEntry *yytos;          /* Pointer to top element of the stack */
#ifdef YYTRACKMAXSTACKDEPTH
  int yyhwm;                    /* High-water mark of the stack */
#endif
#ifndef YYNOERRORRECOVERY
  int yyerrcnt;                 /* Shifts left before out of the error */
#endif
  ParseARG_SDECL                /* A place to hold %extra_argument */
  ParseCTX_SDECL                /* A place to hold %extra_context */
#if YYSTACKDEPTH<=0
  int yystksz;                  /* Current side of the stack */
  yyStackEntry *yystack;        /* The parser's stack */
  yyStackEntry yystk0;          /* First stack entry */
#else
  yyStackEntry yystack[YYSTACKDEPTH];  /* The parser's stack */
  yyStackEntry *yystackEnd;            /* Last entry in the stack */
#endif
};
typedef struct yyParser yyParser;

#ifndef NDEBUG
#include <stdio.h>
static FILE *yyTraceFILE = 0;
static char *yyTracePrompt = 0;
#endif /* NDEBUG */

#ifndef NDEBUG
/* 
** Turn parser tracing on by giving a stream to which to write the trace
** and a prompt to preface each trace message.  Tracing is turned off
** by making either argument NULL 
**
** Inputs:
** <ul>
** <li> A FILE* to which trace output should be written.
**      If NULL, then tracing is turned off.
** <li> A prefix string written at the beginning of every
**      line of trace output.  If NULL, then tracing is
**      turned off.
** </ul>
**
** Outputs:
** None.
*/
void ParseTrace(FILE *TraceFILE, char *zTracePrompt){
  yyTraceFILE = TraceFILE;
  yyTracePrompt = zTracePrompt;
  if( yyTraceFILE==0 ) yyTracePrompt = 0;
  else if( yyTracePrompt==0 ) yyTraceFILE = 0;
}
#endif /* NDEBUG */

#if defined(YYCOVERAGE) || !defined(NDEBUG)
/* For tracing shifts, the names of all terminals and nonterminals
** are required.  The following table supplies these names */
static const char *const yyTokenName[] = { 
  /*    0 */ "$",
  /*    1 */ "ID",
  /*    2 */ "BOOL",
  /*    3 */ "TINYINT",
  /*    4 */ "SMALLINT",
  /*    5 */ "INTEGER",
  /*    6 */ "BIGINT",
  /*    7 */ "FLOAT",
  /*    8 */ "DOUBLE",
  /*    9 */ "STRING",
  /*   10 */ "TIMESTAMP",
  /*   11 */ "BINARY",
  /*   12 */ "NCHAR",
  /*   13 */ "OR",
  /*   14 */ "AND",
  /*   15 */ "NOT",
  /*   16 */ "EQ",
  /*   17 */ "NE",
  /*   18 */ "ISNULL",
  /*   19 */ "NOTNULL",
  /*   20 */ "IS",
  /*   21 */ "LIKE",
  /*   22 */ "GLOB",
  /*   23 */ "BETWEEN",
  /*   24 */ "IN",
  /*   25 */ "GT",
  /*   26 */ "GE",
  /*   27 */ "LT",
  /*   28 */ "LE",
  /*   29 */ "BITAND",
  /*   30 */ "BITOR",
  /*   31 */ "LSHIFT",
  /*   32 */ "RSHIFT",
  /*   33 */ "PLUS",
  /*   34 */ "MINUS",
  /*   35 */ "DIVIDE",
  /*   36 */ "TIMES",
  /*   37 */ "STAR",
  /*   38 */ "SLASH",
  /*   39 */ "REM",
  /*   40 */ "CONCAT",
  /*   41 */ "UMINUS",
  /*   42 */ "UPLUS",
  /*   43 */ "BITNOT",
  /*   44 */ "SHOW",
  /*   45 */ "DATABASES",
  /*   46 */ "TOPICS",
  /*   47 */ "MNODES",
  /*   48 */ "DNODES",
  /*   49 */ "ACCOUNTS",
  /*   50 */ "USERS",
  /*   51 */ "MODULES",
  /*   52 */ "QUERIES",
  /*   53 */ "CONNECTIONS",
  /*   54 */ "STREAMS",
  /*   55 */ "VARIABLES",
  /*   56 */ "SCORES",
  /*   57 */ "GRANTS",
  /*   58 */ "VNODES",
  /*   59 */ "IPTOKEN",
  /*   60 */ "DOT",
  /*   61 */ "CREATE",
  /*   62 */ "TABLE",
  /*   63 */ "STABLE",
  /*   64 */ "DATABASE",
  /*   65 */ "TABLES",
  /*   66 */ "STABLES",
  /*   67 */ "VGROUPS",
  /*   68 */ "DROP",
  /*   69 */ "TOPIC",
  /*   70 */ "DNODE",
  /*   71 */ "USER",
  /*   72 */ "ACCOUNT",
  /*   73 */ "USE",
  /*   74 */ "DESCRIBE",
  /*   75 */ "ALTER",
  /*   76 */ "PASS",
  /*   77 */ "PRIVILEGE",
  /*   78 */ "LOCAL",
  /*   79 */ "IF",
  /*   80 */ "EXISTS",
  /*   81 */ "PPS",
  /*   82 */ "TSERIES",
  /*   83 */ "DBS",
  /*   84 */ "STORAGE",
  /*   85 */ "QTIME",
  /*   86 */ "CONNS",
  /*   87 */ "STATE",
  /*   88 */ "KEEP",
  /*   89 */ "CACHE",
  /*   90 */ "REPLICA",
  /*   91 */ "QUORUM",
  /*   92 */ "DAYS",
  /*   93 */ "MINROWS",
  /*   94 */ "MAXROWS",
  /*   95 */ "BLOCKS",
  /*   96 */ "CTIME",
  /*   97 */ "WAL",
  /*   98 */ "FSYNC",
  /*   99 */ "COMP",
  /*  100 */ "PRECISION",
  /*  101 */ "UPDATE",
  /*  102 */ "CACHELAST",
  /*  103 */ "PARTITIONS",
  /*  104 */ "LP",
  /*  105 */ "RP",
  /*  106 */ "UNSIGNED",
  /*  107 */ "TAGS",
  /*  108 */ "USING",
  /*  109 */ "COMMA",
  /*  110 */ "AS",
  /*  111 */ "NULL",
  /*  112 */ "SELECT",
  /*  113 */ "UNION",
  /*  114 */ "ALL",
  /*  115 */ "DISTINCT",
  /*  116 */ "FROM",
  /*  117 */ "VARIABLE",
  /*  118 */ "INTERVAL",
  /*  119 */ "SESSION",
<<<<<<< HEAD
  /*  120 */ "FILL",
  /*  121 */ "SLIDING",
  /*  122 */ "ORDER",
  /*  123 */ "BY",
  /*  124 */ "ASC",
  /*  125 */ "DESC",
  /*  126 */ "GROUP",
  /*  127 */ "HAVING",
  /*  128 */ "LIMIT",
  /*  129 */ "OFFSET",
  /*  130 */ "SLIMIT",
  /*  131 */ "SOFFSET",
  /*  132 */ "WHERE",
  /*  133 */ "NOW",
  /*  134 */ "RESET",
  /*  135 */ "QUERY",
  /*  136 */ "SYNCDB",
  /*  137 */ "ADD",
  /*  138 */ "COLUMN",
  /*  139 */ "MODIFY",
=======
  /*  120 */ "STATE_WINDOW",
  /*  121 */ "FILL",
  /*  122 */ "SLIDING",
  /*  123 */ "ORDER",
  /*  124 */ "BY",
  /*  125 */ "ASC",
  /*  126 */ "DESC",
  /*  127 */ "GROUP",
  /*  128 */ "HAVING",
  /*  129 */ "LIMIT",
  /*  130 */ "OFFSET",
  /*  131 */ "SLIMIT",
  /*  132 */ "SOFFSET",
  /*  133 */ "WHERE",
  /*  134 */ "NOW",
  /*  135 */ "RESET",
  /*  136 */ "QUERY",
  /*  137 */ "SYNCDB",
  /*  138 */ "ADD",
  /*  139 */ "COLUMN",
>>>>>>> 945674e2
  /*  140 */ "TAG",
  /*  141 */ "CHANGE",
  /*  142 */ "SET",
  /*  143 */ "KILL",
  /*  144 */ "CONNECTION",
  /*  145 */ "STREAM",
  /*  146 */ "COLON",
  /*  147 */ "ABORT",
  /*  148 */ "AFTER",
  /*  149 */ "ATTACH",
  /*  150 */ "BEFORE",
  /*  151 */ "BEGIN",
  /*  152 */ "CASCADE",
  /*  153 */ "CLUSTER",
  /*  154 */ "CONFLICT",
  /*  155 */ "COPY",
  /*  156 */ "DEFERRED",
  /*  157 */ "DELIMITERS",
  /*  158 */ "DETACH",
  /*  159 */ "EACH",
  /*  160 */ "END",
  /*  161 */ "EXPLAIN",
  /*  162 */ "FAIL",
  /*  163 */ "FOR",
  /*  164 */ "IGNORE",
  /*  165 */ "IMMEDIATE",
  /*  166 */ "INITIALLY",
  /*  167 */ "INSTEAD",
  /*  168 */ "MATCH",
  /*  169 */ "KEY",
  /*  170 */ "OF",
  /*  171 */ "RAISE",
  /*  172 */ "REPLACE",
  /*  173 */ "RESTRICT",
  /*  174 */ "ROW",
  /*  175 */ "STATEMENT",
  /*  176 */ "TRIGGER",
  /*  177 */ "VIEW",
  /*  178 */ "SEMI",
  /*  179 */ "NONE",
  /*  180 */ "PREV",
  /*  181 */ "LINEAR",
  /*  182 */ "IMPORT",
  /*  183 */ "TBNAME",
  /*  184 */ "JOIN",
  /*  185 */ "INSERT",
  /*  186 */ "INTO",
  /*  187 */ "VALUES",
<<<<<<< HEAD
  /*  188 */ "program",
  /*  189 */ "cmd",
  /*  190 */ "dbPrefix",
  /*  191 */ "ids",
  /*  192 */ "cpxName",
  /*  193 */ "ifexists",
  /*  194 */ "alter_db_optr",
  /*  195 */ "alter_topic_optr",
  /*  196 */ "acct_optr",
  /*  197 */ "ifnotexists",
  /*  198 */ "db_optr",
  /*  199 */ "topic_optr",
  /*  200 */ "pps",
  /*  201 */ "tseries",
  /*  202 */ "dbs",
  /*  203 */ "streams",
  /*  204 */ "storage",
  /*  205 */ "qtime",
  /*  206 */ "users",
  /*  207 */ "conns",
  /*  208 */ "state",
  /*  209 */ "keep",
  /*  210 */ "tagitemlist",
  /*  211 */ "cache",
  /*  212 */ "replica",
  /*  213 */ "quorum",
  /*  214 */ "days",
  /*  215 */ "minrows",
  /*  216 */ "maxrows",
  /*  217 */ "blocks",
  /*  218 */ "ctime",
  /*  219 */ "wal",
  /*  220 */ "fsync",
  /*  221 */ "comp",
  /*  222 */ "prec",
  /*  223 */ "update",
  /*  224 */ "cachelast",
  /*  225 */ "partitions",
  /*  226 */ "typename",
  /*  227 */ "signed",
  /*  228 */ "create_table_args",
  /*  229 */ "create_stable_args",
  /*  230 */ "create_table_list",
  /*  231 */ "create_from_stable",
  /*  232 */ "columnlist",
  /*  233 */ "tagNamelist",
  /*  234 */ "select",
  /*  235 */ "column",
  /*  236 */ "tagitem",
  /*  237 */ "selcollist",
  /*  238 */ "from",
  /*  239 */ "where_opt",
  /*  240 */ "interval_opt",
  /*  241 */ "session_option",
  /*  242 */ "fill_opt",
  /*  243 */ "sliding_opt",
  /*  244 */ "groupby_opt",
  /*  245 */ "orderby_opt",
  /*  246 */ "having_opt",
  /*  247 */ "slimit_opt",
  /*  248 */ "limit_opt",
  /*  249 */ "union",
  /*  250 */ "sclp",
  /*  251 */ "distinct",
  /*  252 */ "expr",
  /*  253 */ "as",
  /*  254 */ "tablelist",
  /*  255 */ "sub",
  /*  256 */ "tmvar",
  /*  257 */ "sortlist",
  /*  258 */ "sortitem",
  /*  259 */ "item",
  /*  260 */ "sortorder",
  /*  261 */ "grouplist",
  /*  262 */ "exprlist",
  /*  263 */ "expritem",
=======
  /*  188 */ "error",
  /*  189 */ "program",
  /*  190 */ "cmd",
  /*  191 */ "dbPrefix",
  /*  192 */ "ids",
  /*  193 */ "cpxName",
  /*  194 */ "ifexists",
  /*  195 */ "alter_db_optr",
  /*  196 */ "alter_topic_optr",
  /*  197 */ "acct_optr",
  /*  198 */ "ifnotexists",
  /*  199 */ "db_optr",
  /*  200 */ "topic_optr",
  /*  201 */ "pps",
  /*  202 */ "tseries",
  /*  203 */ "dbs",
  /*  204 */ "streams",
  /*  205 */ "storage",
  /*  206 */ "qtime",
  /*  207 */ "users",
  /*  208 */ "conns",
  /*  209 */ "state",
  /*  210 */ "keep",
  /*  211 */ "tagitemlist",
  /*  212 */ "cache",
  /*  213 */ "replica",
  /*  214 */ "quorum",
  /*  215 */ "days",
  /*  216 */ "minrows",
  /*  217 */ "maxrows",
  /*  218 */ "blocks",
  /*  219 */ "ctime",
  /*  220 */ "wal",
  /*  221 */ "fsync",
  /*  222 */ "comp",
  /*  223 */ "prec",
  /*  224 */ "update",
  /*  225 */ "cachelast",
  /*  226 */ "partitions",
  /*  227 */ "typename",
  /*  228 */ "signed",
  /*  229 */ "create_table_args",
  /*  230 */ "create_stable_args",
  /*  231 */ "create_table_list",
  /*  232 */ "create_from_stable",
  /*  233 */ "columnlist",
  /*  234 */ "tagNamelist",
  /*  235 */ "select",
  /*  236 */ "column",
  /*  237 */ "tagitem",
  /*  238 */ "selcollist",
  /*  239 */ "from",
  /*  240 */ "where_opt",
  /*  241 */ "interval_opt",
  /*  242 */ "session_option",
  /*  243 */ "windowstate_option",
  /*  244 */ "fill_opt",
  /*  245 */ "sliding_opt",
  /*  246 */ "groupby_opt",
  /*  247 */ "orderby_opt",
  /*  248 */ "having_opt",
  /*  249 */ "slimit_opt",
  /*  250 */ "limit_opt",
  /*  251 */ "union",
  /*  252 */ "sclp",
  /*  253 */ "distinct",
  /*  254 */ "expr",
  /*  255 */ "as",
  /*  256 */ "tablelist",
  /*  257 */ "sub",
  /*  258 */ "tmvar",
  /*  259 */ "sortlist",
  /*  260 */ "sortitem",
  /*  261 */ "item",
  /*  262 */ "sortorder",
  /*  263 */ "grouplist",
  /*  264 */ "exprlist",
  /*  265 */ "expritem",
>>>>>>> 945674e2
};
#endif /* defined(YYCOVERAGE) || !defined(NDEBUG) */

#ifndef NDEBUG
/* For tracing reduce actions, the names of all rules are required.
*/
static const char *const yyRuleName[] = {
 /*   0 */ "program ::= cmd",
 /*   1 */ "cmd ::= SHOW DATABASES",
 /*   2 */ "cmd ::= SHOW TOPICS",
 /*   3 */ "cmd ::= SHOW MNODES",
 /*   4 */ "cmd ::= SHOW DNODES",
 /*   5 */ "cmd ::= SHOW ACCOUNTS",
 /*   6 */ "cmd ::= SHOW USERS",
 /*   7 */ "cmd ::= SHOW MODULES",
 /*   8 */ "cmd ::= SHOW QUERIES",
 /*   9 */ "cmd ::= SHOW CONNECTIONS",
 /*  10 */ "cmd ::= SHOW STREAMS",
 /*  11 */ "cmd ::= SHOW VARIABLES",
 /*  12 */ "cmd ::= SHOW SCORES",
 /*  13 */ "cmd ::= SHOW GRANTS",
 /*  14 */ "cmd ::= SHOW VNODES",
 /*  15 */ "cmd ::= SHOW VNODES IPTOKEN",
 /*  16 */ "dbPrefix ::=",
 /*  17 */ "dbPrefix ::= ids DOT",
 /*  18 */ "cpxName ::=",
 /*  19 */ "cpxName ::= DOT ids",
 /*  20 */ "cmd ::= SHOW CREATE TABLE ids cpxName",
 /*  21 */ "cmd ::= SHOW CREATE STABLE ids cpxName",
 /*  22 */ "cmd ::= SHOW CREATE DATABASE ids",
 /*  23 */ "cmd ::= SHOW dbPrefix TABLES",
 /*  24 */ "cmd ::= SHOW dbPrefix TABLES LIKE ids",
 /*  25 */ "cmd ::= SHOW dbPrefix STABLES",
 /*  26 */ "cmd ::= SHOW dbPrefix STABLES LIKE ids",
 /*  27 */ "cmd ::= SHOW dbPrefix VGROUPS",
 /*  28 */ "cmd ::= SHOW dbPrefix VGROUPS ids",
 /*  29 */ "cmd ::= DROP TABLE ifexists ids cpxName",
 /*  30 */ "cmd ::= DROP STABLE ifexists ids cpxName",
 /*  31 */ "cmd ::= DROP DATABASE ifexists ids",
 /*  32 */ "cmd ::= DROP TOPIC ifexists ids",
 /*  33 */ "cmd ::= DROP DNODE ids",
 /*  34 */ "cmd ::= DROP USER ids",
 /*  35 */ "cmd ::= DROP ACCOUNT ids",
 /*  36 */ "cmd ::= USE ids",
 /*  37 */ "cmd ::= DESCRIBE ids cpxName",
 /*  38 */ "cmd ::= ALTER USER ids PASS ids",
 /*  39 */ "cmd ::= ALTER USER ids PRIVILEGE ids",
 /*  40 */ "cmd ::= ALTER DNODE ids ids",
 /*  41 */ "cmd ::= ALTER DNODE ids ids ids",
 /*  42 */ "cmd ::= ALTER LOCAL ids",
 /*  43 */ "cmd ::= ALTER LOCAL ids ids",
 /*  44 */ "cmd ::= ALTER DATABASE ids alter_db_optr",
 /*  45 */ "cmd ::= ALTER TOPIC ids alter_topic_optr",
 /*  46 */ "cmd ::= ALTER ACCOUNT ids acct_optr",
 /*  47 */ "cmd ::= ALTER ACCOUNT ids PASS ids acct_optr",
 /*  48 */ "ids ::= ID",
 /*  49 */ "ids ::= STRING",
 /*  50 */ "ifexists ::= IF EXISTS",
 /*  51 */ "ifexists ::=",
 /*  52 */ "ifnotexists ::= IF NOT EXISTS",
 /*  53 */ "ifnotexists ::=",
 /*  54 */ "cmd ::= CREATE DNODE ids",
 /*  55 */ "cmd ::= CREATE ACCOUNT ids PASS ids acct_optr",
 /*  56 */ "cmd ::= CREATE DATABASE ifnotexists ids db_optr",
 /*  57 */ "cmd ::= CREATE TOPIC ifnotexists ids topic_optr",
 /*  58 */ "cmd ::= CREATE USER ids PASS ids",
 /*  59 */ "pps ::=",
 /*  60 */ "pps ::= PPS INTEGER",
 /*  61 */ "tseries ::=",
 /*  62 */ "tseries ::= TSERIES INTEGER",
 /*  63 */ "dbs ::=",
 /*  64 */ "dbs ::= DBS INTEGER",
 /*  65 */ "streams ::=",
 /*  66 */ "streams ::= STREAMS INTEGER",
 /*  67 */ "storage ::=",
 /*  68 */ "storage ::= STORAGE INTEGER",
 /*  69 */ "qtime ::=",
 /*  70 */ "qtime ::= QTIME INTEGER",
 /*  71 */ "users ::=",
 /*  72 */ "users ::= USERS INTEGER",
 /*  73 */ "conns ::=",
 /*  74 */ "conns ::= CONNS INTEGER",
 /*  75 */ "state ::=",
 /*  76 */ "state ::= STATE ids",
 /*  77 */ "acct_optr ::= pps tseries storage streams qtime dbs users conns state",
 /*  78 */ "keep ::= KEEP tagitemlist",
 /*  79 */ "cache ::= CACHE INTEGER",
 /*  80 */ "replica ::= REPLICA INTEGER",
 /*  81 */ "quorum ::= QUORUM INTEGER",
 /*  82 */ "days ::= DAYS INTEGER",
 /*  83 */ "minrows ::= MINROWS INTEGER",
 /*  84 */ "maxrows ::= MAXROWS INTEGER",
 /*  85 */ "blocks ::= BLOCKS INTEGER",
 /*  86 */ "ctime ::= CTIME INTEGER",
 /*  87 */ "wal ::= WAL INTEGER",
 /*  88 */ "fsync ::= FSYNC INTEGER",
 /*  89 */ "comp ::= COMP INTEGER",
 /*  90 */ "prec ::= PRECISION STRING",
 /*  91 */ "update ::= UPDATE INTEGER",
 /*  92 */ "cachelast ::= CACHELAST INTEGER",
 /*  93 */ "partitions ::= PARTITIONS INTEGER",
 /*  94 */ "db_optr ::=",
 /*  95 */ "db_optr ::= db_optr cache",
 /*  96 */ "db_optr ::= db_optr replica",
 /*  97 */ "db_optr ::= db_optr quorum",
 /*  98 */ "db_optr ::= db_optr days",
 /*  99 */ "db_optr ::= db_optr minrows",
 /* 100 */ "db_optr ::= db_optr maxrows",
 /* 101 */ "db_optr ::= db_optr blocks",
 /* 102 */ "db_optr ::= db_optr ctime",
 /* 103 */ "db_optr ::= db_optr wal",
 /* 104 */ "db_optr ::= db_optr fsync",
 /* 105 */ "db_optr ::= db_optr comp",
 /* 106 */ "db_optr ::= db_optr prec",
 /* 107 */ "db_optr ::= db_optr keep",
 /* 108 */ "db_optr ::= db_optr update",
 /* 109 */ "db_optr ::= db_optr cachelast",
 /* 110 */ "topic_optr ::= db_optr",
 /* 111 */ "topic_optr ::= topic_optr partitions",
 /* 112 */ "alter_db_optr ::=",
 /* 113 */ "alter_db_optr ::= alter_db_optr replica",
 /* 114 */ "alter_db_optr ::= alter_db_optr quorum",
 /* 115 */ "alter_db_optr ::= alter_db_optr keep",
 /* 116 */ "alter_db_optr ::= alter_db_optr blocks",
 /* 117 */ "alter_db_optr ::= alter_db_optr comp",
 /* 118 */ "alter_db_optr ::= alter_db_optr wal",
 /* 119 */ "alter_db_optr ::= alter_db_optr fsync",
 /* 120 */ "alter_db_optr ::= alter_db_optr update",
 /* 121 */ "alter_db_optr ::= alter_db_optr cachelast",
 /* 122 */ "alter_topic_optr ::= alter_db_optr",
 /* 123 */ "alter_topic_optr ::= alter_topic_optr partitions",
 /* 124 */ "typename ::= ids",
 /* 125 */ "typename ::= ids LP signed RP",
 /* 126 */ "typename ::= ids UNSIGNED",
 /* 127 */ "signed ::= INTEGER",
 /* 128 */ "signed ::= PLUS INTEGER",
 /* 129 */ "signed ::= MINUS INTEGER",
 /* 130 */ "cmd ::= CREATE TABLE create_table_args",
 /* 131 */ "cmd ::= CREATE TABLE create_stable_args",
 /* 132 */ "cmd ::= CREATE STABLE create_stable_args",
 /* 133 */ "cmd ::= CREATE TABLE create_table_list",
 /* 134 */ "create_table_list ::= create_from_stable",
 /* 135 */ "create_table_list ::= create_table_list create_from_stable",
 /* 136 */ "create_table_args ::= ifnotexists ids cpxName LP columnlist RP",
 /* 137 */ "create_stable_args ::= ifnotexists ids cpxName LP columnlist RP TAGS LP columnlist RP",
 /* 138 */ "create_from_stable ::= ifnotexists ids cpxName USING ids cpxName TAGS LP tagitemlist RP",
 /* 139 */ "create_from_stable ::= ifnotexists ids cpxName USING ids cpxName LP tagNamelist RP TAGS LP tagitemlist RP",
 /* 140 */ "tagNamelist ::= tagNamelist COMMA ids",
 /* 141 */ "tagNamelist ::= ids",
 /* 142 */ "create_table_args ::= ifnotexists ids cpxName AS select",
 /* 143 */ "columnlist ::= columnlist COMMA column",
 /* 144 */ "columnlist ::= column",
 /* 145 */ "column ::= ids typename",
 /* 146 */ "tagitemlist ::= tagitemlist COMMA tagitem",
 /* 147 */ "tagitemlist ::= tagitem",
 /* 148 */ "tagitem ::= INTEGER",
 /* 149 */ "tagitem ::= FLOAT",
 /* 150 */ "tagitem ::= STRING",
 /* 151 */ "tagitem ::= BOOL",
 /* 152 */ "tagitem ::= NULL",
 /* 153 */ "tagitem ::= MINUS INTEGER",
 /* 154 */ "tagitem ::= MINUS FLOAT",
 /* 155 */ "tagitem ::= PLUS INTEGER",
 /* 156 */ "tagitem ::= PLUS FLOAT",
 /* 157 */ "select ::= SELECT selcollist from where_opt interval_opt session_option windowstate_option fill_opt sliding_opt groupby_opt orderby_opt having_opt slimit_opt limit_opt",
 /* 158 */ "select ::= LP select RP",
 /* 159 */ "union ::= select",
 /* 160 */ "union ::= union UNION ALL select",
 /* 161 */ "cmd ::= union",
 /* 162 */ "select ::= SELECT selcollist",
 /* 163 */ "sclp ::= selcollist COMMA",
 /* 164 */ "sclp ::=",
 /* 165 */ "selcollist ::= sclp distinct expr as",
 /* 166 */ "selcollist ::= sclp STAR",
 /* 167 */ "as ::= AS ids",
 /* 168 */ "as ::= ids",
 /* 169 */ "as ::=",
 /* 170 */ "distinct ::= DISTINCT",
 /* 171 */ "distinct ::=",
 /* 172 */ "from ::= FROM tablelist",
 /* 173 */ "from ::= FROM sub",
 /* 174 */ "sub ::= LP union RP",
 /* 175 */ "sub ::= LP union RP ids",
 /* 176 */ "sub ::= sub COMMA LP union RP ids",
 /* 177 */ "tablelist ::= ids cpxName",
 /* 178 */ "tablelist ::= ids cpxName ids",
 /* 179 */ "tablelist ::= tablelist COMMA ids cpxName",
 /* 180 */ "tablelist ::= tablelist COMMA ids cpxName ids",
 /* 181 */ "tmvar ::= VARIABLE",
 /* 182 */ "interval_opt ::= INTERVAL LP tmvar RP",
 /* 183 */ "interval_opt ::= INTERVAL LP tmvar COMMA tmvar RP",
 /* 184 */ "interval_opt ::=",
 /* 185 */ "session_option ::=",
 /* 186 */ "session_option ::= SESSION LP ids cpxName COMMA tmvar RP",
<<<<<<< HEAD
 /* 187 */ "fill_opt ::=",
 /* 188 */ "fill_opt ::= FILL LP ID COMMA tagitemlist RP",
 /* 189 */ "fill_opt ::= FILL LP ID RP",
 /* 190 */ "sliding_opt ::= SLIDING LP tmvar RP",
 /* 191 */ "sliding_opt ::=",
 /* 192 */ "orderby_opt ::=",
 /* 193 */ "orderby_opt ::= ORDER BY sortlist",
 /* 194 */ "sortlist ::= sortlist COMMA item sortorder",
 /* 195 */ "sortlist ::= item sortorder",
 /* 196 */ "item ::= ids cpxName",
 /* 197 */ "sortorder ::= ASC",
 /* 198 */ "sortorder ::= DESC",
 /* 199 */ "sortorder ::=",
 /* 200 */ "groupby_opt ::=",
 /* 201 */ "groupby_opt ::= GROUP BY grouplist",
 /* 202 */ "grouplist ::= grouplist COMMA item",
 /* 203 */ "grouplist ::= item",
 /* 204 */ "having_opt ::=",
 /* 205 */ "having_opt ::= HAVING expr",
 /* 206 */ "limit_opt ::=",
 /* 207 */ "limit_opt ::= LIMIT signed",
 /* 208 */ "limit_opt ::= LIMIT signed OFFSET signed",
 /* 209 */ "limit_opt ::= LIMIT signed COMMA signed",
 /* 210 */ "slimit_opt ::=",
 /* 211 */ "slimit_opt ::= SLIMIT signed",
 /* 212 */ "slimit_opt ::= SLIMIT signed SOFFSET signed",
 /* 213 */ "slimit_opt ::= SLIMIT signed COMMA signed",
 /* 214 */ "where_opt ::=",
 /* 215 */ "where_opt ::= WHERE expr",
 /* 216 */ "expr ::= LP expr RP",
 /* 217 */ "expr ::= ID",
 /* 218 */ "expr ::= ID DOT ID",
 /* 219 */ "expr ::= ID DOT STAR",
 /* 220 */ "expr ::= INTEGER",
 /* 221 */ "expr ::= MINUS INTEGER",
 /* 222 */ "expr ::= PLUS INTEGER",
 /* 223 */ "expr ::= FLOAT",
 /* 224 */ "expr ::= MINUS FLOAT",
 /* 225 */ "expr ::= PLUS FLOAT",
 /* 226 */ "expr ::= STRING",
 /* 227 */ "expr ::= NOW",
 /* 228 */ "expr ::= VARIABLE",
 /* 229 */ "expr ::= PLUS VARIABLE",
 /* 230 */ "expr ::= MINUS VARIABLE",
 /* 231 */ "expr ::= BOOL",
 /* 232 */ "expr ::= NULL",
 /* 233 */ "expr ::= ID LP exprlist RP",
 /* 234 */ "expr ::= ID LP STAR RP",
 /* 235 */ "expr ::= expr IS NULL",
 /* 236 */ "expr ::= expr IS NOT NULL",
 /* 237 */ "expr ::= expr LT expr",
 /* 238 */ "expr ::= expr GT expr",
 /* 239 */ "expr ::= expr LE expr",
 /* 240 */ "expr ::= expr GE expr",
 /* 241 */ "expr ::= expr NE expr",
 /* 242 */ "expr ::= expr EQ expr",
 /* 243 */ "expr ::= expr BETWEEN expr AND expr",
 /* 244 */ "expr ::= expr AND expr",
 /* 245 */ "expr ::= expr OR expr",
 /* 246 */ "expr ::= expr PLUS expr",
 /* 247 */ "expr ::= expr MINUS expr",
 /* 248 */ "expr ::= expr STAR expr",
 /* 249 */ "expr ::= expr SLASH expr",
 /* 250 */ "expr ::= expr REM expr",
 /* 251 */ "expr ::= expr LIKE expr",
 /* 252 */ "expr ::= expr IN LP exprlist RP",
 /* 253 */ "exprlist ::= exprlist COMMA expritem",
 /* 254 */ "exprlist ::= expritem",
 /* 255 */ "expritem ::= expr",
 /* 256 */ "expritem ::=",
 /* 257 */ "cmd ::= RESET QUERY CACHE",
 /* 258 */ "cmd ::= SYNCDB ids REPLICA",
 /* 259 */ "cmd ::= ALTER TABLE ids cpxName ADD COLUMN columnlist",
 /* 260 */ "cmd ::= ALTER TABLE ids cpxName DROP COLUMN ids",
 /* 261 */ "cmd ::= ALTER TABLE ids cpxName MODIFY COLUMN columnlist",
 /* 262 */ "cmd ::= ALTER TABLE ids cpxName ADD TAG columnlist",
 /* 263 */ "cmd ::= ALTER TABLE ids cpxName DROP TAG ids",
 /* 264 */ "cmd ::= ALTER TABLE ids cpxName CHANGE TAG ids ids",
 /* 265 */ "cmd ::= ALTER TABLE ids cpxName SET TAG ids EQ tagitem",
 /* 266 */ "cmd ::= ALTER TABLE ids cpxName MODIFY TAG columnlist",
 /* 267 */ "cmd ::= ALTER STABLE ids cpxName ADD COLUMN columnlist",
 /* 268 */ "cmd ::= ALTER STABLE ids cpxName DROP COLUMN ids",
 /* 269 */ "cmd ::= ALTER STABLE ids cpxName MODIFY COLUMN columnlist",
 /* 270 */ "cmd ::= ALTER STABLE ids cpxName ADD TAG columnlist",
 /* 271 */ "cmd ::= ALTER STABLE ids cpxName DROP TAG ids",
 /* 272 */ "cmd ::= ALTER STABLE ids cpxName CHANGE TAG ids ids",
 /* 273 */ "cmd ::= ALTER STABLE ids cpxName SET TAG ids EQ tagitem",
 /* 274 */ "cmd ::= ALTER STABLE ids cpxName MODIFY TAG columnlist",
 /* 275 */ "cmd ::= KILL CONNECTION INTEGER",
 /* 276 */ "cmd ::= KILL STREAM INTEGER COLON INTEGER",
 /* 277 */ "cmd ::= KILL QUERY INTEGER COLON INTEGER",
=======
 /* 187 */ "windowstate_option ::=",
 /* 188 */ "windowstate_option ::= STATE_WINDOW LP ids RP",
 /* 189 */ "fill_opt ::=",
 /* 190 */ "fill_opt ::= FILL LP ID COMMA tagitemlist RP",
 /* 191 */ "fill_opt ::= FILL LP ID RP",
 /* 192 */ "sliding_opt ::= SLIDING LP tmvar RP",
 /* 193 */ "sliding_opt ::=",
 /* 194 */ "orderby_opt ::=",
 /* 195 */ "orderby_opt ::= ORDER BY sortlist",
 /* 196 */ "sortlist ::= sortlist COMMA item sortorder",
 /* 197 */ "sortlist ::= item sortorder",
 /* 198 */ "item ::= ids cpxName",
 /* 199 */ "sortorder ::= ASC",
 /* 200 */ "sortorder ::= DESC",
 /* 201 */ "sortorder ::=",
 /* 202 */ "groupby_opt ::=",
 /* 203 */ "groupby_opt ::= GROUP BY grouplist",
 /* 204 */ "grouplist ::= grouplist COMMA item",
 /* 205 */ "grouplist ::= item",
 /* 206 */ "having_opt ::=",
 /* 207 */ "having_opt ::= HAVING expr",
 /* 208 */ "limit_opt ::=",
 /* 209 */ "limit_opt ::= LIMIT signed",
 /* 210 */ "limit_opt ::= LIMIT signed OFFSET signed",
 /* 211 */ "limit_opt ::= LIMIT signed COMMA signed",
 /* 212 */ "slimit_opt ::=",
 /* 213 */ "slimit_opt ::= SLIMIT signed",
 /* 214 */ "slimit_opt ::= SLIMIT signed SOFFSET signed",
 /* 215 */ "slimit_opt ::= SLIMIT signed COMMA signed",
 /* 216 */ "where_opt ::=",
 /* 217 */ "where_opt ::= WHERE expr",
 /* 218 */ "expr ::= LP expr RP",
 /* 219 */ "expr ::= ID",
 /* 220 */ "expr ::= ID DOT ID",
 /* 221 */ "expr ::= ID DOT STAR",
 /* 222 */ "expr ::= INTEGER",
 /* 223 */ "expr ::= MINUS INTEGER",
 /* 224 */ "expr ::= PLUS INTEGER",
 /* 225 */ "expr ::= FLOAT",
 /* 226 */ "expr ::= MINUS FLOAT",
 /* 227 */ "expr ::= PLUS FLOAT",
 /* 228 */ "expr ::= STRING",
 /* 229 */ "expr ::= NOW",
 /* 230 */ "expr ::= VARIABLE",
 /* 231 */ "expr ::= PLUS VARIABLE",
 /* 232 */ "expr ::= MINUS VARIABLE",
 /* 233 */ "expr ::= BOOL",
 /* 234 */ "expr ::= NULL",
 /* 235 */ "expr ::= ID LP exprlist RP",
 /* 236 */ "expr ::= ID LP STAR RP",
 /* 237 */ "expr ::= expr IS NULL",
 /* 238 */ "expr ::= expr IS NOT NULL",
 /* 239 */ "expr ::= expr LT expr",
 /* 240 */ "expr ::= expr GT expr",
 /* 241 */ "expr ::= expr LE expr",
 /* 242 */ "expr ::= expr GE expr",
 /* 243 */ "expr ::= expr NE expr",
 /* 244 */ "expr ::= expr EQ expr",
 /* 245 */ "expr ::= expr BETWEEN expr AND expr",
 /* 246 */ "expr ::= expr AND expr",
 /* 247 */ "expr ::= expr OR expr",
 /* 248 */ "expr ::= expr PLUS expr",
 /* 249 */ "expr ::= expr MINUS expr",
 /* 250 */ "expr ::= expr STAR expr",
 /* 251 */ "expr ::= expr SLASH expr",
 /* 252 */ "expr ::= expr REM expr",
 /* 253 */ "expr ::= expr LIKE expr",
 /* 254 */ "expr ::= expr IN LP exprlist RP",
 /* 255 */ "exprlist ::= exprlist COMMA expritem",
 /* 256 */ "exprlist ::= expritem",
 /* 257 */ "expritem ::= expr",
 /* 258 */ "expritem ::=",
 /* 259 */ "cmd ::= RESET QUERY CACHE",
 /* 260 */ "cmd ::= SYNCDB ids REPLICA",
 /* 261 */ "cmd ::= ALTER TABLE ids cpxName ADD COLUMN columnlist",
 /* 262 */ "cmd ::= ALTER TABLE ids cpxName DROP COLUMN ids",
 /* 263 */ "cmd ::= ALTER TABLE ids cpxName ADD TAG columnlist",
 /* 264 */ "cmd ::= ALTER TABLE ids cpxName DROP TAG ids",
 /* 265 */ "cmd ::= ALTER TABLE ids cpxName CHANGE TAG ids ids",
 /* 266 */ "cmd ::= ALTER TABLE ids cpxName SET TAG ids EQ tagitem",
 /* 267 */ "cmd ::= ALTER STABLE ids cpxName ADD COLUMN columnlist",
 /* 268 */ "cmd ::= ALTER STABLE ids cpxName DROP COLUMN ids",
 /* 269 */ "cmd ::= ALTER STABLE ids cpxName ADD TAG columnlist",
 /* 270 */ "cmd ::= ALTER STABLE ids cpxName DROP TAG ids",
 /* 271 */ "cmd ::= ALTER STABLE ids cpxName CHANGE TAG ids ids",
 /* 272 */ "cmd ::= KILL CONNECTION INTEGER",
 /* 273 */ "cmd ::= KILL STREAM INTEGER COLON INTEGER",
 /* 274 */ "cmd ::= KILL QUERY INTEGER COLON INTEGER",
>>>>>>> 945674e2
};
#endif /* NDEBUG */


#if YYSTACKDEPTH<=0
/*
** Try to increase the size of the parser stack.  Return the number
** of errors.  Return 0 on success.
*/
static int yyGrowStack(yyParser *p){
  int newSize;
  int idx;
  yyStackEntry *pNew;

  newSize = p->yystksz*2 + 100;
  idx = p->yytos ? (int)(p->yytos - p->yystack) : 0;
  if( p->yystack==&p->yystk0 ){
    pNew = malloc(newSize*sizeof(pNew[0]));
    if( pNew ) pNew[0] = p->yystk0;
  }else{
    pNew = realloc(p->yystack, newSize*sizeof(pNew[0]));
  }
  if( pNew ){
    p->yystack = pNew;
    p->yytos = &p->yystack[idx];
#ifndef NDEBUG
    if( yyTraceFILE ){
      fprintf(yyTraceFILE,"%sStack grows from %d to %d entries.\n",
              yyTracePrompt, p->yystksz, newSize);
    }
#endif
    p->yystksz = newSize;
  }
  return pNew==0; 
}
#endif

/* Datatype of the argument to the memory allocated passed as the
** second argument to ParseAlloc() below.  This can be changed by
** putting an appropriate #define in the %include section of the input
** grammar.
*/
#ifndef YYMALLOCARGTYPE
# define YYMALLOCARGTYPE size_t
#endif

/* Initialize a new parser that has already been allocated.
*/
void ParseInit(void *yypRawParser ParseCTX_PDECL){
  yyParser *yypParser = (yyParser*)yypRawParser;
  ParseCTX_STORE
#ifdef YYTRACKMAXSTACKDEPTH
  yypParser->yyhwm = 0;
#endif
#if YYSTACKDEPTH<=0
  yypParser->yytos = NULL;
  yypParser->yystack = NULL;
  yypParser->yystksz = 0;
  if( yyGrowStack(yypParser) ){
    yypParser->yystack = &yypParser->yystk0;
    yypParser->yystksz = 1;
  }
#endif
#ifndef YYNOERRORRECOVERY
  yypParser->yyerrcnt = -1;
#endif
  yypParser->yytos = yypParser->yystack;
  yypParser->yystack[0].stateno = 0;
  yypParser->yystack[0].major = 0;
#if YYSTACKDEPTH>0
  yypParser->yystackEnd = &yypParser->yystack[YYSTACKDEPTH-1];
#endif
}

#ifndef Parse_ENGINEALWAYSONSTACK
/* 
** This function allocates a new parser.
** The only argument is a pointer to a function which works like
** malloc.
**
** Inputs:
** A pointer to the function used to allocate memory.
**
** Outputs:
** A pointer to a parser.  This pointer is used in subsequent calls
** to Parse and ParseFree.
*/
void *ParseAlloc(void *(*mallocProc)(YYMALLOCARGTYPE) ParseCTX_PDECL){
  yyParser *yypParser;
  yypParser = (yyParser*)(*mallocProc)( (YYMALLOCARGTYPE)sizeof(yyParser) );
  if( yypParser ){
    ParseCTX_STORE
    ParseInit(yypParser ParseCTX_PARAM);
  }
  return (void*)yypParser;
}
#endif /* Parse_ENGINEALWAYSONSTACK */


/* The following function deletes the "minor type" or semantic value
** associated with a symbol.  The symbol can be either a terminal
** or nonterminal. "yymajor" is the symbol code, and "yypminor" is
** a pointer to the value to be deleted.  The code used to do the 
** deletions is derived from the %destructor and/or %token_destructor
** directives of the input grammar.
*/
static void yy_destructor(
  yyParser *yypParser,    /* The parser */
  YYCODETYPE yymajor,     /* Type code for object to destroy */
  YYMINORTYPE *yypminor   /* The object to be destroyed */
){
  ParseARG_FETCH
  ParseCTX_FETCH
  switch( yymajor ){
    /* Here is inserted the actions which take place when a
    ** terminal or non-terminal is destroyed.  This can happen
    ** when the symbol is popped from the stack during a
    ** reduce or during error processing or when a parser is 
    ** being destroyed before it is finished parsing.
    **
    ** Note: during a reduce, the only symbols destroyed are those
    ** which appear on the RHS of the rule, but which are *not* used
    ** inside the C code.
    */
/********* Begin destructor definitions ***************************************/
    case 210: /* keep */
    case 211: /* tagitemlist */
    case 233: /* columnlist */
    case 234: /* tagNamelist */
    case 244: /* fill_opt */
    case 246: /* groupby_opt */
    case 247: /* orderby_opt */
    case 259: /* sortlist */
    case 263: /* grouplist */
{
taosArrayDestroy((yypminor->yy193));
}
      break;
    case 231: /* create_table_list */
{
destroyCreateTableSql((yypminor->yy270));
}
      break;
    case 235: /* select */
{
destroySqlNode((yypminor->yy124));
}
      break;
    case 238: /* selcollist */
    case 252: /* sclp */
    case 264: /* exprlist */
{
tSqlExprListDestroy((yypminor->yy193));
}
      break;
    case 239: /* from */
    case 256: /* tablelist */
    case 257: /* sub */
{
destroyRelationInfo((yypminor->yy332));
}
      break;
    case 240: /* where_opt */
    case 248: /* having_opt */
    case 254: /* expr */
    case 265: /* expritem */
{
tSqlExprDestroy((yypminor->yy454));
}
      break;
    case 251: /* union */
{
destroyAllSqlNode((yypminor->yy193));
}
      break;
    case 260: /* sortitem */
{
tVariantDestroy(&(yypminor->yy442));
}
      break;
/********* End destructor definitions *****************************************/
    default:  break;   /* If no destructor action specified: do nothing */
  }
}

/*
** Pop the parser's stack once.
**
** If there is a destructor routine associated with the token which
** is popped from the stack, then call it.
*/
static void yy_pop_parser_stack(yyParser *pParser){
  yyStackEntry *yytos;
  assert( pParser->yytos!=0 );
  assert( pParser->yytos > pParser->yystack );
  yytos = pParser->yytos--;
#ifndef NDEBUG
  if( yyTraceFILE ){
    fprintf(yyTraceFILE,"%sPopping %s\n",
      yyTracePrompt,
      yyTokenName[yytos->major]);
  }
#endif
  yy_destructor(pParser, yytos->major, &yytos->minor);
}

/*
** Clear all secondary memory allocations from the parser
*/
void ParseFinalize(void *p){
  yyParser *pParser = (yyParser*)p;
  while( pParser->yytos>pParser->yystack ) yy_pop_parser_stack(pParser);
#if YYSTACKDEPTH<=0
  if( pParser->yystack!=&pParser->yystk0 ) free(pParser->yystack);
#endif
}

#ifndef Parse_ENGINEALWAYSONSTACK
/* 
** Deallocate and destroy a parser.  Destructors are called for
** all stack elements before shutting the parser down.
**
** If the YYPARSEFREENEVERNULL macro exists (for example because it
** is defined in a %include section of the input grammar) then it is
** assumed that the input pointer is never NULL.
*/
void ParseFree(
  void *p,                    /* The parser to be deleted */
  void (*freeProc)(void*)     /* Function used to reclaim memory */
){
#ifndef YYPARSEFREENEVERNULL
  if( p==0 ) return;
#endif
  ParseFinalize(p);
  (*freeProc)(p);
}
#endif /* Parse_ENGINEALWAYSONSTACK */

/*
** Return the peak depth of the stack for a parser.
*/
#ifdef YYTRACKMAXSTACKDEPTH
int ParseStackPeak(void *p){
  yyParser *pParser = (yyParser*)p;
  return pParser->yyhwm;
}
#endif

/* This array of booleans keeps track of the parser statement
** coverage.  The element yycoverage[X][Y] is set when the parser
** is in state X and has a lookahead token Y.  In a well-tested
** systems, every element of this matrix should end up being set.
*/
#if defined(YYCOVERAGE)
static unsigned char yycoverage[YYNSTATE][YYNTOKEN];
#endif

/*
** Write into out a description of every state/lookahead combination that
**
**   (1)  has not been used by the parser, and
**   (2)  is not a syntax error.
**
** Return the number of missed state/lookahead combinations.
*/
#if defined(YYCOVERAGE)
int ParseCoverage(FILE *out){
  int stateno, iLookAhead, i;
  int nMissed = 0;
  for(stateno=0; stateno<YYNSTATE; stateno++){
    i = yy_shift_ofst[stateno];
    for(iLookAhead=0; iLookAhead<YYNTOKEN; iLookAhead++){
      if( yy_lookahead[i+iLookAhead]!=iLookAhead ) continue;
      if( yycoverage[stateno][iLookAhead]==0 ) nMissed++;
      if( out ){
        fprintf(out,"State %d lookahead %s %s\n", stateno,
                yyTokenName[iLookAhead],
                yycoverage[stateno][iLookAhead] ? "ok" : "missed");
      }
    }
  }
  return nMissed;
}
#endif

/*
** Find the appropriate action for a parser given the terminal
** look-ahead token iLookAhead.
*/
static YYACTIONTYPE yy_find_shift_action(
  YYCODETYPE iLookAhead,    /* The look-ahead token */
  YYACTIONTYPE stateno      /* Current state number */
){
  int i;

  if( stateno>YY_MAX_SHIFT ) return stateno;
  assert( stateno <= YY_SHIFT_COUNT );
#if defined(YYCOVERAGE)
  yycoverage[stateno][iLookAhead] = 1;
#endif
  do{
    i = yy_shift_ofst[stateno];
    assert( i>=0 );
    assert( i<=YY_ACTTAB_COUNT );
    assert( i+YYNTOKEN<=(int)YY_NLOOKAHEAD );
    assert( iLookAhead!=YYNOCODE );
    assert( iLookAhead < YYNTOKEN );
    i += iLookAhead;
    assert( i<(int)YY_NLOOKAHEAD );
    if( yy_lookahead[i]!=iLookAhead ){
#ifdef YYFALLBACK
      YYCODETYPE iFallback;            /* Fallback token */
      assert( iLookAhead<sizeof(yyFallback)/sizeof(yyFallback[0]) );
      iFallback = yyFallback[iLookAhead];
      if( iFallback!=0 ){
#ifndef NDEBUG
        if( yyTraceFILE ){
          fprintf(yyTraceFILE, "%sFALLBACK %s => %s\n",
             yyTracePrompt, yyTokenName[iLookAhead], yyTokenName[iFallback]);
        }
#endif
        assert( yyFallback[iFallback]==0 ); /* Fallback loop must terminate */
        iLookAhead = iFallback;
        continue;
      }
#endif
#ifdef YYWILDCARD
      {
        int j = i - iLookAhead + YYWILDCARD;
        assert( j<(int)(sizeof(yy_lookahead)/sizeof(yy_lookahead[0])) );
        if( yy_lookahead[j]==YYWILDCARD && iLookAhead>0 ){
#ifndef NDEBUG
          if( yyTraceFILE ){
            fprintf(yyTraceFILE, "%sWILDCARD %s => %s\n",
               yyTracePrompt, yyTokenName[iLookAhead],
               yyTokenName[YYWILDCARD]);
          }
#endif /* NDEBUG */
          return yy_action[j];
        }
      }
#endif /* YYWILDCARD */
      return yy_default[stateno];
    }else{
      assert( i>=0 && i<sizeof(yy_action)/sizeof(yy_action[0]) );
      return yy_action[i];
    }
  }while(1);
}

/*
** Find the appropriate action for a parser given the non-terminal
** look-ahead token iLookAhead.
*/
static YYACTIONTYPE yy_find_reduce_action(
  YYACTIONTYPE stateno,     /* Current state number */
  YYCODETYPE iLookAhead     /* The look-ahead token */
){
  int i;
#ifdef YYERRORSYMBOL
  if( stateno>YY_REDUCE_COUNT ){
    return yy_default[stateno];
  }
#else
  assert( stateno<=YY_REDUCE_COUNT );
#endif
  i = yy_reduce_ofst[stateno];
  assert( iLookAhead!=YYNOCODE );
  i += iLookAhead;
#ifdef YYERRORSYMBOL
  if( i<0 || i>=YY_ACTTAB_COUNT || yy_lookahead[i]!=iLookAhead ){
    return yy_default[stateno];
  }
#else
  assert( i>=0 && i<YY_ACTTAB_COUNT );
  assert( yy_lookahead[i]==iLookAhead );
#endif
  return yy_action[i];
}

/*
** The following routine is called if the stack overflows.
*/
static void yyStackOverflow(yyParser *yypParser){
   ParseARG_FETCH
   ParseCTX_FETCH
#ifndef NDEBUG
   if( yyTraceFILE ){
     fprintf(yyTraceFILE,"%sStack Overflow!\n",yyTracePrompt);
   }
#endif
   while( yypParser->yytos>yypParser->yystack ) yy_pop_parser_stack(yypParser);
   /* Here code is inserted which will execute if the parser
   ** stack every overflows */
/******** Begin %stack_overflow code ******************************************/
/******** End %stack_overflow code ********************************************/
   ParseARG_STORE /* Suppress warning about unused %extra_argument var */
   ParseCTX_STORE
}

/*
** Print tracing information for a SHIFT action
*/
#ifndef NDEBUG
static void yyTraceShift(yyParser *yypParser, int yyNewState, const char *zTag){
  if( yyTraceFILE ){
    if( yyNewState<YYNSTATE ){
      fprintf(yyTraceFILE,"%s%s '%s', go to state %d\n",
         yyTracePrompt, zTag, yyTokenName[yypParser->yytos->major],
         yyNewState);
    }else{
      fprintf(yyTraceFILE,"%s%s '%s', pending reduce %d\n",
         yyTracePrompt, zTag, yyTokenName[yypParser->yytos->major],
         yyNewState - YY_MIN_REDUCE);
    }
  }
}
#else
# define yyTraceShift(X,Y,Z)
#endif

/*
** Perform a shift action.
*/
static void yy_shift(
  yyParser *yypParser,          /* The parser to be shifted */
  YYACTIONTYPE yyNewState,      /* The new state to shift in */
  YYCODETYPE yyMajor,           /* The major token to shift in */
  ParseTOKENTYPE yyMinor        /* The minor token to shift in */
){
  yyStackEntry *yytos;
  yypParser->yytos++;
#ifdef YYTRACKMAXSTACKDEPTH
  if( (int)(yypParser->yytos - yypParser->yystack)>yypParser->yyhwm ){
    yypParser->yyhwm++;
    assert( yypParser->yyhwm == (int)(yypParser->yytos - yypParser->yystack) );
  }
#endif
#if YYSTACKDEPTH>0 
  if( yypParser->yytos>yypParser->yystackEnd ){
    yypParser->yytos--;
    yyStackOverflow(yypParser);
    return;
  }
#else
  if( yypParser->yytos>=&yypParser->yystack[yypParser->yystksz] ){
    if( yyGrowStack(yypParser) ){
      yypParser->yytos--;
      yyStackOverflow(yypParser);
      return;
    }
  }
#endif
  if( yyNewState > YY_MAX_SHIFT ){
    yyNewState += YY_MIN_REDUCE - YY_MIN_SHIFTREDUCE;
  }
  yytos = yypParser->yytos;
  yytos->stateno = yyNewState;
  yytos->major = yyMajor;
  yytos->minor.yy0 = yyMinor;
  yyTraceShift(yypParser, yyNewState, "Shift");
}

<<<<<<< HEAD
/* For rule J, yyRuleInfoLhs[J] contains the symbol on the left-hand side
** of that rule */
static const YYCODETYPE yyRuleInfoLhs[] = {
   188,  /* (0) program ::= cmd */
   189,  /* (1) cmd ::= SHOW DATABASES */
   189,  /* (2) cmd ::= SHOW TOPICS */
   189,  /* (3) cmd ::= SHOW MNODES */
   189,  /* (4) cmd ::= SHOW DNODES */
   189,  /* (5) cmd ::= SHOW ACCOUNTS */
   189,  /* (6) cmd ::= SHOW USERS */
   189,  /* (7) cmd ::= SHOW MODULES */
   189,  /* (8) cmd ::= SHOW QUERIES */
   189,  /* (9) cmd ::= SHOW CONNECTIONS */
   189,  /* (10) cmd ::= SHOW STREAMS */
   189,  /* (11) cmd ::= SHOW VARIABLES */
   189,  /* (12) cmd ::= SHOW SCORES */
   189,  /* (13) cmd ::= SHOW GRANTS */
   189,  /* (14) cmd ::= SHOW VNODES */
   189,  /* (15) cmd ::= SHOW VNODES IPTOKEN */
   190,  /* (16) dbPrefix ::= */
   190,  /* (17) dbPrefix ::= ids DOT */
   192,  /* (18) cpxName ::= */
   192,  /* (19) cpxName ::= DOT ids */
   189,  /* (20) cmd ::= SHOW CREATE TABLE ids cpxName */
   189,  /* (21) cmd ::= SHOW CREATE STABLE ids cpxName */
   189,  /* (22) cmd ::= SHOW CREATE DATABASE ids */
   189,  /* (23) cmd ::= SHOW dbPrefix TABLES */
   189,  /* (24) cmd ::= SHOW dbPrefix TABLES LIKE ids */
   189,  /* (25) cmd ::= SHOW dbPrefix STABLES */
   189,  /* (26) cmd ::= SHOW dbPrefix STABLES LIKE ids */
   189,  /* (27) cmd ::= SHOW dbPrefix VGROUPS */
   189,  /* (28) cmd ::= SHOW dbPrefix VGROUPS ids */
   189,  /* (29) cmd ::= DROP TABLE ifexists ids cpxName */
   189,  /* (30) cmd ::= DROP STABLE ifexists ids cpxName */
   189,  /* (31) cmd ::= DROP DATABASE ifexists ids */
   189,  /* (32) cmd ::= DROP TOPIC ifexists ids */
   189,  /* (33) cmd ::= DROP DNODE ids */
   189,  /* (34) cmd ::= DROP USER ids */
   189,  /* (35) cmd ::= DROP ACCOUNT ids */
   189,  /* (36) cmd ::= USE ids */
   189,  /* (37) cmd ::= DESCRIBE ids cpxName */
   189,  /* (38) cmd ::= ALTER USER ids PASS ids */
   189,  /* (39) cmd ::= ALTER USER ids PRIVILEGE ids */
   189,  /* (40) cmd ::= ALTER DNODE ids ids */
   189,  /* (41) cmd ::= ALTER DNODE ids ids ids */
   189,  /* (42) cmd ::= ALTER LOCAL ids */
   189,  /* (43) cmd ::= ALTER LOCAL ids ids */
   189,  /* (44) cmd ::= ALTER DATABASE ids alter_db_optr */
   189,  /* (45) cmd ::= ALTER TOPIC ids alter_topic_optr */
   189,  /* (46) cmd ::= ALTER ACCOUNT ids acct_optr */
   189,  /* (47) cmd ::= ALTER ACCOUNT ids PASS ids acct_optr */
   191,  /* (48) ids ::= ID */
   191,  /* (49) ids ::= STRING */
   193,  /* (50) ifexists ::= IF EXISTS */
   193,  /* (51) ifexists ::= */
   197,  /* (52) ifnotexists ::= IF NOT EXISTS */
   197,  /* (53) ifnotexists ::= */
   189,  /* (54) cmd ::= CREATE DNODE ids */
   189,  /* (55) cmd ::= CREATE ACCOUNT ids PASS ids acct_optr */
   189,  /* (56) cmd ::= CREATE DATABASE ifnotexists ids db_optr */
   189,  /* (57) cmd ::= CREATE TOPIC ifnotexists ids topic_optr */
   189,  /* (58) cmd ::= CREATE USER ids PASS ids */
   200,  /* (59) pps ::= */
   200,  /* (60) pps ::= PPS INTEGER */
   201,  /* (61) tseries ::= */
   201,  /* (62) tseries ::= TSERIES INTEGER */
   202,  /* (63) dbs ::= */
   202,  /* (64) dbs ::= DBS INTEGER */
   203,  /* (65) streams ::= */
   203,  /* (66) streams ::= STREAMS INTEGER */
   204,  /* (67) storage ::= */
   204,  /* (68) storage ::= STORAGE INTEGER */
   205,  /* (69) qtime ::= */
   205,  /* (70) qtime ::= QTIME INTEGER */
   206,  /* (71) users ::= */
   206,  /* (72) users ::= USERS INTEGER */
   207,  /* (73) conns ::= */
   207,  /* (74) conns ::= CONNS INTEGER */
   208,  /* (75) state ::= */
   208,  /* (76) state ::= STATE ids */
   196,  /* (77) acct_optr ::= pps tseries storage streams qtime dbs users conns state */
   209,  /* (78) keep ::= KEEP tagitemlist */
   211,  /* (79) cache ::= CACHE INTEGER */
   212,  /* (80) replica ::= REPLICA INTEGER */
   213,  /* (81) quorum ::= QUORUM INTEGER */
   214,  /* (82) days ::= DAYS INTEGER */
   215,  /* (83) minrows ::= MINROWS INTEGER */
   216,  /* (84) maxrows ::= MAXROWS INTEGER */
   217,  /* (85) blocks ::= BLOCKS INTEGER */
   218,  /* (86) ctime ::= CTIME INTEGER */
   219,  /* (87) wal ::= WAL INTEGER */
   220,  /* (88) fsync ::= FSYNC INTEGER */
   221,  /* (89) comp ::= COMP INTEGER */
   222,  /* (90) prec ::= PRECISION STRING */
   223,  /* (91) update ::= UPDATE INTEGER */
   224,  /* (92) cachelast ::= CACHELAST INTEGER */
   225,  /* (93) partitions ::= PARTITIONS INTEGER */
   198,  /* (94) db_optr ::= */
   198,  /* (95) db_optr ::= db_optr cache */
   198,  /* (96) db_optr ::= db_optr replica */
   198,  /* (97) db_optr ::= db_optr quorum */
   198,  /* (98) db_optr ::= db_optr days */
   198,  /* (99) db_optr ::= db_optr minrows */
   198,  /* (100) db_optr ::= db_optr maxrows */
   198,  /* (101) db_optr ::= db_optr blocks */
   198,  /* (102) db_optr ::= db_optr ctime */
   198,  /* (103) db_optr ::= db_optr wal */
   198,  /* (104) db_optr ::= db_optr fsync */
   198,  /* (105) db_optr ::= db_optr comp */
   198,  /* (106) db_optr ::= db_optr prec */
   198,  /* (107) db_optr ::= db_optr keep */
   198,  /* (108) db_optr ::= db_optr update */
   198,  /* (109) db_optr ::= db_optr cachelast */
   199,  /* (110) topic_optr ::= db_optr */
   199,  /* (111) topic_optr ::= topic_optr partitions */
   194,  /* (112) alter_db_optr ::= */
   194,  /* (113) alter_db_optr ::= alter_db_optr replica */
   194,  /* (114) alter_db_optr ::= alter_db_optr quorum */
   194,  /* (115) alter_db_optr ::= alter_db_optr keep */
   194,  /* (116) alter_db_optr ::= alter_db_optr blocks */
   194,  /* (117) alter_db_optr ::= alter_db_optr comp */
   194,  /* (118) alter_db_optr ::= alter_db_optr wal */
   194,  /* (119) alter_db_optr ::= alter_db_optr fsync */
   194,  /* (120) alter_db_optr ::= alter_db_optr update */
   194,  /* (121) alter_db_optr ::= alter_db_optr cachelast */
   195,  /* (122) alter_topic_optr ::= alter_db_optr */
   195,  /* (123) alter_topic_optr ::= alter_topic_optr partitions */
   226,  /* (124) typename ::= ids */
   226,  /* (125) typename ::= ids LP signed RP */
   226,  /* (126) typename ::= ids UNSIGNED */
   227,  /* (127) signed ::= INTEGER */
   227,  /* (128) signed ::= PLUS INTEGER */
   227,  /* (129) signed ::= MINUS INTEGER */
   189,  /* (130) cmd ::= CREATE TABLE create_table_args */
   189,  /* (131) cmd ::= CREATE TABLE create_stable_args */
   189,  /* (132) cmd ::= CREATE STABLE create_stable_args */
   189,  /* (133) cmd ::= CREATE TABLE create_table_list */
   230,  /* (134) create_table_list ::= create_from_stable */
   230,  /* (135) create_table_list ::= create_table_list create_from_stable */
   228,  /* (136) create_table_args ::= ifnotexists ids cpxName LP columnlist RP */
   229,  /* (137) create_stable_args ::= ifnotexists ids cpxName LP columnlist RP TAGS LP columnlist RP */
   231,  /* (138) create_from_stable ::= ifnotexists ids cpxName USING ids cpxName TAGS LP tagitemlist RP */
   231,  /* (139) create_from_stable ::= ifnotexists ids cpxName USING ids cpxName LP tagNamelist RP TAGS LP tagitemlist RP */
   233,  /* (140) tagNamelist ::= tagNamelist COMMA ids */
   233,  /* (141) tagNamelist ::= ids */
   228,  /* (142) create_table_args ::= ifnotexists ids cpxName AS select */
   232,  /* (143) columnlist ::= columnlist COMMA column */
   232,  /* (144) columnlist ::= column */
   235,  /* (145) column ::= ids typename */
   210,  /* (146) tagitemlist ::= tagitemlist COMMA tagitem */
   210,  /* (147) tagitemlist ::= tagitem */
   236,  /* (148) tagitem ::= INTEGER */
   236,  /* (149) tagitem ::= FLOAT */
   236,  /* (150) tagitem ::= STRING */
   236,  /* (151) tagitem ::= BOOL */
   236,  /* (152) tagitem ::= NULL */
   236,  /* (153) tagitem ::= MINUS INTEGER */
   236,  /* (154) tagitem ::= MINUS FLOAT */
   236,  /* (155) tagitem ::= PLUS INTEGER */
   236,  /* (156) tagitem ::= PLUS FLOAT */
   234,  /* (157) select ::= SELECT selcollist from where_opt interval_opt session_option fill_opt sliding_opt groupby_opt orderby_opt having_opt slimit_opt limit_opt */
   234,  /* (158) select ::= LP select RP */
   249,  /* (159) union ::= select */
   249,  /* (160) union ::= union UNION ALL select */
   189,  /* (161) cmd ::= union */
   234,  /* (162) select ::= SELECT selcollist */
   250,  /* (163) sclp ::= selcollist COMMA */
   250,  /* (164) sclp ::= */
   237,  /* (165) selcollist ::= sclp distinct expr as */
   237,  /* (166) selcollist ::= sclp STAR */
   253,  /* (167) as ::= AS ids */
   253,  /* (168) as ::= ids */
   253,  /* (169) as ::= */
   251,  /* (170) distinct ::= DISTINCT */
   251,  /* (171) distinct ::= */
   238,  /* (172) from ::= FROM tablelist */
   238,  /* (173) from ::= FROM sub */
   255,  /* (174) sub ::= LP union RP */
   255,  /* (175) sub ::= LP union RP ids */
   255,  /* (176) sub ::= sub COMMA LP union RP ids */
   254,  /* (177) tablelist ::= ids cpxName */
   254,  /* (178) tablelist ::= ids cpxName ids */
   254,  /* (179) tablelist ::= tablelist COMMA ids cpxName */
   254,  /* (180) tablelist ::= tablelist COMMA ids cpxName ids */
   256,  /* (181) tmvar ::= VARIABLE */
   240,  /* (182) interval_opt ::= INTERVAL LP tmvar RP */
   240,  /* (183) interval_opt ::= INTERVAL LP tmvar COMMA tmvar RP */
   240,  /* (184) interval_opt ::= */
   241,  /* (185) session_option ::= */
   241,  /* (186) session_option ::= SESSION LP ids cpxName COMMA tmvar RP */
   242,  /* (187) fill_opt ::= */
   242,  /* (188) fill_opt ::= FILL LP ID COMMA tagitemlist RP */
   242,  /* (189) fill_opt ::= FILL LP ID RP */
   243,  /* (190) sliding_opt ::= SLIDING LP tmvar RP */
   243,  /* (191) sliding_opt ::= */
   245,  /* (192) orderby_opt ::= */
   245,  /* (193) orderby_opt ::= ORDER BY sortlist */
   257,  /* (194) sortlist ::= sortlist COMMA item sortorder */
   257,  /* (195) sortlist ::= item sortorder */
   259,  /* (196) item ::= ids cpxName */
   260,  /* (197) sortorder ::= ASC */
   260,  /* (198) sortorder ::= DESC */
   260,  /* (199) sortorder ::= */
   244,  /* (200) groupby_opt ::= */
   244,  /* (201) groupby_opt ::= GROUP BY grouplist */
   261,  /* (202) grouplist ::= grouplist COMMA item */
   261,  /* (203) grouplist ::= item */
   246,  /* (204) having_opt ::= */
   246,  /* (205) having_opt ::= HAVING expr */
   248,  /* (206) limit_opt ::= */
   248,  /* (207) limit_opt ::= LIMIT signed */
   248,  /* (208) limit_opt ::= LIMIT signed OFFSET signed */
   248,  /* (209) limit_opt ::= LIMIT signed COMMA signed */
   247,  /* (210) slimit_opt ::= */
   247,  /* (211) slimit_opt ::= SLIMIT signed */
   247,  /* (212) slimit_opt ::= SLIMIT signed SOFFSET signed */
   247,  /* (213) slimit_opt ::= SLIMIT signed COMMA signed */
   239,  /* (214) where_opt ::= */
   239,  /* (215) where_opt ::= WHERE expr */
   252,  /* (216) expr ::= LP expr RP */
   252,  /* (217) expr ::= ID */
   252,  /* (218) expr ::= ID DOT ID */
   252,  /* (219) expr ::= ID DOT STAR */
   252,  /* (220) expr ::= INTEGER */
   252,  /* (221) expr ::= MINUS INTEGER */
   252,  /* (222) expr ::= PLUS INTEGER */
   252,  /* (223) expr ::= FLOAT */
   252,  /* (224) expr ::= MINUS FLOAT */
   252,  /* (225) expr ::= PLUS FLOAT */
   252,  /* (226) expr ::= STRING */
   252,  /* (227) expr ::= NOW */
   252,  /* (228) expr ::= VARIABLE */
   252,  /* (229) expr ::= PLUS VARIABLE */
   252,  /* (230) expr ::= MINUS VARIABLE */
   252,  /* (231) expr ::= BOOL */
   252,  /* (232) expr ::= NULL */
   252,  /* (233) expr ::= ID LP exprlist RP */
   252,  /* (234) expr ::= ID LP STAR RP */
   252,  /* (235) expr ::= expr IS NULL */
   252,  /* (236) expr ::= expr IS NOT NULL */
   252,  /* (237) expr ::= expr LT expr */
   252,  /* (238) expr ::= expr GT expr */
   252,  /* (239) expr ::= expr LE expr */
   252,  /* (240) expr ::= expr GE expr */
   252,  /* (241) expr ::= expr NE expr */
   252,  /* (242) expr ::= expr EQ expr */
   252,  /* (243) expr ::= expr BETWEEN expr AND expr */
   252,  /* (244) expr ::= expr AND expr */
   252,  /* (245) expr ::= expr OR expr */
   252,  /* (246) expr ::= expr PLUS expr */
   252,  /* (247) expr ::= expr MINUS expr */
   252,  /* (248) expr ::= expr STAR expr */
   252,  /* (249) expr ::= expr SLASH expr */
   252,  /* (250) expr ::= expr REM expr */
   252,  /* (251) expr ::= expr LIKE expr */
   252,  /* (252) expr ::= expr IN LP exprlist RP */
   262,  /* (253) exprlist ::= exprlist COMMA expritem */
   262,  /* (254) exprlist ::= expritem */
   263,  /* (255) expritem ::= expr */
   263,  /* (256) expritem ::= */
   189,  /* (257) cmd ::= RESET QUERY CACHE */
   189,  /* (258) cmd ::= SYNCDB ids REPLICA */
   189,  /* (259) cmd ::= ALTER TABLE ids cpxName ADD COLUMN columnlist */
   189,  /* (260) cmd ::= ALTER TABLE ids cpxName DROP COLUMN ids */
   189,  /* (261) cmd ::= ALTER TABLE ids cpxName MODIFY COLUMN columnlist */
   189,  /* (262) cmd ::= ALTER TABLE ids cpxName ADD TAG columnlist */
   189,  /* (263) cmd ::= ALTER TABLE ids cpxName DROP TAG ids */
   189,  /* (264) cmd ::= ALTER TABLE ids cpxName CHANGE TAG ids ids */
   189,  /* (265) cmd ::= ALTER TABLE ids cpxName SET TAG ids EQ tagitem */
   189,  /* (266) cmd ::= ALTER TABLE ids cpxName MODIFY TAG columnlist */
   189,  /* (267) cmd ::= ALTER STABLE ids cpxName ADD COLUMN columnlist */
   189,  /* (268) cmd ::= ALTER STABLE ids cpxName DROP COLUMN ids */
   189,  /* (269) cmd ::= ALTER STABLE ids cpxName MODIFY COLUMN columnlist */
   189,  /* (270) cmd ::= ALTER STABLE ids cpxName ADD TAG columnlist */
   189,  /* (271) cmd ::= ALTER STABLE ids cpxName DROP TAG ids */
   189,  /* (272) cmd ::= ALTER STABLE ids cpxName CHANGE TAG ids ids */
   189,  /* (273) cmd ::= ALTER STABLE ids cpxName SET TAG ids EQ tagitem */
   189,  /* (274) cmd ::= ALTER STABLE ids cpxName MODIFY TAG columnlist */
   189,  /* (275) cmd ::= KILL CONNECTION INTEGER */
   189,  /* (276) cmd ::= KILL STREAM INTEGER COLON INTEGER */
   189,  /* (277) cmd ::= KILL QUERY INTEGER COLON INTEGER */
};

/* For rule J, yyRuleInfoNRhs[J] contains the negative of the number
** of symbols on the right-hand side of that rule. */
static const signed char yyRuleInfoNRhs[] = {
   -1,  /* (0) program ::= cmd */
   -2,  /* (1) cmd ::= SHOW DATABASES */
   -2,  /* (2) cmd ::= SHOW TOPICS */
   -2,  /* (3) cmd ::= SHOW MNODES */
   -2,  /* (4) cmd ::= SHOW DNODES */
   -2,  /* (5) cmd ::= SHOW ACCOUNTS */
   -2,  /* (6) cmd ::= SHOW USERS */
   -2,  /* (7) cmd ::= SHOW MODULES */
   -2,  /* (8) cmd ::= SHOW QUERIES */
   -2,  /* (9) cmd ::= SHOW CONNECTIONS */
   -2,  /* (10) cmd ::= SHOW STREAMS */
   -2,  /* (11) cmd ::= SHOW VARIABLES */
   -2,  /* (12) cmd ::= SHOW SCORES */
   -2,  /* (13) cmd ::= SHOW GRANTS */
   -2,  /* (14) cmd ::= SHOW VNODES */
   -3,  /* (15) cmd ::= SHOW VNODES IPTOKEN */
    0,  /* (16) dbPrefix ::= */
   -2,  /* (17) dbPrefix ::= ids DOT */
    0,  /* (18) cpxName ::= */
   -2,  /* (19) cpxName ::= DOT ids */
   -5,  /* (20) cmd ::= SHOW CREATE TABLE ids cpxName */
   -5,  /* (21) cmd ::= SHOW CREATE STABLE ids cpxName */
   -4,  /* (22) cmd ::= SHOW CREATE DATABASE ids */
   -3,  /* (23) cmd ::= SHOW dbPrefix TABLES */
   -5,  /* (24) cmd ::= SHOW dbPrefix TABLES LIKE ids */
   -3,  /* (25) cmd ::= SHOW dbPrefix STABLES */
   -5,  /* (26) cmd ::= SHOW dbPrefix STABLES LIKE ids */
   -3,  /* (27) cmd ::= SHOW dbPrefix VGROUPS */
   -4,  /* (28) cmd ::= SHOW dbPrefix VGROUPS ids */
   -5,  /* (29) cmd ::= DROP TABLE ifexists ids cpxName */
   -5,  /* (30) cmd ::= DROP STABLE ifexists ids cpxName */
   -4,  /* (31) cmd ::= DROP DATABASE ifexists ids */
   -4,  /* (32) cmd ::= DROP TOPIC ifexists ids */
   -3,  /* (33) cmd ::= DROP DNODE ids */
   -3,  /* (34) cmd ::= DROP USER ids */
   -3,  /* (35) cmd ::= DROP ACCOUNT ids */
   -2,  /* (36) cmd ::= USE ids */
   -3,  /* (37) cmd ::= DESCRIBE ids cpxName */
   -5,  /* (38) cmd ::= ALTER USER ids PASS ids */
   -5,  /* (39) cmd ::= ALTER USER ids PRIVILEGE ids */
   -4,  /* (40) cmd ::= ALTER DNODE ids ids */
   -5,  /* (41) cmd ::= ALTER DNODE ids ids ids */
   -3,  /* (42) cmd ::= ALTER LOCAL ids */
   -4,  /* (43) cmd ::= ALTER LOCAL ids ids */
   -4,  /* (44) cmd ::= ALTER DATABASE ids alter_db_optr */
   -4,  /* (45) cmd ::= ALTER TOPIC ids alter_topic_optr */
   -4,  /* (46) cmd ::= ALTER ACCOUNT ids acct_optr */
   -6,  /* (47) cmd ::= ALTER ACCOUNT ids PASS ids acct_optr */
   -1,  /* (48) ids ::= ID */
   -1,  /* (49) ids ::= STRING */
   -2,  /* (50) ifexists ::= IF EXISTS */
    0,  /* (51) ifexists ::= */
   -3,  /* (52) ifnotexists ::= IF NOT EXISTS */
    0,  /* (53) ifnotexists ::= */
   -3,  /* (54) cmd ::= CREATE DNODE ids */
   -6,  /* (55) cmd ::= CREATE ACCOUNT ids PASS ids acct_optr */
   -5,  /* (56) cmd ::= CREATE DATABASE ifnotexists ids db_optr */
   -5,  /* (57) cmd ::= CREATE TOPIC ifnotexists ids topic_optr */
   -5,  /* (58) cmd ::= CREATE USER ids PASS ids */
    0,  /* (59) pps ::= */
   -2,  /* (60) pps ::= PPS INTEGER */
    0,  /* (61) tseries ::= */
   -2,  /* (62) tseries ::= TSERIES INTEGER */
    0,  /* (63) dbs ::= */
   -2,  /* (64) dbs ::= DBS INTEGER */
    0,  /* (65) streams ::= */
   -2,  /* (66) streams ::= STREAMS INTEGER */
    0,  /* (67) storage ::= */
   -2,  /* (68) storage ::= STORAGE INTEGER */
    0,  /* (69) qtime ::= */
   -2,  /* (70) qtime ::= QTIME INTEGER */
    0,  /* (71) users ::= */
   -2,  /* (72) users ::= USERS INTEGER */
    0,  /* (73) conns ::= */
   -2,  /* (74) conns ::= CONNS INTEGER */
    0,  /* (75) state ::= */
   -2,  /* (76) state ::= STATE ids */
   -9,  /* (77) acct_optr ::= pps tseries storage streams qtime dbs users conns state */
   -2,  /* (78) keep ::= KEEP tagitemlist */
   -2,  /* (79) cache ::= CACHE INTEGER */
   -2,  /* (80) replica ::= REPLICA INTEGER */
   -2,  /* (81) quorum ::= QUORUM INTEGER */
   -2,  /* (82) days ::= DAYS INTEGER */
   -2,  /* (83) minrows ::= MINROWS INTEGER */
   -2,  /* (84) maxrows ::= MAXROWS INTEGER */
   -2,  /* (85) blocks ::= BLOCKS INTEGER */
   -2,  /* (86) ctime ::= CTIME INTEGER */
   -2,  /* (87) wal ::= WAL INTEGER */
   -2,  /* (88) fsync ::= FSYNC INTEGER */
   -2,  /* (89) comp ::= COMP INTEGER */
   -2,  /* (90) prec ::= PRECISION STRING */
   -2,  /* (91) update ::= UPDATE INTEGER */
   -2,  /* (92) cachelast ::= CACHELAST INTEGER */
   -2,  /* (93) partitions ::= PARTITIONS INTEGER */
    0,  /* (94) db_optr ::= */
   -2,  /* (95) db_optr ::= db_optr cache */
   -2,  /* (96) db_optr ::= db_optr replica */
   -2,  /* (97) db_optr ::= db_optr quorum */
   -2,  /* (98) db_optr ::= db_optr days */
   -2,  /* (99) db_optr ::= db_optr minrows */
   -2,  /* (100) db_optr ::= db_optr maxrows */
   -2,  /* (101) db_optr ::= db_optr blocks */
   -2,  /* (102) db_optr ::= db_optr ctime */
   -2,  /* (103) db_optr ::= db_optr wal */
   -2,  /* (104) db_optr ::= db_optr fsync */
   -2,  /* (105) db_optr ::= db_optr comp */
   -2,  /* (106) db_optr ::= db_optr prec */
   -2,  /* (107) db_optr ::= db_optr keep */
   -2,  /* (108) db_optr ::= db_optr update */
   -2,  /* (109) db_optr ::= db_optr cachelast */
   -1,  /* (110) topic_optr ::= db_optr */
   -2,  /* (111) topic_optr ::= topic_optr partitions */
    0,  /* (112) alter_db_optr ::= */
   -2,  /* (113) alter_db_optr ::= alter_db_optr replica */
   -2,  /* (114) alter_db_optr ::= alter_db_optr quorum */
   -2,  /* (115) alter_db_optr ::= alter_db_optr keep */
   -2,  /* (116) alter_db_optr ::= alter_db_optr blocks */
   -2,  /* (117) alter_db_optr ::= alter_db_optr comp */
   -2,  /* (118) alter_db_optr ::= alter_db_optr wal */
   -2,  /* (119) alter_db_optr ::= alter_db_optr fsync */
   -2,  /* (120) alter_db_optr ::= alter_db_optr update */
   -2,  /* (121) alter_db_optr ::= alter_db_optr cachelast */
   -1,  /* (122) alter_topic_optr ::= alter_db_optr */
   -2,  /* (123) alter_topic_optr ::= alter_topic_optr partitions */
   -1,  /* (124) typename ::= ids */
   -4,  /* (125) typename ::= ids LP signed RP */
   -2,  /* (126) typename ::= ids UNSIGNED */
   -1,  /* (127) signed ::= INTEGER */
   -2,  /* (128) signed ::= PLUS INTEGER */
   -2,  /* (129) signed ::= MINUS INTEGER */
   -3,  /* (130) cmd ::= CREATE TABLE create_table_args */
   -3,  /* (131) cmd ::= CREATE TABLE create_stable_args */
   -3,  /* (132) cmd ::= CREATE STABLE create_stable_args */
   -3,  /* (133) cmd ::= CREATE TABLE create_table_list */
   -1,  /* (134) create_table_list ::= create_from_stable */
   -2,  /* (135) create_table_list ::= create_table_list create_from_stable */
   -6,  /* (136) create_table_args ::= ifnotexists ids cpxName LP columnlist RP */
  -10,  /* (137) create_stable_args ::= ifnotexists ids cpxName LP columnlist RP TAGS LP columnlist RP */
  -10,  /* (138) create_from_stable ::= ifnotexists ids cpxName USING ids cpxName TAGS LP tagitemlist RP */
  -13,  /* (139) create_from_stable ::= ifnotexists ids cpxName USING ids cpxName LP tagNamelist RP TAGS LP tagitemlist RP */
   -3,  /* (140) tagNamelist ::= tagNamelist COMMA ids */
   -1,  /* (141) tagNamelist ::= ids */
   -5,  /* (142) create_table_args ::= ifnotexists ids cpxName AS select */
   -3,  /* (143) columnlist ::= columnlist COMMA column */
   -1,  /* (144) columnlist ::= column */
   -2,  /* (145) column ::= ids typename */
   -3,  /* (146) tagitemlist ::= tagitemlist COMMA tagitem */
   -1,  /* (147) tagitemlist ::= tagitem */
   -1,  /* (148) tagitem ::= INTEGER */
   -1,  /* (149) tagitem ::= FLOAT */
   -1,  /* (150) tagitem ::= STRING */
   -1,  /* (151) tagitem ::= BOOL */
   -1,  /* (152) tagitem ::= NULL */
   -2,  /* (153) tagitem ::= MINUS INTEGER */
   -2,  /* (154) tagitem ::= MINUS FLOAT */
   -2,  /* (155) tagitem ::= PLUS INTEGER */
   -2,  /* (156) tagitem ::= PLUS FLOAT */
  -13,  /* (157) select ::= SELECT selcollist from where_opt interval_opt session_option fill_opt sliding_opt groupby_opt orderby_opt having_opt slimit_opt limit_opt */
   -3,  /* (158) select ::= LP select RP */
   -1,  /* (159) union ::= select */
   -4,  /* (160) union ::= union UNION ALL select */
   -1,  /* (161) cmd ::= union */
   -2,  /* (162) select ::= SELECT selcollist */
   -2,  /* (163) sclp ::= selcollist COMMA */
    0,  /* (164) sclp ::= */
   -4,  /* (165) selcollist ::= sclp distinct expr as */
   -2,  /* (166) selcollist ::= sclp STAR */
   -2,  /* (167) as ::= AS ids */
   -1,  /* (168) as ::= ids */
    0,  /* (169) as ::= */
   -1,  /* (170) distinct ::= DISTINCT */
    0,  /* (171) distinct ::= */
   -2,  /* (172) from ::= FROM tablelist */
   -2,  /* (173) from ::= FROM sub */
   -3,  /* (174) sub ::= LP union RP */
   -4,  /* (175) sub ::= LP union RP ids */
   -6,  /* (176) sub ::= sub COMMA LP union RP ids */
   -2,  /* (177) tablelist ::= ids cpxName */
   -3,  /* (178) tablelist ::= ids cpxName ids */
   -4,  /* (179) tablelist ::= tablelist COMMA ids cpxName */
   -5,  /* (180) tablelist ::= tablelist COMMA ids cpxName ids */
   -1,  /* (181) tmvar ::= VARIABLE */
   -4,  /* (182) interval_opt ::= INTERVAL LP tmvar RP */
   -6,  /* (183) interval_opt ::= INTERVAL LP tmvar COMMA tmvar RP */
    0,  /* (184) interval_opt ::= */
    0,  /* (185) session_option ::= */
   -7,  /* (186) session_option ::= SESSION LP ids cpxName COMMA tmvar RP */
    0,  /* (187) fill_opt ::= */
   -6,  /* (188) fill_opt ::= FILL LP ID COMMA tagitemlist RP */
   -4,  /* (189) fill_opt ::= FILL LP ID RP */
   -4,  /* (190) sliding_opt ::= SLIDING LP tmvar RP */
    0,  /* (191) sliding_opt ::= */
    0,  /* (192) orderby_opt ::= */
   -3,  /* (193) orderby_opt ::= ORDER BY sortlist */
   -4,  /* (194) sortlist ::= sortlist COMMA item sortorder */
   -2,  /* (195) sortlist ::= item sortorder */
   -2,  /* (196) item ::= ids cpxName */
   -1,  /* (197) sortorder ::= ASC */
   -1,  /* (198) sortorder ::= DESC */
    0,  /* (199) sortorder ::= */
    0,  /* (200) groupby_opt ::= */
   -3,  /* (201) groupby_opt ::= GROUP BY grouplist */
   -3,  /* (202) grouplist ::= grouplist COMMA item */
   -1,  /* (203) grouplist ::= item */
    0,  /* (204) having_opt ::= */
   -2,  /* (205) having_opt ::= HAVING expr */
    0,  /* (206) limit_opt ::= */
   -2,  /* (207) limit_opt ::= LIMIT signed */
   -4,  /* (208) limit_opt ::= LIMIT signed OFFSET signed */
   -4,  /* (209) limit_opt ::= LIMIT signed COMMA signed */
    0,  /* (210) slimit_opt ::= */
   -2,  /* (211) slimit_opt ::= SLIMIT signed */
   -4,  /* (212) slimit_opt ::= SLIMIT signed SOFFSET signed */
   -4,  /* (213) slimit_opt ::= SLIMIT signed COMMA signed */
    0,  /* (214) where_opt ::= */
   -2,  /* (215) where_opt ::= WHERE expr */
   -3,  /* (216) expr ::= LP expr RP */
   -1,  /* (217) expr ::= ID */
   -3,  /* (218) expr ::= ID DOT ID */
   -3,  /* (219) expr ::= ID DOT STAR */
   -1,  /* (220) expr ::= INTEGER */
   -2,  /* (221) expr ::= MINUS INTEGER */
   -2,  /* (222) expr ::= PLUS INTEGER */
   -1,  /* (223) expr ::= FLOAT */
   -2,  /* (224) expr ::= MINUS FLOAT */
   -2,  /* (225) expr ::= PLUS FLOAT */
   -1,  /* (226) expr ::= STRING */
   -1,  /* (227) expr ::= NOW */
   -1,  /* (228) expr ::= VARIABLE */
   -2,  /* (229) expr ::= PLUS VARIABLE */
   -2,  /* (230) expr ::= MINUS VARIABLE */
   -1,  /* (231) expr ::= BOOL */
   -1,  /* (232) expr ::= NULL */
   -4,  /* (233) expr ::= ID LP exprlist RP */
   -4,  /* (234) expr ::= ID LP STAR RP */
   -3,  /* (235) expr ::= expr IS NULL */
   -4,  /* (236) expr ::= expr IS NOT NULL */
   -3,  /* (237) expr ::= expr LT expr */
   -3,  /* (238) expr ::= expr GT expr */
   -3,  /* (239) expr ::= expr LE expr */
   -3,  /* (240) expr ::= expr GE expr */
   -3,  /* (241) expr ::= expr NE expr */
   -3,  /* (242) expr ::= expr EQ expr */
   -5,  /* (243) expr ::= expr BETWEEN expr AND expr */
   -3,  /* (244) expr ::= expr AND expr */
   -3,  /* (245) expr ::= expr OR expr */
   -3,  /* (246) expr ::= expr PLUS expr */
   -3,  /* (247) expr ::= expr MINUS expr */
   -3,  /* (248) expr ::= expr STAR expr */
   -3,  /* (249) expr ::= expr SLASH expr */
   -3,  /* (250) expr ::= expr REM expr */
   -3,  /* (251) expr ::= expr LIKE expr */
   -5,  /* (252) expr ::= expr IN LP exprlist RP */
   -3,  /* (253) exprlist ::= exprlist COMMA expritem */
   -1,  /* (254) exprlist ::= expritem */
   -1,  /* (255) expritem ::= expr */
    0,  /* (256) expritem ::= */
   -3,  /* (257) cmd ::= RESET QUERY CACHE */
   -3,  /* (258) cmd ::= SYNCDB ids REPLICA */
   -7,  /* (259) cmd ::= ALTER TABLE ids cpxName ADD COLUMN columnlist */
   -7,  /* (260) cmd ::= ALTER TABLE ids cpxName DROP COLUMN ids */
   -7,  /* (261) cmd ::= ALTER TABLE ids cpxName MODIFY COLUMN columnlist */
   -7,  /* (262) cmd ::= ALTER TABLE ids cpxName ADD TAG columnlist */
   -7,  /* (263) cmd ::= ALTER TABLE ids cpxName DROP TAG ids */
   -8,  /* (264) cmd ::= ALTER TABLE ids cpxName CHANGE TAG ids ids */
   -9,  /* (265) cmd ::= ALTER TABLE ids cpxName SET TAG ids EQ tagitem */
   -7,  /* (266) cmd ::= ALTER TABLE ids cpxName MODIFY TAG columnlist */
   -7,  /* (267) cmd ::= ALTER STABLE ids cpxName ADD COLUMN columnlist */
   -7,  /* (268) cmd ::= ALTER STABLE ids cpxName DROP COLUMN ids */
   -7,  /* (269) cmd ::= ALTER STABLE ids cpxName MODIFY COLUMN columnlist */
   -7,  /* (270) cmd ::= ALTER STABLE ids cpxName ADD TAG columnlist */
   -7,  /* (271) cmd ::= ALTER STABLE ids cpxName DROP TAG ids */
   -8,  /* (272) cmd ::= ALTER STABLE ids cpxName CHANGE TAG ids ids */
   -9,  /* (273) cmd ::= ALTER STABLE ids cpxName SET TAG ids EQ tagitem */
   -7,  /* (274) cmd ::= ALTER STABLE ids cpxName MODIFY TAG columnlist */
   -3,  /* (275) cmd ::= KILL CONNECTION INTEGER */
   -5,  /* (276) cmd ::= KILL STREAM INTEGER COLON INTEGER */
   -5,  /* (277) cmd ::= KILL QUERY INTEGER COLON INTEGER */
=======
/* The following table contains information about every rule that
** is used during the reduce.
*/
static const struct {
  YYCODETYPE lhs;       /* Symbol on the left-hand side of the rule */
  signed char nrhs;     /* Negative of the number of RHS symbols in the rule */
} yyRuleInfo[] = {
  {  189,   -1 }, /* (0) program ::= cmd */
  {  190,   -2 }, /* (1) cmd ::= SHOW DATABASES */
  {  190,   -2 }, /* (2) cmd ::= SHOW TOPICS */
  {  190,   -2 }, /* (3) cmd ::= SHOW MNODES */
  {  190,   -2 }, /* (4) cmd ::= SHOW DNODES */
  {  190,   -2 }, /* (5) cmd ::= SHOW ACCOUNTS */
  {  190,   -2 }, /* (6) cmd ::= SHOW USERS */
  {  190,   -2 }, /* (7) cmd ::= SHOW MODULES */
  {  190,   -2 }, /* (8) cmd ::= SHOW QUERIES */
  {  190,   -2 }, /* (9) cmd ::= SHOW CONNECTIONS */
  {  190,   -2 }, /* (10) cmd ::= SHOW STREAMS */
  {  190,   -2 }, /* (11) cmd ::= SHOW VARIABLES */
  {  190,   -2 }, /* (12) cmd ::= SHOW SCORES */
  {  190,   -2 }, /* (13) cmd ::= SHOW GRANTS */
  {  190,   -2 }, /* (14) cmd ::= SHOW VNODES */
  {  190,   -3 }, /* (15) cmd ::= SHOW VNODES IPTOKEN */
  {  191,    0 }, /* (16) dbPrefix ::= */
  {  191,   -2 }, /* (17) dbPrefix ::= ids DOT */
  {  193,    0 }, /* (18) cpxName ::= */
  {  193,   -2 }, /* (19) cpxName ::= DOT ids */
  {  190,   -5 }, /* (20) cmd ::= SHOW CREATE TABLE ids cpxName */
  {  190,   -5 }, /* (21) cmd ::= SHOW CREATE STABLE ids cpxName */
  {  190,   -4 }, /* (22) cmd ::= SHOW CREATE DATABASE ids */
  {  190,   -3 }, /* (23) cmd ::= SHOW dbPrefix TABLES */
  {  190,   -5 }, /* (24) cmd ::= SHOW dbPrefix TABLES LIKE ids */
  {  190,   -3 }, /* (25) cmd ::= SHOW dbPrefix STABLES */
  {  190,   -5 }, /* (26) cmd ::= SHOW dbPrefix STABLES LIKE ids */
  {  190,   -3 }, /* (27) cmd ::= SHOW dbPrefix VGROUPS */
  {  190,   -4 }, /* (28) cmd ::= SHOW dbPrefix VGROUPS ids */
  {  190,   -5 }, /* (29) cmd ::= DROP TABLE ifexists ids cpxName */
  {  190,   -5 }, /* (30) cmd ::= DROP STABLE ifexists ids cpxName */
  {  190,   -4 }, /* (31) cmd ::= DROP DATABASE ifexists ids */
  {  190,   -4 }, /* (32) cmd ::= DROP TOPIC ifexists ids */
  {  190,   -3 }, /* (33) cmd ::= DROP DNODE ids */
  {  190,   -3 }, /* (34) cmd ::= DROP USER ids */
  {  190,   -3 }, /* (35) cmd ::= DROP ACCOUNT ids */
  {  190,   -2 }, /* (36) cmd ::= USE ids */
  {  190,   -3 }, /* (37) cmd ::= DESCRIBE ids cpxName */
  {  190,   -5 }, /* (38) cmd ::= ALTER USER ids PASS ids */
  {  190,   -5 }, /* (39) cmd ::= ALTER USER ids PRIVILEGE ids */
  {  190,   -4 }, /* (40) cmd ::= ALTER DNODE ids ids */
  {  190,   -5 }, /* (41) cmd ::= ALTER DNODE ids ids ids */
  {  190,   -3 }, /* (42) cmd ::= ALTER LOCAL ids */
  {  190,   -4 }, /* (43) cmd ::= ALTER LOCAL ids ids */
  {  190,   -4 }, /* (44) cmd ::= ALTER DATABASE ids alter_db_optr */
  {  190,   -4 }, /* (45) cmd ::= ALTER TOPIC ids alter_topic_optr */
  {  190,   -4 }, /* (46) cmd ::= ALTER ACCOUNT ids acct_optr */
  {  190,   -6 }, /* (47) cmd ::= ALTER ACCOUNT ids PASS ids acct_optr */
  {  192,   -1 }, /* (48) ids ::= ID */
  {  192,   -1 }, /* (49) ids ::= STRING */
  {  194,   -2 }, /* (50) ifexists ::= IF EXISTS */
  {  194,    0 }, /* (51) ifexists ::= */
  {  198,   -3 }, /* (52) ifnotexists ::= IF NOT EXISTS */
  {  198,    0 }, /* (53) ifnotexists ::= */
  {  190,   -3 }, /* (54) cmd ::= CREATE DNODE ids */
  {  190,   -6 }, /* (55) cmd ::= CREATE ACCOUNT ids PASS ids acct_optr */
  {  190,   -5 }, /* (56) cmd ::= CREATE DATABASE ifnotexists ids db_optr */
  {  190,   -5 }, /* (57) cmd ::= CREATE TOPIC ifnotexists ids topic_optr */
  {  190,   -5 }, /* (58) cmd ::= CREATE USER ids PASS ids */
  {  201,    0 }, /* (59) pps ::= */
  {  201,   -2 }, /* (60) pps ::= PPS INTEGER */
  {  202,    0 }, /* (61) tseries ::= */
  {  202,   -2 }, /* (62) tseries ::= TSERIES INTEGER */
  {  203,    0 }, /* (63) dbs ::= */
  {  203,   -2 }, /* (64) dbs ::= DBS INTEGER */
  {  204,    0 }, /* (65) streams ::= */
  {  204,   -2 }, /* (66) streams ::= STREAMS INTEGER */
  {  205,    0 }, /* (67) storage ::= */
  {  205,   -2 }, /* (68) storage ::= STORAGE INTEGER */
  {  206,    0 }, /* (69) qtime ::= */
  {  206,   -2 }, /* (70) qtime ::= QTIME INTEGER */
  {  207,    0 }, /* (71) users ::= */
  {  207,   -2 }, /* (72) users ::= USERS INTEGER */
  {  208,    0 }, /* (73) conns ::= */
  {  208,   -2 }, /* (74) conns ::= CONNS INTEGER */
  {  209,    0 }, /* (75) state ::= */
  {  209,   -2 }, /* (76) state ::= STATE ids */
  {  197,   -9 }, /* (77) acct_optr ::= pps tseries storage streams qtime dbs users conns state */
  {  210,   -2 }, /* (78) keep ::= KEEP tagitemlist */
  {  212,   -2 }, /* (79) cache ::= CACHE INTEGER */
  {  213,   -2 }, /* (80) replica ::= REPLICA INTEGER */
  {  214,   -2 }, /* (81) quorum ::= QUORUM INTEGER */
  {  215,   -2 }, /* (82) days ::= DAYS INTEGER */
  {  216,   -2 }, /* (83) minrows ::= MINROWS INTEGER */
  {  217,   -2 }, /* (84) maxrows ::= MAXROWS INTEGER */
  {  218,   -2 }, /* (85) blocks ::= BLOCKS INTEGER */
  {  219,   -2 }, /* (86) ctime ::= CTIME INTEGER */
  {  220,   -2 }, /* (87) wal ::= WAL INTEGER */
  {  221,   -2 }, /* (88) fsync ::= FSYNC INTEGER */
  {  222,   -2 }, /* (89) comp ::= COMP INTEGER */
  {  223,   -2 }, /* (90) prec ::= PRECISION STRING */
  {  224,   -2 }, /* (91) update ::= UPDATE INTEGER */
  {  225,   -2 }, /* (92) cachelast ::= CACHELAST INTEGER */
  {  226,   -2 }, /* (93) partitions ::= PARTITIONS INTEGER */
  {  199,    0 }, /* (94) db_optr ::= */
  {  199,   -2 }, /* (95) db_optr ::= db_optr cache */
  {  199,   -2 }, /* (96) db_optr ::= db_optr replica */
  {  199,   -2 }, /* (97) db_optr ::= db_optr quorum */
  {  199,   -2 }, /* (98) db_optr ::= db_optr days */
  {  199,   -2 }, /* (99) db_optr ::= db_optr minrows */
  {  199,   -2 }, /* (100) db_optr ::= db_optr maxrows */
  {  199,   -2 }, /* (101) db_optr ::= db_optr blocks */
  {  199,   -2 }, /* (102) db_optr ::= db_optr ctime */
  {  199,   -2 }, /* (103) db_optr ::= db_optr wal */
  {  199,   -2 }, /* (104) db_optr ::= db_optr fsync */
  {  199,   -2 }, /* (105) db_optr ::= db_optr comp */
  {  199,   -2 }, /* (106) db_optr ::= db_optr prec */
  {  199,   -2 }, /* (107) db_optr ::= db_optr keep */
  {  199,   -2 }, /* (108) db_optr ::= db_optr update */
  {  199,   -2 }, /* (109) db_optr ::= db_optr cachelast */
  {  200,   -1 }, /* (110) topic_optr ::= db_optr */
  {  200,   -2 }, /* (111) topic_optr ::= topic_optr partitions */
  {  195,    0 }, /* (112) alter_db_optr ::= */
  {  195,   -2 }, /* (113) alter_db_optr ::= alter_db_optr replica */
  {  195,   -2 }, /* (114) alter_db_optr ::= alter_db_optr quorum */
  {  195,   -2 }, /* (115) alter_db_optr ::= alter_db_optr keep */
  {  195,   -2 }, /* (116) alter_db_optr ::= alter_db_optr blocks */
  {  195,   -2 }, /* (117) alter_db_optr ::= alter_db_optr comp */
  {  195,   -2 }, /* (118) alter_db_optr ::= alter_db_optr wal */
  {  195,   -2 }, /* (119) alter_db_optr ::= alter_db_optr fsync */
  {  195,   -2 }, /* (120) alter_db_optr ::= alter_db_optr update */
  {  195,   -2 }, /* (121) alter_db_optr ::= alter_db_optr cachelast */
  {  196,   -1 }, /* (122) alter_topic_optr ::= alter_db_optr */
  {  196,   -2 }, /* (123) alter_topic_optr ::= alter_topic_optr partitions */
  {  227,   -1 }, /* (124) typename ::= ids */
  {  227,   -4 }, /* (125) typename ::= ids LP signed RP */
  {  227,   -2 }, /* (126) typename ::= ids UNSIGNED */
  {  228,   -1 }, /* (127) signed ::= INTEGER */
  {  228,   -2 }, /* (128) signed ::= PLUS INTEGER */
  {  228,   -2 }, /* (129) signed ::= MINUS INTEGER */
  {  190,   -3 }, /* (130) cmd ::= CREATE TABLE create_table_args */
  {  190,   -3 }, /* (131) cmd ::= CREATE TABLE create_stable_args */
  {  190,   -3 }, /* (132) cmd ::= CREATE STABLE create_stable_args */
  {  190,   -3 }, /* (133) cmd ::= CREATE TABLE create_table_list */
  {  231,   -1 }, /* (134) create_table_list ::= create_from_stable */
  {  231,   -2 }, /* (135) create_table_list ::= create_table_list create_from_stable */
  {  229,   -6 }, /* (136) create_table_args ::= ifnotexists ids cpxName LP columnlist RP */
  {  230,  -10 }, /* (137) create_stable_args ::= ifnotexists ids cpxName LP columnlist RP TAGS LP columnlist RP */
  {  232,  -10 }, /* (138) create_from_stable ::= ifnotexists ids cpxName USING ids cpxName TAGS LP tagitemlist RP */
  {  232,  -13 }, /* (139) create_from_stable ::= ifnotexists ids cpxName USING ids cpxName LP tagNamelist RP TAGS LP tagitemlist RP */
  {  234,   -3 }, /* (140) tagNamelist ::= tagNamelist COMMA ids */
  {  234,   -1 }, /* (141) tagNamelist ::= ids */
  {  229,   -5 }, /* (142) create_table_args ::= ifnotexists ids cpxName AS select */
  {  233,   -3 }, /* (143) columnlist ::= columnlist COMMA column */
  {  233,   -1 }, /* (144) columnlist ::= column */
  {  236,   -2 }, /* (145) column ::= ids typename */
  {  211,   -3 }, /* (146) tagitemlist ::= tagitemlist COMMA tagitem */
  {  211,   -1 }, /* (147) tagitemlist ::= tagitem */
  {  237,   -1 }, /* (148) tagitem ::= INTEGER */
  {  237,   -1 }, /* (149) tagitem ::= FLOAT */
  {  237,   -1 }, /* (150) tagitem ::= STRING */
  {  237,   -1 }, /* (151) tagitem ::= BOOL */
  {  237,   -1 }, /* (152) tagitem ::= NULL */
  {  237,   -2 }, /* (153) tagitem ::= MINUS INTEGER */
  {  237,   -2 }, /* (154) tagitem ::= MINUS FLOAT */
  {  237,   -2 }, /* (155) tagitem ::= PLUS INTEGER */
  {  237,   -2 }, /* (156) tagitem ::= PLUS FLOAT */
  {  235,  -14 }, /* (157) select ::= SELECT selcollist from where_opt interval_opt session_option windowstate_option fill_opt sliding_opt groupby_opt orderby_opt having_opt slimit_opt limit_opt */
  {  235,   -3 }, /* (158) select ::= LP select RP */
  {  251,   -1 }, /* (159) union ::= select */
  {  251,   -4 }, /* (160) union ::= union UNION ALL select */
  {  190,   -1 }, /* (161) cmd ::= union */
  {  235,   -2 }, /* (162) select ::= SELECT selcollist */
  {  252,   -2 }, /* (163) sclp ::= selcollist COMMA */
  {  252,    0 }, /* (164) sclp ::= */
  {  238,   -4 }, /* (165) selcollist ::= sclp distinct expr as */
  {  238,   -2 }, /* (166) selcollist ::= sclp STAR */
  {  255,   -2 }, /* (167) as ::= AS ids */
  {  255,   -1 }, /* (168) as ::= ids */
  {  255,    0 }, /* (169) as ::= */
  {  253,   -1 }, /* (170) distinct ::= DISTINCT */
  {  253,    0 }, /* (171) distinct ::= */
  {  239,   -2 }, /* (172) from ::= FROM tablelist */
  {  239,   -2 }, /* (173) from ::= FROM sub */
  {  257,   -3 }, /* (174) sub ::= LP union RP */
  {  257,   -4 }, /* (175) sub ::= LP union RP ids */
  {  257,   -6 }, /* (176) sub ::= sub COMMA LP union RP ids */
  {  256,   -2 }, /* (177) tablelist ::= ids cpxName */
  {  256,   -3 }, /* (178) tablelist ::= ids cpxName ids */
  {  256,   -4 }, /* (179) tablelist ::= tablelist COMMA ids cpxName */
  {  256,   -5 }, /* (180) tablelist ::= tablelist COMMA ids cpxName ids */
  {  258,   -1 }, /* (181) tmvar ::= VARIABLE */
  {  241,   -4 }, /* (182) interval_opt ::= INTERVAL LP tmvar RP */
  {  241,   -6 }, /* (183) interval_opt ::= INTERVAL LP tmvar COMMA tmvar RP */
  {  241,    0 }, /* (184) interval_opt ::= */
  {  242,    0 }, /* (185) session_option ::= */
  {  242,   -7 }, /* (186) session_option ::= SESSION LP ids cpxName COMMA tmvar RP */
  {  243,    0 }, /* (187) windowstate_option ::= */
  {  243,   -4 }, /* (188) windowstate_option ::= STATE_WINDOW LP ids RP */
  {  244,    0 }, /* (189) fill_opt ::= */
  {  244,   -6 }, /* (190) fill_opt ::= FILL LP ID COMMA tagitemlist RP */
  {  244,   -4 }, /* (191) fill_opt ::= FILL LP ID RP */
  {  245,   -4 }, /* (192) sliding_opt ::= SLIDING LP tmvar RP */
  {  245,    0 }, /* (193) sliding_opt ::= */
  {  247,    0 }, /* (194) orderby_opt ::= */
  {  247,   -3 }, /* (195) orderby_opt ::= ORDER BY sortlist */
  {  259,   -4 }, /* (196) sortlist ::= sortlist COMMA item sortorder */
  {  259,   -2 }, /* (197) sortlist ::= item sortorder */
  {  261,   -2 }, /* (198) item ::= ids cpxName */
  {  262,   -1 }, /* (199) sortorder ::= ASC */
  {  262,   -1 }, /* (200) sortorder ::= DESC */
  {  262,    0 }, /* (201) sortorder ::= */
  {  246,    0 }, /* (202) groupby_opt ::= */
  {  246,   -3 }, /* (203) groupby_opt ::= GROUP BY grouplist */
  {  263,   -3 }, /* (204) grouplist ::= grouplist COMMA item */
  {  263,   -1 }, /* (205) grouplist ::= item */
  {  248,    0 }, /* (206) having_opt ::= */
  {  248,   -2 }, /* (207) having_opt ::= HAVING expr */
  {  250,    0 }, /* (208) limit_opt ::= */
  {  250,   -2 }, /* (209) limit_opt ::= LIMIT signed */
  {  250,   -4 }, /* (210) limit_opt ::= LIMIT signed OFFSET signed */
  {  250,   -4 }, /* (211) limit_opt ::= LIMIT signed COMMA signed */
  {  249,    0 }, /* (212) slimit_opt ::= */
  {  249,   -2 }, /* (213) slimit_opt ::= SLIMIT signed */
  {  249,   -4 }, /* (214) slimit_opt ::= SLIMIT signed SOFFSET signed */
  {  249,   -4 }, /* (215) slimit_opt ::= SLIMIT signed COMMA signed */
  {  240,    0 }, /* (216) where_opt ::= */
  {  240,   -2 }, /* (217) where_opt ::= WHERE expr */
  {  254,   -3 }, /* (218) expr ::= LP expr RP */
  {  254,   -1 }, /* (219) expr ::= ID */
  {  254,   -3 }, /* (220) expr ::= ID DOT ID */
  {  254,   -3 }, /* (221) expr ::= ID DOT STAR */
  {  254,   -1 }, /* (222) expr ::= INTEGER */
  {  254,   -2 }, /* (223) expr ::= MINUS INTEGER */
  {  254,   -2 }, /* (224) expr ::= PLUS INTEGER */
  {  254,   -1 }, /* (225) expr ::= FLOAT */
  {  254,   -2 }, /* (226) expr ::= MINUS FLOAT */
  {  254,   -2 }, /* (227) expr ::= PLUS FLOAT */
  {  254,   -1 }, /* (228) expr ::= STRING */
  {  254,   -1 }, /* (229) expr ::= NOW */
  {  254,   -1 }, /* (230) expr ::= VARIABLE */
  {  254,   -2 }, /* (231) expr ::= PLUS VARIABLE */
  {  254,   -2 }, /* (232) expr ::= MINUS VARIABLE */
  {  254,   -1 }, /* (233) expr ::= BOOL */
  {  254,   -1 }, /* (234) expr ::= NULL */
  {  254,   -4 }, /* (235) expr ::= ID LP exprlist RP */
  {  254,   -4 }, /* (236) expr ::= ID LP STAR RP */
  {  254,   -3 }, /* (237) expr ::= expr IS NULL */
  {  254,   -4 }, /* (238) expr ::= expr IS NOT NULL */
  {  254,   -3 }, /* (239) expr ::= expr LT expr */
  {  254,   -3 }, /* (240) expr ::= expr GT expr */
  {  254,   -3 }, /* (241) expr ::= expr LE expr */
  {  254,   -3 }, /* (242) expr ::= expr GE expr */
  {  254,   -3 }, /* (243) expr ::= expr NE expr */
  {  254,   -3 }, /* (244) expr ::= expr EQ expr */
  {  254,   -5 }, /* (245) expr ::= expr BETWEEN expr AND expr */
  {  254,   -3 }, /* (246) expr ::= expr AND expr */
  {  254,   -3 }, /* (247) expr ::= expr OR expr */
  {  254,   -3 }, /* (248) expr ::= expr PLUS expr */
  {  254,   -3 }, /* (249) expr ::= expr MINUS expr */
  {  254,   -3 }, /* (250) expr ::= expr STAR expr */
  {  254,   -3 }, /* (251) expr ::= expr SLASH expr */
  {  254,   -3 }, /* (252) expr ::= expr REM expr */
  {  254,   -3 }, /* (253) expr ::= expr LIKE expr */
  {  254,   -5 }, /* (254) expr ::= expr IN LP exprlist RP */
  {  264,   -3 }, /* (255) exprlist ::= exprlist COMMA expritem */
  {  264,   -1 }, /* (256) exprlist ::= expritem */
  {  265,   -1 }, /* (257) expritem ::= expr */
  {  265,    0 }, /* (258) expritem ::= */
  {  190,   -3 }, /* (259) cmd ::= RESET QUERY CACHE */
  {  190,   -3 }, /* (260) cmd ::= SYNCDB ids REPLICA */
  {  190,   -7 }, /* (261) cmd ::= ALTER TABLE ids cpxName ADD COLUMN columnlist */
  {  190,   -7 }, /* (262) cmd ::= ALTER TABLE ids cpxName DROP COLUMN ids */
  {  190,   -7 }, /* (263) cmd ::= ALTER TABLE ids cpxName ADD TAG columnlist */
  {  190,   -7 }, /* (264) cmd ::= ALTER TABLE ids cpxName DROP TAG ids */
  {  190,   -8 }, /* (265) cmd ::= ALTER TABLE ids cpxName CHANGE TAG ids ids */
  {  190,   -9 }, /* (266) cmd ::= ALTER TABLE ids cpxName SET TAG ids EQ tagitem */
  {  190,   -7 }, /* (267) cmd ::= ALTER STABLE ids cpxName ADD COLUMN columnlist */
  {  190,   -7 }, /* (268) cmd ::= ALTER STABLE ids cpxName DROP COLUMN ids */
  {  190,   -7 }, /* (269) cmd ::= ALTER STABLE ids cpxName ADD TAG columnlist */
  {  190,   -7 }, /* (270) cmd ::= ALTER STABLE ids cpxName DROP TAG ids */
  {  190,   -8 }, /* (271) cmd ::= ALTER STABLE ids cpxName CHANGE TAG ids ids */
  {  190,   -3 }, /* (272) cmd ::= KILL CONNECTION INTEGER */
  {  190,   -5 }, /* (273) cmd ::= KILL STREAM INTEGER COLON INTEGER */
  {  190,   -5 }, /* (274) cmd ::= KILL QUERY INTEGER COLON INTEGER */
>>>>>>> 945674e2
};

static void yy_accept(yyParser*);  /* Forward Declaration */

/*
** Perform a reduce action and the shift that must immediately
** follow the reduce.
**
** The yyLookahead and yyLookaheadToken parameters provide reduce actions
** access to the lookahead token (if any).  The yyLookahead will be YYNOCODE
** if the lookahead token has already been consumed.  As this procedure is
** only called from one place, optimizing compilers will in-line it, which
** means that the extra parameters have no performance impact.
*/
static YYACTIONTYPE yy_reduce(
  yyParser *yypParser,         /* The parser */
  unsigned int yyruleno,       /* Number of the rule by which to reduce */
  int yyLookahead,             /* Lookahead token, or YYNOCODE if none */
  ParseTOKENTYPE yyLookaheadToken  /* Value of the lookahead token */
  ParseCTX_PDECL                   /* %extra_context */
){
  int yygoto;                     /* The next state */
  YYACTIONTYPE yyact;             /* The next action */
  yyStackEntry *yymsp;            /* The top of the parser's stack */
  int yysize;                     /* Amount to pop the stack */
  ParseARG_FETCH
  (void)yyLookahead;
  (void)yyLookaheadToken;
  yymsp = yypParser->yytos;
#ifndef NDEBUG
  if( yyTraceFILE && yyruleno<(int)(sizeof(yyRuleName)/sizeof(yyRuleName[0])) ){
    yysize = yyRuleInfoNRhs[yyruleno];
    if( yysize ){
      fprintf(yyTraceFILE, "%sReduce %d [%s]%s, pop back to state %d.\n",
        yyTracePrompt,
        yyruleno, yyRuleName[yyruleno],
        yyruleno<YYNRULE_WITH_ACTION ? "" : " without external action",
        yymsp[yysize].stateno);
    }else{
      fprintf(yyTraceFILE, "%sReduce %d [%s]%s.\n",
        yyTracePrompt, yyruleno, yyRuleName[yyruleno],
        yyruleno<YYNRULE_WITH_ACTION ? "" : " without external action");
    }
  }
#endif /* NDEBUG */

  /* Check that the stack is large enough to grow by a single entry
  ** if the RHS of the rule is empty.  This ensures that there is room
  ** enough on the stack to push the LHS value */
  if( yyRuleInfoNRhs[yyruleno]==0 ){
#ifdef YYTRACKMAXSTACKDEPTH
    if( (int)(yypParser->yytos - yypParser->yystack)>yypParser->yyhwm ){
      yypParser->yyhwm++;
      assert( yypParser->yyhwm == (int)(yypParser->yytos - yypParser->yystack));
    }
#endif
#if YYSTACKDEPTH>0 
    if( yypParser->yytos>=yypParser->yystackEnd ){
      yyStackOverflow(yypParser);
      /* The call to yyStackOverflow() above pops the stack until it is
      ** empty, causing the main parser loop to exit.  So the return value
      ** is never used and does not matter. */
      return 0;
    }
#else
    if( yypParser->yytos>=&yypParser->yystack[yypParser->yystksz-1] ){
      if( yyGrowStack(yypParser) ){
        yyStackOverflow(yypParser);
        /* The call to yyStackOverflow() above pops the stack until it is
        ** empty, causing the main parser loop to exit.  So the return value
        ** is never used and does not matter. */
        return 0;
      }
      yymsp = yypParser->yytos;
    }
#endif
  }

  switch( yyruleno ){
  /* Beginning here are the reduction cases.  A typical example
  ** follows:
  **   case 0:
  **  #line <lineno> <grammarfile>
  **     { ... }           // User supplied code
  **  #line <lineno> <thisfile>
  **     break;
  */
/********** Begin reduce actions **********************************************/
        YYMINORTYPE yylhsminor;
      case 0: /* program ::= cmd */
      case 130: /* cmd ::= CREATE TABLE create_table_args */ yytestcase(yyruleno==130);
      case 131: /* cmd ::= CREATE TABLE create_stable_args */ yytestcase(yyruleno==131);
      case 132: /* cmd ::= CREATE STABLE create_stable_args */ yytestcase(yyruleno==132);
{}
        break;
      case 1: /* cmd ::= SHOW DATABASES */
{ setShowOptions(pInfo, TSDB_MGMT_TABLE_DB, 0, 0);}
        break;
      case 2: /* cmd ::= SHOW TOPICS */
{ setShowOptions(pInfo, TSDB_MGMT_TABLE_TP, 0, 0);}
        break;
      case 3: /* cmd ::= SHOW MNODES */
{ setShowOptions(pInfo, TSDB_MGMT_TABLE_MNODE, 0, 0);}
        break;
      case 4: /* cmd ::= SHOW DNODES */
{ setShowOptions(pInfo, TSDB_MGMT_TABLE_DNODE, 0, 0);}
        break;
      case 5: /* cmd ::= SHOW ACCOUNTS */
{ setShowOptions(pInfo, TSDB_MGMT_TABLE_ACCT, 0, 0);}
        break;
      case 6: /* cmd ::= SHOW USERS */
{ setShowOptions(pInfo, TSDB_MGMT_TABLE_USER, 0, 0);}
        break;
      case 7: /* cmd ::= SHOW MODULES */
{ setShowOptions(pInfo, TSDB_MGMT_TABLE_MODULE, 0, 0);  }
        break;
      case 8: /* cmd ::= SHOW QUERIES */
{ setShowOptions(pInfo, TSDB_MGMT_TABLE_QUERIES, 0, 0);  }
        break;
      case 9: /* cmd ::= SHOW CONNECTIONS */
{ setShowOptions(pInfo, TSDB_MGMT_TABLE_CONNS, 0, 0);}
        break;
      case 10: /* cmd ::= SHOW STREAMS */
{ setShowOptions(pInfo, TSDB_MGMT_TABLE_STREAMS, 0, 0);  }
        break;
      case 11: /* cmd ::= SHOW VARIABLES */
{ setShowOptions(pInfo, TSDB_MGMT_TABLE_VARIABLES, 0, 0);  }
        break;
      case 12: /* cmd ::= SHOW SCORES */
{ setShowOptions(pInfo, TSDB_MGMT_TABLE_SCORES, 0, 0);   }
        break;
      case 13: /* cmd ::= SHOW GRANTS */
{ setShowOptions(pInfo, TSDB_MGMT_TABLE_GRANTS, 0, 0);   }
        break;
      case 14: /* cmd ::= SHOW VNODES */
{ setShowOptions(pInfo, TSDB_MGMT_TABLE_VNODES, 0, 0); }
        break;
      case 15: /* cmd ::= SHOW VNODES IPTOKEN */
{ setShowOptions(pInfo, TSDB_MGMT_TABLE_VNODES, &yymsp[0].minor.yy0, 0); }
        break;
      case 16: /* dbPrefix ::= */
{yymsp[1].minor.yy0.n = 0; yymsp[1].minor.yy0.type = 0;}
        break;
      case 17: /* dbPrefix ::= ids DOT */
{yylhsminor.yy0 = yymsp[-1].minor.yy0;  }
  yymsp[-1].minor.yy0 = yylhsminor.yy0;
        break;
      case 18: /* cpxName ::= */
{yymsp[1].minor.yy0.n = 0;  }
        break;
      case 19: /* cpxName ::= DOT ids */
{yymsp[-1].minor.yy0 = yymsp[0].minor.yy0; yymsp[-1].minor.yy0.n += 1;    }
        break;
      case 20: /* cmd ::= SHOW CREATE TABLE ids cpxName */
{
   yymsp[-1].minor.yy0.n += yymsp[0].minor.yy0.n;
   setDCLSqlElems(pInfo, TSDB_SQL_SHOW_CREATE_TABLE, 1, &yymsp[-1].minor.yy0);
}
        break;
      case 21: /* cmd ::= SHOW CREATE STABLE ids cpxName */
{
   yymsp[-1].minor.yy0.n += yymsp[0].minor.yy0.n;
   setDCLSqlElems(pInfo, TSDB_SQL_SHOW_CREATE_STABLE, 1, &yymsp[-1].minor.yy0);
}
        break;
      case 22: /* cmd ::= SHOW CREATE DATABASE ids */
{
  setDCLSqlElems(pInfo, TSDB_SQL_SHOW_CREATE_DATABASE, 1, &yymsp[0].minor.yy0);
}
        break;
      case 23: /* cmd ::= SHOW dbPrefix TABLES */
{
    setShowOptions(pInfo, TSDB_MGMT_TABLE_TABLE, &yymsp[-1].minor.yy0, 0);
}
        break;
      case 24: /* cmd ::= SHOW dbPrefix TABLES LIKE ids */
{
    setShowOptions(pInfo, TSDB_MGMT_TABLE_TABLE, &yymsp[-3].minor.yy0, &yymsp[0].minor.yy0);
}
        break;
      case 25: /* cmd ::= SHOW dbPrefix STABLES */
{
    setShowOptions(pInfo, TSDB_MGMT_TABLE_METRIC, &yymsp[-1].minor.yy0, 0);
}
        break;
      case 26: /* cmd ::= SHOW dbPrefix STABLES LIKE ids */
{
    SStrToken token;
    tSetDbName(&token, &yymsp[-3].minor.yy0);
    setShowOptions(pInfo, TSDB_MGMT_TABLE_METRIC, &token, &yymsp[0].minor.yy0);
}
        break;
      case 27: /* cmd ::= SHOW dbPrefix VGROUPS */
{
    SStrToken token;
    tSetDbName(&token, &yymsp[-1].minor.yy0);
    setShowOptions(pInfo, TSDB_MGMT_TABLE_VGROUP, &token, 0);
}
        break;
      case 28: /* cmd ::= SHOW dbPrefix VGROUPS ids */
{
    SStrToken token;
    tSetDbName(&token, &yymsp[-2].minor.yy0);
    setShowOptions(pInfo, TSDB_MGMT_TABLE_VGROUP, &token, &yymsp[0].minor.yy0);
}
        break;
      case 29: /* cmd ::= DROP TABLE ifexists ids cpxName */
{
    yymsp[-1].minor.yy0.n += yymsp[0].minor.yy0.n;
    setDropDbTableInfo(pInfo, TSDB_SQL_DROP_TABLE, &yymsp[-1].minor.yy0, &yymsp[-2].minor.yy0, -1, -1);
}
        break;
      case 30: /* cmd ::= DROP STABLE ifexists ids cpxName */
{
    yymsp[-1].minor.yy0.n += yymsp[0].minor.yy0.n;
    setDropDbTableInfo(pInfo, TSDB_SQL_DROP_TABLE, &yymsp[-1].minor.yy0, &yymsp[-2].minor.yy0, -1, TSDB_SUPER_TABLE);
}
        break;
      case 31: /* cmd ::= DROP DATABASE ifexists ids */
{ setDropDbTableInfo(pInfo, TSDB_SQL_DROP_DB, &yymsp[0].minor.yy0, &yymsp[-1].minor.yy0, TSDB_DB_TYPE_DEFAULT, -1); }
        break;
      case 32: /* cmd ::= DROP TOPIC ifexists ids */
{ setDropDbTableInfo(pInfo, TSDB_SQL_DROP_DB, &yymsp[0].minor.yy0, &yymsp[-1].minor.yy0, TSDB_DB_TYPE_TOPIC, -1); }
        break;
      case 33: /* cmd ::= DROP DNODE ids */
{ setDCLSqlElems(pInfo, TSDB_SQL_DROP_DNODE, 1, &yymsp[0].minor.yy0);    }
        break;
      case 34: /* cmd ::= DROP USER ids */
{ setDCLSqlElems(pInfo, TSDB_SQL_DROP_USER, 1, &yymsp[0].minor.yy0);     }
        break;
      case 35: /* cmd ::= DROP ACCOUNT ids */
{ setDCLSqlElems(pInfo, TSDB_SQL_DROP_ACCT, 1, &yymsp[0].minor.yy0);  }
        break;
      case 36: /* cmd ::= USE ids */
{ setDCLSqlElems(pInfo, TSDB_SQL_USE_DB, 1, &yymsp[0].minor.yy0);}
        break;
      case 37: /* cmd ::= DESCRIBE ids cpxName */
{
    yymsp[-1].minor.yy0.n += yymsp[0].minor.yy0.n;
    setDCLSqlElems(pInfo, TSDB_SQL_DESCRIBE_TABLE, 1, &yymsp[-1].minor.yy0);
}
        break;
      case 38: /* cmd ::= ALTER USER ids PASS ids */
{ setAlterUserSql(pInfo, TSDB_ALTER_USER_PASSWD, &yymsp[-2].minor.yy0, &yymsp[0].minor.yy0, NULL);    }
        break;
      case 39: /* cmd ::= ALTER USER ids PRIVILEGE ids */
{ setAlterUserSql(pInfo, TSDB_ALTER_USER_PRIVILEGES, &yymsp[-2].minor.yy0, NULL, &yymsp[0].minor.yy0);}
        break;
      case 40: /* cmd ::= ALTER DNODE ids ids */
{ setDCLSqlElems(pInfo, TSDB_SQL_CFG_DNODE, 2, &yymsp[-1].minor.yy0, &yymsp[0].minor.yy0);          }
        break;
      case 41: /* cmd ::= ALTER DNODE ids ids ids */
{ setDCLSqlElems(pInfo, TSDB_SQL_CFG_DNODE, 3, &yymsp[-2].minor.yy0, &yymsp[-1].minor.yy0, &yymsp[0].minor.yy0);      }
        break;
      case 42: /* cmd ::= ALTER LOCAL ids */
{ setDCLSqlElems(pInfo, TSDB_SQL_CFG_LOCAL, 1, &yymsp[0].minor.yy0);              }
        break;
      case 43: /* cmd ::= ALTER LOCAL ids ids */
{ setDCLSqlElems(pInfo, TSDB_SQL_CFG_LOCAL, 2, &yymsp[-1].minor.yy0, &yymsp[0].minor.yy0);          }
        break;
      case 44: /* cmd ::= ALTER DATABASE ids alter_db_optr */
      case 45: /* cmd ::= ALTER TOPIC ids alter_topic_optr */ yytestcase(yyruleno==45);
{ SStrToken t = {0};  setCreateDbInfo(pInfo, TSDB_SQL_ALTER_DB, &yymsp[-1].minor.yy0, &yymsp[0].minor.yy114, &t);}
        break;
      case 46: /* cmd ::= ALTER ACCOUNT ids acct_optr */
{ setCreateAcctSql(pInfo, TSDB_SQL_ALTER_ACCT, &yymsp[-1].minor.yy0, NULL, &yymsp[0].minor.yy183);}
        break;
      case 47: /* cmd ::= ALTER ACCOUNT ids PASS ids acct_optr */
{ setCreateAcctSql(pInfo, TSDB_SQL_ALTER_ACCT, &yymsp[-3].minor.yy0, &yymsp[-1].minor.yy0, &yymsp[0].minor.yy183);}
        break;
      case 48: /* ids ::= ID */
      case 49: /* ids ::= STRING */ yytestcase(yyruleno==49);
{yylhsminor.yy0 = yymsp[0].minor.yy0; }
  yymsp[0].minor.yy0 = yylhsminor.yy0;
        break;
      case 50: /* ifexists ::= IF EXISTS */
{ yymsp[-1].minor.yy0.n = 1;}
        break;
      case 51: /* ifexists ::= */
      case 53: /* ifnotexists ::= */ yytestcase(yyruleno==53);
      case 171: /* distinct ::= */ yytestcase(yyruleno==171);
{ yymsp[1].minor.yy0.n = 0;}
        break;
      case 52: /* ifnotexists ::= IF NOT EXISTS */
{ yymsp[-2].minor.yy0.n = 1;}
        break;
      case 54: /* cmd ::= CREATE DNODE ids */
{ setDCLSqlElems(pInfo, TSDB_SQL_CREATE_DNODE, 1, &yymsp[0].minor.yy0);}
        break;
      case 55: /* cmd ::= CREATE ACCOUNT ids PASS ids acct_optr */
{ setCreateAcctSql(pInfo, TSDB_SQL_CREATE_ACCT, &yymsp[-3].minor.yy0, &yymsp[-1].minor.yy0, &yymsp[0].minor.yy183);}
        break;
      case 56: /* cmd ::= CREATE DATABASE ifnotexists ids db_optr */
      case 57: /* cmd ::= CREATE TOPIC ifnotexists ids topic_optr */ yytestcase(yyruleno==57);
{ setCreateDbInfo(pInfo, TSDB_SQL_CREATE_DB, &yymsp[-1].minor.yy0, &yymsp[0].minor.yy114, &yymsp[-2].minor.yy0);}
        break;
      case 58: /* cmd ::= CREATE USER ids PASS ids */
{ setCreateUserSql(pInfo, &yymsp[-2].minor.yy0, &yymsp[0].minor.yy0);}
        break;
      case 59: /* pps ::= */
      case 61: /* tseries ::= */ yytestcase(yyruleno==61);
      case 63: /* dbs ::= */ yytestcase(yyruleno==63);
      case 65: /* streams ::= */ yytestcase(yyruleno==65);
      case 67: /* storage ::= */ yytestcase(yyruleno==67);
      case 69: /* qtime ::= */ yytestcase(yyruleno==69);
      case 71: /* users ::= */ yytestcase(yyruleno==71);
      case 73: /* conns ::= */ yytestcase(yyruleno==73);
      case 75: /* state ::= */ yytestcase(yyruleno==75);
{ yymsp[1].minor.yy0.n = 0;   }
        break;
      case 60: /* pps ::= PPS INTEGER */
      case 62: /* tseries ::= TSERIES INTEGER */ yytestcase(yyruleno==62);
      case 64: /* dbs ::= DBS INTEGER */ yytestcase(yyruleno==64);
      case 66: /* streams ::= STREAMS INTEGER */ yytestcase(yyruleno==66);
      case 68: /* storage ::= STORAGE INTEGER */ yytestcase(yyruleno==68);
      case 70: /* qtime ::= QTIME INTEGER */ yytestcase(yyruleno==70);
      case 72: /* users ::= USERS INTEGER */ yytestcase(yyruleno==72);
      case 74: /* conns ::= CONNS INTEGER */ yytestcase(yyruleno==74);
      case 76: /* state ::= STATE ids */ yytestcase(yyruleno==76);
{ yymsp[-1].minor.yy0 = yymsp[0].minor.yy0;     }
        break;
      case 77: /* acct_optr ::= pps tseries storage streams qtime dbs users conns state */
{
    yylhsminor.yy183.maxUsers   = (yymsp[-2].minor.yy0.n>0)?atoi(yymsp[-2].minor.yy0.z):-1;
    yylhsminor.yy183.maxDbs     = (yymsp[-3].minor.yy0.n>0)?atoi(yymsp[-3].minor.yy0.z):-1;
    yylhsminor.yy183.maxTimeSeries = (yymsp[-7].minor.yy0.n>0)?atoi(yymsp[-7].minor.yy0.z):-1;
    yylhsminor.yy183.maxStreams = (yymsp[-5].minor.yy0.n>0)?atoi(yymsp[-5].minor.yy0.z):-1;
    yylhsminor.yy183.maxPointsPerSecond     = (yymsp[-8].minor.yy0.n>0)?atoi(yymsp[-8].minor.yy0.z):-1;
    yylhsminor.yy183.maxStorage = (yymsp[-6].minor.yy0.n>0)?strtoll(yymsp[-6].minor.yy0.z, NULL, 10):-1;
    yylhsminor.yy183.maxQueryTime   = (yymsp[-4].minor.yy0.n>0)?strtoll(yymsp[-4].minor.yy0.z, NULL, 10):-1;
    yylhsminor.yy183.maxConnections   = (yymsp[-1].minor.yy0.n>0)?atoi(yymsp[-1].minor.yy0.z):-1;
    yylhsminor.yy183.stat    = yymsp[0].minor.yy0;
}
  yymsp[-8].minor.yy183 = yylhsminor.yy183;
        break;
      case 78: /* keep ::= KEEP tagitemlist */
{ yymsp[-1].minor.yy193 = yymsp[0].minor.yy193; }
        break;
      case 79: /* cache ::= CACHE INTEGER */
      case 80: /* replica ::= REPLICA INTEGER */ yytestcase(yyruleno==80);
      case 81: /* quorum ::= QUORUM INTEGER */ yytestcase(yyruleno==81);
      case 82: /* days ::= DAYS INTEGER */ yytestcase(yyruleno==82);
      case 83: /* minrows ::= MINROWS INTEGER */ yytestcase(yyruleno==83);
      case 84: /* maxrows ::= MAXROWS INTEGER */ yytestcase(yyruleno==84);
      case 85: /* blocks ::= BLOCKS INTEGER */ yytestcase(yyruleno==85);
      case 86: /* ctime ::= CTIME INTEGER */ yytestcase(yyruleno==86);
      case 87: /* wal ::= WAL INTEGER */ yytestcase(yyruleno==87);
      case 88: /* fsync ::= FSYNC INTEGER */ yytestcase(yyruleno==88);
      case 89: /* comp ::= COMP INTEGER */ yytestcase(yyruleno==89);
      case 90: /* prec ::= PRECISION STRING */ yytestcase(yyruleno==90);
      case 91: /* update ::= UPDATE INTEGER */ yytestcase(yyruleno==91);
      case 92: /* cachelast ::= CACHELAST INTEGER */ yytestcase(yyruleno==92);
      case 93: /* partitions ::= PARTITIONS INTEGER */ yytestcase(yyruleno==93);
{ yymsp[-1].minor.yy0 = yymsp[0].minor.yy0; }
        break;
      case 94: /* db_optr ::= */
{setDefaultCreateDbOption(&yymsp[1].minor.yy114); yymsp[1].minor.yy114.dbType = TSDB_DB_TYPE_DEFAULT;}
        break;
      case 95: /* db_optr ::= db_optr cache */
{ yylhsminor.yy114 = yymsp[-1].minor.yy114; yylhsminor.yy114.cacheBlockSize = strtol(yymsp[0].minor.yy0.z, NULL, 10); }
  yymsp[-1].minor.yy114 = yylhsminor.yy114;
        break;
      case 96: /* db_optr ::= db_optr replica */
      case 113: /* alter_db_optr ::= alter_db_optr replica */ yytestcase(yyruleno==113);
{ yylhsminor.yy114 = yymsp[-1].minor.yy114; yylhsminor.yy114.replica = strtol(yymsp[0].minor.yy0.z, NULL, 10); }
  yymsp[-1].minor.yy114 = yylhsminor.yy114;
        break;
      case 97: /* db_optr ::= db_optr quorum */
      case 114: /* alter_db_optr ::= alter_db_optr quorum */ yytestcase(yyruleno==114);
{ yylhsminor.yy114 = yymsp[-1].minor.yy114; yylhsminor.yy114.quorum = strtol(yymsp[0].minor.yy0.z, NULL, 10); }
  yymsp[-1].minor.yy114 = yylhsminor.yy114;
        break;
      case 98: /* db_optr ::= db_optr days */
{ yylhsminor.yy114 = yymsp[-1].minor.yy114; yylhsminor.yy114.daysPerFile = strtol(yymsp[0].minor.yy0.z, NULL, 10); }
  yymsp[-1].minor.yy114 = yylhsminor.yy114;
        break;
      case 99: /* db_optr ::= db_optr minrows */
{ yylhsminor.yy114 = yymsp[-1].minor.yy114; yylhsminor.yy114.minRowsPerBlock = strtod(yymsp[0].minor.yy0.z, NULL); }
  yymsp[-1].minor.yy114 = yylhsminor.yy114;
        break;
      case 100: /* db_optr ::= db_optr maxrows */
{ yylhsminor.yy114 = yymsp[-1].minor.yy114; yylhsminor.yy114.maxRowsPerBlock = strtod(yymsp[0].minor.yy0.z, NULL); }
  yymsp[-1].minor.yy114 = yylhsminor.yy114;
        break;
      case 101: /* db_optr ::= db_optr blocks */
      case 116: /* alter_db_optr ::= alter_db_optr blocks */ yytestcase(yyruleno==116);
{ yylhsminor.yy114 = yymsp[-1].minor.yy114; yylhsminor.yy114.numOfBlocks = strtol(yymsp[0].minor.yy0.z, NULL, 10); }
  yymsp[-1].minor.yy114 = yylhsminor.yy114;
        break;
      case 102: /* db_optr ::= db_optr ctime */
{ yylhsminor.yy114 = yymsp[-1].minor.yy114; yylhsminor.yy114.commitTime = strtol(yymsp[0].minor.yy0.z, NULL, 10); }
  yymsp[-1].minor.yy114 = yylhsminor.yy114;
        break;
      case 103: /* db_optr ::= db_optr wal */
      case 118: /* alter_db_optr ::= alter_db_optr wal */ yytestcase(yyruleno==118);
{ yylhsminor.yy114 = yymsp[-1].minor.yy114; yylhsminor.yy114.walLevel = strtol(yymsp[0].minor.yy0.z, NULL, 10); }
  yymsp[-1].minor.yy114 = yylhsminor.yy114;
        break;
      case 104: /* db_optr ::= db_optr fsync */
      case 119: /* alter_db_optr ::= alter_db_optr fsync */ yytestcase(yyruleno==119);
{ yylhsminor.yy114 = yymsp[-1].minor.yy114; yylhsminor.yy114.fsyncPeriod = strtol(yymsp[0].minor.yy0.z, NULL, 10); }
  yymsp[-1].minor.yy114 = yylhsminor.yy114;
        break;
      case 105: /* db_optr ::= db_optr comp */
      case 117: /* alter_db_optr ::= alter_db_optr comp */ yytestcase(yyruleno==117);
{ yylhsminor.yy114 = yymsp[-1].minor.yy114; yylhsminor.yy114.compressionLevel = strtol(yymsp[0].minor.yy0.z, NULL, 10); }
  yymsp[-1].minor.yy114 = yylhsminor.yy114;
        break;
      case 106: /* db_optr ::= db_optr prec */
{ yylhsminor.yy114 = yymsp[-1].minor.yy114; yylhsminor.yy114.precision = yymsp[0].minor.yy0; }
  yymsp[-1].minor.yy114 = yylhsminor.yy114;
        break;
      case 107: /* db_optr ::= db_optr keep */
      case 115: /* alter_db_optr ::= alter_db_optr keep */ yytestcase(yyruleno==115);
{ yylhsminor.yy114 = yymsp[-1].minor.yy114; yylhsminor.yy114.keep = yymsp[0].minor.yy193; }
  yymsp[-1].minor.yy114 = yylhsminor.yy114;
        break;
      case 108: /* db_optr ::= db_optr update */
      case 120: /* alter_db_optr ::= alter_db_optr update */ yytestcase(yyruleno==120);
{ yylhsminor.yy114 = yymsp[-1].minor.yy114; yylhsminor.yy114.update = strtol(yymsp[0].minor.yy0.z, NULL, 10); }
  yymsp[-1].minor.yy114 = yylhsminor.yy114;
        break;
      case 109: /* db_optr ::= db_optr cachelast */
      case 121: /* alter_db_optr ::= alter_db_optr cachelast */ yytestcase(yyruleno==121);
{ yylhsminor.yy114 = yymsp[-1].minor.yy114; yylhsminor.yy114.cachelast = strtol(yymsp[0].minor.yy0.z, NULL, 10); }
  yymsp[-1].minor.yy114 = yylhsminor.yy114;
        break;
      case 110: /* topic_optr ::= db_optr */
      case 122: /* alter_topic_optr ::= alter_db_optr */ yytestcase(yyruleno==122);
{ yylhsminor.yy114 = yymsp[0].minor.yy114; yylhsminor.yy114.dbType = TSDB_DB_TYPE_TOPIC; }
  yymsp[0].minor.yy114 = yylhsminor.yy114;
        break;
      case 111: /* topic_optr ::= topic_optr partitions */
      case 123: /* alter_topic_optr ::= alter_topic_optr partitions */ yytestcase(yyruleno==123);
{ yylhsminor.yy114 = yymsp[-1].minor.yy114; yylhsminor.yy114.partitions = strtol(yymsp[0].minor.yy0.z, NULL, 10); }
  yymsp[-1].minor.yy114 = yylhsminor.yy114;
        break;
      case 112: /* alter_db_optr ::= */
{ setDefaultCreateDbOption(&yymsp[1].minor.yy114); yymsp[1].minor.yy114.dbType = TSDB_DB_TYPE_DEFAULT;}
        break;
      case 124: /* typename ::= ids */
{ 
  yymsp[0].minor.yy0.type = 0;
  tSetColumnType (&yylhsminor.yy27, &yymsp[0].minor.yy0);
}
  yymsp[0].minor.yy27 = yylhsminor.yy27;
        break;
      case 125: /* typename ::= ids LP signed RP */
{
  if (yymsp[-1].minor.yy473 <= 0) {
    yymsp[-3].minor.yy0.type = 0;
    tSetColumnType(&yylhsminor.yy27, &yymsp[-3].minor.yy0);
  } else {
    yymsp[-3].minor.yy0.type = -yymsp[-1].minor.yy473;  // negative value of name length
    tSetColumnType(&yylhsminor.yy27, &yymsp[-3].minor.yy0);
  }
}
  yymsp[-3].minor.yy27 = yylhsminor.yy27;
        break;
      case 126: /* typename ::= ids UNSIGNED */
{
  yymsp[-1].minor.yy0.type = 0;
  yymsp[-1].minor.yy0.n = ((yymsp[0].minor.yy0.z + yymsp[0].minor.yy0.n) - yymsp[-1].minor.yy0.z);
  tSetColumnType (&yylhsminor.yy27, &yymsp[-1].minor.yy0);
}
  yymsp[-1].minor.yy27 = yylhsminor.yy27;
        break;
      case 127: /* signed ::= INTEGER */
{ yylhsminor.yy473 = strtol(yymsp[0].minor.yy0.z, NULL, 10); }
  yymsp[0].minor.yy473 = yylhsminor.yy473;
        break;
      case 128: /* signed ::= PLUS INTEGER */
{ yymsp[-1].minor.yy473 = strtol(yymsp[0].minor.yy0.z, NULL, 10); }
        break;
      case 129: /* signed ::= MINUS INTEGER */
{ yymsp[-1].minor.yy473 = -strtol(yymsp[0].minor.yy0.z, NULL, 10);}
        break;
      case 133: /* cmd ::= CREATE TABLE create_table_list */
{ pInfo->type = TSDB_SQL_CREATE_TABLE; pInfo->pCreateTableInfo = yymsp[0].minor.yy270;}
        break;
      case 134: /* create_table_list ::= create_from_stable */
{
  SCreateTableSql* pCreateTable = calloc(1, sizeof(SCreateTableSql));
  pCreateTable->childTableInfo = taosArrayInit(4, sizeof(SCreatedTableInfo));

  taosArrayPush(pCreateTable->childTableInfo, &yymsp[0].minor.yy192);
  pCreateTable->type = TSQL_CREATE_TABLE_FROM_STABLE;
  yylhsminor.yy270 = pCreateTable;
}
  yymsp[0].minor.yy270 = yylhsminor.yy270;
        break;
      case 135: /* create_table_list ::= create_table_list create_from_stable */
{
  taosArrayPush(yymsp[-1].minor.yy270->childTableInfo, &yymsp[0].minor.yy192);
  yylhsminor.yy270 = yymsp[-1].minor.yy270;
}
  yymsp[-1].minor.yy270 = yylhsminor.yy270;
        break;
      case 136: /* create_table_args ::= ifnotexists ids cpxName LP columnlist RP */
{
  yylhsminor.yy270 = tSetCreateTableInfo(yymsp[-1].minor.yy193, NULL, NULL, TSQL_CREATE_TABLE);
  setSqlInfo(pInfo, yylhsminor.yy270, NULL, TSDB_SQL_CREATE_TABLE);

  yymsp[-4].minor.yy0.n += yymsp[-3].minor.yy0.n;
  setCreatedTableName(pInfo, &yymsp[-4].minor.yy0, &yymsp[-5].minor.yy0);
}
  yymsp[-5].minor.yy270 = yylhsminor.yy270;
        break;
      case 137: /* create_stable_args ::= ifnotexists ids cpxName LP columnlist RP TAGS LP columnlist RP */
{
  yylhsminor.yy270 = tSetCreateTableInfo(yymsp[-5].minor.yy193, yymsp[-1].minor.yy193, NULL, TSQL_CREATE_STABLE);
  setSqlInfo(pInfo, yylhsminor.yy270, NULL, TSDB_SQL_CREATE_TABLE);

  yymsp[-8].minor.yy0.n += yymsp[-7].minor.yy0.n;
  setCreatedTableName(pInfo, &yymsp[-8].minor.yy0, &yymsp[-9].minor.yy0);
}
  yymsp[-9].minor.yy270 = yylhsminor.yy270;
        break;
      case 138: /* create_from_stable ::= ifnotexists ids cpxName USING ids cpxName TAGS LP tagitemlist RP */
{
  yymsp[-5].minor.yy0.n += yymsp[-4].minor.yy0.n;
  yymsp[-8].minor.yy0.n += yymsp[-7].minor.yy0.n;
  yylhsminor.yy192 = createNewChildTableInfo(&yymsp[-5].minor.yy0, NULL, yymsp[-1].minor.yy193, &yymsp[-8].minor.yy0, &yymsp[-9].minor.yy0);
}
  yymsp[-9].minor.yy192 = yylhsminor.yy192;
        break;
      case 139: /* create_from_stable ::= ifnotexists ids cpxName USING ids cpxName LP tagNamelist RP TAGS LP tagitemlist RP */
{
  yymsp[-8].minor.yy0.n += yymsp[-7].minor.yy0.n;
  yymsp[-11].minor.yy0.n += yymsp[-10].minor.yy0.n;
  yylhsminor.yy192 = createNewChildTableInfo(&yymsp[-8].minor.yy0, yymsp[-5].minor.yy193, yymsp[-1].minor.yy193, &yymsp[-11].minor.yy0, &yymsp[-12].minor.yy0);
}
  yymsp[-12].minor.yy192 = yylhsminor.yy192;
        break;
      case 140: /* tagNamelist ::= tagNamelist COMMA ids */
{taosArrayPush(yymsp[-2].minor.yy193, &yymsp[0].minor.yy0); yylhsminor.yy193 = yymsp[-2].minor.yy193;  }
  yymsp[-2].minor.yy193 = yylhsminor.yy193;
        break;
      case 141: /* tagNamelist ::= ids */
{yylhsminor.yy193 = taosArrayInit(4, sizeof(SStrToken)); taosArrayPush(yylhsminor.yy193, &yymsp[0].minor.yy0);}
  yymsp[0].minor.yy193 = yylhsminor.yy193;
        break;
      case 142: /* create_table_args ::= ifnotexists ids cpxName AS select */
{
  yylhsminor.yy270 = tSetCreateTableInfo(NULL, NULL, yymsp[0].minor.yy124, TSQL_CREATE_STREAM);
  setSqlInfo(pInfo, yylhsminor.yy270, NULL, TSDB_SQL_CREATE_TABLE);

  yymsp[-3].minor.yy0.n += yymsp[-2].minor.yy0.n;
  setCreatedTableName(pInfo, &yymsp[-3].minor.yy0, &yymsp[-4].minor.yy0);
}
  yymsp[-4].minor.yy270 = yylhsminor.yy270;
        break;
      case 143: /* columnlist ::= columnlist COMMA column */
{taosArrayPush(yymsp[-2].minor.yy193, &yymsp[0].minor.yy27); yylhsminor.yy193 = yymsp[-2].minor.yy193;  }
  yymsp[-2].minor.yy193 = yylhsminor.yy193;
        break;
      case 144: /* columnlist ::= column */
{yylhsminor.yy193 = taosArrayInit(4, sizeof(TAOS_FIELD)); taosArrayPush(yylhsminor.yy193, &yymsp[0].minor.yy27);}
  yymsp[0].minor.yy193 = yylhsminor.yy193;
        break;
      case 145: /* column ::= ids typename */
{
  tSetColumnInfo(&yylhsminor.yy27, &yymsp[-1].minor.yy0, &yymsp[0].minor.yy27);
}
  yymsp[-1].minor.yy27 = yylhsminor.yy27;
        break;
      case 146: /* tagitemlist ::= tagitemlist COMMA tagitem */
{ yylhsminor.yy193 = tVariantListAppend(yymsp[-2].minor.yy193, &yymsp[0].minor.yy442, -1);    }
  yymsp[-2].minor.yy193 = yylhsminor.yy193;
        break;
      case 147: /* tagitemlist ::= tagitem */
{ yylhsminor.yy193 = tVariantListAppend(NULL, &yymsp[0].minor.yy442, -1); }
  yymsp[0].minor.yy193 = yylhsminor.yy193;
        break;
      case 148: /* tagitem ::= INTEGER */
      case 149: /* tagitem ::= FLOAT */ yytestcase(yyruleno==149);
      case 150: /* tagitem ::= STRING */ yytestcase(yyruleno==150);
      case 151: /* tagitem ::= BOOL */ yytestcase(yyruleno==151);
{ toTSDBType(yymsp[0].minor.yy0.type); tVariantCreate(&yylhsminor.yy442, &yymsp[0].minor.yy0); }
  yymsp[0].minor.yy442 = yylhsminor.yy442;
        break;
      case 152: /* tagitem ::= NULL */
{ yymsp[0].minor.yy0.type = 0; tVariantCreate(&yylhsminor.yy442, &yymsp[0].minor.yy0); }
  yymsp[0].minor.yy442 = yylhsminor.yy442;
        break;
      case 153: /* tagitem ::= MINUS INTEGER */
      case 154: /* tagitem ::= MINUS FLOAT */ yytestcase(yyruleno==154);
      case 155: /* tagitem ::= PLUS INTEGER */ yytestcase(yyruleno==155);
      case 156: /* tagitem ::= PLUS FLOAT */ yytestcase(yyruleno==156);
{
    yymsp[-1].minor.yy0.n += yymsp[0].minor.yy0.n;
    yymsp[-1].minor.yy0.type = yymsp[0].minor.yy0.type;
    toTSDBType(yymsp[-1].minor.yy0.type);
    tVariantCreate(&yylhsminor.yy442, &yymsp[-1].minor.yy0);
}
  yymsp[-1].minor.yy442 = yylhsminor.yy442;
        break;
      case 157: /* select ::= SELECT selcollist from where_opt interval_opt session_option windowstate_option fill_opt sliding_opt groupby_opt orderby_opt having_opt slimit_opt limit_opt */
{
  yylhsminor.yy124 = tSetQuerySqlNode(&yymsp[-13].minor.yy0, yymsp[-12].minor.yy193, yymsp[-11].minor.yy332, yymsp[-10].minor.yy454, yymsp[-4].minor.yy193, yymsp[-3].minor.yy193, &yymsp[-9].minor.yy392, &yymsp[-8].minor.yy447, &yymsp[-7].minor.yy76, &yymsp[-5].minor.yy0, yymsp[-6].minor.yy193, &yymsp[0].minor.yy482, &yymsp[-1].minor.yy482, yymsp[-2].minor.yy454);
}
  yymsp[-13].minor.yy124 = yylhsminor.yy124;
        break;
      case 158: /* select ::= LP select RP */
{yymsp[-2].minor.yy124 = yymsp[-1].minor.yy124;}
        break;
      case 159: /* union ::= select */
{ yylhsminor.yy193 = setSubclause(NULL, yymsp[0].minor.yy124); }
  yymsp[0].minor.yy193 = yylhsminor.yy193;
        break;
      case 160: /* union ::= union UNION ALL select */
{ yylhsminor.yy193 = appendSelectClause(yymsp[-3].minor.yy193, yymsp[0].minor.yy124); }
  yymsp[-3].minor.yy193 = yylhsminor.yy193;
        break;
      case 161: /* cmd ::= union */
{ setSqlInfo(pInfo, yymsp[0].minor.yy193, NULL, TSDB_SQL_SELECT); }
        break;
      case 162: /* select ::= SELECT selcollist */
{
  yylhsminor.yy124 = tSetQuerySqlNode(&yymsp[-1].minor.yy0, yymsp[0].minor.yy193, NULL, NULL, NULL, NULL, NULL, NULL, NULL, NULL, NULL, NULL, NULL, NULL);
}
  yymsp[-1].minor.yy124 = yylhsminor.yy124;
        break;
      case 163: /* sclp ::= selcollist COMMA */
{yylhsminor.yy193 = yymsp[-1].minor.yy193;}
  yymsp[-1].minor.yy193 = yylhsminor.yy193;
        break;
      case 164: /* sclp ::= */
      case 194: /* orderby_opt ::= */ yytestcase(yyruleno==194);
{yymsp[1].minor.yy193 = 0;}
        break;
      case 165: /* selcollist ::= sclp distinct expr as */
{
   yylhsminor.yy193 = tSqlExprListAppend(yymsp[-3].minor.yy193, yymsp[-1].minor.yy454,  yymsp[-2].minor.yy0.n? &yymsp[-2].minor.yy0:0, yymsp[0].minor.yy0.n?&yymsp[0].minor.yy0:0);
}
  yymsp[-3].minor.yy193 = yylhsminor.yy193;
        break;
      case 166: /* selcollist ::= sclp STAR */
{
   tSqlExpr *pNode = tSqlExprCreateIdValue(NULL, TK_ALL);
   yylhsminor.yy193 = tSqlExprListAppend(yymsp[-1].minor.yy193, pNode, 0, 0);
}
  yymsp[-1].minor.yy193 = yylhsminor.yy193;
        break;
      case 167: /* as ::= AS ids */
{ yymsp[-1].minor.yy0 = yymsp[0].minor.yy0;    }
        break;
      case 168: /* as ::= ids */
{ yylhsminor.yy0 = yymsp[0].minor.yy0;    }
  yymsp[0].minor.yy0 = yylhsminor.yy0;
        break;
      case 169: /* as ::= */
{ yymsp[1].minor.yy0.n = 0;  }
        break;
      case 170: /* distinct ::= DISTINCT */
{ yylhsminor.yy0 = yymsp[0].minor.yy0;  }
  yymsp[0].minor.yy0 = yylhsminor.yy0;
        break;
      case 172: /* from ::= FROM tablelist */
      case 173: /* from ::= FROM sub */ yytestcase(yyruleno==173);
{yymsp[-1].minor.yy332 = yymsp[0].minor.yy332;}
        break;
      case 174: /* sub ::= LP union RP */
{yymsp[-2].minor.yy332 = addSubqueryElem(NULL, yymsp[-1].minor.yy193, NULL);}
        break;
      case 175: /* sub ::= LP union RP ids */
{yymsp[-3].minor.yy332 = addSubqueryElem(NULL, yymsp[-2].minor.yy193, &yymsp[0].minor.yy0);}
        break;
      case 176: /* sub ::= sub COMMA LP union RP ids */
{yylhsminor.yy332 = addSubqueryElem(yymsp[-5].minor.yy332, yymsp[-2].minor.yy193, &yymsp[0].minor.yy0);}
  yymsp[-5].minor.yy332 = yylhsminor.yy332;
        break;
      case 177: /* tablelist ::= ids cpxName */
{
  yymsp[-1].minor.yy0.n += yymsp[0].minor.yy0.n;
  yylhsminor.yy332 = setTableNameList(NULL, &yymsp[-1].minor.yy0, NULL);
}
  yymsp[-1].minor.yy332 = yylhsminor.yy332;
        break;
      case 178: /* tablelist ::= ids cpxName ids */
{
  yymsp[-2].minor.yy0.n += yymsp[-1].minor.yy0.n;
  yylhsminor.yy332 = setTableNameList(NULL, &yymsp[-2].minor.yy0, &yymsp[0].minor.yy0);
}
  yymsp[-2].minor.yy332 = yylhsminor.yy332;
        break;
      case 179: /* tablelist ::= tablelist COMMA ids cpxName */
{
  yymsp[-1].minor.yy0.n += yymsp[0].minor.yy0.n;
  yylhsminor.yy332 = setTableNameList(yymsp[-3].minor.yy332, &yymsp[-1].minor.yy0, NULL);
}
  yymsp[-3].minor.yy332 = yylhsminor.yy332;
        break;
      case 180: /* tablelist ::= tablelist COMMA ids cpxName ids */
{
  yymsp[-2].minor.yy0.n += yymsp[-1].minor.yy0.n;
  yylhsminor.yy332 = setTableNameList(yymsp[-4].minor.yy332, &yymsp[-2].minor.yy0, &yymsp[0].minor.yy0);
}
  yymsp[-4].minor.yy332 = yylhsminor.yy332;
        break;
      case 181: /* tmvar ::= VARIABLE */
{yylhsminor.yy0 = yymsp[0].minor.yy0;}
  yymsp[0].minor.yy0 = yylhsminor.yy0;
        break;
      case 182: /* interval_opt ::= INTERVAL LP tmvar RP */
{yymsp[-3].minor.yy392.interval = yymsp[-1].minor.yy0; yymsp[-3].minor.yy392.offset.n = 0;}
        break;
      case 183: /* interval_opt ::= INTERVAL LP tmvar COMMA tmvar RP */
{yymsp[-5].minor.yy392.interval = yymsp[-3].minor.yy0; yymsp[-5].minor.yy392.offset = yymsp[-1].minor.yy0;}
        break;
      case 184: /* interval_opt ::= */
{memset(&yymsp[1].minor.yy392, 0, sizeof(yymsp[1].minor.yy392));}
        break;
      case 185: /* session_option ::= */
{yymsp[1].minor.yy447.col.n = 0; yymsp[1].minor.yy447.gap.n = 0;}
        break;
      case 186: /* session_option ::= SESSION LP ids cpxName COMMA tmvar RP */
{
   yymsp[-4].minor.yy0.n += yymsp[-3].minor.yy0.n;
   yymsp[-6].minor.yy447.col = yymsp[-4].minor.yy0;
   yymsp[-6].minor.yy447.gap = yymsp[-1].minor.yy0;
}
        break;
      case 187: /* windowstate_option ::= */
{yymsp[1].minor.yy76.col.n = 0;}
        break;
      case 188: /* windowstate_option ::= STATE_WINDOW LP ids RP */
{
   yymsp[-3].minor.yy76.col = yymsp[-1].minor.yy0;
}
        break;
      case 189: /* fill_opt ::= */
{ yymsp[1].minor.yy193 = 0;     }
        break;
      case 190: /* fill_opt ::= FILL LP ID COMMA tagitemlist RP */
{
    tVariant A = {0};
    toTSDBType(yymsp[-3].minor.yy0.type);
    tVariantCreate(&A, &yymsp[-3].minor.yy0);

    tVariantListInsert(yymsp[-1].minor.yy193, &A, -1, 0);
    yymsp[-5].minor.yy193 = yymsp[-1].minor.yy193;
}
        break;
      case 191: /* fill_opt ::= FILL LP ID RP */
{
    toTSDBType(yymsp[-1].minor.yy0.type);
    yymsp[-3].minor.yy193 = tVariantListAppendToken(NULL, &yymsp[-1].minor.yy0, -1);
}
        break;
      case 192: /* sliding_opt ::= SLIDING LP tmvar RP */
{yymsp[-3].minor.yy0 = yymsp[-1].minor.yy0;     }
        break;
      case 193: /* sliding_opt ::= */
{yymsp[1].minor.yy0.n = 0; yymsp[1].minor.yy0.z = NULL; yymsp[1].minor.yy0.type = 0;   }
        break;
      case 195: /* orderby_opt ::= ORDER BY sortlist */
{yymsp[-2].minor.yy193 = yymsp[0].minor.yy193;}
        break;
      case 196: /* sortlist ::= sortlist COMMA item sortorder */
{
    yylhsminor.yy193 = tVariantListAppend(yymsp[-3].minor.yy193, &yymsp[-1].minor.yy442, yymsp[0].minor.yy312);
}
  yymsp[-3].minor.yy193 = yylhsminor.yy193;
        break;
      case 197: /* sortlist ::= item sortorder */
{
  yylhsminor.yy193 = tVariantListAppend(NULL, &yymsp[-1].minor.yy442, yymsp[0].minor.yy312);
}
  yymsp[-1].minor.yy193 = yylhsminor.yy193;
        break;
      case 198: /* item ::= ids cpxName */
{
  toTSDBType(yymsp[-1].minor.yy0.type);
  yymsp[-1].minor.yy0.n += yymsp[0].minor.yy0.n;

  tVariantCreate(&yylhsminor.yy442, &yymsp[-1].minor.yy0);
}
  yymsp[-1].minor.yy442 = yylhsminor.yy442;
        break;
      case 199: /* sortorder ::= ASC */
{ yymsp[0].minor.yy312 = TSDB_ORDER_ASC; }
        break;
      case 200: /* sortorder ::= DESC */
{ yymsp[0].minor.yy312 = TSDB_ORDER_DESC;}
        break;
      case 201: /* sortorder ::= */
{ yymsp[1].minor.yy312 = TSDB_ORDER_ASC; }
        break;
      case 202: /* groupby_opt ::= */
{ yymsp[1].minor.yy193 = 0;}
        break;
      case 203: /* groupby_opt ::= GROUP BY grouplist */
{ yymsp[-2].minor.yy193 = yymsp[0].minor.yy193;}
        break;
      case 204: /* grouplist ::= grouplist COMMA item */
{
  yylhsminor.yy193 = tVariantListAppend(yymsp[-2].minor.yy193, &yymsp[0].minor.yy442, -1);
}
  yymsp[-2].minor.yy193 = yylhsminor.yy193;
        break;
      case 205: /* grouplist ::= item */
{
  yylhsminor.yy193 = tVariantListAppend(NULL, &yymsp[0].minor.yy442, -1);
}
  yymsp[0].minor.yy193 = yylhsminor.yy193;
        break;
      case 206: /* having_opt ::= */
      case 216: /* where_opt ::= */ yytestcase(yyruleno==216);
      case 258: /* expritem ::= */ yytestcase(yyruleno==258);
{yymsp[1].minor.yy454 = 0;}
        break;
      case 207: /* having_opt ::= HAVING expr */
      case 217: /* where_opt ::= WHERE expr */ yytestcase(yyruleno==217);
{yymsp[-1].minor.yy454 = yymsp[0].minor.yy454;}
        break;
      case 208: /* limit_opt ::= */
      case 212: /* slimit_opt ::= */ yytestcase(yyruleno==212);
{yymsp[1].minor.yy482.limit = -1; yymsp[1].minor.yy482.offset = 0;}
        break;
      case 209: /* limit_opt ::= LIMIT signed */
      case 213: /* slimit_opt ::= SLIMIT signed */ yytestcase(yyruleno==213);
{yymsp[-1].minor.yy482.limit = yymsp[0].minor.yy473;  yymsp[-1].minor.yy482.offset = 0;}
        break;
      case 210: /* limit_opt ::= LIMIT signed OFFSET signed */
{ yymsp[-3].minor.yy482.limit = yymsp[-2].minor.yy473;  yymsp[-3].minor.yy482.offset = yymsp[0].minor.yy473;}
        break;
      case 211: /* limit_opt ::= LIMIT signed COMMA signed */
{ yymsp[-3].minor.yy482.limit = yymsp[0].minor.yy473;  yymsp[-3].minor.yy482.offset = yymsp[-2].minor.yy473;}
        break;
      case 214: /* slimit_opt ::= SLIMIT signed SOFFSET signed */
{yymsp[-3].minor.yy482.limit = yymsp[-2].minor.yy473;  yymsp[-3].minor.yy482.offset = yymsp[0].minor.yy473;}
        break;
      case 215: /* slimit_opt ::= SLIMIT signed COMMA signed */
{yymsp[-3].minor.yy482.limit = yymsp[0].minor.yy473;  yymsp[-3].minor.yy482.offset = yymsp[-2].minor.yy473;}
        break;
      case 218: /* expr ::= LP expr RP */
{yylhsminor.yy454 = yymsp[-1].minor.yy454; yylhsminor.yy454->token.z = yymsp[-2].minor.yy0.z; yylhsminor.yy454->token.n = (yymsp[0].minor.yy0.z - yymsp[-2].minor.yy0.z + 1);}
  yymsp[-2].minor.yy454 = yylhsminor.yy454;
        break;
      case 219: /* expr ::= ID */
{ yylhsminor.yy454 = tSqlExprCreateIdValue(&yymsp[0].minor.yy0, TK_ID);}
  yymsp[0].minor.yy454 = yylhsminor.yy454;
        break;
      case 220: /* expr ::= ID DOT ID */
{ yymsp[-2].minor.yy0.n += (1+yymsp[0].minor.yy0.n); yylhsminor.yy454 = tSqlExprCreateIdValue(&yymsp[-2].minor.yy0, TK_ID);}
  yymsp[-2].minor.yy454 = yylhsminor.yy454;
        break;
      case 221: /* expr ::= ID DOT STAR */
{ yymsp[-2].minor.yy0.n += (1+yymsp[0].minor.yy0.n); yylhsminor.yy454 = tSqlExprCreateIdValue(&yymsp[-2].minor.yy0, TK_ALL);}
  yymsp[-2].minor.yy454 = yylhsminor.yy454;
        break;
      case 222: /* expr ::= INTEGER */
{ yylhsminor.yy454 = tSqlExprCreateIdValue(&yymsp[0].minor.yy0, TK_INTEGER);}
  yymsp[0].minor.yy454 = yylhsminor.yy454;
        break;
      case 223: /* expr ::= MINUS INTEGER */
      case 224: /* expr ::= PLUS INTEGER */ yytestcase(yyruleno==224);
{ yymsp[-1].minor.yy0.n += yymsp[0].minor.yy0.n; yymsp[-1].minor.yy0.type = TK_INTEGER; yylhsminor.yy454 = tSqlExprCreateIdValue(&yymsp[-1].minor.yy0, TK_INTEGER);}
  yymsp[-1].minor.yy454 = yylhsminor.yy454;
        break;
      case 225: /* expr ::= FLOAT */
{ yylhsminor.yy454 = tSqlExprCreateIdValue(&yymsp[0].minor.yy0, TK_FLOAT);}
  yymsp[0].minor.yy454 = yylhsminor.yy454;
        break;
      case 226: /* expr ::= MINUS FLOAT */
      case 227: /* expr ::= PLUS FLOAT */ yytestcase(yyruleno==227);
{ yymsp[-1].minor.yy0.n += yymsp[0].minor.yy0.n; yymsp[-1].minor.yy0.type = TK_FLOAT; yylhsminor.yy454 = tSqlExprCreateIdValue(&yymsp[-1].minor.yy0, TK_FLOAT);}
  yymsp[-1].minor.yy454 = yylhsminor.yy454;
        break;
      case 228: /* expr ::= STRING */
{ yylhsminor.yy454 = tSqlExprCreateIdValue(&yymsp[0].minor.yy0, TK_STRING);}
  yymsp[0].minor.yy454 = yylhsminor.yy454;
        break;
      case 229: /* expr ::= NOW */
{ yylhsminor.yy454 = tSqlExprCreateIdValue(&yymsp[0].minor.yy0, TK_NOW); }
  yymsp[0].minor.yy454 = yylhsminor.yy454;
        break;
      case 230: /* expr ::= VARIABLE */
{ yylhsminor.yy454 = tSqlExprCreateIdValue(&yymsp[0].minor.yy0, TK_VARIABLE);}
  yymsp[0].minor.yy454 = yylhsminor.yy454;
        break;
      case 231: /* expr ::= PLUS VARIABLE */
      case 232: /* expr ::= MINUS VARIABLE */ yytestcase(yyruleno==232);
{ yymsp[-1].minor.yy0.n += yymsp[0].minor.yy0.n; yymsp[-1].minor.yy0.type = TK_VARIABLE; yylhsminor.yy454 = tSqlExprCreateIdValue(&yymsp[-1].minor.yy0, TK_VARIABLE);}
  yymsp[-1].minor.yy454 = yylhsminor.yy454;
        break;
      case 233: /* expr ::= BOOL */
{ yylhsminor.yy454 = tSqlExprCreateIdValue(&yymsp[0].minor.yy0, TK_BOOL);}
  yymsp[0].minor.yy454 = yylhsminor.yy454;
        break;
      case 234: /* expr ::= NULL */
{ yylhsminor.yy454 = tSqlExprCreateIdValue(&yymsp[0].minor.yy0, TK_NULL);}
  yymsp[0].minor.yy454 = yylhsminor.yy454;
        break;
      case 235: /* expr ::= ID LP exprlist RP */
{ yylhsminor.yy454 = tSqlExprCreateFunction(yymsp[-1].minor.yy193, &yymsp[-3].minor.yy0, &yymsp[0].minor.yy0, yymsp[-3].minor.yy0.type); }
  yymsp[-3].minor.yy454 = yylhsminor.yy454;
        break;
      case 236: /* expr ::= ID LP STAR RP */
{ yylhsminor.yy454 = tSqlExprCreateFunction(NULL, &yymsp[-3].minor.yy0, &yymsp[0].minor.yy0, yymsp[-3].minor.yy0.type); }
  yymsp[-3].minor.yy454 = yylhsminor.yy454;
        break;
      case 237: /* expr ::= expr IS NULL */
{yylhsminor.yy454 = tSqlExprCreate(yymsp[-2].minor.yy454, NULL, TK_ISNULL);}
  yymsp[-2].minor.yy454 = yylhsminor.yy454;
        break;
      case 238: /* expr ::= expr IS NOT NULL */
{yylhsminor.yy454 = tSqlExprCreate(yymsp[-3].minor.yy454, NULL, TK_NOTNULL);}
  yymsp[-3].minor.yy454 = yylhsminor.yy454;
        break;
      case 239: /* expr ::= expr LT expr */
{yylhsminor.yy454 = tSqlExprCreate(yymsp[-2].minor.yy454, yymsp[0].minor.yy454, TK_LT);}
  yymsp[-2].minor.yy454 = yylhsminor.yy454;
        break;
      case 240: /* expr ::= expr GT expr */
{yylhsminor.yy454 = tSqlExprCreate(yymsp[-2].minor.yy454, yymsp[0].minor.yy454, TK_GT);}
  yymsp[-2].minor.yy454 = yylhsminor.yy454;
        break;
      case 241: /* expr ::= expr LE expr */
{yylhsminor.yy454 = tSqlExprCreate(yymsp[-2].minor.yy454, yymsp[0].minor.yy454, TK_LE);}
  yymsp[-2].minor.yy454 = yylhsminor.yy454;
        break;
      case 242: /* expr ::= expr GE expr */
{yylhsminor.yy454 = tSqlExprCreate(yymsp[-2].minor.yy454, yymsp[0].minor.yy454, TK_GE);}
  yymsp[-2].minor.yy454 = yylhsminor.yy454;
        break;
      case 243: /* expr ::= expr NE expr */
{yylhsminor.yy454 = tSqlExprCreate(yymsp[-2].minor.yy454, yymsp[0].minor.yy454, TK_NE);}
  yymsp[-2].minor.yy454 = yylhsminor.yy454;
        break;
      case 244: /* expr ::= expr EQ expr */
{yylhsminor.yy454 = tSqlExprCreate(yymsp[-2].minor.yy454, yymsp[0].minor.yy454, TK_EQ);}
  yymsp[-2].minor.yy454 = yylhsminor.yy454;
        break;
      case 245: /* expr ::= expr BETWEEN expr AND expr */
{ tSqlExpr* X2 = tSqlExprClone(yymsp[-4].minor.yy454); yylhsminor.yy454 = tSqlExprCreate(tSqlExprCreate(yymsp[-4].minor.yy454, yymsp[-2].minor.yy454, TK_GE), tSqlExprCreate(X2, yymsp[0].minor.yy454, TK_LE), TK_AND);}
  yymsp[-4].minor.yy454 = yylhsminor.yy454;
        break;
      case 246: /* expr ::= expr AND expr */
{yylhsminor.yy454 = tSqlExprCreate(yymsp[-2].minor.yy454, yymsp[0].minor.yy454, TK_AND);}
  yymsp[-2].minor.yy454 = yylhsminor.yy454;
        break;
      case 247: /* expr ::= expr OR expr */
{yylhsminor.yy454 = tSqlExprCreate(yymsp[-2].minor.yy454, yymsp[0].minor.yy454, TK_OR); }
  yymsp[-2].minor.yy454 = yylhsminor.yy454;
        break;
      case 248: /* expr ::= expr PLUS expr */
{yylhsminor.yy454 = tSqlExprCreate(yymsp[-2].minor.yy454, yymsp[0].minor.yy454, TK_PLUS);  }
  yymsp[-2].minor.yy454 = yylhsminor.yy454;
        break;
      case 249: /* expr ::= expr MINUS expr */
{yylhsminor.yy454 = tSqlExprCreate(yymsp[-2].minor.yy454, yymsp[0].minor.yy454, TK_MINUS); }
  yymsp[-2].minor.yy454 = yylhsminor.yy454;
        break;
      case 250: /* expr ::= expr STAR expr */
{yylhsminor.yy454 = tSqlExprCreate(yymsp[-2].minor.yy454, yymsp[0].minor.yy454, TK_STAR);  }
  yymsp[-2].minor.yy454 = yylhsminor.yy454;
        break;
      case 251: /* expr ::= expr SLASH expr */
{yylhsminor.yy454 = tSqlExprCreate(yymsp[-2].minor.yy454, yymsp[0].minor.yy454, TK_DIVIDE);}
  yymsp[-2].minor.yy454 = yylhsminor.yy454;
        break;
      case 252: /* expr ::= expr REM expr */
{yylhsminor.yy454 = tSqlExprCreate(yymsp[-2].minor.yy454, yymsp[0].minor.yy454, TK_REM);   }
  yymsp[-2].minor.yy454 = yylhsminor.yy454;
        break;
      case 253: /* expr ::= expr LIKE expr */
{yylhsminor.yy454 = tSqlExprCreate(yymsp[-2].minor.yy454, yymsp[0].minor.yy454, TK_LIKE);  }
  yymsp[-2].minor.yy454 = yylhsminor.yy454;
        break;
      case 254: /* expr ::= expr IN LP exprlist RP */
{yylhsminor.yy454 = tSqlExprCreate(yymsp[-4].minor.yy454, (tSqlExpr*)yymsp[-1].minor.yy193, TK_IN); }
  yymsp[-4].minor.yy454 = yylhsminor.yy454;
        break;
      case 255: /* exprlist ::= exprlist COMMA expritem */
{yylhsminor.yy193 = tSqlExprListAppend(yymsp[-2].minor.yy193,yymsp[0].minor.yy454,0, 0);}
  yymsp[-2].minor.yy193 = yylhsminor.yy193;
        break;
      case 256: /* exprlist ::= expritem */
{yylhsminor.yy193 = tSqlExprListAppend(0,yymsp[0].minor.yy454,0, 0);}
  yymsp[0].minor.yy193 = yylhsminor.yy193;
        break;
      case 257: /* expritem ::= expr */
{yylhsminor.yy454 = yymsp[0].minor.yy454;}
  yymsp[0].minor.yy454 = yylhsminor.yy454;
        break;
      case 259: /* cmd ::= RESET QUERY CACHE */
{ setDCLSqlElems(pInfo, TSDB_SQL_RESET_CACHE, 0);}
        break;
      case 260: /* cmd ::= SYNCDB ids REPLICA */
{ setDCLSqlElems(pInfo, TSDB_SQL_SYNC_DB_REPLICA, 1, &yymsp[-1].minor.yy0);}
        break;
      case 261: /* cmd ::= ALTER TABLE ids cpxName ADD COLUMN columnlist */
{
    yymsp[-4].minor.yy0.n += yymsp[-3].minor.yy0.n;
    SAlterTableInfo* pAlterTable = tSetAlterTableInfo(&yymsp[-4].minor.yy0, yymsp[0].minor.yy193, NULL, TSDB_ALTER_TABLE_ADD_COLUMN, -1);
    setSqlInfo(pInfo, pAlterTable, NULL, TSDB_SQL_ALTER_TABLE);
}
        break;
      case 262: /* cmd ::= ALTER TABLE ids cpxName DROP COLUMN ids */
{
    yymsp[-4].minor.yy0.n += yymsp[-3].minor.yy0.n;

    toTSDBType(yymsp[0].minor.yy0.type);
    SArray* K = tVariantListAppendToken(NULL, &yymsp[0].minor.yy0, -1);

    SAlterTableInfo* pAlterTable = tSetAlterTableInfo(&yymsp[-4].minor.yy0, NULL, K, TSDB_ALTER_TABLE_DROP_COLUMN, -1);
    setSqlInfo(pInfo, pAlterTable, NULL, TSDB_SQL_ALTER_TABLE);
}
        break;
<<<<<<< HEAD
      case 261: /* cmd ::= ALTER TABLE ids cpxName MODIFY COLUMN columnlist */
{
    yymsp[-4].minor.yy0.n += yymsp[-3].minor.yy0.n;
    SAlterTableInfo* pAlterTable = tSetAlterTableInfo(&yymsp[-4].minor.yy0, yymsp[0].minor.yy285, NULL, TSDB_ALTER_TABLE_CHANGE_COLUMN, -1);
    setSqlInfo(pInfo, pAlterTable, NULL, TSDB_SQL_ALTER_TABLE);
}
        break;
      case 262: /* cmd ::= ALTER TABLE ids cpxName ADD TAG columnlist */
=======
      case 263: /* cmd ::= ALTER TABLE ids cpxName ADD TAG columnlist */
>>>>>>> 945674e2
{
    yymsp[-4].minor.yy0.n += yymsp[-3].minor.yy0.n;
    SAlterTableInfo* pAlterTable = tSetAlterTableInfo(&yymsp[-4].minor.yy0, yymsp[0].minor.yy193, NULL, TSDB_ALTER_TABLE_ADD_TAG_COLUMN, -1);
    setSqlInfo(pInfo, pAlterTable, NULL, TSDB_SQL_ALTER_TABLE);
}
        break;
<<<<<<< HEAD
      case 263: /* cmd ::= ALTER TABLE ids cpxName DROP TAG ids */
=======
      case 264: /* cmd ::= ALTER TABLE ids cpxName DROP TAG ids */
>>>>>>> 945674e2
{
    yymsp[-4].minor.yy0.n += yymsp[-3].minor.yy0.n;

    toTSDBType(yymsp[0].minor.yy0.type);
    SArray* A = tVariantListAppendToken(NULL, &yymsp[0].minor.yy0, -1);

    SAlterTableInfo* pAlterTable = tSetAlterTableInfo(&yymsp[-4].minor.yy0, NULL, A, TSDB_ALTER_TABLE_DROP_TAG_COLUMN, -1);
    setSqlInfo(pInfo, pAlterTable, NULL, TSDB_SQL_ALTER_TABLE);
}
        break;
<<<<<<< HEAD
      case 264: /* cmd ::= ALTER TABLE ids cpxName CHANGE TAG ids ids */
=======
      case 265: /* cmd ::= ALTER TABLE ids cpxName CHANGE TAG ids ids */
>>>>>>> 945674e2
{
    yymsp[-5].minor.yy0.n += yymsp[-4].minor.yy0.n;

    toTSDBType(yymsp[-1].minor.yy0.type);
    SArray* A = tVariantListAppendToken(NULL, &yymsp[-1].minor.yy0, -1);

    toTSDBType(yymsp[0].minor.yy0.type);
    A = tVariantListAppendToken(A, &yymsp[0].minor.yy0, -1);

    SAlterTableInfo* pAlterTable = tSetAlterTableInfo(&yymsp[-5].minor.yy0, NULL, A, TSDB_ALTER_TABLE_CHANGE_TAG_COLUMN, -1);
    setSqlInfo(pInfo, pAlterTable, NULL, TSDB_SQL_ALTER_TABLE);
}
        break;
<<<<<<< HEAD
      case 265: /* cmd ::= ALTER TABLE ids cpxName SET TAG ids EQ tagitem */
=======
      case 266: /* cmd ::= ALTER TABLE ids cpxName SET TAG ids EQ tagitem */
>>>>>>> 945674e2
{
    yymsp[-6].minor.yy0.n += yymsp[-5].minor.yy0.n;

    toTSDBType(yymsp[-2].minor.yy0.type);
    SArray* A = tVariantListAppendToken(NULL, &yymsp[-2].minor.yy0, -1);
    A = tVariantListAppend(A, &yymsp[0].minor.yy442, -1);

    SAlterTableInfo* pAlterTable = tSetAlterTableInfo(&yymsp[-6].minor.yy0, NULL, A, TSDB_ALTER_TABLE_UPDATE_TAG_VAL, -1);
    setSqlInfo(pInfo, pAlterTable, NULL, TSDB_SQL_ALTER_TABLE);
}
        break;
<<<<<<< HEAD
      case 266: /* cmd ::= ALTER TABLE ids cpxName MODIFY TAG columnlist */
{
    yymsp[-4].minor.yy0.n += yymsp[-3].minor.yy0.n;
    SAlterTableInfo* pAlterTable = tSetAlterTableInfo(&yymsp[-4].minor.yy0, yymsp[0].minor.yy285, NULL, TSDB_ALTER_TABLE_MODIFY_TAG_COLUMN, -1);
    setSqlInfo(pInfo, pAlterTable, NULL, TSDB_SQL_ALTER_TABLE);
}
        break;
=======
>>>>>>> 945674e2
      case 267: /* cmd ::= ALTER STABLE ids cpxName ADD COLUMN columnlist */
{
    yymsp[-4].minor.yy0.n += yymsp[-3].minor.yy0.n;
    SAlterTableInfo* pAlterTable = tSetAlterTableInfo(&yymsp[-4].minor.yy0, yymsp[0].minor.yy193, NULL, TSDB_ALTER_TABLE_ADD_COLUMN, TSDB_SUPER_TABLE);
    setSqlInfo(pInfo, pAlterTable, NULL, TSDB_SQL_ALTER_TABLE);
}
        break;
      case 268: /* cmd ::= ALTER STABLE ids cpxName DROP COLUMN ids */
{
    yymsp[-4].minor.yy0.n += yymsp[-3].minor.yy0.n;

    toTSDBType(yymsp[0].minor.yy0.type);
    SArray* K = tVariantListAppendToken(NULL, &yymsp[0].minor.yy0, -1);

    SAlterTableInfo* pAlterTable = tSetAlterTableInfo(&yymsp[-4].minor.yy0, NULL, K, TSDB_ALTER_TABLE_DROP_COLUMN, TSDB_SUPER_TABLE);
    setSqlInfo(pInfo, pAlterTable, NULL, TSDB_SQL_ALTER_TABLE);
}
        break;
<<<<<<< HEAD
      case 269: /* cmd ::= ALTER STABLE ids cpxName MODIFY COLUMN columnlist */
{
    yymsp[-4].minor.yy0.n += yymsp[-3].minor.yy0.n;
    SAlterTableInfo* pAlterTable = tSetAlterTableInfo(&yymsp[-4].minor.yy0, yymsp[0].minor.yy285, NULL, TSDB_ALTER_TABLE_CHANGE_COLUMN, TSDB_SUPER_TABLE);
    setSqlInfo(pInfo, pAlterTable, NULL, TSDB_SQL_ALTER_TABLE);
}
        break;
      case 270: /* cmd ::= ALTER STABLE ids cpxName ADD TAG columnlist */
=======
      case 269: /* cmd ::= ALTER STABLE ids cpxName ADD TAG columnlist */
>>>>>>> 945674e2
{
    yymsp[-4].minor.yy0.n += yymsp[-3].minor.yy0.n;
    SAlterTableInfo* pAlterTable = tSetAlterTableInfo(&yymsp[-4].minor.yy0, yymsp[0].minor.yy193, NULL, TSDB_ALTER_TABLE_ADD_TAG_COLUMN, TSDB_SUPER_TABLE);
    setSqlInfo(pInfo, pAlterTable, NULL, TSDB_SQL_ALTER_TABLE);
}
        break;
<<<<<<< HEAD
      case 271: /* cmd ::= ALTER STABLE ids cpxName DROP TAG ids */
=======
      case 270: /* cmd ::= ALTER STABLE ids cpxName DROP TAG ids */
>>>>>>> 945674e2
{
    yymsp[-4].minor.yy0.n += yymsp[-3].minor.yy0.n;

    toTSDBType(yymsp[0].minor.yy0.type);
    SArray* A = tVariantListAppendToken(NULL, &yymsp[0].minor.yy0, -1);

    SAlterTableInfo* pAlterTable = tSetAlterTableInfo(&yymsp[-4].minor.yy0, NULL, A, TSDB_ALTER_TABLE_DROP_TAG_COLUMN, TSDB_SUPER_TABLE);
    setSqlInfo(pInfo, pAlterTable, NULL, TSDB_SQL_ALTER_TABLE);
}
        break;
<<<<<<< HEAD
      case 272: /* cmd ::= ALTER STABLE ids cpxName CHANGE TAG ids ids */
=======
      case 271: /* cmd ::= ALTER STABLE ids cpxName CHANGE TAG ids ids */
>>>>>>> 945674e2
{
    yymsp[-5].minor.yy0.n += yymsp[-4].minor.yy0.n;

    toTSDBType(yymsp[-1].minor.yy0.type);
    SArray* A = tVariantListAppendToken(NULL, &yymsp[-1].minor.yy0, -1);

    toTSDBType(yymsp[0].minor.yy0.type);
    A = tVariantListAppendToken(A, &yymsp[0].minor.yy0, -1);

    SAlterTableInfo* pAlterTable = tSetAlterTableInfo(&yymsp[-5].minor.yy0, NULL, A, TSDB_ALTER_TABLE_CHANGE_TAG_COLUMN, TSDB_SUPER_TABLE);
    setSqlInfo(pInfo, pAlterTable, NULL, TSDB_SQL_ALTER_TABLE);
}
        break;
<<<<<<< HEAD
      case 273: /* cmd ::= ALTER STABLE ids cpxName SET TAG ids EQ tagitem */
{
    yymsp[-6].minor.yy0.n += yymsp[-5].minor.yy0.n;

    toTSDBType(yymsp[-2].minor.yy0.type);
    SArray* A = tVariantListAppendToken(NULL, &yymsp[-2].minor.yy0, -1);
    A = tVariantListAppend(A, &yymsp[0].minor.yy362, -1);

    SAlterTableInfo* pAlterTable = tSetAlterTableInfo(&yymsp[-6].minor.yy0, NULL, A, TSDB_ALTER_TABLE_UPDATE_TAG_VAL, TSDB_SUPER_TABLE);
    setSqlInfo(pInfo, pAlterTable, NULL, TSDB_SQL_ALTER_TABLE);
}
        break;
      case 274: /* cmd ::= ALTER STABLE ids cpxName MODIFY TAG columnlist */
{
    yymsp[-4].minor.yy0.n += yymsp[-3].minor.yy0.n;
    SAlterTableInfo* pAlterTable = tSetAlterTableInfo(&yymsp[-4].minor.yy0, yymsp[0].minor.yy285, NULL, TSDB_ALTER_TABLE_MODIFY_TAG_COLUMN, TSDB_SUPER_TABLE);
    setSqlInfo(pInfo, pAlterTable, NULL, TSDB_SQL_ALTER_TABLE);
}
        break;
      case 275: /* cmd ::= KILL CONNECTION INTEGER */
{setKillSql(pInfo, TSDB_SQL_KILL_CONNECTION, &yymsp[0].minor.yy0);}
        break;
      case 276: /* cmd ::= KILL STREAM INTEGER COLON INTEGER */
{yymsp[-2].minor.yy0.n += (yymsp[-1].minor.yy0.n + yymsp[0].minor.yy0.n); setKillSql(pInfo, TSDB_SQL_KILL_STREAM, &yymsp[-2].minor.yy0);}
        break;
      case 277: /* cmd ::= KILL QUERY INTEGER COLON INTEGER */
=======
      case 272: /* cmd ::= KILL CONNECTION INTEGER */
{setKillSql(pInfo, TSDB_SQL_KILL_CONNECTION, &yymsp[0].minor.yy0);}
        break;
      case 273: /* cmd ::= KILL STREAM INTEGER COLON INTEGER */
{yymsp[-2].minor.yy0.n += (yymsp[-1].minor.yy0.n + yymsp[0].minor.yy0.n); setKillSql(pInfo, TSDB_SQL_KILL_STREAM, &yymsp[-2].minor.yy0);}
        break;
      case 274: /* cmd ::= KILL QUERY INTEGER COLON INTEGER */
>>>>>>> 945674e2
{yymsp[-2].minor.yy0.n += (yymsp[-1].minor.yy0.n + yymsp[0].minor.yy0.n); setKillSql(pInfo, TSDB_SQL_KILL_QUERY, &yymsp[-2].minor.yy0);}
        break;
      default:
        break;
/********** End reduce actions ************************************************/
  };
  assert( yyruleno<sizeof(yyRuleInfoLhs)/sizeof(yyRuleInfoLhs[0]) );
  yygoto = yyRuleInfoLhs[yyruleno];
  yysize = yyRuleInfoNRhs[yyruleno];
  yyact = yy_find_reduce_action(yymsp[yysize].stateno,(YYCODETYPE)yygoto);

  /* There are no SHIFTREDUCE actions on nonterminals because the table
  ** generator has simplified them to pure REDUCE actions. */
  assert( !(yyact>YY_MAX_SHIFT && yyact<=YY_MAX_SHIFTREDUCE) );

  /* It is not possible for a REDUCE to be followed by an error */
  assert( yyact!=YY_ERROR_ACTION );

  yymsp += yysize+1;
  yypParser->yytos = yymsp;
  yymsp->stateno = (YYACTIONTYPE)yyact;
  yymsp->major = (YYCODETYPE)yygoto;
  yyTraceShift(yypParser, yyact, "... then shift");
  return yyact;
}

/*
** The following code executes when the parse fails
*/
#ifndef YYNOERRORRECOVERY
static void yy_parse_failed(
  yyParser *yypParser           /* The parser */
){
  ParseARG_FETCH
  ParseCTX_FETCH
#ifndef NDEBUG
  if( yyTraceFILE ){
    fprintf(yyTraceFILE,"%sFail!\n",yyTracePrompt);
  }
#endif
  while( yypParser->yytos>yypParser->yystack ) yy_pop_parser_stack(yypParser);
  /* Here code is inserted which will be executed whenever the
  ** parser fails */
/************ Begin %parse_failure code ***************************************/
/************ End %parse_failure code *****************************************/
  ParseARG_STORE /* Suppress warning about unused %extra_argument variable */
  ParseCTX_STORE
}
#endif /* YYNOERRORRECOVERY */

/*
** The following code executes when a syntax error first occurs.
*/
static void yy_syntax_error(
  yyParser *yypParser,           /* The parser */
  int yymajor,                   /* The major type of the error token */
  ParseTOKENTYPE yyminor         /* The minor type of the error token */
){
  ParseARG_FETCH
  ParseCTX_FETCH
#define TOKEN yyminor
/************ Begin %syntax_error code ****************************************/

  pInfo->valid = false;
  int32_t outputBufLen = tListLen(pInfo->msg);
  int32_t len = 0;

  if(TOKEN.z) {
    char msg[] = "syntax error near \"%s\"";
    int32_t sqlLen = strlen(&TOKEN.z[0]);

    if (sqlLen + sizeof(msg)/sizeof(msg[0]) + 1 > outputBufLen) {
        char tmpstr[128] = {0};
        memcpy(tmpstr, &TOKEN.z[0], sizeof(tmpstr)/sizeof(tmpstr[0]) - 1);
        len = sprintf(pInfo->msg, msg, tmpstr);
    } else {
        len = sprintf(pInfo->msg, msg, &TOKEN.z[0]);
    }

  } else {
    len = sprintf(pInfo->msg, "Incomplete SQL statement");
  }

  assert(len <= outputBufLen);
/************ End %syntax_error code ******************************************/
  ParseARG_STORE /* Suppress warning about unused %extra_argument variable */
  ParseCTX_STORE
}

/*
** The following is executed when the parser accepts
*/
static void yy_accept(
  yyParser *yypParser           /* The parser */
){
  ParseARG_FETCH
  ParseCTX_FETCH
#ifndef NDEBUG
  if( yyTraceFILE ){
    fprintf(yyTraceFILE,"%sAccept!\n",yyTracePrompt);
  }
#endif
#ifndef YYNOERRORRECOVERY
  yypParser->yyerrcnt = -1;
#endif
  assert( yypParser->yytos==yypParser->yystack );
  /* Here code is inserted which will be executed whenever the
  ** parser accepts */
/*********** Begin %parse_accept code *****************************************/

/*********** End %parse_accept code *******************************************/
  ParseARG_STORE /* Suppress warning about unused %extra_argument variable */
  ParseCTX_STORE
}

/* The main parser program.
** The first argument is a pointer to a structure obtained from
** "ParseAlloc" which describes the current state of the parser.
** The second argument is the major token number.  The third is
** the minor token.  The fourth optional argument is whatever the
** user wants (and specified in the grammar) and is available for
** use by the action routines.
**
** Inputs:
** <ul>
** <li> A pointer to the parser (an opaque structure.)
** <li> The major token number.
** <li> The minor token number.
** <li> An option argument of a grammar-specified type.
** </ul>
**
** Outputs:
** None.
*/
void Parse(
  void *yyp,                   /* The parser */
  int yymajor,                 /* The major token code number */
  ParseTOKENTYPE yyminor       /* The value for the token */
  ParseARG_PDECL               /* Optional %extra_argument parameter */
){
  YYMINORTYPE yyminorunion;
  YYACTIONTYPE yyact;   /* The parser action. */
#if !defined(YYERRORSYMBOL) && !defined(YYNOERRORRECOVERY)
  int yyendofinput;     /* True if we are at the end of input */
#endif
#ifdef YYERRORSYMBOL
  int yyerrorhit = 0;   /* True if yymajor has invoked an error */
#endif
  yyParser *yypParser = (yyParser*)yyp;  /* The parser */
  ParseCTX_FETCH
  ParseARG_STORE

  assert( yypParser->yytos!=0 );
#if !defined(YYERRORSYMBOL) && !defined(YYNOERRORRECOVERY)
  yyendofinput = (yymajor==0);
#endif

  yyact = yypParser->yytos->stateno;
#ifndef NDEBUG
  if( yyTraceFILE ){
    if( yyact < YY_MIN_REDUCE ){
      fprintf(yyTraceFILE,"%sInput '%s' in state %d\n",
              yyTracePrompt,yyTokenName[yymajor],yyact);
    }else{
      fprintf(yyTraceFILE,"%sInput '%s' with pending reduce %d\n",
              yyTracePrompt,yyTokenName[yymajor],yyact-YY_MIN_REDUCE);
    }
  }
#endif

  do{
    assert( yyact==yypParser->yytos->stateno );
    yyact = yy_find_shift_action((YYCODETYPE)yymajor,yyact);
    if( yyact >= YY_MIN_REDUCE ){
      yyact = yy_reduce(yypParser,yyact-YY_MIN_REDUCE,yymajor,
                        yyminor ParseCTX_PARAM);
    }else if( yyact <= YY_MAX_SHIFTREDUCE ){
      yy_shift(yypParser,yyact,(YYCODETYPE)yymajor,yyminor);
#ifndef YYNOERRORRECOVERY
      yypParser->yyerrcnt--;
#endif
      break;
    }else if( yyact==YY_ACCEPT_ACTION ){
      yypParser->yytos--;
      yy_accept(yypParser);
      return;
    }else{
      assert( yyact == YY_ERROR_ACTION );
      yyminorunion.yy0 = yyminor;
#ifdef YYERRORSYMBOL
      int yymx;
#endif
#ifndef NDEBUG
      if( yyTraceFILE ){
        fprintf(yyTraceFILE,"%sSyntax Error!\n",yyTracePrompt);
      }
#endif
#ifdef YYERRORSYMBOL
      /* A syntax error has occurred.
      ** The response to an error depends upon whether or not the
      ** grammar defines an error token "ERROR".  
      **
      ** This is what we do if the grammar does define ERROR:
      **
      **  * Call the %syntax_error function.
      **
      **  * Begin popping the stack until we enter a state where
      **    it is legal to shift the error symbol, then shift
      **    the error symbol.
      **
      **  * Set the error count to three.
      **
      **  * Begin accepting and shifting new tokens.  No new error
      **    processing will occur until three tokens have been
      **    shifted successfully.
      **
      */
      if( yypParser->yyerrcnt<0 ){
        yy_syntax_error(yypParser,yymajor,yyminor);
      }
      yymx = yypParser->yytos->major;
      if( yymx==YYERRORSYMBOL || yyerrorhit ){
#ifndef NDEBUG
        if( yyTraceFILE ){
          fprintf(yyTraceFILE,"%sDiscard input token %s\n",
             yyTracePrompt,yyTokenName[yymajor]);
        }
#endif
        yy_destructor(yypParser, (YYCODETYPE)yymajor, &yyminorunion);
        yymajor = YYNOCODE;
      }else{
        while( yypParser->yytos >= yypParser->yystack
            && (yyact = yy_find_reduce_action(
                        yypParser->yytos->stateno,
                        YYERRORSYMBOL)) > YY_MAX_SHIFTREDUCE
        ){
          yy_pop_parser_stack(yypParser);
        }
        if( yypParser->yytos < yypParser->yystack || yymajor==0 ){
          yy_destructor(yypParser,(YYCODETYPE)yymajor,&yyminorunion);
          yy_parse_failed(yypParser);
#ifndef YYNOERRORRECOVERY
          yypParser->yyerrcnt = -1;
#endif
          yymajor = YYNOCODE;
        }else if( yymx!=YYERRORSYMBOL ){
          yy_shift(yypParser,yyact,YYERRORSYMBOL,yyminor);
        }
      }
      yypParser->yyerrcnt = 3;
      yyerrorhit = 1;
      if( yymajor==YYNOCODE ) break;
      yyact = yypParser->yytos->stateno;
#elif defined(YYNOERRORRECOVERY)
      /* If the YYNOERRORRECOVERY macro is defined, then do not attempt to
      ** do any kind of error recovery.  Instead, simply invoke the syntax
      ** error routine and continue going as if nothing had happened.
      **
      ** Applications can set this macro (for example inside %include) if
      ** they intend to abandon the parse upon the first syntax error seen.
      */
      yy_syntax_error(yypParser,yymajor, yyminor);
      yy_destructor(yypParser,(YYCODETYPE)yymajor,&yyminorunion);
      break;
#else  /* YYERRORSYMBOL is not defined */
      /* This is what we do if the grammar does not define ERROR:
      **
      **  * Report an error message, and throw away the input token.
      **
      **  * If the input token is $, then fail the parse.
      **
      ** As before, subsequent error messages are suppressed until
      ** three input tokens have been successfully shifted.
      */
      if( yypParser->yyerrcnt<=0 ){
        yy_syntax_error(yypParser,yymajor, yyminor);
      }
      yypParser->yyerrcnt = 3;
      yy_destructor(yypParser,(YYCODETYPE)yymajor,&yyminorunion);
      if( yyendofinput ){
        yy_parse_failed(yypParser);
#ifndef YYNOERRORRECOVERY
        yypParser->yyerrcnt = -1;
#endif
      }
      break;
#endif
    }
  }while( yypParser->yytos>yypParser->yystack );
#ifndef NDEBUG
  if( yyTraceFILE ){
    yyStackEntry *i;
    char cDiv = '[';
    fprintf(yyTraceFILE,"%sReturn. Stack=",yyTracePrompt);
    for(i=&yypParser->yystack[1]; i<=yypParser->yytos; i++){
      fprintf(yyTraceFILE,"%c%s", cDiv, yyTokenName[i->major]);
      cDiv = ' ';
    }
    fprintf(yyTraceFILE,"]\n");
  }
#endif
  return;
}

/*
** Return the fallback token corresponding to canonical token iToken, or
** 0 if iToken has no fallback.
*/
int ParseFallback(int iToken){
#ifdef YYFALLBACK
  assert( iToken<(int)(sizeof(yyFallback)/sizeof(yyFallback[0])) );
  return yyFallback[iToken];
#else
  (void)iToken;
  return 0;
#endif
}<|MERGE_RESOLUTION|>--- conflicted
+++ resolved
@@ -100,11 +100,7 @@
 #endif
 /************* Begin control #defines *****************************************/
 #define YYCODETYPE unsigned short int
-<<<<<<< HEAD
-#define YYNOCODE 264
-=======
-#define YYNOCODE 267
->>>>>>> 945674e2
+#define YYNOCODE 266
 #define YYACTIONTYPE unsigned short int
 #define ParseTOKENTYPE SStrToken
 typedef union {
@@ -141,32 +137,18 @@
 #define ParseCTX_FETCH
 #define ParseCTX_STORE
 #define YYFALLBACK 1
-<<<<<<< HEAD
-#define YYNSTATE             337
-#define YYNRULE              278
-#define YYNRULE_WITH_ACTION  278
-#define YYNTOKEN             188
-#define YY_MAX_SHIFT         336
-#define YY_MIN_SHIFTREDUCE   533
-#define YY_MAX_SHIFTREDUCE   810
-#define YY_ERROR_ACTION      811
-#define YY_ACCEPT_ACTION     812
-#define YY_NO_ACTION         813
-#define YY_MIN_REDUCE        814
-#define YY_MAX_REDUCE        1091
-=======
-#define YYNSTATE             327
-#define YYNRULE              275
-#define YYNTOKEN             188
-#define YY_MAX_SHIFT         326
-#define YY_MIN_SHIFTREDUCE   523
-#define YY_MAX_SHIFTREDUCE   797
-#define YY_ERROR_ACTION      798
-#define YY_ACCEPT_ACTION     799
-#define YY_NO_ACTION         800
-#define YY_MIN_REDUCE        801
-#define YY_MAX_REDUCE        1075
->>>>>>> 945674e2
+#define YYNSTATE             341
+#define YYNRULE              280
+#define YYNRULE_WITH_ACTION  280
+#define YYNTOKEN             189
+#define YY_MAX_SHIFT         340
+#define YY_MIN_SHIFTREDUCE   538
+#define YY_MAX_SHIFTREDUCE   817
+#define YY_ERROR_ACTION      818
+#define YY_ACCEPT_ACTION     819
+#define YY_NO_ACTION         820
+#define YY_MIN_REDUCE        821
+#define YY_MAX_REDUCE        1100
 /************* End control #defines *******************************************/
 #define YY_NLOOKAHEAD ((int)(sizeof(yy_lookahead)/sizeof(yy_lookahead[0])))
 
@@ -233,154 +215,81 @@
 **  yy_default[]       Default action for each state.
 **
 *********** Begin parsing tables **********************************************/
-<<<<<<< HEAD
-#define YY_ACTTAB_COUNT (707)
+#define YY_ACTTAB_COUNT (722)
 static const YYACTIONTYPE yy_action[] = {
- /*     0 */   982,  581,  215,  334,   75,   22,  221,  973,  192,  582,
- /*    10 */   812,  336,  190,   52,   53,  150,   56,   57,  224, 1068,
- /*    20 */   227,   46,  218,   55,  278,   60,   58,   62,   59,  947,
- /*    30 */   660,  192,  961,   51,   50,  192,  946,   49,   48,   47,
- /*    40 */    52,   53, 1067,   56,   57,  223, 1068,  227,   46,  581,
- /*    50 */    55,  278,   60,   58,   62,   59,  973,  582,  310,  309,
- /*    60 */    51,   50,  979,  150,   49,   48,   47,   53,   35,   56,
- /*    70 */    57,  256,  143,  227,   46,   88,   55,  278,   60,   58,
- /*    80 */    62,   59,  294, 1017,   93,  273,   51,   50,   77,  320,
- /*    90 */    49,   48,   47,  534,  535,  536,  537,  538,  539,  540,
- /*   100 */   541,  542,  543,  544,  545,  546,  335,  241,  294,  216,
- /*   110 */    76,  581,  957,   52,   53,   35,   56,   57,  949,  582,
- /*   120 */   227,   46,  581,   55,  278,   60,   58,   62,   59,  275,
- /*   130 */   582,   86,  749,   51,   50,  263,  262,   49,   48,   47,
- /*   140 */    52,   54,  959,   56,   57,  150,  196,  227,   46,   82,
- /*   150 */    55,  278,   60,   58,   62,   59,  217,   41,  955,  958,
- /*   160 */    51,   50,    1,  164,   49,   48,   47,   28,  292,  329,
- /*   170 */   328,  291,  290,  289,  327,  288,  326,  325,  324,  287,
- /*   180 */   323,  322,  921,   35,  909,  910,  911,  912,  913,  914,
- /*   190 */   915,  916,  917,  918,  919,  920,  922,  923,   56,   57,
- /*   200 */   233, 1064,  227,   46,  696,   55,  278,   60,   58,   62,
- /*   210 */    59,    8,   23, 1016,   29,   51,   50, 1063,  973,   49,
- /*   220 */    48,   47,  226,  764,  230,   35,  753,  958,  756,  201,
- /*   230 */   759,  226,  764,  219, 1062,  753,  202,  756,  755,  759,
- /*   240 */   758,  127,  126,  200,   49,   48,   47,  210,   60,   58,
- /*   250 */    62,   59,    3,  177,  212,  213,   51,   50,  277,   79,
- /*   260 */    49,   48,   47,  212,  213,   80,  231,  259,   28,  958,
- /*   270 */   329,  328,   82,  259,  754,  327,  757,  326,  325,  324,
- /*   280 */    41,  323,  322,  929,  114,  684,  927,  928,  681,  320,
- /*   290 */   682,  930,  683,  932,  933,  931,   90,  934,  935,  112,
- /*   300 */   106,  117,  255,  150,   74,   35,  116,  122,  125,  115,
- /*   310 */   237,  209,    5,   38,  166,  119,  243,  244,  211,  165,
- /*   320 */   100,   95,   99,   35,  240,   61,  225,  944,  945,   34,
- /*   330 */   948,   35,  765,   35,   61,  184,  182,  180,  761,  232,
- /*   340 */   234,  765,  179,  130,  129,  128,  299,  761,   35,  958,
- /*   350 */   762,   51,   50,  699,  760,   49,   48,   47,   35,  248,
- /*   360 */    35,  330,   35,  760,  300,  961,  961,  958,  252,  251,
- /*   370 */     6,   87,  301,  279,  302,  958,   13,  958,  194,  238,
- /*   380 */    92,  236,   89,  298,  297,   70,  763,  961,  751,  306,
- /*   390 */   124,  123,  958,  242,  685,  239,  860,  305,  304,  307,
- /*   400 */   176,  308,  958,  312,  958,   71,  958,  333,  332,  135,
- /*   410 */   141,  139,  138,  869,  257,  861,   67,  176,   36,  176,
- /*   420 */   730,  731,  715, 1087,  752,  721,  145,  195,  722,   66,
- /*   430 */   785,  703,   25,  766,   24,  670,  281,   24,   68,   36,
- /*   440 */    36,  672,  283,  671,  197,   66,   91,   66,   33,  191,
- /*   450 */    15,  284,   14,  105,   73,  104,  659,  198,  199,   17,
- /*   460 */    19,   16,   18,  205,  111,   21,  110,   20,  688,  768,
- /*   470 */   689,  686,  206,  687,  204, 1079,  960,  189,  203,  193,
- /*   480 */  1027, 1026,  228,  253, 1023, 1022,  229,  311,  142,  981,
- /*   490 */   992,  989,   44,  990,  994,  974,  260,  144, 1009,  148,
- /*   500 */   140,  160,  956, 1008,  161,  264,  925,  220,  266,  714,
- /*   510 */   954,  321,  971,  156,  151,  162,  152,  158,  276,  153,
- /*   520 */   163,  271,   63,  872,  286,   42,  187,   72,   69,  274,
- /*   530 */    39,  295,  868,  154,  296,  272, 1086,  102, 1085,  270,
- /*   540 */  1082,  268,  167,  303, 1078,  108, 1077, 1074,  168,  265,
- /*   550 */   890,   40,   37,   43,  188,  857,  118,  855,  120,  121,
- /*   560 */   853,  852,  245,  178,  850,  849,  848,  847,  846,  845,
- /*   570 */   181,  183,  842,  840,  838,  836,  185,  833,   45,  186,
- /*   580 */   113,  258,   78,   83,  313,  267, 1010,  314,  315,  316,
- /*   590 */   317,  318,  319,  214,  235,  331,  810,  285,  246,  247,
- /*   600 */   809,  207,  208,   96,   97,  249,  250,  808,  791,  790,
- /*   610 */   254,   81,  259,  851,  691,  280,  844,  171,  170,  891,
- /*   620 */   169,  172,  174,  173,  175,  131,  132,  133,  843,    4,
- /*   630 */   134,  835,    9,  834,   30,  261,    2,  716,   84,  146,
- /*   640 */   155,  157,  937,  159,  719,   85,  222,  147,  269,   31,
- /*   650 */   723,  149,   32,  767,   10,    7,   11,  769,   12,   26,
- /*   660 */   282,   27,   94,  623,   92,  619,  617,  616,  615,  612,
- /*   670 */   585,  293,   98,   64,  101,   36,  662,  661,  658,  607,
- /*   680 */   605,   65,  103,  597,  603,  599,  601,  595,  593,  107,
- /*   690 */   109,  626,  625,  624,  622,  621,  620,  618,  614,  613,
- /*   700 */   583,   66,  550,  548,  814,  136,  137,
-=======
-#define YY_ACTTAB_COUNT (700)
-static const YYACTIONTYPE yy_action[] = {
- /*     0 */   969,  571,  211,  324,  934,   18,  217,  186,  188,  572,
- /*    10 */   799,  326,  192,   48,   49,  145,   52,   53,  220, 1057,
- /*    20 */   223,   42,  275,   51,  274,   56,   54,   58,   55, 1053,
- /*    30 */   650,  188,  948,   47,   46,  188,  228,   45,   44,   43,
- /*    40 */    48,   49, 1056,   52,   53,  219, 1057,  223,   42,  571,
- /*    50 */    51,  274,   56,   54,   58,   55,  960,  572,  300,  299,
- /*    60 */    47,   46,  948,  966,   45,   44,   43,   49,   31,   52,
- /*    70 */    53,  138,  250,  223,   42, 1067,   51,  274,   56,   54,
- /*    80 */    58,   55,  271,  290,   82, 1052,   47,   46,   89,  234,
- /*    90 */    45,   44,   43,  524,  525,  526,  527,  528,  529,  530,
- /*   100 */   531,  532,  533,  534,  535,  536,  325,  571,  290,  212,
- /*   110 */    71,  571,  944,   48,   49,  572,   52,   53,  760,  572,
- /*   120 */   223,   42,  936,   51,  274,   56,   54,   58,   55,   45,
- /*   130 */    44,   43,  741,   47,   46,  257,  256,   45,   44,   43,
- /*   140 */    48,   50,  145,   52,   53,    1,  160,  223,   42,  145,
- /*   150 */    51,  274,   56,   54,   58,   55,  323,  322,  130,  236,
- /*   160 */    47,   46,  297,  296,   45,   44,   43,   24,  288,  319,
- /*   170 */   318,  287,  286,  285,  317,  284,  316,  315,  314,  283,
- /*   180 */   313,  312,  908,   31,  896,  897,  898,  899,  900,  901,
- /*   190 */   902,  903,  904,  905,  906,  907,  909,  910,   52,   53,
- /*   200 */   847,  960,  223,   42,  172,   51,  274,   56,   54,   58,
- /*   210 */    55, 1005,   19,   86,   25,   47,   46,  214,   83,   45,
- /*   220 */    44,   43,  222,  756,  213,  310,  745,  945,  748,  197,
- /*   230 */   751,  222,  756,  230,   13,  745,  198,  748,   88,  751,
- /*   240 */    85,  122,  121,  196,  931,  932,   30,  935,   56,   54,
- /*   250 */    58,   55,    3,  173,  207,  208,   47,   46,  273,  948,
- /*   260 */    45,   44,   43,  207,  208,  242,  232,  747,   24,  750,
- /*   270 */   319,  318,   77,  246,  245,  317,  689,  316,  315,  314,
- /*   280 */    37,  313,  312,   62,  916,   47,   46,  914,  915,   45,
- /*   290 */    44,   43,  917,  942,  919,  920,  918,  145,  921,  922,
- /*   300 */   107,  101,  112,  249,   31,   69,   63,  111,  117,  120,
- /*   310 */   110,  204,  674,  109,  235,  671,  114,  672,  310,  673,
- /*   320 */     5,   34,  162, 1051,   70,   57,   31,  161,   96,   91,
- /*   330 */    95,   31,  757,   31,   57,  229,  233,   31,  753,  292,
- /*   340 */   746,  757,  749,  237,  238,  226,   31,  753,  945,  946,
- /*   350 */   180,  178,  176,  205,  693,  752,  933,  175,  125,  124,
- /*   360 */   123,  136,  134,  133,  752,   77, 1006,  227,  269,  320,
- /*   370 */   945,   84,  293,   37,  294,  945,  856,  945,  298,  754,
- /*   380 */   172,  945,  848,  960,  686,   72,  172,  302,  722,  723,
- /*   390 */   945,    8,  251,  743,   74,  948,   32,   75,  221,  215,
- /*   400 */   705,  206,  253,  713,  140,  253,  714,   61,  777,  758,
- /*   410 */    21,   65,   20,   20,  660,  678,  277,  679,   32,  662,
- /*   420 */    32,  675,  279,   61,  661,  190,   87,   29,   61,  744,
- /*   430 */   280,  191,   66,  100,   99,   15,   14,  119,  118,  106,
- /*   440 */   105,   68,    6,  649,   17,   16,  676,  193,  677,  187,
- /*   450 */   194,  195,  755,  201,  202,  200,  185,  199,  189,  947,
- /*   460 */  1016, 1015,  224, 1012, 1011,  247,  137,   40,  225,  301,
- /*   470 */   968,  979,  976,  977,  981,  139,  143,  961,  254,  998,
- /*   480 */   997,  943,  263,  156,  135,  157,  704,  258,  311,  941,
- /*   490 */   912,  306,  108,  303,  155,  150,  148,  958,  158,  159,
- /*   500 */   859,   67,  146,  216,  282,   38,  260,  183,   35,  267,
- /*   510 */   291,   64,  855, 1072,   97,   59, 1071, 1069,  163,  295,
- /*   520 */  1066,  103, 1065, 1063,  164,  877,   36,  272,   33,  270,
- /*   530 */   268,   39,  184,  844,  113,  842,  115,  116,  840,  839,
- /*   540 */   239,  174,  837,  836,  835,  834,  833,  832,  177,  179,
- /*   550 */   829,  827,  825,  266,  823,  181,  820,  182,  264,  252,
- /*   560 */    73,   78,  262,  261,  999,  259,   41,  304,  305,  307,
- /*   570 */   209,  231,  308,  309,  281,  321,  797,  240,  241,  210,
- /*   580 */   796,   92,   93,  203,  244,  243,  795,  783,  782,  838,
- /*   590 */   248,  253,  681,  276,  126,  171,  166,  878,  167,  165,
- /*   600 */   168,  169,  831,  170,    9,  127,  128,  830,   76,  129,
- /*   610 */   822,  821,    2,   26,    4,  255,   79,  706,  153,  151,
- /*   620 */   149,  147,  152,  154,  141,  924,  709,  142,   80,  218,
- /*   630 */   711,   81,  265,  761,  715,  144,   90,   10,   11,   27,
- /*   640 */   759,   28,    7,   12,   22,   88,   23,  613,  278,  609,
- /*   650 */   607,  606,  605,  602,  575,  289,   94,   32,   60,   98,
- /*   660 */   652,  651,  648,  102,  597,  595,  104,  587,  593,  589,
- /*   670 */   591,  585,  583,  616,  615,  614,  612,  611,  610,  608,
- /*   680 */   604,  603,  573,  540,  538,   61,  801,  800,  800,  800,
- /*   690 */   800,  800,  800,  800,  800,  800,  800,  800,  131,  132,
->>>>>>> 945674e2
+ /*     0 */   989,  586,  217,  338,  954,   22,  223,  192,  194,  587,
+ /*    10 */   819,  340,  198,   52,   53,  151,   56,   57,  226, 1077,
+ /*    20 */   229,   46,  283,   55,  282,   60,   58,   62,   59, 1073,
+ /*    30 */   665,  194,  968,   51,   50,  194,  234,   49,   48,   47,
+ /*    40 */    52,   53, 1076,   56,   57,  225, 1077,  229,   46,  586,
+ /*    50 */    55,  282,   60,   58,   62,   59,  980,  587,  314,  313,
+ /*    60 */    51,   50,  968,  986,   49,   48,   47,   53,   35,   56,
+ /*    70 */    57,  144,  258,  229,   46,   75,   55,  282,   60,   58,
+ /*    80 */    62,   59,  279,  298,   87,  867,   51,   50,   94,  178,
+ /*    90 */    49,   48,   47,  539,  540,  541,  542,  543,  544,  545,
+ /*   100 */   546,  547,  548,  549,  550,  551,  339,  953,  298,  218,
+ /*   110 */    76,  586,  964,   52,   53,   35,   56,   57,  775,  587,
+ /*   120 */   229,   46,  956,   55,  282,   60,   58,   62,   59,   49,
+ /*   130 */    48,   47,  756,   51,   50,  265,  264,   49,   48,   47,
+ /*   140 */    52,   54,  980,   56,   57,  324,  980,  229,   46,  586,
+ /*   150 */    55,  282,   60,   58,   62,   59,  219,  587,  220,  965,
+ /*   160 */    51,   50,  221, 1072,   49,   48,   47,   28,  296,  333,
+ /*   170 */   332,  295,  294,  293,  331,  292,  330,  329,  328,  291,
+ /*   180 */   327,  326,  928,   35,  916,  917,  918,  919,  920,  921,
+ /*   190 */   922,  923,  924,  925,  926,  927,  929,  930,   56,   57,
+ /*   200 */   876, 1071,  229,   46,  178,   55,  282,   60,   58,   62,
+ /*   210 */    59,  962,   23,   91,   29,   51,   50,    1,  166,   49,
+ /*   220 */    48,   47,  228,  771,  232,   79,  760,  965,  763,  203,
+ /*   230 */   766,  228,  771,  261,   13,  760,  204,  763,   93,  766,
+ /*   240 */    90,  128,  127,  202,  951,  952,   34,  955,   60,   58,
+ /*   250 */    62,   59,   89,  235,  214,  215,   51,   50,  281,  151,
+ /*   260 */    49,   48,   47,  214,  215,  762,   77,  765,   28, 1096,
+ /*   270 */   333,  332,   82,   35,   35,  331,  701,  330,  329,  328,
+ /*   280 */    41,  327,  326,    8,  936,   51,   50,  934,  935,   49,
+ /*   290 */    48,   47,  937,  868,  939,  940,  938,  178,  941,  942,
+ /*   300 */   113,  107,  118,  257,  239,   74,  704,  117,  123,  126,
+ /*   310 */   116,  242,  211,   35,  233,  303,  120,  965,  965,  689,
+ /*   320 */   212,  761,  686,  764,  687,   61,  688,  213, 1026,   35,
+ /*   330 */   277,   35,  772, 1036,   61,    5,   38,  168,  768,  151,
+ /*   340 */   196,  772,  167,  101,   96,  100,   35,  768,   35,  151,
+ /*   350 */   245,  246,   35,   35,  304,  767,  236,  965,  186,  184,
+ /*   360 */   182,  142,  140,  139,  767,  181,  131,  130,  129,  334,
+ /*   370 */   305,  243,  306,  965,  240,  965,  238,  769,  302,  301,
+ /*   380 */    82,  244,  968,  241,  708,  309,  308,  310,   41,  311,
+ /*   390 */   965,  250,  965,  312,  316,  968,  965,  965,    3,  179,
+ /*   400 */   254,  253,  337,  336,  136,  115,  966,   80, 1025,  259,
+ /*   410 */   324,  737,  738,   36,  758,  261,  720,  728,   88,  729,
+ /*   420 */   146,   66,  227,   25,   67,  792,  197,  773,  690,   24,
+ /*   430 */   675,   24,   70,  770,   36,  285,  677,  287,  676,   36,
+ /*   440 */    66,   92,   66,   33,  125,  124,  288,   68,  199,   15,
+ /*   450 */   759,   14,  106,   71,  105,  193,  200,   17,   19,   16,
+ /*   460 */    18,  201,   73,  112,  664,  111,    6,  207,  693,  691,
+ /*   470 */   694,  692,  208,  206,   21, 1035,   20, 1088,  191,  205,
+ /*   480 */   195,  967,  230,  255, 1032, 1031,  231,  315,   44,  143,
+ /*   490 */   988, 1018,  999,  996, 1017,  997,  981,  262, 1001,  145,
+ /*   500 */   149,  271,  162,  963,  141,  114,  266,  222,  719,  268,
+ /*   510 */   158,  275,  154,  163,  978,  152,  155,  276,  961,  164,
+ /*   520 */   165,  280,  153,   72,  156,   63,  879,   69,  290,  278,
+ /*   530 */    42,  274,  189,   39,  299,  875,  300, 1095,  103, 1094,
+ /*   540 */  1091,  169,  307, 1087,  109, 1086, 1083,  170,  897,   40,
+ /*   550 */   272,   37,   43,  190,  270,  864,  119,  862,  121,  122,
+ /*   560 */   267,  860,  859,  247,  180,  857,  856,  855,  854,  853,
+ /*   570 */   852,  183,  185,  849,  847,  845,  843,  187,  840,  188,
+ /*   580 */    45,  260,   78,   83,  325,  269, 1019,  317,  318,  319,
+ /*   590 */   320,  321,  322,  323,  335,  817,  248,  216,  237,  289,
+ /*   600 */   249,  816,  251,  252,  209,  210,   97,   98,  815,  798,
+ /*   610 */   797,  256,  261,  263,  858,  696,  284,    9,  132,  851,
+ /*   620 */   173,  133,  172,  898,  171,  174,  175,  177,  176,    4,
+ /*   630 */   134,  850,  842,  932,  135,   30,  841,   81,   84,  721,
+ /*   640 */     2,  161,  159,  157,  160,  147,  944,  724,  148,   85,
+ /*   650 */   224,  726,   86,  273,   10,  730,  150,   11,  776,  774,
+ /*   660 */    31,    7,   32,   12,   26,  286,   27,   95,  628,   93,
+ /*   670 */   624,  622,  621,  620,  617,  297,   99,  590,   64,   36,
+ /*   680 */    65,  102,  667,  666,  104,  108,  663,  612,  610,  602,
+ /*   690 */   608,  604,  606,  600,  598,  631,  110,  630,  629,  627,
+ /*   700 */   626,  625,  623,  619,  618,  588,  555,  553,   66,  821,
+ /*   710 */   820,  820,  137,  820,  820,  820,  820,  820,  820,  820,
+ /*   720 */   820,  138,
 };
 static const YYCODETYPE yy_lookahead[] = {
  /*     0 */   192,    1,  191,  192,    0,  254,  211,  254,  254,    9,
@@ -390,253 +299,72 @@
  /*    40 */    13,   14,  265,   16,   17,  264,  265,   20,   21,    1,
  /*    50 */    23,   24,   25,   26,   27,   28,  235,    9,   33,   34,
  /*    60 */    33,   34,  237,  255,   37,   38,   39,   14,  192,   16,
- /*    70 */    17,  192,  251,   20,   21,  237,   23,   24,   25,   26,
- /*    80 */    27,   28,  259,   79,  261,  254,   33,   34,  198,   68,
+ /*    70 */    17,  192,  251,   20,   21,  198,   23,   24,   25,   26,
+ /*    80 */    27,   28,  259,   79,  261,  197,   33,   34,  198,  201,
  /*    90 */    37,   38,   39,   45,   46,   47,   48,   49,   50,   51,
-<<<<<<< HEAD
- /*   100 */    52,   53,   54,   55,   56,   57,   58,  191,   79,   61,
- /*   110 */   110,    1,  235,   13,   14,  191,   16,   17,  231,    9,
- /*   120 */    20,   21,    1,   23,   24,   25,   26,   27,   28,  257,
- /*   130 */     9,  259,  105,   33,   34,  254,  255,   37,   38,   39,
- /*   140 */    13,   14,  226,   16,   17,  191,  252,   20,   21,  104,
- /*   150 */    23,   24,   25,   26,   27,   28,  232,  112,  191,  235,
- /*   160 */    33,   34,  198,  199,   37,   38,   39,   88,   89,   90,
- /*   170 */    91,   92,   93,   94,   95,   96,   97,   98,   99,  100,
- /*   180 */   101,  102,  209,  191,  211,  212,  213,  214,  215,  216,
- /*   190 */   217,  218,  219,  220,  221,  222,  223,  224,   16,   17,
- /*   200 */   233,  252,   20,   21,  109,   23,   24,   25,   26,   27,
- /*   210 */    28,  116,   44,  259,  104,   33,   34,  252,  234,   37,
- /*   220 */    38,   39,    1,    2,  232,  191,    5,  235,    7,   61,
- /*   230 */     9,    1,    2,  249,  252,    5,   68,    7,    5,    9,
- /*   240 */     7,   73,   74,   75,   37,   38,   39,  252,   25,   26,
- /*   250 */    27,   28,  194,  195,   33,   34,   33,   34,   37,  105,
- /*   260 */    37,   38,   39,   33,   34,  105,  232,  113,   88,  235,
- /*   270 */    90,   91,  104,  113,    5,   95,    7,   97,   98,   99,
- /*   280 */   112,  101,  102,  209,   76,    2,  212,  213,    5,   81,
- /*   290 */     7,  217,    9,  219,  220,  221,  197,  223,  224,   62,
- /*   300 */    63,   64,  134,  191,  136,  191,   69,   70,   71,   72,
- /*   310 */    68,  143,   62,   63,   64,   78,   33,   34,  252,   69,
- /*   320 */    70,   71,   72,  191,   68,  104,   60,  228,  229,  230,
- /*   330 */   231,  191,  111,  191,  104,   62,   63,   64,  117,  210,
- /*   340 */   210,  111,   69,   70,   71,   72,  232,  117,  191,  235,
- /*   350 */   117,   33,   34,   37,  133,   37,   38,   39,  191,  135,
- /*   360 */   191,  210,  191,  133,  232,  236,  236,  235,  144,  145,
- /*   370 */   104,  259,  232,   15,  232,  235,  104,  235,  252,  137,
- /*   380 */   108,  139,  110,  141,  142,  109,  117,  236,    1,  232,
- /*   390 */    76,   77,  235,  137,  111,  139,  196,  141,  142,  232,
- /*   400 */   200,  232,  235,  232,  235,  129,  235,   65,   66,   67,
- /*   410 */    62,   63,   64,  196,  105,  196,  109,  200,  109,  200,
- /*   420 */   124,  125,  105,  236,   37,  105,  109,  252,  105,  109,
- /*   430 */   105,  115,  109,  105,  109,  105,  105,  109,  131,  109,
- /*   440 */   109,  105,  105,  105,  252,  109,  109,  109,  104,  252,
- /*   450 */   138,  107,  140,  138,  104,  140,  106,  252,  252,  138,
- /*   460 */   138,  140,  140,  252,  138,  138,  140,  140,    5,  111,
- /*   470 */     7,    5,  252,    7,  252,  236,  236,  252,  252,  252,
- /*   480 */   227,  227,  227,  191,  227,  227,  227,  227,  191,  191,
- /*   490 */   191,  191,  251,  191,  191,  234,  234,  191,  260,  191,
- /*   500 */    60,  238,  234,  260,  191,  256,  225,  256,  256,  117,
- /*   510 */   191,  103,  248,  242,  247,  191,  246,  240,  122,  245,
- /*   520 */   191,  256,  127,  191,  191,  191,  191,  128,  130,  126,
- /*   530 */   191,  191,  191,  244,  191,  121,  191,  191,  191,  120,
- /*   540 */   191,  119,  191,  191,  191,  191,  191,  191,  191,  118,
- /*   550 */   191,  191,  191,  191,  191,  191,  191,  191,  191,  191,
- /*   560 */   191,  191,  191,  191,  191,  191,  191,  191,  191,  191,
- /*   570 */   191,  191,  191,  191,  191,  191,  191,  191,  132,  191,
- /*   580 */    87,  192,  192,  192,   86,  192,  192,   50,   83,   85,
- /*   590 */    54,   84,   82,  192,  192,   79,    5,  192,  146,    5,
- /*   600 */     5,  192,  192,  197,  197,  146,    5,    5,   90,   89,
- /*   610 */   135,  114,  113,  192,  105,  107,  192,  202,  206,  208,
- /*   620 */   207,  205,  204,  203,  201,  193,  193,  193,  192,  194,
- /*   630 */   193,  192,  104,  192,  104,  109,  198,  105,  109,  104,
- /*   640 */   243,  241,  225,  239,  105,  104,    1,  109,  104,  109,
- /*   650 */   105,  104,  109,  105,  123,  104,  123,  111,  104,  104,
- /*   660 */   107,  104,   76,    9,  108,    5,    5,    5,    5,    5,
- /*   670 */    80,   15,   76,   16,  140,  109,    5,    5,  105,    5,
- /*   680 */     5,   16,  140,    5,    5,    5,    5,    5,    5,  140,
- /*   690 */   140,    5,    5,    5,    5,    5,    5,    5,    5,    5,
- /*   700 */    80,  109,   60,   59,    0,   21,   21,  264,  264,  264,
- /*   710 */   264,  264,  264,  264,  264,  264,  264,  264,  264,  264,
- /*   720 */   264,  264,  264,  264,  264,  264,  264,  264,  264,  264,
- /*   730 */   264,  264,  264,  264,  264,  264,  264,  264,  264,  264,
- /*   740 */   264,  264,  264,  264,  264,  264,  264,  264,  264,  264,
- /*   750 */   264,  264,  264,  264,  264,  264,  264,  264,  264,  264,
- /*   760 */   264,  264,  264,  264,  264,  264,  264,  264,  264,  264,
- /*   770 */   264,  264,  264,  264,  264,  264,  264,  264,  264,  264,
- /*   780 */   264,  264,  264,  264,  264,  264,  264,  264,  264,  264,
- /*   790 */   264,  264,  264,  264,  264,  264,  264,  264,  264,  264,
- /*   800 */   264,  264,  264,  264,  264,  264,  264,  264,  264,  264,
- /*   810 */   264,  264,  264,  264,  264,  264,  264,  264,  264,  264,
- /*   820 */   264,  264,  264,  264,  264,  264,  264,  264,  264,  264,
- /*   830 */   264,  264,  264,  264,  264,  264,  264,  264,  264,  264,
- /*   840 */   264,  264,  264,  264,  264,  264,  264,  264,  264,  264,
- /*   850 */   264,  264,  264,  264,  264,  264,  264,  264,  264,  264,
- /*   860 */   264,  264,  264,  264,  264,  264,  264,  264,  264,  264,
- /*   870 */   264,  264,  264,  264,  264,  264,  264,  264,  264,  264,
- /*   880 */   264,  264,  264,  264,  264,  264,  264,  264,  264,  264,
- /*   890 */   264,  264,  264,  264,  264,
-};
-#define YY_SHIFT_COUNT    (336)
-#define YY_SHIFT_MIN      (0)
-#define YY_SHIFT_MAX      (704)
-static const unsigned short int yy_shift_ofst[] = {
- /*     0 */   168,   79,   79,  180,  180,    3,  221,  230,  110,  121,
- /*    10 */   121,  121,  121,  121,  121,  121,  121,  121,  121,  121,
- /*    20 */   121,  121,    0,   48,  230,  283,  283,  283,  283,   45,
- /*    30 */    45,  121,  121,  121,   29,  121,  121,  208,    3,    8,
- /*    40 */     8,  707,  707,  707,  230,  230,  230,  230,  230,  230,
- /*    50 */   230,  230,  230,  230,  230,  230,  230,  230,  230,  230,
- /*    60 */   230,  230,  230,  230,  283,  283,  283,   25,   25,   25,
- /*    70 */    25,   25,   25,   25,  121,  121,  121,  316,  121,  121,
- /*    80 */   121,   45,   45,  121,  121,  121,  296,  296,   95,   45,
- /*    90 */   121,  121,  121,  121,  121,  121,  121,  121,  121,  121,
- /*   100 */   121,  121,  121,  121,  121,  121,  121,  121,  121,  121,
- /*   110 */   121,  121,  121,  121,  121,  121,  121,  121,  121,  121,
- /*   120 */   121,  121,  121,  121,  121,  121,  121,  121,  121,  121,
- /*   130 */   121,  121,  121,  121,  121,  121,  121,  121,  121,  121,
- /*   140 */   121,  121,  440,  440,  440,  392,  392,  392,  440,  392,
- /*   150 */   440,  399,  398,  395,  396,  403,  414,  419,  422,  431,
- /*   160 */   446,  440,  440,  440,  408,    3,    3,  440,  440,  493,
- /*   170 */   498,  537,  505,  504,  536,  507,  510,  408,  440,  516,
- /*   180 */   516,  440,  516,  440,  516,  440,  440,  707,  707,   27,
- /*   190 */   100,  127,  100,  100,   53,  182,  223,  223,  223,  223,
- /*   200 */   237,  250,  273,  318,  318,  318,  318,  242,  256,  224,
- /*   210 */   207,  207,  233,  269,  272,  342,  348,  309,  154,  160,
- /*   220 */   317,  320,  323,  325,  328,  387,  266,  358,  307,  276,
- /*   230 */   330,  331,  336,  337,  338,  344,  312,  315,  321,  322,
- /*   240 */   326,  350,  327,  463,  466,  314,  591,  452,  594,  595,
- /*   250 */   459,  601,  602,  518,  520,  475,  499,  508,  528,  497,
- /*   260 */   509,  530,  526,  529,  532,  535,  539,  538,  541,  645,
- /*   270 */   544,  545,  547,  540,  531,  543,  533,  548,  551,  546,
- /*   280 */   554,  508,  555,  553,  557,  556,  586,  654,  660,  661,
- /*   290 */   662,  663,  664,  590,  656,  596,  657,  534,  542,  566,
- /*   300 */   566,  566,  566,  665,  549,  550,  566,  566,  566,  671,
- /*   310 */   672,  573,  566,  674,  675,  678,  679,  680,  681,  682,
- /*   320 */   683,  686,  687,  688,  689,  690,  691,  692,  693,  694,
- /*   330 */   592,  620,  684,  685,  642,  644,  704,
-};
-#define YY_REDUCE_COUNT (188)
-#define YY_REDUCE_MIN   (-247)
-#define YY_REDUCE_MAX   (441)
-static const short yy_reduce_ofst[] = {
- /*     0 */  -178,  -27,  -27,   74,   74,   99, -244, -217, -119,  -76,
- /*    10 */  -176, -128,   -8,   34,  114,  132,  140,  142,  157,  167,
- /*    20 */   169,  171, -191, -188, -221, -204,  129,  130,  151, -227,
- /*    30 */   -16,  -46,  112,  -33, -113,  -84, -123,  200, -193,  217,
- /*    40 */   219, -162,  -36,   58, -247, -240, -106,  -51,  -35,  -18,
- /*    50 */    -5,   66,  126,  175,  192,  197,  205,  206,  211,  220,
- /*    60 */   222,  225,  226,  227,  187,  239,  240,  253,  254,  255,
- /*    70 */   257,  258,  259,  260,  292,  297,  298,  241,  299,  300,
- /*    80 */   302,  261,  262,  303,  306,  308,  238,  243,  263,  268,
- /*    90 */   313,  319,  324,  329,  332,  333,  334,  335,  339,  340,
- /*   100 */   341,  343,  345,  346,  347,  349,  351,  352,  353,  354,
- /*   110 */   355,  356,  357,  359,  360,  361,  362,  363,  364,  365,
- /*   120 */   366,  367,  368,  369,  370,  371,  372,  373,  374,  375,
- /*   130 */   376,  377,  378,  379,  380,  381,  382,  383,  384,  385,
- /*   140 */   386,  388,  389,  390,  391,  249,  251,  252,  393,  265,
- /*   150 */   394,  264,  267,  270,  274,  289,  397,  271,  400,  277,
- /*   160 */   404,  401,  402,  405,  281,  406,  407,  409,  410,  411,
- /*   170 */   413,  412,  415,  416,  420,  418,  423,  417,  421,  432,
- /*   180 */   433,  424,  434,  436,  437,  439,  441,  438,  435,
-};
-static const YYACTIONTYPE yy_default[] = {
- /*     0 */   811,  924,  870,  936,  858,  867, 1070, 1070,  811,  811,
- /*    10 */   811,  811,  811,  811,  811,  811,  811,  811,  811,  811,
- /*    20 */   811,  811,  983,  830, 1070,  811,  811,  811,  811,  811,
- /*    30 */   811,  811,  811,  811,  867,  811,  811,  873,  867,  873,
- /*    40 */   873,  978,  908,  926,  811,  811,  811,  811,  811,  811,
- /*    50 */   811,  811,  811,  811,  811,  811,  811,  811,  811,  811,
- /*    60 */   811,  811,  811,  811,  811,  811,  811,  811,  811,  811,
- /*    70 */   811,  811,  811,  811,  811,  811,  811,  985,  991,  988,
- /*    80 */   811,  811,  811,  993,  811,  811, 1013, 1013,  976,  811,
- /*    90 */   811,  811,  811,  811,  811,  811,  811,  811,  811,  811,
- /*   100 */   811,  811,  811,  811,  811,  811,  811,  811,  811,  811,
- /*   110 */   811,  811,  811,  811,  811,  811,  811,  811,  856,  811,
- /*   120 */   854,  811,  811,  811,  811,  811,  811,  811,  811,  811,
- /*   130 */   811,  811,  811,  811,  811,  841,  811,  811,  811,  811,
- /*   140 */   811,  811,  832,  832,  832,  811,  811,  811,  832,  811,
- /*   150 */   832, 1020, 1024, 1018, 1006, 1014, 1005, 1001,  999,  998,
- /*   160 */  1028,  832,  832,  832,  871,  867,  867,  832,  832,  889,
- /*   170 */   887,  885,  877,  883,  879,  881,  875,  859,  832,  865,
- /*   180 */   865,  832,  865,  832,  865,  832,  832,  908,  926,  811,
- /*   190 */  1029,  811, 1069, 1019, 1059, 1058, 1065, 1057, 1056, 1055,
- /*   200 */   811,  811,  811, 1051, 1052, 1054, 1053,  811,  811,  811,
- /*   210 */  1061, 1060,  811,  811,  811,  811,  811,  811,  811,  811,
- /*   220 */   811,  811,  811,  811,  811,  811, 1031,  811, 1025, 1021,
- /*   230 */   811,  811,  811,  811,  811,  811,  811,  811,  811,  811,
- /*   240 */   811,  938,  811,  811,  811,  811,  811,  811,  811,  811,
- /*   250 */   811,  811,  811,  811,  811,  811,  975,  811,  811,  811,
- /*   260 */   811,  811,  987,  986,  811,  811,  811,  811,  811,  811,
- /*   270 */   811,  811,  811, 1015,  811, 1007,  811,  811,  811,  811,
- /*   280 */   811,  950,  811,  811,  811,  811,  811,  811,  811,  811,
- /*   290 */   811,  811,  811,  811,  811,  811,  811,  811,  811, 1088,
- /*   300 */  1083, 1084, 1081,  811,  811,  811, 1080, 1075, 1076,  811,
- /*   310 */   811,  811, 1073,  811,  811,  811,  811,  811,  811,  811,
- /*   320 */   811,  811,  811,  811,  811,  811,  811,  811,  811,  811,
- /*   330 */   892,  811,  839,  837,  811,  828,  811,
-=======
- /*   100 */    52,   53,   54,   55,   56,   57,   58,    1,   79,   61,
- /*   110 */   110,    1,  236,   13,   14,    9,   16,   17,  111,    9,
+ /*   100 */    52,   53,   54,   55,   56,   57,   58,  230,   79,   61,
+ /*   110 */   110,    1,  236,   13,   14,  192,   16,   17,  111,    9,
  /*   120 */    20,   21,  232,   23,   24,   25,   26,   27,   28,   37,
  /*   130 */    38,   39,  105,   33,   34,  256,  257,   37,   38,   39,
- /*   140 */    13,   14,  192,   16,   17,  199,  200,   20,   21,  192,
- /*   150 */    23,   24,   25,   26,   27,   28,   65,   66,   67,  138,
- /*   160 */    33,   34,  141,  142,   37,   38,   39,   88,   89,   90,
+ /*   140 */    13,   14,  235,   16,   17,   81,  235,   20,   21,    1,
+ /*   150 */    23,   24,   25,   26,   27,   28,  233,    9,  251,  236,
+ /*   160 */    33,   34,  251,  254,   37,   38,   39,   88,   89,   90,
  /*   170 */    91,   92,   93,   94,   95,   96,   97,   98,   99,  100,
  /*   180 */   101,  102,  210,  192,  212,  213,  214,  215,  216,  217,
  /*   190 */   218,  219,  220,  221,  222,  223,  224,  225,   16,   17,
- /*   200 */   197,  235,   20,   21,  201,   23,   24,   25,   26,   27,
- /*   210 */    28,  261,   44,  198,  104,   33,   34,  251,  261,   37,
- /*   220 */    38,   39,    1,    2,  233,   81,    5,  236,    7,   61,
- /*   230 */     9,    1,    2,  211,  104,    5,   68,    7,  108,    9,
+ /*   200 */   197,  254,   20,   21,  201,   23,   24,   25,   26,   27,
+ /*   210 */    28,  192,   44,  198,  104,   33,   34,  199,  200,   37,
+ /*   220 */    38,   39,    1,    2,  233,  105,    5,  236,    7,   61,
+ /*   230 */     9,    1,    2,  113,  104,    5,   68,    7,  108,    9,
  /*   240 */   110,   73,   74,   75,  229,  230,  231,  232,   25,   26,
- /*   250 */    27,   28,  195,  196,   33,   34,   33,   34,   37,  237,
- /*   260 */    37,   38,   39,   33,   34,  136,   68,    5,   88,    7,
- /*   270 */    90,   91,  104,  144,  145,   95,   37,   97,   98,   99,
- /*   280 */   112,  101,  102,  109,  210,   33,   34,  213,  214,   37,
- /*   290 */    38,   39,  218,  192,  220,  221,  222,  192,  224,  225,
- /*   300 */    62,   63,   64,  135,  192,  137,  132,   69,   70,   71,
- /*   310 */    72,  143,    2,   76,  192,    5,   78,    7,   81,    9,
- /*   320 */    62,   63,   64,  254,  198,  104,  192,   69,   70,   71,
- /*   330 */    72,  192,  111,  192,  104,  234,  138,  192,  117,  141,
- /*   340 */     5,  111,    7,   33,   34,  233,  192,  117,  236,  227,
- /*   350 */    62,   63,   64,  254,  115,  134,  230,   69,   70,   71,
- /*   360 */    72,   62,   63,   64,  134,  104,  261,  233,  263,  211,
- /*   370 */   236,  238,  233,  112,  233,  236,  197,  236,  233,  117,
- /*   380 */   201,  236,  197,  235,  109,  252,  201,  233,  125,  126,
- /*   390 */   236,  116,  105,    1,  105,  237,  109,  105,   60,  251,
- /*   400 */   105,  254,  113,  105,  109,  113,  105,  109,  105,  105,
- /*   410 */   109,  109,  109,  109,  105,    5,  105,    7,  109,  105,
- /*   420 */   109,  111,  105,  109,  105,  254,  109,  104,  109,   37,
- /*   430 */   107,  254,  130,  139,  140,  139,  140,   76,   77,  139,
- /*   440 */   140,  104,  104,  106,  139,  140,    5,  254,    7,  254,
- /*   450 */   254,  254,  117,  254,  254,  254,  254,  254,  254,  237,
- /*   460 */   228,  228,  228,  228,  228,  192,  192,  253,  228,  228,
- /*   470 */   192,  192,  192,  192,  192,  192,  192,  235,  235,  262,
- /*   480 */   262,  235,  192,  239,   60,  192,  117,  258,  103,  192,
- /*   490 */   226,   85,   87,   86,  240,  245,  247,  250,  192,  192,
- /*   500 */   192,  129,  249,  258,  192,  192,  258,  192,  192,  258,
- /*   510 */   192,  131,  192,  192,  192,  128,  192,  192,  192,  192,
- /*   520 */   192,  192,  192,  192,  192,  192,  192,  123,  192,  127,
- /*   530 */   122,  192,  192,  192,  192,  192,  192,  192,  192,  192,
+ /*   250 */    27,   28,  238,  234,   33,   34,   33,   34,   37,  192,
+ /*   260 */    37,   38,   39,   33,   34,    5,  252,    7,   88,  237,
+ /*   270 */    90,   91,  104,  192,  192,   95,  109,   97,   98,   99,
+ /*   280 */   112,  101,  102,  116,  210,   33,   34,  213,  214,   37,
+ /*   290 */    38,   39,  218,  197,  220,  221,  222,  201,  224,  225,
+ /*   300 */    62,   63,   64,  135,   68,  137,   37,   69,   70,   71,
+ /*   310 */    72,   68,  144,  192,  233,  233,   78,  236,  236,    2,
+ /*   320 */   254,    5,    5,    7,    7,  104,    9,  254,  261,  192,
+ /*   330 */   263,  192,  111,  228,  104,   62,   63,   64,  117,  192,
+ /*   340 */   254,  111,   69,   70,   71,   72,  192,  117,  192,  192,
+ /*   350 */    33,   34,  192,  192,  233,  134,  211,  236,   62,   63,
+ /*   360 */    64,   62,   63,   64,  134,   69,   70,   71,   72,  211,
+ /*   370 */   233,  192,  233,  236,  138,  236,  140,  117,  142,  143,
+ /*   380 */   104,  138,  237,  140,  115,  142,  143,  233,  112,  233,
+ /*   390 */   236,  136,  236,  233,  233,  237,  236,  236,  195,  196,
+ /*   400 */   145,  146,   65,   66,   67,   76,  227,  105,  261,  105,
+ /*   410 */    81,  125,  126,  109,    1,  113,  105,  105,  261,  105,
+ /*   420 */   109,  109,   60,  109,  109,  105,  254,  105,  111,  109,
+ /*   430 */   105,  109,  109,  117,  109,  105,  105,  105,  105,  109,
+ /*   440 */   109,  109,  109,  104,   76,   77,  107,  132,  254,  139,
+ /*   450 */    37,  141,  139,  130,  141,  254,  254,  139,  139,  141,
+ /*   460 */   141,  254,  104,  139,  106,  141,  104,  254,    5,    5,
+ /*   470 */     7,    7,  254,  254,  139,  228,  141,  237,  254,  254,
+ /*   480 */   254,  237,  228,  192,  228,  228,  228,  228,  253,  192,
+ /*   490 */   192,  262,  192,  192,  262,  192,  235,  235,  192,  192,
+ /*   500 */   192,  192,  239,  235,   60,   87,  258,  258,  117,  258,
+ /*   510 */   243,  258,  247,  192,  250,  249,  246,  122,  192,  192,
+ /*   520 */   192,  123,  248,  129,  245,  128,  192,  131,  192,  127,
+ /*   530 */   192,  121,  192,  192,  192,  192,  192,  192,  192,  192,
  /*   540 */   192,  192,  192,  192,  192,  192,  192,  192,  192,  192,
- /*   550 */   192,  192,  192,  121,  192,  192,  192,  192,  120,  193,
- /*   560 */   193,  193,  119,  193,  193,  118,  133,   50,   83,   54,
- /*   570 */   193,  193,   84,   82,  193,   79,    5,  146,    5,  193,
- /*   580 */     5,  198,  198,  193,    5,  146,    5,   90,   89,  193,
- /*   590 */   136,  113,  105,  107,  194,  202,  207,  209,  203,  208,
- /*   600 */   206,  204,  193,  205,  104,  194,  194,  193,  114,  194,
- /*   610 */   193,  193,  199,  104,  195,  109,  109,  105,  242,  244,
- /*   620 */   246,  248,  243,  241,  104,  226,  105,  109,  104,    1,
- /*   630 */   105,  104,  104,  111,  105,  104,   76,  124,  124,  109,
- /*   640 */   105,  109,  104,  104,  104,  108,  104,    9,  107,    5,
- /*   650 */     5,    5,    5,    5,   80,   15,   76,  109,   16,  140,
- /*   660 */     5,    5,  105,  140,    5,    5,  140,    5,    5,    5,
- /*   670 */     5,    5,    5,    5,    5,    5,    5,    5,    5,    5,
- /*   680 */     5,    5,   80,   60,   59,  109,    0,  266,  266,  266,
- /*   690 */   266,  266,  266,  266,  266,  266,  266,  266,   21,   21,
- /*   700 */   266,  266,  266,  266,  266,  266,  266,  266,  266,  266,
- /*   710 */   266,  266,  266,  266,  266,  266,  266,  266,  266,  266,
- /*   720 */   266,  266,  266,  266,  266,  266,  266,  266,  266,  266,
+ /*   550 */   120,  192,  192,  192,  119,  192,  192,  192,  192,  192,
+ /*   560 */   118,  192,  192,  192,  192,  192,  192,  192,  192,  192,
+ /*   570 */   192,  192,  192,  192,  192,  192,  192,  192,  192,  192,
+ /*   580 */   133,  193,  193,  193,  103,  193,  193,   86,   50,   83,
+ /*   590 */    85,   54,   84,   82,   79,    5,  147,  193,  193,  193,
+ /*   600 */     5,    5,  147,    5,  193,  193,  198,  198,    5,   90,
+ /*   610 */    89,  136,  113,  109,  193,  105,  107,  104,  194,  193,
+ /*   620 */   203,  194,  207,  209,  208,  206,  204,  202,  205,  195,
+ /*   630 */   194,  193,  193,  226,  194,  104,  193,  114,  109,  105,
+ /*   640 */   199,  240,  242,  244,  241,  104,  226,  105,  109,  104,
+ /*   650 */     1,  105,  104,  104,  124,  105,  104,  124,  111,  105,
+ /*   660 */   109,  104,  109,  104,  104,  107,  104,   76,    9,  108,
+ /*   670 */     5,    5,    5,    5,    5,   15,   76,   80,   16,  109,
+ /*   680 */    16,  141,    5,    5,  141,  141,  105,    5,    5,    5,
+ /*   690 */     5,    5,    5,    5,    5,    5,  141,    5,    5,    5,
+ /*   700 */     5,    5,    5,    5,    5,   80,   60,   59,  109,    0,
+ /*   710 */   266,  266,   21,  266,  266,  266,  266,  266,  266,  266,
+ /*   720 */   266,   21,  266,  266,  266,  266,  266,  266,  266,  266,
  /*   730 */   266,  266,  266,  266,  266,  266,  266,  266,  266,  266,
  /*   740 */   266,  266,  266,  266,  266,  266,  266,  266,  266,  266,
  /*   750 */   266,  266,  266,  266,  266,  266,  266,  266,  266,  266,
@@ -652,105 +380,112 @@
  /*   850 */   266,  266,  266,  266,  266,  266,  266,  266,  266,  266,
  /*   860 */   266,  266,  266,  266,  266,  266,  266,  266,  266,  266,
  /*   870 */   266,  266,  266,  266,  266,  266,  266,  266,  266,  266,
- /*   880 */   266,  266,  266,  266,  266,  266,  266,  266,
+ /*   880 */   266,  266,  266,  266,  266,  266,  266,  266,  266,  266,
+ /*   890 */   266,  266,  266,  266,  266,  266,  266,  266,  266,  266,
+ /*   900 */   266,  266,  266,  266,  266,  266,  266,  266,  266,  266,
+ /*   910 */   266,
 };
-#define YY_SHIFT_COUNT    (326)
+#define YY_SHIFT_COUNT    (340)
 #define YY_SHIFT_MIN      (0)
-#define YY_SHIFT_MAX      (686)
+#define YY_SHIFT_MAX      (709)
 static const unsigned short int yy_shift_ofst[] = {
- /*     0 */   168,   79,   79,  180,  180,   29,  221,  230,  110,  106,
- /*    10 */   106,  106,  106,  106,  106,  106,  106,  106,    0,   48,
- /*    20 */   230,  310,  310,  310,  310,  261,  261,  106,  106,  106,
- /*    30 */     4,  106,  106,  237,   29,  144,  144,  700,  700,  700,
- /*    40 */   230,  230,  230,  230,  230,  230,  230,  230,  230,  230,
+ /*     0 */   168,   79,   79,  180,  180,   29,  221,  230,  110,  148,
+ /*    10 */   148,  148,  148,  148,  148,  148,  148,  148,  148,  148,
+ /*    20 */   148,  148,    0,   48,  230,  317,  317,  317,  317,  276,
+ /*    30 */   276,  148,  148,  148,    4,  148,  148,  329,   29,   64,
+ /*    40 */    64,  722,  722,  722,  230,  230,  230,  230,  230,  230,
  /*    50 */   230,  230,  230,  230,  230,  230,  230,  230,  230,  230,
- /*    60 */   310,  310,   25,   25,   25,   25,   25,   25,   25,  106,
- /*    70 */   106,  106,  239,  106,  106,  106,  261,  261,  106,  106,
- /*    80 */   106,  106,  263,  263,  275,  261,  106,  106,  106,  106,
- /*    90 */   106,  106,  106,  106,  106,  106,  106,  106,  106,  106,
- /*   100 */   106,  106,  106,  106,  106,  106,  106,  106,  106,  106,
- /*   110 */   106,  106,  106,  106,  106,  106,  106,  106,  106,  106,
- /*   120 */   106,  106,  106,  106,  106,  106,  106,  106,  106,  106,
- /*   130 */   106,  106,  106,  106,  106,  106,  106,  424,  424,  424,
- /*   140 */   369,  369,  369,  424,  369,  424,  372,  380,  387,  404,
- /*   150 */   402,  408,  432,  438,  443,  447,  433,  424,  424,  424,
- /*   160 */   385,   29,   29,  424,  424,  405,  407,  517,  485,  406,
- /*   170 */   515,  488,  491,  385,  424,  496,  496,  424,  496,  424,
- /*   180 */   496,  424,  424,  700,  700,   27,  100,  127,  100,  100,
- /*   190 */    53,  182,  223,  223,  223,  223,  238,  258,  288,  252,
- /*   200 */   252,  252,  252,   21,  129,   92,   92,  262,  335,  130,
- /*   210 */   198,   91,  299,  287,  289,  292,  295,  298,  301,  303,
- /*   220 */   304,  392,  338,    7,  174,  302,  309,  311,  314,  317,
- /*   230 */   319,  323,  294,  296,  300,  337,  305,  410,  441,  361,
- /*   240 */   571,  431,  573,  575,  439,  579,  581,  497,  499,  454,
- /*   250 */   478,  486,  500,  494,  487,  509,  506,  507,  512,  520,
- /*   260 */   521,  518,  524,  525,  527,  628,  528,  529,  531,  530,
- /*   270 */   513,  532,  514,  535,  538,  522,  539,  486,  540,  541,
- /*   280 */   542,  537,  560,  638,  644,  645,  646,  647,  648,  574,
- /*   290 */   640,  580,  519,  548,  548,  642,  523,  526,  548,  655,
- /*   300 */   656,  557,  548,  659,  660,  662,  663,  664,  665,  666,
- /*   310 */   667,  668,  669,  670,  671,  672,  673,  674,  675,  676,
- /*   320 */   576,  602,  677,  678,  623,  625,  686,
+ /*    60 */   230,  230,  230,  230,  317,  317,  317,   25,   25,   25,
+ /*    70 */    25,   25,   25,   25,  148,  148,  148,  269,  148,  148,
+ /*    80 */   148,  276,  276,  148,  148,  148,  148,  286,  286,  167,
+ /*    90 */   276,  148,  148,  148,  148,  148,  148,  148,  148,  148,
+ /*   100 */   148,  148,  148,  148,  148,  148,  148,  148,  148,  148,
+ /*   110 */   148,  148,  148,  148,  148,  148,  148,  148,  148,  148,
+ /*   120 */   148,  148,  148,  148,  148,  148,  148,  148,  148,  148,
+ /*   130 */   148,  148,  148,  148,  148,  148,  148,  148,  148,  148,
+ /*   140 */   148,  148,  148,  444,  444,  444,  391,  391,  391,  444,
+ /*   150 */   391,  444,  394,  396,  397,  398,  402,  395,  410,  430,
+ /*   160 */   435,  442,  447,  444,  444,  444,  481,   29,   29,  444,
+ /*   170 */   444,  418,  501,  538,  506,  505,  537,  508,  511,  481,
+ /*   180 */   444,  515,  515,  444,  515,  444,  515,  444,  444,  722,
+ /*   190 */   722,   27,  100,  127,  100,  100,   53,  182,  223,  223,
+ /*   200 */   223,  223,  238,  273,  296,  252,  252,  252,  252,  236,
+ /*   210 */   243,  255,   92,   92,  260,  316,  130,  337,  299,  304,
+ /*   220 */   120,  302,  311,  312,  314,  320,  322,  413,  362,    7,
+ /*   230 */   315,  323,  325,  330,  331,  332,  333,  339,  310,  313,
+ /*   240 */   318,  319,  324,  358,  335,  463,  464,  368,  590,  449,
+ /*   250 */   595,  596,  455,  598,  603,  519,  521,  475,  499,  509,
+ /*   260 */   513,  523,  510,  531,  504,  529,  534,  541,  542,  539,
+ /*   270 */   545,  546,  548,  649,  549,  550,  552,  551,  530,  553,
+ /*   280 */   533,  554,  557,  547,  559,  509,  560,  558,  562,  561,
+ /*   290 */   591,  659,  665,  666,  667,  668,  669,  597,  660,  600,
+ /*   300 */   662,  540,  543,  570,  570,  570,  570,  664,  544,  555,
+ /*   310 */   570,  570,  570,  677,  678,  581,  570,  682,  683,  684,
+ /*   320 */   685,  686,  687,  688,  689,  690,  692,  693,  694,  695,
+ /*   330 */   696,  697,  698,  699,  599,  625,  691,  700,  646,  648,
+ /*   340 */   709,
 };
-#define YY_REDUCE_COUNT (184)
+#define YY_REDUCE_COUNT (190)
 #define YY_REDUCE_MIN   (-249)
-#define YY_REDUCE_MAX   (419)
+#define YY_REDUCE_MAX   (443)
 static const short yy_reduce_ofst[] = {
- /*     0 */  -179,  -28,  -28,   74,   74,   15, -246, -219, -121,   -9,
- /*    10 */   105, -177,  112,  134,  139,  141,  145,  154, -192, -189,
- /*    20 */  -223, -205, -175,   22,  158,  -34,  148,  -50,  -43,  101,
- /*    30 */  -110,  122, -124,    3,  126,  179,  185,  133,  -54,   57,
- /*    40 */  -249, -247, -242, -225, -169,   69,   99,  147,  171,  177,
- /*    50 */   193,  195,  196,  197,  199,  200,  201,  202,  203,  204,
- /*    60 */  -162,  222,  232,  233,  234,  235,  236,  240,  241,  273,
- /*    70 */   274,  278,  214,  279,  280,  281,  242,  243,  282,  283,
- /*    80 */   284,  290,  217,  218,  244,  246,  293,  297,  306,  307,
- /*    90 */   308,  312,  313,  315,  316,  318,  320,  321,  322,  324,
- /*   100 */   325,  326,  327,  328,  329,  330,  331,  332,  333,  334,
- /*   110 */   336,  339,  340,  341,  342,  343,  344,  345,  346,  347,
- /*   120 */   348,  349,  350,  351,  352,  353,  354,  355,  356,  357,
- /*   130 */   358,  359,  360,  362,  363,  364,  365,  366,  367,  368,
- /*   140 */   229,  245,  248,  370,  251,  371,  247,  253,  373,  249,
- /*   150 */   374,  250,  375,  379,  376,  382,  254,  377,  378,  381,
- /*   160 */   264,  383,  384,  386,  390,  388,  391,  389,  395,  394,
- /*   170 */   397,  398,  393,  399,  396,  400,  411,  409,  412,  414,
- /*   180 */   415,  417,  418,  413,  419,
+ /*     0 */  -179,  -28,  -28,   74,   74,   15, -246, -219, -121,  -77,
+ /*    10 */    67, -177,   -9,   81,   82,  121,  137,  139,  154,  156,
+ /*    20 */   160,  161, -192, -189, -223, -205, -175,  145,  158,  -93,
+ /*    30 */   -89,  147,  157,   19, -110,  179, -124, -112, -123,    3,
+ /*    40 */    96,   14,   18,  203, -249, -247, -242, -225,  -91,  -53,
+ /*    50 */    66,   73,   86,  172,  194,  201,  202,  207,  213,  218,
+ /*    60 */   219,  224,  225,  226,   32,  240,  244,  105,  247,  254,
+ /*    70 */   256,  257,  258,  259,  291,  297,  298,  235,  300,  301,
+ /*    80 */   303,  261,  262,  306,  307,  308,  309,  229,  232,  263,
+ /*    90 */   268,  321,  326,  327,  328,  334,  336,  338,  340,  341,
+ /*   100 */   342,  343,  344,  345,  346,  347,  348,  349,  350,  351,
+ /*   110 */   352,  353,  354,  355,  356,  357,  359,  360,  361,  363,
+ /*   120 */   364,  365,  366,  367,  369,  370,  371,  372,  373,  374,
+ /*   130 */   375,  376,  377,  378,  379,  380,  381,  382,  383,  384,
+ /*   140 */   385,  386,  387,  388,  389,  390,  248,  249,  251,  392,
+ /*   150 */   253,  393,  264,  266,  274,  265,  270,  279,  399,  267,
+ /*   160 */   400,  403,  401,  404,  405,  406,  407,  408,  409,  411,
+ /*   170 */   412,  414,  416,  415,  417,  419,  422,  423,  425,  420,
+ /*   180 */   421,  424,  427,  426,  436,  438,  440,  439,  443,  441,
+ /*   190 */   434,
 };
 static const YYACTIONTYPE yy_default[] = {
- /*     0 */   798,  911,  857,  923,  845,  854, 1059, 1059,  798,  798,
- /*    10 */   798,  798,  798,  798,  798,  798,  798,  798,  970,  817,
- /*    20 */  1059,  798,  798,  798,  798,  798,  798,  798,  798,  798,
- /*    30 */   854,  798,  798,  860,  854,  860,  860,  965,  895,  913,
- /*    40 */   798,  798,  798,  798,  798,  798,  798,  798,  798,  798,
- /*    50 */   798,  798,  798,  798,  798,  798,  798,  798,  798,  798,
- /*    60 */   798,  798,  798,  798,  798,  798,  798,  798,  798,  798,
- /*    70 */   798,  798,  972,  978,  975,  798,  798,  798,  980,  798,
- /*    80 */   798,  798, 1002, 1002,  963,  798,  798,  798,  798,  798,
- /*    90 */   798,  798,  798,  798,  798,  798,  798,  798,  798,  798,
- /*   100 */   798,  798,  798,  798,  798,  798,  798,  798,  798,  798,
- /*   110 */   798,  798,  798,  843,  798,  841,  798,  798,  798,  798,
- /*   120 */   798,  798,  798,  798,  798,  798,  798,  798,  798,  798,
- /*   130 */   828,  798,  798,  798,  798,  798,  798,  819,  819,  819,
- /*   140 */   798,  798,  798,  819,  798,  819, 1009, 1013, 1007,  995,
- /*   150 */  1003,  994,  990,  988,  986,  985, 1017,  819,  819,  819,
- /*   160 */   858,  854,  854,  819,  819,  876,  874,  872,  864,  870,
- /*   170 */   866,  868,  862,  846,  819,  852,  852,  819,  852,  819,
- /*   180 */   852,  819,  819,  895,  913,  798, 1018,  798, 1058, 1008,
- /*   190 */  1048, 1047, 1054, 1046, 1045, 1044,  798,  798,  798, 1040,
- /*   200 */  1041, 1043, 1042,  798,  798, 1050, 1049,  798,  798,  798,
- /*   210 */   798,  798,  798,  798,  798,  798,  798,  798,  798,  798,
- /*   220 */   798,  798, 1020,  798, 1014, 1010,  798,  798,  798,  798,
- /*   230 */   798,  798,  798,  798,  798,  925,  798,  798,  798,  798,
- /*   240 */   798,  798,  798,  798,  798,  798,  798,  798,  798,  798,
- /*   250 */   962,  798,  798,  798,  798,  798,  974,  973,  798,  798,
- /*   260 */   798,  798,  798,  798,  798,  798,  798,  798,  798, 1004,
- /*   270 */   798,  996,  798,  798,  798,  798,  798,  937,  798,  798,
- /*   280 */   798,  798,  798,  798,  798,  798,  798,  798,  798,  798,
- /*   290 */   798,  798,  798, 1070, 1068,  798,  798,  798, 1064,  798,
- /*   300 */   798,  798, 1062,  798,  798,  798,  798,  798,  798,  798,
- /*   310 */   798,  798,  798,  798,  798,  798,  798,  798,  798,  798,
- /*   320 */   879,  798,  826,  824,  798,  815,  798,
->>>>>>> 945674e2
+ /*     0 */   818,  931,  877,  943,  865,  874, 1079, 1079,  818,  818,
+ /*    10 */   818,  818,  818,  818,  818,  818,  818,  818,  818,  818,
+ /*    20 */   818,  818,  990,  837, 1079,  818,  818,  818,  818,  818,
+ /*    30 */   818,  818,  818,  818,  874,  818,  818,  880,  874,  880,
+ /*    40 */   880,  985,  915,  933,  818,  818,  818,  818,  818,  818,
+ /*    50 */   818,  818,  818,  818,  818,  818,  818,  818,  818,  818,
+ /*    60 */   818,  818,  818,  818,  818,  818,  818,  818,  818,  818,
+ /*    70 */   818,  818,  818,  818,  818,  818,  818,  992,  998,  995,
+ /*    80 */   818,  818,  818, 1000,  818,  818,  818, 1022, 1022,  983,
+ /*    90 */   818,  818,  818,  818,  818,  818,  818,  818,  818,  818,
+ /*   100 */   818,  818,  818,  818,  818,  818,  818,  818,  818,  818,
+ /*   110 */   818,  818,  818,  818,  818,  818,  818,  818,  818,  863,
+ /*   120 */   818,  861,  818,  818,  818,  818,  818,  818,  818,  818,
+ /*   130 */   818,  818,  818,  818,  818,  818,  848,  818,  818,  818,
+ /*   140 */   818,  818,  818,  839,  839,  839,  818,  818,  818,  839,
+ /*   150 */   818,  839, 1029, 1033, 1027, 1015, 1023, 1014, 1010, 1008,
+ /*   160 */  1006, 1005, 1037,  839,  839,  839,  878,  874,  874,  839,
+ /*   170 */   839,  896,  894,  892,  884,  890,  886,  888,  882,  866,
+ /*   180 */   839,  872,  872,  839,  872,  839,  872,  839,  839,  915,
+ /*   190 */   933,  818, 1038,  818, 1078, 1028, 1068, 1067, 1074, 1066,
+ /*   200 */  1065, 1064,  818,  818,  818, 1060, 1061, 1063, 1062,  818,
+ /*   210 */   818,  818, 1070, 1069,  818,  818,  818,  818,  818,  818,
+ /*   220 */   818,  818,  818,  818,  818,  818,  818,  818, 1040,  818,
+ /*   230 */  1034, 1030,  818,  818,  818,  818,  818,  818,  818,  818,
+ /*   240 */   818,  818,  818,  945,  818,  818,  818,  818,  818,  818,
+ /*   250 */   818,  818,  818,  818,  818,  818,  818,  818,  982,  818,
+ /*   260 */   818,  818,  818,  818,  994,  993,  818,  818,  818,  818,
+ /*   270 */   818,  818,  818,  818,  818,  818,  818, 1024,  818, 1016,
+ /*   280 */   818,  818,  818,  818,  818,  957,  818,  818,  818,  818,
+ /*   290 */   818,  818,  818,  818,  818,  818,  818,  818,  818,  818,
+ /*   300 */   818,  818,  818, 1097, 1092, 1093, 1090,  818,  818,  818,
+ /*   310 */  1089, 1084, 1085,  818,  818,  818, 1082,  818,  818,  818,
+ /*   320 */   818,  818,  818,  818,  818,  818,  818,  818,  818,  818,
+ /*   330 */   818,  818,  818,  818,  899,  818,  846,  844,  818,  835,
+ /*   340 */   818,
 };
 /********** End of lemon-generated parsing tables *****************************/
 
@@ -1166,28 +901,6 @@
   /*  117 */ "VARIABLE",
   /*  118 */ "INTERVAL",
   /*  119 */ "SESSION",
-<<<<<<< HEAD
-  /*  120 */ "FILL",
-  /*  121 */ "SLIDING",
-  /*  122 */ "ORDER",
-  /*  123 */ "BY",
-  /*  124 */ "ASC",
-  /*  125 */ "DESC",
-  /*  126 */ "GROUP",
-  /*  127 */ "HAVING",
-  /*  128 */ "LIMIT",
-  /*  129 */ "OFFSET",
-  /*  130 */ "SLIMIT",
-  /*  131 */ "SOFFSET",
-  /*  132 */ "WHERE",
-  /*  133 */ "NOW",
-  /*  134 */ "RESET",
-  /*  135 */ "QUERY",
-  /*  136 */ "SYNCDB",
-  /*  137 */ "ADD",
-  /*  138 */ "COLUMN",
-  /*  139 */ "MODIFY",
-=======
   /*  120 */ "STATE_WINDOW",
   /*  121 */ "FILL",
   /*  122 */ "SLIDING",
@@ -1208,134 +921,55 @@
   /*  137 */ "SYNCDB",
   /*  138 */ "ADD",
   /*  139 */ "COLUMN",
->>>>>>> 945674e2
-  /*  140 */ "TAG",
-  /*  141 */ "CHANGE",
-  /*  142 */ "SET",
-  /*  143 */ "KILL",
-  /*  144 */ "CONNECTION",
-  /*  145 */ "STREAM",
-  /*  146 */ "COLON",
-  /*  147 */ "ABORT",
-  /*  148 */ "AFTER",
-  /*  149 */ "ATTACH",
-  /*  150 */ "BEFORE",
-  /*  151 */ "BEGIN",
-  /*  152 */ "CASCADE",
-  /*  153 */ "CLUSTER",
-  /*  154 */ "CONFLICT",
-  /*  155 */ "COPY",
-  /*  156 */ "DEFERRED",
-  /*  157 */ "DELIMITERS",
-  /*  158 */ "DETACH",
-  /*  159 */ "EACH",
-  /*  160 */ "END",
-  /*  161 */ "EXPLAIN",
-  /*  162 */ "FAIL",
-  /*  163 */ "FOR",
-  /*  164 */ "IGNORE",
-  /*  165 */ "IMMEDIATE",
-  /*  166 */ "INITIALLY",
-  /*  167 */ "INSTEAD",
-  /*  168 */ "MATCH",
-  /*  169 */ "KEY",
-  /*  170 */ "OF",
-  /*  171 */ "RAISE",
-  /*  172 */ "REPLACE",
-  /*  173 */ "RESTRICT",
-  /*  174 */ "ROW",
-  /*  175 */ "STATEMENT",
-  /*  176 */ "TRIGGER",
-  /*  177 */ "VIEW",
-  /*  178 */ "SEMI",
-  /*  179 */ "NONE",
-  /*  180 */ "PREV",
-  /*  181 */ "LINEAR",
-  /*  182 */ "IMPORT",
-  /*  183 */ "TBNAME",
-  /*  184 */ "JOIN",
-  /*  185 */ "INSERT",
-  /*  186 */ "INTO",
-  /*  187 */ "VALUES",
-<<<<<<< HEAD
-  /*  188 */ "program",
-  /*  189 */ "cmd",
-  /*  190 */ "dbPrefix",
-  /*  191 */ "ids",
-  /*  192 */ "cpxName",
-  /*  193 */ "ifexists",
-  /*  194 */ "alter_db_optr",
-  /*  195 */ "alter_topic_optr",
-  /*  196 */ "acct_optr",
-  /*  197 */ "ifnotexists",
-  /*  198 */ "db_optr",
-  /*  199 */ "topic_optr",
-  /*  200 */ "pps",
-  /*  201 */ "tseries",
-  /*  202 */ "dbs",
-  /*  203 */ "streams",
-  /*  204 */ "storage",
-  /*  205 */ "qtime",
-  /*  206 */ "users",
-  /*  207 */ "conns",
-  /*  208 */ "state",
-  /*  209 */ "keep",
-  /*  210 */ "tagitemlist",
-  /*  211 */ "cache",
-  /*  212 */ "replica",
-  /*  213 */ "quorum",
-  /*  214 */ "days",
-  /*  215 */ "minrows",
-  /*  216 */ "maxrows",
-  /*  217 */ "blocks",
-  /*  218 */ "ctime",
-  /*  219 */ "wal",
-  /*  220 */ "fsync",
-  /*  221 */ "comp",
-  /*  222 */ "prec",
-  /*  223 */ "update",
-  /*  224 */ "cachelast",
-  /*  225 */ "partitions",
-  /*  226 */ "typename",
-  /*  227 */ "signed",
-  /*  228 */ "create_table_args",
-  /*  229 */ "create_stable_args",
-  /*  230 */ "create_table_list",
-  /*  231 */ "create_from_stable",
-  /*  232 */ "columnlist",
-  /*  233 */ "tagNamelist",
-  /*  234 */ "select",
-  /*  235 */ "column",
-  /*  236 */ "tagitem",
-  /*  237 */ "selcollist",
-  /*  238 */ "from",
-  /*  239 */ "where_opt",
-  /*  240 */ "interval_opt",
-  /*  241 */ "session_option",
-  /*  242 */ "fill_opt",
-  /*  243 */ "sliding_opt",
-  /*  244 */ "groupby_opt",
-  /*  245 */ "orderby_opt",
-  /*  246 */ "having_opt",
-  /*  247 */ "slimit_opt",
-  /*  248 */ "limit_opt",
-  /*  249 */ "union",
-  /*  250 */ "sclp",
-  /*  251 */ "distinct",
-  /*  252 */ "expr",
-  /*  253 */ "as",
-  /*  254 */ "tablelist",
-  /*  255 */ "sub",
-  /*  256 */ "tmvar",
-  /*  257 */ "sortlist",
-  /*  258 */ "sortitem",
-  /*  259 */ "item",
-  /*  260 */ "sortorder",
-  /*  261 */ "grouplist",
-  /*  262 */ "exprlist",
-  /*  263 */ "expritem",
-=======
-  /*  188 */ "error",
+  /*  140 */ "MODIFY",
+  /*  141 */ "TAG",
+  /*  142 */ "CHANGE",
+  /*  143 */ "SET",
+  /*  144 */ "KILL",
+  /*  145 */ "CONNECTION",
+  /*  146 */ "STREAM",
+  /*  147 */ "COLON",
+  /*  148 */ "ABORT",
+  /*  149 */ "AFTER",
+  /*  150 */ "ATTACH",
+  /*  151 */ "BEFORE",
+  /*  152 */ "BEGIN",
+  /*  153 */ "CASCADE",
+  /*  154 */ "CLUSTER",
+  /*  155 */ "CONFLICT",
+  /*  156 */ "COPY",
+  /*  157 */ "DEFERRED",
+  /*  158 */ "DELIMITERS",
+  /*  159 */ "DETACH",
+  /*  160 */ "EACH",
+  /*  161 */ "END",
+  /*  162 */ "EXPLAIN",
+  /*  163 */ "FAIL",
+  /*  164 */ "FOR",
+  /*  165 */ "IGNORE",
+  /*  166 */ "IMMEDIATE",
+  /*  167 */ "INITIALLY",
+  /*  168 */ "INSTEAD",
+  /*  169 */ "MATCH",
+  /*  170 */ "KEY",
+  /*  171 */ "OF",
+  /*  172 */ "RAISE",
+  /*  173 */ "REPLACE",
+  /*  174 */ "RESTRICT",
+  /*  175 */ "ROW",
+  /*  176 */ "STATEMENT",
+  /*  177 */ "TRIGGER",
+  /*  178 */ "VIEW",
+  /*  179 */ "SEMI",
+  /*  180 */ "NONE",
+  /*  181 */ "PREV",
+  /*  182 */ "LINEAR",
+  /*  183 */ "IMPORT",
+  /*  184 */ "TBNAME",
+  /*  185 */ "JOIN",
+  /*  186 */ "INSERT",
+  /*  187 */ "INTO",
+  /*  188 */ "VALUES",
   /*  189 */ "program",
   /*  190 */ "cmd",
   /*  191 */ "dbPrefix",
@@ -1413,7 +1047,6 @@
   /*  263 */ "grouplist",
   /*  264 */ "exprlist",
   /*  265 */ "expritem",
->>>>>>> 945674e2
 };
 #endif /* defined(YYCOVERAGE) || !defined(NDEBUG) */
 
@@ -1608,99 +1241,6 @@
  /* 184 */ "interval_opt ::=",
  /* 185 */ "session_option ::=",
  /* 186 */ "session_option ::= SESSION LP ids cpxName COMMA tmvar RP",
-<<<<<<< HEAD
- /* 187 */ "fill_opt ::=",
- /* 188 */ "fill_opt ::= FILL LP ID COMMA tagitemlist RP",
- /* 189 */ "fill_opt ::= FILL LP ID RP",
- /* 190 */ "sliding_opt ::= SLIDING LP tmvar RP",
- /* 191 */ "sliding_opt ::=",
- /* 192 */ "orderby_opt ::=",
- /* 193 */ "orderby_opt ::= ORDER BY sortlist",
- /* 194 */ "sortlist ::= sortlist COMMA item sortorder",
- /* 195 */ "sortlist ::= item sortorder",
- /* 196 */ "item ::= ids cpxName",
- /* 197 */ "sortorder ::= ASC",
- /* 198 */ "sortorder ::= DESC",
- /* 199 */ "sortorder ::=",
- /* 200 */ "groupby_opt ::=",
- /* 201 */ "groupby_opt ::= GROUP BY grouplist",
- /* 202 */ "grouplist ::= grouplist COMMA item",
- /* 203 */ "grouplist ::= item",
- /* 204 */ "having_opt ::=",
- /* 205 */ "having_opt ::= HAVING expr",
- /* 206 */ "limit_opt ::=",
- /* 207 */ "limit_opt ::= LIMIT signed",
- /* 208 */ "limit_opt ::= LIMIT signed OFFSET signed",
- /* 209 */ "limit_opt ::= LIMIT signed COMMA signed",
- /* 210 */ "slimit_opt ::=",
- /* 211 */ "slimit_opt ::= SLIMIT signed",
- /* 212 */ "slimit_opt ::= SLIMIT signed SOFFSET signed",
- /* 213 */ "slimit_opt ::= SLIMIT signed COMMA signed",
- /* 214 */ "where_opt ::=",
- /* 215 */ "where_opt ::= WHERE expr",
- /* 216 */ "expr ::= LP expr RP",
- /* 217 */ "expr ::= ID",
- /* 218 */ "expr ::= ID DOT ID",
- /* 219 */ "expr ::= ID DOT STAR",
- /* 220 */ "expr ::= INTEGER",
- /* 221 */ "expr ::= MINUS INTEGER",
- /* 222 */ "expr ::= PLUS INTEGER",
- /* 223 */ "expr ::= FLOAT",
- /* 224 */ "expr ::= MINUS FLOAT",
- /* 225 */ "expr ::= PLUS FLOAT",
- /* 226 */ "expr ::= STRING",
- /* 227 */ "expr ::= NOW",
- /* 228 */ "expr ::= VARIABLE",
- /* 229 */ "expr ::= PLUS VARIABLE",
- /* 230 */ "expr ::= MINUS VARIABLE",
- /* 231 */ "expr ::= BOOL",
- /* 232 */ "expr ::= NULL",
- /* 233 */ "expr ::= ID LP exprlist RP",
- /* 234 */ "expr ::= ID LP STAR RP",
- /* 235 */ "expr ::= expr IS NULL",
- /* 236 */ "expr ::= expr IS NOT NULL",
- /* 237 */ "expr ::= expr LT expr",
- /* 238 */ "expr ::= expr GT expr",
- /* 239 */ "expr ::= expr LE expr",
- /* 240 */ "expr ::= expr GE expr",
- /* 241 */ "expr ::= expr NE expr",
- /* 242 */ "expr ::= expr EQ expr",
- /* 243 */ "expr ::= expr BETWEEN expr AND expr",
- /* 244 */ "expr ::= expr AND expr",
- /* 245 */ "expr ::= expr OR expr",
- /* 246 */ "expr ::= expr PLUS expr",
- /* 247 */ "expr ::= expr MINUS expr",
- /* 248 */ "expr ::= expr STAR expr",
- /* 249 */ "expr ::= expr SLASH expr",
- /* 250 */ "expr ::= expr REM expr",
- /* 251 */ "expr ::= expr LIKE expr",
- /* 252 */ "expr ::= expr IN LP exprlist RP",
- /* 253 */ "exprlist ::= exprlist COMMA expritem",
- /* 254 */ "exprlist ::= expritem",
- /* 255 */ "expritem ::= expr",
- /* 256 */ "expritem ::=",
- /* 257 */ "cmd ::= RESET QUERY CACHE",
- /* 258 */ "cmd ::= SYNCDB ids REPLICA",
- /* 259 */ "cmd ::= ALTER TABLE ids cpxName ADD COLUMN columnlist",
- /* 260 */ "cmd ::= ALTER TABLE ids cpxName DROP COLUMN ids",
- /* 261 */ "cmd ::= ALTER TABLE ids cpxName MODIFY COLUMN columnlist",
- /* 262 */ "cmd ::= ALTER TABLE ids cpxName ADD TAG columnlist",
- /* 263 */ "cmd ::= ALTER TABLE ids cpxName DROP TAG ids",
- /* 264 */ "cmd ::= ALTER TABLE ids cpxName CHANGE TAG ids ids",
- /* 265 */ "cmd ::= ALTER TABLE ids cpxName SET TAG ids EQ tagitem",
- /* 266 */ "cmd ::= ALTER TABLE ids cpxName MODIFY TAG columnlist",
- /* 267 */ "cmd ::= ALTER STABLE ids cpxName ADD COLUMN columnlist",
- /* 268 */ "cmd ::= ALTER STABLE ids cpxName DROP COLUMN ids",
- /* 269 */ "cmd ::= ALTER STABLE ids cpxName MODIFY COLUMN columnlist",
- /* 270 */ "cmd ::= ALTER STABLE ids cpxName ADD TAG columnlist",
- /* 271 */ "cmd ::= ALTER STABLE ids cpxName DROP TAG ids",
- /* 272 */ "cmd ::= ALTER STABLE ids cpxName CHANGE TAG ids ids",
- /* 273 */ "cmd ::= ALTER STABLE ids cpxName SET TAG ids EQ tagitem",
- /* 274 */ "cmd ::= ALTER STABLE ids cpxName MODIFY TAG columnlist",
- /* 275 */ "cmd ::= KILL CONNECTION INTEGER",
- /* 276 */ "cmd ::= KILL STREAM INTEGER COLON INTEGER",
- /* 277 */ "cmd ::= KILL QUERY INTEGER COLON INTEGER",
-=======
  /* 187 */ "windowstate_option ::=",
  /* 188 */ "windowstate_option ::= STATE_WINDOW LP ids RP",
  /* 189 */ "fill_opt ::=",
@@ -1777,19 +1317,23 @@
  /* 260 */ "cmd ::= SYNCDB ids REPLICA",
  /* 261 */ "cmd ::= ALTER TABLE ids cpxName ADD COLUMN columnlist",
  /* 262 */ "cmd ::= ALTER TABLE ids cpxName DROP COLUMN ids",
- /* 263 */ "cmd ::= ALTER TABLE ids cpxName ADD TAG columnlist",
- /* 264 */ "cmd ::= ALTER TABLE ids cpxName DROP TAG ids",
- /* 265 */ "cmd ::= ALTER TABLE ids cpxName CHANGE TAG ids ids",
- /* 266 */ "cmd ::= ALTER TABLE ids cpxName SET TAG ids EQ tagitem",
- /* 267 */ "cmd ::= ALTER STABLE ids cpxName ADD COLUMN columnlist",
- /* 268 */ "cmd ::= ALTER STABLE ids cpxName DROP COLUMN ids",
- /* 269 */ "cmd ::= ALTER STABLE ids cpxName ADD TAG columnlist",
- /* 270 */ "cmd ::= ALTER STABLE ids cpxName DROP TAG ids",
- /* 271 */ "cmd ::= ALTER STABLE ids cpxName CHANGE TAG ids ids",
- /* 272 */ "cmd ::= KILL CONNECTION INTEGER",
- /* 273 */ "cmd ::= KILL STREAM INTEGER COLON INTEGER",
- /* 274 */ "cmd ::= KILL QUERY INTEGER COLON INTEGER",
->>>>>>> 945674e2
+ /* 263 */ "cmd ::= ALTER TABLE ids cpxName MODIFY COLUMN columnlist",
+ /* 264 */ "cmd ::= ALTER TABLE ids cpxName ADD TAG columnlist",
+ /* 265 */ "cmd ::= ALTER TABLE ids cpxName DROP TAG ids",
+ /* 266 */ "cmd ::= ALTER TABLE ids cpxName CHANGE TAG ids ids",
+ /* 267 */ "cmd ::= ALTER TABLE ids cpxName SET TAG ids EQ tagitem",
+ /* 268 */ "cmd ::= ALTER TABLE ids cpxName MODIFY TAG columnlist",
+ /* 269 */ "cmd ::= ALTER STABLE ids cpxName ADD COLUMN columnlist",
+ /* 270 */ "cmd ::= ALTER STABLE ids cpxName DROP COLUMN ids",
+ /* 271 */ "cmd ::= ALTER STABLE ids cpxName MODIFY COLUMN columnlist",
+ /* 272 */ "cmd ::= ALTER STABLE ids cpxName ADD TAG columnlist",
+ /* 273 */ "cmd ::= ALTER STABLE ids cpxName DROP TAG ids",
+ /* 274 */ "cmd ::= ALTER STABLE ids cpxName CHANGE TAG ids ids",
+ /* 275 */ "cmd ::= ALTER STABLE ids cpxName SET TAG ids EQ tagitem",
+ /* 276 */ "cmd ::= ALTER STABLE ids cpxName MODIFY TAG columnlist",
+ /* 277 */ "cmd ::= KILL CONNECTION INTEGER",
+ /* 278 */ "cmd ::= KILL STREAM INTEGER COLON INTEGER",
+ /* 279 */ "cmd ::= KILL QUERY INTEGER COLON INTEGER",
 };
 #endif /* NDEBUG */
 
@@ -2253,288 +1797,289 @@
   yyTraceShift(yypParser, yyNewState, "Shift");
 }
 
-<<<<<<< HEAD
 /* For rule J, yyRuleInfoLhs[J] contains the symbol on the left-hand side
 ** of that rule */
 static const YYCODETYPE yyRuleInfoLhs[] = {
-   188,  /* (0) program ::= cmd */
-   189,  /* (1) cmd ::= SHOW DATABASES */
-   189,  /* (2) cmd ::= SHOW TOPICS */
-   189,  /* (3) cmd ::= SHOW MNODES */
-   189,  /* (4) cmd ::= SHOW DNODES */
-   189,  /* (5) cmd ::= SHOW ACCOUNTS */
-   189,  /* (6) cmd ::= SHOW USERS */
-   189,  /* (7) cmd ::= SHOW MODULES */
-   189,  /* (8) cmd ::= SHOW QUERIES */
-   189,  /* (9) cmd ::= SHOW CONNECTIONS */
-   189,  /* (10) cmd ::= SHOW STREAMS */
-   189,  /* (11) cmd ::= SHOW VARIABLES */
-   189,  /* (12) cmd ::= SHOW SCORES */
-   189,  /* (13) cmd ::= SHOW GRANTS */
-   189,  /* (14) cmd ::= SHOW VNODES */
-   189,  /* (15) cmd ::= SHOW VNODES IPTOKEN */
-   190,  /* (16) dbPrefix ::= */
-   190,  /* (17) dbPrefix ::= ids DOT */
-   192,  /* (18) cpxName ::= */
-   192,  /* (19) cpxName ::= DOT ids */
-   189,  /* (20) cmd ::= SHOW CREATE TABLE ids cpxName */
-   189,  /* (21) cmd ::= SHOW CREATE STABLE ids cpxName */
-   189,  /* (22) cmd ::= SHOW CREATE DATABASE ids */
-   189,  /* (23) cmd ::= SHOW dbPrefix TABLES */
-   189,  /* (24) cmd ::= SHOW dbPrefix TABLES LIKE ids */
-   189,  /* (25) cmd ::= SHOW dbPrefix STABLES */
-   189,  /* (26) cmd ::= SHOW dbPrefix STABLES LIKE ids */
-   189,  /* (27) cmd ::= SHOW dbPrefix VGROUPS */
-   189,  /* (28) cmd ::= SHOW dbPrefix VGROUPS ids */
-   189,  /* (29) cmd ::= DROP TABLE ifexists ids cpxName */
-   189,  /* (30) cmd ::= DROP STABLE ifexists ids cpxName */
-   189,  /* (31) cmd ::= DROP DATABASE ifexists ids */
-   189,  /* (32) cmd ::= DROP TOPIC ifexists ids */
-   189,  /* (33) cmd ::= DROP DNODE ids */
-   189,  /* (34) cmd ::= DROP USER ids */
-   189,  /* (35) cmd ::= DROP ACCOUNT ids */
-   189,  /* (36) cmd ::= USE ids */
-   189,  /* (37) cmd ::= DESCRIBE ids cpxName */
-   189,  /* (38) cmd ::= ALTER USER ids PASS ids */
-   189,  /* (39) cmd ::= ALTER USER ids PRIVILEGE ids */
-   189,  /* (40) cmd ::= ALTER DNODE ids ids */
-   189,  /* (41) cmd ::= ALTER DNODE ids ids ids */
-   189,  /* (42) cmd ::= ALTER LOCAL ids */
-   189,  /* (43) cmd ::= ALTER LOCAL ids ids */
-   189,  /* (44) cmd ::= ALTER DATABASE ids alter_db_optr */
-   189,  /* (45) cmd ::= ALTER TOPIC ids alter_topic_optr */
-   189,  /* (46) cmd ::= ALTER ACCOUNT ids acct_optr */
-   189,  /* (47) cmd ::= ALTER ACCOUNT ids PASS ids acct_optr */
-   191,  /* (48) ids ::= ID */
-   191,  /* (49) ids ::= STRING */
-   193,  /* (50) ifexists ::= IF EXISTS */
-   193,  /* (51) ifexists ::= */
-   197,  /* (52) ifnotexists ::= IF NOT EXISTS */
-   197,  /* (53) ifnotexists ::= */
-   189,  /* (54) cmd ::= CREATE DNODE ids */
-   189,  /* (55) cmd ::= CREATE ACCOUNT ids PASS ids acct_optr */
-   189,  /* (56) cmd ::= CREATE DATABASE ifnotexists ids db_optr */
-   189,  /* (57) cmd ::= CREATE TOPIC ifnotexists ids topic_optr */
-   189,  /* (58) cmd ::= CREATE USER ids PASS ids */
-   200,  /* (59) pps ::= */
-   200,  /* (60) pps ::= PPS INTEGER */
-   201,  /* (61) tseries ::= */
-   201,  /* (62) tseries ::= TSERIES INTEGER */
-   202,  /* (63) dbs ::= */
-   202,  /* (64) dbs ::= DBS INTEGER */
-   203,  /* (65) streams ::= */
-   203,  /* (66) streams ::= STREAMS INTEGER */
-   204,  /* (67) storage ::= */
-   204,  /* (68) storage ::= STORAGE INTEGER */
-   205,  /* (69) qtime ::= */
-   205,  /* (70) qtime ::= QTIME INTEGER */
-   206,  /* (71) users ::= */
-   206,  /* (72) users ::= USERS INTEGER */
-   207,  /* (73) conns ::= */
-   207,  /* (74) conns ::= CONNS INTEGER */
-   208,  /* (75) state ::= */
-   208,  /* (76) state ::= STATE ids */
-   196,  /* (77) acct_optr ::= pps tseries storage streams qtime dbs users conns state */
-   209,  /* (78) keep ::= KEEP tagitemlist */
-   211,  /* (79) cache ::= CACHE INTEGER */
-   212,  /* (80) replica ::= REPLICA INTEGER */
-   213,  /* (81) quorum ::= QUORUM INTEGER */
-   214,  /* (82) days ::= DAYS INTEGER */
-   215,  /* (83) minrows ::= MINROWS INTEGER */
-   216,  /* (84) maxrows ::= MAXROWS INTEGER */
-   217,  /* (85) blocks ::= BLOCKS INTEGER */
-   218,  /* (86) ctime ::= CTIME INTEGER */
-   219,  /* (87) wal ::= WAL INTEGER */
-   220,  /* (88) fsync ::= FSYNC INTEGER */
-   221,  /* (89) comp ::= COMP INTEGER */
-   222,  /* (90) prec ::= PRECISION STRING */
-   223,  /* (91) update ::= UPDATE INTEGER */
-   224,  /* (92) cachelast ::= CACHELAST INTEGER */
-   225,  /* (93) partitions ::= PARTITIONS INTEGER */
-   198,  /* (94) db_optr ::= */
-   198,  /* (95) db_optr ::= db_optr cache */
-   198,  /* (96) db_optr ::= db_optr replica */
-   198,  /* (97) db_optr ::= db_optr quorum */
-   198,  /* (98) db_optr ::= db_optr days */
-   198,  /* (99) db_optr ::= db_optr minrows */
-   198,  /* (100) db_optr ::= db_optr maxrows */
-   198,  /* (101) db_optr ::= db_optr blocks */
-   198,  /* (102) db_optr ::= db_optr ctime */
-   198,  /* (103) db_optr ::= db_optr wal */
-   198,  /* (104) db_optr ::= db_optr fsync */
-   198,  /* (105) db_optr ::= db_optr comp */
-   198,  /* (106) db_optr ::= db_optr prec */
-   198,  /* (107) db_optr ::= db_optr keep */
-   198,  /* (108) db_optr ::= db_optr update */
-   198,  /* (109) db_optr ::= db_optr cachelast */
-   199,  /* (110) topic_optr ::= db_optr */
-   199,  /* (111) topic_optr ::= topic_optr partitions */
-   194,  /* (112) alter_db_optr ::= */
-   194,  /* (113) alter_db_optr ::= alter_db_optr replica */
-   194,  /* (114) alter_db_optr ::= alter_db_optr quorum */
-   194,  /* (115) alter_db_optr ::= alter_db_optr keep */
-   194,  /* (116) alter_db_optr ::= alter_db_optr blocks */
-   194,  /* (117) alter_db_optr ::= alter_db_optr comp */
-   194,  /* (118) alter_db_optr ::= alter_db_optr wal */
-   194,  /* (119) alter_db_optr ::= alter_db_optr fsync */
-   194,  /* (120) alter_db_optr ::= alter_db_optr update */
-   194,  /* (121) alter_db_optr ::= alter_db_optr cachelast */
-   195,  /* (122) alter_topic_optr ::= alter_db_optr */
-   195,  /* (123) alter_topic_optr ::= alter_topic_optr partitions */
-   226,  /* (124) typename ::= ids */
-   226,  /* (125) typename ::= ids LP signed RP */
-   226,  /* (126) typename ::= ids UNSIGNED */
-   227,  /* (127) signed ::= INTEGER */
-   227,  /* (128) signed ::= PLUS INTEGER */
-   227,  /* (129) signed ::= MINUS INTEGER */
-   189,  /* (130) cmd ::= CREATE TABLE create_table_args */
-   189,  /* (131) cmd ::= CREATE TABLE create_stable_args */
-   189,  /* (132) cmd ::= CREATE STABLE create_stable_args */
-   189,  /* (133) cmd ::= CREATE TABLE create_table_list */
-   230,  /* (134) create_table_list ::= create_from_stable */
-   230,  /* (135) create_table_list ::= create_table_list create_from_stable */
-   228,  /* (136) create_table_args ::= ifnotexists ids cpxName LP columnlist RP */
-   229,  /* (137) create_stable_args ::= ifnotexists ids cpxName LP columnlist RP TAGS LP columnlist RP */
-   231,  /* (138) create_from_stable ::= ifnotexists ids cpxName USING ids cpxName TAGS LP tagitemlist RP */
-   231,  /* (139) create_from_stable ::= ifnotexists ids cpxName USING ids cpxName LP tagNamelist RP TAGS LP tagitemlist RP */
-   233,  /* (140) tagNamelist ::= tagNamelist COMMA ids */
-   233,  /* (141) tagNamelist ::= ids */
-   228,  /* (142) create_table_args ::= ifnotexists ids cpxName AS select */
-   232,  /* (143) columnlist ::= columnlist COMMA column */
-   232,  /* (144) columnlist ::= column */
-   235,  /* (145) column ::= ids typename */
-   210,  /* (146) tagitemlist ::= tagitemlist COMMA tagitem */
-   210,  /* (147) tagitemlist ::= tagitem */
-   236,  /* (148) tagitem ::= INTEGER */
-   236,  /* (149) tagitem ::= FLOAT */
-   236,  /* (150) tagitem ::= STRING */
-   236,  /* (151) tagitem ::= BOOL */
-   236,  /* (152) tagitem ::= NULL */
-   236,  /* (153) tagitem ::= MINUS INTEGER */
-   236,  /* (154) tagitem ::= MINUS FLOAT */
-   236,  /* (155) tagitem ::= PLUS INTEGER */
-   236,  /* (156) tagitem ::= PLUS FLOAT */
-   234,  /* (157) select ::= SELECT selcollist from where_opt interval_opt session_option fill_opt sliding_opt groupby_opt orderby_opt having_opt slimit_opt limit_opt */
-   234,  /* (158) select ::= LP select RP */
-   249,  /* (159) union ::= select */
-   249,  /* (160) union ::= union UNION ALL select */
-   189,  /* (161) cmd ::= union */
-   234,  /* (162) select ::= SELECT selcollist */
-   250,  /* (163) sclp ::= selcollist COMMA */
-   250,  /* (164) sclp ::= */
-   237,  /* (165) selcollist ::= sclp distinct expr as */
-   237,  /* (166) selcollist ::= sclp STAR */
-   253,  /* (167) as ::= AS ids */
-   253,  /* (168) as ::= ids */
-   253,  /* (169) as ::= */
-   251,  /* (170) distinct ::= DISTINCT */
-   251,  /* (171) distinct ::= */
-   238,  /* (172) from ::= FROM tablelist */
-   238,  /* (173) from ::= FROM sub */
-   255,  /* (174) sub ::= LP union RP */
-   255,  /* (175) sub ::= LP union RP ids */
-   255,  /* (176) sub ::= sub COMMA LP union RP ids */
-   254,  /* (177) tablelist ::= ids cpxName */
-   254,  /* (178) tablelist ::= ids cpxName ids */
-   254,  /* (179) tablelist ::= tablelist COMMA ids cpxName */
-   254,  /* (180) tablelist ::= tablelist COMMA ids cpxName ids */
-   256,  /* (181) tmvar ::= VARIABLE */
-   240,  /* (182) interval_opt ::= INTERVAL LP tmvar RP */
-   240,  /* (183) interval_opt ::= INTERVAL LP tmvar COMMA tmvar RP */
-   240,  /* (184) interval_opt ::= */
-   241,  /* (185) session_option ::= */
-   241,  /* (186) session_option ::= SESSION LP ids cpxName COMMA tmvar RP */
-   242,  /* (187) fill_opt ::= */
-   242,  /* (188) fill_opt ::= FILL LP ID COMMA tagitemlist RP */
-   242,  /* (189) fill_opt ::= FILL LP ID RP */
-   243,  /* (190) sliding_opt ::= SLIDING LP tmvar RP */
-   243,  /* (191) sliding_opt ::= */
-   245,  /* (192) orderby_opt ::= */
-   245,  /* (193) orderby_opt ::= ORDER BY sortlist */
-   257,  /* (194) sortlist ::= sortlist COMMA item sortorder */
-   257,  /* (195) sortlist ::= item sortorder */
-   259,  /* (196) item ::= ids cpxName */
-   260,  /* (197) sortorder ::= ASC */
-   260,  /* (198) sortorder ::= DESC */
-   260,  /* (199) sortorder ::= */
-   244,  /* (200) groupby_opt ::= */
-   244,  /* (201) groupby_opt ::= GROUP BY grouplist */
-   261,  /* (202) grouplist ::= grouplist COMMA item */
-   261,  /* (203) grouplist ::= item */
-   246,  /* (204) having_opt ::= */
-   246,  /* (205) having_opt ::= HAVING expr */
-   248,  /* (206) limit_opt ::= */
-   248,  /* (207) limit_opt ::= LIMIT signed */
-   248,  /* (208) limit_opt ::= LIMIT signed OFFSET signed */
-   248,  /* (209) limit_opt ::= LIMIT signed COMMA signed */
-   247,  /* (210) slimit_opt ::= */
-   247,  /* (211) slimit_opt ::= SLIMIT signed */
-   247,  /* (212) slimit_opt ::= SLIMIT signed SOFFSET signed */
-   247,  /* (213) slimit_opt ::= SLIMIT signed COMMA signed */
-   239,  /* (214) where_opt ::= */
-   239,  /* (215) where_opt ::= WHERE expr */
-   252,  /* (216) expr ::= LP expr RP */
-   252,  /* (217) expr ::= ID */
-   252,  /* (218) expr ::= ID DOT ID */
-   252,  /* (219) expr ::= ID DOT STAR */
-   252,  /* (220) expr ::= INTEGER */
-   252,  /* (221) expr ::= MINUS INTEGER */
-   252,  /* (222) expr ::= PLUS INTEGER */
-   252,  /* (223) expr ::= FLOAT */
-   252,  /* (224) expr ::= MINUS FLOAT */
-   252,  /* (225) expr ::= PLUS FLOAT */
-   252,  /* (226) expr ::= STRING */
-   252,  /* (227) expr ::= NOW */
-   252,  /* (228) expr ::= VARIABLE */
-   252,  /* (229) expr ::= PLUS VARIABLE */
-   252,  /* (230) expr ::= MINUS VARIABLE */
-   252,  /* (231) expr ::= BOOL */
-   252,  /* (232) expr ::= NULL */
-   252,  /* (233) expr ::= ID LP exprlist RP */
-   252,  /* (234) expr ::= ID LP STAR RP */
-   252,  /* (235) expr ::= expr IS NULL */
-   252,  /* (236) expr ::= expr IS NOT NULL */
-   252,  /* (237) expr ::= expr LT expr */
-   252,  /* (238) expr ::= expr GT expr */
-   252,  /* (239) expr ::= expr LE expr */
-   252,  /* (240) expr ::= expr GE expr */
-   252,  /* (241) expr ::= expr NE expr */
-   252,  /* (242) expr ::= expr EQ expr */
-   252,  /* (243) expr ::= expr BETWEEN expr AND expr */
-   252,  /* (244) expr ::= expr AND expr */
-   252,  /* (245) expr ::= expr OR expr */
-   252,  /* (246) expr ::= expr PLUS expr */
-   252,  /* (247) expr ::= expr MINUS expr */
-   252,  /* (248) expr ::= expr STAR expr */
-   252,  /* (249) expr ::= expr SLASH expr */
-   252,  /* (250) expr ::= expr REM expr */
-   252,  /* (251) expr ::= expr LIKE expr */
-   252,  /* (252) expr ::= expr IN LP exprlist RP */
-   262,  /* (253) exprlist ::= exprlist COMMA expritem */
-   262,  /* (254) exprlist ::= expritem */
-   263,  /* (255) expritem ::= expr */
-   263,  /* (256) expritem ::= */
-   189,  /* (257) cmd ::= RESET QUERY CACHE */
-   189,  /* (258) cmd ::= SYNCDB ids REPLICA */
-   189,  /* (259) cmd ::= ALTER TABLE ids cpxName ADD COLUMN columnlist */
-   189,  /* (260) cmd ::= ALTER TABLE ids cpxName DROP COLUMN ids */
-   189,  /* (261) cmd ::= ALTER TABLE ids cpxName MODIFY COLUMN columnlist */
-   189,  /* (262) cmd ::= ALTER TABLE ids cpxName ADD TAG columnlist */
-   189,  /* (263) cmd ::= ALTER TABLE ids cpxName DROP TAG ids */
-   189,  /* (264) cmd ::= ALTER TABLE ids cpxName CHANGE TAG ids ids */
-   189,  /* (265) cmd ::= ALTER TABLE ids cpxName SET TAG ids EQ tagitem */
-   189,  /* (266) cmd ::= ALTER TABLE ids cpxName MODIFY TAG columnlist */
-   189,  /* (267) cmd ::= ALTER STABLE ids cpxName ADD COLUMN columnlist */
-   189,  /* (268) cmd ::= ALTER STABLE ids cpxName DROP COLUMN ids */
-   189,  /* (269) cmd ::= ALTER STABLE ids cpxName MODIFY COLUMN columnlist */
-   189,  /* (270) cmd ::= ALTER STABLE ids cpxName ADD TAG columnlist */
-   189,  /* (271) cmd ::= ALTER STABLE ids cpxName DROP TAG ids */
-   189,  /* (272) cmd ::= ALTER STABLE ids cpxName CHANGE TAG ids ids */
-   189,  /* (273) cmd ::= ALTER STABLE ids cpxName SET TAG ids EQ tagitem */
-   189,  /* (274) cmd ::= ALTER STABLE ids cpxName MODIFY TAG columnlist */
-   189,  /* (275) cmd ::= KILL CONNECTION INTEGER */
-   189,  /* (276) cmd ::= KILL STREAM INTEGER COLON INTEGER */
-   189,  /* (277) cmd ::= KILL QUERY INTEGER COLON INTEGER */
+   189,  /* (0) program ::= cmd */
+   190,  /* (1) cmd ::= SHOW DATABASES */
+   190,  /* (2) cmd ::= SHOW TOPICS */
+   190,  /* (3) cmd ::= SHOW MNODES */
+   190,  /* (4) cmd ::= SHOW DNODES */
+   190,  /* (5) cmd ::= SHOW ACCOUNTS */
+   190,  /* (6) cmd ::= SHOW USERS */
+   190,  /* (7) cmd ::= SHOW MODULES */
+   190,  /* (8) cmd ::= SHOW QUERIES */
+   190,  /* (9) cmd ::= SHOW CONNECTIONS */
+   190,  /* (10) cmd ::= SHOW STREAMS */
+   190,  /* (11) cmd ::= SHOW VARIABLES */
+   190,  /* (12) cmd ::= SHOW SCORES */
+   190,  /* (13) cmd ::= SHOW GRANTS */
+   190,  /* (14) cmd ::= SHOW VNODES */
+   190,  /* (15) cmd ::= SHOW VNODES IPTOKEN */
+   191,  /* (16) dbPrefix ::= */
+   191,  /* (17) dbPrefix ::= ids DOT */
+   193,  /* (18) cpxName ::= */
+   193,  /* (19) cpxName ::= DOT ids */
+   190,  /* (20) cmd ::= SHOW CREATE TABLE ids cpxName */
+   190,  /* (21) cmd ::= SHOW CREATE STABLE ids cpxName */
+   190,  /* (22) cmd ::= SHOW CREATE DATABASE ids */
+   190,  /* (23) cmd ::= SHOW dbPrefix TABLES */
+   190,  /* (24) cmd ::= SHOW dbPrefix TABLES LIKE ids */
+   190,  /* (25) cmd ::= SHOW dbPrefix STABLES */
+   190,  /* (26) cmd ::= SHOW dbPrefix STABLES LIKE ids */
+   190,  /* (27) cmd ::= SHOW dbPrefix VGROUPS */
+   190,  /* (28) cmd ::= SHOW dbPrefix VGROUPS ids */
+   190,  /* (29) cmd ::= DROP TABLE ifexists ids cpxName */
+   190,  /* (30) cmd ::= DROP STABLE ifexists ids cpxName */
+   190,  /* (31) cmd ::= DROP DATABASE ifexists ids */
+   190,  /* (32) cmd ::= DROP TOPIC ifexists ids */
+   190,  /* (33) cmd ::= DROP DNODE ids */
+   190,  /* (34) cmd ::= DROP USER ids */
+   190,  /* (35) cmd ::= DROP ACCOUNT ids */
+   190,  /* (36) cmd ::= USE ids */
+   190,  /* (37) cmd ::= DESCRIBE ids cpxName */
+   190,  /* (38) cmd ::= ALTER USER ids PASS ids */
+   190,  /* (39) cmd ::= ALTER USER ids PRIVILEGE ids */
+   190,  /* (40) cmd ::= ALTER DNODE ids ids */
+   190,  /* (41) cmd ::= ALTER DNODE ids ids ids */
+   190,  /* (42) cmd ::= ALTER LOCAL ids */
+   190,  /* (43) cmd ::= ALTER LOCAL ids ids */
+   190,  /* (44) cmd ::= ALTER DATABASE ids alter_db_optr */
+   190,  /* (45) cmd ::= ALTER TOPIC ids alter_topic_optr */
+   190,  /* (46) cmd ::= ALTER ACCOUNT ids acct_optr */
+   190,  /* (47) cmd ::= ALTER ACCOUNT ids PASS ids acct_optr */
+   192,  /* (48) ids ::= ID */
+   192,  /* (49) ids ::= STRING */
+   194,  /* (50) ifexists ::= IF EXISTS */
+   194,  /* (51) ifexists ::= */
+   198,  /* (52) ifnotexists ::= IF NOT EXISTS */
+   198,  /* (53) ifnotexists ::= */
+   190,  /* (54) cmd ::= CREATE DNODE ids */
+   190,  /* (55) cmd ::= CREATE ACCOUNT ids PASS ids acct_optr */
+   190,  /* (56) cmd ::= CREATE DATABASE ifnotexists ids db_optr */
+   190,  /* (57) cmd ::= CREATE TOPIC ifnotexists ids topic_optr */
+   190,  /* (58) cmd ::= CREATE USER ids PASS ids */
+   201,  /* (59) pps ::= */
+   201,  /* (60) pps ::= PPS INTEGER */
+   202,  /* (61) tseries ::= */
+   202,  /* (62) tseries ::= TSERIES INTEGER */
+   203,  /* (63) dbs ::= */
+   203,  /* (64) dbs ::= DBS INTEGER */
+   204,  /* (65) streams ::= */
+   204,  /* (66) streams ::= STREAMS INTEGER */
+   205,  /* (67) storage ::= */
+   205,  /* (68) storage ::= STORAGE INTEGER */
+   206,  /* (69) qtime ::= */
+   206,  /* (70) qtime ::= QTIME INTEGER */
+   207,  /* (71) users ::= */
+   207,  /* (72) users ::= USERS INTEGER */
+   208,  /* (73) conns ::= */
+   208,  /* (74) conns ::= CONNS INTEGER */
+   209,  /* (75) state ::= */
+   209,  /* (76) state ::= STATE ids */
+   197,  /* (77) acct_optr ::= pps tseries storage streams qtime dbs users conns state */
+   210,  /* (78) keep ::= KEEP tagitemlist */
+   212,  /* (79) cache ::= CACHE INTEGER */
+   213,  /* (80) replica ::= REPLICA INTEGER */
+   214,  /* (81) quorum ::= QUORUM INTEGER */
+   215,  /* (82) days ::= DAYS INTEGER */
+   216,  /* (83) minrows ::= MINROWS INTEGER */
+   217,  /* (84) maxrows ::= MAXROWS INTEGER */
+   218,  /* (85) blocks ::= BLOCKS INTEGER */
+   219,  /* (86) ctime ::= CTIME INTEGER */
+   220,  /* (87) wal ::= WAL INTEGER */
+   221,  /* (88) fsync ::= FSYNC INTEGER */
+   222,  /* (89) comp ::= COMP INTEGER */
+   223,  /* (90) prec ::= PRECISION STRING */
+   224,  /* (91) update ::= UPDATE INTEGER */
+   225,  /* (92) cachelast ::= CACHELAST INTEGER */
+   226,  /* (93) partitions ::= PARTITIONS INTEGER */
+   199,  /* (94) db_optr ::= */
+   199,  /* (95) db_optr ::= db_optr cache */
+   199,  /* (96) db_optr ::= db_optr replica */
+   199,  /* (97) db_optr ::= db_optr quorum */
+   199,  /* (98) db_optr ::= db_optr days */
+   199,  /* (99) db_optr ::= db_optr minrows */
+   199,  /* (100) db_optr ::= db_optr maxrows */
+   199,  /* (101) db_optr ::= db_optr blocks */
+   199,  /* (102) db_optr ::= db_optr ctime */
+   199,  /* (103) db_optr ::= db_optr wal */
+   199,  /* (104) db_optr ::= db_optr fsync */
+   199,  /* (105) db_optr ::= db_optr comp */
+   199,  /* (106) db_optr ::= db_optr prec */
+   199,  /* (107) db_optr ::= db_optr keep */
+   199,  /* (108) db_optr ::= db_optr update */
+   199,  /* (109) db_optr ::= db_optr cachelast */
+   200,  /* (110) topic_optr ::= db_optr */
+   200,  /* (111) topic_optr ::= topic_optr partitions */
+   195,  /* (112) alter_db_optr ::= */
+   195,  /* (113) alter_db_optr ::= alter_db_optr replica */
+   195,  /* (114) alter_db_optr ::= alter_db_optr quorum */
+   195,  /* (115) alter_db_optr ::= alter_db_optr keep */
+   195,  /* (116) alter_db_optr ::= alter_db_optr blocks */
+   195,  /* (117) alter_db_optr ::= alter_db_optr comp */
+   195,  /* (118) alter_db_optr ::= alter_db_optr wal */
+   195,  /* (119) alter_db_optr ::= alter_db_optr fsync */
+   195,  /* (120) alter_db_optr ::= alter_db_optr update */
+   195,  /* (121) alter_db_optr ::= alter_db_optr cachelast */
+   196,  /* (122) alter_topic_optr ::= alter_db_optr */
+   196,  /* (123) alter_topic_optr ::= alter_topic_optr partitions */
+   227,  /* (124) typename ::= ids */
+   227,  /* (125) typename ::= ids LP signed RP */
+   227,  /* (126) typename ::= ids UNSIGNED */
+   228,  /* (127) signed ::= INTEGER */
+   228,  /* (128) signed ::= PLUS INTEGER */
+   228,  /* (129) signed ::= MINUS INTEGER */
+   190,  /* (130) cmd ::= CREATE TABLE create_table_args */
+   190,  /* (131) cmd ::= CREATE TABLE create_stable_args */
+   190,  /* (132) cmd ::= CREATE STABLE create_stable_args */
+   190,  /* (133) cmd ::= CREATE TABLE create_table_list */
+   231,  /* (134) create_table_list ::= create_from_stable */
+   231,  /* (135) create_table_list ::= create_table_list create_from_stable */
+   229,  /* (136) create_table_args ::= ifnotexists ids cpxName LP columnlist RP */
+   230,  /* (137) create_stable_args ::= ifnotexists ids cpxName LP columnlist RP TAGS LP columnlist RP */
+   232,  /* (138) create_from_stable ::= ifnotexists ids cpxName USING ids cpxName TAGS LP tagitemlist RP */
+   232,  /* (139) create_from_stable ::= ifnotexists ids cpxName USING ids cpxName LP tagNamelist RP TAGS LP tagitemlist RP */
+   234,  /* (140) tagNamelist ::= tagNamelist COMMA ids */
+   234,  /* (141) tagNamelist ::= ids */
+   229,  /* (142) create_table_args ::= ifnotexists ids cpxName AS select */
+   233,  /* (143) columnlist ::= columnlist COMMA column */
+   233,  /* (144) columnlist ::= column */
+   236,  /* (145) column ::= ids typename */
+   211,  /* (146) tagitemlist ::= tagitemlist COMMA tagitem */
+   211,  /* (147) tagitemlist ::= tagitem */
+   237,  /* (148) tagitem ::= INTEGER */
+   237,  /* (149) tagitem ::= FLOAT */
+   237,  /* (150) tagitem ::= STRING */
+   237,  /* (151) tagitem ::= BOOL */
+   237,  /* (152) tagitem ::= NULL */
+   237,  /* (153) tagitem ::= MINUS INTEGER */
+   237,  /* (154) tagitem ::= MINUS FLOAT */
+   237,  /* (155) tagitem ::= PLUS INTEGER */
+   237,  /* (156) tagitem ::= PLUS FLOAT */
+   235,  /* (157) select ::= SELECT selcollist from where_opt interval_opt session_option windowstate_option fill_opt sliding_opt groupby_opt orderby_opt having_opt slimit_opt limit_opt */
+   235,  /* (158) select ::= LP select RP */
+   251,  /* (159) union ::= select */
+   251,  /* (160) union ::= union UNION ALL select */
+   190,  /* (161) cmd ::= union */
+   235,  /* (162) select ::= SELECT selcollist */
+   252,  /* (163) sclp ::= selcollist COMMA */
+   252,  /* (164) sclp ::= */
+   238,  /* (165) selcollist ::= sclp distinct expr as */
+   238,  /* (166) selcollist ::= sclp STAR */
+   255,  /* (167) as ::= AS ids */
+   255,  /* (168) as ::= ids */
+   255,  /* (169) as ::= */
+   253,  /* (170) distinct ::= DISTINCT */
+   253,  /* (171) distinct ::= */
+   239,  /* (172) from ::= FROM tablelist */
+   239,  /* (173) from ::= FROM sub */
+   257,  /* (174) sub ::= LP union RP */
+   257,  /* (175) sub ::= LP union RP ids */
+   257,  /* (176) sub ::= sub COMMA LP union RP ids */
+   256,  /* (177) tablelist ::= ids cpxName */
+   256,  /* (178) tablelist ::= ids cpxName ids */
+   256,  /* (179) tablelist ::= tablelist COMMA ids cpxName */
+   256,  /* (180) tablelist ::= tablelist COMMA ids cpxName ids */
+   258,  /* (181) tmvar ::= VARIABLE */
+   241,  /* (182) interval_opt ::= INTERVAL LP tmvar RP */
+   241,  /* (183) interval_opt ::= INTERVAL LP tmvar COMMA tmvar RP */
+   241,  /* (184) interval_opt ::= */
+   242,  /* (185) session_option ::= */
+   242,  /* (186) session_option ::= SESSION LP ids cpxName COMMA tmvar RP */
+   243,  /* (187) windowstate_option ::= */
+   243,  /* (188) windowstate_option ::= STATE_WINDOW LP ids RP */
+   244,  /* (189) fill_opt ::= */
+   244,  /* (190) fill_opt ::= FILL LP ID COMMA tagitemlist RP */
+   244,  /* (191) fill_opt ::= FILL LP ID RP */
+   245,  /* (192) sliding_opt ::= SLIDING LP tmvar RP */
+   245,  /* (193) sliding_opt ::= */
+   247,  /* (194) orderby_opt ::= */
+   247,  /* (195) orderby_opt ::= ORDER BY sortlist */
+   259,  /* (196) sortlist ::= sortlist COMMA item sortorder */
+   259,  /* (197) sortlist ::= item sortorder */
+   261,  /* (198) item ::= ids cpxName */
+   262,  /* (199) sortorder ::= ASC */
+   262,  /* (200) sortorder ::= DESC */
+   262,  /* (201) sortorder ::= */
+   246,  /* (202) groupby_opt ::= */
+   246,  /* (203) groupby_opt ::= GROUP BY grouplist */
+   263,  /* (204) grouplist ::= grouplist COMMA item */
+   263,  /* (205) grouplist ::= item */
+   248,  /* (206) having_opt ::= */
+   248,  /* (207) having_opt ::= HAVING expr */
+   250,  /* (208) limit_opt ::= */
+   250,  /* (209) limit_opt ::= LIMIT signed */
+   250,  /* (210) limit_opt ::= LIMIT signed OFFSET signed */
+   250,  /* (211) limit_opt ::= LIMIT signed COMMA signed */
+   249,  /* (212) slimit_opt ::= */
+   249,  /* (213) slimit_opt ::= SLIMIT signed */
+   249,  /* (214) slimit_opt ::= SLIMIT signed SOFFSET signed */
+   249,  /* (215) slimit_opt ::= SLIMIT signed COMMA signed */
+   240,  /* (216) where_opt ::= */
+   240,  /* (217) where_opt ::= WHERE expr */
+   254,  /* (218) expr ::= LP expr RP */
+   254,  /* (219) expr ::= ID */
+   254,  /* (220) expr ::= ID DOT ID */
+   254,  /* (221) expr ::= ID DOT STAR */
+   254,  /* (222) expr ::= INTEGER */
+   254,  /* (223) expr ::= MINUS INTEGER */
+   254,  /* (224) expr ::= PLUS INTEGER */
+   254,  /* (225) expr ::= FLOAT */
+   254,  /* (226) expr ::= MINUS FLOAT */
+   254,  /* (227) expr ::= PLUS FLOAT */
+   254,  /* (228) expr ::= STRING */
+   254,  /* (229) expr ::= NOW */
+   254,  /* (230) expr ::= VARIABLE */
+   254,  /* (231) expr ::= PLUS VARIABLE */
+   254,  /* (232) expr ::= MINUS VARIABLE */
+   254,  /* (233) expr ::= BOOL */
+   254,  /* (234) expr ::= NULL */
+   254,  /* (235) expr ::= ID LP exprlist RP */
+   254,  /* (236) expr ::= ID LP STAR RP */
+   254,  /* (237) expr ::= expr IS NULL */
+   254,  /* (238) expr ::= expr IS NOT NULL */
+   254,  /* (239) expr ::= expr LT expr */
+   254,  /* (240) expr ::= expr GT expr */
+   254,  /* (241) expr ::= expr LE expr */
+   254,  /* (242) expr ::= expr GE expr */
+   254,  /* (243) expr ::= expr NE expr */
+   254,  /* (244) expr ::= expr EQ expr */
+   254,  /* (245) expr ::= expr BETWEEN expr AND expr */
+   254,  /* (246) expr ::= expr AND expr */
+   254,  /* (247) expr ::= expr OR expr */
+   254,  /* (248) expr ::= expr PLUS expr */
+   254,  /* (249) expr ::= expr MINUS expr */
+   254,  /* (250) expr ::= expr STAR expr */
+   254,  /* (251) expr ::= expr SLASH expr */
+   254,  /* (252) expr ::= expr REM expr */
+   254,  /* (253) expr ::= expr LIKE expr */
+   254,  /* (254) expr ::= expr IN LP exprlist RP */
+   264,  /* (255) exprlist ::= exprlist COMMA expritem */
+   264,  /* (256) exprlist ::= expritem */
+   265,  /* (257) expritem ::= expr */
+   265,  /* (258) expritem ::= */
+   190,  /* (259) cmd ::= RESET QUERY CACHE */
+   190,  /* (260) cmd ::= SYNCDB ids REPLICA */
+   190,  /* (261) cmd ::= ALTER TABLE ids cpxName ADD COLUMN columnlist */
+   190,  /* (262) cmd ::= ALTER TABLE ids cpxName DROP COLUMN ids */
+   190,  /* (263) cmd ::= ALTER TABLE ids cpxName MODIFY COLUMN columnlist */
+   190,  /* (264) cmd ::= ALTER TABLE ids cpxName ADD TAG columnlist */
+   190,  /* (265) cmd ::= ALTER TABLE ids cpxName DROP TAG ids */
+   190,  /* (266) cmd ::= ALTER TABLE ids cpxName CHANGE TAG ids ids */
+   190,  /* (267) cmd ::= ALTER TABLE ids cpxName SET TAG ids EQ tagitem */
+   190,  /* (268) cmd ::= ALTER TABLE ids cpxName MODIFY TAG columnlist */
+   190,  /* (269) cmd ::= ALTER STABLE ids cpxName ADD COLUMN columnlist */
+   190,  /* (270) cmd ::= ALTER STABLE ids cpxName DROP COLUMN ids */
+   190,  /* (271) cmd ::= ALTER STABLE ids cpxName MODIFY COLUMN columnlist */
+   190,  /* (272) cmd ::= ALTER STABLE ids cpxName ADD TAG columnlist */
+   190,  /* (273) cmd ::= ALTER STABLE ids cpxName DROP TAG ids */
+   190,  /* (274) cmd ::= ALTER STABLE ids cpxName CHANGE TAG ids ids */
+   190,  /* (275) cmd ::= ALTER STABLE ids cpxName SET TAG ids EQ tagitem */
+   190,  /* (276) cmd ::= ALTER STABLE ids cpxName MODIFY TAG columnlist */
+   190,  /* (277) cmd ::= KILL CONNECTION INTEGER */
+   190,  /* (278) cmd ::= KILL STREAM INTEGER COLON INTEGER */
+   190,  /* (279) cmd ::= KILL QUERY INTEGER COLON INTEGER */
 };
 
 /* For rule J, yyRuleInfoNRhs[J] contains the negative of the number
@@ -2697,7 +2242,7 @@
    -2,  /* (154) tagitem ::= MINUS FLOAT */
    -2,  /* (155) tagitem ::= PLUS INTEGER */
    -2,  /* (156) tagitem ::= PLUS FLOAT */
-  -13,  /* (157) select ::= SELECT selcollist from where_opt interval_opt session_option fill_opt sliding_opt groupby_opt orderby_opt having_opt slimit_opt limit_opt */
+  -14,  /* (157) select ::= SELECT selcollist from where_opt interval_opt session_option windowstate_option fill_opt sliding_opt groupby_opt orderby_opt having_opt slimit_opt limit_opt */
    -3,  /* (158) select ::= LP select RP */
    -1,  /* (159) union ::= select */
    -4,  /* (160) union ::= union UNION ALL select */
@@ -2727,381 +2272,99 @@
     0,  /* (184) interval_opt ::= */
     0,  /* (185) session_option ::= */
    -7,  /* (186) session_option ::= SESSION LP ids cpxName COMMA tmvar RP */
-    0,  /* (187) fill_opt ::= */
-   -6,  /* (188) fill_opt ::= FILL LP ID COMMA tagitemlist RP */
-   -4,  /* (189) fill_opt ::= FILL LP ID RP */
-   -4,  /* (190) sliding_opt ::= SLIDING LP tmvar RP */
-    0,  /* (191) sliding_opt ::= */
-    0,  /* (192) orderby_opt ::= */
-   -3,  /* (193) orderby_opt ::= ORDER BY sortlist */
-   -4,  /* (194) sortlist ::= sortlist COMMA item sortorder */
-   -2,  /* (195) sortlist ::= item sortorder */
-   -2,  /* (196) item ::= ids cpxName */
-   -1,  /* (197) sortorder ::= ASC */
-   -1,  /* (198) sortorder ::= DESC */
-    0,  /* (199) sortorder ::= */
-    0,  /* (200) groupby_opt ::= */
-   -3,  /* (201) groupby_opt ::= GROUP BY grouplist */
-   -3,  /* (202) grouplist ::= grouplist COMMA item */
-   -1,  /* (203) grouplist ::= item */
-    0,  /* (204) having_opt ::= */
-   -2,  /* (205) having_opt ::= HAVING expr */
-    0,  /* (206) limit_opt ::= */
-   -2,  /* (207) limit_opt ::= LIMIT signed */
-   -4,  /* (208) limit_opt ::= LIMIT signed OFFSET signed */
-   -4,  /* (209) limit_opt ::= LIMIT signed COMMA signed */
-    0,  /* (210) slimit_opt ::= */
-   -2,  /* (211) slimit_opt ::= SLIMIT signed */
-   -4,  /* (212) slimit_opt ::= SLIMIT signed SOFFSET signed */
-   -4,  /* (213) slimit_opt ::= SLIMIT signed COMMA signed */
-    0,  /* (214) where_opt ::= */
-   -2,  /* (215) where_opt ::= WHERE expr */
-   -3,  /* (216) expr ::= LP expr RP */
-   -1,  /* (217) expr ::= ID */
-   -3,  /* (218) expr ::= ID DOT ID */
-   -3,  /* (219) expr ::= ID DOT STAR */
-   -1,  /* (220) expr ::= INTEGER */
-   -2,  /* (221) expr ::= MINUS INTEGER */
-   -2,  /* (222) expr ::= PLUS INTEGER */
-   -1,  /* (223) expr ::= FLOAT */
-   -2,  /* (224) expr ::= MINUS FLOAT */
-   -2,  /* (225) expr ::= PLUS FLOAT */
-   -1,  /* (226) expr ::= STRING */
-   -1,  /* (227) expr ::= NOW */
-   -1,  /* (228) expr ::= VARIABLE */
-   -2,  /* (229) expr ::= PLUS VARIABLE */
-   -2,  /* (230) expr ::= MINUS VARIABLE */
-   -1,  /* (231) expr ::= BOOL */
-   -1,  /* (232) expr ::= NULL */
-   -4,  /* (233) expr ::= ID LP exprlist RP */
-   -4,  /* (234) expr ::= ID LP STAR RP */
-   -3,  /* (235) expr ::= expr IS NULL */
-   -4,  /* (236) expr ::= expr IS NOT NULL */
-   -3,  /* (237) expr ::= expr LT expr */
-   -3,  /* (238) expr ::= expr GT expr */
-   -3,  /* (239) expr ::= expr LE expr */
-   -3,  /* (240) expr ::= expr GE expr */
-   -3,  /* (241) expr ::= expr NE expr */
-   -3,  /* (242) expr ::= expr EQ expr */
-   -5,  /* (243) expr ::= expr BETWEEN expr AND expr */
-   -3,  /* (244) expr ::= expr AND expr */
-   -3,  /* (245) expr ::= expr OR expr */
-   -3,  /* (246) expr ::= expr PLUS expr */
-   -3,  /* (247) expr ::= expr MINUS expr */
-   -3,  /* (248) expr ::= expr STAR expr */
-   -3,  /* (249) expr ::= expr SLASH expr */
-   -3,  /* (250) expr ::= expr REM expr */
-   -3,  /* (251) expr ::= expr LIKE expr */
-   -5,  /* (252) expr ::= expr IN LP exprlist RP */
-   -3,  /* (253) exprlist ::= exprlist COMMA expritem */
-   -1,  /* (254) exprlist ::= expritem */
-   -1,  /* (255) expritem ::= expr */
-    0,  /* (256) expritem ::= */
-   -3,  /* (257) cmd ::= RESET QUERY CACHE */
-   -3,  /* (258) cmd ::= SYNCDB ids REPLICA */
-   -7,  /* (259) cmd ::= ALTER TABLE ids cpxName ADD COLUMN columnlist */
-   -7,  /* (260) cmd ::= ALTER TABLE ids cpxName DROP COLUMN ids */
-   -7,  /* (261) cmd ::= ALTER TABLE ids cpxName MODIFY COLUMN columnlist */
-   -7,  /* (262) cmd ::= ALTER TABLE ids cpxName ADD TAG columnlist */
-   -7,  /* (263) cmd ::= ALTER TABLE ids cpxName DROP TAG ids */
-   -8,  /* (264) cmd ::= ALTER TABLE ids cpxName CHANGE TAG ids ids */
-   -9,  /* (265) cmd ::= ALTER TABLE ids cpxName SET TAG ids EQ tagitem */
-   -7,  /* (266) cmd ::= ALTER TABLE ids cpxName MODIFY TAG columnlist */
-   -7,  /* (267) cmd ::= ALTER STABLE ids cpxName ADD COLUMN columnlist */
-   -7,  /* (268) cmd ::= ALTER STABLE ids cpxName DROP COLUMN ids */
-   -7,  /* (269) cmd ::= ALTER STABLE ids cpxName MODIFY COLUMN columnlist */
-   -7,  /* (270) cmd ::= ALTER STABLE ids cpxName ADD TAG columnlist */
-   -7,  /* (271) cmd ::= ALTER STABLE ids cpxName DROP TAG ids */
-   -8,  /* (272) cmd ::= ALTER STABLE ids cpxName CHANGE TAG ids ids */
-   -9,  /* (273) cmd ::= ALTER STABLE ids cpxName SET TAG ids EQ tagitem */
-   -7,  /* (274) cmd ::= ALTER STABLE ids cpxName MODIFY TAG columnlist */
-   -3,  /* (275) cmd ::= KILL CONNECTION INTEGER */
-   -5,  /* (276) cmd ::= KILL STREAM INTEGER COLON INTEGER */
-   -5,  /* (277) cmd ::= KILL QUERY INTEGER COLON INTEGER */
-=======
-/* The following table contains information about every rule that
-** is used during the reduce.
-*/
-static const struct {
-  YYCODETYPE lhs;       /* Symbol on the left-hand side of the rule */
-  signed char nrhs;     /* Negative of the number of RHS symbols in the rule */
-} yyRuleInfo[] = {
-  {  189,   -1 }, /* (0) program ::= cmd */
-  {  190,   -2 }, /* (1) cmd ::= SHOW DATABASES */
-  {  190,   -2 }, /* (2) cmd ::= SHOW TOPICS */
-  {  190,   -2 }, /* (3) cmd ::= SHOW MNODES */
-  {  190,   -2 }, /* (4) cmd ::= SHOW DNODES */
-  {  190,   -2 }, /* (5) cmd ::= SHOW ACCOUNTS */
-  {  190,   -2 }, /* (6) cmd ::= SHOW USERS */
-  {  190,   -2 }, /* (7) cmd ::= SHOW MODULES */
-  {  190,   -2 }, /* (8) cmd ::= SHOW QUERIES */
-  {  190,   -2 }, /* (9) cmd ::= SHOW CONNECTIONS */
-  {  190,   -2 }, /* (10) cmd ::= SHOW STREAMS */
-  {  190,   -2 }, /* (11) cmd ::= SHOW VARIABLES */
-  {  190,   -2 }, /* (12) cmd ::= SHOW SCORES */
-  {  190,   -2 }, /* (13) cmd ::= SHOW GRANTS */
-  {  190,   -2 }, /* (14) cmd ::= SHOW VNODES */
-  {  190,   -3 }, /* (15) cmd ::= SHOW VNODES IPTOKEN */
-  {  191,    0 }, /* (16) dbPrefix ::= */
-  {  191,   -2 }, /* (17) dbPrefix ::= ids DOT */
-  {  193,    0 }, /* (18) cpxName ::= */
-  {  193,   -2 }, /* (19) cpxName ::= DOT ids */
-  {  190,   -5 }, /* (20) cmd ::= SHOW CREATE TABLE ids cpxName */
-  {  190,   -5 }, /* (21) cmd ::= SHOW CREATE STABLE ids cpxName */
-  {  190,   -4 }, /* (22) cmd ::= SHOW CREATE DATABASE ids */
-  {  190,   -3 }, /* (23) cmd ::= SHOW dbPrefix TABLES */
-  {  190,   -5 }, /* (24) cmd ::= SHOW dbPrefix TABLES LIKE ids */
-  {  190,   -3 }, /* (25) cmd ::= SHOW dbPrefix STABLES */
-  {  190,   -5 }, /* (26) cmd ::= SHOW dbPrefix STABLES LIKE ids */
-  {  190,   -3 }, /* (27) cmd ::= SHOW dbPrefix VGROUPS */
-  {  190,   -4 }, /* (28) cmd ::= SHOW dbPrefix VGROUPS ids */
-  {  190,   -5 }, /* (29) cmd ::= DROP TABLE ifexists ids cpxName */
-  {  190,   -5 }, /* (30) cmd ::= DROP STABLE ifexists ids cpxName */
-  {  190,   -4 }, /* (31) cmd ::= DROP DATABASE ifexists ids */
-  {  190,   -4 }, /* (32) cmd ::= DROP TOPIC ifexists ids */
-  {  190,   -3 }, /* (33) cmd ::= DROP DNODE ids */
-  {  190,   -3 }, /* (34) cmd ::= DROP USER ids */
-  {  190,   -3 }, /* (35) cmd ::= DROP ACCOUNT ids */
-  {  190,   -2 }, /* (36) cmd ::= USE ids */
-  {  190,   -3 }, /* (37) cmd ::= DESCRIBE ids cpxName */
-  {  190,   -5 }, /* (38) cmd ::= ALTER USER ids PASS ids */
-  {  190,   -5 }, /* (39) cmd ::= ALTER USER ids PRIVILEGE ids */
-  {  190,   -4 }, /* (40) cmd ::= ALTER DNODE ids ids */
-  {  190,   -5 }, /* (41) cmd ::= ALTER DNODE ids ids ids */
-  {  190,   -3 }, /* (42) cmd ::= ALTER LOCAL ids */
-  {  190,   -4 }, /* (43) cmd ::= ALTER LOCAL ids ids */
-  {  190,   -4 }, /* (44) cmd ::= ALTER DATABASE ids alter_db_optr */
-  {  190,   -4 }, /* (45) cmd ::= ALTER TOPIC ids alter_topic_optr */
-  {  190,   -4 }, /* (46) cmd ::= ALTER ACCOUNT ids acct_optr */
-  {  190,   -6 }, /* (47) cmd ::= ALTER ACCOUNT ids PASS ids acct_optr */
-  {  192,   -1 }, /* (48) ids ::= ID */
-  {  192,   -1 }, /* (49) ids ::= STRING */
-  {  194,   -2 }, /* (50) ifexists ::= IF EXISTS */
-  {  194,    0 }, /* (51) ifexists ::= */
-  {  198,   -3 }, /* (52) ifnotexists ::= IF NOT EXISTS */
-  {  198,    0 }, /* (53) ifnotexists ::= */
-  {  190,   -3 }, /* (54) cmd ::= CREATE DNODE ids */
-  {  190,   -6 }, /* (55) cmd ::= CREATE ACCOUNT ids PASS ids acct_optr */
-  {  190,   -5 }, /* (56) cmd ::= CREATE DATABASE ifnotexists ids db_optr */
-  {  190,   -5 }, /* (57) cmd ::= CREATE TOPIC ifnotexists ids topic_optr */
-  {  190,   -5 }, /* (58) cmd ::= CREATE USER ids PASS ids */
-  {  201,    0 }, /* (59) pps ::= */
-  {  201,   -2 }, /* (60) pps ::= PPS INTEGER */
-  {  202,    0 }, /* (61) tseries ::= */
-  {  202,   -2 }, /* (62) tseries ::= TSERIES INTEGER */
-  {  203,    0 }, /* (63) dbs ::= */
-  {  203,   -2 }, /* (64) dbs ::= DBS INTEGER */
-  {  204,    0 }, /* (65) streams ::= */
-  {  204,   -2 }, /* (66) streams ::= STREAMS INTEGER */
-  {  205,    0 }, /* (67) storage ::= */
-  {  205,   -2 }, /* (68) storage ::= STORAGE INTEGER */
-  {  206,    0 }, /* (69) qtime ::= */
-  {  206,   -2 }, /* (70) qtime ::= QTIME INTEGER */
-  {  207,    0 }, /* (71) users ::= */
-  {  207,   -2 }, /* (72) users ::= USERS INTEGER */
-  {  208,    0 }, /* (73) conns ::= */
-  {  208,   -2 }, /* (74) conns ::= CONNS INTEGER */
-  {  209,    0 }, /* (75) state ::= */
-  {  209,   -2 }, /* (76) state ::= STATE ids */
-  {  197,   -9 }, /* (77) acct_optr ::= pps tseries storage streams qtime dbs users conns state */
-  {  210,   -2 }, /* (78) keep ::= KEEP tagitemlist */
-  {  212,   -2 }, /* (79) cache ::= CACHE INTEGER */
-  {  213,   -2 }, /* (80) replica ::= REPLICA INTEGER */
-  {  214,   -2 }, /* (81) quorum ::= QUORUM INTEGER */
-  {  215,   -2 }, /* (82) days ::= DAYS INTEGER */
-  {  216,   -2 }, /* (83) minrows ::= MINROWS INTEGER */
-  {  217,   -2 }, /* (84) maxrows ::= MAXROWS INTEGER */
-  {  218,   -2 }, /* (85) blocks ::= BLOCKS INTEGER */
-  {  219,   -2 }, /* (86) ctime ::= CTIME INTEGER */
-  {  220,   -2 }, /* (87) wal ::= WAL INTEGER */
-  {  221,   -2 }, /* (88) fsync ::= FSYNC INTEGER */
-  {  222,   -2 }, /* (89) comp ::= COMP INTEGER */
-  {  223,   -2 }, /* (90) prec ::= PRECISION STRING */
-  {  224,   -2 }, /* (91) update ::= UPDATE INTEGER */
-  {  225,   -2 }, /* (92) cachelast ::= CACHELAST INTEGER */
-  {  226,   -2 }, /* (93) partitions ::= PARTITIONS INTEGER */
-  {  199,    0 }, /* (94) db_optr ::= */
-  {  199,   -2 }, /* (95) db_optr ::= db_optr cache */
-  {  199,   -2 }, /* (96) db_optr ::= db_optr replica */
-  {  199,   -2 }, /* (97) db_optr ::= db_optr quorum */
-  {  199,   -2 }, /* (98) db_optr ::= db_optr days */
-  {  199,   -2 }, /* (99) db_optr ::= db_optr minrows */
-  {  199,   -2 }, /* (100) db_optr ::= db_optr maxrows */
-  {  199,   -2 }, /* (101) db_optr ::= db_optr blocks */
-  {  199,   -2 }, /* (102) db_optr ::= db_optr ctime */
-  {  199,   -2 }, /* (103) db_optr ::= db_optr wal */
-  {  199,   -2 }, /* (104) db_optr ::= db_optr fsync */
-  {  199,   -2 }, /* (105) db_optr ::= db_optr comp */
-  {  199,   -2 }, /* (106) db_optr ::= db_optr prec */
-  {  199,   -2 }, /* (107) db_optr ::= db_optr keep */
-  {  199,   -2 }, /* (108) db_optr ::= db_optr update */
-  {  199,   -2 }, /* (109) db_optr ::= db_optr cachelast */
-  {  200,   -1 }, /* (110) topic_optr ::= db_optr */
-  {  200,   -2 }, /* (111) topic_optr ::= topic_optr partitions */
-  {  195,    0 }, /* (112) alter_db_optr ::= */
-  {  195,   -2 }, /* (113) alter_db_optr ::= alter_db_optr replica */
-  {  195,   -2 }, /* (114) alter_db_optr ::= alter_db_optr quorum */
-  {  195,   -2 }, /* (115) alter_db_optr ::= alter_db_optr keep */
-  {  195,   -2 }, /* (116) alter_db_optr ::= alter_db_optr blocks */
-  {  195,   -2 }, /* (117) alter_db_optr ::= alter_db_optr comp */
-  {  195,   -2 }, /* (118) alter_db_optr ::= alter_db_optr wal */
-  {  195,   -2 }, /* (119) alter_db_optr ::= alter_db_optr fsync */
-  {  195,   -2 }, /* (120) alter_db_optr ::= alter_db_optr update */
-  {  195,   -2 }, /* (121) alter_db_optr ::= alter_db_optr cachelast */
-  {  196,   -1 }, /* (122) alter_topic_optr ::= alter_db_optr */
-  {  196,   -2 }, /* (123) alter_topic_optr ::= alter_topic_optr partitions */
-  {  227,   -1 }, /* (124) typename ::= ids */
-  {  227,   -4 }, /* (125) typename ::= ids LP signed RP */
-  {  227,   -2 }, /* (126) typename ::= ids UNSIGNED */
-  {  228,   -1 }, /* (127) signed ::= INTEGER */
-  {  228,   -2 }, /* (128) signed ::= PLUS INTEGER */
-  {  228,   -2 }, /* (129) signed ::= MINUS INTEGER */
-  {  190,   -3 }, /* (130) cmd ::= CREATE TABLE create_table_args */
-  {  190,   -3 }, /* (131) cmd ::= CREATE TABLE create_stable_args */
-  {  190,   -3 }, /* (132) cmd ::= CREATE STABLE create_stable_args */
-  {  190,   -3 }, /* (133) cmd ::= CREATE TABLE create_table_list */
-  {  231,   -1 }, /* (134) create_table_list ::= create_from_stable */
-  {  231,   -2 }, /* (135) create_table_list ::= create_table_list create_from_stable */
-  {  229,   -6 }, /* (136) create_table_args ::= ifnotexists ids cpxName LP columnlist RP */
-  {  230,  -10 }, /* (137) create_stable_args ::= ifnotexists ids cpxName LP columnlist RP TAGS LP columnlist RP */
-  {  232,  -10 }, /* (138) create_from_stable ::= ifnotexists ids cpxName USING ids cpxName TAGS LP tagitemlist RP */
-  {  232,  -13 }, /* (139) create_from_stable ::= ifnotexists ids cpxName USING ids cpxName LP tagNamelist RP TAGS LP tagitemlist RP */
-  {  234,   -3 }, /* (140) tagNamelist ::= tagNamelist COMMA ids */
-  {  234,   -1 }, /* (141) tagNamelist ::= ids */
-  {  229,   -5 }, /* (142) create_table_args ::= ifnotexists ids cpxName AS select */
-  {  233,   -3 }, /* (143) columnlist ::= columnlist COMMA column */
-  {  233,   -1 }, /* (144) columnlist ::= column */
-  {  236,   -2 }, /* (145) column ::= ids typename */
-  {  211,   -3 }, /* (146) tagitemlist ::= tagitemlist COMMA tagitem */
-  {  211,   -1 }, /* (147) tagitemlist ::= tagitem */
-  {  237,   -1 }, /* (148) tagitem ::= INTEGER */
-  {  237,   -1 }, /* (149) tagitem ::= FLOAT */
-  {  237,   -1 }, /* (150) tagitem ::= STRING */
-  {  237,   -1 }, /* (151) tagitem ::= BOOL */
-  {  237,   -1 }, /* (152) tagitem ::= NULL */
-  {  237,   -2 }, /* (153) tagitem ::= MINUS INTEGER */
-  {  237,   -2 }, /* (154) tagitem ::= MINUS FLOAT */
-  {  237,   -2 }, /* (155) tagitem ::= PLUS INTEGER */
-  {  237,   -2 }, /* (156) tagitem ::= PLUS FLOAT */
-  {  235,  -14 }, /* (157) select ::= SELECT selcollist from where_opt interval_opt session_option windowstate_option fill_opt sliding_opt groupby_opt orderby_opt having_opt slimit_opt limit_opt */
-  {  235,   -3 }, /* (158) select ::= LP select RP */
-  {  251,   -1 }, /* (159) union ::= select */
-  {  251,   -4 }, /* (160) union ::= union UNION ALL select */
-  {  190,   -1 }, /* (161) cmd ::= union */
-  {  235,   -2 }, /* (162) select ::= SELECT selcollist */
-  {  252,   -2 }, /* (163) sclp ::= selcollist COMMA */
-  {  252,    0 }, /* (164) sclp ::= */
-  {  238,   -4 }, /* (165) selcollist ::= sclp distinct expr as */
-  {  238,   -2 }, /* (166) selcollist ::= sclp STAR */
-  {  255,   -2 }, /* (167) as ::= AS ids */
-  {  255,   -1 }, /* (168) as ::= ids */
-  {  255,    0 }, /* (169) as ::= */
-  {  253,   -1 }, /* (170) distinct ::= DISTINCT */
-  {  253,    0 }, /* (171) distinct ::= */
-  {  239,   -2 }, /* (172) from ::= FROM tablelist */
-  {  239,   -2 }, /* (173) from ::= FROM sub */
-  {  257,   -3 }, /* (174) sub ::= LP union RP */
-  {  257,   -4 }, /* (175) sub ::= LP union RP ids */
-  {  257,   -6 }, /* (176) sub ::= sub COMMA LP union RP ids */
-  {  256,   -2 }, /* (177) tablelist ::= ids cpxName */
-  {  256,   -3 }, /* (178) tablelist ::= ids cpxName ids */
-  {  256,   -4 }, /* (179) tablelist ::= tablelist COMMA ids cpxName */
-  {  256,   -5 }, /* (180) tablelist ::= tablelist COMMA ids cpxName ids */
-  {  258,   -1 }, /* (181) tmvar ::= VARIABLE */
-  {  241,   -4 }, /* (182) interval_opt ::= INTERVAL LP tmvar RP */
-  {  241,   -6 }, /* (183) interval_opt ::= INTERVAL LP tmvar COMMA tmvar RP */
-  {  241,    0 }, /* (184) interval_opt ::= */
-  {  242,    0 }, /* (185) session_option ::= */
-  {  242,   -7 }, /* (186) session_option ::= SESSION LP ids cpxName COMMA tmvar RP */
-  {  243,    0 }, /* (187) windowstate_option ::= */
-  {  243,   -4 }, /* (188) windowstate_option ::= STATE_WINDOW LP ids RP */
-  {  244,    0 }, /* (189) fill_opt ::= */
-  {  244,   -6 }, /* (190) fill_opt ::= FILL LP ID COMMA tagitemlist RP */
-  {  244,   -4 }, /* (191) fill_opt ::= FILL LP ID RP */
-  {  245,   -4 }, /* (192) sliding_opt ::= SLIDING LP tmvar RP */
-  {  245,    0 }, /* (193) sliding_opt ::= */
-  {  247,    0 }, /* (194) orderby_opt ::= */
-  {  247,   -3 }, /* (195) orderby_opt ::= ORDER BY sortlist */
-  {  259,   -4 }, /* (196) sortlist ::= sortlist COMMA item sortorder */
-  {  259,   -2 }, /* (197) sortlist ::= item sortorder */
-  {  261,   -2 }, /* (198) item ::= ids cpxName */
-  {  262,   -1 }, /* (199) sortorder ::= ASC */
-  {  262,   -1 }, /* (200) sortorder ::= DESC */
-  {  262,    0 }, /* (201) sortorder ::= */
-  {  246,    0 }, /* (202) groupby_opt ::= */
-  {  246,   -3 }, /* (203) groupby_opt ::= GROUP BY grouplist */
-  {  263,   -3 }, /* (204) grouplist ::= grouplist COMMA item */
-  {  263,   -1 }, /* (205) grouplist ::= item */
-  {  248,    0 }, /* (206) having_opt ::= */
-  {  248,   -2 }, /* (207) having_opt ::= HAVING expr */
-  {  250,    0 }, /* (208) limit_opt ::= */
-  {  250,   -2 }, /* (209) limit_opt ::= LIMIT signed */
-  {  250,   -4 }, /* (210) limit_opt ::= LIMIT signed OFFSET signed */
-  {  250,   -4 }, /* (211) limit_opt ::= LIMIT signed COMMA signed */
-  {  249,    0 }, /* (212) slimit_opt ::= */
-  {  249,   -2 }, /* (213) slimit_opt ::= SLIMIT signed */
-  {  249,   -4 }, /* (214) slimit_opt ::= SLIMIT signed SOFFSET signed */
-  {  249,   -4 }, /* (215) slimit_opt ::= SLIMIT signed COMMA signed */
-  {  240,    0 }, /* (216) where_opt ::= */
-  {  240,   -2 }, /* (217) where_opt ::= WHERE expr */
-  {  254,   -3 }, /* (218) expr ::= LP expr RP */
-  {  254,   -1 }, /* (219) expr ::= ID */
-  {  254,   -3 }, /* (220) expr ::= ID DOT ID */
-  {  254,   -3 }, /* (221) expr ::= ID DOT STAR */
-  {  254,   -1 }, /* (222) expr ::= INTEGER */
-  {  254,   -2 }, /* (223) expr ::= MINUS INTEGER */
-  {  254,   -2 }, /* (224) expr ::= PLUS INTEGER */
-  {  254,   -1 }, /* (225) expr ::= FLOAT */
-  {  254,   -2 }, /* (226) expr ::= MINUS FLOAT */
-  {  254,   -2 }, /* (227) expr ::= PLUS FLOAT */
-  {  254,   -1 }, /* (228) expr ::= STRING */
-  {  254,   -1 }, /* (229) expr ::= NOW */
-  {  254,   -1 }, /* (230) expr ::= VARIABLE */
-  {  254,   -2 }, /* (231) expr ::= PLUS VARIABLE */
-  {  254,   -2 }, /* (232) expr ::= MINUS VARIABLE */
-  {  254,   -1 }, /* (233) expr ::= BOOL */
-  {  254,   -1 }, /* (234) expr ::= NULL */
-  {  254,   -4 }, /* (235) expr ::= ID LP exprlist RP */
-  {  254,   -4 }, /* (236) expr ::= ID LP STAR RP */
-  {  254,   -3 }, /* (237) expr ::= expr IS NULL */
-  {  254,   -4 }, /* (238) expr ::= expr IS NOT NULL */
-  {  254,   -3 }, /* (239) expr ::= expr LT expr */
-  {  254,   -3 }, /* (240) expr ::= expr GT expr */
-  {  254,   -3 }, /* (241) expr ::= expr LE expr */
-  {  254,   -3 }, /* (242) expr ::= expr GE expr */
-  {  254,   -3 }, /* (243) expr ::= expr NE expr */
-  {  254,   -3 }, /* (244) expr ::= expr EQ expr */
-  {  254,   -5 }, /* (245) expr ::= expr BETWEEN expr AND expr */
-  {  254,   -3 }, /* (246) expr ::= expr AND expr */
-  {  254,   -3 }, /* (247) expr ::= expr OR expr */
-  {  254,   -3 }, /* (248) expr ::= expr PLUS expr */
-  {  254,   -3 }, /* (249) expr ::= expr MINUS expr */
-  {  254,   -3 }, /* (250) expr ::= expr STAR expr */
-  {  254,   -3 }, /* (251) expr ::= expr SLASH expr */
-  {  254,   -3 }, /* (252) expr ::= expr REM expr */
-  {  254,   -3 }, /* (253) expr ::= expr LIKE expr */
-  {  254,   -5 }, /* (254) expr ::= expr IN LP exprlist RP */
-  {  264,   -3 }, /* (255) exprlist ::= exprlist COMMA expritem */
-  {  264,   -1 }, /* (256) exprlist ::= expritem */
-  {  265,   -1 }, /* (257) expritem ::= expr */
-  {  265,    0 }, /* (258) expritem ::= */
-  {  190,   -3 }, /* (259) cmd ::= RESET QUERY CACHE */
-  {  190,   -3 }, /* (260) cmd ::= SYNCDB ids REPLICA */
-  {  190,   -7 }, /* (261) cmd ::= ALTER TABLE ids cpxName ADD COLUMN columnlist */
-  {  190,   -7 }, /* (262) cmd ::= ALTER TABLE ids cpxName DROP COLUMN ids */
-  {  190,   -7 }, /* (263) cmd ::= ALTER TABLE ids cpxName ADD TAG columnlist */
-  {  190,   -7 }, /* (264) cmd ::= ALTER TABLE ids cpxName DROP TAG ids */
-  {  190,   -8 }, /* (265) cmd ::= ALTER TABLE ids cpxName CHANGE TAG ids ids */
-  {  190,   -9 }, /* (266) cmd ::= ALTER TABLE ids cpxName SET TAG ids EQ tagitem */
-  {  190,   -7 }, /* (267) cmd ::= ALTER STABLE ids cpxName ADD COLUMN columnlist */
-  {  190,   -7 }, /* (268) cmd ::= ALTER STABLE ids cpxName DROP COLUMN ids */
-  {  190,   -7 }, /* (269) cmd ::= ALTER STABLE ids cpxName ADD TAG columnlist */
-  {  190,   -7 }, /* (270) cmd ::= ALTER STABLE ids cpxName DROP TAG ids */
-  {  190,   -8 }, /* (271) cmd ::= ALTER STABLE ids cpxName CHANGE TAG ids ids */
-  {  190,   -3 }, /* (272) cmd ::= KILL CONNECTION INTEGER */
-  {  190,   -5 }, /* (273) cmd ::= KILL STREAM INTEGER COLON INTEGER */
-  {  190,   -5 }, /* (274) cmd ::= KILL QUERY INTEGER COLON INTEGER */
->>>>>>> 945674e2
+    0,  /* (187) windowstate_option ::= */
+   -4,  /* (188) windowstate_option ::= STATE_WINDOW LP ids RP */
+    0,  /* (189) fill_opt ::= */
+   -6,  /* (190) fill_opt ::= FILL LP ID COMMA tagitemlist RP */
+   -4,  /* (191) fill_opt ::= FILL LP ID RP */
+   -4,  /* (192) sliding_opt ::= SLIDING LP tmvar RP */
+    0,  /* (193) sliding_opt ::= */
+    0,  /* (194) orderby_opt ::= */
+   -3,  /* (195) orderby_opt ::= ORDER BY sortlist */
+   -4,  /* (196) sortlist ::= sortlist COMMA item sortorder */
+   -2,  /* (197) sortlist ::= item sortorder */
+   -2,  /* (198) item ::= ids cpxName */
+   -1,  /* (199) sortorder ::= ASC */
+   -1,  /* (200) sortorder ::= DESC */
+    0,  /* (201) sortorder ::= */
+    0,  /* (202) groupby_opt ::= */
+   -3,  /* (203) groupby_opt ::= GROUP BY grouplist */
+   -3,  /* (204) grouplist ::= grouplist COMMA item */
+   -1,  /* (205) grouplist ::= item */
+    0,  /* (206) having_opt ::= */
+   -2,  /* (207) having_opt ::= HAVING expr */
+    0,  /* (208) limit_opt ::= */
+   -2,  /* (209) limit_opt ::= LIMIT signed */
+   -4,  /* (210) limit_opt ::= LIMIT signed OFFSET signed */
+   -4,  /* (211) limit_opt ::= LIMIT signed COMMA signed */
+    0,  /* (212) slimit_opt ::= */
+   -2,  /* (213) slimit_opt ::= SLIMIT signed */
+   -4,  /* (214) slimit_opt ::= SLIMIT signed SOFFSET signed */
+   -4,  /* (215) slimit_opt ::= SLIMIT signed COMMA signed */
+    0,  /* (216) where_opt ::= */
+   -2,  /* (217) where_opt ::= WHERE expr */
+   -3,  /* (218) expr ::= LP expr RP */
+   -1,  /* (219) expr ::= ID */
+   -3,  /* (220) expr ::= ID DOT ID */
+   -3,  /* (221) expr ::= ID DOT STAR */
+   -1,  /* (222) expr ::= INTEGER */
+   -2,  /* (223) expr ::= MINUS INTEGER */
+   -2,  /* (224) expr ::= PLUS INTEGER */
+   -1,  /* (225) expr ::= FLOAT */
+   -2,  /* (226) expr ::= MINUS FLOAT */
+   -2,  /* (227) expr ::= PLUS FLOAT */
+   -1,  /* (228) expr ::= STRING */
+   -1,  /* (229) expr ::= NOW */
+   -1,  /* (230) expr ::= VARIABLE */
+   -2,  /* (231) expr ::= PLUS VARIABLE */
+   -2,  /* (232) expr ::= MINUS VARIABLE */
+   -1,  /* (233) expr ::= BOOL */
+   -1,  /* (234) expr ::= NULL */
+   -4,  /* (235) expr ::= ID LP exprlist RP */
+   -4,  /* (236) expr ::= ID LP STAR RP */
+   -3,  /* (237) expr ::= expr IS NULL */
+   -4,  /* (238) expr ::= expr IS NOT NULL */
+   -3,  /* (239) expr ::= expr LT expr */
+   -3,  /* (240) expr ::= expr GT expr */
+   -3,  /* (241) expr ::= expr LE expr */
+   -3,  /* (242) expr ::= expr GE expr */
+   -3,  /* (243) expr ::= expr NE expr */
+   -3,  /* (244) expr ::= expr EQ expr */
+   -5,  /* (245) expr ::= expr BETWEEN expr AND expr */
+   -3,  /* (246) expr ::= expr AND expr */
+   -3,  /* (247) expr ::= expr OR expr */
+   -3,  /* (248) expr ::= expr PLUS expr */
+   -3,  /* (249) expr ::= expr MINUS expr */
+   -3,  /* (250) expr ::= expr STAR expr */
+   -3,  /* (251) expr ::= expr SLASH expr */
+   -3,  /* (252) expr ::= expr REM expr */
+   -3,  /* (253) expr ::= expr LIKE expr */
+   -5,  /* (254) expr ::= expr IN LP exprlist RP */
+   -3,  /* (255) exprlist ::= exprlist COMMA expritem */
+   -1,  /* (256) exprlist ::= expritem */
+   -1,  /* (257) expritem ::= expr */
+    0,  /* (258) expritem ::= */
+   -3,  /* (259) cmd ::= RESET QUERY CACHE */
+   -3,  /* (260) cmd ::= SYNCDB ids REPLICA */
+   -7,  /* (261) cmd ::= ALTER TABLE ids cpxName ADD COLUMN columnlist */
+   -7,  /* (262) cmd ::= ALTER TABLE ids cpxName DROP COLUMN ids */
+   -7,  /* (263) cmd ::= ALTER TABLE ids cpxName MODIFY COLUMN columnlist */
+   -7,  /* (264) cmd ::= ALTER TABLE ids cpxName ADD TAG columnlist */
+   -7,  /* (265) cmd ::= ALTER TABLE ids cpxName DROP TAG ids */
+   -8,  /* (266) cmd ::= ALTER TABLE ids cpxName CHANGE TAG ids ids */
+   -9,  /* (267) cmd ::= ALTER TABLE ids cpxName SET TAG ids EQ tagitem */
+   -7,  /* (268) cmd ::= ALTER TABLE ids cpxName MODIFY TAG columnlist */
+   -7,  /* (269) cmd ::= ALTER STABLE ids cpxName ADD COLUMN columnlist */
+   -7,  /* (270) cmd ::= ALTER STABLE ids cpxName DROP COLUMN ids */
+   -7,  /* (271) cmd ::= ALTER STABLE ids cpxName MODIFY COLUMN columnlist */
+   -7,  /* (272) cmd ::= ALTER STABLE ids cpxName ADD TAG columnlist */
+   -7,  /* (273) cmd ::= ALTER STABLE ids cpxName DROP TAG ids */
+   -8,  /* (274) cmd ::= ALTER STABLE ids cpxName CHANGE TAG ids ids */
+   -9,  /* (275) cmd ::= ALTER STABLE ids cpxName SET TAG ids EQ tagitem */
+   -7,  /* (276) cmd ::= ALTER STABLE ids cpxName MODIFY TAG columnlist */
+   -3,  /* (277) cmd ::= KILL CONNECTION INTEGER */
+   -5,  /* (278) cmd ::= KILL STREAM INTEGER COLON INTEGER */
+   -5,  /* (279) cmd ::= KILL QUERY INTEGER COLON INTEGER */
 };
 
 static void yy_accept(yyParser*);  /* Forward Declaration */
@@ -4113,29 +3376,21 @@
     setSqlInfo(pInfo, pAlterTable, NULL, TSDB_SQL_ALTER_TABLE);
 }
         break;
-<<<<<<< HEAD
-      case 261: /* cmd ::= ALTER TABLE ids cpxName MODIFY COLUMN columnlist */
+      case 263: /* cmd ::= ALTER TABLE ids cpxName MODIFY COLUMN columnlist */
 {
     yymsp[-4].minor.yy0.n += yymsp[-3].minor.yy0.n;
-    SAlterTableInfo* pAlterTable = tSetAlterTableInfo(&yymsp[-4].minor.yy0, yymsp[0].minor.yy285, NULL, TSDB_ALTER_TABLE_CHANGE_COLUMN, -1);
+    SAlterTableInfo* pAlterTable = tSetAlterTableInfo(&yymsp[-4].minor.yy0, yymsp[0].minor.yy193, NULL, TSDB_ALTER_TABLE_CHANGE_COLUMN, -1);
     setSqlInfo(pInfo, pAlterTable, NULL, TSDB_SQL_ALTER_TABLE);
 }
         break;
-      case 262: /* cmd ::= ALTER TABLE ids cpxName ADD TAG columnlist */
-=======
-      case 263: /* cmd ::= ALTER TABLE ids cpxName ADD TAG columnlist */
->>>>>>> 945674e2
+      case 264: /* cmd ::= ALTER TABLE ids cpxName ADD TAG columnlist */
 {
     yymsp[-4].minor.yy0.n += yymsp[-3].minor.yy0.n;
     SAlterTableInfo* pAlterTable = tSetAlterTableInfo(&yymsp[-4].minor.yy0, yymsp[0].minor.yy193, NULL, TSDB_ALTER_TABLE_ADD_TAG_COLUMN, -1);
     setSqlInfo(pInfo, pAlterTable, NULL, TSDB_SQL_ALTER_TABLE);
 }
         break;
-<<<<<<< HEAD
-      case 263: /* cmd ::= ALTER TABLE ids cpxName DROP TAG ids */
-=======
-      case 264: /* cmd ::= ALTER TABLE ids cpxName DROP TAG ids */
->>>>>>> 945674e2
+      case 265: /* cmd ::= ALTER TABLE ids cpxName DROP TAG ids */
 {
     yymsp[-4].minor.yy0.n += yymsp[-3].minor.yy0.n;
 
@@ -4146,11 +3401,7 @@
     setSqlInfo(pInfo, pAlterTable, NULL, TSDB_SQL_ALTER_TABLE);
 }
         break;
-<<<<<<< HEAD
-      case 264: /* cmd ::= ALTER TABLE ids cpxName CHANGE TAG ids ids */
-=======
-      case 265: /* cmd ::= ALTER TABLE ids cpxName CHANGE TAG ids ids */
->>>>>>> 945674e2
+      case 266: /* cmd ::= ALTER TABLE ids cpxName CHANGE TAG ids ids */
 {
     yymsp[-5].minor.yy0.n += yymsp[-4].minor.yy0.n;
 
@@ -4164,11 +3415,7 @@
     setSqlInfo(pInfo, pAlterTable, NULL, TSDB_SQL_ALTER_TABLE);
 }
         break;
-<<<<<<< HEAD
-      case 265: /* cmd ::= ALTER TABLE ids cpxName SET TAG ids EQ tagitem */
-=======
-      case 266: /* cmd ::= ALTER TABLE ids cpxName SET TAG ids EQ tagitem */
->>>>>>> 945674e2
+      case 267: /* cmd ::= ALTER TABLE ids cpxName SET TAG ids EQ tagitem */
 {
     yymsp[-6].minor.yy0.n += yymsp[-5].minor.yy0.n;
 
@@ -4180,24 +3427,21 @@
     setSqlInfo(pInfo, pAlterTable, NULL, TSDB_SQL_ALTER_TABLE);
 }
         break;
-<<<<<<< HEAD
-      case 266: /* cmd ::= ALTER TABLE ids cpxName MODIFY TAG columnlist */
+      case 268: /* cmd ::= ALTER TABLE ids cpxName MODIFY TAG columnlist */
 {
     yymsp[-4].minor.yy0.n += yymsp[-3].minor.yy0.n;
-    SAlterTableInfo* pAlterTable = tSetAlterTableInfo(&yymsp[-4].minor.yy0, yymsp[0].minor.yy285, NULL, TSDB_ALTER_TABLE_MODIFY_TAG_COLUMN, -1);
+    SAlterTableInfo* pAlterTable = tSetAlterTableInfo(&yymsp[-4].minor.yy0, yymsp[0].minor.yy193, NULL, TSDB_ALTER_TABLE_MODIFY_TAG_COLUMN, -1);
     setSqlInfo(pInfo, pAlterTable, NULL, TSDB_SQL_ALTER_TABLE);
 }
         break;
-=======
->>>>>>> 945674e2
-      case 267: /* cmd ::= ALTER STABLE ids cpxName ADD COLUMN columnlist */
+      case 269: /* cmd ::= ALTER STABLE ids cpxName ADD COLUMN columnlist */
 {
     yymsp[-4].minor.yy0.n += yymsp[-3].minor.yy0.n;
     SAlterTableInfo* pAlterTable = tSetAlterTableInfo(&yymsp[-4].minor.yy0, yymsp[0].minor.yy193, NULL, TSDB_ALTER_TABLE_ADD_COLUMN, TSDB_SUPER_TABLE);
     setSqlInfo(pInfo, pAlterTable, NULL, TSDB_SQL_ALTER_TABLE);
 }
         break;
-      case 268: /* cmd ::= ALTER STABLE ids cpxName DROP COLUMN ids */
+      case 270: /* cmd ::= ALTER STABLE ids cpxName DROP COLUMN ids */
 {
     yymsp[-4].minor.yy0.n += yymsp[-3].minor.yy0.n;
 
@@ -4208,29 +3452,21 @@
     setSqlInfo(pInfo, pAlterTable, NULL, TSDB_SQL_ALTER_TABLE);
 }
         break;
-<<<<<<< HEAD
-      case 269: /* cmd ::= ALTER STABLE ids cpxName MODIFY COLUMN columnlist */
+      case 271: /* cmd ::= ALTER STABLE ids cpxName MODIFY COLUMN columnlist */
 {
     yymsp[-4].minor.yy0.n += yymsp[-3].minor.yy0.n;
-    SAlterTableInfo* pAlterTable = tSetAlterTableInfo(&yymsp[-4].minor.yy0, yymsp[0].minor.yy285, NULL, TSDB_ALTER_TABLE_CHANGE_COLUMN, TSDB_SUPER_TABLE);
+    SAlterTableInfo* pAlterTable = tSetAlterTableInfo(&yymsp[-4].minor.yy0, yymsp[0].minor.yy193, NULL, TSDB_ALTER_TABLE_CHANGE_COLUMN, TSDB_SUPER_TABLE);
     setSqlInfo(pInfo, pAlterTable, NULL, TSDB_SQL_ALTER_TABLE);
 }
         break;
-      case 270: /* cmd ::= ALTER STABLE ids cpxName ADD TAG columnlist */
-=======
-      case 269: /* cmd ::= ALTER STABLE ids cpxName ADD TAG columnlist */
->>>>>>> 945674e2
+      case 272: /* cmd ::= ALTER STABLE ids cpxName ADD TAG columnlist */
 {
     yymsp[-4].minor.yy0.n += yymsp[-3].minor.yy0.n;
     SAlterTableInfo* pAlterTable = tSetAlterTableInfo(&yymsp[-4].minor.yy0, yymsp[0].minor.yy193, NULL, TSDB_ALTER_TABLE_ADD_TAG_COLUMN, TSDB_SUPER_TABLE);
     setSqlInfo(pInfo, pAlterTable, NULL, TSDB_SQL_ALTER_TABLE);
 }
         break;
-<<<<<<< HEAD
-      case 271: /* cmd ::= ALTER STABLE ids cpxName DROP TAG ids */
-=======
-      case 270: /* cmd ::= ALTER STABLE ids cpxName DROP TAG ids */
->>>>>>> 945674e2
+      case 273: /* cmd ::= ALTER STABLE ids cpxName DROP TAG ids */
 {
     yymsp[-4].minor.yy0.n += yymsp[-3].minor.yy0.n;
 
@@ -4241,11 +3477,7 @@
     setSqlInfo(pInfo, pAlterTable, NULL, TSDB_SQL_ALTER_TABLE);
 }
         break;
-<<<<<<< HEAD
-      case 272: /* cmd ::= ALTER STABLE ids cpxName CHANGE TAG ids ids */
-=======
-      case 271: /* cmd ::= ALTER STABLE ids cpxName CHANGE TAG ids ids */
->>>>>>> 945674e2
+      case 274: /* cmd ::= ALTER STABLE ids cpxName CHANGE TAG ids ids */
 {
     yymsp[-5].minor.yy0.n += yymsp[-4].minor.yy0.n;
 
@@ -4259,42 +3491,32 @@
     setSqlInfo(pInfo, pAlterTable, NULL, TSDB_SQL_ALTER_TABLE);
 }
         break;
-<<<<<<< HEAD
-      case 273: /* cmd ::= ALTER STABLE ids cpxName SET TAG ids EQ tagitem */
+      case 275: /* cmd ::= ALTER STABLE ids cpxName SET TAG ids EQ tagitem */
 {
     yymsp[-6].minor.yy0.n += yymsp[-5].minor.yy0.n;
 
     toTSDBType(yymsp[-2].minor.yy0.type);
     SArray* A = tVariantListAppendToken(NULL, &yymsp[-2].minor.yy0, -1);
-    A = tVariantListAppend(A, &yymsp[0].minor.yy362, -1);
+    A = tVariantListAppend(A, &yymsp[0].minor.yy442, -1);
 
     SAlterTableInfo* pAlterTable = tSetAlterTableInfo(&yymsp[-6].minor.yy0, NULL, A, TSDB_ALTER_TABLE_UPDATE_TAG_VAL, TSDB_SUPER_TABLE);
     setSqlInfo(pInfo, pAlterTable, NULL, TSDB_SQL_ALTER_TABLE);
 }
         break;
-      case 274: /* cmd ::= ALTER STABLE ids cpxName MODIFY TAG columnlist */
+      case 276: /* cmd ::= ALTER STABLE ids cpxName MODIFY TAG columnlist */
 {
     yymsp[-4].minor.yy0.n += yymsp[-3].minor.yy0.n;
-    SAlterTableInfo* pAlterTable = tSetAlterTableInfo(&yymsp[-4].minor.yy0, yymsp[0].minor.yy285, NULL, TSDB_ALTER_TABLE_MODIFY_TAG_COLUMN, TSDB_SUPER_TABLE);
+    SAlterTableInfo* pAlterTable = tSetAlterTableInfo(&yymsp[-4].minor.yy0, yymsp[0].minor.yy193, NULL, TSDB_ALTER_TABLE_MODIFY_TAG_COLUMN, TSDB_SUPER_TABLE);
     setSqlInfo(pInfo, pAlterTable, NULL, TSDB_SQL_ALTER_TABLE);
 }
         break;
-      case 275: /* cmd ::= KILL CONNECTION INTEGER */
+      case 277: /* cmd ::= KILL CONNECTION INTEGER */
 {setKillSql(pInfo, TSDB_SQL_KILL_CONNECTION, &yymsp[0].minor.yy0);}
         break;
-      case 276: /* cmd ::= KILL STREAM INTEGER COLON INTEGER */
+      case 278: /* cmd ::= KILL STREAM INTEGER COLON INTEGER */
 {yymsp[-2].minor.yy0.n += (yymsp[-1].minor.yy0.n + yymsp[0].minor.yy0.n); setKillSql(pInfo, TSDB_SQL_KILL_STREAM, &yymsp[-2].minor.yy0);}
         break;
-      case 277: /* cmd ::= KILL QUERY INTEGER COLON INTEGER */
-=======
-      case 272: /* cmd ::= KILL CONNECTION INTEGER */
-{setKillSql(pInfo, TSDB_SQL_KILL_CONNECTION, &yymsp[0].minor.yy0);}
-        break;
-      case 273: /* cmd ::= KILL STREAM INTEGER COLON INTEGER */
-{yymsp[-2].minor.yy0.n += (yymsp[-1].minor.yy0.n + yymsp[0].minor.yy0.n); setKillSql(pInfo, TSDB_SQL_KILL_STREAM, &yymsp[-2].minor.yy0);}
-        break;
-      case 274: /* cmd ::= KILL QUERY INTEGER COLON INTEGER */
->>>>>>> 945674e2
+      case 279: /* cmd ::= KILL QUERY INTEGER COLON INTEGER */
 {yymsp[-2].minor.yy0.n += (yymsp[-1].minor.yy0.n + yymsp[0].minor.yy0.n); setKillSql(pInfo, TSDB_SQL_KILL_QUERY, &yymsp[-2].minor.yy0);}
         break;
       default:
