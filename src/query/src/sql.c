--- conflicted
+++ resolved
@@ -1,29 +1,9 @@
-/*
-** 2000-05-29
-**
-** The author disclaims copyright to this source code.  In place of
-** a legal notice, here is a blessing:
-**
-**    May you do good and not evil.
-**    May you find forgiveness for yourself and forgive others.
-**    May you share freely, never taking more than you give.
-**
-*************************************************************************
-** Driver template for the LEMON parser generator.
-**
-** The "lemon" program processes an LALR(1) input grammar file, then uses
-** this template to construct a parser.  The "lemon" program inserts text
-** at each "%%" line.  Also, any "P-a-r-s-e" identifer prefix (without the
-** interstitial "-" characters) contained in this template is changed into
-** the value of the %name directive from the grammar.  Otherwise, the content
-** of this template is copied straight through into the generate parser
-** source file.
-**
-** The following is the concatenation of all %include directives from the
-** input grammar file:
+/* Driver template for the LEMON parser generator.
+** The author disclaims copyright to this source code.
 */
+/* First off, code is included that follows the "include" declaration
+** in the input grammar file. */
 #include <stdio.h>
-/************ Begin %include sections from the grammar ************************/
 
 #include <stdio.h>
 #include <stdlib.h>
@@ -36,111 +16,78 @@
 #include "ttokendef.h"
 #include "tutil.h"
 #include "tvariant.h"
-/**************** End of %include directives **********************************/
-/* These constants specify the various numeric values for terminal symbols
-** in a format understandable to "makeheaders".  This section is blank unless
-** "lemon" is run with the "-m" command-line option.
-***************** Begin makeheaders token definitions *************************/
-/**************** End makeheaders token definitions ***************************/
-
-/* The next sections is a series of control #defines.
+/* Next is all token values, in a form suitable for use by makeheaders.
+** This section will be null unless lemon is run with the -m switch.
+*/
+/* 
+** These constants (all generated automatically by the parser generator)
+** specify the various kinds of tokens (terminals) that the parser
+** understands. 
+**
+** Each symbol here is a terminal symbol in the grammar.
+*/
+/* Make sure the INTERFACE macro is defined.
+*/
+#ifndef INTERFACE
+# define INTERFACE 1
+#endif
+/* The next thing included is series of defines which control
 ** various aspects of the generated parser.
-**    YYCODETYPE         is the data type used to store the integer codes
-**                       that represent terminal and non-terminal symbols.
-**                       "unsigned char" is used if there are fewer than
-**                       256 symbols.  Larger types otherwise.
-**    YYNOCODE           is a number of type YYCODETYPE that is not used for
-**                       any terminal or nonterminal symbol.
+**    YYCODETYPE         is the data type used for storing terminal
+**                       and nonterminal numbers.  "unsigned char" is
+**                       used if there are fewer than 250 terminals
+**                       and nonterminals.  "int" is used otherwise.
+**    YYNOCODE           is a number of type YYCODETYPE which corresponds
+**                       to no legal terminal or nonterminal number.  This
+**                       number is used to fill in empty slots of the hash 
+**                       table.
 **    YYFALLBACK         If defined, this indicates that one or more tokens
-**                       (also known as: "terminal symbols") have fall-back
-**                       values which should be used if the original symbol
-**                       would not parse.  This permits keywords to sometimes
-**                       be used as identifiers, for example.
-**    YYACTIONTYPE       is the data type used for "action codes" - numbers
-**                       that indicate what to do in response to the next
-**                       token.
-**    ParseTOKENTYPE     is the data type used for minor type for terminal
-**                       symbols.  Background: A "minor type" is a semantic
-**                       value associated with a terminal or non-terminal
-**                       symbols.  For example, for an "ID" terminal symbol,
-**                       the minor type might be the name of the identifier.
-**                       Each non-terminal can have a different minor type.
-**                       Terminal symbols all have the same minor type, though.
-**                       This macros defines the minor type for terminal 
-**                       symbols.
-**    YYMINORTYPE        is the data type used for all minor types.
+**                       have fall-back values which should be used if the
+**                       original value of the token will not parse.
+**    YYACTIONTYPE       is the data type used for storing terminal
+**                       and nonterminal numbers.  "unsigned char" is
+**                       used if there are fewer than 250 rules and
+**                       states combined.  "int" is used otherwise.
+**    ParseTOKENTYPE     is the data type used for minor tokens given 
+**                       directly to the parser from the tokenizer.
+**    YYMINORTYPE        is the data type used for all minor tokens.
 **                       This is typically a union of many types, one of
 **                       which is ParseTOKENTYPE.  The entry in the union
-**                       for terminal symbols is called "yy0".
+**                       for base tokens is called "yy0".
 **    YYSTACKDEPTH       is the maximum depth of the parser's stack.  If
 **                       zero the stack is dynamically sized using realloc()
 **    ParseARG_SDECL     A static variable declaration for the %extra_argument
 **    ParseARG_PDECL     A parameter declaration for the %extra_argument
 **    ParseARG_STORE     Code to store %extra_argument into yypParser
 **    ParseARG_FETCH     Code to extract %extra_argument from yypParser
+**    YYNSTATE           the combined number of states.
+**    YYNRULE            the number of rules in the grammar
 **    YYERRORSYMBOL      is the code number of the error symbol.  If not
 **                       defined, then do no error processing.
-**    YYNSTATE           the combined number of states.
-**    YYNRULE            the number of rules in the grammar
-**    YYNTOKEN           Number of terminal symbols
-**    YY_MAX_SHIFT       Maximum value for shift actions
-**    YY_MIN_SHIFTREDUCE Minimum value for shift-reduce actions
-**    YY_MAX_SHIFTREDUCE Maximum value for shift-reduce actions
-**    YY_ERROR_ACTION    The yy_action[] code for syntax error
-**    YY_ACCEPT_ACTION   The yy_action[] code for accept
-**    YY_NO_ACTION       The yy_action[] code for no-op
-**    YY_MIN_REDUCE      Minimum value for reduce actions
-**    YY_MAX_REDUCE      Maximum value for reduce actions
 */
-#ifndef INTERFACE
-# define INTERFACE 1
-#endif
-/************* Begin control #defines *****************************************/
 #define YYCODETYPE unsigned short int
-<<<<<<< HEAD
-#define YYNOCODE 266
-=======
-#define YYNOCODE 265
->>>>>>> 61fc1814
+#define YYNOCODE 267
 #define YYACTIONTYPE unsigned short int
 #define ParseTOKENTYPE SStrToken
 typedef union {
   int yyinit;
   ParseTOKENTYPE yy0;
-<<<<<<< HEAD
-  SSqlNode* yy6;
-  SLimitVal yy74;
-  SCreateDbInfo yy122;
-  SSessionWindowVal yy139;
-  TAOS_FIELD yy153;
-  SWindowStateVal yy158;
-  int64_t yy179;
-  SCreateAcctInfo yy211;
-  tVariant yy216;
-  SRelationInfo* yy254;
-  SArray* yy291;
-  int yy382;
-  SIntervalVal yy400;
-  SCreateTableSql* yy412;
-  tSqlExpr* yy436;
-  SCreatedTableInfo yy446;
-=======
-  SCreatedTableInfo yy96;
-  SRelationInfo* yy148;
-  tSqlExpr* yy178;
-  SCreateAcctInfo yy187;
-  SArray* yy285;
-  TAOS_FIELD yy295;
-  SSqlNode* yy344;
-  tVariant yy362;
-  SIntervalVal yy376;
-  SLimitVal yy438;
-  int yy460;
-  SCreateTableSql* yy470;
-  SSessionWindowVal yy523;
-  int64_t yy525;
-  SCreateDbInfo yy526;
->>>>>>> 61fc1814
+  TAOS_FIELD yy27;
+  SWindowStateVal yy76;
+  SCreateDbInfo yy114;
+  SSqlNode* yy124;
+  SCreateAcctInfo yy183;
+  SCreatedTableInfo yy192;
+  SArray* yy193;
+  SCreateTableSql* yy270;
+  int yy312;
+  SRelationInfo* yy332;
+  SIntervalVal yy392;
+  tVariant yy442;
+  SSessionWindowVal yy447;
+  tSqlExpr* yy454;
+  int64_t yy473;
+  SLimitVal yy482;
 } YYMINORTYPE;
 #ifndef YYSTACKDEPTH
 #define YYSTACKDEPTH 100
@@ -149,33 +96,16 @@
 #define ParseARG_PDECL ,SSqlInfo* pInfo
 #define ParseARG_FETCH SSqlInfo* pInfo = yypParser->pInfo
 #define ParseARG_STORE yypParser->pInfo = pInfo
+#define YYNSTATE 523
+#define YYNRULE 275
 #define YYFALLBACK 1
-<<<<<<< HEAD
-#define YYNSTATE             321
-#define YYNRULE              272
-#define YYNTOKEN             188
-#define YY_MAX_SHIFT         320
-#define YY_MIN_SHIFTREDUCE   516
-#define YY_MAX_SHIFTREDUCE   787
-#define YY_ERROR_ACTION      788
-#define YY_ACCEPT_ACTION     789
-#define YY_NO_ACTION         790
-#define YY_MIN_REDUCE        791
-#define YY_MAX_REDUCE        1062
-=======
-#define YYNSTATE             323
-#define YYNRULE              273
-#define YYNTOKEN             187
-#define YY_MAX_SHIFT         322
-#define YY_MIN_SHIFTREDUCE   518
-#define YY_MAX_SHIFTREDUCE   790
-#define YY_ERROR_ACTION      791
-#define YY_ACCEPT_ACTION     792
-#define YY_NO_ACTION         793
-#define YY_MIN_REDUCE        794
-#define YY_MAX_REDUCE        1066
->>>>>>> 61fc1814
-/************* End control #defines *******************************************/
+#define YY_NO_ACTION      (YYNSTATE+YYNRULE+2)
+#define YY_ACCEPT_ACTION  (YYNSTATE+YYNRULE+1)
+#define YY_ERROR_ACTION   (YYNSTATE+YYNRULE)
+
+/* The yyzerominor constant is used to initialize instances of
+** YYMINORTYPE objects to zero. */
+static const YYMINORTYPE yyzerominor = { 0 };
 
 /* Define the yytestcase() macro to be a no-op if is not already defined
 ** otherwise.
@@ -198,35 +128,33 @@
 ** Suppose the action integer is N.  Then the action is determined as
 ** follows
 **
-**   0 <= N <= YY_MAX_SHIFT             Shift N.  That is, push the lookahead
+**   0 <= N < YYNSTATE                  Shift N.  That is, push the lookahead
 **                                      token onto the stack and goto state N.
 **
-**   N between YY_MIN_SHIFTREDUCE       Shift to an arbitrary state then
-**     and YY_MAX_SHIFTREDUCE           reduce by rule N-YY_MIN_SHIFTREDUCE.
+**   YYNSTATE <= N < YYNSTATE+YYNRULE   Reduce by rule N-YYNSTATE.
 **
-**   N == YY_ERROR_ACTION               A syntax error has occurred.
+**   N == YYNSTATE+YYNRULE              A syntax error has occurred.
 **
-**   N == YY_ACCEPT_ACTION              The parser accepts its input.
+**   N == YYNSTATE+YYNRULE+1            The parser accepts its input.
 **
-**   N == YY_NO_ACTION                  No such action.  Denotes unused
+**   N == YYNSTATE+YYNRULE+2            No such action.  Denotes unused
 **                                      slots in the yy_action[] table.
 **
-**   N between YY_MIN_REDUCE            Reduce by rule N-YY_MIN_REDUCE
-**     and YY_MAX_REDUCE
+** The action table is constructed as a single large table named yy_action[].
+** Given state S and lookahead X, the action is computed as
 **
-** The action table is constructed as a single large table named yy_action[].
-** Given state S and lookahead X, the action is computed as either:
+**      yy_action[ yy_shift_ofst[S] + X ]
 **
-**    (A)   N = yy_action[ yy_shift_ofst[S] + X ]
-**    (B)   N = yy_default[S]
+** If the index value yy_shift_ofst[S]+X is out of range or if the value
+** yy_lookahead[yy_shift_ofst[S]+X] is not equal to X or if yy_shift_ofst[S]
+** is equal to YY_SHIFT_USE_DFLT, it means that the action is not in the table
+** and that yy_default[S] should be used instead.  
 **
-** The (A) formula is preferred.  The B formula is used instead if
-** yy_lookahead[yy_shift_ofst[S]+X] is not equal to X.
-**
-** The formulas above are for computing the action when the lookahead is
+** The formula above is for computing the action when the lookahead is
 ** a terminal symbol.  If the lookahead is a non-terminal (as occurs after
 ** a reduce action) then the yy_reduce_ofst[] array is used in place of
-** the yy_shift_ofst[] array.
+** the yy_shift_ofst[] array and YY_REDUCE_USE_DFLT is used in place of
+** YY_SHIFT_USE_DFLT.
 **
 ** The following are the tables generated in this section:
 **
@@ -238,534 +166,298 @@
 **  yy_reduce_ofst[]   For each state, the offset into yy_action for
 **                     shifting non-terminals after a reduce.
 **  yy_default[]       Default action for each state.
-**
-*********** Begin parsing tables **********************************************/
-<<<<<<< HEAD
-#define YY_ACTTAB_COUNT (683)
+*/
+#define YY_ACTTAB_COUNT (811)
 static const YYACTIONTYPE yy_action[] = {
- /*     0 */   932,  564,  208,  318,  213,  959,  671,  142,  672,  565,
- /*    10 */   789,  320,   17,   47,   48,  142,   51,   52,   30,  185,
- /*    20 */   219,   41,  185,   50,  268,   55,   53,   57,   54, 1043,
- /*    30 */   938,  216, 1044,   46,   45,  183,  185,   44,   43,   42,
- /*    40 */    47,   48,  225,   51,   52,  215, 1044,  219,   41,  564,
- /*    50 */    50,  268,   55,   53,   57,   54,  950,  565,  224,  210,
- /*    60 */    46,   45,  935,  142,   44,   43,   42,   48,  956,   51,
- /*    70 */    52,   30,  246,  219,   41,  992,   50,  268,   55,   53,
- /*    80 */    57,   54,  135,  993,  938,  263,   46,   45,  284,  230,
- /*    90 */    44,   43,   42,  517,  518,  519,  520,  521,  522,  523,
- /*   100 */   524,  525,  526,  527,  528,  529,  319,  643,   86,  209,
- /*   110 */    70,  564,  222,   47,   48,  935,   51,   52,  304,  565,
- /*   120 */   219,   41,  564,   50,  268,   55,   53,   57,   54,  265,
- /*   130 */   565,   79,  731,   46,   45,  294,  293,   44,   43,   42,
- /*   140 */    47,   49,  926,   51,   52,  837,  251,  219,   41,  169,
- /*   150 */    50,  268,   55,   53,   57,   54,  317,  316,  127,  232,
- /*   160 */    46,   45,  291,  290,   44,   43,   42,   23,  282,  313,
- /*   170 */   312,  281,  280,  279,  311,  278,  310,  309,  308,  277,
- /*   180 */   307,  306,  898,   30,  886,  887,  888,  889,  890,  891,
- /*   190 */   892,  893,  894,  895,  896,  897,  899,  900,   51,   52,
- /*   200 */   189,  950,  219,   41,  924,   50,  268,   55,   53,   57,
- /*   210 */    54, 1040,   18,   83,   25,   46,   45,  211,  231,   44,
- /*   220 */    43,   42,  218,  746,  223,   30,  735,  935,  738,  194,
- /*   230 */   741,  218,  746,  226,   12,  735,  195,  738,   85,  741,
- /*   240 */    82,  119,  118,  193,  921,  922,   29,  925,   55,   53,
- /*   250 */    57,   54,  269,  936,  204,  205,   46,   45,  267,  938,
- /*   260 */    44,   43,   42,  204,  205,  238,  287,  228,   23,  935,
- /*   270 */   313,  312,   74,  242,  241,  311, 1054,  310,  309,  308,
- /*   280 */    36,  307,  306,  284,  906,   46,   45,  904,  905,   44,
- /*   290 */    43,   42,  907,  142,  909,  910,  908,  314,  911,  912,
- /*   300 */   104,   98,  109,  245,  737,   68,  740,  108,  114,  117,
- /*   310 */   107,  201,  667,  682,   69,  664,  111,  665,   30,  666,
- /*   320 */     5,   33,  159,  938,   30,   56,   30,  158,   93,   88,
- /*   330 */    92,   30,  747,  736,   56,  739,   28,  229,  743,  274,
- /*   340 */   286,  747,   81,  233,  234,   74,  923,  743,  750,  106,
- /*   350 */   177,  175,  173,   36,  304,  742,   71,  172,  122,  121,
- /*   360 */   120,   80,  934, 1039,  742,  288,  689,  292,  935,  846,
- /*   370 */   935,  217,  296,  169,  249,  935,   44,   43,   42,  133,
- /*   380 */   131,  130,  838,    1,  157, 1038,  169,    3,  170,  712,
- /*   390 */   713,  686,  679,  733,  247,   61,  695,  703,   31,   24,
- /*   400 */   137,   60,  704,  767,   64,  748,   20,   19,  653,   19,
- /*   410 */   271,  202,   31,  655,   31,    6,  744,   60,   62,  273,
- /*   420 */   654,  668,   39,   84,   60,   65,   97,   96,   67,  734,
- /*   430 */   642,  203,   14,   13, 1003,  103,  102,  116,  115, 1002,
- /*   440 */    16,   15,  669,  187,  670,  745,  937,  188,  190,  184,
- /*   450 */   191,  192,  198,  220,  199,  197,  182,  196,  243,  186,
- /*   460 */   134,  999,  998,  221,  295,  153,  958,  966,  985,  968,
- /*   470 */   136,  140,  257,  984,  951,  250,  154,  933,  132,  252,
- /*   480 */   143,  212,  931,  694,  254,  261,  155,  305,  152,  150,
- /*   490 */   148,  146,  144,  948,  156,  266,  849,   66,  276,   37,
- /*   500 */    63,  180,   58,  145,   34,  285,  264,  262,  845,  260,
- /*   510 */  1059,   94, 1058, 1056,  160,  289,  147, 1053,  100, 1052,
- /*   520 */   258, 1050,  161,  867,   35,   32,   38,  181,  834,  110,
- /*   530 */   832,  256,  112,  113,  830,  829,  235,  171,  827,  826,
- /*   540 */   825,  824,  823,  822,  174,  176,  819,  817,  815,  813,
- /*   550 */   178,  810,  179,  253,   40,  248,   72,   75,  255,  105,
- /*   560 */   986,  297,  298,  299,  300,  301,  206,  302,  227,  275,
- /*   570 */   303,  315,  787,  236,  207,  200,   89,  237,   90,  786,
- /*   580 */   239,  240,  785,  773,  772,  244,  249,  674,  828,  821,
- /*   590 */   164,  820,  868,  123,  162,  167,  163,  165,  166,  168,
- /*   600 */   124,  125,  126,  902,  812,    4,  811,  270,    2,    8,
- /*   610 */    73,   76,  151,  149,  696,  699,  139,  138,   77,  914,
- /*   620 */   701,   78,  214,  259,   85,  705,  141,   26,    9,  749,
- /*   630 */    27,    7,   10,   11,  751,   21,   22,  272,   87,  606,
- /*   640 */   602,  600,  599,  598,  595,  568,  283,   91,   31,   59,
- /*   650 */   645,  644,  641,  590,  588,  580,  586,  582,  584,  578,
- /*   660 */   576,  609,  608,  607,  605,   95,   99,  604,  101,  603,
- /*   670 */   601,  597,  596,   60,  566,  533,  531,  791,  790,  790,
- /*   680 */   790,  128,  129,
+ /*     0 */   506,   47,   46,  523,   31,   45,   44,   43,  505,  242,
+ /*    10 */   799,  326,   48,   49,  345,   52,   53,  246,  245,  223,
+ /*    20 */    42,    8,   51,  274,   56,   54,   58,   55,  136,  134,
+ /*    30 */   133,  398,   47,   46,  138,   61,   45,   44,   43,   48,
+ /*    40 */    49,  509,   52,   53,   31,  302,  223,   42,  435,   51,
+ /*    50 */   274,   56,   54,   58,   55,  234,  342,  119,  118,   47,
+ /*    60 */    46,   17,   16,   45,   44,   43,   48,   49,   29,   52,
+ /*    70 */    53,  280,  250,  223,   42,  383,   51,  274,   56,   54,
+ /*    80 */    58,   55,  323,  322,  130,  298,   47,   46,  435,  508,
+ /*    90 */    45,   44,   43,   48,   50,  497,   52,   53,  257,  256,
+ /*   100 */   223,   42,  506,   51,  274,   56,   54,   58,   55,   71,
+ /*   110 */   505,  382,  463,   47,   46,  465,  464,   45,   44,   43,
+ /*   120 */   462,  221,  460,  459,  461,  236,  458,  457,  297,  296,
+ /*   130 */   406,  384,  418,  417,  416,  415,  414,  413,  412,  411,
+ /*   140 */   410,  409,  408,  407,  405,  404,  522,  521,  520,  519,
+ /*   150 */   518,  517,  516,  515,  514,  513,  512,  511,  510,  325,
+ /*   160 */    62,   49,  212,   52,   53,    6,  232,  223,   42,   86,
+ /*   170 */    51,  274,   56,   54,   58,   55,  132,  380,  145,  379,
+ /*   180 */    47,   46,  506,   63,   45,   44,   43,   52,   53,  279,
+ /*   190 */   505,  223,   42,   87,   51,  274,   56,   54,   58,   55,
+ /*   200 */   401,  400,   30,  394,   47,   46,  131,   13,   45,   44,
+ /*   210 */    43,   88,   31,   85,  397,   45,   44,   43,   61,   24,
+ /*   220 */   288,  319,  318,  287,  286,  285,  317,  284,  316,  315,
+ /*   230 */   314,  283,  313,  312,  222,  370,  233,   89,  381,  292,
+ /*   240 */   374,  377,  373,  376,  222,  370,   31,  354,  381,  269,
+ /*   250 */   374,  440,  373,  294,  106,  105,  435,   31,   15,   14,
+ /*   260 */    56,   54,   58,   55,   19,   65,  207,  208,   47,   46,
+ /*   270 */   273,  399,   45,   44,   43,   31,  207,  208,  275,  300,
+ /*   280 */   299,  197,  478,  506,  477,   25,   66,  293,  198,  378,
+ /*   290 */   435,  505,  188,  122,  121,  196,  289,   24,  227,  319,
+ /*   300 */   318,  435,  219,  363,  317,   31,  316,  315,  314,   61,
+ /*   310 */   313,  312,  473,  107,  101,  112,  226,  145,  472,  435,
+ /*   320 */   111,  117,  120,  110,   77,  471,  180,  178,  176,  114,
+ /*   330 */   100,   99,   37,  175,  125,  124,  123,   57,  480,  334,
+ /*   340 */   476,  483,  475,  482,  369,  481,  213,   57,  188,  435,
+ /*   350 */   371,  656,  277,  375,  369,  249,   32,   69,  220,  363,
+ /*   360 */   371,  393,   68,  204,  437,   32,  145,  372,   84,  237,
+ /*   370 */   238,    5,   34,  162,  386,  359,  358,  372,  161,   96,
+ /*   380 */    91,   95,   72,  368,  271,  364,   82,   20,  350,   20,
+ /*   390 */   351,  347,   21,   75,   61,  140,   74,   70,  251,   77,
+ /*   400 */    31,  253,   32,  109,  253,    3,  173,   37,  310,  453,
+ /*   410 */     1,  160,  426,  172,  454,  235,  172,  333,  172,  395,
+ /*   420 */   145,  342,  342,  188,  335,  320,  470,  230,  469,  332,
+ /*   430 */   290,  468,  228,  217,  362,   83,  467,  215,  214,  211,
+ /*   440 */   324,  466,  456,  452,  442,  451,  450,  479,  449,  448,
+ /*   450 */   436,  474,  447,  474,  446,  445,   32,  441,  474,  474,
+ /*   460 */   439,  229,  438,  104,  102,   98,   94,   60,  425,  424,
+ /*   470 */   423,  422,  421,  420,   90,   88,   23,  278,  419,   22,
+ /*   480 */   276,   12,  385,    7,   11,  361,   10,  337,  144,  355,
+ /*   490 */    28,   27,  352,  265,  218,   81,  253,  349,   80,   76,
+ /*   500 */   348,  141,  142,  331,  346,   79,   26,  330,  343,  255,
+ /*   510 */     9,  329,  248,  244,  243,  328,  241,  327,    2,  135,
+ /*   520 */   240,    4,  504,  503,  321,  129,  498,  455,  128,  307,
+ /*   530 */   496,  311,  127,  126,  489,  309,  308,  170,  304,  306,
+ /*   540 */   290,  305,  171,  108,  403,  155,  169,  167,  303,  168,
+ /*   550 */   203,  210,  166,   93,  165,   41,  281,  443,  231,   92,
+ /*   560 */   259,  151,  209,  154,  152,  262,  270,  800,  264,  267,
+ /*   570 */   153,  357,  260,  216,  258,  800,  800,  800,  800,  261,
+ /*   580 */   800,  266,  800,  800,  800,  268,  800,  800,  800,  800,
+ /*   590 */   353,  800,  301,  272,  150,  800,  149,   78,   73,   59,
+ /*   600 */   148,  252,  147,   64,  182,  146,   67,  507,  181,  391,
+ /*   610 */   502,  501,  500,  800,  800,  800,  499,  179,  800,  177,
+ /*   620 */   800,  495,  494,  800,  493,  492,  491,  490,  360,  800,
+ /*   630 */   800,  800,  800,  800,  800,  800,  392,  800,  310,  800,
+ /*   640 */   800,  225,  800,  800,  254,  341,  156,  800,  800,  800,
+ /*   650 */   800,  800,  800,  800,  800,  800,  800,  800,  800,  800,
+ /*   660 */   800,  800,  800,  800,   40,  800,  174,  800,  239,  800,
+ /*   670 */   488,  487,  116,  115,  486,  113,  485,  184,   39,   33,
+ /*   680 */   800,   36,  444,  164,  434,  800,  433,  103,  432,  295,
+ /*   690 */   163,  430,  429,   97,  428,  427,  291,   35,  800,  183,
+ /*   700 */   800,   38,  800,  800,  800,  282,  402,  159,  158,  396,
+ /*   710 */   157,  800,  263,  143,  139,  344,  340,  339,  338,  336,
+ /*   720 */   137,  247,  800,  800,  800,  800,  800,  800,  800,  800,
+ /*   730 */   800,  800,  800,  800,  800,  800,  800,  800,  800,  800,
+ /*   740 */   800,  800,  800,  800,  800,  800,  800,  800,  800,  800,
+ /*   750 */   800,  800,  800,  800,  800,  800,  800,  800,  390,  389,
+ /*   760 */   224,  388,  387,  800,  800,  800,  800,  800,  800,  800,
+ /*   770 */   800,  800,  484,  431,  800,  800,  800,  800,  800,  800,
+ /*   780 */   800,  356,  800,  800,  800,  800,  800,  800,  800,  800,
+ /*   790 */   800,  189,  199,  185,  200,  202,  201,  195,  194,  187,
+ /*   800 */   193,  191,  190,  206,  205,  367,  366,  365,  192,  186,
+ /*   810 */    18,
 };
 static const YYCODETYPE yy_lookahead[] = {
- /*     0 */   192,    1,  191,  192,  211,  192,    5,  192,    7,    9,
- /*    10 */   189,  190,  254,   13,   14,  192,   16,   17,  192,  254,
- /*    20 */    20,   21,  254,   23,   24,   25,   26,   27,   28,  264,
- /*    30 */   237,  263,  264,   33,   34,  254,  254,   37,   38,   39,
- /*    40 */    13,   14,  234,   16,   17,  263,  264,   20,   21,    1,
- /*    50 */    23,   24,   25,   26,   27,   28,  235,    9,  211,  233,
- /*    60 */    33,   34,  236,  192,   37,   38,   39,   14,  255,   16,
- /*    70 */    17,  192,  251,   20,   21,  260,   23,   24,   25,   26,
- /*    80 */    27,   28,  192,  260,  237,  262,   33,   34,   79,   68,
- /*    90 */    37,   38,   39,   45,   46,   47,   48,   49,   50,   51,
- /*   100 */    52,   53,   54,   55,   56,   57,   58,    5,  198,   61,
- /*   110 */   110,    1,  233,   13,   14,  236,   16,   17,   81,    9,
- /*   120 */    20,   21,    1,   23,   24,   25,   26,   27,   28,  258,
- /*   130 */     9,  260,  105,   33,   34,   33,   34,   37,   38,   39,
- /*   140 */    13,   14,  232,   16,   17,  197,  256,   20,   21,  201,
- /*   150 */    23,   24,   25,   26,   27,   28,   65,   66,   67,  138,
- /*   160 */    33,   34,  141,  142,   37,   38,   39,   88,   89,   90,
- /*   170 */    91,   92,   93,   94,   95,   96,   97,   98,   99,  100,
- /*   180 */   101,  102,  210,  192,  212,  213,  214,  215,  216,  217,
- /*   190 */   218,  219,  220,  221,  222,  223,  224,  225,   16,   17,
- /*   200 */   254,  235,   20,   21,    0,   23,   24,   25,   26,   27,
- /*   210 */    28,  254,   44,  198,  104,   33,   34,  251,  192,   37,
- /*   220 */    38,   39,    1,    2,  233,  192,    5,  236,    7,   61,
- /*   230 */     9,    1,    2,  211,  104,    5,   68,    7,  108,    9,
- /*   240 */   110,   73,   74,   75,  229,  230,  231,  232,   25,   26,
- /*   250 */    27,   28,   15,  227,   33,   34,   33,   34,   37,  237,
- /*   260 */    37,   38,   39,   33,   34,  136,  233,   68,   88,  236,
- /*   270 */    90,   91,  104,  144,  145,   95,  237,   97,   98,   99,
- /*   280 */   112,  101,  102,   79,  210,   33,   34,  213,  214,   37,
- /*   290 */    38,   39,  218,  192,  220,  221,  222,  211,  224,  225,
- /*   300 */    62,   63,   64,  135,    5,  137,    7,   69,   70,   71,
- /*   310 */    72,  143,    2,   37,  198,    5,   78,    7,  192,    9,
- /*   320 */    62,   63,   64,  237,  192,  104,  192,   69,   70,   71,
- /*   330 */    72,  192,  111,    5,  104,    7,  104,  138,  117,  107,
- /*   340 */   141,  111,  238,   33,   34,  104,  230,  117,  111,   76,
- /*   350 */    62,   63,   64,  112,   81,  134,  252,   69,   70,   71,
- /*   360 */    72,  260,  236,  254,  134,  233,  105,  233,  236,  197,
- /*   370 */   236,   60,  233,  201,  113,  236,   37,   38,   39,   62,
- /*   380 */    63,   64,  197,  199,  200,  254,  201,  195,  196,  125,
- /*   390 */   126,  115,  109,    1,  105,  109,  105,  105,  109,  116,
- /*   400 */   109,  109,  105,  105,  109,  105,  109,  109,  105,  109,
- /*   410 */   105,  254,  109,  105,  109,  104,  117,  109,  132,  105,
- /*   420 */   105,  111,  253,  109,  109,  130,  139,  140,  104,   37,
- /*   430 */   106,  254,  139,  140,  228,  139,  140,   76,   77,  228,
- /*   440 */   139,  140,    5,  254,    7,  117,  237,  254,  254,  254,
- /*   450 */   254,  254,  254,  228,  254,  254,  254,  254,  192,  254,
- /*   460 */   192,  228,  228,  228,  228,  239,  192,  192,  261,  192,
- /*   470 */   192,  192,  192,  261,  235,  235,  192,  235,   60,  257,
- /*   480 */   249,  257,  192,  117,  257,  257,  192,  103,  240,  242,
- /*   490 */   244,  246,  248,  250,  192,  123,  192,  129,  192,  192,
- /*   500 */   131,  192,  128,  247,  192,  192,  127,  122,  192,  121,
- /*   510 */   192,  192,  192,  192,  192,  192,  245,  192,  192,  192,
- /*   520 */   120,  192,  192,  192,  192,  192,  192,  192,  192,  192,
- /*   530 */   192,  119,  192,  192,  192,  192,  192,  192,  192,  192,
- /*   540 */   192,  192,  192,  192,  192,  192,  192,  192,  192,  192,
- /*   550 */   192,  192,  192,  118,  133,  193,  193,  193,  193,   87,
- /*   560 */   193,   86,   50,   83,   85,   54,  193,   84,  193,  193,
- /*   570 */    82,   79,    5,  146,  193,  193,  198,    5,  198,    5,
- /*   580 */   146,    5,    5,   90,   89,  136,  113,  105,  193,  193,
- /*   590 */   203,  193,  209,  194,  208,  205,  207,  206,  204,  202,
- /*   600 */   194,  194,  194,  226,  193,  195,  193,  107,  199,  104,
- /*   610 */   114,  109,  241,  243,  105,  105,  109,  104,  104,  226,
- /*   620 */   105,  104,    1,  104,  108,  105,  104,  109,  124,  105,
- /*   630 */   109,  104,  124,  104,  111,  104,  104,  107,   76,    9,
- /*   640 */     5,    5,    5,    5,    5,   80,   15,   76,  109,   16,
- /*   650 */     5,    5,  105,    5,    5,    5,    5,    5,    5,    5,
- /*   660 */     5,    5,    5,    5,    5,  140,  140,    5,  140,    5,
- /*   670 */     5,    5,    5,  109,   80,   60,   59,    0,  265,  265,
- /*   680 */   265,   21,   21,  265,  265,  265,  265,  265,  265,  265,
- /*   690 */   265,  265,  265,  265,  265,  265,  265,  265,  265,  265,
- /*   700 */   265,  265,  265,  265,  265,  265,  265,  265,  265,  265,
- /*   710 */   265,  265,  265,  265,  265,  265,  265,  265,  265,  265,
- /*   720 */   265,  265,  265,  265,  265,  265,  265,  265,  265,  265,
- /*   730 */   265,  265,  265,  265,  265,  265,  265,  265,  265,  265,
- /*   740 */   265,  265,  265,  265,  265,  265,  265,  265,  265,  265,
- /*   750 */   265,  265,  265,  265,  265,  265,  265,  265,  265,  265,
- /*   760 */   265,  265,  265,  265,  265,  265,  265,  265,  265,  265,
- /*   770 */   265,  265,  265,  265,  265,  265,  265,  265,  265,  265,
- /*   780 */   265,  265,  265,  265,  265,  265,  265,  265,  265,  265,
- /*   790 */   265,  265,  265,  265,  265,  265,  265,  265,  265,  265,
- /*   800 */   265,  265,  265,  265,  265,  265,  265,  265,  265,  265,
- /*   810 */   265,  265,  265,  265,  265,  265,  265,  265,  265,  265,
- /*   820 */   265,  265,  265,  265,  265,  265,  265,  265,  265,  265,
- /*   830 */   265,  265,  265,  265,  265,  265,  265,  265,  265,  265,
- /*   840 */   265,  265,  265,  265,  265,  265,  265,  265,  265,  265,
- /*   850 */   265,  265,  265,  265,  265,  265,  265,  265,  265,  265,
- /*   860 */   265,  265,  265,  265,  265,  265,  265,  265,  265,  265,
- /*   870 */   265,
+ /*     0 */     1,   33,   34,    0,  192,   37,   38,   39,    9,  136,
+ /*    10 */   189,  190,   13,   14,  109,   16,   17,  144,  145,   20,
+ /*    20 */    21,  116,   23,   24,   25,   26,   27,   28,   62,   63,
+ /*    30 */    64,  105,   33,   34,  192,  109,   37,   38,   39,   13,
+ /*    40 */    14,   59,   16,   17,  192,  233,   20,   21,  236,   23,
+ /*    50 */    24,   25,   26,   27,   28,   68,  235,   76,   77,   33,
+ /*    60 */    34,  139,  140,   37,   38,   39,   13,   14,  104,   16,
+ /*    70 */    17,  107,  251,   20,   21,    1,   23,   24,   25,   26,
+ /*    80 */    27,   28,   65,   66,   67,  233,   33,   34,  236,   60,
+ /*    90 */    37,   38,   39,   13,   14,   80,   16,   17,  256,  257,
+ /*   100 */    20,   21,    1,   23,   24,   25,   26,   27,   28,  110,
+ /*   110 */     9,   37,  210,   33,   34,  213,  214,   37,   38,   39,
+ /*   120 */   218,   60,  220,  221,  222,  138,  224,  225,  141,  142,
+ /*   130 */   210,  105,  212,  213,  214,  215,  216,  217,  218,  219,
+ /*   140 */   220,  221,  222,  223,  224,  225,   45,   46,   47,   48,
+ /*   150 */    49,   50,   51,   52,   53,   54,   55,   56,   57,   58,
+ /*   160 */   109,   14,   61,   16,   17,  104,   68,   20,   21,  198,
+ /*   170 */    23,   24,   25,   26,   27,   28,   21,    5,  192,    7,
+ /*   180 */    33,   34,    1,  132,   37,   38,   39,   16,   17,  105,
+ /*   190 */     9,   20,   21,  109,   23,   24,   25,   26,   27,   28,
+ /*   200 */   229,  230,  231,  232,   33,   34,   21,  104,   37,   38,
+ /*   210 */    39,  108,  192,  110,  105,   37,   38,   39,  109,   88,
+ /*   220 */    89,   90,   91,   92,   93,   94,   95,   96,   97,   98,
+ /*   230 */    99,  100,  101,  102,    1,    2,  138,  198,    5,  141,
+ /*   240 */     7,    5,    9,    7,    1,    2,  192,  261,    5,  263,
+ /*   250 */     7,    5,    9,  233,  139,  140,  236,  192,  139,  140,
+ /*   260 */    25,   26,   27,   28,   44,  109,   33,   34,   33,   34,
+ /*   270 */    37,  232,   37,   38,   39,  192,   33,   34,   15,   33,
+ /*   280 */    34,   61,    5,    1,    7,  104,  130,  233,   68,  117,
+ /*   290 */   236,    9,  254,   73,   74,   75,   15,   88,  233,   90,
+ /*   300 */    91,  236,  264,  265,   95,  192,   97,   98,   99,  109,
+ /*   310 */   101,  102,    5,   62,   63,   64,  233,  192,    5,  236,
+ /*   320 */    69,   70,   71,   72,  104,    5,   62,   63,   64,   78,
+ /*   330 */   139,  140,  112,   69,   70,   71,   72,  104,    2,   37,
+ /*   340 */     5,    5,    7,    7,  111,    9,  233,  104,  254,  236,
+ /*   350 */   117,    0,  105,  117,  111,  135,  109,  137,  264,  265,
+ /*   360 */   117,  105,  104,  143,  106,  109,  192,  134,  238,   33,
+ /*   370 */    34,   62,   63,   64,  111,  125,  126,  134,   69,   70,
+ /*   380 */    71,   72,  252,  105,  259,  105,  261,  109,  105,  109,
+ /*   390 */   105,  105,  109,  105,  109,  109,  105,  198,  105,  104,
+ /*   400 */   192,  113,  109,   76,  113,  195,  196,  112,   81,  197,
+ /*   410 */   199,  200,  197,  201,  197,  192,  201,  115,  201,  192,
+ /*   420 */   192,  235,  235,  254,  192,  211,    5,  211,    5,  230,
+ /*   430 */    79,    5,  211,  211,  265,  261,    5,  251,  251,  191,
+ /*   440 */   192,    5,    5,    5,  236,    5,    5,  111,    5,    5,
+ /*   450 */   227,  237,    5,  237,    5,    5,  109,  105,  237,  237,
+ /*   460 */     5,  234,    5,  140,  140,  140,   76,   16,   80,    5,
+ /*   470 */     5,    5,    5,    5,   76,  108,  104,  107,    9,  104,
+ /*   480 */   107,  104,  111,  104,  124,  105,  124,  255,  104,  261,
+ /*   490 */   109,  109,  105,  104,    1,  104,  113,  105,  104,  114,
+ /*   500 */   105,  104,  109,   89,  105,  109,  104,   90,  105,  109,
+ /*   510 */   104,    5,  136,    5,  146,    5,    5,    5,  199,   60,
+ /*   520 */   146,  195,  193,  193,   79,  194,  193,  226,  194,   54,
+ /*   530 */   193,  103,  194,  194,  193,   82,   84,  205,   50,   85,
+ /*   540 */    79,   83,  202,   87,  226,  240,  204,  203,   86,  206,
+ /*   550 */   193,  193,  207,  198,  208,  133,  193,  209,  193,  198,
+ /*   560 */   118,  244,  193,  241,  243,  119,  127,  266,  120,  258,
+ /*   570 */   242,  193,  258,  258,  258,  266,  266,  266,  266,  193,
+ /*   580 */   266,  121,  266,  266,  266,  122,  266,  266,  266,  266,
+ /*   590 */   117,  266,  228,  123,  245,  266,  246,  193,  193,  128,
+ /*   600 */   247,  193,  248,  131,  192,  249,  129,  192,  192,  250,
+ /*   610 */   192,  192,  192,  266,  266,  266,  192,  192,  266,  192,
+ /*   620 */   266,  192,  192,  266,  192,  192,  192,  192,  262,  266,
+ /*   630 */   266,  266,  266,  266,  266,  266,  235,  266,   81,  266,
+ /*   640 */   266,  228,  266,  266,  235,  235,  239,  266,  266,  266,
+ /*   650 */   266,  266,  266,  266,  266,  266,  266,  266,  266,  266,
+ /*   660 */   266,  266,  266,  266,  253,  266,  192,  266,  192,  266,
+ /*   670 */   192,  192,  192,  192,  192,  192,  192,  192,  192,  192,
+ /*   680 */   266,  192,  192,  192,  192,  266,  192,  192,  192,  192,
+ /*   690 */   192,  192,  192,  192,  192,  192,  192,  192,  266,  192,
+ /*   700 */   266,  192,  266,  266,  266,  192,  192,  192,  192,  192,
+ /*   710 */   192,  266,  192,  192,  192,  192,  192,  192,  192,  192,
+ /*   720 */   192,  192,  266,  266,  266,  266,  266,  266,  266,  266,
+ /*   730 */   266,  266,  266,  266,  266,  266,  266,  266,  266,  266,
+ /*   740 */   266,  266,  266,  266,  266,  266,  266,  266,  266,  266,
+ /*   750 */   266,  266,  266,  266,  266,  266,  266,  266,  228,  228,
+ /*   760 */   228,  228,  228,  266,  266,  266,  266,  266,  266,  266,
+ /*   770 */   266,  266,  237,  237,  266,  266,  266,  266,  266,  266,
+ /*   780 */   266,  262,  266,  266,  266,  266,  266,  266,  266,  266,
+ /*   790 */   266,  254,  254,  254,  254,  254,  254,  254,  254,  254,
+ /*   800 */   254,  254,  254,  254,  254,  254,  254,  254,  254,  254,
+ /*   810 */   254,
 };
-#define YY_SHIFT_COUNT    (320)
-#define YY_SHIFT_MIN      (0)
-#define YY_SHIFT_MAX      (677)
-static const unsigned short int yy_shift_ofst[] = {
- /*     0 */   168,   79,   79,  180,  180,    9,  221,  230,  121,  121,
- /*    10 */   121,  121,  121,  121,  121,  121,  121,    0,   48,  230,
- /*    20 */   310,  310,  310,  310,  110,  241,  121,  121,  121,  204,
- /*    30 */   121,  121,  273,    9,   37,   37,  683,  683,  683,  230,
- /*    40 */   230,  230,  230,  230,  230,  230,  230,  230,  230,  230,
- /*    50 */   230,  230,  230,  230,  230,  230,  230,  230,  230,  310,
- /*    60 */   310,  102,  102,  102,  102,  102,  102,  102,  121,  121,
- /*    70 */   121,  276,  121,  241,  241,  121,  121,  121,  121,  264,
- /*    80 */   264,  283,  241,  121,  121,  121,  121,  121,  121,  121,
- /*    90 */   121,  121,  121,  121,  121,  121,  121,  121,  121,  121,
- /*   100 */   121,  121,  121,  121,  121,  121,  121,  121,  121,  121,
- /*   110 */   121,  121,  121,  121,  121,  121,  121,  121,  121,  121,
- /*   120 */   121,  121,  121,  121,  121,  121,  121,  121,  121,  121,
- /*   130 */   121,  121,  121,  121,  418,  418,  418,  366,  366,  366,
- /*   140 */   418,  366,  418,  368,  369,  374,  372,  379,  385,  388,
- /*   150 */   400,  412,  435,  421,  418,  418,  418,  384,    9,    9,
- /*   160 */   418,  418,  472,  475,  512,  480,  479,  511,  483,  488,
- /*   170 */   384,  418,  492,  492,  418,  492,  418,  492,  418,  418,
- /*   180 */   683,  683,   27,  100,  127,  100,  100,   53,  182,  223,
- /*   190 */   223,  223,  223,  238,  258,  288,  252,  252,  252,  252,
- /*   200 */    21,  129,  339,  339,  299,  328,  130,  199,   91,  317,
- /*   210 */   289,  261,  291,  292,  297,  298,  300,  392,  311,  237,
- /*   220 */   286,  295,  303,  305,  308,  314,  315,  232,  287,  293,
- /*   230 */   296,  324,  301,    1,  437,  361,  567,  427,  572,  574,
- /*   240 */   434,  576,  577,  493,  495,  449,  473,  500,  505,  496,
- /*   250 */   482,  502,  509,  513,  510,  507,  514,  515,  517,  621,
- /*   260 */   519,  520,  522,  518,  504,  521,  508,  524,  527,  523,
- /*   270 */   529,  500,  531,  530,  532,  516,  562,  630,  635,  636,
- /*   280 */   637,  638,  639,  565,  631,  571,  525,  539,  539,  633,
- /*   290 */   526,  528,  539,  645,  646,  547,  539,  648,  649,  650,
- /*   300 */   651,  652,  653,  654,  655,  656,  657,  658,  659,  662,
- /*   310 */   664,  665,  666,  667,  564,  594,  660,  661,  615,  617,
- /*   320 */   677,
+#define YY_SHIFT_USE_DFLT (-128)
+#define YY_SHIFT_COUNT (326)
+#define YY_SHIFT_MIN   (-127)
+#define YY_SHIFT_MAX   (557)
+static const short yy_shift_ofst[] = {
+ /*     0 */   220,  131,  131,  209,  209,  461,  233,  243,  181,  282,
+ /*    10 */   282,  282,  282,  282,  282,  282,  282,  282,   -1,  101,
+ /*    20 */   243,  336,  336,  336,  336,  295,  295,  282,  282,  282,
+ /*    30 */   351,  282,  282,  327,  461,  557,  557, -128, -128, -128,
+ /*    40 */   243,  243,  243,  243,  243,  243,  243,  243,  243,  243,
+ /*    50 */   243,  243,  243,  243,  243,  243,  243,  243,  243,  243,
+ /*    60 */   336,  336,  246,  246,  246,  246,  246,  246,  246,  282,
+ /*    70 */   282,  282,  302,  282,  282,  282,  295,  295,  282,  282,
+ /*    80 */   282,  282,  250,  250,  -95,  295,  282,  282,  282,  282,
+ /*    90 */   282,  282,  282,  282,  282,  282,  282,  282,  282,  282,
+ /*   100 */   282,  282,  282,  282,  282,  282,  282,  282,  282,  282,
+ /*   110 */   282,  282,  282,  282,  282,  282,  282,  282,  282,  282,
+ /*   120 */   282,  282,  282,  282,  282,  282,  282,  282,  282,  282,
+ /*   130 */   282,  282,  282,  282,  282,  282,  282,  459,  459,  459,
+ /*   140 */   473,  473,  473,  459,  473,  459,  477,  472,  471,  470,
+ /*   150 */   439,  463,  460,  448,  446,  442,  422,  459,  459,  459,
+ /*   160 */   428,  461,  461,  459,  459,  456,  462,  488,  458,  454,
+ /*   170 */   475,  452,  453,  428,  459,  445,  445,  459,  445,  459,
+ /*   180 */   445,  459,  459, -128, -128,   26,   53,   80,   53,   53,
+ /*   190 */   147,  171,  235,  235,  235,  235,  251,  309,  264,  -32,
+ /*   200 */   -32,  -32,  -32,  -13, -127,  178,  178,  236,  172,  103,
+ /*   210 */    98,   17,  -34,  293,  291,  288,  286,  285,  283,  280,
+ /*   220 */   278,   74,   61,  263,   51,  156,  256,  247,  109,   84,
+ /*   230 */   -74,  -36,  191,  119,  115,  258,  -78,  335,  277,  -19,
+ /*   240 */   512,  374,  511,  510,  368,  508,  506,  417,  414,  376,
+ /*   250 */   383,  373,  406,  385,  403,  402,  400,  396,  399,  397,
+ /*   260 */   395,  393,  394,  392,  391,  493,  389,  387,  384,  382,
+ /*   270 */   362,  381,  360,  380,  379,  371,  377,  373,  375,  370,
+ /*   280 */   372,  367,  398,  469,  468,  467,  466,  465,  464,  388,
+ /*   290 */   281,  390,  325,  347,  347,  451,  324,  323,  347,  457,
+ /*   300 */   455,  352,  347,  450,  449,  447,  444,  443,  441,  440,
+ /*   310 */   438,  437,  436,  431,  426,  423,  421,  320,  313,  307,
+ /*   320 */   200,   15,  185,  155,   29,  -18,    3,
 };
-#define YY_REDUCE_COUNT (181)
-#define YY_REDUCE_MIN   (-242)
-#define YY_REDUCE_MAX   (413)
+#define YY_REDUCE_USE_DFLT (-189)
+#define YY_REDUCE_COUNT (184)
+#define YY_REDUCE_MIN   (-188)
+#define YY_REDUCE_MAX   (556)
 static const short yy_reduce_ofst[] = {
- /*     0 */  -179,  -28,  -28,   74,   74,   15, -232, -218, -174, -177,
- /*    10 */  -129, -121,   -9,   33,  132,  134,  139, -187, -189, -235,
- /*    20 */  -207, -153,   22,   86, -110,  -34, -185,  101, -192,  -90,
- /*    30 */    26,  126,  -52,  116,  172,  185,  104,  184,  192, -242,
- /*    40 */  -219,  -54,  -43,  109,  131,  157,  177,  189,  193,  194,
- /*    50 */   195,  196,  197,  198,  200,  201,  202,  203,  205,   39,
- /*    60 */   209,  206,  211,  225,  233,  234,  235,  236,  266,  268,
- /*    70 */   274,  169,  275,  239,  240,  277,  278,  279,  280,  207,
- /*    80 */   212,  226,  242,  284,  290,  294,  302,  304,  306,  307,
- /*    90 */   309,  312,  313,  316,  318,  319,  320,  321,  322,  323,
- /*   100 */   325,  326,  327,  329,  330,  331,  332,  333,  334,  335,
- /*   110 */   336,  337,  338,  340,  341,  342,  343,  344,  345,  346,
- /*   120 */   347,  348,  349,  350,  351,  352,  353,  354,  355,  356,
- /*   130 */   357,  358,  359,  360,  362,  363,  364,  222,  224,  227,
- /*   140 */   365,  228,  367,  243,  231,  244,  256,  245,  271,  246,
- /*   150 */   370,  247,  371,  248,  373,  375,  376,  377,  378,  380,
- /*   160 */   381,  382,  383,  386,  389,  387,  391,  394,  390,  397,
- /*   170 */   393,  395,  399,  406,  396,  407,  398,  408,  411,  413,
- /*   180 */   409,  410,
+ /*     0 */  -179,  -80,  -80,  -98,  -98,  -29,   94,   38, -158,  113,
+ /*    10 */   -14,  125,   83,   65,   54,   20, -148, -188,  232,  248,
+ /*    20 */   169,  222,  221,  216,  214,  187,  186,  228,  174,  227,
+ /*    30 */    39,  223,  208,  217,  199,  215,  212,  130,  211,  210,
+ /*    40 */   556,  555,  554,  553,  552,  551,  550,  549,  548,  547,
+ /*    50 */   546,  545,  544,  543,  542,  541,  540,  539,  538,  537,
+ /*    60 */   536,  535,  534,  533,  532,  531,  530,  413,  364,  529,
+ /*    70 */   528,  527,  411,  526,  525,  524,  410,  409,  523,  522,
+ /*    80 */   521,  520,  519,  366,  407,  401,  518,  517,  516,  515,
+ /*    90 */   514,  513,  509,  507,  505,  504,  503,  502,  501,  500,
+ /*   100 */   499,  498,  497,  496,  495,  494,  492,  491,  490,  489,
+ /*   110 */   487,  486,  485,  484,  483,  482,  481,  480,  479,  478,
+ /*   120 */   476,  474,  435,  434,  433,  432,  430,  429,  427,  425,
+ /*   130 */   424,  420,  419,  418,  416,  415,  412,  408,  405,  404,
+ /*   140 */   316,  315,  314,  386,  311,  378,  359,  356,  354,  353,
+ /*   150 */   350,  349,  317,  321,  328,  322,  305,  369,  365,  363,
+ /*   160 */   318,  361,  355,  358,  357,  348,  346,  345,  344,  343,
+ /*   170 */   342,  332,  340,  301,  341,  339,  338,  337,  334,  333,
+ /*   180 */   331,  330,  329,  319,  326,
 };
 static const YYACTIONTYPE yy_default[] = {
- /*     0 */   788,  901,  847,  913,  835,  844, 1046, 1046,  788,  788,
- /*    10 */   788,  788,  788,  788,  788,  788,  788,  960,  807, 1046,
- /*    20 */   788,  788,  788,  788,  788,  788,  788,  788,  788,  844,
- /*    30 */   788,  788,  850,  844,  850,  850,  955,  885,  903,  788,
- /*    40 */   788,  788,  788,  788,  788,  788,  788,  788,  788,  788,
- /*    50 */   788,  788,  788,  788,  788,  788,  788,  788,  788,  788,
- /*    60 */   788,  788,  788,  788,  788,  788,  788,  788,  788,  788,
- /*    70 */   788,  962,  965,  788,  788,  967,  788,  788,  788,  989,
- /*    80 */   989,  953,  788,  788,  788,  788,  788,  788,  788,  788,
- /*    90 */   788,  788,  788,  788,  788,  788,  788,  788,  788,  788,
- /*   100 */   788,  788,  788,  788,  788,  788,  788,  788,  788,  788,
- /*   110 */   833,  788,  831,  788,  788,  788,  788,  788,  788,  788,
- /*   120 */   788,  788,  788,  788,  788,  788,  788,  818,  788,  788,
- /*   130 */   788,  788,  788,  788,  809,  809,  809,  788,  788,  788,
- /*   140 */   809,  788,  809,  996, 1000,  994,  982,  990,  981,  977,
- /*   150 */   975,  973,  972, 1004,  809,  809,  809,  848,  844,  844,
- /*   160 */   809,  809,  866,  864,  862,  854,  860,  856,  858,  852,
- /*   170 */   836,  809,  842,  842,  809,  842,  809,  842,  809,  809,
- /*   180 */   885,  903,  788, 1005,  788, 1045,  995, 1035, 1034, 1041,
- /*   190 */  1033, 1032, 1031,  788,  788,  788, 1027, 1028, 1030, 1029,
- /*   200 */   788,  788, 1037, 1036,  788,  788,  788,  788,  788,  788,
- /*   210 */   788,  788,  788,  788,  788,  788,  788,  788, 1007,  788,
- /*   220 */  1001,  997,  788,  788,  788,  788,  788,  788,  788,  788,
- /*   230 */   788,  915,  788,  788,  788,  788,  788,  788,  788,  788,
- /*   240 */   788,  788,  788,  788,  788,  788,  952,  788,  788,  788,
- /*   250 */   788,  963,  788,  788,  788,  788,  788,  788,  788,  788,
- /*   260 */   788,  788,  788,  991,  788,  983,  788,  788,  788,  788,
- /*   270 */   788,  927,  788,  788,  788,  788,  788,  788,  788,  788,
- /*   280 */   788,  788,  788,  788,  788,  788,  788, 1057, 1055,  788,
- /*   290 */   788,  788, 1051,  788,  788,  788, 1049,  788,  788,  788,
- /*   300 */   788,  788,  788,  788,  788,  788,  788,  788,  788,  788,
- /*   310 */   788,  788,  788,  788,  869,  788,  816,  814,  788,  805,
- /*   320 */   788,
-=======
-#define YY_ACTTAB_COUNT (695)
-static const YYACTIONTYPE yy_action[] = {
- /*     0 */   962,  566,  209,  320,   70,   18,  215,  953,  186,  567,
- /*    10 */   792,  322,  184,   48,   49,  144,   52,   53,  218, 1048,
- /*    20 */   221,   42,  212,   51,  270,   56,   54,   58,   55,  927,
- /*    30 */   645,  186,  941,   47,   46,  186,  926,   45,   44,   43,
- /*    40 */    48,   49, 1047,   52,   53,  217, 1048,  221,   42,  566,
- /*    50 */    51,  270,   56,   54,   58,   55,  953,  567,  296,  295,
- /*    60 */    47,   46,  959,  144,   45,   44,   43,   49,   31,   52,
- /*    70 */    53,  248,  137,  221,   42,   83,   51,  270,   56,   54,
- /*    80 */    58,   55,  286,  997,   88,  265,   47,   46,   72,  306,
- /*    90 */    45,   44,   43,  519,  520,  521,  522,  523,  524,  525,
- /*   100 */   526,  527,  528,  529,  530,  531,  321,  233,  286,  210,
- /*   110 */    71,  566,  937,   48,   49,   31,   52,   53,  929,  567,
- /*   120 */   221,   42,  566,   51,  270,   56,   54,   58,   55,  267,
- /*   130 */   567,   81,  734,   47,   46,  255,  254,   45,   44,   43,
- /*   140 */    48,   50,  939,   52,   53,  232,  190,  221,   42,  240,
- /*   150 */    51,  270,   56,   54,   58,   55,  211,  244,  243,  938,
- /*   160 */    47,   46,    1,  158,   45,   44,   43,   24,  284,  315,
- /*   170 */   314,  283,  282,  281,  313,  280,  312,  311,  310,  279,
- /*   180 */   309,  308,  901,   31,  889,  890,  891,  892,  893,  894,
- /*   190 */   895,  896,  897,  898,  899,  900,  902,  903,   52,   53,
- /*   200 */   715,  716,  221,   42,  230,   51,  270,   56,   54,   58,
- /*   210 */    55,  935,   19, 1044,  234,   47,   46,  293,  292,   45,
- /*   220 */    44,   43,  220,  749,  224,   25,  738,  938,  741,  195,
- /*   230 */   744,  220,  749,    3,  171,  738,  196,  741,  740,  744,
- /*   240 */   743,  121,  120,  194,   45,   44,   43, 1043,   56,   54,
- /*   250 */    58,   55,  681,  227,  205,  206,   47,   46,  269,    8,
- /*   260 */    45,   44,   43,  205,  206, 1042,   77,  739,   24,  742,
- /*   270 */   315,  314,   77,  231,   37,  313,  288,  312,  311,  310,
- /*   280 */    37,  309,  308,  909,  108,  669,  907,  908,  666,  306,
- /*   290 */   667,  910,  668,  912,  913,  911,   85,  914,  915,  106,
- /*   300 */   100,  111,  247,  203,   69,   31,  110,  116,  119,  109,
- /*   310 */   202,    5,   34,  160,  226,  113,  235,  236,  159,   95,
- /*   320 */    90,   94,  228,   31,   31,   57,  684,  924,  925,   30,
- /*   330 */   928,   31,  750,   31,   57,  178,  176,  174,  746,  144,
- /*   340 */   941,  750,  173,  124,  123,  122,  225,  746,  941,  938,
- /*   350 */   747,   47,   46,  204,  745,   45,   44,   43,  319,  318,
- /*   360 */   129,  316,  144,  745,  289,  290,  271,  938,  938,  135,
- /*   370 */   133,  132,  294,  953,  298,  938,   13,  938,  188,  748,
- /*   380 */    87,  840,   84,  736,   74,  170,  849,  941,  213,  841,
- /*   390 */   170,  249,  251,  170,  670,   32,  700,   75,  219,  706,
- /*   400 */   139,  189,  707,   61,  688,  251,   21,  996,  770,   62,
- /*   410 */   751,  191,   20,  655,   20,   65,  273,   32,  657,  737,
- /*   420 */    32,  275,   61, 1058,  656,   86,   29,  185,   61,  276,
- /*   430 */    82,   63,  940,   99,   98,   66,   15,   14,  192,  105,
- /*   440 */   104,   68,    6,  644,  118,  117,  193,   17,   16,  673,
- /*   450 */   199,  674,  200,  671,  198,  672,  183,  197,  187, 1007,
- /*   460 */   245, 1006,  753,  222,   40, 1003, 1002,  223,  297,  136,
- /*   470 */   989,  961,  972,  969,  988,  970,  954,  252,  974,  138,
- /*   480 */   936,  142,  154,  134,  256,  214,  905,  155,  699,  150,
- /*   490 */   934,  258,  145,  156,  260,  157,  148,  146,  951,  147,
- /*   500 */    59,  852,   67,  278,  263,   38,  181,   64,   35,  268,
- /*   510 */   266,  287,  848,  264, 1063,   96, 1062, 1060,  161,  291,
- /*   520 */  1057,  102, 1056, 1054,  162,  870,   36,   33,  149,  262,
- /*   530 */    39,  182,  837,  112,  835,  114,  115,  833,  832,  237,
- /*   540 */   172,  830,  257,  829,  828,  827,  826,  825,  175,  177,
- /*   550 */   822,  820,  818,  816,  179,  813,  180,   41,  250,   73,
- /*   560 */   307,   78,  259,  107,  990,  299,  300,  301,  302,  303,
- /*   570 */   304,  207,  305,  229,  317,  277,  790,  238,  239,  789,
- /*   580 */   208,  201,   91,   92,  241,  242,  788,  776,  775,  246,
- /*   590 */   831,  251,  272,  125,  126,  824,  165,  164,  871,  168,
- /*   600 */   163,  166,  167,  169,  127,  823,    2,  128,  815,  814,
- /*   610 */     9,   26,    4,  676,   76,  701,  216,  151,  152,  153,
- /*   620 */   253,   79,  917,  140,   10,  704,  141,   80,  261,  754,
- /*   630 */   708,  143,   11,   89,  752,   27,    7,   28,   12,   22,
- /*   640 */   274,   23,  608,  604,   87,  602,  601,  600,  597,  570,
- /*   650 */   285,   93,   97,   32,  647,   60,  646,  643,  592,  590,
- /*   660 */   101,  103,  582,  588,  584,  586,  580,  578,  611,  610,
- /*   670 */   609,  607,  606,  605,  603,  599,  598,   61,  568,  535,
- /*   680 */   533,  794,  793,  793,  793,  793,  793,  793,  793,  793,
- /*   690 */   793,  793,  793,  130,  131,
+ /*     0 */   798,  633,  579,  645,  567,  576,  781,  781,  798,  798,
+ /*    10 */   798,  798,  798,  798,  798,  798,  798,  798,  692,  539,
+ /*    20 */   781,  798,  798,  798,  798,  798,  798,  798,  798,  798,
+ /*    30 */   576,  798,  798,  582,  576,  582,  582,  687,  617,  635,
+ /*    40 */   798,  798,  798,  798,  798,  798,  798,  798,  798,  798,
+ /*    50 */   798,  798,  798,  798,  798,  798,  798,  798,  798,  798,
+ /*    60 */   798,  798,  798,  798,  798,  798,  798,  798,  798,  798,
+ /*    70 */   798,  798,  694,  700,  697,  798,  798,  798,  702,  798,
+ /*    80 */   798,  798,  724,  724,  685,  798,  798,  798,  798,  798,
+ /*    90 */   798,  798,  798,  798,  798,  798,  798,  798,  798,  798,
+ /*   100 */   798,  798,  798,  798,  798,  798,  798,  798,  798,  798,
+ /*   110 */   798,  798,  798,  565,  798,  563,  798,  798,  798,  798,
+ /*   120 */   798,  798,  798,  798,  798,  798,  798,  798,  798,  798,
+ /*   130 */   550,  798,  798,  798,  798,  798,  798,  541,  541,  541,
+ /*   140 */   798,  798,  798,  541,  798,  541,  731,  735,  729,  717,
+ /*   150 */   725,  716,  712,  710,  708,  707,  739,  541,  541,  541,
+ /*   160 */   580,  576,  576,  541,  541,  598,  596,  594,  586,  592,
+ /*   170 */   588,  590,  584,  568,  541,  574,  574,  541,  574,  541,
+ /*   180 */   574,  541,  541,  617,  635,  798,  740,  798,  780,  730,
+ /*   190 */   770,  769,  776,  768,  767,  766,  798,  798,  798,  762,
+ /*   200 */   763,  765,  764,  798,  798,  772,  771,  798,  798,  798,
+ /*   210 */   798,  798,  798,  798,  798,  798,  798,  798,  798,  798,
+ /*   220 */   798,  798,  742,  798,  736,  732,  798,  798,  798,  798,
+ /*   230 */   798,  798,  798,  798,  798,  647,  798,  798,  798,  798,
+ /*   240 */   798,  798,  798,  798,  798,  798,  798,  798,  798,  798,
+ /*   250 */   684,  798,  798,  798,  798,  798,  696,  695,  798,  798,
+ /*   260 */   798,  798,  798,  798,  798,  798,  798,  798,  798,  726,
+ /*   270 */   798,  718,  798,  798,  798,  798,  798,  659,  798,  798,
+ /*   280 */   798,  798,  798,  798,  798,  798,  798,  798,  798,  798,
+ /*   290 */   798,  798,  798,  792,  790,  798,  798,  798,  786,  798,
+ /*   300 */   798,  798,  784,  798,  798,  798,  798,  798,  798,  798,
+ /*   310 */   798,  798,  798,  798,  798,  798,  798,  798,  798,  798,
+ /*   320 */   601,  798,  548,  546,  798,  537,  798,  797,  796,  795,
+ /*   330 */   783,  782,  655,  693,  689,  691,  690,  688,  701,  698,
+ /*   340 */   699,  683,  682,  681,  703,  686,  706,  705,  709,  711,
+ /*   350 */   714,  713,  715,  704,  728,  727,  720,  721,  723,  722,
+ /*   360 */   719,  759,  778,  779,  777,  775,  774,  773,  758,  757,
+ /*   370 */   756,  753,  752,  751,  748,  754,  750,  747,  755,  749,
+ /*   380 */   746,  745,  744,  743,  741,  761,  760,  738,  737,  734,
+ /*   390 */   733,  680,  665,  660,  657,  664,  663,  662,  661,  658,
+ /*   400 */   654,  653,  581,  634,  632,  631,  630,  629,  628,  627,
+ /*   410 */   626,  625,  624,  623,  622,  621,  620,  619,  618,  613,
+ /*   420 */   609,  607,  606,  605,  602,  575,  578,  577,  794,  793,
+ /*   430 */   791,  789,  788,  787,  785,  667,  668,  649,  652,  651,
+ /*   440 */   650,  648,  666,  600,  599,  597,  595,  587,  593,  589,
+ /*   450 */   591,  585,  583,  570,  569,  646,  616,  644,  643,  642,
+ /*   460 */   641,  640,  639,  638,  637,  636,  615,  614,  612,  611,
+ /*   470 */   610,  608,  604,  603,  670,  679,  678,  677,  676,  675,
+ /*   480 */   674,  673,  672,  671,  669,  566,  564,  562,  561,  560,
+ /*   490 */   559,  558,  557,  556,  555,  554,  553,  573,  552,  551,
+ /*   500 */   549,  547,  545,  544,  543,  572,  571,  542,  540,  538,
+ /*   510 */   536,  535,  534,  533,  532,  531,  530,  529,  528,  527,
+ /*   520 */   526,  525,  524,
 };
-static const YYCODETYPE yy_lookahead[] = {
- /*     0 */   191,    1,  190,  191,  197,  252,  210,  234,  252,    9,
- /*    10 */   188,  189,  252,   13,   14,  191,   16,   17,  262,  263,
- /*    20 */    20,   21,  249,   23,   24,   25,   26,   27,   28,    0,
- /*    30 */     5,  252,  236,   33,   34,  252,  229,   37,   38,   39,
- /*    40 */    13,   14,  263,   16,   17,  262,  263,   20,   21,    1,
- /*    50 */    23,   24,   25,   26,   27,   28,  234,    9,   33,   34,
- /*    60 */    33,   34,  253,  191,   37,   38,   39,   14,  191,   16,
- /*    70 */    17,  249,  191,   20,   21,  237,   23,   24,   25,   26,
- /*    80 */    27,   28,   79,  259,  197,  261,   33,   34,  250,   81,
- /*    90 */    37,   38,   39,   45,   46,   47,   48,   49,   50,   51,
- /*   100 */    52,   53,   54,   55,   56,   57,   58,  191,   79,   61,
- /*   110 */   110,    1,  235,   13,   14,  191,   16,   17,  231,    9,
- /*   120 */    20,   21,    1,   23,   24,   25,   26,   27,   28,  257,
- /*   130 */     9,  259,  105,   33,   34,  254,  255,   37,   38,   39,
- /*   140 */    13,   14,  226,   16,   17,   68,  252,   20,   21,  135,
- /*   150 */    23,   24,   25,   26,   27,   28,  232,  143,  144,  235,
- /*   160 */    33,   34,  198,  199,   37,   38,   39,   88,   89,   90,
- /*   170 */    91,   92,   93,   94,   95,   96,   97,   98,   99,  100,
- /*   180 */   101,  102,  209,  191,  211,  212,  213,  214,  215,  216,
- /*   190 */   217,  218,  219,  220,  221,  222,  223,  224,   16,   17,
- /*   200 */   124,  125,   20,   21,   68,   23,   24,   25,   26,   27,
- /*   210 */    28,  191,   44,  252,  137,   33,   34,  140,  141,   37,
- /*   220 */    38,   39,    1,    2,  232,  104,    5,  235,    7,   61,
- /*   230 */     9,    1,    2,  194,  195,    5,   68,    7,    5,    9,
- /*   240 */     7,   73,   74,   75,   37,   38,   39,  252,   25,   26,
- /*   250 */    27,   28,  109,  233,   33,   34,   33,   34,   37,  116,
- /*   260 */    37,   38,   39,   33,   34,  252,  104,    5,   88,    7,
- /*   270 */    90,   91,  104,  137,  112,   95,  140,   97,   98,   99,
- /*   280 */   112,  101,  102,  209,   76,    2,  212,  213,    5,   81,
- /*   290 */     7,  217,    9,  219,  220,  221,  197,  223,  224,   62,
- /*   300 */    63,   64,  134,  252,  136,  191,   69,   70,   71,   72,
- /*   310 */   142,   62,   63,   64,  210,   78,   33,   34,   69,   70,
- /*   320 */    71,   72,  210,  191,  191,  104,   37,  228,  229,  230,
- /*   330 */   231,  191,  111,  191,  104,   62,   63,   64,  117,  191,
- /*   340 */   236,  111,   69,   70,   71,   72,  232,  117,  236,  235,
- /*   350 */   117,   33,   34,  252,  133,   37,   38,   39,   65,   66,
- /*   360 */    67,  210,  191,  133,  232,  232,   15,  235,  235,   62,
- /*   370 */    63,   64,  232,  234,  232,  235,  104,  235,  252,  117,
- /*   380 */   108,  196,  110,    1,  105,  200,  196,  236,  249,  196,
- /*   390 */   200,  105,  113,  200,  111,  109,  105,  105,   60,  105,
- /*   400 */   109,  252,  105,  109,  115,  113,  109,  259,  105,  109,
- /*   410 */   105,  252,  109,  105,  109,  109,  105,  109,  105,   37,
- /*   420 */   109,  105,  109,  236,  105,  109,  104,  252,  109,  107,
- /*   430 */   259,  131,  236,  138,  139,  129,  138,  139,  252,  138,
- /*   440 */   139,  104,  104,  106,   76,   77,  252,  138,  139,    5,
- /*   450 */   252,    7,  252,    5,  252,    7,  252,  252,  252,  227,
- /*   460 */   191,  227,  111,  227,  251,  227,  227,  227,  227,  191,
- /*   470 */   260,  191,  191,  191,  260,  191,  234,  234,  191,  191,
- /*   480 */   234,  191,  238,   60,  256,  256,  225,  191,  117,  242,
- /*   490 */   191,  256,  247,  191,  119,  191,  244,  246,  248,  245,
- /*   500 */   127,  191,  128,  191,  256,  191,  191,  130,  191,  122,
- /*   510 */   126,  191,  191,  121,  191,  191,  191,  191,  191,  191,
- /*   520 */   191,  191,  191,  191,  191,  191,  191,  191,  243,  120,
- /*   530 */   191,  191,  191,  191,  191,  191,  191,  191,  191,  191,
- /*   540 */   191,  191,  118,  191,  191,  191,  191,  191,  191,  191,
- /*   550 */   191,  191,  191,  191,  191,  191,  191,  132,  192,  192,
- /*   560 */   103,  192,  192,   87,  192,   86,   50,   83,   85,   54,
- /*   570 */    84,  192,   82,  192,   79,  192,    5,  145,    5,    5,
- /*   580 */   192,  192,  197,  197,  145,    5,    5,   90,   89,  135,
- /*   590 */   192,  113,  107,  193,  193,  192,  202,  206,  208,  204,
- /*   600 */   207,  205,  203,  201,  193,  192,  198,  193,  192,  192,
- /*   610 */   104,  104,  194,  105,  114,  105,    1,  241,  240,  239,
- /*   620 */   109,  109,  225,  104,  123,  105,  109,  104,  104,  111,
- /*   630 */   105,  104,  123,   76,  105,  109,  104,  109,  104,  104,
- /*   640 */   107,  104,    9,    5,  108,    5,    5,    5,    5,   80,
- /*   650 */    15,   76,  139,  109,    5,   16,    5,  105,    5,    5,
- /*   660 */   139,  139,    5,    5,    5,    5,    5,    5,    5,    5,
- /*   670 */     5,    5,    5,    5,    5,    5,    5,  109,   80,   60,
- /*   680 */    59,    0,  264,  264,  264,  264,  264,  264,  264,  264,
- /*   690 */   264,  264,  264,   21,   21,  264,  264,  264,  264,  264,
- /*   700 */   264,  264,  264,  264,  264,  264,  264,  264,  264,  264,
- /*   710 */   264,  264,  264,  264,  264,  264,  264,  264,  264,  264,
- /*   720 */   264,  264,  264,  264,  264,  264,  264,  264,  264,  264,
- /*   730 */   264,  264,  264,  264,  264,  264,  264,  264,  264,  264,
- /*   740 */   264,  264,  264,  264,  264,  264,  264,  264,  264,  264,
- /*   750 */   264,  264,  264,  264,  264,  264,  264,  264,  264,  264,
- /*   760 */   264,  264,  264,  264,  264,  264,  264,  264,  264,  264,
- /*   770 */   264,  264,  264,  264,  264,  264,  264,  264,  264,  264,
- /*   780 */   264,  264,  264,  264,  264,  264,  264,  264,  264,  264,
- /*   790 */   264,  264,  264,  264,  264,  264,  264,  264,  264,  264,
- /*   800 */   264,  264,  264,  264,  264,  264,  264,  264,  264,  264,
- /*   810 */   264,  264,  264,  264,  264,  264,  264,  264,  264,  264,
- /*   820 */   264,  264,  264,  264,  264,  264,  264,  264,  264,  264,
- /*   830 */   264,  264,  264,  264,  264,  264,  264,  264,  264,  264,
- /*   840 */   264,  264,  264,  264,  264,  264,  264,  264,  264,  264,
- /*   850 */   264,  264,  264,  264,  264,  264,  264,  264,  264,  264,
- /*   860 */   264,  264,  264,  264,  264,  264,  264,  264,  264,  264,
- /*   870 */   264,  264,  264,  264,  264,  264,  264,  264,  264,  264,
- /*   880 */   264,  264,
-};
-#define YY_SHIFT_COUNT    (322)
-#define YY_SHIFT_MIN      (0)
-#define YY_SHIFT_MAX      (681)
-static const unsigned short int yy_shift_ofst[] = {
- /*     0 */   168,   79,   79,  180,  180,    3,  221,  230,  121,  110,
- /*    10 */   110,  110,  110,  110,  110,  110,  110,  110,    0,   48,
- /*    20 */   230,  283,  283,  283,  283,  162,  162,  110,  110,  110,
- /*    30 */    29,  110,  110,  208,    3,    8,    8,  695,  695,  695,
- /*    40 */   230,  230,  230,  230,  230,  230,  230,  230,  230,  230,
- /*    50 */   230,  230,  230,  230,  230,  230,  230,  230,  230,  230,
- /*    60 */   283,  283,   25,   25,   25,   25,   25,   25,   25,  110,
- /*    70 */   110,  110,  289,  110,  110,  110,  162,  162,  110,  110,
- /*    80 */   110,   76,   76,  143,  162,  110,  110,  110,  110,  110,
- /*    90 */   110,  110,  110,  110,  110,  110,  110,  110,  110,  110,
- /*   100 */   110,  110,  110,  110,  110,  110,  110,  110,  110,  110,
- /*   110 */   110,  110,  110,  110,  110,  110,  110,  110,  110,  110,
- /*   120 */   110,  110,  110,  110,  110,  110,  110,  110,  110,  110,
- /*   130 */   110,  110,  110,  110,  110,  110,  423,  423,  423,  371,
- /*   140 */   371,  371,  423,  371,  423,  374,  377,  373,  387,  384,
- /*   150 */   392,  409,  375,  424,  425,  423,  423,  423,  457,    3,
- /*   160 */     3,  423,  423,  476,  479,  516,  484,  483,  515,  486,
- /*   170 */   490,  457,  423,  495,  495,  423,  495,  423,  495,  423,
- /*   180 */   423,  695,  695,   27,  100,  127,  100,  100,   53,  182,
- /*   190 */   223,  223,  223,  223,  237,  249,  273,  318,  318,  318,
- /*   200 */   318,   77,   14,  207,  207,  233,  262,  272,  136,  293,
- /*   210 */   307,  286,  279,  292,  291,  294,  297,  303,  305,  382,
- /*   220 */   338,  351,  300,  306,  308,  311,  313,  316,  319,  322,
- /*   230 */   295,  298,  301,  337,  309,  444,  448,  368,  571,  432,
- /*   240 */   573,  574,  439,  580,  581,  497,  499,  454,  478,  485,
- /*   250 */   506,  500,  508,  507,  511,  512,  510,  519,  520,  517,
- /*   260 */   523,  615,  524,  525,  527,  526,  501,  528,  509,  529,
- /*   270 */   532,  518,  534,  485,  535,  533,  537,  536,  557,  633,
- /*   280 */   638,  640,  641,  642,  643,  569,  635,  575,  513,  544,
- /*   290 */   544,  639,  521,  522,  544,  649,  651,  552,  544,  653,
- /*   300 */   654,  657,  658,  659,  660,  661,  662,  663,  664,  665,
- /*   310 */   666,  667,  668,  669,  670,  671,  568,  598,  672,  673,
- /*   320 */   619,  621,  681,
-};
-#define YY_REDUCE_COUNT (182)
-#define YY_REDUCE_MIN   (-247)
-#define YY_REDUCE_MAX   (418)
-static const short yy_reduce_ofst[] = {
- /*     0 */  -178,  -27,  -27,   74,   74,   99, -244, -217, -119,  -76,
- /*    10 */  -176, -128,   -8,  114,  132,  133,  140,  142, -191, -188,
- /*    20 */  -221, -204,  104,  112,  151, -227,  139,  148,  171,   20,
- /*    30 */  -113,  -84, -123,  185, -193,  190,  193, -162,  -36,   39,
- /*    40 */  -247, -240, -106,  -39,   -5,   13,   51,  101,  126,  149,
- /*    50 */   159,  175,  186,  194,  198,  200,  202,  204,  205,  206,
- /*    60 */   187,  196,  232,  234,  236,  238,  239,  240,  241,  269,
- /*    70 */   278,  280,  213,  281,  282,  284,  242,  243,  287,  288,
- /*    80 */   290,  210,  214,  244,  246,  296,  299,  302,  304,  310,
- /*    90 */   312,  314,  315,  317,  320,  321,  323,  324,  325,  326,
- /*   100 */   327,  328,  329,  330,  331,  332,  333,  334,  335,  336,
- /*   110 */   339,  340,  341,  342,  343,  344,  345,  346,  347,  348,
- /*   120 */   349,  350,  352,  353,  354,  355,  356,  357,  358,  359,
- /*   130 */   360,  361,  362,  363,  364,  365,  366,  367,  369,  228,
- /*   140 */   229,  235,  370,  248,  372,  250,  245,  251,  254,  252,
- /*   150 */   285,  247,  376,  378,  380,  379,  381,  383,  261,  385,
- /*   160 */   386,  388,  389,  390,  393,  391,  394,  396,  399,  395,
- /*   170 */   402,  397,  398,  400,  401,  403,  411,  413,  414,  416,
- /*   180 */   417,  408,  418,
-};
-static const YYACTIONTYPE yy_default[] = {
- /*     0 */   791,  904,  850,  916,  838,  847, 1050, 1050,  791,  791,
- /*    10 */   791,  791,  791,  791,  791,  791,  791,  791,  963,  810,
- /*    20 */  1050,  791,  791,  791,  791,  791,  791,  791,  791,  791,
- /*    30 */   847,  791,  791,  853,  847,  853,  853,  958,  888,  906,
- /*    40 */   791,  791,  791,  791,  791,  791,  791,  791,  791,  791,
- /*    50 */   791,  791,  791,  791,  791,  791,  791,  791,  791,  791,
- /*    60 */   791,  791,  791,  791,  791,  791,  791,  791,  791,  791,
- /*    70 */   791,  791,  965,  971,  968,  791,  791,  791,  973,  791,
- /*    80 */   791,  993,  993,  956,  791,  791,  791,  791,  791,  791,
- /*    90 */   791,  791,  791,  791,  791,  791,  791,  791,  791,  791,
- /*   100 */   791,  791,  791,  791,  791,  791,  791,  791,  791,  791,
- /*   110 */   791,  791,  836,  791,  834,  791,  791,  791,  791,  791,
- /*   120 */   791,  791,  791,  791,  791,  791,  791,  791,  791,  821,
- /*   130 */   791,  791,  791,  791,  791,  791,  812,  812,  812,  791,
- /*   140 */   791,  791,  812,  791,  812, 1000, 1004,  998,  986,  994,
- /*   150 */   985,  981,  979,  978, 1008,  812,  812,  812,  851,  847,
- /*   160 */   847,  812,  812,  869,  867,  865,  857,  863,  859,  861,
- /*   170 */   855,  839,  812,  845,  845,  812,  845,  812,  845,  812,
- /*   180 */   812,  888,  906,  791, 1009,  791, 1049,  999, 1039, 1038,
- /*   190 */  1045, 1037, 1036, 1035,  791,  791,  791, 1031, 1032, 1034,
- /*   200 */  1033,  791,  791, 1041, 1040,  791,  791,  791,  791,  791,
- /*   210 */   791,  791,  791,  791,  791,  791,  791,  791,  791,  791,
- /*   220 */  1011,  791, 1005, 1001,  791,  791,  791,  791,  791,  791,
- /*   230 */   791,  791,  791,  918,  791,  791,  791,  791,  791,  791,
- /*   240 */   791,  791,  791,  791,  791,  791,  791,  791,  955,  791,
- /*   250 */   791,  791,  791,  791,  967,  966,  791,  791,  791,  791,
- /*   260 */   791,  791,  791,  791,  791,  995,  791,  987,  791,  791,
- /*   270 */   791,  791,  791,  930,  791,  791,  791,  791,  791,  791,
- /*   280 */   791,  791,  791,  791,  791,  791,  791,  791,  791, 1061,
- /*   290 */  1059,  791,  791,  791, 1055,  791,  791,  791, 1053,  791,
- /*   300 */   791,  791,  791,  791,  791,  791,  791,  791,  791,  791,
- /*   310 */   791,  791,  791,  791,  791,  791,  872,  791,  819,  817,
- /*   320 */   791,  808,  791,
->>>>>>> 61fc1814
-};
-/********** End of lemon-generated parsing tables *****************************/
-
-/* The next table maps tokens (terminal symbols) into fallback tokens.  
-** If a construct like the following:
+
+/* The next table maps tokens into fallback tokens.  If a construct
+** like the following:
 ** 
 **      %fallback ID X Y Z.
 **
@@ -773,10 +465,6 @@
 ** and Z.  Whenever one of the tokens X, Y, or Z is input to the parser
 ** but it does not parse, the type of the token is changed to ID and
 ** the parse is retried before an error is thrown.
-**
-** This feature can be used, for example, to cause some keywords in a language
-** to revert to identifiers if they keyword does not apply in the context where
-** it appears.
 */
 #ifdef YYFALLBACK
 static const YYCODETYPE yyFallback[] = {
@@ -982,13 +670,9 @@
 **   +  The semantic value stored at this level of the stack.  This is
 **      the information used by the action routines in the grammar.
 **      It is sometimes called the "minor" token.
-**
-** After the "shift" half of a SHIFTREDUCE action, the stateno field
-** actually contains the reduce action for the second half of the
-** SHIFTREDUCE.
 */
 struct yyStackEntry {
-  YYACTIONTYPE stateno;  /* The state-number, or reduce action in SHIFTREDUCE */
+  YYACTIONTYPE stateno;  /* The state-number */
   YYCODETYPE major;      /* The major token value.  This is the code
                          ** number for the token at this stack level */
   YYMINORTYPE minor;     /* The user-supplied minor token value.  This
@@ -999,21 +683,17 @@
 /* The state of the parser is completely contained in an instance of
 ** the following structure */
 struct yyParser {
-  yyStackEntry *yytos;          /* Pointer to top element of the stack */
+  int yyidx;                    /* Index of top element in stack */
 #ifdef YYTRACKMAXSTACKDEPTH
-  int yyhwm;                    /* High-water mark of the stack */
-#endif
-#ifndef YYNOERRORRECOVERY
+  int yyidxMax;                 /* Maximum value of yyidx */
+#endif
   int yyerrcnt;                 /* Shifts left before out of the error */
-#endif
   ParseARG_SDECL                /* A place to hold %extra_argument */
 #if YYSTACKDEPTH<=0
   int yystksz;                  /* Current side of the stack */
   yyStackEntry *yystack;        /* The parser's stack */
-  yyStackEntry yystk0;          /* First stack entry */
 #else
   yyStackEntry yystack[YYSTACKDEPTH];  /* The parser's stack */
-  yyStackEntry *yystackEnd;            /* Last entry in the stack */
 #endif
 };
 typedef struct yyParser yyParser;
@@ -1050,424 +730,79 @@
 }
 #endif /* NDEBUG */
 
-#if defined(YYCOVERAGE) || !defined(NDEBUG)
+#ifndef NDEBUG
 /* For tracing shifts, the names of all terminals and nonterminals
 ** are required.  The following table supplies these names */
 static const char *const yyTokenName[] = { 
-  /*    0 */ "$",
-  /*    1 */ "ID",
-  /*    2 */ "BOOL",
-  /*    3 */ "TINYINT",
-  /*    4 */ "SMALLINT",
-  /*    5 */ "INTEGER",
-  /*    6 */ "BIGINT",
-  /*    7 */ "FLOAT",
-  /*    8 */ "DOUBLE",
-  /*    9 */ "STRING",
-  /*   10 */ "TIMESTAMP",
-  /*   11 */ "BINARY",
-  /*   12 */ "NCHAR",
-  /*   13 */ "OR",
-  /*   14 */ "AND",
-  /*   15 */ "NOT",
-  /*   16 */ "EQ",
-  /*   17 */ "NE",
-  /*   18 */ "ISNULL",
-  /*   19 */ "NOTNULL",
-  /*   20 */ "IS",
-  /*   21 */ "LIKE",
-  /*   22 */ "GLOB",
-  /*   23 */ "BETWEEN",
-  /*   24 */ "IN",
-  /*   25 */ "GT",
-  /*   26 */ "GE",
-  /*   27 */ "LT",
-  /*   28 */ "LE",
-  /*   29 */ "BITAND",
-  /*   30 */ "BITOR",
-  /*   31 */ "LSHIFT",
-  /*   32 */ "RSHIFT",
-  /*   33 */ "PLUS",
-  /*   34 */ "MINUS",
-  /*   35 */ "DIVIDE",
-  /*   36 */ "TIMES",
-  /*   37 */ "STAR",
-  /*   38 */ "SLASH",
-  /*   39 */ "REM",
-  /*   40 */ "CONCAT",
-  /*   41 */ "UMINUS",
-  /*   42 */ "UPLUS",
-  /*   43 */ "BITNOT",
-  /*   44 */ "SHOW",
-  /*   45 */ "DATABASES",
-  /*   46 */ "TOPICS",
-  /*   47 */ "MNODES",
-  /*   48 */ "DNODES",
-  /*   49 */ "ACCOUNTS",
-  /*   50 */ "USERS",
-  /*   51 */ "MODULES",
-  /*   52 */ "QUERIES",
-  /*   53 */ "CONNECTIONS",
-  /*   54 */ "STREAMS",
-  /*   55 */ "VARIABLES",
-  /*   56 */ "SCORES",
-  /*   57 */ "GRANTS",
-  /*   58 */ "VNODES",
-  /*   59 */ "IPTOKEN",
-  /*   60 */ "DOT",
-  /*   61 */ "CREATE",
-  /*   62 */ "TABLE",
-  /*   63 */ "STABLE",
-  /*   64 */ "DATABASE",
-  /*   65 */ "TABLES",
-  /*   66 */ "STABLES",
-  /*   67 */ "VGROUPS",
-  /*   68 */ "DROP",
-  /*   69 */ "TOPIC",
-  /*   70 */ "DNODE",
-  /*   71 */ "USER",
-  /*   72 */ "ACCOUNT",
-  /*   73 */ "USE",
-  /*   74 */ "DESCRIBE",
-  /*   75 */ "ALTER",
-  /*   76 */ "PASS",
-  /*   77 */ "PRIVILEGE",
-  /*   78 */ "LOCAL",
-  /*   79 */ "IF",
-  /*   80 */ "EXISTS",
-  /*   81 */ "PPS",
-  /*   82 */ "TSERIES",
-  /*   83 */ "DBS",
-  /*   84 */ "STORAGE",
-  /*   85 */ "QTIME",
-  /*   86 */ "CONNS",
-  /*   87 */ "STATE",
-  /*   88 */ "KEEP",
-  /*   89 */ "CACHE",
-  /*   90 */ "REPLICA",
-  /*   91 */ "QUORUM",
-  /*   92 */ "DAYS",
-  /*   93 */ "MINROWS",
-  /*   94 */ "MAXROWS",
-  /*   95 */ "BLOCKS",
-  /*   96 */ "CTIME",
-  /*   97 */ "WAL",
-  /*   98 */ "FSYNC",
-  /*   99 */ "COMP",
-  /*  100 */ "PRECISION",
-  /*  101 */ "UPDATE",
-  /*  102 */ "CACHELAST",
-  /*  103 */ "PARTITIONS",
-  /*  104 */ "LP",
-  /*  105 */ "RP",
-  /*  106 */ "UNSIGNED",
-  /*  107 */ "TAGS",
-  /*  108 */ "USING",
-  /*  109 */ "COMMA",
-  /*  110 */ "AS",
-  /*  111 */ "NULL",
-  /*  112 */ "SELECT",
-  /*  113 */ "UNION",
-  /*  114 */ "ALL",
-  /*  115 */ "DISTINCT",
-  /*  116 */ "FROM",
-  /*  117 */ "VARIABLE",
-  /*  118 */ "INTERVAL",
-  /*  119 */ "SESSION",
-<<<<<<< HEAD
-  /*  120 */ "STATE_WINDOW",
-  /*  121 */ "FILL",
-  /*  122 */ "SLIDING",
-  /*  123 */ "ORDER",
-  /*  124 */ "BY",
-  /*  125 */ "ASC",
-  /*  126 */ "DESC",
-  /*  127 */ "GROUP",
-  /*  128 */ "HAVING",
-  /*  129 */ "LIMIT",
-  /*  130 */ "OFFSET",
-  /*  131 */ "SLIMIT",
-  /*  132 */ "SOFFSET",
-  /*  133 */ "WHERE",
-  /*  134 */ "NOW",
-  /*  135 */ "RESET",
-  /*  136 */ "QUERY",
-  /*  137 */ "SYNCDB",
-  /*  138 */ "ADD",
-  /*  139 */ "COLUMN",
-  /*  140 */ "TAG",
-  /*  141 */ "CHANGE",
-  /*  142 */ "SET",
-  /*  143 */ "KILL",
-  /*  144 */ "CONNECTION",
-  /*  145 */ "STREAM",
-  /*  146 */ "COLON",
-  /*  147 */ "ABORT",
-  /*  148 */ "AFTER",
-  /*  149 */ "ATTACH",
-  /*  150 */ "BEFORE",
-  /*  151 */ "BEGIN",
-  /*  152 */ "CASCADE",
-  /*  153 */ "CLUSTER",
-  /*  154 */ "CONFLICT",
-  /*  155 */ "COPY",
-  /*  156 */ "DEFERRED",
-  /*  157 */ "DELIMITERS",
-  /*  158 */ "DETACH",
-  /*  159 */ "EACH",
-  /*  160 */ "END",
-  /*  161 */ "EXPLAIN",
-  /*  162 */ "FAIL",
-  /*  163 */ "FOR",
-  /*  164 */ "IGNORE",
-  /*  165 */ "IMMEDIATE",
-  /*  166 */ "INITIALLY",
-  /*  167 */ "INSTEAD",
-  /*  168 */ "MATCH",
-  /*  169 */ "KEY",
-  /*  170 */ "OF",
-  /*  171 */ "RAISE",
-  /*  172 */ "REPLACE",
-  /*  173 */ "RESTRICT",
-  /*  174 */ "ROW",
-  /*  175 */ "STATEMENT",
-  /*  176 */ "TRIGGER",
-  /*  177 */ "VIEW",
-  /*  178 */ "SEMI",
-  /*  179 */ "NONE",
-  /*  180 */ "PREV",
-  /*  181 */ "LINEAR",
-  /*  182 */ "IMPORT",
-  /*  183 */ "TBNAME",
-  /*  184 */ "JOIN",
-  /*  185 */ "INSERT",
-  /*  186 */ "INTO",
-  /*  187 */ "VALUES",
-  /*  188 */ "error",
-  /*  189 */ "program",
-  /*  190 */ "cmd",
-  /*  191 */ "dbPrefix",
-  /*  192 */ "ids",
-  /*  193 */ "cpxName",
-  /*  194 */ "ifexists",
-  /*  195 */ "alter_db_optr",
-  /*  196 */ "alter_topic_optr",
-  /*  197 */ "acct_optr",
-  /*  198 */ "ifnotexists",
-  /*  199 */ "db_optr",
-  /*  200 */ "topic_optr",
-  /*  201 */ "pps",
-  /*  202 */ "tseries",
-  /*  203 */ "dbs",
-  /*  204 */ "streams",
-  /*  205 */ "storage",
-  /*  206 */ "qtime",
-  /*  207 */ "users",
-  /*  208 */ "conns",
-  /*  209 */ "state",
-  /*  210 */ "keep",
-  /*  211 */ "tagitemlist",
-  /*  212 */ "cache",
-  /*  213 */ "replica",
-  /*  214 */ "quorum",
-  /*  215 */ "days",
-  /*  216 */ "minrows",
-  /*  217 */ "maxrows",
-  /*  218 */ "blocks",
-  /*  219 */ "ctime",
-  /*  220 */ "wal",
-  /*  221 */ "fsync",
-  /*  222 */ "comp",
-  /*  223 */ "prec",
-  /*  224 */ "update",
-  /*  225 */ "cachelast",
-  /*  226 */ "partitions",
-  /*  227 */ "typename",
-  /*  228 */ "signed",
-  /*  229 */ "create_table_args",
-  /*  230 */ "create_stable_args",
-  /*  231 */ "create_table_list",
-  /*  232 */ "create_from_stable",
-  /*  233 */ "columnlist",
-  /*  234 */ "tagNamelist",
-  /*  235 */ "select",
-  /*  236 */ "column",
-  /*  237 */ "tagitem",
-  /*  238 */ "selcollist",
-  /*  239 */ "from",
-  /*  240 */ "where_opt",
-  /*  241 */ "interval_opt",
-  /*  242 */ "session_option",
-  /*  243 */ "windowstate_option",
-  /*  244 */ "fill_opt",
-  /*  245 */ "sliding_opt",
-  /*  246 */ "groupby_opt",
-  /*  247 */ "orderby_opt",
-  /*  248 */ "having_opt",
-  /*  249 */ "slimit_opt",
-  /*  250 */ "limit_opt",
-  /*  251 */ "union",
-  /*  252 */ "sclp",
-  /*  253 */ "distinct",
-  /*  254 */ "expr",
-  /*  255 */ "as",
-  /*  256 */ "tablelist",
-  /*  257 */ "tmvar",
-  /*  258 */ "sortlist",
-  /*  259 */ "sortitem",
-  /*  260 */ "item",
-  /*  261 */ "sortorder",
-  /*  262 */ "grouplist",
-  /*  263 */ "exprlist",
-  /*  264 */ "expritem",
-=======
-  /*  120 */ "FILL",
-  /*  121 */ "SLIDING",
-  /*  122 */ "ORDER",
-  /*  123 */ "BY",
-  /*  124 */ "ASC",
-  /*  125 */ "DESC",
-  /*  126 */ "GROUP",
-  /*  127 */ "HAVING",
-  /*  128 */ "LIMIT",
-  /*  129 */ "OFFSET",
-  /*  130 */ "SLIMIT",
-  /*  131 */ "SOFFSET",
-  /*  132 */ "WHERE",
-  /*  133 */ "NOW",
-  /*  134 */ "RESET",
-  /*  135 */ "QUERY",
-  /*  136 */ "SYNCDB",
-  /*  137 */ "ADD",
-  /*  138 */ "COLUMN",
-  /*  139 */ "TAG",
-  /*  140 */ "CHANGE",
-  /*  141 */ "SET",
-  /*  142 */ "KILL",
-  /*  143 */ "CONNECTION",
-  /*  144 */ "STREAM",
-  /*  145 */ "COLON",
-  /*  146 */ "ABORT",
-  /*  147 */ "AFTER",
-  /*  148 */ "ATTACH",
-  /*  149 */ "BEFORE",
-  /*  150 */ "BEGIN",
-  /*  151 */ "CASCADE",
-  /*  152 */ "CLUSTER",
-  /*  153 */ "CONFLICT",
-  /*  154 */ "COPY",
-  /*  155 */ "DEFERRED",
-  /*  156 */ "DELIMITERS",
-  /*  157 */ "DETACH",
-  /*  158 */ "EACH",
-  /*  159 */ "END",
-  /*  160 */ "EXPLAIN",
-  /*  161 */ "FAIL",
-  /*  162 */ "FOR",
-  /*  163 */ "IGNORE",
-  /*  164 */ "IMMEDIATE",
-  /*  165 */ "INITIALLY",
-  /*  166 */ "INSTEAD",
-  /*  167 */ "MATCH",
-  /*  168 */ "KEY",
-  /*  169 */ "OF",
-  /*  170 */ "RAISE",
-  /*  171 */ "REPLACE",
-  /*  172 */ "RESTRICT",
-  /*  173 */ "ROW",
-  /*  174 */ "STATEMENT",
-  /*  175 */ "TRIGGER",
-  /*  176 */ "VIEW",
-  /*  177 */ "SEMI",
-  /*  178 */ "NONE",
-  /*  179 */ "PREV",
-  /*  180 */ "LINEAR",
-  /*  181 */ "IMPORT",
-  /*  182 */ "TBNAME",
-  /*  183 */ "JOIN",
-  /*  184 */ "INSERT",
-  /*  185 */ "INTO",
-  /*  186 */ "VALUES",
-  /*  187 */ "error",
-  /*  188 */ "program",
-  /*  189 */ "cmd",
-  /*  190 */ "dbPrefix",
-  /*  191 */ "ids",
-  /*  192 */ "cpxName",
-  /*  193 */ "ifexists",
-  /*  194 */ "alter_db_optr",
-  /*  195 */ "alter_topic_optr",
-  /*  196 */ "acct_optr",
-  /*  197 */ "ifnotexists",
-  /*  198 */ "db_optr",
-  /*  199 */ "topic_optr",
-  /*  200 */ "pps",
-  /*  201 */ "tseries",
-  /*  202 */ "dbs",
-  /*  203 */ "streams",
-  /*  204 */ "storage",
-  /*  205 */ "qtime",
-  /*  206 */ "users",
-  /*  207 */ "conns",
-  /*  208 */ "state",
-  /*  209 */ "keep",
-  /*  210 */ "tagitemlist",
-  /*  211 */ "cache",
-  /*  212 */ "replica",
-  /*  213 */ "quorum",
-  /*  214 */ "days",
-  /*  215 */ "minrows",
-  /*  216 */ "maxrows",
-  /*  217 */ "blocks",
-  /*  218 */ "ctime",
-  /*  219 */ "wal",
-  /*  220 */ "fsync",
-  /*  221 */ "comp",
-  /*  222 */ "prec",
-  /*  223 */ "update",
-  /*  224 */ "cachelast",
-  /*  225 */ "partitions",
-  /*  226 */ "typename",
-  /*  227 */ "signed",
-  /*  228 */ "create_table_args",
-  /*  229 */ "create_stable_args",
-  /*  230 */ "create_table_list",
-  /*  231 */ "create_from_stable",
-  /*  232 */ "columnlist",
-  /*  233 */ "tagNamelist",
-  /*  234 */ "select",
-  /*  235 */ "column",
-  /*  236 */ "tagitem",
-  /*  237 */ "selcollist",
-  /*  238 */ "from",
-  /*  239 */ "where_opt",
-  /*  240 */ "interval_opt",
-  /*  241 */ "session_option",
-  /*  242 */ "fill_opt",
-  /*  243 */ "sliding_opt",
-  /*  244 */ "groupby_opt",
-  /*  245 */ "orderby_opt",
-  /*  246 */ "having_opt",
-  /*  247 */ "slimit_opt",
-  /*  248 */ "limit_opt",
-  /*  249 */ "union",
-  /*  250 */ "sclp",
-  /*  251 */ "distinct",
-  /*  252 */ "expr",
-  /*  253 */ "as",
-  /*  254 */ "tablelist",
-  /*  255 */ "sub",
-  /*  256 */ "tmvar",
-  /*  257 */ "sortlist",
-  /*  258 */ "sortitem",
-  /*  259 */ "item",
-  /*  260 */ "sortorder",
-  /*  261 */ "grouplist",
-  /*  262 */ "exprlist",
-  /*  263 */ "expritem",
->>>>>>> 61fc1814
+  "$",             "ID",            "BOOL",          "TINYINT",     
+  "SMALLINT",      "INTEGER",       "BIGINT",        "FLOAT",       
+  "DOUBLE",        "STRING",        "TIMESTAMP",     "BINARY",      
+  "NCHAR",         "OR",            "AND",           "NOT",         
+  "EQ",            "NE",            "ISNULL",        "NOTNULL",     
+  "IS",            "LIKE",          "GLOB",          "BETWEEN",     
+  "IN",            "GT",            "GE",            "LT",          
+  "LE",            "BITAND",        "BITOR",         "LSHIFT",      
+  "RSHIFT",        "PLUS",          "MINUS",         "DIVIDE",      
+  "TIMES",         "STAR",          "SLASH",         "REM",         
+  "CONCAT",        "UMINUS",        "UPLUS",         "BITNOT",      
+  "SHOW",          "DATABASES",     "TOPICS",        "MNODES",      
+  "DNODES",        "ACCOUNTS",      "USERS",         "MODULES",     
+  "QUERIES",       "CONNECTIONS",   "STREAMS",       "VARIABLES",   
+  "SCORES",        "GRANTS",        "VNODES",        "IPTOKEN",     
+  "DOT",           "CREATE",        "TABLE",         "STABLE",      
+  "DATABASE",      "TABLES",        "STABLES",       "VGROUPS",     
+  "DROP",          "TOPIC",         "DNODE",         "USER",        
+  "ACCOUNT",       "USE",           "DESCRIBE",      "ALTER",       
+  "PASS",          "PRIVILEGE",     "LOCAL",         "IF",          
+  "EXISTS",        "PPS",           "TSERIES",       "DBS",         
+  "STORAGE",       "QTIME",         "CONNS",         "STATE",       
+  "KEEP",          "CACHE",         "REPLICA",       "QUORUM",      
+  "DAYS",          "MINROWS",       "MAXROWS",       "BLOCKS",      
+  "CTIME",         "WAL",           "FSYNC",         "COMP",        
+  "PRECISION",     "UPDATE",        "CACHELAST",     "PARTITIONS",  
+  "LP",            "RP",            "UNSIGNED",      "TAGS",        
+  "USING",         "COMMA",         "AS",            "NULL",        
+  "SELECT",        "UNION",         "ALL",           "DISTINCT",    
+  "FROM",          "VARIABLE",      "INTERVAL",      "SESSION",     
+  "STATE_WINDOW",  "FILL",          "SLIDING",       "ORDER",       
+  "BY",            "ASC",           "DESC",          "GROUP",       
+  "HAVING",        "LIMIT",         "OFFSET",        "SLIMIT",      
+  "SOFFSET",       "WHERE",         "NOW",           "RESET",       
+  "QUERY",         "SYNCDB",        "ADD",           "COLUMN",      
+  "TAG",           "CHANGE",        "SET",           "KILL",        
+  "CONNECTION",    "STREAM",        "COLON",         "ABORT",       
+  "AFTER",         "ATTACH",        "BEFORE",        "BEGIN",       
+  "CASCADE",       "CLUSTER",       "CONFLICT",      "COPY",        
+  "DEFERRED",      "DELIMITERS",    "DETACH",        "EACH",        
+  "END",           "EXPLAIN",       "FAIL",          "FOR",         
+  "IGNORE",        "IMMEDIATE",     "INITIALLY",     "INSTEAD",     
+  "MATCH",         "KEY",           "OF",            "RAISE",       
+  "REPLACE",       "RESTRICT",      "ROW",           "STATEMENT",   
+  "TRIGGER",       "VIEW",          "SEMI",          "NONE",        
+  "PREV",          "LINEAR",        "IMPORT",        "TBNAME",      
+  "JOIN",          "INSERT",        "INTO",          "VALUES",      
+  "error",         "program",       "cmd",           "dbPrefix",    
+  "ids",           "cpxName",       "ifexists",      "alter_db_optr",
+  "alter_topic_optr",  "acct_optr",     "ifnotexists",   "db_optr",     
+  "topic_optr",    "pps",           "tseries",       "dbs",         
+  "streams",       "storage",       "qtime",         "users",       
+  "conns",         "state",         "keep",          "tagitemlist", 
+  "cache",         "replica",       "quorum",        "days",        
+  "minrows",       "maxrows",       "blocks",        "ctime",       
+  "wal",           "fsync",         "comp",          "prec",        
+  "update",        "cachelast",     "partitions",    "typename",    
+  "signed",        "create_table_args",  "create_stable_args",  "create_table_list",
+  "create_from_stable",  "columnlist",    "tagNamelist",   "select",      
+  "column",        "tagitem",       "selcollist",    "from",        
+  "where_opt",     "interval_opt",  "session_option",  "windowstate_option",
+  "fill_opt",      "sliding_opt",   "groupby_opt",   "orderby_opt", 
+  "having_opt",    "slimit_opt",    "limit_opt",     "union",       
+  "sclp",          "distinct",      "expr",          "as",          
+  "tablelist",     "sub",           "tmvar",         "sortlist",    
+  "sortitem",      "item",          "sortorder",     "grouplist",   
+  "exprlist",      "expritem",    
 };
-#endif /* defined(YYCOVERAGE) || !defined(NDEBUG) */
+#endif /* NDEBUG */
 
 #ifndef NDEBUG
 /* For tracing reduce actions, the names of all rules are required.
@@ -1646,107 +981,6 @@
  /* 170 */ "distinct ::= DISTINCT",
  /* 171 */ "distinct ::=",
  /* 172 */ "from ::= FROM tablelist",
-<<<<<<< HEAD
- /* 173 */ "from ::= FROM LP union RP",
- /* 174 */ "tablelist ::= ids cpxName",
- /* 175 */ "tablelist ::= ids cpxName ids",
- /* 176 */ "tablelist ::= tablelist COMMA ids cpxName",
- /* 177 */ "tablelist ::= tablelist COMMA ids cpxName ids",
- /* 178 */ "tmvar ::= VARIABLE",
- /* 179 */ "interval_opt ::= INTERVAL LP tmvar RP",
- /* 180 */ "interval_opt ::= INTERVAL LP tmvar COMMA tmvar RP",
- /* 181 */ "interval_opt ::=",
- /* 182 */ "session_option ::=",
- /* 183 */ "session_option ::= SESSION LP ids cpxName COMMA tmvar RP",
- /* 184 */ "windowstate_option ::=",
- /* 185 */ "windowstate_option ::= STATE_WINDOW LP ids RP",
- /* 186 */ "fill_opt ::=",
- /* 187 */ "fill_opt ::= FILL LP ID COMMA tagitemlist RP",
- /* 188 */ "fill_opt ::= FILL LP ID RP",
- /* 189 */ "sliding_opt ::= SLIDING LP tmvar RP",
- /* 190 */ "sliding_opt ::=",
- /* 191 */ "orderby_opt ::=",
- /* 192 */ "orderby_opt ::= ORDER BY sortlist",
- /* 193 */ "sortlist ::= sortlist COMMA item sortorder",
- /* 194 */ "sortlist ::= item sortorder",
- /* 195 */ "item ::= ids cpxName",
- /* 196 */ "sortorder ::= ASC",
- /* 197 */ "sortorder ::= DESC",
- /* 198 */ "sortorder ::=",
- /* 199 */ "groupby_opt ::=",
- /* 200 */ "groupby_opt ::= GROUP BY grouplist",
- /* 201 */ "grouplist ::= grouplist COMMA item",
- /* 202 */ "grouplist ::= item",
- /* 203 */ "having_opt ::=",
- /* 204 */ "having_opt ::= HAVING expr",
- /* 205 */ "limit_opt ::=",
- /* 206 */ "limit_opt ::= LIMIT signed",
- /* 207 */ "limit_opt ::= LIMIT signed OFFSET signed",
- /* 208 */ "limit_opt ::= LIMIT signed COMMA signed",
- /* 209 */ "slimit_opt ::=",
- /* 210 */ "slimit_opt ::= SLIMIT signed",
- /* 211 */ "slimit_opt ::= SLIMIT signed SOFFSET signed",
- /* 212 */ "slimit_opt ::= SLIMIT signed COMMA signed",
- /* 213 */ "where_opt ::=",
- /* 214 */ "where_opt ::= WHERE expr",
- /* 215 */ "expr ::= LP expr RP",
- /* 216 */ "expr ::= ID",
- /* 217 */ "expr ::= ID DOT ID",
- /* 218 */ "expr ::= ID DOT STAR",
- /* 219 */ "expr ::= INTEGER",
- /* 220 */ "expr ::= MINUS INTEGER",
- /* 221 */ "expr ::= PLUS INTEGER",
- /* 222 */ "expr ::= FLOAT",
- /* 223 */ "expr ::= MINUS FLOAT",
- /* 224 */ "expr ::= PLUS FLOAT",
- /* 225 */ "expr ::= STRING",
- /* 226 */ "expr ::= NOW",
- /* 227 */ "expr ::= VARIABLE",
- /* 228 */ "expr ::= PLUS VARIABLE",
- /* 229 */ "expr ::= MINUS VARIABLE",
- /* 230 */ "expr ::= BOOL",
- /* 231 */ "expr ::= NULL",
- /* 232 */ "expr ::= ID LP exprlist RP",
- /* 233 */ "expr ::= ID LP STAR RP",
- /* 234 */ "expr ::= expr IS NULL",
- /* 235 */ "expr ::= expr IS NOT NULL",
- /* 236 */ "expr ::= expr LT expr",
- /* 237 */ "expr ::= expr GT expr",
- /* 238 */ "expr ::= expr LE expr",
- /* 239 */ "expr ::= expr GE expr",
- /* 240 */ "expr ::= expr NE expr",
- /* 241 */ "expr ::= expr EQ expr",
- /* 242 */ "expr ::= expr BETWEEN expr AND expr",
- /* 243 */ "expr ::= expr AND expr",
- /* 244 */ "expr ::= expr OR expr",
- /* 245 */ "expr ::= expr PLUS expr",
- /* 246 */ "expr ::= expr MINUS expr",
- /* 247 */ "expr ::= expr STAR expr",
- /* 248 */ "expr ::= expr SLASH expr",
- /* 249 */ "expr ::= expr REM expr",
- /* 250 */ "expr ::= expr LIKE expr",
- /* 251 */ "expr ::= expr IN LP exprlist RP",
- /* 252 */ "exprlist ::= exprlist COMMA expritem",
- /* 253 */ "exprlist ::= expritem",
- /* 254 */ "expritem ::= expr",
- /* 255 */ "expritem ::=",
- /* 256 */ "cmd ::= RESET QUERY CACHE",
- /* 257 */ "cmd ::= SYNCDB ids REPLICA",
- /* 258 */ "cmd ::= ALTER TABLE ids cpxName ADD COLUMN columnlist",
- /* 259 */ "cmd ::= ALTER TABLE ids cpxName DROP COLUMN ids",
- /* 260 */ "cmd ::= ALTER TABLE ids cpxName ADD TAG columnlist",
- /* 261 */ "cmd ::= ALTER TABLE ids cpxName DROP TAG ids",
- /* 262 */ "cmd ::= ALTER TABLE ids cpxName CHANGE TAG ids ids",
- /* 263 */ "cmd ::= ALTER TABLE ids cpxName SET TAG ids EQ tagitem",
- /* 264 */ "cmd ::= ALTER STABLE ids cpxName ADD COLUMN columnlist",
- /* 265 */ "cmd ::= ALTER STABLE ids cpxName DROP COLUMN ids",
- /* 266 */ "cmd ::= ALTER STABLE ids cpxName ADD TAG columnlist",
- /* 267 */ "cmd ::= ALTER STABLE ids cpxName DROP TAG ids",
- /* 268 */ "cmd ::= ALTER STABLE ids cpxName CHANGE TAG ids ids",
- /* 269 */ "cmd ::= KILL CONNECTION INTEGER",
- /* 270 */ "cmd ::= KILL STREAM INTEGER COLON INTEGER",
- /* 271 */ "cmd ::= KILL QUERY INTEGER COLON INTEGER",
-=======
  /* 173 */ "from ::= FROM sub",
  /* 174 */ "sub ::= LP union RP",
  /* 175 */ "sub ::= LP union RP ids",
@@ -1761,167 +995,121 @@
  /* 184 */ "interval_opt ::=",
  /* 185 */ "session_option ::=",
  /* 186 */ "session_option ::= SESSION LP ids cpxName COMMA tmvar RP",
- /* 187 */ "fill_opt ::=",
- /* 188 */ "fill_opt ::= FILL LP ID COMMA tagitemlist RP",
- /* 189 */ "fill_opt ::= FILL LP ID RP",
- /* 190 */ "sliding_opt ::= SLIDING LP tmvar RP",
- /* 191 */ "sliding_opt ::=",
- /* 192 */ "orderby_opt ::=",
- /* 193 */ "orderby_opt ::= ORDER BY sortlist",
- /* 194 */ "sortlist ::= sortlist COMMA item sortorder",
- /* 195 */ "sortlist ::= item sortorder",
- /* 196 */ "item ::= ids cpxName",
- /* 197 */ "sortorder ::= ASC",
- /* 198 */ "sortorder ::= DESC",
- /* 199 */ "sortorder ::=",
- /* 200 */ "groupby_opt ::=",
- /* 201 */ "groupby_opt ::= GROUP BY grouplist",
- /* 202 */ "grouplist ::= grouplist COMMA item",
- /* 203 */ "grouplist ::= item",
- /* 204 */ "having_opt ::=",
- /* 205 */ "having_opt ::= HAVING expr",
- /* 206 */ "limit_opt ::=",
- /* 207 */ "limit_opt ::= LIMIT signed",
- /* 208 */ "limit_opt ::= LIMIT signed OFFSET signed",
- /* 209 */ "limit_opt ::= LIMIT signed COMMA signed",
- /* 210 */ "slimit_opt ::=",
- /* 211 */ "slimit_opt ::= SLIMIT signed",
- /* 212 */ "slimit_opt ::= SLIMIT signed SOFFSET signed",
- /* 213 */ "slimit_opt ::= SLIMIT signed COMMA signed",
- /* 214 */ "where_opt ::=",
- /* 215 */ "where_opt ::= WHERE expr",
- /* 216 */ "expr ::= LP expr RP",
- /* 217 */ "expr ::= ID",
- /* 218 */ "expr ::= ID DOT ID",
- /* 219 */ "expr ::= ID DOT STAR",
- /* 220 */ "expr ::= INTEGER",
- /* 221 */ "expr ::= MINUS INTEGER",
- /* 222 */ "expr ::= PLUS INTEGER",
- /* 223 */ "expr ::= FLOAT",
- /* 224 */ "expr ::= MINUS FLOAT",
- /* 225 */ "expr ::= PLUS FLOAT",
- /* 226 */ "expr ::= STRING",
- /* 227 */ "expr ::= NOW",
- /* 228 */ "expr ::= VARIABLE",
- /* 229 */ "expr ::= PLUS VARIABLE",
- /* 230 */ "expr ::= MINUS VARIABLE",
- /* 231 */ "expr ::= BOOL",
- /* 232 */ "expr ::= NULL",
- /* 233 */ "expr ::= ID LP exprlist RP",
- /* 234 */ "expr ::= ID LP STAR RP",
- /* 235 */ "expr ::= expr IS NULL",
- /* 236 */ "expr ::= expr IS NOT NULL",
- /* 237 */ "expr ::= expr LT expr",
- /* 238 */ "expr ::= expr GT expr",
- /* 239 */ "expr ::= expr LE expr",
- /* 240 */ "expr ::= expr GE expr",
- /* 241 */ "expr ::= expr NE expr",
- /* 242 */ "expr ::= expr EQ expr",
- /* 243 */ "expr ::= expr BETWEEN expr AND expr",
- /* 244 */ "expr ::= expr AND expr",
- /* 245 */ "expr ::= expr OR expr",
- /* 246 */ "expr ::= expr PLUS expr",
- /* 247 */ "expr ::= expr MINUS expr",
- /* 248 */ "expr ::= expr STAR expr",
- /* 249 */ "expr ::= expr SLASH expr",
- /* 250 */ "expr ::= expr REM expr",
- /* 251 */ "expr ::= expr LIKE expr",
- /* 252 */ "expr ::= expr IN LP exprlist RP",
- /* 253 */ "exprlist ::= exprlist COMMA expritem",
- /* 254 */ "exprlist ::= expritem",
- /* 255 */ "expritem ::= expr",
- /* 256 */ "expritem ::=",
- /* 257 */ "cmd ::= RESET QUERY CACHE",
- /* 258 */ "cmd ::= SYNCDB ids REPLICA",
- /* 259 */ "cmd ::= ALTER TABLE ids cpxName ADD COLUMN columnlist",
- /* 260 */ "cmd ::= ALTER TABLE ids cpxName DROP COLUMN ids",
- /* 261 */ "cmd ::= ALTER TABLE ids cpxName ADD TAG columnlist",
- /* 262 */ "cmd ::= ALTER TABLE ids cpxName DROP TAG ids",
- /* 263 */ "cmd ::= ALTER TABLE ids cpxName CHANGE TAG ids ids",
- /* 264 */ "cmd ::= ALTER TABLE ids cpxName SET TAG ids EQ tagitem",
- /* 265 */ "cmd ::= ALTER STABLE ids cpxName ADD COLUMN columnlist",
- /* 266 */ "cmd ::= ALTER STABLE ids cpxName DROP COLUMN ids",
- /* 267 */ "cmd ::= ALTER STABLE ids cpxName ADD TAG columnlist",
- /* 268 */ "cmd ::= ALTER STABLE ids cpxName DROP TAG ids",
- /* 269 */ "cmd ::= ALTER STABLE ids cpxName CHANGE TAG ids ids",
- /* 270 */ "cmd ::= KILL CONNECTION INTEGER",
- /* 271 */ "cmd ::= KILL STREAM INTEGER COLON INTEGER",
- /* 272 */ "cmd ::= KILL QUERY INTEGER COLON INTEGER",
->>>>>>> 61fc1814
+ /* 187 */ "windowstate_option ::=",
+ /* 188 */ "windowstate_option ::= STATE_WINDOW LP ids RP",
+ /* 189 */ "fill_opt ::=",
+ /* 190 */ "fill_opt ::= FILL LP ID COMMA tagitemlist RP",
+ /* 191 */ "fill_opt ::= FILL LP ID RP",
+ /* 192 */ "sliding_opt ::= SLIDING LP tmvar RP",
+ /* 193 */ "sliding_opt ::=",
+ /* 194 */ "orderby_opt ::=",
+ /* 195 */ "orderby_opt ::= ORDER BY sortlist",
+ /* 196 */ "sortlist ::= sortlist COMMA item sortorder",
+ /* 197 */ "sortlist ::= item sortorder",
+ /* 198 */ "item ::= ids cpxName",
+ /* 199 */ "sortorder ::= ASC",
+ /* 200 */ "sortorder ::= DESC",
+ /* 201 */ "sortorder ::=",
+ /* 202 */ "groupby_opt ::=",
+ /* 203 */ "groupby_opt ::= GROUP BY grouplist",
+ /* 204 */ "grouplist ::= grouplist COMMA item",
+ /* 205 */ "grouplist ::= item",
+ /* 206 */ "having_opt ::=",
+ /* 207 */ "having_opt ::= HAVING expr",
+ /* 208 */ "limit_opt ::=",
+ /* 209 */ "limit_opt ::= LIMIT signed",
+ /* 210 */ "limit_opt ::= LIMIT signed OFFSET signed",
+ /* 211 */ "limit_opt ::= LIMIT signed COMMA signed",
+ /* 212 */ "slimit_opt ::=",
+ /* 213 */ "slimit_opt ::= SLIMIT signed",
+ /* 214 */ "slimit_opt ::= SLIMIT signed SOFFSET signed",
+ /* 215 */ "slimit_opt ::= SLIMIT signed COMMA signed",
+ /* 216 */ "where_opt ::=",
+ /* 217 */ "where_opt ::= WHERE expr",
+ /* 218 */ "expr ::= LP expr RP",
+ /* 219 */ "expr ::= ID",
+ /* 220 */ "expr ::= ID DOT ID",
+ /* 221 */ "expr ::= ID DOT STAR",
+ /* 222 */ "expr ::= INTEGER",
+ /* 223 */ "expr ::= MINUS INTEGER",
+ /* 224 */ "expr ::= PLUS INTEGER",
+ /* 225 */ "expr ::= FLOAT",
+ /* 226 */ "expr ::= MINUS FLOAT",
+ /* 227 */ "expr ::= PLUS FLOAT",
+ /* 228 */ "expr ::= STRING",
+ /* 229 */ "expr ::= NOW",
+ /* 230 */ "expr ::= VARIABLE",
+ /* 231 */ "expr ::= PLUS VARIABLE",
+ /* 232 */ "expr ::= MINUS VARIABLE",
+ /* 233 */ "expr ::= BOOL",
+ /* 234 */ "expr ::= NULL",
+ /* 235 */ "expr ::= ID LP exprlist RP",
+ /* 236 */ "expr ::= ID LP STAR RP",
+ /* 237 */ "expr ::= expr IS NULL",
+ /* 238 */ "expr ::= expr IS NOT NULL",
+ /* 239 */ "expr ::= expr LT expr",
+ /* 240 */ "expr ::= expr GT expr",
+ /* 241 */ "expr ::= expr LE expr",
+ /* 242 */ "expr ::= expr GE expr",
+ /* 243 */ "expr ::= expr NE expr",
+ /* 244 */ "expr ::= expr EQ expr",
+ /* 245 */ "expr ::= expr BETWEEN expr AND expr",
+ /* 246 */ "expr ::= expr AND expr",
+ /* 247 */ "expr ::= expr OR expr",
+ /* 248 */ "expr ::= expr PLUS expr",
+ /* 249 */ "expr ::= expr MINUS expr",
+ /* 250 */ "expr ::= expr STAR expr",
+ /* 251 */ "expr ::= expr SLASH expr",
+ /* 252 */ "expr ::= expr REM expr",
+ /* 253 */ "expr ::= expr LIKE expr",
+ /* 254 */ "expr ::= expr IN LP exprlist RP",
+ /* 255 */ "exprlist ::= exprlist COMMA expritem",
+ /* 256 */ "exprlist ::= expritem",
+ /* 257 */ "expritem ::= expr",
+ /* 258 */ "expritem ::=",
+ /* 259 */ "cmd ::= RESET QUERY CACHE",
+ /* 260 */ "cmd ::= SYNCDB ids REPLICA",
+ /* 261 */ "cmd ::= ALTER TABLE ids cpxName ADD COLUMN columnlist",
+ /* 262 */ "cmd ::= ALTER TABLE ids cpxName DROP COLUMN ids",
+ /* 263 */ "cmd ::= ALTER TABLE ids cpxName ADD TAG columnlist",
+ /* 264 */ "cmd ::= ALTER TABLE ids cpxName DROP TAG ids",
+ /* 265 */ "cmd ::= ALTER TABLE ids cpxName CHANGE TAG ids ids",
+ /* 266 */ "cmd ::= ALTER TABLE ids cpxName SET TAG ids EQ tagitem",
+ /* 267 */ "cmd ::= ALTER STABLE ids cpxName ADD COLUMN columnlist",
+ /* 268 */ "cmd ::= ALTER STABLE ids cpxName DROP COLUMN ids",
+ /* 269 */ "cmd ::= ALTER STABLE ids cpxName ADD TAG columnlist",
+ /* 270 */ "cmd ::= ALTER STABLE ids cpxName DROP TAG ids",
+ /* 271 */ "cmd ::= ALTER STABLE ids cpxName CHANGE TAG ids ids",
+ /* 272 */ "cmd ::= KILL CONNECTION INTEGER",
+ /* 273 */ "cmd ::= KILL STREAM INTEGER COLON INTEGER",
+ /* 274 */ "cmd ::= KILL QUERY INTEGER COLON INTEGER",
 };
 #endif /* NDEBUG */
 
 
 #if YYSTACKDEPTH<=0
 /*
-** Try to increase the size of the parser stack.  Return the number
-** of errors.  Return 0 on success.
+** Try to increase the size of the parser stack.
 */
-static int yyGrowStack(yyParser *p){
+static void yyGrowStack(yyParser *p){
   int newSize;
-  int idx;
   yyStackEntry *pNew;
 
   newSize = p->yystksz*2 + 100;
-  idx = p->yytos ? (int)(p->yytos - p->yystack) : 0;
-  if( p->yystack==&p->yystk0 ){
-    pNew = malloc(newSize*sizeof(pNew[0]));
-    if( pNew ) pNew[0] = p->yystk0;
-  }else{
-    pNew = realloc(p->yystack, newSize*sizeof(pNew[0]));
-  }
+  pNew = realloc(p->yystack, newSize*sizeof(pNew[0]));
   if( pNew ){
     p->yystack = pNew;
-    p->yytos = &p->yystack[idx];
+    p->yystksz = newSize;
 #ifndef NDEBUG
     if( yyTraceFILE ){
-      fprintf(yyTraceFILE,"%sStack grows from %d to %d entries.\n",
-              yyTracePrompt, p->yystksz, newSize);
+      fprintf(yyTraceFILE,"%sStack grows to %d entries!\n",
+              yyTracePrompt, p->yystksz);
     }
 #endif
-    p->yystksz = newSize;
   }
-  return pNew==0; 
-}
-#endif
-
-/* Datatype of the argument to the memory allocated passed as the
-** second argument to ParseAlloc() below.  This can be changed by
-** putting an appropriate #define in the %include section of the input
-** grammar.
-*/
-#ifndef YYMALLOCARGTYPE
-# define YYMALLOCARGTYPE size_t
-#endif
-
-/* Initialize a new parser that has already been allocated.
-*/
-void ParseInit(void *yypParser){
-  yyParser *pParser = (yyParser*)yypParser;
-#ifdef YYTRACKMAXSTACKDEPTH
-  pParser->yyhwm = 0;
-#endif
-#if YYSTACKDEPTH<=0
-  pParser->yytos = NULL;
-  pParser->yystack = NULL;
-  pParser->yystksz = 0;
-  if( yyGrowStack(pParser) ){
-    pParser->yystack = &pParser->yystk0;
-    pParser->yystksz = 1;
-  }
-#endif
-#ifndef YYNOERRORRECOVERY
-  pParser->yyerrcnt = -1;
-#endif
-  pParser->yytos = pParser->yystack;
-  pParser->yystack[0].stateno = 0;
-  pParser->yystack[0].major = 0;
-#if YYSTACKDEPTH>0
-  pParser->yystackEnd = &pParser->yystack[YYSTACKDEPTH-1];
-#endif
-}
-
-#ifndef Parse_ENGINEALWAYSONSTACK
+}
+#endif
+
 /* 
 ** This function allocates a new parser.
 ** The only argument is a pointer to a function which works like
@@ -1934,21 +1122,27 @@
 ** A pointer to a parser.  This pointer is used in subsequent calls
 ** to Parse and ParseFree.
 */
-void *ParseAlloc(void *(*mallocProc)(YYMALLOCARGTYPE)){
+void *ParseAlloc(void *(*mallocProc)(size_t)){
   yyParser *pParser;
-  pParser = (yyParser*)(*mallocProc)( (YYMALLOCARGTYPE)sizeof(yyParser) );
-  if( pParser ) ParseInit(pParser);
+  pParser = (yyParser*)(*mallocProc)( (size_t)sizeof(yyParser) );
+  if( pParser ){
+    pParser->yyidx = -1;
+#ifdef YYTRACKMAXSTACKDEPTH
+    pParser->yyidxMax = 0;
+#endif
+#if YYSTACKDEPTH<=0
+    pParser->yystack = NULL;
+    pParser->yystksz = 0;
+    yyGrowStack(pParser);
+#endif
+  }
   return pParser;
 }
-#endif /* Parse_ENGINEALWAYSONSTACK */
-
-
-/* The following function deletes the "minor type" or semantic value
-** associated with a symbol.  The symbol can be either a terminal
-** or nonterminal. "yymajor" is the symbol code, and "yypminor" is
-** a pointer to the value to be deleted.  The code used to do the 
-** deletions is derived from the %destructor and/or %token_destructor
-** directives of the input grammar.
+
+/* The following function deletes the value associated with a
+** symbol.  The symbol can be either a terminal or nonterminal.
+** "yymajor" is the symbol code, and "yypminor" is a pointer to
+** the value.
 */
 static void yy_destructor(
   yyParser *yypParser,    /* The parser */
@@ -1964,11 +1158,9 @@
     ** being destroyed before it is finished parsing.
     **
     ** Note: during a reduce, the only symbols destroyed are those
-    ** which appear on the RHS of the rule, but which are *not* used
+    ** which appear on the RHS of the rule, but which are not used
     ** inside the C code.
     */
-/********* Begin destructor definitions ***************************************/
-<<<<<<< HEAD
     case 210: /* keep */
     case 211: /* tagitemlist */
     case 233: /* columnlist */
@@ -1976,106 +1168,54 @@
     case 244: /* fill_opt */
     case 246: /* groupby_opt */
     case 247: /* orderby_opt */
-    case 258: /* sortlist */
-    case 262: /* grouplist */
-{
-taosArrayDestroy((yypminor->yy291));
-=======
-    case 209: /* keep */
-    case 210: /* tagitemlist */
-    case 232: /* columnlist */
-    case 233: /* tagNamelist */
-    case 242: /* fill_opt */
-    case 244: /* groupby_opt */
-    case 245: /* orderby_opt */
-    case 257: /* sortlist */
-    case 261: /* grouplist */
-{
-taosArrayDestroy((yypminor->yy285));
->>>>>>> 61fc1814
+    case 259: /* sortlist */
+    case 263: /* grouplist */
+{
+taosArrayDestroy((yypminor->yy193));
 }
       break;
     case 231: /* create_table_list */
 {
-<<<<<<< HEAD
-destroyCreateTableSql((yypminor->yy412));
-=======
-destroyCreateTableSql((yypminor->yy470));
->>>>>>> 61fc1814
+destroyCreateTableSql((yypminor->yy270));
 }
       break;
     case 235: /* select */
 {
-<<<<<<< HEAD
-destroySqlNode((yypminor->yy6));
+destroySqlNode((yypminor->yy124));
 }
       break;
     case 238: /* selcollist */
     case 252: /* sclp */
-    case 263: /* exprlist */
-{
-tSqlExprListDestroy((yypminor->yy291));
+    case 264: /* exprlist */
+{
+tSqlExprListDestroy((yypminor->yy193));
 }
       break;
     case 239: /* from */
     case 256: /* tablelist */
-{
-destroyRelationInfo((yypminor->yy254));
+    case 257: /* sub */
+{
+destroyRelationInfo((yypminor->yy332));
 }
       break;
     case 240: /* where_opt */
     case 248: /* having_opt */
     case 254: /* expr */
-    case 264: /* expritem */
-{
-tSqlExprDestroy((yypminor->yy436));
-=======
-destroySqlNode((yypminor->yy344));
-}
-      break;
-    case 237: /* selcollist */
-    case 250: /* sclp */
-    case 262: /* exprlist */
-{
-tSqlExprListDestroy((yypminor->yy285));
-}
-      break;
-    case 238: /* from */
-    case 254: /* tablelist */
-    case 255: /* sub */
-{
-destroyRelationInfo((yypminor->yy148));
-}
-      break;
-    case 239: /* where_opt */
-    case 246: /* having_opt */
-    case 252: /* expr */
-    case 263: /* expritem */
-{
-tSqlExprDestroy((yypminor->yy178));
->>>>>>> 61fc1814
+    case 265: /* expritem */
+{
+tSqlExprDestroy((yypminor->yy454));
 }
       break;
     case 251: /* union */
 {
-<<<<<<< HEAD
-destroyAllSqlNode((yypminor->yy291));
+destroyAllSqlNode((yypminor->yy193));
 }
       break;
-    case 259: /* sortitem */
-{
-tVariantDestroy(&(yypminor->yy216));
-=======
-destroyAllSqlNode((yypminor->yy285));
+    case 260: /* sortitem */
+{
+tVariantDestroy(&(yypminor->yy442));
 }
       break;
-    case 258: /* sortitem */
-{
-tVariantDestroy(&(yypminor->yy362));
->>>>>>> 61fc1814
-}
-      break;
-/********* End destructor definitions *****************************************/
     default:  break;   /* If no destructor action specified: do nothing */
   }
 }
@@ -2085,53 +1225,51 @@
 **
 ** If there is a destructor routine associated with the token which
 ** is popped from the stack, then call it.
+**
+** Return the major token number for the symbol popped.
 */
-static void yy_pop_parser_stack(yyParser *pParser){
-  yyStackEntry *yytos;
-  assert( pParser->yytos!=0 );
-  assert( pParser->yytos > pParser->yystack );
-  yytos = pParser->yytos--;
+static int yy_pop_parser_stack(yyParser *pParser){
+  YYCODETYPE yymajor;
+  yyStackEntry *yytos = &pParser->yystack[pParser->yyidx];
+
+  if( pParser->yyidx<0 ) return 0;
 #ifndef NDEBUG
-  if( yyTraceFILE ){
+  if( yyTraceFILE && pParser->yyidx>=0 ){
     fprintf(yyTraceFILE,"%sPopping %s\n",
       yyTracePrompt,
       yyTokenName[yytos->major]);
   }
 #endif
-  yy_destructor(pParser, yytos->major, &yytos->minor);
-}
-
-/*
-** Clear all secondary memory allocations from the parser
-*/
-void ParseFinalize(void *p){
-  yyParser *pParser = (yyParser*)p;
-  while( pParser->yytos>pParser->yystack ) yy_pop_parser_stack(pParser);
-#if YYSTACKDEPTH<=0
-  if( pParser->yystack!=&pParser->yystk0 ) free(pParser->yystack);
-#endif
-}
-
-#ifndef Parse_ENGINEALWAYSONSTACK
+  yymajor = yytos->major;
+  yy_destructor(pParser, yymajor, &yytos->minor);
+  pParser->yyidx--;
+  return yymajor;
+}
+
 /* 
-** Deallocate and destroy a parser.  Destructors are called for
+** Deallocate and destroy a parser.  Destructors are all called for
 ** all stack elements before shutting the parser down.
 **
-** If the YYPARSEFREENEVERNULL macro exists (for example because it
-** is defined in a %include section of the input grammar) then it is
-** assumed that the input pointer is never NULL.
+** Inputs:
+** <ul>
+** <li>  A pointer to the parser.  This should be a pointer
+**       obtained from ParseAlloc.
+** <li>  A pointer to a function used to reclaim memory obtained
+**       from malloc.
+** </ul>
 */
 void ParseFree(
   void *p,                    /* The parser to be deleted */
   void (*freeProc)(void*)     /* Function used to reclaim memory */
 ){
-#ifndef YYPARSEFREENEVERNULL
-  if( p==0 ) return;
-#endif
-  ParseFinalize(p);
-  (*freeProc)(p);
-}
-#endif /* Parse_ENGINEALWAYSONSTACK */
+  yyParser *pParser = (yyParser*)p;
+  if( pParser==0 ) return;
+  while( pParser->yyidx>=0 ) yy_pop_parser_stack(pParser);
+#if YYSTACKDEPTH<=0
+  free(pParser->yystack);
+#endif
+  (*freeProc)((void*)pParser);
+}
 
 /*
 ** Return the peak depth of the stack for a parser.
@@ -2139,70 +1277,33 @@
 #ifdef YYTRACKMAXSTACKDEPTH
 int ParseStackPeak(void *p){
   yyParser *pParser = (yyParser*)p;
-  return pParser->yyhwm;
-}
-#endif
-
-/* This array of booleans keeps track of the parser statement
-** coverage.  The element yycoverage[X][Y] is set when the parser
-** is in state X and has a lookahead token Y.  In a well-tested
-** systems, every element of this matrix should end up being set.
-*/
-#if defined(YYCOVERAGE)
-static unsigned char yycoverage[YYNSTATE][YYNTOKEN];
-#endif
-
-/*
-** Write into out a description of every state/lookahead combination that
-**
-**   (1)  has not been used by the parser, and
-**   (2)  is not a syntax error.
-**
-** Return the number of missed state/lookahead combinations.
-*/
-#if defined(YYCOVERAGE)
-int ParseCoverage(FILE *out){
-  int stateno, iLookAhead, i;
-  int nMissed = 0;
-  for(stateno=0; stateno<YYNSTATE; stateno++){
-    i = yy_shift_ofst[stateno];
-    for(iLookAhead=0; iLookAhead<YYNTOKEN; iLookAhead++){
-      if( yy_lookahead[i+iLookAhead]!=iLookAhead ) continue;
-      if( yycoverage[stateno][iLookAhead]==0 ) nMissed++;
-      if( out ){
-        fprintf(out,"State %d lookahead %s %s\n", stateno,
-                yyTokenName[iLookAhead],
-                yycoverage[stateno][iLookAhead] ? "ok" : "missed");
-      }
-    }
-  }
-  return nMissed;
+  return pParser->yyidxMax;
 }
 #endif
 
 /*
 ** Find the appropriate action for a parser given the terminal
 ** look-ahead token iLookAhead.
+**
+** If the look-ahead token is YYNOCODE, then check to see if the action is
+** independent of the look-ahead.  If it is, return the action, otherwise
+** return YY_NO_ACTION.
 */
-static unsigned int yy_find_shift_action(
+static int yy_find_shift_action(
   yyParser *pParser,        /* The parser */
   YYCODETYPE iLookAhead     /* The look-ahead token */
 ){
   int i;
-  int stateno = pParser->yytos->stateno;
+  int stateno = pParser->yystack[pParser->yyidx].stateno;
  
-  if( stateno>YY_MAX_SHIFT ) return stateno;
-  assert( stateno <= YY_SHIFT_COUNT );
-#if defined(YYCOVERAGE)
-  yycoverage[stateno][iLookAhead] = 1;
-#endif
-  do{
-    i = yy_shift_ofst[stateno];
-    assert( i>=0 && i+YYNTOKEN<=sizeof(yy_lookahead)/sizeof(yy_lookahead[0]) );
-    assert( iLookAhead!=YYNOCODE );
-    assert( iLookAhead < YYNTOKEN );
-    i += iLookAhead;
-    if( yy_lookahead[i]!=iLookAhead ){
+  if( stateno>YY_SHIFT_COUNT
+   || (i = yy_shift_ofst[stateno])==YY_SHIFT_USE_DFLT ){
+    return yy_default[stateno];
+  }
+  assert( iLookAhead!=YYNOCODE );
+  i += iLookAhead;
+  if( i<0 || i>=YY_ACTTAB_COUNT || yy_lookahead[i]!=iLookAhead ){
+    if( iLookAhead>0 ){
 #ifdef YYFALLBACK
       YYCODETYPE iFallback;            /* Fallback token */
       if( iLookAhead<sizeof(yyFallback)/sizeof(yyFallback[0])
@@ -2213,9 +1314,7 @@
              yyTracePrompt, yyTokenName[iLookAhead], yyTokenName[iFallback]);
         }
 #endif
-        assert( yyFallback[iFallback]==0 ); /* Fallback loop must terminate */
-        iLookAhead = iFallback;
-        continue;
+        return yy_find_shift_action(pParser, iFallback);
       }
 #endif
 #ifdef YYWILDCARD
@@ -2228,29 +1327,32 @@
 #if YY_SHIFT_MAX+YYWILDCARD>=YY_ACTTAB_COUNT
           j<YY_ACTTAB_COUNT &&
 #endif
-          yy_lookahead[j]==YYWILDCARD && iLookAhead>0
+          yy_lookahead[j]==YYWILDCARD
         ){
 #ifndef NDEBUG
           if( yyTraceFILE ){
             fprintf(yyTraceFILE, "%sWILDCARD %s => %s\n",
-               yyTracePrompt, yyTokenName[iLookAhead],
-               yyTokenName[YYWILDCARD]);
+               yyTracePrompt, yyTokenName[iLookAhead], yyTokenName[YYWILDCARD]);
           }
 #endif /* NDEBUG */
           return yy_action[j];
         }
       }
 #endif /* YYWILDCARD */
-      return yy_default[stateno];
-    }else{
-      return yy_action[i];
     }
-  }while(1);
+    return yy_default[stateno];
+  }else{
+    return yy_action[i];
+  }
 }
 
 /*
 ** Find the appropriate action for a parser given the non-terminal
 ** look-ahead token iLookAhead.
+**
+** If the look-ahead token is YYNOCODE, then check to see if the action is
+** independent of the look-ahead.  If it is, return the action, otherwise
+** return YY_NO_ACTION.
 */
 static int yy_find_reduce_action(
   int stateno,              /* Current state number */
@@ -2265,6 +1367,7 @@
   assert( stateno<=YY_REDUCE_COUNT );
 #endif
   i = yy_reduce_ofst[stateno];
+  assert( i!=YY_REDUCE_USE_DFLT );
   assert( iLookAhead!=YYNOCODE );
   i += iLookAhead;
 #ifdef YYERRORSYMBOL
@@ -2281,41 +1384,19 @@
 /*
 ** The following routine is called if the stack overflows.
 */
-static void yyStackOverflow(yyParser *yypParser){
+static void yyStackOverflow(yyParser *yypParser, YYMINORTYPE *yypMinor){
    ParseARG_FETCH;
+   yypParser->yyidx--;
 #ifndef NDEBUG
    if( yyTraceFILE ){
      fprintf(yyTraceFILE,"%sStack Overflow!\n",yyTracePrompt);
    }
 #endif
-   while( yypParser->yytos>yypParser->yystack ) yy_pop_parser_stack(yypParser);
+   while( yypParser->yyidx>=0 ) yy_pop_parser_stack(yypParser);
    /* Here code is inserted which will execute if the parser
    ** stack every overflows */
-/******** Begin %stack_overflow code ******************************************/
-/******** End %stack_overflow code ********************************************/
    ParseARG_STORE; /* Suppress warning about unused %extra_argument var */
 }
-
-/*
-** Print tracing information for a SHIFT action
-*/
-#ifndef NDEBUG
-static void yyTraceShift(yyParser *yypParser, int yyNewState, const char *zTag){
-  if( yyTraceFILE ){
-    if( yyNewState<YYNSTATE ){
-      fprintf(yyTraceFILE,"%s%s '%s', go to state %d\n",
-         yyTracePrompt, zTag, yyTokenName[yypParser->yytos->major],
-         yyNewState);
-    }else{
-      fprintf(yyTraceFILE,"%s%s '%s', pending reduce %d\n",
-         yyTracePrompt, zTag, yyTokenName[yypParser->yytos->major],
-         yyNewState - YY_MIN_REDUCE);
-    }
-  }
-}
-#else
-# define yyTraceShift(X,Y,Z)
-#endif
 
 /*
 ** Perform a shift action.
@@ -2324,596 +1405,327 @@
   yyParser *yypParser,          /* The parser to be shifted */
   int yyNewState,               /* The new state to shift in */
   int yyMajor,                  /* The major token to shift in */
-  ParseTOKENTYPE yyMinor        /* The minor token to shift in */
+  YYMINORTYPE *yypMinor         /* Pointer to the minor token to shift in */
 ){
   yyStackEntry *yytos;
-  yypParser->yytos++;
+  yypParser->yyidx++;
 #ifdef YYTRACKMAXSTACKDEPTH
-  if( (int)(yypParser->yytos - yypParser->yystack)>yypParser->yyhwm ){
-    yypParser->yyhwm++;
-    assert( yypParser->yyhwm == (int)(yypParser->yytos - yypParser->yystack) );
+  if( yypParser->yyidx>yypParser->yyidxMax ){
+    yypParser->yyidxMax = yypParser->yyidx;
   }
 #endif
 #if YYSTACKDEPTH>0 
-  if( yypParser->yytos>yypParser->yystackEnd ){
-    yypParser->yytos--;
-    yyStackOverflow(yypParser);
+  if( yypParser->yyidx>=YYSTACKDEPTH ){
+    yyStackOverflow(yypParser, yypMinor);
     return;
   }
 #else
-  if( yypParser->yytos>=&yypParser->yystack[yypParser->yystksz] ){
-    if( yyGrowStack(yypParser) ){
-      yypParser->yytos--;
-      yyStackOverflow(yypParser);
+  if( yypParser->yyidx>=yypParser->yystksz ){
+    yyGrowStack(yypParser);
+    if( yypParser->yyidx>=yypParser->yystksz ){
+      yyStackOverflow(yypParser, yypMinor);
       return;
     }
   }
 #endif
-  if( yyNewState > YY_MAX_SHIFT ){
-    yyNewState += YY_MIN_REDUCE - YY_MIN_SHIFTREDUCE;
-  }
-  yytos = yypParser->yytos;
+  yytos = &yypParser->yystack[yypParser->yyidx];
   yytos->stateno = (YYACTIONTYPE)yyNewState;
   yytos->major = (YYCODETYPE)yyMajor;
-  yytos->minor.yy0 = yyMinor;
-  yyTraceShift(yypParser, yyNewState, "Shift");
+  yytos->minor = *yypMinor;
+#ifndef NDEBUG
+  if( yyTraceFILE && yypParser->yyidx>0 ){
+    int i;
+    fprintf(yyTraceFILE,"%sShift %d\n",yyTracePrompt,yyNewState);
+    fprintf(yyTraceFILE,"%sStack:",yyTracePrompt);
+    for(i=1; i<=yypParser->yyidx; i++)
+      fprintf(yyTraceFILE," %s",yyTokenName[yypParser->yystack[i].major]);
+    fprintf(yyTraceFILE,"\n");
+  }
+#endif
 }
 
 /* The following table contains information about every rule that
 ** is used during the reduce.
 */
 static const struct {
-  YYCODETYPE lhs;       /* Symbol on the left-hand side of the rule */
-  signed char nrhs;     /* Negative of the number of RHS symbols in the rule */
+  YYCODETYPE lhs;         /* Symbol on the left-hand side of the rule */
+  unsigned char nrhs;     /* Number of right-hand side symbols in the rule */
 } yyRuleInfo[] = {
-<<<<<<< HEAD
-  {  189,   -1 }, /* (0) program ::= cmd */
-  {  190,   -2 }, /* (1) cmd ::= SHOW DATABASES */
-  {  190,   -2 }, /* (2) cmd ::= SHOW TOPICS */
-  {  190,   -2 }, /* (3) cmd ::= SHOW MNODES */
-  {  190,   -2 }, /* (4) cmd ::= SHOW DNODES */
-  {  190,   -2 }, /* (5) cmd ::= SHOW ACCOUNTS */
-  {  190,   -2 }, /* (6) cmd ::= SHOW USERS */
-  {  190,   -2 }, /* (7) cmd ::= SHOW MODULES */
-  {  190,   -2 }, /* (8) cmd ::= SHOW QUERIES */
-  {  190,   -2 }, /* (9) cmd ::= SHOW CONNECTIONS */
-  {  190,   -2 }, /* (10) cmd ::= SHOW STREAMS */
-  {  190,   -2 }, /* (11) cmd ::= SHOW VARIABLES */
-  {  190,   -2 }, /* (12) cmd ::= SHOW SCORES */
-  {  190,   -2 }, /* (13) cmd ::= SHOW GRANTS */
-  {  190,   -2 }, /* (14) cmd ::= SHOW VNODES */
-  {  190,   -3 }, /* (15) cmd ::= SHOW VNODES IPTOKEN */
-  {  191,    0 }, /* (16) dbPrefix ::= */
-  {  191,   -2 }, /* (17) dbPrefix ::= ids DOT */
-  {  193,    0 }, /* (18) cpxName ::= */
-  {  193,   -2 }, /* (19) cpxName ::= DOT ids */
-  {  190,   -5 }, /* (20) cmd ::= SHOW CREATE TABLE ids cpxName */
-  {  190,   -5 }, /* (21) cmd ::= SHOW CREATE STABLE ids cpxName */
-  {  190,   -4 }, /* (22) cmd ::= SHOW CREATE DATABASE ids */
-  {  190,   -3 }, /* (23) cmd ::= SHOW dbPrefix TABLES */
-  {  190,   -5 }, /* (24) cmd ::= SHOW dbPrefix TABLES LIKE ids */
-  {  190,   -3 }, /* (25) cmd ::= SHOW dbPrefix STABLES */
-  {  190,   -5 }, /* (26) cmd ::= SHOW dbPrefix STABLES LIKE ids */
-  {  190,   -3 }, /* (27) cmd ::= SHOW dbPrefix VGROUPS */
-  {  190,   -4 }, /* (28) cmd ::= SHOW dbPrefix VGROUPS ids */
-  {  190,   -5 }, /* (29) cmd ::= DROP TABLE ifexists ids cpxName */
-  {  190,   -5 }, /* (30) cmd ::= DROP STABLE ifexists ids cpxName */
-  {  190,   -4 }, /* (31) cmd ::= DROP DATABASE ifexists ids */
-  {  190,   -4 }, /* (32) cmd ::= DROP TOPIC ifexists ids */
-  {  190,   -3 }, /* (33) cmd ::= DROP DNODE ids */
-  {  190,   -3 }, /* (34) cmd ::= DROP USER ids */
-  {  190,   -3 }, /* (35) cmd ::= DROP ACCOUNT ids */
-  {  190,   -2 }, /* (36) cmd ::= USE ids */
-  {  190,   -3 }, /* (37) cmd ::= DESCRIBE ids cpxName */
-  {  190,   -5 }, /* (38) cmd ::= ALTER USER ids PASS ids */
-  {  190,   -5 }, /* (39) cmd ::= ALTER USER ids PRIVILEGE ids */
-  {  190,   -4 }, /* (40) cmd ::= ALTER DNODE ids ids */
-  {  190,   -5 }, /* (41) cmd ::= ALTER DNODE ids ids ids */
-  {  190,   -3 }, /* (42) cmd ::= ALTER LOCAL ids */
-  {  190,   -4 }, /* (43) cmd ::= ALTER LOCAL ids ids */
-  {  190,   -4 }, /* (44) cmd ::= ALTER DATABASE ids alter_db_optr */
-  {  190,   -4 }, /* (45) cmd ::= ALTER TOPIC ids alter_topic_optr */
-  {  190,   -4 }, /* (46) cmd ::= ALTER ACCOUNT ids acct_optr */
-  {  190,   -6 }, /* (47) cmd ::= ALTER ACCOUNT ids PASS ids acct_optr */
-  {  192,   -1 }, /* (48) ids ::= ID */
-  {  192,   -1 }, /* (49) ids ::= STRING */
-  {  194,   -2 }, /* (50) ifexists ::= IF EXISTS */
-  {  194,    0 }, /* (51) ifexists ::= */
-  {  198,   -3 }, /* (52) ifnotexists ::= IF NOT EXISTS */
-  {  198,    0 }, /* (53) ifnotexists ::= */
-  {  190,   -3 }, /* (54) cmd ::= CREATE DNODE ids */
-  {  190,   -6 }, /* (55) cmd ::= CREATE ACCOUNT ids PASS ids acct_optr */
-  {  190,   -5 }, /* (56) cmd ::= CREATE DATABASE ifnotexists ids db_optr */
-  {  190,   -5 }, /* (57) cmd ::= CREATE TOPIC ifnotexists ids topic_optr */
-  {  190,   -5 }, /* (58) cmd ::= CREATE USER ids PASS ids */
-  {  201,    0 }, /* (59) pps ::= */
-  {  201,   -2 }, /* (60) pps ::= PPS INTEGER */
-  {  202,    0 }, /* (61) tseries ::= */
-  {  202,   -2 }, /* (62) tseries ::= TSERIES INTEGER */
-  {  203,    0 }, /* (63) dbs ::= */
-  {  203,   -2 }, /* (64) dbs ::= DBS INTEGER */
-  {  204,    0 }, /* (65) streams ::= */
-  {  204,   -2 }, /* (66) streams ::= STREAMS INTEGER */
-  {  205,    0 }, /* (67) storage ::= */
-  {  205,   -2 }, /* (68) storage ::= STORAGE INTEGER */
-  {  206,    0 }, /* (69) qtime ::= */
-  {  206,   -2 }, /* (70) qtime ::= QTIME INTEGER */
-  {  207,    0 }, /* (71) users ::= */
-  {  207,   -2 }, /* (72) users ::= USERS INTEGER */
-  {  208,    0 }, /* (73) conns ::= */
-  {  208,   -2 }, /* (74) conns ::= CONNS INTEGER */
-  {  209,    0 }, /* (75) state ::= */
-  {  209,   -2 }, /* (76) state ::= STATE ids */
-  {  197,   -9 }, /* (77) acct_optr ::= pps tseries storage streams qtime dbs users conns state */
-  {  210,   -2 }, /* (78) keep ::= KEEP tagitemlist */
-  {  212,   -2 }, /* (79) cache ::= CACHE INTEGER */
-  {  213,   -2 }, /* (80) replica ::= REPLICA INTEGER */
-  {  214,   -2 }, /* (81) quorum ::= QUORUM INTEGER */
-  {  215,   -2 }, /* (82) days ::= DAYS INTEGER */
-  {  216,   -2 }, /* (83) minrows ::= MINROWS INTEGER */
-  {  217,   -2 }, /* (84) maxrows ::= MAXROWS INTEGER */
-  {  218,   -2 }, /* (85) blocks ::= BLOCKS INTEGER */
-  {  219,   -2 }, /* (86) ctime ::= CTIME INTEGER */
-  {  220,   -2 }, /* (87) wal ::= WAL INTEGER */
-  {  221,   -2 }, /* (88) fsync ::= FSYNC INTEGER */
-  {  222,   -2 }, /* (89) comp ::= COMP INTEGER */
-  {  223,   -2 }, /* (90) prec ::= PRECISION STRING */
-  {  224,   -2 }, /* (91) update ::= UPDATE INTEGER */
-  {  225,   -2 }, /* (92) cachelast ::= CACHELAST INTEGER */
-  {  226,   -2 }, /* (93) partitions ::= PARTITIONS INTEGER */
-  {  199,    0 }, /* (94) db_optr ::= */
-  {  199,   -2 }, /* (95) db_optr ::= db_optr cache */
-  {  199,   -2 }, /* (96) db_optr ::= db_optr replica */
-  {  199,   -2 }, /* (97) db_optr ::= db_optr quorum */
-  {  199,   -2 }, /* (98) db_optr ::= db_optr days */
-  {  199,   -2 }, /* (99) db_optr ::= db_optr minrows */
-  {  199,   -2 }, /* (100) db_optr ::= db_optr maxrows */
-  {  199,   -2 }, /* (101) db_optr ::= db_optr blocks */
-  {  199,   -2 }, /* (102) db_optr ::= db_optr ctime */
-  {  199,   -2 }, /* (103) db_optr ::= db_optr wal */
-  {  199,   -2 }, /* (104) db_optr ::= db_optr fsync */
-  {  199,   -2 }, /* (105) db_optr ::= db_optr comp */
-  {  199,   -2 }, /* (106) db_optr ::= db_optr prec */
-  {  199,   -2 }, /* (107) db_optr ::= db_optr keep */
-  {  199,   -2 }, /* (108) db_optr ::= db_optr update */
-  {  199,   -2 }, /* (109) db_optr ::= db_optr cachelast */
-  {  200,   -1 }, /* (110) topic_optr ::= db_optr */
-  {  200,   -2 }, /* (111) topic_optr ::= topic_optr partitions */
-  {  195,    0 }, /* (112) alter_db_optr ::= */
-  {  195,   -2 }, /* (113) alter_db_optr ::= alter_db_optr replica */
-  {  195,   -2 }, /* (114) alter_db_optr ::= alter_db_optr quorum */
-  {  195,   -2 }, /* (115) alter_db_optr ::= alter_db_optr keep */
-  {  195,   -2 }, /* (116) alter_db_optr ::= alter_db_optr blocks */
-  {  195,   -2 }, /* (117) alter_db_optr ::= alter_db_optr comp */
-  {  195,   -2 }, /* (118) alter_db_optr ::= alter_db_optr wal */
-  {  195,   -2 }, /* (119) alter_db_optr ::= alter_db_optr fsync */
-  {  195,   -2 }, /* (120) alter_db_optr ::= alter_db_optr update */
-  {  195,   -2 }, /* (121) alter_db_optr ::= alter_db_optr cachelast */
-  {  196,   -1 }, /* (122) alter_topic_optr ::= alter_db_optr */
-  {  196,   -2 }, /* (123) alter_topic_optr ::= alter_topic_optr partitions */
-  {  227,   -1 }, /* (124) typename ::= ids */
-  {  227,   -4 }, /* (125) typename ::= ids LP signed RP */
-  {  227,   -2 }, /* (126) typename ::= ids UNSIGNED */
-  {  228,   -1 }, /* (127) signed ::= INTEGER */
-  {  228,   -2 }, /* (128) signed ::= PLUS INTEGER */
-  {  228,   -2 }, /* (129) signed ::= MINUS INTEGER */
-  {  190,   -3 }, /* (130) cmd ::= CREATE TABLE create_table_args */
-  {  190,   -3 }, /* (131) cmd ::= CREATE TABLE create_stable_args */
-  {  190,   -3 }, /* (132) cmd ::= CREATE STABLE create_stable_args */
-  {  190,   -3 }, /* (133) cmd ::= CREATE TABLE create_table_list */
-  {  231,   -1 }, /* (134) create_table_list ::= create_from_stable */
-  {  231,   -2 }, /* (135) create_table_list ::= create_table_list create_from_stable */
-  {  229,   -6 }, /* (136) create_table_args ::= ifnotexists ids cpxName LP columnlist RP */
-  {  230,  -10 }, /* (137) create_stable_args ::= ifnotexists ids cpxName LP columnlist RP TAGS LP columnlist RP */
-  {  232,  -10 }, /* (138) create_from_stable ::= ifnotexists ids cpxName USING ids cpxName TAGS LP tagitemlist RP */
-  {  232,  -13 }, /* (139) create_from_stable ::= ifnotexists ids cpxName USING ids cpxName LP tagNamelist RP TAGS LP tagitemlist RP */
-  {  234,   -3 }, /* (140) tagNamelist ::= tagNamelist COMMA ids */
-  {  234,   -1 }, /* (141) tagNamelist ::= ids */
-  {  229,   -5 }, /* (142) create_table_args ::= ifnotexists ids cpxName AS select */
-  {  233,   -3 }, /* (143) columnlist ::= columnlist COMMA column */
-  {  233,   -1 }, /* (144) columnlist ::= column */
-  {  236,   -2 }, /* (145) column ::= ids typename */
-  {  211,   -3 }, /* (146) tagitemlist ::= tagitemlist COMMA tagitem */
-  {  211,   -1 }, /* (147) tagitemlist ::= tagitem */
-  {  237,   -1 }, /* (148) tagitem ::= INTEGER */
-  {  237,   -1 }, /* (149) tagitem ::= FLOAT */
-  {  237,   -1 }, /* (150) tagitem ::= STRING */
-  {  237,   -1 }, /* (151) tagitem ::= BOOL */
-  {  237,   -1 }, /* (152) tagitem ::= NULL */
-  {  237,   -2 }, /* (153) tagitem ::= MINUS INTEGER */
-  {  237,   -2 }, /* (154) tagitem ::= MINUS FLOAT */
-  {  237,   -2 }, /* (155) tagitem ::= PLUS INTEGER */
-  {  237,   -2 }, /* (156) tagitem ::= PLUS FLOAT */
-  {  235,  -14 }, /* (157) select ::= SELECT selcollist from where_opt interval_opt session_option windowstate_option fill_opt sliding_opt groupby_opt orderby_opt having_opt slimit_opt limit_opt */
-  {  235,   -3 }, /* (158) select ::= LP select RP */
-  {  251,   -1 }, /* (159) union ::= select */
-  {  251,   -4 }, /* (160) union ::= union UNION ALL select */
-  {  190,   -1 }, /* (161) cmd ::= union */
-  {  235,   -2 }, /* (162) select ::= SELECT selcollist */
-  {  252,   -2 }, /* (163) sclp ::= selcollist COMMA */
-  {  252,    0 }, /* (164) sclp ::= */
-  {  238,   -4 }, /* (165) selcollist ::= sclp distinct expr as */
-  {  238,   -2 }, /* (166) selcollist ::= sclp STAR */
-  {  255,   -2 }, /* (167) as ::= AS ids */
-  {  255,   -1 }, /* (168) as ::= ids */
-  {  255,    0 }, /* (169) as ::= */
-  {  253,   -1 }, /* (170) distinct ::= DISTINCT */
-  {  253,    0 }, /* (171) distinct ::= */
-  {  239,   -2 }, /* (172) from ::= FROM tablelist */
-  {  239,   -4 }, /* (173) from ::= FROM LP union RP */
-  {  256,   -2 }, /* (174) tablelist ::= ids cpxName */
-  {  256,   -3 }, /* (175) tablelist ::= ids cpxName ids */
-  {  256,   -4 }, /* (176) tablelist ::= tablelist COMMA ids cpxName */
-  {  256,   -5 }, /* (177) tablelist ::= tablelist COMMA ids cpxName ids */
-  {  257,   -1 }, /* (178) tmvar ::= VARIABLE */
-  {  241,   -4 }, /* (179) interval_opt ::= INTERVAL LP tmvar RP */
-  {  241,   -6 }, /* (180) interval_opt ::= INTERVAL LP tmvar COMMA tmvar RP */
-  {  241,    0 }, /* (181) interval_opt ::= */
-  {  242,    0 }, /* (182) session_option ::= */
-  {  242,   -7 }, /* (183) session_option ::= SESSION LP ids cpxName COMMA tmvar RP */
-  {  243,    0 }, /* (184) windowstate_option ::= */
-  {  243,   -4 }, /* (185) windowstate_option ::= STATE_WINDOW LP ids RP */
-  {  244,    0 }, /* (186) fill_opt ::= */
-  {  244,   -6 }, /* (187) fill_opt ::= FILL LP ID COMMA tagitemlist RP */
-  {  244,   -4 }, /* (188) fill_opt ::= FILL LP ID RP */
-  {  245,   -4 }, /* (189) sliding_opt ::= SLIDING LP tmvar RP */
-  {  245,    0 }, /* (190) sliding_opt ::= */
-  {  247,    0 }, /* (191) orderby_opt ::= */
-  {  247,   -3 }, /* (192) orderby_opt ::= ORDER BY sortlist */
-  {  258,   -4 }, /* (193) sortlist ::= sortlist COMMA item sortorder */
-  {  258,   -2 }, /* (194) sortlist ::= item sortorder */
-  {  260,   -2 }, /* (195) item ::= ids cpxName */
-  {  261,   -1 }, /* (196) sortorder ::= ASC */
-  {  261,   -1 }, /* (197) sortorder ::= DESC */
-  {  261,    0 }, /* (198) sortorder ::= */
-  {  246,    0 }, /* (199) groupby_opt ::= */
-  {  246,   -3 }, /* (200) groupby_opt ::= GROUP BY grouplist */
-  {  262,   -3 }, /* (201) grouplist ::= grouplist COMMA item */
-  {  262,   -1 }, /* (202) grouplist ::= item */
-  {  248,    0 }, /* (203) having_opt ::= */
-  {  248,   -2 }, /* (204) having_opt ::= HAVING expr */
-  {  250,    0 }, /* (205) limit_opt ::= */
-  {  250,   -2 }, /* (206) limit_opt ::= LIMIT signed */
-  {  250,   -4 }, /* (207) limit_opt ::= LIMIT signed OFFSET signed */
-  {  250,   -4 }, /* (208) limit_opt ::= LIMIT signed COMMA signed */
-  {  249,    0 }, /* (209) slimit_opt ::= */
-  {  249,   -2 }, /* (210) slimit_opt ::= SLIMIT signed */
-  {  249,   -4 }, /* (211) slimit_opt ::= SLIMIT signed SOFFSET signed */
-  {  249,   -4 }, /* (212) slimit_opt ::= SLIMIT signed COMMA signed */
-  {  240,    0 }, /* (213) where_opt ::= */
-  {  240,   -2 }, /* (214) where_opt ::= WHERE expr */
-  {  254,   -3 }, /* (215) expr ::= LP expr RP */
-  {  254,   -1 }, /* (216) expr ::= ID */
-  {  254,   -3 }, /* (217) expr ::= ID DOT ID */
-  {  254,   -3 }, /* (218) expr ::= ID DOT STAR */
-  {  254,   -1 }, /* (219) expr ::= INTEGER */
-  {  254,   -2 }, /* (220) expr ::= MINUS INTEGER */
-  {  254,   -2 }, /* (221) expr ::= PLUS INTEGER */
-  {  254,   -1 }, /* (222) expr ::= FLOAT */
-  {  254,   -2 }, /* (223) expr ::= MINUS FLOAT */
-  {  254,   -2 }, /* (224) expr ::= PLUS FLOAT */
-  {  254,   -1 }, /* (225) expr ::= STRING */
-  {  254,   -1 }, /* (226) expr ::= NOW */
-  {  254,   -1 }, /* (227) expr ::= VARIABLE */
-  {  254,   -2 }, /* (228) expr ::= PLUS VARIABLE */
-  {  254,   -2 }, /* (229) expr ::= MINUS VARIABLE */
-  {  254,   -1 }, /* (230) expr ::= BOOL */
-  {  254,   -1 }, /* (231) expr ::= NULL */
-  {  254,   -4 }, /* (232) expr ::= ID LP exprlist RP */
-  {  254,   -4 }, /* (233) expr ::= ID LP STAR RP */
-  {  254,   -3 }, /* (234) expr ::= expr IS NULL */
-  {  254,   -4 }, /* (235) expr ::= expr IS NOT NULL */
-  {  254,   -3 }, /* (236) expr ::= expr LT expr */
-  {  254,   -3 }, /* (237) expr ::= expr GT expr */
-  {  254,   -3 }, /* (238) expr ::= expr LE expr */
-  {  254,   -3 }, /* (239) expr ::= expr GE expr */
-  {  254,   -3 }, /* (240) expr ::= expr NE expr */
-  {  254,   -3 }, /* (241) expr ::= expr EQ expr */
-  {  254,   -5 }, /* (242) expr ::= expr BETWEEN expr AND expr */
-  {  254,   -3 }, /* (243) expr ::= expr AND expr */
-  {  254,   -3 }, /* (244) expr ::= expr OR expr */
-  {  254,   -3 }, /* (245) expr ::= expr PLUS expr */
-  {  254,   -3 }, /* (246) expr ::= expr MINUS expr */
-  {  254,   -3 }, /* (247) expr ::= expr STAR expr */
-  {  254,   -3 }, /* (248) expr ::= expr SLASH expr */
-  {  254,   -3 }, /* (249) expr ::= expr REM expr */
-  {  254,   -3 }, /* (250) expr ::= expr LIKE expr */
-  {  254,   -5 }, /* (251) expr ::= expr IN LP exprlist RP */
-  {  263,   -3 }, /* (252) exprlist ::= exprlist COMMA expritem */
-  {  263,   -1 }, /* (253) exprlist ::= expritem */
-  {  264,   -1 }, /* (254) expritem ::= expr */
-  {  264,    0 }, /* (255) expritem ::= */
-  {  190,   -3 }, /* (256) cmd ::= RESET QUERY CACHE */
-  {  190,   -3 }, /* (257) cmd ::= SYNCDB ids REPLICA */
-  {  190,   -7 }, /* (258) cmd ::= ALTER TABLE ids cpxName ADD COLUMN columnlist */
-  {  190,   -7 }, /* (259) cmd ::= ALTER TABLE ids cpxName DROP COLUMN ids */
-  {  190,   -7 }, /* (260) cmd ::= ALTER TABLE ids cpxName ADD TAG columnlist */
-  {  190,   -7 }, /* (261) cmd ::= ALTER TABLE ids cpxName DROP TAG ids */
-  {  190,   -8 }, /* (262) cmd ::= ALTER TABLE ids cpxName CHANGE TAG ids ids */
-  {  190,   -9 }, /* (263) cmd ::= ALTER TABLE ids cpxName SET TAG ids EQ tagitem */
-  {  190,   -7 }, /* (264) cmd ::= ALTER STABLE ids cpxName ADD COLUMN columnlist */
-  {  190,   -7 }, /* (265) cmd ::= ALTER STABLE ids cpxName DROP COLUMN ids */
-  {  190,   -7 }, /* (266) cmd ::= ALTER STABLE ids cpxName ADD TAG columnlist */
-  {  190,   -7 }, /* (267) cmd ::= ALTER STABLE ids cpxName DROP TAG ids */
-  {  190,   -8 }, /* (268) cmd ::= ALTER STABLE ids cpxName CHANGE TAG ids ids */
-  {  190,   -3 }, /* (269) cmd ::= KILL CONNECTION INTEGER */
-  {  190,   -5 }, /* (270) cmd ::= KILL STREAM INTEGER COLON INTEGER */
-  {  190,   -5 }, /* (271) cmd ::= KILL QUERY INTEGER COLON INTEGER */
-=======
-  {  188,   -1 }, /* (0) program ::= cmd */
-  {  189,   -2 }, /* (1) cmd ::= SHOW DATABASES */
-  {  189,   -2 }, /* (2) cmd ::= SHOW TOPICS */
-  {  189,   -2 }, /* (3) cmd ::= SHOW MNODES */
-  {  189,   -2 }, /* (4) cmd ::= SHOW DNODES */
-  {  189,   -2 }, /* (5) cmd ::= SHOW ACCOUNTS */
-  {  189,   -2 }, /* (6) cmd ::= SHOW USERS */
-  {  189,   -2 }, /* (7) cmd ::= SHOW MODULES */
-  {  189,   -2 }, /* (8) cmd ::= SHOW QUERIES */
-  {  189,   -2 }, /* (9) cmd ::= SHOW CONNECTIONS */
-  {  189,   -2 }, /* (10) cmd ::= SHOW STREAMS */
-  {  189,   -2 }, /* (11) cmd ::= SHOW VARIABLES */
-  {  189,   -2 }, /* (12) cmd ::= SHOW SCORES */
-  {  189,   -2 }, /* (13) cmd ::= SHOW GRANTS */
-  {  189,   -2 }, /* (14) cmd ::= SHOW VNODES */
-  {  189,   -3 }, /* (15) cmd ::= SHOW VNODES IPTOKEN */
-  {  190,    0 }, /* (16) dbPrefix ::= */
-  {  190,   -2 }, /* (17) dbPrefix ::= ids DOT */
-  {  192,    0 }, /* (18) cpxName ::= */
-  {  192,   -2 }, /* (19) cpxName ::= DOT ids */
-  {  189,   -5 }, /* (20) cmd ::= SHOW CREATE TABLE ids cpxName */
-  {  189,   -5 }, /* (21) cmd ::= SHOW CREATE STABLE ids cpxName */
-  {  189,   -4 }, /* (22) cmd ::= SHOW CREATE DATABASE ids */
-  {  189,   -3 }, /* (23) cmd ::= SHOW dbPrefix TABLES */
-  {  189,   -5 }, /* (24) cmd ::= SHOW dbPrefix TABLES LIKE ids */
-  {  189,   -3 }, /* (25) cmd ::= SHOW dbPrefix STABLES */
-  {  189,   -5 }, /* (26) cmd ::= SHOW dbPrefix STABLES LIKE ids */
-  {  189,   -3 }, /* (27) cmd ::= SHOW dbPrefix VGROUPS */
-  {  189,   -4 }, /* (28) cmd ::= SHOW dbPrefix VGROUPS ids */
-  {  189,   -5 }, /* (29) cmd ::= DROP TABLE ifexists ids cpxName */
-  {  189,   -5 }, /* (30) cmd ::= DROP STABLE ifexists ids cpxName */
-  {  189,   -4 }, /* (31) cmd ::= DROP DATABASE ifexists ids */
-  {  189,   -4 }, /* (32) cmd ::= DROP TOPIC ifexists ids */
-  {  189,   -3 }, /* (33) cmd ::= DROP DNODE ids */
-  {  189,   -3 }, /* (34) cmd ::= DROP USER ids */
-  {  189,   -3 }, /* (35) cmd ::= DROP ACCOUNT ids */
-  {  189,   -2 }, /* (36) cmd ::= USE ids */
-  {  189,   -3 }, /* (37) cmd ::= DESCRIBE ids cpxName */
-  {  189,   -5 }, /* (38) cmd ::= ALTER USER ids PASS ids */
-  {  189,   -5 }, /* (39) cmd ::= ALTER USER ids PRIVILEGE ids */
-  {  189,   -4 }, /* (40) cmd ::= ALTER DNODE ids ids */
-  {  189,   -5 }, /* (41) cmd ::= ALTER DNODE ids ids ids */
-  {  189,   -3 }, /* (42) cmd ::= ALTER LOCAL ids */
-  {  189,   -4 }, /* (43) cmd ::= ALTER LOCAL ids ids */
-  {  189,   -4 }, /* (44) cmd ::= ALTER DATABASE ids alter_db_optr */
-  {  189,   -4 }, /* (45) cmd ::= ALTER TOPIC ids alter_topic_optr */
-  {  189,   -4 }, /* (46) cmd ::= ALTER ACCOUNT ids acct_optr */
-  {  189,   -6 }, /* (47) cmd ::= ALTER ACCOUNT ids PASS ids acct_optr */
-  {  191,   -1 }, /* (48) ids ::= ID */
-  {  191,   -1 }, /* (49) ids ::= STRING */
-  {  193,   -2 }, /* (50) ifexists ::= IF EXISTS */
-  {  193,    0 }, /* (51) ifexists ::= */
-  {  197,   -3 }, /* (52) ifnotexists ::= IF NOT EXISTS */
-  {  197,    0 }, /* (53) ifnotexists ::= */
-  {  189,   -3 }, /* (54) cmd ::= CREATE DNODE ids */
-  {  189,   -6 }, /* (55) cmd ::= CREATE ACCOUNT ids PASS ids acct_optr */
-  {  189,   -5 }, /* (56) cmd ::= CREATE DATABASE ifnotexists ids db_optr */
-  {  189,   -5 }, /* (57) cmd ::= CREATE TOPIC ifnotexists ids topic_optr */
-  {  189,   -5 }, /* (58) cmd ::= CREATE USER ids PASS ids */
-  {  200,    0 }, /* (59) pps ::= */
-  {  200,   -2 }, /* (60) pps ::= PPS INTEGER */
-  {  201,    0 }, /* (61) tseries ::= */
-  {  201,   -2 }, /* (62) tseries ::= TSERIES INTEGER */
-  {  202,    0 }, /* (63) dbs ::= */
-  {  202,   -2 }, /* (64) dbs ::= DBS INTEGER */
-  {  203,    0 }, /* (65) streams ::= */
-  {  203,   -2 }, /* (66) streams ::= STREAMS INTEGER */
-  {  204,    0 }, /* (67) storage ::= */
-  {  204,   -2 }, /* (68) storage ::= STORAGE INTEGER */
-  {  205,    0 }, /* (69) qtime ::= */
-  {  205,   -2 }, /* (70) qtime ::= QTIME INTEGER */
-  {  206,    0 }, /* (71) users ::= */
-  {  206,   -2 }, /* (72) users ::= USERS INTEGER */
-  {  207,    0 }, /* (73) conns ::= */
-  {  207,   -2 }, /* (74) conns ::= CONNS INTEGER */
-  {  208,    0 }, /* (75) state ::= */
-  {  208,   -2 }, /* (76) state ::= STATE ids */
-  {  196,   -9 }, /* (77) acct_optr ::= pps tseries storage streams qtime dbs users conns state */
-  {  209,   -2 }, /* (78) keep ::= KEEP tagitemlist */
-  {  211,   -2 }, /* (79) cache ::= CACHE INTEGER */
-  {  212,   -2 }, /* (80) replica ::= REPLICA INTEGER */
-  {  213,   -2 }, /* (81) quorum ::= QUORUM INTEGER */
-  {  214,   -2 }, /* (82) days ::= DAYS INTEGER */
-  {  215,   -2 }, /* (83) minrows ::= MINROWS INTEGER */
-  {  216,   -2 }, /* (84) maxrows ::= MAXROWS INTEGER */
-  {  217,   -2 }, /* (85) blocks ::= BLOCKS INTEGER */
-  {  218,   -2 }, /* (86) ctime ::= CTIME INTEGER */
-  {  219,   -2 }, /* (87) wal ::= WAL INTEGER */
-  {  220,   -2 }, /* (88) fsync ::= FSYNC INTEGER */
-  {  221,   -2 }, /* (89) comp ::= COMP INTEGER */
-  {  222,   -2 }, /* (90) prec ::= PRECISION STRING */
-  {  223,   -2 }, /* (91) update ::= UPDATE INTEGER */
-  {  224,   -2 }, /* (92) cachelast ::= CACHELAST INTEGER */
-  {  225,   -2 }, /* (93) partitions ::= PARTITIONS INTEGER */
-  {  198,    0 }, /* (94) db_optr ::= */
-  {  198,   -2 }, /* (95) db_optr ::= db_optr cache */
-  {  198,   -2 }, /* (96) db_optr ::= db_optr replica */
-  {  198,   -2 }, /* (97) db_optr ::= db_optr quorum */
-  {  198,   -2 }, /* (98) db_optr ::= db_optr days */
-  {  198,   -2 }, /* (99) db_optr ::= db_optr minrows */
-  {  198,   -2 }, /* (100) db_optr ::= db_optr maxrows */
-  {  198,   -2 }, /* (101) db_optr ::= db_optr blocks */
-  {  198,   -2 }, /* (102) db_optr ::= db_optr ctime */
-  {  198,   -2 }, /* (103) db_optr ::= db_optr wal */
-  {  198,   -2 }, /* (104) db_optr ::= db_optr fsync */
-  {  198,   -2 }, /* (105) db_optr ::= db_optr comp */
-  {  198,   -2 }, /* (106) db_optr ::= db_optr prec */
-  {  198,   -2 }, /* (107) db_optr ::= db_optr keep */
-  {  198,   -2 }, /* (108) db_optr ::= db_optr update */
-  {  198,   -2 }, /* (109) db_optr ::= db_optr cachelast */
-  {  199,   -1 }, /* (110) topic_optr ::= db_optr */
-  {  199,   -2 }, /* (111) topic_optr ::= topic_optr partitions */
-  {  194,    0 }, /* (112) alter_db_optr ::= */
-  {  194,   -2 }, /* (113) alter_db_optr ::= alter_db_optr replica */
-  {  194,   -2 }, /* (114) alter_db_optr ::= alter_db_optr quorum */
-  {  194,   -2 }, /* (115) alter_db_optr ::= alter_db_optr keep */
-  {  194,   -2 }, /* (116) alter_db_optr ::= alter_db_optr blocks */
-  {  194,   -2 }, /* (117) alter_db_optr ::= alter_db_optr comp */
-  {  194,   -2 }, /* (118) alter_db_optr ::= alter_db_optr wal */
-  {  194,   -2 }, /* (119) alter_db_optr ::= alter_db_optr fsync */
-  {  194,   -2 }, /* (120) alter_db_optr ::= alter_db_optr update */
-  {  194,   -2 }, /* (121) alter_db_optr ::= alter_db_optr cachelast */
-  {  195,   -1 }, /* (122) alter_topic_optr ::= alter_db_optr */
-  {  195,   -2 }, /* (123) alter_topic_optr ::= alter_topic_optr partitions */
-  {  226,   -1 }, /* (124) typename ::= ids */
-  {  226,   -4 }, /* (125) typename ::= ids LP signed RP */
-  {  226,   -2 }, /* (126) typename ::= ids UNSIGNED */
-  {  227,   -1 }, /* (127) signed ::= INTEGER */
-  {  227,   -2 }, /* (128) signed ::= PLUS INTEGER */
-  {  227,   -2 }, /* (129) signed ::= MINUS INTEGER */
-  {  189,   -3 }, /* (130) cmd ::= CREATE TABLE create_table_args */
-  {  189,   -3 }, /* (131) cmd ::= CREATE TABLE create_stable_args */
-  {  189,   -3 }, /* (132) cmd ::= CREATE STABLE create_stable_args */
-  {  189,   -3 }, /* (133) cmd ::= CREATE TABLE create_table_list */
-  {  230,   -1 }, /* (134) create_table_list ::= create_from_stable */
-  {  230,   -2 }, /* (135) create_table_list ::= create_table_list create_from_stable */
-  {  228,   -6 }, /* (136) create_table_args ::= ifnotexists ids cpxName LP columnlist RP */
-  {  229,  -10 }, /* (137) create_stable_args ::= ifnotexists ids cpxName LP columnlist RP TAGS LP columnlist RP */
-  {  231,  -10 }, /* (138) create_from_stable ::= ifnotexists ids cpxName USING ids cpxName TAGS LP tagitemlist RP */
-  {  231,  -13 }, /* (139) create_from_stable ::= ifnotexists ids cpxName USING ids cpxName LP tagNamelist RP TAGS LP tagitemlist RP */
-  {  233,   -3 }, /* (140) tagNamelist ::= tagNamelist COMMA ids */
-  {  233,   -1 }, /* (141) tagNamelist ::= ids */
-  {  228,   -5 }, /* (142) create_table_args ::= ifnotexists ids cpxName AS select */
-  {  232,   -3 }, /* (143) columnlist ::= columnlist COMMA column */
-  {  232,   -1 }, /* (144) columnlist ::= column */
-  {  235,   -2 }, /* (145) column ::= ids typename */
-  {  210,   -3 }, /* (146) tagitemlist ::= tagitemlist COMMA tagitem */
-  {  210,   -1 }, /* (147) tagitemlist ::= tagitem */
-  {  236,   -1 }, /* (148) tagitem ::= INTEGER */
-  {  236,   -1 }, /* (149) tagitem ::= FLOAT */
-  {  236,   -1 }, /* (150) tagitem ::= STRING */
-  {  236,   -1 }, /* (151) tagitem ::= BOOL */
-  {  236,   -1 }, /* (152) tagitem ::= NULL */
-  {  236,   -2 }, /* (153) tagitem ::= MINUS INTEGER */
-  {  236,   -2 }, /* (154) tagitem ::= MINUS FLOAT */
-  {  236,   -2 }, /* (155) tagitem ::= PLUS INTEGER */
-  {  236,   -2 }, /* (156) tagitem ::= PLUS FLOAT */
-  {  234,  -13 }, /* (157) select ::= SELECT selcollist from where_opt interval_opt session_option fill_opt sliding_opt groupby_opt orderby_opt having_opt slimit_opt limit_opt */
-  {  234,   -3 }, /* (158) select ::= LP select RP */
-  {  249,   -1 }, /* (159) union ::= select */
-  {  249,   -4 }, /* (160) union ::= union UNION ALL select */
-  {  189,   -1 }, /* (161) cmd ::= union */
-  {  234,   -2 }, /* (162) select ::= SELECT selcollist */
-  {  250,   -2 }, /* (163) sclp ::= selcollist COMMA */
-  {  250,    0 }, /* (164) sclp ::= */
-  {  237,   -4 }, /* (165) selcollist ::= sclp distinct expr as */
-  {  237,   -2 }, /* (166) selcollist ::= sclp STAR */
-  {  253,   -2 }, /* (167) as ::= AS ids */
-  {  253,   -1 }, /* (168) as ::= ids */
-  {  253,    0 }, /* (169) as ::= */
-  {  251,   -1 }, /* (170) distinct ::= DISTINCT */
-  {  251,    0 }, /* (171) distinct ::= */
-  {  238,   -2 }, /* (172) from ::= FROM tablelist */
-  {  238,   -2 }, /* (173) from ::= FROM sub */
-  {  255,   -3 }, /* (174) sub ::= LP union RP */
-  {  255,   -4 }, /* (175) sub ::= LP union RP ids */
-  {  255,   -6 }, /* (176) sub ::= sub COMMA LP union RP ids */
-  {  254,   -2 }, /* (177) tablelist ::= ids cpxName */
-  {  254,   -3 }, /* (178) tablelist ::= ids cpxName ids */
-  {  254,   -4 }, /* (179) tablelist ::= tablelist COMMA ids cpxName */
-  {  254,   -5 }, /* (180) tablelist ::= tablelist COMMA ids cpxName ids */
-  {  256,   -1 }, /* (181) tmvar ::= VARIABLE */
-  {  240,   -4 }, /* (182) interval_opt ::= INTERVAL LP tmvar RP */
-  {  240,   -6 }, /* (183) interval_opt ::= INTERVAL LP tmvar COMMA tmvar RP */
-  {  240,    0 }, /* (184) interval_opt ::= */
-  {  241,    0 }, /* (185) session_option ::= */
-  {  241,   -7 }, /* (186) session_option ::= SESSION LP ids cpxName COMMA tmvar RP */
-  {  242,    0 }, /* (187) fill_opt ::= */
-  {  242,   -6 }, /* (188) fill_opt ::= FILL LP ID COMMA tagitemlist RP */
-  {  242,   -4 }, /* (189) fill_opt ::= FILL LP ID RP */
-  {  243,   -4 }, /* (190) sliding_opt ::= SLIDING LP tmvar RP */
-  {  243,    0 }, /* (191) sliding_opt ::= */
-  {  245,    0 }, /* (192) orderby_opt ::= */
-  {  245,   -3 }, /* (193) orderby_opt ::= ORDER BY sortlist */
-  {  257,   -4 }, /* (194) sortlist ::= sortlist COMMA item sortorder */
-  {  257,   -2 }, /* (195) sortlist ::= item sortorder */
-  {  259,   -2 }, /* (196) item ::= ids cpxName */
-  {  260,   -1 }, /* (197) sortorder ::= ASC */
-  {  260,   -1 }, /* (198) sortorder ::= DESC */
-  {  260,    0 }, /* (199) sortorder ::= */
-  {  244,    0 }, /* (200) groupby_opt ::= */
-  {  244,   -3 }, /* (201) groupby_opt ::= GROUP BY grouplist */
-  {  261,   -3 }, /* (202) grouplist ::= grouplist COMMA item */
-  {  261,   -1 }, /* (203) grouplist ::= item */
-  {  246,    0 }, /* (204) having_opt ::= */
-  {  246,   -2 }, /* (205) having_opt ::= HAVING expr */
-  {  248,    0 }, /* (206) limit_opt ::= */
-  {  248,   -2 }, /* (207) limit_opt ::= LIMIT signed */
-  {  248,   -4 }, /* (208) limit_opt ::= LIMIT signed OFFSET signed */
-  {  248,   -4 }, /* (209) limit_opt ::= LIMIT signed COMMA signed */
-  {  247,    0 }, /* (210) slimit_opt ::= */
-  {  247,   -2 }, /* (211) slimit_opt ::= SLIMIT signed */
-  {  247,   -4 }, /* (212) slimit_opt ::= SLIMIT signed SOFFSET signed */
-  {  247,   -4 }, /* (213) slimit_opt ::= SLIMIT signed COMMA signed */
-  {  239,    0 }, /* (214) where_opt ::= */
-  {  239,   -2 }, /* (215) where_opt ::= WHERE expr */
-  {  252,   -3 }, /* (216) expr ::= LP expr RP */
-  {  252,   -1 }, /* (217) expr ::= ID */
-  {  252,   -3 }, /* (218) expr ::= ID DOT ID */
-  {  252,   -3 }, /* (219) expr ::= ID DOT STAR */
-  {  252,   -1 }, /* (220) expr ::= INTEGER */
-  {  252,   -2 }, /* (221) expr ::= MINUS INTEGER */
-  {  252,   -2 }, /* (222) expr ::= PLUS INTEGER */
-  {  252,   -1 }, /* (223) expr ::= FLOAT */
-  {  252,   -2 }, /* (224) expr ::= MINUS FLOAT */
-  {  252,   -2 }, /* (225) expr ::= PLUS FLOAT */
-  {  252,   -1 }, /* (226) expr ::= STRING */
-  {  252,   -1 }, /* (227) expr ::= NOW */
-  {  252,   -1 }, /* (228) expr ::= VARIABLE */
-  {  252,   -2 }, /* (229) expr ::= PLUS VARIABLE */
-  {  252,   -2 }, /* (230) expr ::= MINUS VARIABLE */
-  {  252,   -1 }, /* (231) expr ::= BOOL */
-  {  252,   -1 }, /* (232) expr ::= NULL */
-  {  252,   -4 }, /* (233) expr ::= ID LP exprlist RP */
-  {  252,   -4 }, /* (234) expr ::= ID LP STAR RP */
-  {  252,   -3 }, /* (235) expr ::= expr IS NULL */
-  {  252,   -4 }, /* (236) expr ::= expr IS NOT NULL */
-  {  252,   -3 }, /* (237) expr ::= expr LT expr */
-  {  252,   -3 }, /* (238) expr ::= expr GT expr */
-  {  252,   -3 }, /* (239) expr ::= expr LE expr */
-  {  252,   -3 }, /* (240) expr ::= expr GE expr */
-  {  252,   -3 }, /* (241) expr ::= expr NE expr */
-  {  252,   -3 }, /* (242) expr ::= expr EQ expr */
-  {  252,   -5 }, /* (243) expr ::= expr BETWEEN expr AND expr */
-  {  252,   -3 }, /* (244) expr ::= expr AND expr */
-  {  252,   -3 }, /* (245) expr ::= expr OR expr */
-  {  252,   -3 }, /* (246) expr ::= expr PLUS expr */
-  {  252,   -3 }, /* (247) expr ::= expr MINUS expr */
-  {  252,   -3 }, /* (248) expr ::= expr STAR expr */
-  {  252,   -3 }, /* (249) expr ::= expr SLASH expr */
-  {  252,   -3 }, /* (250) expr ::= expr REM expr */
-  {  252,   -3 }, /* (251) expr ::= expr LIKE expr */
-  {  252,   -5 }, /* (252) expr ::= expr IN LP exprlist RP */
-  {  262,   -3 }, /* (253) exprlist ::= exprlist COMMA expritem */
-  {  262,   -1 }, /* (254) exprlist ::= expritem */
-  {  263,   -1 }, /* (255) expritem ::= expr */
-  {  263,    0 }, /* (256) expritem ::= */
-  {  189,   -3 }, /* (257) cmd ::= RESET QUERY CACHE */
-  {  189,   -3 }, /* (258) cmd ::= SYNCDB ids REPLICA */
-  {  189,   -7 }, /* (259) cmd ::= ALTER TABLE ids cpxName ADD COLUMN columnlist */
-  {  189,   -7 }, /* (260) cmd ::= ALTER TABLE ids cpxName DROP COLUMN ids */
-  {  189,   -7 }, /* (261) cmd ::= ALTER TABLE ids cpxName ADD TAG columnlist */
-  {  189,   -7 }, /* (262) cmd ::= ALTER TABLE ids cpxName DROP TAG ids */
-  {  189,   -8 }, /* (263) cmd ::= ALTER TABLE ids cpxName CHANGE TAG ids ids */
-  {  189,   -9 }, /* (264) cmd ::= ALTER TABLE ids cpxName SET TAG ids EQ tagitem */
-  {  189,   -7 }, /* (265) cmd ::= ALTER STABLE ids cpxName ADD COLUMN columnlist */
-  {  189,   -7 }, /* (266) cmd ::= ALTER STABLE ids cpxName DROP COLUMN ids */
-  {  189,   -7 }, /* (267) cmd ::= ALTER STABLE ids cpxName ADD TAG columnlist */
-  {  189,   -7 }, /* (268) cmd ::= ALTER STABLE ids cpxName DROP TAG ids */
-  {  189,   -8 }, /* (269) cmd ::= ALTER STABLE ids cpxName CHANGE TAG ids ids */
-  {  189,   -3 }, /* (270) cmd ::= KILL CONNECTION INTEGER */
-  {  189,   -5 }, /* (271) cmd ::= KILL STREAM INTEGER COLON INTEGER */
-  {  189,   -5 }, /* (272) cmd ::= KILL QUERY INTEGER COLON INTEGER */
->>>>>>> 61fc1814
+  { 189, 1 },
+  { 190, 2 },
+  { 190, 2 },
+  { 190, 2 },
+  { 190, 2 },
+  { 190, 2 },
+  { 190, 2 },
+  { 190, 2 },
+  { 190, 2 },
+  { 190, 2 },
+  { 190, 2 },
+  { 190, 2 },
+  { 190, 2 },
+  { 190, 2 },
+  { 190, 2 },
+  { 190, 3 },
+  { 191, 0 },
+  { 191, 2 },
+  { 193, 0 },
+  { 193, 2 },
+  { 190, 5 },
+  { 190, 5 },
+  { 190, 4 },
+  { 190, 3 },
+  { 190, 5 },
+  { 190, 3 },
+  { 190, 5 },
+  { 190, 3 },
+  { 190, 4 },
+  { 190, 5 },
+  { 190, 5 },
+  { 190, 4 },
+  { 190, 4 },
+  { 190, 3 },
+  { 190, 3 },
+  { 190, 3 },
+  { 190, 2 },
+  { 190, 3 },
+  { 190, 5 },
+  { 190, 5 },
+  { 190, 4 },
+  { 190, 5 },
+  { 190, 3 },
+  { 190, 4 },
+  { 190, 4 },
+  { 190, 4 },
+  { 190, 4 },
+  { 190, 6 },
+  { 192, 1 },
+  { 192, 1 },
+  { 194, 2 },
+  { 194, 0 },
+  { 198, 3 },
+  { 198, 0 },
+  { 190, 3 },
+  { 190, 6 },
+  { 190, 5 },
+  { 190, 5 },
+  { 190, 5 },
+  { 201, 0 },
+  { 201, 2 },
+  { 202, 0 },
+  { 202, 2 },
+  { 203, 0 },
+  { 203, 2 },
+  { 204, 0 },
+  { 204, 2 },
+  { 205, 0 },
+  { 205, 2 },
+  { 206, 0 },
+  { 206, 2 },
+  { 207, 0 },
+  { 207, 2 },
+  { 208, 0 },
+  { 208, 2 },
+  { 209, 0 },
+  { 209, 2 },
+  { 197, 9 },
+  { 210, 2 },
+  { 212, 2 },
+  { 213, 2 },
+  { 214, 2 },
+  { 215, 2 },
+  { 216, 2 },
+  { 217, 2 },
+  { 218, 2 },
+  { 219, 2 },
+  { 220, 2 },
+  { 221, 2 },
+  { 222, 2 },
+  { 223, 2 },
+  { 224, 2 },
+  { 225, 2 },
+  { 226, 2 },
+  { 199, 0 },
+  { 199, 2 },
+  { 199, 2 },
+  { 199, 2 },
+  { 199, 2 },
+  { 199, 2 },
+  { 199, 2 },
+  { 199, 2 },
+  { 199, 2 },
+  { 199, 2 },
+  { 199, 2 },
+  { 199, 2 },
+  { 199, 2 },
+  { 199, 2 },
+  { 199, 2 },
+  { 199, 2 },
+  { 200, 1 },
+  { 200, 2 },
+  { 195, 0 },
+  { 195, 2 },
+  { 195, 2 },
+  { 195, 2 },
+  { 195, 2 },
+  { 195, 2 },
+  { 195, 2 },
+  { 195, 2 },
+  { 195, 2 },
+  { 195, 2 },
+  { 196, 1 },
+  { 196, 2 },
+  { 227, 1 },
+  { 227, 4 },
+  { 227, 2 },
+  { 228, 1 },
+  { 228, 2 },
+  { 228, 2 },
+  { 190, 3 },
+  { 190, 3 },
+  { 190, 3 },
+  { 190, 3 },
+  { 231, 1 },
+  { 231, 2 },
+  { 229, 6 },
+  { 230, 10 },
+  { 232, 10 },
+  { 232, 13 },
+  { 234, 3 },
+  { 234, 1 },
+  { 229, 5 },
+  { 233, 3 },
+  { 233, 1 },
+  { 236, 2 },
+  { 211, 3 },
+  { 211, 1 },
+  { 237, 1 },
+  { 237, 1 },
+  { 237, 1 },
+  { 237, 1 },
+  { 237, 1 },
+  { 237, 2 },
+  { 237, 2 },
+  { 237, 2 },
+  { 237, 2 },
+  { 235, 14 },
+  { 235, 3 },
+  { 251, 1 },
+  { 251, 4 },
+  { 190, 1 },
+  { 235, 2 },
+  { 252, 2 },
+  { 252, 0 },
+  { 238, 4 },
+  { 238, 2 },
+  { 255, 2 },
+  { 255, 1 },
+  { 255, 0 },
+  { 253, 1 },
+  { 253, 0 },
+  { 239, 2 },
+  { 239, 2 },
+  { 257, 3 },
+  { 257, 4 },
+  { 257, 6 },
+  { 256, 2 },
+  { 256, 3 },
+  { 256, 4 },
+  { 256, 5 },
+  { 258, 1 },
+  { 241, 4 },
+  { 241, 6 },
+  { 241, 0 },
+  { 242, 0 },
+  { 242, 7 },
+  { 243, 0 },
+  { 243, 4 },
+  { 244, 0 },
+  { 244, 6 },
+  { 244, 4 },
+  { 245, 4 },
+  { 245, 0 },
+  { 247, 0 },
+  { 247, 3 },
+  { 259, 4 },
+  { 259, 2 },
+  { 261, 2 },
+  { 262, 1 },
+  { 262, 1 },
+  { 262, 0 },
+  { 246, 0 },
+  { 246, 3 },
+  { 263, 3 },
+  { 263, 1 },
+  { 248, 0 },
+  { 248, 2 },
+  { 250, 0 },
+  { 250, 2 },
+  { 250, 4 },
+  { 250, 4 },
+  { 249, 0 },
+  { 249, 2 },
+  { 249, 4 },
+  { 249, 4 },
+  { 240, 0 },
+  { 240, 2 },
+  { 254, 3 },
+  { 254, 1 },
+  { 254, 3 },
+  { 254, 3 },
+  { 254, 1 },
+  { 254, 2 },
+  { 254, 2 },
+  { 254, 1 },
+  { 254, 2 },
+  { 254, 2 },
+  { 254, 1 },
+  { 254, 1 },
+  { 254, 1 },
+  { 254, 2 },
+  { 254, 2 },
+  { 254, 1 },
+  { 254, 1 },
+  { 254, 4 },
+  { 254, 4 },
+  { 254, 3 },
+  { 254, 4 },
+  { 254, 3 },
+  { 254, 3 },
+  { 254, 3 },
+  { 254, 3 },
+  { 254, 3 },
+  { 254, 3 },
+  { 254, 5 },
+  { 254, 3 },
+  { 254, 3 },
+  { 254, 3 },
+  { 254, 3 },
+  { 254, 3 },
+  { 254, 3 },
+  { 254, 3 },
+  { 254, 3 },
+  { 254, 5 },
+  { 264, 3 },
+  { 264, 1 },
+  { 265, 1 },
+  { 265, 0 },
+  { 190, 3 },
+  { 190, 3 },
+  { 190, 7 },
+  { 190, 7 },
+  { 190, 7 },
+  { 190, 7 },
+  { 190, 8 },
+  { 190, 9 },
+  { 190, 7 },
+  { 190, 7 },
+  { 190, 7 },
+  { 190, 7 },
+  { 190, 8 },
+  { 190, 3 },
+  { 190, 5 },
+  { 190, 5 },
 };
 
 static void yy_accept(yyParser*);  /* Forward Declaration */
@@ -2921,66 +1733,43 @@
 /*
 ** Perform a reduce action and the shift that must immediately
 ** follow the reduce.
-**
-** The yyLookahead and yyLookaheadToken parameters provide reduce actions
-** access to the lookahead token (if any).  The yyLookahead will be YYNOCODE
-** if the lookahead token has already been consumed.  As this procedure is
-** only called from one place, optimizing compilers will in-line it, which
-** means that the extra parameters have no performance impact.
 */
 static void yy_reduce(
   yyParser *yypParser,         /* The parser */
-  unsigned int yyruleno,       /* Number of the rule by which to reduce */
-  int yyLookahead,             /* Lookahead token, or YYNOCODE if none */
-  ParseTOKENTYPE yyLookaheadToken  /* Value of the lookahead token */
+  int yyruleno                 /* Number of the rule by which to reduce */
 ){
   int yygoto;                     /* The next state */
   int yyact;                      /* The next action */
+  YYMINORTYPE yygotominor;        /* The LHS of the rule reduced */
   yyStackEntry *yymsp;            /* The top of the parser's stack */
   int yysize;                     /* Amount to pop the stack */
   ParseARG_FETCH;
-  (void)yyLookahead;
-  (void)yyLookaheadToken;
-  yymsp = yypParser->yytos;
+  yymsp = &yypParser->yystack[yypParser->yyidx];
 #ifndef NDEBUG
-  if( yyTraceFILE && yyruleno<(int)(sizeof(yyRuleName)/sizeof(yyRuleName[0])) ){
-    yysize = yyRuleInfo[yyruleno].nrhs;
-    if( yysize ){
-      fprintf(yyTraceFILE, "%sReduce %d [%s], go to state %d.\n",
-        yyTracePrompt,
-        yyruleno, yyRuleName[yyruleno], yymsp[yysize].stateno);
-    }else{
-      fprintf(yyTraceFILE, "%sReduce %d [%s].\n",
-        yyTracePrompt, yyruleno, yyRuleName[yyruleno]);
-    }
+  if( yyTraceFILE && yyruleno>=0 
+        && yyruleno<(int)(sizeof(yyRuleName)/sizeof(yyRuleName[0])) ){
+    fprintf(yyTraceFILE, "%sReduce [%s].\n", yyTracePrompt,
+      yyRuleName[yyruleno]);
   }
 #endif /* NDEBUG */
 
-  /* Check that the stack is large enough to grow by a single entry
-  ** if the RHS of the rule is empty.  This ensures that there is room
-  ** enough on the stack to push the LHS value */
-  if( yyRuleInfo[yyruleno].nrhs==0 ){
-#ifdef YYTRACKMAXSTACKDEPTH
-    if( (int)(yypParser->yytos - yypParser->yystack)>yypParser->yyhwm ){
-      yypParser->yyhwm++;
-      assert( yypParser->yyhwm == (int)(yypParser->yytos - yypParser->yystack));
-    }
-#endif
-#if YYSTACKDEPTH>0 
-    if( yypParser->yytos>=yypParser->yystackEnd ){
-      yyStackOverflow(yypParser);
-      return;
-    }
-#else
-    if( yypParser->yytos>=&yypParser->yystack[yypParser->yystksz-1] ){
-      if( yyGrowStack(yypParser) ){
-        yyStackOverflow(yypParser);
-        return;
-      }
-      yymsp = yypParser->yytos;
-    }
-#endif
-  }
+  /* Silence complaints from purify about yygotominor being uninitialized
+  ** in some cases when it is copied into the stack after the following
+  ** switch.  yygotominor is uninitialized when a rule reduces that does
+  ** not set the value of its left-hand side nonterminal.  Leaving the
+  ** value of the nonterminal uninitialized is utterly harmless as long
+  ** as the value is never used.  So really the only thing this code
+  ** accomplishes is to quieten purify.  
+  **
+  ** 2007-01-16:  The wireshark project (www.wireshark.org) reports that
+  ** without this code, their parser segfaults.  I'm not sure what there
+  ** parser is doing to make this happen.  This is the second bug report
+  ** from wireshark this week.  Clearly they are stressing Lemon in ways
+  ** that it has not been previously stressed...  (SQLite ticket #2172)
+  */
+  /*memset(&yygotominor, 0, sizeof(yygotominor));*/
+  yygotominor = yyzerominor;
+
 
   switch( yyruleno ){
   /* Beginning here are the reduction cases.  A typical example
@@ -2991,12 +1780,7 @@
   **  #line <lineno> <thisfile>
   **     break;
   */
-/********** Begin reduce actions **********************************************/
-        YYMINORTYPE yylhsminor;
       case 0: /* program ::= cmd */
-      case 130: /* cmd ::= CREATE TABLE create_table_args */ yytestcase(yyruleno==130);
-      case 131: /* cmd ::= CREATE TABLE create_stable_args */ yytestcase(yyruleno==131);
-      case 132: /* cmd ::= CREATE STABLE create_stable_args */ yytestcase(yyruleno==132);
 {}
         break;
       case 1: /* cmd ::= SHOW DATABASES */
@@ -3045,17 +1829,16 @@
 { setShowOptions(pInfo, TSDB_MGMT_TABLE_VNODES, &yymsp[0].minor.yy0, 0); }
         break;
       case 16: /* dbPrefix ::= */
-{yymsp[1].minor.yy0.n = 0; yymsp[1].minor.yy0.type = 0;}
+{yygotominor.yy0.n = 0; yygotominor.yy0.type = 0;}
         break;
       case 17: /* dbPrefix ::= ids DOT */
-{yylhsminor.yy0 = yymsp[-1].minor.yy0;  }
-  yymsp[-1].minor.yy0 = yylhsminor.yy0;
+{yygotominor.yy0 = yymsp[-1].minor.yy0;  }
         break;
       case 18: /* cpxName ::= */
-{yymsp[1].minor.yy0.n = 0;  }
+{yygotominor.yy0.n = 0;  }
         break;
       case 19: /* cpxName ::= DOT ids */
-{yymsp[-1].minor.yy0 = yymsp[0].minor.yy0; yymsp[-1].minor.yy0.n += 1;    }
+{yygotominor.yy0 = yymsp[0].minor.yy0; yygotominor.yy0.n += 1;    }
         break;
       case 20: /* cmd ::= SHOW CREATE TABLE ids cpxName */
 {
@@ -3166,57 +1949,36 @@
         break;
       case 44: /* cmd ::= ALTER DATABASE ids alter_db_optr */
       case 45: /* cmd ::= ALTER TOPIC ids alter_topic_optr */ yytestcase(yyruleno==45);
-<<<<<<< HEAD
-{ SStrToken t = {0};  setCreateDbInfo(pInfo, TSDB_SQL_ALTER_DB, &yymsp[-1].minor.yy0, &yymsp[0].minor.yy122, &t);}
+{ SStrToken t = {0};  setCreateDbInfo(pInfo, TSDB_SQL_ALTER_DB, &yymsp[-1].minor.yy0, &yymsp[0].minor.yy114, &t);}
         break;
       case 46: /* cmd ::= ALTER ACCOUNT ids acct_optr */
-{ setCreateAcctSql(pInfo, TSDB_SQL_ALTER_ACCT, &yymsp[-1].minor.yy0, NULL, &yymsp[0].minor.yy211);}
+{ setCreateAcctSql(pInfo, TSDB_SQL_ALTER_ACCT, &yymsp[-1].minor.yy0, NULL, &yymsp[0].minor.yy183);}
         break;
       case 47: /* cmd ::= ALTER ACCOUNT ids PASS ids acct_optr */
-{ setCreateAcctSql(pInfo, TSDB_SQL_ALTER_ACCT, &yymsp[-3].minor.yy0, &yymsp[-1].minor.yy0, &yymsp[0].minor.yy211);}
-=======
-{ SStrToken t = {0};  setCreateDbInfo(pInfo, TSDB_SQL_ALTER_DB, &yymsp[-1].minor.yy0, &yymsp[0].minor.yy526, &t);}
-        break;
-      case 46: /* cmd ::= ALTER ACCOUNT ids acct_optr */
-{ setCreateAcctSql(pInfo, TSDB_SQL_ALTER_ACCT, &yymsp[-1].minor.yy0, NULL, &yymsp[0].minor.yy187);}
-        break;
-      case 47: /* cmd ::= ALTER ACCOUNT ids PASS ids acct_optr */
-{ setCreateAcctSql(pInfo, TSDB_SQL_ALTER_ACCT, &yymsp[-3].minor.yy0, &yymsp[-1].minor.yy0, &yymsp[0].minor.yy187);}
->>>>>>> 61fc1814
+{ setCreateAcctSql(pInfo, TSDB_SQL_ALTER_ACCT, &yymsp[-3].minor.yy0, &yymsp[-1].minor.yy0, &yymsp[0].minor.yy183);}
         break;
       case 48: /* ids ::= ID */
       case 49: /* ids ::= STRING */ yytestcase(yyruleno==49);
-{yylhsminor.yy0 = yymsp[0].minor.yy0; }
-  yymsp[0].minor.yy0 = yylhsminor.yy0;
+{yygotominor.yy0 = yymsp[0].minor.yy0; }
         break;
       case 50: /* ifexists ::= IF EXISTS */
-{ yymsp[-1].minor.yy0.n = 1;}
+      case 52: /* ifnotexists ::= IF NOT EXISTS */ yytestcase(yyruleno==52);
+{ yygotominor.yy0.n = 1;}
         break;
       case 51: /* ifexists ::= */
       case 53: /* ifnotexists ::= */ yytestcase(yyruleno==53);
       case 171: /* distinct ::= */ yytestcase(yyruleno==171);
-{ yymsp[1].minor.yy0.n = 0;}
-        break;
-      case 52: /* ifnotexists ::= IF NOT EXISTS */
-{ yymsp[-2].minor.yy0.n = 1;}
+{ yygotominor.yy0.n = 0;}
         break;
       case 54: /* cmd ::= CREATE DNODE ids */
 { setDCLSqlElems(pInfo, TSDB_SQL_CREATE_DNODE, 1, &yymsp[0].minor.yy0);}
         break;
       case 55: /* cmd ::= CREATE ACCOUNT ids PASS ids acct_optr */
-<<<<<<< HEAD
-{ setCreateAcctSql(pInfo, TSDB_SQL_CREATE_ACCT, &yymsp[-3].minor.yy0, &yymsp[-1].minor.yy0, &yymsp[0].minor.yy211);}
+{ setCreateAcctSql(pInfo, TSDB_SQL_CREATE_ACCT, &yymsp[-3].minor.yy0, &yymsp[-1].minor.yy0, &yymsp[0].minor.yy183);}
         break;
       case 56: /* cmd ::= CREATE DATABASE ifnotexists ids db_optr */
       case 57: /* cmd ::= CREATE TOPIC ifnotexists ids topic_optr */ yytestcase(yyruleno==57);
-{ setCreateDbInfo(pInfo, TSDB_SQL_CREATE_DB, &yymsp[-1].minor.yy0, &yymsp[0].minor.yy122, &yymsp[-2].minor.yy0);}
-=======
-{ setCreateAcctSql(pInfo, TSDB_SQL_CREATE_ACCT, &yymsp[-3].minor.yy0, &yymsp[-1].minor.yy0, &yymsp[0].minor.yy187);}
-        break;
-      case 56: /* cmd ::= CREATE DATABASE ifnotexists ids db_optr */
-      case 57: /* cmd ::= CREATE TOPIC ifnotexists ids topic_optr */ yytestcase(yyruleno==57);
-{ setCreateDbInfo(pInfo, TSDB_SQL_CREATE_DB, &yymsp[-1].minor.yy0, &yymsp[0].minor.yy526, &yymsp[-2].minor.yy0);}
->>>>>>> 61fc1814
+{ setCreateDbInfo(pInfo, TSDB_SQL_CREATE_DB, &yymsp[-1].minor.yy0, &yymsp[0].minor.yy114, &yymsp[-2].minor.yy0);}
         break;
       case 58: /* cmd ::= CREATE USER ids PASS ids */
 { setCreateUserSql(pInfo, &yymsp[-2].minor.yy0, &yymsp[0].minor.yy0);}
@@ -3230,7 +1992,7 @@
       case 71: /* users ::= */ yytestcase(yyruleno==71);
       case 73: /* conns ::= */ yytestcase(yyruleno==73);
       case 75: /* state ::= */ yytestcase(yyruleno==75);
-{ yymsp[1].minor.yy0.n = 0;   }
+{ yygotominor.yy0.n = 0;   }
         break;
       case 60: /* pps ::= PPS INTEGER */
       case 62: /* tseries ::= TSERIES INTEGER */ yytestcase(yyruleno==62);
@@ -3241,41 +2003,23 @@
       case 72: /* users ::= USERS INTEGER */ yytestcase(yyruleno==72);
       case 74: /* conns ::= CONNS INTEGER */ yytestcase(yyruleno==74);
       case 76: /* state ::= STATE ids */ yytestcase(yyruleno==76);
-{ yymsp[-1].minor.yy0 = yymsp[0].minor.yy0;     }
+{ yygotominor.yy0 = yymsp[0].minor.yy0;     }
         break;
       case 77: /* acct_optr ::= pps tseries storage streams qtime dbs users conns state */
 {
-<<<<<<< HEAD
-    yylhsminor.yy211.maxUsers   = (yymsp[-2].minor.yy0.n>0)?atoi(yymsp[-2].minor.yy0.z):-1;
-    yylhsminor.yy211.maxDbs     = (yymsp[-3].minor.yy0.n>0)?atoi(yymsp[-3].minor.yy0.z):-1;
-    yylhsminor.yy211.maxTimeSeries = (yymsp[-7].minor.yy0.n>0)?atoi(yymsp[-7].minor.yy0.z):-1;
-    yylhsminor.yy211.maxStreams = (yymsp[-5].minor.yy0.n>0)?atoi(yymsp[-5].minor.yy0.z):-1;
-    yylhsminor.yy211.maxPointsPerSecond     = (yymsp[-8].minor.yy0.n>0)?atoi(yymsp[-8].minor.yy0.z):-1;
-    yylhsminor.yy211.maxStorage = (yymsp[-6].minor.yy0.n>0)?strtoll(yymsp[-6].minor.yy0.z, NULL, 10):-1;
-    yylhsminor.yy211.maxQueryTime   = (yymsp[-4].minor.yy0.n>0)?strtoll(yymsp[-4].minor.yy0.z, NULL, 10):-1;
-    yylhsminor.yy211.maxConnections   = (yymsp[-1].minor.yy0.n>0)?atoi(yymsp[-1].minor.yy0.z):-1;
-    yylhsminor.yy211.stat    = yymsp[0].minor.yy0;
-}
-  yymsp[-8].minor.yy211 = yylhsminor.yy211;
+    yygotominor.yy183.maxUsers   = (yymsp[-2].minor.yy0.n>0)?atoi(yymsp[-2].minor.yy0.z):-1;
+    yygotominor.yy183.maxDbs     = (yymsp[-3].minor.yy0.n>0)?atoi(yymsp[-3].minor.yy0.z):-1;
+    yygotominor.yy183.maxTimeSeries = (yymsp[-7].minor.yy0.n>0)?atoi(yymsp[-7].minor.yy0.z):-1;
+    yygotominor.yy183.maxStreams = (yymsp[-5].minor.yy0.n>0)?atoi(yymsp[-5].minor.yy0.z):-1;
+    yygotominor.yy183.maxPointsPerSecond     = (yymsp[-8].minor.yy0.n>0)?atoi(yymsp[-8].minor.yy0.z):-1;
+    yygotominor.yy183.maxStorage = (yymsp[-6].minor.yy0.n>0)?strtoll(yymsp[-6].minor.yy0.z, NULL, 10):-1;
+    yygotominor.yy183.maxQueryTime   = (yymsp[-4].minor.yy0.n>0)?strtoll(yymsp[-4].minor.yy0.z, NULL, 10):-1;
+    yygotominor.yy183.maxConnections   = (yymsp[-1].minor.yy0.n>0)?atoi(yymsp[-1].minor.yy0.z):-1;
+    yygotominor.yy183.stat    = yymsp[0].minor.yy0;
+}
         break;
       case 78: /* keep ::= KEEP tagitemlist */
-{ yymsp[-1].minor.yy291 = yymsp[0].minor.yy291; }
-=======
-    yylhsminor.yy187.maxUsers   = (yymsp[-2].minor.yy0.n>0)?atoi(yymsp[-2].minor.yy0.z):-1;
-    yylhsminor.yy187.maxDbs     = (yymsp[-3].minor.yy0.n>0)?atoi(yymsp[-3].minor.yy0.z):-1;
-    yylhsminor.yy187.maxTimeSeries = (yymsp[-7].minor.yy0.n>0)?atoi(yymsp[-7].minor.yy0.z):-1;
-    yylhsminor.yy187.maxStreams = (yymsp[-5].minor.yy0.n>0)?atoi(yymsp[-5].minor.yy0.z):-1;
-    yylhsminor.yy187.maxPointsPerSecond     = (yymsp[-8].minor.yy0.n>0)?atoi(yymsp[-8].minor.yy0.z):-1;
-    yylhsminor.yy187.maxStorage = (yymsp[-6].minor.yy0.n>0)?strtoll(yymsp[-6].minor.yy0.z, NULL, 10):-1;
-    yylhsminor.yy187.maxQueryTime   = (yymsp[-4].minor.yy0.n>0)?strtoll(yymsp[-4].minor.yy0.z, NULL, 10):-1;
-    yylhsminor.yy187.maxConnections   = (yymsp[-1].minor.yy0.n>0)?atoi(yymsp[-1].minor.yy0.z):-1;
-    yylhsminor.yy187.stat    = yymsp[0].minor.yy0;
-}
-  yymsp[-8].minor.yy187 = yylhsminor.yy187;
-        break;
-      case 78: /* keep ::= KEEP tagitemlist */
-{ yymsp[-1].minor.yy285 = yymsp[0].minor.yy285; }
->>>>>>> 61fc1814
+{ yygotominor.yy193 = yymsp[0].minor.yy193; }
         break;
       case 79: /* cache ::= CACHE INTEGER */
       case 80: /* replica ::= REPLICA INTEGER */ yytestcase(yyruleno==80);
@@ -3292,453 +2036,201 @@
       case 91: /* update ::= UPDATE INTEGER */ yytestcase(yyruleno==91);
       case 92: /* cachelast ::= CACHELAST INTEGER */ yytestcase(yyruleno==92);
       case 93: /* partitions ::= PARTITIONS INTEGER */ yytestcase(yyruleno==93);
-{ yymsp[-1].minor.yy0 = yymsp[0].minor.yy0; }
+{ yygotominor.yy0 = yymsp[0].minor.yy0; }
         break;
       case 94: /* db_optr ::= */
-<<<<<<< HEAD
-{setDefaultCreateDbOption(&yymsp[1].minor.yy122); yymsp[1].minor.yy122.dbType = TSDB_DB_TYPE_DEFAULT;}
+{setDefaultCreateDbOption(&yygotominor.yy114); yygotominor.yy114.dbType = TSDB_DB_TYPE_DEFAULT;}
         break;
       case 95: /* db_optr ::= db_optr cache */
-{ yylhsminor.yy122 = yymsp[-1].minor.yy122; yylhsminor.yy122.cacheBlockSize = strtol(yymsp[0].minor.yy0.z, NULL, 10); }
-  yymsp[-1].minor.yy122 = yylhsminor.yy122;
+{ yygotominor.yy114 = yymsp[-1].minor.yy114; yygotominor.yy114.cacheBlockSize = strtol(yymsp[0].minor.yy0.z, NULL, 10); }
         break;
       case 96: /* db_optr ::= db_optr replica */
       case 113: /* alter_db_optr ::= alter_db_optr replica */ yytestcase(yyruleno==113);
-{ yylhsminor.yy122 = yymsp[-1].minor.yy122; yylhsminor.yy122.replica = strtol(yymsp[0].minor.yy0.z, NULL, 10); }
-  yymsp[-1].minor.yy122 = yylhsminor.yy122;
+{ yygotominor.yy114 = yymsp[-1].minor.yy114; yygotominor.yy114.replica = strtol(yymsp[0].minor.yy0.z, NULL, 10); }
         break;
       case 97: /* db_optr ::= db_optr quorum */
       case 114: /* alter_db_optr ::= alter_db_optr quorum */ yytestcase(yyruleno==114);
-{ yylhsminor.yy122 = yymsp[-1].minor.yy122; yylhsminor.yy122.quorum = strtol(yymsp[0].minor.yy0.z, NULL, 10); }
-  yymsp[-1].minor.yy122 = yylhsminor.yy122;
+{ yygotominor.yy114 = yymsp[-1].minor.yy114; yygotominor.yy114.quorum = strtol(yymsp[0].minor.yy0.z, NULL, 10); }
         break;
       case 98: /* db_optr ::= db_optr days */
-{ yylhsminor.yy122 = yymsp[-1].minor.yy122; yylhsminor.yy122.daysPerFile = strtol(yymsp[0].minor.yy0.z, NULL, 10); }
-  yymsp[-1].minor.yy122 = yylhsminor.yy122;
+{ yygotominor.yy114 = yymsp[-1].minor.yy114; yygotominor.yy114.daysPerFile = strtol(yymsp[0].minor.yy0.z, NULL, 10); }
         break;
       case 99: /* db_optr ::= db_optr minrows */
-{ yylhsminor.yy122 = yymsp[-1].minor.yy122; yylhsminor.yy122.minRowsPerBlock = strtod(yymsp[0].minor.yy0.z, NULL); }
-  yymsp[-1].minor.yy122 = yylhsminor.yy122;
+{ yygotominor.yy114 = yymsp[-1].minor.yy114; yygotominor.yy114.minRowsPerBlock = strtod(yymsp[0].minor.yy0.z, NULL); }
         break;
       case 100: /* db_optr ::= db_optr maxrows */
-{ yylhsminor.yy122 = yymsp[-1].minor.yy122; yylhsminor.yy122.maxRowsPerBlock = strtod(yymsp[0].minor.yy0.z, NULL); }
-  yymsp[-1].minor.yy122 = yylhsminor.yy122;
+{ yygotominor.yy114 = yymsp[-1].minor.yy114; yygotominor.yy114.maxRowsPerBlock = strtod(yymsp[0].minor.yy0.z, NULL); }
         break;
       case 101: /* db_optr ::= db_optr blocks */
       case 116: /* alter_db_optr ::= alter_db_optr blocks */ yytestcase(yyruleno==116);
-{ yylhsminor.yy122 = yymsp[-1].minor.yy122; yylhsminor.yy122.numOfBlocks = strtol(yymsp[0].minor.yy0.z, NULL, 10); }
-  yymsp[-1].minor.yy122 = yylhsminor.yy122;
+{ yygotominor.yy114 = yymsp[-1].minor.yy114; yygotominor.yy114.numOfBlocks = strtol(yymsp[0].minor.yy0.z, NULL, 10); }
         break;
       case 102: /* db_optr ::= db_optr ctime */
-{ yylhsminor.yy122 = yymsp[-1].minor.yy122; yylhsminor.yy122.commitTime = strtol(yymsp[0].minor.yy0.z, NULL, 10); }
-  yymsp[-1].minor.yy122 = yylhsminor.yy122;
+{ yygotominor.yy114 = yymsp[-1].minor.yy114; yygotominor.yy114.commitTime = strtol(yymsp[0].minor.yy0.z, NULL, 10); }
         break;
       case 103: /* db_optr ::= db_optr wal */
       case 118: /* alter_db_optr ::= alter_db_optr wal */ yytestcase(yyruleno==118);
-{ yylhsminor.yy122 = yymsp[-1].minor.yy122; yylhsminor.yy122.walLevel = strtol(yymsp[0].minor.yy0.z, NULL, 10); }
-  yymsp[-1].minor.yy122 = yylhsminor.yy122;
+{ yygotominor.yy114 = yymsp[-1].minor.yy114; yygotominor.yy114.walLevel = strtol(yymsp[0].minor.yy0.z, NULL, 10); }
         break;
       case 104: /* db_optr ::= db_optr fsync */
       case 119: /* alter_db_optr ::= alter_db_optr fsync */ yytestcase(yyruleno==119);
-{ yylhsminor.yy122 = yymsp[-1].minor.yy122; yylhsminor.yy122.fsyncPeriod = strtol(yymsp[0].minor.yy0.z, NULL, 10); }
-  yymsp[-1].minor.yy122 = yylhsminor.yy122;
+{ yygotominor.yy114 = yymsp[-1].minor.yy114; yygotominor.yy114.fsyncPeriod = strtol(yymsp[0].minor.yy0.z, NULL, 10); }
         break;
       case 105: /* db_optr ::= db_optr comp */
       case 117: /* alter_db_optr ::= alter_db_optr comp */ yytestcase(yyruleno==117);
-{ yylhsminor.yy122 = yymsp[-1].minor.yy122; yylhsminor.yy122.compressionLevel = strtol(yymsp[0].minor.yy0.z, NULL, 10); }
-  yymsp[-1].minor.yy122 = yylhsminor.yy122;
+{ yygotominor.yy114 = yymsp[-1].minor.yy114; yygotominor.yy114.compressionLevel = strtol(yymsp[0].minor.yy0.z, NULL, 10); }
         break;
       case 106: /* db_optr ::= db_optr prec */
-{ yylhsminor.yy122 = yymsp[-1].minor.yy122; yylhsminor.yy122.precision = yymsp[0].minor.yy0; }
-  yymsp[-1].minor.yy122 = yylhsminor.yy122;
+{ yygotominor.yy114 = yymsp[-1].minor.yy114; yygotominor.yy114.precision = yymsp[0].minor.yy0; }
         break;
       case 107: /* db_optr ::= db_optr keep */
       case 115: /* alter_db_optr ::= alter_db_optr keep */ yytestcase(yyruleno==115);
-{ yylhsminor.yy122 = yymsp[-1].minor.yy122; yylhsminor.yy122.keep = yymsp[0].minor.yy291; }
-  yymsp[-1].minor.yy122 = yylhsminor.yy122;
+{ yygotominor.yy114 = yymsp[-1].minor.yy114; yygotominor.yy114.keep = yymsp[0].minor.yy193; }
         break;
       case 108: /* db_optr ::= db_optr update */
       case 120: /* alter_db_optr ::= alter_db_optr update */ yytestcase(yyruleno==120);
-{ yylhsminor.yy122 = yymsp[-1].minor.yy122; yylhsminor.yy122.update = strtol(yymsp[0].minor.yy0.z, NULL, 10); }
-  yymsp[-1].minor.yy122 = yylhsminor.yy122;
+{ yygotominor.yy114 = yymsp[-1].minor.yy114; yygotominor.yy114.update = strtol(yymsp[0].minor.yy0.z, NULL, 10); }
         break;
       case 109: /* db_optr ::= db_optr cachelast */
       case 121: /* alter_db_optr ::= alter_db_optr cachelast */ yytestcase(yyruleno==121);
-{ yylhsminor.yy122 = yymsp[-1].minor.yy122; yylhsminor.yy122.cachelast = strtol(yymsp[0].minor.yy0.z, NULL, 10); }
-  yymsp[-1].minor.yy122 = yylhsminor.yy122;
+{ yygotominor.yy114 = yymsp[-1].minor.yy114; yygotominor.yy114.cachelast = strtol(yymsp[0].minor.yy0.z, NULL, 10); }
         break;
       case 110: /* topic_optr ::= db_optr */
       case 122: /* alter_topic_optr ::= alter_db_optr */ yytestcase(yyruleno==122);
-{ yylhsminor.yy122 = yymsp[0].minor.yy122; yylhsminor.yy122.dbType = TSDB_DB_TYPE_TOPIC; }
-  yymsp[0].minor.yy122 = yylhsminor.yy122;
+{ yygotominor.yy114 = yymsp[0].minor.yy114; yygotominor.yy114.dbType = TSDB_DB_TYPE_TOPIC; }
         break;
       case 111: /* topic_optr ::= topic_optr partitions */
       case 123: /* alter_topic_optr ::= alter_topic_optr partitions */ yytestcase(yyruleno==123);
-{ yylhsminor.yy122 = yymsp[-1].minor.yy122; yylhsminor.yy122.partitions = strtol(yymsp[0].minor.yy0.z, NULL, 10); }
-  yymsp[-1].minor.yy122 = yylhsminor.yy122;
+{ yygotominor.yy114 = yymsp[-1].minor.yy114; yygotominor.yy114.partitions = strtol(yymsp[0].minor.yy0.z, NULL, 10); }
         break;
       case 112: /* alter_db_optr ::= */
-{ setDefaultCreateDbOption(&yymsp[1].minor.yy122); yymsp[1].minor.yy122.dbType = TSDB_DB_TYPE_DEFAULT;}
-=======
-{setDefaultCreateDbOption(&yymsp[1].minor.yy526); yymsp[1].minor.yy526.dbType = TSDB_DB_TYPE_DEFAULT;}
-        break;
-      case 95: /* db_optr ::= db_optr cache */
-{ yylhsminor.yy526 = yymsp[-1].minor.yy526; yylhsminor.yy526.cacheBlockSize = strtol(yymsp[0].minor.yy0.z, NULL, 10); }
-  yymsp[-1].minor.yy526 = yylhsminor.yy526;
-        break;
-      case 96: /* db_optr ::= db_optr replica */
-      case 113: /* alter_db_optr ::= alter_db_optr replica */ yytestcase(yyruleno==113);
-{ yylhsminor.yy526 = yymsp[-1].minor.yy526; yylhsminor.yy526.replica = strtol(yymsp[0].minor.yy0.z, NULL, 10); }
-  yymsp[-1].minor.yy526 = yylhsminor.yy526;
-        break;
-      case 97: /* db_optr ::= db_optr quorum */
-      case 114: /* alter_db_optr ::= alter_db_optr quorum */ yytestcase(yyruleno==114);
-{ yylhsminor.yy526 = yymsp[-1].minor.yy526; yylhsminor.yy526.quorum = strtol(yymsp[0].minor.yy0.z, NULL, 10); }
-  yymsp[-1].minor.yy526 = yylhsminor.yy526;
-        break;
-      case 98: /* db_optr ::= db_optr days */
-{ yylhsminor.yy526 = yymsp[-1].minor.yy526; yylhsminor.yy526.daysPerFile = strtol(yymsp[0].minor.yy0.z, NULL, 10); }
-  yymsp[-1].minor.yy526 = yylhsminor.yy526;
-        break;
-      case 99: /* db_optr ::= db_optr minrows */
-{ yylhsminor.yy526 = yymsp[-1].minor.yy526; yylhsminor.yy526.minRowsPerBlock = strtod(yymsp[0].minor.yy0.z, NULL); }
-  yymsp[-1].minor.yy526 = yylhsminor.yy526;
-        break;
-      case 100: /* db_optr ::= db_optr maxrows */
-{ yylhsminor.yy526 = yymsp[-1].minor.yy526; yylhsminor.yy526.maxRowsPerBlock = strtod(yymsp[0].minor.yy0.z, NULL); }
-  yymsp[-1].minor.yy526 = yylhsminor.yy526;
-        break;
-      case 101: /* db_optr ::= db_optr blocks */
-      case 116: /* alter_db_optr ::= alter_db_optr blocks */ yytestcase(yyruleno==116);
-{ yylhsminor.yy526 = yymsp[-1].minor.yy526; yylhsminor.yy526.numOfBlocks = strtol(yymsp[0].minor.yy0.z, NULL, 10); }
-  yymsp[-1].minor.yy526 = yylhsminor.yy526;
-        break;
-      case 102: /* db_optr ::= db_optr ctime */
-{ yylhsminor.yy526 = yymsp[-1].minor.yy526; yylhsminor.yy526.commitTime = strtol(yymsp[0].minor.yy0.z, NULL, 10); }
-  yymsp[-1].minor.yy526 = yylhsminor.yy526;
-        break;
-      case 103: /* db_optr ::= db_optr wal */
-      case 118: /* alter_db_optr ::= alter_db_optr wal */ yytestcase(yyruleno==118);
-{ yylhsminor.yy526 = yymsp[-1].minor.yy526; yylhsminor.yy526.walLevel = strtol(yymsp[0].minor.yy0.z, NULL, 10); }
-  yymsp[-1].minor.yy526 = yylhsminor.yy526;
-        break;
-      case 104: /* db_optr ::= db_optr fsync */
-      case 119: /* alter_db_optr ::= alter_db_optr fsync */ yytestcase(yyruleno==119);
-{ yylhsminor.yy526 = yymsp[-1].minor.yy526; yylhsminor.yy526.fsyncPeriod = strtol(yymsp[0].minor.yy0.z, NULL, 10); }
-  yymsp[-1].minor.yy526 = yylhsminor.yy526;
-        break;
-      case 105: /* db_optr ::= db_optr comp */
-      case 117: /* alter_db_optr ::= alter_db_optr comp */ yytestcase(yyruleno==117);
-{ yylhsminor.yy526 = yymsp[-1].minor.yy526; yylhsminor.yy526.compressionLevel = strtol(yymsp[0].minor.yy0.z, NULL, 10); }
-  yymsp[-1].minor.yy526 = yylhsminor.yy526;
-        break;
-      case 106: /* db_optr ::= db_optr prec */
-{ yylhsminor.yy526 = yymsp[-1].minor.yy526; yylhsminor.yy526.precision = yymsp[0].minor.yy0; }
-  yymsp[-1].minor.yy526 = yylhsminor.yy526;
-        break;
-      case 107: /* db_optr ::= db_optr keep */
-      case 115: /* alter_db_optr ::= alter_db_optr keep */ yytestcase(yyruleno==115);
-{ yylhsminor.yy526 = yymsp[-1].minor.yy526; yylhsminor.yy526.keep = yymsp[0].minor.yy285; }
-  yymsp[-1].minor.yy526 = yylhsminor.yy526;
-        break;
-      case 108: /* db_optr ::= db_optr update */
-      case 120: /* alter_db_optr ::= alter_db_optr update */ yytestcase(yyruleno==120);
-{ yylhsminor.yy526 = yymsp[-1].minor.yy526; yylhsminor.yy526.update = strtol(yymsp[0].minor.yy0.z, NULL, 10); }
-  yymsp[-1].minor.yy526 = yylhsminor.yy526;
-        break;
-      case 109: /* db_optr ::= db_optr cachelast */
-      case 121: /* alter_db_optr ::= alter_db_optr cachelast */ yytestcase(yyruleno==121);
-{ yylhsminor.yy526 = yymsp[-1].minor.yy526; yylhsminor.yy526.cachelast = strtol(yymsp[0].minor.yy0.z, NULL, 10); }
-  yymsp[-1].minor.yy526 = yylhsminor.yy526;
-        break;
-      case 110: /* topic_optr ::= db_optr */
-      case 122: /* alter_topic_optr ::= alter_db_optr */ yytestcase(yyruleno==122);
-{ yylhsminor.yy526 = yymsp[0].minor.yy526; yylhsminor.yy526.dbType = TSDB_DB_TYPE_TOPIC; }
-  yymsp[0].minor.yy526 = yylhsminor.yy526;
-        break;
-      case 111: /* topic_optr ::= topic_optr partitions */
-      case 123: /* alter_topic_optr ::= alter_topic_optr partitions */ yytestcase(yyruleno==123);
-{ yylhsminor.yy526 = yymsp[-1].minor.yy526; yylhsminor.yy526.partitions = strtol(yymsp[0].minor.yy0.z, NULL, 10); }
-  yymsp[-1].minor.yy526 = yylhsminor.yy526;
-        break;
-      case 112: /* alter_db_optr ::= */
-{ setDefaultCreateDbOption(&yymsp[1].minor.yy526); yymsp[1].minor.yy526.dbType = TSDB_DB_TYPE_DEFAULT;}
->>>>>>> 61fc1814
+{ setDefaultCreateDbOption(&yygotominor.yy114); yygotominor.yy114.dbType = TSDB_DB_TYPE_DEFAULT;}
         break;
       case 124: /* typename ::= ids */
 { 
   yymsp[0].minor.yy0.type = 0;
-<<<<<<< HEAD
-  tSetColumnType (&yylhsminor.yy153, &yymsp[0].minor.yy0);
-}
-  yymsp[0].minor.yy153 = yylhsminor.yy153;
+  tSetColumnType (&yygotominor.yy27, &yymsp[0].minor.yy0);
+}
         break;
       case 125: /* typename ::= ids LP signed RP */
 {
-  if (yymsp[-1].minor.yy179 <= 0) {
+  if (yymsp[-1].minor.yy473 <= 0) {
     yymsp[-3].minor.yy0.type = 0;
-    tSetColumnType(&yylhsminor.yy153, &yymsp[-3].minor.yy0);
+    tSetColumnType(&yygotominor.yy27, &yymsp[-3].minor.yy0);
   } else {
-    yymsp[-3].minor.yy0.type = -yymsp[-1].minor.yy179;  // negative value of name length
-    tSetColumnType(&yylhsminor.yy153, &yymsp[-3].minor.yy0);
+    yymsp[-3].minor.yy0.type = -yymsp[-1].minor.yy473;  // negative value of name length
+    tSetColumnType(&yygotominor.yy27, &yymsp[-3].minor.yy0);
   }
 }
-  yymsp[-3].minor.yy153 = yylhsminor.yy153;
-=======
-  tSetColumnType (&yylhsminor.yy295, &yymsp[0].minor.yy0);
-}
-  yymsp[0].minor.yy295 = yylhsminor.yy295;
-        break;
-      case 125: /* typename ::= ids LP signed RP */
-{
-  if (yymsp[-1].minor.yy525 <= 0) {
-    yymsp[-3].minor.yy0.type = 0;
-    tSetColumnType(&yylhsminor.yy295, &yymsp[-3].minor.yy0);
-  } else {
-    yymsp[-3].minor.yy0.type = -yymsp[-1].minor.yy525;  // negative value of name length
-    tSetColumnType(&yylhsminor.yy295, &yymsp[-3].minor.yy0);
-  }
-}
-  yymsp[-3].minor.yy295 = yylhsminor.yy295;
->>>>>>> 61fc1814
         break;
       case 126: /* typename ::= ids UNSIGNED */
 {
   yymsp[-1].minor.yy0.type = 0;
   yymsp[-1].minor.yy0.n = ((yymsp[0].minor.yy0.z + yymsp[0].minor.yy0.n) - yymsp[-1].minor.yy0.z);
-<<<<<<< HEAD
-  tSetColumnType (&yylhsminor.yy153, &yymsp[-1].minor.yy0);
-}
-  yymsp[-1].minor.yy153 = yylhsminor.yy153;
+  tSetColumnType (&yygotominor.yy27, &yymsp[-1].minor.yy0);
+}
         break;
       case 127: /* signed ::= INTEGER */
-{ yylhsminor.yy179 = strtol(yymsp[0].minor.yy0.z, NULL, 10); }
-  yymsp[0].minor.yy179 = yylhsminor.yy179;
-        break;
-      case 128: /* signed ::= PLUS INTEGER */
-{ yymsp[-1].minor.yy179 = strtol(yymsp[0].minor.yy0.z, NULL, 10); }
+      case 128: /* signed ::= PLUS INTEGER */ yytestcase(yyruleno==128);
+{ yygotominor.yy473 = strtol(yymsp[0].minor.yy0.z, NULL, 10); }
         break;
       case 129: /* signed ::= MINUS INTEGER */
-{ yymsp[-1].minor.yy179 = -strtol(yymsp[0].minor.yy0.z, NULL, 10);}
+      case 130: /* cmd ::= CREATE TABLE create_table_args */ yytestcase(yyruleno==130);
+      case 131: /* cmd ::= CREATE TABLE create_stable_args */ yytestcase(yyruleno==131);
+      case 132: /* cmd ::= CREATE STABLE create_stable_args */ yytestcase(yyruleno==132);
+{ yygotominor.yy473 = -strtol(yymsp[0].minor.yy0.z, NULL, 10);}
         break;
       case 133: /* cmd ::= CREATE TABLE create_table_list */
-{ pInfo->type = TSDB_SQL_CREATE_TABLE; pInfo->pCreateTableInfo = yymsp[0].minor.yy412;}
-=======
-  tSetColumnType (&yylhsminor.yy295, &yymsp[-1].minor.yy0);
-}
-  yymsp[-1].minor.yy295 = yylhsminor.yy295;
-        break;
-      case 127: /* signed ::= INTEGER */
-{ yylhsminor.yy525 = strtol(yymsp[0].minor.yy0.z, NULL, 10); }
-  yymsp[0].minor.yy525 = yylhsminor.yy525;
-        break;
-      case 128: /* signed ::= PLUS INTEGER */
-{ yymsp[-1].minor.yy525 = strtol(yymsp[0].minor.yy0.z, NULL, 10); }
-        break;
-      case 129: /* signed ::= MINUS INTEGER */
-{ yymsp[-1].minor.yy525 = -strtol(yymsp[0].minor.yy0.z, NULL, 10);}
-        break;
-      case 133: /* cmd ::= CREATE TABLE create_table_list */
-{ pInfo->type = TSDB_SQL_CREATE_TABLE; pInfo->pCreateTableInfo = yymsp[0].minor.yy470;}
->>>>>>> 61fc1814
+{ pInfo->type = TSDB_SQL_CREATE_TABLE; pInfo->pCreateTableInfo = yymsp[0].minor.yy270;}
         break;
       case 134: /* create_table_list ::= create_from_stable */
 {
   SCreateTableSql* pCreateTable = calloc(1, sizeof(SCreateTableSql));
   pCreateTable->childTableInfo = taosArrayInit(4, sizeof(SCreatedTableInfo));
 
-<<<<<<< HEAD
-  taosArrayPush(pCreateTable->childTableInfo, &yymsp[0].minor.yy446);
+  taosArrayPush(pCreateTable->childTableInfo, &yymsp[0].minor.yy192);
   pCreateTable->type = TSQL_CREATE_TABLE_FROM_STABLE;
-  yylhsminor.yy412 = pCreateTable;
-}
-  yymsp[0].minor.yy412 = yylhsminor.yy412;
+  yygotominor.yy270 = pCreateTable;
+}
         break;
       case 135: /* create_table_list ::= create_table_list create_from_stable */
 {
-  taosArrayPush(yymsp[-1].minor.yy412->childTableInfo, &yymsp[0].minor.yy446);
-  yylhsminor.yy412 = yymsp[-1].minor.yy412;
-}
-  yymsp[-1].minor.yy412 = yylhsminor.yy412;
+  taosArrayPush(yymsp[-1].minor.yy270->childTableInfo, &yymsp[0].minor.yy192);
+  yygotominor.yy270 = yymsp[-1].minor.yy270;
+}
         break;
       case 136: /* create_table_args ::= ifnotexists ids cpxName LP columnlist RP */
 {
-  yylhsminor.yy412 = tSetCreateTableInfo(yymsp[-1].minor.yy291, NULL, NULL, TSQL_CREATE_TABLE);
-  setSqlInfo(pInfo, yylhsminor.yy412, NULL, TSDB_SQL_CREATE_TABLE);
-=======
-  taosArrayPush(pCreateTable->childTableInfo, &yymsp[0].minor.yy96);
-  pCreateTable->type = TSQL_CREATE_TABLE_FROM_STABLE;
-  yylhsminor.yy470 = pCreateTable;
-}
-  yymsp[0].minor.yy470 = yylhsminor.yy470;
-        break;
-      case 135: /* create_table_list ::= create_table_list create_from_stable */
-{
-  taosArrayPush(yymsp[-1].minor.yy470->childTableInfo, &yymsp[0].minor.yy96);
-  yylhsminor.yy470 = yymsp[-1].minor.yy470;
-}
-  yymsp[-1].minor.yy470 = yylhsminor.yy470;
-        break;
-      case 136: /* create_table_args ::= ifnotexists ids cpxName LP columnlist RP */
-{
-  yylhsminor.yy470 = tSetCreateTableInfo(yymsp[-1].minor.yy285, NULL, NULL, TSQL_CREATE_TABLE);
-  setSqlInfo(pInfo, yylhsminor.yy470, NULL, TSDB_SQL_CREATE_TABLE);
->>>>>>> 61fc1814
+  yygotominor.yy270 = tSetCreateTableInfo(yymsp[-1].minor.yy193, NULL, NULL, TSQL_CREATE_TABLE);
+  setSqlInfo(pInfo, yygotominor.yy270, NULL, TSDB_SQL_CREATE_TABLE);
 
   yymsp[-4].minor.yy0.n += yymsp[-3].minor.yy0.n;
   setCreatedTableName(pInfo, &yymsp[-4].minor.yy0, &yymsp[-5].minor.yy0);
 }
-<<<<<<< HEAD
-  yymsp[-5].minor.yy412 = yylhsminor.yy412;
         break;
       case 137: /* create_stable_args ::= ifnotexists ids cpxName LP columnlist RP TAGS LP columnlist RP */
 {
-  yylhsminor.yy412 = tSetCreateTableInfo(yymsp[-5].minor.yy291, yymsp[-1].minor.yy291, NULL, TSQL_CREATE_STABLE);
-  setSqlInfo(pInfo, yylhsminor.yy412, NULL, TSDB_SQL_CREATE_TABLE);
-=======
-  yymsp[-5].minor.yy470 = yylhsminor.yy470;
-        break;
-      case 137: /* create_stable_args ::= ifnotexists ids cpxName LP columnlist RP TAGS LP columnlist RP */
-{
-  yylhsminor.yy470 = tSetCreateTableInfo(yymsp[-5].minor.yy285, yymsp[-1].minor.yy285, NULL, TSQL_CREATE_STABLE);
-  setSqlInfo(pInfo, yylhsminor.yy470, NULL, TSDB_SQL_CREATE_TABLE);
->>>>>>> 61fc1814
+  yygotominor.yy270 = tSetCreateTableInfo(yymsp[-5].minor.yy193, yymsp[-1].minor.yy193, NULL, TSQL_CREATE_STABLE);
+  setSqlInfo(pInfo, yygotominor.yy270, NULL, TSDB_SQL_CREATE_TABLE);
 
   yymsp[-8].minor.yy0.n += yymsp[-7].minor.yy0.n;
   setCreatedTableName(pInfo, &yymsp[-8].minor.yy0, &yymsp[-9].minor.yy0);
 }
-<<<<<<< HEAD
-  yymsp[-9].minor.yy412 = yylhsminor.yy412;
-=======
-  yymsp[-9].minor.yy470 = yylhsminor.yy470;
->>>>>>> 61fc1814
         break;
       case 138: /* create_from_stable ::= ifnotexists ids cpxName USING ids cpxName TAGS LP tagitemlist RP */
 {
   yymsp[-5].minor.yy0.n += yymsp[-4].minor.yy0.n;
   yymsp[-8].minor.yy0.n += yymsp[-7].minor.yy0.n;
-<<<<<<< HEAD
-  yylhsminor.yy446 = createNewChildTableInfo(&yymsp[-5].minor.yy0, NULL, yymsp[-1].minor.yy291, &yymsp[-8].minor.yy0, &yymsp[-9].minor.yy0);
-}
-  yymsp[-9].minor.yy446 = yylhsminor.yy446;
-=======
-  yylhsminor.yy96 = createNewChildTableInfo(&yymsp[-5].minor.yy0, NULL, yymsp[-1].minor.yy285, &yymsp[-8].minor.yy0, &yymsp[-9].minor.yy0);
-}
-  yymsp[-9].minor.yy96 = yylhsminor.yy96;
->>>>>>> 61fc1814
+  yygotominor.yy192 = createNewChildTableInfo(&yymsp[-5].minor.yy0, NULL, yymsp[-1].minor.yy193, &yymsp[-8].minor.yy0, &yymsp[-9].minor.yy0);
+}
         break;
       case 139: /* create_from_stable ::= ifnotexists ids cpxName USING ids cpxName LP tagNamelist RP TAGS LP tagitemlist RP */
 {
   yymsp[-8].minor.yy0.n += yymsp[-7].minor.yy0.n;
   yymsp[-11].minor.yy0.n += yymsp[-10].minor.yy0.n;
-<<<<<<< HEAD
-  yylhsminor.yy446 = createNewChildTableInfo(&yymsp[-8].minor.yy0, yymsp[-5].minor.yy291, yymsp[-1].minor.yy291, &yymsp[-11].minor.yy0, &yymsp[-12].minor.yy0);
-}
-  yymsp[-12].minor.yy446 = yylhsminor.yy446;
+  yygotominor.yy192 = createNewChildTableInfo(&yymsp[-8].minor.yy0, yymsp[-5].minor.yy193, yymsp[-1].minor.yy193, &yymsp[-11].minor.yy0, &yymsp[-12].minor.yy0);
+}
         break;
       case 140: /* tagNamelist ::= tagNamelist COMMA ids */
-{taosArrayPush(yymsp[-2].minor.yy291, &yymsp[0].minor.yy0); yylhsminor.yy291 = yymsp[-2].minor.yy291;  }
-  yymsp[-2].minor.yy291 = yylhsminor.yy291;
+{taosArrayPush(yymsp[-2].minor.yy193, &yymsp[0].minor.yy0); yygotominor.yy193 = yymsp[-2].minor.yy193;  }
         break;
       case 141: /* tagNamelist ::= ids */
-{yylhsminor.yy291 = taosArrayInit(4, sizeof(SStrToken)); taosArrayPush(yylhsminor.yy291, &yymsp[0].minor.yy0);}
-  yymsp[0].minor.yy291 = yylhsminor.yy291;
+{yygotominor.yy193 = taosArrayInit(4, sizeof(SStrToken)); taosArrayPush(yygotominor.yy193, &yymsp[0].minor.yy0);}
         break;
       case 142: /* create_table_args ::= ifnotexists ids cpxName AS select */
 {
-  yylhsminor.yy412 = tSetCreateTableInfo(NULL, NULL, yymsp[0].minor.yy6, TSQL_CREATE_STREAM);
-  setSqlInfo(pInfo, yylhsminor.yy412, NULL, TSDB_SQL_CREATE_TABLE);
-=======
-  yylhsminor.yy96 = createNewChildTableInfo(&yymsp[-8].minor.yy0, yymsp[-5].minor.yy285, yymsp[-1].minor.yy285, &yymsp[-11].minor.yy0, &yymsp[-12].minor.yy0);
-}
-  yymsp[-12].minor.yy96 = yylhsminor.yy96;
-        break;
-      case 140: /* tagNamelist ::= tagNamelist COMMA ids */
-{taosArrayPush(yymsp[-2].minor.yy285, &yymsp[0].minor.yy0); yylhsminor.yy285 = yymsp[-2].minor.yy285;  }
-  yymsp[-2].minor.yy285 = yylhsminor.yy285;
-        break;
-      case 141: /* tagNamelist ::= ids */
-{yylhsminor.yy285 = taosArrayInit(4, sizeof(SStrToken)); taosArrayPush(yylhsminor.yy285, &yymsp[0].minor.yy0);}
-  yymsp[0].minor.yy285 = yylhsminor.yy285;
-        break;
-      case 142: /* create_table_args ::= ifnotexists ids cpxName AS select */
-{
-  yylhsminor.yy470 = tSetCreateTableInfo(NULL, NULL, yymsp[0].minor.yy344, TSQL_CREATE_STREAM);
-  setSqlInfo(pInfo, yylhsminor.yy470, NULL, TSDB_SQL_CREATE_TABLE);
->>>>>>> 61fc1814
+  yygotominor.yy270 = tSetCreateTableInfo(NULL, NULL, yymsp[0].minor.yy124, TSQL_CREATE_STREAM);
+  setSqlInfo(pInfo, yygotominor.yy270, NULL, TSDB_SQL_CREATE_TABLE);
 
   yymsp[-3].minor.yy0.n += yymsp[-2].minor.yy0.n;
   setCreatedTableName(pInfo, &yymsp[-3].minor.yy0, &yymsp[-4].minor.yy0);
 }
-<<<<<<< HEAD
-  yymsp[-4].minor.yy412 = yylhsminor.yy412;
         break;
       case 143: /* columnlist ::= columnlist COMMA column */
-{taosArrayPush(yymsp[-2].minor.yy291, &yymsp[0].minor.yy153); yylhsminor.yy291 = yymsp[-2].minor.yy291;  }
-  yymsp[-2].minor.yy291 = yylhsminor.yy291;
+{taosArrayPush(yymsp[-2].minor.yy193, &yymsp[0].minor.yy27); yygotominor.yy193 = yymsp[-2].minor.yy193;  }
         break;
       case 144: /* columnlist ::= column */
-{yylhsminor.yy291 = taosArrayInit(4, sizeof(TAOS_FIELD)); taosArrayPush(yylhsminor.yy291, &yymsp[0].minor.yy153);}
-  yymsp[0].minor.yy291 = yylhsminor.yy291;
+{yygotominor.yy193 = taosArrayInit(4, sizeof(TAOS_FIELD)); taosArrayPush(yygotominor.yy193, &yymsp[0].minor.yy27);}
         break;
       case 145: /* column ::= ids typename */
 {
-  tSetColumnInfo(&yylhsminor.yy153, &yymsp[-1].minor.yy0, &yymsp[0].minor.yy153);
-}
-  yymsp[-1].minor.yy153 = yylhsminor.yy153;
+  tSetColumnInfo(&yygotominor.yy27, &yymsp[-1].minor.yy0, &yymsp[0].minor.yy27);
+}
         break;
       case 146: /* tagitemlist ::= tagitemlist COMMA tagitem */
-{ yylhsminor.yy291 = tVariantListAppend(yymsp[-2].minor.yy291, &yymsp[0].minor.yy216, -1);    }
-  yymsp[-2].minor.yy291 = yylhsminor.yy291;
+{ yygotominor.yy193 = tVariantListAppend(yymsp[-2].minor.yy193, &yymsp[0].minor.yy442, -1);    }
         break;
       case 147: /* tagitemlist ::= tagitem */
-{ yylhsminor.yy291 = tVariantListAppend(NULL, &yymsp[0].minor.yy216, -1); }
-  yymsp[0].minor.yy291 = yylhsminor.yy291;
-=======
-  yymsp[-4].minor.yy470 = yylhsminor.yy470;
-        break;
-      case 143: /* columnlist ::= columnlist COMMA column */
-{taosArrayPush(yymsp[-2].minor.yy285, &yymsp[0].minor.yy295); yylhsminor.yy285 = yymsp[-2].minor.yy285;  }
-  yymsp[-2].minor.yy285 = yylhsminor.yy285;
-        break;
-      case 144: /* columnlist ::= column */
-{yylhsminor.yy285 = taosArrayInit(4, sizeof(TAOS_FIELD)); taosArrayPush(yylhsminor.yy285, &yymsp[0].minor.yy295);}
-  yymsp[0].minor.yy285 = yylhsminor.yy285;
-        break;
-      case 145: /* column ::= ids typename */
-{
-  tSetColumnInfo(&yylhsminor.yy295, &yymsp[-1].minor.yy0, &yymsp[0].minor.yy295);
-}
-  yymsp[-1].minor.yy295 = yylhsminor.yy295;
-        break;
-      case 146: /* tagitemlist ::= tagitemlist COMMA tagitem */
-{ yylhsminor.yy285 = tVariantListAppend(yymsp[-2].minor.yy285, &yymsp[0].minor.yy362, -1);    }
-  yymsp[-2].minor.yy285 = yylhsminor.yy285;
-        break;
-      case 147: /* tagitemlist ::= tagitem */
-{ yylhsminor.yy285 = tVariantListAppend(NULL, &yymsp[0].minor.yy362, -1); }
-  yymsp[0].minor.yy285 = yylhsminor.yy285;
->>>>>>> 61fc1814
+{ yygotominor.yy193 = tVariantListAppend(NULL, &yymsp[0].minor.yy442, -1); }
         break;
       case 148: /* tagitem ::= INTEGER */
       case 149: /* tagitem ::= FLOAT */ yytestcase(yyruleno==149);
       case 150: /* tagitem ::= STRING */ yytestcase(yyruleno==150);
       case 151: /* tagitem ::= BOOL */ yytestcase(yyruleno==151);
-<<<<<<< HEAD
-{ toTSDBType(yymsp[0].minor.yy0.type); tVariantCreate(&yylhsminor.yy216, &yymsp[0].minor.yy0); }
-  yymsp[0].minor.yy216 = yylhsminor.yy216;
+{ toTSDBType(yymsp[0].minor.yy0.type); tVariantCreate(&yygotominor.yy442, &yymsp[0].minor.yy0); }
         break;
       case 152: /* tagitem ::= NULL */
-{ yymsp[0].minor.yy0.type = 0; tVariantCreate(&yylhsminor.yy216, &yymsp[0].minor.yy0); }
-  yymsp[0].minor.yy216 = yylhsminor.yy216;
-=======
-{ toTSDBType(yymsp[0].minor.yy0.type); tVariantCreate(&yylhsminor.yy362, &yymsp[0].minor.yy0); }
-  yymsp[0].minor.yy362 = yylhsminor.yy362;
-        break;
-      case 152: /* tagitem ::= NULL */
-{ yymsp[0].minor.yy0.type = 0; tVariantCreate(&yylhsminor.yy362, &yymsp[0].minor.yy0); }
-  yymsp[0].minor.yy362 = yylhsminor.yy362;
->>>>>>> 61fc1814
+{ yymsp[0].minor.yy0.type = 0; tVariantCreate(&yygotominor.yy442, &yymsp[0].minor.yy0); }
         break;
       case 153: /* tagitem ::= MINUS INTEGER */
       case 154: /* tagitem ::= MINUS FLOAT */ yytestcase(yyruleno==154);
@@ -3748,785 +2240,350 @@
     yymsp[-1].minor.yy0.n += yymsp[0].minor.yy0.n;
     yymsp[-1].minor.yy0.type = yymsp[0].minor.yy0.type;
     toTSDBType(yymsp[-1].minor.yy0.type);
-<<<<<<< HEAD
-    tVariantCreate(&yylhsminor.yy216, &yymsp[-1].minor.yy0);
-}
-  yymsp[-1].minor.yy216 = yylhsminor.yy216;
-=======
-    tVariantCreate(&yylhsminor.yy362, &yymsp[-1].minor.yy0);
-}
-  yymsp[-1].minor.yy362 = yylhsminor.yy362;
->>>>>>> 61fc1814
+    tVariantCreate(&yygotominor.yy442, &yymsp[-1].minor.yy0);
+}
         break;
       case 157: /* select ::= SELECT selcollist from where_opt interval_opt session_option windowstate_option fill_opt sliding_opt groupby_opt orderby_opt having_opt slimit_opt limit_opt */
 {
-<<<<<<< HEAD
-  yylhsminor.yy6 = tSetQuerySqlNode(&yymsp[-13].minor.yy0, yymsp[-12].minor.yy291, yymsp[-11].minor.yy254, yymsp[-10].minor.yy436, yymsp[-4].minor.yy291, yymsp[-3].minor.yy291, &yymsp[-9].minor.yy400, &yymsp[-8].minor.yy139, &yymsp[-7].minor.yy158, &yymsp[-5].minor.yy0, yymsp[-6].minor.yy291, &yymsp[0].minor.yy74, &yymsp[-1].minor.yy74, yymsp[-2].minor.yy436);
-}
-  yymsp[-13].minor.yy6 = yylhsminor.yy6;
+  yygotominor.yy124 = tSetQuerySqlNode(&yymsp[-13].minor.yy0, yymsp[-12].minor.yy193, yymsp[-11].minor.yy332, yymsp[-10].minor.yy454, yymsp[-4].minor.yy193, yymsp[-3].minor.yy193, &yymsp[-9].minor.yy392, &yymsp[-8].minor.yy447, &yymsp[-7].minor.yy76, &yymsp[-5].minor.yy0, yymsp[-6].minor.yy193, &yymsp[0].minor.yy482, &yymsp[-1].minor.yy482, yymsp[-2].minor.yy454);
+}
         break;
       case 158: /* select ::= LP select RP */
-{yymsp[-2].minor.yy6 = yymsp[-1].minor.yy6;}
+{yygotominor.yy124 = yymsp[-1].minor.yy124;}
         break;
       case 159: /* union ::= select */
-{ yylhsminor.yy291 = setSubclause(NULL, yymsp[0].minor.yy6); }
-  yymsp[0].minor.yy291 = yylhsminor.yy291;
+{ yygotominor.yy193 = setSubclause(NULL, yymsp[0].minor.yy124); }
         break;
       case 160: /* union ::= union UNION ALL select */
-{ yylhsminor.yy291 = appendSelectClause(yymsp[-3].minor.yy291, yymsp[0].minor.yy6); }
-  yymsp[-3].minor.yy291 = yylhsminor.yy291;
+{ yygotominor.yy193 = appendSelectClause(yymsp[-3].minor.yy193, yymsp[0].minor.yy124); }
         break;
       case 161: /* cmd ::= union */
-{ setSqlInfo(pInfo, yymsp[0].minor.yy291, NULL, TSDB_SQL_SELECT); }
+{ setSqlInfo(pInfo, yymsp[0].minor.yy193, NULL, TSDB_SQL_SELECT); }
         break;
       case 162: /* select ::= SELECT selcollist */
 {
-  yylhsminor.yy6 = tSetQuerySqlNode(&yymsp[-1].minor.yy0, yymsp[0].minor.yy291, NULL, NULL, NULL, NULL, NULL, NULL, NULL, NULL, NULL, NULL, NULL, NULL);
-}
-  yymsp[-1].minor.yy6 = yylhsminor.yy6;
+  yygotominor.yy124 = tSetQuerySqlNode(&yymsp[-1].minor.yy0, yymsp[0].minor.yy193, NULL, NULL, NULL, NULL, NULL, NULL, NULL, NULL, NULL, NULL, NULL, NULL);
+}
         break;
       case 163: /* sclp ::= selcollist COMMA */
-{yylhsminor.yy291 = yymsp[-1].minor.yy291;}
-  yymsp[-1].minor.yy291 = yylhsminor.yy291;
+{yygotominor.yy193 = yymsp[-1].minor.yy193;}
         break;
       case 164: /* sclp ::= */
-      case 191: /* orderby_opt ::= */ yytestcase(yyruleno==191);
-{yymsp[1].minor.yy291 = 0;}
+      case 194: /* orderby_opt ::= */ yytestcase(yyruleno==194);
+{yygotominor.yy193 = 0;}
         break;
       case 165: /* selcollist ::= sclp distinct expr as */
 {
-   yylhsminor.yy291 = tSqlExprListAppend(yymsp[-3].minor.yy291, yymsp[-1].minor.yy436,  yymsp[-2].minor.yy0.n? &yymsp[-2].minor.yy0:0, yymsp[0].minor.yy0.n?&yymsp[0].minor.yy0:0);
-}
-  yymsp[-3].minor.yy291 = yylhsminor.yy291;
-=======
-  yylhsminor.yy344 = tSetQuerySqlNode(&yymsp[-12].minor.yy0, yymsp[-11].minor.yy285, yymsp[-10].minor.yy148, yymsp[-9].minor.yy178, yymsp[-4].minor.yy285, yymsp[-3].minor.yy285, &yymsp[-8].minor.yy376, &yymsp[-7].minor.yy523, &yymsp[-5].minor.yy0, yymsp[-6].minor.yy285, &yymsp[0].minor.yy438, &yymsp[-1].minor.yy438, yymsp[-2].minor.yy178);
-}
-  yymsp[-12].minor.yy344 = yylhsminor.yy344;
-        break;
-      case 158: /* select ::= LP select RP */
-{yymsp[-2].minor.yy344 = yymsp[-1].minor.yy344;}
-        break;
-      case 159: /* union ::= select */
-{ yylhsminor.yy285 = setSubclause(NULL, yymsp[0].minor.yy344); }
-  yymsp[0].minor.yy285 = yylhsminor.yy285;
-        break;
-      case 160: /* union ::= union UNION ALL select */
-{ yylhsminor.yy285 = appendSelectClause(yymsp[-3].minor.yy285, yymsp[0].minor.yy344); }
-  yymsp[-3].minor.yy285 = yylhsminor.yy285;
-        break;
-      case 161: /* cmd ::= union */
-{ setSqlInfo(pInfo, yymsp[0].minor.yy285, NULL, TSDB_SQL_SELECT); }
-        break;
-      case 162: /* select ::= SELECT selcollist */
-{
-  yylhsminor.yy344 = tSetQuerySqlNode(&yymsp[-1].minor.yy0, yymsp[0].minor.yy285, NULL, NULL, NULL, NULL, NULL, NULL, NULL, NULL, NULL, NULL, NULL);
-}
-  yymsp[-1].minor.yy344 = yylhsminor.yy344;
-        break;
-      case 163: /* sclp ::= selcollist COMMA */
-{yylhsminor.yy285 = yymsp[-1].minor.yy285;}
-  yymsp[-1].minor.yy285 = yylhsminor.yy285;
-        break;
-      case 164: /* sclp ::= */
-      case 192: /* orderby_opt ::= */ yytestcase(yyruleno==192);
-{yymsp[1].minor.yy285 = 0;}
-        break;
-      case 165: /* selcollist ::= sclp distinct expr as */
-{
-   yylhsminor.yy285 = tSqlExprListAppend(yymsp[-3].minor.yy285, yymsp[-1].minor.yy178,  yymsp[-2].minor.yy0.n? &yymsp[-2].minor.yy0:0, yymsp[0].minor.yy0.n?&yymsp[0].minor.yy0:0);
-}
-  yymsp[-3].minor.yy285 = yylhsminor.yy285;
->>>>>>> 61fc1814
+   yygotominor.yy193 = tSqlExprListAppend(yymsp[-3].minor.yy193, yymsp[-1].minor.yy454,  yymsp[-2].minor.yy0.n? &yymsp[-2].minor.yy0:0, yymsp[0].minor.yy0.n?&yymsp[0].minor.yy0:0);
+}
         break;
       case 166: /* selcollist ::= sclp STAR */
 {
    tSqlExpr *pNode = tSqlExprCreateIdValue(NULL, TK_ALL);
-<<<<<<< HEAD
-   yylhsminor.yy291 = tSqlExprListAppend(yymsp[-1].minor.yy291, pNode, 0, 0);
-}
-  yymsp[-1].minor.yy291 = yylhsminor.yy291;
-=======
-   yylhsminor.yy285 = tSqlExprListAppend(yymsp[-1].minor.yy285, pNode, 0, 0);
-}
-  yymsp[-1].minor.yy285 = yylhsminor.yy285;
->>>>>>> 61fc1814
+   yygotominor.yy193 = tSqlExprListAppend(yymsp[-1].minor.yy193, pNode, 0, 0);
+}
         break;
       case 167: /* as ::= AS ids */
-{ yymsp[-1].minor.yy0 = yymsp[0].minor.yy0;    }
-        break;
-      case 168: /* as ::= ids */
-{ yylhsminor.yy0 = yymsp[0].minor.yy0;    }
-  yymsp[0].minor.yy0 = yylhsminor.yy0;
+      case 168: /* as ::= ids */ yytestcase(yyruleno==168);
+{ yygotominor.yy0 = yymsp[0].minor.yy0;    }
         break;
       case 169: /* as ::= */
-{ yymsp[1].minor.yy0.n = 0;  }
+{ yygotominor.yy0.n = 0;  }
         break;
       case 170: /* distinct ::= DISTINCT */
-{ yylhsminor.yy0 = yymsp[0].minor.yy0;  }
-  yymsp[0].minor.yy0 = yylhsminor.yy0;
+{ yygotominor.yy0 = yymsp[0].minor.yy0;  }
         break;
       case 172: /* from ::= FROM tablelist */
-<<<<<<< HEAD
-{yymsp[-1].minor.yy254 = yymsp[0].minor.yy254;}
-        break;
-      case 173: /* from ::= FROM LP union RP */
-{yymsp[-3].minor.yy254 = setSubquery(NULL, yymsp[-1].minor.yy291);}
-=======
       case 173: /* from ::= FROM sub */ yytestcase(yyruleno==173);
-{yymsp[-1].minor.yy148 = yymsp[0].minor.yy148;}
+{yygotominor.yy332 = yymsp[0].minor.yy332;}
         break;
       case 174: /* sub ::= LP union RP */
-{yymsp[-2].minor.yy148 = addSubqueryElem(NULL, yymsp[-1].minor.yy285, NULL);}
->>>>>>> 61fc1814
+{yygotominor.yy332 = addSubqueryElem(NULL, yymsp[-1].minor.yy193, NULL);}
         break;
       case 175: /* sub ::= LP union RP ids */
-{yymsp[-3].minor.yy148 = addSubqueryElem(NULL, yymsp[-2].minor.yy285, &yymsp[0].minor.yy0);}
+{yygotominor.yy332 = addSubqueryElem(NULL, yymsp[-2].minor.yy193, &yymsp[0].minor.yy0);}
         break;
       case 176: /* sub ::= sub COMMA LP union RP ids */
-{yylhsminor.yy148 = addSubqueryElem(yymsp[-5].minor.yy148, yymsp[-2].minor.yy285, &yymsp[0].minor.yy0);}
-  yymsp[-5].minor.yy148 = yylhsminor.yy148;
+{yygotominor.yy332 = addSubqueryElem(yymsp[-5].minor.yy332, yymsp[-2].minor.yy193, &yymsp[0].minor.yy0);}
         break;
       case 177: /* tablelist ::= ids cpxName */
 {
   yymsp[-1].minor.yy0.n += yymsp[0].minor.yy0.n;
-<<<<<<< HEAD
-  yylhsminor.yy254 = setTableNameList(NULL, &yymsp[-1].minor.yy0, NULL);
-}
-  yymsp[-1].minor.yy254 = yylhsminor.yy254;
-=======
-  yylhsminor.yy148 = setTableNameList(NULL, &yymsp[-1].minor.yy0, NULL);
-}
-  yymsp[-1].minor.yy148 = yylhsminor.yy148;
->>>>>>> 61fc1814
+  yygotominor.yy332 = setTableNameList(NULL, &yymsp[-1].minor.yy0, NULL);
+}
         break;
       case 178: /* tablelist ::= ids cpxName ids */
 {
   yymsp[-2].minor.yy0.n += yymsp[-1].minor.yy0.n;
-<<<<<<< HEAD
-  yylhsminor.yy254 = setTableNameList(NULL, &yymsp[-2].minor.yy0, &yymsp[0].minor.yy0);
-}
-  yymsp[-2].minor.yy254 = yylhsminor.yy254;
-=======
-  yylhsminor.yy148 = setTableNameList(NULL, &yymsp[-2].minor.yy0, &yymsp[0].minor.yy0);
-}
-  yymsp[-2].minor.yy148 = yylhsminor.yy148;
->>>>>>> 61fc1814
+  yygotominor.yy332 = setTableNameList(NULL, &yymsp[-2].minor.yy0, &yymsp[0].minor.yy0);
+}
         break;
       case 179: /* tablelist ::= tablelist COMMA ids cpxName */
 {
   yymsp[-1].minor.yy0.n += yymsp[0].minor.yy0.n;
-<<<<<<< HEAD
-  yylhsminor.yy254 = setTableNameList(yymsp[-3].minor.yy254, &yymsp[-1].minor.yy0, NULL);
-}
-  yymsp[-3].minor.yy254 = yylhsminor.yy254;
-=======
-  yylhsminor.yy148 = setTableNameList(yymsp[-3].minor.yy148, &yymsp[-1].minor.yy0, NULL);
-}
-  yymsp[-3].minor.yy148 = yylhsminor.yy148;
->>>>>>> 61fc1814
+  yygotominor.yy332 = setTableNameList(yymsp[-3].minor.yy332, &yymsp[-1].minor.yy0, NULL);
+}
         break;
       case 180: /* tablelist ::= tablelist COMMA ids cpxName ids */
 {
   yymsp[-2].minor.yy0.n += yymsp[-1].minor.yy0.n;
-<<<<<<< HEAD
-  yylhsminor.yy254 = setTableNameList(yymsp[-4].minor.yy254, &yymsp[-2].minor.yy0, &yymsp[0].minor.yy0);
-}
-  yymsp[-4].minor.yy254 = yylhsminor.yy254;
-=======
-  yylhsminor.yy148 = setTableNameList(yymsp[-4].minor.yy148, &yymsp[-2].minor.yy0, &yymsp[0].minor.yy0);
-}
-  yymsp[-4].minor.yy148 = yylhsminor.yy148;
->>>>>>> 61fc1814
+  yygotominor.yy332 = setTableNameList(yymsp[-4].minor.yy332, &yymsp[-2].minor.yy0, &yymsp[0].minor.yy0);
+}
         break;
       case 181: /* tmvar ::= VARIABLE */
-{yylhsminor.yy0 = yymsp[0].minor.yy0;}
-  yymsp[0].minor.yy0 = yylhsminor.yy0;
-        break;
-<<<<<<< HEAD
-      case 179: /* interval_opt ::= INTERVAL LP tmvar RP */
-{yymsp[-3].minor.yy400.interval = yymsp[-1].minor.yy0; yymsp[-3].minor.yy400.offset.n = 0;}
-        break;
-      case 180: /* interval_opt ::= INTERVAL LP tmvar COMMA tmvar RP */
-{yymsp[-5].minor.yy400.interval = yymsp[-3].minor.yy0; yymsp[-5].minor.yy400.offset = yymsp[-1].minor.yy0;}
-        break;
-      case 181: /* interval_opt ::= */
-{memset(&yymsp[1].minor.yy400, 0, sizeof(yymsp[1].minor.yy400));}
-        break;
-      case 182: /* session_option ::= */
-{yymsp[1].minor.yy139.col.n = 0; yymsp[1].minor.yy139.gap.n = 0;}
-=======
+{yygotominor.yy0 = yymsp[0].minor.yy0;}
+        break;
       case 182: /* interval_opt ::= INTERVAL LP tmvar RP */
-{yymsp[-3].minor.yy376.interval = yymsp[-1].minor.yy0; yymsp[-3].minor.yy376.offset.n = 0;}
+{yygotominor.yy392.interval = yymsp[-1].minor.yy0; yygotominor.yy392.offset.n = 0;}
         break;
       case 183: /* interval_opt ::= INTERVAL LP tmvar COMMA tmvar RP */
-{yymsp[-5].minor.yy376.interval = yymsp[-3].minor.yy0; yymsp[-5].minor.yy376.offset = yymsp[-1].minor.yy0;}
+{yygotominor.yy392.interval = yymsp[-3].minor.yy0; yygotominor.yy392.offset = yymsp[-1].minor.yy0;}
         break;
       case 184: /* interval_opt ::= */
-{memset(&yymsp[1].minor.yy376, 0, sizeof(yymsp[1].minor.yy376));}
+{memset(&yygotominor.yy392, 0, sizeof(yygotominor.yy392));}
         break;
       case 185: /* session_option ::= */
-{yymsp[1].minor.yy523.col.n = 0; yymsp[1].minor.yy523.gap.n = 0;}
->>>>>>> 61fc1814
+{yygotominor.yy447.col.n = 0; yygotominor.yy447.gap.n = 0;}
         break;
       case 186: /* session_option ::= SESSION LP ids cpxName COMMA tmvar RP */
 {
    yymsp[-4].minor.yy0.n += yymsp[-3].minor.yy0.n;
-<<<<<<< HEAD
-   yymsp[-6].minor.yy139.col = yymsp[-4].minor.yy0;
-   yymsp[-6].minor.yy139.gap = yymsp[-1].minor.yy0;
-}
-        break;
-      case 184: /* windowstate_option ::= */
-{yymsp[1].minor.yy158.col.n = 0;}
-        break;
-      case 185: /* windowstate_option ::= STATE_WINDOW LP ids RP */
-{
-   yymsp[-3].minor.yy158.col = yymsp[-1].minor.yy0;
-}
-        break;
-      case 186: /* fill_opt ::= */
-{ yymsp[1].minor.yy291 = 0;     }
-        break;
-      case 187: /* fill_opt ::= FILL LP ID COMMA tagitemlist RP */
-=======
-   yymsp[-6].minor.yy523.col = yymsp[-4].minor.yy0;
-   yymsp[-6].minor.yy523.gap = yymsp[-1].minor.yy0;
-}
-        break;
-      case 187: /* fill_opt ::= */
-{ yymsp[1].minor.yy285 = 0;     }
-        break;
-      case 188: /* fill_opt ::= FILL LP ID COMMA tagitemlist RP */
->>>>>>> 61fc1814
+   yygotominor.yy447.col = yymsp[-4].minor.yy0;
+   yygotominor.yy447.gap = yymsp[-1].minor.yy0;
+}
+        break;
+      case 187: /* windowstate_option ::= */
+{yygotominor.yy76.col.n = 0;}
+        break;
+      case 188: /* windowstate_option ::= STATE_WINDOW LP ids RP */
+{
+   yygotominor.yy76.col = yymsp[-1].minor.yy0;
+}
+        break;
+      case 189: /* fill_opt ::= */
+{ yygotominor.yy193 = 0;     }
+        break;
+      case 190: /* fill_opt ::= FILL LP ID COMMA tagitemlist RP */
 {
     tVariant A = {0};
     toTSDBType(yymsp[-3].minor.yy0.type);
     tVariantCreate(&A, &yymsp[-3].minor.yy0);
 
-<<<<<<< HEAD
-    tVariantListInsert(yymsp[-1].minor.yy291, &A, -1, 0);
-    yymsp[-5].minor.yy291 = yymsp[-1].minor.yy291;
-}
-        break;
-      case 188: /* fill_opt ::= FILL LP ID RP */
+    tVariantListInsert(yymsp[-1].minor.yy193, &A, -1, 0);
+    yygotominor.yy193 = yymsp[-1].minor.yy193;
+}
+        break;
+      case 191: /* fill_opt ::= FILL LP ID RP */
 {
     toTSDBType(yymsp[-1].minor.yy0.type);
-    yymsp[-3].minor.yy291 = tVariantListAppendToken(NULL, &yymsp[-1].minor.yy0, -1);
-}
-        break;
-      case 189: /* sliding_opt ::= SLIDING LP tmvar RP */
-{yymsp[-3].minor.yy0 = yymsp[-1].minor.yy0;     }
-        break;
-      case 190: /* sliding_opt ::= */
-{yymsp[1].minor.yy0.n = 0; yymsp[1].minor.yy0.z = NULL; yymsp[1].minor.yy0.type = 0;   }
-        break;
-      case 192: /* orderby_opt ::= ORDER BY sortlist */
-{yymsp[-2].minor.yy291 = yymsp[0].minor.yy291;}
-        break;
-      case 193: /* sortlist ::= sortlist COMMA item sortorder */
-{
-    yylhsminor.yy291 = tVariantListAppend(yymsp[-3].minor.yy291, &yymsp[-1].minor.yy216, yymsp[0].minor.yy382);
-}
-  yymsp[-3].minor.yy291 = yylhsminor.yy291;
-        break;
-      case 194: /* sortlist ::= item sortorder */
-{
-  yylhsminor.yy291 = tVariantListAppend(NULL, &yymsp[-1].minor.yy216, yymsp[0].minor.yy382);
-}
-  yymsp[-1].minor.yy291 = yylhsminor.yy291;
-        break;
-      case 195: /* item ::= ids cpxName */
-=======
-    tVariantListInsert(yymsp[-1].minor.yy285, &A, -1, 0);
-    yymsp[-5].minor.yy285 = yymsp[-1].minor.yy285;
-}
-        break;
-      case 189: /* fill_opt ::= FILL LP ID RP */
-{
-    toTSDBType(yymsp[-1].minor.yy0.type);
-    yymsp[-3].minor.yy285 = tVariantListAppendToken(NULL, &yymsp[-1].minor.yy0, -1);
-}
-        break;
-      case 190: /* sliding_opt ::= SLIDING LP tmvar RP */
-{yymsp[-3].minor.yy0 = yymsp[-1].minor.yy0;     }
-        break;
-      case 191: /* sliding_opt ::= */
-{yymsp[1].minor.yy0.n = 0; yymsp[1].minor.yy0.z = NULL; yymsp[1].minor.yy0.type = 0;   }
-        break;
-      case 193: /* orderby_opt ::= ORDER BY sortlist */
-{yymsp[-2].minor.yy285 = yymsp[0].minor.yy285;}
-        break;
-      case 194: /* sortlist ::= sortlist COMMA item sortorder */
-{
-    yylhsminor.yy285 = tVariantListAppend(yymsp[-3].minor.yy285, &yymsp[-1].minor.yy362, yymsp[0].minor.yy460);
-}
-  yymsp[-3].minor.yy285 = yylhsminor.yy285;
-        break;
-      case 195: /* sortlist ::= item sortorder */
-{
-  yylhsminor.yy285 = tVariantListAppend(NULL, &yymsp[-1].minor.yy362, yymsp[0].minor.yy460);
-}
-  yymsp[-1].minor.yy285 = yylhsminor.yy285;
-        break;
-      case 196: /* item ::= ids cpxName */
->>>>>>> 61fc1814
+    yygotominor.yy193 = tVariantListAppendToken(NULL, &yymsp[-1].minor.yy0, -1);
+}
+        break;
+      case 192: /* sliding_opt ::= SLIDING LP tmvar RP */
+{yygotominor.yy0 = yymsp[-1].minor.yy0;     }
+        break;
+      case 193: /* sliding_opt ::= */
+{yygotominor.yy0.n = 0; yygotominor.yy0.z = NULL; yygotominor.yy0.type = 0;   }
+        break;
+      case 195: /* orderby_opt ::= ORDER BY sortlist */
+{yygotominor.yy193 = yymsp[0].minor.yy193;}
+        break;
+      case 196: /* sortlist ::= sortlist COMMA item sortorder */
+{
+    yygotominor.yy193 = tVariantListAppend(yymsp[-3].minor.yy193, &yymsp[-1].minor.yy442, yymsp[0].minor.yy312);
+}
+        break;
+      case 197: /* sortlist ::= item sortorder */
+{
+  yygotominor.yy193 = tVariantListAppend(NULL, &yymsp[-1].minor.yy442, yymsp[0].minor.yy312);
+}
+        break;
+      case 198: /* item ::= ids cpxName */
 {
   toTSDBType(yymsp[-1].minor.yy0.type);
   yymsp[-1].minor.yy0.n += yymsp[0].minor.yy0.n;
 
-<<<<<<< HEAD
-  tVariantCreate(&yylhsminor.yy216, &yymsp[-1].minor.yy0);
-}
-  yymsp[-1].minor.yy216 = yylhsminor.yy216;
-        break;
-      case 196: /* sortorder ::= ASC */
-{ yymsp[0].minor.yy382 = TSDB_ORDER_ASC; }
-        break;
-      case 197: /* sortorder ::= DESC */
-{ yymsp[0].minor.yy382 = TSDB_ORDER_DESC;}
-        break;
-      case 198: /* sortorder ::= */
-{ yymsp[1].minor.yy382 = TSDB_ORDER_ASC; }
-        break;
-      case 199: /* groupby_opt ::= */
-{ yymsp[1].minor.yy291 = 0;}
-        break;
-      case 200: /* groupby_opt ::= GROUP BY grouplist */
-{ yymsp[-2].minor.yy291 = yymsp[0].minor.yy291;}
-        break;
-      case 201: /* grouplist ::= grouplist COMMA item */
-{
-  yylhsminor.yy291 = tVariantListAppend(yymsp[-2].minor.yy291, &yymsp[0].minor.yy216, -1);
-}
-  yymsp[-2].minor.yy291 = yylhsminor.yy291;
-        break;
-      case 202: /* grouplist ::= item */
-{
-  yylhsminor.yy291 = tVariantListAppend(NULL, &yymsp[0].minor.yy216, -1);
-}
-  yymsp[0].minor.yy291 = yylhsminor.yy291;
-        break;
-      case 203: /* having_opt ::= */
-      case 213: /* where_opt ::= */ yytestcase(yyruleno==213);
-      case 255: /* expritem ::= */ yytestcase(yyruleno==255);
-{yymsp[1].minor.yy436 = 0;}
-        break;
-      case 204: /* having_opt ::= HAVING expr */
-      case 214: /* where_opt ::= WHERE expr */ yytestcase(yyruleno==214);
-{yymsp[-1].minor.yy436 = yymsp[0].minor.yy436;}
-        break;
-      case 205: /* limit_opt ::= */
-      case 209: /* slimit_opt ::= */ yytestcase(yyruleno==209);
-{yymsp[1].minor.yy74.limit = -1; yymsp[1].minor.yy74.offset = 0;}
-        break;
-      case 206: /* limit_opt ::= LIMIT signed */
-      case 210: /* slimit_opt ::= SLIMIT signed */ yytestcase(yyruleno==210);
-{yymsp[-1].minor.yy74.limit = yymsp[0].minor.yy179;  yymsp[-1].minor.yy74.offset = 0;}
-        break;
-      case 207: /* limit_opt ::= LIMIT signed OFFSET signed */
-{ yymsp[-3].minor.yy74.limit = yymsp[-2].minor.yy179;  yymsp[-3].minor.yy74.offset = yymsp[0].minor.yy179;}
-        break;
-      case 208: /* limit_opt ::= LIMIT signed COMMA signed */
-{ yymsp[-3].minor.yy74.limit = yymsp[0].minor.yy179;  yymsp[-3].minor.yy74.offset = yymsp[-2].minor.yy179;}
-        break;
-      case 211: /* slimit_opt ::= SLIMIT signed SOFFSET signed */
-{yymsp[-3].minor.yy74.limit = yymsp[-2].minor.yy179;  yymsp[-3].minor.yy74.offset = yymsp[0].minor.yy179;}
-        break;
-      case 212: /* slimit_opt ::= SLIMIT signed COMMA signed */
-{yymsp[-3].minor.yy74.limit = yymsp[0].minor.yy179;  yymsp[-3].minor.yy74.offset = yymsp[-2].minor.yy179;}
-        break;
-      case 215: /* expr ::= LP expr RP */
-{yylhsminor.yy436 = yymsp[-1].minor.yy436; yylhsminor.yy436->token.z = yymsp[-2].minor.yy0.z; yylhsminor.yy436->token.n = (yymsp[0].minor.yy0.z - yymsp[-2].minor.yy0.z + 1);}
-  yymsp[-2].minor.yy436 = yylhsminor.yy436;
-        break;
-      case 216: /* expr ::= ID */
-{ yylhsminor.yy436 = tSqlExprCreateIdValue(&yymsp[0].minor.yy0, TK_ID);}
-  yymsp[0].minor.yy436 = yylhsminor.yy436;
-        break;
-      case 217: /* expr ::= ID DOT ID */
-{ yymsp[-2].minor.yy0.n += (1+yymsp[0].minor.yy0.n); yylhsminor.yy436 = tSqlExprCreateIdValue(&yymsp[-2].minor.yy0, TK_ID);}
-  yymsp[-2].minor.yy436 = yylhsminor.yy436;
-        break;
-      case 218: /* expr ::= ID DOT STAR */
-{ yymsp[-2].minor.yy0.n += (1+yymsp[0].minor.yy0.n); yylhsminor.yy436 = tSqlExprCreateIdValue(&yymsp[-2].minor.yy0, TK_ALL);}
-  yymsp[-2].minor.yy436 = yylhsminor.yy436;
-        break;
-      case 219: /* expr ::= INTEGER */
-{ yylhsminor.yy436 = tSqlExprCreateIdValue(&yymsp[0].minor.yy0, TK_INTEGER);}
-  yymsp[0].minor.yy436 = yylhsminor.yy436;
-        break;
-      case 220: /* expr ::= MINUS INTEGER */
-      case 221: /* expr ::= PLUS INTEGER */ yytestcase(yyruleno==221);
-{ yymsp[-1].minor.yy0.n += yymsp[0].minor.yy0.n; yymsp[-1].minor.yy0.type = TK_INTEGER; yylhsminor.yy436 = tSqlExprCreateIdValue(&yymsp[-1].minor.yy0, TK_INTEGER);}
-  yymsp[-1].minor.yy436 = yylhsminor.yy436;
-        break;
-      case 222: /* expr ::= FLOAT */
-{ yylhsminor.yy436 = tSqlExprCreateIdValue(&yymsp[0].minor.yy0, TK_FLOAT);}
-  yymsp[0].minor.yy436 = yylhsminor.yy436;
-        break;
-      case 223: /* expr ::= MINUS FLOAT */
-      case 224: /* expr ::= PLUS FLOAT */ yytestcase(yyruleno==224);
-{ yymsp[-1].minor.yy0.n += yymsp[0].minor.yy0.n; yymsp[-1].minor.yy0.type = TK_FLOAT; yylhsminor.yy436 = tSqlExprCreateIdValue(&yymsp[-1].minor.yy0, TK_FLOAT);}
-  yymsp[-1].minor.yy436 = yylhsminor.yy436;
-        break;
-      case 225: /* expr ::= STRING */
-{ yylhsminor.yy436 = tSqlExprCreateIdValue(&yymsp[0].minor.yy0, TK_STRING);}
-  yymsp[0].minor.yy436 = yylhsminor.yy436;
-        break;
-      case 226: /* expr ::= NOW */
-{ yylhsminor.yy436 = tSqlExprCreateIdValue(&yymsp[0].minor.yy0, TK_NOW); }
-  yymsp[0].minor.yy436 = yylhsminor.yy436;
-        break;
-      case 227: /* expr ::= VARIABLE */
-{ yylhsminor.yy436 = tSqlExprCreateIdValue(&yymsp[0].minor.yy0, TK_VARIABLE);}
-  yymsp[0].minor.yy436 = yylhsminor.yy436;
-        break;
-      case 228: /* expr ::= PLUS VARIABLE */
-      case 229: /* expr ::= MINUS VARIABLE */ yytestcase(yyruleno==229);
-{ yymsp[-1].minor.yy0.n += yymsp[0].minor.yy0.n; yymsp[-1].minor.yy0.type = TK_VARIABLE; yylhsminor.yy436 = tSqlExprCreateIdValue(&yymsp[-1].minor.yy0, TK_VARIABLE);}
-  yymsp[-1].minor.yy436 = yylhsminor.yy436;
-        break;
-      case 230: /* expr ::= BOOL */
-{ yylhsminor.yy436 = tSqlExprCreateIdValue(&yymsp[0].minor.yy0, TK_BOOL);}
-  yymsp[0].minor.yy436 = yylhsminor.yy436;
-        break;
-      case 231: /* expr ::= NULL */
-{ yylhsminor.yy436 = tSqlExprCreateIdValue(&yymsp[0].minor.yy0, TK_NULL);}
-  yymsp[0].minor.yy436 = yylhsminor.yy436;
-        break;
-      case 232: /* expr ::= ID LP exprlist RP */
-{ yylhsminor.yy436 = tSqlExprCreateFunction(yymsp[-1].minor.yy291, &yymsp[-3].minor.yy0, &yymsp[0].minor.yy0, yymsp[-3].minor.yy0.type); }
-  yymsp[-3].minor.yy436 = yylhsminor.yy436;
-        break;
-      case 233: /* expr ::= ID LP STAR RP */
-{ yylhsminor.yy436 = tSqlExprCreateFunction(NULL, &yymsp[-3].minor.yy0, &yymsp[0].minor.yy0, yymsp[-3].minor.yy0.type); }
-  yymsp[-3].minor.yy436 = yylhsminor.yy436;
-        break;
-      case 234: /* expr ::= expr IS NULL */
-{yylhsminor.yy436 = tSqlExprCreate(yymsp[-2].minor.yy436, NULL, TK_ISNULL);}
-  yymsp[-2].minor.yy436 = yylhsminor.yy436;
-        break;
-      case 235: /* expr ::= expr IS NOT NULL */
-{yylhsminor.yy436 = tSqlExprCreate(yymsp[-3].minor.yy436, NULL, TK_NOTNULL);}
-  yymsp[-3].minor.yy436 = yylhsminor.yy436;
-        break;
-      case 236: /* expr ::= expr LT expr */
-{yylhsminor.yy436 = tSqlExprCreate(yymsp[-2].minor.yy436, yymsp[0].minor.yy436, TK_LT);}
-  yymsp[-2].minor.yy436 = yylhsminor.yy436;
-        break;
-      case 237: /* expr ::= expr GT expr */
-{yylhsminor.yy436 = tSqlExprCreate(yymsp[-2].minor.yy436, yymsp[0].minor.yy436, TK_GT);}
-  yymsp[-2].minor.yy436 = yylhsminor.yy436;
-        break;
-      case 238: /* expr ::= expr LE expr */
-{yylhsminor.yy436 = tSqlExprCreate(yymsp[-2].minor.yy436, yymsp[0].minor.yy436, TK_LE);}
-  yymsp[-2].minor.yy436 = yylhsminor.yy436;
-        break;
-      case 239: /* expr ::= expr GE expr */
-{yylhsminor.yy436 = tSqlExprCreate(yymsp[-2].minor.yy436, yymsp[0].minor.yy436, TK_GE);}
-  yymsp[-2].minor.yy436 = yylhsminor.yy436;
-        break;
-      case 240: /* expr ::= expr NE expr */
-{yylhsminor.yy436 = tSqlExprCreate(yymsp[-2].minor.yy436, yymsp[0].minor.yy436, TK_NE);}
-  yymsp[-2].minor.yy436 = yylhsminor.yy436;
-        break;
-      case 241: /* expr ::= expr EQ expr */
-{yylhsminor.yy436 = tSqlExprCreate(yymsp[-2].minor.yy436, yymsp[0].minor.yy436, TK_EQ);}
-  yymsp[-2].minor.yy436 = yylhsminor.yy436;
-        break;
-      case 242: /* expr ::= expr BETWEEN expr AND expr */
-{ tSqlExpr* X2 = tSqlExprClone(yymsp[-4].minor.yy436); yylhsminor.yy436 = tSqlExprCreate(tSqlExprCreate(yymsp[-4].minor.yy436, yymsp[-2].minor.yy436, TK_GE), tSqlExprCreate(X2, yymsp[0].minor.yy436, TK_LE), TK_AND);}
-  yymsp[-4].minor.yy436 = yylhsminor.yy436;
-        break;
-      case 243: /* expr ::= expr AND expr */
-{yylhsminor.yy436 = tSqlExprCreate(yymsp[-2].minor.yy436, yymsp[0].minor.yy436, TK_AND);}
-  yymsp[-2].minor.yy436 = yylhsminor.yy436;
-        break;
-      case 244: /* expr ::= expr OR expr */
-{yylhsminor.yy436 = tSqlExprCreate(yymsp[-2].minor.yy436, yymsp[0].minor.yy436, TK_OR); }
-  yymsp[-2].minor.yy436 = yylhsminor.yy436;
-        break;
-      case 245: /* expr ::= expr PLUS expr */
-{yylhsminor.yy436 = tSqlExprCreate(yymsp[-2].minor.yy436, yymsp[0].minor.yy436, TK_PLUS);  }
-  yymsp[-2].minor.yy436 = yylhsminor.yy436;
-        break;
-      case 246: /* expr ::= expr MINUS expr */
-{yylhsminor.yy436 = tSqlExprCreate(yymsp[-2].minor.yy436, yymsp[0].minor.yy436, TK_MINUS); }
-  yymsp[-2].minor.yy436 = yylhsminor.yy436;
-        break;
-      case 247: /* expr ::= expr STAR expr */
-{yylhsminor.yy436 = tSqlExprCreate(yymsp[-2].minor.yy436, yymsp[0].minor.yy436, TK_STAR);  }
-  yymsp[-2].minor.yy436 = yylhsminor.yy436;
-        break;
-      case 248: /* expr ::= expr SLASH expr */
-{yylhsminor.yy436 = tSqlExprCreate(yymsp[-2].minor.yy436, yymsp[0].minor.yy436, TK_DIVIDE);}
-  yymsp[-2].minor.yy436 = yylhsminor.yy436;
-        break;
-      case 249: /* expr ::= expr REM expr */
-{yylhsminor.yy436 = tSqlExprCreate(yymsp[-2].minor.yy436, yymsp[0].minor.yy436, TK_REM);   }
-  yymsp[-2].minor.yy436 = yylhsminor.yy436;
-        break;
-      case 250: /* expr ::= expr LIKE expr */
-{yylhsminor.yy436 = tSqlExprCreate(yymsp[-2].minor.yy436, yymsp[0].minor.yy436, TK_LIKE);  }
-  yymsp[-2].minor.yy436 = yylhsminor.yy436;
-        break;
-      case 251: /* expr ::= expr IN LP exprlist RP */
-{yylhsminor.yy436 = tSqlExprCreate(yymsp[-4].minor.yy436, (tSqlExpr*)yymsp[-1].minor.yy291, TK_IN); }
-  yymsp[-4].minor.yy436 = yylhsminor.yy436;
-        break;
-      case 252: /* exprlist ::= exprlist COMMA expritem */
-{yylhsminor.yy291 = tSqlExprListAppend(yymsp[-2].minor.yy291,yymsp[0].minor.yy436,0, 0);}
-  yymsp[-2].minor.yy291 = yylhsminor.yy291;
-        break;
-      case 253: /* exprlist ::= expritem */
-{yylhsminor.yy291 = tSqlExprListAppend(0,yymsp[0].minor.yy436,0, 0);}
-  yymsp[0].minor.yy291 = yylhsminor.yy291;
-        break;
-      case 254: /* expritem ::= expr */
-{yylhsminor.yy436 = yymsp[0].minor.yy436;}
-  yymsp[0].minor.yy436 = yylhsminor.yy436;
-        break;
-      case 256: /* cmd ::= RESET QUERY CACHE */
+  tVariantCreate(&yygotominor.yy442, &yymsp[-1].minor.yy0);
+}
+        break;
+      case 199: /* sortorder ::= ASC */
+      case 201: /* sortorder ::= */ yytestcase(yyruleno==201);
+{ yygotominor.yy312 = TSDB_ORDER_ASC; }
+        break;
+      case 200: /* sortorder ::= DESC */
+{ yygotominor.yy312 = TSDB_ORDER_DESC;}
+        break;
+      case 202: /* groupby_opt ::= */
+{ yygotominor.yy193 = 0;}
+        break;
+      case 203: /* groupby_opt ::= GROUP BY grouplist */
+{ yygotominor.yy193 = yymsp[0].minor.yy193;}
+        break;
+      case 204: /* grouplist ::= grouplist COMMA item */
+{
+  yygotominor.yy193 = tVariantListAppend(yymsp[-2].minor.yy193, &yymsp[0].minor.yy442, -1);
+}
+        break;
+      case 205: /* grouplist ::= item */
+{
+  yygotominor.yy193 = tVariantListAppend(NULL, &yymsp[0].minor.yy442, -1);
+}
+        break;
+      case 206: /* having_opt ::= */
+      case 216: /* where_opt ::= */ yytestcase(yyruleno==216);
+      case 258: /* expritem ::= */ yytestcase(yyruleno==258);
+{yygotominor.yy454 = 0;}
+        break;
+      case 207: /* having_opt ::= HAVING expr */
+      case 217: /* where_opt ::= WHERE expr */ yytestcase(yyruleno==217);
+      case 257: /* expritem ::= expr */ yytestcase(yyruleno==257);
+{yygotominor.yy454 = yymsp[0].minor.yy454;}
+        break;
+      case 208: /* limit_opt ::= */
+      case 212: /* slimit_opt ::= */ yytestcase(yyruleno==212);
+{yygotominor.yy482.limit = -1; yygotominor.yy482.offset = 0;}
+        break;
+      case 209: /* limit_opt ::= LIMIT signed */
+      case 213: /* slimit_opt ::= SLIMIT signed */ yytestcase(yyruleno==213);
+{yygotominor.yy482.limit = yymsp[0].minor.yy473;  yygotominor.yy482.offset = 0;}
+        break;
+      case 210: /* limit_opt ::= LIMIT signed OFFSET signed */
+{ yygotominor.yy482.limit = yymsp[-2].minor.yy473;  yygotominor.yy482.offset = yymsp[0].minor.yy473;}
+        break;
+      case 211: /* limit_opt ::= LIMIT signed COMMA signed */
+{ yygotominor.yy482.limit = yymsp[0].minor.yy473;  yygotominor.yy482.offset = yymsp[-2].minor.yy473;}
+        break;
+      case 214: /* slimit_opt ::= SLIMIT signed SOFFSET signed */
+{yygotominor.yy482.limit = yymsp[-2].minor.yy473;  yygotominor.yy482.offset = yymsp[0].minor.yy473;}
+        break;
+      case 215: /* slimit_opt ::= SLIMIT signed COMMA signed */
+{yygotominor.yy482.limit = yymsp[0].minor.yy473;  yygotominor.yy482.offset = yymsp[-2].minor.yy473;}
+        break;
+      case 218: /* expr ::= LP expr RP */
+{yygotominor.yy454 = yymsp[-1].minor.yy454; yygotominor.yy454->token.z = yymsp[-2].minor.yy0.z; yygotominor.yy454->token.n = (yymsp[0].minor.yy0.z - yymsp[-2].minor.yy0.z + 1);}
+        break;
+      case 219: /* expr ::= ID */
+{ yygotominor.yy454 = tSqlExprCreateIdValue(&yymsp[0].minor.yy0, TK_ID);}
+        break;
+      case 220: /* expr ::= ID DOT ID */
+{ yymsp[-2].minor.yy0.n += (1+yymsp[0].minor.yy0.n); yygotominor.yy454 = tSqlExprCreateIdValue(&yymsp[-2].minor.yy0, TK_ID);}
+        break;
+      case 221: /* expr ::= ID DOT STAR */
+{ yymsp[-2].minor.yy0.n += (1+yymsp[0].minor.yy0.n); yygotominor.yy454 = tSqlExprCreateIdValue(&yymsp[-2].minor.yy0, TK_ALL);}
+        break;
+      case 222: /* expr ::= INTEGER */
+{ yygotominor.yy454 = tSqlExprCreateIdValue(&yymsp[0].minor.yy0, TK_INTEGER);}
+        break;
+      case 223: /* expr ::= MINUS INTEGER */
+      case 224: /* expr ::= PLUS INTEGER */ yytestcase(yyruleno==224);
+{ yymsp[-1].minor.yy0.n += yymsp[0].minor.yy0.n; yymsp[-1].minor.yy0.type = TK_INTEGER; yygotominor.yy454 = tSqlExprCreateIdValue(&yymsp[-1].minor.yy0, TK_INTEGER);}
+        break;
+      case 225: /* expr ::= FLOAT */
+{ yygotominor.yy454 = tSqlExprCreateIdValue(&yymsp[0].minor.yy0, TK_FLOAT);}
+        break;
+      case 226: /* expr ::= MINUS FLOAT */
+      case 227: /* expr ::= PLUS FLOAT */ yytestcase(yyruleno==227);
+{ yymsp[-1].minor.yy0.n += yymsp[0].minor.yy0.n; yymsp[-1].minor.yy0.type = TK_FLOAT; yygotominor.yy454 = tSqlExprCreateIdValue(&yymsp[-1].minor.yy0, TK_FLOAT);}
+        break;
+      case 228: /* expr ::= STRING */
+{ yygotominor.yy454 = tSqlExprCreateIdValue(&yymsp[0].minor.yy0, TK_STRING);}
+        break;
+      case 229: /* expr ::= NOW */
+{ yygotominor.yy454 = tSqlExprCreateIdValue(&yymsp[0].minor.yy0, TK_NOW); }
+        break;
+      case 230: /* expr ::= VARIABLE */
+{ yygotominor.yy454 = tSqlExprCreateIdValue(&yymsp[0].minor.yy0, TK_VARIABLE);}
+        break;
+      case 231: /* expr ::= PLUS VARIABLE */
+      case 232: /* expr ::= MINUS VARIABLE */ yytestcase(yyruleno==232);
+{ yymsp[-1].minor.yy0.n += yymsp[0].minor.yy0.n; yymsp[-1].minor.yy0.type = TK_VARIABLE; yygotominor.yy454 = tSqlExprCreateIdValue(&yymsp[-1].minor.yy0, TK_VARIABLE);}
+        break;
+      case 233: /* expr ::= BOOL */
+{ yygotominor.yy454 = tSqlExprCreateIdValue(&yymsp[0].minor.yy0, TK_BOOL);}
+        break;
+      case 234: /* expr ::= NULL */
+{ yygotominor.yy454 = tSqlExprCreateIdValue(&yymsp[0].minor.yy0, TK_NULL);}
+        break;
+      case 235: /* expr ::= ID LP exprlist RP */
+{ yygotominor.yy454 = tSqlExprCreateFunction(yymsp[-1].minor.yy193, &yymsp[-3].minor.yy0, &yymsp[0].minor.yy0, yymsp[-3].minor.yy0.type); }
+        break;
+      case 236: /* expr ::= ID LP STAR RP */
+{ yygotominor.yy454 = tSqlExprCreateFunction(NULL, &yymsp[-3].minor.yy0, &yymsp[0].minor.yy0, yymsp[-3].minor.yy0.type); }
+        break;
+      case 237: /* expr ::= expr IS NULL */
+{yygotominor.yy454 = tSqlExprCreate(yymsp[-2].minor.yy454, NULL, TK_ISNULL);}
+        break;
+      case 238: /* expr ::= expr IS NOT NULL */
+{yygotominor.yy454 = tSqlExprCreate(yymsp[-3].minor.yy454, NULL, TK_NOTNULL);}
+        break;
+      case 239: /* expr ::= expr LT expr */
+{yygotominor.yy454 = tSqlExprCreate(yymsp[-2].minor.yy454, yymsp[0].minor.yy454, TK_LT);}
+        break;
+      case 240: /* expr ::= expr GT expr */
+{yygotominor.yy454 = tSqlExprCreate(yymsp[-2].minor.yy454, yymsp[0].minor.yy454, TK_GT);}
+        break;
+      case 241: /* expr ::= expr LE expr */
+{yygotominor.yy454 = tSqlExprCreate(yymsp[-2].minor.yy454, yymsp[0].minor.yy454, TK_LE);}
+        break;
+      case 242: /* expr ::= expr GE expr */
+{yygotominor.yy454 = tSqlExprCreate(yymsp[-2].minor.yy454, yymsp[0].minor.yy454, TK_GE);}
+        break;
+      case 243: /* expr ::= expr NE expr */
+{yygotominor.yy454 = tSqlExprCreate(yymsp[-2].minor.yy454, yymsp[0].minor.yy454, TK_NE);}
+        break;
+      case 244: /* expr ::= expr EQ expr */
+{yygotominor.yy454 = tSqlExprCreate(yymsp[-2].minor.yy454, yymsp[0].minor.yy454, TK_EQ);}
+        break;
+      case 245: /* expr ::= expr BETWEEN expr AND expr */
+{ tSqlExpr* X2 = tSqlExprClone(yymsp[-4].minor.yy454); yygotominor.yy454 = tSqlExprCreate(tSqlExprCreate(yymsp[-4].minor.yy454, yymsp[-2].minor.yy454, TK_GE), tSqlExprCreate(X2, yymsp[0].minor.yy454, TK_LE), TK_AND);}
+        break;
+      case 246: /* expr ::= expr AND expr */
+{yygotominor.yy454 = tSqlExprCreate(yymsp[-2].minor.yy454, yymsp[0].minor.yy454, TK_AND);}
+        break;
+      case 247: /* expr ::= expr OR expr */
+{yygotominor.yy454 = tSqlExprCreate(yymsp[-2].minor.yy454, yymsp[0].minor.yy454, TK_OR); }
+        break;
+      case 248: /* expr ::= expr PLUS expr */
+{yygotominor.yy454 = tSqlExprCreate(yymsp[-2].minor.yy454, yymsp[0].minor.yy454, TK_PLUS);  }
+        break;
+      case 249: /* expr ::= expr MINUS expr */
+{yygotominor.yy454 = tSqlExprCreate(yymsp[-2].minor.yy454, yymsp[0].minor.yy454, TK_MINUS); }
+        break;
+      case 250: /* expr ::= expr STAR expr */
+{yygotominor.yy454 = tSqlExprCreate(yymsp[-2].minor.yy454, yymsp[0].minor.yy454, TK_STAR);  }
+        break;
+      case 251: /* expr ::= expr SLASH expr */
+{yygotominor.yy454 = tSqlExprCreate(yymsp[-2].minor.yy454, yymsp[0].minor.yy454, TK_DIVIDE);}
+        break;
+      case 252: /* expr ::= expr REM expr */
+{yygotominor.yy454 = tSqlExprCreate(yymsp[-2].minor.yy454, yymsp[0].minor.yy454, TK_REM);   }
+        break;
+      case 253: /* expr ::= expr LIKE expr */
+{yygotominor.yy454 = tSqlExprCreate(yymsp[-2].minor.yy454, yymsp[0].minor.yy454, TK_LIKE);  }
+        break;
+      case 254: /* expr ::= expr IN LP exprlist RP */
+{yygotominor.yy454 = tSqlExprCreate(yymsp[-4].minor.yy454, (tSqlExpr*)yymsp[-1].minor.yy193, TK_IN); }
+        break;
+      case 255: /* exprlist ::= exprlist COMMA expritem */
+{yygotominor.yy193 = tSqlExprListAppend(yymsp[-2].minor.yy193,yymsp[0].minor.yy454,0, 0);}
+        break;
+      case 256: /* exprlist ::= expritem */
+{yygotominor.yy193 = tSqlExprListAppend(0,yymsp[0].minor.yy454,0, 0);}
+        break;
+      case 259: /* cmd ::= RESET QUERY CACHE */
 { setDCLSqlElems(pInfo, TSDB_SQL_RESET_CACHE, 0);}
         break;
-      case 257: /* cmd ::= SYNCDB ids REPLICA */
+      case 260: /* cmd ::= SYNCDB ids REPLICA */
 { setDCLSqlElems(pInfo, TSDB_SQL_SYNC_DB_REPLICA, 1, &yymsp[-1].minor.yy0);}
         break;
-      case 258: /* cmd ::= ALTER TABLE ids cpxName ADD COLUMN columnlist */
+      case 261: /* cmd ::= ALTER TABLE ids cpxName ADD COLUMN columnlist */
 {
     yymsp[-4].minor.yy0.n += yymsp[-3].minor.yy0.n;
-    SAlterTableInfo* pAlterTable = tSetAlterTableInfo(&yymsp[-4].minor.yy0, yymsp[0].minor.yy291, NULL, TSDB_ALTER_TABLE_ADD_COLUMN, -1);
+    SAlterTableInfo* pAlterTable = tSetAlterTableInfo(&yymsp[-4].minor.yy0, yymsp[0].minor.yy193, NULL, TSDB_ALTER_TABLE_ADD_COLUMN, -1);
     setSqlInfo(pInfo, pAlterTable, NULL, TSDB_SQL_ALTER_TABLE);
 }
         break;
-      case 259: /* cmd ::= ALTER TABLE ids cpxName DROP COLUMN ids */
-=======
-  tVariantCreate(&yylhsminor.yy362, &yymsp[-1].minor.yy0);
-}
-  yymsp[-1].minor.yy362 = yylhsminor.yy362;
-        break;
-      case 197: /* sortorder ::= ASC */
-{ yymsp[0].minor.yy460 = TSDB_ORDER_ASC; }
-        break;
-      case 198: /* sortorder ::= DESC */
-{ yymsp[0].minor.yy460 = TSDB_ORDER_DESC;}
-        break;
-      case 199: /* sortorder ::= */
-{ yymsp[1].minor.yy460 = TSDB_ORDER_ASC; }
-        break;
-      case 200: /* groupby_opt ::= */
-{ yymsp[1].minor.yy285 = 0;}
-        break;
-      case 201: /* groupby_opt ::= GROUP BY grouplist */
-{ yymsp[-2].minor.yy285 = yymsp[0].minor.yy285;}
-        break;
-      case 202: /* grouplist ::= grouplist COMMA item */
-{
-  yylhsminor.yy285 = tVariantListAppend(yymsp[-2].minor.yy285, &yymsp[0].minor.yy362, -1);
-}
-  yymsp[-2].minor.yy285 = yylhsminor.yy285;
-        break;
-      case 203: /* grouplist ::= item */
-{
-  yylhsminor.yy285 = tVariantListAppend(NULL, &yymsp[0].minor.yy362, -1);
-}
-  yymsp[0].minor.yy285 = yylhsminor.yy285;
-        break;
-      case 204: /* having_opt ::= */
-      case 214: /* where_opt ::= */ yytestcase(yyruleno==214);
-      case 256: /* expritem ::= */ yytestcase(yyruleno==256);
-{yymsp[1].minor.yy178 = 0;}
-        break;
-      case 205: /* having_opt ::= HAVING expr */
-      case 215: /* where_opt ::= WHERE expr */ yytestcase(yyruleno==215);
-{yymsp[-1].minor.yy178 = yymsp[0].minor.yy178;}
-        break;
-      case 206: /* limit_opt ::= */
-      case 210: /* slimit_opt ::= */ yytestcase(yyruleno==210);
-{yymsp[1].minor.yy438.limit = -1; yymsp[1].minor.yy438.offset = 0;}
-        break;
-      case 207: /* limit_opt ::= LIMIT signed */
-      case 211: /* slimit_opt ::= SLIMIT signed */ yytestcase(yyruleno==211);
-{yymsp[-1].minor.yy438.limit = yymsp[0].minor.yy525;  yymsp[-1].minor.yy438.offset = 0;}
-        break;
-      case 208: /* limit_opt ::= LIMIT signed OFFSET signed */
-{ yymsp[-3].minor.yy438.limit = yymsp[-2].minor.yy525;  yymsp[-3].minor.yy438.offset = yymsp[0].minor.yy525;}
-        break;
-      case 209: /* limit_opt ::= LIMIT signed COMMA signed */
-{ yymsp[-3].minor.yy438.limit = yymsp[0].minor.yy525;  yymsp[-3].minor.yy438.offset = yymsp[-2].minor.yy525;}
-        break;
-      case 212: /* slimit_opt ::= SLIMIT signed SOFFSET signed */
-{yymsp[-3].minor.yy438.limit = yymsp[-2].minor.yy525;  yymsp[-3].minor.yy438.offset = yymsp[0].minor.yy525;}
-        break;
-      case 213: /* slimit_opt ::= SLIMIT signed COMMA signed */
-{yymsp[-3].minor.yy438.limit = yymsp[0].minor.yy525;  yymsp[-3].minor.yy438.offset = yymsp[-2].minor.yy525;}
-        break;
-      case 216: /* expr ::= LP expr RP */
-{yylhsminor.yy178 = yymsp[-1].minor.yy178; yylhsminor.yy178->token.z = yymsp[-2].minor.yy0.z; yylhsminor.yy178->token.n = (yymsp[0].minor.yy0.z - yymsp[-2].minor.yy0.z + 1);}
-  yymsp[-2].minor.yy178 = yylhsminor.yy178;
-        break;
-      case 217: /* expr ::= ID */
-{ yylhsminor.yy178 = tSqlExprCreateIdValue(&yymsp[0].minor.yy0, TK_ID);}
-  yymsp[0].minor.yy178 = yylhsminor.yy178;
-        break;
-      case 218: /* expr ::= ID DOT ID */
-{ yymsp[-2].minor.yy0.n += (1+yymsp[0].minor.yy0.n); yylhsminor.yy178 = tSqlExprCreateIdValue(&yymsp[-2].minor.yy0, TK_ID);}
-  yymsp[-2].minor.yy178 = yylhsminor.yy178;
-        break;
-      case 219: /* expr ::= ID DOT STAR */
-{ yymsp[-2].minor.yy0.n += (1+yymsp[0].minor.yy0.n); yylhsminor.yy178 = tSqlExprCreateIdValue(&yymsp[-2].minor.yy0, TK_ALL);}
-  yymsp[-2].minor.yy178 = yylhsminor.yy178;
-        break;
-      case 220: /* expr ::= INTEGER */
-{ yylhsminor.yy178 = tSqlExprCreateIdValue(&yymsp[0].minor.yy0, TK_INTEGER);}
-  yymsp[0].minor.yy178 = yylhsminor.yy178;
-        break;
-      case 221: /* expr ::= MINUS INTEGER */
-      case 222: /* expr ::= PLUS INTEGER */ yytestcase(yyruleno==222);
-{ yymsp[-1].minor.yy0.n += yymsp[0].minor.yy0.n; yymsp[-1].minor.yy0.type = TK_INTEGER; yylhsminor.yy178 = tSqlExprCreateIdValue(&yymsp[-1].minor.yy0, TK_INTEGER);}
-  yymsp[-1].minor.yy178 = yylhsminor.yy178;
-        break;
-      case 223: /* expr ::= FLOAT */
-{ yylhsminor.yy178 = tSqlExprCreateIdValue(&yymsp[0].minor.yy0, TK_FLOAT);}
-  yymsp[0].minor.yy178 = yylhsminor.yy178;
-        break;
-      case 224: /* expr ::= MINUS FLOAT */
-      case 225: /* expr ::= PLUS FLOAT */ yytestcase(yyruleno==225);
-{ yymsp[-1].minor.yy0.n += yymsp[0].minor.yy0.n; yymsp[-1].minor.yy0.type = TK_FLOAT; yylhsminor.yy178 = tSqlExprCreateIdValue(&yymsp[-1].minor.yy0, TK_FLOAT);}
-  yymsp[-1].minor.yy178 = yylhsminor.yy178;
-        break;
-      case 226: /* expr ::= STRING */
-{ yylhsminor.yy178 = tSqlExprCreateIdValue(&yymsp[0].minor.yy0, TK_STRING);}
-  yymsp[0].minor.yy178 = yylhsminor.yy178;
-        break;
-      case 227: /* expr ::= NOW */
-{ yylhsminor.yy178 = tSqlExprCreateIdValue(&yymsp[0].minor.yy0, TK_NOW); }
-  yymsp[0].minor.yy178 = yylhsminor.yy178;
-        break;
-      case 228: /* expr ::= VARIABLE */
-{ yylhsminor.yy178 = tSqlExprCreateIdValue(&yymsp[0].minor.yy0, TK_VARIABLE);}
-  yymsp[0].minor.yy178 = yylhsminor.yy178;
-        break;
-      case 229: /* expr ::= PLUS VARIABLE */
-      case 230: /* expr ::= MINUS VARIABLE */ yytestcase(yyruleno==230);
-{ yymsp[-1].minor.yy0.n += yymsp[0].minor.yy0.n; yymsp[-1].minor.yy0.type = TK_VARIABLE; yylhsminor.yy178 = tSqlExprCreateIdValue(&yymsp[-1].minor.yy0, TK_VARIABLE);}
-  yymsp[-1].minor.yy178 = yylhsminor.yy178;
-        break;
-      case 231: /* expr ::= BOOL */
-{ yylhsminor.yy178 = tSqlExprCreateIdValue(&yymsp[0].minor.yy0, TK_BOOL);}
-  yymsp[0].minor.yy178 = yylhsminor.yy178;
-        break;
-      case 232: /* expr ::= NULL */
-{ yylhsminor.yy178 = tSqlExprCreateIdValue(&yymsp[0].minor.yy0, TK_NULL);}
-  yymsp[0].minor.yy178 = yylhsminor.yy178;
-        break;
-      case 233: /* expr ::= ID LP exprlist RP */
-{ yylhsminor.yy178 = tSqlExprCreateFunction(yymsp[-1].minor.yy285, &yymsp[-3].minor.yy0, &yymsp[0].minor.yy0, yymsp[-3].minor.yy0.type); }
-  yymsp[-3].minor.yy178 = yylhsminor.yy178;
-        break;
-      case 234: /* expr ::= ID LP STAR RP */
-{ yylhsminor.yy178 = tSqlExprCreateFunction(NULL, &yymsp[-3].minor.yy0, &yymsp[0].minor.yy0, yymsp[-3].minor.yy0.type); }
-  yymsp[-3].minor.yy178 = yylhsminor.yy178;
-        break;
-      case 235: /* expr ::= expr IS NULL */
-{yylhsminor.yy178 = tSqlExprCreate(yymsp[-2].minor.yy178, NULL, TK_ISNULL);}
-  yymsp[-2].minor.yy178 = yylhsminor.yy178;
-        break;
-      case 236: /* expr ::= expr IS NOT NULL */
-{yylhsminor.yy178 = tSqlExprCreate(yymsp[-3].minor.yy178, NULL, TK_NOTNULL);}
-  yymsp[-3].minor.yy178 = yylhsminor.yy178;
-        break;
-      case 237: /* expr ::= expr LT expr */
-{yylhsminor.yy178 = tSqlExprCreate(yymsp[-2].minor.yy178, yymsp[0].minor.yy178, TK_LT);}
-  yymsp[-2].minor.yy178 = yylhsminor.yy178;
-        break;
-      case 238: /* expr ::= expr GT expr */
-{yylhsminor.yy178 = tSqlExprCreate(yymsp[-2].minor.yy178, yymsp[0].minor.yy178, TK_GT);}
-  yymsp[-2].minor.yy178 = yylhsminor.yy178;
-        break;
-      case 239: /* expr ::= expr LE expr */
-{yylhsminor.yy178 = tSqlExprCreate(yymsp[-2].minor.yy178, yymsp[0].minor.yy178, TK_LE);}
-  yymsp[-2].minor.yy178 = yylhsminor.yy178;
-        break;
-      case 240: /* expr ::= expr GE expr */
-{yylhsminor.yy178 = tSqlExprCreate(yymsp[-2].minor.yy178, yymsp[0].minor.yy178, TK_GE);}
-  yymsp[-2].minor.yy178 = yylhsminor.yy178;
-        break;
-      case 241: /* expr ::= expr NE expr */
-{yylhsminor.yy178 = tSqlExprCreate(yymsp[-2].minor.yy178, yymsp[0].minor.yy178, TK_NE);}
-  yymsp[-2].minor.yy178 = yylhsminor.yy178;
-        break;
-      case 242: /* expr ::= expr EQ expr */
-{yylhsminor.yy178 = tSqlExprCreate(yymsp[-2].minor.yy178, yymsp[0].minor.yy178, TK_EQ);}
-  yymsp[-2].minor.yy178 = yylhsminor.yy178;
-        break;
-      case 243: /* expr ::= expr BETWEEN expr AND expr */
-{ tSqlExpr* X2 = tSqlExprClone(yymsp[-4].minor.yy178); yylhsminor.yy178 = tSqlExprCreate(tSqlExprCreate(yymsp[-4].minor.yy178, yymsp[-2].minor.yy178, TK_GE), tSqlExprCreate(X2, yymsp[0].minor.yy178, TK_LE), TK_AND);}
-  yymsp[-4].minor.yy178 = yylhsminor.yy178;
-        break;
-      case 244: /* expr ::= expr AND expr */
-{yylhsminor.yy178 = tSqlExprCreate(yymsp[-2].minor.yy178, yymsp[0].minor.yy178, TK_AND);}
-  yymsp[-2].minor.yy178 = yylhsminor.yy178;
-        break;
-      case 245: /* expr ::= expr OR expr */
-{yylhsminor.yy178 = tSqlExprCreate(yymsp[-2].minor.yy178, yymsp[0].minor.yy178, TK_OR); }
-  yymsp[-2].minor.yy178 = yylhsminor.yy178;
-        break;
-      case 246: /* expr ::= expr PLUS expr */
-{yylhsminor.yy178 = tSqlExprCreate(yymsp[-2].minor.yy178, yymsp[0].minor.yy178, TK_PLUS);  }
-  yymsp[-2].minor.yy178 = yylhsminor.yy178;
-        break;
-      case 247: /* expr ::= expr MINUS expr */
-{yylhsminor.yy178 = tSqlExprCreate(yymsp[-2].minor.yy178, yymsp[0].minor.yy178, TK_MINUS); }
-  yymsp[-2].minor.yy178 = yylhsminor.yy178;
-        break;
-      case 248: /* expr ::= expr STAR expr */
-{yylhsminor.yy178 = tSqlExprCreate(yymsp[-2].minor.yy178, yymsp[0].minor.yy178, TK_STAR);  }
-  yymsp[-2].minor.yy178 = yylhsminor.yy178;
-        break;
-      case 249: /* expr ::= expr SLASH expr */
-{yylhsminor.yy178 = tSqlExprCreate(yymsp[-2].minor.yy178, yymsp[0].minor.yy178, TK_DIVIDE);}
-  yymsp[-2].minor.yy178 = yylhsminor.yy178;
-        break;
-      case 250: /* expr ::= expr REM expr */
-{yylhsminor.yy178 = tSqlExprCreate(yymsp[-2].minor.yy178, yymsp[0].minor.yy178, TK_REM);   }
-  yymsp[-2].minor.yy178 = yylhsminor.yy178;
-        break;
-      case 251: /* expr ::= expr LIKE expr */
-{yylhsminor.yy178 = tSqlExprCreate(yymsp[-2].minor.yy178, yymsp[0].minor.yy178, TK_LIKE);  }
-  yymsp[-2].minor.yy178 = yylhsminor.yy178;
-        break;
-      case 252: /* expr ::= expr IN LP exprlist RP */
-{yylhsminor.yy178 = tSqlExprCreate(yymsp[-4].minor.yy178, (tSqlExpr*)yymsp[-1].minor.yy285, TK_IN); }
-  yymsp[-4].minor.yy178 = yylhsminor.yy178;
-        break;
-      case 253: /* exprlist ::= exprlist COMMA expritem */
-{yylhsminor.yy285 = tSqlExprListAppend(yymsp[-2].minor.yy285,yymsp[0].minor.yy178,0, 0);}
-  yymsp[-2].minor.yy285 = yylhsminor.yy285;
-        break;
-      case 254: /* exprlist ::= expritem */
-{yylhsminor.yy285 = tSqlExprListAppend(0,yymsp[0].minor.yy178,0, 0);}
-  yymsp[0].minor.yy285 = yylhsminor.yy285;
-        break;
-      case 255: /* expritem ::= expr */
-{yylhsminor.yy178 = yymsp[0].minor.yy178;}
-  yymsp[0].minor.yy178 = yylhsminor.yy178;
-        break;
-      case 257: /* cmd ::= RESET QUERY CACHE */
-{ setDCLSqlElems(pInfo, TSDB_SQL_RESET_CACHE, 0);}
-        break;
-      case 258: /* cmd ::= SYNCDB ids REPLICA */
-{ setDCLSqlElems(pInfo, TSDB_SQL_SYNC_DB_REPLICA, 1, &yymsp[-1].minor.yy0);}
-        break;
-      case 259: /* cmd ::= ALTER TABLE ids cpxName ADD COLUMN columnlist */
-{
-    yymsp[-4].minor.yy0.n += yymsp[-3].minor.yy0.n;
-    SAlterTableInfo* pAlterTable = tSetAlterTableInfo(&yymsp[-4].minor.yy0, yymsp[0].minor.yy285, NULL, TSDB_ALTER_TABLE_ADD_COLUMN, -1);
-    setSqlInfo(pInfo, pAlterTable, NULL, TSDB_SQL_ALTER_TABLE);
-}
-        break;
-      case 260: /* cmd ::= ALTER TABLE ids cpxName DROP COLUMN ids */
->>>>>>> 61fc1814
+      case 262: /* cmd ::= ALTER TABLE ids cpxName DROP COLUMN ids */
 {
     yymsp[-4].minor.yy0.n += yymsp[-3].minor.yy0.n;
 
@@ -4537,25 +2594,14 @@
     setSqlInfo(pInfo, pAlterTable, NULL, TSDB_SQL_ALTER_TABLE);
 }
         break;
-<<<<<<< HEAD
-      case 260: /* cmd ::= ALTER TABLE ids cpxName ADD TAG columnlist */
+      case 263: /* cmd ::= ALTER TABLE ids cpxName ADD TAG columnlist */
 {
     yymsp[-4].minor.yy0.n += yymsp[-3].minor.yy0.n;
-    SAlterTableInfo* pAlterTable = tSetAlterTableInfo(&yymsp[-4].minor.yy0, yymsp[0].minor.yy291, NULL, TSDB_ALTER_TABLE_ADD_TAG_COLUMN, -1);
+    SAlterTableInfo* pAlterTable = tSetAlterTableInfo(&yymsp[-4].minor.yy0, yymsp[0].minor.yy193, NULL, TSDB_ALTER_TABLE_ADD_TAG_COLUMN, -1);
     setSqlInfo(pInfo, pAlterTable, NULL, TSDB_SQL_ALTER_TABLE);
 }
         break;
-      case 261: /* cmd ::= ALTER TABLE ids cpxName DROP TAG ids */
-=======
-      case 261: /* cmd ::= ALTER TABLE ids cpxName ADD TAG columnlist */
-{
-    yymsp[-4].minor.yy0.n += yymsp[-3].minor.yy0.n;
-    SAlterTableInfo* pAlterTable = tSetAlterTableInfo(&yymsp[-4].minor.yy0, yymsp[0].minor.yy285, NULL, TSDB_ALTER_TABLE_ADD_TAG_COLUMN, -1);
-    setSqlInfo(pInfo, pAlterTable, NULL, TSDB_SQL_ALTER_TABLE);
-}
-        break;
-      case 262: /* cmd ::= ALTER TABLE ids cpxName DROP TAG ids */
->>>>>>> 61fc1814
+      case 264: /* cmd ::= ALTER TABLE ids cpxName DROP TAG ids */
 {
     yymsp[-4].minor.yy0.n += yymsp[-3].minor.yy0.n;
 
@@ -4566,11 +2612,7 @@
     setSqlInfo(pInfo, pAlterTable, NULL, TSDB_SQL_ALTER_TABLE);
 }
         break;
-<<<<<<< HEAD
-      case 262: /* cmd ::= ALTER TABLE ids cpxName CHANGE TAG ids ids */
-=======
-      case 263: /* cmd ::= ALTER TABLE ids cpxName CHANGE TAG ids ids */
->>>>>>> 61fc1814
+      case 265: /* cmd ::= ALTER TABLE ids cpxName CHANGE TAG ids ids */
 {
     yymsp[-5].minor.yy0.n += yymsp[-4].minor.yy0.n;
 
@@ -4584,45 +2626,26 @@
     setSqlInfo(pInfo, pAlterTable, NULL, TSDB_SQL_ALTER_TABLE);
 }
         break;
-<<<<<<< HEAD
-      case 263: /* cmd ::= ALTER TABLE ids cpxName SET TAG ids EQ tagitem */
-=======
-      case 264: /* cmd ::= ALTER TABLE ids cpxName SET TAG ids EQ tagitem */
->>>>>>> 61fc1814
+      case 266: /* cmd ::= ALTER TABLE ids cpxName SET TAG ids EQ tagitem */
 {
     yymsp[-6].minor.yy0.n += yymsp[-5].minor.yy0.n;
 
     toTSDBType(yymsp[-2].minor.yy0.type);
     SArray* A = tVariantListAppendToken(NULL, &yymsp[-2].minor.yy0, -1);
-<<<<<<< HEAD
-    A = tVariantListAppend(A, &yymsp[0].minor.yy216, -1);
-=======
-    A = tVariantListAppend(A, &yymsp[0].minor.yy362, -1);
->>>>>>> 61fc1814
+    A = tVariantListAppend(A, &yymsp[0].minor.yy442, -1);
 
     SAlterTableInfo* pAlterTable = tSetAlterTableInfo(&yymsp[-6].minor.yy0, NULL, A, TSDB_ALTER_TABLE_UPDATE_TAG_VAL, -1);
     setSqlInfo(pInfo, pAlterTable, NULL, TSDB_SQL_ALTER_TABLE);
 }
         break;
-<<<<<<< HEAD
-      case 264: /* cmd ::= ALTER STABLE ids cpxName ADD COLUMN columnlist */
+      case 267: /* cmd ::= ALTER STABLE ids cpxName ADD COLUMN columnlist */
 {
     yymsp[-4].minor.yy0.n += yymsp[-3].minor.yy0.n;
-    SAlterTableInfo* pAlterTable = tSetAlterTableInfo(&yymsp[-4].minor.yy0, yymsp[0].minor.yy291, NULL, TSDB_ALTER_TABLE_ADD_COLUMN, TSDB_SUPER_TABLE);
+    SAlterTableInfo* pAlterTable = tSetAlterTableInfo(&yymsp[-4].minor.yy0, yymsp[0].minor.yy193, NULL, TSDB_ALTER_TABLE_ADD_COLUMN, TSDB_SUPER_TABLE);
     setSqlInfo(pInfo, pAlterTable, NULL, TSDB_SQL_ALTER_TABLE);
 }
         break;
-      case 265: /* cmd ::= ALTER STABLE ids cpxName DROP COLUMN ids */
-=======
-      case 265: /* cmd ::= ALTER STABLE ids cpxName ADD COLUMN columnlist */
-{
-    yymsp[-4].minor.yy0.n += yymsp[-3].minor.yy0.n;
-    SAlterTableInfo* pAlterTable = tSetAlterTableInfo(&yymsp[-4].minor.yy0, yymsp[0].minor.yy285, NULL, TSDB_ALTER_TABLE_ADD_COLUMN, TSDB_SUPER_TABLE);
-    setSqlInfo(pInfo, pAlterTable, NULL, TSDB_SQL_ALTER_TABLE);
-}
-        break;
-      case 266: /* cmd ::= ALTER STABLE ids cpxName DROP COLUMN ids */
->>>>>>> 61fc1814
+      case 268: /* cmd ::= ALTER STABLE ids cpxName DROP COLUMN ids */
 {
     yymsp[-4].minor.yy0.n += yymsp[-3].minor.yy0.n;
 
@@ -4633,25 +2656,14 @@
     setSqlInfo(pInfo, pAlterTable, NULL, TSDB_SQL_ALTER_TABLE);
 }
         break;
-<<<<<<< HEAD
-      case 266: /* cmd ::= ALTER STABLE ids cpxName ADD TAG columnlist */
+      case 269: /* cmd ::= ALTER STABLE ids cpxName ADD TAG columnlist */
 {
     yymsp[-4].minor.yy0.n += yymsp[-3].minor.yy0.n;
-    SAlterTableInfo* pAlterTable = tSetAlterTableInfo(&yymsp[-4].minor.yy0, yymsp[0].minor.yy291, NULL, TSDB_ALTER_TABLE_ADD_TAG_COLUMN, TSDB_SUPER_TABLE);
+    SAlterTableInfo* pAlterTable = tSetAlterTableInfo(&yymsp[-4].minor.yy0, yymsp[0].minor.yy193, NULL, TSDB_ALTER_TABLE_ADD_TAG_COLUMN, TSDB_SUPER_TABLE);
     setSqlInfo(pInfo, pAlterTable, NULL, TSDB_SQL_ALTER_TABLE);
 }
         break;
-      case 267: /* cmd ::= ALTER STABLE ids cpxName DROP TAG ids */
-=======
-      case 267: /* cmd ::= ALTER STABLE ids cpxName ADD TAG columnlist */
-{
-    yymsp[-4].minor.yy0.n += yymsp[-3].minor.yy0.n;
-    SAlterTableInfo* pAlterTable = tSetAlterTableInfo(&yymsp[-4].minor.yy0, yymsp[0].minor.yy285, NULL, TSDB_ALTER_TABLE_ADD_TAG_COLUMN, TSDB_SUPER_TABLE);
-    setSqlInfo(pInfo, pAlterTable, NULL, TSDB_SQL_ALTER_TABLE);
-}
-        break;
-      case 268: /* cmd ::= ALTER STABLE ids cpxName DROP TAG ids */
->>>>>>> 61fc1814
+      case 270: /* cmd ::= ALTER STABLE ids cpxName DROP TAG ids */
 {
     yymsp[-4].minor.yy0.n += yymsp[-3].minor.yy0.n;
 
@@ -4662,11 +2674,7 @@
     setSqlInfo(pInfo, pAlterTable, NULL, TSDB_SQL_ALTER_TABLE);
 }
         break;
-<<<<<<< HEAD
-      case 268: /* cmd ::= ALTER STABLE ids cpxName CHANGE TAG ids ids */
-=======
-      case 269: /* cmd ::= ALTER STABLE ids cpxName CHANGE TAG ids ids */
->>>>>>> 61fc1814
+      case 271: /* cmd ::= ALTER STABLE ids cpxName CHANGE TAG ids ids */
 {
     yymsp[-5].minor.yy0.n += yymsp[-4].minor.yy0.n;
 
@@ -4680,46 +2688,43 @@
     setSqlInfo(pInfo, pAlterTable, NULL, TSDB_SQL_ALTER_TABLE);
 }
         break;
-<<<<<<< HEAD
-      case 269: /* cmd ::= KILL CONNECTION INTEGER */
+      case 272: /* cmd ::= KILL CONNECTION INTEGER */
 {setKillSql(pInfo, TSDB_SQL_KILL_CONNECTION, &yymsp[0].minor.yy0);}
         break;
-      case 270: /* cmd ::= KILL STREAM INTEGER COLON INTEGER */
+      case 273: /* cmd ::= KILL STREAM INTEGER COLON INTEGER */
 {yymsp[-2].minor.yy0.n += (yymsp[-1].minor.yy0.n + yymsp[0].minor.yy0.n); setKillSql(pInfo, TSDB_SQL_KILL_STREAM, &yymsp[-2].minor.yy0);}
         break;
-      case 271: /* cmd ::= KILL QUERY INTEGER COLON INTEGER */
-=======
-      case 270: /* cmd ::= KILL CONNECTION INTEGER */
-{setKillSql(pInfo, TSDB_SQL_KILL_CONNECTION, &yymsp[0].minor.yy0);}
-        break;
-      case 271: /* cmd ::= KILL STREAM INTEGER COLON INTEGER */
-{yymsp[-2].minor.yy0.n += (yymsp[-1].minor.yy0.n + yymsp[0].minor.yy0.n); setKillSql(pInfo, TSDB_SQL_KILL_STREAM, &yymsp[-2].minor.yy0);}
-        break;
-      case 272: /* cmd ::= KILL QUERY INTEGER COLON INTEGER */
->>>>>>> 61fc1814
+      case 274: /* cmd ::= KILL QUERY INTEGER COLON INTEGER */
 {yymsp[-2].minor.yy0.n += (yymsp[-1].minor.yy0.n + yymsp[0].minor.yy0.n); setKillSql(pInfo, TSDB_SQL_KILL_QUERY, &yymsp[-2].minor.yy0);}
         break;
       default:
         break;
-/********** End reduce actions ************************************************/
   };
-  assert( yyruleno<sizeof(yyRuleInfo)/sizeof(yyRuleInfo[0]) );
   yygoto = yyRuleInfo[yyruleno].lhs;
   yysize = yyRuleInfo[yyruleno].nrhs;
-  yyact = yy_find_reduce_action(yymsp[yysize].stateno,(YYCODETYPE)yygoto);
-
-  /* There are no SHIFTREDUCE actions on nonterminals because the table
-  ** generator has simplified them to pure REDUCE actions. */
-  assert( !(yyact>YY_MAX_SHIFT && yyact<=YY_MAX_SHIFTREDUCE) );
-
-  /* It is not possible for a REDUCE to be followed by an error */
-  assert( yyact!=YY_ERROR_ACTION );
-
-  yymsp += yysize+1;
-  yypParser->yytos = yymsp;
-  yymsp->stateno = (YYACTIONTYPE)yyact;
-  yymsp->major = (YYCODETYPE)yygoto;
-  yyTraceShift(yypParser, yyact, "... then shift");
+  yypParser->yyidx -= yysize;
+  yyact = yy_find_reduce_action(yymsp[-yysize].stateno,(YYCODETYPE)yygoto);
+  if( yyact < YYNSTATE ){
+#ifdef NDEBUG
+    /* If we are not debugging and the reduce action popped at least
+    ** one element off the stack, then we can push the new element back
+    ** onto the stack here, and skip the stack overflow test in yy_shift().
+    ** That gives a significant speed improvement. */
+    if( yysize ){
+      yypParser->yyidx++;
+      yymsp -= yysize-1;
+      yymsp->stateno = (YYACTIONTYPE)yyact;
+      yymsp->major = (YYCODETYPE)yygoto;
+      yymsp->minor = yygotominor;
+    }else
+#endif
+    {
+      yy_shift(yypParser,yyact,yygoto,&yygotominor);
+    }
+  }else{
+    assert( yyact == YYNSTATE + YYNRULE + 1 );
+    yy_accept(yypParser);
+  }
 }
 
 /*
@@ -4735,11 +2740,9 @@
     fprintf(yyTraceFILE,"%sFail!\n",yyTracePrompt);
   }
 #endif
-  while( yypParser->yytos>yypParser->yystack ) yy_pop_parser_stack(yypParser);
+  while( yypParser->yyidx>=0 ) yy_pop_parser_stack(yypParser);
   /* Here code is inserted which will be executed whenever the
   ** parser fails */
-/************ Begin %parse_failure code ***************************************/
-/************ End %parse_failure code *****************************************/
   ParseARG_STORE; /* Suppress warning about unused %extra_argument variable */
 }
 #endif /* YYNOERRORRECOVERY */
@@ -4750,11 +2753,10 @@
 static void yy_syntax_error(
   yyParser *yypParser,           /* The parser */
   int yymajor,                   /* The major type of the error token */
-  ParseTOKENTYPE yyminor         /* The minor type of the error token */
+  YYMINORTYPE yyminor            /* The minor type of the error token */
 ){
   ParseARG_FETCH;
-#define TOKEN yyminor
-/************ Begin %syntax_error code ****************************************/
+#define TOKEN (yyminor.yy0)
 
   pInfo->valid = false;
   int32_t outputBufLen = tListLen(pInfo->msg);
@@ -4777,7 +2779,6 @@
   }
 
   assert(len <= outputBufLen);
-/************ End %syntax_error code ******************************************/
   ParseARG_STORE; /* Suppress warning about unused %extra_argument variable */
 }
 
@@ -4793,15 +2794,10 @@
     fprintf(yyTraceFILE,"%sAccept!\n",yyTracePrompt);
   }
 #endif
-#ifndef YYNOERRORRECOVERY
-  yypParser->yyerrcnt = -1;
-#endif
-  assert( yypParser->yytos==yypParser->yystack );
+  while( yypParser->yyidx>=0 ) yy_pop_parser_stack(yypParser);
   /* Here code is inserted which will be executed whenever the
   ** parser accepts */
-/*********** Begin %parse_accept code *****************************************/
-
-/*********** End %parse_accept code *******************************************/
+
   ParseARG_STORE; /* Suppress warning about unused %extra_argument variable */
 }
 
@@ -4831,52 +2827,50 @@
   ParseARG_PDECL               /* Optional %extra_argument parameter */
 ){
   YYMINORTYPE yyminorunion;
-  unsigned int yyact;   /* The parser action. */
-#if !defined(YYERRORSYMBOL) && !defined(YYNOERRORRECOVERY)
+  int yyact;            /* The parser action. */
   int yyendofinput;     /* True if we are at the end of input */
-#endif
 #ifdef YYERRORSYMBOL
   int yyerrorhit = 0;   /* True if yymajor has invoked an error */
 #endif
   yyParser *yypParser;  /* The parser */
 
+  /* (re)initialize the parser, if necessary */
   yypParser = (yyParser*)yyp;
-  assert( yypParser->yytos!=0 );
-#if !defined(YYERRORSYMBOL) && !defined(YYNOERRORRECOVERY)
+  if( yypParser->yyidx<0 ){
+#if YYSTACKDEPTH<=0
+    if( yypParser->yystksz <=0 ){
+      /*memset(&yyminorunion, 0, sizeof(yyminorunion));*/
+      yyminorunion = yyzerominor;
+      yyStackOverflow(yypParser, &yyminorunion);
+      return;
+    }
+#endif
+    yypParser->yyidx = 0;
+    yypParser->yyerrcnt = -1;
+    yypParser->yystack[0].stateno = 0;
+    yypParser->yystack[0].major = 0;
+  }
+  yyminorunion.yy0 = yyminor;
   yyendofinput = (yymajor==0);
-#endif
   ParseARG_STORE;
 
 #ifndef NDEBUG
   if( yyTraceFILE ){
-    int stateno = yypParser->yytos->stateno;
-    if( stateno < YY_MIN_REDUCE ){
-      fprintf(yyTraceFILE,"%sInput '%s' in state %d\n",
-              yyTracePrompt,yyTokenName[yymajor],stateno);
-    }else{
-      fprintf(yyTraceFILE,"%sInput '%s' with pending reduce %d\n",
-              yyTracePrompt,yyTokenName[yymajor],stateno-YY_MIN_REDUCE);
-    }
+    fprintf(yyTraceFILE,"%sInput %s\n",yyTracePrompt,yyTokenName[yymajor]);
   }
 #endif
 
   do{
     yyact = yy_find_shift_action(yypParser,(YYCODETYPE)yymajor);
-    if( yyact >= YY_MIN_REDUCE ){
-      yy_reduce(yypParser,yyact-YY_MIN_REDUCE,yymajor,yyminor);
-    }else if( yyact <= YY_MAX_SHIFTREDUCE ){
-      yy_shift(yypParser,yyact,yymajor,yyminor);
-#ifndef YYNOERRORRECOVERY
+    if( yyact<YYNSTATE ){
+      assert( !yyendofinput );  /* Impossible to shift the $ token */
+      yy_shift(yypParser,yyact,yymajor,&yyminorunion);
       yypParser->yyerrcnt--;
-#endif
       yymajor = YYNOCODE;
-    }else if( yyact==YY_ACCEPT_ACTION ){
-      yypParser->yytos--;
-      yy_accept(yypParser);
-      return;
+    }else if( yyact < YYNSTATE + YYNRULE ){
+      yy_reduce(yypParser,yyact-YYNSTATE);
     }else{
       assert( yyact == YY_ERROR_ACTION );
-      yyminorunion.yy0 = yyminor;
 #ifdef YYERRORSYMBOL
       int yymx;
 #endif
@@ -4906,9 +2900,9 @@
       **
       */
       if( yypParser->yyerrcnt<0 ){
-        yy_syntax_error(yypParser,yymajor,yyminor);
+        yy_syntax_error(yypParser,yymajor,yyminorunion);
       }
-      yymx = yypParser->yytos->major;
+      yymx = yypParser->yystack[yypParser->yyidx].major;
       if( yymx==YYERRORSYMBOL || yyerrorhit ){
 #ifndef NDEBUG
         if( yyTraceFILE ){
@@ -4916,26 +2910,26 @@
              yyTracePrompt,yyTokenName[yymajor]);
         }
 #endif
-        yy_destructor(yypParser, (YYCODETYPE)yymajor, &yyminorunion);
+        yy_destructor(yypParser, (YYCODETYPE)yymajor,&yyminorunion);
         yymajor = YYNOCODE;
       }else{
-        while( yypParser->yytos >= yypParser->yystack
-            && yymx != YYERRORSYMBOL
-            && (yyact = yy_find_reduce_action(
-                        yypParser->yytos->stateno,
-                        YYERRORSYMBOL)) >= YY_MIN_REDUCE
+         while(
+          yypParser->yyidx >= 0 &&
+          yymx != YYERRORSYMBOL &&
+          (yyact = yy_find_reduce_action(
+                        yypParser->yystack[yypParser->yyidx].stateno,
+                        YYERRORSYMBOL)) >= YYNSTATE
         ){
           yy_pop_parser_stack(yypParser);
         }
-        if( yypParser->yytos < yypParser->yystack || yymajor==0 ){
+        if( yypParser->yyidx < 0 || yymajor==0 ){
           yy_destructor(yypParser,(YYCODETYPE)yymajor,&yyminorunion);
           yy_parse_failed(yypParser);
-#ifndef YYNOERRORRECOVERY
-          yypParser->yyerrcnt = -1;
-#endif
           yymajor = YYNOCODE;
         }else if( yymx!=YYERRORSYMBOL ){
-          yy_shift(yypParser,yyact,YYERRORSYMBOL,yyminor);
+          YYMINORTYPE u2;
+          u2.YYERRSYMDT = 0;
+          yy_shift(yypParser,yyact,YYERRORSYMBOL,&u2);
         }
       }
       yypParser->yyerrcnt = 3;
@@ -4948,7 +2942,7 @@
       ** Applications can set this macro (for example inside %include) if
       ** they intend to abandon the parse upon the first syntax error seen.
       */
-      yy_syntax_error(yypParser,yymajor, yyminor);
+      yy_syntax_error(yypParser,yymajor,yyminorunion);
       yy_destructor(yypParser,(YYCODETYPE)yymajor,&yyminorunion);
       yymajor = YYNOCODE;
       
@@ -4963,31 +2957,16 @@
       ** three input tokens have been successfully shifted.
       */
       if( yypParser->yyerrcnt<=0 ){
-        yy_syntax_error(yypParser,yymajor, yyminor);
+        yy_syntax_error(yypParser,yymajor,yyminorunion);
       }
       yypParser->yyerrcnt = 3;
       yy_destructor(yypParser,(YYCODETYPE)yymajor,&yyminorunion);
       if( yyendofinput ){
         yy_parse_failed(yypParser);
-#ifndef YYNOERRORRECOVERY
-        yypParser->yyerrcnt = -1;
-#endif
       }
       yymajor = YYNOCODE;
 #endif
     }
-  }while( yymajor!=YYNOCODE && yypParser->yytos>yypParser->yystack );
-#ifndef NDEBUG
-  if( yyTraceFILE ){
-    yyStackEntry *i;
-    char cDiv = '[';
-    fprintf(yyTraceFILE,"%sReturn. Stack=",yyTracePrompt);
-    for(i=&yypParser->yystack[1]; i<=yypParser->yytos; i++){
-      fprintf(yyTraceFILE,"%c%s", cDiv, yyTokenName[i->major]);
-      cDiv = ' ';
-    }
-    fprintf(yyTraceFILE,"]\n");
-  }
-#endif
+  }while( yymajor!=YYNOCODE && yypParser->yyidx>=0 );
   return;
 }