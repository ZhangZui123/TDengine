--- conflicted
+++ resolved
@@ -97,49 +97,27 @@
 #endif
 /************* Begin control #defines *****************************************/
 #define YYCODETYPE unsigned short int
-<<<<<<< HEAD
-#define YYNOCODE 270
-=======
-#define YYNOCODE 265
->>>>>>> dde99cbb
+#define YYNOCODE 271
 #define YYACTIONTYPE unsigned short int
 #define ParseTOKENTYPE SStrToken
 typedef union {
   int yyinit;
   ParseTOKENTYPE yy0;
-<<<<<<< HEAD
-  SSessionWindowVal yy15;
-  SIntervalVal yy42;
-  tSqlExpr* yy68;
-  SCreateAcctInfo yy77;
-  SArray* yy93;
-  int yy150;
-  SSqlNode* yy224;
-  int64_t yy279;
-  SLimitVal yy284;
-  TAOS_FIELD yy325;
-  SRelationInfo* yy330;
-  SCreateDbInfo yy372;
-  tVariant yy518;
-  SCreatedTableInfo yy528;
-  SCreateTableSql* yy532;
-=======
-  SCreatedTableInfo yy96;
-  SRelationInfo* yy148;
-  tSqlExpr* yy178;
-  SCreateAcctInfo yy187;
-  SArray* yy285;
-  TAOS_FIELD yy295;
-  SSqlNode* yy344;
-  tVariant yy362;
-  SIntervalVal yy376;
-  SLimitVal yy438;
-  int yy460;
-  SCreateTableSql* yy470;
-  SSessionWindowVal yy523;
-  int64_t yy525;
-  SCreateDbInfo yy526;
->>>>>>> dde99cbb
+  int yy112;
+  SCreateAcctInfo yy151;
+  tSqlExpr* yy166;
+  SCreateTableSql* yy182;
+  SSqlNode* yy236;
+  SRelationInfo* yy244;
+  SSessionWindowVal yy259;
+  SIntervalVal yy340;
+  TAOS_FIELD yy343;
+  int64_t yy369;
+  SCreateDbInfo yy382;
+  SLimitVal yy414;
+  SArray* yy441;
+  SCreatedTableInfo yy456;
+  tVariant yy506;
 } YYMINORTYPE;
 #ifndef YYSTACKDEPTH
 #define YYSTACKDEPTH 100
@@ -149,31 +127,17 @@
 #define ParseARG_FETCH SSqlInfo* pInfo = yypParser->pInfo
 #define ParseARG_STORE yypParser->pInfo = pInfo
 #define YYFALLBACK 1
-<<<<<<< HEAD
-#define YYNSTATE             332
-#define YYNRULE              276
+#define YYNSTATE             338
+#define YYNRULE              279
 #define YYNTOKEN             192
-#define YY_MAX_SHIFT         331
-#define YY_MIN_SHIFTREDUCE   531
-#define YY_MAX_SHIFTREDUCE   806
-#define YY_ERROR_ACTION      807
-#define YY_ACCEPT_ACTION     808
-#define YY_NO_ACTION         809
-#define YY_MIN_REDUCE        810
-#define YY_MAX_REDUCE        1085
-=======
-#define YYNSTATE             323
-#define YYNRULE              273
-#define YYNTOKEN             187
-#define YY_MAX_SHIFT         322
-#define YY_MIN_SHIFTREDUCE   518
-#define YY_MAX_SHIFTREDUCE   790
-#define YY_ERROR_ACTION      791
-#define YY_ACCEPT_ACTION     792
-#define YY_NO_ACTION         793
-#define YY_MIN_REDUCE        794
-#define YY_MAX_REDUCE        1066
->>>>>>> dde99cbb
+#define YY_MAX_SHIFT         337
+#define YY_MIN_SHIFTREDUCE   538
+#define YY_MAX_SHIFTREDUCE   816
+#define YY_ERROR_ACTION      817
+#define YY_ACCEPT_ACTION     818
+#define YY_NO_ACTION         819
+#define YY_MIN_REDUCE        820
+#define YY_MAX_REDUCE        1098
 /************* End control #defines *******************************************/
 
 /* Define the yytestcase() macro to be a no-op if is not already defined
@@ -239,533 +203,273 @@
 **  yy_default[]       Default action for each state.
 **
 *********** Begin parsing tables **********************************************/
-<<<<<<< HEAD
-#define YY_ACTTAB_COUNT (707)
+#define YY_ACTTAB_COUNT (716)
 static const YYACTIONTYPE yy_action[] = {
- /*     0 */   984,  581,  192,  581,  215,  329,  238,   17,   84,  582,
- /*    10 */   581,  582, 1066,   49,   50,  162,   53,   54,  582,  190,
- /*    20 */   226,   43,  192,   52,  273,   57,   55,   59,   56,   32,
- /*    30 */   141,  223, 1067,   48,   47,  808,  331,   46,   45,   44,
- /*    40 */   946,  947,   29,  950,  756,  957,  759,  532,  533,  534,
- /*    50 */   535,  536,  537,  538,  539,  540,  541,  542,  543,  544,
- /*    60 */   545,  330,  220,  981,  216,   49,   50,  148,   53,   54,
- /*    70 */   148,  217,  226,   43,  960,   52,  273,   57,   55,   59,
- /*    80 */    56,  196,  975,   72,  295,   48,   47,  963,  232,   46,
- /*    90 */    45,   44,   49,   50,  258,   53,   54,  253,  315,  226,
- /*   100 */    43,  192,   52,  273,   57,   55,   59,   56,   71,   32,
- /*   110 */   222, 1067,   48,   47,   76,  238,   46,   45,   44,   49,
- /*   120 */    51,   38,   53,   54,  163, 1063,  226,   43,  274,   52,
- /*   130 */   273,   57,   55,   59,   56, 1016,  270,  268,   80,   48,
- /*   140 */    47,  948,  581,   46,   45,   44,   50,  975,   53,   54,
- /*   150 */   582,  229,  226,   43,  960,   52,  273,   57,   55,   59,
- /*   160 */    56,  763,  218,  750,   32,   48,   47,    1,  164,   46,
- /*   170 */    45,   44,   23,  293,  324,  323,  292,  291,  290,  322,
- /*   180 */   289,  321,  320,  319,  288,  318,  317,  923,  664,  911,
- /*   190 */   912,  913,  914,  915,  916,  917,  918,  919,  920,  921,
- /*   200 */   922,  924,  925,   53,   54,   18,  230,  226,   43,  960,
- /*   210 */    52,  273,   57,   55,   59,   56,  305,  304,    3,  177,
- /*   220 */    48,   47,   32,  200,   46,   45,   44,  225,  765,  769,
- /*   230 */   202,  754,  949,  757,  245,  760,  124,  123,  201,  148,
- /*   240 */   225,  765,  249,  248,  754,  231,  757,   32,  760,   32,
- /*   250 */   755,   25,  758, 1062,  931,   83,   32,  929,  930,  211,
- /*   260 */   212,  237,  932,  272,  934,  935,  933,  959,  936,  937,
- /*   270 */   963,   76,  211,  212,   23,  254,  324,  323,   38,   33,
- /*   280 */   235,  322,   12,  321,  320,  319,   86,  318,  317,  298,
- /*   290 */   688,  299,  960,  685,  960,  686, 1077,  687,  303,   32,
- /*   300 */   252,  960,   70,   57,   55,   59,   56, 1015,  208,  962,
- /*   310 */   233,   48,   47,  295,  325,   46,   45,   44,    5,   35,
- /*   320 */   166,  240,  241,  703,   66,  165,   93,   98,   89,   97,
- /*   330 */    46,   45,   44,  148,  239,  963,   58,  302,  301,  963,
- /*   340 */   284,  307,  766,   67,  960,  238,   48,   47,  762,   58,
- /*   350 */    46,   45,   44,  236,  961,  766,  297,  328,  327,  133,
- /*   360 */    87,  762,   82, 1061,  761,  731,  732,  764,  209,  109,
- /*   370 */   103,  114,  139,  137,  136,   73,  113,  761,  119,  122,
- /*   380 */   112,  184,  182,  180,  752,  111,  116,  858,  179,  128,
- /*   390 */   127,  126,  125,  176,  315,  951,  867,  859,  224,  700,
- /*   400 */   710,   81,  176,  176,  689,   24,  707,  256,  210,  716,
- /*   410 */   722,  723,  786,  143,   62,   20,   19,   63,  194,  767,
- /*   420 */   753,  195,  674,   19,  197,  276,   33,  676,  278,   33,
- /*   430 */   675,   62,   85,   28,   62,   69,  279,  663,   64,  102,
- /*   440 */   101,  692,  690,  693,  691,  121,  120,    6,   14,   13,
- /*   450 */  1026,  191,  198, 1025,  227,  108,  107,  199,   16,   15,
- /*   460 */   205,  206,  204,  189,  203,  193, 1022, 1021,  228,  250,
- /*   470 */   306,  140,  983,   41,  158,  991,  993,  142,  976,  146,
- /*   480 */   257,  958,  138, 1008, 1007,  259,  159,  285,  956,  219,
- /*   490 */   160,  161,  261,  872,  155,  153,  149,  715,  973,  281,
- /*   500 */   282,  150,  151,  266,  152,  154,  283,  156,  271,  263,
- /*   510 */   267,   68,   60,  269,   65,  265,  286,  287,   39,  260,
- /*   520 */   187,  316,   36,  296,  866, 1082,   99, 1081, 1079,  167,
- /*   530 */   300, 1076,  105,  110, 1075, 1073,  168,  892,   37,   34,
- /*   540 */    40,  188,  855,  115,  853,  117,  118,  851,  850,  242,
- /*   550 */   178,  848,  847,  846,  845,  844,  843,  842,  181,  183,
- /*   560 */   839,  837,  835,   42,  833,  185,  830,  186,  308,  255,
- /*   570 */    74,   77,  309,  262, 1009,  310,  311,  312,  313,  314,
- /*   580 */   326,  806,  243,  244,  213,  234,  280,  805,  246,  247,
- /*   590 */   804,  792,  214,  791,  251,  207,   94,  871,  870,   95,
- /*   600 */   256,  695,  275,    8,  849,  221,   75,  129,  130,   78,
- /*   610 */   841,  840,  171,  170,  893,  174,  169,  172,  173,  175,
- /*   620 */   131,  132,  832,    2,  831,  927,  717,    4,  144,  145,
- /*   630 */   720,  157,   26,   79,  264,    9,  724,  147,  939,   10,
- /*   640 */   768,   27,    7,   11,  770,   21,   22,  277,   88,   30,
- /*   650 */    90,   86,   91,  595,  627,   31,   92,  623,  621,  620,
- /*   660 */   619,  616,  585,   33,  294,   96,   61,  666,  665,  662,
- /*   670 */   611,  609,  601,  607,  100,  104,  603,  605,  599,  597,
- /*   680 */   630,  629,  106,  628,  626,  625,  624,  622,  618,  617,
- /*   690 */    62,  583,  549,  547,  810,  809,  809,  809,  134,  809,
- /*   700 */   809,  809,  809,  809,  809,  809,  135,
+ /*     0 */   994,  588,   18,  588,  218,  335,  144,  224,   87,  589,
+ /*    10 */   588,  589,  151,   50,   51,  151,   54,   55,  589,  195,
+ /*    20 */   230,   44,  193,   53,  279,   58,   56,   60,   57,  227,
+ /*    30 */  1080,  967,  973,   49,   48,  818,  337,   47,   46,   45,
+ /*    40 */   956,  957,   30,  960,   47,   46,   45,  539,  540,  541,
+ /*    50 */   542,  543,  544,  545,  546,  547,  548,  549,  550,  551,
+ /*    60 */   552,  336,  235,  991,  219,   50,   51,  151,   54,   55,
+ /*    70 */   264,  263,  230,   44,  236,   53,  279,   58,   56,   60,
+ /*    80 */    57, 1028,  985,   73,   84,   49,   48,  973,  868,   47,
+ /*    90 */    46,   45,   50,   51,  179,   54,   55,  257,  195,  230,
+ /*   100 */    44,   85,   53,  279,   58,   56,   60,   57,  226, 1080,
+ /*   110 */   195,  301,   49,   48,   74,  242,   47,   46,   45,   50,
+ /*   120 */    52, 1079,   54,   55,  165,  199,  230,   44,   72,   53,
+ /*   130 */   279,   58,   56,   60,   57,  766, 1029,  769,  274,   49,
+ /*   140 */    48,  321,  588,   47,   46,   45,   51,   79,   54,   55,
+ /*   150 */   589, 1076,  230,   44,   39,   53,  279,   58,   56,   60,
+ /*   160 */    57,  958,  877,  760,   33,   49,   48, 1075,  179,   47,
+ /*   170 */    46,   45,   24,  299,  330,  329,  298,  297,  296,  328,
+ /*   180 */   295,  327,  326,  325,  294,  324,  323,  933,  671,  921,
+ /*   190 */   922,  923,  924,  925,  926,  927,  928,  929,  930,  931,
+ /*   200 */   932,  934,  935,   54,   55,   19,  220,  230,   44,  970,
+ /*   210 */    53,  279,   58,   56,   60,   57,  311,  310,   86, 1090,
+ /*   220 */    49,   48,  151,  203,   47,   46,   45,  229,  775,  959,
+ /*   230 */   205,  764,  985,  767,  249,  770,  127,  126,  204, 1074,
+ /*   240 */   229,  775,  253,  252,  764,   13,  767,  221,  770,   89,
+ /*   250 */   237,   25,  773,  212,  941,  985,   33,  939,  940,  214,
+ /*   260 */   215,  241,  942,  278,  944,  945,  943,  331,  946,  947,
+ /*   270 */   222,   79,  214,  215,   24,  973,  330,  329,   39,  213,
+ /*   280 */   765,  328,  768,  327,  326,  325,   33,  324,  323,  276,
+ /*   290 */   695,   83,  973,  692,  228,  693, 1039,  694,  233,   33,
+ /*   300 */   256,  970,   71,   58,   56,   60,   57,   70,  211,  670,
+ /*   310 */   301,   49,   48,  710,   33,   47,   46,   45,    5,   36,
+ /*   320 */   169,  244,  245,   33,  242,  168,   96,  101,   92,  100,
+ /*   330 */    33,  969,  239,  166,  243,  280,   59,  308,  307,   90,
+ /*   340 */   290,  234,  776,    6,  970,  242,   49,   48,  772,   59,
+ /*   350 */    47,   46,   45,   33,  971,  776,  304,  114,  699,  970,
+ /*   360 */   700,  772,    1,  167,  771,  305,  321,  869,  970,  112,
+ /*   370 */   106,  117,  309,  179,  961,  970,  116,  771,  122,  125,
+ /*   380 */   115,  187,  185,  183,    3,  180,  119,  197,  182,  131,
+ /*   390 */   130,  129,  128,  741,  742,  313,  714,  774,  970,  334,
+ /*   400 */   333,  136,  258,  762,  696,  240,   34,  707,  303,   76,
+ /*   410 */   142,  140,  139,    8,   77,  726,  260,   64,  732,  146,
+ /*   420 */   733,  260,   63,  796,   21,  777,   67,   20,  681,   20,
+ /*   430 */   282,  198,   34,  683,   34,  200,  779,   63,   65,  763,
+ /*   440 */   284,  972,  682,  254,   88,   68,   63,   29,  105,  104,
+ /*   450 */   285,   17,   16,  697,  194,  698,  124,  123,   15,   14,
+ /*   460 */   201,  202,  208,  209,  111,  110,  207,  192,  206,  196,
+ /*   470 */  1038,  231,   42, 1035, 1034,  232,  312,  143,  993, 1004,
+ /*   480 */  1001, 1002, 1006,  145,  986,  261,  149, 1021, 1020,  968,
+ /*   490 */   161,  162,  966,  163,  141,  164,  882,  287,  265,  291,
+ /*   500 */   881,  937,  159,  725,  983,  153,  288,  152,  154,  155,
+ /*   510 */   223,  156,  289,  267,  272,  277,  275,   69,   61,  292,
+ /*   520 */   293,   40,  190,   37,  302,   66,  876,  273, 1095,  271,
+ /*   530 */   102, 1094, 1092,  269,  170,  306, 1089,  108, 1088, 1086,
+ /*   540 */   171,  902,   38,  266,   35,   41,  191,  865,  118,   43,
+ /*   550 */   863,  120,  121,  861,  860,  246,  181,  858,  857,  856,
+ /*   560 */   855,  854,  853,  852,  184,  186,  849,  847,  845,  843,
+ /*   570 */   188,  840,  189,  322,  259,  113,   75,   80,  314,  268,
+ /*   580 */  1022,  315,  316,  317,  318,  319,  320,  332,  216,  816,
+ /*   590 */   238,  286,  247,  248,  815,  217,  210,  250,   97,   98,
+ /*   600 */   251,  880,  814,  802,  801,  255,  260,  281,   78,    9,
+ /*   610 */   225,  702,  859,  851,  178,  903,  174,  172,  173,  132,
+ /*   620 */   175,  176,  133,  134,  850,  177,  135,  842,  841,    2,
+ /*   630 */    26,    4,  262,   81,  727,  157,  158,  160,  147,  148,
+ /*   640 */    27,   82,  949,  730,  270,   91,  734,  150,   28,   10,
+ /*   650 */    11,  778,    7,   12,  780,   22,   23,  283,   31,   93,
+ /*   660 */   602,   89,   94,   32,   95,  634,  630,  628,  627,  626,
+ /*   670 */   623,   99,  592,  300,   34,   62,  673,  672,  618,  669,
+ /*   680 */   103,  616,  608,  107,  614,  109,  610,  612,  606,  604,
+ /*   690 */   637,  636,  635,  633,  632,  631,  629,  625,  624,  590,
+ /*   700 */    63,  137,  556,  554,  820,  819,  819,  819,  819,  819,
+ /*   710 */   819,  819,  819,  819,  819,  138,
 };
 static const YYCODETYPE yy_lookahead[] = {
- /*     0 */   196,    1,  258,    1,  195,  196,  196,  258,  202,    9,
- /*    10 */     1,    9,  268,   13,   14,  205,   16,   17,    9,  258,
- /*    20 */    20,   21,  258,   23,   24,   25,   26,   27,   28,  196,
- /*    30 */   196,  267,  268,   33,   34,  193,  194,   37,   38,   39,
- /*    40 */   234,  235,  236,  237,    5,  196,    7,   45,   46,   47,
+ /*     0 */   196,    1,  258,    1,  195,  196,  196,  217,  202,    9,
+ /*    10 */     1,    9,  196,   13,   14,  196,   16,   17,    9,  258,
+ /*    20 */    20,   21,  258,   23,   24,   25,   26,   27,   28,  268,
+ /*    30 */   269,  196,  242,   33,   34,  193,  194,   37,   38,   39,
+ /*    40 */   234,  235,  236,  237,   37,   38,   39,   45,   46,   47,
  /*    50 */    48,   49,   50,   51,   52,   53,   54,   55,   56,   57,
  /*    60 */    58,   59,  217,  259,   62,   13,   14,  196,   16,   17,
- /*    70 */   196,  238,   20,   21,  241,   23,   24,   25,   26,   27,
- /*    80 */    28,  258,  240,   83,   81,   33,   34,  242,  239,   37,
- /*    90 */    38,   39,   13,   14,  260,   16,   17,  255,   87,   20,
- /*   100 */    21,  258,   23,   24,   25,   26,   27,   28,  202,  196,
- /*   110 */   267,  268,   33,   34,  110,  196,   37,   38,   39,   13,
- /*   120 */    14,  117,   16,   17,  205,  258,   20,   21,   15,   23,
- /*   130 */    24,   25,   26,   27,   28,  264,  262,  266,  264,   33,
- /*   140 */    34,  235,    1,   37,   38,   39,   14,  240,   16,   17,
- /*   150 */     9,  238,   20,   21,  241,   23,   24,   25,   26,   27,
- /*   160 */    28,  122,  255,  111,  196,   33,   34,  203,  204,   37,
+ /*    70 */   260,  261,   20,   21,  239,   23,   24,   25,   26,   27,
+ /*    80 */    28,  265,  240,   83,  265,   33,   34,  242,  201,   37,
+ /*    90 */    38,   39,   13,   14,  207,   16,   17,  255,  258,   20,
+ /*   100 */    21,  243,   23,   24,   25,   26,   27,   28,  268,  269,
+ /*   110 */   258,   81,   33,   34,  256,  196,   37,   38,   39,   13,
+ /*   120 */    14,  269,   16,   17,  205,  258,   20,   21,  202,   23,
+ /*   130 */    24,   25,   26,   27,   28,    5,  265,    7,  267,   33,
+ /*   140 */    34,   87,    1,   37,   38,   39,   14,  110,   16,   17,
+ /*   150 */     9,  258,   20,   21,  117,   23,   24,   25,   26,   27,
+ /*   160 */    28,  235,  201,  111,  196,   33,   34,  258,  207,   37,
  /*   170 */    38,   39,   94,   95,   96,   97,   98,   99,  100,  101,
  /*   180 */   102,  103,  104,  105,  106,  107,  108,  216,    5,  218,
  /*   190 */   219,  220,  221,  222,  223,  224,  225,  226,  227,  228,
  /*   200 */   229,  230,  231,   16,   17,   44,  238,   20,   21,  241,
- /*   210 */    23,   24,   25,   26,   27,   28,   33,   34,  199,  200,
- /*   220 */    33,   34,  196,   62,   37,   38,   39,    1,    2,  116,
- /*   230 */    69,    5,    0,    7,  140,    9,   75,   76,   77,  196,
- /*   240 */     1,    2,  148,  149,    5,  217,    7,  196,    9,  196,
- /*   250 */     5,  110,    7,  258,  216,   83,  196,  219,  220,   33,
- /*   260 */    34,   69,  224,   37,  226,  227,  228,  241,  230,  231,
- /*   270 */   242,  110,   33,   34,   94,  111,   96,   97,  117,  115,
- /*   280 */    69,  101,  110,  103,  104,  105,  114,  107,  108,  238,
- /*   290 */     2,  238,  241,    5,  241,    7,  242,    9,  238,  196,
- /*   300 */   139,  241,  141,   25,   26,   27,   28,  264,  147,  242,
- /*   310 */   217,   33,   34,   81,  217,   37,   38,   39,   63,   64,
- /*   320 */    65,   33,   34,   37,  115,   70,   71,   72,   73,   74,
- /*   330 */    37,   38,   39,  196,  142,  242,  110,  145,  146,  242,
- /*   340 */    85,  238,  116,  134,  241,  196,   33,   34,  122,  110,
- /*   350 */    37,   38,   39,  142,  205,  116,  145,   66,   67,   68,
- /*   360 */   202,  122,  243,  258,  138,  129,  130,  122,  258,   63,
- /*   370 */    64,   65,   63,   64,   65,  256,   70,  138,   72,   73,
- /*   380 */    74,   63,   64,   65,    1,   78,   80,  201,   70,   71,
- /*   390 */    72,   73,   74,  207,   87,  237,  201,  201,   61,  115,
- /*   400 */   111,  264,  207,  207,  116,  121,  120,  118,  258,  111,
- /*   410 */   111,  111,  111,  115,  115,  115,  115,  115,  258,  111,
- /*   420 */    37,  258,  111,  115,  258,  111,  115,  111,  111,  115,
- /*   430 */   111,  115,  115,  110,  115,  110,  113,  112,  136,  143,
- /*   440 */   144,    5,    5,    7,    7,   78,   79,  110,  143,  144,
- /*   450 */   233,  258,  258,  233,  233,  143,  144,  258,  143,  144,
- /*   460 */   258,  258,  258,  258,  258,  258,  233,  233,  233,  196,
- /*   470 */   233,  196,  196,  257,  244,  196,  196,  196,  240,  196,
- /*   480 */   240,  240,   61,  265,  265,  261,  196,   86,  196,  261,
- /*   490 */   196,  196,  261,  196,  247,  249,  253,  122,  254,  196,
- /*   500 */   196,  252,  251,  261,  250,  248,  196,  246,  127,  124,
- /*   510 */   126,  133,  132,  131,  135,  125,  196,  196,  196,  123,
- /*   520 */   196,  109,  196,  196,  196,  196,  196,  196,  196,  196,
- /*   530 */   196,  196,  196,   93,  196,  196,  196,  196,  196,  196,
- /*   540 */   196,  196,  196,  196,  196,  196,  196,  196,  196,  196,
+ /*   210 */    23,   24,   25,   26,   27,   28,   33,   34,   83,  242,
+ /*   220 */    33,   34,  196,   62,   37,   38,   39,    1,    2,    0,
+ /*   230 */    69,    5,  240,    7,  140,    9,   75,   76,   77,  258,
+ /*   240 */     1,    2,  148,  149,    5,  110,    7,  255,    9,  114,
+ /*   250 */   217,  110,  122,  258,  216,  240,  196,  219,  220,   33,
+ /*   260 */    34,   69,  224,   37,  226,  227,  228,  217,  230,  231,
+ /*   270 */   255,  110,   33,   34,   94,  242,   96,   97,  117,  258,
+ /*   280 */     5,  101,    7,  103,  104,  105,  196,  107,  108,  263,
+ /*   290 */     2,  265,  242,    5,   61,    7,  233,    9,  238,  196,
+ /*   300 */   139,  241,  141,   25,   26,   27,   28,  110,  147,  112,
+ /*   310 */    81,   33,   34,   37,  196,   37,   38,   39,   63,   64,
+ /*   320 */    65,   33,   34,  196,  196,   70,   71,   72,   73,   74,
+ /*   330 */   196,  241,   69,  205,  142,   15,  110,  145,  146,  202,
+ /*   340 */    85,  238,  116,  110,  241,  196,   33,   34,  122,  110,
+ /*   350 */    37,   38,   39,  196,  205,  116,  238,   78,    5,  241,
+ /*   360 */     7,  122,  203,  204,  138,  238,   87,  201,  241,   63,
+ /*   370 */    64,   65,  238,  207,  237,  241,   70,  138,   72,   73,
+ /*   380 */    74,   63,   64,   65,  199,  200,   80,  258,   70,   71,
+ /*   390 */    72,   73,   74,  129,  130,  238,  120,  122,  241,   66,
+ /*   400 */    67,   68,  111,    1,  116,  142,  115,  115,  145,  111,
+ /*   410 */    63,   64,   65,  121,  111,  111,  118,  115,  111,  115,
+ /*   420 */   111,  118,  115,  111,  115,  111,  115,  115,  111,  115,
+ /*   430 */   111,  258,  115,  111,  115,  258,  116,  115,  136,   37,
+ /*   440 */   111,  242,  111,  196,  115,  134,  115,  110,  143,  144,
+ /*   450 */   113,  143,  144,    5,  258,    7,   78,   79,  143,  144,
+ /*   460 */   258,  258,  258,  258,  143,  144,  258,  258,  258,  258,
+ /*   470 */   233,  233,  257,  233,  233,  233,  233,  196,  196,  196,
+ /*   480 */   196,  196,  196,  196,  240,  240,  196,  266,  266,  240,
+ /*   490 */   244,  196,  196,  196,   61,  196,  196,  196,  262,   86,
+ /*   500 */   206,  232,  246,  122,  254,  252,  196,  253,  251,  250,
+ /*   510 */   262,  249,  196,  262,  262,  127,  131,  133,  132,  196,
+ /*   520 */   196,  196,  196,  196,  196,  135,  196,  126,  196,  125,
+ /*   530 */   196,  196,  196,  124,  196,  196,  196,  196,  196,  196,
+ /*   540 */   196,  196,  196,  123,  196,  196,  196,  196,  196,  137,
  /*   550 */   196,  196,  196,  196,  196,  196,  196,  196,  196,  196,
- /*   560 */   196,  196,  196,  137,  196,  196,  196,  196,   92,  197,
- /*   570 */   197,  197,   51,  197,  197,   89,   91,   55,   90,   88,
- /*   580 */    81,    5,  150,    5,  197,  197,  197,    5,  150,    5,
- /*   590 */     5,   96,  197,   95,  140,  197,  202,  206,  206,  202,
- /*   600 */   118,  111,  113,  110,  197,    1,  119,  198,  198,  115,
- /*   610 */   197,  197,  209,  213,  215,  211,  214,  212,  210,  208,
- /*   620 */   198,  198,  197,  203,  197,  232,  111,  199,  110,  115,
- /*   630 */   111,  245,  115,  110,  110,  128,  111,  110,  232,  128,
- /*   640 */   111,  115,  110,  110,  116,  110,  110,  113,   78,   84,
- /*   650 */    83,  114,   71,    5,    9,   84,   83,    5,    5,    5,
- /*   660 */     5,    5,   82,  115,   15,   78,   16,    5,    5,  111,
- /*   670 */     5,    5,    5,    5,  144,  144,    5,    5,    5,    5,
- /*   680 */     5,    5,  144,    5,    5,    5,    5,    5,    5,    5,
- /*   690 */   115,   82,   61,   60,    0,  269,  269,  269,   21,  269,
- /*   700 */   269,  269,  269,  269,  269,  269,   21,  269,  269,  269,
- /*   710 */   269,  269,  269,  269,  269,  269,  269,  269,  269,  269,
- /*   720 */   269,  269,  269,  269,  269,  269,  269,  269,  269,  269,
- /*   730 */   269,  269,  269,  269,  269,  269,  269,  269,  269,  269,
- /*   740 */   269,  269,  269,  269,  269,  269,  269,  269,  269,  269,
- /*   750 */   269,  269,  269,  269,  269,  269,  269,  269,  269,  269,
- /*   760 */   269,  269,  269,  269,  269,  269,  269,  269,  269,  269,
- /*   770 */   269,  269,  269,  269,  269,  269,  269,  269,  269,  269,
- /*   780 */   269,  269,  269,  269,  269,  269,  269,  269,  269,  269,
- /*   790 */   269,  269,  269,  269,  269,  269,  269,  269,  269,  269,
- /*   800 */   269,  269,  269,  269,  269,  269,  269,  269,  269,  269,
- /*   810 */   269,  269,  269,  269,  269,  269,  269,  269,  269,  269,
- /*   820 */   269,  269,  269,  269,  269,  269,  269,  269,  269,  269,
- /*   830 */   269,  269,  269,  269,  269,  269,  269,  269,  269,  269,
- /*   840 */   269,  269,  269,  269,  269,  269,  269,  269,  269,  269,
- /*   850 */   269,  269,  269,  269,  269,  269,  269,  269,  269,  269,
- /*   860 */   269,  269,  269,  269,  269,  269,  269,  269,  269,  269,
- /*   870 */   269,  269,  269,  269,  269,  269,  269,  269,  269,  269,
- /*   880 */   269,  269,  269,  269,  269,  269,  269,  269,  269,  269,
- /*   890 */   269,  269,  269,  269,  269,  269,  269,  269,  269,
+ /*   560 */   196,  196,  196,  196,  196,  196,  196,  196,  196,  196,
+ /*   570 */   196,  196,  196,  109,  197,   93,  197,  197,   92,  197,
+ /*   580 */   197,   51,   89,   91,   55,   90,   88,   81,  197,    5,
+ /*   590 */   197,  197,  150,    5,    5,  197,  197,  150,  202,  202,
+ /*   600 */     5,  206,    5,   96,   95,  140,  118,  113,  119,  110,
+ /*   610 */     1,  111,  197,  197,  208,  215,  209,  214,  213,  198,
+ /*   620 */   212,  210,  198,  198,  197,  211,  198,  197,  197,  203,
+ /*   630 */   110,  199,  115,  115,  111,  248,  247,  245,  110,  115,
+ /*   640 */   115,  110,  232,  111,  110,   78,  111,  110,  115,  128,
+ /*   650 */   128,  111,  110,  110,  116,  110,  110,  113,   84,   83,
+ /*   660 */     5,  114,   71,   84,   83,    9,    5,    5,    5,    5,
+ /*   670 */     5,   78,   82,   15,  115,   16,    5,    5,    5,  111,
+ /*   680 */   144,    5,    5,  144,    5,  144,    5,    5,    5,    5,
+ /*   690 */     5,    5,    5,    5,    5,    5,    5,    5,    5,   82,
+ /*   700 */   115,   21,   61,   60,    0,  270,  270,  270,  270,  270,
+ /*   710 */   270,  270,  270,  270,  270,   21,  270,  270,  270,  270,
+ /*   720 */   270,  270,  270,  270,  270,  270,  270,  270,  270,  270,
+ /*   730 */   270,  270,  270,  270,  270,  270,  270,  270,  270,  270,
+ /*   740 */   270,  270,  270,  270,  270,  270,  270,  270,  270,  270,
+ /*   750 */   270,  270,  270,  270,  270,  270,  270,  270,  270,  270,
+ /*   760 */   270,  270,  270,  270,  270,  270,  270,  270,  270,  270,
+ /*   770 */   270,  270,  270,  270,  270,  270,  270,  270,  270,  270,
+ /*   780 */   270,  270,  270,  270,  270,  270,  270,  270,  270,  270,
+ /*   790 */   270,  270,  270,  270,  270,  270,  270,  270,  270,  270,
+ /*   800 */   270,  270,  270,  270,  270,  270,  270,  270,  270,  270,
+ /*   810 */   270,  270,  270,  270,  270,  270,  270,  270,  270,  270,
+ /*   820 */   270,  270,  270,  270,  270,  270,  270,  270,  270,  270,
+ /*   830 */   270,  270,  270,  270,  270,  270,  270,  270,  270,  270,
+ /*   840 */   270,  270,  270,  270,  270,  270,  270,  270,  270,  270,
+ /*   850 */   270,  270,  270,  270,  270,  270,  270,  270,  270,  270,
+ /*   860 */   270,  270,  270,  270,  270,  270,  270,  270,  270,  270,
+ /*   870 */   270,  270,  270,  270,  270,  270,  270,  270,  270,  270,
+ /*   880 */   270,  270,  270,  270,  270,  270,  270,  270,  270,  270,
+ /*   890 */   270,  270,  270,  270,  270,  270,  270,  270,  270,  270,
+ /*   900 */   270,  270,  270,  270,  270,  270,  270,  270,
 };
-#define YY_SHIFT_COUNT    (331)
+#define YY_SHIFT_COUNT    (337)
 #define YY_SHIFT_MIN      (0)
-#define YY_SHIFT_MAX      (694)
+#define YY_SHIFT_MAX      (704)
 static const unsigned short int yy_shift_ofst[] = {
- /*     0 */   161,   78,   78,  180,  180,    3,  226,  239,    9,    9,
- /*    10 */     9,    9,    9,    9,    9,    9,    9,    0,    2,  239,
- /*    20 */   288,  288,  288,  288,  141,    4,    9,    9,    9,  232,
- /*    30 */     9,    9,    9,    9,  307,    3,   11,   11,  707,  707,
- /*    40 */   707,  239,  239,  239,  239,  239,  239,  239,  239,  239,
+ /*     0 */   161,   78,   78,  180,  180,   30,  226,  239,  141,    9,
+ /*    10 */     9,    9,    9,    9,    9,    9,    9,    9,    0,    2,
+ /*    20 */   239,  288,  288,  288,  288,   37,   37,    9,    9,    9,
+ /*    30 */   229,    9,    9,    9,    9,  279,   30,   54,   54,  716,
+ /*    40 */   716,  716,  239,  239,  239,  239,  239,  239,  239,  239,
  /*    50 */   239,  239,  239,  239,  239,  239,  239,  239,  239,  239,
- /*    60 */   239,  288,  288,  183,  183,  183,  183,  183,  183,  183,
- /*    70 */     9,    9,    9,  286,    9,    4,    4,    9,    9,    9,
- /*    80 */   236,  236,  284,    4,    9,    9,    9,    9,    9,    9,
+ /*    60 */   239,  239,  288,  288,  183,  183,  183,  183,  183,  183,
+ /*    70 */   183,    9,    9,    9,  276,    9,    9,    9,   37,   37,
+ /*    80 */     9,    9,    9,  264,  264,  292,   37,    9,    9,    9,
  /*    90 */     9,    9,    9,    9,    9,    9,    9,    9,    9,    9,
  /*   100 */     9,    9,    9,    9,    9,    9,    9,    9,    9,    9,
  /*   110 */     9,    9,    9,    9,    9,    9,    9,    9,    9,    9,
  /*   120 */     9,    9,    9,    9,    9,    9,    9,    9,    9,    9,
  /*   130 */     9,    9,    9,    9,    9,    9,    9,    9,    9,    9,
- /*   140 */   421,  421,  421,  375,  375,  375,  421,  375,  421,  378,
- /*   150 */   379,  380,  381,  382,  384,  390,  385,  396,  426,  421,
- /*   160 */   421,  421,  401,  401,  412,    3,    3,  421,  421,  440,
- /*   170 */   476,  521,  486,  485,  522,  488,  491,  412,  421,  499,
- /*   180 */   499,  421,  499,  421,  499,  421,  421,  707,  707,   52,
- /*   190 */    79,  106,   79,   79,  132,  187,  278,  278,  278,  278,
- /*   200 */   255,  306,  318,  313,  313,  313,  313,  192,   94,  293,
- /*   210 */   293,   39,  245,  172,  211,  291,  309,  164,  289,  298,
- /*   220 */   299,  300,  301,  308,  383,  337,  113,  302,  209,  311,
- /*   230 */   314,  316,  317,  319,  323,  296,  305,  312,  325,  315,
- /*   240 */   436,  437,  367,  576,  432,  578,  582,  438,  584,  585,
- /*   250 */   495,  498,  454,  482,  489,  493,  487,  490,  494,  515,
- /*   260 */   518,  519,  514,  523,  604,  524,  525,  527,  517,  507,
- /*   270 */   526,  511,  529,  532,  528,  533,  489,  535,  534,  536,
- /*   280 */   537,  570,  565,  567,  581,  648,  571,  573,  645,  652,
- /*   290 */   653,  654,  655,  656,  580,  649,  587,  530,  548,  548,
- /*   300 */   650,  531,  538,  548,  662,  663,  558,  548,  665,  666,
- /*   310 */   667,  668,  671,  672,  673,  674,  675,  676,  678,  679,
- /*   320 */   680,  681,  682,  683,  684,  575,  609,  677,  685,  631,
- /*   330 */   633,  694,
+ /*   140 */     9,    9,    9,  433,  433,  433,  381,  381,  381,  433,
+ /*   150 */   381,  433,  384,  390,  386,  388,  385,  401,  404,  409,
+ /*   160 */   420,  412,  433,  433,  433,  413,  413,  464,   30,   30,
+ /*   170 */   433,  433,  482,  486,  530,  493,  492,  529,  495,  498,
+ /*   180 */   464,  433,  506,  506,  433,  506,  433,  506,  433,  433,
+ /*   190 */   716,  716,   52,   79,  106,   79,   79,  132,  187,  278,
+ /*   200 */   278,  278,  278,  255,  306,  318,  313,  313,  313,  313,
+ /*   210 */   192,   94,    7,    7,  130,  275,  135,  263,  333,  347,
+ /*   220 */   291,  298,  303,  304,  307,  309,  312,  314,  402,  233,
+ /*   230 */   320,  302,  311,  317,  319,  322,  329,  331,  337,  305,
+ /*   240 */   315,  321,  197,  308,  353,  448,  378,  584,  442,  588,
+ /*   250 */   589,  447,  595,  597,  507,  509,  465,  488,  494,  499,
+ /*   260 */   489,  500,  520,  517,  518,  523,  528,  532,  524,  531,
+ /*   270 */   609,  534,  535,  537,  525,  521,  533,  522,  540,  542,
+ /*   280 */   538,  543,  494,  545,  544,  546,  547,  567,  574,  576,
+ /*   290 */   591,  655,  579,  581,  656,  661,  662,  663,  664,  665,
+ /*   300 */   590,  658,  593,  536,  559,  559,  659,  539,  541,  559,
+ /*   310 */   671,  672,  568,  559,  673,  676,  677,  679,  681,  682,
+ /*   320 */   683,  684,  685,  686,  687,  688,  689,  690,  691,  692,
+ /*   330 */   693,  585,  617,  680,  694,  641,  643,  704,
 };
-#define YY_REDUCE_COUNT (188)
+#define YY_REDUCE_COUNT (191)
 #define YY_REDUCE_MIN   (-256)
-#define YY_REDUCE_MAX   (428)
+#define YY_REDUCE_MAX   (432)
 static const short yy_reduce_ofst[] = {
- /*     0 */  -158,  -29,  -29,   38,   38, -194, -236, -157, -167, -129,
- /*    10 */  -126,  -87,  -32,   51,   53,   60,  103, -196, -191, -256,
- /*    20 */  -155,   28,   93,   97, -166,  -93,   43,  137, -151,  158,
- /*    30 */  -190,  -81,  149,   26,  186,  -94,  195,  196,  119,  -36,
- /*    40 */    19, -251, -239, -177, -133,   -5,  105,  110,  150,  160,
- /*    50 */   163,  166,  193,  194,  199,  202,  203,  204,  205,  206,
- /*    60 */   207,   54,   67,  217,  220,  221,  233,  234,  235,  237,
- /*    70 */   273,  275,  276,  216,  279,  238,  240,  280,  281,  283,
- /*    80 */   218,  219,  230,  241,  290,  292,  294,  295,  297,  303,
- /*    90 */   304,  310,  320,  321,  322,  324,  326,  327,  328,  329,
- /*   100 */   330,  331,  332,  333,  334,  335,  336,  338,  339,  340,
- /*   110 */   341,  342,  343,  344,  345,  346,  347,  348,  349,  350,
- /*   120 */   351,  352,  353,  354,  355,  356,  357,  358,  359,  360,
- /*   130 */   361,  362,  363,  364,  365,  366,  368,  369,  370,  371,
- /*   140 */   372,  373,  374,  224,  228,  231,  376,  242,  377,  244,
- /*   150 */   243,  249,  251,  254,  246,  257,  247,  261,  386,  387,
- /*   160 */   388,  389,  391,  392,  393,  394,  397,  395,  398,  399,
- /*   170 */   402,  400,  403,  405,  408,  404,  411,  406,  407,  409,
- /*   180 */   410,  413,  422,  414,  423,  425,  427,  420,  428,
+ /*     0 */  -158,  -29,  -29,   38,   38, -194, -239, -160, -190,  -32,
+ /*    10 */  -129,   26,   60,  103,  118,  127,  134,  157, -196, -191,
+ /*    20 */  -148, -210, -155,   33,   50,   -8,   15, -184, -181, -165,
+ /*    30 */   137,  -81,  128,  149,   90, -113,  -74,  -39,  166, -142,
+ /*    40 */   159,  185, -256, -236, -133, -107,  -91,  -19,   -5,   21,
+ /*    50 */   129,  173,  177,  196,  202,  203,  204,  205,  208,  209,
+ /*    60 */   210,  211,  -23,  199,   63,  237,  238,  240,  241,  242,
+ /*    70 */   243,  247,  281,  282,  215,  283,  284,  285,  244,  245,
+ /*    80 */   286,  287,  290,  221,  222,  246,  249,  295,  296,  297,
+ /*    90 */   299,  300,  301,  310,  316,  323,  324,  325,  326,  327,
+ /*   100 */   328,  330,  332,  334,  335,  336,  338,  339,  340,  341,
+ /*   110 */   342,  343,  344,  345,  346,  348,  349,  350,  351,  352,
+ /*   120 */   354,  355,  356,  357,  358,  359,  360,  361,  362,  363,
+ /*   130 */   364,  365,  366,  367,  368,  369,  370,  371,  372,  373,
+ /*   140 */   374,  375,  376,  377,  379,  380,  236,  248,  251,  382,
+ /*   150 */   252,  383,  250,  254,  253,  257,  259,  262,  387,  389,
+ /*   160 */   256,  392,  391,  393,  394,  294,  395,  269,  396,  397,
+ /*   170 */   398,  399,  400,  403,  405,  407,  408,  411,  414,  406,
+ /*   180 */   410,  415,  421,  424,  416,  425,  427,  428,  430,  431,
+ /*   190 */   426,  432,
 };
 static const YYACTIONTYPE yy_default[] = {
- /*     0 */   807,  926,  868,  938,  856,  865, 1069, 1069,  807,  807,
- /*    10 */   807,  807,  807,  807,  807,  807,  807,  985,  827, 1069,
- /*    20 */   807,  807,  807,  807,  807,  807,  807,  807,  807,  865,
- /*    30 */   807,  807,  807,  807,  875,  865,  875,  875,  980,  910,
- /*    40 */   928,  807,  807,  807,  807,  807,  807,  807,  807,  807,
- /*    50 */   807,  807,  807,  807,  807,  807,  807,  807,  807,  807,
- /*    60 */   807,  807,  807,  807,  807,  807,  807,  807,  807,  807,
- /*    70 */   807,  807,  807,  987,  990,  807,  807,  992,  807,  807,
- /*    80 */  1012, 1012,  978,  807,  807,  807,  807,  807,  807,  807,
- /*    90 */   807,  807,  807,  807,  807,  807,  807,  807,  807,  807,
- /*   100 */   807,  807,  807,  807,  807,  807,  807,  807,  807,  807,
- /*   110 */   807,  807,  807,  807,  807,  854,  807,  852,  807,  807,
- /*   120 */   807,  807,  807,  807,  807,  807,  807,  807,  807,  807,
- /*   130 */   807,  807,  807,  838,  807,  807,  807,  807,  807,  807,
- /*   140 */   829,  829,  829,  807,  807,  807,  829,  807,  829, 1019,
- /*   150 */  1023, 1017, 1005, 1013, 1004, 1000,  998,  997, 1027,  829,
- /*   160 */   829,  829,  873,  873,  869,  865,  865,  829,  829,  891,
- /*   170 */   889,  887,  879,  885,  881,  883,  877,  857,  829,  863,
- /*   180 */   863,  829,  863,  829,  863,  829,  829,  910,  928,  807,
- /*   190 */  1028,  807, 1068, 1018, 1058, 1057, 1064, 1056, 1055, 1054,
- /*   200 */   807,  807,  807, 1050, 1051, 1053, 1052,  807,  807, 1060,
- /*   210 */  1059,  807,  807,  807,  807,  807,  807,  807,  807,  807,
- /*   220 */   807,  807,  807,  807,  807, 1030,  807, 1024, 1020,  807,
- /*   230 */   807,  807,  807,  807,  807,  807,  807,  807,  940,  807,
- /*   240 */   807,  807,  807,  807,  807,  807,  807,  807,  807,  807,
- /*   250 */   807,  807,  807,  977,  807,  807,  807,  807,  988,  807,
- /*   260 */   807,  807,  807,  807,  807,  807,  807,  807, 1014,  807,
- /*   270 */  1006,  807,  807,  807,  807,  807,  952,  807,  807,  807,
- /*   280 */   807,  807,  807,  807,  807,  807,  807,  807,  807,  807,
- /*   290 */   807,  807,  807,  807,  807,  807,  807,  807, 1080, 1078,
- /*   300 */   807,  807,  807, 1074,  807,  807,  807, 1072,  807,  807,
- /*   310 */   807,  807,  807,  807,  807,  807,  807,  807,  807,  807,
- /*   320 */   807,  807,  807,  807,  807,  894,  807,  836,  834,  807,
- /*   330 */   825,  807,
-=======
-#define YY_ACTTAB_COUNT (695)
-static const YYACTIONTYPE yy_action[] = {
- /*     0 */   962,  566,  209,  320,   70,   18,  215,  953,  186,  567,
- /*    10 */   792,  322,  184,   48,   49,  144,   52,   53,  218, 1048,
- /*    20 */   221,   42,  212,   51,  270,   56,   54,   58,   55,  927,
- /*    30 */   645,  186,  941,   47,   46,  186,  926,   45,   44,   43,
- /*    40 */    48,   49, 1047,   52,   53,  217, 1048,  221,   42,  566,
- /*    50 */    51,  270,   56,   54,   58,   55,  953,  567,  296,  295,
- /*    60 */    47,   46,  959,  144,   45,   44,   43,   49,   31,   52,
- /*    70 */    53,  248,  137,  221,   42,   83,   51,  270,   56,   54,
- /*    80 */    58,   55,  286,  997,   88,  265,   47,   46,   72,  306,
- /*    90 */    45,   44,   43,  519,  520,  521,  522,  523,  524,  525,
- /*   100 */   526,  527,  528,  529,  530,  531,  321,  233,  286,  210,
- /*   110 */    71,  566,  937,   48,   49,   31,   52,   53,  929,  567,
- /*   120 */   221,   42,  566,   51,  270,   56,   54,   58,   55,  267,
- /*   130 */   567,   81,  734,   47,   46,  255,  254,   45,   44,   43,
- /*   140 */    48,   50,  939,   52,   53,  232,  190,  221,   42,  240,
- /*   150 */    51,  270,   56,   54,   58,   55,  211,  244,  243,  938,
- /*   160 */    47,   46,    1,  158,   45,   44,   43,   24,  284,  315,
- /*   170 */   314,  283,  282,  281,  313,  280,  312,  311,  310,  279,
- /*   180 */   309,  308,  901,   31,  889,  890,  891,  892,  893,  894,
- /*   190 */   895,  896,  897,  898,  899,  900,  902,  903,   52,   53,
- /*   200 */   715,  716,  221,   42,  230,   51,  270,   56,   54,   58,
- /*   210 */    55,  935,   19, 1044,  234,   47,   46,  293,  292,   45,
- /*   220 */    44,   43,  220,  749,  224,   25,  738,  938,  741,  195,
- /*   230 */   744,  220,  749,    3,  171,  738,  196,  741,  740,  744,
- /*   240 */   743,  121,  120,  194,   45,   44,   43, 1043,   56,   54,
- /*   250 */    58,   55,  681,  227,  205,  206,   47,   46,  269,    8,
- /*   260 */    45,   44,   43,  205,  206, 1042,   77,  739,   24,  742,
- /*   270 */   315,  314,   77,  231,   37,  313,  288,  312,  311,  310,
- /*   280 */    37,  309,  308,  909,  108,  669,  907,  908,  666,  306,
- /*   290 */   667,  910,  668,  912,  913,  911,   85,  914,  915,  106,
- /*   300 */   100,  111,  247,  203,   69,   31,  110,  116,  119,  109,
- /*   310 */   202,    5,   34,  160,  226,  113,  235,  236,  159,   95,
- /*   320 */    90,   94,  228,   31,   31,   57,  684,  924,  925,   30,
- /*   330 */   928,   31,  750,   31,   57,  178,  176,  174,  746,  144,
- /*   340 */   941,  750,  173,  124,  123,  122,  225,  746,  941,  938,
- /*   350 */   747,   47,   46,  204,  745,   45,   44,   43,  319,  318,
- /*   360 */   129,  316,  144,  745,  289,  290,  271,  938,  938,  135,
- /*   370 */   133,  132,  294,  953,  298,  938,   13,  938,  188,  748,
- /*   380 */    87,  840,   84,  736,   74,  170,  849,  941,  213,  841,
- /*   390 */   170,  249,  251,  170,  670,   32,  700,   75,  219,  706,
- /*   400 */   139,  189,  707,   61,  688,  251,   21,  996,  770,   62,
- /*   410 */   751,  191,   20,  655,   20,   65,  273,   32,  657,  737,
- /*   420 */    32,  275,   61, 1058,  656,   86,   29,  185,   61,  276,
- /*   430 */    82,   63,  940,   99,   98,   66,   15,   14,  192,  105,
- /*   440 */   104,   68,    6,  644,  118,  117,  193,   17,   16,  673,
- /*   450 */   199,  674,  200,  671,  198,  672,  183,  197,  187, 1007,
- /*   460 */   245, 1006,  753,  222,   40, 1003, 1002,  223,  297,  136,
- /*   470 */   989,  961,  972,  969,  988,  970,  954,  252,  974,  138,
- /*   480 */   936,  142,  154,  134,  256,  214,  905,  155,  699,  150,
- /*   490 */   934,  258,  145,  156,  260,  157,  148,  146,  951,  147,
- /*   500 */    59,  852,   67,  278,  263,   38,  181,   64,   35,  268,
- /*   510 */   266,  287,  848,  264, 1063,   96, 1062, 1060,  161,  291,
- /*   520 */  1057,  102, 1056, 1054,  162,  870,   36,   33,  149,  262,
- /*   530 */    39,  182,  837,  112,  835,  114,  115,  833,  832,  237,
- /*   540 */   172,  830,  257,  829,  828,  827,  826,  825,  175,  177,
- /*   550 */   822,  820,  818,  816,  179,  813,  180,   41,  250,   73,
- /*   560 */   307,   78,  259,  107,  990,  299,  300,  301,  302,  303,
- /*   570 */   304,  207,  305,  229,  317,  277,  790,  238,  239,  789,
- /*   580 */   208,  201,   91,   92,  241,  242,  788,  776,  775,  246,
- /*   590 */   831,  251,  272,  125,  126,  824,  165,  164,  871,  168,
- /*   600 */   163,  166,  167,  169,  127,  823,    2,  128,  815,  814,
- /*   610 */     9,   26,    4,  676,   76,  701,  216,  151,  152,  153,
- /*   620 */   253,   79,  917,  140,   10,  704,  141,   80,  261,  754,
- /*   630 */   708,  143,   11,   89,  752,   27,    7,   28,   12,   22,
- /*   640 */   274,   23,  608,  604,   87,  602,  601,  600,  597,  570,
- /*   650 */   285,   93,   97,   32,  647,   60,  646,  643,  592,  590,
- /*   660 */   101,  103,  582,  588,  584,  586,  580,  578,  611,  610,
- /*   670 */   609,  607,  606,  605,  603,  599,  598,   61,  568,  535,
- /*   680 */   533,  794,  793,  793,  793,  793,  793,  793,  793,  793,
- /*   690 */   793,  793,  793,  130,  131,
-};
-static const YYCODETYPE yy_lookahead[] = {
- /*     0 */   191,    1,  190,  191,  197,  252,  210,  234,  252,    9,
- /*    10 */   188,  189,  252,   13,   14,  191,   16,   17,  262,  263,
- /*    20 */    20,   21,  249,   23,   24,   25,   26,   27,   28,    0,
- /*    30 */     5,  252,  236,   33,   34,  252,  229,   37,   38,   39,
- /*    40 */    13,   14,  263,   16,   17,  262,  263,   20,   21,    1,
- /*    50 */    23,   24,   25,   26,   27,   28,  234,    9,   33,   34,
- /*    60 */    33,   34,  253,  191,   37,   38,   39,   14,  191,   16,
- /*    70 */    17,  249,  191,   20,   21,  237,   23,   24,   25,   26,
- /*    80 */    27,   28,   79,  259,  197,  261,   33,   34,  250,   81,
- /*    90 */    37,   38,   39,   45,   46,   47,   48,   49,   50,   51,
- /*   100 */    52,   53,   54,   55,   56,   57,   58,  191,   79,   61,
- /*   110 */   110,    1,  235,   13,   14,  191,   16,   17,  231,    9,
- /*   120 */    20,   21,    1,   23,   24,   25,   26,   27,   28,  257,
- /*   130 */     9,  259,  105,   33,   34,  254,  255,   37,   38,   39,
- /*   140 */    13,   14,  226,   16,   17,   68,  252,   20,   21,  135,
- /*   150 */    23,   24,   25,   26,   27,   28,  232,  143,  144,  235,
- /*   160 */    33,   34,  198,  199,   37,   38,   39,   88,   89,   90,
- /*   170 */    91,   92,   93,   94,   95,   96,   97,   98,   99,  100,
- /*   180 */   101,  102,  209,  191,  211,  212,  213,  214,  215,  216,
- /*   190 */   217,  218,  219,  220,  221,  222,  223,  224,   16,   17,
- /*   200 */   124,  125,   20,   21,   68,   23,   24,   25,   26,   27,
- /*   210 */    28,  191,   44,  252,  137,   33,   34,  140,  141,   37,
- /*   220 */    38,   39,    1,    2,  232,  104,    5,  235,    7,   61,
- /*   230 */     9,    1,    2,  194,  195,    5,   68,    7,    5,    9,
- /*   240 */     7,   73,   74,   75,   37,   38,   39,  252,   25,   26,
- /*   250 */    27,   28,  109,  233,   33,   34,   33,   34,   37,  116,
- /*   260 */    37,   38,   39,   33,   34,  252,  104,    5,   88,    7,
- /*   270 */    90,   91,  104,  137,  112,   95,  140,   97,   98,   99,
- /*   280 */   112,  101,  102,  209,   76,    2,  212,  213,    5,   81,
- /*   290 */     7,  217,    9,  219,  220,  221,  197,  223,  224,   62,
- /*   300 */    63,   64,  134,  252,  136,  191,   69,   70,   71,   72,
- /*   310 */   142,   62,   63,   64,  210,   78,   33,   34,   69,   70,
- /*   320 */    71,   72,  210,  191,  191,  104,   37,  228,  229,  230,
- /*   330 */   231,  191,  111,  191,  104,   62,   63,   64,  117,  191,
- /*   340 */   236,  111,   69,   70,   71,   72,  232,  117,  236,  235,
- /*   350 */   117,   33,   34,  252,  133,   37,   38,   39,   65,   66,
- /*   360 */    67,  210,  191,  133,  232,  232,   15,  235,  235,   62,
- /*   370 */    63,   64,  232,  234,  232,  235,  104,  235,  252,  117,
- /*   380 */   108,  196,  110,    1,  105,  200,  196,  236,  249,  196,
- /*   390 */   200,  105,  113,  200,  111,  109,  105,  105,   60,  105,
- /*   400 */   109,  252,  105,  109,  115,  113,  109,  259,  105,  109,
- /*   410 */   105,  252,  109,  105,  109,  109,  105,  109,  105,   37,
- /*   420 */   109,  105,  109,  236,  105,  109,  104,  252,  109,  107,
- /*   430 */   259,  131,  236,  138,  139,  129,  138,  139,  252,  138,
- /*   440 */   139,  104,  104,  106,   76,   77,  252,  138,  139,    5,
- /*   450 */   252,    7,  252,    5,  252,    7,  252,  252,  252,  227,
- /*   460 */   191,  227,  111,  227,  251,  227,  227,  227,  227,  191,
- /*   470 */   260,  191,  191,  191,  260,  191,  234,  234,  191,  191,
- /*   480 */   234,  191,  238,   60,  256,  256,  225,  191,  117,  242,
- /*   490 */   191,  256,  247,  191,  119,  191,  244,  246,  248,  245,
- /*   500 */   127,  191,  128,  191,  256,  191,  191,  130,  191,  122,
- /*   510 */   126,  191,  191,  121,  191,  191,  191,  191,  191,  191,
- /*   520 */   191,  191,  191,  191,  191,  191,  191,  191,  243,  120,
- /*   530 */   191,  191,  191,  191,  191,  191,  191,  191,  191,  191,
- /*   540 */   191,  191,  118,  191,  191,  191,  191,  191,  191,  191,
- /*   550 */   191,  191,  191,  191,  191,  191,  191,  132,  192,  192,
- /*   560 */   103,  192,  192,   87,  192,   86,   50,   83,   85,   54,
- /*   570 */    84,  192,   82,  192,   79,  192,    5,  145,    5,    5,
- /*   580 */   192,  192,  197,  197,  145,    5,    5,   90,   89,  135,
- /*   590 */   192,  113,  107,  193,  193,  192,  202,  206,  208,  204,
- /*   600 */   207,  205,  203,  201,  193,  192,  198,  193,  192,  192,
- /*   610 */   104,  104,  194,  105,  114,  105,    1,  241,  240,  239,
- /*   620 */   109,  109,  225,  104,  123,  105,  109,  104,  104,  111,
- /*   630 */   105,  104,  123,   76,  105,  109,  104,  109,  104,  104,
- /*   640 */   107,  104,    9,    5,  108,    5,    5,    5,    5,   80,
- /*   650 */    15,   76,  139,  109,    5,   16,    5,  105,    5,    5,
- /*   660 */   139,  139,    5,    5,    5,    5,    5,    5,    5,    5,
- /*   670 */     5,    5,    5,    5,    5,    5,    5,  109,   80,   60,
- /*   680 */    59,    0,  264,  264,  264,  264,  264,  264,  264,  264,
- /*   690 */   264,  264,  264,   21,   21,  264,  264,  264,  264,  264,
- /*   700 */   264,  264,  264,  264,  264,  264,  264,  264,  264,  264,
- /*   710 */   264,  264,  264,  264,  264,  264,  264,  264,  264,  264,
- /*   720 */   264,  264,  264,  264,  264,  264,  264,  264,  264,  264,
- /*   730 */   264,  264,  264,  264,  264,  264,  264,  264,  264,  264,
- /*   740 */   264,  264,  264,  264,  264,  264,  264,  264,  264,  264,
- /*   750 */   264,  264,  264,  264,  264,  264,  264,  264,  264,  264,
- /*   760 */   264,  264,  264,  264,  264,  264,  264,  264,  264,  264,
- /*   770 */   264,  264,  264,  264,  264,  264,  264,  264,  264,  264,
- /*   780 */   264,  264,  264,  264,  264,  264,  264,  264,  264,  264,
- /*   790 */   264,  264,  264,  264,  264,  264,  264,  264,  264,  264,
- /*   800 */   264,  264,  264,  264,  264,  264,  264,  264,  264,  264,
- /*   810 */   264,  264,  264,  264,  264,  264,  264,  264,  264,  264,
- /*   820 */   264,  264,  264,  264,  264,  264,  264,  264,  264,  264,
- /*   830 */   264,  264,  264,  264,  264,  264,  264,  264,  264,  264,
- /*   840 */   264,  264,  264,  264,  264,  264,  264,  264,  264,  264,
- /*   850 */   264,  264,  264,  264,  264,  264,  264,  264,  264,  264,
- /*   860 */   264,  264,  264,  264,  264,  264,  264,  264,  264,  264,
- /*   870 */   264,  264,  264,  264,  264,  264,  264,  264,  264,  264,
- /*   880 */   264,  264,
-};
-#define YY_SHIFT_COUNT    (322)
-#define YY_SHIFT_MIN      (0)
-#define YY_SHIFT_MAX      (681)
-static const unsigned short int yy_shift_ofst[] = {
- /*     0 */   168,   79,   79,  180,  180,    3,  221,  230,  121,  110,
- /*    10 */   110,  110,  110,  110,  110,  110,  110,  110,    0,   48,
- /*    20 */   230,  283,  283,  283,  283,  162,  162,  110,  110,  110,
- /*    30 */    29,  110,  110,  208,    3,    8,    8,  695,  695,  695,
- /*    40 */   230,  230,  230,  230,  230,  230,  230,  230,  230,  230,
- /*    50 */   230,  230,  230,  230,  230,  230,  230,  230,  230,  230,
- /*    60 */   283,  283,   25,   25,   25,   25,   25,   25,   25,  110,
- /*    70 */   110,  110,  289,  110,  110,  110,  162,  162,  110,  110,
- /*    80 */   110,   76,   76,  143,  162,  110,  110,  110,  110,  110,
- /*    90 */   110,  110,  110,  110,  110,  110,  110,  110,  110,  110,
- /*   100 */   110,  110,  110,  110,  110,  110,  110,  110,  110,  110,
- /*   110 */   110,  110,  110,  110,  110,  110,  110,  110,  110,  110,
- /*   120 */   110,  110,  110,  110,  110,  110,  110,  110,  110,  110,
- /*   130 */   110,  110,  110,  110,  110,  110,  423,  423,  423,  371,
- /*   140 */   371,  371,  423,  371,  423,  374,  377,  373,  387,  384,
- /*   150 */   392,  409,  375,  424,  425,  423,  423,  423,  457,    3,
- /*   160 */     3,  423,  423,  476,  479,  516,  484,  483,  515,  486,
- /*   170 */   490,  457,  423,  495,  495,  423,  495,  423,  495,  423,
- /*   180 */   423,  695,  695,   27,  100,  127,  100,  100,   53,  182,
- /*   190 */   223,  223,  223,  223,  237,  249,  273,  318,  318,  318,
- /*   200 */   318,   77,   14,  207,  207,  233,  262,  272,  136,  293,
- /*   210 */   307,  286,  279,  292,  291,  294,  297,  303,  305,  382,
- /*   220 */   338,  351,  300,  306,  308,  311,  313,  316,  319,  322,
- /*   230 */   295,  298,  301,  337,  309,  444,  448,  368,  571,  432,
- /*   240 */   573,  574,  439,  580,  581,  497,  499,  454,  478,  485,
- /*   250 */   506,  500,  508,  507,  511,  512,  510,  519,  520,  517,
- /*   260 */   523,  615,  524,  525,  527,  526,  501,  528,  509,  529,
- /*   270 */   532,  518,  534,  485,  535,  533,  537,  536,  557,  633,
- /*   280 */   638,  640,  641,  642,  643,  569,  635,  575,  513,  544,
- /*   290 */   544,  639,  521,  522,  544,  649,  651,  552,  544,  653,
- /*   300 */   654,  657,  658,  659,  660,  661,  662,  663,  664,  665,
- /*   310 */   666,  667,  668,  669,  670,  671,  568,  598,  672,  673,
- /*   320 */   619,  621,  681,
-};
-#define YY_REDUCE_COUNT (182)
-#define YY_REDUCE_MIN   (-247)
-#define YY_REDUCE_MAX   (418)
-static const short yy_reduce_ofst[] = {
- /*     0 */  -178,  -27,  -27,   74,   74,   99, -244, -217, -119,  -76,
- /*    10 */  -176, -128,   -8,  114,  132,  133,  140,  142, -191, -188,
- /*    20 */  -221, -204,  104,  112,  151, -227,  139,  148,  171,   20,
- /*    30 */  -113,  -84, -123,  185, -193,  190,  193, -162,  -36,   39,
- /*    40 */  -247, -240, -106,  -39,   -5,   13,   51,  101,  126,  149,
- /*    50 */   159,  175,  186,  194,  198,  200,  202,  204,  205,  206,
- /*    60 */   187,  196,  232,  234,  236,  238,  239,  240,  241,  269,
- /*    70 */   278,  280,  213,  281,  282,  284,  242,  243,  287,  288,
- /*    80 */   290,  210,  214,  244,  246,  296,  299,  302,  304,  310,
- /*    90 */   312,  314,  315,  317,  320,  321,  323,  324,  325,  326,
- /*   100 */   327,  328,  329,  330,  331,  332,  333,  334,  335,  336,
- /*   110 */   339,  340,  341,  342,  343,  344,  345,  346,  347,  348,
- /*   120 */   349,  350,  352,  353,  354,  355,  356,  357,  358,  359,
- /*   130 */   360,  361,  362,  363,  364,  365,  366,  367,  369,  228,
- /*   140 */   229,  235,  370,  248,  372,  250,  245,  251,  254,  252,
- /*   150 */   285,  247,  376,  378,  380,  379,  381,  383,  261,  385,
- /*   160 */   386,  388,  389,  390,  393,  391,  394,  396,  399,  395,
- /*   170 */   402,  397,  398,  400,  401,  403,  411,  413,  414,  416,
- /*   180 */   417,  408,  418,
-};
-static const YYACTIONTYPE yy_default[] = {
- /*     0 */   791,  904,  850,  916,  838,  847, 1050, 1050,  791,  791,
- /*    10 */   791,  791,  791,  791,  791,  791,  791,  791,  963,  810,
- /*    20 */  1050,  791,  791,  791,  791,  791,  791,  791,  791,  791,
- /*    30 */   847,  791,  791,  853,  847,  853,  853,  958,  888,  906,
- /*    40 */   791,  791,  791,  791,  791,  791,  791,  791,  791,  791,
- /*    50 */   791,  791,  791,  791,  791,  791,  791,  791,  791,  791,
- /*    60 */   791,  791,  791,  791,  791,  791,  791,  791,  791,  791,
- /*    70 */   791,  791,  965,  971,  968,  791,  791,  791,  973,  791,
- /*    80 */   791,  993,  993,  956,  791,  791,  791,  791,  791,  791,
- /*    90 */   791,  791,  791,  791,  791,  791,  791,  791,  791,  791,
- /*   100 */   791,  791,  791,  791,  791,  791,  791,  791,  791,  791,
- /*   110 */   791,  791,  836,  791,  834,  791,  791,  791,  791,  791,
- /*   120 */   791,  791,  791,  791,  791,  791,  791,  791,  791,  821,
- /*   130 */   791,  791,  791,  791,  791,  791,  812,  812,  812,  791,
- /*   140 */   791,  791,  812,  791,  812, 1000, 1004,  998,  986,  994,
- /*   150 */   985,  981,  979,  978, 1008,  812,  812,  812,  851,  847,
- /*   160 */   847,  812,  812,  869,  867,  865,  857,  863,  859,  861,
- /*   170 */   855,  839,  812,  845,  845,  812,  845,  812,  845,  812,
- /*   180 */   812,  888,  906,  791, 1009,  791, 1049,  999, 1039, 1038,
- /*   190 */  1045, 1037, 1036, 1035,  791,  791,  791, 1031, 1032, 1034,
- /*   200 */  1033,  791,  791, 1041, 1040,  791,  791,  791,  791,  791,
- /*   210 */   791,  791,  791,  791,  791,  791,  791,  791,  791,  791,
- /*   220 */  1011,  791, 1005, 1001,  791,  791,  791,  791,  791,  791,
- /*   230 */   791,  791,  791,  918,  791,  791,  791,  791,  791,  791,
- /*   240 */   791,  791,  791,  791,  791,  791,  791,  791,  955,  791,
- /*   250 */   791,  791,  791,  791,  967,  966,  791,  791,  791,  791,
- /*   260 */   791,  791,  791,  791,  791,  995,  791,  987,  791,  791,
- /*   270 */   791,  791,  791,  930,  791,  791,  791,  791,  791,  791,
- /*   280 */   791,  791,  791,  791,  791,  791,  791,  791,  791, 1061,
- /*   290 */  1059,  791,  791,  791, 1055,  791,  791,  791, 1053,  791,
- /*   300 */   791,  791,  791,  791,  791,  791,  791,  791,  791,  791,
- /*   310 */   791,  791,  791,  791,  791,  791,  872,  791,  819,  817,
- /*   320 */   791,  808,  791,
->>>>>>> dde99cbb
+ /*     0 */   817,  936,  878,  948,  866,  875, 1082, 1082,  817,  817,
+ /*    10 */   817,  817,  817,  817,  817,  817,  817,  817,  995,  837,
+ /*    20 */  1082,  817,  817,  817,  817,  817,  817,  817,  817,  817,
+ /*    30 */   875,  817,  817,  817,  817,  885,  875,  885,  885,  990,
+ /*    40 */   920,  938,  817,  817,  817,  817,  817,  817,  817,  817,
+ /*    50 */   817,  817,  817,  817,  817,  817,  817,  817,  817,  817,
+ /*    60 */   817,  817,  817,  817,  817,  817,  817,  817,  817,  817,
+ /*    70 */   817,  817,  817,  817,  997, 1003, 1000,  817,  817,  817,
+ /*    80 */  1005,  817,  817, 1025, 1025,  988,  817,  817,  817,  817,
+ /*    90 */   817,  817,  817,  817,  817,  817,  817,  817,  817,  817,
+ /*   100 */   817,  817,  817,  817,  817,  817,  817,  817,  817,  817,
+ /*   110 */   817,  817,  817,  817,  817,  817,  817,  817,  864,  817,
+ /*   120 */   862,  817,  817,  817,  817,  817,  817,  817,  817,  817,
+ /*   130 */   817,  817,  817,  817,  817,  817,  848,  817,  817,  817,
+ /*   140 */   817,  817,  817,  839,  839,  839,  817,  817,  817,  839,
+ /*   150 */   817,  839, 1032, 1036, 1030, 1018, 1026, 1017, 1013, 1011,
+ /*   160 */  1010, 1040,  839,  839,  839,  883,  883,  879,  875,  875,
+ /*   170 */   839,  839,  901,  899,  897,  889,  895,  891,  893,  887,
+ /*   180 */   867,  839,  873,  873,  839,  873,  839,  873,  839,  839,
+ /*   190 */   920,  938,  817, 1041,  817, 1081, 1031, 1071, 1070, 1077,
+ /*   200 */  1069, 1068, 1067,  817,  817,  817, 1063, 1064, 1066, 1065,
+ /*   210 */   817,  817, 1073, 1072,  817,  817,  817,  817,  817,  817,
+ /*   220 */   817,  817,  817,  817,  817,  817,  817,  817,  817, 1043,
+ /*   230 */   817, 1037, 1033,  817,  817,  817,  817,  817,  817,  817,
+ /*   240 */   817,  817,  950,  817,  817,  817,  817,  817,  817,  817,
+ /*   250 */   817,  817,  817,  817,  817,  817,  817,  987,  817,  817,
+ /*   260 */   817,  817,  817,  999,  998,  817,  817,  817,  817,  817,
+ /*   270 */   817,  817,  817,  817, 1027,  817, 1019,  817,  817,  817,
+ /*   280 */   817,  817,  962,  817,  817,  817,  817,  817,  817,  817,
+ /*   290 */   817,  817,  817,  817,  817,  817,  817,  817,  817,  817,
+ /*   300 */   817,  817,  817,  817, 1093, 1091,  817,  817,  817, 1087,
+ /*   310 */   817,  817,  817, 1085,  817,  817,  817,  817,  817,  817,
+ /*   320 */   817,  817,  817,  817,  817,  817,  817,  817,  817,  817,
+ /*   330 */   817,  904,  817,  846,  844,  817,  835,  817,
 };
 /********** End of lemon-generated parsing tables *****************************/
 
@@ -1110,7 +814,6 @@
   /*   44 */ "SHOW",
   /*   45 */ "DATABASES",
   /*   46 */ "TOPICS",
-<<<<<<< HEAD
   /*   47 */ "FUNCTIONS",
   /*   48 */ "MNODES",
   /*   49 */ "DNODES",
@@ -1325,233 +1028,15 @@
   /*  258 */ "expr",
   /*  259 */ "as",
   /*  260 */ "tablelist",
-  /*  261 */ "tmvar",
-  /*  262 */ "sortlist",
-  /*  263 */ "sortitem",
-  /*  264 */ "item",
-  /*  265 */ "sortorder",
-  /*  266 */ "grouplist",
-  /*  267 */ "exprlist",
-  /*  268 */ "expritem",
-=======
-  /*   47 */ "MNODES",
-  /*   48 */ "DNODES",
-  /*   49 */ "ACCOUNTS",
-  /*   50 */ "USERS",
-  /*   51 */ "MODULES",
-  /*   52 */ "QUERIES",
-  /*   53 */ "CONNECTIONS",
-  /*   54 */ "STREAMS",
-  /*   55 */ "VARIABLES",
-  /*   56 */ "SCORES",
-  /*   57 */ "GRANTS",
-  /*   58 */ "VNODES",
-  /*   59 */ "IPTOKEN",
-  /*   60 */ "DOT",
-  /*   61 */ "CREATE",
-  /*   62 */ "TABLE",
-  /*   63 */ "STABLE",
-  /*   64 */ "DATABASE",
-  /*   65 */ "TABLES",
-  /*   66 */ "STABLES",
-  /*   67 */ "VGROUPS",
-  /*   68 */ "DROP",
-  /*   69 */ "TOPIC",
-  /*   70 */ "DNODE",
-  /*   71 */ "USER",
-  /*   72 */ "ACCOUNT",
-  /*   73 */ "USE",
-  /*   74 */ "DESCRIBE",
-  /*   75 */ "ALTER",
-  /*   76 */ "PASS",
-  /*   77 */ "PRIVILEGE",
-  /*   78 */ "LOCAL",
-  /*   79 */ "IF",
-  /*   80 */ "EXISTS",
-  /*   81 */ "PPS",
-  /*   82 */ "TSERIES",
-  /*   83 */ "DBS",
-  /*   84 */ "STORAGE",
-  /*   85 */ "QTIME",
-  /*   86 */ "CONNS",
-  /*   87 */ "STATE",
-  /*   88 */ "KEEP",
-  /*   89 */ "CACHE",
-  /*   90 */ "REPLICA",
-  /*   91 */ "QUORUM",
-  /*   92 */ "DAYS",
-  /*   93 */ "MINROWS",
-  /*   94 */ "MAXROWS",
-  /*   95 */ "BLOCKS",
-  /*   96 */ "CTIME",
-  /*   97 */ "WAL",
-  /*   98 */ "FSYNC",
-  /*   99 */ "COMP",
-  /*  100 */ "PRECISION",
-  /*  101 */ "UPDATE",
-  /*  102 */ "CACHELAST",
-  /*  103 */ "PARTITIONS",
-  /*  104 */ "LP",
-  /*  105 */ "RP",
-  /*  106 */ "UNSIGNED",
-  /*  107 */ "TAGS",
-  /*  108 */ "USING",
-  /*  109 */ "COMMA",
-  /*  110 */ "AS",
-  /*  111 */ "NULL",
-  /*  112 */ "SELECT",
-  /*  113 */ "UNION",
-  /*  114 */ "ALL",
-  /*  115 */ "DISTINCT",
-  /*  116 */ "FROM",
-  /*  117 */ "VARIABLE",
-  /*  118 */ "INTERVAL",
-  /*  119 */ "SESSION",
-  /*  120 */ "FILL",
-  /*  121 */ "SLIDING",
-  /*  122 */ "ORDER",
-  /*  123 */ "BY",
-  /*  124 */ "ASC",
-  /*  125 */ "DESC",
-  /*  126 */ "GROUP",
-  /*  127 */ "HAVING",
-  /*  128 */ "LIMIT",
-  /*  129 */ "OFFSET",
-  /*  130 */ "SLIMIT",
-  /*  131 */ "SOFFSET",
-  /*  132 */ "WHERE",
-  /*  133 */ "NOW",
-  /*  134 */ "RESET",
-  /*  135 */ "QUERY",
-  /*  136 */ "SYNCDB",
-  /*  137 */ "ADD",
-  /*  138 */ "COLUMN",
-  /*  139 */ "TAG",
-  /*  140 */ "CHANGE",
-  /*  141 */ "SET",
-  /*  142 */ "KILL",
-  /*  143 */ "CONNECTION",
-  /*  144 */ "STREAM",
-  /*  145 */ "COLON",
-  /*  146 */ "ABORT",
-  /*  147 */ "AFTER",
-  /*  148 */ "ATTACH",
-  /*  149 */ "BEFORE",
-  /*  150 */ "BEGIN",
-  /*  151 */ "CASCADE",
-  /*  152 */ "CLUSTER",
-  /*  153 */ "CONFLICT",
-  /*  154 */ "COPY",
-  /*  155 */ "DEFERRED",
-  /*  156 */ "DELIMITERS",
-  /*  157 */ "DETACH",
-  /*  158 */ "EACH",
-  /*  159 */ "END",
-  /*  160 */ "EXPLAIN",
-  /*  161 */ "FAIL",
-  /*  162 */ "FOR",
-  /*  163 */ "IGNORE",
-  /*  164 */ "IMMEDIATE",
-  /*  165 */ "INITIALLY",
-  /*  166 */ "INSTEAD",
-  /*  167 */ "MATCH",
-  /*  168 */ "KEY",
-  /*  169 */ "OF",
-  /*  170 */ "RAISE",
-  /*  171 */ "REPLACE",
-  /*  172 */ "RESTRICT",
-  /*  173 */ "ROW",
-  /*  174 */ "STATEMENT",
-  /*  175 */ "TRIGGER",
-  /*  176 */ "VIEW",
-  /*  177 */ "SEMI",
-  /*  178 */ "NONE",
-  /*  179 */ "PREV",
-  /*  180 */ "LINEAR",
-  /*  181 */ "IMPORT",
-  /*  182 */ "TBNAME",
-  /*  183 */ "JOIN",
-  /*  184 */ "INSERT",
-  /*  185 */ "INTO",
-  /*  186 */ "VALUES",
-  /*  187 */ "error",
-  /*  188 */ "program",
-  /*  189 */ "cmd",
-  /*  190 */ "dbPrefix",
-  /*  191 */ "ids",
-  /*  192 */ "cpxName",
-  /*  193 */ "ifexists",
-  /*  194 */ "alter_db_optr",
-  /*  195 */ "alter_topic_optr",
-  /*  196 */ "acct_optr",
-  /*  197 */ "ifnotexists",
-  /*  198 */ "db_optr",
-  /*  199 */ "topic_optr",
-  /*  200 */ "pps",
-  /*  201 */ "tseries",
-  /*  202 */ "dbs",
-  /*  203 */ "streams",
-  /*  204 */ "storage",
-  /*  205 */ "qtime",
-  /*  206 */ "users",
-  /*  207 */ "conns",
-  /*  208 */ "state",
-  /*  209 */ "keep",
-  /*  210 */ "tagitemlist",
-  /*  211 */ "cache",
-  /*  212 */ "replica",
-  /*  213 */ "quorum",
-  /*  214 */ "days",
-  /*  215 */ "minrows",
-  /*  216 */ "maxrows",
-  /*  217 */ "blocks",
-  /*  218 */ "ctime",
-  /*  219 */ "wal",
-  /*  220 */ "fsync",
-  /*  221 */ "comp",
-  /*  222 */ "prec",
-  /*  223 */ "update",
-  /*  224 */ "cachelast",
-  /*  225 */ "partitions",
-  /*  226 */ "typename",
-  /*  227 */ "signed",
-  /*  228 */ "create_table_args",
-  /*  229 */ "create_stable_args",
-  /*  230 */ "create_table_list",
-  /*  231 */ "create_from_stable",
-  /*  232 */ "columnlist",
-  /*  233 */ "tagNamelist",
-  /*  234 */ "select",
-  /*  235 */ "column",
-  /*  236 */ "tagitem",
-  /*  237 */ "selcollist",
-  /*  238 */ "from",
-  /*  239 */ "where_opt",
-  /*  240 */ "interval_opt",
-  /*  241 */ "session_option",
-  /*  242 */ "fill_opt",
-  /*  243 */ "sliding_opt",
-  /*  244 */ "groupby_opt",
-  /*  245 */ "orderby_opt",
-  /*  246 */ "having_opt",
-  /*  247 */ "slimit_opt",
-  /*  248 */ "limit_opt",
-  /*  249 */ "union",
-  /*  250 */ "sclp",
-  /*  251 */ "distinct",
-  /*  252 */ "expr",
-  /*  253 */ "as",
-  /*  254 */ "tablelist",
-  /*  255 */ "sub",
-  /*  256 */ "tmvar",
-  /*  257 */ "sortlist",
-  /*  258 */ "sortitem",
-  /*  259 */ "item",
-  /*  260 */ "sortorder",
-  /*  261 */ "grouplist",
-  /*  262 */ "exprlist",
-  /*  263 */ "expritem",
->>>>>>> dde99cbb
+  /*  261 */ "sub",
+  /*  262 */ "tmvar",
+  /*  263 */ "sortlist",
+  /*  264 */ "sortitem",
+  /*  265 */ "item",
+  /*  266 */ "sortorder",
+  /*  267 */ "grouplist",
+  /*  268 */ "exprlist",
+  /*  269 */ "expritem",
 };
 #endif /* defined(YYCOVERAGE) || !defined(NDEBUG) */
 
@@ -1562,7 +1047,6 @@
  /*   0 */ "program ::= cmd",
  /*   1 */ "cmd ::= SHOW DATABASES",
  /*   2 */ "cmd ::= SHOW TOPICS",
-<<<<<<< HEAD
  /*   3 */ "cmd ::= SHOW FUNCTIONS",
  /*   4 */ "cmd ::= SHOW MNODES",
  /*   5 */ "cmd ::= SHOW DNODES",
@@ -1739,375 +1223,106 @@
  /* 176 */ "distinct ::= DISTINCT",
  /* 177 */ "distinct ::=",
  /* 178 */ "from ::= FROM tablelist",
- /* 179 */ "from ::= FROM LP union RP",
- /* 180 */ "tablelist ::= ids cpxName",
- /* 181 */ "tablelist ::= ids cpxName ids",
- /* 182 */ "tablelist ::= tablelist COMMA ids cpxName",
- /* 183 */ "tablelist ::= tablelist COMMA ids cpxName ids",
- /* 184 */ "tmvar ::= VARIABLE",
- /* 185 */ "interval_opt ::= INTERVAL LP tmvar RP",
- /* 186 */ "interval_opt ::= INTERVAL LP tmvar COMMA tmvar RP",
- /* 187 */ "interval_opt ::=",
- /* 188 */ "session_option ::=",
- /* 189 */ "session_option ::= SESSION LP ids cpxName COMMA tmvar RP",
- /* 190 */ "fill_opt ::=",
- /* 191 */ "fill_opt ::= FILL LP ID COMMA tagitemlist RP",
- /* 192 */ "fill_opt ::= FILL LP ID RP",
- /* 193 */ "sliding_opt ::= SLIDING LP tmvar RP",
- /* 194 */ "sliding_opt ::=",
- /* 195 */ "orderby_opt ::=",
- /* 196 */ "orderby_opt ::= ORDER BY sortlist",
- /* 197 */ "sortlist ::= sortlist COMMA item sortorder",
- /* 198 */ "sortlist ::= item sortorder",
- /* 199 */ "item ::= ids cpxName",
- /* 200 */ "sortorder ::= ASC",
- /* 201 */ "sortorder ::= DESC",
- /* 202 */ "sortorder ::=",
- /* 203 */ "groupby_opt ::=",
- /* 204 */ "groupby_opt ::= GROUP BY grouplist",
- /* 205 */ "grouplist ::= grouplist COMMA item",
- /* 206 */ "grouplist ::= item",
- /* 207 */ "having_opt ::=",
- /* 208 */ "having_opt ::= HAVING expr",
- /* 209 */ "limit_opt ::=",
- /* 210 */ "limit_opt ::= LIMIT signed",
- /* 211 */ "limit_opt ::= LIMIT signed OFFSET signed",
- /* 212 */ "limit_opt ::= LIMIT signed COMMA signed",
- /* 213 */ "slimit_opt ::=",
- /* 214 */ "slimit_opt ::= SLIMIT signed",
- /* 215 */ "slimit_opt ::= SLIMIT signed SOFFSET signed",
- /* 216 */ "slimit_opt ::= SLIMIT signed COMMA signed",
- /* 217 */ "where_opt ::=",
- /* 218 */ "where_opt ::= WHERE expr",
- /* 219 */ "expr ::= LP expr RP",
- /* 220 */ "expr ::= ID",
- /* 221 */ "expr ::= ID DOT ID",
- /* 222 */ "expr ::= ID DOT STAR",
- /* 223 */ "expr ::= INTEGER",
- /* 224 */ "expr ::= MINUS INTEGER",
- /* 225 */ "expr ::= PLUS INTEGER",
- /* 226 */ "expr ::= FLOAT",
- /* 227 */ "expr ::= MINUS FLOAT",
- /* 228 */ "expr ::= PLUS FLOAT",
- /* 229 */ "expr ::= STRING",
- /* 230 */ "expr ::= NOW",
- /* 231 */ "expr ::= VARIABLE",
- /* 232 */ "expr ::= PLUS VARIABLE",
- /* 233 */ "expr ::= MINUS VARIABLE",
- /* 234 */ "expr ::= BOOL",
- /* 235 */ "expr ::= NULL",
- /* 236 */ "expr ::= ID LP exprlist RP",
- /* 237 */ "expr ::= ID LP STAR RP",
- /* 238 */ "expr ::= expr IS NULL",
- /* 239 */ "expr ::= expr IS NOT NULL",
- /* 240 */ "expr ::= expr LT expr",
- /* 241 */ "expr ::= expr GT expr",
- /* 242 */ "expr ::= expr LE expr",
- /* 243 */ "expr ::= expr GE expr",
- /* 244 */ "expr ::= expr NE expr",
- /* 245 */ "expr ::= expr EQ expr",
- /* 246 */ "expr ::= expr BETWEEN expr AND expr",
- /* 247 */ "expr ::= expr AND expr",
- /* 248 */ "expr ::= expr OR expr",
- /* 249 */ "expr ::= expr PLUS expr",
- /* 250 */ "expr ::= expr MINUS expr",
- /* 251 */ "expr ::= expr STAR expr",
- /* 252 */ "expr ::= expr SLASH expr",
- /* 253 */ "expr ::= expr REM expr",
- /* 254 */ "expr ::= expr LIKE expr",
- /* 255 */ "expr ::= expr IN LP exprlist RP",
- /* 256 */ "exprlist ::= exprlist COMMA expritem",
- /* 257 */ "exprlist ::= expritem",
- /* 258 */ "expritem ::= expr",
- /* 259 */ "expritem ::=",
- /* 260 */ "cmd ::= RESET QUERY CACHE",
- /* 261 */ "cmd ::= SYNCDB ids REPLICA",
- /* 262 */ "cmd ::= ALTER TABLE ids cpxName ADD COLUMN columnlist",
- /* 263 */ "cmd ::= ALTER TABLE ids cpxName DROP COLUMN ids",
- /* 264 */ "cmd ::= ALTER TABLE ids cpxName ADD TAG columnlist",
- /* 265 */ "cmd ::= ALTER TABLE ids cpxName DROP TAG ids",
- /* 266 */ "cmd ::= ALTER TABLE ids cpxName CHANGE TAG ids ids",
- /* 267 */ "cmd ::= ALTER TABLE ids cpxName SET TAG ids EQ tagitem",
- /* 268 */ "cmd ::= ALTER STABLE ids cpxName ADD COLUMN columnlist",
- /* 269 */ "cmd ::= ALTER STABLE ids cpxName DROP COLUMN ids",
- /* 270 */ "cmd ::= ALTER STABLE ids cpxName ADD TAG columnlist",
- /* 271 */ "cmd ::= ALTER STABLE ids cpxName DROP TAG ids",
- /* 272 */ "cmd ::= ALTER STABLE ids cpxName CHANGE TAG ids ids",
- /* 273 */ "cmd ::= KILL CONNECTION INTEGER",
- /* 274 */ "cmd ::= KILL STREAM INTEGER COLON INTEGER",
- /* 275 */ "cmd ::= KILL QUERY INTEGER COLON INTEGER",
-=======
- /*   3 */ "cmd ::= SHOW MNODES",
- /*   4 */ "cmd ::= SHOW DNODES",
- /*   5 */ "cmd ::= SHOW ACCOUNTS",
- /*   6 */ "cmd ::= SHOW USERS",
- /*   7 */ "cmd ::= SHOW MODULES",
- /*   8 */ "cmd ::= SHOW QUERIES",
- /*   9 */ "cmd ::= SHOW CONNECTIONS",
- /*  10 */ "cmd ::= SHOW STREAMS",
- /*  11 */ "cmd ::= SHOW VARIABLES",
- /*  12 */ "cmd ::= SHOW SCORES",
- /*  13 */ "cmd ::= SHOW GRANTS",
- /*  14 */ "cmd ::= SHOW VNODES",
- /*  15 */ "cmd ::= SHOW VNODES IPTOKEN",
- /*  16 */ "dbPrefix ::=",
- /*  17 */ "dbPrefix ::= ids DOT",
- /*  18 */ "cpxName ::=",
- /*  19 */ "cpxName ::= DOT ids",
- /*  20 */ "cmd ::= SHOW CREATE TABLE ids cpxName",
- /*  21 */ "cmd ::= SHOW CREATE STABLE ids cpxName",
- /*  22 */ "cmd ::= SHOW CREATE DATABASE ids",
- /*  23 */ "cmd ::= SHOW dbPrefix TABLES",
- /*  24 */ "cmd ::= SHOW dbPrefix TABLES LIKE ids",
- /*  25 */ "cmd ::= SHOW dbPrefix STABLES",
- /*  26 */ "cmd ::= SHOW dbPrefix STABLES LIKE ids",
- /*  27 */ "cmd ::= SHOW dbPrefix VGROUPS",
- /*  28 */ "cmd ::= SHOW dbPrefix VGROUPS ids",
- /*  29 */ "cmd ::= DROP TABLE ifexists ids cpxName",
- /*  30 */ "cmd ::= DROP STABLE ifexists ids cpxName",
- /*  31 */ "cmd ::= DROP DATABASE ifexists ids",
- /*  32 */ "cmd ::= DROP TOPIC ifexists ids",
- /*  33 */ "cmd ::= DROP DNODE ids",
- /*  34 */ "cmd ::= DROP USER ids",
- /*  35 */ "cmd ::= DROP ACCOUNT ids",
- /*  36 */ "cmd ::= USE ids",
- /*  37 */ "cmd ::= DESCRIBE ids cpxName",
- /*  38 */ "cmd ::= ALTER USER ids PASS ids",
- /*  39 */ "cmd ::= ALTER USER ids PRIVILEGE ids",
- /*  40 */ "cmd ::= ALTER DNODE ids ids",
- /*  41 */ "cmd ::= ALTER DNODE ids ids ids",
- /*  42 */ "cmd ::= ALTER LOCAL ids",
- /*  43 */ "cmd ::= ALTER LOCAL ids ids",
- /*  44 */ "cmd ::= ALTER DATABASE ids alter_db_optr",
- /*  45 */ "cmd ::= ALTER TOPIC ids alter_topic_optr",
- /*  46 */ "cmd ::= ALTER ACCOUNT ids acct_optr",
- /*  47 */ "cmd ::= ALTER ACCOUNT ids PASS ids acct_optr",
- /*  48 */ "ids ::= ID",
- /*  49 */ "ids ::= STRING",
- /*  50 */ "ifexists ::= IF EXISTS",
- /*  51 */ "ifexists ::=",
- /*  52 */ "ifnotexists ::= IF NOT EXISTS",
- /*  53 */ "ifnotexists ::=",
- /*  54 */ "cmd ::= CREATE DNODE ids",
- /*  55 */ "cmd ::= CREATE ACCOUNT ids PASS ids acct_optr",
- /*  56 */ "cmd ::= CREATE DATABASE ifnotexists ids db_optr",
- /*  57 */ "cmd ::= CREATE TOPIC ifnotexists ids topic_optr",
- /*  58 */ "cmd ::= CREATE USER ids PASS ids",
- /*  59 */ "pps ::=",
- /*  60 */ "pps ::= PPS INTEGER",
- /*  61 */ "tseries ::=",
- /*  62 */ "tseries ::= TSERIES INTEGER",
- /*  63 */ "dbs ::=",
- /*  64 */ "dbs ::= DBS INTEGER",
- /*  65 */ "streams ::=",
- /*  66 */ "streams ::= STREAMS INTEGER",
- /*  67 */ "storage ::=",
- /*  68 */ "storage ::= STORAGE INTEGER",
- /*  69 */ "qtime ::=",
- /*  70 */ "qtime ::= QTIME INTEGER",
- /*  71 */ "users ::=",
- /*  72 */ "users ::= USERS INTEGER",
- /*  73 */ "conns ::=",
- /*  74 */ "conns ::= CONNS INTEGER",
- /*  75 */ "state ::=",
- /*  76 */ "state ::= STATE ids",
- /*  77 */ "acct_optr ::= pps tseries storage streams qtime dbs users conns state",
- /*  78 */ "keep ::= KEEP tagitemlist",
- /*  79 */ "cache ::= CACHE INTEGER",
- /*  80 */ "replica ::= REPLICA INTEGER",
- /*  81 */ "quorum ::= QUORUM INTEGER",
- /*  82 */ "days ::= DAYS INTEGER",
- /*  83 */ "minrows ::= MINROWS INTEGER",
- /*  84 */ "maxrows ::= MAXROWS INTEGER",
- /*  85 */ "blocks ::= BLOCKS INTEGER",
- /*  86 */ "ctime ::= CTIME INTEGER",
- /*  87 */ "wal ::= WAL INTEGER",
- /*  88 */ "fsync ::= FSYNC INTEGER",
- /*  89 */ "comp ::= COMP INTEGER",
- /*  90 */ "prec ::= PRECISION STRING",
- /*  91 */ "update ::= UPDATE INTEGER",
- /*  92 */ "cachelast ::= CACHELAST INTEGER",
- /*  93 */ "partitions ::= PARTITIONS INTEGER",
- /*  94 */ "db_optr ::=",
- /*  95 */ "db_optr ::= db_optr cache",
- /*  96 */ "db_optr ::= db_optr replica",
- /*  97 */ "db_optr ::= db_optr quorum",
- /*  98 */ "db_optr ::= db_optr days",
- /*  99 */ "db_optr ::= db_optr minrows",
- /* 100 */ "db_optr ::= db_optr maxrows",
- /* 101 */ "db_optr ::= db_optr blocks",
- /* 102 */ "db_optr ::= db_optr ctime",
- /* 103 */ "db_optr ::= db_optr wal",
- /* 104 */ "db_optr ::= db_optr fsync",
- /* 105 */ "db_optr ::= db_optr comp",
- /* 106 */ "db_optr ::= db_optr prec",
- /* 107 */ "db_optr ::= db_optr keep",
- /* 108 */ "db_optr ::= db_optr update",
- /* 109 */ "db_optr ::= db_optr cachelast",
- /* 110 */ "topic_optr ::= db_optr",
- /* 111 */ "topic_optr ::= topic_optr partitions",
- /* 112 */ "alter_db_optr ::=",
- /* 113 */ "alter_db_optr ::= alter_db_optr replica",
- /* 114 */ "alter_db_optr ::= alter_db_optr quorum",
- /* 115 */ "alter_db_optr ::= alter_db_optr keep",
- /* 116 */ "alter_db_optr ::= alter_db_optr blocks",
- /* 117 */ "alter_db_optr ::= alter_db_optr comp",
- /* 118 */ "alter_db_optr ::= alter_db_optr wal",
- /* 119 */ "alter_db_optr ::= alter_db_optr fsync",
- /* 120 */ "alter_db_optr ::= alter_db_optr update",
- /* 121 */ "alter_db_optr ::= alter_db_optr cachelast",
- /* 122 */ "alter_topic_optr ::= alter_db_optr",
- /* 123 */ "alter_topic_optr ::= alter_topic_optr partitions",
- /* 124 */ "typename ::= ids",
- /* 125 */ "typename ::= ids LP signed RP",
- /* 126 */ "typename ::= ids UNSIGNED",
- /* 127 */ "signed ::= INTEGER",
- /* 128 */ "signed ::= PLUS INTEGER",
- /* 129 */ "signed ::= MINUS INTEGER",
- /* 130 */ "cmd ::= CREATE TABLE create_table_args",
- /* 131 */ "cmd ::= CREATE TABLE create_stable_args",
- /* 132 */ "cmd ::= CREATE STABLE create_stable_args",
- /* 133 */ "cmd ::= CREATE TABLE create_table_list",
- /* 134 */ "create_table_list ::= create_from_stable",
- /* 135 */ "create_table_list ::= create_table_list create_from_stable",
- /* 136 */ "create_table_args ::= ifnotexists ids cpxName LP columnlist RP",
- /* 137 */ "create_stable_args ::= ifnotexists ids cpxName LP columnlist RP TAGS LP columnlist RP",
- /* 138 */ "create_from_stable ::= ifnotexists ids cpxName USING ids cpxName TAGS LP tagitemlist RP",
- /* 139 */ "create_from_stable ::= ifnotexists ids cpxName USING ids cpxName LP tagNamelist RP TAGS LP tagitemlist RP",
- /* 140 */ "tagNamelist ::= tagNamelist COMMA ids",
- /* 141 */ "tagNamelist ::= ids",
- /* 142 */ "create_table_args ::= ifnotexists ids cpxName AS select",
- /* 143 */ "columnlist ::= columnlist COMMA column",
- /* 144 */ "columnlist ::= column",
- /* 145 */ "column ::= ids typename",
- /* 146 */ "tagitemlist ::= tagitemlist COMMA tagitem",
- /* 147 */ "tagitemlist ::= tagitem",
- /* 148 */ "tagitem ::= INTEGER",
- /* 149 */ "tagitem ::= FLOAT",
- /* 150 */ "tagitem ::= STRING",
- /* 151 */ "tagitem ::= BOOL",
- /* 152 */ "tagitem ::= NULL",
- /* 153 */ "tagitem ::= MINUS INTEGER",
- /* 154 */ "tagitem ::= MINUS FLOAT",
- /* 155 */ "tagitem ::= PLUS INTEGER",
- /* 156 */ "tagitem ::= PLUS FLOAT",
- /* 157 */ "select ::= SELECT selcollist from where_opt interval_opt session_option fill_opt sliding_opt groupby_opt orderby_opt having_opt slimit_opt limit_opt",
- /* 158 */ "select ::= LP select RP",
- /* 159 */ "union ::= select",
- /* 160 */ "union ::= union UNION ALL select",
- /* 161 */ "cmd ::= union",
- /* 162 */ "select ::= SELECT selcollist",
- /* 163 */ "sclp ::= selcollist COMMA",
- /* 164 */ "sclp ::=",
- /* 165 */ "selcollist ::= sclp distinct expr as",
- /* 166 */ "selcollist ::= sclp STAR",
- /* 167 */ "as ::= AS ids",
- /* 168 */ "as ::= ids",
- /* 169 */ "as ::=",
- /* 170 */ "distinct ::= DISTINCT",
- /* 171 */ "distinct ::=",
- /* 172 */ "from ::= FROM tablelist",
- /* 173 */ "from ::= FROM sub",
- /* 174 */ "sub ::= LP union RP",
- /* 175 */ "sub ::= LP union RP ids",
- /* 176 */ "sub ::= sub COMMA LP union RP ids",
- /* 177 */ "tablelist ::= ids cpxName",
- /* 178 */ "tablelist ::= ids cpxName ids",
- /* 179 */ "tablelist ::= tablelist COMMA ids cpxName",
- /* 180 */ "tablelist ::= tablelist COMMA ids cpxName ids",
- /* 181 */ "tmvar ::= VARIABLE",
- /* 182 */ "interval_opt ::= INTERVAL LP tmvar RP",
- /* 183 */ "interval_opt ::= INTERVAL LP tmvar COMMA tmvar RP",
- /* 184 */ "interval_opt ::=",
- /* 185 */ "session_option ::=",
- /* 186 */ "session_option ::= SESSION LP ids cpxName COMMA tmvar RP",
- /* 187 */ "fill_opt ::=",
- /* 188 */ "fill_opt ::= FILL LP ID COMMA tagitemlist RP",
- /* 189 */ "fill_opt ::= FILL LP ID RP",
- /* 190 */ "sliding_opt ::= SLIDING LP tmvar RP",
- /* 191 */ "sliding_opt ::=",
- /* 192 */ "orderby_opt ::=",
- /* 193 */ "orderby_opt ::= ORDER BY sortlist",
- /* 194 */ "sortlist ::= sortlist COMMA item sortorder",
- /* 195 */ "sortlist ::= item sortorder",
- /* 196 */ "item ::= ids cpxName",
- /* 197 */ "sortorder ::= ASC",
- /* 198 */ "sortorder ::= DESC",
- /* 199 */ "sortorder ::=",
- /* 200 */ "groupby_opt ::=",
- /* 201 */ "groupby_opt ::= GROUP BY grouplist",
- /* 202 */ "grouplist ::= grouplist COMMA item",
- /* 203 */ "grouplist ::= item",
- /* 204 */ "having_opt ::=",
- /* 205 */ "having_opt ::= HAVING expr",
- /* 206 */ "limit_opt ::=",
- /* 207 */ "limit_opt ::= LIMIT signed",
- /* 208 */ "limit_opt ::= LIMIT signed OFFSET signed",
- /* 209 */ "limit_opt ::= LIMIT signed COMMA signed",
- /* 210 */ "slimit_opt ::=",
- /* 211 */ "slimit_opt ::= SLIMIT signed",
- /* 212 */ "slimit_opt ::= SLIMIT signed SOFFSET signed",
- /* 213 */ "slimit_opt ::= SLIMIT signed COMMA signed",
- /* 214 */ "where_opt ::=",
- /* 215 */ "where_opt ::= WHERE expr",
- /* 216 */ "expr ::= LP expr RP",
- /* 217 */ "expr ::= ID",
- /* 218 */ "expr ::= ID DOT ID",
- /* 219 */ "expr ::= ID DOT STAR",
- /* 220 */ "expr ::= INTEGER",
- /* 221 */ "expr ::= MINUS INTEGER",
- /* 222 */ "expr ::= PLUS INTEGER",
- /* 223 */ "expr ::= FLOAT",
- /* 224 */ "expr ::= MINUS FLOAT",
- /* 225 */ "expr ::= PLUS FLOAT",
- /* 226 */ "expr ::= STRING",
- /* 227 */ "expr ::= NOW",
- /* 228 */ "expr ::= VARIABLE",
- /* 229 */ "expr ::= PLUS VARIABLE",
- /* 230 */ "expr ::= MINUS VARIABLE",
- /* 231 */ "expr ::= BOOL",
- /* 232 */ "expr ::= NULL",
- /* 233 */ "expr ::= ID LP exprlist RP",
- /* 234 */ "expr ::= ID LP STAR RP",
- /* 235 */ "expr ::= expr IS NULL",
- /* 236 */ "expr ::= expr IS NOT NULL",
- /* 237 */ "expr ::= expr LT expr",
- /* 238 */ "expr ::= expr GT expr",
- /* 239 */ "expr ::= expr LE expr",
- /* 240 */ "expr ::= expr GE expr",
- /* 241 */ "expr ::= expr NE expr",
- /* 242 */ "expr ::= expr EQ expr",
- /* 243 */ "expr ::= expr BETWEEN expr AND expr",
- /* 244 */ "expr ::= expr AND expr",
- /* 245 */ "expr ::= expr OR expr",
- /* 246 */ "expr ::= expr PLUS expr",
- /* 247 */ "expr ::= expr MINUS expr",
- /* 248 */ "expr ::= expr STAR expr",
- /* 249 */ "expr ::= expr SLASH expr",
- /* 250 */ "expr ::= expr REM expr",
- /* 251 */ "expr ::= expr LIKE expr",
- /* 252 */ "expr ::= expr IN LP exprlist RP",
- /* 253 */ "exprlist ::= exprlist COMMA expritem",
- /* 254 */ "exprlist ::= expritem",
- /* 255 */ "expritem ::= expr",
- /* 256 */ "expritem ::=",
- /* 257 */ "cmd ::= RESET QUERY CACHE",
- /* 258 */ "cmd ::= SYNCDB ids REPLICA",
- /* 259 */ "cmd ::= ALTER TABLE ids cpxName ADD COLUMN columnlist",
- /* 260 */ "cmd ::= ALTER TABLE ids cpxName DROP COLUMN ids",
- /* 261 */ "cmd ::= ALTER TABLE ids cpxName ADD TAG columnlist",
- /* 262 */ "cmd ::= ALTER TABLE ids cpxName DROP TAG ids",
- /* 263 */ "cmd ::= ALTER TABLE ids cpxName CHANGE TAG ids ids",
- /* 264 */ "cmd ::= ALTER TABLE ids cpxName SET TAG ids EQ tagitem",
- /* 265 */ "cmd ::= ALTER STABLE ids cpxName ADD COLUMN columnlist",
- /* 266 */ "cmd ::= ALTER STABLE ids cpxName DROP COLUMN ids",
- /* 267 */ "cmd ::= ALTER STABLE ids cpxName ADD TAG columnlist",
- /* 268 */ "cmd ::= ALTER STABLE ids cpxName DROP TAG ids",
- /* 269 */ "cmd ::= ALTER STABLE ids cpxName CHANGE TAG ids ids",
- /* 270 */ "cmd ::= KILL CONNECTION INTEGER",
- /* 271 */ "cmd ::= KILL STREAM INTEGER COLON INTEGER",
- /* 272 */ "cmd ::= KILL QUERY INTEGER COLON INTEGER",
->>>>>>> dde99cbb
+ /* 179 */ "from ::= FROM sub",
+ /* 180 */ "sub ::= LP union RP",
+ /* 181 */ "sub ::= LP union RP ids",
+ /* 182 */ "sub ::= sub COMMA LP union RP ids",
+ /* 183 */ "tablelist ::= ids cpxName",
+ /* 184 */ "tablelist ::= ids cpxName ids",
+ /* 185 */ "tablelist ::= tablelist COMMA ids cpxName",
+ /* 186 */ "tablelist ::= tablelist COMMA ids cpxName ids",
+ /* 187 */ "tmvar ::= VARIABLE",
+ /* 188 */ "interval_opt ::= INTERVAL LP tmvar RP",
+ /* 189 */ "interval_opt ::= INTERVAL LP tmvar COMMA tmvar RP",
+ /* 190 */ "interval_opt ::=",
+ /* 191 */ "session_option ::=",
+ /* 192 */ "session_option ::= SESSION LP ids cpxName COMMA tmvar RP",
+ /* 193 */ "fill_opt ::=",
+ /* 194 */ "fill_opt ::= FILL LP ID COMMA tagitemlist RP",
+ /* 195 */ "fill_opt ::= FILL LP ID RP",
+ /* 196 */ "sliding_opt ::= SLIDING LP tmvar RP",
+ /* 197 */ "sliding_opt ::=",
+ /* 198 */ "orderby_opt ::=",
+ /* 199 */ "orderby_opt ::= ORDER BY sortlist",
+ /* 200 */ "sortlist ::= sortlist COMMA item sortorder",
+ /* 201 */ "sortlist ::= item sortorder",
+ /* 202 */ "item ::= ids cpxName",
+ /* 203 */ "sortorder ::= ASC",
+ /* 204 */ "sortorder ::= DESC",
+ /* 205 */ "sortorder ::=",
+ /* 206 */ "groupby_opt ::=",
+ /* 207 */ "groupby_opt ::= GROUP BY grouplist",
+ /* 208 */ "grouplist ::= grouplist COMMA item",
+ /* 209 */ "grouplist ::= item",
+ /* 210 */ "having_opt ::=",
+ /* 211 */ "having_opt ::= HAVING expr",
+ /* 212 */ "limit_opt ::=",
+ /* 213 */ "limit_opt ::= LIMIT signed",
+ /* 214 */ "limit_opt ::= LIMIT signed OFFSET signed",
+ /* 215 */ "limit_opt ::= LIMIT signed COMMA signed",
+ /* 216 */ "slimit_opt ::=",
+ /* 217 */ "slimit_opt ::= SLIMIT signed",
+ /* 218 */ "slimit_opt ::= SLIMIT signed SOFFSET signed",
+ /* 219 */ "slimit_opt ::= SLIMIT signed COMMA signed",
+ /* 220 */ "where_opt ::=",
+ /* 221 */ "where_opt ::= WHERE expr",
+ /* 222 */ "expr ::= LP expr RP",
+ /* 223 */ "expr ::= ID",
+ /* 224 */ "expr ::= ID DOT ID",
+ /* 225 */ "expr ::= ID DOT STAR",
+ /* 226 */ "expr ::= INTEGER",
+ /* 227 */ "expr ::= MINUS INTEGER",
+ /* 228 */ "expr ::= PLUS INTEGER",
+ /* 229 */ "expr ::= FLOAT",
+ /* 230 */ "expr ::= MINUS FLOAT",
+ /* 231 */ "expr ::= PLUS FLOAT",
+ /* 232 */ "expr ::= STRING",
+ /* 233 */ "expr ::= NOW",
+ /* 234 */ "expr ::= VARIABLE",
+ /* 235 */ "expr ::= PLUS VARIABLE",
+ /* 236 */ "expr ::= MINUS VARIABLE",
+ /* 237 */ "expr ::= BOOL",
+ /* 238 */ "expr ::= NULL",
+ /* 239 */ "expr ::= ID LP exprlist RP",
+ /* 240 */ "expr ::= ID LP STAR RP",
+ /* 241 */ "expr ::= expr IS NULL",
+ /* 242 */ "expr ::= expr IS NOT NULL",
+ /* 243 */ "expr ::= expr LT expr",
+ /* 244 */ "expr ::= expr GT expr",
+ /* 245 */ "expr ::= expr LE expr",
+ /* 246 */ "expr ::= expr GE expr",
+ /* 247 */ "expr ::= expr NE expr",
+ /* 248 */ "expr ::= expr EQ expr",
+ /* 249 */ "expr ::= expr BETWEEN expr AND expr",
+ /* 250 */ "expr ::= expr AND expr",
+ /* 251 */ "expr ::= expr OR expr",
+ /* 252 */ "expr ::= expr PLUS expr",
+ /* 253 */ "expr ::= expr MINUS expr",
+ /* 254 */ "expr ::= expr STAR expr",
+ /* 255 */ "expr ::= expr SLASH expr",
+ /* 256 */ "expr ::= expr REM expr",
+ /* 257 */ "expr ::= expr LIKE expr",
+ /* 258 */ "expr ::= expr IN LP exprlist RP",
+ /* 259 */ "exprlist ::= exprlist COMMA expritem",
+ /* 260 */ "exprlist ::= expritem",
+ /* 261 */ "expritem ::= expr",
+ /* 262 */ "expritem ::=",
+ /* 263 */ "cmd ::= RESET QUERY CACHE",
+ /* 264 */ "cmd ::= SYNCDB ids REPLICA",
+ /* 265 */ "cmd ::= ALTER TABLE ids cpxName ADD COLUMN columnlist",
+ /* 266 */ "cmd ::= ALTER TABLE ids cpxName DROP COLUMN ids",
+ /* 267 */ "cmd ::= ALTER TABLE ids cpxName ADD TAG columnlist",
+ /* 268 */ "cmd ::= ALTER TABLE ids cpxName DROP TAG ids",
+ /* 269 */ "cmd ::= ALTER TABLE ids cpxName CHANGE TAG ids ids",
+ /* 270 */ "cmd ::= ALTER TABLE ids cpxName SET TAG ids EQ tagitem",
+ /* 271 */ "cmd ::= ALTER STABLE ids cpxName ADD COLUMN columnlist",
+ /* 272 */ "cmd ::= ALTER STABLE ids cpxName DROP COLUMN ids",
+ /* 273 */ "cmd ::= ALTER STABLE ids cpxName ADD TAG columnlist",
+ /* 274 */ "cmd ::= ALTER STABLE ids cpxName DROP TAG ids",
+ /* 275 */ "cmd ::= ALTER STABLE ids cpxName CHANGE TAG ids ids",
+ /* 276 */ "cmd ::= KILL CONNECTION INTEGER",
+ /* 277 */ "cmd ::= KILL STREAM INTEGER COLON INTEGER",
+ /* 278 */ "cmd ::= KILL QUERY INTEGER COLON INTEGER",
 };
 #endif /* NDEBUG */
 
@@ -2228,7 +1443,6 @@
     ** inside the C code.
     */
 /********* Begin destructor definitions ***************************************/
-<<<<<<< HEAD
     case 216: /* keep */
     case 217: /* tagitemlist */
     case 238: /* columnlist */
@@ -2236,103 +1450,52 @@
     case 248: /* fill_opt */
     case 250: /* groupby_opt */
     case 251: /* orderby_opt */
-    case 262: /* sortlist */
-    case 266: /* grouplist */
-{
-taosArrayDestroy((yypminor->yy93));
-=======
-    case 209: /* keep */
-    case 210: /* tagitemlist */
-    case 232: /* columnlist */
-    case 233: /* tagNamelist */
-    case 242: /* fill_opt */
-    case 244: /* groupby_opt */
-    case 245: /* orderby_opt */
-    case 257: /* sortlist */
-    case 261: /* grouplist */
-{
-taosArrayDestroy((yypminor->yy285));
->>>>>>> dde99cbb
+    case 263: /* sortlist */
+    case 267: /* grouplist */
+{
+taosArrayDestroy((yypminor->yy441));
 }
       break;
     case 236: /* create_table_list */
 {
-<<<<<<< HEAD
-destroyCreateTableSql((yypminor->yy532));
-=======
-destroyCreateTableSql((yypminor->yy470));
->>>>>>> dde99cbb
+destroyCreateTableSql((yypminor->yy182));
 }
       break;
     case 240: /* select */
 {
-<<<<<<< HEAD
-destroySqlNode((yypminor->yy224));
+destroySqlNode((yypminor->yy236));
 }
       break;
     case 243: /* selcollist */
     case 256: /* sclp */
-    case 267: /* exprlist */
-{
-tSqlExprListDestroy((yypminor->yy93));
+    case 268: /* exprlist */
+{
+tSqlExprListDestroy((yypminor->yy441));
 }
       break;
     case 244: /* from */
     case 260: /* tablelist */
-{
-destroyRelationInfo((yypminor->yy330));
+    case 261: /* sub */
+{
+destroyRelationInfo((yypminor->yy244));
 }
       break;
     case 245: /* where_opt */
     case 252: /* having_opt */
     case 258: /* expr */
-    case 268: /* expritem */
-{
-tSqlExprDestroy((yypminor->yy68));
-=======
-destroySqlNode((yypminor->yy344));
-}
-      break;
-    case 237: /* selcollist */
-    case 250: /* sclp */
-    case 262: /* exprlist */
-{
-tSqlExprListDestroy((yypminor->yy285));
-}
-      break;
-    case 238: /* from */
-    case 254: /* tablelist */
-    case 255: /* sub */
-{
-destroyRelationInfo((yypminor->yy148));
-}
-      break;
-    case 239: /* where_opt */
-    case 246: /* having_opt */
-    case 252: /* expr */
-    case 263: /* expritem */
-{
-tSqlExprDestroy((yypminor->yy178));
->>>>>>> dde99cbb
+    case 269: /* expritem */
+{
+tSqlExprDestroy((yypminor->yy166));
 }
       break;
     case 255: /* union */
 {
-<<<<<<< HEAD
-destroyAllSqlNode((yypminor->yy93));
+destroyAllSqlNode((yypminor->yy441));
 }
       break;
-    case 263: /* sortitem */
-{
-tVariantDestroy(&(yypminor->yy518));
-=======
-destroyAllSqlNode((yypminor->yy285));
-}
-      break;
-    case 258: /* sortitem */
-{
-tVariantDestroy(&(yypminor->yy362));
->>>>>>> dde99cbb
+    case 264: /* sortitem */
+{
+tVariantDestroy(&(yypminor->yy506));
 }
       break;
 /********* End destructor definitions *****************************************/
@@ -2626,7 +1789,6 @@
   YYCODETYPE lhs;       /* Symbol on the left-hand side of the rule */
   signed char nrhs;     /* Negative of the number of RHS symbols in the rule */
 } yyRuleInfo[] = {
-<<<<<<< HEAD
   {  193,   -1 }, /* (0) program ::= cmd */
   {  194,   -2 }, /* (1) cmd ::= SHOW DATABASES */
   {  194,   -2 }, /* (2) cmd ::= SHOW TOPICS */
@@ -2806,378 +1968,106 @@
   {  257,   -1 }, /* (176) distinct ::= DISTINCT */
   {  257,    0 }, /* (177) distinct ::= */
   {  244,   -2 }, /* (178) from ::= FROM tablelist */
-  {  244,   -4 }, /* (179) from ::= FROM LP union RP */
-  {  260,   -2 }, /* (180) tablelist ::= ids cpxName */
-  {  260,   -3 }, /* (181) tablelist ::= ids cpxName ids */
-  {  260,   -4 }, /* (182) tablelist ::= tablelist COMMA ids cpxName */
-  {  260,   -5 }, /* (183) tablelist ::= tablelist COMMA ids cpxName ids */
-  {  261,   -1 }, /* (184) tmvar ::= VARIABLE */
-  {  246,   -4 }, /* (185) interval_opt ::= INTERVAL LP tmvar RP */
-  {  246,   -6 }, /* (186) interval_opt ::= INTERVAL LP tmvar COMMA tmvar RP */
-  {  246,    0 }, /* (187) interval_opt ::= */
-  {  247,    0 }, /* (188) session_option ::= */
-  {  247,   -7 }, /* (189) session_option ::= SESSION LP ids cpxName COMMA tmvar RP */
-  {  248,    0 }, /* (190) fill_opt ::= */
-  {  248,   -6 }, /* (191) fill_opt ::= FILL LP ID COMMA tagitemlist RP */
-  {  248,   -4 }, /* (192) fill_opt ::= FILL LP ID RP */
-  {  249,   -4 }, /* (193) sliding_opt ::= SLIDING LP tmvar RP */
-  {  249,    0 }, /* (194) sliding_opt ::= */
-  {  251,    0 }, /* (195) orderby_opt ::= */
-  {  251,   -3 }, /* (196) orderby_opt ::= ORDER BY sortlist */
-  {  262,   -4 }, /* (197) sortlist ::= sortlist COMMA item sortorder */
-  {  262,   -2 }, /* (198) sortlist ::= item sortorder */
-  {  264,   -2 }, /* (199) item ::= ids cpxName */
-  {  265,   -1 }, /* (200) sortorder ::= ASC */
-  {  265,   -1 }, /* (201) sortorder ::= DESC */
-  {  265,    0 }, /* (202) sortorder ::= */
-  {  250,    0 }, /* (203) groupby_opt ::= */
-  {  250,   -3 }, /* (204) groupby_opt ::= GROUP BY grouplist */
-  {  266,   -3 }, /* (205) grouplist ::= grouplist COMMA item */
-  {  266,   -1 }, /* (206) grouplist ::= item */
-  {  252,    0 }, /* (207) having_opt ::= */
-  {  252,   -2 }, /* (208) having_opt ::= HAVING expr */
-  {  254,    0 }, /* (209) limit_opt ::= */
-  {  254,   -2 }, /* (210) limit_opt ::= LIMIT signed */
-  {  254,   -4 }, /* (211) limit_opt ::= LIMIT signed OFFSET signed */
-  {  254,   -4 }, /* (212) limit_opt ::= LIMIT signed COMMA signed */
-  {  253,    0 }, /* (213) slimit_opt ::= */
-  {  253,   -2 }, /* (214) slimit_opt ::= SLIMIT signed */
-  {  253,   -4 }, /* (215) slimit_opt ::= SLIMIT signed SOFFSET signed */
-  {  253,   -4 }, /* (216) slimit_opt ::= SLIMIT signed COMMA signed */
-  {  245,    0 }, /* (217) where_opt ::= */
-  {  245,   -2 }, /* (218) where_opt ::= WHERE expr */
-  {  258,   -3 }, /* (219) expr ::= LP expr RP */
-  {  258,   -1 }, /* (220) expr ::= ID */
-  {  258,   -3 }, /* (221) expr ::= ID DOT ID */
-  {  258,   -3 }, /* (222) expr ::= ID DOT STAR */
-  {  258,   -1 }, /* (223) expr ::= INTEGER */
-  {  258,   -2 }, /* (224) expr ::= MINUS INTEGER */
-  {  258,   -2 }, /* (225) expr ::= PLUS INTEGER */
-  {  258,   -1 }, /* (226) expr ::= FLOAT */
-  {  258,   -2 }, /* (227) expr ::= MINUS FLOAT */
-  {  258,   -2 }, /* (228) expr ::= PLUS FLOAT */
-  {  258,   -1 }, /* (229) expr ::= STRING */
-  {  258,   -1 }, /* (230) expr ::= NOW */
-  {  258,   -1 }, /* (231) expr ::= VARIABLE */
-  {  258,   -2 }, /* (232) expr ::= PLUS VARIABLE */
-  {  258,   -2 }, /* (233) expr ::= MINUS VARIABLE */
-  {  258,   -1 }, /* (234) expr ::= BOOL */
-  {  258,   -1 }, /* (235) expr ::= NULL */
-  {  258,   -4 }, /* (236) expr ::= ID LP exprlist RP */
-  {  258,   -4 }, /* (237) expr ::= ID LP STAR RP */
-  {  258,   -3 }, /* (238) expr ::= expr IS NULL */
-  {  258,   -4 }, /* (239) expr ::= expr IS NOT NULL */
-  {  258,   -3 }, /* (240) expr ::= expr LT expr */
-  {  258,   -3 }, /* (241) expr ::= expr GT expr */
-  {  258,   -3 }, /* (242) expr ::= expr LE expr */
-  {  258,   -3 }, /* (243) expr ::= expr GE expr */
-  {  258,   -3 }, /* (244) expr ::= expr NE expr */
-  {  258,   -3 }, /* (245) expr ::= expr EQ expr */
-  {  258,   -5 }, /* (246) expr ::= expr BETWEEN expr AND expr */
-  {  258,   -3 }, /* (247) expr ::= expr AND expr */
-  {  258,   -3 }, /* (248) expr ::= expr OR expr */
-  {  258,   -3 }, /* (249) expr ::= expr PLUS expr */
-  {  258,   -3 }, /* (250) expr ::= expr MINUS expr */
-  {  258,   -3 }, /* (251) expr ::= expr STAR expr */
-  {  258,   -3 }, /* (252) expr ::= expr SLASH expr */
-  {  258,   -3 }, /* (253) expr ::= expr REM expr */
-  {  258,   -3 }, /* (254) expr ::= expr LIKE expr */
-  {  258,   -5 }, /* (255) expr ::= expr IN LP exprlist RP */
-  {  267,   -3 }, /* (256) exprlist ::= exprlist COMMA expritem */
-  {  267,   -1 }, /* (257) exprlist ::= expritem */
-  {  268,   -1 }, /* (258) expritem ::= expr */
-  {  268,    0 }, /* (259) expritem ::= */
-  {  194,   -3 }, /* (260) cmd ::= RESET QUERY CACHE */
-  {  194,   -3 }, /* (261) cmd ::= SYNCDB ids REPLICA */
-  {  194,   -7 }, /* (262) cmd ::= ALTER TABLE ids cpxName ADD COLUMN columnlist */
-  {  194,   -7 }, /* (263) cmd ::= ALTER TABLE ids cpxName DROP COLUMN ids */
-  {  194,   -7 }, /* (264) cmd ::= ALTER TABLE ids cpxName ADD TAG columnlist */
-  {  194,   -7 }, /* (265) cmd ::= ALTER TABLE ids cpxName DROP TAG ids */
-  {  194,   -8 }, /* (266) cmd ::= ALTER TABLE ids cpxName CHANGE TAG ids ids */
-  {  194,   -9 }, /* (267) cmd ::= ALTER TABLE ids cpxName SET TAG ids EQ tagitem */
-  {  194,   -7 }, /* (268) cmd ::= ALTER STABLE ids cpxName ADD COLUMN columnlist */
-  {  194,   -7 }, /* (269) cmd ::= ALTER STABLE ids cpxName DROP COLUMN ids */
-  {  194,   -7 }, /* (270) cmd ::= ALTER STABLE ids cpxName ADD TAG columnlist */
-  {  194,   -7 }, /* (271) cmd ::= ALTER STABLE ids cpxName DROP TAG ids */
-  {  194,   -8 }, /* (272) cmd ::= ALTER STABLE ids cpxName CHANGE TAG ids ids */
-  {  194,   -3 }, /* (273) cmd ::= KILL CONNECTION INTEGER */
-  {  194,   -5 }, /* (274) cmd ::= KILL STREAM INTEGER COLON INTEGER */
-  {  194,   -5 }, /* (275) cmd ::= KILL QUERY INTEGER COLON INTEGER */
-=======
-  {  188,   -1 }, /* (0) program ::= cmd */
-  {  189,   -2 }, /* (1) cmd ::= SHOW DATABASES */
-  {  189,   -2 }, /* (2) cmd ::= SHOW TOPICS */
-  {  189,   -2 }, /* (3) cmd ::= SHOW MNODES */
-  {  189,   -2 }, /* (4) cmd ::= SHOW DNODES */
-  {  189,   -2 }, /* (5) cmd ::= SHOW ACCOUNTS */
-  {  189,   -2 }, /* (6) cmd ::= SHOW USERS */
-  {  189,   -2 }, /* (7) cmd ::= SHOW MODULES */
-  {  189,   -2 }, /* (8) cmd ::= SHOW QUERIES */
-  {  189,   -2 }, /* (9) cmd ::= SHOW CONNECTIONS */
-  {  189,   -2 }, /* (10) cmd ::= SHOW STREAMS */
-  {  189,   -2 }, /* (11) cmd ::= SHOW VARIABLES */
-  {  189,   -2 }, /* (12) cmd ::= SHOW SCORES */
-  {  189,   -2 }, /* (13) cmd ::= SHOW GRANTS */
-  {  189,   -2 }, /* (14) cmd ::= SHOW VNODES */
-  {  189,   -3 }, /* (15) cmd ::= SHOW VNODES IPTOKEN */
-  {  190,    0 }, /* (16) dbPrefix ::= */
-  {  190,   -2 }, /* (17) dbPrefix ::= ids DOT */
-  {  192,    0 }, /* (18) cpxName ::= */
-  {  192,   -2 }, /* (19) cpxName ::= DOT ids */
-  {  189,   -5 }, /* (20) cmd ::= SHOW CREATE TABLE ids cpxName */
-  {  189,   -5 }, /* (21) cmd ::= SHOW CREATE STABLE ids cpxName */
-  {  189,   -4 }, /* (22) cmd ::= SHOW CREATE DATABASE ids */
-  {  189,   -3 }, /* (23) cmd ::= SHOW dbPrefix TABLES */
-  {  189,   -5 }, /* (24) cmd ::= SHOW dbPrefix TABLES LIKE ids */
-  {  189,   -3 }, /* (25) cmd ::= SHOW dbPrefix STABLES */
-  {  189,   -5 }, /* (26) cmd ::= SHOW dbPrefix STABLES LIKE ids */
-  {  189,   -3 }, /* (27) cmd ::= SHOW dbPrefix VGROUPS */
-  {  189,   -4 }, /* (28) cmd ::= SHOW dbPrefix VGROUPS ids */
-  {  189,   -5 }, /* (29) cmd ::= DROP TABLE ifexists ids cpxName */
-  {  189,   -5 }, /* (30) cmd ::= DROP STABLE ifexists ids cpxName */
-  {  189,   -4 }, /* (31) cmd ::= DROP DATABASE ifexists ids */
-  {  189,   -4 }, /* (32) cmd ::= DROP TOPIC ifexists ids */
-  {  189,   -3 }, /* (33) cmd ::= DROP DNODE ids */
-  {  189,   -3 }, /* (34) cmd ::= DROP USER ids */
-  {  189,   -3 }, /* (35) cmd ::= DROP ACCOUNT ids */
-  {  189,   -2 }, /* (36) cmd ::= USE ids */
-  {  189,   -3 }, /* (37) cmd ::= DESCRIBE ids cpxName */
-  {  189,   -5 }, /* (38) cmd ::= ALTER USER ids PASS ids */
-  {  189,   -5 }, /* (39) cmd ::= ALTER USER ids PRIVILEGE ids */
-  {  189,   -4 }, /* (40) cmd ::= ALTER DNODE ids ids */
-  {  189,   -5 }, /* (41) cmd ::= ALTER DNODE ids ids ids */
-  {  189,   -3 }, /* (42) cmd ::= ALTER LOCAL ids */
-  {  189,   -4 }, /* (43) cmd ::= ALTER LOCAL ids ids */
-  {  189,   -4 }, /* (44) cmd ::= ALTER DATABASE ids alter_db_optr */
-  {  189,   -4 }, /* (45) cmd ::= ALTER TOPIC ids alter_topic_optr */
-  {  189,   -4 }, /* (46) cmd ::= ALTER ACCOUNT ids acct_optr */
-  {  189,   -6 }, /* (47) cmd ::= ALTER ACCOUNT ids PASS ids acct_optr */
-  {  191,   -1 }, /* (48) ids ::= ID */
-  {  191,   -1 }, /* (49) ids ::= STRING */
-  {  193,   -2 }, /* (50) ifexists ::= IF EXISTS */
-  {  193,    0 }, /* (51) ifexists ::= */
-  {  197,   -3 }, /* (52) ifnotexists ::= IF NOT EXISTS */
-  {  197,    0 }, /* (53) ifnotexists ::= */
-  {  189,   -3 }, /* (54) cmd ::= CREATE DNODE ids */
-  {  189,   -6 }, /* (55) cmd ::= CREATE ACCOUNT ids PASS ids acct_optr */
-  {  189,   -5 }, /* (56) cmd ::= CREATE DATABASE ifnotexists ids db_optr */
-  {  189,   -5 }, /* (57) cmd ::= CREATE TOPIC ifnotexists ids topic_optr */
-  {  189,   -5 }, /* (58) cmd ::= CREATE USER ids PASS ids */
-  {  200,    0 }, /* (59) pps ::= */
-  {  200,   -2 }, /* (60) pps ::= PPS INTEGER */
-  {  201,    0 }, /* (61) tseries ::= */
-  {  201,   -2 }, /* (62) tseries ::= TSERIES INTEGER */
-  {  202,    0 }, /* (63) dbs ::= */
-  {  202,   -2 }, /* (64) dbs ::= DBS INTEGER */
-  {  203,    0 }, /* (65) streams ::= */
-  {  203,   -2 }, /* (66) streams ::= STREAMS INTEGER */
-  {  204,    0 }, /* (67) storage ::= */
-  {  204,   -2 }, /* (68) storage ::= STORAGE INTEGER */
-  {  205,    0 }, /* (69) qtime ::= */
-  {  205,   -2 }, /* (70) qtime ::= QTIME INTEGER */
-  {  206,    0 }, /* (71) users ::= */
-  {  206,   -2 }, /* (72) users ::= USERS INTEGER */
-  {  207,    0 }, /* (73) conns ::= */
-  {  207,   -2 }, /* (74) conns ::= CONNS INTEGER */
-  {  208,    0 }, /* (75) state ::= */
-  {  208,   -2 }, /* (76) state ::= STATE ids */
-  {  196,   -9 }, /* (77) acct_optr ::= pps tseries storage streams qtime dbs users conns state */
-  {  209,   -2 }, /* (78) keep ::= KEEP tagitemlist */
-  {  211,   -2 }, /* (79) cache ::= CACHE INTEGER */
-  {  212,   -2 }, /* (80) replica ::= REPLICA INTEGER */
-  {  213,   -2 }, /* (81) quorum ::= QUORUM INTEGER */
-  {  214,   -2 }, /* (82) days ::= DAYS INTEGER */
-  {  215,   -2 }, /* (83) minrows ::= MINROWS INTEGER */
-  {  216,   -2 }, /* (84) maxrows ::= MAXROWS INTEGER */
-  {  217,   -2 }, /* (85) blocks ::= BLOCKS INTEGER */
-  {  218,   -2 }, /* (86) ctime ::= CTIME INTEGER */
-  {  219,   -2 }, /* (87) wal ::= WAL INTEGER */
-  {  220,   -2 }, /* (88) fsync ::= FSYNC INTEGER */
-  {  221,   -2 }, /* (89) comp ::= COMP INTEGER */
-  {  222,   -2 }, /* (90) prec ::= PRECISION STRING */
-  {  223,   -2 }, /* (91) update ::= UPDATE INTEGER */
-  {  224,   -2 }, /* (92) cachelast ::= CACHELAST INTEGER */
-  {  225,   -2 }, /* (93) partitions ::= PARTITIONS INTEGER */
-  {  198,    0 }, /* (94) db_optr ::= */
-  {  198,   -2 }, /* (95) db_optr ::= db_optr cache */
-  {  198,   -2 }, /* (96) db_optr ::= db_optr replica */
-  {  198,   -2 }, /* (97) db_optr ::= db_optr quorum */
-  {  198,   -2 }, /* (98) db_optr ::= db_optr days */
-  {  198,   -2 }, /* (99) db_optr ::= db_optr minrows */
-  {  198,   -2 }, /* (100) db_optr ::= db_optr maxrows */
-  {  198,   -2 }, /* (101) db_optr ::= db_optr blocks */
-  {  198,   -2 }, /* (102) db_optr ::= db_optr ctime */
-  {  198,   -2 }, /* (103) db_optr ::= db_optr wal */
-  {  198,   -2 }, /* (104) db_optr ::= db_optr fsync */
-  {  198,   -2 }, /* (105) db_optr ::= db_optr comp */
-  {  198,   -2 }, /* (106) db_optr ::= db_optr prec */
-  {  198,   -2 }, /* (107) db_optr ::= db_optr keep */
-  {  198,   -2 }, /* (108) db_optr ::= db_optr update */
-  {  198,   -2 }, /* (109) db_optr ::= db_optr cachelast */
-  {  199,   -1 }, /* (110) topic_optr ::= db_optr */
-  {  199,   -2 }, /* (111) topic_optr ::= topic_optr partitions */
-  {  194,    0 }, /* (112) alter_db_optr ::= */
-  {  194,   -2 }, /* (113) alter_db_optr ::= alter_db_optr replica */
-  {  194,   -2 }, /* (114) alter_db_optr ::= alter_db_optr quorum */
-  {  194,   -2 }, /* (115) alter_db_optr ::= alter_db_optr keep */
-  {  194,   -2 }, /* (116) alter_db_optr ::= alter_db_optr blocks */
-  {  194,   -2 }, /* (117) alter_db_optr ::= alter_db_optr comp */
-  {  194,   -2 }, /* (118) alter_db_optr ::= alter_db_optr wal */
-  {  194,   -2 }, /* (119) alter_db_optr ::= alter_db_optr fsync */
-  {  194,   -2 }, /* (120) alter_db_optr ::= alter_db_optr update */
-  {  194,   -2 }, /* (121) alter_db_optr ::= alter_db_optr cachelast */
-  {  195,   -1 }, /* (122) alter_topic_optr ::= alter_db_optr */
-  {  195,   -2 }, /* (123) alter_topic_optr ::= alter_topic_optr partitions */
-  {  226,   -1 }, /* (124) typename ::= ids */
-  {  226,   -4 }, /* (125) typename ::= ids LP signed RP */
-  {  226,   -2 }, /* (126) typename ::= ids UNSIGNED */
-  {  227,   -1 }, /* (127) signed ::= INTEGER */
-  {  227,   -2 }, /* (128) signed ::= PLUS INTEGER */
-  {  227,   -2 }, /* (129) signed ::= MINUS INTEGER */
-  {  189,   -3 }, /* (130) cmd ::= CREATE TABLE create_table_args */
-  {  189,   -3 }, /* (131) cmd ::= CREATE TABLE create_stable_args */
-  {  189,   -3 }, /* (132) cmd ::= CREATE STABLE create_stable_args */
-  {  189,   -3 }, /* (133) cmd ::= CREATE TABLE create_table_list */
-  {  230,   -1 }, /* (134) create_table_list ::= create_from_stable */
-  {  230,   -2 }, /* (135) create_table_list ::= create_table_list create_from_stable */
-  {  228,   -6 }, /* (136) create_table_args ::= ifnotexists ids cpxName LP columnlist RP */
-  {  229,  -10 }, /* (137) create_stable_args ::= ifnotexists ids cpxName LP columnlist RP TAGS LP columnlist RP */
-  {  231,  -10 }, /* (138) create_from_stable ::= ifnotexists ids cpxName USING ids cpxName TAGS LP tagitemlist RP */
-  {  231,  -13 }, /* (139) create_from_stable ::= ifnotexists ids cpxName USING ids cpxName LP tagNamelist RP TAGS LP tagitemlist RP */
-  {  233,   -3 }, /* (140) tagNamelist ::= tagNamelist COMMA ids */
-  {  233,   -1 }, /* (141) tagNamelist ::= ids */
-  {  228,   -5 }, /* (142) create_table_args ::= ifnotexists ids cpxName AS select */
-  {  232,   -3 }, /* (143) columnlist ::= columnlist COMMA column */
-  {  232,   -1 }, /* (144) columnlist ::= column */
-  {  235,   -2 }, /* (145) column ::= ids typename */
-  {  210,   -3 }, /* (146) tagitemlist ::= tagitemlist COMMA tagitem */
-  {  210,   -1 }, /* (147) tagitemlist ::= tagitem */
-  {  236,   -1 }, /* (148) tagitem ::= INTEGER */
-  {  236,   -1 }, /* (149) tagitem ::= FLOAT */
-  {  236,   -1 }, /* (150) tagitem ::= STRING */
-  {  236,   -1 }, /* (151) tagitem ::= BOOL */
-  {  236,   -1 }, /* (152) tagitem ::= NULL */
-  {  236,   -2 }, /* (153) tagitem ::= MINUS INTEGER */
-  {  236,   -2 }, /* (154) tagitem ::= MINUS FLOAT */
-  {  236,   -2 }, /* (155) tagitem ::= PLUS INTEGER */
-  {  236,   -2 }, /* (156) tagitem ::= PLUS FLOAT */
-  {  234,  -13 }, /* (157) select ::= SELECT selcollist from where_opt interval_opt session_option fill_opt sliding_opt groupby_opt orderby_opt having_opt slimit_opt limit_opt */
-  {  234,   -3 }, /* (158) select ::= LP select RP */
-  {  249,   -1 }, /* (159) union ::= select */
-  {  249,   -4 }, /* (160) union ::= union UNION ALL select */
-  {  189,   -1 }, /* (161) cmd ::= union */
-  {  234,   -2 }, /* (162) select ::= SELECT selcollist */
-  {  250,   -2 }, /* (163) sclp ::= selcollist COMMA */
-  {  250,    0 }, /* (164) sclp ::= */
-  {  237,   -4 }, /* (165) selcollist ::= sclp distinct expr as */
-  {  237,   -2 }, /* (166) selcollist ::= sclp STAR */
-  {  253,   -2 }, /* (167) as ::= AS ids */
-  {  253,   -1 }, /* (168) as ::= ids */
-  {  253,    0 }, /* (169) as ::= */
-  {  251,   -1 }, /* (170) distinct ::= DISTINCT */
-  {  251,    0 }, /* (171) distinct ::= */
-  {  238,   -2 }, /* (172) from ::= FROM tablelist */
-  {  238,   -2 }, /* (173) from ::= FROM sub */
-  {  255,   -3 }, /* (174) sub ::= LP union RP */
-  {  255,   -4 }, /* (175) sub ::= LP union RP ids */
-  {  255,   -6 }, /* (176) sub ::= sub COMMA LP union RP ids */
-  {  254,   -2 }, /* (177) tablelist ::= ids cpxName */
-  {  254,   -3 }, /* (178) tablelist ::= ids cpxName ids */
-  {  254,   -4 }, /* (179) tablelist ::= tablelist COMMA ids cpxName */
-  {  254,   -5 }, /* (180) tablelist ::= tablelist COMMA ids cpxName ids */
-  {  256,   -1 }, /* (181) tmvar ::= VARIABLE */
-  {  240,   -4 }, /* (182) interval_opt ::= INTERVAL LP tmvar RP */
-  {  240,   -6 }, /* (183) interval_opt ::= INTERVAL LP tmvar COMMA tmvar RP */
-  {  240,    0 }, /* (184) interval_opt ::= */
-  {  241,    0 }, /* (185) session_option ::= */
-  {  241,   -7 }, /* (186) session_option ::= SESSION LP ids cpxName COMMA tmvar RP */
-  {  242,    0 }, /* (187) fill_opt ::= */
-  {  242,   -6 }, /* (188) fill_opt ::= FILL LP ID COMMA tagitemlist RP */
-  {  242,   -4 }, /* (189) fill_opt ::= FILL LP ID RP */
-  {  243,   -4 }, /* (190) sliding_opt ::= SLIDING LP tmvar RP */
-  {  243,    0 }, /* (191) sliding_opt ::= */
-  {  245,    0 }, /* (192) orderby_opt ::= */
-  {  245,   -3 }, /* (193) orderby_opt ::= ORDER BY sortlist */
-  {  257,   -4 }, /* (194) sortlist ::= sortlist COMMA item sortorder */
-  {  257,   -2 }, /* (195) sortlist ::= item sortorder */
-  {  259,   -2 }, /* (196) item ::= ids cpxName */
-  {  260,   -1 }, /* (197) sortorder ::= ASC */
-  {  260,   -1 }, /* (198) sortorder ::= DESC */
-  {  260,    0 }, /* (199) sortorder ::= */
-  {  244,    0 }, /* (200) groupby_opt ::= */
-  {  244,   -3 }, /* (201) groupby_opt ::= GROUP BY grouplist */
-  {  261,   -3 }, /* (202) grouplist ::= grouplist COMMA item */
-  {  261,   -1 }, /* (203) grouplist ::= item */
-  {  246,    0 }, /* (204) having_opt ::= */
-  {  246,   -2 }, /* (205) having_opt ::= HAVING expr */
-  {  248,    0 }, /* (206) limit_opt ::= */
-  {  248,   -2 }, /* (207) limit_opt ::= LIMIT signed */
-  {  248,   -4 }, /* (208) limit_opt ::= LIMIT signed OFFSET signed */
-  {  248,   -4 }, /* (209) limit_opt ::= LIMIT signed COMMA signed */
-  {  247,    0 }, /* (210) slimit_opt ::= */
-  {  247,   -2 }, /* (211) slimit_opt ::= SLIMIT signed */
-  {  247,   -4 }, /* (212) slimit_opt ::= SLIMIT signed SOFFSET signed */
-  {  247,   -4 }, /* (213) slimit_opt ::= SLIMIT signed COMMA signed */
-  {  239,    0 }, /* (214) where_opt ::= */
-  {  239,   -2 }, /* (215) where_opt ::= WHERE expr */
-  {  252,   -3 }, /* (216) expr ::= LP expr RP */
-  {  252,   -1 }, /* (217) expr ::= ID */
-  {  252,   -3 }, /* (218) expr ::= ID DOT ID */
-  {  252,   -3 }, /* (219) expr ::= ID DOT STAR */
-  {  252,   -1 }, /* (220) expr ::= INTEGER */
-  {  252,   -2 }, /* (221) expr ::= MINUS INTEGER */
-  {  252,   -2 }, /* (222) expr ::= PLUS INTEGER */
-  {  252,   -1 }, /* (223) expr ::= FLOAT */
-  {  252,   -2 }, /* (224) expr ::= MINUS FLOAT */
-  {  252,   -2 }, /* (225) expr ::= PLUS FLOAT */
-  {  252,   -1 }, /* (226) expr ::= STRING */
-  {  252,   -1 }, /* (227) expr ::= NOW */
-  {  252,   -1 }, /* (228) expr ::= VARIABLE */
-  {  252,   -2 }, /* (229) expr ::= PLUS VARIABLE */
-  {  252,   -2 }, /* (230) expr ::= MINUS VARIABLE */
-  {  252,   -1 }, /* (231) expr ::= BOOL */
-  {  252,   -1 }, /* (232) expr ::= NULL */
-  {  252,   -4 }, /* (233) expr ::= ID LP exprlist RP */
-  {  252,   -4 }, /* (234) expr ::= ID LP STAR RP */
-  {  252,   -3 }, /* (235) expr ::= expr IS NULL */
-  {  252,   -4 }, /* (236) expr ::= expr IS NOT NULL */
-  {  252,   -3 }, /* (237) expr ::= expr LT expr */
-  {  252,   -3 }, /* (238) expr ::= expr GT expr */
-  {  252,   -3 }, /* (239) expr ::= expr LE expr */
-  {  252,   -3 }, /* (240) expr ::= expr GE expr */
-  {  252,   -3 }, /* (241) expr ::= expr NE expr */
-  {  252,   -3 }, /* (242) expr ::= expr EQ expr */
-  {  252,   -5 }, /* (243) expr ::= expr BETWEEN expr AND expr */
-  {  252,   -3 }, /* (244) expr ::= expr AND expr */
-  {  252,   -3 }, /* (245) expr ::= expr OR expr */
-  {  252,   -3 }, /* (246) expr ::= expr PLUS expr */
-  {  252,   -3 }, /* (247) expr ::= expr MINUS expr */
-  {  252,   -3 }, /* (248) expr ::= expr STAR expr */
-  {  252,   -3 }, /* (249) expr ::= expr SLASH expr */
-  {  252,   -3 }, /* (250) expr ::= expr REM expr */
-  {  252,   -3 }, /* (251) expr ::= expr LIKE expr */
-  {  252,   -5 }, /* (252) expr ::= expr IN LP exprlist RP */
-  {  262,   -3 }, /* (253) exprlist ::= exprlist COMMA expritem */
-  {  262,   -1 }, /* (254) exprlist ::= expritem */
-  {  263,   -1 }, /* (255) expritem ::= expr */
-  {  263,    0 }, /* (256) expritem ::= */
-  {  189,   -3 }, /* (257) cmd ::= RESET QUERY CACHE */
-  {  189,   -3 }, /* (258) cmd ::= SYNCDB ids REPLICA */
-  {  189,   -7 }, /* (259) cmd ::= ALTER TABLE ids cpxName ADD COLUMN columnlist */
-  {  189,   -7 }, /* (260) cmd ::= ALTER TABLE ids cpxName DROP COLUMN ids */
-  {  189,   -7 }, /* (261) cmd ::= ALTER TABLE ids cpxName ADD TAG columnlist */
-  {  189,   -7 }, /* (262) cmd ::= ALTER TABLE ids cpxName DROP TAG ids */
-  {  189,   -8 }, /* (263) cmd ::= ALTER TABLE ids cpxName CHANGE TAG ids ids */
-  {  189,   -9 }, /* (264) cmd ::= ALTER TABLE ids cpxName SET TAG ids EQ tagitem */
-  {  189,   -7 }, /* (265) cmd ::= ALTER STABLE ids cpxName ADD COLUMN columnlist */
-  {  189,   -7 }, /* (266) cmd ::= ALTER STABLE ids cpxName DROP COLUMN ids */
-  {  189,   -7 }, /* (267) cmd ::= ALTER STABLE ids cpxName ADD TAG columnlist */
-  {  189,   -7 }, /* (268) cmd ::= ALTER STABLE ids cpxName DROP TAG ids */
-  {  189,   -8 }, /* (269) cmd ::= ALTER STABLE ids cpxName CHANGE TAG ids ids */
-  {  189,   -3 }, /* (270) cmd ::= KILL CONNECTION INTEGER */
-  {  189,   -5 }, /* (271) cmd ::= KILL STREAM INTEGER COLON INTEGER */
-  {  189,   -5 }, /* (272) cmd ::= KILL QUERY INTEGER COLON INTEGER */
->>>>>>> dde99cbb
+  {  244,   -2 }, /* (179) from ::= FROM sub */
+  {  261,   -3 }, /* (180) sub ::= LP union RP */
+  {  261,   -4 }, /* (181) sub ::= LP union RP ids */
+  {  261,   -6 }, /* (182) sub ::= sub COMMA LP union RP ids */
+  {  260,   -2 }, /* (183) tablelist ::= ids cpxName */
+  {  260,   -3 }, /* (184) tablelist ::= ids cpxName ids */
+  {  260,   -4 }, /* (185) tablelist ::= tablelist COMMA ids cpxName */
+  {  260,   -5 }, /* (186) tablelist ::= tablelist COMMA ids cpxName ids */
+  {  262,   -1 }, /* (187) tmvar ::= VARIABLE */
+  {  246,   -4 }, /* (188) interval_opt ::= INTERVAL LP tmvar RP */
+  {  246,   -6 }, /* (189) interval_opt ::= INTERVAL LP tmvar COMMA tmvar RP */
+  {  246,    0 }, /* (190) interval_opt ::= */
+  {  247,    0 }, /* (191) session_option ::= */
+  {  247,   -7 }, /* (192) session_option ::= SESSION LP ids cpxName COMMA tmvar RP */
+  {  248,    0 }, /* (193) fill_opt ::= */
+  {  248,   -6 }, /* (194) fill_opt ::= FILL LP ID COMMA tagitemlist RP */
+  {  248,   -4 }, /* (195) fill_opt ::= FILL LP ID RP */
+  {  249,   -4 }, /* (196) sliding_opt ::= SLIDING LP tmvar RP */
+  {  249,    0 }, /* (197) sliding_opt ::= */
+  {  251,    0 }, /* (198) orderby_opt ::= */
+  {  251,   -3 }, /* (199) orderby_opt ::= ORDER BY sortlist */
+  {  263,   -4 }, /* (200) sortlist ::= sortlist COMMA item sortorder */
+  {  263,   -2 }, /* (201) sortlist ::= item sortorder */
+  {  265,   -2 }, /* (202) item ::= ids cpxName */
+  {  266,   -1 }, /* (203) sortorder ::= ASC */
+  {  266,   -1 }, /* (204) sortorder ::= DESC */
+  {  266,    0 }, /* (205) sortorder ::= */
+  {  250,    0 }, /* (206) groupby_opt ::= */
+  {  250,   -3 }, /* (207) groupby_opt ::= GROUP BY grouplist */
+  {  267,   -3 }, /* (208) grouplist ::= grouplist COMMA item */
+  {  267,   -1 }, /* (209) grouplist ::= item */
+  {  252,    0 }, /* (210) having_opt ::= */
+  {  252,   -2 }, /* (211) having_opt ::= HAVING expr */
+  {  254,    0 }, /* (212) limit_opt ::= */
+  {  254,   -2 }, /* (213) limit_opt ::= LIMIT signed */
+  {  254,   -4 }, /* (214) limit_opt ::= LIMIT signed OFFSET signed */
+  {  254,   -4 }, /* (215) limit_opt ::= LIMIT signed COMMA signed */
+  {  253,    0 }, /* (216) slimit_opt ::= */
+  {  253,   -2 }, /* (217) slimit_opt ::= SLIMIT signed */
+  {  253,   -4 }, /* (218) slimit_opt ::= SLIMIT signed SOFFSET signed */
+  {  253,   -4 }, /* (219) slimit_opt ::= SLIMIT signed COMMA signed */
+  {  245,    0 }, /* (220) where_opt ::= */
+  {  245,   -2 }, /* (221) where_opt ::= WHERE expr */
+  {  258,   -3 }, /* (222) expr ::= LP expr RP */
+  {  258,   -1 }, /* (223) expr ::= ID */
+  {  258,   -3 }, /* (224) expr ::= ID DOT ID */
+  {  258,   -3 }, /* (225) expr ::= ID DOT STAR */
+  {  258,   -1 }, /* (226) expr ::= INTEGER */
+  {  258,   -2 }, /* (227) expr ::= MINUS INTEGER */
+  {  258,   -2 }, /* (228) expr ::= PLUS INTEGER */
+  {  258,   -1 }, /* (229) expr ::= FLOAT */
+  {  258,   -2 }, /* (230) expr ::= MINUS FLOAT */
+  {  258,   -2 }, /* (231) expr ::= PLUS FLOAT */
+  {  258,   -1 }, /* (232) expr ::= STRING */
+  {  258,   -1 }, /* (233) expr ::= NOW */
+  {  258,   -1 }, /* (234) expr ::= VARIABLE */
+  {  258,   -2 }, /* (235) expr ::= PLUS VARIABLE */
+  {  258,   -2 }, /* (236) expr ::= MINUS VARIABLE */
+  {  258,   -1 }, /* (237) expr ::= BOOL */
+  {  258,   -1 }, /* (238) expr ::= NULL */
+  {  258,   -4 }, /* (239) expr ::= ID LP exprlist RP */
+  {  258,   -4 }, /* (240) expr ::= ID LP STAR RP */
+  {  258,   -3 }, /* (241) expr ::= expr IS NULL */
+  {  258,   -4 }, /* (242) expr ::= expr IS NOT NULL */
+  {  258,   -3 }, /* (243) expr ::= expr LT expr */
+  {  258,   -3 }, /* (244) expr ::= expr GT expr */
+  {  258,   -3 }, /* (245) expr ::= expr LE expr */
+  {  258,   -3 }, /* (246) expr ::= expr GE expr */
+  {  258,   -3 }, /* (247) expr ::= expr NE expr */
+  {  258,   -3 }, /* (248) expr ::= expr EQ expr */
+  {  258,   -5 }, /* (249) expr ::= expr BETWEEN expr AND expr */
+  {  258,   -3 }, /* (250) expr ::= expr AND expr */
+  {  258,   -3 }, /* (251) expr ::= expr OR expr */
+  {  258,   -3 }, /* (252) expr ::= expr PLUS expr */
+  {  258,   -3 }, /* (253) expr ::= expr MINUS expr */
+  {  258,   -3 }, /* (254) expr ::= expr STAR expr */
+  {  258,   -3 }, /* (255) expr ::= expr SLASH expr */
+  {  258,   -3 }, /* (256) expr ::= expr REM expr */
+  {  258,   -3 }, /* (257) expr ::= expr LIKE expr */
+  {  258,   -5 }, /* (258) expr ::= expr IN LP exprlist RP */
+  {  268,   -3 }, /* (259) exprlist ::= exprlist COMMA expritem */
+  {  268,   -1 }, /* (260) exprlist ::= expritem */
+  {  269,   -1 }, /* (261) expritem ::= expr */
+  {  269,    0 }, /* (262) expritem ::= */
+  {  194,   -3 }, /* (263) cmd ::= RESET QUERY CACHE */
+  {  194,   -3 }, /* (264) cmd ::= SYNCDB ids REPLICA */
+  {  194,   -7 }, /* (265) cmd ::= ALTER TABLE ids cpxName ADD COLUMN columnlist */
+  {  194,   -7 }, /* (266) cmd ::= ALTER TABLE ids cpxName DROP COLUMN ids */
+  {  194,   -7 }, /* (267) cmd ::= ALTER TABLE ids cpxName ADD TAG columnlist */
+  {  194,   -7 }, /* (268) cmd ::= ALTER TABLE ids cpxName DROP TAG ids */
+  {  194,   -8 }, /* (269) cmd ::= ALTER TABLE ids cpxName CHANGE TAG ids ids */
+  {  194,   -9 }, /* (270) cmd ::= ALTER TABLE ids cpxName SET TAG ids EQ tagitem */
+  {  194,   -7 }, /* (271) cmd ::= ALTER STABLE ids cpxName ADD COLUMN columnlist */
+  {  194,   -7 }, /* (272) cmd ::= ALTER STABLE ids cpxName DROP COLUMN ids */
+  {  194,   -7 }, /* (273) cmd ::= ALTER STABLE ids cpxName ADD TAG columnlist */
+  {  194,   -7 }, /* (274) cmd ::= ALTER STABLE ids cpxName DROP TAG ids */
+  {  194,   -8 }, /* (275) cmd ::= ALTER STABLE ids cpxName CHANGE TAG ids ids */
+  {  194,   -3 }, /* (276) cmd ::= KILL CONNECTION INTEGER */
+  {  194,   -5 }, /* (277) cmd ::= KILL STREAM INTEGER COLON INTEGER */
+  {  194,   -5 }, /* (278) cmd ::= KILL QUERY INTEGER COLON INTEGER */
 };
 
 static void yy_accept(yyParser*);  /* Forward Declaration */
@@ -3434,27 +2324,15 @@
       case 45: /* cmd ::= ALTER LOCAL ids ids */
 { setDCLSqlElems(pInfo, TSDB_SQL_CFG_LOCAL, 2, &yymsp[-1].minor.yy0, &yymsp[0].minor.yy0);          }
         break;
-<<<<<<< HEAD
       case 46: /* cmd ::= ALTER DATABASE ids alter_db_optr */
       case 47: /* cmd ::= ALTER TOPIC ids alter_topic_optr */ yytestcase(yyruleno==47);
-{ SStrToken t = {0};  setCreateDbInfo(pInfo, TSDB_SQL_ALTER_DB, &yymsp[-1].minor.yy0, &yymsp[0].minor.yy372, &t);}
+{ SStrToken t = {0};  setCreateDbInfo(pInfo, TSDB_SQL_ALTER_DB, &yymsp[-1].minor.yy0, &yymsp[0].minor.yy382, &t);}
         break;
       case 48: /* cmd ::= ALTER ACCOUNT ids acct_optr */
-{ setCreateAcctSql(pInfo, TSDB_SQL_ALTER_ACCT, &yymsp[-1].minor.yy0, NULL, &yymsp[0].minor.yy77);}
+{ setCreateAcctSql(pInfo, TSDB_SQL_ALTER_ACCT, &yymsp[-1].minor.yy0, NULL, &yymsp[0].minor.yy151);}
         break;
       case 49: /* cmd ::= ALTER ACCOUNT ids PASS ids acct_optr */
-{ setCreateAcctSql(pInfo, TSDB_SQL_ALTER_ACCT, &yymsp[-3].minor.yy0, &yymsp[-1].minor.yy0, &yymsp[0].minor.yy77);}
-=======
-      case 44: /* cmd ::= ALTER DATABASE ids alter_db_optr */
-      case 45: /* cmd ::= ALTER TOPIC ids alter_topic_optr */ yytestcase(yyruleno==45);
-{ SStrToken t = {0};  setCreateDbInfo(pInfo, TSDB_SQL_ALTER_DB, &yymsp[-1].minor.yy0, &yymsp[0].minor.yy526, &t);}
-        break;
-      case 46: /* cmd ::= ALTER ACCOUNT ids acct_optr */
-{ setCreateAcctSql(pInfo, TSDB_SQL_ALTER_ACCT, &yymsp[-1].minor.yy0, NULL, &yymsp[0].minor.yy187);}
-        break;
-      case 47: /* cmd ::= ALTER ACCOUNT ids PASS ids acct_optr */
-{ setCreateAcctSql(pInfo, TSDB_SQL_ALTER_ACCT, &yymsp[-3].minor.yy0, &yymsp[-1].minor.yy0, &yymsp[0].minor.yy187);}
->>>>>>> dde99cbb
+{ setCreateAcctSql(pInfo, TSDB_SQL_ALTER_ACCT, &yymsp[-3].minor.yy0, &yymsp[-1].minor.yy0, &yymsp[0].minor.yy151);}
         break;
       case 50: /* ids ::= ID */
       case 51: /* ids ::= STRING */ yytestcase(yyruleno==51);
@@ -3475,27 +2353,18 @@
       case 56: /* cmd ::= CREATE DNODE ids */
 { setDCLSqlElems(pInfo, TSDB_SQL_CREATE_DNODE, 1, &yymsp[0].minor.yy0);}
         break;
-<<<<<<< HEAD
       case 57: /* cmd ::= CREATE ACCOUNT ids PASS ids acct_optr */
-{ setCreateAcctSql(pInfo, TSDB_SQL_CREATE_ACCT, &yymsp[-3].minor.yy0, &yymsp[-1].minor.yy0, &yymsp[0].minor.yy77);}
+{ setCreateAcctSql(pInfo, TSDB_SQL_CREATE_ACCT, &yymsp[-3].minor.yy0, &yymsp[-1].minor.yy0, &yymsp[0].minor.yy151);}
         break;
       case 58: /* cmd ::= CREATE DATABASE ifnotexists ids db_optr */
       case 59: /* cmd ::= CREATE TOPIC ifnotexists ids topic_optr */ yytestcase(yyruleno==59);
-{ setCreateDbInfo(pInfo, TSDB_SQL_CREATE_DB, &yymsp[-1].minor.yy0, &yymsp[0].minor.yy372, &yymsp[-2].minor.yy0);}
+{ setCreateDbInfo(pInfo, TSDB_SQL_CREATE_DB, &yymsp[-1].minor.yy0, &yymsp[0].minor.yy382, &yymsp[-2].minor.yy0);}
         break;
       case 60: /* cmd ::= CREATE FUNCTION ids AS ids OUTPUTTYPE typename bufsize */
-{ setCreateFuncInfo(pInfo, TSDB_SQL_CREATE_FUNCTION, &yymsp[-5].minor.yy0, &yymsp[-3].minor.yy0, &yymsp[-1].minor.yy325, &yymsp[0].minor.yy0, 1);}
+{ setCreateFuncInfo(pInfo, TSDB_SQL_CREATE_FUNCTION, &yymsp[-5].minor.yy0, &yymsp[-3].minor.yy0, &yymsp[-1].minor.yy343, &yymsp[0].minor.yy0, 1);}
         break;
       case 61: /* cmd ::= CREATE AGGREGATE FUNCTION ids AS ids OUTPUTTYPE typename bufsize */
-{ setCreateFuncInfo(pInfo, TSDB_SQL_CREATE_FUNCTION, &yymsp[-5].minor.yy0, &yymsp[-3].minor.yy0, &yymsp[-1].minor.yy325, &yymsp[0].minor.yy0, 2);}
-=======
-      case 55: /* cmd ::= CREATE ACCOUNT ids PASS ids acct_optr */
-{ setCreateAcctSql(pInfo, TSDB_SQL_CREATE_ACCT, &yymsp[-3].minor.yy0, &yymsp[-1].minor.yy0, &yymsp[0].minor.yy187);}
-        break;
-      case 56: /* cmd ::= CREATE DATABASE ifnotexists ids db_optr */
-      case 57: /* cmd ::= CREATE TOPIC ifnotexists ids topic_optr */ yytestcase(yyruleno==57);
-{ setCreateDbInfo(pInfo, TSDB_SQL_CREATE_DB, &yymsp[-1].minor.yy0, &yymsp[0].minor.yy526, &yymsp[-2].minor.yy0);}
->>>>>>> dde99cbb
+{ setCreateFuncInfo(pInfo, TSDB_SQL_CREATE_FUNCTION, &yymsp[-5].minor.yy0, &yymsp[-3].minor.yy0, &yymsp[-1].minor.yy343, &yymsp[0].minor.yy0, 2);}
         break;
       case 62: /* cmd ::= CREATE USER ids PASS ids */
 { setCreateUserSql(pInfo, &yymsp[-2].minor.yy0, &yymsp[0].minor.yy0);}
@@ -3526,21 +2395,20 @@
         break;
       case 83: /* acct_optr ::= pps tseries storage streams qtime dbs users conns state */
 {
-<<<<<<< HEAD
-    yylhsminor.yy77.maxUsers   = (yymsp[-2].minor.yy0.n>0)?atoi(yymsp[-2].minor.yy0.z):-1;
-    yylhsminor.yy77.maxDbs     = (yymsp[-3].minor.yy0.n>0)?atoi(yymsp[-3].minor.yy0.z):-1;
-    yylhsminor.yy77.maxTimeSeries = (yymsp[-7].minor.yy0.n>0)?atoi(yymsp[-7].minor.yy0.z):-1;
-    yylhsminor.yy77.maxStreams = (yymsp[-5].minor.yy0.n>0)?atoi(yymsp[-5].minor.yy0.z):-1;
-    yylhsminor.yy77.maxPointsPerSecond     = (yymsp[-8].minor.yy0.n>0)?atoi(yymsp[-8].minor.yy0.z):-1;
-    yylhsminor.yy77.maxStorage = (yymsp[-6].minor.yy0.n>0)?strtoll(yymsp[-6].minor.yy0.z, NULL, 10):-1;
-    yylhsminor.yy77.maxQueryTime   = (yymsp[-4].minor.yy0.n>0)?strtoll(yymsp[-4].minor.yy0.z, NULL, 10):-1;
-    yylhsminor.yy77.maxConnections   = (yymsp[-1].minor.yy0.n>0)?atoi(yymsp[-1].minor.yy0.z):-1;
-    yylhsminor.yy77.stat    = yymsp[0].minor.yy0;
-}
-  yymsp[-8].minor.yy77 = yylhsminor.yy77;
+    yylhsminor.yy151.maxUsers   = (yymsp[-2].minor.yy0.n>0)?atoi(yymsp[-2].minor.yy0.z):-1;
+    yylhsminor.yy151.maxDbs     = (yymsp[-3].minor.yy0.n>0)?atoi(yymsp[-3].minor.yy0.z):-1;
+    yylhsminor.yy151.maxTimeSeries = (yymsp[-7].minor.yy0.n>0)?atoi(yymsp[-7].minor.yy0.z):-1;
+    yylhsminor.yy151.maxStreams = (yymsp[-5].minor.yy0.n>0)?atoi(yymsp[-5].minor.yy0.z):-1;
+    yylhsminor.yy151.maxPointsPerSecond     = (yymsp[-8].minor.yy0.n>0)?atoi(yymsp[-8].minor.yy0.z):-1;
+    yylhsminor.yy151.maxStorage = (yymsp[-6].minor.yy0.n>0)?strtoll(yymsp[-6].minor.yy0.z, NULL, 10):-1;
+    yylhsminor.yy151.maxQueryTime   = (yymsp[-4].minor.yy0.n>0)?strtoll(yymsp[-4].minor.yy0.z, NULL, 10):-1;
+    yylhsminor.yy151.maxConnections   = (yymsp[-1].minor.yy0.n>0)?atoi(yymsp[-1].minor.yy0.z):-1;
+    yylhsminor.yy151.stat    = yymsp[0].minor.yy0;
+}
+  yymsp[-8].minor.yy151 = yylhsminor.yy151;
         break;
       case 84: /* keep ::= KEEP tagitemlist */
-{ yymsp[-1].minor.yy93 = yymsp[0].minor.yy93; }
+{ yymsp[-1].minor.yy441 = yymsp[0].minor.yy441; }
         break;
       case 85: /* cache ::= CACHE INTEGER */
       case 86: /* replica ::= REPLICA INTEGER */ yytestcase(yyruleno==86);
@@ -3560,485 +2428,234 @@
 { yymsp[-1].minor.yy0 = yymsp[0].minor.yy0; }
         break;
       case 100: /* db_optr ::= */
-{setDefaultCreateDbOption(&yymsp[1].minor.yy372); yymsp[1].minor.yy372.dbType = TSDB_DB_TYPE_DEFAULT;}
+{setDefaultCreateDbOption(&yymsp[1].minor.yy382); yymsp[1].minor.yy382.dbType = TSDB_DB_TYPE_DEFAULT;}
         break;
       case 101: /* db_optr ::= db_optr cache */
-{ yylhsminor.yy372 = yymsp[-1].minor.yy372; yylhsminor.yy372.cacheBlockSize = strtol(yymsp[0].minor.yy0.z, NULL, 10); }
-  yymsp[-1].minor.yy372 = yylhsminor.yy372;
+{ yylhsminor.yy382 = yymsp[-1].minor.yy382; yylhsminor.yy382.cacheBlockSize = strtol(yymsp[0].minor.yy0.z, NULL, 10); }
+  yymsp[-1].minor.yy382 = yylhsminor.yy382;
         break;
       case 102: /* db_optr ::= db_optr replica */
       case 119: /* alter_db_optr ::= alter_db_optr replica */ yytestcase(yyruleno==119);
-{ yylhsminor.yy372 = yymsp[-1].minor.yy372; yylhsminor.yy372.replica = strtol(yymsp[0].minor.yy0.z, NULL, 10); }
-  yymsp[-1].minor.yy372 = yylhsminor.yy372;
+{ yylhsminor.yy382 = yymsp[-1].minor.yy382; yylhsminor.yy382.replica = strtol(yymsp[0].minor.yy0.z, NULL, 10); }
+  yymsp[-1].minor.yy382 = yylhsminor.yy382;
         break;
       case 103: /* db_optr ::= db_optr quorum */
       case 120: /* alter_db_optr ::= alter_db_optr quorum */ yytestcase(yyruleno==120);
-{ yylhsminor.yy372 = yymsp[-1].minor.yy372; yylhsminor.yy372.quorum = strtol(yymsp[0].minor.yy0.z, NULL, 10); }
-  yymsp[-1].minor.yy372 = yylhsminor.yy372;
+{ yylhsminor.yy382 = yymsp[-1].minor.yy382; yylhsminor.yy382.quorum = strtol(yymsp[0].minor.yy0.z, NULL, 10); }
+  yymsp[-1].minor.yy382 = yylhsminor.yy382;
         break;
       case 104: /* db_optr ::= db_optr days */
-{ yylhsminor.yy372 = yymsp[-1].minor.yy372; yylhsminor.yy372.daysPerFile = strtol(yymsp[0].minor.yy0.z, NULL, 10); }
-  yymsp[-1].minor.yy372 = yylhsminor.yy372;
+{ yylhsminor.yy382 = yymsp[-1].minor.yy382; yylhsminor.yy382.daysPerFile = strtol(yymsp[0].minor.yy0.z, NULL, 10); }
+  yymsp[-1].minor.yy382 = yylhsminor.yy382;
         break;
       case 105: /* db_optr ::= db_optr minrows */
-{ yylhsminor.yy372 = yymsp[-1].minor.yy372; yylhsminor.yy372.minRowsPerBlock = strtod(yymsp[0].minor.yy0.z, NULL); }
-  yymsp[-1].minor.yy372 = yylhsminor.yy372;
+{ yylhsminor.yy382 = yymsp[-1].minor.yy382; yylhsminor.yy382.minRowsPerBlock = strtod(yymsp[0].minor.yy0.z, NULL); }
+  yymsp[-1].minor.yy382 = yylhsminor.yy382;
         break;
       case 106: /* db_optr ::= db_optr maxrows */
-{ yylhsminor.yy372 = yymsp[-1].minor.yy372; yylhsminor.yy372.maxRowsPerBlock = strtod(yymsp[0].minor.yy0.z, NULL); }
-  yymsp[-1].minor.yy372 = yylhsminor.yy372;
+{ yylhsminor.yy382 = yymsp[-1].minor.yy382; yylhsminor.yy382.maxRowsPerBlock = strtod(yymsp[0].minor.yy0.z, NULL); }
+  yymsp[-1].minor.yy382 = yylhsminor.yy382;
         break;
       case 107: /* db_optr ::= db_optr blocks */
       case 122: /* alter_db_optr ::= alter_db_optr blocks */ yytestcase(yyruleno==122);
-{ yylhsminor.yy372 = yymsp[-1].minor.yy372; yylhsminor.yy372.numOfBlocks = strtol(yymsp[0].minor.yy0.z, NULL, 10); }
-  yymsp[-1].minor.yy372 = yylhsminor.yy372;
+{ yylhsminor.yy382 = yymsp[-1].minor.yy382; yylhsminor.yy382.numOfBlocks = strtol(yymsp[0].minor.yy0.z, NULL, 10); }
+  yymsp[-1].minor.yy382 = yylhsminor.yy382;
         break;
       case 108: /* db_optr ::= db_optr ctime */
-{ yylhsminor.yy372 = yymsp[-1].minor.yy372; yylhsminor.yy372.commitTime = strtol(yymsp[0].minor.yy0.z, NULL, 10); }
-  yymsp[-1].minor.yy372 = yylhsminor.yy372;
+{ yylhsminor.yy382 = yymsp[-1].minor.yy382; yylhsminor.yy382.commitTime = strtol(yymsp[0].minor.yy0.z, NULL, 10); }
+  yymsp[-1].minor.yy382 = yylhsminor.yy382;
         break;
       case 109: /* db_optr ::= db_optr wal */
       case 124: /* alter_db_optr ::= alter_db_optr wal */ yytestcase(yyruleno==124);
-{ yylhsminor.yy372 = yymsp[-1].minor.yy372; yylhsminor.yy372.walLevel = strtol(yymsp[0].minor.yy0.z, NULL, 10); }
-  yymsp[-1].minor.yy372 = yylhsminor.yy372;
+{ yylhsminor.yy382 = yymsp[-1].minor.yy382; yylhsminor.yy382.walLevel = strtol(yymsp[0].minor.yy0.z, NULL, 10); }
+  yymsp[-1].minor.yy382 = yylhsminor.yy382;
         break;
       case 110: /* db_optr ::= db_optr fsync */
       case 125: /* alter_db_optr ::= alter_db_optr fsync */ yytestcase(yyruleno==125);
-{ yylhsminor.yy372 = yymsp[-1].minor.yy372; yylhsminor.yy372.fsyncPeriod = strtol(yymsp[0].minor.yy0.z, NULL, 10); }
-  yymsp[-1].minor.yy372 = yylhsminor.yy372;
+{ yylhsminor.yy382 = yymsp[-1].minor.yy382; yylhsminor.yy382.fsyncPeriod = strtol(yymsp[0].minor.yy0.z, NULL, 10); }
+  yymsp[-1].minor.yy382 = yylhsminor.yy382;
         break;
       case 111: /* db_optr ::= db_optr comp */
       case 123: /* alter_db_optr ::= alter_db_optr comp */ yytestcase(yyruleno==123);
-{ yylhsminor.yy372 = yymsp[-1].minor.yy372; yylhsminor.yy372.compressionLevel = strtol(yymsp[0].minor.yy0.z, NULL, 10); }
-  yymsp[-1].minor.yy372 = yylhsminor.yy372;
+{ yylhsminor.yy382 = yymsp[-1].minor.yy382; yylhsminor.yy382.compressionLevel = strtol(yymsp[0].minor.yy0.z, NULL, 10); }
+  yymsp[-1].minor.yy382 = yylhsminor.yy382;
         break;
       case 112: /* db_optr ::= db_optr prec */
-{ yylhsminor.yy372 = yymsp[-1].minor.yy372; yylhsminor.yy372.precision = yymsp[0].minor.yy0; }
-  yymsp[-1].minor.yy372 = yylhsminor.yy372;
+{ yylhsminor.yy382 = yymsp[-1].minor.yy382; yylhsminor.yy382.precision = yymsp[0].minor.yy0; }
+  yymsp[-1].minor.yy382 = yylhsminor.yy382;
         break;
       case 113: /* db_optr ::= db_optr keep */
       case 121: /* alter_db_optr ::= alter_db_optr keep */ yytestcase(yyruleno==121);
-{ yylhsminor.yy372 = yymsp[-1].minor.yy372; yylhsminor.yy372.keep = yymsp[0].minor.yy93; }
-  yymsp[-1].minor.yy372 = yylhsminor.yy372;
+{ yylhsminor.yy382 = yymsp[-1].minor.yy382; yylhsminor.yy382.keep = yymsp[0].minor.yy441; }
+  yymsp[-1].minor.yy382 = yylhsminor.yy382;
         break;
       case 114: /* db_optr ::= db_optr update */
       case 126: /* alter_db_optr ::= alter_db_optr update */ yytestcase(yyruleno==126);
-{ yylhsminor.yy372 = yymsp[-1].minor.yy372; yylhsminor.yy372.update = strtol(yymsp[0].minor.yy0.z, NULL, 10); }
-  yymsp[-1].minor.yy372 = yylhsminor.yy372;
+{ yylhsminor.yy382 = yymsp[-1].minor.yy382; yylhsminor.yy382.update = strtol(yymsp[0].minor.yy0.z, NULL, 10); }
+  yymsp[-1].minor.yy382 = yylhsminor.yy382;
         break;
       case 115: /* db_optr ::= db_optr cachelast */
       case 127: /* alter_db_optr ::= alter_db_optr cachelast */ yytestcase(yyruleno==127);
-{ yylhsminor.yy372 = yymsp[-1].minor.yy372; yylhsminor.yy372.cachelast = strtol(yymsp[0].minor.yy0.z, NULL, 10); }
-  yymsp[-1].minor.yy372 = yylhsminor.yy372;
+{ yylhsminor.yy382 = yymsp[-1].minor.yy382; yylhsminor.yy382.cachelast = strtol(yymsp[0].minor.yy0.z, NULL, 10); }
+  yymsp[-1].minor.yy382 = yylhsminor.yy382;
         break;
       case 116: /* topic_optr ::= db_optr */
       case 128: /* alter_topic_optr ::= alter_db_optr */ yytestcase(yyruleno==128);
-{ yylhsminor.yy372 = yymsp[0].minor.yy372; yylhsminor.yy372.dbType = TSDB_DB_TYPE_TOPIC; }
-  yymsp[0].minor.yy372 = yylhsminor.yy372;
+{ yylhsminor.yy382 = yymsp[0].minor.yy382; yylhsminor.yy382.dbType = TSDB_DB_TYPE_TOPIC; }
+  yymsp[0].minor.yy382 = yylhsminor.yy382;
         break;
       case 117: /* topic_optr ::= topic_optr partitions */
       case 129: /* alter_topic_optr ::= alter_topic_optr partitions */ yytestcase(yyruleno==129);
-{ yylhsminor.yy372 = yymsp[-1].minor.yy372; yylhsminor.yy372.partitions = strtol(yymsp[0].minor.yy0.z, NULL, 10); }
-  yymsp[-1].minor.yy372 = yylhsminor.yy372;
+{ yylhsminor.yy382 = yymsp[-1].minor.yy382; yylhsminor.yy382.partitions = strtol(yymsp[0].minor.yy0.z, NULL, 10); }
+  yymsp[-1].minor.yy382 = yylhsminor.yy382;
         break;
       case 118: /* alter_db_optr ::= */
-{ setDefaultCreateDbOption(&yymsp[1].minor.yy372); yymsp[1].minor.yy372.dbType = TSDB_DB_TYPE_DEFAULT;}
+{ setDefaultCreateDbOption(&yymsp[1].minor.yy382); yymsp[1].minor.yy382.dbType = TSDB_DB_TYPE_DEFAULT;}
         break;
       case 130: /* typename ::= ids */
 { 
   yymsp[0].minor.yy0.type = 0;
-  tSetColumnType (&yylhsminor.yy325, &yymsp[0].minor.yy0);
-}
-  yymsp[0].minor.yy325 = yylhsminor.yy325;
-=======
-    yylhsminor.yy187.maxUsers   = (yymsp[-2].minor.yy0.n>0)?atoi(yymsp[-2].minor.yy0.z):-1;
-    yylhsminor.yy187.maxDbs     = (yymsp[-3].minor.yy0.n>0)?atoi(yymsp[-3].minor.yy0.z):-1;
-    yylhsminor.yy187.maxTimeSeries = (yymsp[-7].minor.yy0.n>0)?atoi(yymsp[-7].minor.yy0.z):-1;
-    yylhsminor.yy187.maxStreams = (yymsp[-5].minor.yy0.n>0)?atoi(yymsp[-5].minor.yy0.z):-1;
-    yylhsminor.yy187.maxPointsPerSecond     = (yymsp[-8].minor.yy0.n>0)?atoi(yymsp[-8].minor.yy0.z):-1;
-    yylhsminor.yy187.maxStorage = (yymsp[-6].minor.yy0.n>0)?strtoll(yymsp[-6].minor.yy0.z, NULL, 10):-1;
-    yylhsminor.yy187.maxQueryTime   = (yymsp[-4].minor.yy0.n>0)?strtoll(yymsp[-4].minor.yy0.z, NULL, 10):-1;
-    yylhsminor.yy187.maxConnections   = (yymsp[-1].minor.yy0.n>0)?atoi(yymsp[-1].minor.yy0.z):-1;
-    yylhsminor.yy187.stat    = yymsp[0].minor.yy0;
-}
-  yymsp[-8].minor.yy187 = yylhsminor.yy187;
-        break;
-      case 78: /* keep ::= KEEP tagitemlist */
-{ yymsp[-1].minor.yy285 = yymsp[0].minor.yy285; }
-        break;
-      case 79: /* cache ::= CACHE INTEGER */
-      case 80: /* replica ::= REPLICA INTEGER */ yytestcase(yyruleno==80);
-      case 81: /* quorum ::= QUORUM INTEGER */ yytestcase(yyruleno==81);
-      case 82: /* days ::= DAYS INTEGER */ yytestcase(yyruleno==82);
-      case 83: /* minrows ::= MINROWS INTEGER */ yytestcase(yyruleno==83);
-      case 84: /* maxrows ::= MAXROWS INTEGER */ yytestcase(yyruleno==84);
-      case 85: /* blocks ::= BLOCKS INTEGER */ yytestcase(yyruleno==85);
-      case 86: /* ctime ::= CTIME INTEGER */ yytestcase(yyruleno==86);
-      case 87: /* wal ::= WAL INTEGER */ yytestcase(yyruleno==87);
-      case 88: /* fsync ::= FSYNC INTEGER */ yytestcase(yyruleno==88);
-      case 89: /* comp ::= COMP INTEGER */ yytestcase(yyruleno==89);
-      case 90: /* prec ::= PRECISION STRING */ yytestcase(yyruleno==90);
-      case 91: /* update ::= UPDATE INTEGER */ yytestcase(yyruleno==91);
-      case 92: /* cachelast ::= CACHELAST INTEGER */ yytestcase(yyruleno==92);
-      case 93: /* partitions ::= PARTITIONS INTEGER */ yytestcase(yyruleno==93);
-{ yymsp[-1].minor.yy0 = yymsp[0].minor.yy0; }
-        break;
-      case 94: /* db_optr ::= */
-{setDefaultCreateDbOption(&yymsp[1].minor.yy526); yymsp[1].minor.yy526.dbType = TSDB_DB_TYPE_DEFAULT;}
-        break;
-      case 95: /* db_optr ::= db_optr cache */
-{ yylhsminor.yy526 = yymsp[-1].minor.yy526; yylhsminor.yy526.cacheBlockSize = strtol(yymsp[0].minor.yy0.z, NULL, 10); }
-  yymsp[-1].minor.yy526 = yylhsminor.yy526;
-        break;
-      case 96: /* db_optr ::= db_optr replica */
-      case 113: /* alter_db_optr ::= alter_db_optr replica */ yytestcase(yyruleno==113);
-{ yylhsminor.yy526 = yymsp[-1].minor.yy526; yylhsminor.yy526.replica = strtol(yymsp[0].minor.yy0.z, NULL, 10); }
-  yymsp[-1].minor.yy526 = yylhsminor.yy526;
-        break;
-      case 97: /* db_optr ::= db_optr quorum */
-      case 114: /* alter_db_optr ::= alter_db_optr quorum */ yytestcase(yyruleno==114);
-{ yylhsminor.yy526 = yymsp[-1].minor.yy526; yylhsminor.yy526.quorum = strtol(yymsp[0].minor.yy0.z, NULL, 10); }
-  yymsp[-1].minor.yy526 = yylhsminor.yy526;
-        break;
-      case 98: /* db_optr ::= db_optr days */
-{ yylhsminor.yy526 = yymsp[-1].minor.yy526; yylhsminor.yy526.daysPerFile = strtol(yymsp[0].minor.yy0.z, NULL, 10); }
-  yymsp[-1].minor.yy526 = yylhsminor.yy526;
-        break;
-      case 99: /* db_optr ::= db_optr minrows */
-{ yylhsminor.yy526 = yymsp[-1].minor.yy526; yylhsminor.yy526.minRowsPerBlock = strtod(yymsp[0].minor.yy0.z, NULL); }
-  yymsp[-1].minor.yy526 = yylhsminor.yy526;
-        break;
-      case 100: /* db_optr ::= db_optr maxrows */
-{ yylhsminor.yy526 = yymsp[-1].minor.yy526; yylhsminor.yy526.maxRowsPerBlock = strtod(yymsp[0].minor.yy0.z, NULL); }
-  yymsp[-1].minor.yy526 = yylhsminor.yy526;
-        break;
-      case 101: /* db_optr ::= db_optr blocks */
-      case 116: /* alter_db_optr ::= alter_db_optr blocks */ yytestcase(yyruleno==116);
-{ yylhsminor.yy526 = yymsp[-1].minor.yy526; yylhsminor.yy526.numOfBlocks = strtol(yymsp[0].minor.yy0.z, NULL, 10); }
-  yymsp[-1].minor.yy526 = yylhsminor.yy526;
-        break;
-      case 102: /* db_optr ::= db_optr ctime */
-{ yylhsminor.yy526 = yymsp[-1].minor.yy526; yylhsminor.yy526.commitTime = strtol(yymsp[0].minor.yy0.z, NULL, 10); }
-  yymsp[-1].minor.yy526 = yylhsminor.yy526;
-        break;
-      case 103: /* db_optr ::= db_optr wal */
-      case 118: /* alter_db_optr ::= alter_db_optr wal */ yytestcase(yyruleno==118);
-{ yylhsminor.yy526 = yymsp[-1].minor.yy526; yylhsminor.yy526.walLevel = strtol(yymsp[0].minor.yy0.z, NULL, 10); }
-  yymsp[-1].minor.yy526 = yylhsminor.yy526;
-        break;
-      case 104: /* db_optr ::= db_optr fsync */
-      case 119: /* alter_db_optr ::= alter_db_optr fsync */ yytestcase(yyruleno==119);
-{ yylhsminor.yy526 = yymsp[-1].minor.yy526; yylhsminor.yy526.fsyncPeriod = strtol(yymsp[0].minor.yy0.z, NULL, 10); }
-  yymsp[-1].minor.yy526 = yylhsminor.yy526;
-        break;
-      case 105: /* db_optr ::= db_optr comp */
-      case 117: /* alter_db_optr ::= alter_db_optr comp */ yytestcase(yyruleno==117);
-{ yylhsminor.yy526 = yymsp[-1].minor.yy526; yylhsminor.yy526.compressionLevel = strtol(yymsp[0].minor.yy0.z, NULL, 10); }
-  yymsp[-1].minor.yy526 = yylhsminor.yy526;
-        break;
-      case 106: /* db_optr ::= db_optr prec */
-{ yylhsminor.yy526 = yymsp[-1].minor.yy526; yylhsminor.yy526.precision = yymsp[0].minor.yy0; }
-  yymsp[-1].minor.yy526 = yylhsminor.yy526;
-        break;
-      case 107: /* db_optr ::= db_optr keep */
-      case 115: /* alter_db_optr ::= alter_db_optr keep */ yytestcase(yyruleno==115);
-{ yylhsminor.yy526 = yymsp[-1].minor.yy526; yylhsminor.yy526.keep = yymsp[0].minor.yy285; }
-  yymsp[-1].minor.yy526 = yylhsminor.yy526;
-        break;
-      case 108: /* db_optr ::= db_optr update */
-      case 120: /* alter_db_optr ::= alter_db_optr update */ yytestcase(yyruleno==120);
-{ yylhsminor.yy526 = yymsp[-1].minor.yy526; yylhsminor.yy526.update = strtol(yymsp[0].minor.yy0.z, NULL, 10); }
-  yymsp[-1].minor.yy526 = yylhsminor.yy526;
-        break;
-      case 109: /* db_optr ::= db_optr cachelast */
-      case 121: /* alter_db_optr ::= alter_db_optr cachelast */ yytestcase(yyruleno==121);
-{ yylhsminor.yy526 = yymsp[-1].minor.yy526; yylhsminor.yy526.cachelast = strtol(yymsp[0].minor.yy0.z, NULL, 10); }
-  yymsp[-1].minor.yy526 = yylhsminor.yy526;
-        break;
-      case 110: /* topic_optr ::= db_optr */
-      case 122: /* alter_topic_optr ::= alter_db_optr */ yytestcase(yyruleno==122);
-{ yylhsminor.yy526 = yymsp[0].minor.yy526; yylhsminor.yy526.dbType = TSDB_DB_TYPE_TOPIC; }
-  yymsp[0].minor.yy526 = yylhsminor.yy526;
-        break;
-      case 111: /* topic_optr ::= topic_optr partitions */
-      case 123: /* alter_topic_optr ::= alter_topic_optr partitions */ yytestcase(yyruleno==123);
-{ yylhsminor.yy526 = yymsp[-1].minor.yy526; yylhsminor.yy526.partitions = strtol(yymsp[0].minor.yy0.z, NULL, 10); }
-  yymsp[-1].minor.yy526 = yylhsminor.yy526;
-        break;
-      case 112: /* alter_db_optr ::= */
-{ setDefaultCreateDbOption(&yymsp[1].minor.yy526); yymsp[1].minor.yy526.dbType = TSDB_DB_TYPE_DEFAULT;}
-        break;
-      case 124: /* typename ::= ids */
-{ 
-  yymsp[0].minor.yy0.type = 0;
-  tSetColumnType (&yylhsminor.yy295, &yymsp[0].minor.yy0);
-}
-  yymsp[0].minor.yy295 = yylhsminor.yy295;
->>>>>>> dde99cbb
+  tSetColumnType (&yylhsminor.yy343, &yymsp[0].minor.yy0);
+}
+  yymsp[0].minor.yy343 = yylhsminor.yy343;
         break;
       case 131: /* typename ::= ids LP signed RP */
 {
-<<<<<<< HEAD
-  if (yymsp[-1].minor.yy279 <= 0) {
+  if (yymsp[-1].minor.yy369 <= 0) {
     yymsp[-3].minor.yy0.type = 0;
-    tSetColumnType(&yylhsminor.yy325, &yymsp[-3].minor.yy0);
+    tSetColumnType(&yylhsminor.yy343, &yymsp[-3].minor.yy0);
   } else {
-    yymsp[-3].minor.yy0.type = -yymsp[-1].minor.yy279;  // negative value of name length
-    tSetColumnType(&yylhsminor.yy325, &yymsp[-3].minor.yy0);
+    yymsp[-3].minor.yy0.type = -yymsp[-1].minor.yy369;  // negative value of name length
+    tSetColumnType(&yylhsminor.yy343, &yymsp[-3].minor.yy0);
   }
 }
-  yymsp[-3].minor.yy325 = yylhsminor.yy325;
-=======
-  if (yymsp[-1].minor.yy525 <= 0) {
-    yymsp[-3].minor.yy0.type = 0;
-    tSetColumnType(&yylhsminor.yy295, &yymsp[-3].minor.yy0);
-  } else {
-    yymsp[-3].minor.yy0.type = -yymsp[-1].minor.yy525;  // negative value of name length
-    tSetColumnType(&yylhsminor.yy295, &yymsp[-3].minor.yy0);
-  }
-}
-  yymsp[-3].minor.yy295 = yylhsminor.yy295;
->>>>>>> dde99cbb
+  yymsp[-3].minor.yy343 = yylhsminor.yy343;
         break;
       case 132: /* typename ::= ids UNSIGNED */
 {
   yymsp[-1].minor.yy0.type = 0;
   yymsp[-1].minor.yy0.n = ((yymsp[0].minor.yy0.z + yymsp[0].minor.yy0.n) - yymsp[-1].minor.yy0.z);
-<<<<<<< HEAD
-  tSetColumnType (&yylhsminor.yy325, &yymsp[-1].minor.yy0);
-}
-  yymsp[-1].minor.yy325 = yylhsminor.yy325;
+  tSetColumnType (&yylhsminor.yy343, &yymsp[-1].minor.yy0);
+}
+  yymsp[-1].minor.yy343 = yylhsminor.yy343;
         break;
       case 133: /* signed ::= INTEGER */
-{ yylhsminor.yy279 = strtol(yymsp[0].minor.yy0.z, NULL, 10); }
-  yymsp[0].minor.yy279 = yylhsminor.yy279;
+{ yylhsminor.yy369 = strtol(yymsp[0].minor.yy0.z, NULL, 10); }
+  yymsp[0].minor.yy369 = yylhsminor.yy369;
         break;
       case 134: /* signed ::= PLUS INTEGER */
-{ yymsp[-1].minor.yy279 = strtol(yymsp[0].minor.yy0.z, NULL, 10); }
+{ yymsp[-1].minor.yy369 = strtol(yymsp[0].minor.yy0.z, NULL, 10); }
         break;
       case 135: /* signed ::= MINUS INTEGER */
-{ yymsp[-1].minor.yy279 = -strtol(yymsp[0].minor.yy0.z, NULL, 10);}
+{ yymsp[-1].minor.yy369 = -strtol(yymsp[0].minor.yy0.z, NULL, 10);}
         break;
       case 139: /* cmd ::= CREATE TABLE create_table_list */
-{ pInfo->type = TSDB_SQL_CREATE_TABLE; pInfo->pCreateTableInfo = yymsp[0].minor.yy532;}
-=======
-  tSetColumnType (&yylhsminor.yy295, &yymsp[-1].minor.yy0);
-}
-  yymsp[-1].minor.yy295 = yylhsminor.yy295;
-        break;
-      case 127: /* signed ::= INTEGER */
-{ yylhsminor.yy525 = strtol(yymsp[0].minor.yy0.z, NULL, 10); }
-  yymsp[0].minor.yy525 = yylhsminor.yy525;
-        break;
-      case 128: /* signed ::= PLUS INTEGER */
-{ yymsp[-1].minor.yy525 = strtol(yymsp[0].minor.yy0.z, NULL, 10); }
-        break;
-      case 129: /* signed ::= MINUS INTEGER */
-{ yymsp[-1].minor.yy525 = -strtol(yymsp[0].minor.yy0.z, NULL, 10);}
-        break;
-      case 133: /* cmd ::= CREATE TABLE create_table_list */
-{ pInfo->type = TSDB_SQL_CREATE_TABLE; pInfo->pCreateTableInfo = yymsp[0].minor.yy470;}
->>>>>>> dde99cbb
+{ pInfo->type = TSDB_SQL_CREATE_TABLE; pInfo->pCreateTableInfo = yymsp[0].minor.yy182;}
         break;
       case 140: /* create_table_list ::= create_from_stable */
 {
   SCreateTableSql* pCreateTable = calloc(1, sizeof(SCreateTableSql));
   pCreateTable->childTableInfo = taosArrayInit(4, sizeof(SCreatedTableInfo));
 
-<<<<<<< HEAD
-  taosArrayPush(pCreateTable->childTableInfo, &yymsp[0].minor.yy528);
+  taosArrayPush(pCreateTable->childTableInfo, &yymsp[0].minor.yy456);
   pCreateTable->type = TSQL_CREATE_TABLE_FROM_STABLE;
-  yylhsminor.yy532 = pCreateTable;
-}
-  yymsp[0].minor.yy532 = yylhsminor.yy532;
-=======
-  taosArrayPush(pCreateTable->childTableInfo, &yymsp[0].minor.yy96);
-  pCreateTable->type = TSQL_CREATE_TABLE_FROM_STABLE;
-  yylhsminor.yy470 = pCreateTable;
-}
-  yymsp[0].minor.yy470 = yylhsminor.yy470;
->>>>>>> dde99cbb
+  yylhsminor.yy182 = pCreateTable;
+}
+  yymsp[0].minor.yy182 = yylhsminor.yy182;
         break;
       case 141: /* create_table_list ::= create_table_list create_from_stable */
 {
-<<<<<<< HEAD
-  taosArrayPush(yymsp[-1].minor.yy532->childTableInfo, &yymsp[0].minor.yy528);
-  yylhsminor.yy532 = yymsp[-1].minor.yy532;
-}
-  yymsp[-1].minor.yy532 = yylhsminor.yy532;
-=======
-  taosArrayPush(yymsp[-1].minor.yy470->childTableInfo, &yymsp[0].minor.yy96);
-  yylhsminor.yy470 = yymsp[-1].minor.yy470;
-}
-  yymsp[-1].minor.yy470 = yylhsminor.yy470;
->>>>>>> dde99cbb
+  taosArrayPush(yymsp[-1].minor.yy182->childTableInfo, &yymsp[0].minor.yy456);
+  yylhsminor.yy182 = yymsp[-1].minor.yy182;
+}
+  yymsp[-1].minor.yy182 = yylhsminor.yy182;
         break;
       case 142: /* create_table_args ::= ifnotexists ids cpxName LP columnlist RP */
 {
-<<<<<<< HEAD
-  yylhsminor.yy532 = tSetCreateTableInfo(yymsp[-1].minor.yy93, NULL, NULL, TSQL_CREATE_TABLE);
-  setSqlInfo(pInfo, yylhsminor.yy532, NULL, TSDB_SQL_CREATE_TABLE);
-=======
-  yylhsminor.yy470 = tSetCreateTableInfo(yymsp[-1].minor.yy285, NULL, NULL, TSQL_CREATE_TABLE);
-  setSqlInfo(pInfo, yylhsminor.yy470, NULL, TSDB_SQL_CREATE_TABLE);
->>>>>>> dde99cbb
+  yylhsminor.yy182 = tSetCreateTableInfo(yymsp[-1].minor.yy441, NULL, NULL, TSQL_CREATE_TABLE);
+  setSqlInfo(pInfo, yylhsminor.yy182, NULL, TSDB_SQL_CREATE_TABLE);
 
   yymsp[-4].minor.yy0.n += yymsp[-3].minor.yy0.n;
   setCreatedTableName(pInfo, &yymsp[-4].minor.yy0, &yymsp[-5].minor.yy0);
 }
-<<<<<<< HEAD
-  yymsp[-5].minor.yy532 = yylhsminor.yy532;
-=======
-  yymsp[-5].minor.yy470 = yylhsminor.yy470;
->>>>>>> dde99cbb
+  yymsp[-5].minor.yy182 = yylhsminor.yy182;
         break;
       case 143: /* create_stable_args ::= ifnotexists ids cpxName LP columnlist RP TAGS LP columnlist RP */
 {
-<<<<<<< HEAD
-  yylhsminor.yy532 = tSetCreateTableInfo(yymsp[-5].minor.yy93, yymsp[-1].minor.yy93, NULL, TSQL_CREATE_STABLE);
-  setSqlInfo(pInfo, yylhsminor.yy532, NULL, TSDB_SQL_CREATE_TABLE);
-=======
-  yylhsminor.yy470 = tSetCreateTableInfo(yymsp[-5].minor.yy285, yymsp[-1].minor.yy285, NULL, TSQL_CREATE_STABLE);
-  setSqlInfo(pInfo, yylhsminor.yy470, NULL, TSDB_SQL_CREATE_TABLE);
->>>>>>> dde99cbb
+  yylhsminor.yy182 = tSetCreateTableInfo(yymsp[-5].minor.yy441, yymsp[-1].minor.yy441, NULL, TSQL_CREATE_STABLE);
+  setSqlInfo(pInfo, yylhsminor.yy182, NULL, TSDB_SQL_CREATE_TABLE);
 
   yymsp[-8].minor.yy0.n += yymsp[-7].minor.yy0.n;
   setCreatedTableName(pInfo, &yymsp[-8].minor.yy0, &yymsp[-9].minor.yy0);
 }
-<<<<<<< HEAD
-  yymsp[-9].minor.yy532 = yylhsminor.yy532;
-=======
-  yymsp[-9].minor.yy470 = yylhsminor.yy470;
->>>>>>> dde99cbb
+  yymsp[-9].minor.yy182 = yylhsminor.yy182;
         break;
       case 144: /* create_from_stable ::= ifnotexists ids cpxName USING ids cpxName TAGS LP tagitemlist RP */
 {
   yymsp[-5].minor.yy0.n += yymsp[-4].minor.yy0.n;
   yymsp[-8].minor.yy0.n += yymsp[-7].minor.yy0.n;
-<<<<<<< HEAD
-  yylhsminor.yy528 = createNewChildTableInfo(&yymsp[-5].minor.yy0, NULL, yymsp[-1].minor.yy93, &yymsp[-8].minor.yy0, &yymsp[-9].minor.yy0);
-}
-  yymsp[-9].minor.yy528 = yylhsminor.yy528;
-=======
-  yylhsminor.yy96 = createNewChildTableInfo(&yymsp[-5].minor.yy0, NULL, yymsp[-1].minor.yy285, &yymsp[-8].minor.yy0, &yymsp[-9].minor.yy0);
-}
-  yymsp[-9].minor.yy96 = yylhsminor.yy96;
->>>>>>> dde99cbb
+  yylhsminor.yy456 = createNewChildTableInfo(&yymsp[-5].minor.yy0, NULL, yymsp[-1].minor.yy441, &yymsp[-8].minor.yy0, &yymsp[-9].minor.yy0);
+}
+  yymsp[-9].minor.yy456 = yylhsminor.yy456;
         break;
       case 145: /* create_from_stable ::= ifnotexists ids cpxName USING ids cpxName LP tagNamelist RP TAGS LP tagitemlist RP */
 {
   yymsp[-8].minor.yy0.n += yymsp[-7].minor.yy0.n;
   yymsp[-11].minor.yy0.n += yymsp[-10].minor.yy0.n;
-<<<<<<< HEAD
-  yylhsminor.yy528 = createNewChildTableInfo(&yymsp[-8].minor.yy0, yymsp[-5].minor.yy93, yymsp[-1].minor.yy93, &yymsp[-11].minor.yy0, &yymsp[-12].minor.yy0);
-}
-  yymsp[-12].minor.yy528 = yylhsminor.yy528;
+  yylhsminor.yy456 = createNewChildTableInfo(&yymsp[-8].minor.yy0, yymsp[-5].minor.yy441, yymsp[-1].minor.yy441, &yymsp[-11].minor.yy0, &yymsp[-12].minor.yy0);
+}
+  yymsp[-12].minor.yy456 = yylhsminor.yy456;
         break;
       case 146: /* tagNamelist ::= tagNamelist COMMA ids */
-{taosArrayPush(yymsp[-2].minor.yy93, &yymsp[0].minor.yy0); yylhsminor.yy93 = yymsp[-2].minor.yy93;  }
-  yymsp[-2].minor.yy93 = yylhsminor.yy93;
+{taosArrayPush(yymsp[-2].minor.yy441, &yymsp[0].minor.yy0); yylhsminor.yy441 = yymsp[-2].minor.yy441;  }
+  yymsp[-2].minor.yy441 = yylhsminor.yy441;
         break;
       case 147: /* tagNamelist ::= ids */
-{yylhsminor.yy93 = taosArrayInit(4, sizeof(SStrToken)); taosArrayPush(yylhsminor.yy93, &yymsp[0].minor.yy0);}
-  yymsp[0].minor.yy93 = yylhsminor.yy93;
-=======
-  yylhsminor.yy96 = createNewChildTableInfo(&yymsp[-8].minor.yy0, yymsp[-5].minor.yy285, yymsp[-1].minor.yy285, &yymsp[-11].minor.yy0, &yymsp[-12].minor.yy0);
-}
-  yymsp[-12].minor.yy96 = yylhsminor.yy96;
-        break;
-      case 140: /* tagNamelist ::= tagNamelist COMMA ids */
-{taosArrayPush(yymsp[-2].minor.yy285, &yymsp[0].minor.yy0); yylhsminor.yy285 = yymsp[-2].minor.yy285;  }
-  yymsp[-2].minor.yy285 = yylhsminor.yy285;
-        break;
-      case 141: /* tagNamelist ::= ids */
-{yylhsminor.yy285 = taosArrayInit(4, sizeof(SStrToken)); taosArrayPush(yylhsminor.yy285, &yymsp[0].minor.yy0);}
-  yymsp[0].minor.yy285 = yylhsminor.yy285;
->>>>>>> dde99cbb
+{yylhsminor.yy441 = taosArrayInit(4, sizeof(SStrToken)); taosArrayPush(yylhsminor.yy441, &yymsp[0].minor.yy0);}
+  yymsp[0].minor.yy441 = yylhsminor.yy441;
         break;
       case 148: /* create_table_args ::= ifnotexists ids cpxName AS select */
 {
-<<<<<<< HEAD
-  yylhsminor.yy532 = tSetCreateTableInfo(NULL, NULL, yymsp[0].minor.yy224, TSQL_CREATE_STREAM);
-  setSqlInfo(pInfo, yylhsminor.yy532, NULL, TSDB_SQL_CREATE_TABLE);
-=======
-  yylhsminor.yy470 = tSetCreateTableInfo(NULL, NULL, yymsp[0].minor.yy344, TSQL_CREATE_STREAM);
-  setSqlInfo(pInfo, yylhsminor.yy470, NULL, TSDB_SQL_CREATE_TABLE);
->>>>>>> dde99cbb
+  yylhsminor.yy182 = tSetCreateTableInfo(NULL, NULL, yymsp[0].minor.yy236, TSQL_CREATE_STREAM);
+  setSqlInfo(pInfo, yylhsminor.yy182, NULL, TSDB_SQL_CREATE_TABLE);
 
   yymsp[-3].minor.yy0.n += yymsp[-2].minor.yy0.n;
   setCreatedTableName(pInfo, &yymsp[-3].minor.yy0, &yymsp[-4].minor.yy0);
 }
-<<<<<<< HEAD
-  yymsp[-4].minor.yy532 = yylhsminor.yy532;
+  yymsp[-4].minor.yy182 = yylhsminor.yy182;
         break;
       case 149: /* columnlist ::= columnlist COMMA column */
-{taosArrayPush(yymsp[-2].minor.yy93, &yymsp[0].minor.yy325); yylhsminor.yy93 = yymsp[-2].minor.yy93;  }
-  yymsp[-2].minor.yy93 = yylhsminor.yy93;
+{taosArrayPush(yymsp[-2].minor.yy441, &yymsp[0].minor.yy343); yylhsminor.yy441 = yymsp[-2].minor.yy441;  }
+  yymsp[-2].minor.yy441 = yylhsminor.yy441;
         break;
       case 150: /* columnlist ::= column */
-{yylhsminor.yy93 = taosArrayInit(4, sizeof(TAOS_FIELD)); taosArrayPush(yylhsminor.yy93, &yymsp[0].minor.yy325);}
-  yymsp[0].minor.yy93 = yylhsminor.yy93;
-=======
-  yymsp[-4].minor.yy470 = yylhsminor.yy470;
-        break;
-      case 143: /* columnlist ::= columnlist COMMA column */
-{taosArrayPush(yymsp[-2].minor.yy285, &yymsp[0].minor.yy295); yylhsminor.yy285 = yymsp[-2].minor.yy285;  }
-  yymsp[-2].minor.yy285 = yylhsminor.yy285;
-        break;
-      case 144: /* columnlist ::= column */
-{yylhsminor.yy285 = taosArrayInit(4, sizeof(TAOS_FIELD)); taosArrayPush(yylhsminor.yy285, &yymsp[0].minor.yy295);}
-  yymsp[0].minor.yy285 = yylhsminor.yy285;
->>>>>>> dde99cbb
+{yylhsminor.yy441 = taosArrayInit(4, sizeof(TAOS_FIELD)); taosArrayPush(yylhsminor.yy441, &yymsp[0].minor.yy343);}
+  yymsp[0].minor.yy441 = yylhsminor.yy441;
         break;
       case 151: /* column ::= ids typename */
 {
-<<<<<<< HEAD
-  tSetColumnInfo(&yylhsminor.yy325, &yymsp[-1].minor.yy0, &yymsp[0].minor.yy325);
-}
-  yymsp[-1].minor.yy325 = yylhsminor.yy325;
+  tSetColumnInfo(&yylhsminor.yy343, &yymsp[-1].minor.yy0, &yymsp[0].minor.yy343);
+}
+  yymsp[-1].minor.yy343 = yylhsminor.yy343;
         break;
       case 152: /* tagitemlist ::= tagitemlist COMMA tagitem */
-{ yylhsminor.yy93 = tVariantListAppend(yymsp[-2].minor.yy93, &yymsp[0].minor.yy518, -1);    }
-  yymsp[-2].minor.yy93 = yylhsminor.yy93;
+{ yylhsminor.yy441 = tVariantListAppend(yymsp[-2].minor.yy441, &yymsp[0].minor.yy506, -1);    }
+  yymsp[-2].minor.yy441 = yylhsminor.yy441;
         break;
       case 153: /* tagitemlist ::= tagitem */
-{ yylhsminor.yy93 = tVariantListAppend(NULL, &yymsp[0].minor.yy518, -1); }
-  yymsp[0].minor.yy93 = yylhsminor.yy93;
+{ yylhsminor.yy441 = tVariantListAppend(NULL, &yymsp[0].minor.yy506, -1); }
+  yymsp[0].minor.yy441 = yylhsminor.yy441;
         break;
       case 154: /* tagitem ::= INTEGER */
       case 155: /* tagitem ::= FLOAT */ yytestcase(yyruleno==155);
       case 156: /* tagitem ::= STRING */ yytestcase(yyruleno==156);
       case 157: /* tagitem ::= BOOL */ yytestcase(yyruleno==157);
-{ toTSDBType(yymsp[0].minor.yy0.type); tVariantCreate(&yylhsminor.yy518, &yymsp[0].minor.yy0); }
-  yymsp[0].minor.yy518 = yylhsminor.yy518;
+{ toTSDBType(yymsp[0].minor.yy0.type); tVariantCreate(&yylhsminor.yy506, &yymsp[0].minor.yy0); }
+  yymsp[0].minor.yy506 = yylhsminor.yy506;
         break;
       case 158: /* tagitem ::= NULL */
-{ yymsp[0].minor.yy0.type = 0; tVariantCreate(&yylhsminor.yy518, &yymsp[0].minor.yy0); }
-  yymsp[0].minor.yy518 = yylhsminor.yy518;
-=======
-  tSetColumnInfo(&yylhsminor.yy295, &yymsp[-1].minor.yy0, &yymsp[0].minor.yy295);
-}
-  yymsp[-1].minor.yy295 = yylhsminor.yy295;
-        break;
-      case 146: /* tagitemlist ::= tagitemlist COMMA tagitem */
-{ yylhsminor.yy285 = tVariantListAppend(yymsp[-2].minor.yy285, &yymsp[0].minor.yy362, -1);    }
-  yymsp[-2].minor.yy285 = yylhsminor.yy285;
-        break;
-      case 147: /* tagitemlist ::= tagitem */
-{ yylhsminor.yy285 = tVariantListAppend(NULL, &yymsp[0].minor.yy362, -1); }
-  yymsp[0].minor.yy285 = yylhsminor.yy285;
-        break;
-      case 148: /* tagitem ::= INTEGER */
-      case 149: /* tagitem ::= FLOAT */ yytestcase(yyruleno==149);
-      case 150: /* tagitem ::= STRING */ yytestcase(yyruleno==150);
-      case 151: /* tagitem ::= BOOL */ yytestcase(yyruleno==151);
-{ toTSDBType(yymsp[0].minor.yy0.type); tVariantCreate(&yylhsminor.yy362, &yymsp[0].minor.yy0); }
-  yymsp[0].minor.yy362 = yylhsminor.yy362;
-        break;
-      case 152: /* tagitem ::= NULL */
-{ yymsp[0].minor.yy0.type = 0; tVariantCreate(&yylhsminor.yy362, &yymsp[0].minor.yy0); }
-  yymsp[0].minor.yy362 = yylhsminor.yy362;
->>>>>>> dde99cbb
+{ yymsp[0].minor.yy0.type = 0; tVariantCreate(&yylhsminor.yy506, &yymsp[0].minor.yy0); }
+  yymsp[0].minor.yy506 = yylhsminor.yy506;
         break;
       case 159: /* tagitem ::= MINUS INTEGER */
       case 160: /* tagitem ::= MINUS FLOAT */ yytestcase(yyruleno==160);
@@ -4048,108 +2665,56 @@
     yymsp[-1].minor.yy0.n += yymsp[0].minor.yy0.n;
     yymsp[-1].minor.yy0.type = yymsp[0].minor.yy0.type;
     toTSDBType(yymsp[-1].minor.yy0.type);
-<<<<<<< HEAD
-    tVariantCreate(&yylhsminor.yy518, &yymsp[-1].minor.yy0);
-}
-  yymsp[-1].minor.yy518 = yylhsminor.yy518;
-=======
-    tVariantCreate(&yylhsminor.yy362, &yymsp[-1].minor.yy0);
-}
-  yymsp[-1].minor.yy362 = yylhsminor.yy362;
->>>>>>> dde99cbb
+    tVariantCreate(&yylhsminor.yy506, &yymsp[-1].minor.yy0);
+}
+  yymsp[-1].minor.yy506 = yylhsminor.yy506;
         break;
       case 163: /* select ::= SELECT selcollist from where_opt interval_opt session_option fill_opt sliding_opt groupby_opt orderby_opt having_opt slimit_opt limit_opt */
 {
-<<<<<<< HEAD
-  yylhsminor.yy224 = tSetQuerySqlNode(&yymsp[-12].minor.yy0, yymsp[-11].minor.yy93, yymsp[-10].minor.yy330, yymsp[-9].minor.yy68, yymsp[-4].minor.yy93, yymsp[-3].minor.yy93, &yymsp[-8].minor.yy42, &yymsp[-7].minor.yy15, &yymsp[-5].minor.yy0, yymsp[-6].minor.yy93, &yymsp[0].minor.yy284, &yymsp[-1].minor.yy284, yymsp[-2].minor.yy68);
-}
-  yymsp[-12].minor.yy224 = yylhsminor.yy224;
+  yylhsminor.yy236 = tSetQuerySqlNode(&yymsp[-12].minor.yy0, yymsp[-11].minor.yy441, yymsp[-10].minor.yy244, yymsp[-9].minor.yy166, yymsp[-4].minor.yy441, yymsp[-3].minor.yy441, &yymsp[-8].minor.yy340, &yymsp[-7].minor.yy259, &yymsp[-5].minor.yy0, yymsp[-6].minor.yy441, &yymsp[0].minor.yy414, &yymsp[-1].minor.yy414, yymsp[-2].minor.yy166);
+}
+  yymsp[-12].minor.yy236 = yylhsminor.yy236;
         break;
       case 164: /* select ::= LP select RP */
-{yymsp[-2].minor.yy224 = yymsp[-1].minor.yy224;}
+{yymsp[-2].minor.yy236 = yymsp[-1].minor.yy236;}
         break;
       case 165: /* union ::= select */
-{ yylhsminor.yy93 = setSubclause(NULL, yymsp[0].minor.yy224); }
-  yymsp[0].minor.yy93 = yylhsminor.yy93;
+{ yylhsminor.yy441 = setSubclause(NULL, yymsp[0].minor.yy236); }
+  yymsp[0].minor.yy441 = yylhsminor.yy441;
         break;
       case 166: /* union ::= union UNION ALL select */
-{ yylhsminor.yy93 = appendSelectClause(yymsp[-3].minor.yy93, yymsp[0].minor.yy224); }
-  yymsp[-3].minor.yy93 = yylhsminor.yy93;
+{ yylhsminor.yy441 = appendSelectClause(yymsp[-3].minor.yy441, yymsp[0].minor.yy236); }
+  yymsp[-3].minor.yy441 = yylhsminor.yy441;
         break;
       case 167: /* cmd ::= union */
-{ setSqlInfo(pInfo, yymsp[0].minor.yy93, NULL, TSDB_SQL_SELECT); }
-=======
-  yylhsminor.yy344 = tSetQuerySqlNode(&yymsp[-12].minor.yy0, yymsp[-11].minor.yy285, yymsp[-10].minor.yy148, yymsp[-9].minor.yy178, yymsp[-4].minor.yy285, yymsp[-3].minor.yy285, &yymsp[-8].minor.yy376, &yymsp[-7].minor.yy523, &yymsp[-5].minor.yy0, yymsp[-6].minor.yy285, &yymsp[0].minor.yy438, &yymsp[-1].minor.yy438, yymsp[-2].minor.yy178);
-}
-  yymsp[-12].minor.yy344 = yylhsminor.yy344;
-        break;
-      case 158: /* select ::= LP select RP */
-{yymsp[-2].minor.yy344 = yymsp[-1].minor.yy344;}
-        break;
-      case 159: /* union ::= select */
-{ yylhsminor.yy285 = setSubclause(NULL, yymsp[0].minor.yy344); }
-  yymsp[0].minor.yy285 = yylhsminor.yy285;
-        break;
-      case 160: /* union ::= union UNION ALL select */
-{ yylhsminor.yy285 = appendSelectClause(yymsp[-3].minor.yy285, yymsp[0].minor.yy344); }
-  yymsp[-3].minor.yy285 = yylhsminor.yy285;
-        break;
-      case 161: /* cmd ::= union */
-{ setSqlInfo(pInfo, yymsp[0].minor.yy285, NULL, TSDB_SQL_SELECT); }
->>>>>>> dde99cbb
+{ setSqlInfo(pInfo, yymsp[0].minor.yy441, NULL, TSDB_SQL_SELECT); }
         break;
       case 168: /* select ::= SELECT selcollist */
 {
-<<<<<<< HEAD
-  yylhsminor.yy224 = tSetQuerySqlNode(&yymsp[-1].minor.yy0, yymsp[0].minor.yy93, NULL, NULL, NULL, NULL, NULL, NULL, NULL, NULL, NULL, NULL, NULL);
-}
-  yymsp[-1].minor.yy224 = yylhsminor.yy224;
+  yylhsminor.yy236 = tSetQuerySqlNode(&yymsp[-1].minor.yy0, yymsp[0].minor.yy441, NULL, NULL, NULL, NULL, NULL, NULL, NULL, NULL, NULL, NULL, NULL);
+}
+  yymsp[-1].minor.yy236 = yylhsminor.yy236;
         break;
       case 169: /* sclp ::= selcollist COMMA */
-{yylhsminor.yy93 = yymsp[-1].minor.yy93;}
-  yymsp[-1].minor.yy93 = yylhsminor.yy93;
+{yylhsminor.yy441 = yymsp[-1].minor.yy441;}
+  yymsp[-1].minor.yy441 = yylhsminor.yy441;
         break;
       case 170: /* sclp ::= */
-      case 195: /* orderby_opt ::= */ yytestcase(yyruleno==195);
-{yymsp[1].minor.yy93 = 0;}
-=======
-  yylhsminor.yy344 = tSetQuerySqlNode(&yymsp[-1].minor.yy0, yymsp[0].minor.yy285, NULL, NULL, NULL, NULL, NULL, NULL, NULL, NULL, NULL, NULL, NULL);
-}
-  yymsp[-1].minor.yy344 = yylhsminor.yy344;
-        break;
-      case 163: /* sclp ::= selcollist COMMA */
-{yylhsminor.yy285 = yymsp[-1].minor.yy285;}
-  yymsp[-1].minor.yy285 = yylhsminor.yy285;
-        break;
-      case 164: /* sclp ::= */
-      case 192: /* orderby_opt ::= */ yytestcase(yyruleno==192);
-{yymsp[1].minor.yy285 = 0;}
->>>>>>> dde99cbb
+      case 198: /* orderby_opt ::= */ yytestcase(yyruleno==198);
+{yymsp[1].minor.yy441 = 0;}
         break;
       case 171: /* selcollist ::= sclp distinct expr as */
 {
-<<<<<<< HEAD
-   yylhsminor.yy93 = tSqlExprListAppend(yymsp[-3].minor.yy93, yymsp[-1].minor.yy68,  yymsp[-2].minor.yy0.n? &yymsp[-2].minor.yy0:0, yymsp[0].minor.yy0.n?&yymsp[0].minor.yy0:0);
-}
-  yymsp[-3].minor.yy93 = yylhsminor.yy93;
-=======
-   yylhsminor.yy285 = tSqlExprListAppend(yymsp[-3].minor.yy285, yymsp[-1].minor.yy178,  yymsp[-2].minor.yy0.n? &yymsp[-2].minor.yy0:0, yymsp[0].minor.yy0.n?&yymsp[0].minor.yy0:0);
-}
-  yymsp[-3].minor.yy285 = yylhsminor.yy285;
->>>>>>> dde99cbb
+   yylhsminor.yy441 = tSqlExprListAppend(yymsp[-3].minor.yy441, yymsp[-1].minor.yy166,  yymsp[-2].minor.yy0.n? &yymsp[-2].minor.yy0:0, yymsp[0].minor.yy0.n?&yymsp[0].minor.yy0:0);
+}
+  yymsp[-3].minor.yy441 = yylhsminor.yy441;
         break;
       case 172: /* selcollist ::= sclp STAR */
 {
    tSqlExpr *pNode = tSqlExprCreateIdValue(NULL, TK_ALL);
-<<<<<<< HEAD
-   yylhsminor.yy93 = tSqlExprListAppend(yymsp[-1].minor.yy93, pNode, 0, 0);
-}
-  yymsp[-1].minor.yy93 = yylhsminor.yy93;
-=======
-   yylhsminor.yy285 = tSqlExprListAppend(yymsp[-1].minor.yy285, pNode, 0, 0);
-}
-  yymsp[-1].minor.yy285 = yylhsminor.yy285;
->>>>>>> dde99cbb
+   yylhsminor.yy441 = tSqlExprListAppend(yymsp[-1].minor.yy441, pNode, 0, 0);
+}
+  yymsp[-1].minor.yy441 = yylhsminor.yy441;
         break;
       case 173: /* as ::= AS ids */
 { yymsp[-1].minor.yy0 = yymsp[0].minor.yy0;    }
@@ -4165,668 +2730,341 @@
 { yylhsminor.yy0 = yymsp[0].minor.yy0;  }
   yymsp[0].minor.yy0 = yylhsminor.yy0;
         break;
-<<<<<<< HEAD
       case 178: /* from ::= FROM tablelist */
-{yymsp[-1].minor.yy330 = yymsp[0].minor.yy330;}
-        break;
-      case 179: /* from ::= FROM LP union RP */
-{yymsp[-3].minor.yy330 = setSubquery(NULL, yymsp[-1].minor.yy93);}
-        break;
-      case 180: /* tablelist ::= ids cpxName */
+      case 179: /* from ::= FROM sub */ yytestcase(yyruleno==179);
+{yymsp[-1].minor.yy244 = yymsp[0].minor.yy244;}
+        break;
+      case 180: /* sub ::= LP union RP */
+{yymsp[-2].minor.yy244 = addSubqueryElem(NULL, yymsp[-1].minor.yy441, NULL);}
+        break;
+      case 181: /* sub ::= LP union RP ids */
+{yymsp[-3].minor.yy244 = addSubqueryElem(NULL, yymsp[-2].minor.yy441, &yymsp[0].minor.yy0);}
+        break;
+      case 182: /* sub ::= sub COMMA LP union RP ids */
+{yylhsminor.yy244 = addSubqueryElem(yymsp[-5].minor.yy244, yymsp[-2].minor.yy441, &yymsp[0].minor.yy0);}
+  yymsp[-5].minor.yy244 = yylhsminor.yy244;
+        break;
+      case 183: /* tablelist ::= ids cpxName */
 {
   yymsp[-1].minor.yy0.n += yymsp[0].minor.yy0.n;
-  yylhsminor.yy330 = setTableNameList(NULL, &yymsp[-1].minor.yy0, NULL);
-}
-  yymsp[-1].minor.yy330 = yylhsminor.yy330;
-        break;
-      case 181: /* tablelist ::= ids cpxName ids */
+  yylhsminor.yy244 = setTableNameList(NULL, &yymsp[-1].minor.yy0, NULL);
+}
+  yymsp[-1].minor.yy244 = yylhsminor.yy244;
+        break;
+      case 184: /* tablelist ::= ids cpxName ids */
 {
   yymsp[-2].minor.yy0.n += yymsp[-1].minor.yy0.n;
-  yylhsminor.yy330 = setTableNameList(NULL, &yymsp[-2].minor.yy0, &yymsp[0].minor.yy0);
-}
-  yymsp[-2].minor.yy330 = yylhsminor.yy330;
-        break;
-      case 182: /* tablelist ::= tablelist COMMA ids cpxName */
+  yylhsminor.yy244 = setTableNameList(NULL, &yymsp[-2].minor.yy0, &yymsp[0].minor.yy0);
+}
+  yymsp[-2].minor.yy244 = yylhsminor.yy244;
+        break;
+      case 185: /* tablelist ::= tablelist COMMA ids cpxName */
 {
   yymsp[-1].minor.yy0.n += yymsp[0].minor.yy0.n;
-  yylhsminor.yy330 = setTableNameList(yymsp[-3].minor.yy330, &yymsp[-1].minor.yy0, NULL);
-}
-  yymsp[-3].minor.yy330 = yylhsminor.yy330;
-        break;
-      case 183: /* tablelist ::= tablelist COMMA ids cpxName ids */
+  yylhsminor.yy244 = setTableNameList(yymsp[-3].minor.yy244, &yymsp[-1].minor.yy0, NULL);
+}
+  yymsp[-3].minor.yy244 = yylhsminor.yy244;
+        break;
+      case 186: /* tablelist ::= tablelist COMMA ids cpxName ids */
 {
   yymsp[-2].minor.yy0.n += yymsp[-1].minor.yy0.n;
-  yylhsminor.yy330 = setTableNameList(yymsp[-4].minor.yy330, &yymsp[-2].minor.yy0, &yymsp[0].minor.yy0);
-}
-  yymsp[-4].minor.yy330 = yylhsminor.yy330;
-        break;
-      case 184: /* tmvar ::= VARIABLE */
+  yylhsminor.yy244 = setTableNameList(yymsp[-4].minor.yy244, &yymsp[-2].minor.yy0, &yymsp[0].minor.yy0);
+}
+  yymsp[-4].minor.yy244 = yylhsminor.yy244;
+        break;
+      case 187: /* tmvar ::= VARIABLE */
 {yylhsminor.yy0 = yymsp[0].minor.yy0;}
   yymsp[0].minor.yy0 = yylhsminor.yy0;
         break;
-      case 185: /* interval_opt ::= INTERVAL LP tmvar RP */
-{yymsp[-3].minor.yy42.interval = yymsp[-1].minor.yy0; yymsp[-3].minor.yy42.offset.n = 0;}
-        break;
-      case 186: /* interval_opt ::= INTERVAL LP tmvar COMMA tmvar RP */
-{yymsp[-5].minor.yy42.interval = yymsp[-3].minor.yy0; yymsp[-5].minor.yy42.offset = yymsp[-1].minor.yy0;}
-        break;
-      case 187: /* interval_opt ::= */
-{memset(&yymsp[1].minor.yy42, 0, sizeof(yymsp[1].minor.yy42));}
-        break;
-      case 188: /* session_option ::= */
-{yymsp[1].minor.yy15.col.n = 0; yymsp[1].minor.yy15.gap.n = 0;}
-        break;
-      case 189: /* session_option ::= SESSION LP ids cpxName COMMA tmvar RP */
+      case 188: /* interval_opt ::= INTERVAL LP tmvar RP */
+{yymsp[-3].minor.yy340.interval = yymsp[-1].minor.yy0; yymsp[-3].minor.yy340.offset.n = 0;}
+        break;
+      case 189: /* interval_opt ::= INTERVAL LP tmvar COMMA tmvar RP */
+{yymsp[-5].minor.yy340.interval = yymsp[-3].minor.yy0; yymsp[-5].minor.yy340.offset = yymsp[-1].minor.yy0;}
+        break;
+      case 190: /* interval_opt ::= */
+{memset(&yymsp[1].minor.yy340, 0, sizeof(yymsp[1].minor.yy340));}
+        break;
+      case 191: /* session_option ::= */
+{yymsp[1].minor.yy259.col.n = 0; yymsp[1].minor.yy259.gap.n = 0;}
+        break;
+      case 192: /* session_option ::= SESSION LP ids cpxName COMMA tmvar RP */
 {
    yymsp[-4].minor.yy0.n += yymsp[-3].minor.yy0.n;
-   yymsp[-6].minor.yy15.col = yymsp[-4].minor.yy0;
-   yymsp[-6].minor.yy15.gap = yymsp[-1].minor.yy0;
-}
-        break;
-      case 190: /* fill_opt ::= */
-{ yymsp[1].minor.yy93 = 0;     }
-        break;
-      case 191: /* fill_opt ::= FILL LP ID COMMA tagitemlist RP */
-=======
-      case 172: /* from ::= FROM tablelist */
-      case 173: /* from ::= FROM sub */ yytestcase(yyruleno==173);
-{yymsp[-1].minor.yy148 = yymsp[0].minor.yy148;}
-        break;
-      case 174: /* sub ::= LP union RP */
-{yymsp[-2].minor.yy148 = addSubqueryElem(NULL, yymsp[-1].minor.yy285, NULL);}
-        break;
-      case 175: /* sub ::= LP union RP ids */
-{yymsp[-3].minor.yy148 = addSubqueryElem(NULL, yymsp[-2].minor.yy285, &yymsp[0].minor.yy0);}
-        break;
-      case 176: /* sub ::= sub COMMA LP union RP ids */
-{yylhsminor.yy148 = addSubqueryElem(yymsp[-5].minor.yy148, yymsp[-2].minor.yy285, &yymsp[0].minor.yy0);}
-  yymsp[-5].minor.yy148 = yylhsminor.yy148;
-        break;
-      case 177: /* tablelist ::= ids cpxName */
-{
-  yymsp[-1].minor.yy0.n += yymsp[0].minor.yy0.n;
-  yylhsminor.yy148 = setTableNameList(NULL, &yymsp[-1].minor.yy0, NULL);
-}
-  yymsp[-1].minor.yy148 = yylhsminor.yy148;
-        break;
-      case 178: /* tablelist ::= ids cpxName ids */
-{
-  yymsp[-2].minor.yy0.n += yymsp[-1].minor.yy0.n;
-  yylhsminor.yy148 = setTableNameList(NULL, &yymsp[-2].minor.yy0, &yymsp[0].minor.yy0);
-}
-  yymsp[-2].minor.yy148 = yylhsminor.yy148;
-        break;
-      case 179: /* tablelist ::= tablelist COMMA ids cpxName */
-{
-  yymsp[-1].minor.yy0.n += yymsp[0].minor.yy0.n;
-  yylhsminor.yy148 = setTableNameList(yymsp[-3].minor.yy148, &yymsp[-1].minor.yy0, NULL);
-}
-  yymsp[-3].minor.yy148 = yylhsminor.yy148;
-        break;
-      case 180: /* tablelist ::= tablelist COMMA ids cpxName ids */
-{
-  yymsp[-2].minor.yy0.n += yymsp[-1].minor.yy0.n;
-  yylhsminor.yy148 = setTableNameList(yymsp[-4].minor.yy148, &yymsp[-2].minor.yy0, &yymsp[0].minor.yy0);
-}
-  yymsp[-4].minor.yy148 = yylhsminor.yy148;
-        break;
-      case 181: /* tmvar ::= VARIABLE */
-{yylhsminor.yy0 = yymsp[0].minor.yy0;}
-  yymsp[0].minor.yy0 = yylhsminor.yy0;
-        break;
-      case 182: /* interval_opt ::= INTERVAL LP tmvar RP */
-{yymsp[-3].minor.yy376.interval = yymsp[-1].minor.yy0; yymsp[-3].minor.yy376.offset.n = 0;}
-        break;
-      case 183: /* interval_opt ::= INTERVAL LP tmvar COMMA tmvar RP */
-{yymsp[-5].minor.yy376.interval = yymsp[-3].minor.yy0; yymsp[-5].minor.yy376.offset = yymsp[-1].minor.yy0;}
-        break;
-      case 184: /* interval_opt ::= */
-{memset(&yymsp[1].minor.yy376, 0, sizeof(yymsp[1].minor.yy376));}
-        break;
-      case 185: /* session_option ::= */
-{yymsp[1].minor.yy523.col.n = 0; yymsp[1].minor.yy523.gap.n = 0;}
-        break;
-      case 186: /* session_option ::= SESSION LP ids cpxName COMMA tmvar RP */
-{
-   yymsp[-4].minor.yy0.n += yymsp[-3].minor.yy0.n;
-   yymsp[-6].minor.yy523.col = yymsp[-4].minor.yy0;
-   yymsp[-6].minor.yy523.gap = yymsp[-1].minor.yy0;
-}
-        break;
-      case 187: /* fill_opt ::= */
-{ yymsp[1].minor.yy285 = 0;     }
-        break;
-      case 188: /* fill_opt ::= FILL LP ID COMMA tagitemlist RP */
->>>>>>> dde99cbb
+   yymsp[-6].minor.yy259.col = yymsp[-4].minor.yy0;
+   yymsp[-6].minor.yy259.gap = yymsp[-1].minor.yy0;
+}
+        break;
+      case 193: /* fill_opt ::= */
+{ yymsp[1].minor.yy441 = 0;     }
+        break;
+      case 194: /* fill_opt ::= FILL LP ID COMMA tagitemlist RP */
 {
     tVariant A = {0};
     toTSDBType(yymsp[-3].minor.yy0.type);
     tVariantCreate(&A, &yymsp[-3].minor.yy0);
 
-<<<<<<< HEAD
-    tVariantListInsert(yymsp[-1].minor.yy93, &A, -1, 0);
-    yymsp[-5].minor.yy93 = yymsp[-1].minor.yy93;
-}
-        break;
-      case 192: /* fill_opt ::= FILL LP ID RP */
+    tVariantListInsert(yymsp[-1].minor.yy441, &A, -1, 0);
+    yymsp[-5].minor.yy441 = yymsp[-1].minor.yy441;
+}
+        break;
+      case 195: /* fill_opt ::= FILL LP ID RP */
 {
     toTSDBType(yymsp[-1].minor.yy0.type);
-    yymsp[-3].minor.yy93 = tVariantListAppendToken(NULL, &yymsp[-1].minor.yy0, -1);
-}
-        break;
-      case 193: /* sliding_opt ::= SLIDING LP tmvar RP */
+    yymsp[-3].minor.yy441 = tVariantListAppendToken(NULL, &yymsp[-1].minor.yy0, -1);
+}
+        break;
+      case 196: /* sliding_opt ::= SLIDING LP tmvar RP */
 {yymsp[-3].minor.yy0 = yymsp[-1].minor.yy0;     }
         break;
-      case 194: /* sliding_opt ::= */
+      case 197: /* sliding_opt ::= */
 {yymsp[1].minor.yy0.n = 0; yymsp[1].minor.yy0.z = NULL; yymsp[1].minor.yy0.type = 0;   }
         break;
-      case 196: /* orderby_opt ::= ORDER BY sortlist */
-{yymsp[-2].minor.yy93 = yymsp[0].minor.yy93;}
-        break;
-      case 197: /* sortlist ::= sortlist COMMA item sortorder */
-{
-    yylhsminor.yy93 = tVariantListAppend(yymsp[-3].minor.yy93, &yymsp[-1].minor.yy518, yymsp[0].minor.yy150);
-}
-  yymsp[-3].minor.yy93 = yylhsminor.yy93;
-        break;
-      case 198: /* sortlist ::= item sortorder */
-{
-  yylhsminor.yy93 = tVariantListAppend(NULL, &yymsp[-1].minor.yy518, yymsp[0].minor.yy150);
-}
-  yymsp[-1].minor.yy93 = yylhsminor.yy93;
-        break;
-      case 199: /* item ::= ids cpxName */
-=======
-    tVariantListInsert(yymsp[-1].minor.yy285, &A, -1, 0);
-    yymsp[-5].minor.yy285 = yymsp[-1].minor.yy285;
-}
-        break;
-      case 189: /* fill_opt ::= FILL LP ID RP */
-{
-    toTSDBType(yymsp[-1].minor.yy0.type);
-    yymsp[-3].minor.yy285 = tVariantListAppendToken(NULL, &yymsp[-1].minor.yy0, -1);
-}
-        break;
-      case 190: /* sliding_opt ::= SLIDING LP tmvar RP */
-{yymsp[-3].minor.yy0 = yymsp[-1].minor.yy0;     }
-        break;
-      case 191: /* sliding_opt ::= */
-{yymsp[1].minor.yy0.n = 0; yymsp[1].minor.yy0.z = NULL; yymsp[1].minor.yy0.type = 0;   }
-        break;
-      case 193: /* orderby_opt ::= ORDER BY sortlist */
-{yymsp[-2].minor.yy285 = yymsp[0].minor.yy285;}
-        break;
-      case 194: /* sortlist ::= sortlist COMMA item sortorder */
-{
-    yylhsminor.yy285 = tVariantListAppend(yymsp[-3].minor.yy285, &yymsp[-1].minor.yy362, yymsp[0].minor.yy460);
-}
-  yymsp[-3].minor.yy285 = yylhsminor.yy285;
-        break;
-      case 195: /* sortlist ::= item sortorder */
-{
-  yylhsminor.yy285 = tVariantListAppend(NULL, &yymsp[-1].minor.yy362, yymsp[0].minor.yy460);
-}
-  yymsp[-1].minor.yy285 = yylhsminor.yy285;
-        break;
-      case 196: /* item ::= ids cpxName */
->>>>>>> dde99cbb
+      case 199: /* orderby_opt ::= ORDER BY sortlist */
+{yymsp[-2].minor.yy441 = yymsp[0].minor.yy441;}
+        break;
+      case 200: /* sortlist ::= sortlist COMMA item sortorder */
+{
+    yylhsminor.yy441 = tVariantListAppend(yymsp[-3].minor.yy441, &yymsp[-1].minor.yy506, yymsp[0].minor.yy112);
+}
+  yymsp[-3].minor.yy441 = yylhsminor.yy441;
+        break;
+      case 201: /* sortlist ::= item sortorder */
+{
+  yylhsminor.yy441 = tVariantListAppend(NULL, &yymsp[-1].minor.yy506, yymsp[0].minor.yy112);
+}
+  yymsp[-1].minor.yy441 = yylhsminor.yy441;
+        break;
+      case 202: /* item ::= ids cpxName */
 {
   toTSDBType(yymsp[-1].minor.yy0.type);
   yymsp[-1].minor.yy0.n += yymsp[0].minor.yy0.n;
 
-<<<<<<< HEAD
-  tVariantCreate(&yylhsminor.yy518, &yymsp[-1].minor.yy0);
-}
-  yymsp[-1].minor.yy518 = yylhsminor.yy518;
-        break;
-      case 200: /* sortorder ::= ASC */
-{ yymsp[0].minor.yy150 = TSDB_ORDER_ASC; }
-        break;
-      case 201: /* sortorder ::= DESC */
-{ yymsp[0].minor.yy150 = TSDB_ORDER_DESC;}
-        break;
-      case 202: /* sortorder ::= */
-{ yymsp[1].minor.yy150 = TSDB_ORDER_ASC; }
-        break;
-      case 203: /* groupby_opt ::= */
-{ yymsp[1].minor.yy93 = 0;}
-        break;
-      case 204: /* groupby_opt ::= GROUP BY grouplist */
-{ yymsp[-2].minor.yy93 = yymsp[0].minor.yy93;}
-        break;
-      case 205: /* grouplist ::= grouplist COMMA item */
-{
-  yylhsminor.yy93 = tVariantListAppend(yymsp[-2].minor.yy93, &yymsp[0].minor.yy518, -1);
-}
-  yymsp[-2].minor.yy93 = yylhsminor.yy93;
-        break;
-      case 206: /* grouplist ::= item */
-{
-  yylhsminor.yy93 = tVariantListAppend(NULL, &yymsp[0].minor.yy518, -1);
-}
-  yymsp[0].minor.yy93 = yylhsminor.yy93;
-        break;
-      case 207: /* having_opt ::= */
-      case 217: /* where_opt ::= */ yytestcase(yyruleno==217);
-      case 259: /* expritem ::= */ yytestcase(yyruleno==259);
-{yymsp[1].minor.yy68 = 0;}
-        break;
-      case 208: /* having_opt ::= HAVING expr */
-      case 218: /* where_opt ::= WHERE expr */ yytestcase(yyruleno==218);
-{yymsp[-1].minor.yy68 = yymsp[0].minor.yy68;}
-        break;
-      case 209: /* limit_opt ::= */
-      case 213: /* slimit_opt ::= */ yytestcase(yyruleno==213);
-{yymsp[1].minor.yy284.limit = -1; yymsp[1].minor.yy284.offset = 0;}
-        break;
-      case 210: /* limit_opt ::= LIMIT signed */
-      case 214: /* slimit_opt ::= SLIMIT signed */ yytestcase(yyruleno==214);
-{yymsp[-1].minor.yy284.limit = yymsp[0].minor.yy279;  yymsp[-1].minor.yy284.offset = 0;}
-        break;
-      case 211: /* limit_opt ::= LIMIT signed OFFSET signed */
-{ yymsp[-3].minor.yy284.limit = yymsp[-2].minor.yy279;  yymsp[-3].minor.yy284.offset = yymsp[0].minor.yy279;}
-        break;
-      case 212: /* limit_opt ::= LIMIT signed COMMA signed */
-{ yymsp[-3].minor.yy284.limit = yymsp[0].minor.yy279;  yymsp[-3].minor.yy284.offset = yymsp[-2].minor.yy279;}
-        break;
-      case 215: /* slimit_opt ::= SLIMIT signed SOFFSET signed */
-{yymsp[-3].minor.yy284.limit = yymsp[-2].minor.yy279;  yymsp[-3].minor.yy284.offset = yymsp[0].minor.yy279;}
-        break;
-      case 216: /* slimit_opt ::= SLIMIT signed COMMA signed */
-{yymsp[-3].minor.yy284.limit = yymsp[0].minor.yy279;  yymsp[-3].minor.yy284.offset = yymsp[-2].minor.yy279;}
-        break;
-      case 219: /* expr ::= LP expr RP */
-{yylhsminor.yy68 = yymsp[-1].minor.yy68; yylhsminor.yy68->token.z = yymsp[-2].minor.yy0.z; yylhsminor.yy68->token.n = (yymsp[0].minor.yy0.z - yymsp[-2].minor.yy0.z + 1);}
-  yymsp[-2].minor.yy68 = yylhsminor.yy68;
-        break;
-      case 220: /* expr ::= ID */
-{ yylhsminor.yy68 = tSqlExprCreateIdValue(&yymsp[0].minor.yy0, TK_ID);}
-  yymsp[0].minor.yy68 = yylhsminor.yy68;
-        break;
-      case 221: /* expr ::= ID DOT ID */
-{ yymsp[-2].minor.yy0.n += (1+yymsp[0].minor.yy0.n); yylhsminor.yy68 = tSqlExprCreateIdValue(&yymsp[-2].minor.yy0, TK_ID);}
-  yymsp[-2].minor.yy68 = yylhsminor.yy68;
-        break;
-      case 222: /* expr ::= ID DOT STAR */
-{ yymsp[-2].minor.yy0.n += (1+yymsp[0].minor.yy0.n); yylhsminor.yy68 = tSqlExprCreateIdValue(&yymsp[-2].minor.yy0, TK_ALL);}
-  yymsp[-2].minor.yy68 = yylhsminor.yy68;
-        break;
-      case 223: /* expr ::= INTEGER */
-{ yylhsminor.yy68 = tSqlExprCreateIdValue(&yymsp[0].minor.yy0, TK_INTEGER);}
-  yymsp[0].minor.yy68 = yylhsminor.yy68;
-        break;
-      case 224: /* expr ::= MINUS INTEGER */
-      case 225: /* expr ::= PLUS INTEGER */ yytestcase(yyruleno==225);
-{ yymsp[-1].minor.yy0.n += yymsp[0].minor.yy0.n; yymsp[-1].minor.yy0.type = TK_INTEGER; yylhsminor.yy68 = tSqlExprCreateIdValue(&yymsp[-1].minor.yy0, TK_INTEGER);}
-  yymsp[-1].minor.yy68 = yylhsminor.yy68;
-        break;
-      case 226: /* expr ::= FLOAT */
-{ yylhsminor.yy68 = tSqlExprCreateIdValue(&yymsp[0].minor.yy0, TK_FLOAT);}
-  yymsp[0].minor.yy68 = yylhsminor.yy68;
-        break;
-      case 227: /* expr ::= MINUS FLOAT */
-      case 228: /* expr ::= PLUS FLOAT */ yytestcase(yyruleno==228);
-{ yymsp[-1].minor.yy0.n += yymsp[0].minor.yy0.n; yymsp[-1].minor.yy0.type = TK_FLOAT; yylhsminor.yy68 = tSqlExprCreateIdValue(&yymsp[-1].minor.yy0, TK_FLOAT);}
-  yymsp[-1].minor.yy68 = yylhsminor.yy68;
-        break;
-      case 229: /* expr ::= STRING */
-{ yylhsminor.yy68 = tSqlExprCreateIdValue(&yymsp[0].minor.yy0, TK_STRING);}
-  yymsp[0].minor.yy68 = yylhsminor.yy68;
-        break;
-      case 230: /* expr ::= NOW */
-{ yylhsminor.yy68 = tSqlExprCreateIdValue(&yymsp[0].minor.yy0, TK_NOW); }
-  yymsp[0].minor.yy68 = yylhsminor.yy68;
-        break;
-      case 231: /* expr ::= VARIABLE */
-{ yylhsminor.yy68 = tSqlExprCreateIdValue(&yymsp[0].minor.yy0, TK_VARIABLE);}
-  yymsp[0].minor.yy68 = yylhsminor.yy68;
-        break;
-      case 232: /* expr ::= PLUS VARIABLE */
-      case 233: /* expr ::= MINUS VARIABLE */ yytestcase(yyruleno==233);
-{ yymsp[-1].minor.yy0.n += yymsp[0].minor.yy0.n; yymsp[-1].minor.yy0.type = TK_VARIABLE; yylhsminor.yy68 = tSqlExprCreateIdValue(&yymsp[-1].minor.yy0, TK_VARIABLE);}
-  yymsp[-1].minor.yy68 = yylhsminor.yy68;
-        break;
-      case 234: /* expr ::= BOOL */
-{ yylhsminor.yy68 = tSqlExprCreateIdValue(&yymsp[0].minor.yy0, TK_BOOL);}
-  yymsp[0].minor.yy68 = yylhsminor.yy68;
-        break;
-      case 235: /* expr ::= NULL */
-{ yylhsminor.yy68 = tSqlExprCreateIdValue(&yymsp[0].minor.yy0, TK_NULL);}
-  yymsp[0].minor.yy68 = yylhsminor.yy68;
-        break;
-      case 236: /* expr ::= ID LP exprlist RP */
-{ yylhsminor.yy68 = tSqlExprCreateFunction(yymsp[-1].minor.yy93, &yymsp[-3].minor.yy0, &yymsp[0].minor.yy0, yymsp[-3].minor.yy0.type); }
-  yymsp[-3].minor.yy68 = yylhsminor.yy68;
-        break;
-      case 237: /* expr ::= ID LP STAR RP */
-{ yylhsminor.yy68 = tSqlExprCreateFunction(NULL, &yymsp[-3].minor.yy0, &yymsp[0].minor.yy0, yymsp[-3].minor.yy0.type); }
-  yymsp[-3].minor.yy68 = yylhsminor.yy68;
-        break;
-      case 238: /* expr ::= expr IS NULL */
-{yylhsminor.yy68 = tSqlExprCreate(yymsp[-2].minor.yy68, NULL, TK_ISNULL);}
-  yymsp[-2].minor.yy68 = yylhsminor.yy68;
-        break;
-      case 239: /* expr ::= expr IS NOT NULL */
-{yylhsminor.yy68 = tSqlExprCreate(yymsp[-3].minor.yy68, NULL, TK_NOTNULL);}
-  yymsp[-3].minor.yy68 = yylhsminor.yy68;
-        break;
-      case 240: /* expr ::= expr LT expr */
-{yylhsminor.yy68 = tSqlExprCreate(yymsp[-2].minor.yy68, yymsp[0].minor.yy68, TK_LT);}
-  yymsp[-2].minor.yy68 = yylhsminor.yy68;
-        break;
-      case 241: /* expr ::= expr GT expr */
-{yylhsminor.yy68 = tSqlExprCreate(yymsp[-2].minor.yy68, yymsp[0].minor.yy68, TK_GT);}
-  yymsp[-2].minor.yy68 = yylhsminor.yy68;
-        break;
-      case 242: /* expr ::= expr LE expr */
-{yylhsminor.yy68 = tSqlExprCreate(yymsp[-2].minor.yy68, yymsp[0].minor.yy68, TK_LE);}
-  yymsp[-2].minor.yy68 = yylhsminor.yy68;
-        break;
-      case 243: /* expr ::= expr GE expr */
-{yylhsminor.yy68 = tSqlExprCreate(yymsp[-2].minor.yy68, yymsp[0].minor.yy68, TK_GE);}
-  yymsp[-2].minor.yy68 = yylhsminor.yy68;
-        break;
-      case 244: /* expr ::= expr NE expr */
-{yylhsminor.yy68 = tSqlExprCreate(yymsp[-2].minor.yy68, yymsp[0].minor.yy68, TK_NE);}
-  yymsp[-2].minor.yy68 = yylhsminor.yy68;
-        break;
-      case 245: /* expr ::= expr EQ expr */
-{yylhsminor.yy68 = tSqlExprCreate(yymsp[-2].minor.yy68, yymsp[0].minor.yy68, TK_EQ);}
-  yymsp[-2].minor.yy68 = yylhsminor.yy68;
-        break;
-      case 246: /* expr ::= expr BETWEEN expr AND expr */
-{ tSqlExpr* X2 = tSqlExprClone(yymsp[-4].minor.yy68); yylhsminor.yy68 = tSqlExprCreate(tSqlExprCreate(yymsp[-4].minor.yy68, yymsp[-2].minor.yy68, TK_GE), tSqlExprCreate(X2, yymsp[0].minor.yy68, TK_LE), TK_AND);}
-  yymsp[-4].minor.yy68 = yylhsminor.yy68;
-        break;
-      case 247: /* expr ::= expr AND expr */
-{yylhsminor.yy68 = tSqlExprCreate(yymsp[-2].minor.yy68, yymsp[0].minor.yy68, TK_AND);}
-  yymsp[-2].minor.yy68 = yylhsminor.yy68;
-        break;
-      case 248: /* expr ::= expr OR expr */
-{yylhsminor.yy68 = tSqlExprCreate(yymsp[-2].minor.yy68, yymsp[0].minor.yy68, TK_OR); }
-  yymsp[-2].minor.yy68 = yylhsminor.yy68;
-        break;
-      case 249: /* expr ::= expr PLUS expr */
-{yylhsminor.yy68 = tSqlExprCreate(yymsp[-2].minor.yy68, yymsp[0].minor.yy68, TK_PLUS);  }
-  yymsp[-2].minor.yy68 = yylhsminor.yy68;
-        break;
-      case 250: /* expr ::= expr MINUS expr */
-{yylhsminor.yy68 = tSqlExprCreate(yymsp[-2].minor.yy68, yymsp[0].minor.yy68, TK_MINUS); }
-  yymsp[-2].minor.yy68 = yylhsminor.yy68;
-        break;
-      case 251: /* expr ::= expr STAR expr */
-{yylhsminor.yy68 = tSqlExprCreate(yymsp[-2].minor.yy68, yymsp[0].minor.yy68, TK_STAR);  }
-  yymsp[-2].minor.yy68 = yylhsminor.yy68;
-        break;
-      case 252: /* expr ::= expr SLASH expr */
-{yylhsminor.yy68 = tSqlExprCreate(yymsp[-2].minor.yy68, yymsp[0].minor.yy68, TK_DIVIDE);}
-  yymsp[-2].minor.yy68 = yylhsminor.yy68;
-        break;
-      case 253: /* expr ::= expr REM expr */
-{yylhsminor.yy68 = tSqlExprCreate(yymsp[-2].minor.yy68, yymsp[0].minor.yy68, TK_REM);   }
-  yymsp[-2].minor.yy68 = yylhsminor.yy68;
-        break;
-      case 254: /* expr ::= expr LIKE expr */
-{yylhsminor.yy68 = tSqlExprCreate(yymsp[-2].minor.yy68, yymsp[0].minor.yy68, TK_LIKE);  }
-  yymsp[-2].minor.yy68 = yylhsminor.yy68;
-        break;
-      case 255: /* expr ::= expr IN LP exprlist RP */
-{yylhsminor.yy68 = tSqlExprCreate(yymsp[-4].minor.yy68, (tSqlExpr*)yymsp[-1].minor.yy93, TK_IN); }
-  yymsp[-4].minor.yy68 = yylhsminor.yy68;
-        break;
-      case 256: /* exprlist ::= exprlist COMMA expritem */
-{yylhsminor.yy93 = tSqlExprListAppend(yymsp[-2].minor.yy93,yymsp[0].minor.yy68,0, 0);}
-  yymsp[-2].minor.yy93 = yylhsminor.yy93;
-        break;
-      case 257: /* exprlist ::= expritem */
-{yylhsminor.yy93 = tSqlExprListAppend(0,yymsp[0].minor.yy68,0, 0);}
-  yymsp[0].minor.yy93 = yylhsminor.yy93;
-        break;
-      case 258: /* expritem ::= expr */
-{yylhsminor.yy68 = yymsp[0].minor.yy68;}
-  yymsp[0].minor.yy68 = yylhsminor.yy68;
-        break;
-      case 260: /* cmd ::= RESET QUERY CACHE */
+  tVariantCreate(&yylhsminor.yy506, &yymsp[-1].minor.yy0);
+}
+  yymsp[-1].minor.yy506 = yylhsminor.yy506;
+        break;
+      case 203: /* sortorder ::= ASC */
+{ yymsp[0].minor.yy112 = TSDB_ORDER_ASC; }
+        break;
+      case 204: /* sortorder ::= DESC */
+{ yymsp[0].minor.yy112 = TSDB_ORDER_DESC;}
+        break;
+      case 205: /* sortorder ::= */
+{ yymsp[1].minor.yy112 = TSDB_ORDER_ASC; }
+        break;
+      case 206: /* groupby_opt ::= */
+{ yymsp[1].minor.yy441 = 0;}
+        break;
+      case 207: /* groupby_opt ::= GROUP BY grouplist */
+{ yymsp[-2].minor.yy441 = yymsp[0].minor.yy441;}
+        break;
+      case 208: /* grouplist ::= grouplist COMMA item */
+{
+  yylhsminor.yy441 = tVariantListAppend(yymsp[-2].minor.yy441, &yymsp[0].minor.yy506, -1);
+}
+  yymsp[-2].minor.yy441 = yylhsminor.yy441;
+        break;
+      case 209: /* grouplist ::= item */
+{
+  yylhsminor.yy441 = tVariantListAppend(NULL, &yymsp[0].minor.yy506, -1);
+}
+  yymsp[0].minor.yy441 = yylhsminor.yy441;
+        break;
+      case 210: /* having_opt ::= */
+      case 220: /* where_opt ::= */ yytestcase(yyruleno==220);
+      case 262: /* expritem ::= */ yytestcase(yyruleno==262);
+{yymsp[1].minor.yy166 = 0;}
+        break;
+      case 211: /* having_opt ::= HAVING expr */
+      case 221: /* where_opt ::= WHERE expr */ yytestcase(yyruleno==221);
+{yymsp[-1].minor.yy166 = yymsp[0].minor.yy166;}
+        break;
+      case 212: /* limit_opt ::= */
+      case 216: /* slimit_opt ::= */ yytestcase(yyruleno==216);
+{yymsp[1].minor.yy414.limit = -1; yymsp[1].minor.yy414.offset = 0;}
+        break;
+      case 213: /* limit_opt ::= LIMIT signed */
+      case 217: /* slimit_opt ::= SLIMIT signed */ yytestcase(yyruleno==217);
+{yymsp[-1].minor.yy414.limit = yymsp[0].minor.yy369;  yymsp[-1].minor.yy414.offset = 0;}
+        break;
+      case 214: /* limit_opt ::= LIMIT signed OFFSET signed */
+{ yymsp[-3].minor.yy414.limit = yymsp[-2].minor.yy369;  yymsp[-3].minor.yy414.offset = yymsp[0].minor.yy369;}
+        break;
+      case 215: /* limit_opt ::= LIMIT signed COMMA signed */
+{ yymsp[-3].minor.yy414.limit = yymsp[0].minor.yy369;  yymsp[-3].minor.yy414.offset = yymsp[-2].minor.yy369;}
+        break;
+      case 218: /* slimit_opt ::= SLIMIT signed SOFFSET signed */
+{yymsp[-3].minor.yy414.limit = yymsp[-2].minor.yy369;  yymsp[-3].minor.yy414.offset = yymsp[0].minor.yy369;}
+        break;
+      case 219: /* slimit_opt ::= SLIMIT signed COMMA signed */
+{yymsp[-3].minor.yy414.limit = yymsp[0].minor.yy369;  yymsp[-3].minor.yy414.offset = yymsp[-2].minor.yy369;}
+        break;
+      case 222: /* expr ::= LP expr RP */
+{yylhsminor.yy166 = yymsp[-1].minor.yy166; yylhsminor.yy166->token.z = yymsp[-2].minor.yy0.z; yylhsminor.yy166->token.n = (yymsp[0].minor.yy0.z - yymsp[-2].minor.yy0.z + 1);}
+  yymsp[-2].minor.yy166 = yylhsminor.yy166;
+        break;
+      case 223: /* expr ::= ID */
+{ yylhsminor.yy166 = tSqlExprCreateIdValue(&yymsp[0].minor.yy0, TK_ID);}
+  yymsp[0].minor.yy166 = yylhsminor.yy166;
+        break;
+      case 224: /* expr ::= ID DOT ID */
+{ yymsp[-2].minor.yy0.n += (1+yymsp[0].minor.yy0.n); yylhsminor.yy166 = tSqlExprCreateIdValue(&yymsp[-2].minor.yy0, TK_ID);}
+  yymsp[-2].minor.yy166 = yylhsminor.yy166;
+        break;
+      case 225: /* expr ::= ID DOT STAR */
+{ yymsp[-2].minor.yy0.n += (1+yymsp[0].minor.yy0.n); yylhsminor.yy166 = tSqlExprCreateIdValue(&yymsp[-2].minor.yy0, TK_ALL);}
+  yymsp[-2].minor.yy166 = yylhsminor.yy166;
+        break;
+      case 226: /* expr ::= INTEGER */
+{ yylhsminor.yy166 = tSqlExprCreateIdValue(&yymsp[0].minor.yy0, TK_INTEGER);}
+  yymsp[0].minor.yy166 = yylhsminor.yy166;
+        break;
+      case 227: /* expr ::= MINUS INTEGER */
+      case 228: /* expr ::= PLUS INTEGER */ yytestcase(yyruleno==228);
+{ yymsp[-1].minor.yy0.n += yymsp[0].minor.yy0.n; yymsp[-1].minor.yy0.type = TK_INTEGER; yylhsminor.yy166 = tSqlExprCreateIdValue(&yymsp[-1].minor.yy0, TK_INTEGER);}
+  yymsp[-1].minor.yy166 = yylhsminor.yy166;
+        break;
+      case 229: /* expr ::= FLOAT */
+{ yylhsminor.yy166 = tSqlExprCreateIdValue(&yymsp[0].minor.yy0, TK_FLOAT);}
+  yymsp[0].minor.yy166 = yylhsminor.yy166;
+        break;
+      case 230: /* expr ::= MINUS FLOAT */
+      case 231: /* expr ::= PLUS FLOAT */ yytestcase(yyruleno==231);
+{ yymsp[-1].minor.yy0.n += yymsp[0].minor.yy0.n; yymsp[-1].minor.yy0.type = TK_FLOAT; yylhsminor.yy166 = tSqlExprCreateIdValue(&yymsp[-1].minor.yy0, TK_FLOAT);}
+  yymsp[-1].minor.yy166 = yylhsminor.yy166;
+        break;
+      case 232: /* expr ::= STRING */
+{ yylhsminor.yy166 = tSqlExprCreateIdValue(&yymsp[0].minor.yy0, TK_STRING);}
+  yymsp[0].minor.yy166 = yylhsminor.yy166;
+        break;
+      case 233: /* expr ::= NOW */
+{ yylhsminor.yy166 = tSqlExprCreateIdValue(&yymsp[0].minor.yy0, TK_NOW); }
+  yymsp[0].minor.yy166 = yylhsminor.yy166;
+        break;
+      case 234: /* expr ::= VARIABLE */
+{ yylhsminor.yy166 = tSqlExprCreateIdValue(&yymsp[0].minor.yy0, TK_VARIABLE);}
+  yymsp[0].minor.yy166 = yylhsminor.yy166;
+        break;
+      case 235: /* expr ::= PLUS VARIABLE */
+      case 236: /* expr ::= MINUS VARIABLE */ yytestcase(yyruleno==236);
+{ yymsp[-1].minor.yy0.n += yymsp[0].minor.yy0.n; yymsp[-1].minor.yy0.type = TK_VARIABLE; yylhsminor.yy166 = tSqlExprCreateIdValue(&yymsp[-1].minor.yy0, TK_VARIABLE);}
+  yymsp[-1].minor.yy166 = yylhsminor.yy166;
+        break;
+      case 237: /* expr ::= BOOL */
+{ yylhsminor.yy166 = tSqlExprCreateIdValue(&yymsp[0].minor.yy0, TK_BOOL);}
+  yymsp[0].minor.yy166 = yylhsminor.yy166;
+        break;
+      case 238: /* expr ::= NULL */
+{ yylhsminor.yy166 = tSqlExprCreateIdValue(&yymsp[0].minor.yy0, TK_NULL);}
+  yymsp[0].minor.yy166 = yylhsminor.yy166;
+        break;
+      case 239: /* expr ::= ID LP exprlist RP */
+{ yylhsminor.yy166 = tSqlExprCreateFunction(yymsp[-1].minor.yy441, &yymsp[-3].minor.yy0, &yymsp[0].minor.yy0, yymsp[-3].minor.yy0.type); }
+  yymsp[-3].minor.yy166 = yylhsminor.yy166;
+        break;
+      case 240: /* expr ::= ID LP STAR RP */
+{ yylhsminor.yy166 = tSqlExprCreateFunction(NULL, &yymsp[-3].minor.yy0, &yymsp[0].minor.yy0, yymsp[-3].minor.yy0.type); }
+  yymsp[-3].minor.yy166 = yylhsminor.yy166;
+        break;
+      case 241: /* expr ::= expr IS NULL */
+{yylhsminor.yy166 = tSqlExprCreate(yymsp[-2].minor.yy166, NULL, TK_ISNULL);}
+  yymsp[-2].minor.yy166 = yylhsminor.yy166;
+        break;
+      case 242: /* expr ::= expr IS NOT NULL */
+{yylhsminor.yy166 = tSqlExprCreate(yymsp[-3].minor.yy166, NULL, TK_NOTNULL);}
+  yymsp[-3].minor.yy166 = yylhsminor.yy166;
+        break;
+      case 243: /* expr ::= expr LT expr */
+{yylhsminor.yy166 = tSqlExprCreate(yymsp[-2].minor.yy166, yymsp[0].minor.yy166, TK_LT);}
+  yymsp[-2].minor.yy166 = yylhsminor.yy166;
+        break;
+      case 244: /* expr ::= expr GT expr */
+{yylhsminor.yy166 = tSqlExprCreate(yymsp[-2].minor.yy166, yymsp[0].minor.yy166, TK_GT);}
+  yymsp[-2].minor.yy166 = yylhsminor.yy166;
+        break;
+      case 245: /* expr ::= expr LE expr */
+{yylhsminor.yy166 = tSqlExprCreate(yymsp[-2].minor.yy166, yymsp[0].minor.yy166, TK_LE);}
+  yymsp[-2].minor.yy166 = yylhsminor.yy166;
+        break;
+      case 246: /* expr ::= expr GE expr */
+{yylhsminor.yy166 = tSqlExprCreate(yymsp[-2].minor.yy166, yymsp[0].minor.yy166, TK_GE);}
+  yymsp[-2].minor.yy166 = yylhsminor.yy166;
+        break;
+      case 247: /* expr ::= expr NE expr */
+{yylhsminor.yy166 = tSqlExprCreate(yymsp[-2].minor.yy166, yymsp[0].minor.yy166, TK_NE);}
+  yymsp[-2].minor.yy166 = yylhsminor.yy166;
+        break;
+      case 248: /* expr ::= expr EQ expr */
+{yylhsminor.yy166 = tSqlExprCreate(yymsp[-2].minor.yy166, yymsp[0].minor.yy166, TK_EQ);}
+  yymsp[-2].minor.yy166 = yylhsminor.yy166;
+        break;
+      case 249: /* expr ::= expr BETWEEN expr AND expr */
+{ tSqlExpr* X2 = tSqlExprClone(yymsp[-4].minor.yy166); yylhsminor.yy166 = tSqlExprCreate(tSqlExprCreate(yymsp[-4].minor.yy166, yymsp[-2].minor.yy166, TK_GE), tSqlExprCreate(X2, yymsp[0].minor.yy166, TK_LE), TK_AND);}
+  yymsp[-4].minor.yy166 = yylhsminor.yy166;
+        break;
+      case 250: /* expr ::= expr AND expr */
+{yylhsminor.yy166 = tSqlExprCreate(yymsp[-2].minor.yy166, yymsp[0].minor.yy166, TK_AND);}
+  yymsp[-2].minor.yy166 = yylhsminor.yy166;
+        break;
+      case 251: /* expr ::= expr OR expr */
+{yylhsminor.yy166 = tSqlExprCreate(yymsp[-2].minor.yy166, yymsp[0].minor.yy166, TK_OR); }
+  yymsp[-2].minor.yy166 = yylhsminor.yy166;
+        break;
+      case 252: /* expr ::= expr PLUS expr */
+{yylhsminor.yy166 = tSqlExprCreate(yymsp[-2].minor.yy166, yymsp[0].minor.yy166, TK_PLUS);  }
+  yymsp[-2].minor.yy166 = yylhsminor.yy166;
+        break;
+      case 253: /* expr ::= expr MINUS expr */
+{yylhsminor.yy166 = tSqlExprCreate(yymsp[-2].minor.yy166, yymsp[0].minor.yy166, TK_MINUS); }
+  yymsp[-2].minor.yy166 = yylhsminor.yy166;
+        break;
+      case 254: /* expr ::= expr STAR expr */
+{yylhsminor.yy166 = tSqlExprCreate(yymsp[-2].minor.yy166, yymsp[0].minor.yy166, TK_STAR);  }
+  yymsp[-2].minor.yy166 = yylhsminor.yy166;
+        break;
+      case 255: /* expr ::= expr SLASH expr */
+{yylhsminor.yy166 = tSqlExprCreate(yymsp[-2].minor.yy166, yymsp[0].minor.yy166, TK_DIVIDE);}
+  yymsp[-2].minor.yy166 = yylhsminor.yy166;
+        break;
+      case 256: /* expr ::= expr REM expr */
+{yylhsminor.yy166 = tSqlExprCreate(yymsp[-2].minor.yy166, yymsp[0].minor.yy166, TK_REM);   }
+  yymsp[-2].minor.yy166 = yylhsminor.yy166;
+        break;
+      case 257: /* expr ::= expr LIKE expr */
+{yylhsminor.yy166 = tSqlExprCreate(yymsp[-2].minor.yy166, yymsp[0].minor.yy166, TK_LIKE);  }
+  yymsp[-2].minor.yy166 = yylhsminor.yy166;
+        break;
+      case 258: /* expr ::= expr IN LP exprlist RP */
+{yylhsminor.yy166 = tSqlExprCreate(yymsp[-4].minor.yy166, (tSqlExpr*)yymsp[-1].minor.yy441, TK_IN); }
+  yymsp[-4].minor.yy166 = yylhsminor.yy166;
+        break;
+      case 259: /* exprlist ::= exprlist COMMA expritem */
+{yylhsminor.yy441 = tSqlExprListAppend(yymsp[-2].minor.yy441,yymsp[0].minor.yy166,0, 0);}
+  yymsp[-2].minor.yy441 = yylhsminor.yy441;
+        break;
+      case 260: /* exprlist ::= expritem */
+{yylhsminor.yy441 = tSqlExprListAppend(0,yymsp[0].minor.yy166,0, 0);}
+  yymsp[0].minor.yy441 = yylhsminor.yy441;
+        break;
+      case 261: /* expritem ::= expr */
+{yylhsminor.yy166 = yymsp[0].minor.yy166;}
+  yymsp[0].minor.yy166 = yylhsminor.yy166;
+        break;
+      case 263: /* cmd ::= RESET QUERY CACHE */
 { setDCLSqlElems(pInfo, TSDB_SQL_RESET_CACHE, 0);}
         break;
-      case 261: /* cmd ::= SYNCDB ids REPLICA */
+      case 264: /* cmd ::= SYNCDB ids REPLICA */
 { setDCLSqlElems(pInfo, TSDB_SQL_SYNC_DB_REPLICA, 1, &yymsp[-1].minor.yy0);}
         break;
-      case 262: /* cmd ::= ALTER TABLE ids cpxName ADD COLUMN columnlist */
+      case 265: /* cmd ::= ALTER TABLE ids cpxName ADD COLUMN columnlist */
 {
     yymsp[-4].minor.yy0.n += yymsp[-3].minor.yy0.n;
-    SAlterTableInfo* pAlterTable = tSetAlterTableInfo(&yymsp[-4].minor.yy0, yymsp[0].minor.yy93, NULL, TSDB_ALTER_TABLE_ADD_COLUMN, -1);
+    SAlterTableInfo* pAlterTable = tSetAlterTableInfo(&yymsp[-4].minor.yy0, yymsp[0].minor.yy441, NULL, TSDB_ALTER_TABLE_ADD_COLUMN, -1);
     setSqlInfo(pInfo, pAlterTable, NULL, TSDB_SQL_ALTER_TABLE);
 }
         break;
-      case 263: /* cmd ::= ALTER TABLE ids cpxName DROP COLUMN ids */
-=======
-  tVariantCreate(&yylhsminor.yy362, &yymsp[-1].minor.yy0);
-}
-  yymsp[-1].minor.yy362 = yylhsminor.yy362;
-        break;
-      case 197: /* sortorder ::= ASC */
-{ yymsp[0].minor.yy460 = TSDB_ORDER_ASC; }
-        break;
-      case 198: /* sortorder ::= DESC */
-{ yymsp[0].minor.yy460 = TSDB_ORDER_DESC;}
-        break;
-      case 199: /* sortorder ::= */
-{ yymsp[1].minor.yy460 = TSDB_ORDER_ASC; }
-        break;
-      case 200: /* groupby_opt ::= */
-{ yymsp[1].minor.yy285 = 0;}
-        break;
-      case 201: /* groupby_opt ::= GROUP BY grouplist */
-{ yymsp[-2].minor.yy285 = yymsp[0].minor.yy285;}
-        break;
-      case 202: /* grouplist ::= grouplist COMMA item */
-{
-  yylhsminor.yy285 = tVariantListAppend(yymsp[-2].minor.yy285, &yymsp[0].minor.yy362, -1);
-}
-  yymsp[-2].minor.yy285 = yylhsminor.yy285;
-        break;
-      case 203: /* grouplist ::= item */
-{
-  yylhsminor.yy285 = tVariantListAppend(NULL, &yymsp[0].minor.yy362, -1);
-}
-  yymsp[0].minor.yy285 = yylhsminor.yy285;
-        break;
-      case 204: /* having_opt ::= */
-      case 214: /* where_opt ::= */ yytestcase(yyruleno==214);
-      case 256: /* expritem ::= */ yytestcase(yyruleno==256);
-{yymsp[1].minor.yy178 = 0;}
-        break;
-      case 205: /* having_opt ::= HAVING expr */
-      case 215: /* where_opt ::= WHERE expr */ yytestcase(yyruleno==215);
-{yymsp[-1].minor.yy178 = yymsp[0].minor.yy178;}
-        break;
-      case 206: /* limit_opt ::= */
-      case 210: /* slimit_opt ::= */ yytestcase(yyruleno==210);
-{yymsp[1].minor.yy438.limit = -1; yymsp[1].minor.yy438.offset = 0;}
-        break;
-      case 207: /* limit_opt ::= LIMIT signed */
-      case 211: /* slimit_opt ::= SLIMIT signed */ yytestcase(yyruleno==211);
-{yymsp[-1].minor.yy438.limit = yymsp[0].minor.yy525;  yymsp[-1].minor.yy438.offset = 0;}
-        break;
-      case 208: /* limit_opt ::= LIMIT signed OFFSET signed */
-{ yymsp[-3].minor.yy438.limit = yymsp[-2].minor.yy525;  yymsp[-3].minor.yy438.offset = yymsp[0].minor.yy525;}
-        break;
-      case 209: /* limit_opt ::= LIMIT signed COMMA signed */
-{ yymsp[-3].minor.yy438.limit = yymsp[0].minor.yy525;  yymsp[-3].minor.yy438.offset = yymsp[-2].minor.yy525;}
-        break;
-      case 212: /* slimit_opt ::= SLIMIT signed SOFFSET signed */
-{yymsp[-3].minor.yy438.limit = yymsp[-2].minor.yy525;  yymsp[-3].minor.yy438.offset = yymsp[0].minor.yy525;}
-        break;
-      case 213: /* slimit_opt ::= SLIMIT signed COMMA signed */
-{yymsp[-3].minor.yy438.limit = yymsp[0].minor.yy525;  yymsp[-3].minor.yy438.offset = yymsp[-2].minor.yy525;}
-        break;
-      case 216: /* expr ::= LP expr RP */
-{yylhsminor.yy178 = yymsp[-1].minor.yy178; yylhsminor.yy178->token.z = yymsp[-2].minor.yy0.z; yylhsminor.yy178->token.n = (yymsp[0].minor.yy0.z - yymsp[-2].minor.yy0.z + 1);}
-  yymsp[-2].minor.yy178 = yylhsminor.yy178;
-        break;
-      case 217: /* expr ::= ID */
-{ yylhsminor.yy178 = tSqlExprCreateIdValue(&yymsp[0].minor.yy0, TK_ID);}
-  yymsp[0].minor.yy178 = yylhsminor.yy178;
-        break;
-      case 218: /* expr ::= ID DOT ID */
-{ yymsp[-2].minor.yy0.n += (1+yymsp[0].minor.yy0.n); yylhsminor.yy178 = tSqlExprCreateIdValue(&yymsp[-2].minor.yy0, TK_ID);}
-  yymsp[-2].minor.yy178 = yylhsminor.yy178;
-        break;
-      case 219: /* expr ::= ID DOT STAR */
-{ yymsp[-2].minor.yy0.n += (1+yymsp[0].minor.yy0.n); yylhsminor.yy178 = tSqlExprCreateIdValue(&yymsp[-2].minor.yy0, TK_ALL);}
-  yymsp[-2].minor.yy178 = yylhsminor.yy178;
-        break;
-      case 220: /* expr ::= INTEGER */
-{ yylhsminor.yy178 = tSqlExprCreateIdValue(&yymsp[0].minor.yy0, TK_INTEGER);}
-  yymsp[0].minor.yy178 = yylhsminor.yy178;
-        break;
-      case 221: /* expr ::= MINUS INTEGER */
-      case 222: /* expr ::= PLUS INTEGER */ yytestcase(yyruleno==222);
-{ yymsp[-1].minor.yy0.n += yymsp[0].minor.yy0.n; yymsp[-1].minor.yy0.type = TK_INTEGER; yylhsminor.yy178 = tSqlExprCreateIdValue(&yymsp[-1].minor.yy0, TK_INTEGER);}
-  yymsp[-1].minor.yy178 = yylhsminor.yy178;
-        break;
-      case 223: /* expr ::= FLOAT */
-{ yylhsminor.yy178 = tSqlExprCreateIdValue(&yymsp[0].minor.yy0, TK_FLOAT);}
-  yymsp[0].minor.yy178 = yylhsminor.yy178;
-        break;
-      case 224: /* expr ::= MINUS FLOAT */
-      case 225: /* expr ::= PLUS FLOAT */ yytestcase(yyruleno==225);
-{ yymsp[-1].minor.yy0.n += yymsp[0].minor.yy0.n; yymsp[-1].minor.yy0.type = TK_FLOAT; yylhsminor.yy178 = tSqlExprCreateIdValue(&yymsp[-1].minor.yy0, TK_FLOAT);}
-  yymsp[-1].minor.yy178 = yylhsminor.yy178;
-        break;
-      case 226: /* expr ::= STRING */
-{ yylhsminor.yy178 = tSqlExprCreateIdValue(&yymsp[0].minor.yy0, TK_STRING);}
-  yymsp[0].minor.yy178 = yylhsminor.yy178;
-        break;
-      case 227: /* expr ::= NOW */
-{ yylhsminor.yy178 = tSqlExprCreateIdValue(&yymsp[0].minor.yy0, TK_NOW); }
-  yymsp[0].minor.yy178 = yylhsminor.yy178;
-        break;
-      case 228: /* expr ::= VARIABLE */
-{ yylhsminor.yy178 = tSqlExprCreateIdValue(&yymsp[0].minor.yy0, TK_VARIABLE);}
-  yymsp[0].minor.yy178 = yylhsminor.yy178;
-        break;
-      case 229: /* expr ::= PLUS VARIABLE */
-      case 230: /* expr ::= MINUS VARIABLE */ yytestcase(yyruleno==230);
-{ yymsp[-1].minor.yy0.n += yymsp[0].minor.yy0.n; yymsp[-1].minor.yy0.type = TK_VARIABLE; yylhsminor.yy178 = tSqlExprCreateIdValue(&yymsp[-1].minor.yy0, TK_VARIABLE);}
-  yymsp[-1].minor.yy178 = yylhsminor.yy178;
-        break;
-      case 231: /* expr ::= BOOL */
-{ yylhsminor.yy178 = tSqlExprCreateIdValue(&yymsp[0].minor.yy0, TK_BOOL);}
-  yymsp[0].minor.yy178 = yylhsminor.yy178;
-        break;
-      case 232: /* expr ::= NULL */
-{ yylhsminor.yy178 = tSqlExprCreateIdValue(&yymsp[0].minor.yy0, TK_NULL);}
-  yymsp[0].minor.yy178 = yylhsminor.yy178;
-        break;
-      case 233: /* expr ::= ID LP exprlist RP */
-{ yylhsminor.yy178 = tSqlExprCreateFunction(yymsp[-1].minor.yy285, &yymsp[-3].minor.yy0, &yymsp[0].minor.yy0, yymsp[-3].minor.yy0.type); }
-  yymsp[-3].minor.yy178 = yylhsminor.yy178;
-        break;
-      case 234: /* expr ::= ID LP STAR RP */
-{ yylhsminor.yy178 = tSqlExprCreateFunction(NULL, &yymsp[-3].minor.yy0, &yymsp[0].minor.yy0, yymsp[-3].minor.yy0.type); }
-  yymsp[-3].minor.yy178 = yylhsminor.yy178;
-        break;
-      case 235: /* expr ::= expr IS NULL */
-{yylhsminor.yy178 = tSqlExprCreate(yymsp[-2].minor.yy178, NULL, TK_ISNULL);}
-  yymsp[-2].minor.yy178 = yylhsminor.yy178;
-        break;
-      case 236: /* expr ::= expr IS NOT NULL */
-{yylhsminor.yy178 = tSqlExprCreate(yymsp[-3].minor.yy178, NULL, TK_NOTNULL);}
-  yymsp[-3].minor.yy178 = yylhsminor.yy178;
-        break;
-      case 237: /* expr ::= expr LT expr */
-{yylhsminor.yy178 = tSqlExprCreate(yymsp[-2].minor.yy178, yymsp[0].minor.yy178, TK_LT);}
-  yymsp[-2].minor.yy178 = yylhsminor.yy178;
-        break;
-      case 238: /* expr ::= expr GT expr */
-{yylhsminor.yy178 = tSqlExprCreate(yymsp[-2].minor.yy178, yymsp[0].minor.yy178, TK_GT);}
-  yymsp[-2].minor.yy178 = yylhsminor.yy178;
-        break;
-      case 239: /* expr ::= expr LE expr */
-{yylhsminor.yy178 = tSqlExprCreate(yymsp[-2].minor.yy178, yymsp[0].minor.yy178, TK_LE);}
-  yymsp[-2].minor.yy178 = yylhsminor.yy178;
-        break;
-      case 240: /* expr ::= expr GE expr */
-{yylhsminor.yy178 = tSqlExprCreate(yymsp[-2].minor.yy178, yymsp[0].minor.yy178, TK_GE);}
-  yymsp[-2].minor.yy178 = yylhsminor.yy178;
-        break;
-      case 241: /* expr ::= expr NE expr */
-{yylhsminor.yy178 = tSqlExprCreate(yymsp[-2].minor.yy178, yymsp[0].minor.yy178, TK_NE);}
-  yymsp[-2].minor.yy178 = yylhsminor.yy178;
-        break;
-      case 242: /* expr ::= expr EQ expr */
-{yylhsminor.yy178 = tSqlExprCreate(yymsp[-2].minor.yy178, yymsp[0].minor.yy178, TK_EQ);}
-  yymsp[-2].minor.yy178 = yylhsminor.yy178;
-        break;
-      case 243: /* expr ::= expr BETWEEN expr AND expr */
-{ tSqlExpr* X2 = tSqlExprClone(yymsp[-4].minor.yy178); yylhsminor.yy178 = tSqlExprCreate(tSqlExprCreate(yymsp[-4].minor.yy178, yymsp[-2].minor.yy178, TK_GE), tSqlExprCreate(X2, yymsp[0].minor.yy178, TK_LE), TK_AND);}
-  yymsp[-4].minor.yy178 = yylhsminor.yy178;
-        break;
-      case 244: /* expr ::= expr AND expr */
-{yylhsminor.yy178 = tSqlExprCreate(yymsp[-2].minor.yy178, yymsp[0].minor.yy178, TK_AND);}
-  yymsp[-2].minor.yy178 = yylhsminor.yy178;
-        break;
-      case 245: /* expr ::= expr OR expr */
-{yylhsminor.yy178 = tSqlExprCreate(yymsp[-2].minor.yy178, yymsp[0].minor.yy178, TK_OR); }
-  yymsp[-2].minor.yy178 = yylhsminor.yy178;
-        break;
-      case 246: /* expr ::= expr PLUS expr */
-{yylhsminor.yy178 = tSqlExprCreate(yymsp[-2].minor.yy178, yymsp[0].minor.yy178, TK_PLUS);  }
-  yymsp[-2].minor.yy178 = yylhsminor.yy178;
-        break;
-      case 247: /* expr ::= expr MINUS expr */
-{yylhsminor.yy178 = tSqlExprCreate(yymsp[-2].minor.yy178, yymsp[0].minor.yy178, TK_MINUS); }
-  yymsp[-2].minor.yy178 = yylhsminor.yy178;
-        break;
-      case 248: /* expr ::= expr STAR expr */
-{yylhsminor.yy178 = tSqlExprCreate(yymsp[-2].minor.yy178, yymsp[0].minor.yy178, TK_STAR);  }
-  yymsp[-2].minor.yy178 = yylhsminor.yy178;
-        break;
-      case 249: /* expr ::= expr SLASH expr */
-{yylhsminor.yy178 = tSqlExprCreate(yymsp[-2].minor.yy178, yymsp[0].minor.yy178, TK_DIVIDE);}
-  yymsp[-2].minor.yy178 = yylhsminor.yy178;
-        break;
-      case 250: /* expr ::= expr REM expr */
-{yylhsminor.yy178 = tSqlExprCreate(yymsp[-2].minor.yy178, yymsp[0].minor.yy178, TK_REM);   }
-  yymsp[-2].minor.yy178 = yylhsminor.yy178;
-        break;
-      case 251: /* expr ::= expr LIKE expr */
-{yylhsminor.yy178 = tSqlExprCreate(yymsp[-2].minor.yy178, yymsp[0].minor.yy178, TK_LIKE);  }
-  yymsp[-2].minor.yy178 = yylhsminor.yy178;
-        break;
-      case 252: /* expr ::= expr IN LP exprlist RP */
-{yylhsminor.yy178 = tSqlExprCreate(yymsp[-4].minor.yy178, (tSqlExpr*)yymsp[-1].minor.yy285, TK_IN); }
-  yymsp[-4].minor.yy178 = yylhsminor.yy178;
-        break;
-      case 253: /* exprlist ::= exprlist COMMA expritem */
-{yylhsminor.yy285 = tSqlExprListAppend(yymsp[-2].minor.yy285,yymsp[0].minor.yy178,0, 0);}
-  yymsp[-2].minor.yy285 = yylhsminor.yy285;
-        break;
-      case 254: /* exprlist ::= expritem */
-{yylhsminor.yy285 = tSqlExprListAppend(0,yymsp[0].minor.yy178,0, 0);}
-  yymsp[0].minor.yy285 = yylhsminor.yy285;
-        break;
-      case 255: /* expritem ::= expr */
-{yylhsminor.yy178 = yymsp[0].minor.yy178;}
-  yymsp[0].minor.yy178 = yylhsminor.yy178;
-        break;
-      case 257: /* cmd ::= RESET QUERY CACHE */
-{ setDCLSqlElems(pInfo, TSDB_SQL_RESET_CACHE, 0);}
-        break;
-      case 258: /* cmd ::= SYNCDB ids REPLICA */
-{ setDCLSqlElems(pInfo, TSDB_SQL_SYNC_DB_REPLICA, 1, &yymsp[-1].minor.yy0);}
-        break;
-      case 259: /* cmd ::= ALTER TABLE ids cpxName ADD COLUMN columnlist */
-{
-    yymsp[-4].minor.yy0.n += yymsp[-3].minor.yy0.n;
-    SAlterTableInfo* pAlterTable = tSetAlterTableInfo(&yymsp[-4].minor.yy0, yymsp[0].minor.yy285, NULL, TSDB_ALTER_TABLE_ADD_COLUMN, -1);
-    setSqlInfo(pInfo, pAlterTable, NULL, TSDB_SQL_ALTER_TABLE);
-}
-        break;
-      case 260: /* cmd ::= ALTER TABLE ids cpxName DROP COLUMN ids */
->>>>>>> dde99cbb
+      case 266: /* cmd ::= ALTER TABLE ids cpxName DROP COLUMN ids */
 {
     yymsp[-4].minor.yy0.n += yymsp[-3].minor.yy0.n;
 
@@ -4837,25 +3075,14 @@
     setSqlInfo(pInfo, pAlterTable, NULL, TSDB_SQL_ALTER_TABLE);
 }
         break;
-<<<<<<< HEAD
-      case 264: /* cmd ::= ALTER TABLE ids cpxName ADD TAG columnlist */
+      case 267: /* cmd ::= ALTER TABLE ids cpxName ADD TAG columnlist */
 {
     yymsp[-4].minor.yy0.n += yymsp[-3].minor.yy0.n;
-    SAlterTableInfo* pAlterTable = tSetAlterTableInfo(&yymsp[-4].minor.yy0, yymsp[0].minor.yy93, NULL, TSDB_ALTER_TABLE_ADD_TAG_COLUMN, -1);
+    SAlterTableInfo* pAlterTable = tSetAlterTableInfo(&yymsp[-4].minor.yy0, yymsp[0].minor.yy441, NULL, TSDB_ALTER_TABLE_ADD_TAG_COLUMN, -1);
     setSqlInfo(pInfo, pAlterTable, NULL, TSDB_SQL_ALTER_TABLE);
 }
         break;
-      case 265: /* cmd ::= ALTER TABLE ids cpxName DROP TAG ids */
-=======
-      case 261: /* cmd ::= ALTER TABLE ids cpxName ADD TAG columnlist */
-{
-    yymsp[-4].minor.yy0.n += yymsp[-3].minor.yy0.n;
-    SAlterTableInfo* pAlterTable = tSetAlterTableInfo(&yymsp[-4].minor.yy0, yymsp[0].minor.yy285, NULL, TSDB_ALTER_TABLE_ADD_TAG_COLUMN, -1);
-    setSqlInfo(pInfo, pAlterTable, NULL, TSDB_SQL_ALTER_TABLE);
-}
-        break;
-      case 262: /* cmd ::= ALTER TABLE ids cpxName DROP TAG ids */
->>>>>>> dde99cbb
+      case 268: /* cmd ::= ALTER TABLE ids cpxName DROP TAG ids */
 {
     yymsp[-4].minor.yy0.n += yymsp[-3].minor.yy0.n;
 
@@ -4866,11 +3093,7 @@
     setSqlInfo(pInfo, pAlterTable, NULL, TSDB_SQL_ALTER_TABLE);
 }
         break;
-<<<<<<< HEAD
-      case 266: /* cmd ::= ALTER TABLE ids cpxName CHANGE TAG ids ids */
-=======
-      case 263: /* cmd ::= ALTER TABLE ids cpxName CHANGE TAG ids ids */
->>>>>>> dde99cbb
+      case 269: /* cmd ::= ALTER TABLE ids cpxName CHANGE TAG ids ids */
 {
     yymsp[-5].minor.yy0.n += yymsp[-4].minor.yy0.n;
 
@@ -4884,45 +3107,26 @@
     setSqlInfo(pInfo, pAlterTable, NULL, TSDB_SQL_ALTER_TABLE);
 }
         break;
-<<<<<<< HEAD
-      case 267: /* cmd ::= ALTER TABLE ids cpxName SET TAG ids EQ tagitem */
-=======
-      case 264: /* cmd ::= ALTER TABLE ids cpxName SET TAG ids EQ tagitem */
->>>>>>> dde99cbb
+      case 270: /* cmd ::= ALTER TABLE ids cpxName SET TAG ids EQ tagitem */
 {
     yymsp[-6].minor.yy0.n += yymsp[-5].minor.yy0.n;
 
     toTSDBType(yymsp[-2].minor.yy0.type);
     SArray* A = tVariantListAppendToken(NULL, &yymsp[-2].minor.yy0, -1);
-<<<<<<< HEAD
-    A = tVariantListAppend(A, &yymsp[0].minor.yy518, -1);
-=======
-    A = tVariantListAppend(A, &yymsp[0].minor.yy362, -1);
->>>>>>> dde99cbb
+    A = tVariantListAppend(A, &yymsp[0].minor.yy506, -1);
 
     SAlterTableInfo* pAlterTable = tSetAlterTableInfo(&yymsp[-6].minor.yy0, NULL, A, TSDB_ALTER_TABLE_UPDATE_TAG_VAL, -1);
     setSqlInfo(pInfo, pAlterTable, NULL, TSDB_SQL_ALTER_TABLE);
 }
         break;
-<<<<<<< HEAD
-      case 268: /* cmd ::= ALTER STABLE ids cpxName ADD COLUMN columnlist */
+      case 271: /* cmd ::= ALTER STABLE ids cpxName ADD COLUMN columnlist */
 {
     yymsp[-4].minor.yy0.n += yymsp[-3].minor.yy0.n;
-    SAlterTableInfo* pAlterTable = tSetAlterTableInfo(&yymsp[-4].minor.yy0, yymsp[0].minor.yy93, NULL, TSDB_ALTER_TABLE_ADD_COLUMN, TSDB_SUPER_TABLE);
+    SAlterTableInfo* pAlterTable = tSetAlterTableInfo(&yymsp[-4].minor.yy0, yymsp[0].minor.yy441, NULL, TSDB_ALTER_TABLE_ADD_COLUMN, TSDB_SUPER_TABLE);
     setSqlInfo(pInfo, pAlterTable, NULL, TSDB_SQL_ALTER_TABLE);
 }
         break;
-      case 269: /* cmd ::= ALTER STABLE ids cpxName DROP COLUMN ids */
-=======
-      case 265: /* cmd ::= ALTER STABLE ids cpxName ADD COLUMN columnlist */
-{
-    yymsp[-4].minor.yy0.n += yymsp[-3].minor.yy0.n;
-    SAlterTableInfo* pAlterTable = tSetAlterTableInfo(&yymsp[-4].minor.yy0, yymsp[0].minor.yy285, NULL, TSDB_ALTER_TABLE_ADD_COLUMN, TSDB_SUPER_TABLE);
-    setSqlInfo(pInfo, pAlterTable, NULL, TSDB_SQL_ALTER_TABLE);
-}
-        break;
-      case 266: /* cmd ::= ALTER STABLE ids cpxName DROP COLUMN ids */
->>>>>>> dde99cbb
+      case 272: /* cmd ::= ALTER STABLE ids cpxName DROP COLUMN ids */
 {
     yymsp[-4].minor.yy0.n += yymsp[-3].minor.yy0.n;
 
@@ -4933,25 +3137,14 @@
     setSqlInfo(pInfo, pAlterTable, NULL, TSDB_SQL_ALTER_TABLE);
 }
         break;
-<<<<<<< HEAD
-      case 270: /* cmd ::= ALTER STABLE ids cpxName ADD TAG columnlist */
+      case 273: /* cmd ::= ALTER STABLE ids cpxName ADD TAG columnlist */
 {
     yymsp[-4].minor.yy0.n += yymsp[-3].minor.yy0.n;
-    SAlterTableInfo* pAlterTable = tSetAlterTableInfo(&yymsp[-4].minor.yy0, yymsp[0].minor.yy93, NULL, TSDB_ALTER_TABLE_ADD_TAG_COLUMN, TSDB_SUPER_TABLE);
+    SAlterTableInfo* pAlterTable = tSetAlterTableInfo(&yymsp[-4].minor.yy0, yymsp[0].minor.yy441, NULL, TSDB_ALTER_TABLE_ADD_TAG_COLUMN, TSDB_SUPER_TABLE);
     setSqlInfo(pInfo, pAlterTable, NULL, TSDB_SQL_ALTER_TABLE);
 }
         break;
-      case 271: /* cmd ::= ALTER STABLE ids cpxName DROP TAG ids */
-=======
-      case 267: /* cmd ::= ALTER STABLE ids cpxName ADD TAG columnlist */
-{
-    yymsp[-4].minor.yy0.n += yymsp[-3].minor.yy0.n;
-    SAlterTableInfo* pAlterTable = tSetAlterTableInfo(&yymsp[-4].minor.yy0, yymsp[0].minor.yy285, NULL, TSDB_ALTER_TABLE_ADD_TAG_COLUMN, TSDB_SUPER_TABLE);
-    setSqlInfo(pInfo, pAlterTable, NULL, TSDB_SQL_ALTER_TABLE);
-}
-        break;
-      case 268: /* cmd ::= ALTER STABLE ids cpxName DROP TAG ids */
->>>>>>> dde99cbb
+      case 274: /* cmd ::= ALTER STABLE ids cpxName DROP TAG ids */
 {
     yymsp[-4].minor.yy0.n += yymsp[-3].minor.yy0.n;
 
@@ -4962,11 +3155,7 @@
     setSqlInfo(pInfo, pAlterTable, NULL, TSDB_SQL_ALTER_TABLE);
 }
         break;
-<<<<<<< HEAD
-      case 272: /* cmd ::= ALTER STABLE ids cpxName CHANGE TAG ids ids */
-=======
-      case 269: /* cmd ::= ALTER STABLE ids cpxName CHANGE TAG ids ids */
->>>>>>> dde99cbb
+      case 275: /* cmd ::= ALTER STABLE ids cpxName CHANGE TAG ids ids */
 {
     yymsp[-5].minor.yy0.n += yymsp[-4].minor.yy0.n;
 
@@ -4980,23 +3169,13 @@
     setSqlInfo(pInfo, pAlterTable, NULL, TSDB_SQL_ALTER_TABLE);
 }
         break;
-<<<<<<< HEAD
-      case 273: /* cmd ::= KILL CONNECTION INTEGER */
+      case 276: /* cmd ::= KILL CONNECTION INTEGER */
 {setKillSql(pInfo, TSDB_SQL_KILL_CONNECTION, &yymsp[0].minor.yy0);}
         break;
-      case 274: /* cmd ::= KILL STREAM INTEGER COLON INTEGER */
+      case 277: /* cmd ::= KILL STREAM INTEGER COLON INTEGER */
 {yymsp[-2].minor.yy0.n += (yymsp[-1].minor.yy0.n + yymsp[0].minor.yy0.n); setKillSql(pInfo, TSDB_SQL_KILL_STREAM, &yymsp[-2].minor.yy0);}
         break;
-      case 275: /* cmd ::= KILL QUERY INTEGER COLON INTEGER */
-=======
-      case 270: /* cmd ::= KILL CONNECTION INTEGER */
-{setKillSql(pInfo, TSDB_SQL_KILL_CONNECTION, &yymsp[0].minor.yy0);}
-        break;
-      case 271: /* cmd ::= KILL STREAM INTEGER COLON INTEGER */
-{yymsp[-2].minor.yy0.n += (yymsp[-1].minor.yy0.n + yymsp[0].minor.yy0.n); setKillSql(pInfo, TSDB_SQL_KILL_STREAM, &yymsp[-2].minor.yy0);}
-        break;
-      case 272: /* cmd ::= KILL QUERY INTEGER COLON INTEGER */
->>>>>>> dde99cbb
+      case 278: /* cmd ::= KILL QUERY INTEGER COLON INTEGER */
 {yymsp[-2].minor.yy0.n += (yymsp[-1].minor.yy0.n + yymsp[0].minor.yy0.n); setKillSql(pInfo, TSDB_SQL_KILL_QUERY, &yymsp[-2].minor.yy0);}
         break;
       default:
