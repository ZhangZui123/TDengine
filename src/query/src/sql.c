/*
** 2000-05-29
**
** The author disclaims copyright to this source code.  In place of
** a legal notice, here is a blessing:
**
**    May you do good and not evil.
**    May you find forgiveness for yourself and forgive others.
**    May you share freely, never taking more than you give.
**
*************************************************************************
** Driver template for the LEMON parser generator.
**
** The "lemon" program processes an LALR(1) input grammar file, then uses
** this template to construct a parser.  The "lemon" program inserts text
** at each "%%" line.  Also, any "P-a-r-s-e" identifer prefix (without the
** interstitial "-" characters) contained in this template is changed into
** the value of the %name directive from the grammar.  Otherwise, the content
** of this template is copied straight through into the generate parser
** source file.
**
** The following is the concatenation of all %include directives from the
** input grammar file:
*/
#include <stdio.h>
#include <assert.h>
/************ Begin %include sections from the grammar ************************/

#include <stdio.h>
#include <stdlib.h>
#include <string.h>
#include <assert.h>
#include <stdbool.h>
#include "qSqlparser.h"
#include "tcmdtype.h"
#include "tstoken.h"
#include "ttokendef.h"
#include "tutil.h"
#include "tvariant.h"
/**************** End of %include directives **********************************/
/* These constants specify the various numeric values for terminal symbols
** in a format understandable to "makeheaders".  This section is blank unless
** "lemon" is run with the "-m" command-line option.
***************** Begin makeheaders token definitions *************************/
/**************** End makeheaders token definitions ***************************/

/* The next sections is a series of control #defines.
** various aspects of the generated parser.
**    YYCODETYPE         is the data type used to store the integer codes
**                       that represent terminal and non-terminal symbols.
**                       "unsigned char" is used if there are fewer than
**                       256 symbols.  Larger types otherwise.
**    YYNOCODE           is a number of type YYCODETYPE that is not used for
**                       any terminal or nonterminal symbol.
**    YYFALLBACK         If defined, this indicates that one or more tokens
**                       (also known as: "terminal symbols") have fall-back
**                       values which should be used if the original symbol
**                       would not parse.  This permits keywords to sometimes
**                       be used as identifiers, for example.
**    YYACTIONTYPE       is the data type used for "action codes" - numbers
**                       that indicate what to do in response to the next
**                       token.
**    ParseTOKENTYPE     is the data type used for minor type for terminal
**                       symbols.  Background: A "minor type" is a semantic
**                       value associated with a terminal or non-terminal
**                       symbols.  For example, for an "ID" terminal symbol,
**                       the minor type might be the name of the identifier.
**                       Each non-terminal can have a different minor type.
**                       Terminal symbols all have the same minor type, though.
**                       This macros defines the minor type for terminal 
**                       symbols.
**    YYMINORTYPE        is the data type used for all minor types.
**                       This is typically a union of many types, one of
**                       which is ParseTOKENTYPE.  The entry in the union
**                       for terminal symbols is called "yy0".
**    YYSTACKDEPTH       is the maximum depth of the parser's stack.  If
**                       zero the stack is dynamically sized using realloc()
**    ParseARG_SDECL     A static variable declaration for the %extra_argument
**    ParseARG_PDECL     A parameter declaration for the %extra_argument
**    ParseARG_PARAM     Code to pass %extra_argument as a subroutine parameter
**    ParseARG_STORE     Code to store %extra_argument into yypParser
**    ParseARG_FETCH     Code to extract %extra_argument from yypParser
**    ParseCTX_*         As ParseARG_ except for %extra_context
**    YYERRORSYMBOL      is the code number of the error symbol.  If not
**                       defined, then do no error processing.
**    YYNSTATE           the combined number of states.
**    YYNRULE            the number of rules in the grammar
**    YYNTOKEN           Number of terminal symbols
**    YY_MAX_SHIFT       Maximum value for shift actions
**    YY_MIN_SHIFTREDUCE Minimum value for shift-reduce actions
**    YY_MAX_SHIFTREDUCE Maximum value for shift-reduce actions
**    YY_ERROR_ACTION    The yy_action[] code for syntax error
**    YY_ACCEPT_ACTION   The yy_action[] code for accept
**    YY_NO_ACTION       The yy_action[] code for no-op
**    YY_MIN_REDUCE      Minimum value for reduce actions
**    YY_MAX_REDUCE      Maximum value for reduce actions
*/
#ifndef INTERFACE
# define INTERFACE 1
#endif
/************* Begin control #defines *****************************************/
#define YYCODETYPE unsigned short int
<<<<<<< HEAD
#define YYNOCODE 265
=======
#define YYNOCODE 266
>>>>>>> ecbc6108
#define YYACTIONTYPE unsigned short int
#define ParseTOKENTYPE SStrToken
typedef union {
  int yyinit;
  ParseTOKENTYPE yy0;
<<<<<<< HEAD
  SCreatedTableInfo yy96;
  SRelationInfo* yy148;
  tSqlExpr* yy178;
  SCreateAcctInfo yy187;
  SArray* yy285;
  TAOS_FIELD yy295;
  SSqlNode* yy344;
  tVariant yy362;
  SIntervalVal yy376;
  SLimitVal yy438;
  int yy460;
  SCreateTableSql* yy470;
  SSessionWindowVal yy523;
  int64_t yy525;
  SCreateDbInfo yy526;
=======
  TAOS_FIELD yy27;
  SWindowStateVal yy76;
  SCreateDbInfo yy114;
  SSqlNode* yy124;
  SCreateAcctInfo yy183;
  SCreatedTableInfo yy192;
  SArray* yy193;
  SCreateTableSql* yy270;
  int yy312;
  SRelationInfo* yy332;
  SIntervalVal yy392;
  tVariant yy442;
  SSessionWindowVal yy447;
  tSqlExpr* yy454;
  int64_t yy473;
  SLimitVal yy482;
>>>>>>> ecbc6108
} YYMINORTYPE;
#ifndef YYSTACKDEPTH
#define YYSTACKDEPTH 100
#endif
#define ParseARG_SDECL SSqlInfo* pInfo;
#define ParseARG_PDECL ,SSqlInfo* pInfo
#define ParseARG_PARAM ,pInfo
#define ParseARG_FETCH SSqlInfo* pInfo=yypParser->pInfo;
#define ParseARG_STORE yypParser->pInfo=pInfo;
#define ParseCTX_SDECL
#define ParseCTX_PDECL
#define ParseCTX_PARAM
#define ParseCTX_FETCH
#define ParseCTX_STORE
#define YYFALLBACK 1
<<<<<<< HEAD
#define YYNSTATE             322
#define YYNRULE              271
#define YYNTOKEN             188
#define YY_MAX_SHIFT         321
#define YY_MIN_SHIFTREDUCE   517
#define YY_MAX_SHIFTREDUCE   787
#define YY_ERROR_ACTION      788
#define YY_ACCEPT_ACTION     789
#define YY_NO_ACTION         790
#define YY_MIN_REDUCE        791
#define YY_MAX_REDUCE        1061
=======
#define YYNSTATE             341
#define YYNRULE              280
#define YYNRULE_WITH_ACTION  280
#define YYNTOKEN             189
#define YY_MAX_SHIFT         340
#define YY_MIN_SHIFTREDUCE   538
#define YY_MAX_SHIFTREDUCE   817
#define YY_ERROR_ACTION      818
#define YY_ACCEPT_ACTION     819
#define YY_NO_ACTION         820
#define YY_MIN_REDUCE        821
#define YY_MAX_REDUCE        1100
>>>>>>> ecbc6108
/************* End control #defines *******************************************/
#define YY_NLOOKAHEAD ((int)(sizeof(yy_lookahead)/sizeof(yy_lookahead[0])))

/* Define the yytestcase() macro to be a no-op if is not already defined
** otherwise.
**
** Applications can choose to define yytestcase() in the %include section
** to a macro that can assist in verifying code coverage.  For production
** code the yytestcase() macro should be turned off.  But it is useful
** for testing.
*/
#ifndef yytestcase
# define yytestcase(X)
#endif


/* Next are the tables used to determine what action to take based on the
** current state and lookahead token.  These tables are used to implement
** functions that take a state number and lookahead value and return an
** action integer.  
**
** Suppose the action integer is N.  Then the action is determined as
** follows
**
**   0 <= N <= YY_MAX_SHIFT             Shift N.  That is, push the lookahead
**                                      token onto the stack and goto state N.
**
**   N between YY_MIN_SHIFTREDUCE       Shift to an arbitrary state then
**     and YY_MAX_SHIFTREDUCE           reduce by rule N-YY_MIN_SHIFTREDUCE.
**
**   N == YY_ERROR_ACTION               A syntax error has occurred.
**
**   N == YY_ACCEPT_ACTION              The parser accepts its input.
**
**   N == YY_NO_ACTION                  No such action.  Denotes unused
**                                      slots in the yy_action[] table.
**
**   N between YY_MIN_REDUCE            Reduce by rule N-YY_MIN_REDUCE
**     and YY_MAX_REDUCE
**
** The action table is constructed as a single large table named yy_action[].
** Given state S and lookahead X, the action is computed as either:
**
**    (A)   N = yy_action[ yy_shift_ofst[S] + X ]
**    (B)   N = yy_default[S]
**
** The (A) formula is preferred.  The B formula is used instead if
** yy_lookahead[yy_shift_ofst[S]+X] is not equal to X.
**
** The formulas above are for computing the action when the lookahead is
** a terminal symbol.  If the lookahead is a non-terminal (as occurs after
** a reduce action) then the yy_reduce_ofst[] array is used in place of
** the yy_shift_ofst[] array.
**
** The following are the tables generated in this section:
**
**  yy_action[]        A single table containing all actions.
**  yy_lookahead[]     A table containing the lookahead for each entry in
**                     yy_action.  Used to detect hash collisions.
**  yy_shift_ofst[]    For each state, the offset into yy_action for
**                     shifting terminals.
**  yy_reduce_ofst[]   For each state, the offset into yy_action for
**                     shifting non-terminals after a reduce.
**  yy_default[]       Default action for each state.
**
*********** Begin parsing tables **********************************************/
<<<<<<< HEAD
#define YY_ACTTAB_COUNT (695)
static const YYACTIONTYPE yy_action[] = {
 /*     0 */   951,  566,  933,  223,  207,  319,  222,  227,   18,  567,
 /*    10 */   212,  566,  960,   49,   50,  210,   53,   54, 1053,  567,
 /*    20 */   226,   43,  185,   52,  281,   57,   55,   58,   56,   81,
 /*    30 */   837, 1042,  182,   48,   47,  168,  939,   46,   45,   44,
 /*    40 */    49,   50,   72,   53,   54,  219,  135,  226,   43,  566,
 /*    50 */    52,  281,   57,   55,   58,   56,  645,  567,  183,  185,
 /*    60 */    48,   47,  185,  185,   46,   45,   44,   50, 1043,   53,
 /*    70 */    54, 1043, 1043,  226,   43,  957,   52,  281,   57,   55,
 /*    80 */    58,   56,  789,  321,  295,  294,   48,   47,  142,   31,
 /*    90 */    46,   45,   44,  518,  519,  520,  521,  522,  523,  524,
 /*   100 */   525,  526,  527,  528,  529,  530,  320,   86,  731,  208,
 /*   110 */   251,   71,   49,   50,  142,   53,   54,    1,  156,  226,
 /*   120 */    43,  231,   52,  281,   57,   55,   58,   56,  279,  951,
 /*   130 */   228,  209,   48,   47,  936,  218,   46,   45,   44,   49,
 /*   140 */    51,  927,   53,   54,  246,  142,  226,   43,  681,   52,
 /*   150 */   281,   57,   55,   58,   56,   25,  992,  937,  261,   48,
 /*   160 */    47,  939,  925,   46,   45,   44,   24,  277,  314,  313,
 /*   170 */   276,  275,  274,  312,  273,  311,  310,  309,  272,  308,
 /*   180 */   307,  899,  991,  887,  888,  889,  890,  891,  892,  893,
 /*   190 */   894,  895,  896,  897,  898,  900,  901,   53,   54,   19,
 /*   200 */   229,  226,   43,  287,   52,  281,   57,   55,   58,   56,
 /*   210 */   220,  263,  684,   79,   48,   47,  193,   31,   46,   45,
 /*   220 */    44,   48,   47,  194,  305,   46,   45,   44,  119,  118,
 /*   230 */   192,  566,  142,   83,  286,   75,  939,  225,  746,  567,
 /*   240 */   188,  735,   31,  738,  279,  741,  907,  225,  746,  905,
 /*   250 */   906,  735,   62,  738,  908,  741,  910,  911,  909,  216,
 /*   260 */   912,  913,  936, 1039,  922,  923,   30,  926,   37,  204,
 /*   270 */   205,   75,   31,  282,   63,   24,  847,  314,  313,  204,
 /*   280 */   205,  168,  312,  230,  311,  310,  309,  935,  308,  307,
 /*   290 */   245,  688,   69,   31,   57,   55,   58,   56,  200,   13,
 /*   300 */    80, 1038,   48,   47,   37,  315,   46,   45,   44, 1037,
 /*   310 */    26,  104,   98,  109,  217,  238,   59,  936,  108,  114,
 /*   320 */   117,  107,  283,  242,  241,  202,   59,  111,   85,  669,
 /*   330 */    82,  939,  666,  106,  667,  288,  668,   31,  936,   31,
 /*   340 */   247,  305,    5,   34,  158,   31,    3,  169,  747,  157,
 /*   350 */    93,   88,   92,  232,  743,  938,  292,  291,  747,   70,
 /*   360 */   233,  234,  203,  838,  743,  176,  174,  172,  168,   32,
 /*   370 */   742,  691,  171,  122,  121,  120,   46,   45,   44,  289,
 /*   380 */   742,  293,  936,  737,  936,  740,  736,  297,  739,  697,
 /*   390 */   936,  924,  703,  318,  317,  127,  704,  133,  131,  130,
 /*   400 */   655,  712,  713,   65,  249,  266,  657,  224,  733,   29,
 /*   410 */   186,  268,  656,  767,  748,  187, 1002,  565,  137,  750,
 /*   420 */    68,   61,  189,   66,  673,   21,  674,    6,  184,   32,
 /*   430 */    97,   96,  190,  243,   32,   61,  671,  269,  672,  670,
 /*   440 */    84,   61,   20,   20,  734, 1001,   20,  644,   15,   14,
 /*   450 */   191,  103,  102,   17,   16,  116,  115,  196,  197,  198,
 /*   460 */   195,  181,  214,  998,  997,  134,  215,  296,  952,  959,
 /*   470 */    40,  967,  984,  969,  136,  250,  140,  153,  934,  983,
 /*   480 */   152,  932,  132,  252,  154,  211,  155,  850,  271,   38,
 /*   490 */   179,   35,  280,  846, 1058,  696,  744,   94, 1057,  745,
 /*   500 */   254,  259, 1055,   67,  949,  159,   64,  143,  290, 1052,
 /*   510 */   100,   42, 1051, 1049,  160,  868,  144,  264,   36,  145,
 /*   520 */   262,  146,  260,  147,  258,  256,   33,  148,  253,   39,
 /*   530 */   180,  149,   41,  834,  110,  832,  112,  113,  830,  306,
 /*   540 */   829,  235,  170,  827,  826,  825,  824,  823,  822,  173,
 /*   550 */   175,  819,  817,  815,  813,  177,  810,  178,  105,  248,
 /*   560 */    73,   76,  255,  985,  298,  201,  299,  300,  301,  221,
 /*   570 */   303,  302,  304,  270,  316,  787,  236,  237,  786,  206,
 /*   580 */   199,  239,  240,   89,   90,  785,  773,  772,  244,    9,
 /*   590 */   249,  828,  265,   74,  676,  163,  123,  162,  869,  161,
 /*   600 */   124,  165,  164,  166,  167,  821,    4,  125,  820,  903,
 /*   610 */   126,  812,   77,  150,  151,  698,  811,    2,  138,  915,
 /*   620 */   701,  139,   78,  213,  257,   27,  705,  141,   10,   28,
 /*   630 */    11,   12,   22,  267,   23,   85,   87,  608,  604,  602,
 /*   640 */   601,  600,  597,   91,  570,  278,    7,  751,  284,  749,
 /*   650 */   285,    8,   95,   32,   60,  647,  646,  643,   99,  592,
 /*   660 */   101,  590,  582,  588,  584,  586,  580,  578,  611,  610,
 /*   670 */   609,  607,  606,  605,  603,  599,  598,  568,  534,   61,
 /*   680 */   532,  791,  790,  790,  790,  790,  790,  790,  790,  790,
 /*   690 */   790,  790,  790,  128,  129,
};
static const YYCODETYPE yy_lookahead[] = {
 /*     0 */   236,    1,  192,  198,  191,  192,  198,  198,  254,    9,
 /*    10 */   212,    1,  192,   13,   14,  251,   16,   17,  238,    9,
 /*    20 */    20,   21,  254,   23,   24,   25,   26,   27,   28,  239,
 /*    30 */   197,  263,  254,   33,   34,  202,  238,   37,   38,   39,
 /*    40 */    13,   14,  252,   16,   17,  235,  192,   20,   21,    1,
 /*    50 */    23,   24,   25,   26,   27,   28,    5,    9,  254,  254,
 /*    60 */    33,   34,  254,  254,   37,   38,   39,   14,  263,   16,
 /*    70 */    17,  263,  263,   20,   21,  255,   23,   24,   25,   26,
 /*    80 */    27,   28,  189,  190,   33,   34,   33,   34,  192,  192,
 /*    90 */    37,   38,   39,   45,   46,   47,   48,   49,   50,   51,
 /*   100 */    52,   53,   54,   55,   56,   57,   58,  199,   81,   61,
 /*   110 */   256,  111,   13,   14,  192,   16,   17,  200,  201,   20,
 /*   120 */    21,  192,   23,   24,   25,   26,   27,   28,   82,  236,
 /*   130 */    68,  234,   33,   34,  237,  212,   37,   38,   39,   13,
 /*   140 */    14,  233,   16,   17,  251,  192,   20,   21,  110,   23,
 /*   150 */    24,   25,   26,   27,   28,  117,  260,  228,  262,   33,
 /*   160 */    34,  238,    0,   37,   38,   39,   91,   92,   93,   94,
 /*   170 */    95,   96,   97,   98,   99,  100,  101,  102,  103,  104,
 /*   180 */   105,  211,  260,  213,  214,  215,  216,  217,  218,  219,
 /*   190 */   220,  221,  222,  223,  224,  225,  226,   16,   17,   44,
 /*   200 */   138,   20,   21,  141,   23,   24,   25,   26,   27,   28,
 /*   210 */   212,  258,   37,  260,   33,   34,   61,  192,   37,   38,
 /*   220 */    39,   33,   34,   68,   84,   37,   38,   39,   73,   74,
 /*   230 */    75,    1,  192,  199,   79,   80,  238,    1,    2,    9,
 /*   240 */   254,    5,  192,    7,   82,    9,  211,    1,    2,  214,
 /*   250 */   215,    5,  110,    7,  219,    9,  221,  222,  223,  234,
 /*   260 */   225,  226,  237,  254,  230,  231,  232,  233,  113,   33,
 /*   270 */    34,   80,  192,   37,  132,   91,  197,   93,   94,   33,
 /*   280 */    34,  202,   98,   68,  100,  101,  102,  237,  104,  105,
 /*   290 */   135,  116,  137,  192,   25,   26,   27,   28,  143,   80,
 /*   300 */   260,  254,   33,   34,  113,  212,   37,   38,   39,  254,
 /*   310 */    80,   62,   63,   64,  234,  136,   80,  237,   69,   70,
 /*   320 */    71,   72,   15,  144,  145,  254,   80,   78,  109,    2,
 /*   330 */   111,  238,    5,   76,    7,  234,    9,  192,  237,  192,
 /*   340 */    81,   84,   62,   63,   64,  192,  195,  196,  112,   69,
 /*   350 */    70,   71,   72,  138,  118,  238,  141,  142,  112,  199,
 /*   360 */    33,   34,  254,  197,  118,   62,   63,   64,  202,  110,
 /*   370 */   134,   81,   69,   70,   71,   72,   37,   38,   39,  234,
 /*   380 */   134,  234,  237,    5,  237,    7,    5,  234,    7,   81,
 /*   390 */   237,  231,   81,   65,   66,   67,   81,   62,   63,   64,
 /*   400 */    81,  125,  126,  110,  114,   81,   81,   60,    1,   80,
 /*   410 */   254,   81,   81,   81,   81,  254,  229,   81,  110,  112,
 /*   420 */    80,  110,  254,  130,    5,  110,    7,   80,  254,  110,
 /*   430 */   139,  140,  254,  192,  110,  110,    5,  108,    7,  112,
 /*   440 */   110,  110,  110,  110,   37,  229,  110,  107,  139,  140,
 /*   450 */   254,  139,  140,  139,  140,   76,   77,  254,  254,  254,
 /*   460 */   254,  254,  229,  229,  229,  192,  229,  229,  236,  192,
 /*   470 */   253,  192,  261,  192,  192,  236,  192,  192,  236,  261,
 /*   480 */   240,  192,   60,  257,  192,  257,  192,  192,  192,  192,
 /*   490 */   192,  192,  192,  192,  192,  118,  118,  192,  192,  118,
 /*   500 */   257,  257,  192,  129,  250,  192,  131,  249,  192,  192,
 /*   510 */   192,  128,  192,  192,  192,  192,  248,  123,  192,  247,
 /*   520 */   127,  246,  122,  245,  121,  120,  192,  244,  119,  192,
 /*   530 */   192,  243,  133,  192,  192,  192,  192,  192,  192,  106,
 /*   540 */   192,  192,  192,  192,  192,  192,  192,  192,  192,  192,
 /*   550 */   192,  192,  192,  192,  192,  192,  192,  192,   90,  193,
 /*   560 */   193,  193,  193,  193,   89,  193,   50,   86,   88,  193,
 /*   570 */    87,   54,   85,  193,   82,    5,  146,    5,    5,  193,
 /*   580 */   193,  146,    5,  199,  199,    5,   93,   92,  136,   80,
 /*   590 */   114,  193,  108,  115,   81,  204,  194,  208,  210,  209,
 /*   600 */   194,  205,  207,  206,  203,  193,  195,  194,  193,  227,
 /*   610 */   194,  193,  110,  242,  241,   81,  193,  200,   80,  227,
 /*   620 */    81,  110,   80,    1,   80,  110,   81,   80,  124,  110,
 /*   630 */   124,   80,   80,  108,   80,  109,   76,    9,    5,    5,
 /*   640 */     5,    5,    5,   76,   83,   15,   80,  112,   24,   81,
 /*   650 */    58,   80,  140,  110,   16,    5,    5,   81,  140,    5,
 /*   660 */   140,    5,    5,    5,    5,    5,    5,    5,    5,    5,
 /*   670 */     5,    5,    5,    5,    5,    5,    5,   83,   60,  110,
 /*   680 */    59,    0,  264,  264,  264,  264,  264,  264,  264,  264,
 /*   690 */   264,  264,  264,   21,   21,  264,  264,  264,  264,  264,
 /*   700 */   264,  264,  264,  264,  264,  264,  264,  264,  264,  264,
 /*   710 */   264,  264,  264,  264,  264,  264,  264,  264,  264,  264,
 /*   720 */   264,  264,  264,  264,  264,  264,  264,  264,  264,  264,
 /*   730 */   264,  264,  264,  264,  264,  264,  264,  264,  264,  264,
 /*   740 */   264,  264,  264,  264,  264,  264,  264,  264,  264,  264,
 /*   750 */   264,  264,  264,  264,  264,  264,  264,  264,  264,  264,
 /*   760 */   264,  264,  264,  264,  264,  264,  264,  264,  264,  264,
 /*   770 */   264,  264,  264,  264,  264,  264,  264,  264,  264,  264,
 /*   780 */   264,  264,  264,  264,  264,  264,  264,  264,  264,  264,
 /*   790 */   264,  264,  264,  264,  264,  264,  264,  264,  264,  264,
 /*   800 */   264,  264,  264,  264,  264,  264,  264,  264,  264,  264,
 /*   810 */   264,  264,  264,  264,  264,  264,  264,  264,  264,  264,
 /*   820 */   264,  264,  264,  264,  264,  264,  264,  264,  264,  264,
 /*   830 */   264,  264,  264,  264,  264,  264,  264,  264,  264,  264,
 /*   840 */   264,  264,  264,  264,  264,  264,  264,  264,  264,  264,
 /*   850 */   264,  264,  264,  264,  264,  264,  264,  264,  264,  264,
 /*   860 */   264,  264,  264,  264,  264,  264,  264,  264,  264,  264,
 /*   870 */   264,  264,  264,  264,  264,  264,  264,  264,  264,  264,
 /*   880 */   264,  264,  264,
};
#define YY_SHIFT_COUNT    (321)
#define YY_SHIFT_MIN      (0)
#define YY_SHIFT_MAX      (681)
static const unsigned short int yy_shift_ofst[] = {
 /*     0 */   155,   75,   75,  184,  184,   46,  236,  246,  246,   10,
 /*    10 */    10,   10,   10,   10,   10,   10,   10,   10,    0,   48,
 /*    20 */   246,  327,  327,  327,  327,  230,  191,   10,   10,   10,
 /*    30 */   162,   10,   10,  257,   46,  140,  140,  695,  695,  695,
 /*    40 */   246,  246,  246,  246,  246,  246,  246,  246,  246,  246,
 /*    50 */   246,  246,  246,  246,  246,  246,  246,  246,  246,  246,
 /*    60 */   327,  327,   51,   51,   51,   51,   51,   51,   51,   10,
 /*    70 */    10,   10,  175,   10,  191,  191,   10,   10,   10,  276,
 /*    80 */   276,   38,  191,   10,   10,   10,   10,   10,   10,   10,
 /*    90 */    10,   10,   10,   10,   10,   10,   10,   10,   10,   10,
 /*   100 */    10,   10,   10,   10,   10,   10,   10,   10,   10,   10,
 /*   110 */    10,   10,   10,   10,   10,   10,   10,   10,   10,   10,
 /*   120 */    10,   10,   10,   10,   10,   10,   10,   10,   10,   10,
 /*   130 */    10,   10,   10,   10,  422,  422,  422,  377,  377,  377,
 /*   140 */   422,  377,  422,  374,  375,  383,  394,  393,  400,  403,
 /*   150 */   405,  409,  399,  422,  422,  422,  433,   46,   46,  422,
 /*   160 */   422,  468,  475,  516,  481,  480,  517,  483,  487,  433,
 /*   170 */   422,  492,  492,  422,  492,  422,  492,  422,  422,  695,
 /*   180 */   695,   27,   99,   99,  126,   99,   53,  181,  269,  269,
 /*   190 */   269,  269,  249,  280,  303,  188,  188,  188,  188,  215,
 /*   200 */   179,  219,  339,  339,  378,  381,   62,  328,  335,  259,
 /*   210 */   290,  308,  311,  315,  142,  293,  319,  324,  325,  330,
 /*   220 */   331,  329,  332,  333,  407,  347,  307,  336,  291,  309,
 /*   230 */   312,  340,  314,  419,  431,  379,  570,  430,  572,  573,
 /*   240 */   435,  577,  580,  493,  495,  452,  476,  484,  509,  478,
 /*   250 */   513,  502,  534,  538,  539,  511,  542,  622,  544,  545,
 /*   260 */   547,  515,  504,  519,  506,  551,  484,  552,  525,  554,
 /*   270 */   526,  560,  628,  633,  634,  635,  636,  637,  561,  630,
 /*   280 */   567,  566,  568,  535,  571,  624,  592,  512,  543,  543,
 /*   290 */   638,  518,  520,  543,  650,  651,  576,  543,  654,  656,
 /*   300 */   657,  658,  659,  660,  661,  662,  663,  664,  665,  666,
 /*   310 */   667,  668,  669,  670,  671,  569,  594,  672,  673,  618,
 /*   320 */   621,  681,
};
#define YY_REDUCE_COUNT (180)
#define YY_REDUCE_MIN   (-246)
#define YY_REDUCE_MAX   (423)
static const short yy_reduce_ofst[] = {
 /*     0 */  -107,  -30,  -30,   35,   35,   34, -195, -192, -191, -103,
 /*    10 */  -104,  -47,   25,   80,  101,  145,  147,  153, -180, -187,
 /*    20 */  -232, -202,  -77,   -2,   93, -146, -236,  -78,   40, -190,
 /*    30 */   -92,  -71,   50, -167,  160,   79,  166, -210,  -83,  151,
 /*    40 */  -246, -222, -196,  -14,    9,   47,   55,   71,  108,  156,
 /*    50 */   161,  168,  174,  178,  196,  203,  204,  205,  206,  207,
 /*    60 */  -220,  117,  187,  216,  233,  234,  235,  237,  238,  241,
 /*    70 */   273,  277,  217,  279,  232,  239,  281,  282,  284,  211,
 /*    80 */   218,  240,  242,  285,  289,  292,  294,  295,  296,  297,
 /*    90 */   298,  299,  300,  301,  302,  305,  306,  310,  313,  316,
 /*   100 */   317,  318,  320,  321,  322,  323,  326,  334,  337,  338,
 /*   110 */   341,  342,  343,  344,  345,  346,  348,  349,  350,  351,
 /*   120 */   352,  353,  354,  355,  356,  357,  358,  359,  360,  361,
 /*   130 */   362,  363,  364,  365,  366,  367,  368,  226,  228,  243,
 /*   140 */   369,  244,  370,  254,  258,  268,  272,  275,  278,  283,
 /*   150 */   288,  371,  373,  372,  376,  380,  382,  384,  385,  386,
 /*   160 */   387,  388,  390,  389,  391,  395,  396,  397,  401,  392,
 /*   170 */   398,  402,  406,  412,  413,  415,  416,  418,  423,  417,
 /*   180 */   411,
};
static const YYACTIONTYPE yy_default[] = {
 /*     0 */   788,  902,  848,  914,  835,  845, 1045, 1045, 1045,  788,
 /*    10 */   788,  788,  788,  788,  788,  788,  788,  788,  961,  807,
 /*    20 */  1045,  788,  788,  788,  788,  788,  788,  788,  788,  788,
 /*    30 */   845,  788,  788,  851,  845,  851,  851,  956,  886,  904,
 /*    40 */   788,  788,  788,  788,  788,  788,  788,  788,  788,  788,
 /*    50 */   788,  788,  788,  788,  788,  788,  788,  788,  788,  788,
 /*    60 */   788,  788,  788,  788,  788,  788,  788,  788,  788,  788,
 /*    70 */   788,  788,  963,  966,  788,  788,  968,  788,  788,  988,
 /*    80 */   988,  954,  788,  788,  788,  788,  788,  788,  788,  788,
 /*    90 */   788,  788,  788,  788,  788,  788,  788,  788,  788,  788,
 /*   100 */   788,  788,  788,  788,  788,  788,  788,  788,  788,  788,
 /*   110 */   833,  788,  831,  788,  788,  788,  788,  788,  788,  788,
 /*   120 */   788,  788,  788,  788,  788,  788,  788,  818,  788,  788,
 /*   130 */   788,  788,  788,  788,  809,  809,  809,  788,  788,  788,
 /*   140 */   809,  788,  809,  995,  999,  993,  981,  989,  980,  976,
 /*   150 */   974,  973, 1003,  809,  809,  809,  849,  845,  845,  809,
 /*   160 */   809,  867,  865,  863,  855,  861,  857,  859,  853,  836,
 /*   170 */   809,  843,  843,  809,  843,  809,  843,  809,  809,  886,
 /*   180 */   904,  788, 1004,  994,  788, 1044, 1034, 1033, 1040, 1032,
 /*   190 */  1031, 1030,  788,  788,  788, 1026, 1029, 1028, 1027,  788,
 /*   200 */   788,  788, 1036, 1035,  788,  788,  788,  788,  788,  788,
 /*   210 */   788,  788,  788,  788, 1000,  996,  788,  788,  788,  788,
 /*   220 */   788,  788,  788,  788,  788, 1006,  788,  788,  788,  788,
 /*   230 */   788,  916,  788,  788,  788,  788,  788,  788,  788,  788,
 /*   240 */   788,  788,  788,  788,  788,  788,  953,  788,  788,  788,
 /*   250 */   788,  964,  788,  788,  788,  788,  788,  788,  788,  788,
 /*   260 */   788,  990,  788,  982,  788,  788,  928,  788,  788,  788,
 /*   270 */   788,  788,  788,  788,  788,  788,  788,  788,  788,  788,
 /*   280 */   788,  788,  788,  788,  788,  788,  788,  788, 1056, 1054,
 /*   290 */   788,  788,  788, 1050,  788,  788,  788, 1048,  788,  788,
 /*   300 */   788,  788,  788,  788,  788,  788,  788,  788,  788,  788,
 /*   310 */   788,  788,  788,  788,  788,  870,  788,  816,  814,  788,
 /*   320 */   805,  788,
=======
#define YY_ACTTAB_COUNT (722)
static const YYACTIONTYPE yy_action[] = {
 /*     0 */   989,  586,  217,  338,  954,   22,  223,  192,  194,  587,
 /*    10 */   819,  340,  198,   52,   53,  151,   56,   57,  226, 1077,
 /*    20 */   229,   46,  283,   55,  282,   60,   58,   62,   59, 1073,
 /*    30 */   665,  194,  968,   51,   50,  194,  234,   49,   48,   47,
 /*    40 */    52,   53, 1076,   56,   57,  225, 1077,  229,   46,  586,
 /*    50 */    55,  282,   60,   58,   62,   59,  980,  587,  314,  313,
 /*    60 */    51,   50,  968,  986,   49,   48,   47,   53,   35,   56,
 /*    70 */    57,  144,  258,  229,   46,   75,   55,  282,   60,   58,
 /*    80 */    62,   59,  279,  298,   87,  867,   51,   50,   94,  178,
 /*    90 */    49,   48,   47,  539,  540,  541,  542,  543,  544,  545,
 /*   100 */   546,  547,  548,  549,  550,  551,  339,  953,  298,  218,
 /*   110 */    76,  586,  964,   52,   53,   35,   56,   57,  775,  587,
 /*   120 */   229,   46,  956,   55,  282,   60,   58,   62,   59,   49,
 /*   130 */    48,   47,  756,   51,   50,  265,  264,   49,   48,   47,
 /*   140 */    52,   54,  980,   56,   57,  324,  980,  229,   46,  586,
 /*   150 */    55,  282,   60,   58,   62,   59,  219,  587,  220,  965,
 /*   160 */    51,   50,  221, 1072,   49,   48,   47,   28,  296,  333,
 /*   170 */   332,  295,  294,  293,  331,  292,  330,  329,  328,  291,
 /*   180 */   327,  326,  928,   35,  916,  917,  918,  919,  920,  921,
 /*   190 */   922,  923,  924,  925,  926,  927,  929,  930,   56,   57,
 /*   200 */   876, 1071,  229,   46,  178,   55,  282,   60,   58,   62,
 /*   210 */    59,  962,   23,   91,   29,   51,   50,    1,  166,   49,
 /*   220 */    48,   47,  228,  771,  232,   79,  760,  965,  763,  203,
 /*   230 */   766,  228,  771,  261,   13,  760,  204,  763,   93,  766,
 /*   240 */    90,  128,  127,  202,  951,  952,   34,  955,   60,   58,
 /*   250 */    62,   59,   89,  235,  214,  215,   51,   50,  281,  151,
 /*   260 */    49,   48,   47,  214,  215,  762,   77,  765,   28, 1096,
 /*   270 */   333,  332,   82,   35,   35,  331,  701,  330,  329,  328,
 /*   280 */    41,  327,  326,    8,  936,   51,   50,  934,  935,   49,
 /*   290 */    48,   47,  937,  868,  939,  940,  938,  178,  941,  942,
 /*   300 */   113,  107,  118,  257,  239,   74,  704,  117,  123,  126,
 /*   310 */   116,  242,  211,   35,  233,  303,  120,  965,  965,  689,
 /*   320 */   212,  761,  686,  764,  687,   61,  688,  213, 1026,   35,
 /*   330 */   277,   35,  772, 1036,   61,    5,   38,  168,  768,  151,
 /*   340 */   196,  772,  167,  101,   96,  100,   35,  768,   35,  151,
 /*   350 */   245,  246,   35,   35,  304,  767,  236,  965,  186,  184,
 /*   360 */   182,  142,  140,  139,  767,  181,  131,  130,  129,  334,
 /*   370 */   305,  243,  306,  965,  240,  965,  238,  769,  302,  301,
 /*   380 */    82,  244,  968,  241,  708,  309,  308,  310,   41,  311,
 /*   390 */   965,  250,  965,  312,  316,  968,  965,  965,    3,  179,
 /*   400 */   254,  253,  337,  336,  136,  115,  966,   80, 1025,  259,
 /*   410 */   324,  737,  738,   36,  758,  261,  720,  728,   88,  729,
 /*   420 */   146,   66,  227,   25,   67,  792,  197,  773,  690,   24,
 /*   430 */   675,   24,   70,  770,   36,  285,  677,  287,  676,   36,
 /*   440 */    66,   92,   66,   33,  125,  124,  288,   68,  199,   15,
 /*   450 */   759,   14,  106,   71,  105,  193,  200,   17,   19,   16,
 /*   460 */    18,  201,   73,  112,  664,  111,    6,  207,  693,  691,
 /*   470 */   694,  692,  208,  206,   21, 1035,   20, 1088,  191,  205,
 /*   480 */   195,  967,  230,  255, 1032, 1031,  231,  315,   44,  143,
 /*   490 */   988, 1018,  999,  996, 1017,  997,  981,  262, 1001,  145,
 /*   500 */   149,  271,  162,  963,  141,  114,  266,  222,  719,  268,
 /*   510 */   158,  275,  154,  163,  978,  152,  155,  276,  961,  164,
 /*   520 */   165,  280,  153,   72,  156,   63,  879,   69,  290,  278,
 /*   530 */    42,  274,  189,   39,  299,  875,  300, 1095,  103, 1094,
 /*   540 */  1091,  169,  307, 1087,  109, 1086, 1083,  170,  897,   40,
 /*   550 */   272,   37,   43,  190,  270,  864,  119,  862,  121,  122,
 /*   560 */   267,  860,  859,  247,  180,  857,  856,  855,  854,  853,
 /*   570 */   852,  183,  185,  849,  847,  845,  843,  187,  840,  188,
 /*   580 */    45,  260,   78,   83,  325,  269, 1019,  317,  318,  319,
 /*   590 */   320,  321,  322,  323,  335,  817,  248,  216,  237,  289,
 /*   600 */   249,  816,  251,  252,  209,  210,   97,   98,  815,  798,
 /*   610 */   797,  256,  261,  263,  858,  696,  284,    9,  132,  851,
 /*   620 */   173,  133,  172,  898,  171,  174,  175,  177,  176,    4,
 /*   630 */   134,  850,  842,  932,  135,   30,  841,   81,   84,  721,
 /*   640 */     2,  161,  159,  157,  160,  147,  944,  724,  148,   85,
 /*   650 */   224,  726,   86,  273,   10,  730,  150,   11,  776,  774,
 /*   660 */    31,    7,   32,   12,   26,  286,   27,   95,  628,   93,
 /*   670 */   624,  622,  621,  620,  617,  297,   99,  590,   64,   36,
 /*   680 */    65,  102,  667,  666,  104,  108,  663,  612,  610,  602,
 /*   690 */   608,  604,  606,  600,  598,  631,  110,  630,  629,  627,
 /*   700 */   626,  625,  623,  619,  618,  588,  555,  553,   66,  821,
 /*   710 */   820,  820,  137,  820,  820,  820,  820,  820,  820,  820,
 /*   720 */   820,  138,
};
static const YYCODETYPE yy_lookahead[] = {
 /*     0 */   192,    1,  191,  192,    0,  254,  211,  254,  254,    9,
 /*    10 */   189,  190,  254,   13,   14,  192,   16,   17,  264,  265,
 /*    20 */    20,   21,   15,   23,   24,   25,   26,   27,   28,  254,
 /*    30 */     5,  254,  237,   33,   34,  254,  211,   37,   38,   39,
 /*    40 */    13,   14,  265,   16,   17,  264,  265,   20,   21,    1,
 /*    50 */    23,   24,   25,   26,   27,   28,  235,    9,   33,   34,
 /*    60 */    33,   34,  237,  255,   37,   38,   39,   14,  192,   16,
 /*    70 */    17,  192,  251,   20,   21,  198,   23,   24,   25,   26,
 /*    80 */    27,   28,  259,   79,  261,  197,   33,   34,  198,  201,
 /*    90 */    37,   38,   39,   45,   46,   47,   48,   49,   50,   51,
 /*   100 */    52,   53,   54,   55,   56,   57,   58,  230,   79,   61,
 /*   110 */   110,    1,  236,   13,   14,  192,   16,   17,  111,    9,
 /*   120 */    20,   21,  232,   23,   24,   25,   26,   27,   28,   37,
 /*   130 */    38,   39,  105,   33,   34,  256,  257,   37,   38,   39,
 /*   140 */    13,   14,  235,   16,   17,   81,  235,   20,   21,    1,
 /*   150 */    23,   24,   25,   26,   27,   28,  233,    9,  251,  236,
 /*   160 */    33,   34,  251,  254,   37,   38,   39,   88,   89,   90,
 /*   170 */    91,   92,   93,   94,   95,   96,   97,   98,   99,  100,
 /*   180 */   101,  102,  210,  192,  212,  213,  214,  215,  216,  217,
 /*   190 */   218,  219,  220,  221,  222,  223,  224,  225,   16,   17,
 /*   200 */   197,  254,   20,   21,  201,   23,   24,   25,   26,   27,
 /*   210 */    28,  192,   44,  198,  104,   33,   34,  199,  200,   37,
 /*   220 */    38,   39,    1,    2,  233,  105,    5,  236,    7,   61,
 /*   230 */     9,    1,    2,  113,  104,    5,   68,    7,  108,    9,
 /*   240 */   110,   73,   74,   75,  229,  230,  231,  232,   25,   26,
 /*   250 */    27,   28,  238,  234,   33,   34,   33,   34,   37,  192,
 /*   260 */    37,   38,   39,   33,   34,    5,  252,    7,   88,  237,
 /*   270 */    90,   91,  104,  192,  192,   95,  109,   97,   98,   99,
 /*   280 */   112,  101,  102,  116,  210,   33,   34,  213,  214,   37,
 /*   290 */    38,   39,  218,  197,  220,  221,  222,  201,  224,  225,
 /*   300 */    62,   63,   64,  135,   68,  137,   37,   69,   70,   71,
 /*   310 */    72,   68,  144,  192,  233,  233,   78,  236,  236,    2,
 /*   320 */   254,    5,    5,    7,    7,  104,    9,  254,  261,  192,
 /*   330 */   263,  192,  111,  228,  104,   62,   63,   64,  117,  192,
 /*   340 */   254,  111,   69,   70,   71,   72,  192,  117,  192,  192,
 /*   350 */    33,   34,  192,  192,  233,  134,  211,  236,   62,   63,
 /*   360 */    64,   62,   63,   64,  134,   69,   70,   71,   72,  211,
 /*   370 */   233,  192,  233,  236,  138,  236,  140,  117,  142,  143,
 /*   380 */   104,  138,  237,  140,  115,  142,  143,  233,  112,  233,
 /*   390 */   236,  136,  236,  233,  233,  237,  236,  236,  195,  196,
 /*   400 */   145,  146,   65,   66,   67,   76,  227,  105,  261,  105,
 /*   410 */    81,  125,  126,  109,    1,  113,  105,  105,  261,  105,
 /*   420 */   109,  109,   60,  109,  109,  105,  254,  105,  111,  109,
 /*   430 */   105,  109,  109,  117,  109,  105,  105,  105,  105,  109,
 /*   440 */   109,  109,  109,  104,   76,   77,  107,  132,  254,  139,
 /*   450 */    37,  141,  139,  130,  141,  254,  254,  139,  139,  141,
 /*   460 */   141,  254,  104,  139,  106,  141,  104,  254,    5,    5,
 /*   470 */     7,    7,  254,  254,  139,  228,  141,  237,  254,  254,
 /*   480 */   254,  237,  228,  192,  228,  228,  228,  228,  253,  192,
 /*   490 */   192,  262,  192,  192,  262,  192,  235,  235,  192,  192,
 /*   500 */   192,  192,  239,  235,   60,   87,  258,  258,  117,  258,
 /*   510 */   243,  258,  247,  192,  250,  249,  246,  122,  192,  192,
 /*   520 */   192,  123,  248,  129,  245,  128,  192,  131,  192,  127,
 /*   530 */   192,  121,  192,  192,  192,  192,  192,  192,  192,  192,
 /*   540 */   192,  192,  192,  192,  192,  192,  192,  192,  192,  192,
 /*   550 */   120,  192,  192,  192,  119,  192,  192,  192,  192,  192,
 /*   560 */   118,  192,  192,  192,  192,  192,  192,  192,  192,  192,
 /*   570 */   192,  192,  192,  192,  192,  192,  192,  192,  192,  192,
 /*   580 */   133,  193,  193,  193,  103,  193,  193,   86,   50,   83,
 /*   590 */    85,   54,   84,   82,   79,    5,  147,  193,  193,  193,
 /*   600 */     5,    5,  147,    5,  193,  193,  198,  198,    5,   90,
 /*   610 */    89,  136,  113,  109,  193,  105,  107,  104,  194,  193,
 /*   620 */   203,  194,  207,  209,  208,  206,  204,  202,  205,  195,
 /*   630 */   194,  193,  193,  226,  194,  104,  193,  114,  109,  105,
 /*   640 */   199,  240,  242,  244,  241,  104,  226,  105,  109,  104,
 /*   650 */     1,  105,  104,  104,  124,  105,  104,  124,  111,  105,
 /*   660 */   109,  104,  109,  104,  104,  107,  104,   76,    9,  108,
 /*   670 */     5,    5,    5,    5,    5,   15,   76,   80,   16,  109,
 /*   680 */    16,  141,    5,    5,  141,  141,  105,    5,    5,    5,
 /*   690 */     5,    5,    5,    5,    5,    5,  141,    5,    5,    5,
 /*   700 */     5,    5,    5,    5,    5,   80,   60,   59,  109,    0,
 /*   710 */   266,  266,   21,  266,  266,  266,  266,  266,  266,  266,
 /*   720 */   266,   21,  266,  266,  266,  266,  266,  266,  266,  266,
 /*   730 */   266,  266,  266,  266,  266,  266,  266,  266,  266,  266,
 /*   740 */   266,  266,  266,  266,  266,  266,  266,  266,  266,  266,
 /*   750 */   266,  266,  266,  266,  266,  266,  266,  266,  266,  266,
 /*   760 */   266,  266,  266,  266,  266,  266,  266,  266,  266,  266,
 /*   770 */   266,  266,  266,  266,  266,  266,  266,  266,  266,  266,
 /*   780 */   266,  266,  266,  266,  266,  266,  266,  266,  266,  266,
 /*   790 */   266,  266,  266,  266,  266,  266,  266,  266,  266,  266,
 /*   800 */   266,  266,  266,  266,  266,  266,  266,  266,  266,  266,
 /*   810 */   266,  266,  266,  266,  266,  266,  266,  266,  266,  266,
 /*   820 */   266,  266,  266,  266,  266,  266,  266,  266,  266,  266,
 /*   830 */   266,  266,  266,  266,  266,  266,  266,  266,  266,  266,
 /*   840 */   266,  266,  266,  266,  266,  266,  266,  266,  266,  266,
 /*   850 */   266,  266,  266,  266,  266,  266,  266,  266,  266,  266,
 /*   860 */   266,  266,  266,  266,  266,  266,  266,  266,  266,  266,
 /*   870 */   266,  266,  266,  266,  266,  266,  266,  266,  266,  266,
 /*   880 */   266,  266,  266,  266,  266,  266,  266,  266,  266,  266,
 /*   890 */   266,  266,  266,  266,  266,  266,  266,  266,  266,  266,
 /*   900 */   266,  266,  266,  266,  266,  266,  266,  266,  266,  266,
 /*   910 */   266,
};
#define YY_SHIFT_COUNT    (340)
#define YY_SHIFT_MIN      (0)
#define YY_SHIFT_MAX      (709)
static const unsigned short int yy_shift_ofst[] = {
 /*     0 */   168,   79,   79,  180,  180,   29,  221,  230,  110,  148,
 /*    10 */   148,  148,  148,  148,  148,  148,  148,  148,  148,  148,
 /*    20 */   148,  148,    0,   48,  230,  317,  317,  317,  317,  276,
 /*    30 */   276,  148,  148,  148,    4,  148,  148,  329,   29,   64,
 /*    40 */    64,  722,  722,  722,  230,  230,  230,  230,  230,  230,
 /*    50 */   230,  230,  230,  230,  230,  230,  230,  230,  230,  230,
 /*    60 */   230,  230,  230,  230,  317,  317,  317,   25,   25,   25,
 /*    70 */    25,   25,   25,   25,  148,  148,  148,  269,  148,  148,
 /*    80 */   148,  276,  276,  148,  148,  148,  148,  286,  286,  167,
 /*    90 */   276,  148,  148,  148,  148,  148,  148,  148,  148,  148,
 /*   100 */   148,  148,  148,  148,  148,  148,  148,  148,  148,  148,
 /*   110 */   148,  148,  148,  148,  148,  148,  148,  148,  148,  148,
 /*   120 */   148,  148,  148,  148,  148,  148,  148,  148,  148,  148,
 /*   130 */   148,  148,  148,  148,  148,  148,  148,  148,  148,  148,
 /*   140 */   148,  148,  148,  444,  444,  444,  391,  391,  391,  444,
 /*   150 */   391,  444,  394,  396,  397,  398,  402,  395,  410,  430,
 /*   160 */   435,  442,  447,  444,  444,  444,  481,   29,   29,  444,
 /*   170 */   444,  418,  501,  538,  506,  505,  537,  508,  511,  481,
 /*   180 */   444,  515,  515,  444,  515,  444,  515,  444,  444,  722,
 /*   190 */   722,   27,  100,  127,  100,  100,   53,  182,  223,  223,
 /*   200 */   223,  223,  238,  273,  296,  252,  252,  252,  252,  236,
 /*   210 */   243,  255,   92,   92,  260,  316,  130,  337,  299,  304,
 /*   220 */   120,  302,  311,  312,  314,  320,  322,  413,  362,    7,
 /*   230 */   315,  323,  325,  330,  331,  332,  333,  339,  310,  313,
 /*   240 */   318,  319,  324,  358,  335,  463,  464,  368,  590,  449,
 /*   250 */   595,  596,  455,  598,  603,  519,  521,  475,  499,  509,
 /*   260 */   513,  523,  510,  531,  504,  529,  534,  541,  542,  539,
 /*   270 */   545,  546,  548,  649,  549,  550,  552,  551,  530,  553,
 /*   280 */   533,  554,  557,  547,  559,  509,  560,  558,  562,  561,
 /*   290 */   591,  659,  665,  666,  667,  668,  669,  597,  660,  600,
 /*   300 */   662,  540,  543,  570,  570,  570,  570,  664,  544,  555,
 /*   310 */   570,  570,  570,  677,  678,  581,  570,  682,  683,  684,
 /*   320 */   685,  686,  687,  688,  689,  690,  692,  693,  694,  695,
 /*   330 */   696,  697,  698,  699,  599,  625,  691,  700,  646,  648,
 /*   340 */   709,
};
#define YY_REDUCE_COUNT (190)
#define YY_REDUCE_MIN   (-249)
#define YY_REDUCE_MAX   (443)
static const short yy_reduce_ofst[] = {
 /*     0 */  -179,  -28,  -28,   74,   74,   15, -246, -219, -121,  -77,
 /*    10 */    67, -177,   -9,   81,   82,  121,  137,  139,  154,  156,
 /*    20 */   160,  161, -192, -189, -223, -205, -175,  145,  158,  -93,
 /*    30 */   -89,  147,  157,   19, -110,  179, -124, -112, -123,    3,
 /*    40 */    96,   14,   18,  203, -249, -247, -242, -225,  -91,  -53,
 /*    50 */    66,   73,   86,  172,  194,  201,  202,  207,  213,  218,
 /*    60 */   219,  224,  225,  226,   32,  240,  244,  105,  247,  254,
 /*    70 */   256,  257,  258,  259,  291,  297,  298,  235,  300,  301,
 /*    80 */   303,  261,  262,  306,  307,  308,  309,  229,  232,  263,
 /*    90 */   268,  321,  326,  327,  328,  334,  336,  338,  340,  341,
 /*   100 */   342,  343,  344,  345,  346,  347,  348,  349,  350,  351,
 /*   110 */   352,  353,  354,  355,  356,  357,  359,  360,  361,  363,
 /*   120 */   364,  365,  366,  367,  369,  370,  371,  372,  373,  374,
 /*   130 */   375,  376,  377,  378,  379,  380,  381,  382,  383,  384,
 /*   140 */   385,  386,  387,  388,  389,  390,  248,  249,  251,  392,
 /*   150 */   253,  393,  264,  266,  274,  265,  270,  279,  399,  267,
 /*   160 */   400,  403,  401,  404,  405,  406,  407,  408,  409,  411,
 /*   170 */   412,  414,  416,  415,  417,  419,  422,  423,  425,  420,
 /*   180 */   421,  424,  427,  426,  436,  438,  440,  439,  443,  441,
 /*   190 */   434,
};
static const YYACTIONTYPE yy_default[] = {
 /*     0 */   818,  931,  877,  943,  865,  874, 1079, 1079,  818,  818,
 /*    10 */   818,  818,  818,  818,  818,  818,  818,  818,  818,  818,
 /*    20 */   818,  818,  990,  837, 1079,  818,  818,  818,  818,  818,
 /*    30 */   818,  818,  818,  818,  874,  818,  818,  880,  874,  880,
 /*    40 */   880,  985,  915,  933,  818,  818,  818,  818,  818,  818,
 /*    50 */   818,  818,  818,  818,  818,  818,  818,  818,  818,  818,
 /*    60 */   818,  818,  818,  818,  818,  818,  818,  818,  818,  818,
 /*    70 */   818,  818,  818,  818,  818,  818,  818,  992,  998,  995,
 /*    80 */   818,  818,  818, 1000,  818,  818,  818, 1022, 1022,  983,
 /*    90 */   818,  818,  818,  818,  818,  818,  818,  818,  818,  818,
 /*   100 */   818,  818,  818,  818,  818,  818,  818,  818,  818,  818,
 /*   110 */   818,  818,  818,  818,  818,  818,  818,  818,  818,  863,
 /*   120 */   818,  861,  818,  818,  818,  818,  818,  818,  818,  818,
 /*   130 */   818,  818,  818,  818,  818,  818,  848,  818,  818,  818,
 /*   140 */   818,  818,  818,  839,  839,  839,  818,  818,  818,  839,
 /*   150 */   818,  839, 1029, 1033, 1027, 1015, 1023, 1014, 1010, 1008,
 /*   160 */  1006, 1005, 1037,  839,  839,  839,  878,  874,  874,  839,
 /*   170 */   839,  896,  894,  892,  884,  890,  886,  888,  882,  866,
 /*   180 */   839,  872,  872,  839,  872,  839,  872,  839,  839,  915,
 /*   190 */   933,  818, 1038,  818, 1078, 1028, 1068, 1067, 1074, 1066,
 /*   200 */  1065, 1064,  818,  818,  818, 1060, 1061, 1063, 1062,  818,
 /*   210 */   818,  818, 1070, 1069,  818,  818,  818,  818,  818,  818,
 /*   220 */   818,  818,  818,  818,  818,  818,  818,  818, 1040,  818,
 /*   230 */  1034, 1030,  818,  818,  818,  818,  818,  818,  818,  818,
 /*   240 */   818,  818,  818,  945,  818,  818,  818,  818,  818,  818,
 /*   250 */   818,  818,  818,  818,  818,  818,  818,  818,  982,  818,
 /*   260 */   818,  818,  818,  818,  994,  993,  818,  818,  818,  818,
 /*   270 */   818,  818,  818,  818,  818,  818,  818, 1024,  818, 1016,
 /*   280 */   818,  818,  818,  818,  818,  957,  818,  818,  818,  818,
 /*   290 */   818,  818,  818,  818,  818,  818,  818,  818,  818,  818,
 /*   300 */   818,  818,  818, 1097, 1092, 1093, 1090,  818,  818,  818,
 /*   310 */  1089, 1084, 1085,  818,  818,  818, 1082,  818,  818,  818,
 /*   320 */   818,  818,  818,  818,  818,  818,  818,  818,  818,  818,
 /*   330 */   818,  818,  818,  818,  899,  818,  846,  844,  818,  835,
 /*   340 */   818,
>>>>>>> ecbc6108
};
/********** End of lemon-generated parsing tables *****************************/

/* The next table maps tokens (terminal symbols) into fallback tokens.  
** If a construct like the following:
** 
**      %fallback ID X Y Z.
**
** appears in the grammar, then ID becomes a fallback token for X, Y,
** and Z.  Whenever one of the tokens X, Y, or Z is input to the parser
** but it does not parse, the type of the token is changed to ID and
** the parse is retried before an error is thrown.
**
** This feature can be used, for example, to cause some keywords in a language
** to revert to identifiers if they keyword does not apply in the context where
** it appears.
*/
#ifdef YYFALLBACK
static const YYCODETYPE yyFallback[] = {
    0,  /*          $ => nothing */
    0,  /*         ID => nothing */
    1,  /*       BOOL => ID */
    1,  /*    TINYINT => ID */
    1,  /*   SMALLINT => ID */
    1,  /*    INTEGER => ID */
    1,  /*     BIGINT => ID */
    1,  /*      FLOAT => ID */
    1,  /*     DOUBLE => ID */
    1,  /*     STRING => ID */
    1,  /*  TIMESTAMP => ID */
    1,  /*     BINARY => ID */
    1,  /*      NCHAR => ID */
    0,  /*         OR => nothing */
    0,  /*        AND => nothing */
    0,  /*        NOT => nothing */
    0,  /*         EQ => nothing */
    0,  /*         NE => nothing */
    0,  /*     ISNULL => nothing */
    0,  /*    NOTNULL => nothing */
    0,  /*         IS => nothing */
    1,  /*       LIKE => ID */
    1,  /*       GLOB => ID */
    0,  /*    BETWEEN => nothing */
    0,  /*         IN => nothing */
    0,  /*         GT => nothing */
    0,  /*         GE => nothing */
    0,  /*         LT => nothing */
    0,  /*         LE => nothing */
    0,  /*     BITAND => nothing */
    0,  /*      BITOR => nothing */
    0,  /*     LSHIFT => nothing */
    0,  /*     RSHIFT => nothing */
    0,  /*       PLUS => nothing */
    0,  /*      MINUS => nothing */
    0,  /*     DIVIDE => nothing */
    0,  /*      TIMES => nothing */
    0,  /*       STAR => nothing */
    0,  /*      SLASH => nothing */
    0,  /*        REM => nothing */
    0,  /*     CONCAT => nothing */
    0,  /*     UMINUS => nothing */
    0,  /*      UPLUS => nothing */
    0,  /*     BITNOT => nothing */
    0,  /*       SHOW => nothing */
    0,  /*  DATABASES => nothing */
    0,  /*     TOPICS => nothing */
    0,  /*     MNODES => nothing */
    0,  /*     DNODES => nothing */
    0,  /*   ACCOUNTS => nothing */
    0,  /*      USERS => nothing */
    0,  /*    MODULES => nothing */
    0,  /*    QUERIES => nothing */
    0,  /* CONNECTIONS => nothing */
    0,  /*    STREAMS => nothing */
    0,  /*  VARIABLES => nothing */
    0,  /*     SCORES => nothing */
    0,  /*     GRANTS => nothing */
    0,  /*     VNODES => nothing */
    1,  /*    IPTOKEN => ID */
    0,  /*        DOT => nothing */
    0,  /*     CREATE => nothing */
    0,  /*      TABLE => nothing */
    1,  /*     STABLE => ID */
    1,  /*   DATABASE => ID */
    0,  /*     TABLES => nothing */
    0,  /*    STABLES => nothing */
    0,  /*    VGROUPS => nothing */
    0,  /*       DROP => nothing */
    0,  /*      TOPIC => nothing */
    0,  /*      DNODE => nothing */
    0,  /*       USER => nothing */
    0,  /*    ACCOUNT => nothing */
    0,  /*        USE => nothing */
    0,  /*   DESCRIBE => nothing */
    0,  /*      ALTER => nothing */
    0,  /*       PASS => nothing */
    0,  /*  PRIVILEGE => nothing */
    0,  /*      LOCAL => nothing */
    0,  /*    COMPACT => nothing */
    0,  /*         LP => nothing */
    0,  /*         RP => nothing */
    0,  /*         IF => nothing */
    0,  /*     EXISTS => nothing */
    0,  /*        PPS => nothing */
    0,  /*    TSERIES => nothing */
    0,  /*        DBS => nothing */
    0,  /*    STORAGE => nothing */
    0,  /*      QTIME => nothing */
    0,  /*      CONNS => nothing */
    0,  /*      STATE => nothing */
    0,  /*       KEEP => nothing */
    0,  /*      CACHE => nothing */
    0,  /*    REPLICA => nothing */
    0,  /*     QUORUM => nothing */
    0,  /*       DAYS => nothing */
    0,  /*    MINROWS => nothing */
    0,  /*    MAXROWS => nothing */
    0,  /*     BLOCKS => nothing */
    0,  /*      CTIME => nothing */
    0,  /*        WAL => nothing */
    0,  /*      FSYNC => nothing */
    0,  /*       COMP => nothing */
    0,  /*  PRECISION => nothing */
    0,  /*     UPDATE => nothing */
    0,  /*  CACHELAST => nothing */
    0,  /* PARTITIONS => nothing */
    0,  /*   UNSIGNED => nothing */
    0,  /*       TAGS => nothing */
    0,  /*      USING => nothing */
    0,  /*      COMMA => nothing */
    0,  /*         AS => nothing */
    1,  /*       NULL => ID */
    0,  /*     SELECT => nothing */
    0,  /*      UNION => nothing */
    1,  /*        ALL => ID */
    0,  /*   DISTINCT => nothing */
    0,  /*       FROM => nothing */
    0,  /*   VARIABLE => nothing */
    0,  /*   INTERVAL => nothing */
    0,  /*    SESSION => nothing */
    0,  /* STATE_WINDOW => nothing */
    0,  /*       FILL => nothing */
    0,  /*    SLIDING => nothing */
    0,  /*      ORDER => nothing */
    0,  /*         BY => nothing */
    1,  /*        ASC => ID */
    1,  /*       DESC => ID */
    0,  /*      GROUP => nothing */
    0,  /*     HAVING => nothing */
    0,  /*      LIMIT => nothing */
    1,  /*     OFFSET => ID */
    0,  /*     SLIMIT => nothing */
    0,  /*    SOFFSET => nothing */
    0,  /*      WHERE => nothing */
    1,  /*        NOW => ID */
    0,  /*      RESET => nothing */
    0,  /*      QUERY => nothing */
    0,  /*     SYNCDB => nothing */
    0,  /*        ADD => nothing */
    0,  /*     COLUMN => nothing */
    0,  /*     MODIFY => nothing */
    0,  /*        TAG => nothing */
    0,  /*     CHANGE => nothing */
    0,  /*        SET => nothing */
    0,  /*       KILL => nothing */
    0,  /* CONNECTION => nothing */
    0,  /*     STREAM => nothing */
    0,  /*      COLON => nothing */
    1,  /*      ABORT => ID */
    1,  /*      AFTER => ID */
    1,  /*     ATTACH => ID */
    1,  /*     BEFORE => ID */
    1,  /*      BEGIN => ID */
    1,  /*    CASCADE => ID */
    1,  /*    CLUSTER => ID */
    1,  /*   CONFLICT => ID */
    1,  /*       COPY => ID */
    1,  /*   DEFERRED => ID */
    1,  /* DELIMITERS => ID */
    1,  /*     DETACH => ID */
    1,  /*       EACH => ID */
    1,  /*        END => ID */
    1,  /*    EXPLAIN => ID */
    1,  /*       FAIL => ID */
    1,  /*        FOR => ID */
    1,  /*     IGNORE => ID */
    1,  /*  IMMEDIATE => ID */
    1,  /*  INITIALLY => ID */
    1,  /*    INSTEAD => ID */
    1,  /*      MATCH => ID */
    1,  /*        KEY => ID */
    1,  /*         OF => ID */
    1,  /*      RAISE => ID */
    1,  /*    REPLACE => ID */
    1,  /*   RESTRICT => ID */
    1,  /*        ROW => ID */
    1,  /*  STATEMENT => ID */
    1,  /*    TRIGGER => ID */
    1,  /*       VIEW => ID */
    1,  /*       SEMI => ID */
    1,  /*       NONE => ID */
    1,  /*       PREV => ID */
    1,  /*     LINEAR => ID */
    1,  /*     IMPORT => ID */
    1,  /*     TBNAME => ID */
    1,  /*       JOIN => ID */
    1,  /*     INSERT => ID */
    1,  /*       INTO => ID */
    1,  /*     VALUES => ID */
};
#endif /* YYFALLBACK */

/* The following structure represents a single element of the
** parser's stack.  Information stored includes:
**
**   +  The state number for the parser at this level of the stack.
**
**   +  The value of the token stored at this level of the stack.
**      (In other words, the "major" token.)
**
**   +  The semantic value stored at this level of the stack.  This is
**      the information used by the action routines in the grammar.
**      It is sometimes called the "minor" token.
**
** After the "shift" half of a SHIFTREDUCE action, the stateno field
** actually contains the reduce action for the second half of the
** SHIFTREDUCE.
*/
struct yyStackEntry {
  YYACTIONTYPE stateno;  /* The state-number, or reduce action in SHIFTREDUCE */
  YYCODETYPE major;      /* The major token value.  This is the code
                         ** number for the token at this stack level */
  YYMINORTYPE minor;     /* The user-supplied minor token value.  This
                         ** is the value of the token  */
};
typedef struct yyStackEntry yyStackEntry;

/* The state of the parser is completely contained in an instance of
** the following structure */
struct yyParser {
  yyStackEntry *yytos;          /* Pointer to top element of the stack */
#ifdef YYTRACKMAXSTACKDEPTH
  int yyhwm;                    /* High-water mark of the stack */
#endif
#ifndef YYNOERRORRECOVERY
  int yyerrcnt;                 /* Shifts left before out of the error */
#endif
  ParseARG_SDECL                /* A place to hold %extra_argument */
  ParseCTX_SDECL                /* A place to hold %extra_context */
#if YYSTACKDEPTH<=0
  int yystksz;                  /* Current side of the stack */
  yyStackEntry *yystack;        /* The parser's stack */
  yyStackEntry yystk0;          /* First stack entry */
#else
  yyStackEntry yystack[YYSTACKDEPTH];  /* The parser's stack */
  yyStackEntry *yystackEnd;            /* Last entry in the stack */
#endif
};
typedef struct yyParser yyParser;

#ifndef NDEBUG
#include <stdio.h>
static FILE *yyTraceFILE = 0;
static char *yyTracePrompt = 0;
#endif /* NDEBUG */

#ifndef NDEBUG
/* 
** Turn parser tracing on by giving a stream to which to write the trace
** and a prompt to preface each trace message.  Tracing is turned off
** by making either argument NULL 
**
** Inputs:
** <ul>
** <li> A FILE* to which trace output should be written.
**      If NULL, then tracing is turned off.
** <li> A prefix string written at the beginning of every
**      line of trace output.  If NULL, then tracing is
**      turned off.
** </ul>
**
** Outputs:
** None.
*/
void ParseTrace(FILE *TraceFILE, char *zTracePrompt){
  yyTraceFILE = TraceFILE;
  yyTracePrompt = zTracePrompt;
  if( yyTraceFILE==0 ) yyTracePrompt = 0;
  else if( yyTracePrompt==0 ) yyTraceFILE = 0;
}
#endif /* NDEBUG */

#if defined(YYCOVERAGE) || !defined(NDEBUG)
/* For tracing shifts, the names of all terminals and nonterminals
** are required.  The following table supplies these names */
static const char *const yyTokenName[] = { 
  /*    0 */ "$",
  /*    1 */ "ID",
  /*    2 */ "BOOL",
  /*    3 */ "TINYINT",
  /*    4 */ "SMALLINT",
  /*    5 */ "INTEGER",
  /*    6 */ "BIGINT",
  /*    7 */ "FLOAT",
  /*    8 */ "DOUBLE",
  /*    9 */ "STRING",
  /*   10 */ "TIMESTAMP",
  /*   11 */ "BINARY",
  /*   12 */ "NCHAR",
  /*   13 */ "OR",
  /*   14 */ "AND",
  /*   15 */ "NOT",
  /*   16 */ "EQ",
  /*   17 */ "NE",
  /*   18 */ "ISNULL",
  /*   19 */ "NOTNULL",
  /*   20 */ "IS",
  /*   21 */ "LIKE",
  /*   22 */ "GLOB",
  /*   23 */ "BETWEEN",
  /*   24 */ "IN",
  /*   25 */ "GT",
  /*   26 */ "GE",
  /*   27 */ "LT",
  /*   28 */ "LE",
  /*   29 */ "BITAND",
  /*   30 */ "BITOR",
  /*   31 */ "LSHIFT",
  /*   32 */ "RSHIFT",
  /*   33 */ "PLUS",
  /*   34 */ "MINUS",
  /*   35 */ "DIVIDE",
  /*   36 */ "TIMES",
  /*   37 */ "STAR",
  /*   38 */ "SLASH",
  /*   39 */ "REM",
  /*   40 */ "CONCAT",
  /*   41 */ "UMINUS",
  /*   42 */ "UPLUS",
  /*   43 */ "BITNOT",
  /*   44 */ "SHOW",
  /*   45 */ "DATABASES",
  /*   46 */ "TOPICS",
  /*   47 */ "MNODES",
  /*   48 */ "DNODES",
  /*   49 */ "ACCOUNTS",
  /*   50 */ "USERS",
  /*   51 */ "MODULES",
  /*   52 */ "QUERIES",
  /*   53 */ "CONNECTIONS",
  /*   54 */ "STREAMS",
  /*   55 */ "VARIABLES",
  /*   56 */ "SCORES",
  /*   57 */ "GRANTS",
  /*   58 */ "VNODES",
  /*   59 */ "IPTOKEN",
  /*   60 */ "DOT",
  /*   61 */ "CREATE",
  /*   62 */ "TABLE",
  /*   63 */ "STABLE",
  /*   64 */ "DATABASE",
  /*   65 */ "TABLES",
  /*   66 */ "STABLES",
  /*   67 */ "VGROUPS",
  /*   68 */ "DROP",
  /*   69 */ "TOPIC",
  /*   70 */ "DNODE",
  /*   71 */ "USER",
  /*   72 */ "ACCOUNT",
  /*   73 */ "USE",
  /*   74 */ "DESCRIBE",
  /*   75 */ "ALTER",
  /*   76 */ "PASS",
  /*   77 */ "PRIVILEGE",
  /*   78 */ "LOCAL",
<<<<<<< HEAD
  /*   79 */ "COMPACT",
  /*   80 */ "LP",
  /*   81 */ "RP",
  /*   82 */ "IF",
  /*   83 */ "EXISTS",
  /*   84 */ "PPS",
  /*   85 */ "TSERIES",
  /*   86 */ "DBS",
  /*   87 */ "STORAGE",
  /*   88 */ "QTIME",
  /*   89 */ "CONNS",
  /*   90 */ "STATE",
  /*   91 */ "KEEP",
  /*   92 */ "CACHE",
  /*   93 */ "REPLICA",
  /*   94 */ "QUORUM",
  /*   95 */ "DAYS",
  /*   96 */ "MINROWS",
  /*   97 */ "MAXROWS",
  /*   98 */ "BLOCKS",
  /*   99 */ "CTIME",
  /*  100 */ "WAL",
  /*  101 */ "FSYNC",
  /*  102 */ "COMP",
  /*  103 */ "PRECISION",
  /*  104 */ "UPDATE",
  /*  105 */ "CACHELAST",
  /*  106 */ "PARTITIONS",
  /*  107 */ "UNSIGNED",
  /*  108 */ "TAGS",
  /*  109 */ "USING",
  /*  110 */ "COMMA",
  /*  111 */ "AS",
  /*  112 */ "NULL",
  /*  113 */ "SELECT",
  /*  114 */ "UNION",
  /*  115 */ "ALL",
  /*  116 */ "DISTINCT",
  /*  117 */ "FROM",
  /*  118 */ "VARIABLE",
  /*  119 */ "INTERVAL",
  /*  120 */ "SESSION",
=======
  /*   79 */ "IF",
  /*   80 */ "EXISTS",
  /*   81 */ "PPS",
  /*   82 */ "TSERIES",
  /*   83 */ "DBS",
  /*   84 */ "STORAGE",
  /*   85 */ "QTIME",
  /*   86 */ "CONNS",
  /*   87 */ "STATE",
  /*   88 */ "KEEP",
  /*   89 */ "CACHE",
  /*   90 */ "REPLICA",
  /*   91 */ "QUORUM",
  /*   92 */ "DAYS",
  /*   93 */ "MINROWS",
  /*   94 */ "MAXROWS",
  /*   95 */ "BLOCKS",
  /*   96 */ "CTIME",
  /*   97 */ "WAL",
  /*   98 */ "FSYNC",
  /*   99 */ "COMP",
  /*  100 */ "PRECISION",
  /*  101 */ "UPDATE",
  /*  102 */ "CACHELAST",
  /*  103 */ "PARTITIONS",
  /*  104 */ "LP",
  /*  105 */ "RP",
  /*  106 */ "UNSIGNED",
  /*  107 */ "TAGS",
  /*  108 */ "USING",
  /*  109 */ "COMMA",
  /*  110 */ "AS",
  /*  111 */ "NULL",
  /*  112 */ "SELECT",
  /*  113 */ "UNION",
  /*  114 */ "ALL",
  /*  115 */ "DISTINCT",
  /*  116 */ "FROM",
  /*  117 */ "VARIABLE",
  /*  118 */ "INTERVAL",
  /*  119 */ "SESSION",
  /*  120 */ "STATE_WINDOW",
>>>>>>> ecbc6108
  /*  121 */ "FILL",
  /*  122 */ "SLIDING",
  /*  123 */ "ORDER",
  /*  124 */ "BY",
  /*  125 */ "ASC",
  /*  126 */ "DESC",
  /*  127 */ "GROUP",
  /*  128 */ "HAVING",
  /*  129 */ "LIMIT",
  /*  130 */ "OFFSET",
  /*  131 */ "SLIMIT",
  /*  132 */ "SOFFSET",
  /*  133 */ "WHERE",
  /*  134 */ "NOW",
  /*  135 */ "RESET",
  /*  136 */ "QUERY",
  /*  137 */ "SYNCDB",
  /*  138 */ "ADD",
  /*  139 */ "COLUMN",
<<<<<<< HEAD
  /*  140 */ "TAG",
  /*  141 */ "CHANGE",
  /*  142 */ "SET",
  /*  143 */ "KILL",
  /*  144 */ "CONNECTION",
  /*  145 */ "STREAM",
  /*  146 */ "COLON",
  /*  147 */ "ABORT",
  /*  148 */ "AFTER",
  /*  149 */ "ATTACH",
  /*  150 */ "BEFORE",
  /*  151 */ "BEGIN",
  /*  152 */ "CASCADE",
  /*  153 */ "CLUSTER",
  /*  154 */ "CONFLICT",
  /*  155 */ "COPY",
  /*  156 */ "DEFERRED",
  /*  157 */ "DELIMITERS",
  /*  158 */ "DETACH",
  /*  159 */ "EACH",
  /*  160 */ "END",
  /*  161 */ "EXPLAIN",
  /*  162 */ "FAIL",
  /*  163 */ "FOR",
  /*  164 */ "IGNORE",
  /*  165 */ "IMMEDIATE",
  /*  166 */ "INITIALLY",
  /*  167 */ "INSTEAD",
  /*  168 */ "MATCH",
  /*  169 */ "KEY",
  /*  170 */ "OF",
  /*  171 */ "RAISE",
  /*  172 */ "REPLACE",
  /*  173 */ "RESTRICT",
  /*  174 */ "ROW",
  /*  175 */ "STATEMENT",
  /*  176 */ "TRIGGER",
  /*  177 */ "VIEW",
  /*  178 */ "SEMI",
  /*  179 */ "NONE",
  /*  180 */ "PREV",
  /*  181 */ "LINEAR",
  /*  182 */ "IMPORT",
  /*  183 */ "TBNAME",
  /*  184 */ "JOIN",
  /*  185 */ "INSERT",
  /*  186 */ "INTO",
  /*  187 */ "VALUES",
  /*  188 */ "error",
=======
  /*  140 */ "MODIFY",
  /*  141 */ "TAG",
  /*  142 */ "CHANGE",
  /*  143 */ "SET",
  /*  144 */ "KILL",
  /*  145 */ "CONNECTION",
  /*  146 */ "STREAM",
  /*  147 */ "COLON",
  /*  148 */ "ABORT",
  /*  149 */ "AFTER",
  /*  150 */ "ATTACH",
  /*  151 */ "BEFORE",
  /*  152 */ "BEGIN",
  /*  153 */ "CASCADE",
  /*  154 */ "CLUSTER",
  /*  155 */ "CONFLICT",
  /*  156 */ "COPY",
  /*  157 */ "DEFERRED",
  /*  158 */ "DELIMITERS",
  /*  159 */ "DETACH",
  /*  160 */ "EACH",
  /*  161 */ "END",
  /*  162 */ "EXPLAIN",
  /*  163 */ "FAIL",
  /*  164 */ "FOR",
  /*  165 */ "IGNORE",
  /*  166 */ "IMMEDIATE",
  /*  167 */ "INITIALLY",
  /*  168 */ "INSTEAD",
  /*  169 */ "MATCH",
  /*  170 */ "KEY",
  /*  171 */ "OF",
  /*  172 */ "RAISE",
  /*  173 */ "REPLACE",
  /*  174 */ "RESTRICT",
  /*  175 */ "ROW",
  /*  176 */ "STATEMENT",
  /*  177 */ "TRIGGER",
  /*  178 */ "VIEW",
  /*  179 */ "SEMI",
  /*  180 */ "NONE",
  /*  181 */ "PREV",
  /*  182 */ "LINEAR",
  /*  183 */ "IMPORT",
  /*  184 */ "TBNAME",
  /*  185 */ "JOIN",
  /*  186 */ "INSERT",
  /*  187 */ "INTO",
  /*  188 */ "VALUES",
>>>>>>> ecbc6108
  /*  189 */ "program",
  /*  190 */ "cmd",
  /*  191 */ "dbPrefix",
  /*  192 */ "ids",
  /*  193 */ "cpxName",
  /*  194 */ "ifexists",
  /*  195 */ "alter_db_optr",
  /*  196 */ "alter_topic_optr",
  /*  197 */ "acct_optr",
<<<<<<< HEAD
  /*  198 */ "exprlist",
  /*  199 */ "ifnotexists",
  /*  200 */ "db_optr",
  /*  201 */ "topic_optr",
  /*  202 */ "pps",
  /*  203 */ "tseries",
  /*  204 */ "dbs",
  /*  205 */ "streams",
  /*  206 */ "storage",
  /*  207 */ "qtime",
  /*  208 */ "users",
  /*  209 */ "conns",
  /*  210 */ "state",
  /*  211 */ "keep",
  /*  212 */ "tagitemlist",
  /*  213 */ "cache",
  /*  214 */ "replica",
  /*  215 */ "quorum",
  /*  216 */ "days",
  /*  217 */ "minrows",
  /*  218 */ "maxrows",
  /*  219 */ "blocks",
  /*  220 */ "ctime",
  /*  221 */ "wal",
  /*  222 */ "fsync",
  /*  223 */ "comp",
  /*  224 */ "prec",
  /*  225 */ "update",
  /*  226 */ "cachelast",
  /*  227 */ "partitions",
  /*  228 */ "typename",
  /*  229 */ "signed",
  /*  230 */ "create_table_args",
  /*  231 */ "create_stable_args",
  /*  232 */ "create_table_list",
  /*  233 */ "create_from_stable",
  /*  234 */ "columnlist",
  /*  235 */ "tagNamelist",
  /*  236 */ "select",
  /*  237 */ "column",
  /*  238 */ "tagitem",
  /*  239 */ "selcollist",
  /*  240 */ "from",
  /*  241 */ "where_opt",
  /*  242 */ "interval_opt",
  /*  243 */ "session_option",
=======
  /*  198 */ "ifnotexists",
  /*  199 */ "db_optr",
  /*  200 */ "topic_optr",
  /*  201 */ "pps",
  /*  202 */ "tseries",
  /*  203 */ "dbs",
  /*  204 */ "streams",
  /*  205 */ "storage",
  /*  206 */ "qtime",
  /*  207 */ "users",
  /*  208 */ "conns",
  /*  209 */ "state",
  /*  210 */ "keep",
  /*  211 */ "tagitemlist",
  /*  212 */ "cache",
  /*  213 */ "replica",
  /*  214 */ "quorum",
  /*  215 */ "days",
  /*  216 */ "minrows",
  /*  217 */ "maxrows",
  /*  218 */ "blocks",
  /*  219 */ "ctime",
  /*  220 */ "wal",
  /*  221 */ "fsync",
  /*  222 */ "comp",
  /*  223 */ "prec",
  /*  224 */ "update",
  /*  225 */ "cachelast",
  /*  226 */ "partitions",
  /*  227 */ "typename",
  /*  228 */ "signed",
  /*  229 */ "create_table_args",
  /*  230 */ "create_stable_args",
  /*  231 */ "create_table_list",
  /*  232 */ "create_from_stable",
  /*  233 */ "columnlist",
  /*  234 */ "tagNamelist",
  /*  235 */ "select",
  /*  236 */ "column",
  /*  237 */ "tagitem",
  /*  238 */ "selcollist",
  /*  239 */ "from",
  /*  240 */ "where_opt",
  /*  241 */ "interval_opt",
  /*  242 */ "session_option",
  /*  243 */ "windowstate_option",
>>>>>>> ecbc6108
  /*  244 */ "fill_opt",
  /*  245 */ "sliding_opt",
  /*  246 */ "groupby_opt",
  /*  247 */ "orderby_opt",
  /*  248 */ "having_opt",
  /*  249 */ "slimit_opt",
  /*  250 */ "limit_opt",
  /*  251 */ "union",
  /*  252 */ "sclp",
  /*  253 */ "distinct",
  /*  254 */ "expr",
  /*  255 */ "as",
  /*  256 */ "tablelist",
<<<<<<< HEAD
  /*  257 */ "tmvar",
  /*  258 */ "sortlist",
  /*  259 */ "sortitem",
  /*  260 */ "item",
  /*  261 */ "sortorder",
  /*  262 */ "grouplist",
  /*  263 */ "expritem",
=======
  /*  257 */ "sub",
  /*  258 */ "tmvar",
  /*  259 */ "sortlist",
  /*  260 */ "sortitem",
  /*  261 */ "item",
  /*  262 */ "sortorder",
  /*  263 */ "grouplist",
  /*  264 */ "exprlist",
  /*  265 */ "expritem",
>>>>>>> ecbc6108
};
#endif /* defined(YYCOVERAGE) || !defined(NDEBUG) */

#ifndef NDEBUG
/* For tracing reduce actions, the names of all rules are required.
*/
static const char *const yyRuleName[] = {
 /*   0 */ "program ::= cmd",
 /*   1 */ "cmd ::= SHOW DATABASES",
 /*   2 */ "cmd ::= SHOW TOPICS",
 /*   3 */ "cmd ::= SHOW MNODES",
 /*   4 */ "cmd ::= SHOW DNODES",
 /*   5 */ "cmd ::= SHOW ACCOUNTS",
 /*   6 */ "cmd ::= SHOW USERS",
 /*   7 */ "cmd ::= SHOW MODULES",
 /*   8 */ "cmd ::= SHOW QUERIES",
 /*   9 */ "cmd ::= SHOW CONNECTIONS",
 /*  10 */ "cmd ::= SHOW STREAMS",
 /*  11 */ "cmd ::= SHOW VARIABLES",
 /*  12 */ "cmd ::= SHOW SCORES",
 /*  13 */ "cmd ::= SHOW GRANTS",
 /*  14 */ "cmd ::= SHOW VNODES",
 /*  15 */ "cmd ::= SHOW VNODES IPTOKEN",
 /*  16 */ "dbPrefix ::=",
 /*  17 */ "dbPrefix ::= ids DOT",
 /*  18 */ "cpxName ::=",
 /*  19 */ "cpxName ::= DOT ids",
 /*  20 */ "cmd ::= SHOW CREATE TABLE ids cpxName",
 /*  21 */ "cmd ::= SHOW CREATE STABLE ids cpxName",
 /*  22 */ "cmd ::= SHOW CREATE DATABASE ids",
 /*  23 */ "cmd ::= SHOW dbPrefix TABLES",
 /*  24 */ "cmd ::= SHOW dbPrefix TABLES LIKE ids",
 /*  25 */ "cmd ::= SHOW dbPrefix STABLES",
 /*  26 */ "cmd ::= SHOW dbPrefix STABLES LIKE ids",
 /*  27 */ "cmd ::= SHOW dbPrefix VGROUPS",
 /*  28 */ "cmd ::= SHOW dbPrefix VGROUPS ids",
 /*  29 */ "cmd ::= DROP TABLE ifexists ids cpxName",
 /*  30 */ "cmd ::= DROP STABLE ifexists ids cpxName",
 /*  31 */ "cmd ::= DROP DATABASE ifexists ids",
 /*  32 */ "cmd ::= DROP TOPIC ifexists ids",
 /*  33 */ "cmd ::= DROP DNODE ids",
 /*  34 */ "cmd ::= DROP USER ids",
 /*  35 */ "cmd ::= DROP ACCOUNT ids",
 /*  36 */ "cmd ::= USE ids",
 /*  37 */ "cmd ::= DESCRIBE ids cpxName",
 /*  38 */ "cmd ::= ALTER USER ids PASS ids",
 /*  39 */ "cmd ::= ALTER USER ids PRIVILEGE ids",
 /*  40 */ "cmd ::= ALTER DNODE ids ids",
 /*  41 */ "cmd ::= ALTER DNODE ids ids ids",
 /*  42 */ "cmd ::= ALTER LOCAL ids",
 /*  43 */ "cmd ::= ALTER LOCAL ids ids",
 /*  44 */ "cmd ::= ALTER DATABASE ids alter_db_optr",
 /*  45 */ "cmd ::= ALTER TOPIC ids alter_topic_optr",
 /*  46 */ "cmd ::= ALTER ACCOUNT ids acct_optr",
 /*  47 */ "cmd ::= ALTER ACCOUNT ids PASS ids acct_optr",
<<<<<<< HEAD
 /*  48 */ "cmd ::= COMPACT VNODES IN LP exprlist RP",
 /*  49 */ "ids ::= ID",
 /*  50 */ "ids ::= STRING",
 /*  51 */ "ifexists ::= IF EXISTS",
 /*  52 */ "ifexists ::=",
 /*  53 */ "ifnotexists ::= IF NOT EXISTS",
 /*  54 */ "ifnotexists ::=",
 /*  55 */ "cmd ::= CREATE DNODE ids",
 /*  56 */ "cmd ::= CREATE ACCOUNT ids PASS ids acct_optr",
 /*  57 */ "cmd ::= CREATE DATABASE ifnotexists ids db_optr",
 /*  58 */ "cmd ::= CREATE TOPIC ifnotexists ids topic_optr",
 /*  59 */ "cmd ::= CREATE USER ids PASS ids",
 /*  60 */ "pps ::=",
 /*  61 */ "pps ::= PPS INTEGER",
 /*  62 */ "tseries ::=",
 /*  63 */ "tseries ::= TSERIES INTEGER",
 /*  64 */ "dbs ::=",
 /*  65 */ "dbs ::= DBS INTEGER",
 /*  66 */ "streams ::=",
 /*  67 */ "streams ::= STREAMS INTEGER",
 /*  68 */ "storage ::=",
 /*  69 */ "storage ::= STORAGE INTEGER",
 /*  70 */ "qtime ::=",
 /*  71 */ "qtime ::= QTIME INTEGER",
 /*  72 */ "users ::=",
 /*  73 */ "users ::= USERS INTEGER",
 /*  74 */ "conns ::=",
 /*  75 */ "conns ::= CONNS INTEGER",
 /*  76 */ "state ::=",
 /*  77 */ "state ::= STATE ids",
 /*  78 */ "acct_optr ::= pps tseries storage streams qtime dbs users conns state",
 /*  79 */ "keep ::= KEEP tagitemlist",
 /*  80 */ "cache ::= CACHE INTEGER",
 /*  81 */ "replica ::= REPLICA INTEGER",
 /*  82 */ "quorum ::= QUORUM INTEGER",
 /*  83 */ "days ::= DAYS INTEGER",
 /*  84 */ "minrows ::= MINROWS INTEGER",
 /*  85 */ "maxrows ::= MAXROWS INTEGER",
 /*  86 */ "blocks ::= BLOCKS INTEGER",
 /*  87 */ "ctime ::= CTIME INTEGER",
 /*  88 */ "wal ::= WAL INTEGER",
 /*  89 */ "fsync ::= FSYNC INTEGER",
 /*  90 */ "comp ::= COMP INTEGER",
 /*  91 */ "prec ::= PRECISION STRING",
 /*  92 */ "update ::= UPDATE INTEGER",
 /*  93 */ "cachelast ::= CACHELAST INTEGER",
 /*  94 */ "partitions ::= PARTITIONS INTEGER",
 /*  95 */ "db_optr ::=",
 /*  96 */ "db_optr ::= db_optr cache",
 /*  97 */ "db_optr ::= db_optr replica",
 /*  98 */ "db_optr ::= db_optr quorum",
 /*  99 */ "db_optr ::= db_optr days",
 /* 100 */ "db_optr ::= db_optr minrows",
 /* 101 */ "db_optr ::= db_optr maxrows",
 /* 102 */ "db_optr ::= db_optr blocks",
 /* 103 */ "db_optr ::= db_optr ctime",
 /* 104 */ "db_optr ::= db_optr wal",
 /* 105 */ "db_optr ::= db_optr fsync",
 /* 106 */ "db_optr ::= db_optr comp",
 /* 107 */ "db_optr ::= db_optr prec",
 /* 108 */ "db_optr ::= db_optr keep",
 /* 109 */ "db_optr ::= db_optr update",
 /* 110 */ "db_optr ::= db_optr cachelast",
 /* 111 */ "topic_optr ::= db_optr",
 /* 112 */ "topic_optr ::= topic_optr partitions",
 /* 113 */ "alter_db_optr ::=",
 /* 114 */ "alter_db_optr ::= alter_db_optr replica",
 /* 115 */ "alter_db_optr ::= alter_db_optr quorum",
 /* 116 */ "alter_db_optr ::= alter_db_optr keep",
 /* 117 */ "alter_db_optr ::= alter_db_optr blocks",
 /* 118 */ "alter_db_optr ::= alter_db_optr comp",
 /* 119 */ "alter_db_optr ::= alter_db_optr wal",
 /* 120 */ "alter_db_optr ::= alter_db_optr fsync",
 /* 121 */ "alter_db_optr ::= alter_db_optr update",
 /* 122 */ "alter_db_optr ::= alter_db_optr cachelast",
 /* 123 */ "alter_topic_optr ::= alter_db_optr",
 /* 124 */ "alter_topic_optr ::= alter_topic_optr partitions",
 /* 125 */ "typename ::= ids",
 /* 126 */ "typename ::= ids LP signed RP",
 /* 127 */ "typename ::= ids UNSIGNED",
 /* 128 */ "signed ::= INTEGER",
 /* 129 */ "signed ::= PLUS INTEGER",
 /* 130 */ "signed ::= MINUS INTEGER",
 /* 131 */ "cmd ::= CREATE TABLE create_table_args",
 /* 132 */ "cmd ::= CREATE TABLE create_stable_args",
 /* 133 */ "cmd ::= CREATE STABLE create_stable_args",
 /* 134 */ "cmd ::= CREATE TABLE create_table_list",
 /* 135 */ "create_table_list ::= create_from_stable",
 /* 136 */ "create_table_list ::= create_table_list create_from_stable",
 /* 137 */ "create_table_args ::= ifnotexists ids cpxName LP columnlist RP",
 /* 138 */ "create_stable_args ::= ifnotexists ids cpxName LP columnlist RP TAGS LP columnlist RP",
 /* 139 */ "create_from_stable ::= ifnotexists ids cpxName USING ids cpxName TAGS LP tagitemlist RP",
 /* 140 */ "create_from_stable ::= ifnotexists ids cpxName USING ids cpxName LP tagNamelist RP TAGS LP tagitemlist RP",
 /* 141 */ "tagNamelist ::= tagNamelist COMMA ids",
 /* 142 */ "tagNamelist ::= ids",
 /* 143 */ "create_table_args ::= ifnotexists ids cpxName AS select",
 /* 144 */ "columnlist ::= columnlist COMMA column",
 /* 145 */ "columnlist ::= column",
 /* 146 */ "column ::= ids typename",
 /* 147 */ "tagitemlist ::= tagitemlist COMMA tagitem",
 /* 148 */ "tagitemlist ::= tagitem",
 /* 149 */ "tagitem ::= INTEGER",
 /* 150 */ "tagitem ::= FLOAT",
 /* 151 */ "tagitem ::= STRING",
 /* 152 */ "tagitem ::= BOOL",
 /* 153 */ "tagitem ::= NULL",
 /* 154 */ "tagitem ::= MINUS INTEGER",
 /* 155 */ "tagitem ::= MINUS FLOAT",
 /* 156 */ "tagitem ::= PLUS INTEGER",
 /* 157 */ "tagitem ::= PLUS FLOAT",
 /* 158 */ "select ::= SELECT selcollist from where_opt interval_opt session_option fill_opt sliding_opt groupby_opt orderby_opt having_opt slimit_opt limit_opt",
 /* 159 */ "select ::= LP select RP",
 /* 160 */ "union ::= select",
 /* 161 */ "union ::= union UNION ALL select",
 /* 162 */ "cmd ::= union",
 /* 163 */ "select ::= SELECT selcollist",
 /* 164 */ "sclp ::= selcollist COMMA",
 /* 165 */ "sclp ::=",
 /* 166 */ "selcollist ::= sclp distinct expr as",
 /* 167 */ "selcollist ::= sclp STAR",
 /* 168 */ "as ::= AS ids",
 /* 169 */ "as ::= ids",
 /* 170 */ "as ::=",
 /* 171 */ "distinct ::= DISTINCT",
 /* 172 */ "distinct ::=",
 /* 173 */ "from ::= FROM tablelist",
 /* 174 */ "from ::= FROM LP union RP",
 /* 175 */ "tablelist ::= ids cpxName",
 /* 176 */ "tablelist ::= ids cpxName ids",
 /* 177 */ "tablelist ::= tablelist COMMA ids cpxName",
 /* 178 */ "tablelist ::= tablelist COMMA ids cpxName ids",
 /* 179 */ "tmvar ::= VARIABLE",
 /* 180 */ "interval_opt ::= INTERVAL LP tmvar RP",
 /* 181 */ "interval_opt ::= INTERVAL LP tmvar COMMA tmvar RP",
 /* 182 */ "interval_opt ::=",
 /* 183 */ "session_option ::=",
 /* 184 */ "session_option ::= SESSION LP ids cpxName COMMA tmvar RP",
 /* 185 */ "fill_opt ::=",
 /* 186 */ "fill_opt ::= FILL LP ID COMMA tagitemlist RP",
 /* 187 */ "fill_opt ::= FILL LP ID RP",
 /* 188 */ "sliding_opt ::= SLIDING LP tmvar RP",
 /* 189 */ "sliding_opt ::=",
 /* 190 */ "orderby_opt ::=",
 /* 191 */ "orderby_opt ::= ORDER BY sortlist",
 /* 192 */ "sortlist ::= sortlist COMMA item sortorder",
 /* 193 */ "sortlist ::= item sortorder",
 /* 194 */ "item ::= ids cpxName",
 /* 195 */ "sortorder ::= ASC",
 /* 196 */ "sortorder ::= DESC",
 /* 197 */ "sortorder ::=",
 /* 198 */ "groupby_opt ::=",
 /* 199 */ "groupby_opt ::= GROUP BY grouplist",
 /* 200 */ "grouplist ::= grouplist COMMA item",
 /* 201 */ "grouplist ::= item",
 /* 202 */ "having_opt ::=",
 /* 203 */ "having_opt ::= HAVING expr",
 /* 204 */ "limit_opt ::=",
 /* 205 */ "limit_opt ::= LIMIT signed",
 /* 206 */ "limit_opt ::= LIMIT signed OFFSET signed",
 /* 207 */ "limit_opt ::= LIMIT signed COMMA signed",
 /* 208 */ "slimit_opt ::=",
 /* 209 */ "slimit_opt ::= SLIMIT signed",
 /* 210 */ "slimit_opt ::= SLIMIT signed SOFFSET signed",
 /* 211 */ "slimit_opt ::= SLIMIT signed COMMA signed",
 /* 212 */ "where_opt ::=",
 /* 213 */ "where_opt ::= WHERE expr",
 /* 214 */ "expr ::= LP expr RP",
 /* 215 */ "expr ::= ID",
 /* 216 */ "expr ::= ID DOT ID",
 /* 217 */ "expr ::= ID DOT STAR",
 /* 218 */ "expr ::= INTEGER",
 /* 219 */ "expr ::= MINUS INTEGER",
 /* 220 */ "expr ::= PLUS INTEGER",
 /* 221 */ "expr ::= FLOAT",
 /* 222 */ "expr ::= MINUS FLOAT",
 /* 223 */ "expr ::= PLUS FLOAT",
 /* 224 */ "expr ::= STRING",
 /* 225 */ "expr ::= NOW",
 /* 226 */ "expr ::= VARIABLE",
 /* 227 */ "expr ::= PLUS VARIABLE",
 /* 228 */ "expr ::= MINUS VARIABLE",
 /* 229 */ "expr ::= BOOL",
 /* 230 */ "expr ::= NULL",
 /* 231 */ "expr ::= ID LP exprlist RP",
 /* 232 */ "expr ::= ID LP STAR RP",
 /* 233 */ "expr ::= expr IS NULL",
 /* 234 */ "expr ::= expr IS NOT NULL",
 /* 235 */ "expr ::= expr LT expr",
 /* 236 */ "expr ::= expr GT expr",
 /* 237 */ "expr ::= expr LE expr",
 /* 238 */ "expr ::= expr GE expr",
 /* 239 */ "expr ::= expr NE expr",
 /* 240 */ "expr ::= expr EQ expr",
 /* 241 */ "expr ::= expr BETWEEN expr AND expr",
 /* 242 */ "expr ::= expr AND expr",
 /* 243 */ "expr ::= expr OR expr",
 /* 244 */ "expr ::= expr PLUS expr",
 /* 245 */ "expr ::= expr MINUS expr",
 /* 246 */ "expr ::= expr STAR expr",
 /* 247 */ "expr ::= expr SLASH expr",
 /* 248 */ "expr ::= expr REM expr",
 /* 249 */ "expr ::= expr LIKE expr",
 /* 250 */ "expr ::= expr IN LP exprlist RP",
 /* 251 */ "exprlist ::= exprlist COMMA expritem",
 /* 252 */ "exprlist ::= expritem",
 /* 253 */ "expritem ::= expr",
 /* 254 */ "expritem ::=",
 /* 255 */ "cmd ::= RESET QUERY CACHE",
 /* 256 */ "cmd ::= SYNCDB ids REPLICA",
 /* 257 */ "cmd ::= ALTER TABLE ids cpxName ADD COLUMN columnlist",
 /* 258 */ "cmd ::= ALTER TABLE ids cpxName DROP COLUMN ids",
 /* 259 */ "cmd ::= ALTER TABLE ids cpxName ADD TAG columnlist",
 /* 260 */ "cmd ::= ALTER TABLE ids cpxName DROP TAG ids",
 /* 261 */ "cmd ::= ALTER TABLE ids cpxName CHANGE TAG ids ids",
 /* 262 */ "cmd ::= ALTER TABLE ids cpxName SET TAG ids EQ tagitem",
 /* 263 */ "cmd ::= ALTER STABLE ids cpxName ADD COLUMN columnlist",
 /* 264 */ "cmd ::= ALTER STABLE ids cpxName DROP COLUMN ids",
 /* 265 */ "cmd ::= ALTER STABLE ids cpxName ADD TAG columnlist",
 /* 266 */ "cmd ::= ALTER STABLE ids cpxName DROP TAG ids",
 /* 267 */ "cmd ::= ALTER STABLE ids cpxName CHANGE TAG ids ids",
 /* 268 */ "cmd ::= KILL CONNECTION INTEGER",
 /* 269 */ "cmd ::= KILL STREAM INTEGER COLON INTEGER",
 /* 270 */ "cmd ::= KILL QUERY INTEGER COLON INTEGER",
=======
 /*  48 */ "ids ::= ID",
 /*  49 */ "ids ::= STRING",
 /*  50 */ "ifexists ::= IF EXISTS",
 /*  51 */ "ifexists ::=",
 /*  52 */ "ifnotexists ::= IF NOT EXISTS",
 /*  53 */ "ifnotexists ::=",
 /*  54 */ "cmd ::= CREATE DNODE ids",
 /*  55 */ "cmd ::= CREATE ACCOUNT ids PASS ids acct_optr",
 /*  56 */ "cmd ::= CREATE DATABASE ifnotexists ids db_optr",
 /*  57 */ "cmd ::= CREATE TOPIC ifnotexists ids topic_optr",
 /*  58 */ "cmd ::= CREATE USER ids PASS ids",
 /*  59 */ "pps ::=",
 /*  60 */ "pps ::= PPS INTEGER",
 /*  61 */ "tseries ::=",
 /*  62 */ "tseries ::= TSERIES INTEGER",
 /*  63 */ "dbs ::=",
 /*  64 */ "dbs ::= DBS INTEGER",
 /*  65 */ "streams ::=",
 /*  66 */ "streams ::= STREAMS INTEGER",
 /*  67 */ "storage ::=",
 /*  68 */ "storage ::= STORAGE INTEGER",
 /*  69 */ "qtime ::=",
 /*  70 */ "qtime ::= QTIME INTEGER",
 /*  71 */ "users ::=",
 /*  72 */ "users ::= USERS INTEGER",
 /*  73 */ "conns ::=",
 /*  74 */ "conns ::= CONNS INTEGER",
 /*  75 */ "state ::=",
 /*  76 */ "state ::= STATE ids",
 /*  77 */ "acct_optr ::= pps tseries storage streams qtime dbs users conns state",
 /*  78 */ "keep ::= KEEP tagitemlist",
 /*  79 */ "cache ::= CACHE INTEGER",
 /*  80 */ "replica ::= REPLICA INTEGER",
 /*  81 */ "quorum ::= QUORUM INTEGER",
 /*  82 */ "days ::= DAYS INTEGER",
 /*  83 */ "minrows ::= MINROWS INTEGER",
 /*  84 */ "maxrows ::= MAXROWS INTEGER",
 /*  85 */ "blocks ::= BLOCKS INTEGER",
 /*  86 */ "ctime ::= CTIME INTEGER",
 /*  87 */ "wal ::= WAL INTEGER",
 /*  88 */ "fsync ::= FSYNC INTEGER",
 /*  89 */ "comp ::= COMP INTEGER",
 /*  90 */ "prec ::= PRECISION STRING",
 /*  91 */ "update ::= UPDATE INTEGER",
 /*  92 */ "cachelast ::= CACHELAST INTEGER",
 /*  93 */ "partitions ::= PARTITIONS INTEGER",
 /*  94 */ "db_optr ::=",
 /*  95 */ "db_optr ::= db_optr cache",
 /*  96 */ "db_optr ::= db_optr replica",
 /*  97 */ "db_optr ::= db_optr quorum",
 /*  98 */ "db_optr ::= db_optr days",
 /*  99 */ "db_optr ::= db_optr minrows",
 /* 100 */ "db_optr ::= db_optr maxrows",
 /* 101 */ "db_optr ::= db_optr blocks",
 /* 102 */ "db_optr ::= db_optr ctime",
 /* 103 */ "db_optr ::= db_optr wal",
 /* 104 */ "db_optr ::= db_optr fsync",
 /* 105 */ "db_optr ::= db_optr comp",
 /* 106 */ "db_optr ::= db_optr prec",
 /* 107 */ "db_optr ::= db_optr keep",
 /* 108 */ "db_optr ::= db_optr update",
 /* 109 */ "db_optr ::= db_optr cachelast",
 /* 110 */ "topic_optr ::= db_optr",
 /* 111 */ "topic_optr ::= topic_optr partitions",
 /* 112 */ "alter_db_optr ::=",
 /* 113 */ "alter_db_optr ::= alter_db_optr replica",
 /* 114 */ "alter_db_optr ::= alter_db_optr quorum",
 /* 115 */ "alter_db_optr ::= alter_db_optr keep",
 /* 116 */ "alter_db_optr ::= alter_db_optr blocks",
 /* 117 */ "alter_db_optr ::= alter_db_optr comp",
 /* 118 */ "alter_db_optr ::= alter_db_optr wal",
 /* 119 */ "alter_db_optr ::= alter_db_optr fsync",
 /* 120 */ "alter_db_optr ::= alter_db_optr update",
 /* 121 */ "alter_db_optr ::= alter_db_optr cachelast",
 /* 122 */ "alter_topic_optr ::= alter_db_optr",
 /* 123 */ "alter_topic_optr ::= alter_topic_optr partitions",
 /* 124 */ "typename ::= ids",
 /* 125 */ "typename ::= ids LP signed RP",
 /* 126 */ "typename ::= ids UNSIGNED",
 /* 127 */ "signed ::= INTEGER",
 /* 128 */ "signed ::= PLUS INTEGER",
 /* 129 */ "signed ::= MINUS INTEGER",
 /* 130 */ "cmd ::= CREATE TABLE create_table_args",
 /* 131 */ "cmd ::= CREATE TABLE create_stable_args",
 /* 132 */ "cmd ::= CREATE STABLE create_stable_args",
 /* 133 */ "cmd ::= CREATE TABLE create_table_list",
 /* 134 */ "create_table_list ::= create_from_stable",
 /* 135 */ "create_table_list ::= create_table_list create_from_stable",
 /* 136 */ "create_table_args ::= ifnotexists ids cpxName LP columnlist RP",
 /* 137 */ "create_stable_args ::= ifnotexists ids cpxName LP columnlist RP TAGS LP columnlist RP",
 /* 138 */ "create_from_stable ::= ifnotexists ids cpxName USING ids cpxName TAGS LP tagitemlist RP",
 /* 139 */ "create_from_stable ::= ifnotexists ids cpxName USING ids cpxName LP tagNamelist RP TAGS LP tagitemlist RP",
 /* 140 */ "tagNamelist ::= tagNamelist COMMA ids",
 /* 141 */ "tagNamelist ::= ids",
 /* 142 */ "create_table_args ::= ifnotexists ids cpxName AS select",
 /* 143 */ "columnlist ::= columnlist COMMA column",
 /* 144 */ "columnlist ::= column",
 /* 145 */ "column ::= ids typename",
 /* 146 */ "tagitemlist ::= tagitemlist COMMA tagitem",
 /* 147 */ "tagitemlist ::= tagitem",
 /* 148 */ "tagitem ::= INTEGER",
 /* 149 */ "tagitem ::= FLOAT",
 /* 150 */ "tagitem ::= STRING",
 /* 151 */ "tagitem ::= BOOL",
 /* 152 */ "tagitem ::= NULL",
 /* 153 */ "tagitem ::= MINUS INTEGER",
 /* 154 */ "tagitem ::= MINUS FLOAT",
 /* 155 */ "tagitem ::= PLUS INTEGER",
 /* 156 */ "tagitem ::= PLUS FLOAT",
 /* 157 */ "select ::= SELECT selcollist from where_opt interval_opt session_option windowstate_option fill_opt sliding_opt groupby_opt orderby_opt having_opt slimit_opt limit_opt",
 /* 158 */ "select ::= LP select RP",
 /* 159 */ "union ::= select",
 /* 160 */ "union ::= union UNION ALL select",
 /* 161 */ "cmd ::= union",
 /* 162 */ "select ::= SELECT selcollist",
 /* 163 */ "sclp ::= selcollist COMMA",
 /* 164 */ "sclp ::=",
 /* 165 */ "selcollist ::= sclp distinct expr as",
 /* 166 */ "selcollist ::= sclp STAR",
 /* 167 */ "as ::= AS ids",
 /* 168 */ "as ::= ids",
 /* 169 */ "as ::=",
 /* 170 */ "distinct ::= DISTINCT",
 /* 171 */ "distinct ::=",
 /* 172 */ "from ::= FROM tablelist",
 /* 173 */ "from ::= FROM sub",
 /* 174 */ "sub ::= LP union RP",
 /* 175 */ "sub ::= LP union RP ids",
 /* 176 */ "sub ::= sub COMMA LP union RP ids",
 /* 177 */ "tablelist ::= ids cpxName",
 /* 178 */ "tablelist ::= ids cpxName ids",
 /* 179 */ "tablelist ::= tablelist COMMA ids cpxName",
 /* 180 */ "tablelist ::= tablelist COMMA ids cpxName ids",
 /* 181 */ "tmvar ::= VARIABLE",
 /* 182 */ "interval_opt ::= INTERVAL LP tmvar RP",
 /* 183 */ "interval_opt ::= INTERVAL LP tmvar COMMA tmvar RP",
 /* 184 */ "interval_opt ::=",
 /* 185 */ "session_option ::=",
 /* 186 */ "session_option ::= SESSION LP ids cpxName COMMA tmvar RP",
 /* 187 */ "windowstate_option ::=",
 /* 188 */ "windowstate_option ::= STATE_WINDOW LP ids RP",
 /* 189 */ "fill_opt ::=",
 /* 190 */ "fill_opt ::= FILL LP ID COMMA tagitemlist RP",
 /* 191 */ "fill_opt ::= FILL LP ID RP",
 /* 192 */ "sliding_opt ::= SLIDING LP tmvar RP",
 /* 193 */ "sliding_opt ::=",
 /* 194 */ "orderby_opt ::=",
 /* 195 */ "orderby_opt ::= ORDER BY sortlist",
 /* 196 */ "sortlist ::= sortlist COMMA item sortorder",
 /* 197 */ "sortlist ::= item sortorder",
 /* 198 */ "item ::= ids cpxName",
 /* 199 */ "sortorder ::= ASC",
 /* 200 */ "sortorder ::= DESC",
 /* 201 */ "sortorder ::=",
 /* 202 */ "groupby_opt ::=",
 /* 203 */ "groupby_opt ::= GROUP BY grouplist",
 /* 204 */ "grouplist ::= grouplist COMMA item",
 /* 205 */ "grouplist ::= item",
 /* 206 */ "having_opt ::=",
 /* 207 */ "having_opt ::= HAVING expr",
 /* 208 */ "limit_opt ::=",
 /* 209 */ "limit_opt ::= LIMIT signed",
 /* 210 */ "limit_opt ::= LIMIT signed OFFSET signed",
 /* 211 */ "limit_opt ::= LIMIT signed COMMA signed",
 /* 212 */ "slimit_opt ::=",
 /* 213 */ "slimit_opt ::= SLIMIT signed",
 /* 214 */ "slimit_opt ::= SLIMIT signed SOFFSET signed",
 /* 215 */ "slimit_opt ::= SLIMIT signed COMMA signed",
 /* 216 */ "where_opt ::=",
 /* 217 */ "where_opt ::= WHERE expr",
 /* 218 */ "expr ::= LP expr RP",
 /* 219 */ "expr ::= ID",
 /* 220 */ "expr ::= ID DOT ID",
 /* 221 */ "expr ::= ID DOT STAR",
 /* 222 */ "expr ::= INTEGER",
 /* 223 */ "expr ::= MINUS INTEGER",
 /* 224 */ "expr ::= PLUS INTEGER",
 /* 225 */ "expr ::= FLOAT",
 /* 226 */ "expr ::= MINUS FLOAT",
 /* 227 */ "expr ::= PLUS FLOAT",
 /* 228 */ "expr ::= STRING",
 /* 229 */ "expr ::= NOW",
 /* 230 */ "expr ::= VARIABLE",
 /* 231 */ "expr ::= PLUS VARIABLE",
 /* 232 */ "expr ::= MINUS VARIABLE",
 /* 233 */ "expr ::= BOOL",
 /* 234 */ "expr ::= NULL",
 /* 235 */ "expr ::= ID LP exprlist RP",
 /* 236 */ "expr ::= ID LP STAR RP",
 /* 237 */ "expr ::= expr IS NULL",
 /* 238 */ "expr ::= expr IS NOT NULL",
 /* 239 */ "expr ::= expr LT expr",
 /* 240 */ "expr ::= expr GT expr",
 /* 241 */ "expr ::= expr LE expr",
 /* 242 */ "expr ::= expr GE expr",
 /* 243 */ "expr ::= expr NE expr",
 /* 244 */ "expr ::= expr EQ expr",
 /* 245 */ "expr ::= expr BETWEEN expr AND expr",
 /* 246 */ "expr ::= expr AND expr",
 /* 247 */ "expr ::= expr OR expr",
 /* 248 */ "expr ::= expr PLUS expr",
 /* 249 */ "expr ::= expr MINUS expr",
 /* 250 */ "expr ::= expr STAR expr",
 /* 251 */ "expr ::= expr SLASH expr",
 /* 252 */ "expr ::= expr REM expr",
 /* 253 */ "expr ::= expr LIKE expr",
 /* 254 */ "expr ::= expr IN LP exprlist RP",
 /* 255 */ "exprlist ::= exprlist COMMA expritem",
 /* 256 */ "exprlist ::= expritem",
 /* 257 */ "expritem ::= expr",
 /* 258 */ "expritem ::=",
 /* 259 */ "cmd ::= RESET QUERY CACHE",
 /* 260 */ "cmd ::= SYNCDB ids REPLICA",
 /* 261 */ "cmd ::= ALTER TABLE ids cpxName ADD COLUMN columnlist",
 /* 262 */ "cmd ::= ALTER TABLE ids cpxName DROP COLUMN ids",
 /* 263 */ "cmd ::= ALTER TABLE ids cpxName MODIFY COLUMN columnlist",
 /* 264 */ "cmd ::= ALTER TABLE ids cpxName ADD TAG columnlist",
 /* 265 */ "cmd ::= ALTER TABLE ids cpxName DROP TAG ids",
 /* 266 */ "cmd ::= ALTER TABLE ids cpxName CHANGE TAG ids ids",
 /* 267 */ "cmd ::= ALTER TABLE ids cpxName SET TAG ids EQ tagitem",
 /* 268 */ "cmd ::= ALTER TABLE ids cpxName MODIFY TAG columnlist",
 /* 269 */ "cmd ::= ALTER STABLE ids cpxName ADD COLUMN columnlist",
 /* 270 */ "cmd ::= ALTER STABLE ids cpxName DROP COLUMN ids",
 /* 271 */ "cmd ::= ALTER STABLE ids cpxName MODIFY COLUMN columnlist",
 /* 272 */ "cmd ::= ALTER STABLE ids cpxName ADD TAG columnlist",
 /* 273 */ "cmd ::= ALTER STABLE ids cpxName DROP TAG ids",
 /* 274 */ "cmd ::= ALTER STABLE ids cpxName CHANGE TAG ids ids",
 /* 275 */ "cmd ::= ALTER STABLE ids cpxName SET TAG ids EQ tagitem",
 /* 276 */ "cmd ::= ALTER STABLE ids cpxName MODIFY TAG columnlist",
 /* 277 */ "cmd ::= KILL CONNECTION INTEGER",
 /* 278 */ "cmd ::= KILL STREAM INTEGER COLON INTEGER",
 /* 279 */ "cmd ::= KILL QUERY INTEGER COLON INTEGER",
>>>>>>> ecbc6108
};
#endif /* NDEBUG */


#if YYSTACKDEPTH<=0
/*
** Try to increase the size of the parser stack.  Return the number
** of errors.  Return 0 on success.
*/
static int yyGrowStack(yyParser *p){
  int newSize;
  int idx;
  yyStackEntry *pNew;

  newSize = p->yystksz*2 + 100;
  idx = p->yytos ? (int)(p->yytos - p->yystack) : 0;
  if( p->yystack==&p->yystk0 ){
    pNew = malloc(newSize*sizeof(pNew[0]));
    if( pNew ) pNew[0] = p->yystk0;
  }else{
    pNew = realloc(p->yystack, newSize*sizeof(pNew[0]));
  }
  if( pNew ){
    p->yystack = pNew;
    p->yytos = &p->yystack[idx];
#ifndef NDEBUG
    if( yyTraceFILE ){
      fprintf(yyTraceFILE,"%sStack grows from %d to %d entries.\n",
              yyTracePrompt, p->yystksz, newSize);
    }
#endif
    p->yystksz = newSize;
  }
  return pNew==0; 
}
#endif

/* Datatype of the argument to the memory allocated passed as the
** second argument to ParseAlloc() below.  This can be changed by
** putting an appropriate #define in the %include section of the input
** grammar.
*/
#ifndef YYMALLOCARGTYPE
# define YYMALLOCARGTYPE size_t
#endif

/* Initialize a new parser that has already been allocated.
*/
void ParseInit(void *yypRawParser ParseCTX_PDECL){
  yyParser *yypParser = (yyParser*)yypRawParser;
  ParseCTX_STORE
#ifdef YYTRACKMAXSTACKDEPTH
  yypParser->yyhwm = 0;
#endif
#if YYSTACKDEPTH<=0
  yypParser->yytos = NULL;
  yypParser->yystack = NULL;
  yypParser->yystksz = 0;
  if( yyGrowStack(yypParser) ){
    yypParser->yystack = &yypParser->yystk0;
    yypParser->yystksz = 1;
  }
#endif
#ifndef YYNOERRORRECOVERY
  yypParser->yyerrcnt = -1;
#endif
  yypParser->yytos = yypParser->yystack;
  yypParser->yystack[0].stateno = 0;
  yypParser->yystack[0].major = 0;
#if YYSTACKDEPTH>0
  yypParser->yystackEnd = &yypParser->yystack[YYSTACKDEPTH-1];
#endif
}

#ifndef Parse_ENGINEALWAYSONSTACK
/* 
** This function allocates a new parser.
** The only argument is a pointer to a function which works like
** malloc.
**
** Inputs:
** A pointer to the function used to allocate memory.
**
** Outputs:
** A pointer to a parser.  This pointer is used in subsequent calls
** to Parse and ParseFree.
*/
void *ParseAlloc(void *(*mallocProc)(YYMALLOCARGTYPE) ParseCTX_PDECL){
  yyParser *yypParser;
  yypParser = (yyParser*)(*mallocProc)( (YYMALLOCARGTYPE)sizeof(yyParser) );
  if( yypParser ){
    ParseCTX_STORE
    ParseInit(yypParser ParseCTX_PARAM);
  }
  return (void*)yypParser;
}
#endif /* Parse_ENGINEALWAYSONSTACK */


/* The following function deletes the "minor type" or semantic value
** associated with a symbol.  The symbol can be either a terminal
** or nonterminal. "yymajor" is the symbol code, and "yypminor" is
** a pointer to the value to be deleted.  The code used to do the 
** deletions is derived from the %destructor and/or %token_destructor
** directives of the input grammar.
*/
static void yy_destructor(
  yyParser *yypParser,    /* The parser */
  YYCODETYPE yymajor,     /* Type code for object to destroy */
  YYMINORTYPE *yypminor   /* The object to be destroyed */
){
  ParseARG_FETCH
  ParseCTX_FETCH
  switch( yymajor ){
    /* Here is inserted the actions which take place when a
    ** terminal or non-terminal is destroyed.  This can happen
    ** when the symbol is popped from the stack during a
    ** reduce or during error processing or when a parser is 
    ** being destroyed before it is finished parsing.
    **
    ** Note: during a reduce, the only symbols destroyed are those
    ** which appear on the RHS of the rule, but which are *not* used
    ** inside the C code.
    */
/********* Begin destructor definitions ***************************************/
<<<<<<< HEAD
    case 198: /* exprlist */
    case 239: /* selcollist */
    case 252: /* sclp */
{
tSqlExprListDestroy((yypminor->yy285));
}
      break;
    case 211: /* keep */
    case 212: /* tagitemlist */
    case 234: /* columnlist */
    case 235: /* tagNamelist */
    case 244: /* fill_opt */
    case 246: /* groupby_opt */
    case 247: /* orderby_opt */
    case 258: /* sortlist */
    case 262: /* grouplist */
{
taosArrayDestroy((yypminor->yy285));
}
      break;
    case 232: /* create_table_list */
{
destroyCreateTableSql((yypminor->yy470));
}
      break;
    case 236: /* select */
{
destroySqlNode((yypminor->yy344));
}
      break;
    case 240: /* from */
    case 256: /* tablelist */
{
destroyRelationInfo((yypminor->yy148));
}
      break;
    case 241: /* where_opt */
    case 248: /* having_opt */
    case 254: /* expr */
    case 263: /* expritem */
{
tSqlExprDestroy((yypminor->yy178));
=======
    case 210: /* keep */
    case 211: /* tagitemlist */
    case 233: /* columnlist */
    case 234: /* tagNamelist */
    case 244: /* fill_opt */
    case 246: /* groupby_opt */
    case 247: /* orderby_opt */
    case 259: /* sortlist */
    case 263: /* grouplist */
{
taosArrayDestroy((yypminor->yy193));
}
      break;
    case 231: /* create_table_list */
{
destroyCreateTableSql((yypminor->yy270));
}
      break;
    case 235: /* select */
{
destroySqlNode((yypminor->yy124));
}
      break;
    case 238: /* selcollist */
    case 252: /* sclp */
    case 264: /* exprlist */
{
tSqlExprListDestroy((yypminor->yy193));
}
      break;
    case 239: /* from */
    case 256: /* tablelist */
    case 257: /* sub */
{
destroyRelationInfo((yypminor->yy332));
}
      break;
    case 240: /* where_opt */
    case 248: /* having_opt */
    case 254: /* expr */
    case 265: /* expritem */
{
tSqlExprDestroy((yypminor->yy454));
>>>>>>> ecbc6108
}
      break;
    case 251: /* union */
{
<<<<<<< HEAD
destroyAllSqlNode((yypminor->yy285));
}
      break;
    case 259: /* sortitem */
{
tVariantDestroy(&(yypminor->yy362));
=======
destroyAllSqlNode((yypminor->yy193));
}
      break;
    case 260: /* sortitem */
{
tVariantDestroy(&(yypminor->yy442));
>>>>>>> ecbc6108
}
      break;
/********* End destructor definitions *****************************************/
    default:  break;   /* If no destructor action specified: do nothing */
  }
}

/*
** Pop the parser's stack once.
**
** If there is a destructor routine associated with the token which
** is popped from the stack, then call it.
*/
static void yy_pop_parser_stack(yyParser *pParser){
  yyStackEntry *yytos;
  assert( pParser->yytos!=0 );
  assert( pParser->yytos > pParser->yystack );
  yytos = pParser->yytos--;
#ifndef NDEBUG
  if( yyTraceFILE ){
    fprintf(yyTraceFILE,"%sPopping %s\n",
      yyTracePrompt,
      yyTokenName[yytos->major]);
  }
#endif
  yy_destructor(pParser, yytos->major, &yytos->minor);
}

/*
** Clear all secondary memory allocations from the parser
*/
void ParseFinalize(void *p){
  yyParser *pParser = (yyParser*)p;
  while( pParser->yytos>pParser->yystack ) yy_pop_parser_stack(pParser);
#if YYSTACKDEPTH<=0
  if( pParser->yystack!=&pParser->yystk0 ) free(pParser->yystack);
#endif
}

#ifndef Parse_ENGINEALWAYSONSTACK
/* 
** Deallocate and destroy a parser.  Destructors are called for
** all stack elements before shutting the parser down.
**
** If the YYPARSEFREENEVERNULL macro exists (for example because it
** is defined in a %include section of the input grammar) then it is
** assumed that the input pointer is never NULL.
*/
void ParseFree(
  void *p,                    /* The parser to be deleted */
  void (*freeProc)(void*)     /* Function used to reclaim memory */
){
#ifndef YYPARSEFREENEVERNULL
  if( p==0 ) return;
#endif
  ParseFinalize(p);
  (*freeProc)(p);
}
#endif /* Parse_ENGINEALWAYSONSTACK */

/*
** Return the peak depth of the stack for a parser.
*/
#ifdef YYTRACKMAXSTACKDEPTH
int ParseStackPeak(void *p){
  yyParser *pParser = (yyParser*)p;
  return pParser->yyhwm;
}
#endif

/* This array of booleans keeps track of the parser statement
** coverage.  The element yycoverage[X][Y] is set when the parser
** is in state X and has a lookahead token Y.  In a well-tested
** systems, every element of this matrix should end up being set.
*/
#if defined(YYCOVERAGE)
static unsigned char yycoverage[YYNSTATE][YYNTOKEN];
#endif

/*
** Write into out a description of every state/lookahead combination that
**
**   (1)  has not been used by the parser, and
**   (2)  is not a syntax error.
**
** Return the number of missed state/lookahead combinations.
*/
#if defined(YYCOVERAGE)
int ParseCoverage(FILE *out){
  int stateno, iLookAhead, i;
  int nMissed = 0;
  for(stateno=0; stateno<YYNSTATE; stateno++){
    i = yy_shift_ofst[stateno];
    for(iLookAhead=0; iLookAhead<YYNTOKEN; iLookAhead++){
      if( yy_lookahead[i+iLookAhead]!=iLookAhead ) continue;
      if( yycoverage[stateno][iLookAhead]==0 ) nMissed++;
      if( out ){
        fprintf(out,"State %d lookahead %s %s\n", stateno,
                yyTokenName[iLookAhead],
                yycoverage[stateno][iLookAhead] ? "ok" : "missed");
      }
    }
  }
  return nMissed;
}
#endif

/*
** Find the appropriate action for a parser given the terminal
** look-ahead token iLookAhead.
*/
static YYACTIONTYPE yy_find_shift_action(
  YYCODETYPE iLookAhead,    /* The look-ahead token */
  YYACTIONTYPE stateno      /* Current state number */
){
  int i;

  if( stateno>YY_MAX_SHIFT ) return stateno;
  assert( stateno <= YY_SHIFT_COUNT );
#if defined(YYCOVERAGE)
  yycoverage[stateno][iLookAhead] = 1;
#endif
  do{
    i = yy_shift_ofst[stateno];
    assert( i>=0 );
    assert( i<=YY_ACTTAB_COUNT );
    assert( i+YYNTOKEN<=(int)YY_NLOOKAHEAD );
    assert( iLookAhead!=YYNOCODE );
    assert( iLookAhead < YYNTOKEN );
    i += iLookAhead;
    assert( i<(int)YY_NLOOKAHEAD );
    if( yy_lookahead[i]!=iLookAhead ){
#ifdef YYFALLBACK
      YYCODETYPE iFallback;            /* Fallback token */
      assert( iLookAhead<sizeof(yyFallback)/sizeof(yyFallback[0]) );
      iFallback = yyFallback[iLookAhead];
      if( iFallback!=0 ){
#ifndef NDEBUG
        if( yyTraceFILE ){
          fprintf(yyTraceFILE, "%sFALLBACK %s => %s\n",
             yyTracePrompt, yyTokenName[iLookAhead], yyTokenName[iFallback]);
        }
#endif
        assert( yyFallback[iFallback]==0 ); /* Fallback loop must terminate */
        iLookAhead = iFallback;
        continue;
      }
#endif
#ifdef YYWILDCARD
      {
        int j = i - iLookAhead + YYWILDCARD;
        assert( j<(int)(sizeof(yy_lookahead)/sizeof(yy_lookahead[0])) );
        if( yy_lookahead[j]==YYWILDCARD && iLookAhead>0 ){
#ifndef NDEBUG
          if( yyTraceFILE ){
            fprintf(yyTraceFILE, "%sWILDCARD %s => %s\n",
               yyTracePrompt, yyTokenName[iLookAhead],
               yyTokenName[YYWILDCARD]);
          }
#endif /* NDEBUG */
          return yy_action[j];
        }
      }
#endif /* YYWILDCARD */
      return yy_default[stateno];
    }else{
      assert( i>=0 && i<sizeof(yy_action)/sizeof(yy_action[0]) );
      return yy_action[i];
    }
  }while(1);
}

/*
** Find the appropriate action for a parser given the non-terminal
** look-ahead token iLookAhead.
*/
static YYACTIONTYPE yy_find_reduce_action(
  YYACTIONTYPE stateno,     /* Current state number */
  YYCODETYPE iLookAhead     /* The look-ahead token */
){
  int i;
#ifdef YYERRORSYMBOL
  if( stateno>YY_REDUCE_COUNT ){
    return yy_default[stateno];
  }
#else
  assert( stateno<=YY_REDUCE_COUNT );
#endif
  i = yy_reduce_ofst[stateno];
  assert( iLookAhead!=YYNOCODE );
  i += iLookAhead;
#ifdef YYERRORSYMBOL
  if( i<0 || i>=YY_ACTTAB_COUNT || yy_lookahead[i]!=iLookAhead ){
    return yy_default[stateno];
  }
#else
  assert( i>=0 && i<YY_ACTTAB_COUNT );
  assert( yy_lookahead[i]==iLookAhead );
#endif
  return yy_action[i];
}

/*
** The following routine is called if the stack overflows.
*/
static void yyStackOverflow(yyParser *yypParser){
   ParseARG_FETCH
   ParseCTX_FETCH
#ifndef NDEBUG
   if( yyTraceFILE ){
     fprintf(yyTraceFILE,"%sStack Overflow!\n",yyTracePrompt);
   }
#endif
   while( yypParser->yytos>yypParser->yystack ) yy_pop_parser_stack(yypParser);
   /* Here code is inserted which will execute if the parser
   ** stack every overflows */
/******** Begin %stack_overflow code ******************************************/
/******** End %stack_overflow code ********************************************/
   ParseARG_STORE /* Suppress warning about unused %extra_argument var */
   ParseCTX_STORE
}

/*
** Print tracing information for a SHIFT action
*/
#ifndef NDEBUG
static void yyTraceShift(yyParser *yypParser, int yyNewState, const char *zTag){
  if( yyTraceFILE ){
    if( yyNewState<YYNSTATE ){
      fprintf(yyTraceFILE,"%s%s '%s', go to state %d\n",
         yyTracePrompt, zTag, yyTokenName[yypParser->yytos->major],
         yyNewState);
    }else{
      fprintf(yyTraceFILE,"%s%s '%s', pending reduce %d\n",
         yyTracePrompt, zTag, yyTokenName[yypParser->yytos->major],
         yyNewState - YY_MIN_REDUCE);
    }
  }
}
#else
# define yyTraceShift(X,Y,Z)
#endif

/*
** Perform a shift action.
*/
static void yy_shift(
  yyParser *yypParser,          /* The parser to be shifted */
  YYACTIONTYPE yyNewState,      /* The new state to shift in */
  YYCODETYPE yyMajor,           /* The major token to shift in */
  ParseTOKENTYPE yyMinor        /* The minor token to shift in */
){
  yyStackEntry *yytos;
  yypParser->yytos++;
#ifdef YYTRACKMAXSTACKDEPTH
  if( (int)(yypParser->yytos - yypParser->yystack)>yypParser->yyhwm ){
    yypParser->yyhwm++;
    assert( yypParser->yyhwm == (int)(yypParser->yytos - yypParser->yystack) );
  }
#endif
#if YYSTACKDEPTH>0 
  if( yypParser->yytos>yypParser->yystackEnd ){
    yypParser->yytos--;
    yyStackOverflow(yypParser);
    return;
  }
#else
  if( yypParser->yytos>=&yypParser->yystack[yypParser->yystksz] ){
    if( yyGrowStack(yypParser) ){
      yypParser->yytos--;
      yyStackOverflow(yypParser);
      return;
    }
  }
#endif
  if( yyNewState > YY_MAX_SHIFT ){
    yyNewState += YY_MIN_REDUCE - YY_MIN_SHIFTREDUCE;
  }
  yytos = yypParser->yytos;
  yytos->stateno = yyNewState;
  yytos->major = yyMajor;
  yytos->minor.yy0 = yyMinor;
  yyTraceShift(yypParser, yyNewState, "Shift");
}

<<<<<<< HEAD
/* The following table contains information about every rule that
** is used during the reduce.
*/
static const struct {
  YYCODETYPE lhs;       /* Symbol on the left-hand side of the rule */
  signed char nrhs;     /* Negative of the number of RHS symbols in the rule */
} yyRuleInfo[] = {
  {  189,   -1 }, /* (0) program ::= cmd */
  {  190,   -2 }, /* (1) cmd ::= SHOW DATABASES */
  {  190,   -2 }, /* (2) cmd ::= SHOW TOPICS */
  {  190,   -2 }, /* (3) cmd ::= SHOW MNODES */
  {  190,   -2 }, /* (4) cmd ::= SHOW DNODES */
  {  190,   -2 }, /* (5) cmd ::= SHOW ACCOUNTS */
  {  190,   -2 }, /* (6) cmd ::= SHOW USERS */
  {  190,   -2 }, /* (7) cmd ::= SHOW MODULES */
  {  190,   -2 }, /* (8) cmd ::= SHOW QUERIES */
  {  190,   -2 }, /* (9) cmd ::= SHOW CONNECTIONS */
  {  190,   -2 }, /* (10) cmd ::= SHOW STREAMS */
  {  190,   -2 }, /* (11) cmd ::= SHOW VARIABLES */
  {  190,   -2 }, /* (12) cmd ::= SHOW SCORES */
  {  190,   -2 }, /* (13) cmd ::= SHOW GRANTS */
  {  190,   -2 }, /* (14) cmd ::= SHOW VNODES */
  {  190,   -3 }, /* (15) cmd ::= SHOW VNODES IPTOKEN */
  {  191,    0 }, /* (16) dbPrefix ::= */
  {  191,   -2 }, /* (17) dbPrefix ::= ids DOT */
  {  193,    0 }, /* (18) cpxName ::= */
  {  193,   -2 }, /* (19) cpxName ::= DOT ids */
  {  190,   -5 }, /* (20) cmd ::= SHOW CREATE TABLE ids cpxName */
  {  190,   -5 }, /* (21) cmd ::= SHOW CREATE STABLE ids cpxName */
  {  190,   -4 }, /* (22) cmd ::= SHOW CREATE DATABASE ids */
  {  190,   -3 }, /* (23) cmd ::= SHOW dbPrefix TABLES */
  {  190,   -5 }, /* (24) cmd ::= SHOW dbPrefix TABLES LIKE ids */
  {  190,   -3 }, /* (25) cmd ::= SHOW dbPrefix STABLES */
  {  190,   -5 }, /* (26) cmd ::= SHOW dbPrefix STABLES LIKE ids */
  {  190,   -3 }, /* (27) cmd ::= SHOW dbPrefix VGROUPS */
  {  190,   -4 }, /* (28) cmd ::= SHOW dbPrefix VGROUPS ids */
  {  190,   -5 }, /* (29) cmd ::= DROP TABLE ifexists ids cpxName */
  {  190,   -5 }, /* (30) cmd ::= DROP STABLE ifexists ids cpxName */
  {  190,   -4 }, /* (31) cmd ::= DROP DATABASE ifexists ids */
  {  190,   -4 }, /* (32) cmd ::= DROP TOPIC ifexists ids */
  {  190,   -3 }, /* (33) cmd ::= DROP DNODE ids */
  {  190,   -3 }, /* (34) cmd ::= DROP USER ids */
  {  190,   -3 }, /* (35) cmd ::= DROP ACCOUNT ids */
  {  190,   -2 }, /* (36) cmd ::= USE ids */
  {  190,   -3 }, /* (37) cmd ::= DESCRIBE ids cpxName */
  {  190,   -5 }, /* (38) cmd ::= ALTER USER ids PASS ids */
  {  190,   -5 }, /* (39) cmd ::= ALTER USER ids PRIVILEGE ids */
  {  190,   -4 }, /* (40) cmd ::= ALTER DNODE ids ids */
  {  190,   -5 }, /* (41) cmd ::= ALTER DNODE ids ids ids */
  {  190,   -3 }, /* (42) cmd ::= ALTER LOCAL ids */
  {  190,   -4 }, /* (43) cmd ::= ALTER LOCAL ids ids */
  {  190,   -4 }, /* (44) cmd ::= ALTER DATABASE ids alter_db_optr */
  {  190,   -4 }, /* (45) cmd ::= ALTER TOPIC ids alter_topic_optr */
  {  190,   -4 }, /* (46) cmd ::= ALTER ACCOUNT ids acct_optr */
  {  190,   -6 }, /* (47) cmd ::= ALTER ACCOUNT ids PASS ids acct_optr */
  {  190,   -6 }, /* (48) cmd ::= COMPACT VNODES IN LP exprlist RP */
  {  192,   -1 }, /* (49) ids ::= ID */
  {  192,   -1 }, /* (50) ids ::= STRING */
  {  194,   -2 }, /* (51) ifexists ::= IF EXISTS */
  {  194,    0 }, /* (52) ifexists ::= */
  {  199,   -3 }, /* (53) ifnotexists ::= IF NOT EXISTS */
  {  199,    0 }, /* (54) ifnotexists ::= */
  {  190,   -3 }, /* (55) cmd ::= CREATE DNODE ids */
  {  190,   -6 }, /* (56) cmd ::= CREATE ACCOUNT ids PASS ids acct_optr */
  {  190,   -5 }, /* (57) cmd ::= CREATE DATABASE ifnotexists ids db_optr */
  {  190,   -5 }, /* (58) cmd ::= CREATE TOPIC ifnotexists ids topic_optr */
  {  190,   -5 }, /* (59) cmd ::= CREATE USER ids PASS ids */
  {  202,    0 }, /* (60) pps ::= */
  {  202,   -2 }, /* (61) pps ::= PPS INTEGER */
  {  203,    0 }, /* (62) tseries ::= */
  {  203,   -2 }, /* (63) tseries ::= TSERIES INTEGER */
  {  204,    0 }, /* (64) dbs ::= */
  {  204,   -2 }, /* (65) dbs ::= DBS INTEGER */
  {  205,    0 }, /* (66) streams ::= */
  {  205,   -2 }, /* (67) streams ::= STREAMS INTEGER */
  {  206,    0 }, /* (68) storage ::= */
  {  206,   -2 }, /* (69) storage ::= STORAGE INTEGER */
  {  207,    0 }, /* (70) qtime ::= */
  {  207,   -2 }, /* (71) qtime ::= QTIME INTEGER */
  {  208,    0 }, /* (72) users ::= */
  {  208,   -2 }, /* (73) users ::= USERS INTEGER */
  {  209,    0 }, /* (74) conns ::= */
  {  209,   -2 }, /* (75) conns ::= CONNS INTEGER */
  {  210,    0 }, /* (76) state ::= */
  {  210,   -2 }, /* (77) state ::= STATE ids */
  {  197,   -9 }, /* (78) acct_optr ::= pps tseries storage streams qtime dbs users conns state */
  {  211,   -2 }, /* (79) keep ::= KEEP tagitemlist */
  {  213,   -2 }, /* (80) cache ::= CACHE INTEGER */
  {  214,   -2 }, /* (81) replica ::= REPLICA INTEGER */
  {  215,   -2 }, /* (82) quorum ::= QUORUM INTEGER */
  {  216,   -2 }, /* (83) days ::= DAYS INTEGER */
  {  217,   -2 }, /* (84) minrows ::= MINROWS INTEGER */
  {  218,   -2 }, /* (85) maxrows ::= MAXROWS INTEGER */
  {  219,   -2 }, /* (86) blocks ::= BLOCKS INTEGER */
  {  220,   -2 }, /* (87) ctime ::= CTIME INTEGER */
  {  221,   -2 }, /* (88) wal ::= WAL INTEGER */
  {  222,   -2 }, /* (89) fsync ::= FSYNC INTEGER */
  {  223,   -2 }, /* (90) comp ::= COMP INTEGER */
  {  224,   -2 }, /* (91) prec ::= PRECISION STRING */
  {  225,   -2 }, /* (92) update ::= UPDATE INTEGER */
  {  226,   -2 }, /* (93) cachelast ::= CACHELAST INTEGER */
  {  227,   -2 }, /* (94) partitions ::= PARTITIONS INTEGER */
  {  200,    0 }, /* (95) db_optr ::= */
  {  200,   -2 }, /* (96) db_optr ::= db_optr cache */
  {  200,   -2 }, /* (97) db_optr ::= db_optr replica */
  {  200,   -2 }, /* (98) db_optr ::= db_optr quorum */
  {  200,   -2 }, /* (99) db_optr ::= db_optr days */
  {  200,   -2 }, /* (100) db_optr ::= db_optr minrows */
  {  200,   -2 }, /* (101) db_optr ::= db_optr maxrows */
  {  200,   -2 }, /* (102) db_optr ::= db_optr blocks */
  {  200,   -2 }, /* (103) db_optr ::= db_optr ctime */
  {  200,   -2 }, /* (104) db_optr ::= db_optr wal */
  {  200,   -2 }, /* (105) db_optr ::= db_optr fsync */
  {  200,   -2 }, /* (106) db_optr ::= db_optr comp */
  {  200,   -2 }, /* (107) db_optr ::= db_optr prec */
  {  200,   -2 }, /* (108) db_optr ::= db_optr keep */
  {  200,   -2 }, /* (109) db_optr ::= db_optr update */
  {  200,   -2 }, /* (110) db_optr ::= db_optr cachelast */
  {  201,   -1 }, /* (111) topic_optr ::= db_optr */
  {  201,   -2 }, /* (112) topic_optr ::= topic_optr partitions */
  {  195,    0 }, /* (113) alter_db_optr ::= */
  {  195,   -2 }, /* (114) alter_db_optr ::= alter_db_optr replica */
  {  195,   -2 }, /* (115) alter_db_optr ::= alter_db_optr quorum */
  {  195,   -2 }, /* (116) alter_db_optr ::= alter_db_optr keep */
  {  195,   -2 }, /* (117) alter_db_optr ::= alter_db_optr blocks */
  {  195,   -2 }, /* (118) alter_db_optr ::= alter_db_optr comp */
  {  195,   -2 }, /* (119) alter_db_optr ::= alter_db_optr wal */
  {  195,   -2 }, /* (120) alter_db_optr ::= alter_db_optr fsync */
  {  195,   -2 }, /* (121) alter_db_optr ::= alter_db_optr update */
  {  195,   -2 }, /* (122) alter_db_optr ::= alter_db_optr cachelast */
  {  196,   -1 }, /* (123) alter_topic_optr ::= alter_db_optr */
  {  196,   -2 }, /* (124) alter_topic_optr ::= alter_topic_optr partitions */
  {  228,   -1 }, /* (125) typename ::= ids */
  {  228,   -4 }, /* (126) typename ::= ids LP signed RP */
  {  228,   -2 }, /* (127) typename ::= ids UNSIGNED */
  {  229,   -1 }, /* (128) signed ::= INTEGER */
  {  229,   -2 }, /* (129) signed ::= PLUS INTEGER */
  {  229,   -2 }, /* (130) signed ::= MINUS INTEGER */
  {  190,   -3 }, /* (131) cmd ::= CREATE TABLE create_table_args */
  {  190,   -3 }, /* (132) cmd ::= CREATE TABLE create_stable_args */
  {  190,   -3 }, /* (133) cmd ::= CREATE STABLE create_stable_args */
  {  190,   -3 }, /* (134) cmd ::= CREATE TABLE create_table_list */
  {  232,   -1 }, /* (135) create_table_list ::= create_from_stable */
  {  232,   -2 }, /* (136) create_table_list ::= create_table_list create_from_stable */
  {  230,   -6 }, /* (137) create_table_args ::= ifnotexists ids cpxName LP columnlist RP */
  {  231,  -10 }, /* (138) create_stable_args ::= ifnotexists ids cpxName LP columnlist RP TAGS LP columnlist RP */
  {  233,  -10 }, /* (139) create_from_stable ::= ifnotexists ids cpxName USING ids cpxName TAGS LP tagitemlist RP */
  {  233,  -13 }, /* (140) create_from_stable ::= ifnotexists ids cpxName USING ids cpxName LP tagNamelist RP TAGS LP tagitemlist RP */
  {  235,   -3 }, /* (141) tagNamelist ::= tagNamelist COMMA ids */
  {  235,   -1 }, /* (142) tagNamelist ::= ids */
  {  230,   -5 }, /* (143) create_table_args ::= ifnotexists ids cpxName AS select */
  {  234,   -3 }, /* (144) columnlist ::= columnlist COMMA column */
  {  234,   -1 }, /* (145) columnlist ::= column */
  {  237,   -2 }, /* (146) column ::= ids typename */
  {  212,   -3 }, /* (147) tagitemlist ::= tagitemlist COMMA tagitem */
  {  212,   -1 }, /* (148) tagitemlist ::= tagitem */
  {  238,   -1 }, /* (149) tagitem ::= INTEGER */
  {  238,   -1 }, /* (150) tagitem ::= FLOAT */
  {  238,   -1 }, /* (151) tagitem ::= STRING */
  {  238,   -1 }, /* (152) tagitem ::= BOOL */
  {  238,   -1 }, /* (153) tagitem ::= NULL */
  {  238,   -2 }, /* (154) tagitem ::= MINUS INTEGER */
  {  238,   -2 }, /* (155) tagitem ::= MINUS FLOAT */
  {  238,   -2 }, /* (156) tagitem ::= PLUS INTEGER */
  {  238,   -2 }, /* (157) tagitem ::= PLUS FLOAT */
  {  236,  -13 }, /* (158) select ::= SELECT selcollist from where_opt interval_opt session_option fill_opt sliding_opt groupby_opt orderby_opt having_opt slimit_opt limit_opt */
  {  236,   -3 }, /* (159) select ::= LP select RP */
  {  251,   -1 }, /* (160) union ::= select */
  {  251,   -4 }, /* (161) union ::= union UNION ALL select */
  {  190,   -1 }, /* (162) cmd ::= union */
  {  236,   -2 }, /* (163) select ::= SELECT selcollist */
  {  252,   -2 }, /* (164) sclp ::= selcollist COMMA */
  {  252,    0 }, /* (165) sclp ::= */
  {  239,   -4 }, /* (166) selcollist ::= sclp distinct expr as */
  {  239,   -2 }, /* (167) selcollist ::= sclp STAR */
  {  255,   -2 }, /* (168) as ::= AS ids */
  {  255,   -1 }, /* (169) as ::= ids */
  {  255,    0 }, /* (170) as ::= */
  {  253,   -1 }, /* (171) distinct ::= DISTINCT */
  {  253,    0 }, /* (172) distinct ::= */
  {  240,   -2 }, /* (173) from ::= FROM tablelist */
  {  240,   -4 }, /* (174) from ::= FROM LP union RP */
  {  256,   -2 }, /* (175) tablelist ::= ids cpxName */
  {  256,   -3 }, /* (176) tablelist ::= ids cpxName ids */
  {  256,   -4 }, /* (177) tablelist ::= tablelist COMMA ids cpxName */
  {  256,   -5 }, /* (178) tablelist ::= tablelist COMMA ids cpxName ids */
  {  257,   -1 }, /* (179) tmvar ::= VARIABLE */
  {  242,   -4 }, /* (180) interval_opt ::= INTERVAL LP tmvar RP */
  {  242,   -6 }, /* (181) interval_opt ::= INTERVAL LP tmvar COMMA tmvar RP */
  {  242,    0 }, /* (182) interval_opt ::= */
  {  243,    0 }, /* (183) session_option ::= */
  {  243,   -7 }, /* (184) session_option ::= SESSION LP ids cpxName COMMA tmvar RP */
  {  244,    0 }, /* (185) fill_opt ::= */
  {  244,   -6 }, /* (186) fill_opt ::= FILL LP ID COMMA tagitemlist RP */
  {  244,   -4 }, /* (187) fill_opt ::= FILL LP ID RP */
  {  245,   -4 }, /* (188) sliding_opt ::= SLIDING LP tmvar RP */
  {  245,    0 }, /* (189) sliding_opt ::= */
  {  247,    0 }, /* (190) orderby_opt ::= */
  {  247,   -3 }, /* (191) orderby_opt ::= ORDER BY sortlist */
  {  258,   -4 }, /* (192) sortlist ::= sortlist COMMA item sortorder */
  {  258,   -2 }, /* (193) sortlist ::= item sortorder */
  {  260,   -2 }, /* (194) item ::= ids cpxName */
  {  261,   -1 }, /* (195) sortorder ::= ASC */
  {  261,   -1 }, /* (196) sortorder ::= DESC */
  {  261,    0 }, /* (197) sortorder ::= */
  {  246,    0 }, /* (198) groupby_opt ::= */
  {  246,   -3 }, /* (199) groupby_opt ::= GROUP BY grouplist */
  {  262,   -3 }, /* (200) grouplist ::= grouplist COMMA item */
  {  262,   -1 }, /* (201) grouplist ::= item */
  {  248,    0 }, /* (202) having_opt ::= */
  {  248,   -2 }, /* (203) having_opt ::= HAVING expr */
  {  250,    0 }, /* (204) limit_opt ::= */
  {  250,   -2 }, /* (205) limit_opt ::= LIMIT signed */
  {  250,   -4 }, /* (206) limit_opt ::= LIMIT signed OFFSET signed */
  {  250,   -4 }, /* (207) limit_opt ::= LIMIT signed COMMA signed */
  {  249,    0 }, /* (208) slimit_opt ::= */
  {  249,   -2 }, /* (209) slimit_opt ::= SLIMIT signed */
  {  249,   -4 }, /* (210) slimit_opt ::= SLIMIT signed SOFFSET signed */
  {  249,   -4 }, /* (211) slimit_opt ::= SLIMIT signed COMMA signed */
  {  241,    0 }, /* (212) where_opt ::= */
  {  241,   -2 }, /* (213) where_opt ::= WHERE expr */
  {  254,   -3 }, /* (214) expr ::= LP expr RP */
  {  254,   -1 }, /* (215) expr ::= ID */
  {  254,   -3 }, /* (216) expr ::= ID DOT ID */
  {  254,   -3 }, /* (217) expr ::= ID DOT STAR */
  {  254,   -1 }, /* (218) expr ::= INTEGER */
  {  254,   -2 }, /* (219) expr ::= MINUS INTEGER */
  {  254,   -2 }, /* (220) expr ::= PLUS INTEGER */
  {  254,   -1 }, /* (221) expr ::= FLOAT */
  {  254,   -2 }, /* (222) expr ::= MINUS FLOAT */
  {  254,   -2 }, /* (223) expr ::= PLUS FLOAT */
  {  254,   -1 }, /* (224) expr ::= STRING */
  {  254,   -1 }, /* (225) expr ::= NOW */
  {  254,   -1 }, /* (226) expr ::= VARIABLE */
  {  254,   -2 }, /* (227) expr ::= PLUS VARIABLE */
  {  254,   -2 }, /* (228) expr ::= MINUS VARIABLE */
  {  254,   -1 }, /* (229) expr ::= BOOL */
  {  254,   -1 }, /* (230) expr ::= NULL */
  {  254,   -4 }, /* (231) expr ::= ID LP exprlist RP */
  {  254,   -4 }, /* (232) expr ::= ID LP STAR RP */
  {  254,   -3 }, /* (233) expr ::= expr IS NULL */
  {  254,   -4 }, /* (234) expr ::= expr IS NOT NULL */
  {  254,   -3 }, /* (235) expr ::= expr LT expr */
  {  254,   -3 }, /* (236) expr ::= expr GT expr */
  {  254,   -3 }, /* (237) expr ::= expr LE expr */
  {  254,   -3 }, /* (238) expr ::= expr GE expr */
  {  254,   -3 }, /* (239) expr ::= expr NE expr */
  {  254,   -3 }, /* (240) expr ::= expr EQ expr */
  {  254,   -5 }, /* (241) expr ::= expr BETWEEN expr AND expr */
  {  254,   -3 }, /* (242) expr ::= expr AND expr */
  {  254,   -3 }, /* (243) expr ::= expr OR expr */
  {  254,   -3 }, /* (244) expr ::= expr PLUS expr */
  {  254,   -3 }, /* (245) expr ::= expr MINUS expr */
  {  254,   -3 }, /* (246) expr ::= expr STAR expr */
  {  254,   -3 }, /* (247) expr ::= expr SLASH expr */
  {  254,   -3 }, /* (248) expr ::= expr REM expr */
  {  254,   -3 }, /* (249) expr ::= expr LIKE expr */
  {  254,   -5 }, /* (250) expr ::= expr IN LP exprlist RP */
  {  198,   -3 }, /* (251) exprlist ::= exprlist COMMA expritem */
  {  198,   -1 }, /* (252) exprlist ::= expritem */
  {  263,   -1 }, /* (253) expritem ::= expr */
  {  263,    0 }, /* (254) expritem ::= */
  {  190,   -3 }, /* (255) cmd ::= RESET QUERY CACHE */
  {  190,   -3 }, /* (256) cmd ::= SYNCDB ids REPLICA */
  {  190,   -7 }, /* (257) cmd ::= ALTER TABLE ids cpxName ADD COLUMN columnlist */
  {  190,   -7 }, /* (258) cmd ::= ALTER TABLE ids cpxName DROP COLUMN ids */
  {  190,   -7 }, /* (259) cmd ::= ALTER TABLE ids cpxName ADD TAG columnlist */
  {  190,   -7 }, /* (260) cmd ::= ALTER TABLE ids cpxName DROP TAG ids */
  {  190,   -8 }, /* (261) cmd ::= ALTER TABLE ids cpxName CHANGE TAG ids ids */
  {  190,   -9 }, /* (262) cmd ::= ALTER TABLE ids cpxName SET TAG ids EQ tagitem */
  {  190,   -7 }, /* (263) cmd ::= ALTER STABLE ids cpxName ADD COLUMN columnlist */
  {  190,   -7 }, /* (264) cmd ::= ALTER STABLE ids cpxName DROP COLUMN ids */
  {  190,   -7 }, /* (265) cmd ::= ALTER STABLE ids cpxName ADD TAG columnlist */
  {  190,   -7 }, /* (266) cmd ::= ALTER STABLE ids cpxName DROP TAG ids */
  {  190,   -8 }, /* (267) cmd ::= ALTER STABLE ids cpxName CHANGE TAG ids ids */
  {  190,   -3 }, /* (268) cmd ::= KILL CONNECTION INTEGER */
  {  190,   -5 }, /* (269) cmd ::= KILL STREAM INTEGER COLON INTEGER */
  {  190,   -5 }, /* (270) cmd ::= KILL QUERY INTEGER COLON INTEGER */
=======
/* For rule J, yyRuleInfoLhs[J] contains the symbol on the left-hand side
** of that rule */
static const YYCODETYPE yyRuleInfoLhs[] = {
   189,  /* (0) program ::= cmd */
   190,  /* (1) cmd ::= SHOW DATABASES */
   190,  /* (2) cmd ::= SHOW TOPICS */
   190,  /* (3) cmd ::= SHOW MNODES */
   190,  /* (4) cmd ::= SHOW DNODES */
   190,  /* (5) cmd ::= SHOW ACCOUNTS */
   190,  /* (6) cmd ::= SHOW USERS */
   190,  /* (7) cmd ::= SHOW MODULES */
   190,  /* (8) cmd ::= SHOW QUERIES */
   190,  /* (9) cmd ::= SHOW CONNECTIONS */
   190,  /* (10) cmd ::= SHOW STREAMS */
   190,  /* (11) cmd ::= SHOW VARIABLES */
   190,  /* (12) cmd ::= SHOW SCORES */
   190,  /* (13) cmd ::= SHOW GRANTS */
   190,  /* (14) cmd ::= SHOW VNODES */
   190,  /* (15) cmd ::= SHOW VNODES IPTOKEN */
   191,  /* (16) dbPrefix ::= */
   191,  /* (17) dbPrefix ::= ids DOT */
   193,  /* (18) cpxName ::= */
   193,  /* (19) cpxName ::= DOT ids */
   190,  /* (20) cmd ::= SHOW CREATE TABLE ids cpxName */
   190,  /* (21) cmd ::= SHOW CREATE STABLE ids cpxName */
   190,  /* (22) cmd ::= SHOW CREATE DATABASE ids */
   190,  /* (23) cmd ::= SHOW dbPrefix TABLES */
   190,  /* (24) cmd ::= SHOW dbPrefix TABLES LIKE ids */
   190,  /* (25) cmd ::= SHOW dbPrefix STABLES */
   190,  /* (26) cmd ::= SHOW dbPrefix STABLES LIKE ids */
   190,  /* (27) cmd ::= SHOW dbPrefix VGROUPS */
   190,  /* (28) cmd ::= SHOW dbPrefix VGROUPS ids */
   190,  /* (29) cmd ::= DROP TABLE ifexists ids cpxName */
   190,  /* (30) cmd ::= DROP STABLE ifexists ids cpxName */
   190,  /* (31) cmd ::= DROP DATABASE ifexists ids */
   190,  /* (32) cmd ::= DROP TOPIC ifexists ids */
   190,  /* (33) cmd ::= DROP DNODE ids */
   190,  /* (34) cmd ::= DROP USER ids */
   190,  /* (35) cmd ::= DROP ACCOUNT ids */
   190,  /* (36) cmd ::= USE ids */
   190,  /* (37) cmd ::= DESCRIBE ids cpxName */
   190,  /* (38) cmd ::= ALTER USER ids PASS ids */
   190,  /* (39) cmd ::= ALTER USER ids PRIVILEGE ids */
   190,  /* (40) cmd ::= ALTER DNODE ids ids */
   190,  /* (41) cmd ::= ALTER DNODE ids ids ids */
   190,  /* (42) cmd ::= ALTER LOCAL ids */
   190,  /* (43) cmd ::= ALTER LOCAL ids ids */
   190,  /* (44) cmd ::= ALTER DATABASE ids alter_db_optr */
   190,  /* (45) cmd ::= ALTER TOPIC ids alter_topic_optr */
   190,  /* (46) cmd ::= ALTER ACCOUNT ids acct_optr */
   190,  /* (47) cmd ::= ALTER ACCOUNT ids PASS ids acct_optr */
   192,  /* (48) ids ::= ID */
   192,  /* (49) ids ::= STRING */
   194,  /* (50) ifexists ::= IF EXISTS */
   194,  /* (51) ifexists ::= */
   198,  /* (52) ifnotexists ::= IF NOT EXISTS */
   198,  /* (53) ifnotexists ::= */
   190,  /* (54) cmd ::= CREATE DNODE ids */
   190,  /* (55) cmd ::= CREATE ACCOUNT ids PASS ids acct_optr */
   190,  /* (56) cmd ::= CREATE DATABASE ifnotexists ids db_optr */
   190,  /* (57) cmd ::= CREATE TOPIC ifnotexists ids topic_optr */
   190,  /* (58) cmd ::= CREATE USER ids PASS ids */
   201,  /* (59) pps ::= */
   201,  /* (60) pps ::= PPS INTEGER */
   202,  /* (61) tseries ::= */
   202,  /* (62) tseries ::= TSERIES INTEGER */
   203,  /* (63) dbs ::= */
   203,  /* (64) dbs ::= DBS INTEGER */
   204,  /* (65) streams ::= */
   204,  /* (66) streams ::= STREAMS INTEGER */
   205,  /* (67) storage ::= */
   205,  /* (68) storage ::= STORAGE INTEGER */
   206,  /* (69) qtime ::= */
   206,  /* (70) qtime ::= QTIME INTEGER */
   207,  /* (71) users ::= */
   207,  /* (72) users ::= USERS INTEGER */
   208,  /* (73) conns ::= */
   208,  /* (74) conns ::= CONNS INTEGER */
   209,  /* (75) state ::= */
   209,  /* (76) state ::= STATE ids */
   197,  /* (77) acct_optr ::= pps tseries storage streams qtime dbs users conns state */
   210,  /* (78) keep ::= KEEP tagitemlist */
   212,  /* (79) cache ::= CACHE INTEGER */
   213,  /* (80) replica ::= REPLICA INTEGER */
   214,  /* (81) quorum ::= QUORUM INTEGER */
   215,  /* (82) days ::= DAYS INTEGER */
   216,  /* (83) minrows ::= MINROWS INTEGER */
   217,  /* (84) maxrows ::= MAXROWS INTEGER */
   218,  /* (85) blocks ::= BLOCKS INTEGER */
   219,  /* (86) ctime ::= CTIME INTEGER */
   220,  /* (87) wal ::= WAL INTEGER */
   221,  /* (88) fsync ::= FSYNC INTEGER */
   222,  /* (89) comp ::= COMP INTEGER */
   223,  /* (90) prec ::= PRECISION STRING */
   224,  /* (91) update ::= UPDATE INTEGER */
   225,  /* (92) cachelast ::= CACHELAST INTEGER */
   226,  /* (93) partitions ::= PARTITIONS INTEGER */
   199,  /* (94) db_optr ::= */
   199,  /* (95) db_optr ::= db_optr cache */
   199,  /* (96) db_optr ::= db_optr replica */
   199,  /* (97) db_optr ::= db_optr quorum */
   199,  /* (98) db_optr ::= db_optr days */
   199,  /* (99) db_optr ::= db_optr minrows */
   199,  /* (100) db_optr ::= db_optr maxrows */
   199,  /* (101) db_optr ::= db_optr blocks */
   199,  /* (102) db_optr ::= db_optr ctime */
   199,  /* (103) db_optr ::= db_optr wal */
   199,  /* (104) db_optr ::= db_optr fsync */
   199,  /* (105) db_optr ::= db_optr comp */
   199,  /* (106) db_optr ::= db_optr prec */
   199,  /* (107) db_optr ::= db_optr keep */
   199,  /* (108) db_optr ::= db_optr update */
   199,  /* (109) db_optr ::= db_optr cachelast */
   200,  /* (110) topic_optr ::= db_optr */
   200,  /* (111) topic_optr ::= topic_optr partitions */
   195,  /* (112) alter_db_optr ::= */
   195,  /* (113) alter_db_optr ::= alter_db_optr replica */
   195,  /* (114) alter_db_optr ::= alter_db_optr quorum */
   195,  /* (115) alter_db_optr ::= alter_db_optr keep */
   195,  /* (116) alter_db_optr ::= alter_db_optr blocks */
   195,  /* (117) alter_db_optr ::= alter_db_optr comp */
   195,  /* (118) alter_db_optr ::= alter_db_optr wal */
   195,  /* (119) alter_db_optr ::= alter_db_optr fsync */
   195,  /* (120) alter_db_optr ::= alter_db_optr update */
   195,  /* (121) alter_db_optr ::= alter_db_optr cachelast */
   196,  /* (122) alter_topic_optr ::= alter_db_optr */
   196,  /* (123) alter_topic_optr ::= alter_topic_optr partitions */
   227,  /* (124) typename ::= ids */
   227,  /* (125) typename ::= ids LP signed RP */
   227,  /* (126) typename ::= ids UNSIGNED */
   228,  /* (127) signed ::= INTEGER */
   228,  /* (128) signed ::= PLUS INTEGER */
   228,  /* (129) signed ::= MINUS INTEGER */
   190,  /* (130) cmd ::= CREATE TABLE create_table_args */
   190,  /* (131) cmd ::= CREATE TABLE create_stable_args */
   190,  /* (132) cmd ::= CREATE STABLE create_stable_args */
   190,  /* (133) cmd ::= CREATE TABLE create_table_list */
   231,  /* (134) create_table_list ::= create_from_stable */
   231,  /* (135) create_table_list ::= create_table_list create_from_stable */
   229,  /* (136) create_table_args ::= ifnotexists ids cpxName LP columnlist RP */
   230,  /* (137) create_stable_args ::= ifnotexists ids cpxName LP columnlist RP TAGS LP columnlist RP */
   232,  /* (138) create_from_stable ::= ifnotexists ids cpxName USING ids cpxName TAGS LP tagitemlist RP */
   232,  /* (139) create_from_stable ::= ifnotexists ids cpxName USING ids cpxName LP tagNamelist RP TAGS LP tagitemlist RP */
   234,  /* (140) tagNamelist ::= tagNamelist COMMA ids */
   234,  /* (141) tagNamelist ::= ids */
   229,  /* (142) create_table_args ::= ifnotexists ids cpxName AS select */
   233,  /* (143) columnlist ::= columnlist COMMA column */
   233,  /* (144) columnlist ::= column */
   236,  /* (145) column ::= ids typename */
   211,  /* (146) tagitemlist ::= tagitemlist COMMA tagitem */
   211,  /* (147) tagitemlist ::= tagitem */
   237,  /* (148) tagitem ::= INTEGER */
   237,  /* (149) tagitem ::= FLOAT */
   237,  /* (150) tagitem ::= STRING */
   237,  /* (151) tagitem ::= BOOL */
   237,  /* (152) tagitem ::= NULL */
   237,  /* (153) tagitem ::= MINUS INTEGER */
   237,  /* (154) tagitem ::= MINUS FLOAT */
   237,  /* (155) tagitem ::= PLUS INTEGER */
   237,  /* (156) tagitem ::= PLUS FLOAT */
   235,  /* (157) select ::= SELECT selcollist from where_opt interval_opt session_option windowstate_option fill_opt sliding_opt groupby_opt orderby_opt having_opt slimit_opt limit_opt */
   235,  /* (158) select ::= LP select RP */
   251,  /* (159) union ::= select */
   251,  /* (160) union ::= union UNION ALL select */
   190,  /* (161) cmd ::= union */
   235,  /* (162) select ::= SELECT selcollist */
   252,  /* (163) sclp ::= selcollist COMMA */
   252,  /* (164) sclp ::= */
   238,  /* (165) selcollist ::= sclp distinct expr as */
   238,  /* (166) selcollist ::= sclp STAR */
   255,  /* (167) as ::= AS ids */
   255,  /* (168) as ::= ids */
   255,  /* (169) as ::= */
   253,  /* (170) distinct ::= DISTINCT */
   253,  /* (171) distinct ::= */
   239,  /* (172) from ::= FROM tablelist */
   239,  /* (173) from ::= FROM sub */
   257,  /* (174) sub ::= LP union RP */
   257,  /* (175) sub ::= LP union RP ids */
   257,  /* (176) sub ::= sub COMMA LP union RP ids */
   256,  /* (177) tablelist ::= ids cpxName */
   256,  /* (178) tablelist ::= ids cpxName ids */
   256,  /* (179) tablelist ::= tablelist COMMA ids cpxName */
   256,  /* (180) tablelist ::= tablelist COMMA ids cpxName ids */
   258,  /* (181) tmvar ::= VARIABLE */
   241,  /* (182) interval_opt ::= INTERVAL LP tmvar RP */
   241,  /* (183) interval_opt ::= INTERVAL LP tmvar COMMA tmvar RP */
   241,  /* (184) interval_opt ::= */
   242,  /* (185) session_option ::= */
   242,  /* (186) session_option ::= SESSION LP ids cpxName COMMA tmvar RP */
   243,  /* (187) windowstate_option ::= */
   243,  /* (188) windowstate_option ::= STATE_WINDOW LP ids RP */
   244,  /* (189) fill_opt ::= */
   244,  /* (190) fill_opt ::= FILL LP ID COMMA tagitemlist RP */
   244,  /* (191) fill_opt ::= FILL LP ID RP */
   245,  /* (192) sliding_opt ::= SLIDING LP tmvar RP */
   245,  /* (193) sliding_opt ::= */
   247,  /* (194) orderby_opt ::= */
   247,  /* (195) orderby_opt ::= ORDER BY sortlist */
   259,  /* (196) sortlist ::= sortlist COMMA item sortorder */
   259,  /* (197) sortlist ::= item sortorder */
   261,  /* (198) item ::= ids cpxName */
   262,  /* (199) sortorder ::= ASC */
   262,  /* (200) sortorder ::= DESC */
   262,  /* (201) sortorder ::= */
   246,  /* (202) groupby_opt ::= */
   246,  /* (203) groupby_opt ::= GROUP BY grouplist */
   263,  /* (204) grouplist ::= grouplist COMMA item */
   263,  /* (205) grouplist ::= item */
   248,  /* (206) having_opt ::= */
   248,  /* (207) having_opt ::= HAVING expr */
   250,  /* (208) limit_opt ::= */
   250,  /* (209) limit_opt ::= LIMIT signed */
   250,  /* (210) limit_opt ::= LIMIT signed OFFSET signed */
   250,  /* (211) limit_opt ::= LIMIT signed COMMA signed */
   249,  /* (212) slimit_opt ::= */
   249,  /* (213) slimit_opt ::= SLIMIT signed */
   249,  /* (214) slimit_opt ::= SLIMIT signed SOFFSET signed */
   249,  /* (215) slimit_opt ::= SLIMIT signed COMMA signed */
   240,  /* (216) where_opt ::= */
   240,  /* (217) where_opt ::= WHERE expr */
   254,  /* (218) expr ::= LP expr RP */
   254,  /* (219) expr ::= ID */
   254,  /* (220) expr ::= ID DOT ID */
   254,  /* (221) expr ::= ID DOT STAR */
   254,  /* (222) expr ::= INTEGER */
   254,  /* (223) expr ::= MINUS INTEGER */
   254,  /* (224) expr ::= PLUS INTEGER */
   254,  /* (225) expr ::= FLOAT */
   254,  /* (226) expr ::= MINUS FLOAT */
   254,  /* (227) expr ::= PLUS FLOAT */
   254,  /* (228) expr ::= STRING */
   254,  /* (229) expr ::= NOW */
   254,  /* (230) expr ::= VARIABLE */
   254,  /* (231) expr ::= PLUS VARIABLE */
   254,  /* (232) expr ::= MINUS VARIABLE */
   254,  /* (233) expr ::= BOOL */
   254,  /* (234) expr ::= NULL */
   254,  /* (235) expr ::= ID LP exprlist RP */
   254,  /* (236) expr ::= ID LP STAR RP */
   254,  /* (237) expr ::= expr IS NULL */
   254,  /* (238) expr ::= expr IS NOT NULL */
   254,  /* (239) expr ::= expr LT expr */
   254,  /* (240) expr ::= expr GT expr */
   254,  /* (241) expr ::= expr LE expr */
   254,  /* (242) expr ::= expr GE expr */
   254,  /* (243) expr ::= expr NE expr */
   254,  /* (244) expr ::= expr EQ expr */
   254,  /* (245) expr ::= expr BETWEEN expr AND expr */
   254,  /* (246) expr ::= expr AND expr */
   254,  /* (247) expr ::= expr OR expr */
   254,  /* (248) expr ::= expr PLUS expr */
   254,  /* (249) expr ::= expr MINUS expr */
   254,  /* (250) expr ::= expr STAR expr */
   254,  /* (251) expr ::= expr SLASH expr */
   254,  /* (252) expr ::= expr REM expr */
   254,  /* (253) expr ::= expr LIKE expr */
   254,  /* (254) expr ::= expr IN LP exprlist RP */
   264,  /* (255) exprlist ::= exprlist COMMA expritem */
   264,  /* (256) exprlist ::= expritem */
   265,  /* (257) expritem ::= expr */
   265,  /* (258) expritem ::= */
   190,  /* (259) cmd ::= RESET QUERY CACHE */
   190,  /* (260) cmd ::= SYNCDB ids REPLICA */
   190,  /* (261) cmd ::= ALTER TABLE ids cpxName ADD COLUMN columnlist */
   190,  /* (262) cmd ::= ALTER TABLE ids cpxName DROP COLUMN ids */
   190,  /* (263) cmd ::= ALTER TABLE ids cpxName MODIFY COLUMN columnlist */
   190,  /* (264) cmd ::= ALTER TABLE ids cpxName ADD TAG columnlist */
   190,  /* (265) cmd ::= ALTER TABLE ids cpxName DROP TAG ids */
   190,  /* (266) cmd ::= ALTER TABLE ids cpxName CHANGE TAG ids ids */
   190,  /* (267) cmd ::= ALTER TABLE ids cpxName SET TAG ids EQ tagitem */
   190,  /* (268) cmd ::= ALTER TABLE ids cpxName MODIFY TAG columnlist */
   190,  /* (269) cmd ::= ALTER STABLE ids cpxName ADD COLUMN columnlist */
   190,  /* (270) cmd ::= ALTER STABLE ids cpxName DROP COLUMN ids */
   190,  /* (271) cmd ::= ALTER STABLE ids cpxName MODIFY COLUMN columnlist */
   190,  /* (272) cmd ::= ALTER STABLE ids cpxName ADD TAG columnlist */
   190,  /* (273) cmd ::= ALTER STABLE ids cpxName DROP TAG ids */
   190,  /* (274) cmd ::= ALTER STABLE ids cpxName CHANGE TAG ids ids */
   190,  /* (275) cmd ::= ALTER STABLE ids cpxName SET TAG ids EQ tagitem */
   190,  /* (276) cmd ::= ALTER STABLE ids cpxName MODIFY TAG columnlist */
   190,  /* (277) cmd ::= KILL CONNECTION INTEGER */
   190,  /* (278) cmd ::= KILL STREAM INTEGER COLON INTEGER */
   190,  /* (279) cmd ::= KILL QUERY INTEGER COLON INTEGER */
};

/* For rule J, yyRuleInfoNRhs[J] contains the negative of the number
** of symbols on the right-hand side of that rule. */
static const signed char yyRuleInfoNRhs[] = {
   -1,  /* (0) program ::= cmd */
   -2,  /* (1) cmd ::= SHOW DATABASES */
   -2,  /* (2) cmd ::= SHOW TOPICS */
   -2,  /* (3) cmd ::= SHOW MNODES */
   -2,  /* (4) cmd ::= SHOW DNODES */
   -2,  /* (5) cmd ::= SHOW ACCOUNTS */
   -2,  /* (6) cmd ::= SHOW USERS */
   -2,  /* (7) cmd ::= SHOW MODULES */
   -2,  /* (8) cmd ::= SHOW QUERIES */
   -2,  /* (9) cmd ::= SHOW CONNECTIONS */
   -2,  /* (10) cmd ::= SHOW STREAMS */
   -2,  /* (11) cmd ::= SHOW VARIABLES */
   -2,  /* (12) cmd ::= SHOW SCORES */
   -2,  /* (13) cmd ::= SHOW GRANTS */
   -2,  /* (14) cmd ::= SHOW VNODES */
   -3,  /* (15) cmd ::= SHOW VNODES IPTOKEN */
    0,  /* (16) dbPrefix ::= */
   -2,  /* (17) dbPrefix ::= ids DOT */
    0,  /* (18) cpxName ::= */
   -2,  /* (19) cpxName ::= DOT ids */
   -5,  /* (20) cmd ::= SHOW CREATE TABLE ids cpxName */
   -5,  /* (21) cmd ::= SHOW CREATE STABLE ids cpxName */
   -4,  /* (22) cmd ::= SHOW CREATE DATABASE ids */
   -3,  /* (23) cmd ::= SHOW dbPrefix TABLES */
   -5,  /* (24) cmd ::= SHOW dbPrefix TABLES LIKE ids */
   -3,  /* (25) cmd ::= SHOW dbPrefix STABLES */
   -5,  /* (26) cmd ::= SHOW dbPrefix STABLES LIKE ids */
   -3,  /* (27) cmd ::= SHOW dbPrefix VGROUPS */
   -4,  /* (28) cmd ::= SHOW dbPrefix VGROUPS ids */
   -5,  /* (29) cmd ::= DROP TABLE ifexists ids cpxName */
   -5,  /* (30) cmd ::= DROP STABLE ifexists ids cpxName */
   -4,  /* (31) cmd ::= DROP DATABASE ifexists ids */
   -4,  /* (32) cmd ::= DROP TOPIC ifexists ids */
   -3,  /* (33) cmd ::= DROP DNODE ids */
   -3,  /* (34) cmd ::= DROP USER ids */
   -3,  /* (35) cmd ::= DROP ACCOUNT ids */
   -2,  /* (36) cmd ::= USE ids */
   -3,  /* (37) cmd ::= DESCRIBE ids cpxName */
   -5,  /* (38) cmd ::= ALTER USER ids PASS ids */
   -5,  /* (39) cmd ::= ALTER USER ids PRIVILEGE ids */
   -4,  /* (40) cmd ::= ALTER DNODE ids ids */
   -5,  /* (41) cmd ::= ALTER DNODE ids ids ids */
   -3,  /* (42) cmd ::= ALTER LOCAL ids */
   -4,  /* (43) cmd ::= ALTER LOCAL ids ids */
   -4,  /* (44) cmd ::= ALTER DATABASE ids alter_db_optr */
   -4,  /* (45) cmd ::= ALTER TOPIC ids alter_topic_optr */
   -4,  /* (46) cmd ::= ALTER ACCOUNT ids acct_optr */
   -6,  /* (47) cmd ::= ALTER ACCOUNT ids PASS ids acct_optr */
   -1,  /* (48) ids ::= ID */
   -1,  /* (49) ids ::= STRING */
   -2,  /* (50) ifexists ::= IF EXISTS */
    0,  /* (51) ifexists ::= */
   -3,  /* (52) ifnotexists ::= IF NOT EXISTS */
    0,  /* (53) ifnotexists ::= */
   -3,  /* (54) cmd ::= CREATE DNODE ids */
   -6,  /* (55) cmd ::= CREATE ACCOUNT ids PASS ids acct_optr */
   -5,  /* (56) cmd ::= CREATE DATABASE ifnotexists ids db_optr */
   -5,  /* (57) cmd ::= CREATE TOPIC ifnotexists ids topic_optr */
   -5,  /* (58) cmd ::= CREATE USER ids PASS ids */
    0,  /* (59) pps ::= */
   -2,  /* (60) pps ::= PPS INTEGER */
    0,  /* (61) tseries ::= */
   -2,  /* (62) tseries ::= TSERIES INTEGER */
    0,  /* (63) dbs ::= */
   -2,  /* (64) dbs ::= DBS INTEGER */
    0,  /* (65) streams ::= */
   -2,  /* (66) streams ::= STREAMS INTEGER */
    0,  /* (67) storage ::= */
   -2,  /* (68) storage ::= STORAGE INTEGER */
    0,  /* (69) qtime ::= */
   -2,  /* (70) qtime ::= QTIME INTEGER */
    0,  /* (71) users ::= */
   -2,  /* (72) users ::= USERS INTEGER */
    0,  /* (73) conns ::= */
   -2,  /* (74) conns ::= CONNS INTEGER */
    0,  /* (75) state ::= */
   -2,  /* (76) state ::= STATE ids */
   -9,  /* (77) acct_optr ::= pps tseries storage streams qtime dbs users conns state */
   -2,  /* (78) keep ::= KEEP tagitemlist */
   -2,  /* (79) cache ::= CACHE INTEGER */
   -2,  /* (80) replica ::= REPLICA INTEGER */
   -2,  /* (81) quorum ::= QUORUM INTEGER */
   -2,  /* (82) days ::= DAYS INTEGER */
   -2,  /* (83) minrows ::= MINROWS INTEGER */
   -2,  /* (84) maxrows ::= MAXROWS INTEGER */
   -2,  /* (85) blocks ::= BLOCKS INTEGER */
   -2,  /* (86) ctime ::= CTIME INTEGER */
   -2,  /* (87) wal ::= WAL INTEGER */
   -2,  /* (88) fsync ::= FSYNC INTEGER */
   -2,  /* (89) comp ::= COMP INTEGER */
   -2,  /* (90) prec ::= PRECISION STRING */
   -2,  /* (91) update ::= UPDATE INTEGER */
   -2,  /* (92) cachelast ::= CACHELAST INTEGER */
   -2,  /* (93) partitions ::= PARTITIONS INTEGER */
    0,  /* (94) db_optr ::= */
   -2,  /* (95) db_optr ::= db_optr cache */
   -2,  /* (96) db_optr ::= db_optr replica */
   -2,  /* (97) db_optr ::= db_optr quorum */
   -2,  /* (98) db_optr ::= db_optr days */
   -2,  /* (99) db_optr ::= db_optr minrows */
   -2,  /* (100) db_optr ::= db_optr maxrows */
   -2,  /* (101) db_optr ::= db_optr blocks */
   -2,  /* (102) db_optr ::= db_optr ctime */
   -2,  /* (103) db_optr ::= db_optr wal */
   -2,  /* (104) db_optr ::= db_optr fsync */
   -2,  /* (105) db_optr ::= db_optr comp */
   -2,  /* (106) db_optr ::= db_optr prec */
   -2,  /* (107) db_optr ::= db_optr keep */
   -2,  /* (108) db_optr ::= db_optr update */
   -2,  /* (109) db_optr ::= db_optr cachelast */
   -1,  /* (110) topic_optr ::= db_optr */
   -2,  /* (111) topic_optr ::= topic_optr partitions */
    0,  /* (112) alter_db_optr ::= */
   -2,  /* (113) alter_db_optr ::= alter_db_optr replica */
   -2,  /* (114) alter_db_optr ::= alter_db_optr quorum */
   -2,  /* (115) alter_db_optr ::= alter_db_optr keep */
   -2,  /* (116) alter_db_optr ::= alter_db_optr blocks */
   -2,  /* (117) alter_db_optr ::= alter_db_optr comp */
   -2,  /* (118) alter_db_optr ::= alter_db_optr wal */
   -2,  /* (119) alter_db_optr ::= alter_db_optr fsync */
   -2,  /* (120) alter_db_optr ::= alter_db_optr update */
   -2,  /* (121) alter_db_optr ::= alter_db_optr cachelast */
   -1,  /* (122) alter_topic_optr ::= alter_db_optr */
   -2,  /* (123) alter_topic_optr ::= alter_topic_optr partitions */
   -1,  /* (124) typename ::= ids */
   -4,  /* (125) typename ::= ids LP signed RP */
   -2,  /* (126) typename ::= ids UNSIGNED */
   -1,  /* (127) signed ::= INTEGER */
   -2,  /* (128) signed ::= PLUS INTEGER */
   -2,  /* (129) signed ::= MINUS INTEGER */
   -3,  /* (130) cmd ::= CREATE TABLE create_table_args */
   -3,  /* (131) cmd ::= CREATE TABLE create_stable_args */
   -3,  /* (132) cmd ::= CREATE STABLE create_stable_args */
   -3,  /* (133) cmd ::= CREATE TABLE create_table_list */
   -1,  /* (134) create_table_list ::= create_from_stable */
   -2,  /* (135) create_table_list ::= create_table_list create_from_stable */
   -6,  /* (136) create_table_args ::= ifnotexists ids cpxName LP columnlist RP */
  -10,  /* (137) create_stable_args ::= ifnotexists ids cpxName LP columnlist RP TAGS LP columnlist RP */
  -10,  /* (138) create_from_stable ::= ifnotexists ids cpxName USING ids cpxName TAGS LP tagitemlist RP */
  -13,  /* (139) create_from_stable ::= ifnotexists ids cpxName USING ids cpxName LP tagNamelist RP TAGS LP tagitemlist RP */
   -3,  /* (140) tagNamelist ::= tagNamelist COMMA ids */
   -1,  /* (141) tagNamelist ::= ids */
   -5,  /* (142) create_table_args ::= ifnotexists ids cpxName AS select */
   -3,  /* (143) columnlist ::= columnlist COMMA column */
   -1,  /* (144) columnlist ::= column */
   -2,  /* (145) column ::= ids typename */
   -3,  /* (146) tagitemlist ::= tagitemlist COMMA tagitem */
   -1,  /* (147) tagitemlist ::= tagitem */
   -1,  /* (148) tagitem ::= INTEGER */
   -1,  /* (149) tagitem ::= FLOAT */
   -1,  /* (150) tagitem ::= STRING */
   -1,  /* (151) tagitem ::= BOOL */
   -1,  /* (152) tagitem ::= NULL */
   -2,  /* (153) tagitem ::= MINUS INTEGER */
   -2,  /* (154) tagitem ::= MINUS FLOAT */
   -2,  /* (155) tagitem ::= PLUS INTEGER */
   -2,  /* (156) tagitem ::= PLUS FLOAT */
  -14,  /* (157) select ::= SELECT selcollist from where_opt interval_opt session_option windowstate_option fill_opt sliding_opt groupby_opt orderby_opt having_opt slimit_opt limit_opt */
   -3,  /* (158) select ::= LP select RP */
   -1,  /* (159) union ::= select */
   -4,  /* (160) union ::= union UNION ALL select */
   -1,  /* (161) cmd ::= union */
   -2,  /* (162) select ::= SELECT selcollist */
   -2,  /* (163) sclp ::= selcollist COMMA */
    0,  /* (164) sclp ::= */
   -4,  /* (165) selcollist ::= sclp distinct expr as */
   -2,  /* (166) selcollist ::= sclp STAR */
   -2,  /* (167) as ::= AS ids */
   -1,  /* (168) as ::= ids */
    0,  /* (169) as ::= */
   -1,  /* (170) distinct ::= DISTINCT */
    0,  /* (171) distinct ::= */
   -2,  /* (172) from ::= FROM tablelist */
   -2,  /* (173) from ::= FROM sub */
   -3,  /* (174) sub ::= LP union RP */
   -4,  /* (175) sub ::= LP union RP ids */
   -6,  /* (176) sub ::= sub COMMA LP union RP ids */
   -2,  /* (177) tablelist ::= ids cpxName */
   -3,  /* (178) tablelist ::= ids cpxName ids */
   -4,  /* (179) tablelist ::= tablelist COMMA ids cpxName */
   -5,  /* (180) tablelist ::= tablelist COMMA ids cpxName ids */
   -1,  /* (181) tmvar ::= VARIABLE */
   -4,  /* (182) interval_opt ::= INTERVAL LP tmvar RP */
   -6,  /* (183) interval_opt ::= INTERVAL LP tmvar COMMA tmvar RP */
    0,  /* (184) interval_opt ::= */
    0,  /* (185) session_option ::= */
   -7,  /* (186) session_option ::= SESSION LP ids cpxName COMMA tmvar RP */
    0,  /* (187) windowstate_option ::= */
   -4,  /* (188) windowstate_option ::= STATE_WINDOW LP ids RP */
    0,  /* (189) fill_opt ::= */
   -6,  /* (190) fill_opt ::= FILL LP ID COMMA tagitemlist RP */
   -4,  /* (191) fill_opt ::= FILL LP ID RP */
   -4,  /* (192) sliding_opt ::= SLIDING LP tmvar RP */
    0,  /* (193) sliding_opt ::= */
    0,  /* (194) orderby_opt ::= */
   -3,  /* (195) orderby_opt ::= ORDER BY sortlist */
   -4,  /* (196) sortlist ::= sortlist COMMA item sortorder */
   -2,  /* (197) sortlist ::= item sortorder */
   -2,  /* (198) item ::= ids cpxName */
   -1,  /* (199) sortorder ::= ASC */
   -1,  /* (200) sortorder ::= DESC */
    0,  /* (201) sortorder ::= */
    0,  /* (202) groupby_opt ::= */
   -3,  /* (203) groupby_opt ::= GROUP BY grouplist */
   -3,  /* (204) grouplist ::= grouplist COMMA item */
   -1,  /* (205) grouplist ::= item */
    0,  /* (206) having_opt ::= */
   -2,  /* (207) having_opt ::= HAVING expr */
    0,  /* (208) limit_opt ::= */
   -2,  /* (209) limit_opt ::= LIMIT signed */
   -4,  /* (210) limit_opt ::= LIMIT signed OFFSET signed */
   -4,  /* (211) limit_opt ::= LIMIT signed COMMA signed */
    0,  /* (212) slimit_opt ::= */
   -2,  /* (213) slimit_opt ::= SLIMIT signed */
   -4,  /* (214) slimit_opt ::= SLIMIT signed SOFFSET signed */
   -4,  /* (215) slimit_opt ::= SLIMIT signed COMMA signed */
    0,  /* (216) where_opt ::= */
   -2,  /* (217) where_opt ::= WHERE expr */
   -3,  /* (218) expr ::= LP expr RP */
   -1,  /* (219) expr ::= ID */
   -3,  /* (220) expr ::= ID DOT ID */
   -3,  /* (221) expr ::= ID DOT STAR */
   -1,  /* (222) expr ::= INTEGER */
   -2,  /* (223) expr ::= MINUS INTEGER */
   -2,  /* (224) expr ::= PLUS INTEGER */
   -1,  /* (225) expr ::= FLOAT */
   -2,  /* (226) expr ::= MINUS FLOAT */
   -2,  /* (227) expr ::= PLUS FLOAT */
   -1,  /* (228) expr ::= STRING */
   -1,  /* (229) expr ::= NOW */
   -1,  /* (230) expr ::= VARIABLE */
   -2,  /* (231) expr ::= PLUS VARIABLE */
   -2,  /* (232) expr ::= MINUS VARIABLE */
   -1,  /* (233) expr ::= BOOL */
   -1,  /* (234) expr ::= NULL */
   -4,  /* (235) expr ::= ID LP exprlist RP */
   -4,  /* (236) expr ::= ID LP STAR RP */
   -3,  /* (237) expr ::= expr IS NULL */
   -4,  /* (238) expr ::= expr IS NOT NULL */
   -3,  /* (239) expr ::= expr LT expr */
   -3,  /* (240) expr ::= expr GT expr */
   -3,  /* (241) expr ::= expr LE expr */
   -3,  /* (242) expr ::= expr GE expr */
   -3,  /* (243) expr ::= expr NE expr */
   -3,  /* (244) expr ::= expr EQ expr */
   -5,  /* (245) expr ::= expr BETWEEN expr AND expr */
   -3,  /* (246) expr ::= expr AND expr */
   -3,  /* (247) expr ::= expr OR expr */
   -3,  /* (248) expr ::= expr PLUS expr */
   -3,  /* (249) expr ::= expr MINUS expr */
   -3,  /* (250) expr ::= expr STAR expr */
   -3,  /* (251) expr ::= expr SLASH expr */
   -3,  /* (252) expr ::= expr REM expr */
   -3,  /* (253) expr ::= expr LIKE expr */
   -5,  /* (254) expr ::= expr IN LP exprlist RP */
   -3,  /* (255) exprlist ::= exprlist COMMA expritem */
   -1,  /* (256) exprlist ::= expritem */
   -1,  /* (257) expritem ::= expr */
    0,  /* (258) expritem ::= */
   -3,  /* (259) cmd ::= RESET QUERY CACHE */
   -3,  /* (260) cmd ::= SYNCDB ids REPLICA */
   -7,  /* (261) cmd ::= ALTER TABLE ids cpxName ADD COLUMN columnlist */
   -7,  /* (262) cmd ::= ALTER TABLE ids cpxName DROP COLUMN ids */
   -7,  /* (263) cmd ::= ALTER TABLE ids cpxName MODIFY COLUMN columnlist */
   -7,  /* (264) cmd ::= ALTER TABLE ids cpxName ADD TAG columnlist */
   -7,  /* (265) cmd ::= ALTER TABLE ids cpxName DROP TAG ids */
   -8,  /* (266) cmd ::= ALTER TABLE ids cpxName CHANGE TAG ids ids */
   -9,  /* (267) cmd ::= ALTER TABLE ids cpxName SET TAG ids EQ tagitem */
   -7,  /* (268) cmd ::= ALTER TABLE ids cpxName MODIFY TAG columnlist */
   -7,  /* (269) cmd ::= ALTER STABLE ids cpxName ADD COLUMN columnlist */
   -7,  /* (270) cmd ::= ALTER STABLE ids cpxName DROP COLUMN ids */
   -7,  /* (271) cmd ::= ALTER STABLE ids cpxName MODIFY COLUMN columnlist */
   -7,  /* (272) cmd ::= ALTER STABLE ids cpxName ADD TAG columnlist */
   -7,  /* (273) cmd ::= ALTER STABLE ids cpxName DROP TAG ids */
   -8,  /* (274) cmd ::= ALTER STABLE ids cpxName CHANGE TAG ids ids */
   -9,  /* (275) cmd ::= ALTER STABLE ids cpxName SET TAG ids EQ tagitem */
   -7,  /* (276) cmd ::= ALTER STABLE ids cpxName MODIFY TAG columnlist */
   -3,  /* (277) cmd ::= KILL CONNECTION INTEGER */
   -5,  /* (278) cmd ::= KILL STREAM INTEGER COLON INTEGER */
   -5,  /* (279) cmd ::= KILL QUERY INTEGER COLON INTEGER */
>>>>>>> ecbc6108
};

static void yy_accept(yyParser*);  /* Forward Declaration */

/*
** Perform a reduce action and the shift that must immediately
** follow the reduce.
**
** The yyLookahead and yyLookaheadToken parameters provide reduce actions
** access to the lookahead token (if any).  The yyLookahead will be YYNOCODE
** if the lookahead token has already been consumed.  As this procedure is
** only called from one place, optimizing compilers will in-line it, which
** means that the extra parameters have no performance impact.
*/
static YYACTIONTYPE yy_reduce(
  yyParser *yypParser,         /* The parser */
  unsigned int yyruleno,       /* Number of the rule by which to reduce */
  int yyLookahead,             /* Lookahead token, or YYNOCODE if none */
  ParseTOKENTYPE yyLookaheadToken  /* Value of the lookahead token */
  ParseCTX_PDECL                   /* %extra_context */
){
  int yygoto;                     /* The next state */
  YYACTIONTYPE yyact;             /* The next action */
  yyStackEntry *yymsp;            /* The top of the parser's stack */
  int yysize;                     /* Amount to pop the stack */
  ParseARG_FETCH
  (void)yyLookahead;
  (void)yyLookaheadToken;
  yymsp = yypParser->yytos;
#ifndef NDEBUG
  if( yyTraceFILE && yyruleno<(int)(sizeof(yyRuleName)/sizeof(yyRuleName[0])) ){
    yysize = yyRuleInfoNRhs[yyruleno];
    if( yysize ){
      fprintf(yyTraceFILE, "%sReduce %d [%s]%s, pop back to state %d.\n",
        yyTracePrompt,
        yyruleno, yyRuleName[yyruleno],
        yyruleno<YYNRULE_WITH_ACTION ? "" : " without external action",
        yymsp[yysize].stateno);
    }else{
      fprintf(yyTraceFILE, "%sReduce %d [%s]%s.\n",
        yyTracePrompt, yyruleno, yyRuleName[yyruleno],
        yyruleno<YYNRULE_WITH_ACTION ? "" : " without external action");
    }
  }
#endif /* NDEBUG */

  /* Check that the stack is large enough to grow by a single entry
  ** if the RHS of the rule is empty.  This ensures that there is room
  ** enough on the stack to push the LHS value */
  if( yyRuleInfoNRhs[yyruleno]==0 ){
#ifdef YYTRACKMAXSTACKDEPTH
    if( (int)(yypParser->yytos - yypParser->yystack)>yypParser->yyhwm ){
      yypParser->yyhwm++;
      assert( yypParser->yyhwm == (int)(yypParser->yytos - yypParser->yystack));
    }
#endif
#if YYSTACKDEPTH>0 
    if( yypParser->yytos>=yypParser->yystackEnd ){
      yyStackOverflow(yypParser);
      /* The call to yyStackOverflow() above pops the stack until it is
      ** empty, causing the main parser loop to exit.  So the return value
      ** is never used and does not matter. */
      return 0;
    }
#else
    if( yypParser->yytos>=&yypParser->yystack[yypParser->yystksz-1] ){
      if( yyGrowStack(yypParser) ){
        yyStackOverflow(yypParser);
        /* The call to yyStackOverflow() above pops the stack until it is
        ** empty, causing the main parser loop to exit.  So the return value
        ** is never used and does not matter. */
        return 0;
      }
      yymsp = yypParser->yytos;
    }
#endif
  }

  switch( yyruleno ){
  /* Beginning here are the reduction cases.  A typical example
  ** follows:
  **   case 0:
  **  #line <lineno> <grammarfile>
  **     { ... }           // User supplied code
  **  #line <lineno> <thisfile>
  **     break;
  */
/********** Begin reduce actions **********************************************/
        YYMINORTYPE yylhsminor;
      case 0: /* program ::= cmd */
      case 131: /* cmd ::= CREATE TABLE create_table_args */ yytestcase(yyruleno==131);
      case 132: /* cmd ::= CREATE TABLE create_stable_args */ yytestcase(yyruleno==132);
      case 133: /* cmd ::= CREATE STABLE create_stable_args */ yytestcase(yyruleno==133);
{}
        break;
      case 1: /* cmd ::= SHOW DATABASES */
{ setShowOptions(pInfo, TSDB_MGMT_TABLE_DB, 0, 0);}
        break;
      case 2: /* cmd ::= SHOW TOPICS */
{ setShowOptions(pInfo, TSDB_MGMT_TABLE_TP, 0, 0);}
        break;
      case 3: /* cmd ::= SHOW MNODES */
{ setShowOptions(pInfo, TSDB_MGMT_TABLE_MNODE, 0, 0);}
        break;
      case 4: /* cmd ::= SHOW DNODES */
{ setShowOptions(pInfo, TSDB_MGMT_TABLE_DNODE, 0, 0);}
        break;
      case 5: /* cmd ::= SHOW ACCOUNTS */
{ setShowOptions(pInfo, TSDB_MGMT_TABLE_ACCT, 0, 0);}
        break;
      case 6: /* cmd ::= SHOW USERS */
{ setShowOptions(pInfo, TSDB_MGMT_TABLE_USER, 0, 0);}
        break;
      case 7: /* cmd ::= SHOW MODULES */
{ setShowOptions(pInfo, TSDB_MGMT_TABLE_MODULE, 0, 0);  }
        break;
      case 8: /* cmd ::= SHOW QUERIES */
{ setShowOptions(pInfo, TSDB_MGMT_TABLE_QUERIES, 0, 0);  }
        break;
      case 9: /* cmd ::= SHOW CONNECTIONS */
{ setShowOptions(pInfo, TSDB_MGMT_TABLE_CONNS, 0, 0);}
        break;
      case 10: /* cmd ::= SHOW STREAMS */
{ setShowOptions(pInfo, TSDB_MGMT_TABLE_STREAMS, 0, 0);  }
        break;
      case 11: /* cmd ::= SHOW VARIABLES */
{ setShowOptions(pInfo, TSDB_MGMT_TABLE_VARIABLES, 0, 0);  }
        break;
      case 12: /* cmd ::= SHOW SCORES */
{ setShowOptions(pInfo, TSDB_MGMT_TABLE_SCORES, 0, 0);   }
        break;
      case 13: /* cmd ::= SHOW GRANTS */
{ setShowOptions(pInfo, TSDB_MGMT_TABLE_GRANTS, 0, 0);   }
        break;
      case 14: /* cmd ::= SHOW VNODES */
{ setShowOptions(pInfo, TSDB_MGMT_TABLE_VNODES, 0, 0); }
        break;
      case 15: /* cmd ::= SHOW VNODES IPTOKEN */
{ setShowOptions(pInfo, TSDB_MGMT_TABLE_VNODES, &yymsp[0].minor.yy0, 0); }
        break;
      case 16: /* dbPrefix ::= */
{yymsp[1].minor.yy0.n = 0; yymsp[1].minor.yy0.type = 0;}
        break;
      case 17: /* dbPrefix ::= ids DOT */
{yylhsminor.yy0 = yymsp[-1].minor.yy0;  }
  yymsp[-1].minor.yy0 = yylhsminor.yy0;
        break;
      case 18: /* cpxName ::= */
{yymsp[1].minor.yy0.n = 0;  }
        break;
      case 19: /* cpxName ::= DOT ids */
{yymsp[-1].minor.yy0 = yymsp[0].minor.yy0; yymsp[-1].minor.yy0.n += 1;    }
        break;
      case 20: /* cmd ::= SHOW CREATE TABLE ids cpxName */
{
   yymsp[-1].minor.yy0.n += yymsp[0].minor.yy0.n;
   setDCLSqlElems(pInfo, TSDB_SQL_SHOW_CREATE_TABLE, 1, &yymsp[-1].minor.yy0);
}
        break;
      case 21: /* cmd ::= SHOW CREATE STABLE ids cpxName */
{
   yymsp[-1].minor.yy0.n += yymsp[0].minor.yy0.n;
   setDCLSqlElems(pInfo, TSDB_SQL_SHOW_CREATE_STABLE, 1, &yymsp[-1].minor.yy0);
}
        break;
      case 22: /* cmd ::= SHOW CREATE DATABASE ids */
{
  setDCLSqlElems(pInfo, TSDB_SQL_SHOW_CREATE_DATABASE, 1, &yymsp[0].minor.yy0);
}
        break;
      case 23: /* cmd ::= SHOW dbPrefix TABLES */
{
    setShowOptions(pInfo, TSDB_MGMT_TABLE_TABLE, &yymsp[-1].minor.yy0, 0);
}
        break;
      case 24: /* cmd ::= SHOW dbPrefix TABLES LIKE ids */
{
    setShowOptions(pInfo, TSDB_MGMT_TABLE_TABLE, &yymsp[-3].minor.yy0, &yymsp[0].minor.yy0);
}
        break;
      case 25: /* cmd ::= SHOW dbPrefix STABLES */
{
    setShowOptions(pInfo, TSDB_MGMT_TABLE_METRIC, &yymsp[-1].minor.yy0, 0);
}
        break;
      case 26: /* cmd ::= SHOW dbPrefix STABLES LIKE ids */
{
    SStrToken token;
    tSetDbName(&token, &yymsp[-3].minor.yy0);
    setShowOptions(pInfo, TSDB_MGMT_TABLE_METRIC, &token, &yymsp[0].minor.yy0);
}
        break;
      case 27: /* cmd ::= SHOW dbPrefix VGROUPS */
{
    SStrToken token;
    tSetDbName(&token, &yymsp[-1].minor.yy0);
    setShowOptions(pInfo, TSDB_MGMT_TABLE_VGROUP, &token, 0);
}
        break;
      case 28: /* cmd ::= SHOW dbPrefix VGROUPS ids */
{
    SStrToken token;
    tSetDbName(&token, &yymsp[-2].minor.yy0);
    setShowOptions(pInfo, TSDB_MGMT_TABLE_VGROUP, &token, &yymsp[0].minor.yy0);
}
        break;
      case 29: /* cmd ::= DROP TABLE ifexists ids cpxName */
{
    yymsp[-1].minor.yy0.n += yymsp[0].minor.yy0.n;
    setDropDbTableInfo(pInfo, TSDB_SQL_DROP_TABLE, &yymsp[-1].minor.yy0, &yymsp[-2].minor.yy0, -1, -1);
}
        break;
      case 30: /* cmd ::= DROP STABLE ifexists ids cpxName */
{
    yymsp[-1].minor.yy0.n += yymsp[0].minor.yy0.n;
    setDropDbTableInfo(pInfo, TSDB_SQL_DROP_TABLE, &yymsp[-1].minor.yy0, &yymsp[-2].minor.yy0, -1, TSDB_SUPER_TABLE);
}
        break;
      case 31: /* cmd ::= DROP DATABASE ifexists ids */
{ setDropDbTableInfo(pInfo, TSDB_SQL_DROP_DB, &yymsp[0].minor.yy0, &yymsp[-1].minor.yy0, TSDB_DB_TYPE_DEFAULT, -1); }
        break;
      case 32: /* cmd ::= DROP TOPIC ifexists ids */
{ setDropDbTableInfo(pInfo, TSDB_SQL_DROP_DB, &yymsp[0].minor.yy0, &yymsp[-1].minor.yy0, TSDB_DB_TYPE_TOPIC, -1); }
        break;
      case 33: /* cmd ::= DROP DNODE ids */
{ setDCLSqlElems(pInfo, TSDB_SQL_DROP_DNODE, 1, &yymsp[0].minor.yy0);    }
        break;
      case 34: /* cmd ::= DROP USER ids */
{ setDCLSqlElems(pInfo, TSDB_SQL_DROP_USER, 1, &yymsp[0].minor.yy0);     }
        break;
      case 35: /* cmd ::= DROP ACCOUNT ids */
{ setDCLSqlElems(pInfo, TSDB_SQL_DROP_ACCT, 1, &yymsp[0].minor.yy0);  }
        break;
      case 36: /* cmd ::= USE ids */
{ setDCLSqlElems(pInfo, TSDB_SQL_USE_DB, 1, &yymsp[0].minor.yy0);}
        break;
      case 37: /* cmd ::= DESCRIBE ids cpxName */
{
    yymsp[-1].minor.yy0.n += yymsp[0].minor.yy0.n;
    setDCLSqlElems(pInfo, TSDB_SQL_DESCRIBE_TABLE, 1, &yymsp[-1].minor.yy0);
}
        break;
      case 38: /* cmd ::= ALTER USER ids PASS ids */
{ setAlterUserSql(pInfo, TSDB_ALTER_USER_PASSWD, &yymsp[-2].minor.yy0, &yymsp[0].minor.yy0, NULL);    }
        break;
      case 39: /* cmd ::= ALTER USER ids PRIVILEGE ids */
{ setAlterUserSql(pInfo, TSDB_ALTER_USER_PRIVILEGES, &yymsp[-2].minor.yy0, NULL, &yymsp[0].minor.yy0);}
        break;
      case 40: /* cmd ::= ALTER DNODE ids ids */
{ setDCLSqlElems(pInfo, TSDB_SQL_CFG_DNODE, 2, &yymsp[-1].minor.yy0, &yymsp[0].minor.yy0);          }
        break;
      case 41: /* cmd ::= ALTER DNODE ids ids ids */
{ setDCLSqlElems(pInfo, TSDB_SQL_CFG_DNODE, 3, &yymsp[-2].minor.yy0, &yymsp[-1].minor.yy0, &yymsp[0].minor.yy0);      }
        break;
      case 42: /* cmd ::= ALTER LOCAL ids */
{ setDCLSqlElems(pInfo, TSDB_SQL_CFG_LOCAL, 1, &yymsp[0].minor.yy0);              }
        break;
      case 43: /* cmd ::= ALTER LOCAL ids ids */
{ setDCLSqlElems(pInfo, TSDB_SQL_CFG_LOCAL, 2, &yymsp[-1].minor.yy0, &yymsp[0].minor.yy0);          }
        break;
      case 44: /* cmd ::= ALTER DATABASE ids alter_db_optr */
      case 45: /* cmd ::= ALTER TOPIC ids alter_topic_optr */ yytestcase(yyruleno==45);
<<<<<<< HEAD
{ SStrToken t = {0};  setCreateDbInfo(pInfo, TSDB_SQL_ALTER_DB, &yymsp[-1].minor.yy0, &yymsp[0].minor.yy526, &t);}
        break;
      case 46: /* cmd ::= ALTER ACCOUNT ids acct_optr */
{ setCreateAcctSql(pInfo, TSDB_SQL_ALTER_ACCT, &yymsp[-1].minor.yy0, NULL, &yymsp[0].minor.yy187);}
        break;
      case 47: /* cmd ::= ALTER ACCOUNT ids PASS ids acct_optr */
{ setCreateAcctSql(pInfo, TSDB_SQL_ALTER_ACCT, &yymsp[-3].minor.yy0, &yymsp[-1].minor.yy0, &yymsp[0].minor.yy187);}
        break;
      case 48: /* cmd ::= COMPACT VNODES IN LP exprlist RP */
{ setCompactVnodeSql(pInfo, TSDB_SQL_COMPACT_VNODE, yymsp[-1].minor.yy285);}
=======
{ SStrToken t = {0};  setCreateDbInfo(pInfo, TSDB_SQL_ALTER_DB, &yymsp[-1].minor.yy0, &yymsp[0].minor.yy114, &t);}
        break;
      case 46: /* cmd ::= ALTER ACCOUNT ids acct_optr */
{ setCreateAcctSql(pInfo, TSDB_SQL_ALTER_ACCT, &yymsp[-1].minor.yy0, NULL, &yymsp[0].minor.yy183);}
        break;
      case 47: /* cmd ::= ALTER ACCOUNT ids PASS ids acct_optr */
{ setCreateAcctSql(pInfo, TSDB_SQL_ALTER_ACCT, &yymsp[-3].minor.yy0, &yymsp[-1].minor.yy0, &yymsp[0].minor.yy183);}
>>>>>>> ecbc6108
        break;
      case 49: /* ids ::= ID */
      case 50: /* ids ::= STRING */ yytestcase(yyruleno==50);
{yylhsminor.yy0 = yymsp[0].minor.yy0; }
  yymsp[0].minor.yy0 = yylhsminor.yy0;
        break;
      case 51: /* ifexists ::= IF EXISTS */
{ yymsp[-1].minor.yy0.n = 1;}
        break;
      case 52: /* ifexists ::= */
      case 54: /* ifnotexists ::= */ yytestcase(yyruleno==54);
      case 172: /* distinct ::= */ yytestcase(yyruleno==172);
{ yymsp[1].minor.yy0.n = 0;}
        break;
      case 53: /* ifnotexists ::= IF NOT EXISTS */
{ yymsp[-2].minor.yy0.n = 1;}
        break;
      case 55: /* cmd ::= CREATE DNODE ids */
{ setDCLSqlElems(pInfo, TSDB_SQL_CREATE_DNODE, 1, &yymsp[0].minor.yy0);}
        break;
<<<<<<< HEAD
      case 56: /* cmd ::= CREATE ACCOUNT ids PASS ids acct_optr */
{ setCreateAcctSql(pInfo, TSDB_SQL_CREATE_ACCT, &yymsp[-3].minor.yy0, &yymsp[-1].minor.yy0, &yymsp[0].minor.yy187);}
        break;
      case 57: /* cmd ::= CREATE DATABASE ifnotexists ids db_optr */
      case 58: /* cmd ::= CREATE TOPIC ifnotexists ids topic_optr */ yytestcase(yyruleno==58);
{ setCreateDbInfo(pInfo, TSDB_SQL_CREATE_DB, &yymsp[-1].minor.yy0, &yymsp[0].minor.yy526, &yymsp[-2].minor.yy0);}
=======
      case 55: /* cmd ::= CREATE ACCOUNT ids PASS ids acct_optr */
{ setCreateAcctSql(pInfo, TSDB_SQL_CREATE_ACCT, &yymsp[-3].minor.yy0, &yymsp[-1].minor.yy0, &yymsp[0].minor.yy183);}
        break;
      case 56: /* cmd ::= CREATE DATABASE ifnotexists ids db_optr */
      case 57: /* cmd ::= CREATE TOPIC ifnotexists ids topic_optr */ yytestcase(yyruleno==57);
{ setCreateDbInfo(pInfo, TSDB_SQL_CREATE_DB, &yymsp[-1].minor.yy0, &yymsp[0].minor.yy114, &yymsp[-2].minor.yy0);}
>>>>>>> ecbc6108
        break;
      case 59: /* cmd ::= CREATE USER ids PASS ids */
{ setCreateUserSql(pInfo, &yymsp[-2].minor.yy0, &yymsp[0].minor.yy0);}
        break;
      case 60: /* pps ::= */
      case 62: /* tseries ::= */ yytestcase(yyruleno==62);
      case 64: /* dbs ::= */ yytestcase(yyruleno==64);
      case 66: /* streams ::= */ yytestcase(yyruleno==66);
      case 68: /* storage ::= */ yytestcase(yyruleno==68);
      case 70: /* qtime ::= */ yytestcase(yyruleno==70);
      case 72: /* users ::= */ yytestcase(yyruleno==72);
      case 74: /* conns ::= */ yytestcase(yyruleno==74);
      case 76: /* state ::= */ yytestcase(yyruleno==76);
{ yymsp[1].minor.yy0.n = 0;   }
        break;
      case 61: /* pps ::= PPS INTEGER */
      case 63: /* tseries ::= TSERIES INTEGER */ yytestcase(yyruleno==63);
      case 65: /* dbs ::= DBS INTEGER */ yytestcase(yyruleno==65);
      case 67: /* streams ::= STREAMS INTEGER */ yytestcase(yyruleno==67);
      case 69: /* storage ::= STORAGE INTEGER */ yytestcase(yyruleno==69);
      case 71: /* qtime ::= QTIME INTEGER */ yytestcase(yyruleno==71);
      case 73: /* users ::= USERS INTEGER */ yytestcase(yyruleno==73);
      case 75: /* conns ::= CONNS INTEGER */ yytestcase(yyruleno==75);
      case 77: /* state ::= STATE ids */ yytestcase(yyruleno==77);
{ yymsp[-1].minor.yy0 = yymsp[0].minor.yy0;     }
        break;
      case 78: /* acct_optr ::= pps tseries storage streams qtime dbs users conns state */
{
<<<<<<< HEAD
    yylhsminor.yy187.maxUsers   = (yymsp[-2].minor.yy0.n>0)?atoi(yymsp[-2].minor.yy0.z):-1;
    yylhsminor.yy187.maxDbs     = (yymsp[-3].minor.yy0.n>0)?atoi(yymsp[-3].minor.yy0.z):-1;
    yylhsminor.yy187.maxTimeSeries = (yymsp[-7].minor.yy0.n>0)?atoi(yymsp[-7].minor.yy0.z):-1;
    yylhsminor.yy187.maxStreams = (yymsp[-5].minor.yy0.n>0)?atoi(yymsp[-5].minor.yy0.z):-1;
    yylhsminor.yy187.maxPointsPerSecond     = (yymsp[-8].minor.yy0.n>0)?atoi(yymsp[-8].minor.yy0.z):-1;
    yylhsminor.yy187.maxStorage = (yymsp[-6].minor.yy0.n>0)?strtoll(yymsp[-6].minor.yy0.z, NULL, 10):-1;
    yylhsminor.yy187.maxQueryTime   = (yymsp[-4].minor.yy0.n>0)?strtoll(yymsp[-4].minor.yy0.z, NULL, 10):-1;
    yylhsminor.yy187.maxConnections   = (yymsp[-1].minor.yy0.n>0)?atoi(yymsp[-1].minor.yy0.z):-1;
    yylhsminor.yy187.stat    = yymsp[0].minor.yy0;
}
  yymsp[-8].minor.yy187 = yylhsminor.yy187;
        break;
      case 79: /* keep ::= KEEP tagitemlist */
{ yymsp[-1].minor.yy285 = yymsp[0].minor.yy285; }
        break;
      case 80: /* cache ::= CACHE INTEGER */
      case 81: /* replica ::= REPLICA INTEGER */ yytestcase(yyruleno==81);
      case 82: /* quorum ::= QUORUM INTEGER */ yytestcase(yyruleno==82);
      case 83: /* days ::= DAYS INTEGER */ yytestcase(yyruleno==83);
      case 84: /* minrows ::= MINROWS INTEGER */ yytestcase(yyruleno==84);
      case 85: /* maxrows ::= MAXROWS INTEGER */ yytestcase(yyruleno==85);
      case 86: /* blocks ::= BLOCKS INTEGER */ yytestcase(yyruleno==86);
      case 87: /* ctime ::= CTIME INTEGER */ yytestcase(yyruleno==87);
      case 88: /* wal ::= WAL INTEGER */ yytestcase(yyruleno==88);
      case 89: /* fsync ::= FSYNC INTEGER */ yytestcase(yyruleno==89);
      case 90: /* comp ::= COMP INTEGER */ yytestcase(yyruleno==90);
      case 91: /* prec ::= PRECISION STRING */ yytestcase(yyruleno==91);
      case 92: /* update ::= UPDATE INTEGER */ yytestcase(yyruleno==92);
      case 93: /* cachelast ::= CACHELAST INTEGER */ yytestcase(yyruleno==93);
      case 94: /* partitions ::= PARTITIONS INTEGER */ yytestcase(yyruleno==94);
{ yymsp[-1].minor.yy0 = yymsp[0].minor.yy0; }
        break;
      case 95: /* db_optr ::= */
{setDefaultCreateDbOption(&yymsp[1].minor.yy526); yymsp[1].minor.yy526.dbType = TSDB_DB_TYPE_DEFAULT;}
        break;
      case 96: /* db_optr ::= db_optr cache */
{ yylhsminor.yy526 = yymsp[-1].minor.yy526; yylhsminor.yy526.cacheBlockSize = strtol(yymsp[0].minor.yy0.z, NULL, 10); }
  yymsp[-1].minor.yy526 = yylhsminor.yy526;
        break;
      case 97: /* db_optr ::= db_optr replica */
      case 114: /* alter_db_optr ::= alter_db_optr replica */ yytestcase(yyruleno==114);
{ yylhsminor.yy526 = yymsp[-1].minor.yy526; yylhsminor.yy526.replica = strtol(yymsp[0].minor.yy0.z, NULL, 10); }
  yymsp[-1].minor.yy526 = yylhsminor.yy526;
        break;
      case 98: /* db_optr ::= db_optr quorum */
      case 115: /* alter_db_optr ::= alter_db_optr quorum */ yytestcase(yyruleno==115);
{ yylhsminor.yy526 = yymsp[-1].minor.yy526; yylhsminor.yy526.quorum = strtol(yymsp[0].minor.yy0.z, NULL, 10); }
  yymsp[-1].minor.yy526 = yylhsminor.yy526;
        break;
      case 99: /* db_optr ::= db_optr days */
{ yylhsminor.yy526 = yymsp[-1].minor.yy526; yylhsminor.yy526.daysPerFile = strtol(yymsp[0].minor.yy0.z, NULL, 10); }
  yymsp[-1].minor.yy526 = yylhsminor.yy526;
        break;
      case 100: /* db_optr ::= db_optr minrows */
{ yylhsminor.yy526 = yymsp[-1].minor.yy526; yylhsminor.yy526.minRowsPerBlock = strtod(yymsp[0].minor.yy0.z, NULL); }
  yymsp[-1].minor.yy526 = yylhsminor.yy526;
        break;
      case 101: /* db_optr ::= db_optr maxrows */
{ yylhsminor.yy526 = yymsp[-1].minor.yy526; yylhsminor.yy526.maxRowsPerBlock = strtod(yymsp[0].minor.yy0.z, NULL); }
  yymsp[-1].minor.yy526 = yylhsminor.yy526;
        break;
      case 102: /* db_optr ::= db_optr blocks */
      case 117: /* alter_db_optr ::= alter_db_optr blocks */ yytestcase(yyruleno==117);
{ yylhsminor.yy526 = yymsp[-1].minor.yy526; yylhsminor.yy526.numOfBlocks = strtol(yymsp[0].minor.yy0.z, NULL, 10); }
  yymsp[-1].minor.yy526 = yylhsminor.yy526;
        break;
      case 103: /* db_optr ::= db_optr ctime */
{ yylhsminor.yy526 = yymsp[-1].minor.yy526; yylhsminor.yy526.commitTime = strtol(yymsp[0].minor.yy0.z, NULL, 10); }
  yymsp[-1].minor.yy526 = yylhsminor.yy526;
        break;
      case 104: /* db_optr ::= db_optr wal */
      case 119: /* alter_db_optr ::= alter_db_optr wal */ yytestcase(yyruleno==119);
{ yylhsminor.yy526 = yymsp[-1].minor.yy526; yylhsminor.yy526.walLevel = strtol(yymsp[0].minor.yy0.z, NULL, 10); }
  yymsp[-1].minor.yy526 = yylhsminor.yy526;
        break;
      case 105: /* db_optr ::= db_optr fsync */
      case 120: /* alter_db_optr ::= alter_db_optr fsync */ yytestcase(yyruleno==120);
{ yylhsminor.yy526 = yymsp[-1].minor.yy526; yylhsminor.yy526.fsyncPeriod = strtol(yymsp[0].minor.yy0.z, NULL, 10); }
  yymsp[-1].minor.yy526 = yylhsminor.yy526;
        break;
      case 106: /* db_optr ::= db_optr comp */
      case 118: /* alter_db_optr ::= alter_db_optr comp */ yytestcase(yyruleno==118);
{ yylhsminor.yy526 = yymsp[-1].minor.yy526; yylhsminor.yy526.compressionLevel = strtol(yymsp[0].minor.yy0.z, NULL, 10); }
  yymsp[-1].minor.yy526 = yylhsminor.yy526;
        break;
      case 107: /* db_optr ::= db_optr prec */
{ yylhsminor.yy526 = yymsp[-1].minor.yy526; yylhsminor.yy526.precision = yymsp[0].minor.yy0; }
  yymsp[-1].minor.yy526 = yylhsminor.yy526;
        break;
      case 108: /* db_optr ::= db_optr keep */
      case 116: /* alter_db_optr ::= alter_db_optr keep */ yytestcase(yyruleno==116);
{ yylhsminor.yy526 = yymsp[-1].minor.yy526; yylhsminor.yy526.keep = yymsp[0].minor.yy285; }
  yymsp[-1].minor.yy526 = yylhsminor.yy526;
        break;
      case 109: /* db_optr ::= db_optr update */
      case 121: /* alter_db_optr ::= alter_db_optr update */ yytestcase(yyruleno==121);
{ yylhsminor.yy526 = yymsp[-1].minor.yy526; yylhsminor.yy526.update = strtol(yymsp[0].minor.yy0.z, NULL, 10); }
  yymsp[-1].minor.yy526 = yylhsminor.yy526;
        break;
      case 110: /* db_optr ::= db_optr cachelast */
      case 122: /* alter_db_optr ::= alter_db_optr cachelast */ yytestcase(yyruleno==122);
{ yylhsminor.yy526 = yymsp[-1].minor.yy526; yylhsminor.yy526.cachelast = strtol(yymsp[0].minor.yy0.z, NULL, 10); }
  yymsp[-1].minor.yy526 = yylhsminor.yy526;
        break;
      case 111: /* topic_optr ::= db_optr */
      case 123: /* alter_topic_optr ::= alter_db_optr */ yytestcase(yyruleno==123);
{ yylhsminor.yy526 = yymsp[0].minor.yy526; yylhsminor.yy526.dbType = TSDB_DB_TYPE_TOPIC; }
  yymsp[0].minor.yy526 = yylhsminor.yy526;
        break;
      case 112: /* topic_optr ::= topic_optr partitions */
      case 124: /* alter_topic_optr ::= alter_topic_optr partitions */ yytestcase(yyruleno==124);
{ yylhsminor.yy526 = yymsp[-1].minor.yy526; yylhsminor.yy526.partitions = strtol(yymsp[0].minor.yy0.z, NULL, 10); }
  yymsp[-1].minor.yy526 = yylhsminor.yy526;
        break;
      case 113: /* alter_db_optr ::= */
{ setDefaultCreateDbOption(&yymsp[1].minor.yy526); yymsp[1].minor.yy526.dbType = TSDB_DB_TYPE_DEFAULT;}
        break;
      case 125: /* typename ::= ids */
{ 
  yymsp[0].minor.yy0.type = 0;
  tSetColumnType (&yylhsminor.yy295, &yymsp[0].minor.yy0);
}
  yymsp[0].minor.yy295 = yylhsminor.yy295;
=======
    yylhsminor.yy183.maxUsers   = (yymsp[-2].minor.yy0.n>0)?atoi(yymsp[-2].minor.yy0.z):-1;
    yylhsminor.yy183.maxDbs     = (yymsp[-3].minor.yy0.n>0)?atoi(yymsp[-3].minor.yy0.z):-1;
    yylhsminor.yy183.maxTimeSeries = (yymsp[-7].minor.yy0.n>0)?atoi(yymsp[-7].minor.yy0.z):-1;
    yylhsminor.yy183.maxStreams = (yymsp[-5].minor.yy0.n>0)?atoi(yymsp[-5].minor.yy0.z):-1;
    yylhsminor.yy183.maxPointsPerSecond     = (yymsp[-8].minor.yy0.n>0)?atoi(yymsp[-8].minor.yy0.z):-1;
    yylhsminor.yy183.maxStorage = (yymsp[-6].minor.yy0.n>0)?strtoll(yymsp[-6].minor.yy0.z, NULL, 10):-1;
    yylhsminor.yy183.maxQueryTime   = (yymsp[-4].minor.yy0.n>0)?strtoll(yymsp[-4].minor.yy0.z, NULL, 10):-1;
    yylhsminor.yy183.maxConnections   = (yymsp[-1].minor.yy0.n>0)?atoi(yymsp[-1].minor.yy0.z):-1;
    yylhsminor.yy183.stat    = yymsp[0].minor.yy0;
}
  yymsp[-8].minor.yy183 = yylhsminor.yy183;
        break;
      case 78: /* keep ::= KEEP tagitemlist */
{ yymsp[-1].minor.yy193 = yymsp[0].minor.yy193; }
        break;
      case 79: /* cache ::= CACHE INTEGER */
      case 80: /* replica ::= REPLICA INTEGER */ yytestcase(yyruleno==80);
      case 81: /* quorum ::= QUORUM INTEGER */ yytestcase(yyruleno==81);
      case 82: /* days ::= DAYS INTEGER */ yytestcase(yyruleno==82);
      case 83: /* minrows ::= MINROWS INTEGER */ yytestcase(yyruleno==83);
      case 84: /* maxrows ::= MAXROWS INTEGER */ yytestcase(yyruleno==84);
      case 85: /* blocks ::= BLOCKS INTEGER */ yytestcase(yyruleno==85);
      case 86: /* ctime ::= CTIME INTEGER */ yytestcase(yyruleno==86);
      case 87: /* wal ::= WAL INTEGER */ yytestcase(yyruleno==87);
      case 88: /* fsync ::= FSYNC INTEGER */ yytestcase(yyruleno==88);
      case 89: /* comp ::= COMP INTEGER */ yytestcase(yyruleno==89);
      case 90: /* prec ::= PRECISION STRING */ yytestcase(yyruleno==90);
      case 91: /* update ::= UPDATE INTEGER */ yytestcase(yyruleno==91);
      case 92: /* cachelast ::= CACHELAST INTEGER */ yytestcase(yyruleno==92);
      case 93: /* partitions ::= PARTITIONS INTEGER */ yytestcase(yyruleno==93);
{ yymsp[-1].minor.yy0 = yymsp[0].minor.yy0; }
        break;
      case 94: /* db_optr ::= */
{setDefaultCreateDbOption(&yymsp[1].minor.yy114); yymsp[1].minor.yy114.dbType = TSDB_DB_TYPE_DEFAULT;}
        break;
      case 95: /* db_optr ::= db_optr cache */
{ yylhsminor.yy114 = yymsp[-1].minor.yy114; yylhsminor.yy114.cacheBlockSize = strtol(yymsp[0].minor.yy0.z, NULL, 10); }
  yymsp[-1].minor.yy114 = yylhsminor.yy114;
        break;
      case 96: /* db_optr ::= db_optr replica */
      case 113: /* alter_db_optr ::= alter_db_optr replica */ yytestcase(yyruleno==113);
{ yylhsminor.yy114 = yymsp[-1].minor.yy114; yylhsminor.yy114.replica = strtol(yymsp[0].minor.yy0.z, NULL, 10); }
  yymsp[-1].minor.yy114 = yylhsminor.yy114;
        break;
      case 97: /* db_optr ::= db_optr quorum */
      case 114: /* alter_db_optr ::= alter_db_optr quorum */ yytestcase(yyruleno==114);
{ yylhsminor.yy114 = yymsp[-1].minor.yy114; yylhsminor.yy114.quorum = strtol(yymsp[0].minor.yy0.z, NULL, 10); }
  yymsp[-1].minor.yy114 = yylhsminor.yy114;
        break;
      case 98: /* db_optr ::= db_optr days */
{ yylhsminor.yy114 = yymsp[-1].minor.yy114; yylhsminor.yy114.daysPerFile = strtol(yymsp[0].minor.yy0.z, NULL, 10); }
  yymsp[-1].minor.yy114 = yylhsminor.yy114;
        break;
      case 99: /* db_optr ::= db_optr minrows */
{ yylhsminor.yy114 = yymsp[-1].minor.yy114; yylhsminor.yy114.minRowsPerBlock = strtod(yymsp[0].minor.yy0.z, NULL); }
  yymsp[-1].minor.yy114 = yylhsminor.yy114;
        break;
      case 100: /* db_optr ::= db_optr maxrows */
{ yylhsminor.yy114 = yymsp[-1].minor.yy114; yylhsminor.yy114.maxRowsPerBlock = strtod(yymsp[0].minor.yy0.z, NULL); }
  yymsp[-1].minor.yy114 = yylhsminor.yy114;
        break;
      case 101: /* db_optr ::= db_optr blocks */
      case 116: /* alter_db_optr ::= alter_db_optr blocks */ yytestcase(yyruleno==116);
{ yylhsminor.yy114 = yymsp[-1].minor.yy114; yylhsminor.yy114.numOfBlocks = strtol(yymsp[0].minor.yy0.z, NULL, 10); }
  yymsp[-1].minor.yy114 = yylhsminor.yy114;
        break;
      case 102: /* db_optr ::= db_optr ctime */
{ yylhsminor.yy114 = yymsp[-1].minor.yy114; yylhsminor.yy114.commitTime = strtol(yymsp[0].minor.yy0.z, NULL, 10); }
  yymsp[-1].minor.yy114 = yylhsminor.yy114;
        break;
      case 103: /* db_optr ::= db_optr wal */
      case 118: /* alter_db_optr ::= alter_db_optr wal */ yytestcase(yyruleno==118);
{ yylhsminor.yy114 = yymsp[-1].minor.yy114; yylhsminor.yy114.walLevel = strtol(yymsp[0].minor.yy0.z, NULL, 10); }
  yymsp[-1].minor.yy114 = yylhsminor.yy114;
        break;
      case 104: /* db_optr ::= db_optr fsync */
      case 119: /* alter_db_optr ::= alter_db_optr fsync */ yytestcase(yyruleno==119);
{ yylhsminor.yy114 = yymsp[-1].minor.yy114; yylhsminor.yy114.fsyncPeriod = strtol(yymsp[0].minor.yy0.z, NULL, 10); }
  yymsp[-1].minor.yy114 = yylhsminor.yy114;
        break;
      case 105: /* db_optr ::= db_optr comp */
      case 117: /* alter_db_optr ::= alter_db_optr comp */ yytestcase(yyruleno==117);
{ yylhsminor.yy114 = yymsp[-1].minor.yy114; yylhsminor.yy114.compressionLevel = strtol(yymsp[0].minor.yy0.z, NULL, 10); }
  yymsp[-1].minor.yy114 = yylhsminor.yy114;
        break;
      case 106: /* db_optr ::= db_optr prec */
{ yylhsminor.yy114 = yymsp[-1].minor.yy114; yylhsminor.yy114.precision = yymsp[0].minor.yy0; }
  yymsp[-1].minor.yy114 = yylhsminor.yy114;
        break;
      case 107: /* db_optr ::= db_optr keep */
      case 115: /* alter_db_optr ::= alter_db_optr keep */ yytestcase(yyruleno==115);
{ yylhsminor.yy114 = yymsp[-1].minor.yy114; yylhsminor.yy114.keep = yymsp[0].minor.yy193; }
  yymsp[-1].minor.yy114 = yylhsminor.yy114;
        break;
      case 108: /* db_optr ::= db_optr update */
      case 120: /* alter_db_optr ::= alter_db_optr update */ yytestcase(yyruleno==120);
{ yylhsminor.yy114 = yymsp[-1].minor.yy114; yylhsminor.yy114.update = strtol(yymsp[0].minor.yy0.z, NULL, 10); }
  yymsp[-1].minor.yy114 = yylhsminor.yy114;
        break;
      case 109: /* db_optr ::= db_optr cachelast */
      case 121: /* alter_db_optr ::= alter_db_optr cachelast */ yytestcase(yyruleno==121);
{ yylhsminor.yy114 = yymsp[-1].minor.yy114; yylhsminor.yy114.cachelast = strtol(yymsp[0].minor.yy0.z, NULL, 10); }
  yymsp[-1].minor.yy114 = yylhsminor.yy114;
        break;
      case 110: /* topic_optr ::= db_optr */
      case 122: /* alter_topic_optr ::= alter_db_optr */ yytestcase(yyruleno==122);
{ yylhsminor.yy114 = yymsp[0].minor.yy114; yylhsminor.yy114.dbType = TSDB_DB_TYPE_TOPIC; }
  yymsp[0].minor.yy114 = yylhsminor.yy114;
        break;
      case 111: /* topic_optr ::= topic_optr partitions */
      case 123: /* alter_topic_optr ::= alter_topic_optr partitions */ yytestcase(yyruleno==123);
{ yylhsminor.yy114 = yymsp[-1].minor.yy114; yylhsminor.yy114.partitions = strtol(yymsp[0].minor.yy0.z, NULL, 10); }
  yymsp[-1].minor.yy114 = yylhsminor.yy114;
        break;
      case 112: /* alter_db_optr ::= */
{ setDefaultCreateDbOption(&yymsp[1].minor.yy114); yymsp[1].minor.yy114.dbType = TSDB_DB_TYPE_DEFAULT;}
        break;
      case 124: /* typename ::= ids */
{ 
  yymsp[0].minor.yy0.type = 0;
  tSetColumnType (&yylhsminor.yy27, &yymsp[0].minor.yy0);
}
  yymsp[0].minor.yy27 = yylhsminor.yy27;
>>>>>>> ecbc6108
        break;
      case 126: /* typename ::= ids LP signed RP */
{
<<<<<<< HEAD
  if (yymsp[-1].minor.yy525 <= 0) {
    yymsp[-3].minor.yy0.type = 0;
    tSetColumnType(&yylhsminor.yy295, &yymsp[-3].minor.yy0);
  } else {
    yymsp[-3].minor.yy0.type = -yymsp[-1].minor.yy525;  // negative value of name length
    tSetColumnType(&yylhsminor.yy295, &yymsp[-3].minor.yy0);
  }
}
  yymsp[-3].minor.yy295 = yylhsminor.yy295;
=======
  if (yymsp[-1].minor.yy473 <= 0) {
    yymsp[-3].minor.yy0.type = 0;
    tSetColumnType(&yylhsminor.yy27, &yymsp[-3].minor.yy0);
  } else {
    yymsp[-3].minor.yy0.type = -yymsp[-1].minor.yy473;  // negative value of name length
    tSetColumnType(&yylhsminor.yy27, &yymsp[-3].minor.yy0);
  }
}
  yymsp[-3].minor.yy27 = yylhsminor.yy27;
>>>>>>> ecbc6108
        break;
      case 127: /* typename ::= ids UNSIGNED */
{
  yymsp[-1].minor.yy0.type = 0;
  yymsp[-1].minor.yy0.n = ((yymsp[0].minor.yy0.z + yymsp[0].minor.yy0.n) - yymsp[-1].minor.yy0.z);
<<<<<<< HEAD
  tSetColumnType (&yylhsminor.yy295, &yymsp[-1].minor.yy0);
}
  yymsp[-1].minor.yy295 = yylhsminor.yy295;
        break;
      case 128: /* signed ::= INTEGER */
{ yylhsminor.yy525 = strtol(yymsp[0].minor.yy0.z, NULL, 10); }
  yymsp[0].minor.yy525 = yylhsminor.yy525;
        break;
      case 129: /* signed ::= PLUS INTEGER */
{ yymsp[-1].minor.yy525 = strtol(yymsp[0].minor.yy0.z, NULL, 10); }
        break;
      case 130: /* signed ::= MINUS INTEGER */
{ yymsp[-1].minor.yy525 = -strtol(yymsp[0].minor.yy0.z, NULL, 10);}
        break;
      case 134: /* cmd ::= CREATE TABLE create_table_list */
{ pInfo->type = TSDB_SQL_CREATE_TABLE; pInfo->pCreateTableInfo = yymsp[0].minor.yy470;}
=======
  tSetColumnType (&yylhsminor.yy27, &yymsp[-1].minor.yy0);
}
  yymsp[-1].minor.yy27 = yylhsminor.yy27;
        break;
      case 127: /* signed ::= INTEGER */
{ yylhsminor.yy473 = strtol(yymsp[0].minor.yy0.z, NULL, 10); }
  yymsp[0].minor.yy473 = yylhsminor.yy473;
        break;
      case 128: /* signed ::= PLUS INTEGER */
{ yymsp[-1].minor.yy473 = strtol(yymsp[0].minor.yy0.z, NULL, 10); }
        break;
      case 129: /* signed ::= MINUS INTEGER */
{ yymsp[-1].minor.yy473 = -strtol(yymsp[0].minor.yy0.z, NULL, 10);}
        break;
      case 133: /* cmd ::= CREATE TABLE create_table_list */
{ pInfo->type = TSDB_SQL_CREATE_TABLE; pInfo->pCreateTableInfo = yymsp[0].minor.yy270;}
>>>>>>> ecbc6108
        break;
      case 135: /* create_table_list ::= create_from_stable */
{
  SCreateTableSql* pCreateTable = calloc(1, sizeof(SCreateTableSql));
  pCreateTable->childTableInfo = taosArrayInit(4, sizeof(SCreatedTableInfo));

<<<<<<< HEAD
  taosArrayPush(pCreateTable->childTableInfo, &yymsp[0].minor.yy96);
  pCreateTable->type = TSQL_CREATE_TABLE_FROM_STABLE;
  yylhsminor.yy470 = pCreateTable;
}
  yymsp[0].minor.yy470 = yylhsminor.yy470;
=======
  taosArrayPush(pCreateTable->childTableInfo, &yymsp[0].minor.yy192);
  pCreateTable->type = TSQL_CREATE_TABLE_FROM_STABLE;
  yylhsminor.yy270 = pCreateTable;
}
  yymsp[0].minor.yy270 = yylhsminor.yy270;
>>>>>>> ecbc6108
        break;
      case 136: /* create_table_list ::= create_table_list create_from_stable */
{
<<<<<<< HEAD
  taosArrayPush(yymsp[-1].minor.yy470->childTableInfo, &yymsp[0].minor.yy96);
  yylhsminor.yy470 = yymsp[-1].minor.yy470;
}
  yymsp[-1].minor.yy470 = yylhsminor.yy470;
=======
  taosArrayPush(yymsp[-1].minor.yy270->childTableInfo, &yymsp[0].minor.yy192);
  yylhsminor.yy270 = yymsp[-1].minor.yy270;
}
  yymsp[-1].minor.yy270 = yylhsminor.yy270;
>>>>>>> ecbc6108
        break;
      case 137: /* create_table_args ::= ifnotexists ids cpxName LP columnlist RP */
{
<<<<<<< HEAD
  yylhsminor.yy470 = tSetCreateTableInfo(yymsp[-1].minor.yy285, NULL, NULL, TSQL_CREATE_TABLE);
  setSqlInfo(pInfo, yylhsminor.yy470, NULL, TSDB_SQL_CREATE_TABLE);
=======
  yylhsminor.yy270 = tSetCreateTableInfo(yymsp[-1].minor.yy193, NULL, NULL, TSQL_CREATE_TABLE);
  setSqlInfo(pInfo, yylhsminor.yy270, NULL, TSDB_SQL_CREATE_TABLE);
>>>>>>> ecbc6108

  yymsp[-4].minor.yy0.n += yymsp[-3].minor.yy0.n;
  setCreatedTableName(pInfo, &yymsp[-4].minor.yy0, &yymsp[-5].minor.yy0);
}
<<<<<<< HEAD
  yymsp[-5].minor.yy470 = yylhsminor.yy470;
=======
  yymsp[-5].minor.yy270 = yylhsminor.yy270;
>>>>>>> ecbc6108
        break;
      case 138: /* create_stable_args ::= ifnotexists ids cpxName LP columnlist RP TAGS LP columnlist RP */
{
<<<<<<< HEAD
  yylhsminor.yy470 = tSetCreateTableInfo(yymsp[-5].minor.yy285, yymsp[-1].minor.yy285, NULL, TSQL_CREATE_STABLE);
  setSqlInfo(pInfo, yylhsminor.yy470, NULL, TSDB_SQL_CREATE_TABLE);
=======
  yylhsminor.yy270 = tSetCreateTableInfo(yymsp[-5].minor.yy193, yymsp[-1].minor.yy193, NULL, TSQL_CREATE_STABLE);
  setSqlInfo(pInfo, yylhsminor.yy270, NULL, TSDB_SQL_CREATE_TABLE);
>>>>>>> ecbc6108

  yymsp[-8].minor.yy0.n += yymsp[-7].minor.yy0.n;
  setCreatedTableName(pInfo, &yymsp[-8].minor.yy0, &yymsp[-9].minor.yy0);
}
<<<<<<< HEAD
  yymsp[-9].minor.yy470 = yylhsminor.yy470;
=======
  yymsp[-9].minor.yy270 = yylhsminor.yy270;
>>>>>>> ecbc6108
        break;
      case 139: /* create_from_stable ::= ifnotexists ids cpxName USING ids cpxName TAGS LP tagitemlist RP */
{
  yymsp[-5].minor.yy0.n += yymsp[-4].minor.yy0.n;
  yymsp[-8].minor.yy0.n += yymsp[-7].minor.yy0.n;
<<<<<<< HEAD
  yylhsminor.yy96 = createNewChildTableInfo(&yymsp[-5].minor.yy0, NULL, yymsp[-1].minor.yy285, &yymsp[-8].minor.yy0, &yymsp[-9].minor.yy0);
}
  yymsp[-9].minor.yy96 = yylhsminor.yy96;
=======
  yylhsminor.yy192 = createNewChildTableInfo(&yymsp[-5].minor.yy0, NULL, yymsp[-1].minor.yy193, &yymsp[-8].minor.yy0, &yymsp[-9].minor.yy0);
}
  yymsp[-9].minor.yy192 = yylhsminor.yy192;
>>>>>>> ecbc6108
        break;
      case 140: /* create_from_stable ::= ifnotexists ids cpxName USING ids cpxName LP tagNamelist RP TAGS LP tagitemlist RP */
{
  yymsp[-8].minor.yy0.n += yymsp[-7].minor.yy0.n;
  yymsp[-11].minor.yy0.n += yymsp[-10].minor.yy0.n;
<<<<<<< HEAD
  yylhsminor.yy96 = createNewChildTableInfo(&yymsp[-8].minor.yy0, yymsp[-5].minor.yy285, yymsp[-1].minor.yy285, &yymsp[-11].minor.yy0, &yymsp[-12].minor.yy0);
}
  yymsp[-12].minor.yy96 = yylhsminor.yy96;
        break;
      case 141: /* tagNamelist ::= tagNamelist COMMA ids */
{taosArrayPush(yymsp[-2].minor.yy285, &yymsp[0].minor.yy0); yylhsminor.yy285 = yymsp[-2].minor.yy285;  }
  yymsp[-2].minor.yy285 = yylhsminor.yy285;
        break;
      case 142: /* tagNamelist ::= ids */
{yylhsminor.yy285 = taosArrayInit(4, sizeof(SStrToken)); taosArrayPush(yylhsminor.yy285, &yymsp[0].minor.yy0);}
  yymsp[0].minor.yy285 = yylhsminor.yy285;
=======
  yylhsminor.yy192 = createNewChildTableInfo(&yymsp[-8].minor.yy0, yymsp[-5].minor.yy193, yymsp[-1].minor.yy193, &yymsp[-11].minor.yy0, &yymsp[-12].minor.yy0);
}
  yymsp[-12].minor.yy192 = yylhsminor.yy192;
        break;
      case 140: /* tagNamelist ::= tagNamelist COMMA ids */
{taosArrayPush(yymsp[-2].minor.yy193, &yymsp[0].minor.yy0); yylhsminor.yy193 = yymsp[-2].minor.yy193;  }
  yymsp[-2].minor.yy193 = yylhsminor.yy193;
        break;
      case 141: /* tagNamelist ::= ids */
{yylhsminor.yy193 = taosArrayInit(4, sizeof(SStrToken)); taosArrayPush(yylhsminor.yy193, &yymsp[0].minor.yy0);}
  yymsp[0].minor.yy193 = yylhsminor.yy193;
>>>>>>> ecbc6108
        break;
      case 143: /* create_table_args ::= ifnotexists ids cpxName AS select */
{
<<<<<<< HEAD
  yylhsminor.yy470 = tSetCreateTableInfo(NULL, NULL, yymsp[0].minor.yy344, TSQL_CREATE_STREAM);
  setSqlInfo(pInfo, yylhsminor.yy470, NULL, TSDB_SQL_CREATE_TABLE);
=======
  yylhsminor.yy270 = tSetCreateTableInfo(NULL, NULL, yymsp[0].minor.yy124, TSQL_CREATE_STREAM);
  setSqlInfo(pInfo, yylhsminor.yy270, NULL, TSDB_SQL_CREATE_TABLE);
>>>>>>> ecbc6108

  yymsp[-3].minor.yy0.n += yymsp[-2].minor.yy0.n;
  setCreatedTableName(pInfo, &yymsp[-3].minor.yy0, &yymsp[-4].minor.yy0);
}
<<<<<<< HEAD
  yymsp[-4].minor.yy470 = yylhsminor.yy470;
        break;
      case 144: /* columnlist ::= columnlist COMMA column */
{taosArrayPush(yymsp[-2].minor.yy285, &yymsp[0].minor.yy295); yylhsminor.yy285 = yymsp[-2].minor.yy285;  }
  yymsp[-2].minor.yy285 = yylhsminor.yy285;
        break;
      case 145: /* columnlist ::= column */
{yylhsminor.yy285 = taosArrayInit(4, sizeof(TAOS_FIELD)); taosArrayPush(yylhsminor.yy285, &yymsp[0].minor.yy295);}
  yymsp[0].minor.yy285 = yylhsminor.yy285;
=======
  yymsp[-4].minor.yy270 = yylhsminor.yy270;
        break;
      case 143: /* columnlist ::= columnlist COMMA column */
{taosArrayPush(yymsp[-2].minor.yy193, &yymsp[0].minor.yy27); yylhsminor.yy193 = yymsp[-2].minor.yy193;  }
  yymsp[-2].minor.yy193 = yylhsminor.yy193;
        break;
      case 144: /* columnlist ::= column */
{yylhsminor.yy193 = taosArrayInit(4, sizeof(TAOS_FIELD)); taosArrayPush(yylhsminor.yy193, &yymsp[0].minor.yy27);}
  yymsp[0].minor.yy193 = yylhsminor.yy193;
>>>>>>> ecbc6108
        break;
      case 146: /* column ::= ids typename */
{
<<<<<<< HEAD
  tSetColumnInfo(&yylhsminor.yy295, &yymsp[-1].minor.yy0, &yymsp[0].minor.yy295);
}
  yymsp[-1].minor.yy295 = yylhsminor.yy295;
        break;
      case 147: /* tagitemlist ::= tagitemlist COMMA tagitem */
{ yylhsminor.yy285 = tVariantListAppend(yymsp[-2].minor.yy285, &yymsp[0].minor.yy362, -1);    }
  yymsp[-2].minor.yy285 = yylhsminor.yy285;
        break;
      case 148: /* tagitemlist ::= tagitem */
{ yylhsminor.yy285 = tVariantListAppend(NULL, &yymsp[0].minor.yy362, -1); }
  yymsp[0].minor.yy285 = yylhsminor.yy285;
        break;
      case 149: /* tagitem ::= INTEGER */
      case 150: /* tagitem ::= FLOAT */ yytestcase(yyruleno==150);
      case 151: /* tagitem ::= STRING */ yytestcase(yyruleno==151);
      case 152: /* tagitem ::= BOOL */ yytestcase(yyruleno==152);
{ toTSDBType(yymsp[0].minor.yy0.type); tVariantCreate(&yylhsminor.yy362, &yymsp[0].minor.yy0); }
  yymsp[0].minor.yy362 = yylhsminor.yy362;
        break;
      case 153: /* tagitem ::= NULL */
{ yymsp[0].minor.yy0.type = 0; tVariantCreate(&yylhsminor.yy362, &yymsp[0].minor.yy0); }
  yymsp[0].minor.yy362 = yylhsminor.yy362;
=======
  tSetColumnInfo(&yylhsminor.yy27, &yymsp[-1].minor.yy0, &yymsp[0].minor.yy27);
}
  yymsp[-1].minor.yy27 = yylhsminor.yy27;
        break;
      case 146: /* tagitemlist ::= tagitemlist COMMA tagitem */
{ yylhsminor.yy193 = tVariantListAppend(yymsp[-2].minor.yy193, &yymsp[0].minor.yy442, -1);    }
  yymsp[-2].minor.yy193 = yylhsminor.yy193;
        break;
      case 147: /* tagitemlist ::= tagitem */
{ yylhsminor.yy193 = tVariantListAppend(NULL, &yymsp[0].minor.yy442, -1); }
  yymsp[0].minor.yy193 = yylhsminor.yy193;
        break;
      case 148: /* tagitem ::= INTEGER */
      case 149: /* tagitem ::= FLOAT */ yytestcase(yyruleno==149);
      case 150: /* tagitem ::= STRING */ yytestcase(yyruleno==150);
      case 151: /* tagitem ::= BOOL */ yytestcase(yyruleno==151);
{ toTSDBType(yymsp[0].minor.yy0.type); tVariantCreate(&yylhsminor.yy442, &yymsp[0].minor.yy0); }
  yymsp[0].minor.yy442 = yylhsminor.yy442;
        break;
      case 152: /* tagitem ::= NULL */
{ yymsp[0].minor.yy0.type = 0; tVariantCreate(&yylhsminor.yy442, &yymsp[0].minor.yy0); }
  yymsp[0].minor.yy442 = yylhsminor.yy442;
>>>>>>> ecbc6108
        break;
      case 154: /* tagitem ::= MINUS INTEGER */
      case 155: /* tagitem ::= MINUS FLOAT */ yytestcase(yyruleno==155);
      case 156: /* tagitem ::= PLUS INTEGER */ yytestcase(yyruleno==156);
      case 157: /* tagitem ::= PLUS FLOAT */ yytestcase(yyruleno==157);
{
    yymsp[-1].minor.yy0.n += yymsp[0].minor.yy0.n;
    yymsp[-1].minor.yy0.type = yymsp[0].minor.yy0.type;
    toTSDBType(yymsp[-1].minor.yy0.type);
<<<<<<< HEAD
    tVariantCreate(&yylhsminor.yy362, &yymsp[-1].minor.yy0);
}
  yymsp[-1].minor.yy362 = yylhsminor.yy362;
        break;
      case 158: /* select ::= SELECT selcollist from where_opt interval_opt session_option fill_opt sliding_opt groupby_opt orderby_opt having_opt slimit_opt limit_opt */
{
  yylhsminor.yy344 = tSetQuerySqlNode(&yymsp[-12].minor.yy0, yymsp[-11].minor.yy285, yymsp[-10].minor.yy148, yymsp[-9].minor.yy178, yymsp[-4].minor.yy285, yymsp[-3].minor.yy285, &yymsp[-8].minor.yy376, &yymsp[-7].minor.yy523, &yymsp[-5].minor.yy0, yymsp[-6].minor.yy285, &yymsp[0].minor.yy438, &yymsp[-1].minor.yy438, yymsp[-2].minor.yy178);
}
  yymsp[-12].minor.yy344 = yylhsminor.yy344;
        break;
      case 159: /* select ::= LP select RP */
{yymsp[-2].minor.yy344 = yymsp[-1].minor.yy344;}
        break;
      case 160: /* union ::= select */
{ yylhsminor.yy285 = setSubclause(NULL, yymsp[0].minor.yy344); }
  yymsp[0].minor.yy285 = yylhsminor.yy285;
        break;
      case 161: /* union ::= union UNION ALL select */
{ yylhsminor.yy285 = appendSelectClause(yymsp[-3].minor.yy285, yymsp[0].minor.yy344); }
  yymsp[-3].minor.yy285 = yylhsminor.yy285;
        break;
      case 162: /* cmd ::= union */
{ setSqlInfo(pInfo, yymsp[0].minor.yy285, NULL, TSDB_SQL_SELECT); }
=======
    tVariantCreate(&yylhsminor.yy442, &yymsp[-1].minor.yy0);
}
  yymsp[-1].minor.yy442 = yylhsminor.yy442;
        break;
      case 157: /* select ::= SELECT selcollist from where_opt interval_opt session_option windowstate_option fill_opt sliding_opt groupby_opt orderby_opt having_opt slimit_opt limit_opt */
{
  yylhsminor.yy124 = tSetQuerySqlNode(&yymsp[-13].minor.yy0, yymsp[-12].minor.yy193, yymsp[-11].minor.yy332, yymsp[-10].minor.yy454, yymsp[-4].minor.yy193, yymsp[-3].minor.yy193, &yymsp[-9].minor.yy392, &yymsp[-8].minor.yy447, &yymsp[-7].minor.yy76, &yymsp[-5].minor.yy0, yymsp[-6].minor.yy193, &yymsp[0].minor.yy482, &yymsp[-1].minor.yy482, yymsp[-2].minor.yy454);
}
  yymsp[-13].minor.yy124 = yylhsminor.yy124;
        break;
      case 158: /* select ::= LP select RP */
{yymsp[-2].minor.yy124 = yymsp[-1].minor.yy124;}
        break;
      case 159: /* union ::= select */
{ yylhsminor.yy193 = setSubclause(NULL, yymsp[0].minor.yy124); }
  yymsp[0].minor.yy193 = yylhsminor.yy193;
        break;
      case 160: /* union ::= union UNION ALL select */
{ yylhsminor.yy193 = appendSelectClause(yymsp[-3].minor.yy193, yymsp[0].minor.yy124); }
  yymsp[-3].minor.yy193 = yylhsminor.yy193;
        break;
      case 161: /* cmd ::= union */
{ setSqlInfo(pInfo, yymsp[0].minor.yy193, NULL, TSDB_SQL_SELECT); }
>>>>>>> ecbc6108
        break;
      case 163: /* select ::= SELECT selcollist */
{
<<<<<<< HEAD
  yylhsminor.yy344 = tSetQuerySqlNode(&yymsp[-1].minor.yy0, yymsp[0].minor.yy285, NULL, NULL, NULL, NULL, NULL, NULL, NULL, NULL, NULL, NULL, NULL);
}
  yymsp[-1].minor.yy344 = yylhsminor.yy344;
        break;
      case 164: /* sclp ::= selcollist COMMA */
{yylhsminor.yy285 = yymsp[-1].minor.yy285;}
  yymsp[-1].minor.yy285 = yylhsminor.yy285;
        break;
      case 165: /* sclp ::= */
      case 190: /* orderby_opt ::= */ yytestcase(yyruleno==190);
{yymsp[1].minor.yy285 = 0;}
=======
  yylhsminor.yy124 = tSetQuerySqlNode(&yymsp[-1].minor.yy0, yymsp[0].minor.yy193, NULL, NULL, NULL, NULL, NULL, NULL, NULL, NULL, NULL, NULL, NULL, NULL);
}
  yymsp[-1].minor.yy124 = yylhsminor.yy124;
        break;
      case 163: /* sclp ::= selcollist COMMA */
{yylhsminor.yy193 = yymsp[-1].minor.yy193;}
  yymsp[-1].minor.yy193 = yylhsminor.yy193;
        break;
      case 164: /* sclp ::= */
      case 194: /* orderby_opt ::= */ yytestcase(yyruleno==194);
{yymsp[1].minor.yy193 = 0;}
>>>>>>> ecbc6108
        break;
      case 166: /* selcollist ::= sclp distinct expr as */
{
<<<<<<< HEAD
   yylhsminor.yy285 = tSqlExprListAppend(yymsp[-3].minor.yy285, yymsp[-1].minor.yy178,  yymsp[-2].minor.yy0.n? &yymsp[-2].minor.yy0:0, yymsp[0].minor.yy0.n?&yymsp[0].minor.yy0:0);
}
  yymsp[-3].minor.yy285 = yylhsminor.yy285;
=======
   yylhsminor.yy193 = tSqlExprListAppend(yymsp[-3].minor.yy193, yymsp[-1].minor.yy454,  yymsp[-2].minor.yy0.n? &yymsp[-2].minor.yy0:0, yymsp[0].minor.yy0.n?&yymsp[0].minor.yy0:0);
}
  yymsp[-3].minor.yy193 = yylhsminor.yy193;
>>>>>>> ecbc6108
        break;
      case 167: /* selcollist ::= sclp STAR */
{
   tSqlExpr *pNode = tSqlExprCreateIdValue(NULL, TK_ALL);
<<<<<<< HEAD
   yylhsminor.yy285 = tSqlExprListAppend(yymsp[-1].minor.yy285, pNode, 0, 0);
}
  yymsp[-1].minor.yy285 = yylhsminor.yy285;
=======
   yylhsminor.yy193 = tSqlExprListAppend(yymsp[-1].minor.yy193, pNode, 0, 0);
}
  yymsp[-1].minor.yy193 = yylhsminor.yy193;
>>>>>>> ecbc6108
        break;
      case 168: /* as ::= AS ids */
{ yymsp[-1].minor.yy0 = yymsp[0].minor.yy0;    }
        break;
      case 169: /* as ::= ids */
{ yylhsminor.yy0 = yymsp[0].minor.yy0;    }
  yymsp[0].minor.yy0 = yylhsminor.yy0;
        break;
      case 170: /* as ::= */
{ yymsp[1].minor.yy0.n = 0;  }
        break;
      case 171: /* distinct ::= DISTINCT */
{ yylhsminor.yy0 = yymsp[0].minor.yy0;  }
  yymsp[0].minor.yy0 = yylhsminor.yy0;
        break;
<<<<<<< HEAD
      case 173: /* from ::= FROM tablelist */
{yymsp[-1].minor.yy148 = yymsp[0].minor.yy148;}
        break;
      case 174: /* from ::= FROM LP union RP */
{yymsp[-3].minor.yy148 = setSubquery(NULL, yymsp[-1].minor.yy285);}
        break;
      case 175: /* tablelist ::= ids cpxName */
{
  yymsp[-1].minor.yy0.n += yymsp[0].minor.yy0.n;
  yylhsminor.yy148 = setTableNameList(NULL, &yymsp[-1].minor.yy0, NULL);
}
  yymsp[-1].minor.yy148 = yylhsminor.yy148;
        break;
      case 176: /* tablelist ::= ids cpxName ids */
{
  yymsp[-2].minor.yy0.n += yymsp[-1].minor.yy0.n;
  yylhsminor.yy148 = setTableNameList(NULL, &yymsp[-2].minor.yy0, &yymsp[0].minor.yy0);
}
  yymsp[-2].minor.yy148 = yylhsminor.yy148;
        break;
      case 177: /* tablelist ::= tablelist COMMA ids cpxName */
{
  yymsp[-1].minor.yy0.n += yymsp[0].minor.yy0.n;
  yylhsminor.yy148 = setTableNameList(yymsp[-3].minor.yy148, &yymsp[-1].minor.yy0, NULL);
}
  yymsp[-3].minor.yy148 = yylhsminor.yy148;
        break;
      case 178: /* tablelist ::= tablelist COMMA ids cpxName ids */
{
  yymsp[-2].minor.yy0.n += yymsp[-1].minor.yy0.n;
  yylhsminor.yy148 = setTableNameList(yymsp[-4].minor.yy148, &yymsp[-2].minor.yy0, &yymsp[0].minor.yy0);
}
  yymsp[-4].minor.yy148 = yylhsminor.yy148;
        break;
      case 179: /* tmvar ::= VARIABLE */
{yylhsminor.yy0 = yymsp[0].minor.yy0;}
  yymsp[0].minor.yy0 = yylhsminor.yy0;
        break;
      case 180: /* interval_opt ::= INTERVAL LP tmvar RP */
{yymsp[-3].minor.yy376.interval = yymsp[-1].minor.yy0; yymsp[-3].minor.yy376.offset.n = 0;}
        break;
      case 181: /* interval_opt ::= INTERVAL LP tmvar COMMA tmvar RP */
{yymsp[-5].minor.yy376.interval = yymsp[-3].minor.yy0; yymsp[-5].minor.yy376.offset = yymsp[-1].minor.yy0;}
        break;
      case 182: /* interval_opt ::= */
{memset(&yymsp[1].minor.yy376, 0, sizeof(yymsp[1].minor.yy376));}
        break;
      case 183: /* session_option ::= */
{yymsp[1].minor.yy523.col.n = 0; yymsp[1].minor.yy523.gap.n = 0;}
        break;
      case 184: /* session_option ::= SESSION LP ids cpxName COMMA tmvar RP */
{
   yymsp[-4].minor.yy0.n += yymsp[-3].minor.yy0.n;
   yymsp[-6].minor.yy523.col = yymsp[-4].minor.yy0;
   yymsp[-6].minor.yy523.gap = yymsp[-1].minor.yy0;
}
        break;
      case 185: /* fill_opt ::= */
{ yymsp[1].minor.yy285 = 0;     }
        break;
      case 186: /* fill_opt ::= FILL LP ID COMMA tagitemlist RP */
=======
      case 172: /* from ::= FROM tablelist */
      case 173: /* from ::= FROM sub */ yytestcase(yyruleno==173);
{yymsp[-1].minor.yy332 = yymsp[0].minor.yy332;}
        break;
      case 174: /* sub ::= LP union RP */
{yymsp[-2].minor.yy332 = addSubqueryElem(NULL, yymsp[-1].minor.yy193, NULL);}
        break;
      case 175: /* sub ::= LP union RP ids */
{yymsp[-3].minor.yy332 = addSubqueryElem(NULL, yymsp[-2].minor.yy193, &yymsp[0].minor.yy0);}
        break;
      case 176: /* sub ::= sub COMMA LP union RP ids */
{yylhsminor.yy332 = addSubqueryElem(yymsp[-5].minor.yy332, yymsp[-2].minor.yy193, &yymsp[0].minor.yy0);}
  yymsp[-5].minor.yy332 = yylhsminor.yy332;
        break;
      case 177: /* tablelist ::= ids cpxName */
{
  yymsp[-1].minor.yy0.n += yymsp[0].minor.yy0.n;
  yylhsminor.yy332 = setTableNameList(NULL, &yymsp[-1].minor.yy0, NULL);
}
  yymsp[-1].minor.yy332 = yylhsminor.yy332;
        break;
      case 178: /* tablelist ::= ids cpxName ids */
{
  yymsp[-2].minor.yy0.n += yymsp[-1].minor.yy0.n;
  yylhsminor.yy332 = setTableNameList(NULL, &yymsp[-2].minor.yy0, &yymsp[0].minor.yy0);
}
  yymsp[-2].minor.yy332 = yylhsminor.yy332;
        break;
      case 179: /* tablelist ::= tablelist COMMA ids cpxName */
{
  yymsp[-1].minor.yy0.n += yymsp[0].minor.yy0.n;
  yylhsminor.yy332 = setTableNameList(yymsp[-3].minor.yy332, &yymsp[-1].minor.yy0, NULL);
}
  yymsp[-3].minor.yy332 = yylhsminor.yy332;
        break;
      case 180: /* tablelist ::= tablelist COMMA ids cpxName ids */
{
  yymsp[-2].minor.yy0.n += yymsp[-1].minor.yy0.n;
  yylhsminor.yy332 = setTableNameList(yymsp[-4].minor.yy332, &yymsp[-2].minor.yy0, &yymsp[0].minor.yy0);
}
  yymsp[-4].minor.yy332 = yylhsminor.yy332;
        break;
      case 181: /* tmvar ::= VARIABLE */
{yylhsminor.yy0 = yymsp[0].minor.yy0;}
  yymsp[0].minor.yy0 = yylhsminor.yy0;
        break;
      case 182: /* interval_opt ::= INTERVAL LP tmvar RP */
{yymsp[-3].minor.yy392.interval = yymsp[-1].minor.yy0; yymsp[-3].minor.yy392.offset.n = 0;}
        break;
      case 183: /* interval_opt ::= INTERVAL LP tmvar COMMA tmvar RP */
{yymsp[-5].minor.yy392.interval = yymsp[-3].minor.yy0; yymsp[-5].minor.yy392.offset = yymsp[-1].minor.yy0;}
        break;
      case 184: /* interval_opt ::= */
{memset(&yymsp[1].minor.yy392, 0, sizeof(yymsp[1].minor.yy392));}
        break;
      case 185: /* session_option ::= */
{yymsp[1].minor.yy447.col.n = 0; yymsp[1].minor.yy447.gap.n = 0;}
        break;
      case 186: /* session_option ::= SESSION LP ids cpxName COMMA tmvar RP */
{
   yymsp[-4].minor.yy0.n += yymsp[-3].minor.yy0.n;
   yymsp[-6].minor.yy447.col = yymsp[-4].minor.yy0;
   yymsp[-6].minor.yy447.gap = yymsp[-1].minor.yy0;
}
        break;
      case 187: /* windowstate_option ::= */
{yymsp[1].minor.yy76.col.n = 0;}
        break;
      case 188: /* windowstate_option ::= STATE_WINDOW LP ids RP */
{
   yymsp[-3].minor.yy76.col = yymsp[-1].minor.yy0;
}
        break;
      case 189: /* fill_opt ::= */
{ yymsp[1].minor.yy193 = 0;     }
        break;
      case 190: /* fill_opt ::= FILL LP ID COMMA tagitemlist RP */
>>>>>>> ecbc6108
{
    tVariant A = {0};
    toTSDBType(yymsp[-3].minor.yy0.type);
    tVariantCreate(&A, &yymsp[-3].minor.yy0);

<<<<<<< HEAD
    tVariantListInsert(yymsp[-1].minor.yy285, &A, -1, 0);
    yymsp[-5].minor.yy285 = yymsp[-1].minor.yy285;
}
        break;
      case 187: /* fill_opt ::= FILL LP ID RP */
{
    toTSDBType(yymsp[-1].minor.yy0.type);
    yymsp[-3].minor.yy285 = tVariantListAppendToken(NULL, &yymsp[-1].minor.yy0, -1);
}
        break;
      case 188: /* sliding_opt ::= SLIDING LP tmvar RP */
{yymsp[-3].minor.yy0 = yymsp[-1].minor.yy0;     }
        break;
      case 189: /* sliding_opt ::= */
{yymsp[1].minor.yy0.n = 0; yymsp[1].minor.yy0.z = NULL; yymsp[1].minor.yy0.type = 0;   }
        break;
      case 191: /* orderby_opt ::= ORDER BY sortlist */
{yymsp[-2].minor.yy285 = yymsp[0].minor.yy285;}
        break;
      case 192: /* sortlist ::= sortlist COMMA item sortorder */
{
    yylhsminor.yy285 = tVariantListAppend(yymsp[-3].minor.yy285, &yymsp[-1].minor.yy362, yymsp[0].minor.yy460);
}
  yymsp[-3].minor.yy285 = yylhsminor.yy285;
        break;
      case 193: /* sortlist ::= item sortorder */
{
  yylhsminor.yy285 = tVariantListAppend(NULL, &yymsp[-1].minor.yy362, yymsp[0].minor.yy460);
}
  yymsp[-1].minor.yy285 = yylhsminor.yy285;
        break;
      case 194: /* item ::= ids cpxName */
=======
    tVariantListInsert(yymsp[-1].minor.yy193, &A, -1, 0);
    yymsp[-5].minor.yy193 = yymsp[-1].minor.yy193;
}
        break;
      case 191: /* fill_opt ::= FILL LP ID RP */
{
    toTSDBType(yymsp[-1].minor.yy0.type);
    yymsp[-3].minor.yy193 = tVariantListAppendToken(NULL, &yymsp[-1].minor.yy0, -1);
}
        break;
      case 192: /* sliding_opt ::= SLIDING LP tmvar RP */
{yymsp[-3].minor.yy0 = yymsp[-1].minor.yy0;     }
        break;
      case 193: /* sliding_opt ::= */
{yymsp[1].minor.yy0.n = 0; yymsp[1].minor.yy0.z = NULL; yymsp[1].minor.yy0.type = 0;   }
        break;
      case 195: /* orderby_opt ::= ORDER BY sortlist */
{yymsp[-2].minor.yy193 = yymsp[0].minor.yy193;}
        break;
      case 196: /* sortlist ::= sortlist COMMA item sortorder */
{
    yylhsminor.yy193 = tVariantListAppend(yymsp[-3].minor.yy193, &yymsp[-1].minor.yy442, yymsp[0].minor.yy312);
}
  yymsp[-3].minor.yy193 = yylhsminor.yy193;
        break;
      case 197: /* sortlist ::= item sortorder */
{
  yylhsminor.yy193 = tVariantListAppend(NULL, &yymsp[-1].minor.yy442, yymsp[0].minor.yy312);
}
  yymsp[-1].minor.yy193 = yylhsminor.yy193;
        break;
      case 198: /* item ::= ids cpxName */
>>>>>>> ecbc6108
{
  toTSDBType(yymsp[-1].minor.yy0.type);
  yymsp[-1].minor.yy0.n += yymsp[0].minor.yy0.n;

<<<<<<< HEAD
  tVariantCreate(&yylhsminor.yy362, &yymsp[-1].minor.yy0);
}
  yymsp[-1].minor.yy362 = yylhsminor.yy362;
        break;
      case 195: /* sortorder ::= ASC */
{ yymsp[0].minor.yy460 = TSDB_ORDER_ASC; }
        break;
      case 196: /* sortorder ::= DESC */
{ yymsp[0].minor.yy460 = TSDB_ORDER_DESC;}
        break;
      case 197: /* sortorder ::= */
{ yymsp[1].minor.yy460 = TSDB_ORDER_ASC; }
        break;
      case 198: /* groupby_opt ::= */
{ yymsp[1].minor.yy285 = 0;}
        break;
      case 199: /* groupby_opt ::= GROUP BY grouplist */
{ yymsp[-2].minor.yy285 = yymsp[0].minor.yy285;}
        break;
      case 200: /* grouplist ::= grouplist COMMA item */
{
  yylhsminor.yy285 = tVariantListAppend(yymsp[-2].minor.yy285, &yymsp[0].minor.yy362, -1);
}
  yymsp[-2].minor.yy285 = yylhsminor.yy285;
        break;
      case 201: /* grouplist ::= item */
{
  yylhsminor.yy285 = tVariantListAppend(NULL, &yymsp[0].minor.yy362, -1);
}
  yymsp[0].minor.yy285 = yylhsminor.yy285;
        break;
      case 202: /* having_opt ::= */
      case 212: /* where_opt ::= */ yytestcase(yyruleno==212);
      case 254: /* expritem ::= */ yytestcase(yyruleno==254);
{yymsp[1].minor.yy178 = 0;}
        break;
      case 203: /* having_opt ::= HAVING expr */
      case 213: /* where_opt ::= WHERE expr */ yytestcase(yyruleno==213);
{yymsp[-1].minor.yy178 = yymsp[0].minor.yy178;}
        break;
      case 204: /* limit_opt ::= */
      case 208: /* slimit_opt ::= */ yytestcase(yyruleno==208);
{yymsp[1].minor.yy438.limit = -1; yymsp[1].minor.yy438.offset = 0;}
        break;
      case 205: /* limit_opt ::= LIMIT signed */
      case 209: /* slimit_opt ::= SLIMIT signed */ yytestcase(yyruleno==209);
{yymsp[-1].minor.yy438.limit = yymsp[0].minor.yy525;  yymsp[-1].minor.yy438.offset = 0;}
        break;
      case 206: /* limit_opt ::= LIMIT signed OFFSET signed */
{ yymsp[-3].minor.yy438.limit = yymsp[-2].minor.yy525;  yymsp[-3].minor.yy438.offset = yymsp[0].minor.yy525;}
        break;
      case 207: /* limit_opt ::= LIMIT signed COMMA signed */
{ yymsp[-3].minor.yy438.limit = yymsp[0].minor.yy525;  yymsp[-3].minor.yy438.offset = yymsp[-2].minor.yy525;}
        break;
      case 210: /* slimit_opt ::= SLIMIT signed SOFFSET signed */
{yymsp[-3].minor.yy438.limit = yymsp[-2].minor.yy525;  yymsp[-3].minor.yy438.offset = yymsp[0].minor.yy525;}
        break;
      case 211: /* slimit_opt ::= SLIMIT signed COMMA signed */
{yymsp[-3].minor.yy438.limit = yymsp[0].minor.yy525;  yymsp[-3].minor.yy438.offset = yymsp[-2].minor.yy525;}
        break;
      case 214: /* expr ::= LP expr RP */
{yylhsminor.yy178 = yymsp[-1].minor.yy178; yylhsminor.yy178->token.z = yymsp[-2].minor.yy0.z; yylhsminor.yy178->token.n = (yymsp[0].minor.yy0.z - yymsp[-2].minor.yy0.z + 1);}
  yymsp[-2].minor.yy178 = yylhsminor.yy178;
        break;
      case 215: /* expr ::= ID */
{ yylhsminor.yy178 = tSqlExprCreateIdValue(&yymsp[0].minor.yy0, TK_ID);}
  yymsp[0].minor.yy178 = yylhsminor.yy178;
        break;
      case 216: /* expr ::= ID DOT ID */
{ yymsp[-2].minor.yy0.n += (1+yymsp[0].minor.yy0.n); yylhsminor.yy178 = tSqlExprCreateIdValue(&yymsp[-2].minor.yy0, TK_ID);}
  yymsp[-2].minor.yy178 = yylhsminor.yy178;
        break;
      case 217: /* expr ::= ID DOT STAR */
{ yymsp[-2].minor.yy0.n += (1+yymsp[0].minor.yy0.n); yylhsminor.yy178 = tSqlExprCreateIdValue(&yymsp[-2].minor.yy0, TK_ALL);}
  yymsp[-2].minor.yy178 = yylhsminor.yy178;
        break;
      case 218: /* expr ::= INTEGER */
{ yylhsminor.yy178 = tSqlExprCreateIdValue(&yymsp[0].minor.yy0, TK_INTEGER);}
  yymsp[0].minor.yy178 = yylhsminor.yy178;
        break;
      case 219: /* expr ::= MINUS INTEGER */
      case 220: /* expr ::= PLUS INTEGER */ yytestcase(yyruleno==220);
{ yymsp[-1].minor.yy0.n += yymsp[0].minor.yy0.n; yymsp[-1].minor.yy0.type = TK_INTEGER; yylhsminor.yy178 = tSqlExprCreateIdValue(&yymsp[-1].minor.yy0, TK_INTEGER);}
  yymsp[-1].minor.yy178 = yylhsminor.yy178;
        break;
      case 221: /* expr ::= FLOAT */
{ yylhsminor.yy178 = tSqlExprCreateIdValue(&yymsp[0].minor.yy0, TK_FLOAT);}
  yymsp[0].minor.yy178 = yylhsminor.yy178;
        break;
      case 222: /* expr ::= MINUS FLOAT */
      case 223: /* expr ::= PLUS FLOAT */ yytestcase(yyruleno==223);
{ yymsp[-1].minor.yy0.n += yymsp[0].minor.yy0.n; yymsp[-1].minor.yy0.type = TK_FLOAT; yylhsminor.yy178 = tSqlExprCreateIdValue(&yymsp[-1].minor.yy0, TK_FLOAT);}
  yymsp[-1].minor.yy178 = yylhsminor.yy178;
        break;
      case 224: /* expr ::= STRING */
{ yylhsminor.yy178 = tSqlExprCreateIdValue(&yymsp[0].minor.yy0, TK_STRING);}
  yymsp[0].minor.yy178 = yylhsminor.yy178;
        break;
      case 225: /* expr ::= NOW */
{ yylhsminor.yy178 = tSqlExprCreateIdValue(&yymsp[0].minor.yy0, TK_NOW); }
  yymsp[0].minor.yy178 = yylhsminor.yy178;
        break;
      case 226: /* expr ::= VARIABLE */
{ yylhsminor.yy178 = tSqlExprCreateIdValue(&yymsp[0].minor.yy0, TK_VARIABLE);}
  yymsp[0].minor.yy178 = yylhsminor.yy178;
        break;
      case 227: /* expr ::= PLUS VARIABLE */
      case 228: /* expr ::= MINUS VARIABLE */ yytestcase(yyruleno==228);
{ yymsp[-1].minor.yy0.n += yymsp[0].minor.yy0.n; yymsp[-1].minor.yy0.type = TK_VARIABLE; yylhsminor.yy178 = tSqlExprCreateIdValue(&yymsp[-1].minor.yy0, TK_VARIABLE);}
  yymsp[-1].minor.yy178 = yylhsminor.yy178;
        break;
      case 229: /* expr ::= BOOL */
{ yylhsminor.yy178 = tSqlExprCreateIdValue(&yymsp[0].minor.yy0, TK_BOOL);}
  yymsp[0].minor.yy178 = yylhsminor.yy178;
        break;
      case 230: /* expr ::= NULL */
{ yylhsminor.yy178 = tSqlExprCreateIdValue(&yymsp[0].minor.yy0, TK_NULL);}
  yymsp[0].minor.yy178 = yylhsminor.yy178;
        break;
      case 231: /* expr ::= ID LP exprlist RP */
{ yylhsminor.yy178 = tSqlExprCreateFunction(yymsp[-1].minor.yy285, &yymsp[-3].minor.yy0, &yymsp[0].minor.yy0, yymsp[-3].minor.yy0.type); }
  yymsp[-3].minor.yy178 = yylhsminor.yy178;
        break;
      case 232: /* expr ::= ID LP STAR RP */
{ yylhsminor.yy178 = tSqlExprCreateFunction(NULL, &yymsp[-3].minor.yy0, &yymsp[0].minor.yy0, yymsp[-3].minor.yy0.type); }
  yymsp[-3].minor.yy178 = yylhsminor.yy178;
        break;
      case 233: /* expr ::= expr IS NULL */
{yylhsminor.yy178 = tSqlExprCreate(yymsp[-2].minor.yy178, NULL, TK_ISNULL);}
  yymsp[-2].minor.yy178 = yylhsminor.yy178;
        break;
      case 234: /* expr ::= expr IS NOT NULL */
{yylhsminor.yy178 = tSqlExprCreate(yymsp[-3].minor.yy178, NULL, TK_NOTNULL);}
  yymsp[-3].minor.yy178 = yylhsminor.yy178;
        break;
      case 235: /* expr ::= expr LT expr */
{yylhsminor.yy178 = tSqlExprCreate(yymsp[-2].minor.yy178, yymsp[0].minor.yy178, TK_LT);}
  yymsp[-2].minor.yy178 = yylhsminor.yy178;
        break;
      case 236: /* expr ::= expr GT expr */
{yylhsminor.yy178 = tSqlExprCreate(yymsp[-2].minor.yy178, yymsp[0].minor.yy178, TK_GT);}
  yymsp[-2].minor.yy178 = yylhsminor.yy178;
        break;
      case 237: /* expr ::= expr LE expr */
{yylhsminor.yy178 = tSqlExprCreate(yymsp[-2].minor.yy178, yymsp[0].minor.yy178, TK_LE);}
  yymsp[-2].minor.yy178 = yylhsminor.yy178;
        break;
      case 238: /* expr ::= expr GE expr */
{yylhsminor.yy178 = tSqlExprCreate(yymsp[-2].minor.yy178, yymsp[0].minor.yy178, TK_GE);}
  yymsp[-2].minor.yy178 = yylhsminor.yy178;
        break;
      case 239: /* expr ::= expr NE expr */
{yylhsminor.yy178 = tSqlExprCreate(yymsp[-2].minor.yy178, yymsp[0].minor.yy178, TK_NE);}
  yymsp[-2].minor.yy178 = yylhsminor.yy178;
        break;
      case 240: /* expr ::= expr EQ expr */
{yylhsminor.yy178 = tSqlExprCreate(yymsp[-2].minor.yy178, yymsp[0].minor.yy178, TK_EQ);}
  yymsp[-2].minor.yy178 = yylhsminor.yy178;
        break;
      case 241: /* expr ::= expr BETWEEN expr AND expr */
{ tSqlExpr* X2 = tSqlExprClone(yymsp[-4].minor.yy178); yylhsminor.yy178 = tSqlExprCreate(tSqlExprCreate(yymsp[-4].minor.yy178, yymsp[-2].minor.yy178, TK_GE), tSqlExprCreate(X2, yymsp[0].minor.yy178, TK_LE), TK_AND);}
  yymsp[-4].minor.yy178 = yylhsminor.yy178;
        break;
      case 242: /* expr ::= expr AND expr */
{yylhsminor.yy178 = tSqlExprCreate(yymsp[-2].minor.yy178, yymsp[0].minor.yy178, TK_AND);}
  yymsp[-2].minor.yy178 = yylhsminor.yy178;
        break;
      case 243: /* expr ::= expr OR expr */
{yylhsminor.yy178 = tSqlExprCreate(yymsp[-2].minor.yy178, yymsp[0].minor.yy178, TK_OR); }
  yymsp[-2].minor.yy178 = yylhsminor.yy178;
        break;
      case 244: /* expr ::= expr PLUS expr */
{yylhsminor.yy178 = tSqlExprCreate(yymsp[-2].minor.yy178, yymsp[0].minor.yy178, TK_PLUS);  }
  yymsp[-2].minor.yy178 = yylhsminor.yy178;
        break;
      case 245: /* expr ::= expr MINUS expr */
{yylhsminor.yy178 = tSqlExprCreate(yymsp[-2].minor.yy178, yymsp[0].minor.yy178, TK_MINUS); }
  yymsp[-2].minor.yy178 = yylhsminor.yy178;
        break;
      case 246: /* expr ::= expr STAR expr */
{yylhsminor.yy178 = tSqlExprCreate(yymsp[-2].minor.yy178, yymsp[0].minor.yy178, TK_STAR);  }
  yymsp[-2].minor.yy178 = yylhsminor.yy178;
        break;
      case 247: /* expr ::= expr SLASH expr */
{yylhsminor.yy178 = tSqlExprCreate(yymsp[-2].minor.yy178, yymsp[0].minor.yy178, TK_DIVIDE);}
  yymsp[-2].minor.yy178 = yylhsminor.yy178;
        break;
      case 248: /* expr ::= expr REM expr */
{yylhsminor.yy178 = tSqlExprCreate(yymsp[-2].minor.yy178, yymsp[0].minor.yy178, TK_REM);   }
  yymsp[-2].minor.yy178 = yylhsminor.yy178;
        break;
      case 249: /* expr ::= expr LIKE expr */
{yylhsminor.yy178 = tSqlExprCreate(yymsp[-2].minor.yy178, yymsp[0].minor.yy178, TK_LIKE);  }
  yymsp[-2].minor.yy178 = yylhsminor.yy178;
        break;
      case 250: /* expr ::= expr IN LP exprlist RP */
{yylhsminor.yy178 = tSqlExprCreate(yymsp[-4].minor.yy178, (tSqlExpr*)yymsp[-1].minor.yy285, TK_IN); }
  yymsp[-4].minor.yy178 = yylhsminor.yy178;
        break;
      case 251: /* exprlist ::= exprlist COMMA expritem */
{yylhsminor.yy285 = tSqlExprListAppend(yymsp[-2].minor.yy285,yymsp[0].minor.yy178,0, 0);}
  yymsp[-2].minor.yy285 = yylhsminor.yy285;
        break;
      case 252: /* exprlist ::= expritem */
{yylhsminor.yy285 = tSqlExprListAppend(0,yymsp[0].minor.yy178,0, 0);}
  yymsp[0].minor.yy285 = yylhsminor.yy285;
        break;
      case 253: /* expritem ::= expr */
{yylhsminor.yy178 = yymsp[0].minor.yy178;}
  yymsp[0].minor.yy178 = yylhsminor.yy178;
        break;
      case 255: /* cmd ::= RESET QUERY CACHE */
{ setDCLSqlElems(pInfo, TSDB_SQL_RESET_CACHE, 0);}
        break;
      case 256: /* cmd ::= SYNCDB ids REPLICA */
{ setDCLSqlElems(pInfo, TSDB_SQL_SYNC_DB_REPLICA, 1, &yymsp[-1].minor.yy0);}
        break;
      case 257: /* cmd ::= ALTER TABLE ids cpxName ADD COLUMN columnlist */
{
    yymsp[-4].minor.yy0.n += yymsp[-3].minor.yy0.n;
    SAlterTableInfo* pAlterTable = tSetAlterTableInfo(&yymsp[-4].minor.yy0, yymsp[0].minor.yy285, NULL, TSDB_ALTER_TABLE_ADD_COLUMN, -1);
    setSqlInfo(pInfo, pAlterTable, NULL, TSDB_SQL_ALTER_TABLE);
}
        break;
      case 258: /* cmd ::= ALTER TABLE ids cpxName DROP COLUMN ids */
=======
  tVariantCreate(&yylhsminor.yy442, &yymsp[-1].minor.yy0);
}
  yymsp[-1].minor.yy442 = yylhsminor.yy442;
        break;
      case 199: /* sortorder ::= ASC */
{ yymsp[0].minor.yy312 = TSDB_ORDER_ASC; }
        break;
      case 200: /* sortorder ::= DESC */
{ yymsp[0].minor.yy312 = TSDB_ORDER_DESC;}
        break;
      case 201: /* sortorder ::= */
{ yymsp[1].minor.yy312 = TSDB_ORDER_ASC; }
        break;
      case 202: /* groupby_opt ::= */
{ yymsp[1].minor.yy193 = 0;}
        break;
      case 203: /* groupby_opt ::= GROUP BY grouplist */
{ yymsp[-2].minor.yy193 = yymsp[0].minor.yy193;}
        break;
      case 204: /* grouplist ::= grouplist COMMA item */
{
  yylhsminor.yy193 = tVariantListAppend(yymsp[-2].minor.yy193, &yymsp[0].minor.yy442, -1);
}
  yymsp[-2].minor.yy193 = yylhsminor.yy193;
        break;
      case 205: /* grouplist ::= item */
{
  yylhsminor.yy193 = tVariantListAppend(NULL, &yymsp[0].minor.yy442, -1);
}
  yymsp[0].minor.yy193 = yylhsminor.yy193;
        break;
      case 206: /* having_opt ::= */
      case 216: /* where_opt ::= */ yytestcase(yyruleno==216);
      case 258: /* expritem ::= */ yytestcase(yyruleno==258);
{yymsp[1].minor.yy454 = 0;}
        break;
      case 207: /* having_opt ::= HAVING expr */
      case 217: /* where_opt ::= WHERE expr */ yytestcase(yyruleno==217);
{yymsp[-1].minor.yy454 = yymsp[0].minor.yy454;}
        break;
      case 208: /* limit_opt ::= */
      case 212: /* slimit_opt ::= */ yytestcase(yyruleno==212);
{yymsp[1].minor.yy482.limit = -1; yymsp[1].minor.yy482.offset = 0;}
        break;
      case 209: /* limit_opt ::= LIMIT signed */
      case 213: /* slimit_opt ::= SLIMIT signed */ yytestcase(yyruleno==213);
{yymsp[-1].minor.yy482.limit = yymsp[0].minor.yy473;  yymsp[-1].minor.yy482.offset = 0;}
        break;
      case 210: /* limit_opt ::= LIMIT signed OFFSET signed */
{ yymsp[-3].minor.yy482.limit = yymsp[-2].minor.yy473;  yymsp[-3].minor.yy482.offset = yymsp[0].minor.yy473;}
        break;
      case 211: /* limit_opt ::= LIMIT signed COMMA signed */
{ yymsp[-3].minor.yy482.limit = yymsp[0].minor.yy473;  yymsp[-3].minor.yy482.offset = yymsp[-2].minor.yy473;}
        break;
      case 214: /* slimit_opt ::= SLIMIT signed SOFFSET signed */
{yymsp[-3].minor.yy482.limit = yymsp[-2].minor.yy473;  yymsp[-3].minor.yy482.offset = yymsp[0].minor.yy473;}
        break;
      case 215: /* slimit_opt ::= SLIMIT signed COMMA signed */
{yymsp[-3].minor.yy482.limit = yymsp[0].minor.yy473;  yymsp[-3].minor.yy482.offset = yymsp[-2].minor.yy473;}
        break;
      case 218: /* expr ::= LP expr RP */
{yylhsminor.yy454 = yymsp[-1].minor.yy454; yylhsminor.yy454->token.z = yymsp[-2].minor.yy0.z; yylhsminor.yy454->token.n = (yymsp[0].minor.yy0.z - yymsp[-2].minor.yy0.z + 1);}
  yymsp[-2].minor.yy454 = yylhsminor.yy454;
        break;
      case 219: /* expr ::= ID */
{ yylhsminor.yy454 = tSqlExprCreateIdValue(&yymsp[0].minor.yy0, TK_ID);}
  yymsp[0].minor.yy454 = yylhsminor.yy454;
        break;
      case 220: /* expr ::= ID DOT ID */
{ yymsp[-2].minor.yy0.n += (1+yymsp[0].minor.yy0.n); yylhsminor.yy454 = tSqlExprCreateIdValue(&yymsp[-2].minor.yy0, TK_ID);}
  yymsp[-2].minor.yy454 = yylhsminor.yy454;
        break;
      case 221: /* expr ::= ID DOT STAR */
{ yymsp[-2].minor.yy0.n += (1+yymsp[0].minor.yy0.n); yylhsminor.yy454 = tSqlExprCreateIdValue(&yymsp[-2].minor.yy0, TK_ALL);}
  yymsp[-2].minor.yy454 = yylhsminor.yy454;
        break;
      case 222: /* expr ::= INTEGER */
{ yylhsminor.yy454 = tSqlExprCreateIdValue(&yymsp[0].minor.yy0, TK_INTEGER);}
  yymsp[0].minor.yy454 = yylhsminor.yy454;
        break;
      case 223: /* expr ::= MINUS INTEGER */
      case 224: /* expr ::= PLUS INTEGER */ yytestcase(yyruleno==224);
{ yymsp[-1].minor.yy0.n += yymsp[0].minor.yy0.n; yymsp[-1].minor.yy0.type = TK_INTEGER; yylhsminor.yy454 = tSqlExprCreateIdValue(&yymsp[-1].minor.yy0, TK_INTEGER);}
  yymsp[-1].minor.yy454 = yylhsminor.yy454;
        break;
      case 225: /* expr ::= FLOAT */
{ yylhsminor.yy454 = tSqlExprCreateIdValue(&yymsp[0].minor.yy0, TK_FLOAT);}
  yymsp[0].minor.yy454 = yylhsminor.yy454;
        break;
      case 226: /* expr ::= MINUS FLOAT */
      case 227: /* expr ::= PLUS FLOAT */ yytestcase(yyruleno==227);
{ yymsp[-1].minor.yy0.n += yymsp[0].minor.yy0.n; yymsp[-1].minor.yy0.type = TK_FLOAT; yylhsminor.yy454 = tSqlExprCreateIdValue(&yymsp[-1].minor.yy0, TK_FLOAT);}
  yymsp[-1].minor.yy454 = yylhsminor.yy454;
        break;
      case 228: /* expr ::= STRING */
{ yylhsminor.yy454 = tSqlExprCreateIdValue(&yymsp[0].minor.yy0, TK_STRING);}
  yymsp[0].minor.yy454 = yylhsminor.yy454;
        break;
      case 229: /* expr ::= NOW */
{ yylhsminor.yy454 = tSqlExprCreateIdValue(&yymsp[0].minor.yy0, TK_NOW); }
  yymsp[0].minor.yy454 = yylhsminor.yy454;
        break;
      case 230: /* expr ::= VARIABLE */
{ yylhsminor.yy454 = tSqlExprCreateIdValue(&yymsp[0].minor.yy0, TK_VARIABLE);}
  yymsp[0].minor.yy454 = yylhsminor.yy454;
        break;
      case 231: /* expr ::= PLUS VARIABLE */
      case 232: /* expr ::= MINUS VARIABLE */ yytestcase(yyruleno==232);
{ yymsp[-1].minor.yy0.n += yymsp[0].minor.yy0.n; yymsp[-1].minor.yy0.type = TK_VARIABLE; yylhsminor.yy454 = tSqlExprCreateIdValue(&yymsp[-1].minor.yy0, TK_VARIABLE);}
  yymsp[-1].minor.yy454 = yylhsminor.yy454;
        break;
      case 233: /* expr ::= BOOL */
{ yylhsminor.yy454 = tSqlExprCreateIdValue(&yymsp[0].minor.yy0, TK_BOOL);}
  yymsp[0].minor.yy454 = yylhsminor.yy454;
        break;
      case 234: /* expr ::= NULL */
{ yylhsminor.yy454 = tSqlExprCreateIdValue(&yymsp[0].minor.yy0, TK_NULL);}
  yymsp[0].minor.yy454 = yylhsminor.yy454;
        break;
      case 235: /* expr ::= ID LP exprlist RP */
{ yylhsminor.yy454 = tSqlExprCreateFunction(yymsp[-1].minor.yy193, &yymsp[-3].minor.yy0, &yymsp[0].minor.yy0, yymsp[-3].minor.yy0.type); }
  yymsp[-3].minor.yy454 = yylhsminor.yy454;
        break;
      case 236: /* expr ::= ID LP STAR RP */
{ yylhsminor.yy454 = tSqlExprCreateFunction(NULL, &yymsp[-3].minor.yy0, &yymsp[0].minor.yy0, yymsp[-3].minor.yy0.type); }
  yymsp[-3].minor.yy454 = yylhsminor.yy454;
        break;
      case 237: /* expr ::= expr IS NULL */
{yylhsminor.yy454 = tSqlExprCreate(yymsp[-2].minor.yy454, NULL, TK_ISNULL);}
  yymsp[-2].minor.yy454 = yylhsminor.yy454;
        break;
      case 238: /* expr ::= expr IS NOT NULL */
{yylhsminor.yy454 = tSqlExprCreate(yymsp[-3].minor.yy454, NULL, TK_NOTNULL);}
  yymsp[-3].minor.yy454 = yylhsminor.yy454;
        break;
      case 239: /* expr ::= expr LT expr */
{yylhsminor.yy454 = tSqlExprCreate(yymsp[-2].minor.yy454, yymsp[0].minor.yy454, TK_LT);}
  yymsp[-2].minor.yy454 = yylhsminor.yy454;
        break;
      case 240: /* expr ::= expr GT expr */
{yylhsminor.yy454 = tSqlExprCreate(yymsp[-2].minor.yy454, yymsp[0].minor.yy454, TK_GT);}
  yymsp[-2].minor.yy454 = yylhsminor.yy454;
        break;
      case 241: /* expr ::= expr LE expr */
{yylhsminor.yy454 = tSqlExprCreate(yymsp[-2].minor.yy454, yymsp[0].minor.yy454, TK_LE);}
  yymsp[-2].minor.yy454 = yylhsminor.yy454;
        break;
      case 242: /* expr ::= expr GE expr */
{yylhsminor.yy454 = tSqlExprCreate(yymsp[-2].minor.yy454, yymsp[0].minor.yy454, TK_GE);}
  yymsp[-2].minor.yy454 = yylhsminor.yy454;
        break;
      case 243: /* expr ::= expr NE expr */
{yylhsminor.yy454 = tSqlExprCreate(yymsp[-2].minor.yy454, yymsp[0].minor.yy454, TK_NE);}
  yymsp[-2].minor.yy454 = yylhsminor.yy454;
        break;
      case 244: /* expr ::= expr EQ expr */
{yylhsminor.yy454 = tSqlExprCreate(yymsp[-2].minor.yy454, yymsp[0].minor.yy454, TK_EQ);}
  yymsp[-2].minor.yy454 = yylhsminor.yy454;
        break;
      case 245: /* expr ::= expr BETWEEN expr AND expr */
{ tSqlExpr* X2 = tSqlExprClone(yymsp[-4].minor.yy454); yylhsminor.yy454 = tSqlExprCreate(tSqlExprCreate(yymsp[-4].minor.yy454, yymsp[-2].minor.yy454, TK_GE), tSqlExprCreate(X2, yymsp[0].minor.yy454, TK_LE), TK_AND);}
  yymsp[-4].minor.yy454 = yylhsminor.yy454;
        break;
      case 246: /* expr ::= expr AND expr */
{yylhsminor.yy454 = tSqlExprCreate(yymsp[-2].minor.yy454, yymsp[0].minor.yy454, TK_AND);}
  yymsp[-2].minor.yy454 = yylhsminor.yy454;
        break;
      case 247: /* expr ::= expr OR expr */
{yylhsminor.yy454 = tSqlExprCreate(yymsp[-2].minor.yy454, yymsp[0].minor.yy454, TK_OR); }
  yymsp[-2].minor.yy454 = yylhsminor.yy454;
        break;
      case 248: /* expr ::= expr PLUS expr */
{yylhsminor.yy454 = tSqlExprCreate(yymsp[-2].minor.yy454, yymsp[0].minor.yy454, TK_PLUS);  }
  yymsp[-2].minor.yy454 = yylhsminor.yy454;
        break;
      case 249: /* expr ::= expr MINUS expr */
{yylhsminor.yy454 = tSqlExprCreate(yymsp[-2].minor.yy454, yymsp[0].minor.yy454, TK_MINUS); }
  yymsp[-2].minor.yy454 = yylhsminor.yy454;
        break;
      case 250: /* expr ::= expr STAR expr */
{yylhsminor.yy454 = tSqlExprCreate(yymsp[-2].minor.yy454, yymsp[0].minor.yy454, TK_STAR);  }
  yymsp[-2].minor.yy454 = yylhsminor.yy454;
        break;
      case 251: /* expr ::= expr SLASH expr */
{yylhsminor.yy454 = tSqlExprCreate(yymsp[-2].minor.yy454, yymsp[0].minor.yy454, TK_DIVIDE);}
  yymsp[-2].minor.yy454 = yylhsminor.yy454;
        break;
      case 252: /* expr ::= expr REM expr */
{yylhsminor.yy454 = tSqlExprCreate(yymsp[-2].minor.yy454, yymsp[0].minor.yy454, TK_REM);   }
  yymsp[-2].minor.yy454 = yylhsminor.yy454;
        break;
      case 253: /* expr ::= expr LIKE expr */
{yylhsminor.yy454 = tSqlExprCreate(yymsp[-2].minor.yy454, yymsp[0].minor.yy454, TK_LIKE);  }
  yymsp[-2].minor.yy454 = yylhsminor.yy454;
        break;
      case 254: /* expr ::= expr IN LP exprlist RP */
{yylhsminor.yy454 = tSqlExprCreate(yymsp[-4].minor.yy454, (tSqlExpr*)yymsp[-1].minor.yy193, TK_IN); }
  yymsp[-4].minor.yy454 = yylhsminor.yy454;
        break;
      case 255: /* exprlist ::= exprlist COMMA expritem */
{yylhsminor.yy193 = tSqlExprListAppend(yymsp[-2].minor.yy193,yymsp[0].minor.yy454,0, 0);}
  yymsp[-2].minor.yy193 = yylhsminor.yy193;
        break;
      case 256: /* exprlist ::= expritem */
{yylhsminor.yy193 = tSqlExprListAppend(0,yymsp[0].minor.yy454,0, 0);}
  yymsp[0].minor.yy193 = yylhsminor.yy193;
        break;
      case 257: /* expritem ::= expr */
{yylhsminor.yy454 = yymsp[0].minor.yy454;}
  yymsp[0].minor.yy454 = yylhsminor.yy454;
        break;
      case 259: /* cmd ::= RESET QUERY CACHE */
{ setDCLSqlElems(pInfo, TSDB_SQL_RESET_CACHE, 0);}
        break;
      case 260: /* cmd ::= SYNCDB ids REPLICA */
{ setDCLSqlElems(pInfo, TSDB_SQL_SYNC_DB_REPLICA, 1, &yymsp[-1].minor.yy0);}
        break;
      case 261: /* cmd ::= ALTER TABLE ids cpxName ADD COLUMN columnlist */
{
    yymsp[-4].minor.yy0.n += yymsp[-3].minor.yy0.n;
    SAlterTableInfo* pAlterTable = tSetAlterTableInfo(&yymsp[-4].minor.yy0, yymsp[0].minor.yy193, NULL, TSDB_ALTER_TABLE_ADD_COLUMN, -1);
    setSqlInfo(pInfo, pAlterTable, NULL, TSDB_SQL_ALTER_TABLE);
}
        break;
      case 262: /* cmd ::= ALTER TABLE ids cpxName DROP COLUMN ids */
>>>>>>> ecbc6108
{
    yymsp[-4].minor.yy0.n += yymsp[-3].minor.yy0.n;

    toTSDBType(yymsp[0].minor.yy0.type);
    SArray* K = tVariantListAppendToken(NULL, &yymsp[0].minor.yy0, -1);

    SAlterTableInfo* pAlterTable = tSetAlterTableInfo(&yymsp[-4].minor.yy0, NULL, K, TSDB_ALTER_TABLE_DROP_COLUMN, -1);
    setSqlInfo(pInfo, pAlterTable, NULL, TSDB_SQL_ALTER_TABLE);
}
        break;
<<<<<<< HEAD
      case 259: /* cmd ::= ALTER TABLE ids cpxName ADD TAG columnlist */
{
    yymsp[-4].minor.yy0.n += yymsp[-3].minor.yy0.n;
    SAlterTableInfo* pAlterTable = tSetAlterTableInfo(&yymsp[-4].minor.yy0, yymsp[0].minor.yy285, NULL, TSDB_ALTER_TABLE_ADD_TAG_COLUMN, -1);
    setSqlInfo(pInfo, pAlterTable, NULL, TSDB_SQL_ALTER_TABLE);
}
        break;
      case 260: /* cmd ::= ALTER TABLE ids cpxName DROP TAG ids */
=======
      case 263: /* cmd ::= ALTER TABLE ids cpxName MODIFY COLUMN columnlist */
{
    yymsp[-4].minor.yy0.n += yymsp[-3].minor.yy0.n;
    SAlterTableInfo* pAlterTable = tSetAlterTableInfo(&yymsp[-4].minor.yy0, yymsp[0].minor.yy193, NULL, TSDB_ALTER_TABLE_CHANGE_COLUMN, -1);
    setSqlInfo(pInfo, pAlterTable, NULL, TSDB_SQL_ALTER_TABLE);
}
        break;
      case 264: /* cmd ::= ALTER TABLE ids cpxName ADD TAG columnlist */
{
    yymsp[-4].minor.yy0.n += yymsp[-3].minor.yy0.n;
    SAlterTableInfo* pAlterTable = tSetAlterTableInfo(&yymsp[-4].minor.yy0, yymsp[0].minor.yy193, NULL, TSDB_ALTER_TABLE_ADD_TAG_COLUMN, -1);
    setSqlInfo(pInfo, pAlterTable, NULL, TSDB_SQL_ALTER_TABLE);
}
        break;
      case 265: /* cmd ::= ALTER TABLE ids cpxName DROP TAG ids */
>>>>>>> ecbc6108
{
    yymsp[-4].minor.yy0.n += yymsp[-3].minor.yy0.n;

    toTSDBType(yymsp[0].minor.yy0.type);
    SArray* A = tVariantListAppendToken(NULL, &yymsp[0].minor.yy0, -1);

    SAlterTableInfo* pAlterTable = tSetAlterTableInfo(&yymsp[-4].minor.yy0, NULL, A, TSDB_ALTER_TABLE_DROP_TAG_COLUMN, -1);
    setSqlInfo(pInfo, pAlterTable, NULL, TSDB_SQL_ALTER_TABLE);
}
        break;
<<<<<<< HEAD
      case 261: /* cmd ::= ALTER TABLE ids cpxName CHANGE TAG ids ids */
=======
      case 266: /* cmd ::= ALTER TABLE ids cpxName CHANGE TAG ids ids */
>>>>>>> ecbc6108
{
    yymsp[-5].minor.yy0.n += yymsp[-4].minor.yy0.n;

    toTSDBType(yymsp[-1].minor.yy0.type);
    SArray* A = tVariantListAppendToken(NULL, &yymsp[-1].minor.yy0, -1);

    toTSDBType(yymsp[0].minor.yy0.type);
    A = tVariantListAppendToken(A, &yymsp[0].minor.yy0, -1);

    SAlterTableInfo* pAlterTable = tSetAlterTableInfo(&yymsp[-5].minor.yy0, NULL, A, TSDB_ALTER_TABLE_CHANGE_TAG_COLUMN, -1);
    setSqlInfo(pInfo, pAlterTable, NULL, TSDB_SQL_ALTER_TABLE);
}
        break;
<<<<<<< HEAD
      case 262: /* cmd ::= ALTER TABLE ids cpxName SET TAG ids EQ tagitem */
=======
      case 267: /* cmd ::= ALTER TABLE ids cpxName SET TAG ids EQ tagitem */
>>>>>>> ecbc6108
{
    yymsp[-6].minor.yy0.n += yymsp[-5].minor.yy0.n;

    toTSDBType(yymsp[-2].minor.yy0.type);
    SArray* A = tVariantListAppendToken(NULL, &yymsp[-2].minor.yy0, -1);
<<<<<<< HEAD
    A = tVariantListAppend(A, &yymsp[0].minor.yy362, -1);
=======
    A = tVariantListAppend(A, &yymsp[0].minor.yy442, -1);
>>>>>>> ecbc6108

    SAlterTableInfo* pAlterTable = tSetAlterTableInfo(&yymsp[-6].minor.yy0, NULL, A, TSDB_ALTER_TABLE_UPDATE_TAG_VAL, -1);
    setSqlInfo(pInfo, pAlterTable, NULL, TSDB_SQL_ALTER_TABLE);
}
        break;
<<<<<<< HEAD
      case 263: /* cmd ::= ALTER STABLE ids cpxName ADD COLUMN columnlist */
{
    yymsp[-4].minor.yy0.n += yymsp[-3].minor.yy0.n;
    SAlterTableInfo* pAlterTable = tSetAlterTableInfo(&yymsp[-4].minor.yy0, yymsp[0].minor.yy285, NULL, TSDB_ALTER_TABLE_ADD_COLUMN, TSDB_SUPER_TABLE);
    setSqlInfo(pInfo, pAlterTable, NULL, TSDB_SQL_ALTER_TABLE);
}
        break;
      case 264: /* cmd ::= ALTER STABLE ids cpxName DROP COLUMN ids */
=======
      case 268: /* cmd ::= ALTER TABLE ids cpxName MODIFY TAG columnlist */
{
    yymsp[-4].minor.yy0.n += yymsp[-3].minor.yy0.n;
    SAlterTableInfo* pAlterTable = tSetAlterTableInfo(&yymsp[-4].minor.yy0, yymsp[0].minor.yy193, NULL, TSDB_ALTER_TABLE_MODIFY_TAG_COLUMN, -1);
    setSqlInfo(pInfo, pAlterTable, NULL, TSDB_SQL_ALTER_TABLE);
}
        break;
      case 269: /* cmd ::= ALTER STABLE ids cpxName ADD COLUMN columnlist */
{
    yymsp[-4].minor.yy0.n += yymsp[-3].minor.yy0.n;
    SAlterTableInfo* pAlterTable = tSetAlterTableInfo(&yymsp[-4].minor.yy0, yymsp[0].minor.yy193, NULL, TSDB_ALTER_TABLE_ADD_COLUMN, TSDB_SUPER_TABLE);
    setSqlInfo(pInfo, pAlterTable, NULL, TSDB_SQL_ALTER_TABLE);
}
        break;
      case 270: /* cmd ::= ALTER STABLE ids cpxName DROP COLUMN ids */
>>>>>>> ecbc6108
{
    yymsp[-4].minor.yy0.n += yymsp[-3].minor.yy0.n;

    toTSDBType(yymsp[0].minor.yy0.type);
    SArray* K = tVariantListAppendToken(NULL, &yymsp[0].minor.yy0, -1);

    SAlterTableInfo* pAlterTable = tSetAlterTableInfo(&yymsp[-4].minor.yy0, NULL, K, TSDB_ALTER_TABLE_DROP_COLUMN, TSDB_SUPER_TABLE);
    setSqlInfo(pInfo, pAlterTable, NULL, TSDB_SQL_ALTER_TABLE);
}
        break;
<<<<<<< HEAD
      case 265: /* cmd ::= ALTER STABLE ids cpxName ADD TAG columnlist */
{
    yymsp[-4].minor.yy0.n += yymsp[-3].minor.yy0.n;
    SAlterTableInfo* pAlterTable = tSetAlterTableInfo(&yymsp[-4].minor.yy0, yymsp[0].minor.yy285, NULL, TSDB_ALTER_TABLE_ADD_TAG_COLUMN, TSDB_SUPER_TABLE);
    setSqlInfo(pInfo, pAlterTable, NULL, TSDB_SQL_ALTER_TABLE);
}
        break;
      case 266: /* cmd ::= ALTER STABLE ids cpxName DROP TAG ids */
=======
      case 271: /* cmd ::= ALTER STABLE ids cpxName MODIFY COLUMN columnlist */
{
    yymsp[-4].minor.yy0.n += yymsp[-3].minor.yy0.n;
    SAlterTableInfo* pAlterTable = tSetAlterTableInfo(&yymsp[-4].minor.yy0, yymsp[0].minor.yy193, NULL, TSDB_ALTER_TABLE_CHANGE_COLUMN, TSDB_SUPER_TABLE);
    setSqlInfo(pInfo, pAlterTable, NULL, TSDB_SQL_ALTER_TABLE);
}
        break;
      case 272: /* cmd ::= ALTER STABLE ids cpxName ADD TAG columnlist */
{
    yymsp[-4].minor.yy0.n += yymsp[-3].minor.yy0.n;
    SAlterTableInfo* pAlterTable = tSetAlterTableInfo(&yymsp[-4].minor.yy0, yymsp[0].minor.yy193, NULL, TSDB_ALTER_TABLE_ADD_TAG_COLUMN, TSDB_SUPER_TABLE);
    setSqlInfo(pInfo, pAlterTable, NULL, TSDB_SQL_ALTER_TABLE);
}
        break;
      case 273: /* cmd ::= ALTER STABLE ids cpxName DROP TAG ids */
>>>>>>> ecbc6108
{
    yymsp[-4].minor.yy0.n += yymsp[-3].minor.yy0.n;

    toTSDBType(yymsp[0].minor.yy0.type);
    SArray* A = tVariantListAppendToken(NULL, &yymsp[0].minor.yy0, -1);

    SAlterTableInfo* pAlterTable = tSetAlterTableInfo(&yymsp[-4].minor.yy0, NULL, A, TSDB_ALTER_TABLE_DROP_TAG_COLUMN, TSDB_SUPER_TABLE);
    setSqlInfo(pInfo, pAlterTable, NULL, TSDB_SQL_ALTER_TABLE);
}
        break;
<<<<<<< HEAD
      case 267: /* cmd ::= ALTER STABLE ids cpxName CHANGE TAG ids ids */
=======
      case 274: /* cmd ::= ALTER STABLE ids cpxName CHANGE TAG ids ids */
>>>>>>> ecbc6108
{
    yymsp[-5].minor.yy0.n += yymsp[-4].minor.yy0.n;

    toTSDBType(yymsp[-1].minor.yy0.type);
    SArray* A = tVariantListAppendToken(NULL, &yymsp[-1].minor.yy0, -1);

    toTSDBType(yymsp[0].minor.yy0.type);
    A = tVariantListAppendToken(A, &yymsp[0].minor.yy0, -1);

    SAlterTableInfo* pAlterTable = tSetAlterTableInfo(&yymsp[-5].minor.yy0, NULL, A, TSDB_ALTER_TABLE_CHANGE_TAG_COLUMN, TSDB_SUPER_TABLE);
    setSqlInfo(pInfo, pAlterTable, NULL, TSDB_SQL_ALTER_TABLE);
}
        break;
<<<<<<< HEAD
      case 268: /* cmd ::= KILL CONNECTION INTEGER */
{setKillSql(pInfo, TSDB_SQL_KILL_CONNECTION, &yymsp[0].minor.yy0);}
        break;
      case 269: /* cmd ::= KILL STREAM INTEGER COLON INTEGER */
{yymsp[-2].minor.yy0.n += (yymsp[-1].minor.yy0.n + yymsp[0].minor.yy0.n); setKillSql(pInfo, TSDB_SQL_KILL_STREAM, &yymsp[-2].minor.yy0);}
        break;
      case 270: /* cmd ::= KILL QUERY INTEGER COLON INTEGER */
=======
      case 275: /* cmd ::= ALTER STABLE ids cpxName SET TAG ids EQ tagitem */
{
    yymsp[-6].minor.yy0.n += yymsp[-5].minor.yy0.n;

    toTSDBType(yymsp[-2].minor.yy0.type);
    SArray* A = tVariantListAppendToken(NULL, &yymsp[-2].minor.yy0, -1);
    A = tVariantListAppend(A, &yymsp[0].minor.yy442, -1);

    SAlterTableInfo* pAlterTable = tSetAlterTableInfo(&yymsp[-6].minor.yy0, NULL, A, TSDB_ALTER_TABLE_UPDATE_TAG_VAL, TSDB_SUPER_TABLE);
    setSqlInfo(pInfo, pAlterTable, NULL, TSDB_SQL_ALTER_TABLE);
}
        break;
      case 276: /* cmd ::= ALTER STABLE ids cpxName MODIFY TAG columnlist */
{
    yymsp[-4].minor.yy0.n += yymsp[-3].minor.yy0.n;
    SAlterTableInfo* pAlterTable = tSetAlterTableInfo(&yymsp[-4].minor.yy0, yymsp[0].minor.yy193, NULL, TSDB_ALTER_TABLE_MODIFY_TAG_COLUMN, TSDB_SUPER_TABLE);
    setSqlInfo(pInfo, pAlterTable, NULL, TSDB_SQL_ALTER_TABLE);
}
        break;
      case 277: /* cmd ::= KILL CONNECTION INTEGER */
{setKillSql(pInfo, TSDB_SQL_KILL_CONNECTION, &yymsp[0].minor.yy0);}
        break;
      case 278: /* cmd ::= KILL STREAM INTEGER COLON INTEGER */
{yymsp[-2].minor.yy0.n += (yymsp[-1].minor.yy0.n + yymsp[0].minor.yy0.n); setKillSql(pInfo, TSDB_SQL_KILL_STREAM, &yymsp[-2].minor.yy0);}
        break;
      case 279: /* cmd ::= KILL QUERY INTEGER COLON INTEGER */
>>>>>>> ecbc6108
{yymsp[-2].minor.yy0.n += (yymsp[-1].minor.yy0.n + yymsp[0].minor.yy0.n); setKillSql(pInfo, TSDB_SQL_KILL_QUERY, &yymsp[-2].minor.yy0);}
        break;
      default:
        break;
/********** End reduce actions ************************************************/
  };
  assert( yyruleno<sizeof(yyRuleInfoLhs)/sizeof(yyRuleInfoLhs[0]) );
  yygoto = yyRuleInfoLhs[yyruleno];
  yysize = yyRuleInfoNRhs[yyruleno];
  yyact = yy_find_reduce_action(yymsp[yysize].stateno,(YYCODETYPE)yygoto);

  /* There are no SHIFTREDUCE actions on nonterminals because the table
  ** generator has simplified them to pure REDUCE actions. */
  assert( !(yyact>YY_MAX_SHIFT && yyact<=YY_MAX_SHIFTREDUCE) );

  /* It is not possible for a REDUCE to be followed by an error */
  assert( yyact!=YY_ERROR_ACTION );

  yymsp += yysize+1;
  yypParser->yytos = yymsp;
  yymsp->stateno = (YYACTIONTYPE)yyact;
  yymsp->major = (YYCODETYPE)yygoto;
  yyTraceShift(yypParser, yyact, "... then shift");
  return yyact;
}

/*
** The following code executes when the parse fails
*/
#ifndef YYNOERRORRECOVERY
static void yy_parse_failed(
  yyParser *yypParser           /* The parser */
){
  ParseARG_FETCH
  ParseCTX_FETCH
#ifndef NDEBUG
  if( yyTraceFILE ){
    fprintf(yyTraceFILE,"%sFail!\n",yyTracePrompt);
  }
#endif
  while( yypParser->yytos>yypParser->yystack ) yy_pop_parser_stack(yypParser);
  /* Here code is inserted which will be executed whenever the
  ** parser fails */
/************ Begin %parse_failure code ***************************************/
/************ End %parse_failure code *****************************************/
  ParseARG_STORE /* Suppress warning about unused %extra_argument variable */
  ParseCTX_STORE
}
#endif /* YYNOERRORRECOVERY */

/*
** The following code executes when a syntax error first occurs.
*/
static void yy_syntax_error(
  yyParser *yypParser,           /* The parser */
  int yymajor,                   /* The major type of the error token */
  ParseTOKENTYPE yyminor         /* The minor type of the error token */
){
  ParseARG_FETCH
  ParseCTX_FETCH
#define TOKEN yyminor
/************ Begin %syntax_error code ****************************************/

  pInfo->valid = false;
  int32_t outputBufLen = tListLen(pInfo->msg);
  int32_t len = 0;

  if(TOKEN.z) {
    char msg[] = "syntax error near \"%s\"";
    int32_t sqlLen = strlen(&TOKEN.z[0]);

    if (sqlLen + sizeof(msg)/sizeof(msg[0]) + 1 > outputBufLen) {
        char tmpstr[128] = {0};
        memcpy(tmpstr, &TOKEN.z[0], sizeof(tmpstr)/sizeof(tmpstr[0]) - 1);
        len = sprintf(pInfo->msg, msg, tmpstr);
    } else {
        len = sprintf(pInfo->msg, msg, &TOKEN.z[0]);
    }

  } else {
    len = sprintf(pInfo->msg, "Incomplete SQL statement");
  }

  assert(len <= outputBufLen);
/************ End %syntax_error code ******************************************/
  ParseARG_STORE /* Suppress warning about unused %extra_argument variable */
  ParseCTX_STORE
}

/*
** The following is executed when the parser accepts
*/
static void yy_accept(
  yyParser *yypParser           /* The parser */
){
  ParseARG_FETCH
  ParseCTX_FETCH
#ifndef NDEBUG
  if( yyTraceFILE ){
    fprintf(yyTraceFILE,"%sAccept!\n",yyTracePrompt);
  }
#endif
#ifndef YYNOERRORRECOVERY
  yypParser->yyerrcnt = -1;
#endif
  assert( yypParser->yytos==yypParser->yystack );
  /* Here code is inserted which will be executed whenever the
  ** parser accepts */
/*********** Begin %parse_accept code *****************************************/

/*********** End %parse_accept code *******************************************/
  ParseARG_STORE /* Suppress warning about unused %extra_argument variable */
  ParseCTX_STORE
}

/* The main parser program.
** The first argument is a pointer to a structure obtained from
** "ParseAlloc" which describes the current state of the parser.
** The second argument is the major token number.  The third is
** the minor token.  The fourth optional argument is whatever the
** user wants (and specified in the grammar) and is available for
** use by the action routines.
**
** Inputs:
** <ul>
** <li> A pointer to the parser (an opaque structure.)
** <li> The major token number.
** <li> The minor token number.
** <li> An option argument of a grammar-specified type.
** </ul>
**
** Outputs:
** None.
*/
void Parse(
  void *yyp,                   /* The parser */
  int yymajor,                 /* The major token code number */
  ParseTOKENTYPE yyminor       /* The value for the token */
  ParseARG_PDECL               /* Optional %extra_argument parameter */
){
  YYMINORTYPE yyminorunion;
  YYACTIONTYPE yyact;   /* The parser action. */
#if !defined(YYERRORSYMBOL) && !defined(YYNOERRORRECOVERY)
  int yyendofinput;     /* True if we are at the end of input */
#endif
#ifdef YYERRORSYMBOL
  int yyerrorhit = 0;   /* True if yymajor has invoked an error */
#endif
  yyParser *yypParser = (yyParser*)yyp;  /* The parser */
  ParseCTX_FETCH
  ParseARG_STORE

  assert( yypParser->yytos!=0 );
#if !defined(YYERRORSYMBOL) && !defined(YYNOERRORRECOVERY)
  yyendofinput = (yymajor==0);
#endif

  yyact = yypParser->yytos->stateno;
#ifndef NDEBUG
  if( yyTraceFILE ){
    if( yyact < YY_MIN_REDUCE ){
      fprintf(yyTraceFILE,"%sInput '%s' in state %d\n",
              yyTracePrompt,yyTokenName[yymajor],yyact);
    }else{
      fprintf(yyTraceFILE,"%sInput '%s' with pending reduce %d\n",
              yyTracePrompt,yyTokenName[yymajor],yyact-YY_MIN_REDUCE);
    }
  }
#endif

  do{
    assert( yyact==yypParser->yytos->stateno );
    yyact = yy_find_shift_action((YYCODETYPE)yymajor,yyact);
    if( yyact >= YY_MIN_REDUCE ){
      yyact = yy_reduce(yypParser,yyact-YY_MIN_REDUCE,yymajor,
                        yyminor ParseCTX_PARAM);
    }else if( yyact <= YY_MAX_SHIFTREDUCE ){
      yy_shift(yypParser,yyact,(YYCODETYPE)yymajor,yyminor);
#ifndef YYNOERRORRECOVERY
      yypParser->yyerrcnt--;
#endif
      break;
    }else if( yyact==YY_ACCEPT_ACTION ){
      yypParser->yytos--;
      yy_accept(yypParser);
      return;
    }else{
      assert( yyact == YY_ERROR_ACTION );
      yyminorunion.yy0 = yyminor;
#ifdef YYERRORSYMBOL
      int yymx;
#endif
#ifndef NDEBUG
      if( yyTraceFILE ){
        fprintf(yyTraceFILE,"%sSyntax Error!\n",yyTracePrompt);
      }
#endif
#ifdef YYERRORSYMBOL
      /* A syntax error has occurred.
      ** The response to an error depends upon whether or not the
      ** grammar defines an error token "ERROR".  
      **
      ** This is what we do if the grammar does define ERROR:
      **
      **  * Call the %syntax_error function.
      **
      **  * Begin popping the stack until we enter a state where
      **    it is legal to shift the error symbol, then shift
      **    the error symbol.
      **
      **  * Set the error count to three.
      **
      **  * Begin accepting and shifting new tokens.  No new error
      **    processing will occur until three tokens have been
      **    shifted successfully.
      **
      */
      if( yypParser->yyerrcnt<0 ){
        yy_syntax_error(yypParser,yymajor,yyminor);
      }
      yymx = yypParser->yytos->major;
      if( yymx==YYERRORSYMBOL || yyerrorhit ){
#ifndef NDEBUG
        if( yyTraceFILE ){
          fprintf(yyTraceFILE,"%sDiscard input token %s\n",
             yyTracePrompt,yyTokenName[yymajor]);
        }
#endif
        yy_destructor(yypParser, (YYCODETYPE)yymajor, &yyminorunion);
        yymajor = YYNOCODE;
      }else{
        while( yypParser->yytos >= yypParser->yystack
            && (yyact = yy_find_reduce_action(
                        yypParser->yytos->stateno,
                        YYERRORSYMBOL)) > YY_MAX_SHIFTREDUCE
        ){
          yy_pop_parser_stack(yypParser);
        }
        if( yypParser->yytos < yypParser->yystack || yymajor==0 ){
          yy_destructor(yypParser,(YYCODETYPE)yymajor,&yyminorunion);
          yy_parse_failed(yypParser);
#ifndef YYNOERRORRECOVERY
          yypParser->yyerrcnt = -1;
#endif
          yymajor = YYNOCODE;
        }else if( yymx!=YYERRORSYMBOL ){
          yy_shift(yypParser,yyact,YYERRORSYMBOL,yyminor);
        }
      }
      yypParser->yyerrcnt = 3;
      yyerrorhit = 1;
      if( yymajor==YYNOCODE ) break;
      yyact = yypParser->yytos->stateno;
#elif defined(YYNOERRORRECOVERY)
      /* If the YYNOERRORRECOVERY macro is defined, then do not attempt to
      ** do any kind of error recovery.  Instead, simply invoke the syntax
      ** error routine and continue going as if nothing had happened.
      **
      ** Applications can set this macro (for example inside %include) if
      ** they intend to abandon the parse upon the first syntax error seen.
      */
      yy_syntax_error(yypParser,yymajor, yyminor);
      yy_destructor(yypParser,(YYCODETYPE)yymajor,&yyminorunion);
      break;
#else  /* YYERRORSYMBOL is not defined */
      /* This is what we do if the grammar does not define ERROR:
      **
      **  * Report an error message, and throw away the input token.
      **
      **  * If the input token is $, then fail the parse.
      **
      ** As before, subsequent error messages are suppressed until
      ** three input tokens have been successfully shifted.
      */
      if( yypParser->yyerrcnt<=0 ){
        yy_syntax_error(yypParser,yymajor, yyminor);
      }
      yypParser->yyerrcnt = 3;
      yy_destructor(yypParser,(YYCODETYPE)yymajor,&yyminorunion);
      if( yyendofinput ){
        yy_parse_failed(yypParser);
#ifndef YYNOERRORRECOVERY
        yypParser->yyerrcnt = -1;
#endif
      }
      break;
#endif
    }
  }while( yypParser->yytos>yypParser->yystack );
#ifndef NDEBUG
  if( yyTraceFILE ){
    yyStackEntry *i;
    char cDiv = '[';
    fprintf(yyTraceFILE,"%sReturn. Stack=",yyTracePrompt);
    for(i=&yypParser->yystack[1]; i<=yypParser->yytos; i++){
      fprintf(yyTraceFILE,"%c%s", cDiv, yyTokenName[i->major]);
      cDiv = ' ';
    }
    fprintf(yyTraceFILE,"]\n");
  }
#endif
  return;
}

/*
** Return the fallback token corresponding to canonical token iToken, or
** 0 if iToken has no fallback.
*/
int ParseFallback(int iToken){
#ifdef YYFALLBACK
  assert( iToken<(int)(sizeof(yyFallback)/sizeof(yyFallback[0])) );
  return yyFallback[iToken];
#else
  (void)iToken;
  return 0;
#endif
}<|MERGE_RESOLUTION|>--- conflicted
+++ resolved
@@ -1,30 +1,9 @@
-/*
-** 2000-05-29
-**
-** The author disclaims copyright to this source code.  In place of
-** a legal notice, here is a blessing:
-**
-**    May you do good and not evil.
-**    May you find forgiveness for yourself and forgive others.
-**    May you share freely, never taking more than you give.
-**
-*************************************************************************
-** Driver template for the LEMON parser generator.
-**
-** The "lemon" program processes an LALR(1) input grammar file, then uses
-** this template to construct a parser.  The "lemon" program inserts text
-** at each "%%" line.  Also, any "P-a-r-s-e" identifer prefix (without the
-** interstitial "-" characters) contained in this template is changed into
-** the value of the %name directive from the grammar.  Otherwise, the content
-** of this template is copied straight through into the generate parser
-** source file.
-**
-** The following is the concatenation of all %include directives from the
-** input grammar file:
+/* Driver template for the LEMON parser generator.
+** The author disclaims copyright to this source code.
 */
+/* First off, code is included that follows the "include" declaration
+** in the input grammar file. */
 #include <stdio.h>
-#include <assert.h>
-/************ Begin %include sections from the grammar ************************/
 
 #include <stdio.h>
 #include <stdlib.h>
@@ -33,160 +12,100 @@
 #include <stdbool.h>
 #include "qSqlparser.h"
 #include "tcmdtype.h"
-#include "tstoken.h"
+#include "ttoken.h"
 #include "ttokendef.h"
 #include "tutil.h"
 #include "tvariant.h"
-/**************** End of %include directives **********************************/
-/* These constants specify the various numeric values for terminal symbols
-** in a format understandable to "makeheaders".  This section is blank unless
-** "lemon" is run with the "-m" command-line option.
-***************** Begin makeheaders token definitions *************************/
-/**************** End makeheaders token definitions ***************************/
-
-/* The next sections is a series of control #defines.
+/* Next is all token values, in a form suitable for use by makeheaders.
+** This section will be null unless lemon is run with the -m switch.
+*/
+/* 
+** These constants (all generated automatically by the parser generator)
+** specify the various kinds of tokens (terminals) that the parser
+** understands. 
+**
+** Each symbol here is a terminal symbol in the grammar.
+*/
+/* Make sure the INTERFACE macro is defined.
+*/
+#ifndef INTERFACE
+# define INTERFACE 1
+#endif
+/* The next thing included is series of defines which control
 ** various aspects of the generated parser.
-**    YYCODETYPE         is the data type used to store the integer codes
-**                       that represent terminal and non-terminal symbols.
-**                       "unsigned char" is used if there are fewer than
-**                       256 symbols.  Larger types otherwise.
-**    YYNOCODE           is a number of type YYCODETYPE that is not used for
-**                       any terminal or nonterminal symbol.
+**    YYCODETYPE         is the data type used for storing terminal
+**                       and nonterminal numbers.  "unsigned char" is
+**                       used if there are fewer than 250 terminals
+**                       and nonterminals.  "int" is used otherwise.
+**    YYNOCODE           is a number of type YYCODETYPE which corresponds
+**                       to no legal terminal or nonterminal number.  This
+**                       number is used to fill in empty slots of the hash 
+**                       table.
 **    YYFALLBACK         If defined, this indicates that one or more tokens
-**                       (also known as: "terminal symbols") have fall-back
-**                       values which should be used if the original symbol
-**                       would not parse.  This permits keywords to sometimes
-**                       be used as identifiers, for example.
-**    YYACTIONTYPE       is the data type used for "action codes" - numbers
-**                       that indicate what to do in response to the next
-**                       token.
-**    ParseTOKENTYPE     is the data type used for minor type for terminal
-**                       symbols.  Background: A "minor type" is a semantic
-**                       value associated with a terminal or non-terminal
-**                       symbols.  For example, for an "ID" terminal symbol,
-**                       the minor type might be the name of the identifier.
-**                       Each non-terminal can have a different minor type.
-**                       Terminal symbols all have the same minor type, though.
-**                       This macros defines the minor type for terminal 
-**                       symbols.
-**    YYMINORTYPE        is the data type used for all minor types.
+**                       have fall-back values which should be used if the
+**                       original value of the token will not parse.
+**    YYACTIONTYPE       is the data type used for storing terminal
+**                       and nonterminal numbers.  "unsigned char" is
+**                       used if there are fewer than 250 rules and
+**                       states combined.  "int" is used otherwise.
+**    ParseTOKENTYPE     is the data type used for minor tokens given 
+**                       directly to the parser from the tokenizer.
+**    YYMINORTYPE        is the data type used for all minor tokens.
 **                       This is typically a union of many types, one of
 **                       which is ParseTOKENTYPE.  The entry in the union
-**                       for terminal symbols is called "yy0".
+**                       for base tokens is called "yy0".
 **    YYSTACKDEPTH       is the maximum depth of the parser's stack.  If
 **                       zero the stack is dynamically sized using realloc()
 **    ParseARG_SDECL     A static variable declaration for the %extra_argument
 **    ParseARG_PDECL     A parameter declaration for the %extra_argument
-**    ParseARG_PARAM     Code to pass %extra_argument as a subroutine parameter
 **    ParseARG_STORE     Code to store %extra_argument into yypParser
 **    ParseARG_FETCH     Code to extract %extra_argument from yypParser
-**    ParseCTX_*         As ParseARG_ except for %extra_context
+**    YYNSTATE           the combined number of states.
+**    YYNRULE            the number of rules in the grammar
 **    YYERRORSYMBOL      is the code number of the error symbol.  If not
 **                       defined, then do no error processing.
-**    YYNSTATE           the combined number of states.
-**    YYNRULE            the number of rules in the grammar
-**    YYNTOKEN           Number of terminal symbols
-**    YY_MAX_SHIFT       Maximum value for shift actions
-**    YY_MIN_SHIFTREDUCE Minimum value for shift-reduce actions
-**    YY_MAX_SHIFTREDUCE Maximum value for shift-reduce actions
-**    YY_ERROR_ACTION    The yy_action[] code for syntax error
-**    YY_ACCEPT_ACTION   The yy_action[] code for accept
-**    YY_NO_ACTION       The yy_action[] code for no-op
-**    YY_MIN_REDUCE      Minimum value for reduce actions
-**    YY_MAX_REDUCE      Maximum value for reduce actions
 */
-#ifndef INTERFACE
-# define INTERFACE 1
-#endif
-/************* Begin control #defines *****************************************/
 #define YYCODETYPE unsigned short int
-<<<<<<< HEAD
-#define YYNOCODE 265
-=======
-#define YYNOCODE 266
->>>>>>> ecbc6108
+#define YYNOCODE 269
 #define YYACTIONTYPE unsigned short int
 #define ParseTOKENTYPE SStrToken
 typedef union {
   int yyinit;
   ParseTOKENTYPE yy0;
-<<<<<<< HEAD
-  SCreatedTableInfo yy96;
-  SRelationInfo* yy148;
-  tSqlExpr* yy178;
-  SCreateAcctInfo yy187;
-  SArray* yy285;
-  TAOS_FIELD yy295;
-  SSqlNode* yy344;
-  tVariant yy362;
-  SIntervalVal yy376;
-  SLimitVal yy438;
-  int yy460;
-  SCreateTableSql* yy470;
-  SSessionWindowVal yy523;
-  int64_t yy525;
-  SCreateDbInfo yy526;
-=======
-  TAOS_FIELD yy27;
-  SWindowStateVal yy76;
-  SCreateDbInfo yy114;
-  SSqlNode* yy124;
-  SCreateAcctInfo yy183;
-  SCreatedTableInfo yy192;
-  SArray* yy193;
-  SCreateTableSql* yy270;
-  int yy312;
-  SRelationInfo* yy332;
-  SIntervalVal yy392;
+  SCreateDbInfo yy22;
+  TAOS_FIELD yy47;
+  SRelationInfo* yy52;
+  SCreateAcctInfo yy83;
+  SSessionWindowVal yy84;
+  tSqlExpr* yy162;
+  SWindowStateVal yy176;
+  int yy196;
+  SLimitVal yy230;
+  SArray* yy325;
+  SIntervalVal yy328;
+  int64_t yy373;
+  SCreateTableSql* yy422;
   tVariant yy442;
-  SSessionWindowVal yy447;
-  tSqlExpr* yy454;
-  int64_t yy473;
-  SLimitVal yy482;
->>>>>>> ecbc6108
+  SCreatedTableInfo yy504;
+  SSqlNode* yy536;
 } YYMINORTYPE;
 #ifndef YYSTACKDEPTH
 #define YYSTACKDEPTH 100
 #endif
 #define ParseARG_SDECL SSqlInfo* pInfo;
 #define ParseARG_PDECL ,SSqlInfo* pInfo
-#define ParseARG_PARAM ,pInfo
-#define ParseARG_FETCH SSqlInfo* pInfo=yypParser->pInfo;
-#define ParseARG_STORE yypParser->pInfo=pInfo;
-#define ParseCTX_SDECL
-#define ParseCTX_PDECL
-#define ParseCTX_PARAM
-#define ParseCTX_FETCH
-#define ParseCTX_STORE
+#define ParseARG_FETCH SSqlInfo* pInfo = yypParser->pInfo
+#define ParseARG_STORE yypParser->pInfo = pInfo
+#define YYNSTATE 544
+#define YYNRULE 281
 #define YYFALLBACK 1
-<<<<<<< HEAD
-#define YYNSTATE             322
-#define YYNRULE              271
-#define YYNTOKEN             188
-#define YY_MAX_SHIFT         321
-#define YY_MIN_SHIFTREDUCE   517
-#define YY_MAX_SHIFTREDUCE   787
-#define YY_ERROR_ACTION      788
-#define YY_ACCEPT_ACTION     789
-#define YY_NO_ACTION         790
-#define YY_MIN_REDUCE        791
-#define YY_MAX_REDUCE        1061
-=======
-#define YYNSTATE             341
-#define YYNRULE              280
-#define YYNRULE_WITH_ACTION  280
-#define YYNTOKEN             189
-#define YY_MAX_SHIFT         340
-#define YY_MIN_SHIFTREDUCE   538
-#define YY_MAX_SHIFTREDUCE   817
-#define YY_ERROR_ACTION      818
-#define YY_ACCEPT_ACTION     819
-#define YY_NO_ACTION         820
-#define YY_MIN_REDUCE        821
-#define YY_MAX_REDUCE        1100
->>>>>>> ecbc6108
-/************* End control #defines *******************************************/
-#define YY_NLOOKAHEAD ((int)(sizeof(yy_lookahead)/sizeof(yy_lookahead[0])))
+#define YY_NO_ACTION      (YYNSTATE+YYNRULE+2)
+#define YY_ACCEPT_ACTION  (YYNSTATE+YYNRULE+1)
+#define YY_ERROR_ACTION   (YYNSTATE+YYNRULE)
+
+/* The yyzerominor constant is used to initialize instances of
+** YYMINORTYPE objects to zero. */
+static const YYMINORTYPE yyzerominor = { 0 };
 
 /* Define the yytestcase() macro to be a no-op if is not already defined
 ** otherwise.
@@ -209,35 +128,33 @@
 ** Suppose the action integer is N.  Then the action is determined as
 ** follows
 **
-**   0 <= N <= YY_MAX_SHIFT             Shift N.  That is, push the lookahead
+**   0 <= N < YYNSTATE                  Shift N.  That is, push the lookahead
 **                                      token onto the stack and goto state N.
 **
-**   N between YY_MIN_SHIFTREDUCE       Shift to an arbitrary state then
-**     and YY_MAX_SHIFTREDUCE           reduce by rule N-YY_MIN_SHIFTREDUCE.
+**   YYNSTATE <= N < YYNSTATE+YYNRULE   Reduce by rule N-YYNSTATE.
 **
-**   N == YY_ERROR_ACTION               A syntax error has occurred.
+**   N == YYNSTATE+YYNRULE              A syntax error has occurred.
 **
-**   N == YY_ACCEPT_ACTION              The parser accepts its input.
+**   N == YYNSTATE+YYNRULE+1            The parser accepts its input.
 **
-**   N == YY_NO_ACTION                  No such action.  Denotes unused
+**   N == YYNSTATE+YYNRULE+2            No such action.  Denotes unused
 **                                      slots in the yy_action[] table.
 **
-**   N between YY_MIN_REDUCE            Reduce by rule N-YY_MIN_REDUCE
-**     and YY_MAX_REDUCE
+** The action table is constructed as a single large table named yy_action[].
+** Given state S and lookahead X, the action is computed as
 **
-** The action table is constructed as a single large table named yy_action[].
-** Given state S and lookahead X, the action is computed as either:
+**      yy_action[ yy_shift_ofst[S] + X ]
 **
-**    (A)   N = yy_action[ yy_shift_ofst[S] + X ]
-**    (B)   N = yy_default[S]
+** If the index value yy_shift_ofst[S]+X is out of range or if the value
+** yy_lookahead[yy_shift_ofst[S]+X] is not equal to X or if yy_shift_ofst[S]
+** is equal to YY_SHIFT_USE_DFLT, it means that the action is not in the table
+** and that yy_default[S] should be used instead.  
 **
-** The (A) formula is preferred.  The B formula is used instead if
-** yy_lookahead[yy_shift_ofst[S]+X] is not equal to X.
-**
-** The formulas above are for computing the action when the lookahead is
+** The formula above is for computing the action when the lookahead is
 ** a terminal symbol.  If the lookahead is a non-terminal (as occurs after
 ** a reduce action) then the yy_reduce_ofst[] array is used in place of
-** the yy_shift_ofst[] array.
+** the yy_shift_ofst[] array and YY_REDUCE_USE_DFLT is used in place of
+** YY_SHIFT_USE_DFLT.
 **
 ** The following are the tables generated in this section:
 **
@@ -249,547 +166,309 @@
 **  yy_reduce_ofst[]   For each state, the offset into yy_action for
 **                     shifting non-terminals after a reduce.
 **  yy_default[]       Default action for each state.
-**
-*********** Begin parsing tables **********************************************/
-<<<<<<< HEAD
-#define YY_ACTTAB_COUNT (695)
+*/
+#define YY_ACTTAB_COUNT (845)
 static const YYACTIONTYPE yy_action[] = {
- /*     0 */   951,  566,  933,  223,  207,  319,  222,  227,   18,  567,
- /*    10 */   212,  566,  960,   49,   50,  210,   53,   54, 1053,  567,
- /*    20 */   226,   43,  185,   52,  281,   57,   55,   58,   56,   81,
- /*    30 */   837, 1042,  182,   48,   47,  168,  939,   46,   45,   44,
- /*    40 */    49,   50,   72,   53,   54,  219,  135,  226,   43,  566,
- /*    50 */    52,  281,   57,   55,   58,   56,  645,  567,  183,  185,
- /*    60 */    48,   47,  185,  185,   46,   45,   44,   50, 1043,   53,
- /*    70 */    54, 1043, 1043,  226,   43,  957,   52,  281,   57,   55,
- /*    80 */    58,   56,  789,  321,  295,  294,   48,   47,  142,   31,
- /*    90 */    46,   45,   44,  518,  519,  520,  521,  522,  523,  524,
- /*   100 */   525,  526,  527,  528,  529,  530,  320,   86,  731,  208,
- /*   110 */   251,   71,   49,   50,  142,   53,   54,    1,  156,  226,
- /*   120 */    43,  231,   52,  281,   57,   55,   58,   56,  279,  951,
- /*   130 */   228,  209,   48,   47,  936,  218,   46,   45,   44,   49,
- /*   140 */    51,  927,   53,   54,  246,  142,  226,   43,  681,   52,
- /*   150 */   281,   57,   55,   58,   56,   25,  992,  937,  261,   48,
- /*   160 */    47,  939,  925,   46,   45,   44,   24,  277,  314,  313,
- /*   170 */   276,  275,  274,  312,  273,  311,  310,  309,  272,  308,
- /*   180 */   307,  899,  991,  887,  888,  889,  890,  891,  892,  893,
- /*   190 */   894,  895,  896,  897,  898,  900,  901,   53,   54,   19,
- /*   200 */   229,  226,   43,  287,   52,  281,   57,   55,   58,   56,
- /*   210 */   220,  263,  684,   79,   48,   47,  193,   31,   46,   45,
- /*   220 */    44,   48,   47,  194,  305,   46,   45,   44,  119,  118,
- /*   230 */   192,  566,  142,   83,  286,   75,  939,  225,  746,  567,
- /*   240 */   188,  735,   31,  738,  279,  741,  907,  225,  746,  905,
- /*   250 */   906,  735,   62,  738,  908,  741,  910,  911,  909,  216,
- /*   260 */   912,  913,  936, 1039,  922,  923,   30,  926,   37,  204,
- /*   270 */   205,   75,   31,  282,   63,   24,  847,  314,  313,  204,
- /*   280 */   205,  168,  312,  230,  311,  310,  309,  935,  308,  307,
- /*   290 */   245,  688,   69,   31,   57,   55,   58,   56,  200,   13,
- /*   300 */    80, 1038,   48,   47,   37,  315,   46,   45,   44, 1037,
- /*   310 */    26,  104,   98,  109,  217,  238,   59,  936,  108,  114,
- /*   320 */   117,  107,  283,  242,  241,  202,   59,  111,   85,  669,
- /*   330 */    82,  939,  666,  106,  667,  288,  668,   31,  936,   31,
- /*   340 */   247,  305,    5,   34,  158,   31,    3,  169,  747,  157,
- /*   350 */    93,   88,   92,  232,  743,  938,  292,  291,  747,   70,
- /*   360 */   233,  234,  203,  838,  743,  176,  174,  172,  168,   32,
- /*   370 */   742,  691,  171,  122,  121,  120,   46,   45,   44,  289,
- /*   380 */   742,  293,  936,  737,  936,  740,  736,  297,  739,  697,
- /*   390 */   936,  924,  703,  318,  317,  127,  704,  133,  131,  130,
- /*   400 */   655,  712,  713,   65,  249,  266,  657,  224,  733,   29,
- /*   410 */   186,  268,  656,  767,  748,  187, 1002,  565,  137,  750,
- /*   420 */    68,   61,  189,   66,  673,   21,  674,    6,  184,   32,
- /*   430 */    97,   96,  190,  243,   32,   61,  671,  269,  672,  670,
- /*   440 */    84,   61,   20,   20,  734, 1001,   20,  644,   15,   14,
- /*   450 */   191,  103,  102,   17,   16,  116,  115,  196,  197,  198,
- /*   460 */   195,  181,  214,  998,  997,  134,  215,  296,  952,  959,
- /*   470 */    40,  967,  984,  969,  136,  250,  140,  153,  934,  983,
- /*   480 */   152,  932,  132,  252,  154,  211,  155,  850,  271,   38,
- /*   490 */   179,   35,  280,  846, 1058,  696,  744,   94, 1057,  745,
- /*   500 */   254,  259, 1055,   67,  949,  159,   64,  143,  290, 1052,
- /*   510 */   100,   42, 1051, 1049,  160,  868,  144,  264,   36,  145,
- /*   520 */   262,  146,  260,  147,  258,  256,   33,  148,  253,   39,
- /*   530 */   180,  149,   41,  834,  110,  832,  112,  113,  830,  306,
- /*   540 */   829,  235,  170,  827,  826,  825,  824,  823,  822,  173,
- /*   550 */   175,  819,  817,  815,  813,  177,  810,  178,  105,  248,
- /*   560 */    73,   76,  255,  985,  298,  201,  299,  300,  301,  221,
- /*   570 */   303,  302,  304,  270,  316,  787,  236,  237,  786,  206,
- /*   580 */   199,  239,  240,   89,   90,  785,  773,  772,  244,    9,
- /*   590 */   249,  828,  265,   74,  676,  163,  123,  162,  869,  161,
- /*   600 */   124,  165,  164,  166,  167,  821,    4,  125,  820,  903,
- /*   610 */   126,  812,   77,  150,  151,  698,  811,    2,  138,  915,
- /*   620 */   701,  139,   78,  213,  257,   27,  705,  141,   10,   28,
- /*   630 */    11,   12,   22,  267,   23,   85,   87,  608,  604,  602,
- /*   640 */   601,  600,  597,   91,  570,  278,    7,  751,  284,  749,
- /*   650 */   285,    8,   95,   32,   60,  647,  646,  643,   99,  592,
- /*   660 */   101,  590,  582,  588,  584,  586,  580,  578,  611,  610,
- /*   670 */   609,  607,  606,  605,  603,  599,  598,  568,  534,   61,
- /*   680 */   532,  791,  790,  790,  790,  790,  790,  790,  790,  790,
- /*   690 */   790,  790,  790,  128,  129,
+ /*     0 */   527,   53,   52,  544,  239,   51,   50,   49,  526,  826,
+ /*    10 */   345,  236,   54,   55,   74,   58,   59,  126,  125,  238,
+ /*    20 */    48,  530,   57,  299,   62,   60,   63,   61,  143,  141,
+ /*    30 */   140,    6,   53,   52,   90,  252,   51,   50,   49,   54,
+ /*    40 */    55,  458,   58,   59,  256,  255,  238,   48,   78,   57,
+ /*    50 */   299,   62,   60,   63,   61,  440,  361,  439,   36,   53,
+ /*    60 */    52,  196,  443,   51,   50,   49,   54,   55,  364,   58,
+ /*    70 */    59,  422,  260,  238,   48,    9,   57,  299,   62,   60,
+ /*    80 */    63,   61,  342,  341,  137,   71,   53,   52,  527,   14,
+ /*    90 */    51,   50,   49,   51,   50,   49,  526,   92,  442,  529,
+ /*   100 */   321,   54,   56,  456,   58,   59,   72,  446,  238,   48,
+ /*   110 */    77,   57,  299,   62,   60,   63,   61,  437,   94,  436,
+ /*   120 */    91,   53,   52,  461,  139,   51,   50,   49,  394,  393,
+ /*   130 */    35,  387,  543,  542,  541,  540,  539,  538,  537,  536,
+ /*   140 */   535,  534,  533,  532,  531,  344,  447,   55,  219,   58,
+ /*   150 */    59,  319,  318,  238,   48,  138,   57,  299,   62,   60,
+ /*   160 */    63,   61,  301,  152,  428,  152,   53,   52,  438,   68,
+ /*   170 */    51,   50,   49,   58,   59,   25,  678,  238,   48,  145,
+ /*   180 */    57,  299,   62,   60,   63,   61,  499,  497,  498,  496,
+ /*   190 */    53,   52,   69,   25,   51,   50,   49,  399,  353,  411,
+ /*   200 */   410,  409,  408,  407,  406,  405,  404,  403,  402,  401,
+ /*   210 */   400,  398,  397,   29,  295,  338,  337,  294,  293,  292,
+ /*   220 */   336,  291,  335,  334,  333,  290,  332,  331,  237,  430,
+ /*   230 */   435,  281,  441,   88,  434,  373,  433,  279,  527,   24,
+ /*   240 */    62,   60,   63,   61,  267,  266,  526,  527,   53,   52,
+ /*   250 */   378,  377,   51,   50,   49,  526,  204,  234,  297,  445,
+ /*   260 */   216,  217,  339,  205,  300,  361,  423,  391,  129,  128,
+ /*   270 */   203,  518,  237,  430,  304,   83,  441,  352,  434,  484,
+ /*   280 */   433,  222,  486,  485,   22,  111,   21,  483,  495,  481,
+ /*   290 */   480,  482,  286,  479,  478,   25,   67,  244,  113,   20,
+ /*   300 */   112,   19,  494,  241,  216,  217,   76,   64,   42,   29,
+ /*   310 */   501,  338,  337,  504,  196,  503,  336,  502,  335,  334,
+ /*   320 */   333,   93,  332,  331,  422,  245,   30,  114,  108,  119,
+ /*   330 */    18,  259,   17,   75,  118,  124,  127,  117,  351,  429,
+ /*   340 */   212,  247,  248,  121,  116,  431,  187,  185,  183,   36,
+ /*   350 */   235,   64,  329,  182,  132,  131,  130,    5,   39,  169,
+ /*   360 */    34,  457,  432,   36,  168,  102,   97,  101,  246,   36,
+ /*   370 */   243,  390,  314,  313,  242,  284,  240,   36,  307,  306,
+ /*   380 */   107,  386,  106,  429,   67,   36,   36,  369,  287,  431,
+ /*   390 */    36,  317,   36,   16,  456,   15,   36,   36,    3,  180,
+ /*   400 */    67,    1,  167,   81,   37,  316,  432,  196,  456,  493,
+ /*   410 */    37,  315,   80,   83,  456,  370,   26,  422,  366,  311,
+ /*   420 */   500,  261,  456,   95,  474,   36,  388,  310,  309,  179,
+ /*   430 */   456,  456,  308,  152,  229,  456,  263,  456,  228,  220,
+ /*   440 */   232,  456,  456,  419,   67,  263,   42,  147,  179,  475,
+ /*   450 */    37,  152,  361,  354,  179,  230,  224,  392,  492,  218,
+ /*   460 */   343,  196,  491,  490,  489,  488,  495,  487,  221,  231,
+ /*   470 */   463,  421,  477,  473,  472,  471,  470,  469,  468,  467,
+ /*   480 */   466,  495,  495,   37,  462,  460,  459,  109,  105,  103,
+ /*   490 */   303,    8,   66,   65,  444,  427,    7,  100,  296,  417,
+ /*   500 */   418,  416,  302,   89,  415,  414,  413,  412,   94,   96,
+ /*   510 */    28,   27,   12,  285,  283,   13,   11,  356,   33,   32,
+ /*   520 */   151,  374,  371,  275,  225,   87,  263,  368,   86,  149,
+ /*   530 */   367,  148,   85,  365,  265,   31,  350,  362,   82,  258,
+ /*   540 */   349,   10,  348,  254,  253,  347,  251,  346,  250,    4,
+ /*   550 */     2,  525,  142,  524,  476,  136,  519,  177,  135,  517,
+ /*   560 */   510,  340,  134,  133,  176,  178,  326,  328,  323,  330,
+ /*   570 */   211,  327,  175,  325,  174,  324,  322,   99,  115,  173,
+ /*   580 */   210,  172,   98,  464,  297,  288,  162,  233,  213,  160,
+ /*   590 */   157,  155,  384,  280,  161,   47,  376,  159,   46,  277,
+ /*   600 */   158,  396,  271,  156,  189,  269,  154,  827,   84,  528,
+ /*   610 */   272,  827,  274,   79,  188,  276,  827,  827,  278,  320,
+ /*   620 */   262,  282,  523,  372,  385,  163,  153,  264,  522,  227,
+ /*   630 */   521,  520,  186,  184,   73,   70,  516,  505,  270,  223,
+ /*   640 */   268,  827,  827,  827,  515,  379,  827,  827,  514,  375,
+ /*   650 */    45,  827,  192,  827,  827,  827,  827,  827,  383,  827,
+ /*   660 */   382,  827,  827,  827,  360,  827,  827,  827,  827,  827,
+ /*   670 */   827,  827,  329,  827,  827,  827,  827,  827,  827,  827,
+ /*   680 */   827,  827,  827,  827,  827,  827,  827,  827,  827,  827,
+ /*   690 */   827,  827,  827,  827,  827,  827,  827,  827,  827,  827,
+ /*   700 */   513,  512,  511,  181,  249,  509,  827,  508,  123,  122,
+ /*   710 */   507,  120,  827,  506,  191,   44,   38,  827,   41,  465,
+ /*   720 */   171,  455,  454,  110,  453,  312,  170,  451,  450,  104,
+ /*   730 */   449,  827,  827,  305,  827,  827,  827,  420,  298,   40,
+ /*   740 */   190,   43,  289,  395,  166,  165,  389,  164,  273,  150,
+ /*   750 */   146,  363,  359,  358,  357,  355,  144,  257,  827,  827,
+ /*   760 */   827,  827,  827,  827,  827,  827,  827,  827,  827,  827,
+ /*   770 */   827,  827,  827,  827,  827,  827,  827,  827,  827,  827,
+ /*   780 */   827,  827,  827,  827,  827,  827,  827,  827,  827,  827,
+ /*   790 */   827,  827,  827,  827,  827,  226,  381,  380,  827,  827,
+ /*   800 */   827,  827,  827,  827,  827,  827,  827,  452,  448,  827,
+ /*   810 */   827,  827,  827,  827,  827,  827,  827,  827,  827,  827,
+ /*   820 */   827,  827,  827,  827,  827,  827,  206,  209,  208,  207,
+ /*   830 */   202,  201,  195,  200,  198,  197,  215,  214,  426,  425,
+ /*   840 */   424,  199,  194,  193,   23,
 };
 static const YYCODETYPE yy_lookahead[] = {
- /*     0 */   236,    1,  192,  198,  191,  192,  198,  198,  254,    9,
- /*    10 */   212,    1,  192,   13,   14,  251,   16,   17,  238,    9,
- /*    20 */    20,   21,  254,   23,   24,   25,   26,   27,   28,  239,
- /*    30 */   197,  263,  254,   33,   34,  202,  238,   37,   38,   39,
- /*    40 */    13,   14,  252,   16,   17,  235,  192,   20,   21,    1,
- /*    50 */    23,   24,   25,   26,   27,   28,    5,    9,  254,  254,
- /*    60 */    33,   34,  254,  254,   37,   38,   39,   14,  263,   16,
- /*    70 */    17,  263,  263,   20,   21,  255,   23,   24,   25,   26,
- /*    80 */    27,   28,  189,  190,   33,   34,   33,   34,  192,  192,
- /*    90 */    37,   38,   39,   45,   46,   47,   48,   49,   50,   51,
- /*   100 */    52,   53,   54,   55,   56,   57,   58,  199,   81,   61,
- /*   110 */   256,  111,   13,   14,  192,   16,   17,  200,  201,   20,
- /*   120 */    21,  192,   23,   24,   25,   26,   27,   28,   82,  236,
- /*   130 */    68,  234,   33,   34,  237,  212,   37,   38,   39,   13,
- /*   140 */    14,  233,   16,   17,  251,  192,   20,   21,  110,   23,
- /*   150 */    24,   25,   26,   27,   28,  117,  260,  228,  262,   33,
- /*   160 */    34,  238,    0,   37,   38,   39,   91,   92,   93,   94,
- /*   170 */    95,   96,   97,   98,   99,  100,  101,  102,  103,  104,
- /*   180 */   105,  211,  260,  213,  214,  215,  216,  217,  218,  219,
- /*   190 */   220,  221,  222,  223,  224,  225,  226,   16,   17,   44,
- /*   200 */   138,   20,   21,  141,   23,   24,   25,   26,   27,   28,
- /*   210 */   212,  258,   37,  260,   33,   34,   61,  192,   37,   38,
- /*   220 */    39,   33,   34,   68,   84,   37,   38,   39,   73,   74,
- /*   230 */    75,    1,  192,  199,   79,   80,  238,    1,    2,    9,
- /*   240 */   254,    5,  192,    7,   82,    9,  211,    1,    2,  214,
- /*   250 */   215,    5,  110,    7,  219,    9,  221,  222,  223,  234,
- /*   260 */   225,  226,  237,  254,  230,  231,  232,  233,  113,   33,
- /*   270 */    34,   80,  192,   37,  132,   91,  197,   93,   94,   33,
- /*   280 */    34,  202,   98,   68,  100,  101,  102,  237,  104,  105,
- /*   290 */   135,  116,  137,  192,   25,   26,   27,   28,  143,   80,
- /*   300 */   260,  254,   33,   34,  113,  212,   37,   38,   39,  254,
- /*   310 */    80,   62,   63,   64,  234,  136,   80,  237,   69,   70,
- /*   320 */    71,   72,   15,  144,  145,  254,   80,   78,  109,    2,
- /*   330 */   111,  238,    5,   76,    7,  234,    9,  192,  237,  192,
- /*   340 */    81,   84,   62,   63,   64,  192,  195,  196,  112,   69,
- /*   350 */    70,   71,   72,  138,  118,  238,  141,  142,  112,  199,
- /*   360 */    33,   34,  254,  197,  118,   62,   63,   64,  202,  110,
- /*   370 */   134,   81,   69,   70,   71,   72,   37,   38,   39,  234,
- /*   380 */   134,  234,  237,    5,  237,    7,    5,  234,    7,   81,
- /*   390 */   237,  231,   81,   65,   66,   67,   81,   62,   63,   64,
- /*   400 */    81,  125,  126,  110,  114,   81,   81,   60,    1,   80,
- /*   410 */   254,   81,   81,   81,   81,  254,  229,   81,  110,  112,
- /*   420 */    80,  110,  254,  130,    5,  110,    7,   80,  254,  110,
- /*   430 */   139,  140,  254,  192,  110,  110,    5,  108,    7,  112,
- /*   440 */   110,  110,  110,  110,   37,  229,  110,  107,  139,  140,
- /*   450 */   254,  139,  140,  139,  140,   76,   77,  254,  254,  254,
- /*   460 */   254,  254,  229,  229,  229,  192,  229,  229,  236,  192,
- /*   470 */   253,  192,  261,  192,  192,  236,  192,  192,  236,  261,
- /*   480 */   240,  192,   60,  257,  192,  257,  192,  192,  192,  192,
- /*   490 */   192,  192,  192,  192,  192,  118,  118,  192,  192,  118,
- /*   500 */   257,  257,  192,  129,  250,  192,  131,  249,  192,  192,
- /*   510 */   192,  128,  192,  192,  192,  192,  248,  123,  192,  247,
- /*   520 */   127,  246,  122,  245,  121,  120,  192,  244,  119,  192,
- /*   530 */   192,  243,  133,  192,  192,  192,  192,  192,  192,  106,
- /*   540 */   192,  192,  192,  192,  192,  192,  192,  192,  192,  192,
- /*   550 */   192,  192,  192,  192,  192,  192,  192,  192,   90,  193,
- /*   560 */   193,  193,  193,  193,   89,  193,   50,   86,   88,  193,
- /*   570 */    87,   54,   85,  193,   82,    5,  146,    5,    5,  193,
- /*   580 */   193,  146,    5,  199,  199,    5,   93,   92,  136,   80,
- /*   590 */   114,  193,  108,  115,   81,  204,  194,  208,  210,  209,
- /*   600 */   194,  205,  207,  206,  203,  193,  195,  194,  193,  227,
- /*   610 */   194,  193,  110,  242,  241,   81,  193,  200,   80,  227,
- /*   620 */    81,  110,   80,    1,   80,  110,   81,   80,  124,  110,
- /*   630 */   124,   80,   80,  108,   80,  109,   76,    9,    5,    5,
- /*   640 */     5,    5,    5,   76,   83,   15,   80,  112,   24,   81,
- /*   650 */    58,   80,  140,  110,   16,    5,    5,   81,  140,    5,
- /*   660 */   140,    5,    5,    5,    5,    5,    5,    5,    5,    5,
- /*   670 */     5,    5,    5,    5,    5,    5,    5,   83,   60,  110,
- /*   680 */    59,    0,  264,  264,  264,  264,  264,  264,  264,  264,
- /*   690 */   264,  264,  264,   21,   21,  264,  264,  264,  264,  264,
- /*   700 */   264,  264,  264,  264,  264,  264,  264,  264,  264,  264,
- /*   710 */   264,  264,  264,  264,  264,  264,  264,  264,  264,  264,
- /*   720 */   264,  264,  264,  264,  264,  264,  264,  264,  264,  264,
- /*   730 */   264,  264,  264,  264,  264,  264,  264,  264,  264,  264,
- /*   740 */   264,  264,  264,  264,  264,  264,  264,  264,  264,  264,
- /*   750 */   264,  264,  264,  264,  264,  264,  264,  264,  264,  264,
- /*   760 */   264,  264,  264,  264,  264,  264,  264,  264,  264,  264,
- /*   770 */   264,  264,  264,  264,  264,  264,  264,  264,  264,  264,
- /*   780 */   264,  264,  264,  264,  264,  264,  264,  264,  264,  264,
- /*   790 */   264,  264,  264,  264,  264,  264,  264,  264,  264,  264,
- /*   800 */   264,  264,  264,  264,  264,  264,  264,  264,  264,  264,
- /*   810 */   264,  264,  264,  264,  264,  264,  264,  264,  264,  264,
- /*   820 */   264,  264,  264,  264,  264,  264,  264,  264,  264,  264,
- /*   830 */   264,  264,  264,  264,  264,  264,  264,  264,  264,  264,
- /*   840 */   264,  264,  264,  264,  264,  264,  264,  264,  264,  264,
- /*   850 */   264,  264,  264,  264,  264,  264,  264,  264,  264,  264,
- /*   860 */   264,  264,  264,  264,  264,  264,  264,  264,  264,  264,
- /*   870 */   264,  264,  264,  264,  264,  264,  264,  264,  264,  264,
- /*   880 */   264,  264,  264,
+ /*     0 */     1,   33,   34,    0,  200,   37,   38,   39,    9,  191,
+ /*    10 */   192,   60,   13,   14,   80,   16,   17,   76,   77,   20,
+ /*    20 */    21,   59,   23,   24,   25,   26,   27,   28,   62,   63,
+ /*    30 */    64,   80,   33,   34,  241,  137,   37,   38,   39,   13,
+ /*    40 */    14,  107,   16,   17,  146,  147,   20,   21,  255,   23,
+ /*    50 */    24,   25,   26,   27,   28,    5,  238,    7,  194,   33,
+ /*    60 */    34,  257,    1,   37,   38,   39,   13,   14,  110,   16,
+ /*    70 */    17,  267,  254,   20,   21,  117,   23,   24,   25,   26,
+ /*    80 */    27,   28,   65,   66,   67,  110,   33,   34,    1,   80,
+ /*    90 */    37,   38,   39,   37,   38,   39,    9,  201,   37,   60,
+ /*   100 */   236,   13,   14,  239,   16,   17,  131,   81,   20,   21,
+ /*   110 */   111,   23,   24,   25,   26,   27,   28,    5,  109,    7,
+ /*   120 */   111,   33,   34,    5,   21,   37,   38,   39,  232,  233,
+ /*   130 */   234,  235,   45,   46,   47,   48,   49,   50,   51,   52,
+ /*   140 */    53,   54,   55,   56,   57,   58,   81,   14,   61,   16,
+ /*   150 */    17,   33,   34,   20,   21,   21,   23,   24,   25,   26,
+ /*   160 */    27,   28,   15,  194,   81,  194,   33,   34,  118,  110,
+ /*   170 */    37,   38,   39,   16,   17,  110,    0,   20,   21,  194,
+ /*   180 */    23,   24,   25,   26,   27,   28,    5,    5,    7,    7,
+ /*   190 */    33,   34,  133,  110,   37,   38,   39,  213,   37,  215,
+ /*   200 */   216,  217,  218,  219,  220,  221,  222,  223,  224,  225,
+ /*   210 */   226,  227,  228,   91,   92,   93,   94,   95,   96,   97,
+ /*   220 */    98,   99,  100,  101,  102,  103,  104,  105,    1,    2,
+ /*   230 */   118,  262,    5,  264,    7,  264,    9,  266,    1,   44,
+ /*   240 */    25,   26,   27,   28,  259,  260,    9,    1,   33,   34,
+ /*   250 */   126,  127,   37,   38,   39,    9,   61,  200,   82,  112,
+ /*   260 */    33,   34,  214,   68,   37,  238,   81,   81,   73,   74,
+ /*   270 */    75,   83,    1,    2,   79,   80,    5,  116,    7,  213,
+ /*   280 */     9,  254,  216,  217,  140,  142,  142,  221,  240,  223,
+ /*   290 */   224,  225,   81,  227,  228,  110,  110,   68,  140,  140,
+ /*   300 */   142,  142,    5,   68,   33,   34,  201,   80,  113,   91,
+ /*   310 */     2,   93,   94,    5,  257,    7,   98,    9,  100,  101,
+ /*   320 */   102,  110,  104,  105,  267,  194,   80,   62,   63,   64,
+ /*   330 */   140,  136,  142,  138,   69,   70,   71,   72,  233,  112,
+ /*   340 */   145,   33,   34,   78,   76,  118,   62,   63,   64,  194,
+ /*   350 */   200,   80,   84,   69,   70,   71,   72,   62,   63,   64,
+ /*   360 */    80,  230,  135,  194,   69,   70,   71,   72,  139,  194,
+ /*   370 */   141,   81,  143,  144,  139,   81,  141,  194,  143,  144,
+ /*   380 */   140,   81,  142,  112,  110,  194,  194,   81,  108,  118,
+ /*   390 */   194,  236,  194,  140,  239,  142,  194,  194,  197,  198,
+ /*   400 */   110,  202,  203,   81,  110,  236,  135,  257,  239,    5,
+ /*   410 */   110,  236,   81,   80,  239,   81,  110,  267,   81,  236,
+ /*   420 */   112,   81,  239,  201,  199,  194,  194,  236,  236,  204,
+ /*   430 */   239,  239,  236,  194,  236,  239,  114,  239,  236,  236,
+ /*   440 */   214,  239,  239,  199,  110,  114,  113,  110,  204,  199,
+ /*   450 */   110,  194,  238,  194,  204,  214,  214,  235,    5,  193,
+ /*   460 */   194,  257,    5,    5,    5,    5,  240,    5,  254,  237,
+ /*   470 */   239,  267,    5,    5,    5,    5,    5,    5,    5,    5,
+ /*   480 */     5,  240,  240,  110,   81,    5,    5,  142,  142,  142,
+ /*   490 */    58,   80,   16,   16,  112,   81,   80,   76,   15,    5,
+ /*   500 */    83,    5,   24,  264,    5,    5,    5,    9,  109,   76,
+ /*   510 */    80,   80,  125,  108,  108,   80,  125,  258,  110,  110,
+ /*   520 */    80,  264,   81,   80,    1,   80,  114,   81,   80,  110,
+ /*   530 */    81,   80,  110,   81,  110,   80,   92,   81,  115,  137,
+ /*   540 */    93,   80,    5,    5,  148,    5,    5,    5,  148,  197,
+ /*   550 */   202,  195,   60,  195,  229,  196,  195,  208,  196,  195,
+ /*   560 */   195,   82,  196,  196,  207,  205,   54,   85,   50,  106,
+ /*   570 */   195,   87,  209,   88,  206,   86,   89,  201,   90,  210,
+ /*   580 */   195,  211,  201,  212,   82,  195,  243,  195,  195,  245,
+ /*   590 */   248,  250,  253,  128,  244,  129,  195,  246,  134,  261,
+ /*   600 */   247,  229,  195,  249,  194,  119,  251,  268,  195,  194,
+ /*   610 */   120,  268,  121,  195,  194,  122,  268,  268,  123,  231,
+ /*   620 */   195,  124,  194,  118,  238,  242,  252,  238,  194,  231,
+ /*   630 */   194,  194,  194,  194,  130,  132,  194,  240,  261,  261,
+ /*   640 */   261,  268,  268,  268,  194,  265,  268,  268,  194,  265,
+ /*   650 */   256,  268,  257,  268,  268,  268,  268,  268,  231,  268,
+ /*   660 */   231,  268,  268,  268,  238,  268,  268,  268,  268,  268,
+ /*   670 */   268,  268,   84,  268,  268,  268,  268,  268,  268,  268,
+ /*   680 */   268,  268,  268,  268,  268,  268,  268,  268,  268,  268,
+ /*   690 */   268,  268,  268,  268,  268,  268,  268,  268,  268,  268,
+ /*   700 */   194,  194,  194,  194,  194,  194,  268,  194,  194,  194,
+ /*   710 */   194,  194,  268,  194,  194,  194,  194,  268,  194,  194,
+ /*   720 */   194,  194,  194,  194,  194,  194,  194,  194,  194,  194,
+ /*   730 */   194,  268,  268,  194,  268,  268,  268,  194,  194,  194,
+ /*   740 */   194,  194,  194,  194,  194,  194,  194,  194,  194,  194,
+ /*   750 */   194,  194,  194,  194,  194,  194,  194,  194,  268,  268,
+ /*   760 */   268,  268,  268,  268,  268,  268,  268,  268,  268,  268,
+ /*   770 */   268,  268,  268,  268,  268,  268,  268,  268,  268,  268,
+ /*   780 */   268,  268,  268,  268,  268,  268,  268,  268,  268,  268,
+ /*   790 */   268,  268,  268,  268,  268,  231,  231,  231,  268,  268,
+ /*   800 */   268,  268,  268,  268,  268,  268,  268,  240,  240,  268,
+ /*   810 */   268,  268,  268,  268,  268,  268,  268,  268,  268,  268,
+ /*   820 */   268,  268,  268,  268,  268,  268,  257,  257,  257,  257,
+ /*   830 */   257,  257,  257,  257,  257,  257,  257,  257,  257,  257,
+ /*   840 */   257,  257,  257,  257,  257,
 };
-#define YY_SHIFT_COUNT    (321)
-#define YY_SHIFT_MIN      (0)
-#define YY_SHIFT_MAX      (681)
-static const unsigned short int yy_shift_ofst[] = {
- /*     0 */   155,   75,   75,  184,  184,   46,  236,  246,  246,   10,
- /*    10 */    10,   10,   10,   10,   10,   10,   10,   10,    0,   48,
- /*    20 */   246,  327,  327,  327,  327,  230,  191,   10,   10,   10,
- /*    30 */   162,   10,   10,  257,   46,  140,  140,  695,  695,  695,
- /*    40 */   246,  246,  246,  246,  246,  246,  246,  246,  246,  246,
- /*    50 */   246,  246,  246,  246,  246,  246,  246,  246,  246,  246,
- /*    60 */   327,  327,   51,   51,   51,   51,   51,   51,   51,   10,
- /*    70 */    10,   10,  175,   10,  191,  191,   10,   10,   10,  276,
- /*    80 */   276,   38,  191,   10,   10,   10,   10,   10,   10,   10,
- /*    90 */    10,   10,   10,   10,   10,   10,   10,   10,   10,   10,
- /*   100 */    10,   10,   10,   10,   10,   10,   10,   10,   10,   10,
- /*   110 */    10,   10,   10,   10,   10,   10,   10,   10,   10,   10,
- /*   120 */    10,   10,   10,   10,   10,   10,   10,   10,   10,   10,
- /*   130 */    10,   10,   10,   10,  422,  422,  422,  377,  377,  377,
- /*   140 */   422,  377,  422,  374,  375,  383,  394,  393,  400,  403,
- /*   150 */   405,  409,  399,  422,  422,  422,  433,   46,   46,  422,
- /*   160 */   422,  468,  475,  516,  481,  480,  517,  483,  487,  433,
- /*   170 */   422,  492,  492,  422,  492,  422,  492,  422,  422,  695,
- /*   180 */   695,   27,   99,   99,  126,   99,   53,  181,  269,  269,
- /*   190 */   269,  269,  249,  280,  303,  188,  188,  188,  188,  215,
- /*   200 */   179,  219,  339,  339,  378,  381,   62,  328,  335,  259,
- /*   210 */   290,  308,  311,  315,  142,  293,  319,  324,  325,  330,
- /*   220 */   331,  329,  332,  333,  407,  347,  307,  336,  291,  309,
- /*   230 */   312,  340,  314,  419,  431,  379,  570,  430,  572,  573,
- /*   240 */   435,  577,  580,  493,  495,  452,  476,  484,  509,  478,
- /*   250 */   513,  502,  534,  538,  539,  511,  542,  622,  544,  545,
- /*   260 */   547,  515,  504,  519,  506,  551,  484,  552,  525,  554,
- /*   270 */   526,  560,  628,  633,  634,  635,  636,  637,  561,  630,
- /*   280 */   567,  566,  568,  535,  571,  624,  592,  512,  543,  543,
- /*   290 */   638,  518,  520,  543,  650,  651,  576,  543,  654,  656,
- /*   300 */   657,  658,  659,  660,  661,  662,  663,  664,  665,  666,
- /*   310 */   667,  668,  669,  670,  671,  569,  594,  672,  673,  618,
- /*   320 */   621,  681,
+#define YY_SHIFT_USE_DFLT (-103)
+#define YY_SHIFT_COUNT (345)
+#define YY_SHIFT_MIN   (-102)
+#define YY_SHIFT_MAX   (588)
+static const short yy_shift_ofst[] = {
+ /*     0 */   195,  122,  122,  218,  218,  502,  227,  271,  271,  246,
+ /*    10 */   237,  237,  237,  237,  237,  237,  237,  237,  237,  237,
+ /*    20 */   237,  237,  237,   -1,   87,  271,  308,  308,  308,  308,
+ /*    30 */   333,  333,  237,  237,  237,  176,  237,  237,  268,  502,
+ /*    40 */   588,  588, -103, -103, -103,  271,  271,  271,  271,  271,
+ /*    50 */   271,  271,  271,  271,  271,  271,  271,  271,  271,  271,
+ /*    60 */   271,  271,  271,  271,  271,  308,  308,  308,  118,  118,
+ /*    70 */   118,  118,  118,  118,  118,  237,  237,  237,  161,  237,
+ /*    80 */   237,  237,  333,  333,  237,  237,  237,  237,  124,  124,
+ /*    90 */   -42,  333,  237,  237,  237,  237,  237,  237,  237,  237,
+ /*   100 */   237,  237,  237,  237,  237,  237,  237,  237,  237,  237,
+ /*   110 */   237,  237,  237,  237,  237,  237,  237,  237,  237,  237,
+ /*   120 */   237,  237,  237,  237,  237,  237,  237,  237,  237,  237,
+ /*   130 */   237,  237,  237,  237,  237,  237,  237,  237,  237,  237,
+ /*   140 */   237,  237,  237,  237,  492,  492,  492,  505,  505,  505,
+ /*   150 */   492,  505,  492,  504,  503,  466,  497,  465,  495,  493,
+ /*   160 */   491,  490,  486,  464,  492,  492,  492,  463,  502,  502,
+ /*   170 */   492,  492,  488,  487,  518,  489,  485,  512,  484,  482,
+ /*   180 */   463,  492,  479,  479,  492,  479,  492,  479,  492,  492,
+ /*   190 */  -103, -103,   26,   53,   53,   88,   53,  133,  157,  215,
+ /*   200 */   215,  215,  215,  265,  295,  284,  -32,  -32,  -32,  -32,
+ /*   210 */   235,  229, -102,    9,   56,   56,  112,   50,   17,  -34,
+ /*   220 */   340,  331,  322,  337,  334,  306,   59,  -25,  300,  294,
+ /*   230 */   290,  211,  186,  280,  185,   83,   61,  -49,  147,   65,
+ /*   240 */   253,  240,  190,  159,  158,  -66,  144,  182,  181,  -59,
+ /*   250 */   542,  400,  541,  540,  396,  538,  537,  447,  444,  402,
+ /*   260 */   412,  406,  461,  423,  456,  455,  424,  422,  452,  451,
+ /*   270 */   449,  419,  448,  446,  445,  523,  443,  441,  440,  409,
+ /*   280 */   391,  408,  387,  435,  406,  431,  405,  430,  399,  433,
+ /*   290 */   498,  501,  500,  499,  496,  494,  417,  483,  421,  416,
+ /*   300 */   414,  382,  411,  478,  432,  477,  347,  346,  373,  373,
+ /*   310 */   373,  373,  476,  345,  143,  373,  373,  373,  481,  480,
+ /*   320 */   403,  373,  475,  474,  473,  472,  471,  470,  469,  468,
+ /*   330 */   467,  462,  460,  459,  458,  457,  453,  404,  297,  274,
+ /*   340 */   188,  134,  103,   39,  -38,    3,
 };
-#define YY_REDUCE_COUNT (180)
-#define YY_REDUCE_MIN   (-246)
-#define YY_REDUCE_MAX   (423)
+#define YY_REDUCE_USE_DFLT (-208)
+#define YY_REDUCE_COUNT (191)
+#define YY_REDUCE_MIN   (-207)
+#define YY_REDUCE_MAX   (587)
 static const short yy_reduce_ofst[] = {
- /*     0 */  -107,  -30,  -30,   35,   35,   34, -195, -192, -191, -103,
- /*    10 */  -104,  -47,   25,   80,  101,  145,  147,  153, -180, -187,
- /*    20 */  -232, -202,  -77,   -2,   93, -146, -236,  -78,   40, -190,
- /*    30 */   -92,  -71,   50, -167,  160,   79,  166, -210,  -83,  151,
- /*    40 */  -246, -222, -196,  -14,    9,   47,   55,   71,  108,  156,
- /*    50 */   161,  168,  174,  178,  196,  203,  204,  205,  206,  207,
- /*    60 */  -220,  117,  187,  216,  233,  234,  235,  237,  238,  241,
- /*    70 */   273,  277,  217,  279,  232,  239,  281,  282,  284,  211,
- /*    80 */   218,  240,  242,  285,  289,  292,  294,  295,  296,  297,
- /*    90 */   298,  299,  300,  301,  302,  305,  306,  310,  313,  316,
- /*   100 */   317,  318,  320,  321,  322,  323,  326,  334,  337,  338,
- /*   110 */   341,  342,  343,  344,  345,  346,  348,  349,  350,  351,
- /*   120 */   352,  353,  354,  355,  356,  357,  358,  359,  360,  361,
- /*   130 */   362,  363,  364,  365,  366,  367,  368,  226,  228,  243,
- /*   140 */   369,  244,  370,  254,  258,  268,  272,  275,  278,  283,
- /*   150 */   288,  371,  373,  372,  376,  380,  382,  384,  385,  386,
- /*   160 */   387,  388,  390,  389,  391,  395,  396,  397,  401,  392,
- /*   170 */   398,  402,  406,  412,  413,  415,  416,  418,  423,  417,
- /*   180 */   411,
+ /*     0 */  -182,  -16,  -16,   66,   66, -104,  150,   57, -196,  -15,
+ /*    10 */   203,  -29,  -31,  202,  198,  196,  192,  191,  183,  175,
+ /*    20 */   169,  155, -136,  259,  266,  204,  242,  241,  226,   48,
+ /*    30 */   214,   27,  257,  239,  232,  222,  131,  231,  250,  105,
+ /*    40 */   244,  225, -207,  199,  201,  587,  586,  585,  584,  583,
+ /*    50 */   582,  581,  580,  579,  578,  577,  576,  575,  574,  573,
+ /*    60 */   572,  571,  570,  569,  395,  568,  567,  397,  566,  565,
+ /*    70 */   564,  429,  427,  398,  388,  563,  562,  561,  394,  560,
+ /*    80 */   559,  558,  426,  389,  557,  556,  555,  554,  384,  380,
+ /*    90 */   383,  386,  553,  552,  551,  550,  549,  548,  547,  546,
+ /*   100 */   545,  544,  543,  539,  536,  535,  534,  533,  532,  531,
+ /*   110 */   530,  529,  528,  527,  526,  525,  524,  522,  521,  520,
+ /*   120 */   519,  517,  516,  515,  514,  513,  511,  510,  509,  508,
+ /*   130 */   507,  506,  454,  450,  442,  439,  438,  437,  436,  434,
+ /*   140 */   428,  420,  415,  410,  425,  418,  413,  379,  378,  377,
+ /*   150 */   407,  338,  401,  339,  374,  355,  341,  354,  342,  353,
+ /*   160 */   351,  344,  350,  343,  393,  392,  390,  372,  381,  376,
+ /*   170 */   385,  375,  371,  370,  369,  368,  363,  357,  349,  360,
+ /*   180 */   325,  365,  367,  366,  364,  362,  361,  359,  358,  356,
+ /*   190 */   348,  352,
 };
 static const YYACTIONTYPE yy_default[] = {
- /*     0 */   788,  902,  848,  914,  835,  845, 1045, 1045, 1045,  788,
- /*    10 */   788,  788,  788,  788,  788,  788,  788,  788,  961,  807,
- /*    20 */  1045,  788,  788,  788,  788,  788,  788,  788,  788,  788,
- /*    30 */   845,  788,  788,  851,  845,  851,  851,  956,  886,  904,
- /*    40 */   788,  788,  788,  788,  788,  788,  788,  788,  788,  788,
- /*    50 */   788,  788,  788,  788,  788,  788,  788,  788,  788,  788,
- /*    60 */   788,  788,  788,  788,  788,  788,  788,  788,  788,  788,
- /*    70 */   788,  788,  963,  966,  788,  788,  968,  788,  788,  988,
- /*    80 */   988,  954,  788,  788,  788,  788,  788,  788,  788,  788,
- /*    90 */   788,  788,  788,  788,  788,  788,  788,  788,  788,  788,
- /*   100 */   788,  788,  788,  788,  788,  788,  788,  788,  788,  788,
- /*   110 */   833,  788,  831,  788,  788,  788,  788,  788,  788,  788,
- /*   120 */   788,  788,  788,  788,  788,  788,  788,  818,  788,  788,
- /*   130 */   788,  788,  788,  788,  809,  809,  809,  788,  788,  788,
- /*   140 */   809,  788,  809,  995,  999,  993,  981,  989,  980,  976,
- /*   150 */   974,  973, 1003,  809,  809,  809,  849,  845,  845,  809,
- /*   160 */   809,  867,  865,  863,  855,  861,  857,  859,  853,  836,
- /*   170 */   809,  843,  843,  809,  843,  809,  843,  809,  809,  886,
- /*   180 */   904,  788, 1004,  994,  788, 1044, 1034, 1033, 1040, 1032,
- /*   190 */  1031, 1030,  788,  788,  788, 1026, 1029, 1028, 1027,  788,
- /*   200 */   788,  788, 1036, 1035,  788,  788,  788,  788,  788,  788,
- /*   210 */   788,  788,  788,  788, 1000,  996,  788,  788,  788,  788,
- /*   220 */   788,  788,  788,  788,  788, 1006,  788,  788,  788,  788,
- /*   230 */   788,  916,  788,  788,  788,  788,  788,  788,  788,  788,
- /*   240 */   788,  788,  788,  788,  788,  788,  953,  788,  788,  788,
- /*   250 */   788,  964,  788,  788,  788,  788,  788,  788,  788,  788,
- /*   260 */   788,  990,  788,  982,  788,  788,  928,  788,  788,  788,
- /*   270 */   788,  788,  788,  788,  788,  788,  788,  788,  788,  788,
- /*   280 */   788,  788,  788,  788,  788,  788,  788,  788, 1056, 1054,
- /*   290 */   788,  788,  788, 1050,  788,  788,  788, 1048,  788,  788,
- /*   300 */   788,  788,  788,  788,  788,  788,  788,  788,  788,  788,
- /*   310 */   788,  788,  788,  788,  788,  870,  788,  816,  814,  788,
- /*   320 */   805,  788,
-=======
-#define YY_ACTTAB_COUNT (722)
-static const YYACTIONTYPE yy_action[] = {
- /*     0 */   989,  586,  217,  338,  954,   22,  223,  192,  194,  587,
- /*    10 */   819,  340,  198,   52,   53,  151,   56,   57,  226, 1077,
- /*    20 */   229,   46,  283,   55,  282,   60,   58,   62,   59, 1073,
- /*    30 */   665,  194,  968,   51,   50,  194,  234,   49,   48,   47,
- /*    40 */    52,   53, 1076,   56,   57,  225, 1077,  229,   46,  586,
- /*    50 */    55,  282,   60,   58,   62,   59,  980,  587,  314,  313,
- /*    60 */    51,   50,  968,  986,   49,   48,   47,   53,   35,   56,
- /*    70 */    57,  144,  258,  229,   46,   75,   55,  282,   60,   58,
- /*    80 */    62,   59,  279,  298,   87,  867,   51,   50,   94,  178,
- /*    90 */    49,   48,   47,  539,  540,  541,  542,  543,  544,  545,
- /*   100 */   546,  547,  548,  549,  550,  551,  339,  953,  298,  218,
- /*   110 */    76,  586,  964,   52,   53,   35,   56,   57,  775,  587,
- /*   120 */   229,   46,  956,   55,  282,   60,   58,   62,   59,   49,
- /*   130 */    48,   47,  756,   51,   50,  265,  264,   49,   48,   47,
- /*   140 */    52,   54,  980,   56,   57,  324,  980,  229,   46,  586,
- /*   150 */    55,  282,   60,   58,   62,   59,  219,  587,  220,  965,
- /*   160 */    51,   50,  221, 1072,   49,   48,   47,   28,  296,  333,
- /*   170 */   332,  295,  294,  293,  331,  292,  330,  329,  328,  291,
- /*   180 */   327,  326,  928,   35,  916,  917,  918,  919,  920,  921,
- /*   190 */   922,  923,  924,  925,  926,  927,  929,  930,   56,   57,
- /*   200 */   876, 1071,  229,   46,  178,   55,  282,   60,   58,   62,
- /*   210 */    59,  962,   23,   91,   29,   51,   50,    1,  166,   49,
- /*   220 */    48,   47,  228,  771,  232,   79,  760,  965,  763,  203,
- /*   230 */   766,  228,  771,  261,   13,  760,  204,  763,   93,  766,
- /*   240 */    90,  128,  127,  202,  951,  952,   34,  955,   60,   58,
- /*   250 */    62,   59,   89,  235,  214,  215,   51,   50,  281,  151,
- /*   260 */    49,   48,   47,  214,  215,  762,   77,  765,   28, 1096,
- /*   270 */   333,  332,   82,   35,   35,  331,  701,  330,  329,  328,
- /*   280 */    41,  327,  326,    8,  936,   51,   50,  934,  935,   49,
- /*   290 */    48,   47,  937,  868,  939,  940,  938,  178,  941,  942,
- /*   300 */   113,  107,  118,  257,  239,   74,  704,  117,  123,  126,
- /*   310 */   116,  242,  211,   35,  233,  303,  120,  965,  965,  689,
- /*   320 */   212,  761,  686,  764,  687,   61,  688,  213, 1026,   35,
- /*   330 */   277,   35,  772, 1036,   61,    5,   38,  168,  768,  151,
- /*   340 */   196,  772,  167,  101,   96,  100,   35,  768,   35,  151,
- /*   350 */   245,  246,   35,   35,  304,  767,  236,  965,  186,  184,
- /*   360 */   182,  142,  140,  139,  767,  181,  131,  130,  129,  334,
- /*   370 */   305,  243,  306,  965,  240,  965,  238,  769,  302,  301,
- /*   380 */    82,  244,  968,  241,  708,  309,  308,  310,   41,  311,
- /*   390 */   965,  250,  965,  312,  316,  968,  965,  965,    3,  179,
- /*   400 */   254,  253,  337,  336,  136,  115,  966,   80, 1025,  259,
- /*   410 */   324,  737,  738,   36,  758,  261,  720,  728,   88,  729,
- /*   420 */   146,   66,  227,   25,   67,  792,  197,  773,  690,   24,
- /*   430 */   675,   24,   70,  770,   36,  285,  677,  287,  676,   36,
- /*   440 */    66,   92,   66,   33,  125,  124,  288,   68,  199,   15,
- /*   450 */   759,   14,  106,   71,  105,  193,  200,   17,   19,   16,
- /*   460 */    18,  201,   73,  112,  664,  111,    6,  207,  693,  691,
- /*   470 */   694,  692,  208,  206,   21, 1035,   20, 1088,  191,  205,
- /*   480 */   195,  967,  230,  255, 1032, 1031,  231,  315,   44,  143,
- /*   490 */   988, 1018,  999,  996, 1017,  997,  981,  262, 1001,  145,
- /*   500 */   149,  271,  162,  963,  141,  114,  266,  222,  719,  268,
- /*   510 */   158,  275,  154,  163,  978,  152,  155,  276,  961,  164,
- /*   520 */   165,  280,  153,   72,  156,   63,  879,   69,  290,  278,
- /*   530 */    42,  274,  189,   39,  299,  875,  300, 1095,  103, 1094,
- /*   540 */  1091,  169,  307, 1087,  109, 1086, 1083,  170,  897,   40,
- /*   550 */   272,   37,   43,  190,  270,  864,  119,  862,  121,  122,
- /*   560 */   267,  860,  859,  247,  180,  857,  856,  855,  854,  853,
- /*   570 */   852,  183,  185,  849,  847,  845,  843,  187,  840,  188,
- /*   580 */    45,  260,   78,   83,  325,  269, 1019,  317,  318,  319,
- /*   590 */   320,  321,  322,  323,  335,  817,  248,  216,  237,  289,
- /*   600 */   249,  816,  251,  252,  209,  210,   97,   98,  815,  798,
- /*   610 */   797,  256,  261,  263,  858,  696,  284,    9,  132,  851,
- /*   620 */   173,  133,  172,  898,  171,  174,  175,  177,  176,    4,
- /*   630 */   134,  850,  842,  932,  135,   30,  841,   81,   84,  721,
- /*   640 */     2,  161,  159,  157,  160,  147,  944,  724,  148,   85,
- /*   650 */   224,  726,   86,  273,   10,  730,  150,   11,  776,  774,
- /*   660 */    31,    7,   32,   12,   26,  286,   27,   95,  628,   93,
- /*   670 */   624,  622,  621,  620,  617,  297,   99,  590,   64,   36,
- /*   680 */    65,  102,  667,  666,  104,  108,  663,  612,  610,  602,
- /*   690 */   608,  604,  606,  600,  598,  631,  110,  630,  629,  627,
- /*   700 */   626,  625,  623,  619,  618,  588,  555,  553,   66,  821,
- /*   710 */   820,  820,  137,  820,  820,  820,  820,  820,  820,  820,
- /*   720 */   820,  138,
+ /*     0 */   825,  655,  601,  667,  588,  598,  803,  803,  803,  825,
+ /*    10 */   825,  825,  825,  825,  825,  825,  825,  825,  825,  825,
+ /*    20 */   825,  825,  825,  714,  560,  803,  825,  825,  825,  825,
+ /*    30 */   825,  825,  825,  825,  825,  598,  825,  825,  604,  598,
+ /*    40 */   604,  604,  709,  639,  657,  825,  825,  825,  825,  825,
+ /*    50 */   825,  825,  825,  825,  825,  825,  825,  825,  825,  825,
+ /*    60 */   825,  825,  825,  825,  825,  825,  825,  825,  825,  825,
+ /*    70 */   825,  825,  825,  825,  825,  825,  825,  825,  716,  722,
+ /*    80 */   719,  825,  825,  825,  724,  825,  825,  825,  746,  746,
+ /*    90 */   707,  825,  825,  825,  825,  825,  825,  825,  825,  825,
+ /*   100 */   825,  825,  825,  825,  825,  825,  825,  825,  825,  825,
+ /*   110 */   825,  825,  825,  825,  825,  825,  825,  825,  825,  825,
+ /*   120 */   586,  825,  584,  825,  825,  825,  825,  825,  825,  825,
+ /*   130 */   825,  825,  825,  825,  825,  825,  825,  571,  825,  825,
+ /*   140 */   825,  825,  825,  825,  562,  562,  562,  825,  825,  825,
+ /*   150 */   562,  825,  562,  753,  757,  751,  739,  747,  738,  734,
+ /*   160 */   732,  730,  729,  761,  562,  562,  562,  602,  598,  598,
+ /*   170 */   562,  562,  620,  618,  616,  608,  614,  610,  612,  606,
+ /*   180 */   589,  562,  596,  596,  562,  596,  562,  596,  562,  562,
+ /*   190 */   639,  657,  825,  762,  752,  825,  802,  792,  791,  798,
+ /*   200 */   790,  789,  788,  825,  825,  825,  784,  787,  786,  785,
+ /*   210 */   825,  825,  825,  825,  794,  793,  825,  825,  825,  825,
+ /*   220 */   825,  825,  825,  825,  825,  825,  758,  754,  825,  825,
+ /*   230 */   825,  825,  825,  825,  825,  825,  825,  764,  825,  825,
+ /*   240 */   825,  825,  825,  825,  825,  669,  825,  825,  825,  825,
+ /*   250 */   825,  825,  825,  825,  825,  825,  825,  825,  825,  825,
+ /*   260 */   706,  825,  825,  825,  825,  825,  718,  717,  825,  825,
+ /*   270 */   825,  825,  825,  825,  825,  825,  825,  825,  825,  748,
+ /*   280 */   825,  740,  825,  825,  681,  825,  825,  825,  825,  825,
+ /*   290 */   825,  825,  825,  825,  825,  825,  825,  825,  825,  825,
+ /*   300 */   825,  825,  825,  825,  825,  825,  825,  825,  821,  816,
+ /*   310 */   817,  814,  825,  825,  825,  813,  808,  809,  825,  825,
+ /*   320 */   825,  806,  825,  825,  825,  825,  825,  825,  825,  825,
+ /*   330 */   825,  825,  825,  825,  825,  825,  825,  825,  825,  623,
+ /*   340 */   825,  569,  567,  825,  558,  825,  824,  823,  822,  805,
+ /*   350 */   804,  677,  715,  711,  713,  712,  710,  723,  720,  721,
+ /*   360 */   705,  704,  703,  725,  708,  728,  727,  731,  733,  736,
+ /*   370 */   735,  737,  726,  750,  749,  742,  743,  745,  744,  741,
+ /*   380 */   760,  759,  756,  755,  702,  687,  682,  679,  686,  685,
+ /*   390 */   684,  683,  680,  676,  675,  603,  656,  654,  653,  652,
+ /*   400 */   651,  650,  649,  648,  647,  646,  645,  644,  643,  642,
+ /*   410 */   641,  640,  635,  631,  629,  628,  627,  624,  597,  600,
+ /*   420 */   599,  800,  801,  799,  797,  796,  795,  781,  780,  779,
+ /*   430 */   778,  775,  774,  773,  770,  776,  772,  769,  777,  771,
+ /*   440 */   768,  767,  766,  765,  783,  782,  763,  592,  820,  819,
+ /*   450 */   818,  815,  812,  811,  810,  807,  689,  690,  671,  674,
+ /*   460 */   673,  672,  670,  688,  622,  621,  619,  617,  609,  615,
+ /*   470 */   611,  613,  607,  605,  591,  590,  668,  638,  666,  665,
+ /*   480 */   664,  663,  662,  661,  660,  659,  658,  637,  636,  634,
+ /*   490 */   633,  632,  630,  626,  625,  692,  701,  700,  699,  698,
+ /*   500 */   697,  696,  695,  694,  693,  691,  587,  585,  583,  582,
+ /*   510 */   581,  580,  579,  578,  577,  576,  575,  574,  595,  573,
+ /*   520 */   572,  570,  568,  566,  565,  564,  594,  593,  563,  561,
+ /*   530 */   559,  557,  556,  555,  554,  553,  552,  551,  550,  549,
+ /*   540 */   548,  547,  546,  545,
 };
-static const YYCODETYPE yy_lookahead[] = {
- /*     0 */   192,    1,  191,  192,    0,  254,  211,  254,  254,    9,
- /*    10 */   189,  190,  254,   13,   14,  192,   16,   17,  264,  265,
- /*    20 */    20,   21,   15,   23,   24,   25,   26,   27,   28,  254,
- /*    30 */     5,  254,  237,   33,   34,  254,  211,   37,   38,   39,
- /*    40 */    13,   14,  265,   16,   17,  264,  265,   20,   21,    1,
- /*    50 */    23,   24,   25,   26,   27,   28,  235,    9,   33,   34,
- /*    60 */    33,   34,  237,  255,   37,   38,   39,   14,  192,   16,
- /*    70 */    17,  192,  251,   20,   21,  198,   23,   24,   25,   26,
- /*    80 */    27,   28,  259,   79,  261,  197,   33,   34,  198,  201,
- /*    90 */    37,   38,   39,   45,   46,   47,   48,   49,   50,   51,
- /*   100 */    52,   53,   54,   55,   56,   57,   58,  230,   79,   61,
- /*   110 */   110,    1,  236,   13,   14,  192,   16,   17,  111,    9,
- /*   120 */    20,   21,  232,   23,   24,   25,   26,   27,   28,   37,
- /*   130 */    38,   39,  105,   33,   34,  256,  257,   37,   38,   39,
- /*   140 */    13,   14,  235,   16,   17,   81,  235,   20,   21,    1,
- /*   150 */    23,   24,   25,   26,   27,   28,  233,    9,  251,  236,
- /*   160 */    33,   34,  251,  254,   37,   38,   39,   88,   89,   90,
- /*   170 */    91,   92,   93,   94,   95,   96,   97,   98,   99,  100,
- /*   180 */   101,  102,  210,  192,  212,  213,  214,  215,  216,  217,
- /*   190 */   218,  219,  220,  221,  222,  223,  224,  225,   16,   17,
- /*   200 */   197,  254,   20,   21,  201,   23,   24,   25,   26,   27,
- /*   210 */    28,  192,   44,  198,  104,   33,   34,  199,  200,   37,
- /*   220 */    38,   39,    1,    2,  233,  105,    5,  236,    7,   61,
- /*   230 */     9,    1,    2,  113,  104,    5,   68,    7,  108,    9,
- /*   240 */   110,   73,   74,   75,  229,  230,  231,  232,   25,   26,
- /*   250 */    27,   28,  238,  234,   33,   34,   33,   34,   37,  192,
- /*   260 */    37,   38,   39,   33,   34,    5,  252,    7,   88,  237,
- /*   270 */    90,   91,  104,  192,  192,   95,  109,   97,   98,   99,
- /*   280 */   112,  101,  102,  116,  210,   33,   34,  213,  214,   37,
- /*   290 */    38,   39,  218,  197,  220,  221,  222,  201,  224,  225,
- /*   300 */    62,   63,   64,  135,   68,  137,   37,   69,   70,   71,
- /*   310 */    72,   68,  144,  192,  233,  233,   78,  236,  236,    2,
- /*   320 */   254,    5,    5,    7,    7,  104,    9,  254,  261,  192,
- /*   330 */   263,  192,  111,  228,  104,   62,   63,   64,  117,  192,
- /*   340 */   254,  111,   69,   70,   71,   72,  192,  117,  192,  192,
- /*   350 */    33,   34,  192,  192,  233,  134,  211,  236,   62,   63,
- /*   360 */    64,   62,   63,   64,  134,   69,   70,   71,   72,  211,
- /*   370 */   233,  192,  233,  236,  138,  236,  140,  117,  142,  143,
- /*   380 */   104,  138,  237,  140,  115,  142,  143,  233,  112,  233,
- /*   390 */   236,  136,  236,  233,  233,  237,  236,  236,  195,  196,
- /*   400 */   145,  146,   65,   66,   67,   76,  227,  105,  261,  105,
- /*   410 */    81,  125,  126,  109,    1,  113,  105,  105,  261,  105,
- /*   420 */   109,  109,   60,  109,  109,  105,  254,  105,  111,  109,
- /*   430 */   105,  109,  109,  117,  109,  105,  105,  105,  105,  109,
- /*   440 */   109,  109,  109,  104,   76,   77,  107,  132,  254,  139,
- /*   450 */    37,  141,  139,  130,  141,  254,  254,  139,  139,  141,
- /*   460 */   141,  254,  104,  139,  106,  141,  104,  254,    5,    5,
- /*   470 */     7,    7,  254,  254,  139,  228,  141,  237,  254,  254,
- /*   480 */   254,  237,  228,  192,  228,  228,  228,  228,  253,  192,
- /*   490 */   192,  262,  192,  192,  262,  192,  235,  235,  192,  192,
- /*   500 */   192,  192,  239,  235,   60,   87,  258,  258,  117,  258,
- /*   510 */   243,  258,  247,  192,  250,  249,  246,  122,  192,  192,
- /*   520 */   192,  123,  248,  129,  245,  128,  192,  131,  192,  127,
- /*   530 */   192,  121,  192,  192,  192,  192,  192,  192,  192,  192,
- /*   540 */   192,  192,  192,  192,  192,  192,  192,  192,  192,  192,
- /*   550 */   120,  192,  192,  192,  119,  192,  192,  192,  192,  192,
- /*   560 */   118,  192,  192,  192,  192,  192,  192,  192,  192,  192,
- /*   570 */   192,  192,  192,  192,  192,  192,  192,  192,  192,  192,
- /*   580 */   133,  193,  193,  193,  103,  193,  193,   86,   50,   83,
- /*   590 */    85,   54,   84,   82,   79,    5,  147,  193,  193,  193,
- /*   600 */     5,    5,  147,    5,  193,  193,  198,  198,    5,   90,
- /*   610 */    89,  136,  113,  109,  193,  105,  107,  104,  194,  193,
- /*   620 */   203,  194,  207,  209,  208,  206,  204,  202,  205,  195,
- /*   630 */   194,  193,  193,  226,  194,  104,  193,  114,  109,  105,
- /*   640 */   199,  240,  242,  244,  241,  104,  226,  105,  109,  104,
- /*   650 */     1,  105,  104,  104,  124,  105,  104,  124,  111,  105,
- /*   660 */   109,  104,  109,  104,  104,  107,  104,   76,    9,  108,
- /*   670 */     5,    5,    5,    5,    5,   15,   76,   80,   16,  109,
- /*   680 */    16,  141,    5,    5,  141,  141,  105,    5,    5,    5,
- /*   690 */     5,    5,    5,    5,    5,    5,  141,    5,    5,    5,
- /*   700 */     5,    5,    5,    5,    5,   80,   60,   59,  109,    0,
- /*   710 */   266,  266,   21,  266,  266,  266,  266,  266,  266,  266,
- /*   720 */   266,   21,  266,  266,  266,  266,  266,  266,  266,  266,
- /*   730 */   266,  266,  266,  266,  266,  266,  266,  266,  266,  266,
- /*   740 */   266,  266,  266,  266,  266,  266,  266,  266,  266,  266,
- /*   750 */   266,  266,  266,  266,  266,  266,  266,  266,  266,  266,
- /*   760 */   266,  266,  266,  266,  266,  266,  266,  266,  266,  266,
- /*   770 */   266,  266,  266,  266,  266,  266,  266,  266,  266,  266,
- /*   780 */   266,  266,  266,  266,  266,  266,  266,  266,  266,  266,
- /*   790 */   266,  266,  266,  266,  266,  266,  266,  266,  266,  266,
- /*   800 */   266,  266,  266,  266,  266,  266,  266,  266,  266,  266,
- /*   810 */   266,  266,  266,  266,  266,  266,  266,  266,  266,  266,
- /*   820 */   266,  266,  266,  266,  266,  266,  266,  266,  266,  266,
- /*   830 */   266,  266,  266,  266,  266,  266,  266,  266,  266,  266,
- /*   840 */   266,  266,  266,  266,  266,  266,  266,  266,  266,  266,
- /*   850 */   266,  266,  266,  266,  266,  266,  266,  266,  266,  266,
- /*   860 */   266,  266,  266,  266,  266,  266,  266,  266,  266,  266,
- /*   870 */   266,  266,  266,  266,  266,  266,  266,  266,  266,  266,
- /*   880 */   266,  266,  266,  266,  266,  266,  266,  266,  266,  266,
- /*   890 */   266,  266,  266,  266,  266,  266,  266,  266,  266,  266,
- /*   900 */   266,  266,  266,  266,  266,  266,  266,  266,  266,  266,
- /*   910 */   266,
-};
-#define YY_SHIFT_COUNT    (340)
-#define YY_SHIFT_MIN      (0)
-#define YY_SHIFT_MAX      (709)
-static const unsigned short int yy_shift_ofst[] = {
- /*     0 */   168,   79,   79,  180,  180,   29,  221,  230,  110,  148,
- /*    10 */   148,  148,  148,  148,  148,  148,  148,  148,  148,  148,
- /*    20 */   148,  148,    0,   48,  230,  317,  317,  317,  317,  276,
- /*    30 */   276,  148,  148,  148,    4,  148,  148,  329,   29,   64,
- /*    40 */    64,  722,  722,  722,  230,  230,  230,  230,  230,  230,
- /*    50 */   230,  230,  230,  230,  230,  230,  230,  230,  230,  230,
- /*    60 */   230,  230,  230,  230,  317,  317,  317,   25,   25,   25,
- /*    70 */    25,   25,   25,   25,  148,  148,  148,  269,  148,  148,
- /*    80 */   148,  276,  276,  148,  148,  148,  148,  286,  286,  167,
- /*    90 */   276,  148,  148,  148,  148,  148,  148,  148,  148,  148,
- /*   100 */   148,  148,  148,  148,  148,  148,  148,  148,  148,  148,
- /*   110 */   148,  148,  148,  148,  148,  148,  148,  148,  148,  148,
- /*   120 */   148,  148,  148,  148,  148,  148,  148,  148,  148,  148,
- /*   130 */   148,  148,  148,  148,  148,  148,  148,  148,  148,  148,
- /*   140 */   148,  148,  148,  444,  444,  444,  391,  391,  391,  444,
- /*   150 */   391,  444,  394,  396,  397,  398,  402,  395,  410,  430,
- /*   160 */   435,  442,  447,  444,  444,  444,  481,   29,   29,  444,
- /*   170 */   444,  418,  501,  538,  506,  505,  537,  508,  511,  481,
- /*   180 */   444,  515,  515,  444,  515,  444,  515,  444,  444,  722,
- /*   190 */   722,   27,  100,  127,  100,  100,   53,  182,  223,  223,
- /*   200 */   223,  223,  238,  273,  296,  252,  252,  252,  252,  236,
- /*   210 */   243,  255,   92,   92,  260,  316,  130,  337,  299,  304,
- /*   220 */   120,  302,  311,  312,  314,  320,  322,  413,  362,    7,
- /*   230 */   315,  323,  325,  330,  331,  332,  333,  339,  310,  313,
- /*   240 */   318,  319,  324,  358,  335,  463,  464,  368,  590,  449,
- /*   250 */   595,  596,  455,  598,  603,  519,  521,  475,  499,  509,
- /*   260 */   513,  523,  510,  531,  504,  529,  534,  541,  542,  539,
- /*   270 */   545,  546,  548,  649,  549,  550,  552,  551,  530,  553,
- /*   280 */   533,  554,  557,  547,  559,  509,  560,  558,  562,  561,
- /*   290 */   591,  659,  665,  666,  667,  668,  669,  597,  660,  600,
- /*   300 */   662,  540,  543,  570,  570,  570,  570,  664,  544,  555,
- /*   310 */   570,  570,  570,  677,  678,  581,  570,  682,  683,  684,
- /*   320 */   685,  686,  687,  688,  689,  690,  692,  693,  694,  695,
- /*   330 */   696,  697,  698,  699,  599,  625,  691,  700,  646,  648,
- /*   340 */   709,
-};
-#define YY_REDUCE_COUNT (190)
-#define YY_REDUCE_MIN   (-249)
-#define YY_REDUCE_MAX   (443)
-static const short yy_reduce_ofst[] = {
- /*     0 */  -179,  -28,  -28,   74,   74,   15, -246, -219, -121,  -77,
- /*    10 */    67, -177,   -9,   81,   82,  121,  137,  139,  154,  156,
- /*    20 */   160,  161, -192, -189, -223, -205, -175,  145,  158,  -93,
- /*    30 */   -89,  147,  157,   19, -110,  179, -124, -112, -123,    3,
- /*    40 */    96,   14,   18,  203, -249, -247, -242, -225,  -91,  -53,
- /*    50 */    66,   73,   86,  172,  194,  201,  202,  207,  213,  218,
- /*    60 */   219,  224,  225,  226,   32,  240,  244,  105,  247,  254,
- /*    70 */   256,  257,  258,  259,  291,  297,  298,  235,  300,  301,
- /*    80 */   303,  261,  262,  306,  307,  308,  309,  229,  232,  263,
- /*    90 */   268,  321,  326,  327,  328,  334,  336,  338,  340,  341,
- /*   100 */   342,  343,  344,  345,  346,  347,  348,  349,  350,  351,
- /*   110 */   352,  353,  354,  355,  356,  357,  359,  360,  361,  363,
- /*   120 */   364,  365,  366,  367,  369,  370,  371,  372,  373,  374,
- /*   130 */   375,  376,  377,  378,  379,  380,  381,  382,  383,  384,
- /*   140 */   385,  386,  387,  388,  389,  390,  248,  249,  251,  392,
- /*   150 */   253,  393,  264,  266,  274,  265,  270,  279,  399,  267,
- /*   160 */   400,  403,  401,  404,  405,  406,  407,  408,  409,  411,
- /*   170 */   412,  414,  416,  415,  417,  419,  422,  423,  425,  420,
- /*   180 */   421,  424,  427,  426,  436,  438,  440,  439,  443,  441,
- /*   190 */   434,
-};
-static const YYACTIONTYPE yy_default[] = {
- /*     0 */   818,  931,  877,  943,  865,  874, 1079, 1079,  818,  818,
- /*    10 */   818,  818,  818,  818,  818,  818,  818,  818,  818,  818,
- /*    20 */   818,  818,  990,  837, 1079,  818,  818,  818,  818,  818,
- /*    30 */   818,  818,  818,  818,  874,  818,  818,  880,  874,  880,
- /*    40 */   880,  985,  915,  933,  818,  818,  818,  818,  818,  818,
- /*    50 */   818,  818,  818,  818,  818,  818,  818,  818,  818,  818,
- /*    60 */   818,  818,  818,  818,  818,  818,  818,  818,  818,  818,
- /*    70 */   818,  818,  818,  818,  818,  818,  818,  992,  998,  995,
- /*    80 */   818,  818,  818, 1000,  818,  818,  818, 1022, 1022,  983,
- /*    90 */   818,  818,  818,  818,  818,  818,  818,  818,  818,  818,
- /*   100 */   818,  818,  818,  818,  818,  818,  818,  818,  818,  818,
- /*   110 */   818,  818,  818,  818,  818,  818,  818,  818,  818,  863,
- /*   120 */   818,  861,  818,  818,  818,  818,  818,  818,  818,  818,
- /*   130 */   818,  818,  818,  818,  818,  818,  848,  818,  818,  818,
- /*   140 */   818,  818,  818,  839,  839,  839,  818,  818,  818,  839,
- /*   150 */   818,  839, 1029, 1033, 1027, 1015, 1023, 1014, 1010, 1008,
- /*   160 */  1006, 1005, 1037,  839,  839,  839,  878,  874,  874,  839,
- /*   170 */   839,  896,  894,  892,  884,  890,  886,  888,  882,  866,
- /*   180 */   839,  872,  872,  839,  872,  839,  872,  839,  839,  915,
- /*   190 */   933,  818, 1038,  818, 1078, 1028, 1068, 1067, 1074, 1066,
- /*   200 */  1065, 1064,  818,  818,  818, 1060, 1061, 1063, 1062,  818,
- /*   210 */   818,  818, 1070, 1069,  818,  818,  818,  818,  818,  818,
- /*   220 */   818,  818,  818,  818,  818,  818,  818,  818, 1040,  818,
- /*   230 */  1034, 1030,  818,  818,  818,  818,  818,  818,  818,  818,
- /*   240 */   818,  818,  818,  945,  818,  818,  818,  818,  818,  818,
- /*   250 */   818,  818,  818,  818,  818,  818,  818,  818,  982,  818,
- /*   260 */   818,  818,  818,  818,  994,  993,  818,  818,  818,  818,
- /*   270 */   818,  818,  818,  818,  818,  818,  818, 1024,  818, 1016,
- /*   280 */   818,  818,  818,  818,  818,  957,  818,  818,  818,  818,
- /*   290 */   818,  818,  818,  818,  818,  818,  818,  818,  818,  818,
- /*   300 */   818,  818,  818, 1097, 1092, 1093, 1090,  818,  818,  818,
- /*   310 */  1089, 1084, 1085,  818,  818,  818, 1082,  818,  818,  818,
- /*   320 */   818,  818,  818,  818,  818,  818,  818,  818,  818,  818,
- /*   330 */   818,  818,  818,  818,  899,  818,  846,  844,  818,  835,
- /*   340 */   818,
->>>>>>> ecbc6108
-};
-/********** End of lemon-generated parsing tables *****************************/
-
-/* The next table maps tokens (terminal symbols) into fallback tokens.  
-** If a construct like the following:
+
+/* The next table maps tokens into fallback tokens.  If a construct
+** like the following:
 ** 
 **      %fallback ID X Y Z.
 **
@@ -797,10 +476,6 @@
 ** and Z.  Whenever one of the tokens X, Y, or Z is input to the parser
 ** but it does not parse, the type of the token is changed to ID and
 ** the parse is retried before an error is thrown.
-**
-** This feature can be used, for example, to cause some keywords in a language
-** to revert to identifiers if they keyword does not apply in the context where
-** it appears.
 */
 #ifdef YYFALLBACK
 static const YYCODETYPE yyFallback[] = {
@@ -1008,13 +683,9 @@
 **   +  The semantic value stored at this level of the stack.  This is
 **      the information used by the action routines in the grammar.
 **      It is sometimes called the "minor" token.
-**
-** After the "shift" half of a SHIFTREDUCE action, the stateno field
-** actually contains the reduce action for the second half of the
-** SHIFTREDUCE.
 */
 struct yyStackEntry {
-  YYACTIONTYPE stateno;  /* The state-number, or reduce action in SHIFTREDUCE */
+  YYACTIONTYPE stateno;  /* The state-number */
   YYCODETYPE major;      /* The major token value.  This is the code
                          ** number for the token at this stack level */
   YYMINORTYPE minor;     /* The user-supplied minor token value.  This
@@ -1025,22 +696,17 @@
 /* The state of the parser is completely contained in an instance of
 ** the following structure */
 struct yyParser {
-  yyStackEntry *yytos;          /* Pointer to top element of the stack */
+  int yyidx;                    /* Index of top element in stack */
 #ifdef YYTRACKMAXSTACKDEPTH
-  int yyhwm;                    /* High-water mark of the stack */
-#endif
-#ifndef YYNOERRORRECOVERY
+  int yyidxMax;                 /* Maximum value of yyidx */
+#endif
   int yyerrcnt;                 /* Shifts left before out of the error */
-#endif
   ParseARG_SDECL                /* A place to hold %extra_argument */
-  ParseCTX_SDECL                /* A place to hold %extra_context */
 #if YYSTACKDEPTH<=0
   int yystksz;                  /* Current side of the stack */
   yyStackEntry *yystack;        /* The parser's stack */
-  yyStackEntry yystk0;          /* First stack entry */
 #else
   yyStackEntry yystack[YYSTACKDEPTH];  /* The parser's stack */
-  yyStackEntry *yystackEnd;            /* Last entry in the stack */
 #endif
 };
 typedef struct yyParser yyParser;
@@ -1077,434 +743,79 @@
 }
 #endif /* NDEBUG */
 
-#if defined(YYCOVERAGE) || !defined(NDEBUG)
+#ifndef NDEBUG
 /* For tracing shifts, the names of all terminals and nonterminals
 ** are required.  The following table supplies these names */
 static const char *const yyTokenName[] = { 
-  /*    0 */ "$",
-  /*    1 */ "ID",
-  /*    2 */ "BOOL",
-  /*    3 */ "TINYINT",
-  /*    4 */ "SMALLINT",
-  /*    5 */ "INTEGER",
-  /*    6 */ "BIGINT",
-  /*    7 */ "FLOAT",
-  /*    8 */ "DOUBLE",
-  /*    9 */ "STRING",
-  /*   10 */ "TIMESTAMP",
-  /*   11 */ "BINARY",
-  /*   12 */ "NCHAR",
-  /*   13 */ "OR",
-  /*   14 */ "AND",
-  /*   15 */ "NOT",
-  /*   16 */ "EQ",
-  /*   17 */ "NE",
-  /*   18 */ "ISNULL",
-  /*   19 */ "NOTNULL",
-  /*   20 */ "IS",
-  /*   21 */ "LIKE",
-  /*   22 */ "GLOB",
-  /*   23 */ "BETWEEN",
-  /*   24 */ "IN",
-  /*   25 */ "GT",
-  /*   26 */ "GE",
-  /*   27 */ "LT",
-  /*   28 */ "LE",
-  /*   29 */ "BITAND",
-  /*   30 */ "BITOR",
-  /*   31 */ "LSHIFT",
-  /*   32 */ "RSHIFT",
-  /*   33 */ "PLUS",
-  /*   34 */ "MINUS",
-  /*   35 */ "DIVIDE",
-  /*   36 */ "TIMES",
-  /*   37 */ "STAR",
-  /*   38 */ "SLASH",
-  /*   39 */ "REM",
-  /*   40 */ "CONCAT",
-  /*   41 */ "UMINUS",
-  /*   42 */ "UPLUS",
-  /*   43 */ "BITNOT",
-  /*   44 */ "SHOW",
-  /*   45 */ "DATABASES",
-  /*   46 */ "TOPICS",
-  /*   47 */ "MNODES",
-  /*   48 */ "DNODES",
-  /*   49 */ "ACCOUNTS",
-  /*   50 */ "USERS",
-  /*   51 */ "MODULES",
-  /*   52 */ "QUERIES",
-  /*   53 */ "CONNECTIONS",
-  /*   54 */ "STREAMS",
-  /*   55 */ "VARIABLES",
-  /*   56 */ "SCORES",
-  /*   57 */ "GRANTS",
-  /*   58 */ "VNODES",
-  /*   59 */ "IPTOKEN",
-  /*   60 */ "DOT",
-  /*   61 */ "CREATE",
-  /*   62 */ "TABLE",
-  /*   63 */ "STABLE",
-  /*   64 */ "DATABASE",
-  /*   65 */ "TABLES",
-  /*   66 */ "STABLES",
-  /*   67 */ "VGROUPS",
-  /*   68 */ "DROP",
-  /*   69 */ "TOPIC",
-  /*   70 */ "DNODE",
-  /*   71 */ "USER",
-  /*   72 */ "ACCOUNT",
-  /*   73 */ "USE",
-  /*   74 */ "DESCRIBE",
-  /*   75 */ "ALTER",
-  /*   76 */ "PASS",
-  /*   77 */ "PRIVILEGE",
-  /*   78 */ "LOCAL",
-<<<<<<< HEAD
-  /*   79 */ "COMPACT",
-  /*   80 */ "LP",
-  /*   81 */ "RP",
-  /*   82 */ "IF",
-  /*   83 */ "EXISTS",
-  /*   84 */ "PPS",
-  /*   85 */ "TSERIES",
-  /*   86 */ "DBS",
-  /*   87 */ "STORAGE",
-  /*   88 */ "QTIME",
-  /*   89 */ "CONNS",
-  /*   90 */ "STATE",
-  /*   91 */ "KEEP",
-  /*   92 */ "CACHE",
-  /*   93 */ "REPLICA",
-  /*   94 */ "QUORUM",
-  /*   95 */ "DAYS",
-  /*   96 */ "MINROWS",
-  /*   97 */ "MAXROWS",
-  /*   98 */ "BLOCKS",
-  /*   99 */ "CTIME",
-  /*  100 */ "WAL",
-  /*  101 */ "FSYNC",
-  /*  102 */ "COMP",
-  /*  103 */ "PRECISION",
-  /*  104 */ "UPDATE",
-  /*  105 */ "CACHELAST",
-  /*  106 */ "PARTITIONS",
-  /*  107 */ "UNSIGNED",
-  /*  108 */ "TAGS",
-  /*  109 */ "USING",
-  /*  110 */ "COMMA",
-  /*  111 */ "AS",
-  /*  112 */ "NULL",
-  /*  113 */ "SELECT",
-  /*  114 */ "UNION",
-  /*  115 */ "ALL",
-  /*  116 */ "DISTINCT",
-  /*  117 */ "FROM",
-  /*  118 */ "VARIABLE",
-  /*  119 */ "INTERVAL",
-  /*  120 */ "SESSION",
-=======
-  /*   79 */ "IF",
-  /*   80 */ "EXISTS",
-  /*   81 */ "PPS",
-  /*   82 */ "TSERIES",
-  /*   83 */ "DBS",
-  /*   84 */ "STORAGE",
-  /*   85 */ "QTIME",
-  /*   86 */ "CONNS",
-  /*   87 */ "STATE",
-  /*   88 */ "KEEP",
-  /*   89 */ "CACHE",
-  /*   90 */ "REPLICA",
-  /*   91 */ "QUORUM",
-  /*   92 */ "DAYS",
-  /*   93 */ "MINROWS",
-  /*   94 */ "MAXROWS",
-  /*   95 */ "BLOCKS",
-  /*   96 */ "CTIME",
-  /*   97 */ "WAL",
-  /*   98 */ "FSYNC",
-  /*   99 */ "COMP",
-  /*  100 */ "PRECISION",
-  /*  101 */ "UPDATE",
-  /*  102 */ "CACHELAST",
-  /*  103 */ "PARTITIONS",
-  /*  104 */ "LP",
-  /*  105 */ "RP",
-  /*  106 */ "UNSIGNED",
-  /*  107 */ "TAGS",
-  /*  108 */ "USING",
-  /*  109 */ "COMMA",
-  /*  110 */ "AS",
-  /*  111 */ "NULL",
-  /*  112 */ "SELECT",
-  /*  113 */ "UNION",
-  /*  114 */ "ALL",
-  /*  115 */ "DISTINCT",
-  /*  116 */ "FROM",
-  /*  117 */ "VARIABLE",
-  /*  118 */ "INTERVAL",
-  /*  119 */ "SESSION",
-  /*  120 */ "STATE_WINDOW",
->>>>>>> ecbc6108
-  /*  121 */ "FILL",
-  /*  122 */ "SLIDING",
-  /*  123 */ "ORDER",
-  /*  124 */ "BY",
-  /*  125 */ "ASC",
-  /*  126 */ "DESC",
-  /*  127 */ "GROUP",
-  /*  128 */ "HAVING",
-  /*  129 */ "LIMIT",
-  /*  130 */ "OFFSET",
-  /*  131 */ "SLIMIT",
-  /*  132 */ "SOFFSET",
-  /*  133 */ "WHERE",
-  /*  134 */ "NOW",
-  /*  135 */ "RESET",
-  /*  136 */ "QUERY",
-  /*  137 */ "SYNCDB",
-  /*  138 */ "ADD",
-  /*  139 */ "COLUMN",
-<<<<<<< HEAD
-  /*  140 */ "TAG",
-  /*  141 */ "CHANGE",
-  /*  142 */ "SET",
-  /*  143 */ "KILL",
-  /*  144 */ "CONNECTION",
-  /*  145 */ "STREAM",
-  /*  146 */ "COLON",
-  /*  147 */ "ABORT",
-  /*  148 */ "AFTER",
-  /*  149 */ "ATTACH",
-  /*  150 */ "BEFORE",
-  /*  151 */ "BEGIN",
-  /*  152 */ "CASCADE",
-  /*  153 */ "CLUSTER",
-  /*  154 */ "CONFLICT",
-  /*  155 */ "COPY",
-  /*  156 */ "DEFERRED",
-  /*  157 */ "DELIMITERS",
-  /*  158 */ "DETACH",
-  /*  159 */ "EACH",
-  /*  160 */ "END",
-  /*  161 */ "EXPLAIN",
-  /*  162 */ "FAIL",
-  /*  163 */ "FOR",
-  /*  164 */ "IGNORE",
-  /*  165 */ "IMMEDIATE",
-  /*  166 */ "INITIALLY",
-  /*  167 */ "INSTEAD",
-  /*  168 */ "MATCH",
-  /*  169 */ "KEY",
-  /*  170 */ "OF",
-  /*  171 */ "RAISE",
-  /*  172 */ "REPLACE",
-  /*  173 */ "RESTRICT",
-  /*  174 */ "ROW",
-  /*  175 */ "STATEMENT",
-  /*  176 */ "TRIGGER",
-  /*  177 */ "VIEW",
-  /*  178 */ "SEMI",
-  /*  179 */ "NONE",
-  /*  180 */ "PREV",
-  /*  181 */ "LINEAR",
-  /*  182 */ "IMPORT",
-  /*  183 */ "TBNAME",
-  /*  184 */ "JOIN",
-  /*  185 */ "INSERT",
-  /*  186 */ "INTO",
-  /*  187 */ "VALUES",
-  /*  188 */ "error",
-=======
-  /*  140 */ "MODIFY",
-  /*  141 */ "TAG",
-  /*  142 */ "CHANGE",
-  /*  143 */ "SET",
-  /*  144 */ "KILL",
-  /*  145 */ "CONNECTION",
-  /*  146 */ "STREAM",
-  /*  147 */ "COLON",
-  /*  148 */ "ABORT",
-  /*  149 */ "AFTER",
-  /*  150 */ "ATTACH",
-  /*  151 */ "BEFORE",
-  /*  152 */ "BEGIN",
-  /*  153 */ "CASCADE",
-  /*  154 */ "CLUSTER",
-  /*  155 */ "CONFLICT",
-  /*  156 */ "COPY",
-  /*  157 */ "DEFERRED",
-  /*  158 */ "DELIMITERS",
-  /*  159 */ "DETACH",
-  /*  160 */ "EACH",
-  /*  161 */ "END",
-  /*  162 */ "EXPLAIN",
-  /*  163 */ "FAIL",
-  /*  164 */ "FOR",
-  /*  165 */ "IGNORE",
-  /*  166 */ "IMMEDIATE",
-  /*  167 */ "INITIALLY",
-  /*  168 */ "INSTEAD",
-  /*  169 */ "MATCH",
-  /*  170 */ "KEY",
-  /*  171 */ "OF",
-  /*  172 */ "RAISE",
-  /*  173 */ "REPLACE",
-  /*  174 */ "RESTRICT",
-  /*  175 */ "ROW",
-  /*  176 */ "STATEMENT",
-  /*  177 */ "TRIGGER",
-  /*  178 */ "VIEW",
-  /*  179 */ "SEMI",
-  /*  180 */ "NONE",
-  /*  181 */ "PREV",
-  /*  182 */ "LINEAR",
-  /*  183 */ "IMPORT",
-  /*  184 */ "TBNAME",
-  /*  185 */ "JOIN",
-  /*  186 */ "INSERT",
-  /*  187 */ "INTO",
-  /*  188 */ "VALUES",
->>>>>>> ecbc6108
-  /*  189 */ "program",
-  /*  190 */ "cmd",
-  /*  191 */ "dbPrefix",
-  /*  192 */ "ids",
-  /*  193 */ "cpxName",
-  /*  194 */ "ifexists",
-  /*  195 */ "alter_db_optr",
-  /*  196 */ "alter_topic_optr",
-  /*  197 */ "acct_optr",
-<<<<<<< HEAD
-  /*  198 */ "exprlist",
-  /*  199 */ "ifnotexists",
-  /*  200 */ "db_optr",
-  /*  201 */ "topic_optr",
-  /*  202 */ "pps",
-  /*  203 */ "tseries",
-  /*  204 */ "dbs",
-  /*  205 */ "streams",
-  /*  206 */ "storage",
-  /*  207 */ "qtime",
-  /*  208 */ "users",
-  /*  209 */ "conns",
-  /*  210 */ "state",
-  /*  211 */ "keep",
-  /*  212 */ "tagitemlist",
-  /*  213 */ "cache",
-  /*  214 */ "replica",
-  /*  215 */ "quorum",
-  /*  216 */ "days",
-  /*  217 */ "minrows",
-  /*  218 */ "maxrows",
-  /*  219 */ "blocks",
-  /*  220 */ "ctime",
-  /*  221 */ "wal",
-  /*  222 */ "fsync",
-  /*  223 */ "comp",
-  /*  224 */ "prec",
-  /*  225 */ "update",
-  /*  226 */ "cachelast",
-  /*  227 */ "partitions",
-  /*  228 */ "typename",
-  /*  229 */ "signed",
-  /*  230 */ "create_table_args",
-  /*  231 */ "create_stable_args",
-  /*  232 */ "create_table_list",
-  /*  233 */ "create_from_stable",
-  /*  234 */ "columnlist",
-  /*  235 */ "tagNamelist",
-  /*  236 */ "select",
-  /*  237 */ "column",
-  /*  238 */ "tagitem",
-  /*  239 */ "selcollist",
-  /*  240 */ "from",
-  /*  241 */ "where_opt",
-  /*  242 */ "interval_opt",
-  /*  243 */ "session_option",
-=======
-  /*  198 */ "ifnotexists",
-  /*  199 */ "db_optr",
-  /*  200 */ "topic_optr",
-  /*  201 */ "pps",
-  /*  202 */ "tseries",
-  /*  203 */ "dbs",
-  /*  204 */ "streams",
-  /*  205 */ "storage",
-  /*  206 */ "qtime",
-  /*  207 */ "users",
-  /*  208 */ "conns",
-  /*  209 */ "state",
-  /*  210 */ "keep",
-  /*  211 */ "tagitemlist",
-  /*  212 */ "cache",
-  /*  213 */ "replica",
-  /*  214 */ "quorum",
-  /*  215 */ "days",
-  /*  216 */ "minrows",
-  /*  217 */ "maxrows",
-  /*  218 */ "blocks",
-  /*  219 */ "ctime",
-  /*  220 */ "wal",
-  /*  221 */ "fsync",
-  /*  222 */ "comp",
-  /*  223 */ "prec",
-  /*  224 */ "update",
-  /*  225 */ "cachelast",
-  /*  226 */ "partitions",
-  /*  227 */ "typename",
-  /*  228 */ "signed",
-  /*  229 */ "create_table_args",
-  /*  230 */ "create_stable_args",
-  /*  231 */ "create_table_list",
-  /*  232 */ "create_from_stable",
-  /*  233 */ "columnlist",
-  /*  234 */ "tagNamelist",
-  /*  235 */ "select",
-  /*  236 */ "column",
-  /*  237 */ "tagitem",
-  /*  238 */ "selcollist",
-  /*  239 */ "from",
-  /*  240 */ "where_opt",
-  /*  241 */ "interval_opt",
-  /*  242 */ "session_option",
-  /*  243 */ "windowstate_option",
->>>>>>> ecbc6108
-  /*  244 */ "fill_opt",
-  /*  245 */ "sliding_opt",
-  /*  246 */ "groupby_opt",
-  /*  247 */ "orderby_opt",
-  /*  248 */ "having_opt",
-  /*  249 */ "slimit_opt",
-  /*  250 */ "limit_opt",
-  /*  251 */ "union",
-  /*  252 */ "sclp",
-  /*  253 */ "distinct",
-  /*  254 */ "expr",
-  /*  255 */ "as",
-  /*  256 */ "tablelist",
-<<<<<<< HEAD
-  /*  257 */ "tmvar",
-  /*  258 */ "sortlist",
-  /*  259 */ "sortitem",
-  /*  260 */ "item",
-  /*  261 */ "sortorder",
-  /*  262 */ "grouplist",
-  /*  263 */ "expritem",
-=======
-  /*  257 */ "sub",
-  /*  258 */ "tmvar",
-  /*  259 */ "sortlist",
-  /*  260 */ "sortitem",
-  /*  261 */ "item",
-  /*  262 */ "sortorder",
-  /*  263 */ "grouplist",
-  /*  264 */ "exprlist",
-  /*  265 */ "expritem",
->>>>>>> ecbc6108
+  "$",             "ID",            "BOOL",          "TINYINT",     
+  "SMALLINT",      "INTEGER",       "BIGINT",        "FLOAT",       
+  "DOUBLE",        "STRING",        "TIMESTAMP",     "BINARY",      
+  "NCHAR",         "OR",            "AND",           "NOT",         
+  "EQ",            "NE",            "ISNULL",        "NOTNULL",     
+  "IS",            "LIKE",          "GLOB",          "BETWEEN",     
+  "IN",            "GT",            "GE",            "LT",          
+  "LE",            "BITAND",        "BITOR",         "LSHIFT",      
+  "RSHIFT",        "PLUS",          "MINUS",         "DIVIDE",      
+  "TIMES",         "STAR",          "SLASH",         "REM",         
+  "CONCAT",        "UMINUS",        "UPLUS",         "BITNOT",      
+  "SHOW",          "DATABASES",     "TOPICS",        "MNODES",      
+  "DNODES",        "ACCOUNTS",      "USERS",         "MODULES",     
+  "QUERIES",       "CONNECTIONS",   "STREAMS",       "VARIABLES",   
+  "SCORES",        "GRANTS",        "VNODES",        "IPTOKEN",     
+  "DOT",           "CREATE",        "TABLE",         "STABLE",      
+  "DATABASE",      "TABLES",        "STABLES",       "VGROUPS",     
+  "DROP",          "TOPIC",         "DNODE",         "USER",        
+  "ACCOUNT",       "USE",           "DESCRIBE",      "ALTER",       
+  "PASS",          "PRIVILEGE",     "LOCAL",         "COMPACT",     
+  "LP",            "RP",            "IF",            "EXISTS",      
+  "PPS",           "TSERIES",       "DBS",           "STORAGE",     
+  "QTIME",         "CONNS",         "STATE",         "KEEP",        
+  "CACHE",         "REPLICA",       "QUORUM",        "DAYS",        
+  "MINROWS",       "MAXROWS",       "BLOCKS",        "CTIME",       
+  "WAL",           "FSYNC",         "COMP",          "PRECISION",   
+  "UPDATE",        "CACHELAST",     "PARTITIONS",    "UNSIGNED",    
+  "TAGS",          "USING",         "COMMA",         "AS",          
+  "NULL",          "SELECT",        "UNION",         "ALL",         
+  "DISTINCT",      "FROM",          "VARIABLE",      "INTERVAL",    
+  "SESSION",       "STATE_WINDOW",  "FILL",          "SLIDING",     
+  "ORDER",         "BY",            "ASC",           "DESC",        
+  "GROUP",         "HAVING",        "LIMIT",         "OFFSET",      
+  "SLIMIT",        "SOFFSET",       "WHERE",         "NOW",         
+  "RESET",         "QUERY",         "SYNCDB",        "ADD",         
+  "COLUMN",        "MODIFY",        "TAG",           "CHANGE",      
+  "SET",           "KILL",          "CONNECTION",    "STREAM",      
+  "COLON",         "ABORT",         "AFTER",         "ATTACH",      
+  "BEFORE",        "BEGIN",         "CASCADE",       "CLUSTER",     
+  "CONFLICT",      "COPY",          "DEFERRED",      "DELIMITERS",  
+  "DETACH",        "EACH",          "END",           "EXPLAIN",     
+  "FAIL",          "FOR",           "IGNORE",        "IMMEDIATE",   
+  "INITIALLY",     "INSTEAD",       "MATCH",         "KEY",         
+  "OF",            "RAISE",         "REPLACE",       "RESTRICT",    
+  "ROW",           "STATEMENT",     "TRIGGER",       "VIEW",        
+  "SEMI",          "NONE",          "PREV",          "LINEAR",      
+  "IMPORT",        "TBNAME",        "JOIN",          "INSERT",      
+  "INTO",          "VALUES",        "error",         "program",     
+  "cmd",           "dbPrefix",      "ids",           "cpxName",     
+  "ifexists",      "alter_db_optr",  "alter_topic_optr",  "acct_optr",   
+  "exprlist",      "ifnotexists",   "db_optr",       "topic_optr",  
+  "pps",           "tseries",       "dbs",           "streams",     
+  "storage",       "qtime",         "users",         "conns",       
+  "state",         "keep",          "tagitemlist",   "cache",       
+  "replica",       "quorum",        "days",          "minrows",     
+  "maxrows",       "blocks",        "ctime",         "wal",         
+  "fsync",         "comp",          "prec",          "update",      
+  "cachelast",     "partitions",    "typename",      "signed",      
+  "create_table_args",  "create_stable_args",  "create_table_list",  "create_from_stable",
+  "columnlist",    "tagNamelist",   "select",        "column",      
+  "tagitem",       "selcollist",    "from",          "where_opt",   
+  "interval_opt",  "session_option",  "windowstate_option",  "fill_opt",    
+  "sliding_opt",   "groupby_opt",   "orderby_opt",   "having_opt",  
+  "slimit_opt",    "limit_opt",     "union",         "sclp",        
+  "distinct",      "expr",          "as",            "tablelist",   
+  "sub",           "tmvar",         "sortlist",      "sortitem",    
+  "item",          "sortorder",     "grouplist",     "expritem",    
 };
-#endif /* defined(YYCOVERAGE) || !defined(NDEBUG) */
+#endif /* NDEBUG */
 
 #ifndef NDEBUG
 /* For tracing reduce actions, the names of all rules are required.
@@ -1558,7 +869,6 @@
  /*  45 */ "cmd ::= ALTER TOPIC ids alter_topic_optr",
  /*  46 */ "cmd ::= ALTER ACCOUNT ids acct_optr",
  /*  47 */ "cmd ::= ALTER ACCOUNT ids PASS ids acct_optr",
-<<<<<<< HEAD
  /*  48 */ "cmd ::= COMPACT VNODES IN LP exprlist RP",
  /*  49 */ "ids ::= ID",
  /*  50 */ "ids ::= STRING",
@@ -1669,7 +979,7 @@
  /* 155 */ "tagitem ::= MINUS FLOAT",
  /* 156 */ "tagitem ::= PLUS INTEGER",
  /* 157 */ "tagitem ::= PLUS FLOAT",
- /* 158 */ "select ::= SELECT selcollist from where_opt interval_opt session_option fill_opt sliding_opt groupby_opt orderby_opt having_opt slimit_opt limit_opt",
+ /* 158 */ "select ::= SELECT selcollist from where_opt interval_opt session_option windowstate_option fill_opt sliding_opt groupby_opt orderby_opt having_opt slimit_opt limit_opt",
  /* 159 */ "select ::= LP select RP",
  /* 160 */ "union ::= select",
  /* 161 */ "union ::= union UNION ALL select",
@@ -1685,412 +995,140 @@
  /* 171 */ "distinct ::= DISTINCT",
  /* 172 */ "distinct ::=",
  /* 173 */ "from ::= FROM tablelist",
- /* 174 */ "from ::= FROM LP union RP",
- /* 175 */ "tablelist ::= ids cpxName",
- /* 176 */ "tablelist ::= ids cpxName ids",
- /* 177 */ "tablelist ::= tablelist COMMA ids cpxName",
- /* 178 */ "tablelist ::= tablelist COMMA ids cpxName ids",
- /* 179 */ "tmvar ::= VARIABLE",
- /* 180 */ "interval_opt ::= INTERVAL LP tmvar RP",
- /* 181 */ "interval_opt ::= INTERVAL LP tmvar COMMA tmvar RP",
- /* 182 */ "interval_opt ::=",
- /* 183 */ "session_option ::=",
- /* 184 */ "session_option ::= SESSION LP ids cpxName COMMA tmvar RP",
- /* 185 */ "fill_opt ::=",
- /* 186 */ "fill_opt ::= FILL LP ID COMMA tagitemlist RP",
- /* 187 */ "fill_opt ::= FILL LP ID RP",
- /* 188 */ "sliding_opt ::= SLIDING LP tmvar RP",
- /* 189 */ "sliding_opt ::=",
- /* 190 */ "orderby_opt ::=",
- /* 191 */ "orderby_opt ::= ORDER BY sortlist",
- /* 192 */ "sortlist ::= sortlist COMMA item sortorder",
- /* 193 */ "sortlist ::= item sortorder",
- /* 194 */ "item ::= ids cpxName",
- /* 195 */ "sortorder ::= ASC",
- /* 196 */ "sortorder ::= DESC",
- /* 197 */ "sortorder ::=",
- /* 198 */ "groupby_opt ::=",
- /* 199 */ "groupby_opt ::= GROUP BY grouplist",
- /* 200 */ "grouplist ::= grouplist COMMA item",
- /* 201 */ "grouplist ::= item",
- /* 202 */ "having_opt ::=",
- /* 203 */ "having_opt ::= HAVING expr",
- /* 204 */ "limit_opt ::=",
- /* 205 */ "limit_opt ::= LIMIT signed",
- /* 206 */ "limit_opt ::= LIMIT signed OFFSET signed",
- /* 207 */ "limit_opt ::= LIMIT signed COMMA signed",
- /* 208 */ "slimit_opt ::=",
- /* 209 */ "slimit_opt ::= SLIMIT signed",
- /* 210 */ "slimit_opt ::= SLIMIT signed SOFFSET signed",
- /* 211 */ "slimit_opt ::= SLIMIT signed COMMA signed",
- /* 212 */ "where_opt ::=",
- /* 213 */ "where_opt ::= WHERE expr",
- /* 214 */ "expr ::= LP expr RP",
- /* 215 */ "expr ::= ID",
- /* 216 */ "expr ::= ID DOT ID",
- /* 217 */ "expr ::= ID DOT STAR",
- /* 218 */ "expr ::= INTEGER",
- /* 219 */ "expr ::= MINUS INTEGER",
- /* 220 */ "expr ::= PLUS INTEGER",
- /* 221 */ "expr ::= FLOAT",
- /* 222 */ "expr ::= MINUS FLOAT",
- /* 223 */ "expr ::= PLUS FLOAT",
- /* 224 */ "expr ::= STRING",
- /* 225 */ "expr ::= NOW",
- /* 226 */ "expr ::= VARIABLE",
- /* 227 */ "expr ::= PLUS VARIABLE",
- /* 228 */ "expr ::= MINUS VARIABLE",
- /* 229 */ "expr ::= BOOL",
- /* 230 */ "expr ::= NULL",
- /* 231 */ "expr ::= ID LP exprlist RP",
- /* 232 */ "expr ::= ID LP STAR RP",
- /* 233 */ "expr ::= expr IS NULL",
- /* 234 */ "expr ::= expr IS NOT NULL",
- /* 235 */ "expr ::= expr LT expr",
- /* 236 */ "expr ::= expr GT expr",
- /* 237 */ "expr ::= expr LE expr",
- /* 238 */ "expr ::= expr GE expr",
- /* 239 */ "expr ::= expr NE expr",
- /* 240 */ "expr ::= expr EQ expr",
- /* 241 */ "expr ::= expr BETWEEN expr AND expr",
- /* 242 */ "expr ::= expr AND expr",
- /* 243 */ "expr ::= expr OR expr",
- /* 244 */ "expr ::= expr PLUS expr",
- /* 245 */ "expr ::= expr MINUS expr",
- /* 246 */ "expr ::= expr STAR expr",
- /* 247 */ "expr ::= expr SLASH expr",
- /* 248 */ "expr ::= expr REM expr",
- /* 249 */ "expr ::= expr LIKE expr",
- /* 250 */ "expr ::= expr IN LP exprlist RP",
- /* 251 */ "exprlist ::= exprlist COMMA expritem",
- /* 252 */ "exprlist ::= expritem",
- /* 253 */ "expritem ::= expr",
- /* 254 */ "expritem ::=",
- /* 255 */ "cmd ::= RESET QUERY CACHE",
- /* 256 */ "cmd ::= SYNCDB ids REPLICA",
- /* 257 */ "cmd ::= ALTER TABLE ids cpxName ADD COLUMN columnlist",
- /* 258 */ "cmd ::= ALTER TABLE ids cpxName DROP COLUMN ids",
- /* 259 */ "cmd ::= ALTER TABLE ids cpxName ADD TAG columnlist",
- /* 260 */ "cmd ::= ALTER TABLE ids cpxName DROP TAG ids",
- /* 261 */ "cmd ::= ALTER TABLE ids cpxName CHANGE TAG ids ids",
- /* 262 */ "cmd ::= ALTER TABLE ids cpxName SET TAG ids EQ tagitem",
- /* 263 */ "cmd ::= ALTER STABLE ids cpxName ADD COLUMN columnlist",
- /* 264 */ "cmd ::= ALTER STABLE ids cpxName DROP COLUMN ids",
- /* 265 */ "cmd ::= ALTER STABLE ids cpxName ADD TAG columnlist",
- /* 266 */ "cmd ::= ALTER STABLE ids cpxName DROP TAG ids",
- /* 267 */ "cmd ::= ALTER STABLE ids cpxName CHANGE TAG ids ids",
- /* 268 */ "cmd ::= KILL CONNECTION INTEGER",
- /* 269 */ "cmd ::= KILL STREAM INTEGER COLON INTEGER",
- /* 270 */ "cmd ::= KILL QUERY INTEGER COLON INTEGER",
-=======
- /*  48 */ "ids ::= ID",
- /*  49 */ "ids ::= STRING",
- /*  50 */ "ifexists ::= IF EXISTS",
- /*  51 */ "ifexists ::=",
- /*  52 */ "ifnotexists ::= IF NOT EXISTS",
- /*  53 */ "ifnotexists ::=",
- /*  54 */ "cmd ::= CREATE DNODE ids",
- /*  55 */ "cmd ::= CREATE ACCOUNT ids PASS ids acct_optr",
- /*  56 */ "cmd ::= CREATE DATABASE ifnotexists ids db_optr",
- /*  57 */ "cmd ::= CREATE TOPIC ifnotexists ids topic_optr",
- /*  58 */ "cmd ::= CREATE USER ids PASS ids",
- /*  59 */ "pps ::=",
- /*  60 */ "pps ::= PPS INTEGER",
- /*  61 */ "tseries ::=",
- /*  62 */ "tseries ::= TSERIES INTEGER",
- /*  63 */ "dbs ::=",
- /*  64 */ "dbs ::= DBS INTEGER",
- /*  65 */ "streams ::=",
- /*  66 */ "streams ::= STREAMS INTEGER",
- /*  67 */ "storage ::=",
- /*  68 */ "storage ::= STORAGE INTEGER",
- /*  69 */ "qtime ::=",
- /*  70 */ "qtime ::= QTIME INTEGER",
- /*  71 */ "users ::=",
- /*  72 */ "users ::= USERS INTEGER",
- /*  73 */ "conns ::=",
- /*  74 */ "conns ::= CONNS INTEGER",
- /*  75 */ "state ::=",
- /*  76 */ "state ::= STATE ids",
- /*  77 */ "acct_optr ::= pps tseries storage streams qtime dbs users conns state",
- /*  78 */ "keep ::= KEEP tagitemlist",
- /*  79 */ "cache ::= CACHE INTEGER",
- /*  80 */ "replica ::= REPLICA INTEGER",
- /*  81 */ "quorum ::= QUORUM INTEGER",
- /*  82 */ "days ::= DAYS INTEGER",
- /*  83 */ "minrows ::= MINROWS INTEGER",
- /*  84 */ "maxrows ::= MAXROWS INTEGER",
- /*  85 */ "blocks ::= BLOCKS INTEGER",
- /*  86 */ "ctime ::= CTIME INTEGER",
- /*  87 */ "wal ::= WAL INTEGER",
- /*  88 */ "fsync ::= FSYNC INTEGER",
- /*  89 */ "comp ::= COMP INTEGER",
- /*  90 */ "prec ::= PRECISION STRING",
- /*  91 */ "update ::= UPDATE INTEGER",
- /*  92 */ "cachelast ::= CACHELAST INTEGER",
- /*  93 */ "partitions ::= PARTITIONS INTEGER",
- /*  94 */ "db_optr ::=",
- /*  95 */ "db_optr ::= db_optr cache",
- /*  96 */ "db_optr ::= db_optr replica",
- /*  97 */ "db_optr ::= db_optr quorum",
- /*  98 */ "db_optr ::= db_optr days",
- /*  99 */ "db_optr ::= db_optr minrows",
- /* 100 */ "db_optr ::= db_optr maxrows",
- /* 101 */ "db_optr ::= db_optr blocks",
- /* 102 */ "db_optr ::= db_optr ctime",
- /* 103 */ "db_optr ::= db_optr wal",
- /* 104 */ "db_optr ::= db_optr fsync",
- /* 105 */ "db_optr ::= db_optr comp",
- /* 106 */ "db_optr ::= db_optr prec",
- /* 107 */ "db_optr ::= db_optr keep",
- /* 108 */ "db_optr ::= db_optr update",
- /* 109 */ "db_optr ::= db_optr cachelast",
- /* 110 */ "topic_optr ::= db_optr",
- /* 111 */ "topic_optr ::= topic_optr partitions",
- /* 112 */ "alter_db_optr ::=",
- /* 113 */ "alter_db_optr ::= alter_db_optr replica",
- /* 114 */ "alter_db_optr ::= alter_db_optr quorum",
- /* 115 */ "alter_db_optr ::= alter_db_optr keep",
- /* 116 */ "alter_db_optr ::= alter_db_optr blocks",
- /* 117 */ "alter_db_optr ::= alter_db_optr comp",
- /* 118 */ "alter_db_optr ::= alter_db_optr wal",
- /* 119 */ "alter_db_optr ::= alter_db_optr fsync",
- /* 120 */ "alter_db_optr ::= alter_db_optr update",
- /* 121 */ "alter_db_optr ::= alter_db_optr cachelast",
- /* 122 */ "alter_topic_optr ::= alter_db_optr",
- /* 123 */ "alter_topic_optr ::= alter_topic_optr partitions",
- /* 124 */ "typename ::= ids",
- /* 125 */ "typename ::= ids LP signed RP",
- /* 126 */ "typename ::= ids UNSIGNED",
- /* 127 */ "signed ::= INTEGER",
- /* 128 */ "signed ::= PLUS INTEGER",
- /* 129 */ "signed ::= MINUS INTEGER",
- /* 130 */ "cmd ::= CREATE TABLE create_table_args",
- /* 131 */ "cmd ::= CREATE TABLE create_stable_args",
- /* 132 */ "cmd ::= CREATE STABLE create_stable_args",
- /* 133 */ "cmd ::= CREATE TABLE create_table_list",
- /* 134 */ "create_table_list ::= create_from_stable",
- /* 135 */ "create_table_list ::= create_table_list create_from_stable",
- /* 136 */ "create_table_args ::= ifnotexists ids cpxName LP columnlist RP",
- /* 137 */ "create_stable_args ::= ifnotexists ids cpxName LP columnlist RP TAGS LP columnlist RP",
- /* 138 */ "create_from_stable ::= ifnotexists ids cpxName USING ids cpxName TAGS LP tagitemlist RP",
- /* 139 */ "create_from_stable ::= ifnotexists ids cpxName USING ids cpxName LP tagNamelist RP TAGS LP tagitemlist RP",
- /* 140 */ "tagNamelist ::= tagNamelist COMMA ids",
- /* 141 */ "tagNamelist ::= ids",
- /* 142 */ "create_table_args ::= ifnotexists ids cpxName AS select",
- /* 143 */ "columnlist ::= columnlist COMMA column",
- /* 144 */ "columnlist ::= column",
- /* 145 */ "column ::= ids typename",
- /* 146 */ "tagitemlist ::= tagitemlist COMMA tagitem",
- /* 147 */ "tagitemlist ::= tagitem",
- /* 148 */ "tagitem ::= INTEGER",
- /* 149 */ "tagitem ::= FLOAT",
- /* 150 */ "tagitem ::= STRING",
- /* 151 */ "tagitem ::= BOOL",
- /* 152 */ "tagitem ::= NULL",
- /* 153 */ "tagitem ::= MINUS INTEGER",
- /* 154 */ "tagitem ::= MINUS FLOAT",
- /* 155 */ "tagitem ::= PLUS INTEGER",
- /* 156 */ "tagitem ::= PLUS FLOAT",
- /* 157 */ "select ::= SELECT selcollist from where_opt interval_opt session_option windowstate_option fill_opt sliding_opt groupby_opt orderby_opt having_opt slimit_opt limit_opt",
- /* 158 */ "select ::= LP select RP",
- /* 159 */ "union ::= select",
- /* 160 */ "union ::= union UNION ALL select",
- /* 161 */ "cmd ::= union",
- /* 162 */ "select ::= SELECT selcollist",
- /* 163 */ "sclp ::= selcollist COMMA",
- /* 164 */ "sclp ::=",
- /* 165 */ "selcollist ::= sclp distinct expr as",
- /* 166 */ "selcollist ::= sclp STAR",
- /* 167 */ "as ::= AS ids",
- /* 168 */ "as ::= ids",
- /* 169 */ "as ::=",
- /* 170 */ "distinct ::= DISTINCT",
- /* 171 */ "distinct ::=",
- /* 172 */ "from ::= FROM tablelist",
- /* 173 */ "from ::= FROM sub",
- /* 174 */ "sub ::= LP union RP",
- /* 175 */ "sub ::= LP union RP ids",
- /* 176 */ "sub ::= sub COMMA LP union RP ids",
- /* 177 */ "tablelist ::= ids cpxName",
- /* 178 */ "tablelist ::= ids cpxName ids",
- /* 179 */ "tablelist ::= tablelist COMMA ids cpxName",
- /* 180 */ "tablelist ::= tablelist COMMA ids cpxName ids",
- /* 181 */ "tmvar ::= VARIABLE",
- /* 182 */ "interval_opt ::= INTERVAL LP tmvar RP",
- /* 183 */ "interval_opt ::= INTERVAL LP tmvar COMMA tmvar RP",
- /* 184 */ "interval_opt ::=",
- /* 185 */ "session_option ::=",
- /* 186 */ "session_option ::= SESSION LP ids cpxName COMMA tmvar RP",
- /* 187 */ "windowstate_option ::=",
- /* 188 */ "windowstate_option ::= STATE_WINDOW LP ids RP",
- /* 189 */ "fill_opt ::=",
- /* 190 */ "fill_opt ::= FILL LP ID COMMA tagitemlist RP",
- /* 191 */ "fill_opt ::= FILL LP ID RP",
- /* 192 */ "sliding_opt ::= SLIDING LP tmvar RP",
- /* 193 */ "sliding_opt ::=",
- /* 194 */ "orderby_opt ::=",
- /* 195 */ "orderby_opt ::= ORDER BY sortlist",
- /* 196 */ "sortlist ::= sortlist COMMA item sortorder",
- /* 197 */ "sortlist ::= item sortorder",
- /* 198 */ "item ::= ids cpxName",
- /* 199 */ "sortorder ::= ASC",
- /* 200 */ "sortorder ::= DESC",
- /* 201 */ "sortorder ::=",
- /* 202 */ "groupby_opt ::=",
- /* 203 */ "groupby_opt ::= GROUP BY grouplist",
- /* 204 */ "grouplist ::= grouplist COMMA item",
- /* 205 */ "grouplist ::= item",
- /* 206 */ "having_opt ::=",
- /* 207 */ "having_opt ::= HAVING expr",
- /* 208 */ "limit_opt ::=",
- /* 209 */ "limit_opt ::= LIMIT signed",
- /* 210 */ "limit_opt ::= LIMIT signed OFFSET signed",
- /* 211 */ "limit_opt ::= LIMIT signed COMMA signed",
- /* 212 */ "slimit_opt ::=",
- /* 213 */ "slimit_opt ::= SLIMIT signed",
- /* 214 */ "slimit_opt ::= SLIMIT signed SOFFSET signed",
- /* 215 */ "slimit_opt ::= SLIMIT signed COMMA signed",
- /* 216 */ "where_opt ::=",
- /* 217 */ "where_opt ::= WHERE expr",
- /* 218 */ "expr ::= LP expr RP",
- /* 219 */ "expr ::= ID",
- /* 220 */ "expr ::= ID DOT ID",
- /* 221 */ "expr ::= ID DOT STAR",
- /* 222 */ "expr ::= INTEGER",
- /* 223 */ "expr ::= MINUS INTEGER",
- /* 224 */ "expr ::= PLUS INTEGER",
- /* 225 */ "expr ::= FLOAT",
- /* 226 */ "expr ::= MINUS FLOAT",
- /* 227 */ "expr ::= PLUS FLOAT",
- /* 228 */ "expr ::= STRING",
- /* 229 */ "expr ::= NOW",
- /* 230 */ "expr ::= VARIABLE",
- /* 231 */ "expr ::= PLUS VARIABLE",
- /* 232 */ "expr ::= MINUS VARIABLE",
- /* 233 */ "expr ::= BOOL",
- /* 234 */ "expr ::= NULL",
- /* 235 */ "expr ::= ID LP exprlist RP",
- /* 236 */ "expr ::= ID LP STAR RP",
- /* 237 */ "expr ::= expr IS NULL",
- /* 238 */ "expr ::= expr IS NOT NULL",
- /* 239 */ "expr ::= expr LT expr",
- /* 240 */ "expr ::= expr GT expr",
- /* 241 */ "expr ::= expr LE expr",
- /* 242 */ "expr ::= expr GE expr",
- /* 243 */ "expr ::= expr NE expr",
- /* 244 */ "expr ::= expr EQ expr",
- /* 245 */ "expr ::= expr BETWEEN expr AND expr",
- /* 246 */ "expr ::= expr AND expr",
- /* 247 */ "expr ::= expr OR expr",
- /* 248 */ "expr ::= expr PLUS expr",
- /* 249 */ "expr ::= expr MINUS expr",
- /* 250 */ "expr ::= expr STAR expr",
- /* 251 */ "expr ::= expr SLASH expr",
- /* 252 */ "expr ::= expr REM expr",
- /* 253 */ "expr ::= expr LIKE expr",
- /* 254 */ "expr ::= expr IN LP exprlist RP",
- /* 255 */ "exprlist ::= exprlist COMMA expritem",
- /* 256 */ "exprlist ::= expritem",
- /* 257 */ "expritem ::= expr",
- /* 258 */ "expritem ::=",
- /* 259 */ "cmd ::= RESET QUERY CACHE",
- /* 260 */ "cmd ::= SYNCDB ids REPLICA",
- /* 261 */ "cmd ::= ALTER TABLE ids cpxName ADD COLUMN columnlist",
- /* 262 */ "cmd ::= ALTER TABLE ids cpxName DROP COLUMN ids",
- /* 263 */ "cmd ::= ALTER TABLE ids cpxName MODIFY COLUMN columnlist",
- /* 264 */ "cmd ::= ALTER TABLE ids cpxName ADD TAG columnlist",
- /* 265 */ "cmd ::= ALTER TABLE ids cpxName DROP TAG ids",
- /* 266 */ "cmd ::= ALTER TABLE ids cpxName CHANGE TAG ids ids",
- /* 267 */ "cmd ::= ALTER TABLE ids cpxName SET TAG ids EQ tagitem",
- /* 268 */ "cmd ::= ALTER TABLE ids cpxName MODIFY TAG columnlist",
- /* 269 */ "cmd ::= ALTER STABLE ids cpxName ADD COLUMN columnlist",
- /* 270 */ "cmd ::= ALTER STABLE ids cpxName DROP COLUMN ids",
- /* 271 */ "cmd ::= ALTER STABLE ids cpxName MODIFY COLUMN columnlist",
- /* 272 */ "cmd ::= ALTER STABLE ids cpxName ADD TAG columnlist",
- /* 273 */ "cmd ::= ALTER STABLE ids cpxName DROP TAG ids",
- /* 274 */ "cmd ::= ALTER STABLE ids cpxName CHANGE TAG ids ids",
- /* 275 */ "cmd ::= ALTER STABLE ids cpxName SET TAG ids EQ tagitem",
- /* 276 */ "cmd ::= ALTER STABLE ids cpxName MODIFY TAG columnlist",
- /* 277 */ "cmd ::= KILL CONNECTION INTEGER",
- /* 278 */ "cmd ::= KILL STREAM INTEGER COLON INTEGER",
- /* 279 */ "cmd ::= KILL QUERY INTEGER COLON INTEGER",
->>>>>>> ecbc6108
+ /* 174 */ "from ::= FROM sub",
+ /* 175 */ "sub ::= LP union RP",
+ /* 176 */ "sub ::= LP union RP ids",
+ /* 177 */ "sub ::= sub COMMA LP union RP ids",
+ /* 178 */ "tablelist ::= ids cpxName",
+ /* 179 */ "tablelist ::= ids cpxName ids",
+ /* 180 */ "tablelist ::= tablelist COMMA ids cpxName",
+ /* 181 */ "tablelist ::= tablelist COMMA ids cpxName ids",
+ /* 182 */ "tmvar ::= VARIABLE",
+ /* 183 */ "interval_opt ::= INTERVAL LP tmvar RP",
+ /* 184 */ "interval_opt ::= INTERVAL LP tmvar COMMA tmvar RP",
+ /* 185 */ "interval_opt ::=",
+ /* 186 */ "session_option ::=",
+ /* 187 */ "session_option ::= SESSION LP ids cpxName COMMA tmvar RP",
+ /* 188 */ "windowstate_option ::=",
+ /* 189 */ "windowstate_option ::= STATE_WINDOW LP ids RP",
+ /* 190 */ "fill_opt ::=",
+ /* 191 */ "fill_opt ::= FILL LP ID COMMA tagitemlist RP",
+ /* 192 */ "fill_opt ::= FILL LP ID RP",
+ /* 193 */ "sliding_opt ::= SLIDING LP tmvar RP",
+ /* 194 */ "sliding_opt ::=",
+ /* 195 */ "orderby_opt ::=",
+ /* 196 */ "orderby_opt ::= ORDER BY sortlist",
+ /* 197 */ "sortlist ::= sortlist COMMA item sortorder",
+ /* 198 */ "sortlist ::= item sortorder",
+ /* 199 */ "item ::= ids cpxName",
+ /* 200 */ "sortorder ::= ASC",
+ /* 201 */ "sortorder ::= DESC",
+ /* 202 */ "sortorder ::=",
+ /* 203 */ "groupby_opt ::=",
+ /* 204 */ "groupby_opt ::= GROUP BY grouplist",
+ /* 205 */ "grouplist ::= grouplist COMMA item",
+ /* 206 */ "grouplist ::= item",
+ /* 207 */ "having_opt ::=",
+ /* 208 */ "having_opt ::= HAVING expr",
+ /* 209 */ "limit_opt ::=",
+ /* 210 */ "limit_opt ::= LIMIT signed",
+ /* 211 */ "limit_opt ::= LIMIT signed OFFSET signed",
+ /* 212 */ "limit_opt ::= LIMIT signed COMMA signed",
+ /* 213 */ "slimit_opt ::=",
+ /* 214 */ "slimit_opt ::= SLIMIT signed",
+ /* 215 */ "slimit_opt ::= SLIMIT signed SOFFSET signed",
+ /* 216 */ "slimit_opt ::= SLIMIT signed COMMA signed",
+ /* 217 */ "where_opt ::=",
+ /* 218 */ "where_opt ::= WHERE expr",
+ /* 219 */ "expr ::= LP expr RP",
+ /* 220 */ "expr ::= ID",
+ /* 221 */ "expr ::= ID DOT ID",
+ /* 222 */ "expr ::= ID DOT STAR",
+ /* 223 */ "expr ::= INTEGER",
+ /* 224 */ "expr ::= MINUS INTEGER",
+ /* 225 */ "expr ::= PLUS INTEGER",
+ /* 226 */ "expr ::= FLOAT",
+ /* 227 */ "expr ::= MINUS FLOAT",
+ /* 228 */ "expr ::= PLUS FLOAT",
+ /* 229 */ "expr ::= STRING",
+ /* 230 */ "expr ::= NOW",
+ /* 231 */ "expr ::= VARIABLE",
+ /* 232 */ "expr ::= PLUS VARIABLE",
+ /* 233 */ "expr ::= MINUS VARIABLE",
+ /* 234 */ "expr ::= BOOL",
+ /* 235 */ "expr ::= NULL",
+ /* 236 */ "expr ::= ID LP exprlist RP",
+ /* 237 */ "expr ::= ID LP STAR RP",
+ /* 238 */ "expr ::= expr IS NULL",
+ /* 239 */ "expr ::= expr IS NOT NULL",
+ /* 240 */ "expr ::= expr LT expr",
+ /* 241 */ "expr ::= expr GT expr",
+ /* 242 */ "expr ::= expr LE expr",
+ /* 243 */ "expr ::= expr GE expr",
+ /* 244 */ "expr ::= expr NE expr",
+ /* 245 */ "expr ::= expr EQ expr",
+ /* 246 */ "expr ::= expr BETWEEN expr AND expr",
+ /* 247 */ "expr ::= expr AND expr",
+ /* 248 */ "expr ::= expr OR expr",
+ /* 249 */ "expr ::= expr PLUS expr",
+ /* 250 */ "expr ::= expr MINUS expr",
+ /* 251 */ "expr ::= expr STAR expr",
+ /* 252 */ "expr ::= expr SLASH expr",
+ /* 253 */ "expr ::= expr REM expr",
+ /* 254 */ "expr ::= expr LIKE expr",
+ /* 255 */ "expr ::= expr IN LP exprlist RP",
+ /* 256 */ "exprlist ::= exprlist COMMA expritem",
+ /* 257 */ "exprlist ::= expritem",
+ /* 258 */ "expritem ::= expr",
+ /* 259 */ "expritem ::=",
+ /* 260 */ "cmd ::= RESET QUERY CACHE",
+ /* 261 */ "cmd ::= SYNCDB ids REPLICA",
+ /* 262 */ "cmd ::= ALTER TABLE ids cpxName ADD COLUMN columnlist",
+ /* 263 */ "cmd ::= ALTER TABLE ids cpxName DROP COLUMN ids",
+ /* 264 */ "cmd ::= ALTER TABLE ids cpxName MODIFY COLUMN columnlist",
+ /* 265 */ "cmd ::= ALTER TABLE ids cpxName ADD TAG columnlist",
+ /* 266 */ "cmd ::= ALTER TABLE ids cpxName DROP TAG ids",
+ /* 267 */ "cmd ::= ALTER TABLE ids cpxName CHANGE TAG ids ids",
+ /* 268 */ "cmd ::= ALTER TABLE ids cpxName SET TAG ids EQ tagitem",
+ /* 269 */ "cmd ::= ALTER TABLE ids cpxName MODIFY TAG columnlist",
+ /* 270 */ "cmd ::= ALTER STABLE ids cpxName ADD COLUMN columnlist",
+ /* 271 */ "cmd ::= ALTER STABLE ids cpxName DROP COLUMN ids",
+ /* 272 */ "cmd ::= ALTER STABLE ids cpxName MODIFY COLUMN columnlist",
+ /* 273 */ "cmd ::= ALTER STABLE ids cpxName ADD TAG columnlist",
+ /* 274 */ "cmd ::= ALTER STABLE ids cpxName DROP TAG ids",
+ /* 275 */ "cmd ::= ALTER STABLE ids cpxName CHANGE TAG ids ids",
+ /* 276 */ "cmd ::= ALTER STABLE ids cpxName SET TAG ids EQ tagitem",
+ /* 277 */ "cmd ::= ALTER STABLE ids cpxName MODIFY TAG columnlist",
+ /* 278 */ "cmd ::= KILL CONNECTION INTEGER",
+ /* 279 */ "cmd ::= KILL STREAM INTEGER COLON INTEGER",
+ /* 280 */ "cmd ::= KILL QUERY INTEGER COLON INTEGER",
 };
 #endif /* NDEBUG */
 
 
 #if YYSTACKDEPTH<=0
 /*
-** Try to increase the size of the parser stack.  Return the number
-** of errors.  Return 0 on success.
+** Try to increase the size of the parser stack.
 */
-static int yyGrowStack(yyParser *p){
+static void yyGrowStack(yyParser *p){
   int newSize;
-  int idx;
   yyStackEntry *pNew;
 
   newSize = p->yystksz*2 + 100;
-  idx = p->yytos ? (int)(p->yytos - p->yystack) : 0;
-  if( p->yystack==&p->yystk0 ){
-    pNew = malloc(newSize*sizeof(pNew[0]));
-    if( pNew ) pNew[0] = p->yystk0;
-  }else{
-    pNew = realloc(p->yystack, newSize*sizeof(pNew[0]));
-  }
+  pNew = realloc(p->yystack, newSize*sizeof(pNew[0]));
   if( pNew ){
     p->yystack = pNew;
-    p->yytos = &p->yystack[idx];
+    p->yystksz = newSize;
 #ifndef NDEBUG
     if( yyTraceFILE ){
-      fprintf(yyTraceFILE,"%sStack grows from %d to %d entries.\n",
-              yyTracePrompt, p->yystksz, newSize);
+      fprintf(yyTraceFILE,"%sStack grows to %d entries!\n",
+              yyTracePrompt, p->yystksz);
     }
 #endif
-    p->yystksz = newSize;
   }
-  return pNew==0; 
-}
-#endif
-
-/* Datatype of the argument to the memory allocated passed as the
-** second argument to ParseAlloc() below.  This can be changed by
-** putting an appropriate #define in the %include section of the input
-** grammar.
-*/
-#ifndef YYMALLOCARGTYPE
-# define YYMALLOCARGTYPE size_t
-#endif
-
-/* Initialize a new parser that has already been allocated.
-*/
-void ParseInit(void *yypRawParser ParseCTX_PDECL){
-  yyParser *yypParser = (yyParser*)yypRawParser;
-  ParseCTX_STORE
-#ifdef YYTRACKMAXSTACKDEPTH
-  yypParser->yyhwm = 0;
-#endif
-#if YYSTACKDEPTH<=0
-  yypParser->yytos = NULL;
-  yypParser->yystack = NULL;
-  yypParser->yystksz = 0;
-  if( yyGrowStack(yypParser) ){
-    yypParser->yystack = &yypParser->yystk0;
-    yypParser->yystksz = 1;
-  }
-#endif
-#ifndef YYNOERRORRECOVERY
-  yypParser->yyerrcnt = -1;
-#endif
-  yypParser->yytos = yypParser->yystack;
-  yypParser->yystack[0].stateno = 0;
-  yypParser->yystack[0].major = 0;
-#if YYSTACKDEPTH>0
-  yypParser->yystackEnd = &yypParser->yystack[YYSTACKDEPTH-1];
-#endif
-}
-
-#ifndef Parse_ENGINEALWAYSONSTACK
+}
+#endif
+
 /* 
 ** This function allocates a new parser.
 ** The only argument is a pointer to a function which works like
@@ -2103,32 +1141,34 @@
 ** A pointer to a parser.  This pointer is used in subsequent calls
 ** to Parse and ParseFree.
 */
-void *ParseAlloc(void *(*mallocProc)(YYMALLOCARGTYPE) ParseCTX_PDECL){
-  yyParser *yypParser;
-  yypParser = (yyParser*)(*mallocProc)( (YYMALLOCARGTYPE)sizeof(yyParser) );
-  if( yypParser ){
-    ParseCTX_STORE
-    ParseInit(yypParser ParseCTX_PARAM);
+void *ParseAlloc(void *(*mallocProc)(size_t)){
+  yyParser *pParser;
+  pParser = (yyParser*)(*mallocProc)( (size_t)sizeof(yyParser) );
+  if( pParser ){
+    pParser->yyidx = -1;
+#ifdef YYTRACKMAXSTACKDEPTH
+    pParser->yyidxMax = 0;
+#endif
+#if YYSTACKDEPTH<=0
+    pParser->yystack = NULL;
+    pParser->yystksz = 0;
+    yyGrowStack(pParser);
+#endif
   }
-  return (void*)yypParser;
-}
-#endif /* Parse_ENGINEALWAYSONSTACK */
-
-
-/* The following function deletes the "minor type" or semantic value
-** associated with a symbol.  The symbol can be either a terminal
-** or nonterminal. "yymajor" is the symbol code, and "yypminor" is
-** a pointer to the value to be deleted.  The code used to do the 
-** deletions is derived from the %destructor and/or %token_destructor
-** directives of the input grammar.
+  return pParser;
+}
+
+/* The following function deletes the value associated with a
+** symbol.  The symbol can be either a terminal or nonterminal.
+** "yymajor" is the symbol code, and "yypminor" is a pointer to
+** the value.
 */
 static void yy_destructor(
   yyParser *yypParser,    /* The parser */
   YYCODETYPE yymajor,     /* Type code for object to destroy */
   YYMINORTYPE *yypminor   /* The object to be destroyed */
 ){
-  ParseARG_FETCH
-  ParseCTX_FETCH
+  ParseARG_FETCH;
   switch( yymajor ){
     /* Here is inserted the actions which take place when a
     ** terminal or non-terminal is destroyed.  This can happen
@@ -2137,120 +1177,64 @@
     ** being destroyed before it is finished parsing.
     **
     ** Note: during a reduce, the only symbols destroyed are those
-    ** which appear on the RHS of the rule, but which are *not* used
+    ** which appear on the RHS of the rule, but which are not used
     ** inside the C code.
     */
-/********* Begin destructor definitions ***************************************/
-<<<<<<< HEAD
-    case 198: /* exprlist */
-    case 239: /* selcollist */
-    case 252: /* sclp */
-{
-tSqlExprListDestroy((yypminor->yy285));
+    case 200: /* exprlist */
+    case 241: /* selcollist */
+    case 255: /* sclp */
+{
+tSqlExprListDestroy((yypminor->yy325));
 }
       break;
-    case 211: /* keep */
-    case 212: /* tagitemlist */
-    case 234: /* columnlist */
-    case 235: /* tagNamelist */
-    case 244: /* fill_opt */
-    case 246: /* groupby_opt */
-    case 247: /* orderby_opt */
-    case 258: /* sortlist */
-    case 262: /* grouplist */
-{
-taosArrayDestroy((yypminor->yy285));
+    case 213: /* keep */
+    case 214: /* tagitemlist */
+    case 236: /* columnlist */
+    case 237: /* tagNamelist */
+    case 247: /* fill_opt */
+    case 249: /* groupby_opt */
+    case 250: /* orderby_opt */
+    case 262: /* sortlist */
+    case 266: /* grouplist */
+{
+taosArrayDestroy((yypminor->yy325));
 }
       break;
-    case 232: /* create_table_list */
-{
-destroyCreateTableSql((yypminor->yy470));
+    case 234: /* create_table_list */
+{
+destroyCreateTableSql((yypminor->yy422));
 }
       break;
-    case 236: /* select */
-{
-destroySqlNode((yypminor->yy344));
+    case 238: /* select */
+{
+destroySqlNode((yypminor->yy536));
 }
       break;
-    case 240: /* from */
-    case 256: /* tablelist */
-{
-destroyRelationInfo((yypminor->yy148));
+    case 242: /* from */
+    case 259: /* tablelist */
+    case 260: /* sub */
+{
+destroyRelationInfo((yypminor->yy52));
 }
       break;
-    case 241: /* where_opt */
-    case 248: /* having_opt */
-    case 254: /* expr */
-    case 263: /* expritem */
-{
-tSqlExprDestroy((yypminor->yy178));
-=======
-    case 210: /* keep */
-    case 211: /* tagitemlist */
-    case 233: /* columnlist */
-    case 234: /* tagNamelist */
-    case 244: /* fill_opt */
-    case 246: /* groupby_opt */
-    case 247: /* orderby_opt */
-    case 259: /* sortlist */
-    case 263: /* grouplist */
-{
-taosArrayDestroy((yypminor->yy193));
+    case 243: /* where_opt */
+    case 251: /* having_opt */
+    case 257: /* expr */
+    case 267: /* expritem */
+{
+tSqlExprDestroy((yypminor->yy162));
 }
       break;
-    case 231: /* create_table_list */
-{
-destroyCreateTableSql((yypminor->yy270));
+    case 254: /* union */
+{
+destroyAllSqlNode((yypminor->yy325));
 }
       break;
-    case 235: /* select */
-{
-destroySqlNode((yypminor->yy124));
+    case 263: /* sortitem */
+{
+tVariantDestroy(&(yypminor->yy442));
 }
       break;
-    case 238: /* selcollist */
-    case 252: /* sclp */
-    case 264: /* exprlist */
-{
-tSqlExprListDestroy((yypminor->yy193));
-}
-      break;
-    case 239: /* from */
-    case 256: /* tablelist */
-    case 257: /* sub */
-{
-destroyRelationInfo((yypminor->yy332));
-}
-      break;
-    case 240: /* where_opt */
-    case 248: /* having_opt */
-    case 254: /* expr */
-    case 265: /* expritem */
-{
-tSqlExprDestroy((yypminor->yy454));
->>>>>>> ecbc6108
-}
-      break;
-    case 251: /* union */
-{
-<<<<<<< HEAD
-destroyAllSqlNode((yypminor->yy285));
-}
-      break;
-    case 259: /* sortitem */
-{
-tVariantDestroy(&(yypminor->yy362));
-=======
-destroyAllSqlNode((yypminor->yy193));
-}
-      break;
-    case 260: /* sortitem */
-{
-tVariantDestroy(&(yypminor->yy442));
->>>>>>> ecbc6108
-}
-      break;
-/********* End destructor definitions *****************************************/
     default:  break;   /* If no destructor action specified: do nothing */
   }
 }
@@ -2260,53 +1244,51 @@
 **
 ** If there is a destructor routine associated with the token which
 ** is popped from the stack, then call it.
+**
+** Return the major token number for the symbol popped.
 */
-static void yy_pop_parser_stack(yyParser *pParser){
-  yyStackEntry *yytos;
-  assert( pParser->yytos!=0 );
-  assert( pParser->yytos > pParser->yystack );
-  yytos = pParser->yytos--;
+static int yy_pop_parser_stack(yyParser *pParser){
+  YYCODETYPE yymajor;
+  yyStackEntry *yytos = &pParser->yystack[pParser->yyidx];
+
+  if( pParser->yyidx<0 ) return 0;
 #ifndef NDEBUG
-  if( yyTraceFILE ){
+  if( yyTraceFILE && pParser->yyidx>=0 ){
     fprintf(yyTraceFILE,"%sPopping %s\n",
       yyTracePrompt,
       yyTokenName[yytos->major]);
   }
 #endif
-  yy_destructor(pParser, yytos->major, &yytos->minor);
-}
-
-/*
-** Clear all secondary memory allocations from the parser
-*/
-void ParseFinalize(void *p){
-  yyParser *pParser = (yyParser*)p;
-  while( pParser->yytos>pParser->yystack ) yy_pop_parser_stack(pParser);
-#if YYSTACKDEPTH<=0
-  if( pParser->yystack!=&pParser->yystk0 ) free(pParser->yystack);
-#endif
-}
-
-#ifndef Parse_ENGINEALWAYSONSTACK
+  yymajor = yytos->major;
+  yy_destructor(pParser, yymajor, &yytos->minor);
+  pParser->yyidx--;
+  return yymajor;
+}
+
 /* 
-** Deallocate and destroy a parser.  Destructors are called for
+** Deallocate and destroy a parser.  Destructors are all called for
 ** all stack elements before shutting the parser down.
 **
-** If the YYPARSEFREENEVERNULL macro exists (for example because it
-** is defined in a %include section of the input grammar) then it is
-** assumed that the input pointer is never NULL.
+** Inputs:
+** <ul>
+** <li>  A pointer to the parser.  This should be a pointer
+**       obtained from ParseAlloc.
+** <li>  A pointer to a function used to reclaim memory obtained
+**       from malloc.
+** </ul>
 */
 void ParseFree(
   void *p,                    /* The parser to be deleted */
   void (*freeProc)(void*)     /* Function used to reclaim memory */
 ){
-#ifndef YYPARSEFREENEVERNULL
-  if( p==0 ) return;
-#endif
-  ParseFinalize(p);
-  (*freeProc)(p);
-}
-#endif /* Parse_ENGINEALWAYSONSTACK */
+  yyParser *pParser = (yyParser*)p;
+  if( pParser==0 ) return;
+  while( pParser->yyidx>=0 ) yy_pop_parser_stack(pParser);
+#if YYSTACKDEPTH<=0
+  free(pParser->yystack);
+#endif
+  (*freeProc)((void*)pParser);
+}
 
 /*
 ** Return the peak depth of the stack for a parser.
@@ -2314,118 +1296,85 @@
 #ifdef YYTRACKMAXSTACKDEPTH
 int ParseStackPeak(void *p){
   yyParser *pParser = (yyParser*)p;
-  return pParser->yyhwm;
-}
-#endif
-
-/* This array of booleans keeps track of the parser statement
-** coverage.  The element yycoverage[X][Y] is set when the parser
-** is in state X and has a lookahead token Y.  In a well-tested
-** systems, every element of this matrix should end up being set.
-*/
-#if defined(YYCOVERAGE)
-static unsigned char yycoverage[YYNSTATE][YYNTOKEN];
-#endif
-
-/*
-** Write into out a description of every state/lookahead combination that
-**
-**   (1)  has not been used by the parser, and
-**   (2)  is not a syntax error.
-**
-** Return the number of missed state/lookahead combinations.
-*/
-#if defined(YYCOVERAGE)
-int ParseCoverage(FILE *out){
-  int stateno, iLookAhead, i;
-  int nMissed = 0;
-  for(stateno=0; stateno<YYNSTATE; stateno++){
-    i = yy_shift_ofst[stateno];
-    for(iLookAhead=0; iLookAhead<YYNTOKEN; iLookAhead++){
-      if( yy_lookahead[i+iLookAhead]!=iLookAhead ) continue;
-      if( yycoverage[stateno][iLookAhead]==0 ) nMissed++;
-      if( out ){
-        fprintf(out,"State %d lookahead %s %s\n", stateno,
-                yyTokenName[iLookAhead],
-                yycoverage[stateno][iLookAhead] ? "ok" : "missed");
-      }
-    }
-  }
-  return nMissed;
+  return pParser->yyidxMax;
 }
 #endif
 
 /*
 ** Find the appropriate action for a parser given the terminal
 ** look-ahead token iLookAhead.
+**
+** If the look-ahead token is YYNOCODE, then check to see if the action is
+** independent of the look-ahead.  If it is, return the action, otherwise
+** return YY_NO_ACTION.
 */
-static YYACTIONTYPE yy_find_shift_action(
-  YYCODETYPE iLookAhead,    /* The look-ahead token */
-  YYACTIONTYPE stateno      /* Current state number */
+static int yy_find_shift_action(
+  yyParser *pParser,        /* The parser */
+  YYCODETYPE iLookAhead     /* The look-ahead token */
 ){
   int i;
-
-  if( stateno>YY_MAX_SHIFT ) return stateno;
-  assert( stateno <= YY_SHIFT_COUNT );
-#if defined(YYCOVERAGE)
-  yycoverage[stateno][iLookAhead] = 1;
-#endif
-  do{
-    i = yy_shift_ofst[stateno];
-    assert( i>=0 );
-    assert( i<=YY_ACTTAB_COUNT );
-    assert( i+YYNTOKEN<=(int)YY_NLOOKAHEAD );
-    assert( iLookAhead!=YYNOCODE );
-    assert( iLookAhead < YYNTOKEN );
-    i += iLookAhead;
-    assert( i<(int)YY_NLOOKAHEAD );
-    if( yy_lookahead[i]!=iLookAhead ){
+  int stateno = pParser->yystack[pParser->yyidx].stateno;
+ 
+  if( stateno>YY_SHIFT_COUNT
+   || (i = yy_shift_ofst[stateno])==YY_SHIFT_USE_DFLT ){
+    return yy_default[stateno];
+  }
+  assert( iLookAhead!=YYNOCODE );
+  i += iLookAhead;
+  if( i<0 || i>=YY_ACTTAB_COUNT || yy_lookahead[i]!=iLookAhead ){
+    if( iLookAhead>0 ){
 #ifdef YYFALLBACK
       YYCODETYPE iFallback;            /* Fallback token */
-      assert( iLookAhead<sizeof(yyFallback)/sizeof(yyFallback[0]) );
-      iFallback = yyFallback[iLookAhead];
-      if( iFallback!=0 ){
+      if( iLookAhead<sizeof(yyFallback)/sizeof(yyFallback[0])
+             && (iFallback = yyFallback[iLookAhead])!=0 ){
 #ifndef NDEBUG
         if( yyTraceFILE ){
           fprintf(yyTraceFILE, "%sFALLBACK %s => %s\n",
              yyTracePrompt, yyTokenName[iLookAhead], yyTokenName[iFallback]);
         }
 #endif
-        assert( yyFallback[iFallback]==0 ); /* Fallback loop must terminate */
-        iLookAhead = iFallback;
-        continue;
+        return yy_find_shift_action(pParser, iFallback);
       }
 #endif
 #ifdef YYWILDCARD
       {
         int j = i - iLookAhead + YYWILDCARD;
-        assert( j<(int)(sizeof(yy_lookahead)/sizeof(yy_lookahead[0])) );
-        if( yy_lookahead[j]==YYWILDCARD && iLookAhead>0 ){
+        if( 
+#if YY_SHIFT_MIN+YYWILDCARD<0
+          j>=0 &&
+#endif
+#if YY_SHIFT_MAX+YYWILDCARD>=YY_ACTTAB_COUNT
+          j<YY_ACTTAB_COUNT &&
+#endif
+          yy_lookahead[j]==YYWILDCARD
+        ){
 #ifndef NDEBUG
           if( yyTraceFILE ){
             fprintf(yyTraceFILE, "%sWILDCARD %s => %s\n",
-               yyTracePrompt, yyTokenName[iLookAhead],
-               yyTokenName[YYWILDCARD]);
+               yyTracePrompt, yyTokenName[iLookAhead], yyTokenName[YYWILDCARD]);
           }
 #endif /* NDEBUG */
           return yy_action[j];
         }
       }
 #endif /* YYWILDCARD */
-      return yy_default[stateno];
-    }else{
-      assert( i>=0 && i<sizeof(yy_action)/sizeof(yy_action[0]) );
-      return yy_action[i];
     }
-  }while(1);
+    return yy_default[stateno];
+  }else{
+    return yy_action[i];
+  }
 }
 
 /*
 ** Find the appropriate action for a parser given the non-terminal
 ** look-ahead token iLookAhead.
+**
+** If the look-ahead token is YYNOCODE, then check to see if the action is
+** independent of the look-ahead.  If it is, return the action, otherwise
+** return YY_NO_ACTION.
 */
-static YYACTIONTYPE yy_find_reduce_action(
-  YYACTIONTYPE stateno,     /* Current state number */
+static int yy_find_reduce_action(
+  int stateno,              /* Current state number */
   YYCODETYPE iLookAhead     /* The look-ahead token */
 ){
   int i;
@@ -2437,6 +1386,7 @@
   assert( stateno<=YY_REDUCE_COUNT );
 #endif
   i = yy_reduce_ofst[stateno];
+  assert( i!=YY_REDUCE_USE_DFLT );
   assert( iLookAhead!=YYNOCODE );
   i += iLookAhead;
 #ifdef YYERRORSYMBOL
@@ -2453,935 +1403,354 @@
 /*
 ** The following routine is called if the stack overflows.
 */
-static void yyStackOverflow(yyParser *yypParser){
-   ParseARG_FETCH
-   ParseCTX_FETCH
+static void yyStackOverflow(yyParser *yypParser, YYMINORTYPE *yypMinor){
+   ParseARG_FETCH;
+   yypParser->yyidx--;
 #ifndef NDEBUG
    if( yyTraceFILE ){
      fprintf(yyTraceFILE,"%sStack Overflow!\n",yyTracePrompt);
    }
 #endif
-   while( yypParser->yytos>yypParser->yystack ) yy_pop_parser_stack(yypParser);
+   while( yypParser->yyidx>=0 ) yy_pop_parser_stack(yypParser);
    /* Here code is inserted which will execute if the parser
    ** stack every overflows */
-/******** Begin %stack_overflow code ******************************************/
-/******** End %stack_overflow code ********************************************/
-   ParseARG_STORE /* Suppress warning about unused %extra_argument var */
-   ParseCTX_STORE
-}
-
-/*
-** Print tracing information for a SHIFT action
-*/
-#ifndef NDEBUG
-static void yyTraceShift(yyParser *yypParser, int yyNewState, const char *zTag){
-  if( yyTraceFILE ){
-    if( yyNewState<YYNSTATE ){
-      fprintf(yyTraceFILE,"%s%s '%s', go to state %d\n",
-         yyTracePrompt, zTag, yyTokenName[yypParser->yytos->major],
-         yyNewState);
-    }else{
-      fprintf(yyTraceFILE,"%s%s '%s', pending reduce %d\n",
-         yyTracePrompt, zTag, yyTokenName[yypParser->yytos->major],
-         yyNewState - YY_MIN_REDUCE);
-    }
-  }
-}
-#else
-# define yyTraceShift(X,Y,Z)
-#endif
+   ParseARG_STORE; /* Suppress warning about unused %extra_argument var */
+}
 
 /*
 ** Perform a shift action.
 */
 static void yy_shift(
   yyParser *yypParser,          /* The parser to be shifted */
-  YYACTIONTYPE yyNewState,      /* The new state to shift in */
-  YYCODETYPE yyMajor,           /* The major token to shift in */
-  ParseTOKENTYPE yyMinor        /* The minor token to shift in */
+  int yyNewState,               /* The new state to shift in */
+  int yyMajor,                  /* The major token to shift in */
+  YYMINORTYPE *yypMinor         /* Pointer to the minor token to shift in */
 ){
   yyStackEntry *yytos;
-  yypParser->yytos++;
+  yypParser->yyidx++;
 #ifdef YYTRACKMAXSTACKDEPTH
-  if( (int)(yypParser->yytos - yypParser->yystack)>yypParser->yyhwm ){
-    yypParser->yyhwm++;
-    assert( yypParser->yyhwm == (int)(yypParser->yytos - yypParser->yystack) );
+  if( yypParser->yyidx>yypParser->yyidxMax ){
+    yypParser->yyidxMax = yypParser->yyidx;
   }
 #endif
 #if YYSTACKDEPTH>0 
-  if( yypParser->yytos>yypParser->yystackEnd ){
-    yypParser->yytos--;
-    yyStackOverflow(yypParser);
+  if( yypParser->yyidx>=YYSTACKDEPTH ){
+    yyStackOverflow(yypParser, yypMinor);
     return;
   }
 #else
-  if( yypParser->yytos>=&yypParser->yystack[yypParser->yystksz] ){
-    if( yyGrowStack(yypParser) ){
-      yypParser->yytos--;
-      yyStackOverflow(yypParser);
+  if( yypParser->yyidx>=yypParser->yystksz ){
+    yyGrowStack(yypParser);
+    if( yypParser->yyidx>=yypParser->yystksz ){
+      yyStackOverflow(yypParser, yypMinor);
       return;
     }
   }
 #endif
-  if( yyNewState > YY_MAX_SHIFT ){
-    yyNewState += YY_MIN_REDUCE - YY_MIN_SHIFTREDUCE;
+  yytos = &yypParser->yystack[yypParser->yyidx];
+  yytos->stateno = (YYACTIONTYPE)yyNewState;
+  yytos->major = (YYCODETYPE)yyMajor;
+  yytos->minor = *yypMinor;
+#ifndef NDEBUG
+  if( yyTraceFILE && yypParser->yyidx>0 ){
+    int i;
+    fprintf(yyTraceFILE,"%sShift %d\n",yyTracePrompt,yyNewState);
+    fprintf(yyTraceFILE,"%sStack:",yyTracePrompt);
+    for(i=1; i<=yypParser->yyidx; i++)
+      fprintf(yyTraceFILE," %s",yyTokenName[yypParser->yystack[i].major]);
+    fprintf(yyTraceFILE,"\n");
   }
-  yytos = yypParser->yytos;
-  yytos->stateno = yyNewState;
-  yytos->major = yyMajor;
-  yytos->minor.yy0 = yyMinor;
-  yyTraceShift(yypParser, yyNewState, "Shift");
-}
-
-<<<<<<< HEAD
+#endif
+}
+
 /* The following table contains information about every rule that
 ** is used during the reduce.
 */
 static const struct {
-  YYCODETYPE lhs;       /* Symbol on the left-hand side of the rule */
-  signed char nrhs;     /* Negative of the number of RHS symbols in the rule */
+  YYCODETYPE lhs;         /* Symbol on the left-hand side of the rule */
+  unsigned char nrhs;     /* Number of right-hand side symbols in the rule */
 } yyRuleInfo[] = {
-  {  189,   -1 }, /* (0) program ::= cmd */
-  {  190,   -2 }, /* (1) cmd ::= SHOW DATABASES */
-  {  190,   -2 }, /* (2) cmd ::= SHOW TOPICS */
-  {  190,   -2 }, /* (3) cmd ::= SHOW MNODES */
-  {  190,   -2 }, /* (4) cmd ::= SHOW DNODES */
-  {  190,   -2 }, /* (5) cmd ::= SHOW ACCOUNTS */
-  {  190,   -2 }, /* (6) cmd ::= SHOW USERS */
-  {  190,   -2 }, /* (7) cmd ::= SHOW MODULES */
-  {  190,   -2 }, /* (8) cmd ::= SHOW QUERIES */
-  {  190,   -2 }, /* (9) cmd ::= SHOW CONNECTIONS */
-  {  190,   -2 }, /* (10) cmd ::= SHOW STREAMS */
-  {  190,   -2 }, /* (11) cmd ::= SHOW VARIABLES */
-  {  190,   -2 }, /* (12) cmd ::= SHOW SCORES */
-  {  190,   -2 }, /* (13) cmd ::= SHOW GRANTS */
-  {  190,   -2 }, /* (14) cmd ::= SHOW VNODES */
-  {  190,   -3 }, /* (15) cmd ::= SHOW VNODES IPTOKEN */
-  {  191,    0 }, /* (16) dbPrefix ::= */
-  {  191,   -2 }, /* (17) dbPrefix ::= ids DOT */
-  {  193,    0 }, /* (18) cpxName ::= */
-  {  193,   -2 }, /* (19) cpxName ::= DOT ids */
-  {  190,   -5 }, /* (20) cmd ::= SHOW CREATE TABLE ids cpxName */
-  {  190,   -5 }, /* (21) cmd ::= SHOW CREATE STABLE ids cpxName */
-  {  190,   -4 }, /* (22) cmd ::= SHOW CREATE DATABASE ids */
-  {  190,   -3 }, /* (23) cmd ::= SHOW dbPrefix TABLES */
-  {  190,   -5 }, /* (24) cmd ::= SHOW dbPrefix TABLES LIKE ids */
-  {  190,   -3 }, /* (25) cmd ::= SHOW dbPrefix STABLES */
-  {  190,   -5 }, /* (26) cmd ::= SHOW dbPrefix STABLES LIKE ids */
-  {  190,   -3 }, /* (27) cmd ::= SHOW dbPrefix VGROUPS */
-  {  190,   -4 }, /* (28) cmd ::= SHOW dbPrefix VGROUPS ids */
-  {  190,   -5 }, /* (29) cmd ::= DROP TABLE ifexists ids cpxName */
-  {  190,   -5 }, /* (30) cmd ::= DROP STABLE ifexists ids cpxName */
-  {  190,   -4 }, /* (31) cmd ::= DROP DATABASE ifexists ids */
-  {  190,   -4 }, /* (32) cmd ::= DROP TOPIC ifexists ids */
-  {  190,   -3 }, /* (33) cmd ::= DROP DNODE ids */
-  {  190,   -3 }, /* (34) cmd ::= DROP USER ids */
-  {  190,   -3 }, /* (35) cmd ::= DROP ACCOUNT ids */
-  {  190,   -2 }, /* (36) cmd ::= USE ids */
-  {  190,   -3 }, /* (37) cmd ::= DESCRIBE ids cpxName */
-  {  190,   -5 }, /* (38) cmd ::= ALTER USER ids PASS ids */
-  {  190,   -5 }, /* (39) cmd ::= ALTER USER ids PRIVILEGE ids */
-  {  190,   -4 }, /* (40) cmd ::= ALTER DNODE ids ids */
-  {  190,   -5 }, /* (41) cmd ::= ALTER DNODE ids ids ids */
-  {  190,   -3 }, /* (42) cmd ::= ALTER LOCAL ids */
-  {  190,   -4 }, /* (43) cmd ::= ALTER LOCAL ids ids */
-  {  190,   -4 }, /* (44) cmd ::= ALTER DATABASE ids alter_db_optr */
-  {  190,   -4 }, /* (45) cmd ::= ALTER TOPIC ids alter_topic_optr */
-  {  190,   -4 }, /* (46) cmd ::= ALTER ACCOUNT ids acct_optr */
-  {  190,   -6 }, /* (47) cmd ::= ALTER ACCOUNT ids PASS ids acct_optr */
-  {  190,   -6 }, /* (48) cmd ::= COMPACT VNODES IN LP exprlist RP */
-  {  192,   -1 }, /* (49) ids ::= ID */
-  {  192,   -1 }, /* (50) ids ::= STRING */
-  {  194,   -2 }, /* (51) ifexists ::= IF EXISTS */
-  {  194,    0 }, /* (52) ifexists ::= */
-  {  199,   -3 }, /* (53) ifnotexists ::= IF NOT EXISTS */
-  {  199,    0 }, /* (54) ifnotexists ::= */
-  {  190,   -3 }, /* (55) cmd ::= CREATE DNODE ids */
-  {  190,   -6 }, /* (56) cmd ::= CREATE ACCOUNT ids PASS ids acct_optr */
-  {  190,   -5 }, /* (57) cmd ::= CREATE DATABASE ifnotexists ids db_optr */
-  {  190,   -5 }, /* (58) cmd ::= CREATE TOPIC ifnotexists ids topic_optr */
-  {  190,   -5 }, /* (59) cmd ::= CREATE USER ids PASS ids */
-  {  202,    0 }, /* (60) pps ::= */
-  {  202,   -2 }, /* (61) pps ::= PPS INTEGER */
-  {  203,    0 }, /* (62) tseries ::= */
-  {  203,   -2 }, /* (63) tseries ::= TSERIES INTEGER */
-  {  204,    0 }, /* (64) dbs ::= */
-  {  204,   -2 }, /* (65) dbs ::= DBS INTEGER */
-  {  205,    0 }, /* (66) streams ::= */
-  {  205,   -2 }, /* (67) streams ::= STREAMS INTEGER */
-  {  206,    0 }, /* (68) storage ::= */
-  {  206,   -2 }, /* (69) storage ::= STORAGE INTEGER */
-  {  207,    0 }, /* (70) qtime ::= */
-  {  207,   -2 }, /* (71) qtime ::= QTIME INTEGER */
-  {  208,    0 }, /* (72) users ::= */
-  {  208,   -2 }, /* (73) users ::= USERS INTEGER */
-  {  209,    0 }, /* (74) conns ::= */
-  {  209,   -2 }, /* (75) conns ::= CONNS INTEGER */
-  {  210,    0 }, /* (76) state ::= */
-  {  210,   -2 }, /* (77) state ::= STATE ids */
-  {  197,   -9 }, /* (78) acct_optr ::= pps tseries storage streams qtime dbs users conns state */
-  {  211,   -2 }, /* (79) keep ::= KEEP tagitemlist */
-  {  213,   -2 }, /* (80) cache ::= CACHE INTEGER */
-  {  214,   -2 }, /* (81) replica ::= REPLICA INTEGER */
-  {  215,   -2 }, /* (82) quorum ::= QUORUM INTEGER */
-  {  216,   -2 }, /* (83) days ::= DAYS INTEGER */
-  {  217,   -2 }, /* (84) minrows ::= MINROWS INTEGER */
-  {  218,   -2 }, /* (85) maxrows ::= MAXROWS INTEGER */
-  {  219,   -2 }, /* (86) blocks ::= BLOCKS INTEGER */
-  {  220,   -2 }, /* (87) ctime ::= CTIME INTEGER */
-  {  221,   -2 }, /* (88) wal ::= WAL INTEGER */
-  {  222,   -2 }, /* (89) fsync ::= FSYNC INTEGER */
-  {  223,   -2 }, /* (90) comp ::= COMP INTEGER */
-  {  224,   -2 }, /* (91) prec ::= PRECISION STRING */
-  {  225,   -2 }, /* (92) update ::= UPDATE INTEGER */
-  {  226,   -2 }, /* (93) cachelast ::= CACHELAST INTEGER */
-  {  227,   -2 }, /* (94) partitions ::= PARTITIONS INTEGER */
-  {  200,    0 }, /* (95) db_optr ::= */
-  {  200,   -2 }, /* (96) db_optr ::= db_optr cache */
-  {  200,   -2 }, /* (97) db_optr ::= db_optr replica */
-  {  200,   -2 }, /* (98) db_optr ::= db_optr quorum */
-  {  200,   -2 }, /* (99) db_optr ::= db_optr days */
-  {  200,   -2 }, /* (100) db_optr ::= db_optr minrows */
-  {  200,   -2 }, /* (101) db_optr ::= db_optr maxrows */
-  {  200,   -2 }, /* (102) db_optr ::= db_optr blocks */
-  {  200,   -2 }, /* (103) db_optr ::= db_optr ctime */
-  {  200,   -2 }, /* (104) db_optr ::= db_optr wal */
-  {  200,   -2 }, /* (105) db_optr ::= db_optr fsync */
-  {  200,   -2 }, /* (106) db_optr ::= db_optr comp */
-  {  200,   -2 }, /* (107) db_optr ::= db_optr prec */
-  {  200,   -2 }, /* (108) db_optr ::= db_optr keep */
-  {  200,   -2 }, /* (109) db_optr ::= db_optr update */
-  {  200,   -2 }, /* (110) db_optr ::= db_optr cachelast */
-  {  201,   -1 }, /* (111) topic_optr ::= db_optr */
-  {  201,   -2 }, /* (112) topic_optr ::= topic_optr partitions */
-  {  195,    0 }, /* (113) alter_db_optr ::= */
-  {  195,   -2 }, /* (114) alter_db_optr ::= alter_db_optr replica */
-  {  195,   -2 }, /* (115) alter_db_optr ::= alter_db_optr quorum */
-  {  195,   -2 }, /* (116) alter_db_optr ::= alter_db_optr keep */
-  {  195,   -2 }, /* (117) alter_db_optr ::= alter_db_optr blocks */
-  {  195,   -2 }, /* (118) alter_db_optr ::= alter_db_optr comp */
-  {  195,   -2 }, /* (119) alter_db_optr ::= alter_db_optr wal */
-  {  195,   -2 }, /* (120) alter_db_optr ::= alter_db_optr fsync */
-  {  195,   -2 }, /* (121) alter_db_optr ::= alter_db_optr update */
-  {  195,   -2 }, /* (122) alter_db_optr ::= alter_db_optr cachelast */
-  {  196,   -1 }, /* (123) alter_topic_optr ::= alter_db_optr */
-  {  196,   -2 }, /* (124) alter_topic_optr ::= alter_topic_optr partitions */
-  {  228,   -1 }, /* (125) typename ::= ids */
-  {  228,   -4 }, /* (126) typename ::= ids LP signed RP */
-  {  228,   -2 }, /* (127) typename ::= ids UNSIGNED */
-  {  229,   -1 }, /* (128) signed ::= INTEGER */
-  {  229,   -2 }, /* (129) signed ::= PLUS INTEGER */
-  {  229,   -2 }, /* (130) signed ::= MINUS INTEGER */
-  {  190,   -3 }, /* (131) cmd ::= CREATE TABLE create_table_args */
-  {  190,   -3 }, /* (132) cmd ::= CREATE TABLE create_stable_args */
-  {  190,   -3 }, /* (133) cmd ::= CREATE STABLE create_stable_args */
-  {  190,   -3 }, /* (134) cmd ::= CREATE TABLE create_table_list */
-  {  232,   -1 }, /* (135) create_table_list ::= create_from_stable */
-  {  232,   -2 }, /* (136) create_table_list ::= create_table_list create_from_stable */
-  {  230,   -6 }, /* (137) create_table_args ::= ifnotexists ids cpxName LP columnlist RP */
-  {  231,  -10 }, /* (138) create_stable_args ::= ifnotexists ids cpxName LP columnlist RP TAGS LP columnlist RP */
-  {  233,  -10 }, /* (139) create_from_stable ::= ifnotexists ids cpxName USING ids cpxName TAGS LP tagitemlist RP */
-  {  233,  -13 }, /* (140) create_from_stable ::= ifnotexists ids cpxName USING ids cpxName LP tagNamelist RP TAGS LP tagitemlist RP */
-  {  235,   -3 }, /* (141) tagNamelist ::= tagNamelist COMMA ids */
-  {  235,   -1 }, /* (142) tagNamelist ::= ids */
-  {  230,   -5 }, /* (143) create_table_args ::= ifnotexists ids cpxName AS select */
-  {  234,   -3 }, /* (144) columnlist ::= columnlist COMMA column */
-  {  234,   -1 }, /* (145) columnlist ::= column */
-  {  237,   -2 }, /* (146) column ::= ids typename */
-  {  212,   -3 }, /* (147) tagitemlist ::= tagitemlist COMMA tagitem */
-  {  212,   -1 }, /* (148) tagitemlist ::= tagitem */
-  {  238,   -1 }, /* (149) tagitem ::= INTEGER */
-  {  238,   -1 }, /* (150) tagitem ::= FLOAT */
-  {  238,   -1 }, /* (151) tagitem ::= STRING */
-  {  238,   -1 }, /* (152) tagitem ::= BOOL */
-  {  238,   -1 }, /* (153) tagitem ::= NULL */
-  {  238,   -2 }, /* (154) tagitem ::= MINUS INTEGER */
-  {  238,   -2 }, /* (155) tagitem ::= MINUS FLOAT */
-  {  238,   -2 }, /* (156) tagitem ::= PLUS INTEGER */
-  {  238,   -2 }, /* (157) tagitem ::= PLUS FLOAT */
-  {  236,  -13 }, /* (158) select ::= SELECT selcollist from where_opt interval_opt session_option fill_opt sliding_opt groupby_opt orderby_opt having_opt slimit_opt limit_opt */
-  {  236,   -3 }, /* (159) select ::= LP select RP */
-  {  251,   -1 }, /* (160) union ::= select */
-  {  251,   -4 }, /* (161) union ::= union UNION ALL select */
-  {  190,   -1 }, /* (162) cmd ::= union */
-  {  236,   -2 }, /* (163) select ::= SELECT selcollist */
-  {  252,   -2 }, /* (164) sclp ::= selcollist COMMA */
-  {  252,    0 }, /* (165) sclp ::= */
-  {  239,   -4 }, /* (166) selcollist ::= sclp distinct expr as */
-  {  239,   -2 }, /* (167) selcollist ::= sclp STAR */
-  {  255,   -2 }, /* (168) as ::= AS ids */
-  {  255,   -1 }, /* (169) as ::= ids */
-  {  255,    0 }, /* (170) as ::= */
-  {  253,   -1 }, /* (171) distinct ::= DISTINCT */
-  {  253,    0 }, /* (172) distinct ::= */
-  {  240,   -2 }, /* (173) from ::= FROM tablelist */
-  {  240,   -4 }, /* (174) from ::= FROM LP union RP */
-  {  256,   -2 }, /* (175) tablelist ::= ids cpxName */
-  {  256,   -3 }, /* (176) tablelist ::= ids cpxName ids */
-  {  256,   -4 }, /* (177) tablelist ::= tablelist COMMA ids cpxName */
-  {  256,   -5 }, /* (178) tablelist ::= tablelist COMMA ids cpxName ids */
-  {  257,   -1 }, /* (179) tmvar ::= VARIABLE */
-  {  242,   -4 }, /* (180) interval_opt ::= INTERVAL LP tmvar RP */
-  {  242,   -6 }, /* (181) interval_opt ::= INTERVAL LP tmvar COMMA tmvar RP */
-  {  242,    0 }, /* (182) interval_opt ::= */
-  {  243,    0 }, /* (183) session_option ::= */
-  {  243,   -7 }, /* (184) session_option ::= SESSION LP ids cpxName COMMA tmvar RP */
-  {  244,    0 }, /* (185) fill_opt ::= */
-  {  244,   -6 }, /* (186) fill_opt ::= FILL LP ID COMMA tagitemlist RP */
-  {  244,   -4 }, /* (187) fill_opt ::= FILL LP ID RP */
-  {  245,   -4 }, /* (188) sliding_opt ::= SLIDING LP tmvar RP */
-  {  245,    0 }, /* (189) sliding_opt ::= */
-  {  247,    0 }, /* (190) orderby_opt ::= */
-  {  247,   -3 }, /* (191) orderby_opt ::= ORDER BY sortlist */
-  {  258,   -4 }, /* (192) sortlist ::= sortlist COMMA item sortorder */
-  {  258,   -2 }, /* (193) sortlist ::= item sortorder */
-  {  260,   -2 }, /* (194) item ::= ids cpxName */
-  {  261,   -1 }, /* (195) sortorder ::= ASC */
-  {  261,   -1 }, /* (196) sortorder ::= DESC */
-  {  261,    0 }, /* (197) sortorder ::= */
-  {  246,    0 }, /* (198) groupby_opt ::= */
-  {  246,   -3 }, /* (199) groupby_opt ::= GROUP BY grouplist */
-  {  262,   -3 }, /* (200) grouplist ::= grouplist COMMA item */
-  {  262,   -1 }, /* (201) grouplist ::= item */
-  {  248,    0 }, /* (202) having_opt ::= */
-  {  248,   -2 }, /* (203) having_opt ::= HAVING expr */
-  {  250,    0 }, /* (204) limit_opt ::= */
-  {  250,   -2 }, /* (205) limit_opt ::= LIMIT signed */
-  {  250,   -4 }, /* (206) limit_opt ::= LIMIT signed OFFSET signed */
-  {  250,   -4 }, /* (207) limit_opt ::= LIMIT signed COMMA signed */
-  {  249,    0 }, /* (208) slimit_opt ::= */
-  {  249,   -2 }, /* (209) slimit_opt ::= SLIMIT signed */
-  {  249,   -4 }, /* (210) slimit_opt ::= SLIMIT signed SOFFSET signed */
-  {  249,   -4 }, /* (211) slimit_opt ::= SLIMIT signed COMMA signed */
-  {  241,    0 }, /* (212) where_opt ::= */
-  {  241,   -2 }, /* (213) where_opt ::= WHERE expr */
-  {  254,   -3 }, /* (214) expr ::= LP expr RP */
-  {  254,   -1 }, /* (215) expr ::= ID */
-  {  254,   -3 }, /* (216) expr ::= ID DOT ID */
-  {  254,   -3 }, /* (217) expr ::= ID DOT STAR */
-  {  254,   -1 }, /* (218) expr ::= INTEGER */
-  {  254,   -2 }, /* (219) expr ::= MINUS INTEGER */
-  {  254,   -2 }, /* (220) expr ::= PLUS INTEGER */
-  {  254,   -1 }, /* (221) expr ::= FLOAT */
-  {  254,   -2 }, /* (222) expr ::= MINUS FLOAT */
-  {  254,   -2 }, /* (223) expr ::= PLUS FLOAT */
-  {  254,   -1 }, /* (224) expr ::= STRING */
-  {  254,   -1 }, /* (225) expr ::= NOW */
-  {  254,   -1 }, /* (226) expr ::= VARIABLE */
-  {  254,   -2 }, /* (227) expr ::= PLUS VARIABLE */
-  {  254,   -2 }, /* (228) expr ::= MINUS VARIABLE */
-  {  254,   -1 }, /* (229) expr ::= BOOL */
-  {  254,   -1 }, /* (230) expr ::= NULL */
-  {  254,   -4 }, /* (231) expr ::= ID LP exprlist RP */
-  {  254,   -4 }, /* (232) expr ::= ID LP STAR RP */
-  {  254,   -3 }, /* (233) expr ::= expr IS NULL */
-  {  254,   -4 }, /* (234) expr ::= expr IS NOT NULL */
-  {  254,   -3 }, /* (235) expr ::= expr LT expr */
-  {  254,   -3 }, /* (236) expr ::= expr GT expr */
-  {  254,   -3 }, /* (237) expr ::= expr LE expr */
-  {  254,   -3 }, /* (238) expr ::= expr GE expr */
-  {  254,   -3 }, /* (239) expr ::= expr NE expr */
-  {  254,   -3 }, /* (240) expr ::= expr EQ expr */
-  {  254,   -5 }, /* (241) expr ::= expr BETWEEN expr AND expr */
-  {  254,   -3 }, /* (242) expr ::= expr AND expr */
-  {  254,   -3 }, /* (243) expr ::= expr OR expr */
-  {  254,   -3 }, /* (244) expr ::= expr PLUS expr */
-  {  254,   -3 }, /* (245) expr ::= expr MINUS expr */
-  {  254,   -3 }, /* (246) expr ::= expr STAR expr */
-  {  254,   -3 }, /* (247) expr ::= expr SLASH expr */
-  {  254,   -3 }, /* (248) expr ::= expr REM expr */
-  {  254,   -3 }, /* (249) expr ::= expr LIKE expr */
-  {  254,   -5 }, /* (250) expr ::= expr IN LP exprlist RP */
-  {  198,   -3 }, /* (251) exprlist ::= exprlist COMMA expritem */
-  {  198,   -1 }, /* (252) exprlist ::= expritem */
-  {  263,   -1 }, /* (253) expritem ::= expr */
-  {  263,    0 }, /* (254) expritem ::= */
-  {  190,   -3 }, /* (255) cmd ::= RESET QUERY CACHE */
-  {  190,   -3 }, /* (256) cmd ::= SYNCDB ids REPLICA */
-  {  190,   -7 }, /* (257) cmd ::= ALTER TABLE ids cpxName ADD COLUMN columnlist */
-  {  190,   -7 }, /* (258) cmd ::= ALTER TABLE ids cpxName DROP COLUMN ids */
-  {  190,   -7 }, /* (259) cmd ::= ALTER TABLE ids cpxName ADD TAG columnlist */
-  {  190,   -7 }, /* (260) cmd ::= ALTER TABLE ids cpxName DROP TAG ids */
-  {  190,   -8 }, /* (261) cmd ::= ALTER TABLE ids cpxName CHANGE TAG ids ids */
-  {  190,   -9 }, /* (262) cmd ::= ALTER TABLE ids cpxName SET TAG ids EQ tagitem */
-  {  190,   -7 }, /* (263) cmd ::= ALTER STABLE ids cpxName ADD COLUMN columnlist */
-  {  190,   -7 }, /* (264) cmd ::= ALTER STABLE ids cpxName DROP COLUMN ids */
-  {  190,   -7 }, /* (265) cmd ::= ALTER STABLE ids cpxName ADD TAG columnlist */
-  {  190,   -7 }, /* (266) cmd ::= ALTER STABLE ids cpxName DROP TAG ids */
-  {  190,   -8 }, /* (267) cmd ::= ALTER STABLE ids cpxName CHANGE TAG ids ids */
-  {  190,   -3 }, /* (268) cmd ::= KILL CONNECTION INTEGER */
-  {  190,   -5 }, /* (269) cmd ::= KILL STREAM INTEGER COLON INTEGER */
-  {  190,   -5 }, /* (270) cmd ::= KILL QUERY INTEGER COLON INTEGER */
-=======
-/* For rule J, yyRuleInfoLhs[J] contains the symbol on the left-hand side
-** of that rule */
-static const YYCODETYPE yyRuleInfoLhs[] = {
-   189,  /* (0) program ::= cmd */
-   190,  /* (1) cmd ::= SHOW DATABASES */
-   190,  /* (2) cmd ::= SHOW TOPICS */
-   190,  /* (3) cmd ::= SHOW MNODES */
-   190,  /* (4) cmd ::= SHOW DNODES */
-   190,  /* (5) cmd ::= SHOW ACCOUNTS */
-   190,  /* (6) cmd ::= SHOW USERS */
-   190,  /* (7) cmd ::= SHOW MODULES */
-   190,  /* (8) cmd ::= SHOW QUERIES */
-   190,  /* (9) cmd ::= SHOW CONNECTIONS */
-   190,  /* (10) cmd ::= SHOW STREAMS */
-   190,  /* (11) cmd ::= SHOW VARIABLES */
-   190,  /* (12) cmd ::= SHOW SCORES */
-   190,  /* (13) cmd ::= SHOW GRANTS */
-   190,  /* (14) cmd ::= SHOW VNODES */
-   190,  /* (15) cmd ::= SHOW VNODES IPTOKEN */
-   191,  /* (16) dbPrefix ::= */
-   191,  /* (17) dbPrefix ::= ids DOT */
-   193,  /* (18) cpxName ::= */
-   193,  /* (19) cpxName ::= DOT ids */
-   190,  /* (20) cmd ::= SHOW CREATE TABLE ids cpxName */
-   190,  /* (21) cmd ::= SHOW CREATE STABLE ids cpxName */
-   190,  /* (22) cmd ::= SHOW CREATE DATABASE ids */
-   190,  /* (23) cmd ::= SHOW dbPrefix TABLES */
-   190,  /* (24) cmd ::= SHOW dbPrefix TABLES LIKE ids */
-   190,  /* (25) cmd ::= SHOW dbPrefix STABLES */
-   190,  /* (26) cmd ::= SHOW dbPrefix STABLES LIKE ids */
-   190,  /* (27) cmd ::= SHOW dbPrefix VGROUPS */
-   190,  /* (28) cmd ::= SHOW dbPrefix VGROUPS ids */
-   190,  /* (29) cmd ::= DROP TABLE ifexists ids cpxName */
-   190,  /* (30) cmd ::= DROP STABLE ifexists ids cpxName */
-   190,  /* (31) cmd ::= DROP DATABASE ifexists ids */
-   190,  /* (32) cmd ::= DROP TOPIC ifexists ids */
-   190,  /* (33) cmd ::= DROP DNODE ids */
-   190,  /* (34) cmd ::= DROP USER ids */
-   190,  /* (35) cmd ::= DROP ACCOUNT ids */
-   190,  /* (36) cmd ::= USE ids */
-   190,  /* (37) cmd ::= DESCRIBE ids cpxName */
-   190,  /* (38) cmd ::= ALTER USER ids PASS ids */
-   190,  /* (39) cmd ::= ALTER USER ids PRIVILEGE ids */
-   190,  /* (40) cmd ::= ALTER DNODE ids ids */
-   190,  /* (41) cmd ::= ALTER DNODE ids ids ids */
-   190,  /* (42) cmd ::= ALTER LOCAL ids */
-   190,  /* (43) cmd ::= ALTER LOCAL ids ids */
-   190,  /* (44) cmd ::= ALTER DATABASE ids alter_db_optr */
-   190,  /* (45) cmd ::= ALTER TOPIC ids alter_topic_optr */
-   190,  /* (46) cmd ::= ALTER ACCOUNT ids acct_optr */
-   190,  /* (47) cmd ::= ALTER ACCOUNT ids PASS ids acct_optr */
-   192,  /* (48) ids ::= ID */
-   192,  /* (49) ids ::= STRING */
-   194,  /* (50) ifexists ::= IF EXISTS */
-   194,  /* (51) ifexists ::= */
-   198,  /* (52) ifnotexists ::= IF NOT EXISTS */
-   198,  /* (53) ifnotexists ::= */
-   190,  /* (54) cmd ::= CREATE DNODE ids */
-   190,  /* (55) cmd ::= CREATE ACCOUNT ids PASS ids acct_optr */
-   190,  /* (56) cmd ::= CREATE DATABASE ifnotexists ids db_optr */
-   190,  /* (57) cmd ::= CREATE TOPIC ifnotexists ids topic_optr */
-   190,  /* (58) cmd ::= CREATE USER ids PASS ids */
-   201,  /* (59) pps ::= */
-   201,  /* (60) pps ::= PPS INTEGER */
-   202,  /* (61) tseries ::= */
-   202,  /* (62) tseries ::= TSERIES INTEGER */
-   203,  /* (63) dbs ::= */
-   203,  /* (64) dbs ::= DBS INTEGER */
-   204,  /* (65) streams ::= */
-   204,  /* (66) streams ::= STREAMS INTEGER */
-   205,  /* (67) storage ::= */
-   205,  /* (68) storage ::= STORAGE INTEGER */
-   206,  /* (69) qtime ::= */
-   206,  /* (70) qtime ::= QTIME INTEGER */
-   207,  /* (71) users ::= */
-   207,  /* (72) users ::= USERS INTEGER */
-   208,  /* (73) conns ::= */
-   208,  /* (74) conns ::= CONNS INTEGER */
-   209,  /* (75) state ::= */
-   209,  /* (76) state ::= STATE ids */
-   197,  /* (77) acct_optr ::= pps tseries storage streams qtime dbs users conns state */
-   210,  /* (78) keep ::= KEEP tagitemlist */
-   212,  /* (79) cache ::= CACHE INTEGER */
-   213,  /* (80) replica ::= REPLICA INTEGER */
-   214,  /* (81) quorum ::= QUORUM INTEGER */
-   215,  /* (82) days ::= DAYS INTEGER */
-   216,  /* (83) minrows ::= MINROWS INTEGER */
-   217,  /* (84) maxrows ::= MAXROWS INTEGER */
-   218,  /* (85) blocks ::= BLOCKS INTEGER */
-   219,  /* (86) ctime ::= CTIME INTEGER */
-   220,  /* (87) wal ::= WAL INTEGER */
-   221,  /* (88) fsync ::= FSYNC INTEGER */
-   222,  /* (89) comp ::= COMP INTEGER */
-   223,  /* (90) prec ::= PRECISION STRING */
-   224,  /* (91) update ::= UPDATE INTEGER */
-   225,  /* (92) cachelast ::= CACHELAST INTEGER */
-   226,  /* (93) partitions ::= PARTITIONS INTEGER */
-   199,  /* (94) db_optr ::= */
-   199,  /* (95) db_optr ::= db_optr cache */
-   199,  /* (96) db_optr ::= db_optr replica */
-   199,  /* (97) db_optr ::= db_optr quorum */
-   199,  /* (98) db_optr ::= db_optr days */
-   199,  /* (99) db_optr ::= db_optr minrows */
-   199,  /* (100) db_optr ::= db_optr maxrows */
-   199,  /* (101) db_optr ::= db_optr blocks */
-   199,  /* (102) db_optr ::= db_optr ctime */
-   199,  /* (103) db_optr ::= db_optr wal */
-   199,  /* (104) db_optr ::= db_optr fsync */
-   199,  /* (105) db_optr ::= db_optr comp */
-   199,  /* (106) db_optr ::= db_optr prec */
-   199,  /* (107) db_optr ::= db_optr keep */
-   199,  /* (108) db_optr ::= db_optr update */
-   199,  /* (109) db_optr ::= db_optr cachelast */
-   200,  /* (110) topic_optr ::= db_optr */
-   200,  /* (111) topic_optr ::= topic_optr partitions */
-   195,  /* (112) alter_db_optr ::= */
-   195,  /* (113) alter_db_optr ::= alter_db_optr replica */
-   195,  /* (114) alter_db_optr ::= alter_db_optr quorum */
-   195,  /* (115) alter_db_optr ::= alter_db_optr keep */
-   195,  /* (116) alter_db_optr ::= alter_db_optr blocks */
-   195,  /* (117) alter_db_optr ::= alter_db_optr comp */
-   195,  /* (118) alter_db_optr ::= alter_db_optr wal */
-   195,  /* (119) alter_db_optr ::= alter_db_optr fsync */
-   195,  /* (120) alter_db_optr ::= alter_db_optr update */
-   195,  /* (121) alter_db_optr ::= alter_db_optr cachelast */
-   196,  /* (122) alter_topic_optr ::= alter_db_optr */
-   196,  /* (123) alter_topic_optr ::= alter_topic_optr partitions */
-   227,  /* (124) typename ::= ids */
-   227,  /* (125) typename ::= ids LP signed RP */
-   227,  /* (126) typename ::= ids UNSIGNED */
-   228,  /* (127) signed ::= INTEGER */
-   228,  /* (128) signed ::= PLUS INTEGER */
-   228,  /* (129) signed ::= MINUS INTEGER */
-   190,  /* (130) cmd ::= CREATE TABLE create_table_args */
-   190,  /* (131) cmd ::= CREATE TABLE create_stable_args */
-   190,  /* (132) cmd ::= CREATE STABLE create_stable_args */
-   190,  /* (133) cmd ::= CREATE TABLE create_table_list */
-   231,  /* (134) create_table_list ::= create_from_stable */
-   231,  /* (135) create_table_list ::= create_table_list create_from_stable */
-   229,  /* (136) create_table_args ::= ifnotexists ids cpxName LP columnlist RP */
-   230,  /* (137) create_stable_args ::= ifnotexists ids cpxName LP columnlist RP TAGS LP columnlist RP */
-   232,  /* (138) create_from_stable ::= ifnotexists ids cpxName USING ids cpxName TAGS LP tagitemlist RP */
-   232,  /* (139) create_from_stable ::= ifnotexists ids cpxName USING ids cpxName LP tagNamelist RP TAGS LP tagitemlist RP */
-   234,  /* (140) tagNamelist ::= tagNamelist COMMA ids */
-   234,  /* (141) tagNamelist ::= ids */
-   229,  /* (142) create_table_args ::= ifnotexists ids cpxName AS select */
-   233,  /* (143) columnlist ::= columnlist COMMA column */
-   233,  /* (144) columnlist ::= column */
-   236,  /* (145) column ::= ids typename */
-   211,  /* (146) tagitemlist ::= tagitemlist COMMA tagitem */
-   211,  /* (147) tagitemlist ::= tagitem */
-   237,  /* (148) tagitem ::= INTEGER */
-   237,  /* (149) tagitem ::= FLOAT */
-   237,  /* (150) tagitem ::= STRING */
-   237,  /* (151) tagitem ::= BOOL */
-   237,  /* (152) tagitem ::= NULL */
-   237,  /* (153) tagitem ::= MINUS INTEGER */
-   237,  /* (154) tagitem ::= MINUS FLOAT */
-   237,  /* (155) tagitem ::= PLUS INTEGER */
-   237,  /* (156) tagitem ::= PLUS FLOAT */
-   235,  /* (157) select ::= SELECT selcollist from where_opt interval_opt session_option windowstate_option fill_opt sliding_opt groupby_opt orderby_opt having_opt slimit_opt limit_opt */
-   235,  /* (158) select ::= LP select RP */
-   251,  /* (159) union ::= select */
-   251,  /* (160) union ::= union UNION ALL select */
-   190,  /* (161) cmd ::= union */
-   235,  /* (162) select ::= SELECT selcollist */
-   252,  /* (163) sclp ::= selcollist COMMA */
-   252,  /* (164) sclp ::= */
-   238,  /* (165) selcollist ::= sclp distinct expr as */
-   238,  /* (166) selcollist ::= sclp STAR */
-   255,  /* (167) as ::= AS ids */
-   255,  /* (168) as ::= ids */
-   255,  /* (169) as ::= */
-   253,  /* (170) distinct ::= DISTINCT */
-   253,  /* (171) distinct ::= */
-   239,  /* (172) from ::= FROM tablelist */
-   239,  /* (173) from ::= FROM sub */
-   257,  /* (174) sub ::= LP union RP */
-   257,  /* (175) sub ::= LP union RP ids */
-   257,  /* (176) sub ::= sub COMMA LP union RP ids */
-   256,  /* (177) tablelist ::= ids cpxName */
-   256,  /* (178) tablelist ::= ids cpxName ids */
-   256,  /* (179) tablelist ::= tablelist COMMA ids cpxName */
-   256,  /* (180) tablelist ::= tablelist COMMA ids cpxName ids */
-   258,  /* (181) tmvar ::= VARIABLE */
-   241,  /* (182) interval_opt ::= INTERVAL LP tmvar RP */
-   241,  /* (183) interval_opt ::= INTERVAL LP tmvar COMMA tmvar RP */
-   241,  /* (184) interval_opt ::= */
-   242,  /* (185) session_option ::= */
-   242,  /* (186) session_option ::= SESSION LP ids cpxName COMMA tmvar RP */
-   243,  /* (187) windowstate_option ::= */
-   243,  /* (188) windowstate_option ::= STATE_WINDOW LP ids RP */
-   244,  /* (189) fill_opt ::= */
-   244,  /* (190) fill_opt ::= FILL LP ID COMMA tagitemlist RP */
-   244,  /* (191) fill_opt ::= FILL LP ID RP */
-   245,  /* (192) sliding_opt ::= SLIDING LP tmvar RP */
-   245,  /* (193) sliding_opt ::= */
-   247,  /* (194) orderby_opt ::= */
-   247,  /* (195) orderby_opt ::= ORDER BY sortlist */
-   259,  /* (196) sortlist ::= sortlist COMMA item sortorder */
-   259,  /* (197) sortlist ::= item sortorder */
-   261,  /* (198) item ::= ids cpxName */
-   262,  /* (199) sortorder ::= ASC */
-   262,  /* (200) sortorder ::= DESC */
-   262,  /* (201) sortorder ::= */
-   246,  /* (202) groupby_opt ::= */
-   246,  /* (203) groupby_opt ::= GROUP BY grouplist */
-   263,  /* (204) grouplist ::= grouplist COMMA item */
-   263,  /* (205) grouplist ::= item */
-   248,  /* (206) having_opt ::= */
-   248,  /* (207) having_opt ::= HAVING expr */
-   250,  /* (208) limit_opt ::= */
-   250,  /* (209) limit_opt ::= LIMIT signed */
-   250,  /* (210) limit_opt ::= LIMIT signed OFFSET signed */
-   250,  /* (211) limit_opt ::= LIMIT signed COMMA signed */
-   249,  /* (212) slimit_opt ::= */
-   249,  /* (213) slimit_opt ::= SLIMIT signed */
-   249,  /* (214) slimit_opt ::= SLIMIT signed SOFFSET signed */
-   249,  /* (215) slimit_opt ::= SLIMIT signed COMMA signed */
-   240,  /* (216) where_opt ::= */
-   240,  /* (217) where_opt ::= WHERE expr */
-   254,  /* (218) expr ::= LP expr RP */
-   254,  /* (219) expr ::= ID */
-   254,  /* (220) expr ::= ID DOT ID */
-   254,  /* (221) expr ::= ID DOT STAR */
-   254,  /* (222) expr ::= INTEGER */
-   254,  /* (223) expr ::= MINUS INTEGER */
-   254,  /* (224) expr ::= PLUS INTEGER */
-   254,  /* (225) expr ::= FLOAT */
-   254,  /* (226) expr ::= MINUS FLOAT */
-   254,  /* (227) expr ::= PLUS FLOAT */
-   254,  /* (228) expr ::= STRING */
-   254,  /* (229) expr ::= NOW */
-   254,  /* (230) expr ::= VARIABLE */
-   254,  /* (231) expr ::= PLUS VARIABLE */
-   254,  /* (232) expr ::= MINUS VARIABLE */
-   254,  /* (233) expr ::= BOOL */
-   254,  /* (234) expr ::= NULL */
-   254,  /* (235) expr ::= ID LP exprlist RP */
-   254,  /* (236) expr ::= ID LP STAR RP */
-   254,  /* (237) expr ::= expr IS NULL */
-   254,  /* (238) expr ::= expr IS NOT NULL */
-   254,  /* (239) expr ::= expr LT expr */
-   254,  /* (240) expr ::= expr GT expr */
-   254,  /* (241) expr ::= expr LE expr */
-   254,  /* (242) expr ::= expr GE expr */
-   254,  /* (243) expr ::= expr NE expr */
-   254,  /* (244) expr ::= expr EQ expr */
-   254,  /* (245) expr ::= expr BETWEEN expr AND expr */
-   254,  /* (246) expr ::= expr AND expr */
-   254,  /* (247) expr ::= expr OR expr */
-   254,  /* (248) expr ::= expr PLUS expr */
-   254,  /* (249) expr ::= expr MINUS expr */
-   254,  /* (250) expr ::= expr STAR expr */
-   254,  /* (251) expr ::= expr SLASH expr */
-   254,  /* (252) expr ::= expr REM expr */
-   254,  /* (253) expr ::= expr LIKE expr */
-   254,  /* (254) expr ::= expr IN LP exprlist RP */
-   264,  /* (255) exprlist ::= exprlist COMMA expritem */
-   264,  /* (256) exprlist ::= expritem */
-   265,  /* (257) expritem ::= expr */
-   265,  /* (258) expritem ::= */
-   190,  /* (259) cmd ::= RESET QUERY CACHE */
-   190,  /* (260) cmd ::= SYNCDB ids REPLICA */
-   190,  /* (261) cmd ::= ALTER TABLE ids cpxName ADD COLUMN columnlist */
-   190,  /* (262) cmd ::= ALTER TABLE ids cpxName DROP COLUMN ids */
-   190,  /* (263) cmd ::= ALTER TABLE ids cpxName MODIFY COLUMN columnlist */
-   190,  /* (264) cmd ::= ALTER TABLE ids cpxName ADD TAG columnlist */
-   190,  /* (265) cmd ::= ALTER TABLE ids cpxName DROP TAG ids */
-   190,  /* (266) cmd ::= ALTER TABLE ids cpxName CHANGE TAG ids ids */
-   190,  /* (267) cmd ::= ALTER TABLE ids cpxName SET TAG ids EQ tagitem */
-   190,  /* (268) cmd ::= ALTER TABLE ids cpxName MODIFY TAG columnlist */
-   190,  /* (269) cmd ::= ALTER STABLE ids cpxName ADD COLUMN columnlist */
-   190,  /* (270) cmd ::= ALTER STABLE ids cpxName DROP COLUMN ids */
-   190,  /* (271) cmd ::= ALTER STABLE ids cpxName MODIFY COLUMN columnlist */
-   190,  /* (272) cmd ::= ALTER STABLE ids cpxName ADD TAG columnlist */
-   190,  /* (273) cmd ::= ALTER STABLE ids cpxName DROP TAG ids */
-   190,  /* (274) cmd ::= ALTER STABLE ids cpxName CHANGE TAG ids ids */
-   190,  /* (275) cmd ::= ALTER STABLE ids cpxName SET TAG ids EQ tagitem */
-   190,  /* (276) cmd ::= ALTER STABLE ids cpxName MODIFY TAG columnlist */
-   190,  /* (277) cmd ::= KILL CONNECTION INTEGER */
-   190,  /* (278) cmd ::= KILL STREAM INTEGER COLON INTEGER */
-   190,  /* (279) cmd ::= KILL QUERY INTEGER COLON INTEGER */
-};
-
-/* For rule J, yyRuleInfoNRhs[J] contains the negative of the number
-** of symbols on the right-hand side of that rule. */
-static const signed char yyRuleInfoNRhs[] = {
-   -1,  /* (0) program ::= cmd */
-   -2,  /* (1) cmd ::= SHOW DATABASES */
-   -2,  /* (2) cmd ::= SHOW TOPICS */
-   -2,  /* (3) cmd ::= SHOW MNODES */
-   -2,  /* (4) cmd ::= SHOW DNODES */
-   -2,  /* (5) cmd ::= SHOW ACCOUNTS */
-   -2,  /* (6) cmd ::= SHOW USERS */
-   -2,  /* (7) cmd ::= SHOW MODULES */
-   -2,  /* (8) cmd ::= SHOW QUERIES */
-   -2,  /* (9) cmd ::= SHOW CONNECTIONS */
-   -2,  /* (10) cmd ::= SHOW STREAMS */
-   -2,  /* (11) cmd ::= SHOW VARIABLES */
-   -2,  /* (12) cmd ::= SHOW SCORES */
-   -2,  /* (13) cmd ::= SHOW GRANTS */
-   -2,  /* (14) cmd ::= SHOW VNODES */
-   -3,  /* (15) cmd ::= SHOW VNODES IPTOKEN */
-    0,  /* (16) dbPrefix ::= */
-   -2,  /* (17) dbPrefix ::= ids DOT */
-    0,  /* (18) cpxName ::= */
-   -2,  /* (19) cpxName ::= DOT ids */
-   -5,  /* (20) cmd ::= SHOW CREATE TABLE ids cpxName */
-   -5,  /* (21) cmd ::= SHOW CREATE STABLE ids cpxName */
-   -4,  /* (22) cmd ::= SHOW CREATE DATABASE ids */
-   -3,  /* (23) cmd ::= SHOW dbPrefix TABLES */
-   -5,  /* (24) cmd ::= SHOW dbPrefix TABLES LIKE ids */
-   -3,  /* (25) cmd ::= SHOW dbPrefix STABLES */
-   -5,  /* (26) cmd ::= SHOW dbPrefix STABLES LIKE ids */
-   -3,  /* (27) cmd ::= SHOW dbPrefix VGROUPS */
-   -4,  /* (28) cmd ::= SHOW dbPrefix VGROUPS ids */
-   -5,  /* (29) cmd ::= DROP TABLE ifexists ids cpxName */
-   -5,  /* (30) cmd ::= DROP STABLE ifexists ids cpxName */
-   -4,  /* (31) cmd ::= DROP DATABASE ifexists ids */
-   -4,  /* (32) cmd ::= DROP TOPIC ifexists ids */
-   -3,  /* (33) cmd ::= DROP DNODE ids */
-   -3,  /* (34) cmd ::= DROP USER ids */
-   -3,  /* (35) cmd ::= DROP ACCOUNT ids */
-   -2,  /* (36) cmd ::= USE ids */
-   -3,  /* (37) cmd ::= DESCRIBE ids cpxName */
-   -5,  /* (38) cmd ::= ALTER USER ids PASS ids */
-   -5,  /* (39) cmd ::= ALTER USER ids PRIVILEGE ids */
-   -4,  /* (40) cmd ::= ALTER DNODE ids ids */
-   -5,  /* (41) cmd ::= ALTER DNODE ids ids ids */
-   -3,  /* (42) cmd ::= ALTER LOCAL ids */
-   -4,  /* (43) cmd ::= ALTER LOCAL ids ids */
-   -4,  /* (44) cmd ::= ALTER DATABASE ids alter_db_optr */
-   -4,  /* (45) cmd ::= ALTER TOPIC ids alter_topic_optr */
-   -4,  /* (46) cmd ::= ALTER ACCOUNT ids acct_optr */
-   -6,  /* (47) cmd ::= ALTER ACCOUNT ids PASS ids acct_optr */
-   -1,  /* (48) ids ::= ID */
-   -1,  /* (49) ids ::= STRING */
-   -2,  /* (50) ifexists ::= IF EXISTS */
-    0,  /* (51) ifexists ::= */
-   -3,  /* (52) ifnotexists ::= IF NOT EXISTS */
-    0,  /* (53) ifnotexists ::= */
-   -3,  /* (54) cmd ::= CREATE DNODE ids */
-   -6,  /* (55) cmd ::= CREATE ACCOUNT ids PASS ids acct_optr */
-   -5,  /* (56) cmd ::= CREATE DATABASE ifnotexists ids db_optr */
-   -5,  /* (57) cmd ::= CREATE TOPIC ifnotexists ids topic_optr */
-   -5,  /* (58) cmd ::= CREATE USER ids PASS ids */
-    0,  /* (59) pps ::= */
-   -2,  /* (60) pps ::= PPS INTEGER */
-    0,  /* (61) tseries ::= */
-   -2,  /* (62) tseries ::= TSERIES INTEGER */
-    0,  /* (63) dbs ::= */
-   -2,  /* (64) dbs ::= DBS INTEGER */
-    0,  /* (65) streams ::= */
-   -2,  /* (66) streams ::= STREAMS INTEGER */
-    0,  /* (67) storage ::= */
-   -2,  /* (68) storage ::= STORAGE INTEGER */
-    0,  /* (69) qtime ::= */
-   -2,  /* (70) qtime ::= QTIME INTEGER */
-    0,  /* (71) users ::= */
-   -2,  /* (72) users ::= USERS INTEGER */
-    0,  /* (73) conns ::= */
-   -2,  /* (74) conns ::= CONNS INTEGER */
-    0,  /* (75) state ::= */
-   -2,  /* (76) state ::= STATE ids */
-   -9,  /* (77) acct_optr ::= pps tseries storage streams qtime dbs users conns state */
-   -2,  /* (78) keep ::= KEEP tagitemlist */
-   -2,  /* (79) cache ::= CACHE INTEGER */
-   -2,  /* (80) replica ::= REPLICA INTEGER */
-   -2,  /* (81) quorum ::= QUORUM INTEGER */
-   -2,  /* (82) days ::= DAYS INTEGER */
-   -2,  /* (83) minrows ::= MINROWS INTEGER */
-   -2,  /* (84) maxrows ::= MAXROWS INTEGER */
-   -2,  /* (85) blocks ::= BLOCKS INTEGER */
-   -2,  /* (86) ctime ::= CTIME INTEGER */
-   -2,  /* (87) wal ::= WAL INTEGER */
-   -2,  /* (88) fsync ::= FSYNC INTEGER */
-   -2,  /* (89) comp ::= COMP INTEGER */
-   -2,  /* (90) prec ::= PRECISION STRING */
-   -2,  /* (91) update ::= UPDATE INTEGER */
-   -2,  /* (92) cachelast ::= CACHELAST INTEGER */
-   -2,  /* (93) partitions ::= PARTITIONS INTEGER */
-    0,  /* (94) db_optr ::= */
-   -2,  /* (95) db_optr ::= db_optr cache */
-   -2,  /* (96) db_optr ::= db_optr replica */
-   -2,  /* (97) db_optr ::= db_optr quorum */
-   -2,  /* (98) db_optr ::= db_optr days */
-   -2,  /* (99) db_optr ::= db_optr minrows */
-   -2,  /* (100) db_optr ::= db_optr maxrows */
-   -2,  /* (101) db_optr ::= db_optr blocks */
-   -2,  /* (102) db_optr ::= db_optr ctime */
-   -2,  /* (103) db_optr ::= db_optr wal */
-   -2,  /* (104) db_optr ::= db_optr fsync */
-   -2,  /* (105) db_optr ::= db_optr comp */
-   -2,  /* (106) db_optr ::= db_optr prec */
-   -2,  /* (107) db_optr ::= db_optr keep */
-   -2,  /* (108) db_optr ::= db_optr update */
-   -2,  /* (109) db_optr ::= db_optr cachelast */
-   -1,  /* (110) topic_optr ::= db_optr */
-   -2,  /* (111) topic_optr ::= topic_optr partitions */
-    0,  /* (112) alter_db_optr ::= */
-   -2,  /* (113) alter_db_optr ::= alter_db_optr replica */
-   -2,  /* (114) alter_db_optr ::= alter_db_optr quorum */
-   -2,  /* (115) alter_db_optr ::= alter_db_optr keep */
-   -2,  /* (116) alter_db_optr ::= alter_db_optr blocks */
-   -2,  /* (117) alter_db_optr ::= alter_db_optr comp */
-   -2,  /* (118) alter_db_optr ::= alter_db_optr wal */
-   -2,  /* (119) alter_db_optr ::= alter_db_optr fsync */
-   -2,  /* (120) alter_db_optr ::= alter_db_optr update */
-   -2,  /* (121) alter_db_optr ::= alter_db_optr cachelast */
-   -1,  /* (122) alter_topic_optr ::= alter_db_optr */
-   -2,  /* (123) alter_topic_optr ::= alter_topic_optr partitions */
-   -1,  /* (124) typename ::= ids */
-   -4,  /* (125) typename ::= ids LP signed RP */
-   -2,  /* (126) typename ::= ids UNSIGNED */
-   -1,  /* (127) signed ::= INTEGER */
-   -2,  /* (128) signed ::= PLUS INTEGER */
-   -2,  /* (129) signed ::= MINUS INTEGER */
-   -3,  /* (130) cmd ::= CREATE TABLE create_table_args */
-   -3,  /* (131) cmd ::= CREATE TABLE create_stable_args */
-   -3,  /* (132) cmd ::= CREATE STABLE create_stable_args */
-   -3,  /* (133) cmd ::= CREATE TABLE create_table_list */
-   -1,  /* (134) create_table_list ::= create_from_stable */
-   -2,  /* (135) create_table_list ::= create_table_list create_from_stable */
-   -6,  /* (136) create_table_args ::= ifnotexists ids cpxName LP columnlist RP */
-  -10,  /* (137) create_stable_args ::= ifnotexists ids cpxName LP columnlist RP TAGS LP columnlist RP */
-  -10,  /* (138) create_from_stable ::= ifnotexists ids cpxName USING ids cpxName TAGS LP tagitemlist RP */
-  -13,  /* (139) create_from_stable ::= ifnotexists ids cpxName USING ids cpxName LP tagNamelist RP TAGS LP tagitemlist RP */
-   -3,  /* (140) tagNamelist ::= tagNamelist COMMA ids */
-   -1,  /* (141) tagNamelist ::= ids */
-   -5,  /* (142) create_table_args ::= ifnotexists ids cpxName AS select */
-   -3,  /* (143) columnlist ::= columnlist COMMA column */
-   -1,  /* (144) columnlist ::= column */
-   -2,  /* (145) column ::= ids typename */
-   -3,  /* (146) tagitemlist ::= tagitemlist COMMA tagitem */
-   -1,  /* (147) tagitemlist ::= tagitem */
-   -1,  /* (148) tagitem ::= INTEGER */
-   -1,  /* (149) tagitem ::= FLOAT */
-   -1,  /* (150) tagitem ::= STRING */
-   -1,  /* (151) tagitem ::= BOOL */
-   -1,  /* (152) tagitem ::= NULL */
-   -2,  /* (153) tagitem ::= MINUS INTEGER */
-   -2,  /* (154) tagitem ::= MINUS FLOAT */
-   -2,  /* (155) tagitem ::= PLUS INTEGER */
-   -2,  /* (156) tagitem ::= PLUS FLOAT */
-  -14,  /* (157) select ::= SELECT selcollist from where_opt interval_opt session_option windowstate_option fill_opt sliding_opt groupby_opt orderby_opt having_opt slimit_opt limit_opt */
-   -3,  /* (158) select ::= LP select RP */
-   -1,  /* (159) union ::= select */
-   -4,  /* (160) union ::= union UNION ALL select */
-   -1,  /* (161) cmd ::= union */
-   -2,  /* (162) select ::= SELECT selcollist */
-   -2,  /* (163) sclp ::= selcollist COMMA */
-    0,  /* (164) sclp ::= */
-   -4,  /* (165) selcollist ::= sclp distinct expr as */
-   -2,  /* (166) selcollist ::= sclp STAR */
-   -2,  /* (167) as ::= AS ids */
-   -1,  /* (168) as ::= ids */
-    0,  /* (169) as ::= */
-   -1,  /* (170) distinct ::= DISTINCT */
-    0,  /* (171) distinct ::= */
-   -2,  /* (172) from ::= FROM tablelist */
-   -2,  /* (173) from ::= FROM sub */
-   -3,  /* (174) sub ::= LP union RP */
-   -4,  /* (175) sub ::= LP union RP ids */
-   -6,  /* (176) sub ::= sub COMMA LP union RP ids */
-   -2,  /* (177) tablelist ::= ids cpxName */
-   -3,  /* (178) tablelist ::= ids cpxName ids */
-   -4,  /* (179) tablelist ::= tablelist COMMA ids cpxName */
-   -5,  /* (180) tablelist ::= tablelist COMMA ids cpxName ids */
-   -1,  /* (181) tmvar ::= VARIABLE */
-   -4,  /* (182) interval_opt ::= INTERVAL LP tmvar RP */
-   -6,  /* (183) interval_opt ::= INTERVAL LP tmvar COMMA tmvar RP */
-    0,  /* (184) interval_opt ::= */
-    0,  /* (185) session_option ::= */
-   -7,  /* (186) session_option ::= SESSION LP ids cpxName COMMA tmvar RP */
-    0,  /* (187) windowstate_option ::= */
-   -4,  /* (188) windowstate_option ::= STATE_WINDOW LP ids RP */
-    0,  /* (189) fill_opt ::= */
-   -6,  /* (190) fill_opt ::= FILL LP ID COMMA tagitemlist RP */
-   -4,  /* (191) fill_opt ::= FILL LP ID RP */
-   -4,  /* (192) sliding_opt ::= SLIDING LP tmvar RP */
-    0,  /* (193) sliding_opt ::= */
-    0,  /* (194) orderby_opt ::= */
-   -3,  /* (195) orderby_opt ::= ORDER BY sortlist */
-   -4,  /* (196) sortlist ::= sortlist COMMA item sortorder */
-   -2,  /* (197) sortlist ::= item sortorder */
-   -2,  /* (198) item ::= ids cpxName */
-   -1,  /* (199) sortorder ::= ASC */
-   -1,  /* (200) sortorder ::= DESC */
-    0,  /* (201) sortorder ::= */
-    0,  /* (202) groupby_opt ::= */
-   -3,  /* (203) groupby_opt ::= GROUP BY grouplist */
-   -3,  /* (204) grouplist ::= grouplist COMMA item */
-   -1,  /* (205) grouplist ::= item */
-    0,  /* (206) having_opt ::= */
-   -2,  /* (207) having_opt ::= HAVING expr */
-    0,  /* (208) limit_opt ::= */
-   -2,  /* (209) limit_opt ::= LIMIT signed */
-   -4,  /* (210) limit_opt ::= LIMIT signed OFFSET signed */
-   -4,  /* (211) limit_opt ::= LIMIT signed COMMA signed */
-    0,  /* (212) slimit_opt ::= */
-   -2,  /* (213) slimit_opt ::= SLIMIT signed */
-   -4,  /* (214) slimit_opt ::= SLIMIT signed SOFFSET signed */
-   -4,  /* (215) slimit_opt ::= SLIMIT signed COMMA signed */
-    0,  /* (216) where_opt ::= */
-   -2,  /* (217) where_opt ::= WHERE expr */
-   -3,  /* (218) expr ::= LP expr RP */
-   -1,  /* (219) expr ::= ID */
-   -3,  /* (220) expr ::= ID DOT ID */
-   -3,  /* (221) expr ::= ID DOT STAR */
-   -1,  /* (222) expr ::= INTEGER */
-   -2,  /* (223) expr ::= MINUS INTEGER */
-   -2,  /* (224) expr ::= PLUS INTEGER */
-   -1,  /* (225) expr ::= FLOAT */
-   -2,  /* (226) expr ::= MINUS FLOAT */
-   -2,  /* (227) expr ::= PLUS FLOAT */
-   -1,  /* (228) expr ::= STRING */
-   -1,  /* (229) expr ::= NOW */
-   -1,  /* (230) expr ::= VARIABLE */
-   -2,  /* (231) expr ::= PLUS VARIABLE */
-   -2,  /* (232) expr ::= MINUS VARIABLE */
-   -1,  /* (233) expr ::= BOOL */
-   -1,  /* (234) expr ::= NULL */
-   -4,  /* (235) expr ::= ID LP exprlist RP */
-   -4,  /* (236) expr ::= ID LP STAR RP */
-   -3,  /* (237) expr ::= expr IS NULL */
-   -4,  /* (238) expr ::= expr IS NOT NULL */
-   -3,  /* (239) expr ::= expr LT expr */
-   -3,  /* (240) expr ::= expr GT expr */
-   -3,  /* (241) expr ::= expr LE expr */
-   -3,  /* (242) expr ::= expr GE expr */
-   -3,  /* (243) expr ::= expr NE expr */
-   -3,  /* (244) expr ::= expr EQ expr */
-   -5,  /* (245) expr ::= expr BETWEEN expr AND expr */
-   -3,  /* (246) expr ::= expr AND expr */
-   -3,  /* (247) expr ::= expr OR expr */
-   -3,  /* (248) expr ::= expr PLUS expr */
-   -3,  /* (249) expr ::= expr MINUS expr */
-   -3,  /* (250) expr ::= expr STAR expr */
-   -3,  /* (251) expr ::= expr SLASH expr */
-   -3,  /* (252) expr ::= expr REM expr */
-   -3,  /* (253) expr ::= expr LIKE expr */
-   -5,  /* (254) expr ::= expr IN LP exprlist RP */
-   -3,  /* (255) exprlist ::= exprlist COMMA expritem */
-   -1,  /* (256) exprlist ::= expritem */
-   -1,  /* (257) expritem ::= expr */
-    0,  /* (258) expritem ::= */
-   -3,  /* (259) cmd ::= RESET QUERY CACHE */
-   -3,  /* (260) cmd ::= SYNCDB ids REPLICA */
-   -7,  /* (261) cmd ::= ALTER TABLE ids cpxName ADD COLUMN columnlist */
-   -7,  /* (262) cmd ::= ALTER TABLE ids cpxName DROP COLUMN ids */
-   -7,  /* (263) cmd ::= ALTER TABLE ids cpxName MODIFY COLUMN columnlist */
-   -7,  /* (264) cmd ::= ALTER TABLE ids cpxName ADD TAG columnlist */
-   -7,  /* (265) cmd ::= ALTER TABLE ids cpxName DROP TAG ids */
-   -8,  /* (266) cmd ::= ALTER TABLE ids cpxName CHANGE TAG ids ids */
-   -9,  /* (267) cmd ::= ALTER TABLE ids cpxName SET TAG ids EQ tagitem */
-   -7,  /* (268) cmd ::= ALTER TABLE ids cpxName MODIFY TAG columnlist */
-   -7,  /* (269) cmd ::= ALTER STABLE ids cpxName ADD COLUMN columnlist */
-   -7,  /* (270) cmd ::= ALTER STABLE ids cpxName DROP COLUMN ids */
-   -7,  /* (271) cmd ::= ALTER STABLE ids cpxName MODIFY COLUMN columnlist */
-   -7,  /* (272) cmd ::= ALTER STABLE ids cpxName ADD TAG columnlist */
-   -7,  /* (273) cmd ::= ALTER STABLE ids cpxName DROP TAG ids */
-   -8,  /* (274) cmd ::= ALTER STABLE ids cpxName CHANGE TAG ids ids */
-   -9,  /* (275) cmd ::= ALTER STABLE ids cpxName SET TAG ids EQ tagitem */
-   -7,  /* (276) cmd ::= ALTER STABLE ids cpxName MODIFY TAG columnlist */
-   -3,  /* (277) cmd ::= KILL CONNECTION INTEGER */
-   -5,  /* (278) cmd ::= KILL STREAM INTEGER COLON INTEGER */
-   -5,  /* (279) cmd ::= KILL QUERY INTEGER COLON INTEGER */
->>>>>>> ecbc6108
+  { 191, 1 },
+  { 192, 2 },
+  { 192, 2 },
+  { 192, 2 },
+  { 192, 2 },
+  { 192, 2 },
+  { 192, 2 },
+  { 192, 2 },
+  { 192, 2 },
+  { 192, 2 },
+  { 192, 2 },
+  { 192, 2 },
+  { 192, 2 },
+  { 192, 2 },
+  { 192, 2 },
+  { 192, 3 },
+  { 193, 0 },
+  { 193, 2 },
+  { 195, 0 },
+  { 195, 2 },
+  { 192, 5 },
+  { 192, 5 },
+  { 192, 4 },
+  { 192, 3 },
+  { 192, 5 },
+  { 192, 3 },
+  { 192, 5 },
+  { 192, 3 },
+  { 192, 4 },
+  { 192, 5 },
+  { 192, 5 },
+  { 192, 4 },
+  { 192, 4 },
+  { 192, 3 },
+  { 192, 3 },
+  { 192, 3 },
+  { 192, 2 },
+  { 192, 3 },
+  { 192, 5 },
+  { 192, 5 },
+  { 192, 4 },
+  { 192, 5 },
+  { 192, 3 },
+  { 192, 4 },
+  { 192, 4 },
+  { 192, 4 },
+  { 192, 4 },
+  { 192, 6 },
+  { 192, 6 },
+  { 194, 1 },
+  { 194, 1 },
+  { 196, 2 },
+  { 196, 0 },
+  { 201, 3 },
+  { 201, 0 },
+  { 192, 3 },
+  { 192, 6 },
+  { 192, 5 },
+  { 192, 5 },
+  { 192, 5 },
+  { 204, 0 },
+  { 204, 2 },
+  { 205, 0 },
+  { 205, 2 },
+  { 206, 0 },
+  { 206, 2 },
+  { 207, 0 },
+  { 207, 2 },
+  { 208, 0 },
+  { 208, 2 },
+  { 209, 0 },
+  { 209, 2 },
+  { 210, 0 },
+  { 210, 2 },
+  { 211, 0 },
+  { 211, 2 },
+  { 212, 0 },
+  { 212, 2 },
+  { 199, 9 },
+  { 213, 2 },
+  { 215, 2 },
+  { 216, 2 },
+  { 217, 2 },
+  { 218, 2 },
+  { 219, 2 },
+  { 220, 2 },
+  { 221, 2 },
+  { 222, 2 },
+  { 223, 2 },
+  { 224, 2 },
+  { 225, 2 },
+  { 226, 2 },
+  { 227, 2 },
+  { 228, 2 },
+  { 229, 2 },
+  { 202, 0 },
+  { 202, 2 },
+  { 202, 2 },
+  { 202, 2 },
+  { 202, 2 },
+  { 202, 2 },
+  { 202, 2 },
+  { 202, 2 },
+  { 202, 2 },
+  { 202, 2 },
+  { 202, 2 },
+  { 202, 2 },
+  { 202, 2 },
+  { 202, 2 },
+  { 202, 2 },
+  { 202, 2 },
+  { 203, 1 },
+  { 203, 2 },
+  { 197, 0 },
+  { 197, 2 },
+  { 197, 2 },
+  { 197, 2 },
+  { 197, 2 },
+  { 197, 2 },
+  { 197, 2 },
+  { 197, 2 },
+  { 197, 2 },
+  { 197, 2 },
+  { 198, 1 },
+  { 198, 2 },
+  { 230, 1 },
+  { 230, 4 },
+  { 230, 2 },
+  { 231, 1 },
+  { 231, 2 },
+  { 231, 2 },
+  { 192, 3 },
+  { 192, 3 },
+  { 192, 3 },
+  { 192, 3 },
+  { 234, 1 },
+  { 234, 2 },
+  { 232, 6 },
+  { 233, 10 },
+  { 235, 10 },
+  { 235, 13 },
+  { 237, 3 },
+  { 237, 1 },
+  { 232, 5 },
+  { 236, 3 },
+  { 236, 1 },
+  { 239, 2 },
+  { 214, 3 },
+  { 214, 1 },
+  { 240, 1 },
+  { 240, 1 },
+  { 240, 1 },
+  { 240, 1 },
+  { 240, 1 },
+  { 240, 2 },
+  { 240, 2 },
+  { 240, 2 },
+  { 240, 2 },
+  { 238, 14 },
+  { 238, 3 },
+  { 254, 1 },
+  { 254, 4 },
+  { 192, 1 },
+  { 238, 2 },
+  { 255, 2 },
+  { 255, 0 },
+  { 241, 4 },
+  { 241, 2 },
+  { 258, 2 },
+  { 258, 1 },
+  { 258, 0 },
+  { 256, 1 },
+  { 256, 0 },
+  { 242, 2 },
+  { 242, 2 },
+  { 260, 3 },
+  { 260, 4 },
+  { 260, 6 },
+  { 259, 2 },
+  { 259, 3 },
+  { 259, 4 },
+  { 259, 5 },
+  { 261, 1 },
+  { 244, 4 },
+  { 244, 6 },
+  { 244, 0 },
+  { 245, 0 },
+  { 245, 7 },
+  { 246, 0 },
+  { 246, 4 },
+  { 247, 0 },
+  { 247, 6 },
+  { 247, 4 },
+  { 248, 4 },
+  { 248, 0 },
+  { 250, 0 },
+  { 250, 3 },
+  { 262, 4 },
+  { 262, 2 },
+  { 264, 2 },
+  { 265, 1 },
+  { 265, 1 },
+  { 265, 0 },
+  { 249, 0 },
+  { 249, 3 },
+  { 266, 3 },
+  { 266, 1 },
+  { 251, 0 },
+  { 251, 2 },
+  { 253, 0 },
+  { 253, 2 },
+  { 253, 4 },
+  { 253, 4 },
+  { 252, 0 },
+  { 252, 2 },
+  { 252, 4 },
+  { 252, 4 },
+  { 243, 0 },
+  { 243, 2 },
+  { 257, 3 },
+  { 257, 1 },
+  { 257, 3 },
+  { 257, 3 },
+  { 257, 1 },
+  { 257, 2 },
+  { 257, 2 },
+  { 257, 1 },
+  { 257, 2 },
+  { 257, 2 },
+  { 257, 1 },
+  { 257, 1 },
+  { 257, 1 },
+  { 257, 2 },
+  { 257, 2 },
+  { 257, 1 },
+  { 257, 1 },
+  { 257, 4 },
+  { 257, 4 },
+  { 257, 3 },
+  { 257, 4 },
+  { 257, 3 },
+  { 257, 3 },
+  { 257, 3 },
+  { 257, 3 },
+  { 257, 3 },
+  { 257, 3 },
+  { 257, 5 },
+  { 257, 3 },
+  { 257, 3 },
+  { 257, 3 },
+  { 257, 3 },
+  { 257, 3 },
+  { 257, 3 },
+  { 257, 3 },
+  { 257, 3 },
+  { 257, 5 },
+  { 200, 3 },
+  { 200, 1 },
+  { 267, 1 },
+  { 267, 0 },
+  { 192, 3 },
+  { 192, 3 },
+  { 192, 7 },
+  { 192, 7 },
+  { 192, 7 },
+  { 192, 7 },
+  { 192, 7 },
+  { 192, 8 },
+  { 192, 9 },
+  { 192, 7 },
+  { 192, 7 },
+  { 192, 7 },
+  { 192, 7 },
+  { 192, 7 },
+  { 192, 7 },
+  { 192, 8 },
+  { 192, 9 },
+  { 192, 7 },
+  { 192, 3 },
+  { 192, 5 },
+  { 192, 5 },
 };
 
 static void yy_accept(yyParser*);  /* Forward Declaration */
@@ -3389,76 +1758,43 @@
 /*
 ** Perform a reduce action and the shift that must immediately
 ** follow the reduce.
-**
-** The yyLookahead and yyLookaheadToken parameters provide reduce actions
-** access to the lookahead token (if any).  The yyLookahead will be YYNOCODE
-** if the lookahead token has already been consumed.  As this procedure is
-** only called from one place, optimizing compilers will in-line it, which
-** means that the extra parameters have no performance impact.
 */
-static YYACTIONTYPE yy_reduce(
+static void yy_reduce(
   yyParser *yypParser,         /* The parser */
-  unsigned int yyruleno,       /* Number of the rule by which to reduce */
-  int yyLookahead,             /* Lookahead token, or YYNOCODE if none */
-  ParseTOKENTYPE yyLookaheadToken  /* Value of the lookahead token */
-  ParseCTX_PDECL                   /* %extra_context */
+  int yyruleno                 /* Number of the rule by which to reduce */
 ){
   int yygoto;                     /* The next state */
-  YYACTIONTYPE yyact;             /* The next action */
+  int yyact;                      /* The next action */
+  YYMINORTYPE yygotominor;        /* The LHS of the rule reduced */
   yyStackEntry *yymsp;            /* The top of the parser's stack */
   int yysize;                     /* Amount to pop the stack */
-  ParseARG_FETCH
-  (void)yyLookahead;
-  (void)yyLookaheadToken;
-  yymsp = yypParser->yytos;
+  ParseARG_FETCH;
+  yymsp = &yypParser->yystack[yypParser->yyidx];
 #ifndef NDEBUG
-  if( yyTraceFILE && yyruleno<(int)(sizeof(yyRuleName)/sizeof(yyRuleName[0])) ){
-    yysize = yyRuleInfoNRhs[yyruleno];
-    if( yysize ){
-      fprintf(yyTraceFILE, "%sReduce %d [%s]%s, pop back to state %d.\n",
-        yyTracePrompt,
-        yyruleno, yyRuleName[yyruleno],
-        yyruleno<YYNRULE_WITH_ACTION ? "" : " without external action",
-        yymsp[yysize].stateno);
-    }else{
-      fprintf(yyTraceFILE, "%sReduce %d [%s]%s.\n",
-        yyTracePrompt, yyruleno, yyRuleName[yyruleno],
-        yyruleno<YYNRULE_WITH_ACTION ? "" : " without external action");
-    }
+  if( yyTraceFILE && yyruleno>=0 
+        && yyruleno<(int)(sizeof(yyRuleName)/sizeof(yyRuleName[0])) ){
+    fprintf(yyTraceFILE, "%sReduce [%s].\n", yyTracePrompt,
+      yyRuleName[yyruleno]);
   }
 #endif /* NDEBUG */
 
-  /* Check that the stack is large enough to grow by a single entry
-  ** if the RHS of the rule is empty.  This ensures that there is room
-  ** enough on the stack to push the LHS value */
-  if( yyRuleInfoNRhs[yyruleno]==0 ){
-#ifdef YYTRACKMAXSTACKDEPTH
-    if( (int)(yypParser->yytos - yypParser->yystack)>yypParser->yyhwm ){
-      yypParser->yyhwm++;
-      assert( yypParser->yyhwm == (int)(yypParser->yytos - yypParser->yystack));
-    }
-#endif
-#if YYSTACKDEPTH>0 
-    if( yypParser->yytos>=yypParser->yystackEnd ){
-      yyStackOverflow(yypParser);
-      /* The call to yyStackOverflow() above pops the stack until it is
-      ** empty, causing the main parser loop to exit.  So the return value
-      ** is never used and does not matter. */
-      return 0;
-    }
-#else
-    if( yypParser->yytos>=&yypParser->yystack[yypParser->yystksz-1] ){
-      if( yyGrowStack(yypParser) ){
-        yyStackOverflow(yypParser);
-        /* The call to yyStackOverflow() above pops the stack until it is
-        ** empty, causing the main parser loop to exit.  So the return value
-        ** is never used and does not matter. */
-        return 0;
-      }
-      yymsp = yypParser->yytos;
-    }
-#endif
-  }
+  /* Silence complaints from purify about yygotominor being uninitialized
+  ** in some cases when it is copied into the stack after the following
+  ** switch.  yygotominor is uninitialized when a rule reduces that does
+  ** not set the value of its left-hand side nonterminal.  Leaving the
+  ** value of the nonterminal uninitialized is utterly harmless as long
+  ** as the value is never used.  So really the only thing this code
+  ** accomplishes is to quieten purify.  
+  **
+  ** 2007-01-16:  The wireshark project (www.wireshark.org) reports that
+  ** without this code, their parser segfaults.  I'm not sure what there
+  ** parser is doing to make this happen.  This is the second bug report
+  ** from wireshark this week.  Clearly they are stressing Lemon in ways
+  ** that it has not been previously stressed...  (SQLite ticket #2172)
+  */
+  /*memset(&yygotominor, 0, sizeof(yygotominor));*/
+  yygotominor = yyzerominor;
+
 
   switch( yyruleno ){
   /* Beginning here are the reduction cases.  A typical example
@@ -3469,12 +1805,7 @@
   **  #line <lineno> <thisfile>
   **     break;
   */
-/********** Begin reduce actions **********************************************/
-        YYMINORTYPE yylhsminor;
       case 0: /* program ::= cmd */
-      case 131: /* cmd ::= CREATE TABLE create_table_args */ yytestcase(yyruleno==131);
-      case 132: /* cmd ::= CREATE TABLE create_stable_args */ yytestcase(yyruleno==132);
-      case 133: /* cmd ::= CREATE STABLE create_stable_args */ yytestcase(yyruleno==133);
 {}
         break;
       case 1: /* cmd ::= SHOW DATABASES */
@@ -3523,17 +1854,16 @@
 { setShowOptions(pInfo, TSDB_MGMT_TABLE_VNODES, &yymsp[0].minor.yy0, 0); }
         break;
       case 16: /* dbPrefix ::= */
-{yymsp[1].minor.yy0.n = 0; yymsp[1].minor.yy0.type = 0;}
+{yygotominor.yy0.n = 0; yygotominor.yy0.type = 0;}
         break;
       case 17: /* dbPrefix ::= ids DOT */
-{yylhsminor.yy0 = yymsp[-1].minor.yy0;  }
-  yymsp[-1].minor.yy0 = yylhsminor.yy0;
+{yygotominor.yy0 = yymsp[-1].minor.yy0;  }
         break;
       case 18: /* cpxName ::= */
-{yymsp[1].minor.yy0.n = 0;  }
+{yygotominor.yy0.n = 0;  }
         break;
       case 19: /* cpxName ::= DOT ids */
-{yymsp[-1].minor.yy0 = yymsp[0].minor.yy0; yymsp[-1].minor.yy0.n += 1;    }
+{yygotominor.yy0 = yymsp[0].minor.yy0; yygotominor.yy0.n += 1;    }
         break;
       case 20: /* cmd ::= SHOW CREATE TABLE ids cpxName */
 {
@@ -3644,61 +1974,39 @@
         break;
       case 44: /* cmd ::= ALTER DATABASE ids alter_db_optr */
       case 45: /* cmd ::= ALTER TOPIC ids alter_topic_optr */ yytestcase(yyruleno==45);
-<<<<<<< HEAD
-{ SStrToken t = {0};  setCreateDbInfo(pInfo, TSDB_SQL_ALTER_DB, &yymsp[-1].minor.yy0, &yymsp[0].minor.yy526, &t);}
+{ SStrToken t = {0};  setCreateDbInfo(pInfo, TSDB_SQL_ALTER_DB, &yymsp[-1].minor.yy0, &yymsp[0].minor.yy22, &t);}
         break;
       case 46: /* cmd ::= ALTER ACCOUNT ids acct_optr */
-{ setCreateAcctSql(pInfo, TSDB_SQL_ALTER_ACCT, &yymsp[-1].minor.yy0, NULL, &yymsp[0].minor.yy187);}
+{ setCreateAcctSql(pInfo, TSDB_SQL_ALTER_ACCT, &yymsp[-1].minor.yy0, NULL, &yymsp[0].minor.yy83);}
         break;
       case 47: /* cmd ::= ALTER ACCOUNT ids PASS ids acct_optr */
-{ setCreateAcctSql(pInfo, TSDB_SQL_ALTER_ACCT, &yymsp[-3].minor.yy0, &yymsp[-1].minor.yy0, &yymsp[0].minor.yy187);}
+{ setCreateAcctSql(pInfo, TSDB_SQL_ALTER_ACCT, &yymsp[-3].minor.yy0, &yymsp[-1].minor.yy0, &yymsp[0].minor.yy83);}
         break;
       case 48: /* cmd ::= COMPACT VNODES IN LP exprlist RP */
-{ setCompactVnodeSql(pInfo, TSDB_SQL_COMPACT_VNODE, yymsp[-1].minor.yy285);}
-=======
-{ SStrToken t = {0};  setCreateDbInfo(pInfo, TSDB_SQL_ALTER_DB, &yymsp[-1].minor.yy0, &yymsp[0].minor.yy114, &t);}
-        break;
-      case 46: /* cmd ::= ALTER ACCOUNT ids acct_optr */
-{ setCreateAcctSql(pInfo, TSDB_SQL_ALTER_ACCT, &yymsp[-1].minor.yy0, NULL, &yymsp[0].minor.yy183);}
-        break;
-      case 47: /* cmd ::= ALTER ACCOUNT ids PASS ids acct_optr */
-{ setCreateAcctSql(pInfo, TSDB_SQL_ALTER_ACCT, &yymsp[-3].minor.yy0, &yymsp[-1].minor.yy0, &yymsp[0].minor.yy183);}
->>>>>>> ecbc6108
+{ setCompactVnodeSql(pInfo, TSDB_SQL_COMPACT_VNODE, yymsp[-1].minor.yy325);}
         break;
       case 49: /* ids ::= ID */
       case 50: /* ids ::= STRING */ yytestcase(yyruleno==50);
-{yylhsminor.yy0 = yymsp[0].minor.yy0; }
-  yymsp[0].minor.yy0 = yylhsminor.yy0;
+{yygotominor.yy0 = yymsp[0].minor.yy0; }
         break;
       case 51: /* ifexists ::= IF EXISTS */
-{ yymsp[-1].minor.yy0.n = 1;}
+      case 53: /* ifnotexists ::= IF NOT EXISTS */ yytestcase(yyruleno==53);
+{ yygotominor.yy0.n = 1;}
         break;
       case 52: /* ifexists ::= */
       case 54: /* ifnotexists ::= */ yytestcase(yyruleno==54);
       case 172: /* distinct ::= */ yytestcase(yyruleno==172);
-{ yymsp[1].minor.yy0.n = 0;}
-        break;
-      case 53: /* ifnotexists ::= IF NOT EXISTS */
-{ yymsp[-2].minor.yy0.n = 1;}
+{ yygotominor.yy0.n = 0;}
         break;
       case 55: /* cmd ::= CREATE DNODE ids */
 { setDCLSqlElems(pInfo, TSDB_SQL_CREATE_DNODE, 1, &yymsp[0].minor.yy0);}
         break;
-<<<<<<< HEAD
       case 56: /* cmd ::= CREATE ACCOUNT ids PASS ids acct_optr */
-{ setCreateAcctSql(pInfo, TSDB_SQL_CREATE_ACCT, &yymsp[-3].minor.yy0, &yymsp[-1].minor.yy0, &yymsp[0].minor.yy187);}
+{ setCreateAcctSql(pInfo, TSDB_SQL_CREATE_ACCT, &yymsp[-3].minor.yy0, &yymsp[-1].minor.yy0, &yymsp[0].minor.yy83);}
         break;
       case 57: /* cmd ::= CREATE DATABASE ifnotexists ids db_optr */
       case 58: /* cmd ::= CREATE TOPIC ifnotexists ids topic_optr */ yytestcase(yyruleno==58);
-{ setCreateDbInfo(pInfo, TSDB_SQL_CREATE_DB, &yymsp[-1].minor.yy0, &yymsp[0].minor.yy526, &yymsp[-2].minor.yy0);}
-=======
-      case 55: /* cmd ::= CREATE ACCOUNT ids PASS ids acct_optr */
-{ setCreateAcctSql(pInfo, TSDB_SQL_CREATE_ACCT, &yymsp[-3].minor.yy0, &yymsp[-1].minor.yy0, &yymsp[0].minor.yy183);}
-        break;
-      case 56: /* cmd ::= CREATE DATABASE ifnotexists ids db_optr */
-      case 57: /* cmd ::= CREATE TOPIC ifnotexists ids topic_optr */ yytestcase(yyruleno==57);
-{ setCreateDbInfo(pInfo, TSDB_SQL_CREATE_DB, &yymsp[-1].minor.yy0, &yymsp[0].minor.yy114, &yymsp[-2].minor.yy0);}
->>>>>>> ecbc6108
+{ setCreateDbInfo(pInfo, TSDB_SQL_CREATE_DB, &yymsp[-1].minor.yy0, &yymsp[0].minor.yy22, &yymsp[-2].minor.yy0);}
         break;
       case 59: /* cmd ::= CREATE USER ids PASS ids */
 { setCreateUserSql(pInfo, &yymsp[-2].minor.yy0, &yymsp[0].minor.yy0);}
@@ -3712,7 +2020,7 @@
       case 72: /* users ::= */ yytestcase(yyruleno==72);
       case 74: /* conns ::= */ yytestcase(yyruleno==74);
       case 76: /* state ::= */ yytestcase(yyruleno==76);
-{ yymsp[1].minor.yy0.n = 0;   }
+{ yygotominor.yy0.n = 0;   }
         break;
       case 61: /* pps ::= PPS INTEGER */
       case 63: /* tseries ::= TSERIES INTEGER */ yytestcase(yyruleno==63);
@@ -3723,25 +2031,23 @@
       case 73: /* users ::= USERS INTEGER */ yytestcase(yyruleno==73);
       case 75: /* conns ::= CONNS INTEGER */ yytestcase(yyruleno==75);
       case 77: /* state ::= STATE ids */ yytestcase(yyruleno==77);
-{ yymsp[-1].minor.yy0 = yymsp[0].minor.yy0;     }
+{ yygotominor.yy0 = yymsp[0].minor.yy0;     }
         break;
       case 78: /* acct_optr ::= pps tseries storage streams qtime dbs users conns state */
 {
-<<<<<<< HEAD
-    yylhsminor.yy187.maxUsers   = (yymsp[-2].minor.yy0.n>0)?atoi(yymsp[-2].minor.yy0.z):-1;
-    yylhsminor.yy187.maxDbs     = (yymsp[-3].minor.yy0.n>0)?atoi(yymsp[-3].minor.yy0.z):-1;
-    yylhsminor.yy187.maxTimeSeries = (yymsp[-7].minor.yy0.n>0)?atoi(yymsp[-7].minor.yy0.z):-1;
-    yylhsminor.yy187.maxStreams = (yymsp[-5].minor.yy0.n>0)?atoi(yymsp[-5].minor.yy0.z):-1;
-    yylhsminor.yy187.maxPointsPerSecond     = (yymsp[-8].minor.yy0.n>0)?atoi(yymsp[-8].minor.yy0.z):-1;
-    yylhsminor.yy187.maxStorage = (yymsp[-6].minor.yy0.n>0)?strtoll(yymsp[-6].minor.yy0.z, NULL, 10):-1;
-    yylhsminor.yy187.maxQueryTime   = (yymsp[-4].minor.yy0.n>0)?strtoll(yymsp[-4].minor.yy0.z, NULL, 10):-1;
-    yylhsminor.yy187.maxConnections   = (yymsp[-1].minor.yy0.n>0)?atoi(yymsp[-1].minor.yy0.z):-1;
-    yylhsminor.yy187.stat    = yymsp[0].minor.yy0;
-}
-  yymsp[-8].minor.yy187 = yylhsminor.yy187;
+    yygotominor.yy83.maxUsers   = (yymsp[-2].minor.yy0.n>0)?atoi(yymsp[-2].minor.yy0.z):-1;
+    yygotominor.yy83.maxDbs     = (yymsp[-3].minor.yy0.n>0)?atoi(yymsp[-3].minor.yy0.z):-1;
+    yygotominor.yy83.maxTimeSeries = (yymsp[-7].minor.yy0.n>0)?atoi(yymsp[-7].minor.yy0.z):-1;
+    yygotominor.yy83.maxStreams = (yymsp[-5].minor.yy0.n>0)?atoi(yymsp[-5].minor.yy0.z):-1;
+    yygotominor.yy83.maxPointsPerSecond     = (yymsp[-8].minor.yy0.n>0)?atoi(yymsp[-8].minor.yy0.z):-1;
+    yygotominor.yy83.maxStorage = (yymsp[-6].minor.yy0.n>0)?strtoll(yymsp[-6].minor.yy0.z, NULL, 10):-1;
+    yygotominor.yy83.maxQueryTime   = (yymsp[-4].minor.yy0.n>0)?strtoll(yymsp[-4].minor.yy0.z, NULL, 10):-1;
+    yygotominor.yy83.maxConnections   = (yymsp[-1].minor.yy0.n>0)?atoi(yymsp[-1].minor.yy0.z):-1;
+    yygotominor.yy83.stat    = yymsp[0].minor.yy0;
+}
         break;
       case 79: /* keep ::= KEEP tagitemlist */
-{ yymsp[-1].minor.yy285 = yymsp[0].minor.yy285; }
+{ yygotominor.yy325 = yymsp[0].minor.yy325; }
         break;
       case 80: /* cache ::= CACHE INTEGER */
       case 81: /* replica ::= REPLICA INTEGER */ yytestcase(yyruleno==81);
@@ -3758,488 +2064,201 @@
       case 92: /* update ::= UPDATE INTEGER */ yytestcase(yyruleno==92);
       case 93: /* cachelast ::= CACHELAST INTEGER */ yytestcase(yyruleno==93);
       case 94: /* partitions ::= PARTITIONS INTEGER */ yytestcase(yyruleno==94);
-{ yymsp[-1].minor.yy0 = yymsp[0].minor.yy0; }
+{ yygotominor.yy0 = yymsp[0].minor.yy0; }
         break;
       case 95: /* db_optr ::= */
-{setDefaultCreateDbOption(&yymsp[1].minor.yy526); yymsp[1].minor.yy526.dbType = TSDB_DB_TYPE_DEFAULT;}
+{setDefaultCreateDbOption(&yygotominor.yy22); yygotominor.yy22.dbType = TSDB_DB_TYPE_DEFAULT;}
         break;
       case 96: /* db_optr ::= db_optr cache */
-{ yylhsminor.yy526 = yymsp[-1].minor.yy526; yylhsminor.yy526.cacheBlockSize = strtol(yymsp[0].minor.yy0.z, NULL, 10); }
-  yymsp[-1].minor.yy526 = yylhsminor.yy526;
+{ yygotominor.yy22 = yymsp[-1].minor.yy22; yygotominor.yy22.cacheBlockSize = strtol(yymsp[0].minor.yy0.z, NULL, 10); }
         break;
       case 97: /* db_optr ::= db_optr replica */
       case 114: /* alter_db_optr ::= alter_db_optr replica */ yytestcase(yyruleno==114);
-{ yylhsminor.yy526 = yymsp[-1].minor.yy526; yylhsminor.yy526.replica = strtol(yymsp[0].minor.yy0.z, NULL, 10); }
-  yymsp[-1].minor.yy526 = yylhsminor.yy526;
+{ yygotominor.yy22 = yymsp[-1].minor.yy22; yygotominor.yy22.replica = strtol(yymsp[0].minor.yy0.z, NULL, 10); }
         break;
       case 98: /* db_optr ::= db_optr quorum */
       case 115: /* alter_db_optr ::= alter_db_optr quorum */ yytestcase(yyruleno==115);
-{ yylhsminor.yy526 = yymsp[-1].minor.yy526; yylhsminor.yy526.quorum = strtol(yymsp[0].minor.yy0.z, NULL, 10); }
-  yymsp[-1].minor.yy526 = yylhsminor.yy526;
+{ yygotominor.yy22 = yymsp[-1].minor.yy22; yygotominor.yy22.quorum = strtol(yymsp[0].minor.yy0.z, NULL, 10); }
         break;
       case 99: /* db_optr ::= db_optr days */
-{ yylhsminor.yy526 = yymsp[-1].minor.yy526; yylhsminor.yy526.daysPerFile = strtol(yymsp[0].minor.yy0.z, NULL, 10); }
-  yymsp[-1].minor.yy526 = yylhsminor.yy526;
+{ yygotominor.yy22 = yymsp[-1].minor.yy22; yygotominor.yy22.daysPerFile = strtol(yymsp[0].minor.yy0.z, NULL, 10); }
         break;
       case 100: /* db_optr ::= db_optr minrows */
-{ yylhsminor.yy526 = yymsp[-1].minor.yy526; yylhsminor.yy526.minRowsPerBlock = strtod(yymsp[0].minor.yy0.z, NULL); }
-  yymsp[-1].minor.yy526 = yylhsminor.yy526;
+{ yygotominor.yy22 = yymsp[-1].minor.yy22; yygotominor.yy22.minRowsPerBlock = strtod(yymsp[0].minor.yy0.z, NULL); }
         break;
       case 101: /* db_optr ::= db_optr maxrows */
-{ yylhsminor.yy526 = yymsp[-1].minor.yy526; yylhsminor.yy526.maxRowsPerBlock = strtod(yymsp[0].minor.yy0.z, NULL); }
-  yymsp[-1].minor.yy526 = yylhsminor.yy526;
+{ yygotominor.yy22 = yymsp[-1].minor.yy22; yygotominor.yy22.maxRowsPerBlock = strtod(yymsp[0].minor.yy0.z, NULL); }
         break;
       case 102: /* db_optr ::= db_optr blocks */
       case 117: /* alter_db_optr ::= alter_db_optr blocks */ yytestcase(yyruleno==117);
-{ yylhsminor.yy526 = yymsp[-1].minor.yy526; yylhsminor.yy526.numOfBlocks = strtol(yymsp[0].minor.yy0.z, NULL, 10); }
-  yymsp[-1].minor.yy526 = yylhsminor.yy526;
+{ yygotominor.yy22 = yymsp[-1].minor.yy22; yygotominor.yy22.numOfBlocks = strtol(yymsp[0].minor.yy0.z, NULL, 10); }
         break;
       case 103: /* db_optr ::= db_optr ctime */
-{ yylhsminor.yy526 = yymsp[-1].minor.yy526; yylhsminor.yy526.commitTime = strtol(yymsp[0].minor.yy0.z, NULL, 10); }
-  yymsp[-1].minor.yy526 = yylhsminor.yy526;
+{ yygotominor.yy22 = yymsp[-1].minor.yy22; yygotominor.yy22.commitTime = strtol(yymsp[0].minor.yy0.z, NULL, 10); }
         break;
       case 104: /* db_optr ::= db_optr wal */
       case 119: /* alter_db_optr ::= alter_db_optr wal */ yytestcase(yyruleno==119);
-{ yylhsminor.yy526 = yymsp[-1].minor.yy526; yylhsminor.yy526.walLevel = strtol(yymsp[0].minor.yy0.z, NULL, 10); }
-  yymsp[-1].minor.yy526 = yylhsminor.yy526;
+{ yygotominor.yy22 = yymsp[-1].minor.yy22; yygotominor.yy22.walLevel = strtol(yymsp[0].minor.yy0.z, NULL, 10); }
         break;
       case 105: /* db_optr ::= db_optr fsync */
       case 120: /* alter_db_optr ::= alter_db_optr fsync */ yytestcase(yyruleno==120);
-{ yylhsminor.yy526 = yymsp[-1].minor.yy526; yylhsminor.yy526.fsyncPeriod = strtol(yymsp[0].minor.yy0.z, NULL, 10); }
-  yymsp[-1].minor.yy526 = yylhsminor.yy526;
+{ yygotominor.yy22 = yymsp[-1].minor.yy22; yygotominor.yy22.fsyncPeriod = strtol(yymsp[0].minor.yy0.z, NULL, 10); }
         break;
       case 106: /* db_optr ::= db_optr comp */
       case 118: /* alter_db_optr ::= alter_db_optr comp */ yytestcase(yyruleno==118);
-{ yylhsminor.yy526 = yymsp[-1].minor.yy526; yylhsminor.yy526.compressionLevel = strtol(yymsp[0].minor.yy0.z, NULL, 10); }
-  yymsp[-1].minor.yy526 = yylhsminor.yy526;
+{ yygotominor.yy22 = yymsp[-1].minor.yy22; yygotominor.yy22.compressionLevel = strtol(yymsp[0].minor.yy0.z, NULL, 10); }
         break;
       case 107: /* db_optr ::= db_optr prec */
-{ yylhsminor.yy526 = yymsp[-1].minor.yy526; yylhsminor.yy526.precision = yymsp[0].minor.yy0; }
-  yymsp[-1].minor.yy526 = yylhsminor.yy526;
+{ yygotominor.yy22 = yymsp[-1].minor.yy22; yygotominor.yy22.precision = yymsp[0].minor.yy0; }
         break;
       case 108: /* db_optr ::= db_optr keep */
       case 116: /* alter_db_optr ::= alter_db_optr keep */ yytestcase(yyruleno==116);
-{ yylhsminor.yy526 = yymsp[-1].minor.yy526; yylhsminor.yy526.keep = yymsp[0].minor.yy285; }
-  yymsp[-1].minor.yy526 = yylhsminor.yy526;
+{ yygotominor.yy22 = yymsp[-1].minor.yy22; yygotominor.yy22.keep = yymsp[0].minor.yy325; }
         break;
       case 109: /* db_optr ::= db_optr update */
       case 121: /* alter_db_optr ::= alter_db_optr update */ yytestcase(yyruleno==121);
-{ yylhsminor.yy526 = yymsp[-1].minor.yy526; yylhsminor.yy526.update = strtol(yymsp[0].minor.yy0.z, NULL, 10); }
-  yymsp[-1].minor.yy526 = yylhsminor.yy526;
+{ yygotominor.yy22 = yymsp[-1].minor.yy22; yygotominor.yy22.update = strtol(yymsp[0].minor.yy0.z, NULL, 10); }
         break;
       case 110: /* db_optr ::= db_optr cachelast */
       case 122: /* alter_db_optr ::= alter_db_optr cachelast */ yytestcase(yyruleno==122);
-{ yylhsminor.yy526 = yymsp[-1].minor.yy526; yylhsminor.yy526.cachelast = strtol(yymsp[0].minor.yy0.z, NULL, 10); }
-  yymsp[-1].minor.yy526 = yylhsminor.yy526;
+{ yygotominor.yy22 = yymsp[-1].minor.yy22; yygotominor.yy22.cachelast = strtol(yymsp[0].minor.yy0.z, NULL, 10); }
         break;
       case 111: /* topic_optr ::= db_optr */
       case 123: /* alter_topic_optr ::= alter_db_optr */ yytestcase(yyruleno==123);
-{ yylhsminor.yy526 = yymsp[0].minor.yy526; yylhsminor.yy526.dbType = TSDB_DB_TYPE_TOPIC; }
-  yymsp[0].minor.yy526 = yylhsminor.yy526;
+{ yygotominor.yy22 = yymsp[0].minor.yy22; yygotominor.yy22.dbType = TSDB_DB_TYPE_TOPIC; }
         break;
       case 112: /* topic_optr ::= topic_optr partitions */
       case 124: /* alter_topic_optr ::= alter_topic_optr partitions */ yytestcase(yyruleno==124);
-{ yylhsminor.yy526 = yymsp[-1].minor.yy526; yylhsminor.yy526.partitions = strtol(yymsp[0].minor.yy0.z, NULL, 10); }
-  yymsp[-1].minor.yy526 = yylhsminor.yy526;
+{ yygotominor.yy22 = yymsp[-1].minor.yy22; yygotominor.yy22.partitions = strtol(yymsp[0].minor.yy0.z, NULL, 10); }
         break;
       case 113: /* alter_db_optr ::= */
-{ setDefaultCreateDbOption(&yymsp[1].minor.yy526); yymsp[1].minor.yy526.dbType = TSDB_DB_TYPE_DEFAULT;}
+{ setDefaultCreateDbOption(&yygotominor.yy22); yygotominor.yy22.dbType = TSDB_DB_TYPE_DEFAULT;}
         break;
       case 125: /* typename ::= ids */
 { 
   yymsp[0].minor.yy0.type = 0;
-  tSetColumnType (&yylhsminor.yy295, &yymsp[0].minor.yy0);
-}
-  yymsp[0].minor.yy295 = yylhsminor.yy295;
-=======
-    yylhsminor.yy183.maxUsers   = (yymsp[-2].minor.yy0.n>0)?atoi(yymsp[-2].minor.yy0.z):-1;
-    yylhsminor.yy183.maxDbs     = (yymsp[-3].minor.yy0.n>0)?atoi(yymsp[-3].minor.yy0.z):-1;
-    yylhsminor.yy183.maxTimeSeries = (yymsp[-7].minor.yy0.n>0)?atoi(yymsp[-7].minor.yy0.z):-1;
-    yylhsminor.yy183.maxStreams = (yymsp[-5].minor.yy0.n>0)?atoi(yymsp[-5].minor.yy0.z):-1;
-    yylhsminor.yy183.maxPointsPerSecond     = (yymsp[-8].minor.yy0.n>0)?atoi(yymsp[-8].minor.yy0.z):-1;
-    yylhsminor.yy183.maxStorage = (yymsp[-6].minor.yy0.n>0)?strtoll(yymsp[-6].minor.yy0.z, NULL, 10):-1;
-    yylhsminor.yy183.maxQueryTime   = (yymsp[-4].minor.yy0.n>0)?strtoll(yymsp[-4].minor.yy0.z, NULL, 10):-1;
-    yylhsminor.yy183.maxConnections   = (yymsp[-1].minor.yy0.n>0)?atoi(yymsp[-1].minor.yy0.z):-1;
-    yylhsminor.yy183.stat    = yymsp[0].minor.yy0;
-}
-  yymsp[-8].minor.yy183 = yylhsminor.yy183;
-        break;
-      case 78: /* keep ::= KEEP tagitemlist */
-{ yymsp[-1].minor.yy193 = yymsp[0].minor.yy193; }
-        break;
-      case 79: /* cache ::= CACHE INTEGER */
-      case 80: /* replica ::= REPLICA INTEGER */ yytestcase(yyruleno==80);
-      case 81: /* quorum ::= QUORUM INTEGER */ yytestcase(yyruleno==81);
-      case 82: /* days ::= DAYS INTEGER */ yytestcase(yyruleno==82);
-      case 83: /* minrows ::= MINROWS INTEGER */ yytestcase(yyruleno==83);
-      case 84: /* maxrows ::= MAXROWS INTEGER */ yytestcase(yyruleno==84);
-      case 85: /* blocks ::= BLOCKS INTEGER */ yytestcase(yyruleno==85);
-      case 86: /* ctime ::= CTIME INTEGER */ yytestcase(yyruleno==86);
-      case 87: /* wal ::= WAL INTEGER */ yytestcase(yyruleno==87);
-      case 88: /* fsync ::= FSYNC INTEGER */ yytestcase(yyruleno==88);
-      case 89: /* comp ::= COMP INTEGER */ yytestcase(yyruleno==89);
-      case 90: /* prec ::= PRECISION STRING */ yytestcase(yyruleno==90);
-      case 91: /* update ::= UPDATE INTEGER */ yytestcase(yyruleno==91);
-      case 92: /* cachelast ::= CACHELAST INTEGER */ yytestcase(yyruleno==92);
-      case 93: /* partitions ::= PARTITIONS INTEGER */ yytestcase(yyruleno==93);
-{ yymsp[-1].minor.yy0 = yymsp[0].minor.yy0; }
-        break;
-      case 94: /* db_optr ::= */
-{setDefaultCreateDbOption(&yymsp[1].minor.yy114); yymsp[1].minor.yy114.dbType = TSDB_DB_TYPE_DEFAULT;}
-        break;
-      case 95: /* db_optr ::= db_optr cache */
-{ yylhsminor.yy114 = yymsp[-1].minor.yy114; yylhsminor.yy114.cacheBlockSize = strtol(yymsp[0].minor.yy0.z, NULL, 10); }
-  yymsp[-1].minor.yy114 = yylhsminor.yy114;
-        break;
-      case 96: /* db_optr ::= db_optr replica */
-      case 113: /* alter_db_optr ::= alter_db_optr replica */ yytestcase(yyruleno==113);
-{ yylhsminor.yy114 = yymsp[-1].minor.yy114; yylhsminor.yy114.replica = strtol(yymsp[0].minor.yy0.z, NULL, 10); }
-  yymsp[-1].minor.yy114 = yylhsminor.yy114;
-        break;
-      case 97: /* db_optr ::= db_optr quorum */
-      case 114: /* alter_db_optr ::= alter_db_optr quorum */ yytestcase(yyruleno==114);
-{ yylhsminor.yy114 = yymsp[-1].minor.yy114; yylhsminor.yy114.quorum = strtol(yymsp[0].minor.yy0.z, NULL, 10); }
-  yymsp[-1].minor.yy114 = yylhsminor.yy114;
-        break;
-      case 98: /* db_optr ::= db_optr days */
-{ yylhsminor.yy114 = yymsp[-1].minor.yy114; yylhsminor.yy114.daysPerFile = strtol(yymsp[0].minor.yy0.z, NULL, 10); }
-  yymsp[-1].minor.yy114 = yylhsminor.yy114;
-        break;
-      case 99: /* db_optr ::= db_optr minrows */
-{ yylhsminor.yy114 = yymsp[-1].minor.yy114; yylhsminor.yy114.minRowsPerBlock = strtod(yymsp[0].minor.yy0.z, NULL); }
-  yymsp[-1].minor.yy114 = yylhsminor.yy114;
-        break;
-      case 100: /* db_optr ::= db_optr maxrows */
-{ yylhsminor.yy114 = yymsp[-1].minor.yy114; yylhsminor.yy114.maxRowsPerBlock = strtod(yymsp[0].minor.yy0.z, NULL); }
-  yymsp[-1].minor.yy114 = yylhsminor.yy114;
-        break;
-      case 101: /* db_optr ::= db_optr blocks */
-      case 116: /* alter_db_optr ::= alter_db_optr blocks */ yytestcase(yyruleno==116);
-{ yylhsminor.yy114 = yymsp[-1].minor.yy114; yylhsminor.yy114.numOfBlocks = strtol(yymsp[0].minor.yy0.z, NULL, 10); }
-  yymsp[-1].minor.yy114 = yylhsminor.yy114;
-        break;
-      case 102: /* db_optr ::= db_optr ctime */
-{ yylhsminor.yy114 = yymsp[-1].minor.yy114; yylhsminor.yy114.commitTime = strtol(yymsp[0].minor.yy0.z, NULL, 10); }
-  yymsp[-1].minor.yy114 = yylhsminor.yy114;
-        break;
-      case 103: /* db_optr ::= db_optr wal */
-      case 118: /* alter_db_optr ::= alter_db_optr wal */ yytestcase(yyruleno==118);
-{ yylhsminor.yy114 = yymsp[-1].minor.yy114; yylhsminor.yy114.walLevel = strtol(yymsp[0].minor.yy0.z, NULL, 10); }
-  yymsp[-1].minor.yy114 = yylhsminor.yy114;
-        break;
-      case 104: /* db_optr ::= db_optr fsync */
-      case 119: /* alter_db_optr ::= alter_db_optr fsync */ yytestcase(yyruleno==119);
-{ yylhsminor.yy114 = yymsp[-1].minor.yy114; yylhsminor.yy114.fsyncPeriod = strtol(yymsp[0].minor.yy0.z, NULL, 10); }
-  yymsp[-1].minor.yy114 = yylhsminor.yy114;
-        break;
-      case 105: /* db_optr ::= db_optr comp */
-      case 117: /* alter_db_optr ::= alter_db_optr comp */ yytestcase(yyruleno==117);
-{ yylhsminor.yy114 = yymsp[-1].minor.yy114; yylhsminor.yy114.compressionLevel = strtol(yymsp[0].minor.yy0.z, NULL, 10); }
-  yymsp[-1].minor.yy114 = yylhsminor.yy114;
-        break;
-      case 106: /* db_optr ::= db_optr prec */
-{ yylhsminor.yy114 = yymsp[-1].minor.yy114; yylhsminor.yy114.precision = yymsp[0].minor.yy0; }
-  yymsp[-1].minor.yy114 = yylhsminor.yy114;
-        break;
-      case 107: /* db_optr ::= db_optr keep */
-      case 115: /* alter_db_optr ::= alter_db_optr keep */ yytestcase(yyruleno==115);
-{ yylhsminor.yy114 = yymsp[-1].minor.yy114; yylhsminor.yy114.keep = yymsp[0].minor.yy193; }
-  yymsp[-1].minor.yy114 = yylhsminor.yy114;
-        break;
-      case 108: /* db_optr ::= db_optr update */
-      case 120: /* alter_db_optr ::= alter_db_optr update */ yytestcase(yyruleno==120);
-{ yylhsminor.yy114 = yymsp[-1].minor.yy114; yylhsminor.yy114.update = strtol(yymsp[0].minor.yy0.z, NULL, 10); }
-  yymsp[-1].minor.yy114 = yylhsminor.yy114;
-        break;
-      case 109: /* db_optr ::= db_optr cachelast */
-      case 121: /* alter_db_optr ::= alter_db_optr cachelast */ yytestcase(yyruleno==121);
-{ yylhsminor.yy114 = yymsp[-1].minor.yy114; yylhsminor.yy114.cachelast = strtol(yymsp[0].minor.yy0.z, NULL, 10); }
-  yymsp[-1].minor.yy114 = yylhsminor.yy114;
-        break;
-      case 110: /* topic_optr ::= db_optr */
-      case 122: /* alter_topic_optr ::= alter_db_optr */ yytestcase(yyruleno==122);
-{ yylhsminor.yy114 = yymsp[0].minor.yy114; yylhsminor.yy114.dbType = TSDB_DB_TYPE_TOPIC; }
-  yymsp[0].minor.yy114 = yylhsminor.yy114;
-        break;
-      case 111: /* topic_optr ::= topic_optr partitions */
-      case 123: /* alter_topic_optr ::= alter_topic_optr partitions */ yytestcase(yyruleno==123);
-{ yylhsminor.yy114 = yymsp[-1].minor.yy114; yylhsminor.yy114.partitions = strtol(yymsp[0].minor.yy0.z, NULL, 10); }
-  yymsp[-1].minor.yy114 = yylhsminor.yy114;
-        break;
-      case 112: /* alter_db_optr ::= */
-{ setDefaultCreateDbOption(&yymsp[1].minor.yy114); yymsp[1].minor.yy114.dbType = TSDB_DB_TYPE_DEFAULT;}
-        break;
-      case 124: /* typename ::= ids */
-{ 
-  yymsp[0].minor.yy0.type = 0;
-  tSetColumnType (&yylhsminor.yy27, &yymsp[0].minor.yy0);
-}
-  yymsp[0].minor.yy27 = yylhsminor.yy27;
->>>>>>> ecbc6108
+  tSetColumnType (&yygotominor.yy47, &yymsp[0].minor.yy0);
+}
         break;
       case 126: /* typename ::= ids LP signed RP */
 {
-<<<<<<< HEAD
-  if (yymsp[-1].minor.yy525 <= 0) {
+  if (yymsp[-1].minor.yy373 <= 0) {
     yymsp[-3].minor.yy0.type = 0;
-    tSetColumnType(&yylhsminor.yy295, &yymsp[-3].minor.yy0);
+    tSetColumnType(&yygotominor.yy47, &yymsp[-3].minor.yy0);
   } else {
-    yymsp[-3].minor.yy0.type = -yymsp[-1].minor.yy525;  // negative value of name length
-    tSetColumnType(&yylhsminor.yy295, &yymsp[-3].minor.yy0);
+    yymsp[-3].minor.yy0.type = -yymsp[-1].minor.yy373;  // negative value of name length
+    tSetColumnType(&yygotominor.yy47, &yymsp[-3].minor.yy0);
   }
 }
-  yymsp[-3].minor.yy295 = yylhsminor.yy295;
-=======
-  if (yymsp[-1].minor.yy473 <= 0) {
-    yymsp[-3].minor.yy0.type = 0;
-    tSetColumnType(&yylhsminor.yy27, &yymsp[-3].minor.yy0);
-  } else {
-    yymsp[-3].minor.yy0.type = -yymsp[-1].minor.yy473;  // negative value of name length
-    tSetColumnType(&yylhsminor.yy27, &yymsp[-3].minor.yy0);
-  }
-}
-  yymsp[-3].minor.yy27 = yylhsminor.yy27;
->>>>>>> ecbc6108
         break;
       case 127: /* typename ::= ids UNSIGNED */
 {
   yymsp[-1].minor.yy0.type = 0;
   yymsp[-1].minor.yy0.n = ((yymsp[0].minor.yy0.z + yymsp[0].minor.yy0.n) - yymsp[-1].minor.yy0.z);
-<<<<<<< HEAD
-  tSetColumnType (&yylhsminor.yy295, &yymsp[-1].minor.yy0);
-}
-  yymsp[-1].minor.yy295 = yylhsminor.yy295;
+  tSetColumnType (&yygotominor.yy47, &yymsp[-1].minor.yy0);
+}
         break;
       case 128: /* signed ::= INTEGER */
-{ yylhsminor.yy525 = strtol(yymsp[0].minor.yy0.z, NULL, 10); }
-  yymsp[0].minor.yy525 = yylhsminor.yy525;
-        break;
-      case 129: /* signed ::= PLUS INTEGER */
-{ yymsp[-1].minor.yy525 = strtol(yymsp[0].minor.yy0.z, NULL, 10); }
+      case 129: /* signed ::= PLUS INTEGER */ yytestcase(yyruleno==129);
+{ yygotominor.yy373 = strtol(yymsp[0].minor.yy0.z, NULL, 10); }
         break;
       case 130: /* signed ::= MINUS INTEGER */
-{ yymsp[-1].minor.yy525 = -strtol(yymsp[0].minor.yy0.z, NULL, 10);}
+      case 131: /* cmd ::= CREATE TABLE create_table_args */ yytestcase(yyruleno==131);
+      case 132: /* cmd ::= CREATE TABLE create_stable_args */ yytestcase(yyruleno==132);
+      case 133: /* cmd ::= CREATE STABLE create_stable_args */ yytestcase(yyruleno==133);
+{ yygotominor.yy373 = -strtol(yymsp[0].minor.yy0.z, NULL, 10);}
         break;
       case 134: /* cmd ::= CREATE TABLE create_table_list */
-{ pInfo->type = TSDB_SQL_CREATE_TABLE; pInfo->pCreateTableInfo = yymsp[0].minor.yy470;}
-=======
-  tSetColumnType (&yylhsminor.yy27, &yymsp[-1].minor.yy0);
-}
-  yymsp[-1].minor.yy27 = yylhsminor.yy27;
-        break;
-      case 127: /* signed ::= INTEGER */
-{ yylhsminor.yy473 = strtol(yymsp[0].minor.yy0.z, NULL, 10); }
-  yymsp[0].minor.yy473 = yylhsminor.yy473;
-        break;
-      case 128: /* signed ::= PLUS INTEGER */
-{ yymsp[-1].minor.yy473 = strtol(yymsp[0].minor.yy0.z, NULL, 10); }
-        break;
-      case 129: /* signed ::= MINUS INTEGER */
-{ yymsp[-1].minor.yy473 = -strtol(yymsp[0].minor.yy0.z, NULL, 10);}
-        break;
-      case 133: /* cmd ::= CREATE TABLE create_table_list */
-{ pInfo->type = TSDB_SQL_CREATE_TABLE; pInfo->pCreateTableInfo = yymsp[0].minor.yy270;}
->>>>>>> ecbc6108
+{ pInfo->type = TSDB_SQL_CREATE_TABLE; pInfo->pCreateTableInfo = yymsp[0].minor.yy422;}
         break;
       case 135: /* create_table_list ::= create_from_stable */
 {
   SCreateTableSql* pCreateTable = calloc(1, sizeof(SCreateTableSql));
   pCreateTable->childTableInfo = taosArrayInit(4, sizeof(SCreatedTableInfo));
 
-<<<<<<< HEAD
-  taosArrayPush(pCreateTable->childTableInfo, &yymsp[0].minor.yy96);
+  taosArrayPush(pCreateTable->childTableInfo, &yymsp[0].minor.yy504);
   pCreateTable->type = TSQL_CREATE_TABLE_FROM_STABLE;
-  yylhsminor.yy470 = pCreateTable;
-}
-  yymsp[0].minor.yy470 = yylhsminor.yy470;
-=======
-  taosArrayPush(pCreateTable->childTableInfo, &yymsp[0].minor.yy192);
-  pCreateTable->type = TSQL_CREATE_TABLE_FROM_STABLE;
-  yylhsminor.yy270 = pCreateTable;
-}
-  yymsp[0].minor.yy270 = yylhsminor.yy270;
->>>>>>> ecbc6108
+  yygotominor.yy422 = pCreateTable;
+}
         break;
       case 136: /* create_table_list ::= create_table_list create_from_stable */
 {
-<<<<<<< HEAD
-  taosArrayPush(yymsp[-1].minor.yy470->childTableInfo, &yymsp[0].minor.yy96);
-  yylhsminor.yy470 = yymsp[-1].minor.yy470;
-}
-  yymsp[-1].minor.yy470 = yylhsminor.yy470;
-=======
-  taosArrayPush(yymsp[-1].minor.yy270->childTableInfo, &yymsp[0].minor.yy192);
-  yylhsminor.yy270 = yymsp[-1].minor.yy270;
-}
-  yymsp[-1].minor.yy270 = yylhsminor.yy270;
->>>>>>> ecbc6108
+  taosArrayPush(yymsp[-1].minor.yy422->childTableInfo, &yymsp[0].minor.yy504);
+  yygotominor.yy422 = yymsp[-1].minor.yy422;
+}
         break;
       case 137: /* create_table_args ::= ifnotexists ids cpxName LP columnlist RP */
 {
-<<<<<<< HEAD
-  yylhsminor.yy470 = tSetCreateTableInfo(yymsp[-1].minor.yy285, NULL, NULL, TSQL_CREATE_TABLE);
-  setSqlInfo(pInfo, yylhsminor.yy470, NULL, TSDB_SQL_CREATE_TABLE);
-=======
-  yylhsminor.yy270 = tSetCreateTableInfo(yymsp[-1].minor.yy193, NULL, NULL, TSQL_CREATE_TABLE);
-  setSqlInfo(pInfo, yylhsminor.yy270, NULL, TSDB_SQL_CREATE_TABLE);
->>>>>>> ecbc6108
+  yygotominor.yy422 = tSetCreateTableInfo(yymsp[-1].minor.yy325, NULL, NULL, TSQL_CREATE_TABLE);
+  setSqlInfo(pInfo, yygotominor.yy422, NULL, TSDB_SQL_CREATE_TABLE);
 
   yymsp[-4].minor.yy0.n += yymsp[-3].minor.yy0.n;
   setCreatedTableName(pInfo, &yymsp[-4].minor.yy0, &yymsp[-5].minor.yy0);
 }
-<<<<<<< HEAD
-  yymsp[-5].minor.yy470 = yylhsminor.yy470;
-=======
-  yymsp[-5].minor.yy270 = yylhsminor.yy270;
->>>>>>> ecbc6108
         break;
       case 138: /* create_stable_args ::= ifnotexists ids cpxName LP columnlist RP TAGS LP columnlist RP */
 {
-<<<<<<< HEAD
-  yylhsminor.yy470 = tSetCreateTableInfo(yymsp[-5].minor.yy285, yymsp[-1].minor.yy285, NULL, TSQL_CREATE_STABLE);
-  setSqlInfo(pInfo, yylhsminor.yy470, NULL, TSDB_SQL_CREATE_TABLE);
-=======
-  yylhsminor.yy270 = tSetCreateTableInfo(yymsp[-5].minor.yy193, yymsp[-1].minor.yy193, NULL, TSQL_CREATE_STABLE);
-  setSqlInfo(pInfo, yylhsminor.yy270, NULL, TSDB_SQL_CREATE_TABLE);
->>>>>>> ecbc6108
+  yygotominor.yy422 = tSetCreateTableInfo(yymsp[-5].minor.yy325, yymsp[-1].minor.yy325, NULL, TSQL_CREATE_STABLE);
+  setSqlInfo(pInfo, yygotominor.yy422, NULL, TSDB_SQL_CREATE_TABLE);
 
   yymsp[-8].minor.yy0.n += yymsp[-7].minor.yy0.n;
   setCreatedTableName(pInfo, &yymsp[-8].minor.yy0, &yymsp[-9].minor.yy0);
 }
-<<<<<<< HEAD
-  yymsp[-9].minor.yy470 = yylhsminor.yy470;
-=======
-  yymsp[-9].minor.yy270 = yylhsminor.yy270;
->>>>>>> ecbc6108
         break;
       case 139: /* create_from_stable ::= ifnotexists ids cpxName USING ids cpxName TAGS LP tagitemlist RP */
 {
   yymsp[-5].minor.yy0.n += yymsp[-4].minor.yy0.n;
   yymsp[-8].minor.yy0.n += yymsp[-7].minor.yy0.n;
-<<<<<<< HEAD
-  yylhsminor.yy96 = createNewChildTableInfo(&yymsp[-5].minor.yy0, NULL, yymsp[-1].minor.yy285, &yymsp[-8].minor.yy0, &yymsp[-9].minor.yy0);
-}
-  yymsp[-9].minor.yy96 = yylhsminor.yy96;
-=======
-  yylhsminor.yy192 = createNewChildTableInfo(&yymsp[-5].minor.yy0, NULL, yymsp[-1].minor.yy193, &yymsp[-8].minor.yy0, &yymsp[-9].minor.yy0);
-}
-  yymsp[-9].minor.yy192 = yylhsminor.yy192;
->>>>>>> ecbc6108
+  yygotominor.yy504 = createNewChildTableInfo(&yymsp[-5].minor.yy0, NULL, yymsp[-1].minor.yy325, &yymsp[-8].minor.yy0, &yymsp[-9].minor.yy0);
+}
         break;
       case 140: /* create_from_stable ::= ifnotexists ids cpxName USING ids cpxName LP tagNamelist RP TAGS LP tagitemlist RP */
 {
   yymsp[-8].minor.yy0.n += yymsp[-7].minor.yy0.n;
   yymsp[-11].minor.yy0.n += yymsp[-10].minor.yy0.n;
-<<<<<<< HEAD
-  yylhsminor.yy96 = createNewChildTableInfo(&yymsp[-8].minor.yy0, yymsp[-5].minor.yy285, yymsp[-1].minor.yy285, &yymsp[-11].minor.yy0, &yymsp[-12].minor.yy0);
-}
-  yymsp[-12].minor.yy96 = yylhsminor.yy96;
+  yygotominor.yy504 = createNewChildTableInfo(&yymsp[-8].minor.yy0, yymsp[-5].minor.yy325, yymsp[-1].minor.yy325, &yymsp[-11].minor.yy0, &yymsp[-12].minor.yy0);
+}
         break;
       case 141: /* tagNamelist ::= tagNamelist COMMA ids */
-{taosArrayPush(yymsp[-2].minor.yy285, &yymsp[0].minor.yy0); yylhsminor.yy285 = yymsp[-2].minor.yy285;  }
-  yymsp[-2].minor.yy285 = yylhsminor.yy285;
+{taosArrayPush(yymsp[-2].minor.yy325, &yymsp[0].minor.yy0); yygotominor.yy325 = yymsp[-2].minor.yy325;  }
         break;
       case 142: /* tagNamelist ::= ids */
-{yylhsminor.yy285 = taosArrayInit(4, sizeof(SStrToken)); taosArrayPush(yylhsminor.yy285, &yymsp[0].minor.yy0);}
-  yymsp[0].minor.yy285 = yylhsminor.yy285;
-=======
-  yylhsminor.yy192 = createNewChildTableInfo(&yymsp[-8].minor.yy0, yymsp[-5].minor.yy193, yymsp[-1].minor.yy193, &yymsp[-11].minor.yy0, &yymsp[-12].minor.yy0);
-}
-  yymsp[-12].minor.yy192 = yylhsminor.yy192;
-        break;
-      case 140: /* tagNamelist ::= tagNamelist COMMA ids */
-{taosArrayPush(yymsp[-2].minor.yy193, &yymsp[0].minor.yy0); yylhsminor.yy193 = yymsp[-2].minor.yy193;  }
-  yymsp[-2].minor.yy193 = yylhsminor.yy193;
-        break;
-      case 141: /* tagNamelist ::= ids */
-{yylhsminor.yy193 = taosArrayInit(4, sizeof(SStrToken)); taosArrayPush(yylhsminor.yy193, &yymsp[0].minor.yy0);}
-  yymsp[0].minor.yy193 = yylhsminor.yy193;
->>>>>>> ecbc6108
+{yygotominor.yy325 = taosArrayInit(4, sizeof(SStrToken)); taosArrayPush(yygotominor.yy325, &yymsp[0].minor.yy0);}
         break;
       case 143: /* create_table_args ::= ifnotexists ids cpxName AS select */
 {
-<<<<<<< HEAD
-  yylhsminor.yy470 = tSetCreateTableInfo(NULL, NULL, yymsp[0].minor.yy344, TSQL_CREATE_STREAM);
-  setSqlInfo(pInfo, yylhsminor.yy470, NULL, TSDB_SQL_CREATE_TABLE);
-=======
-  yylhsminor.yy270 = tSetCreateTableInfo(NULL, NULL, yymsp[0].minor.yy124, TSQL_CREATE_STREAM);
-  setSqlInfo(pInfo, yylhsminor.yy270, NULL, TSDB_SQL_CREATE_TABLE);
->>>>>>> ecbc6108
+  yygotominor.yy422 = tSetCreateTableInfo(NULL, NULL, yymsp[0].minor.yy536, TSQL_CREATE_STREAM);
+  setSqlInfo(pInfo, yygotominor.yy422, NULL, TSDB_SQL_CREATE_TABLE);
 
   yymsp[-3].minor.yy0.n += yymsp[-2].minor.yy0.n;
   setCreatedTableName(pInfo, &yymsp[-3].minor.yy0, &yymsp[-4].minor.yy0);
 }
-<<<<<<< HEAD
-  yymsp[-4].minor.yy470 = yylhsminor.yy470;
         break;
       case 144: /* columnlist ::= columnlist COMMA column */
-{taosArrayPush(yymsp[-2].minor.yy285, &yymsp[0].minor.yy295); yylhsminor.yy285 = yymsp[-2].minor.yy285;  }
-  yymsp[-2].minor.yy285 = yylhsminor.yy285;
+{taosArrayPush(yymsp[-2].minor.yy325, &yymsp[0].minor.yy47); yygotominor.yy325 = yymsp[-2].minor.yy325;  }
         break;
       case 145: /* columnlist ::= column */
-{yylhsminor.yy285 = taosArrayInit(4, sizeof(TAOS_FIELD)); taosArrayPush(yylhsminor.yy285, &yymsp[0].minor.yy295);}
-  yymsp[0].minor.yy285 = yylhsminor.yy285;
-=======
-  yymsp[-4].minor.yy270 = yylhsminor.yy270;
-        break;
-      case 143: /* columnlist ::= columnlist COMMA column */
-{taosArrayPush(yymsp[-2].minor.yy193, &yymsp[0].minor.yy27); yylhsminor.yy193 = yymsp[-2].minor.yy193;  }
-  yymsp[-2].minor.yy193 = yylhsminor.yy193;
-        break;
-      case 144: /* columnlist ::= column */
-{yylhsminor.yy193 = taosArrayInit(4, sizeof(TAOS_FIELD)); taosArrayPush(yylhsminor.yy193, &yymsp[0].minor.yy27);}
-  yymsp[0].minor.yy193 = yylhsminor.yy193;
->>>>>>> ecbc6108
+{yygotominor.yy325 = taosArrayInit(4, sizeof(TAOS_FIELD)); taosArrayPush(yygotominor.yy325, &yymsp[0].minor.yy47);}
         break;
       case 146: /* column ::= ids typename */
 {
-<<<<<<< HEAD
-  tSetColumnInfo(&yylhsminor.yy295, &yymsp[-1].minor.yy0, &yymsp[0].minor.yy295);
-}
-  yymsp[-1].minor.yy295 = yylhsminor.yy295;
+  tSetColumnInfo(&yygotominor.yy47, &yymsp[-1].minor.yy0, &yymsp[0].minor.yy47);
+}
         break;
       case 147: /* tagitemlist ::= tagitemlist COMMA tagitem */
-{ yylhsminor.yy285 = tVariantListAppend(yymsp[-2].minor.yy285, &yymsp[0].minor.yy362, -1);    }
-  yymsp[-2].minor.yy285 = yylhsminor.yy285;
+{ yygotominor.yy325 = tVariantListAppend(yymsp[-2].minor.yy325, &yymsp[0].minor.yy442, -1);    }
         break;
       case 148: /* tagitemlist ::= tagitem */
-{ yylhsminor.yy285 = tVariantListAppend(NULL, &yymsp[0].minor.yy362, -1); }
-  yymsp[0].minor.yy285 = yylhsminor.yy285;
+{ yygotominor.yy325 = tVariantListAppend(NULL, &yymsp[0].minor.yy442, -1); }
         break;
       case 149: /* tagitem ::= INTEGER */
       case 150: /* tagitem ::= FLOAT */ yytestcase(yyruleno==150);
       case 151: /* tagitem ::= STRING */ yytestcase(yyruleno==151);
       case 152: /* tagitem ::= BOOL */ yytestcase(yyruleno==152);
-{ toTSDBType(yymsp[0].minor.yy0.type); tVariantCreate(&yylhsminor.yy362, &yymsp[0].minor.yy0); }
-  yymsp[0].minor.yy362 = yylhsminor.yy362;
+{ toTSDBType(yymsp[0].minor.yy0.type); tVariantCreate(&yygotominor.yy442, &yymsp[0].minor.yy0); }
         break;
       case 153: /* tagitem ::= NULL */
-{ yymsp[0].minor.yy0.type = 0; tVariantCreate(&yylhsminor.yy362, &yymsp[0].minor.yy0); }
-  yymsp[0].minor.yy362 = yylhsminor.yy362;
-=======
-  tSetColumnInfo(&yylhsminor.yy27, &yymsp[-1].minor.yy0, &yymsp[0].minor.yy27);
-}
-  yymsp[-1].minor.yy27 = yylhsminor.yy27;
-        break;
-      case 146: /* tagitemlist ::= tagitemlist COMMA tagitem */
-{ yylhsminor.yy193 = tVariantListAppend(yymsp[-2].minor.yy193, &yymsp[0].minor.yy442, -1);    }
-  yymsp[-2].minor.yy193 = yylhsminor.yy193;
-        break;
-      case 147: /* tagitemlist ::= tagitem */
-{ yylhsminor.yy193 = tVariantListAppend(NULL, &yymsp[0].minor.yy442, -1); }
-  yymsp[0].minor.yy193 = yylhsminor.yy193;
-        break;
-      case 148: /* tagitem ::= INTEGER */
-      case 149: /* tagitem ::= FLOAT */ yytestcase(yyruleno==149);
-      case 150: /* tagitem ::= STRING */ yytestcase(yyruleno==150);
-      case 151: /* tagitem ::= BOOL */ yytestcase(yyruleno==151);
-{ toTSDBType(yymsp[0].minor.yy0.type); tVariantCreate(&yylhsminor.yy442, &yymsp[0].minor.yy0); }
-  yymsp[0].minor.yy442 = yylhsminor.yy442;
-        break;
-      case 152: /* tagitem ::= NULL */
-{ yymsp[0].minor.yy0.type = 0; tVariantCreate(&yylhsminor.yy442, &yymsp[0].minor.yy0); }
-  yymsp[0].minor.yy442 = yylhsminor.yy442;
->>>>>>> ecbc6108
+{ yymsp[0].minor.yy0.type = 0; tVariantCreate(&yygotominor.yy442, &yymsp[0].minor.yy0); }
         break;
       case 154: /* tagitem ::= MINUS INTEGER */
       case 155: /* tagitem ::= MINUS FLOAT */ yytestcase(yyruleno==155);
@@ -4249,793 +2268,350 @@
     yymsp[-1].minor.yy0.n += yymsp[0].minor.yy0.n;
     yymsp[-1].minor.yy0.type = yymsp[0].minor.yy0.type;
     toTSDBType(yymsp[-1].minor.yy0.type);
-<<<<<<< HEAD
-    tVariantCreate(&yylhsminor.yy362, &yymsp[-1].minor.yy0);
-}
-  yymsp[-1].minor.yy362 = yylhsminor.yy362;
-        break;
-      case 158: /* select ::= SELECT selcollist from where_opt interval_opt session_option fill_opt sliding_opt groupby_opt orderby_opt having_opt slimit_opt limit_opt */
-{
-  yylhsminor.yy344 = tSetQuerySqlNode(&yymsp[-12].minor.yy0, yymsp[-11].minor.yy285, yymsp[-10].minor.yy148, yymsp[-9].minor.yy178, yymsp[-4].minor.yy285, yymsp[-3].minor.yy285, &yymsp[-8].minor.yy376, &yymsp[-7].minor.yy523, &yymsp[-5].minor.yy0, yymsp[-6].minor.yy285, &yymsp[0].minor.yy438, &yymsp[-1].minor.yy438, yymsp[-2].minor.yy178);
-}
-  yymsp[-12].minor.yy344 = yylhsminor.yy344;
+    tVariantCreate(&yygotominor.yy442, &yymsp[-1].minor.yy0);
+}
+        break;
+      case 158: /* select ::= SELECT selcollist from where_opt interval_opt session_option windowstate_option fill_opt sliding_opt groupby_opt orderby_opt having_opt slimit_opt limit_opt */
+{
+  yygotominor.yy536 = tSetQuerySqlNode(&yymsp[-13].minor.yy0, yymsp[-12].minor.yy325, yymsp[-11].minor.yy52, yymsp[-10].minor.yy162, yymsp[-4].minor.yy325, yymsp[-3].minor.yy325, &yymsp[-9].minor.yy328, &yymsp[-8].minor.yy84, &yymsp[-7].minor.yy176, &yymsp[-5].minor.yy0, yymsp[-6].minor.yy325, &yymsp[0].minor.yy230, &yymsp[-1].minor.yy230, yymsp[-2].minor.yy162);
+}
         break;
       case 159: /* select ::= LP select RP */
-{yymsp[-2].minor.yy344 = yymsp[-1].minor.yy344;}
+{yygotominor.yy536 = yymsp[-1].minor.yy536;}
         break;
       case 160: /* union ::= select */
-{ yylhsminor.yy285 = setSubclause(NULL, yymsp[0].minor.yy344); }
-  yymsp[0].minor.yy285 = yylhsminor.yy285;
+{ yygotominor.yy325 = setSubclause(NULL, yymsp[0].minor.yy536); }
         break;
       case 161: /* union ::= union UNION ALL select */
-{ yylhsminor.yy285 = appendSelectClause(yymsp[-3].minor.yy285, yymsp[0].minor.yy344); }
-  yymsp[-3].minor.yy285 = yylhsminor.yy285;
+{ yygotominor.yy325 = appendSelectClause(yymsp[-3].minor.yy325, yymsp[0].minor.yy536); }
         break;
       case 162: /* cmd ::= union */
-{ setSqlInfo(pInfo, yymsp[0].minor.yy285, NULL, TSDB_SQL_SELECT); }
-=======
-    tVariantCreate(&yylhsminor.yy442, &yymsp[-1].minor.yy0);
-}
-  yymsp[-1].minor.yy442 = yylhsminor.yy442;
-        break;
-      case 157: /* select ::= SELECT selcollist from where_opt interval_opt session_option windowstate_option fill_opt sliding_opt groupby_opt orderby_opt having_opt slimit_opt limit_opt */
-{
-  yylhsminor.yy124 = tSetQuerySqlNode(&yymsp[-13].minor.yy0, yymsp[-12].minor.yy193, yymsp[-11].minor.yy332, yymsp[-10].minor.yy454, yymsp[-4].minor.yy193, yymsp[-3].minor.yy193, &yymsp[-9].minor.yy392, &yymsp[-8].minor.yy447, &yymsp[-7].minor.yy76, &yymsp[-5].minor.yy0, yymsp[-6].minor.yy193, &yymsp[0].minor.yy482, &yymsp[-1].minor.yy482, yymsp[-2].minor.yy454);
-}
-  yymsp[-13].minor.yy124 = yylhsminor.yy124;
-        break;
-      case 158: /* select ::= LP select RP */
-{yymsp[-2].minor.yy124 = yymsp[-1].minor.yy124;}
-        break;
-      case 159: /* union ::= select */
-{ yylhsminor.yy193 = setSubclause(NULL, yymsp[0].minor.yy124); }
-  yymsp[0].minor.yy193 = yylhsminor.yy193;
-        break;
-      case 160: /* union ::= union UNION ALL select */
-{ yylhsminor.yy193 = appendSelectClause(yymsp[-3].minor.yy193, yymsp[0].minor.yy124); }
-  yymsp[-3].minor.yy193 = yylhsminor.yy193;
-        break;
-      case 161: /* cmd ::= union */
-{ setSqlInfo(pInfo, yymsp[0].minor.yy193, NULL, TSDB_SQL_SELECT); }
->>>>>>> ecbc6108
+{ setSqlInfo(pInfo, yymsp[0].minor.yy325, NULL, TSDB_SQL_SELECT); }
         break;
       case 163: /* select ::= SELECT selcollist */
 {
-<<<<<<< HEAD
-  yylhsminor.yy344 = tSetQuerySqlNode(&yymsp[-1].minor.yy0, yymsp[0].minor.yy285, NULL, NULL, NULL, NULL, NULL, NULL, NULL, NULL, NULL, NULL, NULL);
-}
-  yymsp[-1].minor.yy344 = yylhsminor.yy344;
+  yygotominor.yy536 = tSetQuerySqlNode(&yymsp[-1].minor.yy0, yymsp[0].minor.yy325, NULL, NULL, NULL, NULL, NULL, NULL, NULL, NULL, NULL, NULL, NULL, NULL);
+}
         break;
       case 164: /* sclp ::= selcollist COMMA */
-{yylhsminor.yy285 = yymsp[-1].minor.yy285;}
-  yymsp[-1].minor.yy285 = yylhsminor.yy285;
+{yygotominor.yy325 = yymsp[-1].minor.yy325;}
         break;
       case 165: /* sclp ::= */
-      case 190: /* orderby_opt ::= */ yytestcase(yyruleno==190);
-{yymsp[1].minor.yy285 = 0;}
-=======
-  yylhsminor.yy124 = tSetQuerySqlNode(&yymsp[-1].minor.yy0, yymsp[0].minor.yy193, NULL, NULL, NULL, NULL, NULL, NULL, NULL, NULL, NULL, NULL, NULL, NULL);
-}
-  yymsp[-1].minor.yy124 = yylhsminor.yy124;
-        break;
-      case 163: /* sclp ::= selcollist COMMA */
-{yylhsminor.yy193 = yymsp[-1].minor.yy193;}
-  yymsp[-1].minor.yy193 = yylhsminor.yy193;
-        break;
-      case 164: /* sclp ::= */
-      case 194: /* orderby_opt ::= */ yytestcase(yyruleno==194);
-{yymsp[1].minor.yy193 = 0;}
->>>>>>> ecbc6108
+      case 195: /* orderby_opt ::= */ yytestcase(yyruleno==195);
+{yygotominor.yy325 = 0;}
         break;
       case 166: /* selcollist ::= sclp distinct expr as */
 {
-<<<<<<< HEAD
-   yylhsminor.yy285 = tSqlExprListAppend(yymsp[-3].minor.yy285, yymsp[-1].minor.yy178,  yymsp[-2].minor.yy0.n? &yymsp[-2].minor.yy0:0, yymsp[0].minor.yy0.n?&yymsp[0].minor.yy0:0);
-}
-  yymsp[-3].minor.yy285 = yylhsminor.yy285;
-=======
-   yylhsminor.yy193 = tSqlExprListAppend(yymsp[-3].minor.yy193, yymsp[-1].minor.yy454,  yymsp[-2].minor.yy0.n? &yymsp[-2].minor.yy0:0, yymsp[0].minor.yy0.n?&yymsp[0].minor.yy0:0);
-}
-  yymsp[-3].minor.yy193 = yylhsminor.yy193;
->>>>>>> ecbc6108
+   yygotominor.yy325 = tSqlExprListAppend(yymsp[-3].minor.yy325, yymsp[-1].minor.yy162,  yymsp[-2].minor.yy0.n? &yymsp[-2].minor.yy0:0, yymsp[0].minor.yy0.n?&yymsp[0].minor.yy0:0);
+}
         break;
       case 167: /* selcollist ::= sclp STAR */
 {
    tSqlExpr *pNode = tSqlExprCreateIdValue(NULL, TK_ALL);
-<<<<<<< HEAD
-   yylhsminor.yy285 = tSqlExprListAppend(yymsp[-1].minor.yy285, pNode, 0, 0);
-}
-  yymsp[-1].minor.yy285 = yylhsminor.yy285;
-=======
-   yylhsminor.yy193 = tSqlExprListAppend(yymsp[-1].minor.yy193, pNode, 0, 0);
-}
-  yymsp[-1].minor.yy193 = yylhsminor.yy193;
->>>>>>> ecbc6108
+   yygotominor.yy325 = tSqlExprListAppend(yymsp[-1].minor.yy325, pNode, 0, 0);
+}
         break;
       case 168: /* as ::= AS ids */
-{ yymsp[-1].minor.yy0 = yymsp[0].minor.yy0;    }
-        break;
-      case 169: /* as ::= ids */
-{ yylhsminor.yy0 = yymsp[0].minor.yy0;    }
-  yymsp[0].minor.yy0 = yylhsminor.yy0;
+      case 169: /* as ::= ids */ yytestcase(yyruleno==169);
+{ yygotominor.yy0 = yymsp[0].minor.yy0;    }
         break;
       case 170: /* as ::= */
-{ yymsp[1].minor.yy0.n = 0;  }
+{ yygotominor.yy0.n = 0;  }
         break;
       case 171: /* distinct ::= DISTINCT */
-{ yylhsminor.yy0 = yymsp[0].minor.yy0;  }
-  yymsp[0].minor.yy0 = yylhsminor.yy0;
-        break;
-<<<<<<< HEAD
+{ yygotominor.yy0 = yymsp[0].minor.yy0;  }
+        break;
       case 173: /* from ::= FROM tablelist */
-{yymsp[-1].minor.yy148 = yymsp[0].minor.yy148;}
-        break;
-      case 174: /* from ::= FROM LP union RP */
-{yymsp[-3].minor.yy148 = setSubquery(NULL, yymsp[-1].minor.yy285);}
-        break;
-      case 175: /* tablelist ::= ids cpxName */
+      case 174: /* from ::= FROM sub */ yytestcase(yyruleno==174);
+{yygotominor.yy52 = yymsp[0].minor.yy52;}
+        break;
+      case 175: /* sub ::= LP union RP */
+{yygotominor.yy52 = addSubqueryElem(NULL, yymsp[-1].minor.yy325, NULL);}
+        break;
+      case 176: /* sub ::= LP union RP ids */
+{yygotominor.yy52 = addSubqueryElem(NULL, yymsp[-2].minor.yy325, &yymsp[0].minor.yy0);}
+        break;
+      case 177: /* sub ::= sub COMMA LP union RP ids */
+{yygotominor.yy52 = addSubqueryElem(yymsp[-5].minor.yy52, yymsp[-2].minor.yy325, &yymsp[0].minor.yy0);}
+        break;
+      case 178: /* tablelist ::= ids cpxName */
 {
   yymsp[-1].minor.yy0.n += yymsp[0].minor.yy0.n;
-  yylhsminor.yy148 = setTableNameList(NULL, &yymsp[-1].minor.yy0, NULL);
-}
-  yymsp[-1].minor.yy148 = yylhsminor.yy148;
-        break;
-      case 176: /* tablelist ::= ids cpxName ids */
+  yygotominor.yy52 = setTableNameList(NULL, &yymsp[-1].minor.yy0, NULL);
+}
+        break;
+      case 179: /* tablelist ::= ids cpxName ids */
 {
   yymsp[-2].minor.yy0.n += yymsp[-1].minor.yy0.n;
-  yylhsminor.yy148 = setTableNameList(NULL, &yymsp[-2].minor.yy0, &yymsp[0].minor.yy0);
-}
-  yymsp[-2].minor.yy148 = yylhsminor.yy148;
-        break;
-      case 177: /* tablelist ::= tablelist COMMA ids cpxName */
+  yygotominor.yy52 = setTableNameList(NULL, &yymsp[-2].minor.yy0, &yymsp[0].minor.yy0);
+}
+        break;
+      case 180: /* tablelist ::= tablelist COMMA ids cpxName */
 {
   yymsp[-1].minor.yy0.n += yymsp[0].minor.yy0.n;
-  yylhsminor.yy148 = setTableNameList(yymsp[-3].minor.yy148, &yymsp[-1].minor.yy0, NULL);
-}
-  yymsp[-3].minor.yy148 = yylhsminor.yy148;
-        break;
-      case 178: /* tablelist ::= tablelist COMMA ids cpxName ids */
+  yygotominor.yy52 = setTableNameList(yymsp[-3].minor.yy52, &yymsp[-1].minor.yy0, NULL);
+}
+        break;
+      case 181: /* tablelist ::= tablelist COMMA ids cpxName ids */
 {
   yymsp[-2].minor.yy0.n += yymsp[-1].minor.yy0.n;
-  yylhsminor.yy148 = setTableNameList(yymsp[-4].minor.yy148, &yymsp[-2].minor.yy0, &yymsp[0].minor.yy0);
-}
-  yymsp[-4].minor.yy148 = yylhsminor.yy148;
-        break;
-      case 179: /* tmvar ::= VARIABLE */
-{yylhsminor.yy0 = yymsp[0].minor.yy0;}
-  yymsp[0].minor.yy0 = yylhsminor.yy0;
-        break;
-      case 180: /* interval_opt ::= INTERVAL LP tmvar RP */
-{yymsp[-3].minor.yy376.interval = yymsp[-1].minor.yy0; yymsp[-3].minor.yy376.offset.n = 0;}
-        break;
-      case 181: /* interval_opt ::= INTERVAL LP tmvar COMMA tmvar RP */
-{yymsp[-5].minor.yy376.interval = yymsp[-3].minor.yy0; yymsp[-5].minor.yy376.offset = yymsp[-1].minor.yy0;}
-        break;
-      case 182: /* interval_opt ::= */
-{memset(&yymsp[1].minor.yy376, 0, sizeof(yymsp[1].minor.yy376));}
-        break;
-      case 183: /* session_option ::= */
-{yymsp[1].minor.yy523.col.n = 0; yymsp[1].minor.yy523.gap.n = 0;}
-        break;
-      case 184: /* session_option ::= SESSION LP ids cpxName COMMA tmvar RP */
+  yygotominor.yy52 = setTableNameList(yymsp[-4].minor.yy52, &yymsp[-2].minor.yy0, &yymsp[0].minor.yy0);
+}
+        break;
+      case 182: /* tmvar ::= VARIABLE */
+{yygotominor.yy0 = yymsp[0].minor.yy0;}
+        break;
+      case 183: /* interval_opt ::= INTERVAL LP tmvar RP */
+{yygotominor.yy328.interval = yymsp[-1].minor.yy0; yygotominor.yy328.offset.n = 0;}
+        break;
+      case 184: /* interval_opt ::= INTERVAL LP tmvar COMMA tmvar RP */
+{yygotominor.yy328.interval = yymsp[-3].minor.yy0; yygotominor.yy328.offset = yymsp[-1].minor.yy0;}
+        break;
+      case 185: /* interval_opt ::= */
+{memset(&yygotominor.yy328, 0, sizeof(yygotominor.yy328));}
+        break;
+      case 186: /* session_option ::= */
+{yygotominor.yy84.col.n = 0; yygotominor.yy84.gap.n = 0;}
+        break;
+      case 187: /* session_option ::= SESSION LP ids cpxName COMMA tmvar RP */
 {
    yymsp[-4].minor.yy0.n += yymsp[-3].minor.yy0.n;
-   yymsp[-6].minor.yy523.col = yymsp[-4].minor.yy0;
-   yymsp[-6].minor.yy523.gap = yymsp[-1].minor.yy0;
-}
-        break;
-      case 185: /* fill_opt ::= */
-{ yymsp[1].minor.yy285 = 0;     }
-        break;
-      case 186: /* fill_opt ::= FILL LP ID COMMA tagitemlist RP */
-=======
-      case 172: /* from ::= FROM tablelist */
-      case 173: /* from ::= FROM sub */ yytestcase(yyruleno==173);
-{yymsp[-1].minor.yy332 = yymsp[0].minor.yy332;}
-        break;
-      case 174: /* sub ::= LP union RP */
-{yymsp[-2].minor.yy332 = addSubqueryElem(NULL, yymsp[-1].minor.yy193, NULL);}
-        break;
-      case 175: /* sub ::= LP union RP ids */
-{yymsp[-3].minor.yy332 = addSubqueryElem(NULL, yymsp[-2].minor.yy193, &yymsp[0].minor.yy0);}
-        break;
-      case 176: /* sub ::= sub COMMA LP union RP ids */
-{yylhsminor.yy332 = addSubqueryElem(yymsp[-5].minor.yy332, yymsp[-2].minor.yy193, &yymsp[0].minor.yy0);}
-  yymsp[-5].minor.yy332 = yylhsminor.yy332;
-        break;
-      case 177: /* tablelist ::= ids cpxName */
-{
-  yymsp[-1].minor.yy0.n += yymsp[0].minor.yy0.n;
-  yylhsminor.yy332 = setTableNameList(NULL, &yymsp[-1].minor.yy0, NULL);
-}
-  yymsp[-1].minor.yy332 = yylhsminor.yy332;
-        break;
-      case 178: /* tablelist ::= ids cpxName ids */
-{
-  yymsp[-2].minor.yy0.n += yymsp[-1].minor.yy0.n;
-  yylhsminor.yy332 = setTableNameList(NULL, &yymsp[-2].minor.yy0, &yymsp[0].minor.yy0);
-}
-  yymsp[-2].minor.yy332 = yylhsminor.yy332;
-        break;
-      case 179: /* tablelist ::= tablelist COMMA ids cpxName */
-{
-  yymsp[-1].minor.yy0.n += yymsp[0].minor.yy0.n;
-  yylhsminor.yy332 = setTableNameList(yymsp[-3].minor.yy332, &yymsp[-1].minor.yy0, NULL);
-}
-  yymsp[-3].minor.yy332 = yylhsminor.yy332;
-        break;
-      case 180: /* tablelist ::= tablelist COMMA ids cpxName ids */
-{
-  yymsp[-2].minor.yy0.n += yymsp[-1].minor.yy0.n;
-  yylhsminor.yy332 = setTableNameList(yymsp[-4].minor.yy332, &yymsp[-2].minor.yy0, &yymsp[0].minor.yy0);
-}
-  yymsp[-4].minor.yy332 = yylhsminor.yy332;
-        break;
-      case 181: /* tmvar ::= VARIABLE */
-{yylhsminor.yy0 = yymsp[0].minor.yy0;}
-  yymsp[0].minor.yy0 = yylhsminor.yy0;
-        break;
-      case 182: /* interval_opt ::= INTERVAL LP tmvar RP */
-{yymsp[-3].minor.yy392.interval = yymsp[-1].minor.yy0; yymsp[-3].minor.yy392.offset.n = 0;}
-        break;
-      case 183: /* interval_opt ::= INTERVAL LP tmvar COMMA tmvar RP */
-{yymsp[-5].minor.yy392.interval = yymsp[-3].minor.yy0; yymsp[-5].minor.yy392.offset = yymsp[-1].minor.yy0;}
-        break;
-      case 184: /* interval_opt ::= */
-{memset(&yymsp[1].minor.yy392, 0, sizeof(yymsp[1].minor.yy392));}
-        break;
-      case 185: /* session_option ::= */
-{yymsp[1].minor.yy447.col.n = 0; yymsp[1].minor.yy447.gap.n = 0;}
-        break;
-      case 186: /* session_option ::= SESSION LP ids cpxName COMMA tmvar RP */
-{
-   yymsp[-4].minor.yy0.n += yymsp[-3].minor.yy0.n;
-   yymsp[-6].minor.yy447.col = yymsp[-4].minor.yy0;
-   yymsp[-6].minor.yy447.gap = yymsp[-1].minor.yy0;
-}
-        break;
-      case 187: /* windowstate_option ::= */
-{yymsp[1].minor.yy76.col.n = 0;}
-        break;
-      case 188: /* windowstate_option ::= STATE_WINDOW LP ids RP */
-{
-   yymsp[-3].minor.yy76.col = yymsp[-1].minor.yy0;
-}
-        break;
-      case 189: /* fill_opt ::= */
-{ yymsp[1].minor.yy193 = 0;     }
-        break;
-      case 190: /* fill_opt ::= FILL LP ID COMMA tagitemlist RP */
->>>>>>> ecbc6108
+   yygotominor.yy84.col = yymsp[-4].minor.yy0;
+   yygotominor.yy84.gap = yymsp[-1].minor.yy0;
+}
+        break;
+      case 188: /* windowstate_option ::= */
+{yygotominor.yy176.col.n = 0;}
+        break;
+      case 189: /* windowstate_option ::= STATE_WINDOW LP ids RP */
+{
+   yygotominor.yy176.col = yymsp[-1].minor.yy0;
+}
+        break;
+      case 190: /* fill_opt ::= */
+{ yygotominor.yy325 = 0;     }
+        break;
+      case 191: /* fill_opt ::= FILL LP ID COMMA tagitemlist RP */
 {
     tVariant A = {0};
     toTSDBType(yymsp[-3].minor.yy0.type);
     tVariantCreate(&A, &yymsp[-3].minor.yy0);
 
-<<<<<<< HEAD
-    tVariantListInsert(yymsp[-1].minor.yy285, &A, -1, 0);
-    yymsp[-5].minor.yy285 = yymsp[-1].minor.yy285;
-}
-        break;
-      case 187: /* fill_opt ::= FILL LP ID RP */
+    tVariantListInsert(yymsp[-1].minor.yy325, &A, -1, 0);
+    yygotominor.yy325 = yymsp[-1].minor.yy325;
+}
+        break;
+      case 192: /* fill_opt ::= FILL LP ID RP */
 {
     toTSDBType(yymsp[-1].minor.yy0.type);
-    yymsp[-3].minor.yy285 = tVariantListAppendToken(NULL, &yymsp[-1].minor.yy0, -1);
-}
-        break;
-      case 188: /* sliding_opt ::= SLIDING LP tmvar RP */
-{yymsp[-3].minor.yy0 = yymsp[-1].minor.yy0;     }
-        break;
-      case 189: /* sliding_opt ::= */
-{yymsp[1].minor.yy0.n = 0; yymsp[1].minor.yy0.z = NULL; yymsp[1].minor.yy0.type = 0;   }
-        break;
-      case 191: /* orderby_opt ::= ORDER BY sortlist */
-{yymsp[-2].minor.yy285 = yymsp[0].minor.yy285;}
-        break;
-      case 192: /* sortlist ::= sortlist COMMA item sortorder */
-{
-    yylhsminor.yy285 = tVariantListAppend(yymsp[-3].minor.yy285, &yymsp[-1].minor.yy362, yymsp[0].minor.yy460);
-}
-  yymsp[-3].minor.yy285 = yylhsminor.yy285;
-        break;
-      case 193: /* sortlist ::= item sortorder */
-{
-  yylhsminor.yy285 = tVariantListAppend(NULL, &yymsp[-1].minor.yy362, yymsp[0].minor.yy460);
-}
-  yymsp[-1].minor.yy285 = yylhsminor.yy285;
-        break;
-      case 194: /* item ::= ids cpxName */
-=======
-    tVariantListInsert(yymsp[-1].minor.yy193, &A, -1, 0);
-    yymsp[-5].minor.yy193 = yymsp[-1].minor.yy193;
-}
-        break;
-      case 191: /* fill_opt ::= FILL LP ID RP */
-{
-    toTSDBType(yymsp[-1].minor.yy0.type);
-    yymsp[-3].minor.yy193 = tVariantListAppendToken(NULL, &yymsp[-1].minor.yy0, -1);
-}
-        break;
-      case 192: /* sliding_opt ::= SLIDING LP tmvar RP */
-{yymsp[-3].minor.yy0 = yymsp[-1].minor.yy0;     }
-        break;
-      case 193: /* sliding_opt ::= */
-{yymsp[1].minor.yy0.n = 0; yymsp[1].minor.yy0.z = NULL; yymsp[1].minor.yy0.type = 0;   }
-        break;
-      case 195: /* orderby_opt ::= ORDER BY sortlist */
-{yymsp[-2].minor.yy193 = yymsp[0].minor.yy193;}
-        break;
-      case 196: /* sortlist ::= sortlist COMMA item sortorder */
-{
-    yylhsminor.yy193 = tVariantListAppend(yymsp[-3].minor.yy193, &yymsp[-1].minor.yy442, yymsp[0].minor.yy312);
-}
-  yymsp[-3].minor.yy193 = yylhsminor.yy193;
-        break;
-      case 197: /* sortlist ::= item sortorder */
-{
-  yylhsminor.yy193 = tVariantListAppend(NULL, &yymsp[-1].minor.yy442, yymsp[0].minor.yy312);
-}
-  yymsp[-1].minor.yy193 = yylhsminor.yy193;
-        break;
-      case 198: /* item ::= ids cpxName */
->>>>>>> ecbc6108
+    yygotominor.yy325 = tVariantListAppendToken(NULL, &yymsp[-1].minor.yy0, -1);
+}
+        break;
+      case 193: /* sliding_opt ::= SLIDING LP tmvar RP */
+{yygotominor.yy0 = yymsp[-1].minor.yy0;     }
+        break;
+      case 194: /* sliding_opt ::= */
+{yygotominor.yy0.n = 0; yygotominor.yy0.z = NULL; yygotominor.yy0.type = 0;   }
+        break;
+      case 196: /* orderby_opt ::= ORDER BY sortlist */
+{yygotominor.yy325 = yymsp[0].minor.yy325;}
+        break;
+      case 197: /* sortlist ::= sortlist COMMA item sortorder */
+{
+    yygotominor.yy325 = tVariantListAppend(yymsp[-3].minor.yy325, &yymsp[-1].minor.yy442, yymsp[0].minor.yy196);
+}
+        break;
+      case 198: /* sortlist ::= item sortorder */
+{
+  yygotominor.yy325 = tVariantListAppend(NULL, &yymsp[-1].minor.yy442, yymsp[0].minor.yy196);
+}
+        break;
+      case 199: /* item ::= ids cpxName */
 {
   toTSDBType(yymsp[-1].minor.yy0.type);
   yymsp[-1].minor.yy0.n += yymsp[0].minor.yy0.n;
 
-<<<<<<< HEAD
-  tVariantCreate(&yylhsminor.yy362, &yymsp[-1].minor.yy0);
-}
-  yymsp[-1].minor.yy362 = yylhsminor.yy362;
-        break;
-      case 195: /* sortorder ::= ASC */
-{ yymsp[0].minor.yy460 = TSDB_ORDER_ASC; }
-        break;
-      case 196: /* sortorder ::= DESC */
-{ yymsp[0].minor.yy460 = TSDB_ORDER_DESC;}
-        break;
-      case 197: /* sortorder ::= */
-{ yymsp[1].minor.yy460 = TSDB_ORDER_ASC; }
-        break;
-      case 198: /* groupby_opt ::= */
-{ yymsp[1].minor.yy285 = 0;}
-        break;
-      case 199: /* groupby_opt ::= GROUP BY grouplist */
-{ yymsp[-2].minor.yy285 = yymsp[0].minor.yy285;}
-        break;
-      case 200: /* grouplist ::= grouplist COMMA item */
-{
-  yylhsminor.yy285 = tVariantListAppend(yymsp[-2].minor.yy285, &yymsp[0].minor.yy362, -1);
-}
-  yymsp[-2].minor.yy285 = yylhsminor.yy285;
-        break;
-      case 201: /* grouplist ::= item */
-{
-  yylhsminor.yy285 = tVariantListAppend(NULL, &yymsp[0].minor.yy362, -1);
-}
-  yymsp[0].minor.yy285 = yylhsminor.yy285;
-        break;
-      case 202: /* having_opt ::= */
-      case 212: /* where_opt ::= */ yytestcase(yyruleno==212);
-      case 254: /* expritem ::= */ yytestcase(yyruleno==254);
-{yymsp[1].minor.yy178 = 0;}
-        break;
-      case 203: /* having_opt ::= HAVING expr */
-      case 213: /* where_opt ::= WHERE expr */ yytestcase(yyruleno==213);
-{yymsp[-1].minor.yy178 = yymsp[0].minor.yy178;}
-        break;
-      case 204: /* limit_opt ::= */
-      case 208: /* slimit_opt ::= */ yytestcase(yyruleno==208);
-{yymsp[1].minor.yy438.limit = -1; yymsp[1].minor.yy438.offset = 0;}
-        break;
-      case 205: /* limit_opt ::= LIMIT signed */
-      case 209: /* slimit_opt ::= SLIMIT signed */ yytestcase(yyruleno==209);
-{yymsp[-1].minor.yy438.limit = yymsp[0].minor.yy525;  yymsp[-1].minor.yy438.offset = 0;}
-        break;
-      case 206: /* limit_opt ::= LIMIT signed OFFSET signed */
-{ yymsp[-3].minor.yy438.limit = yymsp[-2].minor.yy525;  yymsp[-3].minor.yy438.offset = yymsp[0].minor.yy525;}
-        break;
-      case 207: /* limit_opt ::= LIMIT signed COMMA signed */
-{ yymsp[-3].minor.yy438.limit = yymsp[0].minor.yy525;  yymsp[-3].minor.yy438.offset = yymsp[-2].minor.yy525;}
-        break;
-      case 210: /* slimit_opt ::= SLIMIT signed SOFFSET signed */
-{yymsp[-3].minor.yy438.limit = yymsp[-2].minor.yy525;  yymsp[-3].minor.yy438.offset = yymsp[0].minor.yy525;}
-        break;
-      case 211: /* slimit_opt ::= SLIMIT signed COMMA signed */
-{yymsp[-3].minor.yy438.limit = yymsp[0].minor.yy525;  yymsp[-3].minor.yy438.offset = yymsp[-2].minor.yy525;}
-        break;
-      case 214: /* expr ::= LP expr RP */
-{yylhsminor.yy178 = yymsp[-1].minor.yy178; yylhsminor.yy178->token.z = yymsp[-2].minor.yy0.z; yylhsminor.yy178->token.n = (yymsp[0].minor.yy0.z - yymsp[-2].minor.yy0.z + 1);}
-  yymsp[-2].minor.yy178 = yylhsminor.yy178;
-        break;
-      case 215: /* expr ::= ID */
-{ yylhsminor.yy178 = tSqlExprCreateIdValue(&yymsp[0].minor.yy0, TK_ID);}
-  yymsp[0].minor.yy178 = yylhsminor.yy178;
-        break;
-      case 216: /* expr ::= ID DOT ID */
-{ yymsp[-2].minor.yy0.n += (1+yymsp[0].minor.yy0.n); yylhsminor.yy178 = tSqlExprCreateIdValue(&yymsp[-2].minor.yy0, TK_ID);}
-  yymsp[-2].minor.yy178 = yylhsminor.yy178;
-        break;
-      case 217: /* expr ::= ID DOT STAR */
-{ yymsp[-2].minor.yy0.n += (1+yymsp[0].minor.yy0.n); yylhsminor.yy178 = tSqlExprCreateIdValue(&yymsp[-2].minor.yy0, TK_ALL);}
-  yymsp[-2].minor.yy178 = yylhsminor.yy178;
-        break;
-      case 218: /* expr ::= INTEGER */
-{ yylhsminor.yy178 = tSqlExprCreateIdValue(&yymsp[0].minor.yy0, TK_INTEGER);}
-  yymsp[0].minor.yy178 = yylhsminor.yy178;
-        break;
-      case 219: /* expr ::= MINUS INTEGER */
-      case 220: /* expr ::= PLUS INTEGER */ yytestcase(yyruleno==220);
-{ yymsp[-1].minor.yy0.n += yymsp[0].minor.yy0.n; yymsp[-1].minor.yy0.type = TK_INTEGER; yylhsminor.yy178 = tSqlExprCreateIdValue(&yymsp[-1].minor.yy0, TK_INTEGER);}
-  yymsp[-1].minor.yy178 = yylhsminor.yy178;
-        break;
-      case 221: /* expr ::= FLOAT */
-{ yylhsminor.yy178 = tSqlExprCreateIdValue(&yymsp[0].minor.yy0, TK_FLOAT);}
-  yymsp[0].minor.yy178 = yylhsminor.yy178;
-        break;
-      case 222: /* expr ::= MINUS FLOAT */
-      case 223: /* expr ::= PLUS FLOAT */ yytestcase(yyruleno==223);
-{ yymsp[-1].minor.yy0.n += yymsp[0].minor.yy0.n; yymsp[-1].minor.yy0.type = TK_FLOAT; yylhsminor.yy178 = tSqlExprCreateIdValue(&yymsp[-1].minor.yy0, TK_FLOAT);}
-  yymsp[-1].minor.yy178 = yylhsminor.yy178;
-        break;
-      case 224: /* expr ::= STRING */
-{ yylhsminor.yy178 = tSqlExprCreateIdValue(&yymsp[0].minor.yy0, TK_STRING);}
-  yymsp[0].minor.yy178 = yylhsminor.yy178;
-        break;
-      case 225: /* expr ::= NOW */
-{ yylhsminor.yy178 = tSqlExprCreateIdValue(&yymsp[0].minor.yy0, TK_NOW); }
-  yymsp[0].minor.yy178 = yylhsminor.yy178;
-        break;
-      case 226: /* expr ::= VARIABLE */
-{ yylhsminor.yy178 = tSqlExprCreateIdValue(&yymsp[0].minor.yy0, TK_VARIABLE);}
-  yymsp[0].minor.yy178 = yylhsminor.yy178;
-        break;
-      case 227: /* expr ::= PLUS VARIABLE */
-      case 228: /* expr ::= MINUS VARIABLE */ yytestcase(yyruleno==228);
-{ yymsp[-1].minor.yy0.n += yymsp[0].minor.yy0.n; yymsp[-1].minor.yy0.type = TK_VARIABLE; yylhsminor.yy178 = tSqlExprCreateIdValue(&yymsp[-1].minor.yy0, TK_VARIABLE);}
-  yymsp[-1].minor.yy178 = yylhsminor.yy178;
-        break;
-      case 229: /* expr ::= BOOL */
-{ yylhsminor.yy178 = tSqlExprCreateIdValue(&yymsp[0].minor.yy0, TK_BOOL);}
-  yymsp[0].minor.yy178 = yylhsminor.yy178;
-        break;
-      case 230: /* expr ::= NULL */
-{ yylhsminor.yy178 = tSqlExprCreateIdValue(&yymsp[0].minor.yy0, TK_NULL);}
-  yymsp[0].minor.yy178 = yylhsminor.yy178;
-        break;
-      case 231: /* expr ::= ID LP exprlist RP */
-{ yylhsminor.yy178 = tSqlExprCreateFunction(yymsp[-1].minor.yy285, &yymsp[-3].minor.yy0, &yymsp[0].minor.yy0, yymsp[-3].minor.yy0.type); }
-  yymsp[-3].minor.yy178 = yylhsminor.yy178;
-        break;
-      case 232: /* expr ::= ID LP STAR RP */
-{ yylhsminor.yy178 = tSqlExprCreateFunction(NULL, &yymsp[-3].minor.yy0, &yymsp[0].minor.yy0, yymsp[-3].minor.yy0.type); }
-  yymsp[-3].minor.yy178 = yylhsminor.yy178;
-        break;
-      case 233: /* expr ::= expr IS NULL */
-{yylhsminor.yy178 = tSqlExprCreate(yymsp[-2].minor.yy178, NULL, TK_ISNULL);}
-  yymsp[-2].minor.yy178 = yylhsminor.yy178;
-        break;
-      case 234: /* expr ::= expr IS NOT NULL */
-{yylhsminor.yy178 = tSqlExprCreate(yymsp[-3].minor.yy178, NULL, TK_NOTNULL);}
-  yymsp[-3].minor.yy178 = yylhsminor.yy178;
-        break;
-      case 235: /* expr ::= expr LT expr */
-{yylhsminor.yy178 = tSqlExprCreate(yymsp[-2].minor.yy178, yymsp[0].minor.yy178, TK_LT);}
-  yymsp[-2].minor.yy178 = yylhsminor.yy178;
-        break;
-      case 236: /* expr ::= expr GT expr */
-{yylhsminor.yy178 = tSqlExprCreate(yymsp[-2].minor.yy178, yymsp[0].minor.yy178, TK_GT);}
-  yymsp[-2].minor.yy178 = yylhsminor.yy178;
-        break;
-      case 237: /* expr ::= expr LE expr */
-{yylhsminor.yy178 = tSqlExprCreate(yymsp[-2].minor.yy178, yymsp[0].minor.yy178, TK_LE);}
-  yymsp[-2].minor.yy178 = yylhsminor.yy178;
-        break;
-      case 238: /* expr ::= expr GE expr */
-{yylhsminor.yy178 = tSqlExprCreate(yymsp[-2].minor.yy178, yymsp[0].minor.yy178, TK_GE);}
-  yymsp[-2].minor.yy178 = yylhsminor.yy178;
-        break;
-      case 239: /* expr ::= expr NE expr */
-{yylhsminor.yy178 = tSqlExprCreate(yymsp[-2].minor.yy178, yymsp[0].minor.yy178, TK_NE);}
-  yymsp[-2].minor.yy178 = yylhsminor.yy178;
-        break;
-      case 240: /* expr ::= expr EQ expr */
-{yylhsminor.yy178 = tSqlExprCreate(yymsp[-2].minor.yy178, yymsp[0].minor.yy178, TK_EQ);}
-  yymsp[-2].minor.yy178 = yylhsminor.yy178;
-        break;
-      case 241: /* expr ::= expr BETWEEN expr AND expr */
-{ tSqlExpr* X2 = tSqlExprClone(yymsp[-4].minor.yy178); yylhsminor.yy178 = tSqlExprCreate(tSqlExprCreate(yymsp[-4].minor.yy178, yymsp[-2].minor.yy178, TK_GE), tSqlExprCreate(X2, yymsp[0].minor.yy178, TK_LE), TK_AND);}
-  yymsp[-4].minor.yy178 = yylhsminor.yy178;
-        break;
-      case 242: /* expr ::= expr AND expr */
-{yylhsminor.yy178 = tSqlExprCreate(yymsp[-2].minor.yy178, yymsp[0].minor.yy178, TK_AND);}
-  yymsp[-2].minor.yy178 = yylhsminor.yy178;
-        break;
-      case 243: /* expr ::= expr OR expr */
-{yylhsminor.yy178 = tSqlExprCreate(yymsp[-2].minor.yy178, yymsp[0].minor.yy178, TK_OR); }
-  yymsp[-2].minor.yy178 = yylhsminor.yy178;
-        break;
-      case 244: /* expr ::= expr PLUS expr */
-{yylhsminor.yy178 = tSqlExprCreate(yymsp[-2].minor.yy178, yymsp[0].minor.yy178, TK_PLUS);  }
-  yymsp[-2].minor.yy178 = yylhsminor.yy178;
-        break;
-      case 245: /* expr ::= expr MINUS expr */
-{yylhsminor.yy178 = tSqlExprCreate(yymsp[-2].minor.yy178, yymsp[0].minor.yy178, TK_MINUS); }
-  yymsp[-2].minor.yy178 = yylhsminor.yy178;
-        break;
-      case 246: /* expr ::= expr STAR expr */
-{yylhsminor.yy178 = tSqlExprCreate(yymsp[-2].minor.yy178, yymsp[0].minor.yy178, TK_STAR);  }
-  yymsp[-2].minor.yy178 = yylhsminor.yy178;
-        break;
-      case 247: /* expr ::= expr SLASH expr */
-{yylhsminor.yy178 = tSqlExprCreate(yymsp[-2].minor.yy178, yymsp[0].minor.yy178, TK_DIVIDE);}
-  yymsp[-2].minor.yy178 = yylhsminor.yy178;
-        break;
-      case 248: /* expr ::= expr REM expr */
-{yylhsminor.yy178 = tSqlExprCreate(yymsp[-2].minor.yy178, yymsp[0].minor.yy178, TK_REM);   }
-  yymsp[-2].minor.yy178 = yylhsminor.yy178;
-        break;
-      case 249: /* expr ::= expr LIKE expr */
-{yylhsminor.yy178 = tSqlExprCreate(yymsp[-2].minor.yy178, yymsp[0].minor.yy178, TK_LIKE);  }
-  yymsp[-2].minor.yy178 = yylhsminor.yy178;
-        break;
-      case 250: /* expr ::= expr IN LP exprlist RP */
-{yylhsminor.yy178 = tSqlExprCreate(yymsp[-4].minor.yy178, (tSqlExpr*)yymsp[-1].minor.yy285, TK_IN); }
-  yymsp[-4].minor.yy178 = yylhsminor.yy178;
-        break;
-      case 251: /* exprlist ::= exprlist COMMA expritem */
-{yylhsminor.yy285 = tSqlExprListAppend(yymsp[-2].minor.yy285,yymsp[0].minor.yy178,0, 0);}
-  yymsp[-2].minor.yy285 = yylhsminor.yy285;
-        break;
-      case 252: /* exprlist ::= expritem */
-{yylhsminor.yy285 = tSqlExprListAppend(0,yymsp[0].minor.yy178,0, 0);}
-  yymsp[0].minor.yy285 = yylhsminor.yy285;
-        break;
-      case 253: /* expritem ::= expr */
-{yylhsminor.yy178 = yymsp[0].minor.yy178;}
-  yymsp[0].minor.yy178 = yylhsminor.yy178;
-        break;
-      case 255: /* cmd ::= RESET QUERY CACHE */
+  tVariantCreate(&yygotominor.yy442, &yymsp[-1].minor.yy0);
+}
+        break;
+      case 200: /* sortorder ::= ASC */
+      case 202: /* sortorder ::= */ yytestcase(yyruleno==202);
+{ yygotominor.yy196 = TSDB_ORDER_ASC; }
+        break;
+      case 201: /* sortorder ::= DESC */
+{ yygotominor.yy196 = TSDB_ORDER_DESC;}
+        break;
+      case 203: /* groupby_opt ::= */
+{ yygotominor.yy325 = 0;}
+        break;
+      case 204: /* groupby_opt ::= GROUP BY grouplist */
+{ yygotominor.yy325 = yymsp[0].minor.yy325;}
+        break;
+      case 205: /* grouplist ::= grouplist COMMA item */
+{
+  yygotominor.yy325 = tVariantListAppend(yymsp[-2].minor.yy325, &yymsp[0].minor.yy442, -1);
+}
+        break;
+      case 206: /* grouplist ::= item */
+{
+  yygotominor.yy325 = tVariantListAppend(NULL, &yymsp[0].minor.yy442, -1);
+}
+        break;
+      case 207: /* having_opt ::= */
+      case 217: /* where_opt ::= */ yytestcase(yyruleno==217);
+      case 259: /* expritem ::= */ yytestcase(yyruleno==259);
+{yygotominor.yy162 = 0;}
+        break;
+      case 208: /* having_opt ::= HAVING expr */
+      case 218: /* where_opt ::= WHERE expr */ yytestcase(yyruleno==218);
+      case 258: /* expritem ::= expr */ yytestcase(yyruleno==258);
+{yygotominor.yy162 = yymsp[0].minor.yy162;}
+        break;
+      case 209: /* limit_opt ::= */
+      case 213: /* slimit_opt ::= */ yytestcase(yyruleno==213);
+{yygotominor.yy230.limit = -1; yygotominor.yy230.offset = 0;}
+        break;
+      case 210: /* limit_opt ::= LIMIT signed */
+      case 214: /* slimit_opt ::= SLIMIT signed */ yytestcase(yyruleno==214);
+{yygotominor.yy230.limit = yymsp[0].minor.yy373;  yygotominor.yy230.offset = 0;}
+        break;
+      case 211: /* limit_opt ::= LIMIT signed OFFSET signed */
+{ yygotominor.yy230.limit = yymsp[-2].minor.yy373;  yygotominor.yy230.offset = yymsp[0].minor.yy373;}
+        break;
+      case 212: /* limit_opt ::= LIMIT signed COMMA signed */
+{ yygotominor.yy230.limit = yymsp[0].minor.yy373;  yygotominor.yy230.offset = yymsp[-2].minor.yy373;}
+        break;
+      case 215: /* slimit_opt ::= SLIMIT signed SOFFSET signed */
+{yygotominor.yy230.limit = yymsp[-2].minor.yy373;  yygotominor.yy230.offset = yymsp[0].minor.yy373;}
+        break;
+      case 216: /* slimit_opt ::= SLIMIT signed COMMA signed */
+{yygotominor.yy230.limit = yymsp[0].minor.yy373;  yygotominor.yy230.offset = yymsp[-2].minor.yy373;}
+        break;
+      case 219: /* expr ::= LP expr RP */
+{yygotominor.yy162 = yymsp[-1].minor.yy162; yygotominor.yy162->token.z = yymsp[-2].minor.yy0.z; yygotominor.yy162->token.n = (yymsp[0].minor.yy0.z - yymsp[-2].minor.yy0.z + 1);}
+        break;
+      case 220: /* expr ::= ID */
+{ yygotominor.yy162 = tSqlExprCreateIdValue(&yymsp[0].minor.yy0, TK_ID);}
+        break;
+      case 221: /* expr ::= ID DOT ID */
+{ yymsp[-2].minor.yy0.n += (1+yymsp[0].minor.yy0.n); yygotominor.yy162 = tSqlExprCreateIdValue(&yymsp[-2].minor.yy0, TK_ID);}
+        break;
+      case 222: /* expr ::= ID DOT STAR */
+{ yymsp[-2].minor.yy0.n += (1+yymsp[0].minor.yy0.n); yygotominor.yy162 = tSqlExprCreateIdValue(&yymsp[-2].minor.yy0, TK_ALL);}
+        break;
+      case 223: /* expr ::= INTEGER */
+{ yygotominor.yy162 = tSqlExprCreateIdValue(&yymsp[0].minor.yy0, TK_INTEGER);}
+        break;
+      case 224: /* expr ::= MINUS INTEGER */
+      case 225: /* expr ::= PLUS INTEGER */ yytestcase(yyruleno==225);
+{ yymsp[-1].minor.yy0.n += yymsp[0].minor.yy0.n; yymsp[-1].minor.yy0.type = TK_INTEGER; yygotominor.yy162 = tSqlExprCreateIdValue(&yymsp[-1].minor.yy0, TK_INTEGER);}
+        break;
+      case 226: /* expr ::= FLOAT */
+{ yygotominor.yy162 = tSqlExprCreateIdValue(&yymsp[0].minor.yy0, TK_FLOAT);}
+        break;
+      case 227: /* expr ::= MINUS FLOAT */
+      case 228: /* expr ::= PLUS FLOAT */ yytestcase(yyruleno==228);
+{ yymsp[-1].minor.yy0.n += yymsp[0].minor.yy0.n; yymsp[-1].minor.yy0.type = TK_FLOAT; yygotominor.yy162 = tSqlExprCreateIdValue(&yymsp[-1].minor.yy0, TK_FLOAT);}
+        break;
+      case 229: /* expr ::= STRING */
+{ yygotominor.yy162 = tSqlExprCreateIdValue(&yymsp[0].minor.yy0, TK_STRING);}
+        break;
+      case 230: /* expr ::= NOW */
+{ yygotominor.yy162 = tSqlExprCreateIdValue(&yymsp[0].minor.yy0, TK_NOW); }
+        break;
+      case 231: /* expr ::= VARIABLE */
+{ yygotominor.yy162 = tSqlExprCreateIdValue(&yymsp[0].minor.yy0, TK_VARIABLE);}
+        break;
+      case 232: /* expr ::= PLUS VARIABLE */
+      case 233: /* expr ::= MINUS VARIABLE */ yytestcase(yyruleno==233);
+{ yymsp[-1].minor.yy0.n += yymsp[0].minor.yy0.n; yymsp[-1].minor.yy0.type = TK_VARIABLE; yygotominor.yy162 = tSqlExprCreateIdValue(&yymsp[-1].minor.yy0, TK_VARIABLE);}
+        break;
+      case 234: /* expr ::= BOOL */
+{ yygotominor.yy162 = tSqlExprCreateIdValue(&yymsp[0].minor.yy0, TK_BOOL);}
+        break;
+      case 235: /* expr ::= NULL */
+{ yygotominor.yy162 = tSqlExprCreateIdValue(&yymsp[0].minor.yy0, TK_NULL);}
+        break;
+      case 236: /* expr ::= ID LP exprlist RP */
+{ yygotominor.yy162 = tSqlExprCreateFunction(yymsp[-1].minor.yy325, &yymsp[-3].minor.yy0, &yymsp[0].minor.yy0, yymsp[-3].minor.yy0.type); }
+        break;
+      case 237: /* expr ::= ID LP STAR RP */
+{ yygotominor.yy162 = tSqlExprCreateFunction(NULL, &yymsp[-3].minor.yy0, &yymsp[0].minor.yy0, yymsp[-3].minor.yy0.type); }
+        break;
+      case 238: /* expr ::= expr IS NULL */
+{yygotominor.yy162 = tSqlExprCreate(yymsp[-2].minor.yy162, NULL, TK_ISNULL);}
+        break;
+      case 239: /* expr ::= expr IS NOT NULL */
+{yygotominor.yy162 = tSqlExprCreate(yymsp[-3].minor.yy162, NULL, TK_NOTNULL);}
+        break;
+      case 240: /* expr ::= expr LT expr */
+{yygotominor.yy162 = tSqlExprCreate(yymsp[-2].minor.yy162, yymsp[0].minor.yy162, TK_LT);}
+        break;
+      case 241: /* expr ::= expr GT expr */
+{yygotominor.yy162 = tSqlExprCreate(yymsp[-2].minor.yy162, yymsp[0].minor.yy162, TK_GT);}
+        break;
+      case 242: /* expr ::= expr LE expr */
+{yygotominor.yy162 = tSqlExprCreate(yymsp[-2].minor.yy162, yymsp[0].minor.yy162, TK_LE);}
+        break;
+      case 243: /* expr ::= expr GE expr */
+{yygotominor.yy162 = tSqlExprCreate(yymsp[-2].minor.yy162, yymsp[0].minor.yy162, TK_GE);}
+        break;
+      case 244: /* expr ::= expr NE expr */
+{yygotominor.yy162 = tSqlExprCreate(yymsp[-2].minor.yy162, yymsp[0].minor.yy162, TK_NE);}
+        break;
+      case 245: /* expr ::= expr EQ expr */
+{yygotominor.yy162 = tSqlExprCreate(yymsp[-2].minor.yy162, yymsp[0].minor.yy162, TK_EQ);}
+        break;
+      case 246: /* expr ::= expr BETWEEN expr AND expr */
+{ tSqlExpr* X2 = tSqlExprClone(yymsp[-4].minor.yy162); yygotominor.yy162 = tSqlExprCreate(tSqlExprCreate(yymsp[-4].minor.yy162, yymsp[-2].minor.yy162, TK_GE), tSqlExprCreate(X2, yymsp[0].minor.yy162, TK_LE), TK_AND);}
+        break;
+      case 247: /* expr ::= expr AND expr */
+{yygotominor.yy162 = tSqlExprCreate(yymsp[-2].minor.yy162, yymsp[0].minor.yy162, TK_AND);}
+        break;
+      case 248: /* expr ::= expr OR expr */
+{yygotominor.yy162 = tSqlExprCreate(yymsp[-2].minor.yy162, yymsp[0].minor.yy162, TK_OR); }
+        break;
+      case 249: /* expr ::= expr PLUS expr */
+{yygotominor.yy162 = tSqlExprCreate(yymsp[-2].minor.yy162, yymsp[0].minor.yy162, TK_PLUS);  }
+        break;
+      case 250: /* expr ::= expr MINUS expr */
+{yygotominor.yy162 = tSqlExprCreate(yymsp[-2].minor.yy162, yymsp[0].minor.yy162, TK_MINUS); }
+        break;
+      case 251: /* expr ::= expr STAR expr */
+{yygotominor.yy162 = tSqlExprCreate(yymsp[-2].minor.yy162, yymsp[0].minor.yy162, TK_STAR);  }
+        break;
+      case 252: /* expr ::= expr SLASH expr */
+{yygotominor.yy162 = tSqlExprCreate(yymsp[-2].minor.yy162, yymsp[0].minor.yy162, TK_DIVIDE);}
+        break;
+      case 253: /* expr ::= expr REM expr */
+{yygotominor.yy162 = tSqlExprCreate(yymsp[-2].minor.yy162, yymsp[0].minor.yy162, TK_REM);   }
+        break;
+      case 254: /* expr ::= expr LIKE expr */
+{yygotominor.yy162 = tSqlExprCreate(yymsp[-2].minor.yy162, yymsp[0].minor.yy162, TK_LIKE);  }
+        break;
+      case 255: /* expr ::= expr IN LP exprlist RP */
+{yygotominor.yy162 = tSqlExprCreate(yymsp[-4].minor.yy162, (tSqlExpr*)yymsp[-1].minor.yy325, TK_IN); }
+        break;
+      case 256: /* exprlist ::= exprlist COMMA expritem */
+{yygotominor.yy325 = tSqlExprListAppend(yymsp[-2].minor.yy325,yymsp[0].minor.yy162,0, 0);}
+        break;
+      case 257: /* exprlist ::= expritem */
+{yygotominor.yy325 = tSqlExprListAppend(0,yymsp[0].minor.yy162,0, 0);}
+        break;
+      case 260: /* cmd ::= RESET QUERY CACHE */
 { setDCLSqlElems(pInfo, TSDB_SQL_RESET_CACHE, 0);}
         break;
-      case 256: /* cmd ::= SYNCDB ids REPLICA */
+      case 261: /* cmd ::= SYNCDB ids REPLICA */
 { setDCLSqlElems(pInfo, TSDB_SQL_SYNC_DB_REPLICA, 1, &yymsp[-1].minor.yy0);}
         break;
-      case 257: /* cmd ::= ALTER TABLE ids cpxName ADD COLUMN columnlist */
+      case 262: /* cmd ::= ALTER TABLE ids cpxName ADD COLUMN columnlist */
 {
     yymsp[-4].minor.yy0.n += yymsp[-3].minor.yy0.n;
-    SAlterTableInfo* pAlterTable = tSetAlterTableInfo(&yymsp[-4].minor.yy0, yymsp[0].minor.yy285, NULL, TSDB_ALTER_TABLE_ADD_COLUMN, -1);
+    SAlterTableInfo* pAlterTable = tSetAlterTableInfo(&yymsp[-4].minor.yy0, yymsp[0].minor.yy325, NULL, TSDB_ALTER_TABLE_ADD_COLUMN, -1);
     setSqlInfo(pInfo, pAlterTable, NULL, TSDB_SQL_ALTER_TABLE);
 }
         break;
-      case 258: /* cmd ::= ALTER TABLE ids cpxName DROP COLUMN ids */
-=======
-  tVariantCreate(&yylhsminor.yy442, &yymsp[-1].minor.yy0);
-}
-  yymsp[-1].minor.yy442 = yylhsminor.yy442;
-        break;
-      case 199: /* sortorder ::= ASC */
-{ yymsp[0].minor.yy312 = TSDB_ORDER_ASC; }
-        break;
-      case 200: /* sortorder ::= DESC */
-{ yymsp[0].minor.yy312 = TSDB_ORDER_DESC;}
-        break;
-      case 201: /* sortorder ::= */
-{ yymsp[1].minor.yy312 = TSDB_ORDER_ASC; }
-        break;
-      case 202: /* groupby_opt ::= */
-{ yymsp[1].minor.yy193 = 0;}
-        break;
-      case 203: /* groupby_opt ::= GROUP BY grouplist */
-{ yymsp[-2].minor.yy193 = yymsp[0].minor.yy193;}
-        break;
-      case 204: /* grouplist ::= grouplist COMMA item */
-{
-  yylhsminor.yy193 = tVariantListAppend(yymsp[-2].minor.yy193, &yymsp[0].minor.yy442, -1);
-}
-  yymsp[-2].minor.yy193 = yylhsminor.yy193;
-        break;
-      case 205: /* grouplist ::= item */
-{
-  yylhsminor.yy193 = tVariantListAppend(NULL, &yymsp[0].minor.yy442, -1);
-}
-  yymsp[0].minor.yy193 = yylhsminor.yy193;
-        break;
-      case 206: /* having_opt ::= */
-      case 216: /* where_opt ::= */ yytestcase(yyruleno==216);
-      case 258: /* expritem ::= */ yytestcase(yyruleno==258);
-{yymsp[1].minor.yy454 = 0;}
-        break;
-      case 207: /* having_opt ::= HAVING expr */
-      case 217: /* where_opt ::= WHERE expr */ yytestcase(yyruleno==217);
-{yymsp[-1].minor.yy454 = yymsp[0].minor.yy454;}
-        break;
-      case 208: /* limit_opt ::= */
-      case 212: /* slimit_opt ::= */ yytestcase(yyruleno==212);
-{yymsp[1].minor.yy482.limit = -1; yymsp[1].minor.yy482.offset = 0;}
-        break;
-      case 209: /* limit_opt ::= LIMIT signed */
-      case 213: /* slimit_opt ::= SLIMIT signed */ yytestcase(yyruleno==213);
-{yymsp[-1].minor.yy482.limit = yymsp[0].minor.yy473;  yymsp[-1].minor.yy482.offset = 0;}
-        break;
-      case 210: /* limit_opt ::= LIMIT signed OFFSET signed */
-{ yymsp[-3].minor.yy482.limit = yymsp[-2].minor.yy473;  yymsp[-3].minor.yy482.offset = yymsp[0].minor.yy473;}
-        break;
-      case 211: /* limit_opt ::= LIMIT signed COMMA signed */
-{ yymsp[-3].minor.yy482.limit = yymsp[0].minor.yy473;  yymsp[-3].minor.yy482.offset = yymsp[-2].minor.yy473;}
-        break;
-      case 214: /* slimit_opt ::= SLIMIT signed SOFFSET signed */
-{yymsp[-3].minor.yy482.limit = yymsp[-2].minor.yy473;  yymsp[-3].minor.yy482.offset = yymsp[0].minor.yy473;}
-        break;
-      case 215: /* slimit_opt ::= SLIMIT signed COMMA signed */
-{yymsp[-3].minor.yy482.limit = yymsp[0].minor.yy473;  yymsp[-3].minor.yy482.offset = yymsp[-2].minor.yy473;}
-        break;
-      case 218: /* expr ::= LP expr RP */
-{yylhsminor.yy454 = yymsp[-1].minor.yy454; yylhsminor.yy454->token.z = yymsp[-2].minor.yy0.z; yylhsminor.yy454->token.n = (yymsp[0].minor.yy0.z - yymsp[-2].minor.yy0.z + 1);}
-  yymsp[-2].minor.yy454 = yylhsminor.yy454;
-        break;
-      case 219: /* expr ::= ID */
-{ yylhsminor.yy454 = tSqlExprCreateIdValue(&yymsp[0].minor.yy0, TK_ID);}
-  yymsp[0].minor.yy454 = yylhsminor.yy454;
-        break;
-      case 220: /* expr ::= ID DOT ID */
-{ yymsp[-2].minor.yy0.n += (1+yymsp[0].minor.yy0.n); yylhsminor.yy454 = tSqlExprCreateIdValue(&yymsp[-2].minor.yy0, TK_ID);}
-  yymsp[-2].minor.yy454 = yylhsminor.yy454;
-        break;
-      case 221: /* expr ::= ID DOT STAR */
-{ yymsp[-2].minor.yy0.n += (1+yymsp[0].minor.yy0.n); yylhsminor.yy454 = tSqlExprCreateIdValue(&yymsp[-2].minor.yy0, TK_ALL);}
-  yymsp[-2].minor.yy454 = yylhsminor.yy454;
-        break;
-      case 222: /* expr ::= INTEGER */
-{ yylhsminor.yy454 = tSqlExprCreateIdValue(&yymsp[0].minor.yy0, TK_INTEGER);}
-  yymsp[0].minor.yy454 = yylhsminor.yy454;
-        break;
-      case 223: /* expr ::= MINUS INTEGER */
-      case 224: /* expr ::= PLUS INTEGER */ yytestcase(yyruleno==224);
-{ yymsp[-1].minor.yy0.n += yymsp[0].minor.yy0.n; yymsp[-1].minor.yy0.type = TK_INTEGER; yylhsminor.yy454 = tSqlExprCreateIdValue(&yymsp[-1].minor.yy0, TK_INTEGER);}
-  yymsp[-1].minor.yy454 = yylhsminor.yy454;
-        break;
-      case 225: /* expr ::= FLOAT */
-{ yylhsminor.yy454 = tSqlExprCreateIdValue(&yymsp[0].minor.yy0, TK_FLOAT);}
-  yymsp[0].minor.yy454 = yylhsminor.yy454;
-        break;
-      case 226: /* expr ::= MINUS FLOAT */
-      case 227: /* expr ::= PLUS FLOAT */ yytestcase(yyruleno==227);
-{ yymsp[-1].minor.yy0.n += yymsp[0].minor.yy0.n; yymsp[-1].minor.yy0.type = TK_FLOAT; yylhsminor.yy454 = tSqlExprCreateIdValue(&yymsp[-1].minor.yy0, TK_FLOAT);}
-  yymsp[-1].minor.yy454 = yylhsminor.yy454;
-        break;
-      case 228: /* expr ::= STRING */
-{ yylhsminor.yy454 = tSqlExprCreateIdValue(&yymsp[0].minor.yy0, TK_STRING);}
-  yymsp[0].minor.yy454 = yylhsminor.yy454;
-        break;
-      case 229: /* expr ::= NOW */
-{ yylhsminor.yy454 = tSqlExprCreateIdValue(&yymsp[0].minor.yy0, TK_NOW); }
-  yymsp[0].minor.yy454 = yylhsminor.yy454;
-        break;
-      case 230: /* expr ::= VARIABLE */
-{ yylhsminor.yy454 = tSqlExprCreateIdValue(&yymsp[0].minor.yy0, TK_VARIABLE);}
-  yymsp[0].minor.yy454 = yylhsminor.yy454;
-        break;
-      case 231: /* expr ::= PLUS VARIABLE */
-      case 232: /* expr ::= MINUS VARIABLE */ yytestcase(yyruleno==232);
-{ yymsp[-1].minor.yy0.n += yymsp[0].minor.yy0.n; yymsp[-1].minor.yy0.type = TK_VARIABLE; yylhsminor.yy454 = tSqlExprCreateIdValue(&yymsp[-1].minor.yy0, TK_VARIABLE);}
-  yymsp[-1].minor.yy454 = yylhsminor.yy454;
-        break;
-      case 233: /* expr ::= BOOL */
-{ yylhsminor.yy454 = tSqlExprCreateIdValue(&yymsp[0].minor.yy0, TK_BOOL);}
-  yymsp[0].minor.yy454 = yylhsminor.yy454;
-        break;
-      case 234: /* expr ::= NULL */
-{ yylhsminor.yy454 = tSqlExprCreateIdValue(&yymsp[0].minor.yy0, TK_NULL);}
-  yymsp[0].minor.yy454 = yylhsminor.yy454;
-        break;
-      case 235: /* expr ::= ID LP exprlist RP */
-{ yylhsminor.yy454 = tSqlExprCreateFunction(yymsp[-1].minor.yy193, &yymsp[-3].minor.yy0, &yymsp[0].minor.yy0, yymsp[-3].minor.yy0.type); }
-  yymsp[-3].minor.yy454 = yylhsminor.yy454;
-        break;
-      case 236: /* expr ::= ID LP STAR RP */
-{ yylhsminor.yy454 = tSqlExprCreateFunction(NULL, &yymsp[-3].minor.yy0, &yymsp[0].minor.yy0, yymsp[-3].minor.yy0.type); }
-  yymsp[-3].minor.yy454 = yylhsminor.yy454;
-        break;
-      case 237: /* expr ::= expr IS NULL */
-{yylhsminor.yy454 = tSqlExprCreate(yymsp[-2].minor.yy454, NULL, TK_ISNULL);}
-  yymsp[-2].minor.yy454 = yylhsminor.yy454;
-        break;
-      case 238: /* expr ::= expr IS NOT NULL */
-{yylhsminor.yy454 = tSqlExprCreate(yymsp[-3].minor.yy454, NULL, TK_NOTNULL);}
-  yymsp[-3].minor.yy454 = yylhsminor.yy454;
-        break;
-      case 239: /* expr ::= expr LT expr */
-{yylhsminor.yy454 = tSqlExprCreate(yymsp[-2].minor.yy454, yymsp[0].minor.yy454, TK_LT);}
-  yymsp[-2].minor.yy454 = yylhsminor.yy454;
-        break;
-      case 240: /* expr ::= expr GT expr */
-{yylhsminor.yy454 = tSqlExprCreate(yymsp[-2].minor.yy454, yymsp[0].minor.yy454, TK_GT);}
-  yymsp[-2].minor.yy454 = yylhsminor.yy454;
-        break;
-      case 241: /* expr ::= expr LE expr */
-{yylhsminor.yy454 = tSqlExprCreate(yymsp[-2].minor.yy454, yymsp[0].minor.yy454, TK_LE);}
-  yymsp[-2].minor.yy454 = yylhsminor.yy454;
-        break;
-      case 242: /* expr ::= expr GE expr */
-{yylhsminor.yy454 = tSqlExprCreate(yymsp[-2].minor.yy454, yymsp[0].minor.yy454, TK_GE);}
-  yymsp[-2].minor.yy454 = yylhsminor.yy454;
-        break;
-      case 243: /* expr ::= expr NE expr */
-{yylhsminor.yy454 = tSqlExprCreate(yymsp[-2].minor.yy454, yymsp[0].minor.yy454, TK_NE);}
-  yymsp[-2].minor.yy454 = yylhsminor.yy454;
-        break;
-      case 244: /* expr ::= expr EQ expr */
-{yylhsminor.yy454 = tSqlExprCreate(yymsp[-2].minor.yy454, yymsp[0].minor.yy454, TK_EQ);}
-  yymsp[-2].minor.yy454 = yylhsminor.yy454;
-        break;
-      case 245: /* expr ::= expr BETWEEN expr AND expr */
-{ tSqlExpr* X2 = tSqlExprClone(yymsp[-4].minor.yy454); yylhsminor.yy454 = tSqlExprCreate(tSqlExprCreate(yymsp[-4].minor.yy454, yymsp[-2].minor.yy454, TK_GE), tSqlExprCreate(X2, yymsp[0].minor.yy454, TK_LE), TK_AND);}
-  yymsp[-4].minor.yy454 = yylhsminor.yy454;
-        break;
-      case 246: /* expr ::= expr AND expr */
-{yylhsminor.yy454 = tSqlExprCreate(yymsp[-2].minor.yy454, yymsp[0].minor.yy454, TK_AND);}
-  yymsp[-2].minor.yy454 = yylhsminor.yy454;
-        break;
-      case 247: /* expr ::= expr OR expr */
-{yylhsminor.yy454 = tSqlExprCreate(yymsp[-2].minor.yy454, yymsp[0].minor.yy454, TK_OR); }
-  yymsp[-2].minor.yy454 = yylhsminor.yy454;
-        break;
-      case 248: /* expr ::= expr PLUS expr */
-{yylhsminor.yy454 = tSqlExprCreate(yymsp[-2].minor.yy454, yymsp[0].minor.yy454, TK_PLUS);  }
-  yymsp[-2].minor.yy454 = yylhsminor.yy454;
-        break;
-      case 249: /* expr ::= expr MINUS expr */
-{yylhsminor.yy454 = tSqlExprCreate(yymsp[-2].minor.yy454, yymsp[0].minor.yy454, TK_MINUS); }
-  yymsp[-2].minor.yy454 = yylhsminor.yy454;
-        break;
-      case 250: /* expr ::= expr STAR expr */
-{yylhsminor.yy454 = tSqlExprCreate(yymsp[-2].minor.yy454, yymsp[0].minor.yy454, TK_STAR);  }
-  yymsp[-2].minor.yy454 = yylhsminor.yy454;
-        break;
-      case 251: /* expr ::= expr SLASH expr */
-{yylhsminor.yy454 = tSqlExprCreate(yymsp[-2].minor.yy454, yymsp[0].minor.yy454, TK_DIVIDE);}
-  yymsp[-2].minor.yy454 = yylhsminor.yy454;
-        break;
-      case 252: /* expr ::= expr REM expr */
-{yylhsminor.yy454 = tSqlExprCreate(yymsp[-2].minor.yy454, yymsp[0].minor.yy454, TK_REM);   }
-  yymsp[-2].minor.yy454 = yylhsminor.yy454;
-        break;
-      case 253: /* expr ::= expr LIKE expr */
-{yylhsminor.yy454 = tSqlExprCreate(yymsp[-2].minor.yy454, yymsp[0].minor.yy454, TK_LIKE);  }
-  yymsp[-2].minor.yy454 = yylhsminor.yy454;
-        break;
-      case 254: /* expr ::= expr IN LP exprlist RP */
-{yylhsminor.yy454 = tSqlExprCreate(yymsp[-4].minor.yy454, (tSqlExpr*)yymsp[-1].minor.yy193, TK_IN); }
-  yymsp[-4].minor.yy454 = yylhsminor.yy454;
-        break;
-      case 255: /* exprlist ::= exprlist COMMA expritem */
-{yylhsminor.yy193 = tSqlExprListAppend(yymsp[-2].minor.yy193,yymsp[0].minor.yy454,0, 0);}
-  yymsp[-2].minor.yy193 = yylhsminor.yy193;
-        break;
-      case 256: /* exprlist ::= expritem */
-{yylhsminor.yy193 = tSqlExprListAppend(0,yymsp[0].minor.yy454,0, 0);}
-  yymsp[0].minor.yy193 = yylhsminor.yy193;
-        break;
-      case 257: /* expritem ::= expr */
-{yylhsminor.yy454 = yymsp[0].minor.yy454;}
-  yymsp[0].minor.yy454 = yylhsminor.yy454;
-        break;
-      case 259: /* cmd ::= RESET QUERY CACHE */
-{ setDCLSqlElems(pInfo, TSDB_SQL_RESET_CACHE, 0);}
-        break;
-      case 260: /* cmd ::= SYNCDB ids REPLICA */
-{ setDCLSqlElems(pInfo, TSDB_SQL_SYNC_DB_REPLICA, 1, &yymsp[-1].minor.yy0);}
-        break;
-      case 261: /* cmd ::= ALTER TABLE ids cpxName ADD COLUMN columnlist */
-{
-    yymsp[-4].minor.yy0.n += yymsp[-3].minor.yy0.n;
-    SAlterTableInfo* pAlterTable = tSetAlterTableInfo(&yymsp[-4].minor.yy0, yymsp[0].minor.yy193, NULL, TSDB_ALTER_TABLE_ADD_COLUMN, -1);
-    setSqlInfo(pInfo, pAlterTable, NULL, TSDB_SQL_ALTER_TABLE);
-}
-        break;
-      case 262: /* cmd ::= ALTER TABLE ids cpxName DROP COLUMN ids */
->>>>>>> ecbc6108
+      case 263: /* cmd ::= ALTER TABLE ids cpxName DROP COLUMN ids */
 {
     yymsp[-4].minor.yy0.n += yymsp[-3].minor.yy0.n;
 
@@ -5046,32 +2622,21 @@
     setSqlInfo(pInfo, pAlterTable, NULL, TSDB_SQL_ALTER_TABLE);
 }
         break;
-<<<<<<< HEAD
-      case 259: /* cmd ::= ALTER TABLE ids cpxName ADD TAG columnlist */
+      case 264: /* cmd ::= ALTER TABLE ids cpxName MODIFY COLUMN columnlist */
 {
     yymsp[-4].minor.yy0.n += yymsp[-3].minor.yy0.n;
-    SAlterTableInfo* pAlterTable = tSetAlterTableInfo(&yymsp[-4].minor.yy0, yymsp[0].minor.yy285, NULL, TSDB_ALTER_TABLE_ADD_TAG_COLUMN, -1);
+    SAlterTableInfo* pAlterTable = tSetAlterTableInfo(&yymsp[-4].minor.yy0, yymsp[0].minor.yy325, NULL, TSDB_ALTER_TABLE_CHANGE_COLUMN, -1);
     setSqlInfo(pInfo, pAlterTable, NULL, TSDB_SQL_ALTER_TABLE);
 }
         break;
-      case 260: /* cmd ::= ALTER TABLE ids cpxName DROP TAG ids */
-=======
-      case 263: /* cmd ::= ALTER TABLE ids cpxName MODIFY COLUMN columnlist */
+      case 265: /* cmd ::= ALTER TABLE ids cpxName ADD TAG columnlist */
 {
     yymsp[-4].minor.yy0.n += yymsp[-3].minor.yy0.n;
-    SAlterTableInfo* pAlterTable = tSetAlterTableInfo(&yymsp[-4].minor.yy0, yymsp[0].minor.yy193, NULL, TSDB_ALTER_TABLE_CHANGE_COLUMN, -1);
+    SAlterTableInfo* pAlterTable = tSetAlterTableInfo(&yymsp[-4].minor.yy0, yymsp[0].minor.yy325, NULL, TSDB_ALTER_TABLE_ADD_TAG_COLUMN, -1);
     setSqlInfo(pInfo, pAlterTable, NULL, TSDB_SQL_ALTER_TABLE);
 }
         break;
-      case 264: /* cmd ::= ALTER TABLE ids cpxName ADD TAG columnlist */
-{
-    yymsp[-4].minor.yy0.n += yymsp[-3].minor.yy0.n;
-    SAlterTableInfo* pAlterTable = tSetAlterTableInfo(&yymsp[-4].minor.yy0, yymsp[0].minor.yy193, NULL, TSDB_ALTER_TABLE_ADD_TAG_COLUMN, -1);
-    setSqlInfo(pInfo, pAlterTable, NULL, TSDB_SQL_ALTER_TABLE);
-}
-        break;
-      case 265: /* cmd ::= ALTER TABLE ids cpxName DROP TAG ids */
->>>>>>> ecbc6108
+      case 266: /* cmd ::= ALTER TABLE ids cpxName DROP TAG ids */
 {
     yymsp[-4].minor.yy0.n += yymsp[-3].minor.yy0.n;
 
@@ -5082,11 +2647,7 @@
     setSqlInfo(pInfo, pAlterTable, NULL, TSDB_SQL_ALTER_TABLE);
 }
         break;
-<<<<<<< HEAD
-      case 261: /* cmd ::= ALTER TABLE ids cpxName CHANGE TAG ids ids */
-=======
-      case 266: /* cmd ::= ALTER TABLE ids cpxName CHANGE TAG ids ids */
->>>>>>> ecbc6108
+      case 267: /* cmd ::= ALTER TABLE ids cpxName CHANGE TAG ids ids */
 {
     yymsp[-5].minor.yy0.n += yymsp[-4].minor.yy0.n;
 
@@ -5100,126 +2661,7 @@
     setSqlInfo(pInfo, pAlterTable, NULL, TSDB_SQL_ALTER_TABLE);
 }
         break;
-<<<<<<< HEAD
-      case 262: /* cmd ::= ALTER TABLE ids cpxName SET TAG ids EQ tagitem */
-=======
-      case 267: /* cmd ::= ALTER TABLE ids cpxName SET TAG ids EQ tagitem */
->>>>>>> ecbc6108
-{
-    yymsp[-6].minor.yy0.n += yymsp[-5].minor.yy0.n;
-
-    toTSDBType(yymsp[-2].minor.yy0.type);
-    SArray* A = tVariantListAppendToken(NULL, &yymsp[-2].minor.yy0, -1);
-<<<<<<< HEAD
-    A = tVariantListAppend(A, &yymsp[0].minor.yy362, -1);
-=======
-    A = tVariantListAppend(A, &yymsp[0].minor.yy442, -1);
->>>>>>> ecbc6108
-
-    SAlterTableInfo* pAlterTable = tSetAlterTableInfo(&yymsp[-6].minor.yy0, NULL, A, TSDB_ALTER_TABLE_UPDATE_TAG_VAL, -1);
-    setSqlInfo(pInfo, pAlterTable, NULL, TSDB_SQL_ALTER_TABLE);
-}
-        break;
-<<<<<<< HEAD
-      case 263: /* cmd ::= ALTER STABLE ids cpxName ADD COLUMN columnlist */
-{
-    yymsp[-4].minor.yy0.n += yymsp[-3].minor.yy0.n;
-    SAlterTableInfo* pAlterTable = tSetAlterTableInfo(&yymsp[-4].minor.yy0, yymsp[0].minor.yy285, NULL, TSDB_ALTER_TABLE_ADD_COLUMN, TSDB_SUPER_TABLE);
-    setSqlInfo(pInfo, pAlterTable, NULL, TSDB_SQL_ALTER_TABLE);
-}
-        break;
-      case 264: /* cmd ::= ALTER STABLE ids cpxName DROP COLUMN ids */
-=======
-      case 268: /* cmd ::= ALTER TABLE ids cpxName MODIFY TAG columnlist */
-{
-    yymsp[-4].minor.yy0.n += yymsp[-3].minor.yy0.n;
-    SAlterTableInfo* pAlterTable = tSetAlterTableInfo(&yymsp[-4].minor.yy0, yymsp[0].minor.yy193, NULL, TSDB_ALTER_TABLE_MODIFY_TAG_COLUMN, -1);
-    setSqlInfo(pInfo, pAlterTable, NULL, TSDB_SQL_ALTER_TABLE);
-}
-        break;
-      case 269: /* cmd ::= ALTER STABLE ids cpxName ADD COLUMN columnlist */
-{
-    yymsp[-4].minor.yy0.n += yymsp[-3].minor.yy0.n;
-    SAlterTableInfo* pAlterTable = tSetAlterTableInfo(&yymsp[-4].minor.yy0, yymsp[0].minor.yy193, NULL, TSDB_ALTER_TABLE_ADD_COLUMN, TSDB_SUPER_TABLE);
-    setSqlInfo(pInfo, pAlterTable, NULL, TSDB_SQL_ALTER_TABLE);
-}
-        break;
-      case 270: /* cmd ::= ALTER STABLE ids cpxName DROP COLUMN ids */
->>>>>>> ecbc6108
-{
-    yymsp[-4].minor.yy0.n += yymsp[-3].minor.yy0.n;
-
-    toTSDBType(yymsp[0].minor.yy0.type);
-    SArray* K = tVariantListAppendToken(NULL, &yymsp[0].minor.yy0, -1);
-
-    SAlterTableInfo* pAlterTable = tSetAlterTableInfo(&yymsp[-4].minor.yy0, NULL, K, TSDB_ALTER_TABLE_DROP_COLUMN, TSDB_SUPER_TABLE);
-    setSqlInfo(pInfo, pAlterTable, NULL, TSDB_SQL_ALTER_TABLE);
-}
-        break;
-<<<<<<< HEAD
-      case 265: /* cmd ::= ALTER STABLE ids cpxName ADD TAG columnlist */
-{
-    yymsp[-4].minor.yy0.n += yymsp[-3].minor.yy0.n;
-    SAlterTableInfo* pAlterTable = tSetAlterTableInfo(&yymsp[-4].minor.yy0, yymsp[0].minor.yy285, NULL, TSDB_ALTER_TABLE_ADD_TAG_COLUMN, TSDB_SUPER_TABLE);
-    setSqlInfo(pInfo, pAlterTable, NULL, TSDB_SQL_ALTER_TABLE);
-}
-        break;
-      case 266: /* cmd ::= ALTER STABLE ids cpxName DROP TAG ids */
-=======
-      case 271: /* cmd ::= ALTER STABLE ids cpxName MODIFY COLUMN columnlist */
-{
-    yymsp[-4].minor.yy0.n += yymsp[-3].minor.yy0.n;
-    SAlterTableInfo* pAlterTable = tSetAlterTableInfo(&yymsp[-4].minor.yy0, yymsp[0].minor.yy193, NULL, TSDB_ALTER_TABLE_CHANGE_COLUMN, TSDB_SUPER_TABLE);
-    setSqlInfo(pInfo, pAlterTable, NULL, TSDB_SQL_ALTER_TABLE);
-}
-        break;
-      case 272: /* cmd ::= ALTER STABLE ids cpxName ADD TAG columnlist */
-{
-    yymsp[-4].minor.yy0.n += yymsp[-3].minor.yy0.n;
-    SAlterTableInfo* pAlterTable = tSetAlterTableInfo(&yymsp[-4].minor.yy0, yymsp[0].minor.yy193, NULL, TSDB_ALTER_TABLE_ADD_TAG_COLUMN, TSDB_SUPER_TABLE);
-    setSqlInfo(pInfo, pAlterTable, NULL, TSDB_SQL_ALTER_TABLE);
-}
-        break;
-      case 273: /* cmd ::= ALTER STABLE ids cpxName DROP TAG ids */
->>>>>>> ecbc6108
-{
-    yymsp[-4].minor.yy0.n += yymsp[-3].minor.yy0.n;
-
-    toTSDBType(yymsp[0].minor.yy0.type);
-    SArray* A = tVariantListAppendToken(NULL, &yymsp[0].minor.yy0, -1);
-
-    SAlterTableInfo* pAlterTable = tSetAlterTableInfo(&yymsp[-4].minor.yy0, NULL, A, TSDB_ALTER_TABLE_DROP_TAG_COLUMN, TSDB_SUPER_TABLE);
-    setSqlInfo(pInfo, pAlterTable, NULL, TSDB_SQL_ALTER_TABLE);
-}
-        break;
-<<<<<<< HEAD
-      case 267: /* cmd ::= ALTER STABLE ids cpxName CHANGE TAG ids ids */
-=======
-      case 274: /* cmd ::= ALTER STABLE ids cpxName CHANGE TAG ids ids */
->>>>>>> ecbc6108
-{
-    yymsp[-5].minor.yy0.n += yymsp[-4].minor.yy0.n;
-
-    toTSDBType(yymsp[-1].minor.yy0.type);
-    SArray* A = tVariantListAppendToken(NULL, &yymsp[-1].minor.yy0, -1);
-
-    toTSDBType(yymsp[0].minor.yy0.type);
-    A = tVariantListAppendToken(A, &yymsp[0].minor.yy0, -1);
-
-    SAlterTableInfo* pAlterTable = tSetAlterTableInfo(&yymsp[-5].minor.yy0, NULL, A, TSDB_ALTER_TABLE_CHANGE_TAG_COLUMN, TSDB_SUPER_TABLE);
-    setSqlInfo(pInfo, pAlterTable, NULL, TSDB_SQL_ALTER_TABLE);
-}
-        break;
-<<<<<<< HEAD
-      case 268: /* cmd ::= KILL CONNECTION INTEGER */
-{setKillSql(pInfo, TSDB_SQL_KILL_CONNECTION, &yymsp[0].minor.yy0);}
-        break;
-      case 269: /* cmd ::= KILL STREAM INTEGER COLON INTEGER */
-{yymsp[-2].minor.yy0.n += (yymsp[-1].minor.yy0.n + yymsp[0].minor.yy0.n); setKillSql(pInfo, TSDB_SQL_KILL_STREAM, &yymsp[-2].minor.yy0);}
-        break;
-      case 270: /* cmd ::= KILL QUERY INTEGER COLON INTEGER */
-=======
-      case 275: /* cmd ::= ALTER STABLE ids cpxName SET TAG ids EQ tagitem */
+      case 268: /* cmd ::= ALTER TABLE ids cpxName SET TAG ids EQ tagitem */
 {
     yymsp[-6].minor.yy0.n += yymsp[-5].minor.yy0.n;
 
@@ -5227,49 +2669,130 @@
     SArray* A = tVariantListAppendToken(NULL, &yymsp[-2].minor.yy0, -1);
     A = tVariantListAppend(A, &yymsp[0].minor.yy442, -1);
 
+    SAlterTableInfo* pAlterTable = tSetAlterTableInfo(&yymsp[-6].minor.yy0, NULL, A, TSDB_ALTER_TABLE_UPDATE_TAG_VAL, -1);
+    setSqlInfo(pInfo, pAlterTable, NULL, TSDB_SQL_ALTER_TABLE);
+}
+        break;
+      case 269: /* cmd ::= ALTER TABLE ids cpxName MODIFY TAG columnlist */
+{
+    yymsp[-4].minor.yy0.n += yymsp[-3].minor.yy0.n;
+    SAlterTableInfo* pAlterTable = tSetAlterTableInfo(&yymsp[-4].minor.yy0, yymsp[0].minor.yy325, NULL, TSDB_ALTER_TABLE_MODIFY_TAG_COLUMN, -1);
+    setSqlInfo(pInfo, pAlterTable, NULL, TSDB_SQL_ALTER_TABLE);
+}
+        break;
+      case 270: /* cmd ::= ALTER STABLE ids cpxName ADD COLUMN columnlist */
+{
+    yymsp[-4].minor.yy0.n += yymsp[-3].minor.yy0.n;
+    SAlterTableInfo* pAlterTable = tSetAlterTableInfo(&yymsp[-4].minor.yy0, yymsp[0].minor.yy325, NULL, TSDB_ALTER_TABLE_ADD_COLUMN, TSDB_SUPER_TABLE);
+    setSqlInfo(pInfo, pAlterTable, NULL, TSDB_SQL_ALTER_TABLE);
+}
+        break;
+      case 271: /* cmd ::= ALTER STABLE ids cpxName DROP COLUMN ids */
+{
+    yymsp[-4].minor.yy0.n += yymsp[-3].minor.yy0.n;
+
+    toTSDBType(yymsp[0].minor.yy0.type);
+    SArray* K = tVariantListAppendToken(NULL, &yymsp[0].minor.yy0, -1);
+
+    SAlterTableInfo* pAlterTable = tSetAlterTableInfo(&yymsp[-4].minor.yy0, NULL, K, TSDB_ALTER_TABLE_DROP_COLUMN, TSDB_SUPER_TABLE);
+    setSqlInfo(pInfo, pAlterTable, NULL, TSDB_SQL_ALTER_TABLE);
+}
+        break;
+      case 272: /* cmd ::= ALTER STABLE ids cpxName MODIFY COLUMN columnlist */
+{
+    yymsp[-4].minor.yy0.n += yymsp[-3].minor.yy0.n;
+    SAlterTableInfo* pAlterTable = tSetAlterTableInfo(&yymsp[-4].minor.yy0, yymsp[0].minor.yy325, NULL, TSDB_ALTER_TABLE_CHANGE_COLUMN, TSDB_SUPER_TABLE);
+    setSqlInfo(pInfo, pAlterTable, NULL, TSDB_SQL_ALTER_TABLE);
+}
+        break;
+      case 273: /* cmd ::= ALTER STABLE ids cpxName ADD TAG columnlist */
+{
+    yymsp[-4].minor.yy0.n += yymsp[-3].minor.yy0.n;
+    SAlterTableInfo* pAlterTable = tSetAlterTableInfo(&yymsp[-4].minor.yy0, yymsp[0].minor.yy325, NULL, TSDB_ALTER_TABLE_ADD_TAG_COLUMN, TSDB_SUPER_TABLE);
+    setSqlInfo(pInfo, pAlterTable, NULL, TSDB_SQL_ALTER_TABLE);
+}
+        break;
+      case 274: /* cmd ::= ALTER STABLE ids cpxName DROP TAG ids */
+{
+    yymsp[-4].minor.yy0.n += yymsp[-3].minor.yy0.n;
+
+    toTSDBType(yymsp[0].minor.yy0.type);
+    SArray* A = tVariantListAppendToken(NULL, &yymsp[0].minor.yy0, -1);
+
+    SAlterTableInfo* pAlterTable = tSetAlterTableInfo(&yymsp[-4].minor.yy0, NULL, A, TSDB_ALTER_TABLE_DROP_TAG_COLUMN, TSDB_SUPER_TABLE);
+    setSqlInfo(pInfo, pAlterTable, NULL, TSDB_SQL_ALTER_TABLE);
+}
+        break;
+      case 275: /* cmd ::= ALTER STABLE ids cpxName CHANGE TAG ids ids */
+{
+    yymsp[-5].minor.yy0.n += yymsp[-4].minor.yy0.n;
+
+    toTSDBType(yymsp[-1].minor.yy0.type);
+    SArray* A = tVariantListAppendToken(NULL, &yymsp[-1].minor.yy0, -1);
+
+    toTSDBType(yymsp[0].minor.yy0.type);
+    A = tVariantListAppendToken(A, &yymsp[0].minor.yy0, -1);
+
+    SAlterTableInfo* pAlterTable = tSetAlterTableInfo(&yymsp[-5].minor.yy0, NULL, A, TSDB_ALTER_TABLE_CHANGE_TAG_COLUMN, TSDB_SUPER_TABLE);
+    setSqlInfo(pInfo, pAlterTable, NULL, TSDB_SQL_ALTER_TABLE);
+}
+        break;
+      case 276: /* cmd ::= ALTER STABLE ids cpxName SET TAG ids EQ tagitem */
+{
+    yymsp[-6].minor.yy0.n += yymsp[-5].minor.yy0.n;
+
+    toTSDBType(yymsp[-2].minor.yy0.type);
+    SArray* A = tVariantListAppendToken(NULL, &yymsp[-2].minor.yy0, -1);
+    A = tVariantListAppend(A, &yymsp[0].minor.yy442, -1);
+
     SAlterTableInfo* pAlterTable = tSetAlterTableInfo(&yymsp[-6].minor.yy0, NULL, A, TSDB_ALTER_TABLE_UPDATE_TAG_VAL, TSDB_SUPER_TABLE);
     setSqlInfo(pInfo, pAlterTable, NULL, TSDB_SQL_ALTER_TABLE);
 }
         break;
-      case 276: /* cmd ::= ALTER STABLE ids cpxName MODIFY TAG columnlist */
+      case 277: /* cmd ::= ALTER STABLE ids cpxName MODIFY TAG columnlist */
 {
     yymsp[-4].minor.yy0.n += yymsp[-3].minor.yy0.n;
-    SAlterTableInfo* pAlterTable = tSetAlterTableInfo(&yymsp[-4].minor.yy0, yymsp[0].minor.yy193, NULL, TSDB_ALTER_TABLE_MODIFY_TAG_COLUMN, TSDB_SUPER_TABLE);
+    SAlterTableInfo* pAlterTable = tSetAlterTableInfo(&yymsp[-4].minor.yy0, yymsp[0].minor.yy325, NULL, TSDB_ALTER_TABLE_MODIFY_TAG_COLUMN, TSDB_SUPER_TABLE);
     setSqlInfo(pInfo, pAlterTable, NULL, TSDB_SQL_ALTER_TABLE);
 }
         break;
-      case 277: /* cmd ::= KILL CONNECTION INTEGER */
+      case 278: /* cmd ::= KILL CONNECTION INTEGER */
 {setKillSql(pInfo, TSDB_SQL_KILL_CONNECTION, &yymsp[0].minor.yy0);}
         break;
-      case 278: /* cmd ::= KILL STREAM INTEGER COLON INTEGER */
+      case 279: /* cmd ::= KILL STREAM INTEGER COLON INTEGER */
 {yymsp[-2].minor.yy0.n += (yymsp[-1].minor.yy0.n + yymsp[0].minor.yy0.n); setKillSql(pInfo, TSDB_SQL_KILL_STREAM, &yymsp[-2].minor.yy0);}
         break;
-      case 279: /* cmd ::= KILL QUERY INTEGER COLON INTEGER */
->>>>>>> ecbc6108
+      case 280: /* cmd ::= KILL QUERY INTEGER COLON INTEGER */
 {yymsp[-2].minor.yy0.n += (yymsp[-1].minor.yy0.n + yymsp[0].minor.yy0.n); setKillSql(pInfo, TSDB_SQL_KILL_QUERY, &yymsp[-2].minor.yy0);}
         break;
       default:
         break;
-/********** End reduce actions ************************************************/
   };
-  assert( yyruleno<sizeof(yyRuleInfoLhs)/sizeof(yyRuleInfoLhs[0]) );
-  yygoto = yyRuleInfoLhs[yyruleno];
-  yysize = yyRuleInfoNRhs[yyruleno];
-  yyact = yy_find_reduce_action(yymsp[yysize].stateno,(YYCODETYPE)yygoto);
-
-  /* There are no SHIFTREDUCE actions on nonterminals because the table
-  ** generator has simplified them to pure REDUCE actions. */
-  assert( !(yyact>YY_MAX_SHIFT && yyact<=YY_MAX_SHIFTREDUCE) );
-
-  /* It is not possible for a REDUCE to be followed by an error */
-  assert( yyact!=YY_ERROR_ACTION );
-
-  yymsp += yysize+1;
-  yypParser->yytos = yymsp;
-  yymsp->stateno = (YYACTIONTYPE)yyact;
-  yymsp->major = (YYCODETYPE)yygoto;
-  yyTraceShift(yypParser, yyact, "... then shift");
-  return yyact;
+  yygoto = yyRuleInfo[yyruleno].lhs;
+  yysize = yyRuleInfo[yyruleno].nrhs;
+  yypParser->yyidx -= yysize;
+  yyact = yy_find_reduce_action(yymsp[-yysize].stateno,(YYCODETYPE)yygoto);
+  if( yyact < YYNSTATE ){
+#ifdef NDEBUG
+    /* If we are not debugging and the reduce action popped at least
+    ** one element off the stack, then we can push the new element back
+    ** onto the stack here, and skip the stack overflow test in yy_shift().
+    ** That gives a significant speed improvement. */
+    if( yysize ){
+      yypParser->yyidx++;
+      yymsp -= yysize-1;
+      yymsp->stateno = (YYACTIONTYPE)yyact;
+      yymsp->major = (YYCODETYPE)yygoto;
+      yymsp->minor = yygotominor;
+    }else
+#endif
+    {
+      yy_shift(yypParser,yyact,yygoto,&yygotominor);
+    }
+  }else{
+    assert( yyact == YYNSTATE + YYNRULE + 1 );
+    yy_accept(yypParser);
+  }
 }
 
 /*
@@ -5279,20 +2802,16 @@
 static void yy_parse_failed(
   yyParser *yypParser           /* The parser */
 ){
-  ParseARG_FETCH
-  ParseCTX_FETCH
+  ParseARG_FETCH;
 #ifndef NDEBUG
   if( yyTraceFILE ){
     fprintf(yyTraceFILE,"%sFail!\n",yyTracePrompt);
   }
 #endif
-  while( yypParser->yytos>yypParser->yystack ) yy_pop_parser_stack(yypParser);
+  while( yypParser->yyidx>=0 ) yy_pop_parser_stack(yypParser);
   /* Here code is inserted which will be executed whenever the
   ** parser fails */
-/************ Begin %parse_failure code ***************************************/
-/************ End %parse_failure code *****************************************/
-  ParseARG_STORE /* Suppress warning about unused %extra_argument variable */
-  ParseCTX_STORE
+  ParseARG_STORE; /* Suppress warning about unused %extra_argument variable */
 }
 #endif /* YYNOERRORRECOVERY */
 
@@ -5302,12 +2821,10 @@
 static void yy_syntax_error(
   yyParser *yypParser,           /* The parser */
   int yymajor,                   /* The major type of the error token */
-  ParseTOKENTYPE yyminor         /* The minor type of the error token */
+  YYMINORTYPE yyminor            /* The minor type of the error token */
 ){
-  ParseARG_FETCH
-  ParseCTX_FETCH
-#define TOKEN yyminor
-/************ Begin %syntax_error code ****************************************/
+  ParseARG_FETCH;
+#define TOKEN (yyminor.yy0)
 
   pInfo->valid = false;
   int32_t outputBufLen = tListLen(pInfo->msg);
@@ -5330,9 +2847,7 @@
   }
 
   assert(len <= outputBufLen);
-/************ End %syntax_error code ******************************************/
-  ParseARG_STORE /* Suppress warning about unused %extra_argument variable */
-  ParseCTX_STORE
+  ParseARG_STORE; /* Suppress warning about unused %extra_argument variable */
 }
 
 /*
@@ -5341,24 +2856,17 @@
 static void yy_accept(
   yyParser *yypParser           /* The parser */
 ){
-  ParseARG_FETCH
-  ParseCTX_FETCH
+  ParseARG_FETCH;
 #ifndef NDEBUG
   if( yyTraceFILE ){
     fprintf(yyTraceFILE,"%sAccept!\n",yyTracePrompt);
   }
 #endif
-#ifndef YYNOERRORRECOVERY
-  yypParser->yyerrcnt = -1;
-#endif
-  assert( yypParser->yytos==yypParser->yystack );
+  while( yypParser->yyidx>=0 ) yy_pop_parser_stack(yypParser);
   /* Here code is inserted which will be executed whenever the
   ** parser accepts */
-/*********** Begin %parse_accept code *****************************************/
-
-/*********** End %parse_accept code *******************************************/
-  ParseARG_STORE /* Suppress warning about unused %extra_argument variable */
-  ParseCTX_STORE
+
+  ParseARG_STORE; /* Suppress warning about unused %extra_argument variable */
 }
 
 /* The main parser program.
@@ -5387,54 +2895,50 @@
   ParseARG_PDECL               /* Optional %extra_argument parameter */
 ){
   YYMINORTYPE yyminorunion;
-  YYACTIONTYPE yyact;   /* The parser action. */
-#if !defined(YYERRORSYMBOL) && !defined(YYNOERRORRECOVERY)
+  int yyact;            /* The parser action. */
   int yyendofinput;     /* True if we are at the end of input */
-#endif
 #ifdef YYERRORSYMBOL
   int yyerrorhit = 0;   /* True if yymajor has invoked an error */
 #endif
-  yyParser *yypParser = (yyParser*)yyp;  /* The parser */
-  ParseCTX_FETCH
-  ParseARG_STORE
-
-  assert( yypParser->yytos!=0 );
-#if !defined(YYERRORSYMBOL) && !defined(YYNOERRORRECOVERY)
+  yyParser *yypParser;  /* The parser */
+
+  /* (re)initialize the parser, if necessary */
+  yypParser = (yyParser*)yyp;
+  if( yypParser->yyidx<0 ){
+#if YYSTACKDEPTH<=0
+    if( yypParser->yystksz <=0 ){
+      /*memset(&yyminorunion, 0, sizeof(yyminorunion));*/
+      yyminorunion = yyzerominor;
+      yyStackOverflow(yypParser, &yyminorunion);
+      return;
+    }
+#endif
+    yypParser->yyidx = 0;
+    yypParser->yyerrcnt = -1;
+    yypParser->yystack[0].stateno = 0;
+    yypParser->yystack[0].major = 0;
+  }
+  yyminorunion.yy0 = yyminor;
   yyendofinput = (yymajor==0);
-#endif
-
-  yyact = yypParser->yytos->stateno;
+  ParseARG_STORE;
+
 #ifndef NDEBUG
   if( yyTraceFILE ){
-    if( yyact < YY_MIN_REDUCE ){
-      fprintf(yyTraceFILE,"%sInput '%s' in state %d\n",
-              yyTracePrompt,yyTokenName[yymajor],yyact);
-    }else{
-      fprintf(yyTraceFILE,"%sInput '%s' with pending reduce %d\n",
-              yyTracePrompt,yyTokenName[yymajor],yyact-YY_MIN_REDUCE);
-    }
+    fprintf(yyTraceFILE,"%sInput %s\n",yyTracePrompt,yyTokenName[yymajor]);
   }
 #endif
 
   do{
-    assert( yyact==yypParser->yytos->stateno );
-    yyact = yy_find_shift_action((YYCODETYPE)yymajor,yyact);
-    if( yyact >= YY_MIN_REDUCE ){
-      yyact = yy_reduce(yypParser,yyact-YY_MIN_REDUCE,yymajor,
-                        yyminor ParseCTX_PARAM);
-    }else if( yyact <= YY_MAX_SHIFTREDUCE ){
-      yy_shift(yypParser,yyact,(YYCODETYPE)yymajor,yyminor);
-#ifndef YYNOERRORRECOVERY
+    yyact = yy_find_shift_action(yypParser,(YYCODETYPE)yymajor);
+    if( yyact<YYNSTATE ){
+      assert( !yyendofinput );  /* Impossible to shift the $ token */
+      yy_shift(yypParser,yyact,yymajor,&yyminorunion);
       yypParser->yyerrcnt--;
-#endif
-      break;
-    }else if( yyact==YY_ACCEPT_ACTION ){
-      yypParser->yytos--;
-      yy_accept(yypParser);
-      return;
+      yymajor = YYNOCODE;
+    }else if( yyact < YYNSTATE + YYNRULE ){
+      yy_reduce(yypParser,yyact-YYNSTATE);
     }else{
       assert( yyact == YY_ERROR_ACTION );
-      yyminorunion.yy0 = yyminor;
 #ifdef YYERRORSYMBOL
       int yymx;
 #endif
@@ -5464,9 +2968,9 @@
       **
       */
       if( yypParser->yyerrcnt<0 ){
-        yy_syntax_error(yypParser,yymajor,yyminor);
+        yy_syntax_error(yypParser,yymajor,yyminorunion);
       }
-      yymx = yypParser->yytos->major;
+      yymx = yypParser->yystack[yypParser->yyidx].major;
       if( yymx==YYERRORSYMBOL || yyerrorhit ){
 #ifndef NDEBUG
         if( yyTraceFILE ){
@@ -5474,31 +2978,30 @@
              yyTracePrompt,yyTokenName[yymajor]);
         }
 #endif
-        yy_destructor(yypParser, (YYCODETYPE)yymajor, &yyminorunion);
+        yy_destructor(yypParser, (YYCODETYPE)yymajor,&yyminorunion);
         yymajor = YYNOCODE;
       }else{
-        while( yypParser->yytos >= yypParser->yystack
-            && (yyact = yy_find_reduce_action(
-                        yypParser->yytos->stateno,
-                        YYERRORSYMBOL)) > YY_MAX_SHIFTREDUCE
+         while(
+          yypParser->yyidx >= 0 &&
+          yymx != YYERRORSYMBOL &&
+          (yyact = yy_find_reduce_action(
+                        yypParser->yystack[yypParser->yyidx].stateno,
+                        YYERRORSYMBOL)) >= YYNSTATE
         ){
           yy_pop_parser_stack(yypParser);
         }
-        if( yypParser->yytos < yypParser->yystack || yymajor==0 ){
+        if( yypParser->yyidx < 0 || yymajor==0 ){
           yy_destructor(yypParser,(YYCODETYPE)yymajor,&yyminorunion);
           yy_parse_failed(yypParser);
-#ifndef YYNOERRORRECOVERY
-          yypParser->yyerrcnt = -1;
-#endif
           yymajor = YYNOCODE;
         }else if( yymx!=YYERRORSYMBOL ){
-          yy_shift(yypParser,yyact,YYERRORSYMBOL,yyminor);
+          YYMINORTYPE u2;
+          u2.YYERRSYMDT = 0;
+          yy_shift(yypParser,yyact,YYERRORSYMBOL,&u2);
         }
       }
       yypParser->yyerrcnt = 3;
       yyerrorhit = 1;
-      if( yymajor==YYNOCODE ) break;
-      yyact = yypParser->yytos->stateno;
 #elif defined(YYNOERRORRECOVERY)
       /* If the YYNOERRORRECOVERY macro is defined, then do not attempt to
       ** do any kind of error recovery.  Instead, simply invoke the syntax
@@ -5507,9 +3010,10 @@
       ** Applications can set this macro (for example inside %include) if
       ** they intend to abandon the parse upon the first syntax error seen.
       */
-      yy_syntax_error(yypParser,yymajor, yyminor);
+      yy_syntax_error(yypParser,yymajor,yyminorunion);
       yy_destructor(yypParser,(YYCODETYPE)yymajor,&yyminorunion);
-      break;
+      yymajor = YYNOCODE;
+      
 #else  /* YYERRORSYMBOL is not defined */
       /* This is what we do if the grammar does not define ERROR:
       **
@@ -5521,45 +3025,16 @@
       ** three input tokens have been successfully shifted.
       */
       if( yypParser->yyerrcnt<=0 ){
-        yy_syntax_error(yypParser,yymajor, yyminor);
+        yy_syntax_error(yypParser,yymajor,yyminorunion);
       }
       yypParser->yyerrcnt = 3;
       yy_destructor(yypParser,(YYCODETYPE)yymajor,&yyminorunion);
       if( yyendofinput ){
         yy_parse_failed(yypParser);
-#ifndef YYNOERRORRECOVERY
-        yypParser->yyerrcnt = -1;
-#endif
       }
-      break;
+      yymajor = YYNOCODE;
 #endif
     }
-  }while( yypParser->yytos>yypParser->yystack );
-#ifndef NDEBUG
-  if( yyTraceFILE ){
-    yyStackEntry *i;
-    char cDiv = '[';
-    fprintf(yyTraceFILE,"%sReturn. Stack=",yyTracePrompt);
-    for(i=&yypParser->yystack[1]; i<=yypParser->yytos; i++){
-      fprintf(yyTraceFILE,"%c%s", cDiv, yyTokenName[i->major]);
-      cDiv = ' ';
-    }
-    fprintf(yyTraceFILE,"]\n");
-  }
-#endif
+  }while( yymajor!=YYNOCODE && yypParser->yyidx>=0 );
   return;
-}
-
-/*
-** Return the fallback token corresponding to canonical token iToken, or
-** 0 if iToken has no fallback.
-*/
-int ParseFallback(int iToken){
-#ifdef YYFALLBACK
-  assert( iToken<(int)(sizeof(yyFallback)/sizeof(yyFallback[0])) );
-  return yyFallback[iToken];
-#else
-  (void)iToken;
-  return 0;
-#endif
 }