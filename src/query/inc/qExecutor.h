/*
 * Copyright (c) 2019 TAOS Data, Inc. <jhtao@taosdata.com>
 *
 * This program is free software: you can use, redistribute, and/or modify
 * it under the terms of the GNU Affero General Public License, version 3
 * or later ("AGPL"), as published by the Free Software Foundation.
 *
 * This program is distributed in the hope that it will be useful, but WITHOUT
 * ANY WARRANTY; without even the implied warranty of MERCHANTABILITY or
 * FITNESS FOR A PARTICULAR PURPOSE.
 *
 * You should have received a copy of the GNU Affero General Public License
 * along with this program. If not, see <http://www.gnu.org/licenses/>.
 */
#ifndef TDENGINE_QEXECUTOR_H
#define TDENGINE_QEXECUTOR_H

#include "os.h"

#include "hash.h"
#include "qAggMain.h"
#include "qFill.h"
#include "qResultbuf.h"
#include "qSqlparser.h"
#include "qTableMeta.h"
#include "qTsbuf.h"
#include "query.h"
#include "taosdef.h"
#include "tarray.h"
#include "tlockfree.h"
#include "tsdb.h"
#include "qUdf.h"

struct SColumnFilterElem;
typedef bool (*__filter_func_t)(struct SColumnFilterElem* pFilter, const char* val1, const char* val2, int16_t type);
typedef int32_t (*__block_search_fn_t)(char* data, int32_t num, int64_t key, int32_t order);

#define IS_QUERY_KILLED(_q) ((_q)->code == TSDB_CODE_TSC_QUERY_CANCELLED)
#define Q_STATUS_EQUAL(p, s)  (((p) & (s)) != 0u)
#define QUERY_IS_ASC_QUERY(q) (GET_FORWARD_DIRECTION_FACTOR((q)->order.order) == QUERY_ASC_FORWARD_STEP)

#define GET_TABLEGROUP(q, _index)   ((SArray*) taosArrayGetP((q)->tableqinfoGroupInfo.pGroupList, (_index)))

#define GET_NUM_OF_RESULTS(_r) (((_r)->outputBuf) == NULL? 0:((_r)->outputBuf)->info.rows)

enum {
  // when query starts to execute, this status will set
      QUERY_NOT_COMPLETED = 0x1u,

  /* query is over
   * 1. this status is used in one row result query process, e.g., count/sum/first/last/ avg...etc.
   * 2. when all data within queried time window, it is also denoted as query_completed
   */
      QUERY_COMPLETED = 0x2u,

  /* when the result is not completed return to client, this status will be
   * usually used in case of interval query with interpolation option
   */
      QUERY_OVER = 0x4u,
};

typedef struct SResultRowPool {
  int32_t elemSize;
  int32_t blockSize;
  int32_t numOfElemPerBlock;

  struct {
    int32_t blockIndex;
    int32_t pos;
  } position;

  SArray* pData;    // SArray<void*>
} SResultRowPool;

typedef struct SResultRow {
  int32_t       pageId;      // pageId & rowId is the position of current result in disk-based output buffer
  int32_t       offset:29;   // row index in buffer page
  bool          startInterp; // the time window start timestamp has done the interpolation already.
  bool          endInterp;   // the time window end timestamp has done the interpolation already.
  bool          closed;      // this result status: closed or opened
  uint32_t      numOfRows;   // number of rows of current time window
  SResultRowCellInfo*  pCellInfo;  // For each result column, there is a resultInfo
  STimeWindow   win;
  char         *key;               // start key of current result row
} SResultRow;

typedef struct SGroupResInfo {
  int32_t totalGroup;
  int32_t currentGroup;
  int32_t index;
  SArray* pRows;      // SArray<SResultRow*>
} SGroupResInfo;

/**
 * If the number of generated results is greater than this value,
 * query query will be halt and return results to client immediate.
 */
typedef struct SRspResultInfo {
  int64_t total;      // total generated result size in rows
  int32_t capacity;   // capacity of current result output buffer
  int32_t threshold;  // result size threshold in rows.
} SRspResultInfo;

typedef struct SResultRowInfo {
  SResultRow** pResult;    // result list
  int16_t      type:8;     // data type for hash key
  int32_t      size:24;    // number of result set
  int32_t      capacity;   // max capacity
  int32_t      curPos;     // current active result row index of pResult list
} SResultRowInfo;

typedef struct SColumnFilterElem {
  int16_t           bytes;  // column length
  __filter_func_t   fp;
  SColumnFilterInfo filterInfo;
  void              *q;
} SColumnFilterElem;

typedef struct SSingleColumnFilterInfo {
  void*              pData;
  void*              pData2;  //used for nchar column
  int32_t            numOfFilters;
  SColumnInfo        info;
  SColumnFilterElem* pFilters;
} SSingleColumnFilterInfo;

typedef struct STableQueryInfo {
  TSKEY       lastKey;
  int32_t     groupIndex;     // group id in table list
  tVariant    tag;
  STimeWindow win;
  STSCursor   cur;
  void*       pTable;         // for retrieve the page id list
  SResultRowInfo resInfo;
} STableQueryInfo;

typedef enum {
  QUERY_PROF_BEFORE_OPERATOR_EXEC = 0,
  QUERY_PROF_AFTER_OPERATOR_EXEC,
  QUERY_PROF_QUERY_ABORT
} EQueryProfEventType;

typedef struct {
  EQueryProfEventType eventType;
  int64_t eventTime;

  union {
    uint8_t operatorType; //for operator event
    int32_t abortCode; //for query abort event
  };
} SQueryProfEvent;

typedef struct {
  uint8_t operatorType;
  int64_t sumSelfTime;
  int64_t sumRunTimes;
} SOperatorProfResult;

typedef struct SQueryCostInfo {
  uint64_t loadStatisTime;
  uint64_t loadFileBlockTime;
  uint64_t loadDataInCacheTime;
  uint64_t loadStatisSize;
  uint64_t loadFileBlockSize;
  uint64_t loadDataInCacheSize;
  
  uint64_t loadDataTime;
  uint64_t totalRows;
  uint64_t totalCheckedRows;
  uint32_t totalBlocks;
  uint32_t loadBlocks;
  uint32_t loadBlockStatis;
  uint32_t discardBlocks;
  uint64_t elapsedTime;
  uint64_t firstStageMergeTime;
  uint64_t winInfoSize;
  uint64_t tableInfoSize;
  uint64_t hashSize;
  uint64_t numOfTimeWindows;

  SArray*   queryProfEvents;  //SArray<SQueryProfEvent>
  SHashObj* operatorProfResults; //map<operator_type, SQueryProfEvent>
} SQueryCostInfo;

typedef struct {
  int64_t vgroupLimit;
  int64_t ts;
} SOrderedPrjQueryInfo;

typedef struct {
  char*   tags;
  SArray* pResult;  // SArray<SStddevInterResult>
} SInterResult;

typedef struct SSDataBlock {
  SDataStatis *pBlockStatis;
  SArray      *pDataBlock;
  SDataBlockInfo info;
} SSDataBlock;

// The basic query information extracted from the SQueryInfo tree to support the
// execution of query in a data node.
typedef struct SQueryAttr {
  SLimitVal        limit;
  SLimitVal        slimit;

  bool             stableQuery;      // super table query or not
  bool             topBotQuery;      // TODO used bitwise flag
  bool             groupbyColumn;    // denote if this is a groupby normal column query
  bool             hasTagResults;    // if there are tag values in final result or not
  bool             timeWindowInterpo;// if the time window start/end required interpolation
  bool             queryBlockDist;    // if query data block distribution
  bool             stabledev;        // super table stddev query
  bool             tsCompQuery;      // is tscomp query
  bool             diffQuery;        // is diff query
  bool             simpleAgg;
  bool             pointInterpQuery; // point interpolation query
  bool             needReverseScan;  // need reverse scan
  bool             distinct;         // distinct  query or not
  bool             stateWindow;       // window State on sub/normal table
  bool             createFilterOperator; // if filter operator is needed
  int32_t          interBufSize;     // intermediate buffer sizse

  int32_t          havingNum;        // having expr number

  SOrderVal        order;
  int16_t          numOfCols;
  int16_t          numOfTags;

  STimeWindow      window;
  SInterval        interval;
  SSessionWindow   sw;
  int16_t          precision;
  int16_t          numOfOutput;
  int16_t          fillType;

  int32_t          srcRowSize;       // todo extract struct
  int32_t          resultRowSize;
  int32_t          intermediateResultRowSize; // intermediate result row size, in case of top-k query.
  int32_t          maxTableColumnWidth;
  int32_t          tagLen;           // tag value length of current query
  SGroupbyExpr    *pGroupbyExpr;

  SExprInfo*       pExpr1;
  SExprInfo*       pExpr2;
  int32_t          numOfExpr2;
  SExprInfo*       pExpr3;
  int32_t          numOfExpr3;

  SColumnInfo*     tableCols;
  SColumnInfo*     tagColList;
  int32_t          numOfFilterCols;
  int64_t*         fillVal;
  SOrderedPrjQueryInfo prjInfo;        // limit value for each vgroup, only available in global order projection query.

  SSingleColumnFilterInfo* pFilterInfo;
  SFilterInfo     *pFilters;
  
  void*            tsdb;
  SMemRef          memRef;
  STableGroupInfo  tableGroupInfo;       // table <tid, last_key> list  SArray<STableKeyInfo>
  int32_t          vgId;
  SArray          *pUdfInfo;             // no need to free
} SQueryAttr;

typedef SSDataBlock* (*__operator_fn_t)(void* param, bool* newgroup);
typedef void (*__optr_cleanup_fn_t)(void* param, int32_t num);

struct SOperatorInfo;

typedef struct SQueryRuntimeEnv {
  jmp_buf               env;
  SQueryAttr*           pQueryAttr;
  uint32_t              status;           // query status
  void*                 qinfo;
  uint8_t               scanFlag;         // denotes reversed scan of data or not
  void*                 pQueryHandle;

  int32_t               prevGroupId;      // previous executed group id
  bool                  enableGroupData;
  SDiskbasedResultBuf*  pResultBuf;       // query result buffer based on blocked-wised disk file
  SHashObj*             pResultRowHashTable; // quick locate the window object for each result
  SHashObj*             pResultRowListSet;   // used to check if current ResultRowInfo has ResultRow object or not
  char*                 keyBuf;           // window key buffer
  SResultRowPool*       pool;             // window result object pool
  char**                prevRow;

  SArray*               prevResult;       // intermediate result, SArray<SInterResult>
  STSBuf*               pTsBuf;           // timestamp filter list
  STSCursor             cur;

  char*                 tagVal;           // tag value of current data block
  SArithmeticSupport   *sasArray;

  SSDataBlock          *outputBuf;
  STableGroupInfo       tableqinfoGroupInfo;  // this is a group array list, including SArray<STableQueryInfo*> structure
  struct SOperatorInfo *proot;
  SGroupResInfo         groupResInfo;
  int64_t               currentOffset;   // dynamic offset value

  STableQueryInfo      *current;
  SRspResultInfo        resultInfo;
  SHashObj             *pTableRetrieveTsMap;
  SUdfInfo             *pUdfInfo;
} SQueryRuntimeEnv;

enum {
  OP_IN_EXECUTING   = 1,
  OP_RES_TO_RETURN  = 2,
  OP_EXEC_DONE      = 3,
};

enum OPERATOR_TYPE_E {
  OP_TableScan         = 1,
  OP_DataBlocksOptScan = 2,
  OP_TableSeqScan      = 3,
  OP_TagScan           = 4,
  OP_TableBlockInfoScan= 5,
  OP_Aggregate         = 6,
  OP_Project           = 7,
  OP_Groupby           = 8,
  OP_Limit             = 9,
  OP_SLimit            = 10,
  OP_TimeWindow        = 11,
  OP_SessionWindow     = 12,
  OP_Fill              = 13,
  OP_MultiTableAggregate     = 14,
  OP_MultiTableTimeInterval  = 15,
  OP_DummyInput        = 16,   //TODO remove it after fully refactor.
  OP_MultiwayMergeSort = 17,   // multi-way data merge into one input stream.
  OP_GlobalAggregate   = 18,   // global merge for the multi-way data sources.
  OP_Filter            = 19,
  OP_Distinct          = 20,
  OP_Join              = 21,
  OP_StateWindow       = 22,
<<<<<<< HEAD
  OP_Order             = 23,
=======
  OP_AllTimeWindow     = 23,
  OP_AllMultiTableTimeInterval = 24,
>>>>>>> c2f42491
};

typedef struct SOperatorInfo {
  uint8_t               operatorType;
  bool                  blockingOptr;  // block operator or not
  uint8_t               status;        // denote if current operator is completed
  int32_t               numOfOutput;   // number of columns of the current operator results
  char                 *name;          // name, used to show the query execution plan
  void                 *info;          // extension attribution
  SExprInfo            *pExpr;
  SQueryRuntimeEnv     *pRuntimeEnv;

  struct SOperatorInfo **upstream;     // upstream pointer list
  int32_t               numOfUpstream; // number of upstream. The value is always ONE expect for join operator
  __operator_fn_t       exec;
  __optr_cleanup_fn_t   cleanup;
} SOperatorInfo;

enum {
  QUERY_RESULT_NOT_READY = 1,
  QUERY_RESULT_READY     = 2,
};

typedef struct {
  int32_t      numOfTags;
  int32_t      numOfCols;
  SColumnInfo *colList;
} SQueriedTableInfo;

typedef struct SQInfo {
  void*            signature;
  uint64_t         qId;
  int32_t          code;        // error code to returned to client
  int64_t          owner;       // if it is in execution

  SQueryRuntimeEnv runtimeEnv;
  SQueryAttr       query;
  void*            pBuf;        // allocated buffer for STableQueryInfo, sizeof(STableQueryInfo)*numOfTables;

  pthread_mutex_t  lock;        // used to synchronize the rsp/query threads
  tsem_t           ready;
  int32_t          dataReady;   // denote if query result is ready or not
  void*            rspContext;  // response context
  int64_t          startExecTs; // start to exec timestamp
  char*            sql;         // query sql string
  SQueryCostInfo   summary;
} SQInfo;

typedef struct SQueryParam {
  char            *sql;
  char            *tagCond;
  char            *colCond;
  char            *tbnameCond;
  char            *prevResult;
  SArray          *pTableIdList;
  SSqlExpr       **pExpr;
  SSqlExpr       **pSecExpr;
  SExprInfo       *pExprs;
  SExprInfo       *pSecExprs;

  SFilterInfo     *pFilters;

  SColIndex       *pGroupColIndex;
  SColumnInfo     *pTagColumnInfo;
  SGroupbyExpr *pGroupbyExpr;
  int32_t          tableScanOperator;
  SArray          *pOperator;
  SUdfInfo        *pUdfInfo;
} SQueryParam;

typedef struct STableScanInfo {
  void           *pQueryHandle;
  int32_t         numOfBlocks;
  int32_t         numOfSkipped;
  int32_t         numOfBlockStatis;
  int64_t         numOfRows;
                 
  int32_t         order;        // scan order
  int32_t         times;        // repeat counts
  int32_t         current;
  int32_t         reverseTimes; // 0 by default

  SQLFunctionCtx *pCtx;         // next operator query context
  SResultRowInfo *pResultRowInfo;
  int32_t        *rowCellInfoOffset;
  SExprInfo      *pExpr;
  SSDataBlock     block;
  int32_t         numOfOutput;
  int64_t         elapsedTime;

  int32_t         tableIndex;
  int32_t         prevGroupId;     // previous table group id
} STableScanInfo;

typedef struct STagScanInfo {
  SColumnInfo* pCols;
  SSDataBlock* pRes;
  int32_t      totalTables;
  int32_t      curPos;
} STagScanInfo;

typedef struct SOptrBasicInfo {
  SResultRowInfo    resultRowInfo;
  int32_t          *rowCellInfoOffset;  // offset value for each row result cell info
  SQLFunctionCtx   *pCtx;
  SSDataBlock      *pRes;
} SOptrBasicInfo;

typedef struct SOptrBasicInfo STableIntervalOperatorInfo;

typedef struct SAggOperatorInfo {
  SOptrBasicInfo binfo;
  uint32_t       seed;
} SAggOperatorInfo;

typedef struct SProjectOperatorInfo {
  SOptrBasicInfo binfo;
  int32_t        bufCapacity;
  uint32_t       seed;

  SSDataBlock   *existDataBlock;
} SProjectOperatorInfo;

typedef struct SLimitOperatorInfo {
  int64_t   limit;
  int64_t   total;
} SLimitOperatorInfo;

typedef struct SSLimitOperatorInfo {
  int64_t   groupTotal;
  int64_t   currentGroupOffset;

  int64_t   rowsTotal;
  int64_t   currentOffset;
  SLimitVal limit;
  SLimitVal slimit;

  char    **prevRow;
  SArray   *orderColumnList;
} SSLimitOperatorInfo;

typedef struct SFilterOperatorInfo {
  SSingleColumnFilterInfo *pFilterInfo;
  int32_t numOfFilterCols;
} SFilterOperatorInfo;

typedef struct SFillOperatorInfo {
  SFillInfo   *pFillInfo;
  SSDataBlock *pRes;
  int64_t      totalInputRows;

  SSDataBlock *existNewGroupBlock;
} SFillOperatorInfo;

typedef struct SGroupbyOperatorInfo {
  SOptrBasicInfo binfo;
  int32_t        colIndex;
  char          *prevData;   // previous group by value
} SGroupbyOperatorInfo;

typedef struct SSWindowOperatorInfo {
  SOptrBasicInfo binfo;
  STimeWindow    curWindow;  // current time window
  TSKEY          prevTs;     // previous timestamp
  int32_t        numOfRows;  // number of rows
  int32_t        start;      // start row index
  bool           reptScan;    // next round scan
} SSWindowOperatorInfo;

typedef struct SStateWindowOperatorInfo {
  SOptrBasicInfo binfo;
  STimeWindow    curWindow;  // current time window
  int32_t        numOfRows;  // number of rows
  int32_t        colIndex;      // start row index
  int32_t        start;
  char*          prevData;    // previous data 
  bool           reptScan;
} SStateWindowOperatorInfo;

typedef struct SDistinctOperatorInfo {
  SHashObj         *pSet;
  SSDataBlock      *pRes;
  bool              recordNullVal;  //has already record the null value, no need to try again
  int64_t           threshold;
  int64_t           outputCapacity;
  int32_t           colIndex; 
} SDistinctOperatorInfo;

struct SGlobalMerger;

typedef struct SMultiwayMergeInfo {
  struct SGlobalMerger *pMerge;
  SOptrBasicInfo       binfo;
  int32_t              bufCapacity;
  int64_t              seed;
  char               **prevRow;
  SArray              *orderColumnList;
  int32_t              resultRowFactor;

  bool                 hasGroupColData;
  char               **currentGroupColData;
  SArray              *groupColumnList;
  bool                 hasDataBlockForNewGroup;
  SSDataBlock         *pExistBlock;

  bool                 hasPrev;
  bool                 groupMix;
  SArray              *udfInfo;
} SMultiwayMergeInfo;

// todo support the disk-based sort
typedef struct SOrderOperatorInfo {
  int32_t      colIndex;
  int32_t      order;
  SSDataBlock *pDataBlock;
} SOrderOperatorInfo;

void appendUpstream(SOperatorInfo* p, SOperatorInfo* pUpstream);

SOperatorInfo* createDataBlocksOptScanInfo(void* pTsdbQueryHandle, SQueryRuntimeEnv* pRuntimeEnv, int32_t repeatTime, int32_t reverseTime);
SOperatorInfo* createTableScanOperator(void* pTsdbQueryHandle, SQueryRuntimeEnv* pRuntimeEnv, int32_t repeatTime);
SOperatorInfo* createTableSeqScanOperator(void* pTsdbQueryHandle, SQueryRuntimeEnv* pRuntimeEnv);

SOperatorInfo* createAggregateOperatorInfo(SQueryRuntimeEnv* pRuntimeEnv, SOperatorInfo* upstream, SExprInfo* pExpr, int32_t numOfOutput);
SOperatorInfo* createProjectOperatorInfo(SQueryRuntimeEnv* pRuntimeEnv, SOperatorInfo* upstream, SExprInfo* pExpr, int32_t numOfOutput);
SOperatorInfo* createLimitOperatorInfo(SQueryRuntimeEnv* pRuntimeEnv, SOperatorInfo* upstream);
SOperatorInfo* createTimeIntervalOperatorInfo(SQueryRuntimeEnv* pRuntimeEnv, SOperatorInfo* upstream, SExprInfo* pExpr, int32_t numOfOutput);
SOperatorInfo* createAllTimeIntervalOperatorInfo(SQueryRuntimeEnv* pRuntimeEnv, SOperatorInfo* upstream, SExprInfo* pExpr, int32_t numOfOutput);
SOperatorInfo* createSWindowOperatorInfo(SQueryRuntimeEnv* pRuntimeEnv, SOperatorInfo* upstream, SExprInfo* pExpr, int32_t numOfOutput);
SOperatorInfo* createFillOperatorInfo(SQueryRuntimeEnv* pRuntimeEnv, SOperatorInfo* upstream, SExprInfo* pExpr, int32_t numOfOutput);
SOperatorInfo* createGroupbyOperatorInfo(SQueryRuntimeEnv* pRuntimeEnv, SOperatorInfo* upstream, SExprInfo* pExpr, int32_t numOfOutput);
SOperatorInfo* createMultiTableAggOperatorInfo(SQueryRuntimeEnv* pRuntimeEnv, SOperatorInfo* upstream, SExprInfo* pExpr, int32_t numOfOutput);
SOperatorInfo* createMultiTableTimeIntervalOperatorInfo(SQueryRuntimeEnv* pRuntimeEnv, SOperatorInfo* upstream, SExprInfo* pExpr, int32_t numOfOutput);
SOperatorInfo* createAllMultiTableTimeIntervalOperatorInfo(SQueryRuntimeEnv* pRuntimeEnv, SOperatorInfo* upstream, SExprInfo* pExpr, int32_t numOfOutput);
SOperatorInfo* createTagScanOperatorInfo(SQueryRuntimeEnv* pRuntimeEnv, SExprInfo* pExpr, int32_t numOfOutput);
SOperatorInfo* createDistinctOperatorInfo(SQueryRuntimeEnv* pRuntimeEnv, SOperatorInfo* upstream, SExprInfo* pExpr, int32_t numOfOutput);
SOperatorInfo* createTableBlockInfoScanOperator(void* pTsdbQueryHandle, SQueryRuntimeEnv* pRuntimeEnv);
SOperatorInfo* createMultiwaySortOperatorInfo(SQueryRuntimeEnv* pRuntimeEnv, SExprInfo* pExpr, int32_t numOfOutput,
                                              int32_t numOfRows, void* merger, bool groupMix);
SOperatorInfo* createGlobalAggregateOperatorInfo(SQueryRuntimeEnv* pRuntimeEnv, SOperatorInfo* upstream, SExprInfo* pExpr, int32_t numOfOutput, void* param, SArray* pUdfInfo);
SOperatorInfo* createStatewindowOperatorInfo(SQueryRuntimeEnv* pRuntimeEnv, SOperatorInfo* upstream, SExprInfo* pExpr, int32_t numOfOutput);
SOperatorInfo* createSLimitOperatorInfo(SQueryRuntimeEnv* pRuntimeEnv, SOperatorInfo* upstream, SExprInfo* pExpr, int32_t numOfOutput, void* merger);
SOperatorInfo* createFilterOperatorInfo(SQueryRuntimeEnv* pRuntimeEnv, SOperatorInfo* upstream, SExprInfo* pExpr,
                                        int32_t numOfOutput, SColumnInfo* pCols, int32_t numOfFilter);

SOperatorInfo* createJoinOperatorInfo(SOperatorInfo** pUpstream, int32_t numOfUpstream, SSchema* pSchema, int32_t numOfOutput);
SOperatorInfo* createOrderOperatorInfo(SQueryRuntimeEnv* pRuntimeEnv, SOperatorInfo* upstream, SExprInfo* pExpr, int32_t numOfOutput, SOrderVal* pOrderVal);

SSDataBlock* doGlobalAggregate(void* param, bool* newgroup);
SSDataBlock* doMultiwayMergeSort(void* param, bool* newgroup);
SSDataBlock* doSLimit(void* param, bool* newgroup);

int32_t doCreateFilterInfo(SColumnInfo* pCols, int32_t numOfCols, int32_t numOfFilterCols, SSingleColumnFilterInfo** pFilterInfo, uint64_t qId);
void doSetFilterColumnInfo(SSingleColumnFilterInfo* pFilterInfo, int32_t numOfFilterCols, SSDataBlock* pBlock);
void doSetFilterColInfo(SFilterInfo     *pFilters, SSDataBlock* pBlock);
bool doFilterDataBlock(SSingleColumnFilterInfo* pFilterInfo, int32_t numOfFilterCols, int32_t numOfRows, int8_t* p);
void doCompactSDataBlock(SSDataBlock* pBlock, int32_t numOfRows, int8_t* p);

SSDataBlock* createOutputBuf(SExprInfo* pExpr, int32_t numOfOutput, int32_t numOfRows);
void* destroyOutputBuf(SSDataBlock* pBlock);
void* doDestroyFilterInfo(SSingleColumnFilterInfo* pFilterInfo, int32_t numOfFilterCols);

void setInputDataBlock(SOperatorInfo* pOperator, SQLFunctionCtx* pCtx, SSDataBlock* pBlock, int32_t order);
int32_t getNumOfResult(SQueryRuntimeEnv *pRuntimeEnv, SQLFunctionCtx* pCtx, int32_t numOfOutput);
void finalizeQueryResult(SOperatorInfo* pOperator, SQLFunctionCtx* pCtx, SResultRowInfo* pResultRowInfo, int32_t* rowCellInfoOffset);
void updateOutputBuf(SOptrBasicInfo* pBInfo, int32_t *bufCapacity, int32_t numOfInputRows);
void clearOutputBuf(SOptrBasicInfo* pBInfo, int32_t *bufCapacity);

void freeParam(SQueryParam *param);
int32_t convertQueryMsg(SQueryTableMsg *pQueryMsg, SQueryParam* param);
int32_t createQueryFunc(SQueriedTableInfo* pTableInfo, int32_t numOfOutput, SExprInfo** pExprInfo,
                        SSqlExpr** pExprMsg, SColumnInfo* pTagCols, int32_t queryType, void* pMsg, SUdfInfo* pUdfInfo);

int32_t createIndirectQueryFuncExprFromMsg(SQueryTableMsg *pQueryMsg, int32_t numOfOutput, SExprInfo **pExprInfo,
                                           SSqlExpr **pExpr, SExprInfo *prevExpr, SUdfInfo *pUdfInfo);

int32_t createQueryFilter(char *data, uint16_t len, SFilterInfo** pFilters);

SGroupbyExpr *createGroupbyExprFromMsg(SQueryTableMsg *pQueryMsg, SColIndex *pColIndex, int32_t *code);
SQInfo *createQInfoImpl(SQueryTableMsg *pQueryMsg, SGroupbyExpr *pGroupbyExpr, SExprInfo *pExprs,
                        SExprInfo *pSecExprs, STableGroupInfo *pTableGroupInfo, SColumnInfo* pTagCols, SFilterInfo* pFilters, int32_t vgId, char* sql, uint64_t qId, SUdfInfo* pUdfInfo);

int32_t initQInfo(STsBufInfo* pTsBufInfo, void* tsdb, void* sourceOptr, SQInfo* pQInfo, SQueryParam* param, char* start,
                  int32_t prevResultLen, void* merger);

int32_t createFilterInfo(SQueryAttr* pQueryAttr, uint64_t qId);
void freeColumnFilterInfo(SColumnFilterInfo* pFilter, int32_t numOfFilters);

STableQueryInfo *createTableQueryInfo(SQueryAttr* pQueryAttr, void* pTable, bool groupbyColumn, STimeWindow win, void* buf);
STableQueryInfo* createTmpTableQueryInfo(STimeWindow win);

int32_t buildArithmeticExprFromMsg(SExprInfo *pArithExprInfo, void *pQueryMsg);

bool isQueryKilled(SQInfo *pQInfo);
int32_t checkForQueryBuf(size_t numOfTables);
bool doBuildResCheck(SQInfo* pQInfo);
void setQueryStatus(SQueryRuntimeEnv *pRuntimeEnv, int8_t status);

bool onlyQueryTags(SQueryAttr* pQueryAttr);
void destroyUdfInfo(SUdfInfo* pUdfInfo);

bool isValidQInfo(void *param);

int32_t doDumpQueryResult(SQInfo *pQInfo, char *data);

size_t getResultSize(SQInfo *pQInfo, int64_t *numOfRows);
void setQueryKilled(SQInfo *pQInfo);

void publishOperatorProfEvent(SOperatorInfo* operatorInfo, EQueryProfEventType eventType);
void publishQueryAbortEvent(SQInfo* pQInfo, int32_t code);
void calculateOperatorProfResults(SQInfo* pQInfo);
void queryCostStatis(SQInfo *pQInfo);

void freeQInfo(SQInfo *pQInfo);
void freeQueryAttr(SQueryAttr *pQuery);

int32_t getMaximumIdleDurationSec();

void doInvokeUdf(SUdfInfo* pUdfInfo, SQLFunctionCtx *pCtx, int32_t idx, int32_t type);

#endif  // TDENGINE_QEXECUTOR_H<|MERGE_RESOLUTION|>--- conflicted
+++ resolved
@@ -333,12 +333,9 @@
   OP_Distinct          = 20,
   OP_Join              = 21,
   OP_StateWindow       = 22,
-<<<<<<< HEAD
-  OP_Order             = 23,
-=======
   OP_AllTimeWindow     = 23,
   OP_AllMultiTableTimeInterval = 24,
->>>>>>> c2f42491
+  OP_Order             = 25,
 };
 
 typedef struct SOperatorInfo {
