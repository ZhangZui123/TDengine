/*
 * Copyright (c) 2019 TAOS Data, Inc. <jhtao@taosdata.com>
 *
 * This program is free software: you can use, redistribute, and/or modify
 * it under the terms of the GNU Affero General Public License, version 3
 * or later ("AGPL"), as published by the Free Software Foundation.
 *
 * This program is distributed in the hope that it will be useful, but WITHOUT
 * ANY WARRANTY; without even the implied warranty of MERCHANTABILITY or
 * FITNESS FOR A PARTICULAR PURPOSE.
 *
 * You should have received a copy of the GNU Affero General Public License
 * along with this program. If not, see <http://www.gnu.org/licenses/>.
 */
#ifndef TDENGINE_QEXECUTOR_H
#define TDENGINE_QEXECUTOR_H

#include "os.h"

#include "hash.h"
#include "qAggMain.h"
#include "qFill.h"
#include "qResultbuf.h"
#include "qSqlparser.h"
#include "qTsbuf.h"
#include "query.h"
#include "taosdef.h"
#include "tarray.h"
#include "tlockfree.h"
#include "tsdb.h"

struct SColumnFilterElem;
typedef bool (*__filter_func_t)(struct SColumnFilterElem* pFilter, const char* val1, const char* val2, int16_t type);
typedef int32_t (*__block_search_fn_t)(char* data, int32_t num, int64_t key, int32_t order);

#define IS_QUERY_KILLED(_q) ((_q)->code == TSDB_CODE_TSC_QUERY_CANCELLED)
#define Q_STATUS_EQUAL(p, s)  (((p) & (s)) != 0u)
#define QUERY_IS_ASC_QUERY(q) (GET_FORWARD_DIRECTION_FACTOR((q)->order.order) == QUERY_ASC_FORWARD_STEP)

#define GET_TABLEGROUP(q, _index)   ((SArray*) taosArrayGetP((q)->tableqinfoGroupInfo.pGroupList, (_index)))

#define GET_NUM_OF_RESULTS(_r) (((_r)->outputBuf) == NULL? 0:((_r)->outputBuf)->info.rows)

enum {
  // when query starts to execute, this status will set
      QUERY_NOT_COMPLETED = 0x1u,

  /* query is over
   * 1. this status is used in one row result query process, e.g., count/sum/first/last/ avg...etc.
   * 2. when all data within queried time window, it is also denoted as query_completed
   */
      QUERY_COMPLETED = 0x2u,

  /* when the result is not completed return to client, this status will be
   * usually used in case of interval query with interpolation option
   */
      QUERY_OVER = 0x4u,
};

typedef struct SResultRowPool {
  int32_t elemSize;
  int32_t blockSize;
  int32_t numOfElemPerBlock;

  struct {
    int32_t blockIndex;
    int32_t pos;
  } position;

  SArray* pData;    // SArray<void*>
} SResultRowPool;

typedef struct SSqlGroupbyExpr {
  int16_t tableIndex;
  SArray* columnInfo;  // SArray<SColIndex>, group by columns information
  int16_t numOfGroupCols;
  int16_t orderIndex;  // order by column index
  int16_t orderType;   // order by type: asc/desc
} SSqlGroupbyExpr;

typedef struct SResultRow {
  int32_t       pageId;      // pageId & rowId is the position of current result in disk-based output buffer
  int32_t       offset:29;    // row index in buffer page
  bool          startInterp; // the time window start timestamp has done the interpolation already.
  bool          endInterp;   // the time window end timestamp has done the interpolation already.
  bool          closed;      // this result status: closed or opened
  uint32_t      numOfRows;   // number of rows of current time window
  SResultRowCellInfo*  pCellInfo;  // For each result column, there is a resultInfo
  union {STimeWindow win; char* key;};  // start key of current result row
} SResultRow;

typedef struct SGroupResInfo {
  int32_t totalGroup;
  int32_t currentGroup;
  int32_t index;
  SArray* pRows;      // SArray<SResultRow*>
} SGroupResInfo;

/**
 * If the number of generated results is greater than this value,
 * query query will be halt and return results to client immediate.
 */
typedef struct SRspResultInfo {
  int64_t total;      // total generated result size in rows
  int32_t capacity;   // capacity of current result output buffer
  int32_t threshold;  // result size threshold in rows.
} SRspResultInfo;

typedef struct SResultRowInfo {
  SResultRow** pResult;    // result list
  int16_t      type:8;     // data type for hash key
  int32_t      size:24;    // number of result set
  int32_t      capacity;   // max capacity
  int32_t      curIndex;   // current start active index
  int64_t      prevSKey;   // previous (not completed) sliding window start key
} SResultRowInfo;

typedef struct SColumnFilterElem {
  int16_t           bytes;  // column length
  __filter_func_t   fp;
  SColumnFilterInfo filterInfo;
} SColumnFilterElem;

typedef struct SSingleColumnFilterInfo {
  void*              pData;
  int32_t            numOfFilters;
  SColumnInfo        info;
  SColumnFilterElem* pFilters;
} SSingleColumnFilterInfo;

typedef struct STableQueryInfo {
  TSKEY       lastKey;
  int32_t     groupIndex;     // group id in table list
  tVariant    tag;
  STimeWindow win;
  STSCursor   cur;
  void*       pTable;         // for retrieve the page id list
  SResultRowInfo resInfo;
} STableQueryInfo;

typedef struct SQueryCostInfo {
  uint64_t loadStatisTime;
  uint64_t loadFileBlockTime;
  uint64_t loadDataInCacheTime;
  uint64_t loadStatisSize;
  uint64_t loadFileBlockSize;
  uint64_t loadDataInCacheSize;
  
  uint64_t loadDataTime;
  uint64_t totalRows;
  uint64_t totalCheckedRows;
  uint32_t totalBlocks;
  uint32_t loadBlocks;
  uint32_t loadBlockStatis;
  uint32_t discardBlocks;
  uint64_t elapsedTime;
  uint64_t firstStageMergeTime;
  uint64_t winInfoSize;
  uint64_t tableInfoSize;
  uint64_t hashSize;
  uint64_t numOfTimeWindows;
} SQueryCostInfo;

typedef struct {
  int64_t vgroupLimit;
  int64_t ts;
} SOrderedPrjQueryInfo;

typedef struct {
  char*   tags;
  SArray* pResult;  // SArray<SStddevInterResult>
} SInterResult;

typedef struct SSDataBlock {
  SDataStatis *pBlockStatis;
  SArray      *pDataBlock;
  SDataBlockInfo info;
} SSDataBlock;

typedef struct SQuery {
  SLimitVal        limit;

  bool             stableQuery;      // super table query or not
  bool             topBotQuery;      // TODO used bitwise flag
  bool             groupbyColumn;    // denote if this is a groupby normal column query
  bool             hasTagResults;    // if there are tag values in final result or not
  bool             timeWindowInterpo;// if the time window start/end required interpolation
  bool             queryBlockDist;    // if query data block distribution
  bool             stabledev;        // super table stddev query
  int32_t          interBufSize;     // intermediate buffer sizse

  SOrderVal        order;
  int16_t          numOfCols;
  int16_t          numOfTags;

  STimeWindow      window;
  SInterval        interval;
  SSessionWindow   sw;
  int16_t          precision;
  int16_t          numOfOutput;
  int16_t          fillType;
  int16_t          checkResultBuf;   // check if the buffer is full during scan each block

  int32_t          srcRowSize;       // todo extract struct
  int32_t          resultRowSize;
  int32_t          intermediateResultRowSize; // intermediate result row size, in case of top-k query.
  int32_t          maxSrcColumnSize;
  int32_t          tagLen;           // tag value length of current query
  SSqlGroupbyExpr* pGroupbyExpr;
  SExprInfo*       pExpr1;
  SExprInfo*       pExpr2;
  int32_t          numOfExpr2;
  SColumnInfo*     colList;
  SColumnInfo*     tagColList;
  int32_t          numOfFilterCols;
  int64_t*         fillVal;
  SOrderedPrjQueryInfo prjInfo;        // limit value for each vgroup, only available in global order projection query.
  SSingleColumnFilterInfo* pFilterInfo;

  STableQueryInfo* current;
  void*            tsdb;
  SMemRef          memRef;
  STableGroupInfo  tableGroupInfo;       // table <tid, last_key> list  SArray<STableKeyInfo>
  int32_t          vgId;
} SQuery;

typedef SSDataBlock* (*__operator_fn_t)(void* param);
typedef void (*__optr_cleanup_fn_t)(void* param, int32_t num);

struct SOperatorInfo;

typedef struct SQueryRuntimeEnv {
  jmp_buf               env;
  SQuery*               pQuery;
  uint32_t              status;           // query status
  void*                 qinfo;
  uint8_t               scanFlag;         // denotes reversed scan of data or not
  void*                 pQueryHandle;

  int32_t               prevGroupId;      // previous executed group id
  SDiskbasedResultBuf*  pResultBuf;       // query result buffer based on blocked-wised disk file
  SHashObj*             pResultRowHashTable; // quick locate the window object for each result
  char*                 keyBuf;           // window key buffer
  SResultRowPool*       pool;             // window result object pool
  char**                prevRow;

  SArray*               prevResult;       // intermediate result, SArray<SInterResult>
  STSBuf*               pTsBuf;           // timestamp filter list
  STSCursor             cur;

  char*                 tagVal;           // tag value of current data block
  SArithmeticSupport   *sasArray;

  SSDataBlock          *outputBuf;
  STableGroupInfo       tableqinfoGroupInfo;  // this is a group array list, including SArray<STableQueryInfo*> structure
  struct SOperatorInfo *proot;
  struct SOperatorInfo *pTableScanner;   // table scan operator
  SGroupResInfo         groupResInfo;
  int64_t               currentOffset;   // dynamic offset value

  SRspResultInfo        resultInfo;
  SHashObj             *pTableRetrieveTsMap;
} SQueryRuntimeEnv;

enum {
  OP_IN_EXECUTING   = 1,
  OP_RES_TO_RETURN  = 2,
  OP_EXEC_DONE      = 3,
};

enum OPERATOR_TYPE_E {
  OP_TableScan         = 1,
  OP_DataBlocksOptScan = 2,
  OP_TableSeqScan      = 3,
  OP_TagScan           = 4,
  OP_TableBlockInfoScan= 5,
  OP_Aggregate         = 6,
  OP_Arithmetic        = 7,
  OP_Groupby           = 8,
  OP_Limit             = 9,
  OP_Offset            = 10,
  OP_TimeWindow        = 11,
  OP_SessionWindow     = 12,
  OP_Fill              = 13,
  OP_MultiTableAggregate     = 14,
  OP_MultiTableTimeInterval  = 15,
};

typedef struct SOperatorInfo {
  uint8_t               operatorType;
  bool                  blockingOptr;  // block operator or not
  uint8_t               status;        // denote if current operator is completed
  int32_t               numOfOutput;   // number of columns of the current operator results
  char                 *name;          // name, used to show the query execution plan
  void                 *info;          // extension attribution
  SExprInfo            *pExpr;
  SQueryRuntimeEnv     *pRuntimeEnv;

  struct SOperatorInfo *upstream;
  __operator_fn_t       exec;
  __optr_cleanup_fn_t   cleanup;
} SOperatorInfo;

enum {
  QUERY_RESULT_NOT_READY = 1,
  QUERY_RESULT_READY     = 2,
};

typedef struct SQInfo {
  void*            signature;
<<<<<<< HEAD
  uint64_t         qId;
  int32_t          code;   // error code to returned to client
  int64_t          owner;  // if it is in execution
  void*            tsdb;
  SMemRef          memRef; 
  int32_t          vgId;
  STableGroupInfo  tableGroupInfo;       // table <tid, last_key> list  SArray<STableKeyInfo>
  STableGroupInfo  tableqinfoGroupInfo;  // this is a group array list, including SArray<STableQueryInfo*> structure
  SQueryRuntimeEnv runtimeEnv;
  SHashObj*        arrTableIdInfo;
  int32_t          groupIndex;
=======
  int32_t          code;        // error code to returned to client
  int64_t          owner;       // if it is in execution
>>>>>>> bbfde59f

  SQueryRuntimeEnv runtimeEnv;
  SQuery           query;
  void*            pBuf;        // allocated buffer for STableQueryInfo, sizeof(STableQueryInfo)*numOfTables;

  pthread_mutex_t  lock;        // used to synchronize the rsp/query threads
  tsem_t           ready;
  int32_t          dataReady;   // denote if query result is ready or not
  void*            rspContext;  // response context
  int64_t          startExecTs; // start to exec timestamp
  char*            sql;         // query sql string
  SQueryCostInfo   summary;
} SQInfo;

typedef struct SQueryParam {
  char            *sql;
  char            *tagCond;
  char            *tbnameCond;
  char            *prevResult;
  SArray          *pTableIdList;
  SSqlFuncMsg    **pExprMsg;
  SSqlFuncMsg    **pSecExprMsg;
  SExprInfo       *pExprs;
  SExprInfo       *pSecExprs;

  SColIndex       *pGroupColIndex;
  SColumnInfo     *pTagColumnInfo;
  SSqlGroupbyExpr *pGroupbyExpr;
} SQueryParam;

typedef struct STableScanInfo {
  void           *pQueryHandle;
  int32_t         numOfBlocks;
  int32_t         numOfSkipped;
  int32_t         numOfBlockStatis;
  int64_t         numOfRows;
                 
  int32_t         order;        // scan order
  int32_t         times;        // repeat counts
  int32_t         current;
  int32_t         reverseTimes; // 0 by default

  SQLFunctionCtx *pCtx;         // next operator query context
  SResultRowInfo *pResultRowInfo;
  int32_t        *rowCellInfoOffset;
  SExprInfo      *pExpr;
  SSDataBlock     block;
  bool            loadExternalRows; // load external rows (prev & next rows)
  int32_t         numOfOutput;
  int64_t         elapsedTime;

  int32_t         tableIndex;
} STableScanInfo;

typedef struct STagScanInfo {
  SColumnInfo* pCols;
  SSDataBlock* pRes;
  int32_t      totalTables;
  int32_t      currentIndex;
} STagScanInfo;

typedef struct SOptrBasicInfo {
  SResultRowInfo    resultRowInfo;
  int32_t          *rowCellInfoOffset;  // offset value for each row result cell info
  SQLFunctionCtx   *pCtx;
  SSDataBlock      *pRes;
} SOptrBasicInfo;

typedef struct SOptrBasicInfo STableIntervalOperatorInfo;

typedef struct SAggOperatorInfo {
  SOptrBasicInfo binfo;
  uint32_t       seed;
} SAggOperatorInfo;

typedef struct SArithOperatorInfo {
  SOptrBasicInfo binfo;
  int32_t        bufCapacity;
  uint32_t       seed;
} SArithOperatorInfo;

typedef struct SLimitOperatorInfo {
  int64_t limit;
  int64_t total;
} SLimitOperatorInfo;

typedef struct SOffsetOperatorInfo {
  int64_t offset;
} SOffsetOperatorInfo;

typedef struct SFillOperatorInfo {
  SFillInfo   *pFillInfo;
  SSDataBlock *pRes;
  int64_t      totalInputRows;
} SFillOperatorInfo;

typedef struct SGroupbyOperatorInfo {
  SOptrBasicInfo binfo;
  int32_t        colIndex;
  char          *prevData;   // previous group by value
} SGroupbyOperatorInfo;

typedef struct SSWindowOperatorInfo {
  SOptrBasicInfo binfo;
  STimeWindow    curWindow;  // current time window
  TSKEY          prevTs;     // previous timestamp
  int32_t        numOfRows;  // number of rows
  int32_t        start;      // start row index
} SSWindowOperatorInfo;

void freeParam(SQueryParam *param);
int32_t convertQueryMsg(SQueryTableMsg *pQueryMsg, SQueryParam* param);
int32_t createQueryFuncExprFromMsg(SQueryTableMsg *pQueryMsg, int32_t numOfOutput, SExprInfo **pExprInfo, SSqlFuncMsg **pExprMsg,
                                   SColumnInfo* pTagCols);
int32_t createIndirectQueryFuncExprFromMsg(SQueryTableMsg *pQueryMsg, int32_t numOfOutput, SExprInfo **pExprInfo,
                                           SSqlFuncMsg **pExprMsg, SExprInfo *prevExpr);

SSqlGroupbyExpr *createGroupbyExprFromMsg(SQueryTableMsg *pQueryMsg, SColIndex *pColIndex, int32_t *code);
SQInfo *createQInfoImpl(SQueryTableMsg *pQueryMsg, SSqlGroupbyExpr *pGroupbyExpr, SExprInfo *pExprs,
                        SExprInfo *pSecExprs, STableGroupInfo *pTableGroupInfo, SColumnInfo* pTagCols, bool stableQuery, char* sql, uint64_t *qId);
int32_t initQInfo(SQueryTableMsg *pQueryMsg, void *tsdb, int32_t vgId, SQInfo *pQInfo, SQueryParam* param, bool isSTable);
void freeColumnFilterInfo(SColumnFilterInfo* pFilter, int32_t numOfFilters);

bool isQueryKilled(SQInfo *pQInfo);
int32_t checkForQueryBuf(size_t numOfTables);
bool doBuildResCheck(SQInfo* pQInfo);
void setQueryStatus(SQueryRuntimeEnv *pRuntimeEnv, int8_t status);

bool onlyQueryTags(SQuery* pQuery);
bool isValidQInfo(void *param);

int32_t doDumpQueryResult(SQInfo *pQInfo, char *data);

size_t getResultSize(SQInfo *pQInfo, int64_t *numOfRows);
void setQueryKilled(SQInfo *pQInfo);
void queryCostStatis(SQInfo *pQInfo);
void freeQInfo(SQInfo *pQInfo);

int32_t getMaximumIdleDurationSec();

#endif  // TDENGINE_QEXECUTOR_H<|MERGE_RESOLUTION|>--- conflicted
+++ resolved
@@ -308,22 +308,9 @@
 
 typedef struct SQInfo {
   void*            signature;
-<<<<<<< HEAD
   uint64_t         qId;
-  int32_t          code;   // error code to returned to client
-  int64_t          owner;  // if it is in execution
-  void*            tsdb;
-  SMemRef          memRef; 
-  int32_t          vgId;
-  STableGroupInfo  tableGroupInfo;       // table <tid, last_key> list  SArray<STableKeyInfo>
-  STableGroupInfo  tableqinfoGroupInfo;  // this is a group array list, including SArray<STableQueryInfo*> structure
-  SQueryRuntimeEnv runtimeEnv;
-  SHashObj*        arrTableIdInfo;
-  int32_t          groupIndex;
-=======
   int32_t          code;        // error code to returned to client
   int64_t          owner;       // if it is in execution
->>>>>>> bbfde59f
 
   SQueryRuntimeEnv runtimeEnv;
   SQuery           query;
