--- conflicted
+++ resolved
@@ -498,7 +498,7 @@
 
   bool                 hasPrev;
   bool                 groupMix;
-  SArray              *udfInfo;  
+  SArray              *udfInfo;
 } SMultiwayMergeInfo;
 
 void appendUpstream(SOperatorInfo* p, SOperatorInfo* pUpstream);
@@ -554,15 +554,9 @@
 int32_t createIndirectQueryFuncExprFromMsg(SQueryTableMsg *pQueryMsg, int32_t numOfOutput, SExprInfo **pExprInfo,
                                            SSqlExpr **pExpr, SExprInfo *prevExpr, SUdfInfo *pUdfInfo);
 
-<<<<<<< HEAD
-SSqlGroupbyExpr *createGroupbyExprFromMsg(SQueryTableMsg *pQueryMsg, SColIndex *pColIndex, int32_t *code);
-SQInfo *createQInfoImpl(SQueryTableMsg *pQueryMsg, SSqlGroupbyExpr *pGroupbyExpr, SExprInfo *pExprs,
-                        SExprInfo *pSecExprs, STableGroupInfo *pTableGroupInfo, SColumnInfo* pTagCols, bool stableQuery, char* sql, uint64_t *qId, int32_t vgId, SUdfInfo* pUdfInfo);
-=======
 SGroupbyExpr *createGroupbyExprFromMsg(SQueryTableMsg *pQueryMsg, SColIndex *pColIndex, int32_t *code);
 SQInfo *createQInfoImpl(SQueryTableMsg *pQueryMsg, SGroupbyExpr *pGroupbyExpr, SExprInfo *pExprs,
-                        SExprInfo *pSecExprs, STableGroupInfo *pTableGroupInfo, SColumnInfo* pTagCols, int32_t vgId, char* sql, uint64_t *qId);
->>>>>>> dde99cbb
+                        SExprInfo *pSecExprs, STableGroupInfo *pTableGroupInfo, SColumnInfo* pTagCols, int32_t vgId, char* sql, uint64_t *qId, SUdfInfo* pUdfInfo);
 
 int32_t initQInfo(STsBufInfo* pTsBufInfo, void* tsdb, void* sourceOptr, SQInfo* pQInfo, SQueryParam* param, char* start,
                   int32_t prevResultLen, void* merger);
