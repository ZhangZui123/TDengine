/*
 * Copyright (c) 2019 TAOS Data, Inc. <jhtao@taosdata.com>
 *
 * This program is free software: you can use, redistribute, and/or modify
 * it under the terms of the GNU Affero General Public License, version 3
 * or later ("AGPL"), as published by the Free Software Foundation.
 *
 * This program is distributed in the hope that it will be useful, but WITHOUT
 * ANY WARRANTY; without even the implied warranty of MERCHANTABILITY or
 * FITNESS FOR A PARTICULAR PURPOSE.
 *
 * You should have received a copy of the GNU Affero General Public License
 * along with this program. If not, see <http://www.gnu.org/licenses/>.
 */

#include "os.h"
#include "tulog.h"
#include "talgo.h"
#include "tcompare.h"
#include "exception.h"

#include "../../query/inc/qAst.h"  // todo move to common module
#include "../../query/inc/qExecutor.h"  // todo move to common module
#include "tlosertree.h"
#include "tsdb.h"
#include "tsdbMain.h"

#define EXTRA_BYTES 2
#define ASCENDING_TRAVERSE(o)   (o == TSDB_ORDER_ASC)
#define QH_GET_NUM_OF_COLS(handle) ((size_t)(taosArrayGetSize((handle)->pColumns)))

#define GET_FILE_DATA_BLOCK_INFO(_checkInfo, _block)                                   \
  ((SDataBlockInfo){.window = {.skey = (_block)->keyFirst, .ekey = (_block)->keyLast}, \
                    .numOfCols = (_block)->numOfCols,                                  \
                    .rows = (_block)->numOfRows,                                       \
                    .tid = (_checkInfo)->tableId.tid,                                  \
                    .uid = (_checkInfo)->tableId.uid})


enum {
  TSDB_QUERY_TYPE_ALL      = 1,
  TSDB_QUERY_TYPE_LAST     = 2,
  TSDB_QUERY_TYPE_EXTERNAL = 3,
};

typedef struct SQueryFilePos {
  int32_t fid;
  int32_t slot;
  int32_t pos;
  int64_t lastKey;
  int32_t rows;
  bool    mixBlock;
  bool    blockCompleted;
  STimeWindow win;
} SQueryFilePos;

typedef struct SDataBlockLoadInfo {
  SFileGroup* fileGroup;
  int32_t     slot;
  int32_t     tid;
  SArray*     pLoadedCols;
} SDataBlockLoadInfo;

typedef struct SLoadCompBlockInfo {
  int32_t tid; /* table tid */
  int32_t fileId;
} SLoadCompBlockInfo;

typedef struct STableCheckInfo {
  STableId      tableId;
  TSKEY         lastKey;
  STable*       pTableObj;
  SCompInfo*    pCompInfo;
  int32_t       compSize;
  int32_t       numOfBlocks;    // number of qualified data blocks not the original blocks
  int32_t       chosen;         // indicate which iterator should move forward
  bool          initBuf;        // whether to initialize the in-memory skip list iterator or not
  SSkipListIterator* iter;      // mem buffer skip list iterator
  SSkipListIterator* iiter;     // imem buffer skip list iterator
} STableCheckInfo;

typedef struct STableBlockInfo {
  SCompBlock*        compBlock;
  STableCheckInfo*   pTableCheckInfo;
} STableBlockInfo;

typedef struct SBlockOrderSupporter {
  int32_t             numOfTables;
  STableBlockInfo**   pDataBlockInfo;
  int32_t*            blockIndexArray;
  int32_t*            numOfBlocksPerTable;
} SBlockOrderSupporter;

typedef struct SIOCostSummary {
  int64_t blockLoadTime;
  int64_t statisInfoLoadTime;
  int64_t checkForNextTime;
} SIOCostSummary;

typedef struct STsdbQueryHandle {
  STsdbRepo*     pTsdb;
  SQueryFilePos  cur;              // current position
  int16_t        order;
  STimeWindow    window;           // the primary query time window that applies to all queries
  SDataStatis*   statis;           // query level statistics, only one table block statistics info exists at any time
  int32_t        numOfBlocks;
  SArray*        pColumns;         // column list, SColumnInfoData array list
  bool           locateStart;
  int32_t        outputCapacity;
  int32_t        realNumOfRows;
  SArray*        pTableCheckInfo;  // SArray<STableCheckInfo>
  int32_t        activeIndex;
  bool           checkFiles;       // check file stage
  void*          qinfo;            // query info handle, for debug purpose
  int32_t        type;             // query type: retrieve all data blocks, 2. retrieve only last row, 3. retrieve direct prev|next rows
  SFileGroup*    pFileGroup;
  SFileGroupIter fileIter;
  SRWHelper      rhelper;
  STableBlockInfo* pDataBlockInfo;

  SDataCols     *pDataCols;        // in order to hold current file data block
  int32_t        allocSize;        // allocated data block size
  SMemTable     *mem;              // mem-table
  SMemTable     *imem;             // imem-table, acquired from snapshot
  SArray        *defaultLoadColumn;// default load column
  SDataBlockLoadInfo dataBlockLoadInfo; /* record current block load information */
  SLoadCompBlockInfo compBlockLoadInfo; /* record current compblock information in SQuery */

  SIOCostSummary cost;
} STsdbQueryHandle;

typedef struct STableGroupSupporter {
  int32_t    numOfCols;
  SColIndex* pCols;
  STSchema*  pTagSchema;
} STableGroupSupporter;

static STimeWindow changeTableGroupByLastrow(STableGroupInfo *groupList);

static void    changeQueryHandleForInterpQuery(TsdbQueryHandleT pHandle);
static void    doMergeTwoLevelData(STsdbQueryHandle* pQueryHandle, STableCheckInfo* pCheckInfo, SCompBlock* pBlock);
static int32_t binarySearchForKey(char* pValue, int num, TSKEY key, int order);
static int     tsdbReadRowsFromCache(STableCheckInfo* pCheckInfo, TSKEY maxKey, int maxRowsToRead, STimeWindow* win,
                                     STsdbQueryHandle* pQueryHandle);
static int     tsdbCheckInfoCompar(const void* key1, const void* key2);


static void tsdbInitDataBlockLoadInfo(SDataBlockLoadInfo* pBlockLoadInfo) {
  pBlockLoadInfo->slot = -1;
  pBlockLoadInfo->tid = -1;
  pBlockLoadInfo->fileGroup = NULL;
}

static void tsdbInitCompBlockLoadInfo(SLoadCompBlockInfo* pCompBlockLoadInfo) {
  pCompBlockLoadInfo->tid = -1;
  pCompBlockLoadInfo->fileId = -1;
}

static SArray* getColumnIdList(STsdbQueryHandle* pQueryHandle) {
  size_t numOfCols = QH_GET_NUM_OF_COLS(pQueryHandle);
  assert(numOfCols <= TSDB_MAX_COLUMNS);

  SArray* pIdList = taosArrayInit(numOfCols, sizeof(int16_t));
  for (int32_t i = 0; i < numOfCols; ++i) {
    SColumnInfoData* pCol = taosArrayGet(pQueryHandle->pColumns, i);
    taosArrayPush(pIdList, &pCol->info.colId);
  }

  return pIdList;
}

static SArray* getDefaultLoadColumns(STsdbQueryHandle* pQueryHandle, bool loadTS) {
  SArray* pLocalIdList = getColumnIdList(pQueryHandle);

  // check if the primary time stamp column needs to load
  int16_t colId = *(int16_t*)taosArrayGet(pLocalIdList, 0);

  // the primary timestamp column does not be included in the the specified load column list, add it
  if (loadTS && colId != 0) {
    int16_t columnId = 0;
    taosArrayInsert(pLocalIdList, 0, &columnId);
  }

  return pLocalIdList;
}

static void tsdbMayTakeMemSnapshot(TsdbQueryHandleT pHandle) { 
  STsdbQueryHandle* pSecQueryHandle = (STsdbQueryHandle*) pHandle;
  SQInfo *pQInfo = (SQInfo *)(pSecQueryHandle->qinfo);

  if (pQInfo->memRef.ref++ == 0) {
    tsdbTakeMemSnapshot(pSecQueryHandle->pTsdb, &pSecQueryHandle->mem, &pSecQueryHandle->imem);
    pQInfo->memRef.mem = pSecQueryHandle->mem;
    pQInfo->memRef.imem = pSecQueryHandle->imem;
  } else {
    pSecQueryHandle->mem = (SMemTable *)(pQInfo->memRef.mem);
    pSecQueryHandle->imem = (SMemTable *)(pQInfo->memRef.imem);
  }
}
static void tsdbMayUnTakeMemSnapshot(TsdbQueryHandleT pHandle) {
  STsdbQueryHandle* pSecQueryHandle = (STsdbQueryHandle*) pHandle; 
  SQInfo *pQInfo = (SQInfo *)(pSecQueryHandle->qinfo);

  if (--pQInfo->memRef.ref == 0) {
    tsdbUnTakeMemSnapShot(pSecQueryHandle->pTsdb, pSecQueryHandle->mem, pSecQueryHandle->imem);
  }
}
static SArray* createCheckInfoFromTableGroup(STsdbQueryHandle* pQueryHandle, STableGroupInfo* pGroupList, STsdbMeta* pMeta) {
  size_t sizeOfGroup = taosArrayGetSize(pGroupList->pGroupList);
  assert(sizeOfGroup >= 1 && pMeta != NULL);

  // allocate buffer in order to load data blocks from file
  SArray* pTableCheckInfo = taosArrayInit(pGroupList->numOfTables, sizeof(STableCheckInfo));
  if (pTableCheckInfo == NULL) {
    return NULL;
  }

  // todo apply the lastkey of table check to avoid to load header file
  for (int32_t i = 0; i < sizeOfGroup; ++i) {
    SArray* group = *(SArray**) taosArrayGet(pGroupList->pGroupList, i);

    size_t gsize = taosArrayGetSize(group);
    assert(gsize > 0);

    for (int32_t j = 0; j < gsize; ++j) {
      STableKeyInfo* pKeyInfo = (STableKeyInfo*) taosArrayGet(group, j);

      STableCheckInfo info = { .lastKey = pKeyInfo->lastKey, .pTableObj = pKeyInfo->pTable };
      info.tableId = ((STable*)(pKeyInfo->pTable))->tableId;

      assert(info.pTableObj != NULL && (info.pTableObj->type == TSDB_NORMAL_TABLE ||
                                        info.pTableObj->type == TSDB_CHILD_TABLE || info.pTableObj->type == TSDB_STREAM_TABLE));

      info.tableId.tid = info.pTableObj->tableId.tid;
      info.tableId.uid = info.pTableObj->tableId.uid;

      if (ASCENDING_TRAVERSE(pQueryHandle->order)) {
        assert(info.lastKey >= pQueryHandle->window.skey);
      } else {
        assert(info.lastKey <= pQueryHandle->window.skey);
      }

      taosArrayPush(pTableCheckInfo, &info);
      tsdbDebug("%p check table uid:%"PRId64", tid:%d from lastKey:%"PRId64" %p", pQueryHandle, info.tableId.uid,
                info.tableId.tid, info.lastKey, pQueryHandle->qinfo);
    }
  }

  taosArraySort(pTableCheckInfo, tsdbCheckInfoCompar);
  return pTableCheckInfo;
}

static SArray* createCheckInfoFromCheckInfo(SArray* pTableCheckInfo, TSKEY skey) {
  size_t si = taosArrayGetSize(pTableCheckInfo);
  SArray* pNew = taosArrayInit(si, sizeof(STableCheckInfo));
  if (pNew == NULL) {
    return NULL;
  }

  for (int32_t j = 0; j < si; ++j) {
    STableCheckInfo* pCheckInfo = (STableCheckInfo*) taosArrayGet(pTableCheckInfo, j);
    STableCheckInfo info = { .lastKey = skey, .pTableObj = pCheckInfo->pTableObj};

    info.tableId = pCheckInfo->tableId;
    taosArrayPush(pNew, &info);
  }

  // it is ordered already, no need to sort again.
  taosArraySort(pNew, tsdbCheckInfoCompar);
  return pNew;
}

static STsdbQueryHandle* tsdbQueryTablesImpl(TSDB_REPO_T* tsdb, STsdbQueryCond* pCond, void* qinfo) {
  STsdbQueryHandle* pQueryHandle = calloc(1, sizeof(STsdbQueryHandle));
  if (pQueryHandle == NULL) {
    goto out_of_memory;
  }

  pQueryHandle->order       = pCond->order;
  pQueryHandle->window      = pCond->twindow;
  pQueryHandle->pTsdb       = tsdb;
  pQueryHandle->type        = TSDB_QUERY_TYPE_ALL;
  pQueryHandle->cur.fid     = -1;
  pQueryHandle->cur.win     = TSWINDOW_INITIALIZER;
  pQueryHandle->checkFiles  = true;
  pQueryHandle->activeIndex = 0;   // current active table index
  pQueryHandle->qinfo       = qinfo;
  pQueryHandle->outputCapacity = ((STsdbRepo*)tsdb)->config.maxRowsPerFileBlock;
  pQueryHandle->allocSize   = 0;
  pQueryHandle->locateStart = false;

  if (tsdbInitReadHelper(&pQueryHandle->rhelper, (STsdbRepo*) tsdb) != 0) {
    goto out_of_memory;
  }

  tsdbMayTakeMemSnapshot(pQueryHandle);
  assert(pCond != NULL && pCond->numOfCols > 0);

  if (ASCENDING_TRAVERSE(pCond->order)) {
    assert(pQueryHandle->window.skey <= pQueryHandle->window.ekey);
  } else {
    assert(pQueryHandle->window.skey >= pQueryHandle->window.ekey);
  }

  // allocate buffer in order to load data blocks from file
  pQueryHandle->statis = calloc(pCond->numOfCols, sizeof(SDataStatis));
  if (pQueryHandle->statis == NULL) {
    goto out_of_memory;
  }

  pQueryHandle->pColumns = taosArrayInit(pCond->numOfCols, sizeof(SColumnInfoData));  // todo: use list instead of array?
  if (pQueryHandle->pColumns == NULL) {
    goto out_of_memory;
  }

  for (int32_t i = 0; i < pCond->numOfCols; ++i) {
    SColumnInfoData  colInfo = {{0}, 0};

    colInfo.info = pCond->colList[i];
    colInfo.pData = calloc(1, EXTRA_BYTES + pQueryHandle->outputCapacity * pCond->colList[i].bytes);
    if (colInfo.pData == NULL) {
      goto out_of_memory;
    }
    taosArrayPush(pQueryHandle->pColumns, &colInfo);
    pQueryHandle->statis[i].colId = colInfo.info.colId;
  }

  pQueryHandle->defaultLoadColumn = getDefaultLoadColumns(pQueryHandle, true);

  STsdbMeta* pMeta = tsdbGetMeta(tsdb);
  assert(pMeta != NULL);

  pQueryHandle->pDataCols = tdNewDataCols(pMeta->maxRowBytes, pMeta->maxCols, pQueryHandle->pTsdb->config.maxRowsPerFileBlock);
  if (pQueryHandle->pDataCols == NULL) {
    tsdbError("%p failed to malloc buf for pDataCols, %p", pQueryHandle, pQueryHandle->qinfo);
    terrno = TSDB_CODE_TDB_OUT_OF_MEMORY;
    goto out_of_memory;
  }

  tsdbInitDataBlockLoadInfo(&pQueryHandle->dataBlockLoadInfo);
  tsdbInitCompBlockLoadInfo(&pQueryHandle->compBlockLoadInfo);

  return (TsdbQueryHandleT) pQueryHandle;

  out_of_memory:
  tsdbCleanupQueryHandle(pQueryHandle);
  terrno = TSDB_CODE_TDB_OUT_OF_MEMORY;
  return NULL;
}

TsdbQueryHandleT* tsdbQueryTables(TSDB_REPO_T* tsdb, STsdbQueryCond* pCond, STableGroupInfo* groupList, void* qinfo) {
  STsdbQueryHandle* pQueryHandle = tsdbQueryTablesImpl(tsdb, pCond, qinfo);

  STsdbMeta* pMeta = tsdbGetMeta(tsdb);
  assert(pMeta != NULL);

  // todo apply the lastkey of table check to avoid to load header file
  pQueryHandle->pTableCheckInfo = createCheckInfoFromTableGroup(pQueryHandle, groupList, pMeta);
  if (pQueryHandle->pTableCheckInfo == NULL) {
    tsdbCleanupQueryHandle(pQueryHandle);
    terrno = TSDB_CODE_TDB_OUT_OF_MEMORY;
    return NULL;
  }

  tsdbDebug("%p total numOfTable:%" PRIzu " in query, %p", pQueryHandle, taosArrayGetSize(pQueryHandle->pTableCheckInfo), pQueryHandle->qinfo);
  return (TsdbQueryHandleT) pQueryHandle;
}

TsdbQueryHandleT tsdbQueryLastRow(TSDB_REPO_T *tsdb, STsdbQueryCond *pCond, STableGroupInfo *groupList, void* qinfo) {
  pCond->twindow = changeTableGroupByLastrow(groupList);

  // no qualified table
  if (groupList->numOfTables == 0) {
    return NULL;
  }

  STsdbQueryHandle *pQueryHandle = (STsdbQueryHandle*) tsdbQueryTables(tsdb, pCond, groupList, qinfo);

  assert(pCond->order == TSDB_ORDER_ASC && pCond->twindow.skey <= pCond->twindow.ekey);
  return pQueryHandle;
}

SArray* tsdbGetQueriedTableList(TsdbQueryHandleT *pHandle) {
  assert(pHandle != NULL);

  STsdbQueryHandle *pQueryHandle = (STsdbQueryHandle*) pHandle;

  size_t size = taosArrayGetSize(pQueryHandle->pTableCheckInfo);
  SArray* res = taosArrayInit(size, POINTER_BYTES);

  for(int32_t i = 0; i < size; ++i) {
    STableCheckInfo* pCheckInfo = taosArrayGet(pQueryHandle->pTableCheckInfo, i);
    taosArrayPush(res, &pCheckInfo->pTableObj);
  }

  return res;
}

TsdbQueryHandleT tsdbQueryRowsInExternalWindow(TSDB_REPO_T *tsdb, STsdbQueryCond* pCond, STableGroupInfo *groupList, void* qinfo) {
  STsdbQueryHandle *pQueryHandle = (STsdbQueryHandle*) tsdbQueryTables(tsdb, pCond, groupList, qinfo);
  if (pQueryHandle != NULL) {
    pQueryHandle->type = TSDB_QUERY_TYPE_EXTERNAL;
    changeQueryHandleForInterpQuery(pQueryHandle);
  }
  return pQueryHandle;
}

static bool initTableMemIterator(STsdbQueryHandle* pHandle, STableCheckInfo* pCheckInfo) {
  STable* pTable = pCheckInfo->pTableObj;
  assert(pTable != NULL);

  if (pCheckInfo->initBuf) {
    return true;
  }

  pCheckInfo->initBuf = true;
  int32_t order = pHandle->order;

  // no data in buffer, abort
  if (pHandle->mem == NULL && pHandle->imem == NULL) {
    return false;
  }

  assert(pCheckInfo->iter == NULL && pCheckInfo->iiter == NULL);

  STableData* pMem = NULL;
  STableData* pIMem = NULL;

  if (pHandle->mem && pCheckInfo->tableId.tid < pHandle->mem->maxTables) {
    pMem = pHandle->mem->tData[pCheckInfo->tableId.tid];
    if (pMem != NULL && pMem->uid == pCheckInfo->tableId.uid) { // check uid
      pCheckInfo->iter =
          tSkipListCreateIterFromVal(pMem->pData, (const char*)&pCheckInfo->lastKey, TSDB_DATA_TYPE_TIMESTAMP, order);
    }
  }

  if (pHandle->imem && pCheckInfo->tableId.tid < pHandle->imem->maxTables) {
    pIMem = pHandle->imem->tData[pCheckInfo->tableId.tid];
    if (pIMem != NULL && pIMem->uid == pCheckInfo->tableId.uid) { // check uid
      pCheckInfo->iiter =
          tSkipListCreateIterFromVal(pIMem->pData, (const char*)&pCheckInfo->lastKey, TSDB_DATA_TYPE_TIMESTAMP, order);
    }
  }

  // both iterators are NULL, no data in buffer right now
  if (pCheckInfo->iter == NULL && pCheckInfo->iiter == NULL) {
    return false;
  }

  bool memEmpty  = (pCheckInfo->iter == NULL) || (pCheckInfo->iter != NULL && !tSkipListIterNext(pCheckInfo->iter));
  bool imemEmpty = (pCheckInfo->iiter == NULL) || (pCheckInfo->iiter != NULL && !tSkipListIterNext(pCheckInfo->iiter));
  if (memEmpty && imemEmpty) { // buffer is empty
    return false;
  }

  if (!memEmpty) {
    SSkipListNode* node = tSkipListIterGet(pCheckInfo->iter);
    assert(node != NULL);

    SDataRow row = *(SDataRow *)SL_GET_NODE_DATA(node);
    TSKEY key = dataRowKey(row);  // first timestamp in buffer
    tsdbDebug("%p uid:%" PRId64 ", tid:%d check data in mem from skey:%" PRId64 ", order:%d, ts range in buf:%" PRId64
              "-%" PRId64 ", lastKey:%" PRId64 ", numOfRows:%"PRId64", %p",
              pHandle, pCheckInfo->tableId.uid, pCheckInfo->tableId.tid, key, order, pMem->keyFirst, pMem->keyLast,
              pCheckInfo->lastKey, pMem->numOfRows, pHandle->qinfo);

    if (ASCENDING_TRAVERSE(order)) {
      assert(pCheckInfo->lastKey <= key);
    } else {
      assert(pCheckInfo->lastKey >= key);
    }

  } else {
    tsdbDebug("%p uid:%"PRId64", tid:%d no data in mem, %p", pHandle, pCheckInfo->tableId.uid, pCheckInfo->tableId.tid,
        pHandle->qinfo);
  }

  if (!imemEmpty) {
    SSkipListNode* node = tSkipListIterGet(pCheckInfo->iiter);
    assert(node != NULL);

    SDataRow row = *(SDataRow *)SL_GET_NODE_DATA(node);
    TSKEY key = dataRowKey(row);  // first timestamp in buffer
    tsdbDebug("%p uid:%" PRId64 ", tid:%d check data in imem from skey:%" PRId64 ", order:%d, ts range in buf:%" PRId64
              "-%" PRId64 ", lastKey:%" PRId64 ", numOfRows:%"PRId64", %p",
              pHandle, pCheckInfo->tableId.uid, pCheckInfo->tableId.tid, key, order, pIMem->keyFirst, pIMem->keyLast,
              pCheckInfo->lastKey, pIMem->numOfRows, pHandle->qinfo);

    if (ASCENDING_TRAVERSE(order)) {
      assert(pCheckInfo->lastKey <= key);
    } else {
      assert(pCheckInfo->lastKey >= key);
    }
  } else {
    tsdbDebug("%p uid:%"PRId64", tid:%d no data in imem, %p", pHandle, pCheckInfo->tableId.uid, pCheckInfo->tableId.tid,
        pHandle->qinfo);
  }

  return true;
}

static void destroyTableMemIterator(STableCheckInfo* pCheckInfo) {
  tSkipListDestroyIter(pCheckInfo->iter);
  tSkipListDestroyIter(pCheckInfo->iiter);
}

static SDataRow getSDataRowInTableMem(STableCheckInfo* pCheckInfo, int32_t order) {
  SDataRow rmem = NULL, rimem = NULL;
  if (pCheckInfo->iter) {
    SSkipListNode* node = tSkipListIterGet(pCheckInfo->iter);
    if (node != NULL) {
      rmem = *(SDataRow *)SL_GET_NODE_DATA(node);
    }
  }

  if (pCheckInfo->iiter) {
    SSkipListNode* node = tSkipListIterGet(pCheckInfo->iiter);
    if (node != NULL) {
      rimem = *(SDataRow *)SL_GET_NODE_DATA(node);
    }
  }

  if (rmem == NULL && rimem == NULL) {
    return NULL;
  }

  if (rmem != NULL && rimem == NULL) {
    pCheckInfo->chosen = 0;
    return rmem;
  }

  if (rmem == NULL && rimem != NULL) {
    pCheckInfo->chosen = 1;
    return rimem;
  }

  TSKEY r1 = dataRowKey(rmem);
  TSKEY r2 = dataRowKey(rimem);

  if (r1 == r2) { // data ts are duplicated, ignore the data in mem
    tSkipListIterNext(pCheckInfo->iter);
    pCheckInfo->chosen = 1;
    return rimem;
  } else {
    if (ASCENDING_TRAVERSE(order)) {
      if (r1 < r2) {
        pCheckInfo->chosen = 0;
        return rmem;
      } else {
        pCheckInfo->chosen = 1;
        return rimem;
      }
    } else {
      if (r1 < r2) {
        pCheckInfo->chosen = 1;
        return rimem;
      } else {
        pCheckInfo->chosen = 0;
        return rmem;
      }
    }
  }
}

static bool moveToNextRowInMem(STableCheckInfo* pCheckInfo) {
  bool hasNext = false;
  if (pCheckInfo->chosen == 0) {
    if (pCheckInfo->iter != NULL) {
      hasNext = tSkipListIterNext(pCheckInfo->iter);
    }

    if (hasNext) {
      return hasNext;
    }

    if (pCheckInfo->iiter != NULL) {
      return tSkipListIterGet(pCheckInfo->iiter) != NULL;
    }
  } else { //pCheckInfo->chosen == 1
    if (pCheckInfo->iiter != NULL) {
      hasNext = tSkipListIterNext(pCheckInfo->iiter);
    }

    if (hasNext) {
      return hasNext;
    }

    if (pCheckInfo->iter != NULL) {
      return tSkipListIterGet(pCheckInfo->iter) != NULL;
    }
  }

  return hasNext;
}

static bool hasMoreDataInCache(STsdbQueryHandle* pHandle) {
  size_t size = taosArrayGetSize(pHandle->pTableCheckInfo);
  assert(pHandle->activeIndex < size && pHandle->activeIndex >= 0 && size >= 1);
  pHandle->cur.fid = -1;

  STableCheckInfo* pCheckInfo = taosArrayGet(pHandle->pTableCheckInfo, pHandle->activeIndex);

  STable* pTable = pCheckInfo->pTableObj;
  assert(pTable != NULL);

  if (!pCheckInfo->initBuf) {
    initTableMemIterator(pHandle, pCheckInfo);
  }

  SDataRow row = getSDataRowInTableMem(pCheckInfo, pHandle->order);
  if (row == NULL) {
    return false;
  }

  pCheckInfo->lastKey = dataRowKey(row);  // first timestamp in buffer
  tsdbDebug("%p uid:%" PRId64", tid:%d check data in buffer from skey:%" PRId64 ", order:%d, %p", pHandle,
      pCheckInfo->tableId.uid, pCheckInfo->tableId.tid, pCheckInfo->lastKey, pHandle->order, pHandle->qinfo);

  // all data in mem are checked already.
  if ((pCheckInfo->lastKey > pHandle->window.ekey && ASCENDING_TRAVERSE(pHandle->order)) ||
      (pCheckInfo->lastKey < pHandle->window.ekey && !ASCENDING_TRAVERSE(pHandle->order))) {
    return false;
  }

  int32_t step = ASCENDING_TRAVERSE(pHandle->order)? 1:-1;
  STimeWindow* win = &pHandle->cur.win;
  pHandle->cur.rows = tsdbReadRowsFromCache(pCheckInfo, pHandle->window.ekey, pHandle->outputCapacity, win, pHandle);

  // update the last key value
  pCheckInfo->lastKey = win->ekey + step;
  pHandle->cur.lastKey = win->ekey + step;
  pHandle->cur.mixBlock = true;

  if (!ASCENDING_TRAVERSE(pHandle->order)) {
    SWAP(win->skey, win->ekey, TSKEY);
  }

  return true;
}

static int32_t getFileIdFromKey(TSKEY key, int32_t daysPerFile, int32_t precision) {
  assert(precision >= TSDB_TIME_PRECISION_MICRO || precision <= TSDB_TIME_PRECISION_NANO);
  if (key == TSKEY_INITIAL_VAL) {
    return INT32_MIN;
  }

  int64_t fid = (int64_t)(key / (daysPerFile * tsMsPerDay[precision]));  // set the starting fileId
  if (fid < 0L && llabs(fid) > INT32_MAX) { // data value overflow for INT32
    fid = INT32_MIN;
  }

  if (fid > 0L && fid > INT32_MAX) {
    fid = INT32_MAX;
  }

  return (int32_t)fid;
}

static int32_t binarySearchForBlock(SCompBlock* pBlock, int32_t numOfBlocks, TSKEY skey, int32_t order) {
  int32_t firstSlot = 0;
  int32_t lastSlot = numOfBlocks - 1;

  int32_t midSlot = firstSlot;

  while (1) {
    numOfBlocks = lastSlot - firstSlot + 1;
    midSlot = (firstSlot + (numOfBlocks >> 1));

    if (numOfBlocks == 1) break;

    if (skey > pBlock[midSlot].keyLast) {
      if (numOfBlocks == 2) break;
      if ((order == TSDB_ORDER_DESC) && (skey < pBlock[midSlot + 1].keyFirst)) break;
      firstSlot = midSlot + 1;
    } else if (skey < pBlock[midSlot].keyFirst) {
      if ((order == TSDB_ORDER_ASC) && (skey > pBlock[midSlot - 1].keyLast)) break;
      lastSlot = midSlot - 1;
    } else {
      break;  // got the slot
    }
  }

  return midSlot;
}

static int32_t getFileCompInfo(STsdbQueryHandle* pQueryHandle, int32_t* numOfBlocks) {
  // load all the comp offset value for all tables in this file
  int32_t code = TSDB_CODE_SUCCESS;

  *numOfBlocks = 0;
  size_t numOfTables = taosArrayGetSize(pQueryHandle->pTableCheckInfo);

  for (int32_t i = 0; i < numOfTables; ++i) {
    STableCheckInfo* pCheckInfo = taosArrayGet(pQueryHandle->pTableCheckInfo, i);
    pCheckInfo->numOfBlocks = 0;

    if (tsdbSetHelperTable(&pQueryHandle->rhelper, pCheckInfo->pTableObj, pQueryHandle->pTsdb) != TSDB_CODE_SUCCESS) {
      code = terrno;
      break;
    }

    SCompIdx* compIndex = &pQueryHandle->rhelper.curCompIdx;

    // no data block in this file, try next file
    if (compIndex->len == 0 || compIndex->numOfBlocks == 0 || compIndex->uid != pCheckInfo->tableId.uid) {
      continue; // no data blocks in the file belongs to pCheckInfo->pTable
    }

    if (pCheckInfo->compSize < (int32_t)compIndex->len) {
      assert(compIndex->len > 0);

      char* t = realloc(pCheckInfo->pCompInfo, compIndex->len);
      if (t == NULL) {
        terrno = TSDB_CODE_TDB_OUT_OF_MEMORY;
        code = TSDB_CODE_TDB_OUT_OF_MEMORY;
        break;
      }

      pCheckInfo->pCompInfo = (SCompInfo*) t;
      pCheckInfo->compSize = compIndex->len;
    }

    tsdbLoadCompInfo(&(pQueryHandle->rhelper), (void *)(pCheckInfo->pCompInfo));
    SCompInfo* pCompInfo = pCheckInfo->pCompInfo;

    TSKEY s = TSKEY_INITIAL_VAL, e = TSKEY_INITIAL_VAL;

    if (ASCENDING_TRAVERSE(pQueryHandle->order)) {
      assert(pCheckInfo->lastKey <= pQueryHandle->window.ekey && pQueryHandle->window.skey <= pQueryHandle->window.ekey);
    } else {
      assert(pCheckInfo->lastKey >= pQueryHandle->window.ekey && pQueryHandle->window.skey >= pQueryHandle->window.ekey);
    }

    s = MIN(pCheckInfo->lastKey, pQueryHandle->window.ekey);
    e = MAX(pCheckInfo->lastKey, pQueryHandle->window.ekey);

    // discard the unqualified data block based on the query time window
    int32_t start = binarySearchForBlock(pCompInfo->blocks, compIndex->numOfBlocks, s, TSDB_ORDER_ASC);
    int32_t end = start;

    if (s > pCompInfo->blocks[start].keyLast) {
      continue;
    }

    // todo speedup the procedure of located end block
    while (end < (int32_t)compIndex->numOfBlocks && (pCompInfo->blocks[end].keyFirst <= e)) {
      end += 1;
    }

    pCheckInfo->numOfBlocks = (end - start);

    if (start > 0) {
      memmove(pCompInfo->blocks, &pCompInfo->blocks[start], pCheckInfo->numOfBlocks * sizeof(SCompBlock));
    }

    (*numOfBlocks) += pCheckInfo->numOfBlocks;
  }

  return code;
}

static int32_t doLoadFileDataBlock(STsdbQueryHandle* pQueryHandle, SCompBlock* pBlock, STableCheckInfo* pCheckInfo, int32_t slotIndex) {
  int64_t st = taosGetTimestampUs();

  STSchema *pSchema = tsdbGetTableSchema(pCheckInfo->pTableObj);
  int32_t   code = tdInitDataCols(pQueryHandle->pDataCols, pSchema);
  if (code != TSDB_CODE_SUCCESS) {
    tsdbError("%p failed to malloc buf for pDataCols, %p", pQueryHandle, pQueryHandle->qinfo);
    terrno = TSDB_CODE_TDB_OUT_OF_MEMORY;
    goto _error;
  }

  code = tdInitDataCols(pQueryHandle->rhelper.pDataCols[0], pSchema);
  if (code != TSDB_CODE_SUCCESS) {
    tsdbError("%p failed to malloc buf for rhelper.pDataCols[0], %p", pQueryHandle, pQueryHandle->qinfo);
    terrno = TSDB_CODE_TDB_OUT_OF_MEMORY;
    goto _error;
  }

  code = tdInitDataCols(pQueryHandle->rhelper.pDataCols[1], pSchema);
  if (code != TSDB_CODE_SUCCESS) {
    tsdbError("%p failed to malloc buf for rhelper.pDataCols[1], %p", pQueryHandle, pQueryHandle->qinfo);
    terrno = TSDB_CODE_TDB_OUT_OF_MEMORY;
    goto _error;
  }

  int16_t* colIds = pQueryHandle->defaultLoadColumn->pData;

  int32_t ret = tsdbLoadBlockDataCols(&(pQueryHandle->rhelper), pBlock, pCheckInfo->pCompInfo, colIds, (int)(QH_GET_NUM_OF_COLS(pQueryHandle)));
  if (ret != TSDB_CODE_SUCCESS) {
    int32_t c = terrno;
    assert(c != TSDB_CODE_SUCCESS);
    goto _error;
  }

  SDataBlockLoadInfo* pBlockLoadInfo = &pQueryHandle->dataBlockLoadInfo;

  pBlockLoadInfo->fileGroup = pQueryHandle->pFileGroup;
  pBlockLoadInfo->slot = pQueryHandle->cur.slot;
  pBlockLoadInfo->tid = pCheckInfo->pTableObj->tableId.tid;

  SDataCols* pCols = pQueryHandle->rhelper.pDataCols[0];
  assert(pCols->numOfRows != 0 && pCols->numOfRows <= pBlock->numOfRows);

  pBlock->numOfRows = pCols->numOfRows;

  int64_t elapsedTime = (taosGetTimestampUs() - st);
  pQueryHandle->cost.blockLoadTime += elapsedTime;

  tsdbDebug("%p load file block into buffer, index:%d, brange:%"PRId64"-%"PRId64", rows:%d, elapsed time:%"PRId64 " us, %p",
      pQueryHandle, slotIndex, pBlock->keyFirst, pBlock->keyLast, pBlock->numOfRows, elapsedTime, pQueryHandle->qinfo);
  return TSDB_CODE_SUCCESS;

_error:
  pBlock->numOfRows = 0;

  tsdbError("%p error occurs in loading file block, index:%d, brange:%"PRId64"-%"PRId64", rows:%d, %p",
            pQueryHandle, slotIndex, pBlock->keyFirst, pBlock->keyLast, pBlock->numOfRows, pQueryHandle->qinfo);
  return terrno;
}

static int32_t getEndPosInDataBlock(STsdbQueryHandle* pQueryHandle, SDataBlockInfo* pBlockInfo);
static int32_t doCopyRowsFromFileBlock(STsdbQueryHandle* pQueryHandle, int32_t capacity, int32_t numOfRows, int32_t start, int32_t end);
static void moveDataToFront(STsdbQueryHandle* pQueryHandle, int32_t numOfRows, int32_t numOfCols);
static void doCheckGeneratedBlockRange(STsdbQueryHandle* pQueryHandle);
static void copyAllRemainRowsFromFileBlock(STsdbQueryHandle* pQueryHandle, STableCheckInfo* pCheckInfo, SDataBlockInfo* pBlockInfo, int32_t endPos);

static int32_t handleDataMergeIfNeeded(STsdbQueryHandle* pQueryHandle, SCompBlock* pBlock, STableCheckInfo* pCheckInfo){
  SQueryFilePos* cur = &pQueryHandle->cur;
  SDataBlockInfo binfo = GET_FILE_DATA_BLOCK_INFO(pCheckInfo, pBlock);
  int32_t code = TSDB_CODE_SUCCESS;

  /*bool hasData = */ initTableMemIterator(pQueryHandle, pCheckInfo);
  SDataRow row = getSDataRowInTableMem(pCheckInfo, pQueryHandle->order);

  assert(cur->pos >= 0 && cur->pos <= binfo.rows);

  TSKEY key = (row != NULL)? dataRowKey(row):TSKEY_INITIAL_VAL;
  tsdbDebug("%p key in mem:%"PRId64", %p", pQueryHandle, key, pQueryHandle->qinfo);

  if ((ASCENDING_TRAVERSE(pQueryHandle->order) && (key != TSKEY_INITIAL_VAL && key <= binfo.window.ekey)) ||
      (!ASCENDING_TRAVERSE(pQueryHandle->order) && (key != TSKEY_INITIAL_VAL && key >= binfo.window.skey))) {

    if ((ASCENDING_TRAVERSE(pQueryHandle->order) && (key != TSKEY_INITIAL_VAL && key < binfo.window.skey)) ||
        (!ASCENDING_TRAVERSE(pQueryHandle->order) && (key != TSKEY_INITIAL_VAL && key > binfo.window.ekey))) {

      // do not load file block into buffer
      int32_t step = ASCENDING_TRAVERSE(pQueryHandle->order) ? 1 : -1;

      TSKEY maxKey = ASCENDING_TRAVERSE(pQueryHandle->order)? (binfo.window.skey - step):(binfo.window.ekey - step);
      cur->rows = tsdbReadRowsFromCache(pCheckInfo, maxKey, pQueryHandle->outputCapacity, &cur->win, pQueryHandle);
      pQueryHandle->realNumOfRows = cur->rows;

      // update the last key value
      pCheckInfo->lastKey = cur->win.ekey + step;
      if (!ASCENDING_TRAVERSE(pQueryHandle->order)) {
        SWAP(cur->win.skey, cur->win.ekey, TSKEY);
      }

      cur->mixBlock = true;
      cur->blockCompleted = false;
      return code;
    }

    // return error, add test cases
    if ((code = doLoadFileDataBlock(pQueryHandle, pBlock, pCheckInfo, cur->slot)) != TSDB_CODE_SUCCESS) {
      return code;
    }

    doMergeTwoLevelData(pQueryHandle, pCheckInfo, pBlock);
  } else {
    /*
     * no data in cache, only load data from file
     * during the query processing, data in cache will not be checked anymore.
     *
     * Here the buffer is not enough, so only part of file block can be loaded into memory buffer
     */
    assert(pQueryHandle->outputCapacity >= binfo.rows);
    int32_t endPos = getEndPosInDataBlock(pQueryHandle, &binfo);

    if ((cur->pos == 0 && endPos == binfo.rows -1 && ASCENDING_TRAVERSE(pQueryHandle->order)) ||
        (cur->pos == (binfo.rows - 1) && endPos == 0 && (!ASCENDING_TRAVERSE(pQueryHandle->order)))) {
      pQueryHandle->realNumOfRows = binfo.rows;

      cur->rows = binfo.rows;
      cur->win  = binfo.window;
      cur->mixBlock = false;
      cur->blockCompleted = true;

      if (ASCENDING_TRAVERSE(pQueryHandle->order)) {
        cur->lastKey = binfo.window.ekey + 1;
        cur->pos = binfo.rows;
      } else {
        cur->lastKey = binfo.window.skey - 1;
        cur->pos = -1;
      }
    } else { // partially copy to dest buffer
      copyAllRemainRowsFromFileBlock(pQueryHandle, pCheckInfo, &binfo, endPos);
      cur->mixBlock = true;
    }

    assert(cur->blockCompleted);
    tsdbDebug("create data block from remain file block, brange:%"PRId64"-%"PRId64", rows:%d, lastKey:%"PRId64", %p",
        cur->win.skey, cur->win.ekey, cur->rows, cur->lastKey, pQueryHandle);
  }

  return code;
}

static int32_t loadFileDataBlock(STsdbQueryHandle* pQueryHandle, SCompBlock* pBlock, STableCheckInfo* pCheckInfo, bool* exists) {
  SQueryFilePos* cur = &pQueryHandle->cur;
  int32_t code = TSDB_CODE_SUCCESS;

  if (ASCENDING_TRAVERSE(pQueryHandle->order)) {
    // query ended in/started from current block
    if (pQueryHandle->window.ekey < pBlock->keyLast || pCheckInfo->lastKey > pBlock->keyFirst) {
      if ((code = doLoadFileDataBlock(pQueryHandle, pBlock, pCheckInfo, cur->slot)) != TSDB_CODE_SUCCESS) {
        *exists = false;
        return code;
      }

      SDataCols* pTSCol = pQueryHandle->rhelper.pDataCols[0];
      assert(pTSCol->cols->type == TSDB_DATA_TYPE_TIMESTAMP && pTSCol->numOfRows == pBlock->numOfRows);

      if (pCheckInfo->lastKey > pBlock->keyFirst) {
        cur->pos =
            binarySearchForKey(pTSCol->cols[0].pData, pBlock->numOfRows, pCheckInfo->lastKey, pQueryHandle->order);
      } else {
        cur->pos = 0;
      }

      assert(pCheckInfo->lastKey <= pBlock->keyLast);
      doMergeTwoLevelData(pQueryHandle, pCheckInfo, pBlock);
    } else {  // the whole block is loaded in to buffer
      cur->pos = ASCENDING_TRAVERSE(pQueryHandle->order)? 0:(pBlock->numOfRows - 1);
      code = handleDataMergeIfNeeded(pQueryHandle, pBlock, pCheckInfo);
    }
  } else {  //desc order, query ended in current block
    if (pQueryHandle->window.ekey > pBlock->keyFirst || pCheckInfo->lastKey < pBlock->keyLast) {
      if ((code = doLoadFileDataBlock(pQueryHandle, pBlock, pCheckInfo, cur->slot)) != TSDB_CODE_SUCCESS) {
        *exists = false;
        return code;
      }

      SDataCols* pTSCol = pQueryHandle->rhelper.pDataCols[0];
      if (pCheckInfo->lastKey < pBlock->keyLast) {
        cur->pos = binarySearchForKey(pTSCol->cols[0].pData, pBlock->numOfRows, pCheckInfo->lastKey, pQueryHandle->order);
      } else {
        cur->pos = pBlock->numOfRows - 1;
      }

      assert(pCheckInfo->lastKey >= pBlock->keyFirst);
      doMergeTwoLevelData(pQueryHandle, pCheckInfo, pBlock);
    } else {
      cur->pos = ASCENDING_TRAVERSE(pQueryHandle->order)? 0:(pBlock->numOfRows-1);
      code = handleDataMergeIfNeeded(pQueryHandle, pBlock, pCheckInfo);
    }
  }

  *exists = pQueryHandle->realNumOfRows > 0;
  return code;
}

static int doBinarySearchKey(char* pValue, int num, TSKEY key, int order) {
  int    firstPos, lastPos, midPos = -1;
  int    numOfRows;
  TSKEY* keyList;

  assert(order == TSDB_ORDER_ASC || order == TSDB_ORDER_DESC);

  if (num <= 0) return -1;

  keyList = (TSKEY*)pValue;
  firstPos = 0;
  lastPos = num - 1;

  if (order == TSDB_ORDER_DESC) {
    // find the first position which is smaller than the key
    while (1) {
      if (key >= keyList[lastPos]) return lastPos;
      if (key == keyList[firstPos]) return firstPos;
      if (key < keyList[firstPos]) return firstPos - 1;

      numOfRows = lastPos - firstPos + 1;
      midPos = (numOfRows >> 1) + firstPos;

      if (key < keyList[midPos]) {
        lastPos = midPos - 1;
      } else if (key > keyList[midPos]) {
        firstPos = midPos + 1;
      } else {
        break;
      }
    }

  } else {
    // find the first position which is bigger than the key
    while (1) {
      if (key <= keyList[firstPos]) return firstPos;
      if (key == keyList[lastPos]) return lastPos;

      if (key > keyList[lastPos]) {
        lastPos = lastPos + 1;
        if (lastPos >= num)
          return -1;
        else
          return lastPos;
      }

      numOfRows = lastPos - firstPos + 1;
      midPos = (numOfRows >> 1) + firstPos;

      if (key < keyList[midPos]) {
        lastPos = midPos - 1;
      } else if (key > keyList[midPos]) {
        firstPos = midPos + 1;
      } else {
        break;
      }
    }
  }

  return midPos;
}

int32_t doCopyRowsFromFileBlock(STsdbQueryHandle* pQueryHandle, int32_t capacity, int32_t numOfRows, int32_t start, int32_t end) {
  char* pData = NULL;
  int32_t step = ASCENDING_TRAVERSE(pQueryHandle->order)? 1 : -1;

  SDataCols* pCols = pQueryHandle->rhelper.pDataCols[0];
  TSKEY* tsArray = pCols->cols[0].pData;

  int32_t num = end - start + 1;
  assert(num >= 0);

  if (num == 0) {
    return numOfRows;
  }

  int32_t requiredNumOfCols = (int32_t)taosArrayGetSize(pQueryHandle->pColumns);

  //data in buffer has greater timestamp, copy data in file block
  int32_t i = 0, j = 0;
  while(i < requiredNumOfCols && j < pCols->numOfCols) {
    SColumnInfoData* pColInfo = taosArrayGet(pQueryHandle->pColumns, i);

    SDataCol* src = &pCols->cols[j];
    if (src->colId < pColInfo->info.colId) {
      j++;
      continue;
    }

    int32_t bytes = pColInfo->info.bytes;

    if (ASCENDING_TRAVERSE(pQueryHandle->order)) {
      pData = (char*)pColInfo->pData + numOfRows * pColInfo->info.bytes;
    } else {
      pData = (char*)pColInfo->pData + (capacity - numOfRows - num) * pColInfo->info.bytes;
    }

    if (pColInfo->info.colId == src->colId) {

      if (pColInfo->info.type != TSDB_DATA_TYPE_BINARY && pColInfo->info.type != TSDB_DATA_TYPE_NCHAR) {
        memmove(pData, (char*)src->pData + bytes * start, bytes * num);
      } else {  // handle the var-string
        char* dst = pData;

        // todo refactor, only copy one-by-one
        for (int32_t k = start; k < num + start; ++k) {
          char* p = tdGetColDataOfRow(src, k);
          memcpy(dst, p, varDataTLen(p));
          dst += bytes;
        }
      }

      j++;
      i++;
    } else { // pColInfo->info.colId < src->colId, it is a NULL data
      if (pColInfo->info.type == TSDB_DATA_TYPE_BINARY || pColInfo->info.type == TSDB_DATA_TYPE_NCHAR) {
        char* dst = pData;

        for(int32_t k = start; k < num + start; ++k) {
          setVardataNull(dst, pColInfo->info.type);
          dst += bytes;
        }
      } else {
        setNullN(pData, pColInfo->info.type, pColInfo->info.bytes, num);
      }
      i++;
    }
  }

  while (i < requiredNumOfCols) { // the remain columns are all null data
    SColumnInfoData* pColInfo = taosArrayGet(pQueryHandle->pColumns, i);
    if (ASCENDING_TRAVERSE(pQueryHandle->order)) {
      pData = (char*)pColInfo->pData + numOfRows * pColInfo->info.bytes;
    } else {
      pData = (char*)pColInfo->pData + (capacity - numOfRows - num) * pColInfo->info.bytes;
    }

    if (pColInfo->info.type == TSDB_DATA_TYPE_BINARY || pColInfo->info.type == TSDB_DATA_TYPE_NCHAR) {
      char* dst = pData;

      for(int32_t k = start; k < num + start; ++k) {
        setVardataNull(dst, pColInfo->info.type);
        dst += pColInfo->info.bytes;
      }
    } else {
      setNullN(pData, pColInfo->info.type, pColInfo->info.bytes, num);
    }

    i++;
  }

  pQueryHandle->cur.win.ekey = tsArray[end];
  pQueryHandle->cur.lastKey = tsArray[end] + step;

  return numOfRows + num;
}

static void copyOneRowFromMem(STsdbQueryHandle* pQueryHandle, int32_t capacity, int32_t numOfRows, SDataRow row,
                              int32_t numOfCols, STable* pTable) {
  char* pData = NULL;

  // the schema version info is embeded in SDataRow
  STSchema* pSchema = tsdbGetTableSchemaByVersion(pTable, dataRowVersion(row));
  int32_t numOfRowCols = schemaNCols(pSchema);

  int32_t i = 0, j = 0;
  while(i < numOfCols && j < numOfRowCols) {
    SColumnInfoData* pColInfo = taosArrayGet(pQueryHandle->pColumns, i);
    if (pSchema->columns[j].colId < pColInfo->info.colId) {
      j++;
      continue;
    }

    if (ASCENDING_TRAVERSE(pQueryHandle->order)) {
      pData = (char*)pColInfo->pData + numOfRows * pColInfo->info.bytes;
    } else {
      pData = (char*)pColInfo->pData + (capacity - numOfRows - 1) * pColInfo->info.bytes;
    }

    if (pSchema->columns[j].colId == pColInfo->info.colId) {
      void* value = tdGetRowDataOfCol(row, (int8_t)pColInfo->info.type, TD_DATA_ROW_HEAD_SIZE + pSchema->columns[j].offset);
      if (pColInfo->info.type == TSDB_DATA_TYPE_BINARY || pColInfo->info.type == TSDB_DATA_TYPE_NCHAR) {
        memcpy(pData, value, varDataTLen(value));
      } else {
        memcpy(pData, value, pColInfo->info.bytes);
      }

      j++;
      i++;
    } else { // pColInfo->info.colId < pSchema->columns[j].colId, it is a NULL data
      if (pColInfo->info.type == TSDB_DATA_TYPE_BINARY || pColInfo->info.type == TSDB_DATA_TYPE_NCHAR) {
        setVardataNull(pData, pColInfo->info.type);
      } else {
        setNull(pData, pColInfo->info.type, pColInfo->info.bytes);
      }
      i++;
    }
  }

  while (i < numOfCols) { // the remain columns are all null data
    SColumnInfoData* pColInfo = taosArrayGet(pQueryHandle->pColumns, i);
    if (ASCENDING_TRAVERSE(pQueryHandle->order)) {
      pData = (char*)pColInfo->pData + numOfRows * pColInfo->info.bytes;
    } else {
      pData = (char*)pColInfo->pData + (capacity - numOfRows - 1) * pColInfo->info.bytes;
    }

    if (pColInfo->info.type == TSDB_DATA_TYPE_BINARY || pColInfo->info.type == TSDB_DATA_TYPE_NCHAR) {
      setVardataNull(pData, pColInfo->info.type);
    } else {
      setNull(pData, pColInfo->info.type, pColInfo->info.bytes);
    }

    i++;
  }
}

static void moveDataToFront(STsdbQueryHandle* pQueryHandle, int32_t numOfRows, int32_t numOfCols) {
  if (numOfRows == 0 || ASCENDING_TRAVERSE(pQueryHandle->order)) {
    return;
  }

  // if the buffer is not full in case of descending order query, move the data in the front of the buffer
  if (numOfRows < pQueryHandle->outputCapacity) {
    int32_t emptySize = pQueryHandle->outputCapacity - numOfRows;
    for(int32_t i = 0; i < numOfCols; ++i) {
      SColumnInfoData* pColInfo = taosArrayGet(pQueryHandle->pColumns, i);
      memmove((char*)pColInfo->pData, (char*)pColInfo->pData + emptySize * pColInfo->info.bytes, numOfRows * pColInfo->info.bytes);
    }
  }
}

static void getQualifiedRowsPos(STsdbQueryHandle* pQueryHandle, int32_t startPos, int32_t endPos, int32_t numOfExisted,
                                int32_t* start, int32_t* end) {
  *start = -1;

  if (ASCENDING_TRAVERSE(pQueryHandle->order)) {
    int32_t remain = endPos - startPos + 1;
    if (remain + numOfExisted > pQueryHandle->outputCapacity) {
      *end = (pQueryHandle->outputCapacity - numOfExisted) + startPos - 1;
    } else {
      *end = endPos;
    }

    *start = startPos;
  } else {
    int32_t remain = (startPos - endPos) + 1;
    if (remain + numOfExisted > pQueryHandle->outputCapacity) {
      *end = startPos + 1 - (pQueryHandle->outputCapacity - numOfExisted);
    } else {
      *end = endPos;
    }

    *start = *end;
    *end = startPos;
  }
}

static void updateInfoAfterMerge(STsdbQueryHandle* pQueryHandle, STableCheckInfo* pCheckInfo, int32_t numOfRows, int32_t endPos) {
  SQueryFilePos* cur = &pQueryHandle->cur;

  pCheckInfo->lastKey = cur->lastKey;
  pQueryHandle->realNumOfRows = numOfRows;
  cur->rows = numOfRows;
  cur->pos = endPos;
}

static void doCheckGeneratedBlockRange(STsdbQueryHandle* pQueryHandle) {
  SQueryFilePos* cur = &pQueryHandle->cur;

  if (cur->rows > 0) {
    if (ASCENDING_TRAVERSE(pQueryHandle->order)) {
      assert(cur->win.skey >= pQueryHandle->window.skey && cur->win.ekey <= pQueryHandle->window.ekey);
    } else {
      assert(cur->win.skey >= pQueryHandle->window.ekey && cur->win.ekey <= pQueryHandle->window.skey);
    }

    SColumnInfoData* pColInfoData = taosArrayGet(pQueryHandle->pColumns, 0);
    assert(cur->win.skey == ((TSKEY*)pColInfoData->pData)[0] && cur->win.ekey == ((TSKEY*)pColInfoData->pData)[cur->rows-1]);
  } else {
    cur->win = pQueryHandle->window;

    int32_t step = ASCENDING_TRAVERSE(pQueryHandle->order)? 1:-1;
    cur->lastKey = pQueryHandle->window.ekey + step;
  }
}

static void copyAllRemainRowsFromFileBlock(STsdbQueryHandle* pQueryHandle, STableCheckInfo* pCheckInfo, SDataBlockInfo* pBlockInfo, int32_t endPos) {
  SQueryFilePos* cur = &pQueryHandle->cur;

  SDataCols* pCols = pQueryHandle->rhelper.pDataCols[0];
  TSKEY* tsArray = pCols->cols[0].pData;

  int32_t step = ASCENDING_TRAVERSE(pQueryHandle->order)? 1:-1;
  int32_t numOfCols = (int32_t)(QH_GET_NUM_OF_COLS(pQueryHandle));

  int32_t pos = cur->pos;

  int32_t start = cur->pos;
  int32_t end = endPos;

  if (!ASCENDING_TRAVERSE(pQueryHandle->order)) {
    SWAP(start, end, int32_t);
  }

  assert(pQueryHandle->outputCapacity >= (end - start + 1));
  int32_t numOfRows = doCopyRowsFromFileBlock(pQueryHandle, pQueryHandle->outputCapacity, 0, start, end);

  // the time window should always be ascending order: skey <= ekey
  cur->win = (STimeWindow) {.skey = tsArray[start], .ekey = tsArray[end]};
  cur->mixBlock = (numOfRows != pBlockInfo->rows);
  cur->lastKey = tsArray[endPos] + step;
  cur->blockCompleted = true;

  // if the buffer is not full in case of descending order query, move the data in the front of the buffer
  moveDataToFront(pQueryHandle, numOfRows, numOfCols);

  // The value of pos may be -1 or pBlockInfo->rows, and it is invalid in both cases.
  pos = endPos + step;
  updateInfoAfterMerge(pQueryHandle, pCheckInfo, numOfRows, pos);
  doCheckGeneratedBlockRange(pQueryHandle);

  tsdbDebug("%p uid:%" PRIu64",tid:%d data block created, mixblock:%d, brange:%"PRIu64"-%"PRIu64" rows:%d, %p",
            pQueryHandle, pCheckInfo->tableId.uid, pCheckInfo->tableId.tid, cur->mixBlock, cur->win.skey,
            cur->win.ekey, cur->rows, pQueryHandle->qinfo);
}

int32_t getEndPosInDataBlock(STsdbQueryHandle* pQueryHandle, SDataBlockInfo* pBlockInfo) {
  // NOTE: reverse the order to find the end position in data block
  int32_t endPos = -1;
  int32_t order = ASCENDING_TRAVERSE(pQueryHandle->order)? TSDB_ORDER_DESC : TSDB_ORDER_ASC;

  SQueryFilePos* cur = &pQueryHandle->cur;
  SDataCols* pCols = pQueryHandle->rhelper.pDataCols[0];

  if (ASCENDING_TRAVERSE(pQueryHandle->order) && pQueryHandle->window.ekey >= pBlockInfo->window.ekey) {
    endPos = pBlockInfo->rows - 1;
    cur->mixBlock = (cur->pos != 0);
  } else if (!ASCENDING_TRAVERSE(pQueryHandle->order) && pQueryHandle->window.ekey <= pBlockInfo->window.skey) {
    endPos = 0;
    cur->mixBlock = (cur->pos != pBlockInfo->rows - 1);
  } else {
    assert(pCols->numOfRows > 0);
    endPos = doBinarySearchKey(pCols->cols[0].pData, pCols->numOfRows, pQueryHandle->window.ekey, order);
    cur->mixBlock = true;
  }

  return endPos;
}

// only return the qualified data to client in terms of query time window, data rows in the same block but do not
// be included in the query time window will be discarded
static void doMergeTwoLevelData(STsdbQueryHandle* pQueryHandle, STableCheckInfo* pCheckInfo, SCompBlock* pBlock) {
  SQueryFilePos* cur = &pQueryHandle->cur;
  SDataBlockInfo blockInfo = GET_FILE_DATA_BLOCK_INFO(pCheckInfo, pBlock);

  initTableMemIterator(pQueryHandle, pCheckInfo);

  SDataCols* pCols = pQueryHandle->rhelper.pDataCols[0];
  assert(pCols->cols[0].type == TSDB_DATA_TYPE_TIMESTAMP && pCols->cols[0].colId == PRIMARYKEY_TIMESTAMP_COL_INDEX &&
      cur->pos >= 0 && cur->pos < pBlock->numOfRows);

  TSKEY* tsArray = pCols->cols[0].pData;
  assert(pCols->numOfRows == pBlock->numOfRows && tsArray[0] == pBlock->keyFirst && tsArray[pBlock->numOfRows-1] == pBlock->keyLast);

  // for search the endPos, so the order needs to reverse
  int32_t order = (pQueryHandle->order == TSDB_ORDER_ASC)? TSDB_ORDER_DESC:TSDB_ORDER_ASC;

  int32_t step = ASCENDING_TRAVERSE(pQueryHandle->order)? 1:-1;
  int32_t numOfCols = (int32_t)(QH_GET_NUM_OF_COLS(pQueryHandle));

  STable* pTable = pCheckInfo->pTableObj;
  int32_t endPos = getEndPosInDataBlock(pQueryHandle, &blockInfo);

  tsdbDebug("%p uid:%" PRIu64",tid:%d start merge data block, file block range:%"PRIu64"-%"PRIu64" rows:%d, start:%d,"
            "end:%d, %p",
            pQueryHandle, pCheckInfo->tableId.uid, pCheckInfo->tableId.tid, blockInfo.window.skey, blockInfo.window.ekey,
            blockInfo.rows, cur->pos, endPos, pQueryHandle->qinfo);

  // compared with the data from in-memory buffer, to generate the correct timestamp array list
  int32_t numOfRows = 0;

  int32_t pos = cur->pos;
  cur->win = TSWINDOW_INITIALIZER;

  // no data in buffer, load data from file directly
  if (pCheckInfo->iiter == NULL && pCheckInfo->iter == NULL) {
    copyAllRemainRowsFromFileBlock(pQueryHandle, pCheckInfo, &blockInfo, endPos);
    return;
  } else if (pCheckInfo->iter != NULL || pCheckInfo->iiter != NULL) {
    SSkipListNode* node = NULL;
    do {
      SDataRow row = getSDataRowInTableMem(pCheckInfo, pQueryHandle->order);
      if (row == NULL) {
        break;
      }

      TSKEY key = dataRowKey(row);
      if ((key > pQueryHandle->window.ekey && ASCENDING_TRAVERSE(pQueryHandle->order)) ||
          (key < pQueryHandle->window.ekey && !ASCENDING_TRAVERSE(pQueryHandle->order))) {
        break;
      }

      if (((tsArray[pos] > pQueryHandle->window.ekey || pos > endPos) && ASCENDING_TRAVERSE(pQueryHandle->order)) ||
          ((tsArray[pos] < pQueryHandle->window.ekey || pos < endPos) && !ASCENDING_TRAVERSE(pQueryHandle->order))) {
        break;
      }

      if ((key < tsArray[pos] && ASCENDING_TRAVERSE(pQueryHandle->order)) ||
          (key > tsArray[pos] && !ASCENDING_TRAVERSE(pQueryHandle->order))) {
        copyOneRowFromMem(pQueryHandle, pQueryHandle->outputCapacity, numOfRows, row, numOfCols, pTable);
        numOfRows += 1;
        if (cur->win.skey == TSKEY_INITIAL_VAL) {
          cur->win.skey = key;
        }

        cur->win.ekey = key;
        cur->lastKey  = key + step;
        cur->mixBlock = true;

        moveToNextRowInMem(pCheckInfo);
      } else if (key == tsArray[pos]) {  // data in buffer has the same timestamp of data in file block, ignore it
        moveToNextRowInMem(pCheckInfo);
      } else if ((key > tsArray[pos] && ASCENDING_TRAVERSE(pQueryHandle->order)) ||
                  (key < tsArray[pos] && !ASCENDING_TRAVERSE(pQueryHandle->order))) {
        if (cur->win.skey == TSKEY_INITIAL_VAL) {
          cur->win.skey = tsArray[pos];
        }

        int32_t end = doBinarySearchKey(pCols->cols[0].pData, pCols->numOfRows, key, order);
        assert(end != -1);

        if (tsArray[end] == key) { // the value of key in cache equals to the end timestamp value, ignore it
          moveToNextRowInMem(pCheckInfo);
        }

        int32_t qstart = 0, qend = 0;
        getQualifiedRowsPos(pQueryHandle, pos, end, numOfRows, &qstart, &qend);

        numOfRows = doCopyRowsFromFileBlock(pQueryHandle, pQueryHandle->outputCapacity, numOfRows, qstart, qend);
        pos += (qend - qstart + 1) * step;

        cur->win.ekey = ASCENDING_TRAVERSE(pQueryHandle->order)? tsArray[qend]:tsArray[qstart];
        cur->lastKey  = cur->win.ekey + step;
      }
    } while (numOfRows < pQueryHandle->outputCapacity);

    if (numOfRows < pQueryHandle->outputCapacity) {
      /**
       * if cache is empty, load remain file block data. In contrast, if there are remain data in cache, do NOT
       * copy them all to result buffer, since it may be overlapped with file data block.
       */
      if (node == NULL ||
          ((dataRowKey(*(SDataRow *)SL_GET_NODE_DATA(node)) > pQueryHandle->window.ekey) && ASCENDING_TRAVERSE(pQueryHandle->order)) ||
          ((dataRowKey(*(SDataRow *)SL_GET_NODE_DATA(node)) < pQueryHandle->window.ekey) && !ASCENDING_TRAVERSE(pQueryHandle->order))) {
        // no data in cache or data in cache is greater than the ekey of time window, load data from file block
        if (cur->win.skey == TSKEY_INITIAL_VAL) {
          cur->win.skey = tsArray[pos];
        }

        int32_t start = -1, end = -1;
        getQualifiedRowsPos(pQueryHandle, pos, endPos, numOfRows, &start, &end);

        numOfRows = doCopyRowsFromFileBlock(pQueryHandle, pQueryHandle->outputCapacity, numOfRows, start, end);
        pos += (end - start + 1) * step;

        cur->win.ekey = ASCENDING_TRAVERSE(pQueryHandle->order)? tsArray[end]:tsArray[start];
        cur->lastKey  = cur->win.ekey + step;
        cur->mixBlock = true;
      }
    }
  }

  cur->blockCompleted =
      (((pos > endPos || cur->lastKey > pQueryHandle->window.ekey) && ASCENDING_TRAVERSE(pQueryHandle->order)) ||
       ((pos < endPos || cur->lastKey < pQueryHandle->window.ekey) && !ASCENDING_TRAVERSE(pQueryHandle->order)));

  if (!ASCENDING_TRAVERSE(pQueryHandle->order)) {
    SWAP(cur->win.skey, cur->win.ekey, TSKEY);
  }

  moveDataToFront(pQueryHandle, numOfRows, numOfCols);
  updateInfoAfterMerge(pQueryHandle, pCheckInfo, numOfRows, pos);
  doCheckGeneratedBlockRange(pQueryHandle);

  tsdbDebug("%p uid:%" PRIu64",tid:%d data block created, mixblock:%d, brange:%"PRIu64"-%"PRIu64" rows:%d, %p",
      pQueryHandle, pCheckInfo->tableId.uid, pCheckInfo->tableId.tid, cur->mixBlock, cur->win.skey,
      cur->win.ekey, cur->rows, pQueryHandle->qinfo);
}

int32_t binarySearchForKey(char* pValue, int num, TSKEY key, int order) {
  int    firstPos, lastPos, midPos = -1;
  int    numOfRows;
  TSKEY* keyList;

  if (num <= 0) return -1;

  keyList = (TSKEY*)pValue;
  firstPos = 0;
  lastPos = num - 1;

  if (order == TSDB_ORDER_DESC) {
    // find the first position which is smaller than the key
    while (1) {
      if (key >= keyList[lastPos]) return lastPos;
      if (key == keyList[firstPos]) return firstPos;
      if (key < keyList[firstPos]) return firstPos - 1;

      numOfRows = lastPos - firstPos + 1;
      midPos = (numOfRows >> 1) + firstPos;

      if (key < keyList[midPos]) {
        lastPos = midPos - 1;
      } else if (key > keyList[midPos]) {
        firstPos = midPos + 1;
      } else {
        break;
      }
    }

  } else {
    // find the first position which is bigger than the key
    while (1) {
      if (key <= keyList[firstPos]) return firstPos;
      if (key == keyList[lastPos]) return lastPos;

      if (key > keyList[lastPos]) {
        lastPos = lastPos + 1;
        if (lastPos >= num)
          return -1;
        else
          return lastPos;
      }

      numOfRows = lastPos - firstPos + 1;
      midPos = (numOfRows >> 1) + firstPos;

      if (key < keyList[midPos]) {
        lastPos = midPos - 1;
      } else if (key > keyList[midPos]) {
        firstPos = midPos + 1;
      } else {
        break;
      }
    }
  }

  return midPos;
}

static void cleanBlockOrderSupporter(SBlockOrderSupporter* pSupporter, int32_t numOfTables) {
  taosTFree(pSupporter->numOfBlocksPerTable);
  taosTFree(pSupporter->blockIndexArray);

  for (int32_t i = 0; i < numOfTables; ++i) {
    STableBlockInfo* pBlockInfo = pSupporter->pDataBlockInfo[i];
    taosTFree(pBlockInfo);
  }

  taosTFree(pSupporter->pDataBlockInfo);
}

static int32_t dataBlockOrderCompar(const void* pLeft, const void* pRight, void* param) {
  int32_t leftTableIndex = *(int32_t*)pLeft;
  int32_t rightTableIndex = *(int32_t*)pRight;

  SBlockOrderSupporter* pSupporter = (SBlockOrderSupporter*)param;

  int32_t leftTableBlockIndex = pSupporter->blockIndexArray[leftTableIndex];
  int32_t rightTableBlockIndex = pSupporter->blockIndexArray[rightTableIndex];

  if (leftTableBlockIndex > pSupporter->numOfBlocksPerTable[leftTableIndex]) {
    /* left block is empty */
    return 1;
  } else if (rightTableBlockIndex > pSupporter->numOfBlocksPerTable[rightTableIndex]) {
    /* right block is empty */
    return -1;
  }

  STableBlockInfo* pLeftBlockInfoEx = &pSupporter->pDataBlockInfo[leftTableIndex][leftTableBlockIndex];
  STableBlockInfo* pRightBlockInfoEx = &pSupporter->pDataBlockInfo[rightTableIndex][rightTableBlockIndex];

  //    assert(pLeftBlockInfoEx->compBlock->offset != pRightBlockInfoEx->compBlock->offset);
#if 0	// TODO: temporarily comment off requested by Dr. Liao
  if (pLeftBlockInfoEx->compBlock->offset == pRightBlockInfoEx->compBlock->offset &&
      pLeftBlockInfoEx->compBlock->last == pRightBlockInfoEx->compBlock->last) {
    tsdbError("error in header file, two block with same offset:%" PRId64, (int64_t)pLeftBlockInfoEx->compBlock->offset);
  }
#endif

  return pLeftBlockInfoEx->compBlock->offset > pRightBlockInfoEx->compBlock->offset ? 1 : -1;
}

static int32_t createDataBlocksInfo(STsdbQueryHandle* pQueryHandle, int32_t numOfBlocks, int32_t* numOfAllocBlocks) {
  size_t size = sizeof(STableBlockInfo) * numOfBlocks;

  if (pQueryHandle->allocSize < size) {
    pQueryHandle->allocSize = (int32_t)size;
    char* tmp = realloc(pQueryHandle->pDataBlockInfo, pQueryHandle->allocSize);
    if (tmp == NULL) {
      return TSDB_CODE_TDB_OUT_OF_MEMORY;
    }

    pQueryHandle->pDataBlockInfo = (STableBlockInfo*) tmp;
  }

  memset(pQueryHandle->pDataBlockInfo, 0, size);
  *numOfAllocBlocks = numOfBlocks;

  int32_t numOfTables = (int32_t)taosArrayGetSize(pQueryHandle->pTableCheckInfo);

  SBlockOrderSupporter sup = {0};
  sup.numOfTables = numOfTables;
  sup.numOfBlocksPerTable = calloc(1, sizeof(int32_t) * numOfTables);
  sup.blockIndexArray = calloc(1, sizeof(int32_t) * numOfTables);
  sup.pDataBlockInfo = calloc(1, POINTER_BYTES * numOfTables);

  if (sup.numOfBlocksPerTable == NULL || sup.blockIndexArray == NULL || sup.pDataBlockInfo == NULL) {
    cleanBlockOrderSupporter(&sup, 0);
    return TSDB_CODE_TDB_OUT_OF_MEMORY;
  }

  int32_t cnt = 0;
  int32_t numOfQualTables = 0;

  for (int32_t j = 0; j < numOfTables; ++j) {
    STableCheckInfo* pTableCheck = (STableCheckInfo*)taosArrayGet(pQueryHandle->pTableCheckInfo, j);
    if (pTableCheck->numOfBlocks <= 0) {
      continue;
    }

    SCompBlock* pBlock = pTableCheck->pCompInfo->blocks;
    sup.numOfBlocksPerTable[numOfQualTables] = pTableCheck->numOfBlocks;

    char* buf = calloc(1, sizeof(STableBlockInfo) * pTableCheck->numOfBlocks);
    if (buf == NULL) {
      cleanBlockOrderSupporter(&sup, numOfQualTables);
      return TSDB_CODE_TDB_OUT_OF_MEMORY;
    }

    sup.pDataBlockInfo[numOfQualTables] = (STableBlockInfo*)buf;

    for (int32_t k = 0; k < pTableCheck->numOfBlocks; ++k) {
      STableBlockInfo* pBlockInfo = &sup.pDataBlockInfo[numOfQualTables][k];

      pBlockInfo->compBlock = &pBlock[k];
      pBlockInfo->pTableCheckInfo = pTableCheck;
      cnt++;
    }

    numOfQualTables++;
  }

  assert(numOfBlocks == cnt);

  // since there is only one table qualified, blocks are not sorted
  if (numOfQualTables == 1) {
    memcpy(pQueryHandle->pDataBlockInfo, sup.pDataBlockInfo[0], sizeof(STableBlockInfo) * numOfBlocks);
    cleanBlockOrderSupporter(&sup, numOfQualTables);

    tsdbDebug("%p create data blocks info struct completed for 1 table, %d blocks not sorted %p ", pQueryHandle, cnt,
        pQueryHandle->qinfo);
    return TSDB_CODE_SUCCESS;
  }

  tsdbDebug("%p create data blocks info struct completed, %d blocks in %d tables %p", pQueryHandle, cnt,
      numOfQualTables, pQueryHandle->qinfo);

  assert(cnt <= numOfBlocks && numOfQualTables <= numOfTables);  // the pTableQueryInfo[j]->numOfBlocks may be 0
  sup.numOfTables = numOfQualTables;

  SLoserTreeInfo* pTree = NULL;
  uint8_t ret = tLoserTreeCreate(&pTree, sup.numOfTables, &sup, dataBlockOrderCompar);
  if (ret != TSDB_CODE_SUCCESS) {
    cleanBlockOrderSupporter(&sup, numOfTables);
    return TSDB_CODE_TDB_OUT_OF_MEMORY;
  }

  int32_t numOfTotal = 0;

  while (numOfTotal < cnt) {
    int32_t pos = pTree->pNode[0].index;
    int32_t index = sup.blockIndexArray[pos]++;

    STableBlockInfo* pBlocksInfo = sup.pDataBlockInfo[pos];
    pQueryHandle->pDataBlockInfo[numOfTotal++] = pBlocksInfo[index];

    // set data block index overflow, in order to disable the offset comparator
    if (sup.blockIndexArray[pos] >= sup.numOfBlocksPerTable[pos]) {
      sup.blockIndexArray[pos] = sup.numOfBlocksPerTable[pos] + 1;
    }

    tLoserTreeAdjust(pTree, pos + sup.numOfTables);
  }

  /*
   * available when no import exists
   * for(int32_t i = 0; i < cnt - 1; ++i) {
   *   assert((*pDataBlockInfo)[i].compBlock->offset < (*pDataBlockInfo)[i+1].compBlock->offset);
   * }
   */

  tsdbDebug("%p %d data blocks sort completed, %p", pQueryHandle, cnt, pQueryHandle->qinfo);
  cleanBlockOrderSupporter(&sup, numOfTables);
  free(pTree);

  return TSDB_CODE_SUCCESS;
}

static int32_t getDataBlocksInFilesImpl(STsdbQueryHandle* pQueryHandle, bool* exists) {
  pQueryHandle->numOfBlocks = 0;
  SQueryFilePos* cur = &pQueryHandle->cur;

  int32_t code = TSDB_CODE_SUCCESS;

  int32_t numOfBlocks = 0;
  int32_t numOfTables = (int32_t)taosArrayGetSize(pQueryHandle->pTableCheckInfo);

  STsdbCfg* pCfg = &pQueryHandle->pTsdb->config;
  STimeWindow win = TSWINDOW_INITIALIZER;

  while (true) {
    pthread_rwlock_rdlock(&pQueryHandle->pTsdb->tsdbFileH->fhlock);

    if ((pQueryHandle->pFileGroup = tsdbGetFileGroupNext(&pQueryHandle->fileIter)) == NULL) {
      pthread_rwlock_unlock(&pQueryHandle->pTsdb->tsdbFileH->fhlock);
      break;
    }

    tsdbGetFidKeyRange(pCfg->daysPerFile, pCfg->precision, pQueryHandle->pFileGroup->fileId, &win.skey, &win.ekey);

    // current file are not overlapped with query time window, ignore remain files
    if ((ASCENDING_TRAVERSE(pQueryHandle->order) && win.skey > pQueryHandle->window.ekey) ||
        (!ASCENDING_TRAVERSE(pQueryHandle->order) && win.ekey < pQueryHandle->window.ekey)) {
      pthread_rwlock_unlock(&pQueryHandle->pTsdb->tsdbFileH->fhlock);
      tsdbDebug("%p remain files are not qualified for qrange:%" PRId64 "-%" PRId64 ", ignore, %p", pQueryHandle,
                pQueryHandle->window.skey, pQueryHandle->window.ekey, pQueryHandle->qinfo);
      pQueryHandle->pFileGroup = NULL;
      assert(pQueryHandle->numOfBlocks == 0);
      break;
    }

    if (tsdbSetAndOpenHelperFile(&pQueryHandle->rhelper, pQueryHandle->pFileGroup) < 0) {
      pthread_rwlock_unlock(&pQueryHandle->pTsdb->tsdbFileH->fhlock);
      code = terrno;
      break;
    }

    pthread_rwlock_unlock(&pQueryHandle->pTsdb->tsdbFileH->fhlock);

    if (tsdbLoadCompIdx(&pQueryHandle->rhelper, NULL) < 0) {
      code = terrno;
      break;
    }

    if ((code = getFileCompInfo(pQueryHandle, &numOfBlocks)) != TSDB_CODE_SUCCESS) {
      break;
    }

    tsdbDebug("%p %d blocks found in file for %d table(s), fid:%d, %p", pQueryHandle, numOfBlocks, numOfTables,
              pQueryHandle->pFileGroup->fileId, pQueryHandle->qinfo);

    assert(numOfBlocks >= 0);
    if (numOfBlocks == 0) {
      continue;
    }

    // todo return error code to query engine
    if ((code = createDataBlocksInfo(pQueryHandle, numOfBlocks, &pQueryHandle->numOfBlocks)) != TSDB_CODE_SUCCESS) {
      break;
    }

    assert(numOfBlocks >= pQueryHandle->numOfBlocks);
    if (pQueryHandle->numOfBlocks > 0) {
      break;
    }
  }

  // no data in file anymore
  if (pQueryHandle->numOfBlocks <= 0 || code != TSDB_CODE_SUCCESS) {
    if (code == TSDB_CODE_SUCCESS) {
      assert(pQueryHandle->pFileGroup == NULL);
    }

    cur->fid = -1;  // denote that there are no data in file anymore
    *exists = false;
    return code;
  }

  assert(pQueryHandle->pFileGroup != NULL && pQueryHandle->numOfBlocks > 0);
  cur->slot = ASCENDING_TRAVERSE(pQueryHandle->order)? 0:pQueryHandle->numOfBlocks-1;
  cur->fid = pQueryHandle->pFileGroup->fileId;

  STableBlockInfo* pBlockInfo = &pQueryHandle->pDataBlockInfo[cur->slot];
  return loadFileDataBlock(pQueryHandle, pBlockInfo->compBlock, pBlockInfo->pTableCheckInfo, exists);
}

static int32_t getDataBlocksInFiles(STsdbQueryHandle* pQueryHandle, bool* exists) {
  STsdbFileH*    pFileHandle = tsdbGetFile(pQueryHandle->pTsdb);
  SQueryFilePos* cur = &pQueryHandle->cur;

  // find the start data block in file
  if (!pQueryHandle->locateStart) {
    pQueryHandle->locateStart = true;
    STsdbCfg* pCfg = &pQueryHandle->pTsdb->config;
    int32_t fid = getFileIdFromKey(pQueryHandle->window.skey, pCfg->daysPerFile, pCfg->precision);

    pthread_rwlock_rdlock(&pQueryHandle->pTsdb->tsdbFileH->fhlock);
    tsdbInitFileGroupIter(pFileHandle, &pQueryHandle->fileIter, pQueryHandle->order);
    tsdbSeekFileGroupIter(&pQueryHandle->fileIter, fid);
    pthread_rwlock_unlock(&pQueryHandle->pTsdb->tsdbFileH->fhlock);

    return getDataBlocksInFilesImpl(pQueryHandle, exists);
  } else {
    // check if current file block is all consumed
    STableBlockInfo* pBlockInfo = &pQueryHandle->pDataBlockInfo[cur->slot];
    STableCheckInfo* pCheckInfo = pBlockInfo->pTableCheckInfo;

    // current block is done, try next
    if ((!cur->mixBlock) || cur->blockCompleted) {
      if ((cur->slot == pQueryHandle->numOfBlocks - 1 && ASCENDING_TRAVERSE(pQueryHandle->order)) ||
          (cur->slot == 0 && !ASCENDING_TRAVERSE(pQueryHandle->order))) {
        // all data blocks in current file has been checked already, try next file if exists
        return getDataBlocksInFilesImpl(pQueryHandle, exists);
      } else {
        // next block of the same file
        int32_t step = ASCENDING_TRAVERSE(pQueryHandle->order) ? 1 : -1;
        cur->slot += step;

        cur->mixBlock = false;
        cur->blockCompleted = false;

        STableBlockInfo* pNext = &pQueryHandle->pDataBlockInfo[cur->slot];
        return loadFileDataBlock(pQueryHandle, pNext->compBlock, pNext->pTableCheckInfo, exists);
      }
    } else {
      tsdbDebug("%p continue in current data block, index:%d, pos:%d, %p", pQueryHandle, cur->slot, cur->pos, pQueryHandle->qinfo);
      int32_t code = handleDataMergeIfNeeded(pQueryHandle, pBlockInfo->compBlock, pCheckInfo);
      *exists = pQueryHandle->realNumOfRows > 0;

      return code;
    }
  }
}

static bool doHasDataInBuffer(STsdbQueryHandle* pQueryHandle) {
  size_t numOfTables = taosArrayGetSize(pQueryHandle->pTableCheckInfo);
  
  while (pQueryHandle->activeIndex < numOfTables) {
    if (hasMoreDataInCache(pQueryHandle)) {
      return true;
    }

    pQueryHandle->activeIndex += 1;
  }

  return false;
}

static void changeQueryHandleForInterpQuery(TsdbQueryHandleT pHandle) {
  // filter the queried time stamp in the first place
  STsdbQueryHandle* pQueryHandle = (STsdbQueryHandle*) pHandle;
  pQueryHandle->order = TSDB_ORDER_DESC;

  assert(pQueryHandle->window.skey == pQueryHandle->window.ekey);

  // starts from the buffer in case of descending timestamp order check data blocks
  size_t numOfTables = taosArrayGetSize(pQueryHandle->pTableCheckInfo);

  int32_t i = 0;
  while(i < numOfTables) {
    STableCheckInfo* pCheckInfo = taosArrayGet(pQueryHandle->pTableCheckInfo, i);

    // the first qualified table for interpolation query
    if (pQueryHandle->window.skey <= pCheckInfo->pTableObj->lastKey &&
        pCheckInfo->pTableObj->lastKey != TSKEY_INITIAL_VAL) {
      break;
    }

    i++;
  }

  // there are no data in all the tables
  if (i == numOfTables) {
    return;
  }

  STableCheckInfo info = *(STableCheckInfo*) taosArrayGet(pQueryHandle->pTableCheckInfo, i);
  taosArrayClear(pQueryHandle->pTableCheckInfo);

  info.lastKey = pQueryHandle->window.skey;
  taosArrayPush(pQueryHandle->pTableCheckInfo, &info);

  // update the query time window according to the chosen last timestamp
  pQueryHandle->window = (STimeWindow) {info.lastKey, TSKEY_INITIAL_VAL};
}

static int tsdbReadRowsFromCache(STableCheckInfo* pCheckInfo, TSKEY maxKey, int maxRowsToRead, STimeWindow* win,
                                 STsdbQueryHandle* pQueryHandle) {
  int     numOfRows = 0;
  int32_t numOfCols = (int32_t)taosArrayGetSize(pQueryHandle->pColumns);
  win->skey = TSKEY_INITIAL_VAL;

  int64_t st = taosGetTimestampUs();
  STable* pTable = pCheckInfo->pTableObj;

  do {
    SDataRow row = getSDataRowInTableMem(pCheckInfo, pQueryHandle->order);
    if (row == NULL) {
      break;
    }

    TSKEY key = dataRowKey(row);
    if ((key > maxKey && ASCENDING_TRAVERSE(pQueryHandle->order)) || (key < maxKey && !ASCENDING_TRAVERSE(pQueryHandle->order))) {
      tsdbDebug("%p key:%"PRIu64" beyond qrange:%"PRId64" - %"PRId64", no more data in buffer", pQueryHandle, key, pQueryHandle->window.skey,
                pQueryHandle->window.ekey);

      break;
    }

    if (win->skey == INT64_MIN) {
      win->skey = key;
    }

    win->ekey = key;
    copyOneRowFromMem(pQueryHandle, maxRowsToRead, numOfRows, row, numOfCols, pTable);

    if (++numOfRows >= maxRowsToRead) {
      moveToNextRowInMem(pCheckInfo);
      break;
    }

  } while(moveToNextRowInMem(pCheckInfo));

  assert(numOfRows <= maxRowsToRead);

  // if the buffer is not full in case of descending order query, move the data in the front of the buffer
  if (!ASCENDING_TRAVERSE(pQueryHandle->order) && numOfRows < maxRowsToRead) {
    int32_t emptySize = maxRowsToRead - numOfRows;

    for(int32_t i = 0; i < numOfCols; ++i) {
      SColumnInfoData* pColInfo = taosArrayGet(pQueryHandle->pColumns, i);
      memmove((char*)pColInfo->pData, (char*)pColInfo->pData + emptySize * pColInfo->info.bytes, numOfRows * pColInfo->info.bytes);
    }
  }

  int64_t elapsedTime = taosGetTimestampUs() - st;
  tsdbDebug("%p build data block from cache completed, elapsed time:%"PRId64" us, numOfRows:%d, numOfCols:%d, %p", pQueryHandle,
            elapsedTime, numOfRows, numOfCols, pQueryHandle->qinfo);

  return numOfRows;
}

static int32_t getAllTableList(STable* pSuperTable, SArray* list) {
  SSkipListIterator* iter = tSkipListCreateIter(pSuperTable->pIndex);
  while (tSkipListIterNext(iter)) {
    SSkipListNode* pNode = tSkipListIterGet(iter);

    STable** pTable = (STable**) SL_GET_NODE_DATA((SSkipListNode*) pNode);

    STableKeyInfo info = {.pTable = *pTable, .lastKey = TSKEY_INITIAL_VAL};
    taosArrayPush(list, &info);
  }

  tSkipListDestroyIter(iter);
  return TSDB_CODE_SUCCESS;
}

static void destroyHelper(void* param) {
  if (param == NULL) {
    return;
  }


  tQueryInfo* pInfo = (tQueryInfo*)param;
  if (pInfo->optr != TSDB_RELATION_IN) {
    taosTFree(pInfo->q);
  }

  free(param);
}

// handle data in cache situation
bool tsdbNextDataBlock(TsdbQueryHandleT* pHandle) {
  STsdbQueryHandle* pQueryHandle = (STsdbQueryHandle*) pHandle;

  int64_t stime = taosGetTimestampUs();
  int64_t elapsedTime = stime;

  size_t numOfTables = taosArrayGetSize(pQueryHandle->pTableCheckInfo);
  assert(numOfTables > 0);

  SDataBlockInfo blockInfo = {{0}, 0};
  if (pQueryHandle->type == TSDB_QUERY_TYPE_EXTERNAL) {
    pQueryHandle->type = TSDB_QUERY_TYPE_ALL;
    pQueryHandle->order = TSDB_ORDER_DESC;

    if (!tsdbNextDataBlock(pHandle)) {
      return false;
    }

    tsdbRetrieveDataBlockInfo(pHandle, &blockInfo);
    /*SArray *pDataBlock = */tsdbRetrieveDataBlock(pHandle, pQueryHandle->defaultLoadColumn);
    if (terrno != TSDB_CODE_SUCCESS) {
      return false;
    }

    if (pQueryHandle->cur.win.ekey == pQueryHandle->window.skey) {
      // data already retrieve, discard other data rows and return
      int32_t numOfCols = (int32_t)(QH_GET_NUM_OF_COLS(pQueryHandle));
      for (int32_t i = 0; i < numOfCols; ++i) {
        SColumnInfoData* pCol = taosArrayGet(pQueryHandle->pColumns, i);
        memcpy((char*)pCol->pData, (char*)pCol->pData + pCol->info.bytes * (pQueryHandle->cur.rows - 1), pCol->info.bytes);
      }

      pQueryHandle->cur.win  = (STimeWindow){pQueryHandle->window.skey, pQueryHandle->window.skey};
      pQueryHandle->window   = pQueryHandle->cur.win;
      pQueryHandle->cur.rows = 1;
      pQueryHandle->type = TSDB_QUERY_TYPE_ALL;
      return true;
    } else {
      STimeWindow win = (STimeWindow) {pQueryHandle->window.skey, INT64_MAX};
      STsdbQueryCond cond = {
          .order = TSDB_ORDER_ASC,
          .numOfCols = (int32_t)(QH_GET_NUM_OF_COLS(pQueryHandle))
        };
      cond.twindow = win;

      cond.colList = calloc(cond.numOfCols, sizeof(SColumnInfo));
      if (cond.colList == NULL) {
        terrno = TSDB_CODE_QRY_OUT_OF_MEMORY;
        return false;
      }

      for(int32_t i = 0; i < cond.numOfCols; ++i) {
        SColumnInfoData* pColInfoData = taosArrayGet(pQueryHandle->pColumns, i);
        memcpy(&cond.colList[i], &pColInfoData->info, sizeof(SColumnInfo));
      }

      STsdbQueryHandle* pSecQueryHandle = tsdbQueryTablesImpl(pQueryHandle->pTsdb, &cond, pQueryHandle->qinfo);

      taosTFree(cond.colList);

      pSecQueryHandle->pTableCheckInfo = createCheckInfoFromCheckInfo(pQueryHandle->pTableCheckInfo, pSecQueryHandle->window.skey);
      if (pSecQueryHandle->pTableCheckInfo == NULL) {
        tsdbCleanupQueryHandle(pSecQueryHandle);
        return false;
      }

      if (!tsdbNextDataBlock((void*) pSecQueryHandle)) {
        tsdbCleanupQueryHandle(pSecQueryHandle);
        return false;
      }

      tsdbRetrieveDataBlockInfo((void*) pSecQueryHandle, &blockInfo);
      tsdbRetrieveDataBlock((void*) pSecQueryHandle, pSecQueryHandle->defaultLoadColumn);

      int32_t numOfCols = (int32_t)(QH_GET_NUM_OF_COLS(pSecQueryHandle));
      size_t si = taosArrayGetSize(pSecQueryHandle->pTableCheckInfo);

      for (int32_t i = 0; i < numOfCols; ++i) {
        SColumnInfoData* pCol = taosArrayGet(pQueryHandle->pColumns, i);
        memcpy((char*)pCol->pData, (char*)pCol->pData + pCol->info.bytes * (pQueryHandle->cur.rows - 1), pCol->info.bytes);

        SColumnInfoData* pCol1 = taosArrayGet(pSecQueryHandle->pColumns, i);
        assert(pCol->info.colId == pCol1->info.colId);

        memcpy((char*)pCol->pData + pCol->info.bytes, pCol1->pData, pCol1->info.bytes);
      }

      SColumnInfoData* pTSCol = taosArrayGet(pQueryHandle->pColumns, 0);

      // it is ascending order
      pQueryHandle->order    = TSDB_ORDER_DESC;
      pQueryHandle->window   = pQueryHandle->cur.win;
      pQueryHandle->cur.win  = (STimeWindow){((TSKEY*)pTSCol->pData)[0], ((TSKEY*)pTSCol->pData)[1]};
      pQueryHandle->cur.rows = 2;
      pQueryHandle->cur.mixBlock = true;

      int32_t step = -1;// one step for ascending order traverse
      for (int32_t j = 0; j < si; ++j) {
        STableCheckInfo* pCheckInfo = (STableCheckInfo*) taosArrayGet(pQueryHandle->pTableCheckInfo, j);
        pCheckInfo->lastKey = pQueryHandle->cur.win.ekey + step;
      }

      tsdbCleanupQueryHandle(pSecQueryHandle);
    }

    //disable it after retrieve data
    pQueryHandle->type = TSDB_QUERY_TYPE_EXTERNAL;
    pQueryHandle->checkFiles = false;
    return true;
  }

  if (pQueryHandle->checkFiles) {
    // check if the query range overlaps with the file data block
    bool exists = true;

    int32_t code = getDataBlocksInFiles(pQueryHandle, &exists);
    if (code != TSDB_CODE_SUCCESS) {
      pQueryHandle->activeIndex = 0;
      pQueryHandle->checkFiles = false;

      return false;
    }

    if (exists) {
      pQueryHandle->cost.checkForNextTime += (taosGetTimestampUs() - stime);
      return exists;
    }

    pQueryHandle->activeIndex = 0;
    pQueryHandle->checkFiles = false;
  }

  // TODO: opt by consider the scan order
  bool ret = doHasDataInBuffer(pQueryHandle);
  terrno = TSDB_CODE_SUCCESS;

  elapsedTime = taosGetTimestampUs() - stime;
  pQueryHandle->cost.checkForNextTime += elapsedTime;
  return ret;
}

STimeWindow changeTableGroupByLastrow(STableGroupInfo *groupList) {
  STimeWindow window = {INT64_MAX, INT64_MIN};

  int32_t totalNumOfTable = 0;

  // NOTE: starts from the buffer in case of descending timestamp order check data blocks
  size_t numOfGroups = taosArrayGetSize(groupList->pGroupList);
  for(int32_t j = 0; j < numOfGroups; ++j) {
    SArray* pGroup = taosArrayGetP(groupList->pGroupList, j);
    TSKEY   key = TSKEY_INITIAL_VAL;

    STableKeyInfo keyInfo = {0};

    size_t numOfTables = taosArrayGetSize(pGroup);
    for(int32_t i = 0; i < numOfTables; ++i) {
      STableKeyInfo* pKeyInfo = (STableKeyInfo*) taosArrayGet(pGroup, i);

      // if the lastKey equals to INT64_MIN, there is no data in this table
      TSKEY lastKey = ((STable*)(pKeyInfo->pTable))->lastKey;
      if (key < lastKey) {
        key = lastKey;

        keyInfo.pTable  = pKeyInfo->pTable;
        keyInfo.lastKey = key;
        pKeyInfo->lastKey = key;

        if (key < window.skey) {
          window.skey = key;
        }

        if (key > window.ekey) {
          window.ekey = key;
        }
      }
    }

    // clear current group, unref unused table
<<<<<<< HEAD
    for(int32_t i = 0; i < numOfTables; ++i) {
      STableKeyInfo* pKeyInfo = (STableKeyInfo*) taosArrayGet(pGroup, i);
=======
    for (int32_t i = 0; i < numOfTables; ++i) {
      STableKeyInfo* pKeyInfo = (STableKeyInfo*)taosArrayGet(pGroup, i);
>>>>>>> acbfa5de

      // keyInfo.pTable may be NULL here.
      if (pKeyInfo->pTable != keyInfo.pTable) {
        tsdbUnRefTable(pKeyInfo->pTable);
      }
    }

    taosArrayClear(pGroup);

    // more than one table in each group, only one table left for each group
    if (keyInfo.pTable != NULL) {
      totalNumOfTable++;
      taosArrayPush(pGroup, &keyInfo);
    } else {
      taosArrayDestroy(pGroup);

      taosArrayRemove(groupList->pGroupList, j);
      numOfGroups -= 1;
      j -= 1;
    }
  }

  // window does not being updated, so set the original
  if (window.skey == INT64_MAX && window.ekey == INT64_MIN) {
    window = TSWINDOW_INITIALIZER;
    assert(totalNumOfTable == 0 && taosArrayGetSize(groupList->pGroupList) == 0);
  }

  groupList->numOfTables = totalNumOfTable;
  return window;
}

void tsdbRetrieveDataBlockInfo(TsdbQueryHandleT* pQueryHandle, SDataBlockInfo* pDataBlockInfo) {
  STsdbQueryHandle* pHandle = (STsdbQueryHandle*)pQueryHandle;
  SQueryFilePos* cur = &pHandle->cur;
  STable* pTable = NULL;

  // there are data in file
  if (pHandle->cur.fid >= 0) {
    STableBlockInfo* pBlockInfo = &pHandle->pDataBlockInfo[cur->slot];
    pTable = pBlockInfo->pTableCheckInfo->pTableObj;
  } else {
    STableCheckInfo* pCheckInfo = taosArrayGet(pHandle->pTableCheckInfo, pHandle->activeIndex);
    pTable = pCheckInfo->pTableObj;
  }

  pDataBlockInfo->uid = pTable->tableId.uid;
  pDataBlockInfo->tid = pTable->tableId.tid;
  pDataBlockInfo->rows = cur->rows;
  pDataBlockInfo->window = cur->win;
  pDataBlockInfo->numOfCols = (int32_t)(QH_GET_NUM_OF_COLS(pHandle));
}

/*
 * return null for mixed data block, if not a complete file data block, the statistics value will always return NULL
 */
int32_t tsdbRetrieveDataBlockStatisInfo(TsdbQueryHandleT* pQueryHandle, SDataStatis** pBlockStatis) {
  STsdbQueryHandle* pHandle = (STsdbQueryHandle*) pQueryHandle;

  SQueryFilePos* c = &pHandle->cur;
  if (c->mixBlock) {
    *pBlockStatis = NULL;
    return TSDB_CODE_SUCCESS;
  }

  STableBlockInfo* pBlockInfo = &pHandle->pDataBlockInfo[c->slot];
  assert((c->slot >= 0 && c->slot < pHandle->numOfBlocks) || ((c->slot == pHandle->numOfBlocks) && (c->slot == 0)));

  // file block with sub-blocks has no statistics data
  if (pBlockInfo->compBlock->numOfSubBlocks > 1) {
    *pBlockStatis = NULL;
    return TSDB_CODE_SUCCESS;
  }

  int64_t stime = taosGetTimestampUs();
  tsdbLoadCompData(&pHandle->rhelper, pBlockInfo->compBlock, NULL);

  int16_t* colIds = pHandle->defaultLoadColumn->pData;

  size_t numOfCols = QH_GET_NUM_OF_COLS(pHandle);
  memset(pHandle->statis, 0, numOfCols * sizeof(SDataStatis));
  for(int32_t i = 0; i < numOfCols; ++i) {
    pHandle->statis[i].colId = colIds[i];
  }

  tsdbGetDataStatis(&pHandle->rhelper, pHandle->statis, (int)numOfCols);

  // always load the first primary timestamp column data
  SDataStatis* pPrimaryColStatis = &pHandle->statis[0];
  assert(pPrimaryColStatis->colId == PRIMARYKEY_TIMESTAMP_COL_INDEX);

  pPrimaryColStatis->numOfNull = 0;
  pPrimaryColStatis->min = pBlockInfo->compBlock->keyFirst;
  pPrimaryColStatis->max = pBlockInfo->compBlock->keyLast;

  //update the number of NULL data rows
  for(int32_t i = 1; i < numOfCols; ++i) {
    if (pHandle->statis[i].numOfNull == -1) { // set the column data are all NULL
      pHandle->statis[i].numOfNull = pBlockInfo->compBlock->numOfRows;
    }

    SColumnInfo* pColInfo = taosArrayGet(pHandle->pColumns, i);
    if (pColInfo->type == TSDB_DATA_TYPE_TIMESTAMP) {
      pHandle->statis[i].min = pBlockInfo->compBlock->keyFirst;
      pHandle->statis[i].max = pBlockInfo->compBlock->keyLast;
    }
  }

  int64_t elapsed = taosGetTimestampUs() - stime;
  pHandle->cost.statisInfoLoadTime += elapsed;

  *pBlockStatis = pHandle->statis;
  return TSDB_CODE_SUCCESS;
}

SArray* tsdbRetrieveDataBlock(TsdbQueryHandleT* pQueryHandle, SArray* pIdList) {
  /**
   * In the following two cases, the data has been loaded to SColumnInfoData.
   * 1. data is from cache, 2. data block is not completed qualified to query time range
   */
  STsdbQueryHandle* pHandle = (STsdbQueryHandle*)pQueryHandle;

  if (pHandle->cur.fid < 0) {
    return pHandle->pColumns;
  } else {
    STableBlockInfo* pBlockInfo = &pHandle->pDataBlockInfo[pHandle->cur.slot];
    STableCheckInfo* pCheckInfo = pBlockInfo->pTableCheckInfo;

    if (pHandle->cur.mixBlock) {
      return pHandle->pColumns;
    } else {
      SDataBlockInfo binfo = GET_FILE_DATA_BLOCK_INFO(pCheckInfo, pBlockInfo->compBlock);
      assert(pHandle->realNumOfRows <= binfo.rows);

      // data block has been loaded, todo extract method
      SDataBlockLoadInfo* pBlockLoadInfo = &pHandle->dataBlockLoadInfo;

      if (pBlockLoadInfo->slot == pHandle->cur.slot && pBlockLoadInfo->fileGroup->fileId == pHandle->cur.fid &&
          pBlockLoadInfo->tid == pCheckInfo->pTableObj->tableId.tid) {
        return pHandle->pColumns;
      } else {  // only load the file block
        SCompBlock* pBlock = pBlockInfo->compBlock;
        if (doLoadFileDataBlock(pHandle, pBlock, pCheckInfo, pHandle->cur.slot) != TSDB_CODE_SUCCESS) {
          return NULL;
        }

        // todo refactor
        int32_t numOfRows = doCopyRowsFromFileBlock(pHandle, pHandle->outputCapacity, 0, 0, pBlock->numOfRows - 1);

        // if the buffer is not full in case of descending order query, move the data in the front of the buffer
        if (!ASCENDING_TRAVERSE(pHandle->order) && numOfRows < pHandle->outputCapacity) {
          int32_t emptySize = pHandle->outputCapacity - numOfRows;
          int32_t reqNumOfCols = (int32_t)taosArrayGetSize(pHandle->pColumns);

          for(int32_t i = 0; i < reqNumOfCols; ++i) {
            SColumnInfoData* pColInfo = taosArrayGet(pHandle->pColumns, i);
            memmove((char*)pColInfo->pData, (char*)pColInfo->pData + emptySize * pColInfo->info.bytes, numOfRows * pColInfo->info.bytes);
          }
        }

        return pHandle->pColumns;
      }
    }
  }
}

void filterPrepare(void* expr, void* param) {
  tExprNode* pExpr = (tExprNode*)expr;
  if (pExpr->_node.info != NULL) {
    return;
  }

  pExpr->_node.info = calloc(1, sizeof(tQueryInfo));

  STSchema*   pTSSchema = (STSchema*) param;
  tQueryInfo* pInfo = pExpr->_node.info;
  tVariant*   pCond = pExpr->_node.pRight->pVal;
  SSchema*    pSchema = pExpr->_node.pLeft->pSchema;

  pInfo->sch      = *pSchema;
  pInfo->optr     = pExpr->_node.optr;
  pInfo->compare  = getComparFunc(pSchema->type, pInfo->optr);
  pInfo->indexed  = pTSSchema->columns->colId == pInfo->sch.colId;

  if (pInfo->optr == TSDB_RELATION_IN) {
    pInfo->q = (char*) pCond->arr;
  } else {
    pInfo->q = calloc(1, pSchema->bytes + TSDB_NCHAR_SIZE);   // to make sure tonchar does not cause invalid write, since the '\0' needs at least sizeof(wchar_t) space.
    tVariantDump(pCond, pInfo->q, pSchema->type, true);
  }
}

static int32_t tableGroupComparFn(const void *p1, const void *p2, const void *param) {
  STableGroupSupporter* pTableGroupSupp = (STableGroupSupporter*) param;
  STable* pTable1 = ((STableKeyInfo*) p1)->pTable;
  STable* pTable2 = ((STableKeyInfo*) p2)->pTable;

  for (int32_t i = 0; i < pTableGroupSupp->numOfCols; ++i) {
    SColIndex* pColIndex = &pTableGroupSupp->pCols[i];
    int32_t colIndex = pColIndex->colIndex;

    assert(colIndex >= TSDB_TBNAME_COLUMN_INDEX);

    char *  f1 = NULL;
    char *  f2 = NULL;
    int32_t type = 0;
    int32_t bytes = 0;

    if (colIndex == TSDB_TBNAME_COLUMN_INDEX) {
      f1 = (char*) TABLE_NAME(pTable1);
      f2 = (char*) TABLE_NAME(pTable2);
      type = TSDB_DATA_TYPE_BINARY;
      bytes = tGetTableNameColumnSchema().bytes;
    } else {
      STColumn* pCol = schemaColAt(pTableGroupSupp->pTagSchema, colIndex);
      bytes = pCol->bytes;
      type = pCol->type;
      f1 = tdGetKVRowValOfCol(pTable1->tagVal, pCol->colId);
      f2 = tdGetKVRowValOfCol(pTable2->tagVal, pCol->colId);
    }

    // this tags value may be NULL
    if (f1 == NULL && f2 == NULL) {
      continue;
    }

    if (f1 == NULL) {
      return -1;
    }

    if (f2 == NULL) {
      return 1;
    }

    int32_t ret = doCompare(f1, f2, type, bytes);
    if (ret == 0) {
      continue;
    } else {
      return ret;
    }
  }

  return 0;
}

static int tsdbCheckInfoCompar(const void* key1, const void* key2) {
  if (((STableCheckInfo*)key1)->tableId.tid < ((STableCheckInfo*)key2)->tableId.tid) {
    return -1;
  } else if (((STableCheckInfo*)key1)->tableId.tid > ((STableCheckInfo*)key2)->tableId.tid) {
    return 1;
  } else {
    ASSERT(false);
    return 0;
  }
}

void createTableGroupImpl(SArray* pGroups, SArray* pTableList, size_t numOfTables, TSKEY skey,
                          STableGroupSupporter* pSupp, __ext_compar_fn_t compareFn) {
  STable* pTable = taosArrayGetP(pTableList, 0);

  SArray* g = taosArrayInit(16, sizeof(STableKeyInfo));

  STableKeyInfo info = {.pTable = pTable, .lastKey = skey};
  taosArrayPush(g, &info);
  tsdbRefTable(pTable);

  for (int32_t i = 1; i < numOfTables; ++i) {
    STable** prev = taosArrayGet(pTableList, i - 1);
    STable** p = taosArrayGet(pTableList, i);

    int32_t ret = compareFn(prev, p, pSupp);
    assert(ret == 0 || ret == -1);

    tsdbRefTable(*p);
    assert((*p)->type == TSDB_CHILD_TABLE);

    if (ret == 0) {
      STableKeyInfo info1 = {.pTable = *p, .lastKey = skey};
      taosArrayPush(g, &info1);
    } else {
      taosArrayPush(pGroups, &g);  // current group is ended, start a new group
      g = taosArrayInit(16, sizeof(STableKeyInfo));

      STableKeyInfo info1 = {.pTable = *p, .lastKey = skey};
      taosArrayPush(g, &info1);
    }
  }

  taosArrayPush(pGroups, &g);
}

SArray* createTableGroup(SArray* pTableList, STSchema* pTagSchema, SColIndex* pCols, int32_t numOfOrderCols, TSKEY skey) {
  assert(pTableList != NULL);
  SArray* pTableGroup = taosArrayInit(1, POINTER_BYTES);

  size_t size = taosArrayGetSize(pTableList);
  if (size == 0) {
    tsdbDebug("no qualified tables");
    return pTableGroup;
  }

  if (numOfOrderCols == 0 || size == 1) { // no group by tags clause or only one table
    SArray* sa = taosArrayInit(size, sizeof(STableKeyInfo));
    if (sa == NULL) {
      taosArrayDestroy(pTableGroup);
      return NULL;
    }

    for(int32_t i = 0; i < size; ++i) {
      STableKeyInfo *pKeyInfo = taosArrayGet(pTableList, i);
      assert(((STable*)pKeyInfo->pTable)->type == TSDB_CHILD_TABLE);

      tsdbRefTable(pKeyInfo->pTable);

      STableKeyInfo info = {.pTable = pKeyInfo->pTable, .lastKey = skey};
      taosArrayPush(sa, &info);
    }

    taosArrayPush(pTableGroup, &sa);
    tsdbDebug("all %" PRIzu " tables belong to one group", size);
  } else {
    STableGroupSupporter sup = {0};
    sup.numOfCols = numOfOrderCols;
    sup.pTagSchema = pTagSchema;
    sup.pCols = pCols;

    taosqsort(pTableList->pData, size, sizeof(STableKeyInfo), &sup, tableGroupComparFn);
    createTableGroupImpl(pTableGroup, pTableList, size, skey, &sup, tableGroupComparFn);
  }

  return pTableGroup;
}

static bool indexedNodeFilterFp(const void* pNode, void* param) {
  tQueryInfo* pInfo = (tQueryInfo*) param;

  STable* pTable = *(STable**)(SL_GET_NODE_DATA((SSkipListNode*)pNode));

  char*  val = NULL;

  if (pInfo->sch.colId == TSDB_TBNAME_COLUMN_INDEX) {
    val = (char*) TABLE_NAME(pTable);
  } else {
    val = tdGetKVRowValOfCol(pTable->tagVal, pInfo->sch.colId);
  }

  if (pInfo->optr == TSDB_RELATION_ISNULL || pInfo->optr == TSDB_RELATION_NOTNULL) {
    if (pInfo->optr == TSDB_RELATION_ISNULL) {
      return (val == NULL) || isNull(val, pInfo->sch.type);
    } else if (pInfo->optr == TSDB_RELATION_NOTNULL) {
      return (val != NULL) && (!isNull(val, pInfo->sch.type));
    }
  }

  int32_t ret = 0;
  if (val == NULL) { //the val is possible to be null, so check it out carefully
    ret = -1; // val is missing in table tags value pairs
  } else {
    ret = pInfo->compare(val, pInfo->q);
  }

  switch (pInfo->optr) {
    case TSDB_RELATION_EQUAL: {
      return ret == 0;
    }
    case TSDB_RELATION_NOT_EQUAL: {
      return ret != 0;
    }
    case TSDB_RELATION_GREATER_EQUAL: {
      return ret >= 0;
    }
    case TSDB_RELATION_GREATER: {
      return ret > 0;
    }
    case TSDB_RELATION_LESS_EQUAL: {
      return ret <= 0;
    }
    case TSDB_RELATION_LESS: {
      return ret < 0;
    }
    case TSDB_RELATION_LIKE: {
      return ret == 0;
    }
    case TSDB_RELATION_IN: {
      return ret == 1;
    }

    default:
      assert(false);
  }

  return true;
}

static int32_t doQueryTableList(STable* pSTable, SArray* pRes, tExprNode* pExpr) {
  // query according to the expression tree
  SExprTraverseSupp supp = {
      .nodeFilterFn = (__result_filter_fn_t) indexedNodeFilterFp,
      .setupInfoFn = filterPrepare,
      .pExtInfo = pSTable->tagSchema,
      };

  tExprTreeTraverse(pExpr, pSTable->pIndex, pRes, &supp);
  tExprTreeDestroy(&pExpr, destroyHelper);
  return TSDB_CODE_SUCCESS;
}

int32_t tsdbQuerySTableByTagCond(TSDB_REPO_T* tsdb, uint64_t uid, TSKEY skey, const char* pTagCond, size_t len,
                                 int16_t tagNameRelType, const char* tbnameCond, STableGroupInfo* pGroupInfo,
                                 SColIndex* pColIndex, int32_t numOfCols) {
  if (tsdbRLockRepoMeta(tsdb) < 0) goto _error;

  STable* pTable = tsdbGetTableByUid(tsdbGetMeta(tsdb), uid);
  if (pTable == NULL) {
    tsdbError("%p failed to get stable, uid:%" PRIu64, tsdb, uid);
    terrno = TSDB_CODE_TDB_INVALID_TABLE_ID;
    tsdbUnlockRepoMeta(tsdb);

    goto _error;
  }

  if (pTable->type != TSDB_SUPER_TABLE) {
    tsdbError("%p query normal tag not allowed, uid:%" PRIu64 ", tid:%d, name:%s", tsdb, uid, pTable->tableId.tid,
        pTable->name->data);
    terrno = TSDB_CODE_COM_OPS_NOT_SUPPORT; //basically, this error is caused by invalid sql issued by client

    tsdbUnlockRepoMeta(tsdb);
    goto _error;
  }

  //NOTE: not add ref count for super table
  SArray* res = taosArrayInit(8, sizeof(STableKeyInfo));
  STSchema* pTagSchema = tsdbGetTableTagSchema(pTable);

  // no tags and tbname condition, all child tables of this stable are involved
  if (tbnameCond == NULL && (pTagCond == NULL || len == 0)) {
    int32_t ret = getAllTableList(pTable, res);
    if (ret != TSDB_CODE_SUCCESS) {
      tsdbUnlockRepoMeta(tsdb);
      goto _error;
    }

    pGroupInfo->numOfTables = taosArrayGetSize(res);
    pGroupInfo->pGroupList  = createTableGroup(res, pTagSchema, pColIndex, numOfCols, skey);

    tsdbDebug("%p no table name/tag condition, all tables belong to one group, numOfTables:%" PRIzu "", tsdb, pGroupInfo->numOfTables);
    taosArrayDestroy(res);

    if (tsdbUnlockRepoMeta(tsdb) < 0) goto _error;
    return ret;
  }

  int32_t ret = TSDB_CODE_SUCCESS;
  tExprNode* expr = NULL;

  TRY(TSDB_MAX_TAG_CONDITIONS) {
    expr = exprTreeFromTableName(tbnameCond);
    if (expr == NULL) {
      expr = exprTreeFromBinary(pTagCond, len);
    } else {
      CLEANUP_PUSH_VOID_PTR_PTR(true, tExprNodeDestroy, expr, NULL);
      tExprNode* tagExpr = exprTreeFromBinary(pTagCond, len);
      if (tagExpr != NULL) {
        CLEANUP_PUSH_VOID_PTR_PTR(true, tExprNodeDestroy, tagExpr, NULL);
        tExprNode* tbnameExpr = expr;
        expr = calloc(1, sizeof(tExprNode));
        if (expr == NULL) {
          THROW( TSDB_CODE_TDB_OUT_OF_MEMORY );
        }
        expr->nodeType = TSQL_NODE_EXPR;
        expr->_node.optr = (uint8_t)tagNameRelType;
        expr->_node.pLeft = tagExpr;
        expr->_node.pRight = tbnameExpr;
      }
    }
    CLEANUP_EXECUTE();

  } CATCH( code ) {
    CLEANUP_EXECUTE();
    terrno = code;
    tsdbUnlockRepoMeta(tsdb);     // unlock tsdb in any cases

    goto _error;
    // TODO: more error handling
  } END_TRY

  doQueryTableList(pTable, res, expr);
  pGroupInfo->numOfTables = taosArrayGetSize(res);
  pGroupInfo->pGroupList  = createTableGroup(res, pTagSchema, pColIndex, numOfCols, skey);

  tsdbDebug("%p stable tid:%d, uid:%"PRIu64" query, numOfTables:%" PRIzu ", belong to %" PRIzu " groups", tsdb, pTable->tableId.tid,
      pTable->tableId.uid, pGroupInfo->numOfTables, taosArrayGetSize(pGroupInfo->pGroupList));

  taosArrayDestroy(res);

  if (tsdbUnlockRepoMeta(tsdb) < 0) goto _error;
  return ret;

  _error:
  return terrno;
}

int32_t tsdbGetOneTableGroup(TSDB_REPO_T* tsdb, uint64_t uid, TSKEY startKey, STableGroupInfo* pGroupInfo) {
  if (tsdbRLockRepoMeta(tsdb) < 0) goto _error;

  STable* pTable = tsdbGetTableByUid(tsdbGetMeta(tsdb), uid);
  if (pTable == NULL) {
    terrno = TSDB_CODE_TDB_INVALID_TABLE_ID;
    tsdbUnlockRepoMeta(tsdb);
    goto _error;
  }

  assert(pTable->type == TSDB_CHILD_TABLE || pTable->type == TSDB_NORMAL_TABLE || pTable->type == TSDB_STREAM_TABLE);
  tsdbRefTable(pTable);
  if (tsdbUnlockRepoMeta(tsdb) < 0) goto _error;

  pGroupInfo->numOfTables = 1;
  pGroupInfo->pGroupList = taosArrayInit(1, POINTER_BYTES);

  SArray* group = taosArrayInit(1, sizeof(STableKeyInfo));

  STableKeyInfo info = {.pTable = pTable, .lastKey = startKey};
  taosArrayPush(group, &info);

  taosArrayPush(pGroupInfo->pGroupList, &group);

  return TSDB_CODE_SUCCESS;

  _error:
  return terrno;
}

int32_t tsdbGetTableGroupFromIdList(TSDB_REPO_T* tsdb, SArray* pTableIdList, STableGroupInfo* pGroupInfo) {
  if (tsdbRLockRepoMeta(tsdb) < 0) {
    return terrno;
  }

  assert(pTableIdList != NULL);
  size_t size = taosArrayGetSize(pTableIdList);
  pGroupInfo->pGroupList = taosArrayInit(1, POINTER_BYTES);
  SArray* group = taosArrayInit(1, sizeof(STableKeyInfo));

  for(int32_t i = 0; i < size; ++i) {
    STableIdInfo *id = taosArrayGet(pTableIdList, i);

    STable* pTable = tsdbGetTableByUid(tsdbGetMeta(tsdb), id->uid);
    if (pTable == NULL) {
      tsdbWarn("table uid:%"PRIu64", tid:%d has been drop already", id->uid, id->tid);
      continue;
    }

    if (pTable->type == TSDB_SUPER_TABLE) {
      tsdbError("direct query on super tale is not allowed, table uid:%"PRIu64", tid:%d", id->uid, id->tid);
      terrno = TSDB_CODE_QRY_INVALID_MSG;
    }

    tsdbRefTable(pTable);

    STableKeyInfo info = {.pTable = pTable, .lastKey = id->key};
    taosArrayPush(group, &info);
  }

  if (tsdbUnlockRepoMeta(tsdb) < 0) {
    taosArrayDestroy(group);
    return terrno;
  }

  pGroupInfo->numOfTables = taosArrayGetSize(group);
  if (pGroupInfo->numOfTables > 0) {
    taosArrayPush(pGroupInfo->pGroupList, &group);
  } else {
    taosArrayDestroy(group);
  }

  return TSDB_CODE_SUCCESS;
}

void tsdbCleanupQueryHandle(TsdbQueryHandleT queryHandle) {
  STsdbQueryHandle* pQueryHandle = (STsdbQueryHandle*)queryHandle;
  if (pQueryHandle == NULL) {
    return;
  }
  
  if (pQueryHandle->pTableCheckInfo != NULL) {
    size_t size = taosArrayGetSize(pQueryHandle->pTableCheckInfo);
    for (int32_t i = 0; i < size; ++i) {
      STableCheckInfo* pTableCheckInfo = taosArrayGet(pQueryHandle->pTableCheckInfo, i);
      destroyTableMemIterator(pTableCheckInfo);

      taosTFree(pTableCheckInfo->pCompInfo);
    }
    taosArrayDestroy(pQueryHandle->pTableCheckInfo);
  }

  if (pQueryHandle->pColumns != NULL) {
    size_t cols = taosArrayGetSize(pQueryHandle->pColumns);
    for (int32_t i = 0; i < cols; ++i) {
      SColumnInfoData* pColInfo = taosArrayGet(pQueryHandle->pColumns, i);
      taosTFree(pColInfo->pData);
    }
    taosArrayDestroy(pQueryHandle->pColumns);
  }

  taosArrayDestroy(pQueryHandle->defaultLoadColumn);
  taosTFree(pQueryHandle->pDataBlockInfo);
  taosTFree(pQueryHandle->statis);

  // todo check error
  tsdbMayUnTakeMemSnapshot(pQueryHandle);

  tsdbDestroyHelper(&pQueryHandle->rhelper);

  tdFreeDataCols(pQueryHandle->pDataCols);
  pQueryHandle->pDataCols = NULL;

  SIOCostSummary* pCost = &pQueryHandle->cost;
  tsdbDebug("%p :io-cost summary: statis-info:%"PRId64" us, datablock:%" PRId64" us, check data:%"PRId64" us, %p",
      pQueryHandle, pCost->statisInfoLoadTime, pCost->blockLoadTime, pCost->checkForNextTime, pQueryHandle->qinfo);

  taosTFree(pQueryHandle);
}

void tsdbDestroyTableGroup(STableGroupInfo *pGroupList) {
  assert(pGroupList != NULL);

  size_t numOfGroup = taosArrayGetSize(pGroupList->pGroupList);

  for(int32_t i = 0; i < numOfGroup; ++i) {
    SArray* p = taosArrayGetP(pGroupList->pGroupList, i);

    size_t numOfTables = taosArrayGetSize(p);
    for(int32_t j = 0; j < numOfTables; ++j) {
      STable* pTable = taosArrayGetP(p, j);
      assert(pTable != NULL);

      tsdbUnRefTable(pTable);
    }

    taosArrayDestroy(p);
  }

  taosArrayDestroy(pGroupList->pGroupList);
  pGroupList->numOfTables = 0;
}<|MERGE_RESOLUTION|>--- conflicted
+++ resolved
@@ -2122,13 +2122,8 @@
     }
 
     // clear current group, unref unused table
-<<<<<<< HEAD
-    for(int32_t i = 0; i < numOfTables; ++i) {
-      STableKeyInfo* pKeyInfo = (STableKeyInfo*) taosArrayGet(pGroup, i);
-=======
     for (int32_t i = 0; i < numOfTables; ++i) {
       STableKeyInfo* pKeyInfo = (STableKeyInfo*)taosArrayGet(pGroup, i);
->>>>>>> acbfa5de
 
       // keyInfo.pTable may be NULL here.
       if (pKeyInfo->pTable != keyInfo.pTable) {
