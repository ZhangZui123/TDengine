/*
 * Copyright (c) 2019 TAOS Data, Inc. <jhtao@taosdata.com>
 *
 * This program is free software: you can use, redistribute, and/or modify
 * it under the terms of the GNU Affero General Public License, version 3
 * or later ("AGPL"), as published by the Free Software Foundation.
 *
 * This program is distributed in the hope that it will be useful, but WITHOUT
 * ANY WARRANTY; without even the implied warranty of MERCHANTABILITY or
 * FITNESS FOR A PARTICULAR PURPOSE.
 *
 * You should have received a copy of the GNU Affero General Public License
 * along with this program. If not, see <http://www.gnu.org/licenses/>.
 */

#include "os.h"
#include "tulog.h"
#include "talgo.h"
#include "tutil.h"
#include "tcompare.h"
#include "exception.h"

#include "../../query/inc/qAst.h"  // todo move to common module
#include "tlosertree.h"
#include "tsdb.h"
#include "tsdbMain.h"

#define EXTRA_BYTES 2
#define ASCENDING_TRAVERSE(o)   (o == TSDB_ORDER_ASC)
#define QH_GET_NUM_OF_COLS(handle) ((size_t)(taosArrayGetSize((handle)->pColumns)))

enum {
  TSDB_QUERY_TYPE_ALL      = 1,
  TSDB_QUERY_TYPE_LAST     = 2,
  TSDB_QUERY_TYPE_EXTERNAL = 3,
};

typedef struct SQueryFilePos {
  int32_t fid;
  int32_t slot;
  int32_t pos;
  int64_t lastKey;
  int32_t rows;
  bool    mixBlock;
  bool    blockCompleted;
  STimeWindow win;
} SQueryFilePos;

typedef struct SDataBlockLoadInfo {
  SFileGroup* fileGroup;
  int32_t     slot;
  int32_t     tid;
  SArray*     pLoadedCols;
} SDataBlockLoadInfo;

typedef struct SLoadCompBlockInfo {
  int32_t tid; /* table tid */
  int32_t fileId;
} SLoadCompBlockInfo;

typedef struct STableCheckInfo {
  STableId      tableId;
  TSKEY         lastKey;
  STable*       pTableObj;
  SCompInfo*    pCompInfo;
  int32_t       compSize;
  int32_t       numOfBlocks;    // number of qualified data blocks not the original blocks
  SDataCols*    pDataCols;
  int32_t       chosen;         // indicate which iterator should move forward
  bool          initBuf;        // whether to initialize the in-memory skip list iterator or not
  SSkipListIterator* iter;      // mem buffer skip list iterator
  SSkipListIterator* iiter;     // imem buffer skip list iterator
} STableCheckInfo;

typedef struct STableBlockInfo {
  SCompBlock*        compBlock;
  STableCheckInfo*   pTableCheckInfo;
} STableBlockInfo;

typedef struct SBlockOrderSupporter {
  int32_t             numOfTables;
  STableBlockInfo**   pDataBlockInfo;
  int32_t*            blockIndexArray;
  int32_t*            numOfBlocksPerTable;
} SBlockOrderSupporter;

typedef struct SIOCostSummary {
  int64_t blockLoadTime;
  int64_t statisInfoLoadTime;
  int64_t checkForNextTime;
} SIOCostSummary;

typedef struct STsdbQueryHandle {
  STsdbRepo*     pTsdb;
  SQueryFilePos  cur;              // current position
  int16_t        order;
  STimeWindow    window;           // the primary query time window that applies to all queries
  SDataStatis*   statis;           // query level statistics, only one table block statistics info exists at any time
  int32_t        numOfBlocks;
  SArray*        pColumns;         // column list, SColumnInfoData array list
  bool           locateStart;
  int32_t        outputCapacity;
  int32_t        realNumOfRows;
  SArray*        pTableCheckInfo;  // SArray<STableCheckInfo>
  int32_t        activeIndex;
  bool           checkFiles;       // check file stage
  void*          qinfo;            // query info handle, for debug purpose
  int32_t        type;             // query type: retrieve all data blocks, 2. retrieve only last row, 3. retrieve direct prev|next rows
  SFileGroup*    pFileGroup;
  SFileGroupIter fileIter;
  SRWHelper      rhelper;
  STableBlockInfo* pDataBlockInfo;
  int32_t        allocSize;        // allocated data block size
  SMemTable*     mem;              // mem-table
  SMemTable*     imem;             // imem-table, acquired from snapshot
  SArray*        defaultLoadColumn;// default load column
  SDataBlockLoadInfo dataBlockLoadInfo; /* record current block load information */
  SLoadCompBlockInfo compBlockLoadInfo; /* record current compblock information in SQuery */

  SIOCostSummary cost;
} STsdbQueryHandle;

static void    changeQueryHandleForLastrowQuery(TsdbQueryHandleT pqHandle);
static void    changeQueryHandleForInterpQuery(TsdbQueryHandleT pHandle);
static void    doMergeTwoLevelData(STsdbQueryHandle* pQueryHandle, STableCheckInfo* pCheckInfo, SCompBlock* pBlock);
static int32_t binarySearchForKey(char* pValue, int num, TSKEY key, int order);
static int     tsdbReadRowsFromCache(STableCheckInfo* pCheckInfo, TSKEY maxKey, int maxRowsToRead, STimeWindow* win,
                                     STsdbQueryHandle* pQueryHandle);
static int     tsdbCheckInfoCompar(const void* key1, const void* key2);

static void tsdbInitDataBlockLoadInfo(SDataBlockLoadInfo* pBlockLoadInfo) {
  pBlockLoadInfo->slot = -1;
  pBlockLoadInfo->tid = -1;
  pBlockLoadInfo->fileGroup = NULL;
}

static void tsdbInitCompBlockLoadInfo(SLoadCompBlockInfo* pCompBlockLoadInfo) {
  pCompBlockLoadInfo->tid = -1;
  pCompBlockLoadInfo->fileId = -1;
}

static SArray* getColumnIdList(STsdbQueryHandle* pQueryHandle) {
  size_t numOfCols = QH_GET_NUM_OF_COLS(pQueryHandle);
  assert(numOfCols <= TSDB_MAX_COLUMNS);

  SArray* pIdList = taosArrayInit(numOfCols, sizeof(int16_t));
  for (int32_t i = 0; i < numOfCols; ++i) {
    SColumnInfoData* pCol = taosArrayGet(pQueryHandle->pColumns, i);
    taosArrayPush(pIdList, &pCol->info.colId);
  }

  return pIdList;
}

static SArray* getDefaultLoadColumns(STsdbQueryHandle* pQueryHandle, bool loadTS) {
  SArray* pLocalIdList = getColumnIdList(pQueryHandle);

  // check if the primary time stamp column needs to load
  int16_t colId = *(int16_t*)taosArrayGet(pLocalIdList, 0);

  // the primary timestamp column does not be included in the the specified load column list, add it
  if (loadTS && colId != 0) {
    int16_t columnId = 0;
    taosArrayInsert(pLocalIdList, 0, &columnId);
  }

  return pLocalIdList;
}

TsdbQueryHandleT* tsdbQueryTables(TSDB_REPO_T* tsdb, STsdbQueryCond* pCond, STableGroupInfo* groupList, void* qinfo) {
  STsdbQueryHandle* pQueryHandle = calloc(1, sizeof(STsdbQueryHandle));
  if (pQueryHandle == NULL) {
    goto out_of_memory;
  }

  pQueryHandle->order       = pCond->order;
  pQueryHandle->window      = pCond->twindow;
  pQueryHandle->pTsdb       = tsdb;
  pQueryHandle->type        = TSDB_QUERY_TYPE_ALL;
  pQueryHandle->cur.fid     = -1;
  pQueryHandle->cur.win     = TSWINDOW_INITIALIZER;
  pQueryHandle->checkFiles  = true;
  pQueryHandle->activeIndex = 0;   // current active table index
  pQueryHandle->qinfo       = qinfo;
  pQueryHandle->outputCapacity = ((STsdbRepo*)tsdb)->config.maxRowsPerFileBlock;
  pQueryHandle->allocSize   = 0;
  pQueryHandle->locateStart = false;

  if (tsdbInitReadHelper(&pQueryHandle->rhelper, (STsdbRepo*) tsdb) != 0) {
    goto out_of_memory;
  }

  tsdbTakeMemSnapshot(pQueryHandle->pTsdb, &pQueryHandle->mem, &pQueryHandle->imem);

<<<<<<< HEAD
=======
  size_t sizeOfGroup = taosArrayGetSize(groupList->pGroupList);
  assert(sizeOfGroup >= 1 && pCond != NULL && pCond->numOfCols > 0);

  if (ASCENDING_TRAVERSE(pCond->order)) {
    assert(pQueryHandle->window.skey <= pQueryHandle->window.ekey);
  } else {
    assert(pQueryHandle->window.skey >= pQueryHandle->window.ekey);
  }

>>>>>>> bc492a3f
  // allocate buffer in order to load data blocks from file
  int32_t numOfCols = pCond->numOfCols;
  
  pQueryHandle->statis = calloc(numOfCols, sizeof(SDataStatis));
  if (pQueryHandle->statis == NULL) {
    goto out_of_memory;
  }

  pQueryHandle->pColumns = taosArrayInit(numOfCols, sizeof(SColumnInfoData));  // todo: use list instead of array?
  if (pQueryHandle->pColumns == NULL) {
    goto out_of_memory;
  }

  for (int32_t i = 0; i < numOfCols; ++i) {
    SColumnInfoData  colInfo = {{0}, 0};
  
    colInfo.info = pCond->colList[i];
    colInfo.pData = calloc(1, EXTRA_BYTES + pQueryHandle->outputCapacity * pCond->colList[i].bytes);
    if (colInfo.pData == NULL) {
      goto out_of_memory;
    }
    taosArrayPush(pQueryHandle->pColumns, &colInfo);
    pQueryHandle->statis[i].colId = colInfo.info.colId;
  }

  pQueryHandle->pTableCheckInfo = taosArrayInit(groupList->numOfTables, sizeof(STableCheckInfo));
  if (pQueryHandle->pTableCheckInfo == NULL) {
    goto out_of_memory;
  }

  STsdbMeta* pMeta = tsdbGetMeta(tsdb);
  assert(pMeta != NULL);

  size_t sizeOfGroup = taosArrayGetSize(groupList->pGroupList);
  assert(sizeOfGroup >= 1 && pCond != NULL && pCond->numOfCols > 0);

  for (int32_t i = 0; i < sizeOfGroup; ++i) {
    SArray* group = *(SArray**) taosArrayGet(groupList->pGroupList, i);

    size_t gsize = taosArrayGetSize(group);
    assert(gsize > 0);

    for (int32_t j = 0; j < gsize; ++j) {
      STableKeyInfo* pKeyInfo = (STableKeyInfo*) taosArrayGet(group, j);

      STableCheckInfo info = {
<<<<<<< HEAD
          .lastKey = pKeyInfo->lastKey,
          .tableId = ((STable*)(pKeyInfo->pTable))->tableId,
          .pTableObj = pKeyInfo->pTable,
=======
          .lastKey = pQueryHandle->window.skey,
          //.tableId = pTable->tableId,
          .pTableObj = pTable,
>>>>>>> bc492a3f
      };
      info.tableId = pTable->tableId;

      assert(info.pTableObj != NULL && (info.pTableObj->type == TSDB_NORMAL_TABLE ||
      info.pTableObj->type == TSDB_CHILD_TABLE || info.pTableObj->type == TSDB_STREAM_TABLE));

      if (ASCENDING_TRAVERSE(pQueryHandle->order)) {
        assert(info.lastKey >= pQueryHandle->window.skey);
      } else {
        assert(info.lastKey <= pQueryHandle->window.skey);
      }

      taosArrayPush(pQueryHandle->pTableCheckInfo, &info);
      tsdbDebug("%p check table uid:%"PRId64", tid:%d from lastKey:%"PRId64" %p", pQueryHandle, info.tableId.uid,
          info.tableId.tid, info.lastKey, qinfo);
    }
  }
  
  taosArraySort(pQueryHandle->pTableCheckInfo, tsdbCheckInfoCompar);
  pQueryHandle->defaultLoadColumn = getDefaultLoadColumns(pQueryHandle, true);

  tsdbDebug("%p total numOfTable:%zu in query, %p", pQueryHandle, taosArrayGetSize(pQueryHandle->pTableCheckInfo), pQueryHandle->qinfo);

  tsdbInitDataBlockLoadInfo(&pQueryHandle->dataBlockLoadInfo);
  tsdbInitCompBlockLoadInfo(&pQueryHandle->compBlockLoadInfo);

  return (TsdbQueryHandleT) pQueryHandle;

out_of_memory:
  tsdbCleanupQueryHandle(pQueryHandle);
  terrno = TSDB_CODE_TDB_OUT_OF_MEMORY;
  return NULL;
}

TsdbQueryHandleT tsdbQueryLastRow(TSDB_REPO_T *tsdb, STsdbQueryCond *pCond, STableGroupInfo *groupList, void* qinfo) {
  STsdbQueryHandle *pQueryHandle = (STsdbQueryHandle*) tsdbQueryTables(tsdb, pCond, groupList, qinfo);
  if (pQueryHandle != NULL) {
    pQueryHandle->type = TSDB_QUERY_TYPE_LAST;
    pQueryHandle->order = TSDB_ORDER_DESC;
    changeQueryHandleForLastrowQuery(pQueryHandle);
  }
  return pQueryHandle;
}

SArray* tsdbGetQueriedTableList(TsdbQueryHandleT *pHandle) {
  assert(pHandle != NULL);

  STsdbQueryHandle *pQueryHandle = (STsdbQueryHandle*) pHandle;

  size_t size = taosArrayGetSize(pQueryHandle->pTableCheckInfo);
  SArray* res = taosArrayInit(size, POINTER_BYTES);

  for(int32_t i = 0; i < size; ++i) {
    STableCheckInfo* pCheckInfo = taosArrayGet(pQueryHandle->pTableCheckInfo, i);
    taosArrayPush(res, &pCheckInfo->pTableObj);
  }

  return res;
}

TsdbQueryHandleT tsdbQueryRowsInExternalWindow(TSDB_REPO_T *tsdb, STsdbQueryCond* pCond, STableGroupInfo *groupList, void* qinfo) {
  STsdbQueryHandle *pQueryHandle = (STsdbQueryHandle*) tsdbQueryTables(tsdb, pCond, groupList, qinfo);
  if (pQueryHandle != NULL) {
    pQueryHandle->type = TSDB_QUERY_TYPE_EXTERNAL;
    changeQueryHandleForInterpQuery(pQueryHandle);
  }
  return pQueryHandle;
}

static bool initTableMemIterator(STsdbQueryHandle* pHandle, STableCheckInfo* pCheckInfo) {
  STable* pTable = pCheckInfo->pTableObj;
  assert(pTable != NULL);

  if (pCheckInfo->initBuf) {
    return true;
  }

  pCheckInfo->initBuf = true;
  int32_t order = pHandle->order;

  // no data in buffer, abort
  if (pHandle->mem == NULL && pHandle->imem == NULL) {
    return false;
  }

  assert(pCheckInfo->iter == NULL && pCheckInfo->iiter == NULL);

  STableData* pMem = NULL;
  STableData* pIMem = NULL;
  
  if (pHandle->mem && pCheckInfo->tableId.tid < pHandle->mem->maxTables) {
    pMem = pHandle->mem->tData[pCheckInfo->tableId.tid];
    if (pMem != NULL && pMem->uid == pCheckInfo->tableId.uid) { // check uid
      pCheckInfo->iter =
          tSkipListCreateIterFromVal(pMem->pData, (const char*)&pCheckInfo->lastKey, TSDB_DATA_TYPE_TIMESTAMP, order);
    }
  }

  if (pHandle->imem && pCheckInfo->tableId.tid < pHandle->imem->maxTables) {
    pIMem = pHandle->imem->tData[pCheckInfo->tableId.tid];
    if (pIMem != NULL && pIMem->uid == pCheckInfo->tableId.uid) { // check uid
      pCheckInfo->iiter =
          tSkipListCreateIterFromVal(pIMem->pData, (const char*)&pCheckInfo->lastKey, TSDB_DATA_TYPE_TIMESTAMP, order);
    }
  }

  // both iterators are NULL, no data in buffer right now
  if (pCheckInfo->iter == NULL && pCheckInfo->iiter == NULL) {
    return false;
  }

  bool memEmpty  = (pCheckInfo->iter == NULL) || (pCheckInfo->iter != NULL && !tSkipListIterNext(pCheckInfo->iter));
  bool imemEmpty = (pCheckInfo->iiter == NULL) || (pCheckInfo->iiter != NULL && !tSkipListIterNext(pCheckInfo->iiter));
  if (memEmpty && imemEmpty) { // buffer is empty
    return false;
  }

  if (!memEmpty) {
    SSkipListNode* node = tSkipListIterGet(pCheckInfo->iter);
    assert(node != NULL);

    SDataRow row = *(SDataRow *)SL_GET_NODE_DATA(node);
    TSKEY key = dataRowKey(row);  // first timestamp in buffer
    tsdbDebug("%p uid:%" PRId64 ", tid:%d check data in mem from skey:%" PRId64 ", order:%d, ts range in buf:%" PRId64
              "-%" PRId64 ", lastKey:%" PRId64 ", %p",
              pHandle, pCheckInfo->tableId.uid, pCheckInfo->tableId.tid, key, order, pMem->keyFirst, pMem->keyLast,
              pCheckInfo->lastKey, pHandle->qinfo);

    if (ASCENDING_TRAVERSE(order)) {
      assert(pCheckInfo->lastKey <= key);
    } else {
      assert(pCheckInfo->lastKey >= key);
    }

  } else {
    tsdbDebug("%p uid:%"PRId64", tid:%d no data in mem, %p", pHandle, pCheckInfo->tableId.uid, pCheckInfo->tableId.tid,
        pHandle->qinfo);
  }

  if (!imemEmpty) {
    SSkipListNode* node = tSkipListIterGet(pCheckInfo->iiter);
    assert(node != NULL);

    SDataRow row = *(SDataRow *)SL_GET_NODE_DATA(node);
    TSKEY key = dataRowKey(row);  // first timestamp in buffer
    tsdbDebug("%p uid:%" PRId64 ", tid:%d check data in mem from skey:%" PRId64 ", order:%d, ts range in buf:%" PRId64
              "-%" PRId64 ", lastKey:%" PRId64 ", %p",
              pHandle, pCheckInfo->tableId.uid, pCheckInfo->tableId.tid, key, order, pIMem->keyFirst, pIMem->keyLast,
              pCheckInfo->lastKey, pHandle->qinfo);

    if (ASCENDING_TRAVERSE(order)) {
      assert(pCheckInfo->lastKey <= key);
    } else {
      assert(pCheckInfo->lastKey >= key);
    }
  } else {
    tsdbDebug("%p uid:%"PRId64", tid:%d no data in imem, %p", pHandle, pCheckInfo->tableId.uid, pCheckInfo->tableId.tid,
        pHandle->qinfo);
  }

  return true;
}

static void destroyTableMemIterator(STableCheckInfo* pCheckInfo) {
  tSkipListDestroyIter(pCheckInfo->iter);
  tSkipListDestroyIter(pCheckInfo->iiter);
}

SDataRow getSDataRowInTableMem(STableCheckInfo* pCheckInfo, int32_t order) {
  SDataRow rmem = NULL, rimem = NULL;
  if (pCheckInfo->iter) {
    SSkipListNode* node = tSkipListIterGet(pCheckInfo->iter);
    if (node != NULL) {
      rmem = *(SDataRow *)SL_GET_NODE_DATA(node);
    }
  }

  if (pCheckInfo->iiter) {
    SSkipListNode* node = tSkipListIterGet(pCheckInfo->iiter);
    if (node != NULL) {
      rimem = *(SDataRow *)SL_GET_NODE_DATA(node);
    }
  }

  if (rmem != NULL && rimem != NULL) {
    TSKEY r1 = dataRowKey(rmem);
    TSKEY r2 = dataRowKey(rimem);

    if (r1 == r2) { // data ts are duplicated, ignore the data in mem
      tSkipListIterNext(pCheckInfo->iter);
      pCheckInfo->chosen = 1;
      return rimem;
    } else {
      if (ASCENDING_TRAVERSE(order)) {
        if (r1 < r2) {
          pCheckInfo->chosen = 0;
          return rmem;
        } else {
          pCheckInfo->chosen = 1;
          return rimem;
        }
      } else {
        if (r1 < r2) {
          pCheckInfo->chosen = 1;
          return rimem;
        } else {
          pCheckInfo->chosen = 0;
          return rmem;
        }
      }
    }
  }

  // at least one (rmem or rimem) is absent here
  if (rmem != NULL) {
    pCheckInfo->chosen = 0;
    return rmem;
  }

  if (rimem != NULL) {
    pCheckInfo->chosen = 1;
    return rimem;
  }

  return NULL;
}

static bool moveToNextRowInMem(STableCheckInfo* pCheckInfo) {
  bool hasNext = false;
  if (pCheckInfo->chosen == 0) {
    if (pCheckInfo->iter != NULL) {
      hasNext = tSkipListIterNext(pCheckInfo->iter);
    }

    if (hasNext) {
      return hasNext;
    }

    if (pCheckInfo->iiter != NULL) {
      return tSkipListIterGet(pCheckInfo->iiter) != NULL;
    }
  } else { //pCheckInfo->chosen == 1
    if (pCheckInfo->iiter != NULL) {
      hasNext = tSkipListIterNext(pCheckInfo->iiter);
    }

    if (hasNext) {
      return hasNext;
    }

    if (pCheckInfo->iter != NULL) {
      return tSkipListIterGet(pCheckInfo->iter) != NULL;
    }
  }

  return hasNext;
}

static bool hasMoreDataInCache(STsdbQueryHandle* pHandle) {
  size_t size = taosArrayGetSize(pHandle->pTableCheckInfo);
  assert(pHandle->activeIndex < size && pHandle->activeIndex >= 0 && size >= 1);
  pHandle->cur.fid = -1;

  STableCheckInfo* pCheckInfo = taosArrayGet(pHandle->pTableCheckInfo, pHandle->activeIndex);

  STable* pTable = pCheckInfo->pTableObj;
  assert(pTable != NULL);

  if (!pCheckInfo->initBuf) {
    initTableMemIterator(pHandle, pCheckInfo);
  }

  SDataRow row = getSDataRowInTableMem(pCheckInfo, pHandle->order);
  if (row == NULL) {
    return false;
  }

  pCheckInfo->lastKey = dataRowKey(row);  // first timestamp in buffer
  tsdbDebug("%p uid:%" PRId64", tid:%d check data in buffer from skey:%" PRId64 ", order:%d, %p", pHandle,
      pCheckInfo->tableId.uid, pCheckInfo->tableId.tid, pCheckInfo->lastKey, pHandle->order, pHandle->qinfo);

  // all data in mem are checked already.
  if ((pCheckInfo->lastKey > pHandle->window.ekey && ASCENDING_TRAVERSE(pHandle->order)) ||
      (pCheckInfo->lastKey < pHandle->window.ekey && !ASCENDING_TRAVERSE(pHandle->order))) {
    return false;
  }

  int32_t step = ASCENDING_TRAVERSE(pHandle->order)? 1:-1;
  STimeWindow* win = &pHandle->cur.win;
  pHandle->cur.rows = tsdbReadRowsFromCache(pCheckInfo, pHandle->window.ekey, pHandle->outputCapacity, win, pHandle);

  // update the last key value
  pCheckInfo->lastKey = win->ekey + step;
  pHandle->cur.lastKey = win->ekey + step;
  pHandle->cur.mixBlock = true;

  if (!ASCENDING_TRAVERSE(pHandle->order)) {
    SWAP(win->skey, win->ekey, TSKEY);
  }

  return true;
}

static int32_t getFileIdFromKey(TSKEY key, int32_t daysPerFile, int32_t precision) {
  assert(precision >= TSDB_TIME_PRECISION_MICRO || precision <= TSDB_TIME_PRECISION_NANO);
  if (key == TSKEY_INITIAL_VAL) {
    return INT32_MIN;
  }

  int64_t fid = (int64_t)(key / (daysPerFile * tsMsPerDay[precision]));  // set the starting fileId
  if (fid < 0L && llabs(fid) > INT32_MAX) { // data value overflow for INT32
    fid = INT32_MIN;
  }

  if (fid > 0L && fid > INT32_MAX) {
    fid = INT32_MAX;
  }

  return (int32_t)fid;
}

static int32_t binarySearchForBlock(SCompBlock* pBlock, int32_t numOfBlocks, TSKEY skey, int32_t order) {
  int32_t firstSlot = 0;
  int32_t lastSlot = numOfBlocks - 1;

  int32_t midSlot = firstSlot;

  while (1) {
    numOfBlocks = lastSlot - firstSlot + 1;
    midSlot = (firstSlot + (numOfBlocks >> 1));

    if (numOfBlocks == 1) break;

    if (skey > pBlock[midSlot].keyLast) {
      if (numOfBlocks == 2) break;
      if ((order == TSDB_ORDER_DESC) && (skey < pBlock[midSlot + 1].keyFirst)) break;
      firstSlot = midSlot + 1;
    } else if (skey < pBlock[midSlot].keyFirst) {
      if ((order == TSDB_ORDER_ASC) && (skey > pBlock[midSlot - 1].keyLast)) break;
      lastSlot = midSlot - 1;
    } else {
      break;  // got the slot
    }
  }

  return midSlot;
}

static int32_t getFileCompInfo(STsdbQueryHandle* pQueryHandle, int32_t* numOfBlocks) {
  // load all the comp offset value for all tables in this file
  *numOfBlocks = 0;
  size_t numOfTables = taosArrayGetSize(pQueryHandle->pTableCheckInfo);

  for (int32_t i = 0; i < numOfTables; ++i) {
    STableCheckInfo* pCheckInfo = taosArrayGet(pQueryHandle->pTableCheckInfo, i);
    pCheckInfo->numOfBlocks = 0;

    tsdbSetHelperTable(&pQueryHandle->rhelper, pCheckInfo->pTableObj, pQueryHandle->pTsdb);

    SCompIdx* compIndex = &pQueryHandle->rhelper.curCompIdx;

    // no data block in this file, try next file
    if (compIndex->len == 0 || compIndex->numOfBlocks == 0 || compIndex->uid != pCheckInfo->tableId.uid) {
      continue; // no data blocks in the file belongs to pCheckInfo->pTable
    }

    if (pCheckInfo->compSize < (int32_t)compIndex->len) {
      assert(compIndex->len > 0);

      char* t = realloc(pCheckInfo->pCompInfo, compIndex->len);
      assert(t != NULL);

      pCheckInfo->pCompInfo = (SCompInfo*) t;
      pCheckInfo->compSize = compIndex->len;
    }

    tsdbLoadCompInfo(&(pQueryHandle->rhelper), (void *)(pCheckInfo->pCompInfo));
    SCompInfo* pCompInfo = pCheckInfo->pCompInfo;

    TSKEY s = TSKEY_INITIAL_VAL, e = TSKEY_INITIAL_VAL;

    if (ASCENDING_TRAVERSE(pQueryHandle->order)) {
      assert(pCheckInfo->lastKey <= pQueryHandle->window.ekey && pQueryHandle->window.skey <= pQueryHandle->window.ekey);
    } else {
      assert(pCheckInfo->lastKey >= pQueryHandle->window.ekey && pQueryHandle->window.skey >= pQueryHandle->window.ekey);
    }

    s = MIN(pCheckInfo->lastKey, pQueryHandle->window.ekey);
    e = MAX(pCheckInfo->lastKey, pQueryHandle->window.ekey);

    // discard the unqualified data block based on the query time window
    int32_t start = binarySearchForBlock(pCompInfo->blocks, compIndex->numOfBlocks, s, TSDB_ORDER_ASC);
    int32_t end = start;

    if (s > pCompInfo->blocks[start].keyLast) {
      continue;
    }

    // todo speedup the procedure of located end block
    while (end < (int32_t)compIndex->numOfBlocks && (pCompInfo->blocks[end].keyFirst <= e)) {
      end += 1;
    }

    pCheckInfo->numOfBlocks = (end - start);

    if (start > 0) {
      memmove(pCompInfo->blocks, &pCompInfo->blocks[start], pCheckInfo->numOfBlocks * sizeof(SCompBlock));
    }

    (*numOfBlocks) += pCheckInfo->numOfBlocks;
  }

  return TSDB_CODE_SUCCESS;
}

#define GET_FILE_DATA_BLOCK_INFO(_checkInfo, _block)                                   \
  ((SDataBlockInfo){.window = {.skey = (_block)->keyFirst, .ekey = (_block)->keyLast}, \
                    .numOfCols = (_block)->numOfCols,                                  \
                    .rows = (_block)->numOfRows,                                       \
                    .tid = (_checkInfo)->tableId.tid,                                  \
                    .uid = (_checkInfo)->tableId.uid})


static bool doLoadFileDataBlock(STsdbQueryHandle* pQueryHandle, SCompBlock* pBlock, STableCheckInfo* pCheckInfo, int32_t slotIndex) {
  STsdbRepo *pRepo = pQueryHandle->pTsdb;
  bool       blockLoaded = false;
  int64_t    st = taosGetTimestampUs();

  if (pCheckInfo->pDataCols == NULL) {
    STsdbMeta* pMeta = tsdbGetMeta(pRepo);
    pCheckInfo->pDataCols = tdNewDataCols(pMeta->maxRowBytes, pMeta->maxCols, pRepo->config.maxRowsPerFileBlock);
  }

  STSchema* pSchema = tsdbGetTableSchema(pCheckInfo->pTableObj);
  tdInitDataCols(pCheckInfo->pDataCols, pSchema);
  tdInitDataCols(pQueryHandle->rhelper.pDataCols[0], pSchema);
  tdInitDataCols(pQueryHandle->rhelper.pDataCols[1], pSchema);

  int16_t* colIds = pQueryHandle->defaultLoadColumn->pData;
  int32_t ret = tsdbLoadBlockDataCols(&(pQueryHandle->rhelper), pBlock, pCheckInfo->pCompInfo, colIds, (int)(QH_GET_NUM_OF_COLS(pQueryHandle)));
    if (ret == TSDB_CODE_SUCCESS) {
    SDataBlockLoadInfo* pBlockLoadInfo = &pQueryHandle->dataBlockLoadInfo;

    pBlockLoadInfo->fileGroup = pQueryHandle->pFileGroup;
    pBlockLoadInfo->slot = pQueryHandle->cur.slot;
    pBlockLoadInfo->tid = pCheckInfo->pTableObj->tableId.tid;

    blockLoaded = true;
  }

  SDataCols* pCols = pQueryHandle->rhelper.pDataCols[0];
  assert(pCols->numOfRows != 0 && pCols->numOfRows <= pBlock->numOfRows);

  pBlock->numOfRows = pCols->numOfRows;

  int64_t elapsedTime = (taosGetTimestampUs() - st);
  pQueryHandle->cost.blockLoadTime += elapsedTime;

  tsdbDebug("%p load file block into buffer, index:%d, brange:%"PRId64"-%"PRId64" , rows:%d, elapsed time:%"PRId64 " us, %p",
      pQueryHandle, slotIndex, pBlock->keyFirst, pBlock->keyLast, pBlock->numOfRows, elapsedTime, pQueryHandle->qinfo);
  return blockLoaded;
}

static void handleDataMergeIfNeeded(STsdbQueryHandle* pQueryHandle, SCompBlock* pBlock, STableCheckInfo* pCheckInfo){
  SQueryFilePos* cur = &pQueryHandle->cur;
  SDataBlockInfo binfo = GET_FILE_DATA_BLOCK_INFO(pCheckInfo, pBlock);

  /*bool hasData = */ initTableMemIterator(pQueryHandle, pCheckInfo);
  SDataRow row = getSDataRowInTableMem(pCheckInfo, pQueryHandle->order);

  TSKEY key = (row != NULL)? dataRowKey(row):TSKEY_INITIAL_VAL;
  cur->pos = ASCENDING_TRAVERSE(pQueryHandle->order)? 0:(binfo.rows-1);

  if ((ASCENDING_TRAVERSE(pQueryHandle->order) && (key != TSKEY_INITIAL_VAL && key <= binfo.window.ekey)) ||
      (!ASCENDING_TRAVERSE(pQueryHandle->order) && (key != TSKEY_INITIAL_VAL && key >= binfo.window.skey))) {

    if ((ASCENDING_TRAVERSE(pQueryHandle->order) && (key != TSKEY_INITIAL_VAL && key < binfo.window.skey)) ||
        (!ASCENDING_TRAVERSE(pQueryHandle->order) && (key != TSKEY_INITIAL_VAL && key > binfo.window.ekey))) {

      // do not load file block into buffer
      int32_t step = ASCENDING_TRAVERSE(pQueryHandle->order) ? 1 : -1;

      cur->rows = tsdbReadRowsFromCache(pCheckInfo, binfo.window.skey - step, pQueryHandle->outputCapacity, &cur->win, pQueryHandle);
      pQueryHandle->realNumOfRows = cur->rows;

      // update the last key value
      pCheckInfo->lastKey = cur->win.ekey + step;
      if (!ASCENDING_TRAVERSE(pQueryHandle->order)) {
        SWAP(cur->win.skey, cur->win.ekey, TSKEY);
      }

      cur->mixBlock = true;
      cur->blockCompleted = false;
      return;
    }

    doLoadFileDataBlock(pQueryHandle, pBlock, pCheckInfo, cur->slot);
    doMergeTwoLevelData(pQueryHandle, pCheckInfo, pBlock);
  } else {
    /*
     * no data in cache, only load data from file
     * during the query processing, data in cache will not be checked anymore.
     *
     * Here the buffer is not enough, so only part of file block can be loaded into memory buffer
     */
    assert(pQueryHandle->outputCapacity >= binfo.rows);
    pQueryHandle->realNumOfRows = binfo.rows;

    cur->rows = binfo.rows;
    cur->win  = binfo.window;
    cur->mixBlock = false;
    cur->blockCompleted = true;
    cur->lastKey = binfo.window.ekey + (ASCENDING_TRAVERSE(pQueryHandle->order)? 1:-1);
    pCheckInfo->lastKey = cur->lastKey;
  }
}

static bool loadFileDataBlock(STsdbQueryHandle* pQueryHandle, SCompBlock* pBlock, STableCheckInfo* pCheckInfo) {
  SQueryFilePos* cur = &pQueryHandle->cur;

  if (ASCENDING_TRAVERSE(pQueryHandle->order)) {
    // query ended in/started from current block
    if (pQueryHandle->window.ekey < pBlock->keyLast || pCheckInfo->lastKey > pBlock->keyFirst) {
      if (!doLoadFileDataBlock(pQueryHandle, pBlock, pCheckInfo, cur->slot)) {
        return false;
      }

      SDataCols* pTSCol = pQueryHandle->rhelper.pDataCols[0];
      assert(pTSCol->cols->type == TSDB_DATA_TYPE_TIMESTAMP && pTSCol->numOfRows == pBlock->numOfRows);

      if (pCheckInfo->lastKey > pBlock->keyFirst) {
        cur->pos =
            binarySearchForKey(pTSCol->cols[0].pData, pBlock->numOfRows, pCheckInfo->lastKey, pQueryHandle->order);
      } else {
        cur->pos = 0;
      }

      assert(pCheckInfo->lastKey <= pBlock->keyLast);
      doMergeTwoLevelData(pQueryHandle, pCheckInfo, pBlock);
    } else {  // the whole block is loaded in to buffer
      handleDataMergeIfNeeded(pQueryHandle, pBlock, pCheckInfo);
    }
  } else {  //desc order, query ended in current block
    if (pQueryHandle->window.ekey > pBlock->keyFirst || pCheckInfo->lastKey < pBlock->keyLast) {
      if (!doLoadFileDataBlock(pQueryHandle, pBlock, pCheckInfo, cur->slot)) {
        return false;
      }

      SDataCols* pTSCol = pQueryHandle->rhelper.pDataCols[0];
      if (pCheckInfo->lastKey < pBlock->keyLast) {
        cur->pos = binarySearchForKey(pTSCol->cols[0].pData, pBlock->numOfRows, pCheckInfo->lastKey, pQueryHandle->order);
      } else {
        cur->pos = pBlock->numOfRows - 1;
      }

      assert(pCheckInfo->lastKey >= pBlock->keyFirst);
      doMergeTwoLevelData(pQueryHandle, pCheckInfo, pBlock);
    } else {
      handleDataMergeIfNeeded(pQueryHandle, pBlock, pCheckInfo);
    }
  }

  return pQueryHandle->realNumOfRows > 0;
}

static int doBinarySearchKey(char* pValue, int num, TSKEY key, int order) {
  int    firstPos, lastPos, midPos = -1;
  int    numOfRows;
  TSKEY* keyList;

  assert(order == TSDB_ORDER_ASC || order == TSDB_ORDER_DESC);

  if (num <= 0) return -1;

  keyList = (TSKEY*)pValue;
  firstPos = 0;
  lastPos = num - 1;

  if (order == TSDB_ORDER_DESC) {
    // find the first position which is smaller than the key
    while (1) {
      if (key >= keyList[lastPos]) return lastPos;
      if (key == keyList[firstPos]) return firstPos;
      if (key < keyList[firstPos]) return firstPos - 1;

      numOfRows = lastPos - firstPos + 1;
      midPos = (numOfRows >> 1) + firstPos;

      if (key < keyList[midPos]) {
        lastPos = midPos - 1;
      } else if (key > keyList[midPos]) {
        firstPos = midPos + 1;
      } else {
        break;
      }
    }

  } else {
    // find the first position which is bigger than the key
    while (1) {
      if (key <= keyList[firstPos]) return firstPos;
      if (key == keyList[lastPos]) return lastPos;

      if (key > keyList[lastPos]) {
        lastPos = lastPos + 1;
        if (lastPos >= num)
          return -1;
        else
          return lastPos;
      }

      numOfRows = lastPos - firstPos + 1;
      midPos = (numOfRows >> 1) + firstPos;

      if (key < keyList[midPos]) {
        lastPos = midPos - 1;
      } else if (key > keyList[midPos]) {
        firstPos = midPos + 1;
      } else {
        break;
      }
    }
  }

  return midPos;
}

static int32_t copyDataFromFileBlock(STsdbQueryHandle* pQueryHandle, int32_t capacity, int32_t numOfRows, int32_t start, int32_t end) {
  char* pData = NULL;
  int32_t step = ASCENDING_TRAVERSE(pQueryHandle->order)? 1 : -1;

  SDataCols* pCols = pQueryHandle->rhelper.pDataCols[0];
  TSKEY* tsArray = pCols->cols[0].pData;

  int32_t num = end - start + 1;
  assert(num >= 0);

  if (num == 0) {
    return numOfRows;
  }

  int32_t requiredNumOfCols = (int32_t)taosArrayGetSize(pQueryHandle->pColumns);

  //data in buffer has greater timestamp, copy data in file block
  int32_t i = 0, j = 0;
  while(i < requiredNumOfCols && j < pCols->numOfCols) {
    SColumnInfoData* pColInfo = taosArrayGet(pQueryHandle->pColumns, i);

    SDataCol* src = &pCols->cols[j];
    if (src->colId < pColInfo->info.colId) {
      j++;
      continue;
    }

    int32_t bytes = pColInfo->info.bytes;

    if (ASCENDING_TRAVERSE(pQueryHandle->order)) {
      pData = (char*)pColInfo->pData + numOfRows * pColInfo->info.bytes;
    } else {
      pData = (char*)pColInfo->pData + (capacity - numOfRows - num) * pColInfo->info.bytes;
    }

    if (pColInfo->info.colId == src->colId) {

      if (pColInfo->info.type != TSDB_DATA_TYPE_BINARY && pColInfo->info.type != TSDB_DATA_TYPE_NCHAR) {
        memmove(pData, (char*)src->pData + bytes * start, bytes * num);
      } else {  // handle the var-string
        char* dst = pData;

        // todo refactor, only copy one-by-one
        for (int32_t k = start; k < num + start; ++k) {
          char* p = tdGetColDataOfRow(src, k);
          memcpy(dst, p, varDataTLen(p));
          dst += bytes;
        }
      }

      j++;
      i++;
    } else { // pColInfo->info.colId < src->colId, it is a NULL data
      if (pColInfo->info.type == TSDB_DATA_TYPE_BINARY || pColInfo->info.type == TSDB_DATA_TYPE_NCHAR) {
        char* dst = pData;

        for(int32_t k = start; k < num + start; ++k) {
          setVardataNull(dst, pColInfo->info.type);
          dst += bytes;
        }
      } else {
        setNullN(pData, pColInfo->info.type, pColInfo->info.bytes, num);
      }
      i++;
    }
  }

  while (i < requiredNumOfCols) { // the remain columns are all null data
    SColumnInfoData* pColInfo = taosArrayGet(pQueryHandle->pColumns, i);
    if (ASCENDING_TRAVERSE(pQueryHandle->order)) {
      pData = (char*)pColInfo->pData + numOfRows * pColInfo->info.bytes;
    } else {
      pData = (char*)pColInfo->pData + (capacity - numOfRows - num) * pColInfo->info.bytes;
    }

    if (pColInfo->info.type == TSDB_DATA_TYPE_BINARY || pColInfo->info.type == TSDB_DATA_TYPE_NCHAR) {
      char* dst = pData;

      for(int32_t k = start; k < num + start; ++k) {
        setVardataNull(dst, pColInfo->info.type);
        dst += pColInfo->info.bytes;
      }
    } else {
      setNullN(pData, pColInfo->info.type, pColInfo->info.bytes, num);
    }

    i++;
  }

  pQueryHandle->cur.win.ekey = tsArray[end];
  pQueryHandle->cur.lastKey = tsArray[end] + step;

  return numOfRows + num;
}

static void copyOneRowFromMem(STsdbQueryHandle* pQueryHandle, int32_t capacity, int32_t numOfRows, SDataRow row,
                              int32_t numOfCols, STable* pTable) {
  char* pData = NULL;

  // the schema version info is embeded in SDataRow
  STSchema* pSchema = tsdbGetTableSchemaByVersion(pTable, dataRowVersion(row));
  int32_t numOfRowCols = schemaNCols(pSchema);

  int32_t i = 0, j = 0;
  while(i < numOfCols && j < numOfRowCols) {
    SColumnInfoData* pColInfo = taosArrayGet(pQueryHandle->pColumns, i);
    if (pSchema->columns[j].colId < pColInfo->info.colId) {
      j++;
      continue;
    }

    if (ASCENDING_TRAVERSE(pQueryHandle->order)) {
      pData = (char*)pColInfo->pData + numOfRows * pColInfo->info.bytes;
    } else {
      pData = (char*)pColInfo->pData + (capacity - numOfRows - 1) * pColInfo->info.bytes;
    }

    if (pSchema->columns[j].colId == pColInfo->info.colId) {
      void* value = tdGetRowDataOfCol(row, (int8_t)pColInfo->info.type, TD_DATA_ROW_HEAD_SIZE + pSchema->columns[j].offset);
      if (pColInfo->info.type == TSDB_DATA_TYPE_BINARY || pColInfo->info.type == TSDB_DATA_TYPE_NCHAR) {
        memcpy(pData, value, varDataTLen(value));
      } else {
        memcpy(pData, value, pColInfo->info.bytes);
      }

      j++;
      i++;
    } else { // pColInfo->info.colId < pSchema->columns[j].colId, it is a NULL data
      if (pColInfo->info.type == TSDB_DATA_TYPE_BINARY || pColInfo->info.type == TSDB_DATA_TYPE_NCHAR) {
        setVardataNull(pData, pColInfo->info.type);
      } else {
        setNull(pData, pColInfo->info.type, pColInfo->info.bytes);
      }
      i++;
    }
  }

  while (i < numOfCols) { // the remain columns are all null data
    SColumnInfoData* pColInfo = taosArrayGet(pQueryHandle->pColumns, i);
    if (ASCENDING_TRAVERSE(pQueryHandle->order)) {
      pData = (char*)pColInfo->pData + numOfRows * pColInfo->info.bytes;
    } else {
      pData = (char*)pColInfo->pData + (capacity - numOfRows - 1) * pColInfo->info.bytes;
    }

    if (pColInfo->info.type == TSDB_DATA_TYPE_BINARY || pColInfo->info.type == TSDB_DATA_TYPE_NCHAR) {
      setVardataNull(pData, pColInfo->info.type);
    } else {
      setNull(pData, pColInfo->info.type, pColInfo->info.bytes);
    }

    i++;
  }
}

static void moveDataToFront(STsdbQueryHandle* pQueryHandle, int32_t numOfRows, int32_t numOfCols) {
  if (numOfRows == 0 || ASCENDING_TRAVERSE(pQueryHandle->order)) {
    return;
  }

  // if the buffer is not full in case of descending order query, move the data in the front of the buffer
  if (numOfRows < pQueryHandle->outputCapacity) {
    int32_t emptySize = pQueryHandle->outputCapacity - numOfRows;
    for(int32_t i = 0; i < numOfCols; ++i) {
      SColumnInfoData* pColInfo = taosArrayGet(pQueryHandle->pColumns, i);
      memmove((char*)pColInfo->pData, (char*)pColInfo->pData + emptySize * pColInfo->info.bytes, numOfRows * pColInfo->info.bytes);
    }
  }
}

static void getQualifiedRowsPos(STsdbQueryHandle* pQueryHandle, int32_t startPos, int32_t endPos,
    int32_t numOfExisted, int32_t *start, int32_t *end) {
  *start = -1;

  if (ASCENDING_TRAVERSE(pQueryHandle->order)) {
    int32_t remain = endPos - startPos + 1;
    if (remain + numOfExisted > pQueryHandle->outputCapacity) {
      *end = (pQueryHandle->outputCapacity - numOfExisted) + startPos - 1;
    } else {
      *end = endPos;
    }

    *start = startPos;
  } else {
    int32_t remain = (startPos - endPos) + 1;
    if (remain + numOfExisted > pQueryHandle->outputCapacity) {
      *end = startPos + 1 - (pQueryHandle->outputCapacity - numOfExisted);
    } else {
      *end = endPos;
    }

    *start = *end;
    *end = startPos;
  }
}

static void updateInfoAfterMerge(STsdbQueryHandle* pQueryHandle, STableCheckInfo* pCheckInfo, int32_t numOfRows, int32_t endPos) {
  SQueryFilePos* cur = &pQueryHandle->cur;

  pCheckInfo->lastKey = cur->lastKey;
  pQueryHandle->realNumOfRows = numOfRows;
  cur->rows = numOfRows;
  cur->pos = endPos;
}

static void doCheckGeneratedBlockRange(STsdbQueryHandle* pQueryHandle) {
  SQueryFilePos* cur = &pQueryHandle->cur;

  if (cur->rows > 0) {
    if (ASCENDING_TRAVERSE(pQueryHandle->order)) {
      assert(cur->win.skey >= pQueryHandle->window.skey && cur->win.ekey <= pQueryHandle->window.ekey);
    } else {
      assert(cur->win.skey >= pQueryHandle->window.ekey && cur->win.ekey <= pQueryHandle->window.skey);
    }

    SColumnInfoData* pColInfoData = taosArrayGet(pQueryHandle->pColumns, 0);
    assert(cur->win.skey == ((TSKEY*)pColInfoData->pData)[0] && cur->win.ekey == ((TSKEY*)pColInfoData->pData)[cur->rows-1]);
  } else {
    cur->win = pQueryHandle->window;

    int32_t step = ASCENDING_TRAVERSE(pQueryHandle->order)? 1:-1;
    cur->lastKey = pQueryHandle->window.ekey + step;
  }
}

// only return the qualified data to client in terms of query time window, data rows in the same block but do not
// be included in the query time window will be discarded
static void doMergeTwoLevelData(STsdbQueryHandle* pQueryHandle, STableCheckInfo* pCheckInfo, SCompBlock* pBlock) {
  SQueryFilePos* cur = &pQueryHandle->cur;
  SDataBlockInfo blockInfo = GET_FILE_DATA_BLOCK_INFO(pCheckInfo, pBlock);

  initTableMemIterator(pQueryHandle, pCheckInfo);

  SDataCols* pCols = pQueryHandle->rhelper.pDataCols[0];
  assert(pCols->cols[0].type == TSDB_DATA_TYPE_TIMESTAMP && pCols->cols[0].colId == PRIMARYKEY_TIMESTAMP_COL_INDEX &&
      cur->pos >= 0 && cur->pos < pBlock->numOfRows);

  TSKEY* tsArray = pCols->cols[0].pData;

  if (ASCENDING_TRAVERSE(pQueryHandle->order)) {
    TSKEY s = tsArray[cur->pos];
    assert(s >= pQueryHandle->window.skey && s <= pQueryHandle->window.ekey);
  } else {
    TSKEY s = tsArray[cur->pos];
    assert(s <= pQueryHandle->window.skey && s >= pQueryHandle->window.ekey);
  }

  // for search the endPos, so the order needs to reverse
  int32_t order = (pQueryHandle->order == TSDB_ORDER_ASC)? TSDB_ORDER_DESC:TSDB_ORDER_ASC;

  int32_t step = ASCENDING_TRAVERSE(pQueryHandle->order)? 1:-1;
  int32_t numOfCols = (int32_t)(QH_GET_NUM_OF_COLS(pQueryHandle));

  STable* pTable = pCheckInfo->pTableObj;
  int32_t endPos = cur->pos;

  if (ASCENDING_TRAVERSE(pQueryHandle->order) && pQueryHandle->window.ekey > blockInfo.window.ekey) {
    endPos = blockInfo.rows - 1;
    cur->mixBlock = (cur->pos != 0);
  } else if (!ASCENDING_TRAVERSE(pQueryHandle->order) && pQueryHandle->window.ekey < blockInfo.window.skey) {
    endPos = 0;
    cur->mixBlock = (cur->pos != blockInfo.rows - 1);
  } else {
    assert(pCols->numOfRows > 0);
    endPos = doBinarySearchKey(pCols->cols[0].pData, pCols->numOfRows, pQueryHandle->window.ekey, order);
    cur->mixBlock = true;
  }

  // compared with the data from in-memory buffer, to generate the correct timestamp array list
  int32_t numOfRows = 0;
  int32_t pos = cur->pos;
  cur->win = TSWINDOW_INITIALIZER;

  // no data in buffer, load data from file directly
  if (pCheckInfo->iiter == NULL && pCheckInfo->iter == NULL) {
    int32_t start = cur->pos;
    int32_t end = endPos;

    if (!ASCENDING_TRAVERSE(pQueryHandle->order)) {
      SWAP(start, end, int32_t);
    }

    numOfRows = copyDataFromFileBlock(pQueryHandle, pQueryHandle->outputCapacity, numOfRows, start, end);

    // the time window should always be right order: skey <= ekey
    cur->win = (STimeWindow) {.skey = tsArray[start], .ekey = tsArray[end]};
    cur->lastKey = tsArray[endPos];
    pos += (end - start + 1) * step;

    cur->blockCompleted =
        (((pos >= endPos || cur->lastKey > pQueryHandle->window.ekey) && ASCENDING_TRAVERSE(pQueryHandle->order)) ||
         ((pos <= endPos || cur->lastKey < pQueryHandle->window.ekey) && !ASCENDING_TRAVERSE(pQueryHandle->order)));

    // if the buffer is not full in case of descending order query, move the data in the front of the buffer
    moveDataToFront(pQueryHandle, numOfRows, numOfCols);
    updateInfoAfterMerge(pQueryHandle, pCheckInfo, numOfRows, pos);
    doCheckGeneratedBlockRange(pQueryHandle);
    return;
  } else if (pCheckInfo->iter != NULL || pCheckInfo->iiter != NULL) {
    SSkipListNode* node = NULL;
    do {
      SDataRow row = getSDataRowInTableMem(pCheckInfo, pQueryHandle->order);
      if (row == NULL) {
        break;
      }

      TSKEY key = dataRowKey(row);
      if ((key > pQueryHandle->window.ekey && ASCENDING_TRAVERSE(pQueryHandle->order)) ||
          (key < pQueryHandle->window.ekey && !ASCENDING_TRAVERSE(pQueryHandle->order))) {
        break;
      }

      if (((tsArray[pos] > pQueryHandle->window.ekey || pos > endPos) && ASCENDING_TRAVERSE(pQueryHandle->order)) ||
          ((tsArray[pos] < pQueryHandle->window.ekey || pos < endPos) && !ASCENDING_TRAVERSE(pQueryHandle->order))) {
        break;
      }

      if ((key < tsArray[pos] && ASCENDING_TRAVERSE(pQueryHandle->order)) ||
          (key > tsArray[pos] && !ASCENDING_TRAVERSE(pQueryHandle->order))) {
        copyOneRowFromMem(pQueryHandle, pQueryHandle->outputCapacity, numOfRows, row, numOfCols, pTable);
        numOfRows += 1;
        if (cur->win.skey == TSKEY_INITIAL_VAL) {
          cur->win.skey = key;
        }

        cur->win.ekey = key;
        cur->lastKey  = key + step;
        cur->mixBlock = true;

        moveToNextRowInMem(pCheckInfo);
      } else if (key == tsArray[pos]) {  // data in buffer has the same timestamp of data in file block, ignore it
        moveToNextRowInMem(pCheckInfo);
      } else if ((key > tsArray[pos] && ASCENDING_TRAVERSE(pQueryHandle->order)) ||
                  (key < tsArray[pos] && !ASCENDING_TRAVERSE(pQueryHandle->order))) {
        if (cur->win.skey == TSKEY_INITIAL_VAL) {
          cur->win.skey = tsArray[pos];
        }

        int32_t end = doBinarySearchKey(pCols->cols[0].pData, pCols->numOfRows, key, order);
        if (tsArray[end] == key) { // the value of key in cache equals to the end timestamp value, ignore it
          moveToNextRowInMem(pCheckInfo);
        }

        int32_t qstart = 0, qend = 0;
        getQualifiedRowsPos(pQueryHandle, pos, end, numOfRows, &qstart, &qend);

        numOfRows = copyDataFromFileBlock(pQueryHandle, pQueryHandle->outputCapacity, numOfRows, qstart, qend);
        pos += (qend - qstart + 1) * step;

        cur->win.ekey = ASCENDING_TRAVERSE(pQueryHandle->order)? tsArray[qend]:tsArray[qstart];
        cur->lastKey  = cur->win.ekey + step;
      }
    } while (numOfRows < pQueryHandle->outputCapacity);

    if (numOfRows < pQueryHandle->outputCapacity) {
      /**
       * if cache is empty, load remain file block data. In contrast, if there are remain data in cache, do NOT
       * copy them all to result buffer, since it may be overlapped with file data block.
       */
      if (node == NULL ||
          ((dataRowKey(*(SDataRow *)SL_GET_NODE_DATA(node)) > pQueryHandle->window.ekey) && ASCENDING_TRAVERSE(pQueryHandle->order)) ||
          ((dataRowKey(*(SDataRow *)SL_GET_NODE_DATA(node)) < pQueryHandle->window.ekey) && !ASCENDING_TRAVERSE(pQueryHandle->order))) {
        // no data in cache or data in cache is greater than the ekey of time window, load data from file block
        if (cur->win.skey == TSKEY_INITIAL_VAL) {
          cur->win.skey = tsArray[pos];
        }

        int32_t start = -1, end = -1;
        getQualifiedRowsPos(pQueryHandle, pos, endPos, numOfRows, &start, &end);

        numOfRows = copyDataFromFileBlock(pQueryHandle, pQueryHandle->outputCapacity, numOfRows, start, end);
        pos += (end - start + 1) * step;

        cur->win.ekey = ASCENDING_TRAVERSE(pQueryHandle->order)? tsArray[end]:tsArray[start];
        cur->lastKey  = cur->win.ekey + step;
      }
    }
  }

  cur->blockCompleted =
      (((pos >= endPos || cur->lastKey > pQueryHandle->window.ekey) && ASCENDING_TRAVERSE(pQueryHandle->order)) ||
       ((pos <= endPos || cur->lastKey < pQueryHandle->window.ekey) && !ASCENDING_TRAVERSE(pQueryHandle->order)));

  if (!ASCENDING_TRAVERSE(pQueryHandle->order)) {
    SWAP(cur->win.skey, cur->win.ekey, TSKEY);
  }

  moveDataToFront(pQueryHandle, numOfRows, numOfCols);
  updateInfoAfterMerge(pQueryHandle, pCheckInfo, numOfRows, pos);
  doCheckGeneratedBlockRange(pQueryHandle);

  tsdbDebug("%p uid:%" PRIu64",tid:%d data block created, brange:%"PRIu64"-%"PRIu64" rows:%d, %p", pQueryHandle, pCheckInfo->tableId.uid, pCheckInfo->tableId.tid, cur->win.skey,
      cur->win.ekey, cur->rows, pQueryHandle->qinfo);
}

int32_t binarySearchForKey(char* pValue, int num, TSKEY key, int order) {
  int    firstPos, lastPos, midPos = -1;
  int    numOfRows;
  TSKEY* keyList;

  if (num <= 0) return -1;

  keyList = (TSKEY*)pValue;
  firstPos = 0;
  lastPos = num - 1;

  if (order == TSDB_ORDER_DESC) {
    // find the first position which is smaller than the key
    while (1) {
      if (key >= keyList[lastPos]) return lastPos;
      if (key == keyList[firstPos]) return firstPos;
      if (key < keyList[firstPos]) return firstPos - 1;

      numOfRows = lastPos - firstPos + 1;
      midPos = (numOfRows >> 1) + firstPos;

      if (key < keyList[midPos]) {
        lastPos = midPos - 1;
      } else if (key > keyList[midPos]) {
        firstPos = midPos + 1;
      } else {
        break;
      }
    }

  } else {
    // find the first position which is bigger than the key
    while (1) {
      if (key <= keyList[firstPos]) return firstPos;
      if (key == keyList[lastPos]) return lastPos;

      if (key > keyList[lastPos]) {
        lastPos = lastPos + 1;
        if (lastPos >= num)
          return -1;
        else
          return lastPos;
      }

      numOfRows = lastPos - firstPos + 1;
      midPos = (numOfRows >> 1) + firstPos;

      if (key < keyList[midPos]) {
        lastPos = midPos - 1;
      } else if (key > keyList[midPos]) {
        firstPos = midPos + 1;
      } else {
        break;
      }
    }
  }

  return midPos;
}

static void cleanBlockOrderSupporter(SBlockOrderSupporter* pSupporter, int32_t numOfTables) {
  taosTFree(pSupporter->numOfBlocksPerTable);
  taosTFree(pSupporter->blockIndexArray);

  for (int32_t i = 0; i < numOfTables; ++i) {
    STableBlockInfo* pBlockInfo = pSupporter->pDataBlockInfo[i];
    taosTFree(pBlockInfo);
  }

  taosTFree(pSupporter->pDataBlockInfo);
}

static int32_t dataBlockOrderCompar(const void* pLeft, const void* pRight, void* param) {
  int32_t leftTableIndex = *(int32_t*)pLeft;
  int32_t rightTableIndex = *(int32_t*)pRight;

  SBlockOrderSupporter* pSupporter = (SBlockOrderSupporter*)param;

  int32_t leftTableBlockIndex = pSupporter->blockIndexArray[leftTableIndex];
  int32_t rightTableBlockIndex = pSupporter->blockIndexArray[rightTableIndex];

  if (leftTableBlockIndex > pSupporter->numOfBlocksPerTable[leftTableIndex]) {
    /* left block is empty */
    return 1;
  } else if (rightTableBlockIndex > pSupporter->numOfBlocksPerTable[rightTableIndex]) {
    /* right block is empty */
    return -1;
  }

  STableBlockInfo* pLeftBlockInfoEx = &pSupporter->pDataBlockInfo[leftTableIndex][leftTableBlockIndex];
  STableBlockInfo* pRightBlockInfoEx = &pSupporter->pDataBlockInfo[rightTableIndex][rightTableBlockIndex];

  //    assert(pLeftBlockInfoEx->compBlock->offset != pRightBlockInfoEx->compBlock->offset);
#if 0	// TODO: temporarily comment off requested by Dr. Liao
  if (pLeftBlockInfoEx->compBlock->offset == pRightBlockInfoEx->compBlock->offset &&
      pLeftBlockInfoEx->compBlock->last == pRightBlockInfoEx->compBlock->last) {
    tsdbError("error in header file, two block with same offset:%" PRId64, (int64_t)pLeftBlockInfoEx->compBlock->offset);
  }
#endif

  return pLeftBlockInfoEx->compBlock->offset > pRightBlockInfoEx->compBlock->offset ? 1 : -1;
}

static int32_t createDataBlocksInfo(STsdbQueryHandle* pQueryHandle, int32_t numOfBlocks, int32_t* numOfAllocBlocks) {
  size_t size = sizeof(STableBlockInfo) * numOfBlocks;

  if (pQueryHandle->allocSize < size) {
    pQueryHandle->allocSize = (int32_t)size;
    char* tmp = realloc(pQueryHandle->pDataBlockInfo, pQueryHandle->allocSize);
    if (tmp == NULL) {
      return TSDB_CODE_TDB_OUT_OF_MEMORY;
    }

    pQueryHandle->pDataBlockInfo = (STableBlockInfo*) tmp;
  }

  memset(pQueryHandle->pDataBlockInfo, 0, size);
  *numOfAllocBlocks = numOfBlocks;

  int32_t numOfTables = (int32_t)taosArrayGetSize(pQueryHandle->pTableCheckInfo);

  SBlockOrderSupporter sup = {0};
  sup.numOfTables = numOfTables;
  sup.numOfBlocksPerTable = calloc(1, sizeof(int32_t) * numOfTables);
  sup.blockIndexArray = calloc(1, sizeof(int32_t) * numOfTables);
  sup.pDataBlockInfo = calloc(1, POINTER_BYTES * numOfTables);

  if (sup.numOfBlocksPerTable == NULL || sup.blockIndexArray == NULL || sup.pDataBlockInfo == NULL) {
    cleanBlockOrderSupporter(&sup, 0);
    return TSDB_CODE_TDB_OUT_OF_MEMORY;
  }

  int32_t cnt = 0;
  int32_t numOfQualTables = 0;

  for (int32_t j = 0; j < numOfTables; ++j) {
    STableCheckInfo* pTableCheck = (STableCheckInfo*)taosArrayGet(pQueryHandle->pTableCheckInfo, j);
    if (pTableCheck->numOfBlocks <= 0) {
      continue;
    }

    SCompBlock* pBlock = pTableCheck->pCompInfo->blocks;
    sup.numOfBlocksPerTable[numOfQualTables] = pTableCheck->numOfBlocks;

    char* buf = calloc(1, sizeof(STableBlockInfo) * pTableCheck->numOfBlocks);
    if (buf == NULL) {
      cleanBlockOrderSupporter(&sup, numOfQualTables);
      return TSDB_CODE_TDB_OUT_OF_MEMORY;
    }

    sup.pDataBlockInfo[numOfQualTables] = (STableBlockInfo*)buf;

    for (int32_t k = 0; k < pTableCheck->numOfBlocks; ++k) {
      STableBlockInfo* pBlockInfo = &sup.pDataBlockInfo[numOfQualTables][k];

      pBlockInfo->compBlock = &pBlock[k];
      pBlockInfo->pTableCheckInfo = pTableCheck;
      cnt++;
    }

    numOfQualTables++;
  }

  assert(numOfBlocks == cnt);

  // since there is only one table qualified, blocks are not sorted
  if (numOfQualTables == 1) {
    memcpy(pQueryHandle->pDataBlockInfo, sup.pDataBlockInfo[0], sizeof(STableBlockInfo) * numOfBlocks);
    cleanBlockOrderSupporter(&sup, numOfQualTables);

    tsdbDebug("%p create data blocks info struct completed for 1 table, %d blocks not sorted %p ", pQueryHandle, cnt,
        pQueryHandle->qinfo);
    return TSDB_CODE_SUCCESS;
  }

  tsdbDebug("%p create data blocks info struct completed, %d blocks in %d tables %p", pQueryHandle, cnt,
      numOfQualTables, pQueryHandle->qinfo);

  assert(cnt <= numOfBlocks && numOfQualTables <= numOfTables);  // the pTableQueryInfo[j]->numOfBlocks may be 0
  sup.numOfTables = numOfQualTables;

  SLoserTreeInfo* pTree = NULL;
  uint8_t ret = tLoserTreeCreate(&pTree, sup.numOfTables, &sup, dataBlockOrderCompar);
  if (ret != TSDB_CODE_SUCCESS) {
    cleanBlockOrderSupporter(&sup, numOfTables);
    return TSDB_CODE_TDB_OUT_OF_MEMORY;
  }

  int32_t numOfTotal = 0;

  while (numOfTotal < cnt) {
    int32_t pos = pTree->pNode[0].index;
    int32_t index = sup.blockIndexArray[pos]++;

    STableBlockInfo* pBlocksInfo = sup.pDataBlockInfo[pos];
    pQueryHandle->pDataBlockInfo[numOfTotal++] = pBlocksInfo[index];

    // set data block index overflow, in order to disable the offset comparator
    if (sup.blockIndexArray[pos] >= sup.numOfBlocksPerTable[pos]) {
      sup.blockIndexArray[pos] = sup.numOfBlocksPerTable[pos] + 1;
    }

    tLoserTreeAdjust(pTree, pos + sup.numOfTables);
  }

  /*
   * available when no import exists
   * for(int32_t i = 0; i < cnt - 1; ++i) {
   *   assert((*pDataBlockInfo)[i].compBlock->offset < (*pDataBlockInfo)[i+1].compBlock->offset);
   * }
   */

  tsdbDebug("%p %d data blocks sort completed, %p", pQueryHandle, cnt, pQueryHandle->qinfo);
  cleanBlockOrderSupporter(&sup, numOfTables);
  free(pTree);

  return TSDB_CODE_SUCCESS;
}

static int32_t getDataBlocksInFilesImpl(STsdbQueryHandle* pQueryHandle, bool* exists) {
  pQueryHandle->numOfBlocks = 0;
  SQueryFilePos* cur = &pQueryHandle->cur;

  int32_t code = TSDB_CODE_SUCCESS;

  int32_t numOfBlocks = 0;
  int32_t numOfTables = (int32_t)taosArrayGetSize(pQueryHandle->pTableCheckInfo);

  STsdbCfg* pCfg = &pQueryHandle->pTsdb->config;
  STimeWindow win = TSWINDOW_INITIALIZER;

  while (true) {
    pthread_rwlock_rdlock(&pQueryHandle->pTsdb->tsdbFileH->fhlock);

    if ((pQueryHandle->pFileGroup = tsdbGetFileGroupNext(&pQueryHandle->fileIter)) == NULL) {
      pthread_rwlock_unlock(&pQueryHandle->pTsdb->tsdbFileH->fhlock);
      break;
    }

    tsdbGetFidKeyRange(pCfg->daysPerFile, pCfg->precision, pQueryHandle->pFileGroup->fileId, &win.skey, &win.ekey);

    // current file are not overlapped with query time window, ignore remain files
    if ((ASCENDING_TRAVERSE(pQueryHandle->order) && win.skey > pQueryHandle->window.ekey) ||
        (!ASCENDING_TRAVERSE(pQueryHandle->order) && win.ekey < pQueryHandle->window.ekey)) {
      pthread_rwlock_unlock(&pQueryHandle->pTsdb->tsdbFileH->fhlock);
      tsdbDebug("%p remain files are not qualified for qrange:%" PRId64 "-%" PRId64 ", ignore, %p", pQueryHandle,
                pQueryHandle->window.skey, pQueryHandle->window.ekey, pQueryHandle->qinfo);
      pQueryHandle->pFileGroup = NULL;
      assert(pQueryHandle->numOfBlocks == 0);
      break;
    }

    if (tsdbSetAndOpenHelperFile(&pQueryHandle->rhelper, pQueryHandle->pFileGroup) < 0) {
      pthread_rwlock_unlock(&pQueryHandle->pTsdb->tsdbFileH->fhlock);
      code = terrno;
      break;
    }

    pthread_rwlock_unlock(&pQueryHandle->pTsdb->tsdbFileH->fhlock);

    if (tsdbLoadCompIdx(&pQueryHandle->rhelper, NULL) < 0) {
      code = terrno;
      break;
    }

    if ((code = getFileCompInfo(pQueryHandle, &numOfBlocks)) != TSDB_CODE_SUCCESS) {
      break;
    }

    tsdbDebug("%p %d blocks found in file for %d table(s), fid:%d, %p", pQueryHandle, numOfBlocks, numOfTables,
              pQueryHandle->pFileGroup->fileId, pQueryHandle->qinfo);

    assert(numOfBlocks >= 0);
    if (numOfBlocks == 0) {
      continue;
    }

    // todo return error code to query engine
    if ((code = createDataBlocksInfo(pQueryHandle, numOfBlocks, &pQueryHandle->numOfBlocks)) != TSDB_CODE_SUCCESS) {
      break;
    }

    assert(numOfBlocks >= pQueryHandle->numOfBlocks);
    if (pQueryHandle->numOfBlocks > 0) {
      break;
    }
  }

  // no data in file anymore
  if (pQueryHandle->numOfBlocks <= 0 || code != TSDB_CODE_SUCCESS) {
    if (code == TSDB_CODE_SUCCESS) {
      assert(pQueryHandle->pFileGroup == NULL);
    }

    cur->fid = -1;  // denote that there are no data in file anymore
    *exists = false;
    return code;
  }

  assert(pQueryHandle->pFileGroup != NULL && pQueryHandle->numOfBlocks > 0);
  cur->slot = ASCENDING_TRAVERSE(pQueryHandle->order)? 0:pQueryHandle->numOfBlocks-1;
  cur->fid = pQueryHandle->pFileGroup->fileId;

  STableBlockInfo* pBlockInfo = &pQueryHandle->pDataBlockInfo[cur->slot];
  *exists = loadFileDataBlock(pQueryHandle, pBlockInfo->compBlock, pBlockInfo->pTableCheckInfo);

  return TSDB_CODE_SUCCESS;
}

static int32_t getDataBlocksInFiles(STsdbQueryHandle* pQueryHandle, bool* exists) {
  STsdbFileH*    pFileHandle = tsdbGetFile(pQueryHandle->pTsdb);
  SQueryFilePos* cur = &pQueryHandle->cur;

  // find the start data block in file
  if (!pQueryHandle->locateStart) {
    pQueryHandle->locateStart = true;
    STsdbCfg* pCfg = &pQueryHandle->pTsdb->config;
    int32_t fid = getFileIdFromKey(pQueryHandle->window.skey, pCfg->daysPerFile, pCfg->precision);

    pthread_rwlock_rdlock(&pQueryHandle->pTsdb->tsdbFileH->fhlock);
    tsdbInitFileGroupIter(pFileHandle, &pQueryHandle->fileIter, pQueryHandle->order);
    tsdbSeekFileGroupIter(&pQueryHandle->fileIter, fid);
    pthread_rwlock_unlock(&pQueryHandle->pTsdb->tsdbFileH->fhlock);

    return getDataBlocksInFilesImpl(pQueryHandle, exists);
  } else {
    // check if current file block is all consumed
    STableBlockInfo* pBlockInfo = &pQueryHandle->pDataBlockInfo[cur->slot];
    STableCheckInfo* pCheckInfo = pBlockInfo->pTableCheckInfo;

    // current block is done, try next
    if ((!cur->mixBlock) || cur->blockCompleted) {
      if ((cur->slot == pQueryHandle->numOfBlocks - 1 && ASCENDING_TRAVERSE(pQueryHandle->order)) ||
          (cur->slot == 0 && !ASCENDING_TRAVERSE(pQueryHandle->order))) {
        // all data blocks in current file has been checked already, try next file if exists
        return getDataBlocksInFilesImpl(pQueryHandle, exists);
      } else {
        // next block of the same file
        int32_t step = ASCENDING_TRAVERSE(pQueryHandle->order) ? 1 : -1;
        cur->slot += step;

        cur->mixBlock = false;
        cur->blockCompleted = false;

        STableBlockInfo* pNext = &pQueryHandle->pDataBlockInfo[cur->slot];
        *exists = loadFileDataBlock(pQueryHandle, pNext->compBlock, pNext->pTableCheckInfo);

        return TSDB_CODE_SUCCESS;
      }
    } else {
      tsdbDebug("%p continue in current data block, index:%d, %p", pQueryHandle, cur->slot, pQueryHandle->qinfo);
      handleDataMergeIfNeeded(pQueryHandle, pBlockInfo->compBlock, pCheckInfo);
      *exists = pQueryHandle->realNumOfRows > 0;

      return TSDB_CODE_SUCCESS;
    }
  }
}

static bool doHasDataInBuffer(STsdbQueryHandle* pQueryHandle) {
  size_t numOfTables = taosArrayGetSize(pQueryHandle->pTableCheckInfo);
  
  while (pQueryHandle->activeIndex < numOfTables) {
    if (hasMoreDataInCache(pQueryHandle)) {
      return true;
    }

    pQueryHandle->activeIndex += 1;
  }

  return false;
}

// handle data in cache situation
bool tsdbNextDataBlock(TsdbQueryHandleT* pHandle) {
  STsdbQueryHandle* pQueryHandle = (STsdbQueryHandle*) pHandle;

  int64_t stime = taosGetTimestampUs();
  int64_t elapsedTime = stime;

  size_t numOfTables = taosArrayGetSize(pQueryHandle->pTableCheckInfo);
  assert(numOfTables > 0);

  SDataBlockInfo blockInfo = {{0}, 0};
  if (pQueryHandle->type == TSDB_QUERY_TYPE_EXTERNAL) {
    pQueryHandle->type = TSDB_QUERY_TYPE_ALL;
    pQueryHandle->order = TSDB_ORDER_DESC;

    if (!tsdbNextDataBlock(pHandle)) {
      return false;
    }

    /*SDataBlockInfo* pBlockInfo =*/ tsdbRetrieveDataBlockInfo(pHandle, &blockInfo);
    /*SArray *pDataBlock = */tsdbRetrieveDataBlock(pHandle, pQueryHandle->defaultLoadColumn);

    if (pQueryHandle->cur.win.ekey == pQueryHandle->window.skey) {
      // data already retrieve, discard other data rows and return
      int32_t numOfCols = (int32_t)(QH_GET_NUM_OF_COLS(pQueryHandle));
      for (int32_t i = 0; i < numOfCols; ++i) {
        SColumnInfoData* pCol = taosArrayGet(pQueryHandle->pColumns, i);
        memcpy((char*)pCol->pData, (char*)pCol->pData + pCol->info.bytes * (pQueryHandle->cur.rows - 1), pCol->info.bytes);
      }

      pQueryHandle->cur.win  = (STimeWindow){pQueryHandle->window.skey, pQueryHandle->window.skey};
      pQueryHandle->window   = pQueryHandle->cur.win;
      pQueryHandle->cur.rows = 1;
      pQueryHandle->type = TSDB_QUERY_TYPE_ALL;
      return true;
    } else {
      STsdbQueryHandle* pSecQueryHandle = calloc(1, sizeof(STsdbQueryHandle));
      pSecQueryHandle->order       = TSDB_ORDER_ASC;
      pSecQueryHandle->window      = (STimeWindow) {pQueryHandle->window.skey, INT64_MAX};
      pSecQueryHandle->pTsdb       = pQueryHandle->pTsdb;
      pSecQueryHandle->type        = TSDB_QUERY_TYPE_ALL;
      pSecQueryHandle->cur.fid     = -1;
      pSecQueryHandle->cur.win     = TSWINDOW_INITIALIZER;
      pSecQueryHandle->checkFiles  = true;
      pSecQueryHandle->activeIndex = 0;
      pSecQueryHandle->outputCapacity = ((STsdbRepo*)pSecQueryHandle->pTsdb)->config.maxRowsPerFileBlock;

      if (tsdbInitReadHelper(&pSecQueryHandle->rhelper, (STsdbRepo*) pSecQueryHandle->pTsdb) != 0) {
        free(pSecQueryHandle);
        return false;
      }

      tsdbTakeMemSnapshot(pSecQueryHandle->pTsdb, &pSecQueryHandle->mem, &pSecQueryHandle->imem);

      // allocate buffer in order to load data blocks from file
      int32_t numOfCols = (int32_t)(QH_GET_NUM_OF_COLS(pQueryHandle));

      pSecQueryHandle->statis = calloc(numOfCols, sizeof(SDataStatis));
      pSecQueryHandle->pColumns = taosArrayInit(numOfCols, sizeof(SColumnInfoData));

      for (int32_t i = 0; i < numOfCols; ++i) {
        SColumnInfoData colInfo = {{0}, 0};
        SColumnInfoData* pCol = taosArrayGet(pQueryHandle->pColumns, i);

        colInfo.info = pCol->info;
        colInfo.pData = calloc(1, EXTRA_BYTES + pQueryHandle->outputCapacity * pCol->info.bytes);
        taosArrayPush(pSecQueryHandle->pColumns, &colInfo);
      }

      size_t si = taosArrayGetSize(pQueryHandle->pTableCheckInfo);
      pSecQueryHandle->pTableCheckInfo = taosArrayInit(si, sizeof(STableCheckInfo));
      STsdbMeta* pMeta = tsdbGetMeta(pQueryHandle->pTsdb);
      assert(pMeta != NULL);

      for (int32_t j = 0; j < si; ++j) {
        STableCheckInfo* pCheckInfo = (STableCheckInfo*) taosArrayGet(pQueryHandle->pTableCheckInfo, j);
        STableCheckInfo info = {
            .lastKey = pSecQueryHandle->window.skey,
            //.tableId = pCheckInfo->tableId,
            .pTableObj = pCheckInfo->pTableObj,
        };
        info.tableId = pCheckInfo->tableId;

        taosArrayPush(pSecQueryHandle->pTableCheckInfo, &info);
      }

      tsdbInitDataBlockLoadInfo(&pSecQueryHandle->dataBlockLoadInfo);
      tsdbInitCompBlockLoadInfo(&pSecQueryHandle->compBlockLoadInfo);
      pSecQueryHandle->defaultLoadColumn = taosArrayClone(pQueryHandle->defaultLoadColumn);

      bool ret = tsdbNextDataBlock((void*) pSecQueryHandle);
      assert(ret);

      tsdbRetrieveDataBlockInfo((void*) pSecQueryHandle, &blockInfo);
      tsdbRetrieveDataBlock((void*) pSecQueryHandle, pSecQueryHandle->defaultLoadColumn);

      for (int32_t i = 0; i < numOfCols; ++i) {
        SColumnInfoData* pCol = taosArrayGet(pQueryHandle->pColumns, i);
        memcpy((char*)pCol->pData, (char*)pCol->pData + pCol->info.bytes * (pQueryHandle->cur.rows - 1), pCol->info.bytes);

        SColumnInfoData* pCol1 = taosArrayGet(pSecQueryHandle->pColumns, i);
        assert(pCol->info.colId == pCol1->info.colId);

        memcpy((char*)pCol->pData + pCol->info.bytes, pCol1->pData, pCol1->info.bytes);
      }

      SColumnInfoData* pTSCol = taosArrayGet(pQueryHandle->pColumns, 0);

      // it is ascending order
      pQueryHandle->cur.win  = (STimeWindow){((TSKEY*)pTSCol->pData)[0], ((TSKEY*)pTSCol->pData)[1]};
      pQueryHandle->window   = pQueryHandle->cur.win;
      pQueryHandle->cur.rows = 2;
      pQueryHandle->cur.mixBlock = true;
      pQueryHandle->order = TSDB_ORDER_DESC;

      int32_t step = -1;// one step for ascending order traverse
      for (int32_t j = 0; j < si; ++j) {
        STableCheckInfo* pCheckInfo = (STableCheckInfo*) taosArrayGet(pQueryHandle->pTableCheckInfo, j);
        pCheckInfo->lastKey = pQueryHandle->cur.win.ekey + step;
      }

      tsdbCleanupQueryHandle(pSecQueryHandle);
    }

    //disable it after retrieve data
    pQueryHandle->type = TSDB_QUERY_TYPE_EXTERNAL;
    pQueryHandle->checkFiles = false;
    return true;
  }

  if (pQueryHandle->checkFiles) {
    bool exists = true;
    int32_t code = getDataBlocksInFiles(pQueryHandle, &exists);
    if (code != TSDB_CODE_SUCCESS) {
      return false;
    }

    if (exists) {
      elapsedTime = taosGetTimestampUs() - stime;
      pQueryHandle->cost.checkForNextTime += elapsedTime;
      return exists;
    }

    pQueryHandle->activeIndex = 0;
    pQueryHandle->checkFiles  = false;
  }

  // TODO: opt by consider the scan order
  bool ret = doHasDataInBuffer(pQueryHandle);
  terrno = TSDB_CODE_SUCCESS;

  elapsedTime = taosGetTimestampUs() - stime;
  pQueryHandle->cost.checkForNextTime += elapsedTime;
  return ret;
}

void changeQueryHandleForLastrowQuery(TsdbQueryHandleT pqHandle) {
  STsdbQueryHandle* pQueryHandle = (STsdbQueryHandle*) pqHandle;
  assert(!ASCENDING_TRAVERSE(pQueryHandle->order));

  // starts from the buffer in case of descending timestamp order check data blocks

  // todo consider the query time window, current last_row does not apply the query time window
  size_t numOfTables = taosArrayGetSize(pQueryHandle->pTableCheckInfo);

  TSKEY key = TSKEY_INITIAL_VAL;
  int32_t index = -1;

  for(int32_t i = 0; i < numOfTables; ++i) {
    STableCheckInfo* pCheckInfo = taosArrayGet(pQueryHandle->pTableCheckInfo, i);
    if (pCheckInfo->pTableObj->lastKey > key) {
      key = pCheckInfo->pTableObj->lastKey;
      index = i;
    }
  }

  if (index == -1) {
    // todo add failure test cases
    return;
  }

  // erase all other elements in array list
  size_t size = taosArrayGetSize(pQueryHandle->pTableCheckInfo);
  for (int32_t i = 0; i < size; ++i) {
    if (i == index) {
      continue;
    }

    STableCheckInfo* pTableCheckInfo = taosArrayGet(pQueryHandle->pTableCheckInfo, i);
    tSkipListDestroyIter(pTableCheckInfo->iter);

    if (pTableCheckInfo->pDataCols != NULL) {
      taosTFree(pTableCheckInfo->pDataCols->buf);
    }

    taosTFree(pTableCheckInfo->pDataCols);
    taosTFree(pTableCheckInfo->pCompInfo);
  }

  STableCheckInfo info = *(STableCheckInfo*) taosArrayGet(pQueryHandle->pTableCheckInfo, index);
  taosArrayClear(pQueryHandle->pTableCheckInfo);

  info.lastKey = key;
  taosArrayPush(pQueryHandle->pTableCheckInfo, &info);

  // update the query time window according to the chosen last timestamp
  pQueryHandle->window = (STimeWindow) {key, key};
}

static void changeQueryHandleForInterpQuery(TsdbQueryHandleT pHandle) {
  // filter the queried time stamp in the first place
  STsdbQueryHandle* pQueryHandle = (STsdbQueryHandle*) pHandle;
  pQueryHandle->order = TSDB_ORDER_DESC;

  assert(pQueryHandle->window.skey == pQueryHandle->window.ekey);

  // starts from the buffer in case of descending timestamp order check data blocks
  // todo consider the query time window, current last_row does not apply the query time window
  size_t numOfTables = taosArrayGetSize(pQueryHandle->pTableCheckInfo);

  int32_t i = 0;
  while(i < numOfTables) {
    STableCheckInfo* pCheckInfo = taosArrayGet(pQueryHandle->pTableCheckInfo, i);
    if (pQueryHandle->window.skey <= pCheckInfo->pTableObj->lastKey &&
        pCheckInfo->pTableObj->lastKey != TSKEY_INITIAL_VAL) {
      break;
    }

    i++;
  }

  // there are no data in all the tables
  if (i == numOfTables) {
    return;
  }

  STableCheckInfo info = *(STableCheckInfo*) taosArrayGet(pQueryHandle->pTableCheckInfo, i);
  taosArrayClear(pQueryHandle->pTableCheckInfo);

  info.lastKey = pQueryHandle->window.skey;
  taosArrayPush(pQueryHandle->pTableCheckInfo, &info);

  // update the query time window according to the chosen last timestamp
  pQueryHandle->window = (STimeWindow) {info.lastKey, TSKEY_INITIAL_VAL};
}

static int tsdbReadRowsFromCache(STableCheckInfo* pCheckInfo, TSKEY maxKey, int maxRowsToRead, STimeWindow* win,
                                 STsdbQueryHandle* pQueryHandle) {
  int     numOfRows = 0;
  int32_t numOfCols = (int32_t)taosArrayGetSize(pQueryHandle->pColumns);
  win->skey = TSKEY_INITIAL_VAL;

  int64_t st = taosGetTimestampUs();
  STable* pTable = pCheckInfo->pTableObj;

  do {
    SDataRow row = getSDataRowInTableMem(pCheckInfo, pQueryHandle->order);
    if (row == NULL) {
      break;
    }

    TSKEY key = dataRowKey(row);
    if ((key > maxKey && ASCENDING_TRAVERSE(pQueryHandle->order)) || (key < maxKey && !ASCENDING_TRAVERSE(pQueryHandle->order))) {
      tsdbDebug("%p key:%"PRIu64" beyond qrange:%"PRId64" - %"PRId64", no more data in buffer", pQueryHandle, key, pQueryHandle->window.skey,
          pQueryHandle->window.ekey);

      break;
    }

    if (win->skey == INT64_MIN) {
      win->skey = key;
    }

    win->ekey = key;
    copyOneRowFromMem(pQueryHandle, maxRowsToRead, numOfRows, row, numOfCols, pTable);

    if (++numOfRows >= maxRowsToRead) {
      moveToNextRowInMem(pCheckInfo);
      break;
    }

  } while(moveToNextRowInMem(pCheckInfo));

  assert(numOfRows <= maxRowsToRead);

  // if the buffer is not full in case of descending order query, move the data in the front of the buffer
  if (!ASCENDING_TRAVERSE(pQueryHandle->order) && numOfRows < maxRowsToRead) {
    int32_t emptySize = maxRowsToRead - numOfRows;

    for(int32_t i = 0; i < numOfCols; ++i) {
      SColumnInfoData* pColInfo = taosArrayGet(pQueryHandle->pColumns, i);
      memmove((char*)pColInfo->pData, (char*)pColInfo->pData + emptySize * pColInfo->info.bytes, numOfRows * pColInfo->info.bytes);
    }
  }

  int64_t elapsedTime = taosGetTimestampUs() - st;
  tsdbDebug("%p build data block from cache completed, elapsed time:%"PRId64" us, numOfRows:%d, numOfCols:%d, %p", pQueryHandle,
            elapsedTime, numOfRows, numOfCols, pQueryHandle->qinfo);

  return numOfRows;
}

void tsdbRetrieveDataBlockInfo(TsdbQueryHandleT* pQueryHandle, SDataBlockInfo* pDataBlockInfo) {
  STsdbQueryHandle* pHandle = (STsdbQueryHandle*)pQueryHandle;
  SQueryFilePos* cur = &pHandle->cur;
  STable* pTable = NULL;

  // there are data in file
  if (pHandle->cur.fid >= 0) {
    STableBlockInfo* pBlockInfo = &pHandle->pDataBlockInfo[cur->slot];
    pTable = pBlockInfo->pTableCheckInfo->pTableObj;
  } else {
    STableCheckInfo* pCheckInfo = taosArrayGet(pHandle->pTableCheckInfo, pHandle->activeIndex);
    pTable = pCheckInfo->pTableObj;
  }

  pDataBlockInfo->uid = pTable->tableId.uid;
  pDataBlockInfo->tid = pTable->tableId.tid;
  pDataBlockInfo->rows = cur->rows;
  pDataBlockInfo->window = cur->win;
  pDataBlockInfo->numOfCols = (int32_t)(QH_GET_NUM_OF_COLS(pHandle));
}

/*
 * return null for mixed data block, if not a complete file data block, the statistics value will always return NULL
 */
int32_t tsdbRetrieveDataBlockStatisInfo(TsdbQueryHandleT* pQueryHandle, SDataStatis** pBlockStatis) {
  STsdbQueryHandle* pHandle = (STsdbQueryHandle*) pQueryHandle;

  SQueryFilePos* c = &pHandle->cur;
  if (c->mixBlock) {
    *pBlockStatis = NULL;
    return TSDB_CODE_SUCCESS;
  }

  STableBlockInfo* pBlockInfo = &pHandle->pDataBlockInfo[c->slot];
  assert((c->slot >= 0 && c->slot < pHandle->numOfBlocks) || ((c->slot == pHandle->numOfBlocks) && (c->slot == 0)));

  // file block with sub-blocks has no statistics data
  if (pBlockInfo->compBlock->numOfSubBlocks > 1) {
    *pBlockStatis = NULL;
    return TSDB_CODE_SUCCESS;
  }

  int64_t stime = taosGetTimestampUs();
  tsdbLoadCompData(&pHandle->rhelper, pBlockInfo->compBlock, NULL);

  int16_t* colIds = pHandle->defaultLoadColumn->pData;

  size_t numOfCols = QH_GET_NUM_OF_COLS(pHandle);
  memset(pHandle->statis, 0, numOfCols * sizeof(SDataStatis));
  for(int32_t i = 0; i < numOfCols; ++i) {
    pHandle->statis[i].colId = colIds[i];
  }

  tsdbGetDataStatis(&pHandle->rhelper, pHandle->statis, (int)numOfCols);

  // always load the first primary timestamp column data
  SDataStatis* pPrimaryColStatis = &pHandle->statis[0];
  assert(pPrimaryColStatis->colId == PRIMARYKEY_TIMESTAMP_COL_INDEX);

  pPrimaryColStatis->numOfNull = 0;
  pPrimaryColStatis->min = pBlockInfo->compBlock->keyFirst;
  pPrimaryColStatis->max = pBlockInfo->compBlock->keyLast;

  //update the number of NULL data rows
  for(int32_t i = 1; i < numOfCols; ++i) {
    if (pHandle->statis[i].numOfNull == -1) { // set the column data are all NULL
      pHandle->statis[i].numOfNull = pBlockInfo->compBlock->numOfRows;
    }

    SColumnInfo* pColInfo = taosArrayGet(pHandle->pColumns, i);
    if (pColInfo->type == TSDB_DATA_TYPE_TIMESTAMP) {
      pHandle->statis[i].min = pBlockInfo->compBlock->keyFirst;
      pHandle->statis[i].max = pBlockInfo->compBlock->keyLast;
    }
  }

  int64_t elapsed = taosGetTimestampUs() - stime;
  pHandle->cost.statisInfoLoadTime += elapsed;

  *pBlockStatis = pHandle->statis;
  return TSDB_CODE_SUCCESS;
}

SArray* tsdbRetrieveDataBlock(TsdbQueryHandleT* pQueryHandle, SArray* pIdList) {
  /**
   * In the following two cases, the data has been loaded to SColumnInfoData.
   * 1. data is from cache, 2. data block is not completed qualified to query time range
   */
  STsdbQueryHandle* pHandle = (STsdbQueryHandle*)pQueryHandle;

  if (pHandle->cur.fid < 0) {
    return pHandle->pColumns;
  } else {
    STableBlockInfo* pBlockInfo = &pHandle->pDataBlockInfo[pHandle->cur.slot];
    STableCheckInfo* pCheckInfo = pBlockInfo->pTableCheckInfo;

    if (pHandle->cur.mixBlock) {
      return pHandle->pColumns;
    } else {
      SDataBlockInfo binfo = GET_FILE_DATA_BLOCK_INFO(pCheckInfo, pBlockInfo->compBlock);
      assert(pHandle->realNumOfRows <= binfo.rows);

      // data block has been loaded, todo extract method
      SDataBlockLoadInfo* pBlockLoadInfo = &pHandle->dataBlockLoadInfo;

      if (pBlockLoadInfo->slot == pHandle->cur.slot && pBlockLoadInfo->fileGroup->fileId == pHandle->cur.fid &&
          pBlockLoadInfo->tid == pCheckInfo->pTableObj->tableId.tid) {
        return pHandle->pColumns;
      } else {  // only load the file block
        SCompBlock* pBlock = pBlockInfo->compBlock;
        doLoadFileDataBlock(pHandle, pBlock, pCheckInfo, pHandle->cur.slot);

        // todo refactor
        int32_t numOfRows = copyDataFromFileBlock(pHandle, pHandle->outputCapacity, 0, 0, pBlock->numOfRows - 1);

        // if the buffer is not full in case of descending order query, move the data in the front of the buffer
        if (!ASCENDING_TRAVERSE(pHandle->order) && numOfRows < pHandle->outputCapacity) {
          int32_t emptySize = pHandle->outputCapacity - numOfRows;
          int32_t reqNumOfCols = (int32_t)taosArrayGetSize(pHandle->pColumns);

          for(int32_t i = 0; i < reqNumOfCols; ++i) {
            SColumnInfoData* pColInfo = taosArrayGet(pHandle->pColumns, i);
            memmove((char*)pColInfo->pData, (char*)pColInfo->pData + emptySize * pColInfo->info.bytes, numOfRows * pColInfo->info.bytes);
          }
        }

        return pHandle->pColumns;
      }
    }
  }
}

static int32_t getAllTableList(STable* pSuperTable, SArray* list) {
  SSkipListIterator* iter = tSkipListCreateIter(pSuperTable->pIndex);
  while (tSkipListIterNext(iter)) {
    SSkipListNode* pNode = tSkipListIterGet(iter);

    STable** pTable = (STable**) SL_GET_NODE_DATA((SSkipListNode*) pNode);

    STableKeyInfo info = {.pTable = *pTable, .lastKey = TSKEY_INITIAL_VAL};
    taosArrayPush(list, &info);
  }

  tSkipListDestroyIter(iter);
  return TSDB_CODE_SUCCESS;
}

static void destroyHelper(void* param) {
  if (param == NULL) {
    return;
  }


  tQueryInfo* pInfo = (tQueryInfo*)param;
  if (pInfo->optr != TSDB_RELATION_IN) {
    taosTFree(pInfo->q);
  }

//  tVariantDestroy(&(pInfo->q));
  free(param);
}

void filterPrepare(void* expr, void* param) {
  tExprNode* pExpr = (tExprNode*)expr;
  if (pExpr->_node.info != NULL) {
    return;
  }

  pExpr->_node.info = calloc(1, sizeof(tQueryInfo));

  STSchema*   pTSSchema = (STSchema*) param;
  tQueryInfo* pInfo = pExpr->_node.info;
  tVariant*   pCond = pExpr->_node.pRight->pVal;
  SSchema*    pSchema = pExpr->_node.pLeft->pSchema;

  pInfo->sch      = *pSchema;
  pInfo->optr     = pExpr->_node.optr;
  pInfo->compare  = getComparFunc(pSchema->type, pInfo->optr);
  pInfo->indexed  = pTSSchema->columns->colId == pInfo->sch.colId;

  if (pInfo->optr == TSDB_RELATION_IN) {
    pInfo->q = (char*) pCond->arr;
  } else {
    pInfo->q = calloc(1, pSchema->bytes);
    tVariantDump(pCond, pInfo->q, pSchema->type, true);
  }
}

typedef struct STableGroupSupporter {
  int32_t    numOfCols;
  SColIndex* pCols;
  STSchema*  pTagSchema;
} STableGroupSupporter;

int32_t tableGroupComparFn(const void *p1, const void *p2, const void *param) {
  STableGroupSupporter* pTableGroupSupp = (STableGroupSupporter*) param;
  STable* pTable1 = ((STableKeyInfo*) p1)->pTable;
  STable* pTable2 = ((STableKeyInfo*) p2)->pTable;

  for (int32_t i = 0; i < pTableGroupSupp->numOfCols; ++i) {
    SColIndex* pColIndex = &pTableGroupSupp->pCols[i];
    int32_t colIndex = pColIndex->colIndex;

    assert(colIndex >= TSDB_TBNAME_COLUMN_INDEX);

    char *  f1 = NULL;
    char *  f2 = NULL;
    int32_t type = 0;
    int32_t bytes = 0;

    if (colIndex == TSDB_TBNAME_COLUMN_INDEX) {
      f1 = (char*) TABLE_NAME(pTable1);
      f2 = (char*) TABLE_NAME(pTable2);
      type = TSDB_DATA_TYPE_BINARY;
      bytes = tGetTableNameColumnSchema().bytes;
    } else {
      STColumn* pCol = schemaColAt(pTableGroupSupp->pTagSchema, colIndex);
      bytes = pCol->bytes;
      type = pCol->type;
      f1 = tdGetKVRowValOfCol(pTable1->tagVal, pCol->colId);
      f2 = tdGetKVRowValOfCol(pTable2->tagVal, pCol->colId);
    }

    // this tags value may be NULL
    if (f1 == NULL && f2 == NULL) {
      continue;
    }

    if (f1 == NULL) {
      return -1;
    }

    if (f2 == NULL) {
      return 1;
    }

    int32_t ret = doCompare(f1, f2, type, bytes);
    if (ret == 0) {
      continue;
    } else {
      return ret;
    }
  }

  return 0;
}

void createTableGroupImpl(SArray* pGroups, SArray* pTableList, size_t numOfTables, TSKEY skey, STableGroupSupporter* pSupp,
    __ext_compar_fn_t compareFn) {
  STable* pTable = taosArrayGetP(pTableList, 0);

  SArray* g = taosArrayInit(16, sizeof(STableKeyInfo));

  STableKeyInfo info = {.pTable = pTable, .lastKey = skey};
  taosArrayPush(g, &info);
  tsdbRefTable(pTable);

  for (int32_t i = 1; i < numOfTables; ++i) {
    STable** prev = taosArrayGet(pTableList, i - 1);
    STable** p = taosArrayGet(pTableList, i);

    int32_t ret = compareFn(prev, p, pSupp);
    assert(ret == 0 || ret == -1);

    tsdbRefTable(*p);
    assert((*p)->type == TSDB_CHILD_TABLE);

    if (ret == 0) {
      STableKeyInfo info1 = {.pTable = *p, .lastKey = skey};
      taosArrayPush(g, &info1);
    } else {
      taosArrayPush(pGroups, &g);  // current group is ended, start a new group
      g = taosArrayInit(16, sizeof(STableKeyInfo));

      STableKeyInfo info1 = {.pTable = *p, .lastKey = skey};
      taosArrayPush(g, &info1);
    }
  }

  taosArrayPush(pGroups, &g);
}

SArray* createTableGroup(SArray* pTableList, STSchema* pTagSchema, SColIndex* pCols, int32_t numOfOrderCols, TSKEY skey) {
  assert(pTableList != NULL);
  SArray* pTableGroup = taosArrayInit(1, POINTER_BYTES);

  size_t size = taosArrayGetSize(pTableList);
  if (size == 0) {
    tsdbDebug("no qualified tables");
    return pTableGroup;
  }

  if (numOfOrderCols == 0 || size == 1) { // no group by tags clause or only one table
    SArray* sa = taosArrayInit(size, sizeof(STableKeyInfo));

    for(int32_t i = 0; i < size; ++i) {
      STableKeyInfo *pKeyInfo = taosArrayGet(pTableList, i);
      assert(((STable*)pKeyInfo->pTable)->type == TSDB_CHILD_TABLE);

      tsdbRefTable(pKeyInfo->pTable);

      STableKeyInfo info = {.pTable = pKeyInfo->pTable, .lastKey = skey};
      taosArrayPush(sa, &info);
    }

    taosArrayPush(pTableGroup, &sa);
    tsdbDebug("all %zu tables belong to one group", size);
  } else {
    STableGroupSupporter *pSupp = (STableGroupSupporter *) calloc(1, sizeof(STableGroupSupporter));
    pSupp->numOfCols = numOfOrderCols;
    pSupp->pTagSchema = pTagSchema;
    pSupp->pCols = pCols;

    taosqsort(pTableList->pData, size, sizeof(STableKeyInfo), pSupp, tableGroupComparFn);
    createTableGroupImpl(pTableGroup, pTableList, size, skey, pSupp, tableGroupComparFn);
    taosTFree(pSupp);
  }

  return pTableGroup;
}

bool indexedNodeFilterFp(const void* pNode, void* param) {
  tQueryInfo* pInfo = (tQueryInfo*) param;

  STable* pTable = *(STable**)(SL_GET_NODE_DATA((SSkipListNode*)pNode));

  char*  val = NULL;

  if (pInfo->sch.colId == TSDB_TBNAME_COLUMN_INDEX) {
    val = (char*) TABLE_NAME(pTable);
  } else {
    val = tdGetKVRowValOfCol(pTable->tagVal, pInfo->sch.colId);
  }

  int32_t ret = 0;
  if (val == NULL) { //the val is possible to be null, so check it out carefully
    ret = -1; // val is missing in table tags value pairs
  } else {
    ret = pInfo->compare(val, pInfo->q);
  }

  switch (pInfo->optr) {
    case TSDB_RELATION_EQUAL: {
      return ret == 0;
    }
    case TSDB_RELATION_NOT_EQUAL: {
      return ret != 0;
    }
    case TSDB_RELATION_GREATER_EQUAL: {
      return ret >= 0;
    }
    case TSDB_RELATION_GREATER: {
      return ret > 0;
    }
    case TSDB_RELATION_LESS_EQUAL: {
      return ret <= 0;
    }
    case TSDB_RELATION_LESS: {
      return ret < 0;
    }
    case TSDB_RELATION_LIKE: {
      return ret == 0;
    }
    case TSDB_RELATION_IN: {
      return ret == 1;
    }

    default:
      assert(false);
  }

  return true;
}

static int32_t doQueryTableList(STable* pSTable, SArray* pRes, tExprNode* pExpr) {
  // query according to the expression tree
  SExprTraverseSupp supp = {
      .nodeFilterFn = (__result_filter_fn_t) indexedNodeFilterFp,
      .setupInfoFn = filterPrepare,
      .pExtInfo = pSTable->tagSchema,
      };

  tExprTreeTraverse(pExpr, pSTable->pIndex, pRes, &supp);
  tExprTreeDestroy(&pExpr, destroyHelper);
  return TSDB_CODE_SUCCESS;
}

int32_t tsdbQuerySTableByTagCond(TSDB_REPO_T* tsdb, uint64_t uid, TSKEY skey, const char* pTagCond, size_t len,
                                 int16_t tagNameRelType, const char* tbnameCond, STableGroupInfo* pGroupInfo,
                                 SColIndex* pColIndex, int32_t numOfCols) {
  if (tsdbRLockRepoMeta(tsdb) < 0) goto _error;

  STable* pTable = tsdbGetTableByUid(tsdbGetMeta(tsdb), uid);
  if (pTable == NULL) {
    tsdbError("%p failed to get stable, uid:%" PRIu64, tsdb, uid);
    terrno = TSDB_CODE_TDB_INVALID_TABLE_ID;
    tsdbUnlockRepoMeta(tsdb);

    goto _error;
  }

  if (pTable->type != TSDB_SUPER_TABLE) {
    tsdbError("%p query normal tag not allowed, uid:%" PRIu64 ", tid:%d, name:%s", tsdb, uid, pTable->tableId.tid,
        pTable->name->data);
    terrno = TSDB_CODE_COM_OPS_NOT_SUPPORT; //basically, this error is caused by invalid sql issued by client

    tsdbUnlockRepoMeta(tsdb);
    goto _error;
  }

  //NOTE: not add ref count for super table
  SArray* res = taosArrayInit(8, sizeof(STableKeyInfo));
  STSchema* pTagSchema = tsdbGetTableTagSchema(pTable);

  // no tags and tbname condition, all child tables of this stable are involved
  if (tbnameCond == NULL && (pTagCond == NULL || len == 0)) {
    int32_t ret = getAllTableList(pTable, res);
    if (ret != TSDB_CODE_SUCCESS) {
      tsdbUnlockRepoMeta(tsdb);
      goto _error;
    }

    pGroupInfo->numOfTables = taosArrayGetSize(res);
    pGroupInfo->pGroupList  = createTableGroup(res, pTagSchema, pColIndex, numOfCols, skey);

    tsdbDebug("%p no table name/tag condition, all tables belong to one group, numOfTables:%zu", tsdb, pGroupInfo->numOfTables);
    taosArrayDestroy(res);

    if (tsdbUnlockRepoMeta(tsdb) < 0) goto _error;
    return ret;
  }

  int32_t ret = TSDB_CODE_SUCCESS;
  tExprNode* expr = NULL;

  TRY(TSDB_MAX_TAGS) {
    expr = exprTreeFromTableName(tbnameCond);
    if (expr == NULL) {
      expr = exprTreeFromBinary(pTagCond, len);
    } else {
      CLEANUP_PUSH_VOID_PTR_PTR(true, tExprNodeDestroy, expr, NULL);
      tExprNode* tagExpr = exprTreeFromBinary(pTagCond, len);
      if (tagExpr != NULL) {
        CLEANUP_PUSH_VOID_PTR_PTR(true, tExprNodeDestroy, tagExpr, NULL);
        tExprNode* tbnameExpr = expr;
        expr = calloc(1, sizeof(tExprNode));
        if (expr == NULL) {
          THROW( TSDB_CODE_TDB_OUT_OF_MEMORY );
        }
        expr->nodeType = TSQL_NODE_EXPR;
        expr->_node.optr = (uint8_t)tagNameRelType;
        expr->_node.pLeft = tagExpr;
        expr->_node.pRight = tbnameExpr;
      }
    }
    CLEANUP_EXECUTE();

  } CATCH( code ) {
    CLEANUP_EXECUTE();
    terrno = code;
    goto _error;
    // TODO: more error handling
  } END_TRY

  doQueryTableList(pTable, res, expr);
  pGroupInfo->numOfTables = taosArrayGetSize(res);
  pGroupInfo->pGroupList  = createTableGroup(res, pTagSchema, pColIndex, numOfCols, skey);

  tsdbDebug("%p stable tid:%d, uid:%"PRIu64" query, numOfTables:%zu, belong to %zu groups", tsdb, pTable->tableId.tid,
      pTable->tableId.uid, pGroupInfo->numOfTables, taosArrayGetSize(pGroupInfo->pGroupList));

  taosArrayDestroy(res);

  if (tsdbUnlockRepoMeta(tsdb) < 0) goto _error;
  return ret;

  _error:
  return terrno;
}

int32_t tsdbGetOneTableGroup(TSDB_REPO_T* tsdb, uint64_t uid, TSKEY startKey, STableGroupInfo* pGroupInfo) {
  if (tsdbRLockRepoMeta(tsdb) < 0) goto _error;

  STable* pTable = tsdbGetTableByUid(tsdbGetMeta(tsdb), uid);
  if (pTable == NULL) {
    terrno = TSDB_CODE_TDB_INVALID_TABLE_ID;
    tsdbUnlockRepoMeta(tsdb);
    goto _error;
  }

  assert(pTable->type == TSDB_CHILD_TABLE || pTable->type == TSDB_NORMAL_TABLE || pTable->type == TSDB_STREAM_TABLE);
  tsdbRefTable(pTable);
  if (tsdbUnlockRepoMeta(tsdb) < 0) goto _error;

  pGroupInfo->numOfTables = 1;
  pGroupInfo->pGroupList = taosArrayInit(1, POINTER_BYTES);

  SArray* group = taosArrayInit(1, sizeof(STableKeyInfo));

  STableKeyInfo info = {.pTable = pTable, .lastKey = startKey};
  taosArrayPush(group, &info);

  taosArrayPush(pGroupInfo->pGroupList, &group);

  return TSDB_CODE_SUCCESS;

  _error:
  return terrno;
}

int32_t tsdbGetTableGroupFromIdList(TSDB_REPO_T* tsdb, SArray* pTableIdList, STableGroupInfo* pGroupInfo) {
  if (tsdbRLockRepoMeta(tsdb) < 0) {
    return terrno;
  }

  assert(pTableIdList != NULL);
  size_t size = taosArrayGetSize(pTableIdList);
  pGroupInfo->pGroupList = taosArrayInit(1, POINTER_BYTES);
  SArray* group = taosArrayInit(1, sizeof(STableKeyInfo));

  int32_t i = 0;
  for(; i < size; ++i) {
    STableIdInfo *id = taosArrayGet(pTableIdList, i);

    STable* pTable = tsdbGetTableByUid(tsdbGetMeta(tsdb), id->uid);
    if (pTable == NULL) {
      tsdbWarn("table uid:%"PRIu64", tid:%d has been drop already", id->uid, id->tid);
      continue;
    }

    if (pTable->type == TSDB_SUPER_TABLE) {
      tsdbError("direct query on super tale is not allowed, table uid:%"PRIu64", tid:%d", id->uid, id->tid);
      terrno = TSDB_CODE_QRY_INVALID_MSG;
    }

    tsdbRefTable(pTable);

    STableKeyInfo info = {.pTable = pTable, .lastKey = id->key};
    taosArrayPush(group, &info);
  }

  if (tsdbUnlockRepoMeta(tsdb) < 0) {
    taosArrayDestroy(group);
    return terrno;
  }

  pGroupInfo->numOfTables = i;
  taosArrayPush(pGroupInfo->pGroupList, &group);

  return TSDB_CODE_SUCCESS;
}

void tsdbCleanupQueryHandle(TsdbQueryHandleT queryHandle) {
  STsdbQueryHandle* pQueryHandle = (STsdbQueryHandle*)queryHandle;
  if (pQueryHandle == NULL) {
    return;
  }
  
  if (pQueryHandle->pTableCheckInfo != NULL) {
    size_t size = taosArrayGetSize(pQueryHandle->pTableCheckInfo);
    for (int32_t i = 0; i < size; ++i) {
      STableCheckInfo* pTableCheckInfo = taosArrayGet(pQueryHandle->pTableCheckInfo, i);
      destroyTableMemIterator(pTableCheckInfo);

      tdFreeDataCols(pTableCheckInfo->pDataCols);
<<<<<<< HEAD
=======
      pTableCheckInfo->pDataCols = NULL;
>>>>>>> bc492a3f
      taosTFree(pTableCheckInfo->pCompInfo);
    }
    taosArrayDestroy(pQueryHandle->pTableCheckInfo);
  }

  if (pQueryHandle->pColumns != NULL) {
    size_t cols = taosArrayGetSize(pQueryHandle->pColumns);
    for (int32_t i = 0; i < cols; ++i) {
      SColumnInfoData* pColInfo = taosArrayGet(pQueryHandle->pColumns, i);
      taosTFree(pColInfo->pData);
    }
    taosArrayDestroy(pQueryHandle->pColumns);
  }

  taosArrayDestroy(pQueryHandle->defaultLoadColumn);
  taosTFree(pQueryHandle->pDataBlockInfo);
  taosTFree(pQueryHandle->statis);

  // todo check error
  tsdbUnTakeMemSnapShot(pQueryHandle->pTsdb, pQueryHandle->mem, pQueryHandle->imem);

  tsdbDestroyHelper(&pQueryHandle->rhelper);

  SIOCostSummary* pCost = &pQueryHandle->cost;
  tsdbDebug("%p :io-cost summary: statis-info:%"PRId64"us, datablock:%" PRId64"us, check data:%"PRId64"us, %p",
      pQueryHandle, pCost->statisInfoLoadTime, pCost->blockLoadTime, pCost->checkForNextTime, pQueryHandle->qinfo);

  taosTFree(pQueryHandle);
}

void tsdbDestroyTableGroup(STableGroupInfo *pGroupList) {
  assert(pGroupList != NULL);

  size_t numOfGroup = taosArrayGetSize(pGroupList->pGroupList);

  for(int32_t i = 0; i < numOfGroup; ++i) {
    SArray* p = taosArrayGetP(pGroupList->pGroupList, i);

    size_t numOfTables = taosArrayGetSize(p);
    for(int32_t j = 0; j < numOfTables; ++j) {
      STable* pTable = taosArrayGetP(p, j);
      assert(pTable != NULL);

      tsdbUnRefTable(pTable);
    }

    taosArrayDestroy(p);
  }

  taosArrayDestroy(pGroupList->pGroupList);
}

static int tsdbCheckInfoCompar(const void* key1, const void* key2) {
  if (((STableCheckInfo*)key1)->tableId.tid < ((STableCheckInfo*)key2)->tableId.tid) {
    return -1;
  } else if (((STableCheckInfo*)key1)->tableId.tid > ((STableCheckInfo*)key2)->tableId.tid) {
    return 1;
  } else {
    ASSERT(false);
    return 0;
  }
}<|MERGE_RESOLUTION|>--- conflicted
+++ resolved
@@ -192,8 +192,6 @@
 
   tsdbTakeMemSnapshot(pQueryHandle->pTsdb, &pQueryHandle->mem, &pQueryHandle->imem);
 
-<<<<<<< HEAD
-=======
   size_t sizeOfGroup = taosArrayGetSize(groupList->pGroupList);
   assert(sizeOfGroup >= 1 && pCond != NULL && pCond->numOfCols > 0);
 
@@ -203,7 +201,6 @@
     assert(pQueryHandle->window.skey >= pQueryHandle->window.ekey);
   }
 
->>>>>>> bc492a3f
   // allocate buffer in order to load data blocks from file
   int32_t numOfCols = pCond->numOfCols;
   
@@ -250,15 +247,9 @@
       STableKeyInfo* pKeyInfo = (STableKeyInfo*) taosArrayGet(group, j);
 
       STableCheckInfo info = {
-<<<<<<< HEAD
           .lastKey = pKeyInfo->lastKey,
           .tableId = ((STable*)(pKeyInfo->pTable))->tableId,
           .pTableObj = pKeyInfo->pTable,
-=======
-          .lastKey = pQueryHandle->window.skey,
-          //.tableId = pTable->tableId,
-          .pTableObj = pTable,
->>>>>>> bc492a3f
       };
       info.tableId = pTable->tableId;
 
@@ -348,7 +339,7 @@
 
   STableData* pMem = NULL;
   STableData* pIMem = NULL;
-  
+
   if (pHandle->mem && pCheckInfo->tableId.tid < pHandle->mem->maxTables) {
     pMem = pHandle->mem->tData[pCheckInfo->tableId.tid];
     if (pMem != NULL && pMem->uid == pCheckInfo->tableId.uid) { // check uid
@@ -2521,10 +2512,7 @@
       destroyTableMemIterator(pTableCheckInfo);
 
       tdFreeDataCols(pTableCheckInfo->pDataCols);
-<<<<<<< HEAD
-=======
       pTableCheckInfo->pDataCols = NULL;
->>>>>>> bc492a3f
       taosTFree(pTableCheckInfo->pCompInfo);
     }
     taosArrayDestroy(pQueryHandle->pTableCheckInfo);
