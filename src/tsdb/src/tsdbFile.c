--- conflicted
+++ resolved
@@ -77,81 +77,10 @@
   ASSERT(pRepo != NULL && pRepo->tsdbFileH != NULL);
   char dataDir[TSDB_FILENAME_LEN] = "\0";
 
-<<<<<<< HEAD
   for (int level = 0; level < tsDnodeTier->nTiers; level++) {
     STier *pTier = tsDnodeTier->tiers + level;
     for (int did = 0; did < pTier->nDisks; did++) {
       SDisk *pDisk = pTier->disks[did];
-=======
-  char *  tDataDir = NULL;
-  DIR *   dir = NULL;
-  int     fid = 0;
-  int     vid = 0;
-  regex_t regex1 = {0}, regex2 = {0};
-  int     code = 0;
-  char    fname[TSDB_FILENAME_LEN] = "\0";
-
-  SFileGroup  fileGroup = {0};
-  STsdbFileH *pFileH = pRepo->tsdbFileH;
-  STsdbCfg *  pCfg = &(pRepo->config);
-
-  tDataDir = tsdbGetDataDirName(pRepo->rootDir);
-  if (tDataDir == NULL) {
-    terrno = TSDB_CODE_TDB_OUT_OF_MEMORY;
-    goto _err;
-  }
-
-  dir = opendir(tDataDir);
-  if (dir == NULL) {
-    if (errno == ENOENT) {
-      tsdbError("vgId:%d directory %s not exist", REPO_ID(pRepo), tDataDir);
-      terrno = TAOS_SYSTEM_ERROR(errno);
-
-      if (taosMkDir(tDataDir, 0755) < 0) {
-        tsdbError("vgId:%d failed to create directory %s since %s", REPO_ID(pRepo), tDataDir, strerror(errno));
-        terrno = TAOS_SYSTEM_ERROR(errno);
-        goto _err;
-      }
-
-      dir = opendir(tDataDir);
-      if (dir == NULL) {
-        tsdbError("vgId:%d failed to open directory %s since %s", REPO_ID(pRepo), tDataDir, strerror(errno));
-        terrno = TAOS_SYSTEM_ERROR(errno);
-        goto _err;
-      }
-    } else {
-      tsdbError("vgId:%d failed to open directory %s since %s", REPO_ID(pRepo), tDataDir, strerror(errno));
-      terrno = TAOS_SYSTEM_ERROR(errno);
-      goto _err;
-    }
-  }
-
-  code = regcomp(&regex1, "^v[0-9]+f[0-9]+\\.(head|data|last|stat)$", REG_EXTENDED);
-  if (code != 0) {
-    terrno = TSDB_CODE_TDB_OUT_OF_MEMORY;
-    goto _err;
-  }
-
-  code = regcomp(&regex2, "^v[0-9]+f[0-9]+\\.(h|d|l|s)$", REG_EXTENDED);
-  if (code != 0) {
-    terrno = TSDB_CODE_TDB_OUT_OF_MEMORY;
-    goto _err;
-  }
-
-  int mfid = tsdbGetCurrMinFid(pCfg->precision, pCfg->keep, pCfg->daysPerFile);
-
-  struct dirent *dp = NULL;
-  while ((dp = readdir(dir)) != NULL) {
-    if (strcmp(dp->d_name, ".") == 0 || strcmp(dp->d_name, "..") == 0) continue;
-
-    code = regexec(&regex1, dp->d_name, 0, NULL, 0);
-    if (code == 0) {
-      sscanf(dp->d_name, "v%df%d", &vid, &fid);
-      if (vid != REPO_ID(pRepo)) {
-        tsdbError("vgId:%d invalid file %s exists, ignore it", REPO_ID(pRepo), dp->d_name);
-        continue;
-      }
->>>>>>> df74e517
 
       tdGetTsdbDataDir(pDisk->dir, REPO_ID(pRepo), dataDir);
       
@@ -164,26 +93,7 @@
     }
   }
 
-<<<<<<< HEAD
-  return 0;
-=======
-  regfree(&regex1);
-  regfree(&regex2);
-  tfree(tDataDir);
-  closedir(dir);
-  return 0;
-
-_err:
-  for (int type = 0; type < TSDB_FILE_TYPE_MAX; type++) tsdbDestroyFile(&fileGroup.files[type]);
-
-  regfree(&regex1);
-  regfree(&regex2);
-
-  tfree(tDataDir);
-  if (dir != NULL) closedir(dir);
-  tsdbCloseFileH(pRepo);
-  return -1;
->>>>>>> df74e517
+  return 0;
 }
 
 void tsdbCloseFileH(STsdbRepo *pRepo) {
@@ -210,20 +120,11 @@
     return NULL;
   }
 
-<<<<<<< HEAD
   fGroup.fileId = fid;
   fGroup.level = pDisk->level;
   fGroup.did = pDisk->did;
   for (int type = 0; type < TSDB_FILE_TYPE_MAX; type++) {
     if (tsdbCreateFile(&(fGroup.files[type]), pRepo, fid, type, pDisk) < 0) goto _err;
-=======
-    pthread_rwlock_wrlock(&pFileH->fhlock);
-    pFileH->pFGroup[pFileH->nFGroups++] = fGroup;
-    qsort((void *)(pFileH->pFGroup), pFileH->nFGroups, sizeof(SFileGroup), compFGroup);
-    pthread_rwlock_unlock(&pFileH->fhlock);
-    pGroup = tsdbSearchFGroup(pFileH, fid, TD_EQ);
-    ASSERT(pGroup != NULL);
->>>>>>> df74e517
   }
 
   pthread_rwlock_wrlock(&pFileH->fhlock);
