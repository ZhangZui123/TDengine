--- conflicted
+++ resolved
@@ -24,56 +24,6 @@
 static void        tsdbFreeTableData(STableData *pTableData);
 static char *      tsdbGetTsTupleKey(const void *data);
 static int          tsdbAdjustMemMaxTables(SMemTable *pMemTable, int maxTables);
-<<<<<<< HEAD
-static void         tsdbSeekCommitIter(SCommitIter *pIters, int nIters, TSKEY minKey);
-
-// ---------------- INTERNAL FUNCTIONS ----------------
-int tsdbInsertRowToMem(STsdbRepo *pRepo, SDataRow row, STable *pTable) {
-  STsdbCfg *  pCfg = &pRepo->config;
-  STsdbMeta * pMeta = pRepo->tsdbMeta;
-  int32_t     level = 0;
-  int32_t     headSize = 0;
-  TSKEY       key = dataRowKey(row);
-  SMemTable * pMemTable = pRepo->mem;
-  STableData *pTableData = NULL;
-  SSkipList * pSList = NULL;
-
-  if (pMemTable != NULL && TABLE_TID(pTable) < pMemTable->maxTables && pMemTable->tData[TABLE_TID(pTable)] != NULL &&
-      pMemTable->tData[TABLE_TID(pTable)]->uid == TABLE_UID(pTable)) {
-    pTableData = pMemTable->tData[TABLE_TID(pTable)];
-    pSList = pTableData->pData;
-  }
-
-  tSkipListNewNodeInfo(pSList, &level, &headSize);
-
-  SSkipListNode *pNode = (SSkipListNode *)malloc(headSize + sizeof(SDataRow *));
-  if (pNode == NULL) {
-    terrno = TSDB_CODE_TDB_OUT_OF_MEMORY;
-    return -1;
-  }
-
-  void *pRow = tsdbAllocBytes(pRepo, dataRowLen(row));
-  if (pRow == NULL) {
-    tsdbError("vgId:%d failed to insert row with key %" PRId64 " to table %s while allocate %d bytes since %s",
-              REPO_ID(pRepo), key, TABLE_CHAR_NAME(pTable), dataRowLen(row), tstrerror(terrno));
-    free(pNode);
-    return -1;
-  }
-
-  pNode->level = level;
-  dataRowCpy(pRow, row);
-  *(SDataRow *)SL_GET_NODE_DATA(pNode) = pRow;
-
-  // Operations above may change pRepo->mem, retake those values
-  ASSERT(pRepo->mem != NULL);
-  pMemTable = pRepo->mem;
-
-  if (TABLE_TID(pTable) >= pMemTable->maxTables) {
-    if (tsdbAdjustMemMaxTables(pMemTable, pMeta->maxTables) < 0) {
-      tsdbFreeBytes(pRepo, pRow, dataRowLen(row));
-      free(pNode);
-      return -1;
-=======
 static int          tsdbAppendTableRowToCols(STable *pTable, SDataCols *pCols, STSchema **ppSchema, SDataRow row);
 static int          tsdbInitSubmitBlkIter(SSubmitBlk *pBlock, SSubmitBlkIter *pIter);
 static SDataRow     tsdbGetSubmitBlkNext(SSubmitBlkIter *pIter);
@@ -98,7 +48,6 @@
   if (tsdbScanAndConvertSubmitMsg(pRepo, pMsg) < 0) {
     if (terrno != TSDB_CODE_TDB_TABLE_RECONFIGURE) {
       tsdbError("vgId:%d failed to insert data since %s", REPO_ID(pRepo), tstrerror(terrno));
->>>>>>> df74e517
     }
     return -1;
   }
@@ -501,39 +450,7 @@
   }
 }
 
-<<<<<<< HEAD
-static char *tsdbGetTsTupleKey(const void *data) { return dataRowTuple(*(SDataRow *)data); }
-
-static void *tsdbCommitData(void *arg) {
-  STsdbRepo *  pRepo = (STsdbRepo *)arg;
-  SMemTable *  pMem = pRepo->imem;
-  STsdbCfg *   pCfg = &pRepo->config;
-  SDataCols *  pDataCols = NULL;
-  STsdbMeta *  pMeta = pRepo->tsdbMeta;
-  SCommitIter *iters = NULL;
-  SFidGroup    fidGroup = {0};
-  SRWHelper    whelper = {0};
-  TSKEY        minKey = 0, maxKey = 0;
-  ASSERT(pRepo->commit == 1);
-  ASSERT(pMem != NULL);
-
-  tsdbInfo("vgId:%d start to commit! keyFirst %" PRId64 " keyLast %" PRId64 " numOfRows %" PRId64, REPO_ID(pRepo),
-            pMem->keyFirst, pMem->keyLast, pMem->numOfRows);
-
-  tsdbGetFidGroup(pCfg, &fidGroup);
-  tsdbGetFidKeyRange(pCfg->daysPerFile, pCfg->precision, fidGroup.minFid, &minKey, &maxKey);
-  tsdbRemoveFilesBeyondRetention(pRepo, &fidGroup);
-
-  // Create the iterator to read from cache
-  if (pMem->numOfRows > 0) {
-    iters = tsdbCreateCommitIters(pRepo);
-    if (iters == NULL) {
-      tsdbError("vgId:%d failed to create commit iterator since %s", REPO_ID(pRepo), tstrerror(terrno));
-      goto _exit;
-    }
-=======
 static char *tsdbGetTsTupleKey(const void *data) { return dataRowTuple((SDataRow)data); }
->>>>>>> df74e517
 
 void tsdbGetFidKeyRange(int daysPerFile, int8_t precision, int fileId, TSKEY *minKey, TSKEY *maxKey) {
   *minKey = fileId * daysPerFile * tsMsPerDay[precision];
@@ -543,43 +460,13 @@
 static int tsdbAdjustMemMaxTables(SMemTable *pMemTable, int maxTables) {
   ASSERT(pMemTable->maxTables < maxTables);
 
-<<<<<<< HEAD
-    tsdbSeekCommitIter(iters, pMem->maxTables, minKey);
-
-    // Loop to commit to each file
-    for (int fid = sfid; fid <= efid; fid++) {
-      if (fid < fidGroup.minFid) continue;
-
-      if (tsdbCommitToFile(pRepo, fid, iters, &whelper, pDataCols) < 0) {
-        tsdbError("vgId:%d failed to commit to file %d since %s", REPO_ID(pRepo), fid, tstrerror(terrno));
-        goto _exit;
-      }
-    }
-=======
   STableData **pTableData = (STableData **)calloc(maxTables, sizeof(STableData *));
   if (pTableData == NULL) {
     terrno = TSDB_CODE_TDB_OUT_OF_MEMORY;
     return -1;
->>>>>>> df74e517
   }
   memcpy((void *)pTableData, (void *)pMemTable->tData, sizeof(STableData *) * pMemTable->maxTables);
 
-<<<<<<< HEAD
-  tsdbApplyRetention(pRepo, &fidGroup);
-
-  // Commit to update meta file
-  if (tsdbCommitMeta(pRepo) < 0) {
-    tsdbError("vgId:%d failed to commit data while committing meta data since %s", REPO_ID(pRepo), tstrerror(terrno));
-    goto _exit;
-  }
-
-_exit:
-  tdFreeDataCols(pDataCols);
-  tsdbDestroyCommitIters(iters, pMem->maxTables);
-  tsdbDestroyHelper(&whelper);
-  tsdbEndCommit(pRepo);
-  tsdbInfo("vgId:%d commit over", pRepo->config.tsdbId);
-=======
   STableData **tData = pMemTable->tData;
 
   taosWLockLatch(&(pMemTable->latch));
@@ -588,7 +475,6 @@
   taosWUnLockLatch(&(pMemTable->latch));
 
   tfree(tData);
->>>>>>> df74e517
 
   return 0;
 }
@@ -679,32 +565,6 @@
       return -1;
     }
 
-<<<<<<< HEAD
-static int tsdbCommitToFile(STsdbRepo *pRepo, int fid, SCommitIter *iters, SRWHelper *pHelper, SDataCols *pDataCols) {
-  STsdbCfg *  pCfg = &pRepo->config;
-  STsdbFileH *pFileH = pRepo->tsdbFileH;
-  SFileGroup *pGroup = NULL;
-  SMemTable * pMem = pRepo->imem;
-  bool        newLast = false;
-
-  TSKEY minKey = 0, maxKey = 0;
-  tsdbGetFidKeyRange(pCfg->daysPerFile, pCfg->precision, fid, &minKey, &maxKey);
-
-  // Check if there are data to commit to this file
-  int hasDataToCommit = tsdbHasDataToCommit(iters, pMem->maxTables, minKey, maxKey);
-  if (!hasDataToCommit) {
-    tsdbDebug("vgId:%d no data to commit to file %d", REPO_ID(pRepo), fid);
-    return 0;
-  }
-
-  if ((pGroup = tsdbSearchFGroup(pFileH, fid, TD_EQ)) == NULL) {
-    pGroup = tsdbCreateFGroup(pRepo, fid);
-    if (pGroup == NULL) {
-      tsdbError("vgId:%d failed to create file group %d since %s", REPO_ID(pRepo), fid, tstrerror(terrno));
-      return -1;
-    }
-  }
-=======
     STable *pTable = pMeta->tables[pBlock->tid];
     if (pTable == NULL || TABLE_UID(pTable) != pBlock->uid) {
       tsdbError("vgId:%d failed to get table to insert data, uid %" PRIu64 " tid %d", REPO_ID(pRepo), pBlock->uid,
@@ -765,7 +625,6 @@
       tsdbFreeRows(pRepo, rows, rowCounter);
       goto _err;
     }
->>>>>>> df74e517
 
     (*affectedrows)++;
     points++;
@@ -818,12 +677,8 @@
     return -1;
   }
 
-<<<<<<< HEAD
-  tsdbCloseHelperFile(pHelper, 0, pGroup);
-=======
   dataRowCpy(pRow, row);
   ppRow[0] = pRow;
->>>>>>> df74e517
 
   tsdbTrace("vgId:%d a row is %s table %s tid %d uid %" PRIu64 " key %" PRIu64, REPO_ID(pRepo),
             isRowDelete ? "deleted from" : "updated in", TABLE_CHAR_NAME(pTable), TABLE_TID(pTable), TABLE_UID(pTable),
@@ -847,13 +702,6 @@
   }
 
   return 0;
-<<<<<<< HEAD
-
-_err:
-  tsdbCloseHelperFile(pHelper, 1, NULL);
-  return -1;
-=======
->>>>>>> df74e517
 }
 
 static int tsdbGetSubmitMsgNext(SSubmitMsgIter *pIter, SSubmitBlk **pPBlock) {
@@ -1004,15 +852,6 @@
   return 0;
 }
 
-<<<<<<< HEAD
-static void tsdbSeekCommitIter(SCommitIter *pIters, int nIters, TSKEY key) {
-  for (int i = 0; i < nIters; i++) {
-    SCommitIter *pIter = pIters + i;
-    if (pIter->pTable == NULL) continue;
-    if (pIter->pIter == NULL) continue;
-
-    tsdbLoadDataFromCache(pIter->pTable, pIter->pIter, key-1, INT32_MAX, NULL, NULL, 0);
-=======
 static void tsdbFreeRows(STsdbRepo *pRepo, void **rows, int rowCounter) {
   ASSERT(pRepo->mem != NULL);
   STsdbBufPool *pBufPool = pRepo->pPool;
@@ -1049,6 +888,5 @@
         pRepo->mem->extraBuffList = NULL;
       }
     }
->>>>>>> df74e517
   }
 }