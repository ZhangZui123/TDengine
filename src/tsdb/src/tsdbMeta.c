/*
 * Copyright (c) 2019 TAOS Data, Inc. <jhtao@taosdata.com>
 *
 * This program is free software: you can use, redistribute, and/or modify
 * it under the terms of the GNU Affero General Public License, version 3
 * or later ("AGPL"), as published by the Free Software Foundation.
 *
 * This program is distributed in the hope that it will be useful, but WITHOUT
 * ANY WARRANTY; without even the implied warranty of MERCHANTABILITY or
 * FITNESS FOR A PARTICULAR PURPOSE.
 *
 * You should have received a copy of the GNU Affero General Public License
 * along with this program. If not, see <http://www.gnu.org/licenses/>.
 */
#include "tsdbint.h"

#define TSDB_LATEST_COLUMN_ARRAY_SIZE 20
#define TSDB_SUPER_TABLE_SL_LEVEL 5
#define DEFAULT_TAG_INDEX_COLUMN 0

static int     tsdbCompareSchemaVersion(const void *key1, const void *key2);
static char *  getTagIndexKey(const void *pData);
static STable *tsdbNewTable();
static STable *tsdbCreateTableFromCfg(STableCfg *pCfg, bool isSuper, STable *pSTable);
static void    tsdbFreeTable(STable *pTable);
static int     tsdbAddTableToMeta(STsdbRepo *pRepo, STable *pTable, bool addIdx, bool lock);
static void    tsdbRemoveTableFromMeta(STsdbRepo *pRepo, STable *pTable, bool rmFromIdx, bool lock);
static int     tsdbAddTableIntoIndex(STsdbMeta *pMeta, STable *pTable, bool refSuper);
static int     tsdbRemoveTableFromIndex(STsdbMeta *pMeta, STable *pTable);
static int     tsdbInitTableCfg(STableCfg *config, ETableType type, uint64_t uid, int32_t tid);
static int     tsdbTableSetSchema(STableCfg *config, STSchema *pSchema, bool dup);
static int     tsdbTableSetName(STableCfg *config, char *name, bool dup);
static int     tsdbTableSetTagSchema(STableCfg *config, STSchema *pSchema, bool dup);
static int     tsdbTableSetSName(STableCfg *config, char *sname, bool dup);
static int     tsdbTableSetSuperUid(STableCfg *config, uint64_t uid);
static int     tsdbTableSetTagValue(STableCfg *config, SKVRow row, bool dup);
static int     tsdbTableSetStreamSql(STableCfg *config, char *sql, bool dup);
static int     tsdbEncodeTableName(void **buf, tstr *name);
static void *  tsdbDecodeTableName(void *buf, tstr **name);
static int     tsdbEncodeTable(void **buf, STable *pTable);
static void *  tsdbDecodeTable(void *buf, STable **pRTable);
static int     tsdbGetTableEncodeSize(int8_t act, STable *pTable);
static void *  tsdbInsertTableAct(STsdbRepo *pRepo, int8_t act, void *buf, STable *pTable);
static int     tsdbRemoveTableFromStore(STsdbRepo *pRepo, STable *pTable);
static int     tsdbRmTableFromMeta(STsdbRepo *pRepo, STable *pTable);
static int     tsdbAdjustMetaTables(STsdbRepo *pRepo, int tid);
static int     tsdbCheckTableTagVal(SKVRow *pKVRow, STSchema *pSchema);
static void    tsdbFreeLastColumns(STable* pTable);

// ------------------ OUTER FUNCTIONS ------------------
int tsdbCreateTable(STsdbRepo *repo, STableCfg *pCfg) {
  STsdbRepo *pRepo = (STsdbRepo *)repo;
  STsdbMeta *pMeta = pRepo->tsdbMeta;
  STable *   super = NULL;
  STable *   table = NULL;
  bool       newSuper = false;
  bool       superChanged = false;
  int        tid = pCfg->tableId.tid;
  STable *   pTable = NULL;

  if (tid < 1 || tid > TSDB_MAX_TABLES) {
    tsdbError("vgId:%d failed to create table since invalid tid %d", REPO_ID(pRepo), tid);
    terrno = TSDB_CODE_TDB_IVD_CREATE_TABLE_INFO;
    goto _err;
  }

  if (tid < pMeta->maxTables && pMeta->tables[tid] != NULL) {
    if (TABLE_UID(pMeta->tables[tid]) == pCfg->tableId.uid) {
      tsdbError("vgId:%d table %s already exists, tid %d uid %" PRId64, REPO_ID(pRepo),
                TABLE_CHAR_NAME(pMeta->tables[tid]), TABLE_TID(pMeta->tables[tid]), TABLE_UID(pMeta->tables[tid]));
      return 0;
    } else {
      tsdbError("vgId:%d table %s at tid %d uid %" PRIu64
                " exists, replace it with new table, this can be not reasonable",
                REPO_ID(pRepo), TABLE_CHAR_NAME(pMeta->tables[tid]), TABLE_TID(pMeta->tables[tid]),
                TABLE_UID(pMeta->tables[tid]));
      tsdbDropTable(pRepo, pMeta->tables[tid]->tableId);
    }
  }

  pTable = tsdbGetTableByUid(pMeta, pCfg->tableId.uid);
  if (pTable != NULL) {
    tsdbError("vgId:%d table %s already exists, tid %d uid %" PRId64, REPO_ID(pRepo), TABLE_CHAR_NAME(pTable),
              TABLE_TID(pTable), TABLE_UID(pTable));
    terrno = TSDB_CODE_TDB_TABLE_ALREADY_EXIST;
    goto _err;
  }

  if (pCfg->type == TSDB_CHILD_TABLE) {
    super = tsdbGetTableByUid(pMeta, pCfg->superUid);
    if (super == NULL) {  // super table not exists, try to create it
      newSuper = true;
      super = tsdbCreateTableFromCfg(pCfg, true, NULL);
      if (super == NULL) goto _err;
    } else {
      if (TABLE_TYPE(super) != TSDB_SUPER_TABLE || TABLE_UID(super) != pCfg->superUid) {
        terrno = TSDB_CODE_TDB_IVD_CREATE_TABLE_INFO;
        goto _err;
      }

      if (schemaVersion(pCfg->tagSchema) > schemaVersion(super->tagSchema)) {
        // tag schema out of date, need to update super table tag version
        STSchema *pOldSchema = super->tagSchema;
        TSDB_WLOCK_TABLE(super);
        super->tagSchema = tdDupSchema(pCfg->tagSchema);
        TSDB_WUNLOCK_TABLE(super);
        tdFreeSchema(pOldSchema);

        superChanged = true;
      }
    }
  }

  table = tsdbCreateTableFromCfg(pCfg, false, super);
  if (table == NULL) goto _err;

  // Register to meta
  tsdbWLockRepoMeta(pRepo);
  if (newSuper) {
    if (tsdbAddTableToMeta(pRepo, super, true, false) < 0) {
      tsdbUnlockRepoMeta(pRepo);
      goto _err;
    }
  }
  if (tsdbAddTableToMeta(pRepo, table, true, false) < 0) {
    tsdbUnlockRepoMeta(pRepo);
    goto _err;
  }
  tsdbUnlockRepoMeta(pRepo);

  // Write to memtable action
  // TODO: refactor duplicate codes
  int   tlen = 0;
  void *pBuf = NULL;
  if (newSuper || superChanged) {
    tlen = tsdbGetTableEncodeSize(TSDB_UPDATE_META, super);
    pBuf = tsdbAllocBytes(pRepo, tlen);
    if (pBuf == NULL) goto _err;
    void *tBuf = tsdbInsertTableAct(pRepo, TSDB_UPDATE_META, pBuf, super);
    ASSERT(POINTER_DISTANCE(tBuf, pBuf) == tlen);
  }
  tlen = tsdbGetTableEncodeSize(TSDB_UPDATE_META, table);
  pBuf = tsdbAllocBytes(pRepo, tlen);
  if (pBuf == NULL) goto _err;
  void *tBuf = tsdbInsertTableAct(pRepo, TSDB_UPDATE_META, pBuf, table);
  ASSERT(POINTER_DISTANCE(tBuf, pBuf) == tlen);

  if (tsdbCheckCommit(pRepo) < 0) return -1;

  return 0;

_err:
  tsdbFreeTable(super);
  tsdbFreeTable(table);
  return -1;
}

int tsdbDropTable(STsdbRepo *repo, STableId tableId) {
  STsdbRepo *pRepo = (STsdbRepo *)repo;
  STsdbMeta *pMeta = pRepo->tsdbMeta;
  uint64_t   uid = tableId.uid;
  int        tid = 0;
  char *     tbname = NULL;

  STable *pTable = tsdbGetTableByUid(pMeta, uid);
  if (pTable == NULL) {
    tsdbError("vgId:%d failed to drop table since table not exists! tid:%d uid %" PRIu64, REPO_ID(pRepo), tableId.tid,
              uid);
    terrno = TSDB_CODE_TDB_INVALID_TABLE_ID;
    return -1;
  }

  tsdbDebug("vgId:%d try to drop table %s type %d", REPO_ID(pRepo), TABLE_CHAR_NAME(pTable), TABLE_TYPE(pTable));

  tid = TABLE_TID(pTable);
  tbname = strdup(TABLE_CHAR_NAME(pTable));
  if (tbname == NULL) {
    terrno = TSDB_CODE_TDB_OUT_OF_MEMORY;
    return -1;
  }

  // Write to KV store first
  if (tsdbRemoveTableFromStore(pRepo, pTable) < 0) {
    tsdbError("vgId:%d failed to drop table %s since %s", REPO_ID(pRepo), tbname, tstrerror(terrno));
    goto _err;
  }

  // Remove table from Meta
  if (tsdbRmTableFromMeta(pRepo, pTable) < 0) {
    tsdbError("vgId:%d failed to drop table %s since %s", REPO_ID(pRepo), tbname, tstrerror(terrno));
    goto _err;
  }

  tsdbDebug("vgId:%d, table %s is dropped! tid:%d, uid:%" PRId64, pRepo->config.tsdbId, tbname, tid, uid);
  free(tbname);

  if (tsdbCheckCommit(pRepo) < 0) goto _err;

  return 0;

_err:
  tfree(tbname);
  return -1;
}

void *tsdbGetTableTagVal(const void* pTable, int32_t colId, int16_t type, int16_t bytes) {
  // TODO: this function should be changed also

  STSchema *pSchema = tsdbGetTableTagSchema((STable*) pTable);
  STColumn *pCol = tdGetColOfID(pSchema, colId);
  if (pCol == NULL) {
    return NULL;  // No matched tag volumn
  }

  char *val = tdGetKVRowValOfCol(((STable*)pTable)->tagVal, colId);
  assert(type == pCol->type && bytes == pCol->bytes);

  // if (val != NULL && IS_VAR_DATA_TYPE(type)) {
  //   assert(varDataLen(val) < pCol->bytes);
  // }

  return val;
}

char *tsdbGetTableName(void* pTable) {
  // TODO: need to change as thread-safe

  if (pTable == NULL) {
    return NULL;
  } else {
    return (char*) (((STable *)pTable)->name);
  }
}

STableCfg *tsdbCreateTableCfgFromMsg(SMDCreateTableMsg *pMsg) {
  if (pMsg == NULL) return NULL;

  SSchema *pSchema = (SSchema *)pMsg->data;
  int16_t  numOfCols = htons(pMsg->numOfColumns);
  int16_t  numOfTags = htons(pMsg->numOfTags);

  STSchemaBuilder schemaBuilder = {0};

  STableCfg *pCfg = (STableCfg *)calloc(1, sizeof(STableCfg));
  if (pCfg == NULL) {
    terrno = TSDB_CODE_TDB_OUT_OF_MEMORY;
    return NULL;
  }

  if (tsdbInitTableCfg(pCfg, pMsg->tableType, htobe64(pMsg->uid), htonl(pMsg->tid)) < 0) goto _err;
  if (tdInitTSchemaBuilder(&schemaBuilder, htonl(pMsg->sversion)) < 0) {
    terrno = TSDB_CODE_TDB_OUT_OF_MEMORY;
    goto _err;
  }

  for (int i = 0; i < numOfCols; i++) {
    if (tdAddColToSchema(&schemaBuilder, pSchema[i].type, htons(pSchema[i].colId), htons(pSchema[i].bytes)) < 0) {
      terrno = TSDB_CODE_TDB_OUT_OF_MEMORY;
      goto _err;
    }
  }
  if (tsdbTableSetSchema(pCfg, tdGetSchemaFromBuilder(&schemaBuilder), false) < 0) goto _err;
  if (tsdbTableSetName(pCfg, pMsg->tableFname, true) < 0) goto _err;

  if (numOfTags > 0) {
    // Decode tag schema
    tdResetTSchemaBuilder(&schemaBuilder, htonl(pMsg->tversion));
    for (int i = numOfCols; i < numOfCols + numOfTags; i++) {
      if (tdAddColToSchema(&schemaBuilder, pSchema[i].type, htons(pSchema[i].colId), htons(pSchema[i].bytes)) < 0) {
        terrno = TSDB_CODE_TDB_OUT_OF_MEMORY;
        goto _err;
      }
    }
    if (tsdbTableSetTagSchema(pCfg, tdGetSchemaFromBuilder(&schemaBuilder), false) < 0) goto _err;
    if (tsdbTableSetSName(pCfg, pMsg->stableFname, true) < 0) goto _err;
    if (tsdbTableSetSuperUid(pCfg, htobe64(pMsg->superTableUid)) < 0) goto _err;

    int32_t tagDataLen = htonl(pMsg->tagDataLen);
    if (tagDataLen) {
      char *pTagData = pMsg->data + (numOfCols + numOfTags) * sizeof(SSchema);
      tsdbTableSetTagValue(pCfg, pTagData, true);
    }
  }

  if (pMsg->tableType == TSDB_STREAM_TABLE) {
    char *sql = pMsg->data + (numOfCols + numOfTags) * sizeof(SSchema);
    tsdbTableSetStreamSql(pCfg, sql, true);
  }

  tdDestroyTSchemaBuilder(&schemaBuilder);

  return pCfg;

_err:
  tdDestroyTSchemaBuilder(&schemaBuilder);
  tsdbClearTableCfg(pCfg);
  return NULL;
}

static UNUSED_FUNC int32_t colIdCompar(const void* left, const void* right) {
  int16_t colId = *(int16_t*) left;
  STColumn* p2 = (STColumn*) right;

  if (colId == p2->colId) {
    return 0;
  }

  return (colId < p2->colId)? -1:1;
}

int tsdbUpdateTableTagValue(STsdbRepo *repo, SUpdateTableTagValMsg *pMsg) {
  STsdbRepo *pRepo = (STsdbRepo *)repo;
  STsdbMeta *pMeta = pRepo->tsdbMeta;
  STSchema * pNewSchema = NULL;

  pMsg->uid = htobe64(pMsg->uid);
  pMsg->tid = htonl(pMsg->tid);
  pMsg->tversion  = htons(pMsg->tversion);
  pMsg->colId     = htons(pMsg->colId);
  pMsg->bytes     = htons(pMsg->bytes);
  pMsg->tagValLen = htonl(pMsg->tagValLen);
  pMsg->numOfTags = htons(pMsg->numOfTags);
  pMsg->schemaLen = htonl(pMsg->schemaLen);
  for (int i = 0; i < pMsg->numOfTags; i++) {
    STColumn *pTCol = (STColumn *)pMsg->data + i;
    pTCol->bytes = htons(pTCol->bytes);
    pTCol->colId = htons(pTCol->colId);
  }

  STable *pTable = tsdbGetTableByUid(pMeta, pMsg->uid);
  if (pTable == NULL || TABLE_TID(pTable) != pMsg->tid) {
    tsdbError("vgId:%d failed to update table tag value since invalid table id %d uid %" PRIu64, REPO_ID(pRepo),
              pMsg->tid, pMsg->uid);
    terrno = TSDB_CODE_TDB_INVALID_TABLE_ID;
    return -1;
  }

  if (TABLE_TYPE(pTable) != TSDB_CHILD_TABLE) {
    tsdbError("vgId:%d try to update tag value of a non-child table, invalid action", REPO_ID(pRepo));
    terrno = TSDB_CODE_TDB_INVALID_ACTION;
    return -1;
  }

  if (schemaVersion(pTable->pSuper->tagSchema) > pMsg->tversion) {
    tsdbError(
        "vgId:%d failed to update tag value of table %s since version out of date, client tag version %d server tag "
        "version %d",
        REPO_ID(pRepo), TABLE_CHAR_NAME(pTable), pMsg->tversion, schemaVersion(pTable->tagSchema));
    terrno = TSDB_CODE_TDB_TAG_VER_OUT_OF_DATE;
    return -1;
  }

  if (schemaVersion(pTable->pSuper->tagSchema) < pMsg->tversion) {  // tag schema out of data,
    tsdbDebug("vgId:%d need to update tag schema of table %s tid %d uid %" PRIu64
              " since out of date, current version %d new version %d",
              REPO_ID(pRepo), TABLE_CHAR_NAME(pTable), TABLE_TID(pTable), TABLE_UID(pTable),
              schemaVersion(pTable->pSuper->tagSchema), pMsg->tversion);

    STSchemaBuilder schemaBuilder = {0};

    STColumn *pTCol = (STColumn *)pMsg->data;
    ASSERT(pMsg->schemaLen % sizeof(STColumn) == 0 && pTCol[0].colId == colColId(schemaColAt(pTable->pSuper->tagSchema, 0)));
    if (tdInitTSchemaBuilder(&schemaBuilder, pMsg->tversion) < 0) {
      tsdbDebug("vgId:%d failed to update tag schema of table %s tid %d uid %" PRIu64 " since out of memory",
                REPO_ID(pRepo), TABLE_CHAR_NAME(pTable), TABLE_TID(pTable), TABLE_UID(pTable));
      terrno = TSDB_CODE_TDB_OUT_OF_MEMORY;
      return -1;
    }
    for (int i = 0; i < (pMsg->schemaLen / sizeof(STColumn)); i++) {
      if (tdAddColToSchema(&schemaBuilder, pTCol[i].type, pTCol[i].colId, pTCol[i].bytes) < 0) {
        tdDestroyTSchemaBuilder(&schemaBuilder);
        terrno = TSDB_CODE_TDB_OUT_OF_MEMORY;
        return -1;
      }
    }
    pNewSchema = tdGetSchemaFromBuilder(&schemaBuilder);
    if (pNewSchema == NULL) {
      tdDestroyTSchemaBuilder(&schemaBuilder);
      terrno = TSDB_CODE_TDB_OUT_OF_MEMORY;
      return -1;
    }
    tdDestroyTSchemaBuilder(&schemaBuilder);
  }

  // Chage in memory
  if (pNewSchema != NULL) { // change super table tag schema
    TSDB_WLOCK_TABLE(pTable->pSuper);
    STSchema *pOldSchema = pTable->pSuper->tagSchema;
    pTable->pSuper->tagSchema = pNewSchema;
    tdFreeSchema(pOldSchema);
    TSDB_WUNLOCK_TABLE(pTable->pSuper);
  }

  bool      isChangeIndexCol = (pMsg->colId == colColId(schemaColAt(pTable->pSuper->tagSchema, 0)));
  // STColumn *pCol = bsearch(&(pMsg->colId), pMsg->data, pMsg->numOfTags, sizeof(STColumn), colIdCompar);
  // ASSERT(pCol != NULL);

  if (isChangeIndexCol) {
    tsdbWLockRepoMeta(pRepo);
    tsdbRemoveTableFromIndex(pMeta, pTable);
  }
  TSDB_WLOCK_TABLE(pTable);
  tdSetKVRowDataOfCol(&(pTable->tagVal), pMsg->colId, pMsg->type, POINTER_SHIFT(pMsg->data, pMsg->schemaLen));
  TSDB_WUNLOCK_TABLE(pTable);
  if (isChangeIndexCol) {
    tsdbAddTableIntoIndex(pMeta, pTable, false);
    tsdbUnlockRepoMeta(pRepo);
  }

  // Update on file
  int tlen1 = (pNewSchema) ? tsdbGetTableEncodeSize(TSDB_UPDATE_META, pTable->pSuper) : 0;
  int tlen2 = tsdbGetTableEncodeSize(TSDB_UPDATE_META, pTable);
  void *buf = tsdbAllocBytes(pRepo, tlen1+tlen2);
  ASSERT(buf != NULL);
  if (pNewSchema) {
    void *pBuf = tsdbInsertTableAct(pRepo, TSDB_UPDATE_META, buf, pTable->pSuper);
    ASSERT(POINTER_DISTANCE(pBuf, buf) == tlen1);
    buf = pBuf;
  }
  tsdbInsertTableAct(pRepo, TSDB_UPDATE_META, buf, pTable);

  if (tsdbCheckCommit(pRepo) < 0) return -1;

  return 0;
}

// ------------------ INTERNAL FUNCTIONS ------------------
STsdbMeta *tsdbNewMeta(STsdbCfg *pCfg) {
  STsdbMeta *pMeta = (STsdbMeta *)calloc(1, sizeof(*pMeta));
  if (pMeta == NULL) {
    terrno = TSDB_CODE_TDB_OUT_OF_MEMORY;
    goto _err;
  }

  int code = pthread_rwlock_init(&pMeta->rwLock, NULL);
  if (code != 0) {
    tsdbError("vgId:%d failed to init TSDB meta r/w lock since %s", pCfg->tsdbId, strerror(code));
    terrno = TAOS_SYSTEM_ERROR(code);
    goto _err;
  }

  pMeta->maxTables = TSDB_INIT_NTABLES + 1;
  pMeta->tables = (STable **)calloc(pMeta->maxTables, sizeof(STable *));
  if (pMeta->tables == NULL) {
    terrno = TSDB_CODE_TDB_OUT_OF_MEMORY;
    goto _err;
  }

  pMeta->superList = tdListNew(sizeof(STable *));
  if (pMeta->superList == NULL) {
    terrno = TSDB_CODE_TDB_OUT_OF_MEMORY;
    goto _err;
  }

  pMeta->uidMap = taosHashInit((size_t)(TSDB_INIT_NTABLES * 1.1), taosGetDefaultHashFunction(TSDB_DATA_TYPE_BIGINT), true, false);
  if (pMeta->uidMap == NULL) {
    terrno = TSDB_CODE_TDB_OUT_OF_MEMORY;
    goto _err;
  }

  return pMeta;

_err:
  tsdbFreeMeta(pMeta);
  return NULL;
}

void tsdbFreeMeta(STsdbMeta *pMeta) {
  if (pMeta) {
    taosHashCleanup(pMeta->uidMap);
    tdListFree(pMeta->superList);
    tfree(pMeta->tables);
    pthread_rwlock_destroy(&pMeta->rwLock);
    free(pMeta);
  }
}

int tsdbOpenMeta(STsdbRepo *pRepo) {
  return 0;
#if 0
  char *     fname = NULL;
  STsdbMeta *pMeta = pRepo->tsdbMeta;
  ASSERT(pMeta != NULL);

  fname = tsdbGetMetaFileName(pRepo->rootDir);
  if (fname == NULL) {
    terrno = TSDB_CODE_TDB_OUT_OF_MEMORY;
    goto _err;
  }

  // pMeta->pStore = tdOpenKVStore(fname, tsdbRestoreTable, tsdbOrgMeta, (void *)pRepo);
  // if (pMeta->pStore == NULL) {
  //   tsdbError("vgId:%d failed to open TSDB meta while open the kv store since %s", REPO_ID(pRepo), tstrerror(terrno));
  //   goto _err;
  // }

  tsdbDebug("vgId:%d open TSDB meta succeed", REPO_ID(pRepo));
  tfree(fname);
  return 0;

_err:
  tfree(fname);
  return -1;
#endif
}

int tsdbCloseMeta(STsdbRepo *pRepo) {
  STsdbMeta *pMeta = pRepo->tsdbMeta;
  SListNode *pNode = NULL;
  STable *   pTable = NULL;

  if (pMeta == NULL) return 0;
  // tdCloseKVStore(pMeta->pStore);
  for (int i = 1; i < pMeta->maxTables; i++) {
    tsdbFreeTable(pMeta->tables[i]);
  }

  while ((pNode = tdListPopHead(pMeta->superList)) != NULL) {
    tdListNodeGetData(pMeta->superList, pNode, (void *)(&pTable));
    tsdbFreeTable(pTable);
    listNodeFree(pNode);
  }

  tsdbDebug("vgId:%d TSDB meta is closed", REPO_ID(pRepo));
  return 0;
}

STable *tsdbGetTableByUid(STsdbMeta *pMeta, uint64_t uid) {
  void *ptr = taosHashGet(pMeta->uidMap, (char *)(&uid), sizeof(uid));

  if (ptr == NULL) return NULL;

  return *(STable **)ptr;
}

STSchema *tsdbGetTableSchemaByVersion(STable *pTable, int16_t _version) {
  return tsdbGetTableSchemaImpl(pTable, true, false, _version);
}

int tsdbWLockRepoMeta(STsdbRepo *pRepo) {
  int code = pthread_rwlock_wrlock(&(pRepo->tsdbMeta->rwLock));
  if (code != 0) {
    tsdbError("vgId:%d failed to write lock TSDB meta since %s", REPO_ID(pRepo), strerror(code));
    terrno = TAOS_SYSTEM_ERROR(code);
    return -1;
  }

  return 0;
}

int tsdbRLockRepoMeta(STsdbRepo *pRepo) {
  int code = pthread_rwlock_rdlock(&(pRepo->tsdbMeta->rwLock));
  if (code != 0) {
    tsdbError("vgId:%d failed to read lock TSDB meta since %s", REPO_ID(pRepo), strerror(code));
    terrno = TAOS_SYSTEM_ERROR(code);
    return -1;
  }

  return 0;
}

int tsdbUnlockRepoMeta(STsdbRepo *pRepo) {
  int code = pthread_rwlock_unlock(&(pRepo->tsdbMeta->rwLock));
  if (code != 0) {
    tsdbError("vgId:%d failed to unlock TSDB meta since %s", REPO_ID(pRepo), strerror(code));
    terrno = TAOS_SYSTEM_ERROR(code);
    return -1;
  }

  return 0;
}

void tsdbRefTable(STable *pTable) {
  int32_t ref = T_REF_INC(pTable);
  UNUSED(ref);
  tsdbDebug("ref table %s uid %" PRIu64 " tid:%d, refCount:%d", TABLE_CHAR_NAME(pTable), TABLE_UID(pTable), TABLE_TID(pTable), ref);
}

void tsdbUnRefTable(STable *pTable) {
  uint64_t uid = TABLE_UID(pTable);
  int32_t  tid = TABLE_TID(pTable);
  int32_t  ref = T_REF_DEC(pTable);

  tsdbDebug("unref table, uid:%" PRIu64 " tid:%d, refCount:%d", uid, tid, ref);

  if (ref == 0) {
    if (TABLE_TYPE(pTable) == TSDB_CHILD_TABLE) {
      tsdbUnRefTable(pTable->pSuper);
    }
    tsdbFreeTable(pTable);
  }
}

static void tsdbFreeLastColumns(STable* pTable) {
  if (pTable->lastCols == NULL) {
    return;
  }

  for (int i = 0; i < pTable->lastColNum; ++i) {
    if (pTable->lastCols[i].bytes == 0) {
      continue;
    }
    tfree(pTable->lastCols[i].pData);
    pTable->lastCols[i].bytes = 0;
    pTable->lastCols[i].pData = NULL;
  }
  tfree(pTable->lastCols);
  pTable->lastCols = NULL;
  pTable->lastColNum = 0;
}

int16_t tsdbGetLastColumnsIndexByColId(STable* pTable, int16_t colId) {
  if (pTable->lastCols == NULL) {
    return -1;
  }
  for (int16_t i = 0; i < pTable->lastColNum; ++i) {
    if (pTable->lastCols[i].colId == colId) {
      return i;
    }
  }

  return -1;
}

int tsdbInitColIdCacheWithSchema(STable* pTable, STSchema* pSchema) {
  ASSERT(pTable->lastCols == NULL);

  int16_t numOfColumn = pSchema->numOfCols;

  pTable->lastCols = (SDataCol*)malloc(numOfColumn * sizeof(SDataCol));
  if (pTable->lastCols == NULL) {
    return -1;
  }

  for (int16_t i = 0; i < numOfColumn; ++i) {
    STColumn *pCol = schemaColAt(pSchema, i);
    SDataCol* pDataCol = &(pTable->lastCols[i]);
    pDataCol->bytes = 0;
    pDataCol->pData = NULL;
    pDataCol->colId = pCol->colId;
  }

  pTable->lastColSVersion = schemaVersion(pSchema);
  pTable->lastColNum = numOfColumn;
  pTable->maxColumnNum = 0;
  return 0;
}

int tsdbUpdateLastColSchema(STable *pTable, STSchema *pNewSchema) {
  if (pTable->lastColSVersion == schemaVersion(pNewSchema)) {
    return 0;
  }
  
  tsdbInfo("tsdbUpdateLastColSchema:%s,%d->%d", pTable->name->data, pTable->lastColSVersion, schemaVersion(pNewSchema));
  
  int16_t numOfCols = pNewSchema->numOfCols;
  SDataCol *lastCols = (SDataCol*)malloc(numOfCols * sizeof(SDataCol));
  if (lastCols == NULL) {
    return -1;
  }

  TSDB_WLOCK_TABLE(pTable);

  for (int16_t i = 0; i < numOfCols; ++i) {
    STColumn *pCol = schemaColAt(pNewSchema, i);
    int16_t idx = tsdbGetLastColumnsIndexByColId(pTable, pCol->colId);

    SDataCol* pDataCol = &(lastCols[i]);
    if (idx != -1) {
      // move col data to new last column array
      SDataCol* pOldDataCol = &(pTable->lastCols[idx]);
      memcpy(pDataCol, pOldDataCol, sizeof(SDataCol));
    } else {
      // init new colid data
      pDataCol->colId = pCol->colId;
      pDataCol->bytes = 0;
      pDataCol->pData = NULL;
    }
  }

  SDataCol *oldLastCols = pTable->lastCols;
  int16_t oldLastColNum = pTable->lastColNum;

  pTable->lastColSVersion = schemaVersion(pNewSchema);
  pTable->lastCols = lastCols;
  pTable->lastColNum = numOfCols;

  if (oldLastCols == NULL) {
    TSDB_WUNLOCK_TABLE(pTable);
    return 0;
  }

  // free old schema last column datas
  for (int16_t i = 0; i < oldLastColNum; ++i) {
    SDataCol* pDataCol = &(oldLastCols[i]);
    if (pDataCol->bytes == 0) {
      continue;
    }
    int16_t idx = tsdbGetLastColumnsIndexByColId(pTable, pDataCol->colId);
    if (idx != -1) {
      continue;
    }

    // free not exist column data
    tfree(pDataCol->pData);
  }
  TSDB_WUNLOCK_TABLE(pTable);
  tfree(oldLastCols);

  return 0;
}

void tsdbUpdateTableSchema(STsdbRepo *pRepo, STable *pTable, STSchema *pSchema, bool insertAct) {
  ASSERT(TABLE_TYPE(pTable) != TSDB_STREAM_TABLE && TABLE_TYPE(pTable) != TSDB_SUPER_TABLE);
  STsdbMeta *pMeta = pRepo->tsdbMeta;

  STable *pCTable = (TABLE_TYPE(pTable) == TSDB_CHILD_TABLE) ? pTable->pSuper : pTable;
  ASSERT(schemaVersion(pSchema) > schemaVersion(pCTable->schema[pCTable->numOfSchemas - 1]));

  TSDB_WLOCK_TABLE(pCTable);
  if (pCTable->numOfSchemas < TSDB_MAX_TABLE_SCHEMAS) {
    pCTable->schema[pCTable->numOfSchemas++] = pSchema;
  } else {
    ASSERT(pCTable->numOfSchemas == TSDB_MAX_TABLE_SCHEMAS);
    tdFreeSchema(pCTable->schema[0]);
    memmove(pCTable->schema, pCTable->schema + 1, sizeof(STSchema *) * (TSDB_MAX_TABLE_SCHEMAS - 1));
    pCTable->schema[pCTable->numOfSchemas - 1] = pSchema;
  }

  if (schemaNCols(pSchema) > pMeta->maxCols) pMeta->maxCols = schemaNCols(pSchema);
  if (schemaTLen(pSchema) > pMeta->maxRowBytes) pMeta->maxRowBytes = schemaTLen(pSchema);
  TSDB_WUNLOCK_TABLE(pCTable);

  if (insertAct) {
    int   tlen = tsdbGetTableEncodeSize(TSDB_UPDATE_META, pCTable);
    void *buf = tsdbAllocBytes(pRepo, tlen);
    ASSERT(buf != NULL);
    tsdbInsertTableAct(pRepo, TSDB_UPDATE_META, buf, pCTable);
  }
}

int tsdbRestoreTable(STsdbRepo *pRepo, void *cont, int contLen) {
  STable *pTable = NULL;

  if (!taosCheckChecksumWhole((uint8_t *)cont, contLen)) {
    terrno = TSDB_CODE_TDB_FILE_CORRUPTED;
    return -1;
  }

  tsdbDecodeTable(cont, &pTable);

  if (tsdbAddTableToMeta(pRepo, pTable, false, false) < 0) {
    tsdbFreeTable(pTable);
    return -1;
  }

  tsdbTrace("vgId:%d table %s tid %d uid %" PRIu64 " is restored from file", REPO_ID(pRepo), TABLE_CHAR_NAME(pTable),
            TABLE_TID(pTable), TABLE_UID(pTable));
  return 0;
}

void tsdbOrgMeta(STsdbRepo *pRepo) {
  STsdbMeta *pMeta = pRepo->tsdbMeta;

  for (int i = 1; i < pMeta->maxTables; i++) {
    STable *pTable = pMeta->tables[i];
    if (pTable != NULL && pTable->type == TSDB_CHILD_TABLE) {
      tsdbAddTableIntoIndex(pMeta, pTable, true);
    }
  }
}

// ------------------ LOCAL FUNCTIONS ------------------
static char *getTagIndexKey(const void *pData) {
  STable *pTable = (STable *)pData;

  STSchema *pSchema = tsdbGetTableTagSchema(pTable);
  STColumn *pCol = schemaColAt(pSchema, DEFAULT_TAG_INDEX_COLUMN);
  void *    res = tdGetKVRowValOfCol(pTable->tagVal, pCol->colId);
  if (res == NULL) {
    // treat the column as NULL if we cannot find it
    res = getNullValue(pCol->type);
  }
  return res;
}

static STable *tsdbNewTable() {
  STable *pTable = (STable *)calloc(1, sizeof(*pTable));
  if (pTable == NULL) {
    terrno = TSDB_CODE_TDB_OUT_OF_MEMORY;
    return NULL;
  }

  pTable->lastKey = TSKEY_INITIAL_VAL;
  pTable->lastCols = (SDataCol*)malloc(TSDB_LATEST_COLUMN_ARRAY_SIZE * sizeof(SDataCol));
  pTable->lastColNum = TSDB_LATEST_COLUMN_ARRAY_SIZE;
  for (int i = 0; i < pTable->lastColNum; ++i) {
    pTable->lastCols[i].bytes = 0;
    pTable->lastCols[i].pData = NULL;
  }
  pTable->restoreColumnNum = 0;

  pTable->lastCols = NULL;
  pTable->maxColumnNum = 0;
  pTable->lastColNum = 0;
  pTable->lastColSVersion = -1;
  return pTable;
}

static STable *tsdbCreateTableFromCfg(STableCfg *pCfg, bool isSuper, STable *pSTable) {
  STable *pTable = NULL;
  size_t  tsize = 0;

  pTable = tsdbNewTable();
  if (pTable == NULL) goto _err;

  if (isSuper) {
    pTable->type = TSDB_SUPER_TABLE;
    tsize = strnlen(pCfg->sname, TSDB_TABLE_NAME_LEN - 1);
    pTable->name = calloc(1, tsize + VARSTR_HEADER_SIZE + 1);
    if (pTable->name == NULL) {
      terrno = TSDB_CODE_TDB_OUT_OF_MEMORY;
      goto _err;
    }
    STR_WITH_SIZE_TO_VARSTR(pTable->name, pCfg->sname, (VarDataLenT)tsize);
    TABLE_UID(pTable) = pCfg->superUid;
    TABLE_TID(pTable) = -1;
    TABLE_SUID(pTable) = -1;
    pTable->pSuper = NULL;
    pTable->numOfSchemas = 1;
    pTable->schema[0] = tdDupSchema(pCfg->schema);
    if (pTable->schema[0] == NULL) {
      terrno = TSDB_CODE_TDB_OUT_OF_MEMORY;
      goto _err;
    }
    pTable->tagSchema = tdDupSchema(pCfg->tagSchema);
    if (pTable->tagSchema == NULL) {
      terrno = TSDB_CODE_TDB_OUT_OF_MEMORY;
      goto _err;
    }
    pTable->tagVal = NULL;
    STColumn *pCol = schemaColAt(pTable->tagSchema, DEFAULT_TAG_INDEX_COLUMN);
    pTable->pIndex = tSkipListCreate(TSDB_SUPER_TABLE_SL_LEVEL, colType(pCol), (uint8_t)(colBytes(pCol)), NULL, SL_ALLOW_DUP_KEY, getTagIndexKey);
    if (pTable->pIndex == NULL) {
      terrno = TSDB_CODE_TDB_OUT_OF_MEMORY;
      goto _err;
    }
  } else {
    pTable->type = pCfg->type;
    tsize = strnlen(pCfg->name, TSDB_TABLE_NAME_LEN - 1);
    pTable->name = calloc(1, tsize + VARSTR_HEADER_SIZE + 1);
    if (pTable->name == NULL) {
      terrno = TSDB_CODE_TDB_OUT_OF_MEMORY;
      goto _err;
    }
    STR_WITH_SIZE_TO_VARSTR(pTable->name, pCfg->name, (VarDataLenT)tsize);
    TABLE_UID(pTable) = pCfg->tableId.uid;
    TABLE_TID(pTable) = pCfg->tableId.tid;

    if (pCfg->type == TSDB_CHILD_TABLE) {
      TABLE_SUID(pTable) = pCfg->superUid;
      if (tsdbCheckTableTagVal(pCfg->tagValues, pSTable->tagSchema) < 0) {
        goto _err;
      }
      pTable->tagVal = tdKVRowDup(pCfg->tagValues);
      if (pTable->tagVal == NULL) {
        terrno = TSDB_CODE_TDB_OUT_OF_MEMORY;
        goto _err;
      }
    } else {
      TABLE_SUID(pTable) = -1;
      pTable->numOfSchemas = 1;
      pTable->schema[0] = tdDupSchema(pCfg->schema);
      if (pTable->schema[0] == NULL) {
        terrno = TSDB_CODE_TDB_OUT_OF_MEMORY;
        goto _err;
      }

      if (TABLE_TYPE(pTable) == TSDB_STREAM_TABLE) {
        pTable->sql = strdup(pCfg->sql);
        if (pTable->sql == NULL) {
          terrno = TSDB_CODE_TDB_OUT_OF_MEMORY;
          goto _err;
        }
      }
    }
  }

  T_REF_INC(pTable);

  tsdbDebug("table %s tid %d uid %" PRIu64 " is created", TABLE_CHAR_NAME(pTable), TABLE_TID(pTable),
            TABLE_UID(pTable));

  return pTable;

_err:
  tsdbFreeTable(pTable);
  return NULL;
}

static void tsdbFreeTable(STable *pTable) {
  if (pTable) {
    if (pTable->name != NULL)
      tsdbTrace("table %s tid %d uid %" PRIu64 " is freed", TABLE_CHAR_NAME(pTable), TABLE_TID(pTable),
                TABLE_UID(pTable));
    tfree(TABLE_NAME(pTable));
    if (TABLE_TYPE(pTable) != TSDB_CHILD_TABLE) {
      for (int i = 0; i < TSDB_MAX_TABLE_SCHEMAS; i++) {
        tdFreeSchema(pTable->schema[i]);
      }

      if (TABLE_TYPE(pTable) == TSDB_SUPER_TABLE) {
        tdFreeSchema(pTable->tagSchema);
      }
    }

    kvRowFree(pTable->tagVal);

    tSkipListDestroy(pTable->pIndex);
    taosTZfree(pTable->lastRow);    
    tfree(pTable->sql);

<<<<<<< HEAD
    for (int i = 0; i < pTable->lastColNum; ++i) {
      if (pTable->lastCols[i].pData == NULL) {
        continue;
      }
      free(pTable->lastCols[i].pData);
    }
    tfree(pTable->lastCols);
    
=======
    tsdbFreeLastColumns(pTable);
>>>>>>> f1824956
    free(pTable);
  }
}

static int tsdbAddTableToMeta(STsdbRepo *pRepo, STable *pTable, bool addIdx, bool lock) {
  STsdbMeta *pMeta = pRepo->tsdbMeta;

  if (lock && tsdbWLockRepoMeta(pRepo) < 0) {
    tsdbError("vgId:%d failed to add table %s to meta since %s", REPO_ID(pRepo), TABLE_CHAR_NAME(pTable),
              tstrerror(terrno));
    return -1;
  }

  if (TABLE_TYPE(pTable) == TSDB_SUPER_TABLE) {
    if (tdListAppend(pMeta->superList, (void *)(&pTable)) < 0) {
      terrno = TSDB_CODE_TDB_OUT_OF_MEMORY;
      tsdbError("vgId:%d failed to add table %s to meta since %s", REPO_ID(pRepo), TABLE_CHAR_NAME(pTable),
                tstrerror(terrno));
      goto _err;
    }
  } else {
    if (TABLE_TID(pTable) >= pMeta->maxTables) {
      if (tsdbAdjustMetaTables(pRepo, TABLE_TID(pTable)) < 0) goto _err;
    }
    if (TABLE_TYPE(pTable) == TSDB_CHILD_TABLE && addIdx) {  // add STABLE to the index
      if (tsdbAddTableIntoIndex(pMeta, pTable, true) < 0) {
        tsdbDebug("vgId:%d failed to add table %s to meta while add table to index since %s", REPO_ID(pRepo),
                  TABLE_CHAR_NAME(pTable), tstrerror(terrno));
        goto _err;
      }
    }
    ASSERT(TABLE_TID(pTable) < pMeta->maxTables);
    pMeta->tables[TABLE_TID(pTable)] = pTable;
    pMeta->nTables++;
  }

  if (taosHashPut(pMeta->uidMap, (char *)(&pTable->tableId.uid), sizeof(pTable->tableId.uid), (void *)(&pTable),
                  sizeof(pTable)) < 0) {
    terrno = TSDB_CODE_TDB_OUT_OF_MEMORY;
    tsdbError("vgId:%d failed to add table %s to meta while put into uid map since %s", REPO_ID(pRepo),
              TABLE_CHAR_NAME(pTable), tstrerror(terrno));
    goto _err;
  }

  if (TABLE_TYPE(pTable) != TSDB_CHILD_TABLE) {
    STSchema *pSchema = tsdbGetTableSchemaImpl(pTable, false, false, -1);
    if (schemaNCols(pSchema) > pMeta->maxCols) pMeta->maxCols = schemaNCols(pSchema);
    if (schemaTLen(pSchema) > pMeta->maxRowBytes) pMeta->maxRowBytes = schemaTLen(pSchema);
  }

  if (lock && tsdbUnlockRepoMeta(pRepo) < 0) return -1;
  if (TABLE_TYPE(pTable) == TSDB_STREAM_TABLE && addIdx) {
    pTable->cqhandle = (*pRepo->appH.cqCreateFunc)(pRepo->appH.cqH, TABLE_UID(pTable), TABLE_TID(pTable), TABLE_NAME(pTable)->data, pTable->sql,
                                                   tsdbGetTableSchemaImpl(pTable, false, false, -1), 1);
  }

  tsdbDebug("vgId:%d table %s tid %d uid %" PRIu64 " is added to meta", REPO_ID(pRepo), TABLE_CHAR_NAME(pTable),
            TABLE_TID(pTable), TABLE_UID(pTable));
  return 0;

_err:
  tsdbRemoveTableFromMeta(pRepo, pTable, false, false);
  if (lock) tsdbUnlockRepoMeta(pRepo);
  return -1;
}

static void tsdbRemoveTableFromMeta(STsdbRepo *pRepo, STable *pTable, bool rmFromIdx, bool lock) {
  STsdbMeta *pMeta = pRepo->tsdbMeta;
  SListIter  lIter = {0};
  SListNode *pNode = NULL;
  STable *   tTable = NULL;

  STSchema *pSchema = tsdbGetTableSchemaImpl(pTable, false, false, -1);
  int       maxCols = schemaNCols(pSchema);
  int       maxRowBytes = schemaTLen(pSchema);

  if (lock) tsdbWLockRepoMeta(pRepo);

  if (TABLE_TYPE(pTable) == TSDB_SUPER_TABLE) {
    tdListInitIter(pMeta->superList, &lIter, TD_LIST_BACKWARD);

    while ((pNode = tdListNext(&lIter)) != NULL) {
      tdListNodeGetData(pMeta->superList, pNode, (void *)(&tTable));
      if (pTable == tTable) {
        tdListPopNode(pMeta->superList, pNode);
        free(pNode);
        break;
      }
    }
  } else {
    pMeta->tables[pTable->tableId.tid] = NULL;
    if (TABLE_TYPE(pTable) == TSDB_CHILD_TABLE && rmFromIdx) {
      tsdbRemoveTableFromIndex(pMeta, pTable);
    }

    pMeta->nTables--;
  }

  taosHashRemove(pMeta->uidMap, (char *)(&(TABLE_UID(pTable))), sizeof(TABLE_UID(pTable)));

  if (maxCols == pMeta->maxCols || maxRowBytes == pMeta->maxRowBytes) {
    maxCols = 0;
    maxRowBytes = 0;
    for (int i = 0; i < pMeta->maxTables; i++) {
      STable *_pTable = pMeta->tables[i];
      if (_pTable != NULL) {
        pSchema = tsdbGetTableSchemaImpl(_pTable, false, false, -1);
        maxCols = MAX(maxCols, schemaNCols(pSchema));
        maxRowBytes = MAX(maxRowBytes, schemaTLen(pSchema));
      }
    }
  }

  if (lock) tsdbUnlockRepoMeta(pRepo);
  tsdbDebug("vgId:%d table %s uid %" PRIu64 " is removed from meta", REPO_ID(pRepo), TABLE_CHAR_NAME(pTable), TABLE_UID(pTable));
  tsdbUnRefTable(pTable);
}

static int tsdbAddTableIntoIndex(STsdbMeta *pMeta, STable *pTable, bool refSuper) {
  ASSERT(pTable->type == TSDB_CHILD_TABLE && pTable != NULL);
  STable *pSTable = tsdbGetTableByUid(pMeta, TABLE_SUID(pTable));
  ASSERT(pSTable != NULL);

  pTable->pSuper = pSTable;

  tSkipListPut(pSTable->pIndex, (void *)pTable);

  if (refSuper) T_REF_INC(pSTable);
  return 0;
}

static int tsdbRemoveTableFromIndex(STsdbMeta *pMeta, STable *pTable) {
  ASSERT(pTable->type == TSDB_CHILD_TABLE && pTable != NULL);

  STable *pSTable = pTable->pSuper;
  ASSERT(pSTable != NULL);

  STSchema *pSchema = tsdbGetTableTagSchema(pTable);
  STColumn *pCol = schemaColAt(pSchema, DEFAULT_TAG_INDEX_COLUMN);

  char *  key = tdGetKVRowValOfCol(pTable->tagVal, pCol->colId);
  SArray *res = tSkipListGet(pSTable->pIndex, key);

  size_t size = taosArrayGetSize(res);
  ASSERT(size > 0);

  for (int32_t i = 0; i < size; ++i) {
    SSkipListNode *pNode = taosArrayGetP(res, i);

    // STableIndexElem* pElem = (STableIndexElem*) SL_GET_NODE_DATA(pNode);
    if ((STable *)SL_GET_NODE_DATA(pNode) == pTable) {  // this is the exact what we need
      tSkipListRemoveNode(pSTable->pIndex, pNode);
    }
  }

  taosArrayDestroy(res);
  return 0;
}

static int tsdbInitTableCfg(STableCfg *config, ETableType type, uint64_t uid, int32_t tid) {
  if (type != TSDB_CHILD_TABLE && type != TSDB_NORMAL_TABLE && type != TSDB_STREAM_TABLE) {
    terrno = TSDB_CODE_TDB_INVALID_TABLE_TYPE;
    return -1;
  }

  memset((void *)config, 0, sizeof(*config));

  config->type = type;
  config->superUid = TSDB_INVALID_SUPER_TABLE_ID;
  config->tableId.uid = uid;
  config->tableId.tid = tid;
  return 0;
}

static int tsdbTableSetSchema(STableCfg *config, STSchema *pSchema, bool dup) {
  if (dup) {
    config->schema = tdDupSchema(pSchema);
    if (config->schema == NULL) {
      terrno = TSDB_CODE_TDB_OUT_OF_MEMORY;
      return -1;
    }
  } else {
    config->schema = pSchema;
  }
  return 0;
}

static int tsdbTableSetName(STableCfg *config, char *name, bool dup) {
  if (dup) {
    config->name = strdup(name);
    if (config->name == NULL) {
      terrno = TSDB_CODE_TDB_OUT_OF_MEMORY;
      return -1;
    }
  } else {
    config->name = name;
  }

  return 0;
}

static int tsdbTableSetTagSchema(STableCfg *config, STSchema *pSchema, bool dup) {
  if (config->type != TSDB_CHILD_TABLE) {
    terrno = TSDB_CODE_TDB_INVALID_CREATE_TB_MSG;
    return -1;
  }

  if (dup) {
    config->tagSchema = tdDupSchema(pSchema);
    if (config->tagSchema == NULL) {
      terrno = TSDB_CODE_TDB_OUT_OF_MEMORY;
      return -1;
    }
  } else {
    config->tagSchema = pSchema;
  }
  return 0;
}

static int tsdbTableSetSName(STableCfg *config, char *sname, bool dup) {
  if (config->type != TSDB_CHILD_TABLE) {
    terrno = TSDB_CODE_TDB_INVALID_CREATE_TB_MSG;
    return -1;
  }

  if (dup) {
    config->sname = strdup(sname);
    if (config->sname == NULL) {
      terrno = TSDB_CODE_TDB_OUT_OF_MEMORY;
      return -1;
    }
  } else {
    config->sname = sname;
  }
  return 0;
}

static int tsdbTableSetSuperUid(STableCfg *config, uint64_t uid) {
  if (config->type != TSDB_CHILD_TABLE || uid == TSDB_INVALID_SUPER_TABLE_ID) {
    terrno = TSDB_CODE_TDB_INVALID_CREATE_TB_MSG;
    return -1;
  }

  config->superUid = uid;
  return 0;
}

static int tsdbTableSetTagValue(STableCfg *config, SKVRow row, bool dup) {
  if (config->type != TSDB_CHILD_TABLE) {
    terrno = TSDB_CODE_TDB_INVALID_CREATE_TB_MSG;
    return -1;
  }

  if (dup) {
    config->tagValues = tdKVRowDup(row);
    if (config->tagValues == NULL) {
      terrno = TSDB_CODE_TDB_OUT_OF_MEMORY;
      return -1;
    }
  } else {
    config->tagValues = row;
  }

  return 0;
}

static int tsdbTableSetStreamSql(STableCfg *config, char *sql, bool dup) {
  if (config->type != TSDB_STREAM_TABLE) {
    terrno = TSDB_CODE_TDB_INVALID_CREATE_TB_MSG;
    return -1;
  }

  if (dup) {
    config->sql = strdup(sql);
    if (config->sql == NULL) {
      terrno = TSDB_CODE_TDB_OUT_OF_MEMORY;
      return -1;
    }
  } else {
    config->sql = sql;
  }

  return 0;
}

void tsdbClearTableCfg(STableCfg *config) {
  if (config) {
    if (config->schema) tdFreeSchema(config->schema);
    if (config->tagSchema) tdFreeSchema(config->tagSchema);
    if (config->tagValues) kvRowFree(config->tagValues);
    tfree(config->name);
    tfree(config->sname);
    tfree(config->sql);
    free(config);
  }
}

static int tsdbEncodeTableName(void **buf, tstr *name) {
  int tlen = 0;

  tlen += taosEncodeFixedI16(buf, name->len);
  if (buf != NULL) {
    memcpy(*buf, name->data, name->len);
    *buf = POINTER_SHIFT(*buf, name->len);
  }
  tlen += name->len;

  return tlen;
}

static void *tsdbDecodeTableName(void *buf, tstr **name) {
  VarDataLenT len = 0;

  buf = taosDecodeFixedI16(buf, &len);
  *name = calloc(1, sizeof(tstr) + len + 1);
  if (*name == NULL) {
    terrno = TSDB_CODE_TDB_OUT_OF_MEMORY;
    return NULL;
  }
  (*name)->len = len;
  memcpy((*name)->data, buf, len);

  buf = POINTER_SHIFT(buf, len);
  return buf;
}

static int tsdbEncodeTable(void **buf, STable *pTable) {
  ASSERT(pTable != NULL);
  int tlen = 0;

  tlen += taosEncodeFixedU8(buf, pTable->type);
  tlen += tsdbEncodeTableName(buf, pTable->name);
  tlen += taosEncodeFixedU64(buf, TABLE_UID(pTable));
  tlen += taosEncodeFixedI32(buf, TABLE_TID(pTable));

  if (TABLE_TYPE(pTable) == TSDB_CHILD_TABLE) {
    tlen += taosEncodeFixedU64(buf, TABLE_SUID(pTable));
    tlen += tdEncodeKVRow(buf, pTable->tagVal);
  } else {
    tlen += taosEncodeFixedU8(buf, pTable->numOfSchemas);
    for (int i = 0; i < pTable->numOfSchemas; i++) {
      tlen += tdEncodeSchema(buf, pTable->schema[i]);
    }

    if (TABLE_TYPE(pTable) == TSDB_SUPER_TABLE) {
      tlen += tdEncodeSchema(buf, pTable->tagSchema);
    }

    if (TABLE_TYPE(pTable) == TSDB_STREAM_TABLE) {
      tlen += taosEncodeString(buf, pTable->sql);
    }
  }

  return tlen;
}

static void *tsdbDecodeTable(void *buf, STable **pRTable) {
  STable *pTable = tsdbNewTable();
  if (pTable == NULL) return NULL;

  uint8_t type = 0;

  buf = taosDecodeFixedU8(buf, &type);
  pTable->type = type;
  buf = tsdbDecodeTableName(buf, &(pTable->name));
  buf = taosDecodeFixedU64(buf, &TABLE_UID(pTable));
  buf = taosDecodeFixedI32(buf, &TABLE_TID(pTable));

  if (TABLE_TYPE(pTable) == TSDB_CHILD_TABLE) {
    buf = taosDecodeFixedU64(buf, &TABLE_SUID(pTable));
    buf = tdDecodeKVRow(buf, &(pTable->tagVal));
  } else {
    buf = taosDecodeFixedU8(buf, &(pTable->numOfSchemas));
    for (int i = 0; i < pTable->numOfSchemas; i++) {
      buf = tdDecodeSchema(buf, &(pTable->schema[i]));
    }

    if (TABLE_TYPE(pTable) == TSDB_SUPER_TABLE) {
      buf = tdDecodeSchema(buf, &(pTable->tagSchema));
      STColumn *pCol = schemaColAt(pTable->tagSchema, DEFAULT_TAG_INDEX_COLUMN);
      pTable->pIndex = tSkipListCreate(TSDB_SUPER_TABLE_SL_LEVEL, colType(pCol), (uint8_t)(colBytes(pCol)), NULL,
                                       SL_ALLOW_DUP_KEY, getTagIndexKey);
      if (pTable->pIndex == NULL) {
        terrno = TSDB_CODE_TDB_OUT_OF_MEMORY;
        tsdbFreeTable(pTable);
        return NULL;
      }
    }

    if (TABLE_TYPE(pTable) == TSDB_STREAM_TABLE) {
      buf = taosDecodeString(buf, &(pTable->sql));
    }
  }

  T_REF_INC(pTable);

  *pRTable = pTable;

  return buf;
}

static int tsdbGetTableEncodeSize(int8_t act, STable *pTable) {
  int tlen = 0;
  if (act == TSDB_UPDATE_META) {
    tlen = sizeof(SListNode) + sizeof(SActObj) + sizeof(SActCont) + tsdbEncodeTable(NULL, pTable) + sizeof(TSCKSUM);
  } else {
    if (TABLE_TYPE(pTable) == TSDB_SUPER_TABLE) {
      tlen = (int)((sizeof(SListNode) + sizeof(SActObj)) * (SL_SIZE(pTable->pIndex) + 1));
    } else {
      tlen = sizeof(SListNode) + sizeof(SActObj);
    }
  }

  return tlen;
}

static void *tsdbInsertTableAct(STsdbRepo *pRepo, int8_t act, void *buf, STable *pTable) {
  SListNode *pNode = (SListNode *)buf;
  SActObj *  pAct = (SActObj *)(pNode->data);
  SActCont * pCont = (SActCont *)POINTER_SHIFT(pAct, sizeof(*pAct));
  void *     pBuf = (void *)pCont;

  pNode->prev = pNode->next = NULL;
  pAct->act = act;
  pAct->uid = TABLE_UID(pTable);

  if (act == TSDB_UPDATE_META) {
    pBuf = (void *)(pCont->cont);
    pCont->len = tsdbEncodeTable(&pBuf, pTable) + sizeof(TSCKSUM);
    taosCalcChecksumAppend(0, (uint8_t *)pCont->cont, pCont->len);
    pBuf = POINTER_SHIFT(pBuf, sizeof(TSCKSUM));
  }

  tdListAppendNode(pRepo->mem->actList, pNode);

  return pBuf;
}

static int tsdbRemoveTableFromStore(STsdbRepo *pRepo, STable *pTable) {
  int   tlen = tsdbGetTableEncodeSize(TSDB_DROP_META, pTable);
  void *buf = tsdbAllocBytes(pRepo, tlen);
  if (buf == NULL) {
    return -1;
  }

  void *pBuf = buf;
  if (TABLE_TYPE(pTable) == TSDB_SUPER_TABLE) {
    SSkipListIterator *pIter = tSkipListCreateIter(pTable->pIndex);
    if (pIter == NULL) {
      terrno = TSDB_CODE_TDB_OUT_OF_MEMORY;
      return -1;
    }

    while (tSkipListIterNext(pIter)) {
      STable *tTable = (STable *)SL_GET_NODE_DATA(tSkipListIterGet(pIter));
      ASSERT(TABLE_TYPE(tTable) == TSDB_CHILD_TABLE);
      pBuf = tsdbInsertTableAct(pRepo, TSDB_DROP_META, pBuf, tTable);
    }

    tSkipListDestroyIter(pIter);
  }
  pBuf = tsdbInsertTableAct(pRepo, TSDB_DROP_META, pBuf, pTable);

  ASSERT(POINTER_DISTANCE(pBuf, buf) == tlen);

  return 0;
}

static int tsdbRmTableFromMeta(STsdbRepo *pRepo, STable *pTable) {
  if (TABLE_TYPE(pTable) == TSDB_SUPER_TABLE) {
    SSkipListIterator *pIter = tSkipListCreateIter(pTable->pIndex);
    if (pIter == NULL) {
      terrno = TSDB_CODE_TDB_OUT_OF_MEMORY;
      return -1;
    }

    tsdbWLockRepoMeta(pRepo);

    while (tSkipListIterNext(pIter)) {
      STable *tTable = (STable *)SL_GET_NODE_DATA(tSkipListIterGet(pIter));
      tsdbRemoveTableFromMeta(pRepo, tTable, false, false);
    }

    tsdbRemoveTableFromMeta(pRepo, pTable, false, false);

    tsdbUnlockRepoMeta(pRepo);

    tSkipListDestroyIter(pIter);

  } else {
    if ((TABLE_TYPE(pTable) == TSDB_STREAM_TABLE) && pTable->cqhandle) pRepo->appH.cqDropFunc(pTable->cqhandle);
    tsdbRemoveTableFromMeta(pRepo, pTable, true, true);
  }

  return 0;
}

static int tsdbAdjustMetaTables(STsdbRepo *pRepo, int tid) {
  STsdbMeta *pMeta = pRepo->tsdbMeta;
  ASSERT(tid >= pMeta->maxTables);

  int maxTables = tsdbGetNextMaxTables(tid);

  STable **tables = (STable **)calloc(maxTables, sizeof(STable *));
  if (tables == NULL) {
    terrno = TSDB_CODE_TDB_OUT_OF_MEMORY;
    return -1;
  }

  memcpy((void *)tables, (void *)pMeta->tables, sizeof(STable *) * pMeta->maxTables);
  pMeta->maxTables = maxTables;

  STable **tTables = pMeta->tables;
  pMeta->tables = tables;
  tfree(tTables);
  tsdbDebug("vgId:%d tsdb meta maxTables is adjusted as %d", REPO_ID(pRepo), maxTables);

  return 0;
}

static int tsdbCheckTableTagVal(SKVRow *pKVRow, STSchema *pSchema) {
  for (size_t i = 0; i < kvRowNCols(pKVRow); i++) {
    SColIdx * pColIdx = kvRowColIdxAt(pKVRow, i);
    STColumn *pCol = tdGetColOfID(pSchema, pColIdx->colId);

    if ((pCol == NULL) || (!IS_VAR_DATA_TYPE(pCol->type))) continue;

    void *pValue = tdGetKVRowValOfCol(pKVRow, pCol->colId);
    if (varDataTLen(pValue) > pCol->bytes) {
      terrno = TSDB_CODE_TDB_IVLD_TAG_VAL;
      return -1;
    }
  }

  return 0;
}<|MERGE_RESOLUTION|>--- conflicted
+++ resolved
@@ -14,7 +14,6 @@
  */
 #include "tsdbint.h"
 
-#define TSDB_LATEST_COLUMN_ARRAY_SIZE 20
 #define TSDB_SUPER_TABLE_SL_LEVEL 5
 #define DEFAULT_TAG_INDEX_COLUMN 0
 
@@ -792,13 +791,6 @@
   }
 
   pTable->lastKey = TSKEY_INITIAL_VAL;
-  pTable->lastCols = (SDataCol*)malloc(TSDB_LATEST_COLUMN_ARRAY_SIZE * sizeof(SDataCol));
-  pTable->lastColNum = TSDB_LATEST_COLUMN_ARRAY_SIZE;
-  for (int i = 0; i < pTable->lastColNum; ++i) {
-    pTable->lastCols[i].bytes = 0;
-    pTable->lastCols[i].pData = NULL;
-  }
-  pTable->restoreColumnNum = 0;
 
   pTable->lastCols = NULL;
   pTable->maxColumnNum = 0;
@@ -920,18 +912,7 @@
     taosTZfree(pTable->lastRow);    
     tfree(pTable->sql);
 
-<<<<<<< HEAD
-    for (int i = 0; i < pTable->lastColNum; ++i) {
-      if (pTable->lastCols[i].pData == NULL) {
-        continue;
-      }
-      free(pTable->lastCols[i].pData);
-    }
-    tfree(pTable->lastCols);
-    
-=======
     tsdbFreeLastColumns(pTable);
->>>>>>> f1824956
     free(pTable);
   }
 }
