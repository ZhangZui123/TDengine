--- conflicted
+++ resolved
@@ -555,28 +555,15 @@
 
 void tsdbRefTable(STable *pTable) {
   int16_t ref = T_REF_INC(pTable);
-<<<<<<< HEAD
-  tsdbTrace("ref table %"PRIu64", tid:%d, refCount:%d", TABLE_UID(pTable), TABLE_TID(pTable), ref);
-=======
-  tsdbTrace("ref table:%s, uid:%"PRIu64", tid:%d, ref:%d", TABLE_CHAR_NAME(pTable), pTable->tableId.uid, pTable->tableId.tid, ref);
->>>>>>> 58d82a2a
+  // tsdbTrace("ref table %"PRIu64", tid:%d, refCount:%d", TABLE_UID(pTable), TABLE_TID(pTable), ref);
 }
 
 void tsdbUnRefTable(STable *pTable) {
   int16_t ref = T_REF_DEC(pTable);
-<<<<<<< HEAD
   tsdbTrace("unref table uid:%"PRIu64", tid:%d, refCount:%d", TABLE_UID(pTable), TABLE_TID(pTable), ref);
 
   if (ref == 0) {
-    // char name[TSDB_TABLE_NAME_LEN] = {0};
-    // tstrncpy(name, pTable->name->data, sizeof(name));
-    tsdbTrace("destory table name:%s uid:%"PRIu64", tid:%d", TABLE_CHAR_NAME(pTable), TABLE_UID(pTable), TABLE_TID(pTable));
-=======
-  tsdbTrace("unref table:%s, uid:%"PRIu64", tid:%d, ref:%d", TABLE_CHAR_NAME(pTable), pTable->tableId.uid, pTable->tableId.tid, ref);
-
-  if (ref == 0) {
-    tsdbTrace("destroy table:%s uid:%"PRIu64", tid:%d", TABLE_CHAR_NAME(pTable), pTable->tableId.uid, pTable->tableId.tid);
->>>>>>> 58d82a2a
+    // tsdbTrace("destory table name:%s uid:%"PRIu64", tid:%d", TABLE_CHAR_NAME(pTable), TABLE_UID(pTable), TABLE_TID(pTable));
 
     if (TABLE_TYPE(pTable) == TSDB_CHILD_TABLE) {
       tsdbUnRefTable(pTable->pSuper);
