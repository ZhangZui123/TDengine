/*
 * Copyright (c) 2019 TAOS Data, Inc. <jhtao@taosdata.com>
 *
 * This program is free software: you can use, redistribute, and/or modify
 * it under the terms of the GNU Affero General Public License, version 3
 * or later ("AGPL"), as published by the Free Software Foundation.
 *
 * This program is distributed in the hope that it will be useful, but WITHOUT
 * ANY WARRANTY; without even the implied warranty of MERCHANTABILITY or
 * FITNESS FOR A PARTICULAR PURPOSE.
 *
 * You should have received a copy of the GNU Affero General Public License
 * along with this program. If not, see <http://www.gnu.org/licenses/>.
 */

// no test file errors here
#include "tsdbint.h"

#define IS_VALID_PRECISION(precision) \
  (((precision) >= TSDB_TIME_PRECISION_MILLI) && ((precision) <= TSDB_TIME_PRECISION_NANO))
#define TSDB_DEFAULT_COMPRESSION TWO_STAGE_COMP
#define IS_VALID_COMPRESSION(compression) (((compression) >= NO_COMPRESSION) && ((compression) <= TWO_STAGE_COMP))

static int32_t    tsdbCheckAndSetDefaultCfg(STsdbCfg *pCfg);
static STsdbRepo *tsdbNewRepo(STsdbCfg *pCfg, STsdbAppH *pAppH);
static void       tsdbFreeRepo(STsdbRepo *pRepo);
static void       tsdbStartStream(STsdbRepo *pRepo);
static void       tsdbStopStream(STsdbRepo *pRepo);
static int        tsdbRestoreLastColumns(STsdbRepo *pRepo, STable *pTable, SReadH* pReadh);

// Function declaration
int32_t tsdbCreateRepo(int repoid) {
  char tsdbDir[TSDB_FILENAME_LEN] = "\0";
  char dataDir[TSDB_FILENAME_LEN] = "\0";

  tsdbGetRootDir(repoid, tsdbDir);
  if (tfsMkdir(tsdbDir) < 0) {
    goto _err;
  }

  tsdbGetDataDir(repoid, dataDir);
  if (tfsMkdir(dataDir) < 0) {
    goto _err;
  }

  // TODO: need to create current file with nothing in

  return 0;

_err:
  tsdbError("vgId:%d failed to create TSDB repository since %s", repoid, tstrerror(terrno));
  return -1;
}

int32_t tsdbDropRepo(int repoid) {
  char tsdbDir[TSDB_FILENAME_LEN] = "\0";

  tsdbGetRootDir(repoid, tsdbDir);
  return tfsRmdir(tsdbDir);
}

STsdbRepo *tsdbOpenRepo(STsdbCfg *pCfg, STsdbAppH *pAppH) {
  STsdbRepo *pRepo;
  STsdbCfg   config = *pCfg;

  terrno = TSDB_CODE_SUCCESS;

  // Check and set default configurations
  if (tsdbCheckAndSetDefaultCfg(&config) < 0) {
    tsdbError("vgId:%d failed to open TSDB repository since %s", config.tsdbId, tstrerror(terrno));
    return NULL;
  }

  // Create new TSDB object
  if ((pRepo = tsdbNewRepo(&config, pAppH)) == NULL) {
    tsdbError("vgId:%d failed to open TSDB repository while creating TSDB object since %s", config.tsdbId,
              tstrerror(terrno));
    return NULL;
  }

  // Open meta
  if (tsdbOpenMeta(pRepo) < 0) {
    tsdbError("vgId:%d failed to open TSDB repository while opening Meta since %s", config.tsdbId, tstrerror(terrno));
    tsdbCloseRepo(pRepo, false);
    return NULL;
  }

  if (tsdbOpenBufPool(pRepo) < 0) {
    tsdbError("vgId:%d failed to open TSDB repository while opening buffer pool since %s", config.tsdbId,
              tstrerror(terrno));
    tsdbCloseRepo(pRepo, false);
    return NULL;
  }

  if (tsdbOpenFS(pRepo) < 0) {
    tsdbError("vgId:%d failed to open TSDB repository while opening FS since %s", config.tsdbId, tstrerror(terrno));
    tsdbCloseRepo(pRepo, false);
    return NULL;
  }

  // TODO: Restore information from data
  if ((!(pRepo->state & TSDB_STATE_BAD_DATA)) && tsdbRestoreInfo(pRepo) < 0) {
    tsdbError("vgId:%d failed to open TSDB repository while restore info since %s", config.tsdbId, tstrerror(terrno));
    tsdbCloseRepo(pRepo, false);
    return NULL;
  }

  tsdbStartStream(pRepo);

  tsdbDebug("vgId:%d, TSDB repository opened", REPO_ID(pRepo));

  return pRepo;
}

// Note: all working thread and query thread must stopped when calling this function
int tsdbCloseRepo(STsdbRepo *repo, int toCommit) {
  if (repo == NULL) return 0;

  STsdbRepo *pRepo = repo;
  int        vgId = REPO_ID(pRepo);

  terrno = TSDB_CODE_SUCCESS;

  tsdbStopStream(pRepo);

  if (toCommit) {
    tsdbSyncCommit(repo);
  }

  tsdbUnRefMemTable(pRepo, pRepo->mem);
  tsdbUnRefMemTable(pRepo, pRepo->imem);
  pRepo->mem = NULL;
  pRepo->imem = NULL;

  tsdbCloseFS(pRepo);
  tsdbCloseBufPool(pRepo);
  tsdbCloseMeta(pRepo);
  tsdbFreeRepo(pRepo);
  tsdbDebug("vgId:%d repository is closed", vgId);

  if (terrno != TSDB_CODE_SUCCESS) {
    return -1;
  } else {
    return 0;
  }
}

STsdbCfg *tsdbGetCfg(const STsdbRepo *repo) {
  ASSERT(repo != NULL);
  return &((STsdbRepo *)repo)->config;
}

int tsdbLockRepo(STsdbRepo *pRepo) {
  int code = pthread_mutex_lock(&pRepo->mutex);
  if (code != 0) {
    tsdbError("vgId:%d failed to lock tsdb since %s", REPO_ID(pRepo), strerror(errno));
    terrno = TAOS_SYSTEM_ERROR(code);
    return -1;
  }
  pRepo->repoLocked = true;
  return 0;
}

int tsdbUnlockRepo(STsdbRepo *pRepo) {
  ASSERT(IS_REPO_LOCKED(pRepo));
  pRepo->repoLocked = false;
  int code = pthread_mutex_unlock(&pRepo->mutex);
  if (code != 0) {
    tsdbError("vgId:%d failed to unlock tsdb since %s", REPO_ID(pRepo), strerror(errno));
    terrno = TAOS_SYSTEM_ERROR(code);
    return -1;
  }
  return 0;
}

int tsdbCheckCommit(STsdbRepo *pRepo) {
  ASSERT(pRepo->mem != NULL);
  STsdbCfg *pCfg = &(pRepo->config);

  STsdbBufBlock *pBufBlock = tsdbGetCurrBufBlock(pRepo);
  ASSERT(pBufBlock != NULL);
  if ((pRepo->mem->extraBuffList != NULL) ||
      ((listNEles(pRepo->mem->bufBlockList) >= pCfg->totalBlocks / 3) && (pBufBlock->remain < TSDB_BUFFER_RESERVE))) {
    // trigger commit
    if (tsdbAsyncCommit(pRepo) < 0) return -1;
  }

  return 0;
}

STsdbMeta *tsdbGetMeta(STsdbRepo *pRepo) { return pRepo->tsdbMeta; }

STsdbRepoInfo *tsdbGetStatus(STsdbRepo *pRepo) { return NULL; }

int tsdbGetState(STsdbRepo *repo) { return repo->state; }

void tsdbReportStat(void *repo, int64_t *totalPoints, int64_t *totalStorage, int64_t *compStorage) {
  ASSERT(repo != NULL);
  STsdbRepo *pRepo = repo;
  *totalPoints = pRepo->stat.pointsWritten;
  *totalStorage = pRepo->stat.totalStorage;
  *compStorage = pRepo->stat.compStorage;
}

int32_t tsdbConfigRepo(STsdbRepo *repo, STsdbCfg *pCfg) {
  // TODO: think about multithread cases
  if (tsdbCheckAndSetDefaultCfg(pCfg) < 0) return -1;
  
  STsdbCfg * pRCfg = &repo->config;
  
  ASSERT(pRCfg->tsdbId == pCfg->tsdbId);
  ASSERT(pRCfg->cacheBlockSize == pCfg->cacheBlockSize);
  ASSERT(pRCfg->daysPerFile == pCfg->daysPerFile);
  ASSERT(pRCfg->minRowsPerFileBlock == pCfg->minRowsPerFileBlock);
  ASSERT(pRCfg->maxRowsPerFileBlock == pCfg->maxRowsPerFileBlock);
  ASSERT(pRCfg->precision == pCfg->precision);

  bool configChanged = false;
  if (pRCfg->compression != pCfg->compression) {
    configChanged = true;
  }
  if (pRCfg->keep != pCfg->keep) {
    configChanged = true;
  }
  if (pRCfg->keep1 != pCfg->keep1) {
    configChanged = true;
  }
  if (pRCfg->keep2 != pCfg->keep2) {
    configChanged = true;
  }
  if (pRCfg->cacheLastRow != pCfg->cacheLastRow) {
    configChanged = true;
  }
  if (pRCfg->totalBlocks != pCfg->totalBlocks) {
    configChanged = true;
  }

  if (!configChanged) {
    tsdbError("vgId:%d no config changed", REPO_ID(repo));
  }

  int code = pthread_mutex_lock(&repo->save_mutex);
  if (code != 0) {
    tsdbError("vgId:%d failed to lock tsdb save config mutex since %s", REPO_ID(repo), strerror(errno));
    terrno = TAOS_SYSTEM_ERROR(code);
    return -1;
  }

  STsdbCfg * pSaveCfg = &repo->save_config;
  *pSaveCfg = repo->config;

  pSaveCfg->compression = pCfg->compression;
  pSaveCfg->keep = pCfg->keep;
  pSaveCfg->keep1 = pCfg->keep1;
  pSaveCfg->keep2 = pCfg->keep2;
  pSaveCfg->cacheLastRow = pCfg->cacheLastRow;
  pSaveCfg->totalBlocks = pCfg->totalBlocks;

  tsdbInfo("vgId:%d old config: compression(%d), keep(%d,%d,%d), cacheLastRow(%d),totalBlocks(%d)",
    REPO_ID(repo),
    pRCfg->compression, pRCfg->keep, pRCfg->keep1,pRCfg->keep2,
    pRCfg->cacheLastRow, pRCfg->totalBlocks);
  tsdbInfo("vgId:%d new config: compression(%d), keep(%d,%d,%d), cacheLastRow(%d),totalBlocks(%d)",
    REPO_ID(repo),
    pSaveCfg->compression, pSaveCfg->keep,pSaveCfg->keep1, pSaveCfg->keep2,
    pSaveCfg->cacheLastRow,pSaveCfg->totalBlocks);

  repo->config_changed = true;

  pthread_mutex_unlock(&repo->save_mutex);
  return 0;
#if 0
  STsdbRepo *pRepo = (STsdbRepo *)repo;
  STsdbCfg   config = pRepo->config;
  STsdbCfg * pRCfg = &pRepo->config;

  if (tsdbCheckAndSetDefaultCfg(pCfg) < 0) return -1;

  ASSERT(pRCfg->tsdbId == pCfg->tsdbId);
  ASSERT(pRCfg->cacheBlockSize == pCfg->cacheBlockSize);
  ASSERT(pRCfg->daysPerFile == pCfg->daysPerFile);
  ASSERT(pRCfg->minRowsPerFileBlock == pCfg->minRowsPerFileBlock);
  ASSERT(pRCfg->maxRowsPerFileBlock == pCfg->maxRowsPerFileBlock);
  ASSERT(pRCfg->precision == pCfg->precision);

  bool configChanged = false;
  if (pRCfg->compression != pCfg->compression) {
    tsdbAlterCompression(pRepo, pCfg->compression);
    config.compression = pCfg->compression;
    configChanged = true;
  }
  if (pRCfg->keep != pCfg->keep) {
    if (tsdbAlterKeep(pRepo, pCfg->keep) < 0) {
      tsdbError("vgId:%d failed to configure repo when alter keep since %s", REPO_ID(pRepo), tstrerror(terrno));
      config.keep = pCfg->keep;
      return -1;
    }
    configChanged = true;
  }
  if (pRCfg->totalBlocks != pCfg->totalBlocks) {
    tsdbAlterCacheTotalBlocks(pRepo, pCfg->totalBlocks);
    config.totalBlocks = pCfg->totalBlocks;
    configChanged = true;
  }
  if (pRCfg->cacheLastRow != pCfg->cacheLastRow) {
    config.cacheLastRow = pCfg->cacheLastRow;
    configChanged = true;
  }

  if (configChanged) {
    if (tsdbSaveConfig(pRepo->rootDir, &config) < 0) {
      tsdbError("vgId:%d failed to configure repository while save config since %s", REPO_ID(pRepo), tstrerror(terrno));
      return -1;
    }
  }

  return 0;
#endif
}

uint32_t tsdbGetFileInfo(STsdbRepo *repo, char *name, uint32_t *index, uint32_t eindex, int64_t *size) {
  // TODO
  return 0;
#if 0
  STsdbRepo *pRepo = (STsdbRepo *)repo;
  // STsdbMeta *pMeta = pRepo->tsdbMeta;
  STsdbFileH *pFileH = pRepo->tsdbFileH;
  uint32_t    magic = 0;
  char *      fname = NULL;

  struct stat fState;

  tsdbDebug("vgId:%d name:%s index:%d eindex:%d", pRepo->config.tsdbId, name, *index, eindex);
  ASSERT(*index <= eindex);

  if (name[0] == 0) {  // get the file from index or after, but not larger than eindex
    int fid = (*index) / TSDB_FILE_TYPE_MAX;

    if (pFileH->nFGroups == 0 || fid > pFileH->pFGroup[pFileH->nFGroups - 1].fileId) {
      if (*index <= TSDB_META_FILE_INDEX && TSDB_META_FILE_INDEX <= eindex) {
        fname = tsdbGetMetaFileName(pRepo->rootDir);
        *index = TSDB_META_FILE_INDEX;
        magic = TSDB_META_FILE_MAGIC(pRepo->tsdbMeta);
        sprintf(name, "tsdb/%s", TSDB_META_FILE_NAME);
      } else {
        return 0;
      }
    } else {
      SFileGroup *pFGroup =
          taosbsearch(&fid, pFileH->pFGroup, pFileH->nFGroups, sizeof(SFileGroup), keyFGroupCompFunc, TD_GE);
      if (pFGroup->fileId == fid) {
        SFile *pFile = &pFGroup->files[(*index) % TSDB_FILE_TYPE_MAX];
        fname = strdup(TSDB_FILE_NAME(pFile));
        magic = pFile->info.magic;
        char *tfname = strdup(fname);
        sprintf(name, "tsdb/%s/%s", TSDB_DATA_DIR_NAME, basename(tfname));
        tfree(tfname);
      } else {
        if ((pFGroup->fileId + 1) * TSDB_FILE_TYPE_MAX - 1 < (int)eindex) {
          SFile *pFile = &pFGroup->files[0];
          fname = strdup(TSDB_FILE_NAME(pFile));
          *index = pFGroup->fileId * TSDB_FILE_TYPE_MAX;
          magic = pFile->info.magic;
          char *tfname = strdup(fname);
          sprintf(name, "tsdb/%s/%s", TSDB_DATA_DIR_NAME, basename(tfname));
          tfree(tfname);
        } else {
          return 0;
        }
      }
    }
  } else {  // get the named file at the specified index. If not there, return 0
    fname = malloc(256);
    sprintf(fname, "%s/vnode/vnode%d/%s", TFS_PRIMARY_PATH(), REPO_ID(pRepo), name);
    if (access(fname, F_OK) != 0) {
      tfree(fname);
      return 0;
    }
    if (*index == TSDB_META_FILE_INDEX) {  // get meta file
      tsdbGetStoreInfo(fname, &magic, size);
    } else {
      char tfname[TSDB_FILENAME_LEN] = "\0";
      sprintf(tfname, "vnode/vnode%d/tsdb/%s/%s", REPO_ID(pRepo), TSDB_DATA_DIR_NAME, basename(name));
      tsdbGetFileInfoImpl(tfname, &magic, size);
    }
    tfree(fname);
    return magic;
  }

  if (stat(fname, &fState) < 0) {
    tfree(fname);
    return 0;
  }

  *size = fState.st_size;
  // magic = *size;

  tfree(fname);
  return magic;
#endif
}

void tsdbGetRootDir(int repoid, char dirName[]) {
  snprintf(dirName, TSDB_FILENAME_LEN, "vnode/vnode%d/tsdb", repoid);
}

void tsdbGetDataDir(int repoid, char dirName[]) {
  snprintf(dirName, TSDB_FILENAME_LEN, "vnode/vnode%d/tsdb/data", repoid);
}

static int32_t tsdbCheckAndSetDefaultCfg(STsdbCfg *pCfg) {
  // Check tsdbId
  if (pCfg->tsdbId < 0) {
    tsdbError("vgId:%d invalid vgroup ID", pCfg->tsdbId);
    terrno = TSDB_CODE_TDB_INVALID_CONFIG;
    return -1;
  }

  // Check precision
  if (pCfg->precision == -1) {
    pCfg->precision = TSDB_DEFAULT_PRECISION;
  } else {
    if (!IS_VALID_PRECISION(pCfg->precision)) {
      tsdbError("vgId:%d invalid precision configuration %d", pCfg->tsdbId, pCfg->precision);
      terrno = TSDB_CODE_TDB_INVALID_CONFIG;
      return -1;
    }
  }

  // Check compression
  if (pCfg->compression == -1) {
    pCfg->compression = TSDB_DEFAULT_COMPRESSION;
  } else {
    if (!IS_VALID_COMPRESSION(pCfg->compression)) {
      tsdbError("vgId:%d invalid compression configuration %d", pCfg->tsdbId, pCfg->precision);
      terrno = TSDB_CODE_TDB_INVALID_CONFIG;
      return -1;
    }
  }

  // Check daysPerFile
  if (pCfg->daysPerFile == -1) {
    pCfg->daysPerFile = TSDB_DEFAULT_DAYS_PER_FILE;
  } else {
    if (pCfg->daysPerFile < TSDB_MIN_DAYS_PER_FILE || pCfg->daysPerFile > TSDB_MAX_DAYS_PER_FILE) {
      tsdbError(
          "vgId:%d invalid daysPerFile configuration! daysPerFile %d TSDB_MIN_DAYS_PER_FILE %d TSDB_MAX_DAYS_PER_FILE "
          "%d",
          pCfg->tsdbId, pCfg->daysPerFile, TSDB_MIN_DAYS_PER_FILE, TSDB_MAX_DAYS_PER_FILE);
      terrno = TSDB_CODE_TDB_INVALID_CONFIG;
      return -1;
    }
  }

  // Check minRowsPerFileBlock and maxRowsPerFileBlock
  if (pCfg->minRowsPerFileBlock == -1) {
    pCfg->minRowsPerFileBlock = TSDB_DEFAULT_MIN_ROW_FBLOCK;
  } else {
    if (pCfg->minRowsPerFileBlock < TSDB_MIN_MIN_ROW_FBLOCK || pCfg->minRowsPerFileBlock > TSDB_MAX_MIN_ROW_FBLOCK) {
      tsdbError(
          "vgId:%d invalid minRowsPerFileBlock configuration! minRowsPerFileBlock %d TSDB_MIN_MIN_ROW_FBLOCK %d "
          "TSDB_MAX_MIN_ROW_FBLOCK %d",
          pCfg->tsdbId, pCfg->minRowsPerFileBlock, TSDB_MIN_MIN_ROW_FBLOCK, TSDB_MAX_MIN_ROW_FBLOCK);
      terrno = TSDB_CODE_TDB_INVALID_CONFIG;
      return -1;
    }
  }

  if (pCfg->maxRowsPerFileBlock == -1) {
    pCfg->maxRowsPerFileBlock = TSDB_DEFAULT_MAX_ROW_FBLOCK;
  } else {
    if (pCfg->maxRowsPerFileBlock < TSDB_MIN_MAX_ROW_FBLOCK || pCfg->maxRowsPerFileBlock > TSDB_MAX_MAX_ROW_FBLOCK) {
      tsdbError(
          "vgId:%d invalid maxRowsPerFileBlock configuration! maxRowsPerFileBlock %d TSDB_MIN_MAX_ROW_FBLOCK %d "
          "TSDB_MAX_MAX_ROW_FBLOCK %d",
          pCfg->tsdbId, pCfg->maxRowsPerFileBlock, TSDB_MIN_MIN_ROW_FBLOCK, TSDB_MAX_MIN_ROW_FBLOCK);
      terrno = TSDB_CODE_TDB_INVALID_CONFIG;
      return -1;
    }
  }

  if (pCfg->minRowsPerFileBlock > pCfg->maxRowsPerFileBlock) {
    tsdbError("vgId:%d invalid configuration! minRowsPerFileBlock %d maxRowsPerFileBlock %d", pCfg->tsdbId,
              pCfg->minRowsPerFileBlock, pCfg->maxRowsPerFileBlock);
    terrno = TSDB_CODE_TDB_INVALID_CONFIG;
    return -1;
  }

  // Check keep
  if (pCfg->keep == -1) {
    pCfg->keep = TSDB_DEFAULT_KEEP;
  } else {
    if (pCfg->keep < TSDB_MIN_KEEP || pCfg->keep > TSDB_MAX_KEEP) {
      tsdbError(
          "vgId:%d invalid keep configuration! keep %d TSDB_MIN_KEEP %d "
          "TSDB_MAX_KEEP %d",
          pCfg->tsdbId, pCfg->keep, TSDB_MIN_KEEP, TSDB_MAX_KEEP);
      terrno = TSDB_CODE_TDB_INVALID_CONFIG;
      return -1;
    }
  }

  if (pCfg->keep1 == 0) {
    pCfg->keep1 = pCfg->keep;
  }

  if (pCfg->keep2 == 0) {
    pCfg->keep2 = pCfg->keep;
  }

  // update check
  if (pCfg->update != 0) pCfg->update = 1;

  // update cacheLastRow
  if (pCfg->cacheLastRow != 0) {
    if (pCfg->cacheLastRow > 3)
      pCfg->cacheLastRow = 1;
  }
  return 0;
}

static STsdbRepo *tsdbNewRepo(STsdbCfg *pCfg, STsdbAppH *pAppH) {
  STsdbRepo *pRepo = (STsdbRepo *)calloc(1, sizeof(*pRepo));
  if (pRepo == NULL) {
    terrno = TSDB_CODE_TDB_OUT_OF_MEMORY;
    return NULL;
  }

  pRepo->state = TSDB_STATE_OK;
  pRepo->code = TSDB_CODE_SUCCESS;
  pRepo->config = *pCfg;
  if (pAppH) {
    pRepo->appH = *pAppH;
  }
  pRepo->repoLocked = false;

  int code = pthread_mutex_init(&(pRepo->mutex), NULL);
  if (code != 0) {
    terrno = TAOS_SYSTEM_ERROR(code);
    tsdbFreeRepo(pRepo);
    return NULL;
  }

  code = pthread_mutex_init(&(pRepo->save_mutex), NULL);
  if (code != 0) {
    terrno = TAOS_SYSTEM_ERROR(code);
    tsdbFreeRepo(pRepo);
    return NULL;
  }
  pRepo->config_changed = false;
  atomic_store_8(&pRepo->hasCachedLastRow, 0);
  atomic_store_8(&pRepo->hasCachedLastColumn, 0);

  code = tsem_init(&(pRepo->readyToCommit), 0, 1);
  if (code != 0) {
    code = errno;
    terrno = TAOS_SYSTEM_ERROR(code);
    tsdbFreeRepo(pRepo);
    return NULL;
  }

  pRepo->tsdbMeta = tsdbNewMeta(pCfg);
  if (pRepo->tsdbMeta == NULL) {
    tsdbError("vgId:%d failed to create meta since %s", REPO_ID(pRepo), tstrerror(terrno));
    tsdbFreeRepo(pRepo);
    return NULL;
  }

  pRepo->pPool = tsdbNewBufPool(pCfg);
  if (pRepo->pPool == NULL) {
    tsdbError("vgId:%d failed to create buffer pool since %s", REPO_ID(pRepo), tstrerror(terrno));
    tsdbFreeRepo(pRepo);
    return NULL;
  }

  pRepo->fs = tsdbNewFS(pCfg);
  if (pRepo->fs == NULL) {
    tsdbError("vgId:%d failed to TSDB file system since %s", REPO_ID(pRepo), tstrerror(terrno));
    tsdbFreeRepo(pRepo);
    return NULL;
  }

  return pRepo;
}

static void tsdbFreeRepo(STsdbRepo *pRepo) {
  if (pRepo) {
    tsdbFreeFS(pRepo->fs);
    tsdbFreeBufPool(pRepo->pPool);
    tsdbFreeMeta(pRepo->tsdbMeta);
    // tsdbFreeMemTable(pRepo->mem);
    // tsdbFreeMemTable(pRepo->imem);
    tsem_destroy(&(pRepo->readyToCommit));
    pthread_mutex_destroy(&pRepo->mutex);
    free(pRepo);
  }
}

static void tsdbStartStream(STsdbRepo *pRepo) {
  STsdbMeta *pMeta = pRepo->tsdbMeta;

  for (int i = 0; i < pMeta->maxTables; i++) {
    STable *pTable = pMeta->tables[i];
    if (pTable && pTable->type == TSDB_STREAM_TABLE) {
      pTable->cqhandle = (*pRepo->appH.cqCreateFunc)(pRepo->appH.cqH, TABLE_UID(pTable), TABLE_TID(pTable), TABLE_NAME(pTable)->data, pTable->sql,
                                                     tsdbGetTableSchemaImpl(pTable, false, false, -1), 0);
    }
  }
}

static void tsdbStopStream(STsdbRepo *pRepo) {
  STsdbMeta *pMeta = pRepo->tsdbMeta;

  for (int i = 0; i < pMeta->maxTables; i++) {
    STable *pTable = pMeta->tables[i];
    if (pTable && pTable->type == TSDB_STREAM_TABLE) {
      (*pRepo->appH.cqDropFunc)(pTable->cqhandle);
    }
  }
}

static int tsdbRestoreLastColumns(STsdbRepo *pRepo, STable *pTable, SReadH* pReadh) {
  //tsdbInfo("tsdbRestoreLastColumns of table %s", pTable->name->data);

  STSchema *pSchema = tsdbGetTableLatestSchema(pTable);
  if (pSchema == NULL) {
    tsdbError("tsdbGetTableLatestSchema of table %s fail", pTable->name->data);
    return 0;
  }

  SBlock* pBlock;
  int numColumns;
  int32_t blockIdx;
  SDataStatis* pBlockStatis = NULL;
  SDataRow row = NULL;
  // restore last column data with last schema
  
  int err = 0;

  numColumns = schemaNCols(pSchema);
<<<<<<< HEAD
  if (numColumns <= pTable->maxColumnNum) {
=======
  if (numColumns <= pTable->restoreColumnNum) {
>>>>>>> 1062357e
    return 0;
  }
  if (pTable->lastColSVersion != schemaVersion(pSchema)) {
    if (tsdbInitColIdCacheWithSchema(pTable, pSchema) < 0) {
      return -1;
    }
  }

  row = taosTMalloc(dataRowMaxBytesFromSchema(pSchema));
  if (row == NULL) {
    terrno = TSDB_CODE_TDB_OUT_OF_MEMORY;
    err = -1;
    goto out;
  }
  tdInitDataRow(row, pSchema);

  // first load block index info
  if (tsdbLoadBlockInfo(pReadh, NULL) < 0) {
    err = -1;
    goto out;
  }

  pBlockStatis = calloc(numColumns, sizeof(SDataStatis));
  if (pBlockStatis == NULL) {
    terrno = TSDB_CODE_TDB_OUT_OF_MEMORY;
    err = -1;
    goto out;
  }
  memset(pBlockStatis, 0, numColumns * sizeof(SDataStatis));
  for(int32_t i = 0; i < numColumns; ++i) {
    STColumn *pCol = schemaColAt(pSchema, i);
    pBlockStatis[i].colId = pCol->colId;
  }

  // load block from backward
  SBlockIdx *pIdx = pReadh->pBlkIdx;
  blockIdx = (int32_t)(pIdx->numOfBlocks - 1);

<<<<<<< HEAD
  while (numColumns > pTable->maxColumnNum && blockIdx >= 0) {
=======
  while (numColumns > pTable->restoreColumnNum && blockIdx >= 0) {
>>>>>>> 1062357e
    bool loadStatisData = false;
    pBlock = pReadh->pBlkInfo->blocks + blockIdx;
    blockIdx -= 1;

    // load block data
    if (tsdbLoadBlockData(pReadh, pBlock, NULL) < 0) {
      err = -1;
      goto out;
    }

    // file block with sub-blocks has no statistics data
    if (pBlock->numOfSubBlocks <= 1) {
      tsdbLoadBlockStatis(pReadh, pBlock);
      tsdbGetBlockStatis(pReadh, pBlockStatis, (int)numColumns);
      loadStatisData = true;
    }

<<<<<<< HEAD
    for (int16_t i = 0; i < numColumns && numColumns > pTable->maxColumnNum; ++i) {
=======
    for (int16_t i = 0; i < numColumns && numColumns > pTable->restoreColumnNum; ++i) {
>>>>>>> 1062357e
      STColumn *pCol = schemaColAt(pSchema, i);
      // ignore loaded columns
      if (pTable->lastCols[i].bytes != 0) {
        continue;
      }

      // ignore block which has no not-null colId column
      if (loadStatisData && pBlockStatis[i].numOfNull == pBlock->numOfRows) {
        continue;
      }

      // OK,let's load row from backward to get not-null column
      for (int32_t rowId = pBlock->numOfRows - 1; rowId >= 0; rowId--) {
        SDataCol *pDataCol = pReadh->pDCols[0]->cols + i;
        tdAppendColVal(row, tdGetColDataOfRow(pDataCol, rowId), pCol->type, pCol->bytes, pCol->offset);
        //SDataCol *pDataCol = readh.pDCols[0]->cols + j;
        void* value = tdGetRowDataOfCol(row, (int8_t)pCol->type, TD_DATA_ROW_HEAD_SIZE + pCol->offset);
        if (isNullN(value, pCol->type)) {
          continue;
        }

        int16_t idx = tsdbGetLastColumnsIndexByColId(pTable, pCol->colId);
        if (idx == -1) {
          tsdbError("tsdbRestoreLastColumns restore vgId:%d,table:%s cache column %d fail", REPO_ID(pRepo), pTable->name->data, pCol->colId);
          continue;
        }
        // save not-null column
        SDataCol *pLastCol = &(pTable->lastCols[idx]);
        pLastCol->pData = malloc(pCol->bytes);
        pLastCol->bytes = pCol->bytes;
        pLastCol->colId = pCol->colId;
        memcpy(pLastCol->pData, value, pCol->bytes);

        // save row ts(in column 0)
        pDataCol = pReadh->pDCols[0]->cols + 0;
        pCol = schemaColAt(pSchema, 0);
        tdAppendColVal(row, tdGetColDataOfRow(pDataCol, rowId), pCol->type, pCol->bytes, pCol->offset);
        pLastCol->ts = dataRowKey(row);

<<<<<<< HEAD
        pTable->maxColumnNum += 1;

        tsdbInfo("tsdbRestoreLastColumns restore vgId:%d,table:%s cache column %d, %" PRId64, REPO_ID(pRepo), pTable->name->data, pLastCol->colId, pLastCol->ts);
=======
        pTable->restoreColumnNum += 1;

        tsdbDebug("tsdbRestoreLastColumns restore vgId:%d,table:%s cache column %d, %" PRId64, REPO_ID(pRepo), pTable->name->data, pLastCol->colId, pLastCol->ts);
>>>>>>> 1062357e
        break;
      }
    }
  }

out:
  taosTZfree(row);
  tfree(pBlockStatis);

  return err;
}

int tsdbRestoreInfo(STsdbRepo *pRepo) {
  SFSIter    fsiter;
  SReadH     readh;
  SDFileSet *pSet;
  STsdbMeta *pMeta = pRepo->tsdbMeta;
  STsdbCfg * pCfg = REPO_CFG(pRepo);
  SBlock *   pBlock;

  if (tsdbInitReadH(&readh, pRepo) < 0) {
    return -1;
  }

  tsdbFSIterInit(&fsiter, REPO_FS(pRepo), TSDB_FS_ITER_BACKWARD);

  if (CACHE_LAST_NULL_COLUMN(pCfg)) {
    for (int i = 1; i < pMeta->maxTables; i++) {
      STable *pTable = pMeta->tables[i];
      if (pTable == NULL) continue;
<<<<<<< HEAD
      pTable->maxColumnNum = 0;  
=======
      pTable->restoreColumnNum = 0;  
>>>>>>> 1062357e
    }
  }

  while ((pSet = tsdbFSIterNext(&fsiter)) != NULL) {
    if (tsdbSetAndOpenReadFSet(&readh, pSet) < 0) {
      tsdbDestroyReadH(&readh);
      return -1;
    }

    if (tsdbLoadBlockIdx(&readh) < 0) {
      tsdbDestroyReadH(&readh);
      return -1;
    }

    for (int i = 1; i < pMeta->maxTables; i++) {
      STable *pTable = pMeta->tables[i];
      if (pTable == NULL) continue;

      //tsdbInfo("tsdbRestoreInfo restore vgId:%d,table:%s", REPO_ID(pRepo), pTable->name->data);

      if (tsdbSetReadTable(&readh, pTable) < 0) {
        tsdbDestroyReadH(&readh);
        return -1;
      }

      TSKEY      lastKey = tsdbGetTableLastKeyImpl(pTable);
      SBlockIdx *pIdx = readh.pBlkIdx;
      if (pIdx && lastKey < pIdx->maxKey) {
        pTable->lastKey = pIdx->maxKey;

        if (CACHE_LAST_ROW(pCfg)) {
          if (tsdbLoadBlockInfo(&readh, NULL) < 0) {
            tsdbDestroyReadH(&readh);
            return -1;
          }

          pBlock = readh.pBlkInfo->blocks + pIdx->numOfBlocks - 1;

          if (tsdbLoadBlockData(&readh, pBlock, NULL) < 0) {
            tsdbDestroyReadH(&readh);
            return -1;
          }

          // Get the data in row
          ASSERT(pTable->lastRow == NULL);
          STSchema *pSchema = tsdbGetTableSchema(pTable);
          pTable->lastRow = taosTMalloc(dataRowMaxBytesFromSchema(pSchema));
          if (pTable->lastRow == NULL) {
            terrno = TSDB_CODE_TDB_OUT_OF_MEMORY;
            tsdbDestroyReadH(&readh);
            return -1;
          }

          tdInitDataRow(pTable->lastRow, pSchema);
          for (int icol = 0; icol < schemaNCols(pSchema); icol++) {
            STColumn *pCol = schemaColAt(pSchema, icol);
            SDataCol *pDataCol = readh.pDCols[0]->cols + icol;
            tdAppendColVal(pTable->lastRow, tdGetColDataOfRow(pDataCol, pBlock->numOfRows - 1), pCol->type, pCol->bytes,
                           pCol->offset);
          }
        }
      }
      
      // restore NULL columns
      if (pIdx && CACHE_LAST_NULL_COLUMN(pCfg)) {
        if (tsdbRestoreLastColumns(pRepo, pTable, &readh) != 0) {
          tsdbDestroyReadH(&readh);
          return -1;
        }
      }
    }
  }

  tsdbDestroyReadH(&readh);
  if (CACHE_LAST_ROW(pCfg)) {
    atomic_store_8(&pRepo->hasCachedLastRow, 1);
  }
  if (CACHE_LAST_NULL_COLUMN(pCfg)) {
    atomic_store_8(&pRepo->hasCachedLastColumn, 1);
  }

  return 0;
}

int tsdbCacheLastData(STsdbRepo *pRepo, STsdbCfg* oldCfg) {
  bool cacheLastRow = false, cacheLastCol = false;
  SFSIter    fsiter;
  SReadH     readh;
  SDFileSet *pSet;
  STsdbMeta *pMeta = pRepo->tsdbMeta;
  //STsdbCfg * pCfg = REPO_CFG(pRepo);
  SBlock *   pBlock;
  int tableNum = 0;
  int maxTableIdx = 0;
  int cacheLastRowTableNum = 0;
  int cacheLastColTableNum = 0;

  bool need_free_last_row = CACHE_LAST_ROW(oldCfg) && !CACHE_LAST_ROW(&(pRepo->config));
  bool need_free_last_col = CACHE_LAST_NULL_COLUMN(oldCfg) && !CACHE_LAST_NULL_COLUMN(&(pRepo->config));

  if (CACHE_LAST_ROW(&(pRepo->config)) || CACHE_LAST_NULL_COLUMN(&(pRepo->config))) {    
    tsdbInfo("tsdbCacheLastData cache last data since cacheLast option changed");
    cacheLastRow = !CACHE_LAST_ROW(oldCfg) && CACHE_LAST_ROW(&(pRepo->config));
    cacheLastCol = !CACHE_LAST_NULL_COLUMN(oldCfg) && CACHE_LAST_NULL_COLUMN(&(pRepo->config));
  }

  // calc max table idx and table num
  for (int i = 1; i < pMeta->maxTables; i++) {
    STable *pTable = pMeta->tables[i];
    if (pTable == NULL) continue;
    tableNum += 1;
    maxTableIdx = i;
    if (cacheLastCol) {
      pTable->restoreColumnNum = 0;
    } 
  }

  // if close last option,need to free data
  if (need_free_last_row || need_free_last_col) {
    if (need_free_last_row) {
      atomic_store_8(&pRepo->hasCachedLastRow, 0);
    }
    if (need_free_last_col) {
      atomic_store_8(&pRepo->hasCachedLastColumn, 0);
    }
    tsdbInfo("free cache last data since cacheLast option changed");    
    for (int i = 1; i < maxTableIdx; i++) {
      STable *pTable = pMeta->tables[i];
      if (pTable == NULL) continue;   
      if (need_free_last_row) {
        taosTZfree(pTable->lastRow);
        pTable->lastRow = NULL;
        pTable->lastKey = TSKEY_INITIAL_VAL;
      }
      if (need_free_last_col) {
        tsdbFreeLastColumns(pTable);
      }
    }    
  }

  if (!cacheLastRow && !cacheLastCol) {
    return 0;
  }

  cacheLastRowTableNum = cacheLastRow ? tableNum : 0;
  cacheLastColTableNum = cacheLastCol ? tableNum : 0;

  if (tsdbInitReadH(&readh, pRepo) < 0) {
    return -1;
  }

  tsdbFSIterInit(&fsiter, REPO_FS(pRepo), TSDB_FS_ITER_BACKWARD);

  while ((pSet = tsdbFSIterNext(&fsiter)) != NULL && (cacheLastRowTableNum > 0 || cacheLastColTableNum > 0)) {
    if (tsdbSetAndOpenReadFSet(&readh, pSet) < 0) {
      tsdbDestroyReadH(&readh);
      return -1;
    }

    if (tsdbLoadBlockIdx(&readh) < 0) {
      tsdbDestroyReadH(&readh);
      return -1;
    }

    for (int i = 1; i <= maxTableIdx; i++) {
      STable *pTable = pMeta->tables[i];
      if (pTable == NULL) continue;

      //tsdbInfo("tsdbRestoreInfo restore vgId:%d,table:%s", REPO_ID(pRepo), pTable->name->data);

      if (tsdbSetReadTable(&readh, pTable) < 0) {
        tsdbDestroyReadH(&readh);
        return -1;
      }

      SBlockIdx *pIdx = readh.pBlkIdx;

      if (pIdx && cacheLastRowTableNum > 0 && pTable->lastRow == NULL) {                
        pTable->lastKey = pIdx->maxKey;

        if (tsdbLoadBlockInfo(&readh, NULL) < 0) {
          tsdbDestroyReadH(&readh);
          return -1;
        }

        pBlock = readh.pBlkInfo->blocks + pIdx->numOfBlocks - 1;

        if (tsdbLoadBlockData(&readh, pBlock, NULL) < 0) {
          tsdbDestroyReadH(&readh);
          return -1;
        }

        // Get the data in row
        ASSERT(pTable->lastRow == NULL);
        STSchema *pSchema = tsdbGetTableSchema(pTable);
        pTable->lastRow = taosTMalloc(dataRowMaxBytesFromSchema(pSchema));
        if (pTable->lastRow == NULL) {
          terrno = TSDB_CODE_TDB_OUT_OF_MEMORY;
          tsdbDestroyReadH(&readh);
          return -1;
        }

        tdInitDataRow(pTable->lastRow, pSchema);
        for (int icol = 0; icol < schemaNCols(pSchema); icol++) {
          STColumn *pCol = schemaColAt(pSchema, icol);
          SDataCol *pDataCol = readh.pDCols[0]->cols + icol;
          tdAppendColVal(pTable->lastRow, tdGetColDataOfRow(pDataCol, pBlock->numOfRows - 1), pCol->type, pCol->bytes,
                          pCol->offset);
        }
        cacheLastRowTableNum -= 1;
      }
      
      // restore NULL columns
      if (pIdx && cacheLastColTableNum > 0 && !pTable->hasRestoreLastColumn) {
        if (tsdbRestoreLastColumns(pRepo, pTable, &readh) != 0) {
          tsdbDestroyReadH(&readh);
          return -1;
        }
        if (pTable->hasRestoreLastColumn) {
          cacheLastColTableNum -= 1;
        }
      }
    }
  }

  tsdbDestroyReadH(&readh);

  if (cacheLastRow) {
    atomic_store_8(&pRepo->hasCachedLastRow, 1);
  }
  if (cacheLastCol) {
    atomic_store_8(&pRepo->hasCachedLastColumn, 1);
  }
  
  return 0;
}<|MERGE_RESOLUTION|>--- conflicted
+++ resolved
@@ -638,11 +638,7 @@
   int err = 0;
 
   numColumns = schemaNCols(pSchema);
-<<<<<<< HEAD
-  if (numColumns <= pTable->maxColumnNum) {
-=======
   if (numColumns <= pTable->restoreColumnNum) {
->>>>>>> 1062357e
     return 0;
   }
   if (pTable->lastColSVersion != schemaVersion(pSchema)) {
@@ -681,11 +677,7 @@
   SBlockIdx *pIdx = pReadh->pBlkIdx;
   blockIdx = (int32_t)(pIdx->numOfBlocks - 1);
 
-<<<<<<< HEAD
-  while (numColumns > pTable->maxColumnNum && blockIdx >= 0) {
-=======
   while (numColumns > pTable->restoreColumnNum && blockIdx >= 0) {
->>>>>>> 1062357e
     bool loadStatisData = false;
     pBlock = pReadh->pBlkInfo->blocks + blockIdx;
     blockIdx -= 1;
@@ -703,11 +695,7 @@
       loadStatisData = true;
     }
 
-<<<<<<< HEAD
-    for (int16_t i = 0; i < numColumns && numColumns > pTable->maxColumnNum; ++i) {
-=======
     for (int16_t i = 0; i < numColumns && numColumns > pTable->restoreColumnNum; ++i) {
->>>>>>> 1062357e
       STColumn *pCol = schemaColAt(pSchema, i);
       // ignore loaded columns
       if (pTable->lastCols[i].bytes != 0) {
@@ -747,15 +735,9 @@
         tdAppendColVal(row, tdGetColDataOfRow(pDataCol, rowId), pCol->type, pCol->bytes, pCol->offset);
         pLastCol->ts = dataRowKey(row);
 
-<<<<<<< HEAD
-        pTable->maxColumnNum += 1;
-
-        tsdbInfo("tsdbRestoreLastColumns restore vgId:%d,table:%s cache column %d, %" PRId64, REPO_ID(pRepo), pTable->name->data, pLastCol->colId, pLastCol->ts);
-=======
         pTable->restoreColumnNum += 1;
 
         tsdbDebug("tsdbRestoreLastColumns restore vgId:%d,table:%s cache column %d, %" PRId64, REPO_ID(pRepo), pTable->name->data, pLastCol->colId, pLastCol->ts);
->>>>>>> 1062357e
         break;
       }
     }
@@ -786,11 +768,7 @@
     for (int i = 1; i < pMeta->maxTables; i++) {
       STable *pTable = pMeta->tables[i];
       if (pTable == NULL) continue;
-<<<<<<< HEAD
-      pTable->maxColumnNum = 0;  
-=======
       pTable->restoreColumnNum = 0;  
->>>>>>> 1062357e
     }
   }
 
