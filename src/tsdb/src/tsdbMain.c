--- conflicted
+++ resolved
@@ -123,18 +123,9 @@
   tsdbStopStream(pRepo);
 
   if (toCommit) {
-<<<<<<< HEAD
     tsdbSyncCommit(repo);
-=======
-    tsdbAsyncCommit(pRepo);
-#ifdef __APPLE__
-    sem_wait(pRepo->readyToCommit);
-#else // __APPLE__
-    sem_wait(&(pRepo->readyToCommit));
-#endif // __APPLE__
-    terrno = pRepo->code;
->>>>>>> 8e2eb0de
-  }
+  }
+
   tsdbUnRefMemTable(pRepo, pRepo->mem);
   tsdbUnRefMemTable(pRepo, pRepo->imem);
   pRepo->mem = NULL;
@@ -448,113 +439,12 @@
     pCfg->keep1 = pCfg->keep;
   }
 
-<<<<<<< HEAD
   if (pCfg->keep2 == 0) {
     pCfg->keep2 = pCfg->keep;
   }
 
   // update check
   if (pCfg->update != 0) pCfg->update = 1;
-=======
-  free(dirName);
-
-  char *fname = tsdbGetMetaFileName(rootDir);
-  if (fname == NULL) return -1;
-  if (tdCreateKVStore(fname) < 0) {
-    tsdbError("vgId:%d failed to open KV store since %s", pCfg->tsdbId, tstrerror(terrno));
-    free(fname);
-    return -1;
-  }
-
-  free(fname);
-  return 0;
-}
-
-static int32_t tsdbUnsetRepoEnv(char *rootDir) {
-  taosRemoveDir(rootDir);
-  tsdbDebug("repository %s is removed", rootDir);
-  return 0;
-}
-
-static int32_t tsdbSaveConfig(char *rootDir, STsdbCfg *pCfg) {
-  int   fd = -1;
-  char *fname = NULL;
-  char  buf[TSDB_FILE_HEAD_SIZE] = "\0";
-  char *pBuf = buf;
-
-  fname = tsdbGetCfgFname(rootDir);
-  if (fname == NULL) {
-    tsdbError("vgId:%d failed to save configuration since %s", pCfg->tsdbId, tstrerror(terrno));
-    goto _err;
-  }
-
-  fd = open(fname, O_WRONLY | O_CREAT | O_BINARY, 0755);
-  if (fd < 0) {
-    tsdbError("vgId:%d failed to open file %s since %s", pCfg->tsdbId, fname, strerror(errno));
-    terrno = TAOS_SYSTEM_ERROR(errno);
-    goto _err;
-  }
-
-  int tlen = tsdbEncodeCfg((void *)(&pBuf), pCfg);
-  ASSERT((tlen + sizeof(TSCKSUM) <= TSDB_FILE_HEAD_SIZE) && (POINTER_DISTANCE(pBuf, buf) == tlen));
-
-  taosCalcChecksumAppend(0, (uint8_t *)buf, TSDB_FILE_HEAD_SIZE);
-
-  if (taosWrite(fd, (void *)buf, TSDB_FILE_HEAD_SIZE) < TSDB_FILE_HEAD_SIZE) {
-    tsdbError("vgId:%d failed to write %d bytes to file %s since %s", pCfg->tsdbId, TSDB_FILE_HEAD_SIZE, fname,
-              strerror(errno));
-    terrno = TAOS_SYSTEM_ERROR(errno);
-    goto _err;
-  }
-
-  if (fsync(fd) < 0) {
-    tsdbError("vgId:%d failed to fsync file %s since %s", pCfg->tsdbId, fname, strerror(errno));
-    terrno = TAOS_SYSTEM_ERROR(errno);
-    goto _err;
-  }
-
-  free(fname);
-  close(fd);
-  return 0;
-
-_err:
-  tfree(fname);
-  if (fd >= 0) close(fd);
-  return -1;
-}
-
-static int tsdbLoadConfig(char *rootDir, STsdbCfg *pCfg) {
-  char *fname = NULL;
-  int   fd = -1;
-  char  buf[TSDB_FILE_HEAD_SIZE] = "\0";
-
-  fname = tsdbGetCfgFname(rootDir);
-  if (fname == NULL) {
-    terrno = TSDB_CODE_TDB_OUT_OF_MEMORY;
-    goto _err;
-  }
-
-  fd = open(fname, O_RDONLY | O_BINARY);
-  if (fd < 0) {
-    tsdbError("failed to open file %s since %s", fname, strerror(errno));
-    terrno = TAOS_SYSTEM_ERROR(errno);
-    goto _err;
-  }
-
-  if (taosRead(fd, (void *)buf, TSDB_FILE_HEAD_SIZE) < TSDB_FILE_HEAD_SIZE) {
-    tsdbError("failed to read %d bytes from file %s since %s", TSDB_FILE_HEAD_SIZE, fname, strerror(errno));
-    terrno = TAOS_SYSTEM_ERROR(errno);
-    goto _err;
-  }
-
-  if (!taosCheckChecksumWhole((uint8_t *)buf, TSDB_FILE_HEAD_SIZE)) {
-    tsdbError("file %s is corrupted", fname);
-    terrno = TSDB_CODE_TDB_FILE_CORRUPTED;
-    goto _err;
-  }
-
-  tsdbDecodeCfg(buf, pCfg);
->>>>>>> 8e2eb0de
 
   // update cacheLastRow
   if (pCfg->cacheLastRow != 0) pCfg->cacheLastRow = 1;
@@ -586,31 +476,16 @@
 
 #ifdef __APPLE__
   pRepo->readyToCommit = sem_open(NULL, O_CREAT, 0644, 1);
-  if (pRepo->readyToCommit==SEM_FAILED) {
-    code = errno;
-    terrno = TAOS_SYSTEM_ERROR(code);
-    goto _err;
-  }
-#else // __APPLE__
+  if (pRepo->readyToCommit == SEM_FAILED) code = -1;
+#else  // __APPLE__
   code = sem_init(&(pRepo->readyToCommit), 0, 1);
+#endif
+
   if (code != 0) {
     code = errno;
     terrno = TAOS_SYSTEM_ERROR(code);
-<<<<<<< HEAD
     tsdbFreeRepo(pRepo);
     return NULL;
-=======
-    goto _err;
-  }
-#endif // __APPLE__
-
-  pRepo->repoLocked = false;
-
-  pRepo->rootDir = strdup(rootDir);
-  if (pRepo->rootDir == NULL) {
-    terrno = TSDB_CODE_TDB_OUT_OF_MEMORY;
-    goto _err;
->>>>>>> 8e2eb0de
   }
 
   pRepo->tsdbMeta = tsdbNewMeta(pCfg);
@@ -642,15 +517,9 @@
     tsdbFreeFS(pRepo->fs);
     tsdbFreeBufPool(pRepo->pPool);
     tsdbFreeMeta(pRepo->tsdbMeta);
-<<<<<<< HEAD
-=======
-    // tsdbFreeMemTable(pRepo->mem);
-    // tsdbFreeMemTable(pRepo->imem);
-    tfree(pRepo->rootDir);
 #ifdef __APPLE__
     sem_close(pRepo->readyToCommit);
 #else // __APPLE__
->>>>>>> 8e2eb0de
     sem_destroy(&(pRepo->readyToCommit));
 #endif // __APPLE__
     pthread_mutex_destroy(&pRepo->mutex);
