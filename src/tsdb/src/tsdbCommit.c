/*
 * Copyright (c) 2019 TAOS Data, Inc. <jhtao@taosdata.com>
 *
 * This program is free software: you can use, redistribute, and/or modify
 * it under the terms of the GNU Affero General Public License, version 3
 * or later ("AGPL"), as published by the Free Software Foundation.
 *
 * This program is distributed in the hope that it will be useful, but WITHOUT
 * ANY WARRANTY; without even the implied warranty of MERCHANTABILITY or
 * FITNESS FOR A PARTICULAR PURPOSE.
 *
 * You should have received a copy of the GNU Affero General Public License
 * along with this program. If not, see <http://www.gnu.org/licenses/>.
 */
#include "tsdbint.h"

#define TSDB_MAX_SUBBLOCKS 8
static FORCE_INLINE int TSDB_KEY_FID(TSKEY key, int32_t days, int8_t precision) {
  if (key < 0) {
    return (int)((key + 1) / tsMsPerDay[precision] / days - 1);
  } else {
    return (int)((key / tsMsPerDay[precision] / days));
  }
}

typedef struct {
  SRtn         rtn;     // retention snapshot
  SFSIter      fsIter;  // tsdb file iterator
  int          niters;  // memory iterators
  SCommitIter *iters;
  bool         isRFileSet; // read and commit FSET
  SReadH       readh;
  SDFileSet    wSet;
  bool         isDFileSame;
  bool         isLFileSame;
  TSKEY        minKey;
  TSKEY        maxKey;
  SArray *     aBlkIdx;  // SBlockIdx array
  STable *     pTable;
  SArray *     aSupBlk;  // Table super-block array
  SArray *     aSubBlk;  // table sub-block array
  SDataCols *  pDataCols;
} SCommitH;

#define TSDB_COMMIT_REPO(ch) TSDB_READ_REPO(&(ch->readh))
#define TSDB_COMMIT_REPO_ID(ch) REPO_ID(TSDB_READ_REPO(&(ch->readh)))
#define TSDB_COMMIT_WRITE_FSET(ch) (&((ch)->wSet))
#define TSDB_COMMIT_TABLE(ch) ((ch)->pTable)
#define TSDB_COMMIT_HEAD_FILE(ch) TSDB_DFILE_IN_SET(TSDB_COMMIT_WRITE_FSET(ch), TSDB_FILE_HEAD)
#define TSDB_COMMIT_DATA_FILE(ch) TSDB_DFILE_IN_SET(TSDB_COMMIT_WRITE_FSET(ch), TSDB_FILE_DATA)
#define TSDB_COMMIT_LAST_FILE(ch) TSDB_DFILE_IN_SET(TSDB_COMMIT_WRITE_FSET(ch), TSDB_FILE_LAST)
#define TSDB_COMMIT_BUF(ch) TSDB_READ_BUF(&((ch)->readh))
#define TSDB_COMMIT_COMP_BUF(ch) TSDB_READ_COMP_BUF(&((ch)->readh))
#define TSDB_COMMIT_DEFAULT_ROWS(ch) TSDB_DEFAULT_BLOCK_ROWS(TSDB_COMMIT_REPO(ch)->config.maxRowsPerFileBlock)
#define TSDB_COMMIT_TXN_VERSION(ch) FS_TXN_VERSION(REPO_FS(TSDB_COMMIT_REPO(ch)))

static int  tsdbCommitMeta(STsdbRepo *pRepo);
static int  tsdbUpdateMetaRecord(STsdbFS *pfs, SMFile *pMFile, uint64_t uid, void *cont, int contLen);
static int  tsdbDropMetaRecord(STsdbFS *pfs, SMFile *pMFile, uint64_t uid);
static int  tsdbCommitTSData(STsdbRepo *pRepo);
static void tsdbStartCommit(STsdbRepo *pRepo);
static void tsdbEndCommit(STsdbRepo *pRepo, int eno);
static int  tsdbCommitToFile(SCommitH *pCommith, SDFileSet *pSet, int fid);
static int  tsdbCreateCommitIters(SCommitH *pCommith);
static void tsdbDestroyCommitIters(SCommitH *pCommith);
static void tsdbSeekCommitIter(SCommitH *pCommith, TSKEY key);
static int  tsdbInitCommitH(SCommitH *pCommith, STsdbRepo *pRepo);
static void tsdbDestroyCommitH(SCommitH *pCommith);
static int  tsdbGetFidLevel(int fid, SRtn *pRtn);
static int  tsdbNextCommitFid(SCommitH *pCommith);
static int  tsdbCommitToTable(SCommitH *pCommith, int tid);
static int  tsdbSetCommitTable(SCommitH *pCommith, STable *pTable);
static int  tsdbComparKeyBlock(const void *arg1, const void *arg2);
static int  tsdbWriteBlockInfo(SCommitH *pCommih);
static int  tsdbCommitMemData(SCommitH *pCommith, SCommitIter *pIter, TSKEY keyLimit, bool toData);
static int  tsdbMergeMemData(SCommitH *pCommith, SCommitIter *pIter, int bidx);
static int  tsdbMoveBlock(SCommitH *pCommith, int bidx);
static int  tsdbCommitAddBlock(SCommitH *pCommith, const SBlock *pSupBlock, const SBlock *pSubBlocks, int nSubBlocks);
static int  tsdbMergeBlockData(SCommitH *pCommith, SCommitIter *pIter, SDataCols *pDataCols, TSKEY keyLimit,
                               bool isLastOneBlock);
static void tsdbResetCommitFile(SCommitH *pCommith);
static void tsdbResetCommitTable(SCommitH *pCommith);
static int  tsdbSetAndOpenCommitFile(SCommitH *pCommith, SDFileSet *pSet, int fid);
static void tsdbCloseCommitFile(SCommitH *pCommith, bool hasError);
static bool tsdbCanAddSubBlock(SCommitH *pCommith, SBlock *pBlock, SMergeInfo *pInfo);
static void tsdbLoadAndMergeFromCache(SDataCols *pDataCols, int *iter, SCommitIter *pCommitIter, SDataCols *pTarget,
                                      TSKEY maxKey, int maxRows, int8_t update);
<<<<<<< HEAD
static int  tsdbApplyRtn(STsdbRepo *pRepo);
=======
static int  tsdbApplyRtnOnFSet(STsdbRepo *pRepo, SDFileSet *pSet, SRtn *pRtn);
>>>>>>> e7bda7a7

void *tsdbCommitData(STsdbRepo *pRepo) {
  if (pRepo->imem == NULL) {
    return NULL;
  }
  tsdbStartCommit(pRepo);

  // Commit to update meta file
  if (tsdbCommitMeta(pRepo) < 0) {
    tsdbError("vgId:%d error occurs while committing META data since %s", REPO_ID(pRepo), tstrerror(terrno));
    goto _err;
  }

  // Create the iterator to read from cache
  if (tsdbCommitTSData(pRepo) < 0) {
    tsdbError("vgId:%d error occurs while committing TS data since %s", REPO_ID(pRepo), tstrerror(terrno));
    goto _err;
  }

  tsdbEndCommit(pRepo, TSDB_CODE_SUCCESS);
  return NULL;

_err:
  ASSERT(terrno != TSDB_CODE_SUCCESS);
  pRepo->code = terrno;

  tsdbEndCommit(pRepo, terrno);
  return NULL;
}

int tsdbApplyRtnOnFSet(STsdbRepo *pRepo, SDFileSet *pSet, SRtn *pRtn) {
  SDiskID   did;
  SDFileSet nSet;
  STsdbFS * pfs = REPO_FS(pRepo);
  int       level;

  ASSERT(pSet->fid >= pRtn->minFid);

  level = tsdbGetFidLevel(pSet->fid, pRtn);

  tfsAllocDisk(level, &(did.level), &(did.id));
  if (did.level == TFS_UNDECIDED_LEVEL) {
    terrno = TSDB_CODE_TDB_NO_AVAIL_DISK;
    return -1;
  }

  if (did.level > TSDB_FSET_LEVEL(pSet)) {
    // Need to move the FSET to higher level
    tsdbInitDFileSet(&nSet, did, REPO_ID(pRepo), pSet->fid, FS_TXN_VERSION(pfs));

    if (tsdbCopyDFileSet(pSet, &nSet) < 0) {
      tsdbError("vgId:%d failed to copy FSET %d from level %d to level %d since %s", REPO_ID(pRepo), pSet->fid,
                TSDB_FSET_LEVEL(pSet), did.level, tstrerror(terrno));
      return -1;
    }

    if (tsdbUpdateDFileSet(pfs, &nSet) < 0) {
      return -1;
    }

    tsdbInfo("vgId:%d FSET %d is copied from level %d disk id %d to level %d disk id %d", REPO_ID(pRepo), pSet->fid,
             TSDB_FSET_LEVEL(pSet), TSDB_FSET_ID(pSet), did.level, did.id);
  } else {
    // On a correct level
    if (tsdbUpdateDFileSet(pfs, pSet) < 0) {
      return -1;
    }
  }

  return 0;
}

int tsdbWriteBlockInfoImpl(SDFile *pHeadf, STable *pTable, SArray *pSupA, SArray *pSubA, void **ppBuf,
                           SBlockIdx *pIdx) {
  size_t      nSupBlocks;
  size_t      nSubBlocks;
  uint32_t    tlen;
  SBlockInfo *pBlkInfo;
  int64_t     offset;
  SBlock *    pBlock;

  memset(pIdx, 0, sizeof(*pIdx));

  nSupBlocks = taosArrayGetSize(pSupA);
  nSubBlocks = (pSubA == NULL) ? 0 : taosArrayGetSize(pSubA);

  if (nSupBlocks <= 0) {
    // No data (data all deleted)
    return 0;
  }

  tlen = (uint32_t)(sizeof(SBlockInfo) + sizeof(SBlock) * (nSupBlocks + nSubBlocks) + sizeof(TSCKSUM));
  if (tsdbMakeRoom(ppBuf, tlen) < 0) return -1;
  pBlkInfo = *ppBuf;

  pBlkInfo->delimiter = TSDB_FILE_DELIMITER;
  pBlkInfo->tid = TABLE_TID(pTable);
  pBlkInfo->uid = TABLE_UID(pTable);

  memcpy((void *)(pBlkInfo->blocks), taosArrayGet(pSupA, 0), nSupBlocks * sizeof(SBlock));
  if (nSubBlocks > 0) {
    memcpy((void *)(pBlkInfo->blocks + nSupBlocks), taosArrayGet(pSubA, 0), nSubBlocks * sizeof(SBlock));

    for (int i = 0; i < nSupBlocks; i++) {
      pBlock = pBlkInfo->blocks + i;

      if (pBlock->numOfSubBlocks > 1) {
        pBlock->offset += (sizeof(SBlockInfo) + sizeof(SBlock) * nSupBlocks);
      }
    }
  }

  taosCalcChecksumAppend(0, (uint8_t *)pBlkInfo, tlen);

  if (tsdbAppendDFile(pHeadf, (void *)pBlkInfo, tlen, &offset) < 0) {
    return -1;
  }

  tsdbUpdateDFileMagic(pHeadf, POINTER_SHIFT(pBlkInfo, tlen - sizeof(TSCKSUM)));

  // Set pIdx
  pBlock = taosArrayGetLast(pSupA);

  pIdx->tid = TABLE_TID(pTable);
  pIdx->uid = TABLE_UID(pTable);
  pIdx->hasLast = pBlock->last ? 1 : 0;
  pIdx->maxKey = pBlock->keyLast;
  pIdx->numOfBlocks = (uint32_t)nSupBlocks;
  pIdx->len = tlen;
  pIdx->offset = (uint32_t)offset;

  return 0;
}

int tsdbWriteBlockIdx(SDFile *pHeadf, SArray *pIdxA, void **ppBuf) {
  SBlockIdx *pBlkIdx;
  size_t     nidx = taosArrayGetSize(pIdxA);
  int        tlen = 0, size;
  int64_t    offset;

  if (nidx <= 0) {
    // All data are deleted
    pHeadf->info.offset = 0;
    pHeadf->info.len = 0;
    return 0;
  }

  for (size_t i = 0; i < nidx; i++) {
    pBlkIdx = (SBlockIdx *)taosArrayGet(pIdxA, i);

    size = tsdbEncodeSBlockIdx(NULL, pBlkIdx);
    if (tsdbMakeRoom(ppBuf, tlen + size) < 0) return -1;

    void *ptr = POINTER_SHIFT(*ppBuf, tlen);
    tsdbEncodeSBlockIdx(&ptr, pBlkIdx);

    tlen += size;
  }

  tlen += sizeof(TSCKSUM);
  if (tsdbMakeRoom(ppBuf, tlen) < 0) return -1;
  taosCalcChecksumAppend(0, (uint8_t *)(*ppBuf), tlen);

  if (tsdbAppendDFile(pHeadf, *ppBuf, tlen, &offset) < tlen) {
    return -1;
  }

  tsdbUpdateDFileMagic(pHeadf, POINTER_SHIFT(*ppBuf, tlen - sizeof(TSCKSUM)));
  pHeadf->info.offset = (uint32_t)offset;
  pHeadf->info.len = tlen;

  return 0;
}


// =================== Commit Meta Data
static int tsdbCommitMeta(STsdbRepo *pRepo) {
  STsdbFS *  pfs = REPO_FS(pRepo);
  SMemTable *pMem = pRepo->imem;
  SMFile *   pOMFile = pfs->cstatus->pmf;
  SMFile     mf;
  SActObj *  pAct = NULL;
  SActCont * pCont = NULL;
  SListNode *pNode = NULL;
  SDiskID    did;

  ASSERT(pOMFile != NULL || listNEles(pMem->actList) > 0);

  if (listNEles(pMem->actList) <= 0) {
    // no meta data to commit, just keep the old meta file
    tsdbUpdateMFile(pfs, pOMFile);
    return 0;
  } else {
    // Create/Open a meta file or open the existing file
    if (pOMFile == NULL) {
      // Create a new meta file
      did.level = TFS_PRIMARY_LEVEL;
      did.id = TFS_PRIMARY_ID;
      tsdbInitMFile(&mf, did, REPO_ID(pRepo), FS_TXN_VERSION(REPO_FS(pRepo)));

      if (tsdbCreateMFile(&mf, true) < 0) {
        tsdbError("vgId:%d failed to create META file since %s", REPO_ID(pRepo), tstrerror(terrno));
        return -1;
      }

      tsdbInfo("vgId:%d meta file %s is created to commit", REPO_ID(pRepo), TSDB_FILE_FULL_NAME(&mf));
    } else {
      tsdbInitMFileEx(&mf, pOMFile);
      if (tsdbOpenMFile(&mf, O_WRONLY) < 0) {
        tsdbError("vgId:%d failed to open META file since %s", REPO_ID(pRepo), tstrerror(terrno));
        return -1;
      }
    }
  }

  // Loop to write
  while ((pNode = tdListPopHead(pMem->actList)) != NULL) {
    pAct = (SActObj *)pNode->data;
    if (pAct->act == TSDB_UPDATE_META) {
      pCont = (SActCont *)POINTER_SHIFT(pAct, sizeof(SActObj));
      if (tsdbUpdateMetaRecord(pfs, &mf, pAct->uid, (void *)(pCont->cont), pCont->len) < 0) {
        tsdbError("vgId:%d failed to update META record, uid %" PRIu64 " since %s", REPO_ID(pRepo), pAct->uid,
                  tstrerror(terrno));
        tsdbCloseMFile(&mf);
        (void)tsdbApplyMFileChange(&mf, pOMFile);
        // TODO: need to reload metaCache
        return -1;
      }
    } else if (pAct->act == TSDB_DROP_META) {
      if (tsdbDropMetaRecord(pfs, &mf, pAct->uid) < 0) {
        tsdbError("vgId:%d failed to drop META record, uid %" PRIu64 " since %s", REPO_ID(pRepo), pAct->uid,
                  tstrerror(terrno));
        tsdbCloseMFile(&mf);
        tsdbApplyMFileChange(&mf, pOMFile);
        // TODO: need to reload metaCache
        return -1;
      }
    } else {
      ASSERT(false);
    }
  }

  if (tsdbUpdateMFileHeader(&mf) < 0) {
    tsdbError("vgId:%d failed to update META file header since %s, revert it", REPO_ID(pRepo), tstrerror(terrno));
    tsdbApplyMFileChange(&mf, pOMFile);
    // TODO: need to reload metaCache
    return -1;
  }

  TSDB_FILE_FSYNC(&mf);
  tsdbCloseMFile(&mf);
  tsdbUpdateMFile(pfs, &mf);

  return 0;
}

int tsdbEncodeKVRecord(void **buf, SKVRecord *pRecord) {
  int tlen = 0;
  tlen += taosEncodeFixedU64(buf, pRecord->uid);
  tlen += taosEncodeFixedI64(buf, pRecord->offset);
  tlen += taosEncodeFixedI64(buf, pRecord->size);

  return tlen;
}

void *tsdbDecodeKVRecord(void *buf, SKVRecord *pRecord) {
  buf = taosDecodeFixedU64(buf, &(pRecord->uid));
  buf = taosDecodeFixedI64(buf, &(pRecord->offset));
  buf = taosDecodeFixedI64(buf, &(pRecord->size));

  return buf;
}

void tsdbGetRtnSnap(STsdbRepo *pRepo, SRtn *pRtn) {
  STsdbCfg *pCfg = REPO_CFG(pRepo);
  TSKEY     minKey, midKey, maxKey, now;

  now = taosGetTimestamp(pCfg->precision);
  minKey = now - pCfg->keep * tsMsPerDay[pCfg->precision];
  midKey = now - pCfg->keep2 * tsMsPerDay[pCfg->precision];
  maxKey = now - pCfg->keep1 * tsMsPerDay[pCfg->precision];

  pRtn->minKey = minKey;
  pRtn->minFid = (int)(TSDB_KEY_FID(minKey, pCfg->daysPerFile, pCfg->precision));
  pRtn->midFid = (int)(TSDB_KEY_FID(midKey, pCfg->daysPerFile, pCfg->precision));
  pRtn->maxFid = (int)(TSDB_KEY_FID(maxKey, pCfg->daysPerFile, pCfg->precision));
  tsdbDebug("vgId:%d now:%" PRId64 " minKey:%" PRId64 " minFid:%d, midFid:%d, maxFid:%d", REPO_ID(pRepo), now, minKey,
            pRtn->minFid, pRtn->midFid, pRtn->maxFid);
}

static int tsdbUpdateMetaRecord(STsdbFS *pfs, SMFile *pMFile, uint64_t uid, void *cont, int contLen) {
  char      buf[64] = "\0";
  void *    pBuf = buf;
  SKVRecord rInfo;
  int64_t   offset;

  // Seek to end of meta file
  offset = tsdbSeekMFile(pMFile, 0, SEEK_END);
  if (offset < 0) {
    return -1;
  }

  rInfo.offset = offset;
  rInfo.uid = uid;
  rInfo.size = contLen;

  int tlen = tsdbEncodeKVRecord((void **)(&pBuf), &rInfo);
  if (tsdbAppendMFile(pMFile, buf, tlen, NULL) < tlen) {
    return -1;
  }

  if (tsdbAppendMFile(pMFile, cont, contLen, NULL) < contLen) {
    return -1;
  }

  tsdbUpdateMFileMagic(pMFile, POINTER_SHIFT(cont, contLen - sizeof(TSCKSUM)));
  SKVRecord *pRecord = taosHashGet(pfs->metaCache, (void *)&uid, sizeof(uid));
  if (pRecord != NULL) {
    pMFile->info.tombSize += (pRecord->size + sizeof(SKVRecord));
  } else {
    pMFile->info.nRecords++;
  }
  taosHashPut(pfs->metaCache, (void *)(&uid), sizeof(uid), (void *)(&rInfo), sizeof(rInfo));

  return 0;
}

static int tsdbDropMetaRecord(STsdbFS *pfs, SMFile *pMFile, uint64_t uid) {
  SKVRecord rInfo = {0};
  char      buf[128] = "\0";

  SKVRecord *pRecord = taosHashGet(pfs->metaCache, (void *)(&uid), sizeof(uid));
  if (pRecord == NULL) {
    tsdbError("failed to drop META record with key %" PRIu64 " since not find", uid);
    return -1;
  }

  rInfo.offset = -pRecord->offset;
  rInfo.uid = pRecord->uid;
  rInfo.size = pRecord->size;

  void *pBuf = buf;
  tsdbEncodeKVRecord(&pBuf, &rInfo);

  if (tsdbAppendMFile(pMFile, buf, sizeof(SKVRecord), NULL) < 0) {
    return -1;
  }

  pMFile->info.magic = taosCalcChecksum(pMFile->info.magic, (uint8_t *)buf, sizeof(SKVRecord));
  pMFile->info.nDels++;
  pMFile->info.nRecords--;
  pMFile->info.tombSize += (rInfo.size + sizeof(SKVRecord) * 2);

  taosHashRemove(pfs->metaCache, (void *)(&uid), sizeof(uid));
  return 0;
}

// =================== Commit Time-Series Data
static int tsdbCommitTSData(STsdbRepo *pRepo) {
  SMemTable *pMem = pRepo->imem;
  SCommitH   commith;
  SDFileSet *pSet = NULL;
  int        fid;

  memset(&commith, 0, sizeof(commith));

  if (pMem->numOfRows <= 0) {
    // No memory data, just apply retention on each file on disk
    if (tsdbApplyRtn(pRepo) < 0) {
      return -1;
    }
    return 0;
  }

  // Resource initialization
  if (tsdbInitCommitH(&commith, pRepo) < 0) {
    return -1;
  }

  // Skip expired memory data and expired FSET
  tsdbSeekCommitIter(&commith, commith.rtn.minKey);
  while ((pSet = tsdbFSIterNext(&(commith.fsIter)))) {
    if (pSet->fid < commith.rtn.minFid) {
      tsdbInfo("vgId:%d FSET %d on level %d disk id %d expires, remove it", REPO_ID(pRepo), pSet->fid,
               TSDB_FSET_LEVEL(pSet), TSDB_FSET_ID(pSet));
    } else {
      break;
    }
  }

  // Loop to commit to each file
  fid = tsdbNextCommitFid(&(commith));
  while (true) {
    // Loop over both on disk and memory
    if (pSet == NULL && fid == TSDB_IVLD_FID) break;

    if (pSet && (fid == TSDB_IVLD_FID || pSet->fid < fid)) {
      // Only has existing FSET but no memory data to commit in this
      // existing FSET, only check if file in correct retention
      if (tsdbApplyRtnOnFSet(pRepo, pSet, &(commith.rtn)) < 0) {
        tsdbDestroyCommitH(&commith);
        return -1;
      }

      pSet = tsdbFSIterNext(&(commith.fsIter));
    } else {
      // Has memory data to commit
      SDFileSet *pCSet;
      int        cfid;

      if (pSet == NULL || pSet->fid > fid) {
        // Commit to a new FSET with fid: fid
        pCSet = NULL;
        cfid = fid;
      } else {
        // Commit to an existing FSET
        pCSet = pSet;
        cfid = pSet->fid;
        pSet = tsdbFSIterNext(&(commith.fsIter));
      }

      if (tsdbCommitToFile(&commith, pCSet, cfid) < 0) {
        tsdbDestroyCommitH(&commith);
        return -1;
      }

      fid = tsdbNextCommitFid(&commith);
    }
  }

  tsdbDestroyCommitH(&commith);
  return 0;
}

static void tsdbStartCommit(STsdbRepo *pRepo) {
  SMemTable *pMem = pRepo->imem;

  ASSERT(pMem->numOfRows > 0 || listNEles(pMem->actList) > 0);

  tsdbInfo("vgId:%d start to commit! keyFirst %" PRId64 " keyLast %" PRId64 " numOfRows %" PRId64 " meta rows: %d",
           REPO_ID(pRepo), pMem->keyFirst, pMem->keyLast, pMem->numOfRows, listNEles(pMem->actList));

  tsdbStartFSTxn(pRepo, pMem->pointsAdd, pMem->storageAdd);

  pRepo->code = TSDB_CODE_SUCCESS;
}

static void tsdbEndCommit(STsdbRepo *pRepo, int eno) {
  if (eno != TSDB_CODE_SUCCESS) {
    tsdbEndFSTxnWithError(REPO_FS(pRepo));
  } else {
    tsdbEndFSTxn(pRepo);
  }

  tsdbInfo("vgId:%d commit over, %s", REPO_ID(pRepo), (eno == TSDB_CODE_SUCCESS) ? "succeed" : "failed");

  if (pRepo->appH.notifyStatus) pRepo->appH.notifyStatus(pRepo->appH.appH, TSDB_STATUS_COMMIT_OVER, eno);

  SMemTable *pIMem = pRepo->imem;
  (void)tsdbLockRepo(pRepo);
  pRepo->imem = NULL;
  (void)tsdbUnlockRepo(pRepo);
  tsdbUnRefMemTable(pRepo, pIMem);
  tsem_post(&(pRepo->readyToCommit));
}

#if 0
static bool tsdbHasDataToCommit(SCommitIter *iters, int nIters, TSKEY minKey, TSKEY maxKey) {
  for (int i = 0; i < nIters; i++) {
    TSKEY nextKey = tsdbNextIterKey((iters + i)->pIter);
    if (nextKey != TSDB_DATA_TIMESTAMP_NULL && (nextKey >= minKey && nextKey <= maxKey)) return true;
  }
  return false;
}
#endif

static int tsdbCommitToFile(SCommitH *pCommith, SDFileSet *pSet, int fid) {
  STsdbRepo *pRepo = TSDB_COMMIT_REPO(pCommith);
  STsdbCfg * pCfg = REPO_CFG(pRepo);

  ASSERT(pSet == NULL || pSet->fid == fid);

  tsdbResetCommitFile(pCommith);
  tsdbGetFidKeyRange(pCfg->daysPerFile, pCfg->precision, fid, &(pCommith->minKey), &(pCommith->maxKey));

  // Set and open files
  if (tsdbSetAndOpenCommitFile(pCommith, pSet, fid) < 0) {
    return -1;
  }

  // Loop to commit each table data
  for (int tid = 1; tid < pCommith->niters; tid++) {
    SCommitIter *pIter = pCommith->iters + tid;

    if (pIter->pTable == NULL) continue;

    if (tsdbCommitToTable(pCommith, tid) < 0) {
      tsdbCloseCommitFile(pCommith, true);
      // revert the file change
      tsdbApplyDFileSetChange(TSDB_COMMIT_WRITE_FSET(pCommith), pSet);
      return -1;
    }
  }

  if (tsdbWriteBlockIdx(TSDB_COMMIT_HEAD_FILE(pCommith), pCommith->aBlkIdx, (void **)(&(TSDB_COMMIT_BUF(pCommith)))) <
      0) {
    tsdbError("vgId:%d failed to write SBlockIdx part to FSET %d since %s", REPO_ID(pRepo), fid, tstrerror(terrno));
    tsdbCloseCommitFile(pCommith, true);
    // revert the file change
    tsdbApplyDFileSetChange(TSDB_COMMIT_WRITE_FSET(pCommith), pSet);
    return -1;
  }

  if (tsdbUpdateDFileSetHeader(&(pCommith->wSet)) < 0) {
    tsdbError("vgId:%d failed to update FSET %d header since %s", REPO_ID(pRepo), fid, tstrerror(terrno));
    tsdbCloseCommitFile(pCommith, true);
    // revert the file change
    tsdbApplyDFileSetChange(TSDB_COMMIT_WRITE_FSET(pCommith), pSet);
    return -1;
  }

  // Close commit file
  tsdbCloseCommitFile(pCommith, false);

  if (tsdbUpdateDFileSet(REPO_FS(pRepo), &(pCommith->wSet)) < 0) {
    return -1;
  }

  return 0;
}

static int tsdbCreateCommitIters(SCommitH *pCommith) {
  STsdbRepo *pRepo = TSDB_COMMIT_REPO(pCommith);
  SMemTable *pMem = pRepo->imem;
  STsdbMeta *pMeta = pRepo->tsdbMeta;

  pCommith->niters = pMem->maxTables;
  pCommith->iters = (SCommitIter *)calloc(pMem->maxTables, sizeof(SCommitIter));
  if (pCommith->iters == NULL) {
    terrno = TSDB_CODE_TDB_OUT_OF_MEMORY;
    return -1;
  }

  if (tsdbRLockRepoMeta(pRepo) < 0) return -1;

  // reference all tables
  for (int i = 0; i < pMem->maxTables; i++) {
    if (pMeta->tables[i] != NULL) {
      tsdbRefTable(pMeta->tables[i]);
      pCommith->iters[i].pTable = pMeta->tables[i];
    }
  }

  if (tsdbUnlockRepoMeta(pRepo) < 0) return -1;

  for (int i = 0; i < pMem->maxTables; i++) {
    if ((pCommith->iters[i].pTable != NULL) && (pMem->tData[i] != NULL) &&
        (TABLE_UID(pCommith->iters[i].pTable) == pMem->tData[i]->uid)) {
      if ((pCommith->iters[i].pIter = tSkipListCreateIter(pMem->tData[i]->pData)) == NULL) {
        terrno = TSDB_CODE_TDB_OUT_OF_MEMORY;
        return -1;
      }

      tSkipListIterNext(pCommith->iters[i].pIter);
    }
  }

  return 0;
}

static void tsdbDestroyCommitIters(SCommitH *pCommith) {
  if (pCommith->iters == NULL) return;

  for (int i = 1; i < pCommith->niters; i++) {
    if (pCommith->iters[i].pTable != NULL) {
      tsdbUnRefTable(pCommith->iters[i].pTable);
      tSkipListDestroyIter(pCommith->iters[i].pIter);
    }
  }

  free(pCommith->iters);
  pCommith->iters = NULL;
  pCommith->niters = 0;
}

// Skip all keys until key (not included)
static void tsdbSeekCommitIter(SCommitH *pCommith, TSKEY key) {
  for (int i = 0; i < pCommith->niters; i++) {
    SCommitIter *pIter = pCommith->iters + i;
    if (pIter->pTable == NULL || pIter->pIter == NULL) continue;

    tsdbLoadDataFromCache(pIter->pTable, pIter->pIter, key - 1, INT32_MAX, NULL, NULL, 0, true, NULL);
  }
}

static int tsdbInitCommitH(SCommitH *pCommith, STsdbRepo *pRepo) {
  STsdbCfg *pCfg = REPO_CFG(pRepo);

  memset(pCommith, 0, sizeof(*pCommith));
  tsdbGetRtnSnap(pRepo, &(pCommith->rtn));

  TSDB_FSET_SET_CLOSED(TSDB_COMMIT_WRITE_FSET(pCommith));

  // Init read handle
  if (tsdbInitReadH(&(pCommith->readh), pRepo) < 0) {
    return -1;
  }

  // Init file iterator
  tsdbFSIterInit(&(pCommith->fsIter), REPO_FS(pRepo), TSDB_FS_ITER_FORWARD);

  if (tsdbCreateCommitIters(pCommith) < 0) {
    tsdbDestroyCommitH(pCommith);
    return -1;
  }

  pCommith->aBlkIdx = taosArrayInit(1024, sizeof(SBlockIdx));
  if (pCommith->aBlkIdx == NULL) {
    terrno = TSDB_CODE_TDB_OUT_OF_MEMORY;
    tsdbDestroyCommitH(pCommith);
    return -1;
  }

  pCommith->aSupBlk = taosArrayInit(1024, sizeof(SBlock));
  if (pCommith->aSupBlk == NULL) {
    terrno = TSDB_CODE_TDB_OUT_OF_MEMORY;
    tsdbDestroyCommitH(pCommith);
    return -1;
  }

  pCommith->aSubBlk = taosArrayInit(1024, sizeof(SBlock));
  if (pCommith->aSubBlk == NULL) {
    terrno = TSDB_CODE_TDB_OUT_OF_MEMORY;
    tsdbDestroyCommitH(pCommith);
    return -1;
  }

  pCommith->pDataCols = tdNewDataCols(0, 0, pCfg->maxRowsPerFileBlock);
  if (pCommith->pDataCols == NULL) {
    terrno = TSDB_CODE_TDB_OUT_OF_MEMORY;
    tsdbDestroyCommitH(pCommith);
    return -1;
  }

  return 0;
}

static void tsdbDestroyCommitH(SCommitH *pCommith) {
  pCommith->pDataCols = tdFreeDataCols(pCommith->pDataCols);
  pCommith->aSubBlk = taosArrayDestroy(pCommith->aSubBlk);
  pCommith->aSupBlk = taosArrayDestroy(pCommith->aSupBlk);
  pCommith->aBlkIdx = taosArrayDestroy(pCommith->aBlkIdx);
  tsdbDestroyCommitIters(pCommith);
  tsdbDestroyReadH(&(pCommith->readh));
  tsdbCloseDFileSet(TSDB_COMMIT_WRITE_FSET(pCommith));
}

static int tsdbNextCommitFid(SCommitH *pCommith) {
  STsdbRepo *pRepo = TSDB_COMMIT_REPO(pCommith);
  STsdbCfg * pCfg = REPO_CFG(pRepo);
  int        fid = TSDB_IVLD_FID;

  for (int i = 0; i < pCommith->niters; i++) {
    SCommitIter *pIter = pCommith->iters + i;
    if (pIter->pTable == NULL || pIter->pIter == NULL) continue;

    TSKEY nextKey = tsdbNextIterKey(pIter->pIter);
    if (nextKey == TSDB_DATA_TIMESTAMP_NULL) {
      continue;
    } else {
      int tfid = (int)(TSDB_KEY_FID(nextKey, pCfg->daysPerFile, pCfg->precision));
      if (fid == TSDB_IVLD_FID || fid > tfid) {
        fid = tfid;
      }
    }
  }

  return fid;
}

static int tsdbCommitToTable(SCommitH *pCommith, int tid) {
  SCommitIter *pIter = pCommith->iters + tid;
  TSKEY        nextKey = tsdbNextIterKey(pIter->pIter);

  tsdbResetCommitTable(pCommith);

  TSDB_RLOCK_TABLE(pIter->pTable);

  // Set commit table
  if (tsdbSetCommitTable(pCommith, pIter->pTable) < 0) {
    TSDB_RUNLOCK_TABLE(pIter->pTable);
    return -1;
  }

  // No disk data and no memory data, just return
  if (pCommith->readh.pBlkIdx == NULL && (nextKey == TSDB_DATA_TIMESTAMP_NULL || nextKey > pCommith->maxKey)) {
    TSDB_RUNLOCK_TABLE(pIter->pTable);
    return 0;
  }

  // Must has disk data or has memory data
  int     nBlocks;
  int     bidx = 0;
  SBlock *pBlock;

  if (pCommith->readh.pBlkIdx) {
    if (tsdbLoadBlockInfo(&(pCommith->readh), NULL) < 0) {
      TSDB_RUNLOCK_TABLE(pIter->pTable);
      return -1;
    }

    nBlocks = pCommith->readh.pBlkIdx->numOfBlocks;
  } else {
    nBlocks = 0;
  }

  if (bidx < nBlocks) {
    pBlock = pCommith->readh.pBlkInfo->blocks + bidx;
  } else {
    pBlock = NULL;
  }

  while (true) {
    if (pBlock == NULL && (nextKey == TSDB_DATA_TIMESTAMP_NULL || nextKey > pCommith->maxKey)) break;

    if ((nextKey == TSDB_DATA_TIMESTAMP_NULL || nextKey > pCommith->maxKey) ||
        (pBlock && (!pBlock->last) && tsdbComparKeyBlock((void *)(&nextKey), pBlock) > 0)) {
      if (tsdbMoveBlock(pCommith, bidx) < 0) {
        TSDB_RUNLOCK_TABLE(pIter->pTable);
        return -1;
      }

      bidx++;
      if (bidx < nBlocks) {
        pBlock = pCommith->readh.pBlkInfo->blocks + bidx;
      } else {
        pBlock = NULL;
      }
    } else if (pBlock && (pBlock->last || tsdbComparKeyBlock((void *)(&nextKey), pBlock) == 0)) {
      // merge pBlock data and memory data
      if (tsdbMergeMemData(pCommith, pIter, bidx) < 0) {
        TSDB_RUNLOCK_TABLE(pIter->pTable);
        return -1;
      }

      bidx++;
      if (bidx < nBlocks) {
        pBlock = pCommith->readh.pBlkInfo->blocks + bidx;
      } else {
        pBlock = NULL;
      }
      nextKey = tsdbNextIterKey(pIter->pIter);
    } else {
      // Only commit memory data
      if (pBlock == NULL) {
        if (tsdbCommitMemData(pCommith, pIter, pCommith->maxKey, false) < 0) {
          TSDB_RUNLOCK_TABLE(pIter->pTable);
          return -1;
        }
      } else {
        if (tsdbCommitMemData(pCommith, pIter, pBlock->keyFirst - 1, true) < 0) {
          TSDB_RUNLOCK_TABLE(pIter->pTable);
          return -1;
        }
      }
      nextKey = tsdbNextIterKey(pIter->pIter);
    }
  }

  TSDB_RUNLOCK_TABLE(pIter->pTable);

  if (tsdbWriteBlockInfo(pCommith) < 0) {
    tsdbError("vgId:%d failed to write SBlockInfo part into file %s since %s", TSDB_COMMIT_REPO_ID(pCommith),
              TSDB_FILE_FULL_NAME(TSDB_COMMIT_HEAD_FILE(pCommith)), tstrerror(terrno));
    return -1;
  }

  return 0;
}

static int tsdbSetCommitTable(SCommitH *pCommith, STable *pTable) {
  STSchema *pSchema = tsdbGetTableSchemaImpl(pTable, false, false, -1);

  pCommith->pTable = pTable;

  if (tdInitDataCols(pCommith->pDataCols, pSchema) < 0) {
    terrno = TSDB_CODE_TDB_OUT_OF_MEMORY;
    return -1;
  }

  if (pCommith->isRFileSet) {
    if (tsdbSetReadTable(&(pCommith->readh), pTable) < 0) {
      return -1;
    }
  } else {
    pCommith->readh.pBlkIdx = NULL;
  }
  return 0;
}

static int tsdbComparKeyBlock(const void *arg1, const void *arg2) {
  TSKEY   key = *(TSKEY *)arg1;
  SBlock *pBlock = (SBlock *)arg2;

  if (key < pBlock->keyFirst) {
    return -1;
  } else if (key > pBlock->keyLast) {
    return 1;
  } else {
    return 0;
  }
}

int tsdbWriteBlockImpl(STsdbRepo *pRepo, STable *pTable, SDFile *pDFile, SDataCols *pDataCols, SBlock *pBlock,
                       bool isLast, bool isSuper, void **ppBuf, void **ppCBuf) {
  STsdbCfg *  pCfg = REPO_CFG(pRepo);
  SBlockData *pBlockData;
  int64_t     offset = 0;
  int         rowsToWrite = pDataCols->numOfRows;

  ASSERT(rowsToWrite > 0 && rowsToWrite <= pCfg->maxRowsPerFileBlock);
  ASSERT((!isLast) || rowsToWrite < pCfg->minRowsPerFileBlock);

  // Make buffer space
  if (tsdbMakeRoom(ppBuf, TSDB_BLOCK_STATIS_SIZE(pDataCols->numOfCols)) < 0) {
    return -1;
  }
  pBlockData = (SBlockData *)(*ppBuf);

  // Get # of cols not all NULL(not including key column)
  int nColsNotAllNull = 0;
  for (int ncol = 1; ncol < pDataCols->numOfCols; ncol++) {  // ncol from 1, we skip the timestamp column
    SDataCol * pDataCol = pDataCols->cols + ncol;
    SBlockCol *pBlockCol = pBlockData->cols + nColsNotAllNull;

    if (isNEleNull(pDataCol, rowsToWrite)) {  // all data to commit are NULL, just ignore it
      continue;
    }

    memset(pBlockCol, 0, sizeof(*pBlockCol));

    pBlockCol->colId = pDataCol->colId;
    pBlockCol->type = pDataCol->type;
    if (tDataTypes[pDataCol->type].statisFunc) {
      (*tDataTypes[pDataCol->type].statisFunc)(pDataCol->pData, rowsToWrite, &(pBlockCol->min), &(pBlockCol->max),
                                               &(pBlockCol->sum), &(pBlockCol->minIndex), &(pBlockCol->maxIndex),
                                               &(pBlockCol->numOfNull));
    }
    nColsNotAllNull++;
  }

  ASSERT(nColsNotAllNull >= 0 && nColsNotAllNull <= pDataCols->numOfCols);

  // Compress the data if neccessary
  int      tcol = 0;  // counter of not all NULL and written columns
  uint32_t toffset = 0;
  int32_t  tsize = TSDB_BLOCK_STATIS_SIZE(nColsNotAllNull);
  int32_t  lsize = tsize;
  int32_t  keyLen = 0;
  for (int ncol = 0; ncol < pDataCols->numOfCols; ncol++) {
    // All not NULL columns finish
    if (ncol != 0 && tcol >= nColsNotAllNull) break;

    SDataCol * pDataCol = pDataCols->cols + ncol;
    SBlockCol *pBlockCol = pBlockData->cols + tcol;

    if (ncol != 0 && (pDataCol->colId != pBlockCol->colId)) continue;

    int32_t flen;  // final length
    int32_t tlen = dataColGetNEleLen(pDataCol, rowsToWrite);
    void *  tptr;

    // Make room
    if (tsdbMakeRoom(ppBuf, lsize + tlen + COMP_OVERFLOW_BYTES + sizeof(TSCKSUM)) < 0) {
      return -1;
    }
    pBlockData = (SBlockData *)(*ppBuf);
    pBlockCol = pBlockData->cols + tcol;
    tptr = POINTER_SHIFT(pBlockData, lsize);

    if (pCfg->compression == TWO_STAGE_COMP &&
        tsdbMakeRoom(ppCBuf, tlen + COMP_OVERFLOW_BYTES) < 0) {
      return -1;
    }

    // Compress or just copy
    if (pCfg->compression) {
      flen = (*(tDataTypes[pDataCol->type].compFunc))((char *)pDataCol->pData, tlen, rowsToWrite, tptr,
                                                      tlen + COMP_OVERFLOW_BYTES, pCfg->compression, *ppCBuf,
                                                      tlen + COMP_OVERFLOW_BYTES);
    } else {
      flen = tlen;
      memcpy(tptr, pDataCol->pData, flen);
    }

    // Add checksum
    ASSERT(flen > 0);
    flen += sizeof(TSCKSUM);
    taosCalcChecksumAppend(0, (uint8_t *)tptr, flen);
    tsdbUpdateDFileMagic(pDFile, POINTER_SHIFT(tptr, flen - sizeof(TSCKSUM)));

    if (ncol != 0) {
      tsdbSetBlockColOffset(pBlockCol, toffset);
      pBlockCol->len = flen;
      tcol++;
    } else {
      keyLen = flen;
    }

    toffset += flen;
    lsize += flen;
  }

  pBlockData->delimiter = TSDB_FILE_DELIMITER;
  pBlockData->uid = TABLE_UID(pTable);
  pBlockData->numOfCols = nColsNotAllNull;

  taosCalcChecksumAppend(0, (uint8_t *)pBlockData, tsize);
  tsdbUpdateDFileMagic(pDFile, POINTER_SHIFT(pBlockData, tsize - sizeof(TSCKSUM)));

  // Write the whole block to file
  if (tsdbAppendDFile(pDFile, (void *)pBlockData, lsize, &offset) < lsize) {
    return -1;
  }

  // Update pBlock membership vairables
  pBlock->last = isLast;
  pBlock->offset = offset;
  pBlock->algorithm = pCfg->compression;
  pBlock->numOfRows = rowsToWrite;
  pBlock->len = lsize;
  pBlock->keyLen = keyLen;
  pBlock->numOfSubBlocks = isSuper ? 1 : 0;
  pBlock->numOfCols = nColsNotAllNull;
  pBlock->keyFirst = dataColsKeyFirst(pDataCols);
  pBlock->keyLast = dataColsKeyLast(pDataCols);

  tsdbDebug("vgId:%d tid:%d a block of data is written to file %s, offset %" PRId64
            " numOfRows %d len %d numOfCols %" PRId16 " keyFirst %" PRId64 " keyLast %" PRId64,
            REPO_ID(pRepo), TABLE_TID(pTable), TSDB_FILE_FULL_NAME(pDFile), offset, rowsToWrite, pBlock->len,
            pBlock->numOfCols, pBlock->keyFirst, pBlock->keyLast);

  return 0;
}

static int tsdbWriteBlock(SCommitH *pCommith, SDFile *pDFile, SDataCols *pDataCols, SBlock *pBlock, bool isLast,
                          bool isSuper) {
  return tsdbWriteBlockImpl(TSDB_COMMIT_REPO(pCommith), TSDB_COMMIT_TABLE(pCommith), pDFile, pDataCols, pBlock, isLast,
                            isSuper, (void **)(&(TSDB_COMMIT_BUF(pCommith))),
                            (void **)(&(TSDB_COMMIT_COMP_BUF(pCommith))));
}


static int tsdbWriteBlockInfo(SCommitH *pCommih) {
  SDFile *  pHeadf = TSDB_COMMIT_HEAD_FILE(pCommih);
  SBlockIdx blkIdx;
  STable *  pTable = TSDB_COMMIT_TABLE(pCommih);

  if (tsdbWriteBlockInfoImpl(pHeadf, pTable, pCommih->aSupBlk, pCommih->aSubBlk, (void **)(&(TSDB_COMMIT_BUF(pCommih))),
                             &blkIdx) < 0) {
    return -1;
  }

  if (blkIdx.numOfBlocks == 0) {
    return 0;
  }

  if (taosArrayPush(pCommih->aBlkIdx, (void *)(&blkIdx)) == NULL) {
    terrno = TSDB_CODE_TDB_OUT_OF_MEMORY;
    return -1;
  }

  return 0;
}

static int tsdbCommitMemData(SCommitH *pCommith, SCommitIter *pIter, TSKEY keyLimit, bool toData) {
  STsdbRepo *pRepo = TSDB_COMMIT_REPO(pCommith);
  STsdbCfg * pCfg = REPO_CFG(pRepo);
  SMergeInfo mInfo;
  int32_t    defaultRows = TSDB_COMMIT_DEFAULT_ROWS(pCommith);
  SDFile *   pDFile;
  bool       isLast;
  SBlock     block;

  while (true) {
    tsdbLoadDataFromCache(pIter->pTable, pIter->pIter, keyLimit, defaultRows, pCommith->pDataCols, NULL, 0,
                          pCfg->update, &mInfo);

    if (pCommith->pDataCols->numOfRows <= 0) break;

    if (toData || pCommith->pDataCols->numOfRows >= pCfg->minRowsPerFileBlock) {
      pDFile = TSDB_COMMIT_DATA_FILE(pCommith);
      isLast = false;
    } else {
      pDFile = TSDB_COMMIT_LAST_FILE(pCommith);
      isLast = true;
    }

    if (tsdbWriteBlock(pCommith, pDFile, pCommith->pDataCols, &block, isLast, true) < 0) return -1;

    if (tsdbCommitAddBlock(pCommith, &block, NULL, 0) < 0) {
      return -1;
    }
  }

  return 0;
}

static int tsdbMergeMemData(SCommitH *pCommith, SCommitIter *pIter, int bidx) {
  STsdbRepo *pRepo = TSDB_COMMIT_REPO(pCommith);
  STsdbCfg * pCfg = REPO_CFG(pRepo);
  int        nBlocks = pCommith->readh.pBlkIdx->numOfBlocks;
  SBlock *   pBlock = pCommith->readh.pBlkInfo->blocks + bidx;
  TSKEY      keyLimit;
  int16_t    colId = 0;
  SMergeInfo mInfo;
  SBlock     subBlocks[TSDB_MAX_SUBBLOCKS];
  SBlock     block, supBlock;
  SDFile *   pDFile;

  if (bidx == nBlocks - 1) {
    keyLimit = pCommith->maxKey;
  } else {
    keyLimit = pBlock[1].keyFirst - 1;
  }

  SSkipListIterator titer = *(pIter->pIter);
  if (tsdbLoadBlockDataCols(&(pCommith->readh), pBlock, NULL, &colId, 1) < 0) return -1;

  tsdbLoadDataFromCache(pIter->pTable, &titer, keyLimit, INT32_MAX, NULL, pCommith->readh.pDCols[0]->cols[0].pData,
                        pCommith->readh.pDCols[0]->numOfRows, pCfg->update, &mInfo);

  if (mInfo.nOperations == 0) {
    // no new data to insert (all updates denied)
    if (tsdbMoveBlock(pCommith, bidx) < 0) {
      return -1;
    }
    *(pIter->pIter) = titer;
  } else if (pBlock->numOfRows + mInfo.rowsInserted - mInfo.rowsDeleteSucceed == 0) {
    // Ignore the block
    ASSERT(0);
    *(pIter->pIter) = titer;
  } else if (tsdbCanAddSubBlock(pCommith, pBlock, &mInfo)) {
    // Add a sub-block
    tsdbLoadDataFromCache(pIter->pTable, pIter->pIter, keyLimit, INT32_MAX, pCommith->pDataCols,
                          pCommith->readh.pDCols[0]->cols[0].pData, pCommith->readh.pDCols[0]->numOfRows, pCfg->update,
                          &mInfo);
    if (pBlock->last) {
      pDFile = TSDB_COMMIT_LAST_FILE(pCommith);
    } else {
      pDFile = TSDB_COMMIT_DATA_FILE(pCommith);
    }

    if (tsdbWriteBlock(pCommith, pDFile, pCommith->pDataCols, &block, pBlock->last, false) < 0) return -1;

    if (pBlock->numOfSubBlocks == 1) {
      subBlocks[0] = *pBlock;
      subBlocks[0].numOfSubBlocks = 0;
    } else {
      memcpy(subBlocks, POINTER_SHIFT(pCommith->readh.pBlkInfo, pBlock->offset),
             sizeof(SBlock) * pBlock->numOfSubBlocks);
    }
    subBlocks[pBlock->numOfSubBlocks] = block;
    supBlock = *pBlock;
    supBlock.keyFirst = mInfo.keyFirst;
    supBlock.keyLast = mInfo.keyLast;
    supBlock.numOfSubBlocks++;
    supBlock.numOfRows = pBlock->numOfRows + mInfo.rowsInserted - mInfo.rowsDeleteSucceed;
    supBlock.offset = taosArrayGetSize(pCommith->aSubBlk) * sizeof(SBlock);

    if (tsdbCommitAddBlock(pCommith, &supBlock, subBlocks, supBlock.numOfSubBlocks) < 0) return -1;
  } else {
    if (tsdbLoadBlockData(&(pCommith->readh), pBlock, NULL) < 0) return -1;
    if (tsdbMergeBlockData(pCommith, pIter, pCommith->readh.pDCols[0], keyLimit, bidx == (nBlocks - 1)) < 0) return -1;
  }

  return 0;
}

static int tsdbMoveBlock(SCommitH *pCommith, int bidx) {
  SBlock *pBlock = pCommith->readh.pBlkInfo->blocks + bidx;
  SDFile *pDFile;
  SBlock  block;
  bool    isSameFile;

  ASSERT(pBlock->numOfSubBlocks > 0);

  if (pBlock->last) {
    pDFile = TSDB_COMMIT_LAST_FILE(pCommith);
    isSameFile = pCommith->isLFileSame;
  } else {
    pDFile = TSDB_COMMIT_DATA_FILE(pCommith);
    isSameFile = pCommith->isDFileSame;
  }

  if (isSameFile) {
    if (pBlock->numOfSubBlocks == 1) {
      if (tsdbCommitAddBlock(pCommith, pBlock, NULL, 0) < 0) {
        return -1;
      }
    } else {
      block = *pBlock;
      block.offset = sizeof(SBlock) * taosArrayGetSize(pCommith->aSubBlk);

      if (tsdbCommitAddBlock(pCommith, &block, POINTER_SHIFT(pCommith->readh.pBlkInfo, pBlock->offset),
                             pBlock->numOfSubBlocks) < 0) {
        return -1;
      }
    }
  } else {
    if (tsdbLoadBlockData(&(pCommith->readh), pBlock, NULL) < 0) return -1;
    if (tsdbWriteBlock(pCommith, pDFile, pCommith->readh.pDCols[0], &block, pBlock->last, true) < 0) return -1;
    if (tsdbCommitAddBlock(pCommith, &block, NULL, 0) < 0) return -1;
  }

  return 0;
}

static int tsdbCommitAddBlock(SCommitH *pCommith, const SBlock *pSupBlock, const SBlock *pSubBlocks, int nSubBlocks) {
  if (taosArrayPush(pCommith->aSupBlk, pSupBlock) == NULL) {
    terrno = TSDB_CODE_TDB_OUT_OF_MEMORY;
    return -1;
  }

  if (pSubBlocks && taosArrayAddBatch(pCommith->aSubBlk, pSubBlocks, nSubBlocks) == NULL) {
    terrno = TSDB_CODE_TDB_OUT_OF_MEMORY;
    return -1;
  }

  return 0;
}

static int tsdbMergeBlockData(SCommitH *pCommith, SCommitIter *pIter, SDataCols *pDataCols, TSKEY keyLimit, bool isLastOneBlock) {
  STsdbRepo *pRepo = TSDB_COMMIT_REPO(pCommith);
  STsdbCfg * pCfg = REPO_CFG(pRepo);
  SBlock     block;
  SDFile *   pDFile;
  bool       isLast;
  int32_t    defaultRows = TSDB_COMMIT_DEFAULT_ROWS(pCommith);

  int biter = 0;
  while (true) {
    tsdbLoadAndMergeFromCache(pCommith->readh.pDCols[0], &biter, pIter, pCommith->pDataCols, keyLimit, defaultRows,
                              pCfg->update);

    if (pCommith->pDataCols->numOfRows == 0) break;

    if (isLastOneBlock) {
      if (pCommith->pDataCols->numOfRows < pCfg->minRowsPerFileBlock) {
        pDFile = TSDB_COMMIT_LAST_FILE(pCommith);
        isLast = true;
      } else {
        pDFile = TSDB_COMMIT_DATA_FILE(pCommith);
        isLast = false;
      }
    } else {
      pDFile = TSDB_COMMIT_DATA_FILE(pCommith);
      isLast = false;
    }

    if (tsdbWriteBlock(pCommith, pDFile, pCommith->pDataCols, &block, isLast, true) < 0) return -1;
    if (tsdbCommitAddBlock(pCommith, &block, NULL, 0) < 0) return -1;
  }

  return 0;
}

static void tsdbLoadAndMergeFromCache(SDataCols *pDataCols, int *iter, SCommitIter *pCommitIter, SDataCols *pTarget,
                                     TSKEY maxKey, int maxRows, int8_t update) {
  TSKEY     key1 = INT64_MAX;
  TSKEY     key2 = INT64_MAX;
  STSchema *pSchema = NULL;

  ASSERT(maxRows > 0 && dataColsKeyLast(pDataCols) <= maxKey);
  tdResetDataCols(pTarget);

  while (true) {
    key1 = (*iter >= pDataCols->numOfRows) ? INT64_MAX : dataColsKeyAt(pDataCols, *iter);
    bool isRowDel = false;
    SDataRow row = tsdbNextIterRow(pCommitIter->pIter);
    if (row == NULL || dataRowKey(row) > maxKey) {
      key2 = INT64_MAX;
    } else {
      key2 = dataRowKey(row);
      isRowDel = dataRowDeleted(row);
    }

    if (key1 == INT64_MAX && key2 == INT64_MAX) break;

    if (key1 < key2) {
      for (int i = 0; i < pDataCols->numOfCols; i++) {
        dataColAppendVal(pTarget->cols + i, tdGetColDataOfRow(pDataCols->cols + i, *iter), pTarget->numOfRows,
                         pTarget->maxPoints);
      }

      pTarget->numOfRows++;
      (*iter)++;
    } else if (key1 > key2) {
      if (!isRowDel) {
        if (pSchema == NULL || schemaVersion(pSchema) != dataRowVersion(row)) {
          pSchema = tsdbGetTableSchemaImpl(pCommitIter->pTable, false, false, dataRowVersion(row));
          ASSERT(pSchema != NULL);
        }

        tdAppendDataRowToDataCol(row, pSchema, pTarget);
      }

      tSkipListIterNext(pCommitIter->pIter);
    } else {
      if (update) {
        if (!isRowDel) {
          if (pSchema == NULL || schemaVersion(pSchema) != dataRowVersion(row)) {
            pSchema = tsdbGetTableSchemaImpl(pCommitIter->pTable, false, false, dataRowVersion(row));
            ASSERT(pSchema != NULL);
          }

          tdAppendDataRowToDataCol(row, pSchema, pTarget);
        }
      } else {
        ASSERT(!isRowDel);

        for (int i = 0; i < pDataCols->numOfCols; i++) {
          dataColAppendVal(pTarget->cols + i, tdGetColDataOfRow(pDataCols->cols + i, *iter), pTarget->numOfRows,
                           pTarget->maxPoints);
        }

        pTarget->numOfRows++;
      }
      (*iter)++;
      tSkipListIterNext(pCommitIter->pIter);
    }

    if (pTarget->numOfRows >= maxRows) break;
  }
}

static void tsdbResetCommitFile(SCommitH *pCommith) {
  pCommith->isRFileSet = false;
  pCommith->isDFileSame = false;
  pCommith->isLFileSame = false;
  taosArrayClear(pCommith->aBlkIdx);
}

static void tsdbResetCommitTable(SCommitH *pCommith) {
  taosArrayClear(pCommith->aSubBlk);
  taosArrayClear(pCommith->aSupBlk);
  pCommith->pTable = NULL;
}

static int tsdbSetAndOpenCommitFile(SCommitH *pCommith, SDFileSet *pSet, int fid) {
  SDiskID    did;
  STsdbRepo *pRepo = TSDB_COMMIT_REPO(pCommith);
  SDFileSet *pWSet = TSDB_COMMIT_WRITE_FSET(pCommith);

  tfsAllocDisk(tsdbGetFidLevel(fid, &(pCommith->rtn)), &(did.level), &(did.id));
  if (did.level == TFS_UNDECIDED_LEVEL) {
    terrno = TSDB_CODE_TDB_NO_AVAIL_DISK;
    return -1;
  }

  // Open read FSET
  if (pSet) {
    if (tsdbSetAndOpenReadFSet(&(pCommith->readh), pSet) < 0) {
      return -1;
    }

    pCommith->isRFileSet = true;

    if (tsdbLoadBlockIdx(&(pCommith->readh)) < 0) {
      tsdbCloseAndUnsetFSet(&(pCommith->readh));
      return -1;
    }

    tsdbDebug("vgId:%d FSET %d at level %d disk id %d is opened to read to commit", REPO_ID(pRepo), TSDB_FSET_FID(pSet),
              TSDB_FSET_LEVEL(pSet), TSDB_FSET_ID(pSet));
  } else {
    pCommith->isRFileSet = false;
  }

  // Set and open commit FSET
  if (pSet == NULL || did.level > TSDB_FSET_LEVEL(pSet)) {
    // Create a new FSET to write data
    tsdbInitDFileSet(pWSet, did, REPO_ID(pRepo), fid, FS_TXN_VERSION(REPO_FS(pRepo)));

    if (tsdbCreateDFileSet(pWSet, true) < 0) {
      tsdbError("vgId:%d failed to create FSET %d at level %d disk id %d since %s", REPO_ID(pRepo),
                TSDB_FSET_FID(pWSet), TSDB_FSET_LEVEL(pWSet), TSDB_FSET_ID(pWSet), tstrerror(terrno));
      if (pCommith->isRFileSet) {
        tsdbCloseAndUnsetFSet(&(pCommith->readh));
      }
      return -1;
    }

    pCommith->isDFileSame = false;
    pCommith->isLFileSame = false;

    tsdbDebug("vgId:%d FSET %d at level %d disk id %d is created to commit", REPO_ID(pRepo), TSDB_FSET_FID(pWSet),
              TSDB_FSET_LEVEL(pWSet), TSDB_FSET_ID(pWSet));
  } else {
    did.level = TSDB_FSET_LEVEL(pSet);
    did.id = TSDB_FSET_ID(pSet);

    pCommith->wSet.fid = fid;
    pCommith->wSet.state = 0;

    // TSDB_FILE_HEAD
    SDFile *pWHeadf = TSDB_COMMIT_HEAD_FILE(pCommith);
    tsdbInitDFile(pWHeadf, did, REPO_ID(pRepo), fid, FS_TXN_VERSION(REPO_FS(pRepo)), TSDB_FILE_HEAD);
    if (tsdbCreateDFile(pWHeadf, true) < 0) {
      tsdbError("vgId:%d failed to create file %s to commit since %s", REPO_ID(pRepo), TSDB_FILE_FULL_NAME(pWHeadf),
                tstrerror(terrno));

      if (pCommith->isRFileSet) {
        tsdbCloseAndUnsetFSet(&(pCommith->readh));
        return -1;
      }
    }

    // TSDB_FILE_DATA
    SDFile *pRDataf = TSDB_READ_DATA_FILE(&(pCommith->readh));
    SDFile *pWDataf = TSDB_COMMIT_DATA_FILE(pCommith);
    tsdbInitDFileEx(pWDataf, pRDataf);
    if (tsdbOpenDFile(pWDataf, O_WRONLY) < 0) {
      tsdbError("vgId:%d failed to open file %s to commit since %s", REPO_ID(pRepo), TSDB_FILE_FULL_NAME(pWDataf),
                tstrerror(terrno));

      tsdbCloseDFileSet(pWSet);
      tsdbRemoveDFile(pWHeadf);
      if (pCommith->isRFileSet) {
        tsdbCloseAndUnsetFSet(&(pCommith->readh));
        return -1;
      }
    }
    pCommith->isDFileSame = true;

    // TSDB_FILE_LAST
    SDFile *pRLastf = TSDB_READ_LAST_FILE(&(pCommith->readh));
    SDFile *pWLastf = TSDB_COMMIT_LAST_FILE(pCommith);
    if (pRLastf->info.size < 32 * 1024) {
      tsdbInitDFileEx(pWLastf, pRLastf);
      pCommith->isLFileSame = true;

      if (tsdbOpenDFile(pWLastf, O_WRONLY) < 0) {
        tsdbError("vgId:%d failed to open file %s to commit since %s", REPO_ID(pRepo), TSDB_FILE_FULL_NAME(pWLastf),
                  tstrerror(terrno));

        tsdbCloseDFileSet(pWSet);
        tsdbRemoveDFile(pWHeadf);
        if (pCommith->isRFileSet) {
          tsdbCloseAndUnsetFSet(&(pCommith->readh));
          return -1;
        }
      }
    } else {
      tsdbInitDFile(pWLastf, did, REPO_ID(pRepo), fid, FS_TXN_VERSION(REPO_FS(pRepo)), TSDB_FILE_LAST);
      pCommith->isLFileSame = false;

      if (tsdbCreateDFile(pWLastf, true) < 0) {
        tsdbError("vgId:%d failed to create file %s to commit since %s", REPO_ID(pRepo), TSDB_FILE_FULL_NAME(pWLastf),
                  tstrerror(terrno));

        tsdbCloseDFileSet(pWSet);
        (void)tsdbRemoveDFile(pWHeadf);
        if (pCommith->isRFileSet) {
          tsdbCloseAndUnsetFSet(&(pCommith->readh));
          return -1;
        }
      }
    }
  }

  return 0;
}

static void tsdbCloseCommitFile(SCommitH *pCommith, bool hasError) {
  if (pCommith->isRFileSet) {
    tsdbCloseAndUnsetFSet(&(pCommith->readh));
  }

  if (!hasError) {
    TSDB_FSET_FSYNC(TSDB_COMMIT_WRITE_FSET(pCommith));
  }
  tsdbCloseDFileSet(TSDB_COMMIT_WRITE_FSET(pCommith));
}

static bool tsdbCanAddSubBlock(SCommitH *pCommith, SBlock *pBlock, SMergeInfo *pInfo) {
  STsdbRepo *pRepo = TSDB_COMMIT_REPO(pCommith);
  STsdbCfg * pCfg = REPO_CFG(pRepo);
  int        mergeRows = pBlock->numOfRows + pInfo->rowsInserted - pInfo->rowsDeleteSucceed;

  ASSERT(mergeRows > 0);

  if (pBlock->numOfSubBlocks < TSDB_MAX_SUBBLOCKS && pInfo->nOperations <= pCfg->maxRowsPerFileBlock) {
    if (pBlock->last) {
      if (pCommith->isLFileSame && mergeRows < pCfg->minRowsPerFileBlock) return true;
    } else {
      if (pCommith->isDFileSame && mergeRows <= pCfg->maxRowsPerFileBlock) return true;
    }
  }

  return false;
}

int tsdbApplyRtn(STsdbRepo *pRepo) {
  SRtn       rtn;
  SFSIter    fsiter;
  STsdbFS *  pfs = REPO_FS(pRepo);
  SDFileSet *pSet;

  // Get retention snapshot
  tsdbGetRtnSnap(pRepo, &rtn);

  tsdbFSIterInit(&fsiter, pfs, TSDB_FS_ITER_FORWARD);
  while ((pSet = tsdbFSIterNext(&fsiter))) {
    if (pSet->fid < rtn.minFid) {
      tsdbInfo("vgId:%d FSET %d at level %d disk id %d expires, remove it", REPO_ID(pRepo), pSet->fid,
               TSDB_FSET_LEVEL(pSet), TSDB_FSET_ID(pSet));
      continue;
    }

    if (tsdbApplyRtnOnFSet(pRepo, pSet, &rtn) < 0) {
      return -1;
    }
  }

  return 0;
}<|MERGE_RESOLUTION|>--- conflicted
+++ resolved
@@ -85,11 +85,6 @@
 static bool tsdbCanAddSubBlock(SCommitH *pCommith, SBlock *pBlock, SMergeInfo *pInfo);
 static void tsdbLoadAndMergeFromCache(SDataCols *pDataCols, int *iter, SCommitIter *pCommitIter, SDataCols *pTarget,
                                       TSKEY maxKey, int maxRows, int8_t update);
-<<<<<<< HEAD
-static int  tsdbApplyRtn(STsdbRepo *pRepo);
-=======
-static int  tsdbApplyRtnOnFSet(STsdbRepo *pRepo, SDFileSet *pSet, SRtn *pRtn);
->>>>>>> e7bda7a7
 
 void *tsdbCommitData(STsdbRepo *pRepo) {
   if (pRepo->imem == NULL) {
