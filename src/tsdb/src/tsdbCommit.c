/*
 * Copyright (c) 2019 TAOS Data, Inc. <jhtao@taosdata.com>
 *
 * This program is free software: you can use, redistribute, and/or modify
 * it under the terms of the GNU Affero General Public License, version 3
 * or later ("AGPL"), as published by the Free Software Foundation.
 *
 * This program is distributed in the hope that it will be useful, but WITHOUT
 * ANY WARRANTY; without even the implied warranty of MERCHANTABILITY or
 * FITNESS FOR A PARTICULAR PURPOSE.
 *
 * You should have received a copy of the GNU Affero General Public License
 * along with this program. If not, see <http://www.gnu.org/licenses/>.
 */
#include "tsdbint.h"

#define TSDB_MAX_SUBBLOCKS 8
#define TSDB_KEY_FID(key, days, precision) ((key) / tsMsPerDay[(precision)] / (days))

typedef struct {
  SRtn         rtn;     // retention snapshot
  SFSIter      fsIter;  // tsdb file iterator
  int          niters;  // memory iterators
  SCommitIter *iters;
  bool         isRFileSet; // read and commit FSET
  SReadH       readh;
  SDFileSet    wSet;
  bool         isDFileSame;
  bool         isLFileSame;
  TSKEY        minKey;
  TSKEY        maxKey;
  SArray *     aBlkIdx;  // SBlockIdx array
  STable *     pTable;
  SArray *     aSupBlk;  // Table super-block array
  SArray *     aSubBlk;  // table sub-block array
  SDataCols *  pDataCols;
} SCommitH;

#define TSDB_COMMIT_REPO(ch) TSDB_READ_REPO(&(ch->readh))
#define TSDB_COMMIT_REPO_ID(ch) REPO_ID(TSDB_READ_REPO(&(ch->readh)))
#define TSDB_COMMIT_WRITE_FSET(ch) (&((ch)->wSet))
#define TSDB_COMMIT_TABLE(ch) ((ch)->pTable)
#define TSDB_COMMIT_HEAD_FILE(ch) TSDB_DFILE_IN_SET(TSDB_COMMIT_WRITE_FSET(ch), TSDB_FILE_HEAD)
#define TSDB_COMMIT_DATA_FILE(ch) TSDB_DFILE_IN_SET(TSDB_COMMIT_WRITE_FSET(ch), TSDB_FILE_DATA)
#define TSDB_COMMIT_LAST_FILE(ch) TSDB_DFILE_IN_SET(TSDB_COMMIT_WRITE_FSET(ch), TSDB_FILE_LAST)
#define TSDB_COMMIT_BUF(ch) TSDB_READ_BUF(&((ch)->readh))
#define TSDB_COMMIT_COMP_BUF(ch) TSDB_READ_COMP_BUF(&((ch)->readh))
#define TSDB_COMMIT_DEFAULT_ROWS(ch) (TSDB_COMMIT_REPO(ch)->config.maxRowsPerFileBlock * 4 / 5)
#define TSDB_COMMIT_TXN_VERSION(ch) FS_TXN_VERSION(REPO_FS(TSDB_COMMIT_REPO(ch)))

static int  tsdbCommitMeta(STsdbRepo *pRepo);
static int  tsdbUpdateMetaRecord(STsdbFS *pfs, SMFile *pMFile, uint64_t uid, void *cont, int contLen);
static int  tsdbDropMetaRecord(STsdbFS *pfs, SMFile *pMFile, uint64_t uid);
static int  tsdbCommitTSData(STsdbRepo *pRepo);
static int  tsdbStartCommit(STsdbRepo *pRepo);
static void tsdbEndCommit(STsdbRepo *pRepo, int eno);
static int  tsdbCommitToFile(SCommitH *pCommith, SDFileSet *pSet, int fid);
static int  tsdbCreateCommitIters(SCommitH *pCommith);
static void tsdbDestroyCommitIters(SCommitH *pCommith);
static void tsdbSeekCommitIter(SCommitH *pCommith, TSKEY key);
static int  tsdbInitCommitH(SCommitH *pCommith, STsdbRepo *pRepo);
static void tsdbDestroyCommitH(SCommitH *pCommith);
static int  tsdbGetFidLevel(int fid, SRtn *pRtn);
static int  tsdbNextCommitFid(SCommitH *pCommith);
static int  tsdbCommitToTable(SCommitH *pCommith, int tid);
static int  tsdbSetCommitTable(SCommitH *pCommith, STable *pTable);
static int  tsdbComparKeyBlock(const void *arg1, const void *arg2);
static int  tsdbWriteBlockInfo(SCommitH *pCommih);
static int  tsdbWriteBlockIdx(SCommitH *pCommih);
static int  tsdbCommitMemData(SCommitH *pCommith, SCommitIter *pIter, TSKEY keyLimit, bool toData);
static int  tsdbMergeMemData(SCommitH *pCommith, SCommitIter *pIter, int bidx);
static int  tsdbMoveBlock(SCommitH *pCommith, int bidx);
static int  tsdbCommitAddBlock(SCommitH *pCommith, const SBlock *pSupBlock, const SBlock *pSubBlocks, int nSubBlocks);
static int  tsdbMergeBlockData(SCommitH *pCommith, SCommitIter *pIter, SDataCols *pDataCols, TSKEY keyLimit,
                               bool isLastOneBlock);
static void tsdbResetCommitFile(SCommitH *pCommith);
static void tsdbResetCommitTable(SCommitH *pCommith);
static int  tsdbSetAndOpenCommitFile(SCommitH *pCommith, SDFileSet *pSet, int fid);
static void tsdbCloseCommitFile(SCommitH *pCommith, bool hasError);
static bool tsdbCanAddSubBlock(SCommitH *pCommith, SBlock *pBlock, SMergeInfo *pInfo);
static void tsdbLoadAndMergeFromCache(SDataCols *pDataCols, int *iter, SCommitIter *pCommitIter, SDataCols *pTarget,
                                      TSKEY maxKey, int maxRows, int8_t update);
static int  tsdbApplyRtn(STsdbRepo *pRepo);
static int  tsdbApplyRtnOnFSet(STsdbRepo *pRepo, SDFileSet *pSet, SRtn *pRtn);

void *tsdbCommitData(STsdbRepo *pRepo) {
  if (tsdbStartCommit(pRepo) < 0) {
    tsdbError("vgId:%d failed to commit data while startting to commit since %s", REPO_ID(pRepo), tstrerror(terrno));
    goto _err;
  }

  // Commit to update meta file
  if (tsdbCommitMeta(pRepo) < 0) {
    tsdbError("vgId:%d error occurs while committing META data since %s", REPO_ID(pRepo), tstrerror(terrno));
    goto _err;
  }

  // Create the iterator to read from cache
  if (tsdbCommitTSData(pRepo) < 0) {
    tsdbError("vgId:%d error occurs while committing TS data since %s", REPO_ID(pRepo), tstrerror(terrno));
    goto _err;
  }

  tsdbEndCommit(pRepo, TSDB_CODE_SUCCESS);
  return NULL;

_err:
  ASSERT(terrno != TSDB_CODE_SUCCESS);
  pRepo->code = terrno;

  tsdbEndCommit(pRepo, terrno);
  return NULL;
}

// =================== Commit Meta Data
static int tsdbCommitMeta(STsdbRepo *pRepo) {
  STsdbFS *  pfs = REPO_FS(pRepo);
  SMemTable *pMem = pRepo->imem;
  SMFile *   pOMFile = pfs->cstatus->pmf;
  SMFile     mf;
  SActObj *  pAct = NULL;
  SActCont * pCont = NULL;
  SListNode *pNode = NULL;
  SDiskID    did;

  ASSERT(pOMFile != NULL || listNEles(pMem->actList) > 0);

  if (listNEles(pMem->actList) <= 0) {
    // no meta data to commit, just keep the old meta file
    tsdbUpdateMFile(pfs, pOMFile);
    return 0;
  } else {
    // Create/Open a meta file or open the existing file
    if (pOMFile == NULL) {
      // Create a new meta file
      did.level = TFS_PRIMARY_LEVEL;
      did.id = TFS_PRIMARY_ID;
      tsdbInitMFile(&mf, did, REPO_ID(pRepo), FS_TXN_VERSION(REPO_FS(pRepo)));

      if (tsdbCreateMFile(&mf, true) < 0) {
        return -1;
      }
    } else {
      tsdbInitMFileEx(&mf, pOMFile);
      if (tsdbOpenMFile(&mf, O_WRONLY) < 0) {
        return -1;
      }
    }
  }

  // Loop to write
  while ((pNode = tdListPopHead(pMem->actList)) != NULL) {
    pAct = (SActObj *)pNode->data;
    if (pAct->act == TSDB_UPDATE_META) {
      pCont = (SActCont *)POINTER_SHIFT(pAct, sizeof(SActObj));
      if (tsdbUpdateMetaRecord(pfs, &mf, pAct->uid, (void *)(pCont->cont), pCont->len) < 0) {
        tsdbCloseMFile(&mf);
        return -1;
      }
    } else if (pAct->act == TSDB_DROP_META) {
      if (tsdbDropMetaRecord(pfs, &mf, pAct->uid) < 0) {
        tsdbCloseMFile(&mf);
        return -1;
      }
    } else {
      ASSERT(false);
    }
  }

  if (tsdbUpdateMFileHeader(&mf) < 0) {
    return -1;
  }

  TSDB_FILE_FSYNC(&mf);
  tsdbCloseMFile(&mf);
  tsdbUpdateMFile(pfs, &mf);

  return 0;
}

int tsdbEncodeKVRecord(void **buf, SKVRecord *pRecord) {
  int tlen = 0;
  tlen += taosEncodeFixedU64(buf, pRecord->uid);
  tlen += taosEncodeFixedI64(buf, pRecord->offset);
  tlen += taosEncodeFixedI64(buf, pRecord->size);

  return tlen;
}

void *tsdbDecodeKVRecord(void *buf, SKVRecord *pRecord) {
  buf = taosDecodeFixedU64(buf, &(pRecord->uid));
  buf = taosDecodeFixedI64(buf, &(pRecord->offset));
  buf = taosDecodeFixedI64(buf, &(pRecord->size));

  return buf;
}

void tsdbGetRtnSnap(STsdbRepo *pRepo, SRtn *pRtn) {
  STsdbCfg *pCfg = REPO_CFG(pRepo);
  TSKEY     minKey, midKey, maxKey, now;

  now = taosGetTimestamp(pCfg->precision);
  minKey = now - pCfg->keep * tsMsPerDay[pCfg->precision];
  midKey = now - pCfg->keep2 * tsMsPerDay[pCfg->precision];
  maxKey = now - pCfg->keep1 * tsMsPerDay[pCfg->precision];

  pRtn->minKey = minKey;
  pRtn->minFid = TSDB_KEY_FID(minKey, pCfg->daysPerFile, pCfg->precision);
  pRtn->midFid = TSDB_KEY_FID(midKey, pCfg->daysPerFile, pCfg->precision);
  pRtn->maxFid = TSDB_KEY_FID(maxKey, pCfg->daysPerFile, pCfg->precision);
}

static int tsdbUpdateMetaRecord(STsdbFS *pfs, SMFile *pMFile, uint64_t uid, void *cont, int contLen) {
  char      buf[64] = "\0";
  void *    pBuf = buf;
  SKVRecord rInfo;
  int64_t   offset;

  // Seek to end of meta file
  offset = tsdbSeekMFile(pMFile, 0, SEEK_END);
  if (offset < 0) {
    return -1;
  }

  rInfo.offset = offset;
  rInfo.uid = uid;
  rInfo.size = contLen;

  int tlen = tsdbEncodeKVRecord((void **)(&pBuf), &rInfo);
  if (tsdbAppendMFile(pMFile, buf, tlen, NULL) < tlen) {
    return -1;
  }

  if (tsdbAppendMFile(pMFile, cont, contLen, NULL) < contLen) {
    return -1;
  }

  tsdbUpdateMFileMagic(pMFile, POINTER_SHIFT(cont, contLen - sizeof(TSCKSUM)));
  SKVRecord *pRecord = taosHashGet(pfs->metaCache, (void *)&uid, sizeof(uid));
  if (pRecord != NULL) {
    pMFile->info.tombSize += pRecord->size;
  } else {
    pMFile->info.nRecords++;
  }
  taosHashPut(pfs->metaCache, (void *)(&uid), sizeof(uid), (void *)(&rInfo), sizeof(rInfo));

  return 0;
}

static int tsdbDropMetaRecord(STsdbFS *pfs, SMFile *pMFile, uint64_t uid) {
  SKVRecord rInfo = {0};
  char      buf[128] = "\0";

  SKVRecord *pRecord = taosHashGet(pfs->metaCache, (void *)(&uid), sizeof(uid));
  if (pRecord == NULL) {
    tsdbError("failed to drop KV store record with key %" PRIu64 " since not find", uid);
    return -1;
  }

  rInfo.offset = -pRecord->offset;
  rInfo.uid = pRecord->uid;
  rInfo.size = pRecord->size;

  void *pBuf = buf;
  tsdbEncodeKVRecord(&pBuf, &rInfo);

  if (tsdbAppendMFile(pMFile, buf, POINTER_DISTANCE(pBuf, buf), NULL) < 0) {
    return -1;
  }

  pMFile->info.magic = taosCalcChecksum(pMFile->info.magic, (uint8_t *)buf, (uint32_t)POINTER_DISTANCE(pBuf, buf));
  pMFile->info.nDels++;
  pMFile->info.nRecords--;
  pMFile->info.tombSize += (rInfo.size + sizeof(SKVRecord) * 2);

  taosHashRemove(pfs->metaCache, (void *)(&uid), sizeof(uid));
  return 0;
}

// =================== Commit Time-Series Data
static int tsdbCommitTSData(STsdbRepo *pRepo) {
  SMemTable *pMem = pRepo->imem;
  SCommitH   commith = {0};
  SDFileSet *pSet = NULL;
  int        fid;

  if (pMem->numOfRows <= 0) {
    // No memory data, just apply retention on each file on disk
    if (tsdbApplyRtn(pRepo) < 0) {
      return -1;
    }
    return 0;
  }

  // Resource initialization
  if (tsdbInitCommitH(&commith, pRepo) < 0) {
    return -1;
  }

  // Skip expired memory data and expired FSET
  tsdbSeekCommitIter(&commith, commith.rtn.minKey);
  while ((pSet = tsdbFSIterNext(&(commith.fsIter)))) {
    if (pSet->fid >= commith.rtn.minFid) break;
  }

  // Loop to commit to each file
  fid = tsdbNextCommitFid(&(commith));
  while (true) {
    // Loop over both on disk and memory
    if (pSet == NULL && fid == TSDB_IVLD_FID) break;

    if (pSet && (fid == TSDB_IVLD_FID || pSet->fid < fid)) {
      // Only has existing FSET but no memory data to commit in this
      // existing FSET, only check if file in correct retention
      if (tsdbApplyRtnOnFSet(pRepo, pSet, &(commith.rtn)) < 0) {
        tsdbDestroyCommitH(&commith);
        return -1;
      }

      pSet = tsdbFSIterNext(&(commith.fsIter));
    } else {
      // Has memory data to commit
      SDFileSet *pCSet;
      int        cfid;

      if (pSet == NULL || pSet->fid > fid) {
        // Commit to a new FSET with fid: fid
        pCSet = NULL;
        cfid = fid;
      } else {
        // Commit to an existing FSET
        pCSet = pSet;
        cfid = pSet->fid;
        pSet = tsdbFSIterNext(&(commith.fsIter));
      }

      if (tsdbCommitToFile(&commith, pCSet, cfid) < 0) {
        tsdbDestroyCommitH(&commith);
        return -1;
      }

      fid = tsdbNextCommitFid(&commith);
    }
  }

  tsdbDestroyCommitH(&commith);
  return 0;
}

static int tsdbStartCommit(STsdbRepo *pRepo) {
  SMemTable *pMem = pRepo->imem;

  ASSERT(pMem->numOfRows > 0 || listNEles(pMem->actList) > 0);

  tsdbInfo("vgId:%d start to commit! keyFirst %" PRId64 " keyLast %" PRId64 " numOfRows %" PRId64 " meta rows: %d",
           REPO_ID(pRepo), pMem->keyFirst, pMem->keyLast, pMem->numOfRows, listNEles(pMem->actList));

  tsdbStartFSTxn(pRepo, pMem->pointsAdd, pMem->storageAdd);

  pRepo->code = TSDB_CODE_SUCCESS;
  return 0;
}

static void tsdbEndCommit(STsdbRepo *pRepo, int eno) {
  if (eno != TSDB_CODE_SUCCESS) {
    tsdbEndFSTxnWithError(REPO_FS(pRepo));
  } else {
    tsdbEndFSTxn(pRepo);
  }

  tsdbInfo("vgId:%d commit over, %s", REPO_ID(pRepo), (eno == TSDB_CODE_SUCCESS) ? "succeed" : "failed");

  if (pRepo->appH.notifyStatus) pRepo->appH.notifyStatus(pRepo->appH.appH, TSDB_STATUS_COMMIT_OVER, eno);

  SMemTable *pIMem = pRepo->imem;
  tsdbLockRepo(pRepo);
  pRepo->imem = NULL;
  tsdbUnlockRepo(pRepo);
  tsdbUnRefMemTable(pRepo, pIMem);
<<<<<<< HEAD

#ifdef __APPLE__
  sem_post(pRepo->readyToCommit);
#else // __APPLE__
  sem_post(&(pRepo->readyToCommit));
#endif // __APPLE__
=======
  tsem_post(&(pRepo->readyToCommit));
>>>>>>> 9a64b8a4
}

#if 0
static bool tsdbHasDataToCommit(SCommitIter *iters, int nIters, TSKEY minKey, TSKEY maxKey) {
  for (int i = 0; i < nIters; i++) {
    TSKEY nextKey = tsdbNextIterKey((iters + i)->pIter);
    if (nextKey != TSDB_DATA_TIMESTAMP_NULL && (nextKey >= minKey && nextKey <= maxKey)) return true;
  }
  return false;
}
#endif

static int tsdbCommitToFile(SCommitH *pCommith, SDFileSet *pSet, int fid) {
  STsdbRepo *pRepo = TSDB_COMMIT_REPO(pCommith);
  STsdbCfg * pCfg = REPO_CFG(pRepo);

  ASSERT(pSet == NULL || pSet->fid == fid);

  tsdbResetCommitFile(pCommith);
  tsdbGetFidKeyRange(pCfg->daysPerFile, pCfg->precision, fid, &(pCommith->minKey), &(pCommith->maxKey));

  // Set and open files
  if (tsdbSetAndOpenCommitFile(pCommith, pSet, fid) < 0) {
    return -1;
  }

  // Loop to commit each table data
  for (int tid = 1; tid < pCommith->niters; tid++) {
    SCommitIter *pIter = pCommith->iters + tid;

    if (pIter->pTable == NULL) continue;

    if (tsdbCommitToTable(pCommith, tid) < 0) {
      // TODO: revert the file change
      tsdbCloseCommitFile(pCommith, true);
      return -1;
    }
  }

  if (tsdbWriteBlockIdx(pCommith) < 0) {
    tsdbCloseCommitFile(pCommith, true);
    return -1;
  }

  // Close commit file
  tsdbCloseCommitFile(pCommith, false);

  if (tsdbUpdateDFileSet(REPO_FS(pRepo), &(pCommith->wSet)) < 0) {
    return -1;
  }

  return 0;
}

static int tsdbCreateCommitIters(SCommitH *pCommith) {
  STsdbRepo *pRepo = TSDB_COMMIT_REPO(pCommith);
  SMemTable *pMem = pRepo->imem;
  STsdbMeta *pMeta = pRepo->tsdbMeta;

  pCommith->niters = pMem->maxTables;
  pCommith->iters = (SCommitIter *)calloc(pMem->maxTables, sizeof(SCommitIter));
  if (pCommith->iters == NULL) {
    terrno = TSDB_CODE_TDB_OUT_OF_MEMORY;
    return -1;
  }

  if (tsdbRLockRepoMeta(pRepo) < 0) return -1;

  // reference all tables
  for (int i = 0; i < pMem->maxTables; i++) {
    if (pMeta->tables[i] != NULL) {
      tsdbRefTable(pMeta->tables[i]);
      pCommith->iters[i].pTable = pMeta->tables[i];
    }
  }

  if (tsdbUnlockRepoMeta(pRepo) < 0) return -1;

  for (int i = 0; i < pMem->maxTables; i++) {
    if ((pCommith->iters[i].pTable != NULL) && (pMem->tData[i] != NULL) &&
        (TABLE_UID(pCommith->iters[i].pTable) == pMem->tData[i]->uid)) {
      if ((pCommith->iters[i].pIter = tSkipListCreateIter(pMem->tData[i]->pData)) == NULL) {
        terrno = TSDB_CODE_TDB_OUT_OF_MEMORY;
        return -1;
      }

      tSkipListIterNext(pCommith->iters[i].pIter);
    }
  }

  return 0;
}

static void tsdbDestroyCommitIters(SCommitH *pCommith) {
  if (pCommith->iters == NULL) return;

  for (int i = 1; i < pCommith->niters; i++) {
    if (pCommith->iters[i].pTable != NULL) {
      tsdbUnRefTable(pCommith->iters[i].pTable);
      tSkipListDestroyIter(pCommith->iters[i].pIter);
    }
  }

  free(pCommith->iters);
  pCommith->iters = NULL;
  pCommith->niters = 0;
}

// Skip all keys until key (not included)
static void tsdbSeekCommitIter(SCommitH *pCommith, TSKEY key) {
  for (int i = 0; i < pCommith->niters; i++) {
    SCommitIter *pIter = pCommith->iters + i;
    if (pIter->pTable == NULL || pIter->pIter == NULL) continue;

    tsdbLoadDataFromCache(pIter->pTable, pIter->pIter, key - 1, INT32_MAX, NULL, NULL, 0, true, NULL);
  }
}

static int tsdbInitCommitH(SCommitH *pCommith, STsdbRepo *pRepo) {
  STsdbCfg *pCfg = REPO_CFG(pRepo);

  memset(pCommith, 0, sizeof(*pCommith));
  tsdbGetRtnSnap(pRepo, &(pCommith->rtn));

  TSDB_FSET_SET_CLOSED(TSDB_COMMIT_WRITE_FSET(pCommith));

  // Init read handle
  if (tsdbInitReadH(&(pCommith->readh), pRepo) < 0) {
    return -1;
  }

  // Init file iterator
  tsdbFSIterInit(&(pCommith->fsIter), REPO_FS(pRepo), TSDB_FS_ITER_FORWARD);

  if (tsdbCreateCommitIters(pCommith) < 0) {
    tsdbDestroyCommitH(pCommith);
    return -1;
  }

  pCommith->aBlkIdx = taosArrayInit(1024, sizeof(SBlockIdx));
  if (pCommith->aBlkIdx == NULL) {
    terrno = TSDB_CODE_TDB_OUT_OF_MEMORY;
    tsdbDestroyCommitH(pCommith);
    return -1;
  }

  pCommith->aSupBlk = taosArrayInit(1024, sizeof(SBlock));
  if (pCommith->aSupBlk == NULL) {
    terrno = TSDB_CODE_TDB_OUT_OF_MEMORY;
    tsdbDestroyCommitH(pCommith);
    return -1;
  }

  pCommith->aSubBlk = taosArrayInit(1024, sizeof(SBlock));
  if (pCommith->aSubBlk == NULL) {
    terrno = TSDB_CODE_TDB_OUT_OF_MEMORY;
    tsdbDestroyCommitH(pCommith);
    return -1;
  }

  pCommith->pDataCols = tdNewDataCols(0, 0, pCfg->maxRowsPerFileBlock);
  if (pCommith->pDataCols == NULL) {
    terrno = TSDB_CODE_TDB_OUT_OF_MEMORY;
    tsdbDestroyCommitH(pCommith);
    return -1;
  }

  return 0;
}

static void tsdbDestroyCommitH(SCommitH *pCommith) {
  pCommith->pDataCols = tdFreeDataCols(pCommith->pDataCols);
  pCommith->aSubBlk = taosArrayDestroy(pCommith->aSubBlk);
  pCommith->aSupBlk = taosArrayDestroy(pCommith->aSupBlk);
  pCommith->aBlkIdx = taosArrayDestroy(pCommith->aBlkIdx);
  tsdbDestroyCommitIters(pCommith);
  tsdbDestroyReadH(&(pCommith->readh));
  tsdbCloseDFileSet(TSDB_COMMIT_WRITE_FSET(pCommith));
}

static int tsdbNextCommitFid(SCommitH *pCommith) {
  STsdbRepo *pRepo = TSDB_COMMIT_REPO(pCommith);
  STsdbCfg * pCfg = REPO_CFG(pRepo);
  int        fid = TSDB_IVLD_FID;

  for (int i = 0; i < pCommith->niters; i++) {
    SCommitIter *pIter = pCommith->iters + i;
    if (pIter->pTable == NULL || pIter->pIter == NULL) continue;

    TSKEY nextKey = tsdbNextIterKey(pIter->pIter);
    if (nextKey == TSDB_DATA_TIMESTAMP_NULL) {
      continue;
    } else {
      int tfid = TSDB_KEY_FID(nextKey, pCfg->daysPerFile, pCfg->precision);
      if (fid == TSDB_IVLD_FID || fid > tfid) {
        fid = tfid;
      }
    }
  }

  return fid;
}

static int tsdbCommitToTable(SCommitH *pCommith, int tid) {
  SCommitIter *pIter = pCommith->iters + tid;
  TSKEY        nextKey = tsdbNextIterKey(pIter->pIter);

  tsdbResetCommitTable(pCommith);

  TSDB_RLOCK_TABLE(pIter->pTable);

  // Set commit table
  if (tsdbSetCommitTable(pCommith, pIter->pTable) < 0) {
    TSDB_RUNLOCK_TABLE(pIter->pTable);
    return -1;
  }

  // No disk data and no memory data, just return
  if (pCommith->readh.pBlkIdx == NULL && (nextKey == TSDB_DATA_TIMESTAMP_NULL || nextKey > pCommith->maxKey)) {
    TSDB_RUNLOCK_TABLE(pIter->pTable);
    return 0;
  }

  // Must has disk data or has memory data
  int     nBlocks;
  int     bidx = 0;
  SBlock *pBlock;

  if (pCommith->readh.pBlkIdx) {
    if (tsdbLoadBlockInfo(&(pCommith->readh), NULL) < 0) {
      TSDB_RUNLOCK_TABLE(pIter->pTable);
      return -1;
    }

    nBlocks = pCommith->readh.pBlkIdx->numOfBlocks;
  } else {
    nBlocks = 0;
  }

  if (bidx < nBlocks) {
    pBlock = pCommith->readh.pBlkInfo->blocks + bidx;
  } else {
    pBlock = NULL;
  }

  while (true) {
    if (pBlock == NULL && (nextKey == TSDB_DATA_TIMESTAMP_NULL || nextKey > pCommith->maxKey)) break;

    if ((nextKey == TSDB_DATA_TIMESTAMP_NULL || nextKey > pCommith->maxKey) ||
        (pBlock && (!pBlock->last) && tsdbComparKeyBlock((void *)(&nextKey), pBlock) > 0)) {
      if (tsdbMoveBlock(pCommith, bidx) < 0) {
        TSDB_RUNLOCK_TABLE(pIter->pTable);
        return -1;
      }

      bidx++;
      if (bidx < nBlocks) {
        pBlock = pCommith->readh.pBlkInfo->blocks + bidx;
      } else {
        pBlock = NULL;
      }
    } else if (pBlock && (pBlock->last || tsdbComparKeyBlock((void *)(&nextKey), pBlock) == 0)) {
      // merge pBlock data and memory data
      if (tsdbMergeMemData(pCommith, pIter, bidx) < 0) {
        TSDB_RUNLOCK_TABLE(pIter->pTable);
        return -1;
      }

      bidx++;
      if (bidx < nBlocks) {
        pBlock = pCommith->readh.pBlkInfo->blocks + bidx;
      } else {
        pBlock = NULL;
      }
      nextKey = tsdbNextIterKey(pIter->pIter);
    } else {
      // Only commit memory data
      if (pBlock == NULL) {
        if (tsdbCommitMemData(pCommith, pIter, pCommith->maxKey, false) < 0) {
          TSDB_RUNLOCK_TABLE(pIter->pTable);
          return -1;
        }
      } else {
        if (tsdbCommitMemData(pCommith, pIter, pBlock->keyFirst - 1, true) < 0) {
          TSDB_RUNLOCK_TABLE(pIter->pTable);
          return -1;
        }
      }
      nextKey = tsdbNextIterKey(pIter->pIter);
    }
  }

  TSDB_RUNLOCK_TABLE(pIter->pTable);

  if (tsdbWriteBlockInfo(pCommith) < 0) return -1;

  return 0;
}

static int tsdbSetCommitTable(SCommitH *pCommith, STable *pTable) {
  STSchema *pSchema = tsdbGetTableSchemaImpl(pTable, false, false, -1);

  pCommith->pTable = pTable;

  if (tdInitDataCols(pCommith->pDataCols, pSchema) < 0) {
    terrno = TSDB_CODE_TDB_OUT_OF_MEMORY;
    return -1;
  }

  if (pCommith->isRFileSet) {
    if (tsdbSetReadTable(&(pCommith->readh), pTable) < 0) {
      return -1;
    }
  } else {
    pCommith->readh.pBlkIdx = NULL;
  }
  return 0;
}

static int tsdbComparKeyBlock(const void *arg1, const void *arg2) {
  TSKEY   key = *(TSKEY *)arg1;
  SBlock *pBlock = (SBlock *)arg2;

  if (key < pBlock->keyFirst) {
    return -1;
  } else if (key > pBlock->keyLast) {
    return 1;
  } else {
    return 0;
  }
}

static int tsdbWriteBlock(SCommitH *pCommith, SDFile *pDFile, SDataCols *pDataCols, SBlock *pBlock, bool isLast,
                          bool isSuper) {
  STsdbRepo * pRepo = TSDB_COMMIT_REPO(pCommith);
  STsdbCfg *  pCfg = REPO_CFG(pRepo);
  SBlockData *pBlockData;
  int64_t     offset = 0;
  STable *    pTable = TSDB_COMMIT_TABLE(pCommith);
  int         rowsToWrite = pDataCols->numOfRows;

  ASSERT(rowsToWrite > 0 && rowsToWrite <= pCfg->maxRowsPerFileBlock);
  ASSERT((!isLast) || rowsToWrite < pCfg->minRowsPerFileBlock);

  // Make buffer space
  if (tsdbMakeRoom((void **)(&TSDB_COMMIT_BUF(pCommith)), TSDB_BLOCK_STATIS_SIZE(pDataCols->numOfCols)) < 0) {
    return -1;
  }
  pBlockData = (SBlockData *)TSDB_COMMIT_BUF(pCommith);

  // Get # of cols not all NULL(not including key column)
  int nColsNotAllNull = 0;
  for (int ncol = 1; ncol < pDataCols->numOfCols; ncol++) {  // ncol from 1, we skip the timestamp column
    SDataCol * pDataCol = pDataCols->cols + ncol;
    SBlockCol *pBlockCol = pBlockData->cols + nColsNotAllNull;

    if (isNEleNull(pDataCol, rowsToWrite)) {  // all data to commit are NULL, just ignore it
      continue;
    }

    memset(pBlockCol, 0, sizeof(*pBlockCol));

    pBlockCol->colId = pDataCol->colId;
    pBlockCol->type = pDataCol->type;
    if (tDataTypes[pDataCol->type].statisFunc) {
      (*tDataTypes[pDataCol->type].statisFunc)(pDataCol->pData, rowsToWrite, &(pBlockCol->min), &(pBlockCol->max),
                                               &(pBlockCol->sum), &(pBlockCol->minIndex), &(pBlockCol->maxIndex),
                                               &(pBlockCol->numOfNull));
    }
    nColsNotAllNull++;
  }

  ASSERT(nColsNotAllNull >= 0 && nColsNotAllNull <= pDataCols->numOfCols);

  // Compress the data if neccessary
  int     tcol = 0;  // counter of not all NULL and written columns
  int32_t toffset = 0;
  int32_t tsize = TSDB_BLOCK_STATIS_SIZE(nColsNotAllNull);
  int32_t lsize = tsize;
  int32_t keyLen = 0;
  for (int ncol = 0; ncol < pDataCols->numOfCols; ncol++) {
    // All not NULL columns finish
    if (ncol != 0 && tcol >= nColsNotAllNull) break;

    SDataCol * pDataCol = pDataCols->cols + ncol;
    SBlockCol *pBlockCol = pBlockData->cols + tcol;

    if (ncol != 0 && (pDataCol->colId != pBlockCol->colId)) continue;

    int32_t flen;  // final length
    int32_t tlen = dataColGetNEleLen(pDataCol, rowsToWrite);
    void *  tptr;

    // Make room
    if (tsdbMakeRoom((void **)(&TSDB_COMMIT_BUF(pCommith)), lsize + tlen + COMP_OVERFLOW_BYTES + sizeof(TSCKSUM)) < 0) {
      return -1;
    }
    pBlockData = (SBlockData *)TSDB_COMMIT_BUF(pCommith);
    pBlockCol = pBlockData->cols + tcol;
    tptr = POINTER_SHIFT(pBlockData, lsize);

    if (pCfg->compression == TWO_STAGE_COMP &&
        tsdbMakeRoom((void **)(&TSDB_COMMIT_COMP_BUF(pCommith)), tlen + COMP_OVERFLOW_BYTES) < 0) {
      return -1;
    }

    // Compress or just copy
    if (pCfg->compression) {
      flen = (*(tDataTypes[pDataCol->type].compFunc))((char *)pDataCol->pData, tlen, rowsToWrite, tptr,
                                                      tlen + COMP_OVERFLOW_BYTES, pCfg->compression,
                                                      TSDB_COMMIT_COMP_BUF(pCommith), tlen + COMP_OVERFLOW_BYTES);
    } else {
      flen = tlen;
      memcpy(tptr, pDataCol->pData, flen);
    }

    // Add checksum
    ASSERT(flen > 0);
    flen += sizeof(TSCKSUM);
    taosCalcChecksumAppend(0, (uint8_t *)tptr, flen);
    tsdbUpdateDFileMagic(pDFile, POINTER_SHIFT(tptr, flen - sizeof(TSCKSUM)));

    if (ncol != 0) {
      pBlockCol->offset = toffset;
      pBlockCol->len = flen;
      tcol++;
    } else {
      keyLen = flen;
    }

    toffset += flen;
    lsize += flen;
  }

  pBlockData->delimiter = TSDB_FILE_DELIMITER;
  pBlockData->uid = TABLE_UID(pTable);
  pBlockData->numOfCols = nColsNotAllNull;

  taosCalcChecksumAppend(0, (uint8_t *)pBlockData, tsize);
  tsdbUpdateDFileMagic(pDFile, POINTER_SHIFT(pBlockData, tsize - sizeof(TSCKSUM)));

  // Write the whole block to file
  if (tsdbAppendDFile(pDFile, (void *)pBlockData, lsize, &offset) < lsize) {
    return -1;
  }

  // Update pBlock membership vairables
  pBlock->last = isLast;
  pBlock->offset = offset;
  pBlock->algorithm = pCfg->compression;
  pBlock->numOfRows = rowsToWrite;
  pBlock->len = lsize;
  pBlock->keyLen = keyLen;
  pBlock->numOfSubBlocks = isSuper ? 1 : 0;
  pBlock->numOfCols = nColsNotAllNull;
  pBlock->keyFirst = dataColsKeyFirst(pDataCols);
  pBlock->keyLast = dataColsKeyLast(pDataCols);

  tsdbDebug("vgId:%d tid:%d a block of data is written to file %s, offset %" PRId64
            " numOfRows %d len %d numOfCols %" PRId16 " keyFirst %" PRId64 " keyLast %" PRId64,
            REPO_ID(pRepo), TABLE_TID(pTable), TSDB_FILE_FULL_NAME(pDFile), offset, rowsToWrite, pBlock->len,
            pBlock->numOfCols, pBlock->keyFirst, pBlock->keyLast);

  return 0;
}

static int tsdbWriteBlockInfo(SCommitH *pCommih) {
  SDFile *    pHeadf = TSDB_COMMIT_HEAD_FILE(pCommih);
  SBlockIdx   blkIdx;
  STable *    pTable = TSDB_COMMIT_TABLE(pCommih);
  SBlock *    pBlock;
  size_t      nSupBlocks;
  size_t      nSubBlocks;
  uint32_t    tlen;
  SBlockInfo *pBlkInfo;
  int64_t     offset;

  nSupBlocks = taosArrayGetSize(pCommih->aSupBlk);
  nSubBlocks = taosArrayGetSize(pCommih->aSubBlk);

  if (nSupBlocks <= 0) {
    // No data (data all deleted)
    return 0;
  }

  tlen = sizeof(SBlockInfo) + sizeof(SBlock) * (nSupBlocks + nSubBlocks) + sizeof(TSCKSUM);

  // Write SBlockInfo part
  if (tsdbMakeRoom((void **)(&(TSDB_COMMIT_BUF(pCommih))), tlen) < 0) return -1;
  pBlkInfo = TSDB_COMMIT_BUF(pCommih);

  pBlkInfo->delimiter = TSDB_FILE_DELIMITER;
  pBlkInfo->tid = TABLE_TID(pTable);
  pBlkInfo->uid = TABLE_UID(pTable);

  memcpy((void *)(pBlkInfo->blocks), taosArrayGet(pCommih->aSupBlk, 0), nSupBlocks * sizeof(SBlock));
  if (nSubBlocks > 0) {
    memcpy((void *)(pBlkInfo->blocks + nSupBlocks), taosArrayGet(pCommih->aSubBlk, 0), nSubBlocks * sizeof(SBlock));

    for (int i = 0; i < nSupBlocks; i++) {
      pBlock = pBlkInfo->blocks + i;

      if (pBlock->numOfSubBlocks > 1) {
        pBlock->offset += (sizeof(SBlockInfo) + sizeof(SBlock) * nSupBlocks);
      }
    }
  }

  taosCalcChecksumAppend(0, (uint8_t *)pBlkInfo, tlen);

  if (tsdbAppendDFile(pHeadf, TSDB_COMMIT_BUF(pCommih), tlen, &offset) < 0) {
    return -1;
  }

  tsdbUpdateDFileMagic(pHeadf, POINTER_SHIFT(pBlkInfo, tlen - sizeof(TSCKSUM)));

  // Set blkIdx
  pBlock = taosArrayGet(pCommih->aSupBlk, nSupBlocks - 1);

  blkIdx.tid = TABLE_TID(pTable);
  blkIdx.uid = TABLE_UID(pTable);
  blkIdx.hasLast = pBlock->last ? 1 : 0;
  blkIdx.maxKey = pBlock->keyLast;
  blkIdx.numOfBlocks = nSupBlocks;
  blkIdx.len = tlen;
  blkIdx.offset = (uint32_t)offset;

  ASSERT(blkIdx.numOfBlocks > 0);

  if (taosArrayPush(pCommih->aBlkIdx, (void *)(&blkIdx)) == NULL) {
    terrno = TSDB_CODE_TDB_OUT_OF_MEMORY;
    return -1;
  }

  return 0;
}

static int tsdbWriteBlockIdx(SCommitH *pCommih) {
  SBlockIdx *pBlkIdx;
  SDFile *   pHeadf = TSDB_COMMIT_HEAD_FILE(pCommih);
  size_t     nidx = taosArrayGetSize(pCommih->aBlkIdx);
  int        tlen = 0, size;
  int64_t    offset;

  if (nidx <= 0) {
    // All data are deleted
    return 0;
  }

  for (size_t i = 0; i < nidx; i++) {
    pBlkIdx = (SBlockIdx *)taosArrayGet(pCommih->aBlkIdx, i);

    size = tsdbEncodeSBlockIdx(NULL, pBlkIdx);
    if (tsdbMakeRoom((void **)(&TSDB_COMMIT_BUF(pCommih)), tlen + size) < 0) return -1;

    void *ptr = POINTER_SHIFT(TSDB_COMMIT_BUF(pCommih), tlen);
    tsdbEncodeSBlockIdx(&ptr, pBlkIdx);

    tlen += size;
  }

  tlen += sizeof(TSCKSUM);
  if (tsdbMakeRoom((void **)(&TSDB_COMMIT_BUF(pCommih)), tlen) < 0) return -1;
  taosCalcChecksumAppend(0, (uint8_t *)TSDB_COMMIT_BUF(pCommih), tlen);

  if (tsdbAppendDFile(pHeadf, TSDB_COMMIT_BUF(pCommih), tlen, &offset) < tlen) {
    tsdbError("vgId:%d failed to write block index part to file %s since %s", TSDB_COMMIT_REPO_ID(pCommih),
              TSDB_FILE_FULL_NAME(pHeadf), tstrerror(terrno));
    return -1;
  }

  tsdbUpdateDFileMagic(pHeadf, POINTER_SHIFT(TSDB_COMMIT_BUF(pCommih), tlen - sizeof(TSCKSUM)));
  pHeadf->info.offset = offset;
  pHeadf->info.len = tlen;

  return 0;
}

static int tsdbCommitMemData(SCommitH *pCommith, SCommitIter *pIter, TSKEY keyLimit, bool toData) {
  STsdbRepo *pRepo = TSDB_COMMIT_REPO(pCommith);
  STsdbCfg * pCfg = REPO_CFG(pRepo);
  SMergeInfo mInfo;
  int32_t    defaultRows = TSDB_COMMIT_DEFAULT_ROWS(pCommith);
  SDFile *   pDFile;
  bool       isLast;
  SBlock     block;

  while (true) {
    tsdbLoadDataFromCache(pIter->pTable, pIter->pIter, keyLimit, defaultRows, pCommith->pDataCols, NULL, 0,
                          pCfg->update, &mInfo);

    if (pCommith->pDataCols->numOfRows <= 0) break;

    if (toData || pCommith->pDataCols->numOfRows >= pCfg->minRowsPerFileBlock) {
      pDFile = TSDB_COMMIT_DATA_FILE(pCommith);
      isLast = false;
    } else {
      pDFile = TSDB_COMMIT_LAST_FILE(pCommith);
      isLast = true;
    }

    if (tsdbWriteBlock(pCommith, pDFile, pCommith->pDataCols, &block, isLast, true) < 0) return -1;

    if (tsdbCommitAddBlock(pCommith, &block, NULL, 0) < 0) {
      return -1;
    }
  }

  return 0;
}

static int tsdbMergeMemData(SCommitH *pCommith, SCommitIter *pIter, int bidx) {
  STsdbRepo *pRepo = TSDB_COMMIT_REPO(pCommith);
  STsdbCfg * pCfg = REPO_CFG(pRepo);
  int        nBlocks = pCommith->readh.pBlkIdx->numOfBlocks;
  SBlock *   pBlock = pCommith->readh.pBlkInfo->blocks + bidx;
  TSKEY      keyLimit;
  int16_t    colId = 0;
  SMergeInfo mInfo;
  SBlock     subBlocks[TSDB_MAX_SUBBLOCKS];
  SBlock     block, supBlock;
  SDFile *   pDFile;

  if (bidx == nBlocks - 1) {
    keyLimit = pCommith->maxKey;
  } else {
    keyLimit = pBlock[1].keyFirst - 1;
  }

  SSkipListIterator titer = *(pIter->pIter);
  if (tsdbLoadBlockDataCols(&(pCommith->readh), pBlock, NULL, &colId, 1) < 0) return -1;

  tsdbLoadDataFromCache(pIter->pTable, &titer, keyLimit, INT32_MAX, NULL, pCommith->readh.pDCols[0]->cols[0].pData,
                        pCommith->readh.pDCols[0]->numOfRows, pCfg->update, &mInfo);

  if (mInfo.nOperations == 0) {
    // no new data to insert (all updates denied)
    if (tsdbMoveBlock(pCommith, bidx) < 0) {
      return -1;
    }
    *(pIter->pIter) = titer;
  } else if (pBlock->numOfRows + mInfo.rowsInserted - mInfo.rowsDeleteSucceed == 0) {
    // Ignore the block
    ASSERT(0);
    *(pIter->pIter) = titer;
  } else if (tsdbCanAddSubBlock(pCommith, pBlock, &mInfo)) {
    // Add a sub-block
    tsdbLoadDataFromCache(pIter->pTable, pIter->pIter, keyLimit, INT32_MAX, pCommith->pDataCols,
                          pCommith->readh.pDCols[0]->cols[0].pData, pCommith->readh.pDCols[0]->numOfRows, pCfg->update,
                          &mInfo);
    if (pBlock->last) {
      pDFile = TSDB_COMMIT_LAST_FILE(pCommith);
    } else {
      pDFile = TSDB_COMMIT_DATA_FILE(pCommith);
    }

    if (tsdbWriteBlock(pCommith, pDFile, pCommith->pDataCols, &block, pBlock->last, false) < 0) return -1;

    if (pBlock->numOfSubBlocks == 1) {
      subBlocks[0] = *pBlock;
      subBlocks[0].numOfSubBlocks = 0;
    } else {
      memcpy(subBlocks, POINTER_SHIFT(pCommith->readh.pBlkInfo, pBlock->offset),
             sizeof(SBlock) * pBlock->numOfSubBlocks);
    }
    subBlocks[pBlock->numOfSubBlocks] = block;
    supBlock = *pBlock;
    supBlock.keyFirst = mInfo.keyFirst;
    supBlock.keyLast = mInfo.keyLast;
    supBlock.numOfSubBlocks++;
    supBlock.numOfRows = pBlock->numOfRows + mInfo.rowsInserted - mInfo.rowsDeleteSucceed;
    supBlock.offset = taosArrayGetSize(pCommith->aSubBlk) * sizeof(SBlock);

    if (tsdbCommitAddBlock(pCommith, &supBlock, subBlocks, supBlock.numOfSubBlocks) < 0) return -1;
  } else {
    if (tsdbLoadBlockData(&(pCommith->readh), pBlock, NULL) < 0) return -1;
    if (tsdbMergeBlockData(pCommith, pIter, pCommith->readh.pDCols[0], keyLimit, bidx == (nBlocks - 1)) < 0) return -1;
  }

  return 0;
}

static int tsdbMoveBlock(SCommitH *pCommith, int bidx) {
  SBlock *pBlock = pCommith->readh.pBlkInfo->blocks + bidx;
  SDFile *pDFile;
  SBlock  block;
  bool    isSameFile;

  ASSERT(pBlock->numOfSubBlocks > 0);

  if (pBlock->last) {
    pDFile = TSDB_COMMIT_LAST_FILE(pCommith);
    isSameFile = pCommith->isLFileSame;
  } else {
    pDFile = TSDB_COMMIT_DATA_FILE(pCommith);
    isSameFile = pCommith->isDFileSame;
  }

  if (isSameFile) {
    if (pBlock->numOfSubBlocks == 1) {
      if (tsdbCommitAddBlock(pCommith, pBlock, NULL, 0) < 0) {
        return -1;
      }
    } else {
      block = *pBlock;
      block.offset = sizeof(SBlock) * taosArrayGetSize(pCommith->aSubBlk);

      if (tsdbCommitAddBlock(pCommith, &block, POINTER_SHIFT(pCommith->readh.pBlkInfo, pBlock->offset),
                             pBlock->numOfSubBlocks) < 0) {
        return -1;
      }
    }
  } else {
    if (tsdbLoadBlockData(&(pCommith->readh), pBlock, NULL) < 0) return -1;
    if (tsdbWriteBlock(pCommith, pDFile, pCommith->readh.pDCols[0], &block, pBlock->last, true) < 0) return -1;
    if (tsdbCommitAddBlock(pCommith, &block, NULL, 0) < 0) return -1;
  }

  return 0;
}

static int tsdbCommitAddBlock(SCommitH *pCommith, const SBlock *pSupBlock, const SBlock *pSubBlocks, int nSubBlocks) {
  if (taosArrayPush(pCommith->aSupBlk, pSupBlock) < 0) {
    terrno = TSDB_CODE_TDB_OUT_OF_MEMORY;
    return -1;
  }

  if (pSubBlocks && taosArrayPushBatch(pCommith->aSubBlk, pSubBlocks, nSubBlocks) < 0) {
    terrno = TSDB_CODE_TDB_OUT_OF_MEMORY;
    return -1;
  }

  return 0;
}

static int tsdbMergeBlockData(SCommitH *pCommith, SCommitIter *pIter, SDataCols *pDataCols, TSKEY keyLimit, bool isLastOneBlock) {
  STsdbRepo *pRepo = TSDB_COMMIT_REPO(pCommith);
  STsdbCfg * pCfg = REPO_CFG(pRepo);
  SBlock     block;
  SDFile *   pDFile;
  bool       isLast;
  int32_t    defaultRows = TSDB_COMMIT_DEFAULT_ROWS(pCommith);

  int biter = 0;
  while (true) {
    tsdbLoadAndMergeFromCache(pCommith->readh.pDCols[0], &biter, pIter, pCommith->pDataCols, keyLimit, defaultRows,
                              pCfg->update);

    if (pCommith->pDataCols->numOfRows == 0) break;

    if (isLastOneBlock) {
      if (pCommith->pDataCols->numOfRows < pCfg->minRowsPerFileBlock) {
        pDFile = TSDB_COMMIT_LAST_FILE(pCommith);
        isLast = true;
      } else {
        pDFile = TSDB_COMMIT_DATA_FILE(pCommith);
        isLast = false;
      }
    } else {
      pDFile = TSDB_COMMIT_DATA_FILE(pCommith);
      isLast = false;
    }

    if (tsdbWriteBlock(pCommith, pDFile, pCommith->pDataCols, &block, isLast, true) < 0) return -1;
    if (tsdbCommitAddBlock(pCommith, &block, NULL, 0) < 0) return -1;
  }

  return 0;
}

static void tsdbLoadAndMergeFromCache(SDataCols *pDataCols, int *iter, SCommitIter *pCommitIter, SDataCols *pTarget,
                                     TSKEY maxKey, int maxRows, int8_t update) {
  TSKEY     key1 = INT64_MAX;
  TSKEY     key2 = INT64_MAX;
  STSchema *pSchema = NULL;

  ASSERT(maxRows > 0 && dataColsKeyLast(pDataCols) <= maxKey);
  tdResetDataCols(pTarget);

  while (true) {
    key1 = (*iter >= pDataCols->numOfRows) ? INT64_MAX : dataColsKeyAt(pDataCols, *iter);
    bool isRowDel = false;
    SDataRow row = tsdbNextIterRow(pCommitIter->pIter);
    if (row == NULL || dataRowKey(row) > maxKey) {
      key2 = INT64_MAX;
    } else {
      key2 = dataRowKey(row);
      isRowDel = dataRowDeleted(row);
    }

    if (key1 == INT64_MAX && key2 == INT64_MAX) break;

    if (key1 < key2) {
      for (int i = 0; i < pDataCols->numOfCols; i++) {
        dataColAppendVal(pTarget->cols + i, tdGetColDataOfRow(pDataCols->cols + i, *iter), pTarget->numOfRows,
                         pTarget->maxPoints);
      }

      pTarget->numOfRows++;
      (*iter)++;
    } else if (key1 > key2) {
      if (!isRowDel) {
        if (pSchema == NULL || schemaVersion(pSchema) != dataRowVersion(row)) {
          pSchema = tsdbGetTableSchemaImpl(pCommitIter->pTable, false, false, dataRowVersion(row));
          ASSERT(pSchema != NULL);
        }

        tdAppendDataRowToDataCol(row, pSchema, pTarget);
      }

      tSkipListIterNext(pCommitIter->pIter);
    } else {
      if (update) {
        if (!isRowDel) {
          if (pSchema == NULL || schemaVersion(pSchema) != dataRowVersion(row)) {
            pSchema = tsdbGetTableSchemaImpl(pCommitIter->pTable, false, false, dataRowVersion(row));
            ASSERT(pSchema != NULL);
          }

          tdAppendDataRowToDataCol(row, pSchema, pTarget);
        }
      } else {
        ASSERT(!isRowDel);

        for (int i = 0; i < pDataCols->numOfCols; i++) {
          dataColAppendVal(pTarget->cols + i, tdGetColDataOfRow(pDataCols->cols + i, *iter), pTarget->numOfRows,
                           pTarget->maxPoints);
        }

        pTarget->numOfRows++;
      }
      (*iter)++;
      tSkipListIterNext(pCommitIter->pIter);
    }

    if (pTarget->numOfRows >= maxRows) break;
  }
}

static void tsdbResetCommitFile(SCommitH *pCommith) {
  pCommith->isRFileSet = false;
  pCommith->isDFileSame = false;
  pCommith->isLFileSame = false;
  taosArrayClear(pCommith->aBlkIdx);
}

static void tsdbResetCommitTable(SCommitH *pCommith) {
  tdResetDataCols(pCommith->pDataCols);
  taosArrayClear(pCommith->aSubBlk);
  taosArrayClear(pCommith->aSupBlk);
  pCommith->pTable = NULL;
}

static int tsdbSetAndOpenCommitFile(SCommitH *pCommith, SDFileSet *pSet, int fid) {
  SDiskID    did;
  STsdbRepo *pRepo = TSDB_COMMIT_REPO(pCommith);
  SDFileSet *pWSet = TSDB_COMMIT_WRITE_FSET(pCommith);

  tfsAllocDisk(tsdbGetFidLevel(fid, &(pCommith->rtn)), &(did.level), &(did.id));
  if (did.level == TFS_UNDECIDED_LEVEL) {
    terrno = TSDB_CODE_TDB_NO_AVAIL_DISK;
    return -1;
  }

  // Open read FSET
  if (pSet) {
    if (tsdbSetAndOpenReadFSet(&(pCommith->readh), pSet) < 0) {
      return -1;
    }

    pCommith->isRFileSet = true;

    if (tsdbLoadBlockIdx(&(pCommith->readh)) < 0) {
      tsdbCloseAndUnsetFSet(&(pCommith->readh));
      return -1;
    }
  } else {
    pCommith->isRFileSet = false;
  }

  // Set and open commit FSET
  if (pSet == NULL || did.level > TSDB_FSET_LEVEL(pSet)) {
    // Create a new FSET to write data
    tsdbInitDFileSet(pWSet, did, REPO_ID(pRepo), fid, FS_TXN_VERSION(REPO_FS(pRepo)));

    if (tsdbCreateDFileSet(pWSet, true) < 0) {
      if (pCommith->isRFileSet) {
        tsdbCloseAndUnsetFSet(&(pCommith->readh));
      }
      return -1;
    }

    pCommith->isDFileSame = false;
    pCommith->isLFileSame = false;
  } else {
    did.level = TSDB_FSET_LEVEL(pSet);
    did.id = TSDB_FSET_ID(pSet);

    pCommith->wSet.fid = fid;
    pCommith->wSet.state = 0;

    // TSDB_FILE_HEAD
    SDFile *pWHeadf = TSDB_COMMIT_HEAD_FILE(pCommith);
    tsdbInitDFile(pWHeadf, did, REPO_ID(pRepo), fid, FS_TXN_VERSION(REPO_FS(pRepo)), TSDB_FILE_HEAD);
    if (tsdbCreateDFile(pWHeadf, true) < 0) {
      if (pCommith->isRFileSet) {
        tsdbCloseAndUnsetFSet(&(pCommith->readh));
        return -1;
      }
    }

    // TSDB_FILE_DATA
    SDFile *pRDataf = TSDB_READ_DATA_FILE(&(pCommith->readh));
    SDFile *pWDataf = TSDB_COMMIT_DATA_FILE(pCommith);
    tsdbInitDFileEx(pWDataf, pRDataf);
    if (tsdbOpenDFile(pWDataf, O_WRONLY) < 0) {
      tsdbCloseDFile(pWHeadf);
      tsdbRemoveDFile(pWHeadf);
      if (pCommith->isRFileSet) {
        tsdbCloseAndUnsetFSet(&(pCommith->readh));
        return -1;
      }
    }
    pCommith->isDFileSame = true;

    // TSDB_FILE_LAST
    SDFile *pRLastf = TSDB_READ_LAST_FILE(&(pCommith->readh));
    SDFile *pWLastf = TSDB_COMMIT_LAST_FILE(pCommith);
    if (pRLastf->info.size < 32 * 1024) {
      tsdbInitDFileEx(pWLastf, pRLastf);
      pCommith->isLFileSame = true;

      if (tsdbOpenDFile(pWLastf, O_WRONLY) < 0) {
        tsdbCloseDFileSet(pWSet);
        tsdbRemoveDFile(pWHeadf);
        if (pCommith->isRFileSet) {
          tsdbCloseAndUnsetFSet(&(pCommith->readh));
          return -1;
        }
      }
    } else {
      tsdbInitDFile(pWLastf, did, REPO_ID(pRepo), fid, FS_TXN_VERSION(REPO_FS(pRepo)), TSDB_FILE_LAST);
      pCommith->isLFileSame = false;

      if (tsdbCreateDFile(pWLastf, true) < 0) {
        tsdbCloseDFileSet(pWSet);
        tsdbRemoveDFile(pWHeadf);
        if (pCommith->isRFileSet) {
          tsdbCloseAndUnsetFSet(&(pCommith->readh));
          return -1;
        }
      }
    }
  }

  return 0;
}

static void tsdbCloseCommitFile(SCommitH *pCommith, bool hasError) {
  if (pCommith->isRFileSet) {
    tsdbCloseAndUnsetFSet(&(pCommith->readh));
  }

  if (!hasError) {
    TSDB_FSET_FSYNC(TSDB_COMMIT_WRITE_FSET(pCommith));
  }
  tsdbCloseDFileSet(TSDB_COMMIT_WRITE_FSET(pCommith));
}

static bool tsdbCanAddSubBlock(SCommitH *pCommith, SBlock *pBlock, SMergeInfo *pInfo) {
  STsdbRepo *pRepo = TSDB_COMMIT_REPO(pCommith);
  STsdbCfg * pCfg = REPO_CFG(pRepo);
  int        mergeRows = pBlock->numOfRows + pInfo->rowsInserted - pInfo->rowsDeleteSucceed;

  ASSERT(mergeRows > 0);

  if (pBlock->numOfSubBlocks < TSDB_MAX_SUBBLOCKS && pInfo->nOperations <= pCfg->maxRowsPerFileBlock) {
    if (pBlock->last) {
      if (pCommith->isLFileSame && mergeRows < pCfg->minRowsPerFileBlock) return true;
    } else {
      if (mergeRows < pCfg->maxRowsPerFileBlock) return true;
    }
  }

  return false;
}

static int tsdbApplyRtn(STsdbRepo *pRepo) {
  SRtn       rtn;
  SFSIter    fsiter;
  STsdbFS *  pfs = REPO_FS(pRepo);
  SDFileSet *pSet;

  // Get retentioni snapshot
  tsdbGetRtnSnap(pRepo, &rtn);

  tsdbFSIterInit(&fsiter, pfs, TSDB_FS_ITER_FORWARD);
  while ((pSet = tsdbFSIterNext(&fsiter))) {
    if (pSet->fid < rtn.minFid) continue;

    if (tsdbApplyRtnOnFSet(pRepo, pSet, &rtn) < 0) {
      return -1;
    }
  }

  return 0;
}

static int tsdbApplyRtnOnFSet(STsdbRepo *pRepo, SDFileSet *pSet, SRtn *pRtn) {
  SDiskID   did;
  SDFileSet nSet;
  STsdbFS * pfs = REPO_FS(pRepo);

  ASSERT(pSet->fid >= pRtn->minFid);

  tfsAllocDisk(tsdbGetFidLevel(pSet->fid, pRtn), &(did.level), &(did.id));
  if (did.level == TFS_UNDECIDED_LEVEL) {
    terrno = TSDB_CODE_TDB_NO_AVAIL_DISK;
    return -1;
  }

  if (did.level > TSDB_FSET_LEVEL(pSet)) {
    // Need to move the FSET to higher level
    tsdbInitDFileSet(&nSet, did, REPO_ID(pRepo), pSet->fid, FS_TXN_VERSION(pfs));

    if (tsdbCopyDFileSet(pSet, &nSet) < 0) {
      return -1;
    }

    if (tsdbUpdateDFileSet(pfs, &nSet) < 0) {
      return -1;
    }
  } else {
    // On a correct level
    if (tsdbUpdateDFileSet(pfs, pSet) < 0) {
      return -1;
    }
  }

  return 0;
}<|MERGE_RESOLUTION|>--- conflicted
+++ resolved
@@ -377,16 +377,7 @@
   pRepo->imem = NULL;
   tsdbUnlockRepo(pRepo);
   tsdbUnRefMemTable(pRepo, pIMem);
-<<<<<<< HEAD
-
-#ifdef __APPLE__
-  sem_post(pRepo->readyToCommit);
-#else // __APPLE__
-  sem_post(&(pRepo->readyToCommit));
-#endif // __APPLE__
-=======
   tsem_post(&(pRepo->readyToCommit));
->>>>>>> 9a64b8a4
 }
 
 #if 0
