--- conflicted
+++ resolved
@@ -377,13 +377,10 @@
   pRepo->imem = NULL;
   tsdbUnlockRepo(pRepo);
   tsdbUnRefMemTable(pRepo, pIMem);
-<<<<<<< HEAD
-
-=======
+
 #ifdef __APPLE__
   sem_post(pRepo->readyToCommit);
 #else // __APPLE__
->>>>>>> 8e2eb0de
   sem_post(&(pRepo->readyToCommit));
 #endif // __APPLE__
 }
@@ -852,7 +849,6 @@
   return 0;
 }
 
-<<<<<<< HEAD
 static int tsdbWriteBlockInfo(SCommitH *pCommih) {
   SDFile *    pHeadf = TSDB_COMMIT_HEAD_FILE(pCommih);
   SBlockIdx   blkIdx;
@@ -1012,14 +1008,6 @@
 
   if (bidx == nBlocks - 1) {
     keyLimit = pCommith->maxKey;
-=======
-  (void)taosRename(helperNewHeadF(pHelper)->fname, helperHeadF(pHelper)->fname);
-  pGroup->files[TSDB_FILE_TYPE_HEAD].info = helperNewHeadF(pHelper)->info;
-
-  if (newLast) {
-    (void)taosRename(helperNewLastF(pHelper)->fname, helperLastF(pHelper)->fname);
-    pGroup->files[TSDB_FILE_TYPE_LAST].info = helperNewLastF(pHelper)->info;
->>>>>>> 8e2eb0de
   } else {
     keyLimit = pBlock[1].keyFirst - 1;
   }
