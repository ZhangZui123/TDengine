﻿/*
 * Copyright (c) 2019 TAOS Data, Inc. <jhtao@taosdata.com>
 *
 * This program is free software: you can use, redistribute, and/or modify
 * it under the terms of the GNU Affero General Public License, version 3
 * or later ("AGPL"), as published by the Free Software Foundation.
 *
 * This program is distributed in the hope that it will be useful, but WITHOUT
 * ANY WARRANTY; without even the implied warranty of MERCHANTABILITY or
 * FITNESS FOR A PARTICULAR PURPOSE.
 *
 * You should have received a copy of the GNU Affero General Public License
 * along with this program. If not, see <http://www.gnu.org/licenses/>.
 */


/*
   when in some thread query return error, thread don't exit, but return, otherwise coredump in other thread.
*/

#define _GNU_SOURCE
#define CURL_STATICLIB

#ifdef LINUX
  #include "os.h"
  #include <argp.h>
  #include <assert.h>
  #include <inttypes.h>
  #ifndef _ALPINE
    #include <error.h>
  #endif
  #include <pthread.h>
  #include <semaphore.h>
  #include <stdbool.h>
  #include <stdio.h>
  #include <stdlib.h>
  #include <string.h>
  #include <sys/time.h>
  #include <time.h>
  #include <unistd.h>
  #include <wordexp.h>
  #include <regex.h>
#else  
  #include <assert.h>
  #include <regex.h>
  #include <stdio.h>
  #include "os.h"
  
#ifdef WINDOWS
  #include <winsock2.h>
  typedef unsigned __int32 uint32_t;

  #pragma comment ( lib, "ws2_32.lib" )
#endif
#endif  

#include "cJSON.h"

#include "taos.h"
#include "taoserror.h"
#include "tutil.h"

#define REQ_EXTRA_BUF_LEN   1024
#define RESP_BUF_LEN        4096

extern char configDir[];

#define INSERT_JSON_NAME      "insert.json"
#define QUERY_JSON_NAME       "query.json"
#define SUBSCRIBE_JSON_NAME   "subscribe.json"

#define INSERT_MODE        0
#define QUERY_MODE         1
#define SUBSCRIBE_MODE     2

#define MAX_SQL_SIZE       65536
#define BUFFER_SIZE        (65536*2)
#define MAX_DB_NAME_SIZE   64
#define MAX_TB_NAME_SIZE   64
#define MAX_DATA_SIZE      16000
#define MAX_NUM_DATATYPE   10
#define OPT_ABORT          1 /* –abort */
#define STRING_LEN         60000
#define MAX_PREPARED_RAND  1000000
#define MAX_FILE_NAME_LEN  256

#define   MAX_SAMPLES_ONCE_FROM_FILE   10000
#define   MAX_NUM_DATATYPE 10

#define   MAX_DB_COUNT           8
#define   MAX_SUPER_TABLE_COUNT  8
#define   MAX_COLUMN_COUNT       1024
#define   MAX_TAG_COUNT          128

#define   MAX_QUERY_SQL_COUNT    10
#define   MAX_QUERY_SQL_LENGTH   256

#define   MAX_DATABASE_COUNT     256
#define INPUT_BUF_LEN   256

#define DEFAULT_TIMESTAMP_STEP  10

typedef enum CREATE_SUB_TALBE_MOD_EN {
  PRE_CREATE_SUBTBL,
  AUTO_CREATE_SUBTBL,
  NO_CREATE_SUBTBL
} CREATE_SUB_TALBE_MOD_EN;
  
typedef enum TALBE_EXISTS_EN {
  TBL_ALREADY_EXISTS,
  TBL_NO_EXISTS,
  TBL_EXISTS_BUTT
} TALBE_EXISTS_EN;

enum MODE {
  SYNC, 
  ASYNC,
  MODE_BUT
};

enum QUERY_TYPE {
  NO_INSERT_TYPE,
  INSERT_TYPE, 
  QUERY_TYPE_BUT
} ;  

enum _show_db_index {
  TSDB_SHOW_DB_NAME_INDEX,
  TSDB_SHOW_DB_CREATED_TIME_INDEX,
  TSDB_SHOW_DB_NTABLES_INDEX,
  TSDB_SHOW_DB_VGROUPS_INDEX,
  TSDB_SHOW_DB_REPLICA_INDEX,
  TSDB_SHOW_DB_QUORUM_INDEX,  
  TSDB_SHOW_DB_DAYS_INDEX,
  TSDB_SHOW_DB_KEEP_INDEX,
  TSDB_SHOW_DB_CACHE_INDEX,
  TSDB_SHOW_DB_BLOCKS_INDEX,
  TSDB_SHOW_DB_MINROWS_INDEX,
  TSDB_SHOW_DB_MAXROWS_INDEX,
  TSDB_SHOW_DB_WALLEVEL_INDEX,
  TSDB_SHOW_DB_FSYNC_INDEX,
  TSDB_SHOW_DB_COMP_INDEX,
  TSDB_SHOW_DB_CACHELAST_INDEX,
  TSDB_SHOW_DB_PRECISION_INDEX,  
  TSDB_SHOW_DB_UPDATE_INDEX,
  TSDB_SHOW_DB_STATUS_INDEX,
  TSDB_MAX_SHOW_DB
};

// -----------------------------------------SHOW TABLES CONFIGURE -------------------------------------
enum _show_stables_index {
  TSDB_SHOW_STABLES_NAME_INDEX,
  TSDB_SHOW_STABLES_CREATED_TIME_INDEX,
  TSDB_SHOW_STABLES_COLUMNS_INDEX,
  TSDB_SHOW_STABLES_METRIC_INDEX,  
  TSDB_SHOW_STABLES_UID_INDEX,  
  TSDB_SHOW_STABLES_TID_INDEX,
  TSDB_SHOW_STABLES_VGID_INDEX,  
  TSDB_MAX_SHOW_STABLES
};  
enum _describe_table_index {
  TSDB_DESCRIBE_METRIC_FIELD_INDEX,
  TSDB_DESCRIBE_METRIC_TYPE_INDEX,
  TSDB_DESCRIBE_METRIC_LENGTH_INDEX,
  TSDB_DESCRIBE_METRIC_NOTE_INDEX,
  TSDB_MAX_DESCRIBE_METRIC
};

typedef struct {
  char field[TSDB_COL_NAME_LEN + 1];
  char type[16];
  int length;
  char note[128];
} SColDes;

/* Used by main to communicate with parse_opt. */
typedef struct SArguments_S {
  char *   metaFile;
  int      test_mode;
  char *   host;
  uint16_t port;
  char *   user;
  char *   password;
  char *   database;
  int      replica;
  char *   tb_prefix;
  char *   sqlFile;
  bool     use_metric;
  bool     insert_only;
  bool     answer_yes;
  bool     debug_print;
  bool     verbose_print;
  char *   output_file;
  int      mode;
  char *   datatype[MAX_NUM_DATATYPE + 1];
  int      len_of_binary;
  int      num_of_CPR;
  int      num_of_threads;
  int      insert_interval;
  int      num_of_RPR;
  int      max_sql_len;
  int      num_of_tables;
  int      num_of_DPT;
  int      abort;
  int      disorderRatio;
  int      disorderRange;
  int      method_of_delete;
  char **  arg_list;
} SArguments;

typedef struct SColumn_S {
  char  field[TSDB_COL_NAME_LEN + 1];
  char  dataType[MAX_TB_NAME_SIZE];
  int   dataLen;
  char  note[128];  
} StrColumn;

typedef struct SSuperTable_S {
  char         sTblName[MAX_TB_NAME_SIZE+1];
  int          childTblCount;
  bool         superTblExists;    // 0: no, 1: yes
  bool         childTblExists;    // 0: no, 1: yes  
  int          batchCreateTableNum;  // 0: no batch,  > 0: batch table number in one sql
  int8_t       autoCreateTable;                  // 0: create sub table, 1: auto create sub table
  char         childTblPrefix[MAX_TB_NAME_SIZE];
  char         dataSource[MAX_TB_NAME_SIZE+1];  // rand_gen or sample
  char         insertMode[MAX_TB_NAME_SIZE];  // taosc, restful
  int           childTblLimit;
  int           childTblOffset;

  int          multiThreadWriteOneTbl;   // 0: no, 1: yes
  int          numberOfTblInOneSql;      // 0/1: one table, > 1: number of tbl
  int          rowsPerTbl;               // 
  int          disorderRatio;            // 0: no disorder, >0: x%
  int          disorderRange;            // ms or us by database precision
  int          maxSqlLen;                // 

  int          insertInterval;          // insert interval, will override global insert interval
  int64_t      insertRows;               // 0: no limit
  int          timeStampStep;
  char         startTimestamp[MAX_TB_NAME_SIZE];  // 
  char         sampleFormat[MAX_TB_NAME_SIZE];  // csv, json
  char         sampleFile[MAX_FILE_NAME_LEN+1];
  char         tagsFile[MAX_FILE_NAME_LEN+1];

  int          columnCount;
  StrColumn    columns[MAX_COLUMN_COUNT];
  int          tagCount;
  StrColumn    tags[MAX_TAG_COUNT];

  char*        childTblName;
  char*        colsOfCreateChildTable;
  int          lenOfOneRow;
  int          lenOfTagOfOneRow;

  char*        sampleDataBuf;
  int          sampleDataBufSize;
  //int          sampleRowCount;
  //int          sampleUsePos;

  int          tagSource;    // 0: rand, 1: tag sample
  char*        tagDataBuf;
  int          tagSampleCount;
  int          tagUsePos;

  // statistics  
  int64_t    totalInsertRows;
  int64_t    totalAffectedRows;
} SSuperTable;

typedef struct {
  char     name[TSDB_DB_NAME_LEN + 1];
  char     create_time[32];
  int32_t  ntables;
  int32_t  vgroups;  
  int16_t  replica;
  int16_t  quorum;
  int16_t  days;  
  char     keeplist[32];
  int32_t  cache; //MB
  int32_t  blocks;
  int32_t  minrows;
  int32_t  maxrows;
  int8_t   wallevel;
  int32_t  fsync;
  int8_t   comp;
  int8_t   cachelast;
  char     precision[8];   // time resolution
  int8_t   update;
  char     status[16];
} SDbInfo;

typedef struct SDbCfg_S { 
//  int       maxtablesPerVnode;
  int       minRows; 
  int       maxRows;
  int       comp;
  int       walLevel;
  int       cacheLast;
  int       fsync;  
  int       replica;
  int       update;
  int       keep;
  int       days;
  int       cache;
  int       blocks;
  int       quorum;
  char      precision[MAX_TB_NAME_SIZE];  
} SDbCfg;

typedef struct SDataBase_S {
  char         dbName[MAX_DB_NAME_SIZE];
  int          drop;  // 0: use exists, 1: if exists, drop then new create
  SDbCfg       dbCfg;
  int          superTblCount;
  SSuperTable  superTbls[MAX_SUPER_TABLE_COUNT];
} SDataBase;

typedef struct SDbs_S {
  char         cfgDir[MAX_FILE_NAME_LEN+1];
  char         host[MAX_DB_NAME_SIZE];
  uint16_t     port;
  char         user[MAX_DB_NAME_SIZE];
  char         password[MAX_DB_NAME_SIZE];
  char         resultFile[MAX_FILE_NAME_LEN+1];
  bool         use_metric;
  bool         insert_only;
  bool         do_aggreFunc;
  bool         queryMode;
  
  int          threadCount;
  int          threadCountByCreateTbl;
  int          dbCount;
  SDataBase    db[MAX_DB_COUNT];

  // statistics
  int64_t    totalInsertRows;
  int64_t    totalAffectedRows;

} SDbs;

typedef struct SuperQueryInfo_S {
  int          rate;  // 0: unlimit  > 0   loop/s
  int          concurrent;
  int          sqlCount;
  int          subscribeMode; // 0: sync, 1: async
  int          subscribeInterval; // ms
  int          subscribeRestart;
  int          subscribeKeepProgress;
  char         sql[MAX_QUERY_SQL_COUNT][MAX_QUERY_SQL_LENGTH+1];  
  char         result[MAX_QUERY_SQL_COUNT][MAX_FILE_NAME_LEN+1];
  TAOS_SUB*    tsub[MAX_QUERY_SQL_COUNT];
} SuperQueryInfo;

typedef struct SubQueryInfo_S {
  char         sTblName[MAX_TB_NAME_SIZE+1];
  int          rate;  // 0: unlimit  > 0   loop/s
  int          threadCnt;  
  int          subscribeMode; // 0: sync, 1: async
  int          subscribeInterval; // ms
  int          subscribeRestart;
  int          subscribeKeepProgress;
  int          childTblCount;
  char         childTblPrefix[MAX_TB_NAME_SIZE];
  int          sqlCount;
  char         sql[MAX_QUERY_SQL_COUNT][MAX_QUERY_SQL_LENGTH+1];  
  char         result[MAX_QUERY_SQL_COUNT][MAX_FILE_NAME_LEN+1];
  TAOS_SUB*    tsub[MAX_QUERY_SQL_COUNT];
  
  char*        childTblName;
} SubQueryInfo;

typedef struct SQueryMetaInfo_S {
  char         cfgDir[MAX_FILE_NAME_LEN+1];
  char         host[MAX_DB_NAME_SIZE];
  uint16_t     port;
  char         user[MAX_DB_NAME_SIZE];
  char         password[MAX_DB_NAME_SIZE];
  char         dbName[MAX_DB_NAME_SIZE+1];
  char         queryMode[MAX_TB_NAME_SIZE];  // taosc, restful

  SuperQueryInfo  superQueryInfo;
  SubQueryInfo    subQueryInfo;  
} SQueryMetaInfo;

typedef struct SThreadInfo_S {
  TAOS *taos;
  int threadID;
  char db_name[MAX_DB_NAME_SIZE+1];
  char fp[4096];
  char tb_prefix[MAX_TB_NAME_SIZE];
  int start_table_id;
  int end_table_id;
  int data_of_rate;
  uint64_t start_time;  
  char* cols;  
  bool  use_metric;  
  SSuperTable* superTblInfo;

  // for async insert
  tsem_t lock_sem;
  int64_t  counter;  
  uint64_t  st;
  uint64_t  et;
  int64_t  lastTs;

  // statistics
  int64_t totalInsertRows;
  int64_t totalAffectedRows;

  // insert delay statistics
  int64_t cntDelay;
  int64_t totalDelay;
  int64_t avgDelay;
  int64_t maxDelay;
  int64_t minDelay;
  
} threadInfo;

#ifdef WINDOWS
#include <windows.h>
// Some old MinGW/CYGWIN distributions don't define this:
#ifndef ENABLE_VIRTUAL_TERMINAL_PROCESSING
#define ENABLE_VIRTUAL_TERMINAL_PROCESSING  0x0004
#endif

static HANDLE g_stdoutHandle;
static DWORD g_consoleMode;

void setupForAnsiEscape(void) {
  DWORD mode = 0;
  g_stdoutHandle = GetStdHandle(STD_OUTPUT_HANDLE);

  if(g_stdoutHandle == INVALID_HANDLE_VALUE) {
    exit(GetLastError());
  }

  if(!GetConsoleMode(g_stdoutHandle, &mode)) {
    exit(GetLastError());
  }

  g_consoleMode = mode;

  // Enable ANSI escape codes
  mode |= ENABLE_VIRTUAL_TERMINAL_PROCESSING;

  if(!SetConsoleMode(g_stdoutHandle, mode)) {
    exit(GetLastError());
  }    
}

void resetAfterAnsiEscape(void) {
  // Reset colors
  printf("\x1b[0m");    

  // Reset console mode
  if(!SetConsoleMode(g_stdoutHandle, g_consoleMode)) {
    exit(GetLastError());
  }
}
#else
void setupForAnsiEscape(void) {}

void resetAfterAnsiEscape(void) {
  // Reset colors
  printf("\x1b[0m");
}
#endif

static int createDatabases();
static void createChildTables();
static int queryDbExec(TAOS *taos, char *command, int type);

/* ************ Global variables ************  */

int32_t  randint[MAX_PREPARED_RAND];
int64_t  randbigint[MAX_PREPARED_RAND];
float    randfloat[MAX_PREPARED_RAND];
double   randdouble[MAX_PREPARED_RAND];
char *aggreFunc[] = {"*", "count(*)", "avg(col0)", "sum(col0)", 
    "max(col0)", "min(col0)", "first(col0)", "last(col0)"};

SArguments g_args = {
                     NULL,            // metaFile
                     0,               // test_mode
                     "127.0.0.1",     // host
                     6030,            // port
                     "root",          // user
                     #ifdef _TD_POWER_ 
                     "powerdb",      // password
                     #else
                     "taosdata",      // password
                     #endif
                     "test",          // database
                     1,               // replica
                     "t",             // tb_prefix
                     NULL,            // sqlFile
                     false,           // use_metric
                     false,           // insert_only
                     false,           // debug_print
                     false,           // verbose_print
                     false,           // answer_yes;
                     "./output.txt",  // output_file
                     0,               // mode : sync or async
                     {
                     "TINYINT",           // datatype
                     "SMALLINT",
                     "INT",
                     "BIGINT",
                     "FLOAT",
                     "DOUBLE",
                     "BINARY",
                     "NCHAR",
                     "BOOL",
                     "TIMESTAMP"
                     },
                     16,              // len_of_binary
                     10,              // num_of_CPR
                     10,              // num_of_connections/thread
                     0,               // insert_interval
                     100,             // num_of_RPR
                     TSDB_PAYLOAD_SIZE,  // max_sql_len
                     10000,           // num_of_tables
                     10000,           // num_of_DPT
                     0,               // abort
                     0,               // disorderRatio
                     1000,            // disorderRange
                     1,               // method_of_delete
                     NULL             // arg_list
};



static SDbs            g_Dbs;
static int             g_totalChildTables = 0;
static SQueryMetaInfo  g_queryInfo;
static FILE *          g_fpOfInsertResult = NULL;

#define debugPrint(fmt, ...) \
    do { if (g_args.debug_print || g_args.verbose_print) \
      fprintf(stderr, "DEBG: "fmt, __VA_ARGS__); } while(0)
#define verbosePrint(fmt, ...) \
    do { if (g_args.verbose_print) fprintf(stderr, "VERB: "fmt, __VA_ARGS__); } while(0)

///////////////////////////////////////////////////

void printHelp() {
  char indent[10] = "        ";
  printf("%s%s%s%s\n", indent, "-f", indent, 
          "The meta file to the execution procedure. Default is './meta.json'.");
  printf("%s%s%s%s\n", indent, "-u", indent, 
          "The TDengine user name to use when connecting to the server. Default is 'root'.");
#ifdef _TD_POWER_
  printf("%s%s%s%s\n", indent, "-P", indent, 
          "The password to use when connecting to the server. Default is 'powerdb'.");
  printf("%s%s%s%s\n", indent, "-c", indent, 
          "Configuration directory. Default is '/etc/power/'.");
#else
  printf("%s%s%s%s\n", indent, "-P", indent, 
          "The password to use when connecting to the server. Default is 'taosdata'.");
  printf("%s%s%s%s\n", indent, "-c", indent, 
          "Configuration directory. Default is '/etc/taos/'.");
#endif  
  printf("%s%s%s%s\n", indent, "-h", indent, 
          "The host to connect to TDengine. Default is localhost.");
  printf("%s%s%s%s\n", indent, "-p", indent, 
          "The TCP/IP port number to use for the connection. Default is 0.");
  printf("%s%s%s%s\n", indent, "-d", indent, 
          "Destination database. Default is 'test'.");
  printf("%s%s%s%s\n", indent, "-a", indent, 
          "Set the replica parameters of the database, Default 1, min: 1, max: 3.");
  printf("%s%s%s%s\n", indent, "-m", indent, 
          "Table prefix name. Default is 't'.");
  printf("%s%s%s%s\n", indent, "-s", indent, "The select sql file.");
  printf("%s%s%s%s\n", indent, "-M", indent, "Use metric flag.");
  printf("%s%s%s%s\n", indent, "-o", indent, 
          "Direct output to the named file. Default is './output.txt'.");
  printf("%s%s%s%s\n", indent, "-q", indent, 
          "Query mode--0: SYNC, 1: ASYNC. Default is SYNC.");
  printf("%s%s%s%s\n", indent, "-b", indent, 
          "The data_type of columns, default: TINYINT,SMALLINT,INT,BIGINT,FLOAT,DOUBLE,BINARY,NCHAR,BOOL,TIMESTAMP.");
  printf("%s%s%s%s\n", indent, "-w", indent, 
          "The length of data_type 'BINARY' or 'NCHAR'. Default is 16");
  printf("%s%s%s%s\n", indent, "-l", indent, 
          "The number of columns per record. Default is 10.");
  printf("%s%s%s%s\n", indent, "-T", indent, 
          "The number of threads. Default is 10.");
  printf("%s%s%s%s\n", indent, "-i", indent, 
          "The sleep time (ms) between insertion. Default is 0.");
  printf("%s%s%s%s\n", indent, "-r", indent, 
          "The number of records per request. Default is 100.");
  printf("%s%s%s%s\n", indent, "-t", indent, 
          "The number of tables. Default is 10000.");
  printf("%s%s%s%s\n", indent, "-n", indent, 
          "The number of records per table. Default is 10000.");
  printf("%s%s%s%s\n", indent, "-x", indent, "Not insert only flag.");
  printf("%s%s%s%s\n", indent, "-y", indent, "Default input yes for prompt.");
  printf("%s%s%s%s\n", indent, "-O", indent, 
          "Insert mode--0: In order, > 0: disorder ratio. Default is in order.");
  printf("%s%s%s%s\n", indent, "-R", indent, 
          "Out of order data's range, ms, default is 1000.");
  printf("%s%s%s%s\n", indent, "-g", indent, 
          "Print debug info.");
/*    printf("%s%s%s%s\n", indent, "-D", indent, 
          "if elete database if exists. 0: no, 1: yes, default is 1");
          */
}

void parse_args(int argc, char *argv[], SArguments *arguments) {
  char **sptr;
  wordexp_t full_path;

  for (int i = 1; i < argc; i++) {
    if (strcmp(argv[i], "-f") == 0) {
      arguments->metaFile = argv[++i];
    } else if (strcmp(argv[i], "-c") == 0) {
        char *configPath = argv[++i];
      if (wordexp(configPath, &full_path, 0) != 0) {
          fprintf(stderr, "Invalid path %s\n", configPath);
          return;
      }
      taos_options(TSDB_OPTION_CONFIGDIR, full_path.we_wordv[0]);
      wordfree(&full_path);
    } else if (strcmp(argv[i], "-h") == 0) {
      arguments->host = argv[++i];
    } else if (strcmp(argv[i], "-p") == 0) {
      arguments->port = atoi(argv[++i]);
    } else if (strcmp(argv[i], "-u") == 0) {
      arguments->user = argv[++i];
    } else if (strcmp(argv[i], "-P") == 0) {
      arguments->password = argv[++i];
    } else if (strcmp(argv[i], "-o") == 0) {
      arguments->output_file = argv[++i];
    } else if (strcmp(argv[i], "-s") == 0) {
      arguments->sqlFile = argv[++i];
    } else if (strcmp(argv[i], "-q") == 0) {
      arguments->mode = atoi(argv[++i]);
    } else if (strcmp(argv[i], "-T") == 0) {
      arguments->num_of_threads = atoi(argv[++i]);
    } else if (strcmp(argv[i], "-i") == 0) {
      arguments->insert_interval = atoi(argv[++i]);
    } else if (strcmp(argv[i], "-r") == 0) {
      arguments->num_of_RPR = atoi(argv[++i]);
    } else if (strcmp(argv[i], "-t") == 0) {
      arguments->num_of_tables = atoi(argv[++i]);
    } else if (strcmp(argv[i], "-n") == 0) {
      arguments->num_of_DPT = atoi(argv[++i]);
    } else if (strcmp(argv[i], "-d") == 0) {
      arguments->database = argv[++i];
    } else if (strcmp(argv[i], "-l") == 0) {
      arguments->num_of_CPR = atoi(argv[++i]);
    } else if (strcmp(argv[i], "-b") == 0) {
      sptr = arguments->datatype;
      ++i;
      if (strstr(argv[i], ",") == NULL) {
        // only one col
        if (strcasecmp(argv[i], "INT")
                && strcasecmp(argv[i], "FLOAT")
                && strcasecmp(argv[i], "TINYINT")
                && strcasecmp(argv[i], "BOOL")
                && strcasecmp(argv[i], "SMALLINT")
                && strcasecmp(argv[i], "BIGINT")
                && strcasecmp(argv[i], "DOUBLE")
                && strcasecmp(argv[i], "BINARY") 
                && strcasecmp(argv[i], "NCHAR")) {
          fprintf(stderr, "Invalid data_type!\n");
          printHelp();
          exit(EXIT_FAILURE);
        }
        sptr[0] = argv[i];
      } else {
        // more than one col
        int index = 0;
        char *dupstr = strdup(argv[i]);
        char *running = dupstr;
        char *token = strsep(&running, ",");
        while (token != NULL) {
          if (strcasecmp(token, "INT")
                  && strcasecmp(token, "FLOAT")
                  && strcasecmp(token, "TINYINT")
                  && strcasecmp(token, "BOOL")
                  && strcasecmp(token, "SMALLINT")
                  && strcasecmp(token, "BIGINT")
                  && strcasecmp(token, "DOUBLE")
                  && strcasecmp(token, "BINARY")
                  && strcasecmp(token, "NCHAR")) {
            fprintf(stderr, "Invalid data_type!\n");
            printHelp();
            exit(EXIT_FAILURE);
          }
          sptr[index++] = token;
          token = strsep(&running, ",");
          if (index >= MAX_NUM_DATATYPE) break;
        }
        sptr[index] = NULL;
      }
    } else if (strcmp(argv[i], "-w") == 0) {
      arguments->len_of_binary = atoi(argv[++i]);
    } else if (strcmp(argv[i], "-m") == 0) {
      arguments->tb_prefix = argv[++i];
    } else if (strcmp(argv[i], "-M") == 0) {
      arguments->use_metric = true;
    } else if (strcmp(argv[i], "-x") == 0) {
      arguments->insert_only = true;
    } else if (strcmp(argv[i], "-y") == 0) {
      arguments->answer_yes = true;
    } else if (strcmp(argv[i], "-g") == 0) {
      arguments->debug_print = true;
    } else if (strcmp(argv[i], "-gg") == 0) {
      arguments->verbose_print = true;
    } else if (strcmp(argv[i], "-c") == 0) {
      strcpy(configDir, argv[++i]);
    } else if (strcmp(argv[i], "-O") == 0) {
      arguments->disorderRatio = atoi(argv[++i]);
      if (arguments->disorderRatio > 1 
              || arguments->disorderRatio < 0) {
        arguments->disorderRatio = 0;
      } else if (arguments->disorderRatio == 1) {
        arguments->disorderRange = 10;
      }
    } else if (strcmp(argv[i], "-R") == 0) {
      arguments->disorderRange = atoi(argv[++i]);
      if (arguments->disorderRange == 1 
              && (arguments->disorderRange > 50 
              || arguments->disorderRange <= 0)) {
        arguments->disorderRange = 10;
      }
    } else if (strcmp(argv[i], "-a") == 0) {
      arguments->replica = atoi(argv[++i]);
      if (arguments->replica > 3 || arguments->replica < 1) {
          arguments->replica = 1;
      }
    } else if (strcmp(argv[i], "-D") == 0) {
      arguments->method_of_delete = atoi(argv[++i]);
      if (arguments->method_of_delete < 0
              || arguments->method_of_delete > 3) {
        arguments->method_of_delete = 0;
      }
    } else if (strcmp(argv[i], "--help") == 0) {
      printHelp();
      exit(0);
    } else {
      fprintf(stderr, "wrong options\n");
      printHelp();
      exit(EXIT_FAILURE);
    }
  }

  if (((arguments->debug_print) && (arguments->metaFile == NULL))
          || arguments->verbose_print) {
    printf("###################################################################\n");
    printf("# meta file:                         %s\n", arguments->metaFile);
    printf("# Server IP:                         %s:%hu\n", 
            arguments->host == NULL ? "localhost" : arguments->host,
            arguments->port );
    printf("# User:                              %s\n", arguments->user);
    printf("# Password:                          %s\n", arguments->password);
    printf("# Use metric:                        %s\n", arguments->use_metric ? "true" : "false");
    if (*(arguments->datatype)) {
        printf("# Specified data type:               ");
        for (int i = 0; i < MAX_NUM_DATATYPE; i++)
            if (arguments->datatype[i])
               printf("%s,", arguments->datatype[i]);
            else
                break;
        printf("\n");
    }
    printf("# Insertion interval:                %d\n", arguments->insert_interval);
    printf("# Number of records per req:         %d\n", arguments->num_of_RPR);
    printf("# Max SQL length:                    %d\n", arguments->max_sql_len);
    printf("# Length of Binary:                  %d\n", arguments->len_of_binary);
    printf("# Number of Threads:                 %d\n", arguments->num_of_threads);
    printf("# Number of Tables:                  %d\n", arguments->num_of_tables);
    printf("# Number of Data per Table:          %d\n", arguments->num_of_DPT);
    printf("# Database name:                     %s\n", arguments->database);
    printf("# Table prefix:                      %s\n", arguments->tb_prefix);
    if (arguments->disorderRatio) {
      printf("# Data order:                        %d\n", arguments->disorderRatio);
      printf("# Data out of order rate:            %d\n", arguments->disorderRange);
  
    }
    printf("# Delete method:                     %d\n", arguments->method_of_delete);
    printf("# Answer yes when prompt:            %d\n", arguments->answer_yes);
    printf("# Print debug info:                  %d\n", arguments->debug_print);
    printf("# Print verbose info:                %d\n", arguments->verbose_print);
    printf("###################################################################\n");
    if (!arguments->answer_yes) {
        printf("Press enter key to continue\n\n");
        (void) getchar();
    }
  }
}

static bool getInfoFromJsonFile(char* file);
//static int generateOneRowDataForStb(SSuperTable* stbInfo);
//static int getDataIntoMemForStb(SSuperTable* stbInfo);
static void init_rand_data();
void tmfclose(FILE *fp) {
  if (NULL != fp) {
    fclose(fp);
  }
}

void tmfree(char *buf) {
  if (NULL != buf) {
    free(buf);
  }
}

static int queryDbExec(TAOS *taos, char *command, int type) {
  int i;
  TAOS_RES *res = NULL;
  int32_t   code = -1;

  for (i = 0; i < 5; i++) {
    if (NULL != res) {
      taos_free_result(res);
      res = NULL;
    }

    res = taos_query(taos, command);
    code = taos_errno(res);
    if (0 == code) {
      break;
    }    
  }

  if (code != 0) {
    debugPrint("%s() LN%d - command: %s\n", __func__, __LINE__, command);
    fprintf(stderr, "Failed to run %s, reason: %s\n", command, taos_errstr(res));
    taos_free_result(res);
    //taos_close(taos);
    return -1;
  }

  if (INSERT_TYPE == type) {
    int affectedRows = taos_affected_rows(res);
    taos_free_result(res);
    return affectedRows;
  }
  
  taos_free_result(res);
  return 0;
}

static void getResult(TAOS_RES *res, char* resultFileName) {  
  TAOS_ROW    row = NULL;
  int         num_rows = 0;
  int         num_fields = taos_field_count(res);
  TAOS_FIELD *fields     = taos_fetch_fields(res);

  FILE *fp = NULL;
  if (resultFileName[0] != 0) {
    fp = fopen(resultFileName, "at");
    if (fp == NULL) {
      fprintf(stderr, "failed to open result file: %s, result will not save to file\n", resultFileName);
    }
  }
  
  char* databuf = (char*) calloc(1, 100*1024*1024);
  if (databuf == NULL) {
    fprintf(stderr, "failed to malloc, warning: save result to file slowly!\n");
    if (fp)
        fclose(fp);
    return ;
  }

  int   totalLen = 0;
  char  temp[16000];

  // fetch the records row by row
  while ((row = taos_fetch_row(res))) {
    if (totalLen >= 100*1024*1024 - 32000) {
      if (fp) fprintf(fp, "%s", databuf);
      totalLen = 0;
      memset(databuf, 0, 100*1024*1024);
    }
    num_rows++;
    int len = taos_print_row(temp, row, fields, num_fields);
    len += sprintf(temp + len, "\n");
    //printf("query result:%s\n", temp);
    memcpy(databuf + totalLen, temp, len);
    totalLen += len;
  }

  if (fp) fprintf(fp, "%s", databuf);
  tmfclose(fp);
  free(databuf);
}

static void selectAndGetResult(TAOS *taos, char *command, char* resultFileName) {
  TAOS_RES *res = taos_query(taos, command);
  if (res == NULL || taos_errno(res) != 0) {
    printf("failed to sql:%s, reason:%s\n", command, taos_errstr(res));
    taos_free_result(res);
    return;
  }
  
  getResult(res, resultFileName);
  taos_free_result(res);
}

double getCurrentTime() {
  struct timeval tv;
  if (gettimeofday(&tv, NULL) != 0) {
    perror("Failed to get current time in ms");
    return 0.0;
  }

  return tv.tv_sec + tv.tv_usec / 1E6;
}

static int32_t rand_bool(){
  static int cursor;
  cursor++;
  cursor = cursor % MAX_PREPARED_RAND;
  return randint[cursor] % 2;
}

static int32_t rand_tinyint(){
  static int cursor;
  cursor++;
  cursor = cursor % MAX_PREPARED_RAND;
  return randint[cursor] % 128;
}

static int32_t rand_smallint(){
  static int cursor;
  cursor++;
  cursor = cursor % MAX_PREPARED_RAND;
  return randint[cursor] % 32767;
}

static int32_t rand_int(){
  static int cursor;
  cursor++;
  cursor = cursor % MAX_PREPARED_RAND;
  return randint[cursor];
}

static int64_t rand_bigint(){
  static int cursor;
  cursor++;
  cursor = cursor % MAX_PREPARED_RAND;
  return randbigint[cursor];
  
}

static float rand_float(){
  static int cursor;
  cursor++;
  cursor = cursor % MAX_PREPARED_RAND;
  return randfloat[cursor];    
}

static const char charset[] = "abcdefghijklmnopqrstuvwxyzABCDEFGHIJKLMNOPQRSTUVWXYZ1234567890";
void rand_string(char *str, int size) {
  str[0] = 0;
  if (size > 0) {
    //--size;
    int n;
    for (n = 0; n < size; n++) {
      int key = rand_tinyint() % (int)(sizeof(charset) - 1);
      str[n] = charset[key];
    }
    str[n] = 0;
  }
}

static double rand_double() {
  static int cursor;
  cursor++;
  cursor = cursor % MAX_PREPARED_RAND;
  return randdouble[cursor];

}

static void init_rand_data() {
  for (int i = 0; i < MAX_PREPARED_RAND; i++){
    randint[i] = (int)(rand() % 65535);
    randbigint[i] = (int64_t)(rand() % 2147483648);
    randfloat[i] = (float)(rand() / 1000.0);
    randdouble[i] = (double)(rand() / 1000000.0);
  }
}

#define SHOW_PARSE_RESULT_START()   \
    do { if (g_args.metaFile)  \
        printf("\033[1m\033[40;32m================ %s parse result START ================\033[0m\n", \
                g_args.metaFile); } while(0)

#define SHOW_PARSE_RESULT_END() \
    do { if (g_args.metaFile)   \
        printf("\033[1m\033[40;32m================ %s parse result END================\033[0m\n", \
                g_args.metaFile); } while(0)

#define SHOW_PARSE_RESULT_START_TO_FILE(fp)   \
    do { if (g_args.metaFile)  \
        fprintf(fp, "\033[1m\033[40;32m================ %s parse result START ================\033[0m\n", \
                g_args.metaFile); } while(0)

#define SHOW_PARSE_RESULT_END_TO_FILE(fp) \
    do { if (g_args.metaFile)   \
        fprintf(fp, "\033[1m\033[40;32m================ %s parse result END================\033[0m\n", \
                g_args.metaFile); } while(0)

static int printfInsertMeta() {
    SHOW_PARSE_RESULT_START();

  printf("host:                       \033[33m%s:%u\033[0m\n", g_Dbs.host, g_Dbs.port);
  printf("user:                       \033[33m%s\033[0m\n", g_Dbs.user);
  printf("password:                   \033[33m%s\033[0m\n", g_Dbs.password);
  printf("resultFile:                 \033[33m%s\033[0m\n", g_Dbs.resultFile);
  printf("thread num of insert data:  \033[33m%d\033[0m\n", g_Dbs.threadCount);
  printf("thread num of create table: \033[33m%d\033[0m\n", g_Dbs.threadCountByCreateTbl);
  printf("insert interval:            \033[33m%d\033[0m\n", g_args.insert_interval);
  printf("number of records per req:  \033[33m%d\033[0m\n", g_args.num_of_RPR);
  printf("max sql length:             \033[33m%d\033[0m\n", g_args.max_sql_len);

  printf("database count:             \033[33m%d\033[0m\n", g_Dbs.dbCount);
  for (int i = 0; i < g_Dbs.dbCount; i++) {
    printf("database[\033[33m%d\033[0m]:\n", i);
    printf("  database[%d] name:      \033[33m%s\033[0m\n", i, g_Dbs.db[i].dbName);
    if (0 == g_Dbs.db[i].drop) {
      printf("  drop:                  \033[33mno\033[0m\n");     
    }else {
      printf("  drop:                  \033[33myes\033[0m\n"); 
    }

    if (g_Dbs.db[i].dbCfg.blocks > 0) {
      printf("  blocks:                \033[33m%d\033[0m\n", g_Dbs.db[i].dbCfg.blocks);
    }
    if (g_Dbs.db[i].dbCfg.cache > 0) {
      printf("  cache:                 \033[33m%d\033[0m\n", g_Dbs.db[i].dbCfg.cache);
    }
    if (g_Dbs.db[i].dbCfg.days > 0) {
      printf("  days:                  \033[33m%d\033[0m\n", g_Dbs.db[i].dbCfg.days);
    }
    if (g_Dbs.db[i].dbCfg.keep > 0) {
      printf("  keep:                  \033[33m%d\033[0m\n", g_Dbs.db[i].dbCfg.keep);
    }
    if (g_Dbs.db[i].dbCfg.replica > 0) {
      printf("  replica:               \033[33m%d\033[0m\n", g_Dbs.db[i].dbCfg.replica);
    }
    if (g_Dbs.db[i].dbCfg.update > 0) {
      printf("  update:                \033[33m%d\033[0m\n", g_Dbs.db[i].dbCfg.update);
    }
    if (g_Dbs.db[i].dbCfg.minRows > 0) {
      printf("  minRows:               \033[33m%d\033[0m\n", g_Dbs.db[i].dbCfg.minRows);
    }
    if (g_Dbs.db[i].dbCfg.maxRows > 0) {
      printf("  maxRows:               \033[33m%d\033[0m\n", g_Dbs.db[i].dbCfg.maxRows);
    }
    if (g_Dbs.db[i].dbCfg.comp > 0) {
      printf("  comp:                  \033[33m%d\033[0m\n", g_Dbs.db[i].dbCfg.comp);
    }
    if (g_Dbs.db[i].dbCfg.walLevel > 0) {
      printf("  walLevel:              \033[33m%d\033[0m\n", g_Dbs.db[i].dbCfg.walLevel);
    }
    if (g_Dbs.db[i].dbCfg.fsync > 0) {
      printf("  fsync:                 \033[33m%d\033[0m\n", g_Dbs.db[i].dbCfg.fsync);
    }
    if (g_Dbs.db[i].dbCfg.quorum > 0) {
      printf("  quorum:                \033[33m%d\033[0m\n", g_Dbs.db[i].dbCfg.quorum);
    }
    if (g_Dbs.db[i].dbCfg.precision[0] != 0) {
      if ((0 == strncasecmp(g_Dbs.db[i].dbCfg.precision, "ms", 2))
              || (0 == strncasecmp(g_Dbs.db[i].dbCfg.precision, "us", 2))) {
        printf("  precision:             \033[33m%s\033[0m\n", g_Dbs.db[i].dbCfg.precision);
      } else {
        printf("\033[1m\033[40;31m  precision error:       %s\033[0m\n",
                g_Dbs.db[i].dbCfg.precision);
        return -1;
      }
    }

    printf("  super table count:     \033[33m%d\033[0m\n", g_Dbs.db[i].superTblCount);
    for (int j = 0; j < g_Dbs.db[i].superTblCount; j++) {
      printf("  super table[\033[33m%d\033[0m]:\n", j);
    
      printf("      stbName:           \033[33m%s\033[0m\n",  g_Dbs.db[i].superTbls[j].sTblName);   

      if (PRE_CREATE_SUBTBL == g_Dbs.db[i].superTbls[j].autoCreateTable) {
        printf("      autoCreateTable:   \033[33m%s\033[0m\n",  "no");
      } else if (AUTO_CREATE_SUBTBL == g_Dbs.db[i].superTbls[j].autoCreateTable) {
        printf("      autoCreateTable:   \033[33m%s\033[0m\n",  "yes");
      } else {
        printf("      autoCreateTable:   \033[33m%s\033[0m\n",  "error");
      }
      
      if (TBL_NO_EXISTS == g_Dbs.db[i].superTbls[j].childTblExists) {
        printf("      childTblExists:    \033[33m%s\033[0m\n",  "no");
      } else if (TBL_ALREADY_EXISTS == g_Dbs.db[i].superTbls[j].childTblExists) {
        printf("      childTblExists:    \033[33m%s\033[0m\n",  "yes");
      } else {
        printf("      childTblExists:    \033[33m%s\033[0m\n",  "error");
      }

      printf("      childTblCount:     \033[33m%d\033[0m\n",  g_Dbs.db[i].superTbls[j].childTblCount);
      printf("      childTblPrefix:    \033[33m%s\033[0m\n",  g_Dbs.db[i].superTbls[j].childTblPrefix);
      printf("      dataSource:        \033[33m%s\033[0m\n",  g_Dbs.db[i].superTbls[j].dataSource);
      printf("      insertMode:        \033[33m%s\033[0m\n",  g_Dbs.db[i].superTbls[j].insertMode);
      if (g_Dbs.db[i].superTbls[j].childTblLimit > 0) {
        printf("      childTblLimit:     \033[33m%d\033[0m\n",  g_Dbs.db[i].superTbls[j].childTblLimit);
      }
      if (g_Dbs.db[i].superTbls[j].childTblOffset > 0) {
        printf("      childTblOffset:    \033[33m%d\033[0m\n",  g_Dbs.db[i].superTbls[j].childTblOffset);
      }
      printf("      insertRows:        \033[33m%"PRId64"\033[0m\n", g_Dbs.db[i].superTbls[j].insertRows);

      if (0 == g_Dbs.db[i].superTbls[j].multiThreadWriteOneTbl) {
        printf("      multiThreadWriteOneTbl:  \033[33mno\033[0m\n");
      }else {
        printf("      multiThreadWriteOneTbl:  \033[33myes\033[0m\n");
      }
      printf("      numberOfTblInOneSql:     \033[33m%d\033[0m\n",
              g_Dbs.db[i].superTbls[j].numberOfTblInOneSql);
      printf("      rowsPerTbl:        \033[33m%d\033[0m\n",
              g_Dbs.db[i].superTbls[j].rowsPerTbl);
      printf("      disorderRange:     \033[33m%d\033[0m\n",
              g_Dbs.db[i].superTbls[j].disorderRange);
      printf("      disorderRatio:     \033[33m%d\033[0m\n",
              g_Dbs.db[i].superTbls[j].disorderRatio);
      printf("      maxSqlLen:         \033[33m%d\033[0m\n",
              g_Dbs.db[i].superTbls[j].maxSqlLen);
      printf("      timeStampStep:     \033[33m%d\033[0m\n",
              g_Dbs.db[i].superTbls[j].timeStampStep);
      printf("      startTimestamp:    \033[33m%s\033[0m\n",
              g_Dbs.db[i].superTbls[j].startTimestamp);
      printf("      sampleFormat:      \033[33m%s\033[0m\n",
              g_Dbs.db[i].superTbls[j].sampleFormat);
      printf("      sampleFile:        \033[33m%s\033[0m\n",
              g_Dbs.db[i].superTbls[j].sampleFile);
      printf("      tagsFile:          \033[33m%s\033[0m\n",
              g_Dbs.db[i].superTbls[j].tagsFile);
      printf("      columnCount:       \033[33m%d\033[0m\n        ",
              g_Dbs.db[i].superTbls[j].columnCount);
      for (int k = 0; k < g_Dbs.db[i].superTbls[j].columnCount; k++) {
        //printf("dataType:%s, dataLen:%d\t", g_Dbs.db[i].superTbls[j].columns[k].dataType, g_Dbs.db[i].superTbls[j].columns[k].dataLen);
        if ((0 == strncasecmp(g_Dbs.db[i].superTbls[j].columns[k].dataType,
                       "binary", 6))
                || (0 == strncasecmp(g_Dbs.db[i].superTbls[j].columns[k].dataType,
                       "nchar", 5))) {
          printf("column[\033[33m%d\033[0m]:\033[33m%s(%d)\033[0m ", k,
                  g_Dbs.db[i].superTbls[j].columns[k].dataType,
                  g_Dbs.db[i].superTbls[j].columns[k].dataLen);
        } else {
          printf("column[%d]:\033[33m%s\033[0m ", k,
                  g_Dbs.db[i].superTbls[j].columns[k].dataType);
        }
      }
      printf("\n");

      printf("      tagCount:            \033[33m%d\033[0m\n        ",
              g_Dbs.db[i].superTbls[j].tagCount);
      for (int k = 0; k < g_Dbs.db[i].superTbls[j].tagCount; k++) {
        //printf("dataType:%s, dataLen:%d\t", g_Dbs.db[i].superTbls[j].tags[k].dataType, g_Dbs.db[i].superTbls[j].tags[k].dataLen);
        if ((0 == strncasecmp(g_Dbs.db[i].superTbls[j].tags[k].dataType, "binary", 6))
                || (0 == strncasecmp(g_Dbs.db[i].superTbls[j].tags[k].dataType, "nchar", 5))) {
          printf("tag[%d]:\033[33m%s(%d)\033[0m ", k,
                  g_Dbs.db[i].superTbls[j].tags[k].dataType,
                  g_Dbs.db[i].superTbls[j].tags[k].dataLen);
        } else {
          printf("tag[%d]:\033[33m%s\033[0m ", k,
                  g_Dbs.db[i].superTbls[j].tags[k].dataType);
        }
      }
      printf("\n");
    }
    printf("\n");
  }

  SHOW_PARSE_RESULT_END();

  return 0;
}

static void printfInsertMetaToFile(FILE* fp) {
    SHOW_PARSE_RESULT_START_TO_FILE(fp);

  fprintf(fp, "host:                       %s:%u\n", g_Dbs.host, g_Dbs.port);
  fprintf(fp, "user:                       %s\n", g_Dbs.user);
  fprintf(fp, "password:                   %s\n", g_Dbs.password);
  fprintf(fp, "resultFile:                 %s\n", g_Dbs.resultFile);
  fprintf(fp, "thread num of insert data:  %d\n", g_Dbs.threadCount);
  fprintf(fp, "thread num of create table: %d\n", g_Dbs.threadCountByCreateTbl);

  fprintf(fp, "database count:          %d\n", g_Dbs.dbCount);
  for (int i = 0; i < g_Dbs.dbCount; i++) {
    fprintf(fp, "database[%d]:\n", i);
    fprintf(fp, "  database[%d] name:       %s\n", i, g_Dbs.db[i].dbName);
    if (0 == g_Dbs.db[i].drop) {
      fprintf(fp, "  drop:                  no\n");     
    }else {
      fprintf(fp, "  drop:                  yes\n"); 
    }

    if (g_Dbs.db[i].dbCfg.blocks > 0) {
      fprintf(fp, "  blocks:                %d\n", g_Dbs.db[i].dbCfg.blocks);
    }
    if (g_Dbs.db[i].dbCfg.cache > 0) {
      fprintf(fp, "  cache:                 %d\n", g_Dbs.db[i].dbCfg.cache);
    }
    if (g_Dbs.db[i].dbCfg.days > 0) {
      fprintf(fp, "  days:                  %d\n", g_Dbs.db[i].dbCfg.days);
    }
    if (g_Dbs.db[i].dbCfg.keep > 0) {
      fprintf(fp, "  keep:                  %d\n", g_Dbs.db[i].dbCfg.keep);
    }
    if (g_Dbs.db[i].dbCfg.replica > 0) {
      fprintf(fp, "  replica:               %d\n", g_Dbs.db[i].dbCfg.replica);
    }
    if (g_Dbs.db[i].dbCfg.update > 0) {
      fprintf(fp, "  update:                %d\n", g_Dbs.db[i].dbCfg.update);
    }
    if (g_Dbs.db[i].dbCfg.minRows > 0) {
      fprintf(fp, "  minRows:               %d\n", g_Dbs.db[i].dbCfg.minRows);
    }
    if (g_Dbs.db[i].dbCfg.maxRows > 0) {
      fprintf(fp, "  maxRows:               %d\n", g_Dbs.db[i].dbCfg.maxRows);
    }
    if (g_Dbs.db[i].dbCfg.comp > 0) {
      fprintf(fp, "  comp:                  %d\n", g_Dbs.db[i].dbCfg.comp);
    }
    if (g_Dbs.db[i].dbCfg.walLevel > 0) {
      fprintf(fp, "  walLevel:              %d\n", g_Dbs.db[i].dbCfg.walLevel);
    }
    if (g_Dbs.db[i].dbCfg.fsync > 0) {
      fprintf(fp, "  fsync:                 %d\n", g_Dbs.db[i].dbCfg.fsync);
    }
    if (g_Dbs.db[i].dbCfg.quorum > 0) {
      fprintf(fp, "  quorum:                %d\n", g_Dbs.db[i].dbCfg.quorum);
    }
    if (g_Dbs.db[i].dbCfg.precision[0] != 0) {
      if ((0 == strncasecmp(g_Dbs.db[i].dbCfg.precision, "ms", 2))
              || (0 == strncasecmp(g_Dbs.db[i].dbCfg.precision, "us", 2))) {
        fprintf(fp, "  precision:             %s\n", g_Dbs.db[i].dbCfg.precision);
      } else {
        fprintf(fp, "  precision error:       %s\n", g_Dbs.db[i].dbCfg.precision);
      }
    }

    fprintf(fp, "  super table count:     %d\n", g_Dbs.db[i].superTblCount);
    for (int j = 0; j < g_Dbs.db[i].superTblCount; j++) {
      fprintf(fp, "  super table[%d]:\n", j);
    
      fprintf(fp, "      stbName:           %s\n",  g_Dbs.db[i].superTbls[j].sTblName);   

      if (PRE_CREATE_SUBTBL == g_Dbs.db[i].superTbls[j].autoCreateTable) {
        fprintf(fp, "      autoCreateTable:   %s\n",  "no");
      } else if (AUTO_CREATE_SUBTBL == g_Dbs.db[i].superTbls[j].autoCreateTable) {
        fprintf(fp, "      autoCreateTable:   %s\n",  "yes");
      } else {
        fprintf(fp, "      autoCreateTable:   %s\n",  "error");
      }
      
      if (TBL_NO_EXISTS == g_Dbs.db[i].superTbls[j].childTblExists) {
        fprintf(fp, "      childTblExists:    %s\n",  "no");
      } else if (TBL_ALREADY_EXISTS == g_Dbs.db[i].superTbls[j].childTblExists) {
        fprintf(fp, "      childTblExists:    %s\n",  "yes");
      } else {
        fprintf(fp, "      childTblExists:    %s\n",  "error");
      }
      
      fprintf(fp, "      childTblCount:     %d\n",  g_Dbs.db[i].superTbls[j].childTblCount);      
      fprintf(fp, "      childTblPrefix:    %s\n",  g_Dbs.db[i].superTbls[j].childTblPrefix);      
      fprintf(fp, "      dataSource:        %s\n",  g_Dbs.db[i].superTbls[j].dataSource);      
      fprintf(fp, "      insertMode:        %s\n",  g_Dbs.db[i].superTbls[j].insertMode);      
      fprintf(fp, "      insertRows:        %"PRId64"\n", g_Dbs.db[i].superTbls[j].insertRows); 
      fprintf(fp, "      insert interval:   %d\n", g_Dbs.db[i].superTbls[j].insertInterval);

      if (0 == g_Dbs.db[i].superTbls[j].multiThreadWriteOneTbl) {
        fprintf(fp, "      multiThreadWriteOneTbl:  no\n");     
      }else {
        fprintf(fp, "      multiThreadWriteOneTbl:  yes\n"); 
      }
      fprintf(fp, "      numberOfTblInOneSql:     %d\n",  g_Dbs.db[i].superTbls[j].numberOfTblInOneSql);     
      fprintf(fp, "      rowsPerTbl:        %d\n",  g_Dbs.db[i].superTbls[j].rowsPerTbl);     
      fprintf(fp, "      disorderRange:     %d\n",  g_Dbs.db[i].superTbls[j].disorderRange);     
      fprintf(fp, "      disorderRatio:     %d\n",  g_Dbs.db[i].superTbls[j].disorderRatio);
      fprintf(fp, "      maxSqlLen:         %d\n",  g_Dbs.db[i].superTbls[j].maxSqlLen);     
      
      fprintf(fp, "      timeStampStep:     %d\n",  g_Dbs.db[i].superTbls[j].timeStampStep);      
      fprintf(fp, "      startTimestamp:    %s\n",  g_Dbs.db[i].superTbls[j].startTimestamp);             
      fprintf(fp, "      sampleFormat:      %s\n",  g_Dbs.db[i].superTbls[j].sampleFormat);
      fprintf(fp, "      sampleFile:        %s\n",  g_Dbs.db[i].superTbls[j].sampleFile); 
      fprintf(fp, "      tagsFile:          %s\n",  g_Dbs.db[i].superTbls[j].tagsFile);   
    
      fprintf(fp, "      columnCount:       %d\n        ",  g_Dbs.db[i].superTbls[j].columnCount);
      for (int k = 0; k < g_Dbs.db[i].superTbls[j].columnCount; k++) {
        //printf("dataType:%s, dataLen:%d\t", g_Dbs.db[i].superTbls[j].columns[k].dataType, g_Dbs.db[i].superTbls[j].columns[k].dataLen);
        if ((0 == strncasecmp(g_Dbs.db[i].superTbls[j].columns[k].dataType, "binary", 6)) || (0 == strncasecmp(g_Dbs.db[i].superTbls[j].columns[k].dataType, "nchar", 5))) {
          fprintf(fp, "column[%d]:%s(%d) ", k, g_Dbs.db[i].superTbls[j].columns[k].dataType, g_Dbs.db[i].superTbls[j].columns[k].dataLen);
        } else {
          fprintf(fp, "column[%d]:%s ", k, g_Dbs.db[i].superTbls[j].columns[k].dataType);
        }
      }
      fprintf(fp, "\n");
      
      fprintf(fp, "      tagCount:            %d\n        ",  g_Dbs.db[i].superTbls[j].tagCount);
      for (int k = 0; k < g_Dbs.db[i].superTbls[j].tagCount; k++) {
        //printf("dataType:%s, dataLen:%d\t", g_Dbs.db[i].superTbls[j].tags[k].dataType, g_Dbs.db[i].superTbls[j].tags[k].dataLen);
        if ((0 == strncasecmp(g_Dbs.db[i].superTbls[j].tags[k].dataType, "binary", 6)) || (0 == strncasecmp(g_Dbs.db[i].superTbls[j].tags[k].dataType, "nchar", 5))) {
          fprintf(fp, "tag[%d]:%s(%d) ", k, g_Dbs.db[i].superTbls[j].tags[k].dataType, g_Dbs.db[i].superTbls[j].tags[k].dataLen);
        } else {
          fprintf(fp, "tag[%d]:%s ", k, g_Dbs.db[i].superTbls[j].tags[k].dataType);
        }     
      }
      fprintf(fp, "\n");
    }
    fprintf(fp, "\n");
  }
    SHOW_PARSE_RESULT_END_TO_FILE(fp);
}

static void printfQueryMeta() {
    SHOW_PARSE_RESULT_START();
  printf("host:                    \033[33m%s:%u\033[0m\n", g_queryInfo.host, g_queryInfo.port);
  printf("user:                    \033[33m%s\033[0m\n", g_queryInfo.user);
  printf("password:                \033[33m%s\033[0m\n", g_queryInfo.password);
  printf("database name:           \033[33m%s\033[0m\n", g_queryInfo.dbName);

  printf("\n");
  printf("specified table query info:                   \n");  
  printf("query interval: \033[33m%d\033[0m\n", g_queryInfo.superQueryInfo.rate);
  printf("concurrent:     \033[33m%d\033[0m\n", g_queryInfo.superQueryInfo.concurrent);
  printf("sqlCount:       \033[33m%d\033[0m\n", g_queryInfo.superQueryInfo.sqlCount); 

  if (SUBSCRIBE_MODE == g_args.test_mode) {
    printf("mod:            \033[33m%d\033[0m\n", g_queryInfo.superQueryInfo.subscribeMode);
    printf("interval:       \033[33m%d\033[0m\n", g_queryInfo.superQueryInfo.subscribeInterval);
    printf("restart:        \033[33m%d\033[0m\n", g_queryInfo.superQueryInfo.subscribeRestart);
    printf("keepProgress:   \033[33m%d\033[0m\n", g_queryInfo.superQueryInfo.subscribeKeepProgress);
  }

  for (int i = 0; i < g_queryInfo.superQueryInfo.sqlCount; i++) {
    printf("  sql[%d]: \033[33m%s\033[0m\n", i, g_queryInfo.superQueryInfo.sql[i]);
  }
  printf("\n");
  printf("super table query info:                   \n");  
  printf("query interval: \033[33m%d\033[0m\n", g_queryInfo.subQueryInfo.rate);
  printf("threadCnt:      \033[33m%d\033[0m\n", g_queryInfo.subQueryInfo.threadCnt);
  printf("childTblCount:  \033[33m%d\033[0m\n", g_queryInfo.subQueryInfo.childTblCount);
  printf("stable name:    \033[33m%s\033[0m\n", g_queryInfo.subQueryInfo.sTblName);

  if (SUBSCRIBE_MODE == g_args.test_mode) {
    printf("mod:            \033[33m%d\033[0m\n", g_queryInfo.subQueryInfo.subscribeMode);
    printf("interval:       \033[33m%d\033[0m\n", g_queryInfo.subQueryInfo.subscribeInterval);
    printf("restart:        \033[33m%d\033[0m\n", g_queryInfo.subQueryInfo.subscribeRestart);
    printf("keepProgress:   \033[33m%d\033[0m\n", g_queryInfo.subQueryInfo.subscribeKeepProgress);
  }
  
  printf("sqlCount:       \033[33m%d\033[0m\n", g_queryInfo.subQueryInfo.sqlCount);  
  for (int i = 0; i < g_queryInfo.subQueryInfo.sqlCount; i++) {
    printf("  sql[%d]: \033[33m%s\033[0m\n", i, g_queryInfo.subQueryInfo.sql[i]);
  }  
  printf("\n");

    SHOW_PARSE_RESULT_END();
}


static char* xFormatTimestamp(char* buf, int64_t val, int precision) {
  time_t tt;
  if (precision == TSDB_TIME_PRECISION_MICRO) {
    tt = (time_t)(val / 1000000);
  } else {
    tt = (time_t)(val / 1000);
  }

/* comment out as it make testcases like select_with_tags.sim fail.
  but in windows, this may cause the call to localtime crash if tt < 0,
  need to find a better solution.
  if (tt < 0) {
    tt = 0;
  }
  */

#ifdef WINDOWS
  if (tt < 0) tt = 0;
#endif

  struct tm* ptm = localtime(&tt);
  size_t pos = strftime(buf, 32, "%Y-%m-%d %H:%M:%S", ptm);

  if (precision == TSDB_TIME_PRECISION_MICRO) {
    sprintf(buf + pos, ".%06d", (int)(val % 1000000));
  } else {
    sprintf(buf + pos, ".%03d", (int)(val % 1000));
  }

  return buf;
}

static void xDumpFieldToFile(FILE* fp, const char* val, TAOS_FIELD* field, int32_t length, int precision) {
  if (val == NULL) {
    fprintf(fp, "%s", TSDB_DATA_NULL_STR);
    return;
  }

  char buf[TSDB_MAX_BYTES_PER_ROW];
  switch (field->type) {
    case TSDB_DATA_TYPE_BOOL:
      fprintf(fp, "%d", ((((int32_t)(*((char *)val))) == 1) ? 1 : 0));
      break;
    case TSDB_DATA_TYPE_TINYINT:
      fprintf(fp, "%d", *((int8_t *)val));
      break;
    case TSDB_DATA_TYPE_SMALLINT:
      fprintf(fp, "%d", *((int16_t *)val));
      break;
    case TSDB_DATA_TYPE_INT:
      fprintf(fp, "%d", *((int32_t *)val));
      break;
    case TSDB_DATA_TYPE_BIGINT:
      fprintf(fp, "%" PRId64, *((int64_t *)val));
      break;
    case TSDB_DATA_TYPE_FLOAT:
      fprintf(fp, "%.5f", GET_FLOAT_VAL(val));
      break;
    case TSDB_DATA_TYPE_DOUBLE:
      fprintf(fp, "%.9f", GET_DOUBLE_VAL(val));
      break;
    case TSDB_DATA_TYPE_BINARY:
    case TSDB_DATA_TYPE_NCHAR:
      memcpy(buf, val, length);
      buf[length] = 0;
      fprintf(fp, "\'%s\'", buf);
      break;
    case TSDB_DATA_TYPE_TIMESTAMP:
      xFormatTimestamp(buf, *(int64_t*)val, precision);
      fprintf(fp, "'%s'", buf);
      break;
    default:
      break;
  }
}

static int xDumpResultToFile(const char* fname, TAOS_RES* tres) {
  TAOS_ROW row = taos_fetch_row(tres);
  if (row == NULL) {
    return 0;
  }

  FILE* fp = fopen(fname, "at");
  if (fp == NULL) {
    fprintf(stderr, "ERROR: failed to open file: %s\n", fname);
    return -1;
  }

  int num_fields = taos_num_fields(tres);
  TAOS_FIELD *fields = taos_fetch_fields(tres);
  int precision = taos_result_precision(tres);

  for (int col = 0; col < num_fields; col++) {
    if (col > 0) {
      fprintf(fp, ",");
    }
    fprintf(fp, "%s", fields[col].name);
  }
  fputc('\n', fp);
  
  int numOfRows = 0;
  do {
    int32_t* length = taos_fetch_lengths(tres);
    for (int i = 0; i < num_fields; i++) {
      if (i > 0) {
        fputc(',', fp);
      }
      xDumpFieldToFile(fp, (const char*)row[i], fields +i, length[i], precision);
    }
    fputc('\n', fp);

    numOfRows++;
    row = taos_fetch_row(tres);
  } while( row != NULL);

  fclose(fp);

  return numOfRows;
}

static int getDbFromServer(TAOS * taos, SDbInfo** dbInfos) {  
  TAOS_RES * res;  
  TAOS_ROW row = NULL;
  int count = 0;
  
  res = taos_query(taos, "show databases;");  
  int32_t code = taos_errno(res);
  
  if (code != 0) {
    fprintf(stderr, "failed to run <show databases>, reason: %s\n", taos_errstr(res));
    return -1;
  }

  TAOS_FIELD *fields = taos_fetch_fields(res);

  while ((row = taos_fetch_row(res)) != NULL) {
    // sys database name : 'log'
    if (strncasecmp(row[TSDB_SHOW_DB_NAME_INDEX], "log", fields[TSDB_SHOW_DB_NAME_INDEX].bytes) == 0) continue;

    dbInfos[count] = (SDbInfo *)calloc(1, sizeof(SDbInfo));
    if (dbInfos[count] == NULL) {
      fprintf(stderr, "failed to allocate memory for some dbInfo[%d]\n", count);
      return -1;
    }

    tstrncpy(dbInfos[count]->name, (char *)row[TSDB_SHOW_DB_NAME_INDEX], fields[TSDB_SHOW_DB_NAME_INDEX].bytes);
    xFormatTimestamp(dbInfos[count]->create_time, *(int64_t*)row[TSDB_SHOW_DB_CREATED_TIME_INDEX], TSDB_TIME_PRECISION_MILLI);
    dbInfos[count]->ntables = *((int32_t *)row[TSDB_SHOW_DB_NTABLES_INDEX]);
    dbInfos[count]->vgroups = *((int32_t *)row[TSDB_SHOW_DB_VGROUPS_INDEX]);  
    dbInfos[count]->replica = *((int16_t *)row[TSDB_SHOW_DB_REPLICA_INDEX]);
    dbInfos[count]->quorum = *((int16_t *)row[TSDB_SHOW_DB_QUORUM_INDEX]);
    dbInfos[count]->days = *((int16_t *)row[TSDB_SHOW_DB_DAYS_INDEX]);  

    tstrncpy(dbInfos[count]->keeplist, (char *)row[TSDB_SHOW_DB_KEEP_INDEX], fields[TSDB_SHOW_DB_KEEP_INDEX].bytes);      
    dbInfos[count]->cache = *((int32_t *)row[TSDB_SHOW_DB_CACHE_INDEX]);
    dbInfos[count]->blocks = *((int32_t *)row[TSDB_SHOW_DB_BLOCKS_INDEX]);
    dbInfos[count]->minrows = *((int32_t *)row[TSDB_SHOW_DB_MINROWS_INDEX]);
    dbInfos[count]->maxrows = *((int32_t *)row[TSDB_SHOW_DB_MAXROWS_INDEX]);
    dbInfos[count]->wallevel = *((int8_t *)row[TSDB_SHOW_DB_WALLEVEL_INDEX]);
    dbInfos[count]->fsync = *((int32_t *)row[TSDB_SHOW_DB_FSYNC_INDEX]);
    dbInfos[count]->comp = (int8_t)(*((int8_t *)row[TSDB_SHOW_DB_COMP_INDEX]));
    dbInfos[count]->cachelast = (int8_t)(*((int8_t *)row[TSDB_SHOW_DB_CACHELAST_INDEX]));

    tstrncpy(dbInfos[count]->precision, 
            (char *)row[TSDB_SHOW_DB_PRECISION_INDEX],
            fields[TSDB_SHOW_DB_PRECISION_INDEX].bytes);  
    dbInfos[count]->update = *((int8_t *)row[TSDB_SHOW_DB_UPDATE_INDEX]);
    tstrncpy(dbInfos[count]->status, (char *)row[TSDB_SHOW_DB_STATUS_INDEX], fields[TSDB_SHOW_DB_STATUS_INDEX].bytes); 
    
    count++;
    if (count > MAX_DATABASE_COUNT) {
      fprintf(stderr, "The database count overflow than %d\n", MAX_DATABASE_COUNT);      
      break;
    }
  }

  return count;
}

static void printfDbInfoForQueryToFile(char* filename, SDbInfo* dbInfos, int index) {
  if (filename[0] == 0)
      return;

  FILE *fp = fopen(filename, "at");
  if (fp == NULL) {
    fprintf(stderr, "failed to open file: %s\n", filename);
    return;
  }

  fprintf(fp, "================ database[%d] ================\n", index);
  fprintf(fp, "name: %s\n", dbInfos->name);
  fprintf(fp, "created_time: %s\n", dbInfos->create_time);
  fprintf(fp, "ntables: %d\n", dbInfos->ntables);
  fprintf(fp, "vgroups: %d\n", dbInfos->vgroups);  
  fprintf(fp, "replica: %d\n", dbInfos->replica);
  fprintf(fp, "quorum: %d\n", dbInfos->quorum);
  fprintf(fp, "days: %d\n", dbInfos->days);    
  fprintf(fp, "keep0,keep1,keep(D): %s\n", dbInfos->keeplist);      
  fprintf(fp, "cache(MB): %d\n", dbInfos->cache);
  fprintf(fp, "blocks: %d\n", dbInfos->blocks);
  fprintf(fp, "minrows: %d\n", dbInfos->minrows);
  fprintf(fp, "maxrows: %d\n", dbInfos->maxrows);
  fprintf(fp, "wallevel: %d\n", dbInfos->wallevel);
  fprintf(fp, "fsync: %d\n", dbInfos->fsync);
  fprintf(fp, "comp: %d\n", dbInfos->comp);
  fprintf(fp, "cachelast: %d\n", dbInfos->cachelast);  
  fprintf(fp, "precision: %s\n", dbInfos->precision);  
  fprintf(fp, "update: %d\n", dbInfos->update);
  fprintf(fp, "status: %s\n", dbInfos->status); 
  fprintf(fp, "\n");

  fclose(fp);
}

static void printfQuerySystemInfo(TAOS * taos) {
  char filename[MAX_QUERY_SQL_LENGTH+1] = {0};
  char buffer[MAX_QUERY_SQL_LENGTH+1] = {0};
  TAOS_RES* res;

  time_t t;
  struct tm* lt;
  time(&t);
  lt = localtime(&t);
  snprintf(filename, MAX_QUERY_SQL_LENGTH, "querySystemInfo-%d-%d-%d %d:%d:%d", lt->tm_year+1900, lt->tm_mon, lt->tm_mday, lt->tm_hour, lt->tm_min, lt->tm_sec);
  
  // show variables
  res = taos_query(taos, "show variables;");
  //getResult(res, filename);
  xDumpResultToFile(filename, res);

  // show dnodes
  res = taos_query(taos, "show dnodes;");
  xDumpResultToFile(filename, res);
  //getResult(res, filename);
  
  // show databases
  res = taos_query(taos, "show databases;");
  SDbInfo** dbInfos = (SDbInfo **)calloc(MAX_DATABASE_COUNT, sizeof(SDbInfo *));
  if (dbInfos == NULL) {
    fprintf(stderr, "failed to allocate memory\n");
    return;
  }
  int dbCount = getDbFromServer(taos, dbInfos);
  if (dbCount <= 0) {
      free(dbInfos);
      return;
  }

  for (int i = 0; i < dbCount; i++) {
    // printf database info 
    printfDbInfoForQueryToFile(filename, dbInfos[i], i);
    
    // show db.vgroups
    snprintf(buffer, MAX_QUERY_SQL_LENGTH, "show %s.vgroups;", dbInfos[i]->name);
    res = taos_query(taos, buffer);
    xDumpResultToFile(filename, res);
  
    // show db.stables
    snprintf(buffer, MAX_QUERY_SQL_LENGTH, "show %s.stables;", dbInfos[i]->name);
    res = taos_query(taos, buffer);
    xDumpResultToFile(filename, res);

    free(dbInfos[i]);
  }

  free(dbInfos);
  
}

void ERROR_EXIT(const char *msg) { perror(msg); exit(-1); }

int postProceSql(char* host, uint16_t port, char* sqlstr)
{
    char *req_fmt = "POST %s HTTP/1.1\r\nHost: %s:%d\r\nAccept: */*\r\nAuthorization: Basic %s\r\nContent-Length: %d\r\nContent-Type: application/x-www-form-urlencoded\r\n\r\n%s";

    char *url = "/rest/sql";

    struct hostent *server;
    struct sockaddr_in serv_addr;
    int bytes, sent, received, req_str_len, resp_len;
    char *request_buf;
    char response_buf[RESP_BUF_LEN];
    uint16_t rest_port = port + TSDB_PORT_HTTP;

    int req_buf_len = strlen(sqlstr) + REQ_EXTRA_BUF_LEN;

    request_buf = malloc(req_buf_len);
    if (NULL == request_buf)
        ERROR_EXIT("ERROR, cannot allocate memory.");

    char userpass_buf[INPUT_BUF_LEN];
    int mod_table[] = {0, 2, 1};

    static char base64[] = {'A', 'B', 'C', 'D', 'E', 'F', 'G', 'H',
      'I', 'J', 'K', 'L', 'M', 'N', 'O', 'P',
      'Q', 'R', 'S', 'T', 'U', 'V', 'W', 'X',
      'Y', 'Z', 'a', 'b', 'c', 'd', 'e', 'f',
      'g', 'h', 'i', 'j', 'k', 'l', 'm', 'n',
      'o', 'p', 'q', 'r', 's', 't', 'u', 'v',
      'w', 'x', 'y', 'z', '0', '1', '2', '3',
      '4', '5', '6', '7', '8', '9', '+', '/'};

    snprintf(userpass_buf, INPUT_BUF_LEN, "%s:%s",
        g_Dbs.user, g_Dbs.password);
    size_t userpass_buf_len = strlen(userpass_buf);
    size_t encoded_len = 4 * ((userpass_buf_len +2) / 3);

    char base64_buf[INPUT_BUF_LEN];
#ifdef WINDOWS
    WSADATA wsaData;
    WSAStartup(MAKEWORD(2, 2), &wsaData);
    SOCKET sockfd;
#else
    int sockfd;
#endif
    sockfd = socket(AF_INET, SOCK_STREAM, 0);
    if (sockfd < 0) {
#ifdef WINDOWS
        fprintf(stderr, "Could not create socket : %d" , WSAGetLastError());
#endif
        debugPrint("%s() LN%d sockfd=%d\n", __func__, __LINE__, sockfd);
        free(request_buf);
        ERROR_EXIT("ERROR opening socket");
    }

    server = gethostbyname(host);
    if (server == NULL) {
        free(request_buf);
        ERROR_EXIT("ERROR, no such host");
    }

    debugPrint("h_name: %s\nh_addretype: %s\nh_length: %d\n",
            server->h_name,
            (server->h_addrtype == AF_INET)?"ipv4":"ipv6",
            server->h_length);

    memset(&serv_addr, 0, sizeof(serv_addr));
    serv_addr.sin_family = AF_INET;
    serv_addr.sin_port = htons(rest_port);
#ifdef WINDOWS
    serv_addr.sin_addr.s_addr = inet_addr(host);
#else
    memcpy(&serv_addr.sin_addr.s_addr,server->h_addr,server->h_length);
#endif

    int retConn = connect(sockfd,(struct sockaddr *)&serv_addr,sizeof(serv_addr));
    debugPrint("%s() LN%d connect() return %d\n", __func__, __LINE__, retConn);
    if (retConn < 0) {
        free(request_buf);
        ERROR_EXIT("ERROR connecting");
    }

    memset(base64_buf, 0, INPUT_BUF_LEN);

    for (int n = 0, m = 0; n < userpass_buf_len;) {
      uint32_t oct_a = n < userpass_buf_len ?
        (unsigned char) userpass_buf[n++]:0;
      uint32_t oct_b = n < userpass_buf_len ?
        (unsigned char) userpass_buf[n++]:0;
      uint32_t oct_c = n < userpass_buf_len ?
        (unsigned char) userpass_buf[n++]:0;
      uint32_t triple = (oct_a << 0x10) + (oct_b << 0x08) + oct_c;

      base64_buf[m++] = base64[(triple >> 3* 6) & 0x3f];
      base64_buf[m++] = base64[(triple >> 2* 6) & 0x3f];
      base64_buf[m++] = base64[(triple >> 1* 6) & 0x3f];
      base64_buf[m++] = base64[(triple >> 0* 6) & 0x3f];
    }

    for (int l = 0; l < mod_table[userpass_buf_len % 3]; l++)
      base64_buf[encoded_len - 1 - l] = '=';

    debugPrint("%s() LN%d: auth string base64 encoded: %s\n", __func__, __LINE__, base64_buf);
    char *auth = base64_buf;

    int r = snprintf(request_buf,
            req_buf_len,
            req_fmt, url, host, rest_port,
            auth, strlen(sqlstr), sqlstr);
    if (r >= req_buf_len) {
        free(request_buf);
        ERROR_EXIT("ERROR too long request");
    }
    verbosePrint("%s() LN%d: Request:\n%s\n", __func__, __LINE__, request_buf);

    req_str_len = strlen(request_buf);
    sent = 0;
    do {
#ifdef WINDOWS
        bytes = send(sockfd, request_buf + sent, req_str_len - sent, 0);
#else
        bytes = write(sockfd, request_buf + sent, req_str_len - sent);
#endif
        if (bytes < 0)
            ERROR_EXIT("ERROR writing message to socket");
        if (bytes == 0)
            break;
        sent+=bytes;
    } while (sent < req_str_len);

    memset(response_buf, 0, RESP_BUF_LEN);
    resp_len = sizeof(response_buf) - 1;
    received = 0;
    do {
#ifdef WINDOWS
        bytes = recv(sockfd, response_buf + received, resp_len - received, 0);
#else
        bytes = read(sockfd, response_buf + received, resp_len - received);
#endif
        if (bytes < 0) {
            free(request_buf);
            ERROR_EXIT("ERROR reading response from socket");
        }
        if (bytes == 0)
            break;
        received += bytes;
    } while (received < resp_len);

    if (received == resp_len) {
        free(request_buf);
        ERROR_EXIT("ERROR storing complete response from socket");
    }

    response_buf[RESP_BUF_LEN - 1] = '\0';
    printf("Response:\n%s\n", response_buf);

    free(request_buf);
#ifdef WINDOWS
    closesocket(sockfd);
    WSACleanup();
#else
    close(sockfd);
#endif

    return 0;
}

static char* getTagValueFromTagSample(SSuperTable* stbInfo, int tagUsePos) {
  char*  dataBuf = (char*)calloc(TSDB_MAX_SQL_LEN+1, 1);
  if (NULL == dataBuf) {
    printf("calloc failed! size:%d\n", TSDB_MAX_SQL_LEN+1);
    return NULL;
  }

  int    dataLen = 0;
  dataLen += snprintf(dataBuf + dataLen, TSDB_MAX_SQL_LEN - dataLen,
          "(%s)", stbInfo->tagDataBuf + stbInfo->lenOfTagOfOneRow * tagUsePos);

  return dataBuf;
}

static char* generateTagVaulesForStb(SSuperTable* stbInfo) {
  char*  dataBuf = (char*)calloc(TSDB_MAX_SQL_LEN+1, 1);
  if (NULL == dataBuf) {
    printf("calloc failed! size:%d\n", TSDB_MAX_SQL_LEN+1);
    return NULL;
  }

  int    dataLen = 0;
  dataLen += snprintf(dataBuf + dataLen, TSDB_MAX_SQL_LEN - dataLen, "(");
  for (int i = 0; i < stbInfo->tagCount; i++) {
    if ((0 == strncasecmp(stbInfo->tags[i].dataType, "binary", strlen("binary")))
            || (0 == strncasecmp(stbInfo->tags[i].dataType, "nchar", strlen("nchar")))) {
      if (stbInfo->tags[i].dataLen > TSDB_MAX_BINARY_LEN) {
        printf("binary or nchar length overflow, max size:%u\n",
                (uint32_t)TSDB_MAX_BINARY_LEN);
        tmfree(dataBuf);
        return NULL;
      }

      char* buf = (char*)calloc(stbInfo->tags[i].dataLen+1, 1);
      if (NULL == buf) {
        printf("calloc failed! size:%d\n", stbInfo->tags[i].dataLen);
        tmfree(dataBuf);
        return NULL;
      }
      rand_string(buf, stbInfo->tags[i].dataLen);
      dataLen += snprintf(dataBuf + dataLen, TSDB_MAX_SQL_LEN - dataLen,
              "\'%s\', ", buf);
      tmfree(buf);
    } else if (0 == strncasecmp(stbInfo->tags[i].dataType,
                "int", strlen("int"))) {
      dataLen += snprintf(dataBuf + dataLen, TSDB_MAX_SQL_LEN - dataLen,
              "%d, ", rand_int());
    } else if (0 == strncasecmp(stbInfo->tags[i].dataType,
                "bigint", strlen("bigint"))) {
      dataLen += snprintf(dataBuf + dataLen, TSDB_MAX_SQL_LEN - dataLen,
              "%"PRId64", ", rand_bigint());
    }  else if (0 == strncasecmp(stbInfo->tags[i].dataType,
                "float", strlen("float"))) {
      dataLen += snprintf(dataBuf + dataLen, TSDB_MAX_SQL_LEN - dataLen,
              "%f, ", rand_float());
    }  else if (0 == strncasecmp(stbInfo->tags[i].dataType,
                "double", strlen("double"))) {
      dataLen += snprintf(dataBuf + dataLen, TSDB_MAX_SQL_LEN - dataLen,
              "%f, ", rand_double());
    }  else if (0 == strncasecmp(stbInfo->tags[i].dataType,
                "smallint", strlen("smallint"))) {
      dataLen += snprintf(dataBuf + dataLen, TSDB_MAX_SQL_LEN - dataLen,
              "%d, ", rand_smallint());
    }  else if (0 == strncasecmp(stbInfo->tags[i].dataType,
                "tinyint", strlen("tinyint"))) {
      dataLen += snprintf(dataBuf + dataLen, TSDB_MAX_SQL_LEN - dataLen,
              "%d, ", rand_tinyint());
    }  else if (0 == strncasecmp(stbInfo->tags[i].dataType,
                "bool", strlen("bool"))) {
      dataLen += snprintf(dataBuf + dataLen, TSDB_MAX_SQL_LEN - dataLen,
              "%d, ", rand_bool());
    }  else if (0 == strncasecmp(stbInfo->tags[i].dataType,
                "timestamp", strlen("timestamp"))) {
      dataLen += snprintf(dataBuf + dataLen, TSDB_MAX_SQL_LEN - dataLen,
              "%"PRId64", ", rand_bigint());
    }  else {
      printf("No support data type: %s\n", stbInfo->tags[i].dataType);
      tmfree(dataBuf);
      return NULL;
    }
  }

  dataLen -= 2;
  dataLen += snprintf(dataBuf + dataLen, TSDB_MAX_SQL_LEN - dataLen, ")");  
  return dataBuf;
}

static int calcRowLen(SSuperTable*  superTbls) {  
  int colIndex;
  int  lenOfOneRow = 0;
  
  for (colIndex = 0; colIndex < superTbls->columnCount; colIndex++) {
    char* dataType = superTbls->columns[colIndex].dataType;
    
    if (strcasecmp(dataType, "BINARY") == 0) {
      lenOfOneRow += superTbls->columns[colIndex].dataLen + 3;
    } else if (strcasecmp(dataType, "NCHAR") == 0) {
      lenOfOneRow += superTbls->columns[colIndex].dataLen + 3;
    } else if (strcasecmp(dataType, "INT") == 0)  {
      lenOfOneRow += 11;
    } else if (strcasecmp(dataType, "BIGINT") == 0)  {
      lenOfOneRow += 21;
    } else if (strcasecmp(dataType, "SMALLINT") == 0)  {
      lenOfOneRow += 6;
    } else if (strcasecmp(dataType, "TINYINT") == 0)  {
      lenOfOneRow += 4;
    } else if (strcasecmp(dataType, "BOOL") == 0)  {
      lenOfOneRow += 6;
    } else if (strcasecmp(dataType, "FLOAT") == 0) {
      lenOfOneRow += 22;
    } else if (strcasecmp(dataType, "DOUBLE") == 0) { 
      lenOfOneRow += 42;
    }  else if (strcasecmp(dataType, "TIMESTAMP") == 0) { 
      lenOfOneRow += 21;
    } else {
      printf("get error data type : %s\n", dataType);
      exit(-1);
    }
  }

  superTbls->lenOfOneRow = lenOfOneRow + 20; // timestamp

  int tagIndex;
  int lenOfTagOfOneRow = 0;
  for (tagIndex = 0; tagIndex < superTbls->tagCount; tagIndex++) {
    char* dataType = superTbls->tags[tagIndex].dataType;

    if (strcasecmp(dataType, "BINARY") == 0) {
      lenOfTagOfOneRow += superTbls->tags[tagIndex].dataLen + 3;
    } else if (strcasecmp(dataType, "NCHAR") == 0) {
      lenOfTagOfOneRow += superTbls->tags[tagIndex].dataLen + 3;
    } else if (strcasecmp(dataType, "INT") == 0)  {
      lenOfTagOfOneRow += superTbls->tags[tagIndex].dataLen + 11;
    } else if (strcasecmp(dataType, "BIGINT") == 0)  {
      lenOfTagOfOneRow += superTbls->tags[tagIndex].dataLen + 21;
    } else if (strcasecmp(dataType, "SMALLINT") == 0)  {
      lenOfTagOfOneRow += superTbls->tags[tagIndex].dataLen + 6;
    } else if (strcasecmp(dataType, "TINYINT") == 0)  {
      lenOfTagOfOneRow += superTbls->tags[tagIndex].dataLen + 4;
    } else if (strcasecmp(dataType, "BOOL") == 0)  {
      lenOfTagOfOneRow += superTbls->tags[tagIndex].dataLen + 6;
    } else if (strcasecmp(dataType, "FLOAT") == 0) {
      lenOfTagOfOneRow += superTbls->tags[tagIndex].dataLen + 22;
    } else if (strcasecmp(dataType, "DOUBLE") == 0) { 
      lenOfTagOfOneRow += superTbls->tags[tagIndex].dataLen + 42;
    } else {
      printf("get error tag type : %s\n", dataType);
      exit(-1);
    }
  }

  superTbls->lenOfTagOfOneRow = lenOfTagOfOneRow;
    
  return 0;
}


static int getChildNameOfSuperTableWithLimitAndOffset(TAOS * taos,
        char* dbName, char* sTblName, char** childTblNameOfSuperTbl,
        int* childTblCountOfSuperTbl, int limit, int offset) {

  char command[BUFFER_SIZE] = "\0";
  char limitBuf[100] = "\0";

  TAOS_RES * res;  
  TAOS_ROW row = NULL;

  char* childTblName = *childTblNameOfSuperTbl;

  if (offset >= 0) {
    snprintf(limitBuf, 100, " limit %d offset %d", limit, offset);
  }

  //get all child table name use cmd: select tbname from superTblName;  
  snprintf(command, BUFFER_SIZE, "select tbname from %s.%s %s", dbName, sTblName, limitBuf);

  res = taos_query(taos, command);  
  int32_t code = taos_errno(res);
  if (code != 0) {
    printf("failed to run command %s\n", command);
    taos_free_result(res);
    taos_close(taos);
    exit(-1);
  }

  int childTblCount = (limit < 0)?10000:limit;
  int count = 0;
  childTblName = (char*)calloc(1, childTblCount * TSDB_TABLE_NAME_LEN);
  char* pTblName = childTblName;
  while ((row = taos_fetch_row(res)) != NULL) {
    int32_t* len = taos_fetch_lengths(res);
    tstrncpy(pTblName, (char *)row[0], len[0]+1);
    //printf("==== sub table name: %s\n", pTblName);
    count++;
    if (count >= childTblCount - 1) {
      char *tmp = realloc(childTblName, (size_t)childTblCount*1.5*TSDB_TABLE_NAME_LEN+1);
      if (tmp != NULL) {
        childTblName = tmp;
        childTblCount = (int)(childTblCount*1.5);
        memset(childTblName + count*TSDB_TABLE_NAME_LEN, 0,
                (size_t)((childTblCount-count)*TSDB_TABLE_NAME_LEN));
      } else {
        // exit, if allocate more memory failed
        printf("realloc fail for save child table name of %s.%s\n", dbName, sTblName);
        tmfree(childTblName);
        taos_free_result(res);
        taos_close(taos);
        exit(-1);
      }
    }
    pTblName = childTblName + count * TSDB_TABLE_NAME_LEN;    
  }

  *childTblCountOfSuperTbl = count;
  *childTblNameOfSuperTbl  = childTblName;

  taos_free_result(res);
  return 0;
}

static int getAllChildNameOfSuperTable(TAOS * taos, char* dbName,
        char* sTblName, char** childTblNameOfSuperTbl,
        int* childTblCountOfSuperTbl) {

    return getChildNameOfSuperTableWithLimitAndOffset(taos, dbName, sTblName,
            childTblNameOfSuperTbl, childTblCountOfSuperTbl,
            -1, -1);
}

static int getSuperTableFromServer(TAOS * taos, char* dbName,
        SSuperTable*  superTbls) {
  char command[BUFFER_SIZE] = "\0";
  TAOS_RES * res;  
  TAOS_ROW row = NULL;
  int count = 0;

  //get schema use cmd: describe superTblName;
  snprintf(command, BUFFER_SIZE, "describe %s.%s", dbName, superTbls->sTblName);
  res = taos_query(taos, command);
  int32_t code = taos_errno(res);
  if (code != 0) {
    printf("failed to run command %s\n", command);
    taos_free_result(res);
    return -1;
  }

  int tagIndex = 0;
  int columnIndex = 0;
  TAOS_FIELD *fields = taos_fetch_fields(res);
  while ((row = taos_fetch_row(res)) != NULL) {
    if (0 == count) {
      count++;
      continue;
    }

    if (strcmp((char *)row[TSDB_DESCRIBE_METRIC_NOTE_INDEX], "TAG") == 0) {
      tstrncpy(superTbls->tags[tagIndex].field,
              (char *)row[TSDB_DESCRIBE_METRIC_FIELD_INDEX],
              fields[TSDB_DESCRIBE_METRIC_FIELD_INDEX].bytes);
      tstrncpy(superTbls->tags[tagIndex].dataType,
              (char *)row[TSDB_DESCRIBE_METRIC_TYPE_INDEX],
              fields[TSDB_DESCRIBE_METRIC_TYPE_INDEX].bytes);
      superTbls->tags[tagIndex].dataLen =
          *((int *)row[TSDB_DESCRIBE_METRIC_LENGTH_INDEX]);
      tstrncpy(superTbls->tags[tagIndex].note,
              (char *)row[TSDB_DESCRIBE_METRIC_NOTE_INDEX],
              fields[TSDB_DESCRIBE_METRIC_NOTE_INDEX].bytes);
      tagIndex++;
    } else {
      tstrncpy(superTbls->columns[columnIndex].field,
              (char *)row[TSDB_DESCRIBE_METRIC_FIELD_INDEX],
              fields[TSDB_DESCRIBE_METRIC_FIELD_INDEX].bytes);
      tstrncpy(superTbls->columns[columnIndex].dataType,
              (char *)row[TSDB_DESCRIBE_METRIC_TYPE_INDEX],
              fields[TSDB_DESCRIBE_METRIC_TYPE_INDEX].bytes);
      superTbls->columns[columnIndex].dataLen =
          *((int *)row[TSDB_DESCRIBE_METRIC_LENGTH_INDEX]);
      tstrncpy(superTbls->columns[columnIndex].note,
              (char *)row[TSDB_DESCRIBE_METRIC_NOTE_INDEX],
              fields[TSDB_DESCRIBE_METRIC_NOTE_INDEX].bytes);
      columnIndex++;
    }
    count++;
  }

  superTbls->columnCount = columnIndex;
  superTbls->tagCount    = tagIndex;
  taos_free_result(res);

  calcRowLen(superTbls);

  if (TBL_ALREADY_EXISTS == superTbls->childTblExists) {
    //get all child table name use cmd: select tbname from superTblName;  
    getAllChildNameOfSuperTable(taos, dbName,
            superTbls->sTblName,
            &superTbls->childTblName,
            &superTbls->childTblCount);
  }
  return 0;
}

static int createSuperTable(TAOS * taos, char* dbName, SSuperTable*  superTbls, bool use_metric) {
  char command[BUFFER_SIZE] = "\0";

  char cols[STRING_LEN] = "\0";
  int colIndex;
  int len = 0;

  int  lenOfOneRow = 0;
  for (colIndex = 0; colIndex < superTbls->columnCount; colIndex++) {
    char* dataType = superTbls->columns[colIndex].dataType;
 
    if (strcasecmp(dataType, "BINARY") == 0) {
      len += snprintf(cols + len, STRING_LEN - len,
          ", col%d %s(%d)", colIndex, "BINARY",
          superTbls->columns[colIndex].dataLen);
      lenOfOneRow += superTbls->columns[colIndex].dataLen + 3;
    } else if (strcasecmp(dataType, "NCHAR") == 0) {
      len += snprintf(cols + len, STRING_LEN - len,
          ", col%d %s(%d)", colIndex, "NCHAR",
          superTbls->columns[colIndex].dataLen);
      lenOfOneRow += superTbls->columns[colIndex].dataLen + 3;
    } else if (strcasecmp(dataType, "INT") == 0)  {
      len += snprintf(cols + len, STRING_LEN - len, ", col%d %s", colIndex, "INT");
      lenOfOneRow += 11;
    } else if (strcasecmp(dataType, "BIGINT") == 0)  {
      len += snprintf(cols + len, STRING_LEN - len, ", col%d %s", colIndex, "BIGINT");
      lenOfOneRow += 21;
    } else if (strcasecmp(dataType, "SMALLINT") == 0)  {
      len += snprintf(cols + len, STRING_LEN - len, ", col%d %s", colIndex, "SMALLINT");
      lenOfOneRow += 6;
    } else if (strcasecmp(dataType, "TINYINT") == 0)  {
      len += snprintf(cols + len, STRING_LEN - len, ", col%d %s", colIndex, "TINYINT");
      lenOfOneRow += 4;
    } else if (strcasecmp(dataType, "BOOL") == 0)  {
      len += snprintf(cols + len, STRING_LEN - len, ", col%d %s", colIndex, "BOOL");
      lenOfOneRow += 6;
    } else if (strcasecmp(dataType, "FLOAT") == 0) {
      len += snprintf(cols + len, STRING_LEN - len, ", col%d %s", colIndex, "FLOAT");
      lenOfOneRow += 22;
    } else if (strcasecmp(dataType, "DOUBLE") == 0) {
      len += snprintf(cols + len, STRING_LEN - len, ", col%d %s", colIndex, "DOUBLE");
      lenOfOneRow += 42;
    }  else if (strcasecmp(dataType, "TIMESTAMP") == 0) {
      len += snprintf(cols + len, STRING_LEN - len, ", col%d %s", colIndex, "TIMESTAMP");
      lenOfOneRow += 21;
    } else {
      taos_close(taos);
      printf("config error data type : %s\n", dataType);
      exit(-1);
    }
  }

  superTbls->lenOfOneRow = lenOfOneRow + 20; // timestamp
  //printf("%s.%s column count:%d, column length:%d\n\n", g_Dbs.db[i].dbName, g_Dbs.db[i].superTbls[j].sTblName, g_Dbs.db[i].superTbls[j].columnCount, lenOfOneRow);

  // save for creating child table
  superTbls->colsOfCreateChildTable = (char*)calloc(len+20, 1);
  if (NULL == superTbls->colsOfCreateChildTable) {
    printf("Failed when calloc, size:%d", len+1);
    taos_close(taos);
    exit(-1);
  }
  snprintf(superTbls->colsOfCreateChildTable, len+20, "(ts timestamp%s)", cols);
  verbosePrint("%s() LN%d: %s\n", __func__, __LINE__, superTbls->colsOfCreateChildTable);

  if (use_metric) {
    char tags[STRING_LEN] = "\0";
    int tagIndex;
    len = 0;

    int lenOfTagOfOneRow = 0;
    len += snprintf(tags + len, STRING_LEN - len, "(");
    for (tagIndex = 0; tagIndex < superTbls->tagCount; tagIndex++) {
      char* dataType = superTbls->tags[tagIndex].dataType;

      if (strcasecmp(dataType, "BINARY") == 0) {
        len += snprintf(tags + len, STRING_LEN - len, "t%d %s(%d), ", tagIndex,
                "BINARY", superTbls->tags[tagIndex].dataLen);
        lenOfTagOfOneRow += superTbls->tags[tagIndex].dataLen + 3;
      } else if (strcasecmp(dataType, "NCHAR") == 0) {
        len += snprintf(tags + len, STRING_LEN - len, "t%d %s(%d), ", tagIndex,
                "NCHAR", superTbls->tags[tagIndex].dataLen);
        lenOfTagOfOneRow += superTbls->tags[tagIndex].dataLen + 3;
      } else if (strcasecmp(dataType, "INT") == 0)  {
        len += snprintf(tags + len, STRING_LEN - len, "t%d %s, ", tagIndex,
                "INT");
        lenOfTagOfOneRow += superTbls->tags[tagIndex].dataLen + 11;
      } else if (strcasecmp(dataType, "BIGINT") == 0)  {
        len += snprintf(tags + len, STRING_LEN - len, "t%d %s, ", tagIndex,
                "BIGINT");
        lenOfTagOfOneRow += superTbls->tags[tagIndex].dataLen + 21;
      } else if (strcasecmp(dataType, "SMALLINT") == 0)  {
        len += snprintf(tags + len, STRING_LEN - len, "t%d %s, ", tagIndex,
                "SMALLINT");
        lenOfTagOfOneRow += superTbls->tags[tagIndex].dataLen + 6;
      } else if (strcasecmp(dataType, "TINYINT") == 0)  {
        len += snprintf(tags + len, STRING_LEN - len, "t%d %s, ", tagIndex,
                "TINYINT");
        lenOfTagOfOneRow += superTbls->tags[tagIndex].dataLen + 4;
      } else if (strcasecmp(dataType, "BOOL") == 0)  {
        len += snprintf(tags + len, STRING_LEN - len, "t%d %s, ", tagIndex,
                "BOOL");
        lenOfTagOfOneRow += superTbls->tags[tagIndex].dataLen + 6;
      } else if (strcasecmp(dataType, "FLOAT") == 0) {
        len += snprintf(tags + len, STRING_LEN - len, "t%d %s, ", tagIndex,
                "FLOAT");
        lenOfTagOfOneRow += superTbls->tags[tagIndex].dataLen + 22;
      } else if (strcasecmp(dataType, "DOUBLE") == 0) { 
        len += snprintf(tags + len, STRING_LEN - len, "t%d %s, ", tagIndex,
                "DOUBLE");
        lenOfTagOfOneRow += superTbls->tags[tagIndex].dataLen + 42;
      } else {
        taos_close(taos);
        printf("config error tag type : %s\n", dataType);
        exit(-1);
      }
    }
    len -= 2;
    len += snprintf(tags + len, STRING_LEN - len, ")");

    superTbls->lenOfTagOfOneRow = lenOfTagOfOneRow;

    snprintf(command, BUFFER_SIZE,
            "create table if not exists %s.%s (ts timestamp%s) tags %s",
            dbName, superTbls->sTblName, cols, tags);
    verbosePrint("%s() LN%d: %s\n", __func__, __LINE__, command);

    if (0 != queryDbExec(taos, command, NO_INSERT_TYPE)) {
        fprintf(stderr, "create supertable %s failed!\n\n",
                superTbls->sTblName);
        return -1;
    }
    debugPrint("create supertable %s success!\n\n", superTbls->sTblName);
  }
  return 0;
}

static int createDatabases() {
  TAOS * taos = NULL;
  int    ret = 0;
  taos = taos_connect(g_Dbs.host, g_Dbs.user, g_Dbs.password, NULL, g_Dbs.port);
  if (taos == NULL) {
    fprintf(stderr, "Failed to connect to TDengine, reason:%s\n", taos_errstr(NULL));
    return -1;
  }
  char command[BUFFER_SIZE] = "\0";

  for (int i = 0; i < g_Dbs.dbCount; i++) {   
    if (g_Dbs.db[i].drop) {
      sprintf(command, "drop database if exists %s;", g_Dbs.db[i].dbName);
      verbosePrint("%s() %d command: %s\n", __func__, __LINE__, command);
      if (0 != queryDbExec(taos, command, NO_INSERT_TYPE)) {
        taos_close(taos);
        return -1;
      }
    }

    int dataLen = 0;
    dataLen += snprintf(command + dataLen, 
        BUFFER_SIZE - dataLen, "create database if not exists %s", g_Dbs.db[i].dbName);

    if (g_Dbs.db[i].dbCfg.blocks > 0) {
      dataLen += snprintf(command + dataLen,
          BUFFER_SIZE - dataLen, " blocks %d", g_Dbs.db[i].dbCfg.blocks);
    }
    if (g_Dbs.db[i].dbCfg.cache > 0) {
      dataLen += snprintf(command + dataLen,
          BUFFER_SIZE - dataLen, " cache %d", g_Dbs.db[i].dbCfg.cache);
    }
    if (g_Dbs.db[i].dbCfg.days > 0) {
      dataLen += snprintf(command + dataLen,
          BUFFER_SIZE - dataLen, " days %d", g_Dbs.db[i].dbCfg.days);
    }
    if (g_Dbs.db[i].dbCfg.keep > 0) {
      dataLen += snprintf(command + dataLen,
          BUFFER_SIZE - dataLen, " keep %d", g_Dbs.db[i].dbCfg.keep);
    }
    if (g_Dbs.db[i].dbCfg.quorum > 1) {
      dataLen += snprintf(command + dataLen,
          BUFFER_SIZE - dataLen, " quorum %d", g_Dbs.db[i].dbCfg.quorum);
    }
    if (g_Dbs.db[i].dbCfg.replica > 0) {
      dataLen += snprintf(command + dataLen,
          BUFFER_SIZE - dataLen, " replica %d", g_Dbs.db[i].dbCfg.replica);
    }
    if (g_Dbs.db[i].dbCfg.update > 0) {
      dataLen += snprintf(command + dataLen,
          BUFFER_SIZE - dataLen, " update %d", g_Dbs.db[i].dbCfg.update);
    }
    //if (g_Dbs.db[i].dbCfg.maxtablesPerVnode > 0) {
    //  dataLen += snprintf(command + dataLen,
    //  BUFFER_SIZE - dataLen, "tables %d ", g_Dbs.db[i].dbCfg.maxtablesPerVnode);
    //}
    if (g_Dbs.db[i].dbCfg.minRows > 0) {
      dataLen += snprintf(command + dataLen,
          BUFFER_SIZE - dataLen, " minrows %d", g_Dbs.db[i].dbCfg.minRows);
    }
    if (g_Dbs.db[i].dbCfg.maxRows > 0) {
      dataLen += snprintf(command + dataLen,
          BUFFER_SIZE - dataLen, " maxrows %d", g_Dbs.db[i].dbCfg.maxRows);
    }
    if (g_Dbs.db[i].dbCfg.comp > 0) {
      dataLen += snprintf(command + dataLen,
          BUFFER_SIZE - dataLen, " comp %d", g_Dbs.db[i].dbCfg.comp);
    }
    if (g_Dbs.db[i].dbCfg.walLevel > 0) {
      dataLen += snprintf(command + dataLen,
          BUFFER_SIZE - dataLen, " wal %d", g_Dbs.db[i].dbCfg.walLevel);
    }
    if (g_Dbs.db[i].dbCfg.cacheLast > 0) {
      dataLen += snprintf(command + dataLen,
          BUFFER_SIZE - dataLen, " cachelast %d", g_Dbs.db[i].dbCfg.cacheLast);
    }
    if (g_Dbs.db[i].dbCfg.fsync > 0) {
      dataLen += snprintf(command + dataLen, BUFFER_SIZE - dataLen,
              " fsync %d", g_Dbs.db[i].dbCfg.fsync);
    }
    if ((0 == strncasecmp(g_Dbs.db[i].dbCfg.precision, "ms", strlen("ms")))
            || (0 == strncasecmp(g_Dbs.db[i].dbCfg.precision, "us", strlen("us")))) {
      dataLen += snprintf(command + dataLen, BUFFER_SIZE - dataLen,
              " precision \'%s\';", g_Dbs.db[i].dbCfg.precision);
    }

    debugPrint("%s() %d command: %s\n", __func__, __LINE__, command);
    if (0 != queryDbExec(taos, command, NO_INSERT_TYPE)) {
      taos_close(taos);
      fprintf(stderr, "\ncreate database %s failed!\n\n", g_Dbs.db[i].dbName);
      return -1;
    }
    printf("\ncreate database %s success!\n\n", g_Dbs.db[i].dbName);

    debugPrint("%s() %d supertbl count:%d\n", __func__, __LINE__, g_Dbs.db[i].superTblCount);
    for (int j = 0; j < g_Dbs.db[i].superTblCount; j++) {
      // describe super table, if exists
      sprintf(command, "describe %s.%s;", g_Dbs.db[i].dbName, g_Dbs.db[i].superTbls[j].sTblName);
      verbosePrint("%s() %d command: %s\n", __func__, __LINE__, command);
      if (0 != queryDbExec(taos, command, NO_INSERT_TYPE)) {
        g_Dbs.db[i].superTbls[j].superTblExists = TBL_NO_EXISTS;
        ret = createSuperTable(taos, g_Dbs.db[i].dbName, &g_Dbs.db[i].superTbls[j], g_Dbs.use_metric);
      } else {      
        g_Dbs.db[i].superTbls[j].superTblExists = TBL_ALREADY_EXISTS;
        ret = getSuperTableFromServer(taos, g_Dbs.db[i].dbName, &g_Dbs.db[i].superTbls[j]);
      }

      if (0 != ret) {
        printf("\ncreate super table %d failed!\n\n", j);
        taos_close(taos);
        return -1;
      }
    }    
  }

  taos_close(taos);
  return 0;
}

static void* createTable(void *sarg) 
{  
  threadInfo *winfo = (threadInfo *)sarg; 
  SSuperTable* superTblInfo = winfo->superTblInfo;

  int64_t  lastPrintTime = taosGetTimestampMs();

  int buff_len;
  if (superTblInfo)
    buff_len = superTblInfo->maxSqlLen;
  else
    buff_len = BUFFER_SIZE;

  char *buffer = calloc(buff_len, 1);
  if (buffer == NULL) {
    fprintf(stderr, "Memory allocated failed!");
    exit(-1);
  }

  int len = 0;
  int batchNum = 0;
  //printf("Creating table from %d to %d\n", winfo->start_table_id, winfo->end_table_id);
  for (int i = winfo->start_table_id; i <= winfo->end_table_id; i++) {
    if (0 == g_Dbs.use_metric) {
      snprintf(buffer, buff_len, 
              "create table if not exists %s.%s%d %s;",
              winfo->db_name,
              g_args.tb_prefix, i,
              winfo->cols);
    } else {
      if (0 == len) {  
        batchNum = 0;
        memset(buffer, 0, buff_len);
        len += snprintf(buffer + len,
                buff_len - len, "create table ");
      }

      char* tagsValBuf = NULL;
      if (0 == superTblInfo->tagSource) {
        tagsValBuf = generateTagVaulesForStb(superTblInfo);
      } else {
        tagsValBuf = getTagValueFromTagSample(
                superTblInfo,
                i % superTblInfo->tagSampleCount);
      }
      if (NULL == tagsValBuf) {
        free(buffer);
        return NULL;
      }
      
      len += snprintf(buffer + len,
              superTblInfo->maxSqlLen - len,
              "if not exists %s.%s%d using %s.%s tags %s ",
              winfo->db_name, superTblInfo->childTblPrefix,
              i, winfo->db_name,
              superTblInfo->sTblName, tagsValBuf);
      free(tagsValBuf);
      batchNum++;

      if ((batchNum < superTblInfo->batchCreateTableNum)
              && ((superTblInfo->maxSqlLen - len) 
                  >= (superTblInfo->lenOfTagOfOneRow + 256))) {
        continue;
      }
    }

    len = 0;
    verbosePrint("%s() LN%d %s\n", __func__, __LINE__, buffer);
    if (0 != queryDbExec(winfo->taos, buffer, NO_INSERT_TYPE)){
      fprintf(stderr, "queryDbExec() failed. buffer:\n%s\n", buffer);
      free(buffer);
      return NULL;
    }

    int64_t  currentPrintTime = taosGetTimestampMs();
    if (currentPrintTime - lastPrintTime > 30*1000) {
      printf("thread[%d] already create %d - %d tables\n",
              winfo->threadID, winfo->start_table_id, i);
      lastPrintTime = currentPrintTime;
    }
  }
  
  if (0 != len) {
    verbosePrint("%s() %d buffer: %s\n", __func__, __LINE__, buffer);
    if (0 != queryDbExec(winfo->taos, buffer, NO_INSERT_TYPE)) {
      fprintf(stderr, "queryDbExec() failed. buffer:\n%s\n", buffer);
    }
  }

  free(buffer);
  return NULL;
}

int startMultiThreadCreateChildTable(
        char* cols, int threads, int startFrom, int ntables,
        char* db_name, SSuperTable* superTblInfo) {
  pthread_t *pids = malloc(threads * sizeof(pthread_t));
  threadInfo *infos = malloc(threads * sizeof(threadInfo));

  if ((NULL == pids) || (NULL == infos)) {
    printf("malloc failed\n");
    exit(-1);
  }

  if (threads < 1) {
    threads = 1;
  }

  int a = ntables / threads;
  if (a < 1) {
    threads = ntables;
    a = 1;
  }

  int b = 0;
  b = ntables % threads;
 
  int last = startFrom;
  for (int i = 0; i < threads; i++) {
    threadInfo *t_info = infos + i;
    t_info->threadID = i;
    tstrncpy(t_info->db_name, db_name, MAX_DB_NAME_SIZE);
    t_info->superTblInfo = superTblInfo;
    verbosePrint("%s() %d db_name: %s\n", __func__, __LINE__, db_name);
    t_info->taos = taos_connect(
            g_Dbs.host,
            g_Dbs.user,
            g_Dbs.password,
            db_name,
            g_Dbs.port);
    if (t_info->taos == NULL) {
      fprintf(stderr, "Failed to connect to TDengine, reason:%s\n", taos_errstr(NULL));
      free(pids);
      free(infos);  
      return -1;
    }
    t_info->start_table_id = last;
    t_info->end_table_id = i < b ? last + a : last + a - 1;
    last = t_info->end_table_id + 1;
    t_info->use_metric = 1;
    t_info->cols = cols;
    t_info->minDelay = INT16_MAX;
    pthread_create(pids + i, NULL, createTable, t_info);
  }
  
  for (int i = 0; i < threads; i++) {
    pthread_join(pids[i], NULL);
  }

  for (int i = 0; i < threads; i++) {
    threadInfo *t_info = infos + i;
    taos_close(t_info->taos);
  }

  free(pids);
  free(infos);  

  return 0;
}


static void createChildTables() {
    char tblColsBuf[MAX_SQL_SIZE];
    int len;

  for (int i = 0; i < g_Dbs.dbCount; i++) {
    if (g_Dbs.db[i].superTblCount > 0) {
        // with super table
      for (int j = 0; j < g_Dbs.db[i].superTblCount; j++) {
        if ((AUTO_CREATE_SUBTBL == g_Dbs.db[i].superTbls[j].autoCreateTable)
              || (TBL_ALREADY_EXISTS == g_Dbs.db[i].superTbls[j].childTblExists)) {
          continue;
        }

        verbosePrint("%s() LN%d: %s\n", __func__, __LINE__,
                g_Dbs.db[i].superTbls[j].colsOfCreateChildTable);
        int startFrom = 0;
        g_totalChildTables += g_Dbs.db[i].superTbls[j].childTblCount;

        verbosePrint("%s() LN%d: create %d child tables from %d\n", __func__, __LINE__,
              g_totalChildTables, startFrom);  
        startMultiThreadCreateChildTable(
              g_Dbs.db[i].superTbls[j].colsOfCreateChildTable,
              g_Dbs.threadCountByCreateTbl,
              startFrom,
              g_totalChildTables,
              g_Dbs.db[i].dbName, &(g_Dbs.db[i].superTbls[j]));
      }
    } else {
        // normal table
        len = snprintf(tblColsBuf, MAX_SQL_SIZE, "(TS TIMESTAMP");
        int j = 0;
        while (g_args.datatype[j]) {
            if ((strncasecmp(g_args.datatype[j], "BINARY", strlen("BINARY")) == 0)
                    || (strncasecmp(g_args.datatype[j],
                        "NCHAR", strlen("NCHAR")) == 0)) {
                len = snprintf(tblColsBuf + len, MAX_SQL_SIZE,
                        ", COL%d %s(60)", j, g_args.datatype[j]);
            } else {
                len = snprintf(tblColsBuf + len, MAX_SQL_SIZE,
                        ", COL%d %s", j, g_args.datatype[j]);
            }
            len = strlen(tblColsBuf);
            j++;
        }

        len = snprintf(tblColsBuf + len, MAX_SQL_SIZE - len, ")");

        verbosePrint("%s() LN%d: dbName: %s num of tb: %d schema: %s\n",
                __func__, __LINE__,
                g_Dbs.db[i].dbName, g_args.num_of_tables, tblColsBuf);
        startMultiThreadCreateChildTable(
              tblColsBuf,
              g_Dbs.threadCountByCreateTbl,
              0,
              g_args.num_of_tables,
              g_Dbs.db[i].dbName,
              NULL);
    }
  }
}

/*
  Read 10000 lines at most. If more than 10000 lines, continue to read after using
*/
int readTagFromCsvFileToMem(SSuperTable  * superTblInfo) {
  size_t  n = 0;
  ssize_t readLen = 0;
  char *  line = NULL;

  FILE *fp = fopen(superTblInfo->tagsFile, "r");
  if (fp == NULL) {
    printf("Failed to open tags file: %s, reason:%s\n",
            superTblInfo->tagsFile, strerror(errno));
    return -1;
  }

  if (superTblInfo->tagDataBuf) {
    free(superTblInfo->tagDataBuf);
    superTblInfo->tagDataBuf = NULL;
  }

  int tagCount = 10000;
  int count = 0;
  char* tagDataBuf = calloc(1, superTblInfo->lenOfTagOfOneRow * tagCount);
  if (tagDataBuf == NULL) {
    printf("Failed to calloc, reason:%s\n", strerror(errno));
    fclose(fp);
    return -1;
  }

  while ((readLen = tgetline(&line, &n, fp)) != -1) {
    if (('\r' == line[readLen - 1]) || ('\n' == line[readLen - 1])) {
      line[--readLen] = 0;
    }

    if (readLen == 0) {
      continue;
    }

    memcpy(tagDataBuf + count * superTblInfo->lenOfTagOfOneRow, line, readLen);
    count++;

    if (count >= tagCount - 1) {
      char *tmp = realloc(tagDataBuf,
              (size_t)tagCount*1.5*superTblInfo->lenOfTagOfOneRow);
      if (tmp != NULL) {
        tagDataBuf = tmp;
        tagCount = (int)(tagCount*1.5);
        memset(tagDataBuf + count*superTblInfo->lenOfTagOfOneRow,
                0, (size_t)((tagCount-count)*superTblInfo->lenOfTagOfOneRow));
      } else {
        // exit, if allocate more memory failed
        printf("realloc fail for save tag val from %s\n", superTblInfo->tagsFile);
        tmfree(tagDataBuf);
        free(line);
        fclose(fp);
        return -1;
      }
    }
  }

  superTblInfo->tagDataBuf = tagDataBuf;
  superTblInfo->tagSampleCount = count;

  free(line);
  fclose(fp);
  return 0;
}

int readSampleFromJsonFileToMem(SSuperTable  * superTblInfo) {
  // TODO
  return 0;
}


/*
  Read 10000 lines at most. If more than 10000 lines, continue to read after using
*/
static int readSampleFromCsvFileToMem(
        SSuperTable* superTblInfo) {
  size_t  n = 0;
  ssize_t readLen = 0;
  char *  line = NULL;
  int getRows = 0;
 
  FILE*  fp = fopen(superTblInfo->sampleFile, "r");
  if (fp == NULL) {
      fprintf(stderr, "Failed to open sample file: %s, reason:%s\n",
              superTblInfo->sampleFile, strerror(errno));
      return -1;
  }

  memset(superTblInfo->sampleDataBuf, 0,
          MAX_SAMPLES_ONCE_FROM_FILE * superTblInfo->lenOfOneRow);
  while (1) {
    readLen = tgetline(&line, &n, fp);
    if (-1 == readLen) {
      if(0 != fseek(fp, 0, SEEK_SET)) {
        fprintf(stderr, "Failed to fseek file: %s, reason:%s\n",
                superTblInfo->sampleFile, strerror(errno));
        fclose(fp);
        return -1;
      }
      continue;
    }
  
    if (('\r' == line[readLen - 1]) || ('\n' == line[readLen - 1])) {
      line[--readLen] = 0;
    }

    if (readLen == 0) {
      continue;
    }

    if (readLen > superTblInfo->lenOfOneRow) {
      printf("sample row len[%d] overflow define schema len[%d], so discard this row\n",
              (int32_t)readLen, superTblInfo->lenOfOneRow);
      continue;
    }

    memcpy(superTblInfo->sampleDataBuf + getRows * superTblInfo->lenOfOneRow,
          line, readLen);
    getRows++;

    if (getRows == MAX_SAMPLES_ONCE_FROM_FILE) {
      break;
    }
  }

  fclose(fp);
  tmfree(line);
  return 0;
}

/*
void readSampleFromFileToMem(SSuperTable  * supterTblInfo) {
  int ret;
  if (0 == strncasecmp(supterTblInfo->sampleFormat, "csv", 3)) {
    ret = readSampleFromCsvFileToMem(supterTblInfo);
  } else if (0 == strncasecmp(supterTblInfo->sampleFormat, "json", 4)) {
    ret = readSampleFromJsonFileToMem(supterTblInfo);
  }

  if (0 != ret) {
    exit(-1);
  }
}
*/
static bool getColumnAndTagTypeFromInsertJsonFile(cJSON* stbInfo, SSuperTable* superTbls) {  
  bool  ret = false;
  
  // columns 
  cJSON *columns = cJSON_GetObjectItem(stbInfo, "columns");
  if (columns && columns->type != cJSON_Array) {
    printf("ERROR: failed to read json, columns not found\n");
    goto PARSE_OVER;
  } else if (NULL == columns) {
    superTbls->columnCount = 0;
    superTbls->tagCount    = 0;
    return true;
  }
  
  int columnSize = cJSON_GetArraySize(columns);
  if (columnSize > MAX_COLUMN_COUNT) {
    printf("ERROR: failed to read json, column size overflow, max column size is %d\n",
            MAX_COLUMN_COUNT);
    goto PARSE_OVER;
  }

  int count = 1;
  int index = 0;
  StrColumn    columnCase;

  //superTbls->columnCount = columnSize;  
  for (int k = 0; k < columnSize; ++k) {
    cJSON* column = cJSON_GetArrayItem(columns, k);
    if (column == NULL) continue;

    count = 1;
    cJSON* countObj = cJSON_GetObjectItem(column, "count");
    if (countObj && countObj->type == cJSON_Number) {
      count = countObj->valueint;    
    } else if (countObj && countObj->type != cJSON_Number) {
      printf("ERROR: failed to read json, column count not found\n");
      goto PARSE_OVER;
    } else {
      count = 1;
    }

    // column info 
    memset(&columnCase, 0, sizeof(StrColumn));
    cJSON *dataType = cJSON_GetObjectItem(column, "type");
    if (!dataType || dataType->type != cJSON_String || dataType->valuestring == NULL) {
      printf("ERROR: failed to read json, column type not found\n");
      goto PARSE_OVER;
    }
    //tstrncpy(superTbls->columns[k].dataType, dataType->valuestring, MAX_TB_NAME_SIZE);
    tstrncpy(columnCase.dataType, dataType->valuestring, MAX_TB_NAME_SIZE);
            
    cJSON* dataLen = cJSON_GetObjectItem(column, "len");
    if (dataLen && dataLen->type == cJSON_Number) {
      columnCase.dataLen = dataLen->valueint;    
    } else if (dataLen && dataLen->type != cJSON_Number) {
      printf("ERROR: failed to read json, column len not found\n");
      goto PARSE_OVER;
    } else {
      columnCase.dataLen = 8;
    }
    
    for (int n = 0; n < count; ++n) {
      tstrncpy(superTbls->columns[index].dataType, columnCase.dataType, MAX_TB_NAME_SIZE);
      superTbls->columns[index].dataLen = columnCase.dataLen; 
      index++;
    }
  }  
  superTbls->columnCount = index;  
  
  count = 1;
  index = 0;
  // tags 
  cJSON *tags = cJSON_GetObjectItem(stbInfo, "tags");
  if (!tags || tags->type != cJSON_Array) {
    printf("ERROR: failed to read json, tags not found\n");
    goto PARSE_OVER;
  }
  
  int tagSize = cJSON_GetArraySize(tags);
  if (tagSize > MAX_TAG_COUNT) {
    printf("ERROR: failed to read json, tags size overflow, max tag size is %d\n", MAX_TAG_COUNT);
    goto PARSE_OVER;
  }
  
  //superTbls->tagCount = tagSize;  
  for (int k = 0; k < tagSize; ++k) {
    cJSON* tag = cJSON_GetArrayItem(tags, k);
    if (tag == NULL) continue;
    
    count = 1;
    cJSON* countObj = cJSON_GetObjectItem(tag, "count");
    if (countObj && countObj->type == cJSON_Number) {
      count = countObj->valueint;    
    } else if (countObj && countObj->type != cJSON_Number) {
      printf("ERROR: failed to read json, column count not found\n");
      goto PARSE_OVER;
    } else {
      count = 1;
    }

    // column info 
    memset(&columnCase, 0, sizeof(StrColumn));
    cJSON *dataType = cJSON_GetObjectItem(tag, "type");
    if (!dataType || dataType->type != cJSON_String || dataType->valuestring == NULL) {
      printf("ERROR: failed to read json, tag type not found\n");
      goto PARSE_OVER;
    }
    tstrncpy(columnCase.dataType, dataType->valuestring, MAX_TB_NAME_SIZE);
            
    cJSON* dataLen = cJSON_GetObjectItem(tag, "len");
    if (dataLen && dataLen->type == cJSON_Number) {
      columnCase.dataLen = dataLen->valueint;    
    } else if (dataLen && dataLen->type != cJSON_Number) {
      printf("ERROR: failed to read json, column len not found\n");
      goto PARSE_OVER;
    } else {
      columnCase.dataLen = 0;
    }  
    
    for (int n = 0; n < count; ++n) {
      tstrncpy(superTbls->tags[index].dataType, columnCase.dataType, MAX_TB_NAME_SIZE);
      superTbls->tags[index].dataLen = columnCase.dataLen; 
      index++;
    }
  }      
  superTbls->tagCount = index;

  ret = true;

PARSE_OVER:
  //free(content);
  //cJSON_Delete(root);
  //fclose(fp);
  return ret;
}

static bool getMetaFromInsertJsonFile(cJSON* root) {
  bool  ret = false;

  cJSON* cfgdir = cJSON_GetObjectItem(root, "cfgdir");
  if (cfgdir && cfgdir->type == cJSON_String && cfgdir->valuestring != NULL) {
    tstrncpy(g_Dbs.cfgDir, cfgdir->valuestring, MAX_FILE_NAME_LEN);
  }

  cJSON* host = cJSON_GetObjectItem(root, "host");
  if (host && host->type == cJSON_String && host->valuestring != NULL) {
    tstrncpy(g_Dbs.host, host->valuestring, MAX_DB_NAME_SIZE);
  } else if (!host) {
    tstrncpy(g_Dbs.host, "127.0.0.1", MAX_DB_NAME_SIZE);
  } else {
    printf("ERROR: failed to read json, host not found\n");
    goto PARSE_OVER;
  }

  cJSON* port = cJSON_GetObjectItem(root, "port");
  if (port && port->type == cJSON_Number) {
    g_Dbs.port = port->valueint;
  } else if (!port) {
    g_Dbs.port = 6030;
  }

  cJSON* user = cJSON_GetObjectItem(root, "user");
  if (user && user->type == cJSON_String && user->valuestring != NULL) {
    tstrncpy(g_Dbs.user, user->valuestring, MAX_DB_NAME_SIZE);   
  } else if (!user) {
    tstrncpy(g_Dbs.user, "root", MAX_DB_NAME_SIZE);
  }

  cJSON* password = cJSON_GetObjectItem(root, "password");
  if (password && password->type == cJSON_String && password->valuestring != NULL) {
    tstrncpy(g_Dbs.password, password->valuestring, MAX_DB_NAME_SIZE);
  } else if (!password) {
    tstrncpy(g_Dbs.password, "taosdata", MAX_DB_NAME_SIZE);
  }

  cJSON* resultfile = cJSON_GetObjectItem(root, "result_file");
  if (resultfile && resultfile->type == cJSON_String && resultfile->valuestring != NULL) {
    tstrncpy(g_Dbs.resultFile, resultfile->valuestring, MAX_FILE_NAME_LEN);
  } else if (!resultfile) {
    tstrncpy(g_Dbs.resultFile, "./insert_res.txt", MAX_FILE_NAME_LEN);
  }

  cJSON* threads = cJSON_GetObjectItem(root, "thread_count");
  if (threads && threads->type == cJSON_Number) {
    g_Dbs.threadCount = threads->valueint;
  } else if (!threads) {
    g_Dbs.threadCount = 1;
  } else {
    printf("ERROR: failed to read json, threads not found\n");
    goto PARSE_OVER;
  }  
 
  cJSON* threads2 = cJSON_GetObjectItem(root, "thread_count_create_tbl");
  if (threads2 && threads2->type == cJSON_Number) {
    g_Dbs.threadCountByCreateTbl = threads2->valueint;
  } else if (!threads2) {
    g_Dbs.threadCountByCreateTbl = 1;
  } else {
    printf("ERROR: failed to read json, threads2 not found\n");
    goto PARSE_OVER;
  } 

      cJSON* gInsertInterval = cJSON_GetObjectItem(root, "insert_interval");
      if (gInsertInterval && gInsertInterval->type == cJSON_Number) {
        g_args.insert_interval = gInsertInterval->valueint;
      } else if (!gInsertInterval) {
        g_args.insert_interval = 0;
      } else {
        fprintf(stderr, "ERROR: failed to read json, insert_interval input mistake\n");
        goto PARSE_OVER;
      }
 
      cJSON* maxSqlLen = cJSON_GetObjectItem(root, "max_sql_len");
      if (maxSqlLen && maxSqlLen->type == cJSON_Number) {
        g_args.max_sql_len = maxSqlLen->valueint;
      } else if (!maxSqlLen) {
        g_args.max_sql_len = TSDB_PAYLOAD_SIZE;
      } else {
        fprintf(stderr, "ERROR: failed to read json, max_sql_len input mistake\n");
        goto PARSE_OVER;
      }
 

      cJSON* numRecPerReq = cJSON_GetObjectItem(root, "num_of_records_per_req");
      if (numRecPerReq && numRecPerReq->type == cJSON_Number) {
        g_args.num_of_RPR = numRecPerReq->valueint;
      } else if (!numRecPerReq) {
        g_args.num_of_RPR = 100;
      } else {
        printf("ERROR: failed to read json, num_of_records_per_req not found\n");
        goto PARSE_OVER;
      }
 
  cJSON *answerPrompt = cJSON_GetObjectItem(root, "confirm_parameter_prompt"); // yes, no,
  if (answerPrompt 
          && answerPrompt->type == cJSON_String
          && answerPrompt->valuestring != NULL) {
    if (0 == strncasecmp(answerPrompt->valuestring, "yes", 3)) {
      g_args.answer_yes = false;
    } else if (0 == strncasecmp(answerPrompt->valuestring, "no", 2)) {
      g_args.answer_yes = true;
    } else {
      g_args.answer_yes = false;
    }
  } else if (!answerPrompt) {
    g_args.answer_yes = false;
  } else {
    printf("ERROR: failed to read json, confirm_parameter_prompt not found\n");
    goto PARSE_OVER;
  }  

  cJSON* dbs = cJSON_GetObjectItem(root, "databases");
  if (!dbs || dbs->type != cJSON_Array) {
    printf("ERROR: failed to read json, databases not found\n");
    goto PARSE_OVER;
  }

  int dbSize = cJSON_GetArraySize(dbs);
  if (dbSize > MAX_DB_COUNT) {
    printf("ERROR: failed to read json, databases size overflow, max database is %d\n", MAX_DB_COUNT);
    goto PARSE_OVER;
  }

  g_Dbs.dbCount = dbSize;
  for (int i = 0; i < dbSize; ++i) {
    cJSON* dbinfos = cJSON_GetArrayItem(dbs, i);
    if (dbinfos == NULL) continue;

    // dbinfo 
    cJSON *dbinfo = cJSON_GetObjectItem(dbinfos, "dbinfo");
    if (!dbinfo || dbinfo->type != cJSON_Object) {
      printf("ERROR: failed to read json, dbinfo not found\n");
      goto PARSE_OVER;
    }
    
    cJSON *dbName = cJSON_GetObjectItem(dbinfo, "name");
    if (!dbName || dbName->type != cJSON_String || dbName->valuestring == NULL) {
      printf("ERROR: failed to read json, db name not found\n");
      goto PARSE_OVER;
    }
    tstrncpy(g_Dbs.db[i].dbName, dbName->valuestring, MAX_DB_NAME_SIZE);

    cJSON *drop = cJSON_GetObjectItem(dbinfo, "drop");
    if (drop && drop->type == cJSON_String && drop->valuestring != NULL) {
      if (0 == strncasecmp(drop->valuestring, "yes", 3)) {
        g_Dbs.db[i].drop = 1;
      } else {
        g_Dbs.db[i].drop = 0;
      }        
    } else if (!drop) {
      g_Dbs.db[i].drop = 0;
    } else {
      printf("ERROR: failed to read json, drop not found\n");
      goto PARSE_OVER;
    }

    cJSON *precision = cJSON_GetObjectItem(dbinfo, "precision");
    if (precision && precision->type == cJSON_String && precision->valuestring != NULL) {
      tstrncpy(g_Dbs.db[i].dbCfg.precision, precision->valuestring, MAX_DB_NAME_SIZE);
    } else if (!precision) {
      //tstrncpy(g_Dbs.db[i].dbCfg.precision, "ms", MAX_DB_NAME_SIZE);
      memset(g_Dbs.db[i].dbCfg.precision, 0, MAX_DB_NAME_SIZE);
    } else {
      printf("ERROR: failed to read json, precision not found\n");
      goto PARSE_OVER;
    }

    cJSON* update = cJSON_GetObjectItem(dbinfo, "update");
    if (update && update->type == cJSON_Number) {
      g_Dbs.db[i].dbCfg.update = update->valueint;
    } else if (!update) {
      g_Dbs.db[i].dbCfg.update = -1;
    } else {
      printf("ERROR: failed to read json, update not found\n");
      goto PARSE_OVER;
    }

    cJSON* replica = cJSON_GetObjectItem(dbinfo, "replica");
    if (replica && replica->type == cJSON_Number) {
      g_Dbs.db[i].dbCfg.replica = replica->valueint;
    } else if (!replica) {
      g_Dbs.db[i].dbCfg.replica = -1;
    } else {
      printf("ERROR: failed to read json, replica not found\n");
      goto PARSE_OVER;
    }

    cJSON* keep = cJSON_GetObjectItem(dbinfo, "keep");
    if (keep && keep->type == cJSON_Number) {
      g_Dbs.db[i].dbCfg.keep = keep->valueint;
    } else if (!keep) {
      g_Dbs.db[i].dbCfg.keep = -1;
    } else {
     printf("ERROR: failed to read json, keep not found\n");
     goto PARSE_OVER;
    }
    
    cJSON* days = cJSON_GetObjectItem(dbinfo, "days");
    if (days && days->type == cJSON_Number) {
      g_Dbs.db[i].dbCfg.days = days->valueint;
    } else if (!days) {
      g_Dbs.db[i].dbCfg.days = -1;
    } else {
     printf("ERROR: failed to read json, days not found\n");
     goto PARSE_OVER;
    }
    
    cJSON* cache = cJSON_GetObjectItem(dbinfo, "cache");
    if (cache && cache->type == cJSON_Number) {
      g_Dbs.db[i].dbCfg.cache = cache->valueint;
    } else if (!cache) {
      g_Dbs.db[i].dbCfg.cache = -1;
    } else {
     printf("ERROR: failed to read json, cache not found\n");
     goto PARSE_OVER;
    }
        
    cJSON* blocks= cJSON_GetObjectItem(dbinfo, "blocks");
    if (blocks && blocks->type == cJSON_Number) {
      g_Dbs.db[i].dbCfg.blocks = blocks->valueint;
    } else if (!blocks) {
      g_Dbs.db[i].dbCfg.blocks = -1;
    } else {
     printf("ERROR: failed to read json, block not found\n");
     goto PARSE_OVER;
    }

    //cJSON* maxtablesPerVnode= cJSON_GetObjectItem(dbinfo, "maxtablesPerVnode");
    //if (maxtablesPerVnode && maxtablesPerVnode->type == cJSON_Number) {
    //  g_Dbs.db[i].dbCfg.maxtablesPerVnode = maxtablesPerVnode->valueint;
    //} else if (!maxtablesPerVnode) {
    //  g_Dbs.db[i].dbCfg.maxtablesPerVnode = TSDB_DEFAULT_TABLES;
    //} else {
    // printf("failed to read json, maxtablesPerVnode not found");
    // goto PARSE_OVER;
    //}

    cJSON* minRows= cJSON_GetObjectItem(dbinfo, "minRows");
    if (minRows && minRows->type == cJSON_Number) {
      g_Dbs.db[i].dbCfg.minRows = minRows->valueint;
    } else if (!minRows) {
      g_Dbs.db[i].dbCfg.minRows = -1;
    } else {
     printf("ERROR: failed to read json, minRows not found\n");
     goto PARSE_OVER;
    }

    cJSON* maxRows= cJSON_GetObjectItem(dbinfo, "maxRows");
    if (maxRows && maxRows->type == cJSON_Number) {
      g_Dbs.db[i].dbCfg.maxRows = maxRows->valueint;
    } else if (!maxRows) {
      g_Dbs.db[i].dbCfg.maxRows = -1;
    } else {
     printf("ERROR: failed to read json, maxRows not found\n");
     goto PARSE_OVER;
    }

    cJSON* comp= cJSON_GetObjectItem(dbinfo, "comp");
    if (comp && comp->type == cJSON_Number) {
      g_Dbs.db[i].dbCfg.comp = comp->valueint;
    } else if (!comp) {
      g_Dbs.db[i].dbCfg.comp = -1;
    } else {
     printf("ERROR: failed to read json, comp not found\n");
     goto PARSE_OVER;
    }

    cJSON* walLevel= cJSON_GetObjectItem(dbinfo, "walLevel");
    if (walLevel && walLevel->type == cJSON_Number) {
      g_Dbs.db[i].dbCfg.walLevel = walLevel->valueint;
    } else if (!walLevel) {
      g_Dbs.db[i].dbCfg.walLevel = -1;
    } else {
     printf("ERROR: failed to read json, walLevel not found\n");
     goto PARSE_OVER;
    }

    cJSON* cacheLast= cJSON_GetObjectItem(dbinfo, "cachelast");
    if (cacheLast && cacheLast->type == cJSON_Number) {
      g_Dbs.db[i].dbCfg.cacheLast = cacheLast->valueint;
    } else if (!cacheLast) {
      g_Dbs.db[i].dbCfg.cacheLast = -1;
    } else {
     printf("ERROR: failed to read json, cacheLast not found\n");
     goto PARSE_OVER;
    }

    cJSON* quorum= cJSON_GetObjectItem(dbinfo, "quorum");
    if (quorum && quorum->type == cJSON_Number) {
      g_Dbs.db[i].dbCfg.quorum = quorum->valueint;
    } else if (!quorum) {
      g_Dbs.db[i].dbCfg.quorum = 1;
    } else {
<<<<<<< HEAD
     printf("ERROR: failed to read json, walLevel not found\n");
=======
     printf("failed to read json, quorum input mistake");
>>>>>>> e0f94ef3
     goto PARSE_OVER;
    }

    cJSON* fsync= cJSON_GetObjectItem(dbinfo, "fsync");
    if (fsync && fsync->type == cJSON_Number) {
      g_Dbs.db[i].dbCfg.fsync = fsync->valueint;
    } else if (!fsync) {
      g_Dbs.db[i].dbCfg.fsync = -1;
    } else {
     printf("ERROR: failed to read json, fsync not found\n");
     goto PARSE_OVER;
    }    

    // super_talbes 
    cJSON *stables = cJSON_GetObjectItem(dbinfos, "super_tables");
    if (!stables || stables->type != cJSON_Array) {
      printf("ERROR: failed to read json, super_tables not found\n");
      goto PARSE_OVER;
    }    
    
    int stbSize = cJSON_GetArraySize(stables);
    if (stbSize > MAX_SUPER_TABLE_COUNT) {
      printf("ERROR: failed to read json, databases size overflow, max database is %d\n", MAX_SUPER_TABLE_COUNT);
      goto PARSE_OVER;
    }

    g_Dbs.db[i].superTblCount = stbSize;
    for (int j = 0; j < stbSize; ++j) {
      cJSON* stbInfo = cJSON_GetArrayItem(stables, j);
      if (stbInfo == NULL) continue;
    
      // dbinfo 
      cJSON *stbName = cJSON_GetObjectItem(stbInfo, "name");
      if (!stbName || stbName->type != cJSON_String || stbName->valuestring == NULL) {
        printf("ERROR: failed to read json, stb name not found\n");
        goto PARSE_OVER;
      }
      tstrncpy(g_Dbs.db[i].superTbls[j].sTblName, stbName->valuestring, MAX_TB_NAME_SIZE);
    
      cJSON *prefix = cJSON_GetObjectItem(stbInfo, "childtable_prefix");
      if (!prefix || prefix->type != cJSON_String || prefix->valuestring == NULL) {
        printf("ERROR: failed to read json, childtable_prefix not found\n");
        goto PARSE_OVER;
      }
      tstrncpy(g_Dbs.db[i].superTbls[j].childTblPrefix, prefix->valuestring, MAX_DB_NAME_SIZE);

      cJSON *autoCreateTbl = cJSON_GetObjectItem(stbInfo, "auto_create_table"); // yes, no, null
      if (autoCreateTbl
              && autoCreateTbl->type == cJSON_String
              && autoCreateTbl->valuestring != NULL) {
        if (0 == strncasecmp(autoCreateTbl->valuestring, "yes", 3)) {
          g_Dbs.db[i].superTbls[j].autoCreateTable = AUTO_CREATE_SUBTBL;
        } else if (0 == strncasecmp(autoCreateTbl->valuestring, "no", 2)) {
          g_Dbs.db[i].superTbls[j].autoCreateTable = PRE_CREATE_SUBTBL;
        } else {
          g_Dbs.db[i].superTbls[j].autoCreateTable = PRE_CREATE_SUBTBL;
        }
      } else if (!autoCreateTbl) {
        g_Dbs.db[i].superTbls[j].autoCreateTable = PRE_CREATE_SUBTBL;
      } else {
        printf("ERROR: failed to read json, auto_create_table not found\n");
        goto PARSE_OVER;
      }
      
      cJSON* batchCreateTbl = cJSON_GetObjectItem(stbInfo, "batch_create_tbl_num");
      if (batchCreateTbl && batchCreateTbl->type == cJSON_Number) {
        g_Dbs.db[i].superTbls[j].batchCreateTableNum = batchCreateTbl->valueint;
      } else if (!batchCreateTbl) {
        g_Dbs.db[i].superTbls[j].batchCreateTableNum = 1000;
      } else {
        printf("ERROR: failed to read json, batch_create_tbl_num not found\n");
        goto PARSE_OVER;
      }      

      cJSON *childTblExists = cJSON_GetObjectItem(stbInfo, "child_table_exists"); // yes, no
      if (childTblExists
              && childTblExists->type == cJSON_String
              && childTblExists->valuestring != NULL) {
        if (0 == strncasecmp(childTblExists->valuestring, "yes", 3)) {
          g_Dbs.db[i].superTbls[j].childTblExists = TBL_ALREADY_EXISTS;
        } else if (0 == strncasecmp(childTblExists->valuestring, "no", 2)) {
          g_Dbs.db[i].superTbls[j].childTblExists = TBL_NO_EXISTS;
        } else {
          g_Dbs.db[i].superTbls[j].childTblExists = TBL_NO_EXISTS;
        }
      } else if (!childTblExists) {
        g_Dbs.db[i].superTbls[j].childTblExists = TBL_NO_EXISTS;
      } else {
        printf("ERROR: failed to read json, child_table_exists not found\n");
        goto PARSE_OVER;
      }
      
      cJSON* count = cJSON_GetObjectItem(stbInfo, "childtable_count");
      if (!count || count->type != cJSON_Number || 0 >= count->valueint) {
        printf("ERROR: failed to read json, childtable_count not found\n");
        goto PARSE_OVER;
      }
      g_Dbs.db[i].superTbls[j].childTblCount = count->valueint;

      cJSON *dataSource = cJSON_GetObjectItem(stbInfo, "data_source");
      if (dataSource && dataSource->type == cJSON_String
              && dataSource->valuestring != NULL) {
        tstrncpy(g_Dbs.db[i].superTbls[j].dataSource,
                dataSource->valuestring, MAX_DB_NAME_SIZE);
      } else if (!dataSource) {
        tstrncpy(g_Dbs.db[i].superTbls[j].dataSource, "rand", MAX_DB_NAME_SIZE);
      } else {
        printf("ERROR: failed to read json, data_source not found\n");
        goto PARSE_OVER;
      }

      cJSON *insertMode = cJSON_GetObjectItem(stbInfo, "insert_mode"); // taosc , restful
      if (insertMode && insertMode->type == cJSON_String
              && insertMode->valuestring != NULL) {
        tstrncpy(g_Dbs.db[i].superTbls[j].insertMode,
                insertMode->valuestring, MAX_DB_NAME_SIZE);
      } else if (!insertMode) {
        tstrncpy(g_Dbs.db[i].superTbls[j].insertMode, "taosc", MAX_DB_NAME_SIZE);
      } else {
        printf("ERROR: failed to read json, insert_mode not found\n");
        goto PARSE_OVER;
      }

      cJSON* childTbl_limit = cJSON_GetObjectItem(stbInfo, "childtable_limit");
      if (childTbl_limit) {
        if (childTbl_limit->type != cJSON_Number) {
            printf("ERROR: failed to read json, childtable_limit\n");
            goto PARSE_OVER;
        }
        g_Dbs.db[i].superTbls[j].childTblLimit = childTbl_limit->valueint;
      } else {
        g_Dbs.db[i].superTbls[j].childTblLimit = -1;    // select ... limit -1 means all query result
      }

      cJSON* childTbl_offset = cJSON_GetObjectItem(stbInfo, "childtable_offset");
      if (childTbl_offset) {
        if (childTbl_offset->type != cJSON_Number || 0 > childTbl_offset->valueint) {
            printf("ERROR: failed to read json, childtable_offset\n");
            goto PARSE_OVER;
        }
        g_Dbs.db[i].superTbls[j].childTblOffset = childTbl_offset->valueint;
      } else {
        g_Dbs.db[i].superTbls[j].childTblOffset = 0;
      }

      cJSON *ts = cJSON_GetObjectItem(stbInfo, "start_timestamp");
      if (ts && ts->type == cJSON_String && ts->valuestring != NULL) {
        tstrncpy(g_Dbs.db[i].superTbls[j].startTimestamp, ts->valuestring, MAX_DB_NAME_SIZE);
      } else if (!ts) {
        tstrncpy(g_Dbs.db[i].superTbls[j].startTimestamp, "now", MAX_DB_NAME_SIZE);
      } else {
        printf("ERROR: failed to read json, start_timestamp not found\n");
        goto PARSE_OVER;
      }

      cJSON* timestampStep = cJSON_GetObjectItem(stbInfo, "timestamp_step");
      if (timestampStep && timestampStep->type == cJSON_Number) {
        g_Dbs.db[i].superTbls[j].timeStampStep = timestampStep->valueint;
      } else if (!timestampStep) {
        g_Dbs.db[i].superTbls[j].timeStampStep = DEFAULT_TIMESTAMP_STEP;
      } else {
        printf("ERROR: failed to read json, timestamp_step not found\n");
        goto PARSE_OVER;
      }

      cJSON* sampleDataBufSize = cJSON_GetObjectItem(stbInfo, "sample_buf_size");
      if (sampleDataBufSize && sampleDataBufSize->type == cJSON_Number) {
        g_Dbs.db[i].superTbls[j].sampleDataBufSize = sampleDataBufSize->valueint;
        if (g_Dbs.db[i].superTbls[j].sampleDataBufSize < 1024*1024) {
          g_Dbs.db[i].superTbls[j].sampleDataBufSize = 1024*1024 + 1024;
        }
      } else if (!sampleDataBufSize) {
        g_Dbs.db[i].superTbls[j].sampleDataBufSize = 1024*1024 + 1024;
      } else {
        printf("ERROR: failed to read json, sample_buf_size not found\n");
        goto PARSE_OVER;
      }      

      cJSON *sampleFormat = cJSON_GetObjectItem(stbInfo, "sample_format");
      if (sampleFormat && sampleFormat->type == cJSON_String && sampleFormat->valuestring != NULL) {
        tstrncpy(g_Dbs.db[i].superTbls[j].sampleFormat,
                sampleFormat->valuestring, MAX_DB_NAME_SIZE);
      } else if (!sampleFormat) {
        tstrncpy(g_Dbs.db[i].superTbls[j].sampleFormat, "csv", MAX_DB_NAME_SIZE);
      } else {
        printf("ERROR: failed to read json, sample_format not found\n");
        goto PARSE_OVER;
      }      

      cJSON *sampleFile = cJSON_GetObjectItem(stbInfo, "sample_file");
      if (sampleFile && sampleFile->type == cJSON_String && sampleFile->valuestring != NULL) {
        tstrncpy(g_Dbs.db[i].superTbls[j].sampleFile,
                sampleFile->valuestring, MAX_FILE_NAME_LEN);
      } else if (!sampleFile) {
        memset(g_Dbs.db[i].superTbls[j].sampleFile, 0, MAX_FILE_NAME_LEN);
      } else {
        printf("ERROR: failed to read json, sample_file not found\n");
        goto PARSE_OVER;
      }          

      cJSON *tagsFile = cJSON_GetObjectItem(stbInfo, "tags_file");
      if (tagsFile && tagsFile->type == cJSON_String && tagsFile->valuestring != NULL) {
        tstrncpy(g_Dbs.db[i].superTbls[j].tagsFile,
                tagsFile->valuestring, MAX_FILE_NAME_LEN);
        if (0 == g_Dbs.db[i].superTbls[j].tagsFile[0]) {
          g_Dbs.db[i].superTbls[j].tagSource = 0;
        } else {
          g_Dbs.db[i].superTbls[j].tagSource = 1;
        }
      } else if (!tagsFile) {
        memset(g_Dbs.db[i].superTbls[j].tagsFile, 0, MAX_FILE_NAME_LEN);
        g_Dbs.db[i].superTbls[j].tagSource = 0;
      } else {
        printf("ERROR: failed to read json, tags_file not found\n");
        goto PARSE_OVER;
      }

      cJSON* maxSqlLen = cJSON_GetObjectItem(stbInfo, "max_sql_len");
      if (maxSqlLen && maxSqlLen->type == cJSON_Number) {
        int32_t len = maxSqlLen->valueint;
        if (len > TSDB_MAX_ALLOWED_SQL_LEN) {
          len = TSDB_MAX_ALLOWED_SQL_LEN;
        } else if (len < TSDB_MAX_SQL_LEN) {
          len = TSDB_MAX_SQL_LEN;
        }       
        g_Dbs.db[i].superTbls[j].maxSqlLen = len;
      } else if (!maxSqlLen) {
        g_Dbs.db[i].superTbls[j].maxSqlLen = TSDB_MAX_SQL_LEN;
      } else {
        printf("ERROR: failed to read json, maxSqlLen not found\n");
        goto PARSE_OVER;
      }      

      cJSON *multiThreadWriteOneTbl =
          cJSON_GetObjectItem(stbInfo, "multi_thread_write_one_tbl"); // no , yes
      if (multiThreadWriteOneTbl
              && multiThreadWriteOneTbl->type == cJSON_String
              && multiThreadWriteOneTbl->valuestring != NULL) {
        if (0 == strncasecmp(multiThreadWriteOneTbl->valuestring, "yes", 3)) {
          g_Dbs.db[i].superTbls[j].multiThreadWriteOneTbl = 1;
        } else {
          g_Dbs.db[i].superTbls[j].multiThreadWriteOneTbl = 0;
        }        
      } else if (!multiThreadWriteOneTbl) {
        g_Dbs.db[i].superTbls[j].multiThreadWriteOneTbl = 0;
      } else {
        printf("ERROR: failed to read json, multiThreadWriteOneTbl not found\n");
        goto PARSE_OVER;
      }

      cJSON* numberOfTblInOneSql = cJSON_GetObjectItem(stbInfo, "number_of_tbl_in_one_sql");
      if (numberOfTblInOneSql && numberOfTblInOneSql->type == cJSON_Number) {
        g_Dbs.db[i].superTbls[j].numberOfTblInOneSql = numberOfTblInOneSql->valueint;
      } else if (!numberOfTblInOneSql) {
        g_Dbs.db[i].superTbls[j].numberOfTblInOneSql = 0;
      } else {
        printf("ERROR: failed to read json, numberOfTblInOneSql not found\n");
        goto PARSE_OVER;
      }      

      cJSON* rowsPerTbl = cJSON_GetObjectItem(stbInfo, "rows_per_tbl");
      if (rowsPerTbl && rowsPerTbl->type == cJSON_Number) {
        g_Dbs.db[i].superTbls[j].rowsPerTbl = rowsPerTbl->valueint;
      } else if (!rowsPerTbl) {
        g_Dbs.db[i].superTbls[j].rowsPerTbl = 1;
      } else {
        printf("ERROR: failed to read json, rowsPerTbl not found\n");
        goto PARSE_OVER;
      }      

      cJSON* disorderRatio = cJSON_GetObjectItem(stbInfo, "disorder_ratio");
      if (disorderRatio && disorderRatio->type == cJSON_Number) {
        g_Dbs.db[i].superTbls[j].disorderRatio = disorderRatio->valueint;
      } else if (!disorderRatio) {
        g_Dbs.db[i].superTbls[j].disorderRatio = 0;
      } else {
        printf("ERROR: failed to read json, disorderRatio not found\n");
        goto PARSE_OVER;
      }      

      cJSON* disorderRange = cJSON_GetObjectItem(stbInfo, "disorder_range");
      if (disorderRange && disorderRange->type == cJSON_Number) {
        g_Dbs.db[i].superTbls[j].disorderRange = disorderRange->valueint;
      } else if (!disorderRange) {
        g_Dbs.db[i].superTbls[j].disorderRange = 1000;
      } else {
        printf("ERROR: failed to read json, disorderRange not found\n");
        goto PARSE_OVER;
      }

      cJSON* insertRows = cJSON_GetObjectItem(stbInfo, "insert_rows");
      if (insertRows && insertRows->type == cJSON_Number) {
        g_Dbs.db[i].superTbls[j].insertRows = insertRows->valueint;
      } else if (!insertRows) {
        g_Dbs.db[i].superTbls[j].insertRows = 0x7FFFFFFFFFFFFFFF;
      } else {
        fprintf(stderr, "failed to read json, insert_rows input mistake");
        goto PARSE_OVER;
      }

      cJSON* insertInterval = cJSON_GetObjectItem(stbInfo, "insert_interval");
      if (insertInterval && insertInterval->type == cJSON_Number) {
        g_Dbs.db[i].superTbls[j].insertInterval = insertInterval->valueint;
      } else if (!insertInterval) {
        debugPrint("%s() LN%d: stable insert interval be overrided by global %d.\n",
                __func__, __LINE__, g_args.insert_interval);
        g_Dbs.db[i].superTbls[j].insertInterval = g_args.insert_interval;
      } else {
        fprintf(stderr, "failed to read json, insert_interval input mistake");
        goto PARSE_OVER;
      }

      if (NO_CREATE_SUBTBL == g_Dbs.db[i].superTbls[j].autoCreateTable
              || (TBL_ALREADY_EXISTS == g_Dbs.db[i].superTbls[j].childTblExists)) {
        continue;
      }

      int retVal = getColumnAndTagTypeFromInsertJsonFile(stbInfo, &g_Dbs.db[i].superTbls[j]);
      if (false == retVal) {
        goto PARSE_OVER;
      }      
    }    
  }

  ret = true;

PARSE_OVER:
  //free(content);
  //cJSON_Delete(root);
  //fclose(fp);
  return ret;
}

static bool getMetaFromQueryJsonFile(cJSON* root) {
  bool  ret = false;

  cJSON* cfgdir = cJSON_GetObjectItem(root, "cfgdir");
  if (cfgdir && cfgdir->type == cJSON_String && cfgdir->valuestring != NULL) {
    tstrncpy(g_queryInfo.cfgDir, cfgdir->valuestring, MAX_FILE_NAME_LEN);
  }

  cJSON* host = cJSON_GetObjectItem(root, "host");
  if (host && host->type == cJSON_String && host->valuestring != NULL) {
    tstrncpy(g_queryInfo.host, host->valuestring, MAX_DB_NAME_SIZE);
  } else if (!host) {
    tstrncpy(g_queryInfo.host, "127.0.0.1", MAX_DB_NAME_SIZE);
  } else {
    printf("ERROR: failed to read json, host not found\n");
    goto PARSE_OVER;
  }

  cJSON* port = cJSON_GetObjectItem(root, "port");
  if (port && port->type == cJSON_Number) {
    g_queryInfo.port = port->valueint;
  } else if (!port) {
    g_queryInfo.port = 6030;
  }

  cJSON* user = cJSON_GetObjectItem(root, "user");
  if (user && user->type == cJSON_String && user->valuestring != NULL) {
    tstrncpy(g_queryInfo.user, user->valuestring, MAX_DB_NAME_SIZE);   
  } else if (!user) {
    tstrncpy(g_queryInfo.user, "root", MAX_DB_NAME_SIZE); ;
  }

  cJSON* password = cJSON_GetObjectItem(root, "password");
  if (password && password->type == cJSON_String && password->valuestring != NULL) {
    tstrncpy(g_queryInfo.password, password->valuestring, MAX_DB_NAME_SIZE);
  } else if (!password) {
    tstrncpy(g_queryInfo.password, "taosdata", MAX_DB_NAME_SIZE);;
  }

  cJSON *answerPrompt = cJSON_GetObjectItem(root, "confirm_parameter_prompt"); // yes, no,
  if (answerPrompt && answerPrompt->type == cJSON_String
          && answerPrompt->valuestring != NULL) {
    if (0 == strncasecmp(answerPrompt->valuestring, "yes", 3)) {
      g_args.answer_yes = false;
    } else if (0 == strncasecmp(answerPrompt->valuestring, "no", 2)) {
      g_args.answer_yes = true;
    } else {
      g_args.answer_yes = false;
    }
  } else if (!answerPrompt) {
    g_args.answer_yes = false;
  } else {
    printf("ERROR: failed to read json, confirm_parameter_prompt not found\n");
    goto PARSE_OVER;
  }  

  cJSON* dbs = cJSON_GetObjectItem(root, "databases");
  if (dbs && dbs->type == cJSON_String && dbs->valuestring != NULL) {
    tstrncpy(g_queryInfo.dbName, dbs->valuestring, MAX_DB_NAME_SIZE);
  } else if (!dbs) {
    printf("ERROR: failed to read json, databases not found\n");
    goto PARSE_OVER;
  }

  cJSON* queryMode = cJSON_GetObjectItem(root, "query_mode");
  if (queryMode && queryMode->type == cJSON_String && queryMode->valuestring != NULL) {
    tstrncpy(g_queryInfo.queryMode, queryMode->valuestring, MAX_TB_NAME_SIZE);
  } else if (!queryMode) {
    tstrncpy(g_queryInfo.queryMode, "taosc", MAX_TB_NAME_SIZE);
  } else {
    printf("ERROR: failed to read json, query_mode not found\n");
    goto PARSE_OVER;
  }
  
  // super_table_query 
  cJSON *superQuery = cJSON_GetObjectItem(root, "specified_table_query");
  if (!superQuery) {
    g_queryInfo.superQueryInfo.concurrent = 0;
    g_queryInfo.superQueryInfo.sqlCount = 0;
  } else if (superQuery->type != cJSON_Object) {
    printf("ERROR: failed to read json, super_table_query not found\n");
    goto PARSE_OVER;
  } else {  
    cJSON* rate = cJSON_GetObjectItem(superQuery, "query_interval");
    if (rate && rate->type == cJSON_Number) {
      g_queryInfo.superQueryInfo.rate = rate->valueint;
    } else if (!rate) {
      g_queryInfo.superQueryInfo.rate = 0;
    }
  
    cJSON* concurrent = cJSON_GetObjectItem(superQuery, "concurrent");
    if (concurrent && concurrent->type == cJSON_Number) {
      g_queryInfo.superQueryInfo.concurrent = concurrent->valueint;
    } else if (!concurrent) {
      g_queryInfo.superQueryInfo.concurrent = 1;
    }
  
    cJSON* mode = cJSON_GetObjectItem(superQuery, "mode");
    if (mode && mode->type == cJSON_String && mode->valuestring != NULL) {
      if (0 == strcmp("sync", mode->valuestring)) {      
        g_queryInfo.superQueryInfo.subscribeMode = 0;
      } else if (0 == strcmp("async", mode->valuestring)) {      
        g_queryInfo.superQueryInfo.subscribeMode = 1;
      } else {
        printf("ERROR: failed to read json, subscribe mod error\n");
        goto PARSE_OVER;
      }
    } else {
      g_queryInfo.superQueryInfo.subscribeMode = 0;
    }
    
    cJSON* interval = cJSON_GetObjectItem(superQuery, "interval");
    if (interval && interval->type == cJSON_Number) {
      g_queryInfo.superQueryInfo.subscribeInterval = interval->valueint;
    } else if (!interval) {    
      //printf("failed to read json, subscribe interval no found\n");
      //goto PARSE_OVER;
      g_queryInfo.superQueryInfo.subscribeInterval = 10000;
    }
  
    cJSON* restart = cJSON_GetObjectItem(superQuery, "restart");
    if (restart && restart->type == cJSON_String && restart->valuestring != NULL) {
      if (0 == strcmp("yes", restart->valuestring)) {      
        g_queryInfo.superQueryInfo.subscribeRestart = 1;
      } else if (0 == strcmp("no", restart->valuestring)) {      
        g_queryInfo.superQueryInfo.subscribeRestart = 0;
      } else {
        printf("ERROR: failed to read json, subscribe restart error\n");
        goto PARSE_OVER;
      }
    } else {
      g_queryInfo.superQueryInfo.subscribeRestart = 1;
    }
  
    cJSON* keepProgress = cJSON_GetObjectItem(superQuery, "keepProgress");
    if (keepProgress
            && keepProgress->type == cJSON_String
            && keepProgress->valuestring != NULL) {
      if (0 == strcmp("yes", keepProgress->valuestring)) {      
        g_queryInfo.superQueryInfo.subscribeKeepProgress = 1;
      } else if (0 == strcmp("no", keepProgress->valuestring)) {      
        g_queryInfo.superQueryInfo.subscribeKeepProgress = 0;
      } else {
        printf("ERROR: failed to read json, subscribe keepProgress error\n");
        goto PARSE_OVER;
      }
    } else {
      g_queryInfo.superQueryInfo.subscribeKeepProgress = 0;
    }

    // sqls   
    cJSON* superSqls = cJSON_GetObjectItem(superQuery, "sqls");
    if (!superSqls) {
      g_queryInfo.superQueryInfo.sqlCount = 0;
    } else if (superSqls->type != cJSON_Array) {
      printf("ERROR: failed to read json, super sqls not found\n");
      goto PARSE_OVER;
    } else {  
      int superSqlSize = cJSON_GetArraySize(superSqls);
      if (superSqlSize > MAX_QUERY_SQL_COUNT) {
        printf("ERROR: failed to read json, query sql size overflow, max is %d\n", MAX_QUERY_SQL_COUNT);
        goto PARSE_OVER;
      }

      g_queryInfo.superQueryInfo.sqlCount = superSqlSize;
      for (int j = 0; j < superSqlSize; ++j) {
        cJSON* sql = cJSON_GetArrayItem(superSqls, j);
        if (sql == NULL) continue;
      
        cJSON *sqlStr = cJSON_GetObjectItem(sql, "sql");
        if (!sqlStr || sqlStr->type != cJSON_String || sqlStr->valuestring == NULL) {
          printf("ERROR: failed to read json, sql not found\n");
          goto PARSE_OVER;
        }
        tstrncpy(g_queryInfo.superQueryInfo.sql[j], sqlStr->valuestring, MAX_QUERY_SQL_LENGTH);

        cJSON *result = cJSON_GetObjectItem(sql, "result");
        if (NULL != result && result->type == cJSON_String && result->valuestring != NULL) {
          tstrncpy(g_queryInfo.superQueryInfo.result[j], result->valuestring, MAX_FILE_NAME_LEN);
        } else if (NULL == result) {
          memset(g_queryInfo.superQueryInfo.result[j], 0, MAX_FILE_NAME_LEN);
        } else {
          printf("ERROR: failed to read json, super query result file not found\n");
          goto PARSE_OVER;
        } 
      }
    }
  }

  // sub_table_query 
  cJSON *subQuery = cJSON_GetObjectItem(root, "super_table_query");
  if (!subQuery) {
    g_queryInfo.subQueryInfo.threadCnt = 0;
    g_queryInfo.subQueryInfo.sqlCount = 0;
  } else if (subQuery->type != cJSON_Object) {
    printf("ERROR: failed to read json, sub_table_query not found\n");
    ret = true;
    goto PARSE_OVER;
  } else {
    cJSON* subrate = cJSON_GetObjectItem(subQuery, "query_interval");
    if (subrate && subrate->type == cJSON_Number) {
      g_queryInfo.subQueryInfo.rate = subrate->valueint;
    } else if (!subrate) {
      g_queryInfo.subQueryInfo.rate = 0;
    }

    cJSON* threads = cJSON_GetObjectItem(subQuery, "threads");
    if (threads && threads->type == cJSON_Number) {
      g_queryInfo.subQueryInfo.threadCnt = threads->valueint;
    } else if (!threads) {
      g_queryInfo.subQueryInfo.threadCnt = 1;
    }

    //cJSON* subTblCnt = cJSON_GetObjectItem(subQuery, "childtable_count");
    //if (subTblCnt && subTblCnt->type == cJSON_Number) {
    //  g_queryInfo.subQueryInfo.childTblCount = subTblCnt->valueint;
    //} else if (!subTblCnt) {
    //  g_queryInfo.subQueryInfo.childTblCount = 0;
    //}

    cJSON* stblname = cJSON_GetObjectItem(subQuery, "stblname");
    if (stblname && stblname->type == cJSON_String && stblname->valuestring != NULL) {
      tstrncpy(g_queryInfo.subQueryInfo.sTblName, stblname->valuestring, MAX_TB_NAME_SIZE);
    } else {
      printf("ERROR: failed to read json, super table name not found\n");
      goto PARSE_OVER;
    }

    cJSON* submode = cJSON_GetObjectItem(subQuery, "mode");
    if (submode && submode->type == cJSON_String && submode->valuestring != NULL) {
      if (0 == strcmp("sync", submode->valuestring)) {      
        g_queryInfo.subQueryInfo.subscribeMode = 0;
      } else if (0 == strcmp("async", submode->valuestring)) {      
        g_queryInfo.subQueryInfo.subscribeMode = 1;
      } else {
        printf("ERROR: failed to read json, subscribe mod error\n");
        goto PARSE_OVER;
      }
    } else {
      g_queryInfo.subQueryInfo.subscribeMode = 0;
    }

    cJSON* subinterval = cJSON_GetObjectItem(subQuery, "interval");
    if (subinterval && subinterval->type == cJSON_Number) {
      g_queryInfo.subQueryInfo.subscribeInterval = subinterval->valueint;
    } else if (!subinterval) {    
      //printf("failed to read json, subscribe interval no found\n");
      //goto PARSE_OVER;
      g_queryInfo.subQueryInfo.subscribeInterval = 10000;
    }
  
    cJSON* subrestart = cJSON_GetObjectItem(subQuery, "restart");
    if (subrestart && subrestart->type == cJSON_String && subrestart->valuestring != NULL) {
      if (0 == strcmp("yes", subrestart->valuestring)) {      
        g_queryInfo.subQueryInfo.subscribeRestart = 1;
      } else if (0 == strcmp("no", subrestart->valuestring)) {      
        g_queryInfo.subQueryInfo.subscribeRestart = 0;
      } else {
        printf("ERROR: failed to read json, subscribe restart error\n");
        goto PARSE_OVER;
      }
    } else {
      g_queryInfo.subQueryInfo.subscribeRestart = 1;
    }
  
    cJSON* subkeepProgress = cJSON_GetObjectItem(subQuery, "keepProgress");
    if (subkeepProgress && subkeepProgress->type == cJSON_String && subkeepProgress->valuestring != NULL) {
      if (0 == strcmp("yes", subkeepProgress->valuestring)) {      
        g_queryInfo.subQueryInfo.subscribeKeepProgress = 1;
      } else if (0 == strcmp("no", subkeepProgress->valuestring)) {      
        g_queryInfo.subQueryInfo.subscribeKeepProgress = 0;
      } else {
        printf("ERROR: failed to read json, subscribe keepProgress error\n");
        goto PARSE_OVER;
      }
    } else {
      g_queryInfo.subQueryInfo.subscribeKeepProgress = 0;
    }  

    // sqls     
    cJSON* subsqls = cJSON_GetObjectItem(subQuery, "sqls");
    if (!subsqls) {
      g_queryInfo.subQueryInfo.sqlCount = 0;
    } else if (subsqls->type != cJSON_Array) {
      printf("ERROR: failed to read json, super sqls not found\n");
      goto PARSE_OVER;
    } else {  
      int superSqlSize = cJSON_GetArraySize(subsqls);
      if (superSqlSize > MAX_QUERY_SQL_COUNT) {
        printf("ERROR: failed to read json, query sql size overflow, max is %d\n", MAX_QUERY_SQL_COUNT);
        goto PARSE_OVER;
      }
    
      g_queryInfo.subQueryInfo.sqlCount = superSqlSize;
      for (int j = 0; j < superSqlSize; ++j) {      
        cJSON* sql = cJSON_GetArrayItem(subsqls, j);
        if (sql == NULL) continue;
        
        cJSON *sqlStr = cJSON_GetObjectItem(sql, "sql");
        if (!sqlStr || sqlStr->type != cJSON_String || sqlStr->valuestring == NULL) {
          printf("ERROR: failed to read json, sql not found\n");
          goto PARSE_OVER;
        }
        tstrncpy(g_queryInfo.subQueryInfo.sql[j], sqlStr->valuestring, MAX_QUERY_SQL_LENGTH);

        cJSON *result = cJSON_GetObjectItem(sql, "result");
        if (result != NULL && result->type == cJSON_String && result->valuestring != NULL){
          tstrncpy(g_queryInfo.subQueryInfo.result[j], result->valuestring, MAX_FILE_NAME_LEN);
        } else if (NULL == result) {
          memset(g_queryInfo.subQueryInfo.result[j], 0, MAX_FILE_NAME_LEN);
        }  else {
          printf("ERROR: failed to read json, sub query result file not found\n");
          goto PARSE_OVER;
        } 
      }
    }
  }

  ret = true;

PARSE_OVER:
  //free(content);
  //cJSON_Delete(root);
  //fclose(fp);
  return ret;
}

static bool getInfoFromJsonFile(char* file) {
    debugPrint("%s %d %s\n", __func__, __LINE__, file);

  FILE *fp = fopen(file, "r");
  if (!fp) {
    printf("failed to read %s, reason:%s\n", file, strerror(errno));
    return false;
  }

  bool  ret = false;
  int   maxLen = 64000;
  char *content = calloc(1, maxLen + 1);
  int   len = fread(content, 1, maxLen, fp);
  if (len <= 0) {
    free(content);
    fclose(fp);
    printf("failed to read %s, content is null", file);
    return false;
  }

  content[len] = 0;
  cJSON* root = cJSON_Parse(content);
  if (root == NULL) {
    printf("ERROR: failed to cjson parse %s, invalid json format\n", file);
    goto PARSE_OVER;
  }

  cJSON* filetype = cJSON_GetObjectItem(root, "filetype");
  if (filetype && filetype->type == cJSON_String && filetype->valuestring != NULL) {
    if (0 == strcasecmp("insert", filetype->valuestring)) {
      g_args.test_mode = INSERT_MODE;
    } else if (0 == strcasecmp("query", filetype->valuestring)) {
      g_args.test_mode = QUERY_MODE;
    } else if (0 == strcasecmp("subscribe", filetype->valuestring)) {
      g_args.test_mode = SUBSCRIBE_MODE;
    } else {
      printf("ERROR: failed to read json, filetype not support\n");
      goto PARSE_OVER;
    }
  } else if (!filetype) {
    g_args.test_mode = INSERT_MODE;
  } else {
    printf("ERROR: failed to read json, filetype not found\n");
    goto PARSE_OVER;
  }

  if (INSERT_MODE == g_args.test_mode) {
    ret = getMetaFromInsertJsonFile(root);
  } else if (QUERY_MODE == g_args.test_mode) {
    ret = getMetaFromQueryJsonFile(root);
  } else if (SUBSCRIBE_MODE == g_args.test_mode) {
    ret = getMetaFromQueryJsonFile(root);
  } else {
    printf("ERROR: input json file type error! please input correct file type: insert or query or subscribe\n");
    goto PARSE_OVER;
  } 

PARSE_OVER:
  free(content);
  cJSON_Delete(root);
  fclose(fp);
  return ret;
}

void prepareSampleData() {
  for (int i = 0; i < g_Dbs.dbCount; i++) {    
    for (int j = 0; j < g_Dbs.db[i].superTblCount; j++) {
      //if (0 == strncasecmp(g_Dbs.db[i].superTbls[j].dataSource, "sample", 6)) {
      //  readSampleFromFileToMem(&g_Dbs.db[i].superTbls[j]);
      //}

      if (g_Dbs.db[i].superTbls[j].tagsFile[0] != 0) {
        (void)readTagFromCsvFileToMem(&g_Dbs.db[i].superTbls[j]);
      }
    }
  }
}

void postFreeResource() {
  tmfclose(g_fpOfInsertResult);
  for (int i = 0; i < g_Dbs.dbCount; i++) {    
    for (int j = 0; j < g_Dbs.db[i].superTblCount; j++) {
      if (0 != g_Dbs.db[i].superTbls[j].colsOfCreateChildTable) {
        free(g_Dbs.db[i].superTbls[j].colsOfCreateChildTable);
        g_Dbs.db[i].superTbls[j].colsOfCreateChildTable = NULL;
      }
      if (0 != g_Dbs.db[i].superTbls[j].sampleDataBuf) {
        free(g_Dbs.db[i].superTbls[j].sampleDataBuf);
        g_Dbs.db[i].superTbls[j].sampleDataBuf = NULL;
      }
      if (0 != g_Dbs.db[i].superTbls[j].tagDataBuf) {
        free(g_Dbs.db[i].superTbls[j].tagDataBuf);
        g_Dbs.db[i].superTbls[j].tagDataBuf = NULL;
      }
      if (0 != g_Dbs.db[i].superTbls[j].childTblName) {
        free(g_Dbs.db[i].superTbls[j].childTblName);
        g_Dbs.db[i].superTbls[j].childTblName = NULL;
      }
    }
  }
}

static int getRowDataFromSample(char*  dataBuf, int maxLen, int64_t timestamp,
      SSuperTable* superTblInfo, int* sampleUsePos) {
  if ((*sampleUsePos) == MAX_SAMPLES_ONCE_FROM_FILE) {
    int ret = readSampleFromCsvFileToMem(superTblInfo);
    if (0 != ret) {
      tmfree(superTblInfo->sampleDataBuf);
      return -1;
    }
    *sampleUsePos = 0;
  }

  int    dataLen = 0;
  dataLen += snprintf(dataBuf + dataLen, maxLen - dataLen,
          "(%" PRId64 ", ", timestamp);
  dataLen += snprintf(dataBuf + dataLen, maxLen - dataLen,
          "%s", superTblInfo->sampleDataBuf + superTblInfo->lenOfOneRow * (*sampleUsePos));
  dataLen += snprintf(dataBuf + dataLen, maxLen - dataLen, ")");

  (*sampleUsePos)++;
 
  return dataLen;
}

int generateRowData(char*  dataBuf, int maxLen, int64_t timestamp, SSuperTable* stbInfo) {
  int    dataLen = 0;
  dataLen += snprintf(dataBuf + dataLen, maxLen - dataLen, "(%" PRId64 ", ", timestamp);
  for (int i = 0; i < stbInfo->columnCount; i++) {    
    if ((0 == strncasecmp(stbInfo->columns[i].dataType, "binary", 6)) || (0 == strncasecmp(stbInfo->columns[i].dataType, "nchar", 5))) {
      if (stbInfo->columns[i].dataLen > TSDB_MAX_BINARY_LEN) {
        printf("binary or nchar length overflow, max size:%u\n", (uint32_t)TSDB_MAX_BINARY_LEN);
        return (-1);
      }
    
      char* buf = (char*)calloc(stbInfo->columns[i].dataLen+1, 1);
      if (NULL == buf) {
        printf("calloc failed! size:%d\n", stbInfo->columns[i].dataLen);
        return (-1);
      }
      rand_string(buf, stbInfo->columns[i].dataLen);
      dataLen += snprintf(dataBuf + dataLen, maxLen - dataLen, "\'%s\', ", buf);
      tmfree(buf);
    } else if (0 == strncasecmp(stbInfo->columns[i].dataType, "int", 3)) {
      dataLen += snprintf(dataBuf + dataLen, maxLen - dataLen, "%d, ", rand_int());
    } else if (0 == strncasecmp(stbInfo->columns[i].dataType, "bigint", 6)) {
      dataLen += snprintf(dataBuf + dataLen, maxLen - dataLen, "%"PRId64", ", rand_bigint());
    }  else if (0 == strncasecmp(stbInfo->columns[i].dataType, "float", 5)) {
      dataLen += snprintf(dataBuf + dataLen, maxLen - dataLen, "%f, ", rand_float());
    }  else if (0 == strncasecmp(stbInfo->columns[i].dataType, "double", 6)) {
      dataLen += snprintf(dataBuf + dataLen, maxLen - dataLen, "%f, ", rand_double());
    }  else if (0 == strncasecmp(stbInfo->columns[i].dataType, "smallint", 8)) {
      dataLen += snprintf(dataBuf + dataLen, maxLen - dataLen, "%d, ", rand_smallint());
    }  else if (0 == strncasecmp(stbInfo->columns[i].dataType, "tinyint", 7)) {
      dataLen += snprintf(dataBuf + dataLen, maxLen - dataLen, "%d, ", rand_tinyint());
    }  else if (0 == strncasecmp(stbInfo->columns[i].dataType, "bool", 4)) {
      dataLen += snprintf(dataBuf + dataLen, maxLen - dataLen, "%d, ", rand_bool());
    }  else if (0 == strncasecmp(stbInfo->columns[i].dataType, "timestamp", 9)) {
      dataLen += snprintf(dataBuf + dataLen, maxLen - dataLen, "%"PRId64", ", rand_bigint());
    }  else {
      printf("No support data type: %s\n", stbInfo->columns[i].dataType);
      return (-1);
    }
  }

  dataLen -= 2;
  dataLen += snprintf(dataBuf + dataLen, maxLen - dataLen, ")");

  return dataLen;
}

static void syncWriteForNumberOfTblInOneSql(
        threadInfo *winfo, char* sampleDataBuf) {
  SSuperTable* superTblInfo = winfo->superTblInfo;

  int   samplePos = 0;

  //printf("========threadID[%d], table rang: %d - %d \n", winfo->threadID, winfo->start_table_id, winfo->end_table_id);
  int64_t    lastPrintTime = taosGetTimestampMs();

  char* buffer = calloc(superTblInfo->maxSqlLen+1, 1);
  if (NULL == buffer) {
    printf("========calloc size[ %d ] fail!\n", superTblInfo->maxSqlLen);
    return;
  }

  int32_t  numberOfTblInOneSql = superTblInfo->numberOfTblInOneSql;
  int32_t  tbls = winfo->end_table_id - winfo->start_table_id + 1;
  if (numberOfTblInOneSql > tbls) {
    numberOfTblInOneSql = tbls;
  }

  uint64_t time_counter = winfo->start_time;
  int sampleUsePos;

  int insert_interval = superTblInfo?superTblInfo->insertInterval:g_args.insert_interval;
  int64_t st = 0;
  int64_t et = 0xffffffff;
  for (int i = 0; i < superTblInfo->insertRows;) {
    int32_t  tbl_id = 0;
    for (int tableSeq = winfo->start_table_id; tableSeq <= winfo->end_table_id; ) {
      int64_t start_time = 0;
      int inserted = i;

      for (int k = 0; k < g_args.num_of_RPR;) {
        int len = 0;
        memset(buffer, 0, superTblInfo->maxSqlLen);
        char *pstr = buffer;

        int32_t  end_tbl_id = tableSeq + numberOfTblInOneSql;
        if (end_tbl_id > winfo->end_table_id) {
          end_tbl_id = winfo->end_table_id+1;
        }

        for (tbl_id = tableSeq ; tbl_id < end_tbl_id; tbl_id++) {  
          sampleUsePos = samplePos;
          if (AUTO_CREATE_SUBTBL == superTblInfo->autoCreateTable) {
            char* tagsValBuf = NULL;
            if (0 == superTblInfo->tagSource) {
              tagsValBuf = generateTagVaulesForStb(superTblInfo);
            } else {
              tagsValBuf = getTagValueFromTagSample(
                      superTblInfo, tbl_id % superTblInfo->tagSampleCount);
            }
            if (NULL == tagsValBuf) {
              goto free_and_statistics;
            }

            if (0 == len) {
              len += snprintf(pstr + len, 
                      superTblInfo->maxSqlLen - len, 
                      "insert into %s.%s%d using %s.%s tags %s values ",
                      winfo->db_name, 
                      superTblInfo->childTblPrefix, 
                      tbl_id, 
                      winfo->db_name, 
                      superTblInfo->sTblName, 
                      tagsValBuf);
            } else {
              len += snprintf(pstr + len, 
                      superTblInfo->maxSqlLen - len, 
                      " %s.%s%d using %s.%s tags %s values ",
                      winfo->db_name, 
                      superTblInfo->childTblPrefix, 
                      tbl_id, 
                      winfo->db_name, 
                      superTblInfo->sTblName, 
                      tagsValBuf);
            }
            tmfree(tagsValBuf);
          } else if (TBL_ALREADY_EXISTS == superTblInfo->childTblExists) {
            if (0 == len) {
              len += snprintf(pstr + len, 
                      superTblInfo->maxSqlLen - len, 
                      "insert into %s.%s values ",
                      winfo->db_name, 
                      superTblInfo->childTblName + tbl_id * TSDB_TABLE_NAME_LEN);
            } else {
              len += snprintf(pstr + len, 
                      superTblInfo->maxSqlLen - len, 
                      " %s.%s values ",
                      winfo->db_name, 
                      superTblInfo->childTblName + tbl_id * TSDB_TABLE_NAME_LEN);
            }
          } else {  // pre-create child table
            if (0 == len) {
              len += snprintf(pstr + len, 
                      superTblInfo->maxSqlLen - len, 
                      "insert into %s.%s%d values ",
                      winfo->db_name, 
                      superTblInfo->childTblPrefix, 
                      tbl_id);
            } else {
              len += snprintf(pstr + len, 
                      superTblInfo->maxSqlLen - len, 
                      " %s.%s%d values ",
                      winfo->db_name, 
                      superTblInfo->childTblPrefix, 
                      tbl_id);
            }            
          }

          start_time = time_counter;
          for (int j = 0; j < superTblInfo->rowsPerTbl;) {
            int retLen = 0;
            if (0 == strncasecmp(superTblInfo->dataSource, 
                        "sample", strlen("sample"))) {
              retLen = getRowDataFromSample(pstr + len,
                      superTblInfo->maxSqlLen - len,
                      start_time += superTblInfo->timeStampStep,
                      superTblInfo,
                      &sampleUsePos);
              if (retLen < 0) {
                goto free_and_statistics;
              }
            } else if (0 == strncasecmp(
                        superTblInfo->dataSource, "rand", strlen("rand"))) {
              int rand_num = rand_tinyint() % 100;            
              if (0 != superTblInfo->disorderRatio 
                      && rand_num < superTblInfo->disorderRatio) {
                int64_t d = start_time - rand() % superTblInfo->disorderRange;
                retLen = generateRowData(pstr + len,
                        superTblInfo->maxSqlLen - len,
                        d,
                        superTblInfo);
              } else {
                retLen = generateRowData(pstr + len,
                        superTblInfo->maxSqlLen - len,
                        start_time += superTblInfo->timeStampStep,
                        superTblInfo);
              }
              if (retLen < 0) {
                goto free_and_statistics;
              }
            }
            len += retLen;
            //inserted++;
            j++;
            winfo->totalInsertRows++;

            if (inserted >= superTblInfo->insertRows || 
                    (superTblInfo->maxSqlLen - len) < (superTblInfo->lenOfOneRow + 128)) {
              tableSeq = tbl_id + 1;
              printf("config rowsPerTbl and numberOfTblInOneSql not match with max_sql_lenth, please reconfig![lenOfOneRow:%d]\n", 
                      superTblInfo->lenOfOneRow);
              goto send_to_server;
            }
          }
        }

        tableSeq = tbl_id;
        inserted += superTblInfo->rowsPerTbl;

send_to_server:
        if (insert_interval) {
            st = taosGetTimestampUs();

          if (insert_interval > ((et - st)/1000)) {
            int sleep_time = insert_interval - (et -st);
            printf("sleep: %d ms insert interval\n", sleep_time);
            taosMsleep(sleep_time); // ms
          }
        }

        if (0 == strncasecmp(superTblInfo->insertMode, 
                    "taosc", 
                    strlen("taosc"))) {    
          //printf("multi table===== sql: %s \n\n", buffer);
          //int64_t t1 = taosGetTimestampMs();
          int64_t startTs;
          int64_t endTs;
          startTs = taosGetTimestampUs();

          debugPrint("%s() LN%d buff: %s\n", __func__, __LINE__, buffer);
          int affectedRows = queryDbExec(
                  winfo->taos, buffer, INSERT_TYPE);

          if (0 < affectedRows) {
            endTs = taosGetTimestampUs();
            int64_t delay = endTs - startTs;
            if (delay > winfo->maxDelay) winfo->maxDelay = delay;
            if (delay < winfo->minDelay) winfo->minDelay = delay;
            winfo->cntDelay++;
            winfo->totalDelay += delay;
            winfo->avgDelay = (double)winfo->totalDelay / winfo->cntDelay;
            winfo->totalAffectedRows += affectedRows;
          } else {
            fprintf(stderr, "queryDbExec() buffer:\n%s\naffected rows is %d", buffer, affectedRows);
            goto free_and_statistics;
          }

          int64_t  currentPrintTime = taosGetTimestampMs();
          if (currentPrintTime - lastPrintTime > 30*1000) {
            printf("thread[%d] has currently inserted rows: %"PRId64 ", affected rows: %"PRId64 "\n",
                    winfo->threadID,
                    winfo->totalInsertRows,
                    winfo->totalAffectedRows);
            lastPrintTime = currentPrintTime;
          }
          //int64_t t2 = taosGetTimestampMs();          
          //printf("taosc insert sql return, Spent %.4f seconds \n", (double)(t2 - t1)/1000.0); 
        } else {
          //int64_t t1 = taosGetTimestampMs();
          int retCode = postProceSql(g_Dbs.host, g_Dbs.port, buffer);
          //int64_t t2 = taosGetTimestampMs();          
          //printf("http insert sql return, Spent %ld ms \n", t2 - t1);

          if (0 != retCode) {
            printf("========restful return fail, threadID[%d]\n", winfo->threadID);
            goto free_and_statistics;
          }
        }
        if (insert_interval) {
            et = taosGetTimestampUs();
        }

        break;
      }

      if (tableSeq > winfo->end_table_id) {
        if (0 == strncasecmp(superTblInfo->dataSource, "sample", strlen("sample"))) {
          samplePos = sampleUsePos;
        }
        i = inserted;
        time_counter = start_time;
      }
    }   
    
    //printf("========loop %d childTables duration:%"PRId64 "========inserted rows:%d\n", winfo->end_table_id - winfo->start_table_id, et - st, i);
  }

free_and_statistics:
  tmfree(buffer);    
  printf("====thread[%d] completed total inserted rows: %"PRId64 ", affected rows: %"PRId64 "====\n",
          winfo->threadID, winfo->totalInsertRows, winfo->totalAffectedRows);
  return;
}

int32_t generateData(char *res, char **data_type,
        int num_of_cols, int64_t timestamp, int lenOfBinary) {
  memset(res, 0, MAX_DATA_SIZE);
  char *pstr = res;
  pstr += sprintf(pstr, "(%" PRId64, timestamp);
  int c = 0;

  for (; c < MAX_NUM_DATATYPE; c++) {
    if (data_type[c] == NULL) {
      break;
    }
  }

  if (0 == c) {
    perror("data type error!");
    exit(-1);
  }

  for (int i = 0; i < num_of_cols; i++) {
    if (strcasecmp(data_type[i % c], "tinyint") == 0) {
      pstr += sprintf(pstr, ", %d", rand_tinyint() );
    } else if (strcasecmp(data_type[i % c], "smallint") == 0) {
      pstr += sprintf(pstr, ", %d", rand_smallint());
    } else if (strcasecmp(data_type[i % c], "int") == 0) {
      pstr += sprintf(pstr, ", %d", rand_int()); 
    } else if (strcasecmp(data_type[i % c], "bigint") == 0) {
      pstr += sprintf(pstr, ", %" PRId64, rand_bigint());
    } else if (strcasecmp(data_type[i % c], "float") == 0) {
      pstr += sprintf(pstr, ", %10.4f", rand_float());
    } else if (strcasecmp(data_type[i % c], "double") == 0) {
      double t = rand_double();
      pstr += sprintf(pstr, ", %20.8f", t);
    } else if (strcasecmp(data_type[i % c], "bool") == 0) {
      bool b = rand() & 1;
      pstr += sprintf(pstr, ", %s", b ? "true" : "false");
    } else if (strcasecmp(data_type[i % c], "binary") == 0) {
      char *s = malloc(lenOfBinary);
      rand_string(s, lenOfBinary);
      pstr += sprintf(pstr, ", \"%s\"", s);
      free(s);
    }else if (strcasecmp(data_type[i % c], "nchar") == 0) {
      char *s = malloc(lenOfBinary);
      rand_string(s, lenOfBinary);
      pstr += sprintf(pstr, ", \"%s\"", s);
      free(s);
    }

    if (pstr - res > MAX_DATA_SIZE) {
      perror("column length too long, abort");
      exit(-1);
    }
  }

  pstr += sprintf(pstr, ")");

  return (int32_t)(pstr - res);
}

static int prepareSampleDataForSTable(SSuperTable *superTblInfo) {
  char* sampleDataBuf = NULL;

  // each thread read sample data from csv file 
  if (0 == strncasecmp(superTblInfo->dataSource, 
              "sample", 
              strlen("sample"))) {
    sampleDataBuf = calloc(
            superTblInfo->lenOfOneRow * MAX_SAMPLES_ONCE_FROM_FILE, 1);
    if (sampleDataBuf == NULL) {
      fprintf(stderr, "Failed to calloc %d Bytes, reason:%s\n", 
              superTblInfo->lenOfOneRow * MAX_SAMPLES_ONCE_FROM_FILE, 
              strerror(errno));
      return -1;
    }

    int ret = readSampleFromCsvFileToMem(superTblInfo);
    if (0 != ret) {
      tmfree(superTblInfo->sampleDataBuf);
      return -1;
    }
  }

  superTblInfo->sampleDataBuf = sampleDataBuf;

  return 0;
}

static int execInsert(threadInfo *winfo, char *buffer, int k)
{
  int affectedRows;
  SSuperTable* superTblInfo = winfo->superTblInfo;

  if (superTblInfo) {
    if (0 == strncasecmp(superTblInfo->insertMode, "taosc", strlen("taosc"))) {
          verbosePrint("%s() LN%d %s\n", __func__, __LINE__, buffer);
          affectedRows = queryDbExec(winfo->taos, buffer, INSERT_TYPE);
    } else {
          verbosePrint("%s() LN%d %s\n", __func__, __LINE__, buffer);
          int retCode = postProceSql(g_Dbs.host, g_Dbs.port, buffer);

          if (0 != retCode) {
            affectedRows = -1;
            printf("========restful return fail, threadID[%d]\n", winfo->threadID);
          } else {
          affectedRows = k;
          }
    }
  } else {
        verbosePrint("%s() LN%d %s\n", __func__, __LINE__, buffer);
        affectedRows = queryDbExec(winfo->taos, buffer, 1);
  }

  if (0 > affectedRows){
            return affectedRows;
  }

  return affectedRows;
}

static int generateDataBuffer(int32_t tableSeq,
        threadInfo *pThreadInfo, char *buffer,
        int64_t insertRows,
        int64_t startFrom, int64_t startTime, int *pSampleUsePos)
{
  SSuperTable* superTblInfo = pThreadInfo->superTblInfo;

  int ncols_per_record = 1; // count first col ts

  if (superTblInfo == NULL) {
    int datatypeSeq = 0;
    while(g_args.datatype[datatypeSeq]) {
        datatypeSeq ++;
        ncols_per_record ++;
    }
  }

  assert(buffer != NULL);

  char *pChildTblName;
  int childTblCount;

  if (superTblInfo && (superTblInfo->childTblOffset > 0)) {
      // TODO
      // select tbname from stb limit 1 offset tableSeq
    getChildNameOfSuperTableWithLimitAndOffset(pThreadInfo->taos,
            pThreadInfo->db_name, superTblInfo->sTblName,
            &pChildTblName, &childTblCount,
            1, tableSeq);
  } else {
      pChildTblName = calloc(TSDB_TABLE_NAME_LEN, 1);
      if (NULL == pChildTblName) {
          fprintf(stderr, "failed to alloc memory %d\n", TSDB_TABLE_NAME_LEN);
          return -1;
      }
      snprintf(pChildTblName, TSDB_TABLE_NAME_LEN, "%s%d",
        superTblInfo?superTblInfo->childTblPrefix:g_args.tb_prefix, tableSeq);
  }

  memset(buffer, 0, superTblInfo?superTblInfo->maxSqlLen:g_args.max_sql_len);

  char *pstr = buffer;

  if (superTblInfo) {
    if (AUTO_CREATE_SUBTBL == superTblInfo->autoCreateTable) {
      char* tagsValBuf = NULL;
      if (0 == superTblInfo->tagSource) {
            tagsValBuf = generateTagVaulesForStb(superTblInfo);
      } else {
            tagsValBuf = getTagValueFromTagSample(
                    superTblInfo,
                    tableSeq % superTblInfo->tagSampleCount);
      }
      if (NULL == tagsValBuf) {
         fprintf(stderr, "tag buf failed to allocate  memory\n");
         free(pChildTblName);
         return -1;
      }

      pstr += snprintf(pstr,
                  superTblInfo->maxSqlLen,
                  "insert into %s.%s using %s.%s tags %s values",
                  pThreadInfo->db_name,
                  pChildTblName,
                  pThreadInfo->db_name,
                  superTblInfo->sTblName,
                  tagsValBuf);
      tmfree(tagsValBuf);
    } else if (TBL_ALREADY_EXISTS == superTblInfo->childTblExists) {
      pstr += snprintf(pstr,
                  superTblInfo->maxSqlLen,
                  "insert into %s.%s values",
                  pThreadInfo->db_name,
                  superTblInfo->childTblName + tableSeq * TSDB_TABLE_NAME_LEN);
    } else {
      pstr += snprintf(pstr,
                  (superTblInfo?superTblInfo->maxSqlLen:g_args.max_sql_len),
                  "insert into %s.%s values",
                  pThreadInfo->db_name,
                  pChildTblName);
    }
  } else {
      pstr += snprintf(pstr,
                  (superTblInfo?superTblInfo->maxSqlLen:g_args.max_sql_len),
                  "insert into %s.%s values",
                  pThreadInfo->db_name,
                  pChildTblName);
  }

  int k;
  int len = 0;

  verbosePrint("%s() LN%d num_of_RPR=%d\n", __func__, __LINE__, g_args.num_of_RPR);
  for (k = 0; k < g_args.num_of_RPR;) {
    if (superTblInfo) {
          int retLen = 0;

        if (0 == strncasecmp(superTblInfo->dataSource,
                    "sample", strlen("sample"))) {
          retLen = getRowDataFromSample(
                    pstr + len, 
                    superTblInfo->maxSqlLen - len, 
                    startTime + superTblInfo->timeStampStep * startFrom,
                    superTblInfo, 
                    pSampleUsePos);
       } else if (0 == strncasecmp(superTblInfo->dataSource,
                   "rand", strlen("rand"))) {
          int rand_num = rand_tinyint() % 100;
          if (0 != superTblInfo->disorderRatio 
                    && rand_num < superTblInfo->disorderRatio) {
            int64_t d = startTime - rand() % superTblInfo->disorderRange;
            retLen = generateRowData(
                      pstr + len, 
                      superTblInfo->maxSqlLen - len,
                      d, 
                      superTblInfo);
              //printf("disorder rows, rand_num:%d, last ts:%"PRId64" current ts:%"PRId64"\n", rand_num, start_time, d);
        } else {
          retLen = generateRowData(
                      pstr + len, 
                      superTblInfo->maxSqlLen - len, 
                      startTime + superTblInfo->timeStampStep * startFrom,
                      superTblInfo);
        }

        if (retLen < 0) {
          free(pChildTblName);
          return -1;
        }

        len += retLen;
      }
    } else {
      int rand_num = rand() % 100;
          char data[MAX_DATA_SIZE];
          char **data_type = g_args.datatype;
          int lenOfBinary = g_args.len_of_binary;

      if ((g_args.disorderRatio != 0)
                && (rand_num < g_args.disorderRange)) {
             
        int64_t d = startTime - rand() % 1000000 + rand_num;
        len = generateData(data, data_type,
                  ncols_per_record, d, lenOfBinary);
      } else {
            len = generateData(data, data_type,
                  ncols_per_record,
                  startTime + DEFAULT_TIMESTAMP_STEP * startFrom,
                  lenOfBinary);
      }

      //assert(len + pstr - buffer < BUFFER_SIZE);
      if (len + pstr - buffer >= g_args.max_sql_len) { // too long
            break;
      }

      pstr += sprintf(pstr, " %s", data);
    }

    verbosePrint("%s() LN%d len=%d k=%d \nbuffer=%s\n", __func__, __LINE__, len, k, buffer);

    k++;
    startFrom ++;

    if (startFrom >= insertRows)
      break;
  }

  return k;
}

// sync insertion
/*
   1 thread: 100 tables * 2000  rows/s
   1 thread: 10  tables * 20000 rows/s
   6 thread: 300 tables * 2000  rows/s

   2 taosinsertdata , 1 thread:  10  tables * 20000 rows/s
*/
static void* syncWrite(void *sarg) {

  threadInfo *winfo = (threadInfo *)sarg; 
  SSuperTable* superTblInfo = winfo->superTblInfo;


  if (superTblInfo) {
    if (0 != prepareSampleDataForSTable(superTblInfo))
        return NULL;

    if (superTblInfo->numberOfTblInOneSql > 0) {
      syncWriteForNumberOfTblInOneSql(winfo, superTblInfo->sampleDataBuf);
      tmfree(superTblInfo->sampleDataBuf);
      return NULL;
    }
  }
 
  int   samplePos     = 0;

  char* buffer = calloc(superTblInfo?superTblInfo->maxSqlLen:g_args.max_sql_len, 1);
  if (NULL == buffer) {
    fprintf(stderr, "Failed to alloc %d Bytes, reason:%s\n",
              superTblInfo->maxSqlLen,
              strerror(errno));
    tmfree(superTblInfo->sampleDataBuf);
    return NULL;
  }

  int64_t lastPrintTime = taosGetTimestampMs();
  int64_t startTs = taosGetTimestampUs();
  int64_t endTs;

  int insert_interval = superTblInfo?superTblInfo->insertInterval:
      g_args.insert_interval;
  uint64_t st = 0;
  uint64_t et = 0xffffffff;

  winfo->totalInsertRows = 0;
  winfo->totalAffectedRows = 0;

  int sampleUsePos;

  for (uint32_t tableSeq = winfo->start_table_id; tableSeq <= winfo->end_table_id;
        tableSeq ++) {
    int64_t start_time = winfo->start_time;

    int64_t insertRows = (superTblInfo)?superTblInfo->insertRows:g_args.num_of_DPT;
    verbosePrint("%s() LN%d insertRows=%"PRId64"\n", __func__, __LINE__, insertRows);

    for (int64_t i = 0; i < insertRows;) {
      if (insert_interval) {
            st = taosGetTimestampUs();
      }

      sampleUsePos = samplePos;

      int generated = generateDataBuffer(tableSeq, winfo, buffer, insertRows,
            i, start_time, &sampleUsePos);
      if (generated > 0)
        i += generated;
      else
        goto free_and_statistics_2;

      int affectedRows = execInsert(winfo, buffer, generated);
      if (affectedRows < 0)
        goto free_and_statistics_2;

      winfo->totalInsertRows += generated;
      winfo->totalAffectedRows += affectedRows;

      endTs = taosGetTimestampUs();
      int64_t delay = endTs - startTs;
      if (delay > winfo->maxDelay) winfo->maxDelay = delay;
      if (delay < winfo->minDelay) winfo->minDelay = delay;
      winfo->cntDelay++;
      winfo->totalDelay += delay;

      int64_t  currentPrintTime = taosGetTimestampMs();
      if (currentPrintTime - lastPrintTime > 30*1000) {
        printf("thread[%d] has currently inserted rows: %"PRId64 ", affected rows: %"PRId64 "\n",
                    winfo->threadID,
                    winfo->totalInsertRows,
                    winfo->totalAffectedRows);
        lastPrintTime = currentPrintTime;
      }

      if (i >= insertRows)
        break;

      if (insert_interval) {
        et = taosGetTimestampUs();

        if (insert_interval > ((et - st)/1000) ) {
            int sleep_time = insert_interval - (et -st)/1000;
            verbosePrint("%s() LN%d sleep: %d ms for insert interval\n", __func__, __LINE__, sleep_time);
            taosMsleep(sleep_time); // ms
        }
      }
    }   // num_of_DPT

    if ((tableSeq == winfo->end_table_id) && superTblInfo &&
        (0 == strncasecmp(
                    superTblInfo->dataSource, "sample", strlen("sample")))) {
          samplePos = sampleUsePos;
    }
  } // tableSeq

free_and_statistics_2:
  tmfree(buffer);
  if (superTblInfo)
    tmfree(superTblInfo->sampleDataBuf);

  printf("====thread[%d] completed total inserted rows: %"PRId64 ", total affected rows: %"PRId64 "====\n", 
          winfo->threadID, 
          winfo->totalInsertRows, 
          winfo->totalAffectedRows);
  return NULL;
}

void callBack(void *param, TAOS_RES *res, int code) {
  threadInfo* winfo = (threadInfo*)param; 
  SSuperTable* superTblInfo = winfo->superTblInfo;

  int insert_interval = superTblInfo?superTblInfo->insertInterval:g_args.insert_interval;
  if (insert_interval) {
    winfo->et = taosGetTimestampUs();
    if (((winfo->et - winfo->st)/1000) < insert_interval) {
      taosMsleep(insert_interval - (winfo->et - winfo->st)/1000); // ms
    }
  }
  
  char *buffer = calloc(1, winfo->superTblInfo->maxSqlLen);
  char *data   = calloc(1, MAX_DATA_SIZE);
  char *pstr = buffer;
  pstr += sprintf(pstr, "insert into %s.%s%d values", winfo->db_name, winfo->tb_prefix, winfo->start_table_id);
//  if (winfo->counter >= winfo->superTblInfo->insertRows) {
  if (winfo->counter >= g_args.num_of_RPR) {
    winfo->start_table_id++;
    winfo->counter = 0;
  }
  if (winfo->start_table_id > winfo->end_table_id) {
    tsem_post(&winfo->lock_sem);
    free(buffer);
    free(data);
    taos_free_result(res);
    return;
  }
  
  for (int i = 0; i < g_args.num_of_RPR; i++) {
    int rand_num = rand() % 100;
    if (0 != winfo->superTblInfo->disorderRatio && rand_num < winfo->superTblInfo->disorderRatio)
    {
      int64_t d = winfo->lastTs - rand() % 1000000 + rand_num;
      //generateData(data, datatype, ncols_per_record, d, len_of_binary);
      (void)generateRowData(data, MAX_DATA_SIZE, d, winfo->superTblInfo);
    } else {
      //generateData(data, datatype, ncols_per_record, start_time += 1000, len_of_binary);
      (void)generateRowData(data, MAX_DATA_SIZE, winfo->lastTs += 1000, winfo->superTblInfo);
    }
    pstr += sprintf(pstr, "%s", data);
    winfo->counter++;

    if (winfo->counter >= winfo->superTblInfo->insertRows) {
      break;
    }
  }
  
  if (insert_interval) {
    winfo->st = taosGetTimestampUs();
  }
  taos_query_a(winfo->taos, buffer, callBack, winfo);
  free(buffer);
  free(data);

  taos_free_result(res);
}

void *asyncWrite(void *sarg) {
  threadInfo *winfo = (threadInfo *)sarg;
  SSuperTable* superTblInfo = winfo->superTblInfo;

  winfo->st = 0;
  winfo->et = 0;
  winfo->lastTs = winfo->start_time;
  
  int insert_interval = superTblInfo?superTblInfo->insertInterval:g_args.insert_interval;
  if (insert_interval) {
    winfo->st = taosGetTimestampUs();
  }
  taos_query_a(winfo->taos, "show databases", callBack, winfo);

  tsem_wait(&(winfo->lock_sem));

  return NULL;
}

static void startMultiThreadInsertData(int threads, char* db_name,
        char* precision,SSuperTable* superTblInfo) {

    pthread_t *pids = malloc(threads * sizeof(pthread_t));
    assert(pids != NULL);

    threadInfo *infos = malloc(threads * sizeof(threadInfo));
    assert(infos != NULL);

    memset(pids, 0, threads * sizeof(pthread_t));
    memset(infos, 0, threads * sizeof(threadInfo));

    int ntables = 0;
    if (superTblInfo)
        if (superTblInfo->childTblOffset)
            ntables = superTblInfo->childTblLimit;
        else
            ntables = superTblInfo->childTblCount;
    else
        ntables = g_args.num_of_tables;

    int a = ntables / threads;
    if (a < 1) {
        threads = ntables;
        a = 1;
    }

    int b = 0;
    if (threads != 0) {
        b = ntables % threads;
    }

  //TAOS* taos;
  //if (0 == strncasecmp(superTblInfo->insertMode, "taosc", 5)) {
  //  taos = taos_connect(g_Dbs.host, g_Dbs.user, g_Dbs.password, db_name, g_Dbs.port);
  //  if (NULL == taos) {
  //    printf("connect to server fail, reason: %s\n", taos_errstr(NULL));
  //    exit(-1);
  //  }
  //}

  int32_t timePrec = TSDB_TIME_PRECISION_MILLI;
  if (0 != precision[0]) {
    if (0 == strncasecmp(precision, "ms", 2)) {
      timePrec = TSDB_TIME_PRECISION_MILLI;
    }  else if (0 == strncasecmp(precision, "us", 2)) {
      timePrec = TSDB_TIME_PRECISION_MICRO;
    }  else {
      fprintf(stderr, "No support precision: %s\n", precision);
      exit(-1);
    }
  }

  int64_t start_time; 
  if (superTblInfo) {
    if (0 == strncasecmp(superTblInfo->startTimestamp, "now", 3)) {
        start_time = taosGetTimestamp(timePrec);
    } else {
        if (TSDB_CODE_SUCCESS != taosParseTime(
            superTblInfo->startTimestamp,
            &start_time,
            strlen(superTblInfo->startTimestamp),
            timePrec, 0)) {
            printf("ERROR to parse time!\n");
            exit(-1);
        }
    }
  } else {
     start_time = 1500000000000;
  }

  double start = getCurrentTime();
 
  int last;

  if ((superTblInfo) && (superTblInfo->childTblOffset))
      last = superTblInfo->childTblOffset;
  else
      last = 0;

  for (int i = 0; i < threads; i++) {
    threadInfo *t_info = infos + i;
    t_info->threadID = i;
    tstrncpy(t_info->db_name, db_name, MAX_DB_NAME_SIZE);
    t_info->superTblInfo = superTblInfo;

    t_info->start_time = start_time;
    t_info->minDelay = INT16_MAX;

    if ((NULL == superTblInfo) ||
            (0 == strncasecmp(superTblInfo->insertMode, "taosc", 5))) {
      //t_info->taos = taos;
      t_info->taos = taos_connect(
              g_Dbs.host, g_Dbs.user,
              g_Dbs.password, db_name, g_Dbs.port);
      if (NULL == t_info->taos) {
        printf("connect to server fail from insert sub thread, reason: %s\n",
                taos_errstr(NULL));
        exit(-1);
      }
    } else {
      t_info->taos = NULL;
    }

    if ((NULL == superTblInfo)
            || (0 == superTblInfo->multiThreadWriteOneTbl)) {
      t_info->start_table_id = last;
      t_info->end_table_id = i < b ? last + a : last + a - 1;
      last = t_info->end_table_id + 1;
    } else {
      t_info->start_table_id = 0;
      t_info->end_table_id = superTblInfo->childTblCount - 1;
      t_info->start_time = t_info->start_time + rand_int() % 10000 - rand_tinyint();
    }

    tsem_init(&(t_info->lock_sem), 0, 0);
    if (SYNC == g_Dbs.queryMode) {
      pthread_create(pids + i, NULL, syncWrite, t_info);
    } else {
      pthread_create(pids + i, NULL, asyncWrite, t_info);
    }
  }

  for (int i = 0; i < threads; i++) {
    pthread_join(pids[i], NULL);
  }

  int64_t totalDelay = 0;
  int64_t maxDelay = 0;
  int64_t minDelay = INT16_MAX;
  int64_t cntDelay = 1;
  double  avgDelay = 0;

  for (int i = 0; i < threads; i++) {
    threadInfo *t_info = infos + i;

    tsem_destroy(&(t_info->lock_sem));
    taos_close(t_info->taos);

    if (superTblInfo) {
        superTblInfo->totalAffectedRows += t_info->totalAffectedRows;
        superTblInfo->totalInsertRows += t_info->totalInsertRows;
    }

    totalDelay  += t_info->totalDelay;
    cntDelay   += t_info->cntDelay;
    if (t_info->maxDelay > maxDelay) maxDelay = t_info->maxDelay;
    if (t_info->minDelay < minDelay) minDelay = t_info->minDelay;
  }
  cntDelay -= 1;

  if (cntDelay == 0)    cntDelay = 1;
  avgDelay = (double)totalDelay / cntDelay;

  double end = getCurrentTime();
  double t = end - start;

  if (superTblInfo) {
    printf("Spent %.4f seconds to insert rows: %"PRId64", affected rows: %"PRId64" with %d thread(s) into %s.%s. %2.f records/second\n\n",
          t, superTblInfo->totalInsertRows,
          superTblInfo->totalAffectedRows,
          threads, db_name, superTblInfo->sTblName,
          superTblInfo->totalInsertRows / t);
    fprintf(g_fpOfInsertResult,
          "Spent %.4f seconds to insert rows: %"PRId64", affected rows: %"PRId64" with %d thread(s) into %s.%s. %2.f records/second\n\n",
          t, superTblInfo->totalInsertRows,
          superTblInfo->totalAffectedRows,
          threads, db_name, superTblInfo->sTblName,
          superTblInfo->totalInsertRows/ t);
  }

  printf("insert delay, avg: %10.6fms, max: %10.6fms, min: %10.6fms\n\n",
          avgDelay/1000.0, (double)maxDelay/1000.0, (double)minDelay/1000.0);
  fprintf(g_fpOfInsertResult, "insert delay, avg:%10.6fms, max: %10.6fms, min: %10.6fms\n\n",
          avgDelay/1000.0, (double)maxDelay/1000.0, (double)minDelay/1000.0);
  
  //taos_close(taos);

  free(pids);
  free(infos);
}

void *readTable(void *sarg) {
#if 1  
  threadInfo *rinfo = (threadInfo *)sarg;
  TAOS *taos = rinfo->taos;
  char command[BUFFER_SIZE] = "\0";
  uint64_t sTime = rinfo->start_time;
  char *tb_prefix = rinfo->tb_prefix;
  FILE *fp = fopen(rinfo->fp, "a");
  if (NULL == fp) {
    printf("fopen %s fail, reason:%s.\n", rinfo->fp, strerror(errno));
    return NULL;
  }

    int num_of_DPT;
/*  if (rinfo->superTblInfo) {
    num_of_DPT = rinfo->superTblInfo->insertRows; //  nrecords_per_table;
  } else {
  */
      num_of_DPT = g_args.num_of_DPT;
//  }

  int num_of_tables = rinfo->end_table_id - rinfo->start_table_id + 1;
  int totalData = num_of_DPT * num_of_tables;
  bool do_aggreFunc = g_Dbs.do_aggreFunc;

  int n = do_aggreFunc ? (sizeof(aggreFunc) / sizeof(aggreFunc[0])) : 2;
  if (!do_aggreFunc) {
    printf("\nThe first field is either Binary or Bool. Aggregation functions are not supported.\n");
  }
  printf("%d records:\n", totalData);
  fprintf(fp, "| QFunctions |    QRecords    |   QSpeed(R/s)   |  QLatency(ms) |\n");

  for (int j = 0; j < n; j++) {
    double totalT = 0;
    int count = 0;
    for (int i = 0; i < num_of_tables; i++) {
      sprintf(command, "select %s from %s%d where ts>= %" PRId64, aggreFunc[j], tb_prefix, i, sTime);

      double t = getCurrentTime();
      TAOS_RES *pSql = taos_query(taos, command);
      int32_t code = taos_errno(pSql);

      if (code != 0) {
        fprintf(stderr, "Failed to query:%s\n", taos_errstr(pSql));
        taos_free_result(pSql);
        taos_close(taos);
        fclose(fp);
        return NULL;
      }

      while (taos_fetch_row(pSql) != NULL) {
        count++;
      }

      t = getCurrentTime() - t;
      totalT += t;

      taos_free_result(pSql);
    }

    fprintf(fp, "|%10s  |   %10d   |  %12.2f   |   %10.2f  |\n",
            aggreFunc[j][0] == '*' ? "   *   " : aggreFunc[j], totalData,
            (double)(num_of_tables * num_of_DPT) / totalT, totalT * 1000);
    printf("select %10s took %.6f second(s)\n", aggreFunc[j], totalT);
  }
  fprintf(fp, "\n");
  fclose(fp);
#endif
  return NULL;
}

void *readMetric(void *sarg) {
#if 1  
  threadInfo *rinfo = (threadInfo *)sarg;
  TAOS *taos = rinfo->taos;
  char command[BUFFER_SIZE] = "\0";
  FILE *fp = fopen(rinfo->fp, "a");
  if (NULL == fp) {
    printf("fopen %s fail, reason:%s.\n", rinfo->fp, strerror(errno));
    return NULL;
  }

  int num_of_DPT = rinfo->superTblInfo->insertRows;
  int num_of_tables = rinfo->end_table_id - rinfo->start_table_id + 1;
  int totalData = num_of_DPT * num_of_tables;
  bool do_aggreFunc = g_Dbs.do_aggreFunc;

  int n = do_aggreFunc ? (sizeof(aggreFunc) / sizeof(aggreFunc[0])) : 2;
  if (!do_aggreFunc) {
    printf("\nThe first field is either Binary or Bool. Aggregation functions are not supported.\n");
  }
  printf("%d records:\n", totalData);
  fprintf(fp, "Querying On %d records:\n", totalData);

  for (int j = 0; j < n; j++) {
    char condition[BUFFER_SIZE - 30] = "\0";
    char tempS[64] = "\0";

    int m = 10 < num_of_tables ? 10 : num_of_tables;

    for (int i = 1; i <= m; i++) {
      if (i == 1) {
        sprintf(tempS, "t1 = %d", i);
      } else {
        sprintf(tempS, " or t1 = %d ", i);
      }
      strcat(condition, tempS);

      sprintf(command, "select %s from meters where %s", aggreFunc[j], condition);

      printf("Where condition: %s\n", condition);
      fprintf(fp, "%s\n", command);

      double t = getCurrentTime();

      TAOS_RES *pSql = taos_query(taos, command);
      int32_t code = taos_errno(pSql);

      if (code != 0) {
        fprintf(stderr, "Failed to query:%s\n", taos_errstr(pSql));
        taos_free_result(pSql);
        taos_close(taos);
        fclose(fp);
        return NULL;
      }
      int count = 0;
      while (taos_fetch_row(pSql) != NULL) {
        count++;
      }
      t = getCurrentTime() - t;

      fprintf(fp, "| Speed: %12.2f(per s) | Latency: %.4f(ms) |\n", num_of_tables * num_of_DPT / t, t * 1000);
      printf("select %10s took %.6f second(s)\n\n", aggreFunc[j], t);

      taos_free_result(pSql);
    }
    fprintf(fp, "\n");
  }
  fclose(fp);
#endif
  return NULL;
}


static int insertTestProcess() {

  setupForAnsiEscape();
  int ret = printfInsertMeta();
  resetAfterAnsiEscape();

  if (ret == -1)
    exit(EXIT_FAILURE);

  debugPrint("%d result file: %s\n", __LINE__, g_Dbs.resultFile);
  g_fpOfInsertResult = fopen(g_Dbs.resultFile, "a");
  if (NULL == g_fpOfInsertResult) {
    fprintf(stderr, "Failed to open %s for save result\n", g_Dbs.resultFile);
    return -1;
  }

  printfInsertMetaToFile(g_fpOfInsertResult);

  if (!g_args.answer_yes) {
    printf("Press enter key to continue\n\n");
    (void)getchar();
  }
 
  init_rand_data();

  // create database and super tables
  if(createDatabases() != 0) {
    fclose(g_fpOfInsertResult);
    return -1;
  }

  // pretreatement
  prepareSampleData();

  double start;
  double end;

  // create child tables
  start = getCurrentTime();
  createChildTables();
  end = getCurrentTime();

  if (g_totalChildTables > 0) {
    printf("Spent %.4f seconds to create %d tables with %d thread(s)\n\n",
            end - start, g_totalChildTables, g_Dbs.threadCount);
    fprintf(g_fpOfInsertResult,
            "Spent %.4f seconds to create %d tables with %d thread(s)\n\n",
            end - start, g_totalChildTables, g_Dbs.threadCount);
  }

  taosMsleep(1000);
  // create sub threads for inserting data
  //start = getCurrentTime();
  for (int i = 0; i < g_Dbs.dbCount; i++) {
    if (g_Dbs.db[i].superTblCount > 0) {
      for (int j = 0; j < g_Dbs.db[i].superTblCount; j++) {
        SSuperTable* superTblInfo = &g_Dbs.db[i].superTbls[j];
        if (0 == g_Dbs.db[i].superTbls[j].insertRows) {
          continue;
        }
        startMultiThreadInsertData(
          g_Dbs.threadCount, 
          g_Dbs.db[i].dbName, 
          g_Dbs.db[i].dbCfg.precision, 
          superTblInfo);
        }
    } else {
        startMultiThreadInsertData(
          g_Dbs.threadCount, 
          g_Dbs.db[i].dbName, 
          g_Dbs.db[i].dbCfg.precision, 
          NULL);
    }
  }
  //end = getCurrentTime();

  //int64_t    totalInsertRows = 0;
  //int64_t    totalAffectedRows = 0;
  //for (int i = 0; i < g_Dbs.dbCount; i++) {    
  //  for (int j = 0; j < g_Dbs.db[i].superTblCount; j++) {
  //  totalInsertRows+= g_Dbs.db[i].superTbls[j].totalInsertRows;
  //  totalAffectedRows += g_Dbs.db[i].superTbls[j].totalAffectedRows;
  //}
  //printf("Spent %.4f seconds to insert rows: %"PRId64", affected rows: %"PRId64" with %d thread(s)\n\n", end - start, totalInsertRows, totalAffectedRows, g_Dbs.threadCount);
  postFreeResource();

  return 0;
}

void *superQueryProcess(void *sarg) {
  threadInfo *winfo = (threadInfo *)sarg; 

  //char sqlStr[MAX_TB_NAME_SIZE*2];
  //sprintf(sqlStr, "use %s", g_queryInfo.dbName);
  //queryDB(winfo->taos, sqlStr);
  
  int64_t st = 0;
  int64_t et = 0;
  while (1) {
    if (g_queryInfo.superQueryInfo.rate && (et - st) < (int64_t)g_queryInfo.superQueryInfo.rate*1000) {
      taosMsleep(g_queryInfo.superQueryInfo.rate*1000 - (et - st)); // ms
      //printf("========sleep duration:%"PRId64 "========inserted rows:%d, table range:%d - %d\n", (1000 - (et - st)), i, winfo->start_table_id, winfo->end_table_id);
    }

    st = taosGetTimestampUs();
    for (int i = 0; i < g_queryInfo.superQueryInfo.sqlCount; i++) {
      if (0 == strncasecmp(g_queryInfo.queryMode, "taosc", 5)) {          
        int64_t t1 = taosGetTimestampUs();
        char tmpFile[MAX_FILE_NAME_LEN*2] = {0};
        if (g_queryInfo.superQueryInfo.result[i][0] != 0) {
          sprintf(tmpFile, "%s-%d", g_queryInfo.superQueryInfo.result[i], winfo->threadID);
        }
        selectAndGetResult(winfo->taos, g_queryInfo.superQueryInfo.sql[i], tmpFile); 
        int64_t t2 = taosGetTimestampUs();          
        printf("=[taosc] thread[%"PRId64"] complete one sql, Spent %f s\n", 
                taosGetSelfPthreadId(), (t2 - t1)/1000000.0);
      } else {
        int64_t t1 = taosGetTimestampUs();
        int retCode = postProceSql(g_queryInfo.host, 
                g_queryInfo.port, g_queryInfo.superQueryInfo.sql[i]);
        int64_t t2 = taosGetTimestampUs();          
        printf("=[restful] thread[%"PRId64"] complete one sql, Spent %f s\n", 
                taosGetSelfPthreadId(), (t2 - t1)/1000000.0);
        
        if (0 != retCode) {
          printf("====restful return fail, threadID[%d]\n", winfo->threadID);
          return NULL;
        }
      }   
    }
    et = taosGetTimestampUs();
    printf("==thread[%"PRId64"] complete all sqls to specify tables once queries duration:%.6fs\n\n", 
            taosGetSelfPthreadId(), (double)(et - st)/1000.0);
  }
  return NULL;
}

static void replaceSubTblName(char* inSql, char* outSql, int tblIndex) {
  char sourceString[32] = "xxxx";
  char subTblName[MAX_TB_NAME_SIZE*3];
  sprintf(subTblName, "%s.%s", 
          g_queryInfo.dbName, 
          g_queryInfo.subQueryInfo.childTblName + tblIndex*TSDB_TABLE_NAME_LEN);

  //printf("inSql: %s\n", inSql);
  
  char* pos = strstr(inSql, sourceString);
  if (0 == pos) {
    return; 
  }
  
  tstrncpy(outSql, inSql, pos - inSql + 1);
  //printf("1: %s\n", outSql);
  strcat(outSql, subTblName);  
  //printf("2: %s\n", outSql);  
  strcat(outSql, pos+strlen(sourceString));  
  //printf("3: %s\n", outSql); 
}

static void *subQueryProcess(void *sarg) {
  char sqlstr[1024];
  threadInfo *winfo = (threadInfo *)sarg; 
  int64_t st = 0;
  int64_t et = (int64_t)g_queryInfo.subQueryInfo.rate*1000;
  while (1) {
    if (g_queryInfo.subQueryInfo.rate && (et - st) < (int64_t)g_queryInfo.subQueryInfo.rate*1000) {
      taosMsleep(g_queryInfo.subQueryInfo.rate*1000 - (et - st)); // ms
      //printf("========sleep duration:%"PRId64 "========inserted rows:%d, table range:%d - %d\n", (1000 - (et - st)), i, winfo->start_table_id, winfo->end_table_id);
    }

    st = taosGetTimestampUs();
    for (int i = winfo->start_table_id; i <= winfo->end_table_id; i++) {
      for (int j = 0; j < g_queryInfo.subQueryInfo.sqlCount; j++) {
        memset(sqlstr,0,sizeof(sqlstr));
        replaceSubTblName(g_queryInfo.subQueryInfo.sql[j], sqlstr, i);
        char tmpFile[MAX_FILE_NAME_LEN*2] = {0};
        if (g_queryInfo.subQueryInfo.result[i][0] != 0) {
          sprintf(tmpFile, "%s-%d", 
                  g_queryInfo.subQueryInfo.result[i], 
                  winfo->threadID);
        }
        selectAndGetResult(winfo->taos, sqlstr, tmpFile); 
      }
    }
    et = taosGetTimestampUs();
    printf("####thread[%"PRId64"] complete all sqls to allocate all sub-tables[%d - %d] once queries duration:%.4fs\n\n", 
            taosGetSelfPthreadId(), 
            winfo->start_table_id, 
            winfo->end_table_id, 
            (double)(et - st)/1000000.0);
  }
  return NULL;
}

static int queryTestProcess() {
  TAOS * taos = NULL;  
  taos = taos_connect(g_queryInfo.host, 
          g_queryInfo.user, 
          g_queryInfo.password, 
          NULL, 
          g_queryInfo.port);
  if (taos == NULL) {
    fprintf(stderr, "Failed to connect to TDengine, reason:%s\n", taos_errstr(NULL));
    exit(-1);
  }

  if (0 != g_queryInfo.subQueryInfo.sqlCount) {
    getAllChildNameOfSuperTable(taos,
            g_queryInfo.dbName,
            g_queryInfo.subQueryInfo.sTblName,
            &g_queryInfo.subQueryInfo.childTblName,
            &g_queryInfo.subQueryInfo.childTblCount);
  }  
  
  printfQueryMeta();
  
  if (!g_args.answer_yes) {
    printf("Press enter key to continue\n\n");
    (void)getchar();
  }
  
  printfQuerySystemInfo(taos);
  
  pthread_t  *pids  = NULL;
  threadInfo *infos = NULL;
  //==== create sub threads for query from specify table
  if (g_queryInfo.superQueryInfo.sqlCount > 0 && g_queryInfo.superQueryInfo.concurrent > 0) {

    pids  = malloc(g_queryInfo.superQueryInfo.concurrent * sizeof(pthread_t));
    infos = malloc(g_queryInfo.superQueryInfo.concurrent * sizeof(threadInfo));
    if ((NULL == pids) || (NULL == infos)) {
      printf("malloc failed for create threads\n");
      taos_close(taos);
      exit(-1);
    }

    for (int i = 0; i < g_queryInfo.superQueryInfo.concurrent; i++) {
      threadInfo *t_info = infos + i;
      t_info->threadID = i;
  
      if (0 == strncasecmp(g_queryInfo.queryMode, "taosc", 5)) {
        t_info->taos = taos;

        char sqlStr[MAX_TB_NAME_SIZE*2];
        sprintf(sqlStr, "use %s", g_queryInfo.dbName);
        verbosePrint("%s() %d sqlStr: %s\n", __func__, __LINE__, sqlStr);
        (void)queryDbExec(t_info->taos, sqlStr, NO_INSERT_TYPE);
      } else {
        t_info->taos = NULL;
      }
  
      pthread_create(pids + i, NULL, superQueryProcess, t_info);
    }
  }else {
    g_queryInfo.superQueryInfo.concurrent = 0;
  }

  pthread_t  *pidsOfSub  = NULL;
  threadInfo *infosOfSub = NULL;
  //==== create sub threads for query from all sub table of the super table
  if ((g_queryInfo.subQueryInfo.sqlCount > 0)
          && (g_queryInfo.subQueryInfo.threadCnt > 0)) {
    pidsOfSub  = malloc(g_queryInfo.subQueryInfo.threadCnt * sizeof(pthread_t));
    infosOfSub = malloc(g_queryInfo.subQueryInfo.threadCnt * sizeof(threadInfo));
    if ((NULL == pidsOfSub) || (NULL == infosOfSub)) {
      printf("malloc failed for create threads\n");
      taos_close(taos);
      exit(-1);
    }

    int ntables = g_queryInfo.subQueryInfo.childTblCount;
    int threads = g_queryInfo.subQueryInfo.threadCnt;
  
    int a = ntables / threads;
    if (a < 1) {
      threads = ntables;
      a = 1;
    }
 
    int b = 0;
    if (threads != 0) {
      b = ntables % threads;
    }

    int last = 0;
    for (int i = 0; i < threads; i++) {  
      threadInfo *t_info = infosOfSub + i;
      t_info->threadID = i;
      
      t_info->start_table_id = last;
      t_info->end_table_id = i < b ? last + a : last + a - 1;
      last = t_info->end_table_id + 1;
      t_info->taos = taos;
      pthread_create(pidsOfSub + i, NULL, subQueryProcess, t_info);
    }

    g_queryInfo.subQueryInfo.threadCnt = threads;
  }else {
    g_queryInfo.subQueryInfo.threadCnt = 0;
  }  
  
  for (int i = 0; i < g_queryInfo.superQueryInfo.concurrent; i++) {
    pthread_join(pids[i], NULL);
  }

  tmfree((char*)pids);
  tmfree((char*)infos);  
  
  for (int i = 0; i < g_queryInfo.subQueryInfo.threadCnt; i++) {
    pthread_join(pidsOfSub[i], NULL);
  }

  tmfree((char*)pidsOfSub);
  tmfree((char*)infosOfSub);  
  
  taos_close(taos);
  return 0;
}

static void subscribe_callback(TAOS_SUB* tsub, TAOS_RES *res, void* param, int code) {  
  if (res == NULL || taos_errno(res) != 0) {
    printf("failed to subscribe result, code:%d, reason:%s\n", code, taos_errstr(res));
    return;
  }
  
  getResult(res, (char*)param);
  taos_free_result(res);
}

static TAOS_SUB* subscribeImpl(TAOS *taos, char *sql, char* topic, char* resultFileName) {
  TAOS_SUB* tsub = NULL;  

  if (g_queryInfo.superQueryInfo.subscribeMode) {
    tsub = taos_subscribe(taos, 
            g_queryInfo.superQueryInfo.subscribeRestart, 
            topic, sql, subscribe_callback, (void*)resultFileName, 
            g_queryInfo.superQueryInfo.subscribeInterval);
  } else {
    tsub = taos_subscribe(taos, 
            g_queryInfo.superQueryInfo.subscribeRestart, 
            topic, sql, NULL, NULL, 0);
  }

  if (tsub == NULL) {
    printf("failed to create subscription. topic:%s, sql:%s\n", topic, sql);
    return NULL;
  } 

  return tsub;
}

void *subSubscribeProcess(void *sarg) {
  threadInfo *winfo = (threadInfo *)sarg; 
  char subSqlstr[1024];

  char sqlStr[MAX_TB_NAME_SIZE*2];
  sprintf(sqlStr, "use %s", g_queryInfo.dbName);
  debugPrint("%s() %d sqlStr: %s\n", __func__, __LINE__, sqlStr);
  if (0 != queryDbExec(winfo->taos, sqlStr, NO_INSERT_TYPE)){
    return NULL;
  }
  
  //int64_t st = 0;
  //int64_t et = 0;
  do {
    //if (g_queryInfo.superQueryInfo.rate && (et - st) < g_queryInfo.superQueryInfo.rate*1000) {
    //  taosMsleep(g_queryInfo.superQueryInfo.rate*1000 - (et - st)); // ms
    //  //printf("========sleep duration:%"PRId64 "========inserted rows:%d, table range:%d - %d\n", (1000 - (et - st)), i, winfo->start_table_id, winfo->end_table_id);
    //}

    //st = taosGetTimestampMs();
    char topic[32] = {0};
    for (int i = 0; i < g_queryInfo.subQueryInfo.sqlCount; i++) {
      sprintf(topic, "taosdemo-subscribe-%d", i);
      memset(subSqlstr,0,sizeof(subSqlstr));
      replaceSubTblName(g_queryInfo.subQueryInfo.sql[i], subSqlstr, i);
      char tmpFile[MAX_FILE_NAME_LEN*2] = {0};
      if (g_queryInfo.subQueryInfo.result[i][0] != 0) {
        sprintf(tmpFile, "%s-%d", g_queryInfo.subQueryInfo.result[i], winfo->threadID);
      }
      g_queryInfo.subQueryInfo.tsub[i] = subscribeImpl(winfo->taos, subSqlstr, topic, tmpFile); 
      if (NULL == g_queryInfo.subQueryInfo.tsub[i]) {
        return NULL;
      }
    }
    //et = taosGetTimestampMs();
    //printf("========thread[%"PRId64"] complete all sqls to super table once queries duration:%.4fs\n", taosGetSelfPthreadId(), (double)(et - st)/1000.0);
  } while (0);

  // start loop to consume result
  TAOS_RES* res = NULL;
  while (1) {
    for (int i = 0; i < g_queryInfo.subQueryInfo.sqlCount; i++) {
      if (1 == g_queryInfo.subQueryInfo.subscribeMode) {
        continue;
      }
      
      res = taos_consume(g_queryInfo.subQueryInfo.tsub[i]);
      if (res) {
        char tmpFile[MAX_FILE_NAME_LEN*2] = {0};
        if (g_queryInfo.subQueryInfo.result[i][0] != 0) {
          sprintf(tmpFile, "%s-%d", 
                  g_queryInfo.subQueryInfo.result[i], 
                  winfo->threadID);
        }
        getResult(res, tmpFile);
      }
    }
  }
  taos_free_result(res);
  
  for (int i = 0; i < g_queryInfo.subQueryInfo.sqlCount; i++) {
    taos_unsubscribe(g_queryInfo.subQueryInfo.tsub[i], 
            g_queryInfo.subQueryInfo.subscribeKeepProgress);
  }
  return NULL;
}

void *superSubscribeProcess(void *sarg) {
  threadInfo *winfo = (threadInfo *)sarg; 

  char sqlStr[MAX_TB_NAME_SIZE*2];
  sprintf(sqlStr, "use %s", g_queryInfo.dbName);
  debugPrint("%s() %d sqlStr: %s\n", __func__, __LINE__, sqlStr);
  if (0 != queryDbExec(winfo->taos, sqlStr, NO_INSERT_TYPE)) {
    return NULL;
  }
  
  //int64_t st = 0;
  //int64_t et = 0;
  do {
    //if (g_queryInfo.superQueryInfo.rate && (et - st) < g_queryInfo.superQueryInfo.rate*1000) {
    //  taosMsleep(g_queryInfo.superQueryInfo.rate*1000 - (et - st)); // ms
    //  //printf("========sleep duration:%"PRId64 "========inserted rows:%d, table range:%d - %d\n", (1000 - (et - st)), i, winfo->start_table_id, winfo->end_table_id);
    //}

    //st = taosGetTimestampMs();
    char topic[32] = {0};
    for (int i = 0; i < g_queryInfo.superQueryInfo.sqlCount; i++) {
      sprintf(topic, "taosdemo-subscribe-%d", i);
      char tmpFile[MAX_FILE_NAME_LEN*2] = {0};
      if (g_queryInfo.subQueryInfo.result[i][0] != 0) {
        sprintf(tmpFile, "%s-%d", 
                g_queryInfo.superQueryInfo.result[i], winfo->threadID);
      }
      g_queryInfo.superQueryInfo.tsub[i] = 
          subscribeImpl(winfo->taos, 
                  g_queryInfo.superQueryInfo.sql[i], 
                  topic, tmpFile); 
      if (NULL == g_queryInfo.superQueryInfo.tsub[i]) {
        return NULL;
      }
    }
    //et = taosGetTimestampMs();
    //printf("========thread[%"PRId64"] complete all sqls to super table once queries duration:%.4fs\n", taosGetSelfPthreadId(), (double)(et - st)/1000.0);
  } while (0);

  // start loop to consume result
  TAOS_RES* res = NULL;
  while (1) {
    for (int i = 0; i < g_queryInfo.superQueryInfo.sqlCount; i++) {
      if (1 == g_queryInfo.superQueryInfo.subscribeMode) {
        continue;
      }
      
      res = taos_consume(g_queryInfo.superQueryInfo.tsub[i]);
      if (res) {
        char tmpFile[MAX_FILE_NAME_LEN*2] = {0};
        if (g_queryInfo.superQueryInfo.result[i][0] != 0) {
          sprintf(tmpFile, "%s-%d", 
                  g_queryInfo.superQueryInfo.result[i], winfo->threadID);
        }
        getResult(res, tmpFile);
      }
    }
  }
  taos_free_result(res);

  for (int i = 0; i < g_queryInfo.superQueryInfo.sqlCount; i++) {
    taos_unsubscribe(g_queryInfo.superQueryInfo.tsub[i], 
            g_queryInfo.superQueryInfo.subscribeKeepProgress);
  }
  return NULL;
}

static int subscribeTestProcess() {
  printfQueryMeta();

  if (!g_args.answer_yes) {
    printf("Press enter key to continue\n\n");
    (void)getchar();
  }

  TAOS * taos = NULL;  
  taos = taos_connect(g_queryInfo.host, 
          g_queryInfo.user, 
          g_queryInfo.password, 
          g_queryInfo.dbName, 
          g_queryInfo.port);
  if (taos == NULL) {
    fprintf(stderr, "Failed to connect to TDengine, reason:%s\n", taos_errstr(NULL));
    exit(-1);
  }

  if (0 != g_queryInfo.subQueryInfo.sqlCount) {
    getAllChildNameOfSuperTable(taos, 
            g_queryInfo.dbName, 
            g_queryInfo.subQueryInfo.sTblName, 
            &g_queryInfo.subQueryInfo.childTblName, 
            &g_queryInfo.subQueryInfo.childTblCount);
  }

  pthread_t  *pids = NULL;
  threadInfo *infos = NULL;
  //==== create sub threads for query from super table
  if (g_queryInfo.superQueryInfo.sqlCount > 0 
          && g_queryInfo.superQueryInfo.concurrent > 0) {
    pids  = malloc(g_queryInfo.superQueryInfo.concurrent * sizeof(pthread_t));
    infos = malloc(g_queryInfo.superQueryInfo.concurrent * sizeof(threadInfo));
    if ((NULL == pids) || (NULL == infos)) {
      printf("malloc failed for create threads\n");
      taos_close(taos);
      exit(-1);
    }

    for (int i = 0; i < g_queryInfo.superQueryInfo.concurrent; i++) {
      threadInfo *t_info = infos + i;
      t_info->threadID = i;
      t_info->taos = taos;
      pthread_create(pids + i, NULL, superSubscribeProcess, t_info);
    }
  }
 
  //==== create sub threads for query from sub table  
  pthread_t  *pidsOfSub  = NULL;
  threadInfo *infosOfSub = NULL;
  if ((g_queryInfo.subQueryInfo.sqlCount > 0)
          && (g_queryInfo.subQueryInfo.threadCnt > 0)) {
    pidsOfSub  = malloc(g_queryInfo.subQueryInfo.threadCnt *
            sizeof(pthread_t));
    infosOfSub = malloc(g_queryInfo.subQueryInfo.threadCnt * 
            sizeof(threadInfo));
    if ((NULL == pidsOfSub) || (NULL == infosOfSub)) {
      printf("malloc failed for create threads\n");
      taos_close(taos);
      exit(-1);
    }

    int ntables = g_queryInfo.subQueryInfo.childTblCount;
    int threads = g_queryInfo.subQueryInfo.threadCnt;
 
    int a = ntables / threads;
    if (a < 1) {
      threads = ntables;
      a = 1;
    }
 
    int b = 0;
    if (threads != 0) {
      b = ntables % threads;
    }
 
    int last = 0;
    for (int i = 0; i < threads; i++) {
      threadInfo *t_info = infosOfSub + i;
      t_info->threadID = i;

      t_info->start_table_id = last;
      t_info->end_table_id = i < b ? last + a : last + a - 1;
      t_info->taos = taos;
      pthread_create(pidsOfSub + i, NULL, subSubscribeProcess, t_info);
    }
    g_queryInfo.subQueryInfo.threadCnt = threads;
  }
 
  for (int i = 0; i < g_queryInfo.superQueryInfo.concurrent; i++) {
    pthread_join(pids[i], NULL);
  }  

  tmfree((char*)pids);
  tmfree((char*)infos);

  for (int i = 0; i < g_queryInfo.subQueryInfo.threadCnt; i++) {
    pthread_join(pidsOfSub[i], NULL);
  }

  tmfree((char*)pidsOfSub);
  tmfree((char*)infosOfSub);
  taos_close(taos);
  return 0;
}

void initOfInsertMeta() {
  memset(&g_Dbs, 0, sizeof(SDbs));
   
  // set default values
  tstrncpy(g_Dbs.host, "127.0.0.1", MAX_DB_NAME_SIZE);
  g_Dbs.port = 6030;
  tstrncpy(g_Dbs.user, TSDB_DEFAULT_USER, MAX_DB_NAME_SIZE);
  tstrncpy(g_Dbs.password, TSDB_DEFAULT_PASS, MAX_DB_NAME_SIZE);
  g_Dbs.threadCount = 2;
  g_Dbs.use_metric = true;
}

void initOfQueryMeta() {
  memset(&g_queryInfo, 0, sizeof(SQueryMetaInfo));
   
  // set default values
  tstrncpy(g_queryInfo.host, "127.0.0.1", MAX_DB_NAME_SIZE);
  g_queryInfo.port = 6030;
  tstrncpy(g_queryInfo.user, TSDB_DEFAULT_USER, MAX_DB_NAME_SIZE);
  tstrncpy(g_queryInfo.password, TSDB_DEFAULT_PASS, MAX_DB_NAME_SIZE);
}

void setParaFromArg(){
  if (g_args.host) {
    strcpy(g_Dbs.host, g_args.host);
  } else {
    tstrncpy(g_Dbs.host, "127.0.0.1", MAX_DB_NAME_SIZE);
  }

  if (g_args.user) {
    strcpy(g_Dbs.user, g_args.user);
  } 

  if (g_args.password) {
    strcpy(g_Dbs.password, g_args.password);
  } 
  
  if (g_args.port) {
    g_Dbs.port = g_args.port;
  } 

  g_Dbs.threadCount = g_args.num_of_threads;
  g_Dbs.threadCountByCreateTbl = g_args.num_of_threads;

  g_Dbs.dbCount = 1;
  g_Dbs.db[0].drop = 1;

  tstrncpy(g_Dbs.db[0].dbName, g_args.database, MAX_DB_NAME_SIZE);
  g_Dbs.db[0].dbCfg.replica = g_args.replica;
  tstrncpy(g_Dbs.db[0].dbCfg.precision, "ms", MAX_DB_NAME_SIZE);

  tstrncpy(g_Dbs.resultFile, g_args.output_file, MAX_FILE_NAME_LEN);

  g_Dbs.use_metric = g_args.use_metric;
  g_Dbs.insert_only = g_args.insert_only;

  g_Dbs.do_aggreFunc = true;

  char dataString[STRING_LEN];
  char **data_type = g_args.datatype;
  
  memset(dataString, 0, STRING_LEN);

  if (strcasecmp(data_type[0], "BINARY") == 0 
          || strcasecmp(data_type[0], "BOOL") == 0 
          || strcasecmp(data_type[0], "NCHAR") == 0 ) {
    g_Dbs.do_aggreFunc = false;
  }

  if (g_args.use_metric) {
    g_Dbs.db[0].superTblCount = 1;
    tstrncpy(g_Dbs.db[0].superTbls[0].sTblName, "meters", MAX_TB_NAME_SIZE);
    g_Dbs.db[0].superTbls[0].childTblCount = g_args.num_of_tables;
    g_Dbs.threadCount = g_args.num_of_threads;
    g_Dbs.threadCountByCreateTbl = 1;
    g_Dbs.queryMode = g_args.mode;
  
    g_Dbs.db[0].superTbls[0].autoCreateTable = PRE_CREATE_SUBTBL;
    g_Dbs.db[0].superTbls[0].superTblExists = TBL_NO_EXISTS;
    g_Dbs.db[0].superTbls[0].childTblExists = TBL_NO_EXISTS;
    g_Dbs.db[0].superTbls[0].disorderRange = g_args.disorderRange;
    g_Dbs.db[0].superTbls[0].disorderRatio = g_args.disorderRatio;
    tstrncpy(g_Dbs.db[0].superTbls[0].childTblPrefix, 
            g_args.tb_prefix, MAX_TB_NAME_SIZE);
    tstrncpy(g_Dbs.db[0].superTbls[0].dataSource, "rand", MAX_TB_NAME_SIZE);
    tstrncpy(g_Dbs.db[0].superTbls[0].insertMode, "taosc", MAX_TB_NAME_SIZE);
    tstrncpy(g_Dbs.db[0].superTbls[0].startTimestamp, 
            "2017-07-14 10:40:00.000", MAX_TB_NAME_SIZE);
    g_Dbs.db[0].superTbls[0].timeStampStep = DEFAULT_TIMESTAMP_STEP;
  
    g_Dbs.db[0].superTbls[0].insertRows = g_args.num_of_DPT;
    g_Dbs.db[0].superTbls[0].maxSqlLen = TSDB_PAYLOAD_SIZE;

    g_Dbs.db[0].superTbls[0].columnCount = 0;
    for (int i = 0; i < MAX_NUM_DATATYPE; i++) {
      if (data_type[i] == NULL) {
        break;
      }
  
      tstrncpy(g_Dbs.db[0].superTbls[0].columns[i].dataType, 
              data_type[i], MAX_TB_NAME_SIZE);
      g_Dbs.db[0].superTbls[0].columns[i].dataLen = g_args.len_of_binary;    
      g_Dbs.db[0].superTbls[0].columnCount++;
    }
  
    if (g_Dbs.db[0].superTbls[0].columnCount > g_args.num_of_CPR) {
      g_Dbs.db[0].superTbls[0].columnCount = g_args.num_of_CPR;
    } else {
      for (int i = g_Dbs.db[0].superTbls[0].columnCount; i < g_args.num_of_CPR; i++) {
        tstrncpy(g_Dbs.db[0].superTbls[0].columns[i].dataType, "INT", MAX_TB_NAME_SIZE);
        g_Dbs.db[0].superTbls[0].columns[i].dataLen = 0;    
        g_Dbs.db[0].superTbls[0].columnCount++;
      }
    }

    tstrncpy(g_Dbs.db[0].superTbls[0].tags[0].dataType, "INT", MAX_TB_NAME_SIZE);
    g_Dbs.db[0].superTbls[0].tags[0].dataLen = 0;    
  
    tstrncpy(g_Dbs.db[0].superTbls[0].tags[1].dataType, "BINARY", MAX_TB_NAME_SIZE);
    g_Dbs.db[0].superTbls[0].tags[1].dataLen = g_args.len_of_binary;    
    g_Dbs.db[0].superTbls[0].tagCount = 2;  
  } else {
    g_Dbs.threadCountByCreateTbl = 1;
    g_Dbs.db[0].superTbls[0].tagCount = 0; 
  }

}

/* Function to do regular expression check */
static int regexMatch(const char *s, const char *reg, int cflags) {
  regex_t regex;
  char    msgbuf[100] = {0};

  /* Compile regular expression */
  if (regcomp(&regex, reg, cflags) != 0) {
    printf("Fail to compile regex\n");
    exit(-1);
  }

  /* Execute regular expression */
  int reti = regexec(&regex, s, 0, NULL, 0);
  if (!reti) {
    regfree(&regex);
    return 1;
  } else if (reti == REG_NOMATCH) {
    regfree(&regex);
    return 0;
  } else {
    regerror(reti, &regex, msgbuf, sizeof(msgbuf));
    printf("Regex match failed: %s\n", msgbuf);
    regfree(&regex);
    exit(-1);
  }

  return 0;
}

static int isCommentLine(char *line) {
  if (line == NULL) return 1;

  return regexMatch(line, "^\\s*#.*", REG_EXTENDED);
}

void querySqlFile(TAOS* taos, char* sqlFile)
{
  FILE *fp = fopen(sqlFile, "r");
  if (fp == NULL) {
    printf("failed to open file %s, reason:%s\n", sqlFile, strerror(errno));
    return;
  }

  int       read_len = 0;
  char *    cmd = calloc(1, MAX_SQL_SIZE);
  size_t    cmd_len = 0;
  char *    line = NULL;
  size_t    line_len = 0;

  double t = getCurrentTime();

  while ((read_len = tgetline(&line, &line_len, fp)) != -1) {
    if (read_len >= MAX_SQL_SIZE) continue;
    line[--read_len] = '\0';

    if (read_len == 0 || isCommentLine(line)) {  // line starts with #
      continue;
    }

    if (line[read_len - 1] == '\\') {
      line[read_len - 1] = ' ';
      memcpy(cmd + cmd_len, line, read_len);
      cmd_len += read_len;
      continue;
    }

    memcpy(cmd + cmd_len, line, read_len);
    verbosePrint("%s() LN%d cmd: %s\n", __func__, __LINE__, cmd);
    queryDbExec(taos, cmd, NO_INSERT_TYPE);
    if (0 != queryDbExec(taos, cmd, NO_INSERT_TYPE)) {
        printf("queryDbExec %s failed!\n", cmd);
        tmfree(cmd);
        tmfree(line);
        tmfclose(fp);
        return;
    }
    memset(cmd, 0, MAX_SQL_SIZE);
    cmd_len = 0;
  }

  t = getCurrentTime() - t;
  printf("run %s took %.6f second(s)\n\n", sqlFile, t);

  tmfree(cmd);
  tmfree(line);
  tmfclose(fp);
  return;
}

static void testMetaFile() {
    if (INSERT_MODE == g_args.test_mode) {
      if (g_Dbs.cfgDir[0]) taos_options(TSDB_OPTION_CONFIGDIR, g_Dbs.cfgDir);
      insertTestProcess();
    } else if (QUERY_MODE == g_args.test_mode) {
      if (g_queryInfo.cfgDir[0])
          taos_options(TSDB_OPTION_CONFIGDIR, g_queryInfo.cfgDir);
      queryTestProcess();
    } else if (SUBSCRIBE_MODE == g_args.test_mode) {
      if (g_queryInfo.cfgDir[0])
          taos_options(TSDB_OPTION_CONFIGDIR, g_queryInfo.cfgDir);
      subscribeTestProcess();
    }  else {
      ;
    }
}

static void queryResult() {
    // select
    if (false == g_Dbs.insert_only) {
      // query data

      pthread_t read_id;
      threadInfo *rInfo = malloc(sizeof(threadInfo));
      rInfo->start_time = 1500000000000;  // 2017-07-14 10:40:00.000
      rInfo->start_table_id = 0;

      //rInfo->do_aggreFunc = g_Dbs.do_aggreFunc;
      if (g_args.use_metric) {
        rInfo->end_table_id = g_Dbs.db[0].superTbls[0].childTblCount - 1;
        rInfo->superTblInfo = &g_Dbs.db[0].superTbls[0];
        strcpy(rInfo->tb_prefix, 
              g_Dbs.db[0].superTbls[0].childTblPrefix);
      } else {
        rInfo->end_table_id = g_args.num_of_tables -1;
        strcpy(rInfo->tb_prefix, g_args.tb_prefix);
      }

      rInfo->taos = taos_connect(
              g_Dbs.host, 
              g_Dbs.user, 
              g_Dbs.password, 
              g_Dbs.db[0].dbName, 
              g_Dbs.port);
      if (rInfo->taos == NULL) {
        fprintf(stderr, "Failed to connect to TDengine, reason:%s\n", taos_errstr(NULL));
        free(rInfo);
        exit(-1);
      }

      strcpy(rInfo->fp, g_Dbs.resultFile);

      if (!g_Dbs.use_metric) {
        pthread_create(&read_id, NULL, readTable, rInfo);
      } else {
        pthread_create(&read_id, NULL, readMetric, rInfo);
      }
      pthread_join(read_id, NULL);
      taos_close(rInfo->taos);
      free(rInfo);
    }
}

static void testCmdLine() {

    g_args.test_mode = INSERT_MODE;
    insertTestProcess();

    if (g_Dbs.insert_only)
      return;
    else
        queryResult();
}

int main(int argc, char *argv[]) {
  parse_args(argc, argv, &g_args);

  debugPrint("meta file: %s\n", g_args.metaFile);

  if (g_args.metaFile) {
    initOfInsertMeta();
    initOfQueryMeta();    

    if (false == getInfoFromJsonFile(g_args.metaFile)) {
      printf("Failed to read %s\n", g_args.metaFile);
      return 1;
    }

    testMetaFile();
  } else {
    memset(&g_Dbs, 0, sizeof(SDbs));
    setParaFromArg();

    if (NULL != g_args.sqlFile) {
      TAOS* qtaos = taos_connect(
          g_Dbs.host, 
          g_Dbs.user, 
          g_Dbs.password, 
          g_Dbs.db[0].dbName, 
          g_Dbs.port);
      querySqlFile(qtaos, g_args.sqlFile);  
      taos_close(qtaos);

    } else {
      testCmdLine();
    }
  }

  return 0;
}
<|MERGE_RESOLUTION|>--- conflicted
+++ resolved
@@ -3156,11 +3156,7 @@
     } else if (!quorum) {
       g_Dbs.db[i].dbCfg.quorum = 1;
     } else {
-<<<<<<< HEAD
-     printf("ERROR: failed to read json, walLevel not found\n");
-=======
      printf("failed to read json, quorum input mistake");
->>>>>>> e0f94ef3
      goto PARSE_OVER;
     }
 
