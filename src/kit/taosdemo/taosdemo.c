--- conflicted
+++ resolved
@@ -554,11 +554,7 @@
 static int postProceSql(char *host, struct sockaddr_in *pServAddr,
         uint16_t port, char* sqlstr, threadInfo *pThreadInfo);
 static int64_t getTSRandTail(int64_t timeStampStep, int32_t seq,
-<<<<<<< HEAD
         int disorderRatio, int disorderRange);
-=======
-                  int disorderRatio, int disorderRange);
->>>>>>> 2be5b246
 
 /* ************ Global variables ************  */
 
@@ -1140,12 +1136,8 @@
   verbosePrint("%s() LN%d - command: %s\n", __func__, __LINE__, command);
   if (code != 0) {
     if (!quiet) {
-<<<<<<< HEAD
       errorPrint("Failed to execute %s, reason: %s\n",
               command, taos_errstr(res));
-=======
-      errorPrint("Failed to execute %s, reason: %s\n", command, taos_errstr(res));
->>>>>>> 2be5b246
     }
     taos_free_result(res);
     //taos_close(taos);
@@ -3567,15 +3559,9 @@
 
   // rows per table need be less than insert batch
   if (g_args.interlace_rows > g_args.num_of_RPR) {
-<<<<<<< HEAD
       printf("NOTICE: interlace rows value %ud > num_of_records_per_req %ud\n\n",
               g_args.interlace_rows, g_args.num_of_RPR);
       printf("        interlace rows value will be set to num_of_records_per_req %ud\n\n",
-=======
-      printf("NOTICE: interlace rows value %"PRIu64" > num_of_records_per_req %"PRIu64"\n\n",
-              g_args.interlace_rows, g_args.num_of_RPR);
-      printf("        interlace rows value will be set to num_of_records_per_req %"PRIu64"\n\n",
->>>>>>> 2be5b246
               g_args.num_of_RPR);
       prompt();
       g_args.interlace_rows = g_args.num_of_RPR;
@@ -4945,26 +4931,13 @@
 
   verbosePrint("%s() LN%d batch=%d\n", __func__, __LINE__, batch);
 
-<<<<<<< HEAD
   int64_t k = 0;
-=======
-  bool tsRand;
-  if ((superTblInfo) && (0 == strncasecmp(superTblInfo->dataSource,
-                  "rand", strlen("rand")))) {
-        tsRand = true;
-    } else {
-        tsRand = false;
-  }
-
-  uint64_t k = 0;
->>>>>>> 2be5b246
   for (k = 0; k < batch;) {
     char data[MAX_DATA_SIZE];
     memset(data, 0, MAX_DATA_SIZE);
 
     int64_t retLen = 0;
 
-<<<<<<< HEAD
     char **data_type = g_args.datatype;
     int lenOfBinary = g_args.len_of_binary;
 
@@ -5052,50 +5025,6 @@
                   startTime + superTblInfo->timeStampStep * k,
                   superTblInfo,
                   pSamplePos);
-=======
-    if (superTblInfo) {
-        if (tsRand) {
-            retLen = generateRowData(
-                    data,
-                    startTime + getTSRandTail(
-                        superTblInfo->timeStampStep, k,
-                        superTblInfo->disorderRatio,
-                        superTblInfo->disorderRange),
-                    superTblInfo);
-        } else {
-          retLen = getRowDataFromSample(
-                    data,
-                    remainderBufLen,
-                    startTime + superTblInfo->timeStampStep * k,
-                    superTblInfo,
-                    pSamplePos);
-        }
-        if (retLen > remainderBufLen) {
-            break;
-        }
-
-        pstr += snprintf(pstr , retLen + 1, "%s", data);
-        k++;
-        len += retLen;
-        remainderBufLen -= retLen;
-    } else {
-        char **data_type = g_args.datatype;
-        int lenOfBinary = g_args.len_of_binary;
-        retLen = generateData(data, data_type,
-                ncols_per_record,
-                startTime + getTSRandTail(
-                    DEFAULT_TIMESTAMP_STEP, k,
-                    g_args.disorderRatio,
-                    g_args.disorderRange),
-                lenOfBinary);
-        if (len > remainderBufLen)
-            break;
-
-        pstr += sprintf(pstr, "%s", data);
-        k++;
-        len += retLen;
-        remainderBufLen -= retLen;
->>>>>>> 2be5b246
     }
 
     if (retLen > remainderBufLen) {
@@ -5306,7 +5235,6 @@
   return k;
 }
 
-<<<<<<< HEAD
 static int32_t prepareStbStmt(SSuperTable *stbInfo,
         TAOS_STMT *stmt,
         char *tableName, uint32_t batch, uint64_t insertRows,
@@ -5373,25 +5301,6 @@
 
 static int32_t generateStbProgressiveData(
         SSuperTable *superTblInfo,
-=======
-static int64_t getTSRandTail(int64_t timeStampStep, int32_t seq,
-          int disorderRatio, int disorderRange)
-{
-    int64_t randTail = timeStampStep * seq;
-    if (disorderRatio > 0) {
-        int rand_num = taosRandom() % 100;
-        if(rand_num < disorderRatio) {
-            randTail = (randTail +
-                    (taosRandom() % disorderRange + 1)) * (-1);
-            debugPrint("rand data generated, back %"PRId64"\n", randTail);
-        }
-    }
-
-    return randTail;
-}
-
-static int64_t generateProgressiveDataBuffer(
->>>>>>> 2be5b246
         char *tableName,
         int64_t tableSeq,
         char *dbName, char *buffer,
@@ -6160,13 +6069,8 @@
     pThreadInfo->minDelay = UINT64_MAX;
 
     if ((NULL == superTblInfo) ||
-<<<<<<< HEAD
             (superTblInfo->iface != REST_IFACE)) {
       //t_info->taos = taos;
-=======
-            (0 == strncasecmp(superTblInfo->insertMode, "taosc", 5))) {
-      //pThreadInfo->taos = taos;
->>>>>>> 2be5b246
       pThreadInfo->taos = taos_connect(
               g_Dbs.host, g_Dbs.user,
               g_Dbs.password, db_name, g_Dbs.port);
@@ -6230,14 +6134,11 @@
     threadInfo *pThreadInfo = infos + i;
 
     tsem_destroy(&(pThreadInfo->lock_sem));
-<<<<<<< HEAD
 
     if (pThreadInfo->stmt) {
       taos_stmt_close(pThreadInfo->stmt);
     }
     tsem_destroy(&(pThreadInfo->lock_sem));
-=======
->>>>>>> 2be5b246
     taos_close(pThreadInfo->taos);
 
     debugPrint("%s() LN%d, [%d] totalInsert=%"PRIu64" totalAffected=%"PRIu64"\n",
