﻿/*
 * Copyright (c) 2019 TAOS Data, Inc. <jhtao@taosdata.com>
 *
 * This program is free software: you can use, redistribute, and/or modify
 * it under the terms of the GNU Affero General Public License, version 3
 * or later ("AGPL"), as published by the Free Software Foundation.
 *
 * This program is distributed in the hope that it will be useful, but WITHOUT
 * ANY WARRANTY; without even the implied warranty of MERCHANTABILITY or
 * FITNESS FOR A PARTICULAR PURPOSE.
 *
 * You should have received a copy of the GNU Affero General Public License
 * along with this program. If not, see <http://www.gnu.org/licenses/>.
 */


/*
   when in some thread query return error, thread don't exit, but return, otherwise coredump in other thread.
*/

#include <stdint.h>
#include <taos.h>
#define _GNU_SOURCE
#define CURL_STATICLIB

#ifdef LINUX
  #include <argp.h>
  #include <inttypes.h>
  #ifndef _ALPINE
    #include <error.h>
  #endif
  #include <pthread.h>
  #include <semaphore.h>
  #include <stdbool.h>
  #include <stdio.h>
  #include <string.h>
  #include <sys/time.h>
  #include <time.h>
  #include <unistd.h>
  #include <wordexp.h>
  #include <regex.h>
#else
  #include <regex.h>
  #include <stdio.h>
#endif

#include <assert.h>
#include <stdlib.h>
#include "cJSON.h"

#include "os.h"
#include "taos.h"
#include "taoserror.h"
#include "tutil.h"

#define STMT_IFACE_ENABLED  1

#define REQ_EXTRA_BUF_LEN   1024
#define RESP_BUF_LEN        4096

extern char configDir[];

#define INSERT_JSON_NAME      "insert.json"
#define QUERY_JSON_NAME       "query.json"
#define SUBSCRIBE_JSON_NAME   "subscribe.json"

#define STR_INSERT_INTO     "INSERT INTO "

enum TEST_MODE {
    INSERT_TEST,            // 0
    QUERY_TEST,             // 1
    SUBSCRIBE_TEST,         // 2
    INVAID_TEST
};

#define MAX_RECORDS_PER_REQ     32766

#define HEAD_BUFF_LEN       TSDB_MAX_COLUMNS*24  // 16*MAX_COLUMNS + (192+32)*2 + insert into ..

#define MAX_SQL_SIZE       65536
#define BUFFER_SIZE        (65536*2)
#define COND_BUF_LEN       (BUFFER_SIZE - 30)
#define MAX_USERNAME_SIZE  64
#define MAX_PASSWORD_SIZE  64
#define MAX_HOSTNAME_SIZE  64
#define MAX_TB_NAME_SIZE   64
#define MAX_DATA_SIZE      (16*TSDB_MAX_COLUMNS)+20     // max record len: 16*MAX_COLUMNS, timestamp string and ,('') need extra space
#define OPT_ABORT          1 /* –abort */
#define STRING_LEN         60000
#define MAX_PREPARED_RAND  1000000
#define MAX_FILE_NAME_LEN  256              // max file name length on linux is 255.

#define MAX_SAMPLES_ONCE_FROM_FILE   10000
#define MAX_NUM_COLUMNS        (TSDB_MAX_COLUMNS - 1)      // exclude first column timestamp

#define MAX_DB_COUNT            8
#define MAX_SUPER_TABLE_COUNT   200

#define MAX_QUERY_SQL_COUNT     100
#define MAX_QUERY_SQL_LENGTH    1024

#define MAX_DATABASE_COUNT      256
#define INPUT_BUF_LEN           256

#define DEFAULT_TIMESTAMP_STEP  1


typedef enum CREATE_SUB_TALBE_MOD_EN {
  PRE_CREATE_SUBTBL,
  AUTO_CREATE_SUBTBL,
  NO_CREATE_SUBTBL
} CREATE_SUB_TALBE_MOD_EN;

typedef enum TALBE_EXISTS_EN {
  TBL_NO_EXISTS,
  TBL_ALREADY_EXISTS,
  TBL_EXISTS_BUTT
} TALBE_EXISTS_EN;

enum enumSYNC_MODE {
  SYNC_MODE,
  ASYNC_MODE,
  MODE_BUT
};

enum enum_TAOS_INTERFACE {
    TAOSC_IFACE,
    REST_IFACE,
    STMT_IFACE,
    INTERFACE_BUT
};

typedef enum enumQUERY_CLASS {
    SPECIFIED_CLASS,
    STABLE_CLASS,
    CLASS_BUT
} QUERY_CLASS;

typedef enum enum_PROGRESSIVE_OR_INTERLACE {
    PROGRESSIVE_INSERT_MODE,
    INTERLACE_INSERT_MODE,
    INVALID_INSERT_MODE
} PROG_OR_INTERLACE_MODE;

typedef enum enumQUERY_TYPE {
  NO_INSERT_TYPE,
  INSERT_TYPE,
  QUERY_TYPE_BUT
} QUERY_TYPE;

enum _show_db_index {
  TSDB_SHOW_DB_NAME_INDEX,
  TSDB_SHOW_DB_CREATED_TIME_INDEX,
  TSDB_SHOW_DB_NTABLES_INDEX,
  TSDB_SHOW_DB_VGROUPS_INDEX,
  TSDB_SHOW_DB_REPLICA_INDEX,
  TSDB_SHOW_DB_QUORUM_INDEX,
  TSDB_SHOW_DB_DAYS_INDEX,
  TSDB_SHOW_DB_KEEP_INDEX,
  TSDB_SHOW_DB_CACHE_INDEX,
  TSDB_SHOW_DB_BLOCKS_INDEX,
  TSDB_SHOW_DB_MINROWS_INDEX,
  TSDB_SHOW_DB_MAXROWS_INDEX,
  TSDB_SHOW_DB_WALLEVEL_INDEX,
  TSDB_SHOW_DB_FSYNC_INDEX,
  TSDB_SHOW_DB_COMP_INDEX,
  TSDB_SHOW_DB_CACHELAST_INDEX,
  TSDB_SHOW_DB_PRECISION_INDEX,
  TSDB_SHOW_DB_UPDATE_INDEX,
  TSDB_SHOW_DB_STATUS_INDEX,
  TSDB_MAX_SHOW_DB
};

// -----------------------------------------SHOW TABLES CONFIGURE -------------------------------------
enum _show_stables_index {
  TSDB_SHOW_STABLES_NAME_INDEX,
  TSDB_SHOW_STABLES_CREATED_TIME_INDEX,
  TSDB_SHOW_STABLES_COLUMNS_INDEX,
  TSDB_SHOW_STABLES_METRIC_INDEX,
  TSDB_SHOW_STABLES_UID_INDEX,
  TSDB_SHOW_STABLES_TID_INDEX,
  TSDB_SHOW_STABLES_VGID_INDEX,
  TSDB_MAX_SHOW_STABLES
};

enum _describe_table_index {
  TSDB_DESCRIBE_METRIC_FIELD_INDEX,
  TSDB_DESCRIBE_METRIC_TYPE_INDEX,
  TSDB_DESCRIBE_METRIC_LENGTH_INDEX,
  TSDB_DESCRIBE_METRIC_NOTE_INDEX,
  TSDB_MAX_DESCRIBE_METRIC
};

/* Used by main to communicate with parse_opt. */
static char *g_dupstr = NULL;

typedef struct SArguments_S {
    char *   metaFile;
    uint32_t test_mode;
    char *   host;
    uint16_t port;
    uint16_t iface;
    char *   user;
    char *   password;
    char *   database;
    int      replica;
    char *   tb_prefix;
    char *   sqlFile;
    bool     use_metric;
    bool     drop_database;
    bool     insert_only;
    bool     answer_yes;
    bool     debug_print;
    bool     verbose_print;
    bool     performance_print;
    char *   output_file;
    bool     async_mode;
    char *   datatype[MAX_NUM_COLUMNS + 1];
    uint32_t len_of_binary;
    uint32_t num_of_CPR;
    uint32_t num_of_threads;
    uint64_t insert_interval;
    int64_t  query_times;
    uint32_t interlace_rows;
    uint32_t num_of_RPR;                  // num_of_records_per_req
    uint64_t max_sql_len;
    int64_t  num_of_tables;
    int64_t  num_of_DPT;
    int      abort;
    uint32_t disorderRatio;               // 0: no disorder, >0: x%
    int      disorderRange;               // ms or us by database precision
    uint32_t method_of_delete;
    char **  arg_list;
    uint64_t totalInsertRows;
    uint64_t totalAffectedRows;
    bool     demo_mode;                  // use default column name and semi-random data
} SArguments;

typedef struct SColumn_S {
  char      field[TSDB_COL_NAME_LEN];
  char      dataType[16];
  uint32_t  dataLen;
  char      note[128];
} StrColumn;

typedef struct SSuperTable_S {
  char         sTblName[TSDB_TABLE_NAME_LEN];
  char         dataSource[MAX_TB_NAME_SIZE];  // rand_gen or sample
  char         childTblPrefix[TSDB_TABLE_NAME_LEN - 20]; // 20 characters reserved for seq
  char         insertMode[MAX_TB_NAME_SIZE];    // taosc, rest
  uint16_t     childTblExists;
  int64_t      childTblCount;
  uint64_t     batchCreateTableNum;     // 0: no batch,  > 0: batch table number in one sql
  uint8_t      autoCreateTable;         // 0: create sub table, 1: auto create sub table
  uint16_t     iface;                   // 0: taosc, 1: rest, 2: stmt
  int64_t      childTblLimit;
  uint64_t     childTblOffset;

//  int          multiThreadWriteOneTbl;  // 0: no, 1: yes
  uint32_t     interlaceRows;           //
  int          disorderRatio;           // 0: no disorder, >0: x%
  int          disorderRange;           // ms or us by database precision
  uint64_t     maxSqlLen;               //

  uint64_t     insertInterval;          // insert interval, will override global insert interval
  int64_t      insertRows;
  int64_t      timeStampStep;
  char         startTimestamp[MAX_TB_NAME_SIZE];
  char         sampleFormat[MAX_TB_NAME_SIZE];  // csv, json
  char         sampleFile[MAX_FILE_NAME_LEN];
  char         tagsFile[MAX_FILE_NAME_LEN];

  uint32_t     columnCount;
  StrColumn    columns[TSDB_MAX_COLUMNS];
  uint32_t     tagCount;
  StrColumn    tags[TSDB_MAX_TAGS];

  char*        childTblName;
  char*        colsOfCreateChildTable;
  uint64_t     lenOfOneRow;
  uint64_t     lenOfTagOfOneRow;

  char*        sampleDataBuf;
  //int          sampleRowCount;
  //int          sampleUsePos;

  uint32_t     tagSource;    // 0: rand, 1: tag sample
  char*        tagDataBuf;
  uint32_t     tagSampleCount;
  uint32_t     tagUsePos;

  // statistics
  uint64_t     totalInsertRows;
  uint64_t     totalAffectedRows;
} SSuperTable;

typedef struct {
  char     name[TSDB_DB_NAME_LEN];
  char     create_time[32];
  int64_t  ntables;
  int32_t  vgroups;
  int16_t  replica;
  int16_t  quorum;
  int16_t  days;
  char     keeplist[32];
  int32_t  cache; //MB
  int32_t  blocks;
  int32_t  minrows;
  int32_t  maxrows;
  int8_t   wallevel;
  int32_t  fsync;
  int8_t   comp;
  int8_t   cachelast;
  char     precision[8];   // time resolution
  int8_t   update;
  char     status[16];
} SDbInfo;

typedef struct SDbCfg_S {
//  int       maxtablesPerVnode;
  uint32_t  minRows;        // 0 means default
  uint32_t  maxRows;        // 0 means default
  int       comp;
  int       walLevel;
  int       cacheLast;
  int       fsync;
  int       replica;
  int       update;
  int       keep;
  int       days;
  int       cache;
  int       blocks;
  int       quorum;
  char      precision[8];
} SDbCfg;

typedef struct SDataBase_S {
  char         dbName[TSDB_DB_NAME_LEN];
  bool         drop;  // 0: use exists, 1: if exists, drop then new create
  SDbCfg       dbCfg;
  uint64_t     superTblCount;
  SSuperTable  superTbls[MAX_SUPER_TABLE_COUNT];
} SDataBase;

typedef struct SDbs_S {
  char         cfgDir[MAX_FILE_NAME_LEN];
  char         host[MAX_HOSTNAME_SIZE];
  struct sockaddr_in serv_addr;

  uint16_t     port;
  char         user[MAX_USERNAME_SIZE];
  char         password[MAX_PASSWORD_SIZE];
  char         resultFile[MAX_FILE_NAME_LEN];
  bool         use_metric;
  bool         insert_only;
  bool         do_aggreFunc;
  bool         asyncMode;

  uint32_t     threadCount;
  uint32_t     threadCountByCreateTbl;
  uint32_t     dbCount;
  SDataBase    db[MAX_DB_COUNT];

  // statistics
  uint64_t     totalInsertRows;
  uint64_t     totalAffectedRows;

} SDbs;

typedef struct SpecifiedQueryInfo_S {
  uint64_t     queryInterval;  // 0: unlimit  > 0   loop/s
  uint32_t     concurrent;
  int          sqlCount;
  uint32_t     asyncMode; // 0: sync, 1: async
  uint64_t     subscribeInterval; // ms
  uint64_t     queryTimes;
  bool         subscribeRestart;
  int          subscribeKeepProgress;
  char         sql[MAX_QUERY_SQL_COUNT][MAX_QUERY_SQL_LENGTH+1];
  char         result[MAX_QUERY_SQL_COUNT][MAX_FILE_NAME_LEN];
  int          resubAfterConsume[MAX_QUERY_SQL_COUNT];
  int          endAfterConsume[MAX_QUERY_SQL_COUNT];
  TAOS_SUB*    tsub[MAX_QUERY_SQL_COUNT];
  char         topic[MAX_QUERY_SQL_COUNT][32];
  int          consumed[MAX_QUERY_SQL_COUNT];
  TAOS_RES*    res[MAX_QUERY_SQL_COUNT];
  uint64_t     totalQueried;
} SpecifiedQueryInfo;

typedef struct SuperQueryInfo_S {
  char         sTblName[TSDB_TABLE_NAME_LEN];
  uint64_t     queryInterval;  // 0: unlimit  > 0   loop/s
  uint32_t     threadCnt;
  uint32_t     asyncMode; // 0: sync, 1: async
  uint64_t     subscribeInterval; // ms
  bool         subscribeRestart;
  int          subscribeKeepProgress;
  uint64_t     queryTimes;
  int64_t      childTblCount;
  char         childTblPrefix[TSDB_TABLE_NAME_LEN - 20];    // 20 characters reserved for seq
  int          sqlCount;
  char         sql[MAX_QUERY_SQL_COUNT][MAX_QUERY_SQL_LENGTH+1];
  char         result[MAX_QUERY_SQL_COUNT][MAX_FILE_NAME_LEN];
  int          resubAfterConsume;
  int          endAfterConsume;
  TAOS_SUB*    tsub[MAX_QUERY_SQL_COUNT];

  char*        childTblName;
  uint64_t     totalQueried;
} SuperQueryInfo;

typedef struct SQueryMetaInfo_S {
  char         cfgDir[MAX_FILE_NAME_LEN];
  char         host[MAX_HOSTNAME_SIZE];
  uint16_t     port;
  struct       sockaddr_in serv_addr;
  char         user[MAX_USERNAME_SIZE];
  char         password[MAX_PASSWORD_SIZE];
  char         dbName[TSDB_DB_NAME_LEN];
  char         queryMode[MAX_TB_NAME_SIZE];  // taosc, rest

  SpecifiedQueryInfo  specifiedQueryInfo;
  SuperQueryInfo      superQueryInfo;
  uint64_t     totalQueried;
} SQueryMetaInfo;

typedef struct SThreadInfo_S {
    TAOS *    taos;
    TAOS_STMT *stmt;
    int       threadID;
    char      db_name[TSDB_DB_NAME_LEN];
    uint32_t  time_precision;
    char      filePath[4096];
    FILE      *fp;
    char      tb_prefix[TSDB_TABLE_NAME_LEN];
    uint64_t  start_table_from;
    uint64_t  end_table_to;
    int64_t   ntables;
    uint64_t  data_of_rate;
    int64_t   start_time;
    char*     cols;
    bool      use_metric;
    SSuperTable* superTblInfo;
    char      *buffer;    // sql cmd buffer

    // for async insert
    tsem_t    lock_sem;
    int64_t   counter;
    uint64_t  st;
    uint64_t  et;
    uint64_t  lastTs;

    // sample data
    int64_t   samplePos;
    // statistics
    uint64_t  totalInsertRows;
    uint64_t  totalAffectedRows;

    // insert delay statistics
    uint64_t  cntDelay;
    uint64_t  totalDelay;
    uint64_t  avgDelay;
    uint64_t  maxDelay;
    uint64_t  minDelay;

    // seq of query or subscribe
    uint64_t  querySeq;   // sequence number of sql command
    TAOS_SUB*  tsub;

} threadInfo;

#ifdef WINDOWS
#define _CRT_RAND_S

#include <windows.h>
#include <winsock2.h>

typedef unsigned __int32 uint32_t;

#pragma comment ( lib, "ws2_32.lib" )
// Some old MinGW/CYGWIN distributions don't define this:
#ifndef ENABLE_VIRTUAL_TERMINAL_PROCESSING
  #define ENABLE_VIRTUAL_TERMINAL_PROCESSING  0x0004
#endif // ENABLE_VIRTUAL_TERMINAL_PROCESSING

static HANDLE g_stdoutHandle;
static DWORD g_consoleMode;

static void setupForAnsiEscape(void) {
  DWORD mode = 0;
  g_stdoutHandle = GetStdHandle(STD_OUTPUT_HANDLE);

  if(g_stdoutHandle == INVALID_HANDLE_VALUE) {
    exit(GetLastError());
  }

  if(!GetConsoleMode(g_stdoutHandle, &mode)) {
    exit(GetLastError());
  }

  g_consoleMode = mode;

  // Enable ANSI escape codes
  mode |= ENABLE_VIRTUAL_TERMINAL_PROCESSING;

  if(!SetConsoleMode(g_stdoutHandle, mode)) {
    exit(GetLastError());
  }
}

static void resetAfterAnsiEscape(void) {
  // Reset colors
  printf("\x1b[0m");

  // Reset console mode
  if(!SetConsoleMode(g_stdoutHandle, g_consoleMode)) {
    exit(GetLastError());
  }
}

static int taosRandom()
{
    int number;
    rand_s(&number);

    return number;
}
#else   // Not windows
static void setupForAnsiEscape(void) {}

static void resetAfterAnsiEscape(void) {
  // Reset colors
  printf("\x1b[0m");
}

#include <time.h>

static int taosRandom()
{
  return rand();
}

#endif // ifdef Windows

static void prompt();
static int createDatabasesAndStables();
static void createChildTables();
static int queryDbExec(TAOS *taos, char *command, QUERY_TYPE type, bool quiet);
static int postProceSql(char *host, struct sockaddr_in *pServAddr,
        uint16_t port, char* sqlstr, threadInfo *pThreadInfo);
static int64_t getTSRandTail(int64_t timeStampStep, int32_t seq,
        int disorderRatio, int disorderRange);
static bool getInfoFromJsonFile(char* file);
static void init_rand_data();

/* ************ Global variables ************  */

int32_t  randint[MAX_PREPARED_RAND];
int64_t  randbigint[MAX_PREPARED_RAND];
float    randfloat[MAX_PREPARED_RAND];
double   randdouble[MAX_PREPARED_RAND];
char *aggreFunc[] = {"*", "count(*)", "avg(col0)", "sum(col0)",
    "max(col0)", "min(col0)", "first(col0)", "last(col0)"};

#define DEFAULT_DATATYPE_NUM    3

SArguments g_args = {
    NULL,            // metaFile
    0,               // test_mode
    "127.0.0.1",     // host
    6030,            // port
<<<<<<< HEAD
    INTERFACE_BUT,   // iface
=======
    TAOSC_IFACE,     // iface
>>>>>>> 00a84f9f
    "root",          // user
#ifdef _TD_POWER_
    "powerdb",      // password
#elif (_TD_TQ_ == true)
    "tqueue",      // password
#else
    "taosdata",      // password
#endif
    "test",          // database
    1,               // replica
    "d",             // tb_prefix
    NULL,            // sqlFile
    true,            // use_metric
    true,            // drop_database
    true,            // insert_only
    false,           // debug_print
    false,           // verbose_print
    false,           // performance statistic print
    false,           // answer_yes;
    "./output.txt",  // output_file
    0,               // mode : sync or async
    {
        "FLOAT",         // datatype
        "INT",           // datatype
        "FLOAT",         // datatype. DEFAULT_DATATYPE_NUM is 3
    },
    16,              // len_of_binary
    4,               // num_of_CPR
    10,              // num_of_connections/thread
    0,               // insert_interval
    1,               // query_times
    0,               // interlace_rows;
    30000,           // num_of_RPR
    (1024*1024),     // max_sql_len
    10000,           // num_of_tables
    10000,           // num_of_DPT
    0,               // abort
    0,               // disorderRatio
    1000,            // disorderRange
    1,               // method_of_delete
    NULL,            // arg_list
    0,               // totalInsertRows;
    0,               // totalAffectedRows;
    true,            // demo_mode;
};



static SDbs            g_Dbs;
static int64_t         g_totalChildTables = 0;
static SQueryMetaInfo  g_queryInfo;
static FILE *          g_fpOfInsertResult = NULL;

#if _MSC_VER <= 1900
#define __func__ __FUNCTION__
#endif

#define debugPrint(fmt, ...) \
    do { if (g_args.debug_print || g_args.verbose_print) \
      fprintf(stderr, "DEBG: "fmt, __VA_ARGS__); } while(0)

#define verbosePrint(fmt, ...) \
    do { if (g_args.verbose_print) \
        fprintf(stderr, "VERB: "fmt, __VA_ARGS__); } while(0)

#define performancePrint(fmt, ...) \
    do { if (g_args.performance_print) \
        fprintf(stderr, "VERB: "fmt, __VA_ARGS__); } while(0)

#define errorPrint(fmt, ...) \
    do { fprintf(stderr, "ERROR: "fmt, __VA_ARGS__); } while(0)

// for strncpy buffer overflow
#define min(a, b) (((a) < (b)) ? (a) : (b))


///////////////////////////////////////////////////

static void ERROR_EXIT(const char *msg) { perror(msg); exit(-1); }

#ifndef TAOSDEMO_COMMIT_SHA1
#define TAOSDEMO_COMMIT_SHA1 "unknown"
#endif

#ifndef TD_VERNUMBER
#define TD_VERNUMBER    "unknown"
#endif

#ifndef TAOSDEMO_STATUS
#define TAOSDEMO_STATUS "unknown"
#endif

static void printVersion() {
    char tdengine_ver[] = TD_VERNUMBER;
    char taosdemo_ver[] = TAOSDEMO_COMMIT_SHA1;
    char taosdemo_status[] = TAOSDEMO_STATUS;

    if (strlen(taosdemo_status) == 0) {
        printf("taosdemo verison %s-%s\n",
                tdengine_ver, taosdemo_ver);
    } else {
        printf("taosdemo verison %s-%s, status:%s\n",
                tdengine_ver, taosdemo_ver, taosdemo_status);
    }
}

static void printHelp() {
    char indent[10] = "        ";
    printf("%s%s%s%s\n", indent, "-f", indent,
            "The meta file to the execution procedure. Default is './meta.json'.");
    printf("%s%s%s%s\n", indent, "-u", indent,
            "The TDengine user name to use when connecting to the server. Default is 'root'.");
#ifdef _TD_POWER_
    printf("%s%s%s%s\n", indent, "-P", indent,
            "The password to use when connecting to the server. Default is 'powerdb'.");
    printf("%s%s%s%s\n", indent, "-c", indent,
            "Configuration directory. Default is '/etc/power/'.");
#elif (_TD_TQ_ == true)
    printf("%s%s%s%s\n", indent, "-P", indent,
            "The password to use when connecting to the server. Default is 'tqueue'.");
    printf("%s%s%s%s\n", indent, "-c", indent,
            "Configuration directory. Default is '/etc/tq/'.");
#else
    printf("%s%s%s%s\n", indent, "-P", indent,
            "The password to use when connecting to the server. Default is 'taosdata'.");
    printf("%s%s%s%s\n", indent, "-c", indent,
            "Configuration directory. Default is '/etc/taos/'.");
#endif
    printf("%s%s%s%s\n", indent, "-h", indent,
            "The host to connect to TDengine. Default is localhost.");
    printf("%s%s%s%s\n", indent, "-p", indent,
            "The TCP/IP port number to use for the connection. Default is 0.");
    printf("%s%s%s%s\n", indent, "-I", indent,
#if STMT_IFACE_ENABLED == 1
            "The interface (taosc, rest, and stmt) taosdemo uses. Default is 'taosc'.");
#else
    "The interface (taosc, rest) taosdemo uses. Default is 'taosc'.");
#endif
    printf("%s%s%s%s\n", indent, "-d", indent,
            "Destination database. Default is 'test'.");
    printf("%s%s%s%s\n", indent, "-a", indent,
            "Set the replica parameters of the database, Default 1, min: 1, max: 3.");
    printf("%s%s%s%s\n", indent, "-m", indent,
            "Table prefix name. Default is 'd'.");
    printf("%s%s%s%s\n", indent, "-s", indent, "The select sql file.");
    printf("%s%s%s%s\n", indent, "-N", indent, "Use normal table flag.");
    printf("%s%s%s%s\n", indent, "-o", indent,
            "Direct output to the named file. Default is './output.txt'.");
    printf("%s%s%s%s\n", indent, "-q", indent,
            "Query mode -- 0: SYNC, 1: ASYNC. Default is SYNC.");
    printf("%s%s%s%s\n", indent, "-b", indent,
            "The data_type of columns, default: FLOAT, INT, FLOAT.");
    printf("%s%s%s%s\n", indent, "-w", indent,
            "The length of data_type 'BINARY' or 'NCHAR'. Default is 16");
    printf("%s%s%s%s%d%s%d\n", indent, "-l", indent,
            "The number of columns per record. Default is ",
            DEFAULT_DATATYPE_NUM,
            ". Max values is ",
            MAX_NUM_COLUMNS);
    printf("%s%s%s%s\n", indent, indent, indent,
            "All of the new column(s) type is INT. If use -b to specify column type, -l will be ignored.");
    printf("%s%s%s%s\n", indent, "-T", indent,
            "The number of threads. Default is 10.");
    printf("%s%s%s%s\n", indent, "-i", indent,
            "The sleep time (ms) between insertion. Default is 0.");
    printf("%s%s%s%s\n", indent, "-r", indent,
            "The number of records per request. Default is 30000.");
    printf("%s%s%s%s\n", indent, "-t", indent,
            "The number of tables. Default is 10000.");
    printf("%s%s%s%s\n", indent, "-n", indent,
            "The number of records per table. Default is 10000.");
    printf("%s%s%s%s\n", indent, "-M", indent,
            "The value of records generated are totally random.");
    printf("%s%s%s%s\n", indent, indent, indent,
            " The default is to simulate power equipment senario.");
    printf("%s%s%s%s\n", indent, "-x", indent, "Not insert only flag.");
    printf("%s%s%s%s\n", indent, "-y", indent, "Default input yes for prompt.");
    printf("%s%s%s%s\n", indent, "-O", indent,
            "Insert mode--0: In order, 1 ~ 50: disorder ratio. Default is in order.");
    printf("%s%s%s%s\n", indent, "-R", indent,
            "Out of order data's range, ms, default is 1000.");
    printf("%s%s%s%s\n", indent, "-g", indent,
            "Print debug info.");
    printf("%s%s%s\n", indent, "-V, --version\t",
            "Print version info.");
    printf("%s%s%s%s\n", indent, "--help\t", indent,
            "Print command line arguments list info.");
    /*    printf("%s%s%s%s\n", indent, "-D", indent,
          "Delete database if exists. 0: no, 1: yes, default is 1");
          */
}

static bool isStringNumber(char *input)
{
    int len = strlen(input);
    if (0 == len) {
        return false;
    }

    for (int i = 0; i < len; i++) {
        if (!isdigit(input[i]))
            return false;
    }

    return true;
}

static void parse_args(int argc, char *argv[], SArguments *arguments) {

    for (int i = 1; i < argc; i++) {
        if (strcmp(argv[i], "-f") == 0) {
            arguments->demo_mode = false;
            arguments->metaFile = argv[++i];
        } else if (strcmp(argv[i], "-c") == 0) {
            if (argc == i+1) {
                printHelp();
                errorPrint("%s", "\n\t-c need a valid path following!\n");
                exit(EXIT_FAILURE);
            }
            tstrncpy(configDir, argv[++i], TSDB_FILENAME_LEN);
        } else if (strcmp(argv[i], "-h") == 0) {
            if (argc == i+1) {
                printHelp();
                errorPrint("%s", "\n\t-h need a valid string following!\n");
                exit(EXIT_FAILURE);
            }
            arguments->host = argv[++i];
        } else if (strcmp(argv[i], "-p") == 0) {
            if ((argc == i+1) ||
                    (!isStringNumber(argv[i+1]))) {
                printHelp();
                errorPrint("%s", "\n\t-p need a number following!\n");
                exit(EXIT_FAILURE);
            }
            arguments->port = atoi(argv[++i]);
        } else if (strcmp(argv[i], "-I") == 0) {
            if (argc == i+1) {
                printHelp();
                errorPrint("%s", "\n\t-I need a valid string following!\n");
                exit(EXIT_FAILURE);
            }
            ++i;
            if (0 == strcasecmp(argv[i], "taosc")) {
                arguments->iface = TAOSC_IFACE;
            } else if (0 == strcasecmp(argv[i], "rest")) {
                arguments->iface = REST_IFACE;
#if STMT_IFACE_ENABLED == 1
            } else if (0 == strcasecmp(argv[i], "stmt")) {
                arguments->iface = STMT_IFACE;
#endif
            } else {
                errorPrint("%s", "\n\t-I need a valid string following!\n");
                exit(EXIT_FAILURE);
            }
        } else if (strcmp(argv[i], "-u") == 0) {
            if (argc == i+1) {
                printHelp();
                errorPrint("%s", "\n\t-u need a valid string following!\n");
                exit(EXIT_FAILURE);
            }
            arguments->user = argv[++i];
        } else if (strcmp(argv[i], "-P") == 0) {
            if (argc == i+1) {
                printHelp();
                errorPrint("%s", "\n\t-P need a valid string following!\n");
                exit(EXIT_FAILURE);
            }
            arguments->password = argv[++i];
        } else if (strcmp(argv[i], "-o") == 0) {
            if (argc == i+1) {
                printHelp();
                errorPrint("%s", "\n\t-o need a valid string following!\n");
                exit(EXIT_FAILURE);
            }
            arguments->output_file = argv[++i];
        } else if (strcmp(argv[i], "-s") == 0) {
            if (argc == i+1) {
                printHelp();
                errorPrint("%s", "\n\t-s need a valid string following!\n");
                exit(EXIT_FAILURE);
            }
            arguments->sqlFile = argv[++i];
        } else if (strcmp(argv[i], "-q") == 0) {
            if ((argc == i+1)
                    || (!isStringNumber(argv[i+1]))) {
                printHelp();
                errorPrint("%s", "\n\t-q need a number following!\nQuery mode -- 0: SYNC, not-0: ASYNC. Default is SYNC.\n");
                exit(EXIT_FAILURE);
            }
            arguments->async_mode = atoi(argv[++i]);
        } else if (strcmp(argv[i], "-T") == 0) {
            if ((argc == i+1)
                    || (!isStringNumber(argv[i+1]))) {
                printHelp();
                errorPrint("%s", "\n\t-T need a number following!\n");
                exit(EXIT_FAILURE);
            }
            arguments->num_of_threads = atoi(argv[++i]);
        } else if (strcmp(argv[i], "-i") == 0) {
            if ((argc == i+1) ||
                    (!isStringNumber(argv[i+1]))) {
                printHelp();
                errorPrint("%s", "\n\t-i need a number following!\n");
                exit(EXIT_FAILURE);
            }
            arguments->insert_interval = atoi(argv[++i]);
        } else if (strcmp(argv[i], "-qt") == 0) {
            if ((argc == i+1)
                    || (!isStringNumber(argv[i+1]))) {
                printHelp();
                errorPrint("%s", "\n\t-qt need a number following!\n");
                exit(EXIT_FAILURE);
            }
            arguments->query_times = atoi(argv[++i]);
        } else if (strcmp(argv[i], "-B") == 0) {
            if ((argc == i+1)
                    || (!isStringNumber(argv[i+1]))) {
                printHelp();
                errorPrint("%s", "\n\t-B need a number following!\n");
                exit(EXIT_FAILURE);
            }
            arguments->interlace_rows = atoi(argv[++i]);
        } else if (strcmp(argv[i], "-r") == 0) {
            if ((argc == i+1)
                    || (!isStringNumber(argv[i+1]))) {
                printHelp();
                errorPrint("%s", "\n\t-r need a number following!\n");
                exit(EXIT_FAILURE);
            }
            arguments->num_of_RPR = atoi(argv[++i]);
        } else if (strcmp(argv[i], "-t") == 0) {
            if ((argc == i+1) ||
                    (!isStringNumber(argv[i+1]))) {
                printHelp();
                errorPrint("%s", "\n\t-t need a number following!\n");
                exit(EXIT_FAILURE);
            }
            arguments->num_of_tables = atoi(argv[++i]);
        } else if (strcmp(argv[i], "-n") == 0) {
            if ((argc == i+1) ||
                    (!isStringNumber(argv[i+1]))) {
                printHelp();
                errorPrint("%s", "\n\t-n need a number following!\n");
                exit(EXIT_FAILURE);
            }
            arguments->num_of_DPT = atoi(argv[++i]);
        } else if (strcmp(argv[i], "-d") == 0) {
            if (argc == i+1) {
                printHelp();
                errorPrint("%s", "\n\t-d need a valid string following!\n");
                exit(EXIT_FAILURE);
            }
            arguments->database = argv[++i];
        } else if (strcmp(argv[i], "-l") == 0) {
            arguments->demo_mode = false;
            if (argc == i+1) {
                if (!isStringNumber(argv[i+1])) {
                    printHelp();
                    errorPrint("%s", "\n\t-l need a number following!\n");
                    exit(EXIT_FAILURE);
                }
            }
            arguments->num_of_CPR = atoi(argv[++i]);

            if (arguments->num_of_CPR > MAX_NUM_COLUMNS) {
                printf("WARNING: max acceptible columns count is %d\n", MAX_NUM_COLUMNS);
                prompt();
                arguments->num_of_CPR = MAX_NUM_COLUMNS;
            }

            for (int col = DEFAULT_DATATYPE_NUM; col < arguments->num_of_CPR; col ++) {
                arguments->datatype[col] = "INT";
            }
            for (int col = arguments->num_of_CPR; col < MAX_NUM_COLUMNS; col++) {
                arguments->datatype[col] = NULL;
            }
<<<<<<< HEAD
        } else if (strcmp(argv[i], "-b") == 0) {
            arguments->demo_mode = false;
            if (argc == i+1) {
                printHelp();
                errorPrint("%s", "\n\t-b need valid string following!\n");
                exit(EXIT_FAILURE);
            }
            ++i;
            if (strstr(argv[i], ",") == NULL) {
                // only one col
                if (strcasecmp(argv[i], "INT")
                        && strcasecmp(argv[i], "FLOAT")
                        && strcasecmp(argv[i], "TINYINT")
                        && strcasecmp(argv[i], "BOOL")
                        && strcasecmp(argv[i], "SMALLINT")
                        && strcasecmp(argv[i], "BIGINT")
                        && strcasecmp(argv[i], "DOUBLE")
                        && strcasecmp(argv[i], "BINARY")
                        && strcasecmp(argv[i], "TIMESTAMP")
                        && strcasecmp(argv[i], "NCHAR")) {
                    printHelp();
                    errorPrint("%s", "-b: Invalid data_type!\n");
                    exit(EXIT_FAILURE);
                }
                arguments->datatype[0] = argv[i];
            } else {
                // more than one col
                int index = 0;
                g_dupstr = strdup(argv[i]);
                char *running = g_dupstr;
                char *token = strsep(&running, ",");
                while(token != NULL) {
                    if (strcasecmp(token, "INT")
                            && strcasecmp(token, "FLOAT")
                            && strcasecmp(token, "TINYINT")
                            && strcasecmp(token, "BOOL")
                            && strcasecmp(token, "SMALLINT")
                            && strcasecmp(token, "BIGINT")
                            && strcasecmp(token, "DOUBLE")
                            && strcasecmp(token, "BINARY")
                            && strcasecmp(token, "TIMESTAMP")
                            && strcasecmp(token, "NCHAR")) {
                        printHelp();
                        free(g_dupstr);
                        errorPrint("%s", "-b: Invalid data_type!\n");
                        exit(EXIT_FAILURE);
                    }
                    arguments->datatype[index++] = token;
                    token = strsep(&running, ",");
                    if (index >= MAX_NUM_COLUMNS) break;
                }
                arguments->datatype[index] = NULL;
            }
        } else if (strcmp(argv[i], "-w") == 0) {
            if ((argc == i+1) ||
                    (!isStringNumber(argv[i+1]))) {
                printHelp();
                errorPrint("%s", "\n\t-w need a number following!\n");
                exit(EXIT_FAILURE);
            }
            arguments->len_of_binary = atoi(argv[++i]);
        } else if (strcmp(argv[i], "-m") == 0) {
            if ((argc == i+1) ||
                    (isStringNumber(argv[i+1]))) {
                printHelp();
                errorPrint("%s", "\n\t-m need a letter-initial string following!\n");
                exit(EXIT_FAILURE);
            }
            arguments->tb_prefix = argv[++i];
        } else if (strcmp(argv[i], "-N") == 0) {
            arguments->use_metric = false;
        } else if (strcmp(argv[i], "-M") == 0) {
            arguments->demo_mode = false;
        } else if (strcmp(argv[i], "-x") == 0) {
            arguments->insert_only = false;
        } else if (strcmp(argv[i], "-y") == 0) {
            arguments->answer_yes = true;
        } else if (strcmp(argv[i], "-g") == 0) {
            arguments->debug_print = true;
        } else if (strcmp(argv[i], "-gg") == 0) {
            arguments->verbose_print = true;
        } else if (strcmp(argv[i], "-pp") == 0) {
            arguments->performance_print = true;
        } else if (strcmp(argv[i], "-O") == 0) {
            if ((argc == i+1) ||
                    (!isStringNumber(argv[i+1]))) {
                printHelp();
                errorPrint("%s", "\n\t-O need a number following!\n");
                exit(EXIT_FAILURE);
            }

            arguments->disorderRatio = atoi(argv[++i]);

            if (arguments->disorderRatio > 50) {
                arguments->disorderRatio = 50;
            }

            if (arguments->disorderRatio < 0) {
                arguments->disorderRatio = 0;
            }

        } else if (strcmp(argv[i], "-R") == 0) {
            if ((argc == i+1) ||
                    (!isStringNumber(argv[i+1]))) {
                printHelp();
                errorPrint("%s", "\n\t-R need a number following!\n");
                exit(EXIT_FAILURE);
            }

            arguments->disorderRange = atoi(argv[++i]);
            if (arguments->disorderRange < 0)
                arguments->disorderRange = 1000;

        } else if (strcmp(argv[i], "-a") == 0) {
            if ((argc == i+1) ||
                    (!isStringNumber(argv[i+1]))) {
                printHelp();
                errorPrint("%s", "\n\t-a need a number following!\n");
                exit(EXIT_FAILURE);
            }
            arguments->replica = atoi(argv[++i]);
            if (arguments->replica > 3 || arguments->replica < 1) {
                arguments->replica = 1;
            }
        } else if (strcmp(argv[i], "-D") == 0) {
            arguments->method_of_delete = atoi(argv[++i]);
            if (arguments->method_of_delete > 3) {
                errorPrint("%s", "\n\t-D need a valud (0~3) number following!\n");
                exit(EXIT_FAILURE);
            }
        } else if ((strcmp(argv[i], "--version") == 0) ||
                (strcmp(argv[i], "-V") == 0)){
            printVersion();
            exit(0);
        } else if (strcmp(argv[i], "--help") == 0) {
            printHelp();
            exit(0);
        } else {
            printHelp();
            errorPrint("%s", "ERROR: wrong options\n");
            exit(EXIT_FAILURE);
        }
    }

    int columnCount;
    for (columnCount = 0; columnCount < MAX_NUM_COLUMNS; columnCount ++) {
        if (g_args.datatype[columnCount] == NULL) {
            break;
        }
    }

    if (0 == columnCount) {
        perror("data type error!");
        exit(-1);
    }
    g_args.num_of_CPR = columnCount;

    if (((arguments->debug_print) && (arguments->metaFile == NULL))
            || arguments->verbose_print) {
        printf("###################################################################\n");
        printf("# meta file:                         %s\n", arguments->metaFile);
        printf("# Server IP:                         %s:%hu\n",
                arguments->host == NULL ? "localhost" : arguments->host,
                arguments->port );
        printf("# User:                              %s\n", arguments->user);
        printf("# Password:                          %s\n", arguments->password);
        printf("# Use metric:                        %s\n",
                arguments->use_metric ? "true" : "false");
        if (*(arguments->datatype)) {
            printf("# Specified data type:               ");
            for (int i = 0; i < MAX_NUM_COLUMNS; i++)
                if (arguments->datatype[i])
                    printf("%s,", arguments->datatype[i]);
                else
                    break;
            printf("\n");
        }
        printf("# Insertion interval:                %"PRIu64"\n",
                arguments->insert_interval);
        printf("# Number of records per req:         %u\n",
                arguments->num_of_RPR);
        printf("# Max SQL length:                    %"PRIu64"\n",
                arguments->max_sql_len);
        printf("# Length of Binary:                  %d\n", arguments->len_of_binary);
        printf("# Number of Threads:                 %d\n", arguments->num_of_threads);
        printf("# Number of Tables:                  %"PRId64"\n",
                arguments->num_of_tables);
        printf("# Number of Data per Table:          %"PRId64"\n",
                arguments->num_of_DPT);
        printf("# Database name:                     %s\n", arguments->database);
        printf("# Table prefix:                      %s\n", arguments->tb_prefix);
        if (arguments->disorderRatio) {
            printf("# Data order:                        %d\n", arguments->disorderRatio);
            printf("# Data out of order rate:            %d\n", arguments->disorderRange);

=======

        } else if (strcmp(argv[i], "-b") == 0) {
            arguments->demo_mode = false;
            if (argc == i+1) {
                printHelp();
                errorPrint("%s", "\n\t-b need valid string following!\n");
                exit(EXIT_FAILURE);
            }
            ++i;
            if (strstr(argv[i], ",") == NULL) {
                // only one col
                if (strcasecmp(argv[i], "INT")
                        && strcasecmp(argv[i], "FLOAT")
                        && strcasecmp(argv[i], "TINYINT")
                        && strcasecmp(argv[i], "BOOL")
                        && strcasecmp(argv[i], "SMALLINT")
                        && strcasecmp(argv[i], "BIGINT")
                        && strcasecmp(argv[i], "DOUBLE")
                        && strcasecmp(argv[i], "BINARY")
                        && strcasecmp(argv[i], "TIMESTAMP")
                        && strcasecmp(argv[i], "NCHAR")) {
                    printHelp();
                    errorPrint("%s", "-b: Invalid data_type!\n");
                    exit(EXIT_FAILURE);
                }
                arguments->datatype[0] = argv[i];
            } else {
                // more than one col
                int index = 0;
                g_dupstr = strdup(argv[i]);
                char *running = g_dupstr;
                char *token = strsep(&running, ",");
                while(token != NULL) {
                    if (strcasecmp(token, "INT")
                            && strcasecmp(token, "FLOAT")
                            && strcasecmp(token, "TINYINT")
                            && strcasecmp(token, "BOOL")
                            && strcasecmp(token, "SMALLINT")
                            && strcasecmp(token, "BIGINT")
                            && strcasecmp(token, "DOUBLE")
                            && strcasecmp(token, "BINARY")
                            && strcasecmp(token, "TIMESTAMP")
                            && strcasecmp(token, "NCHAR")) {
                        printHelp();
                        free(g_dupstr);
                        errorPrint("%s", "-b: Invalid data_type!\n");
                        exit(EXIT_FAILURE);
                    }
                    arguments->datatype[index++] = token;
                    token = strsep(&running, ",");
                    if (index >= MAX_NUM_COLUMNS) break;
                }
                arguments->datatype[index] = NULL;
            }
        } else if (strcmp(argv[i], "-w") == 0) {
            if ((argc == i+1) ||
                    (!isStringNumber(argv[i+1]))) {
                printHelp();
                errorPrint("%s", "\n\t-w need a number following!\n");
                exit(EXIT_FAILURE);
            }
            arguments->len_of_binary = atoi(argv[++i]);
        } else if (strcmp(argv[i], "-m") == 0) {
            if ((argc == i+1) ||
                    (isStringNumber(argv[i+1]))) {
                printHelp();
                errorPrint("%s", "\n\t-m need a letter-initial string following!\n");
                exit(EXIT_FAILURE);
            }
            arguments->tb_prefix = argv[++i];
        } else if (strcmp(argv[i], "-N") == 0) {
            arguments->use_metric = false;
        } else if (strcmp(argv[i], "-M") == 0) {
            arguments->demo_mode = false;
        } else if (strcmp(argv[i], "-x") == 0) {
            arguments->insert_only = false;
        } else if (strcmp(argv[i], "-y") == 0) {
            arguments->answer_yes = true;
        } else if (strcmp(argv[i], "-g") == 0) {
            arguments->debug_print = true;
        } else if (strcmp(argv[i], "-gg") == 0) {
            arguments->verbose_print = true;
        } else if (strcmp(argv[i], "-pp") == 0) {
            arguments->performance_print = true;
        } else if (strcmp(argv[i], "-O") == 0) {
            if ((argc == i+1) ||
                    (!isStringNumber(argv[i+1]))) {
                printHelp();
                errorPrint("%s", "\n\t-O need a number following!\n");
                exit(EXIT_FAILURE);
            }

            arguments->disorderRatio = atoi(argv[++i]);

            if (arguments->disorderRatio > 50) {
                arguments->disorderRatio = 50;
            }

            if (arguments->disorderRatio < 0) {
                arguments->disorderRatio = 0;
            }

        } else if (strcmp(argv[i], "-R") == 0) {
            if ((argc == i+1) ||
                    (!isStringNumber(argv[i+1]))) {
                printHelp();
                errorPrint("%s", "\n\t-R need a number following!\n");
                exit(EXIT_FAILURE);
            }

            arguments->disorderRange = atoi(argv[++i]);
            if (arguments->disorderRange < 0)
                arguments->disorderRange = 1000;

        } else if (strcmp(argv[i], "-a") == 0) {
            if ((argc == i+1) ||
                    (!isStringNumber(argv[i+1]))) {
                printHelp();
                errorPrint("%s", "\n\t-a need a number following!\n");
                exit(EXIT_FAILURE);
            }
            arguments->replica = atoi(argv[++i]);
            if (arguments->replica > 3 || arguments->replica < 1) {
                arguments->replica = 1;
            }
        } else if (strcmp(argv[i], "-D") == 0) {
            arguments->method_of_delete = atoi(argv[++i]);
            if (arguments->method_of_delete > 3) {
                errorPrint("%s", "\n\t-D need a valud (0~3) number following!\n");
                exit(EXIT_FAILURE);
            }
        } else if ((strcmp(argv[i], "--version") == 0) ||
                (strcmp(argv[i], "-V") == 0)){
            printVersion();
            exit(0);
        } else if (strcmp(argv[i], "--help") == 0) {
            printHelp();
            exit(0);
        } else {
            printHelp();
            errorPrint("%s", "ERROR: wrong options\n");
            exit(EXIT_FAILURE);
        }
    }

    int columnCount;
    for (columnCount = 0; columnCount < MAX_NUM_COLUMNS; columnCount ++) {
        if (g_args.datatype[columnCount] == NULL) {
            break;
        }
    }

    if (0 == columnCount) {
        perror("data type error!");
        exit(-1);
    }
    g_args.num_of_CPR = columnCount;

    if (((arguments->debug_print) && (arguments->metaFile == NULL))
            || arguments->verbose_print) {
        printf("###################################################################\n");
        printf("# meta file:                         %s\n", arguments->metaFile);
        printf("# Server IP:                         %s:%hu\n",
                arguments->host == NULL ? "localhost" : arguments->host,
                arguments->port );
        printf("# User:                              %s\n", arguments->user);
        printf("# Password:                          %s\n", arguments->password);
        printf("# Use metric:                        %s\n",
                arguments->use_metric ? "true" : "false");
        if (*(arguments->datatype)) {
            printf("# Specified data type:               ");
            for (int i = 0; i < MAX_NUM_COLUMNS; i++)
                if (arguments->datatype[i])
                    printf("%s,", arguments->datatype[i]);
                else
                    break;
            printf("\n");
        }
        printf("# Insertion interval:                %"PRIu64"\n",
                arguments->insert_interval);
        printf("# Number of records per req:         %u\n",
                arguments->num_of_RPR);
        printf("# Max SQL length:                    %"PRIu64"\n",
                arguments->max_sql_len);
        printf("# Length of Binary:                  %d\n", arguments->len_of_binary);
        printf("# Number of Threads:                 %d\n", arguments->num_of_threads);
        printf("# Number of Tables:                  %"PRId64"\n",
                arguments->num_of_tables);
        printf("# Number of Data per Table:          %"PRId64"\n",
                arguments->num_of_DPT);
        printf("# Database name:                     %s\n", arguments->database);
        printf("# Table prefix:                      %s\n", arguments->tb_prefix);
        if (arguments->disorderRatio) {
            printf("# Data order:                        %d\n", arguments->disorderRatio);
            printf("# Data out of order rate:            %d\n", arguments->disorderRange);

>>>>>>> 00a84f9f
        }
        printf("# Delete method:                     %d\n", arguments->method_of_delete);
        printf("# Answer yes when prompt:            %d\n", arguments->answer_yes);
        printf("# Print debug info:                  %d\n", arguments->debug_print);
        printf("# Print verbose info:                %d\n", arguments->verbose_print);
        printf("###################################################################\n");

        prompt();
    }
}

static void tmfclose(FILE *fp) {
    if (NULL != fp) {
        fclose(fp);
    }
}

static void tmfree(char *buf) {
    if (NULL != buf) {
        free(buf);
    }
}

static int queryDbExec(TAOS *taos, char *command, QUERY_TYPE type, bool quiet) {
    int i;
    TAOS_RES *res = NULL;
    int32_t   code = -1;

    for (i = 0; i < 5 /* retry */; i++) {
        if (NULL != res) {
            taos_free_result(res);
            res = NULL;
        }

        res = taos_query(taos, command);
        code = taos_errno(res);
        if (0 == code) {
            break;
        }
    }

    verbosePrint("%s() LN%d - command: %s\n", __func__, __LINE__, command);
    if (code != 0) {
        if (!quiet) {
            errorPrint("Failed to execute %s, reason: %s\n",
                    command, taos_errstr(res));
        }
        taos_free_result(res);
        //taos_close(taos);
        return -1;
    }

    if (INSERT_TYPE == type) {
        int affectedRows = taos_affected_rows(res);
        taos_free_result(res);
        return affectedRows;
    }

    taos_free_result(res);
    return 0;
}

static void appendResultBufToFile(char *resultBuf, threadInfo *pThreadInfo)
{
    pThreadInfo->fp = fopen(pThreadInfo->filePath, "at");
    if (pThreadInfo->fp == NULL) {
        errorPrint(
                "%s() LN%d, failed to open result file: %s, result will not save to file\n",
                __func__, __LINE__, pThreadInfo->filePath);
        return;
    }

    fprintf(pThreadInfo->fp, "%s", resultBuf);
    tmfclose(pThreadInfo->fp);
    pThreadInfo->fp = NULL;
}

static void fetchResult(TAOS_RES *res, threadInfo* pThreadInfo) {
    TAOS_ROW    row = NULL;
    int         num_rows = 0;
    int         num_fields = taos_field_count(res);
    TAOS_FIELD *fields     = taos_fetch_fields(res);

    char* databuf = (char*) calloc(1, 100*1024*1024);
    if (databuf == NULL) {
        errorPrint("%s() LN%d, failed to malloc, warning: save result to file slowly!\n",
                __func__, __LINE__);
        return ;
    }

    int64_t   totalLen = 0;

    // fetch the records row by row
    while((row = taos_fetch_row(res))) {
        if (totalLen >= 100*1024*1024 - 32000) {
            if (strlen(pThreadInfo->filePath) > 0)
                appendResultBufToFile(databuf, pThreadInfo);
            totalLen = 0;
            memset(databuf, 0, 100*1024*1024);
        }
        num_rows++;
        char  temp[16000] = {0};
        int len = taos_print_row(temp, row, fields, num_fields);
        len += sprintf(temp + len, "\n");
        //printf("query result:%s\n", temp);
        memcpy(databuf + totalLen, temp, len);
        totalLen += len;
        verbosePrint("%s() LN%d, totalLen: %"PRId64"\n",
                __func__, __LINE__, totalLen);
    }

    verbosePrint("%s() LN%d, databuf=%s resultFile=%s\n",
            __func__, __LINE__, databuf, pThreadInfo->filePath);
    if (strlen(pThreadInfo->filePath) > 0) {
        appendResultBufToFile(databuf, pThreadInfo);
    }
    free(databuf);
}

static void selectAndGetResult(
        threadInfo *pThreadInfo, char *command)
{
    if (0 == strncasecmp(g_queryInfo.queryMode, "taosc", strlen("taosc"))) {
        TAOS_RES *res = taos_query(pThreadInfo->taos, command);
        if (res == NULL || taos_errno(res) != 0) {
            errorPrint("%s() LN%d, failed to execute sql:%s, reason:%s\n",
                    __func__, __LINE__, command, taos_errstr(res));
            taos_free_result(res);
            return;
        }

        fetchResult(res, pThreadInfo);
        taos_free_result(res);

    } else if (0 == strncasecmp(g_queryInfo.queryMode, "rest", strlen("rest"))) {
        int retCode = postProceSql(
                g_queryInfo.host, &(g_queryInfo.serv_addr), g_queryInfo.port,
                command,
                pThreadInfo);
        if (0 != retCode) {
            printf("====restful return fail, threadID[%d]\n", pThreadInfo->threadID);
        }

    } else {
        errorPrint("%s() LN%d, unknown query mode: %s\n",
                __func__, __LINE__, g_queryInfo.queryMode);
    }
}

static int32_t rand_bool(){
    static int cursor;
    cursor++;
    cursor = cursor % MAX_PREPARED_RAND;
    return randint[cursor] % 2;
}

static int32_t rand_tinyint(){
    static int cursor;
    cursor++;
    cursor = cursor % MAX_PREPARED_RAND;
    return randint[cursor] % 128;
}

static int32_t rand_smallint(){
    static int cursor;
    cursor++;
    cursor = cursor % MAX_PREPARED_RAND;
    return randint[cursor] % 32767;
}

static int32_t rand_int(){
    static int cursor;
    cursor++;
    cursor = cursor % MAX_PREPARED_RAND;
    return randint[cursor];
}

static int64_t rand_bigint(){
    static int cursor;
    cursor++;
    cursor = cursor % MAX_PREPARED_RAND;
    return randbigint[cursor];
}

static float rand_float(){
    static int cursor;
    cursor++;
    cursor = cursor % MAX_PREPARED_RAND;
    return randfloat[cursor];
}

static float demo_current_float(){
    static int cursor;
    cursor++;
    cursor = cursor % MAX_PREPARED_RAND;
    return (float)(9.8 + 0.04 * (randint[cursor] % 10) + randfloat[cursor]/1000000000);
}

static int32_t demo_voltage_int(){
    static int cursor;
    cursor++;
    cursor = cursor % MAX_PREPARED_RAND;
    return 215 + randint[cursor] % 10;
}

static float demo_phase_float(){
    static int cursor;
    cursor++;
    cursor = cursor % MAX_PREPARED_RAND;
    return (float)((115 + randint[cursor] % 10 + randfloat[cursor]/1000000000)/360);
}

#if 0
static const char charNum[] = "0123456789";

static void nonrand_string(char *, int) __attribute__ ((unused));   // reserve for debugging purpose
static void nonrand_string(char *str, int size)
{
  str[0] = 0;
  if (size > 0) {
    int n;
    for (n = 0; n < size; n++) {
      str[n] = charNum[n % 10];
    }
    str[n] = 0;
  }
}
#endif

static const char charset[] = "abcdefghijklmnopqrstuvwxyzABCDEFGHIJKLMNOPQRSTUVWXYZ1234567890";

static void rand_string(char *str, int size) {
    str[0] = 0;
    if (size > 0) {
        //--size;
        int n;
        for (n = 0; n < size; n++) {
            int key = abs(rand_tinyint()) % (int)(sizeof(charset) - 1);
            str[n] = charset[key];
        }
        str[n] = 0;
    }
}

static double rand_double() {
    static int cursor;
    cursor++;
    cursor = cursor % MAX_PREPARED_RAND;
    return randdouble[cursor];
}

static void init_rand_data() {
    for (int i = 0; i < MAX_PREPARED_RAND; i++){
        randint[i] = (int)(taosRandom() % 65535);
        randbigint[i] = (int64_t)(taosRandom() % 2147483648);
        randfloat[i] = (float)(taosRandom() / 1000.0);
        randdouble[i] = (double)(taosRandom() / 1000000.0);
    }
}

#define SHOW_PARSE_RESULT_START()   \
    do { if (g_args.metaFile)  \
        printf("\033[1m\033[40;32m================ %s parse result START ================\033[0m\n", \
                g_args.metaFile); } while(0)

#define SHOW_PARSE_RESULT_END() \
    do { if (g_args.metaFile)   \
        printf("\033[1m\033[40;32m================ %s parse result END================\033[0m\n", \
                g_args.metaFile); } while(0)

#define SHOW_PARSE_RESULT_START_TO_FILE(fp)   \
    do { if (g_args.metaFile)  \
        fprintf(fp, "\033[1m\033[40;32m================ %s parse result START ================\033[0m\n", \
                g_args.metaFile); } while(0)

#define SHOW_PARSE_RESULT_END_TO_FILE(fp) \
    do { if (g_args.metaFile)   \
        fprintf(fp, "\033[1m\033[40;32m================ %s parse result END================\033[0m\n", \
                g_args.metaFile); } while(0)

static int printfInsertMeta() {
    SHOW_PARSE_RESULT_START();

    if (g_args.demo_mode)
        printf("\ntaosdemo is simulating data generated by power equipments monitoring...\n\n");
    else
        printf("\ntaosdemo is simulating random data as you request..\n\n");

<<<<<<< HEAD
    if (g_args.iface != INTERFACE_BUT) {
        // first time if no iface specified
        printf("interface:                  \033[33m%s\033[0m\n",
            (g_args.iface==TAOSC_IFACE)?"taosc":
            (g_args.iface==REST_IFACE)?"rest":"stmt");
    }

=======
    printf("interface:                  \033[33m%s\033[0m\n",
            (g_args.iface==TAOSC_IFACE)?"taosc":(g_args.iface==REST_IFACE)?"rest":"stmt");
>>>>>>> 00a84f9f
    printf("host:                       \033[33m%s:%u\033[0m\n",
            g_Dbs.host, g_Dbs.port);
    printf("user:                       \033[33m%s\033[0m\n", g_Dbs.user);
    printf("password:                   \033[33m%s\033[0m\n", g_Dbs.password);
    printf("configDir:                  \033[33m%s\033[0m\n", configDir);
    printf("resultFile:                 \033[33m%s\033[0m\n", g_Dbs.resultFile);
    printf("thread num of insert data:  \033[33m%d\033[0m\n", g_Dbs.threadCount);
    printf("thread num of create table: \033[33m%d\033[0m\n",
            g_Dbs.threadCountByCreateTbl);
    printf("top insert interval:        \033[33m%"PRIu64"\033[0m\n",
            g_args.insert_interval);
    printf("number of records per req:  \033[33m%u\033[0m\n",
            g_args.num_of_RPR);
    printf("max sql length:             \033[33m%"PRIu64"\033[0m\n",
            g_args.max_sql_len);

    printf("database count:             \033[33m%d\033[0m\n", g_Dbs.dbCount);

    for (int i = 0; i < g_Dbs.dbCount; i++) {
        printf("database[\033[33m%d\033[0m]:\n", i);
        printf("  database[%d] name:      \033[33m%s\033[0m\n",
                i, g_Dbs.db[i].dbName);
        if (0 == g_Dbs.db[i].drop) {
            printf("  drop:                  \033[33mno\033[0m\n");
        } else {
            printf("  drop:                  \033[33myes\033[0m\n");
        }

        if (g_Dbs.db[i].dbCfg.blocks > 0) {
            printf("  blocks:                \033[33m%d\033[0m\n",
                    g_Dbs.db[i].dbCfg.blocks);
        }
        if (g_Dbs.db[i].dbCfg.cache > 0) {
            printf("  cache:                 \033[33m%d\033[0m\n",
                    g_Dbs.db[i].dbCfg.cache);
        }
        if (g_Dbs.db[i].dbCfg.days > 0) {
            printf("  days:                  \033[33m%d\033[0m\n",
                    g_Dbs.db[i].dbCfg.days);
        }
        if (g_Dbs.db[i].dbCfg.keep > 0) {
            printf("  keep:                  \033[33m%d\033[0m\n",
                    g_Dbs.db[i].dbCfg.keep);
        }
        if (g_Dbs.db[i].dbCfg.replica > 0) {
            printf("  replica:               \033[33m%d\033[0m\n",
                    g_Dbs.db[i].dbCfg.replica);
        }
        if (g_Dbs.db[i].dbCfg.update > 0) {
            printf("  update:                \033[33m%d\033[0m\n",
                    g_Dbs.db[i].dbCfg.update);
        }
        if (g_Dbs.db[i].dbCfg.minRows > 0) {
            printf("  minRows:               \033[33m%d\033[0m\n",
                    g_Dbs.db[i].dbCfg.minRows);
        }
        if (g_Dbs.db[i].dbCfg.maxRows > 0) {
            printf("  maxRows:               \033[33m%d\033[0m\n",
                    g_Dbs.db[i].dbCfg.maxRows);
        }
        if (g_Dbs.db[i].dbCfg.comp > 0) {
            printf("  comp:                  \033[33m%d\033[0m\n", g_Dbs.db[i].dbCfg.comp);
        }
        if (g_Dbs.db[i].dbCfg.walLevel > 0) {
            printf("  walLevel:              \033[33m%d\033[0m\n",
                    g_Dbs.db[i].dbCfg.walLevel);
        }
        if (g_Dbs.db[i].dbCfg.fsync > 0) {
            printf("  fsync:                 \033[33m%d\033[0m\n",
                    g_Dbs.db[i].dbCfg.fsync);
        }
        if (g_Dbs.db[i].dbCfg.quorum > 0) {
            printf("  quorum:                \033[33m%d\033[0m\n",
                    g_Dbs.db[i].dbCfg.quorum);
        }
        if (g_Dbs.db[i].dbCfg.precision[0] != 0) {
            if ((0 == strncasecmp(g_Dbs.db[i].dbCfg.precision, "ms", 2))
                    || (0 == strncasecmp(g_Dbs.db[i].dbCfg.precision, "us", 2))) {
                printf("  precision:             \033[33m%s\033[0m\n",
                        g_Dbs.db[i].dbCfg.precision);
            } else {
                printf("\033[1m\033[40;31m  precision error:       %s\033[0m\n",
                        g_Dbs.db[i].dbCfg.precision);
                return -1;
            }
        }

        printf("  super table count:     \033[33m%"PRIu64"\033[0m\n",
                g_Dbs.db[i].superTblCount);
        for (uint64_t j = 0; j < g_Dbs.db[i].superTblCount; j++) {
            printf("  super table[\033[33m%"PRIu64"\033[0m]:\n", j);

            printf("      stbName:           \033[33m%s\033[0m\n",
                    g_Dbs.db[i].superTbls[j].sTblName);

            if (PRE_CREATE_SUBTBL == g_Dbs.db[i].superTbls[j].autoCreateTable) {
                printf("      autoCreateTable:   \033[33m%s\033[0m\n",  "no");
            } else if (AUTO_CREATE_SUBTBL ==
                    g_Dbs.db[i].superTbls[j].autoCreateTable) {
                printf("      autoCreateTable:   \033[33m%s\033[0m\n",  "yes");
            } else {
                printf("      autoCreateTable:   \033[33m%s\033[0m\n",  "error");
            }

            if (TBL_NO_EXISTS == g_Dbs.db[i].superTbls[j].childTblExists) {
                printf("      childTblExists:    \033[33m%s\033[0m\n",  "no");
            } else if (TBL_ALREADY_EXISTS == g_Dbs.db[i].superTbls[j].childTblExists) {
                printf("      childTblExists:    \033[33m%s\033[0m\n",  "yes");
            } else {
                printf("      childTblExists:    \033[33m%s\033[0m\n",  "error");
            }

            printf("      childTblCount:     \033[33m%"PRId64"\033[0m\n",
                    g_Dbs.db[i].superTbls[j].childTblCount);
            printf("      childTblPrefix:    \033[33m%s\033[0m\n",
                    g_Dbs.db[i].superTbls[j].childTblPrefix);
            printf("      dataSource:        \033[33m%s\033[0m\n",
                    g_Dbs.db[i].superTbls[j].dataSource);
            printf("      iface:             \033[33m%s\033[0m\n",
                    (g_Dbs.db[i].superTbls[j].iface==TAOSC_IFACE)?"taosc":
                    (g_Dbs.db[i].superTbls[j].iface==REST_IFACE)?"rest":"stmt");
            if (g_Dbs.db[i].superTbls[j].childTblLimit > 0) {
                printf("      childTblLimit:     \033[33m%"PRId64"\033[0m\n",
                        g_Dbs.db[i].superTbls[j].childTblLimit);
            }
            if (g_Dbs.db[i].superTbls[j].childTblOffset > 0) {
                printf("      childTblOffset:    \033[33m%"PRIu64"\033[0m\n",
                        g_Dbs.db[i].superTbls[j].childTblOffset);
            }
            printf("      insertRows:        \033[33m%"PRId64"\033[0m\n",
                    g_Dbs.db[i].superTbls[j].insertRows);
            /*
               if (0 == g_Dbs.db[i].superTbls[j].multiThreadWriteOneTbl) {
               printf("      multiThreadWriteOneTbl:  \033[33mno\033[0m\n");
               }else {
               printf("      multiThreadWriteOneTbl:  \033[33myes\033[0m\n");
               }
               */
            printf("      interlaceRows:     \033[33m%u\033[0m\n",
                    g_Dbs.db[i].superTbls[j].interlaceRows);

            if (g_Dbs.db[i].superTbls[j].interlaceRows > 0) {
                printf("      stable insert interval:   \033[33m%"PRIu64"\033[0m\n",
                        g_Dbs.db[i].superTbls[j].insertInterval);
            }

            printf("      disorderRange:     \033[33m%d\033[0m\n",
                    g_Dbs.db[i].superTbls[j].disorderRange);
            printf("      disorderRatio:     \033[33m%d\033[0m\n",
                    g_Dbs.db[i].superTbls[j].disorderRatio);
            printf("      maxSqlLen:         \033[33m%"PRIu64"\033[0m\n",
                    g_Dbs.db[i].superTbls[j].maxSqlLen);
            printf("      timeStampStep:     \033[33m%"PRId64"\033[0m\n",
                    g_Dbs.db[i].superTbls[j].timeStampStep);
            printf("      startTimestamp:    \033[33m%s\033[0m\n",
                    g_Dbs.db[i].superTbls[j].startTimestamp);
            printf("      sampleFormat:      \033[33m%s\033[0m\n",
                    g_Dbs.db[i].superTbls[j].sampleFormat);
            printf("      sampleFile:        \033[33m%s\033[0m\n",
                    g_Dbs.db[i].superTbls[j].sampleFile);
            printf("      tagsFile:          \033[33m%s\033[0m\n",
                    g_Dbs.db[i].superTbls[j].tagsFile);
            printf("      columnCount:       \033[33m%d\033[0m\n",
                    g_Dbs.db[i].superTbls[j].columnCount);
            for (int k = 0; k < g_Dbs.db[i].superTbls[j].columnCount; k++) {
                //printf("dataType:%s, dataLen:%d\t", g_Dbs.db[i].superTbls[j].columns[k].dataType, g_Dbs.db[i].superTbls[j].columns[k].dataLen);
                if ((0 == strncasecmp(g_Dbs.db[i].superTbls[j].columns[k].dataType,
                                "binary", 6))
                        || (0 == strncasecmp(g_Dbs.db[i].superTbls[j].columns[k].dataType,
                                "nchar", 5))) {
                    printf("column[\033[33m%d\033[0m]:\033[33m%s(%d)\033[0m ", k,
                            g_Dbs.db[i].superTbls[j].columns[k].dataType,
                            g_Dbs.db[i].superTbls[j].columns[k].dataLen);
                } else {
                    printf("column[%d]:\033[33m%s\033[0m ", k,
                            g_Dbs.db[i].superTbls[j].columns[k].dataType);
                }
            }
            printf("\n");

            printf("      tagCount:            \033[33m%d\033[0m\n        ",
                    g_Dbs.db[i].superTbls[j].tagCount);
            for (int k = 0; k < g_Dbs.db[i].superTbls[j].tagCount; k++) {
                //printf("dataType:%s, dataLen:%d\t", g_Dbs.db[i].superTbls[j].tags[k].dataType, g_Dbs.db[i].superTbls[j].tags[k].dataLen);
                if ((0 == strncasecmp(g_Dbs.db[i].superTbls[j].tags[k].dataType,
                                "binary", strlen("binary")))
                        || (0 == strncasecmp(g_Dbs.db[i].superTbls[j].tags[k].dataType,
                                "nchar", strlen("nchar")))) {
                    printf("tag[%d]:\033[33m%s(%d)\033[0m ", k,
                            g_Dbs.db[i].superTbls[j].tags[k].dataType,
                            g_Dbs.db[i].superTbls[j].tags[k].dataLen);
                } else {
                    printf("tag[%d]:\033[33m%s\033[0m ", k,
                            g_Dbs.db[i].superTbls[j].tags[k].dataType);
                }
            }
            printf("\n");
        }
        printf("\n");
    }

    SHOW_PARSE_RESULT_END();

    return 0;
}

static void printfInsertMetaToFile(FILE* fp) {

    SHOW_PARSE_RESULT_START_TO_FILE(fp);

    fprintf(fp, "host:                       %s:%u\n", g_Dbs.host, g_Dbs.port);
    fprintf(fp, "user:                       %s\n", g_Dbs.user);
    fprintf(fp, "configDir:                  %s\n", configDir);
    fprintf(fp, "resultFile:                 %s\n", g_Dbs.resultFile);
    fprintf(fp, "thread num of insert data:  %d\n", g_Dbs.threadCount);
    fprintf(fp, "thread num of create table: %d\n", g_Dbs.threadCountByCreateTbl);
    fprintf(fp, "number of records per req:  %u\n", g_args.num_of_RPR);
    fprintf(fp, "max sql length:             %"PRIu64"\n", g_args.max_sql_len);
    fprintf(fp, "database count:          %d\n", g_Dbs.dbCount);

    for (int i = 0; i < g_Dbs.dbCount; i++) {
        fprintf(fp, "database[%d]:\n", i);
        fprintf(fp, "  database[%d] name:       %s\n", i, g_Dbs.db[i].dbName);
        if (0 == g_Dbs.db[i].drop) {
            fprintf(fp, "  drop:                  no\n");
        }else {
            fprintf(fp, "  drop:                  yes\n");
        }

        if (g_Dbs.db[i].dbCfg.blocks > 0) {
            fprintf(fp, "  blocks:                %d\n", g_Dbs.db[i].dbCfg.blocks);
        }
        if (g_Dbs.db[i].dbCfg.cache > 0) {
            fprintf(fp, "  cache:                 %d\n", g_Dbs.db[i].dbCfg.cache);
        }
        if (g_Dbs.db[i].dbCfg.days > 0) {
            fprintf(fp, "  days:                  %d\n", g_Dbs.db[i].dbCfg.days);
        }
        if (g_Dbs.db[i].dbCfg.keep > 0) {
            fprintf(fp, "  keep:                  %d\n", g_Dbs.db[i].dbCfg.keep);
        }
        if (g_Dbs.db[i].dbCfg.replica > 0) {
            fprintf(fp, "  replica:               %d\n", g_Dbs.db[i].dbCfg.replica);
        }
        if (g_Dbs.db[i].dbCfg.update > 0) {
            fprintf(fp, "  update:                %d\n", g_Dbs.db[i].dbCfg.update);
        }
        if (g_Dbs.db[i].dbCfg.minRows > 0) {
            fprintf(fp, "  minRows:               %d\n", g_Dbs.db[i].dbCfg.minRows);
        }
        if (g_Dbs.db[i].dbCfg.maxRows > 0) {
            fprintf(fp, "  maxRows:               %d\n", g_Dbs.db[i].dbCfg.maxRows);
        }
        if (g_Dbs.db[i].dbCfg.comp > 0) {
            fprintf(fp, "  comp:                  %d\n", g_Dbs.db[i].dbCfg.comp);
        }
        if (g_Dbs.db[i].dbCfg.walLevel > 0) {
            fprintf(fp, "  walLevel:              %d\n", g_Dbs.db[i].dbCfg.walLevel);
        }
        if (g_Dbs.db[i].dbCfg.fsync > 0) {
            fprintf(fp, "  fsync:                 %d\n", g_Dbs.db[i].dbCfg.fsync);
        }
        if (g_Dbs.db[i].dbCfg.quorum > 0) {
            fprintf(fp, "  quorum:                %d\n", g_Dbs.db[i].dbCfg.quorum);
        }
        if (g_Dbs.db[i].dbCfg.precision[0] != 0) {
            if ((0 == strncasecmp(g_Dbs.db[i].dbCfg.precision, "ms", 2))
                    || (0 == strncasecmp(g_Dbs.db[i].dbCfg.precision, "us", 2))) {
                fprintf(fp, "  precision:             %s\n",
                        g_Dbs.db[i].dbCfg.precision);
            } else {
                fprintf(fp, "  precision error:       %s\n",
                        g_Dbs.db[i].dbCfg.precision);
            }
        }

        fprintf(fp, "  super table count:     %"PRIu64"\n",
                g_Dbs.db[i].superTblCount);
        for (int j = 0; j < g_Dbs.db[i].superTblCount; j++) {
            fprintf(fp, "  super table[%d]:\n", j);

            fprintf(fp, "      stbName:           %s\n",
                    g_Dbs.db[i].superTbls[j].sTblName);

            if (PRE_CREATE_SUBTBL == g_Dbs.db[i].superTbls[j].autoCreateTable) {
                fprintf(fp, "      autoCreateTable:   %s\n",  "no");
            } else if (AUTO_CREATE_SUBTBL
                    == g_Dbs.db[i].superTbls[j].autoCreateTable) {
                fprintf(fp, "      autoCreateTable:   %s\n",  "yes");
            } else {
                fprintf(fp, "      autoCreateTable:   %s\n",  "error");
            }

            if (TBL_NO_EXISTS == g_Dbs.db[i].superTbls[j].childTblExists) {
                fprintf(fp, "      childTblExists:    %s\n",  "no");
            } else if (TBL_ALREADY_EXISTS
                    == g_Dbs.db[i].superTbls[j].childTblExists) {
                fprintf(fp, "      childTblExists:    %s\n",  "yes");
            } else {
                fprintf(fp, "      childTblExists:    %s\n",  "error");
            }

            fprintf(fp, "      childTblCount:     %"PRId64"\n",
                    g_Dbs.db[i].superTbls[j].childTblCount);
            fprintf(fp, "      childTblPrefix:    %s\n",
                    g_Dbs.db[i].superTbls[j].childTblPrefix);
            fprintf(fp, "      dataSource:        %s\n",
                    g_Dbs.db[i].superTbls[j].dataSource);
            fprintf(fp, "      iface:             %s\n",
                    (g_Dbs.db[i].superTbls[j].iface==TAOSC_IFACE)?"taosc":
                    (g_Dbs.db[i].superTbls[j].iface==REST_IFACE)?"rest":"stmt");
            fprintf(fp, "      insertRows:        %"PRId64"\n",
                    g_Dbs.db[i].superTbls[j].insertRows);
            fprintf(fp, "      interlace rows:    %u\n",
                    g_Dbs.db[i].superTbls[j].interlaceRows);
            if (g_Dbs.db[i].superTbls[j].interlaceRows > 0) {
                fprintf(fp, "      stable insert interval:   %"PRIu64"\n",
                        g_Dbs.db[i].superTbls[j].insertInterval);
            }
            /*
               if (0 == g_Dbs.db[i].superTbls[j].multiThreadWriteOneTbl) {
               fprintf(fp, "      multiThreadWriteOneTbl:  no\n");
               }else {
               fprintf(fp, "      multiThreadWriteOneTbl:  yes\n");
               }
               */
            fprintf(fp, "      interlaceRows:     %u\n",
                    g_Dbs.db[i].superTbls[j].interlaceRows);
            fprintf(fp, "      disorderRange:     %d\n",
                    g_Dbs.db[i].superTbls[j].disorderRange);
            fprintf(fp, "      disorderRatio:     %d\n",
                    g_Dbs.db[i].superTbls[j].disorderRatio);
            fprintf(fp, "      maxSqlLen:         %"PRIu64"\n",
                    g_Dbs.db[i].superTbls[j].maxSqlLen);

            fprintf(fp, "      timeStampStep:     %"PRId64"\n",
                    g_Dbs.db[i].superTbls[j].timeStampStep);
            fprintf(fp, "      startTimestamp:    %s\n",
                    g_Dbs.db[i].superTbls[j].startTimestamp);
            fprintf(fp, "      sampleFormat:      %s\n",
                    g_Dbs.db[i].superTbls[j].sampleFormat);
            fprintf(fp, "      sampleFile:        %s\n",
                    g_Dbs.db[i].superTbls[j].sampleFile);
            fprintf(fp, "      tagsFile:          %s\n",
                    g_Dbs.db[i].superTbls[j].tagsFile);

            fprintf(fp, "      columnCount:       %d\n        ",
                    g_Dbs.db[i].superTbls[j].columnCount);
            for (int k = 0; k < g_Dbs.db[i].superTbls[j].columnCount; k++) {
                //printf("dataType:%s, dataLen:%d\t", g_Dbs.db[i].superTbls[j].columns[k].dataType, g_Dbs.db[i].superTbls[j].columns[k].dataLen);
                if ((0 == strncasecmp(
                                g_Dbs.db[i].superTbls[j].columns[k].dataType,
                                "binary", strlen("binary")))
                        || (0 == strncasecmp(
                                g_Dbs.db[i].superTbls[j].columns[k].dataType,
                                "nchar", strlen("nchar")))) {
                    fprintf(fp, "column[%d]:%s(%d) ", k,
                            g_Dbs.db[i].superTbls[j].columns[k].dataType,
                            g_Dbs.db[i].superTbls[j].columns[k].dataLen);
                } else {
                    fprintf(fp, "column[%d]:%s ",
                            k, g_Dbs.db[i].superTbls[j].columns[k].dataType);
                }
            }
            fprintf(fp, "\n");

            fprintf(fp, "      tagCount:            %d\n        ",
                    g_Dbs.db[i].superTbls[j].tagCount);
            for (int k = 0; k < g_Dbs.db[i].superTbls[j].tagCount; k++) {
                //printf("dataType:%s, dataLen:%d\t", g_Dbs.db[i].superTbls[j].tags[k].dataType, g_Dbs.db[i].superTbls[j].tags[k].dataLen);
                if ((0 == strncasecmp(g_Dbs.db[i].superTbls[j].tags[k].dataType,
                                "binary", strlen("binary")))
                        || (0 == strncasecmp(g_Dbs.db[i].superTbls[j].tags[k].dataType,
                                "nchar", strlen("nchar")))) {
                    fprintf(fp, "tag[%d]:%s(%d) ",
                            k, g_Dbs.db[i].superTbls[j].tags[k].dataType,
                            g_Dbs.db[i].superTbls[j].tags[k].dataLen);
                } else {
                    fprintf(fp, "tag[%d]:%s ", k, g_Dbs.db[i].superTbls[j].tags[k].dataType);
                }
            }
            fprintf(fp, "\n");
        }
        fprintf(fp, "\n");
    }

    SHOW_PARSE_RESULT_END_TO_FILE(fp);
}

static void printfQueryMeta() {

    SHOW_PARSE_RESULT_START();

    printf("host:                    \033[33m%s:%u\033[0m\n",
            g_queryInfo.host, g_queryInfo.port);
    printf("user:                    \033[33m%s\033[0m\n", g_queryInfo.user);
    printf("database name:           \033[33m%s\033[0m\n", g_queryInfo.dbName);

    printf("\n");

    if ((SUBSCRIBE_TEST == g_args.test_mode) || (QUERY_TEST == g_args.test_mode)) {
        printf("specified table query info:                   \n");
        printf("sqlCount:       \033[33m%d\033[0m\n",
                g_queryInfo.specifiedQueryInfo.sqlCount);
        if (g_queryInfo.specifiedQueryInfo.sqlCount > 0) {
            printf("specified tbl query times:\n");
            printf("                \033[33m%"PRIu64"\033[0m\n",
                    g_queryInfo.specifiedQueryInfo.queryTimes);
            printf("query interval: \033[33m%"PRIu64" ms\033[0m\n",
                    g_queryInfo.specifiedQueryInfo.queryInterval);
            printf("top query times:\033[33m%"PRIu64"\033[0m\n", g_args.query_times);
            printf("concurrent:     \033[33m%d\033[0m\n",
                    g_queryInfo.specifiedQueryInfo.concurrent);
            printf("mod:            \033[33m%s\033[0m\n",
                    (g_queryInfo.specifiedQueryInfo.asyncMode)?"async":"sync");
            printf("interval:       \033[33m%"PRIu64"\033[0m\n",
                    g_queryInfo.specifiedQueryInfo.subscribeInterval);
            printf("restart:        \033[33m%d\033[0m\n",
                    g_queryInfo.specifiedQueryInfo.subscribeRestart);
            printf("keepProgress:   \033[33m%d\033[0m\n",
                    g_queryInfo.specifiedQueryInfo.subscribeKeepProgress);

            for (int i = 0; i < g_queryInfo.specifiedQueryInfo.sqlCount; i++) {
                printf("  sql[%d]: \033[33m%s\033[0m\n",
                        i, g_queryInfo.specifiedQueryInfo.sql[i]);
            }
            printf("\n");
        }

        printf("super table query info:\n");
        printf("sqlCount:       \033[33m%d\033[0m\n",
                g_queryInfo.superQueryInfo.sqlCount);

        if (g_queryInfo.superQueryInfo.sqlCount > 0) {
            printf("query interval: \033[33m%"PRIu64"\033[0m\n",
                    g_queryInfo.superQueryInfo.queryInterval);
            printf("threadCnt:      \033[33m%d\033[0m\n",
                    g_queryInfo.superQueryInfo.threadCnt);
            printf("childTblCount:  \033[33m%"PRId64"\033[0m\n",
                    g_queryInfo.superQueryInfo.childTblCount);
            printf("stable name:    \033[33m%s\033[0m\n",
                    g_queryInfo.superQueryInfo.sTblName);
            printf("stb query times:\033[33m%"PRIu64"\033[0m\n",
                    g_queryInfo.superQueryInfo.queryTimes);

            printf("mod:            \033[33m%s\033[0m\n",
                    (g_queryInfo.superQueryInfo.asyncMode)?"async":"sync");
            printf("interval:       \033[33m%"PRIu64"\033[0m\n",
                    g_queryInfo.superQueryInfo.subscribeInterval);
            printf("restart:        \033[33m%d\033[0m\n",
                    g_queryInfo.superQueryInfo.subscribeRestart);
            printf("keepProgress:   \033[33m%d\033[0m\n",
                    g_queryInfo.superQueryInfo.subscribeKeepProgress);

            for (int i = 0; i < g_queryInfo.superQueryInfo.sqlCount; i++) {
                printf("  sql[%d]: \033[33m%s\033[0m\n",
                        i, g_queryInfo.superQueryInfo.sql[i]);
            }
            printf("\n");
        }
    }

    SHOW_PARSE_RESULT_END();
}

static char* formatTimestamp(char* buf, int64_t val, int precision) {
    time_t tt;
    if (precision == TSDB_TIME_PRECISION_NANO) {
        tt = (time_t)(val / 1000000000);
    } else if (precision == TSDB_TIME_PRECISION_MICRO) {
        tt = (time_t)(val / 1000000);
    } else {
        tt = (time_t)(val / 1000);
    }

    /* comment out as it make testcases like select_with_tags.sim fail.
       but in windows, this may cause the call to localtime crash if tt < 0,
       need to find a better solution.
       if (tt < 0) {
       tt = 0;
       }
       */

#ifdef WINDOWS
    if (tt < 0) tt = 0;
#endif

    struct tm* ptm = localtime(&tt);
    size_t pos = strftime(buf, 32, "%Y-%m-%d %H:%M:%S", ptm);

    if (precision == TSDB_TIME_PRECISION_NANO) {
        sprintf(buf + pos, ".%09d", (int)(val % 1000000000));
    } else if (precision == TSDB_TIME_PRECISION_MICRO) {
        sprintf(buf + pos, ".%06d", (int)(val % 1000000));
    } else {
        sprintf(buf + pos, ".%03d", (int)(val % 1000));
    }

    return buf;
}

static void xDumpFieldToFile(FILE* fp, const char* val,
        TAOS_FIELD* field, int32_t length, int precision) {

    if (val == NULL) {
        fprintf(fp, "%s", TSDB_DATA_NULL_STR);
        return;
    }

    char buf[TSDB_MAX_BYTES_PER_ROW];
    switch (field->type) {
        case TSDB_DATA_TYPE_BOOL:
            fprintf(fp, "%d", ((((int32_t)(*((char *)val))) == 1) ? 1 : 0));
            break;
        case TSDB_DATA_TYPE_TINYINT:
            fprintf(fp, "%d", *((int8_t *)val));
            break;
        case TSDB_DATA_TYPE_SMALLINT:
            fprintf(fp, "%d", *((int16_t *)val));
            break;
        case TSDB_DATA_TYPE_INT:
            fprintf(fp, "%d", *((int32_t *)val));
            break;
        case TSDB_DATA_TYPE_BIGINT:
            fprintf(fp, "%" PRId64, *((int64_t *)val));
            break;
        case TSDB_DATA_TYPE_FLOAT:
            fprintf(fp, "%.5f", GET_FLOAT_VAL(val));
            break;
        case TSDB_DATA_TYPE_DOUBLE:
            fprintf(fp, "%.9f", GET_DOUBLE_VAL(val));
            break;
        case TSDB_DATA_TYPE_BINARY:
        case TSDB_DATA_TYPE_NCHAR:
            memcpy(buf, val, length);
            buf[length] = 0;
            fprintf(fp, "\'%s\'", buf);
            break;
        case TSDB_DATA_TYPE_TIMESTAMP:
            formatTimestamp(buf, *(int64_t*)val, precision);
            fprintf(fp, "'%s'", buf);
            break;
        default:
            break;
    }
}

static int xDumpResultToFile(const char* fname, TAOS_RES* tres) {
    TAOS_ROW row = taos_fetch_row(tres);
    if (row == NULL) {
        return 0;
    }

    FILE* fp = fopen(fname, "at");
    if (fp == NULL) {
        errorPrint("%s() LN%d, failed to open file: %s\n",
                __func__, __LINE__, fname);
        return -1;
    }

    int num_fields = taos_num_fields(tres);
    TAOS_FIELD *fields = taos_fetch_fields(tres);
    int precision = taos_result_precision(tres);

    for (int col = 0; col < num_fields; col++) {
        if (col > 0) {
            fprintf(fp, ",");
        }
        fprintf(fp, "%s", fields[col].name);
    }
    fputc('\n', fp);

    int numOfRows = 0;
    do {
        int32_t* length = taos_fetch_lengths(tres);
        for (int i = 0; i < num_fields; i++) {
            if (i > 0) {
                fputc(',', fp);
            }
            xDumpFieldToFile(fp,
                    (const char*)row[i], fields +i, length[i], precision);
        }
        fputc('\n', fp);

        numOfRows++;
        row = taos_fetch_row(tres);
    } while( row != NULL);

    fclose(fp);

    return numOfRows;
}

static int getDbFromServer(TAOS * taos, SDbInfo** dbInfos) {
    TAOS_RES * res;
    TAOS_ROW row = NULL;
    int count = 0;

    res = taos_query(taos, "show databases;");
    int32_t code = taos_errno(res);

    if (code != 0) {
        errorPrint( "failed to run <show databases>, reason: %s\n",
                taos_errstr(res));
        return -1;
    }

    TAOS_FIELD *fields = taos_fetch_fields(res);

    while((row = taos_fetch_row(res)) != NULL) {
        // sys database name : 'log'
        if (strncasecmp(row[TSDB_SHOW_DB_NAME_INDEX], "log",
                    fields[TSDB_SHOW_DB_NAME_INDEX].bytes) == 0) {
            continue;
        }

        dbInfos[count] = (SDbInfo *)calloc(1, sizeof(SDbInfo));
        if (dbInfos[count] == NULL) {
            errorPrint( "failed to allocate memory for some dbInfo[%d]\n", count);
            return -1;
        }

        tstrncpy(dbInfos[count]->name, (char *)row[TSDB_SHOW_DB_NAME_INDEX],
                fields[TSDB_SHOW_DB_NAME_INDEX].bytes);
        formatTimestamp(dbInfos[count]->create_time,
                *(int64_t*)row[TSDB_SHOW_DB_CREATED_TIME_INDEX],
                TSDB_TIME_PRECISION_MILLI);
        dbInfos[count]->ntables = *((int64_t *)row[TSDB_SHOW_DB_NTABLES_INDEX]);
        dbInfos[count]->vgroups = *((int32_t *)row[TSDB_SHOW_DB_VGROUPS_INDEX]);
        dbInfos[count]->replica = *((int16_t *)row[TSDB_SHOW_DB_REPLICA_INDEX]);
        dbInfos[count]->quorum = *((int16_t *)row[TSDB_SHOW_DB_QUORUM_INDEX]);
        dbInfos[count]->days = *((int16_t *)row[TSDB_SHOW_DB_DAYS_INDEX]);

        tstrncpy(dbInfos[count]->keeplist, (char *)row[TSDB_SHOW_DB_KEEP_INDEX],
                fields[TSDB_SHOW_DB_KEEP_INDEX].bytes);
        dbInfos[count]->cache = *((int32_t *)row[TSDB_SHOW_DB_CACHE_INDEX]);
        dbInfos[count]->blocks = *((int32_t *)row[TSDB_SHOW_DB_BLOCKS_INDEX]);
        dbInfos[count]->minrows = *((int32_t *)row[TSDB_SHOW_DB_MINROWS_INDEX]);
        dbInfos[count]->maxrows = *((int32_t *)row[TSDB_SHOW_DB_MAXROWS_INDEX]);
        dbInfos[count]->wallevel = *((int8_t *)row[TSDB_SHOW_DB_WALLEVEL_INDEX]);
        dbInfos[count]->fsync = *((int32_t *)row[TSDB_SHOW_DB_FSYNC_INDEX]);
        dbInfos[count]->comp = (int8_t)(*((int8_t *)row[TSDB_SHOW_DB_COMP_INDEX]));
        dbInfos[count]->cachelast =
            (int8_t)(*((int8_t *)row[TSDB_SHOW_DB_CACHELAST_INDEX]));

        tstrncpy(dbInfos[count]->precision,
                (char *)row[TSDB_SHOW_DB_PRECISION_INDEX],
                fields[TSDB_SHOW_DB_PRECISION_INDEX].bytes);
        dbInfos[count]->update = *((int8_t *)row[TSDB_SHOW_DB_UPDATE_INDEX]);
        tstrncpy(dbInfos[count]->status, (char *)row[TSDB_SHOW_DB_STATUS_INDEX],
                fields[TSDB_SHOW_DB_STATUS_INDEX].bytes);

        count++;
        if (count > MAX_DATABASE_COUNT) {
            errorPrint("%s() LN%d, The database count overflow than %d\n",
                    __func__, __LINE__, MAX_DATABASE_COUNT);
            break;
        }
    }

    return count;
}

static void printfDbInfoForQueryToFile(
        char* filename, SDbInfo* dbInfos, int index) {

    if (filename[0] == 0)
        return;

    FILE *fp = fopen(filename, "at");
    if (fp == NULL) {
        errorPrint( "failed to open file: %s\n", filename);
        return;
    }

    fprintf(fp, "================ database[%d] ================\n", index);
    fprintf(fp, "name: %s\n", dbInfos->name);
    fprintf(fp, "created_time: %s\n", dbInfos->create_time);
    fprintf(fp, "ntables: %"PRId64"\n", dbInfos->ntables);
    fprintf(fp, "vgroups: %d\n", dbInfos->vgroups);
    fprintf(fp, "replica: %d\n", dbInfos->replica);
    fprintf(fp, "quorum: %d\n", dbInfos->quorum);
    fprintf(fp, "days: %d\n", dbInfos->days);
    fprintf(fp, "keep0,keep1,keep(D): %s\n", dbInfos->keeplist);
    fprintf(fp, "cache(MB): %d\n", dbInfos->cache);
    fprintf(fp, "blocks: %d\n", dbInfos->blocks);
    fprintf(fp, "minrows: %d\n", dbInfos->minrows);
    fprintf(fp, "maxrows: %d\n", dbInfos->maxrows);
    fprintf(fp, "wallevel: %d\n", dbInfos->wallevel);
    fprintf(fp, "fsync: %d\n", dbInfos->fsync);
    fprintf(fp, "comp: %d\n", dbInfos->comp);
    fprintf(fp, "cachelast: %d\n", dbInfos->cachelast);
    fprintf(fp, "precision: %s\n", dbInfos->precision);
    fprintf(fp, "update: %d\n", dbInfos->update);
    fprintf(fp, "status: %s\n", dbInfos->status);
    fprintf(fp, "\n");

    fclose(fp);
}

static void printfQuerySystemInfo(TAOS * taos) {
    char filename[MAX_QUERY_SQL_LENGTH+1] = {0};
    char buffer[MAX_QUERY_SQL_LENGTH+1] = {0};
    TAOS_RES* res;

    time_t t;
    struct tm* lt;
    time(&t);
    lt = localtime(&t);
    snprintf(filename, MAX_QUERY_SQL_LENGTH, "querySystemInfo-%d-%d-%d %d:%d:%d",
            lt->tm_year+1900, lt->tm_mon, lt->tm_mday, lt->tm_hour, lt->tm_min,
            lt->tm_sec);

    // show variables
    res = taos_query(taos, "show variables;");
    //fetchResult(res, filename);
    xDumpResultToFile(filename, res);

    // show dnodes
    res = taos_query(taos, "show dnodes;");
    xDumpResultToFile(filename, res);
    //fetchResult(res, filename);

    // show databases
    res = taos_query(taos, "show databases;");
    SDbInfo** dbInfos = (SDbInfo **)calloc(MAX_DATABASE_COUNT, sizeof(SDbInfo *));
    if (dbInfos == NULL) {
        errorPrint("%s() LN%d, failed to allocate memory\n", __func__, __LINE__);
        return;
    }
    int dbCount = getDbFromServer(taos, dbInfos);
    if (dbCount <= 0) {
        free(dbInfos);
        return;
    }

    for (int i = 0; i < dbCount; i++) {
        // printf database info
        printfDbInfoForQueryToFile(filename, dbInfos[i], i);
<<<<<<< HEAD

        // show db.vgroups
        snprintf(buffer, MAX_QUERY_SQL_LENGTH, "show %s.vgroups;", dbInfos[i]->name);
        res = taos_query(taos, buffer);
        xDumpResultToFile(filename, res);

        // show db.stables
        snprintf(buffer, MAX_QUERY_SQL_LENGTH, "show %s.stables;", dbInfos[i]->name);
        res = taos_query(taos, buffer);
        xDumpResultToFile(filename, res);

=======

        // show db.vgroups
        snprintf(buffer, MAX_QUERY_SQL_LENGTH, "show %s.vgroups;", dbInfos[i]->name);
        res = taos_query(taos, buffer);
        xDumpResultToFile(filename, res);

        // show db.stables
        snprintf(buffer, MAX_QUERY_SQL_LENGTH, "show %s.stables;", dbInfos[i]->name);
        res = taos_query(taos, buffer);
        xDumpResultToFile(filename, res);

>>>>>>> 00a84f9f
        free(dbInfos[i]);
    }

    free(dbInfos);
}

static int postProceSql(char *host, struct sockaddr_in *pServAddr, uint16_t port,
        char* sqlstr, threadInfo *pThreadInfo)
{
    char *req_fmt = "POST %s HTTP/1.1\r\nHost: %s:%d\r\nAccept: */*\r\nAuthorization: Basic %s\r\nContent-Length: %d\r\nContent-Type: application/x-www-form-urlencoded\r\n\r\n%s";

    char *url = "/rest/sql";

    int bytes, sent, received, req_str_len, resp_len;
    char *request_buf;
    char response_buf[RESP_BUF_LEN];
    uint16_t rest_port = port + TSDB_PORT_HTTP;

    int req_buf_len = strlen(sqlstr) + REQ_EXTRA_BUF_LEN;

    request_buf = malloc(req_buf_len);
    if (NULL == request_buf) {
      errorPrint("%s", "ERROR, cannot allocate memory.\n");
      exit(EXIT_FAILURE);
    }

    char userpass_buf[INPUT_BUF_LEN];
    int mod_table[] = {0, 2, 1};

    static char base64[] = {'A', 'B', 'C', 'D', 'E', 'F', 'G', 'H',
      'I', 'J', 'K', 'L', 'M', 'N', 'O', 'P',
      'Q', 'R', 'S', 'T', 'U', 'V', 'W', 'X',
      'Y', 'Z', 'a', 'b', 'c', 'd', 'e', 'f',
      'g', 'h', 'i', 'j', 'k', 'l', 'm', 'n',
      'o', 'p', 'q', 'r', 's', 't', 'u', 'v',
      'w', 'x', 'y', 'z', '0', '1', '2', '3',
      '4', '5', '6', '7', '8', '9', '+', '/'};

    snprintf(userpass_buf, INPUT_BUF_LEN, "%s:%s",
        g_Dbs.user, g_Dbs.password);
    size_t userpass_buf_len = strlen(userpass_buf);
    size_t encoded_len = 4 * ((userpass_buf_len +2) / 3);

    char base64_buf[INPUT_BUF_LEN];
#ifdef WINDOWS
    WSADATA wsaData;
    WSAStartup(MAKEWORD(2, 2), &wsaData);
    SOCKET sockfd;
#else
    int sockfd;
#endif
    sockfd = socket(AF_INET, SOCK_STREAM, 0);
    if (sockfd < 0) {
#ifdef WINDOWS
        errorPrint( "Could not create socket : %d" , WSAGetLastError());
#endif
        debugPrint("%s() LN%d, sockfd=%d\n", __func__, __LINE__, sockfd);
        free(request_buf);
        ERROR_EXIT("ERROR opening socket");
    }

    int retConn = connect(sockfd, (struct sockaddr *)pServAddr, sizeof(struct sockaddr));
    debugPrint("%s() LN%d connect() return %d\n", __func__, __LINE__, retConn);
    if (retConn < 0) {
        free(request_buf);
        ERROR_EXIT("ERROR connecting");
    }

    memset(base64_buf, 0, INPUT_BUF_LEN);

    for (int n = 0, m = 0; n < userpass_buf_len;) {
      uint32_t oct_a = n < userpass_buf_len ?
        (unsigned char) userpass_buf[n++]:0;
      uint32_t oct_b = n < userpass_buf_len ?
        (unsigned char) userpass_buf[n++]:0;
      uint32_t oct_c = n < userpass_buf_len ?
        (unsigned char) userpass_buf[n++]:0;
      uint32_t triple = (oct_a << 0x10) + (oct_b << 0x08) + oct_c;

      base64_buf[m++] = base64[(triple >> 3* 6) & 0x3f];
      base64_buf[m++] = base64[(triple >> 2* 6) & 0x3f];
      base64_buf[m++] = base64[(triple >> 1* 6) & 0x3f];
      base64_buf[m++] = base64[(triple >> 0* 6) & 0x3f];
    }

    for (int l = 0; l < mod_table[userpass_buf_len % 3]; l++)
      base64_buf[encoded_len - 1 - l] = '=';

    debugPrint("%s() LN%d: auth string base64 encoded: %s\n",
            __func__, __LINE__, base64_buf);
    char *auth = base64_buf;

    int r = snprintf(request_buf,
            req_buf_len,
            req_fmt, url, host, rest_port,
            auth, strlen(sqlstr), sqlstr);
    if (r >= req_buf_len) {
        free(request_buf);
        ERROR_EXIT("ERROR too long request");
    }
    verbosePrint("%s() LN%d: Request:\n%s\n", __func__, __LINE__, request_buf);

    req_str_len = strlen(request_buf);
    sent = 0;
    do {
#ifdef WINDOWS
        bytes = send(sockfd, request_buf + sent, req_str_len - sent, 0);
#else
        bytes = write(sockfd, request_buf + sent, req_str_len - sent);
#endif
        if (bytes < 0)
            ERROR_EXIT("ERROR writing message to socket");
        if (bytes == 0)
            break;
        sent+=bytes;
    } while(sent < req_str_len);

    memset(response_buf, 0, RESP_BUF_LEN);
    resp_len = sizeof(response_buf) - 1;
    received = 0;
    do {
#ifdef WINDOWS
        bytes = recv(sockfd, response_buf + received, resp_len - received, 0);
#else
        bytes = read(sockfd, response_buf + received, resp_len - received);
#endif
        if (bytes < 0) {
            free(request_buf);
            ERROR_EXIT("ERROR reading response from socket");
        }
        if (bytes == 0)
            break;
        received += bytes;
    } while(received < resp_len);

    if (received == resp_len) {
        free(request_buf);
        ERROR_EXIT("ERROR storing complete response from socket");
    }

    response_buf[RESP_BUF_LEN - 1] = '\0';
    printf("Response:\n%s\n", response_buf);

    if (strlen(pThreadInfo->filePath) > 0) {
       appendResultBufToFile(response_buf, pThreadInfo);
    }

    free(request_buf);
#ifdef WINDOWS
    closesocket(sockfd);
    WSACleanup();
#else
    close(sockfd);
#endif

    return 0;
}

static char* getTagValueFromTagSample(SSuperTable* stbInfo, int tagUsePos) {
    char*  dataBuf = (char*)calloc(TSDB_MAX_SQL_LEN+1, 1);
    if (NULL == dataBuf) {
        errorPrint("%s() LN%d, calloc failed! size:%d\n",
                __func__, __LINE__, TSDB_MAX_SQL_LEN+1);
        return NULL;
    }

    int    dataLen = 0;
    dataLen += snprintf(dataBuf + dataLen, TSDB_MAX_SQL_LEN - dataLen,
            "(%s)", stbInfo->tagDataBuf + stbInfo->lenOfTagOfOneRow * tagUsePos);

    return dataBuf;
}

static char* generateTagVaulesForStb(SSuperTable* stbInfo, int32_t tableSeq) {
    char*  dataBuf = (char*)calloc(TSDB_MAX_SQL_LEN+1, 1);
    if (NULL == dataBuf) {
        printf("calloc failed! size:%d\n", TSDB_MAX_SQL_LEN+1);
        return NULL;
    }

    int    dataLen = 0;
    dataLen += snprintf(dataBuf + dataLen, TSDB_MAX_SQL_LEN - dataLen, "(");
    for (int i = 0; i < stbInfo->tagCount; i++) {
        if ((0 == strncasecmp(stbInfo->tags[i].dataType,
                        "binary", strlen("binary")))
                || (0 == strncasecmp(stbInfo->tags[i].dataType,
                        "nchar", strlen("nchar")))) {
            if (stbInfo->tags[i].dataLen > TSDB_MAX_BINARY_LEN) {
                printf("binary or nchar length overflow, max size:%u\n",
                        (uint32_t)TSDB_MAX_BINARY_LEN);
                tmfree(dataBuf);
                return NULL;
            }

            int tagBufLen = stbInfo->tags[i].dataLen + 1;
            char* buf = (char*)calloc(tagBufLen, 1);
            if (NULL == buf) {
                printf("calloc failed! size:%d\n", stbInfo->tags[i].dataLen);
                tmfree(dataBuf);
                return NULL;
            }

            if (tableSeq % 2) {
                tstrncpy(buf, "beijing", tagBufLen);
            } else {
                tstrncpy(buf, "shanghai", tagBufLen);
            }
            //rand_string(buf, stbInfo->tags[i].dataLen);
            dataLen += snprintf(dataBuf + dataLen, TSDB_MAX_SQL_LEN - dataLen,
                    "\'%s\', ", buf);
            tmfree(buf);
        } else if (0 == strncasecmp(stbInfo->tags[i].dataType,
                    "int", strlen("int"))) {
            if ((g_args.demo_mode) && (i == 0)) {
                dataLen += snprintf(dataBuf + dataLen,
                        TSDB_MAX_SQL_LEN - dataLen,
                    "%d, ", tableSeq % 10);
            } else {
                dataLen += snprintf(dataBuf + dataLen,
                        TSDB_MAX_SQL_LEN - dataLen,
                    "%d, ", tableSeq);
            }
        } else if (0 == strncasecmp(stbInfo->tags[i].dataType,
                    "bigint", strlen("bigint"))) {
            dataLen += snprintf(dataBuf + dataLen, TSDB_MAX_SQL_LEN - dataLen,
                    "%"PRId64", ", rand_bigint());
        }  else if (0 == strncasecmp(stbInfo->tags[i].dataType,
                    "float", strlen("float"))) {
            dataLen += snprintf(dataBuf + dataLen, TSDB_MAX_SQL_LEN - dataLen,
                    "%f, ", rand_float());
        }  else if (0 == strncasecmp(stbInfo->tags[i].dataType,
                    "double", strlen("double"))) {
            dataLen += snprintf(dataBuf + dataLen, TSDB_MAX_SQL_LEN - dataLen,
                    "%f, ", rand_double());
        }  else if (0 == strncasecmp(stbInfo->tags[i].dataType,
                    "smallint", strlen("smallint"))) {
            dataLen += snprintf(dataBuf + dataLen, TSDB_MAX_SQL_LEN - dataLen,
                    "%d, ", rand_smallint());
        }  else if (0 == strncasecmp(stbInfo->tags[i].dataType,
                    "tinyint", strlen("tinyint"))) {
            dataLen += snprintf(dataBuf + dataLen, TSDB_MAX_SQL_LEN - dataLen,
                    "%d, ", rand_tinyint());
        }  else if (0 == strncasecmp(stbInfo->tags[i].dataType,
                    "bool", strlen("bool"))) {
            dataLen += snprintf(dataBuf + dataLen, TSDB_MAX_SQL_LEN - dataLen,
                    "%d, ", rand_bool());
        }  else if (0 == strncasecmp(stbInfo->tags[i].dataType,
                    "timestamp", strlen("timestamp"))) {
            dataLen += snprintf(dataBuf + dataLen, TSDB_MAX_SQL_LEN - dataLen,
                    "%"PRId64", ", rand_bigint());
        }  else {
            printf("No support data type: %s\n", stbInfo->tags[i].dataType);
            tmfree(dataBuf);
            return NULL;
        }
    }

    dataLen -= 2;
    dataLen += snprintf(dataBuf + dataLen, TSDB_MAX_SQL_LEN - dataLen, ")");
    return dataBuf;
}

static int calcRowLen(SSuperTable*  superTbls) {
  int colIndex;
  int  lenOfOneRow = 0;

  for (colIndex = 0; colIndex < superTbls->columnCount; colIndex++) {
    char* dataType = superTbls->columns[colIndex].dataType;

    if (strcasecmp(dataType, "BINARY") == 0) {
      lenOfOneRow += superTbls->columns[colIndex].dataLen + 3;
    } else if (strcasecmp(dataType, "NCHAR") == 0) {
      lenOfOneRow += superTbls->columns[colIndex].dataLen + 3;
    } else if (strcasecmp(dataType, "INT") == 0)  {
      lenOfOneRow += 11;
    } else if (strcasecmp(dataType, "BIGINT") == 0)  {
      lenOfOneRow += 21;
    } else if (strcasecmp(dataType, "SMALLINT") == 0)  {
      lenOfOneRow += 6;
    } else if (strcasecmp(dataType, "TINYINT") == 0)  {
      lenOfOneRow += 4;
    } else if (strcasecmp(dataType, "BOOL") == 0)  {
      lenOfOneRow += 6;
    } else if (strcasecmp(dataType, "FLOAT") == 0) {
      lenOfOneRow += 22;
    } else if (strcasecmp(dataType, "DOUBLE") == 0) {
      lenOfOneRow += 42;
    }  else if (strcasecmp(dataType, "TIMESTAMP") == 0) {
      lenOfOneRow += 21;
    } else {
      printf("get error data type : %s\n", dataType);
      exit(-1);
    }
  }

  superTbls->lenOfOneRow = lenOfOneRow + 20; // timestamp

  int tagIndex;
  int lenOfTagOfOneRow = 0;
  for (tagIndex = 0; tagIndex < superTbls->tagCount; tagIndex++) {
    char* dataType = superTbls->tags[tagIndex].dataType;

    if (strcasecmp(dataType, "BINARY") == 0) {
      lenOfTagOfOneRow += superTbls->tags[tagIndex].dataLen + 3;
    } else if (strcasecmp(dataType, "NCHAR") == 0) {
      lenOfTagOfOneRow += superTbls->tags[tagIndex].dataLen + 3;
    } else if (strcasecmp(dataType, "INT") == 0)  {
      lenOfTagOfOneRow += superTbls->tags[tagIndex].dataLen + 11;
    } else if (strcasecmp(dataType, "BIGINT") == 0)  {
      lenOfTagOfOneRow += superTbls->tags[tagIndex].dataLen + 21;
    } else if (strcasecmp(dataType, "SMALLINT") == 0)  {
      lenOfTagOfOneRow += superTbls->tags[tagIndex].dataLen + 6;
    } else if (strcasecmp(dataType, "TINYINT") == 0)  {
      lenOfTagOfOneRow += superTbls->tags[tagIndex].dataLen + 4;
    } else if (strcasecmp(dataType, "BOOL") == 0)  {
      lenOfTagOfOneRow += superTbls->tags[tagIndex].dataLen + 6;
    } else if (strcasecmp(dataType, "FLOAT") == 0) {
      lenOfTagOfOneRow += superTbls->tags[tagIndex].dataLen + 22;
    } else if (strcasecmp(dataType, "DOUBLE") == 0) {
      lenOfTagOfOneRow += superTbls->tags[tagIndex].dataLen + 42;
    } else {
      printf("get error tag type : %s\n", dataType);
      exit(-1);
    }
  }

  superTbls->lenOfTagOfOneRow = lenOfTagOfOneRow;

  return 0;
}


static int getChildNameOfSuperTableWithLimitAndOffset(TAOS * taos,
        char* dbName, char* sTblName, char** childTblNameOfSuperTbl,
        int64_t* childTblCountOfSuperTbl, int64_t limit, uint64_t offset) {

  char command[BUFFER_SIZE] = "\0";
  char limitBuf[100] = "\0";

  TAOS_RES * res;
  TAOS_ROW row = NULL;

  char* childTblName = *childTblNameOfSuperTbl;

  if (offset >= 0) {
    snprintf(limitBuf, 100, " limit %"PRId64" offset %"PRIu64"",
            limit, offset);
  }

  //get all child table name use cmd: select tbname from superTblName;
  snprintf(command, BUFFER_SIZE, "select tbname from %s.%s %s",
          dbName, sTblName, limitBuf);

  res = taos_query(taos, command);
  int32_t code = taos_errno(res);
  if (code != 0) {
    taos_free_result(res);
    taos_close(taos);
    errorPrint("%s() LN%d, failed to run command %s\n",
           __func__, __LINE__, command);
    exit(-1);
  }

  int64_t childTblCount = (limit < 0)?10000:limit;
  int64_t count = 0;
  if (childTblName == NULL) {
    childTblName = (char*)calloc(1, childTblCount * TSDB_TABLE_NAME_LEN);
    if (NULL ==  childTblName) {
    taos_free_result(res);
        taos_close(taos);
        errorPrint("%s() LN%d, failed to allocate memory!\n", __func__, __LINE__);
        exit(-1);
    }
  }

  char* pTblName = childTblName;
  while((row = taos_fetch_row(res)) != NULL) {
    int32_t* len = taos_fetch_lengths(res);

    if (0 == strlen((char *)row[0])) {
        errorPrint("%s() LN%d, No.%"PRId64" table return empty name\n",
            __func__, __LINE__, count);
        exit(-1);
    }

    tstrncpy(pTblName, (char *)row[0], len[0]+1);
    //printf("==== sub table name: %s\n", pTblName);
    count++;
    if (count >= childTblCount - 1) {
      char *tmp = realloc(childTblName,
              (size_t)childTblCount*1.5*TSDB_TABLE_NAME_LEN+1);
      if (tmp != NULL) {
        childTblName = tmp;
        childTblCount = (int)(childTblCount*1.5);
        memset(childTblName + count*TSDB_TABLE_NAME_LEN, 0,
                (size_t)((childTblCount-count)*TSDB_TABLE_NAME_LEN));
      } else {
        // exit, if allocate more memory failed
        errorPrint("%s() LN%d, realloc fail for save child table name of %s.%s\n",
               __func__, __LINE__, dbName, sTblName);
        tmfree(childTblName);
        taos_free_result(res);
        taos_close(taos);
        exit(-1);
      }
    }
    pTblName = childTblName + count * TSDB_TABLE_NAME_LEN;
  }

  *childTblCountOfSuperTbl = count;
  *childTblNameOfSuperTbl  = childTblName;

  taos_free_result(res);
  return 0;
}

static int getAllChildNameOfSuperTable(TAOS * taos, char* dbName,
        char* sTblName, char** childTblNameOfSuperTbl,
        int64_t* childTblCountOfSuperTbl) {

    return getChildNameOfSuperTableWithLimitAndOffset(taos, dbName, sTblName,
            childTblNameOfSuperTbl, childTblCountOfSuperTbl,
            -1, 0);
}

static int getSuperTableFromServer(TAOS * taos, char* dbName,
        SSuperTable*  superTbls) {

  char command[BUFFER_SIZE] = "\0";
  TAOS_RES * res;
  TAOS_ROW row = NULL;
  int count = 0;

  //get schema use cmd: describe superTblName;
  snprintf(command, BUFFER_SIZE, "describe %s.%s", dbName, superTbls->sTblName);
  res = taos_query(taos, command);
  int32_t code = taos_errno(res);
  if (code != 0) {
    printf("failed to run command %s\n", command);
    taos_free_result(res);
    return -1;
  }

  int tagIndex = 0;
  int columnIndex = 0;
  TAOS_FIELD *fields = taos_fetch_fields(res);
  while((row = taos_fetch_row(res)) != NULL) {
    if (0 == count) {
      count++;
      continue;
    }

    if (strcmp((char *)row[TSDB_DESCRIBE_METRIC_NOTE_INDEX], "TAG") == 0) {
      tstrncpy(superTbls->tags[tagIndex].field,
              (char *)row[TSDB_DESCRIBE_METRIC_FIELD_INDEX],
              fields[TSDB_DESCRIBE_METRIC_FIELD_INDEX].bytes);
      tstrncpy(superTbls->tags[tagIndex].dataType,
              (char *)row[TSDB_DESCRIBE_METRIC_TYPE_INDEX],
              min(15, fields[TSDB_DESCRIBE_METRIC_TYPE_INDEX].bytes));
      superTbls->tags[tagIndex].dataLen =
          *((int *)row[TSDB_DESCRIBE_METRIC_LENGTH_INDEX]);
      tstrncpy(superTbls->tags[tagIndex].note,
              (char *)row[TSDB_DESCRIBE_METRIC_NOTE_INDEX],
              fields[TSDB_DESCRIBE_METRIC_NOTE_INDEX].bytes);
      tagIndex++;
    } else {
      tstrncpy(superTbls->columns[columnIndex].field,
              (char *)row[TSDB_DESCRIBE_METRIC_FIELD_INDEX],
              fields[TSDB_DESCRIBE_METRIC_FIELD_INDEX].bytes);
      tstrncpy(superTbls->columns[columnIndex].dataType,
              (char *)row[TSDB_DESCRIBE_METRIC_TYPE_INDEX],
              min(15, fields[TSDB_DESCRIBE_METRIC_TYPE_INDEX].bytes));
      superTbls->columns[columnIndex].dataLen =
          *((int *)row[TSDB_DESCRIBE_METRIC_LENGTH_INDEX]);
      tstrncpy(superTbls->columns[columnIndex].note,
              (char *)row[TSDB_DESCRIBE_METRIC_NOTE_INDEX],
              fields[TSDB_DESCRIBE_METRIC_NOTE_INDEX].bytes);
      columnIndex++;
    }
    count++;
  }

  superTbls->columnCount = columnIndex;
  superTbls->tagCount    = tagIndex;
  taos_free_result(res);

  calcRowLen(superTbls);

/*
  if (TBL_ALREADY_EXISTS == superTbls->childTblExists) {
    //get all child table name use cmd: select tbname from superTblName;
    int childTblCount = 10000;
    superTbls->childTblName = (char*)calloc(1, childTblCount * TSDB_TABLE_NAME_LEN);
    if (superTbls->childTblName == NULL) {
      errorPrint("%s() LN%d, alloc memory failed!\n", __func__, __LINE__);
      return -1;
    }
    getAllChildNameOfSuperTable(taos, dbName,
            superTbls->sTblName,
            &superTbls->childTblName,
            &superTbls->childTblCount);
  }
  */
  return 0;
}
<<<<<<< HEAD

static int createSuperTable(
        TAOS * taos, char* dbName,
        SSuperTable*  superTbl) {

    char command[BUFFER_SIZE] = "\0";

    char cols[STRING_LEN] = "\0";
    int colIndex;
    int len = 0;

    int  lenOfOneRow = 0;

    if (superTbl->columnCount == 0) {
        errorPrint("%s() LN%d, super table column count is %d\n",
                __func__, __LINE__, superTbl->columnCount);
        return -1;
    }

    for (colIndex = 0; colIndex < superTbl->columnCount; colIndex++) {
        char* dataType = superTbl->columns[colIndex].dataType;

        if (strcasecmp(dataType, "BINARY") == 0) {
            len += snprintf(cols + len, STRING_LEN - len,
                    ", col%d %s(%d)", colIndex, "BINARY",
                    superTbl->columns[colIndex].dataLen);
            lenOfOneRow += superTbl->columns[colIndex].dataLen + 3;
        } else if (strcasecmp(dataType, "NCHAR") == 0) {
            len += snprintf(cols + len, STRING_LEN - len,
                    ", col%d %s(%d)", colIndex, "NCHAR",
                    superTbl->columns[colIndex].dataLen);
            lenOfOneRow += superTbl->columns[colIndex].dataLen + 3;
        } else if (strcasecmp(dataType, "INT") == 0)  {
            if ((g_args.demo_mode) && (colIndex == 1)) {
                    len += snprintf(cols + len, STRING_LEN - len,
                            ", VOLTAGE INT");
            } else {
                len += snprintf(cols + len, STRING_LEN - len, ", col%d %s", colIndex, "INT");
            }
            lenOfOneRow += 11;
        } else if (strcasecmp(dataType, "BIGINT") == 0)  {
            len += snprintf(cols + len, STRING_LEN - len, ", col%d %s",
                    colIndex, "BIGINT");
            lenOfOneRow += 21;
        } else if (strcasecmp(dataType, "SMALLINT") == 0)  {
            len += snprintf(cols + len, STRING_LEN - len, ", col%d %s",
                    colIndex, "SMALLINT");
            lenOfOneRow += 6;
        } else if (strcasecmp(dataType, "TINYINT") == 0)  {
            len += snprintf(cols + len, STRING_LEN - len, ", col%d %s", colIndex, "TINYINT");
            lenOfOneRow += 4;
        } else if (strcasecmp(dataType, "BOOL") == 0)  {
            len += snprintf(cols + len, STRING_LEN - len, ", col%d %s", colIndex, "BOOL");
            lenOfOneRow += 6;
        } else if (strcasecmp(dataType, "FLOAT") == 0) {
            if (g_args.demo_mode) {
                if (colIndex == 0) {
                    len += snprintf(cols + len, STRING_LEN - len, ", CURRENT FLOAT");
                } else if (colIndex == 2) {
                    len += snprintf(cols + len, STRING_LEN - len, ", PHASE FLOAT");
                }
            } else {
                len += snprintf(cols + len, STRING_LEN - len, ", col%d %s", colIndex, "FLOAT");
            }

            lenOfOneRow += 22;
        } else if (strcasecmp(dataType, "DOUBLE") == 0) {
            len += snprintf(cols + len, STRING_LEN - len, ", col%d %s",
                    colIndex, "DOUBLE");
            lenOfOneRow += 42;
        }  else if (strcasecmp(dataType, "TIMESTAMP") == 0) {
            len += snprintf(cols + len, STRING_LEN - len, ", col%d %s",
                    colIndex, "TIMESTAMP");
            lenOfOneRow += 21;
        } else {
            taos_close(taos);
            errorPrint("%s() LN%d, config error data type : %s\n",
                    __func__, __LINE__, dataType);
            exit(-1);
        }
    }

    superTbl->lenOfOneRow = lenOfOneRow + 20; // timestamp

    // save for creating child table
    superTbl->colsOfCreateChildTable = (char*)calloc(len+20, 1);
    if (NULL == superTbl->colsOfCreateChildTable) {
        errorPrint("%s() LN%d, Failed when calloc, size:%d",
                __func__, __LINE__, len+1);
        taos_close(taos);
        exit(-1);
    }

    snprintf(superTbl->colsOfCreateChildTable, len+20, "(ts timestamp%s)", cols);
    verbosePrint("%s() LN%d: %s\n",
            __func__, __LINE__, superTbl->colsOfCreateChildTable);

    if (superTbl->tagCount == 0) {
        errorPrint("%s() LN%d, super table tag count is %d\n",
                __func__, __LINE__, superTbl->tagCount);
        return -1;
    }

    char tags[STRING_LEN] = "\0";
    int tagIndex;
    len = 0;

    int lenOfTagOfOneRow = 0;
    len += snprintf(tags + len, STRING_LEN - len, "(");
    for (tagIndex = 0; tagIndex < superTbl->tagCount; tagIndex++) {
        char* dataType = superTbl->tags[tagIndex].dataType;

        if (strcasecmp(dataType, "BINARY") == 0) {
            if ((g_args.demo_mode) && (tagIndex == 1)) {
                len += snprintf(tags + len, STRING_LEN - len,
                        "loction BINARY(%d), ",
                        superTbl->tags[tagIndex].dataLen);
            } else {
                len += snprintf(tags + len, STRING_LEN - len, "t%d %s(%d), ",
                        tagIndex, "BINARY", superTbl->tags[tagIndex].dataLen);
            }
            lenOfTagOfOneRow += superTbl->tags[tagIndex].dataLen + 3;
        } else if (strcasecmp(dataType, "NCHAR") == 0) {
            len += snprintf(tags + len, STRING_LEN - len, "t%d %s(%d), ", tagIndex,
                    "NCHAR", superTbl->tags[tagIndex].dataLen);
            lenOfTagOfOneRow += superTbl->tags[tagIndex].dataLen + 3;
        } else if (strcasecmp(dataType, "INT") == 0)  {
            if ((g_args.demo_mode) && (tagIndex == 0)) {
                len += snprintf(tags + len, STRING_LEN - len, "groupId INT, ");
            } else {
                len += snprintf(tags + len, STRING_LEN - len, "t%d %s, ", tagIndex,
                    "INT");
            }
            lenOfTagOfOneRow += superTbl->tags[tagIndex].dataLen + 11;
        } else if (strcasecmp(dataType, "BIGINT") == 0)  {
            len += snprintf(tags + len, STRING_LEN - len, "t%d %s, ", tagIndex,
                    "BIGINT");
            lenOfTagOfOneRow += superTbl->tags[tagIndex].dataLen + 21;
        } else if (strcasecmp(dataType, "SMALLINT") == 0)  {
            len += snprintf(tags + len, STRING_LEN - len, "t%d %s, ", tagIndex,
                    "SMALLINT");
            lenOfTagOfOneRow += superTbl->tags[tagIndex].dataLen + 6;
        } else if (strcasecmp(dataType, "TINYINT") == 0)  {
            len += snprintf(tags + len, STRING_LEN - len, "t%d %s, ", tagIndex,
                    "TINYINT");
            lenOfTagOfOneRow += superTbl->tags[tagIndex].dataLen + 4;
        } else if (strcasecmp(dataType, "BOOL") == 0)  {
            len += snprintf(tags + len, STRING_LEN - len, "t%d %s, ", tagIndex,
                    "BOOL");
            lenOfTagOfOneRow += superTbl->tags[tagIndex].dataLen + 6;
        } else if (strcasecmp(dataType, "FLOAT") == 0) {
            len += snprintf(tags + len, STRING_LEN - len, "t%d %s, ", tagIndex,
                    "FLOAT");
            lenOfTagOfOneRow += superTbl->tags[tagIndex].dataLen + 22;
        } else if (strcasecmp(dataType, "DOUBLE") == 0) {
            len += snprintf(tags + len, STRING_LEN - len, "t%d %s, ", tagIndex,
                    "DOUBLE");
            lenOfTagOfOneRow += superTbl->tags[tagIndex].dataLen + 42;
        } else {
            taos_close(taos);
            errorPrint("%s() LN%d, config error tag type : %s\n",
=======

static int createSuperTable(
        TAOS * taos, char* dbName,
        SSuperTable*  superTbl) {

    char command[BUFFER_SIZE] = "\0";

    char cols[STRING_LEN] = "\0";
    int colIndex;
    int len = 0;

    int  lenOfOneRow = 0;

    if (superTbl->columnCount == 0) {
        errorPrint("%s() LN%d, super table column count is %d\n",
                __func__, __LINE__, superTbl->columnCount);
        return -1;
    }

    for (colIndex = 0; colIndex < superTbl->columnCount; colIndex++) {
        char* dataType = superTbl->columns[colIndex].dataType;

        if (strcasecmp(dataType, "BINARY") == 0) {
            len += snprintf(cols + len, STRING_LEN - len,
                    ", col%d %s(%d)", colIndex, "BINARY",
                    superTbl->columns[colIndex].dataLen);
            lenOfOneRow += superTbl->columns[colIndex].dataLen + 3;
        } else if (strcasecmp(dataType, "NCHAR") == 0) {
            len += snprintf(cols + len, STRING_LEN - len,
                    ", col%d %s(%d)", colIndex, "NCHAR",
                    superTbl->columns[colIndex].dataLen);
            lenOfOneRow += superTbl->columns[colIndex].dataLen + 3;
        } else if (strcasecmp(dataType, "INT") == 0)  {
            if ((g_args.demo_mode) && (colIndex == 1)) {
                    len += snprintf(cols + len, STRING_LEN - len,
                            ", VOLTAGE INT");
            } else {
                len += snprintf(cols + len, STRING_LEN - len, ", col%d %s", colIndex, "INT");
            }
            lenOfOneRow += 11;
        } else if (strcasecmp(dataType, "BIGINT") == 0)  {
            len += snprintf(cols + len, STRING_LEN - len, ", col%d %s",
                    colIndex, "BIGINT");
            lenOfOneRow += 21;
        } else if (strcasecmp(dataType, "SMALLINT") == 0)  {
            len += snprintf(cols + len, STRING_LEN - len, ", col%d %s",
                    colIndex, "SMALLINT");
            lenOfOneRow += 6;
        } else if (strcasecmp(dataType, "TINYINT") == 0)  {
            len += snprintf(cols + len, STRING_LEN - len, ", col%d %s", colIndex, "TINYINT");
            lenOfOneRow += 4;
        } else if (strcasecmp(dataType, "BOOL") == 0)  {
            len += snprintf(cols + len, STRING_LEN - len, ", col%d %s", colIndex, "BOOL");
            lenOfOneRow += 6;
        } else if (strcasecmp(dataType, "FLOAT") == 0) {
            if (g_args.demo_mode) {
                if (colIndex == 0) {
                    len += snprintf(cols + len, STRING_LEN - len, ", CURRENT FLOAT");
                } else if (colIndex == 2) {
                    len += snprintf(cols + len, STRING_LEN - len, ", PHASE FLOAT");
                }
            } else {
                len += snprintf(cols + len, STRING_LEN - len, ", col%d %s", colIndex, "FLOAT");
            }

            lenOfOneRow += 22;
        } else if (strcasecmp(dataType, "DOUBLE") == 0) {
            len += snprintf(cols + len, STRING_LEN - len, ", col%d %s",
                    colIndex, "DOUBLE");
            lenOfOneRow += 42;
        }  else if (strcasecmp(dataType, "TIMESTAMP") == 0) {
            len += snprintf(cols + len, STRING_LEN - len, ", col%d %s",
                    colIndex, "TIMESTAMP");
            lenOfOneRow += 21;
        } else {
            taos_close(taos);
            errorPrint("%s() LN%d, config error data type : %s\n",
>>>>>>> 00a84f9f
                    __func__, __LINE__, dataType);
            exit(-1);
        }
    }

<<<<<<< HEAD
    len -= 2;
    len += snprintf(tags + len, STRING_LEN - len, ")");

    superTbl->lenOfTagOfOneRow = lenOfTagOfOneRow;

=======
    superTbl->lenOfOneRow = lenOfOneRow + 20; // timestamp

    // save for creating child table
    superTbl->colsOfCreateChildTable = (char*)calloc(len+20, 1);
    if (NULL == superTbl->colsOfCreateChildTable) {
        errorPrint("%s() LN%d, Failed when calloc, size:%d",
                __func__, __LINE__, len+1);
        taos_close(taos);
        exit(-1);
    }

    snprintf(superTbl->colsOfCreateChildTable, len+20, "(ts timestamp%s)", cols);
    verbosePrint("%s() LN%d: %s\n",
            __func__, __LINE__, superTbl->colsOfCreateChildTable);

    if (superTbl->tagCount == 0) {
        errorPrint("%s() LN%d, super table tag count is %d\n",
                __func__, __LINE__, superTbl->tagCount);
        return -1;
    }

    char tags[STRING_LEN] = "\0";
    int tagIndex;
    len = 0;

    int lenOfTagOfOneRow = 0;
    len += snprintf(tags + len, STRING_LEN - len, "(");
    for (tagIndex = 0; tagIndex < superTbl->tagCount; tagIndex++) {
        char* dataType = superTbl->tags[tagIndex].dataType;

        if (strcasecmp(dataType, "BINARY") == 0) {
            if ((g_args.demo_mode) && (tagIndex == 1)) {
                len += snprintf(tags + len, STRING_LEN - len,
                        "loction BINARY(%d), ",
                        superTbl->tags[tagIndex].dataLen);
            } else {
                len += snprintf(tags + len, STRING_LEN - len, "t%d %s(%d), ",
                        tagIndex, "BINARY", superTbl->tags[tagIndex].dataLen);
            }
            lenOfTagOfOneRow += superTbl->tags[tagIndex].dataLen + 3;
        } else if (strcasecmp(dataType, "NCHAR") == 0) {
            len += snprintf(tags + len, STRING_LEN - len, "t%d %s(%d), ", tagIndex,
                    "NCHAR", superTbl->tags[tagIndex].dataLen);
            lenOfTagOfOneRow += superTbl->tags[tagIndex].dataLen + 3;
        } else if (strcasecmp(dataType, "INT") == 0)  {
            if ((g_args.demo_mode) && (tagIndex == 0)) {
                len += snprintf(tags + len, STRING_LEN - len, "groupId INT, ");
            } else {
                len += snprintf(tags + len, STRING_LEN - len, "t%d %s, ", tagIndex,
                    "INT");
            }
            lenOfTagOfOneRow += superTbl->tags[tagIndex].dataLen + 11;
        } else if (strcasecmp(dataType, "BIGINT") == 0)  {
            len += snprintf(tags + len, STRING_LEN - len, "t%d %s, ", tagIndex,
                    "BIGINT");
            lenOfTagOfOneRow += superTbl->tags[tagIndex].dataLen + 21;
        } else if (strcasecmp(dataType, "SMALLINT") == 0)  {
            len += snprintf(tags + len, STRING_LEN - len, "t%d %s, ", tagIndex,
                    "SMALLINT");
            lenOfTagOfOneRow += superTbl->tags[tagIndex].dataLen + 6;
        } else if (strcasecmp(dataType, "TINYINT") == 0)  {
            len += snprintf(tags + len, STRING_LEN - len, "t%d %s, ", tagIndex,
                    "TINYINT");
            lenOfTagOfOneRow += superTbl->tags[tagIndex].dataLen + 4;
        } else if (strcasecmp(dataType, "BOOL") == 0)  {
            len += snprintf(tags + len, STRING_LEN - len, "t%d %s, ", tagIndex,
                    "BOOL");
            lenOfTagOfOneRow += superTbl->tags[tagIndex].dataLen + 6;
        } else if (strcasecmp(dataType, "FLOAT") == 0) {
            len += snprintf(tags + len, STRING_LEN - len, "t%d %s, ", tagIndex,
                    "FLOAT");
            lenOfTagOfOneRow += superTbl->tags[tagIndex].dataLen + 22;
        } else if (strcasecmp(dataType, "DOUBLE") == 0) {
            len += snprintf(tags + len, STRING_LEN - len, "t%d %s, ", tagIndex,
                    "DOUBLE");
            lenOfTagOfOneRow += superTbl->tags[tagIndex].dataLen + 42;
        } else {
            taos_close(taos);
            errorPrint("%s() LN%d, config error tag type : %s\n",
                    __func__, __LINE__, dataType);
            exit(-1);
        }
    }

    len -= 2;
    len += snprintf(tags + len, STRING_LEN - len, ")");

    superTbl->lenOfTagOfOneRow = lenOfTagOfOneRow;

>>>>>>> 00a84f9f
    snprintf(command, BUFFER_SIZE,
            "create table if not exists %s.%s (ts timestamp%s) tags %s",
            dbName, superTbl->sTblName, cols, tags);
    if (0 != queryDbExec(taos, command, NO_INSERT_TYPE, false)) {
        errorPrint( "create supertable %s failed!\n\n",
                superTbl->sTblName);
        return -1;
    }
    debugPrint("create supertable %s success!\n\n", superTbl->sTblName);
    return 0;
}

static int createDatabasesAndStables() {
  TAOS * taos = NULL;
  int    ret = 0;
  taos = taos_connect(g_Dbs.host, g_Dbs.user, g_Dbs.password, NULL, g_Dbs.port);
  if (taos == NULL) {
    errorPrint( "Failed to connect to TDengine, reason:%s\n", taos_errstr(NULL));
    return -1;
  }
  char command[BUFFER_SIZE] = "\0";

  for (int i = 0; i < g_Dbs.dbCount; i++) {
    if (g_Dbs.db[i].drop) {
      sprintf(command, "drop database if exists %s;", g_Dbs.db[i].dbName);
      if (0 != queryDbExec(taos, command, NO_INSERT_TYPE, false)) {
        taos_close(taos);
        return -1;
      }

      int dataLen = 0;
      dataLen += snprintf(command + dataLen,
          BUFFER_SIZE - dataLen, "create database if not exists %s", g_Dbs.db[i].dbName);

      if (g_Dbs.db[i].dbCfg.blocks > 0) {
        dataLen += snprintf(command + dataLen,
            BUFFER_SIZE - dataLen, " blocks %d", g_Dbs.db[i].dbCfg.blocks);
      }
      if (g_Dbs.db[i].dbCfg.cache > 0) {
        dataLen += snprintf(command + dataLen,
            BUFFER_SIZE - dataLen, " cache %d", g_Dbs.db[i].dbCfg.cache);
      }
      if (g_Dbs.db[i].dbCfg.days > 0) {
        dataLen += snprintf(command + dataLen,
            BUFFER_SIZE - dataLen, " days %d", g_Dbs.db[i].dbCfg.days);
      }
      if (g_Dbs.db[i].dbCfg.keep > 0) {
        dataLen += snprintf(command + dataLen,
            BUFFER_SIZE - dataLen, " keep %d", g_Dbs.db[i].dbCfg.keep);
      }
      if (g_Dbs.db[i].dbCfg.quorum > 1) {
        dataLen += snprintf(command + dataLen,
            BUFFER_SIZE - dataLen, " quorum %d", g_Dbs.db[i].dbCfg.quorum);
      }
      if (g_Dbs.db[i].dbCfg.replica > 0) {
        dataLen += snprintf(command + dataLen,
            BUFFER_SIZE - dataLen, " replica %d", g_Dbs.db[i].dbCfg.replica);
      }
      if (g_Dbs.db[i].dbCfg.update > 0) {
        dataLen += snprintf(command + dataLen,
            BUFFER_SIZE - dataLen, " update %d", g_Dbs.db[i].dbCfg.update);
      }
      //if (g_Dbs.db[i].dbCfg.maxtablesPerVnode > 0) {
      //  dataLen += snprintf(command + dataLen,
      //  BUFFER_SIZE - dataLen, "tables %d ", g_Dbs.db[i].dbCfg.maxtablesPerVnode);
      //}
      if (g_Dbs.db[i].dbCfg.minRows > 0) {
        dataLen += snprintf(command + dataLen,
            BUFFER_SIZE - dataLen, " minrows %d", g_Dbs.db[i].dbCfg.minRows);
      }
      if (g_Dbs.db[i].dbCfg.maxRows > 0) {
        dataLen += snprintf(command + dataLen,
            BUFFER_SIZE - dataLen, " maxrows %d", g_Dbs.db[i].dbCfg.maxRows);
      }
      if (g_Dbs.db[i].dbCfg.comp > 0) {
        dataLen += snprintf(command + dataLen,
            BUFFER_SIZE - dataLen, " comp %d", g_Dbs.db[i].dbCfg.comp);
      }
      if (g_Dbs.db[i].dbCfg.walLevel > 0) {
        dataLen += snprintf(command + dataLen,
            BUFFER_SIZE - dataLen, " wal %d", g_Dbs.db[i].dbCfg.walLevel);
      }
      if (g_Dbs.db[i].dbCfg.cacheLast > 0) {
        dataLen += snprintf(command + dataLen,
            BUFFER_SIZE - dataLen, " cachelast %d", g_Dbs.db[i].dbCfg.cacheLast);
      }
      if (g_Dbs.db[i].dbCfg.fsync > 0) {
        dataLen += snprintf(command + dataLen, BUFFER_SIZE - dataLen,
                " fsync %d", g_Dbs.db[i].dbCfg.fsync);
      }
      if ((0 == strncasecmp(g_Dbs.db[i].dbCfg.precision, "ms", strlen("ms")))
              || (0 == strncasecmp(g_Dbs.db[i].dbCfg.precision,
                      "us", strlen("us")))) {
        dataLen += snprintf(command + dataLen, BUFFER_SIZE - dataLen,
                " precision \'%s\';", g_Dbs.db[i].dbCfg.precision);
      }

      if (0 != queryDbExec(taos, command, NO_INSERT_TYPE, false)) {
        taos_close(taos);
        errorPrint( "\ncreate database %s failed!\n\n", g_Dbs.db[i].dbName);
        return -1;
      }
      printf("\ncreate database %s success!\n\n", g_Dbs.db[i].dbName);
    }

    debugPrint("%s() LN%d supertbl count:%"PRIu64"\n",
            __func__, __LINE__, g_Dbs.db[i].superTblCount);

    int validStbCount = 0;

    for (uint64_t j = 0; j < g_Dbs.db[i].superTblCount; j++) {
      sprintf(command, "describe %s.%s;", g_Dbs.db[i].dbName,
              g_Dbs.db[i].superTbls[j].sTblName);
      ret = queryDbExec(taos, command, NO_INSERT_TYPE, true);

      if ((ret != 0) || (g_Dbs.db[i].drop)) {
        ret = createSuperTable(taos, g_Dbs.db[i].dbName,
                &g_Dbs.db[i].superTbls[j]);

        if (0 != ret) {
          errorPrint("create super table %"PRIu64" failed!\n\n", j);
          continue;
        }
      }

      ret = getSuperTableFromServer(taos, g_Dbs.db[i].dbName,
                &g_Dbs.db[i].superTbls[j]);
      if (0 != ret) {
        errorPrint("\nget super table %s.%s info failed!\n\n",
                g_Dbs.db[i].dbName, g_Dbs.db[i].superTbls[j].sTblName);
        continue;
      }

      validStbCount ++;
    }

    g_Dbs.db[i].superTblCount = validStbCount;
  }

  taos_close(taos);
  return 0;
}

static void* createTable(void *sarg)
{
  threadInfo *pThreadInfo = (threadInfo *)sarg;
  SSuperTable* superTblInfo = pThreadInfo->superTblInfo;

  uint64_t  lastPrintTime = taosGetTimestampMs();

  int buff_len;
  buff_len = BUFFER_SIZE / 8;

  pThreadInfo->buffer = calloc(buff_len, 1);
  if (pThreadInfo->buffer == NULL) {
    errorPrint("%s() LN%d, Memory allocated failed!\n", __func__, __LINE__);
    exit(-1);
  }

  int len = 0;
  int batchNum = 0;

  verbosePrint("%s() LN%d: Creating table from %"PRIu64" to %"PRIu64"\n",
          __func__, __LINE__,
          pThreadInfo->start_table_from, pThreadInfo->end_table_to);

  for (uint64_t i = pThreadInfo->start_table_from;
          i <= pThreadInfo->end_table_to; i++) {
    if (0 == g_Dbs.use_metric) {
      snprintf(pThreadInfo->buffer, buff_len,
              "create table if not exists %s.%s%"PRIu64" %s;",
              pThreadInfo->db_name,
              g_args.tb_prefix, i,
              pThreadInfo->cols);
    } else {
      if (superTblInfo == NULL) {
        errorPrint("%s() LN%d, use metric, but super table info is NULL\n",
                  __func__, __LINE__);
        free(pThreadInfo->buffer);
        exit(-1);
      } else {
        if (0 == len) {
          batchNum = 0;
          memset(pThreadInfo->buffer, 0, buff_len);
          len += snprintf(pThreadInfo->buffer + len,
                  buff_len - len, "create table ");
        }
        char* tagsValBuf = NULL;
        if (0 == superTblInfo->tagSource) {
          tagsValBuf = generateTagVaulesForStb(superTblInfo, i);
        } else {
          tagsValBuf = getTagValueFromTagSample(
                  superTblInfo,
                  i % superTblInfo->tagSampleCount);
        }
        if (NULL == tagsValBuf) {
          free(pThreadInfo->buffer);
          return NULL;
        }
        len += snprintf(pThreadInfo->buffer + len,
                buff_len - len,
                "if not exists %s.%s%"PRIu64" using %s.%s tags %s ",
                pThreadInfo->db_name, superTblInfo->childTblPrefix,
                i, pThreadInfo->db_name,
                superTblInfo->sTblName, tagsValBuf);
        free(tagsValBuf);
        batchNum++;
        if ((batchNum < superTblInfo->batchCreateTableNum)
                && ((buff_len - len)
                    >= (superTblInfo->lenOfTagOfOneRow + 256))) {
          continue;
        }
      }
    }

    len = 0;
    if (0 != queryDbExec(pThreadInfo->taos, pThreadInfo->buffer,
                NO_INSERT_TYPE, false)){
      errorPrint( "queryDbExec() failed. buffer:\n%s\n", pThreadInfo->buffer);
      free(pThreadInfo->buffer);
      return NULL;
    }

    uint64_t  currentPrintTime = taosGetTimestampMs();
    if (currentPrintTime - lastPrintTime > 30*1000) {
      printf("thread[%d] already create %"PRIu64" - %"PRIu64" tables\n",
              pThreadInfo->threadID, pThreadInfo->start_table_from, i);
      lastPrintTime = currentPrintTime;
    }
  }

  if (0 != len) {
    if (0 != queryDbExec(pThreadInfo->taos, pThreadInfo->buffer,
                NO_INSERT_TYPE, false)) {
      errorPrint( "queryDbExec() failed. buffer:\n%s\n", pThreadInfo->buffer);
    }
  }

  free(pThreadInfo->buffer);
  return NULL;
}

static int startMultiThreadCreateChildTable(
        char* cols, int threads, uint64_t tableFrom, int64_t ntables,
        char* db_name, SSuperTable* superTblInfo) {

  pthread_t *pids = calloc(1, threads * sizeof(pthread_t));
  threadInfo *infos = calloc(1, threads * sizeof(threadInfo));

  if ((NULL == pids) || (NULL == infos)) {
    printf("malloc failed\n");
    exit(-1);
  }

  if (threads < 1) {
    threads = 1;
  }

  int64_t a = ntables / threads;
  if (a < 1) {
    threads = ntables;
    a = 1;
  }

  int64_t b = 0;
  b = ntables % threads;

  for (int64_t i = 0; i < threads; i++) {
    threadInfo *pThreadInfo = infos + i;
    pThreadInfo->threadID = i;
    tstrncpy(pThreadInfo->db_name, db_name, TSDB_DB_NAME_LEN);
    pThreadInfo->superTblInfo = superTblInfo;
    verbosePrint("%s() %d db_name: %s\n", __func__, __LINE__, db_name);
    pThreadInfo->taos = taos_connect(
            g_Dbs.host,
            g_Dbs.user,
            g_Dbs.password,
            db_name,
            g_Dbs.port);
    if (pThreadInfo->taos == NULL) {
      errorPrint( "%s() LN%d, Failed to connect to TDengine, reason:%s\n",
         __func__, __LINE__, taos_errstr(NULL));
      free(pids);
      free(infos);
      return -1;
    }

    pThreadInfo->start_table_from = tableFrom;
    pThreadInfo->ntables = i<b?a+1:a;
    pThreadInfo->end_table_to = i < b ? tableFrom + a : tableFrom + a - 1;
    tableFrom = pThreadInfo->end_table_to + 1;
    pThreadInfo->use_metric = true;
    pThreadInfo->cols = cols;
    pThreadInfo->minDelay = UINT64_MAX;
    pthread_create(pids + i, NULL, createTable, pThreadInfo);
  }

  for (int i = 0; i < threads; i++) {
    pthread_join(pids[i], NULL);
  }

  for (int i = 0; i < threads; i++) {
    threadInfo *pThreadInfo = infos + i;
    taos_close(pThreadInfo->taos);
  }

  free(pids);
  free(infos);

  return 0;
}

static void createChildTables() {
    char tblColsBuf[MAX_SQL_SIZE];
    int len;

    for (int i = 0; i < g_Dbs.dbCount; i++) {
        if (g_Dbs.use_metric) {
            if (g_Dbs.db[i].superTblCount > 0) {
                // with super table
                for (int j = 0; j < g_Dbs.db[i].superTblCount; j++) {
                    if ((AUTO_CREATE_SUBTBL == g_Dbs.db[i].superTbls[j].autoCreateTable)
                            || (TBL_ALREADY_EXISTS == g_Dbs.db[i].superTbls[j].childTblExists)) {
                        continue;
                    }
                    verbosePrint("%s() LN%d: %s\n", __func__, __LINE__,
                          g_Dbs.db[i].superTbls[j].colsOfCreateChildTable);
                    uint64_t startFrom = 0;
                    g_totalChildTables += g_Dbs.db[i].superTbls[j].childTblCount;

                    verbosePrint("%s() LN%d: create %"PRId64" child tables from %"PRIu64"\n",
                            __func__, __LINE__, g_totalChildTables, startFrom);

                    startMultiThreadCreateChildTable(
                            g_Dbs.db[i].superTbls[j].colsOfCreateChildTable,
                            g_Dbs.threadCountByCreateTbl,
                            startFrom,
                            g_Dbs.db[i].superTbls[j].childTblCount,
                            g_Dbs.db[i].dbName, &(g_Dbs.db[i].superTbls[j]));
                }
            }
        } else {
            // normal table
            len = snprintf(tblColsBuf, MAX_SQL_SIZE, "(TS TIMESTAMP");
            for (int j = 0; j < g_args.num_of_CPR; j++) {
                if ((strncasecmp(g_args.datatype[j], "BINARY", strlen("BINARY")) == 0)
                        || (strncasecmp(g_args.datatype[j],
                                "NCHAR", strlen("NCHAR")) == 0)) {
                    snprintf(tblColsBuf + len, MAX_SQL_SIZE - len,
                            ", COL%d %s(%d)", j, g_args.datatype[j], g_args.len_of_binary);
                } else {
                    snprintf(tblColsBuf + len, MAX_SQL_SIZE - len,
                            ", COL%d %s", j, g_args.datatype[j]);
                }
                len = strlen(tblColsBuf);
            }

            snprintf(tblColsBuf + len, MAX_SQL_SIZE - len, ")");

            verbosePrint("%s() LN%d: dbName: %s num of tb: %"PRId64" schema: %s\n",
                    __func__, __LINE__,
                    g_Dbs.db[i].dbName, g_args.num_of_tables, tblColsBuf);
            startMultiThreadCreateChildTable(
                    tblColsBuf,
                    g_Dbs.threadCountByCreateTbl,
                    0,
                    g_args.num_of_tables,
                    g_Dbs.db[i].dbName,
                    NULL);
        }
    }
}

/*
  Read 10000 lines at most. If more than 10000 lines, continue to read after using
*/
static int readTagFromCsvFileToMem(SSuperTable  * superTblInfo) {
  size_t  n = 0;
  ssize_t readLen = 0;
  char *  line = NULL;

  FILE *fp = fopen(superTblInfo->tagsFile, "r");
  if (fp == NULL) {
    printf("Failed to open tags file: %s, reason:%s\n",
            superTblInfo->tagsFile, strerror(errno));
    return -1;
  }

  if (superTblInfo->tagDataBuf) {
    free(superTblInfo->tagDataBuf);
    superTblInfo->tagDataBuf = NULL;
  }

  int tagCount = 10000;
  int count = 0;
  char* tagDataBuf = calloc(1, superTblInfo->lenOfTagOfOneRow * tagCount);
  if (tagDataBuf == NULL) {
    printf("Failed to calloc, reason:%s\n", strerror(errno));
    fclose(fp);
    return -1;
  }

  while((readLen = tgetline(&line, &n, fp)) != -1) {
    if (('\r' == line[readLen - 1]) || ('\n' == line[readLen - 1])) {
      line[--readLen] = 0;
    }

    if (readLen == 0) {
      continue;
    }

    memcpy(tagDataBuf + count * superTblInfo->lenOfTagOfOneRow, line, readLen);
    count++;

    if (count >= tagCount - 1) {
      char *tmp = realloc(tagDataBuf,
              (size_t)tagCount*1.5*superTblInfo->lenOfTagOfOneRow);
      if (tmp != NULL) {
        tagDataBuf = tmp;
        tagCount = (int)(tagCount*1.5);
        memset(tagDataBuf + count*superTblInfo->lenOfTagOfOneRow,
                0, (size_t)((tagCount-count)*superTblInfo->lenOfTagOfOneRow));
      } else {
        // exit, if allocate more memory failed
        printf("realloc fail for save tag val from %s\n", superTblInfo->tagsFile);
        tmfree(tagDataBuf);
        free(line);
        fclose(fp);
        return -1;
      }
    }
  }

  superTblInfo->tagDataBuf = tagDataBuf;
  superTblInfo->tagSampleCount = count;

  free(line);
  fclose(fp);
  return 0;
}

/*
  Read 10000 lines at most. If more than 10000 lines, continue to read after using
*/
static int readSampleFromCsvFileToMem(
        SSuperTable* superTblInfo) {
  size_t  n = 0;
  ssize_t readLen = 0;
  char *  line = NULL;
  int getRows = 0;

  FILE*  fp = fopen(superTblInfo->sampleFile, "r");
  if (fp == NULL) {
      errorPrint( "Failed to open sample file: %s, reason:%s\n",
              superTblInfo->sampleFile, strerror(errno));
      return -1;
  }

  assert(superTblInfo->sampleDataBuf);
  memset(superTblInfo->sampleDataBuf, 0,
          MAX_SAMPLES_ONCE_FROM_FILE * superTblInfo->lenOfOneRow);
  while(1) {
    readLen = tgetline(&line, &n, fp);
    if (-1 == readLen) {
      if(0 != fseek(fp, 0, SEEK_SET)) {
        errorPrint( "Failed to fseek file: %s, reason:%s\n",
                superTblInfo->sampleFile, strerror(errno));
        fclose(fp);
        return -1;
      }
      continue;
    }

    if (('\r' == line[readLen - 1]) || ('\n' == line[readLen - 1])) {
      line[--readLen] = 0;
    }

    if (readLen == 0) {
      continue;
    }

    if (readLen > superTblInfo->lenOfOneRow) {
      printf("sample row len[%d] overflow define schema len[%"PRIu64"], so discard this row\n",
              (int32_t)readLen, superTblInfo->lenOfOneRow);
      continue;
    }

    memcpy(superTblInfo->sampleDataBuf + getRows * superTblInfo->lenOfOneRow,
          line, readLen);
    getRows++;

    if (getRows == MAX_SAMPLES_ONCE_FROM_FILE) {
      break;
    }
  }

  fclose(fp);
  tmfree(line);
  return 0;
}

static bool getColumnAndTagTypeFromInsertJsonFile(
        cJSON* stbInfo, SSuperTable* superTbls) {
  bool  ret = false;

  // columns
  cJSON *columns = cJSON_GetObjectItem(stbInfo, "columns");
  if (columns && columns->type != cJSON_Array) {
    printf("ERROR: failed to read json, columns not found\n");
    goto PARSE_OVER;
  } else if (NULL == columns) {
    superTbls->columnCount = 0;
    superTbls->tagCount    = 0;
    return true;
  }

  int columnSize = cJSON_GetArraySize(columns);
  if ((columnSize + 1/* ts */) > TSDB_MAX_COLUMNS) {
    errorPrint("%s() LN%d, failed to read json, column size overflow, max column size is %d\n",
            __func__, __LINE__, TSDB_MAX_COLUMNS);
    goto PARSE_OVER;
  }

  int count = 1;
  int index = 0;
  StrColumn    columnCase;

  //superTbls->columnCount = columnSize;
  for (int k = 0; k < columnSize; ++k) {
    cJSON* column = cJSON_GetArrayItem(columns, k);
    if (column == NULL) continue;

    count = 1;
    cJSON* countObj = cJSON_GetObjectItem(column, "count");
    if (countObj && countObj->type == cJSON_Number) {
      count = countObj->valueint;
    } else if (countObj && countObj->type != cJSON_Number) {
      errorPrint("%s() LN%d, failed to read json, column count not found\n",
          __func__, __LINE__);
      goto PARSE_OVER;
    } else {
      count = 1;
    }

    // column info
    memset(&columnCase, 0, sizeof(StrColumn));
    cJSON *dataType = cJSON_GetObjectItem(column, "type");
    if (!dataType || dataType->type != cJSON_String
        || dataType->valuestring == NULL) {
      errorPrint("%s() LN%d: failed to read json, column type not found\n",
          __func__, __LINE__);
      goto PARSE_OVER;
    }
    //tstrncpy(superTbls->columns[k].dataType, dataType->valuestring, MAX_TB_NAME_SIZE);
    tstrncpy(columnCase.dataType, dataType->valuestring, strlen(dataType->valuestring) + 1);

    cJSON* dataLen = cJSON_GetObjectItem(column, "len");
    if (dataLen && dataLen->type == cJSON_Number) {
      columnCase.dataLen = dataLen->valueint;
    } else if (dataLen && dataLen->type != cJSON_Number) {
      debugPrint("%s() LN%d: failed to read json, column len not found\n",
          __func__, __LINE__);
      goto PARSE_OVER;
    } else {
      columnCase.dataLen = 8;
    }

    for (int n = 0; n < count; ++n) {
      tstrncpy(superTbls->columns[index].dataType,
              columnCase.dataType, strlen(columnCase.dataType) + 1);
      superTbls->columns[index].dataLen = columnCase.dataLen;
      index++;
    }
  }

  if ((index + 1 /* ts */) > MAX_NUM_COLUMNS) {
    errorPrint("%s() LN%d, failed to read json, column size overflow, allowed max column size is %d\n",
            __func__, __LINE__, MAX_NUM_COLUMNS);
    goto PARSE_OVER;
  }

  superTbls->columnCount = index;

  count = 1;
  index = 0;
  // tags
  cJSON *tags = cJSON_GetObjectItem(stbInfo, "tags");
  if (!tags || tags->type != cJSON_Array) {
    errorPrint("%s() LN%d, failed to read json, tags not found\n",
        __func__, __LINE__);
    goto PARSE_OVER;
  }

  int tagSize = cJSON_GetArraySize(tags);
  if (tagSize > TSDB_MAX_TAGS) {
    errorPrint("%s() LN%d, failed to read json, tags size overflow, max tag size is %d\n",
        __func__, __LINE__, TSDB_MAX_TAGS);
    goto PARSE_OVER;
  }

  //superTbls->tagCount = tagSize;
  for (int k = 0; k < tagSize; ++k) {
    cJSON* tag = cJSON_GetArrayItem(tags, k);
    if (tag == NULL) continue;

    count = 1;
    cJSON* countObj = cJSON_GetObjectItem(tag, "count");
    if (countObj && countObj->type == cJSON_Number) {
      count = countObj->valueint;
    } else if (countObj && countObj->type != cJSON_Number) {
      printf("ERROR: failed to read json, column count not found\n");
      goto PARSE_OVER;
    } else {
      count = 1;
    }

    // column info
    memset(&columnCase, 0, sizeof(StrColumn));
    cJSON *dataType = cJSON_GetObjectItem(tag, "type");
    if (!dataType || dataType->type != cJSON_String
        || dataType->valuestring == NULL) {
      errorPrint("%s() LN%d, failed to read json, tag type not found\n",
          __func__, __LINE__);
      goto PARSE_OVER;
    }
    tstrncpy(columnCase.dataType, dataType->valuestring, strlen(dataType->valuestring) + 1);

    cJSON* dataLen = cJSON_GetObjectItem(tag, "len");
    if (dataLen && dataLen->type == cJSON_Number) {
      columnCase.dataLen = dataLen->valueint;
    } else if (dataLen && dataLen->type != cJSON_Number) {
      errorPrint("%s() LN%d, failed to read json, column len not found\n",
          __func__, __LINE__);
      goto PARSE_OVER;
    } else {
      columnCase.dataLen = 0;
    }

    for (int n = 0; n < count; ++n) {
      tstrncpy(superTbls->tags[index].dataType, columnCase.dataType,
          strlen(columnCase.dataType) + 1);
      superTbls->tags[index].dataLen = columnCase.dataLen;
      index++;
    }
  }

  if (index > TSDB_MAX_TAGS) {
    errorPrint("%s() LN%d, failed to read json, tags size overflow, allowed max tag count is %d\n",
        __func__, __LINE__, TSDB_MAX_TAGS);
    goto PARSE_OVER;
  }

  superTbls->tagCount = index;

  if ((superTbls->columnCount + superTbls->tagCount + 1 /* ts */) > TSDB_MAX_COLUMNS) {
    errorPrint("%s() LN%d, columns + tags is more than allowed max columns count: %d\n",
        __func__, __LINE__, TSDB_MAX_COLUMNS);
    goto PARSE_OVER;
  }
  ret = true;

PARSE_OVER:
  return ret;
}

static bool getMetaFromInsertJsonFile(cJSON* root) {
  bool  ret = false;

  cJSON* cfgdir = cJSON_GetObjectItem(root, "cfgdir");
  if (cfgdir && cfgdir->type == cJSON_String && cfgdir->valuestring != NULL) {
    tstrncpy(g_Dbs.cfgDir, cfgdir->valuestring, MAX_FILE_NAME_LEN);
  }

  cJSON* host = cJSON_GetObjectItem(root, "host");
  if (host && host->type == cJSON_String && host->valuestring != NULL) {
    tstrncpy(g_Dbs.host, host->valuestring, MAX_HOSTNAME_SIZE);
  } else if (!host) {
    tstrncpy(g_Dbs.host, "127.0.0.1", MAX_HOSTNAME_SIZE);
  } else {
    printf("ERROR: failed to read json, host not found\n");
    goto PARSE_OVER;
  }

  cJSON* port = cJSON_GetObjectItem(root, "port");
  if (port && port->type == cJSON_Number) {
    g_Dbs.port = port->valueint;
  } else if (!port) {
    g_Dbs.port = 6030;
  }

  cJSON* user = cJSON_GetObjectItem(root, "user");
  if (user && user->type == cJSON_String && user->valuestring != NULL) {
    tstrncpy(g_Dbs.user, user->valuestring, MAX_USERNAME_SIZE);
  } else if (!user) {
    tstrncpy(g_Dbs.user, "root", MAX_USERNAME_SIZE);
  }

  cJSON* password = cJSON_GetObjectItem(root, "password");
  if (password && password->type == cJSON_String && password->valuestring != NULL) {
    tstrncpy(g_Dbs.password, password->valuestring, MAX_PASSWORD_SIZE);
  } else if (!password) {
    tstrncpy(g_Dbs.password, "taosdata", MAX_PASSWORD_SIZE);
  }

  cJSON* resultfile = cJSON_GetObjectItem(root, "result_file");
  if (resultfile && resultfile->type == cJSON_String && resultfile->valuestring != NULL) {
    tstrncpy(g_Dbs.resultFile, resultfile->valuestring, MAX_FILE_NAME_LEN);
  } else if (!resultfile) {
    tstrncpy(g_Dbs.resultFile, "./insert_res.txt", MAX_FILE_NAME_LEN);
  }

  cJSON* threads = cJSON_GetObjectItem(root, "thread_count");
  if (threads && threads->type == cJSON_Number) {
    g_Dbs.threadCount = threads->valueint;
  } else if (!threads) {
    g_Dbs.threadCount = 1;
  } else {
    printf("ERROR: failed to read json, threads not found\n");
    goto PARSE_OVER;
  }

  cJSON* threads2 = cJSON_GetObjectItem(root, "thread_count_create_tbl");
  if (threads2 && threads2->type == cJSON_Number) {
    g_Dbs.threadCountByCreateTbl = threads2->valueint;
  } else if (!threads2) {
    g_Dbs.threadCountByCreateTbl = 1;
  } else {
    errorPrint("%s() LN%d, failed to read json, threads2 not found\n",
            __func__, __LINE__);
    goto PARSE_OVER;
  }

  cJSON* gInsertInterval = cJSON_GetObjectItem(root, "insert_interval");
  if (gInsertInterval && gInsertInterval->type == cJSON_Number) {
    if (gInsertInterval->valueint <0) {
      errorPrint("%s() LN%d, failed to read json, insert interval input mistake\n",
            __func__, __LINE__);
      goto PARSE_OVER;
    }
    g_args.insert_interval = gInsertInterval->valueint;
  } else if (!gInsertInterval) {
    g_args.insert_interval = 0;
  } else {
    errorPrint("%s() LN%d, failed to read json, insert_interval input mistake\n",
        __func__, __LINE__);
    goto PARSE_OVER;
  }

  cJSON* interlaceRows = cJSON_GetObjectItem(root, "interlace_rows");
  if (interlaceRows && interlaceRows->type == cJSON_Number) {
    if (interlaceRows->valueint < 0) {
      errorPrint("%s() LN%d, failed to read json, interlace_rows input mistake\n",
        __func__, __LINE__);
      goto PARSE_OVER;

    }
    g_args.interlace_rows = interlaceRows->valueint;
  } else if (!interlaceRows) {
    g_args.interlace_rows = 0; // 0 means progressive mode, > 0 mean interlace mode. max value is less or equ num_of_records_per_req
  } else {
    errorPrint("%s() LN%d, failed to read json, interlace_rows input mistake\n",
        __func__, __LINE__);
    goto PARSE_OVER;
  }

  cJSON* maxSqlLen = cJSON_GetObjectItem(root, "max_sql_len");
  if (maxSqlLen && maxSqlLen->type == cJSON_Number) {
    if (maxSqlLen->valueint < 0) {
      errorPrint("%s() LN%d, failed to read json, max_sql_len input mistake\n",
        __func__, __LINE__);
      goto PARSE_OVER;
    }
    g_args.max_sql_len = maxSqlLen->valueint;
  } else if (!maxSqlLen) {
    g_args.max_sql_len = (1024*1024);
  } else {
    errorPrint("%s() LN%d, failed to read json, max_sql_len input mistake\n",
        __func__, __LINE__);
    goto PARSE_OVER;
  }

  cJSON* numRecPerReq = cJSON_GetObjectItem(root, "num_of_records_per_req");
  if (numRecPerReq && numRecPerReq->type == cJSON_Number) {
    if (numRecPerReq->valueint <= 0) {
      errorPrint("%s() LN%d, failed to read json, num_of_records_per_req input mistake\n",
        __func__, __LINE__);
      goto PARSE_OVER;
    } else if (numRecPerReq->valueint > MAX_RECORDS_PER_REQ) {
      printf("NOTICE: number of records per request value %"PRIu64" > %d\n\n",
              numRecPerReq->valueint, MAX_RECORDS_PER_REQ);
      printf("        number of records per request value will be set to %d\n\n",
              MAX_RECORDS_PER_REQ);
      prompt();
      numRecPerReq->valueint = MAX_RECORDS_PER_REQ;
    }
    g_args.num_of_RPR = numRecPerReq->valueint;
  } else if (!numRecPerReq) {
    g_args.num_of_RPR = MAX_RECORDS_PER_REQ;
  } else {
    errorPrint("%s() LN%d, failed to read json, num_of_records_per_req not found\n",
        __func__, __LINE__);
    goto PARSE_OVER;
  }

  cJSON *answerPrompt = cJSON_GetObjectItem(root, "confirm_parameter_prompt"); // yes, no,
  if (answerPrompt
          && answerPrompt->type == cJSON_String
          && answerPrompt->valuestring != NULL) {
    if (0 == strncasecmp(answerPrompt->valuestring, "yes", 3)) {
      g_args.answer_yes = false;
    } else if (0 == strncasecmp(answerPrompt->valuestring, "no", 2)) {
      g_args.answer_yes = true;
    } else {
      g_args.answer_yes = false;
    }
  } else if (!answerPrompt) {
    g_args.answer_yes = true;   // default is no, mean answer_yes.
  } else {
    errorPrint("%s", "failed to read json, confirm_parameter_prompt input mistake\n");
    goto PARSE_OVER;
  }

  // rows per table need be less than insert batch
  if (g_args.interlace_rows > g_args.num_of_RPR) {
      printf("NOTICE: interlace rows value %u > num_of_records_per_req %u\n\n",
              g_args.interlace_rows, g_args.num_of_RPR);
      printf("        interlace rows value will be set to num_of_records_per_req %u\n\n",
              g_args.num_of_RPR);
      prompt();
      g_args.interlace_rows = g_args.num_of_RPR;
  }

  cJSON* dbs = cJSON_GetObjectItem(root, "databases");
  if (!dbs || dbs->type != cJSON_Array) {
    printf("ERROR: failed to read json, databases not found\n");
    goto PARSE_OVER;
  }

  int dbSize = cJSON_GetArraySize(dbs);
  if (dbSize > MAX_DB_COUNT) {
    errorPrint(
            "ERROR: failed to read json, databases size overflow, max database is %d\n",
            MAX_DB_COUNT);
    goto PARSE_OVER;
  }

  g_Dbs.dbCount = dbSize;
  for (int i = 0; i < dbSize; ++i) {
    cJSON* dbinfos = cJSON_GetArrayItem(dbs, i);
    if (dbinfos == NULL) continue;

    // dbinfo
    cJSON *dbinfo = cJSON_GetObjectItem(dbinfos, "dbinfo");
    if (!dbinfo || dbinfo->type != cJSON_Object) {
      printf("ERROR: failed to read json, dbinfo not found\n");
      goto PARSE_OVER;
    }

    cJSON *dbName = cJSON_GetObjectItem(dbinfo, "name");
    if (!dbName || dbName->type != cJSON_String || dbName->valuestring == NULL) {
      printf("ERROR: failed to read json, db name not found\n");
      goto PARSE_OVER;
    }
    tstrncpy(g_Dbs.db[i].dbName, dbName->valuestring, TSDB_DB_NAME_LEN);

    cJSON *drop = cJSON_GetObjectItem(dbinfo, "drop");
    if (drop && drop->type == cJSON_String && drop->valuestring != NULL) {
      if (0 == strncasecmp(drop->valuestring, "yes", strlen("yes"))) {
        g_Dbs.db[i].drop = true;
      } else {
        g_Dbs.db[i].drop = false;
      }
    } else if (!drop) {
      g_Dbs.db[i].drop = g_args.drop_database;
    } else {
      errorPrint("%s() LN%d, failed to read json, drop input mistake\n",
              __func__, __LINE__);
      goto PARSE_OVER;
    }

    cJSON *precision = cJSON_GetObjectItem(dbinfo, "precision");
    if (precision && precision->type == cJSON_String
            && precision->valuestring != NULL) {
      tstrncpy(g_Dbs.db[i].dbCfg.precision, precision->valuestring,
              8);
    } else if (!precision) {
      memset(g_Dbs.db[i].dbCfg.precision, 0, 8);
    } else {
      printf("ERROR: failed to read json, precision not found\n");
      goto PARSE_OVER;
    }

    cJSON* update = cJSON_GetObjectItem(dbinfo, "update");
    if (update && update->type == cJSON_Number) {
      g_Dbs.db[i].dbCfg.update = update->valueint;
    } else if (!update) {
      g_Dbs.db[i].dbCfg.update = -1;
    } else {
      printf("ERROR: failed to read json, update not found\n");
      goto PARSE_OVER;
    }

    cJSON* replica = cJSON_GetObjectItem(dbinfo, "replica");
    if (replica && replica->type == cJSON_Number) {
      g_Dbs.db[i].dbCfg.replica = replica->valueint;
    } else if (!replica) {
      g_Dbs.db[i].dbCfg.replica = -1;
    } else {
      printf("ERROR: failed to read json, replica not found\n");
      goto PARSE_OVER;
    }

    cJSON* keep = cJSON_GetObjectItem(dbinfo, "keep");
    if (keep && keep->type == cJSON_Number) {
      g_Dbs.db[i].dbCfg.keep = keep->valueint;
    } else if (!keep) {
      g_Dbs.db[i].dbCfg.keep = -1;
    } else {
     printf("ERROR: failed to read json, keep not found\n");
     goto PARSE_OVER;
    }

    cJSON* days = cJSON_GetObjectItem(dbinfo, "days");
    if (days && days->type == cJSON_Number) {
      g_Dbs.db[i].dbCfg.days = days->valueint;
    } else if (!days) {
      g_Dbs.db[i].dbCfg.days = -1;
    } else {
     printf("ERROR: failed to read json, days not found\n");
     goto PARSE_OVER;
    }

    cJSON* cache = cJSON_GetObjectItem(dbinfo, "cache");
    if (cache && cache->type == cJSON_Number) {
      g_Dbs.db[i].dbCfg.cache = cache->valueint;
    } else if (!cache) {
      g_Dbs.db[i].dbCfg.cache = -1;
    } else {
     printf("ERROR: failed to read json, cache not found\n");
     goto PARSE_OVER;
    }

    cJSON* blocks= cJSON_GetObjectItem(dbinfo, "blocks");
    if (blocks && blocks->type == cJSON_Number) {
      g_Dbs.db[i].dbCfg.blocks = blocks->valueint;
    } else if (!blocks) {
      g_Dbs.db[i].dbCfg.blocks = -1;
    } else {
     printf("ERROR: failed to read json, block not found\n");
     goto PARSE_OVER;
    }

    //cJSON* maxtablesPerVnode= cJSON_GetObjectItem(dbinfo, "maxtablesPerVnode");
    //if (maxtablesPerVnode && maxtablesPerVnode->type == cJSON_Number) {
    //  g_Dbs.db[i].dbCfg.maxtablesPerVnode = maxtablesPerVnode->valueint;
    //} else if (!maxtablesPerVnode) {
    //  g_Dbs.db[i].dbCfg.maxtablesPerVnode = TSDB_DEFAULT_TABLES;
    //} else {
    // printf("failed to read json, maxtablesPerVnode not found");
    // goto PARSE_OVER;
    //}

    cJSON* minRows= cJSON_GetObjectItem(dbinfo, "minRows");
    if (minRows && minRows->type == cJSON_Number) {
      g_Dbs.db[i].dbCfg.minRows = minRows->valueint;
    } else if (!minRows) {
      g_Dbs.db[i].dbCfg.minRows = 0;    // 0 means default
    } else {
     printf("ERROR: failed to read json, minRows not found\n");
     goto PARSE_OVER;
    }

    cJSON* maxRows= cJSON_GetObjectItem(dbinfo, "maxRows");
    if (maxRows && maxRows->type == cJSON_Number) {
      g_Dbs.db[i].dbCfg.maxRows = maxRows->valueint;
    } else if (!maxRows) {
      g_Dbs.db[i].dbCfg.maxRows = 0;    // 0 means default
    } else {
     printf("ERROR: failed to read json, maxRows not found\n");
     goto PARSE_OVER;
    }

    cJSON* comp= cJSON_GetObjectItem(dbinfo, "comp");
    if (comp && comp->type == cJSON_Number) {
      g_Dbs.db[i].dbCfg.comp = comp->valueint;
    } else if (!comp) {
      g_Dbs.db[i].dbCfg.comp = -1;
    } else {
     printf("ERROR: failed to read json, comp not found\n");
     goto PARSE_OVER;
    }

    cJSON* walLevel= cJSON_GetObjectItem(dbinfo, "walLevel");
    if (walLevel && walLevel->type == cJSON_Number) {
      g_Dbs.db[i].dbCfg.walLevel = walLevel->valueint;
    } else if (!walLevel) {
      g_Dbs.db[i].dbCfg.walLevel = -1;
    } else {
     printf("ERROR: failed to read json, walLevel not found\n");
     goto PARSE_OVER;
    }

    cJSON* cacheLast= cJSON_GetObjectItem(dbinfo, "cachelast");
    if (cacheLast && cacheLast->type == cJSON_Number) {
      g_Dbs.db[i].dbCfg.cacheLast = cacheLast->valueint;
    } else if (!cacheLast) {
      g_Dbs.db[i].dbCfg.cacheLast = -1;
    } else {
     printf("ERROR: failed to read json, cacheLast not found\n");
     goto PARSE_OVER;
    }

    cJSON* quorum= cJSON_GetObjectItem(dbinfo, "quorum");
    if (quorum && quorum->type == cJSON_Number) {
      g_Dbs.db[i].dbCfg.quorum = quorum->valueint;
    } else if (!quorum) {
      g_Dbs.db[i].dbCfg.quorum = 1;
    } else {
     printf("failed to read json, quorum input mistake");
     goto PARSE_OVER;
    }

    cJSON* fsync= cJSON_GetObjectItem(dbinfo, "fsync");
    if (fsync && fsync->type == cJSON_Number) {
      g_Dbs.db[i].dbCfg.fsync = fsync->valueint;
    } else if (!fsync) {
      g_Dbs.db[i].dbCfg.fsync = -1;
    } else {
      errorPrint("%s() LN%d, failed to read json, fsync input mistake\n",
              __func__, __LINE__);
      goto PARSE_OVER;
    }

    // super_talbes
    cJSON *stables = cJSON_GetObjectItem(dbinfos, "super_tables");
    if (!stables || stables->type != cJSON_Array) {
      errorPrint("%s() LN%d, failed to read json, super_tables not found\n",
              __func__, __LINE__);
      goto PARSE_OVER;
    }

    int stbSize = cJSON_GetArraySize(stables);
    if (stbSize > MAX_SUPER_TABLE_COUNT) {
      errorPrint(
              "%s() LN%d, failed to read json, supertable size overflow, max supertable is %d\n",
              __func__, __LINE__, MAX_SUPER_TABLE_COUNT);
      goto PARSE_OVER;
    }

    g_Dbs.db[i].superTblCount = stbSize;
    for (int j = 0; j < stbSize; ++j) {
      cJSON* stbInfo = cJSON_GetArrayItem(stables, j);
      if (stbInfo == NULL) continue;

      // dbinfo
      cJSON *stbName = cJSON_GetObjectItem(stbInfo, "name");
      if (!stbName || stbName->type != cJSON_String
              || stbName->valuestring == NULL) {
        errorPrint("%s() LN%d, failed to read json, stb name not found\n",
                __func__, __LINE__);
        goto PARSE_OVER;
      }
      tstrncpy(g_Dbs.db[i].superTbls[j].sTblName, stbName->valuestring,
              TSDB_TABLE_NAME_LEN);

      cJSON *prefix = cJSON_GetObjectItem(stbInfo, "childtable_prefix");
      if (!prefix || prefix->type != cJSON_String || prefix->valuestring == NULL) {
        printf("ERROR: failed to read json, childtable_prefix not found\n");
        goto PARSE_OVER;
      }
      tstrncpy(g_Dbs.db[i].superTbls[j].childTblPrefix, prefix->valuestring,
              TSDB_TABLE_NAME_LEN - 20);

      cJSON *autoCreateTbl = cJSON_GetObjectItem(stbInfo, "auto_create_table");
      if (autoCreateTbl
              && autoCreateTbl->type == cJSON_String
              && autoCreateTbl->valuestring != NULL) {
          if ((0 == strncasecmp(autoCreateTbl->valuestring, "yes", 3))
                  && (TBL_ALREADY_EXISTS != g_Dbs.db[i].superTbls[j].childTblExists)) {
              g_Dbs.db[i].superTbls[j].autoCreateTable = AUTO_CREATE_SUBTBL;
          } else if (0 == strncasecmp(autoCreateTbl->valuestring, "no", 2)) {
              g_Dbs.db[i].superTbls[j].autoCreateTable = PRE_CREATE_SUBTBL;
          } else {
              g_Dbs.db[i].superTbls[j].autoCreateTable = PRE_CREATE_SUBTBL;
          }
      } else if (!autoCreateTbl) {
          g_Dbs.db[i].superTbls[j].autoCreateTable = PRE_CREATE_SUBTBL;
      } else {
          printf("ERROR: failed to read json, auto_create_table not found\n");
          goto PARSE_OVER;
      }

      cJSON* batchCreateTbl = cJSON_GetObjectItem(stbInfo, "batch_create_tbl_num");
      if (batchCreateTbl && batchCreateTbl->type == cJSON_Number) {
        g_Dbs.db[i].superTbls[j].batchCreateTableNum = batchCreateTbl->valueint;
      } else if (!batchCreateTbl) {
        g_Dbs.db[i].superTbls[j].batchCreateTableNum = 1000;
      } else {
        printf("ERROR: failed to read json, batch_create_tbl_num not found\n");
        goto PARSE_OVER;
      }

      cJSON *childTblExists = cJSON_GetObjectItem(stbInfo, "child_table_exists"); // yes, no
      if (childTblExists
              && childTblExists->type == cJSON_String
              && childTblExists->valuestring != NULL) {
        if ((0 == strncasecmp(childTblExists->valuestring, "yes", 3))
            && (g_Dbs.db[i].drop == false)) {
          g_Dbs.db[i].superTbls[j].childTblExists = TBL_ALREADY_EXISTS;
        } else if ((0 == strncasecmp(childTblExists->valuestring, "no", 2)
              || (g_Dbs.db[i].drop == true))) {
          g_Dbs.db[i].superTbls[j].childTblExists = TBL_NO_EXISTS;
        } else {
          g_Dbs.db[i].superTbls[j].childTblExists = TBL_NO_EXISTS;
        }
      } else if (!childTblExists) {
        g_Dbs.db[i].superTbls[j].childTblExists = TBL_NO_EXISTS;
      } else {
        errorPrint("%s() LN%d, failed to read json, child_table_exists not found\n",
                __func__, __LINE__);
        goto PARSE_OVER;
      }

      if (TBL_ALREADY_EXISTS == g_Dbs.db[i].superTbls[j].childTblExists) {
          g_Dbs.db[i].superTbls[j].autoCreateTable = PRE_CREATE_SUBTBL;
      }

      cJSON* count = cJSON_GetObjectItem(stbInfo, "childtable_count");
      if (!count || count->type != cJSON_Number || 0 >= count->valueint) {
        errorPrint("%s() LN%d, failed to read json, childtable_count input mistake\n",
                __func__, __LINE__);
        goto PARSE_OVER;
      }
      g_Dbs.db[i].superTbls[j].childTblCount = count->valueint;

      cJSON *dataSource = cJSON_GetObjectItem(stbInfo, "data_source");
      if (dataSource && dataSource->type == cJSON_String
              && dataSource->valuestring != NULL) {
        tstrncpy(g_Dbs.db[i].superTbls[j].dataSource,
                dataSource->valuestring, TSDB_DB_NAME_LEN);
      } else if (!dataSource) {
        tstrncpy(g_Dbs.db[i].superTbls[j].dataSource, "rand", TSDB_DB_NAME_LEN);
      } else {
        errorPrint("%s() LN%d, failed to read json, data_source not found\n",
            __func__, __LINE__);
        goto PARSE_OVER;
      }

      cJSON *stbIface = cJSON_GetObjectItem(stbInfo, "insert_mode"); // taosc , rest, stmt
      if (stbIface && stbIface->type == cJSON_String
              && stbIface->valuestring != NULL) {
        if (0 == strcasecmp(stbIface->valuestring, "taosc")) {
            g_Dbs.db[i].superTbls[j].iface= TAOSC_IFACE;
        } else if (0 == strcasecmp(stbIface->valuestring, "rest")) {
            g_Dbs.db[i].superTbls[j].iface= REST_IFACE;
#if STMT_IFACE_ENABLED == 1
        } else if (0 == strcasecmp(stbIface->valuestring, "stmt")) {
            g_Dbs.db[i].superTbls[j].iface= STMT_IFACE;
#endif
        } else {
            errorPrint("%s() LN%d, failed to read json, insert_mode %s not recognized\n",
                    __func__, __LINE__, stbIface->valuestring);
            goto PARSE_OVER;
        }
      } else if (!stbIface) {
        g_Dbs.db[i].superTbls[j].iface = TAOSC_IFACE;
      } else {
        errorPrint("%s", "failed to read json, insert_mode not found\n");
        goto PARSE_OVER;
      }

      cJSON* childTbl_limit = cJSON_GetObjectItem(stbInfo, "childtable_limit");
      if ((childTbl_limit) && (g_Dbs.db[i].drop != true)
          && (g_Dbs.db[i].superTbls[j].childTblExists == TBL_ALREADY_EXISTS)) {
        if (childTbl_limit->type != cJSON_Number) {
            printf("ERROR: failed to read json, childtable_limit\n");
            goto PARSE_OVER;
        }
        g_Dbs.db[i].superTbls[j].childTblLimit = childTbl_limit->valueint;
      } else {
        g_Dbs.db[i].superTbls[j].childTblLimit = -1;    // select ... limit -1 means all query result, drop = yes mean all table need recreate, limit value is invalid.
      }

      cJSON* childTbl_offset = cJSON_GetObjectItem(stbInfo, "childtable_offset");
      if ((childTbl_offset) && (g_Dbs.db[i].drop != true)
          && (g_Dbs.db[i].superTbls[j].childTblExists == TBL_ALREADY_EXISTS)) {
        if ((childTbl_offset->type != cJSON_Number)
                || (0 > childTbl_offset->valueint)) {
            printf("ERROR: failed to read json, childtable_offset\n");
            goto PARSE_OVER;
        }
        g_Dbs.db[i].superTbls[j].childTblOffset = childTbl_offset->valueint;
      } else {
        g_Dbs.db[i].superTbls[j].childTblOffset = 0;
      }

      cJSON *ts = cJSON_GetObjectItem(stbInfo, "start_timestamp");
      if (ts && ts->type == cJSON_String && ts->valuestring != NULL) {
        tstrncpy(g_Dbs.db[i].superTbls[j].startTimestamp,
                ts->valuestring, TSDB_DB_NAME_LEN);
      } else if (!ts) {
        tstrncpy(g_Dbs.db[i].superTbls[j].startTimestamp,
                "now", TSDB_DB_NAME_LEN);
      } else {
        printf("ERROR: failed to read json, start_timestamp not found\n");
        goto PARSE_OVER;
      }

      cJSON* timestampStep = cJSON_GetObjectItem(stbInfo, "timestamp_step");
      if (timestampStep && timestampStep->type == cJSON_Number) {
        g_Dbs.db[i].superTbls[j].timeStampStep = timestampStep->valueint;
      } else if (!timestampStep) {
        g_Dbs.db[i].superTbls[j].timeStampStep = DEFAULT_TIMESTAMP_STEP;
      } else {
        printf("ERROR: failed to read json, timestamp_step not found\n");
        goto PARSE_OVER;
      }

      cJSON *sampleFormat = cJSON_GetObjectItem(stbInfo, "sample_format");
      if (sampleFormat && sampleFormat->type
              == cJSON_String && sampleFormat->valuestring != NULL) {
        tstrncpy(g_Dbs.db[i].superTbls[j].sampleFormat,
                sampleFormat->valuestring, TSDB_DB_NAME_LEN);
      } else if (!sampleFormat) {
        tstrncpy(g_Dbs.db[i].superTbls[j].sampleFormat, "csv", TSDB_DB_NAME_LEN);
      } else {
        printf("ERROR: failed to read json, sample_format not found\n");
        goto PARSE_OVER;
      }

      cJSON *sampleFile = cJSON_GetObjectItem(stbInfo, "sample_file");
      if (sampleFile && sampleFile->type == cJSON_String
          && sampleFile->valuestring != NULL) {
        tstrncpy(g_Dbs.db[i].superTbls[j].sampleFile,
                sampleFile->valuestring, MAX_FILE_NAME_LEN);
      } else if (!sampleFile) {
        memset(g_Dbs.db[i].superTbls[j].sampleFile, 0, MAX_FILE_NAME_LEN);
      } else {
        printf("ERROR: failed to read json, sample_file not found\n");
        goto PARSE_OVER;
      }

      cJSON *tagsFile = cJSON_GetObjectItem(stbInfo, "tags_file");
      if ((tagsFile && tagsFile->type == cJSON_String)
              && (tagsFile->valuestring != NULL)) {
        tstrncpy(g_Dbs.db[i].superTbls[j].tagsFile,
                tagsFile->valuestring, MAX_FILE_NAME_LEN);
        if (0 == g_Dbs.db[i].superTbls[j].tagsFile[0]) {
          g_Dbs.db[i].superTbls[j].tagSource = 0;
        } else {
          g_Dbs.db[i].superTbls[j].tagSource = 1;
        }
      } else if (!tagsFile) {
        memset(g_Dbs.db[i].superTbls[j].tagsFile, 0, MAX_FILE_NAME_LEN);
        g_Dbs.db[i].superTbls[j].tagSource = 0;
      } else {
        printf("ERROR: failed to read json, tags_file not found\n");
        goto PARSE_OVER;
      }

      cJSON* stbMaxSqlLen = cJSON_GetObjectItem(stbInfo, "max_sql_len");
      if (stbMaxSqlLen && stbMaxSqlLen->type == cJSON_Number) {
        int32_t len = stbMaxSqlLen->valueint;
        if (len > TSDB_MAX_ALLOWED_SQL_LEN) {
          len = TSDB_MAX_ALLOWED_SQL_LEN;
        } else if (len < 5) {
          len = 5;
        }
        g_Dbs.db[i].superTbls[j].maxSqlLen = len;
      } else if (!maxSqlLen) {
        g_Dbs.db[i].superTbls[j].maxSqlLen = g_args.max_sql_len;
      } else {
        errorPrint("%s() LN%d, failed to read json, stbMaxSqlLen input mistake\n",
            __func__, __LINE__);
        goto PARSE_OVER;
      }
/*
      cJSON *multiThreadWriteOneTbl =
          cJSON_GetObjectItem(stbInfo, "multi_thread_write_one_tbl"); // no , yes
      if (multiThreadWriteOneTbl
              && multiThreadWriteOneTbl->type == cJSON_String
              && multiThreadWriteOneTbl->valuestring != NULL) {
        if (0 == strncasecmp(multiThreadWriteOneTbl->valuestring, "yes", 3)) {
          g_Dbs.db[i].superTbls[j].multiThreadWriteOneTbl = 1;
        } else {
          g_Dbs.db[i].superTbls[j].multiThreadWriteOneTbl = 0;
        }
      } else if (!multiThreadWriteOneTbl) {
        g_Dbs.db[i].superTbls[j].multiThreadWriteOneTbl = 0;
      } else {
        printf("ERROR: failed to read json, multiThreadWriteOneTbl not found\n");
        goto PARSE_OVER;
      }
*/
      cJSON* stbInterlaceRows = cJSON_GetObjectItem(stbInfo, "interlace_rows");
      if (stbInterlaceRows && stbInterlaceRows->type == cJSON_Number) {
        if (stbInterlaceRows->valueint < 0) {
          errorPrint("%s() LN%d, failed to read json, interlace rows input mistake\n",
            __func__, __LINE__);
          goto PARSE_OVER;
        }
        g_Dbs.db[i].superTbls[j].interlaceRows = stbInterlaceRows->valueint;
        // rows per table need be less than insert batch
        if (g_Dbs.db[i].superTbls[j].interlaceRows > g_args.num_of_RPR) {
          printf("NOTICE: db[%d].superTbl[%d]'s interlace rows value %u > num_of_records_per_req %u\n\n",
                  i, j, g_Dbs.db[i].superTbls[j].interlaceRows,
                  g_args.num_of_RPR);
          printf("        interlace rows value will be set to num_of_records_per_req %u\n\n",
                  g_args.num_of_RPR);
          prompt();
          g_Dbs.db[i].superTbls[j].interlaceRows = g_args.num_of_RPR;
        }
      } else if (!stbInterlaceRows) {
        g_Dbs.db[i].superTbls[j].interlaceRows = 0; // 0 means progressive mode, > 0 mean interlace mode. max value is less or equ num_of_records_per_req
      } else {
        errorPrint(
                "%s() LN%d, failed to read json, interlace rows input mistake\n",
                __func__, __LINE__);
        goto PARSE_OVER;
      }

      cJSON* disorderRatio = cJSON_GetObjectItem(stbInfo, "disorder_ratio");
      if (disorderRatio && disorderRatio->type == cJSON_Number) {
        if (disorderRatio->valueint > 50)
          disorderRatio->valueint = 50;

        if (disorderRatio->valueint < 0)
          disorderRatio->valueint = 0;

        g_Dbs.db[i].superTbls[j].disorderRatio = disorderRatio->valueint;
      } else if (!disorderRatio) {
        g_Dbs.db[i].superTbls[j].disorderRatio = 0;
      } else {
        printf("ERROR: failed to read json, disorderRatio not found\n");
        goto PARSE_OVER;
      }

      cJSON* disorderRange = cJSON_GetObjectItem(stbInfo, "disorder_range");
      if (disorderRange && disorderRange->type == cJSON_Number) {
        g_Dbs.db[i].superTbls[j].disorderRange = disorderRange->valueint;
      } else if (!disorderRange) {
        g_Dbs.db[i].superTbls[j].disorderRange = 1000;
      } else {
        printf("ERROR: failed to read json, disorderRange not found\n");
        goto PARSE_OVER;
      }

      cJSON* insertRows = cJSON_GetObjectItem(stbInfo, "insert_rows");
      if (insertRows && insertRows->type == cJSON_Number) {
        if (insertRows->valueint < 0) {
          errorPrint("%s() LN%d, failed to read json, insert_rows input mistake\n",
                __func__, __LINE__);
          goto PARSE_OVER;
        }
        g_Dbs.db[i].superTbls[j].insertRows = insertRows->valueint;
      } else if (!insertRows) {
        g_Dbs.db[i].superTbls[j].insertRows = 0x7FFFFFFFFFFFFFFF;
      } else {
        errorPrint("%s() LN%d, failed to read json, insert_rows input mistake\n",
                __func__, __LINE__);
        goto PARSE_OVER;
      }

      cJSON* insertInterval = cJSON_GetObjectItem(stbInfo, "insert_interval");
      if (insertInterval && insertInterval->type == cJSON_Number) {
        g_Dbs.db[i].superTbls[j].insertInterval = insertInterval->valueint;
        if (insertInterval->valueint < 0) {
          errorPrint("%s() LN%d, failed to read json, insert_interval input mistake\n",
                __func__, __LINE__);
          goto PARSE_OVER;
        }
      } else if (!insertInterval) {
        verbosePrint("%s() LN%d: stable insert interval be overrided by global %"PRIu64".\n",
                __func__, __LINE__, g_args.insert_interval);
        g_Dbs.db[i].superTbls[j].insertInterval = g_args.insert_interval;
      } else {
        errorPrint("%s() LN%d, failed to read json, insert_interval input mistake\n",
                __func__, __LINE__);
        goto PARSE_OVER;
      }

      int retVal = getColumnAndTagTypeFromInsertJsonFile(
              stbInfo, &g_Dbs.db[i].superTbls[j]);
      if (false == retVal) {
        goto PARSE_OVER;
      }
    }
  }

  ret = true;

PARSE_OVER:
  return ret;
}

static bool getMetaFromQueryJsonFile(cJSON* root) {
  bool  ret = false;

  cJSON* cfgdir = cJSON_GetObjectItem(root, "cfgdir");
  if (cfgdir && cfgdir->type == cJSON_String && cfgdir->valuestring != NULL) {
    tstrncpy(g_queryInfo.cfgDir, cfgdir->valuestring, MAX_FILE_NAME_LEN);
  }

  cJSON* host = cJSON_GetObjectItem(root, "host");
  if (host && host->type == cJSON_String && host->valuestring != NULL) {
    tstrncpy(g_queryInfo.host, host->valuestring, MAX_HOSTNAME_SIZE);
  } else if (!host) {
    tstrncpy(g_queryInfo.host, "127.0.0.1", MAX_HOSTNAME_SIZE);
  } else {
    printf("ERROR: failed to read json, host not found\n");
    goto PARSE_OVER;
  }

  cJSON* port = cJSON_GetObjectItem(root, "port");
  if (port && port->type == cJSON_Number) {
    g_queryInfo.port = port->valueint;
  } else if (!port) {
    g_queryInfo.port = 6030;
  }

  cJSON* user = cJSON_GetObjectItem(root, "user");
  if (user && user->type == cJSON_String && user->valuestring != NULL) {
    tstrncpy(g_queryInfo.user, user->valuestring, MAX_USERNAME_SIZE);
  } else if (!user) {
    tstrncpy(g_queryInfo.user, "root", MAX_USERNAME_SIZE); ;
  }

  cJSON* password = cJSON_GetObjectItem(root, "password");
  if (password && password->type == cJSON_String && password->valuestring != NULL) {
    tstrncpy(g_queryInfo.password, password->valuestring, MAX_PASSWORD_SIZE);
  } else if (!password) {
    tstrncpy(g_queryInfo.password, "taosdata", MAX_PASSWORD_SIZE);;
  }

  cJSON *answerPrompt = cJSON_GetObjectItem(root, "confirm_parameter_prompt"); // yes, no,
  if (answerPrompt && answerPrompt->type == cJSON_String
          && answerPrompt->valuestring != NULL) {
    if (0 == strncasecmp(answerPrompt->valuestring, "yes", 3)) {
      g_args.answer_yes = false;
    } else if (0 == strncasecmp(answerPrompt->valuestring, "no", 2)) {
      g_args.answer_yes = true;
    } else {
      g_args.answer_yes = false;
    }
  } else if (!answerPrompt) {
    g_args.answer_yes = false;
  } else {
    printf("ERROR: failed to read json, confirm_parameter_prompt not found\n");
    goto PARSE_OVER;
  }

  cJSON* gQueryTimes = cJSON_GetObjectItem(root, "query_times");
  if (gQueryTimes && gQueryTimes->type == cJSON_Number) {
    if (gQueryTimes->valueint <= 0) {
      errorPrint("%s() LN%d, failed to read json, query_times input mistake\n",
        __func__, __LINE__);
      goto PARSE_OVER;
    }
    g_args.query_times = gQueryTimes->valueint;
  } else if (!gQueryTimes) {
    g_args.query_times = 1;
  } else {
    errorPrint("%s() LN%d, failed to read json, query_times input mistake\n",
        __func__, __LINE__);
    goto PARSE_OVER;
  }

  cJSON* dbs = cJSON_GetObjectItem(root, "databases");
  if (dbs && dbs->type == cJSON_String && dbs->valuestring != NULL) {
    tstrncpy(g_queryInfo.dbName, dbs->valuestring, TSDB_DB_NAME_LEN);
  } else if (!dbs) {
    printf("ERROR: failed to read json, databases not found\n");
    goto PARSE_OVER;
  }

  cJSON* queryMode = cJSON_GetObjectItem(root, "query_mode");
  if (queryMode && queryMode->type == cJSON_String && queryMode->valuestring != NULL) {
    tstrncpy(g_queryInfo.queryMode, queryMode->valuestring, MAX_TB_NAME_SIZE);
  } else if (!queryMode) {
    tstrncpy(g_queryInfo.queryMode, "taosc", MAX_TB_NAME_SIZE);
  } else {
    printf("ERROR: failed to read json, query_mode not found\n");
    goto PARSE_OVER;
  }

  // specified_table_query
  cJSON *specifiedQuery = cJSON_GetObjectItem(root, "specified_table_query");
  if (!specifiedQuery) {
    g_queryInfo.specifiedQueryInfo.concurrent = 1;
    g_queryInfo.specifiedQueryInfo.sqlCount = 0;
  } else if (specifiedQuery->type != cJSON_Object) {
    printf("ERROR: failed to read json, super_table_query not found\n");
    goto PARSE_OVER;
  } else {
    cJSON* queryInterval = cJSON_GetObjectItem(specifiedQuery, "query_interval");
    if (queryInterval && queryInterval->type == cJSON_Number) {
      g_queryInfo.specifiedQueryInfo.queryInterval = queryInterval->valueint;
    } else if (!queryInterval) {
      g_queryInfo.specifiedQueryInfo.queryInterval = 0;
    }

    cJSON* specifiedQueryTimes = cJSON_GetObjectItem(specifiedQuery,
        "query_times");
    if (specifiedQueryTimes && specifiedQueryTimes->type == cJSON_Number) {
      if (specifiedQueryTimes->valueint <= 0) {
        errorPrint(
                "%s() LN%d, failed to read json, query_times: %"PRId64", need be a valid (>0) number\n",
          __func__, __LINE__, specifiedQueryTimes->valueint);
        goto PARSE_OVER;

      }
      g_queryInfo.specifiedQueryInfo.queryTimes = specifiedQueryTimes->valueint;
    } else if (!specifiedQueryTimes) {
      g_queryInfo.specifiedQueryInfo.queryTimes = g_args.query_times;
    } else {
      errorPrint("%s() LN%d, failed to read json, query_times input mistake\n",
          __func__, __LINE__);
      goto PARSE_OVER;
    }

    cJSON* concurrent = cJSON_GetObjectItem(specifiedQuery, "concurrent");
    if (concurrent && concurrent->type == cJSON_Number) {
      if (concurrent->valueint <= 0) {
        errorPrint(
                "%s() LN%d, query sqlCount %d or concurrent %d is not correct.\n",
              __func__, __LINE__,
              g_queryInfo.specifiedQueryInfo.sqlCount,
              g_queryInfo.specifiedQueryInfo.concurrent);
        goto PARSE_OVER;
      }
      g_queryInfo.specifiedQueryInfo.concurrent = concurrent->valueint;
    } else if (!concurrent) {
      g_queryInfo.specifiedQueryInfo.concurrent = 1;
    }

    cJSON* specifiedAsyncMode = cJSON_GetObjectItem(specifiedQuery, "mode");
    if (specifiedAsyncMode && specifiedAsyncMode->type == cJSON_String
        && specifiedAsyncMode->valuestring != NULL) {
      if (0 == strcmp("sync", specifiedAsyncMode->valuestring)) {
        g_queryInfo.specifiedQueryInfo.asyncMode = SYNC_MODE;
      } else if (0 == strcmp("async", specifiedAsyncMode->valuestring)) {
        g_queryInfo.specifiedQueryInfo.asyncMode = ASYNC_MODE;
      } else {
        errorPrint("%s() LN%d, failed to read json, async mode input error\n",
            __func__, __LINE__);
        goto PARSE_OVER;
      }
    } else {
      g_queryInfo.specifiedQueryInfo.asyncMode = SYNC_MODE;
    }

    cJSON* interval = cJSON_GetObjectItem(specifiedQuery, "interval");
    if (interval && interval->type == cJSON_Number) {
      g_queryInfo.specifiedQueryInfo.subscribeInterval = interval->valueint;
    } else if (!interval) {
      //printf("failed to read json, subscribe interval no found\n");
      //goto PARSE_OVER;
      g_queryInfo.specifiedQueryInfo.subscribeInterval = 10000;
    }

    cJSON* restart = cJSON_GetObjectItem(specifiedQuery, "restart");
    if (restart && restart->type == cJSON_String && restart->valuestring != NULL) {
      if (0 == strcmp("yes", restart->valuestring)) {
        g_queryInfo.specifiedQueryInfo.subscribeRestart = true;
      } else if (0 == strcmp("no", restart->valuestring)) {
        g_queryInfo.specifiedQueryInfo.subscribeRestart = false;
      } else {
        printf("ERROR: failed to read json, subscribe restart error\n");
        goto PARSE_OVER;
      }
    } else {
      g_queryInfo.specifiedQueryInfo.subscribeRestart = true;
    }

    cJSON* keepProgress = cJSON_GetObjectItem(specifiedQuery, "keepProgress");
    if (keepProgress
            && keepProgress->type == cJSON_String
            && keepProgress->valuestring != NULL) {
      if (0 == strcmp("yes", keepProgress->valuestring)) {
        g_queryInfo.specifiedQueryInfo.subscribeKeepProgress = 1;
      } else if (0 == strcmp("no", keepProgress->valuestring)) {
        g_queryInfo.specifiedQueryInfo.subscribeKeepProgress = 0;
      } else {
        printf("ERROR: failed to read json, subscribe keepProgress error\n");
        goto PARSE_OVER;
      }
    } else {
      g_queryInfo.specifiedQueryInfo.subscribeKeepProgress = 0;
    }

    // sqls
    cJSON* specifiedSqls = cJSON_GetObjectItem(specifiedQuery, "sqls");
    if (!specifiedSqls) {
      g_queryInfo.specifiedQueryInfo.sqlCount = 0;
    } else if (specifiedSqls->type != cJSON_Array) {
      errorPrint("%s() LN%d, failed to read json, super sqls not found\n",
          __func__, __LINE__);
      goto PARSE_OVER;
    } else {
      int superSqlSize = cJSON_GetArraySize(specifiedSqls);
      if (superSqlSize * g_queryInfo.specifiedQueryInfo.concurrent
              > MAX_QUERY_SQL_COUNT) {
        errorPrint("%s() LN%d, failed to read json, query sql(%d) * concurrent(%d) overflow, max is %d\n",
           __func__, __LINE__,
           superSqlSize,
           g_queryInfo.specifiedQueryInfo.concurrent,
           MAX_QUERY_SQL_COUNT);
        goto PARSE_OVER;
      }

      g_queryInfo.specifiedQueryInfo.sqlCount = superSqlSize;
      for (int j = 0; j < superSqlSize; ++j) {
        cJSON* sql = cJSON_GetArrayItem(specifiedSqls, j);
        if (sql == NULL) continue;

        cJSON *sqlStr = cJSON_GetObjectItem(sql, "sql");
        if (!sqlStr || sqlStr->type != cJSON_String || sqlStr->valuestring == NULL) {
          printf("ERROR: failed to read json, sql not found\n");
          goto PARSE_OVER;
        }
        tstrncpy(g_queryInfo.specifiedQueryInfo.sql[j],
                sqlStr->valuestring, MAX_QUERY_SQL_LENGTH);

        // default value is -1, which mean infinite loop
        g_queryInfo.specifiedQueryInfo.endAfterConsume[j] = -1;
        cJSON* endAfterConsume =
            cJSON_GetObjectItem(specifiedQuery, "endAfterConsume");
        if (endAfterConsume
                && endAfterConsume->type == cJSON_Number) {
            g_queryInfo.specifiedQueryInfo.endAfterConsume[j]
                = endAfterConsume->valueint;
        }
        if (g_queryInfo.specifiedQueryInfo.endAfterConsume[j] < -1)
            g_queryInfo.specifiedQueryInfo.endAfterConsume[j] = -1;

        g_queryInfo.specifiedQueryInfo.resubAfterConsume[j] = -1;
        cJSON* resubAfterConsume =
            cJSON_GetObjectItem(specifiedQuery, "resubAfterConsume");
        if ((resubAfterConsume)
                && (resubAfterConsume->type == cJSON_Number)
                && (resubAfterConsume->valueint >= 0)) {
            g_queryInfo.specifiedQueryInfo.resubAfterConsume[j]
                = resubAfterConsume->valueint;
        }

        if (g_queryInfo.specifiedQueryInfo.resubAfterConsume[j] < -1)
            g_queryInfo.specifiedQueryInfo.resubAfterConsume[j] = -1;

        cJSON *result = cJSON_GetObjectItem(sql, "result");
        if ((NULL != result) && (result->type == cJSON_String)
                && (result->valuestring != NULL)) {
          tstrncpy(g_queryInfo.specifiedQueryInfo.result[j],
                  result->valuestring, MAX_FILE_NAME_LEN);
        } else if (NULL == result) {
          memset(g_queryInfo.specifiedQueryInfo.result[j],
                  0, MAX_FILE_NAME_LEN);
        } else {
          printf("ERROR: failed to read json, super query result file not found\n");
          goto PARSE_OVER;
        }
      }
    }
  }

  // super_table_query
  cJSON *superQuery = cJSON_GetObjectItem(root, "super_table_query");
  if (!superQuery) {
    g_queryInfo.superQueryInfo.threadCnt = 1;
    g_queryInfo.superQueryInfo.sqlCount = 0;
  } else if (superQuery->type != cJSON_Object) {
    printf("ERROR: failed to read json, sub_table_query not found\n");
    ret = true;
    goto PARSE_OVER;
  } else {
    cJSON* subrate = cJSON_GetObjectItem(superQuery, "query_interval");
    if (subrate && subrate->type == cJSON_Number) {
      g_queryInfo.superQueryInfo.queryInterval = subrate->valueint;
    } else if (!subrate) {
      g_queryInfo.superQueryInfo.queryInterval = 0;
    }

    cJSON* superQueryTimes = cJSON_GetObjectItem(superQuery, "query_times");
    if (superQueryTimes && superQueryTimes->type == cJSON_Number) {
      if (superQueryTimes->valueint <= 0) {
        errorPrint("%s() LN%d, failed to read json, query_times: %"PRId64", need be a valid (>0) number\n",
          __func__, __LINE__, superQueryTimes->valueint);
        goto PARSE_OVER;
      }
      g_queryInfo.superQueryInfo.queryTimes = superQueryTimes->valueint;
    } else if (!superQueryTimes) {
      g_queryInfo.superQueryInfo.queryTimes = g_args.query_times;
    } else {
      errorPrint("%s() LN%d, failed to read json, query_times input mistake\n",
          __func__, __LINE__);
      goto PARSE_OVER;
    }

    cJSON* threads = cJSON_GetObjectItem(superQuery, "threads");
    if (threads && threads->type == cJSON_Number) {
      if (threads->valueint <= 0) {
        errorPrint("%s() LN%d, failed to read json, threads input mistake\n",
          __func__, __LINE__);
        goto PARSE_OVER;

      }
      g_queryInfo.superQueryInfo.threadCnt = threads->valueint;
    } else if (!threads) {
      g_queryInfo.superQueryInfo.threadCnt = 1;
    }

    //cJSON* subTblCnt = cJSON_GetObjectItem(superQuery, "childtable_count");
    //if (subTblCnt && subTblCnt->type == cJSON_Number) {
    //  g_queryInfo.superQueryInfo.childTblCount = subTblCnt->valueint;
    //} else if (!subTblCnt) {
    //  g_queryInfo.superQueryInfo.childTblCount = 0;
    //}

    cJSON* stblname = cJSON_GetObjectItem(superQuery, "stblname");
    if (stblname && stblname->type == cJSON_String
        && stblname->valuestring != NULL) {
      tstrncpy(g_queryInfo.superQueryInfo.sTblName, stblname->valuestring,
          TSDB_TABLE_NAME_LEN);
    } else {
      errorPrint("%s() LN%d, failed to read json, super table name input error\n",
          __func__, __LINE__);
      goto PARSE_OVER;
    }

    cJSON* superAsyncMode = cJSON_GetObjectItem(superQuery, "mode");
    if (superAsyncMode && superAsyncMode->type == cJSON_String
        && superAsyncMode->valuestring != NULL) {
      if (0 == strcmp("sync", superAsyncMode->valuestring)) {
        g_queryInfo.superQueryInfo.asyncMode = SYNC_MODE;
      } else if (0 == strcmp("async", superAsyncMode->valuestring)) {
        g_queryInfo.superQueryInfo.asyncMode = ASYNC_MODE;
      } else {
        errorPrint("%s() LN%d, failed to read json, async mode input error\n",
            __func__, __LINE__);
        goto PARSE_OVER;
      }
    } else {
      g_queryInfo.superQueryInfo.asyncMode = SYNC_MODE;
    }

    cJSON* superInterval = cJSON_GetObjectItem(superQuery, "interval");
    if (superInterval && superInterval->type == cJSON_Number) {
      if (superInterval->valueint < 0) {
        errorPrint("%s() LN%d, failed to read json, interval input mistake\n",
            __func__, __LINE__);
        goto PARSE_OVER;
      }
      g_queryInfo.superQueryInfo.subscribeInterval = superInterval->valueint;
    } else if (!superInterval) {
      //printf("failed to read json, subscribe interval no found\n");
      //goto PARSE_OVER;
      g_queryInfo.superQueryInfo.subscribeInterval = 10000;
    }

    cJSON* subrestart = cJSON_GetObjectItem(superQuery, "restart");
    if (subrestart && subrestart->type == cJSON_String
        && subrestart->valuestring != NULL) {
      if (0 == strcmp("yes", subrestart->valuestring)) {
        g_queryInfo.superQueryInfo.subscribeRestart = true;
      } else if (0 == strcmp("no", subrestart->valuestring)) {
        g_queryInfo.superQueryInfo.subscribeRestart = false;
      } else {
        printf("ERROR: failed to read json, subscribe restart error\n");
        goto PARSE_OVER;
      }
    } else {
      g_queryInfo.superQueryInfo.subscribeRestart = true;
    }

    cJSON* superkeepProgress = cJSON_GetObjectItem(superQuery, "keepProgress");
    if (superkeepProgress &&
            superkeepProgress->type == cJSON_String
            && superkeepProgress->valuestring != NULL) {
      if (0 == strcmp("yes", superkeepProgress->valuestring)) {
        g_queryInfo.superQueryInfo.subscribeKeepProgress = 1;
      } else if (0 == strcmp("no", superkeepProgress->valuestring)) {
        g_queryInfo.superQueryInfo.subscribeKeepProgress = 0;
      } else {
        printf("ERROR: failed to read json, subscribe super table keepProgress error\n");
        goto PARSE_OVER;
      }
    } else {
      g_queryInfo.superQueryInfo.subscribeKeepProgress = 0;
    }

    // default value is -1, which mean do not resub
    g_queryInfo.superQueryInfo.endAfterConsume = -1;
    cJSON* superEndAfterConsume =
            cJSON_GetObjectItem(superQuery, "endAfterConsume");
    if (superEndAfterConsume
            && superEndAfterConsume->type == cJSON_Number) {
        g_queryInfo.superQueryInfo.endAfterConsume =
            superEndAfterConsume->valueint;
    }
    if (g_queryInfo.superQueryInfo.endAfterConsume < -1)
        g_queryInfo.superQueryInfo.endAfterConsume = -1;

    // default value is -1, which mean do not resub
    g_queryInfo.superQueryInfo.resubAfterConsume = -1;
    cJSON* superResubAfterConsume =
            cJSON_GetObjectItem(superQuery, "resubAfterConsume");
    if ((superResubAfterConsume)
            && (superResubAfterConsume->type == cJSON_Number)
            && (superResubAfterConsume->valueint >= 0)) {
        g_queryInfo.superQueryInfo.resubAfterConsume =
            superResubAfterConsume->valueint;
    }
    if (g_queryInfo.superQueryInfo.resubAfterConsume < -1)
        g_queryInfo.superQueryInfo.resubAfterConsume = -1;

    // supert table sqls
    cJSON* superSqls = cJSON_GetObjectItem(superQuery, "sqls");
    if (!superSqls) {
      g_queryInfo.superQueryInfo.sqlCount = 0;
    } else if (superSqls->type != cJSON_Array) {
      errorPrint("%s() LN%d: failed to read json, super sqls not found\n",
          __func__, __LINE__);
      goto PARSE_OVER;
    } else {
      int superSqlSize = cJSON_GetArraySize(superSqls);
      if (superSqlSize > MAX_QUERY_SQL_COUNT) {
        errorPrint("%s() LN%d, failed to read json, query sql size overflow, max is %d\n",
           __func__, __LINE__, MAX_QUERY_SQL_COUNT);
        goto PARSE_OVER;
      }

      g_queryInfo.superQueryInfo.sqlCount = superSqlSize;
      for (int j = 0; j < superSqlSize; ++j) {
        cJSON* sql = cJSON_GetArrayItem(superSqls, j);
        if (sql == NULL) continue;

        cJSON *sqlStr = cJSON_GetObjectItem(sql, "sql");
        if (!sqlStr || sqlStr->type != cJSON_String
            || sqlStr->valuestring == NULL) {
          errorPrint("%s() LN%d, failed to read json, sql not found\n",
              __func__, __LINE__);
          goto PARSE_OVER;
        }
        tstrncpy(g_queryInfo.superQueryInfo.sql[j], sqlStr->valuestring,
            MAX_QUERY_SQL_LENGTH);

        cJSON *result = cJSON_GetObjectItem(sql, "result");
        if (result != NULL && result->type == cJSON_String
            && result->valuestring != NULL){
          tstrncpy(g_queryInfo.superQueryInfo.result[j],
              result->valuestring, MAX_FILE_NAME_LEN);
        } else if (NULL == result) {
          memset(g_queryInfo.superQueryInfo.result[j], 0, MAX_FILE_NAME_LEN);
        }  else {
          errorPrint("%s() LN%d, failed to read json, sub query result file not found\n",
              __func__, __LINE__);
          goto PARSE_OVER;
        }
      }
    }
  }

  ret = true;

PARSE_OVER:
  return ret;
}

static bool getInfoFromJsonFile(char* file) {
    debugPrint("%s %d %s\n", __func__, __LINE__, file);

  FILE *fp = fopen(file, "r");
  if (!fp) {
    printf("failed to read %s, reason:%s\n", file, strerror(errno));
    return false;
  }

  bool  ret = false;
  int   maxLen = 6400000;
  char *content = calloc(1, maxLen + 1);
  int   len = fread(content, 1, maxLen, fp);
  if (len <= 0) {
    free(content);
    fclose(fp);
    printf("failed to read %s, content is null", file);
    return false;
  }

  content[len] = 0;
  cJSON* root = cJSON_Parse(content);
  if (root == NULL) {
    printf("ERROR: failed to cjson parse %s, invalid json format\n", file);
    goto PARSE_OVER;
  }

  cJSON* filetype = cJSON_GetObjectItem(root, "filetype");
  if (filetype && filetype->type == cJSON_String && filetype->valuestring != NULL) {
    if (0 == strcasecmp("insert", filetype->valuestring)) {
      g_args.test_mode = INSERT_TEST;
    } else if (0 == strcasecmp("query", filetype->valuestring)) {
      g_args.test_mode = QUERY_TEST;
    } else if (0 == strcasecmp("subscribe", filetype->valuestring)) {
      g_args.test_mode = SUBSCRIBE_TEST;
    } else {
      printf("ERROR: failed to read json, filetype not support\n");
      goto PARSE_OVER;
    }
  } else if (!filetype) {
    g_args.test_mode = INSERT_TEST;
  } else {
    printf("ERROR: failed to read json, filetype not found\n");
    goto PARSE_OVER;
  }

  if (INSERT_TEST == g_args.test_mode) {
    ret = getMetaFromInsertJsonFile(root);
  } else if ((QUERY_TEST == g_args.test_mode)
          || (SUBSCRIBE_TEST == g_args.test_mode)) {
    ret = getMetaFromQueryJsonFile(root);
  } else {
    errorPrint("%s() LN%d, input json file type error! please input correct file type: insert or query or subscribe\n",
            __func__, __LINE__);
    goto PARSE_OVER;
  }

PARSE_OVER:
  free(content);
  cJSON_Delete(root);
  fclose(fp);
  return ret;
}

static int prepareSampleData() {
  for (int i = 0; i < g_Dbs.dbCount; i++) {
    for (int j = 0; j < g_Dbs.db[i].superTblCount; j++) {
      if (g_Dbs.db[i].superTbls[j].tagsFile[0] != 0) {
        if (readTagFromCsvFileToMem(&g_Dbs.db[i].superTbls[j]) != 0) {
          return -1;
        }
      }
    }
  }

  return 0;
}

static void postFreeResource() {
  tmfclose(g_fpOfInsertResult);
  for (int i = 0; i < g_Dbs.dbCount; i++) {
    for (uint64_t j = 0; j < g_Dbs.db[i].superTblCount; j++) {
      if (0 != g_Dbs.db[i].superTbls[j].colsOfCreateChildTable) {
        free(g_Dbs.db[i].superTbls[j].colsOfCreateChildTable);
        g_Dbs.db[i].superTbls[j].colsOfCreateChildTable = NULL;
      }
      if (0 != g_Dbs.db[i].superTbls[j].sampleDataBuf) {
        free(g_Dbs.db[i].superTbls[j].sampleDataBuf);
        g_Dbs.db[i].superTbls[j].sampleDataBuf = NULL;
      }
      if (0 != g_Dbs.db[i].superTbls[j].tagDataBuf) {
        free(g_Dbs.db[i].superTbls[j].tagDataBuf);
        g_Dbs.db[i].superTbls[j].tagDataBuf = NULL;
      }
      if (0 != g_Dbs.db[i].superTbls[j].childTblName) {
        free(g_Dbs.db[i].superTbls[j].childTblName);
        g_Dbs.db[i].superTbls[j].childTblName = NULL;
      }
    }
  }
}

static int getRowDataFromSample(
        char* dataBuf, int64_t maxLen, int64_t timestamp,
      SSuperTable* superTblInfo, int64_t* sampleUsePos)
{
    if ((*sampleUsePos) == MAX_SAMPLES_ONCE_FROM_FILE) {
        /*    int ret = readSampleFromCsvFileToMem(superTblInfo);
              if (0 != ret) {
              tmfree(superTblInfo->sampleDataBuf);
              superTblInfo->sampleDataBuf = NULL;
              return -1;
              }
              */
        *sampleUsePos = 0;
    }

    int    dataLen = 0;

    dataLen += snprintf(dataBuf + dataLen, maxLen - dataLen,
            "(%" PRId64 ", ", timestamp);
    dataLen += snprintf(dataBuf + dataLen, maxLen - dataLen,
            "%s",
            superTblInfo->sampleDataBuf
            + superTblInfo->lenOfOneRow * (*sampleUsePos));
    dataLen += snprintf(dataBuf + dataLen, maxLen - dataLen, ")");

    (*sampleUsePos)++;

    return dataLen;
}

static int64_t generateStbRowData(
        SSuperTable* stbInfo,
        char* recBuf, int64_t timestamp)
{
    int64_t   dataLen = 0;
    char  *pstr = recBuf;
    int64_t maxLen = MAX_DATA_SIZE;

    dataLen += snprintf(pstr + dataLen, maxLen - dataLen,
            "(%" PRId64 ",", timestamp);

    for (int i = 0; i < stbInfo->columnCount; i++) {
        if ((0 == strncasecmp(stbInfo->columns[i].dataType,
                        "BINARY", strlen("BINARY")))
                || (0 == strncasecmp(stbInfo->columns[i].dataType,
                        "NCHAR", strlen("NCHAR")))) {
            if (stbInfo->columns[i].dataLen > TSDB_MAX_BINARY_LEN) {
                errorPrint( "binary or nchar length overflow, max size:%u\n",
                        (uint32_t)TSDB_MAX_BINARY_LEN);
                return -1;
            }

            char* buf = (char*)calloc(stbInfo->columns[i].dataLen+1, 1);
            if (NULL == buf) {
                errorPrint( "calloc failed! size:%d\n", stbInfo->columns[i].dataLen);
                return -1;
            }
            rand_string(buf, stbInfo->columns[i].dataLen);
            dataLen += snprintf(pstr + dataLen, maxLen - dataLen, "\'%s\',", buf);
            tmfree(buf);
        } else if (0 == strncasecmp(stbInfo->columns[i].dataType,
                    "INT", strlen("INT"))) {
            if ((g_args.demo_mode) && (i == 1)) {
                dataLen += snprintf(pstr + dataLen, maxLen - dataLen,
                        "%d,", demo_voltage_int());
            } else {
                dataLen += snprintf(pstr + dataLen, maxLen - dataLen,
                        "%d,", rand_int());
            }
        } else if (0 == strncasecmp(stbInfo->columns[i].dataType,
                    "BIGINT", strlen("BIGINT"))) {
            dataLen += snprintf(pstr + dataLen, maxLen - dataLen,
                    "%"PRId64",", rand_bigint());
        }  else if (0 == strncasecmp(stbInfo->columns[i].dataType,
                    "FLOAT", strlen("FLOAT"))) {
            if (g_args.demo_mode) {
                if (i == 0) {
                    dataLen += snprintf(pstr + dataLen, maxLen - dataLen,
                            "%f,", demo_current_float());
                } else {
                    dataLen += snprintf(pstr + dataLen, maxLen - dataLen,
                            "%f,", demo_phase_float());
                }
            } else {
                dataLen += snprintf(pstr + dataLen, maxLen - dataLen,
                        "%f,", rand_float());
            }
        }  else if (0 == strncasecmp(stbInfo->columns[i].dataType,
                    "DOUBLE", strlen("DOUBLE"))) {
            dataLen += snprintf(pstr + dataLen, maxLen - dataLen,
                    "%f,", rand_double());
        }  else if (0 == strncasecmp(stbInfo->columns[i].dataType,
                    "SMALLINT", strlen("SMALLINT"))) {
            dataLen += snprintf(pstr + dataLen, maxLen - dataLen,
                    "%d,", rand_smallint());
        }  else if (0 == strncasecmp(stbInfo->columns[i].dataType,
                    "TINYINT", strlen("TINYINT"))) {
            dataLen += snprintf(pstr + dataLen, maxLen - dataLen,
                    "%d,", rand_tinyint());
        }  else if (0 == strncasecmp(stbInfo->columns[i].dataType,
                    "BOOL", strlen("BOOL"))) {
            dataLen += snprintf(pstr + dataLen, maxLen - dataLen,
                    "%d,", rand_bool());
        }  else if (0 == strncasecmp(stbInfo->columns[i].dataType,
                    "TIMESTAMP", strlen("TIMESTAMP"))) {
            dataLen += snprintf(pstr + dataLen, maxLen - dataLen,
                    "%"PRId64",", rand_bigint());
        }  else {
            errorPrint( "Not support data type: %s\n", stbInfo->columns[i].dataType);
            return -1;
        }
    }

    dataLen -= 1;
    dataLen += snprintf(pstr + dataLen, maxLen - dataLen, ")");

    verbosePrint("%s() LN%d, dataLen:%"PRId64"\n", __func__, __LINE__, dataLen);
    verbosePrint("%s() LN%d, recBuf:\n\t%s\n", __func__, __LINE__, recBuf);

    return strlen(recBuf);
}

static int64_t generateData(char *recBuf, char **data_type,
        int64_t timestamp, int lenOfBinary) {
  memset(recBuf, 0, MAX_DATA_SIZE);
  char *pstr = recBuf;
  pstr += sprintf(pstr, "(%" PRId64, timestamp);

  int columnCount = g_args.num_of_CPR;

  for (int i = 0; i < columnCount; i++) {
    if (strcasecmp(data_type[i % columnCount], "TINYINT") == 0) {
      pstr += sprintf(pstr, ",%d", rand_tinyint() );
    } else if (strcasecmp(data_type[i % columnCount], "SMALLINT") == 0) {
      pstr += sprintf(pstr, ",%d", rand_smallint());
    } else if (strcasecmp(data_type[i % columnCount], "INT") == 0) {
      pstr += sprintf(pstr, ",%d", rand_int());
    } else if (strcasecmp(data_type[i % columnCount], "BIGINT") == 0) {
      pstr += sprintf(pstr, ",%" PRId64, rand_bigint());
    } else if (strcasecmp(data_type[i % columnCount], "TIMESTAMP") == 0) {
      pstr += sprintf(pstr, ",%" PRId64, rand_bigint());
    } else if (strcasecmp(data_type[i % columnCount], "FLOAT") == 0) {
      pstr += sprintf(pstr, ",%10.4f", rand_float());
    } else if (strcasecmp(data_type[i % columnCount], "DOUBLE") == 0) {
      double t = rand_double();
      pstr += sprintf(pstr, ",%20.8f", t);
    } else if (strcasecmp(data_type[i % columnCount], "BOOL") == 0) {
      bool b = rand_bool() & 1;
      pstr += sprintf(pstr, ",%s", b ? "true" : "false");
    } else if (strcasecmp(data_type[i % columnCount], "BINARY") == 0) {
      char *s = malloc(lenOfBinary);
      rand_string(s, lenOfBinary);
      pstr += sprintf(pstr, ",\"%s\"", s);
      free(s);
    } else if (strcasecmp(data_type[i % columnCount], "NCHAR") == 0) {
      char *s = malloc(lenOfBinary);
      rand_string(s, lenOfBinary);
      pstr += sprintf(pstr, ",\"%s\"", s);
      free(s);
    }

    if (strlen(recBuf) > MAX_DATA_SIZE) {
      perror("column length too long, abort");
      exit(-1);
    }
  }

  pstr += sprintf(pstr, ")");

  verbosePrint("%s() LN%d, recBuf:\n\t%s\n", __func__, __LINE__, recBuf);

  return (int32_t)strlen(recBuf);
}

static int prepareSampleDataForSTable(SSuperTable *superTblInfo) {
  char* sampleDataBuf = NULL;

  sampleDataBuf = calloc(
            superTblInfo->lenOfOneRow * MAX_SAMPLES_ONCE_FROM_FILE, 1);
  if (sampleDataBuf == NULL) {
      errorPrint("%s() LN%d, Failed to calloc %"PRIu64" Bytes, reason:%s\n",
              __func__, __LINE__,
              superTblInfo->lenOfOneRow * MAX_SAMPLES_ONCE_FROM_FILE,
              strerror(errno));
      return -1;
  }

  superTblInfo->sampleDataBuf = sampleDataBuf;
  int ret = readSampleFromCsvFileToMem(superTblInfo);

  if (0 != ret) {
      errorPrint("%s() LN%d, read sample from csv file failed.\n",
          __func__, __LINE__);
      tmfree(sampleDataBuf);
      superTblInfo->sampleDataBuf = NULL;
      return -1;
  }

  return 0;
}

static int32_t execInsert(threadInfo *pThreadInfo, uint32_t k)
{
    int32_t affectedRows;
    SSuperTable* superTblInfo = pThreadInfo->superTblInfo;

    verbosePrint("[%d] %s() LN%d %s\n", pThreadInfo->threadID,
            __func__, __LINE__, pThreadInfo->buffer);

    uint16_t iface;
    if (superTblInfo)
        iface = superTblInfo->iface;
    else {
        if (g_args.iface == INTERFACE_BUT)
            iface = TAOSC_IFACE;
        else
            iface = g_args.iface;
    }

    debugPrint("[%d] %s() LN%d %s\n", pThreadInfo->threadID,
            __func__, __LINE__,
            (iface==TAOSC_IFACE)?
            "taosc":(iface==REST_IFACE)?"rest":"stmt");

    switch(iface) {
        case TAOSC_IFACE:
            affectedRows = queryDbExec(
                    pThreadInfo->taos,
                    pThreadInfo->buffer, INSERT_TYPE, false);
            break;

        case REST_IFACE:
            if (0 != postProceSql(g_Dbs.host, &g_Dbs.serv_addr, g_Dbs.port,
                        pThreadInfo->buffer, pThreadInfo)) {
                affectedRows = -1;
                printf("========restful return fail, threadID[%d]\n",
                        pThreadInfo->threadID);
            } else {
                affectedRows = k;
            }
            break;

#if STMT_IFACE_ENABLED == 1
        case STMT_IFACE:
            debugPrint("%s() LN%d, stmt=%p", __func__, __LINE__, pThreadInfo->stmt);
            if (0 != taos_stmt_execute(pThreadInfo->stmt)) {
                errorPrint("%s() LN%d, failied to execute insert statement\n",
                        __func__, __LINE__);
                exit(-1);
            }
            affectedRows = k;
            break;
#endif

        default:
            errorPrint("%s() LN%d: unknown insert mode: %d\n",
                    __func__, __LINE__, superTblInfo->iface);
            affectedRows = 0;
    }

    return affectedRows;
}

static void getTableName(char *pTblName,
        threadInfo* pThreadInfo, uint64_t tableSeq)
{
    SSuperTable* superTblInfo = pThreadInfo->superTblInfo;
    if (superTblInfo) {
        if (AUTO_CREATE_SUBTBL != superTblInfo->autoCreateTable) {
            if (superTblInfo->childTblLimit > 0) {
                snprintf(pTblName, TSDB_TABLE_NAME_LEN, "%s",
                        superTblInfo->childTblName +
                        (tableSeq - superTblInfo->childTblOffset) * TSDB_TABLE_NAME_LEN);
            } else {
                verbosePrint("[%d] %s() LN%d: from=%"PRIu64" count=%"PRId64" seq=%"PRIu64"\n",
                        pThreadInfo->threadID, __func__, __LINE__,
                        pThreadInfo->start_table_from,
                        pThreadInfo->ntables, tableSeq);
                snprintf(pTblName, TSDB_TABLE_NAME_LEN, "%s",
                        superTblInfo->childTblName + tableSeq * TSDB_TABLE_NAME_LEN);
            }
        } else {
            snprintf(pTblName, TSDB_TABLE_NAME_LEN, "%s%"PRIu64"",
                    superTblInfo->childTblPrefix, tableSeq);
        }
    } else {
        snprintf(pTblName, TSDB_TABLE_NAME_LEN, "%s%"PRIu64"",
                g_args.tb_prefix, tableSeq);
    }
}

static int32_t generateDataTailWithoutStb(
        uint32_t batch, char* buffer,
        int64_t remainderBufLen, int64_t insertRows,
        uint64_t recordFrom, int64_t startTime,
        /* int64_t *pSamplePos, */int64_t *dataLen) {

  uint64_t len = 0;
  char *pstr = buffer;

  verbosePrint("%s() LN%d batch=%d\n", __func__, __LINE__, batch);

  int32_t k = 0;
  for (k = 0; k < batch;) {
    char data[MAX_DATA_SIZE];
    memset(data, 0, MAX_DATA_SIZE);

    int64_t retLen = 0;

    char **data_type = g_args.datatype;
    int lenOfBinary = g_args.len_of_binary;

    retLen = generateData(data, data_type,
            startTime + getTSRandTail(
                (int64_t) DEFAULT_TIMESTAMP_STEP, k,
                g_args.disorderRatio,
                g_args.disorderRange),
            lenOfBinary);

    if (len > remainderBufLen)
        break;

    pstr += sprintf(pstr, "%s", data);
    k++;
    len += retLen;
    remainderBufLen -= retLen;

    verbosePrint("%s() LN%d len=%"PRIu64" k=%d \nbuffer=%s\n",
            __func__, __LINE__, len, k, buffer);

    recordFrom ++;

    if (recordFrom >= insertRows) {
      break;
    }
  }

  *dataLen = len;
  return k;
}

static int64_t getTSRandTail(int64_t timeStampStep, int32_t seq,
        int disorderRatio, int disorderRange)
{
    int64_t randTail = timeStampStep * seq;
    if (disorderRatio > 0) {
        int rand_num = taosRandom() % 100;
        if(rand_num < disorderRatio) {
            randTail = (randTail +
                    (taosRandom() % disorderRange + 1)) * (-1);
            debugPrint("rand data generated, back %"PRId64"\n", randTail);
        }
    }

    return randTail;
}

static int32_t generateStbDataTail(
        SSuperTable* superTblInfo,
        uint32_t batch, char* buffer,
        int64_t remainderBufLen, int64_t insertRows,
        uint64_t recordFrom, int64_t startTime,
        int64_t *pSamplePos, int64_t *dataLen) {
  uint64_t len = 0;

  char *pstr = buffer;

  bool tsRand;
  if (0 == strncasecmp(superTblInfo->dataSource, "rand", strlen("rand"))) {
      tsRand = true;
  } else {
      tsRand = false;
  }
  verbosePrint("%s() LN%d batch=%u buflen=%"PRId64"\n",
          __func__, __LINE__, batch, remainderBufLen);

  int32_t k = 0;
  for (k = 0; k < batch;) {
    char data[MAX_DATA_SIZE];
    memset(data, 0, MAX_DATA_SIZE);

    int64_t lenOfRow = 0;

    if (tsRand) {
        lenOfRow = generateStbRowData(superTblInfo, data,
                startTime + getTSRandTail(
                    superTblInfo->timeStampStep, k,
                    superTblInfo->disorderRatio,
                    superTblInfo->disorderRange)
                );
    } else {
        lenOfRow = getRowDataFromSample(
                  data,
                  (remainderBufLen < MAX_DATA_SIZE)?remainderBufLen:MAX_DATA_SIZE,
                  startTime + superTblInfo->timeStampStep * k,
                  superTblInfo,
                  pSamplePos);
    }

    if ((lenOfRow + 1) > remainderBufLen) {
        break;
    }

    pstr += snprintf(pstr , lenOfRow + 1, "%s", data);
    k++;
    len += lenOfRow;
    remainderBufLen -= lenOfRow;

    verbosePrint("%s() LN%d len=%"PRIu64" k=%u \nbuffer=%s\n",
            __func__, __LINE__, len, k, buffer);

    recordFrom ++;

    if (recordFrom >= insertRows) {
      break;
    }
  }

  *dataLen = len;
  return k;
}


static int generateSQLHeadWithoutStb(char *tableName,
        char *dbName,
        char *buffer, int remainderBufLen)
{
  int len;

  char headBuf[HEAD_BUFF_LEN];

  len = snprintf(
          headBuf,
          HEAD_BUFF_LEN,
          "%s.%s values",
          dbName,
          tableName);

  if (len > remainderBufLen)
    return -1;

  tstrncpy(buffer, headBuf, len + 1);

  return len;
}

static int generateStbSQLHead(
        SSuperTable* superTblInfo,
        char *tableName, int32_t tableSeq,
        char *dbName,
        char *buffer, int remainderBufLen)
{
  int len;

  char headBuf[HEAD_BUFF_LEN];

  if (AUTO_CREATE_SUBTBL == superTblInfo->autoCreateTable) {
      char* tagsValBuf = NULL;
      if (0 == superTblInfo->tagSource) {
            tagsValBuf = generateTagVaulesForStb(superTblInfo, tableSeq);
      } else {
            tagsValBuf = getTagValueFromTagSample(
                    superTblInfo,
                    tableSeq % superTblInfo->tagSampleCount);
      }
      if (NULL == tagsValBuf) {
        errorPrint("%s() LN%d, tag buf failed to allocate  memory\n",
            __func__, __LINE__);
        return -1;
      }

      len = snprintf(
          headBuf,
                  HEAD_BUFF_LEN,
                  "%s.%s using %s.%s tags %s values",
                  dbName,
                  tableName,
                  dbName,
                  superTblInfo->sTblName,
                  tagsValBuf);
      tmfree(tagsValBuf);
    } else if (TBL_ALREADY_EXISTS == superTblInfo->childTblExists) {
      len = snprintf(
          headBuf,
                  HEAD_BUFF_LEN,
                  "%s.%s values",
                  dbName,
                  tableName);
    } else {
      len = snprintf(
          headBuf,
                  HEAD_BUFF_LEN,
                  "%s.%s values",
                  dbName,
                  tableName);
  }

  if (len > remainderBufLen)
    return -1;

  tstrncpy(buffer, headBuf, len + 1);

  return len;
}

static int32_t generateStbInterlaceData(
        SSuperTable *superTblInfo,
        char *tableName, uint32_t batchPerTbl,
        uint64_t i,
        uint32_t batchPerTblTimes,
        uint64_t tableSeq,
        threadInfo *pThreadInfo, char *buffer,
        int64_t insertRows,
        int64_t startTime,
        uint64_t *pRemainderBufLen)
{
  assert(buffer);
  char *pstr = buffer;

  int headLen = generateStbSQLHead(
          superTblInfo,
          tableName, tableSeq, pThreadInfo->db_name,
          pstr, *pRemainderBufLen);

  if (headLen <= 0) {
    return 0;
  }
  // generate data buffer
  verbosePrint("[%d] %s() LN%d i=%"PRIu64" buffer:\n%s\n",
            pThreadInfo->threadID, __func__, __LINE__, i, buffer);

  pstr += headLen;
  *pRemainderBufLen -= headLen;

  int64_t dataLen = 0;

  verbosePrint("[%d] %s() LN%d i=%"PRIu64" batchPerTblTimes=%u batchPerTbl = %u\n",
            pThreadInfo->threadID, __func__, __LINE__,
            i, batchPerTblTimes, batchPerTbl);

  if (0 == strncasecmp(superTblInfo->startTimestamp, "now", 3)) {
      startTime = taosGetTimestamp(pThreadInfo->time_precision);
  }

  int32_t k = generateStbDataTail(
            superTblInfo,
            batchPerTbl, pstr, *pRemainderBufLen, insertRows, 0,
            startTime,
            &(pThreadInfo->samplePos), &dataLen);

  if (k == batchPerTbl) {
    pstr += dataLen;
    *pRemainderBufLen -= dataLen;
  } else {
    debugPrint("%s() LN%d, generated data tail: %u, not equal batch per table: %u\n",
            __func__, __LINE__, k, batchPerTbl);
    pstr -= headLen;
    pstr[0] = '\0';
    k = 0;
  }

  return k;
}

static int64_t generateInterlaceDataWithoutStb(
        char *tableName, uint32_t batch,
        uint64_t tableSeq,
        char *dbName, char *buffer,
        int64_t insertRows,
        int64_t startTime,
        uint64_t *pRemainderBufLen)
{
  assert(buffer);
  char *pstr = buffer;

  int headLen = generateSQLHeadWithoutStb(
          tableName, dbName,
            pstr, *pRemainderBufLen);

  if (headLen <= 0) {
    return 0;
  }

  pstr += headLen;
  *pRemainderBufLen -= headLen;

  int64_t dataLen = 0;

  int32_t k = generateDataTailWithoutStb(
            batch, pstr, *pRemainderBufLen, insertRows, 0,
            startTime,
            &dataLen);

  if (k == batch) {
    pstr += dataLen;
    *pRemainderBufLen -= dataLen;
  } else {
    debugPrint("%s() LN%d, generated data tail: %d, not equal batch per table: %u\n",
            __func__, __LINE__, k, batch);
    pstr -= headLen;
    pstr[0] = '\0';
    k = 0;
  }

  return k;
}

#if STMT_IFACE_ENABLED == 1
static int32_t prepareStmtBindArrayByType(TAOS_BIND *bind,
        char *dataType, int32_t dataLen, char **ptr, char *value)
{
    if (0 == strncasecmp(dataType,
                "BINARY", strlen("BINARY"))) {
        if (dataLen > TSDB_MAX_BINARY_LEN) {
            errorPrint( "binary length overflow, max size:%u\n",
                    (uint32_t)TSDB_MAX_BINARY_LEN);
            return -1;
        }
        char *bind_binary = (char *)*ptr;

        bind->buffer_type = TSDB_DATA_TYPE_BINARY;
        if (value) {
            strncpy(bind_binary, value, strlen(value));
            bind->buffer_length = strlen(bind_binary);
        } else {
            rand_string(bind_binary, dataLen);
            bind->buffer_length = dataLen;
        }

        bind->length = &bind->buffer_length;
        bind->buffer = bind_binary;
        bind->is_null = NULL;

        *ptr += bind->buffer_length;
    } else if (0 == strncasecmp(dataType,
                "NCHAR", strlen("NCHAR"))) {
        if (dataLen > TSDB_MAX_BINARY_LEN) {
            errorPrint( "nchar length overflow, max size:%u\n",
                    (uint32_t)TSDB_MAX_BINARY_LEN);
            return -1;
        }
        char *bind_nchar = (char *)*ptr;

        bind->buffer_type = TSDB_DATA_TYPE_NCHAR;
        if (value) {
            strncpy(bind_nchar, value, strlen(value));
        } else {
            rand_string(bind_nchar, dataLen);
        }

        bind->buffer_length = strlen(bind_nchar);
        bind->buffer = bind_nchar;
        bind->length = &bind->buffer_length;
        bind->is_null = NULL;

        *ptr += bind->buffer_length;
    } else if (0 == strncasecmp(dataType,
                "INT", strlen("INT"))) {
        int32_t *bind_int = (int32_t *)*ptr;

        if (value) {
            *bind_int = atoi(value);
        } else {
            *bind_int = rand_int();
        }
        bind->buffer_type = TSDB_DATA_TYPE_INT;
        bind->buffer_length = sizeof(int32_t);
        bind->buffer = bind_int;
        bind->length = &bind->buffer_length;
        bind->is_null = NULL;

        *ptr += bind->buffer_length;
    } else if (0 == strncasecmp(dataType,
                "BIGINT", strlen("BIGINT"))) {
        int64_t *bind_bigint = (int64_t *)*ptr;

        if (value) {
            *bind_bigint = atoll(value);
        } else {
            *bind_bigint = rand_bigint();
        }
        bind->buffer_type = TSDB_DATA_TYPE_BIGINT;
        bind->buffer_length = sizeof(int64_t);
        bind->buffer = bind_bigint;
        bind->length = &bind->buffer_length;
        bind->is_null = NULL;

        *ptr += bind->buffer_length;
    }  else if (0 == strncasecmp(dataType,
                "FLOAT", strlen("FLOAT"))) {
        float   *bind_float = (float *) *ptr;

        if (value) {
            *bind_float = (float)atof(value);
        } else {
            *bind_float = rand_float();
        }
        bind->buffer_type = TSDB_DATA_TYPE_FLOAT;
        bind->buffer_length = sizeof(float);
        bind->buffer = bind_float;
        bind->length = &bind->buffer_length;
        bind->is_null = NULL;

        *ptr += bind->buffer_length;
    }  else if (0 == strncasecmp(dataType,
                "DOUBLE", strlen("DOUBLE"))) {
        double  *bind_double = (double *)*ptr;

        if (value) {
            *bind_double = atof(value);
        } else {
            *bind_double = rand_double();
        }
        bind->buffer_type = TSDB_DATA_TYPE_DOUBLE;
        bind->buffer_length = sizeof(double);
        bind->buffer = bind_double;
        bind->length = &bind->buffer_length;
        bind->is_null = NULL;

        *ptr += bind->buffer_length;
    }  else if (0 == strncasecmp(dataType,
                "SMALLINT", strlen("SMALLINT"))) {
        int16_t *bind_smallint = (int16_t *)*ptr;

        if (value) {
            *bind_smallint = (int16_t)atoi(value);
        } else {
            *bind_smallint = rand_smallint();
        }
        bind->buffer_type = TSDB_DATA_TYPE_SMALLINT;
        bind->buffer_length = sizeof(int16_t);
        bind->buffer = bind_smallint;
        bind->length = &bind->buffer_length;
        bind->is_null = NULL;

        *ptr += bind->buffer_length;
    }  else if (0 == strncasecmp(dataType,
                "TINYINT", strlen("TINYINT"))) {
        int8_t  *bind_tinyint = (int8_t *)*ptr;

        if (value) {
            *bind_tinyint = (int8_t)atoi(value);
        } else {
            *bind_tinyint = rand_tinyint();
        }
        bind->buffer_type = TSDB_DATA_TYPE_TINYINT;
        bind->buffer_length = sizeof(int8_t);
        bind->buffer = bind_tinyint;
        bind->length = &bind->buffer_length;
        bind->is_null = NULL;
        *ptr += bind->buffer_length;
    }  else if (0 == strncasecmp(dataType,
                "BOOL", strlen("BOOL"))) {
        int8_t  *bind_bool = (int8_t *)*ptr;

        *bind_bool = rand_bool();
        bind->buffer_type = TSDB_DATA_TYPE_BOOL;
        bind->buffer_length = sizeof(int8_t);
        bind->buffer = bind_bool;
        bind->length = &bind->buffer_length;
        bind->is_null = NULL;

        *ptr += bind->buffer_length;
    }  else if (0 == strncasecmp(dataType,
                "TIMESTAMP", strlen("TIMESTAMP"))) {
        int64_t *bind_ts2 = (int64_t *) *ptr;

        if (value) {
            *bind_ts2 = atoll(value);
        } else {
            *bind_ts2 = rand_bigint();
        }
        bind->buffer_type = TSDB_DATA_TYPE_TIMESTAMP;
        bind->buffer_length = sizeof(int64_t);
        bind->buffer = bind_ts2;
        bind->length = &bind->buffer_length;
        bind->is_null = NULL;

        *ptr += bind->buffer_length;
    }  else {
        errorPrint( "No support data type: %s\n",
                dataType);
        return -1;
    }

    return 0;
}

static int32_t prepareStmtWithoutStb(
        TAOS_STMT *stmt,
        char *tableName,
        uint32_t batch,
        int64_t insertRows,
        int64_t recordFrom,
        int64_t startTime)
{
    int ret = taos_stmt_set_tbname(stmt, tableName);
    if (ret != 0) {
        errorPrint("failed to execute taos_stmt_set_tbname(%s). return 0x%x. reason: %s\n",
                tableName, ret, taos_errstr(NULL));
        return ret;
    }

    char **data_type = g_args.datatype;

    char *bindArray = malloc(sizeof(TAOS_BIND) * (g_args.num_of_CPR + 1));
    if (bindArray == NULL) {
        errorPrint("Failed to allocate %d bind params\n",
                (g_args.num_of_CPR + 1));
        return -1;
    }

    int32_t k = 0;
    for (k = 0; k < batch;) {
        /* columnCount + 1 (ts) */
        char data[MAX_DATA_SIZE];
        memset(data, 0, MAX_DATA_SIZE);

        char *ptr = data;
        TAOS_BIND *bind = (TAOS_BIND *)(bindArray + 0);

        int64_t *bind_ts;

        bind_ts = (int64_t *)ptr;
        bind->buffer_type = TSDB_DATA_TYPE_TIMESTAMP;
        *bind_ts = startTime + getTSRandTail(
                (int64_t)DEFAULT_TIMESTAMP_STEP, k,
                g_args.disorderRatio,
                g_args.disorderRange);
        bind->buffer_length = sizeof(int64_t);
        bind->buffer = bind_ts;
        bind->length = &bind->buffer_length;
        bind->is_null = NULL;

        ptr += bind->buffer_length;

        for (int i = 0; i < g_args.num_of_CPR; i ++) {
            bind = (TAOS_BIND *)((char *)bindArray
                    + (sizeof(TAOS_BIND) * (i + 1)));
            if ( -1 == prepareStmtBindArrayByType(
                        bind,
                        data_type[i],
                        g_args.len_of_binary,
                        &ptr, NULL)) {
                return -1;
            }
        }
        taos_stmt_bind_param(stmt, (TAOS_BIND *)bindArray);
        // if msg > 3MB, break
        taos_stmt_add_batch(stmt);

        k++;
        recordFrom ++;
        if (recordFrom >= insertRows) {
            break;
        }
    }

    free(bindArray);
    return k;
}

static int32_t prepareStbStmt(
        SSuperTable *stbInfo,
        TAOS_STMT *stmt,
        char *tableName, uint32_t batch,
        uint64_t insertRows,
        uint64_t recordFrom,
        int64_t startTime,
        int64_t *pSamplePos)
{
    int ret = taos_stmt_set_tbname(stmt, tableName);
    if (ret != 0) {
        errorPrint("failed to execute taos_stmt_set_tbname(%s). return 0x%x. reason: %s\n",
                tableName, ret, taos_errstr(NULL));
        return ret;
    }

    char *bindArray = malloc(sizeof(TAOS_BIND) * (stbInfo->columnCount + 1));
    if (bindArray == NULL) {
        errorPrint("%s() LN%d, Failed to allocate %d bind params\n",
                __func__, __LINE__, (stbInfo->columnCount + 1));
        return -1;
    }

    bool sourceRand;
    if (0 == strncasecmp(stbInfo->dataSource, "rand", strlen("rand"))) {
        sourceRand = true;
    } else {
        sourceRand = false;     // from sample data file
    }

    char *bindBuffer = malloc(g_args.len_of_binary);
    if (bindBuffer == NULL) {
        errorPrint("%s() LN%d, Failed to allocate %d bind buffer\n",
                __func__, __LINE__, g_args.len_of_binary);
        free(bindArray);
        return -1;
    }

    uint32_t k;
    for (k = 0; k < batch;) {
        /* columnCount + 1 (ts) */
        char data[MAX_DATA_SIZE];
        memset(data, 0, MAX_DATA_SIZE);

        char *ptr = data;
        TAOS_BIND *bind = (TAOS_BIND *)(bindArray + 0);

        int64_t *bind_ts;

        bind_ts = (int64_t *)ptr;
        bind->buffer_type = TSDB_DATA_TYPE_TIMESTAMP;
        if (sourceRand) {
            *bind_ts = startTime + getTSRandTail(
                    stbInfo->timeStampStep, k,
                    stbInfo->disorderRatio,
                    stbInfo->disorderRange);
        } else {
            *bind_ts = startTime + stbInfo->timeStampStep * k;
        }
        bind->buffer_length = sizeof(int64_t);
        bind->buffer = bind_ts;
        bind->length = &bind->buffer_length;
        bind->is_null = NULL;

        ptr += bind->buffer_length;

        int cursor = 0;
        for (int i = 0; i < stbInfo->columnCount; i ++) {
            bind = (TAOS_BIND *)((char *)bindArray + (sizeof(TAOS_BIND) * (i + 1)));

            if (sourceRand) {
                if ( -1 == prepareStmtBindArrayByType(
                            bind,
                            stbInfo->columns[i].dataType,
                            stbInfo->columns[i].dataLen,
                            &ptr,
                            NULL)) {
                    free(bindArray);
                    free(bindBuffer);
                    return -1;
                }
            } else {
                char *restStr = stbInfo->sampleDataBuf + cursor;
                int lengthOfRest = strlen(restStr);

                int index = 0;
                for (index = 0; index < lengthOfRest; index ++) {
                    if (restStr[index] == ',') {
                        break;
                    }
                }

                memset(bindBuffer, 0, g_args.len_of_binary);
                strncpy(bindBuffer, restStr, index);
                cursor += index + 1; // skip ',' too

                if ( -1 == prepareStmtBindArrayByType(
                            bind,
                            stbInfo->columns[i].dataType,
                            stbInfo->columns[i].dataLen,
                            &ptr,
                            bindBuffer)) {
                    free(bindArray);
                    free(bindBuffer);
                    return -1;
                }
            }
        }
        taos_stmt_bind_param(stmt, (TAOS_BIND *)bindArray);
        // if msg > 3MB, break
        taos_stmt_add_batch(stmt);

        k++;
        recordFrom ++;

        if (!sourceRand) {
            (*pSamplePos) ++;
        }
        if (recordFrom >= insertRows) {
            break;
        }
    }

    free(bindBuffer);
    free(bindArray);
    return k;
}
#endif

static int32_t generateStbProgressiveData(
        SSuperTable *superTblInfo,
        char *tableName,
        int64_t tableSeq,
        char *dbName, char *buffer,
        int64_t insertRows,
        uint64_t recordFrom, int64_t startTime, int64_t *pSamplePos,
        int64_t *pRemainderBufLen)
{
  assert(buffer != NULL);
  char *pstr = buffer;

  memset(buffer, 0, *pRemainderBufLen);

  int64_t headLen = generateStbSQLHead(
              superTblInfo,
          tableName, tableSeq, dbName,
          buffer, *pRemainderBufLen);

  if (headLen <= 0) {
    return 0;
  }
  pstr += headLen;
  *pRemainderBufLen -= headLen;

  int64_t dataLen;

  return generateStbDataTail(superTblInfo,
          g_args.num_of_RPR, pstr, *pRemainderBufLen,
          insertRows, recordFrom,
          startTime,
          pSamplePos, &dataLen);
}

static int32_t generateProgressiveDataWithoutStb(
        char *tableName,
        /* int64_t tableSeq, */
        threadInfo *pThreadInfo, char *buffer,
        int64_t insertRows,
        uint64_t recordFrom, int64_t startTime, /*int64_t *pSamplePos, */
        int64_t *pRemainderBufLen)
{
  assert(buffer != NULL);
  char *pstr = buffer;

  memset(buffer, 0, *pRemainderBufLen);

  int64_t headLen = generateSQLHeadWithoutStb(
          tableName, pThreadInfo->db_name,
          buffer, *pRemainderBufLen);

  if (headLen <= 0) {
    return 0;
  }
  pstr += headLen;
  *pRemainderBufLen -= headLen;

  int64_t dataLen;

  return generateDataTailWithoutStb(
          g_args.num_of_RPR, pstr, *pRemainderBufLen, insertRows, recordFrom,
          startTime,
          /*pSamplePos, */&dataLen);
}

static void printStatPerThread(threadInfo *pThreadInfo)
{
    fprintf(stderr, "====thread[%d] completed total inserted rows: %"PRIu64 ", total affected rows: %"PRIu64". %.2f records/second====\n",
          pThreadInfo->threadID,
          pThreadInfo->totalInsertRows,
          pThreadInfo->totalAffectedRows,
          (pThreadInfo->totalDelay)?(double)((pThreadInfo->totalAffectedRows / (pThreadInfo->totalDelay)/1000.0)): FLT_MAX);
}

// sync write interlace data
static void* syncWriteInterlace(threadInfo *pThreadInfo) {
  debugPrint("[%d] %s() LN%d: ### interlace write\n",
         pThreadInfo->threadID, __func__, __LINE__);

  int64_t insertRows;
  uint32_t interlaceRows;
  uint64_t maxSqlLen;
  int64_t nTimeStampStep;
  uint64_t insert_interval;

  SSuperTable* superTblInfo = pThreadInfo->superTblInfo;

  if (superTblInfo) {
    insertRows = superTblInfo->insertRows;

    if ((superTblInfo->interlaceRows == 0)
        && (g_args.interlace_rows > 0)) {
      interlaceRows = g_args.interlace_rows;
    } else {
      interlaceRows = superTblInfo->interlaceRows;
    }
    maxSqlLen = superTblInfo->maxSqlLen;
    nTimeStampStep = superTblInfo->timeStampStep;
    insert_interval = superTblInfo->insertInterval;
  } else {
    insertRows = g_args.num_of_DPT;
    interlaceRows = g_args.interlace_rows;
    maxSqlLen = g_args.max_sql_len;
    nTimeStampStep = DEFAULT_TIMESTAMP_STEP;
    insert_interval = g_args.insert_interval;
  }

  debugPrint("[%d] %s() LN%d: start_table_from=%"PRIu64" ntables=%"PRId64" insertRows=%"PRIu64"\n",
          pThreadInfo->threadID, __func__, __LINE__,
          pThreadInfo->start_table_from,
          pThreadInfo->ntables, insertRows);

  if (interlaceRows > insertRows)
    interlaceRows = insertRows;

  if (interlaceRows > g_args.num_of_RPR)
    interlaceRows = g_args.num_of_RPR;

  uint32_t batchPerTbl = interlaceRows;
  uint32_t batchPerTblTimes;

  if ((interlaceRows > 0) && (pThreadInfo->ntables > 1)) {
    batchPerTblTimes =
        g_args.num_of_RPR / interlaceRows;
  } else {
    batchPerTblTimes = 1;
  }

  pThreadInfo->buffer = calloc(maxSqlLen, 1);
  if (NULL == pThreadInfo->buffer) {
    errorPrint( "%s() LN%d, Failed to alloc %"PRIu64" Bytes, reason:%s\n",
              __func__, __LINE__, maxSqlLen, strerror(errno));
    return NULL;
  }

  pThreadInfo->totalInsertRows = 0;
  pThreadInfo->totalAffectedRows = 0;

  uint64_t st = 0;
  uint64_t et = UINT64_MAX;

  uint64_t lastPrintTime = taosGetTimestampMs();
  uint64_t startTs = taosGetTimestampMs();
  uint64_t endTs;

  uint64_t tableSeq = pThreadInfo->start_table_from;
  int64_t startTime = pThreadInfo->start_time;

  uint64_t generatedRecPerTbl = 0;
  bool flagSleep = true;
  uint64_t sleepTimeTotal = 0;

  while(pThreadInfo->totalInsertRows < pThreadInfo->ntables * insertRows) {
    if ((flagSleep) && (insert_interval)) {
        st = taosGetTimestampMs();
        flagSleep = false;
    }
    // generate data
    memset(pThreadInfo->buffer, 0, maxSqlLen);
    uint64_t remainderBufLen = maxSqlLen;

    char *pstr = pThreadInfo->buffer;

    int len = snprintf(pstr,
            strlen(STR_INSERT_INTO) + 1, "%s", STR_INSERT_INTO);
    pstr += len;
    remainderBufLen -= len;

    uint32_t recOfBatch = 0;

    for (uint32_t i = 0; i < batchPerTblTimes; i ++) {
        char tableName[TSDB_TABLE_NAME_LEN];

      getTableName(tableName, pThreadInfo, tableSeq);
      if (0 == strlen(tableName)) {
        errorPrint("[%d] %s() LN%d, getTableName return null\n",
            pThreadInfo->threadID, __func__, __LINE__);
        free(pThreadInfo->buffer);
        return NULL;
      }

      uint64_t oldRemainderLen = remainderBufLen;

      int32_t generated;
      if (superTblInfo) {
          if (superTblInfo->iface == STMT_IFACE) {
#if STMT_IFACE_ENABLED == 1
              generated = prepareStbStmt(
                      superTblInfo,
                      pThreadInfo->stmt,
                      tableName,
                      batchPerTbl,
                      insertRows, i,
                      startTime,
                      &(pThreadInfo->samplePos));
#else
              generated = -1;
#endif
          } else {
              generated = generateStbInterlaceData(
                      superTblInfo,
                      tableName, batchPerTbl, i,
                      batchPerTblTimes,
                      tableSeq,
                      pThreadInfo, pstr,
                      insertRows,
                      startTime,
                      &remainderBufLen);
          }
      } else {
          if (g_args.iface == STMT_IFACE) {
              debugPrint("[%d] %s() LN%d, tableName:%s, batch:%d startTime:%"PRId64"\n",
                      pThreadInfo->threadID,
                      __func__, __LINE__,
                      tableName, batchPerTbl, startTime);
#if STMT_IFACE_ENABLED == 1
              generated = prepareStmtWithoutStb(
                      pThreadInfo->stmt, tableName,
                      batchPerTbl,
                      insertRows, i,
                      startTime);
#else
              generated = -1;
#endif
          } else {
              generated = generateInterlaceDataWithoutStb(
                      tableName, batchPerTbl,
                      tableSeq,
                      pThreadInfo->db_name, pstr,
                      insertRows,
                      startTime,
                      &remainderBufLen);
          }
      }

      debugPrint("[%d] %s() LN%d, generated records is %d\n",
                  pThreadInfo->threadID, __func__, __LINE__, generated);
      if (generated < 0) {
        errorPrint("[%d] %s() LN%d, generated records is %d\n",
                  pThreadInfo->threadID, __func__, __LINE__, generated);
        goto free_of_interlace;
      } else if (generated == 0) {
        break;
      }

      tableSeq ++;
      recOfBatch += batchPerTbl;

      pstr += (oldRemainderLen - remainderBufLen);
      pThreadInfo->totalInsertRows += batchPerTbl;

      verbosePrint("[%d] %s() LN%d batchPerTbl=%d recOfBatch=%d\n",
                pThreadInfo->threadID, __func__, __LINE__,
                batchPerTbl, recOfBatch);

      if (tableSeq == pThreadInfo->start_table_from + pThreadInfo->ntables) {
            // turn to first table
            tableSeq = pThreadInfo->start_table_from;
            generatedRecPerTbl += batchPerTbl;

            startTime = pThreadInfo->start_time
              + generatedRecPerTbl * nTimeStampStep;

            flagSleep = true;
            if (generatedRecPerTbl >= insertRows)
              break;

            int64_t remainRows = insertRows - generatedRecPerTbl;
            if ((remainRows > 0) && (batchPerTbl > remainRows))
              batchPerTbl = remainRows;

            if (pThreadInfo->ntables * batchPerTbl < g_args.num_of_RPR)
                break;
      }

      verbosePrint("[%d] %s() LN%d generatedRecPerTbl=%"PRId64" insertRows=%"PRId64"\n",
                pThreadInfo->threadID, __func__, __LINE__,
                generatedRecPerTbl, insertRows);

      if ((g_args.num_of_RPR - recOfBatch) < batchPerTbl)
        break;
    }

    verbosePrint("[%d] %s() LN%d recOfBatch=%d totalInsertRows=%"PRIu64"\n",
              pThreadInfo->threadID, __func__, __LINE__, recOfBatch,
              pThreadInfo->totalInsertRows);
    verbosePrint("[%d] %s() LN%d, buffer=%s\n",
           pThreadInfo->threadID, __func__, __LINE__, pThreadInfo->buffer);

    startTs = taosGetTimestampMs();

    if (recOfBatch == 0) {
        errorPrint("[%d] %s() LN%d Failed to insert records of batch %d\n",
                pThreadInfo->threadID, __func__, __LINE__,
                batchPerTbl);
        if (batchPerTbl > 0) {
          errorPrint("\tIf the batch is %d, the length of the SQL to insert a row must be less then %"PRId64"\n",
              batchPerTbl, maxSqlLen / batchPerTbl);
        }
        errorPrint("\tPlease check if the buffer length(%"PRId64") or batch(%d) is set with proper value!\n",
                maxSqlLen, batchPerTbl);
        goto free_of_interlace;
    }
    int64_t affectedRows = execInsert(pThreadInfo, recOfBatch);

    endTs = taosGetTimestampMs();
    uint64_t delay = endTs - startTs;
    performancePrint("%s() LN%d, insert execution time is %"PRIu64"ms\n",
            __func__, __LINE__, delay);
    verbosePrint("[%d] %s() LN%d affectedRows=%"PRId64"\n",
            pThreadInfo->threadID,
            __func__, __LINE__, affectedRows);

    if (delay > pThreadInfo->maxDelay) pThreadInfo->maxDelay = delay;
    if (delay < pThreadInfo->minDelay) pThreadInfo->minDelay = delay;
    pThreadInfo->cntDelay++;
    pThreadInfo->totalDelay += delay;

    if (recOfBatch != affectedRows) {
        errorPrint("[%d] %s() LN%d execInsert insert %d, affected rows: %"PRId64"\n%s\n",
                pThreadInfo->threadID, __func__, __LINE__,
                recOfBatch, affectedRows, pThreadInfo->buffer);
        goto free_of_interlace;
    }

    pThreadInfo->totalAffectedRows += affectedRows;

    int64_t  currentPrintTime = taosGetTimestampMs();
    if (currentPrintTime - lastPrintTime > 30*1000) {
      printf("thread[%d] has currently inserted rows: %"PRIu64 ", affected rows: %"PRIu64 "\n",
                    pThreadInfo->threadID,
                    pThreadInfo->totalInsertRows,
                    pThreadInfo->totalAffectedRows);
      lastPrintTime = currentPrintTime;
    }

    if ((insert_interval) && flagSleep) {
      et = taosGetTimestampMs();

      if (insert_interval > (et - st) ) {
        uint64_t sleepTime = insert_interval - (et -st);
        performancePrint("%s() LN%d sleep: %"PRId64" ms for insert interval\n",
                    __func__, __LINE__, sleepTime);
        taosMsleep(sleepTime); // ms
        sleepTimeTotal += insert_interval;
      }
    }
  }

free_of_interlace:
  tmfree(pThreadInfo->buffer);
  printStatPerThread(pThreadInfo);
  return NULL;
}

// sync insertion progressive data
static void* syncWriteProgressive(threadInfo *pThreadInfo) {
  debugPrint("%s() LN%d: ### progressive write\n", __func__, __LINE__);

  SSuperTable* superTblInfo = pThreadInfo->superTblInfo;
  uint64_t maxSqlLen = superTblInfo?superTblInfo->maxSqlLen:g_args.max_sql_len;
  int64_t timeStampStep =
      superTblInfo?superTblInfo->timeStampStep:DEFAULT_TIMESTAMP_STEP;
  int64_t insertRows =
        (superTblInfo)?superTblInfo->insertRows:g_args.num_of_DPT;
  verbosePrint("%s() LN%d insertRows=%"PRId64"\n",
            __func__, __LINE__, insertRows);

  pThreadInfo->buffer = calloc(maxSqlLen, 1);
  if (NULL == pThreadInfo->buffer) {
    errorPrint( "Failed to alloc %"PRIu64" Bytes, reason:%s\n",
              maxSqlLen,
              strerror(errno));
    return NULL;
  }

  uint64_t lastPrintTime = taosGetTimestampMs();
  uint64_t startTs = taosGetTimestampMs();
  uint64_t endTs;

  pThreadInfo->totalInsertRows = 0;
  pThreadInfo->totalAffectedRows = 0;

  pThreadInfo->samplePos = 0;

  for (uint64_t tableSeq = pThreadInfo->start_table_from;
          tableSeq <= pThreadInfo->end_table_to;
          tableSeq ++) {
    int64_t start_time = pThreadInfo->start_time;

    for (uint64_t i = 0; i < insertRows;) {
      char tableName[TSDB_TABLE_NAME_LEN];
      getTableName(tableName, pThreadInfo, tableSeq);
      verbosePrint("%s() LN%d: tid=%d seq=%"PRId64" tableName=%s\n",
             __func__, __LINE__,
             pThreadInfo->threadID, tableSeq, tableName);
      if (0 == strlen(tableName)) {
        errorPrint("[%d] %s() LN%d, getTableName return null\n",
            pThreadInfo->threadID, __func__, __LINE__);
        free(pThreadInfo->buffer);
        return NULL;
      }

      int64_t remainderBufLen = maxSqlLen;
      char *pstr = pThreadInfo->buffer;

      int len = snprintf(pstr,
              strlen(STR_INSERT_INTO) + 1, "%s", STR_INSERT_INTO);

      pstr += len;
      remainderBufLen -= len;

      int32_t generated;
      if (superTblInfo) {
          if (superTblInfo->iface == STMT_IFACE) {
#if STMT_IFACE_ENABLED == 1
              generated = prepareStbStmt(
                      superTblInfo,
                      pThreadInfo->stmt,
                      tableName,
                      g_args.num_of_RPR,
                      insertRows, i, start_time,
                      &(pThreadInfo->samplePos));
#else
              generated = -1;
#endif
          } else {
              generated = generateStbProgressiveData(
                      superTblInfo,
                      tableName, tableSeq, pThreadInfo->db_name, pstr,
                      insertRows, i, start_time,
                      &(pThreadInfo->samplePos),
                      &remainderBufLen);
          }
      } else {
          if (g_args.iface == STMT_IFACE) {
#if STMT_IFACE_ENABLED == 1
              generated = prepareStmtWithoutStb(
                      pThreadInfo->stmt,
                      tableName,
                      g_args.num_of_RPR,
                      insertRows, i,
                      start_time);
#else
              generated = -1;
#endif
          } else {
              generated = generateProgressiveDataWithoutStb(
                      tableName,
                      /*  tableSeq, */
                      pThreadInfo, pstr, insertRows,
                      i, start_time,
                      /* &(pThreadInfo->samplePos), */
                      &remainderBufLen);
          }
      }
      if (generated > 0)
        i += generated;
      else
        goto free_of_progressive;

      start_time +=  generated * timeStampStep;
      pThreadInfo->totalInsertRows += generated;

      startTs = taosGetTimestampMs();

      int32_t affectedRows = execInsert(pThreadInfo, generated);

      endTs = taosGetTimestampMs();
      uint64_t delay = endTs - startTs;
      performancePrint("%s() LN%d, insert execution time is %"PRId64"ms\n",
              __func__, __LINE__, delay);
      verbosePrint("[%d] %s() LN%d affectedRows=%d\n",
            pThreadInfo->threadID,
            __func__, __LINE__, affectedRows);

      if (delay > pThreadInfo->maxDelay) pThreadInfo->maxDelay = delay;
      if (delay < pThreadInfo->minDelay) pThreadInfo->minDelay = delay;
      pThreadInfo->cntDelay++;
      pThreadInfo->totalDelay += delay;

      if (affectedRows < 0) {
        errorPrint("%s() LN%d, affected rows: %d\n",
                __func__, __LINE__, affectedRows);
        goto free_of_progressive;
      }

      pThreadInfo->totalAffectedRows += affectedRows;

      int64_t  currentPrintTime = taosGetTimestampMs();
      if (currentPrintTime - lastPrintTime > 30*1000) {
        printf("thread[%d] has currently inserted rows: %"PRId64 ", affected rows: %"PRId64 "\n",
                    pThreadInfo->threadID,
                    pThreadInfo->totalInsertRows,
                    pThreadInfo->totalAffectedRows);
        lastPrintTime = currentPrintTime;
      }

      if (i >= insertRows)
        break;
    }   // num_of_DPT

    if ((g_args.verbose_print) &&
      (tableSeq == pThreadInfo->ntables - 1) && (superTblInfo) &&
        (0 == strncasecmp(
                    superTblInfo->dataSource, "sample", strlen("sample")))) {
          verbosePrint("%s() LN%d samplePos=%"PRId64"\n",
                  __func__, __LINE__, pThreadInfo->samplePos);
    }
  } // tableSeq

free_of_progressive:
  tmfree(pThreadInfo->buffer);
  printStatPerThread(pThreadInfo);
  return NULL;
}

static void* syncWrite(void *sarg) {

  threadInfo *pThreadInfo = (threadInfo *)sarg;
  SSuperTable* superTblInfo = pThreadInfo->superTblInfo;

  uint32_t interlaceRows;

  if (superTblInfo) {
    if ((superTblInfo->interlaceRows == 0)
        && (g_args.interlace_rows > 0)) {
      interlaceRows = g_args.interlace_rows;
    } else {
      interlaceRows = superTblInfo->interlaceRows;
    }
  } else {
    interlaceRows = g_args.interlace_rows;
  }

  if (interlaceRows > 0) {
    // interlace mode
    return syncWriteInterlace(pThreadInfo);
  } else {
    // progressive mode
    return syncWriteProgressive(pThreadInfo);
  }
}

static void callBack(void *param, TAOS_RES *res, int code) {
  threadInfo* pThreadInfo = (threadInfo*)param;
  SSuperTable* superTblInfo = pThreadInfo->superTblInfo;

  int insert_interval =
      superTblInfo?superTblInfo->insertInterval:g_args.insert_interval;
  if (insert_interval) {
    pThreadInfo->et = taosGetTimestampMs();
    if ((pThreadInfo->et - pThreadInfo->st) < insert_interval) {
      taosMsleep(insert_interval - (pThreadInfo->et - pThreadInfo->st)); // ms
    }
  }

  char *buffer = calloc(1, pThreadInfo->superTblInfo->maxSqlLen);
  char data[MAX_DATA_SIZE];
  char *pstr = buffer;
  pstr += sprintf(pstr, "insert into %s.%s%"PRId64" values",
          pThreadInfo->db_name, pThreadInfo->tb_prefix,
          pThreadInfo->start_table_from);
//  if (pThreadInfo->counter >= pThreadInfo->superTblInfo->insertRows) {
  if (pThreadInfo->counter >= g_args.num_of_RPR) {
    pThreadInfo->start_table_from++;
    pThreadInfo->counter = 0;
  }
  if (pThreadInfo->start_table_from > pThreadInfo->end_table_to) {
    tsem_post(&pThreadInfo->lock_sem);
    free(buffer);
    taos_free_result(res);
    return;
  }

  for (int i = 0; i < g_args.num_of_RPR; i++) {
    int rand_num = taosRandom() % 100;
    if (0 != pThreadInfo->superTblInfo->disorderRatio
            && rand_num < pThreadInfo->superTblInfo->disorderRatio) {
      int64_t d = pThreadInfo->lastTs
          - (taosRandom() % pThreadInfo->superTblInfo->disorderRange + 1);
      generateStbRowData(pThreadInfo->superTblInfo, data, d);
    } else {
      generateStbRowData(pThreadInfo->superTblInfo,
              data, pThreadInfo->lastTs += 1000);
    }
    pstr += sprintf(pstr, "%s", data);
    pThreadInfo->counter++;

    if (pThreadInfo->counter >= pThreadInfo->superTblInfo->insertRows) {
      break;
    }
  }

  if (insert_interval) {
    pThreadInfo->st = taosGetTimestampMs();
  }
  taos_query_a(pThreadInfo->taos, buffer, callBack, pThreadInfo);
  free(buffer);

  taos_free_result(res);
}

static void *asyncWrite(void *sarg) {
  threadInfo *pThreadInfo = (threadInfo *)sarg;
  SSuperTable* superTblInfo = pThreadInfo->superTblInfo;

  pThreadInfo->st = 0;
  pThreadInfo->et = 0;
  pThreadInfo->lastTs = pThreadInfo->start_time;

  int insert_interval =
      superTblInfo?superTblInfo->insertInterval:g_args.insert_interval;
  if (insert_interval) {
    pThreadInfo->st = taosGetTimestampMs();
  }
  taos_query_a(pThreadInfo->taos, "show databases", callBack, pThreadInfo);

  tsem_wait(&(pThreadInfo->lock_sem));

  return NULL;
}

static int convertHostToServAddr(char *host, uint16_t port, struct sockaddr_in *serv_addr)
{
  uint16_t rest_port = port + TSDB_PORT_HTTP;
  struct hostent *server = gethostbyname(host);
  if ((server == NULL) || (server->h_addr == NULL)) {
    errorPrint("%s", "ERROR, no such host");
    return -1;
  }

  debugPrint("h_name: %s\nh_addr=%p\nh_addretype: %s\nh_length: %d\n",
            server->h_name,
            server->h_addr,
            (server->h_addrtype == AF_INET)?"ipv4":"ipv6",
            server->h_length);

  memset(serv_addr, 0, sizeof(struct sockaddr_in));
  serv_addr->sin_family = AF_INET;
  serv_addr->sin_port = htons(rest_port);
#ifdef WINDOWS
  serv_addr->sin_addr.s_addr = inet_addr(host);
#else
  memcpy(&(serv_addr->sin_addr.s_addr), server->h_addr, server->h_length);
#endif
  return 0;
}

static void startMultiThreadInsertData(int threads, char* db_name,
        char* precision, SSuperTable* superTblInfo) {

  int32_t timePrec = TSDB_TIME_PRECISION_MILLI;
  if (0 != precision[0]) {
    if (0 == strncasecmp(precision, "ms", 2)) {
      timePrec = TSDB_TIME_PRECISION_MILLI;
    } else if (0 == strncasecmp(precision, "us", 2)) {
      timePrec = TSDB_TIME_PRECISION_MICRO;
    } else if (0 == strncasecmp(precision, "ns", 2)) {
      timePrec = TSDB_TIME_PRECISION_NANO;
    } else {
      errorPrint("Not support precision: %s\n", precision);
      exit(-1);
    }
  }

  int64_t start_time;
  if (superTblInfo) {
    if (0 == strncasecmp(superTblInfo->startTimestamp, "now", 3)) {
        start_time = taosGetTimestamp(timePrec);
    } else {
      if (TSDB_CODE_SUCCESS != taosParseTime(
        superTblInfo->startTimestamp,
        &start_time,
        strlen(superTblInfo->startTimestamp),
        timePrec, 0)) {
          ERROR_EXIT("failed to parse time!\n");
      }
    }
  } else {
     start_time = 1500000000000;
  }

  int64_t start = taosGetTimestampMs();

  // read sample data from file first
  if ((superTblInfo) && (0 == strncasecmp(superTblInfo->dataSource,
              "sample", strlen("sample")))) {
    if (0 != prepareSampleDataForSTable(superTblInfo)) {
      errorPrint("%s() LN%d, prepare sample data for stable failed!\n",
              __func__, __LINE__);
      exit(-1);
    }
  }

  TAOS* taos0 = taos_connect(
              g_Dbs.host, g_Dbs.user,
              g_Dbs.password, db_name, g_Dbs.port);
  if (NULL == taos0) {
    errorPrint("%s() LN%d, connect to server fail , reason: %s\n",
                __func__, __LINE__, taos_errstr(NULL));
    exit(-1);
  }

  int64_t ntables = 0;
  uint64_t tableFrom;

  if (superTblInfo) {
    int64_t limit;
    uint64_t offset;

    if ((NULL != g_args.sqlFile) && (superTblInfo->childTblExists == TBL_NO_EXISTS) &&
            ((superTblInfo->childTblOffset != 0) || (superTblInfo->childTblLimit >= 0))) {
      printf("WARNING: offset and limit will not be used since the child tables not exists!\n");
    }

    if (superTblInfo->childTblExists == TBL_ALREADY_EXISTS) {
      if ((superTblInfo->childTblLimit < 0)
          || ((superTblInfo->childTblOffset + superTblInfo->childTblLimit)
            > (superTblInfo->childTblCount))) {
        superTblInfo->childTblLimit =
            superTblInfo->childTblCount - superTblInfo->childTblOffset;
      }

      offset = superTblInfo->childTblOffset;
      limit = superTblInfo->childTblLimit;
    } else {
      limit = superTblInfo->childTblCount;
      offset = 0;
    }

    ntables = limit;
    tableFrom = offset;

    if ((superTblInfo->childTblExists != TBL_NO_EXISTS)
        && ((superTblInfo->childTblOffset + superTblInfo->childTblLimit )
            > superTblInfo->childTblCount)) {
      printf("WARNING: specified offset + limit > child table count!\n");
      prompt();
    }

    if ((superTblInfo->childTblExists != TBL_NO_EXISTS)
            && (0 == superTblInfo->childTblLimit)) {
      printf("WARNING: specified limit = 0, which cannot find table name to insert or query! \n");
      prompt();
    }

    superTblInfo->childTblName = (char*)calloc(1,
        limit * TSDB_TABLE_NAME_LEN);
    if (superTblInfo->childTblName == NULL) {
      errorPrint("%s() LN%d, alloc memory failed!\n", __func__, __LINE__);
      taos_close(taos0);
      exit(-1);
    }

    int64_t childTblCount;
    getChildNameOfSuperTableWithLimitAndOffset(
        taos0,
        db_name, superTblInfo->sTblName,
        &superTblInfo->childTblName, &childTblCount,
        limit,
        offset);
  } else {
    ntables = g_args.num_of_tables;
    tableFrom = 0;
  }

  taos_close(taos0);

  int64_t a = ntables / threads;
  if (a < 1) {
    threads = ntables;
    a = 1;
  }

  int64_t b = 0;
  if (threads != 0) {
    b = ntables % threads;
  }

  if ((superTblInfo)
      && (superTblInfo->iface == REST_IFACE)) {
      if (convertHostToServAddr(
                  g_Dbs.host, g_Dbs.port, &(g_Dbs.serv_addr)) != 0) {
        exit(-1);
      }
  }

  pthread_t *pids = calloc(1, threads * sizeof(pthread_t));
  assert(pids != NULL);

  threadInfo *infos = calloc(1, threads * sizeof(threadInfo));
  assert(infos != NULL);

  memset(pids, 0, threads * sizeof(pthread_t));
  memset(infos, 0, threads * sizeof(threadInfo));

  for (int i = 0; i < threads; i++) {
    threadInfo *pThreadInfo = infos + i;
    pThreadInfo->threadID = i;
    tstrncpy(pThreadInfo->db_name, db_name, TSDB_DB_NAME_LEN);
    pThreadInfo->time_precision = timePrec;
    pThreadInfo->superTblInfo = superTblInfo;

    pThreadInfo->start_time = start_time;
    pThreadInfo->minDelay = UINT64_MAX;

    if ((NULL == superTblInfo) ||
            (superTblInfo->iface != REST_IFACE)) {
      //t_info->taos = taos;
      pThreadInfo->taos = taos_connect(
              g_Dbs.host, g_Dbs.user,
              g_Dbs.password, db_name, g_Dbs.port);
      if (NULL == pThreadInfo->taos) {
        errorPrint(
                "%s() LN%d, connect to server fail from insert sub thread, reason: %s\n",
                __func__, __LINE__,
                taos_errstr(NULL));
        free(infos);
        exit(-1);
      }

#if STMT_IFACE_ENABLED == 1
      if ((g_args.iface == STMT_IFACE)
          || ((superTblInfo) && (superTblInfo->iface == STMT_IFACE))) {

          int columnCount;
          if (superTblInfo) {
              columnCount = superTblInfo->columnCount;
          } else {
              columnCount = g_args.num_of_CPR;
          }

        pThreadInfo->stmt = taos_stmt_init(pThreadInfo->taos);
        if (NULL == pThreadInfo->stmt) {
            errorPrint(
                "%s() LN%d, failed init stmt, reason: %s\n",
                __func__, __LINE__,
                taos_errstr(NULL));
            free(pids);
            free(infos);
            exit(-1);
        }

        char buffer[3000];
        char *pstr = buffer;
        pstr += sprintf(pstr, "INSERT INTO ? values(?");

        for (int col = 0; col < columnCount; col ++) {
            pstr += sprintf(pstr, ",?");
        }
        pstr += sprintf(pstr, ")");

        int ret = taos_stmt_prepare(pThreadInfo->stmt, buffer, 0);
        if (ret != 0){
            errorPrint("failed to execute taos_stmt_prepare. return 0x%x. reason: %s\n",
                    ret, taos_errstr(NULL));
            free(pids);
            free(infos);
            exit(-1);
        }
      }
#endif
    } else {
      pThreadInfo->taos = NULL;
    }

/*    if ((NULL == superTblInfo)
            || (0 == superTblInfo->multiThreadWriteOneTbl)) {
            */
      pThreadInfo->start_table_from = tableFrom;
      pThreadInfo->ntables = i<b?a+1:a;
      pThreadInfo->end_table_to = i < b ? tableFrom + a : tableFrom + a - 1;
      tableFrom = pThreadInfo->end_table_to + 1;
/*    } else {
      pThreadInfo->start_table_from = 0;
      pThreadInfo->ntables = superTblInfo->childTblCount;
      pThreadInfo->start_time = pThreadInfo->start_time + rand_int() % 10000 - rand_tinyint();
    }
*/
    tsem_init(&(pThreadInfo->lock_sem), 0, 0);
    if (ASYNC_MODE == g_Dbs.asyncMode) {
      pthread_create(pids + i, NULL, asyncWrite, pThreadInfo);
    } else {
      pthread_create(pids + i, NULL, syncWrite, pThreadInfo);
    }
  }

  for (int i = 0; i < threads; i++) {
    pthread_join(pids[i], NULL);
  }

  uint64_t totalDelay = 0;
  uint64_t maxDelay = 0;
  uint64_t minDelay = UINT64_MAX;
  uint64_t cntDelay = 1;
  double  avgDelay = 0;

  for (int i = 0; i < threads; i++) {
    threadInfo *pThreadInfo = infos + i;

    tsem_destroy(&(pThreadInfo->lock_sem));

#if STMT_IFACE_ENABLED == 1
    if (pThreadInfo->stmt) {
      taos_stmt_close(pThreadInfo->stmt);
    }
#endif
    tsem_destroy(&(pThreadInfo->lock_sem));
    taos_close(pThreadInfo->taos);

    debugPrint("%s() LN%d, [%d] totalInsert=%"PRIu64" totalAffected=%"PRIu64"\n",
            __func__, __LINE__,
            pThreadInfo->threadID, pThreadInfo->totalInsertRows,
            pThreadInfo->totalAffectedRows);
    if (superTblInfo) {
        superTblInfo->totalAffectedRows += pThreadInfo->totalAffectedRows;
        superTblInfo->totalInsertRows += pThreadInfo->totalInsertRows;
    } else {
        g_args.totalAffectedRows += pThreadInfo->totalAffectedRows;
        g_args.totalInsertRows += pThreadInfo->totalInsertRows;
    }

    totalDelay  += pThreadInfo->totalDelay;
    cntDelay   += pThreadInfo->cntDelay;
    if (pThreadInfo->maxDelay > maxDelay) maxDelay = pThreadInfo->maxDelay;
    if (pThreadInfo->minDelay < minDelay) minDelay = pThreadInfo->minDelay;
  }
  cntDelay -= 1;

  if (cntDelay == 0)    cntDelay = 1;
  avgDelay = (double)totalDelay / cntDelay;

  int64_t end = taosGetTimestampMs();
  int64_t t = end - start;

  if (superTblInfo) {
    fprintf(stderr, "Spent %.2f seconds to insert rows: %"PRIu64", affected rows: %"PRIu64" with %d thread(s) into %s.%s. %.2f records/second\n\n",
          t / 1000.0, superTblInfo->totalInsertRows,
          superTblInfo->totalAffectedRows,
          threads, db_name, superTblInfo->sTblName,
          (double)superTblInfo->totalInsertRows / (t / 1000.0));

    if (g_fpOfInsertResult) {
      fprintf(g_fpOfInsertResult,
          "Spent %.2f seconds to insert rows: %"PRIu64", affected rows: %"PRIu64" with %d thread(s) into %s.%s. %.2f records/second\n\n",
          t / 1000.0, superTblInfo->totalInsertRows,
          superTblInfo->totalAffectedRows,
          threads, db_name, superTblInfo->sTblName,
          (double)superTblInfo->totalInsertRows / (t / 1000.0));
    }
  } else {
    fprintf(stderr, "Spent %.2f seconds to insert rows: %"PRIu64", affected rows: %"PRIu64" with %d thread(s) into %s %.2f records/second\n\n",
          t / 1000.0, g_args.totalInsertRows,
          g_args.totalAffectedRows,
          threads, db_name,
          (double)g_args.totalInsertRows / (t / 1000.0));
    if (g_fpOfInsertResult) {
      fprintf(g_fpOfInsertResult,
          "Spent %.2f seconds to insert rows: %"PRIu64", affected rows: %"PRIu64" with %d thread(s) into %s %.2f records/second\n\n",
          t * 1000.0, g_args.totalInsertRows,
          g_args.totalAffectedRows,
          threads, db_name,
          (double)g_args.totalInsertRows / (t / 1000.0));
    }
  }

  fprintf(stderr, "insert delay, avg: %10.2fms, max: %"PRIu64"ms, min: %"PRIu64"ms\n\n",
          avgDelay, maxDelay, minDelay);
  if (g_fpOfInsertResult) {
    fprintf(g_fpOfInsertResult, "insert delay, avg:%10.2fms, max: %"PRIu64"ms, min: %"PRIu64"ms\n\n",
          avgDelay, maxDelay, minDelay);
  }

  //taos_close(taos);

  free(pids);
  free(infos);
}

static void *readTable(void *sarg) {
#if 1
  threadInfo *pThreadInfo = (threadInfo *)sarg;
  TAOS *taos = pThreadInfo->taos;
  char command[BUFFER_SIZE] = "\0";
  uint64_t sTime = pThreadInfo->start_time;
  char *tb_prefix = pThreadInfo->tb_prefix;
  FILE *fp = fopen(pThreadInfo->filePath, "a");
  if (NULL == fp) {
    errorPrint( "fopen %s fail, reason:%s.\n", pThreadInfo->filePath, strerror(errno));
    return NULL;
  }

  int64_t num_of_DPT;
/*  if (pThreadInfo->superTblInfo) {
    num_of_DPT = pThreadInfo->superTblInfo->insertRows; //  nrecords_per_table;
  } else {
  */
      num_of_DPT = g_args.num_of_DPT;
//  }

  int64_t num_of_tables = pThreadInfo->ntables; // rinfo->end_table_to - rinfo->start_table_from + 1;
  int64_t totalData = num_of_DPT * num_of_tables;
  bool do_aggreFunc = g_Dbs.do_aggreFunc;

  int n = do_aggreFunc ? (sizeof(aggreFunc) / sizeof(aggreFunc[0])) : 2;
  if (!do_aggreFunc) {
    printf("\nThe first field is either Binary or Bool. Aggregation functions are not supported.\n");
  }
  printf("%"PRId64" records:\n", totalData);
  fprintf(fp, "| QFunctions |    QRecords    |   QSpeed(R/s)   |  QLatency(ms) |\n");

  for (int j = 0; j < n; j++) {
    double totalT = 0;
    uint64_t count = 0;
    for (int64_t i = 0; i < num_of_tables; i++) {
      sprintf(command, "select %s from %s%"PRId64" where ts>= %" PRIu64,
              aggreFunc[j], tb_prefix, i, sTime);

      double t = taosGetTimestampMs();
      TAOS_RES *pSql = taos_query(taos, command);
      int32_t code = taos_errno(pSql);

      if (code != 0) {
        errorPrint( "Failed to query:%s\n", taos_errstr(pSql));
        taos_free_result(pSql);
        taos_close(taos);
        fclose(fp);
        return NULL;
      }

      while(taos_fetch_row(pSql) != NULL) {
        count++;
      }

      t = taosGetTimestampMs() - t;
      totalT += t;

      taos_free_result(pSql);
    }

    fprintf(fp, "|%10s  |   %"PRId64"   |  %12.2f   |   %10.2f  |\n",
            aggreFunc[j][0] == '*' ? "   *   " : aggreFunc[j], totalData,
            (double)(num_of_tables * num_of_DPT) / totalT, totalT * 1000);
    printf("select %10s took %.6f second(s)\n", aggreFunc[j], totalT * 1000);
  }
  fprintf(fp, "\n");
  fclose(fp);
#endif
  return NULL;
}

static void *readMetric(void *sarg) {
#if 1
  threadInfo *pThreadInfo = (threadInfo *)sarg;
  TAOS *taos = pThreadInfo->taos;
  char command[BUFFER_SIZE] = "\0";
  FILE *fp = fopen(pThreadInfo->filePath, "a");
  if (NULL == fp) {
    printf("fopen %s fail, reason:%s.\n", pThreadInfo->filePath, strerror(errno));
    return NULL;
  }

  int64_t num_of_DPT = pThreadInfo->superTblInfo->insertRows;
  int64_t num_of_tables = pThreadInfo->ntables; // rinfo->end_table_to - rinfo->start_table_from + 1;
  int64_t totalData = num_of_DPT * num_of_tables;
  bool do_aggreFunc = g_Dbs.do_aggreFunc;

  int n = do_aggreFunc ? (sizeof(aggreFunc) / sizeof(aggreFunc[0])) : 2;
  if (!do_aggreFunc) {
    printf("\nThe first field is either Binary or Bool. Aggregation functions are not supported.\n");
  }
  printf("%"PRId64" records:\n", totalData);
  fprintf(fp, "Querying On %"PRId64" records:\n", totalData);

  for (int j = 0; j < n; j++) {
    char condition[COND_BUF_LEN] = "\0";
    char tempS[64] = "\0";

    int64_t m = 10 < num_of_tables ? 10 : num_of_tables;

    for (int64_t i = 1; i <= m; i++) {
      if (i == 1) {
        sprintf(tempS, "t1 = %"PRId64"", i);
      } else {
        sprintf(tempS, " or t1 = %"PRId64" ", i);
      }
      strncat(condition, tempS, COND_BUF_LEN - 1);

      sprintf(command, "select %s from meters where %s", aggreFunc[j], condition);

      printf("Where condition: %s\n", condition);
      fprintf(fp, "%s\n", command);

      double t = taosGetTimestampMs();

      TAOS_RES *pSql = taos_query(taos, command);
      int32_t code = taos_errno(pSql);

      if (code != 0) {
        errorPrint( "Failed to query:%s\n", taos_errstr(pSql));
        taos_free_result(pSql);
        taos_close(taos);
        fclose(fp);
        return NULL;
      }
      int count = 0;
      while(taos_fetch_row(pSql) != NULL) {
        count++;
      }
      t = taosGetTimestampMs() - t;

      fprintf(fp, "| Speed: %12.2f(per s) | Latency: %.4f(ms) |\n",
              num_of_tables * num_of_DPT / (t * 1000.0), t);
      printf("select %10s took %.6f second(s)\n\n", aggreFunc[j], t * 1000.0);

      taos_free_result(pSql);
    }
    fprintf(fp, "\n");
  }
  fclose(fp);
#endif
  return NULL;
}

static void prompt()
{
  if (!g_args.answer_yes) {
    printf("         Press enter key to continue or Ctrl-C to stop\n\n");
    (void)getchar();
  }
}

static int insertTestProcess() {

  setupForAnsiEscape();
  int ret = printfInsertMeta();
  resetAfterAnsiEscape();

  if (ret == -1)
    exit(EXIT_FAILURE);

  debugPrint("%d result file: %s\n", __LINE__, g_Dbs.resultFile);
  g_fpOfInsertResult = fopen(g_Dbs.resultFile, "a");
  if (NULL == g_fpOfInsertResult) {
    errorPrint( "Failed to open %s for save result\n", g_Dbs.resultFile);
    return -1;
  }

  if (g_fpOfInsertResult)
    printfInsertMetaToFile(g_fpOfInsertResult);

  prompt();

  init_rand_data();

  // create database and super tables
  if(createDatabasesAndStables() != 0) {
    if (g_fpOfInsertResult)
      fclose(g_fpOfInsertResult);
    return -1;
  }

  // pretreatement
  if (prepareSampleData() != 0) {
    if (g_fpOfInsertResult)
      fclose(g_fpOfInsertResult);
    return -1;
  }

  double start;
  double end;

  // create child tables
  start = taosGetTimestampMs();
  createChildTables();
  end = taosGetTimestampMs();

  if (g_totalChildTables > 0) {
    fprintf(stderr, "Spent %.4f seconds to create %"PRId64" tables with %d thread(s)\n\n",
            (end - start)/1000.0, g_totalChildTables, g_Dbs.threadCountByCreateTbl);
    if (g_fpOfInsertResult) {
      fprintf(g_fpOfInsertResult,
            "Spent %.4f seconds to create %"PRId64" tables with %d thread(s)\n\n",
            (end - start)/1000.0, g_totalChildTables, g_Dbs.threadCountByCreateTbl);
    }
  }

  // create sub threads for inserting data
  //start = taosGetTimestampMs();
  for (int i = 0; i < g_Dbs.dbCount; i++) {
    if (g_Dbs.use_metric) {
      if (g_Dbs.db[i].superTblCount > 0) {
        for (uint64_t j = 0; j < g_Dbs.db[i].superTblCount; j++) {

          SSuperTable* superTblInfo = &g_Dbs.db[i].superTbls[j];

          if (superTblInfo && (superTblInfo->insertRows > 0)) {
            startMultiThreadInsertData(
              g_Dbs.threadCount,
              g_Dbs.db[i].dbName,
              g_Dbs.db[i].dbCfg.precision,
              superTblInfo);
          }
        }
      }
    } else {
        startMultiThreadInsertData(
          g_Dbs.threadCount,
          g_Dbs.db[i].dbName,
          g_Dbs.db[i].dbCfg.precision,
          NULL);
    }
  }
  //end = taosGetTimestampMs();

  //int64_t    totalInsertRows = 0;
  //int64_t    totalAffectedRows = 0;
  //for (int i = 0; i < g_Dbs.dbCount; i++) {
  //  for (int j = 0; j < g_Dbs.db[i].superTblCount; j++) {
  //  totalInsertRows+= g_Dbs.db[i].superTbls[j].totalInsertRows;
  //  totalAffectedRows += g_Dbs.db[i].superTbls[j].totalAffectedRows;
  //}
  //printf("Spent %.4f seconds to insert rows: %"PRId64", affected rows: %"PRId64" with %d thread(s)\n\n", end - start, totalInsertRows, totalAffectedRows, g_Dbs.threadCount);
  postFreeResource();

  return 0;
}

static void *specifiedTableQuery(void *sarg) {
  threadInfo *pThreadInfo = (threadInfo *)sarg;

  if (pThreadInfo->taos == NULL) {
    TAOS * taos = NULL;
    taos = taos_connect(g_queryInfo.host,
          g_queryInfo.user,
          g_queryInfo.password,
          NULL,
          g_queryInfo.port);
    if (taos == NULL) {
      errorPrint("[%d] Failed to connect to TDengine, reason:%s\n",
            pThreadInfo->threadID, taos_errstr(NULL));
      return NULL;
    } else {
      pThreadInfo->taos = taos;
    }
  }

  char sqlStr[TSDB_DB_NAME_LEN + 5];
  sprintf(sqlStr, "use %s", g_queryInfo.dbName);
  if (0 != queryDbExec(pThreadInfo->taos, sqlStr, NO_INSERT_TYPE, false)) {
    taos_close(pThreadInfo->taos);
    errorPrint( "use database %s failed!\n\n",
                g_queryInfo.dbName);
    return NULL;
  }

  uint64_t st = 0;
  uint64_t et = 0;

  uint64_t queryTimes = g_queryInfo.specifiedQueryInfo.queryTimes;

  uint64_t totalQueried = 0;
  uint64_t lastPrintTime = taosGetTimestampMs();
  uint64_t startTs = taosGetTimestampMs();

  if (g_queryInfo.specifiedQueryInfo.result[pThreadInfo->querySeq][0] != '\0') {
    sprintf(pThreadInfo->filePath, "%s-%d",
                g_queryInfo.specifiedQueryInfo.result[pThreadInfo->querySeq],
                pThreadInfo->threadID);
  }

  while(queryTimes --) {
    if (g_queryInfo.specifiedQueryInfo.queryInterval && (et - st) <
            (int64_t)g_queryInfo.specifiedQueryInfo.queryInterval) {
      taosMsleep(g_queryInfo.specifiedQueryInfo.queryInterval - (et - st)); // ms
    }

    st = taosGetTimestampMs();

    selectAndGetResult(pThreadInfo,
          g_queryInfo.specifiedQueryInfo.sql[pThreadInfo->querySeq]);

    et = taosGetTimestampMs();
    printf("=thread[%"PRId64"] use %s complete one sql, Spent %10.3f s\n",
              taosGetSelfPthreadId(), g_queryInfo.queryMode, (et - st)/1000.0);

    totalQueried ++;
    g_queryInfo.specifiedQueryInfo.totalQueried ++;

    uint64_t  currentPrintTime = taosGetTimestampMs();
    uint64_t  endTs = taosGetTimestampMs();
    if (currentPrintTime - lastPrintTime > 30*1000) {
      debugPrint("%s() LN%d, endTs=%"PRIu64"ms, startTs=%"PRIu64"ms\n",
          __func__, __LINE__, endTs, startTs);
      printf("thread[%d] has currently completed queries: %"PRIu64", QPS: %10.6f\n",
                    pThreadInfo->threadID,
                    totalQueried,
                    (double)(totalQueried/((endTs-startTs)/1000.0)));
      lastPrintTime = currentPrintTime;
    }
  }
  return NULL;
}

static void replaceChildTblName(char* inSql, char* outSql, int tblIndex) {
  char sourceString[32] = "xxxx";
  char subTblName[MAX_TB_NAME_SIZE*3];
  sprintf(subTblName, "%s.%s",
          g_queryInfo.dbName,
          g_queryInfo.superQueryInfo.childTblName + tblIndex*TSDB_TABLE_NAME_LEN);

  //printf("inSql: %s\n", inSql);

  char* pos = strstr(inSql, sourceString);
  if (0 == pos) {
    return;
  }

  tstrncpy(outSql, inSql, pos - inSql + 1);
  //printf("1: %s\n", outSql);
  strncat(outSql, subTblName, MAX_QUERY_SQL_LENGTH - 1);
  //printf("2: %s\n", outSql);
  strncat(outSql, pos+strlen(sourceString), MAX_QUERY_SQL_LENGTH - 1);
  //printf("3: %s\n", outSql);
}

static void *superTableQuery(void *sarg) {
  char sqlstr[MAX_QUERY_SQL_LENGTH];
  threadInfo *pThreadInfo = (threadInfo *)sarg;

  if (pThreadInfo->taos == NULL) {
    TAOS * taos = NULL;
    taos = taos_connect(g_queryInfo.host,
          g_queryInfo.user,
          g_queryInfo.password,
          NULL,
          g_queryInfo.port);
    if (taos == NULL) {
      errorPrint("[%d] Failed to connect to TDengine, reason:%s\n",
            pThreadInfo->threadID, taos_errstr(NULL));
      return NULL;
    } else {
      pThreadInfo->taos = taos;
    }
  }

  uint64_t st = 0;
  uint64_t et = (int64_t)g_queryInfo.superQueryInfo.queryInterval;

  uint64_t queryTimes = g_queryInfo.superQueryInfo.queryTimes;
  uint64_t totalQueried = 0;
  uint64_t  startTs = taosGetTimestampMs();

  uint64_t  lastPrintTime = taosGetTimestampMs();
  while(queryTimes --) {
    if (g_queryInfo.superQueryInfo.queryInterval
            && (et - st) < (int64_t)g_queryInfo.superQueryInfo.queryInterval) {
      taosMsleep(g_queryInfo.superQueryInfo.queryInterval - (et - st)); // ms
      //printf("========sleep duration:%"PRId64 "========inserted rows:%d, table range:%d - %d\n", (1000 - (et - st)), i, pThreadInfo->start_table_from, pThreadInfo->end_table_to);
    }

    st = taosGetTimestampMs();
    for (int i = pThreadInfo->start_table_from; i <= pThreadInfo->end_table_to; i++) {
      for (int j = 0; j < g_queryInfo.superQueryInfo.sqlCount; j++) {
        memset(sqlstr,0,sizeof(sqlstr));
        replaceChildTblName(g_queryInfo.superQueryInfo.sql[j], sqlstr, i);
        if (g_queryInfo.superQueryInfo.result[j][0] != '\0') {
          sprintf(pThreadInfo->filePath, "%s-%d",
                  g_queryInfo.superQueryInfo.result[j],
                  pThreadInfo->threadID);
        }
        selectAndGetResult(pThreadInfo, sqlstr);

        totalQueried++;
        g_queryInfo.superQueryInfo.totalQueried ++;

        int64_t  currentPrintTime = taosGetTimestampMs();
        int64_t  endTs = taosGetTimestampMs();
        if (currentPrintTime - lastPrintTime > 30*1000) {
          printf("thread[%d] has currently completed queries: %"PRIu64", QPS: %10.3f\n",
                    pThreadInfo->threadID,
                    totalQueried,
                    (double)(totalQueried/((endTs-startTs)/1000.0)));
          lastPrintTime = currentPrintTime;
        }
      }
    }
    et = taosGetTimestampMs();
    printf("####thread[%"PRId64"] complete all sqls to allocate all sub-tables[%"PRIu64" - %"PRIu64"] once queries duration:%.4fs\n\n",
            taosGetSelfPthreadId(),
            pThreadInfo->start_table_from,
            pThreadInfo->end_table_to,
            (double)(et - st)/1000.0);
  }

  return NULL;
}

static int queryTestProcess() {

  setupForAnsiEscape();
  printfQueryMeta();
  resetAfterAnsiEscape();

  TAOS * taos = NULL;
  taos = taos_connect(g_queryInfo.host,
          g_queryInfo.user,
          g_queryInfo.password,
          NULL,
          g_queryInfo.port);
  if (taos == NULL) {
    errorPrint( "Failed to connect to TDengine, reason:%s\n",
            taos_errstr(NULL));
    exit(-1);
  }

  if (0 != g_queryInfo.superQueryInfo.sqlCount) {
    getAllChildNameOfSuperTable(taos,
            g_queryInfo.dbName,
            g_queryInfo.superQueryInfo.sTblName,
            &g_queryInfo.superQueryInfo.childTblName,
            &g_queryInfo.superQueryInfo.childTblCount);
  }

  prompt();

  if (g_args.debug_print || g_args.verbose_print) {
    printfQuerySystemInfo(taos);
  }

  if (0 == strncasecmp(g_queryInfo.queryMode, "rest", strlen("rest"))) {
    if (convertHostToServAddr(
        g_queryInfo.host, g_queryInfo.port, &g_queryInfo.serv_addr) != 0)
      exit(-1);
  }

  pthread_t  *pids  = NULL;
  threadInfo *infos = NULL;
  //==== create sub threads for query from specify table
  int nConcurrent = g_queryInfo.specifiedQueryInfo.concurrent;
  uint64_t nSqlCount = g_queryInfo.specifiedQueryInfo.sqlCount;

  uint64_t startTs = taosGetTimestampMs();

  if ((nSqlCount > 0) && (nConcurrent > 0)) {

    pids  = calloc(1, nConcurrent * nSqlCount * sizeof(pthread_t));
    infos = calloc(1, nConcurrent * nSqlCount * sizeof(threadInfo));

    if ((NULL == pids) || (NULL == infos)) {
      taos_close(taos);
      ERROR_EXIT("memory allocation failed for create threads\n");
    }

    for (uint64_t i = 0; i < nSqlCount; i++) {
        for (int j = 0; j < nConcurrent; j++) {
            uint64_t seq = i * nConcurrent + j;
            threadInfo *pThreadInfo = infos + seq;
            pThreadInfo->threadID = seq;
            pThreadInfo->querySeq = i;

            if (0 == strncasecmp(g_queryInfo.queryMode, "taosc", 5)) {

                char sqlStr[MAX_TB_NAME_SIZE*2];
                sprintf(sqlStr, "use %s", g_queryInfo.dbName);
                if (0 != queryDbExec(taos, sqlStr, NO_INSERT_TYPE, false)) {
                    taos_close(taos);
                    free(infos);
                    free(pids);
                    errorPrint( "use database %s failed!\n\n",
                        g_queryInfo.dbName);
                    return -1;
                }
            }

            pThreadInfo->taos = NULL;// TODO: workaround to use separate taos connection;

            pthread_create(pids + seq, NULL, specifiedTableQuery,
                pThreadInfo);
        }
    }
  } else {
    g_queryInfo.specifiedQueryInfo.concurrent = 0;
  }

  taos_close(taos);

  pthread_t  *pidsOfSub  = NULL;
  threadInfo *infosOfSub = NULL;
  //==== create sub threads for query from all sub table of the super table
  if ((g_queryInfo.superQueryInfo.sqlCount > 0)
          && (g_queryInfo.superQueryInfo.threadCnt > 0)) {
    pidsOfSub  = calloc(1, g_queryInfo.superQueryInfo.threadCnt * sizeof(pthread_t));
    infosOfSub = calloc(1, g_queryInfo.superQueryInfo.threadCnt * sizeof(threadInfo));

    if ((NULL == pidsOfSub) || (NULL == infosOfSub)) {
      free(infos);
      free(pids);

      ERROR_EXIT("memory allocation failed for create threads\n");
    }

    int64_t ntables = g_queryInfo.superQueryInfo.childTblCount;
    int threads = g_queryInfo.superQueryInfo.threadCnt;

    int64_t a = ntables / threads;
    if (a < 1) {
      threads = ntables;
      a = 1;
    }

    int64_t b = 0;
    if (threads != 0) {
      b = ntables % threads;
    }

    uint64_t tableFrom = 0;
    for (int i = 0; i < threads; i++) {
      threadInfo *pThreadInfo = infosOfSub + i;
      pThreadInfo->threadID = i;

      pThreadInfo->start_table_from = tableFrom;
      pThreadInfo->ntables = i<b?a+1:a;
      pThreadInfo->end_table_to = i < b ? tableFrom + a : tableFrom + a - 1;
      tableFrom = pThreadInfo->end_table_to + 1;
      pThreadInfo->taos = NULL; // TODO: workaround to use separate taos connection;
      pthread_create(pidsOfSub + i, NULL, superTableQuery, pThreadInfo);
    }

    g_queryInfo.superQueryInfo.threadCnt = threads;
  } else {
    g_queryInfo.superQueryInfo.threadCnt = 0;
  }

  if ((nSqlCount > 0) && (nConcurrent > 0)) {
    for (int i = 0; i < nConcurrent; i++) {
      for (int j = 0; j < nSqlCount; j++) {
        pthread_join(pids[i * nSqlCount + j], NULL);
      }
    }
  }

  tmfree((char*)pids);
  tmfree((char*)infos);

  for (int i = 0; i < g_queryInfo.superQueryInfo.threadCnt; i++) {
    pthread_join(pidsOfSub[i], NULL);
  }

  tmfree((char*)pidsOfSub);
  tmfree((char*)infosOfSub);

//  taos_close(taos);// TODO: workaround to use separate taos connection;
  uint64_t endTs = taosGetTimestampMs();

  uint64_t totalQueried = g_queryInfo.specifiedQueryInfo.totalQueried +
    g_queryInfo.superQueryInfo.totalQueried;

  fprintf(stderr, "==== completed total queries: %"PRIu64", the QPS of all threads: %10.3f====\n",
          totalQueried,
          (double)(totalQueried/((endTs-startTs)/1000.0)));
  return 0;
}

static void stable_sub_callback(
        TAOS_SUB* tsub, TAOS_RES *res, void* param, int code) {
  if (res == NULL || taos_errno(res) != 0) {
    errorPrint("%s() LN%d, failed to subscribe result, code:%d, reason:%s\n",
           __func__, __LINE__, code, taos_errstr(res));
    return;
  }

  if (param)
    fetchResult(res, (threadInfo *)param);
  // tao_unscribe() will free result.
}

static void specified_sub_callback(
        TAOS_SUB* tsub, TAOS_RES *res, void* param, int code) {
  if (res == NULL || taos_errno(res) != 0) {
    errorPrint("%s() LN%d, failed to subscribe result, code:%d, reason:%s\n",
           __func__, __LINE__, code, taos_errstr(res));
    return;
  }

  if (param)
    fetchResult(res, (threadInfo *)param);
  // tao_unscribe() will free result.
}

static TAOS_SUB* subscribeImpl(
        QUERY_CLASS class,
        threadInfo *pThreadInfo,
        char *sql, char* topic, bool restart, uint64_t interval)
{
  TAOS_SUB* tsub = NULL;

  if ((SPECIFIED_CLASS == class)
          && (ASYNC_MODE == g_queryInfo.specifiedQueryInfo.asyncMode)) {
    tsub = taos_subscribe(
            pThreadInfo->taos,
            restart,
            topic, sql, specified_sub_callback, (void*)pThreadInfo,
            g_queryInfo.specifiedQueryInfo.subscribeInterval);
  } else if ((STABLE_CLASS == class)
          && (ASYNC_MODE == g_queryInfo.superQueryInfo.asyncMode)) {
    tsub = taos_subscribe(
            pThreadInfo->taos,
            restart,
            topic, sql, stable_sub_callback, (void*)pThreadInfo,
            g_queryInfo.superQueryInfo.subscribeInterval);
  } else {
    tsub = taos_subscribe(
            pThreadInfo->taos,
            restart,
            topic, sql, NULL, NULL, interval);
  }

  if (tsub == NULL) {
      errorPrint("failed to create subscription. topic:%s, sql:%s\n", topic, sql);
      return NULL;
  }

  return tsub;
}

static void *superSubscribe(void *sarg) {
    threadInfo *pThreadInfo = (threadInfo *)sarg;
    char subSqlstr[MAX_QUERY_SQL_LENGTH];
    TAOS_SUB*    tsub[MAX_QUERY_SQL_COUNT] = {0};
    uint64_t tsubSeq;

    if (pThreadInfo->ntables > MAX_QUERY_SQL_COUNT) {
        errorPrint("The table number(%"PRId64") of the thread is more than max query sql count: %d\n",
                pThreadInfo->ntables, MAX_QUERY_SQL_COUNT);
        exit(-1);
    }

    if (pThreadInfo->taos == NULL) {
        pThreadInfo->taos = taos_connect(g_queryInfo.host,
                g_queryInfo.user,
                g_queryInfo.password,
                g_queryInfo.dbName,
                g_queryInfo.port);
        if (pThreadInfo->taos == NULL) {
            errorPrint("[%d] Failed to connect to TDengine, reason:%s\n",
                    pThreadInfo->threadID, taos_errstr(NULL));
            return NULL;
        }
    }

    char sqlStr[MAX_TB_NAME_SIZE*2];
    sprintf(sqlStr, "use %s", g_queryInfo.dbName);
    if (0 != queryDbExec(pThreadInfo->taos, sqlStr, NO_INSERT_TYPE, false)) {
        taos_close(pThreadInfo->taos);
        errorPrint( "use database %s failed!\n\n",
                g_queryInfo.dbName);
        return NULL;
    }

    char topic[32] = {0};
    for (uint64_t i = pThreadInfo->start_table_from;
            i <= pThreadInfo->end_table_to; i++) {
        tsubSeq = i - pThreadInfo->start_table_from;
        verbosePrint("%s() LN%d, [%d], start=%"PRId64" end=%"PRId64" i=%"PRIu64"\n",
                __func__, __LINE__,
                pThreadInfo->threadID,
                pThreadInfo->start_table_from,
                pThreadInfo->end_table_to, i);
        sprintf(topic, "taosdemo-subscribe-%"PRIu64"-%"PRIu64"",
                i, pThreadInfo->querySeq);
        memset(subSqlstr, 0, sizeof(subSqlstr));
        replaceChildTblName(
                g_queryInfo.superQueryInfo.sql[pThreadInfo->querySeq],
                subSqlstr, i);
        if (g_queryInfo.superQueryInfo.result[pThreadInfo->querySeq][0] != 0) {
            sprintf(pThreadInfo->filePath, "%s-%d",
                    g_queryInfo.superQueryInfo.result[pThreadInfo->querySeq],
                    pThreadInfo->threadID);
        }

        verbosePrint("%s() LN%d, [%d] subSqlstr: %s\n",
                __func__, __LINE__, pThreadInfo->threadID, subSqlstr);
        tsub[tsubSeq] = subscribeImpl(
                STABLE_CLASS,
                pThreadInfo, subSqlstr, topic,
                g_queryInfo.superQueryInfo.subscribeRestart,
                g_queryInfo.superQueryInfo.subscribeInterval);
        if (NULL == tsub[tsubSeq]) {
            taos_close(pThreadInfo->taos);
            return NULL;
        }
    }

    // start loop to consume result
    int consumed[MAX_QUERY_SQL_COUNT];
    for (int i = 0; i < MAX_QUERY_SQL_COUNT; i++) {
        consumed[i] = 0;
    }
    TAOS_RES* res = NULL;

    uint64_t st = 0, et = 0;
<<<<<<< HEAD

    while ((g_queryInfo.superQueryInfo.endAfterConsume == -1)
            || (g_queryInfo.superQueryInfo.endAfterConsume >
                consumed[pThreadInfo->end_table_to
                - pThreadInfo->start_table_from])) {

        verbosePrint("super endAfterConsume: %d, consumed: %d\n",
                g_queryInfo.superQueryInfo.endAfterConsume,
                consumed[pThreadInfo->end_table_to
                - pThreadInfo->start_table_from]);
        for (uint64_t i = pThreadInfo->start_table_from;
                i <= pThreadInfo->end_table_to; i++) {
            tsubSeq = i - pThreadInfo->start_table_from;
            if (ASYNC_MODE == g_queryInfo.superQueryInfo.asyncMode) {
                continue;
            }

=======

    while ((g_queryInfo.superQueryInfo.endAfterConsume == -1)
            || (g_queryInfo.superQueryInfo.endAfterConsume >
                consumed[pThreadInfo->end_table_to
                - pThreadInfo->start_table_from])) {

        verbosePrint("super endAfterConsume: %d, consumed: %d\n",
                g_queryInfo.superQueryInfo.endAfterConsume,
                consumed[pThreadInfo->end_table_to
                - pThreadInfo->start_table_from]);
        for (uint64_t i = pThreadInfo->start_table_from;
                i <= pThreadInfo->end_table_to; i++) {
            tsubSeq = i - pThreadInfo->start_table_from;
            if (ASYNC_MODE == g_queryInfo.superQueryInfo.asyncMode) {
                continue;
            }

>>>>>>> 00a84f9f
            st = taosGetTimestampMs();
            performancePrint("st: %"PRIu64" et: %"PRIu64" st-et: %"PRIu64"\n", st, et, (st - et));
            res = taos_consume(tsub[tsubSeq]);
            et = taosGetTimestampMs();
            performancePrint("st: %"PRIu64" et: %"PRIu64" delta: %"PRIu64"\n", st, et, (et - st));

            if (res) {
                if (g_queryInfo.superQueryInfo.result[pThreadInfo->querySeq][0] != 0) {
                    sprintf(pThreadInfo->filePath, "%s-%d",
                            g_queryInfo.superQueryInfo.result[pThreadInfo->querySeq],
                            pThreadInfo->threadID);
                    fetchResult(res, pThreadInfo);
                }
                consumed[tsubSeq] ++;

                if ((g_queryInfo.superQueryInfo.resubAfterConsume != -1)
                        && (consumed[tsubSeq] >=
                            g_queryInfo.superQueryInfo.resubAfterConsume)) {
                    verbosePrint("%s() LN%d, keepProgress:%d, resub super table query: %"PRIu64"\n",
                            __func__, __LINE__,
                            g_queryInfo.superQueryInfo.subscribeKeepProgress,
                            pThreadInfo->querySeq);
                    taos_unsubscribe(tsub[tsubSeq],
                            g_queryInfo.superQueryInfo.subscribeKeepProgress);
                    consumed[tsubSeq]= 0;
                    tsub[tsubSeq] = subscribeImpl(
                            STABLE_CLASS,
                            pThreadInfo, subSqlstr, topic,
                            g_queryInfo.superQueryInfo.subscribeRestart,
                            g_queryInfo.superQueryInfo.subscribeInterval
                            );
                    if (NULL == tsub[tsubSeq]) {
                        taos_close(pThreadInfo->taos);
                        return NULL;
                    }
                }
            }
        }
    }
    verbosePrint("%s() LN%d, super endAfterConsume: %d, consumed: %d\n",
            __func__, __LINE__,
            g_queryInfo.superQueryInfo.endAfterConsume,
            consumed[pThreadInfo->end_table_to - pThreadInfo->start_table_from]);
    taos_free_result(res);

    for (uint64_t i = pThreadInfo->start_table_from;
            i <= pThreadInfo->end_table_to; i++) {
        tsubSeq = i - pThreadInfo->start_table_from;
        taos_unsubscribe(tsub[tsubSeq], 0);
    }

    taos_close(pThreadInfo->taos);
    return NULL;
}

static void *specifiedSubscribe(void *sarg) {
  threadInfo *pThreadInfo = (threadInfo *)sarg;
//  TAOS_SUB*  tsub = NULL;

  if (pThreadInfo->taos == NULL) {
    pThreadInfo->taos = taos_connect(g_queryInfo.host,
          g_queryInfo.user,
          g_queryInfo.password,
          g_queryInfo.dbName,
          g_queryInfo.port);
    if (pThreadInfo->taos == NULL) {
      errorPrint("[%d] Failed to connect to TDengine, reason:%s\n",
            pThreadInfo->threadID, taos_errstr(NULL));
      return NULL;
    }
  }

  char sqlStr[MAX_TB_NAME_SIZE*2];
  sprintf(sqlStr, "use %s", g_queryInfo.dbName);
  if (0 != queryDbExec(pThreadInfo->taos, sqlStr, NO_INSERT_TYPE, false)) {
    taos_close(pThreadInfo->taos);
    return NULL;
  }

  sprintf(g_queryInfo.specifiedQueryInfo.topic[pThreadInfo->threadID],
          "taosdemo-subscribe-%"PRIu64"-%d",
          pThreadInfo->querySeq,
          pThreadInfo->threadID);
  if (g_queryInfo.specifiedQueryInfo.result[pThreadInfo->querySeq][0] != '\0') {
      sprintf(pThreadInfo->filePath, "%s-%d",
                g_queryInfo.specifiedQueryInfo.result[pThreadInfo->querySeq],
                pThreadInfo->threadID);
  }
  g_queryInfo.specifiedQueryInfo.tsub[pThreadInfo->threadID] = subscribeImpl(
          SPECIFIED_CLASS, pThreadInfo,
          g_queryInfo.specifiedQueryInfo.sql[pThreadInfo->querySeq],
          g_queryInfo.specifiedQueryInfo.topic[pThreadInfo->threadID],
          g_queryInfo.specifiedQueryInfo.subscribeRestart,
          g_queryInfo.specifiedQueryInfo.subscribeInterval);
  if (NULL == g_queryInfo.specifiedQueryInfo.tsub[pThreadInfo->threadID]) {
      taos_close(pThreadInfo->taos);
      return NULL;
  }

  // start loop to consume result

  g_queryInfo.specifiedQueryInfo.consumed[pThreadInfo->threadID] = 0;
  while((g_queryInfo.specifiedQueryInfo.endAfterConsume[pThreadInfo->querySeq] == -1)
          || (g_queryInfo.specifiedQueryInfo.consumed[pThreadInfo->threadID] <
              g_queryInfo.specifiedQueryInfo.endAfterConsume[pThreadInfo->querySeq])) {

      printf("consumed[%d]: %d, endAfterConsum[%"PRId64"]: %d\n",
              pThreadInfo->threadID,
              g_queryInfo.specifiedQueryInfo.consumed[pThreadInfo->threadID],
              pThreadInfo->querySeq,
              g_queryInfo.specifiedQueryInfo.endAfterConsume[pThreadInfo->querySeq]);
      if (ASYNC_MODE == g_queryInfo.specifiedQueryInfo.asyncMode) {
          continue;
      }

      g_queryInfo.specifiedQueryInfo.res[pThreadInfo->threadID] = taos_consume(
              g_queryInfo.specifiedQueryInfo.tsub[pThreadInfo->threadID]);
      if (g_queryInfo.specifiedQueryInfo.res[pThreadInfo->threadID]) {
          if (g_queryInfo.specifiedQueryInfo.result[pThreadInfo->querySeq][0]
                  != 0) {
              sprintf(pThreadInfo->filePath, "%s-%d",
                      g_queryInfo.specifiedQueryInfo.result[pThreadInfo->querySeq],
                      pThreadInfo->threadID);
          }
          fetchResult(
                  g_queryInfo.specifiedQueryInfo.res[pThreadInfo->threadID],
                  pThreadInfo);

          g_queryInfo.specifiedQueryInfo.consumed[pThreadInfo->threadID] ++;
          if ((g_queryInfo.specifiedQueryInfo.resubAfterConsume[pThreadInfo->querySeq] != -1)
                && (g_queryInfo.specifiedQueryInfo.consumed[pThreadInfo->threadID] >=
                    g_queryInfo.specifiedQueryInfo.resubAfterConsume[pThreadInfo->querySeq])) {
              printf("keepProgress:%d, resub specified query: %"PRIu64"\n",
                    g_queryInfo.specifiedQueryInfo.subscribeKeepProgress,
                    pThreadInfo->querySeq);
              g_queryInfo.specifiedQueryInfo.consumed[pThreadInfo->threadID] = 0;
              taos_unsubscribe(g_queryInfo.specifiedQueryInfo.tsub[pThreadInfo->threadID],
                      g_queryInfo.specifiedQueryInfo.subscribeKeepProgress);
              g_queryInfo.specifiedQueryInfo.tsub[pThreadInfo->threadID] =
                  subscribeImpl(
                          SPECIFIED_CLASS,
                          pThreadInfo,
                          g_queryInfo.specifiedQueryInfo.sql[pThreadInfo->querySeq],
                          g_queryInfo.specifiedQueryInfo.topic[pThreadInfo->threadID],
                          g_queryInfo.specifiedQueryInfo.subscribeRestart,
                          g_queryInfo.specifiedQueryInfo.subscribeInterval);
              if (NULL == g_queryInfo.specifiedQueryInfo.tsub[pThreadInfo->threadID]) {
                  taos_close(pThreadInfo->taos);
                  return NULL;
              }
          }
      }
  }
  taos_free_result(g_queryInfo.specifiedQueryInfo.res[pThreadInfo->threadID]);
  taos_close(pThreadInfo->taos);

  return NULL;
}

static int subscribeTestProcess() {
  setupForAnsiEscape();
  printfQueryMeta();
  resetAfterAnsiEscape();

  prompt();

  TAOS * taos = NULL;
  taos = taos_connect(g_queryInfo.host,
          g_queryInfo.user,
          g_queryInfo.password,
          g_queryInfo.dbName,
          g_queryInfo.port);
  if (taos == NULL) {
    errorPrint( "Failed to connect to TDengine, reason:%s\n",
            taos_errstr(NULL));
    exit(-1);
  }

  if (0 != g_queryInfo.superQueryInfo.sqlCount) {
    getAllChildNameOfSuperTable(taos,
            g_queryInfo.dbName,
            g_queryInfo.superQueryInfo.sTblName,
            &g_queryInfo.superQueryInfo.childTblName,
            &g_queryInfo.superQueryInfo.childTblCount);
  }

  taos_close(taos); // TODO: workaround to use separate taos connection;

  pthread_t  *pids = NULL;
  threadInfo *infos = NULL;

  pthread_t  *pidsOfStable  = NULL;
  threadInfo *infosOfStable = NULL;

  //==== create threads for query for specified table
  if (g_queryInfo.specifiedQueryInfo.sqlCount <= 0) {
    debugPrint("%s() LN%d, sepcified query sqlCount %d.\n",
              __func__, __LINE__,
              g_queryInfo.specifiedQueryInfo.sqlCount);
  } else {
    if (g_queryInfo.specifiedQueryInfo.concurrent <= 0) {
        errorPrint("%s() LN%d, sepcified query sqlCount %d.\n",
              __func__, __LINE__,
              g_queryInfo.specifiedQueryInfo.sqlCount);
        exit(-1);
    }

    pids  = calloc(
            1,
            g_queryInfo.specifiedQueryInfo.sqlCount *
            g_queryInfo.specifiedQueryInfo.concurrent *
            sizeof(pthread_t));
    infos = calloc(
            1,
            g_queryInfo.specifiedQueryInfo.sqlCount *
            g_queryInfo.specifiedQueryInfo.concurrent *
            sizeof(threadInfo));
    if ((NULL == pids) || (NULL == infos)) {
        errorPrint("%s() LN%d, malloc failed for create threads\n", __func__, __LINE__);
        exit(-1);
    }

    for (int i = 0; i < g_queryInfo.specifiedQueryInfo.sqlCount; i++) {
        for (int j = 0; j < g_queryInfo.specifiedQueryInfo.concurrent; j++) {
            uint64_t seq = i * g_queryInfo.specifiedQueryInfo.concurrent + j;
            threadInfo *pThreadInfo = infos + seq;
            pThreadInfo->threadID = seq;
            pThreadInfo->querySeq = i;
            pThreadInfo->taos = NULL;  // TODO: workaround to use separate taos connection;
            pthread_create(pids + seq, NULL, specifiedSubscribe, pThreadInfo);
        }
    }
  }

  //==== create threads for super table query
  if (g_queryInfo.superQueryInfo.sqlCount <= 0) {
    debugPrint("%s() LN%d, super table query sqlCount %d.\n",
              __func__, __LINE__,
              g_queryInfo.superQueryInfo.sqlCount);
  } else {
    if ((g_queryInfo.superQueryInfo.sqlCount > 0)
          && (g_queryInfo.superQueryInfo.threadCnt > 0)) {
        pidsOfStable  = calloc(
                1,
                g_queryInfo.superQueryInfo.sqlCount *
                g_queryInfo.superQueryInfo.threadCnt *
            sizeof(pthread_t));
        infosOfStable = calloc(
                1,
                g_queryInfo.superQueryInfo.sqlCount *
                g_queryInfo.superQueryInfo.threadCnt *
            sizeof(threadInfo));
        if ((NULL == pidsOfStable) || (NULL == infosOfStable)) {
            errorPrint("%s() LN%d, malloc failed for create threads\n",
              __func__, __LINE__);
            // taos_close(taos);
            exit(-1);
        }

        int64_t ntables = g_queryInfo.superQueryInfo.childTblCount;
        int threads = g_queryInfo.superQueryInfo.threadCnt;

        int64_t a = ntables / threads;
        if (a < 1) {
            threads = ntables;
            a = 1;
        }

        int64_t b = 0;
        if (threads != 0) {
            b = ntables % threads;
        }

        for (uint64_t i = 0; i < g_queryInfo.superQueryInfo.sqlCount; i++) {
            uint64_t tableFrom = 0;
            for (int j = 0; j < threads; j++) {
                uint64_t seq = i * threads + j;
                threadInfo *pThreadInfo = infosOfStable + seq;
                pThreadInfo->threadID = seq;
                pThreadInfo->querySeq = i;

                pThreadInfo->start_table_from = tableFrom;
                pThreadInfo->ntables = j<b?a+1:a;
                pThreadInfo->end_table_to = j<b?tableFrom+a:tableFrom+a-1;
                tableFrom = pThreadInfo->end_table_to + 1;
                pThreadInfo->taos = NULL; // TODO: workaround to use separate taos connection;
                pthread_create(pidsOfStable + seq,
                        NULL, superSubscribe, pThreadInfo);
            }
        }

        g_queryInfo.superQueryInfo.threadCnt = threads;

        for (int i = 0; i < g_queryInfo.superQueryInfo.sqlCount; i++) {
            for (int j = 0; j < threads; j++) {
                uint64_t seq = i * threads + j;
                pthread_join(pidsOfStable[seq], NULL);
            }
        }
    }
  }

  for (int i = 0; i < g_queryInfo.specifiedQueryInfo.sqlCount; i++) {
    for (int j = 0; j < g_queryInfo.specifiedQueryInfo.concurrent; j++) {
        uint64_t seq = i * g_queryInfo.specifiedQueryInfo.concurrent + j;
        pthread_join(pids[seq], NULL);
    }
  }

  tmfree((char*)pids);
  tmfree((char*)infos);

  tmfree((char*)pidsOfStable);
  tmfree((char*)infosOfStable);
//   taos_close(taos);
  return 0;
}

static void initOfInsertMeta() {
  memset(&g_Dbs, 0, sizeof(SDbs));

  // set default values
  tstrncpy(g_Dbs.host, "127.0.0.1", MAX_HOSTNAME_SIZE);
  g_Dbs.port = 6030;
  tstrncpy(g_Dbs.user, TSDB_DEFAULT_USER, MAX_USERNAME_SIZE);
  tstrncpy(g_Dbs.password, TSDB_DEFAULT_PASS, MAX_PASSWORD_SIZE);
  g_Dbs.threadCount = 2;

  g_Dbs.use_metric = g_args.use_metric;
}

static void initOfQueryMeta() {
  memset(&g_queryInfo, 0, sizeof(SQueryMetaInfo));

  // set default values
  tstrncpy(g_queryInfo.host, "127.0.0.1", MAX_HOSTNAME_SIZE);
  g_queryInfo.port = 6030;
  tstrncpy(g_queryInfo.user, TSDB_DEFAULT_USER, MAX_USERNAME_SIZE);
  tstrncpy(g_queryInfo.password, TSDB_DEFAULT_PASS, MAX_PASSWORD_SIZE);
}

static void setParaFromArg(){
  if (g_args.host) {
    tstrncpy(g_Dbs.host, g_args.host, MAX_HOSTNAME_SIZE);
  } else {
    tstrncpy(g_Dbs.host, "127.0.0.1", MAX_HOSTNAME_SIZE);
  }

  if (g_args.user) {
    tstrncpy(g_Dbs.user, g_args.user, MAX_USERNAME_SIZE);
  }

  if (g_args.password) {
    tstrncpy(g_Dbs.password, g_args.password, MAX_PASSWORD_SIZE);
  }

  if (g_args.port) {
    g_Dbs.port = g_args.port;
  }

  g_Dbs.threadCount = g_args.num_of_threads;
  g_Dbs.threadCountByCreateTbl = g_args.num_of_threads;

  g_Dbs.dbCount = 1;
  g_Dbs.db[0].drop = true;

  tstrncpy(g_Dbs.db[0].dbName, g_args.database, TSDB_DB_NAME_LEN);
  g_Dbs.db[0].dbCfg.replica = g_args.replica;
  tstrncpy(g_Dbs.db[0].dbCfg.precision, "ms", 8);

  tstrncpy(g_Dbs.resultFile, g_args.output_file, MAX_FILE_NAME_LEN);

  g_Dbs.use_metric = g_args.use_metric;
  g_Dbs.insert_only = g_args.insert_only;

  g_Dbs.do_aggreFunc = true;

  char dataString[STRING_LEN];
  char **data_type = g_args.datatype;

  memset(dataString, 0, STRING_LEN);

  if (strcasecmp(data_type[0], "BINARY") == 0
          || strcasecmp(data_type[0], "BOOL") == 0
          || strcasecmp(data_type[0], "NCHAR") == 0 ) {
    g_Dbs.do_aggreFunc = false;
  }

  if (g_args.use_metric) {
    g_Dbs.db[0].superTblCount = 1;
    tstrncpy(g_Dbs.db[0].superTbls[0].sTblName, "meters", TSDB_TABLE_NAME_LEN);
    g_Dbs.db[0].superTbls[0].childTblCount = g_args.num_of_tables;
    g_Dbs.threadCount = g_args.num_of_threads;
    g_Dbs.threadCountByCreateTbl = g_args.num_of_threads;
    g_Dbs.asyncMode = g_args.async_mode;

    g_Dbs.db[0].superTbls[0].autoCreateTable = PRE_CREATE_SUBTBL;
    g_Dbs.db[0].superTbls[0].childTblExists = TBL_NO_EXISTS;
    g_Dbs.db[0].superTbls[0].disorderRange = g_args.disorderRange;
    g_Dbs.db[0].superTbls[0].disorderRatio = g_args.disorderRatio;
    tstrncpy(g_Dbs.db[0].superTbls[0].childTblPrefix,
            g_args.tb_prefix, TSDB_TABLE_NAME_LEN - 20);
    tstrncpy(g_Dbs.db[0].superTbls[0].dataSource, "rand", MAX_TB_NAME_SIZE);

    if (g_args.iface == INTERFACE_BUT) {
        g_Dbs.db[0].superTbls[0].iface = TAOSC_IFACE;
    } else {
        g_Dbs.db[0].superTbls[0].iface = g_args.iface;
    }
    tstrncpy(g_Dbs.db[0].superTbls[0].startTimestamp,
            "2017-07-14 10:40:00.000", MAX_TB_NAME_SIZE);
    g_Dbs.db[0].superTbls[0].timeStampStep = DEFAULT_TIMESTAMP_STEP;

    g_Dbs.db[0].superTbls[0].insertRows = g_args.num_of_DPT;
    g_Dbs.db[0].superTbls[0].maxSqlLen = g_args.max_sql_len;

    g_Dbs.db[0].superTbls[0].columnCount = 0;
    for (int i = 0; i < MAX_NUM_COLUMNS; i++) {
      if (data_type[i] == NULL) {
        break;
      }

      tstrncpy(g_Dbs.db[0].superTbls[0].columns[i].dataType,
              data_type[i], strlen(data_type[i]) + 1);
      g_Dbs.db[0].superTbls[0].columns[i].dataLen = g_args.len_of_binary;
      g_Dbs.db[0].superTbls[0].columnCount++;
    }

    if (g_Dbs.db[0].superTbls[0].columnCount > g_args.num_of_CPR) {
      g_Dbs.db[0].superTbls[0].columnCount = g_args.num_of_CPR;
    } else {
      for (int i = g_Dbs.db[0].superTbls[0].columnCount;
              i < g_args.num_of_CPR; i++) {
        tstrncpy(g_Dbs.db[0].superTbls[0].columns[i].dataType,
                "INT", strlen("INT") + 1);
        g_Dbs.db[0].superTbls[0].columns[i].dataLen = 0;
        g_Dbs.db[0].superTbls[0].columnCount++;
      }
    }

    tstrncpy(g_Dbs.db[0].superTbls[0].tags[0].dataType,
            "INT", strlen("INT") + 1);
    g_Dbs.db[0].superTbls[0].tags[0].dataLen = 0;

    tstrncpy(g_Dbs.db[0].superTbls[0].tags[1].dataType,
            "BINARY", strlen("BINARY") + 1);
    g_Dbs.db[0].superTbls[0].tags[1].dataLen = g_args.len_of_binary;
    g_Dbs.db[0].superTbls[0].tagCount = 2;
  } else {
    g_Dbs.threadCountByCreateTbl = g_args.num_of_threads;
    g_Dbs.db[0].superTbls[0].tagCount = 0;
  }
}

/* Function to do regular expression check */
static int regexMatch(const char *s, const char *reg, int cflags) {
  regex_t regex;
  char    msgbuf[100] = {0};

  /* Compile regular expression */
  if (regcomp(&regex, reg, cflags) != 0) {
    printf("Fail to compile regex\n");
    exit(-1);
  }

  /* Execute regular expression */
  int reti = regexec(&regex, s, 0, NULL, 0);
  if (!reti) {
    regfree(&regex);
    return 1;
  } else if (reti == REG_NOMATCH) {
    regfree(&regex);
    return 0;
  } else {
    regerror(reti, &regex, msgbuf, sizeof(msgbuf));
    printf("Regex match failed: %s\n", msgbuf);
    regfree(&regex);
    exit(-1);
  }

  return 0;
}

static int isCommentLine(char *line) {
  if (line == NULL) return 1;

  return regexMatch(line, "^\\s*#.*", REG_EXTENDED);
}

static void querySqlFile(TAOS* taos, char* sqlFile)
{
  FILE *fp = fopen(sqlFile, "r");
  if (fp == NULL) {
    printf("failed to open file %s, reason:%s\n", sqlFile, strerror(errno));
    return;
  }

  int       read_len = 0;
  char *    cmd = calloc(1, MAX_SQL_SIZE);
  size_t    cmd_len = 0;
  char *    line = NULL;
  size_t    line_len = 0;

  double t = taosGetTimestampMs();

  while((read_len = tgetline(&line, &line_len, fp)) != -1) {
    if (read_len >= MAX_SQL_SIZE) continue;
    line[--read_len] = '\0';

    if (read_len == 0 || isCommentLine(line)) {  // line starts with #
      continue;
    }

    if (line[read_len - 1] == '\\') {
      line[read_len - 1] = ' ';
      memcpy(cmd + cmd_len, line, read_len);
      cmd_len += read_len;
      continue;
    }

    memcpy(cmd + cmd_len, line, read_len);
    if (0 != queryDbExec(taos, cmd, NO_INSERT_TYPE, false)) {
        errorPrint("%s() LN%d, queryDbExec %s failed!\n",
               __func__, __LINE__, cmd);
        tmfree(cmd);
        tmfree(line);
        tmfclose(fp);
        return;
    }
    memset(cmd, 0, MAX_SQL_SIZE);
    cmd_len = 0;
  }

  t = taosGetTimestampMs() - t;
  printf("run %s took %.6f second(s)\n\n", sqlFile, t);

  tmfree(cmd);
  tmfree(line);
  tmfclose(fp);
  return;
}

static void testMetaFile() {
    if (INSERT_TEST == g_args.test_mode) {
      if (g_Dbs.cfgDir[0])
          taos_options(TSDB_OPTION_CONFIGDIR, g_Dbs.cfgDir);

      insertTestProcess();

    } else if (QUERY_TEST == g_args.test_mode) {
      if (g_queryInfo.cfgDir[0])
          taos_options(TSDB_OPTION_CONFIGDIR, g_queryInfo.cfgDir);

      queryTestProcess();

    } else if (SUBSCRIBE_TEST == g_args.test_mode) {
      if (g_queryInfo.cfgDir[0])
          taos_options(TSDB_OPTION_CONFIGDIR, g_queryInfo.cfgDir);

      subscribeTestProcess();

    }  else {
      ;
    }
}

static void queryResult() {
  // query data

  pthread_t read_id;
  threadInfo *pThreadInfo = calloc(1, sizeof(threadInfo));
  assert(pThreadInfo);
  pThreadInfo->start_time = 1500000000000;  // 2017-07-14 10:40:00.000
  pThreadInfo->start_table_from = 0;

  //pThreadInfo->do_aggreFunc = g_Dbs.do_aggreFunc;
  if (g_args.use_metric) {
    pThreadInfo->ntables = g_Dbs.db[0].superTbls[0].childTblCount;
    pThreadInfo->end_table_to = g_Dbs.db[0].superTbls[0].childTblCount - 1;
    pThreadInfo->superTblInfo = &g_Dbs.db[0].superTbls[0];
    tstrncpy(pThreadInfo->tb_prefix,
          g_Dbs.db[0].superTbls[0].childTblPrefix, TSDB_TABLE_NAME_LEN - 20);
  } else {
    pThreadInfo->ntables = g_args.num_of_tables;
    pThreadInfo->end_table_to = g_args.num_of_tables -1;
    tstrncpy(pThreadInfo->tb_prefix, g_args.tb_prefix, TSDB_TABLE_NAME_LEN);
  }

  pThreadInfo->taos = taos_connect(
          g_Dbs.host,
          g_Dbs.user,
          g_Dbs.password,
          g_Dbs.db[0].dbName,
          g_Dbs.port);
  if (pThreadInfo->taos == NULL) {
    errorPrint( "Failed to connect to TDengine, reason:%s\n",
            taos_errstr(NULL));
    free(pThreadInfo);
    exit(-1);
  }

  tstrncpy(pThreadInfo->filePath, g_Dbs.resultFile, MAX_FILE_NAME_LEN);

  if (!g_Dbs.use_metric) {
    pthread_create(&read_id, NULL, readTable, pThreadInfo);
  } else {
    pthread_create(&read_id, NULL, readMetric, pThreadInfo);
  }
  pthread_join(read_id, NULL);
  taos_close(pThreadInfo->taos);
  free(pThreadInfo);
}

static void testCmdLine() {

  if (strlen(configDir)) {
    wordexp_t full_path;
    if (wordexp(configDir, &full_path, 0) != 0) {
      errorPrint( "Invalid path %s\n", configDir);
      return;
    }
    taos_options(TSDB_OPTION_CONFIGDIR, full_path.we_wordv[0]);
    wordfree(&full_path);
  }

  g_args.test_mode = INSERT_TEST;
  insertTestProcess();

  if (false == g_Dbs.insert_only)
    queryResult();
}

int main(int argc, char *argv[]) {
  parse_args(argc, argv, &g_args);

  debugPrint("meta file: %s\n", g_args.metaFile);

  if (g_args.metaFile) {
    initOfInsertMeta();
    initOfQueryMeta();

    if (false == getInfoFromJsonFile(g_args.metaFile)) {
      printf("Failed to read %s\n", g_args.metaFile);
      return 1;
    }

    testMetaFile();
  } else {
    memset(&g_Dbs, 0, sizeof(SDbs));
    setParaFromArg();

    if (NULL != g_args.sqlFile) {
      TAOS* qtaos = taos_connect(
          g_Dbs.host,
          g_Dbs.user,
          g_Dbs.password,
          g_Dbs.db[0].dbName,
          g_Dbs.port);
      querySqlFile(qtaos, g_args.sqlFile);
      taos_close(qtaos);

    } else {
      testCmdLine();
    }

    if (g_dupstr)
        free(g_dupstr);
  }

  return 0;
}
<|MERGE_RESOLUTION|>--- conflicted
+++ resolved
@@ -569,11 +569,7 @@
     0,               // test_mode
     "127.0.0.1",     // host
     6030,            // port
-<<<<<<< HEAD
     INTERFACE_BUT,   // iface
-=======
-    TAOSC_IFACE,     // iface
->>>>>>> 00a84f9f
     "root",          // user
 #ifdef _TD_POWER_
     "powerdb",      // password
@@ -950,7 +946,6 @@
             for (int col = arguments->num_of_CPR; col < MAX_NUM_COLUMNS; col++) {
                 arguments->datatype[col] = NULL;
             }
-<<<<<<< HEAD
         } else if (strcmp(argv[i], "-b") == 0) {
             arguments->demo_mode = false;
             if (argc == i+1) {
@@ -1145,205 +1140,6 @@
         if (arguments->disorderRatio) {
             printf("# Data order:                        %d\n", arguments->disorderRatio);
             printf("# Data out of order rate:            %d\n", arguments->disorderRange);
-
-=======
-
-        } else if (strcmp(argv[i], "-b") == 0) {
-            arguments->demo_mode = false;
-            if (argc == i+1) {
-                printHelp();
-                errorPrint("%s", "\n\t-b need valid string following!\n");
-                exit(EXIT_FAILURE);
-            }
-            ++i;
-            if (strstr(argv[i], ",") == NULL) {
-                // only one col
-                if (strcasecmp(argv[i], "INT")
-                        && strcasecmp(argv[i], "FLOAT")
-                        && strcasecmp(argv[i], "TINYINT")
-                        && strcasecmp(argv[i], "BOOL")
-                        && strcasecmp(argv[i], "SMALLINT")
-                        && strcasecmp(argv[i], "BIGINT")
-                        && strcasecmp(argv[i], "DOUBLE")
-                        && strcasecmp(argv[i], "BINARY")
-                        && strcasecmp(argv[i], "TIMESTAMP")
-                        && strcasecmp(argv[i], "NCHAR")) {
-                    printHelp();
-                    errorPrint("%s", "-b: Invalid data_type!\n");
-                    exit(EXIT_FAILURE);
-                }
-                arguments->datatype[0] = argv[i];
-            } else {
-                // more than one col
-                int index = 0;
-                g_dupstr = strdup(argv[i]);
-                char *running = g_dupstr;
-                char *token = strsep(&running, ",");
-                while(token != NULL) {
-                    if (strcasecmp(token, "INT")
-                            && strcasecmp(token, "FLOAT")
-                            && strcasecmp(token, "TINYINT")
-                            && strcasecmp(token, "BOOL")
-                            && strcasecmp(token, "SMALLINT")
-                            && strcasecmp(token, "BIGINT")
-                            && strcasecmp(token, "DOUBLE")
-                            && strcasecmp(token, "BINARY")
-                            && strcasecmp(token, "TIMESTAMP")
-                            && strcasecmp(token, "NCHAR")) {
-                        printHelp();
-                        free(g_dupstr);
-                        errorPrint("%s", "-b: Invalid data_type!\n");
-                        exit(EXIT_FAILURE);
-                    }
-                    arguments->datatype[index++] = token;
-                    token = strsep(&running, ",");
-                    if (index >= MAX_NUM_COLUMNS) break;
-                }
-                arguments->datatype[index] = NULL;
-            }
-        } else if (strcmp(argv[i], "-w") == 0) {
-            if ((argc == i+1) ||
-                    (!isStringNumber(argv[i+1]))) {
-                printHelp();
-                errorPrint("%s", "\n\t-w need a number following!\n");
-                exit(EXIT_FAILURE);
-            }
-            arguments->len_of_binary = atoi(argv[++i]);
-        } else if (strcmp(argv[i], "-m") == 0) {
-            if ((argc == i+1) ||
-                    (isStringNumber(argv[i+1]))) {
-                printHelp();
-                errorPrint("%s", "\n\t-m need a letter-initial string following!\n");
-                exit(EXIT_FAILURE);
-            }
-            arguments->tb_prefix = argv[++i];
-        } else if (strcmp(argv[i], "-N") == 0) {
-            arguments->use_metric = false;
-        } else if (strcmp(argv[i], "-M") == 0) {
-            arguments->demo_mode = false;
-        } else if (strcmp(argv[i], "-x") == 0) {
-            arguments->insert_only = false;
-        } else if (strcmp(argv[i], "-y") == 0) {
-            arguments->answer_yes = true;
-        } else if (strcmp(argv[i], "-g") == 0) {
-            arguments->debug_print = true;
-        } else if (strcmp(argv[i], "-gg") == 0) {
-            arguments->verbose_print = true;
-        } else if (strcmp(argv[i], "-pp") == 0) {
-            arguments->performance_print = true;
-        } else if (strcmp(argv[i], "-O") == 0) {
-            if ((argc == i+1) ||
-                    (!isStringNumber(argv[i+1]))) {
-                printHelp();
-                errorPrint("%s", "\n\t-O need a number following!\n");
-                exit(EXIT_FAILURE);
-            }
-
-            arguments->disorderRatio = atoi(argv[++i]);
-
-            if (arguments->disorderRatio > 50) {
-                arguments->disorderRatio = 50;
-            }
-
-            if (arguments->disorderRatio < 0) {
-                arguments->disorderRatio = 0;
-            }
-
-        } else if (strcmp(argv[i], "-R") == 0) {
-            if ((argc == i+1) ||
-                    (!isStringNumber(argv[i+1]))) {
-                printHelp();
-                errorPrint("%s", "\n\t-R need a number following!\n");
-                exit(EXIT_FAILURE);
-            }
-
-            arguments->disorderRange = atoi(argv[++i]);
-            if (arguments->disorderRange < 0)
-                arguments->disorderRange = 1000;
-
-        } else if (strcmp(argv[i], "-a") == 0) {
-            if ((argc == i+1) ||
-                    (!isStringNumber(argv[i+1]))) {
-                printHelp();
-                errorPrint("%s", "\n\t-a need a number following!\n");
-                exit(EXIT_FAILURE);
-            }
-            arguments->replica = atoi(argv[++i]);
-            if (arguments->replica > 3 || arguments->replica < 1) {
-                arguments->replica = 1;
-            }
-        } else if (strcmp(argv[i], "-D") == 0) {
-            arguments->method_of_delete = atoi(argv[++i]);
-            if (arguments->method_of_delete > 3) {
-                errorPrint("%s", "\n\t-D need a valud (0~3) number following!\n");
-                exit(EXIT_FAILURE);
-            }
-        } else if ((strcmp(argv[i], "--version") == 0) ||
-                (strcmp(argv[i], "-V") == 0)){
-            printVersion();
-            exit(0);
-        } else if (strcmp(argv[i], "--help") == 0) {
-            printHelp();
-            exit(0);
-        } else {
-            printHelp();
-            errorPrint("%s", "ERROR: wrong options\n");
-            exit(EXIT_FAILURE);
-        }
-    }
-
-    int columnCount;
-    for (columnCount = 0; columnCount < MAX_NUM_COLUMNS; columnCount ++) {
-        if (g_args.datatype[columnCount] == NULL) {
-            break;
-        }
-    }
-
-    if (0 == columnCount) {
-        perror("data type error!");
-        exit(-1);
-    }
-    g_args.num_of_CPR = columnCount;
-
-    if (((arguments->debug_print) && (arguments->metaFile == NULL))
-            || arguments->verbose_print) {
-        printf("###################################################################\n");
-        printf("# meta file:                         %s\n", arguments->metaFile);
-        printf("# Server IP:                         %s:%hu\n",
-                arguments->host == NULL ? "localhost" : arguments->host,
-                arguments->port );
-        printf("# User:                              %s\n", arguments->user);
-        printf("# Password:                          %s\n", arguments->password);
-        printf("# Use metric:                        %s\n",
-                arguments->use_metric ? "true" : "false");
-        if (*(arguments->datatype)) {
-            printf("# Specified data type:               ");
-            for (int i = 0; i < MAX_NUM_COLUMNS; i++)
-                if (arguments->datatype[i])
-                    printf("%s,", arguments->datatype[i]);
-                else
-                    break;
-            printf("\n");
-        }
-        printf("# Insertion interval:                %"PRIu64"\n",
-                arguments->insert_interval);
-        printf("# Number of records per req:         %u\n",
-                arguments->num_of_RPR);
-        printf("# Max SQL length:                    %"PRIu64"\n",
-                arguments->max_sql_len);
-        printf("# Length of Binary:                  %d\n", arguments->len_of_binary);
-        printf("# Number of Threads:                 %d\n", arguments->num_of_threads);
-        printf("# Number of Tables:                  %"PRId64"\n",
-                arguments->num_of_tables);
-        printf("# Number of Data per Table:          %"PRId64"\n",
-                arguments->num_of_DPT);
-        printf("# Database name:                     %s\n", arguments->database);
-        printf("# Table prefix:                      %s\n", arguments->tb_prefix);
-        if (arguments->disorderRatio) {
-            printf("# Data order:                        %d\n", arguments->disorderRatio);
-            printf("# Data out of order rate:            %d\n", arguments->disorderRange);
-
->>>>>>> 00a84f9f
         }
         printf("# Delete method:                     %d\n", arguments->method_of_delete);
         printf("# Answer yes when prompt:            %d\n", arguments->answer_yes);
@@ -1632,7 +1428,6 @@
     else
         printf("\ntaosdemo is simulating random data as you request..\n\n");
 
-<<<<<<< HEAD
     if (g_args.iface != INTERFACE_BUT) {
         // first time if no iface specified
         printf("interface:                  \033[33m%s\033[0m\n",
@@ -1640,10 +1435,6 @@
             (g_args.iface==REST_IFACE)?"rest":"stmt");
     }
 
-=======
-    printf("interface:                  \033[33m%s\033[0m\n",
-            (g_args.iface==TAOSC_IFACE)?"taosc":(g_args.iface==REST_IFACE)?"rest":"stmt");
->>>>>>> 00a84f9f
     printf("host:                       \033[33m%s:%u\033[0m\n",
             g_Dbs.host, g_Dbs.port);
     printf("user:                       \033[33m%s\033[0m\n", g_Dbs.user);
@@ -2383,7 +2174,6 @@
     for (int i = 0; i < dbCount; i++) {
         // printf database info
         printfDbInfoForQueryToFile(filename, dbInfos[i], i);
-<<<<<<< HEAD
 
         // show db.vgroups
         snprintf(buffer, MAX_QUERY_SQL_LENGTH, "show %s.vgroups;", dbInfos[i]->name);
@@ -2394,20 +2184,6 @@
         snprintf(buffer, MAX_QUERY_SQL_LENGTH, "show %s.stables;", dbInfos[i]->name);
         res = taos_query(taos, buffer);
         xDumpResultToFile(filename, res);
-
-=======
-
-        // show db.vgroups
-        snprintf(buffer, MAX_QUERY_SQL_LENGTH, "show %s.vgroups;", dbInfos[i]->name);
-        res = taos_query(taos, buffer);
-        xDumpResultToFile(filename, res);
-
-        // show db.stables
-        snprintf(buffer, MAX_QUERY_SQL_LENGTH, "show %s.stables;", dbInfos[i]->name);
-        res = taos_query(taos, buffer);
-        xDumpResultToFile(filename, res);
-
->>>>>>> 00a84f9f
         free(dbInfos[i]);
     }
 
@@ -2913,7 +2689,6 @@
   */
   return 0;
 }
-<<<<<<< HEAD
 
 static int createSuperTable(
         TAOS * taos, char* dbName,
@@ -2996,176 +2771,6 @@
         }
     }
 
-    superTbl->lenOfOneRow = lenOfOneRow + 20; // timestamp
-
-    // save for creating child table
-    superTbl->colsOfCreateChildTable = (char*)calloc(len+20, 1);
-    if (NULL == superTbl->colsOfCreateChildTable) {
-        errorPrint("%s() LN%d, Failed when calloc, size:%d",
-                __func__, __LINE__, len+1);
-        taos_close(taos);
-        exit(-1);
-    }
-
-    snprintf(superTbl->colsOfCreateChildTable, len+20, "(ts timestamp%s)", cols);
-    verbosePrint("%s() LN%d: %s\n",
-            __func__, __LINE__, superTbl->colsOfCreateChildTable);
-
-    if (superTbl->tagCount == 0) {
-        errorPrint("%s() LN%d, super table tag count is %d\n",
-                __func__, __LINE__, superTbl->tagCount);
-        return -1;
-    }
-
-    char tags[STRING_LEN] = "\0";
-    int tagIndex;
-    len = 0;
-
-    int lenOfTagOfOneRow = 0;
-    len += snprintf(tags + len, STRING_LEN - len, "(");
-    for (tagIndex = 0; tagIndex < superTbl->tagCount; tagIndex++) {
-        char* dataType = superTbl->tags[tagIndex].dataType;
-
-        if (strcasecmp(dataType, "BINARY") == 0) {
-            if ((g_args.demo_mode) && (tagIndex == 1)) {
-                len += snprintf(tags + len, STRING_LEN - len,
-                        "loction BINARY(%d), ",
-                        superTbl->tags[tagIndex].dataLen);
-            } else {
-                len += snprintf(tags + len, STRING_LEN - len, "t%d %s(%d), ",
-                        tagIndex, "BINARY", superTbl->tags[tagIndex].dataLen);
-            }
-            lenOfTagOfOneRow += superTbl->tags[tagIndex].dataLen + 3;
-        } else if (strcasecmp(dataType, "NCHAR") == 0) {
-            len += snprintf(tags + len, STRING_LEN - len, "t%d %s(%d), ", tagIndex,
-                    "NCHAR", superTbl->tags[tagIndex].dataLen);
-            lenOfTagOfOneRow += superTbl->tags[tagIndex].dataLen + 3;
-        } else if (strcasecmp(dataType, "INT") == 0)  {
-            if ((g_args.demo_mode) && (tagIndex == 0)) {
-                len += snprintf(tags + len, STRING_LEN - len, "groupId INT, ");
-            } else {
-                len += snprintf(tags + len, STRING_LEN - len, "t%d %s, ", tagIndex,
-                    "INT");
-            }
-            lenOfTagOfOneRow += superTbl->tags[tagIndex].dataLen + 11;
-        } else if (strcasecmp(dataType, "BIGINT") == 0)  {
-            len += snprintf(tags + len, STRING_LEN - len, "t%d %s, ", tagIndex,
-                    "BIGINT");
-            lenOfTagOfOneRow += superTbl->tags[tagIndex].dataLen + 21;
-        } else if (strcasecmp(dataType, "SMALLINT") == 0)  {
-            len += snprintf(tags + len, STRING_LEN - len, "t%d %s, ", tagIndex,
-                    "SMALLINT");
-            lenOfTagOfOneRow += superTbl->tags[tagIndex].dataLen + 6;
-        } else if (strcasecmp(dataType, "TINYINT") == 0)  {
-            len += snprintf(tags + len, STRING_LEN - len, "t%d %s, ", tagIndex,
-                    "TINYINT");
-            lenOfTagOfOneRow += superTbl->tags[tagIndex].dataLen + 4;
-        } else if (strcasecmp(dataType, "BOOL") == 0)  {
-            len += snprintf(tags + len, STRING_LEN - len, "t%d %s, ", tagIndex,
-                    "BOOL");
-            lenOfTagOfOneRow += superTbl->tags[tagIndex].dataLen + 6;
-        } else if (strcasecmp(dataType, "FLOAT") == 0) {
-            len += snprintf(tags + len, STRING_LEN - len, "t%d %s, ", tagIndex,
-                    "FLOAT");
-            lenOfTagOfOneRow += superTbl->tags[tagIndex].dataLen + 22;
-        } else if (strcasecmp(dataType, "DOUBLE") == 0) {
-            len += snprintf(tags + len, STRING_LEN - len, "t%d %s, ", tagIndex,
-                    "DOUBLE");
-            lenOfTagOfOneRow += superTbl->tags[tagIndex].dataLen + 42;
-        } else {
-            taos_close(taos);
-            errorPrint("%s() LN%d, config error tag type : %s\n",
-=======
-
-static int createSuperTable(
-        TAOS * taos, char* dbName,
-        SSuperTable*  superTbl) {
-
-    char command[BUFFER_SIZE] = "\0";
-
-    char cols[STRING_LEN] = "\0";
-    int colIndex;
-    int len = 0;
-
-    int  lenOfOneRow = 0;
-
-    if (superTbl->columnCount == 0) {
-        errorPrint("%s() LN%d, super table column count is %d\n",
-                __func__, __LINE__, superTbl->columnCount);
-        return -1;
-    }
-
-    for (colIndex = 0; colIndex < superTbl->columnCount; colIndex++) {
-        char* dataType = superTbl->columns[colIndex].dataType;
-
-        if (strcasecmp(dataType, "BINARY") == 0) {
-            len += snprintf(cols + len, STRING_LEN - len,
-                    ", col%d %s(%d)", colIndex, "BINARY",
-                    superTbl->columns[colIndex].dataLen);
-            lenOfOneRow += superTbl->columns[colIndex].dataLen + 3;
-        } else if (strcasecmp(dataType, "NCHAR") == 0) {
-            len += snprintf(cols + len, STRING_LEN - len,
-                    ", col%d %s(%d)", colIndex, "NCHAR",
-                    superTbl->columns[colIndex].dataLen);
-            lenOfOneRow += superTbl->columns[colIndex].dataLen + 3;
-        } else if (strcasecmp(dataType, "INT") == 0)  {
-            if ((g_args.demo_mode) && (colIndex == 1)) {
-                    len += snprintf(cols + len, STRING_LEN - len,
-                            ", VOLTAGE INT");
-            } else {
-                len += snprintf(cols + len, STRING_LEN - len, ", col%d %s", colIndex, "INT");
-            }
-            lenOfOneRow += 11;
-        } else if (strcasecmp(dataType, "BIGINT") == 0)  {
-            len += snprintf(cols + len, STRING_LEN - len, ", col%d %s",
-                    colIndex, "BIGINT");
-            lenOfOneRow += 21;
-        } else if (strcasecmp(dataType, "SMALLINT") == 0)  {
-            len += snprintf(cols + len, STRING_LEN - len, ", col%d %s",
-                    colIndex, "SMALLINT");
-            lenOfOneRow += 6;
-        } else if (strcasecmp(dataType, "TINYINT") == 0)  {
-            len += snprintf(cols + len, STRING_LEN - len, ", col%d %s", colIndex, "TINYINT");
-            lenOfOneRow += 4;
-        } else if (strcasecmp(dataType, "BOOL") == 0)  {
-            len += snprintf(cols + len, STRING_LEN - len, ", col%d %s", colIndex, "BOOL");
-            lenOfOneRow += 6;
-        } else if (strcasecmp(dataType, "FLOAT") == 0) {
-            if (g_args.demo_mode) {
-                if (colIndex == 0) {
-                    len += snprintf(cols + len, STRING_LEN - len, ", CURRENT FLOAT");
-                } else if (colIndex == 2) {
-                    len += snprintf(cols + len, STRING_LEN - len, ", PHASE FLOAT");
-                }
-            } else {
-                len += snprintf(cols + len, STRING_LEN - len, ", col%d %s", colIndex, "FLOAT");
-            }
-
-            lenOfOneRow += 22;
-        } else if (strcasecmp(dataType, "DOUBLE") == 0) {
-            len += snprintf(cols + len, STRING_LEN - len, ", col%d %s",
-                    colIndex, "DOUBLE");
-            lenOfOneRow += 42;
-        }  else if (strcasecmp(dataType, "TIMESTAMP") == 0) {
-            len += snprintf(cols + len, STRING_LEN - len, ", col%d %s",
-                    colIndex, "TIMESTAMP");
-            lenOfOneRow += 21;
-        } else {
-            taos_close(taos);
-            errorPrint("%s() LN%d, config error data type : %s\n",
->>>>>>> 00a84f9f
-                    __func__, __LINE__, dataType);
-            exit(-1);
-        }
-    }
-
-<<<<<<< HEAD
-    len -= 2;
-    len += snprintf(tags + len, STRING_LEN - len, ")");
-
-    superTbl->lenOfTagOfOneRow = lenOfTagOfOneRow;
-
-=======
     superTbl->lenOfOneRow = lenOfOneRow + 20; // timestamp
 
     // save for creating child table
@@ -3255,7 +2860,6 @@
 
     superTbl->lenOfTagOfOneRow = lenOfTagOfOneRow;
 
->>>>>>> 00a84f9f
     snprintf(command, BUFFER_SIZE,
             "create table if not exists %s.%s (ts timestamp%s) tags %s",
             dbName, superTbl->sTblName, cols, tags);
@@ -7919,7 +7523,6 @@
     TAOS_RES* res = NULL;
 
     uint64_t st = 0, et = 0;
-<<<<<<< HEAD
 
     while ((g_queryInfo.superQueryInfo.endAfterConsume == -1)
             || (g_queryInfo.superQueryInfo.endAfterConsume >
@@ -7937,25 +7540,6 @@
                 continue;
             }
 
-=======
-
-    while ((g_queryInfo.superQueryInfo.endAfterConsume == -1)
-            || (g_queryInfo.superQueryInfo.endAfterConsume >
-                consumed[pThreadInfo->end_table_to
-                - pThreadInfo->start_table_from])) {
-
-        verbosePrint("super endAfterConsume: %d, consumed: %d\n",
-                g_queryInfo.superQueryInfo.endAfterConsume,
-                consumed[pThreadInfo->end_table_to
-                - pThreadInfo->start_table_from]);
-        for (uint64_t i = pThreadInfo->start_table_from;
-                i <= pThreadInfo->end_table_to; i++) {
-            tsubSeq = i - pThreadInfo->start_table_from;
-            if (ASYNC_MODE == g_queryInfo.superQueryInfo.asyncMode) {
-                continue;
-            }
-
->>>>>>> 00a84f9f
             st = taosGetTimestampMs();
             performancePrint("st: %"PRIu64" et: %"PRIu64" st-et: %"PRIu64"\n", st, et, (st - et));
             res = taos_consume(tsub[tsubSeq]);
