﻿/*
 * Copyright (c) 2019 TAOS Data, Inc. <jhtao@taosdata.com>
 *
 * This program is free software: you can use, redistribute, and/or modify
 * it under the terms of the GNU Affero General Public License, version 3
 * or later ("AGPL"), as published by the Free Software Foundation.
 *
 * This program is distributed in the hope that it will be useful, but WITHOUT
 * ANY WARRANTY; without even the implied warranty of MERCHANTABILITY or
 * FITNESS FOR A PARTICULAR PURPOSE.
 *
 * You should have received a copy of the GNU Affero General Public License
 * along with this program. If not, see <http://www.gnu.org/licenses/>.
 */


/*
   when in some thread query return error, thread don't exit, but return, otherwise coredump in other thread.
*/

#define _GNU_SOURCE
#define CURL_STATICLIB

#ifdef LINUX
  #include "os.h"
  #include <argp.h>
  #include <assert.h>
  #include <inttypes.h>
  #ifndef _ALPINE
    #include <error.h>
  #endif
  #include <pthread.h>
  #include <semaphore.h>
  #include <stdbool.h>
  #include <stdio.h>
  #include <stdlib.h>
  #include <string.h>
  #include <sys/time.h>
  #include <time.h>
  #include <unistd.h>
  #include <wordexp.h>
  #include <regex.h>
#else  
  #include <assert.h>
  #include <regex.h>
  #include <stdio.h>
  #include "os.h"
  
#ifdef WINDOWS
  #include <winsock2.h>
  typedef unsigned __int32 uint32_t;

  #pragma comment ( lib, "ws2_32.lib" )
#endif
#endif  

#include "cJSON.h"

#include "taos.h"
#include "taoserror.h"
#include "tutil.h"

#define REQ_EXTRA_BUF_LEN   1024
#define RESP_BUF_LEN        4096

extern char configDir[];

#define INSERT_JSON_NAME      "insert.json"
#define QUERY_JSON_NAME       "query.json"
#define SUBSCRIBE_JSON_NAME   "subscribe.json"

#define INSERT_MODE        0
#define QUERY_MODE         1
#define SUBSCRIBE_MODE     2

#define MAX_SQL_SIZE       65536
#define BUFFER_SIZE        (65536*2)
#define MAX_DB_NAME_SIZE   64
#define MAX_TB_NAME_SIZE   64
#define MAX_DATA_SIZE      16000
#define MAX_NUM_DATATYPE   10
#define OPT_ABORT          1 /* –abort */
#define STRING_LEN         60000
#define MAX_PREPARED_RAND  1000000
#define MAX_FILE_NAME_LEN  256

#define   MAX_SAMPLES_ONCE_FROM_FILE   10000
#define   MAX_NUM_DATATYPE 10

#define   MAX_DB_COUNT           8
#define   MAX_SUPER_TABLE_COUNT  8
#define   MAX_COLUMN_COUNT       1024
#define   MAX_TAG_COUNT          128

#define   MAX_QUERY_SQL_COUNT    10
#define   MAX_QUERY_SQL_LENGTH   256

#define   MAX_DATABASE_COUNT     256
#define INPUT_BUF_LEN   256

typedef enum CREATE_SUB_TALBE_MOD_EN {
  PRE_CREATE_SUBTBL,
  AUTO_CREATE_SUBTBL,
  NO_CREATE_SUBTBL
} CREATE_SUB_TALBE_MOD_EN;
  
typedef enum TALBE_EXISTS_EN {
  TBL_ALREADY_EXISTS,
  TBL_NO_EXISTS,
  TBL_EXISTS_BUTT
} TALBE_EXISTS_EN;

enum MODE {
  SYNC, 
  ASYNC,
  MODE_BUT
};

enum QUERY_TYPE {
  NO_INSERT_TYPE,
  INSERT_TYPE, 
  QUERY_TYPE_BUT
} ;  

enum _show_db_index {
  TSDB_SHOW_DB_NAME_INDEX,
  TSDB_SHOW_DB_CREATED_TIME_INDEX,
  TSDB_SHOW_DB_NTABLES_INDEX,
  TSDB_SHOW_DB_VGROUPS_INDEX,
  TSDB_SHOW_DB_REPLICA_INDEX,
  TSDB_SHOW_DB_QUORUM_INDEX,  
  TSDB_SHOW_DB_DAYS_INDEX,
  TSDB_SHOW_DB_KEEP_INDEX,
  TSDB_SHOW_DB_CACHE_INDEX,
  TSDB_SHOW_DB_BLOCKS_INDEX,
  TSDB_SHOW_DB_MINROWS_INDEX,
  TSDB_SHOW_DB_MAXROWS_INDEX,
  TSDB_SHOW_DB_WALLEVEL_INDEX,
  TSDB_SHOW_DB_FSYNC_INDEX,
  TSDB_SHOW_DB_COMP_INDEX,
  TSDB_SHOW_DB_CACHELAST_INDEX,
  TSDB_SHOW_DB_PRECISION_INDEX,  
  TSDB_SHOW_DB_UPDATE_INDEX,
  TSDB_SHOW_DB_STATUS_INDEX,
  TSDB_MAX_SHOW_DB
};

// -----------------------------------------SHOW TABLES CONFIGURE -------------------------------------
enum _show_stables_index {
  TSDB_SHOW_STABLES_NAME_INDEX,
  TSDB_SHOW_STABLES_CREATED_TIME_INDEX,
  TSDB_SHOW_STABLES_COLUMNS_INDEX,
  TSDB_SHOW_STABLES_METRIC_INDEX,  
  TSDB_SHOW_STABLES_UID_INDEX,  
  TSDB_SHOW_STABLES_TID_INDEX,
  TSDB_SHOW_STABLES_VGID_INDEX,  
  TSDB_MAX_SHOW_STABLES
};  
enum _describe_table_index {
  TSDB_DESCRIBE_METRIC_FIELD_INDEX,
  TSDB_DESCRIBE_METRIC_TYPE_INDEX,
  TSDB_DESCRIBE_METRIC_LENGTH_INDEX,
  TSDB_DESCRIBE_METRIC_NOTE_INDEX,
  TSDB_MAX_DESCRIBE_METRIC
};

typedef struct {
  char field[TSDB_COL_NAME_LEN + 1];
  char type[16];
  int length;
  char note[128];
} SColDes;

/* Used by main to communicate with parse_opt. */
typedef struct SArguments_S {
  char *   metaFile;
  int      test_mode;
  char *   host;
  uint16_t port;
  char *   user;
  char *   password;
  char *   database;
  int      replica;
  char *   tb_prefix;
  char *   sqlFile;
  bool     use_metric;
  bool     insert_only;
  bool     answer_yes;
  bool     debug_print;
  bool     verbose_print;
  char *   output_file;
  int      mode;
  char *   datatype[MAX_NUM_DATATYPE + 1];
  int      len_of_binary;
  int      num_of_CPR;
  int      num_of_threads;
  int      insert_interval;
  int      num_of_RPR;
  int      max_sql_len;
  int      num_of_tables;
  int      num_of_DPT;
  int      abort;
  int      disorderRatio;
  int      disorderRange;
  int      method_of_delete;
  char **  arg_list;
} SArguments;

typedef struct SColumn_S {
  char  field[TSDB_COL_NAME_LEN + 1];
  char  dataType[MAX_TB_NAME_SIZE];
  int   dataLen;
  char  note[128];  
} StrColumn;

typedef struct SSuperTable_S {
  char         sTblName[MAX_TB_NAME_SIZE+1];
  int          childTblCount;
  bool         superTblExists;    // 0: no, 1: yes
  bool         childTblExists;    // 0: no, 1: yes  
  int          batchCreateTableNum;  // 0: no batch,  > 0: batch table number in one sql
  int8_t       autoCreateTable;                  // 0: create sub table, 1: auto create sub table
  char         childTblPrefix[MAX_TB_NAME_SIZE];
  char         dataSource[MAX_TB_NAME_SIZE+1];  // rand_gen or sample
  char         insertMode[MAX_TB_NAME_SIZE];  // taosc, restful
  int           childTblLimit;
  int           childTblOffset;

  int          multiThreadWriteOneTbl;   // 0: no, 1: yes
  int          numberOfTblInOneSql;      // 0/1: one table, > 1: number of tbl
  int          rowsPerTbl;               // 
  int          disorderRatio;            // 0: no disorder, >0: x%
  int          disorderRange;            // ms or us by database precision
  int          maxSqlLen;                // 

  int          insertInterval;          // insert interval, will override global insert interval
  int64_t      insertRows;               // 0: no limit
  int          timeStampStep;
  char         startTimestamp[MAX_TB_NAME_SIZE];  // 
  char         sampleFormat[MAX_TB_NAME_SIZE];  // csv, json
  char         sampleFile[MAX_FILE_NAME_LEN+1];
  char         tagsFile[MAX_FILE_NAME_LEN+1];

  int          columnCount;
  StrColumn    columns[MAX_COLUMN_COUNT];
  int          tagCount;
  StrColumn    tags[MAX_TAG_COUNT];

  char*        childTblName;
  char*        colsOfCreateChildTable;
  int          lenOfOneRow;
  int          lenOfTagOfOneRow;

  char*        sampleDataBuf;
  int          sampleDataBufSize;
  //int          sampleRowCount;
  //int          sampleUsePos;

  int          tagSource;    // 0: rand, 1: tag sample
  char*        tagDataBuf;
  int          tagSampleCount;
  int          tagUsePos;

  // statistics  
  int64_t    totalRowsInserted;
  int64_t    totalAffectedRows;
} SSuperTable;

typedef struct {
  char     name[TSDB_DB_NAME_LEN + 1];
  char     create_time[32];
  int32_t  ntables;
  int32_t  vgroups;  
  int16_t  replica;
  int16_t  quorum;
  int16_t  days;  
  char     keeplist[32];
  int32_t  cache; //MB
  int32_t  blocks;
  int32_t  minrows;
  int32_t  maxrows;
  int8_t   wallevel;
  int32_t  fsync;
  int8_t   comp;
  int8_t   cachelast;
  char     precision[8];   // time resolution
  int8_t   update;
  char     status[16];
} SDbInfo;

typedef struct SDbCfg_S { 
//  int       maxtablesPerVnode;
  int       minRows; 
  int       maxRows;
  int       comp;
  int       walLevel;
  int       cacheLast;
  int       fsync;  
  int       replica;
  int       update;
  int       keep;
  int       days;
  int       cache;
  int       blocks;
  int       quorum;
  char      precision[MAX_TB_NAME_SIZE];  
} SDbCfg;

typedef struct SDataBase_S {
  char         dbName[MAX_DB_NAME_SIZE];
  int          drop;  // 0: use exists, 1: if exists, drop then new create
  SDbCfg       dbCfg;
  int          superTblCount;
  SSuperTable  superTbls[MAX_SUPER_TABLE_COUNT];
} SDataBase;

typedef struct SDbs_S {
  char         cfgDir[MAX_FILE_NAME_LEN+1];
  char         host[MAX_DB_NAME_SIZE];
  uint16_t     port;
  char         user[MAX_DB_NAME_SIZE];
  char         password[MAX_DB_NAME_SIZE];
  char         resultFile[MAX_FILE_NAME_LEN+1];
  bool         use_metric;
  bool         insert_only;
  bool         do_aggreFunc;
  bool         queryMode;
  
  int          threadCount;
  int          threadCountByCreateTbl;
  int          dbCount;
  SDataBase    db[MAX_DB_COUNT];

  // statistics
  int64_t    totalRowsInserted;
  int64_t    totalAffectedRows;

} SDbs;

typedef struct SuperQueryInfo_S {
  int          rate;  // 0: unlimit  > 0   loop/s
  int          concurrent;
  int          sqlCount;
  int          subscribeMode; // 0: sync, 1: async
  int          subscribeInterval; // ms
  int          subscribeRestart;
  int          subscribeKeepProgress;
  char         sql[MAX_QUERY_SQL_COUNT][MAX_QUERY_SQL_LENGTH+1];  
  char         result[MAX_QUERY_SQL_COUNT][MAX_FILE_NAME_LEN+1];
  TAOS_SUB*    tsub[MAX_QUERY_SQL_COUNT];
} SuperQueryInfo;

typedef struct SubQueryInfo_S {
  char         sTblName[MAX_TB_NAME_SIZE+1];
  int          rate;  // 0: unlimit  > 0   loop/s
  int          threadCnt;  
  int          subscribeMode; // 0: sync, 1: async
  int          subscribeInterval; // ms
  int          subscribeRestart;
  int          subscribeKeepProgress;
  int          childTblCount;
  char         childTblPrefix[MAX_TB_NAME_SIZE];
  int          sqlCount;
  char         sql[MAX_QUERY_SQL_COUNT][MAX_QUERY_SQL_LENGTH+1];  
  char         result[MAX_QUERY_SQL_COUNT][MAX_FILE_NAME_LEN+1];
  TAOS_SUB*    tsub[MAX_QUERY_SQL_COUNT];
  
  char*        childTblName;
} SubQueryInfo;

typedef struct SQueryMetaInfo_S {
  char         cfgDir[MAX_FILE_NAME_LEN+1];
  char         host[MAX_DB_NAME_SIZE];
  uint16_t     port;
  char         user[MAX_DB_NAME_SIZE];
  char         password[MAX_DB_NAME_SIZE];
  char         dbName[MAX_DB_NAME_SIZE+1];
  char         queryMode[MAX_TB_NAME_SIZE];  // taosc, restful

  SuperQueryInfo  superQueryInfo;
  SubQueryInfo    subQueryInfo;  
} SQueryMetaInfo;

typedef struct SThreadInfo_S {
  TAOS *taos;
  int threadID;
  char db_name[MAX_DB_NAME_SIZE+1];
  char fp[4096];
  char tb_prefix[MAX_TB_NAME_SIZE];
  int start_table_id;
  int end_table_id;
  int data_of_rate;
  uint64_t start_time;  
  char* cols;  
  bool  use_metric;  
  SSuperTable* superTblInfo;

  // for async insert
  tsem_t lock_sem;
  int64_t  counter;  
  uint64_t  st;
  uint64_t  et;
  int64_t  lastTs;

  // statistics
  int64_t totalRowsInserted;
  int64_t totalAffectedRows;

  // insert delay statistics
  int64_t cntDelay;
  int64_t totalDelay;
  int64_t avgDelay;
  int64_t maxDelay;
  int64_t minDelay;
  
} threadInfo;

#ifdef WINDOWS
#include <windows.h>
// Some old MinGW/CYGWIN distributions don't define this:
#ifndef ENABLE_VIRTUAL_TERMINAL_PROCESSING
#define ENABLE_VIRTUAL_TERMINAL_PROCESSING  0x0004
#endif

static HANDLE g_stdoutHandle;
static DWORD g_consoleMode;

void setupForAnsiEscape(void) {
  DWORD mode = 0;
  g_stdoutHandle = GetStdHandle(STD_OUTPUT_HANDLE);

  if(g_stdoutHandle == INVALID_HANDLE_VALUE) {
    exit(GetLastError());
  }

  if(!GetConsoleMode(g_stdoutHandle, &mode)) {
    exit(GetLastError());
  }

  g_consoleMode = mode;

  // Enable ANSI escape codes
  mode |= ENABLE_VIRTUAL_TERMINAL_PROCESSING;

  if(!SetConsoleMode(g_stdoutHandle, mode)) {
    exit(GetLastError());
  }    
}

void resetAfterAnsiEscape(void) {
  // Reset colors
  printf("\x1b[0m");    

  // Reset console mode
  if(!SetConsoleMode(g_stdoutHandle, g_consoleMode)) {
    exit(GetLastError());
  }
}
#else
void setupForAnsiEscape(void) {}

void resetAfterAnsiEscape(void) {
  // Reset colors
  printf("\x1b[0m");
}
#endif

static int createDatabases();
static void createChildTables();
static int queryDbExec(TAOS *taos, char *command, int type);

/* ************ Global variables ************  */

int32_t  randint[MAX_PREPARED_RAND];
int64_t  randbigint[MAX_PREPARED_RAND];
float    randfloat[MAX_PREPARED_RAND];
double   randdouble[MAX_PREPARED_RAND];
char *aggreFunc[] = {"*", "count(*)", "avg(col0)", "sum(col0)", 
    "max(col0)", "min(col0)", "first(col0)", "last(col0)"};

SArguments g_args = {
                     NULL,            // metaFile
                     0,               // test_mode
                     "127.0.0.1",     // host
                     6030,            // port
                     "root",          // user
                     #ifdef _TD_POWER_ 
                     "powerdb",      // password
                     #else
                     "taosdata",      // password
                     #endif
                     "test",          // database
                     1,               // replica
                     "t",             // tb_prefix
                     NULL,            // sqlFile
                     false,           // use_metric
                     false,           // insert_only
                     false,           // debug_print
                     false,           // verbose_print
                     false,           // answer_yes;
                     "./output.txt",  // output_file
                     0,               // mode : sync or async
                     {
                     "TINYINT",           // datatype
                     "SMALLINT",
                     "INT",
                     "BIGINT",
                     "FLOAT",
                     "DOUBLE",
                     "BINARY",
                     "NCHAR",
                     "BOOL",
                     "TIMESTAMP"
                     },
                     16,              // len_of_binary
                     10,              // num_of_CPR
                     10,              // num_of_connections/thread
                     0,               // insert_interval
                     100,             // num_of_RPR
                     TSDB_PAYLOAD_SIZE,  // max_sql_len
                     10000,           // num_of_tables
                     10000,           // num_of_DPT
                     0,               // abort
                     0,               // disorderRatio
                     1000,            // disorderRange
                     1,               // method_of_delete
                     NULL             // arg_list
};



static SDbs            g_Dbs;
static int             g_totalChildTables = 0;
static SQueryMetaInfo  g_queryInfo;
static FILE *          g_fpOfInsertResult = NULL;

#define debugPrint(fmt, ...) \
    do { if (g_args.debug_print || g_args.verbose_print) \
      fprintf(stderr, "DEBG: "fmt, __VA_ARGS__); } while(0)
#define verbosePrint(fmt, ...) \
    do { if (g_args.verbose_print) fprintf(stderr, "VERB: "fmt, __VA_ARGS__); } while(0)

///////////////////////////////////////////////////

void printHelp() {
  char indent[10] = "        ";
  printf("%s%s%s%s\n", indent, "-f", indent, 
          "The meta file to the execution procedure. Default is './meta.json'.");
  printf("%s%s%s%s\n", indent, "-u", indent, 
          "The TDengine user name to use when connecting to the server. Default is 'root'.");
#ifdef _TD_POWER_
  printf("%s%s%s%s\n", indent, "-P", indent, 
          "The password to use when connecting to the server. Default is 'powerdb'.");
  printf("%s%s%s%s\n", indent, "-c", indent, 
          "Configuration directory. Default is '/etc/power/'.");
#else
  printf("%s%s%s%s\n", indent, "-P", indent, 
          "The password to use when connecting to the server. Default is 'taosdata'.");
  printf("%s%s%s%s\n", indent, "-c", indent, 
          "Configuration directory. Default is '/etc/taos/'.");
#endif  
  printf("%s%s%s%s\n", indent, "-h", indent, 
          "The host to connect to TDengine. Default is localhost.");
  printf("%s%s%s%s\n", indent, "-p", indent, 
          "The TCP/IP port number to use for the connection. Default is 0.");
  printf("%s%s%s%s\n", indent, "-d", indent, 
          "Destination database. Default is 'test'.");
  printf("%s%s%s%s\n", indent, "-a", indent, 
          "Set the replica parameters of the database, Default 1, min: 1, max: 3.");
  printf("%s%s%s%s\n", indent, "-m", indent, 
          "Table prefix name. Default is 't'.");
  printf("%s%s%s%s\n", indent, "-s", indent, "The select sql file.");
  printf("%s%s%s%s\n", indent, "-M", indent, "Use metric flag.");
  printf("%s%s%s%s\n", indent, "-o", indent, 
          "Direct output to the named file. Default is './output.txt'.");
  printf("%s%s%s%s\n", indent, "-q", indent, 
          "Query mode--0: SYNC, 1: ASYNC. Default is SYNC.");
  printf("%s%s%s%s\n", indent, "-b", indent, 
          "The data_type of columns, default: TINYINT,SMALLINT,INT,BIGINT,FLOAT,DOUBLE,BINARY,NCHAR,BOOL,TIMESTAMP.");
  printf("%s%s%s%s\n", indent, "-w", indent, 
          "The length of data_type 'BINARY' or 'NCHAR'. Default is 16");
  printf("%s%s%s%s\n", indent, "-l", indent, 
          "The number of columns per record. Default is 10.");
  printf("%s%s%s%s\n", indent, "-T", indent, 
          "The number of threads. Default is 10.");
  printf("%s%s%s%s\n", indent, "-i", indent, 
          "The sleep time (ms) between insertion. Default is 0.");
  printf("%s%s%s%s\n", indent, "-r", indent, 
          "The number of records per request. Default is 100.");
  printf("%s%s%s%s\n", indent, "-t", indent, 
          "The number of tables. Default is 10000.");
  printf("%s%s%s%s\n", indent, "-n", indent, 
          "The number of records per table. Default is 10000.");
  printf("%s%s%s%s\n", indent, "-x", indent, "Not insert only flag.");
  printf("%s%s%s%s\n", indent, "-y", indent, "Default input yes for prompt.");
  printf("%s%s%s%s\n", indent, "-O", indent, 
          "Insert mode--0: In order, > 0: disorder ratio. Default is in order.");
  printf("%s%s%s%s\n", indent, "-R", indent, 
          "Out of order data's range, ms, default is 1000.");
  printf("%s%s%s%s\n", indent, "-g", indent, 
          "Print debug info.");
/*    printf("%s%s%s%s\n", indent, "-D", indent, 
          "if elete database if exists. 0: no, 1: yes, default is 1");
          */
}

void parse_args(int argc, char *argv[], SArguments *arguments) {
  char **sptr;
  wordexp_t full_path;

  for (int i = 1; i < argc; i++) {
    if (strcmp(argv[i], "-f") == 0) {
      arguments->metaFile = argv[++i];
    } else if (strcmp(argv[i], "-c") == 0) {
        char *configPath = argv[++i];
      if (wordexp(configPath, &full_path, 0) != 0) {
          fprintf(stderr, "Invalid path %s\n", configPath);
          return;
      }
      taos_options(TSDB_OPTION_CONFIGDIR, full_path.we_wordv[0]);
      wordfree(&full_path);
    } else if (strcmp(argv[i], "-h") == 0) {
      arguments->host = argv[++i];
    } else if (strcmp(argv[i], "-p") == 0) {
      arguments->port = atoi(argv[++i]);
    } else if (strcmp(argv[i], "-u") == 0) {
      arguments->user = argv[++i];
    } else if (strcmp(argv[i], "-P") == 0) {
      arguments->password = argv[++i];
    } else if (strcmp(argv[i], "-o") == 0) {
      arguments->output_file = argv[++i];
    } else if (strcmp(argv[i], "-s") == 0) {
      arguments->sqlFile = argv[++i];
    } else if (strcmp(argv[i], "-q") == 0) {
      arguments->mode = atoi(argv[++i]);
    } else if (strcmp(argv[i], "-T") == 0) {
      arguments->num_of_threads = atoi(argv[++i]);
    } else if (strcmp(argv[i], "-i") == 0) {
      arguments->insert_interval = atoi(argv[++i]);
    } else if (strcmp(argv[i], "-r") == 0) {
      arguments->num_of_RPR = atoi(argv[++i]);
    } else if (strcmp(argv[i], "-t") == 0) {
      arguments->num_of_tables = atoi(argv[++i]);
    } else if (strcmp(argv[i], "-n") == 0) {
      arguments->num_of_DPT = atoi(argv[++i]);
    } else if (strcmp(argv[i], "-d") == 0) {
      arguments->database = argv[++i];
    } else if (strcmp(argv[i], "-l") == 0) {
      arguments->num_of_CPR = atoi(argv[++i]);
    } else if (strcmp(argv[i], "-b") == 0) {
      sptr = arguments->datatype;
      ++i;
      if (strstr(argv[i], ",") == NULL) {
        // only one col
        if (strcasecmp(argv[i], "INT")
                && strcasecmp(argv[i], "FLOAT")
                && strcasecmp(argv[i], "TINYINT")
                && strcasecmp(argv[i], "BOOL")
                && strcasecmp(argv[i], "SMALLINT")
                && strcasecmp(argv[i], "BIGINT")
                && strcasecmp(argv[i], "DOUBLE")
                && strcasecmp(argv[i], "BINARY") 
                && strcasecmp(argv[i], "NCHAR")) {
          fprintf(stderr, "Invalid data_type!\n");
          printHelp();
          exit(EXIT_FAILURE);
        }
        sptr[0] = argv[i];
      } else {
        // more than one col
        int index = 0;
        char *dupstr = strdup(argv[i]);
        char *running = dupstr;
        char *token = strsep(&running, ",");
        while (token != NULL) {
          if (strcasecmp(token, "INT")
                  && strcasecmp(token, "FLOAT")
                  && strcasecmp(token, "TINYINT")
                  && strcasecmp(token, "BOOL")
                  && strcasecmp(token, "SMALLINT")
                  && strcasecmp(token, "BIGINT")
                  && strcasecmp(token, "DOUBLE")
                  && strcasecmp(token, "BINARY")
                  && strcasecmp(token, "NCHAR")) {
            fprintf(stderr, "Invalid data_type!\n");
            printHelp();
            exit(EXIT_FAILURE);
          }
          sptr[index++] = token;
          token = strsep(&running, ",");
          if (index >= MAX_NUM_DATATYPE) break;
        }
        sptr[index] = NULL;
      }
    } else if (strcmp(argv[i], "-w") == 0) {
      arguments->len_of_binary = atoi(argv[++i]);
    } else if (strcmp(argv[i], "-m") == 0) {
      arguments->tb_prefix = argv[++i];
    } else if (strcmp(argv[i], "-M") == 0) {
      arguments->use_metric = true;
    } else if (strcmp(argv[i], "-x") == 0) {
      arguments->insert_only = true;
    } else if (strcmp(argv[i], "-y") == 0) {
      arguments->answer_yes = true;
    } else if (strcmp(argv[i], "-g") == 0) {
      arguments->debug_print = true;
    } else if (strcmp(argv[i], "-gg") == 0) {
      arguments->verbose_print = true;
    } else if (strcmp(argv[i], "-c") == 0) {
      strcpy(configDir, argv[++i]);
    } else if (strcmp(argv[i], "-O") == 0) {
      arguments->disorderRatio = atoi(argv[++i]);
      if (arguments->disorderRatio > 1 
              || arguments->disorderRatio < 0) {
        arguments->disorderRatio = 0;
      } else if (arguments->disorderRatio == 1) {
        arguments->disorderRange = 10;
      }
    } else if (strcmp(argv[i], "-R") == 0) {
      arguments->disorderRange = atoi(argv[++i]);
      if (arguments->disorderRange == 1 
              && (arguments->disorderRange > 50 
              || arguments->disorderRange <= 0)) {
        arguments->disorderRange = 10;
      }
    } else if (strcmp(argv[i], "-a") == 0) {
      arguments->replica = atoi(argv[++i]);
      if (arguments->replica > 3 || arguments->replica < 1) {
          arguments->replica = 1;
      }
    } else if (strcmp(argv[i], "-D") == 0) {
      arguments->method_of_delete = atoi(argv[++i]);
      if (arguments->method_of_delete < 0
              || arguments->method_of_delete > 3) {
        arguments->method_of_delete = 0;
      }
    } else if (strcmp(argv[i], "--help") == 0) {
      printHelp();
      exit(0);
    } else {
      fprintf(stderr, "wrong options\n");
      printHelp();
      exit(EXIT_FAILURE);
    }
  }

<<<<<<< HEAD
  if (arguments->debug_print || arguments->verbose_print) {
=======
  if (((arguments->debug_print) && (arguments->metaFile == NULL))
          || arguments->verbose_print) {
>>>>>>> 3793640e
    printf("###################################################################\n");
    printf("# meta file:                         %s\n", arguments->metaFile);
    printf("# Server IP:                         %s:%hu\n", 
            arguments->host == NULL ? "localhost" : arguments->host,
            arguments->port );
    printf("# User:                              %s\n", arguments->user);
    printf("# Password:                          %s\n", arguments->password);
    printf("# Use metric:                        %s\n", arguments->use_metric ? "true" : "false");
    if (*(arguments->datatype)) {
        printf("# Specified data type:               ");
        for (int i = 0; i < MAX_NUM_DATATYPE; i++)
            if (arguments->datatype[i])
               printf("%s,", arguments->datatype[i]);
            else
                break;
        printf("\n");
    }
    printf("# Insertion interval:                %d\n", arguments->insert_interval);
    printf("# Number of records per req:         %d\n", arguments->num_of_RPR);
    printf("# Max SQL length:                    %d\n", arguments->max_sql_len);
    printf("# Length of Binary:                  %d\n", arguments->len_of_binary);
    printf("# Number of Threads:                 %d\n", arguments->num_of_threads);
    printf("# Number of Tables:                  %d\n", arguments->num_of_tables);
    printf("# Number of Data per Table:          %d\n", arguments->num_of_DPT);
    printf("# Database name:                     %s\n", arguments->database);
    printf("# Table prefix:                      %s\n", arguments->tb_prefix);
    if (arguments->disorderRatio) {
      printf("# Data order:                        %d\n", arguments->disorderRatio);
      printf("# Data out of order rate:            %d\n", arguments->disorderRange);
  
    }
    printf("# Delete method:                     %d\n", arguments->method_of_delete);
    printf("# Answer yes when prompt:            %d\n", arguments->answer_yes);
    printf("# Print debug info:                  %d\n", arguments->debug_print);
    printf("# Print verbose info:                %d\n", arguments->verbose_print);
    printf("###################################################################\n");
    if (!arguments->answer_yes) {
        printf("Press enter key to continue\n\n");
        (void) getchar();
    }
  }
}

static bool getInfoFromJsonFile(char* file);
//static int generateOneRowDataForStb(SSuperTable* stbInfo);
//static int getDataIntoMemForStb(SSuperTable* stbInfo);
static void init_rand_data();
void tmfclose(FILE *fp) {
  if (NULL != fp) {
    fclose(fp);
  }
}

void tmfree(char *buf) {
  if (NULL != buf) {
    free(buf);
  }
}

static int queryDbExec(TAOS *taos, char *command, int type) {
  int i;
  TAOS_RES *res = NULL;
  int32_t   code = -1;

  for (i = 0; i < 5; i++) {
    if (NULL != res) {
      taos_free_result(res);
      res = NULL;
    }

    res = taos_query(taos, command);
    code = taos_errno(res);
    if (0 == code) {
      break;
    }    
  }

  if (code != 0) {
    debugPrint("%s() LN%d - command: %s\n", __func__, __LINE__, command);
    fprintf(stderr, "Failed to run %s, reason: %s\n", command, taos_errstr(res));
    taos_free_result(res);
    //taos_close(taos);
    return -1;
  }

  if (INSERT_TYPE == type) {
    int affectedRows = taos_affected_rows(res);
    taos_free_result(res);
    return affectedRows;
  }
  
  taos_free_result(res);
  return 0;
}

static void getResult(TAOS_RES *res, char* resultFileName) {  
  TAOS_ROW    row = NULL;
  int         num_rows = 0;
  int         num_fields = taos_field_count(res);
  TAOS_FIELD *fields     = taos_fetch_fields(res);

  FILE *fp = NULL;
  if (resultFileName[0] != 0) {
    fp = fopen(resultFileName, "at");
    if (fp == NULL) {
      fprintf(stderr, "failed to open result file: %s, result will not save to file\n", resultFileName);
    }
  }
  
  char* databuf = (char*) calloc(1, 100*1024*1024);
  if (databuf == NULL) {
    fprintf(stderr, "failed to malloc, warning: save result to file slowly!\n");
    if (fp)
        fclose(fp);
    return ;
  }

  int   totalLen = 0;
  char  temp[16000];

  // fetch the records row by row
  while ((row = taos_fetch_row(res))) {
    if (totalLen >= 100*1024*1024 - 32000) {
      if (fp) fprintf(fp, "%s", databuf);
      totalLen = 0;
      memset(databuf, 0, 100*1024*1024);
    }
    num_rows++;
    int len = taos_print_row(temp, row, fields, num_fields);
    len += sprintf(temp + len, "\n");
    //printf("query result:%s\n", temp);
    memcpy(databuf + totalLen, temp, len);
    totalLen += len;
  }

  if (fp) fprintf(fp, "%s", databuf);
  tmfclose(fp);
  free(databuf);
}

static void selectAndGetResult(TAOS *taos, char *command, char* resultFileName) {
  TAOS_RES *res = taos_query(taos, command);
  if (res == NULL || taos_errno(res) != 0) {
    printf("failed to sql:%s, reason:%s\n", command, taos_errstr(res));
    taos_free_result(res);
    return;
  }
  
  getResult(res, resultFileName);
  taos_free_result(res);
}

double getCurrentTime() {
  struct timeval tv;
  if (gettimeofday(&tv, NULL) != 0) {
    perror("Failed to get current time in ms");
    return 0.0;
  }

  return tv.tv_sec + tv.tv_usec / 1E6;
}

static int32_t rand_bool(){
  static int cursor;
  cursor++;
  cursor = cursor % MAX_PREPARED_RAND;
  return randint[cursor] % 2;
}

static int32_t rand_tinyint(){
  static int cursor;
  cursor++;
  cursor = cursor % MAX_PREPARED_RAND;
  return randint[cursor] % 128;
}

static int32_t rand_smallint(){
  static int cursor;
  cursor++;
  cursor = cursor % MAX_PREPARED_RAND;
  return randint[cursor] % 32767;
}

static int32_t rand_int(){
  static int cursor;
  cursor++;
  cursor = cursor % MAX_PREPARED_RAND;
  return randint[cursor];
}

static int64_t rand_bigint(){
  static int cursor;
  cursor++;
  cursor = cursor % MAX_PREPARED_RAND;
  return randbigint[cursor];
  
}

static float rand_float(){
  static int cursor;
  cursor++;
  cursor = cursor % MAX_PREPARED_RAND;
  return randfloat[cursor];    
}

static const char charset[] = "abcdefghijklmnopqrstuvwxyzABCDEFGHIJKLMNOPQRSTUVWXYZ1234567890";
void rand_string(char *str, int size) {
  str[0] = 0;
  if (size > 0) {
    //--size;
    int n;
    for (n = 0; n < size; n++) {
      int key = rand_tinyint() % (int)(sizeof(charset) - 1);
      str[n] = charset[key];
    }
    str[n] = 0;
  }
}

static double rand_double() {
  static int cursor;
  cursor++;
  cursor = cursor % MAX_PREPARED_RAND;
  return randdouble[cursor];

}

static void init_rand_data() {
  for (int i = 0; i < MAX_PREPARED_RAND; i++){
    randint[i] = (int)(rand() % 65535);
    randbigint[i] = (int64_t)(rand() % 2147483648);
    randfloat[i] = (float)(rand() / 1000.0);
    randdouble[i] = (double)(rand() / 1000000.0);
  }
}

#define SHOW_PARSE_RESULT_START()   \
    do { if (g_args.metaFile)  \
        printf("\033[1m\033[40;32m================ %s parse result START ================\033[0m\n", \
                g_args.metaFile); } while(0)

#define SHOW_PARSE_RESULT_END() \
    do { if (g_args.metaFile)   \
        printf("\033[1m\033[40;32m================ %s parse result END================\033[0m\n", \
                g_args.metaFile); } while(0)

#define SHOW_PARSE_RESULT_START_TO_FILE(fp)   \
    do { if (g_args.metaFile)  \
        fprintf(fp, "\033[1m\033[40;32m================ %s parse result START ================\033[0m\n", \
                g_args.metaFile); } while(0)

#define SHOW_PARSE_RESULT_END_TO_FILE(fp) \
    do { if (g_args.metaFile)   \
        fprintf(fp, "\033[1m\033[40;32m================ %s parse result END================\033[0m\n", \
                g_args.metaFile); } while(0)

static int printfInsertMeta() {
    SHOW_PARSE_RESULT_START();

  printf("host:                       \033[33m%s:%u\033[0m\n", g_Dbs.host, g_Dbs.port);
  printf("user:                       \033[33m%s\033[0m\n", g_Dbs.user);
  printf("password:                   \033[33m%s\033[0m\n", g_Dbs.password);
  printf("resultFile:                 \033[33m%s\033[0m\n", g_Dbs.resultFile);
  printf("thread num of insert data:  \033[33m%d\033[0m\n", g_Dbs.threadCount);
  printf("thread num of create table: \033[33m%d\033[0m\n", g_Dbs.threadCountByCreateTbl);
  printf("insert interval:            \033[33m%d\033[0m\n", g_args.insert_interval);
  printf("number of records per req:  \033[33m%d\033[0m\n", g_args.num_of_RPR);
  printf("max sql length:             \033[33m%d\033[0m\n", g_args.max_sql_len);

  printf("database count:             \033[33m%d\033[0m\n", g_Dbs.dbCount);
  for (int i = 0; i < g_Dbs.dbCount; i++) {
    printf("database[\033[33m%d\033[0m]:\n", i);
    printf("  database[%d] name:      \033[33m%s\033[0m\n", i, g_Dbs.db[i].dbName);
    if (0 == g_Dbs.db[i].drop) {
      printf("  drop:                  \033[33mno\033[0m\n");     
    }else {
      printf("  drop:                  \033[33myes\033[0m\n"); 
    }

    if (g_Dbs.db[i].dbCfg.blocks > 0) {
      printf("  blocks:                \033[33m%d\033[0m\n", g_Dbs.db[i].dbCfg.blocks);
    }
    if (g_Dbs.db[i].dbCfg.cache > 0) {
      printf("  cache:                 \033[33m%d\033[0m\n", g_Dbs.db[i].dbCfg.cache);
    }
    if (g_Dbs.db[i].dbCfg.days > 0) {
      printf("  days:                  \033[33m%d\033[0m\n", g_Dbs.db[i].dbCfg.days);
    }
    if (g_Dbs.db[i].dbCfg.keep > 0) {
      printf("  keep:                  \033[33m%d\033[0m\n", g_Dbs.db[i].dbCfg.keep);
    }
    if (g_Dbs.db[i].dbCfg.replica > 0) {
      printf("  replica:               \033[33m%d\033[0m\n", g_Dbs.db[i].dbCfg.replica);
    }
    if (g_Dbs.db[i].dbCfg.update > 0) {
      printf("  update:                \033[33m%d\033[0m\n", g_Dbs.db[i].dbCfg.update);
    }
    if (g_Dbs.db[i].dbCfg.minRows > 0) {
      printf("  minRows:               \033[33m%d\033[0m\n", g_Dbs.db[i].dbCfg.minRows);
    }
    if (g_Dbs.db[i].dbCfg.maxRows > 0) {
      printf("  maxRows:               \033[33m%d\033[0m\n", g_Dbs.db[i].dbCfg.maxRows);
    }
    if (g_Dbs.db[i].dbCfg.comp > 0) {
      printf("  comp:                  \033[33m%d\033[0m\n", g_Dbs.db[i].dbCfg.comp);
    }
    if (g_Dbs.db[i].dbCfg.walLevel > 0) {
      printf("  walLevel:              \033[33m%d\033[0m\n", g_Dbs.db[i].dbCfg.walLevel);
    }
    if (g_Dbs.db[i].dbCfg.fsync > 0) {
      printf("  fsync:                 \033[33m%d\033[0m\n", g_Dbs.db[i].dbCfg.fsync);
    }
    if (g_Dbs.db[i].dbCfg.quorum > 0) {
      printf("  quorum:                \033[33m%d\033[0m\n", g_Dbs.db[i].dbCfg.quorum);
    }
    if (g_Dbs.db[i].dbCfg.precision[0] != 0) {
      if ((0 == strncasecmp(g_Dbs.db[i].dbCfg.precision, "ms", 2))
              || (0 == strncasecmp(g_Dbs.db[i].dbCfg.precision, "us", 2))) {
        printf("  precision:             \033[33m%s\033[0m\n", g_Dbs.db[i].dbCfg.precision);
      } else {
        printf("\033[1m\033[40;31m  precision error:       %s\033[0m\n",
                g_Dbs.db[i].dbCfg.precision);
        return -1;
      }
    }

    printf("  super table count:     \033[33m%d\033[0m\n", g_Dbs.db[i].superTblCount);
    for (int j = 0; j < g_Dbs.db[i].superTblCount; j++) {
      printf("  super table[\033[33m%d\033[0m]:\n", j);
    
      printf("      stbName:           \033[33m%s\033[0m\n",  g_Dbs.db[i].superTbls[j].sTblName);   

      if (PRE_CREATE_SUBTBL == g_Dbs.db[i].superTbls[j].autoCreateTable) {
        printf("      autoCreateTable:   \033[33m%s\033[0m\n",  "no");
      } else if (AUTO_CREATE_SUBTBL == g_Dbs.db[i].superTbls[j].autoCreateTable) {
        printf("      autoCreateTable:   \033[33m%s\033[0m\n",  "yes");
      } else {
        printf("      autoCreateTable:   \033[33m%s\033[0m\n",  "error");
      }
      
      if (TBL_NO_EXISTS == g_Dbs.db[i].superTbls[j].childTblExists) {
        printf("      childTblExists:    \033[33m%s\033[0m\n",  "no");
      } else if (TBL_ALREADY_EXISTS == g_Dbs.db[i].superTbls[j].childTblExists) {
        printf("      childTblExists:    \033[33m%s\033[0m\n",  "yes");
      } else {
        printf("      childTblExists:    \033[33m%s\033[0m\n",  "error");
      }

      printf("      childTblCount:     \033[33m%d\033[0m\n",  g_Dbs.db[i].superTbls[j].childTblCount);
      printf("      childTblPrefix:    \033[33m%s\033[0m\n",  g_Dbs.db[i].superTbls[j].childTblPrefix);
      printf("      dataSource:        \033[33m%s\033[0m\n",  g_Dbs.db[i].superTbls[j].dataSource);
      printf("      insertMode:        \033[33m%s\033[0m\n",  g_Dbs.db[i].superTbls[j].insertMode);
      if (g_Dbs.db[i].superTbls[j].childTblLimit > 0) {
        printf("      childTblLimit:     \033[33m%d\033[0m\n",  g_Dbs.db[i].superTbls[j].childTblLimit);
      }
      if (g_Dbs.db[i].superTbls[j].childTblOffset > 0) {
        printf("      childTblOffset:    \033[33m%d\033[0m\n",  g_Dbs.db[i].superTbls[j].childTblOffset);
      }
      printf("      insertRows:        \033[33m%"PRId64"\033[0m\n", g_Dbs.db[i].superTbls[j].insertRows);

      if (0 == g_Dbs.db[i].superTbls[j].multiThreadWriteOneTbl) {
        printf("      multiThreadWriteOneTbl:  \033[33mno\033[0m\n");
      }else {
        printf("      multiThreadWriteOneTbl:  \033[33myes\033[0m\n");
      }
      printf("      numberOfTblInOneSql:     \033[33m%d\033[0m\n",
              g_Dbs.db[i].superTbls[j].numberOfTblInOneSql);
      printf("      rowsPerTbl:        \033[33m%d\033[0m\n",
              g_Dbs.db[i].superTbls[j].rowsPerTbl);
      printf("      disorderRange:     \033[33m%d\033[0m\n",
              g_Dbs.db[i].superTbls[j].disorderRange);
      printf("      disorderRatio:     \033[33m%d\033[0m\n",
              g_Dbs.db[i].superTbls[j].disorderRatio);
      printf("      maxSqlLen:         \033[33m%d\033[0m\n",
              g_Dbs.db[i].superTbls[j].maxSqlLen);
      printf("      timeStampStep:     \033[33m%d\033[0m\n",
              g_Dbs.db[i].superTbls[j].timeStampStep);
      printf("      startTimestamp:    \033[33m%s\033[0m\n",
              g_Dbs.db[i].superTbls[j].startTimestamp);
      printf("      sampleFormat:      \033[33m%s\033[0m\n",
              g_Dbs.db[i].superTbls[j].sampleFormat);
      printf("      sampleFile:        \033[33m%s\033[0m\n",
              g_Dbs.db[i].superTbls[j].sampleFile);
      printf("      tagsFile:          \033[33m%s\033[0m\n",
              g_Dbs.db[i].superTbls[j].tagsFile);
      printf("      columnCount:       \033[33m%d\033[0m\n        ",
              g_Dbs.db[i].superTbls[j].columnCount);
      for (int k = 0; k < g_Dbs.db[i].superTbls[j].columnCount; k++) {
        //printf("dataType:%s, dataLen:%d\t", g_Dbs.db[i].superTbls[j].columns[k].dataType, g_Dbs.db[i].superTbls[j].columns[k].dataLen);
        if ((0 == strncasecmp(g_Dbs.db[i].superTbls[j].columns[k].dataType,
                       "binary", 6))
                || (0 == strncasecmp(g_Dbs.db[i].superTbls[j].columns[k].dataType,
                       "nchar", 5))) {
          printf("column[\033[33m%d\033[0m]:\033[33m%s(%d)\033[0m ", k,
                  g_Dbs.db[i].superTbls[j].columns[k].dataType,
                  g_Dbs.db[i].superTbls[j].columns[k].dataLen);
        } else {
          printf("column[%d]:\033[33m%s\033[0m ", k,
                  g_Dbs.db[i].superTbls[j].columns[k].dataType);
        }
      }
      printf("\n");

      printf("      tagCount:            \033[33m%d\033[0m\n        ",
              g_Dbs.db[i].superTbls[j].tagCount);
      for (int k = 0; k < g_Dbs.db[i].superTbls[j].tagCount; k++) {
        //printf("dataType:%s, dataLen:%d\t", g_Dbs.db[i].superTbls[j].tags[k].dataType, g_Dbs.db[i].superTbls[j].tags[k].dataLen);
        if ((0 == strncasecmp(g_Dbs.db[i].superTbls[j].tags[k].dataType, "binary", 6))
                || (0 == strncasecmp(g_Dbs.db[i].superTbls[j].tags[k].dataType, "nchar", 5))) {
          printf("tag[%d]:\033[33m%s(%d)\033[0m ", k,
                  g_Dbs.db[i].superTbls[j].tags[k].dataType,
                  g_Dbs.db[i].superTbls[j].tags[k].dataLen);
        } else {
          printf("tag[%d]:\033[33m%s\033[0m ", k,
                  g_Dbs.db[i].superTbls[j].tags[k].dataType);
        }
      }
      printf("\n");
    }
    printf("\n");
  }

  SHOW_PARSE_RESULT_END();

  return 0;
}

static void printfInsertMetaToFile(FILE* fp) {
    SHOW_PARSE_RESULT_START_TO_FILE(fp);

  fprintf(fp, "host:                       %s:%u\n", g_Dbs.host, g_Dbs.port);
  fprintf(fp, "user:                       %s\n", g_Dbs.user);
  fprintf(fp, "password:                   %s\n", g_Dbs.password);
  fprintf(fp, "resultFile:                 %s\n", g_Dbs.resultFile);
  fprintf(fp, "thread num of insert data:  %d\n", g_Dbs.threadCount);
  fprintf(fp, "thread num of create table: %d\n", g_Dbs.threadCountByCreateTbl);

  fprintf(fp, "database count:          %d\n", g_Dbs.dbCount);
  for (int i = 0; i < g_Dbs.dbCount; i++) {
    fprintf(fp, "database[%d]:\n", i);
    fprintf(fp, "  database[%d] name:       %s\n", i, g_Dbs.db[i].dbName);
    if (0 == g_Dbs.db[i].drop) {
      fprintf(fp, "  drop:                  no\n");     
    }else {
      fprintf(fp, "  drop:                  yes\n"); 
    }

    if (g_Dbs.db[i].dbCfg.blocks > 0) {
      fprintf(fp, "  blocks:                %d\n", g_Dbs.db[i].dbCfg.blocks);
    }
    if (g_Dbs.db[i].dbCfg.cache > 0) {
      fprintf(fp, "  cache:                 %d\n", g_Dbs.db[i].dbCfg.cache);
    }
    if (g_Dbs.db[i].dbCfg.days > 0) {
      fprintf(fp, "  days:                  %d\n", g_Dbs.db[i].dbCfg.days);
    }
    if (g_Dbs.db[i].dbCfg.keep > 0) {
      fprintf(fp, "  keep:                  %d\n", g_Dbs.db[i].dbCfg.keep);
    }
    if (g_Dbs.db[i].dbCfg.replica > 0) {
      fprintf(fp, "  replica:               %d\n", g_Dbs.db[i].dbCfg.replica);
    }
    if (g_Dbs.db[i].dbCfg.update > 0) {
      fprintf(fp, "  update:                %d\n", g_Dbs.db[i].dbCfg.update);
    }
    if (g_Dbs.db[i].dbCfg.minRows > 0) {
      fprintf(fp, "  minRows:               %d\n", g_Dbs.db[i].dbCfg.minRows);
    }
    if (g_Dbs.db[i].dbCfg.maxRows > 0) {
      fprintf(fp, "  maxRows:               %d\n", g_Dbs.db[i].dbCfg.maxRows);
    }
    if (g_Dbs.db[i].dbCfg.comp > 0) {
      fprintf(fp, "  comp:                  %d\n", g_Dbs.db[i].dbCfg.comp);
    }
    if (g_Dbs.db[i].dbCfg.walLevel > 0) {
      fprintf(fp, "  walLevel:              %d\n", g_Dbs.db[i].dbCfg.walLevel);
    }
    if (g_Dbs.db[i].dbCfg.fsync > 0) {
      fprintf(fp, "  fsync:                 %d\n", g_Dbs.db[i].dbCfg.fsync);
    }
    if (g_Dbs.db[i].dbCfg.quorum > 0) {
      fprintf(fp, "  quorum:                %d\n", g_Dbs.db[i].dbCfg.quorum);
    }
    if (g_Dbs.db[i].dbCfg.precision[0] != 0) {
      if ((0 == strncasecmp(g_Dbs.db[i].dbCfg.precision, "ms", 2))
              || (0 == strncasecmp(g_Dbs.db[i].dbCfg.precision, "us", 2))) {
        fprintf(fp, "  precision:             %s\n", g_Dbs.db[i].dbCfg.precision);
      } else {
        fprintf(fp, "  precision error:       %s\n", g_Dbs.db[i].dbCfg.precision);
      }
    }

    fprintf(fp, "  super table count:     %d\n", g_Dbs.db[i].superTblCount);
    for (int j = 0; j < g_Dbs.db[i].superTblCount; j++) {
      fprintf(fp, "  super table[%d]:\n", j);
    
      fprintf(fp, "      stbName:           %s\n",  g_Dbs.db[i].superTbls[j].sTblName);   

      if (PRE_CREATE_SUBTBL == g_Dbs.db[i].superTbls[j].autoCreateTable) {
        fprintf(fp, "      autoCreateTable:   %s\n",  "no");
      } else if (AUTO_CREATE_SUBTBL == g_Dbs.db[i].superTbls[j].autoCreateTable) {
        fprintf(fp, "      autoCreateTable:   %s\n",  "yes");
      } else {
        fprintf(fp, "      autoCreateTable:   %s\n",  "error");
      }
      
      if (TBL_NO_EXISTS == g_Dbs.db[i].superTbls[j].childTblExists) {
        fprintf(fp, "      childTblExists:    %s\n",  "no");
      } else if (TBL_ALREADY_EXISTS == g_Dbs.db[i].superTbls[j].childTblExists) {
        fprintf(fp, "      childTblExists:    %s\n",  "yes");
      } else {
        fprintf(fp, "      childTblExists:    %s\n",  "error");
      }
      
      fprintf(fp, "      childTblCount:     %d\n",  g_Dbs.db[i].superTbls[j].childTblCount);      
      fprintf(fp, "      childTblPrefix:    %s\n",  g_Dbs.db[i].superTbls[j].childTblPrefix);      
      fprintf(fp, "      dataSource:        %s\n",  g_Dbs.db[i].superTbls[j].dataSource);      
      fprintf(fp, "      insertMode:        %s\n",  g_Dbs.db[i].superTbls[j].insertMode);      
      fprintf(fp, "      insertRows:        %"PRId64"\n", g_Dbs.db[i].superTbls[j].insertRows); 
      fprintf(fp, "      insert interval:   %d\n", g_Dbs.db[i].superTbls[j].insertInterval);

      if (0 == g_Dbs.db[i].superTbls[j].multiThreadWriteOneTbl) {
        fprintf(fp, "      multiThreadWriteOneTbl:  no\n");     
      }else {
        fprintf(fp, "      multiThreadWriteOneTbl:  yes\n"); 
      }
      fprintf(fp, "      numberOfTblInOneSql:     %d\n",  g_Dbs.db[i].superTbls[j].numberOfTblInOneSql);     
      fprintf(fp, "      rowsPerTbl:        %d\n",  g_Dbs.db[i].superTbls[j].rowsPerTbl);     
      fprintf(fp, "      disorderRange:     %d\n",  g_Dbs.db[i].superTbls[j].disorderRange);     
      fprintf(fp, "      disorderRatio:     %d\n",  g_Dbs.db[i].superTbls[j].disorderRatio);
      fprintf(fp, "      maxSqlLen:         %d\n",  g_Dbs.db[i].superTbls[j].maxSqlLen);     
      
      fprintf(fp, "      timeStampStep:     %d\n",  g_Dbs.db[i].superTbls[j].timeStampStep);      
      fprintf(fp, "      startTimestamp:    %s\n",  g_Dbs.db[i].superTbls[j].startTimestamp);             
      fprintf(fp, "      sampleFormat:      %s\n",  g_Dbs.db[i].superTbls[j].sampleFormat);
      fprintf(fp, "      sampleFile:        %s\n",  g_Dbs.db[i].superTbls[j].sampleFile); 
      fprintf(fp, "      tagsFile:          %s\n",  g_Dbs.db[i].superTbls[j].tagsFile);   
    
      fprintf(fp, "      columnCount:       %d\n        ",  g_Dbs.db[i].superTbls[j].columnCount);
      for (int k = 0; k < g_Dbs.db[i].superTbls[j].columnCount; k++) {
        //printf("dataType:%s, dataLen:%d\t", g_Dbs.db[i].superTbls[j].columns[k].dataType, g_Dbs.db[i].superTbls[j].columns[k].dataLen);
        if ((0 == strncasecmp(g_Dbs.db[i].superTbls[j].columns[k].dataType, "binary", 6)) || (0 == strncasecmp(g_Dbs.db[i].superTbls[j].columns[k].dataType, "nchar", 5))) {
          fprintf(fp, "column[%d]:%s(%d) ", k, g_Dbs.db[i].superTbls[j].columns[k].dataType, g_Dbs.db[i].superTbls[j].columns[k].dataLen);
        } else {
          fprintf(fp, "column[%d]:%s ", k, g_Dbs.db[i].superTbls[j].columns[k].dataType);
        }
      }
      fprintf(fp, "\n");
      
      fprintf(fp, "      tagCount:            %d\n        ",  g_Dbs.db[i].superTbls[j].tagCount);
      for (int k = 0; k < g_Dbs.db[i].superTbls[j].tagCount; k++) {
        //printf("dataType:%s, dataLen:%d\t", g_Dbs.db[i].superTbls[j].tags[k].dataType, g_Dbs.db[i].superTbls[j].tags[k].dataLen);
        if ((0 == strncasecmp(g_Dbs.db[i].superTbls[j].tags[k].dataType, "binary", 6)) || (0 == strncasecmp(g_Dbs.db[i].superTbls[j].tags[k].dataType, "nchar", 5))) {
          fprintf(fp, "tag[%d]:%s(%d) ", k, g_Dbs.db[i].superTbls[j].tags[k].dataType, g_Dbs.db[i].superTbls[j].tags[k].dataLen);
        } else {
          fprintf(fp, "tag[%d]:%s ", k, g_Dbs.db[i].superTbls[j].tags[k].dataType);
        }     
      }
      fprintf(fp, "\n");
    }
    fprintf(fp, "\n");
  }
    SHOW_PARSE_RESULT_END_TO_FILE(fp);
}

static void printfQueryMeta() {
    SHOW_PARSE_RESULT_START();
  printf("host:                    \033[33m%s:%u\033[0m\n", g_queryInfo.host, g_queryInfo.port);
  printf("user:                    \033[33m%s\033[0m\n", g_queryInfo.user);
  printf("password:                \033[33m%s\033[0m\n", g_queryInfo.password);
  printf("database name:           \033[33m%s\033[0m\n", g_queryInfo.dbName);

  printf("\n");
  printf("specified table query info:                   \n");  
  printf("query interval: \033[33m%d\033[0m\n", g_queryInfo.superQueryInfo.rate);
  printf("concurrent:     \033[33m%d\033[0m\n", g_queryInfo.superQueryInfo.concurrent);
  printf("sqlCount:       \033[33m%d\033[0m\n", g_queryInfo.superQueryInfo.sqlCount); 

  if (SUBSCRIBE_MODE == g_args.test_mode) {
    printf("mod:            \033[33m%d\033[0m\n", g_queryInfo.superQueryInfo.subscribeMode);
    printf("interval:       \033[33m%d\033[0m\n", g_queryInfo.superQueryInfo.subscribeInterval);
    printf("restart:        \033[33m%d\033[0m\n", g_queryInfo.superQueryInfo.subscribeRestart);
    printf("keepProgress:   \033[33m%d\033[0m\n", g_queryInfo.superQueryInfo.subscribeKeepProgress);
  }

  for (int i = 0; i < g_queryInfo.superQueryInfo.sqlCount; i++) {
    printf("  sql[%d]: \033[33m%s\033[0m\n", i, g_queryInfo.superQueryInfo.sql[i]);
  }
  printf("\n");
  printf("super table query info:                   \n");  
  printf("query interval: \033[33m%d\033[0m\n", g_queryInfo.subQueryInfo.rate);
  printf("threadCnt:      \033[33m%d\033[0m\n", g_queryInfo.subQueryInfo.threadCnt);
  printf("childTblCount:  \033[33m%d\033[0m\n", g_queryInfo.subQueryInfo.childTblCount);
  printf("stable name:    \033[33m%s\033[0m\n", g_queryInfo.subQueryInfo.sTblName);

  if (SUBSCRIBE_MODE == g_args.test_mode) {
    printf("mod:            \033[33m%d\033[0m\n", g_queryInfo.subQueryInfo.subscribeMode);
    printf("interval:       \033[33m%d\033[0m\n", g_queryInfo.subQueryInfo.subscribeInterval);
    printf("restart:        \033[33m%d\033[0m\n", g_queryInfo.subQueryInfo.subscribeRestart);
    printf("keepProgress:   \033[33m%d\033[0m\n", g_queryInfo.subQueryInfo.subscribeKeepProgress);
  }
  
  printf("sqlCount:       \033[33m%d\033[0m\n", g_queryInfo.subQueryInfo.sqlCount);  
  for (int i = 0; i < g_queryInfo.subQueryInfo.sqlCount; i++) {
    printf("  sql[%d]: \033[33m%s\033[0m\n", i, g_queryInfo.subQueryInfo.sql[i]);
  }  
  printf("\n");

    SHOW_PARSE_RESULT_END();
}


static char* xFormatTimestamp(char* buf, int64_t val, int precision) {
  time_t tt;
  if (precision == TSDB_TIME_PRECISION_MICRO) {
    tt = (time_t)(val / 1000000);
  } else {
    tt = (time_t)(val / 1000);
  }

/* comment out as it make testcases like select_with_tags.sim fail.
  but in windows, this may cause the call to localtime crash if tt < 0,
  need to find a better solution.
  if (tt < 0) {
    tt = 0;
  }
  */

#ifdef WINDOWS
  if (tt < 0) tt = 0;
#endif

  struct tm* ptm = localtime(&tt);
  size_t pos = strftime(buf, 32, "%Y-%m-%d %H:%M:%S", ptm);

  if (precision == TSDB_TIME_PRECISION_MICRO) {
    sprintf(buf + pos, ".%06d", (int)(val % 1000000));
  } else {
    sprintf(buf + pos, ".%03d", (int)(val % 1000));
  }

  return buf;
}

static void xDumpFieldToFile(FILE* fp, const char* val, TAOS_FIELD* field, int32_t length, int precision) {
  if (val == NULL) {
    fprintf(fp, "%s", TSDB_DATA_NULL_STR);
    return;
  }

  char buf[TSDB_MAX_BYTES_PER_ROW];
  switch (field->type) {
    case TSDB_DATA_TYPE_BOOL:
      fprintf(fp, "%d", ((((int32_t)(*((char *)val))) == 1) ? 1 : 0));
      break;
    case TSDB_DATA_TYPE_TINYINT:
      fprintf(fp, "%d", *((int8_t *)val));
      break;
    case TSDB_DATA_TYPE_SMALLINT:
      fprintf(fp, "%d", *((int16_t *)val));
      break;
    case TSDB_DATA_TYPE_INT:
      fprintf(fp, "%d", *((int32_t *)val));
      break;
    case TSDB_DATA_TYPE_BIGINT:
      fprintf(fp, "%" PRId64, *((int64_t *)val));
      break;
    case TSDB_DATA_TYPE_FLOAT:
      fprintf(fp, "%.5f", GET_FLOAT_VAL(val));
      break;
    case TSDB_DATA_TYPE_DOUBLE:
      fprintf(fp, "%.9f", GET_DOUBLE_VAL(val));
      break;
    case TSDB_DATA_TYPE_BINARY:
    case TSDB_DATA_TYPE_NCHAR:
      memcpy(buf, val, length);
      buf[length] = 0;
      fprintf(fp, "\'%s\'", buf);
      break;
    case TSDB_DATA_TYPE_TIMESTAMP:
      xFormatTimestamp(buf, *(int64_t*)val, precision);
      fprintf(fp, "'%s'", buf);
      break;
    default:
      break;
  }
}

static int xDumpResultToFile(const char* fname, TAOS_RES* tres) {
  TAOS_ROW row = taos_fetch_row(tres);
  if (row == NULL) {
    return 0;
  }

  FILE* fp = fopen(fname, "at");
  if (fp == NULL) {
    fprintf(stderr, "ERROR: failed to open file: %s\n", fname);
    return -1;
  }

  int num_fields = taos_num_fields(tres);
  TAOS_FIELD *fields = taos_fetch_fields(tres);
  int precision = taos_result_precision(tres);

  for (int col = 0; col < num_fields; col++) {
    if (col > 0) {
      fprintf(fp, ",");
    }
    fprintf(fp, "%s", fields[col].name);
  }
  fputc('\n', fp);
  
  int numOfRows = 0;
  do {
    int32_t* length = taos_fetch_lengths(tres);
    for (int i = 0; i < num_fields; i++) {
      if (i > 0) {
        fputc(',', fp);
      }
      xDumpFieldToFile(fp, (const char*)row[i], fields +i, length[i], precision);
    }
    fputc('\n', fp);

    numOfRows++;
    row = taos_fetch_row(tres);
  } while( row != NULL);

  fclose(fp);

  return numOfRows;
}

static int getDbFromServer(TAOS * taos, SDbInfo** dbInfos) {  
  TAOS_RES * res;  
  TAOS_ROW row = NULL;
  int count = 0;
  
  res = taos_query(taos, "show databases;");  
  int32_t code = taos_errno(res);
  
  if (code != 0) {
    fprintf(stderr, "failed to run <show databases>, reason: %s\n", taos_errstr(res));
    return -1;
  }

  TAOS_FIELD *fields = taos_fetch_fields(res);

  while ((row = taos_fetch_row(res)) != NULL) {
    // sys database name : 'log'
    if (strncasecmp(row[TSDB_SHOW_DB_NAME_INDEX], "log", fields[TSDB_SHOW_DB_NAME_INDEX].bytes) == 0) continue;

    dbInfos[count] = (SDbInfo *)calloc(1, sizeof(SDbInfo));
    if (dbInfos[count] == NULL) {
      fprintf(stderr, "failed to allocate memory for some dbInfo[%d]\n", count);
      return -1;
    }

    tstrncpy(dbInfos[count]->name, (char *)row[TSDB_SHOW_DB_NAME_INDEX], fields[TSDB_SHOW_DB_NAME_INDEX].bytes);
    xFormatTimestamp(dbInfos[count]->create_time, *(int64_t*)row[TSDB_SHOW_DB_CREATED_TIME_INDEX], TSDB_TIME_PRECISION_MILLI);
    dbInfos[count]->ntables = *((int32_t *)row[TSDB_SHOW_DB_NTABLES_INDEX]);
    dbInfos[count]->vgroups = *((int32_t *)row[TSDB_SHOW_DB_VGROUPS_INDEX]);  
    dbInfos[count]->replica = *((int16_t *)row[TSDB_SHOW_DB_REPLICA_INDEX]);
    dbInfos[count]->quorum = *((int16_t *)row[TSDB_SHOW_DB_QUORUM_INDEX]);
    dbInfos[count]->days = *((int16_t *)row[TSDB_SHOW_DB_DAYS_INDEX]);  

    tstrncpy(dbInfos[count]->keeplist, (char *)row[TSDB_SHOW_DB_KEEP_INDEX], fields[TSDB_SHOW_DB_KEEP_INDEX].bytes);      
    dbInfos[count]->cache = *((int32_t *)row[TSDB_SHOW_DB_CACHE_INDEX]);
    dbInfos[count]->blocks = *((int32_t *)row[TSDB_SHOW_DB_BLOCKS_INDEX]);
    dbInfos[count]->minrows = *((int32_t *)row[TSDB_SHOW_DB_MINROWS_INDEX]);
    dbInfos[count]->maxrows = *((int32_t *)row[TSDB_SHOW_DB_MAXROWS_INDEX]);
    dbInfos[count]->wallevel = *((int8_t *)row[TSDB_SHOW_DB_WALLEVEL_INDEX]);
    dbInfos[count]->fsync = *((int32_t *)row[TSDB_SHOW_DB_FSYNC_INDEX]);
    dbInfos[count]->comp = (int8_t)(*((int8_t *)row[TSDB_SHOW_DB_COMP_INDEX]));
    dbInfos[count]->cachelast = (int8_t)(*((int8_t *)row[TSDB_SHOW_DB_CACHELAST_INDEX]));

    tstrncpy(dbInfos[count]->precision, 
            (char *)row[TSDB_SHOW_DB_PRECISION_INDEX],
            fields[TSDB_SHOW_DB_PRECISION_INDEX].bytes);  
    dbInfos[count]->update = *((int8_t *)row[TSDB_SHOW_DB_UPDATE_INDEX]);
    tstrncpy(dbInfos[count]->status, (char *)row[TSDB_SHOW_DB_STATUS_INDEX], fields[TSDB_SHOW_DB_STATUS_INDEX].bytes); 
    
    count++;
    if (count > MAX_DATABASE_COUNT) {
      fprintf(stderr, "The database count overflow than %d\n", MAX_DATABASE_COUNT);      
      break;
    }
  }

  return count;
}

static void printfDbInfoForQueryToFile(char* filename, SDbInfo* dbInfos, int index) {
  if (filename[0] == 0)
      return;

  FILE *fp = fopen(filename, "at");
  if (fp == NULL) {
    fprintf(stderr, "failed to open file: %s\n", filename);
    return;
  }

  fprintf(fp, "================ database[%d] ================\n", index);
  fprintf(fp, "name: %s\n", dbInfos->name);
  fprintf(fp, "created_time: %s\n", dbInfos->create_time);
  fprintf(fp, "ntables: %d\n", dbInfos->ntables);
  fprintf(fp, "vgroups: %d\n", dbInfos->vgroups);  
  fprintf(fp, "replica: %d\n", dbInfos->replica);
  fprintf(fp, "quorum: %d\n", dbInfos->quorum);
  fprintf(fp, "days: %d\n", dbInfos->days);    
  fprintf(fp, "keep0,keep1,keep(D): %s\n", dbInfos->keeplist);      
  fprintf(fp, "cache(MB): %d\n", dbInfos->cache);
  fprintf(fp, "blocks: %d\n", dbInfos->blocks);
  fprintf(fp, "minrows: %d\n", dbInfos->minrows);
  fprintf(fp, "maxrows: %d\n", dbInfos->maxrows);
  fprintf(fp, "wallevel: %d\n", dbInfos->wallevel);
  fprintf(fp, "fsync: %d\n", dbInfos->fsync);
  fprintf(fp, "comp: %d\n", dbInfos->comp);
  fprintf(fp, "cachelast: %d\n", dbInfos->cachelast);  
  fprintf(fp, "precision: %s\n", dbInfos->precision);  
  fprintf(fp, "update: %d\n", dbInfos->update);
  fprintf(fp, "status: %s\n", dbInfos->status); 
  fprintf(fp, "\n");

  fclose(fp);
}

static void printfQuerySystemInfo(TAOS * taos) {
  char filename[MAX_QUERY_SQL_LENGTH+1] = {0};
  char buffer[MAX_QUERY_SQL_LENGTH+1] = {0};
  TAOS_RES* res;

  time_t t;
  struct tm* lt;
  time(&t);
  lt = localtime(&t);
  snprintf(filename, MAX_QUERY_SQL_LENGTH, "querySystemInfo-%d-%d-%d %d:%d:%d", lt->tm_year+1900, lt->tm_mon, lt->tm_mday, lt->tm_hour, lt->tm_min, lt->tm_sec);
  
  // show variables
  res = taos_query(taos, "show variables;");
  //getResult(res, filename);
  xDumpResultToFile(filename, res);

  // show dnodes
  res = taos_query(taos, "show dnodes;");
  xDumpResultToFile(filename, res);
  //getResult(res, filename);
  
  // show databases
  res = taos_query(taos, "show databases;");
  SDbInfo** dbInfos = (SDbInfo **)calloc(MAX_DATABASE_COUNT, sizeof(SDbInfo *));
  if (dbInfos == NULL) {
    fprintf(stderr, "failed to allocate memory\n");
    return;
  }
  int dbCount = getDbFromServer(taos, dbInfos);
  if (dbCount <= 0) {
      free(dbInfos);
      return;
  }

  for (int i = 0; i < dbCount; i++) {
    // printf database info 
    printfDbInfoForQueryToFile(filename, dbInfos[i], i);
    
    // show db.vgroups
    snprintf(buffer, MAX_QUERY_SQL_LENGTH, "show %s.vgroups;", dbInfos[i]->name);
    res = taos_query(taos, buffer);
    xDumpResultToFile(filename, res);
  
    // show db.stables
    snprintf(buffer, MAX_QUERY_SQL_LENGTH, "show %s.stables;", dbInfos[i]->name);
    res = taos_query(taos, buffer);
    xDumpResultToFile(filename, res);

    free(dbInfos[i]);
  }

  free(dbInfos);
  
}

void ERROR_EXIT(const char *msg) { perror(msg); exit(-1); }

int postProceSql(char* host, uint16_t port, char* sqlstr)
{
    char *req_fmt = "POST %s HTTP/1.1\r\nHost: %s:%d\r\nAccept: */*\r\nAuthorization: Basic %s\r\nContent-Length: %d\r\nContent-Type: application/x-www-form-urlencoded\r\n\r\n%s";

    char *url = "/rest/sql";

    struct hostent *server;
    struct sockaddr_in serv_addr;
    int bytes, sent, received, req_str_len, resp_len;
    char *request_buf;
    char response_buf[RESP_BUF_LEN];
    uint16_t rest_port = port + TSDB_PORT_HTTP;

    int req_buf_len = strlen(sqlstr) + REQ_EXTRA_BUF_LEN;

    request_buf = malloc(req_buf_len);
    if (NULL == request_buf)
        ERROR_EXIT("ERROR, cannot allocate memory.");

    char userpass_buf[INPUT_BUF_LEN];
    int mod_table[] = {0, 2, 1};

    static char base64[] = {'A', 'B', 'C', 'D', 'E', 'F', 'G', 'H',
      'I', 'J', 'K', 'L', 'M', 'N', 'O', 'P',
      'Q', 'R', 'S', 'T', 'U', 'V', 'W', 'X',
      'Y', 'Z', 'a', 'b', 'c', 'd', 'e', 'f',
      'g', 'h', 'i', 'j', 'k', 'l', 'm', 'n',
      'o', 'p', 'q', 'r', 's', 't', 'u', 'v',
      'w', 'x', 'y', 'z', '0', '1', '2', '3',
      '4', '5', '6', '7', '8', '9', '+', '/'};

    snprintf(userpass_buf, INPUT_BUF_LEN, "%s:%s",
        g_Dbs.user, g_Dbs.password);
    size_t userpass_buf_len = strlen(userpass_buf);
    size_t encoded_len = 4 * ((userpass_buf_len +2) / 3);

    char base64_buf[INPUT_BUF_LEN];
#ifdef WINDOWS
    WSADATA wsaData;
    WSAStartup(MAKEWORD(2, 2), &wsaData);
    SOCKET sockfd;
#else
    int sockfd;
#endif
    sockfd = socket(AF_INET, SOCK_STREAM, 0);
    if (sockfd < 0) {
#ifdef WINDOWS
        fprintf(stderr, "Could not create socket : %d" , WSAGetLastError());
#endif
        debugPrint("%s() LN%d sockfd=%d\n", __func__, __LINE__, sockfd);
        free(request_buf);
        ERROR_EXIT("ERROR opening socket");
    }

    server = gethostbyname(host);
    if (server == NULL) {
        free(request_buf);
        ERROR_EXIT("ERROR, no such host");
    }

    debugPrint("h_name: %s\nh_addretype: %s\nh_length: %d\n",
            server->h_name,
            (server->h_addrtype == AF_INET)?"ipv4":"ipv6",
            server->h_length);

    memset(&serv_addr, 0, sizeof(serv_addr));
    serv_addr.sin_family = AF_INET;
    serv_addr.sin_port = htons(rest_port);
#ifdef WINDOWS
    serv_addr.sin_addr.s_addr = inet_addr(host);
#else
    memcpy(&serv_addr.sin_addr.s_addr,server->h_addr,server->h_length);
#endif

    int retConn = connect(sockfd,(struct sockaddr *)&serv_addr,sizeof(serv_addr));
    debugPrint("%s() LN%d connect() return %d\n", __func__, __LINE__, retConn);
    if (retConn < 0) {
        free(request_buf);
        ERROR_EXIT("ERROR connecting");
    }

    memset(base64_buf, 0, INPUT_BUF_LEN);

    for (int n = 0, m = 0; n < userpass_buf_len;) {
      uint32_t oct_a = n < userpass_buf_len ?
        (unsigned char) userpass_buf[n++]:0;
      uint32_t oct_b = n < userpass_buf_len ?
        (unsigned char) userpass_buf[n++]:0;
      uint32_t oct_c = n < userpass_buf_len ?
        (unsigned char) userpass_buf[n++]:0;
      uint32_t triple = (oct_a << 0x10) + (oct_b << 0x08) + oct_c;

      base64_buf[m++] = base64[(triple >> 3* 6) & 0x3f];
      base64_buf[m++] = base64[(triple >> 2* 6) & 0x3f];
      base64_buf[m++] = base64[(triple >> 1* 6) & 0x3f];
      base64_buf[m++] = base64[(triple >> 0* 6) & 0x3f];
    }

    for (int l = 0; l < mod_table[userpass_buf_len % 3]; l++)
      base64_buf[encoded_len - 1 - l] = '=';

    debugPrint("%s() LN%d: auth string base64 encoded: %s\n", __func__, __LINE__, base64_buf);
    char *auth = base64_buf;

    int r = snprintf(request_buf,
            req_buf_len,
            req_fmt, url, host, rest_port,
            auth, strlen(sqlstr), sqlstr);
    if (r >= req_buf_len) {
        free(request_buf);
        ERROR_EXIT("ERROR too long request");
    }
    verbosePrint("%s() LN%d: Request:\n%s\n", __func__, __LINE__, request_buf);

    req_str_len = strlen(request_buf);
    sent = 0;
    do {
#ifdef WINDOWS
        bytes = send(sockfd, request_buf + sent, req_str_len - sent, 0);
#else
        bytes = write(sockfd, request_buf + sent, req_str_len - sent);
#endif
        if (bytes < 0)
            ERROR_EXIT("ERROR writing message to socket");
        if (bytes == 0)
            break;
        sent+=bytes;
    } while (sent < req_str_len);

    memset(response_buf, 0, RESP_BUF_LEN);
    resp_len = sizeof(response_buf) - 1;
    received = 0;
    do {
#ifdef WINDOWS
        bytes = recv(sockfd, response_buf + received, resp_len - received, 0);
#else
        bytes = read(sockfd, response_buf + received, resp_len - received);
#endif
        if (bytes < 0) {
            free(request_buf);
            ERROR_EXIT("ERROR reading response from socket");
        }
        if (bytes == 0)
            break;
        received += bytes;
    } while (received < resp_len);

    if (received == resp_len) {
        free(request_buf);
        ERROR_EXIT("ERROR storing complete response from socket");
    }

    response_buf[RESP_BUF_LEN - 1] = '\0';
    printf("Response:\n%s\n", response_buf);

    free(request_buf);
#ifdef WINDOWS
    closesocket(sockfd);
    WSACleanup();
#else
    close(sockfd);
#endif

    return 0;
}


char* getTagValueFromTagSample(        SSuperTable* stbInfo, int tagUsePos) {
  char*  dataBuf = (char*)calloc(TSDB_MAX_SQL_LEN+1, 1);
  if (NULL == dataBuf) {
    printf("calloc failed! size:%d\n", TSDB_MAX_SQL_LEN+1);
    return NULL;
  }
  
  int    dataLen = 0;
  dataLen += snprintf(dataBuf + dataLen, TSDB_MAX_SQL_LEN - dataLen, "(%s)", stbInfo->tagDataBuf + stbInfo->lenOfTagOfOneRow * tagUsePos);
  
  return dataBuf;
}

char* generateTagVaulesForStb(SSuperTable* stbInfo) {
  char*  dataBuf = (char*)calloc(TSDB_MAX_SQL_LEN+1, 1);
  if (NULL == dataBuf) {
    printf("calloc failed! size:%d\n", TSDB_MAX_SQL_LEN+1);
    return NULL;
  }

  int    dataLen = 0;
  dataLen += snprintf(dataBuf + dataLen, TSDB_MAX_SQL_LEN - dataLen, "(");
  for (int i = 0; i < stbInfo->tagCount; i++) {
    if ((0 == strncasecmp(stbInfo->tags[i].dataType, "binary", 6)) || (0 == strncasecmp(stbInfo->tags[i].dataType, "nchar", 5))) {
      if (stbInfo->tags[i].dataLen > TSDB_MAX_BINARY_LEN) {
        printf("binary or nchar length overflow, max size:%u\n", (uint32_t)TSDB_MAX_BINARY_LEN);
        tmfree(dataBuf);
        return NULL;
      }
    
      char* buf = (char*)calloc(stbInfo->tags[i].dataLen+1, 1);
      if (NULL == buf) {
        printf("calloc failed! size:%d\n", stbInfo->tags[i].dataLen);
        tmfree(dataBuf);
        return NULL;
      }
      rand_string(buf, stbInfo->tags[i].dataLen);
      dataLen += snprintf(dataBuf + dataLen, TSDB_MAX_SQL_LEN - dataLen, "\'%s\', ", buf);
      tmfree(buf);
    } else if (0 == strncasecmp(stbInfo->tags[i].dataType, "int", 3)) {
      dataLen += snprintf(dataBuf + dataLen, TSDB_MAX_SQL_LEN - dataLen, "%d, ", rand_int());
    } else if (0 == strncasecmp(stbInfo->tags[i].dataType, "bigint", 6)) {
      dataLen += snprintf(dataBuf + dataLen, TSDB_MAX_SQL_LEN - dataLen, "%"PRId64", ", rand_bigint());
    }  else if (0 == strncasecmp(stbInfo->tags[i].dataType, "float", 5)) {
      dataLen += snprintf(dataBuf + dataLen, TSDB_MAX_SQL_LEN - dataLen, "%f, ", rand_float());
    }  else if (0 == strncasecmp(stbInfo->tags[i].dataType, "double", 6)) {
      dataLen += snprintf(dataBuf + dataLen, TSDB_MAX_SQL_LEN - dataLen, "%f, ", rand_double());
    }  else if (0 == strncasecmp(stbInfo->tags[i].dataType, "smallint", 8)) {
      dataLen += snprintf(dataBuf + dataLen, TSDB_MAX_SQL_LEN - dataLen, "%d, ", rand_smallint());
    }  else if (0 == strncasecmp(stbInfo->tags[i].dataType, "tinyint", 7)) {
      dataLen += snprintf(dataBuf + dataLen, TSDB_MAX_SQL_LEN - dataLen, "%d, ", rand_tinyint());
    }  else if (0 == strncasecmp(stbInfo->tags[i].dataType, "bool", 4)) {
      dataLen += snprintf(dataBuf + dataLen, TSDB_MAX_SQL_LEN - dataLen, "%d, ", rand_bool());
    }  else if (0 == strncasecmp(stbInfo->tags[i].dataType, "timestamp", 4)) {
      dataLen += snprintf(dataBuf + dataLen, TSDB_MAX_SQL_LEN - dataLen, "%"PRId64", ", rand_bigint());
    }  else {
      printf("No support data type: %s\n", stbInfo->tags[i].dataType);
      tmfree(dataBuf);
      return NULL;
    }
  }
  dataLen -= 2;
  dataLen += snprintf(dataBuf + dataLen, TSDB_MAX_SQL_LEN - dataLen, ")");  
  return dataBuf;
}

static int calcRowLen(SSuperTable*  superTbls) {  
  int colIndex;
  int  lenOfOneRow = 0;
  
  for (colIndex = 0; colIndex < superTbls->columnCount; colIndex++) {
    char* dataType = superTbls->columns[colIndex].dataType;
    
    if (strcasecmp(dataType, "BINARY") == 0) {
      lenOfOneRow += superTbls->columns[colIndex].dataLen + 3;
    } else if (strcasecmp(dataType, "NCHAR") == 0) {
      lenOfOneRow += superTbls->columns[colIndex].dataLen + 3;
    } else if (strcasecmp(dataType, "INT") == 0)  {
      lenOfOneRow += 11;
    } else if (strcasecmp(dataType, "BIGINT") == 0)  {
      lenOfOneRow += 21;
    } else if (strcasecmp(dataType, "SMALLINT") == 0)  {
      lenOfOneRow += 6;
    } else if (strcasecmp(dataType, "TINYINT") == 0)  {
      lenOfOneRow += 4;
    } else if (strcasecmp(dataType, "BOOL") == 0)  {
      lenOfOneRow += 6;
    } else if (strcasecmp(dataType, "FLOAT") == 0) {
      lenOfOneRow += 22;
    } else if (strcasecmp(dataType, "DOUBLE") == 0) { 
      lenOfOneRow += 42;
    }  else if (strcasecmp(dataType, "TIMESTAMP") == 0) { 
      lenOfOneRow += 21;
    } else {
      printf("get error data type : %s\n", dataType);
      exit(-1);
    }
  }

  superTbls->lenOfOneRow = lenOfOneRow + 20; // timestamp

  int tagIndex;
  int lenOfTagOfOneRow = 0;
  for (tagIndex = 0; tagIndex < superTbls->tagCount; tagIndex++) {
    char* dataType = superTbls->tags[tagIndex].dataType;

    if (strcasecmp(dataType, "BINARY") == 0) {
      lenOfTagOfOneRow += superTbls->tags[tagIndex].dataLen + 3;
    } else if (strcasecmp(dataType, "NCHAR") == 0) {
      lenOfTagOfOneRow += superTbls->tags[tagIndex].dataLen + 3;
    } else if (strcasecmp(dataType, "INT") == 0)  {
      lenOfTagOfOneRow += superTbls->tags[tagIndex].dataLen + 11;
    } else if (strcasecmp(dataType, "BIGINT") == 0)  {
      lenOfTagOfOneRow += superTbls->tags[tagIndex].dataLen + 21;
    } else if (strcasecmp(dataType, "SMALLINT") == 0)  {
      lenOfTagOfOneRow += superTbls->tags[tagIndex].dataLen + 6;
    } else if (strcasecmp(dataType, "TINYINT") == 0)  {
      lenOfTagOfOneRow += superTbls->tags[tagIndex].dataLen + 4;
    } else if (strcasecmp(dataType, "BOOL") == 0)  {
      lenOfTagOfOneRow += superTbls->tags[tagIndex].dataLen + 6;
    } else if (strcasecmp(dataType, "FLOAT") == 0) {
      lenOfTagOfOneRow += superTbls->tags[tagIndex].dataLen + 22;
    } else if (strcasecmp(dataType, "DOUBLE") == 0) { 
      lenOfTagOfOneRow += superTbls->tags[tagIndex].dataLen + 42;
    } else {
      printf("get error tag type : %s\n", dataType);
      exit(-1);
    }
  }

  superTbls->lenOfTagOfOneRow = lenOfTagOfOneRow;
    
  return 0;
}


static int getChildNameOfSuperTableWithLimitAndOffset(TAOS * taos,
        char* dbName, char* sTblName, char** childTblNameOfSuperTbl,
        int* childTblCountOfSuperTbl, int limit, int offset) {

  char command[BUFFER_SIZE] = "\0";
  char limitBuf[100] = "\0";

  TAOS_RES * res;  
  TAOS_ROW row = NULL;

  char* childTblName = *childTblNameOfSuperTbl;

  if (offset >= 0) {
    snprintf(limitBuf, 100, " limit %d offset %d", limit, offset);
  }

  //get all child table name use cmd: select tbname from superTblName;  
  snprintf(command, BUFFER_SIZE, "select tbname from %s.%s %s", dbName, sTblName, limitBuf);

  res = taos_query(taos, command);  
  int32_t code = taos_errno(res);
  if (code != 0) {
    printf("failed to run command %s\n", command);
    taos_free_result(res);
    taos_close(taos);
    exit(-1);
  }

  int childTblCount = 10000;
  int count = 0;
  childTblName = (char*)calloc(1, childTblCount * TSDB_TABLE_NAME_LEN);
  char* pTblName = childTblName;
  while ((row = taos_fetch_row(res)) != NULL) {
    int32_t* len = taos_fetch_lengths(res);
    tstrncpy(pTblName, (char *)row[0], len[0]+1);
    //printf("==== sub table name: %s\n", pTblName);
    count++;
    if (count >= childTblCount - 1) {
      char *tmp = realloc(childTblName, (size_t)childTblCount*1.5*TSDB_TABLE_NAME_LEN+1);
      if (tmp != NULL) {
        childTblName = tmp;
        childTblCount = (int)(childTblCount*1.5);
        memset(childTblName + count*TSDB_TABLE_NAME_LEN, 0,
                (size_t)((childTblCount-count)*TSDB_TABLE_NAME_LEN));
      } else {
        // exit, if allocate more memory failed
        printf("realloc fail for save child table name of %s.%s\n", dbName, sTblName);
        tmfree(childTblName);
        taos_free_result(res);
        taos_close(taos);
        exit(-1);
      }
    }
    pTblName = childTblName + count * TSDB_TABLE_NAME_LEN;    
  }

  *childTblCountOfSuperTbl = count;
  *childTblNameOfSuperTbl  = childTblName;

  taos_free_result(res);
  return 0;
}

static int getAllChildNameOfSuperTable(TAOS * taos, char* dbName,
        char* sTblName, char** childTblNameOfSuperTbl,
        int* childTblCountOfSuperTbl) {

    return getChildNameOfSuperTableWithLimitAndOffset(taos, dbName, sTblName,
            childTblNameOfSuperTbl, childTblCountOfSuperTbl,
            -1, -1);
}

static int getSuperTableFromServer(TAOS * taos, char* dbName,
        SSuperTable*  superTbls) {
  char command[BUFFER_SIZE] = "\0";
  TAOS_RES * res;  
  TAOS_ROW row = NULL;
  int count = 0;
 
  //get schema use cmd: describe superTblName;
  snprintf(command, BUFFER_SIZE, "describe %s.%s", dbName, superTbls->sTblName);
  res = taos_query(taos, command);
  int32_t code = taos_errno(res);
  if (code != 0) {
    printf("failed to run command %s\n", command);
    taos_free_result(res);
    return -1;
  }

  int tagIndex = 0;
  int columnIndex = 0;
  TAOS_FIELD *fields = taos_fetch_fields(res);
  while ((row = taos_fetch_row(res)) != NULL) {
    if (0 == count) {
      count++;
      continue;
    }

    if (strcmp((char *)row[TSDB_DESCRIBE_METRIC_NOTE_INDEX], "TAG") == 0) {
      tstrncpy(superTbls->tags[tagIndex].field,
              (char *)row[TSDB_DESCRIBE_METRIC_FIELD_INDEX],
              fields[TSDB_DESCRIBE_METRIC_FIELD_INDEX].bytes);
      tstrncpy(superTbls->tags[tagIndex].dataType,
              (char *)row[TSDB_DESCRIBE_METRIC_TYPE_INDEX],
              fields[TSDB_DESCRIBE_METRIC_TYPE_INDEX].bytes);
      superTbls->tags[tagIndex].dataLen =
          *((int *)row[TSDB_DESCRIBE_METRIC_LENGTH_INDEX]);
      tstrncpy(superTbls->tags[tagIndex].note,
              (char *)row[TSDB_DESCRIBE_METRIC_NOTE_INDEX],
              fields[TSDB_DESCRIBE_METRIC_NOTE_INDEX].bytes);
      tagIndex++;
    } else {
      tstrncpy(superTbls->columns[columnIndex].field,
              (char *)row[TSDB_DESCRIBE_METRIC_FIELD_INDEX],
              fields[TSDB_DESCRIBE_METRIC_FIELD_INDEX].bytes);
      tstrncpy(superTbls->columns[columnIndex].dataType,
              (char *)row[TSDB_DESCRIBE_METRIC_TYPE_INDEX],
              fields[TSDB_DESCRIBE_METRIC_TYPE_INDEX].bytes);
      superTbls->columns[columnIndex].dataLen =
          *((int *)row[TSDB_DESCRIBE_METRIC_LENGTH_INDEX]);
      tstrncpy(superTbls->columns[columnIndex].note,
              (char *)row[TSDB_DESCRIBE_METRIC_NOTE_INDEX],
              fields[TSDB_DESCRIBE_METRIC_NOTE_INDEX].bytes);
      columnIndex++;
    }
    count++;
  }

  superTbls->columnCount = columnIndex;
  superTbls->tagCount    = tagIndex;
  taos_free_result(res);

  calcRowLen(superTbls);

  if (TBL_ALREADY_EXISTS == superTbls->childTblExists) {
    //get all child table name use cmd: select tbname from superTblName;  
    getAllChildNameOfSuperTable(taos, dbName,
            superTbls->sTblName,
            &superTbls->childTblName,
            &superTbls->childTblCount);
  }
  return 0;
}

static int createSuperTable(TAOS * taos, char* dbName, SSuperTable*  superTbls, bool use_metric) {
  char command[BUFFER_SIZE] = "\0";
    
  char cols[STRING_LEN] = "\0";
  int colIndex;
  int len = 0;

  int  lenOfOneRow = 0;
  for (colIndex = 0; colIndex < superTbls->columnCount; colIndex++) {
    char* dataType = superTbls->columns[colIndex].dataType;
 
    if (strcasecmp(dataType, "BINARY") == 0) {
      len += snprintf(cols + len, STRING_LEN - len,
          ", col%d %s(%d)", colIndex, "BINARY",
          superTbls->columns[colIndex].dataLen);
      lenOfOneRow += superTbls->columns[colIndex].dataLen + 3;
    } else if (strcasecmp(dataType, "NCHAR") == 0) {
      len += snprintf(cols + len, STRING_LEN - len,
          ", col%d %s(%d)", colIndex, "NCHAR",
          superTbls->columns[colIndex].dataLen);
      lenOfOneRow += superTbls->columns[colIndex].dataLen + 3;
    } else if (strcasecmp(dataType, "INT") == 0)  {
      len += snprintf(cols + len, STRING_LEN - len, ", col%d %s", colIndex, "INT");
      lenOfOneRow += 11;
    } else if (strcasecmp(dataType, "BIGINT") == 0)  {
      len += snprintf(cols + len, STRING_LEN - len, ", col%d %s", colIndex, "BIGINT");
      lenOfOneRow += 21;
    } else if (strcasecmp(dataType, "SMALLINT") == 0)  {
      len += snprintf(cols + len, STRING_LEN - len, ", col%d %s", colIndex, "SMALLINT");
      lenOfOneRow += 6;
    } else if (strcasecmp(dataType, "TINYINT") == 0)  {
      len += snprintf(cols + len, STRING_LEN - len, ", col%d %s", colIndex, "TINYINT");
      lenOfOneRow += 4;
    } else if (strcasecmp(dataType, "BOOL") == 0)  {
      len += snprintf(cols + len, STRING_LEN - len, ", col%d %s", colIndex, "BOOL");
      lenOfOneRow += 6;
    } else if (strcasecmp(dataType, "FLOAT") == 0) {
      len += snprintf(cols + len, STRING_LEN - len, ", col%d %s", colIndex, "FLOAT");
      lenOfOneRow += 22;
    } else if (strcasecmp(dataType, "DOUBLE") == 0) {
      len += snprintf(cols + len, STRING_LEN - len, ", col%d %s", colIndex, "DOUBLE");
      lenOfOneRow += 42;
    }  else if (strcasecmp(dataType, "TIMESTAMP") == 0) {
      len += snprintf(cols + len, STRING_LEN - len, ", col%d %s", colIndex, "TIMESTAMP");
      lenOfOneRow += 21;
    } else {
      taos_close(taos);
      printf("config error data type : %s\n", dataType);
      exit(-1);
    }
  }

  superTbls->lenOfOneRow = lenOfOneRow + 20; // timestamp
  //printf("%s.%s column count:%d, column length:%d\n\n", g_Dbs.db[i].dbName, g_Dbs.db[i].superTbls[j].sTblName, g_Dbs.db[i].superTbls[j].columnCount, lenOfOneRow);

  // save for creating child table
  superTbls->colsOfCreateChildTable = (char*)calloc(len+20, 1);
  if (NULL == superTbls->colsOfCreateChildTable) {
    printf("Failed when calloc, size:%d", len+1);
    taos_close(taos);
    exit(-1);
  }
  snprintf(superTbls->colsOfCreateChildTable, len+20, "(ts timestamp%s)", cols);
  verbosePrint("%s() LN%d: %s\n", __func__, __LINE__, superTbls->colsOfCreateChildTable);

  if (use_metric) {
    char tags[STRING_LEN] = "\0";
    int tagIndex;
    len = 0;

    int lenOfTagOfOneRow = 0;
    len += snprintf(tags + len, STRING_LEN - len, "(");
    for (tagIndex = 0; tagIndex < superTbls->tagCount; tagIndex++) {
      char* dataType = superTbls->tags[tagIndex].dataType;

      if (strcasecmp(dataType, "BINARY") == 0) {
        len += snprintf(tags + len, STRING_LEN - len, "t%d %s(%d), ", tagIndex,
                "BINARY", superTbls->tags[tagIndex].dataLen);
        lenOfTagOfOneRow += superTbls->tags[tagIndex].dataLen + 3;
      } else if (strcasecmp(dataType, "NCHAR") == 0) {
        len += snprintf(tags + len, STRING_LEN - len, "t%d %s(%d), ", tagIndex,
                "NCHAR", superTbls->tags[tagIndex].dataLen);
        lenOfTagOfOneRow += superTbls->tags[tagIndex].dataLen + 3;
      } else if (strcasecmp(dataType, "INT") == 0)  {
        len += snprintf(tags + len, STRING_LEN - len, "t%d %s, ", tagIndex,
                "INT");
        lenOfTagOfOneRow += superTbls->tags[tagIndex].dataLen + 11;
      } else if (strcasecmp(dataType, "BIGINT") == 0)  {
        len += snprintf(tags + len, STRING_LEN - len, "t%d %s, ", tagIndex,
                "BIGINT");
        lenOfTagOfOneRow += superTbls->tags[tagIndex].dataLen + 21;
      } else if (strcasecmp(dataType, "SMALLINT") == 0)  {
        len += snprintf(tags + len, STRING_LEN - len, "t%d %s, ", tagIndex,
                "SMALLINT");
        lenOfTagOfOneRow += superTbls->tags[tagIndex].dataLen + 6;
      } else if (strcasecmp(dataType, "TINYINT") == 0)  {
        len += snprintf(tags + len, STRING_LEN - len, "t%d %s, ", tagIndex,
                "TINYINT");
        lenOfTagOfOneRow += superTbls->tags[tagIndex].dataLen + 4;
      } else if (strcasecmp(dataType, "BOOL") == 0)  {
        len += snprintf(tags + len, STRING_LEN - len, "t%d %s, ", tagIndex,
                "BOOL");
        lenOfTagOfOneRow += superTbls->tags[tagIndex].dataLen + 6;
      } else if (strcasecmp(dataType, "FLOAT") == 0) {
        len += snprintf(tags + len, STRING_LEN - len, "t%d %s, ", tagIndex,
                "FLOAT");
        lenOfTagOfOneRow += superTbls->tags[tagIndex].dataLen + 22;
      } else if (strcasecmp(dataType, "DOUBLE") == 0) { 
        len += snprintf(tags + len, STRING_LEN - len, "t%d %s, ", tagIndex,
                "DOUBLE");
        lenOfTagOfOneRow += superTbls->tags[tagIndex].dataLen + 42;
      } else {
        taos_close(taos);
        printf("config error tag type : %s\n", dataType);
        exit(-1);
      }
    }
    len -= 2;
    len += snprintf(tags + len, STRING_LEN - len, ")");

    superTbls->lenOfTagOfOneRow = lenOfTagOfOneRow;

    snprintf(command, BUFFER_SIZE,
            "create table if not exists %s.%s (ts timestamp%s) tags %s",
            dbName, superTbls->sTblName, cols, tags);
    verbosePrint("%s() LN%d: %s\n", __func__, __LINE__, command);

    if (0 != queryDbExec(taos, command, NO_INSERT_TYPE)) {
        fprintf(stderr, "create supertable %s failed!\n\n",
                superTbls->sTblName);
        return -1;
    }
    debugPrint("create supertable %s success!\n\n", superTbls->sTblName);
  }
  return 0;
}

static int createDatabases() {
  TAOS * taos = NULL;
  int    ret = 0;
  taos = taos_connect(g_Dbs.host, g_Dbs.user, g_Dbs.password, NULL, g_Dbs.port);
  if (taos == NULL) {
    fprintf(stderr, "Failed to connect to TDengine, reason:%s\n", taos_errstr(NULL));
    return -1;
  }
  char command[BUFFER_SIZE] = "\0";

  for (int i = 0; i < g_Dbs.dbCount; i++) {   
    if (g_Dbs.db[i].drop) {
      sprintf(command, "drop database if exists %s;", g_Dbs.db[i].dbName);
      verbosePrint("%s() %d command: %s\n", __func__, __LINE__, command);
      if (0 != queryDbExec(taos, command, NO_INSERT_TYPE)) {
        taos_close(taos);
        return -1;
      }
    }

    int dataLen = 0;
    dataLen += snprintf(command + dataLen, 
        BUFFER_SIZE - dataLen, "create database if not exists %s ", g_Dbs.db[i].dbName);

    if (g_Dbs.db[i].dbCfg.blocks > 0) {
      dataLen += snprintf(command + dataLen,
          BUFFER_SIZE - dataLen, "blocks %d ", g_Dbs.db[i].dbCfg.blocks);
    }
    if (g_Dbs.db[i].dbCfg.cache > 0) {
      dataLen += snprintf(command + dataLen,
          BUFFER_SIZE - dataLen, "cache %d ", g_Dbs.db[i].dbCfg.cache);
    }
    if (g_Dbs.db[i].dbCfg.days > 0) {
      dataLen += snprintf(command + dataLen,
          BUFFER_SIZE - dataLen, "days %d ", g_Dbs.db[i].dbCfg.days);
    }
    if (g_Dbs.db[i].dbCfg.keep > 0) {
      dataLen += snprintf(command + dataLen,
          BUFFER_SIZE - dataLen, "keep %d ", g_Dbs.db[i].dbCfg.keep);
    }
    if (g_Dbs.db[i].dbCfg.replica > 0) {
      dataLen += snprintf(command + dataLen,
          BUFFER_SIZE - dataLen, "replica %d ", g_Dbs.db[i].dbCfg.replica);
    }
    if (g_Dbs.db[i].dbCfg.update > 0) {
      dataLen += snprintf(command + dataLen,
          BUFFER_SIZE - dataLen, "update %d ", g_Dbs.db[i].dbCfg.update);
    }
    //if (g_Dbs.db[i].dbCfg.maxtablesPerVnode > 0) {
    //  dataLen += snprintf(command + dataLen,
    //  BUFFER_SIZE - dataLen, "tables %d ", g_Dbs.db[i].dbCfg.maxtablesPerVnode);
    //}
    if (g_Dbs.db[i].dbCfg.minRows > 0) {
      dataLen += snprintf(command + dataLen,
          BUFFER_SIZE - dataLen, "minrows %d ", g_Dbs.db[i].dbCfg.minRows);
    }
    if (g_Dbs.db[i].dbCfg.maxRows > 0) {
      dataLen += snprintf(command + dataLen,
          BUFFER_SIZE - dataLen, "maxrows %d ", g_Dbs.db[i].dbCfg.maxRows);
    }
    if (g_Dbs.db[i].dbCfg.comp > 0) {
      dataLen += snprintf(command + dataLen,
          BUFFER_SIZE - dataLen, "comp %d ", g_Dbs.db[i].dbCfg.comp);
    }
    if (g_Dbs.db[i].dbCfg.walLevel > 0) {
      dataLen += snprintf(command + dataLen,
          BUFFER_SIZE - dataLen, "wal %d ", g_Dbs.db[i].dbCfg.walLevel);
    }
    if (g_Dbs.db[i].dbCfg.cacheLast > 0) {
      dataLen += snprintf(command + dataLen,
          BUFFER_SIZE - dataLen, "cachelast %d ", g_Dbs.db[i].dbCfg.cacheLast);
    }
    if (g_Dbs.db[i].dbCfg.fsync > 0) {
      dataLen += snprintf(command + dataLen, BUFFER_SIZE - dataLen, "fsync %d ", g_Dbs.db[i].dbCfg.fsync);
    }
    if ((0 == strncasecmp(g_Dbs.db[i].dbCfg.precision, "ms", 2))
            || (0 == strncasecmp(g_Dbs.db[i].dbCfg.precision, "us", 2))) {
      dataLen += snprintf(command + dataLen, BUFFER_SIZE - dataLen,
              "precision \'%s\';", g_Dbs.db[i].dbCfg.precision);
    }

    debugPrint("%s() %d command: %s\n", __func__, __LINE__, command);
    if (0 != queryDbExec(taos, command, NO_INSERT_TYPE)) {
      taos_close(taos);
      fprintf(stderr, "\ncreate database %s failed!\n\n", g_Dbs.db[i].dbName);
      return -1;
    }
    printf("\ncreate database %s success!\n\n", g_Dbs.db[i].dbName);

    debugPrint("%s() %d supertbl count:%d\n", __func__, __LINE__, g_Dbs.db[i].superTblCount);
    for (int j = 0; j < g_Dbs.db[i].superTblCount; j++) {
      // describe super table, if exists
      sprintf(command, "describe %s.%s;", g_Dbs.db[i].dbName, g_Dbs.db[i].superTbls[j].sTblName);
      verbosePrint("%s() %d command: %s\n", __func__, __LINE__, command);
      if (0 != queryDbExec(taos, command, NO_INSERT_TYPE)) {
        g_Dbs.db[i].superTbls[j].superTblExists = TBL_NO_EXISTS;
        ret = createSuperTable(taos, g_Dbs.db[i].dbName, &g_Dbs.db[i].superTbls[j], g_Dbs.use_metric);
      } else {      
        g_Dbs.db[i].superTbls[j].superTblExists = TBL_ALREADY_EXISTS;
        ret = getSuperTableFromServer(taos, g_Dbs.db[i].dbName, &g_Dbs.db[i].superTbls[j]);
      }

      if (0 != ret) {
        printf("\ncreate super table %d failed!\n\n", j);
        taos_close(taos);
        return -1;
      }
    }    
  }

  taos_close(taos);
  return 0;
}

static void* createTable(void *sarg) 
{  
  threadInfo *winfo = (threadInfo *)sarg; 
  SSuperTable* superTblInfo = winfo->superTblInfo;

  int64_t  lastPrintTime = taosGetTimestampMs();

  int buff_len;
  if (superTblInfo)
    buff_len = superTblInfo->maxSqlLen;
  else
    buff_len = BUFFER_SIZE;

  char *buffer = calloc(buff_len, 1);
  if (buffer == NULL) {
    fprintf(stderr, "Memory allocated failed!");
    exit(-1);
  }

  int len = 0;
  int batchNum = 0;
  //printf("Creating table from %d to %d\n", winfo->start_table_id, winfo->end_table_id);
  for (int i = winfo->start_table_id; i <= winfo->end_table_id; i++) {
    if (0 == g_Dbs.use_metric) {
      snprintf(buffer, buff_len, 
              "create table if not exists %s.%s%d %s;",
              winfo->db_name,
              g_args.tb_prefix, i,
              winfo->cols);
    } else {
      if (0 == len) {  
        batchNum = 0;
        memset(buffer, 0, buff_len);
        len += snprintf(buffer + len,
                buff_len - len, "create table ");
      }

      char* tagsValBuf = NULL;
      if (0 == superTblInfo->tagSource) {
        tagsValBuf = generateTagVaulesForStb(superTblInfo);
      } else {
        tagsValBuf = getTagValueFromTagSample(
                superTblInfo,
                i % superTblInfo->tagSampleCount);
      }
      if (NULL == tagsValBuf) {
        free(buffer);
        return NULL;
      }
      
      len += snprintf(buffer + len,
              superTblInfo->maxSqlLen - len,
              "if not exists %s.%s%d using %s.%s tags %s ",
              winfo->db_name, superTblInfo->childTblPrefix,
              i, winfo->db_name,
              superTblInfo->sTblName, tagsValBuf);
      free(tagsValBuf);
      batchNum++;

      if ((batchNum < superTblInfo->batchCreateTableNum)
              && ((superTblInfo->maxSqlLen - len) 
                  >= (superTblInfo->lenOfTagOfOneRow + 256))) {
        continue;
      }
    }

    len = 0;
    verbosePrint("%s() LN%d %s\n", __func__, __LINE__, buffer);
    if (0 != queryDbExec(winfo->taos, buffer, NO_INSERT_TYPE)){
      fprintf(stderr, "queryDbExec() failed. buffer:\n%s\n", buffer);
      free(buffer);
      return NULL;
    }

    int64_t  currentPrintTime = taosGetTimestampMs();
    if (currentPrintTime - lastPrintTime > 30*1000) {
      printf("thread[%d] already create %d - %d tables\n",
              winfo->threadID, winfo->start_table_id, i);
      lastPrintTime = currentPrintTime;
    }
  }
  
  if (0 != len) {
    verbosePrint("%s() %d buffer: %s\n", __func__, __LINE__, buffer);
    if (0 != queryDbExec(winfo->taos, buffer, NO_INSERT_TYPE)) {
      fprintf(stderr, "queryDbExec() failed. buffer:\n%s\n", buffer);
    }
  }

  free(buffer);
  return NULL;
}

int startMultiThreadCreateChildTable(
        char* cols, int threads, int ntables,
        char* db_name, SSuperTable* superTblInfo) {
  pthread_t *pids = malloc(threads * sizeof(pthread_t));
  threadInfo *infos = malloc(threads * sizeof(threadInfo));

  if ((NULL == pids) || (NULL == infos)) {
    printf("malloc failed\n");
    exit(-1);
  }

  if (threads < 1) {
    threads = 1;
  }

  int a = ntables / threads;
  if (a < 1) {
    threads = ntables;
    a = 1;
  }

  int b = 0;
  b = ntables % threads;
 
  int last = 0;
  for (int i = 0; i < threads; i++) {
    threadInfo *t_info = infos + i;
    t_info->threadID = i;
    tstrncpy(t_info->db_name, db_name, MAX_DB_NAME_SIZE);
    t_info->superTblInfo = superTblInfo;
    verbosePrint("%s() %d db_name: %s\n", __func__, __LINE__, db_name);
    t_info->taos = taos_connect(
            g_Dbs.host,
            g_Dbs.user,
            g_Dbs.password,
            db_name,
            g_Dbs.port);
    if (t_info->taos == NULL) {
      fprintf(stderr, "Failed to connect to TDengine, reason:%s\n", taos_errstr(NULL));
      free(pids);
      free(infos);  
      return -1;
    }
    t_info->start_table_id = last;
    t_info->end_table_id = i < b ? last + a : last + a - 1;
    last = t_info->end_table_id + 1;
    t_info->use_metric = 1;
    t_info->cols = cols;
    t_info->minDelay = INT16_MAX;
    pthread_create(pids + i, NULL, createTable, t_info);
  }
  
  for (int i = 0; i < threads; i++) {
    pthread_join(pids[i], NULL);
  }

  for (int i = 0; i < threads; i++) {
    threadInfo *t_info = infos + i;
    taos_close(t_info->taos);
  }

  free(pids);
  free(infos);  

  return 0;
}


static void createChildTables() {
    char tblColsBuf[MAX_SQL_SIZE];
    int len;

  for (int i = 0; i < g_Dbs.dbCount; i++) {
    if (g_Dbs.db[i].superTblCount > 0) {
        // with super table
      for (int j = 0; j < g_Dbs.db[i].superTblCount; j++) {
        if ((AUTO_CREATE_SUBTBL == g_Dbs.db[i].superTbls[j].autoCreateTable)
              || (TBL_ALREADY_EXISTS == g_Dbs.db[i].superTbls[j].childTblExists)) {
          continue;
        }

        verbosePrint("%s() LN%d: %s\n", __func__, __LINE__,
                g_Dbs.db[i].superTbls[j].colsOfCreateChildTable);
        startMultiThreadCreateChildTable(
              g_Dbs.db[i].superTbls[j].colsOfCreateChildTable,
              g_Dbs.threadCountByCreateTbl,
              g_Dbs.db[i].superTbls[j].childTblCount,
              g_Dbs.db[i].dbName, &(g_Dbs.db[i].superTbls[j]));
        g_totalChildTables += g_Dbs.db[i].superTbls[j].childTblCount;
      }
    } else {
        // normal table
        len = snprintf(tblColsBuf, MAX_SQL_SIZE, "(TS TIMESTAMP");
        int j = 0;
        while (g_args.datatype[j]) {
            if ((strncasecmp(g_args.datatype[j], "BINARY", strlen("BINARY")) == 0)
                    || (strncasecmp(g_args.datatype[j],
                        "NCHAR", strlen("NCHAR")) == 0)) {
                len = snprintf(tblColsBuf + len, MAX_SQL_SIZE,
                        ", COL%d %s(60)", j, g_args.datatype[j]);
            } else {
                len = snprintf(tblColsBuf + len, MAX_SQL_SIZE,
                        ", COL%d %s", j, g_args.datatype[j]);
            }
            len = strlen(tblColsBuf);
            j++;
        }

        len = snprintf(tblColsBuf + len, MAX_SQL_SIZE - len, ")");

        verbosePrint("%s() LN%d: dbName: %s num of tb: %d schema: %s\n",
                __func__, __LINE__,
                g_Dbs.db[i].dbName, g_args.num_of_tables, tblColsBuf);
        startMultiThreadCreateChildTable(
              tblColsBuf,
              g_Dbs.threadCountByCreateTbl,
              g_args.num_of_tables,
              g_Dbs.db[i].dbName,
              NULL);
    }
  }
}

/*
static int taosGetLineNum(const char *fileName)
{
  int lineNum = 0;
  char cmd[1024] = { 0 };
  char buf[1024] = { 0 };
  sprintf(cmd, "wc -l %s", fileName);

  FILE *fp = popen(cmd, "r");
  if (fp == NULL) {
    fprintf(stderr, "ERROR: failed to execute:%s, error:%s\n", cmd, strerror(errno));
    return lineNum;
  }

  if (fgets(buf, sizeof(buf), fp)) {
    int index = strchr((const char*)buf, ' ') - buf;
    buf[index] = '\0';
    lineNum = atoi(buf);
  }
  pclose(fp);
  return lineNum;
}
*/

/*
  Read 10000 lines at most. If more than 10000 lines, continue to read after using
*/
int readTagFromCsvFileToMem(SSuperTable  * superTblInfo) {
  size_t  n = 0;
  ssize_t readLen = 0;
  char *  line = NULL;

  FILE *fp = fopen(superTblInfo->tagsFile, "r");
  if (fp == NULL) {
    printf("Failed to open tags file: %s, reason:%s\n",
            superTblInfo->tagsFile, strerror(errno));
    return -1;
  }

  if (superTblInfo->tagDataBuf) {
    free(superTblInfo->tagDataBuf);
    superTblInfo->tagDataBuf = NULL;
  }

  int tagCount = 10000;
  int count = 0;
  char* tagDataBuf = calloc(1, superTblInfo->lenOfTagOfOneRow * tagCount);
  if (tagDataBuf == NULL) {
    printf("Failed to calloc, reason:%s\n", strerror(errno));
    fclose(fp);
    return -1;
  }

  while ((readLen = tgetline(&line, &n, fp)) != -1) {
    if (('\r' == line[readLen - 1]) || ('\n' == line[readLen - 1])) {
      line[--readLen] = 0;
    }

    if (readLen == 0) {
      continue;
    }

    memcpy(tagDataBuf + count * superTblInfo->lenOfTagOfOneRow, line, readLen);
    count++;

    if (count >= tagCount - 1) {
      char *tmp = realloc(tagDataBuf,
              (size_t)tagCount*1.5*superTblInfo->lenOfTagOfOneRow);
      if (tmp != NULL) {
        tagDataBuf = tmp;
        tagCount = (int)(tagCount*1.5);
        memset(tagDataBuf + count*superTblInfo->lenOfTagOfOneRow,
                0, (size_t)((tagCount-count)*superTblInfo->lenOfTagOfOneRow));
      } else {
        // exit, if allocate more memory failed
        printf("realloc fail for save tag val from %s\n", superTblInfo->tagsFile);
        tmfree(tagDataBuf);
        free(line);
        fclose(fp);
        return -1;
      }
    }
  }

  superTblInfo->tagDataBuf = tagDataBuf;
  superTblInfo->tagSampleCount = count;

  free(line);
  fclose(fp);
  return 0;
}

int readSampleFromJsonFileToMem(SSuperTable  * superTblInfo) {
  // TODO
  return 0;
}


/*
  Read 10000 lines at most. If more than 10000 lines, continue to read after using
*/
static int readSampleFromCsvFileToMem(
        SSuperTable* superTblInfo) {
  size_t  n = 0;
  ssize_t readLen = 0;
  char *  line = NULL;
  int getRows = 0;
 
  FILE*  fp = fopen(superTblInfo->sampleFile, "r");
  if (fp == NULL) {
      fprintf(stderr, "Failed to open sample file: %s, reason:%s\n", 
              superTblInfo->sampleFile, strerror(errno));
      return -1;
  }

  memset(superTblInfo->sampleDataBuf, 0,
          MAX_SAMPLES_ONCE_FROM_FILE * superTblInfo->lenOfOneRow);
  while (1) {
    readLen = tgetline(&line, &n, fp);
    if (-1 == readLen) {
      if(0 != fseek(fp, 0, SEEK_SET)) {
        fprintf(stderr, "Failed to fseek file: %s, reason:%s\n",
                superTblInfo->sampleFile, strerror(errno));
        fclose(fp);
        return -1;
      }
      continue;
    }
  
    if (('\r' == line[readLen - 1]) || ('\n' == line[readLen - 1])) {
      line[--readLen] = 0;
    }

    if (readLen == 0) {
      continue;
    }

    if (readLen > superTblInfo->lenOfOneRow) {
      printf("sample row len[%d] overflow define schema len[%d], so discard this row\n",
              (int32_t)readLen, superTblInfo->lenOfOneRow);
      continue;
    }

    memcpy(superTblInfo->sampleDataBuf + getRows * superTblInfo->lenOfOneRow,
          line, readLen);
    getRows++;

    if (getRows == MAX_SAMPLES_ONCE_FROM_FILE) {
      break;
    }
  }

  fclose(fp);
  tmfree(line);
  return 0;
}

/*
void readSampleFromFileToMem(SSuperTable  * supterTblInfo) {
  int ret;
  if (0 == strncasecmp(supterTblInfo->sampleFormat, "csv", 3)) {
    ret = readSampleFromCsvFileToMem(supterTblInfo);
  } else if (0 == strncasecmp(supterTblInfo->sampleFormat, "json", 4)) {
    ret = readSampleFromJsonFileToMem(supterTblInfo);
  }

  if (0 != ret) {
    exit(-1);
  }
}
*/
static bool getColumnAndTagTypeFromInsertJsonFile(cJSON* stbInfo, SSuperTable* superTbls) {  
  bool  ret = false;
  
  // columns 
  cJSON *columns = cJSON_GetObjectItem(stbInfo, "columns");
  if (columns && columns->type != cJSON_Array) {
    printf("ERROR: failed to read json, columns not found\n");
    goto PARSE_OVER;
  } else if (NULL == columns) {
    superTbls->columnCount = 0;
    superTbls->tagCount    = 0;
    return true;
  }
  
  int columnSize = cJSON_GetArraySize(columns);
  if (columnSize > MAX_COLUMN_COUNT) {
    printf("ERROR: failed to read json, column size overflow, max column size is %d\n",
            MAX_COLUMN_COUNT);
    goto PARSE_OVER;
  }

  int count = 1;
  int index = 0;
  StrColumn    columnCase;

  //superTbls->columnCount = columnSize;  
  for (int k = 0; k < columnSize; ++k) {
    cJSON* column = cJSON_GetArrayItem(columns, k);
    if (column == NULL) continue;

    count = 1;
    cJSON* countObj = cJSON_GetObjectItem(column, "count");
    if (countObj && countObj->type == cJSON_Number) {
      count = countObj->valueint;    
    } else if (countObj && countObj->type != cJSON_Number) {
      printf("ERROR: failed to read json, column count not found\n");
      goto PARSE_OVER;
    } else {
      count = 1;
    }

    // column info 
    memset(&columnCase, 0, sizeof(StrColumn));
    cJSON *dataType = cJSON_GetObjectItem(column, "type");
    if (!dataType || dataType->type != cJSON_String || dataType->valuestring == NULL) {
      printf("ERROR: failed to read json, column type not found\n");
      goto PARSE_OVER;
    }
    //tstrncpy(superTbls->columns[k].dataType, dataType->valuestring, MAX_TB_NAME_SIZE);
    tstrncpy(columnCase.dataType, dataType->valuestring, MAX_TB_NAME_SIZE);
            
    cJSON* dataLen = cJSON_GetObjectItem(column, "len");
    if (dataLen && dataLen->type == cJSON_Number) {
      columnCase.dataLen = dataLen->valueint;    
    } else if (dataLen && dataLen->type != cJSON_Number) {
      printf("ERROR: failed to read json, column len not found\n");
      goto PARSE_OVER;
    } else {
      columnCase.dataLen = 8;
    }
    
    for (int n = 0; n < count; ++n) {
      tstrncpy(superTbls->columns[index].dataType, columnCase.dataType, MAX_TB_NAME_SIZE);
      superTbls->columns[index].dataLen = columnCase.dataLen; 
      index++;
    }
  }  
  superTbls->columnCount = index;  
  
  count = 1;
  index = 0;
  // tags 
  cJSON *tags = cJSON_GetObjectItem(stbInfo, "tags");
  if (!tags || tags->type != cJSON_Array) {
    printf("ERROR: failed to read json, tags not found\n");
    goto PARSE_OVER;
  }
  
  int tagSize = cJSON_GetArraySize(tags);
  if (tagSize > MAX_TAG_COUNT) {
    printf("ERROR: failed to read json, tags size overflow, max tag size is %d\n", MAX_TAG_COUNT);
    goto PARSE_OVER;
  }
  
  //superTbls->tagCount = tagSize;  
  for (int k = 0; k < tagSize; ++k) {
    cJSON* tag = cJSON_GetArrayItem(tags, k);
    if (tag == NULL) continue;
    
    count = 1;
    cJSON* countObj = cJSON_GetObjectItem(tag, "count");
    if (countObj && countObj->type == cJSON_Number) {
      count = countObj->valueint;    
    } else if (countObj && countObj->type != cJSON_Number) {
      printf("ERROR: failed to read json, column count not found\n");
      goto PARSE_OVER;
    } else {
      count = 1;
    }

    // column info 
    memset(&columnCase, 0, sizeof(StrColumn));
    cJSON *dataType = cJSON_GetObjectItem(tag, "type");
    if (!dataType || dataType->type != cJSON_String || dataType->valuestring == NULL) {
      printf("ERROR: failed to read json, tag type not found\n");
      goto PARSE_OVER;
    }
    tstrncpy(columnCase.dataType, dataType->valuestring, MAX_TB_NAME_SIZE);
            
    cJSON* dataLen = cJSON_GetObjectItem(tag, "len");
    if (dataLen && dataLen->type == cJSON_Number) {
      columnCase.dataLen = dataLen->valueint;    
    } else if (dataLen && dataLen->type != cJSON_Number) {
      printf("ERROR: failed to read json, column len not found\n");
      goto PARSE_OVER;
    } else {
      columnCase.dataLen = 0;
    }  
    
    for (int n = 0; n < count; ++n) {
      tstrncpy(superTbls->tags[index].dataType, columnCase.dataType, MAX_TB_NAME_SIZE);
      superTbls->tags[index].dataLen = columnCase.dataLen; 
      index++;
    }
  }      
  superTbls->tagCount = index;

  ret = true;

PARSE_OVER:
  //free(content);
  //cJSON_Delete(root);
  //fclose(fp);
  return ret;
}

static bool getMetaFromInsertJsonFile(cJSON* root) {
  bool  ret = false;

  cJSON* cfgdir = cJSON_GetObjectItem(root, "cfgdir");
  if (cfgdir && cfgdir->type == cJSON_String && cfgdir->valuestring != NULL) {
    tstrncpy(g_Dbs.cfgDir, cfgdir->valuestring, MAX_FILE_NAME_LEN);
  }

  cJSON* host = cJSON_GetObjectItem(root, "host");
  if (host && host->type == cJSON_String && host->valuestring != NULL) {
    tstrncpy(g_Dbs.host, host->valuestring, MAX_DB_NAME_SIZE);
  } else if (!host) {
    tstrncpy(g_Dbs.host, "127.0.0.1", MAX_DB_NAME_SIZE);
  } else {
    printf("ERROR: failed to read json, host not found\n");
    goto PARSE_OVER;
  }

  cJSON* port = cJSON_GetObjectItem(root, "port");
  if (port && port->type == cJSON_Number) {
    g_Dbs.port = port->valueint;
  } else if (!port) {
    g_Dbs.port = 6030;
  }

  cJSON* user = cJSON_GetObjectItem(root, "user");
  if (user && user->type == cJSON_String && user->valuestring != NULL) {
    tstrncpy(g_Dbs.user, user->valuestring, MAX_DB_NAME_SIZE);   
  } else if (!user) {
    tstrncpy(g_Dbs.user, "root", MAX_DB_NAME_SIZE);
  }

  cJSON* password = cJSON_GetObjectItem(root, "password");
  if (password && password->type == cJSON_String && password->valuestring != NULL) {
    tstrncpy(g_Dbs.password, password->valuestring, MAX_DB_NAME_SIZE);
  } else if (!password) {
    tstrncpy(g_Dbs.password, "taosdata", MAX_DB_NAME_SIZE);
  }

  cJSON* resultfile = cJSON_GetObjectItem(root, "result_file");
  if (resultfile && resultfile->type == cJSON_String && resultfile->valuestring != NULL) {
    tstrncpy(g_Dbs.resultFile, resultfile->valuestring, MAX_FILE_NAME_LEN);
  } else if (!resultfile) {
    tstrncpy(g_Dbs.resultFile, "./insert_res.txt", MAX_FILE_NAME_LEN);
  }

  cJSON* threads = cJSON_GetObjectItem(root, "thread_count");
  if (threads && threads->type == cJSON_Number) {
    g_Dbs.threadCount = threads->valueint;
  } else if (!threads) {
    g_Dbs.threadCount = 1;
  } else {
    printf("ERROR: failed to read json, threads not found\n");
    goto PARSE_OVER;
  }  
  
  cJSON* threads2 = cJSON_GetObjectItem(root, "thread_count_create_tbl");
  if (threads2 && threads2->type == cJSON_Number) {
    g_Dbs.threadCountByCreateTbl = threads2->valueint;
  } else if (!threads2) {
    g_Dbs.threadCountByCreateTbl = 1;
  } else {
    printf("ERROR: failed to read json, threads2 not found\n");
    goto PARSE_OVER;
  } 

      cJSON* gInsertInterval = cJSON_GetObjectItem(root, "insert_interval");
      if (gInsertInterval && gInsertInterval->type == cJSON_Number) {
        g_args.insert_interval = gInsertInterval->valueint;
      } else if (!gInsertInterval) {
        g_args.insert_interval = 0;
      } else {
<<<<<<< HEAD
        printf("ERROR: failed to read json, insert_interval not found\n");
        goto PARSE_OVER;
      }
 
      cJSON* maxSqlLen = cJSON_GetObjectItem(root, "max_sql_len");
      if (maxSqlLen && maxSqlLen->type == cJSON_Number) {
        g_args.max_sql_len = maxSqlLen->valueint;
      } else if (!maxSqlLen) {
        g_args.max_sql_len = TSDB_PAYLOAD_SIZE;
      } else {
        fprintf(stderr, "ERROR: failed to read json, max_sql_len input mistake\n");
=======
        printf("failed to read json, insert_interval input mistake");
>>>>>>> 3793640e
        goto PARSE_OVER;
      }
 

      cJSON* numRecPerReq = cJSON_GetObjectItem(root, "num_of_records_per_req");
      if (numRecPerReq && numRecPerReq->type == cJSON_Number) {
        g_args.num_of_RPR = numRecPerReq->valueint;
      } else if (!numRecPerReq) {
        g_args.num_of_RPR = 100;
      } else {
        printf("ERROR: failed to read json, num_of_records_per_req not found\n");
        goto PARSE_OVER;
      }
 
  cJSON *answerPrompt = cJSON_GetObjectItem(root, "confirm_parameter_prompt"); // yes, no,
  if (answerPrompt 
          && answerPrompt->type == cJSON_String
          && answerPrompt->valuestring != NULL) {
    if (0 == strncasecmp(answerPrompt->valuestring, "yes", 3)) {
      g_args.answer_yes = false;
    } else if (0 == strncasecmp(answerPrompt->valuestring, "no", 2)) {
      g_args.answer_yes = true;
    } else {
      g_args.answer_yes = false;
    }
  } else if (!answerPrompt) {
    g_args.answer_yes = false;
  } else {
    printf("ERROR: failed to read json, confirm_parameter_prompt not found\n");
    goto PARSE_OVER;
  }  

  cJSON* dbs = cJSON_GetObjectItem(root, "databases");
  if (!dbs || dbs->type != cJSON_Array) {
    printf("ERROR: failed to read json, databases not found\n");
    goto PARSE_OVER;
  }

  int dbSize = cJSON_GetArraySize(dbs);
  if (dbSize > MAX_DB_COUNT) {
    printf("ERROR: failed to read json, databases size overflow, max database is %d\n", MAX_DB_COUNT);
    goto PARSE_OVER;
  }

  g_Dbs.dbCount = dbSize;
  for (int i = 0; i < dbSize; ++i) {
    cJSON* dbinfos = cJSON_GetArrayItem(dbs, i);
    if (dbinfos == NULL) continue;

    // dbinfo 
    cJSON *dbinfo = cJSON_GetObjectItem(dbinfos, "dbinfo");
    if (!dbinfo || dbinfo->type != cJSON_Object) {
      printf("ERROR: failed to read json, dbinfo not found\n");
      goto PARSE_OVER;
    }
    
    cJSON *dbName = cJSON_GetObjectItem(dbinfo, "name");
    if (!dbName || dbName->type != cJSON_String || dbName->valuestring == NULL) {
      printf("ERROR: failed to read json, db name not found\n");
      goto PARSE_OVER;
    }
    tstrncpy(g_Dbs.db[i].dbName, dbName->valuestring, MAX_DB_NAME_SIZE);

    cJSON *drop = cJSON_GetObjectItem(dbinfo, "drop");
    if (drop && drop->type == cJSON_String && drop->valuestring != NULL) {
      if (0 == strncasecmp(drop->valuestring, "yes", 3)) {
        g_Dbs.db[i].drop = 1;
      } else {
        g_Dbs.db[i].drop = 0;
      }        
    } else if (!drop) {
      g_Dbs.db[i].drop = 0;
    } else {
      printf("ERROR: failed to read json, drop not found\n");
      goto PARSE_OVER;
    }

    cJSON *precision = cJSON_GetObjectItem(dbinfo, "precision");
    if (precision && precision->type == cJSON_String && precision->valuestring != NULL) {
      tstrncpy(g_Dbs.db[i].dbCfg.precision, precision->valuestring, MAX_DB_NAME_SIZE);
    } else if (!precision) {
      //tstrncpy(g_Dbs.db[i].dbCfg.precision, "ms", MAX_DB_NAME_SIZE);
      memset(g_Dbs.db[i].dbCfg.precision, 0, MAX_DB_NAME_SIZE);
    } else {
      printf("ERROR: failed to read json, precision not found\n");
      goto PARSE_OVER;
    }

    cJSON* update = cJSON_GetObjectItem(dbinfo, "update");
    if (update && update->type == cJSON_Number) {
      g_Dbs.db[i].dbCfg.update = update->valueint;
    } else if (!update) {
      g_Dbs.db[i].dbCfg.update = -1;
    } else {
      printf("ERROR: failed to read json, update not found\n");
      goto PARSE_OVER;
    }

    cJSON* replica = cJSON_GetObjectItem(dbinfo, "replica");
    if (replica && replica->type == cJSON_Number) {
      g_Dbs.db[i].dbCfg.replica = replica->valueint;
    } else if (!replica) {
      g_Dbs.db[i].dbCfg.replica = -1;
    } else {
      printf("ERROR: failed to read json, replica not found\n");
      goto PARSE_OVER;
    }

    cJSON* keep = cJSON_GetObjectItem(dbinfo, "keep");
    if (keep && keep->type == cJSON_Number) {
      g_Dbs.db[i].dbCfg.keep = keep->valueint;
    } else if (!keep) {
      g_Dbs.db[i].dbCfg.keep = -1;
    } else {
     printf("ERROR: failed to read json, keep not found\n");
     goto PARSE_OVER;
    }
    
    cJSON* days = cJSON_GetObjectItem(dbinfo, "days");
    if (days && days->type == cJSON_Number) {
      g_Dbs.db[i].dbCfg.days = days->valueint;
    } else if (!days) {
      g_Dbs.db[i].dbCfg.days = -1;
    } else {
     printf("ERROR: failed to read json, days not found\n");
     goto PARSE_OVER;
    }
    
    cJSON* cache = cJSON_GetObjectItem(dbinfo, "cache");
    if (cache && cache->type == cJSON_Number) {
      g_Dbs.db[i].dbCfg.cache = cache->valueint;
    } else if (!cache) {
      g_Dbs.db[i].dbCfg.cache = -1;
    } else {
     printf("ERROR: failed to read json, cache not found\n");
     goto PARSE_OVER;
    }
        
    cJSON* blocks= cJSON_GetObjectItem(dbinfo, "blocks");
    if (blocks && blocks->type == cJSON_Number) {
      g_Dbs.db[i].dbCfg.blocks = blocks->valueint;
    } else if (!blocks) {
      g_Dbs.db[i].dbCfg.blocks = -1;
    } else {
     printf("ERROR: failed to read json, block not found\n");
     goto PARSE_OVER;
    }

    //cJSON* maxtablesPerVnode= cJSON_GetObjectItem(dbinfo, "maxtablesPerVnode");
    //if (maxtablesPerVnode && maxtablesPerVnode->type == cJSON_Number) {
    //  g_Dbs.db[i].dbCfg.maxtablesPerVnode = maxtablesPerVnode->valueint;
    //} else if (!maxtablesPerVnode) {
    //  g_Dbs.db[i].dbCfg.maxtablesPerVnode = TSDB_DEFAULT_TABLES;
    //} else {
    // printf("failed to read json, maxtablesPerVnode not found");
    // goto PARSE_OVER;
    //}

    cJSON* minRows= cJSON_GetObjectItem(dbinfo, "minRows");
    if (minRows && minRows->type == cJSON_Number) {
      g_Dbs.db[i].dbCfg.minRows = minRows->valueint;
    } else if (!minRows) {
      g_Dbs.db[i].dbCfg.minRows = -1;
    } else {
     printf("ERROR: failed to read json, minRows not found\n");
     goto PARSE_OVER;
    }

    cJSON* maxRows= cJSON_GetObjectItem(dbinfo, "maxRows");
    if (maxRows && maxRows->type == cJSON_Number) {
      g_Dbs.db[i].dbCfg.maxRows = maxRows->valueint;
    } else if (!maxRows) {
      g_Dbs.db[i].dbCfg.maxRows = -1;
    } else {
     printf("ERROR: failed to read json, maxRows not found\n");
     goto PARSE_OVER;
    }

    cJSON* comp= cJSON_GetObjectItem(dbinfo, "comp");
    if (comp && comp->type == cJSON_Number) {
      g_Dbs.db[i].dbCfg.comp = comp->valueint;
    } else if (!comp) {
      g_Dbs.db[i].dbCfg.comp = -1;
    } else {
     printf("ERROR: failed to read json, comp not found\n");
     goto PARSE_OVER;
    }

    cJSON* walLevel= cJSON_GetObjectItem(dbinfo, "walLevel");
    if (walLevel && walLevel->type == cJSON_Number) {
      g_Dbs.db[i].dbCfg.walLevel = walLevel->valueint;
    } else if (!walLevel) {
      g_Dbs.db[i].dbCfg.walLevel = -1;
    } else {
     printf("ERROR: failed to read json, walLevel not found\n");
     goto PARSE_OVER;
    }

    cJSON* cacheLast= cJSON_GetObjectItem(dbinfo, "cachelast");
    if (cacheLast && cacheLast->type == cJSON_Number) {
      g_Dbs.db[i].dbCfg.cacheLast = cacheLast->valueint;
    } else if (!cacheLast) {
      g_Dbs.db[i].dbCfg.cacheLast = -1;
    } else {
     printf("ERROR: failed to read json, cacheLast not found\n");
     goto PARSE_OVER;
    }

    cJSON* quorum= cJSON_GetObjectItem(dbinfo, "quorum");
    if (quorum && quorum->type == cJSON_Number) {
      g_Dbs.db[i].dbCfg.quorum = quorum->valueint;
    } else if (!quorum) {
      g_Dbs.db[i].dbCfg.quorum = -1;
    } else {
     printf("ERROR: failed to read json, walLevel not found\n");
     goto PARSE_OVER;
    }

    cJSON* fsync= cJSON_GetObjectItem(dbinfo, "fsync");
    if (fsync && fsync->type == cJSON_Number) {
      g_Dbs.db[i].dbCfg.fsync = fsync->valueint;
    } else if (!fsync) {
      g_Dbs.db[i].dbCfg.fsync = -1;
    } else {
     printf("ERROR: failed to read json, fsync not found\n");
     goto PARSE_OVER;
    }    

    // super_talbes 
    cJSON *stables = cJSON_GetObjectItem(dbinfos, "super_tables");
    if (!stables || stables->type != cJSON_Array) {
      printf("ERROR: failed to read json, super_tables not found\n");
      goto PARSE_OVER;
    }    
    
    int stbSize = cJSON_GetArraySize(stables);
    if (stbSize > MAX_SUPER_TABLE_COUNT) {
      printf("ERROR: failed to read json, databases size overflow, max database is %d\n", MAX_SUPER_TABLE_COUNT);
      goto PARSE_OVER;
    }

    g_Dbs.db[i].superTblCount = stbSize;
    for (int j = 0; j < stbSize; ++j) {
      cJSON* stbInfo = cJSON_GetArrayItem(stables, j);
      if (stbInfo == NULL) continue;
    
      // dbinfo 
      cJSON *stbName = cJSON_GetObjectItem(stbInfo, "name");
      if (!stbName || stbName->type != cJSON_String || stbName->valuestring == NULL) {
        printf("ERROR: failed to read json, stb name not found\n");
        goto PARSE_OVER;
      }
      tstrncpy(g_Dbs.db[i].superTbls[j].sTblName, stbName->valuestring, MAX_TB_NAME_SIZE);
    
      cJSON *prefix = cJSON_GetObjectItem(stbInfo, "childtable_prefix");
      if (!prefix || prefix->type != cJSON_String || prefix->valuestring == NULL) {
        printf("ERROR: failed to read json, childtable_prefix not found\n");
        goto PARSE_OVER;
      }
      tstrncpy(g_Dbs.db[i].superTbls[j].childTblPrefix, prefix->valuestring, MAX_DB_NAME_SIZE);

      cJSON *autoCreateTbl = cJSON_GetObjectItem(stbInfo, "auto_create_table"); // yes, no, null
      if (autoCreateTbl
              && autoCreateTbl->type == cJSON_String
              && autoCreateTbl->valuestring != NULL) {
        if (0 == strncasecmp(autoCreateTbl->valuestring, "yes", 3)) {
          g_Dbs.db[i].superTbls[j].autoCreateTable = AUTO_CREATE_SUBTBL;
        } else if (0 == strncasecmp(autoCreateTbl->valuestring, "no", 2)) {
          g_Dbs.db[i].superTbls[j].autoCreateTable = PRE_CREATE_SUBTBL;
        } else {
          g_Dbs.db[i].superTbls[j].autoCreateTable = PRE_CREATE_SUBTBL;
        }
      } else if (!autoCreateTbl) {
        g_Dbs.db[i].superTbls[j].autoCreateTable = PRE_CREATE_SUBTBL;
      } else {
        printf("ERROR: failed to read json, auto_create_table not found\n");
        goto PARSE_OVER;
      }
      
      cJSON* batchCreateTbl = cJSON_GetObjectItem(stbInfo, "batch_create_tbl_num");
      if (batchCreateTbl && batchCreateTbl->type == cJSON_Number) {
        g_Dbs.db[i].superTbls[j].batchCreateTableNum = batchCreateTbl->valueint;
      } else if (!batchCreateTbl) {
        g_Dbs.db[i].superTbls[j].batchCreateTableNum = 1000;
      } else {
        printf("ERROR: failed to read json, batch_create_tbl_num not found\n");
        goto PARSE_OVER;
      }      

      cJSON *childTblExists = cJSON_GetObjectItem(stbInfo, "child_table_exists"); // yes, no
      if (childTblExists
              && childTblExists->type == cJSON_String
              && childTblExists->valuestring != NULL) {
        if (0 == strncasecmp(childTblExists->valuestring, "yes", 3)) {
          g_Dbs.db[i].superTbls[j].childTblExists = TBL_ALREADY_EXISTS;
        } else if (0 == strncasecmp(childTblExists->valuestring, "no", 2)) {
          g_Dbs.db[i].superTbls[j].childTblExists = TBL_NO_EXISTS;
        } else {
          g_Dbs.db[i].superTbls[j].childTblExists = TBL_NO_EXISTS;
        }
      } else if (!childTblExists) {
        g_Dbs.db[i].superTbls[j].childTblExists = TBL_NO_EXISTS;
      } else {
        printf("ERROR: failed to read json, child_table_exists not found\n");
        goto PARSE_OVER;
      }
      
      cJSON* count = cJSON_GetObjectItem(stbInfo, "childtable_count");
      if (!count || count->type != cJSON_Number || 0 >= count->valueint) {
        printf("ERROR: failed to read json, childtable_count not found\n");
        goto PARSE_OVER;
      }
      g_Dbs.db[i].superTbls[j].childTblCount = count->valueint;

      cJSON *dataSource = cJSON_GetObjectItem(stbInfo, "data_source");
      if (dataSource && dataSource->type == cJSON_String
              && dataSource->valuestring != NULL) {
        tstrncpy(g_Dbs.db[i].superTbls[j].dataSource,
                dataSource->valuestring, MAX_DB_NAME_SIZE);
      } else if (!dataSource) {
        tstrncpy(g_Dbs.db[i].superTbls[j].dataSource, "rand", MAX_DB_NAME_SIZE);
      } else {
        printf("ERROR: failed to read json, data_source not found\n");
        goto PARSE_OVER;
      }

      cJSON *insertMode = cJSON_GetObjectItem(stbInfo, "insert_mode"); // taosc , restful
      if (insertMode && insertMode->type == cJSON_String
              && insertMode->valuestring != NULL) {
        tstrncpy(g_Dbs.db[i].superTbls[j].insertMode,
                insertMode->valuestring, MAX_DB_NAME_SIZE);
      } else if (!insertMode) {
        tstrncpy(g_Dbs.db[i].superTbls[j].insertMode, "taosc", MAX_DB_NAME_SIZE);
      } else {
        printf("ERROR: failed to read json, insert_mode not found\n");
        goto PARSE_OVER;
      }

      cJSON* childTbl_limit = cJSON_GetObjectItem(stbInfo, "childtable_limit");
      if (childTbl_limit) {
        if (childTbl_limit->type != cJSON_Number) {
            printf("ERROR: failed to read json, childtable_limit\n");
            goto PARSE_OVER;
        }
        g_Dbs.db[i].superTbls[j].childTblLimit = childTbl_limit->valueint;
      } else {
        g_Dbs.db[i].superTbls[j].childTblLimit = -1;    // select ... limit -1 means all query result
      }

      cJSON* childTbl_offset = cJSON_GetObjectItem(stbInfo, "childtable_offset");
      if (childTbl_offset) {
        if (childTbl_offset->type != cJSON_Number || 0 > childTbl_offset->valueint) {
            printf("ERROR: failed to read json, childtable_offset\n");
            goto PARSE_OVER;
        }
        g_Dbs.db[i].superTbls[j].childTblOffset = childTbl_offset->valueint;
      } else {
        g_Dbs.db[i].superTbls[j].childTblOffset = 0;
      }

      cJSON *ts = cJSON_GetObjectItem(stbInfo, "start_timestamp");
      if (ts && ts->type == cJSON_String && ts->valuestring != NULL) {
        tstrncpy(g_Dbs.db[i].superTbls[j].startTimestamp, ts->valuestring, MAX_DB_NAME_SIZE);
      } else if (!ts) {
        tstrncpy(g_Dbs.db[i].superTbls[j].startTimestamp, "now", MAX_DB_NAME_SIZE);
      } else {
        printf("ERROR: failed to read json, start_timestamp not found\n");
        goto PARSE_OVER;
      }

      cJSON* timestampStep = cJSON_GetObjectItem(stbInfo, "timestamp_step");
      if (timestampStep && timestampStep->type == cJSON_Number) {
        g_Dbs.db[i].superTbls[j].timeStampStep = timestampStep->valueint;
      } else if (!timestampStep) {
        g_Dbs.db[i].superTbls[j].timeStampStep = 1000;
      } else {
        printf("ERROR: failed to read json, timestamp_step not found\n");
        goto PARSE_OVER;
      }

      cJSON* sampleDataBufSize = cJSON_GetObjectItem(stbInfo, "sample_buf_size");
      if (sampleDataBufSize && sampleDataBufSize->type == cJSON_Number) {
        g_Dbs.db[i].superTbls[j].sampleDataBufSize = sampleDataBufSize->valueint;
        if (g_Dbs.db[i].superTbls[j].sampleDataBufSize < 1024*1024) {
          g_Dbs.db[i].superTbls[j].sampleDataBufSize = 1024*1024 + 1024;
        }
      } else if (!sampleDataBufSize) {
        g_Dbs.db[i].superTbls[j].sampleDataBufSize = 1024*1024 + 1024;
      } else {
        printf("ERROR: failed to read json, sample_buf_size not found\n");
        goto PARSE_OVER;
      }      

      cJSON *sampleFormat = cJSON_GetObjectItem(stbInfo, "sample_format");
      if (sampleFormat && sampleFormat->type == cJSON_String && sampleFormat->valuestring != NULL) {
        tstrncpy(g_Dbs.db[i].superTbls[j].sampleFormat,
                sampleFormat->valuestring, MAX_DB_NAME_SIZE);
      } else if (!sampleFormat) {
        tstrncpy(g_Dbs.db[i].superTbls[j].sampleFormat, "csv", MAX_DB_NAME_SIZE);
      } else {
        printf("ERROR: failed to read json, sample_format not found\n");
        goto PARSE_OVER;
      }      

      cJSON *sampleFile = cJSON_GetObjectItem(stbInfo, "sample_file");
      if (sampleFile && sampleFile->type == cJSON_String && sampleFile->valuestring != NULL) {
        tstrncpy(g_Dbs.db[i].superTbls[j].sampleFile,
                sampleFile->valuestring, MAX_FILE_NAME_LEN);
      } else if (!sampleFile) {
        memset(g_Dbs.db[i].superTbls[j].sampleFile, 0, MAX_FILE_NAME_LEN);
      } else {
        printf("ERROR: failed to read json, sample_file not found\n");
        goto PARSE_OVER;
      }          

      cJSON *tagsFile = cJSON_GetObjectItem(stbInfo, "tags_file");
      if (tagsFile && tagsFile->type == cJSON_String && tagsFile->valuestring != NULL) {
        tstrncpy(g_Dbs.db[i].superTbls[j].tagsFile,
                tagsFile->valuestring, MAX_FILE_NAME_LEN);
        if (0 == g_Dbs.db[i].superTbls[j].tagsFile[0]) {
          g_Dbs.db[i].superTbls[j].tagSource = 0;
        } else {
          g_Dbs.db[i].superTbls[j].tagSource = 1;
        }
      } else if (!tagsFile) {
        memset(g_Dbs.db[i].superTbls[j].tagsFile, 0, MAX_FILE_NAME_LEN);
        g_Dbs.db[i].superTbls[j].tagSource = 0;
      } else {
        printf("ERROR: failed to read json, tags_file not found\n");
        goto PARSE_OVER;
      }

      cJSON* maxSqlLen = cJSON_GetObjectItem(stbInfo, "max_sql_len");
      if (maxSqlLen && maxSqlLen->type == cJSON_Number) {
        int32_t len = maxSqlLen->valueint;
        if (len > TSDB_MAX_ALLOWED_SQL_LEN) {
          len = TSDB_MAX_ALLOWED_SQL_LEN;
        } else if (len < TSDB_MAX_SQL_LEN) {
          len = TSDB_MAX_SQL_LEN;
        }       
        g_Dbs.db[i].superTbls[j].maxSqlLen = len;
      } else if (!maxSqlLen) {
        g_Dbs.db[i].superTbls[j].maxSqlLen = TSDB_MAX_SQL_LEN;
      } else {
        printf("ERROR: failed to read json, maxSqlLen not found\n");
        goto PARSE_OVER;
      }      

      cJSON *multiThreadWriteOneTbl =
          cJSON_GetObjectItem(stbInfo, "multi_thread_write_one_tbl"); // no , yes
      if (multiThreadWriteOneTbl
              && multiThreadWriteOneTbl->type == cJSON_String
              && multiThreadWriteOneTbl->valuestring != NULL) {
        if (0 == strncasecmp(multiThreadWriteOneTbl->valuestring, "yes", 3)) {
          g_Dbs.db[i].superTbls[j].multiThreadWriteOneTbl = 1;
        } else {
          g_Dbs.db[i].superTbls[j].multiThreadWriteOneTbl = 0;
        }        
      } else if (!multiThreadWriteOneTbl) {
        g_Dbs.db[i].superTbls[j].multiThreadWriteOneTbl = 0;
      } else {
        printf("ERROR: failed to read json, multiThreadWriteOneTbl not found\n");
        goto PARSE_OVER;
      }

      cJSON* numberOfTblInOneSql = cJSON_GetObjectItem(stbInfo, "number_of_tbl_in_one_sql");
      if (numberOfTblInOneSql && numberOfTblInOneSql->type == cJSON_Number) {
        g_Dbs.db[i].superTbls[j].numberOfTblInOneSql = numberOfTblInOneSql->valueint;
      } else if (!numberOfTblInOneSql) {
        g_Dbs.db[i].superTbls[j].numberOfTblInOneSql = 0;
      } else {
        printf("ERROR: failed to read json, numberOfTblInOneSql not found\n");
        goto PARSE_OVER;
      }      

      cJSON* rowsPerTbl = cJSON_GetObjectItem(stbInfo, "rows_per_tbl");
      if (rowsPerTbl && rowsPerTbl->type == cJSON_Number) {
        g_Dbs.db[i].superTbls[j].rowsPerTbl = rowsPerTbl->valueint;
      } else if (!rowsPerTbl) {
        g_Dbs.db[i].superTbls[j].rowsPerTbl = 1;
      } else {
        printf("ERROR: failed to read json, rowsPerTbl not found\n");
        goto PARSE_OVER;
      }      

      cJSON* disorderRatio = cJSON_GetObjectItem(stbInfo, "disorder_ratio");
      if (disorderRatio && disorderRatio->type == cJSON_Number) {
        g_Dbs.db[i].superTbls[j].disorderRatio = disorderRatio->valueint;
      } else if (!disorderRatio) {
        g_Dbs.db[i].superTbls[j].disorderRatio = 0;
      } else {
        printf("ERROR: failed to read json, disorderRatio not found\n");
        goto PARSE_OVER;
      }      

      cJSON* disorderRange = cJSON_GetObjectItem(stbInfo, "disorder_range");
      if (disorderRange && disorderRange->type == cJSON_Number) {
        g_Dbs.db[i].superTbls[j].disorderRange = disorderRange->valueint;
      } else if (!disorderRange) {
        g_Dbs.db[i].superTbls[j].disorderRange = 1000;
      } else {
        printf("ERROR: failed to read json, disorderRange not found\n");
        goto PARSE_OVER;
      }

      cJSON* insertRows = cJSON_GetObjectItem(stbInfo, "insert_rows");
      if (insertRows && insertRows->type == cJSON_Number) {
        g_Dbs.db[i].superTbls[j].insertRows = insertRows->valueint;
      } else if (!insertRows) {
        g_Dbs.db[i].superTbls[j].insertRows = 0x7FFFFFFFFFFFFFFF;
      } else {
<<<<<<< HEAD
        printf("ERROR: failed to read json, insert_rows not found\n");
=======
        printf("failed to read json, insert_rows input mistake");
        goto PARSE_OVER;
      }

      cJSON* insertInterval = cJSON_GetObjectItem(stbInfo, "insert_interval");
      if (insertInterval && insertInterval->type == cJSON_Number) {
        g_Dbs.db[i].superTbls[j].insertInterval = insertInterval->valueint;
      } else if (!insertInterval) {
        debugPrint("%s() LN%d: stable insert interval be overrided by global %d.\n",
                __func__, __LINE__, g_args.insert_interval);
        g_Dbs.db[i].superTbls[j].insertInterval = g_args.insert_interval;
      } else {
        printf("failed to read json, insert_interval input mistake");
>>>>>>> 3793640e
        goto PARSE_OVER;
      }

      if (NO_CREATE_SUBTBL == g_Dbs.db[i].superTbls[j].autoCreateTable
              || (TBL_ALREADY_EXISTS == g_Dbs.db[i].superTbls[j].childTblExists)) {
        continue;
      }

      int retVal = getColumnAndTagTypeFromInsertJsonFile(stbInfo, &g_Dbs.db[i].superTbls[j]);
      if (false == retVal) {
        goto PARSE_OVER;
      }      
    }    
  }

  ret = true;

PARSE_OVER:
  //free(content);
  //cJSON_Delete(root);
  //fclose(fp);
  return ret;
}

static bool getMetaFromQueryJsonFile(cJSON* root) {
  bool  ret = false;

  cJSON* cfgdir = cJSON_GetObjectItem(root, "cfgdir");
  if (cfgdir && cfgdir->type == cJSON_String && cfgdir->valuestring != NULL) {
    tstrncpy(g_queryInfo.cfgDir, cfgdir->valuestring, MAX_FILE_NAME_LEN);
  }

  cJSON* host = cJSON_GetObjectItem(root, "host");
  if (host && host->type == cJSON_String && host->valuestring != NULL) {
    tstrncpy(g_queryInfo.host, host->valuestring, MAX_DB_NAME_SIZE);
  } else if (!host) {
    tstrncpy(g_queryInfo.host, "127.0.0.1", MAX_DB_NAME_SIZE);
  } else {
    printf("ERROR: failed to read json, host not found\n");
    goto PARSE_OVER;
  }

  cJSON* port = cJSON_GetObjectItem(root, "port");
  if (port && port->type == cJSON_Number) {
    g_queryInfo.port = port->valueint;
  } else if (!port) {
    g_queryInfo.port = 6030;
  }

  cJSON* user = cJSON_GetObjectItem(root, "user");
  if (user && user->type == cJSON_String && user->valuestring != NULL) {
    tstrncpy(g_queryInfo.user, user->valuestring, MAX_DB_NAME_SIZE);   
  } else if (!user) {
    tstrncpy(g_queryInfo.user, "root", MAX_DB_NAME_SIZE); ;
  }

  cJSON* password = cJSON_GetObjectItem(root, "password");
  if (password && password->type == cJSON_String && password->valuestring != NULL) {
    tstrncpy(g_queryInfo.password, password->valuestring, MAX_DB_NAME_SIZE);
  } else if (!password) {
    tstrncpy(g_queryInfo.password, "taosdata", MAX_DB_NAME_SIZE);;
  }

  cJSON *answerPrompt = cJSON_GetObjectItem(root, "confirm_parameter_prompt"); // yes, no,
  if (answerPrompt && answerPrompt->type == cJSON_String
          && answerPrompt->valuestring != NULL) {
    if (0 == strncasecmp(answerPrompt->valuestring, "yes", 3)) {
      g_args.answer_yes = false;
    } else if (0 == strncasecmp(answerPrompt->valuestring, "no", 2)) {
      g_args.answer_yes = true;
    } else {
      g_args.answer_yes = false;
    }
  } else if (!answerPrompt) {
    g_args.answer_yes = false;
  } else {
    printf("ERROR: failed to read json, confirm_parameter_prompt not found\n");
    goto PARSE_OVER;
  }  

  cJSON* dbs = cJSON_GetObjectItem(root, "databases");
  if (dbs && dbs->type == cJSON_String && dbs->valuestring != NULL) {
    tstrncpy(g_queryInfo.dbName, dbs->valuestring, MAX_DB_NAME_SIZE);
  } else if (!dbs) {
    printf("ERROR: failed to read json, databases not found\n");
    goto PARSE_OVER;
  }

  cJSON* queryMode = cJSON_GetObjectItem(root, "query_mode");
  if (queryMode && queryMode->type == cJSON_String && queryMode->valuestring != NULL) {
    tstrncpy(g_queryInfo.queryMode, queryMode->valuestring, MAX_TB_NAME_SIZE);
  } else if (!queryMode) {
    tstrncpy(g_queryInfo.queryMode, "taosc", MAX_TB_NAME_SIZE);
  } else {
    printf("ERROR: failed to read json, query_mode not found\n");
    goto PARSE_OVER;
  }
  
  // super_table_query 
  cJSON *superQuery = cJSON_GetObjectItem(root, "specified_table_query");
  if (!superQuery) {
    g_queryInfo.superQueryInfo.concurrent = 0;
    g_queryInfo.superQueryInfo.sqlCount = 0;
  } else if (superQuery->type != cJSON_Object) {
    printf("ERROR: failed to read json, super_table_query not found\n");
    goto PARSE_OVER;
  } else {  
    cJSON* rate = cJSON_GetObjectItem(superQuery, "query_interval");
    if (rate && rate->type == cJSON_Number) {
      g_queryInfo.superQueryInfo.rate = rate->valueint;
    } else if (!rate) {
      g_queryInfo.superQueryInfo.rate = 0;
    }
  
    cJSON* concurrent = cJSON_GetObjectItem(superQuery, "concurrent");
    if (concurrent && concurrent->type == cJSON_Number) {
      g_queryInfo.superQueryInfo.concurrent = concurrent->valueint;
    } else if (!concurrent) {
      g_queryInfo.superQueryInfo.concurrent = 1;
    }
  
    cJSON* mode = cJSON_GetObjectItem(superQuery, "mode");
    if (mode && mode->type == cJSON_String && mode->valuestring != NULL) {
      if (0 == strcmp("sync", mode->valuestring)) {      
        g_queryInfo.superQueryInfo.subscribeMode = 0;
      } else if (0 == strcmp("async", mode->valuestring)) {      
        g_queryInfo.superQueryInfo.subscribeMode = 1;
      } else {
        printf("ERROR: failed to read json, subscribe mod error\n");
        goto PARSE_OVER;
      }
    } else {
      g_queryInfo.superQueryInfo.subscribeMode = 0;
    }
    
    cJSON* interval = cJSON_GetObjectItem(superQuery, "interval");
    if (interval && interval->type == cJSON_Number) {
      g_queryInfo.superQueryInfo.subscribeInterval = interval->valueint;
    } else if (!interval) {    
      //printf("failed to read json, subscribe interval no found\n");
      //goto PARSE_OVER;
      g_queryInfo.superQueryInfo.subscribeInterval = 10000;
    }
  
    cJSON* restart = cJSON_GetObjectItem(superQuery, "restart");
    if (restart && restart->type == cJSON_String && restart->valuestring != NULL) {
      if (0 == strcmp("yes", restart->valuestring)) {      
        g_queryInfo.superQueryInfo.subscribeRestart = 1;
      } else if (0 == strcmp("no", restart->valuestring)) {      
        g_queryInfo.superQueryInfo.subscribeRestart = 0;
      } else {
        printf("ERROR: failed to read json, subscribe restart error\n");
        goto PARSE_OVER;
      }
    } else {
      g_queryInfo.superQueryInfo.subscribeRestart = 1;
    }
  
    cJSON* keepProgress = cJSON_GetObjectItem(superQuery, "keepProgress");
    if (keepProgress
            && keepProgress->type == cJSON_String
            && keepProgress->valuestring != NULL) {
      if (0 == strcmp("yes", keepProgress->valuestring)) {      
        g_queryInfo.superQueryInfo.subscribeKeepProgress = 1;
      } else if (0 == strcmp("no", keepProgress->valuestring)) {      
        g_queryInfo.superQueryInfo.subscribeKeepProgress = 0;
      } else {
        printf("ERROR: failed to read json, subscribe keepProgress error\n");
        goto PARSE_OVER;
      }
    } else {
      g_queryInfo.superQueryInfo.subscribeKeepProgress = 0;
    }

    // sqls   
    cJSON* superSqls = cJSON_GetObjectItem(superQuery, "sqls");
    if (!superSqls) {
      g_queryInfo.superQueryInfo.sqlCount = 0;
    } else if (superSqls->type != cJSON_Array) {
      printf("ERROR: failed to read json, super sqls not found\n");
      goto PARSE_OVER;
    } else {  
      int superSqlSize = cJSON_GetArraySize(superSqls);
      if (superSqlSize > MAX_QUERY_SQL_COUNT) {
        printf("ERROR: failed to read json, query sql size overflow, max is %d\n", MAX_QUERY_SQL_COUNT);
        goto PARSE_OVER;
      }

      g_queryInfo.superQueryInfo.sqlCount = superSqlSize;
      for (int j = 0; j < superSqlSize; ++j) {
        cJSON* sql = cJSON_GetArrayItem(superSqls, j);
        if (sql == NULL) continue;
      
        cJSON *sqlStr = cJSON_GetObjectItem(sql, "sql");
        if (!sqlStr || sqlStr->type != cJSON_String || sqlStr->valuestring == NULL) {
          printf("ERROR: failed to read json, sql not found\n");
          goto PARSE_OVER;
        }
        tstrncpy(g_queryInfo.superQueryInfo.sql[j], sqlStr->valuestring, MAX_QUERY_SQL_LENGTH);

        cJSON *result = cJSON_GetObjectItem(sql, "result");
        if (NULL != result && result->type == cJSON_String && result->valuestring != NULL) {
          tstrncpy(g_queryInfo.superQueryInfo.result[j], result->valuestring, MAX_FILE_NAME_LEN);
        } else if (NULL == result) {
          memset(g_queryInfo.superQueryInfo.result[j], 0, MAX_FILE_NAME_LEN);
        } else {
          printf("ERROR: failed to read json, super query result file not found\n");
          goto PARSE_OVER;
        } 
      }
    }
  }

  // sub_table_query 
  cJSON *subQuery = cJSON_GetObjectItem(root, "super_table_query");
  if (!subQuery) {
    g_queryInfo.subQueryInfo.threadCnt = 0;
    g_queryInfo.subQueryInfo.sqlCount = 0;
  } else if (subQuery->type != cJSON_Object) {
    printf("ERROR: failed to read json, sub_table_query not found\n");
    ret = true;
    goto PARSE_OVER;
  } else {
    cJSON* subrate = cJSON_GetObjectItem(subQuery, "query_interval");
    if (subrate && subrate->type == cJSON_Number) {
      g_queryInfo.subQueryInfo.rate = subrate->valueint;
    } else if (!subrate) {
      g_queryInfo.subQueryInfo.rate = 0;
    }

    cJSON* threads = cJSON_GetObjectItem(subQuery, "threads");
    if (threads && threads->type == cJSON_Number) {
      g_queryInfo.subQueryInfo.threadCnt = threads->valueint;
    } else if (!threads) {
      g_queryInfo.subQueryInfo.threadCnt = 1;
    }

    //cJSON* subTblCnt = cJSON_GetObjectItem(subQuery, "childtable_count");
    //if (subTblCnt && subTblCnt->type == cJSON_Number) {
    //  g_queryInfo.subQueryInfo.childTblCount = subTblCnt->valueint;
    //} else if (!subTblCnt) {
    //  g_queryInfo.subQueryInfo.childTblCount = 0;
    //}

    cJSON* stblname = cJSON_GetObjectItem(subQuery, "stblname");
    if (stblname && stblname->type == cJSON_String && stblname->valuestring != NULL) {
      tstrncpy(g_queryInfo.subQueryInfo.sTblName, stblname->valuestring, MAX_TB_NAME_SIZE);
    } else {
      printf("ERROR: failed to read json, super table name not found\n");
      goto PARSE_OVER;
    }

    cJSON* submode = cJSON_GetObjectItem(subQuery, "mode");
    if (submode && submode->type == cJSON_String && submode->valuestring != NULL) {
      if (0 == strcmp("sync", submode->valuestring)) {      
        g_queryInfo.subQueryInfo.subscribeMode = 0;
      } else if (0 == strcmp("async", submode->valuestring)) {      
        g_queryInfo.subQueryInfo.subscribeMode = 1;
      } else {
        printf("ERROR: failed to read json, subscribe mod error\n");
        goto PARSE_OVER;
      }
    } else {
      g_queryInfo.subQueryInfo.subscribeMode = 0;
    }

    cJSON* subinterval = cJSON_GetObjectItem(subQuery, "interval");
    if (subinterval && subinterval->type == cJSON_Number) {
      g_queryInfo.subQueryInfo.subscribeInterval = subinterval->valueint;
    } else if (!subinterval) {    
      //printf("failed to read json, subscribe interval no found\n");
      //goto PARSE_OVER;
      g_queryInfo.subQueryInfo.subscribeInterval = 10000;
    }
  
    cJSON* subrestart = cJSON_GetObjectItem(subQuery, "restart");
    if (subrestart && subrestart->type == cJSON_String && subrestart->valuestring != NULL) {
      if (0 == strcmp("yes", subrestart->valuestring)) {      
        g_queryInfo.subQueryInfo.subscribeRestart = 1;
      } else if (0 == strcmp("no", subrestart->valuestring)) {      
        g_queryInfo.subQueryInfo.subscribeRestart = 0;
      } else {
        printf("ERROR: failed to read json, subscribe restart error\n");
        goto PARSE_OVER;
      }
    } else {
      g_queryInfo.subQueryInfo.subscribeRestart = 1;
    }
  
    cJSON* subkeepProgress = cJSON_GetObjectItem(subQuery, "keepProgress");
    if (subkeepProgress && subkeepProgress->type == cJSON_String && subkeepProgress->valuestring != NULL) {
      if (0 == strcmp("yes", subkeepProgress->valuestring)) {      
        g_queryInfo.subQueryInfo.subscribeKeepProgress = 1;
      } else if (0 == strcmp("no", subkeepProgress->valuestring)) {      
        g_queryInfo.subQueryInfo.subscribeKeepProgress = 0;
      } else {
        printf("ERROR: failed to read json, subscribe keepProgress error\n");
        goto PARSE_OVER;
      }
    } else {
      g_queryInfo.subQueryInfo.subscribeKeepProgress = 0;
    }  

    // sqls     
    cJSON* subsqls = cJSON_GetObjectItem(subQuery, "sqls");
    if (!subsqls) {
      g_queryInfo.subQueryInfo.sqlCount = 0;
    } else if (subsqls->type != cJSON_Array) {
      printf("ERROR: failed to read json, super sqls not found\n");
      goto PARSE_OVER;
    } else {  
      int superSqlSize = cJSON_GetArraySize(subsqls);
      if (superSqlSize > MAX_QUERY_SQL_COUNT) {
        printf("ERROR: failed to read json, query sql size overflow, max is %d\n", MAX_QUERY_SQL_COUNT);
        goto PARSE_OVER;
      }
    
      g_queryInfo.subQueryInfo.sqlCount = superSqlSize;
      for (int j = 0; j < superSqlSize; ++j) {      
        cJSON* sql = cJSON_GetArrayItem(subsqls, j);
        if (sql == NULL) continue;
        
        cJSON *sqlStr = cJSON_GetObjectItem(sql, "sql");
        if (!sqlStr || sqlStr->type != cJSON_String || sqlStr->valuestring == NULL) {
          printf("ERROR: failed to read json, sql not found\n");
          goto PARSE_OVER;
        }
        tstrncpy(g_queryInfo.subQueryInfo.sql[j], sqlStr->valuestring, MAX_QUERY_SQL_LENGTH);

        cJSON *result = cJSON_GetObjectItem(sql, "result");
        if (result != NULL && result->type == cJSON_String && result->valuestring != NULL){
          tstrncpy(g_queryInfo.subQueryInfo.result[j], result->valuestring, MAX_FILE_NAME_LEN);
        } else if (NULL == result) {
          memset(g_queryInfo.subQueryInfo.result[j], 0, MAX_FILE_NAME_LEN);
        }  else {
          printf("ERROR: failed to read json, sub query result file not found\n");
          goto PARSE_OVER;
        } 
      }
    }
  }

  ret = true;

PARSE_OVER:
  //free(content);
  //cJSON_Delete(root);
  //fclose(fp);
  return ret;
}

static bool getInfoFromJsonFile(char* file) {
    debugPrint("%s %d %s\n", __func__, __LINE__, file);

  FILE *fp = fopen(file, "r");
  if (!fp) {
    printf("failed to read %s, reason:%s\n", file, strerror(errno));
    return false;
  }

  bool  ret = false;
  int   maxLen = 64000;
  char *content = calloc(1, maxLen + 1);
  int   len = fread(content, 1, maxLen, fp);
  if (len <= 0) {
    free(content);
    fclose(fp);
    printf("failed to read %s, content is null", file);
    return false;
  }

  content[len] = 0;
  cJSON* root = cJSON_Parse(content);
  if (root == NULL) {
    printf("ERROR: failed to cjson parse %s, invalid json format\n", file);
    goto PARSE_OVER;
  }

  cJSON* filetype = cJSON_GetObjectItem(root, "filetype");
  if (filetype && filetype->type == cJSON_String && filetype->valuestring != NULL) {
    if (0 == strcasecmp("insert", filetype->valuestring)) {
      g_args.test_mode = INSERT_MODE;
    } else if (0 == strcasecmp("query", filetype->valuestring)) {
      g_args.test_mode = QUERY_MODE;
    } else if (0 == strcasecmp("subscribe", filetype->valuestring)) {
      g_args.test_mode = SUBSCRIBE_MODE;
    } else {
      printf("ERROR: failed to read json, filetype not support\n");
      goto PARSE_OVER;
    }
  } else if (!filetype) {
    g_args.test_mode = INSERT_MODE;
  } else {
    printf("ERROR: failed to read json, filetype not found\n");
    goto PARSE_OVER;
  }

  if (INSERT_MODE == g_args.test_mode) {
    ret = getMetaFromInsertJsonFile(root);
  } else if (QUERY_MODE == g_args.test_mode) {
    ret = getMetaFromQueryJsonFile(root);
  } else if (SUBSCRIBE_MODE == g_args.test_mode) {
    ret = getMetaFromQueryJsonFile(root);
  } else {
    printf("ERROR: input json file type error! please input correct file type: insert or query or subscribe\n");
    goto PARSE_OVER;
  } 

PARSE_OVER:
  free(content);
  cJSON_Delete(root);
  fclose(fp);
  return ret;
}

void prePareSampleData() {
  for (int i = 0; i < g_Dbs.dbCount; i++) {    
    for (int j = 0; j < g_Dbs.db[i].superTblCount; j++) {
      //if (0 == strncasecmp(g_Dbs.db[i].superTbls[j].dataSource, "sample", 6)) {
      //  readSampleFromFileToMem(&g_Dbs.db[i].superTbls[j]);
      //}

      if (g_Dbs.db[i].superTbls[j].tagsFile[0] != 0) {
        (void)readTagFromCsvFileToMem(&g_Dbs.db[i].superTbls[j]);
      }
    }
  }
}

void postFreeResource() {
  tmfclose(g_fpOfInsertResult);
  for (int i = 0; i < g_Dbs.dbCount; i++) {    
    for (int j = 0; j < g_Dbs.db[i].superTblCount; j++) {
      if (0 != g_Dbs.db[i].superTbls[j].colsOfCreateChildTable) {
        free(g_Dbs.db[i].superTbls[j].colsOfCreateChildTable);
        g_Dbs.db[i].superTbls[j].colsOfCreateChildTable = NULL;
      }
      if (0 != g_Dbs.db[i].superTbls[j].sampleDataBuf) {
        free(g_Dbs.db[i].superTbls[j].sampleDataBuf);
        g_Dbs.db[i].superTbls[j].sampleDataBuf = NULL;
      }
      if (0 != g_Dbs.db[i].superTbls[j].tagDataBuf) {
        free(g_Dbs.db[i].superTbls[j].tagDataBuf);
        g_Dbs.db[i].superTbls[j].tagDataBuf = NULL;
      }
      if (0 != g_Dbs.db[i].superTbls[j].childTblName) {
        free(g_Dbs.db[i].superTbls[j].childTblName);
        g_Dbs.db[i].superTbls[j].childTblName = NULL;
      }
    }
  }
}

static int getRowDataFromSample(char*  dataBuf, int maxLen, int64_t timestamp,
      SSuperTable* superTblInfo, int* sampleUsePos) {
  if ((*sampleUsePos) == MAX_SAMPLES_ONCE_FROM_FILE) {
    int ret = readSampleFromCsvFileToMem(superTblInfo);
    if (0 != ret) {
      tmfree(superTblInfo->sampleDataBuf);
      return -1;
    }
    *sampleUsePos = 0;
  }

  int    dataLen = 0;
  dataLen += snprintf(dataBuf + dataLen, maxLen - dataLen,
          "(%" PRId64 ", ", timestamp);
  dataLen += snprintf(dataBuf + dataLen, maxLen - dataLen,
          "%s", superTblInfo->sampleDataBuf + superTblInfo->lenOfOneRow * (*sampleUsePos));
  dataLen += snprintf(dataBuf + dataLen, maxLen - dataLen, ")");

  (*sampleUsePos)++;
 
  return dataLen;
}

int generateRowData(char*  dataBuf, int maxLen, int64_t timestamp, SSuperTable* stbInfo) {
  int    dataLen = 0;
  dataLen += snprintf(dataBuf + dataLen, maxLen - dataLen, "(%" PRId64 ", ", timestamp);
  for (int i = 0; i < stbInfo->columnCount; i++) {    
    if ((0 == strncasecmp(stbInfo->columns[i].dataType, "binary", 6)) || (0 == strncasecmp(stbInfo->columns[i].dataType, "nchar", 5))) {
      if (stbInfo->columns[i].dataLen > TSDB_MAX_BINARY_LEN) {
        printf("binary or nchar length overflow, max size:%u\n", (uint32_t)TSDB_MAX_BINARY_LEN);
        return (-1);
      }
    
      char* buf = (char*)calloc(stbInfo->columns[i].dataLen+1, 1);
      if (NULL == buf) {
        printf("calloc failed! size:%d\n", stbInfo->columns[i].dataLen);
        return (-1);
      }
      rand_string(buf, stbInfo->columns[i].dataLen);
      dataLen += snprintf(dataBuf + dataLen, maxLen - dataLen, "\'%s\', ", buf);
      tmfree(buf);
    } else if (0 == strncasecmp(stbInfo->columns[i].dataType, "int", 3)) {
      dataLen += snprintf(dataBuf + dataLen, maxLen - dataLen, "%d, ", rand_int());
    } else if (0 == strncasecmp(stbInfo->columns[i].dataType, "bigint", 6)) {
      dataLen += snprintf(dataBuf + dataLen, maxLen - dataLen, "%"PRId64", ", rand_bigint());
    }  else if (0 == strncasecmp(stbInfo->columns[i].dataType, "float", 5)) {
      dataLen += snprintf(dataBuf + dataLen, maxLen - dataLen, "%f, ", rand_float());
    }  else if (0 == strncasecmp(stbInfo->columns[i].dataType, "double", 6)) {
      dataLen += snprintf(dataBuf + dataLen, maxLen - dataLen, "%f, ", rand_double());
    }  else if (0 == strncasecmp(stbInfo->columns[i].dataType, "smallint", 8)) {
      dataLen += snprintf(dataBuf + dataLen, maxLen - dataLen, "%d, ", rand_smallint());
    }  else if (0 == strncasecmp(stbInfo->columns[i].dataType, "tinyint", 7)) {
      dataLen += snprintf(dataBuf + dataLen, maxLen - dataLen, "%d, ", rand_tinyint());
    }  else if (0 == strncasecmp(stbInfo->columns[i].dataType, "bool", 4)) {
      dataLen += snprintf(dataBuf + dataLen, maxLen - dataLen, "%d, ", rand_bool());
    }  else if (0 == strncasecmp(stbInfo->columns[i].dataType, "timestamp", 9)) {
      dataLen += snprintf(dataBuf + dataLen, maxLen - dataLen, "%"PRId64", ", rand_bigint());
    }  else {
      printf("No support data type: %s\n", stbInfo->columns[i].dataType);
      return (-1);
    }
  }

  dataLen -= 2;
  dataLen += snprintf(dataBuf + dataLen, maxLen - dataLen, ")");

  return dataLen;
}

static void syncWriteForNumberOfTblInOneSql(
        threadInfo *winfo, char* sampleDataBuf) {
  SSuperTable* superTblInfo = winfo->superTblInfo;

  int   samplePos = 0;

  //printf("========threadID[%d], table rang: %d - %d \n", winfo->threadID, winfo->start_table_id, winfo->end_table_id);
  int64_t    totalRowsInserted = 0;
  int64_t    totalAffectedRows = 0;
  int64_t    lastPrintTime = taosGetTimestampMs();

  char* buffer = calloc(superTblInfo->maxSqlLen+1, 1);
  if (NULL == buffer) {
    printf("========calloc size[ %d ] fail!\n", superTblInfo->maxSqlLen);
    return;
  }

  int32_t  numberOfTblInOneSql = superTblInfo->numberOfTblInOneSql;
  int32_t  tbls = winfo->end_table_id - winfo->start_table_id + 1;
  if (numberOfTblInOneSql > tbls) {
    numberOfTblInOneSql = tbls;
  }

  uint64_t time_counter = winfo->start_time;
  int sampleUsePos;

  int64_t st = 0;
  int64_t et = 0;
  for (int i = 0; i < superTblInfo->insertRows;) {
    int32_t  tbl_id = 0;
    for (int tID = winfo->start_table_id; tID <= winfo->end_table_id; ) {
      int64_t start_time = 0;
      int inserted = i;

      for (int k = 0; k < g_args.num_of_RPR;) {
        int len = 0;
        memset(buffer, 0, superTblInfo->maxSqlLen);
        char *pstr = buffer;

        int32_t  end_tbl_id = tID + numberOfTblInOneSql;
        if (end_tbl_id > winfo->end_table_id) {
          end_tbl_id = winfo->end_table_id+1;
        }

        for (tbl_id = tID; tbl_id < end_tbl_id; tbl_id++) {  
          sampleUsePos = samplePos;
          if (AUTO_CREATE_SUBTBL == superTblInfo->autoCreateTable) {
            char* tagsValBuf = NULL;
            if (0 == superTblInfo->tagSource) {
              tagsValBuf = generateTagVaulesForStb(superTblInfo);
            } else {
              tagsValBuf = getTagValueFromTagSample(
                      superTblInfo, tbl_id % superTblInfo->tagSampleCount);
            }
            if (NULL == tagsValBuf) {
              goto free_and_statistics;
            }

            if (0 == len) {
              len += snprintf(pstr + len, 
                      superTblInfo->maxSqlLen - len, 
                      "insert into %s.%s%d using %s.%s tags %s values ",
                      winfo->db_name, 
                      superTblInfo->childTblPrefix, 
                      tbl_id, 
                      winfo->db_name, 
                      superTblInfo->sTblName, 
                      tagsValBuf);
            } else {
              len += snprintf(pstr + len, 
                      superTblInfo->maxSqlLen - len, 
                      " %s.%s%d using %s.%s tags %s values ",
                      winfo->db_name, 
                      superTblInfo->childTblPrefix, 
                      tbl_id, 
                      winfo->db_name, 
                      superTblInfo->sTblName, 
                      tagsValBuf);
            }
            tmfree(tagsValBuf);
          } else if (TBL_ALREADY_EXISTS == superTblInfo->childTblExists) {
            if (0 == len) {
              len += snprintf(pstr + len, 
                      superTblInfo->maxSqlLen - len, 
                      "insert into %s.%s values ",
                      winfo->db_name, 
                      superTblInfo->childTblName + tbl_id * TSDB_TABLE_NAME_LEN);
            } else {
              len += snprintf(pstr + len, 
                      superTblInfo->maxSqlLen - len, 
                      " %s.%s values ",
                      winfo->db_name, 
                      superTblInfo->childTblName + tbl_id * TSDB_TABLE_NAME_LEN);
            }
          } else {  // pre-create child table
            if (0 == len) {
              len += snprintf(pstr + len, 
                      superTblInfo->maxSqlLen - len, 
                      "insert into %s.%s%d values ",
                      winfo->db_name, 
                      superTblInfo->childTblPrefix, 
                      tbl_id);
            } else {
              len += snprintf(pstr + len, 
                      superTblInfo->maxSqlLen - len, 
                      " %s.%s%d values ",
                      winfo->db_name, 
                      superTblInfo->childTblPrefix, 
                      tbl_id);
            }            
          }

          start_time = time_counter;
          for (int j = 0; j < superTblInfo->rowsPerTbl;) {
            int retLen = 0;
            if (0 == strncasecmp(superTblInfo->dataSource, 
                        "sample", strlen("sample"))) {
              retLen = getRowDataFromSample(pstr + len, 
                      superTblInfo->maxSqlLen - len, 
                      start_time += superTblInfo->timeStampStep, 
                      superTblInfo, 
                      &sampleUsePos);
              if (retLen < 0) {
                goto free_and_statistics;
              }
            } else if (0 == strncasecmp(
                        superTblInfo->dataSource, "rand", strlen("rand"))) {
              int rand_num = rand_tinyint() % 100;            
              if (0 != superTblInfo->disorderRatio 
                      && rand_num < superTblInfo->disorderRatio) {
                int64_t d = start_time - rand() % superTblInfo->disorderRange;
                retLen = generateRowData(pstr + len, 
                        superTblInfo->maxSqlLen - len, 
                        d, 
                        superTblInfo);
              } else {
                retLen = generateRowData(pstr + len, 
                        superTblInfo->maxSqlLen - len, 
                        start_time += superTblInfo->timeStampStep,
                        superTblInfo);
              }
              if (retLen < 0) {
                goto free_and_statistics;
              }
            }
            len += retLen;
            //inserted++;
            j++;
            totalRowsInserted++;

            if (inserted >= superTblInfo->insertRows || 
                    (superTblInfo->maxSqlLen - len) < (superTblInfo->lenOfOneRow + 128)) {
              tID = tbl_id + 1;
              printf("config rowsPerTbl and numberOfTblInOneSql not match with max_sql_lenth, please reconfig![lenOfOneRow:%d]\n", 
                      superTblInfo->lenOfOneRow);
              goto send_to_server;
            }
          }
        }

        tID = tbl_id;
        inserted += superTblInfo->rowsPerTbl;

send_to_server:
        if (g_args.insert_interval && (g_args.insert_interval > (et - st))) {
            int sleep_time = g_args.insert_interval - (et -st);
            printf("sleep: %d ms insert interval\n", sleep_time);
            taosMsleep(sleep_time); // ms
        }

        if (g_args.insert_interval) {
            st = taosGetTimestampMs();
        }

        if (0 == strncasecmp(superTblInfo->insertMode, 
                    "taosc", 
                    strlen("taosc"))) {    
          //printf("multi table===== sql: %s \n\n", buffer);
          //int64_t t1 = taosGetTimestampMs();
          int64_t startTs;
          int64_t endTs;
          startTs = taosGetTimestampUs();

          debugPrint("%s() LN%d buff: %s\n", __func__, __LINE__, buffer);
          int affectedRows = queryDbExec(
                  winfo->taos, buffer, INSERT_TYPE);

          if (0 < affectedRows) {
            endTs = taosGetTimestampUs();
            int64_t delay = endTs - startTs;
            if (delay > winfo->maxDelay) winfo->maxDelay = delay;
            if (delay < winfo->minDelay) winfo->minDelay = delay;
            winfo->cntDelay++;
            winfo->totalDelay += delay;
            winfo->avgDelay = (double)winfo->totalDelay / winfo->cntDelay;
            winfo->totalAffectedRows += affectedRows;
          } else {
            fprintf(stderr, "queryDbExec() buffer:\n%s\naffected rows is %d", buffer, affectedRows);
            goto free_and_statistics;
          }

          int64_t  currentPrintTime = taosGetTimestampMs();
          if (currentPrintTime - lastPrintTime > 30*1000) {
            printf("thread[%d] has currently inserted rows: %"PRId64 ", affected rows: %"PRId64 "\n",
                    winfo->threadID,
                    winfo->totalRowsInserted,
                    winfo->totalAffectedRows);
            lastPrintTime = currentPrintTime;
          }
          //int64_t t2 = taosGetTimestampMs();          
          //printf("taosc insert sql return, Spent %.4f seconds \n", (double)(t2 - t1)/1000.0); 
        } else {
          //int64_t t1 = taosGetTimestampMs();
          int retCode = postProceSql(g_Dbs.host, g_Dbs.port, buffer);
          //int64_t t2 = taosGetTimestampMs();          
          //printf("http insert sql return, Spent %ld ms \n", t2 - t1);

          if (0 != retCode) {
            printf("========restful return fail, threadID[%d]\n", winfo->threadID);
            goto free_and_statistics;
          }
        }
        if (g_args.insert_interval) {
            et = taosGetTimestampMs();
        }

        break;
      }

      if (tID > winfo->end_table_id) {
        if (0 == strncasecmp(superTblInfo->dataSource, "sample", strlen("sample"))) {
          samplePos = sampleUsePos;
        }
        i = inserted;
        time_counter = start_time;
      }
    }   
    
    //printf("========loop %d childTables duration:%"PRId64 "========inserted rows:%d\n", winfo->end_table_id - winfo->start_table_id, et - st, i);
  }

free_and_statistics:
  tmfree(buffer);    
  winfo->totalRowsInserted = totalRowsInserted;
  winfo->totalAffectedRows = totalAffectedRows;
  printf("====thread[%d] completed total inserted rows: %"PRId64 ", affected rows: %"PRId64 "====\n", winfo->threadID, totalRowsInserted, totalAffectedRows);
  return;
}

int32_t generateData(char *res, char **data_type,
        int num_of_cols, int64_t timestamp, int lenOfBinary) {
  memset(res, 0, MAX_DATA_SIZE);
  char *pstr = res;
  pstr += sprintf(pstr, "(%" PRId64, timestamp);
  int c = 0;

  for (; c < MAX_NUM_DATATYPE; c++) {
    if (data_type[c] == NULL) {
      break;
    }
  }

  if (0 == c) {
    perror("data type error!");
    exit(-1);
  }

  for (int i = 0; i < num_of_cols; i++) {
    if (strcasecmp(data_type[i % c], "tinyint") == 0) {
      pstr += sprintf(pstr, ", %d", rand_tinyint() );
    } else if (strcasecmp(data_type[i % c], "smallint") == 0) {
      pstr += sprintf(pstr, ", %d", rand_smallint());
    } else if (strcasecmp(data_type[i % c], "int") == 0) {
      pstr += sprintf(pstr, ", %d", rand_int()); 
    } else if (strcasecmp(data_type[i % c], "bigint") == 0) {
      pstr += sprintf(pstr, ", %" PRId64, rand_bigint());
    } else if (strcasecmp(data_type[i % c], "float") == 0) {
      pstr += sprintf(pstr, ", %10.4f", rand_float());
    } else if (strcasecmp(data_type[i % c], "double") == 0) {
      double t = rand_double();
      pstr += sprintf(pstr, ", %20.8f", t);
    } else if (strcasecmp(data_type[i % c], "bool") == 0) {
      bool b = rand() & 1;
      pstr += sprintf(pstr, ", %s", b ? "true" : "false");
    } else if (strcasecmp(data_type[i % c], "binary") == 0) {
      char *s = malloc(lenOfBinary);
      rand_string(s, lenOfBinary);
      pstr += sprintf(pstr, ", \"%s\"", s);
      free(s);
    }else if (strcasecmp(data_type[i % c], "nchar") == 0) {
      char *s = malloc(lenOfBinary);
      rand_string(s, lenOfBinary);
      pstr += sprintf(pstr, ", \"%s\"", s);
      free(s);
    }

    if (pstr - res > MAX_DATA_SIZE) {
      perror("column length too long, abort");
      exit(-1);
    }
  }

  pstr += sprintf(pstr, ")");

  return (int32_t)(pstr - res);
}

static int prepareSampleData(SSuperTable *superTblInfo) {
  char* sampleDataBuf = NULL;

  // each thread read sample data from csv file 
  if (0 == strncasecmp(superTblInfo->dataSource, 
              "sample", 
              strlen("sample"))) {
    sampleDataBuf = calloc(
            superTblInfo->lenOfOneRow * MAX_SAMPLES_ONCE_FROM_FILE, 1);
    if (sampleDataBuf == NULL) {
      fprintf(stderr, "Failed to calloc %d Bytes, reason:%s\n", 
              superTblInfo->lenOfOneRow * MAX_SAMPLES_ONCE_FROM_FILE, 
              strerror(errno));
      return -1;
    }

    int ret = readSampleFromCsvFileToMem(superTblInfo);
    if (0 != ret) {
      tmfree(superTblInfo->sampleDataBuf);
      return -1;
    }
  }

  superTblInfo->sampleDataBuf = sampleDataBuf;

  return 0;
}

// sync insertion
/*
   1 thread: 100 tables * 2000  rows/s
   1 thread: 10  tables * 20000 rows/s
   6 thread: 300 tables * 2000  rows/s

   2 taosinsertdata , 1 thread:  10  tables * 20000 rows/s
*/
static void* syncWrite(void *sarg) {
  uint64_t    lastPrintTime = taosGetTimestampMs();

  threadInfo *winfo = (threadInfo *)sarg; 
  SSuperTable* superTblInfo = winfo->superTblInfo;

  int ncols_per_record = 1; // count first col ts

  int   samplePos     = 0;

  if (superTblInfo) {
    if (0 != prepareSampleData(superTblInfo))
        return NULL;

    if (superTblInfo->numberOfTblInOneSql > 0) {
      syncWriteForNumberOfTblInOneSql(winfo, superTblInfo->sampleDataBuf);
      tmfree(superTblInfo->sampleDataBuf);
      return NULL;
    }
  } else {
    int datatypeSeq = 0;
    while(g_args.datatype[datatypeSeq]) {
        datatypeSeq ++;
        ncols_per_record ++;
    }

  }

  char* buffer = calloc(superTblInfo?superTblInfo->maxSqlLen:g_args.max_sql_len, 1);
  if (NULL == buffer) {
    fprintf(stderr, "Failed to calloc %d Bytes, reason:%s\n", 
              superTblInfo->maxSqlLen,
              strerror(errno));
    tmfree(superTblInfo->sampleDataBuf);
    return NULL;
  }

  uint64_t st = 0;
  uint64_t et = 0;

  winfo->totalRowsInserted = 0;
  winfo->totalAffectedRows = 0;

  int sampleUsePos;

  if (superTblInfo && superTblInfo->childTblLimit ) {
      // TODO
  }

  for (uint32_t tID = winfo->start_table_id; tID <= winfo->end_table_id;
        tID++) {
    int64_t start_time = winfo->start_time;

    int64_t insertRows = (superTblInfo)?superTblInfo->insertRows:g_args.num_of_DPT;
    verbosePrint("%s() LN%d insertRows=%"PRId64"\n", __func__, __LINE__, insertRows);

<<<<<<< HEAD
    for (int64_t i = 0; i < insertRows;) {
      int64_t prepared = i;
=======
      int64_t tblInserted = i;

      if (i > 0 && superTblInfo->insertInterval
            && (superTblInfo->insertInterval > (et - st) )) {
        int sleep_time = superTblInfo->insertInterval - (et -st);
        printf("sleep: %d ms insert interval\n", sleep_time);
        taosMsleep(sleep_time); // ms
      }

      if (superTblInfo->insertInterval) {
        st = taosGetTimestampMs();
      }
>>>>>>> 3793640e

      sampleUsePos = samplePos;

      memset(buffer, 0, superTblInfo?superTblInfo->maxSqlLen:g_args.max_sql_len);

      char *pstr = buffer;

      if (superTblInfo) {

        if (AUTO_CREATE_SUBTBL == superTblInfo->autoCreateTable) {
          char* tagsValBuf = NULL;
          if (0 == superTblInfo->tagSource) {
            tagsValBuf = generateTagVaulesForStb(superTblInfo);
          } else {
            tagsValBuf = getTagValueFromTagSample(
                    superTblInfo,
                    tID % superTblInfo->tagSampleCount);
          }
          if (NULL == tagsValBuf) {
            goto free_and_statistics_2;
          }

          pstr += snprintf(pstr,
                  superTblInfo->maxSqlLen,
                  "insert into %s.%s%d using %s.%s tags %s values",
                  winfo->db_name,
                  superTblInfo->childTblPrefix,
                  tID,
                  winfo->db_name,
                  superTblInfo->sTblName,
                  tagsValBuf);
          tmfree(tagsValBuf);
        } else if (TBL_ALREADY_EXISTS == superTblInfo->childTblExists) {
          pstr += snprintf(pstr,
                  superTblInfo->maxSqlLen,
                  "insert into %s.%s values",
                  winfo->db_name,
                  superTblInfo->childTblName + tID * TSDB_TABLE_NAME_LEN);
        } else {
            pstr += snprintf(pstr,
                  (superTblInfo?superTblInfo->maxSqlLen:g_args.max_sql_len),
                  "insert into %s.%s%d values",
                  winfo->db_name,
                  superTblInfo?superTblInfo->childTblPrefix:g_args.tb_prefix,
                  tID);
        }
      } else {

        pstr += snprintf(pstr,
                  (superTblInfo?superTblInfo->maxSqlLen:g_args.max_sql_len),
                  "insert into %s.%s%d values",
                  winfo->db_name,
                  superTblInfo?superTblInfo->childTblPrefix:g_args.tb_prefix,
                  tID);
      }

      int k;
      int len = 0;

      verbosePrint("%s() LN%d num_of_RPR=%d\n", __func__, __LINE__, g_args.num_of_RPR);
      for (k = 0; k < g_args.num_of_RPR;) {

        if (superTblInfo) {
          int retLen = 0;

          if (0 == strncasecmp(superTblInfo->dataSource, "sample", strlen("sample"))) {
            retLen = getRowDataFromSample(
                    pstr + len, 
                    superTblInfo->maxSqlLen - len, 
                    start_time + superTblInfo->timeStampStep * i,
                    superTblInfo, 
                    &sampleUsePos);
          } else if (0 == strncasecmp(superTblInfo->dataSource, "rand", strlen("rand"))) {
            int rand_num = rand_tinyint() % 100;
            if (0 != superTblInfo->disorderRatio 
                    && rand_num < superTblInfo->disorderRatio) {
              int64_t d = start_time - rand() % superTblInfo->disorderRange;
              retLen = generateRowData(
                      pstr + len, 
                      superTblInfo->maxSqlLen - len,
                      d, 
                      superTblInfo);
              //printf("disorder rows, rand_num:%d, last ts:%"PRId64" current ts:%"PRId64"\n", rand_num, start_time, d);
            } else {
              retLen = generateRowData(
                      pstr + len, 
                      superTblInfo->maxSqlLen - len, 
                      start_time + superTblInfo->timeStampStep * i, 
                      superTblInfo);
            }

            if (retLen < 0) {
              goto free_and_statistics_2;
            }

            len += retLen;
          }
        } else {
          int rand_num = rand() % 100;
          char data[MAX_DATA_SIZE];
          char **data_type = g_args.datatype;
          int lenOfBinary = g_args.len_of_binary;

          if ((g_args.disorderRatio != 0)
                && (rand_num < g_args.disorderRange)) {
             
            int64_t d = start_time - rand() % 1000000 + rand_num;
            len = generateData(data, data_type,
                  ncols_per_record, d, lenOfBinary);
          } else {
            len = generateData(data, data_type,
                  ncols_per_record, start_time += 1000, lenOfBinary);
          }

          //assert(len + pstr - buffer < BUFFER_SIZE);
          if (len + pstr - buffer >= g_args.max_sql_len) { // too long
            break;
          }

          pstr += sprintf(pstr, " %s", data);
        }

        verbosePrint("%s() LN%d len=%d k=%d \nbuffer=%s\n", __func__, __LINE__, len, k, buffer);

        prepared ++;
        k++;
        i++;

        if (prepared >= insertRows)
          break;
      }
  
      winfo->totalRowsInserted += k;

      if (g_args.insert_interval) {
        st = taosGetTimestampMs();

        if (i > 0 && g_args.insert_interval 
            && (g_args.insert_interval > (et - st) )) {
            int sleep_time = g_args.insert_interval - (et -st);
            printf("sleep: %d ms for insert interval\n", sleep_time);
            taosMsleep(sleep_time); // ms
        }
      }

      int64_t startTs = taosGetTimestampUs();
      int64_t endTs;
      int affectedRows;

      if (superTblInfo) {
        if (0 == strncasecmp(superTblInfo->insertMode, "taosc", strlen("taosc"))) {
          verbosePrint("%s() LN%d %s\n", __func__, __LINE__, buffer);
          affectedRows = queryDbExec(winfo->taos, buffer, INSERT_TYPE);

          if (0 > affectedRows){
            goto free_and_statistics_2;
          }
        } else {
          verbosePrint("%s() LN%d %s\n", __func__, __LINE__, buffer);
          int retCode = postProceSql(g_Dbs.host, g_Dbs.port, buffer);

          if (0 != retCode) {
            printf("========restful return fail, threadID[%d]\n", winfo->threadID);
            goto free_and_statistics_2;
          }

          affectedRows = k;
        }
      } else {
        verbosePrint("%s() LN%d %s\n", __func__, __LINE__, buffer);
        affectedRows = queryDbExec(winfo->taos, buffer, 1);
      }

      endTs = taosGetTimestampUs();
      int64_t delay = endTs - startTs;
      if (delay > winfo->maxDelay) winfo->maxDelay = delay;
      if (delay < winfo->minDelay) winfo->minDelay = delay;
      winfo->cntDelay++;
      winfo->totalDelay += delay;

      winfo->totalAffectedRows += affectedRows;

      int64_t  currentPrintTime = taosGetTimestampMs();
      if (currentPrintTime - lastPrintTime > 30*1000) {
        printf("thread[%d] has currently inserted rows: %"PRId64 ", affected rows: %"PRId64 "\n",
                    winfo->threadID,
                    winfo->totalRowsInserted,
                    winfo->totalAffectedRows);
        lastPrintTime = currentPrintTime;
      }

      if (superTblInfo->insertInterval) {
        et = taosGetTimestampMs();
      }

      if (prepared >= insertRows)
        break;
    }   // num_of_DPT

    if ((tID == winfo->end_table_id) && superTblInfo &&
        (0 == strncasecmp(
                    superTblInfo->dataSource, "sample", strlen("sample")))) {
          samplePos = sampleUsePos;
    }
  } // tID

free_and_statistics_2:
  tmfree(buffer);
  if (superTblInfo)
    tmfree(superTblInfo->sampleDataBuf);

  printf("====thread[%d] completed total inserted rows: %"PRId64 ", total affected rows: %"PRId64 "====\n", 
          winfo->threadID, 
          winfo->totalRowsInserted, 
          winfo->totalAffectedRows);
  return NULL;
}

void callBack(void *param, TAOS_RES *res, int code) {
  threadInfo* winfo = (threadInfo*)param; 

  if (g_args.insert_interval) {
    winfo->et = taosGetTimestampMs();
    if (winfo->et - winfo->st < 1000) {
      taosMsleep(1000 - (winfo->et - winfo->st)); // ms
    }
  }
  
  char *buffer = calloc(1, winfo->superTblInfo->maxSqlLen);
  char *data   = calloc(1, MAX_DATA_SIZE);
  char *pstr = buffer;
  pstr += sprintf(pstr, "insert into %s.%s%d values", winfo->db_name, winfo->tb_prefix, winfo->start_table_id);
//  if (winfo->counter >= winfo->superTblInfo->insertRows) {
  if (winfo->counter >= g_args.num_of_RPR) {
    winfo->start_table_id++;
    winfo->counter = 0;
  }
  if (winfo->start_table_id > winfo->end_table_id) {
    tsem_post(&winfo->lock_sem);
    free(buffer);
    free(data);
    taos_free_result(res);
    return;
  }
  
  for (int i = 0; i < g_args.num_of_RPR; i++) {
    int rand_num = rand() % 100;
    if (0 != winfo->superTblInfo->disorderRatio && rand_num < winfo->superTblInfo->disorderRatio)
    {
      int64_t d = winfo->lastTs - rand() % 1000000 + rand_num;
      //generateData(data, datatype, ncols_per_record, d, len_of_binary);
      (void)generateRowData(data, MAX_DATA_SIZE, d, winfo->superTblInfo);
    } else {
      //generateData(data, datatype, ncols_per_record, start_time += 1000, len_of_binary);
      (void)generateRowData(data, MAX_DATA_SIZE, winfo->lastTs += 1000, winfo->superTblInfo);
    }
    pstr += sprintf(pstr, "%s", data);
    winfo->counter++;

    if (winfo->counter >= winfo->superTblInfo->insertRows) {
      break;
    }
  }
  
  if (g_args.insert_interval) {
    winfo->st = taosGetTimestampMs();
  }
  taos_query_a(winfo->taos, buffer, callBack, winfo);
  free(buffer);
  free(data);

  taos_free_result(res);
}

void *asyncWrite(void *sarg) {
  threadInfo *winfo = (threadInfo *)sarg;

  winfo->st = 0;
  winfo->et = 0;
  winfo->lastTs = winfo->start_time;
  
  if (g_args.insert_interval) {
    winfo->st = taosGetTimestampMs();
  }
  taos_query_a(winfo->taos, "show databases", callBack, winfo);

  tsem_wait(&(winfo->lock_sem));

  return NULL;
}

static void startMultiThreadInsertData(int threads, char* db_name,
        char* precision,SSuperTable* superTblInfo) {

    pthread_t *pids = malloc(threads * sizeof(pthread_t));
    threadInfo *infos = malloc(threads * sizeof(threadInfo));
    memset(pids, 0, threads * sizeof(pthread_t));
    memset(infos, 0, threads * sizeof(threadInfo));

    int ntables = 0;
    if (superTblInfo)
        ntables = superTblInfo->childTblCount;
    else
        ntables = g_args.num_of_tables;

    int a = ntables / threads;
    if (a < 1) {
        threads = ntables;
        a = 1;
    }

    int b = 0;
    if (threads != 0) {
        b = ntables % threads;
    }

  //TAOS* taos;
  //if (0 == strncasecmp(superTblInfo->insertMode, "taosc", 5)) {
  //  taos = taos_connect(g_Dbs.host, g_Dbs.user, g_Dbs.password, db_name, g_Dbs.port);
  //  if (NULL == taos) {
  //    printf("connect to server fail, reason: %s\n", taos_errstr(NULL));
  //    exit(-1);
  //  }
  //}

  int32_t timePrec = TSDB_TIME_PRECISION_MILLI;
  if (0 != precision[0]) {
    if (0 == strncasecmp(precision, "ms", 2)) {
      timePrec = TSDB_TIME_PRECISION_MILLI;
    }  else if (0 == strncasecmp(precision, "us", 2)) {
      timePrec = TSDB_TIME_PRECISION_MICRO;
    }  else {
      fprintf(stderr, "No support precision: %s\n", precision);
      exit(-1);
    }
  }

  int64_t start_time; 
  if (superTblInfo) {
    if (0 == strncasecmp(superTblInfo->startTimestamp, "now", 3)) {
        start_time = taosGetTimestamp(timePrec);
    } else {
        if (TSDB_CODE_SUCCESS != taosParseTime(
            superTblInfo->startTimestamp,
            &start_time,
            strlen(superTblInfo->startTimestamp),
            timePrec, 0)) {
            printf("ERROR to parse time!\n");
            exit(-1);
        }
    }
  } else {
     start_time = 1500000000000;
  }

  double start = getCurrentTime();
 
  int last = 0;
  for (int i = 0; i < threads; i++) {
    threadInfo *t_info = infos + i;
    t_info->threadID = i;
    tstrncpy(t_info->db_name, db_name, MAX_DB_NAME_SIZE);
    t_info->superTblInfo = superTblInfo;

    t_info->start_time = start_time;
    t_info->minDelay = INT16_MAX;

    if ((NULL == superTblInfo) ||
            (0 == strncasecmp(superTblInfo->insertMode, "taosc", 5))) {
      //t_info->taos = taos;
      t_info->taos = taos_connect(
              g_Dbs.host, g_Dbs.user,
              g_Dbs.password, db_name, g_Dbs.port);
      if (NULL == t_info->taos) {
        printf("connect to server fail from insert sub thread, reason: %s\n",
                taos_errstr(NULL));
        exit(-1);
      }
    } else {
      t_info->taos = NULL;
    }

    if ((NULL == superTblInfo)
            || (0 == superTblInfo->multiThreadWriteOneTbl)) {
      t_info->start_table_id = last;
      t_info->end_table_id = i < b ? last + a : last + a - 1;
      last = t_info->end_table_id + 1;
    } else {
      t_info->start_table_id = 0;
      t_info->end_table_id = superTblInfo->childTblCount - 1;
      t_info->start_time = t_info->start_time + rand_int() % 10000 - rand_tinyint();
    }

    tsem_init(&(t_info->lock_sem), 0, 0);
    if (SYNC == g_Dbs.queryMode) {
      pthread_create(pids + i, NULL, syncWrite, t_info);
    } else {
      pthread_create(pids + i, NULL, asyncWrite, t_info);
    }
  }

  for (int i = 0; i < threads; i++) {
    pthread_join(pids[i], NULL);
  }

  int64_t totalDelay = 0;
  int64_t maxDelay = 0;
  int64_t minDelay = INT16_MAX;
  int64_t cntDelay = 1;
  double  avgDelay = 0;

  for (int i = 0; i < threads; i++) {
    threadInfo *t_info = infos + i;

    tsem_destroy(&(t_info->lock_sem));
    taos_close(t_info->taos);

    if (superTblInfo) {
        superTblInfo->totalAffectedRows += t_info->totalAffectedRows;
        superTblInfo->totalRowsInserted += t_info->totalRowsInserted;
    }

    totalDelay  += t_info->totalDelay;
    cntDelay   += t_info->cntDelay;
    if (t_info->maxDelay > maxDelay) maxDelay = t_info->maxDelay;
    if (t_info->minDelay < minDelay) minDelay = t_info->minDelay;
  }
  cntDelay -= 1;

  if (cntDelay == 0)    cntDelay = 1;
  avgDelay = (double)totalDelay / cntDelay;

  double end = getCurrentTime();
  double t = end - start;

  if (superTblInfo) {
    printf("Spent %.4f seconds to insert rows: %"PRId64", affected rows: %"PRId64" with %d thread(s) into %s.%s. %2.f records/second\n\n",
          t, superTblInfo->totalRowsInserted,
          superTblInfo->totalAffectedRows,
          threads, db_name, superTblInfo->sTblName,
          superTblInfo->totalRowsInserted / t);
    fprintf(g_fpOfInsertResult,
          "Spent %.4f seconds to insert rows: %"PRId64", affected rows: %"PRId64" with %d thread(s) into %s.%s. %2.f records/second\n\n",
          t, superTblInfo->totalRowsInserted,
          superTblInfo->totalAffectedRows,
          threads, db_name, superTblInfo->sTblName,
          superTblInfo->totalRowsInserted / t);
  }

  printf("insert delay, avg: %10.6fms, max: %10.6fms, min: %10.6fms\n\n",
          avgDelay/1000.0, (double)maxDelay/1000.0, (double)minDelay/1000.0);
  fprintf(g_fpOfInsertResult, "insert delay, avg:%10.6fms, max: %10.6fms, min: %10.6fms\n\n",
          avgDelay/1000.0, (double)maxDelay/1000.0, (double)minDelay/1000.0);
  
  //taos_close(taos);

  free(pids);
  free(infos);
}

void *readTable(void *sarg) {
#if 1  
  threadInfo *rinfo = (threadInfo *)sarg;
  TAOS *taos = rinfo->taos;
  char command[BUFFER_SIZE] = "\0";
  uint64_t sTime = rinfo->start_time;
  char *tb_prefix = rinfo->tb_prefix;
  FILE *fp = fopen(rinfo->fp, "a");
  if (NULL == fp) {
    printf("fopen %s fail, reason:%s.\n", rinfo->fp, strerror(errno));
    return NULL;
  }

    int num_of_DPT;
/*  if (rinfo->superTblInfo) {
    num_of_DPT = rinfo->superTblInfo->insertRows; //  nrecords_per_table;
  } else {
  */
      num_of_DPT = g_args.num_of_DPT;
//  }

  int num_of_tables = rinfo->end_table_id - rinfo->start_table_id + 1;
  int totalData = num_of_DPT * num_of_tables;
  bool do_aggreFunc = g_Dbs.do_aggreFunc;

  int n = do_aggreFunc ? (sizeof(aggreFunc) / sizeof(aggreFunc[0])) : 2;
  if (!do_aggreFunc) {
    printf("\nThe first field is either Binary or Bool. Aggregation functions are not supported.\n");
  }
  printf("%d records:\n", totalData);
  fprintf(fp, "| QFunctions |    QRecords    |   QSpeed(R/s)   |  QLatency(ms) |\n");

  for (int j = 0; j < n; j++) {
    double totalT = 0;
    int count = 0;
    for (int i = 0; i < num_of_tables; i++) {
      sprintf(command, "select %s from %s%d where ts>= %" PRId64, aggreFunc[j], tb_prefix, i, sTime);

      double t = getCurrentTime();
      TAOS_RES *pSql = taos_query(taos, command);
      int32_t code = taos_errno(pSql);

      if (code != 0) {
        fprintf(stderr, "Failed to query:%s\n", taos_errstr(pSql));
        taos_free_result(pSql);
        taos_close(taos);
        fclose(fp);
        return NULL;
      }

      while (taos_fetch_row(pSql) != NULL) {
        count++;
      }

      t = getCurrentTime() - t;
      totalT += t;

      taos_free_result(pSql);
    }

    fprintf(fp, "|%10s  |   %10d   |  %12.2f   |   %10.2f  |\n",
            aggreFunc[j][0] == '*' ? "   *   " : aggreFunc[j], totalData,
            (double)(num_of_tables * num_of_DPT) / totalT, totalT * 1000);
    printf("select %10s took %.6f second(s)\n", aggreFunc[j], totalT);
  }
  fprintf(fp, "\n");
  fclose(fp);
#endif
  return NULL;
}

void *readMetric(void *sarg) {
#if 1  
  threadInfo *rinfo = (threadInfo *)sarg;
  TAOS *taos = rinfo->taos;
  char command[BUFFER_SIZE] = "\0";
  FILE *fp = fopen(rinfo->fp, "a");
  if (NULL == fp) {
    printf("fopen %s fail, reason:%s.\n", rinfo->fp, strerror(errno));
    return NULL;
  }

  int num_of_DPT = rinfo->superTblInfo->insertRows;
  int num_of_tables = rinfo->end_table_id - rinfo->start_table_id + 1;
  int totalData = num_of_DPT * num_of_tables;
  bool do_aggreFunc = g_Dbs.do_aggreFunc;

  int n = do_aggreFunc ? (sizeof(aggreFunc) / sizeof(aggreFunc[0])) : 2;
  if (!do_aggreFunc) {
    printf("\nThe first field is either Binary or Bool. Aggregation functions are not supported.\n");
  }
  printf("%d records:\n", totalData);
  fprintf(fp, "Querying On %d records:\n", totalData);

  for (int j = 0; j < n; j++) {
    char condition[BUFFER_SIZE - 30] = "\0";
    char tempS[64] = "\0";

    int m = 10 < num_of_tables ? 10 : num_of_tables;

    for (int i = 1; i <= m; i++) {
      if (i == 1) {
        sprintf(tempS, "t1 = %d", i);
      } else {
        sprintf(tempS, " or t1 = %d ", i);
      }
      strcat(condition, tempS);

      sprintf(command, "select %s from meters where %s", aggreFunc[j], condition);

      printf("Where condition: %s\n", condition);
      fprintf(fp, "%s\n", command);

      double t = getCurrentTime();

      TAOS_RES *pSql = taos_query(taos, command);
      int32_t code = taos_errno(pSql);

      if (code != 0) {
        fprintf(stderr, "Failed to query:%s\n", taos_errstr(pSql));
        taos_free_result(pSql);
        taos_close(taos);
        fclose(fp);
        return NULL;
      }
      int count = 0;
      while (taos_fetch_row(pSql) != NULL) {
        count++;
      }
      t = getCurrentTime() - t;

      fprintf(fp, "| Speed: %12.2f(per s) | Latency: %.4f(ms) |\n", num_of_tables * num_of_DPT / t, t * 1000);
      printf("select %10s took %.6f second(s)\n\n", aggreFunc[j], t);

      taos_free_result(pSql);
    }
    fprintf(fp, "\n");
  }
  fclose(fp);
#endif
  return NULL;
}


static int insertTestProcess() {

  setupForAnsiEscape();
  int ret = printfInsertMeta();
  resetAfterAnsiEscape();

  if (ret == -1)
    exit(EXIT_FAILURE);

  debugPrint("%d result file: %s\n", __LINE__, g_Dbs.resultFile);
  g_fpOfInsertResult = fopen(g_Dbs.resultFile, "a");
  if (NULL == g_fpOfInsertResult) {
    fprintf(stderr, "Failed to open %s for save result\n", g_Dbs.resultFile);
    return -1;
  }

  printfInsertMetaToFile(g_fpOfInsertResult);

  if (!g_args.answer_yes) {
    printf("Press enter key to continue\n\n");
    (void)getchar();
  }
 
  init_rand_data();

  // create database and super tables
  if(createDatabases() != 0) {
    fclose(g_fpOfInsertResult);
    return -1;
  }

  // pretreatement
  prePareSampleData();

  double start;
  double end;

  // create child tables
  start = getCurrentTime();
  createChildTables();
  end = getCurrentTime();

  if (g_totalChildTables > 0) {
    printf("Spent %.4f seconds to create %d tables with %d thread(s)\n\n",
            end - start, g_totalChildTables, g_Dbs.threadCount);
    fprintf(g_fpOfInsertResult,
            "Spent %.4f seconds to create %d tables with %d thread(s)\n\n",
            end - start, g_totalChildTables, g_Dbs.threadCount);
  }

  taosMsleep(1000);
  // create sub threads for inserting data
  //start = getCurrentTime();
  for (int i = 0; i < g_Dbs.dbCount; i++) {
    if (g_Dbs.db[i].superTblCount > 0) {
      for (int j = 0; j < g_Dbs.db[i].superTblCount; j++) {
        SSuperTable* superTblInfo = &g_Dbs.db[i].superTbls[j];
        if (0 == g_Dbs.db[i].superTbls[j].insertRows) {
          continue;
        }
        startMultiThreadInsertData(
          g_Dbs.threadCount, 
          g_Dbs.db[i].dbName, 
          g_Dbs.db[i].dbCfg.precision, 
          superTblInfo);
        }
    } else {
        startMultiThreadInsertData(
          g_Dbs.threadCount, 
          g_Dbs.db[i].dbName, 
          g_Dbs.db[i].dbCfg.precision, 
          NULL);
    }
  }
  //end = getCurrentTime();

  //int64_t    totalRowsInserted = 0;
  //int64_t    totalAffectedRows = 0;
  //for (int i = 0; i < g_Dbs.dbCount; i++) {    
  //  for (int j = 0; j < g_Dbs.db[i].superTblCount; j++) {
  //  totalRowsInserted += g_Dbs.db[i].superTbls[j].totalRowsInserted;
  //  totalAffectedRows += g_Dbs.db[i].superTbls[j].totalAffectedRows;
  //}
  //printf("Spent %.4f seconds to insert rows: %"PRId64", affected rows: %"PRId64" with %d thread(s)\n\n", end - start, totalRowsInserted, totalAffectedRows, g_Dbs.threadCount);
  postFreeResource();

  return 0;
}

void *superQueryProcess(void *sarg) {
  threadInfo *winfo = (threadInfo *)sarg; 

  //char sqlStr[MAX_TB_NAME_SIZE*2];
  //sprintf(sqlStr, "use %s", g_queryInfo.dbName);
  //queryDB(winfo->taos, sqlStr);
  
  int64_t st = 0;
  int64_t et = 0;
  while (1) {
    if (g_queryInfo.superQueryInfo.rate && (et - st) < (int64_t)g_queryInfo.superQueryInfo.rate*1000) {
      taosMsleep(g_queryInfo.superQueryInfo.rate*1000 - (et - st)); // ms
      //printf("========sleep duration:%"PRId64 "========inserted rows:%d, table range:%d - %d\n", (1000 - (et - st)), i, winfo->start_table_id, winfo->end_table_id);
    }

    st = taosGetTimestampMs();
    for (int i = 0; i < g_queryInfo.superQueryInfo.sqlCount; i++) {
      if (0 == strncasecmp(g_queryInfo.queryMode, "taosc", 5)) {          
        int64_t t1 = taosGetTimestampUs();
        char tmpFile[MAX_FILE_NAME_LEN*2] = {0};
        if (g_queryInfo.superQueryInfo.result[i][0] != 0) {
          sprintf(tmpFile, "%s-%d", g_queryInfo.superQueryInfo.result[i], winfo->threadID);
        }
        selectAndGetResult(winfo->taos, g_queryInfo.superQueryInfo.sql[i], tmpFile); 
        int64_t t2 = taosGetTimestampUs();          
        printf("=[taosc] thread[%"PRId64"] complete one sql, Spent %f s\n", 
                taosGetSelfPthreadId(), (t2 - t1)/1000000.0);
      } else {
        int64_t t1 = taosGetTimestampUs();
        int retCode = postProceSql(g_queryInfo.host, 
                g_queryInfo.port, g_queryInfo.superQueryInfo.sql[i]);
        int64_t t2 = taosGetTimestampUs();          
        printf("=[restful] thread[%"PRId64"] complete one sql, Spent %f s\n", 
                taosGetSelfPthreadId(), (t2 - t1)/1000000.0);
        
        if (0 != retCode) {
          printf("====restful return fail, threadID[%d]\n", winfo->threadID);
          return NULL;
        }
      }   
    }
    et = taosGetTimestampMs();
    printf("==thread[%"PRId64"] complete all sqls to specify tables once queries duration:%.6fs\n\n", 
            taosGetSelfPthreadId(), (double)(et - st)/1000.0);
  }
  return NULL;
}

static void replaceSubTblName(char* inSql, char* outSql, int tblIndex) {
  char sourceString[32] = "xxxx";
  char subTblName[MAX_TB_NAME_SIZE*3];
  sprintf(subTblName, "%s.%s", 
          g_queryInfo.dbName, 
          g_queryInfo.subQueryInfo.childTblName + tblIndex*TSDB_TABLE_NAME_LEN);

  //printf("inSql: %s\n", inSql);
  
  char* pos = strstr(inSql, sourceString);
  if (0 == pos) {
    return; 
  }
  
  tstrncpy(outSql, inSql, pos - inSql + 1);
  //printf("1: %s\n", outSql);
  strcat(outSql, subTblName);  
  //printf("2: %s\n", outSql);  
  strcat(outSql, pos+strlen(sourceString));  
  //printf("3: %s\n", outSql); 
}

static void *subQueryProcess(void *sarg) {
  char sqlstr[1024];
  threadInfo *winfo = (threadInfo *)sarg; 
  int64_t st = 0;
  int64_t et = (int64_t)g_queryInfo.subQueryInfo.rate*1000;
  while (1) {
    if (g_queryInfo.subQueryInfo.rate && (et - st) < (int64_t)g_queryInfo.subQueryInfo.rate*1000) {
      taosMsleep(g_queryInfo.subQueryInfo.rate*1000 - (et - st)); // ms
      //printf("========sleep duration:%"PRId64 "========inserted rows:%d, table range:%d - %d\n", (1000 - (et - st)), i, winfo->start_table_id, winfo->end_table_id);
    }

    st = taosGetTimestampMs();
    for (int i = winfo->start_table_id; i <= winfo->end_table_id; i++) {
      for (int j = 0; j < g_queryInfo.subQueryInfo.sqlCount; j++) {
        memset(sqlstr,0,sizeof(sqlstr));
        replaceSubTblName(g_queryInfo.subQueryInfo.sql[j], sqlstr, i);
        char tmpFile[MAX_FILE_NAME_LEN*2] = {0};
        if (g_queryInfo.subQueryInfo.result[i][0] != 0) {
          sprintf(tmpFile, "%s-%d", 
                  g_queryInfo.subQueryInfo.result[i], 
                  winfo->threadID);
        }
        selectAndGetResult(winfo->taos, sqlstr, tmpFile); 
      }
    }
    et = taosGetTimestampMs();
    printf("####thread[%"PRId64"] complete all sqls to allocate all sub-tables[%d - %d] once queries duration:%.4fs\n\n", 
            taosGetSelfPthreadId(), 
            winfo->start_table_id, 
            winfo->end_table_id, 
            (double)(et - st)/1000.0);
  }
  return NULL;
}

static int queryTestProcess() {
  TAOS * taos = NULL;  
  taos = taos_connect(g_queryInfo.host, 
          g_queryInfo.user, 
          g_queryInfo.password, 
          NULL, 
          g_queryInfo.port);
  if (taos == NULL) {
    fprintf(stderr, "Failed to connect to TDengine, reason:%s\n", taos_errstr(NULL));
    exit(-1);
  }

  if (0 != g_queryInfo.subQueryInfo.sqlCount) {
    getAllChildNameOfSuperTable(taos, 
            g_queryInfo.dbName, 
            g_queryInfo.subQueryInfo.sTblName, 
            &g_queryInfo.subQueryInfo.childTblName, 
            &g_queryInfo.subQueryInfo.childTblCount);
  }  
  
  printfQueryMeta();
  
  if (!g_args.answer_yes) {
    printf("Press enter key to continue\n\n");
    (void)getchar();
  }
  
  printfQuerySystemInfo(taos);
  
  pthread_t  *pids  = NULL;
  threadInfo *infos = NULL;
  //==== create sub threads for query from specify table
  if (g_queryInfo.superQueryInfo.sqlCount > 0 && g_queryInfo.superQueryInfo.concurrent > 0) {
    
    pids  = malloc(g_queryInfo.superQueryInfo.concurrent * sizeof(pthread_t));
    infos = malloc(g_queryInfo.superQueryInfo.concurrent * sizeof(threadInfo));
    if ((NULL == pids) || (NULL == infos)) {
      printf("malloc failed for create threads\n");
      taos_close(taos);
      exit(-1);
    }
    
    for (int i = 0; i < g_queryInfo.superQueryInfo.concurrent; i++) {  
      threadInfo *t_info = infos + i;
      t_info->threadID = i;    
  
      if (0 == strncasecmp(g_queryInfo.queryMode, "taosc", 5)) {
        t_info->taos = taos;
        
        char sqlStr[MAX_TB_NAME_SIZE*2];
        sprintf(sqlStr, "use %s", g_queryInfo.dbName);
        verbosePrint("%s() %d sqlStr: %s\n", __func__, __LINE__, sqlStr);
        (void)queryDbExec(t_info->taos, sqlStr, NO_INSERT_TYPE);
      } else {
        t_info->taos = NULL;
      }
  
      pthread_create(pids + i, NULL, superQueryProcess, t_info);    
    }  
  }else {
    g_queryInfo.superQueryInfo.concurrent = 0;
  }
  
  pthread_t  *pidsOfSub  = NULL;
  threadInfo *infosOfSub = NULL;
  //==== create sub threads for query from all sub table of the super table
  if ((g_queryInfo.subQueryInfo.sqlCount > 0) && (g_queryInfo.subQueryInfo.threadCnt > 0)) {
    pidsOfSub  = malloc(g_queryInfo.subQueryInfo.threadCnt * sizeof(pthread_t));
    infosOfSub = malloc(g_queryInfo.subQueryInfo.threadCnt * sizeof(threadInfo));
    if ((NULL == pidsOfSub) || (NULL == infosOfSub)) {
      printf("malloc failed for create threads\n");
      taos_close(taos);
      exit(-1);
    }
    
    int ntables = g_queryInfo.subQueryInfo.childTblCount;
    int threads = g_queryInfo.subQueryInfo.threadCnt;
  
    int a = ntables / threads;
    if (a < 1) {
      threads = ntables;
      a = 1;
    }
  
    int b = 0;
    if (threads != 0) {
      b = ntables % threads;
    }
    
    int last = 0;
    for (int i = 0; i < threads; i++) {  
      threadInfo *t_info = infosOfSub + i;
      t_info->threadID = i;
      
      t_info->start_table_id = last;
      t_info->end_table_id = i < b ? last + a : last + a - 1;
      last = t_info->end_table_id + 1;
      t_info->taos = taos;
      pthread_create(pidsOfSub + i, NULL, subQueryProcess, t_info);
    }

    g_queryInfo.subQueryInfo.threadCnt = threads;
  }else {
    g_queryInfo.subQueryInfo.threadCnt = 0;
  }  
  
  for (int i = 0; i < g_queryInfo.superQueryInfo.concurrent; i++) {
    pthread_join(pids[i], NULL);
  }

  tmfree((char*)pids);
  tmfree((char*)infos);  
  
  for (int i = 0; i < g_queryInfo.subQueryInfo.threadCnt; i++) {
    pthread_join(pidsOfSub[i], NULL);
  }

  tmfree((char*)pidsOfSub);
  tmfree((char*)infosOfSub);  
  
  taos_close(taos);
  return 0;
}

static void subscribe_callback(TAOS_SUB* tsub, TAOS_RES *res, void* param, int code) {  
  if (res == NULL || taos_errno(res) != 0) {
    printf("failed to subscribe result, code:%d, reason:%s\n", code, taos_errstr(res));
    return;
  }
  
  getResult(res, (char*)param);
  taos_free_result(res);
}

static TAOS_SUB* subscribeImpl(TAOS *taos, char *sql, char* topic, char* resultFileName) {
  TAOS_SUB* tsub = NULL;  

  if (g_queryInfo.superQueryInfo.subscribeMode) {
    tsub = taos_subscribe(taos, 
            g_queryInfo.superQueryInfo.subscribeRestart, 
            topic, sql, subscribe_callback, (void*)resultFileName, 
            g_queryInfo.superQueryInfo.subscribeInterval);
  } else {
    tsub = taos_subscribe(taos, 
            g_queryInfo.superQueryInfo.subscribeRestart, 
            topic, sql, NULL, NULL, 0);
  }

  if (tsub == NULL) {
    printf("failed to create subscription. topic:%s, sql:%s\n", topic, sql);
    return NULL;
  } 

  return tsub;
}

void *subSubscribeProcess(void *sarg) {
  threadInfo *winfo = (threadInfo *)sarg; 
  char subSqlstr[1024];

  char sqlStr[MAX_TB_NAME_SIZE*2];
  sprintf(sqlStr, "use %s", g_queryInfo.dbName);
  debugPrint("%s() %d sqlStr: %s\n", __func__, __LINE__, sqlStr);
  if (0 != queryDbExec(winfo->taos, sqlStr, NO_INSERT_TYPE)){
    return NULL;
  }
  
  //int64_t st = 0;
  //int64_t et = 0;
  do {
    //if (g_queryInfo.superQueryInfo.rate && (et - st) < g_queryInfo.superQueryInfo.rate*1000) {
    //  taosMsleep(g_queryInfo.superQueryInfo.rate*1000 - (et - st)); // ms
    //  //printf("========sleep duration:%"PRId64 "========inserted rows:%d, table range:%d - %d\n", (1000 - (et - st)), i, winfo->start_table_id, winfo->end_table_id);
    //}

    //st = taosGetTimestampMs();
    char topic[32] = {0};
    for (int i = 0; i < g_queryInfo.subQueryInfo.sqlCount; i++) {
      sprintf(topic, "taosdemo-subscribe-%d", i);
      memset(subSqlstr,0,sizeof(subSqlstr));
      replaceSubTblName(g_queryInfo.subQueryInfo.sql[i], subSqlstr, i);
      char tmpFile[MAX_FILE_NAME_LEN*2] = {0};
      if (g_queryInfo.subQueryInfo.result[i][0] != 0) {
        sprintf(tmpFile, "%s-%d", g_queryInfo.subQueryInfo.result[i], winfo->threadID);
      }
      g_queryInfo.subQueryInfo.tsub[i] = subscribeImpl(winfo->taos, subSqlstr, topic, tmpFile); 
      if (NULL == g_queryInfo.subQueryInfo.tsub[i]) {
        return NULL;
      }
    }
    //et = taosGetTimestampMs();
    //printf("========thread[%"PRId64"] complete all sqls to super table once queries duration:%.4fs\n", taosGetSelfPthreadId(), (double)(et - st)/1000.0);
  } while (0);

  // start loop to consume result
  TAOS_RES* res = NULL;
  while (1) {
    for (int i = 0; i < g_queryInfo.subQueryInfo.sqlCount; i++) {
      if (1 == g_queryInfo.subQueryInfo.subscribeMode) {
        continue;
      }
      
      res = taos_consume(g_queryInfo.subQueryInfo.tsub[i]);
      if (res) {
        char tmpFile[MAX_FILE_NAME_LEN*2] = {0};
        if (g_queryInfo.subQueryInfo.result[i][0] != 0) {
          sprintf(tmpFile, "%s-%d", 
                  g_queryInfo.subQueryInfo.result[i], 
                  winfo->threadID);
        }
        getResult(res, tmpFile);
      }
    }
  }
  taos_free_result(res);
  
  for (int i = 0; i < g_queryInfo.subQueryInfo.sqlCount; i++) {
    taos_unsubscribe(g_queryInfo.subQueryInfo.tsub[i], 
            g_queryInfo.subQueryInfo.subscribeKeepProgress);
  }
  return NULL;
}

void *superSubscribeProcess(void *sarg) {
  threadInfo *winfo = (threadInfo *)sarg; 

  char sqlStr[MAX_TB_NAME_SIZE*2];
  sprintf(sqlStr, "use %s", g_queryInfo.dbName);
  debugPrint("%s() %d sqlStr: %s\n", __func__, __LINE__, sqlStr);
  if (0 != queryDbExec(winfo->taos, sqlStr, NO_INSERT_TYPE)) {
    return NULL;
  }
  
  //int64_t st = 0;
  //int64_t et = 0;
  do {
    //if (g_queryInfo.superQueryInfo.rate && (et - st) < g_queryInfo.superQueryInfo.rate*1000) {
    //  taosMsleep(g_queryInfo.superQueryInfo.rate*1000 - (et - st)); // ms
    //  //printf("========sleep duration:%"PRId64 "========inserted rows:%d, table range:%d - %d\n", (1000 - (et - st)), i, winfo->start_table_id, winfo->end_table_id);
    //}

    //st = taosGetTimestampMs();
    char topic[32] = {0};
    for (int i = 0; i < g_queryInfo.superQueryInfo.sqlCount; i++) {
      sprintf(topic, "taosdemo-subscribe-%d", i);
      char tmpFile[MAX_FILE_NAME_LEN*2] = {0};
      if (g_queryInfo.subQueryInfo.result[i][0] != 0) {
        sprintf(tmpFile, "%s-%d", 
                g_queryInfo.superQueryInfo.result[i], winfo->threadID);
      }
      g_queryInfo.superQueryInfo.tsub[i] = 
          subscribeImpl(winfo->taos, 
                  g_queryInfo.superQueryInfo.sql[i], 
                  topic, tmpFile); 
      if (NULL == g_queryInfo.superQueryInfo.tsub[i]) {
        return NULL;
      }
    }
    //et = taosGetTimestampMs();
    //printf("========thread[%"PRId64"] complete all sqls to super table once queries duration:%.4fs\n", taosGetSelfPthreadId(), (double)(et - st)/1000.0);
  } while (0);

  // start loop to consume result
  TAOS_RES* res = NULL;
  while (1) {
    for (int i = 0; i < g_queryInfo.superQueryInfo.sqlCount; i++) {
      if (1 == g_queryInfo.superQueryInfo.subscribeMode) {
        continue;
      }
      
      res = taos_consume(g_queryInfo.superQueryInfo.tsub[i]);
      if (res) {
        char tmpFile[MAX_FILE_NAME_LEN*2] = {0};
        if (g_queryInfo.superQueryInfo.result[i][0] != 0) {
          sprintf(tmpFile, "%s-%d", 
                  g_queryInfo.superQueryInfo.result[i], winfo->threadID);
        }
        getResult(res, tmpFile);
      }
    }
  }
  taos_free_result(res);
  
  for (int i = 0; i < g_queryInfo.superQueryInfo.sqlCount; i++) {
    taos_unsubscribe(g_queryInfo.superQueryInfo.tsub[i], 
            g_queryInfo.superQueryInfo.subscribeKeepProgress);
  }
  return NULL;
}

static int subscribeTestProcess() {
  printfQueryMeta();

  if (!g_args.answer_yes) {
    printf("Press enter key to continue\n\n");
    (void)getchar();
  }

  TAOS * taos = NULL;  
  taos = taos_connect(g_queryInfo.host, 
          g_queryInfo.user, 
          g_queryInfo.password, 
          g_queryInfo.dbName, 
          g_queryInfo.port);
  if (taos == NULL) {
    fprintf(stderr, "Failed to connect to TDengine, reason:%s\n", taos_errstr(NULL));
    exit(-1);
  }

  if (0 != g_queryInfo.subQueryInfo.sqlCount) {
    getAllChildNameOfSuperTable(taos, 
            g_queryInfo.dbName, 
            g_queryInfo.subQueryInfo.sTblName, 
            &g_queryInfo.subQueryInfo.childTblName, 
            &g_queryInfo.subQueryInfo.childTblCount);
  }

  pthread_t  *pids = NULL;
  threadInfo *infos = NULL;
  //==== create sub threads for query from super table
  if (g_queryInfo.superQueryInfo.sqlCount > 0 
          && g_queryInfo.superQueryInfo.concurrent > 0) {
    pids  = malloc(g_queryInfo.superQueryInfo.concurrent * sizeof(pthread_t));
    infos = malloc(g_queryInfo.superQueryInfo.concurrent * sizeof(threadInfo));
    if ((NULL == pids) || (NULL == infos)) {
      printf("malloc failed for create threads\n");      
      taos_close(taos);
      exit(-1);
    }
    
    for (int i = 0; i < g_queryInfo.superQueryInfo.concurrent; i++) {  
      threadInfo *t_info = infos + i;
      t_info->threadID = i;
      t_info->taos = taos;
      pthread_create(pids + i, NULL, superSubscribeProcess, t_info);
    }
  }
 
  //==== create sub threads for query from sub table  
  pthread_t  *pidsOfSub  = NULL;
  threadInfo *infosOfSub = NULL;
  if ((g_queryInfo.subQueryInfo.sqlCount > 0) 
          && (g_queryInfo.subQueryInfo.threadCnt > 0)) {
    pidsOfSub  = malloc(g_queryInfo.subQueryInfo.threadCnt * 
            sizeof(pthread_t));
    infosOfSub = malloc(g_queryInfo.subQueryInfo.threadCnt * 
            sizeof(threadInfo));
    if ((NULL == pidsOfSub) || (NULL == infosOfSub)) {
      printf("malloc failed for create threads\n");      
      taos_close(taos);
      exit(-1);
    }

    int ntables = g_queryInfo.subQueryInfo.childTblCount;
    int threads = g_queryInfo.subQueryInfo.threadCnt;
 
    int a = ntables / threads;
    if (a < 1) {
      threads = ntables;
      a = 1;
    }
 
    int b = 0;
    if (threads != 0) {
      b = ntables % threads;
    }
 
    int last = 0;
    for (int i = 0; i < threads; i++) {  
      threadInfo *t_info = infosOfSub + i;
      t_info->threadID = i;

      t_info->start_table_id = last;
      t_info->end_table_id = i < b ? last + a : last + a - 1;
      t_info->taos = taos;
      pthread_create(pidsOfSub + i, NULL, subSubscribeProcess, t_info);
    }
    g_queryInfo.subQueryInfo.threadCnt = threads;
  }
 
  for (int i = 0; i < g_queryInfo.superQueryInfo.concurrent; i++) {
    pthread_join(pids[i], NULL);
  }  

  tmfree((char*)pids);
  tmfree((char*)infos);  

  for (int i = 0; i < g_queryInfo.subQueryInfo.threadCnt; i++) {
    pthread_join(pidsOfSub[i], NULL);
  }

  tmfree((char*)pidsOfSub);
  tmfree((char*)infosOfSub);    
  taos_close(taos);
  return 0;
}

void initOfInsertMeta() {
  memset(&g_Dbs, 0, sizeof(SDbs));
   
  // set default values
  tstrncpy(g_Dbs.host, "127.0.0.1", MAX_DB_NAME_SIZE);
  g_Dbs.port = 6030;
  tstrncpy(g_Dbs.user, TSDB_DEFAULT_USER, MAX_DB_NAME_SIZE);
  tstrncpy(g_Dbs.password, TSDB_DEFAULT_PASS, MAX_DB_NAME_SIZE);
  g_Dbs.threadCount = 2;
  g_Dbs.use_metric = true;
}

void initOfQueryMeta() {
  memset(&g_queryInfo, 0, sizeof(SQueryMetaInfo));
   
  // set default values
  tstrncpy(g_queryInfo.host, "127.0.0.1", MAX_DB_NAME_SIZE);
  g_queryInfo.port = 6030;
  tstrncpy(g_queryInfo.user, TSDB_DEFAULT_USER, MAX_DB_NAME_SIZE);
  tstrncpy(g_queryInfo.password, TSDB_DEFAULT_PASS, MAX_DB_NAME_SIZE);
}

void setParaFromArg(){
  if (g_args.host) {
    strcpy(g_Dbs.host, g_args.host);
  } else {
    tstrncpy(g_Dbs.host, "127.0.0.1", MAX_DB_NAME_SIZE);
  }

  if (g_args.user) {
    strcpy(g_Dbs.user, g_args.user);
  } 

  if (g_args.password) {
    strcpy(g_Dbs.password, g_args.password);
  } 
  
  if (g_args.port) {
    g_Dbs.port = g_args.port;
  } 

  g_Dbs.threadCount = g_args.num_of_threads;
  g_Dbs.threadCountByCreateTbl = g_args.num_of_threads;

  g_Dbs.dbCount = 1;
  g_Dbs.db[0].drop = 1;

  tstrncpy(g_Dbs.db[0].dbName, g_args.database, MAX_DB_NAME_SIZE);
  g_Dbs.db[0].dbCfg.replica = g_args.replica;
  tstrncpy(g_Dbs.db[0].dbCfg.precision, "ms", MAX_DB_NAME_SIZE);

  tstrncpy(g_Dbs.resultFile, g_args.output_file, MAX_FILE_NAME_LEN);

  g_Dbs.use_metric = g_args.use_metric;
  g_Dbs.insert_only = g_args.insert_only;

  g_Dbs.do_aggreFunc = true;

  char dataString[STRING_LEN];
  char **data_type = g_args.datatype;
  
  memset(dataString, 0, STRING_LEN);

  if (strcasecmp(data_type[0], "BINARY") == 0 
          || strcasecmp(data_type[0], "BOOL") == 0 
          || strcasecmp(data_type[0], "NCHAR") == 0 ) {
    g_Dbs.do_aggreFunc = false;
  }

  if (g_args.use_metric) {
    g_Dbs.db[0].superTblCount = 1;
    tstrncpy(g_Dbs.db[0].superTbls[0].sTblName, "meters", MAX_TB_NAME_SIZE);
    g_Dbs.db[0].superTbls[0].childTblCount = g_args.num_of_tables;
    g_Dbs.threadCount = g_args.num_of_threads;
    g_Dbs.threadCountByCreateTbl = 1;
    g_Dbs.queryMode = g_args.mode;
  
    g_Dbs.db[0].superTbls[0].autoCreateTable = PRE_CREATE_SUBTBL;
    g_Dbs.db[0].superTbls[0].superTblExists = TBL_NO_EXISTS;
    g_Dbs.db[0].superTbls[0].childTblExists = TBL_NO_EXISTS;
    g_Dbs.db[0].superTbls[0].disorderRange = g_args.disorderRange;
    g_Dbs.db[0].superTbls[0].disorderRatio = g_args.disorderRatio;
    tstrncpy(g_Dbs.db[0].superTbls[0].childTblPrefix, 
            g_args.tb_prefix, MAX_TB_NAME_SIZE);
    tstrncpy(g_Dbs.db[0].superTbls[0].dataSource, "rand", MAX_TB_NAME_SIZE);
    tstrncpy(g_Dbs.db[0].superTbls[0].insertMode, "taosc", MAX_TB_NAME_SIZE);
    tstrncpy(g_Dbs.db[0].superTbls[0].startTimestamp, 
            "2017-07-14 10:40:00.000", MAX_TB_NAME_SIZE);
    g_Dbs.db[0].superTbls[0].timeStampStep = 10;
  
    g_Dbs.db[0].superTbls[0].insertRows = g_args.num_of_DPT;
    g_Dbs.db[0].superTbls[0].maxSqlLen = TSDB_PAYLOAD_SIZE;

    g_Dbs.db[0].superTbls[0].columnCount = 0;
    for (int i = 0; i < MAX_NUM_DATATYPE; i++) {
      if (data_type[i] == NULL) {
        break;
      }
  
      tstrncpy(g_Dbs.db[0].superTbls[0].columns[i].dataType, 
              data_type[i], MAX_TB_NAME_SIZE);
      g_Dbs.db[0].superTbls[0].columns[i].dataLen = g_args.len_of_binary;    
      g_Dbs.db[0].superTbls[0].columnCount++;
    }
  
    if (g_Dbs.db[0].superTbls[0].columnCount > g_args.num_of_CPR) {
      g_Dbs.db[0].superTbls[0].columnCount = g_args.num_of_CPR;
    } else {
      for (int i = g_Dbs.db[0].superTbls[0].columnCount; i < g_args.num_of_CPR; i++) {
        tstrncpy(g_Dbs.db[0].superTbls[0].columns[i].dataType, "INT", MAX_TB_NAME_SIZE);
        g_Dbs.db[0].superTbls[0].columns[i].dataLen = 0;    
        g_Dbs.db[0].superTbls[0].columnCount++;
      }
    }

    tstrncpy(g_Dbs.db[0].superTbls[0].tags[0].dataType, "INT", MAX_TB_NAME_SIZE);
    g_Dbs.db[0].superTbls[0].tags[0].dataLen = 0;    
  
    tstrncpy(g_Dbs.db[0].superTbls[0].tags[1].dataType, "BINARY", MAX_TB_NAME_SIZE);
    g_Dbs.db[0].superTbls[0].tags[1].dataLen = g_args.len_of_binary;    
    g_Dbs.db[0].superTbls[0].tagCount = 2;  
  } else {
    g_Dbs.threadCountByCreateTbl = 1;
    g_Dbs.db[0].superTbls[0].tagCount = 0; 
  }

}

/* Function to do regular expression check */
static int regexMatch(const char *s, const char *reg, int cflags) {
  regex_t regex;
  char    msgbuf[100] = {0};

  /* Compile regular expression */
  if (regcomp(&regex, reg, cflags) != 0) {
    printf("Fail to compile regex\n");
    exit(-1);
  }

  /* Execute regular expression */
  int reti = regexec(&regex, s, 0, NULL, 0);
  if (!reti) {
    regfree(&regex);
    return 1;
  } else if (reti == REG_NOMATCH) {
    regfree(&regex);
    return 0;
  } else {
    regerror(reti, &regex, msgbuf, sizeof(msgbuf));
    printf("Regex match failed: %s\n", msgbuf);
    regfree(&regex);
    exit(-1);
  }

  return 0;
}

static int isCommentLine(char *line) {
  if (line == NULL) return 1;

  return regexMatch(line, "^\\s*#.*", REG_EXTENDED);
}

void querySqlFile(TAOS* taos, char* sqlFile)
{
  FILE *fp = fopen(sqlFile, "r");
  if (fp == NULL) {
    printf("failed to open file %s, reason:%s\n", sqlFile, strerror(errno));
    return;
  }

  int       read_len = 0;
  char *    cmd = calloc(1, MAX_SQL_SIZE);
  size_t    cmd_len = 0;
  char *    line = NULL;
  size_t    line_len = 0;

  double t = getCurrentTime();

  while ((read_len = tgetline(&line, &line_len, fp)) != -1) {
    if (read_len >= MAX_SQL_SIZE) continue;
    line[--read_len] = '\0';

    if (read_len == 0 || isCommentLine(line)) {  // line starts with #
      continue;
    }

    if (line[read_len - 1] == '\\') {
      line[read_len - 1] = ' ';
      memcpy(cmd + cmd_len, line, read_len);
      cmd_len += read_len;
      continue;
    }

    memcpy(cmd + cmd_len, line, read_len);
    verbosePrint("%s() LN%d cmd: %s\n", __func__, __LINE__, cmd);
    queryDbExec(taos, cmd, NO_INSERT_TYPE);
    if (0 != queryDbExec(taos, cmd, NO_INSERT_TYPE)) {
        printf("queryDbExec %s failed!\n", cmd);
        tmfree(cmd);
        tmfree(line);
        tmfclose(fp);
        return;
    }
    memset(cmd, 0, MAX_SQL_SIZE);
    cmd_len = 0;
  }

  t = getCurrentTime() - t;
  printf("run %s took %.6f second(s)\n\n", sqlFile, t);

  tmfree(cmd);
  tmfree(line);
  tmfclose(fp);
  return;
}

static void testMetaFile() {
    if (INSERT_MODE == g_args.test_mode) {
      if (g_Dbs.cfgDir[0]) taos_options(TSDB_OPTION_CONFIGDIR, g_Dbs.cfgDir);
      insertTestProcess();
    } else if (QUERY_MODE == g_args.test_mode) {
      if (g_queryInfo.cfgDir[0])
          taos_options(TSDB_OPTION_CONFIGDIR, g_queryInfo.cfgDir);
      queryTestProcess();
    } else if (SUBSCRIBE_MODE == g_args.test_mode) {
      if (g_queryInfo.cfgDir[0])
          taos_options(TSDB_OPTION_CONFIGDIR, g_queryInfo.cfgDir);
      subscribeTestProcess();
    }  else {
      ;
    }
}

static void queryResult() {
    // select
    if (false == g_Dbs.insert_only) {
      // query data

      pthread_t read_id;
      threadInfo *rInfo = malloc(sizeof(threadInfo));
      rInfo->start_time = 1500000000000;  // 2017-07-14 10:40:00.000
      rInfo->start_table_id = 0;

      //rInfo->do_aggreFunc = g_Dbs.do_aggreFunc;
      if (g_args.use_metric) {
        rInfo->end_table_id = g_Dbs.db[0].superTbls[0].childTblCount - 1;
        rInfo->superTblInfo = &g_Dbs.db[0].superTbls[0];
        strcpy(rInfo->tb_prefix, 
              g_Dbs.db[0].superTbls[0].childTblPrefix);
      } else {
        rInfo->end_table_id = g_args.num_of_tables -1;
        strcpy(rInfo->tb_prefix, g_args.tb_prefix);
      }

      rInfo->taos = taos_connect(
              g_Dbs.host, 
              g_Dbs.user, 
              g_Dbs.password, 
              g_Dbs.db[0].dbName, 
              g_Dbs.port);
      if (rInfo->taos == NULL) {
        fprintf(stderr, "Failed to connect to TDengine, reason:%s\n", taos_errstr(NULL));
        free(rInfo);
        exit(-1);
      }

      strcpy(rInfo->fp, g_Dbs.resultFile);

      if (!g_Dbs.use_metric) {
        pthread_create(&read_id, NULL, readTable, rInfo);
      } else {
        pthread_create(&read_id, NULL, readMetric, rInfo);
      }
      pthread_join(read_id, NULL);
      taos_close(rInfo->taos);
      free(rInfo);
    }
}

static void testCmdLine() {

    g_args.test_mode = INSERT_MODE;
    insertTestProcess();

    if (g_Dbs.insert_only)
      return;
    else
        queryResult();
}

int main(int argc, char *argv[]) {
  parse_args(argc, argv, &g_args);

  debugPrint("meta file: %s\n", g_args.metaFile);

  if (g_args.metaFile) {
    initOfInsertMeta();
    initOfQueryMeta();    

    if (false == getInfoFromJsonFile(g_args.metaFile)) {
      printf("Failed to read %s\n", g_args.metaFile);
      return 1;
    }

    testMetaFile();
  } else {
    memset(&g_Dbs, 0, sizeof(SDbs));
    setParaFromArg();

    if (NULL != g_args.sqlFile) {
      TAOS* qtaos = taos_connect(
          g_Dbs.host, 
          g_Dbs.user, 
          g_Dbs.password, 
          g_Dbs.db[0].dbName, 
          g_Dbs.port);
      querySqlFile(qtaos, g_args.sqlFile);  
      taos_close(qtaos);

    } else {
      testCmdLine();
    }
  }

  return 0;
}
<|MERGE_RESOLUTION|>--- conflicted
+++ resolved
@@ -744,12 +744,8 @@
     }
   }
 
-<<<<<<< HEAD
-  if (arguments->debug_print || arguments->verbose_print) {
-=======
   if (((arguments->debug_print) && (arguments->metaFile == NULL))
           || arguments->verbose_print) {
->>>>>>> 3793640e
     printf("###################################################################\n");
     printf("# meta file:                         %s\n", arguments->metaFile);
     printf("# Server IP:                         %s:%hu\n", 
@@ -2926,8 +2922,7 @@
       } else if (!gInsertInterval) {
         g_args.insert_interval = 0;
       } else {
-<<<<<<< HEAD
-        printf("ERROR: failed to read json, insert_interval not found\n");
+        fprintf(stderr, "ERROR: failed to read json, insert_interval input mistake\n");
         goto PARSE_OVER;
       }
  
@@ -2938,9 +2933,6 @@
         g_args.max_sql_len = TSDB_PAYLOAD_SIZE;
       } else {
         fprintf(stderr, "ERROR: failed to read json, max_sql_len input mistake\n");
-=======
-        printf("failed to read json, insert_interval input mistake");
->>>>>>> 3793640e
         goto PARSE_OVER;
       }
  
@@ -3452,10 +3444,7 @@
       } else if (!insertRows) {
         g_Dbs.db[i].superTbls[j].insertRows = 0x7FFFFFFFFFFFFFFF;
       } else {
-<<<<<<< HEAD
-        printf("ERROR: failed to read json, insert_rows not found\n");
-=======
-        printf("failed to read json, insert_rows input mistake");
+        fprintf(stderr, "failed to read json, insert_rows input mistake");
         goto PARSE_OVER;
       }
 
@@ -3467,8 +3456,7 @@
                 __func__, __LINE__, g_args.insert_interval);
         g_Dbs.db[i].superTbls[j].insertInterval = g_args.insert_interval;
       } else {
-        printf("failed to read json, insert_interval input mistake");
->>>>>>> 3793640e
+        fprintf(stderr, "failed to read json, insert_interval input mistake");
         goto PARSE_OVER;
       }
 
@@ -4017,8 +4005,9 @@
   uint64_t time_counter = winfo->start_time;
   int sampleUsePos;
 
+  int insert_interval = superTblInfo?superTblInfo->insertInterval:g_args.insert_interval;
   int64_t st = 0;
-  int64_t et = 0;
+  int64_t et = 0xffffffff;
   for (int i = 0; i < superTblInfo->insertRows;) {
     int32_t  tbl_id = 0;
     for (int tID = winfo->start_table_id; tID <= winfo->end_table_id; ) {
@@ -4155,14 +4144,14 @@
         inserted += superTblInfo->rowsPerTbl;
 
 send_to_server:
-        if (g_args.insert_interval && (g_args.insert_interval > (et - st))) {
-            int sleep_time = g_args.insert_interval - (et -st);
+        if (insert_interval) {
+            st = taosGetTimestampUs();
+
+          if (insert_interval > ((et - st)/1000)) {
+            int sleep_time = insert_interval - (et -st);
             printf("sleep: %d ms insert interval\n", sleep_time);
             taosMsleep(sleep_time); // ms
-        }
-
-        if (g_args.insert_interval) {
-            st = taosGetTimestampMs();
+          }
         }
 
         if (0 == strncasecmp(superTblInfo->insertMode, 
@@ -4213,8 +4202,8 @@
             goto free_and_statistics;
           }
         }
-        if (g_args.insert_interval) {
-            et = taosGetTimestampMs();
+        if (insert_interval) {
+            et = taosGetTimestampUs();
         }
 
         break;
@@ -4371,8 +4360,9 @@
     return NULL;
   }
 
+  int insert_interval = superTblInfo?superTblInfo->insertInterval:g_args.insert_interval;
   uint64_t st = 0;
-  uint64_t et = 0;
+  uint64_t et = 0xffffffff;
 
   winfo->totalRowsInserted = 0;
   winfo->totalAffectedRows = 0;
@@ -4390,25 +4380,14 @@
     int64_t insertRows = (superTblInfo)?superTblInfo->insertRows:g_args.num_of_DPT;
     verbosePrint("%s() LN%d insertRows=%"PRId64"\n", __func__, __LINE__, insertRows);
 
-<<<<<<< HEAD
     for (int64_t i = 0; i < insertRows;) {
       int64_t prepared = i;
-=======
-      int64_t tblInserted = i;
-
-      if (i > 0 && superTblInfo->insertInterval
-            && (superTblInfo->insertInterval > (et - st) )) {
-        int sleep_time = superTblInfo->insertInterval - (et -st);
-        printf("sleep: %d ms insert interval\n", sleep_time);
-        taosMsleep(sleep_time); // ms
-      }
-
-      if (superTblInfo->insertInterval) {
-        st = taosGetTimestampMs();
-      }
->>>>>>> 3793640e
 
       sampleUsePos = samplePos;
+
+      if (insert_interval) {
+        st = taosGetTimestampUs();
+      }
 
       memset(buffer, 0, superTblInfo?superTblInfo->maxSqlLen:g_args.max_sql_len);
 
@@ -4541,17 +4520,6 @@
   
       winfo->totalRowsInserted += k;
 
-      if (g_args.insert_interval) {
-        st = taosGetTimestampMs();
-
-        if (i > 0 && g_args.insert_interval 
-            && (g_args.insert_interval > (et - st) )) {
-            int sleep_time = g_args.insert_interval - (et -st);
-            printf("sleep: %d ms for insert interval\n", sleep_time);
-            taosMsleep(sleep_time); // ms
-        }
-      }
-
       int64_t startTs = taosGetTimestampUs();
       int64_t endTs;
       int affectedRows;
@@ -4598,12 +4566,20 @@
         lastPrintTime = currentPrintTime;
       }
 
-      if (superTblInfo->insertInterval) {
-        et = taosGetTimestampMs();
-      }
-
       if (prepared >= insertRows)
         break;
+
+      if (insert_interval) {
+        et = taosGetTimestampUs();
+
+        printf("et: %ld ms st: %ld\n", et, st);
+        if (insert_interval > ((et - st)/1000) ) {
+            int sleep_time = insert_interval - (et -st)/1000;
+            printf("sleep: %d ms for insert interval\n", sleep_time);
+            taosMsleep(sleep_time); // ms
+        }
+      }
+
     }   // num_of_DPT
 
     if ((tID == winfo->end_table_id) && superTblInfo &&
@@ -4627,11 +4603,13 @@
 
 void callBack(void *param, TAOS_RES *res, int code) {
   threadInfo* winfo = (threadInfo*)param; 
-
-  if (g_args.insert_interval) {
-    winfo->et = taosGetTimestampMs();
-    if (winfo->et - winfo->st < 1000) {
-      taosMsleep(1000 - (winfo->et - winfo->st)); // ms
+  SSuperTable* superTblInfo = winfo->superTblInfo;
+
+  int insert_interval = superTblInfo?superTblInfo->insertInterval:g_args.insert_interval;
+  if (insert_interval) {
+    winfo->et = taosGetTimestampUs();
+    if (((winfo->et - winfo->st)/1000) < insert_interval) {
+      taosMsleep(insert_interval - (winfo->et - winfo->st)/1000); // ms
     }
   }
   
@@ -4671,8 +4649,8 @@
     }
   }
   
-  if (g_args.insert_interval) {
-    winfo->st = taosGetTimestampMs();
+  if (insert_interval) {
+    winfo->st = taosGetTimestampUs();
   }
   taos_query_a(winfo->taos, buffer, callBack, winfo);
   free(buffer);
@@ -4683,13 +4661,15 @@
 
 void *asyncWrite(void *sarg) {
   threadInfo *winfo = (threadInfo *)sarg;
+  SSuperTable* superTblInfo = winfo->superTblInfo;
 
   winfo->st = 0;
   winfo->et = 0;
   winfo->lastTs = winfo->start_time;
   
-  if (g_args.insert_interval) {
-    winfo->st = taosGetTimestampMs();
+  int insert_interval = superTblInfo?superTblInfo->insertInterval:g_args.insert_interval;
+  if (insert_interval) {
+    winfo->st = taosGetTimestampUs();
   }
   taos_query_a(winfo->taos, "show databases", callBack, winfo);
 
@@ -5115,7 +5095,7 @@
       //printf("========sleep duration:%"PRId64 "========inserted rows:%d, table range:%d - %d\n", (1000 - (et - st)), i, winfo->start_table_id, winfo->end_table_id);
     }
 
-    st = taosGetTimestampMs();
+    st = taosGetTimestampUs();
     for (int i = 0; i < g_queryInfo.superQueryInfo.sqlCount; i++) {
       if (0 == strncasecmp(g_queryInfo.queryMode, "taosc", 5)) {          
         int64_t t1 = taosGetTimestampUs();
@@ -5141,7 +5121,7 @@
         }
       }   
     }
-    et = taosGetTimestampMs();
+    et = taosGetTimestampUs();
     printf("==thread[%"PRId64"] complete all sqls to specify tables once queries duration:%.6fs\n\n", 
             taosGetSelfPthreadId(), (double)(et - st)/1000.0);
   }
@@ -5181,7 +5161,7 @@
       //printf("========sleep duration:%"PRId64 "========inserted rows:%d, table range:%d - %d\n", (1000 - (et - st)), i, winfo->start_table_id, winfo->end_table_id);
     }
 
-    st = taosGetTimestampMs();
+    st = taosGetTimestampUs();
     for (int i = winfo->start_table_id; i <= winfo->end_table_id; i++) {
       for (int j = 0; j < g_queryInfo.subQueryInfo.sqlCount; j++) {
         memset(sqlstr,0,sizeof(sqlstr));
@@ -5195,12 +5175,12 @@
         selectAndGetResult(winfo->taos, sqlstr, tmpFile); 
       }
     }
-    et = taosGetTimestampMs();
+    et = taosGetTimestampUs();
     printf("####thread[%"PRId64"] complete all sqls to allocate all sub-tables[%d - %d] once queries duration:%.4fs\n\n", 
             taosGetSelfPthreadId(), 
             winfo->start_table_id, 
             winfo->end_table_id, 
-            (double)(et - st)/1000.0);
+            (double)(et - st)/1000000.0);
   }
   return NULL;
 }
