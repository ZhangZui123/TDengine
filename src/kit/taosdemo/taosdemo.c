﻿/*
 * Copyright (c) 2019 TAOS Data, Inc. <jhtao@taosdata.com>
 *
 * This program is free software: you can use, redistribute, and/or modify
 * it under the terms of the GNU Affero General Public License, version 3
 * or later ("AGPL"), as published by the Free Software Foundation.
 *
 * This program is distributed in the hope that it will be useful, but WITHOUT
 * ANY WARRANTY; without even the implied warranty of MERCHANTABILITY or
 * FITNESS FOR A PARTICULAR PURPOSE.
 *
 * You should have received a copy of the GNU Affero General Public License
 * along with this program. If not, see <http://www.gnu.org/licenses/>.
 */


/*
   when in some thread query return error, thread don't exit, but return, otherwise coredump in other thread.
*/

#include <stdint.h>
#define _GNU_SOURCE
#define CURL_STATICLIB

#ifdef LINUX
  #include <argp.h>
  #include <inttypes.h>
  #ifndef _ALPINE
    #include <error.h>
  #endif
  #include <pthread.h>
  #include <semaphore.h>
  #include <stdbool.h>
  #include <stdio.h>
  #include <string.h>
  #include <sys/time.h>
  #include <time.h>
  #include <unistd.h>
  #include <wordexp.h>
  #include <regex.h>
#else
  #include <regex.h>
  #include <stdio.h>
#endif

#include <assert.h>
#include <stdlib.h>
#include "cJSON.h"

#include "os.h"
#include "taos.h"
#include "taoserror.h"
#include "tutil.h"

#define REQ_EXTRA_BUF_LEN   1024
#define RESP_BUF_LEN        4096

extern char configDir[];

#define INSERT_JSON_NAME      "insert.json"
#define QUERY_JSON_NAME       "query.json"
#define SUBSCRIBE_JSON_NAME   "subscribe.json"

enum TEST_MODE {
    INSERT_TEST,            // 0
    QUERY_TEST,             // 1
    SUBSCRIBE_TEST,         // 2
    INVAID_TEST
};

enum QUERY_MODE {
  SYNC_QUERY_MODE,          // 0
  ASYNC_QUERY_MODE,         // 1
  INVALID_MODE
};

#define MAX_SQL_SIZE       65536
#define BUFFER_SIZE        (65536*2)
#define MAX_USERNAME_SIZE  64
#define MAX_PASSWORD_SIZE  64
#define MAX_DB_NAME_SIZE   64
#define MAX_HOSTNAME_SIZE  64
#define MAX_TB_NAME_SIZE   64
#define MAX_DATA_SIZE      16000
#define MAX_NUM_DATATYPE   10
#define OPT_ABORT          1 /* –abort */
#define STRING_LEN         60000
#define MAX_PREPARED_RAND  1000000
#define MAX_FILE_NAME_LEN  256

#define   MAX_SAMPLES_ONCE_FROM_FILE   10000
#define   MAX_NUM_DATATYPE 10

#define   MAX_DB_COUNT           8
#define   MAX_SUPER_TABLE_COUNT  200
#define   MAX_COLUMN_COUNT       1024
#define   MAX_TAG_COUNT          128

#define   MAX_QUERY_SQL_COUNT    100
#define   MAX_QUERY_SQL_LENGTH   1024

#define   MAX_DATABASE_COUNT     256
#define INPUT_BUF_LEN   256

#define DEFAULT_TIMESTAMP_STEP  1


typedef enum CREATE_SUB_TALBE_MOD_EN {
  PRE_CREATE_SUBTBL,
  AUTO_CREATE_SUBTBL,
  NO_CREATE_SUBTBL
} CREATE_SUB_TALBE_MOD_EN;

typedef enum TALBE_EXISTS_EN {
  TBL_NO_EXISTS,
  TBL_ALREADY_EXISTS,
  TBL_EXISTS_BUTT
} TALBE_EXISTS_EN;

enum MODE {
  SYNC,
  ASYNC,
  MODE_BUT
};

typedef enum enum_INSERT_MODE {
    PROGRESSIVE_INSERT_MODE,
    INTERLACE_INSERT_MODE,
    INVALID_INSERT_MODE
} INSERT_MODE;

typedef enum enumQUERY_TYPE {
  NO_INSERT_TYPE,
  INSERT_TYPE,
  QUERY_TYPE_BUT
} QUERY_TYPE;

enum _show_db_index {
  TSDB_SHOW_DB_NAME_INDEX,
  TSDB_SHOW_DB_CREATED_TIME_INDEX,
  TSDB_SHOW_DB_NTABLES_INDEX,
  TSDB_SHOW_DB_VGROUPS_INDEX,
  TSDB_SHOW_DB_REPLICA_INDEX,
  TSDB_SHOW_DB_QUORUM_INDEX,
  TSDB_SHOW_DB_DAYS_INDEX,
  TSDB_SHOW_DB_KEEP_INDEX,
  TSDB_SHOW_DB_CACHE_INDEX,
  TSDB_SHOW_DB_BLOCKS_INDEX,
  TSDB_SHOW_DB_MINROWS_INDEX,
  TSDB_SHOW_DB_MAXROWS_INDEX,
  TSDB_SHOW_DB_WALLEVEL_INDEX,
  TSDB_SHOW_DB_FSYNC_INDEX,
  TSDB_SHOW_DB_COMP_INDEX,
  TSDB_SHOW_DB_CACHELAST_INDEX,
  TSDB_SHOW_DB_PRECISION_INDEX,
  TSDB_SHOW_DB_UPDATE_INDEX,
  TSDB_SHOW_DB_STATUS_INDEX,
  TSDB_MAX_SHOW_DB
};

// -----------------------------------------SHOW TABLES CONFIGURE -------------------------------------
enum _show_stables_index {
  TSDB_SHOW_STABLES_NAME_INDEX,
  TSDB_SHOW_STABLES_CREATED_TIME_INDEX,
  TSDB_SHOW_STABLES_COLUMNS_INDEX,
  TSDB_SHOW_STABLES_METRIC_INDEX,
  TSDB_SHOW_STABLES_UID_INDEX,
  TSDB_SHOW_STABLES_TID_INDEX,
  TSDB_SHOW_STABLES_VGID_INDEX,
  TSDB_MAX_SHOW_STABLES
};

enum _describe_table_index {
  TSDB_DESCRIBE_METRIC_FIELD_INDEX,
  TSDB_DESCRIBE_METRIC_TYPE_INDEX,
  TSDB_DESCRIBE_METRIC_LENGTH_INDEX,
  TSDB_DESCRIBE_METRIC_NOTE_INDEX,
  TSDB_MAX_DESCRIBE_METRIC
};

typedef struct {
  char field[TSDB_COL_NAME_LEN + 1];
  char type[16];
  int length;
  char note[128];
} SColDes;

/* Used by main to communicate with parse_opt. */
typedef struct SArguments_S {
  char *   metaFile;
  int      test_mode;
  char *   host;
  uint16_t port;
  char *   user;
  char *   password;
  char *   database;
  int      replica;
  char *   tb_prefix;
  char *   sqlFile;
  bool     use_metric;
  bool     drop_database;
  bool     insert_only;
  bool     answer_yes;
  bool     debug_print;
  bool     verbose_print;
  bool     performance_print;
  char *   output_file;
  int      query_mode;
  char *   datatype[MAX_NUM_DATATYPE + 1];
  int      len_of_binary;
  int      num_of_CPR;
  int      num_of_threads;
  int      insert_interval;
  int      query_times;
  int      interlace_rows;
  int      num_of_RPR;
  int      max_sql_len;
  int      num_of_tables;
  int      num_of_DPT;
  int      abort;
  int      disorderRatio;               // 0: no disorder, >0: x%
  int      disorderRange;               // ms or us by database precision
  int      method_of_delete;
  char **  arg_list;
  int64_t  totalInsertRows;
  int64_t  totalAffectedRows;
} SArguments;

typedef struct SColumn_S {
  char  field[TSDB_COL_NAME_LEN + 1];
  char  dataType[MAX_TB_NAME_SIZE];
  int   dataLen;
  char  note[128];
} StrColumn;

typedef struct SSuperTable_S {
  char         sTblName[MAX_TB_NAME_SIZE+1];
  int          childTblCount;
  bool         childTblExists;          // 0: no, 1: yes
  int          batchCreateTableNum;     // 0: no batch,  > 0: batch table number in one sql
  int8_t       autoCreateTable;         // 0: create sub table, 1: auto create sub table
  char         childTblPrefix[MAX_TB_NAME_SIZE];
  char         dataSource[MAX_TB_NAME_SIZE+1];  // rand_gen or sample
  char         insertMode[MAX_TB_NAME_SIZE];    // taosc, restful
  int           childTblLimit;
  int           childTblOffset;

  int          multiThreadWriteOneTbl;  // 0: no, 1: yes
  int          interlaceRows;           //
  int          disorderRatio;           // 0: no disorder, >0: x%
  int          disorderRange;           // ms or us by database precision
  int          maxSqlLen;               //

  int          insertInterval;          // insert interval, will override global insert interval
  int64_t      insertRows;              // 0: no limit
  int          timeStampStep;
  char         startTimestamp[MAX_TB_NAME_SIZE];
  char         sampleFormat[MAX_TB_NAME_SIZE];  // csv, json
  char         sampleFile[MAX_FILE_NAME_LEN+1];
  char         tagsFile[MAX_FILE_NAME_LEN+1];

  int          columnCount;
  StrColumn    columns[MAX_COLUMN_COUNT];
  int          tagCount;
  StrColumn    tags[MAX_TAG_COUNT];

  char*        childTblName;
  char*        colsOfCreateChildTable;
  int          lenOfOneRow;
  int          lenOfTagOfOneRow;

  char*        sampleDataBuf;
  //int          sampleRowCount;
  //int          sampleUsePos;

  int          tagSource;    // 0: rand, 1: tag sample
  char*        tagDataBuf;
  int          tagSampleCount;
  int          tagUsePos;

  // statistics
  int64_t    totalInsertRows;
  int64_t    totalAffectedRows;
} SSuperTable;

typedef struct {
  char     name[TSDB_DB_NAME_LEN + 1];
  char     create_time[32];
  int32_t  ntables;
  int32_t  vgroups;
  int16_t  replica;
  int16_t  quorum;
  int16_t  days;
  char     keeplist[32];
  int32_t  cache; //MB
  int32_t  blocks;
  int32_t  minrows;
  int32_t  maxrows;
  int8_t   wallevel;
  int32_t  fsync;
  int8_t   comp;
  int8_t   cachelast;
  char     precision[8];   // time resolution
  int8_t   update;
  char     status[16];
} SDbInfo;

typedef struct SDbCfg_S {
//  int       maxtablesPerVnode;
  int       minRows;
  int       maxRows;
  int       comp;
  int       walLevel;
  int       cacheLast;
  int       fsync;
  int       replica;
  int       update;
  int       keep;
  int       days;
  int       cache;
  int       blocks;
  int       quorum;
  char      precision[MAX_TB_NAME_SIZE];
} SDbCfg;

typedef struct SDataBase_S {
  char         dbName[MAX_DB_NAME_SIZE];
  bool         drop;  // 0: use exists, 1: if exists, drop then new create
  SDbCfg       dbCfg;
  int          superTblCount;
  SSuperTable  superTbls[MAX_SUPER_TABLE_COUNT];
} SDataBase;

typedef struct SDbs_S {
  char         cfgDir[MAX_FILE_NAME_LEN+1];
  char         host[MAX_HOSTNAME_SIZE];
  uint16_t     port;
  char         user[MAX_USERNAME_SIZE];
  char         password[MAX_PASSWORD_SIZE];
  char         resultFile[MAX_FILE_NAME_LEN+1];
  bool         use_metric;
  bool         insert_only;
  bool         do_aggreFunc;
  bool         queryMode;

  int          threadCount;
  int          threadCountByCreateTbl;
  int          dbCount;
  SDataBase    db[MAX_DB_COUNT];

  // statistics
  int64_t    totalInsertRows;
  int64_t    totalAffectedRows;

} SDbs;

typedef struct SpecifiedQueryInfo_S {
  int          queryInterval;  // 0: unlimit  > 0   loop/s
  int          concurrent;
  int          sqlCount;
  int          mode; // 0: sync, 1: async
  int          subscribeInterval; // ms
  int          queryTimes;
  int          subscribeRestart;
  int          subscribeKeepProgress;
  char         sql[MAX_QUERY_SQL_COUNT][MAX_QUERY_SQL_LENGTH+1];
  char         result[MAX_QUERY_SQL_COUNT][MAX_FILE_NAME_LEN+1];
  TAOS_SUB*    tsub[MAX_QUERY_SQL_COUNT];
  int          totalQueried;
} SpecifiedQueryInfo;

typedef struct SuperQueryInfo_S {
  char         sTblName[MAX_TB_NAME_SIZE+1];
  int          queryInterval;  // 0: unlimit  > 0   loop/s
  int          threadCnt;
  int          mode; // 0: sync, 1: async
  int          subscribeInterval; // ms
  int          subscribeRestart;
  int          subscribeKeepProgress;
  int          queryTimes;
  int          childTblCount;
  char         childTblPrefix[MAX_TB_NAME_SIZE];
  int          sqlCount;
  char         sql[MAX_QUERY_SQL_COUNT][MAX_QUERY_SQL_LENGTH+1];
  char         result[MAX_QUERY_SQL_COUNT][MAX_FILE_NAME_LEN+1];
  TAOS_SUB*    tsub[MAX_QUERY_SQL_COUNT];

  char*        childTblName;
  int          totalQueried;
} SuperQueryInfo;

typedef struct SQueryMetaInfo_S {
  char         cfgDir[MAX_FILE_NAME_LEN+1];
  char         host[MAX_HOSTNAME_SIZE];
  uint16_t     port;
  char         user[MAX_USERNAME_SIZE];
  char         password[MAX_PASSWORD_SIZE];
  char         dbName[MAX_DB_NAME_SIZE+1];
  char         queryMode[MAX_TB_NAME_SIZE];  // taosc, restful

  SpecifiedQueryInfo  specifiedQueryInfo;
  SuperQueryInfo    superQueryInfo;
  int          totalQueried;
} SQueryMetaInfo;

typedef struct SThreadInfo_S {
  TAOS *taos;
  int threadID;
  char db_name[MAX_DB_NAME_SIZE+1];
  uint32_t time_precision;
  char fp[4096];
  char tb_prefix[MAX_TB_NAME_SIZE];
  int start_table_from;
  int end_table_to;
  int ntables;
  int data_of_rate;
  uint64_t start_time;
  char* cols;
  bool  use_metric;
  SSuperTable* superTblInfo;

  // for async insert
  tsem_t lock_sem;
  int64_t  counter;
  uint64_t  st;
  uint64_t  et;
  int64_t  lastTs;

  // sample data
  int samplePos;
  // statistics
  int64_t totalInsertRows;
  int64_t totalAffectedRows;

  // insert delay statistics
  int64_t cntDelay;
  int64_t totalDelay;
  int64_t avgDelay;
  int64_t maxDelay;
  int64_t minDelay;

  // query
  int querySeq;   // sequence number of sql command
} threadInfo;

#ifdef WINDOWS
#define _CRT_RAND_S

#include <windows.h>
#include <winsock2.h>

typedef unsigned __int32 uint32_t;

#pragma comment ( lib, "ws2_32.lib" )
// Some old MinGW/CYGWIN distributions don't define this:
#ifndef ENABLE_VIRTUAL_TERMINAL_PROCESSING
  #define ENABLE_VIRTUAL_TERMINAL_PROCESSING  0x0004
#endif // ENABLE_VIRTUAL_TERMINAL_PROCESSING

static HANDLE g_stdoutHandle;
static DWORD g_consoleMode;

static void setupForAnsiEscape(void) {
  DWORD mode = 0;
  g_stdoutHandle = GetStdHandle(STD_OUTPUT_HANDLE);

  if(g_stdoutHandle == INVALID_HANDLE_VALUE) {
    exit(GetLastError());
  }

  if(!GetConsoleMode(g_stdoutHandle, &mode)) {
    exit(GetLastError());
  }

  g_consoleMode = mode;

  // Enable ANSI escape codes
  mode |= ENABLE_VIRTUAL_TERMINAL_PROCESSING;

  if(!SetConsoleMode(g_stdoutHandle, mode)) {
    exit(GetLastError());
  }
}

static void resetAfterAnsiEscape(void) {
  // Reset colors
  printf("\x1b[0m");

  // Reset console mode
  if(!SetConsoleMode(g_stdoutHandle, g_consoleMode)) {
    exit(GetLastError());
  }
}

static int taosRandom()
{
    int number;
    rand_s(&number);

    return number;
}
#else   // Not windows
static void setupForAnsiEscape(void) {}

static void resetAfterAnsiEscape(void) {
  // Reset colors
  printf("\x1b[0m");
}

#include <time.h>

static int taosRandom()
{
  return rand();
}

#endif // ifdef Windows

static int createDatabasesAndStables();
static void createChildTables();
static int queryDbExec(TAOS *taos, char *command, QUERY_TYPE type, bool quiet);

/* ************ Global variables ************  */

int32_t  randint[MAX_PREPARED_RAND];
int64_t  randbigint[MAX_PREPARED_RAND];
float    randfloat[MAX_PREPARED_RAND];
double   randdouble[MAX_PREPARED_RAND];
char *aggreFunc[] = {"*", "count(*)", "avg(col0)", "sum(col0)",
    "max(col0)", "min(col0)", "first(col0)", "last(col0)"};

SArguments g_args = {
                     NULL,            // metaFile
                     0,               // test_mode
                     "127.0.0.1",     // host
                     6030,            // port
                     "root",          // user
                     #ifdef _TD_POWER_
                     "powerdb",      // password
                     #else
                     "taosdata",      // password
                     #endif
                     "test",          // database
                     1,               // replica
                     "t",             // tb_prefix
                     NULL,            // sqlFile
                     true,            // use_metric
                     true,            // drop_database
                     true,            // insert_only
                     false,           // debug_print
                     false,           // verbose_print
                     false,           // performance statistic print
                     false,           // answer_yes;
                     "./output.txt",  // output_file
                     0,               // mode : sync or async
                     {
                     "INT",           // datatype
                     "INT",           // datatype
                     "INT",           // datatype
                     "INT",           // datatype
                     },
                     16,              // len_of_binary
                     4,               // num_of_CPR
                     10,              // num_of_connections/thread
                     0,               // insert_interval
                     1,               // query_times
                     0,               // interlace_rows;
                     30000,           // num_of_RPR
                     1024000,         // max_sql_len
                     10000,           // num_of_tables
                     10000,           // num_of_DPT
                     0,               // abort
                     0,               // disorderRatio
                     1000,            // disorderRange
                     1,               // method_of_delete
                     NULL             // arg_list
};



static SDbs            g_Dbs;
static int             g_totalChildTables = 0;
static SQueryMetaInfo  g_queryInfo;
static FILE *          g_fpOfInsertResult = NULL;

#define debugPrint(fmt, ...) \
    do { if (g_args.debug_print || g_args.verbose_print) \
      fprintf(stderr, "DEBG: "fmt, __VA_ARGS__); } while(0)

#define verbosePrint(fmt, ...) \
    do { if (g_args.verbose_print) \
        fprintf(stderr, "VERB: "fmt, __VA_ARGS__); } while(0)

#define performancePrint(fmt, ...) \
    do { if (g_args.performance_print) \
        fprintf(stderr, "VERB: "fmt, __VA_ARGS__); } while(0)

#define errorPrint(fmt, ...) \
    do { fprintf(stderr, "ERROR: "fmt, __VA_ARGS__); } while(0)


///////////////////////////////////////////////////

static void ERROR_EXIT(const char *msg) { perror(msg); exit(-1); }

#ifndef TAOSDEMO_COMMIT_SHA1
#define TAOSDEMO_COMMIT_SHA1 "unknown"
#endif

#ifndef TD_VERNUMBER
#define TD_VERNUMBER    "unknown"
#endif

#ifndef TAOSDEMO_STATUS
#define TAOSDEMO_STATUS "unknown"
#endif

static void printVersion() {
    char tdengine_ver[] = TD_VERNUMBER;
    char taosdemo_ver[] = TAOSDEMO_COMMIT_SHA1;
    char taosdemo_status[] = TAOSDEMO_STATUS;

    if (strlen(taosdemo_status) == 0) {
        printf("taosdemo verison %s-%s\n",
                tdengine_ver, taosdemo_ver);
    } else {
        printf("taosdemo verison %s-%s, status:%s\n",
                tdengine_ver, taosdemo_ver, taosdemo_status);
    }
}

static void printHelp() {
  char indent[10] = "        ";
  printf("%s%s%s%s\n", indent, "-f", indent,
          "The meta file to the execution procedure. Default is './meta.json'.");
  printf("%s%s%s%s\n", indent, "-u", indent,
          "The TDengine user name to use when connecting to the server. Default is 'root'.");
#ifdef _TD_POWER_
  printf("%s%s%s%s\n", indent, "-P", indent,
          "The password to use when connecting to the server. Default is 'powerdb'.");
  printf("%s%s%s%s\n", indent, "-c", indent,
          "Configuration directory. Default is '/etc/power/'.");
#else
  printf("%s%s%s%s\n", indent, "-P", indent,
          "The password to use when connecting to the server. Default is 'taosdata'.");
  printf("%s%s%s%s\n", indent, "-c", indent,
          "Configuration directory. Default is '/etc/taos/'.");
#endif
  printf("%s%s%s%s\n", indent, "-h", indent,
          "The host to connect to TDengine. Default is localhost.");
  printf("%s%s%s%s\n", indent, "-p", indent,
          "The TCP/IP port number to use for the connection. Default is 0.");
  printf("%s%s%s%s\n", indent, "-d", indent,
          "Destination database. Default is 'test'.");
  printf("%s%s%s%s\n", indent, "-a", indent,
          "Set the replica parameters of the database, Default 1, min: 1, max: 3.");
  printf("%s%s%s%s\n", indent, "-m", indent,
          "Table prefix name. Default is 't'.");
  printf("%s%s%s%s\n", indent, "-s", indent, "The select sql file.");
  printf("%s%s%s%s\n", indent, "-N", indent, "Use normal table flag.");
  printf("%s%s%s%s\n", indent, "-o", indent,
          "Direct output to the named file. Default is './output.txt'.");
  printf("%s%s%s%s\n", indent, "-q", indent,
          "Query mode -- 0: SYNC, 1: ASYNC. Default is SYNC.");
  printf("%s%s%s%s\n", indent, "-b", indent,
          "The data_type of columns, default: TINYINT,SMALLINT,INT,BIGINT,FLOAT,DOUBLE,BINARY,NCHAR,BOOL,TIMESTAMP.");
  printf("%s%s%s%s\n", indent, "-w", indent,
          "The length of data_type 'BINARY' or 'NCHAR'. Default is 16");
  printf("%s%s%s%s\n", indent, "-l", indent,
          "The number of columns per record. Default is 10.");
  printf("%s%s%s%s\n", indent, "-T", indent,
          "The number of threads. Default is 10.");
  printf("%s%s%s%s\n", indent, "-i", indent,
          "The sleep time (ms) between insertion. Default is 0.");
  printf("%s%s%s%s\n", indent, "-r", indent,
          "The number of records per request. Default is 30000.");
  printf("%s%s%s%s\n", indent, "-t", indent,
          "The number of tables. Default is 10000.");
  printf("%s%s%s%s\n", indent, "-n", indent,
          "The number of records per table. Default is 10000.");
  printf("%s%s%s%s\n", indent, "-x", indent, "Not insert only flag.");
  printf("%s%s%s%s\n", indent, "-y", indent, "Default input yes for prompt.");
  printf("%s%s%s%s\n", indent, "-O", indent,
          "Insert mode--0: In order, 1 ~ 50: disorder ratio. Default is in order.");
  printf("%s%s%s%s\n", indent, "-R", indent,
          "Out of order data's range, ms, default is 1000.");
  printf("%s%s%s%s\n", indent, "-g", indent,
          "Print debug info.");
  printf("%s%s%s\n", indent, "-V, --version\t",
          "Print version info.");
  printf("%s%s%s%s\n", indent, "--help\t", indent,
          "Print command line arguments list info.");
/*    printf("%s%s%s%s\n", indent, "-D", indent,
          "if elete database if exists. 0: no, 1: yes, default is 1");
          */
}

static bool isStringNumber(char *input)
{
  int len = strlen(input);
  if (0 == len) {
    return false;
  }

  for (int i = 0; i < len; i++) {
    if (!isdigit(input[i]))
      return false;
  }

  return true;
}

static void parse_args(int argc, char *argv[], SArguments *arguments) {
  char **sptr;

  for (int i = 1; i < argc; i++) {
    if (strcmp(argv[i], "-f") == 0) {
      arguments->metaFile = argv[++i];
    } else if (strcmp(argv[i], "-c") == 0) {
<<<<<<< HEAD
      if (argc == i+1) {
        printHelp();
        errorPrint("%s", "\n\t-c need a valid path following!\n");
        exit(EXIT_FAILURE);
      }
      tstrncpy(configDir, argv[++i], MAX_FILE_NAME_LEN);
=======
      tstrncpy(configDir, argv[++i], TSDB_FILENAME_LEN);
>>>>>>> 9f70bace

    } else if (strcmp(argv[i], "-h") == 0) {
      if (argc == i+1) {
        printHelp();
        errorPrint("%s", "\n\t-h need a valid string following!\n");
        exit(EXIT_FAILURE);
      }
      arguments->host = argv[++i];
    } else if (strcmp(argv[i], "-p") == 0) {
      if ((argc == i+1) ||
        (!isStringNumber(argv[i+1]))) {
        printHelp();
        errorPrint("%s", "\n\t-p need a number following!\n");
        exit(EXIT_FAILURE);
      }
      arguments->port = atoi(argv[++i]);
    } else if (strcmp(argv[i], "-u") == 0) {
      if (argc == i+1) {
        printHelp();
        errorPrint("%s", "\n\t-u need a valid string following!\n");
        exit(EXIT_FAILURE);
      }
      arguments->user = argv[++i];
    } else if (strcmp(argv[i], "-P") == 0) {
      if (argc == i+1) {
        printHelp();
        errorPrint("%s", "\n\t-P need a valid string following!\n");
        exit(EXIT_FAILURE);
      }
      arguments->password = argv[++i];
    } else if (strcmp(argv[i], "-o") == 0) {
      if (argc == i+1) {
        printHelp();
        errorPrint("%s", "\n\t-o need a valid string following!\n");
        exit(EXIT_FAILURE);
      }
      arguments->output_file = argv[++i];
    } else if (strcmp(argv[i], "-s") == 0) {
      if (argc == i+1) {
        printHelp();
        errorPrint("%s", "\n\t-s need a valid string following!\n");
        exit(EXIT_FAILURE);
      }
      arguments->sqlFile = argv[++i];
    } else if (strcmp(argv[i], "-q") == 0) {
      if ((argc == i+1) ||
        (!isStringNumber(argv[i+1]))) {
        printHelp();
        errorPrint("%s", "\n\t-q need a number following!\nQuery mode -- 0: SYNC, 1: ASYNC. Default is SYNC.\n");
        exit(EXIT_FAILURE);
      }
      arguments->query_mode = atoi(argv[++i]);
    } else if (strcmp(argv[i], "-T") == 0) {
      if ((argc == i+1) ||
        (!isStringNumber(argv[i+1]))) {
        printHelp();
        errorPrint("%s", "\n\t-T need a number following!\n");
        exit(EXIT_FAILURE);
      }
      arguments->num_of_threads = atoi(argv[++i]);
    } else if (strcmp(argv[i], "-i") == 0) {
      if ((argc == i+1) ||
        (!isStringNumber(argv[i+1]))) {
        printHelp();
        errorPrint("%s", "\n\t-i need a number following!\n");
        exit(EXIT_FAILURE);
      }
      arguments->insert_interval = atoi(argv[++i]);
    } else if (strcmp(argv[i], "-qt") == 0) {
      if ((argc == i+1) ||
        (!isStringNumber(argv[i+1]))) {
        printHelp();
        errorPrint("%s", "\n\t-qt need a number following!\n");
        exit(EXIT_FAILURE);
      }
      arguments->query_times = atoi(argv[++i]);
    } else if (strcmp(argv[i], "-B") == 0) {
      if ((argc == i+1) ||
        (!isStringNumber(argv[i+1]))) {
        printHelp();
        errorPrint("%s", "\n\t-B need a number following!\n");
        exit(EXIT_FAILURE);
      }
      arguments->interlace_rows = atoi(argv[++i]);
    } else if (strcmp(argv[i], "-r") == 0) {
      if ((argc == i+1) ||
        (!isStringNumber(argv[i+1]))) {
        printHelp();
        errorPrint("%s", "\n\t-r need a number following!\n");
        exit(EXIT_FAILURE);
      }
      arguments->num_of_RPR = atoi(argv[++i]);
    } else if (strcmp(argv[i], "-t") == 0) {
      if ((argc == i+1) ||
        (!isStringNumber(argv[i+1]))) {
        printHelp();
        errorPrint("%s", "\n\t-t need a number following!\n");
        exit(EXIT_FAILURE);
      }
      arguments->num_of_tables = atoi(argv[++i]);
    } else if (strcmp(argv[i], "-n") == 0) {
      if ((argc == i+1) ||
        (!isStringNumber(argv[i+1]))) {
        printHelp();
        errorPrint("%s", "\n\t-n need a number following!\n");
        exit(EXIT_FAILURE);
      }
      arguments->num_of_DPT = atoi(argv[++i]);
    } else if (strcmp(argv[i], "-d") == 0) {
      if (argc == i+1) {
        printHelp();
        errorPrint("%s", "\n\t-d need a valid string following!\n");
        exit(EXIT_FAILURE);
      }
      arguments->database = argv[++i];
    } else if (strcmp(argv[i], "-l") == 0) {
      if ((argc == i+1) ||
        (!isStringNumber(argv[i+1]))) {
        printHelp();
        errorPrint("%s", "\n\t-l need a number following!\n");
        exit(EXIT_FAILURE);
      }
      arguments->num_of_CPR = atoi(argv[++i]);
    } else if (strcmp(argv[i], "-b") == 0) {
      sptr = arguments->datatype;
      ++i;
      if (strstr(argv[i], ",") == NULL) {
        // only one col
        if (strcasecmp(argv[i], "INT")
                && strcasecmp(argv[i], "FLOAT")
                && strcasecmp(argv[i], "TINYINT")
                && strcasecmp(argv[i], "BOOL")
                && strcasecmp(argv[i], "SMALLINT")
                && strcasecmp(argv[i], "BIGINT")
                && strcasecmp(argv[i], "DOUBLE")
                && strcasecmp(argv[i], "BINARY")
                && strcasecmp(argv[i], "NCHAR")) {
          printHelp();
          errorPrint("%s", "-b: Invalid data_type!\n");
          exit(EXIT_FAILURE);
        }
        sptr[0] = argv[i];
      } else {
        // more than one col
        int index = 0;
        char *dupstr = strdup(argv[i]);
        char *running = dupstr;
        char *token = strsep(&running, ",");
        while(token != NULL) {
          if (strcasecmp(token, "INT")
                  && strcasecmp(token, "FLOAT")
                  && strcasecmp(token, "TINYINT")
                  && strcasecmp(token, "BOOL")
                  && strcasecmp(token, "SMALLINT")
                  && strcasecmp(token, "BIGINT")
                  && strcasecmp(token, "DOUBLE")
                  && strcasecmp(token, "BINARY")
                  && strcasecmp(token, "NCHAR")) {
            printHelp();
            free(dupstr);
            errorPrint("%s", "-b: Invalid data_type!\n");
            exit(EXIT_FAILURE);
          }
          sptr[index++] = token;
          token = strsep(&running, ",");
          if (index >= MAX_NUM_DATATYPE) break;
        }
        free(dupstr);
        sptr[index] = NULL;
      }
    } else if (strcmp(argv[i], "-w") == 0) {
      if ((argc == i+1) ||
        (!isStringNumber(argv[i+1]))) {
        printHelp();
        errorPrint("%s", "\n\t-w need a number following!\n");
        exit(EXIT_FAILURE);
      }
      arguments->len_of_binary = atoi(argv[++i]);
    } else if (strcmp(argv[i], "-m") == 0) {
      if ((argc == i+1) ||
        (!isStringNumber(argv[i+1]))) {
        printHelp();
        errorPrint("%s", "\n\t-m need a number following!\n");
        exit(EXIT_FAILURE);
      }
      arguments->tb_prefix = argv[++i];
    } else if (strcmp(argv[i], "-N") == 0) {
      arguments->use_metric = false;
    } else if (strcmp(argv[i], "-x") == 0) {
      arguments->insert_only = false;
    } else if (strcmp(argv[i], "-y") == 0) {
      arguments->answer_yes = true;
    } else if (strcmp(argv[i], "-g") == 0) {
      arguments->debug_print = true;
    } else if (strcmp(argv[i], "-gg") == 0) {
      arguments->verbose_print = true;
    } else if (strcmp(argv[i], "-pp") == 0) {
      arguments->performance_print = true;
    } else if (strcmp(argv[i], "-O") == 0) {
      if ((argc == i+1) ||
        (!isStringNumber(argv[i+1]))) {
        printHelp();
        errorPrint("%s", "\n\t-O need a number following!\n");
        exit(EXIT_FAILURE);
      }

      arguments->disorderRatio = atoi(argv[++i]);

      if (arguments->disorderRatio > 50) {
        arguments->disorderRatio = 50;
      }

      if (arguments->disorderRatio < 0) {
        arguments->disorderRatio = 0;
      }

    } else if (strcmp(argv[i], "-R") == 0) {
      if ((argc == i+1) ||
        (!isStringNumber(argv[i+1]))) {
        printHelp();
        errorPrint("%s", "\n\t-R need a number following!\n");
        exit(EXIT_FAILURE);
      }

      arguments->disorderRange = atoi(argv[++i]);
      if (arguments->disorderRange < 0)
        arguments->disorderRange = 1000;

    } else if (strcmp(argv[i], "-a") == 0) {
      if ((argc == i+1) ||
        (!isStringNumber(argv[i+1]))) {
        printHelp();
        errorPrint("%s", "\n\t-a need a number following!\n");
        exit(EXIT_FAILURE);
      }
      arguments->replica = atoi(argv[++i]);
      if (arguments->replica > 3 || arguments->replica < 1) {
          arguments->replica = 1;
      }
    } else if (strcmp(argv[i], "-D") == 0) {
      arguments->method_of_delete = atoi(argv[++i]);
      if (arguments->method_of_delete < 0
              || arguments->method_of_delete > 3) {
        arguments->method_of_delete = 0;
      }
    } else if ((strcmp(argv[i], "--version") == 0) ||
        (strcmp(argv[i], "-V") == 0)){
      printVersion();
      exit(0);
    } else if (strcmp(argv[i], "--help") == 0) {
      printHelp();
      exit(0);
    } else {
      printHelp();
      errorPrint("%s", "ERROR: wrong options\n");
      exit(EXIT_FAILURE);
    }
  }

  if (((arguments->debug_print) && (arguments->metaFile == NULL))
          || arguments->verbose_print) {
    printf("###################################################################\n");
    printf("# meta file:                         %s\n", arguments->metaFile);
    printf("# Server IP:                         %s:%hu\n",
            arguments->host == NULL ? "localhost" : arguments->host,
            arguments->port );
    printf("# User:                              %s\n", arguments->user);
    printf("# Password:                          %s\n", arguments->password);
    printf("# Use metric:                        %s\n", arguments->use_metric ? "true" : "false");
    if (*(arguments->datatype)) {
        printf("# Specified data type:               ");
        for (int i = 0; i < MAX_NUM_DATATYPE; i++)
            if (arguments->datatype[i])
               printf("%s,", arguments->datatype[i]);
            else
                break;
        printf("\n");
    }
    printf("# Insertion interval:                %d\n", arguments->insert_interval);
    printf("# Number of records per req:         %d\n", arguments->num_of_RPR);
    printf("# Max SQL length:                    %d\n", arguments->max_sql_len);
    printf("# Length of Binary:                  %d\n", arguments->len_of_binary);
    printf("# Number of Threads:                 %d\n", arguments->num_of_threads);
    printf("# Number of Tables:                  %d\n", arguments->num_of_tables);
    printf("# Number of Data per Table:          %d\n", arguments->num_of_DPT);
    printf("# Database name:                     %s\n", arguments->database);
    printf("# Table prefix:                      %s\n", arguments->tb_prefix);
    if (arguments->disorderRatio) {
      printf("# Data order:                        %d\n", arguments->disorderRatio);
      printf("# Data out of order rate:            %d\n", arguments->disorderRange);

    }
    printf("# Delete method:                     %d\n", arguments->method_of_delete);
    printf("# Answer yes when prompt:            %d\n", arguments->answer_yes);
    printf("# Print debug info:                  %d\n", arguments->debug_print);
    printf("# Print verbose info:                %d\n", arguments->verbose_print);
    printf("###################################################################\n");
    if (!arguments->answer_yes) {
        printf("Press enter key to continue\n\n");
        (void) getchar();
    }
  }
}

static bool getInfoFromJsonFile(char* file);
//static int generateOneRowDataForStb(SSuperTable* stbInfo);
//static int getDataIntoMemForStb(SSuperTable* stbInfo);
static void init_rand_data();
static void tmfclose(FILE *fp) {
  if (NULL != fp) {
    fclose(fp);
  }
}

static void tmfree(char *buf) {
  if (NULL != buf) {
    free(buf);
  }
}

static int queryDbExec(TAOS *taos, char *command, QUERY_TYPE type, bool quiet) {
  int i;
  TAOS_RES *res = NULL;
  int32_t   code = -1;

  for (i = 0; i < 5; i++) {
    if (NULL != res) {
      taos_free_result(res);
      res = NULL;
    }

    res = taos_query(taos, command);
    code = taos_errno(res);
    if (0 == code) {
      break;
    }
  }

  if (code != 0) {
    if (!quiet) {
      debugPrint("%s() LN%d - command: %s\n", __func__, __LINE__, command);
      errorPrint("Failed to run %s, reason: %s\n", command, taos_errstr(res));
    }
    taos_free_result(res);
    //taos_close(taos);
    return -1;
  }

  if (INSERT_TYPE == type) {
    int affectedRows = taos_affected_rows(res);
    taos_free_result(res);
    return affectedRows;
  }

  taos_free_result(res);
  return 0;
}

static void getResult(TAOS_RES *res, char* resultFileName) {
  TAOS_ROW    row = NULL;
  int         num_rows = 0;
  int         num_fields = taos_field_count(res);
  TAOS_FIELD *fields     = taos_fetch_fields(res);

  FILE *fp = NULL;
  if (resultFileName[0] != 0) {
    fp = fopen(resultFileName, "at");
    if (fp == NULL) {
      errorPrint("%s() LN%d, failed to open result file: %s, result will not save to file\n",
              __func__, __LINE__, resultFileName);
    }
  }

  char* databuf = (char*) calloc(1, 100*1024*1024);
  if (databuf == NULL) {
    errorPrint("%s() LN%d, failed to malloc, warning: save result to file slowly!\n",
            __func__, __LINE__);
    if (fp)
        fclose(fp);
    return ;
  }

  int   totalLen = 0;
  char  temp[16000];

  // fetch the records row by row
  while((row = taos_fetch_row(res))) {
    if (totalLen >= 100*1024*1024 - 32000) {
      if (fp) fprintf(fp, "%s", databuf);
      totalLen = 0;
      memset(databuf, 0, 100*1024*1024);
    }
    num_rows++;
    int len = taos_print_row(temp, row, fields, num_fields);
    len += sprintf(temp + len, "\n");
    //printf("query result:%s\n", temp);
    memcpy(databuf + totalLen, temp, len);
    totalLen += len;
  }

  if (fp) fprintf(fp, "%s", databuf);
  tmfclose(fp);
  free(databuf);
}

static void selectAndGetResult(TAOS *taos, char *command, char* resultFileName) {
  TAOS_RES *res = taos_query(taos, command);
  if (res == NULL || taos_errno(res) != 0) {
    errorPrint("%s() LN%d, failed to execute sql:%s, reason:%s\n",
       __func__, __LINE__, command, taos_errstr(res));
    taos_free_result(res);
    return;
  }

  getResult(res, resultFileName);
  taos_free_result(res);
}

static int32_t rand_bool(){
  static int cursor;
  cursor++;
  cursor = cursor % MAX_PREPARED_RAND;
  return randint[cursor] % 2;
}

static int32_t rand_tinyint(){
  static int cursor;
  cursor++;
  cursor = cursor % MAX_PREPARED_RAND;
  return randint[cursor] % 128;
}

static int32_t rand_smallint(){
  static int cursor;
  cursor++;
  cursor = cursor % MAX_PREPARED_RAND;
  return randint[cursor] % 32767;
}

static int32_t rand_int(){
  static int cursor;
  cursor++;
  cursor = cursor % MAX_PREPARED_RAND;
  return randint[cursor];
}

static int64_t rand_bigint(){
  static int cursor;
  cursor++;
  cursor = cursor % MAX_PREPARED_RAND;
  return randbigint[cursor];
}

static float rand_float(){
  static int cursor;
  cursor++;
  cursor = cursor % MAX_PREPARED_RAND;
  return randfloat[cursor];
}

static const char charset[] = "abcdefghijklmnopqrstuvwxyzABCDEFGHIJKLMNOPQRSTUVWXYZ1234567890";
static void rand_string(char *str, int size) {
  str[0] = 0;
  if (size > 0) {
    //--size;
    int n;
    for (n = 0; n < size - 1; n++) {
      int key = abs(rand_tinyint()) % (int)(sizeof(charset) - 1);
      str[n] = charset[key];
    }
    str[n] = 0;
  }
}

static double rand_double() {
  static int cursor;
  cursor++;
  cursor = cursor % MAX_PREPARED_RAND;
  return randdouble[cursor];

}

static void init_rand_data() {
  for (int i = 0; i < MAX_PREPARED_RAND; i++){
    randint[i] = (int)(taosRandom() % 65535);
    randbigint[i] = (int64_t)(taosRandom() % 2147483648);
    randfloat[i] = (float)(taosRandom() / 1000.0);
    randdouble[i] = (double)(taosRandom() / 1000000.0);
  }
}

#define SHOW_PARSE_RESULT_START()   \
    do { if (g_args.metaFile)  \
        printf("\033[1m\033[40;32m================ %s parse result START ================\033[0m\n", \
                g_args.metaFile); } while(0)

#define SHOW_PARSE_RESULT_END() \
    do { if (g_args.metaFile)   \
        printf("\033[1m\033[40;32m================ %s parse result END================\033[0m\n", \
                g_args.metaFile); } while(0)

#define SHOW_PARSE_RESULT_START_TO_FILE(fp)   \
    do { if (g_args.metaFile)  \
        fprintf(fp, "\033[1m\033[40;32m================ %s parse result START ================\033[0m\n", \
                g_args.metaFile); } while(0)

#define SHOW_PARSE_RESULT_END_TO_FILE(fp) \
    do { if (g_args.metaFile)   \
        fprintf(fp, "\033[1m\033[40;32m================ %s parse result END================\033[0m\n", \
                g_args.metaFile); } while(0)

static int printfInsertMeta() {
    SHOW_PARSE_RESULT_START();

  printf("host:                       \033[33m%s:%u\033[0m\n", g_Dbs.host, g_Dbs.port);
  printf("user:                       \033[33m%s\033[0m\n", g_Dbs.user);
  printf("password:                   \033[33m%s\033[0m\n", g_Dbs.password);
  printf("configDir:                  \033[33m%s\033[0m\n", configDir);
  printf("resultFile:                 \033[33m%s\033[0m\n", g_Dbs.resultFile);
  printf("thread num of insert data:  \033[33m%d\033[0m\n", g_Dbs.threadCount);
  printf("thread num of create table: \033[33m%d\033[0m\n", g_Dbs.threadCountByCreateTbl);
  printf("top insert interval:        \033[33m%d\033[0m\n", g_args.insert_interval);
  printf("number of records per req:  \033[33m%d\033[0m\n", g_args.num_of_RPR);
  printf("max sql length:             \033[33m%d\033[0m\n", g_args.max_sql_len);

  printf("database count:             \033[33m%d\033[0m\n", g_Dbs.dbCount);

  for (int i = 0; i < g_Dbs.dbCount; i++) {
    printf("database[\033[33m%d\033[0m]:\n", i);
    printf("  database[%d] name:      \033[33m%s\033[0m\n", i, g_Dbs.db[i].dbName);
    if (0 == g_Dbs.db[i].drop) {
      printf("  drop:                  \033[33mno\033[0m\n");
    } else {
      printf("  drop:                  \033[33myes\033[0m\n");
    }

    if (g_Dbs.db[i].dbCfg.blocks > 0) {
      printf("  blocks:                \033[33m%d\033[0m\n", g_Dbs.db[i].dbCfg.blocks);
    }
    if (g_Dbs.db[i].dbCfg.cache > 0) {
      printf("  cache:                 \033[33m%d\033[0m\n", g_Dbs.db[i].dbCfg.cache);
    }
    if (g_Dbs.db[i].dbCfg.days > 0) {
      printf("  days:                  \033[33m%d\033[0m\n", g_Dbs.db[i].dbCfg.days);
    }
    if (g_Dbs.db[i].dbCfg.keep > 0) {
      printf("  keep:                  \033[33m%d\033[0m\n", g_Dbs.db[i].dbCfg.keep);
    }
    if (g_Dbs.db[i].dbCfg.replica > 0) {
      printf("  replica:               \033[33m%d\033[0m\n", g_Dbs.db[i].dbCfg.replica);
    }
    if (g_Dbs.db[i].dbCfg.update > 0) {
      printf("  update:                \033[33m%d\033[0m\n", g_Dbs.db[i].dbCfg.update);
    }
    if (g_Dbs.db[i].dbCfg.minRows > 0) {
      printf("  minRows:               \033[33m%d\033[0m\n", g_Dbs.db[i].dbCfg.minRows);
    }
    if (g_Dbs.db[i].dbCfg.maxRows > 0) {
      printf("  maxRows:               \033[33m%d\033[0m\n", g_Dbs.db[i].dbCfg.maxRows);
    }
    if (g_Dbs.db[i].dbCfg.comp > 0) {
      printf("  comp:                  \033[33m%d\033[0m\n", g_Dbs.db[i].dbCfg.comp);
    }
    if (g_Dbs.db[i].dbCfg.walLevel > 0) {
      printf("  walLevel:              \033[33m%d\033[0m\n", g_Dbs.db[i].dbCfg.walLevel);
    }
    if (g_Dbs.db[i].dbCfg.fsync > 0) {
      printf("  fsync:                 \033[33m%d\033[0m\n", g_Dbs.db[i].dbCfg.fsync);
    }
    if (g_Dbs.db[i].dbCfg.quorum > 0) {
      printf("  quorum:                \033[33m%d\033[0m\n", g_Dbs.db[i].dbCfg.quorum);
    }
    if (g_Dbs.db[i].dbCfg.precision[0] != 0) {
      if ((0 == strncasecmp(g_Dbs.db[i].dbCfg.precision, "ms", 2))
              || (0 == strncasecmp(g_Dbs.db[i].dbCfg.precision, "us", 2))) {
        printf("  precision:             \033[33m%s\033[0m\n",
            g_Dbs.db[i].dbCfg.precision);
      } else {
        printf("\033[1m\033[40;31m  precision error:       %s\033[0m\n",
                g_Dbs.db[i].dbCfg.precision);
        return -1;
      }
    }

    printf("  super table count:     \033[33m%d\033[0m\n",
        g_Dbs.db[i].superTblCount);
    for (int j = 0; j < g_Dbs.db[i].superTblCount; j++) {
      printf("  super table[\033[33m%d\033[0m]:\n", j);

      printf("      stbName:           \033[33m%s\033[0m\n",
          g_Dbs.db[i].superTbls[j].sTblName);

      if (PRE_CREATE_SUBTBL == g_Dbs.db[i].superTbls[j].autoCreateTable) {
        printf("      autoCreateTable:   \033[33m%s\033[0m\n",  "no");
      } else if (AUTO_CREATE_SUBTBL == g_Dbs.db[i].superTbls[j].autoCreateTable) {
        printf("      autoCreateTable:   \033[33m%s\033[0m\n",  "yes");
      } else {
        printf("      autoCreateTable:   \033[33m%s\033[0m\n",  "error");
      }

      if (TBL_NO_EXISTS == g_Dbs.db[i].superTbls[j].childTblExists) {
        printf("      childTblExists:    \033[33m%s\033[0m\n",  "no");
      } else if (TBL_ALREADY_EXISTS == g_Dbs.db[i].superTbls[j].childTblExists) {
        printf("      childTblExists:    \033[33m%s\033[0m\n",  "yes");
      } else {
        printf("      childTblExists:    \033[33m%s\033[0m\n",  "error");
      }

      printf("      childTblCount:     \033[33m%d\033[0m\n",
              g_Dbs.db[i].superTbls[j].childTblCount);
      printf("      childTblPrefix:    \033[33m%s\033[0m\n",
              g_Dbs.db[i].superTbls[j].childTblPrefix);
      printf("      dataSource:        \033[33m%s\033[0m\n",
              g_Dbs.db[i].superTbls[j].dataSource);
      printf("      insertMode:        \033[33m%s\033[0m\n",
              g_Dbs.db[i].superTbls[j].insertMode);
      if (g_Dbs.db[i].superTbls[j].childTblLimit > 0) {
        printf("      childTblLimit:     \033[33m%d\033[0m\n",
                g_Dbs.db[i].superTbls[j].childTblLimit);
      }
      if (g_Dbs.db[i].superTbls[j].childTblOffset >= 0) {
        printf("      childTblOffset:    \033[33m%d\033[0m\n",
                g_Dbs.db[i].superTbls[j].childTblOffset);
      }
      printf("      insertRows:        \033[33m%"PRId64"\033[0m\n",
              g_Dbs.db[i].superTbls[j].insertRows);

      if (0 == g_Dbs.db[i].superTbls[j].multiThreadWriteOneTbl) {
        printf("      multiThreadWriteOneTbl:  \033[33mno\033[0m\n");
      }else {
        printf("      multiThreadWriteOneTbl:  \033[33myes\033[0m\n");
      }
      printf("      interlaceRows:     \033[33m%d\033[0m\n",
              g_Dbs.db[i].superTbls[j].interlaceRows);

      if (g_Dbs.db[i].superTbls[j].interlaceRows > 0) {
        printf("      stable insert interval:   \033[33m%d\033[0m\n",
            g_Dbs.db[i].superTbls[j].insertInterval);
      }

      printf("      disorderRange:     \033[33m%d\033[0m\n",
              g_Dbs.db[i].superTbls[j].disorderRange);
      printf("      disorderRatio:     \033[33m%d\033[0m\n",
              g_Dbs.db[i].superTbls[j].disorderRatio);
      printf("      maxSqlLen:         \033[33m%d\033[0m\n",
              g_Dbs.db[i].superTbls[j].maxSqlLen);
      printf("      timeStampStep:     \033[33m%d\033[0m\n",
              g_Dbs.db[i].superTbls[j].timeStampStep);
      printf("      startTimestamp:    \033[33m%s\033[0m\n",
              g_Dbs.db[i].superTbls[j].startTimestamp);
      printf("      sampleFormat:      \033[33m%s\033[0m\n",
              g_Dbs.db[i].superTbls[j].sampleFormat);
      printf("      sampleFile:        \033[33m%s\033[0m\n",
              g_Dbs.db[i].superTbls[j].sampleFile);
      printf("      tagsFile:          \033[33m%s\033[0m\n",
              g_Dbs.db[i].superTbls[j].tagsFile);
      printf("      columnCount:       \033[33m%d\033[0m\n",
              g_Dbs.db[i].superTbls[j].columnCount);
      for (int k = 0; k < g_Dbs.db[i].superTbls[j].columnCount; k++) {
        //printf("dataType:%s, dataLen:%d\t", g_Dbs.db[i].superTbls[j].columns[k].dataType, g_Dbs.db[i].superTbls[j].columns[k].dataLen);
        if ((0 == strncasecmp(g_Dbs.db[i].superTbls[j].columns[k].dataType,
                       "binary", 6))
                || (0 == strncasecmp(g_Dbs.db[i].superTbls[j].columns[k].dataType,
                       "nchar", 5))) {
          printf("column[\033[33m%d\033[0m]:\033[33m%s(%d)\033[0m ", k,
                  g_Dbs.db[i].superTbls[j].columns[k].dataType,
                  g_Dbs.db[i].superTbls[j].columns[k].dataLen);
        } else {
          printf("column[%d]:\033[33m%s\033[0m ", k,
                  g_Dbs.db[i].superTbls[j].columns[k].dataType);
        }
      }
      printf("\n");

      printf("      tagCount:            \033[33m%d\033[0m\n        ",
              g_Dbs.db[i].superTbls[j].tagCount);
      for (int k = 0; k < g_Dbs.db[i].superTbls[j].tagCount; k++) {
        //printf("dataType:%s, dataLen:%d\t", g_Dbs.db[i].superTbls[j].tags[k].dataType, g_Dbs.db[i].superTbls[j].tags[k].dataLen);
        if ((0 == strncasecmp(g_Dbs.db[i].superTbls[j].tags[k].dataType,
                        "binary", strlen("binary")))
                || (0 == strncasecmp(g_Dbs.db[i].superTbls[j].tags[k].dataType,
                        "nchar", strlen("nchar")))) {
          printf("tag[%d]:\033[33m%s(%d)\033[0m ", k,
                  g_Dbs.db[i].superTbls[j].tags[k].dataType,
                  g_Dbs.db[i].superTbls[j].tags[k].dataLen);
        } else {
          printf("tag[%d]:\033[33m%s\033[0m ", k,
                  g_Dbs.db[i].superTbls[j].tags[k].dataType);
        }
      }
      printf("\n");
    }
    printf("\n");
  }

  SHOW_PARSE_RESULT_END();

  return 0;
}

static void printfInsertMetaToFile(FILE* fp) {

  SHOW_PARSE_RESULT_START_TO_FILE(fp);

  fprintf(fp, "host:                       %s:%u\n", g_Dbs.host, g_Dbs.port);
  fprintf(fp, "user:                       %s\n", g_Dbs.user);
  fprintf(fp, "configDir:                  %s\n", configDir);
  fprintf(fp, "resultFile:                 %s\n", g_Dbs.resultFile);
  fprintf(fp, "thread num of insert data:  %d\n", g_Dbs.threadCount);
  fprintf(fp, "thread num of create table: %d\n", g_Dbs.threadCountByCreateTbl);
  fprintf(fp, "number of records per req:  %d\n", g_args.num_of_RPR);
  fprintf(fp, "max sql length:             %d\n", g_args.max_sql_len);
  fprintf(fp, "database count:          %d\n", g_Dbs.dbCount);

  for (int i = 0; i < g_Dbs.dbCount; i++) {
    fprintf(fp, "database[%d]:\n", i);
    fprintf(fp, "  database[%d] name:       %s\n", i, g_Dbs.db[i].dbName);
    if (0 == g_Dbs.db[i].drop) {
      fprintf(fp, "  drop:                  no\n");
    }else {
      fprintf(fp, "  drop:                  yes\n");
    }

    if (g_Dbs.db[i].dbCfg.blocks > 0) {
      fprintf(fp, "  blocks:                %d\n", g_Dbs.db[i].dbCfg.blocks);
    }
    if (g_Dbs.db[i].dbCfg.cache > 0) {
      fprintf(fp, "  cache:                 %d\n", g_Dbs.db[i].dbCfg.cache);
    }
    if (g_Dbs.db[i].dbCfg.days > 0) {
      fprintf(fp, "  days:                  %d\n", g_Dbs.db[i].dbCfg.days);
    }
    if (g_Dbs.db[i].dbCfg.keep > 0) {
      fprintf(fp, "  keep:                  %d\n", g_Dbs.db[i].dbCfg.keep);
    }
    if (g_Dbs.db[i].dbCfg.replica > 0) {
      fprintf(fp, "  replica:               %d\n", g_Dbs.db[i].dbCfg.replica);
    }
    if (g_Dbs.db[i].dbCfg.update > 0) {
      fprintf(fp, "  update:                %d\n", g_Dbs.db[i].dbCfg.update);
    }
    if (g_Dbs.db[i].dbCfg.minRows > 0) {
      fprintf(fp, "  minRows:               %d\n", g_Dbs.db[i].dbCfg.minRows);
    }
    if (g_Dbs.db[i].dbCfg.maxRows > 0) {
      fprintf(fp, "  maxRows:               %d\n", g_Dbs.db[i].dbCfg.maxRows);
    }
    if (g_Dbs.db[i].dbCfg.comp > 0) {
      fprintf(fp, "  comp:                  %d\n", g_Dbs.db[i].dbCfg.comp);
    }
    if (g_Dbs.db[i].dbCfg.walLevel > 0) {
      fprintf(fp, "  walLevel:              %d\n", g_Dbs.db[i].dbCfg.walLevel);
    }
    if (g_Dbs.db[i].dbCfg.fsync > 0) {
      fprintf(fp, "  fsync:                 %d\n", g_Dbs.db[i].dbCfg.fsync);
    }
    if (g_Dbs.db[i].dbCfg.quorum > 0) {
      fprintf(fp, "  quorum:                %d\n", g_Dbs.db[i].dbCfg.quorum);
    }
    if (g_Dbs.db[i].dbCfg.precision[0] != 0) {
      if ((0 == strncasecmp(g_Dbs.db[i].dbCfg.precision, "ms", 2))
              || (0 == strncasecmp(g_Dbs.db[i].dbCfg.precision, "us", 2))) {
        fprintf(fp, "  precision:             %s\n", g_Dbs.db[i].dbCfg.precision);
      } else {
        fprintf(fp, "  precision error:       %s\n", g_Dbs.db[i].dbCfg.precision);
      }
    }

    fprintf(fp, "  super table count:     %d\n", g_Dbs.db[i].superTblCount);
    for (int j = 0; j < g_Dbs.db[i].superTblCount; j++) {
      fprintf(fp, "  super table[%d]:\n", j);

      fprintf(fp, "      stbName:           %s\n",  g_Dbs.db[i].superTbls[j].sTblName);

      if (PRE_CREATE_SUBTBL == g_Dbs.db[i].superTbls[j].autoCreateTable) {
        fprintf(fp, "      autoCreateTable:   %s\n",  "no");
      } else if (AUTO_CREATE_SUBTBL == g_Dbs.db[i].superTbls[j].autoCreateTable) {
        fprintf(fp, "      autoCreateTable:   %s\n",  "yes");
      } else {
        fprintf(fp, "      autoCreateTable:   %s\n",  "error");
      }

      if (TBL_NO_EXISTS == g_Dbs.db[i].superTbls[j].childTblExists) {
        fprintf(fp, "      childTblExists:    %s\n",  "no");
      } else if (TBL_ALREADY_EXISTS == g_Dbs.db[i].superTbls[j].childTblExists) {
        fprintf(fp, "      childTblExists:    %s\n",  "yes");
      } else {
        fprintf(fp, "      childTblExists:    %s\n",  "error");
      }

      fprintf(fp, "      childTblCount:     %d\n",
              g_Dbs.db[i].superTbls[j].childTblCount);
      fprintf(fp, "      childTblPrefix:    %s\n",
              g_Dbs.db[i].superTbls[j].childTblPrefix);
      fprintf(fp, "      dataSource:        %s\n",
              g_Dbs.db[i].superTbls[j].dataSource);
      fprintf(fp, "      insertMode:        %s\n",
              g_Dbs.db[i].superTbls[j].insertMode);
      fprintf(fp, "      insertRows:        %"PRId64"\n",
              g_Dbs.db[i].superTbls[j].insertRows);
      fprintf(fp, "      interlace rows:    %d\n",
              g_Dbs.db[i].superTbls[j].interlaceRows);
      if (g_Dbs.db[i].superTbls[j].interlaceRows > 0) {
        fprintf(fp, "      stable insert interval:   %d\n",
                g_Dbs.db[i].superTbls[j].insertInterval);
      }

      if (0 == g_Dbs.db[i].superTbls[j].multiThreadWriteOneTbl) {
        fprintf(fp, "      multiThreadWriteOneTbl:  no\n");
      }else {
        fprintf(fp, "      multiThreadWriteOneTbl:  yes\n");
      }
      fprintf(fp, "      interlaceRows:     %d\n",
              g_Dbs.db[i].superTbls[j].interlaceRows);
      fprintf(fp, "      disorderRange:     %d\n",  g_Dbs.db[i].superTbls[j].disorderRange);
      fprintf(fp, "      disorderRatio:     %d\n",  g_Dbs.db[i].superTbls[j].disorderRatio);
      fprintf(fp, "      maxSqlLen:         %d\n",  g_Dbs.db[i].superTbls[j].maxSqlLen);

      fprintf(fp, "      timeStampStep:     %d\n",  g_Dbs.db[i].superTbls[j].timeStampStep);
      fprintf(fp, "      startTimestamp:    %s\n",  g_Dbs.db[i].superTbls[j].startTimestamp);
      fprintf(fp, "      sampleFormat:      %s\n",  g_Dbs.db[i].superTbls[j].sampleFormat);
      fprintf(fp, "      sampleFile:        %s\n",  g_Dbs.db[i].superTbls[j].sampleFile);
      fprintf(fp, "      tagsFile:          %s\n",  g_Dbs.db[i].superTbls[j].tagsFile);

      fprintf(fp, "      columnCount:       %d\n        ",  g_Dbs.db[i].superTbls[j].columnCount);
      for (int k = 0; k < g_Dbs.db[i].superTbls[j].columnCount; k++) {
        //printf("dataType:%s, dataLen:%d\t", g_Dbs.db[i].superTbls[j].columns[k].dataType, g_Dbs.db[i].superTbls[j].columns[k].dataLen);
        if ((0 == strncasecmp(
                        g_Dbs.db[i].superTbls[j].columns[k].dataType,
                        "binary", strlen("binary")))
                || (0 == strncasecmp(g_Dbs.db[i].superTbls[j].columns[k].dataType,
                        "nchar", strlen("nchar")))) {
          fprintf(fp, "column[%d]:%s(%d) ", k,
                  g_Dbs.db[i].superTbls[j].columns[k].dataType,
                  g_Dbs.db[i].superTbls[j].columns[k].dataLen);
        } else {
          fprintf(fp, "column[%d]:%s ", k, g_Dbs.db[i].superTbls[j].columns[k].dataType);
        }
      }
      fprintf(fp, "\n");

      fprintf(fp, "      tagCount:            %d\n        ",
              g_Dbs.db[i].superTbls[j].tagCount);
      for (int k = 0; k < g_Dbs.db[i].superTbls[j].tagCount; k++) {
        //printf("dataType:%s, dataLen:%d\t", g_Dbs.db[i].superTbls[j].tags[k].dataType, g_Dbs.db[i].superTbls[j].tags[k].dataLen);
        if ((0 == strncasecmp(g_Dbs.db[i].superTbls[j].tags[k].dataType,
                        "binary", strlen("binary")))
                || (0 == strncasecmp(g_Dbs.db[i].superTbls[j].tags[k].dataType,
                        "nchar", strlen("nchar")))) {
          fprintf(fp, "tag[%d]:%s(%d) ", k, g_Dbs.db[i].superTbls[j].tags[k].dataType,
                  g_Dbs.db[i].superTbls[j].tags[k].dataLen);
        } else {
          fprintf(fp, "tag[%d]:%s ", k, g_Dbs.db[i].superTbls[j].tags[k].dataType);
        }
      }
      fprintf(fp, "\n");
    }
    fprintf(fp, "\n");
  }

  SHOW_PARSE_RESULT_END_TO_FILE(fp);
}

static void printfQueryMeta() {

  SHOW_PARSE_RESULT_START();

  printf("host:                    \033[33m%s:%u\033[0m\n",
          g_queryInfo.host, g_queryInfo.port);
  printf("user:                    \033[33m%s\033[0m\n", g_queryInfo.user);
  printf("database name:           \033[33m%s\033[0m\n", g_queryInfo.dbName);

  printf("\n");
  printf("specified table query info:                   \n");
  printf("query interval: \033[33m%d ms\033[0m\n",
      g_queryInfo.specifiedQueryInfo.queryInterval);
  printf("top query times:\033[33m%d\033[0m\n", g_args.query_times);
  printf("concurrent:     \033[33m%d\033[0m\n",
      g_queryInfo.specifiedQueryInfo.concurrent);
  printf("sqlCount:       \033[33m%d\033[0m\n",
      g_queryInfo.specifiedQueryInfo.sqlCount);
  printf("specified tbl query times:\n");
  printf("                \033[33m%d\033[0m\n",
      g_queryInfo.specifiedQueryInfo.queryTimes);

  if (SUBSCRIBE_TEST == g_args.test_mode) {
    printf("mod:            \033[33m%d\033[0m\n",
        g_queryInfo.specifiedQueryInfo.mode);
    printf("interval:       \033[33m%d\033[0m\n",
        g_queryInfo.specifiedQueryInfo.subscribeInterval);
    printf("restart:        \033[33m%d\033[0m\n",
        g_queryInfo.specifiedQueryInfo.subscribeRestart);
    printf("keepProgress:   \033[33m%d\033[0m\n",
        g_queryInfo.specifiedQueryInfo.subscribeKeepProgress);
  }

  for (int i = 0; i < g_queryInfo.specifiedQueryInfo.sqlCount; i++) {
    printf("  sql[%d]: \033[33m%s\033[0m\n",
        i, g_queryInfo.specifiedQueryInfo.sql[i]);
  }
  printf("\n");
  printf("super table query info:\n");
  printf("query interval: \033[33m%d\033[0m\n",
      g_queryInfo.superQueryInfo.queryInterval);
  printf("threadCnt:      \033[33m%d\033[0m\n",
      g_queryInfo.superQueryInfo.threadCnt);
  printf("childTblCount:  \033[33m%d\033[0m\n",
      g_queryInfo.superQueryInfo.childTblCount);
  printf("stable name:    \033[33m%s\033[0m\n",
      g_queryInfo.superQueryInfo.sTblName);
  printf("stb query times:\033[33m%d\033[0m\n",
      g_queryInfo.superQueryInfo.queryTimes);

  if (SUBSCRIBE_TEST == g_args.test_mode) {
    printf("mod:            \033[33m%d\033[0m\n",
        g_queryInfo.superQueryInfo.mode);
    printf("interval:       \033[33m%d\033[0m\n",
        g_queryInfo.superQueryInfo.subscribeInterval);
    printf("restart:        \033[33m%d\033[0m\n",
        g_queryInfo.superQueryInfo.subscribeRestart);
    printf("keepProgress:   \033[33m%d\033[0m\n",
        g_queryInfo.superQueryInfo.subscribeKeepProgress);
  }

  printf("sqlCount:       \033[33m%d\033[0m\n",
      g_queryInfo.superQueryInfo.sqlCount);
  for (int i = 0; i < g_queryInfo.superQueryInfo.sqlCount; i++) {
    printf("  sql[%d]: \033[33m%s\033[0m\n",
        i, g_queryInfo.superQueryInfo.sql[i]);
  }
  printf("\n");

  SHOW_PARSE_RESULT_END();
}

static char* formatTimestamp(char* buf, int64_t val, int precision) {
  time_t tt;
  if (precision == TSDB_TIME_PRECISION_MICRO) {
    tt = (time_t)(val / 1000000);
  } else {
    tt = (time_t)(val / 1000);
  }

/* comment out as it make testcases like select_with_tags.sim fail.
  but in windows, this may cause the call to localtime crash if tt < 0,
  need to find a better solution.
  if (tt < 0) {
    tt = 0;
  }
  */

#ifdef WINDOWS
  if (tt < 0) tt = 0;
#endif

  struct tm* ptm = localtime(&tt);
  size_t pos = strftime(buf, 32, "%Y-%m-%d %H:%M:%S", ptm);

  if (precision == TSDB_TIME_PRECISION_MICRO) {
    sprintf(buf + pos, ".%06d", (int)(val % 1000000));
  } else {
    sprintf(buf + pos, ".%03d", (int)(val % 1000));
  }

  return buf;
}

static void xDumpFieldToFile(FILE* fp, const char* val,
        TAOS_FIELD* field, int32_t length, int precision) {

  if (val == NULL) {
    fprintf(fp, "%s", TSDB_DATA_NULL_STR);
    return;
  }

  char buf[TSDB_MAX_BYTES_PER_ROW];
  switch (field->type) {
    case TSDB_DATA_TYPE_BOOL:
      fprintf(fp, "%d", ((((int32_t)(*((char *)val))) == 1) ? 1 : 0));
      break;
    case TSDB_DATA_TYPE_TINYINT:
      fprintf(fp, "%d", *((int8_t *)val));
      break;
    case TSDB_DATA_TYPE_SMALLINT:
      fprintf(fp, "%d", *((int16_t *)val));
      break;
    case TSDB_DATA_TYPE_INT:
      fprintf(fp, "%d", *((int32_t *)val));
      break;
    case TSDB_DATA_TYPE_BIGINT:
      fprintf(fp, "%" PRId64, *((int64_t *)val));
      break;
    case TSDB_DATA_TYPE_FLOAT:
      fprintf(fp, "%.5f", GET_FLOAT_VAL(val));
      break;
    case TSDB_DATA_TYPE_DOUBLE:
      fprintf(fp, "%.9f", GET_DOUBLE_VAL(val));
      break;
    case TSDB_DATA_TYPE_BINARY:
    case TSDB_DATA_TYPE_NCHAR:
      memcpy(buf, val, length);
      buf[length] = 0;
      fprintf(fp, "\'%s\'", buf);
      break;
    case TSDB_DATA_TYPE_TIMESTAMP:
      formatTimestamp(buf, *(int64_t*)val, precision);
      fprintf(fp, "'%s'", buf);
      break;
    default:
      break;
  }
}

static int xDumpResultToFile(const char* fname, TAOS_RES* tres) {
  TAOS_ROW row = taos_fetch_row(tres);
  if (row == NULL) {
    return 0;
  }

  FILE* fp = fopen(fname, "at");
  if (fp == NULL) {
    errorPrint("%s() LN%d, failed to open file: %s\n", __func__, __LINE__, fname);
    return -1;
  }

  int num_fields = taos_num_fields(tres);
  TAOS_FIELD *fields = taos_fetch_fields(tres);
  int precision = taos_result_precision(tres);

  for (int col = 0; col < num_fields; col++) {
    if (col > 0) {
      fprintf(fp, ",");
    }
    fprintf(fp, "%s", fields[col].name);
  }
  fputc('\n', fp);

  int numOfRows = 0;
  do {
    int32_t* length = taos_fetch_lengths(tres);
    for (int i = 0; i < num_fields; i++) {
      if (i > 0) {
        fputc(',', fp);
      }
      xDumpFieldToFile(fp, (const char*)row[i], fields +i, length[i], precision);
    }
    fputc('\n', fp);

    numOfRows++;
    row = taos_fetch_row(tres);
  } while( row != NULL);

  fclose(fp);

  return numOfRows;
}

static int getDbFromServer(TAOS * taos, SDbInfo** dbInfos) {
  TAOS_RES * res;
  TAOS_ROW row = NULL;
  int count = 0;

  res = taos_query(taos, "show databases;");
  int32_t code = taos_errno(res);

  if (code != 0) {
    errorPrint( "failed to run <show databases>, reason: %s\n", taos_errstr(res));
    return -1;
  }

  TAOS_FIELD *fields = taos_fetch_fields(res);

  while((row = taos_fetch_row(res)) != NULL) {
    // sys database name : 'log'
    if (strncasecmp(row[TSDB_SHOW_DB_NAME_INDEX], "log",
                fields[TSDB_SHOW_DB_NAME_INDEX].bytes) == 0) {
      continue;
    }

    dbInfos[count] = (SDbInfo *)calloc(1, sizeof(SDbInfo));
    if (dbInfos[count] == NULL) {
      errorPrint( "failed to allocate memory for some dbInfo[%d]\n", count);
      return -1;
    }

    tstrncpy(dbInfos[count]->name, (char *)row[TSDB_SHOW_DB_NAME_INDEX],
            fields[TSDB_SHOW_DB_NAME_INDEX].bytes);
    formatTimestamp(dbInfos[count]->create_time,
            *(int64_t*)row[TSDB_SHOW_DB_CREATED_TIME_INDEX],
            TSDB_TIME_PRECISION_MILLI);
    dbInfos[count]->ntables = *((int32_t *)row[TSDB_SHOW_DB_NTABLES_INDEX]);
    dbInfos[count]->vgroups = *((int32_t *)row[TSDB_SHOW_DB_VGROUPS_INDEX]);
    dbInfos[count]->replica = *((int16_t *)row[TSDB_SHOW_DB_REPLICA_INDEX]);
    dbInfos[count]->quorum = *((int16_t *)row[TSDB_SHOW_DB_QUORUM_INDEX]);
    dbInfos[count]->days = *((int16_t *)row[TSDB_SHOW_DB_DAYS_INDEX]);

    tstrncpy(dbInfos[count]->keeplist, (char *)row[TSDB_SHOW_DB_KEEP_INDEX],
            fields[TSDB_SHOW_DB_KEEP_INDEX].bytes);
    dbInfos[count]->cache = *((int32_t *)row[TSDB_SHOW_DB_CACHE_INDEX]);
    dbInfos[count]->blocks = *((int32_t *)row[TSDB_SHOW_DB_BLOCKS_INDEX]);
    dbInfos[count]->minrows = *((int32_t *)row[TSDB_SHOW_DB_MINROWS_INDEX]);
    dbInfos[count]->maxrows = *((int32_t *)row[TSDB_SHOW_DB_MAXROWS_INDEX]);
    dbInfos[count]->wallevel = *((int8_t *)row[TSDB_SHOW_DB_WALLEVEL_INDEX]);
    dbInfos[count]->fsync = *((int32_t *)row[TSDB_SHOW_DB_FSYNC_INDEX]);
    dbInfos[count]->comp = (int8_t)(*((int8_t *)row[TSDB_SHOW_DB_COMP_INDEX]));
    dbInfos[count]->cachelast =
      (int8_t)(*((int8_t *)row[TSDB_SHOW_DB_CACHELAST_INDEX]));

    tstrncpy(dbInfos[count]->precision,
            (char *)row[TSDB_SHOW_DB_PRECISION_INDEX],
            fields[TSDB_SHOW_DB_PRECISION_INDEX].bytes);
    dbInfos[count]->update = *((int8_t *)row[TSDB_SHOW_DB_UPDATE_INDEX]);
    tstrncpy(dbInfos[count]->status, (char *)row[TSDB_SHOW_DB_STATUS_INDEX],
            fields[TSDB_SHOW_DB_STATUS_INDEX].bytes);

    count++;
    if (count > MAX_DATABASE_COUNT) {
      errorPrint("%s() LN%d, The database count overflow than %d\n",
         __func__, __LINE__, MAX_DATABASE_COUNT);
      break;
    }
  }

  return count;
}

static void printfDbInfoForQueryToFile(
        char* filename, SDbInfo* dbInfos, int index) {

  if (filename[0] == 0)
      return;

  FILE *fp = fopen(filename, "at");
  if (fp == NULL) {
    errorPrint( "failed to open file: %s\n", filename);
    return;
  }

  fprintf(fp, "================ database[%d] ================\n", index);
  fprintf(fp, "name: %s\n", dbInfos->name);
  fprintf(fp, "created_time: %s\n", dbInfos->create_time);
  fprintf(fp, "ntables: %d\n", dbInfos->ntables);
  fprintf(fp, "vgroups: %d\n", dbInfos->vgroups);
  fprintf(fp, "replica: %d\n", dbInfos->replica);
  fprintf(fp, "quorum: %d\n", dbInfos->quorum);
  fprintf(fp, "days: %d\n", dbInfos->days);
  fprintf(fp, "keep0,keep1,keep(D): %s\n", dbInfos->keeplist);
  fprintf(fp, "cache(MB): %d\n", dbInfos->cache);
  fprintf(fp, "blocks: %d\n", dbInfos->blocks);
  fprintf(fp, "minrows: %d\n", dbInfos->minrows);
  fprintf(fp, "maxrows: %d\n", dbInfos->maxrows);
  fprintf(fp, "wallevel: %d\n", dbInfos->wallevel);
  fprintf(fp, "fsync: %d\n", dbInfos->fsync);
  fprintf(fp, "comp: %d\n", dbInfos->comp);
  fprintf(fp, "cachelast: %d\n", dbInfos->cachelast);
  fprintf(fp, "precision: %s\n", dbInfos->precision);
  fprintf(fp, "update: %d\n", dbInfos->update);
  fprintf(fp, "status: %s\n", dbInfos->status);
  fprintf(fp, "\n");

  fclose(fp);
}

static void printfQuerySystemInfo(TAOS * taos) {
  char filename[MAX_QUERY_SQL_LENGTH+1] = {0};
  char buffer[MAX_QUERY_SQL_LENGTH+1] = {0};
  TAOS_RES* res;

  time_t t;
  struct tm* lt;
  time(&t);
  lt = localtime(&t);
  snprintf(filename, MAX_QUERY_SQL_LENGTH, "querySystemInfo-%d-%d-%d %d:%d:%d",
          lt->tm_year+1900, lt->tm_mon, lt->tm_mday, lt->tm_hour, lt->tm_min,
          lt->tm_sec);

  // show variables
  res = taos_query(taos, "show variables;");
  //getResult(res, filename);
  xDumpResultToFile(filename, res);

  // show dnodes
  res = taos_query(taos, "show dnodes;");
  xDumpResultToFile(filename, res);
  //getResult(res, filename);

  // show databases
  res = taos_query(taos, "show databases;");
  SDbInfo** dbInfos = (SDbInfo **)calloc(MAX_DATABASE_COUNT, sizeof(SDbInfo *));
  if (dbInfos == NULL) {
    errorPrint("%s() LN%d, failed to allocate memory\n", __func__, __LINE__);
    return;
  }
  int dbCount = getDbFromServer(taos, dbInfos);
  if (dbCount <= 0) {
      free(dbInfos);
      return;
  }

  for (int i = 0; i < dbCount; i++) {
    // printf database info
    printfDbInfoForQueryToFile(filename, dbInfos[i], i);

    // show db.vgroups
    snprintf(buffer, MAX_QUERY_SQL_LENGTH, "show %s.vgroups;", dbInfos[i]->name);
    res = taos_query(taos, buffer);
    xDumpResultToFile(filename, res);

    // show db.stables
    snprintf(buffer, MAX_QUERY_SQL_LENGTH, "show %s.stables;", dbInfos[i]->name);
    res = taos_query(taos, buffer);
    xDumpResultToFile(filename, res);

    free(dbInfos[i]);
  }

  free(dbInfos);
}

static int postProceSql(char* host, uint16_t port, char* sqlstr)
{
    char *req_fmt = "POST %s HTTP/1.1\r\nHost: %s:%d\r\nAccept: */*\r\nAuthorization: Basic %s\r\nContent-Length: %d\r\nContent-Type: application/x-www-form-urlencoded\r\n\r\n%s";

    char *url = "/rest/sql";

    struct hostent *server;
    struct sockaddr_in serv_addr;
    int bytes, sent, received, req_str_len, resp_len;
    char *request_buf;
    char response_buf[RESP_BUF_LEN];
    uint16_t rest_port = port + TSDB_PORT_HTTP;

    int req_buf_len = strlen(sqlstr) + REQ_EXTRA_BUF_LEN;

    request_buf = malloc(req_buf_len);
    if (NULL == request_buf) {
      errorPrint("%s", "ERROR, cannot allocate memory.\n");
      exit(EXIT_FAILURE);
    }

    char userpass_buf[INPUT_BUF_LEN];
    int mod_table[] = {0, 2, 1};

    static char base64[] = {'A', 'B', 'C', 'D', 'E', 'F', 'G', 'H',
      'I', 'J', 'K', 'L', 'M', 'N', 'O', 'P',
      'Q', 'R', 'S', 'T', 'U', 'V', 'W', 'X',
      'Y', 'Z', 'a', 'b', 'c', 'd', 'e', 'f',
      'g', 'h', 'i', 'j', 'k', 'l', 'm', 'n',
      'o', 'p', 'q', 'r', 's', 't', 'u', 'v',
      'w', 'x', 'y', 'z', '0', '1', '2', '3',
      '4', '5', '6', '7', '8', '9', '+', '/'};

    snprintf(userpass_buf, INPUT_BUF_LEN, "%s:%s",
        g_Dbs.user, g_Dbs.password);
    size_t userpass_buf_len = strlen(userpass_buf);
    size_t encoded_len = 4 * ((userpass_buf_len +2) / 3);

    char base64_buf[INPUT_BUF_LEN];
#ifdef WINDOWS
    WSADATA wsaData;
    WSAStartup(MAKEWORD(2, 2), &wsaData);
    SOCKET sockfd;
#else
    int sockfd;
#endif
    sockfd = socket(AF_INET, SOCK_STREAM, 0);
    if (sockfd < 0) {
#ifdef WINDOWS
        errorPrint( "Could not create socket : %d" , WSAGetLastError());
#endif
        debugPrint("%s() LN%d, sockfd=%d\n", __func__, __LINE__, sockfd);
        free(request_buf);
        ERROR_EXIT("ERROR opening socket");
    }

    server = gethostbyname(host);
    if (server == NULL) {
        free(request_buf);
        ERROR_EXIT("ERROR, no such host");
    }

    debugPrint("h_name: %s\nh_addretype: %s\nh_length: %d\n",
            server->h_name,
            (server->h_addrtype == AF_INET)?"ipv4":"ipv6",
            server->h_length);

    memset(&serv_addr, 0, sizeof(serv_addr));
    serv_addr.sin_family = AF_INET;
    serv_addr.sin_port = htons(rest_port);
#ifdef WINDOWS
    serv_addr.sin_addr.s_addr = inet_addr(host);
#else
    memcpy(&serv_addr.sin_addr.s_addr,server->h_addr,server->h_length);
#endif

    int retConn = connect(sockfd,(struct sockaddr *)&serv_addr,sizeof(serv_addr));
    debugPrint("%s() LN%d connect() return %d\n", __func__, __LINE__, retConn);
    if (retConn < 0) {
        free(request_buf);
        ERROR_EXIT("ERROR connecting");
    }

    memset(base64_buf, 0, INPUT_BUF_LEN);

    for (int n = 0, m = 0; n < userpass_buf_len;) {
      uint32_t oct_a = n < userpass_buf_len ?
        (unsigned char) userpass_buf[n++]:0;
      uint32_t oct_b = n < userpass_buf_len ?
        (unsigned char) userpass_buf[n++]:0;
      uint32_t oct_c = n < userpass_buf_len ?
        (unsigned char) userpass_buf[n++]:0;
      uint32_t triple = (oct_a << 0x10) + (oct_b << 0x08) + oct_c;

      base64_buf[m++] = base64[(triple >> 3* 6) & 0x3f];
      base64_buf[m++] = base64[(triple >> 2* 6) & 0x3f];
      base64_buf[m++] = base64[(triple >> 1* 6) & 0x3f];
      base64_buf[m++] = base64[(triple >> 0* 6) & 0x3f];
    }

    for (int l = 0; l < mod_table[userpass_buf_len % 3]; l++)
      base64_buf[encoded_len - 1 - l] = '=';

    debugPrint("%s() LN%d: auth string base64 encoded: %s\n",
            __func__, __LINE__, base64_buf);
    char *auth = base64_buf;

    int r = snprintf(request_buf,
            req_buf_len,
            req_fmt, url, host, rest_port,
            auth, strlen(sqlstr), sqlstr);
    if (r >= req_buf_len) {
        free(request_buf);
        ERROR_EXIT("ERROR too long request");
    }
    verbosePrint("%s() LN%d: Request:\n%s\n", __func__, __LINE__, request_buf);

    req_str_len = strlen(request_buf);
    sent = 0;
    do {
#ifdef WINDOWS
        bytes = send(sockfd, request_buf + sent, req_str_len - sent, 0);
#else
        bytes = write(sockfd, request_buf + sent, req_str_len - sent);
#endif
        if (bytes < 0)
            ERROR_EXIT("ERROR writing message to socket");
        if (bytes == 0)
            break;
        sent+=bytes;
    } while(sent < req_str_len);

    memset(response_buf, 0, RESP_BUF_LEN);
    resp_len = sizeof(response_buf) - 1;
    received = 0;
    do {
#ifdef WINDOWS
        bytes = recv(sockfd, response_buf + received, resp_len - received, 0);
#else
        bytes = read(sockfd, response_buf + received, resp_len - received);
#endif
        if (bytes < 0) {
            free(request_buf);
            ERROR_EXIT("ERROR reading response from socket");
        }
        if (bytes == 0)
            break;
        received += bytes;
    } while(received < resp_len);

    if (received == resp_len) {
        free(request_buf);
        ERROR_EXIT("ERROR storing complete response from socket");
    }

    response_buf[RESP_BUF_LEN - 1] = '\0';
    printf("Response:\n%s\n", response_buf);

    free(request_buf);
#ifdef WINDOWS
    closesocket(sockfd);
    WSACleanup();
#else
    close(sockfd);
#endif

    return 0;
}

static char* getTagValueFromTagSample(SSuperTable* stbInfo, int tagUsePos) {
  char*  dataBuf = (char*)calloc(TSDB_MAX_SQL_LEN+1, 1);
  if (NULL == dataBuf) {
    errorPrint("%s() LN%d, calloc failed! size:%d\n",
        __func__, __LINE__, TSDB_MAX_SQL_LEN+1);
    return NULL;
  }

  int    dataLen = 0;
  dataLen += snprintf(dataBuf + dataLen, TSDB_MAX_SQL_LEN - dataLen,
          "(%s)", stbInfo->tagDataBuf + stbInfo->lenOfTagOfOneRow * tagUsePos);

  return dataBuf;
}

static char* generateTagVaulesForStb(SSuperTable* stbInfo, int32_t tableSeq) {
  char*  dataBuf = (char*)calloc(TSDB_MAX_SQL_LEN+1, 1);
  if (NULL == dataBuf) {
    printf("calloc failed! size:%d\n", TSDB_MAX_SQL_LEN+1);
    return NULL;
  }

  int    dataLen = 0;
  dataLen += snprintf(dataBuf + dataLen, TSDB_MAX_SQL_LEN - dataLen, "(");
  for (int i = 0; i < stbInfo->tagCount; i++) {
    if ((0 == strncasecmp(stbInfo->tags[i].dataType, "binary", strlen("binary")))
            || (0 == strncasecmp(stbInfo->tags[i].dataType, "nchar", strlen("nchar")))) {
      if (stbInfo->tags[i].dataLen > TSDB_MAX_BINARY_LEN) {
        printf("binary or nchar length overflow, max size:%u\n",
                (uint32_t)TSDB_MAX_BINARY_LEN);
        tmfree(dataBuf);
        return NULL;
      }

      int tagBufLen = stbInfo->tags[i].dataLen + 1;
      char* buf = (char*)calloc(tagBufLen, 1);
      if (NULL == buf) {
        printf("calloc failed! size:%d\n", stbInfo->tags[i].dataLen);
        tmfree(dataBuf);
        return NULL;
      }

      if (tableSeq % 2) {
        tstrncpy(buf, "beijing", tagBufLen);
      } else {
        tstrncpy(buf, "shanghai", tagBufLen);
      }
      //rand_string(buf, stbInfo->tags[i].dataLen);
      dataLen += snprintf(dataBuf + dataLen, TSDB_MAX_SQL_LEN - dataLen,
              "\'%s\', ", buf);
      tmfree(buf);
    } else if (0 == strncasecmp(stbInfo->tags[i].dataType,
                "int", strlen("int"))) {
      dataLen += snprintf(dataBuf + dataLen, TSDB_MAX_SQL_LEN - dataLen,
              "%d, ", tableSeq);
    } else if (0 == strncasecmp(stbInfo->tags[i].dataType,
                "bigint", strlen("bigint"))) {
      dataLen += snprintf(dataBuf + dataLen, TSDB_MAX_SQL_LEN - dataLen,
              "%"PRId64", ", rand_bigint());
    }  else if (0 == strncasecmp(stbInfo->tags[i].dataType,
                "float", strlen("float"))) {
      dataLen += snprintf(dataBuf + dataLen, TSDB_MAX_SQL_LEN - dataLen,
              "%f, ", rand_float());
    }  else if (0 == strncasecmp(stbInfo->tags[i].dataType,
                "double", strlen("double"))) {
      dataLen += snprintf(dataBuf + dataLen, TSDB_MAX_SQL_LEN - dataLen,
              "%f, ", rand_double());
    }  else if (0 == strncasecmp(stbInfo->tags[i].dataType,
                "smallint", strlen("smallint"))) {
      dataLen += snprintf(dataBuf + dataLen, TSDB_MAX_SQL_LEN - dataLen,
              "%d, ", rand_smallint());
    }  else if (0 == strncasecmp(stbInfo->tags[i].dataType,
                "tinyint", strlen("tinyint"))) {
      dataLen += snprintf(dataBuf + dataLen, TSDB_MAX_SQL_LEN - dataLen,
              "%d, ", rand_tinyint());
    }  else if (0 == strncasecmp(stbInfo->tags[i].dataType,
                "bool", strlen("bool"))) {
      dataLen += snprintf(dataBuf + dataLen, TSDB_MAX_SQL_LEN - dataLen,
              "%d, ", rand_bool());
    }  else if (0 == strncasecmp(stbInfo->tags[i].dataType,
                "timestamp", strlen("timestamp"))) {
      dataLen += snprintf(dataBuf + dataLen, TSDB_MAX_SQL_LEN - dataLen,
              "%"PRId64", ", rand_bigint());
    }  else {
      printf("No support data type: %s\n", stbInfo->tags[i].dataType);
      tmfree(dataBuf);
      return NULL;
    }
  }

  dataLen -= 2;
  dataLen += snprintf(dataBuf + dataLen, TSDB_MAX_SQL_LEN - dataLen, ")");
  return dataBuf;
}

static int calcRowLen(SSuperTable*  superTbls) {
  int colIndex;
  int  lenOfOneRow = 0;

  for (colIndex = 0; colIndex < superTbls->columnCount; colIndex++) {
    char* dataType = superTbls->columns[colIndex].dataType;

    if (strcasecmp(dataType, "BINARY") == 0) {
      lenOfOneRow += superTbls->columns[colIndex].dataLen + 3;
    } else if (strcasecmp(dataType, "NCHAR") == 0) {
      lenOfOneRow += superTbls->columns[colIndex].dataLen + 3;
    } else if (strcasecmp(dataType, "INT") == 0)  {
      lenOfOneRow += 11;
    } else if (strcasecmp(dataType, "BIGINT") == 0)  {
      lenOfOneRow += 21;
    } else if (strcasecmp(dataType, "SMALLINT") == 0)  {
      lenOfOneRow += 6;
    } else if (strcasecmp(dataType, "TINYINT") == 0)  {
      lenOfOneRow += 4;
    } else if (strcasecmp(dataType, "BOOL") == 0)  {
      lenOfOneRow += 6;
    } else if (strcasecmp(dataType, "FLOAT") == 0) {
      lenOfOneRow += 22;
    } else if (strcasecmp(dataType, "DOUBLE") == 0) {
      lenOfOneRow += 42;
    }  else if (strcasecmp(dataType, "TIMESTAMP") == 0) {
      lenOfOneRow += 21;
    } else {
      printf("get error data type : %s\n", dataType);
      exit(-1);
    }
  }

  superTbls->lenOfOneRow = lenOfOneRow + 20; // timestamp

  int tagIndex;
  int lenOfTagOfOneRow = 0;
  for (tagIndex = 0; tagIndex < superTbls->tagCount; tagIndex++) {
    char* dataType = superTbls->tags[tagIndex].dataType;

    if (strcasecmp(dataType, "BINARY") == 0) {
      lenOfTagOfOneRow += superTbls->tags[tagIndex].dataLen + 3;
    } else if (strcasecmp(dataType, "NCHAR") == 0) {
      lenOfTagOfOneRow += superTbls->tags[tagIndex].dataLen + 3;
    } else if (strcasecmp(dataType, "INT") == 0)  {
      lenOfTagOfOneRow += superTbls->tags[tagIndex].dataLen + 11;
    } else if (strcasecmp(dataType, "BIGINT") == 0)  {
      lenOfTagOfOneRow += superTbls->tags[tagIndex].dataLen + 21;
    } else if (strcasecmp(dataType, "SMALLINT") == 0)  {
      lenOfTagOfOneRow += superTbls->tags[tagIndex].dataLen + 6;
    } else if (strcasecmp(dataType, "TINYINT") == 0)  {
      lenOfTagOfOneRow += superTbls->tags[tagIndex].dataLen + 4;
    } else if (strcasecmp(dataType, "BOOL") == 0)  {
      lenOfTagOfOneRow += superTbls->tags[tagIndex].dataLen + 6;
    } else if (strcasecmp(dataType, "FLOAT") == 0) {
      lenOfTagOfOneRow += superTbls->tags[tagIndex].dataLen + 22;
    } else if (strcasecmp(dataType, "DOUBLE") == 0) {
      lenOfTagOfOneRow += superTbls->tags[tagIndex].dataLen + 42;
    } else {
      printf("get error tag type : %s\n", dataType);
      exit(-1);
    }
  }

  superTbls->lenOfTagOfOneRow = lenOfTagOfOneRow;

  return 0;
}


static int getChildNameOfSuperTableWithLimitAndOffset(TAOS * taos,
        char* dbName, char* sTblName, char** childTblNameOfSuperTbl,
        int* childTblCountOfSuperTbl, int limit, int offset) {

  char command[BUFFER_SIZE] = "\0";
  char limitBuf[100] = "\0";

  TAOS_RES * res;
  TAOS_ROW row = NULL;

  char* childTblName = *childTblNameOfSuperTbl;

  if (offset >= 0) {
    snprintf(limitBuf, 100, " limit %d offset %d", limit, offset);
  }

  //get all child table name use cmd: select tbname from superTblName;
  snprintf(command, BUFFER_SIZE, "select tbname from %s.%s %s",
          dbName, sTblName, limitBuf);

  res = taos_query(taos, command);
  int32_t code = taos_errno(res);
  if (code != 0) {
    taos_free_result(res);
    taos_close(taos);
    errorPrint("%s() LN%d, failed to run command %s\n",
           __func__, __LINE__, command);
    exit(-1);
  }

  int childTblCount = (limit < 0)?10000:limit;
  int count = 0;
  if (childTblName == NULL) {
    childTblName = (char*)calloc(1, childTblCount * TSDB_TABLE_NAME_LEN);
    if (NULL ==  childTblName) {
    taos_free_result(res);
        taos_close(taos);
        errorPrint("%s() LN%d, failed to allocate memory!\n", __func__, __LINE__);
        exit(-1);
    }
  }

  char* pTblName = childTblName;
  while((row = taos_fetch_row(res)) != NULL) {
    int32_t* len = taos_fetch_lengths(res);
    tstrncpy(pTblName, (char *)row[0], len[0]+1);
    //printf("==== sub table name: %s\n", pTblName);
    count++;
    if (count >= childTblCount - 1) {
      char *tmp = realloc(childTblName,
              (size_t)childTblCount*1.5*TSDB_TABLE_NAME_LEN+1);
      if (tmp != NULL) {
        childTblName = tmp;
        childTblCount = (int)(childTblCount*1.5);
        memset(childTblName + count*TSDB_TABLE_NAME_LEN, 0,
                (size_t)((childTblCount-count)*TSDB_TABLE_NAME_LEN));
      } else {
        // exit, if allocate more memory failed
        errorPrint("%s() LN%d, realloc fail for save child table name of %s.%s\n",
               __func__, __LINE__, dbName, sTblName);
        tmfree(childTblName);
        taos_free_result(res);
        taos_close(taos);
        exit(-1);
      }
    }
    pTblName = childTblName + count * TSDB_TABLE_NAME_LEN;
  }

  *childTblCountOfSuperTbl = count;
  *childTblNameOfSuperTbl  = childTblName;

  taos_free_result(res);
  return 0;
}

static int getAllChildNameOfSuperTable(TAOS * taos, char* dbName,
        char* sTblName, char** childTblNameOfSuperTbl,
        int* childTblCountOfSuperTbl) {

    return getChildNameOfSuperTableWithLimitAndOffset(taos, dbName, sTblName,
            childTblNameOfSuperTbl, childTblCountOfSuperTbl,
            -1, -1);
}

static int getSuperTableFromServer(TAOS * taos, char* dbName,
        SSuperTable*  superTbls) {

  char command[BUFFER_SIZE] = "\0";
  TAOS_RES * res;
  TAOS_ROW row = NULL;
  int count = 0;

  //get schema use cmd: describe superTblName;
  snprintf(command, BUFFER_SIZE, "describe %s.%s", dbName, superTbls->sTblName);
  res = taos_query(taos, command);
  int32_t code = taos_errno(res);
  if (code != 0) {
    printf("failed to run command %s\n", command);
    taos_free_result(res);
    return -1;
  }

  int tagIndex = 0;
  int columnIndex = 0;
  TAOS_FIELD *fields = taos_fetch_fields(res);
  while((row = taos_fetch_row(res)) != NULL) {
    if (0 == count) {
      count++;
      continue;
    }

    if (strcmp((char *)row[TSDB_DESCRIBE_METRIC_NOTE_INDEX], "TAG") == 0) {
      tstrncpy(superTbls->tags[tagIndex].field,
              (char *)row[TSDB_DESCRIBE_METRIC_FIELD_INDEX],
              fields[TSDB_DESCRIBE_METRIC_FIELD_INDEX].bytes);
      tstrncpy(superTbls->tags[tagIndex].dataType,
              (char *)row[TSDB_DESCRIBE_METRIC_TYPE_INDEX],
              fields[TSDB_DESCRIBE_METRIC_TYPE_INDEX].bytes);
      superTbls->tags[tagIndex].dataLen =
          *((int *)row[TSDB_DESCRIBE_METRIC_LENGTH_INDEX]);
      tstrncpy(superTbls->tags[tagIndex].note,
              (char *)row[TSDB_DESCRIBE_METRIC_NOTE_INDEX],
              fields[TSDB_DESCRIBE_METRIC_NOTE_INDEX].bytes);
      tagIndex++;
    } else {
      tstrncpy(superTbls->columns[columnIndex].field,
              (char *)row[TSDB_DESCRIBE_METRIC_FIELD_INDEX],
              fields[TSDB_DESCRIBE_METRIC_FIELD_INDEX].bytes);
      tstrncpy(superTbls->columns[columnIndex].dataType,
              (char *)row[TSDB_DESCRIBE_METRIC_TYPE_INDEX],
              fields[TSDB_DESCRIBE_METRIC_TYPE_INDEX].bytes);
      superTbls->columns[columnIndex].dataLen =
          *((int *)row[TSDB_DESCRIBE_METRIC_LENGTH_INDEX]);
      tstrncpy(superTbls->columns[columnIndex].note,
              (char *)row[TSDB_DESCRIBE_METRIC_NOTE_INDEX],
              fields[TSDB_DESCRIBE_METRIC_NOTE_INDEX].bytes);
      columnIndex++;
    }
    count++;
  }

  superTbls->columnCount = columnIndex;
  superTbls->tagCount    = tagIndex;
  taos_free_result(res);

  calcRowLen(superTbls);

/*
  if (TBL_ALREADY_EXISTS == superTbls->childTblExists) {
    //get all child table name use cmd: select tbname from superTblName;
    int childTblCount = 10000;
    superTbls->childTblName = (char*)calloc(1, childTblCount * TSDB_TABLE_NAME_LEN);
    if (superTbls->childTblName == NULL) {
      errorPrint("%s() LN%d, alloc memory failed!\n", __func__, __LINE__);
      return -1;
    }
    getAllChildNameOfSuperTable(taos, dbName,
            superTbls->sTblName,
            &superTbls->childTblName,
            &superTbls->childTblCount);
  }
  */
  return 0;
}

static int createSuperTable(
        TAOS * taos, char* dbName,
        SSuperTable*  superTbl) {

  char command[BUFFER_SIZE] = "\0";

  char cols[STRING_LEN] = "\0";
  int colIndex;
  int len = 0;

  int  lenOfOneRow = 0;

  if (superTbl->columnCount == 0) {
    errorPrint("%s() LN%d, super table column count is %d\n",
            __func__, __LINE__, superTbl->columnCount);
    return -1;
  }

  for (colIndex = 0; colIndex < superTbl->columnCount; colIndex++) {
    char* dataType = superTbl->columns[colIndex].dataType;

    if (strcasecmp(dataType, "BINARY") == 0) {
      len += snprintf(cols + len, STRING_LEN - len,
          ", col%d %s(%d)", colIndex, "BINARY",
          superTbl->columns[colIndex].dataLen);
      lenOfOneRow += superTbl->columns[colIndex].dataLen + 3;
    } else if (strcasecmp(dataType, "NCHAR") == 0) {
      len += snprintf(cols + len, STRING_LEN - len,
          ", col%d %s(%d)", colIndex, "NCHAR",
          superTbl->columns[colIndex].dataLen);
      lenOfOneRow += superTbl->columns[colIndex].dataLen + 3;
    } else if (strcasecmp(dataType, "INT") == 0)  {
      len += snprintf(cols + len, STRING_LEN - len, ", col%d %s", colIndex, "INT");
      lenOfOneRow += 11;
    } else if (strcasecmp(dataType, "BIGINT") == 0)  {
      len += snprintf(cols + len, STRING_LEN - len, ", col%d %s", colIndex, "BIGINT");
      lenOfOneRow += 21;
    } else if (strcasecmp(dataType, "SMALLINT") == 0)  {
      len += snprintf(cols + len, STRING_LEN - len, ", col%d %s", colIndex, "SMALLINT");
      lenOfOneRow += 6;
    } else if (strcasecmp(dataType, "TINYINT") == 0)  {
      len += snprintf(cols + len, STRING_LEN - len, ", col%d %s", colIndex, "TINYINT");
      lenOfOneRow += 4;
    } else if (strcasecmp(dataType, "BOOL") == 0)  {
      len += snprintf(cols + len, STRING_LEN - len, ", col%d %s", colIndex, "BOOL");
      lenOfOneRow += 6;
    } else if (strcasecmp(dataType, "FLOAT") == 0) {
      len += snprintf(cols + len, STRING_LEN - len, ", col%d %s", colIndex, "FLOAT");
      lenOfOneRow += 22;
    } else if (strcasecmp(dataType, "DOUBLE") == 0) {
      len += snprintf(cols + len, STRING_LEN - len, ", col%d %s", colIndex, "DOUBLE");
      lenOfOneRow += 42;
    }  else if (strcasecmp(dataType, "TIMESTAMP") == 0) {
      len += snprintf(cols + len, STRING_LEN - len, ", col%d %s", colIndex, "TIMESTAMP");
      lenOfOneRow += 21;
    } else {
      taos_close(taos);
      errorPrint("%s() LN%d, config error data type : %s\n",
         __func__, __LINE__, dataType);
      exit(-1);
    }
  }

  superTbl->lenOfOneRow = lenOfOneRow + 20; // timestamp
  //printf("%s.%s column count:%d, column length:%d\n\n", g_Dbs.db[i].dbName, g_Dbs.db[i].superTbl[j].sTblName, g_Dbs.db[i].superTbl[j].columnCount, lenOfOneRow);

  // save for creating child table
  superTbl->colsOfCreateChildTable = (char*)calloc(len+20, 1);
  if (NULL == superTbl->colsOfCreateChildTable) {
    errorPrint("%s() LN%d, Failed when calloc, size:%d",
           __func__, __LINE__, len+1);
    taos_close(taos);
    exit(-1);
  }

  snprintf(superTbl->colsOfCreateChildTable, len+20, "(ts timestamp%s)", cols);
  verbosePrint("%s() LN%d: %s\n",
      __func__, __LINE__, superTbl->colsOfCreateChildTable);

  if (superTbl->tagCount == 0) {
    errorPrint("%s() LN%d, super table tag count is %d\n",
            __func__, __LINE__, superTbl->tagCount);
    return -1;
  }

  char tags[STRING_LEN] = "\0";
  int tagIndex;
  len = 0;

  int lenOfTagOfOneRow = 0;
  len += snprintf(tags + len, STRING_LEN - len, "(");
  for (tagIndex = 0; tagIndex < superTbl->tagCount; tagIndex++) {
    char* dataType = superTbl->tags[tagIndex].dataType;

    if (strcasecmp(dataType, "BINARY") == 0) {
      len += snprintf(tags + len, STRING_LEN - len, "t%d %s(%d), ", tagIndex,
              "BINARY", superTbl->tags[tagIndex].dataLen);
      lenOfTagOfOneRow += superTbl->tags[tagIndex].dataLen + 3;
    } else if (strcasecmp(dataType, "NCHAR") == 0) {
      len += snprintf(tags + len, STRING_LEN - len, "t%d %s(%d), ", tagIndex,
              "NCHAR", superTbl->tags[tagIndex].dataLen);
      lenOfTagOfOneRow += superTbl->tags[tagIndex].dataLen + 3;
    } else if (strcasecmp(dataType, "INT") == 0)  {
      len += snprintf(tags + len, STRING_LEN - len, "t%d %s, ", tagIndex,
              "INT");
      lenOfTagOfOneRow += superTbl->tags[tagIndex].dataLen + 11;
    } else if (strcasecmp(dataType, "BIGINT") == 0)  {
      len += snprintf(tags + len, STRING_LEN - len, "t%d %s, ", tagIndex,
              "BIGINT");
      lenOfTagOfOneRow += superTbl->tags[tagIndex].dataLen + 21;
    } else if (strcasecmp(dataType, "SMALLINT") == 0)  {
      len += snprintf(tags + len, STRING_LEN - len, "t%d %s, ", tagIndex,
              "SMALLINT");
      lenOfTagOfOneRow += superTbl->tags[tagIndex].dataLen + 6;
    } else if (strcasecmp(dataType, "TINYINT") == 0)  {
      len += snprintf(tags + len, STRING_LEN - len, "t%d %s, ", tagIndex,
              "TINYINT");
      lenOfTagOfOneRow += superTbl->tags[tagIndex].dataLen + 4;
    } else if (strcasecmp(dataType, "BOOL") == 0)  {
      len += snprintf(tags + len, STRING_LEN - len, "t%d %s, ", tagIndex,
              "BOOL");
      lenOfTagOfOneRow += superTbl->tags[tagIndex].dataLen + 6;
    } else if (strcasecmp(dataType, "FLOAT") == 0) {
      len += snprintf(tags + len, STRING_LEN - len, "t%d %s, ", tagIndex,
              "FLOAT");
      lenOfTagOfOneRow += superTbl->tags[tagIndex].dataLen + 22;
    } else if (strcasecmp(dataType, "DOUBLE") == 0) {
      len += snprintf(tags + len, STRING_LEN - len, "t%d %s, ", tagIndex,
              "DOUBLE");
      lenOfTagOfOneRow += superTbl->tags[tagIndex].dataLen + 42;
    } else {
      taos_close(taos);
      errorPrint("%s() LN%d, config error tag type : %s\n",
         __func__, __LINE__, dataType);
      exit(-1);
    }
  }

  len -= 2;
  len += snprintf(tags + len, STRING_LEN - len, ")");

  superTbl->lenOfTagOfOneRow = lenOfTagOfOneRow;

  snprintf(command, BUFFER_SIZE,
          "create table if not exists %s.%s (ts timestamp%s) tags %s",
          dbName, superTbl->sTblName, cols, tags);
  verbosePrint("%s() LN%d: %s\n", __func__, __LINE__, command);

  if (0 != queryDbExec(taos, command, NO_INSERT_TYPE, false)) {
      errorPrint( "create supertable %s failed!\n\n",
              superTbl->sTblName);
      return -1;
  }
  debugPrint("create supertable %s success!\n\n", superTbl->sTblName);
  return 0;
}

static int createDatabasesAndStables() {
  TAOS * taos = NULL;
  int    ret = 0;
  taos = taos_connect(g_Dbs.host, g_Dbs.user, g_Dbs.password, NULL, g_Dbs.port);
  if (taos == NULL) {
    errorPrint( "Failed to connect to TDengine, reason:%s\n", taos_errstr(NULL));
    return -1;
  }
  char command[BUFFER_SIZE] = "\0";

  for (int i = 0; i < g_Dbs.dbCount; i++) {
    if (g_Dbs.db[i].drop) {
      sprintf(command, "drop database if exists %s;", g_Dbs.db[i].dbName);
      verbosePrint("%s() %d command: %s\n", __func__, __LINE__, command);
      if (0 != queryDbExec(taos, command, NO_INSERT_TYPE, false)) {
        taos_close(taos);
        return -1;
      }

      int dataLen = 0;
      dataLen += snprintf(command + dataLen,
          BUFFER_SIZE - dataLen, "create database if not exists %s", g_Dbs.db[i].dbName);

      if (g_Dbs.db[i].dbCfg.blocks > 0) {
        dataLen += snprintf(command + dataLen,
            BUFFER_SIZE - dataLen, " blocks %d", g_Dbs.db[i].dbCfg.blocks);
      }
      if (g_Dbs.db[i].dbCfg.cache > 0) {
        dataLen += snprintf(command + dataLen,
            BUFFER_SIZE - dataLen, " cache %d", g_Dbs.db[i].dbCfg.cache);
      }
      if (g_Dbs.db[i].dbCfg.days > 0) {
        dataLen += snprintf(command + dataLen,
            BUFFER_SIZE - dataLen, " days %d", g_Dbs.db[i].dbCfg.days);
      }
      if (g_Dbs.db[i].dbCfg.keep > 0) {
        dataLen += snprintf(command + dataLen,
            BUFFER_SIZE - dataLen, " keep %d", g_Dbs.db[i].dbCfg.keep);
      }
      if (g_Dbs.db[i].dbCfg.quorum > 1) {
        dataLen += snprintf(command + dataLen,
            BUFFER_SIZE - dataLen, " quorum %d", g_Dbs.db[i].dbCfg.quorum);
      }
      if (g_Dbs.db[i].dbCfg.replica > 0) {
        dataLen += snprintf(command + dataLen,
            BUFFER_SIZE - dataLen, " replica %d", g_Dbs.db[i].dbCfg.replica);
      }
      if (g_Dbs.db[i].dbCfg.update > 0) {
        dataLen += snprintf(command + dataLen,
            BUFFER_SIZE - dataLen, " update %d", g_Dbs.db[i].dbCfg.update);
      }
      //if (g_Dbs.db[i].dbCfg.maxtablesPerVnode > 0) {
      //  dataLen += snprintf(command + dataLen,
      //  BUFFER_SIZE - dataLen, "tables %d ", g_Dbs.db[i].dbCfg.maxtablesPerVnode);
      //}
      if (g_Dbs.db[i].dbCfg.minRows > 0) {
        dataLen += snprintf(command + dataLen,
            BUFFER_SIZE - dataLen, " minrows %d", g_Dbs.db[i].dbCfg.minRows);
      }
      if (g_Dbs.db[i].dbCfg.maxRows > 0) {
        dataLen += snprintf(command + dataLen,
            BUFFER_SIZE - dataLen, " maxrows %d", g_Dbs.db[i].dbCfg.maxRows);
      }
      if (g_Dbs.db[i].dbCfg.comp > 0) {
        dataLen += snprintf(command + dataLen,
            BUFFER_SIZE - dataLen, " comp %d", g_Dbs.db[i].dbCfg.comp);
      }
      if (g_Dbs.db[i].dbCfg.walLevel > 0) {
        dataLen += snprintf(command + dataLen,
            BUFFER_SIZE - dataLen, " wal %d", g_Dbs.db[i].dbCfg.walLevel);
      }
      if (g_Dbs.db[i].dbCfg.cacheLast > 0) {
        dataLen += snprintf(command + dataLen,
            BUFFER_SIZE - dataLen, " cachelast %d", g_Dbs.db[i].dbCfg.cacheLast);
      }
      if (g_Dbs.db[i].dbCfg.fsync > 0) {
        dataLen += snprintf(command + dataLen, BUFFER_SIZE - dataLen,
                " fsync %d", g_Dbs.db[i].dbCfg.fsync);
      }
      if ((0 == strncasecmp(g_Dbs.db[i].dbCfg.precision, "ms", strlen("ms")))
              || (0 == strncasecmp(g_Dbs.db[i].dbCfg.precision,
                      "us", strlen("us")))) {
        dataLen += snprintf(command + dataLen, BUFFER_SIZE - dataLen,
                " precision \'%s\';", g_Dbs.db[i].dbCfg.precision);
      }

      debugPrint("%s() %d command: %s\n", __func__, __LINE__, command);
      if (0 != queryDbExec(taos, command, NO_INSERT_TYPE, false)) {
        taos_close(taos);
        errorPrint( "\ncreate database %s failed!\n\n", g_Dbs.db[i].dbName);
        return -1;
      }
      printf("\ncreate database %s success!\n\n", g_Dbs.db[i].dbName);
    }

    debugPrint("%s() %d supertbl count:%d\n",
            __func__, __LINE__, g_Dbs.db[i].superTblCount);

    int validStbCount = 0;

    for (int j = 0; j < g_Dbs.db[i].superTblCount; j++) {
      sprintf(command, "describe %s.%s;", g_Dbs.db[i].dbName,
              g_Dbs.db[i].superTbls[j].sTblName);
      verbosePrint("%s() %d command: %s\n", __func__, __LINE__, command);

      ret = queryDbExec(taos, command, NO_INSERT_TYPE, true);

      if ((ret != 0) || (g_Dbs.db[i].drop)) {
        ret = createSuperTable(taos, g_Dbs.db[i].dbName,
                &g_Dbs.db[i].superTbls[j]);

        if (0 != ret) {
          errorPrint("create super table %d failed!\n\n", j);
          continue;
        }
      }

      ret = getSuperTableFromServer(taos, g_Dbs.db[i].dbName,
                &g_Dbs.db[i].superTbls[j]);
      if (0 != ret) {
        errorPrint("\nget super table %s.%s info failed!\n\n",
                g_Dbs.db[i].dbName, g_Dbs.db[i].superTbls[j].sTblName);
        continue;
      }

      validStbCount ++;
    }

    g_Dbs.db[i].superTblCount = validStbCount;
  }

  taos_close(taos);
  return 0;
}

static void* createTable(void *sarg)
{
  threadInfo *pThreadInfo = (threadInfo *)sarg;
  SSuperTable* superTblInfo = pThreadInfo->superTblInfo;

  int64_t  lastPrintTime = taosGetTimestampMs();

  int buff_len;
  buff_len = BUFFER_SIZE / 8;

  char *buffer = calloc(buff_len, 1);
  if (buffer == NULL) {
    errorPrint("%s() LN%d, Memory allocated failed!\n", __func__, __LINE__);
    exit(-1);
  }

  int len = 0;
  int batchNum = 0;

  verbosePrint("%s() LN%d: Creating table from %d to %d\n",
          __func__, __LINE__,
          pThreadInfo->start_table_from, pThreadInfo->end_table_to);

  for (int i = pThreadInfo->start_table_from; i <= pThreadInfo->end_table_to; i++) {
    if (0 == g_Dbs.use_metric) {
      snprintf(buffer, buff_len,
              "create table if not exists %s.%s%d %s;",
              pThreadInfo->db_name,
              g_args.tb_prefix, i,
              pThreadInfo->cols);
    } else {
      if (superTblInfo == NULL) {
        errorPrint("%s() LN%d, use metric, but super table info is NULL\n",
                  __func__, __LINE__);
        free(buffer);
        exit(-1);
      } else {
        if (0 == len) {
          batchNum = 0;
          memset(buffer, 0, buff_len);
          len += snprintf(buffer + len,
                  buff_len - len, "create table ");
        }
        char* tagsValBuf = NULL;
        if (0 == superTblInfo->tagSource) {
          tagsValBuf = generateTagVaulesForStb(superTblInfo, i);
        } else {
          tagsValBuf = getTagValueFromTagSample(
                  superTblInfo,
                  i % superTblInfo->tagSampleCount);
        }
        if (NULL == tagsValBuf) {
          free(buffer);
          return NULL;
        }
        len += snprintf(buffer + len,
                buff_len - len,
                "if not exists %s.%s%d using %s.%s tags %s ",
                pThreadInfo->db_name, superTblInfo->childTblPrefix,
                i, pThreadInfo->db_name,
                superTblInfo->sTblName, tagsValBuf);
        free(tagsValBuf);
        batchNum++;
        if ((batchNum < superTblInfo->batchCreateTableNum)
                && ((buff_len - len)
                    >= (superTblInfo->lenOfTagOfOneRow + 256))) {
          continue;
        }
      }
    }

    len = 0;
    verbosePrint("%s() LN%d %s\n", __func__, __LINE__, buffer);
    if (0 != queryDbExec(pThreadInfo->taos, buffer, NO_INSERT_TYPE, false)){
      errorPrint( "queryDbExec() failed. buffer:\n%s\n", buffer);
      free(buffer);
      return NULL;
    }

    int64_t  currentPrintTime = taosGetTimestampMs();
    if (currentPrintTime - lastPrintTime > 30*1000) {
      printf("thread[%d] already create %d - %d tables\n",
              pThreadInfo->threadID, pThreadInfo->start_table_from, i);
      lastPrintTime = currentPrintTime;
    }
  }

  if (0 != len) {
    verbosePrint("%s() %d buffer: %s\n", __func__, __LINE__, buffer);
    if (0 != queryDbExec(pThreadInfo->taos, buffer, NO_INSERT_TYPE, false)) {
      errorPrint( "queryDbExec() failed. buffer:\n%s\n", buffer);
    }
  }

  free(buffer);
  return NULL;
}

static int startMultiThreadCreateChildTable(
        char* cols, int threads, int startFrom, int ntables,
        char* db_name, SSuperTable* superTblInfo) {

  pthread_t *pids = malloc(threads * sizeof(pthread_t));
  threadInfo *infos = malloc(threads * sizeof(threadInfo));

  if ((NULL == pids) || (NULL == infos)) {
    printf("malloc failed\n");
    exit(-1);
  }

  if (threads < 1) {
    threads = 1;
  }

  int a = ntables / threads;
  if (a < 1) {
    threads = ntables;
    a = 1;
  }

  int b = 0;
  b = ntables % threads;

  for (int i = 0; i < threads; i++) {
    threadInfo *t_info = infos + i;
    t_info->threadID = i;
    tstrncpy(t_info->db_name, db_name, MAX_DB_NAME_SIZE);
    t_info->superTblInfo = superTblInfo;
    verbosePrint("%s() %d db_name: %s\n", __func__, __LINE__, db_name);
    t_info->taos = taos_connect(
            g_Dbs.host,
            g_Dbs.user,
            g_Dbs.password,
            db_name,
            g_Dbs.port);
    if (t_info->taos == NULL) {
      errorPrint( "%s() LN%d, Failed to connect to TDengine, reason:%s\n",
         __func__, __LINE__, taos_errstr(NULL));
      free(pids);
      free(infos);
      return -1;
    }

    t_info->start_table_from = startFrom;
    t_info->ntables = i<b?a+1:a;
    t_info->end_table_to = i < b ? startFrom + a : startFrom + a - 1;
    startFrom = t_info->end_table_to + 1;
    t_info->use_metric = true;
    t_info->cols = cols;
    t_info->minDelay = INT16_MAX;
    pthread_create(pids + i, NULL, createTable, t_info);
  }

  for (int i = 0; i < threads; i++) {
    pthread_join(pids[i], NULL);
  }

  for (int i = 0; i < threads; i++) {
    threadInfo *t_info = infos + i;
    taos_close(t_info->taos);
  }

  free(pids);
  free(infos);

  return 0;
}

static void createChildTables() {
    char tblColsBuf[MAX_SQL_SIZE];
    int len;

  for (int i = 0; i < g_Dbs.dbCount; i++) {
    if (g_Dbs.use_metric) {
      if (g_Dbs.db[i].superTblCount > 0) {
          // with super table
        for (int j = 0; j < g_Dbs.db[i].superTblCount; j++) {
          if ((AUTO_CREATE_SUBTBL == g_Dbs.db[i].superTbls[j].autoCreateTable)
                || (TBL_ALREADY_EXISTS == g_Dbs.db[i].superTbls[j].childTblExists)) {
            continue;
          }

          verbosePrint("%s() LN%d: %s\n", __func__, __LINE__,
                  g_Dbs.db[i].superTbls[j].colsOfCreateChildTable);
          int startFrom = 0;
          g_totalChildTables += g_Dbs.db[i].superTbls[j].childTblCount;

          verbosePrint("%s() LN%d: create %d child tables from %d\n",
                  __func__, __LINE__, g_totalChildTables, startFrom);
          startMultiThreadCreateChildTable(
                g_Dbs.db[i].superTbls[j].colsOfCreateChildTable,
                g_Dbs.threadCountByCreateTbl,
                startFrom,
                g_Dbs.db[i].superTbls[j].childTblCount,
                g_Dbs.db[i].dbName, &(g_Dbs.db[i].superTbls[j]));
        }
      }
    } else {
      // normal table
      len = snprintf(tblColsBuf, MAX_SQL_SIZE, "(TS TIMESTAMP");
      for (int j = 0; j < g_args.num_of_CPR; j++) {
          if ((strncasecmp(g_args.datatype[j], "BINARY", strlen("BINARY")) == 0)
                  || (strncasecmp(g_args.datatype[j],
                      "NCHAR", strlen("NCHAR")) == 0)) {
              snprintf(tblColsBuf + len, MAX_SQL_SIZE - len,
                      ", COL%d %s(%d)", j, g_args.datatype[j], g_args.len_of_binary);
          } else {
              snprintf(tblColsBuf + len, MAX_SQL_SIZE - len,
                      ", COL%d %s", j, g_args.datatype[j]);
          }
          len = strlen(tblColsBuf);
      }

      snprintf(tblColsBuf + len, MAX_SQL_SIZE - len, ")");

      verbosePrint("%s() LN%d: dbName: %s num of tb: %d schema: %s\n",
              __func__, __LINE__,
              g_Dbs.db[i].dbName, g_args.num_of_tables, tblColsBuf);
      startMultiThreadCreateChildTable(
            tblColsBuf,
            g_Dbs.threadCountByCreateTbl,
            0,
            g_args.num_of_tables,
            g_Dbs.db[i].dbName,
            NULL);
    }
  }
}

/*
  Read 10000 lines at most. If more than 10000 lines, continue to read after using
*/
static int readTagFromCsvFileToMem(SSuperTable  * superTblInfo) {
  size_t  n = 0;
  ssize_t readLen = 0;
  char *  line = NULL;

  FILE *fp = fopen(superTblInfo->tagsFile, "r");
  if (fp == NULL) {
    printf("Failed to open tags file: %s, reason:%s\n",
            superTblInfo->tagsFile, strerror(errno));
    return -1;
  }

  if (superTblInfo->tagDataBuf) {
    free(superTblInfo->tagDataBuf);
    superTblInfo->tagDataBuf = NULL;
  }

  int tagCount = 10000;
  int count = 0;
  char* tagDataBuf = calloc(1, superTblInfo->lenOfTagOfOneRow * tagCount);
  if (tagDataBuf == NULL) {
    printf("Failed to calloc, reason:%s\n", strerror(errno));
    fclose(fp);
    return -1;
  }

  while((readLen = tgetline(&line, &n, fp)) != -1) {
    if (('\r' == line[readLen - 1]) || ('\n' == line[readLen - 1])) {
      line[--readLen] = 0;
    }

    if (readLen == 0) {
      continue;
    }

    memcpy(tagDataBuf + count * superTblInfo->lenOfTagOfOneRow, line, readLen);
    count++;

    if (count >= tagCount - 1) {
      char *tmp = realloc(tagDataBuf,
              (size_t)tagCount*1.5*superTblInfo->lenOfTagOfOneRow);
      if (tmp != NULL) {
        tagDataBuf = tmp;
        tagCount = (int)(tagCount*1.5);
        memset(tagDataBuf + count*superTblInfo->lenOfTagOfOneRow,
                0, (size_t)((tagCount-count)*superTblInfo->lenOfTagOfOneRow));
      } else {
        // exit, if allocate more memory failed
        printf("realloc fail for save tag val from %s\n", superTblInfo->tagsFile);
        tmfree(tagDataBuf);
        free(line);
        fclose(fp);
        return -1;
      }
    }
  }

  superTblInfo->tagDataBuf = tagDataBuf;
  superTblInfo->tagSampleCount = count;

  free(line);
  fclose(fp);
  return 0;
}

int readSampleFromJsonFileToMem(SSuperTable  * superTblInfo) {
  // TODO
  return 0;
}

/*
  Read 10000 lines at most. If more than 10000 lines, continue to read after using
*/
static int readSampleFromCsvFileToMem(
        SSuperTable* superTblInfo) {
  size_t  n = 0;
  ssize_t readLen = 0;
  char *  line = NULL;
  int getRows = 0;

  FILE*  fp = fopen(superTblInfo->sampleFile, "r");
  if (fp == NULL) {
      errorPrint( "Failed to open sample file: %s, reason:%s\n",
              superTblInfo->sampleFile, strerror(errno));
      return -1;
  }

  assert(superTblInfo->sampleDataBuf);
  memset(superTblInfo->sampleDataBuf, 0,
          MAX_SAMPLES_ONCE_FROM_FILE * superTblInfo->lenOfOneRow);
  while(1) {
    readLen = tgetline(&line, &n, fp);
    if (-1 == readLen) {
      if(0 != fseek(fp, 0, SEEK_SET)) {
        errorPrint( "Failed to fseek file: %s, reason:%s\n",
                superTblInfo->sampleFile, strerror(errno));
        fclose(fp);
        return -1;
      }
      continue;
    }

    if (('\r' == line[readLen - 1]) || ('\n' == line[readLen - 1])) {
      line[--readLen] = 0;
    }

    if (readLen == 0) {
      continue;
    }

    if (readLen > superTblInfo->lenOfOneRow) {
      printf("sample row len[%d] overflow define schema len[%d], so discard this row\n",
              (int32_t)readLen, superTblInfo->lenOfOneRow);
      continue;
    }

    memcpy(superTblInfo->sampleDataBuf + getRows * superTblInfo->lenOfOneRow,
          line, readLen);
    getRows++;

    if (getRows == MAX_SAMPLES_ONCE_FROM_FILE) {
      break;
    }
  }

  fclose(fp);
  tmfree(line);
  return 0;
}

static bool getColumnAndTagTypeFromInsertJsonFile(
        cJSON* stbInfo, SSuperTable* superTbls) {
  bool  ret = false;

  // columns
  cJSON *columns = cJSON_GetObjectItem(stbInfo, "columns");
  if (columns && columns->type != cJSON_Array) {
    printf("ERROR: failed to read json, columns not found\n");
    goto PARSE_OVER;
  } else if (NULL == columns) {
    superTbls->columnCount = 0;
    superTbls->tagCount    = 0;
    return true;
  }

  int columnSize = cJSON_GetArraySize(columns);
  if ((columnSize + 1/* ts */) > MAX_COLUMN_COUNT) {
    errorPrint("%s() LN%d, failed to read json, column size overflow, max column size is %d\n",
            __func__, __LINE__, MAX_COLUMN_COUNT);
    goto PARSE_OVER;
  }

  int count = 1;
  int index = 0;
  StrColumn    columnCase;

  //superTbls->columnCount = columnSize;
  for (int k = 0; k < columnSize; ++k) {
    cJSON* column = cJSON_GetArrayItem(columns, k);
    if (column == NULL) continue;

    count = 1;
    cJSON* countObj = cJSON_GetObjectItem(column, "count");
    if (countObj && countObj->type == cJSON_Number) {
      count = countObj->valueint;
    } else if (countObj && countObj->type != cJSON_Number) {
      errorPrint("%s() LN%d, failed to read json, column count not found\n",
          __func__, __LINE__);
      goto PARSE_OVER;
    } else {
      count = 1;
    }

    // column info
    memset(&columnCase, 0, sizeof(StrColumn));
    cJSON *dataType = cJSON_GetObjectItem(column, "type");
    if (!dataType || dataType->type != cJSON_String
        || dataType->valuestring == NULL) {
      errorPrint("%s() LN%d: failed to read json, column type not found\n",
          __func__, __LINE__);
      goto PARSE_OVER;
    }
    //tstrncpy(superTbls->columns[k].dataType, dataType->valuestring, MAX_TB_NAME_SIZE);
    tstrncpy(columnCase.dataType, dataType->valuestring, MAX_TB_NAME_SIZE);

    cJSON* dataLen = cJSON_GetObjectItem(column, "len");
    if (dataLen && dataLen->type == cJSON_Number) {
      columnCase.dataLen = dataLen->valueint;
    } else if (dataLen && dataLen->type != cJSON_Number) {
      debugPrint("%s() LN%d: failed to read json, column len not found\n",
          __func__, __LINE__);
      goto PARSE_OVER;
    } else {
      columnCase.dataLen = 8;
    }

    for (int n = 0; n < count; ++n) {
      tstrncpy(superTbls->columns[index].dataType,
              columnCase.dataType, MAX_TB_NAME_SIZE);
      superTbls->columns[index].dataLen = columnCase.dataLen;
      index++;
    }
  }

  if ((index + 1 /* ts */) > MAX_COLUMN_COUNT) {
    errorPrint("%s() LN%d, failed to read json, column size overflow, allowed max column size is %d\n",
            __func__, __LINE__, MAX_COLUMN_COUNT);
    goto PARSE_OVER;
  }

  superTbls->columnCount = index;

  count = 1;
  index = 0;
  // tags
  cJSON *tags = cJSON_GetObjectItem(stbInfo, "tags");
  if (!tags || tags->type != cJSON_Array) {
    errorPrint("%s() LN%d, failed to read json, tags not found\n",
        __func__, __LINE__);
    goto PARSE_OVER;
  }

  int tagSize = cJSON_GetArraySize(tags);
  if (tagSize > MAX_TAG_COUNT) {
    errorPrint("%s() LN%d, failed to read json, tags size overflow, max tag size is %d\n",
        __func__, __LINE__, MAX_TAG_COUNT);
    goto PARSE_OVER;
  }

  //superTbls->tagCount = tagSize;
  for (int k = 0; k < tagSize; ++k) {
    cJSON* tag = cJSON_GetArrayItem(tags, k);
    if (tag == NULL) continue;

    count = 1;
    cJSON* countObj = cJSON_GetObjectItem(tag, "count");
    if (countObj && countObj->type == cJSON_Number) {
      count = countObj->valueint;
    } else if (countObj && countObj->type != cJSON_Number) {
      printf("ERROR: failed to read json, column count not found\n");
      goto PARSE_OVER;
    } else {
      count = 1;
    }

    // column info
    memset(&columnCase, 0, sizeof(StrColumn));
    cJSON *dataType = cJSON_GetObjectItem(tag, "type");
    if (!dataType || dataType->type != cJSON_String
        || dataType->valuestring == NULL) {
      errorPrint("%s() LN%d, failed to read json, tag type not found\n",
          __func__, __LINE__);
      goto PARSE_OVER;
    }
    tstrncpy(columnCase.dataType, dataType->valuestring, MAX_TB_NAME_SIZE);

    cJSON* dataLen = cJSON_GetObjectItem(tag, "len");
    if (dataLen && dataLen->type == cJSON_Number) {
      columnCase.dataLen = dataLen->valueint;
    } else if (dataLen && dataLen->type != cJSON_Number) {
      errorPrint("%s() LN%d, failed to read json, column len not found\n",
          __func__, __LINE__);
      goto PARSE_OVER;
    } else {
      columnCase.dataLen = 0;
    }

    for (int n = 0; n < count; ++n) {
      tstrncpy(superTbls->tags[index].dataType, columnCase.dataType,
          MAX_TB_NAME_SIZE);
      superTbls->tags[index].dataLen = columnCase.dataLen;
      index++;
    }
  }

  if (index > MAX_TAG_COUNT) {
    errorPrint("%s() LN%d, failed to read json, tags size overflow, allowed max tag count is %d\n",
        __func__, __LINE__, MAX_TAG_COUNT);
    goto PARSE_OVER;
  }

  superTbls->tagCount = index;

  if ((superTbls->columnCount + superTbls->tagCount + 1 /* ts */) > MAX_COLUMN_COUNT) {
    errorPrint("%s() LN%d, columns + tags is more than allowed max columns count: %d\n",
        __func__, __LINE__, MAX_COLUMN_COUNT);
    goto PARSE_OVER;
  }
  ret = true;

PARSE_OVER:
  return ret;
}

static bool getMetaFromInsertJsonFile(cJSON* root) {
  bool  ret = false;

  cJSON* cfgdir = cJSON_GetObjectItem(root, "cfgdir");
  if (cfgdir && cfgdir->type == cJSON_String && cfgdir->valuestring != NULL) {
    tstrncpy(g_Dbs.cfgDir, cfgdir->valuestring, MAX_FILE_NAME_LEN);
  }

  cJSON* host = cJSON_GetObjectItem(root, "host");
  if (host && host->type == cJSON_String && host->valuestring != NULL) {
    tstrncpy(g_Dbs.host, host->valuestring, MAX_HOSTNAME_SIZE);
  } else if (!host) {
    tstrncpy(g_Dbs.host, "127.0.0.1", MAX_HOSTNAME_SIZE);
  } else {
    printf("ERROR: failed to read json, host not found\n");
    goto PARSE_OVER;
  }

  cJSON* port = cJSON_GetObjectItem(root, "port");
  if (port && port->type == cJSON_Number) {
    g_Dbs.port = port->valueint;
  } else if (!port) {
    g_Dbs.port = 6030;
  }

  cJSON* user = cJSON_GetObjectItem(root, "user");
  if (user && user->type == cJSON_String && user->valuestring != NULL) {
    tstrncpy(g_Dbs.user, user->valuestring, MAX_USERNAME_SIZE);
  } else if (!user) {
    tstrncpy(g_Dbs.user, "root", MAX_USERNAME_SIZE);
  }

  cJSON* password = cJSON_GetObjectItem(root, "password");
  if (password && password->type == cJSON_String && password->valuestring != NULL) {
    tstrncpy(g_Dbs.password, password->valuestring, MAX_PASSWORD_SIZE);
  } else if (!password) {
    tstrncpy(g_Dbs.password, "taosdata", MAX_PASSWORD_SIZE);
  }

  cJSON* resultfile = cJSON_GetObjectItem(root, "result_file");
  if (resultfile && resultfile->type == cJSON_String && resultfile->valuestring != NULL) {
    tstrncpy(g_Dbs.resultFile, resultfile->valuestring, MAX_FILE_NAME_LEN);
  } else if (!resultfile) {
    tstrncpy(g_Dbs.resultFile, "./insert_res.txt", MAX_FILE_NAME_LEN);
  }

  cJSON* threads = cJSON_GetObjectItem(root, "thread_count");
  if (threads && threads->type == cJSON_Number) {
    g_Dbs.threadCount = threads->valueint;
  } else if (!threads) {
    g_Dbs.threadCount = 1;
  } else {
    printf("ERROR: failed to read json, threads not found\n");
    goto PARSE_OVER;
  }

  cJSON* threads2 = cJSON_GetObjectItem(root, "thread_count_create_tbl");
  if (threads2 && threads2->type == cJSON_Number) {
    g_Dbs.threadCountByCreateTbl = threads2->valueint;
  } else if (!threads2) {
    g_Dbs.threadCountByCreateTbl = g_args.num_of_threads;
  } else {
    errorPrint("%s() LN%d, failed to read json, threads2 not found\n",
            __func__, __LINE__);
    goto PARSE_OVER;
  }

  cJSON* gInsertInterval = cJSON_GetObjectItem(root, "insert_interval");
  if (gInsertInterval && gInsertInterval->type == cJSON_Number) {
    g_args.insert_interval = gInsertInterval->valueint;
  } else if (!gInsertInterval) {
    g_args.insert_interval = 0;
  } else {
    errorPrint("%s() LN%d, failed to read json, insert_interval input mistake\n",
        __func__, __LINE__);
    goto PARSE_OVER;
  }

  cJSON* interlaceRows = cJSON_GetObjectItem(root, "interlace_rows");
  if (interlaceRows && interlaceRows->type == cJSON_Number) {
    g_args.interlace_rows = interlaceRows->valueint;

    // rows per table need be less than insert batch
    if (g_args.interlace_rows > g_args.num_of_RPR) {
      printf("NOTICE: interlace rows value %d > num_of_records_per_req %d\n\n",
              g_args.interlace_rows, g_args.num_of_RPR);
      printf("        interlace rows value will be set to num_of_records_per_req %d\n\n",
              g_args.num_of_RPR);
      printf("        press Enter key to continue or Ctrl-C to stop.");
      (void)getchar();
      g_args.interlace_rows = g_args.num_of_RPR;
    }
  } else if (!interlaceRows) {
    g_args.interlace_rows = 0; // 0 means progressive mode, > 0 mean interlace mode. max value is less or equ num_of_records_per_req
  } else {
    errorPrint("%s() LN%d, failed to read json, interlace_rows input mistake\n",
        __func__, __LINE__);
    goto PARSE_OVER;
  }

  cJSON* maxSqlLen = cJSON_GetObjectItem(root, "max_sql_len");
  if (maxSqlLen && maxSqlLen->type == cJSON_Number) {
    g_args.max_sql_len = maxSqlLen->valueint;
  } else if (!maxSqlLen) {
    g_args.max_sql_len = 1024000;
  } else {
    errorPrint("%s() LN%d, failed to read json, max_sql_len input mistake\n",
        __func__, __LINE__);
    goto PARSE_OVER;
  }

  cJSON* numRecPerReq = cJSON_GetObjectItem(root, "num_of_records_per_req");
  if (numRecPerReq && numRecPerReq->type == cJSON_Number) {
    g_args.num_of_RPR = numRecPerReq->valueint;
  } else if (!numRecPerReq) {
    g_args.num_of_RPR = INT32_MAX;
  } else {
    errorPrint("%s() LN%d, failed to read json, num_of_records_per_req not found\n",
        __func__, __LINE__);
    goto PARSE_OVER;
  }

  cJSON *answerPrompt = cJSON_GetObjectItem(root, "confirm_parameter_prompt"); // yes, no,
  if (answerPrompt
          && answerPrompt->type == cJSON_String
          && answerPrompt->valuestring != NULL) {
    if (0 == strncasecmp(answerPrompt->valuestring, "yes", 3)) {
      g_args.answer_yes = false;
    } else if (0 == strncasecmp(answerPrompt->valuestring, "no", 2)) {
      g_args.answer_yes = true;
    } else {
      g_args.answer_yes = false;
    }
  } else if (!answerPrompt) {
    g_args.answer_yes = false;
  } else {
    printf("ERROR: failed to read json, confirm_parameter_prompt not found\n");
    goto PARSE_OVER;
  }

  cJSON* dbs = cJSON_GetObjectItem(root, "databases");
  if (!dbs || dbs->type != cJSON_Array) {
    printf("ERROR: failed to read json, databases not found\n");
    goto PARSE_OVER;
  }

  int dbSize = cJSON_GetArraySize(dbs);
  if (dbSize > MAX_DB_COUNT) {
    errorPrint(
            "ERROR: failed to read json, databases size overflow, max database is %d\n",
            MAX_DB_COUNT);
    goto PARSE_OVER;
  }

  g_Dbs.dbCount = dbSize;
  for (int i = 0; i < dbSize; ++i) {
    cJSON* dbinfos = cJSON_GetArrayItem(dbs, i);
    if (dbinfos == NULL) continue;

    // dbinfo
    cJSON *dbinfo = cJSON_GetObjectItem(dbinfos, "dbinfo");
    if (!dbinfo || dbinfo->type != cJSON_Object) {
      printf("ERROR: failed to read json, dbinfo not found\n");
      goto PARSE_OVER;
    }

    cJSON *dbName = cJSON_GetObjectItem(dbinfo, "name");
    if (!dbName || dbName->type != cJSON_String || dbName->valuestring == NULL) {
      printf("ERROR: failed to read json, db name not found\n");
      goto PARSE_OVER;
    }
    tstrncpy(g_Dbs.db[i].dbName, dbName->valuestring, MAX_DB_NAME_SIZE);

    cJSON *drop = cJSON_GetObjectItem(dbinfo, "drop");
    if (drop && drop->type == cJSON_String && drop->valuestring != NULL) {
      if (0 == strncasecmp(drop->valuestring, "yes", strlen("yes"))) {
        g_Dbs.db[i].drop = true;
      } else {
        g_Dbs.db[i].drop = false;
      }
    } else if (!drop) {
      g_Dbs.db[i].drop = g_args.drop_database;
    } else {
      errorPrint("%s() LN%d, failed to read json, drop input mistake\n",
              __func__, __LINE__);
      goto PARSE_OVER;
    }

    cJSON *precision = cJSON_GetObjectItem(dbinfo, "precision");
    if (precision && precision->type == cJSON_String
            && precision->valuestring != NULL) {
      tstrncpy(g_Dbs.db[i].dbCfg.precision, precision->valuestring,
              MAX_DB_NAME_SIZE);
    } else if (!precision) {
      //tstrncpy(g_Dbs.db[i].dbCfg.precision, "ms", MAX_DB_NAME_SIZE);
      memset(g_Dbs.db[i].dbCfg.precision, 0, MAX_DB_NAME_SIZE);
    } else {
      printf("ERROR: failed to read json, precision not found\n");
      goto PARSE_OVER;
    }

    cJSON* update = cJSON_GetObjectItem(dbinfo, "update");
    if (update && update->type == cJSON_Number) {
      g_Dbs.db[i].dbCfg.update = update->valueint;
    } else if (!update) {
      g_Dbs.db[i].dbCfg.update = -1;
    } else {
      printf("ERROR: failed to read json, update not found\n");
      goto PARSE_OVER;
    }

    cJSON* replica = cJSON_GetObjectItem(dbinfo, "replica");
    if (replica && replica->type == cJSON_Number) {
      g_Dbs.db[i].dbCfg.replica = replica->valueint;
    } else if (!replica) {
      g_Dbs.db[i].dbCfg.replica = -1;
    } else {
      printf("ERROR: failed to read json, replica not found\n");
      goto PARSE_OVER;
    }

    cJSON* keep = cJSON_GetObjectItem(dbinfo, "keep");
    if (keep && keep->type == cJSON_Number) {
      g_Dbs.db[i].dbCfg.keep = keep->valueint;
    } else if (!keep) {
      g_Dbs.db[i].dbCfg.keep = -1;
    } else {
     printf("ERROR: failed to read json, keep not found\n");
     goto PARSE_OVER;
    }

    cJSON* days = cJSON_GetObjectItem(dbinfo, "days");
    if (days && days->type == cJSON_Number) {
      g_Dbs.db[i].dbCfg.days = days->valueint;
    } else if (!days) {
      g_Dbs.db[i].dbCfg.days = -1;
    } else {
     printf("ERROR: failed to read json, days not found\n");
     goto PARSE_OVER;
    }

    cJSON* cache = cJSON_GetObjectItem(dbinfo, "cache");
    if (cache && cache->type == cJSON_Number) {
      g_Dbs.db[i].dbCfg.cache = cache->valueint;
    } else if (!cache) {
      g_Dbs.db[i].dbCfg.cache = -1;
    } else {
     printf("ERROR: failed to read json, cache not found\n");
     goto PARSE_OVER;
    }

    cJSON* blocks= cJSON_GetObjectItem(dbinfo, "blocks");
    if (blocks && blocks->type == cJSON_Number) {
      g_Dbs.db[i].dbCfg.blocks = blocks->valueint;
    } else if (!blocks) {
      g_Dbs.db[i].dbCfg.blocks = -1;
    } else {
     printf("ERROR: failed to read json, block not found\n");
     goto PARSE_OVER;
    }

    //cJSON* maxtablesPerVnode= cJSON_GetObjectItem(dbinfo, "maxtablesPerVnode");
    //if (maxtablesPerVnode && maxtablesPerVnode->type == cJSON_Number) {
    //  g_Dbs.db[i].dbCfg.maxtablesPerVnode = maxtablesPerVnode->valueint;
    //} else if (!maxtablesPerVnode) {
    //  g_Dbs.db[i].dbCfg.maxtablesPerVnode = TSDB_DEFAULT_TABLES;
    //} else {
    // printf("failed to read json, maxtablesPerVnode not found");
    // goto PARSE_OVER;
    //}

    cJSON* minRows= cJSON_GetObjectItem(dbinfo, "minRows");
    if (minRows && minRows->type == cJSON_Number) {
      g_Dbs.db[i].dbCfg.minRows = minRows->valueint;
    } else if (!minRows) {
      g_Dbs.db[i].dbCfg.minRows = -1;
    } else {
     printf("ERROR: failed to read json, minRows not found\n");
     goto PARSE_OVER;
    }

    cJSON* maxRows= cJSON_GetObjectItem(dbinfo, "maxRows");
    if (maxRows && maxRows->type == cJSON_Number) {
      g_Dbs.db[i].dbCfg.maxRows = maxRows->valueint;
    } else if (!maxRows) {
      g_Dbs.db[i].dbCfg.maxRows = -1;
    } else {
     printf("ERROR: failed to read json, maxRows not found\n");
     goto PARSE_OVER;
    }

    cJSON* comp= cJSON_GetObjectItem(dbinfo, "comp");
    if (comp && comp->type == cJSON_Number) {
      g_Dbs.db[i].dbCfg.comp = comp->valueint;
    } else if (!comp) {
      g_Dbs.db[i].dbCfg.comp = -1;
    } else {
     printf("ERROR: failed to read json, comp not found\n");
     goto PARSE_OVER;
    }

    cJSON* walLevel= cJSON_GetObjectItem(dbinfo, "walLevel");
    if (walLevel && walLevel->type == cJSON_Number) {
      g_Dbs.db[i].dbCfg.walLevel = walLevel->valueint;
    } else if (!walLevel) {
      g_Dbs.db[i].dbCfg.walLevel = -1;
    } else {
     printf("ERROR: failed to read json, walLevel not found\n");
     goto PARSE_OVER;
    }

    cJSON* cacheLast= cJSON_GetObjectItem(dbinfo, "cachelast");
    if (cacheLast && cacheLast->type == cJSON_Number) {
      g_Dbs.db[i].dbCfg.cacheLast = cacheLast->valueint;
    } else if (!cacheLast) {
      g_Dbs.db[i].dbCfg.cacheLast = -1;
    } else {
     printf("ERROR: failed to read json, cacheLast not found\n");
     goto PARSE_OVER;
    }

    cJSON* quorum= cJSON_GetObjectItem(dbinfo, "quorum");
    if (quorum && quorum->type == cJSON_Number) {
      g_Dbs.db[i].dbCfg.quorum = quorum->valueint;
    } else if (!quorum) {
      g_Dbs.db[i].dbCfg.quorum = 1;
    } else {
     printf("failed to read json, quorum input mistake");
     goto PARSE_OVER;
    }

    cJSON* fsync= cJSON_GetObjectItem(dbinfo, "fsync");
    if (fsync && fsync->type == cJSON_Number) {
      g_Dbs.db[i].dbCfg.fsync = fsync->valueint;
    } else if (!fsync) {
      g_Dbs.db[i].dbCfg.fsync = -1;
    } else {
      errorPrint("%s() LN%d, failed to read json, fsync input mistake\n",
              __func__, __LINE__);
      goto PARSE_OVER;
    }

    // super_talbes
    cJSON *stables = cJSON_GetObjectItem(dbinfos, "super_tables");
    if (!stables || stables->type != cJSON_Array) {
      errorPrint("%s() LN%d, failed to read json, super_tables not found\n",
              __func__, __LINE__);
      goto PARSE_OVER;
    }

    int stbSize = cJSON_GetArraySize(stables);
    if (stbSize > MAX_SUPER_TABLE_COUNT) {
      errorPrint(
              "%s() LN%d, failed to read json, supertable size overflow, max supertable is %d\n",
              __func__, __LINE__, MAX_SUPER_TABLE_COUNT);
      goto PARSE_OVER;
    }

    g_Dbs.db[i].superTblCount = stbSize;
    for (int j = 0; j < stbSize; ++j) {
      cJSON* stbInfo = cJSON_GetArrayItem(stables, j);
      if (stbInfo == NULL) continue;

      // dbinfo
      cJSON *stbName = cJSON_GetObjectItem(stbInfo, "name");
      if (!stbName || stbName->type != cJSON_String || stbName->valuestring == NULL) {
        errorPrint("%s() LN%d, failed to read json, stb name not found\n",
                __func__, __LINE__);
        goto PARSE_OVER;
      }
      tstrncpy(g_Dbs.db[i].superTbls[j].sTblName, stbName->valuestring, MAX_TB_NAME_SIZE);

      cJSON *prefix = cJSON_GetObjectItem(stbInfo, "childtable_prefix");
      if (!prefix || prefix->type != cJSON_String || prefix->valuestring == NULL) {
        printf("ERROR: failed to read json, childtable_prefix not found\n");
        goto PARSE_OVER;
      }
      tstrncpy(g_Dbs.db[i].superTbls[j].childTblPrefix, prefix->valuestring, MAX_DB_NAME_SIZE);

      cJSON *autoCreateTbl = cJSON_GetObjectItem(stbInfo, "auto_create_table"); // yes, no, null
      if (autoCreateTbl
              && autoCreateTbl->type == cJSON_String
              && autoCreateTbl->valuestring != NULL) {
        if (0 == strncasecmp(autoCreateTbl->valuestring, "yes", 3)) {
          g_Dbs.db[i].superTbls[j].autoCreateTable = AUTO_CREATE_SUBTBL;
        } else if (0 == strncasecmp(autoCreateTbl->valuestring, "no", 2)) {
          g_Dbs.db[i].superTbls[j].autoCreateTable = PRE_CREATE_SUBTBL;
        } else {
          g_Dbs.db[i].superTbls[j].autoCreateTable = PRE_CREATE_SUBTBL;
        }
      } else if (!autoCreateTbl) {
        g_Dbs.db[i].superTbls[j].autoCreateTable = PRE_CREATE_SUBTBL;
      } else {
        printf("ERROR: failed to read json, auto_create_table not found\n");
        goto PARSE_OVER;
      }

      cJSON* batchCreateTbl = cJSON_GetObjectItem(stbInfo, "batch_create_tbl_num");
      if (batchCreateTbl && batchCreateTbl->type == cJSON_Number) {
        g_Dbs.db[i].superTbls[j].batchCreateTableNum = batchCreateTbl->valueint;
      } else if (!batchCreateTbl) {
        g_Dbs.db[i].superTbls[j].batchCreateTableNum = 1000;
      } else {
        printf("ERROR: failed to read json, batch_create_tbl_num not found\n");
        goto PARSE_OVER;
      }

      cJSON *childTblExists = cJSON_GetObjectItem(stbInfo, "child_table_exists"); // yes, no
      if (childTblExists
              && childTblExists->type == cJSON_String
              && childTblExists->valuestring != NULL) {
        if ((0 == strncasecmp(childTblExists->valuestring, "yes", 3))
            && (g_Dbs.db[i].drop == false)) {
          g_Dbs.db[i].superTbls[j].childTblExists = TBL_ALREADY_EXISTS;
        } else if ((0 == strncasecmp(childTblExists->valuestring, "no", 2)
              || (g_Dbs.db[i].drop == true))) {
          g_Dbs.db[i].superTbls[j].childTblExists = TBL_NO_EXISTS;
        } else {
          g_Dbs.db[i].superTbls[j].childTblExists = TBL_NO_EXISTS;
        }
      } else if (!childTblExists) {
        g_Dbs.db[i].superTbls[j].childTblExists = TBL_NO_EXISTS;
      } else {
        errorPrint("%s() LN%d, failed to read json, child_table_exists not found\n",
                __func__, __LINE__);
        goto PARSE_OVER;
      }

      cJSON* count = cJSON_GetObjectItem(stbInfo, "childtable_count");
      if (!count || count->type != cJSON_Number || 0 >= count->valueint) {
        errorPrint("%s() LN%d, failed to read json, childtable_count not found\n",
                __func__, __LINE__);
        goto PARSE_OVER;
      }
      g_Dbs.db[i].superTbls[j].childTblCount = count->valueint;

      cJSON *dataSource = cJSON_GetObjectItem(stbInfo, "data_source");
      if (dataSource && dataSource->type == cJSON_String
              && dataSource->valuestring != NULL) {
        tstrncpy(g_Dbs.db[i].superTbls[j].dataSource,
                dataSource->valuestring, MAX_DB_NAME_SIZE);
      } else if (!dataSource) {
        tstrncpy(g_Dbs.db[i].superTbls[j].dataSource, "rand", MAX_DB_NAME_SIZE);
      } else {
        errorPrint("%s() LN%d, failed to read json, data_source not found\n",
            __func__, __LINE__);
        goto PARSE_OVER;
      }

      cJSON *insertMode = cJSON_GetObjectItem(stbInfo, "insert_mode"); // taosc , restful
      if (insertMode && insertMode->type == cJSON_String
              && insertMode->valuestring != NULL) {
        tstrncpy(g_Dbs.db[i].superTbls[j].insertMode,
                insertMode->valuestring, MAX_DB_NAME_SIZE);
      } else if (!insertMode) {
        tstrncpy(g_Dbs.db[i].superTbls[j].insertMode, "taosc", MAX_DB_NAME_SIZE);
      } else {
        printf("ERROR: failed to read json, insert_mode not found\n");
        goto PARSE_OVER;
      }

      cJSON* childTbl_limit = cJSON_GetObjectItem(stbInfo, "childtable_limit");
      if ((childTbl_limit) && (g_Dbs.db[i].drop != true)
          && (g_Dbs.db[i].superTbls[j].childTblExists == TBL_ALREADY_EXISTS)) {
        if (childTbl_limit->type != cJSON_Number) {
            printf("ERROR: failed to read json, childtable_limit\n");
            goto PARSE_OVER;
        }
        g_Dbs.db[i].superTbls[j].childTblLimit = childTbl_limit->valueint;
      } else {
        g_Dbs.db[i].superTbls[j].childTblLimit = -1;    // select ... limit -1 means all query result, drop = yes mean all table need recreate, limit value is invalid.
      }

      cJSON* childTbl_offset = cJSON_GetObjectItem(stbInfo, "childtable_offset");
      if ((childTbl_offset) && (g_Dbs.db[i].drop != true)
          && (g_Dbs.db[i].superTbls[j].childTblExists == TBL_ALREADY_EXISTS)) {
        if (childTbl_offset->type != cJSON_Number || 0 > childTbl_offset->valueint) {
            printf("ERROR: failed to read json, childtable_offset\n");
            goto PARSE_OVER;
        }
        g_Dbs.db[i].superTbls[j].childTblOffset = childTbl_offset->valueint;
      } else {
        g_Dbs.db[i].superTbls[j].childTblOffset = 0;
      }

      cJSON *ts = cJSON_GetObjectItem(stbInfo, "start_timestamp");
      if (ts && ts->type == cJSON_String && ts->valuestring != NULL) {
        tstrncpy(g_Dbs.db[i].superTbls[j].startTimestamp,
                ts->valuestring, MAX_DB_NAME_SIZE);
      } else if (!ts) {
        tstrncpy(g_Dbs.db[i].superTbls[j].startTimestamp,
                "now", MAX_DB_NAME_SIZE);
      } else {
        printf("ERROR: failed to read json, start_timestamp not found\n");
        goto PARSE_OVER;
      }

      cJSON* timestampStep = cJSON_GetObjectItem(stbInfo, "timestamp_step");
      if (timestampStep && timestampStep->type == cJSON_Number) {
        g_Dbs.db[i].superTbls[j].timeStampStep = timestampStep->valueint;
      } else if (!timestampStep) {
        g_Dbs.db[i].superTbls[j].timeStampStep = DEFAULT_TIMESTAMP_STEP;
      } else {
        printf("ERROR: failed to read json, timestamp_step not found\n");
        goto PARSE_OVER;
      }

      cJSON *sampleFormat = cJSON_GetObjectItem(stbInfo, "sample_format");
      if (sampleFormat && sampleFormat->type
              == cJSON_String && sampleFormat->valuestring != NULL) {
        tstrncpy(g_Dbs.db[i].superTbls[j].sampleFormat,
                sampleFormat->valuestring, MAX_DB_NAME_SIZE);
      } else if (!sampleFormat) {
        tstrncpy(g_Dbs.db[i].superTbls[j].sampleFormat, "csv", MAX_DB_NAME_SIZE);
      } else {
        printf("ERROR: failed to read json, sample_format not found\n");
        goto PARSE_OVER;
      }

      cJSON *sampleFile = cJSON_GetObjectItem(stbInfo, "sample_file");
      if (sampleFile && sampleFile->type == cJSON_String
          && sampleFile->valuestring != NULL) {
        tstrncpy(g_Dbs.db[i].superTbls[j].sampleFile,
                sampleFile->valuestring, MAX_FILE_NAME_LEN);
      } else if (!sampleFile) {
        memset(g_Dbs.db[i].superTbls[j].sampleFile, 0, MAX_FILE_NAME_LEN);
      } else {
        printf("ERROR: failed to read json, sample_file not found\n");
        goto PARSE_OVER;
      }

      cJSON *tagsFile = cJSON_GetObjectItem(stbInfo, "tags_file");
      if (tagsFile && tagsFile->type == cJSON_String && tagsFile->valuestring != NULL) {
        tstrncpy(g_Dbs.db[i].superTbls[j].tagsFile,
                tagsFile->valuestring, MAX_FILE_NAME_LEN);
        if (0 == g_Dbs.db[i].superTbls[j].tagsFile[0]) {
          g_Dbs.db[i].superTbls[j].tagSource = 0;
        } else {
          g_Dbs.db[i].superTbls[j].tagSource = 1;
        }
      } else if (!tagsFile) {
        memset(g_Dbs.db[i].superTbls[j].tagsFile, 0, MAX_FILE_NAME_LEN);
        g_Dbs.db[i].superTbls[j].tagSource = 0;
      } else {
        printf("ERROR: failed to read json, tags_file not found\n");
        goto PARSE_OVER;
      }

      cJSON* maxSqlLen = cJSON_GetObjectItem(stbInfo, "max_sql_len");
      if (maxSqlLen && maxSqlLen->type == cJSON_Number) {
        int32_t len = maxSqlLen->valueint;
        if (len > TSDB_MAX_ALLOWED_SQL_LEN) {
          len = TSDB_MAX_ALLOWED_SQL_LEN;
        } else if (len < 5) {
          len = 5;
        }
        g_Dbs.db[i].superTbls[j].maxSqlLen = len;
      } else if (!maxSqlLen) {
        g_Dbs.db[i].superTbls[j].maxSqlLen = g_args.max_sql_len;
      } else {
        errorPrint("%s() LN%d, failed to read json, maxSqlLen input mistake\n",
            __func__, __LINE__);
        goto PARSE_OVER;
      }
/*
      cJSON *multiThreadWriteOneTbl =
          cJSON_GetObjectItem(stbInfo, "multi_thread_write_one_tbl"); // no , yes
      if (multiThreadWriteOneTbl
              && multiThreadWriteOneTbl->type == cJSON_String
              && multiThreadWriteOneTbl->valuestring != NULL) {
        if (0 == strncasecmp(multiThreadWriteOneTbl->valuestring, "yes", 3)) {
          g_Dbs.db[i].superTbls[j].multiThreadWriteOneTbl = 1;
        } else {
          g_Dbs.db[i].superTbls[j].multiThreadWriteOneTbl = 0;
        }
      } else if (!multiThreadWriteOneTbl) {
        g_Dbs.db[i].superTbls[j].multiThreadWriteOneTbl = 0;
      } else {
        printf("ERROR: failed to read json, multiThreadWriteOneTbl not found\n");
        goto PARSE_OVER;
      }
*/
      cJSON* interlaceRows = cJSON_GetObjectItem(stbInfo, "interlace_rows");
      if (interlaceRows && interlaceRows->type == cJSON_Number) {
        g_Dbs.db[i].superTbls[j].interlaceRows = interlaceRows->valueint;
        // rows per table need be less than insert batch
        if (g_Dbs.db[i].superTbls[j].interlaceRows > g_args.num_of_RPR) {
          printf("NOTICE: db[%d].superTbl[%d]'s interlace rows value %d > num_of_records_per_req %d\n\n",
                  i, j, g_Dbs.db[i].superTbls[j].interlaceRows, g_args.num_of_RPR);
          printf("        interlace rows value will be set to num_of_records_per_req %d\n\n",
                  g_args.num_of_RPR);
          printf("        press Enter key to continue or Ctrl-C to stop.");
          (void)getchar();
          g_Dbs.db[i].superTbls[j].interlaceRows = g_args.num_of_RPR;
        }
      } else if (!interlaceRows) {
        g_Dbs.db[i].superTbls[j].interlaceRows = 0; // 0 means progressive mode, > 0 mean interlace mode. max value is less or equ num_of_records_per_req
      } else {
        errorPrint(
                "%s() LN%d, failed to read json, interlace rows input mistake\n",
                __func__, __LINE__);
        goto PARSE_OVER;
      }

      cJSON* disorderRatio = cJSON_GetObjectItem(stbInfo, "disorder_ratio");
      if (disorderRatio && disorderRatio->type == cJSON_Number) {
        if (disorderRatio->valueint > 50)
          disorderRatio->valueint = 50;

        if (disorderRatio->valueint < 0)
          disorderRatio->valueint = 0;

        g_Dbs.db[i].superTbls[j].disorderRatio = disorderRatio->valueint;
      } else if (!disorderRatio) {
        g_Dbs.db[i].superTbls[j].disorderRatio = 0;
      } else {
        printf("ERROR: failed to read json, disorderRatio not found\n");
        goto PARSE_OVER;
      }

      cJSON* disorderRange = cJSON_GetObjectItem(stbInfo, "disorder_range");
      if (disorderRange && disorderRange->type == cJSON_Number) {
        g_Dbs.db[i].superTbls[j].disorderRange = disorderRange->valueint;
      } else if (!disorderRange) {
        g_Dbs.db[i].superTbls[j].disorderRange = 1000;
      } else {
        printf("ERROR: failed to read json, disorderRange not found\n");
        goto PARSE_OVER;
      }

      cJSON* insertRows = cJSON_GetObjectItem(stbInfo, "insert_rows");
      if (insertRows && insertRows->type == cJSON_Number) {
        g_Dbs.db[i].superTbls[j].insertRows = insertRows->valueint;
      } else if (!insertRows) {
        g_Dbs.db[i].superTbls[j].insertRows = 0x7FFFFFFFFFFFFFFF;
      } else {
        errorPrint("%s() LN%d, failed to read json, insert_rows input mistake\n",
                __func__, __LINE__);
        goto PARSE_OVER;
      }

      cJSON* insertInterval = cJSON_GetObjectItem(stbInfo, "insert_interval");
      if (insertInterval && insertInterval->type == cJSON_Number) {
        g_Dbs.db[i].superTbls[j].insertInterval = insertInterval->valueint;
      } else if (!insertInterval) {
        verbosePrint("%s() LN%d: stable insert interval be overrided by global %d.\n",
                __func__, __LINE__, g_args.insert_interval);
        g_Dbs.db[i].superTbls[j].insertInterval = g_args.insert_interval;
      } else {
        errorPrint("%s() LN%d, failed to read json, insert_interval input mistake\n",
                __func__, __LINE__);
        goto PARSE_OVER;
      }

      int retVal = getColumnAndTagTypeFromInsertJsonFile(
              stbInfo, &g_Dbs.db[i].superTbls[j]);
      if (false == retVal) {
        goto PARSE_OVER;
      }
    }
  }

  ret = true;

PARSE_OVER:
  return ret;
}

static bool getMetaFromQueryJsonFile(cJSON* root) {
  bool  ret = false;

  cJSON* cfgdir = cJSON_GetObjectItem(root, "cfgdir");
  if (cfgdir && cfgdir->type == cJSON_String && cfgdir->valuestring != NULL) {
    tstrncpy(g_queryInfo.cfgDir, cfgdir->valuestring, MAX_FILE_NAME_LEN);
  }

  cJSON* host = cJSON_GetObjectItem(root, "host");
  if (host && host->type == cJSON_String && host->valuestring != NULL) {
    tstrncpy(g_queryInfo.host, host->valuestring, MAX_HOSTNAME_SIZE);
  } else if (!host) {
    tstrncpy(g_queryInfo.host, "127.0.0.1", MAX_HOSTNAME_SIZE);
  } else {
    printf("ERROR: failed to read json, host not found\n");
    goto PARSE_OVER;
  }

  cJSON* port = cJSON_GetObjectItem(root, "port");
  if (port && port->type == cJSON_Number) {
    g_queryInfo.port = port->valueint;
  } else if (!port) {
    g_queryInfo.port = 6030;
  }

  cJSON* user = cJSON_GetObjectItem(root, "user");
  if (user && user->type == cJSON_String && user->valuestring != NULL) {
    tstrncpy(g_queryInfo.user, user->valuestring, MAX_USERNAME_SIZE);
  } else if (!user) {
    tstrncpy(g_queryInfo.user, "root", MAX_USERNAME_SIZE); ;
  }

  cJSON* password = cJSON_GetObjectItem(root, "password");
  if (password && password->type == cJSON_String && password->valuestring != NULL) {
    tstrncpy(g_queryInfo.password, password->valuestring, MAX_PASSWORD_SIZE);
  } else if (!password) {
    tstrncpy(g_queryInfo.password, "taosdata", MAX_PASSWORD_SIZE);;
  }

  cJSON *answerPrompt = cJSON_GetObjectItem(root, "confirm_parameter_prompt"); // yes, no,
  if (answerPrompt && answerPrompt->type == cJSON_String
          && answerPrompt->valuestring != NULL) {
    if (0 == strncasecmp(answerPrompt->valuestring, "yes", 3)) {
      g_args.answer_yes = false;
    } else if (0 == strncasecmp(answerPrompt->valuestring, "no", 2)) {
      g_args.answer_yes = true;
    } else {
      g_args.answer_yes = false;
    }
  } else if (!answerPrompt) {
    g_args.answer_yes = false;
  } else {
    printf("ERROR: failed to read json, confirm_parameter_prompt not found\n");
    goto PARSE_OVER;
  }

  cJSON* gQueryTimes = cJSON_GetObjectItem(root, "query_times");
  if (gQueryTimes && gQueryTimes->type == cJSON_Number) {
    g_args.query_times = gQueryTimes->valueint;
  } else if (!gQueryTimes) {
    g_args.query_times = 1;
  } else {
    errorPrint("%s() LN%d, failed to read json, query_times input mistake\n",
        __func__, __LINE__);
    goto PARSE_OVER;
  }

  cJSON* dbs = cJSON_GetObjectItem(root, "databases");
  if (dbs && dbs->type == cJSON_String && dbs->valuestring != NULL) {
    tstrncpy(g_queryInfo.dbName, dbs->valuestring, MAX_DB_NAME_SIZE);
  } else if (!dbs) {
    printf("ERROR: failed to read json, databases not found\n");
    goto PARSE_OVER;
  }

  cJSON* queryMode = cJSON_GetObjectItem(root, "query_mode");
  if (queryMode && queryMode->type == cJSON_String && queryMode->valuestring != NULL) {
    tstrncpy(g_queryInfo.queryMode, queryMode->valuestring, MAX_TB_NAME_SIZE);
  } else if (!queryMode) {
    tstrncpy(g_queryInfo.queryMode, "taosc", MAX_TB_NAME_SIZE);
  } else {
    printf("ERROR: failed to read json, query_mode not found\n");
    goto PARSE_OVER;
  }

  // super_table_query
  cJSON *specifiedQuery = cJSON_GetObjectItem(root, "specified_table_query");
  if (!specifiedQuery) {
    g_queryInfo.specifiedQueryInfo.concurrent = 0;
    g_queryInfo.specifiedQueryInfo.sqlCount = 0;
  } else if (specifiedQuery->type != cJSON_Object) {
    printf("ERROR: failed to read json, super_table_query not found\n");
    goto PARSE_OVER;
  } else {
    cJSON* queryInterval = cJSON_GetObjectItem(specifiedQuery, "query_interval");
    if (queryInterval && queryInterval->type == cJSON_Number) {
      g_queryInfo.specifiedQueryInfo.queryInterval = queryInterval->valueint;
    } else if (!queryInterval) {
      g_queryInfo.specifiedQueryInfo.queryInterval = 0;
    }

    cJSON* specifiedQueryTimes = cJSON_GetObjectItem(specifiedQuery,
        "query_times");
    if (specifiedQueryTimes && specifiedQueryTimes->type == cJSON_Number) {
      g_queryInfo.specifiedQueryInfo.queryTimes = specifiedQueryTimes->valueint;
    } else if (!specifiedQueryTimes) {
      g_queryInfo.specifiedQueryInfo.queryTimes = g_args.query_times;
    } else {
      errorPrint("%s() LN%d, failed to read json, query_times input mistake\n",
          __func__, __LINE__);
      goto PARSE_OVER;
    }

    cJSON* concurrent = cJSON_GetObjectItem(specifiedQuery, "concurrent");
    if (concurrent && concurrent->type == cJSON_Number) {
      g_queryInfo.specifiedQueryInfo.concurrent = concurrent->valueint;
      if (g_queryInfo.specifiedQueryInfo.concurrent <= 0) {
        errorPrint("%s() LN%d, query sqlCount %d or concurrent %d is not correct.\n",
              __func__, __LINE__, g_queryInfo.specifiedQueryInfo.sqlCount,
              g_queryInfo.specifiedQueryInfo.concurrent);
        goto PARSE_OVER;
      }
    } else if (!concurrent) {
      g_queryInfo.specifiedQueryInfo.concurrent = 1;
    }

    cJSON* mode = cJSON_GetObjectItem(specifiedQuery, "mode");
    if (mode && mode->type == cJSON_String
        && mode->valuestring != NULL) {
      if (0 == strcmp("sync", mode->valuestring)) {
        g_queryInfo.specifiedQueryInfo.mode = SYNC_QUERY_MODE;
      } else if (0 == strcmp("async", mode->valuestring)) {
        g_queryInfo.specifiedQueryInfo.mode = ASYNC_QUERY_MODE;
      } else {
        errorPrint("%s() LN%d, failed to read json, query mode input error\n",
            __func__, __LINE__);
        goto PARSE_OVER;
      }
    } else {
      g_queryInfo.specifiedQueryInfo.mode = SYNC_QUERY_MODE;
    }

    cJSON* interval = cJSON_GetObjectItem(specifiedQuery, "interval");
    if (interval && interval->type == cJSON_Number) {
      g_queryInfo.specifiedQueryInfo.subscribeInterval = interval->valueint;
    } else if (!interval) {
      //printf("failed to read json, subscribe interval no found\n");
      //goto PARSE_OVER;
      g_queryInfo.specifiedQueryInfo.subscribeInterval = 10000;
    }

    cJSON* restart = cJSON_GetObjectItem(specifiedQuery, "restart");
    if (restart && restart->type == cJSON_String && restart->valuestring != NULL) {
      if (0 == strcmp("yes", restart->valuestring)) {
        g_queryInfo.specifiedQueryInfo.subscribeRestart = 1;
      } else if (0 == strcmp("no", restart->valuestring)) {
        g_queryInfo.specifiedQueryInfo.subscribeRestart = 0;
      } else {
        printf("ERROR: failed to read json, subscribe restart error\n");
        goto PARSE_OVER;
      }
    } else {
      g_queryInfo.specifiedQueryInfo.subscribeRestart = 1;
    }

    cJSON* keepProgress = cJSON_GetObjectItem(specifiedQuery, "keepProgress");
    if (keepProgress
            && keepProgress->type == cJSON_String
            && keepProgress->valuestring != NULL) {
      if (0 == strcmp("yes", keepProgress->valuestring)) {
        g_queryInfo.specifiedQueryInfo.subscribeKeepProgress = 1;
      } else if (0 == strcmp("no", keepProgress->valuestring)) {
        g_queryInfo.specifiedQueryInfo.subscribeKeepProgress = 0;
      } else {
        printf("ERROR: failed to read json, subscribe keepProgress error\n");
        goto PARSE_OVER;
      }
    } else {
      g_queryInfo.specifiedQueryInfo.subscribeKeepProgress = 0;
    }

    // sqls
    cJSON* superSqls = cJSON_GetObjectItem(specifiedQuery, "sqls");
    if (!superSqls) {
      g_queryInfo.specifiedQueryInfo.sqlCount = 0;
    } else if (superSqls->type != cJSON_Array) {
      errorPrint("%s() LN%d, failed to read json, super sqls not found\n",
          __func__, __LINE__);
      goto PARSE_OVER;
    } else {
      int superSqlSize = cJSON_GetArraySize(superSqls);
      if (superSqlSize > MAX_QUERY_SQL_COUNT) {
        errorPrint("%s() LN%d, failed to read json, query sql size overflow, max is %d\n",
           __func__, __LINE__, MAX_QUERY_SQL_COUNT);
        goto PARSE_OVER;
      }

      g_queryInfo.specifiedQueryInfo.sqlCount = superSqlSize;
      for (int j = 0; j < superSqlSize; ++j) {
        cJSON* sql = cJSON_GetArrayItem(superSqls, j);
        if (sql == NULL) continue;

        cJSON *sqlStr = cJSON_GetObjectItem(sql, "sql");
        if (!sqlStr || sqlStr->type != cJSON_String || sqlStr->valuestring == NULL) {
          printf("ERROR: failed to read json, sql not found\n");
          goto PARSE_OVER;
        }
        tstrncpy(g_queryInfo.specifiedQueryInfo.sql[j], sqlStr->valuestring, MAX_QUERY_SQL_LENGTH);

        cJSON *result = cJSON_GetObjectItem(sql, "result");
        if (NULL != result && result->type == cJSON_String && result->valuestring != NULL) {
          tstrncpy(g_queryInfo.specifiedQueryInfo.result[j], result->valuestring, MAX_FILE_NAME_LEN);
        } else if (NULL == result) {
          memset(g_queryInfo.specifiedQueryInfo.result[j], 0, MAX_FILE_NAME_LEN);
        } else {
          printf("ERROR: failed to read json, super query result file not found\n");
          goto PARSE_OVER;
        }
      }
    }
  }

  // sub_table_query
  cJSON *superQuery = cJSON_GetObjectItem(root, "super_table_query");
  if (!superQuery) {
    g_queryInfo.superQueryInfo.threadCnt = 0;
    g_queryInfo.superQueryInfo.sqlCount = 0;
  } else if (superQuery->type != cJSON_Object) {
    printf("ERROR: failed to read json, sub_table_query not found\n");
    ret = true;
    goto PARSE_OVER;
  } else {
    cJSON* subrate = cJSON_GetObjectItem(superQuery, "query_interval");
    if (subrate && subrate->type == cJSON_Number) {
      g_queryInfo.superQueryInfo.queryInterval = subrate->valueint;
    } else if (!subrate) {
      g_queryInfo.superQueryInfo.queryInterval = 0;
    }

    cJSON* superQueryTimes = cJSON_GetObjectItem(superQuery, "query_times");
    if (superQueryTimes && superQueryTimes->type == cJSON_Number) {
      g_queryInfo.superQueryInfo.queryTimes = superQueryTimes->valueint;
    } else if (!superQueryTimes) {
      g_queryInfo.superQueryInfo.queryTimes = g_args.query_times;
    } else {
      errorPrint("%s() LN%d, failed to read json, query_times input mistake\n",
          __func__, __LINE__);
      goto PARSE_OVER;
    }

    cJSON* threads = cJSON_GetObjectItem(superQuery, "threads");
    if (threads && threads->type == cJSON_Number) {
      g_queryInfo.superQueryInfo.threadCnt = threads->valueint;
    } else if (!threads) {
      g_queryInfo.superQueryInfo.threadCnt = 1;
    }

    //cJSON* subTblCnt = cJSON_GetObjectItem(superQuery, "childtable_count");
    //if (subTblCnt && subTblCnt->type == cJSON_Number) {
    //  g_queryInfo.superQueryInfo.childTblCount = subTblCnt->valueint;
    //} else if (!subTblCnt) {
    //  g_queryInfo.superQueryInfo.childTblCount = 0;
    //}

    cJSON* stblname = cJSON_GetObjectItem(superQuery, "stblname");
    if (stblname && stblname->type == cJSON_String
        && stblname->valuestring != NULL) {
      tstrncpy(g_queryInfo.superQueryInfo.sTblName, stblname->valuestring,
          MAX_TB_NAME_SIZE);
    } else {
      errorPrint("%s() LN%d, failed to read json, super table name input error\n",
          __func__, __LINE__);
      goto PARSE_OVER;
    }

    cJSON* submode = cJSON_GetObjectItem(superQuery, "mode");
    if (submode && submode->type == cJSON_String
        && submode->valuestring != NULL) {
      if (0 == strcmp("sync", submode->valuestring)) {
        g_queryInfo.superQueryInfo.mode = SYNC_QUERY_MODE;
      } else if (0 == strcmp("async", submode->valuestring)) {
        g_queryInfo.superQueryInfo.mode = ASYNC_QUERY_MODE;
      } else {
        errorPrint("%s() LN%d, failed to read json, query mode input error\n",
            __func__, __LINE__);
        goto PARSE_OVER;
      }
    } else {
      g_queryInfo.superQueryInfo.mode = SYNC_QUERY_MODE;
    }

    cJSON* subinterval = cJSON_GetObjectItem(superQuery, "interval");
    if (subinterval && subinterval->type == cJSON_Number) {
      g_queryInfo.superQueryInfo.subscribeInterval = subinterval->valueint;
    } else if (!subinterval) {
      //printf("failed to read json, subscribe interval no found\n");
      //goto PARSE_OVER;
      g_queryInfo.superQueryInfo.subscribeInterval = 10000;
    }

    cJSON* subrestart = cJSON_GetObjectItem(superQuery, "restart");
    if (subrestart && subrestart->type == cJSON_String
        && subrestart->valuestring != NULL) {
      if (0 == strcmp("yes", subrestart->valuestring)) {
        g_queryInfo.superQueryInfo.subscribeRestart = 1;
      } else if (0 == strcmp("no", subrestart->valuestring)) {
        g_queryInfo.superQueryInfo.subscribeRestart = 0;
      } else {
        printf("ERROR: failed to read json, subscribe restart error\n");
        goto PARSE_OVER;
      }
    } else {
      g_queryInfo.superQueryInfo.subscribeRestart = 1;
    }

    cJSON* subkeepProgress = cJSON_GetObjectItem(superQuery, "keepProgress");
    if (subkeepProgress &&
            subkeepProgress->type == cJSON_String
            && subkeepProgress->valuestring != NULL) {
      if (0 == strcmp("yes", subkeepProgress->valuestring)) {
        g_queryInfo.superQueryInfo.subscribeKeepProgress = 1;
      } else if (0 == strcmp("no", subkeepProgress->valuestring)) {
        g_queryInfo.superQueryInfo.subscribeKeepProgress = 0;
      } else {
        printf("ERROR: failed to read json, subscribe keepProgress error\n");
        goto PARSE_OVER;
      }
    } else {
      g_queryInfo.superQueryInfo.subscribeKeepProgress = 0;
    }

    // sqls
    cJSON* subsqls = cJSON_GetObjectItem(superQuery, "sqls");
    if (!subsqls) {
      g_queryInfo.superQueryInfo.sqlCount = 0;
    } else if (subsqls->type != cJSON_Array) {
      errorPrint("%s() LN%d: failed to read json, super sqls not found\n",
          __func__, __LINE__);
      goto PARSE_OVER;
    } else {
      int superSqlSize = cJSON_GetArraySize(subsqls);
      if (superSqlSize > MAX_QUERY_SQL_COUNT) {
        errorPrint("%s() LN%d, failed to read json, query sql size overflow, max is %d\n",
           __func__, __LINE__, MAX_QUERY_SQL_COUNT);
        goto PARSE_OVER;
      }

      g_queryInfo.superQueryInfo.sqlCount = superSqlSize;
      for (int j = 0; j < superSqlSize; ++j) {
        cJSON* sql = cJSON_GetArrayItem(subsqls, j);
        if (sql == NULL) continue;

        cJSON *sqlStr = cJSON_GetObjectItem(sql, "sql");
        if (!sqlStr || sqlStr->type != cJSON_String
            || sqlStr->valuestring == NULL) {
          errorPrint("%s() LN%d, failed to read json, sql not found\n",
              __func__, __LINE__);
          goto PARSE_OVER;
        }
        tstrncpy(g_queryInfo.superQueryInfo.sql[j], sqlStr->valuestring,
            MAX_QUERY_SQL_LENGTH);

        cJSON *result = cJSON_GetObjectItem(sql, "result");
        if (result != NULL && result->type == cJSON_String
            && result->valuestring != NULL){
          tstrncpy(g_queryInfo.superQueryInfo.result[j],
              result->valuestring, MAX_FILE_NAME_LEN);
        } else if (NULL == result) {
          memset(g_queryInfo.superQueryInfo.result[j], 0, MAX_FILE_NAME_LEN);
        }  else {
          errorPrint("%s() LN%d, failed to read json, sub query result file not found\n",
              __func__, __LINE__);
          goto PARSE_OVER;
        }
      }
    }
  }

  ret = true;

PARSE_OVER:
  return ret;
}

static bool getInfoFromJsonFile(char* file) {
    debugPrint("%s %d %s\n", __func__, __LINE__, file);

  FILE *fp = fopen(file, "r");
  if (!fp) {
    printf("failed to read %s, reason:%s\n", file, strerror(errno));
    return false;
  }

  bool  ret = false;
  int   maxLen = 6400000;
  char *content = calloc(1, maxLen + 1);
  int   len = fread(content, 1, maxLen, fp);
  if (len <= 0) {
    free(content);
    fclose(fp);
    printf("failed to read %s, content is null", file);
    return false;
  }

  content[len] = 0;
  cJSON* root = cJSON_Parse(content);
  if (root == NULL) {
    printf("ERROR: failed to cjson parse %s, invalid json format\n", file);
    goto PARSE_OVER;
  }

  cJSON* filetype = cJSON_GetObjectItem(root, "filetype");
  if (filetype && filetype->type == cJSON_String && filetype->valuestring != NULL) {
    if (0 == strcasecmp("insert", filetype->valuestring)) {
      g_args.test_mode = INSERT_TEST;
    } else if (0 == strcasecmp("query", filetype->valuestring)) {
      g_args.test_mode = QUERY_TEST;
    } else if (0 == strcasecmp("subscribe", filetype->valuestring)) {
      g_args.test_mode = SUBSCRIBE_TEST;
    } else {
      printf("ERROR: failed to read json, filetype not support\n");
      goto PARSE_OVER;
    }
  } else if (!filetype) {
    g_args.test_mode = INSERT_TEST;
  } else {
    printf("ERROR: failed to read json, filetype not found\n");
    goto PARSE_OVER;
  }

  if (INSERT_TEST == g_args.test_mode) {
    ret = getMetaFromInsertJsonFile(root);
  } else if ((QUERY_TEST == g_args.test_mode)
          || (SUBSCRIBE_TEST == g_args.test_mode)) {
    ret = getMetaFromQueryJsonFile(root);
  } else {
    errorPrint("%s() LN%d, input json file type error! please input correct file type: insert or query or subscribe\n",
            __func__, __LINE__);
    goto PARSE_OVER;
  }

PARSE_OVER:
  free(content);
  cJSON_Delete(root);
  fclose(fp);
  return ret;
}

static void prepareSampleData() {
  for (int i = 0; i < g_Dbs.dbCount; i++) {
    for (int j = 0; j < g_Dbs.db[i].superTblCount; j++) {
      if (g_Dbs.db[i].superTbls[j].tagsFile[0] != 0) {
        (void)readTagFromCsvFileToMem(&g_Dbs.db[i].superTbls[j]);
      }
    }
  }
}

static void postFreeResource() {
  tmfclose(g_fpOfInsertResult);
  for (int i = 0; i < g_Dbs.dbCount; i++) {
    for (int j = 0; j < g_Dbs.db[i].superTblCount; j++) {
      if (0 != g_Dbs.db[i].superTbls[j].colsOfCreateChildTable) {
        free(g_Dbs.db[i].superTbls[j].colsOfCreateChildTable);
        g_Dbs.db[i].superTbls[j].colsOfCreateChildTable = NULL;
      }
      if (0 != g_Dbs.db[i].superTbls[j].sampleDataBuf) {
        free(g_Dbs.db[i].superTbls[j].sampleDataBuf);
        g_Dbs.db[i].superTbls[j].sampleDataBuf = NULL;
      }
      if (0 != g_Dbs.db[i].superTbls[j].tagDataBuf) {
        free(g_Dbs.db[i].superTbls[j].tagDataBuf);
        g_Dbs.db[i].superTbls[j].tagDataBuf = NULL;
      }
      if (0 != g_Dbs.db[i].superTbls[j].childTblName) {
        free(g_Dbs.db[i].superTbls[j].childTblName);
        g_Dbs.db[i].superTbls[j].childTblName = NULL;
      }
    }
  }
}

static int getRowDataFromSample(char*  dataBuf, int maxLen, int64_t timestamp,
      SSuperTable* superTblInfo, int* sampleUsePos) {
  if ((*sampleUsePos) == MAX_SAMPLES_ONCE_FROM_FILE) {
/*    int ret = readSampleFromCsvFileToMem(superTblInfo);
    if (0 != ret) {
      tmfree(superTblInfo->sampleDataBuf);
      superTblInfo->sampleDataBuf = NULL;
      return -1;
    }
*/
    *sampleUsePos = 0;
  }

  int    dataLen = 0;

  dataLen += snprintf(dataBuf + dataLen, maxLen - dataLen,
          "(%" PRId64 ", ", timestamp);
  dataLen += snprintf(dataBuf + dataLen, maxLen - dataLen,
          "%s", superTblInfo->sampleDataBuf + superTblInfo->lenOfOneRow * (*sampleUsePos));
  dataLen += snprintf(dataBuf + dataLen, maxLen - dataLen, ")");

  (*sampleUsePos)++;

  return dataLen;
}

static int generateRowData(char* recBuf, int64_t timestamp, SSuperTable* stbInfo) {
  int   dataLen = 0;
  char  *pstr = recBuf;
  int maxLen = MAX_DATA_SIZE;

  dataLen += snprintf(pstr + dataLen, maxLen - dataLen, "(%" PRId64 ", ", timestamp);

  for (int i = 0; i < stbInfo->columnCount; i++) {
    if ((0 == strncasecmp(stbInfo->columns[i].dataType, "binary", 6))
            || (0 == strncasecmp(stbInfo->columns[i].dataType, "nchar", 5))) {
      if (stbInfo->columns[i].dataLen > TSDB_MAX_BINARY_LEN) {
        errorPrint( "binary or nchar length overflow, max size:%u\n",
                (uint32_t)TSDB_MAX_BINARY_LEN);
        return -1;
      }

      char* buf = (char*)calloc(stbInfo->columns[i].dataLen+1, 1);
      if (NULL == buf) {
        errorPrint( "calloc failed! size:%d\n", stbInfo->columns[i].dataLen);
        return -1;
      }
      rand_string(buf, stbInfo->columns[i].dataLen);
      dataLen += snprintf(pstr + dataLen, maxLen - dataLen, "\'%s\', ", buf);
      tmfree(buf);
    } else if (0 == strncasecmp(stbInfo->columns[i].dataType,
                "int", 3)) {
      dataLen += snprintf(pstr + dataLen, maxLen - dataLen,
              "%d, ", rand_int());
    } else if (0 == strncasecmp(stbInfo->columns[i].dataType,
                "bigint", 6)) {
      dataLen += snprintf(pstr + dataLen, maxLen - dataLen,
              "%"PRId64", ", rand_bigint());
    }  else if (0 == strncasecmp(stbInfo->columns[i].dataType,
                "float", 5)) {
      dataLen += snprintf(pstr + dataLen, maxLen - dataLen,
              "%f, ", rand_float());
    }  else if (0 == strncasecmp(stbInfo->columns[i].dataType,
                "double", 6)) {
      dataLen += snprintf(pstr + dataLen, maxLen - dataLen,
              "%f, ", rand_double());
    }  else if (0 == strncasecmp(stbInfo->columns[i].dataType,
                "smallint", 8)) {
      dataLen += snprintf(pstr + dataLen, maxLen - dataLen,
          "%d, ", rand_smallint());
    }  else if (0 == strncasecmp(stbInfo->columns[i].dataType,
          "tinyint", strlen("tinyint"))) {
      dataLen += snprintf(pstr + dataLen, maxLen - dataLen,
          "%d, ", rand_tinyint());
    }  else if (0 == strncasecmp(stbInfo->columns[i].dataType,
          "bool", strlen("bool"))) {
      dataLen += snprintf(pstr + dataLen, maxLen - dataLen,
          "%d, ", rand_bool());
    }  else if (0 == strncasecmp(stbInfo->columns[i].dataType,
          "timestamp", strlen("timestamp"))) {
      dataLen += snprintf(pstr + dataLen, maxLen - dataLen,
          "%"PRId64", ", rand_bigint());
    }  else {
      errorPrint( "No support data type: %s\n", stbInfo->columns[i].dataType);
      return -1;
    }
  }

  dataLen -= 2;
  dataLen += snprintf(pstr + dataLen, maxLen - dataLen, ")");

  verbosePrint("%s() LN%d, recBuf:\n\t%s\n", __func__, __LINE__, recBuf);

  return strlen(recBuf);
}

static int32_t generateData(char *recBuf, char **data_type,
        int num_of_cols, int64_t timestamp, int lenOfBinary) {
  memset(recBuf, 0, MAX_DATA_SIZE);
  char *pstr = recBuf;
  pstr += sprintf(pstr, "(%" PRId64, timestamp);
  int c = 0;

  for (; c < MAX_NUM_DATATYPE; c++) {
    if (data_type[c] == NULL) {
      break;
    }
  }

  if (0 == c) {
    perror("data type error!");
    exit(-1);
  }

  for (int i = 0; i < c; i++) {
    if (strcasecmp(data_type[i % c], "tinyint") == 0) {
      pstr += sprintf(pstr, ", %d", rand_tinyint() );
    } else if (strcasecmp(data_type[i % c], "smallint") == 0) {
      pstr += sprintf(pstr, ", %d", rand_smallint());
    } else if (strcasecmp(data_type[i % c], "int") == 0) {
      pstr += sprintf(pstr, ", %d", rand_int());
    } else if (strcasecmp(data_type[i % c], "bigint") == 0) {
      pstr += sprintf(pstr, ", %" PRId64, rand_bigint());
    } else if (strcasecmp(data_type[i % c], "float") == 0) {
      pstr += sprintf(pstr, ", %10.4f", rand_float());
    } else if (strcasecmp(data_type[i % c], "double") == 0) {
      double t = rand_double();
      pstr += sprintf(pstr, ", %20.8f", t);
    } else if (strcasecmp(data_type[i % c], "bool") == 0) {
      bool b = taosRandom() & 1;
      pstr += sprintf(pstr, ", %s", b ? "true" : "false");
    } else if (strcasecmp(data_type[i % c], "binary") == 0) {
      char *s = malloc(lenOfBinary);
      rand_string(s, lenOfBinary);
      pstr += sprintf(pstr, ", \"%s\"", s);
      free(s);
    } else if (strcasecmp(data_type[i % c], "nchar") == 0) {
      char *s = malloc(lenOfBinary);
      rand_string(s, lenOfBinary);
      pstr += sprintf(pstr, ", \"%s\"", s);
      free(s);
    }

    if (strlen(recBuf) > MAX_DATA_SIZE) {
      perror("column length too long, abort");
      exit(-1);
    }
  }

  pstr += sprintf(pstr, ")");

  verbosePrint("%s() LN%d, recBuf:\n\t%s\n", __func__, __LINE__, recBuf);

  return (int32_t)strlen(recBuf);
}

static int prepareSampleDataForSTable(SSuperTable *superTblInfo) {
  char* sampleDataBuf = NULL;

  sampleDataBuf = calloc(
            superTblInfo->lenOfOneRow * MAX_SAMPLES_ONCE_FROM_FILE, 1);
  if (sampleDataBuf == NULL) {
      errorPrint("%s() LN%d, Failed to calloc %d Bytes, reason:%s\n",
              __func__, __LINE__,
              superTblInfo->lenOfOneRow * MAX_SAMPLES_ONCE_FROM_FILE,
              strerror(errno));
      return -1;
  }

  superTblInfo->sampleDataBuf = sampleDataBuf;
  int ret = readSampleFromCsvFileToMem(superTblInfo);

  if (0 != ret) {
      errorPrint("%s() LN%d, read sample from csv file failed.\n",
          __func__, __LINE__);
      tmfree(sampleDataBuf);
      superTblInfo->sampleDataBuf = NULL;
      return -1;
  }

  return 0;
}

static int execInsert(threadInfo *pThreadInfo, char *buffer, int k)
{
  int affectedRows;
  SSuperTable* superTblInfo = pThreadInfo->superTblInfo;

  verbosePrint("[%d] %s() LN%d %s\n", pThreadInfo->threadID,
            __func__, __LINE__, buffer);
  if (superTblInfo) {
    if (0 == strncasecmp(superTblInfo->insertMode, "taosc", strlen("taosc"))) {
      affectedRows = queryDbExec(pThreadInfo->taos, buffer, INSERT_TYPE, false);
    } else {
      if (0 != postProceSql(g_Dbs.host, g_Dbs.port, buffer)) {
        affectedRows = -1;
        printf("========restful return fail, threadID[%d]\n",
            pThreadInfo->threadID);
      } else {
        affectedRows = k;
      }
    }
  } else {
    affectedRows = queryDbExec(pThreadInfo->taos, buffer, INSERT_TYPE, false);
  }

  return affectedRows;
}

static void getTableName(char *pTblName, threadInfo* pThreadInfo, int tableSeq)
{
  SSuperTable* superTblInfo = pThreadInfo->superTblInfo;
  if (superTblInfo) {
    if ((superTblInfo->childTblOffset >= 0)
            && (superTblInfo->childTblLimit > 0)) {
        snprintf(pTblName, TSDB_TABLE_NAME_LEN, "%s",
            superTblInfo->childTblName +
            (tableSeq - superTblInfo->childTblOffset) * TSDB_TABLE_NAME_LEN);
    } else {

        verbosePrint("[%d] %s() LN%d: from=%d count=%d seq=%d\n",
                pThreadInfo->threadID, __func__, __LINE__,
                pThreadInfo->start_table_from,
                pThreadInfo->ntables, tableSeq);
        snprintf(pTblName, TSDB_TABLE_NAME_LEN, "%s",
            superTblInfo->childTblName + tableSeq * TSDB_TABLE_NAME_LEN);
    }
  } else {
    snprintf(pTblName, TSDB_TABLE_NAME_LEN, "%s%d",
        g_args.tb_prefix, tableSeq);
  }
}

static int generateDataTail(
        SSuperTable* superTblInfo,
        int batch, char* buffer, int remainderBufLen, int64_t insertRows,
        int64_t startFrom, uint64_t startTime, int *pSamplePos, int *dataLen) {
  int len = 0;
  int ncols_per_record = 1; // count first col ts

  char *pstr = buffer;

  if (superTblInfo == NULL) {
    int datatypeSeq = 0;
    while(g_args.datatype[datatypeSeq]) {
        datatypeSeq ++;
        ncols_per_record ++;
    }
  }

  verbosePrint("%s() LN%d batch=%d\n", __func__, __LINE__, batch);

  int k = 0;
  for (k = 0; k < batch;) {
    char data[MAX_DATA_SIZE];
    memset(data, 0, MAX_DATA_SIZE);

    int retLen = 0;

    if (superTblInfo) {
      if (0 == strncasecmp(superTblInfo->dataSource,
                    "sample", strlen("sample"))) {
          retLen = getRowDataFromSample(
                    data,
                    remainderBufLen,
                    startTime + superTblInfo->timeStampStep * k,
                    superTblInfo,
                    pSamplePos);
      } else if (0 == strncasecmp(superTblInfo->dataSource,
                   "rand", strlen("rand"))) {

        int  randTail = superTblInfo->timeStampStep * k;
        if (superTblInfo->disorderRatio > 0) {
          int rand_num = taosRandom() % 100;
          if(rand_num < superTblInfo->disorderRatio) {
            randTail = (randTail + (taosRandom() % superTblInfo->disorderRange + 1)) * (-1);
            debugPrint("rand data generated, back %d\n", randTail);
          }
        }

        uint64_t d = startTime
                + randTail;
        retLen = generateRowData(
                      data,
                      d,
                      superTblInfo);
      }

      if (retLen > remainderBufLen) {
        break;
      }

      pstr += snprintf(pstr , retLen + 1, "%s", data);
      k++;
      len += retLen;
      remainderBufLen -= retLen;
    } else {
      char **data_type = g_args.datatype;
      int lenOfBinary = g_args.len_of_binary;

      int rand_num = taosRandom() % 100;
      int randTail;

      if ((g_args.disorderRatio != 0)
                && (rand_num < g_args.disorderRatio)) {
        randTail = (DEFAULT_TIMESTAMP_STEP * k
          + (taosRandom() % g_args.disorderRange + 1)) * (-1);
        debugPrint("rand data generated, back %d\n", randTail);
      } else {
        randTail = DEFAULT_TIMESTAMP_STEP * k;
      }

      retLen = generateData(data, data_type,
                  ncols_per_record,
                  startTime + randTail,
                  lenOfBinary);

      if (len > remainderBufLen)
        break;

      pstr += sprintf(pstr, "%s", data);
      k++;
      len += retLen;
      remainderBufLen -= retLen;
    }

    verbosePrint("%s() LN%d len=%d k=%d \nbuffer=%s\n",
            __func__, __LINE__, len, k, buffer);

    startFrom ++;

    if (startFrom >= insertRows) {
      break;
    }
  }

  *dataLen = len;
  return k;
}

static int generateSQLHead(char *tableName, int32_t tableSeq,
        threadInfo* pThreadInfo, SSuperTable* superTblInfo,
        char *buffer, int remainderBufLen)
{
  int len;

#define HEAD_BUFF_LEN    1024*24  // 16*1024 + (192+32)*2 + insert into ..
  char headBuf[HEAD_BUFF_LEN];

  if (superTblInfo) {
    if (AUTO_CREATE_SUBTBL == superTblInfo->autoCreateTable) {
      char* tagsValBuf = NULL;
      if (0 == superTblInfo->tagSource) {
            tagsValBuf = generateTagVaulesForStb(superTblInfo, tableSeq);
      } else {
            tagsValBuf = getTagValueFromTagSample(
                    superTblInfo,
                    tableSeq % superTblInfo->tagSampleCount);
      }
      if (NULL == tagsValBuf) {
        errorPrint("%s() LN%d, tag buf failed to allocate  memory\n",
            __func__, __LINE__);
        return -1;
      }

      len = snprintf(
          headBuf,
                  HEAD_BUFF_LEN,
                  "%s.%s using %s.%s tags %s values",
                  pThreadInfo->db_name,
                  tableName,
                  pThreadInfo->db_name,
                  superTblInfo->sTblName,
                  tagsValBuf);
      tmfree(tagsValBuf);
    } else if (TBL_ALREADY_EXISTS == superTblInfo->childTblExists) {
      len = snprintf(
          headBuf,
                  HEAD_BUFF_LEN,
                  "%s.%s values",
                  pThreadInfo->db_name,
                  tableName);
    } else {
      len = snprintf(
          headBuf,
                  HEAD_BUFF_LEN,
                  "%s.%s values",
                  pThreadInfo->db_name,
                  tableName);
    }
  } else {
      len = snprintf(
          headBuf,
                  HEAD_BUFF_LEN,
                  "%s.%s values",
                  pThreadInfo->db_name,
                  tableName);
  }

  if (len > remainderBufLen)
    return -1;

  tstrncpy(buffer, headBuf, len + 1);

  return len;
}

static int generateInterlaceDataBuffer(
        char *tableName, int batchPerTbl, int i, int batchPerTblTimes,
        int32_t tableSeq,
        threadInfo *pThreadInfo, char *buffer,
        int64_t insertRows,
        int64_t startTime,
        int *pRemainderBufLen)
{
  assert(buffer);
  char *pstr = buffer;
  SSuperTable* superTblInfo = pThreadInfo->superTblInfo;

  int headLen = generateSQLHead(tableName, tableSeq, pThreadInfo,
            superTblInfo, pstr, *pRemainderBufLen);

  if (headLen <= 0) {
    return 0;
  }
  // generate data buffer
  verbosePrint("[%d] %s() LN%d i=%d buffer:\n%s\n",
            pThreadInfo->threadID, __func__, __LINE__, i, buffer);

  pstr += headLen;
  *pRemainderBufLen -= headLen;

  int dataLen = 0;

  verbosePrint("[%d] %s() LN%d i=%d batchPerTblTimes=%d batchPerTbl = %d\n",
            pThreadInfo->threadID, __func__, __LINE__,
            i, batchPerTblTimes, batchPerTbl);

  if (superTblInfo) {
    if (0 == strncasecmp(superTblInfo->startTimestamp, "now", 3)) {
      startTime = taosGetTimestamp(pThreadInfo->time_precision);
    }
  } else {
      startTime = 1500000000000;
  }

  int k = generateDataTail(
    superTblInfo,
    batchPerTbl, pstr, *pRemainderBufLen, insertRows, 0,
    startTime,
    &(pThreadInfo->samplePos), &dataLen);

  if (k == batchPerTbl) {
    pstr += dataLen;
    *pRemainderBufLen -= dataLen;
  } else {
    pstr -= headLen;
    pstr[0] = '\0';
    k = 0;
  }

  return k;
}

static int generateProgressiveDataBuffer(
        char *tableName,
        int32_t tableSeq,
        threadInfo *pThreadInfo, char *buffer,
        int64_t insertRows,
        int64_t startFrom, int64_t startTime, int *pSamplePos,
        int *pRemainderBufLen)
{
  SSuperTable* superTblInfo = pThreadInfo->superTblInfo;

  int ncols_per_record = 1; // count first col ts

  if (superTblInfo == NULL) {
    int datatypeSeq = 0;
    while(g_args.datatype[datatypeSeq]) {
        datatypeSeq ++;
        ncols_per_record ++;
    }
  }

  assert(buffer != NULL);
  char *pstr = buffer;

  int k = 0;

  memset(buffer, 0, *pRemainderBufLen);

  int headLen = generateSQLHead(tableName, tableSeq, pThreadInfo, superTblInfo,
          buffer, *pRemainderBufLen);

  if (headLen <= 0) {
    return 0;
  }
  pstr += headLen;
  *pRemainderBufLen -= headLen;

  int dataLen;
  k = generateDataTail(superTblInfo,
          g_args.num_of_RPR, pstr, *pRemainderBufLen, insertRows, startFrom,
          startTime,
          pSamplePos, &dataLen);

  return k;
}

static void* syncWriteInterlace(threadInfo *pThreadInfo) {
  debugPrint("[%d] %s() LN%d: ### interlace write\n",
         pThreadInfo->threadID, __func__, __LINE__);

  SSuperTable* superTblInfo = pThreadInfo->superTblInfo;

  int64_t insertRows = (superTblInfo)?superTblInfo->insertRows:g_args.num_of_DPT;
  int interlaceRows = superTblInfo?superTblInfo->interlaceRows:g_args.interlace_rows;

  if (interlaceRows > insertRows)
        interlaceRows = insertRows;

  if (interlaceRows > g_args.num_of_RPR)
    interlaceRows = g_args.num_of_RPR;

  int insertMode;

  if (interlaceRows > 0) {
    insertMode = INTERLACE_INSERT_MODE;
  } else {
    insertMode = PROGRESSIVE_INSERT_MODE;
  }

  // TODO: prompt tbl count multple interlace rows and batch
  //

  int maxSqlLen = superTblInfo?superTblInfo->maxSqlLen:g_args.max_sql_len;
  char* buffer = calloc(maxSqlLen, 1);
  if (NULL == buffer) {
    errorPrint( "%s() LN%d, Failed to alloc %d Bytes, reason:%s\n",
              __func__, __LINE__, maxSqlLen, strerror(errno));
    return NULL;
  }

  char tableName[TSDB_TABLE_NAME_LEN];

  pThreadInfo->totalInsertRows = 0;
  pThreadInfo->totalAffectedRows = 0;

  int nTimeStampStep = superTblInfo?superTblInfo->timeStampStep:DEFAULT_TIMESTAMP_STEP;

  int insert_interval =
      superTblInfo?superTblInfo->insertInterval:g_args.insert_interval;
  uint64_t st = 0;
  uint64_t et = 0xffffffff;

  int64_t lastPrintTime = taosGetTimestampMs();
  int64_t startTs = taosGetTimestampMs();
  int64_t endTs;

  int tableSeq = pThreadInfo->start_table_from;

  debugPrint("[%d] %s() LN%d: start_table_from=%d ntables=%d insertRows=%"PRId64"\n",
          pThreadInfo->threadID, __func__, __LINE__, pThreadInfo->start_table_from,
          pThreadInfo->ntables, insertRows);

  int64_t startTime = pThreadInfo->start_time;

  assert(pThreadInfo->ntables > 0);

  int batchPerTbl = interlaceRows;

  int batchPerTblTimes;
  if ((interlaceRows > 0) && (pThreadInfo->ntables > 1)) {
    batchPerTblTimes =
        g_args.num_of_RPR / interlaceRows;
  } else {
    batchPerTblTimes = 1;
  }

  int generatedRecPerTbl = 0;
  bool flagSleep = true;
  int sleepTimeTotal = 0;

  char *strInsertInto = "insert into ";
  int nInsertBufLen = strlen(strInsertInto);

  while(pThreadInfo->totalInsertRows < pThreadInfo->ntables * insertRows) {
    if ((flagSleep) && (insert_interval)) {
        st = taosGetTimestampMs();
        flagSleep = false;
    }
    // generate data
    memset(buffer, 0, maxSqlLen);
    int remainderBufLen = maxSqlLen;

    char *pstr = buffer;

    int len = snprintf(pstr, nInsertBufLen + 1, "%s", strInsertInto);
    pstr += len;
    remainderBufLen -= len;

    int recOfBatch = 0;

    for (int i = 0; i < batchPerTblTimes; i ++) {
      getTableName(tableName, pThreadInfo, tableSeq);
      if (0 == strlen(tableName)) {
        errorPrint("[%d] %s() LN%d, getTableName return null\n",
            pThreadInfo->threadID, __func__, __LINE__);
        free(buffer);
        return NULL;
      }

      int oldRemainderLen = remainderBufLen;
      int generated = generateInterlaceDataBuffer(
        tableName, batchPerTbl, i, batchPerTblTimes,
        tableSeq,
        pThreadInfo, pstr,
        insertRows,
        startTime,
        &remainderBufLen);

      if (generated < 0) {
        debugPrint("[%d] %s() LN%d, generated data is %d\n",
                  pThreadInfo->threadID, __func__, __LINE__, generated);
        goto free_and_statistics_interlace;
      } else if (generated == 0) {
        break;
      }

      tableSeq ++;
      recOfBatch += batchPerTbl;
      pstr += (oldRemainderLen - remainderBufLen);
//      startTime += batchPerTbl * superTblInfo->timeStampStep;
      pThreadInfo->totalInsertRows += batchPerTbl;
      verbosePrint("[%d] %s() LN%d batchPerTbl=%d recOfBatch=%d\n",
                pThreadInfo->threadID, __func__, __LINE__,
                batchPerTbl, recOfBatch);

      if (insertMode == INTERLACE_INSERT_MODE) {
          if (tableSeq == pThreadInfo->start_table_from + pThreadInfo->ntables) {
            // turn to first table
            tableSeq = pThreadInfo->start_table_from;
            generatedRecPerTbl += batchPerTbl;

            startTime = pThreadInfo->start_time
              + generatedRecPerTbl * nTimeStampStep;

            flagSleep = true;
            if (generatedRecPerTbl >= insertRows)
              break;

            if (pThreadInfo->ntables * batchPerTbl < g_args.num_of_RPR)
                break;
          }
      }

      int remainRows = insertRows - generatedRecPerTbl;
      if ((remainRows > 0) && (batchPerTbl > remainRows))
        batchPerTbl = remainRows;

      verbosePrint("[%d] %s() LN%d generatedRecPerTbl=%d insertRows=%"PRId64"\n",
                pThreadInfo->threadID, __func__, __LINE__,
                generatedRecPerTbl, insertRows);

      if ((g_args.num_of_RPR - recOfBatch) < batchPerTbl)
        break;
    }

    verbosePrint("[%d] %s() LN%d recOfBatch=%d totalInsertRows=%"PRId64"\n",
              pThreadInfo->threadID, __func__, __LINE__, recOfBatch,
              pThreadInfo->totalInsertRows);
    verbosePrint("[%d] %s() LN%d, buffer=%s\n",
           pThreadInfo->threadID, __func__, __LINE__, buffer);

    startTs = taosGetTimestampMs();

    int affectedRows = execInsert(pThreadInfo, buffer, recOfBatch);

    endTs = taosGetTimestampMs();
    int64_t delay = endTs - startTs;
    performancePrint("%s() LN%d, insert execution time is %"PRId64"ms\n",
            __func__, __LINE__, delay);

    if (delay > pThreadInfo->maxDelay) pThreadInfo->maxDelay = delay;
    if (delay < pThreadInfo->minDelay) pThreadInfo->minDelay = delay;
    pThreadInfo->cntDelay++;
    pThreadInfo->totalDelay += delay;

    verbosePrint("[%d] %s() LN%d affectedRows=%d\n", pThreadInfo->threadID,
            __func__, __LINE__, affectedRows);
    if ((affectedRows < 0) || (recOfBatch != affectedRows)) {
        errorPrint("[%d] %s() LN%d execInsert insert %d, affected rows: %d\n%s\n",
                pThreadInfo->threadID, __func__, __LINE__,
                recOfBatch, affectedRows, buffer);
        goto free_and_statistics_interlace;
    }

    pThreadInfo->totalAffectedRows += affectedRows;

    int64_t  currentPrintTime = taosGetTimestampMs();
    if (currentPrintTime - lastPrintTime > 30*1000) {
      printf("thread[%d] has currently inserted rows: %"PRId64 ", affected rows: %"PRId64 "\n",
                    pThreadInfo->threadID,
                    pThreadInfo->totalInsertRows,
                    pThreadInfo->totalAffectedRows);
      lastPrintTime = currentPrintTime;
    }

    if ((insert_interval) && flagSleep) {
      et = taosGetTimestampMs();

      if (insert_interval > (et - st) ) {
        int sleepTime = insert_interval - (et -st);
        performancePrint("%s() LN%d sleep: %d ms for insert interval\n",
                    __func__, __LINE__, sleepTime);
        taosMsleep(sleepTime); // ms
        sleepTimeTotal += insert_interval;
      }
    }
  }

free_and_statistics_interlace:
  tmfree(buffer);

  printf("====thread[%d] completed total inserted rows: %"PRId64 ", total affected rows: %"PRId64 "====\n",
          pThreadInfo->threadID,
          pThreadInfo->totalInsertRows,
          pThreadInfo->totalAffectedRows);
  return NULL;
}

// sync insertion
/*
   1 thread: 100 tables * 2000  rows/s
   1 thread: 10  tables * 20000 rows/s
   6 thread: 300 tables * 2000  rows/s

   2 taosinsertdata , 1 thread:  10  tables * 20000 rows/s
*/
static void* syncWriteProgressive(threadInfo *pThreadInfo) {
  debugPrint("%s() LN%d: ### progressive write\n", __func__, __LINE__);

  SSuperTable* superTblInfo = pThreadInfo->superTblInfo;
  int maxSqlLen = superTblInfo?superTblInfo->maxSqlLen:g_args.max_sql_len;

  char* buffer = calloc(maxSqlLen, 1);
  if (NULL == buffer) {
    errorPrint( "Failed to alloc %d Bytes, reason:%s\n",
              maxSqlLen,
              strerror(errno));
    return NULL;
  }

  int64_t lastPrintTime = taosGetTimestampMs();
  int64_t startTs = taosGetTimestampMs();
  int64_t endTs;

  int timeStampStep =
      superTblInfo?superTblInfo->timeStampStep:DEFAULT_TIMESTAMP_STEP;
/*  int insert_interval =
      superTblInfo?superTblInfo->insertInterval:g_args.insert_interval;
  uint64_t st = 0;
  uint64_t et = 0xffffffff;
  */

  pThreadInfo->totalInsertRows = 0;
  pThreadInfo->totalAffectedRows = 0;

  pThreadInfo->samplePos = 0;

  for (uint32_t tableSeq =
          pThreadInfo->start_table_from; tableSeq <= pThreadInfo->end_table_to;
        tableSeq ++) {
    int64_t start_time = pThreadInfo->start_time;

    int64_t insertRows = (superTblInfo)?superTblInfo->insertRows:g_args.num_of_DPT;
    verbosePrint("%s() LN%d insertRows=%"PRId64"\n", __func__, __LINE__, insertRows);

    for (int64_t i = 0; i < insertRows;) {
        /*
      if (insert_interval) {
            st = taosGetTimestampMs();
      }
      */

      char tableName[TSDB_TABLE_NAME_LEN];
      getTableName(tableName, pThreadInfo, tableSeq);
      verbosePrint("%s() LN%d: tid=%d seq=%d tableName=%s\n",
             __func__, __LINE__,
             pThreadInfo->threadID, tableSeq, tableName);

      int remainderBufLen = maxSqlLen;
      char *pstr = buffer;
      int nInsertBufLen = strlen("insert into ");

      int len = snprintf(pstr, nInsertBufLen + 1, "%s", "insert into ");

      pstr += len;
      remainderBufLen -= len;

      int generated = generateProgressiveDataBuffer(
              tableName, tableSeq, pThreadInfo, pstr, insertRows,
            i, start_time,
            &(pThreadInfo->samplePos),
            &remainderBufLen);
      if (generated > 0)
        i += generated;
      else
        goto free_and_statistics_2;

      start_time +=  generated * timeStampStep;
      pThreadInfo->totalInsertRows += generated;

      startTs = taosGetTimestampMs();

      int affectedRows = execInsert(pThreadInfo, buffer, generated);

      endTs = taosGetTimestampMs();
      int64_t delay = endTs - startTs;
      performancePrint("%s() LN%d, insert execution time is %"PRId64"ms\n",
              __func__, __LINE__, delay);

      if (delay > pThreadInfo->maxDelay) pThreadInfo->maxDelay = delay;
      if (delay < pThreadInfo->minDelay) pThreadInfo->minDelay = delay;
      pThreadInfo->cntDelay++;
      pThreadInfo->totalDelay += delay;

      if (affectedRows < 0)
        goto free_and_statistics_2;

      pThreadInfo->totalAffectedRows += affectedRows;

      int64_t  currentPrintTime = taosGetTimestampMs();
      if (currentPrintTime - lastPrintTime > 30*1000) {
        printf("thread[%d] has currently inserted rows: %"PRId64 ", affected rows: %"PRId64 "\n",
                    pThreadInfo->threadID,
                    pThreadInfo->totalInsertRows,
                    pThreadInfo->totalAffectedRows);
        lastPrintTime = currentPrintTime;
      }

      if (i >= insertRows)
        break;
/*
      if (insert_interval) {
        et = taosGetTimestampMs();

        if (insert_interval > ((et - st)) ) {
            int sleep_time = insert_interval - (et -st);
            performancePrint("%s() LN%d sleep: %d ms for insert interval\n",
                    __func__, __LINE__, sleep_time);
            taosMsleep(sleep_time); // ms
        }
      }
      */
    }   // num_of_DPT

    if (g_args.verbose_print) {
      if ((tableSeq == pThreadInfo->ntables - 1) && superTblInfo &&
        (0 == strncasecmp(
                    superTblInfo->dataSource, "sample", strlen("sample")))) {
          verbosePrint("%s() LN%d samplePos=%d\n",
                  __func__, __LINE__, pThreadInfo->samplePos);
      }
    }
  } // tableSeq

free_and_statistics_2:
  tmfree(buffer);

  printf("====thread[%d] completed total inserted rows: %"PRId64 ", total affected rows: %"PRId64 "====\n",
          pThreadInfo->threadID,
          pThreadInfo->totalInsertRows,
          pThreadInfo->totalAffectedRows);
  return NULL;
}

static void* syncWrite(void *sarg) {

  threadInfo *pThreadInfo = (threadInfo *)sarg;
  SSuperTable* superTblInfo = pThreadInfo->superTblInfo;

  int interlaceRows = superTblInfo?superTblInfo->interlaceRows:g_args.interlace_rows;

  if (interlaceRows > 0) {
    // interlace mode
    return syncWriteInterlace(pThreadInfo);
  } else {
    // progressive mode
    return syncWriteProgressive(pThreadInfo);
  }
}

static void callBack(void *param, TAOS_RES *res, int code) {
  threadInfo* pThreadInfo = (threadInfo*)param;
  SSuperTable* superTblInfo = pThreadInfo->superTblInfo;

  int insert_interval =
      superTblInfo?superTblInfo->insertInterval:g_args.insert_interval;
  if (insert_interval) {
    pThreadInfo->et = taosGetTimestampMs();
    if ((pThreadInfo->et - pThreadInfo->st) < insert_interval) {
      taosMsleep(insert_interval - (pThreadInfo->et - pThreadInfo->st)); // ms
    }
  }

  char *buffer = calloc(1, pThreadInfo->superTblInfo->maxSqlLen);
  char data[MAX_DATA_SIZE];
  char *pstr = buffer;
  pstr += sprintf(pstr, "insert into %s.%s%d values", pThreadInfo->db_name, pThreadInfo->tb_prefix,
          pThreadInfo->start_table_from);
//  if (pThreadInfo->counter >= pThreadInfo->superTblInfo->insertRows) {
  if (pThreadInfo->counter >= g_args.num_of_RPR) {
    pThreadInfo->start_table_from++;
    pThreadInfo->counter = 0;
  }
  if (pThreadInfo->start_table_from > pThreadInfo->end_table_to) {
    tsem_post(&pThreadInfo->lock_sem);
    free(buffer);
    taos_free_result(res);
    return;
  }

  for (int i = 0; i < g_args.num_of_RPR; i++) {
    int rand_num = taosRandom() % 100;
    if (0 != pThreadInfo->superTblInfo->disorderRatio
            && rand_num < pThreadInfo->superTblInfo->disorderRatio) {
      int64_t d = pThreadInfo->lastTs - (taosRandom() % pThreadInfo->superTblInfo->disorderRange + 1);
      generateRowData(data, d, pThreadInfo->superTblInfo);
    } else {
      generateRowData(data, pThreadInfo->lastTs += 1000, pThreadInfo->superTblInfo);
    }
    pstr += sprintf(pstr, "%s", data);
    pThreadInfo->counter++;

    if (pThreadInfo->counter >= pThreadInfo->superTblInfo->insertRows) {
      break;
    }
  }

  if (insert_interval) {
    pThreadInfo->st = taosGetTimestampMs();
  }
  taos_query_a(pThreadInfo->taos, buffer, callBack, pThreadInfo);
  free(buffer);

  taos_free_result(res);
}

static void *asyncWrite(void *sarg) {
  threadInfo *pThreadInfo = (threadInfo *)sarg;
  SSuperTable* superTblInfo = pThreadInfo->superTblInfo;

  pThreadInfo->st = 0;
  pThreadInfo->et = 0;
  pThreadInfo->lastTs = pThreadInfo->start_time;

  int insert_interval =
      superTblInfo?superTblInfo->insertInterval:g_args.insert_interval;
  if (insert_interval) {
    pThreadInfo->st = taosGetTimestampMs();
  }
  taos_query_a(pThreadInfo->taos, "show databases", callBack, pThreadInfo);

  tsem_wait(&(pThreadInfo->lock_sem));

  return NULL;
}

static void startMultiThreadInsertData(int threads, char* db_name,
        char* precision,SSuperTable* superTblInfo) {

  pthread_t *pids = malloc(threads * sizeof(pthread_t));
  assert(pids != NULL);

  threadInfo *infos = malloc(threads * sizeof(threadInfo));
  assert(infos != NULL);

  memset(pids, 0, threads * sizeof(pthread_t));
  memset(infos, 0, threads * sizeof(threadInfo));

  //TAOS* taos;
  //if (0 == strncasecmp(superTblInfo->insertMode, "taosc", 5)) {
  //  taos = taos_connect(g_Dbs.host, g_Dbs.user, g_Dbs.password, db_name, g_Dbs.port);
  //  if (NULL == taos) {
  //    printf("connect to server fail, reason: %s\n", taos_errstr(NULL));
  //    exit(-1);
  //  }
  //}

  int32_t timePrec = TSDB_TIME_PRECISION_MILLI;
  if (0 != precision[0]) {
    if (0 == strncasecmp(precision, "ms", 2)) {
      timePrec = TSDB_TIME_PRECISION_MILLI;
    }  else if (0 == strncasecmp(precision, "us", 2)) {
      timePrec = TSDB_TIME_PRECISION_MICRO;
    }  else {
      errorPrint("Not support precision: %s\n", precision);
      exit(-1);
    }
  }

  int64_t start_time;
  if (superTblInfo) {
    if (0 == strncasecmp(superTblInfo->startTimestamp, "now", 3)) {
        start_time = taosGetTimestamp(timePrec);
    } else {
      if (TSDB_CODE_SUCCESS != taosParseTime(
        superTblInfo->startTimestamp,
        &start_time,
        strlen(superTblInfo->startTimestamp),
        timePrec, 0)) {
          ERROR_EXIT("failed to parse time!\n");
      }
    }
  } else {
     start_time = 1500000000000;
  }

  int64_t start = taosGetTimestampMs();

  // read sample data from file first
  if ((superTblInfo) && (0 == strncasecmp(superTblInfo->dataSource,
              "sample", strlen("sample")))) {
    if (0 != prepareSampleDataForSTable(superTblInfo)) {
      errorPrint("%s() LN%d, prepare sample data for stable failed!\n",
              __func__, __LINE__);
      exit(-1);
    }
  }

  // read sample data from file first
  if ((superTblInfo) && (0 == strncasecmp(superTblInfo->dataSource,
              "sample", strlen("sample")))) {
    if (0 != prepareSampleDataForSTable(superTblInfo)) {
      errorPrint("%s() LN%d, prepare sample data for stable failed!\n",
              __func__, __LINE__);
      exit(-1);
    }
  }

  TAOS* taos = taos_connect(
              g_Dbs.host, g_Dbs.user,
              g_Dbs.password, db_name, g_Dbs.port);
  if (NULL == taos) {
    errorPrint("%s() LN%d, connect to server fail , reason: %s\n",
                __func__, __LINE__, taos_errstr(NULL));
    exit(-1);
  }

  int ntables = 0;
  int startFrom;

  if (superTblInfo) {
    int limit, offset;

    if ((NULL != g_args.sqlFile) && (superTblInfo->childTblExists == TBL_NO_EXISTS) &&
            ((superTblInfo->childTblOffset != 0) || (superTblInfo->childTblLimit >= 0))) {
      printf("WARNING: offset and limit will not be used since the child tables not exists!\n");
    }

    if ((superTblInfo->childTblExists == TBL_ALREADY_EXISTS)
            && (superTblInfo->childTblOffset >= 0)) {
      if ((superTblInfo->childTblLimit < 0)
          || ((superTblInfo->childTblOffset + superTblInfo->childTblLimit)
            > (superTblInfo->childTblCount))) {
        superTblInfo->childTblLimit =
            superTblInfo->childTblCount - superTblInfo->childTblOffset;
      }

      offset = superTblInfo->childTblOffset;
      limit = superTblInfo->childTblLimit;
    } else {
      limit = superTblInfo->childTblCount;
      offset = 0;
    }

    ntables = limit;
    startFrom = offset;

    if ((superTblInfo->childTblExists != TBL_NO_EXISTS)
        && ((superTblInfo->childTblOffset + superTblInfo->childTblLimit )
            > superTblInfo->childTblCount)) {
      printf("WARNING: specified offset + limit > child table count!\n");
      if (!g_args.answer_yes) {
        printf("         Press enter key to continue or Ctrl-C to stop\n\n");
        (void)getchar();
      }
    }

    if ((superTblInfo->childTblExists != TBL_NO_EXISTS)
            && (0 == superTblInfo->childTblLimit)) {
      printf("WARNING: specified limit = 0, which cannot find table name to insert or query! \n");
      if (!g_args.answer_yes) {
        printf("         Press enter key to continue or Ctrl-C to stop\n\n");
        (void)getchar();
      }
    }

    superTblInfo->childTblName = (char*)calloc(1,
        limit * TSDB_TABLE_NAME_LEN);
    if (superTblInfo->childTblName == NULL) {
      errorPrint("%s() LN%d, alloc memory failed!\n", __func__, __LINE__);
      taos_close(taos);
      exit(-1);
    }

    int childTblCount;
    getChildNameOfSuperTableWithLimitAndOffset(
        taos,
        db_name, superTblInfo->sTblName,
        &superTblInfo->childTblName, &childTblCount,
        limit,
        offset);
  } else {
    ntables = g_args.num_of_tables;
    startFrom = 0;
  }

  taos_close(taos);

  int a = ntables / threads;
  if (a < 1) {
    threads = ntables;
    a = 1;
  }

  int b = 0;
  if (threads != 0) {
    b = ntables % threads;
  }

  for (int i = 0; i < threads; i++) {
    threadInfo *t_info = infos + i;
    t_info->threadID = i;
    tstrncpy(t_info->db_name, db_name, MAX_DB_NAME_SIZE);
    t_info->time_precision = timePrec;
    t_info->superTblInfo = superTblInfo;

    t_info->start_time = start_time;
    t_info->minDelay = INT16_MAX;

    if ((NULL == superTblInfo) ||
            (0 == strncasecmp(superTblInfo->insertMode, "taosc", 5))) {
      //t_info->taos = taos;
      t_info->taos = taos_connect(
              g_Dbs.host, g_Dbs.user,
              g_Dbs.password, db_name, g_Dbs.port);
      if (NULL == t_info->taos) {
        errorPrint(
                "connect to server fail from insert sub thread, reason: %s\n",
                taos_errstr(NULL));
        exit(-1);
      }
    } else {
      t_info->taos = NULL;
    }

    if ((NULL == superTblInfo)
            || (0 == superTblInfo->multiThreadWriteOneTbl)) {
      t_info->start_table_from = startFrom;
      t_info->ntables = i<b?a+1:a;
      t_info->end_table_to = i < b ? startFrom + a : startFrom + a - 1;
      startFrom = t_info->end_table_to + 1;
    } else {
      t_info->start_table_from = 0;
      t_info->ntables = superTblInfo->childTblCount;
      t_info->start_time = t_info->start_time + rand_int() % 10000 - rand_tinyint();
    }

    tsem_init(&(t_info->lock_sem), 0, 0);
    if (SYNC == g_Dbs.queryMode) {
      pthread_create(pids + i, NULL, syncWrite, t_info);
    } else {
      pthread_create(pids + i, NULL, asyncWrite, t_info);
    }
  }

  for (int i = 0; i < threads; i++) {
    pthread_join(pids[i], NULL);
  }

  int64_t totalDelay = 0;
  int64_t maxDelay = 0;
  int64_t minDelay = INT16_MAX;
  int64_t cntDelay = 1;
  double  avgDelay = 0;

  for (int i = 0; i < threads; i++) {
    threadInfo *t_info = infos + i;

    tsem_destroy(&(t_info->lock_sem));
    taos_close(t_info->taos);

    debugPrint("%s() LN%d, [%d] totalInsert=%"PRId64" totalAffected=%"PRId64"\n",
            __func__, __LINE__,
            t_info->threadID, t_info->totalInsertRows,
            t_info->totalAffectedRows);
    if (superTblInfo) {
        superTblInfo->totalAffectedRows += t_info->totalAffectedRows;
        superTblInfo->totalInsertRows += t_info->totalInsertRows;
    } else {
        g_args.totalAffectedRows += t_info->totalAffectedRows;
        g_args.totalInsertRows += t_info->totalInsertRows;
    }

    totalDelay  += t_info->totalDelay;
    cntDelay   += t_info->cntDelay;
    if (t_info->maxDelay > maxDelay) maxDelay = t_info->maxDelay;
    if (t_info->minDelay < minDelay) minDelay = t_info->minDelay;
  }
  cntDelay -= 1;

  if (cntDelay == 0)    cntDelay = 1;
  avgDelay = (double)totalDelay / cntDelay;

  int64_t end = taosGetTimestampMs();
  int64_t t = end - start;

  if (superTblInfo) {
    printf("Spent %.2f seconds to insert rows: %"PRId64", affected rows: %"PRId64" with %d thread(s) into %s.%s. %2.f records/second\n\n",
          t / 1000.0, superTblInfo->totalInsertRows,
          superTblInfo->totalAffectedRows,
          threads, db_name, superTblInfo->sTblName,
          (double)superTblInfo->totalInsertRows / (t / 1000.0));
    fprintf(g_fpOfInsertResult,
          "Spent %.2f seconds to insert rows: %"PRId64", affected rows: %"PRId64" with %d thread(s) into %s.%s. %2.f records/second\n\n",
          t / 1000.0, superTblInfo->totalInsertRows,
          superTblInfo->totalAffectedRows,
          threads, db_name, superTblInfo->sTblName,
          (double)superTblInfo->totalInsertRows / (t / 1000.0));
  } else {
    printf("Spent %.2f seconds to insert rows: %"PRId64", affected rows: %"PRId64" with %d thread(s) into %s %2.f records/second\n\n",
          t / 1000.0, g_args.totalInsertRows,
          g_args.totalAffectedRows,
          threads, db_name,
          (double)g_args.totalInsertRows / (t / 1000.0));
    fprintf(g_fpOfInsertResult,
          "Spent %.2f seconds to insert rows: %"PRId64", affected rows: %"PRId64" with %d thread(s) into %s %2.f records/second\n\n",
          t * 1000.0, g_args.totalInsertRows,
          g_args.totalAffectedRows,
          threads, db_name,
          (double)g_args.totalInsertRows / (t / 1000.0));
  }

  printf("insert delay, avg: %10.2fms, max: %"PRId64"ms, min: %"PRId64"ms\n\n",
          avgDelay, maxDelay, minDelay);
  fprintf(g_fpOfInsertResult, "insert delay, avg:%10.2fms, max: %"PRId64"ms, min: %"PRId64"ms\n\n",
          avgDelay, maxDelay, minDelay);

  //taos_close(taos);

  free(pids);
  free(infos);
}

static void *readTable(void *sarg) {
#if 1
  threadInfo *rinfo = (threadInfo *)sarg;
  TAOS *taos = rinfo->taos;
  char command[BUFFER_SIZE] = "\0";
  uint64_t sTime = rinfo->start_time;
  char *tb_prefix = rinfo->tb_prefix;
  FILE *fp = fopen(rinfo->fp, "a");
  if (NULL == fp) {
    errorPrint( "fopen %s fail, reason:%s.\n", rinfo->fp, strerror(errno));
    return NULL;
  }

    int num_of_DPT;
/*  if (rinfo->superTblInfo) {
    num_of_DPT = rinfo->superTblInfo->insertRows; //  nrecords_per_table;
  } else {
  */
      num_of_DPT = g_args.num_of_DPT;
//  }

  int num_of_tables = rinfo->ntables; // rinfo->end_table_to - rinfo->start_table_from + 1;
  int totalData = num_of_DPT * num_of_tables;
  bool do_aggreFunc = g_Dbs.do_aggreFunc;

  int n = do_aggreFunc ? (sizeof(aggreFunc) / sizeof(aggreFunc[0])) : 2;
  if (!do_aggreFunc) {
    printf("\nThe first field is either Binary or Bool. Aggregation functions are not supported.\n");
  }
  printf("%d records:\n", totalData);
  fprintf(fp, "| QFunctions |    QRecords    |   QSpeed(R/s)   |  QLatency(ms) |\n");

  for (int j = 0; j < n; j++) {
    double totalT = 0;
    int count = 0;
    for (int i = 0; i < num_of_tables; i++) {
      sprintf(command, "select %s from %s%d where ts>= %" PRId64,
              aggreFunc[j], tb_prefix, i, sTime);

      double t = taosGetTimestampMs();
      TAOS_RES *pSql = taos_query(taos, command);
      int32_t code = taos_errno(pSql);

      if (code != 0) {
        errorPrint( "Failed to query:%s\n", taos_errstr(pSql));
        taos_free_result(pSql);
        taos_close(taos);
        fclose(fp);
        return NULL;
      }

      while(taos_fetch_row(pSql) != NULL) {
        count++;
      }

      t = taosGetTimestampMs() - t;
      totalT += t;

      taos_free_result(pSql);
    }

    fprintf(fp, "|%10s  |   %10d   |  %12.2f   |   %10.2f  |\n",
            aggreFunc[j][0] == '*' ? "   *   " : aggreFunc[j], totalData,
            (double)(num_of_tables * num_of_DPT) / totalT, totalT * 1000);
    printf("select %10s took %.6f second(s)\n", aggreFunc[j], totalT * 1000);
  }
  fprintf(fp, "\n");
  fclose(fp);
#endif
  return NULL;
}

static void *readMetric(void *sarg) {
#if 1
  threadInfo *rinfo = (threadInfo *)sarg;
  TAOS *taos = rinfo->taos;
  char command[BUFFER_SIZE] = "\0";
  FILE *fp = fopen(rinfo->fp, "a");
  if (NULL == fp) {
    printf("fopen %s fail, reason:%s.\n", rinfo->fp, strerror(errno));
    return NULL;
  }

  int num_of_DPT = rinfo->superTblInfo->insertRows;
  int num_of_tables = rinfo->ntables; // rinfo->end_table_to - rinfo->start_table_from + 1;
  int totalData = num_of_DPT * num_of_tables;
  bool do_aggreFunc = g_Dbs.do_aggreFunc;

  int n = do_aggreFunc ? (sizeof(aggreFunc) / sizeof(aggreFunc[0])) : 2;
  if (!do_aggreFunc) {
    printf("\nThe first field is either Binary or Bool. Aggregation functions are not supported.\n");
  }
  printf("%d records:\n", totalData);
  fprintf(fp, "Querying On %d records:\n", totalData);

  for (int j = 0; j < n; j++) {
    char condition[BUFFER_SIZE - 30] = "\0";
    char tempS[64] = "\0";

    int m = 10 < num_of_tables ? 10 : num_of_tables;

    for (int i = 1; i <= m; i++) {
      if (i == 1) {
        sprintf(tempS, "t1 = %d", i);
      } else {
        sprintf(tempS, " or t1 = %d ", i);
      }
      strcat(condition, tempS);

      sprintf(command, "select %s from meters where %s", aggreFunc[j], condition);

      printf("Where condition: %s\n", condition);
      fprintf(fp, "%s\n", command);

      double t = taosGetTimestampMs();

      TAOS_RES *pSql = taos_query(taos, command);
      int32_t code = taos_errno(pSql);

      if (code != 0) {
        errorPrint( "Failed to query:%s\n", taos_errstr(pSql));
        taos_free_result(pSql);
        taos_close(taos);
        fclose(fp);
        return NULL;
      }
      int count = 0;
      while(taos_fetch_row(pSql) != NULL) {
        count++;
      }
      t = taosGetTimestampMs() - t;

      fprintf(fp, "| Speed: %12.2f(per s) | Latency: %.4f(ms) |\n",
              num_of_tables * num_of_DPT / (t * 1000.0), t);
      printf("select %10s took %.6f second(s)\n\n", aggreFunc[j], t * 1000.0);

      taos_free_result(pSql);
    }
    fprintf(fp, "\n");
  }
  fclose(fp);
#endif
  return NULL;
}


static int insertTestProcess() {

  setupForAnsiEscape();
  int ret = printfInsertMeta();
  resetAfterAnsiEscape();

  if (ret == -1)
    exit(EXIT_FAILURE);

  debugPrint("%d result file: %s\n", __LINE__, g_Dbs.resultFile);
  g_fpOfInsertResult = fopen(g_Dbs.resultFile, "a");
  if (NULL == g_fpOfInsertResult) {
    errorPrint( "Failed to open %s for save result\n", g_Dbs.resultFile);
    return -1;
  }

  printfInsertMetaToFile(g_fpOfInsertResult);

  if (!g_args.answer_yes) {
    printf("Press enter key to continue\n\n");
    (void)getchar();
  }

  init_rand_data();

  // create database and super tables
  if(createDatabasesAndStables() != 0) {
    fclose(g_fpOfInsertResult);
    return -1;
  }

  // pretreatement
  prepareSampleData();

  double start;
  double end;

  // create child tables
  start = taosGetTimestampMs();
  createChildTables();
  end = taosGetTimestampMs();

  if (g_totalChildTables > 0) {
    printf("Spent %.4f seconds to create %d tables with %d thread(s)\n\n",
            (end - start)/1000.0, g_totalChildTables, g_Dbs.threadCountByCreateTbl);
    fprintf(g_fpOfInsertResult,
            "Spent %.4f seconds to create %d tables with %d thread(s)\n\n",
            (end - start)/1000.0, g_totalChildTables, g_Dbs.threadCountByCreateTbl);
  }

  taosMsleep(1000);
  // create sub threads for inserting data
  //start = taosGetTimestampMs();
  for (int i = 0; i < g_Dbs.dbCount; i++) {
    if (g_Dbs.use_metric) {
      if (g_Dbs.db[i].superTblCount > 0) {
        for (int j = 0; j < g_Dbs.db[i].superTblCount; j++) {

          SSuperTable* superTblInfo = &g_Dbs.db[i].superTbls[j];

          if (superTblInfo && (superTblInfo->insertRows > 0)) {
            startMultiThreadInsertData(
              g_Dbs.threadCount,
              g_Dbs.db[i].dbName,
              g_Dbs.db[i].dbCfg.precision,
              superTblInfo);
          }
        }
      }
    } else {
        startMultiThreadInsertData(
          g_Dbs.threadCount,
          g_Dbs.db[i].dbName,
          g_Dbs.db[i].dbCfg.precision,
          NULL);
    }
  }
  //end = taosGetTimestampMs();

  //int64_t    totalInsertRows = 0;
  //int64_t    totalAffectedRows = 0;
  //for (int i = 0; i < g_Dbs.dbCount; i++) {
  //  for (int j = 0; j < g_Dbs.db[i].superTblCount; j++) {
  //  totalInsertRows+= g_Dbs.db[i].superTbls[j].totalInsertRows;
  //  totalAffectedRows += g_Dbs.db[i].superTbls[j].totalAffectedRows;
  //}
  //printf("Spent %.4f seconds to insert rows: %"PRId64", affected rows: %"PRId64" with %d thread(s)\n\n", end - start, totalInsertRows, totalAffectedRows, g_Dbs.threadCount);
  postFreeResource();

  return 0;
}

static void *specifiedTableQuery(void *sarg) {
  threadInfo *pThreadInfo = (threadInfo *)sarg;

  if (pThreadInfo->taos == NULL) {
    TAOS * taos = NULL;
    taos = taos_connect(g_queryInfo.host,
          g_queryInfo.user,
          g_queryInfo.password,
          NULL,
          g_queryInfo.port);
    if (taos == NULL) {
      errorPrint("[%d] Failed to connect to TDengine, reason:%s\n",
            pThreadInfo->threadID, taos_errstr(NULL));
      return NULL;
    } else {
      pThreadInfo->taos = taos;
    }
  }

  char sqlStr[MAX_DB_NAME_SIZE + 5];
  sprintf(sqlStr, "use %s", g_queryInfo.dbName);
  if (0 != queryDbExec(pThreadInfo->taos, sqlStr, NO_INSERT_TYPE, false)) {
    taos_close(pThreadInfo->taos);
    errorPrint( "use database %s failed!\n\n",
                g_queryInfo.dbName);
    return NULL;
  }

  int64_t st = 0;
  int64_t et = 0;

  int queryTimes = g_queryInfo.specifiedQueryInfo.queryTimes;

  int totalQueried = 0;
  int64_t  lastPrintTime = taosGetTimestampMs();
  int64_t  startTs = taosGetTimestampMs();

  while(queryTimes --) {
    if (g_queryInfo.specifiedQueryInfo.queryInterval && (et - st) <
            (int64_t)g_queryInfo.specifiedQueryInfo.queryInterval) {
      taosMsleep(g_queryInfo.specifiedQueryInfo.queryInterval - (et - st)); // ms
    }

    st = taosGetTimestampMs();

    if (0 == strncasecmp(g_queryInfo.queryMode, "taosc", 5)) {
      int64_t t1 = taosGetTimestampMs();
      char tmpFile[MAX_FILE_NAME_LEN*2] = {0};
      if (g_queryInfo.specifiedQueryInfo.result[pThreadInfo->querySeq][0] != 0) {
        sprintf(tmpFile, "%s-%d",
                g_queryInfo.specifiedQueryInfo.result[pThreadInfo->querySeq],
                pThreadInfo->threadID);
      }
      selectAndGetResult(pThreadInfo->taos,
          g_queryInfo.specifiedQueryInfo.sql[pThreadInfo->querySeq], tmpFile);
      int64_t t2 = taosGetTimestampMs();
      printf("=[taosc] thread[%"PRId64"] complete one sql, Spent %10.3f s\n",
              taosGetSelfPthreadId(), (t2 - t1)/1000.0);
    } else {
      int64_t t1 = taosGetTimestampMs();
      int retCode = postProceSql(g_queryInfo.host,
              g_queryInfo.port,
              g_queryInfo.specifiedQueryInfo.sql[pThreadInfo->querySeq]);
      if (0 != retCode) {
        printf("====restful return fail, threadID[%d]\n", pThreadInfo->threadID);
        return NULL;
      }
      int64_t t2 = taosGetTimestampMs();
      printf("=[restful] thread[%"PRId64"] complete one sql, Spent %10.3f s\n",
              taosGetSelfPthreadId(), (t2 - t1)/1000.0);

    }
    totalQueried ++;
    g_queryInfo.specifiedQueryInfo.totalQueried ++;


    et = taosGetTimestampMs();

    int64_t  currentPrintTime = taosGetTimestampMs();
    int64_t  endTs = taosGetTimestampMs();
    if (currentPrintTime - lastPrintTime > 30*1000) {
      debugPrint("%s() LN%d, endTs=%"PRId64"ms, startTs=%"PRId64"ms\n",
          __func__, __LINE__, endTs, startTs);
      printf("thread[%d] has currently completed queries: %d, QPS: %10.6f\n",
                    pThreadInfo->threadID,
                    totalQueried,
                    (double)(totalQueried/((endTs-startTs)/1000.0)));
    }
    lastPrintTime = currentPrintTime;
  }
  return NULL;
}

static void replaceChildTblName(char* inSql, char* outSql, int tblIndex) {
  char sourceString[32] = "xxxx";
  char subTblName[MAX_TB_NAME_SIZE*3];
  sprintf(subTblName, "%s.%s",
          g_queryInfo.dbName,
          g_queryInfo.superQueryInfo.childTblName + tblIndex*TSDB_TABLE_NAME_LEN);

  //printf("inSql: %s\n", inSql);

  char* pos = strstr(inSql, sourceString);
  if (0 == pos) {
    return;
  }

  tstrncpy(outSql, inSql, pos - inSql + 1);
  //printf("1: %s\n", outSql);
  strcat(outSql, subTblName);
  //printf("2: %s\n", outSql);
  strcat(outSql, pos+strlen(sourceString));
  //printf("3: %s\n", outSql);
}

static void *superTableQuery(void *sarg) {
  char sqlstr[1024];
  threadInfo *pThreadInfo = (threadInfo *)sarg;

  if (pThreadInfo->taos == NULL) {
    TAOS * taos = NULL;
    taos = taos_connect(g_queryInfo.host,
          g_queryInfo.user,
          g_queryInfo.password,
          NULL,
          g_queryInfo.port);
    if (taos == NULL) {
      errorPrint("[%d] Failed to connect to TDengine, reason:%s\n",
            pThreadInfo->threadID, taos_errstr(NULL));
      return NULL;
    } else {
      pThreadInfo->taos = taos;
    }
  }

  int64_t st = 0;
  int64_t et = (int64_t)g_queryInfo.superQueryInfo.queryInterval;

  int queryTimes = g_queryInfo.superQueryInfo.queryTimes;
  int totalQueried = 0;
  int64_t  startTs = taosGetTimestampMs();

  int64_t  lastPrintTime = taosGetTimestampMs();
  while(queryTimes --) {
    if (g_queryInfo.superQueryInfo.queryInterval
            && (et - st) < (int64_t)g_queryInfo.superQueryInfo.queryInterval) {
      taosMsleep(g_queryInfo.superQueryInfo.queryInterval - (et - st)); // ms
      //printf("========sleep duration:%"PRId64 "========inserted rows:%d, table range:%d - %d\n", (1000 - (et - st)), i, pThreadInfo->start_table_from, pThreadInfo->end_table_to);
    }

    st = taosGetTimestampMs();
    for (int i = pThreadInfo->start_table_from; i <= pThreadInfo->end_table_to; i++) {
      for (int j = 0; j < g_queryInfo.superQueryInfo.sqlCount; j++) {
        memset(sqlstr,0,sizeof(sqlstr));
        replaceChildTblName(g_queryInfo.superQueryInfo.sql[j], sqlstr, i);
        char tmpFile[MAX_FILE_NAME_LEN*2] = {0};
        if (g_queryInfo.superQueryInfo.result[j][0] != 0) {
          sprintf(tmpFile, "%s-%d",
                  g_queryInfo.superQueryInfo.result[j],
                  pThreadInfo->threadID);
        }
        selectAndGetResult(pThreadInfo->taos, sqlstr, tmpFile);

        totalQueried++;
        g_queryInfo.superQueryInfo.totalQueried ++;

        int64_t  currentPrintTime = taosGetTimestampMs();
        int64_t  endTs = taosGetTimestampMs();
        if (currentPrintTime - lastPrintTime > 30*1000) {
          printf("thread[%d] has currently completed queries: %d, QPS: %10.3f\n",
                    pThreadInfo->threadID,
                    totalQueried,
                    (double)(totalQueried/((endTs-startTs)/1000.0)));
        }
        lastPrintTime = currentPrintTime;
      }
    }
    et = taosGetTimestampMs();
    printf("####thread[%"PRId64"] complete all sqls to allocate all sub-tables[%d - %d] once queries duration:%.4fs\n\n",
            taosGetSelfPthreadId(),
            pThreadInfo->start_table_from,
            pThreadInfo->end_table_to,
            (double)(et - st)/1000.0);
  }

  return NULL;
}

static int queryTestProcess() {

  setupForAnsiEscape();
  printfQueryMeta();
  resetAfterAnsiEscape();

  TAOS * taos = NULL;
  taos = taos_connect(g_queryInfo.host,
          g_queryInfo.user,
          g_queryInfo.password,
          NULL,
          g_queryInfo.port);
  if (taos == NULL) {
    errorPrint( "Failed to connect to TDengine, reason:%s\n",
            taos_errstr(NULL));
    exit(-1);
  }

  if (0 != g_queryInfo.superQueryInfo.sqlCount) {
    getAllChildNameOfSuperTable(taos,
            g_queryInfo.dbName,
            g_queryInfo.superQueryInfo.sTblName,
            &g_queryInfo.superQueryInfo.childTblName,
            &g_queryInfo.superQueryInfo.childTblCount);
  }

  if (!g_args.answer_yes) {
    printf("Press enter key to continue\n\n");
    (void)getchar();
  }

  printfQuerySystemInfo(taos);

  pthread_t  *pids  = NULL;
  threadInfo *infos = NULL;
  //==== create sub threads for query from specify table
  int nConcurrent = g_queryInfo.specifiedQueryInfo.concurrent;
  int nSqlCount = g_queryInfo.specifiedQueryInfo.sqlCount;

  int64_t startTs = taosGetTimestampMs();

  if ((nSqlCount > 0) && (nConcurrent > 0)) {

    pids  = malloc(nConcurrent * nSqlCount * sizeof(pthread_t));
    infos = malloc(nConcurrent * nSqlCount * sizeof(threadInfo));

    if ((NULL == pids) || (NULL == infos)) {
      taos_close(taos);
      ERROR_EXIT("memory allocation failed for create threads\n");
    }

    for (int i = 0; i < nConcurrent; i++) {
      for (int j = 0; j < nSqlCount; j++) {
        threadInfo *t_info = infos + i * nSqlCount + j;
        t_info->threadID = i * nSqlCount + j;
        t_info->querySeq = j;

        if (0 == strncasecmp(g_queryInfo.queryMode, "taosc", 5)) {

          char sqlStr[MAX_TB_NAME_SIZE*2];
          sprintf(sqlStr, "use %s", g_queryInfo.dbName);
          verbosePrint("%s() %d sqlStr: %s\n", __func__, __LINE__, sqlStr);
          if (0 != queryDbExec(taos, sqlStr, NO_INSERT_TYPE, false)) {
            taos_close(taos);
            free(infos);
            free(pids);
            errorPrint( "use database %s failed!\n\n",
                g_queryInfo.dbName);
            return -1;
          }
        }

        t_info->taos = NULL;// TODO: workaround to use separate taos connection;

        pthread_create(pids + i * nSqlCount + j, NULL, specifiedTableQuery,
            t_info);
      }
    }
  } else {
    g_queryInfo.specifiedQueryInfo.concurrent = 0;
  }

  taos_close(taos);

  pthread_t  *pidsOfSub  = NULL;
  threadInfo *infosOfSub = NULL;
  //==== create sub threads for query from all sub table of the super table
  if ((g_queryInfo.superQueryInfo.sqlCount > 0)
          && (g_queryInfo.superQueryInfo.threadCnt > 0)) {
    pidsOfSub  = malloc(g_queryInfo.superQueryInfo.threadCnt * sizeof(pthread_t));
    infosOfSub = malloc(g_queryInfo.superQueryInfo.threadCnt * sizeof(threadInfo));

    if ((NULL == pidsOfSub) || (NULL == infosOfSub)) {
      free(infos);
      free(pids);

      ERROR_EXIT("memory allocation failed for create threads\n");
    }

    int ntables = g_queryInfo.superQueryInfo.childTblCount;
    int threads = g_queryInfo.superQueryInfo.threadCnt;

    int a = ntables / threads;
    if (a < 1) {
      threads = ntables;
      a = 1;
    }

    int b = 0;
    if (threads != 0) {
      b = ntables % threads;
    }

    int startFrom = 0;
    for (int i = 0; i < threads; i++) {
      threadInfo *t_info = infosOfSub + i;
      t_info->threadID = i;

      t_info->start_table_from = startFrom;
      t_info->ntables = i<b?a+1:a;
      t_info->end_table_to = i < b ? startFrom + a : startFrom + a - 1;
      startFrom = t_info->end_table_to + 1;
      t_info->taos = NULL; // TODO: workaround to use separate taos connection;
      pthread_create(pidsOfSub + i, NULL, superTableQuery, t_info);
    }

    g_queryInfo.superQueryInfo.threadCnt = threads;
  } else {
    g_queryInfo.superQueryInfo.threadCnt = 0;
  }

  if ((nSqlCount > 0) && (nConcurrent > 0)) {
    for (int i = 0; i < nConcurrent; i++) {
      for (int j = 0; j < nSqlCount; j++) {
        pthread_join(pids[i * nSqlCount + j], NULL);
      }
    }
  }

  tmfree((char*)pids);
  tmfree((char*)infos);

  for (int i = 0; i < g_queryInfo.superQueryInfo.threadCnt; i++) {
    pthread_join(pidsOfSub[i], NULL);
  }

  tmfree((char*)pidsOfSub);
  tmfree((char*)infosOfSub);

//  taos_close(taos);// TODO: workaround to use separate taos connection;
  int64_t endTs = taosGetTimestampMs();

  int totalQueried = g_queryInfo.specifiedQueryInfo.totalQueried +
    g_queryInfo.superQueryInfo.totalQueried;

  printf("==== completed total queries: %d, the QPS of all threads: %10.3f====\n",
          totalQueried,
          (double)(totalQueried/((endTs-startTs)/1000.0)));
  return 0;
}

static void subscribe_callback(TAOS_SUB* tsub, TAOS_RES *res, void* param, int code) {
  if (res == NULL || taos_errno(res) != 0) {
    errorPrint("%s() LN%d, failed to subscribe result, code:%d, reason:%s\n",
           __func__, __LINE__, code, taos_errstr(res));
    return;
  }

  getResult(res, (char*)param);
  taos_free_result(res);
}

static TAOS_SUB* subscribeImpl(TAOS *taos, char *sql, char* topic, char* resultFileName) {
  TAOS_SUB* tsub = NULL;

  if (g_queryInfo.specifiedQueryInfo.mode) {
    tsub = taos_subscribe(taos,
            g_queryInfo.specifiedQueryInfo.subscribeRestart,
            topic, sql, subscribe_callback, (void*)resultFileName,
            g_queryInfo.specifiedQueryInfo.subscribeInterval);
  } else {
    tsub = taos_subscribe(taos,
            g_queryInfo.specifiedQueryInfo.subscribeRestart,
            topic, sql, NULL, NULL, 0);
  }

  if (tsub == NULL) {
    printf("failed to create subscription. topic:%s, sql:%s\n", topic, sql);
    return NULL;
  }

  return tsub;
}

static void *superSubscribe(void *sarg) {
  threadInfo *pThreadInfo = (threadInfo *)sarg;
  char subSqlstr[1024];
  TAOS_SUB*    tsub[MAX_QUERY_SQL_COUNT] = {0};

  if (pThreadInfo->taos == NULL) {
    TAOS * taos = NULL;
    taos = taos_connect(g_queryInfo.host,
          g_queryInfo.user,
          g_queryInfo.password,
          g_queryInfo.dbName,
          g_queryInfo.port);
    if (taos == NULL) {
      errorPrint("[%d] Failed to connect to TDengine, reason:%s\n",
            pThreadInfo->threadID, taos_errstr(NULL));
      return NULL;
    } else {
      pThreadInfo->taos = taos;
    }
  }

  char sqlStr[MAX_TB_NAME_SIZE*2];
  sprintf(sqlStr, "use %s", g_queryInfo.dbName);
  if (0 != queryDbExec(pThreadInfo->taos, sqlStr, NO_INSERT_TYPE, false)) {
    taos_close(pThreadInfo->taos);
    errorPrint( "use database %s failed!\n\n",
                g_queryInfo.dbName);
    return NULL;
  }

  //int64_t st = 0;
  //int64_t et = 0;
  do {
    //if (g_queryInfo.specifiedQueryInfo.queryInterval && (et - st) < g_queryInfo.specifiedQueryInfo.queryInterval) {
    //  taosMsleep(g_queryInfo.specifiedQueryInfo.queryInterval- (et - st)); // ms
    //  //printf("========sleep duration:%"PRId64 "========inserted rows:%d, table range:%d - %d\n", (1000 - (et - st)), i, pThreadInfo->start_table_from, pThreadInfo->end_table_to);
    //}

    //st = taosGetTimestampMs();
    char topic[32] = {0};
    for (int i = 0; i < g_queryInfo.superQueryInfo.sqlCount; i++) {
      sprintf(topic, "taosdemo-subscribe-%d", i);
      memset(subSqlstr,0,sizeof(subSqlstr));
      replaceChildTblName(g_queryInfo.superQueryInfo.sql[i], subSqlstr, i);
      char tmpFile[MAX_FILE_NAME_LEN*2] = {0};
      if (g_queryInfo.superQueryInfo.result[i][0] != 0) {
        sprintf(tmpFile, "%s-%d",
                g_queryInfo.superQueryInfo.result[i], pThreadInfo->threadID);
      }
      tsub[i] = subscribeImpl(pThreadInfo->taos, subSqlstr, topic, tmpFile);
      if (NULL == tsub[i]) {
        taos_close(pThreadInfo->taos);
        return NULL;
      }
    }
    //et = taosGetTimestampMs();
    //printf("========thread[%"PRId64"] complete all sqls to super table once queries duration:%.4fs\n", taosGetSelfPthreadId(), (double)(et - st)/1000.0);
  } while(0);

  // start loop to consume result
  TAOS_RES* res = NULL;
  while(1) {
    for (int i = 0; i < g_queryInfo.superQueryInfo.sqlCount; i++) {
      if (1 == g_queryInfo.superQueryInfo.mode) {
        continue;
      }

      res = taos_consume(tsub[i]);
      if (res) {
        char tmpFile[MAX_FILE_NAME_LEN*2] = {0};
        if (g_queryInfo.superQueryInfo.result[i][0] != 0) {
          sprintf(tmpFile, "%s-%d",
                  g_queryInfo.superQueryInfo.result[i],
                  pThreadInfo->threadID);
        }
        getResult(res, tmpFile);
      }
    }
  }
  taos_free_result(res);

  for (int i = 0; i < g_queryInfo.superQueryInfo.sqlCount; i++) {
    taos_unsubscribe(tsub[i], g_queryInfo.superQueryInfo.subscribeKeepProgress);
  }

  taos_close(pThreadInfo->taos);
  return NULL;
}

static void *specifiedSubscribe(void *sarg) {
  threadInfo *pThreadInfo = (threadInfo *)sarg;
  TAOS_SUB*    tsub[MAX_QUERY_SQL_COUNT] = {0};

  if (pThreadInfo->taos == NULL) {
    TAOS * taos = NULL;
    taos = taos_connect(g_queryInfo.host,
          g_queryInfo.user,
          g_queryInfo.password,
          g_queryInfo.dbName,
          g_queryInfo.port);
    if (taos == NULL) {
      errorPrint("[%d] Failed to connect to TDengine, reason:%s\n",
            pThreadInfo->threadID, taos_errstr(NULL));
      return NULL;
    } else {
      pThreadInfo->taos = taos;
    }
  }

  char sqlStr[MAX_TB_NAME_SIZE*2];
  sprintf(sqlStr, "use %s", g_queryInfo.dbName);
  debugPrint("%s() %d sqlStr: %s\n", __func__, __LINE__, sqlStr);
  if (0 != queryDbExec(pThreadInfo->taos, sqlStr, NO_INSERT_TYPE, false)) {
    taos_close(pThreadInfo->taos);
    return NULL;
  }

  //int64_t st = 0;
  //int64_t et = 0;
  do {
    //if (g_queryInfo.specifiedQueryInfo.queryInterval && (et - st) < g_queryInfo.specifiedQueryInfo.queryInterval) {
    //  taosMsleep(g_queryInfo.specifiedQueryInfo.queryInterval- (et - st)); // ms
    //  //printf("========sleep duration:%"PRId64 "========inserted rows:%d, table range:%d - %d\n", (1000 - (et - st)), i, pThreadInfo->start_table_from, pThreadInfo->end_table_to);
    //}

    //st = taosGetTimestampMs();
    char topic[32] = {0};
    for (int i = 0; i < g_queryInfo.specifiedQueryInfo.sqlCount; i++) {
      sprintf(topic, "taosdemo-subscribe-%d", i);
      char tmpFile[MAX_FILE_NAME_LEN*2] = {0};
      if (g_queryInfo.superQueryInfo.result[i][0] != 0) {
        sprintf(tmpFile, "%s-%d",
                g_queryInfo.specifiedQueryInfo.result[i], pThreadInfo->threadID);
      }
      tsub[i] = subscribeImpl(pThreadInfo->taos,
          g_queryInfo.specifiedQueryInfo.sql[i], topic, tmpFile);
      if (NULL == g_queryInfo.specifiedQueryInfo.tsub[i]) {
        taos_close(pThreadInfo->taos);
        return NULL;
      }
    }
    //et = taosGetTimestampMs();
    //printf("========thread[%"PRId64"] complete all sqls to super table once queries duration:%.4fs\n", taosGetSelfPthreadId(), (double)(et - st)/1000.0);
  } while(0);

  // start loop to consume result
  TAOS_RES* res = NULL;
  while(1) {
    for (int i = 0; i < g_queryInfo.specifiedQueryInfo.sqlCount; i++) {
      if (SYNC_QUERY_MODE == g_queryInfo.specifiedQueryInfo.mode) {
        continue;
      }

      res = taos_consume(tsub[i]);
      if (res) {
        char tmpFile[MAX_FILE_NAME_LEN*2] = {0};
        if (g_queryInfo.specifiedQueryInfo.result[i][0] != 0) {
          sprintf(tmpFile, "%s-%d",
                  g_queryInfo.specifiedQueryInfo.result[i], pThreadInfo->threadID);
        }
        getResult(res, tmpFile);
      }
    }
  }
  taos_free_result(res);

  for (int i = 0; i < g_queryInfo.specifiedQueryInfo.sqlCount; i++) {
    taos_unsubscribe(tsub[i],
        g_queryInfo.specifiedQueryInfo.subscribeKeepProgress);
  }

  taos_close(pThreadInfo->taos);
  return NULL;
}

static int subscribeTestProcess() {
  setupForAnsiEscape();
  printfQueryMeta();
  resetAfterAnsiEscape();

  if (!g_args.answer_yes) {
    printf("Press enter key to continue\n\n");
    (void) getchar();
  }

  TAOS * taos = NULL;
  taos = taos_connect(g_queryInfo.host,
          g_queryInfo.user,
          g_queryInfo.password,
          g_queryInfo.dbName,
          g_queryInfo.port);
  if (taos == NULL) {
    errorPrint( "Failed to connect to TDengine, reason:%s\n",
            taos_errstr(NULL));
    exit(-1);
  }

  if (0 != g_queryInfo.superQueryInfo.sqlCount) {
    getAllChildNameOfSuperTable(taos,
            g_queryInfo.dbName,
            g_queryInfo.superQueryInfo.sTblName,
            &g_queryInfo.superQueryInfo.childTblName,
            &g_queryInfo.superQueryInfo.childTblCount);
  }

  taos_close(taos); // TODO: workaround to use separate taos connection;

  pthread_t  *pids = NULL;
  threadInfo *infos = NULL;
  //==== create sub threads for query from super table
  if ((g_queryInfo.specifiedQueryInfo.sqlCount <= 0) ||
          (g_queryInfo.specifiedQueryInfo.concurrent <= 0)) {
    errorPrint("%s() LN%d, query sqlCount %d or concurrent %d is not correct.\n",
              __func__, __LINE__, g_queryInfo.specifiedQueryInfo.sqlCount,
              g_queryInfo.specifiedQueryInfo.concurrent);
    exit(-1);
  }

  pids  = malloc(g_queryInfo.specifiedQueryInfo.concurrent * sizeof(pthread_t));
  infos = malloc(g_queryInfo.specifiedQueryInfo.concurrent * sizeof(threadInfo));
  if ((NULL == pids) || (NULL == infos)) {
      errorPrint("%s() LN%d, malloc failed for create threads\n", __func__, __LINE__);
      exit(-1);
  }

  for (int i = 0; i < g_queryInfo.specifiedQueryInfo.concurrent; i++) {
      threadInfo *t_info = infos + i;
      t_info->threadID = i;
      t_info->taos = NULL;  // TODO: workaround to use separate taos connection;
      pthread_create(pids + i, NULL, specifiedSubscribe, t_info);
  }

  //==== create sub threads for query from sub table
  pthread_t  *pidsOfSub  = NULL;
  threadInfo *infosOfSub = NULL;
  if ((g_queryInfo.superQueryInfo.sqlCount > 0)
          && (g_queryInfo.superQueryInfo.threadCnt > 0)) {
    pidsOfSub  = malloc(g_queryInfo.superQueryInfo.threadCnt *
            sizeof(pthread_t));
    infosOfSub = malloc(g_queryInfo.superQueryInfo.threadCnt *
            sizeof(threadInfo));
    if ((NULL == pidsOfSub) || (NULL == infosOfSub)) {
      errorPrint("%s() LN%d, malloc failed for create threads\n",
              __func__, __LINE__);
      // taos_close(taos);
      exit(-1);
    }

    int ntables = g_queryInfo.superQueryInfo.childTblCount;
    int threads = g_queryInfo.superQueryInfo.threadCnt;

    int a = ntables / threads;
    if (a < 1) {
      threads = ntables;
      a = 1;
    }

    int b = 0;
    if (threads != 0) {
      b = ntables % threads;
    }

    int startFrom = 0;
    for (int i = 0; i < threads; i++) {
      threadInfo *t_info = infosOfSub + i;
      t_info->threadID = i;

      t_info->start_table_from = startFrom;
      t_info->ntables = i<b?a+1:a;
      t_info->end_table_to = i < b ? startFrom + a : startFrom + a - 1;
      startFrom = t_info->end_table_to + 1;
      t_info->taos = NULL; // TODO: workaround to use separate taos connection;
      pthread_create(pidsOfSub + i, NULL, superSubscribe, t_info);
    }

    g_queryInfo.superQueryInfo.threadCnt = threads;

    for (int i = 0; i < g_queryInfo.superQueryInfo.threadCnt; i++) {
      pthread_join(pidsOfSub[i], NULL);
    }
  }

  for (int i = 0; i < g_queryInfo.specifiedQueryInfo.concurrent; i++) {
    pthread_join(pids[i], NULL);
  }

  tmfree((char*)pids);
  tmfree((char*)infos);

  tmfree((char*)pidsOfSub);
  tmfree((char*)infosOfSub);
//   taos_close(taos);
  return 0;
}

static void initOfInsertMeta() {
  memset(&g_Dbs, 0, sizeof(SDbs));

  // set default values
  tstrncpy(g_Dbs.host, "127.0.0.1", MAX_HOSTNAME_SIZE);
  g_Dbs.port = 6030;
  tstrncpy(g_Dbs.user, TSDB_DEFAULT_USER, MAX_USERNAME_SIZE);
  tstrncpy(g_Dbs.password, TSDB_DEFAULT_PASS, MAX_PASSWORD_SIZE);
  g_Dbs.threadCount = 2;

  g_Dbs.use_metric = g_args.use_metric;
}

static void initOfQueryMeta() {
  memset(&g_queryInfo, 0, sizeof(SQueryMetaInfo));

  // set default values
  tstrncpy(g_queryInfo.host, "127.0.0.1", MAX_HOSTNAME_SIZE);
  g_queryInfo.port = 6030;
  tstrncpy(g_queryInfo.user, TSDB_DEFAULT_USER, MAX_USERNAME_SIZE);
  tstrncpy(g_queryInfo.password, TSDB_DEFAULT_PASS, MAX_PASSWORD_SIZE);
}

static void setParaFromArg(){
  if (g_args.host) {
    tstrncpy(g_Dbs.host, g_args.host, MAX_HOSTNAME_SIZE);
  } else {
    tstrncpy(g_Dbs.host, "127.0.0.1", MAX_HOSTNAME_SIZE);
  }

  if (g_args.user) {
    tstrncpy(g_Dbs.user, g_args.user, MAX_USERNAME_SIZE);
  }

  if (g_args.password) {
    tstrncpy(g_Dbs.password, g_args.password, MAX_PASSWORD_SIZE);
  }

  if (g_args.port) {
    g_Dbs.port = g_args.port;
  }

  g_Dbs.threadCount = g_args.num_of_threads;
  g_Dbs.threadCountByCreateTbl = g_args.num_of_threads;

  g_Dbs.dbCount = 1;
  g_Dbs.db[0].drop = 1;

  tstrncpy(g_Dbs.db[0].dbName, g_args.database, MAX_DB_NAME_SIZE);
  g_Dbs.db[0].dbCfg.replica = g_args.replica;
  tstrncpy(g_Dbs.db[0].dbCfg.precision, "ms", MAX_DB_NAME_SIZE);

  tstrncpy(g_Dbs.resultFile, g_args.output_file, MAX_FILE_NAME_LEN);

  g_Dbs.use_metric = g_args.use_metric;
  g_Dbs.insert_only = g_args.insert_only;

  g_Dbs.do_aggreFunc = true;

  char dataString[STRING_LEN];
  char **data_type = g_args.datatype;

  memset(dataString, 0, STRING_LEN);

  if (strcasecmp(data_type[0], "BINARY") == 0
          || strcasecmp(data_type[0], "BOOL") == 0
          || strcasecmp(data_type[0], "NCHAR") == 0 ) {
    g_Dbs.do_aggreFunc = false;
  }

  if (g_args.use_metric) {
    g_Dbs.db[0].superTblCount = 1;
    tstrncpy(g_Dbs.db[0].superTbls[0].sTblName, "meters", MAX_TB_NAME_SIZE);
    g_Dbs.db[0].superTbls[0].childTblCount = g_args.num_of_tables;
    g_Dbs.threadCount = g_args.num_of_threads;
    g_Dbs.threadCountByCreateTbl = g_args.num_of_threads;
    g_Dbs.queryMode = g_args.query_mode;

    g_Dbs.db[0].superTbls[0].autoCreateTable = PRE_CREATE_SUBTBL;
    g_Dbs.db[0].superTbls[0].childTblExists = TBL_NO_EXISTS;
    g_Dbs.db[0].superTbls[0].disorderRange = g_args.disorderRange;
    g_Dbs.db[0].superTbls[0].disorderRatio = g_args.disorderRatio;
    tstrncpy(g_Dbs.db[0].superTbls[0].childTblPrefix,
            g_args.tb_prefix, MAX_TB_NAME_SIZE);
    tstrncpy(g_Dbs.db[0].superTbls[0].dataSource, "rand", MAX_TB_NAME_SIZE);
    tstrncpy(g_Dbs.db[0].superTbls[0].insertMode, "taosc", MAX_TB_NAME_SIZE);
    tstrncpy(g_Dbs.db[0].superTbls[0].startTimestamp,
            "2017-07-14 10:40:00.000", MAX_TB_NAME_SIZE);
    g_Dbs.db[0].superTbls[0].timeStampStep = DEFAULT_TIMESTAMP_STEP;

    g_Dbs.db[0].superTbls[0].insertRows = g_args.num_of_DPT;
    g_Dbs.db[0].superTbls[0].maxSqlLen = g_args.max_sql_len;

    g_Dbs.db[0].superTbls[0].columnCount = 0;
    for (int i = 0; i < MAX_NUM_DATATYPE; i++) {
      if (data_type[i] == NULL) {
        break;
      }

      tstrncpy(g_Dbs.db[0].superTbls[0].columns[i].dataType,
              data_type[i], MAX_TB_NAME_SIZE);
      g_Dbs.db[0].superTbls[0].columns[i].dataLen = g_args.len_of_binary;
      g_Dbs.db[0].superTbls[0].columnCount++;
    }

    if (g_Dbs.db[0].superTbls[0].columnCount > g_args.num_of_CPR) {
      g_Dbs.db[0].superTbls[0].columnCount = g_args.num_of_CPR;
    } else {
      for (int i = g_Dbs.db[0].superTbls[0].columnCount; i < g_args.num_of_CPR; i++) {
        tstrncpy(g_Dbs.db[0].superTbls[0].columns[i].dataType, "INT", MAX_TB_NAME_SIZE);
        g_Dbs.db[0].superTbls[0].columns[i].dataLen = 0;
        g_Dbs.db[0].superTbls[0].columnCount++;
      }
    }

    tstrncpy(g_Dbs.db[0].superTbls[0].tags[0].dataType, "INT", MAX_TB_NAME_SIZE);
    g_Dbs.db[0].superTbls[0].tags[0].dataLen = 0;

    tstrncpy(g_Dbs.db[0].superTbls[0].tags[1].dataType, "BINARY", MAX_TB_NAME_SIZE);
    g_Dbs.db[0].superTbls[0].tags[1].dataLen = g_args.len_of_binary;
    g_Dbs.db[0].superTbls[0].tagCount = 2;
  } else {
    g_Dbs.threadCountByCreateTbl = g_args.num_of_threads;
    g_Dbs.db[0].superTbls[0].tagCount = 0;
  }
}

/* Function to do regular expression check */
static int regexMatch(const char *s, const char *reg, int cflags) {
  regex_t regex;
  char    msgbuf[100] = {0};

  /* Compile regular expression */
  if (regcomp(&regex, reg, cflags) != 0) {
    printf("Fail to compile regex\n");
    exit(-1);
  }

  /* Execute regular expression */
  int reti = regexec(&regex, s, 0, NULL, 0);
  if (!reti) {
    regfree(&regex);
    return 1;
  } else if (reti == REG_NOMATCH) {
    regfree(&regex);
    return 0;
  } else {
    regerror(reti, &regex, msgbuf, sizeof(msgbuf));
    printf("Regex match failed: %s\n", msgbuf);
    regfree(&regex);
    exit(-1);
  }

  return 0;
}

static int isCommentLine(char *line) {
  if (line == NULL) return 1;

  return regexMatch(line, "^\\s*#.*", REG_EXTENDED);
}

static void querySqlFile(TAOS* taos, char* sqlFile)
{
  FILE *fp = fopen(sqlFile, "r");
  if (fp == NULL) {
    printf("failed to open file %s, reason:%s\n", sqlFile, strerror(errno));
    return;
  }

  int       read_len = 0;
  char *    cmd = calloc(1, MAX_SQL_SIZE);
  size_t    cmd_len = 0;
  char *    line = NULL;
  size_t    line_len = 0;

  double t = taosGetTimestampMs();

  while((read_len = tgetline(&line, &line_len, fp)) != -1) {
    if (read_len >= MAX_SQL_SIZE) continue;
    line[--read_len] = '\0';

    if (read_len == 0 || isCommentLine(line)) {  // line starts with #
      continue;
    }

    if (line[read_len - 1] == '\\') {
      line[read_len - 1] = ' ';
      memcpy(cmd + cmd_len, line, read_len);
      cmd_len += read_len;
      continue;
    }

    memcpy(cmd + cmd_len, line, read_len);
    verbosePrint("%s() LN%d cmd: %s\n", __func__, __LINE__, cmd);
    if (0 != queryDbExec(taos, cmd, NO_INSERT_TYPE, false)) {
        errorPrint("%s() LN%d, queryDbExec %s failed!\n",
               __func__, __LINE__, cmd);
        tmfree(cmd);
        tmfree(line);
        tmfclose(fp);
        return;
    }
    memset(cmd, 0, MAX_SQL_SIZE);
    cmd_len = 0;
  }

  t = taosGetTimestampMs() - t;
  printf("run %s took %.6f second(s)\n\n", sqlFile, t);

  tmfree(cmd);
  tmfree(line);
  tmfclose(fp);
  return;
}

static void testMetaFile() {
    if (INSERT_TEST == g_args.test_mode) {
      if (g_Dbs.cfgDir[0])
          taos_options(TSDB_OPTION_CONFIGDIR, g_Dbs.cfgDir);

      insertTestProcess();

    } else if (QUERY_TEST == g_args.test_mode) {
      if (g_queryInfo.cfgDir[0])
          taos_options(TSDB_OPTION_CONFIGDIR, g_queryInfo.cfgDir);

      queryTestProcess();

    } else if (SUBSCRIBE_TEST == g_args.test_mode) {
      if (g_queryInfo.cfgDir[0])
          taos_options(TSDB_OPTION_CONFIGDIR, g_queryInfo.cfgDir);

      subscribeTestProcess();

    }  else {
      ;
    }
}

static void queryResult() {
  // query data

  pthread_t read_id;
  threadInfo *rInfo = malloc(sizeof(threadInfo));
  assert(rInfo);
  rInfo->start_time = 1500000000000;  // 2017-07-14 10:40:00.000
  rInfo->start_table_from = 0;

  //rInfo->do_aggreFunc = g_Dbs.do_aggreFunc;
  if (g_args.use_metric) {
    rInfo->ntables = g_Dbs.db[0].superTbls[0].childTblCount;
    rInfo->end_table_to = g_Dbs.db[0].superTbls[0].childTblCount - 1;
    rInfo->superTblInfo = &g_Dbs.db[0].superTbls[0];
    tstrncpy(rInfo->tb_prefix,
          g_Dbs.db[0].superTbls[0].childTblPrefix, MAX_TB_NAME_SIZE);
  } else {
    rInfo->ntables = g_args.num_of_tables;
    rInfo->end_table_to = g_args.num_of_tables -1;
    tstrncpy(rInfo->tb_prefix, g_args.tb_prefix, MAX_TB_NAME_SIZE);
  }

  rInfo->taos = taos_connect(
          g_Dbs.host,
          g_Dbs.user,
          g_Dbs.password,
          g_Dbs.db[0].dbName,
          g_Dbs.port);
  if (rInfo->taos == NULL) {
    errorPrint( "Failed to connect to TDengine, reason:%s\n",
            taos_errstr(NULL));
    free(rInfo);
    exit(-1);
  }

  tstrncpy(rInfo->fp, g_Dbs.resultFile, MAX_FILE_NAME_LEN);

  if (!g_Dbs.use_metric) {
    pthread_create(&read_id, NULL, readTable, rInfo);
  } else {
    pthread_create(&read_id, NULL, readMetric, rInfo);
  }
  pthread_join(read_id, NULL);
  taos_close(rInfo->taos);
  free(rInfo);
}

static void testCmdLine() {

  if (strlen(configDir)) {
    wordexp_t full_path;
    if (wordexp(configDir, &full_path, 0) != 0) {
      errorPrint( "Invalid path %s\n", configDir);
      return;
    }
    taos_options(TSDB_OPTION_CONFIGDIR, full_path.we_wordv[0]);
    wordfree(&full_path);
  }

  g_args.test_mode = INSERT_TEST;
  insertTestProcess();

  if (false == g_Dbs.insert_only)
    queryResult();
}

int main(int argc, char *argv[]) {
  parse_args(argc, argv, &g_args);

  debugPrint("meta file: %s\n", g_args.metaFile);

  if (g_args.metaFile) {
    initOfInsertMeta();
    initOfQueryMeta();

    if (false == getInfoFromJsonFile(g_args.metaFile)) {
      printf("Failed to read %s\n", g_args.metaFile);
      return 1;
    }

    testMetaFile();
  } else {
    memset(&g_Dbs, 0, sizeof(SDbs));
    setParaFromArg();

    if (NULL != g_args.sqlFile) {
      TAOS* qtaos = taos_connect(
          g_Dbs.host,
          g_Dbs.user,
          g_Dbs.password,
          g_Dbs.db[0].dbName,
          g_Dbs.port);
      querySqlFile(qtaos, g_args.sqlFile);
      taos_close(qtaos);

    } else {
      testCmdLine();
    }
  }

  return 0;
}
<|MERGE_RESOLUTION|>--- conflicted
+++ resolved
@@ -554,13 +554,19 @@
                      "./output.txt",  // output_file
                      0,               // mode : sync or async
                      {
-                     "INT",           // datatype
-                     "INT",           // datatype
-                     "INT",           // datatype
-                     "INT",           // datatype
+                     "TINYINT",           // datatype
+                     "SMALLINT",
+                     "INT",
+                     "BIGINT",
+                     "FLOAT",
+                     "DOUBLE",
+                     "BINARY",
+                     "NCHAR",
+                     "BOOL",
+                     "TIMESTAMP"
                      },
                      16,              // len_of_binary
-                     4,               // num_of_CPR
+                     10,              // num_of_CPR
                      10,              // num_of_connections/thread
                      0,               // insert_interval
                      1,               // query_times
@@ -717,23 +723,9 @@
     if (strcmp(argv[i], "-f") == 0) {
       arguments->metaFile = argv[++i];
     } else if (strcmp(argv[i], "-c") == 0) {
-<<<<<<< HEAD
-      if (argc == i+1) {
-        printHelp();
-        errorPrint("%s", "\n\t-c need a valid path following!\n");
-        exit(EXIT_FAILURE);
-      }
-      tstrncpy(configDir, argv[++i], MAX_FILE_NAME_LEN);
-=======
       tstrncpy(configDir, argv[++i], TSDB_FILENAME_LEN);
->>>>>>> 9f70bace
 
     } else if (strcmp(argv[i], "-h") == 0) {
-      if (argc == i+1) {
-        printHelp();
-        errorPrint("%s", "\n\t-h need a valid string following!\n");
-        exit(EXIT_FAILURE);
-      }
       arguments->host = argv[++i];
     } else if (strcmp(argv[i], "-p") == 0) {
       if ((argc == i+1) ||
@@ -744,32 +736,12 @@
       }
       arguments->port = atoi(argv[++i]);
     } else if (strcmp(argv[i], "-u") == 0) {
-      if (argc == i+1) {
-        printHelp();
-        errorPrint("%s", "\n\t-u need a valid string following!\n");
-        exit(EXIT_FAILURE);
-      }
       arguments->user = argv[++i];
     } else if (strcmp(argv[i], "-P") == 0) {
-      if (argc == i+1) {
-        printHelp();
-        errorPrint("%s", "\n\t-P need a valid string following!\n");
-        exit(EXIT_FAILURE);
-      }
       arguments->password = argv[++i];
     } else if (strcmp(argv[i], "-o") == 0) {
-      if (argc == i+1) {
-        printHelp();
-        errorPrint("%s", "\n\t-o need a valid string following!\n");
-        exit(EXIT_FAILURE);
-      }
       arguments->output_file = argv[++i];
     } else if (strcmp(argv[i], "-s") == 0) {
-      if (argc == i+1) {
-        printHelp();
-        errorPrint("%s", "\n\t-s need a valid string following!\n");
-        exit(EXIT_FAILURE);
-      }
       arguments->sqlFile = argv[++i];
     } else if (strcmp(argv[i], "-q") == 0) {
       if ((argc == i+1) ||
@@ -796,20 +768,8 @@
       }
       arguments->insert_interval = atoi(argv[++i]);
     } else if (strcmp(argv[i], "-qt") == 0) {
-      if ((argc == i+1) ||
-        (!isStringNumber(argv[i+1]))) {
-        printHelp();
-        errorPrint("%s", "\n\t-qt need a number following!\n");
-        exit(EXIT_FAILURE);
-      }
       arguments->query_times = atoi(argv[++i]);
     } else if (strcmp(argv[i], "-B") == 0) {
-      if ((argc == i+1) ||
-        (!isStringNumber(argv[i+1]))) {
-        printHelp();
-        errorPrint("%s", "\n\t-B need a number following!\n");
-        exit(EXIT_FAILURE);
-      }
       arguments->interlace_rows = atoi(argv[++i]);
     } else if (strcmp(argv[i], "-r") == 0) {
       if ((argc == i+1) ||
@@ -836,11 +796,6 @@
       }
       arguments->num_of_DPT = atoi(argv[++i]);
     } else if (strcmp(argv[i], "-d") == 0) {
-      if (argc == i+1) {
-        printHelp();
-        errorPrint("%s", "\n\t-d need a valid string following!\n");
-        exit(EXIT_FAILURE);
-      }
       arguments->database = argv[++i];
     } else if (strcmp(argv[i], "-l") == 0) {
       if ((argc == i+1) ||
@@ -906,12 +861,6 @@
       }
       arguments->len_of_binary = atoi(argv[++i]);
     } else if (strcmp(argv[i], "-m") == 0) {
-      if ((argc == i+1) ||
-        (!isStringNumber(argv[i+1]))) {
-        printHelp();
-        errorPrint("%s", "\n\t-m need a number following!\n");
-        exit(EXIT_FAILURE);
-      }
       arguments->tb_prefix = argv[++i];
     } else if (strcmp(argv[i], "-N") == 0) {
       arguments->use_metric = false;
@@ -2446,10 +2395,8 @@
   return 0;
 }
 
-static int createSuperTable(
-        TAOS * taos, char* dbName,
+static int createSuperTable(TAOS * taos, char* dbName,
         SSuperTable*  superTbl) {
-
   char command[BUFFER_SIZE] = "\0";
 
   char cols[STRING_LEN] = "\0";
@@ -2938,17 +2885,19 @@
     } else {
       // normal table
       len = snprintf(tblColsBuf, MAX_SQL_SIZE, "(TS TIMESTAMP");
-      for (int j = 0; j < g_args.num_of_CPR; j++) {
+      int j = 0;
+      while(g_args.datatype[j]) {
           if ((strncasecmp(g_args.datatype[j], "BINARY", strlen("BINARY")) == 0)
                   || (strncasecmp(g_args.datatype[j],
                       "NCHAR", strlen("NCHAR")) == 0)) {
               snprintf(tblColsBuf + len, MAX_SQL_SIZE - len,
-                      ", COL%d %s(%d)", j, g_args.datatype[j], g_args.len_of_binary);
+                      ", COL%d %s(60)", j, g_args.datatype[j]);
           } else {
               snprintf(tblColsBuf + len, MAX_SQL_SIZE - len,
                       ", COL%d %s", j, g_args.datatype[j]);
           }
           len = strlen(tblColsBuf);
+          j++;
       }
 
       snprintf(tblColsBuf + len, MAX_SQL_SIZE - len, ")");
@@ -4528,7 +4477,7 @@
     exit(-1);
   }
 
-  for (int i = 0; i < c; i++) {
+  for (int i = 0; i < num_of_cols; i++) {
     if (strcasecmp(data_type[i % c], "tinyint") == 0) {
       pstr += sprintf(pstr, ", %d", rand_tinyint() );
     } else if (strcasecmp(data_type[i % c], "smallint") == 0) {
@@ -4550,7 +4499,7 @@
       rand_string(s, lenOfBinary);
       pstr += sprintf(pstr, ", \"%s\"", s);
       free(s);
-    } else if (strcasecmp(data_type[i % c], "nchar") == 0) {
+    }else if (strcasecmp(data_type[i % c], "nchar") == 0) {
       char *s = malloc(lenOfBinary);
       rand_string(s, lenOfBinary);
       pstr += sprintf(pstr, ", \"%s\"", s);
@@ -4734,7 +4683,7 @@
       if (len > remainderBufLen)
         break;
 
-      pstr += sprintf(pstr, "%s", data);
+      pstr += sprintf(pstr, " %s", data);
       k++;
       len += retLen;
       remainderBufLen -= retLen;
@@ -5470,9 +5419,9 @@
   if (superTblInfo) {
     int limit, offset;
 
-    if ((NULL != g_args.sqlFile) && (superTblInfo->childTblExists == TBL_NO_EXISTS) &&
+    if ((superTblInfo->childTblExists == TBL_NO_EXISTS) &&
             ((superTblInfo->childTblOffset != 0) || (superTblInfo->childTblLimit >= 0))) {
-      printf("WARNING: offset and limit will not be used since the child tables not exists!\n");
+      printf("WARNING: offset and limit will not be used since the child tables are not exists!\n");
     }
 
     if ((superTblInfo->childTblExists == TBL_ALREADY_EXISTS)
