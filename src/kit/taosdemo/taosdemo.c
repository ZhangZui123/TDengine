﻿/*
 * Copyright (c) 2019 TAOS Data, Inc. <jhtao@taosdata.com>
 *
 * This program is free software: you can use, redistribute, and/or modify
 * it under the terms of the GNU Affero General Public License, version 3
 * or later ("AGPL"), as published by the Free Software Foundation.
 *
 * This program is distributed in the hope that it will be useful, but WITHOUT
 * ANY WARRANTY; without even the implied warranty of MERCHANTABILITY or
 * FITNESS FOR A PARTICULAR PURPOSE.
 *
 * You should have received a copy of the GNU Affero General Public License
 * along with this program. If not, see <http://www.gnu.org/licenses/>.
 */


/*
   when in some thread query return error, thread don't exit, but return, otherwise coredump in other thread.
*/

#define _GNU_SOURCE
#define CURL_STATICLIB

#ifdef LINUX
  #include "os.h"
  #include <argp.h>
  #include <assert.h>
  #include <inttypes.h>
  #ifndef _ALPINE
    #include <error.h>
  #endif
  #include <pthread.h>
  #include <semaphore.h>
  #include <stdbool.h>
  #include <stdio.h>
  #include <stdlib.h>
  #include <string.h>
  #include <sys/time.h>
  #include <time.h>
  #include <unistd.h>
  #include <wordexp.h>
  #include <regex.h>
#else  
  #include <assert.h>
  #include <regex.h>
  #include <stdio.h>
  #include "os.h"
  
#ifdef TD_WINDOWS
  #pragma comment ( lib, "ws2_32.lib" )
  #pragma comment ( lib, "winmm.lib" )
  #pragma comment ( lib, "wldap32.lib" )  
#endif
#endif  

#include "cJSON.h"

#include "taos.h"
#include "taoserror.h"
#include "tutil.h"

#define REQ_EXTRA_BUF_LEN   1024
#define RESP_BUF_LEN        4096

extern char configDir[];

#define INSERT_JSON_NAME      "insert.json"
#define QUERY_JSON_NAME       "query.json"
#define SUBSCRIBE_JSON_NAME   "subscribe.json"

#define INSERT_MODE        0
#define QUERY_MODE         1
#define SUBSCRIBE_MODE     2

#define MAX_SQL_SIZE       65536
#define BUFFER_SIZE        (65536*2)
#define MAX_DB_NAME_SIZE   64
#define MAX_TB_NAME_SIZE   64
#define MAX_DATA_SIZE      16000
#define MAX_NUM_DATATYPE   10
#define OPT_ABORT          1 /* –abort */
#define STRING_LEN         60000
#define MAX_PREPARED_RAND  1000000
#define MAX_FILE_NAME_LEN  256

#define   MAX_SAMPLES_ONCE_FROM_FILE   10000
#define   MAX_NUM_DATATYPE 10

#define   MAX_DB_COUNT           8
#define   MAX_SUPER_TABLE_COUNT  8
#define   MAX_COLUMN_COUNT       1024
#define   MAX_TAG_COUNT          128

#define   MAX_QUERY_SQL_COUNT    10
#define   MAX_QUERY_SQL_LENGTH   256

#define   MAX_DATABASE_COUNT     256

typedef enum CREATE_SUB_TALBE_MOD_EN {
  PRE_CREATE_SUBTBL,
  AUTO_CREATE_SUBTBL,
  NO_CREATE_SUBTBL
} CREATE_SUB_TALBE_MOD_EN;
  
typedef enum TALBE_EXISTS_EN {
  TBL_ALREADY_EXISTS,
  TBL_NO_EXISTS,
  TBL_EXISTS_BUTT
} TALBE_EXISTS_EN;

enum MODE {
  SYNC, 
  ASYNC,
  MODE_BUT
};

enum QUERY_TYPE {
  NO_INSERT_TYPE,
  INSERT_TYPE, 
  QUERY_TYPE_BUT
} ;  

enum _show_db_index {
  TSDB_SHOW_DB_NAME_INDEX,
  TSDB_SHOW_DB_CREATED_TIME_INDEX,
  TSDB_SHOW_DB_NTABLES_INDEX,
  TSDB_SHOW_DB_VGROUPS_INDEX,
  TSDB_SHOW_DB_REPLICA_INDEX,
  TSDB_SHOW_DB_QUORUM_INDEX,  
  TSDB_SHOW_DB_DAYS_INDEX,
  TSDB_SHOW_DB_KEEP_INDEX,
  TSDB_SHOW_DB_CACHE_INDEX,
  TSDB_SHOW_DB_BLOCKS_INDEX,
  TSDB_SHOW_DB_MINROWS_INDEX,
  TSDB_SHOW_DB_MAXROWS_INDEX,
  TSDB_SHOW_DB_WALLEVEL_INDEX,
  TSDB_SHOW_DB_FSYNC_INDEX,
  TSDB_SHOW_DB_COMP_INDEX,
  TSDB_SHOW_DB_CACHELAST_INDEX,
  TSDB_SHOW_DB_PRECISION_INDEX,  
  TSDB_SHOW_DB_UPDATE_INDEX,
  TSDB_SHOW_DB_STATUS_INDEX,
  TSDB_MAX_SHOW_DB
};

// -----------------------------------------SHOW TABLES CONFIGURE -------------------------------------
enum _show_stables_index {
  TSDB_SHOW_STABLES_NAME_INDEX,
  TSDB_SHOW_STABLES_CREATED_TIME_INDEX,
  TSDB_SHOW_STABLES_COLUMNS_INDEX,
  TSDB_SHOW_STABLES_METRIC_INDEX,  
  TSDB_SHOW_STABLES_UID_INDEX,  
  TSDB_SHOW_STABLES_TID_INDEX,
  TSDB_SHOW_STABLES_VGID_INDEX,  
  TSDB_MAX_SHOW_STABLES
};  
enum _describe_table_index {
  TSDB_DESCRIBE_METRIC_FIELD_INDEX,
  TSDB_DESCRIBE_METRIC_TYPE_INDEX,
  TSDB_DESCRIBE_METRIC_LENGTH_INDEX,
  TSDB_DESCRIBE_METRIC_NOTE_INDEX,
  TSDB_MAX_DESCRIBE_METRIC
};

typedef struct {
  char field[TSDB_COL_NAME_LEN + 1];
  char type[16];
  int length;
  char note[128];
} SColDes;

/* Used by main to communicate with parse_opt. */
typedef struct SArguments_S {
  char *   metaFile;
  int      test_mode;
  char *   host;
  uint16_t port;
  char *   user;
  char *   password;
  char *   database;
  int      replica;
  char *   tb_prefix;
  char *   sqlFile;
  bool     use_metric;
  bool     insert_only;
  bool     answer_yes;
  bool     debug_print;
  char *   output_file;
  int      mode;
  char *   datatype[MAX_NUM_DATATYPE + 1];
  int      len_of_binary;
  int      num_of_CPR;
  int      num_of_threads;
  int      insert_interval;
  int      num_of_RPR;
  int      num_of_tables;
  int      num_of_DPT;
  int      abort;
  int      disorderRatio;
  int      disorderRange;
  int      method_of_delete;
  char **  arg_list;
} SArguments;

typedef struct SColumn_S {
  char  field[TSDB_COL_NAME_LEN + 1];
  char  dataType[MAX_TB_NAME_SIZE];
  int   dataLen;
  char  note[128];  
} StrColumn;

typedef struct SSuperTable_S {
  char         sTblName[MAX_TB_NAME_SIZE+1];
  int          childTblCount;
  bool         superTblExists;    // 0: no, 1: yes
  bool         childTblExists;    // 0: no, 1: yes  
  int          batchCreateTableNum;  // 0: no batch,  > 0: batch table number in one sql
  int8_t       autoCreateTable;                  // 0: create sub table, 1: auto create sub table
  char         childTblPrefix[MAX_TB_NAME_SIZE];
  char         dataSource[MAX_TB_NAME_SIZE+1];  // rand_gen or sample
  char         insertMode[MAX_TB_NAME_SIZE];  // taosc, restful
  int           childTblLimit;
  int           childTblOffset;

  int          multiThreadWriteOneTbl;   // 0: no, 1: yes
  int          numberOfTblInOneSql;      // 0/1: one table, > 1: number of tbl
  int          rowsPerTbl;               // 
  int          disorderRatio;            // 0: no disorder, >0: x%
  int          disorderRange;            // ms or us by database precision
  int          maxSqlLen;                // 
  
  int64_t      insertRows;               // 0: no limit
  int          timeStampStep;
  char         startTimestamp[MAX_TB_NAME_SIZE];  // 
  char         sampleFormat[MAX_TB_NAME_SIZE];  // csv, json
  char         sampleFile[MAX_FILE_NAME_LEN+1];
  char         tagsFile[MAX_FILE_NAME_LEN+1];

  int          columnCount;
  StrColumn    columns[MAX_COLUMN_COUNT];
  int          tagCount;
  StrColumn    tags[MAX_TAG_COUNT];

  char*        childTblName;
  char*        colsOfCreateChildTable;
  int          lenOfOneRow;
  int          lenOfTagOfOneRow;

  char*        sampleDataBuf;
  int          sampleDataBufSize;
  //int          sampleRowCount;
  //int          sampleUsePos;

  int          tagSource;    // 0: rand, 1: tag sample
  char*        tagDataBuf;
  int          tagSampleCount;
  int          tagUsePos;

  // statistics  
  int64_t    totalRowsInserted;
  int64_t    totalAffectedRows;
} SSuperTable;

typedef struct {
  char     name[TSDB_DB_NAME_LEN + 1];
  char     create_time[32];
  int32_t  ntables;
  int32_t  vgroups;  
  int16_t  replica;
  int16_t  quorum;
  int16_t  days;  
  char     keeplist[32];
  int32_t  cache; //MB
  int32_t  blocks;
  int32_t  minrows;
  int32_t  maxrows;
  int8_t   wallevel;
  int32_t  fsync;
  int8_t   comp;
  int8_t   cachelast;
  char     precision[8];   // time resolution
  int8_t   update;
  char     status[16];
} SDbInfo;

typedef struct SDbCfg_S { 
//  int       maxtablesPerVnode;
  int       minRows; 
  int       maxRows;
  int       comp;
  int       walLevel;
  int       cacheLast;
  int       fsync;  
  int       replica;
  int       update;
  int       keep;
  int       days;
  int       cache;
  int       blocks;
  int       quorum;
  char      precision[MAX_TB_NAME_SIZE];  
} SDbCfg;

typedef struct SDataBase_S {
  char         dbName[MAX_DB_NAME_SIZE];
  int          drop;  // 0: use exists, 1: if exists, drop then new create
  SDbCfg       dbCfg;
  int          superTblCount;
  SSuperTable  superTbls[MAX_SUPER_TABLE_COUNT];
} SDataBase;

typedef struct SDbs_S {
  char         cfgDir[MAX_FILE_NAME_LEN+1];
  char         host[MAX_DB_NAME_SIZE];
  uint16_t     port;
  char         user[MAX_DB_NAME_SIZE];
  char         password[MAX_DB_NAME_SIZE];
  char         resultFile[MAX_FILE_NAME_LEN+1];
  bool         use_metric;
  bool         insert_only;
  bool         do_aggreFunc;
  bool         queryMode;
  
  int          threadCount;
  int          threadCountByCreateTbl;
  int          dbCount;
  SDataBase    db[MAX_DB_COUNT];

  // statistics
  int64_t    totalRowsInserted;
  int64_t    totalAffectedRows;

} SDbs;

typedef struct SuperQueryInfo_S {
  int          rate;  // 0: unlimit  > 0   loop/s
  int          concurrent;
  int          sqlCount;
  int          subscribeMode; // 0: sync, 1: async
  int          subscribeInterval; // ms
  int          subscribeRestart;
  int          subscribeKeepProgress;
  char         sql[MAX_QUERY_SQL_COUNT][MAX_QUERY_SQL_LENGTH+1];  
  char         result[MAX_QUERY_SQL_COUNT][MAX_FILE_NAME_LEN+1];
  TAOS_SUB*    tsub[MAX_QUERY_SQL_COUNT];
} SuperQueryInfo;

typedef struct SubQueryInfo_S {
  char         sTblName[MAX_TB_NAME_SIZE+1];
  int          rate;  // 0: unlimit  > 0   loop/s
  int          threadCnt;  
  int          subscribeMode; // 0: sync, 1: async
  int          subscribeInterval; // ms
  int          subscribeRestart;
  int          subscribeKeepProgress;
  int          childTblCount;
  char         childTblPrefix[MAX_TB_NAME_SIZE];
  int          sqlCount;
  char         sql[MAX_QUERY_SQL_COUNT][MAX_QUERY_SQL_LENGTH+1];  
  char         result[MAX_QUERY_SQL_COUNT][MAX_FILE_NAME_LEN+1];
  TAOS_SUB*    tsub[MAX_QUERY_SQL_COUNT];
  
  char*        childTblName;
} SubQueryInfo;

typedef struct SQueryMetaInfo_S {
  char         cfgDir[MAX_FILE_NAME_LEN+1];
  char         host[MAX_DB_NAME_SIZE];
  uint16_t     port;
  char         user[MAX_DB_NAME_SIZE];
  char         password[MAX_DB_NAME_SIZE];
  char         dbName[MAX_DB_NAME_SIZE+1];
  char         queryMode[MAX_TB_NAME_SIZE];  // taosc, restful

  SuperQueryInfo  superQueryInfo;
  SubQueryInfo    subQueryInfo;  
} SQueryMetaInfo;

typedef struct SThreadInfo_S {
  TAOS *taos;
  int threadID;
  char db_name[MAX_DB_NAME_SIZE+1];
  char fp[4096];
  char tb_prefix[MAX_TB_NAME_SIZE];
  int start_table_id;
  int end_table_id;
  int data_of_rate;
  uint64_t start_time;  
  char* cols;  
  bool  use_metric;  
  SSuperTable* superTblInfo;

  // for async insert
  tsem_t lock_sem;
  int64_t  counter;  
  uint64_t  st;
  uint64_t  et;
  int64_t  lastTs;

  // statistics
  int64_t totalRowsInserted;
  int64_t totalAffectedRows;

  // insert delay statistics
  int64_t cntDelay;
  int64_t totalDelay;
  int64_t avgDelay;
  int64_t maxDelay;
  int64_t minDelay;
  
} threadInfo;

#ifdef WINDOWS
#include <windows.h>
// Some old MinGW/CYGWIN distributions don't define this:
#ifndef ENABLE_VIRTUAL_TERMINAL_PROCESSING
#define ENABLE_VIRTUAL_TERMINAL_PROCESSING  0x0004
#endif

static HANDLE g_stdoutHandle;
static DWORD g_consoleMode;

void setupForAnsiEscape(void) {
  DWORD mode = 0;
  g_stdoutHandle = GetStdHandle(STD_OUTPUT_HANDLE);

  if(g_stdoutHandle == INVALID_HANDLE_VALUE) {
    exit(GetLastError());
  }

  if(!GetConsoleMode(g_stdoutHandle, &mode)) {
    exit(GetLastError());
  }

  g_consoleMode = mode;

  // Enable ANSI escape codes
  mode |= ENABLE_VIRTUAL_TERMINAL_PROCESSING;

  if(!SetConsoleMode(g_stdoutHandle, mode)) {
    exit(GetLastError());
  }    
}

void resetAfterAnsiEscape(void) {
  // Reset colors
  printf("\x1b[0m");    

  // Reset console mode
  if(!SetConsoleMode(g_stdoutHandle, g_consoleMode)) {
    exit(GetLastError());
  }
}
#else
void setupForAnsiEscape(void) {}

void resetAfterAnsiEscape(void) {
  // Reset colors
  printf("\x1b[0m");
}
#endif

static int createDatabases();
static void createChildTables();
static int queryDbExec(TAOS *taos, char *command, int type);

/* ************ Global variables ************  */

int32_t  randint[MAX_PREPARED_RAND];
int64_t  randbigint[MAX_PREPARED_RAND];
float    randfloat[MAX_PREPARED_RAND];
double   randdouble[MAX_PREPARED_RAND];
char *aggreFunc[] = {"*", "count(*)", "avg(col0)", "sum(col0)", 
    "max(col0)", "min(col0)", "first(col0)", "last(col0)"};

SArguments g_args = {
    NULL,                             // metaFile
    0,                              // test_mode
                     "127.0.0.1",     // host
                     6030,            // port
                     "root",          // user
                     #ifdef _TD_POWER_ 
                     "powerdb",      // password
                     #else
                     "taosdata",      // password
                     #endif
                     "test",          // database
                     1,               // replica
                     "t",             // tb_prefix
                     NULL,            // sqlFile
                     false,           // use_metric
                     false,           // insert_only
                     false,           // debug_print
                     false,           // answer_yes;
                     "./output.txt",  // output_file
                     0,               // mode : sync or async
                     {
                     "TINYINT",           // datatype
                     "SMALLINT",
                     "INT",
                     "BIGINT",
                     "FLOAT",
                     "DOUBLE",
                     "BINARY",
                     "NCHAR",
                     "BOOL",
                     "TIMESTAMP"
                     },
                     16,              // len_of_binary
                     10,              // num_of_CPR
                     10,              // num_of_connections/thread
                     0,               // insert_interval
                     100,             // num_of_RPR
                     10000,           // num_of_tables
                     10000,           // num_of_DPT
                     0,               // abort
                     0,               // disorderRatio
                     1000,            // disorderRange
                     1,               // method_of_delete
                     NULL             // arg_list
};



static SDbs            g_Dbs;
static int             g_totalChildTables = 0;
static SQueryMetaInfo  g_queryInfo;
static FILE *          g_fpOfInsertResult = NULL;

#define debugPrint(fmt, ...) \
    do { if (g_args.debug_print) fprintf(stderr, fmt, __VA_ARGS__); } while(0)
///////////////////////////////////////////////////

void printHelp() {
  char indent[10] = "        ";
  printf("%s%s%s%s\n", indent, "-f", indent, 
          "The meta file to the execution procedure. Default is './meta.json'.");
  printf("%s%s%s%s\n", indent, "-u", indent, 
          "The TDengine user name to use when connecting to the server. Default is 'root'.");
#ifdef _TD_POWER_
  printf("%s%s%s%s\n", indent, "-P", indent, 
          "The password to use when connecting to the server. Default is 'powerdb'.");
  printf("%s%s%s%s\n", indent, "-c", indent, 
          "Configuration directory. Default is '/etc/power/'.");
#else
  printf("%s%s%s%s\n", indent, "-P", indent, 
          "The password to use when connecting to the server. Default is 'taosdata'.");
  printf("%s%s%s%s\n", indent, "-c", indent, 
          "Configuration directory. Default is '/etc/taos/'.");
#endif  
  printf("%s%s%s%s\n", indent, "-h", indent, 
          "The host to connect to TDengine. Default is localhost.");
  printf("%s%s%s%s\n", indent, "-p", indent, 
          "The TCP/IP port number to use for the connection. Default is 0.");
  printf("%s%s%s%s\n", indent, "-d", indent, 
          "Destination database. Default is 'test'.");
  printf("%s%s%s%s\n", indent, "-a", indent, 
          "Set the replica parameters of the database, Default 1, min: 1, max: 3.");
  printf("%s%s%s%s\n", indent, "-m", indent, 
          "Table prefix name. Default is 't'.");
  printf("%s%s%s%s\n", indent, "-s", indent, "The select sql file.");
  printf("%s%s%s%s\n", indent, "-M", indent, "Use metric flag.");
  printf("%s%s%s%s\n", indent, "-o", indent, 
          "Direct output to the named file. Default is './output.txt'.");
  printf("%s%s%s%s\n", indent, "-q", indent, 
          "Query mode--0: SYNC, 1: ASYNC. Default is SYNC.");
  printf("%s%s%s%s\n", indent, "-b", indent, 
          "The data_type of columns, default: TINYINT,SMALLINT,INT,BIGINT,FLOAT,DOUBLE,BINARY,NCHAR,BOOL,TIMESTAMP.");
  printf("%s%s%s%s\n", indent, "-w", indent, 
          "The length of data_type 'BINARY' or 'NCHAR'. Default is 16");
  printf("%s%s%s%s\n", indent, "-l", indent, 
          "The number of columns per record. Default is 10.");
  printf("%s%s%s%s\n", indent, "-T", indent, 
          "The number of threads. Default is 10.");
  printf("%s%s%s%s\n", indent, "-i", indent, 
          "The sleep time (ms) between insertion. Default is 0.");
  printf("%s%s%s%s\n", indent, "-r", indent, 
          "The number of records per request. Default is 100.");
  printf("%s%s%s%s\n", indent, "-t", indent, 
          "The number of tables. Default is 10000.");
  printf("%s%s%s%s\n", indent, "-n", indent, 
          "The number of records per table. Default is 10000.");
  printf("%s%s%s%s\n", indent, "-x", indent, "Not insert only flag.");
  printf("%s%s%s%s\n", indent, "-y", indent, "Default input yes for prompt.");
  printf("%s%s%s%s\n", indent, "-O", indent, 
          "Insert mode--0: In order, > 0: disorder ratio. Default is in order.");
  printf("%s%s%s%s\n", indent, "-R", indent, 
          "Out of order data's range, ms, default is 1000.");
  printf("%s%s%s%s\n", indent, "-g", indent, 
          "Print debug info.");
/*    printf("%s%s%s%s\n", indent, "-D", indent, 
          "if elete database if exists. 0: no, 1: yes, default is 1");
          */
}

void parse_args(int argc, char *argv[], SArguments *arguments) {
  char **sptr;
  wordexp_t full_path;

  for (int i = 1; i < argc; i++) {
    if (strcmp(argv[i], "-f") == 0) {
      arguments->metaFile = argv[++i];
    } else if (strcmp(argv[i], "-c") == 0) {
        char *configPath = argv[++i];
      if (wordexp(configPath, &full_path, 0) != 0) {
          fprintf(stderr, "Invalid path %s\n", configPath);
          return;
      }
      taos_options(TSDB_OPTION_CONFIGDIR, full_path.we_wordv[0]);
      wordfree(&full_path);
    } else if (strcmp(argv[i], "-h") == 0) {
      arguments->host = argv[++i];
    } else if (strcmp(argv[i], "-p") == 0) {
      arguments->port = atoi(argv[++i]);
    } else if (strcmp(argv[i], "-u") == 0) {
      arguments->user = argv[++i];
    } else if (strcmp(argv[i], "-P") == 0) {
      arguments->password = argv[++i];
    } else if (strcmp(argv[i], "-o") == 0) {
      arguments->output_file = argv[++i];
    } else if (strcmp(argv[i], "-s") == 0) {
      arguments->sqlFile = argv[++i];
    } else if (strcmp(argv[i], "-q") == 0) {
      arguments->mode = atoi(argv[++i]);
    } else if (strcmp(argv[i], "-T") == 0) {
      arguments->num_of_threads = atoi(argv[++i]);
    } else if (strcmp(argv[i], "-i") == 0) {
      arguments->insert_interval = atoi(argv[++i]);
    } else if (strcmp(argv[i], "-r") == 0) {
      arguments->num_of_RPR = atoi(argv[++i]);
    } else if (strcmp(argv[i], "-t") == 0) {
      arguments->num_of_tables = atoi(argv[++i]);
    } else if (strcmp(argv[i], "-n") == 0) {
      arguments->num_of_DPT = atoi(argv[++i]);
    } else if (strcmp(argv[i], "-d") == 0) {
      arguments->database = argv[++i];
    } else if (strcmp(argv[i], "-l") == 0) {
      arguments->num_of_CPR = atoi(argv[++i]);
    } else if (strcmp(argv[i], "-b") == 0) {
      sptr = arguments->datatype;
      ++i;
      if (strstr(argv[i], ",") == NULL) {
        // only one col
        if (strcasecmp(argv[i], "INT")
                && strcasecmp(argv[i], "FLOAT")
                && strcasecmp(argv[i], "TINYINT")
                && strcasecmp(argv[i], "BOOL")
                && strcasecmp(argv[i], "SMALLINT")
                && strcasecmp(argv[i], "BIGINT")
                && strcasecmp(argv[i], "DOUBLE")
                && strcasecmp(argv[i], "BINARY") 
                && strcasecmp(argv[i], "NCHAR")) {
          fprintf(stderr, "Invalid data_type!\n");
          printHelp();
          exit(EXIT_FAILURE);
        }
        sptr[0] = argv[i];
      } else {
        // more than one col
        int index = 0;
        char *dupstr = strdup(argv[i]);
        char *running = dupstr;
        char *token = strsep(&running, ",");
        while (token != NULL) {
          if (strcasecmp(token, "INT")
                  && strcasecmp(token, "FLOAT")
                  && strcasecmp(token, "TINYINT")
                  && strcasecmp(token, "BOOL")
                  && strcasecmp(token, "SMALLINT")
                  && strcasecmp(token, "BIGINT")
                  && strcasecmp(token, "DOUBLE")
                  && strcasecmp(token, "BINARY")
                  && strcasecmp(token, "NCHAR")) {
            fprintf(stderr, "Invalid data_type!\n");
            printHelp();
            exit(EXIT_FAILURE);
          }
          sptr[index++] = token;
          token = strsep(&running, ",");
          if (index >= MAX_NUM_DATATYPE) break;
        }
        sptr[index] = NULL;
      }
    } else if (strcmp(argv[i], "-w") == 0) {
      arguments->len_of_binary = atoi(argv[++i]);
    } else if (strcmp(argv[i], "-m") == 0) {
      arguments->tb_prefix = argv[++i];
    } else if (strcmp(argv[i], "-M") == 0) {
      arguments->use_metric = true;
    } else if (strcmp(argv[i], "-x") == 0) {
      arguments->insert_only = true;
    } else if (strcmp(argv[i], "-y") == 0) {
      arguments->answer_yes = true;
    } else if (strcmp(argv[i], "-g") == 0) {
      arguments->debug_print = true;
    } else if (strcmp(argv[i], "-c") == 0) {
      strcpy(configDir, argv[++i]);
    } else if (strcmp(argv[i], "-O") == 0) {
      arguments->disorderRatio = atoi(argv[++i]);
      if (arguments->disorderRatio > 1 
              || arguments->disorderRatio < 0) {
        arguments->disorderRatio = 0;
      } else if (arguments->disorderRatio == 1) {
        arguments->disorderRange = 10;
      }
    } else if (strcmp(argv[i], "-R") == 0) {
      arguments->disorderRange = atoi(argv[++i]);
      if (arguments->disorderRange == 1 
              && (arguments->disorderRange > 50 
              || arguments->disorderRange <= 0)) {
        arguments->disorderRange = 10;
      }
    } else if (strcmp(argv[i], "-a") == 0) {
      arguments->replica = atoi(argv[++i]);
      if (arguments->replica > 3 || arguments->replica < 1) {
          arguments->replica = 1;
      }
    } else if (strcmp(argv[i], "-D") == 0) {
      arguments->method_of_delete = atoi(argv[++i]);
      if (arguments->method_of_delete < 0
              || arguments->method_of_delete > 3) {
        arguments->method_of_delete = 0;
      }
    } else if (strcmp(argv[i], "--help") == 0) {
      printHelp();
      exit(0);
    } else {
      fprintf(stderr, "wrong options\n");
      printHelp();
      exit(EXIT_FAILURE);
    }
  }

  if (arguments->debug_print) {
    printf("###################################################################\n");
    printf("# meta file:                         %s\n", arguments->metaFile);
    printf("# Server IP:                         %s:%hu\n", 
            arguments->host == NULL ? "localhost" : arguments->host,
            arguments->port );
    printf("# User:                              %s\n", arguments->user);
    printf("# Password:                          %s\n", arguments->password);
    printf("# Use metric:                        %s\n", arguments->use_metric ? "true" : "false");
    if (*(arguments->datatype)) {
        printf("# Specified data type:               ");
        for (int i = 0; i < MAX_NUM_DATATYPE; i++)
            if (arguments->datatype[i])
               printf("%s,", arguments->datatype[i]);
            else
                break;
        printf("\n");
    }
    printf("# Insertion interval:                %d\n", arguments->insert_interval);
    printf("# Number of Columns per record:      %d\n", arguments->num_of_RPR);
    printf("# Number of Threads:                 %d\n", arguments->num_of_threads);
    printf("# Number of Tables:                  %d\n", arguments->num_of_tables);
    printf("# Number of Data per Table:          %d\n", arguments->num_of_DPT);
    printf("# Database name:                     %s\n", arguments->database);
    printf("# Table prefix:                      %s\n", arguments->tb_prefix);
    if (arguments->disorderRatio) {
      printf("# Data order:                        %d\n", arguments->disorderRatio);
      printf("# Data out of order rate:            %d\n", arguments->disorderRange);
  
    }
    printf("# Delete method:                     %d\n", arguments->method_of_delete);
    printf("# Answer yes when prompt:            %d\n", arguments->answer_yes);
    printf("# Print debug info:                  %d\n", arguments->debug_print);
    printf("###################################################################\n");
    if (!arguments->answer_yes) {
        printf("Press enter key to continue\n\n");
        (void) getchar();
    }
  }
}

static bool getInfoFromJsonFile(char* file);
//static int generateOneRowDataForStb(SSuperTable* stbInfo);
//static int getDataIntoMemForStb(SSuperTable* stbInfo);
static void init_rand_data();
void tmfclose(FILE *fp) {
  if (NULL != fp) {
    fclose(fp);
  }
}

void tmfree(char *buf) {
  if (NULL != buf) {
    free(buf);
  }
}

static int queryDbExec(TAOS *taos, char *command, int type) {
  int i;
  TAOS_RES *res = NULL;
  int32_t   code = -1;

  for (i = 0; i < 5; i++) {
    if (NULL != res) {
      taos_free_result(res);
      res = NULL;
    }

    res = taos_query(taos, command);
    code = taos_errno(res);
    if (0 == code) {
      break;
    }    
  }

  if (code != 0) {
    debugPrint("DEBUG %s() LN%d - command: %s\n", __func__, __LINE__, command);
    fprintf(stderr, "Failed to run %s, reason: %s\n", command, taos_errstr(res));
    taos_free_result(res);
    //taos_close(taos);
    return -1;
  }

  if (INSERT_TYPE == type) {
    int affectedRows = taos_affected_rows(res);
    taos_free_result(res);
    return affectedRows;
  }
  
  taos_free_result(res);
  return 0;
}

static void getResult(TAOS_RES *res, char* resultFileName) {  
  TAOS_ROW    row = NULL;
  int         num_rows = 0;
  int         num_fields = taos_field_count(res);
  TAOS_FIELD *fields     = taos_fetch_fields(res);

  FILE *fp = NULL;
  if (resultFileName[0] != 0) {
    fp = fopen(resultFileName, "at");
    if (fp == NULL) {
      fprintf(stderr, "failed to open result file: %s, result will not save to file\n", resultFileName);
    }
  }
  
  char* databuf = (char*) calloc(1, 100*1024*1024);
  if (databuf == NULL) {
    fprintf(stderr, "failed to malloc, warning: save result to file slowly!\n");
    if (fp)
        fclose(fp);
    return ;
  }

  int   totalLen = 0;
  char  temp[16000];

  // fetch the records row by row
  while ((row = taos_fetch_row(res))) {
    if (totalLen >= 100*1024*1024 - 32000) {
      if (fp) fprintf(fp, "%s", databuf);
      totalLen = 0;
      memset(databuf, 0, 100*1024*1024);
    }
    num_rows++;
    int len = taos_print_row(temp, row, fields, num_fields);
    len += sprintf(temp + len, "\n");
    //printf("query result:%s\n", temp);
    memcpy(databuf + totalLen, temp, len);
    totalLen += len;
  }

  if (fp) fprintf(fp, "%s", databuf);
  tmfclose(fp);
  free(databuf);
}

static void selectAndGetResult(TAOS *taos, char *command, char* resultFileName) {
  TAOS_RES *res = taos_query(taos, command);
  if (res == NULL || taos_errno(res) != 0) {
    printf("failed to sql:%s, reason:%s\n", command, taos_errstr(res));
    taos_free_result(res);
    return;
  }
  
  getResult(res, resultFileName);
  taos_free_result(res);
}

double getCurrentTime() {
  struct timeval tv;
  if (gettimeofday(&tv, NULL) != 0) {
    perror("Failed to get current time in ms");
    return 0.0;
  }

  return tv.tv_sec + tv.tv_usec / 1E6;
}

static int32_t rand_bool(){
  static int cursor;
  cursor++;
  cursor = cursor % MAX_PREPARED_RAND;
  return randint[cursor] % 2;
}

static int32_t rand_tinyint(){
  static int cursor;
  cursor++;
  cursor = cursor % MAX_PREPARED_RAND;
  return randint[cursor] % 128;
}

static int32_t rand_smallint(){
  static int cursor;
  cursor++;
  cursor = cursor % MAX_PREPARED_RAND;
  return randint[cursor] % 32767;
}

static int32_t rand_int(){
  static int cursor;
  cursor++;
  cursor = cursor % MAX_PREPARED_RAND;
  return randint[cursor];
}

static int64_t rand_bigint(){
  static int cursor;
  cursor++;
  cursor = cursor % MAX_PREPARED_RAND;
  return randbigint[cursor];
  
}

static float rand_float(){
  static int cursor;
  cursor++;
  cursor = cursor % MAX_PREPARED_RAND;
  return randfloat[cursor];    
}

static const char charset[] = "abcdefghijklmnopqrstuvwxyzABCDEFGHIJKLMNOPQRSTUVWXYZ1234567890";
void rand_string(char *str, int size) {
  str[0] = 0;
  if (size > 0) {
    //--size;
    int n;
    for (n = 0; n < size; n++) {
      int key = rand_tinyint() % (int)(sizeof(charset) - 1);
      str[n] = charset[key];
    }
    str[n] = 0;
  }
}

static double rand_double() {
  static int cursor;
  cursor++;
  cursor = cursor % MAX_PREPARED_RAND;
  return randdouble[cursor];

}

static void init_rand_data() {
  for (int i = 0; i < MAX_PREPARED_RAND; i++){
    randint[i] = (int)(rand() % 65535);
    randbigint[i] = (int64_t)(rand() % 2147483648);
    randfloat[i] = (float)(rand() / 1000.0);
    randdouble[i] = (double)(rand() / 1000000.0);
  }
}

#define SHOW_PARSE_RESULT_START()   \
    do { if (g_args.metaFile)  \
        printf("\033[1m\033[40;32m================ %s parse result START ================\033[0m\n", \
                g_args.metaFile); } while(0)

#define SHOW_PARSE_RESULT_END() \
    do { if (g_args.metaFile)   \
        printf("\033[1m\033[40;32m================ %s parse result END================\033[0m\n", \
                g_args.metaFile); } while(0)

#define SHOW_PARSE_RESULT_START_TO_FILE(fp)   \
    do { if (g_args.metaFile)  \
        fprintf(fp, "\033[1m\033[40;32m================ %s parse result START ================\033[0m\n", \
                g_args.metaFile); } while(0)

#define SHOW_PARSE_RESULT_END_TO_FILE(fp) \
    do { if (g_args.metaFile)   \
        fprintf(fp, "\033[1m\033[40;32m================ %s parse result END================\033[0m\n", \
                g_args.metaFile); } while(0)

static int printfInsertMeta() {
    SHOW_PARSE_RESULT_START();

  printf("host:                       \033[33m%s:%u\033[0m\n", g_Dbs.host, g_Dbs.port);
  printf("user:                       \033[33m%s\033[0m\n", g_Dbs.user);
  printf("password:                   \033[33m%s\033[0m\n", g_Dbs.password);
  printf("resultFile:                 \033[33m%s\033[0m\n", g_Dbs.resultFile);
  printf("thread num of insert data:  \033[33m%d\033[0m\n", g_Dbs.threadCount);
  printf("thread num of create table: \033[33m%d\033[0m\n", g_Dbs.threadCountByCreateTbl);
  printf("insert interval:            \033[33m%d\033[0m\n", g_args.insert_interval);
  printf("number of records per req:  \033[33m%d\033[0m\n", g_args.num_of_RPR);

  printf("database count:             \033[33m%d\033[0m\n", g_Dbs.dbCount);
  for (int i = 0; i < g_Dbs.dbCount; i++) {
    printf("database[\033[33m%d\033[0m]:\n", i);
    printf("  database[%d] name:      \033[33m%s\033[0m\n", i, g_Dbs.db[i].dbName);
    if (0 == g_Dbs.db[i].drop) {
      printf("  drop:                  \033[33mno\033[0m\n");     
    }else {
      printf("  drop:                  \033[33myes\033[0m\n"); 
    }

    if (g_Dbs.db[i].dbCfg.blocks > 0) {
      printf("  blocks:                \033[33m%d\033[0m\n", g_Dbs.db[i].dbCfg.blocks);
    }
    if (g_Dbs.db[i].dbCfg.cache > 0) {
      printf("  cache:                 \033[33m%d\033[0m\n", g_Dbs.db[i].dbCfg.cache);
    }
    if (g_Dbs.db[i].dbCfg.days > 0) {
      printf("  days:                  \033[33m%d\033[0m\n", g_Dbs.db[i].dbCfg.days);
    }
    if (g_Dbs.db[i].dbCfg.keep > 0) {
      printf("  keep:                  \033[33m%d\033[0m\n", g_Dbs.db[i].dbCfg.keep);
    }
    if (g_Dbs.db[i].dbCfg.replica > 0) {
      printf("  replica:               \033[33m%d\033[0m\n", g_Dbs.db[i].dbCfg.replica);
    }
    if (g_Dbs.db[i].dbCfg.update > 0) {
      printf("  update:                \033[33m%d\033[0m\n", g_Dbs.db[i].dbCfg.update);
    }
    if (g_Dbs.db[i].dbCfg.minRows > 0) {
      printf("  minRows:               \033[33m%d\033[0m\n", g_Dbs.db[i].dbCfg.minRows);
    }
    if (g_Dbs.db[i].dbCfg.maxRows > 0) {
      printf("  maxRows:               \033[33m%d\033[0m\n", g_Dbs.db[i].dbCfg.maxRows);
    }
    if (g_Dbs.db[i].dbCfg.comp > 0) {
      printf("  comp:                  \033[33m%d\033[0m\n", g_Dbs.db[i].dbCfg.comp);
    }
    if (g_Dbs.db[i].dbCfg.walLevel > 0) {
      printf("  walLevel:              \033[33m%d\033[0m\n", g_Dbs.db[i].dbCfg.walLevel);
    }
    if (g_Dbs.db[i].dbCfg.fsync > 0) {
      printf("  fsync:                 \033[33m%d\033[0m\n", g_Dbs.db[i].dbCfg.fsync);
    }
    if (g_Dbs.db[i].dbCfg.quorum > 0) {
      printf("  quorum:                \033[33m%d\033[0m\n", g_Dbs.db[i].dbCfg.quorum);
    }
    if (g_Dbs.db[i].dbCfg.precision[0] != 0) {
      if ((0 == strncasecmp(g_Dbs.db[i].dbCfg.precision, "ms", 2))
              || (0 == strncasecmp(g_Dbs.db[i].dbCfg.precision, "us", 2))) {
        printf("  precision:             \033[33m%s\033[0m\n", g_Dbs.db[i].dbCfg.precision);
      } else {
        printf("\033[1m\033[40;31m  precision error:       %s\033[0m\n",
                g_Dbs.db[i].dbCfg.precision);
        return -1;
      }
    }

    printf("  super table count:     \033[33m%d\033[0m\n", g_Dbs.db[i].superTblCount);
    for (int j = 0; j < g_Dbs.db[i].superTblCount; j++) {
      printf("  super table[\033[33m%d\033[0m]:\n", j);
    
      printf("      stbName:           \033[33m%s\033[0m\n",  g_Dbs.db[i].superTbls[j].sTblName);   

      if (PRE_CREATE_SUBTBL == g_Dbs.db[i].superTbls[j].autoCreateTable) {
        printf("      autoCreateTable:   \033[33m%s\033[0m\n",  "no");
      } else if (AUTO_CREATE_SUBTBL == g_Dbs.db[i].superTbls[j].autoCreateTable) {
        printf("      autoCreateTable:   \033[33m%s\033[0m\n",  "yes");
      } else {
        printf("      autoCreateTable:   \033[33m%s\033[0m\n",  "error");
      }
      
      if (TBL_NO_EXISTS == g_Dbs.db[i].superTbls[j].childTblExists) {
        printf("      childTblExists:    \033[33m%s\033[0m\n",  "no");
      } else if (TBL_ALREADY_EXISTS == g_Dbs.db[i].superTbls[j].childTblExists) {
        printf("      childTblExists:    \033[33m%s\033[0m\n",  "yes");
      } else {
        printf("      childTblExists:    \033[33m%s\033[0m\n",  "error");
      }

      printf("      childTblCount:     \033[33m%d\033[0m\n",  g_Dbs.db[i].superTbls[j].childTblCount);
      printf("      childTblPrefix:    \033[33m%s\033[0m\n",  g_Dbs.db[i].superTbls[j].childTblPrefix);
      printf("      dataSource:        \033[33m%s\033[0m\n",  g_Dbs.db[i].superTbls[j].dataSource);
      printf("      insertMode:        \033[33m%s\033[0m\n",  g_Dbs.db[i].superTbls[j].insertMode);
      if (g_Dbs.db[i].superTbls[j].childTblLimit > 0) {
        printf("      childTblLimit:     \033[33m%d\033[0m\n",  g_Dbs.db[i].superTbls[j].childTblLimit);
      }
      if (g_Dbs.db[i].superTbls[j].childTblOffset > 0) {
        printf("      childTblOffset:    \033[33m%d\033[0m\n",  g_Dbs.db[i].superTbls[j].childTblOffset);
      }
      printf("      insertRows:        \033[33m%"PRId64"\033[0m\n", g_Dbs.db[i].superTbls[j].insertRows);

      if (0 == g_Dbs.db[i].superTbls[j].multiThreadWriteOneTbl) {
        printf("      multiThreadWriteOneTbl:  \033[33mno\033[0m\n");
      }else {
        printf("      multiThreadWriteOneTbl:  \033[33myes\033[0m\n");
      }
      printf("      numberOfTblInOneSql:     \033[33m%d\033[0m\n",  g_Dbs.db[i].superTbls[j].numberOfTblInOneSql);
      printf("      rowsPerTbl:        \033[33m%d\033[0m\n",  g_Dbs.db[i].superTbls[j].rowsPerTbl);
      printf("      disorderRange:     \033[33m%d\033[0m\n",  g_Dbs.db[i].superTbls[j].disorderRange);
      printf("      disorderRatio:     \033[33m%d\033[0m\n",  g_Dbs.db[i].superTbls[j].disorderRatio);
      printf("      maxSqlLen:         \033[33m%d\033[0m\n",  g_Dbs.db[i].superTbls[j].maxSqlLen);

      printf("      timeStampStep:     \033[33m%d\033[0m\n",  g_Dbs.db[i].superTbls[j].timeStampStep);
      printf("      startTimestamp:    \033[33m%s\033[0m\n",  g_Dbs.db[i].superTbls[j].startTimestamp);
      printf("      sampleFormat:      \033[33m%s\033[0m\n",  g_Dbs.db[i].superTbls[j].sampleFormat);
      printf("      sampleFile:        \033[33m%s\033[0m\n",  g_Dbs.db[i].superTbls[j].sampleFile);
      printf("      tagsFile:          \033[33m%s\033[0m\n",  g_Dbs.db[i].superTbls[j].tagsFile);

      printf("      columnCount:       \033[33m%d\033[0m\n        ",  g_Dbs.db[i].superTbls[j].columnCount);
      for (int k = 0; k < g_Dbs.db[i].superTbls[j].columnCount; k++) {
        //printf("dataType:%s, dataLen:%d\t", g_Dbs.db[i].superTbls[j].columns[k].dataType, g_Dbs.db[i].superTbls[j].columns[k].dataLen);
        if ((0 == strncasecmp(g_Dbs.db[i].superTbls[j].columns[k].dataType, "binary", 6))
                || (0 == strncasecmp(g_Dbs.db[i].superTbls[j].columns[k].dataType, "nchar", 5))) {
          printf("column[\033[33m%d\033[0m]:\033[33m%s(%d)\033[0m ", k,
                  g_Dbs.db[i].superTbls[j].columns[k].dataType, g_Dbs.db[i].superTbls[j].columns[k].dataLen);
        } else {
          printf("column[%d]:\033[33m%s\033[0m ", k,
                  g_Dbs.db[i].superTbls[j].columns[k].dataType);
        }
      }
      printf("\n");

      printf("      tagCount:            \033[33m%d\033[0m\n        ",
              g_Dbs.db[i].superTbls[j].tagCount);
      for (int k = 0; k < g_Dbs.db[i].superTbls[j].tagCount; k++) {
        //printf("dataType:%s, dataLen:%d\t", g_Dbs.db[i].superTbls[j].tags[k].dataType, g_Dbs.db[i].superTbls[j].tags[k].dataLen);
        if ((0 == strncasecmp(g_Dbs.db[i].superTbls[j].tags[k].dataType, "binary", 6))
                || (0 == strncasecmp(g_Dbs.db[i].superTbls[j].tags[k].dataType, "nchar", 5))) {
          printf("tag[%d]:\033[33m%s(%d)\033[0m ", k,
                  g_Dbs.db[i].superTbls[j].tags[k].dataType, g_Dbs.db[i].superTbls[j].tags[k].dataLen);
        } else {
          printf("tag[%d]:\033[33m%s\033[0m ", k,
                  g_Dbs.db[i].superTbls[j].tags[k].dataType);
        }
      }
      printf("\n");
    }
    printf("\n");
  }

  SHOW_PARSE_RESULT_END();

  return 0;
}

static void printfInsertMetaToFile(FILE* fp) {
    SHOW_PARSE_RESULT_START_TO_FILE(fp);

  fprintf(fp, "host:                       %s:%u\n", g_Dbs.host, g_Dbs.port);
  fprintf(fp, "user:                       %s\n", g_Dbs.user);
  fprintf(fp, "password:                   %s\n", g_Dbs.password);
  fprintf(fp, "resultFile:                 %s\n", g_Dbs.resultFile);
  fprintf(fp, "thread num of insert data:  %d\n", g_Dbs.threadCount);
  fprintf(fp, "thread num of create table: %d\n", g_Dbs.threadCountByCreateTbl);

  fprintf(fp, "database count:          %d\n", g_Dbs.dbCount);
  for (int i = 0; i < g_Dbs.dbCount; i++) {
    fprintf(fp, "database[%d]:\n", i);
    fprintf(fp, "  database[%d] name:       %s\n", i, g_Dbs.db[i].dbName);
    if (0 == g_Dbs.db[i].drop) {
      fprintf(fp, "  drop:                  no\n");     
    }else {
      fprintf(fp, "  drop:                  yes\n"); 
    }

    if (g_Dbs.db[i].dbCfg.blocks > 0) {
      fprintf(fp, "  blocks:                %d\n", g_Dbs.db[i].dbCfg.blocks);
    }
    if (g_Dbs.db[i].dbCfg.cache > 0) {
      fprintf(fp, "  cache:                 %d\n", g_Dbs.db[i].dbCfg.cache);
    }
    if (g_Dbs.db[i].dbCfg.days > 0) {
      fprintf(fp, "  days:                  %d\n", g_Dbs.db[i].dbCfg.days);
    }
    if (g_Dbs.db[i].dbCfg.keep > 0) {
      fprintf(fp, "  keep:                  %d\n", g_Dbs.db[i].dbCfg.keep);
    }
    if (g_Dbs.db[i].dbCfg.replica > 0) {
      fprintf(fp, "  replica:               %d\n", g_Dbs.db[i].dbCfg.replica);
    }
    if (g_Dbs.db[i].dbCfg.update > 0) {
      fprintf(fp, "  update:                %d\n", g_Dbs.db[i].dbCfg.update);
    }
    if (g_Dbs.db[i].dbCfg.minRows > 0) {
      fprintf(fp, "  minRows:               %d\n", g_Dbs.db[i].dbCfg.minRows);
    }
    if (g_Dbs.db[i].dbCfg.maxRows > 0) {
      fprintf(fp, "  maxRows:               %d\n", g_Dbs.db[i].dbCfg.maxRows);
    }
    if (g_Dbs.db[i].dbCfg.comp > 0) {
      fprintf(fp, "  comp:                  %d\n", g_Dbs.db[i].dbCfg.comp);
    }
    if (g_Dbs.db[i].dbCfg.walLevel > 0) {
      fprintf(fp, "  walLevel:              %d\n", g_Dbs.db[i].dbCfg.walLevel);
    }
    if (g_Dbs.db[i].dbCfg.fsync > 0) {
      fprintf(fp, "  fsync:                 %d\n", g_Dbs.db[i].dbCfg.fsync);
    }
    if (g_Dbs.db[i].dbCfg.quorum > 0) {
      fprintf(fp, "  quorum:                %d\n", g_Dbs.db[i].dbCfg.quorum);
    }
    if (g_Dbs.db[i].dbCfg.precision[0] != 0) {
      if ((0 == strncasecmp(g_Dbs.db[i].dbCfg.precision, "ms", 2))
              || (0 == strncasecmp(g_Dbs.db[i].dbCfg.precision, "us", 2))) {
        fprintf(fp, "  precision:             %s\n", g_Dbs.db[i].dbCfg.precision);
      } else {
        fprintf(fp, "  precision error:       %s\n", g_Dbs.db[i].dbCfg.precision);
      }
    }

    fprintf(fp, "  super table count:     %d\n", g_Dbs.db[i].superTblCount);
    for (int j = 0; j < g_Dbs.db[i].superTblCount; j++) {
      fprintf(fp, "  super table[%d]:\n", j);
    
      fprintf(fp, "      stbName:           %s\n",  g_Dbs.db[i].superTbls[j].sTblName);   

      if (PRE_CREATE_SUBTBL == g_Dbs.db[i].superTbls[j].autoCreateTable) {
        fprintf(fp, "      autoCreateTable:   %s\n",  "no");
      } else if (AUTO_CREATE_SUBTBL == g_Dbs.db[i].superTbls[j].autoCreateTable) {
        fprintf(fp, "      autoCreateTable:   %s\n",  "yes");
      } else {
        fprintf(fp, "      autoCreateTable:   %s\n",  "error");
      }
      
      if (TBL_NO_EXISTS == g_Dbs.db[i].superTbls[j].childTblExists) {
        fprintf(fp, "      childTblExists:    %s\n",  "no");
      } else if (TBL_ALREADY_EXISTS == g_Dbs.db[i].superTbls[j].childTblExists) {
        fprintf(fp, "      childTblExists:    %s\n",  "yes");
      } else {
        fprintf(fp, "      childTblExists:    %s\n",  "error");
      }
      
      fprintf(fp, "      childTblCount:     %d\n",  g_Dbs.db[i].superTbls[j].childTblCount);      
      fprintf(fp, "      childTblPrefix:    %s\n",  g_Dbs.db[i].superTbls[j].childTblPrefix);      
      fprintf(fp, "      dataSource:        %s\n",  g_Dbs.db[i].superTbls[j].dataSource);      
      fprintf(fp, "      insertMode:        %s\n",  g_Dbs.db[i].superTbls[j].insertMode);      
      fprintf(fp, "      insertRows:        %"PRId64"\n", g_Dbs.db[i].superTbls[j].insertRows); 

      if (0 == g_Dbs.db[i].superTbls[j].multiThreadWriteOneTbl) {
        fprintf(fp, "      multiThreadWriteOneTbl:  no\n");     
      }else {
        fprintf(fp, "      multiThreadWriteOneTbl:  yes\n"); 
      }
      fprintf(fp, "      numberOfTblInOneSql:     %d\n",  g_Dbs.db[i].superTbls[j].numberOfTblInOneSql);     
      fprintf(fp, "      rowsPerTbl:        %d\n",  g_Dbs.db[i].superTbls[j].rowsPerTbl);     
      fprintf(fp, "      disorderRange:     %d\n",  g_Dbs.db[i].superTbls[j].disorderRange);     
      fprintf(fp, "      disorderRatio:     %d\n",  g_Dbs.db[i].superTbls[j].disorderRatio);
      fprintf(fp, "      maxSqlLen:         %d\n",  g_Dbs.db[i].superTbls[j].maxSqlLen);     
      
      fprintf(fp, "      timeStampStep:     %d\n",  g_Dbs.db[i].superTbls[j].timeStampStep);      
      fprintf(fp, "      startTimestamp:    %s\n",  g_Dbs.db[i].superTbls[j].startTimestamp);             
      fprintf(fp, "      sampleFormat:      %s\n",  g_Dbs.db[i].superTbls[j].sampleFormat);
      fprintf(fp, "      sampleFile:        %s\n",  g_Dbs.db[i].superTbls[j].sampleFile); 
      fprintf(fp, "      tagsFile:          %s\n",  g_Dbs.db[i].superTbls[j].tagsFile);   
    
      fprintf(fp, "      columnCount:       %d\n        ",  g_Dbs.db[i].superTbls[j].columnCount);
      for (int k = 0; k < g_Dbs.db[i].superTbls[j].columnCount; k++) {
        //printf("dataType:%s, dataLen:%d\t", g_Dbs.db[i].superTbls[j].columns[k].dataType, g_Dbs.db[i].superTbls[j].columns[k].dataLen);
        if ((0 == strncasecmp(g_Dbs.db[i].superTbls[j].columns[k].dataType, "binary", 6)) || (0 == strncasecmp(g_Dbs.db[i].superTbls[j].columns[k].dataType, "nchar", 5))) {
          fprintf(fp, "column[%d]:%s(%d) ", k, g_Dbs.db[i].superTbls[j].columns[k].dataType, g_Dbs.db[i].superTbls[j].columns[k].dataLen);
        } else {
          fprintf(fp, "column[%d]:%s ", k, g_Dbs.db[i].superTbls[j].columns[k].dataType);
        }
      }
      fprintf(fp, "\n");
      
      fprintf(fp, "      tagCount:            %d\n        ",  g_Dbs.db[i].superTbls[j].tagCount);
      for (int k = 0; k < g_Dbs.db[i].superTbls[j].tagCount; k++) {
        //printf("dataType:%s, dataLen:%d\t", g_Dbs.db[i].superTbls[j].tags[k].dataType, g_Dbs.db[i].superTbls[j].tags[k].dataLen);
        if ((0 == strncasecmp(g_Dbs.db[i].superTbls[j].tags[k].dataType, "binary", 6)) || (0 == strncasecmp(g_Dbs.db[i].superTbls[j].tags[k].dataType, "nchar", 5))) {
          fprintf(fp, "tag[%d]:%s(%d) ", k, g_Dbs.db[i].superTbls[j].tags[k].dataType, g_Dbs.db[i].superTbls[j].tags[k].dataLen);
        } else {
          fprintf(fp, "tag[%d]:%s ", k, g_Dbs.db[i].superTbls[j].tags[k].dataType);
        }     
      }
      fprintf(fp, "\n");
    }
    fprintf(fp, "\n");
  }
    SHOW_PARSE_RESULT_END_TO_FILE(fp);
}

static void printfQueryMeta() {
    SHOW_PARSE_RESULT_START();
  printf("host:                    \033[33m%s:%u\033[0m\n", g_queryInfo.host, g_queryInfo.port);
  printf("user:                    \033[33m%s\033[0m\n", g_queryInfo.user);
  printf("password:                \033[33m%s\033[0m\n", g_queryInfo.password);
  printf("database name:           \033[33m%s\033[0m\n", g_queryInfo.dbName);

  printf("\n");
  printf("specified table query info:                   \n");  
  printf("query interval: \033[33m%d\033[0m\n", g_queryInfo.superQueryInfo.rate);
  printf("concurrent:     \033[33m%d\033[0m\n", g_queryInfo.superQueryInfo.concurrent);
  printf("sqlCount:       \033[33m%d\033[0m\n", g_queryInfo.superQueryInfo.sqlCount); 

  if (SUBSCRIBE_MODE == g_args.test_mode) {
    printf("mod:            \033[33m%d\033[0m\n", g_queryInfo.superQueryInfo.subscribeMode);
    printf("interval:       \033[33m%d\033[0m\n", g_queryInfo.superQueryInfo.subscribeInterval);
    printf("restart:        \033[33m%d\033[0m\n", g_queryInfo.superQueryInfo.subscribeRestart);
    printf("keepProgress:   \033[33m%d\033[0m\n", g_queryInfo.superQueryInfo.subscribeKeepProgress);
  }

  for (int i = 0; i < g_queryInfo.superQueryInfo.sqlCount; i++) {
    printf("  sql[%d]: \033[33m%s\033[0m\n", i, g_queryInfo.superQueryInfo.sql[i]);
  }
  printf("\n");
  printf("super table query info:                   \n");  
  printf("query interval: \033[33m%d\033[0m\n", g_queryInfo.subQueryInfo.rate);
  printf("threadCnt:      \033[33m%d\033[0m\n", g_queryInfo.subQueryInfo.threadCnt);
  printf("childTblCount:  \033[33m%d\033[0m\n", g_queryInfo.subQueryInfo.childTblCount);
  printf("stable name:    \033[33m%s\033[0m\n", g_queryInfo.subQueryInfo.sTblName);

  if (SUBSCRIBE_MODE == g_args.test_mode) {
    printf("mod:            \033[33m%d\033[0m\n", g_queryInfo.subQueryInfo.subscribeMode);
    printf("interval:       \033[33m%d\033[0m\n", g_queryInfo.subQueryInfo.subscribeInterval);
    printf("restart:        \033[33m%d\033[0m\n", g_queryInfo.subQueryInfo.subscribeRestart);
    printf("keepProgress:   \033[33m%d\033[0m\n", g_queryInfo.subQueryInfo.subscribeKeepProgress);
  }
  
  printf("sqlCount:       \033[33m%d\033[0m\n", g_queryInfo.subQueryInfo.sqlCount);  
  for (int i = 0; i < g_queryInfo.subQueryInfo.sqlCount; i++) {
    printf("  sql[%d]: \033[33m%s\033[0m\n", i, g_queryInfo.subQueryInfo.sql[i]);
  }  
  printf("\n");

    SHOW_PARSE_RESULT_END();
}


static char* xFormatTimestamp(char* buf, int64_t val, int precision) {
  time_t tt;
  if (precision == TSDB_TIME_PRECISION_MICRO) {
    tt = (time_t)(val / 1000000);
  } else {
    tt = (time_t)(val / 1000);
  }

/* comment out as it make testcases like select_with_tags.sim fail.
  but in windows, this may cause the call to localtime crash if tt < 0,
  need to find a better solution.
  if (tt < 0) {
    tt = 0;
  }
  */

#ifdef WINDOWS
  if (tt < 0) tt = 0;
#endif

  struct tm* ptm = localtime(&tt);
  size_t pos = strftime(buf, 32, "%Y-%m-%d %H:%M:%S", ptm);

  if (precision == TSDB_TIME_PRECISION_MICRO) {
    sprintf(buf + pos, ".%06d", (int)(val % 1000000));
  } else {
    sprintf(buf + pos, ".%03d", (int)(val % 1000));
  }

  return buf;
}

static void xDumpFieldToFile(FILE* fp, const char* val, TAOS_FIELD* field, int32_t length, int precision) {
  if (val == NULL) {
    fprintf(fp, "%s", TSDB_DATA_NULL_STR);
    return;
  }

  char buf[TSDB_MAX_BYTES_PER_ROW];
  switch (field->type) {
    case TSDB_DATA_TYPE_BOOL:
      fprintf(fp, "%d", ((((int32_t)(*((char *)val))) == 1) ? 1 : 0));
      break;
    case TSDB_DATA_TYPE_TINYINT:
      fprintf(fp, "%d", *((int8_t *)val));
      break;
    case TSDB_DATA_TYPE_SMALLINT:
      fprintf(fp, "%d", *((int16_t *)val));
      break;
    case TSDB_DATA_TYPE_INT:
      fprintf(fp, "%d", *((int32_t *)val));
      break;
    case TSDB_DATA_TYPE_BIGINT:
      fprintf(fp, "%" PRId64, *((int64_t *)val));
      break;
    case TSDB_DATA_TYPE_FLOAT:
      fprintf(fp, "%.5f", GET_FLOAT_VAL(val));
      break;
    case TSDB_DATA_TYPE_DOUBLE:
      fprintf(fp, "%.9f", GET_DOUBLE_VAL(val));
      break;
    case TSDB_DATA_TYPE_BINARY:
    case TSDB_DATA_TYPE_NCHAR:
      memcpy(buf, val, length);
      buf[length] = 0;
      fprintf(fp, "\'%s\'", buf);
      break;
    case TSDB_DATA_TYPE_TIMESTAMP:
      xFormatTimestamp(buf, *(int64_t*)val, precision);
      fprintf(fp, "'%s'", buf);
      break;
    default:
      break;
  }
}

static int xDumpResultToFile(const char* fname, TAOS_RES* tres) {
  TAOS_ROW row = taos_fetch_row(tres);
  if (row == NULL) {
    return 0;
  }

  FILE* fp = fopen(fname, "at");
  if (fp == NULL) {
    fprintf(stderr, "ERROR: failed to open file: %s\n", fname);
    return -1;
  }

  int num_fields = taos_num_fields(tres);
  TAOS_FIELD *fields = taos_fetch_fields(tres);
  int precision = taos_result_precision(tres);

  for (int col = 0; col < num_fields; col++) {
    if (col > 0) {
      fprintf(fp, ",");
    }
    fprintf(fp, "%s", fields[col].name);
  }
  fputc('\n', fp);
  
  int numOfRows = 0;
  do {
    int32_t* length = taos_fetch_lengths(tres);
    for (int i = 0; i < num_fields; i++) {
      if (i > 0) {
        fputc(',', fp);
      }
      xDumpFieldToFile(fp, (const char*)row[i], fields +i, length[i], precision);
    }
    fputc('\n', fp);

    numOfRows++;
    row = taos_fetch_row(tres);
  } while( row != NULL);

  fclose(fp);

  return numOfRows;
}

static int getDbFromServer(TAOS * taos, SDbInfo** dbInfos) {  
  TAOS_RES * res;  
  TAOS_ROW row = NULL;
  int count = 0;
  
  res = taos_query(taos, "show databases;");  
  int32_t code = taos_errno(res);
  
  if (code != 0) {
    fprintf(stderr, "failed to run <show databases>, reason: %s\n", taos_errstr(res));
    return -1;
  }

  TAOS_FIELD *fields = taos_fetch_fields(res);

  while ((row = taos_fetch_row(res)) != NULL) {
    // sys database name : 'log'
    if (strncasecmp(row[TSDB_SHOW_DB_NAME_INDEX], "log", fields[TSDB_SHOW_DB_NAME_INDEX].bytes) == 0) continue;

    dbInfos[count] = (SDbInfo *)calloc(1, sizeof(SDbInfo));
    if (dbInfos[count] == NULL) {
      fprintf(stderr, "failed to allocate memory for some dbInfo[%d]\n", count);
      return -1;
    }

    tstrncpy(dbInfos[count]->name, (char *)row[TSDB_SHOW_DB_NAME_INDEX], fields[TSDB_SHOW_DB_NAME_INDEX].bytes);
    xFormatTimestamp(dbInfos[count]->create_time, *(int64_t*)row[TSDB_SHOW_DB_CREATED_TIME_INDEX], TSDB_TIME_PRECISION_MILLI);
    dbInfos[count]->ntables = *((int32_t *)row[TSDB_SHOW_DB_NTABLES_INDEX]);
    dbInfos[count]->vgroups = *((int32_t *)row[TSDB_SHOW_DB_VGROUPS_INDEX]);  
    dbInfos[count]->replica = *((int16_t *)row[TSDB_SHOW_DB_REPLICA_INDEX]);
    dbInfos[count]->quorum = *((int16_t *)row[TSDB_SHOW_DB_QUORUM_INDEX]);
    dbInfos[count]->days = *((int16_t *)row[TSDB_SHOW_DB_DAYS_INDEX]);  

    tstrncpy(dbInfos[count]->keeplist, (char *)row[TSDB_SHOW_DB_KEEP_INDEX], fields[TSDB_SHOW_DB_KEEP_INDEX].bytes);      
    dbInfos[count]->cache = *((int32_t *)row[TSDB_SHOW_DB_CACHE_INDEX]);
    dbInfos[count]->blocks = *((int32_t *)row[TSDB_SHOW_DB_BLOCKS_INDEX]);
    dbInfos[count]->minrows = *((int32_t *)row[TSDB_SHOW_DB_MINROWS_INDEX]);
    dbInfos[count]->maxrows = *((int32_t *)row[TSDB_SHOW_DB_MAXROWS_INDEX]);
    dbInfos[count]->wallevel = *((int8_t *)row[TSDB_SHOW_DB_WALLEVEL_INDEX]);
    dbInfos[count]->fsync = *((int32_t *)row[TSDB_SHOW_DB_FSYNC_INDEX]);
    dbInfos[count]->comp = (int8_t)(*((int8_t *)row[TSDB_SHOW_DB_COMP_INDEX]));
    dbInfos[count]->cachelast = (int8_t)(*((int8_t *)row[TSDB_SHOW_DB_CACHELAST_INDEX]));

    tstrncpy(dbInfos[count]->precision, 
            (char *)row[TSDB_SHOW_DB_PRECISION_INDEX],
            fields[TSDB_SHOW_DB_PRECISION_INDEX].bytes);  
    dbInfos[count]->update = *((int8_t *)row[TSDB_SHOW_DB_UPDATE_INDEX]);
    tstrncpy(dbInfos[count]->status, (char *)row[TSDB_SHOW_DB_STATUS_INDEX], fields[TSDB_SHOW_DB_STATUS_INDEX].bytes); 
    
    count++;
    if (count > MAX_DATABASE_COUNT) {
      fprintf(stderr, "The database count overflow than %d\n", MAX_DATABASE_COUNT);      
      break;
    }
  }

  return count;
}

static void printfDbInfoForQueryToFile(char* filename, SDbInfo* dbInfos, int index) {
  if (filename[0] == 0)
      return;

  FILE *fp = fopen(filename, "at");
  if (fp == NULL) {
    fprintf(stderr, "failed to open file: %s\n", filename);
    return;
  }

  fprintf(fp, "================ database[%d] ================\n", index);
  fprintf(fp, "name: %s\n", dbInfos->name);
  fprintf(fp, "created_time: %s\n", dbInfos->create_time);
  fprintf(fp, "ntables: %d\n", dbInfos->ntables);
  fprintf(fp, "vgroups: %d\n", dbInfos->vgroups);  
  fprintf(fp, "replica: %d\n", dbInfos->replica);
  fprintf(fp, "quorum: %d\n", dbInfos->quorum);
  fprintf(fp, "days: %d\n", dbInfos->days);    
  fprintf(fp, "keep0,keep1,keep(D): %s\n", dbInfos->keeplist);      
  fprintf(fp, "cache(MB): %d\n", dbInfos->cache);
  fprintf(fp, "blocks: %d\n", dbInfos->blocks);
  fprintf(fp, "minrows: %d\n", dbInfos->minrows);
  fprintf(fp, "maxrows: %d\n", dbInfos->maxrows);
  fprintf(fp, "wallevel: %d\n", dbInfos->wallevel);
  fprintf(fp, "fsync: %d\n", dbInfos->fsync);
  fprintf(fp, "comp: %d\n", dbInfos->comp);
  fprintf(fp, "cachelast: %d\n", dbInfos->cachelast);  
  fprintf(fp, "precision: %s\n", dbInfos->precision);  
  fprintf(fp, "update: %d\n", dbInfos->update);
  fprintf(fp, "status: %s\n", dbInfos->status); 
  fprintf(fp, "\n");

  fclose(fp);
}

static void printfQuerySystemInfo(TAOS * taos) {
  char filename[MAX_QUERY_SQL_LENGTH+1] = {0};
  char buffer[MAX_QUERY_SQL_LENGTH+1] = {0};
  TAOS_RES* res;

  time_t t;
  struct tm* lt;
  time(&t);
  lt = localtime(&t);
  snprintf(filename, MAX_QUERY_SQL_LENGTH, "querySystemInfo-%d-%d-%d %d:%d:%d", lt->tm_year+1900, lt->tm_mon, lt->tm_mday, lt->tm_hour, lt->tm_min, lt->tm_sec);
  
  // show variables
  res = taos_query(taos, "show variables;");
  //getResult(res, filename);
  xDumpResultToFile(filename, res);

  // show dnodes
  res = taos_query(taos, "show dnodes;");
  xDumpResultToFile(filename, res);
  //getResult(res, filename);
  
  // show databases
  res = taos_query(taos, "show databases;");
  SDbInfo** dbInfos = (SDbInfo **)calloc(MAX_DATABASE_COUNT, sizeof(SDbInfo *));
  if (dbInfos == NULL) {
    fprintf(stderr, "failed to allocate memory\n");
    return;
  }
  int dbCount = getDbFromServer(taos, dbInfos);
  if (dbCount <= 0) {
      free(dbInfos);
      return;
  }

  for (int i = 0; i < dbCount; i++) {
    // printf database info 
    printfDbInfoForQueryToFile(filename, dbInfos[i], i);
    
    // show db.vgroups
    snprintf(buffer, MAX_QUERY_SQL_LENGTH, "show %s.vgroups;", dbInfos[i]->name);
    res = taos_query(taos, buffer);
    xDumpResultToFile(filename, res);
  
    // show db.stables
    snprintf(buffer, MAX_QUERY_SQL_LENGTH, "show %s.stables;", dbInfos[i]->name);
    res = taos_query(taos, buffer);
    xDumpResultToFile(filename, res);

    free(dbInfos[i]);
  }

  free(dbInfos);
  
}

void ERROR_EXIT(const char *msg) { perror(msg); exit(0); }

int postProceSql(char* host, uint16_t port, char* sqlstr)
{
    char *req_fmt = "POST %s HTTP/1.1\r\nHost: %s:%d\r\nAccept: */*\r\n%s\r\nContent-Length: %d\r\nContent-Type: application/x-www-form-urlencoded\r\n\r\n%s";

    char *url = "/rest/sql";
    char *auth = "Authorization: Basic cm9vdDp0YW9zZGF0YQ==";

    struct hostent *server;
    struct sockaddr_in serv_addr;
    int sockfd, bytes, sent, received, req_str_len, resp_len;
    char *request_buf;
    char response_buf[RESP_BUF_LEN];
    uint16_t rest_port = port + TSDB_PORT_HTTP;

    int req_buf_len = strlen(sqlstr) + REQ_EXTRA_BUF_LEN;

    request_buf = malloc(req_buf_len);
    if (NULL == request_buf)
        ERROR_EXIT("ERROR, cannot allocate memory.");

    int r = snprintf(request_buf, 
            req_buf_len, 
            req_fmt, url, host, rest_port, 
            auth, strlen(sqlstr), sqlstr);
    if (r >= req_buf_len) {
        free(request_buf);
        ERROR_EXIT("ERROR too long request");
    }
    printf("Request:\n%s\n", request_buf);

    sockfd = socket(AF_INET, SOCK_STREAM, 0);
    if (sockfd < 0) {
        free(request_buf);
        ERROR_EXIT("ERROR opening socket");
    }

    server = gethostbyname(host);
    if (server == NULL) {
        free(request_buf);
        ERROR_EXIT("ERROR, no such host");
    }

    memset(&serv_addr, 0, sizeof(serv_addr));
    serv_addr.sin_family = AF_INET;
    serv_addr.sin_port = htons(rest_port);
    memcpy(&serv_addr.sin_addr.s_addr,server->h_addr,server->h_length);

    if (connect(sockfd,(struct sockaddr *)&serv_addr,sizeof(serv_addr)) < 0) {
        free(request_buf);
        ERROR_EXIT("ERROR connecting");
    }

    req_str_len = strlen(request_buf);
    sent = 0;
    do {
        bytes = write(sockfd, request_buf + sent, req_str_len - sent);
        if (bytes < 0)
            ERROR_EXIT("ERROR writing message to socket");
        if (bytes == 0)
            break;
        sent+=bytes;
    } while (sent < req_str_len);

    memset(response_buf, 0, RESP_BUF_LEN);
    resp_len = sizeof(response_buf) - 1;
    received = 0;
    do {
        bytes = read(sockfd, response_buf + received, resp_len - received);
        if (bytes < 0) {
            free(request_buf);
            ERROR_EXIT("ERROR reading response from socket");
        }
        if (bytes == 0)
            break;
        received += bytes;
    } while (received < resp_len);

    if (received == resp_len) {
        free(request_buf);
        ERROR_EXIT("ERROR storing complete response from socket");
    }

    response_buf[RESP_BUF_LEN - 1] = '\0';
    printf("Response:\n%s\n", response_buf);

    free(request_buf);
    close(sockfd);

    return 0;
}


char* getTagValueFromTagSample(        SSuperTable* stbInfo, int tagUsePos) {
  char*  dataBuf = (char*)calloc(TSDB_MAX_SQL_LEN+1, 1);
  if (NULL == dataBuf) {
    printf("calloc failed! size:%d\n", TSDB_MAX_SQL_LEN+1);
    return NULL;
  }
  
  int    dataLen = 0;
  dataLen += snprintf(dataBuf + dataLen, TSDB_MAX_SQL_LEN - dataLen, "(%s)", stbInfo->tagDataBuf + stbInfo->lenOfTagOfOneRow * tagUsePos);
  
  return dataBuf;
}

char* generateTagVaulesForStb(SSuperTable* stbInfo) {
  char*  dataBuf = (char*)calloc(TSDB_MAX_SQL_LEN+1, 1);
  if (NULL == dataBuf) {
    printf("calloc failed! size:%d\n", TSDB_MAX_SQL_LEN+1);
    return NULL;
  }

  int    dataLen = 0;
  dataLen += snprintf(dataBuf + dataLen, TSDB_MAX_SQL_LEN - dataLen, "(");
  for (int i = 0; i < stbInfo->tagCount; i++) {
    if ((0 == strncasecmp(stbInfo->tags[i].dataType, "binary", 6)) || (0 == strncasecmp(stbInfo->tags[i].dataType, "nchar", 5))) {
      if (stbInfo->tags[i].dataLen > TSDB_MAX_BINARY_LEN) {
        printf("binary or nchar length overflow, max size:%u\n", (uint32_t)TSDB_MAX_BINARY_LEN);
        tmfree(dataBuf);
        return NULL;
      }
    
      char* buf = (char*)calloc(stbInfo->tags[i].dataLen+1, 1);
      if (NULL == buf) {
        printf("calloc failed! size:%d\n", stbInfo->tags[i].dataLen);
        tmfree(dataBuf);
        return NULL;
      }
      rand_string(buf, stbInfo->tags[i].dataLen);
      dataLen += snprintf(dataBuf + dataLen, TSDB_MAX_SQL_LEN - dataLen, "\'%s\', ", buf);
      tmfree(buf);
    } else if (0 == strncasecmp(stbInfo->tags[i].dataType, "int", 3)) {
      dataLen += snprintf(dataBuf + dataLen, TSDB_MAX_SQL_LEN - dataLen, "%d, ", rand_int());
    } else if (0 == strncasecmp(stbInfo->tags[i].dataType, "bigint", 6)) {
      dataLen += snprintf(dataBuf + dataLen, TSDB_MAX_SQL_LEN - dataLen, "%"PRId64", ", rand_bigint());
    }  else if (0 == strncasecmp(stbInfo->tags[i].dataType, "float", 5)) {
      dataLen += snprintf(dataBuf + dataLen, TSDB_MAX_SQL_LEN - dataLen, "%f, ", rand_float());
    }  else if (0 == strncasecmp(stbInfo->tags[i].dataType, "double", 6)) {
      dataLen += snprintf(dataBuf + dataLen, TSDB_MAX_SQL_LEN - dataLen, "%f, ", rand_double());
    }  else if (0 == strncasecmp(stbInfo->tags[i].dataType, "smallint", 8)) {
      dataLen += snprintf(dataBuf + dataLen, TSDB_MAX_SQL_LEN - dataLen, "%d, ", rand_smallint());
    }  else if (0 == strncasecmp(stbInfo->tags[i].dataType, "tinyint", 7)) {
      dataLen += snprintf(dataBuf + dataLen, TSDB_MAX_SQL_LEN - dataLen, "%d, ", rand_tinyint());
    }  else if (0 == strncasecmp(stbInfo->tags[i].dataType, "bool", 4)) {
      dataLen += snprintf(dataBuf + dataLen, TSDB_MAX_SQL_LEN - dataLen, "%d, ", rand_bool());
    }  else if (0 == strncasecmp(stbInfo->tags[i].dataType, "timestamp", 4)) {
      dataLen += snprintf(dataBuf + dataLen, TSDB_MAX_SQL_LEN - dataLen, "%"PRId64", ", rand_bigint());
    }  else {
      printf("No support data type: %s\n", stbInfo->tags[i].dataType);
      tmfree(dataBuf);
      return NULL;
    }
  }
  dataLen -= 2;
  dataLen += snprintf(dataBuf + dataLen, TSDB_MAX_SQL_LEN - dataLen, ")");  
  return dataBuf;
}

static int calcRowLen(SSuperTable*  superTbls) {  
  int colIndex;
  int  lenOfOneRow = 0;
  
  for (colIndex = 0; colIndex < superTbls->columnCount; colIndex++) {
    char* dataType = superTbls->columns[colIndex].dataType;
    
    if (strcasecmp(dataType, "BINARY") == 0) {
      lenOfOneRow += superTbls->columns[colIndex].dataLen + 3;
    } else if (strcasecmp(dataType, "NCHAR") == 0) {
      lenOfOneRow += superTbls->columns[colIndex].dataLen + 3;
    } else if (strcasecmp(dataType, "INT") == 0)  {
      lenOfOneRow += 11;
    } else if (strcasecmp(dataType, "BIGINT") == 0)  {
      lenOfOneRow += 21;
    } else if (strcasecmp(dataType, "SMALLINT") == 0)  {
      lenOfOneRow += 6;
    } else if (strcasecmp(dataType, "TINYINT") == 0)  {
      lenOfOneRow += 4;
    } else if (strcasecmp(dataType, "BOOL") == 0)  {
      lenOfOneRow += 6;
    } else if (strcasecmp(dataType, "FLOAT") == 0) {
      lenOfOneRow += 22;
    } else if (strcasecmp(dataType, "DOUBLE") == 0) { 
      lenOfOneRow += 42;
    }  else if (strcasecmp(dataType, "TIMESTAMP") == 0) { 
      lenOfOneRow += 21;
    } else {
      printf("get error data type : %s\n", dataType);
      exit(-1);
    }
  }

  superTbls->lenOfOneRow = lenOfOneRow + 20; // timestamp

  int tagIndex;
  int lenOfTagOfOneRow = 0;
  for (tagIndex = 0; tagIndex < superTbls->tagCount; tagIndex++) {
    char* dataType = superTbls->tags[tagIndex].dataType;
    
    if (strcasecmp(dataType, "BINARY") == 0) {
      lenOfTagOfOneRow += superTbls->tags[tagIndex].dataLen + 3;
    } else if (strcasecmp(dataType, "NCHAR") == 0) {
      lenOfTagOfOneRow += superTbls->tags[tagIndex].dataLen + 3;
    } else if (strcasecmp(dataType, "INT") == 0)  {
      lenOfTagOfOneRow += superTbls->tags[tagIndex].dataLen + 11;
    } else if (strcasecmp(dataType, "BIGINT") == 0)  {
      lenOfTagOfOneRow += superTbls->tags[tagIndex].dataLen + 21;
    } else if (strcasecmp(dataType, "SMALLINT") == 0)  {
      lenOfTagOfOneRow += superTbls->tags[tagIndex].dataLen + 6;
    } else if (strcasecmp(dataType, "TINYINT") == 0)  {
      lenOfTagOfOneRow += superTbls->tags[tagIndex].dataLen + 4;
    } else if (strcasecmp(dataType, "BOOL") == 0)  {
      lenOfTagOfOneRow += superTbls->tags[tagIndex].dataLen + 6;
    } else if (strcasecmp(dataType, "FLOAT") == 0) {
      lenOfTagOfOneRow += superTbls->tags[tagIndex].dataLen + 22;
    } else if (strcasecmp(dataType, "DOUBLE") == 0) { 
      lenOfTagOfOneRow += superTbls->tags[tagIndex].dataLen + 42;
    } else {
      printf("get error tag type : %s\n", dataType);
      exit(-1);
    }
  }

  superTbls->lenOfTagOfOneRow = lenOfTagOfOneRow;
    
  return 0;
}


static int getChildNameOfSuperTableWithLimitAndOffset(TAOS * taos,
        char* dbName, char* sTblName, char** childTblNameOfSuperTbl,
        int* childTblCountOfSuperTbl, int limit, int offset) {

  char command[BUFFER_SIZE] = "\0";
  char limitBuf[100] = "\0";

  TAOS_RES * res;  
  TAOS_ROW row = NULL;

  char* childTblName = *childTblNameOfSuperTbl;

  if (offset >= 0) {
    snprintf(limitBuf, 100, " limit %d offset %d", limit, offset);
  }

  //get all child table name use cmd: select tbname from superTblName;  
  snprintf(command, BUFFER_SIZE, "select tbname from %s.%s %s", dbName, sTblName, limitBuf);

  res = taos_query(taos, command);  
  int32_t code = taos_errno(res);
  if (code != 0) {
    printf("failed to run command %s\n", command);
    taos_free_result(res);
    taos_close(taos);
    exit(-1);
  }

  int childTblCount = 10000;
  int count = 0;
  childTblName = (char*)calloc(1, childTblCount * TSDB_TABLE_NAME_LEN);
  char* pTblName = childTblName;
  while ((row = taos_fetch_row(res)) != NULL) {
    int32_t* len = taos_fetch_lengths(res);
    tstrncpy(pTblName, (char *)row[0], len[0]+1);
    //printf("==== sub table name: %s\n", pTblName);
    count++;
    if (count >= childTblCount - 1) {
      char *tmp = realloc(childTblName, (size_t)childTblCount*1.5*TSDB_TABLE_NAME_LEN+1);
      if (tmp != NULL) {
        childTblName = tmp;
        childTblCount = (int)(childTblCount*1.5);
        memset(childTblName + count*TSDB_TABLE_NAME_LEN, 0,
                (size_t)((childTblCount-count)*TSDB_TABLE_NAME_LEN));
      } else {
        // exit, if allocate more memory failed
        printf("realloc fail for save child table name of %s.%s\n", dbName, sTblName);
        tmfree(childTblName);
        taos_free_result(res);
        taos_close(taos);
        exit(-1);
      }
    }
    pTblName = childTblName + count * TSDB_TABLE_NAME_LEN;    
  }

  *childTblCountOfSuperTbl = count;
  *childTblNameOfSuperTbl  = childTblName;

  taos_free_result(res);
  return 0;
}

static int getAllChildNameOfSuperTable(TAOS * taos, char* dbName,
        char* sTblName, char** childTblNameOfSuperTbl,
        int* childTblCountOfSuperTbl) {  

    return getChildNameOfSuperTableWithLimitAndOffset(taos, dbName, sTblName,
            childTblNameOfSuperTbl, childTblCountOfSuperTbl,
            -1, -1);

}

static int getSuperTableFromServer(TAOS * taos, char* dbName, SSuperTable*  superTbls) {  
  char command[BUFFER_SIZE] = "\0";
  TAOS_RES * res;  
  TAOS_ROW row = NULL;
  int count = 0;
  
  //get schema use cmd: describe superTblName;            
  snprintf(command, BUFFER_SIZE, "describe %s.%s", dbName, superTbls->sTblName);
  res = taos_query(taos, command);  
  int32_t code = taos_errno(res);
  if (code != 0) {
    printf("failed to run command %s\n", command);
    taos_free_result(res);    
    return -1;
  }

  int tagIndex = 0;
  int columnIndex = 0;
  TAOS_FIELD *fields = taos_fetch_fields(res);
  while ((row = taos_fetch_row(res)) != NULL) {
    if (0 == count) {
      count++;
      continue;
    }    

    if (strcmp((char *)row[TSDB_DESCRIBE_METRIC_NOTE_INDEX], "TAG") == 0) {
      tstrncpy(superTbls->tags[tagIndex].field, (char *)row[TSDB_DESCRIBE_METRIC_FIELD_INDEX], fields[TSDB_DESCRIBE_METRIC_FIELD_INDEX].bytes);
      tstrncpy(superTbls->tags[tagIndex].dataType, (char *)row[TSDB_DESCRIBE_METRIC_TYPE_INDEX], fields[TSDB_DESCRIBE_METRIC_TYPE_INDEX].bytes);
      superTbls->tags[tagIndex].dataLen = *((int *)row[TSDB_DESCRIBE_METRIC_LENGTH_INDEX]);
      tstrncpy(superTbls->tags[tagIndex].note, (char *)row[TSDB_DESCRIBE_METRIC_NOTE_INDEX], fields[TSDB_DESCRIBE_METRIC_NOTE_INDEX].bytes);
      tagIndex++;
    } else {    
      tstrncpy(superTbls->columns[columnIndex].field, (char *)row[TSDB_DESCRIBE_METRIC_FIELD_INDEX], fields[TSDB_DESCRIBE_METRIC_FIELD_INDEX].bytes);
      tstrncpy(superTbls->columns[columnIndex].dataType, (char *)row[TSDB_DESCRIBE_METRIC_TYPE_INDEX], fields[TSDB_DESCRIBE_METRIC_TYPE_INDEX].bytes);
      superTbls->columns[columnIndex].dataLen = *((int *)row[TSDB_DESCRIBE_METRIC_LENGTH_INDEX]);
      tstrncpy(superTbls->columns[columnIndex].note, (char *)row[TSDB_DESCRIBE_METRIC_NOTE_INDEX], fields[TSDB_DESCRIBE_METRIC_NOTE_INDEX].bytes);
      columnIndex++;
    }
    count++;
  }

  superTbls->columnCount = columnIndex;
  superTbls->tagCount    = tagIndex;
  taos_free_result(res);

  calcRowLen(superTbls);

  if (TBL_ALREADY_EXISTS == superTbls->childTblExists) {
    //get all child table name use cmd: select tbname from superTblName;  
    getAllChildNameOfSuperTable(taos, dbName, 
            superTbls->sTblName, &superTbls->childTblName, &superTbls->childTblCount);
  }
  return 0;
}

static int createSuperTable(TAOS * taos, char* dbName, SSuperTable*  superTbls, bool use_metric) {  
  char command[BUFFER_SIZE] = "\0";
    
  char cols[STRING_LEN] = "\0";
  int colIndex;
  int len = 0;

  int  lenOfOneRow = 0;
  for (colIndex = 0; colIndex < superTbls->columnCount; colIndex++) {
    char* dataType = superTbls->columns[colIndex].dataType;
    
    if (strcasecmp(dataType, "BINARY") == 0) {
      len += snprintf(cols + len, STRING_LEN - len,
          ", col%d %s(%d)", colIndex, "BINARY",
          superTbls->columns[colIndex].dataLen);
      lenOfOneRow += superTbls->columns[colIndex].dataLen + 3;
    } else if (strcasecmp(dataType, "NCHAR") == 0) {
      len += snprintf(cols + len, STRING_LEN - len,
          ", col%d %s(%d)", colIndex, "NCHAR",
          superTbls->columns[colIndex].dataLen);
      lenOfOneRow += superTbls->columns[colIndex].dataLen + 3;
    } else if (strcasecmp(dataType, "INT") == 0)  {
      len += snprintf(cols + len, STRING_LEN - len, ", col%d %s", colIndex, "INT");
      lenOfOneRow += 11;
    } else if (strcasecmp(dataType, "BIGINT") == 0)  {
      len += snprintf(cols + len, STRING_LEN - len, ", col%d %s", colIndex, "BIGINT");
      lenOfOneRow += 21;
    } else if (strcasecmp(dataType, "SMALLINT") == 0)  {
      len += snprintf(cols + len, STRING_LEN - len, ", col%d %s", colIndex, "SMALLINT");
      lenOfOneRow += 6;
    } else if (strcasecmp(dataType, "TINYINT") == 0)  {
      len += snprintf(cols + len, STRING_LEN - len, ", col%d %s", colIndex, "TINYINT");
      lenOfOneRow += 4;
    } else if (strcasecmp(dataType, "BOOL") == 0)  {
      len += snprintf(cols + len, STRING_LEN - len, ", col%d %s", colIndex, "BOOL");
      lenOfOneRow += 6;
    } else if (strcasecmp(dataType, "FLOAT") == 0) {
      len += snprintf(cols + len, STRING_LEN - len, ", col%d %s", colIndex, "FLOAT");
      lenOfOneRow += 22;
    } else if (strcasecmp(dataType, "DOUBLE") == 0) { 
      len += snprintf(cols + len, STRING_LEN - len, ", col%d %s", colIndex, "DOUBLE");
      lenOfOneRow += 42;
    }  else if (strcasecmp(dataType, "TIMESTAMP") == 0) { 
      len += snprintf(cols + len, STRING_LEN - len, ", col%d %s", colIndex, "TIMESTAMP");
      lenOfOneRow += 21;
    } else {
      taos_close(taos);
      printf("config error data type : %s\n", dataType);
      exit(-1);
    }
  }

  superTbls->lenOfOneRow = lenOfOneRow + 20; // timestamp
  //printf("%s.%s column count:%d, column length:%d\n\n", g_Dbs.db[i].dbName, g_Dbs.db[i].superTbls[j].sTblName, g_Dbs.db[i].superTbls[j].columnCount, lenOfOneRow);

  // save for creating child table
  superTbls->colsOfCreateChildTable = (char*)calloc(len+20, 1);
  if (NULL == superTbls->colsOfCreateChildTable) {
    printf("Failed when calloc, size:%d", len+1);
    taos_close(taos);
    exit(-1);
  }
  snprintf(superTbls->colsOfCreateChildTable, len+20, "(ts timestamp%s)", cols);
  debugPrint("DEBUG - %s() LN%d: %s\n", __func__, __LINE__, superTbls->colsOfCreateChildTable);

  if (use_metric) {
    char tags[STRING_LEN] = "\0";
    int tagIndex;
    len = 0;

    int lenOfTagOfOneRow = 0;
    len += snprintf(tags + len, STRING_LEN - len, "(");
    for (tagIndex = 0; tagIndex < superTbls->tagCount; tagIndex++) {
      char* dataType = superTbls->tags[tagIndex].dataType;
      
      if (strcasecmp(dataType, "BINARY") == 0) {
        len += snprintf(tags + len, STRING_LEN - len, "t%d %s(%d), ", tagIndex, "BINARY", superTbls->tags[tagIndex].dataLen);
        lenOfTagOfOneRow += superTbls->tags[tagIndex].dataLen + 3;
      } else if (strcasecmp(dataType, "NCHAR") == 0) {
        len += snprintf(tags + len, STRING_LEN - len, "t%d %s(%d), ", tagIndex, "NCHAR", superTbls->tags[tagIndex].dataLen);
        lenOfTagOfOneRow += superTbls->tags[tagIndex].dataLen + 3;
      } else if (strcasecmp(dataType, "INT") == 0)  {
        len += snprintf(tags + len, STRING_LEN - len, "t%d %s, ", tagIndex, "INT");
        lenOfTagOfOneRow += superTbls->tags[tagIndex].dataLen + 11;
      } else if (strcasecmp(dataType, "BIGINT") == 0)  {
        len += snprintf(tags + len, STRING_LEN - len, "t%d %s, ", tagIndex, "BIGINT");
        lenOfTagOfOneRow += superTbls->tags[tagIndex].dataLen + 21;
      } else if (strcasecmp(dataType, "SMALLINT") == 0)  {
        len += snprintf(tags + len, STRING_LEN - len, "t%d %s, ", tagIndex, "SMALLINT");
        lenOfTagOfOneRow += superTbls->tags[tagIndex].dataLen + 6;
      } else if (strcasecmp(dataType, "TINYINT") == 0)  {
        len += snprintf(tags + len, STRING_LEN - len, "t%d %s, ", tagIndex, "TINYINT");
        lenOfTagOfOneRow += superTbls->tags[tagIndex].dataLen + 4;
      } else if (strcasecmp(dataType, "BOOL") == 0)  {
        len += snprintf(tags + len, STRING_LEN - len, "t%d %s, ", tagIndex, "BOOL");
        lenOfTagOfOneRow += superTbls->tags[tagIndex].dataLen + 6;
      } else if (strcasecmp(dataType, "FLOAT") == 0) {
        len += snprintf(tags + len, STRING_LEN - len, "t%d %s, ", tagIndex, "FLOAT");
        lenOfTagOfOneRow += superTbls->tags[tagIndex].dataLen + 22;
      } else if (strcasecmp(dataType, "DOUBLE") == 0) { 
        len += snprintf(tags + len, STRING_LEN - len, "t%d %s, ", tagIndex, "DOUBLE");
        lenOfTagOfOneRow += superTbls->tags[tagIndex].dataLen + 42;
      } else {
        taos_close(taos);
        printf("config error tag type : %s\n", dataType);
        exit(-1);
      }
    }
    len -= 2;
    len += snprintf(tags + len, STRING_LEN - len, ")");

    superTbls->lenOfTagOfOneRow = lenOfTagOfOneRow;

    snprintf(command, BUFFER_SIZE,
            "create table if not exists %s.%s (ts timestamp%s) tags %s",
            dbName, superTbls->sTblName, cols, tags);
    debugPrint("DEBUG - %s() LN%d: %s\n", __func__, __LINE__, command);

    if (0 != queryDbExec(taos, command, NO_INSERT_TYPE)) {
        fprintf(stderr, "create supertable %s failed!\n\n", superTbls->sTblName);
        return -1;
    }
    debugPrint("DEBUG - create supertable %s success!\n\n", superTbls->sTblName);
  }
  return 0;
}


static int createDatabases() {
  TAOS * taos = NULL;
  int    ret = 0;
  taos = taos_connect(g_Dbs.host, g_Dbs.user, g_Dbs.password, NULL, g_Dbs.port);
  if (taos == NULL) {
    fprintf(stderr, "Failed to connect to TDengine, reason:%s\n", taos_errstr(NULL));
    return -1;
  }
  char command[BUFFER_SIZE] = "\0";

  for (int i = 0; i < g_Dbs.dbCount; i++) {   
    if (g_Dbs.db[i].drop) {
      sprintf(command, "drop database if exists %s;", g_Dbs.db[i].dbName);
      debugPrint("DEBUG %s() %d command: %s\n", __func__, __LINE__, command);
      if (0 != queryDbExec(taos, command, NO_INSERT_TYPE)) {
        taos_close(taos);
        return -1;
      }
    }

    int dataLen = 0;
    dataLen += snprintf(command + dataLen, 
        BUFFER_SIZE - dataLen, "create database if not exists %s ", g_Dbs.db[i].dbName);

    if (g_Dbs.db[i].dbCfg.blocks > 0) {
      dataLen += snprintf(command + dataLen,
          BUFFER_SIZE - dataLen, "blocks %d ", g_Dbs.db[i].dbCfg.blocks);
    }
    if (g_Dbs.db[i].dbCfg.cache > 0) {
      dataLen += snprintf(command + dataLen,
          BUFFER_SIZE - dataLen, "cache %d ", g_Dbs.db[i].dbCfg.cache);
    }
    if (g_Dbs.db[i].dbCfg.days > 0) {
      dataLen += snprintf(command + dataLen,
          BUFFER_SIZE - dataLen, "days %d ", g_Dbs.db[i].dbCfg.days);
    }
    if (g_Dbs.db[i].dbCfg.keep > 0) {
      dataLen += snprintf(command + dataLen,
          BUFFER_SIZE - dataLen, "keep %d ", g_Dbs.db[i].dbCfg.keep);
    }
    if (g_Dbs.db[i].dbCfg.replica > 0) {
      dataLen += snprintf(command + dataLen,
          BUFFER_SIZE - dataLen, "replica %d ", g_Dbs.db[i].dbCfg.replica);
    }
    if (g_Dbs.db[i].dbCfg.update > 0) {
      dataLen += snprintf(command + dataLen,
          BUFFER_SIZE - dataLen, "update %d ", g_Dbs.db[i].dbCfg.update);
    }
    //if (g_Dbs.db[i].dbCfg.maxtablesPerVnode > 0) {
    //  dataLen += snprintf(command + dataLen,
    //  BUFFER_SIZE - dataLen, "tables %d ", g_Dbs.db[i].dbCfg.maxtablesPerVnode);
    //}
    if (g_Dbs.db[i].dbCfg.minRows > 0) {
      dataLen += snprintf(command + dataLen,
          BUFFER_SIZE - dataLen, "minrows %d ", g_Dbs.db[i].dbCfg.minRows);
    }
    if (g_Dbs.db[i].dbCfg.maxRows > 0) {
      dataLen += snprintf(command + dataLen,
          BUFFER_SIZE - dataLen, "maxrows %d ", g_Dbs.db[i].dbCfg.maxRows);
    }
    if (g_Dbs.db[i].dbCfg.comp > 0) {
      dataLen += snprintf(command + dataLen,
          BUFFER_SIZE - dataLen, "comp %d ", g_Dbs.db[i].dbCfg.comp);
    }
    if (g_Dbs.db[i].dbCfg.walLevel > 0) {
      dataLen += snprintf(command + dataLen,
          BUFFER_SIZE - dataLen, "wal %d ", g_Dbs.db[i].dbCfg.walLevel);
    }
    if (g_Dbs.db[i].dbCfg.cacheLast > 0) {
      dataLen += snprintf(command + dataLen,
          BUFFER_SIZE - dataLen, "cachelast %d ", g_Dbs.db[i].dbCfg.cacheLast);
    }
    if (g_Dbs.db[i].dbCfg.fsync > 0) {
      dataLen += snprintf(command + dataLen, BUFFER_SIZE - dataLen, "fsync %d ", g_Dbs.db[i].dbCfg.fsync);
    }
    if ((0 == strncasecmp(g_Dbs.db[i].dbCfg.precision, "ms", 2))
            || (0 == strncasecmp(g_Dbs.db[i].dbCfg.precision, "us", 2))) {
      dataLen += snprintf(command + dataLen, BUFFER_SIZE - dataLen,
              "precision \'%s\';", g_Dbs.db[i].dbCfg.precision);
    }

    debugPrint("DEBUG %s() %d command: %s\n", __func__, __LINE__, command);
    if (0 != queryDbExec(taos, command, NO_INSERT_TYPE)) {
      taos_close(taos);
      printf("\ncreate database %s failed!\n\n", g_Dbs.db[i].dbName);
      return -1;
    }
    printf("\ncreate database %s success!\n\n", g_Dbs.db[i].dbName);

    debugPrint("DEBUG %s() %d supertbl count:%d\n", __func__, __LINE__, g_Dbs.db[i].superTblCount);
    for (int j = 0; j < g_Dbs.db[i].superTblCount; j++) {
      // describe super table, if exists
      sprintf(command, "describe %s.%s;", g_Dbs.db[i].dbName, g_Dbs.db[i].superTbls[j].sTblName);
      debugPrint("DEBUG %s() %d command: %s\n", __func__, __LINE__, command);
      if (0 != queryDbExec(taos, command, NO_INSERT_TYPE)) {
        g_Dbs.db[i].superTbls[j].superTblExists = TBL_NO_EXISTS;
        ret = createSuperTable(taos, g_Dbs.db[i].dbName, &g_Dbs.db[i].superTbls[j], g_Dbs.use_metric);
      } else {      
        g_Dbs.db[i].superTbls[j].superTblExists = TBL_ALREADY_EXISTS;
        ret = getSuperTableFromServer(taos, g_Dbs.db[i].dbName, &g_Dbs.db[i].superTbls[j]);
      }

      if (0 != ret) {
        printf("\ncreate super table %d failed!\n\n", j);
        taos_close(taos);
        return -1;
      }
    }    
  }

  taos_close(taos);
  return 0;
}

static void* createTable(void *sarg) 
{  
  threadInfo *winfo = (threadInfo *)sarg; 
  SSuperTable* superTblInfo = winfo->superTblInfo;

  int64_t  lastPrintTime = taosGetTimestampMs();

  int buff_len;
  if (superTblInfo)
    buff_len = superTblInfo->maxSqlLen;
  else
    buff_len = BUFFER_SIZE;

  char *buffer = calloc(buff_len, 1);
  if (buffer == NULL) {
    fprintf(stderr, "Memory allocated failed!");
    exit(-1);
  }

  int len = 0;
  int batchNum = 0;
  //printf("Creating table from %d to %d\n", winfo->start_table_id, winfo->end_table_id);
  for (int i = winfo->start_table_id; i <= winfo->end_table_id; i++) {
    if (0 == g_Dbs.use_metric) {
      snprintf(buffer, buff_len, 
              "create table if not exists %s.%s%d %s;",
              winfo->db_name,
              g_args.tb_prefix, i,
              winfo->cols);
    } else {
      if (0 == len) {  
        batchNum = 0;
        memset(buffer, 0, buff_len);
        len += snprintf(buffer + len,
                buff_len - len, "create table ");
      }

      char* tagsValBuf = NULL;
      if (0 == superTblInfo->tagSource) {
        tagsValBuf = generateTagVaulesForStb(superTblInfo);
      } else {
        tagsValBuf = getTagValueFromTagSample(
                superTblInfo,
                i % superTblInfo->tagSampleCount);
      }
      if (NULL == tagsValBuf) {
        free(buffer);
        return NULL;
      }
      
      len += snprintf(buffer + len,
              superTblInfo->maxSqlLen - len,
              "if not exists %s.%s%d using %s.%s tags %s ",
              winfo->db_name, superTblInfo->childTblPrefix,
              i, winfo->db_name,
              superTblInfo->sTblName, tagsValBuf);
      free(tagsValBuf);
      batchNum++;

      if ((batchNum < superTblInfo->batchCreateTableNum)
              && ((superTblInfo->maxSqlLen - len) 
                  >= (superTblInfo->lenOfTagOfOneRow + 256))) {
        continue;
      }
    }

    len = 0;
    debugPrint("DEBUG %s() LN%d %s\n", __func__, __LINE__, buffer);
    if (0 != queryDbExec(winfo->taos, buffer, NO_INSERT_TYPE)){
      free(buffer);
      return NULL;
    }

    int64_t  currentPrintTime = taosGetTimestampMs();
    if (currentPrintTime - lastPrintTime > 30*1000) {
      printf("thread[%d] already create %d - %d tables\n",
              winfo->threadID, winfo->start_table_id, i);
      lastPrintTime = currentPrintTime;
    }
  }
  
  if (0 != len) {
    debugPrint("DEBUG %s() %d buffer: %s\n", __func__, __LINE__, buffer);
    (void)queryDbExec(winfo->taos, buffer, NO_INSERT_TYPE);
  }

  free(buffer);
  return NULL;
}

int startMultiThreadCreateChildTable(
        char* cols, int threads, int ntables,
        char* db_name, SSuperTable* superTblInfo) {
  pthread_t *pids = malloc(threads * sizeof(pthread_t));
  threadInfo *infos = malloc(threads * sizeof(threadInfo));

  if ((NULL == pids) || (NULL == infos)) {
    printf("malloc failed\n");
    exit(-1);
  }

  if (threads < 1) {
    threads = 1;
  }

  int a = ntables / threads;
  if (a < 1) {
    threads = ntables;
    a = 1;
  }

  int b = 0;
  b = ntables % threads;
 
  int last = 0;
  for (int i = 0; i < threads; i++) {
    threadInfo *t_info = infos + i;
    t_info->threadID = i;
    tstrncpy(t_info->db_name, db_name, MAX_DB_NAME_SIZE);
    t_info->superTblInfo = superTblInfo;
    debugPrint("DEBUG %s() %d db_name: %s\n", __func__, __LINE__, db_name);
    t_info->taos = taos_connect(
            g_Dbs.host,
            g_Dbs.user,
            g_Dbs.password,
            db_name,
            g_Dbs.port);
    if (t_info->taos == NULL) {
      fprintf(stderr, "Failed to connect to TDengine, reason:%s\n", taos_errstr(NULL));
      free(pids);
      free(infos);  
      return -1;
    }
    t_info->start_table_id = last;
    t_info->end_table_id = i < b ? last + a : last + a - 1;
    last = t_info->end_table_id + 1;
    t_info->use_metric = 1;
    t_info->cols = cols;
    t_info->minDelay = INT16_MAX;
    pthread_create(pids + i, NULL, createTable, t_info);
  }
  
  for (int i = 0; i < threads; i++) {
    pthread_join(pids[i], NULL);
  }

  for (int i = 0; i < threads; i++) {
    threadInfo *t_info = infos + i;
    taos_close(t_info->taos);
  }

  free(pids);
  free(infos);  

  return 0;
}


static void createChildTables() {
    char tblColsBuf[MAX_SQL_SIZE];
    int len;

  for (int i = 0; i < g_Dbs.dbCount; i++) {    
    if (g_Dbs.db[i].superTblCount > 0) {
        // with super table
      for (int j = 0; j < g_Dbs.db[i].superTblCount; j++) {
        if ((AUTO_CREATE_SUBTBL == g_Dbs.db[i].superTbls[j].autoCreateTable)
              || (TBL_ALREADY_EXISTS == g_Dbs.db[i].superTbls[j].childTblExists)) {
          continue;
        }

        debugPrint("DEBUG - %s() LN%d: %s\n", __func__, __LINE__,
                g_Dbs.db[i].superTbls[j].colsOfCreateChildTable);
        startMultiThreadCreateChildTable(
              g_Dbs.db[i].superTbls[j].colsOfCreateChildTable,
              g_Dbs.threadCountByCreateTbl,
              g_Dbs.db[i].superTbls[j].childTblCount,
              g_Dbs.db[i].dbName, &(g_Dbs.db[i].superTbls[j]));
        g_totalChildTables += g_Dbs.db[i].superTbls[j].childTblCount;
      }
    } else {
<<<<<<< HEAD
      // normal table
      len = snprintf(tblColsBuf, MAX_SQL_SIZE, "(TS TIMESTAMP");
      for (int i = 0; i < MAX_COLUMN_COUNT; i++) {
        if (g_args.datatype[i]) {
            if ((strncasecmp(g_args.datatype[i], "BINARY", strlen("BINARY")) == 0)
                    || (strncasecmp(g_args.datatype[i], "NCHAR", strlen("NCHAR")) == 0)) {
                len = snprintf(tblColsBuf + len, MAX_SQL_SIZE, ", COL%d %s(60)", i, g_args.datatype[i]);
=======
        // normal table
        len = snprintf(tblColsBuf, MAX_SQL_SIZE, "(TS TIMESTAMP");
        int j = 0;
        while (g_args.datatype[j]) {
            if ((strncasecmp(g_args.datatype[j], "BINARY", strlen("BINARY")) == 0)
                    || (strncasecmp(g_args.datatype[j], "NCHAR", strlen("NCHAR")) == 0)) {
                len = snprintf(tblColsBuf + len, MAX_SQL_SIZE, ", COL%d %s(60)", j, g_args.datatype[j]);
>>>>>>> 4a064830
            } else {
                len = snprintf(tblColsBuf + len, MAX_SQL_SIZE, ", COL%d %s", j, g_args.datatype[j]);
            }
            len = strlen(tblColsBuf);
            j++;
        }

<<<<<<< HEAD
      debugPrint("DEBUG - %s() LN%d: %s\n", __func__, __LINE__,
                tblColsBuf);
      startMultiThreadCreateChildTable(
=======
        len = snprintf(tblColsBuf + len, MAX_SQL_SIZE - len, ")");

        debugPrint("DEBUG - %s() LN%d: dbName: %s num of tb: %d schema: %s\n", __func__, __LINE__,
                g_Dbs.db[i].dbName, g_args.num_of_tables, tblColsBuf);
        startMultiThreadCreateChildTable(
>>>>>>> 4a064830
              tblColsBuf,
              g_Dbs.threadCountByCreateTbl,
              g_args.num_of_tables,
              g_Dbs.db[i].dbName,
              NULL);
    }
  }
}

/*
static int taosGetLineNum(const char *fileName)
{
  int lineNum = 0;
  char cmd[1024] = { 0 };
  char buf[1024] = { 0 };
  sprintf(cmd, "wc -l %s", fileName);

  FILE *fp = popen(cmd, "r");
  if (fp == NULL) {
    fprintf(stderr, "ERROR: failed to execute:%s, error:%s\n", cmd, strerror(errno));
    return lineNum;
  }

  if (fgets(buf, sizeof(buf), fp)) {
    int index = strchr((const char*)buf, ' ') - buf;
    buf[index] = '\0';
    lineNum = atoi(buf);
  }
  pclose(fp);
  return lineNum;
}
*/

/*
  Read 10000 lines at most. If more than 10000 lines, continue to read after using
*/
int readTagFromCsvFileToMem(SSuperTable  * superTblInfo) {
  size_t  n = 0;
  ssize_t readLen = 0;
  char *  line = NULL;

  FILE *fp = fopen(superTblInfo->tagsFile, "r");
  if (fp == NULL) {
    printf("Failed to open tags file: %s, reason:%s\n",
            superTblInfo->tagsFile, strerror(errno));
    return -1;
  }

  if (superTblInfo->tagDataBuf) {
    free(superTblInfo->tagDataBuf);
    superTblInfo->tagDataBuf = NULL;
  }

  int tagCount = 10000;
  int count = 0;
  char* tagDataBuf = calloc(1, superTblInfo->lenOfTagOfOneRow * tagCount);
  if (tagDataBuf == NULL) {
    printf("Failed to calloc, reason:%s\n", strerror(errno));
    fclose(fp);
    return -1;
  }

  while ((readLen = tgetline(&line, &n, fp)) != -1) {
    if (('\r' == line[readLen - 1]) || ('\n' == line[readLen - 1])) {
      line[--readLen] = 0;
    }

    if (readLen == 0) {
      continue;
    }

    memcpy(tagDataBuf + count * superTblInfo->lenOfTagOfOneRow, line, readLen);
    count++;

    if (count >= tagCount - 1) {
      char *tmp = realloc(tagDataBuf,
              (size_t)tagCount*1.5*superTblInfo->lenOfTagOfOneRow);
      if (tmp != NULL) {
        tagDataBuf = tmp;
        tagCount = (int)(tagCount*1.5);
        memset(tagDataBuf + count*superTblInfo->lenOfTagOfOneRow,
                0, (size_t)((tagCount-count)*superTblInfo->lenOfTagOfOneRow));
      } else {
        // exit, if allocate more memory failed
        printf("realloc fail for save tag val from %s\n", superTblInfo->tagsFile);
        tmfree(tagDataBuf);
        free(line);
        fclose(fp);
        return -1;
      }
    }
  }

  superTblInfo->tagDataBuf = tagDataBuf;
  superTblInfo->tagSampleCount = count;

  free(line);
  fclose(fp);
  return 0;
}

int readSampleFromJsonFileToMem(SSuperTable  * superTblInfo) {
  // TODO
  return 0;
}


/*
  Read 10000 lines at most. If more than 10000 lines, continue to read after using
*/
int readSampleFromCsvFileToMem(FILE *fp, SSuperTable* superTblInfo, char* sampleBuf) {
  size_t  n = 0;
  ssize_t readLen = 0;
  char *  line = NULL;
  int getRows = 0;

  memset(sampleBuf, 0, MAX_SAMPLES_ONCE_FROM_FILE* superTblInfo->lenOfOneRow);
  while (1) {
    readLen = tgetline(&line, &n, fp);
    if (-1 == readLen) {
      if(0 != fseek(fp, 0, SEEK_SET)) {
        printf("Failed to fseek file: %s, reason:%s\n",
                superTblInfo->sampleFile, strerror(errno));
        return -1;
      }
      continue;
    }
  
    if (('\r' == line[readLen - 1]) || ('\n' == line[readLen - 1])) {
      line[--readLen] = 0;
    }

    if (readLen == 0) {
      continue;
    }

    if (readLen > superTblInfo->lenOfOneRow) {
      printf("sample row len[%d] overflow define schema len[%d], so discard this row\n",
              (int32_t)readLen, superTblInfo->lenOfOneRow);
      continue;
    }

    memcpy(sampleBuf + getRows * superTblInfo->lenOfOneRow, line, readLen);
    getRows++;

    if (getRows == MAX_SAMPLES_ONCE_FROM_FILE) {
      break;
    }
  }

  tmfree(line);
  return 0;
}

/*
void readSampleFromFileToMem(SSuperTable  * supterTblInfo) {
  int ret;
  if (0 == strncasecmp(supterTblInfo->sampleFormat, "csv", 3)) {
    ret = readSampleFromCsvFileToMem(supterTblInfo);
  } else if (0 == strncasecmp(supterTblInfo->sampleFormat, "json", 4)) {
    ret = readSampleFromJsonFileToMem(supterTblInfo);
  }

  if (0 != ret) {
    exit(-1);
  }
}
*/
static bool getColumnAndTagTypeFromInsertJsonFile(cJSON* stbInfo, SSuperTable* superTbls) {  
  bool  ret = false;
  
  // columns 
  cJSON *columns = cJSON_GetObjectItem(stbInfo, "columns");
  if (columns && columns->type != cJSON_Array) {
    printf("ERROR: failed to read json, columns not found\n");
    goto PARSE_OVER;
  } else if (NULL == columns) {
    superTbls->columnCount = 0;
    superTbls->tagCount    = 0;
    return true;
  }
  
  int columnSize = cJSON_GetArraySize(columns);
  if (columnSize > MAX_COLUMN_COUNT) {
    printf("ERROR: failed to read json, column size overflow, max column size is %d\n",
            MAX_COLUMN_COUNT);
    goto PARSE_OVER;
  }

  int count = 1;
  int index = 0;
  StrColumn    columnCase;

  //superTbls->columnCount = columnSize;  
  for (int k = 0; k < columnSize; ++k) {
    cJSON* column = cJSON_GetArrayItem(columns, k);
    if (column == NULL) continue;

    count = 1;
    cJSON* countObj = cJSON_GetObjectItem(column, "count");
    if (countObj && countObj->type == cJSON_Number) {
      count = countObj->valueint;    
    } else if (countObj && countObj->type != cJSON_Number) {
      printf("ERROR: failed to read json, column count not found\n");
      goto PARSE_OVER;
    } else {
      count = 1;
    }

    // column info 
    memset(&columnCase, 0, sizeof(StrColumn));
    cJSON *dataType = cJSON_GetObjectItem(column, "type");
    if (!dataType || dataType->type != cJSON_String || dataType->valuestring == NULL) {
      printf("ERROR: failed to read json, column type not found\n");
      goto PARSE_OVER;
    }
    //tstrncpy(superTbls->columns[k].dataType, dataType->valuestring, MAX_TB_NAME_SIZE);
    tstrncpy(columnCase.dataType, dataType->valuestring, MAX_TB_NAME_SIZE);
            
    cJSON* dataLen = cJSON_GetObjectItem(column, "len");
    if (dataLen && dataLen->type == cJSON_Number) {
      columnCase.dataLen = dataLen->valueint;    
    } else if (dataLen && dataLen->type != cJSON_Number) {
      printf("ERROR: failed to read json, column len not found\n");
      goto PARSE_OVER;
    } else {
      columnCase.dataLen = 8;
    }
    
    for (int n = 0; n < count; ++n) {
      tstrncpy(superTbls->columns[index].dataType, columnCase.dataType, MAX_TB_NAME_SIZE);
      superTbls->columns[index].dataLen = columnCase.dataLen; 
      index++;
    }
  }  
  superTbls->columnCount = index;  
  
  count = 1;
  index = 0;
  // tags 
  cJSON *tags = cJSON_GetObjectItem(stbInfo, "tags");
  if (!tags || tags->type != cJSON_Array) {
    printf("ERROR: failed to read json, tags not found\n");
    goto PARSE_OVER;
  }
  
  int tagSize = cJSON_GetArraySize(tags);
  if (tagSize > MAX_TAG_COUNT) {
    printf("ERROR: failed to read json, tags size overflow, max tag size is %d\n", MAX_TAG_COUNT);
    goto PARSE_OVER;
  }
  
  //superTbls->tagCount = tagSize;  
  for (int k = 0; k < tagSize; ++k) {
    cJSON* tag = cJSON_GetArrayItem(tags, k);
    if (tag == NULL) continue;
    
    count = 1;
    cJSON* countObj = cJSON_GetObjectItem(tag, "count");
    if (countObj && countObj->type == cJSON_Number) {
      count = countObj->valueint;    
    } else if (countObj && countObj->type != cJSON_Number) {
      printf("ERROR: failed to read json, column count not found\n");
      goto PARSE_OVER;
    } else {
      count = 1;
    }

    // column info 
    memset(&columnCase, 0, sizeof(StrColumn));
    cJSON *dataType = cJSON_GetObjectItem(tag, "type");
    if (!dataType || dataType->type != cJSON_String || dataType->valuestring == NULL) {
      printf("ERROR: failed to read json, tag type not found\n");
      goto PARSE_OVER;
    }
    tstrncpy(columnCase.dataType, dataType->valuestring, MAX_TB_NAME_SIZE);
            
    cJSON* dataLen = cJSON_GetObjectItem(tag, "len");
    if (dataLen && dataLen->type == cJSON_Number) {
      columnCase.dataLen = dataLen->valueint;    
    } else if (dataLen && dataLen->type != cJSON_Number) {
      printf("ERROR: failed to read json, column len not found\n");
      goto PARSE_OVER;
    } else {
      columnCase.dataLen = 0;
    }  
    
    for (int n = 0; n < count; ++n) {
      tstrncpy(superTbls->tags[index].dataType, columnCase.dataType, MAX_TB_NAME_SIZE);
      superTbls->tags[index].dataLen = columnCase.dataLen; 
      index++;
    }
  }      
  superTbls->tagCount = index;

  ret = true;

PARSE_OVER:
  //free(content);
  //cJSON_Delete(root);
  //fclose(fp);
  return ret;
}

static bool getMetaFromInsertJsonFile(cJSON* root) {
  bool  ret = false;

  cJSON* cfgdir = cJSON_GetObjectItem(root, "cfgdir");
  if (cfgdir && cfgdir->type == cJSON_String && cfgdir->valuestring != NULL) {
    tstrncpy(g_Dbs.cfgDir, cfgdir->valuestring, MAX_FILE_NAME_LEN);
  }

  cJSON* host = cJSON_GetObjectItem(root, "host");
  if (host && host->type == cJSON_String && host->valuestring != NULL) {
    tstrncpy(g_Dbs.host, host->valuestring, MAX_DB_NAME_SIZE);
  } else if (!host) {
    tstrncpy(g_Dbs.host, "127.0.0.1", MAX_DB_NAME_SIZE);
  } else {
    printf("ERROR: failed to read json, host not found\n");
    goto PARSE_OVER;
  }

  cJSON* port = cJSON_GetObjectItem(root, "port");
  if (port && port->type == cJSON_Number) {
    g_Dbs.port = port->valueint;
  } else if (!port) {
    g_Dbs.port = 6030;
  }

  cJSON* user = cJSON_GetObjectItem(root, "user");
  if (user && user->type == cJSON_String && user->valuestring != NULL) {
    tstrncpy(g_Dbs.user, user->valuestring, MAX_DB_NAME_SIZE);   
  } else if (!user) {
    tstrncpy(g_Dbs.user, "root", MAX_DB_NAME_SIZE);
  }

  cJSON* password = cJSON_GetObjectItem(root, "password");
  if (password && password->type == cJSON_String && password->valuestring != NULL) {
    tstrncpy(g_Dbs.password, password->valuestring, MAX_DB_NAME_SIZE);
  } else if (!password) {
    tstrncpy(g_Dbs.password, "taosdata", MAX_DB_NAME_SIZE);
  }

  cJSON* resultfile = cJSON_GetObjectItem(root, "result_file");
  if (resultfile && resultfile->type == cJSON_String && resultfile->valuestring != NULL) {
    tstrncpy(g_Dbs.resultFile, resultfile->valuestring, MAX_FILE_NAME_LEN);
  } else if (!resultfile) {
    tstrncpy(g_Dbs.resultFile, "./insert_res.txt", MAX_FILE_NAME_LEN);
  }

  cJSON* threads = cJSON_GetObjectItem(root, "thread_count");
  if (threads && threads->type == cJSON_Number) {
    g_Dbs.threadCount = threads->valueint;
  } else if (!threads) {
    g_Dbs.threadCount = 1;
  } else {
    printf("ERROR: failed to read json, threads not found\n");
    goto PARSE_OVER;
  }  
  
  cJSON* threads2 = cJSON_GetObjectItem(root, "thread_count_create_tbl");
  if (threads2 && threads2->type == cJSON_Number) {
    g_Dbs.threadCountByCreateTbl = threads2->valueint;
  } else if (!threads2) {
    g_Dbs.threadCountByCreateTbl = 1;
  } else {
    printf("ERROR: failed to read json, threads2 not found\n");
    goto PARSE_OVER;
  } 

      cJSON* insertInterval = cJSON_GetObjectItem(root, "insert_interval");
      if (insertInterval && insertInterval->type == cJSON_Number) {
        g_args.insert_interval = insertInterval->valueint;
      } else if (!insertInterval) {
        g_args.insert_interval = 0;
      } else {
        printf("ERROR: failed to read json, insert_interval not found\n");
        goto PARSE_OVER;
      }
 
      cJSON* numRecPerReq = cJSON_GetObjectItem(root, "num_of_records_per_req");
      if (numRecPerReq && numRecPerReq->type == cJSON_Number) {
        g_args.num_of_RPR = numRecPerReq->valueint;
      } else if (!numRecPerReq) {
        g_args.num_of_RPR = 100;
      } else {
        printf("ERROR: failed to read json, num_of_records_per_req not found\n");
        goto PARSE_OVER;
      }
 
  cJSON *answerPrompt = cJSON_GetObjectItem(root, "confirm_parameter_prompt"); // yes, no,
  if (answerPrompt 
          && answerPrompt->type == cJSON_String
          && answerPrompt->valuestring != NULL) {
    if (0 == strncasecmp(answerPrompt->valuestring, "yes", 3)) {
      g_args.answer_yes = false;
    } else if (0 == strncasecmp(answerPrompt->valuestring, "no", 2)) {
      g_args.answer_yes = true;
    } else {
      g_args.answer_yes = false;
    }
  } else if (!answerPrompt) {
    g_args.answer_yes = false;
  } else {
    printf("ERROR: failed to read json, confirm_parameter_prompt not found\n");
    goto PARSE_OVER;
  }  

  cJSON* dbs = cJSON_GetObjectItem(root, "databases");
  if (!dbs || dbs->type != cJSON_Array) {
    printf("ERROR: failed to read json, databases not found\n");
    goto PARSE_OVER;
  }

  int dbSize = cJSON_GetArraySize(dbs);
  if (dbSize > MAX_DB_COUNT) {
    printf("ERROR: failed to read json, databases size overflow, max database is %d\n", MAX_DB_COUNT);
    goto PARSE_OVER;
  }

  g_Dbs.dbCount = dbSize;
  for (int i = 0; i < dbSize; ++i) {
    cJSON* dbinfos = cJSON_GetArrayItem(dbs, i);
    if (dbinfos == NULL) continue;

    // dbinfo 
    cJSON *dbinfo = cJSON_GetObjectItem(dbinfos, "dbinfo");
    if (!dbinfo || dbinfo->type != cJSON_Object) {
      printf("ERROR: failed to read json, dbinfo not found\n");
      goto PARSE_OVER;
    }
    
    cJSON *dbName = cJSON_GetObjectItem(dbinfo, "name");
    if (!dbName || dbName->type != cJSON_String || dbName->valuestring == NULL) {
      printf("ERROR: failed to read json, db name not found\n");
      goto PARSE_OVER;
    }
    tstrncpy(g_Dbs.db[i].dbName, dbName->valuestring, MAX_DB_NAME_SIZE);

    cJSON *drop = cJSON_GetObjectItem(dbinfo, "drop");
    if (drop && drop->type == cJSON_String && drop->valuestring != NULL) {
      if (0 == strncasecmp(drop->valuestring, "yes", 3)) {
        g_Dbs.db[i].drop = 1;
      } else {
        g_Dbs.db[i].drop = 0;
      }        
    } else if (!drop) {
      g_Dbs.db[i].drop = 0;
    } else {
      printf("ERROR: failed to read json, drop not found\n");
      goto PARSE_OVER;
    }

    cJSON *precision = cJSON_GetObjectItem(dbinfo, "precision");
    if (precision && precision->type == cJSON_String && precision->valuestring != NULL) {
      tstrncpy(g_Dbs.db[i].dbCfg.precision, precision->valuestring, MAX_DB_NAME_SIZE);
    } else if (!precision) {
      //tstrncpy(g_Dbs.db[i].dbCfg.precision, "ms", MAX_DB_NAME_SIZE);
      memset(g_Dbs.db[i].dbCfg.precision, 0, MAX_DB_NAME_SIZE);
    } else {
      printf("ERROR: failed to read json, precision not found\n");
      goto PARSE_OVER;
    }

    cJSON* update = cJSON_GetObjectItem(dbinfo, "update");
    if (update && update->type == cJSON_Number) {
      g_Dbs.db[i].dbCfg.update = update->valueint;
    } else if (!update) {
      g_Dbs.db[i].dbCfg.update = -1;
    } else {
      printf("ERROR: failed to read json, update not found\n");
      goto PARSE_OVER;
    }

    cJSON* replica = cJSON_GetObjectItem(dbinfo, "replica");
    if (replica && replica->type == cJSON_Number) {
      g_Dbs.db[i].dbCfg.replica = replica->valueint;
    } else if (!replica) {
      g_Dbs.db[i].dbCfg.replica = -1;
    } else {
      printf("ERROR: failed to read json, replica not found\n");
      goto PARSE_OVER;
    }

    cJSON* keep = cJSON_GetObjectItem(dbinfo, "keep");
    if (keep && keep->type == cJSON_Number) {
      g_Dbs.db[i].dbCfg.keep = keep->valueint;
    } else if (!keep) {
      g_Dbs.db[i].dbCfg.keep = -1;
    } else {
     printf("ERROR: failed to read json, keep not found\n");
     goto PARSE_OVER;
    }
    
    cJSON* days = cJSON_GetObjectItem(dbinfo, "days");
    if (days && days->type == cJSON_Number) {
      g_Dbs.db[i].dbCfg.days = days->valueint;
    } else if (!days) {
      g_Dbs.db[i].dbCfg.days = -1;
    } else {
     printf("ERROR: failed to read json, days not found\n");
     goto PARSE_OVER;
    }
    
    cJSON* cache = cJSON_GetObjectItem(dbinfo, "cache");
    if (cache && cache->type == cJSON_Number) {
      g_Dbs.db[i].dbCfg.cache = cache->valueint;
    } else if (!cache) {
      g_Dbs.db[i].dbCfg.cache = -1;
    } else {
     printf("ERROR: failed to read json, cache not found\n");
     goto PARSE_OVER;
    }
        
    cJSON* blocks= cJSON_GetObjectItem(dbinfo, "blocks");
    if (blocks && blocks->type == cJSON_Number) {
      g_Dbs.db[i].dbCfg.blocks = blocks->valueint;
    } else if (!blocks) {
      g_Dbs.db[i].dbCfg.blocks = -1;
    } else {
     printf("ERROR: failed to read json, block not found\n");
     goto PARSE_OVER;
    }

    //cJSON* maxtablesPerVnode= cJSON_GetObjectItem(dbinfo, "maxtablesPerVnode");
    //if (maxtablesPerVnode && maxtablesPerVnode->type == cJSON_Number) {
    //  g_Dbs.db[i].dbCfg.maxtablesPerVnode = maxtablesPerVnode->valueint;
    //} else if (!maxtablesPerVnode) {
    //  g_Dbs.db[i].dbCfg.maxtablesPerVnode = TSDB_DEFAULT_TABLES;
    //} else {
    // printf("failed to read json, maxtablesPerVnode not found");
    // goto PARSE_OVER;
    //}

    cJSON* minRows= cJSON_GetObjectItem(dbinfo, "minRows");
    if (minRows && minRows->type == cJSON_Number) {
      g_Dbs.db[i].dbCfg.minRows = minRows->valueint;
    } else if (!minRows) {
      g_Dbs.db[i].dbCfg.minRows = -1;
    } else {
     printf("ERROR: failed to read json, minRows not found\n");
     goto PARSE_OVER;
    }

    cJSON* maxRows= cJSON_GetObjectItem(dbinfo, "maxRows");
    if (maxRows && maxRows->type == cJSON_Number) {
      g_Dbs.db[i].dbCfg.maxRows = maxRows->valueint;
    } else if (!maxRows) {
      g_Dbs.db[i].dbCfg.maxRows = -1;
    } else {
     printf("ERROR: failed to read json, maxRows not found\n");
     goto PARSE_OVER;
    }

    cJSON* comp= cJSON_GetObjectItem(dbinfo, "comp");
    if (comp && comp->type == cJSON_Number) {
      g_Dbs.db[i].dbCfg.comp = comp->valueint;
    } else if (!comp) {
      g_Dbs.db[i].dbCfg.comp = -1;
    } else {
     printf("ERROR: failed to read json, comp not found\n");
     goto PARSE_OVER;
    }

    cJSON* walLevel= cJSON_GetObjectItem(dbinfo, "walLevel");
    if (walLevel && walLevel->type == cJSON_Number) {
      g_Dbs.db[i].dbCfg.walLevel = walLevel->valueint;
    } else if (!walLevel) {
      g_Dbs.db[i].dbCfg.walLevel = -1;
    } else {
     printf("ERROR: failed to read json, walLevel not found\n");
     goto PARSE_OVER;
    }

    cJSON* cacheLast= cJSON_GetObjectItem(dbinfo, "cachelast");
    if (cacheLast && cacheLast->type == cJSON_Number) {
      g_Dbs.db[i].dbCfg.cacheLast = cacheLast->valueint;
    } else if (!cacheLast) {
      g_Dbs.db[i].dbCfg.cacheLast = -1;
    } else {
     printf("ERROR: failed to read json, cacheLast not found\n");
     goto PARSE_OVER;
    }

    cJSON* quorum= cJSON_GetObjectItem(dbinfo, "quorum");
    if (quorum && quorum->type == cJSON_Number) {
      g_Dbs.db[i].dbCfg.quorum = quorum->valueint;
    } else if (!quorum) {
      g_Dbs.db[i].dbCfg.quorum = -1;
    } else {
     printf("ERROR: failed to read json, walLevel not found\n");
     goto PARSE_OVER;
    }

    cJSON* fsync= cJSON_GetObjectItem(dbinfo, "fsync");
    if (fsync && fsync->type == cJSON_Number) {
      g_Dbs.db[i].dbCfg.fsync = fsync->valueint;
    } else if (!fsync) {
      g_Dbs.db[i].dbCfg.fsync = -1;
    } else {
     printf("ERROR: failed to read json, fsync not found\n");
     goto PARSE_OVER;
    }    

    // super_talbes 
    cJSON *stables = cJSON_GetObjectItem(dbinfos, "super_tables");
    if (!stables || stables->type != cJSON_Array) {
      printf("ERROR: failed to read json, super_tables not found\n");
      goto PARSE_OVER;
    }    
    
    int stbSize = cJSON_GetArraySize(stables);
    if (stbSize > MAX_SUPER_TABLE_COUNT) {
      printf("ERROR: failed to read json, databases size overflow, max database is %d\n", MAX_SUPER_TABLE_COUNT);
      goto PARSE_OVER;
    }

    g_Dbs.db[i].superTblCount = stbSize;
    for (int j = 0; j < stbSize; ++j) {
      cJSON* stbInfo = cJSON_GetArrayItem(stables, j);
      if (stbInfo == NULL) continue;
    
      // dbinfo 
      cJSON *stbName = cJSON_GetObjectItem(stbInfo, "name");
      if (!stbName || stbName->type != cJSON_String || stbName->valuestring == NULL) {
        printf("ERROR: failed to read json, stb name not found\n");
        goto PARSE_OVER;
      }
      tstrncpy(g_Dbs.db[i].superTbls[j].sTblName, stbName->valuestring, MAX_TB_NAME_SIZE);
    
      cJSON *prefix = cJSON_GetObjectItem(stbInfo, "childtable_prefix");
      if (!prefix || prefix->type != cJSON_String || prefix->valuestring == NULL) {
        printf("ERROR: failed to read json, childtable_prefix not found\n");
        goto PARSE_OVER;
      }
      tstrncpy(g_Dbs.db[i].superTbls[j].childTblPrefix, prefix->valuestring, MAX_DB_NAME_SIZE);

      cJSON *autoCreateTbl = cJSON_GetObjectItem(stbInfo, "auto_create_table"); // yes, no, null
      if (autoCreateTbl
              && autoCreateTbl->type == cJSON_String
              && autoCreateTbl->valuestring != NULL) {
        if (0 == strncasecmp(autoCreateTbl->valuestring, "yes", 3)) {
          g_Dbs.db[i].superTbls[j].autoCreateTable = AUTO_CREATE_SUBTBL;
        } else if (0 == strncasecmp(autoCreateTbl->valuestring, "no", 2)) {
          g_Dbs.db[i].superTbls[j].autoCreateTable = PRE_CREATE_SUBTBL;
        } else {
          g_Dbs.db[i].superTbls[j].autoCreateTable = PRE_CREATE_SUBTBL;
        }
      } else if (!autoCreateTbl) {
        g_Dbs.db[i].superTbls[j].autoCreateTable = PRE_CREATE_SUBTBL;
      } else {
        printf("ERROR: failed to read json, auto_create_table not found\n");
        goto PARSE_OVER;
      }
      
      cJSON* batchCreateTbl = cJSON_GetObjectItem(stbInfo, "batch_create_tbl_num");
      if (batchCreateTbl && batchCreateTbl->type == cJSON_Number) {
        g_Dbs.db[i].superTbls[j].batchCreateTableNum = batchCreateTbl->valueint;
      } else if (!batchCreateTbl) {
        g_Dbs.db[i].superTbls[j].batchCreateTableNum = 1000;
      } else {
        printf("ERROR: failed to read json, batch_create_tbl_num not found\n");
        goto PARSE_OVER;
      }      

      cJSON *childTblExists = cJSON_GetObjectItem(stbInfo, "child_table_exists"); // yes, no
      if (childTblExists
              && childTblExists->type == cJSON_String
              && childTblExists->valuestring != NULL) {
        if (0 == strncasecmp(childTblExists->valuestring, "yes", 3)) {
          g_Dbs.db[i].superTbls[j].childTblExists = TBL_ALREADY_EXISTS;
        } else if (0 == strncasecmp(childTblExists->valuestring, "no", 2)) {
          g_Dbs.db[i].superTbls[j].childTblExists = TBL_NO_EXISTS;
        } else {
          g_Dbs.db[i].superTbls[j].childTblExists = TBL_NO_EXISTS;
        }
      } else if (!childTblExists) {
        g_Dbs.db[i].superTbls[j].childTblExists = TBL_NO_EXISTS;
      } else {
        printf("ERROR: failed to read json, child_table_exists not found\n");
        goto PARSE_OVER;
      }
      
      cJSON* count = cJSON_GetObjectItem(stbInfo, "childtable_count");
      if (!count || count->type != cJSON_Number || 0 >= count->valueint) {
        printf("ERROR: failed to read json, childtable_count not found\n");
        goto PARSE_OVER;
      }
      g_Dbs.db[i].superTbls[j].childTblCount = count->valueint;

      cJSON *dataSource = cJSON_GetObjectItem(stbInfo, "data_source");
      if (dataSource && dataSource->type == cJSON_String
              && dataSource->valuestring != NULL) {
        tstrncpy(g_Dbs.db[i].superTbls[j].dataSource,
                dataSource->valuestring, MAX_DB_NAME_SIZE);
      } else if (!dataSource) {
        tstrncpy(g_Dbs.db[i].superTbls[j].dataSource, "rand", MAX_DB_NAME_SIZE);
      } else {
        printf("ERROR: failed to read json, data_source not found\n");
        goto PARSE_OVER;
      }

      cJSON *insertMode = cJSON_GetObjectItem(stbInfo, "insert_mode"); // taosc , restful
      if (insertMode && insertMode->type == cJSON_String
              && insertMode->valuestring != NULL) {
        tstrncpy(g_Dbs.db[i].superTbls[j].insertMode,
                insertMode->valuestring, MAX_DB_NAME_SIZE);
      } else if (!insertMode) {
        tstrncpy(g_Dbs.db[i].superTbls[j].insertMode, "taosc", MAX_DB_NAME_SIZE);
      } else {
        printf("ERROR: failed to read json, insert_mode not found\n");
        goto PARSE_OVER;
      }

      cJSON* childTbl_limit = cJSON_GetObjectItem(stbInfo, "childtable_limit");
      if (childTbl_limit) {
        if (childTbl_limit->type != cJSON_Number) {
            printf("ERROR: failed to read json, childtable_limit\n");
            goto PARSE_OVER;
        }
        g_Dbs.db[i].superTbls[j].childTblLimit = childTbl_limit->valueint;
      } else {
        g_Dbs.db[i].superTbls[j].childTblLimit = -1;    // select ... limit -1 means all query result
      }

      cJSON* childTbl_offset = cJSON_GetObjectItem(stbInfo, "childtable_offset");
      if (childTbl_offset) {
        if (childTbl_offset->type != cJSON_Number || 0 > childTbl_offset->valueint) {
            printf("ERROR: failed to read json, childtable_offset\n");
            goto PARSE_OVER;
        }
        g_Dbs.db[i].superTbls[j].childTblOffset = childTbl_offset->valueint;
      } else {
        g_Dbs.db[i].superTbls[j].childTblOffset = 0;
      }

      cJSON *ts = cJSON_GetObjectItem(stbInfo, "start_timestamp");
      if (ts && ts->type == cJSON_String && ts->valuestring != NULL) {
        tstrncpy(g_Dbs.db[i].superTbls[j].startTimestamp, ts->valuestring, MAX_DB_NAME_SIZE);
      } else if (!ts) {
        tstrncpy(g_Dbs.db[i].superTbls[j].startTimestamp, "now", MAX_DB_NAME_SIZE);
      } else {
        printf("ERROR: failed to read json, start_timestamp not found\n");
        goto PARSE_OVER;
      }

      cJSON* timestampStep = cJSON_GetObjectItem(stbInfo, "timestamp_step");
      if (timestampStep && timestampStep->type == cJSON_Number) {
        g_Dbs.db[i].superTbls[j].timeStampStep = timestampStep->valueint;
      } else if (!timestampStep) {
        g_Dbs.db[i].superTbls[j].timeStampStep = 1000;
      } else {
        printf("ERROR: failed to read json, timestamp_step not found\n");
        goto PARSE_OVER;
      }

      cJSON* sampleDataBufSize = cJSON_GetObjectItem(stbInfo, "sample_buf_size");
      if (sampleDataBufSize && sampleDataBufSize->type == cJSON_Number) {
        g_Dbs.db[i].superTbls[j].sampleDataBufSize = sampleDataBufSize->valueint;
        if (g_Dbs.db[i].superTbls[j].sampleDataBufSize < 1024*1024) {
          g_Dbs.db[i].superTbls[j].sampleDataBufSize = 1024*1024 + 1024;
        }
      } else if (!sampleDataBufSize) {
        g_Dbs.db[i].superTbls[j].sampleDataBufSize = 1024*1024 + 1024;
      } else {
        printf("ERROR: failed to read json, sample_buf_size not found\n");
        goto PARSE_OVER;
      }      

      cJSON *sampleFormat = cJSON_GetObjectItem(stbInfo, "sample_format");
      if (sampleFormat && sampleFormat->type == cJSON_String && sampleFormat->valuestring != NULL) {
        tstrncpy(g_Dbs.db[i].superTbls[j].sampleFormat,
                sampleFormat->valuestring, MAX_DB_NAME_SIZE);
      } else if (!sampleFormat) {
        tstrncpy(g_Dbs.db[i].superTbls[j].sampleFormat, "csv", MAX_DB_NAME_SIZE);
      } else {
        printf("ERROR: failed to read json, sample_format not found\n");
        goto PARSE_OVER;
      }      

      cJSON *sampleFile = cJSON_GetObjectItem(stbInfo, "sample_file");
      if (sampleFile && sampleFile->type == cJSON_String && sampleFile->valuestring != NULL) {
        tstrncpy(g_Dbs.db[i].superTbls[j].sampleFile,
                sampleFile->valuestring, MAX_FILE_NAME_LEN);
      } else if (!sampleFile) {
        memset(g_Dbs.db[i].superTbls[j].sampleFile, 0, MAX_FILE_NAME_LEN);
      } else {
        printf("ERROR: failed to read json, sample_file not found\n");
        goto PARSE_OVER;
      }          

      cJSON *tagsFile = cJSON_GetObjectItem(stbInfo, "tags_file");
      if (tagsFile && tagsFile->type == cJSON_String && tagsFile->valuestring != NULL) {
        tstrncpy(g_Dbs.db[i].superTbls[j].tagsFile,
                tagsFile->valuestring, MAX_FILE_NAME_LEN);
        if (0 == g_Dbs.db[i].superTbls[j].tagsFile[0]) {
          g_Dbs.db[i].superTbls[j].tagSource = 0;
        } else {
          g_Dbs.db[i].superTbls[j].tagSource = 1;
        }
      } else if (!tagsFile) {
        memset(g_Dbs.db[i].superTbls[j].tagsFile, 0, MAX_FILE_NAME_LEN);
        g_Dbs.db[i].superTbls[j].tagSource = 0;
      } else {
        printf("ERROR: failed to read json, tags_file not found\n");
        goto PARSE_OVER;
      }

      cJSON* maxSqlLen = cJSON_GetObjectItem(stbInfo, "max_sql_len");
      if (maxSqlLen && maxSqlLen->type == cJSON_Number) {
        int32_t len = maxSqlLen->valueint;
        if (len > TSDB_MAX_ALLOWED_SQL_LEN) {
          len = TSDB_MAX_ALLOWED_SQL_LEN;
        } else if (len < TSDB_MAX_SQL_LEN) {
          len = TSDB_MAX_SQL_LEN;
        }       
        g_Dbs.db[i].superTbls[j].maxSqlLen = len;
      } else if (!maxSqlLen) {
        g_Dbs.db[i].superTbls[j].maxSqlLen = TSDB_MAX_SQL_LEN;
      } else {
        printf("ERROR: failed to read json, maxSqlLen not found\n");
        goto PARSE_OVER;
      }      

      cJSON *multiThreadWriteOneTbl =
          cJSON_GetObjectItem(stbInfo, "multi_thread_write_one_tbl"); // no , yes
      if (multiThreadWriteOneTbl
              && multiThreadWriteOneTbl->type == cJSON_String
              && multiThreadWriteOneTbl->valuestring != NULL) {
        if (0 == strncasecmp(multiThreadWriteOneTbl->valuestring, "yes", 3)) {
          g_Dbs.db[i].superTbls[j].multiThreadWriteOneTbl = 1;
        } else {
          g_Dbs.db[i].superTbls[j].multiThreadWriteOneTbl = 0;
        }        
      } else if (!multiThreadWriteOneTbl) {
        g_Dbs.db[i].superTbls[j].multiThreadWriteOneTbl = 0;
      } else {
        printf("ERROR: failed to read json, multiThreadWriteOneTbl not found\n");
        goto PARSE_OVER;
      }

      cJSON* numberOfTblInOneSql = cJSON_GetObjectItem(stbInfo, "number_of_tbl_in_one_sql");
      if (numberOfTblInOneSql && numberOfTblInOneSql->type == cJSON_Number) {
        g_Dbs.db[i].superTbls[j].numberOfTblInOneSql = numberOfTblInOneSql->valueint;
      } else if (!numberOfTblInOneSql) {
        g_Dbs.db[i].superTbls[j].numberOfTblInOneSql = 0;
      } else {
        printf("ERROR: failed to read json, numberOfTblInOneSql not found\n");
        goto PARSE_OVER;
      }      

      cJSON* rowsPerTbl = cJSON_GetObjectItem(stbInfo, "rows_per_tbl");
      if (rowsPerTbl && rowsPerTbl->type == cJSON_Number) {
        g_Dbs.db[i].superTbls[j].rowsPerTbl = rowsPerTbl->valueint;
      } else if (!rowsPerTbl) {
        g_Dbs.db[i].superTbls[j].rowsPerTbl = 1;
      } else {
        printf("ERROR: failed to read json, rowsPerTbl not found\n");
        goto PARSE_OVER;
      }      

      cJSON* disorderRatio = cJSON_GetObjectItem(stbInfo, "disorder_ratio");
      if (disorderRatio && disorderRatio->type == cJSON_Number) {
        g_Dbs.db[i].superTbls[j].disorderRatio = disorderRatio->valueint;
      } else if (!disorderRatio) {
        g_Dbs.db[i].superTbls[j].disorderRatio = 0;
      } else {
        printf("ERROR: failed to read json, disorderRatio not found\n");
        goto PARSE_OVER;
      }      

      cJSON* disorderRange = cJSON_GetObjectItem(stbInfo, "disorder_range");
      if (disorderRange && disorderRange->type == cJSON_Number) {
        g_Dbs.db[i].superTbls[j].disorderRange = disorderRange->valueint;
      } else if (!disorderRange) {
        g_Dbs.db[i].superTbls[j].disorderRange = 1000;
      } else {
        printf("ERROR: failed to read json, disorderRange not found\n");
        goto PARSE_OVER;
      }

      cJSON* insertRows = cJSON_GetObjectItem(stbInfo, "insert_rows");
      if (insertRows && insertRows->type == cJSON_Number) {
        g_Dbs.db[i].superTbls[j].insertRows = insertRows->valueint;
        //if (0 == g_Dbs.db[i].superTbls[j].insertRows) {
        //  g_Dbs.db[i].superTbls[j].insertRows = 0x7FFFFFFFFFFFFFFF;
        //}
      } else if (!insertRows) {
        g_Dbs.db[i].superTbls[j].insertRows = 0x7FFFFFFFFFFFFFFF;
      } else {
        printf("ERROR: failed to read json, insert_rows not found\n");
        goto PARSE_OVER;
      }

      if (NO_CREATE_SUBTBL == g_Dbs.db[i].superTbls[j].autoCreateTable
              || (TBL_ALREADY_EXISTS == g_Dbs.db[i].superTbls[j].childTblExists)) {
        continue;
      }

      int retVal = getColumnAndTagTypeFromInsertJsonFile(stbInfo, &g_Dbs.db[i].superTbls[j]);
      if (false == retVal) {
        goto PARSE_OVER;
      }      
    }    
  }

  ret = true;

PARSE_OVER:
  //free(content);
  //cJSON_Delete(root);
  //fclose(fp);
  return ret;
}

static bool getMetaFromQueryJsonFile(cJSON* root) {
  bool  ret = false;

  cJSON* cfgdir = cJSON_GetObjectItem(root, "cfgdir");
  if (cfgdir && cfgdir->type == cJSON_String && cfgdir->valuestring != NULL) {
    tstrncpy(g_queryInfo.cfgDir, cfgdir->valuestring, MAX_FILE_NAME_LEN);
  }

  cJSON* host = cJSON_GetObjectItem(root, "host");
  if (host && host->type == cJSON_String && host->valuestring != NULL) {
    tstrncpy(g_queryInfo.host, host->valuestring, MAX_DB_NAME_SIZE);
  } else if (!host) {
    tstrncpy(g_queryInfo.host, "127.0.0.1", MAX_DB_NAME_SIZE);
  } else {
    printf("ERROR: failed to read json, host not found\n");
    goto PARSE_OVER;
  }

  cJSON* port = cJSON_GetObjectItem(root, "port");
  if (port && port->type == cJSON_Number) {
    g_queryInfo.port = port->valueint;
  } else if (!port) {
    g_queryInfo.port = 6030;
  }

  cJSON* user = cJSON_GetObjectItem(root, "user");
  if (user && user->type == cJSON_String && user->valuestring != NULL) {
    tstrncpy(g_queryInfo.user, user->valuestring, MAX_DB_NAME_SIZE);   
  } else if (!user) {
    tstrncpy(g_queryInfo.user, "root", MAX_DB_NAME_SIZE); ;
  }

  cJSON* password = cJSON_GetObjectItem(root, "password");
  if (password && password->type == cJSON_String && password->valuestring != NULL) {
    tstrncpy(g_queryInfo.password, password->valuestring, MAX_DB_NAME_SIZE);
  } else if (!password) {
    tstrncpy(g_queryInfo.password, "taosdata", MAX_DB_NAME_SIZE);;
  }

  cJSON *answerPrompt = cJSON_GetObjectItem(root, "confirm_parameter_prompt"); // yes, no,
  if (answerPrompt && answerPrompt->type == cJSON_String
          && answerPrompt->valuestring != NULL) {
    if (0 == strncasecmp(answerPrompt->valuestring, "yes", 3)) {
      g_args.answer_yes = false;
    } else if (0 == strncasecmp(answerPrompt->valuestring, "no", 2)) {
      g_args.answer_yes = true;
    } else {
      g_args.answer_yes = false;
    }
  } else if (!answerPrompt) {
    g_args.answer_yes = false;
  } else {
    printf("ERROR: failed to read json, confirm_parameter_prompt not found\n");
    goto PARSE_OVER;
  }  

  cJSON* dbs = cJSON_GetObjectItem(root, "databases");
  if (dbs && dbs->type == cJSON_String && dbs->valuestring != NULL) {
    tstrncpy(g_queryInfo.dbName, dbs->valuestring, MAX_DB_NAME_SIZE);
  } else if (!dbs) {
    printf("ERROR: failed to read json, databases not found\n");
    goto PARSE_OVER;
  }

  cJSON* queryMode = cJSON_GetObjectItem(root, "query_mode");
  if (queryMode && queryMode->type == cJSON_String && queryMode->valuestring != NULL) {
    tstrncpy(g_queryInfo.queryMode, queryMode->valuestring, MAX_TB_NAME_SIZE);
  } else if (!queryMode) {
    tstrncpy(g_queryInfo.queryMode, "taosc", MAX_TB_NAME_SIZE);
  } else {
    printf("ERROR: failed to read json, query_mode not found\n");
    goto PARSE_OVER;
  }
  
  // super_table_query 
  cJSON *superQuery = cJSON_GetObjectItem(root, "specified_table_query");
  if (!superQuery) {
    g_queryInfo.superQueryInfo.concurrent = 0;
    g_queryInfo.superQueryInfo.sqlCount = 0;
  } else if (superQuery->type != cJSON_Object) {
    printf("ERROR: failed to read json, super_table_query not found\n");
    goto PARSE_OVER;
  } else {  
    cJSON* rate = cJSON_GetObjectItem(superQuery, "query_interval");
    if (rate && rate->type == cJSON_Number) {
      g_queryInfo.superQueryInfo.rate = rate->valueint;
    } else if (!rate) {
      g_queryInfo.superQueryInfo.rate = 0;
    }
  
    cJSON* concurrent = cJSON_GetObjectItem(superQuery, "concurrent");
    if (concurrent && concurrent->type == cJSON_Number) {
      g_queryInfo.superQueryInfo.concurrent = concurrent->valueint;
    } else if (!concurrent) {
      g_queryInfo.superQueryInfo.concurrent = 1;
    }
  
    cJSON* mode = cJSON_GetObjectItem(superQuery, "mode");
    if (mode && mode->type == cJSON_String && mode->valuestring != NULL) {
      if (0 == strcmp("sync", mode->valuestring)) {      
        g_queryInfo.superQueryInfo.subscribeMode = 0;
      } else if (0 == strcmp("async", mode->valuestring)) {      
        g_queryInfo.superQueryInfo.subscribeMode = 1;
      } else {
        printf("ERROR: failed to read json, subscribe mod error\n");
        goto PARSE_OVER;
      }
    } else {
      g_queryInfo.superQueryInfo.subscribeMode = 0;
    }
    
    cJSON* interval = cJSON_GetObjectItem(superQuery, "interval");
    if (interval && interval->type == cJSON_Number) {
      g_queryInfo.superQueryInfo.subscribeInterval = interval->valueint;
    } else if (!interval) {    
      //printf("failed to read json, subscribe interval no found\n");
      //goto PARSE_OVER;
      g_queryInfo.superQueryInfo.subscribeInterval = 10000;
    }
  
    cJSON* restart = cJSON_GetObjectItem(superQuery, "restart");
    if (restart && restart->type == cJSON_String && restart->valuestring != NULL) {
      if (0 == strcmp("yes", restart->valuestring)) {      
        g_queryInfo.superQueryInfo.subscribeRestart = 1;
      } else if (0 == strcmp("no", restart->valuestring)) {      
        g_queryInfo.superQueryInfo.subscribeRestart = 0;
      } else {
        printf("ERROR: failed to read json, subscribe restart error\n");
        goto PARSE_OVER;
      }
    } else {
      g_queryInfo.superQueryInfo.subscribeRestart = 1;
    }
  
    cJSON* keepProgress = cJSON_GetObjectItem(superQuery, "keepProgress");
    if (keepProgress
            && keepProgress->type == cJSON_String
            && keepProgress->valuestring != NULL) {
      if (0 == strcmp("yes", keepProgress->valuestring)) {      
        g_queryInfo.superQueryInfo.subscribeKeepProgress = 1;
      } else if (0 == strcmp("no", keepProgress->valuestring)) {      
        g_queryInfo.superQueryInfo.subscribeKeepProgress = 0;
      } else {
        printf("ERROR: failed to read json, subscribe keepProgress error\n");
        goto PARSE_OVER;
      }
    } else {
      g_queryInfo.superQueryInfo.subscribeKeepProgress = 0;
    }

    // sqls   
    cJSON* superSqls = cJSON_GetObjectItem(superQuery, "sqls");
    if (!superSqls) {
      g_queryInfo.superQueryInfo.sqlCount = 0;
    } else if (superSqls->type != cJSON_Array) {
      printf("ERROR: failed to read json, super sqls not found\n");
      goto PARSE_OVER;
    } else {  
      int superSqlSize = cJSON_GetArraySize(superSqls);
      if (superSqlSize > MAX_QUERY_SQL_COUNT) {
        printf("ERROR: failed to read json, query sql size overflow, max is %d\n", MAX_QUERY_SQL_COUNT);
        goto PARSE_OVER;
      }

      g_queryInfo.superQueryInfo.sqlCount = superSqlSize;
      for (int j = 0; j < superSqlSize; ++j) {
        cJSON* sql = cJSON_GetArrayItem(superSqls, j);
        if (sql == NULL) continue;
      
        cJSON *sqlStr = cJSON_GetObjectItem(sql, "sql");
        if (!sqlStr || sqlStr->type != cJSON_String || sqlStr->valuestring == NULL) {
          printf("ERROR: failed to read json, sql not found\n");
          goto PARSE_OVER;
        }
        tstrncpy(g_queryInfo.superQueryInfo.sql[j], sqlStr->valuestring, MAX_QUERY_SQL_LENGTH);

        cJSON *result = cJSON_GetObjectItem(sql, "result");
        if (NULL != result && result->type == cJSON_String && result->valuestring != NULL) {
          tstrncpy(g_queryInfo.superQueryInfo.result[j], result->valuestring, MAX_FILE_NAME_LEN);
        } else if (NULL == result) {
          memset(g_queryInfo.superQueryInfo.result[j], 0, MAX_FILE_NAME_LEN);
        } else {
          printf("ERROR: failed to read json, super query result file not found\n");
          goto PARSE_OVER;
        } 
      }
    }
  }

  // sub_table_query 
  cJSON *subQuery = cJSON_GetObjectItem(root, "super_table_query");
  if (!subQuery) {
    g_queryInfo.subQueryInfo.threadCnt = 0;
    g_queryInfo.subQueryInfo.sqlCount = 0;
  } else if (subQuery->type != cJSON_Object) {
    printf("ERROR: failed to read json, sub_table_query not found\n");
    ret = true;
    goto PARSE_OVER;
  } else {
    cJSON* subrate = cJSON_GetObjectItem(subQuery, "query_interval");
    if (subrate && subrate->type == cJSON_Number) {
      g_queryInfo.subQueryInfo.rate = subrate->valueint;
    } else if (!subrate) {
      g_queryInfo.subQueryInfo.rate = 0;
    }

    cJSON* threads = cJSON_GetObjectItem(subQuery, "threads");
    if (threads && threads->type == cJSON_Number) {
      g_queryInfo.subQueryInfo.threadCnt = threads->valueint;
    } else if (!threads) {
      g_queryInfo.subQueryInfo.threadCnt = 1;
    }

    //cJSON* subTblCnt = cJSON_GetObjectItem(subQuery, "childtable_count");
    //if (subTblCnt && subTblCnt->type == cJSON_Number) {
    //  g_queryInfo.subQueryInfo.childTblCount = subTblCnt->valueint;
    //} else if (!subTblCnt) {
    //  g_queryInfo.subQueryInfo.childTblCount = 0;
    //}

    cJSON* stblname = cJSON_GetObjectItem(subQuery, "stblname");
    if (stblname && stblname->type == cJSON_String && stblname->valuestring != NULL) {
      tstrncpy(g_queryInfo.subQueryInfo.sTblName, stblname->valuestring, MAX_TB_NAME_SIZE);
    } else {
      printf("ERROR: failed to read json, super table name not found\n");
      goto PARSE_OVER;
    }

    cJSON* submode = cJSON_GetObjectItem(subQuery, "mode");
    if (submode && submode->type == cJSON_String && submode->valuestring != NULL) {
      if (0 == strcmp("sync", submode->valuestring)) {      
        g_queryInfo.subQueryInfo.subscribeMode = 0;
      } else if (0 == strcmp("async", submode->valuestring)) {      
        g_queryInfo.subQueryInfo.subscribeMode = 1;
      } else {
        printf("ERROR: failed to read json, subscribe mod error\n");
        goto PARSE_OVER;
      }
    } else {
      g_queryInfo.subQueryInfo.subscribeMode = 0;
    }

    cJSON* subinterval = cJSON_GetObjectItem(subQuery, "interval");
    if (subinterval && subinterval->type == cJSON_Number) {
      g_queryInfo.subQueryInfo.subscribeInterval = subinterval->valueint;
    } else if (!subinterval) {    
      //printf("failed to read json, subscribe interval no found\n");
      //goto PARSE_OVER;
      g_queryInfo.subQueryInfo.subscribeInterval = 10000;
    }
  
    cJSON* subrestart = cJSON_GetObjectItem(subQuery, "restart");
    if (subrestart && subrestart->type == cJSON_String && subrestart->valuestring != NULL) {
      if (0 == strcmp("yes", subrestart->valuestring)) {      
        g_queryInfo.subQueryInfo.subscribeRestart = 1;
      } else if (0 == strcmp("no", subrestart->valuestring)) {      
        g_queryInfo.subQueryInfo.subscribeRestart = 0;
      } else {
        printf("ERROR: failed to read json, subscribe restart error\n");
        goto PARSE_OVER;
      }
    } else {
      g_queryInfo.subQueryInfo.subscribeRestart = 1;
    }
  
    cJSON* subkeepProgress = cJSON_GetObjectItem(subQuery, "keepProgress");
    if (subkeepProgress && subkeepProgress->type == cJSON_String && subkeepProgress->valuestring != NULL) {
      if (0 == strcmp("yes", subkeepProgress->valuestring)) {      
        g_queryInfo.subQueryInfo.subscribeKeepProgress = 1;
      } else if (0 == strcmp("no", subkeepProgress->valuestring)) {      
        g_queryInfo.subQueryInfo.subscribeKeepProgress = 0;
      } else {
        printf("ERROR: failed to read json, subscribe keepProgress error\n");
        goto PARSE_OVER;
      }
    } else {
      g_queryInfo.subQueryInfo.subscribeKeepProgress = 0;
    }  

    // sqls     
    cJSON* subsqls = cJSON_GetObjectItem(subQuery, "sqls");
    if (!subsqls) {
      g_queryInfo.subQueryInfo.sqlCount = 0;
    } else if (subsqls->type != cJSON_Array) {
      printf("ERROR: failed to read json, super sqls not found\n");
      goto PARSE_OVER;
    } else {  
      int superSqlSize = cJSON_GetArraySize(subsqls);
      if (superSqlSize > MAX_QUERY_SQL_COUNT) {
        printf("ERROR: failed to read json, query sql size overflow, max is %d\n", MAX_QUERY_SQL_COUNT);
        goto PARSE_OVER;
      }
    
      g_queryInfo.subQueryInfo.sqlCount = superSqlSize;
      for (int j = 0; j < superSqlSize; ++j) {      
        cJSON* sql = cJSON_GetArrayItem(subsqls, j);
        if (sql == NULL) continue;
        
        cJSON *sqlStr = cJSON_GetObjectItem(sql, "sql");
        if (!sqlStr || sqlStr->type != cJSON_String || sqlStr->valuestring == NULL) {
          printf("ERROR: failed to read json, sql not found\n");
          goto PARSE_OVER;
        }
        tstrncpy(g_queryInfo.subQueryInfo.sql[j], sqlStr->valuestring, MAX_QUERY_SQL_LENGTH);

        cJSON *result = cJSON_GetObjectItem(sql, "result");
        if (result != NULL && result->type == cJSON_String && result->valuestring != NULL){
          tstrncpy(g_queryInfo.subQueryInfo.result[j], result->valuestring, MAX_FILE_NAME_LEN);
        } else if (NULL == result) {
          memset(g_queryInfo.subQueryInfo.result[j], 0, MAX_FILE_NAME_LEN);
        }  else {
          printf("ERROR: failed to read json, sub query result file not found\n");
          goto PARSE_OVER;
        } 
      }
    }
  }

  ret = true;

PARSE_OVER:
  //free(content);
  //cJSON_Delete(root);
  //fclose(fp);
  return ret;
}

static bool getInfoFromJsonFile(char* file) {
    debugPrint("DEBUG - %s %d %s\n", __func__, __LINE__, file);

  FILE *fp = fopen(file, "r");
  if (!fp) {
    printf("failed to read %s, reason:%s\n", file, strerror(errno));
    return false;
  }

  bool  ret = false;
  int   maxLen = 64000;
  char *content = calloc(1, maxLen + 1);
  int   len = fread(content, 1, maxLen, fp);
  if (len <= 0) {
    free(content);
    fclose(fp);
    printf("failed to read %s, content is null", file);
    return false;
  }

  content[len] = 0;
  cJSON* root = cJSON_Parse(content);
  if (root == NULL) {
    printf("ERROR: failed to cjson parse %s, invalid json format\n", file);
    goto PARSE_OVER;
  }

  cJSON* filetype = cJSON_GetObjectItem(root, "filetype");
  if (filetype && filetype->type == cJSON_String && filetype->valuestring != NULL) {
    if (0 == strcasecmp("insert", filetype->valuestring)) {
      g_args.test_mode = INSERT_MODE;
    } else if (0 == strcasecmp("query", filetype->valuestring)) {
      g_args.test_mode = QUERY_MODE;
    } else if (0 == strcasecmp("subscribe", filetype->valuestring)) {
      g_args.test_mode = SUBSCRIBE_MODE;
    } else {
      printf("ERROR: failed to read json, filetype not support\n");
      goto PARSE_OVER;
    }
  } else if (!filetype) {
    g_args.test_mode = INSERT_MODE;
  } else {
    printf("ERROR: failed to read json, filetype not found\n");
    goto PARSE_OVER;
  }

  if (INSERT_MODE == g_args.test_mode) {
    ret = getMetaFromInsertJsonFile(root);
  } else if (QUERY_MODE == g_args.test_mode) {
    ret = getMetaFromQueryJsonFile(root);
  } else if (SUBSCRIBE_MODE == g_args.test_mode) {
    ret = getMetaFromQueryJsonFile(root);
  } else {
    printf("ERROR: input json file type error! please input correct file type: insert or query or subscribe\n");
    goto PARSE_OVER;
  } 

PARSE_OVER:
  free(content);
  cJSON_Delete(root);
  fclose(fp);
  return ret;
}

void prePareSampleData() {
  for (int i = 0; i < g_Dbs.dbCount; i++) {    
    for (int j = 0; j < g_Dbs.db[i].superTblCount; j++) {
      //if (0 == strncasecmp(g_Dbs.db[i].superTbls[j].dataSource, "sample", 6)) {
      //  readSampleFromFileToMem(&g_Dbs.db[i].superTbls[j]);
      //}

      if (g_Dbs.db[i].superTbls[j].tagsFile[0] != 0) {
        (void)readTagFromCsvFileToMem(&g_Dbs.db[i].superTbls[j]);
      }
    }
  }
}

void postFreeResource() {
  tmfclose(g_fpOfInsertResult);
  for (int i = 0; i < g_Dbs.dbCount; i++) {    
    for (int j = 0; j < g_Dbs.db[i].superTblCount; j++) {
      if (0 != g_Dbs.db[i].superTbls[j].colsOfCreateChildTable) {
        free(g_Dbs.db[i].superTbls[j].colsOfCreateChildTable);
        g_Dbs.db[i].superTbls[j].colsOfCreateChildTable = NULL;
      }
      if (0 != g_Dbs.db[i].superTbls[j].sampleDataBuf) {
        free(g_Dbs.db[i].superTbls[j].sampleDataBuf);
        g_Dbs.db[i].superTbls[j].sampleDataBuf = NULL;
      }
      if (0 != g_Dbs.db[i].superTbls[j].tagDataBuf) {
        free(g_Dbs.db[i].superTbls[j].tagDataBuf);
        g_Dbs.db[i].superTbls[j].tagDataBuf = NULL;
      }
      if (0 != g_Dbs.db[i].superTbls[j].childTblName) {
        free(g_Dbs.db[i].superTbls[j].childTblName);
        g_Dbs.db[i].superTbls[j].childTblName = NULL;
      }
    }
  }
}

int getRowDataFromSample(char*  dataBuf, int maxLen, int64_t timestamp, SSuperTable* superTblInfo, int* sampleUsePos, FILE *fp, char* sampleBuf) {
  if ((*sampleUsePos) == MAX_SAMPLES_ONCE_FROM_FILE) {
    int ret = readSampleFromCsvFileToMem(fp, superTblInfo, sampleBuf);
    if (0 != ret) {
      return -1;
    }
    *sampleUsePos = 0;
  }

  int    dataLen = 0;
  dataLen += snprintf(dataBuf + dataLen, maxLen - dataLen, "(%" PRId64 ", ", timestamp);
  dataLen += snprintf(dataBuf + dataLen, maxLen - dataLen, "%s", sampleBuf + superTblInfo->lenOfOneRow * (*sampleUsePos));
  dataLen += snprintf(dataBuf + dataLen, maxLen - dataLen, ")");

  (*sampleUsePos)++;
  
  return dataLen;
}

int generateRowData(char*  dataBuf, int maxLen, int64_t timestamp, SSuperTable* stbInfo) {
  int    dataLen = 0;
  dataLen += snprintf(dataBuf + dataLen, maxLen - dataLen, "(%" PRId64 ", ", timestamp);
  for (int i = 0; i < stbInfo->columnCount; i++) {    
    if ((0 == strncasecmp(stbInfo->columns[i].dataType, "binary", 6)) || (0 == strncasecmp(stbInfo->columns[i].dataType, "nchar", 5))) {
      if (stbInfo->columns[i].dataLen > TSDB_MAX_BINARY_LEN) {
        printf("binary or nchar length overflow, max size:%u\n", (uint32_t)TSDB_MAX_BINARY_LEN);
        return (-1);
      }
    
      char* buf = (char*)calloc(stbInfo->columns[i].dataLen+1, 1);
      if (NULL == buf) {
        printf("calloc failed! size:%d\n", stbInfo->columns[i].dataLen);
        return (-1);
      }
      rand_string(buf, stbInfo->columns[i].dataLen);
      dataLen += snprintf(dataBuf + dataLen, maxLen - dataLen, "\'%s\', ", buf);
      tmfree(buf);
    } else if (0 == strncasecmp(stbInfo->columns[i].dataType, "int", 3)) {
      dataLen += snprintf(dataBuf + dataLen, maxLen - dataLen, "%d, ", rand_int());
    } else if (0 == strncasecmp(stbInfo->columns[i].dataType, "bigint", 6)) {
      dataLen += snprintf(dataBuf + dataLen, maxLen - dataLen, "%"PRId64", ", rand_bigint());
    }  else if (0 == strncasecmp(stbInfo->columns[i].dataType, "float", 5)) {
      dataLen += snprintf(dataBuf + dataLen, maxLen - dataLen, "%f, ", rand_float());
    }  else if (0 == strncasecmp(stbInfo->columns[i].dataType, "double", 6)) {
      dataLen += snprintf(dataBuf + dataLen, maxLen - dataLen, "%f, ", rand_double());
    }  else if (0 == strncasecmp(stbInfo->columns[i].dataType, "smallint", 8)) {
      dataLen += snprintf(dataBuf + dataLen, maxLen - dataLen, "%d, ", rand_smallint());
    }  else if (0 == strncasecmp(stbInfo->columns[i].dataType, "tinyint", 7)) {
      dataLen += snprintf(dataBuf + dataLen, maxLen - dataLen, "%d, ", rand_tinyint());
    }  else if (0 == strncasecmp(stbInfo->columns[i].dataType, "bool", 4)) {
      dataLen += snprintf(dataBuf + dataLen, maxLen - dataLen, "%d, ", rand_bool());
    }  else if (0 == strncasecmp(stbInfo->columns[i].dataType, "timestamp", 9)) {
      dataLen += snprintf(dataBuf + dataLen, maxLen - dataLen, "%"PRId64", ", rand_bigint());
    }  else {
      printf("No support data type: %s\n", stbInfo->columns[i].dataType);
      return (-1);
    }
  }
  dataLen -= 2;
  dataLen += snprintf(dataBuf + dataLen, maxLen - dataLen, ")");

  return dataLen;
}

static void syncWriteForNumberOfTblInOneSql(
        threadInfo *winfo, FILE *fp, char* sampleDataBuf) {
  SSuperTable* superTblInfo = winfo->superTblInfo;

  int   samplePos = 0;

  //printf("========threadID[%d], table rang: %d - %d \n", winfo->threadID, winfo->start_table_id, winfo->end_table_id);
  int64_t    totalRowsInserted = 0;
  int64_t    totalAffectedRows = 0;
  int64_t    lastPrintTime = taosGetTimestampMs();

  char* buffer = calloc(superTblInfo->maxSqlLen+1, 1);
  if (NULL == buffer) {
    printf("========calloc size[ %d ] fail!\n", superTblInfo->maxSqlLen);
    return;
  }

  int32_t  numberOfTblInOneSql = superTblInfo->numberOfTblInOneSql;
  int32_t  tbls = winfo->end_table_id - winfo->start_table_id + 1;
  if (numberOfTblInOneSql > tbls) {
    numberOfTblInOneSql = tbls;
  }

  uint64_t time_counter = winfo->start_time;
  int64_t tmp_time;
  int sampleUsePos;

  int64_t st = 0;
  int64_t et = 0;
  for (int i = 0; i < superTblInfo->insertRows;) {
    int32_t  tbl_id = 0;
    for (int tID = winfo->start_table_id; tID <= winfo->end_table_id; ) {
      int inserted = i;

      for (int k = 0; k < g_args.num_of_RPR;) {
        int len = 0;
        memset(buffer, 0, superTblInfo->maxSqlLen);
        char *pstr = buffer;

        int32_t  end_tbl_id = tID + numberOfTblInOneSql;
        if (end_tbl_id > winfo->end_table_id) {
          end_tbl_id = winfo->end_table_id+1;
        }

        for (tbl_id = tID; tbl_id < end_tbl_id; tbl_id++) {  
          sampleUsePos = samplePos;
          if (AUTO_CREATE_SUBTBL == superTblInfo->autoCreateTable) {
            char* tagsValBuf = NULL;
            if (0 == superTblInfo->tagSource) {
              tagsValBuf = generateTagVaulesForStb(superTblInfo);
            } else {
              tagsValBuf = getTagValueFromTagSample(
                      superTblInfo, tbl_id % superTblInfo->tagSampleCount);
            }
            if (NULL == tagsValBuf) {
              goto free_and_statistics;
            }

            if (0 == len) {
              len += snprintf(pstr + len, 
                      superTblInfo->maxSqlLen - len, 
                      "insert into %s.%s%d using %s.%s tags %s values ", 
                      winfo->db_name, 
                      superTblInfo->childTblPrefix, 
                      tbl_id, 
                      winfo->db_name, 
                      superTblInfo->sTblName, 
                      tagsValBuf);
            } else {
              len += snprintf(pstr + len, 
                      superTblInfo->maxSqlLen - len, 
                      " %s.%s%d using %s.%s tags %s values ", 
                      winfo->db_name, 
                      superTblInfo->childTblPrefix, 
                      tbl_id, 
                      winfo->db_name, 
                      superTblInfo->sTblName, 
                      tagsValBuf);
            }
            tmfree(tagsValBuf);
          } else if (TBL_ALREADY_EXISTS == superTblInfo->childTblExists) {
            if (0 == len) {
              len += snprintf(pstr + len, 
                      superTblInfo->maxSqlLen - len, 
                      "insert into %s.%s values ", 
                      winfo->db_name, 
                      superTblInfo->childTblName + tbl_id * TSDB_TABLE_NAME_LEN);
            } else {
              len += snprintf(pstr + len, 
                      superTblInfo->maxSqlLen - len, 
                      " %s.%s values ", 
                      winfo->db_name, 
                      superTblInfo->childTblName + tbl_id * TSDB_TABLE_NAME_LEN);
            }
          } else {  // pre-create child table
            if (0 == len) {
              len += snprintf(pstr + len, 
                      superTblInfo->maxSqlLen - len, 
                      "insert into %s.%s%d values ", 
                      winfo->db_name, 
                      superTblInfo->childTblPrefix, 
                      tbl_id);
            } else {
              len += snprintf(pstr + len, 
                      superTblInfo->maxSqlLen - len, 
                      " %s.%s%d values ", 
                      winfo->db_name, 
                      superTblInfo->childTblPrefix, 
                      tbl_id);
            }            
          }

          tmp_time = time_counter;
          for (k = 0; k < superTblInfo->rowsPerTbl;) {
            int retLen = 0;
            if (0 == strncasecmp(superTblInfo->dataSource, 
                        "sample", strlen("sample"))) {
              retLen = getRowDataFromSample(pstr + len, 
                      superTblInfo->maxSqlLen - len, 
                      tmp_time += superTblInfo->timeStampStep, 
                      superTblInfo, 
                      &sampleUsePos, 
                      fp, 
                      sampleDataBuf);
              if (retLen < 0) {
                goto free_and_statistics;
              }
            } else if (0 == strncasecmp(
                        superTblInfo->dataSource, "rand", strlen("rand"))) {
              int rand_num = rand_tinyint() % 100;            
              if (0 != superTblInfo->disorderRatio 
                      && rand_num < superTblInfo->disorderRatio) {
                int64_t d = tmp_time - rand() % superTblInfo->disorderRange;
                retLen = generateRowData(pstr + len, 
                        superTblInfo->maxSqlLen - len, 
                        d, 
                        superTblInfo);
              } else {
                retLen = generateRowData(pstr + len, 
                        superTblInfo->maxSqlLen - len, 
                        tmp_time += superTblInfo->timeStampStep, 
                        superTblInfo);
              }
              if (retLen < 0) {
                goto free_and_statistics;
              }
            }
            len += retLen;
            //inserted++;
            k++;
            totalRowsInserted++;

            if (inserted >= superTblInfo->insertRows || 
                    (superTblInfo->maxSqlLen - len) < (superTblInfo->lenOfOneRow + 128)) {
              tID = tbl_id + 1;
              printf("config rowsPerTbl and numberOfTblInOneSql not match with max_sql_lenth, please reconfig![lenOfOneRow:%d]\n", 
                      superTblInfo->lenOfOneRow);
              goto send_to_server;
            }
          }
        }

        tID = tbl_id;
        inserted += superTblInfo->rowsPerTbl;

send_to_server:
        if (g_args.insert_interval && (g_args.insert_interval > (et - st))) {
            int sleep_time = g_args.insert_interval - (et -st);
            debugPrint("DEBUG sleep: %d ms\n", sleep_time);
            taosMsleep(sleep_time); // ms
        }

        if (g_args.insert_interval) {
            st = taosGetTimestampMs();
        }

        if (0 == strncasecmp(superTblInfo->insertMode, 
                    "taosc", 
                    strlen("taosc"))) {    
          //printf("multi table===== sql: %s \n\n", buffer);
          //int64_t t1 = taosGetTimestampMs();
          int64_t startTs;
          int64_t endTs;
          startTs = taosGetTimestampUs();

          debugPrint("DEBUG %s() LN%d buff: %s\n", __func__, __LINE__, buffer);
          int affectedRows = queryDbExec(
                  winfo->taos, buffer, INSERT_TYPE);

          if (0 > affectedRows) {
            goto free_and_statistics;
          } else {
            endTs = taosGetTimestampUs();
            int64_t delay = endTs - startTs;
            if (delay > winfo->maxDelay) winfo->maxDelay = delay;
            if (delay < winfo->minDelay) winfo->minDelay = delay;
            winfo->cntDelay++;
            winfo->totalDelay += delay;
            //winfo->avgDelay = (double)winfo->totalDelay / winfo->cntDelay;      
          }
          totalAffectedRows += affectedRows;

          int64_t  currentPrintTime = taosGetTimestampMs();
          if (currentPrintTime - lastPrintTime > 30*1000) {
            printf("thread[%d] has currently inserted rows: %"PRId64 ", affected rows: %"PRId64 "\n", 
                    winfo->threadID, 
                    totalRowsInserted, 
                    totalAffectedRows);
            lastPrintTime = currentPrintTime;
          }
          //int64_t t2 = taosGetTimestampMs();          
          //printf("taosc insert sql return, Spent %.4f seconds \n", (double)(t2 - t1)/1000.0); 
        } else {
          //int64_t t1 = taosGetTimestampMs();
          int retCode = postProceSql(g_Dbs.host, g_Dbs.port, buffer);
          //int64_t t2 = taosGetTimestampMs();          
          //printf("http insert sql return, Spent %ld ms \n", t2 - t1);

          if (0 != retCode) {
            printf("========restful return fail, threadID[%d]\n", winfo->threadID);
            goto free_and_statistics;
          }
        }
        if (g_args.insert_interval) {
            et = taosGetTimestampMs();
        }

        break;
      }

      if (tID > winfo->end_table_id) {
        if (0 == strncasecmp(superTblInfo->dataSource, "sample", strlen("sample"))) {
          samplePos = sampleUsePos;
        }
        i = inserted;
        time_counter = tmp_time;
      }
    }   
    
    //printf("========loop %d childTables duration:%"PRId64 "========inserted rows:%d\n", winfo->end_table_id - winfo->start_table_id, et - st, i);
  }

free_and_statistics:
  tmfree(buffer);    
  winfo->totalRowsInserted = totalRowsInserted;
  winfo->totalAffectedRows = totalAffectedRows;
  printf("====thread[%d] completed total inserted rows: %"PRId64 ", affected rows: %"PRId64 "====\n", winfo->threadID, totalRowsInserted, totalAffectedRows);
  return;
}

int32_t generateData(char *res, char **data_type,
        int num_of_cols, int64_t timestamp, int len_of_binary) {
  memset(res, 0, MAX_DATA_SIZE);
  char *pstr = res;
  pstr += sprintf(pstr, "(%" PRId64, timestamp);
  int c = 0;

  for (; c < MAX_NUM_DATATYPE; c++) {
    if (data_type[c] == NULL) {
      break;
    }
  }

  if (0 == c) {
    perror("data type error!");
    exit(-1);
  }

  for (int i = 0; i < num_of_cols; i++) {
    if (strcasecmp(data_type[i % c], "tinyint") == 0) {
      pstr += sprintf(pstr, ", %d", rand_tinyint() );
    } else if (strcasecmp(data_type[i % c], "smallint") == 0) {
      pstr += sprintf(pstr, ", %d", rand_smallint());
    } else if (strcasecmp(data_type[i % c], "int") == 0) {
      pstr += sprintf(pstr, ", %d", rand_int()); 
    } else if (strcasecmp(data_type[i % c], "bigint") == 0) {
      pstr += sprintf(pstr, ", %" PRId64, rand_bigint());
    } else if (strcasecmp(data_type[i % c], "float") == 0) {
      pstr += sprintf(pstr, ", %10.4f", rand_float());
    } else if (strcasecmp(data_type[i % c], "double") == 0) {
      double t = rand_double();
      pstr += sprintf(pstr, ", %20.8f", t);
    } else if (strcasecmp(data_type[i % c], "bool") == 0) {
      bool b = rand() & 1;
      pstr += sprintf(pstr, ", %s", b ? "true" : "false");
    } else if (strcasecmp(data_type[i % c], "binary") == 0) {
      char *s = malloc(len_of_binary);
      rand_string(s, len_of_binary);
      pstr += sprintf(pstr, ", \"%s\"", s);
      free(s);
    }else if (strcasecmp(data_type[i % c], "nchar") == 0) {
      char *s = malloc(len_of_binary);
      rand_string(s, len_of_binary);
      pstr += sprintf(pstr, ", \"%s\"", s);
      free(s);
    }

    if (pstr - res > MAX_DATA_SIZE) {
      perror("column length too long, abort");
      exit(-1);
    }
  }

  pstr += sprintf(pstr, ")");

  return (int32_t)(pstr - res);
}

// sync insertion
/*
   1 thread: 100 tables * 2000  rows/s
   1 thread: 10  tables * 20000 rows/s
   6 thread: 300 tables * 2000  rows/s

   2 taosinsertdata , 1 thread:  10  tables * 20000 rows/s
*/
static void* syncWrite(void *sarg) {

  threadInfo *winfo = (threadInfo *)sarg;

  char buffer[BUFFER_SIZE] = "\0";
  char data[MAX_DATA_SIZE];
  char **data_type = g_args.datatype;
  int len_of_binary = g_args.len_of_binary;

  int ncols_per_record = 1; // count first col ts
  int i = 0;
  while(g_args.datatype[i]) {
    i ++;
    ncols_per_record ++;
  }

  srand((uint32_t)time(NULL));
  int64_t time_counter = winfo->start_time;

  uint64_t st = 0;
  uint64_t et = 0;

  for (int i = 0; i < g_args.num_of_DPT;) {

    for (int tID = winfo->start_table_id; tID <= winfo->end_table_id; tID++) {
      int inserted = i;
      int64_t tmp_time = time_counter;

      char *pstr = buffer;
      pstr += sprintf(pstr,
              "insert into %s.%s%d values",
              winfo->db_name, g_args.tb_prefix, tID);
      int k;
      for (k = 0; k < g_args.num_of_RPR;) {
        int rand_num = rand() % 100;
        int len = -1;

        if ((g_args.disorderRatio != 0)
                && (rand_num < g_args.disorderRange)) {
             
          int64_t d = tmp_time - rand() % 1000000 + rand_num;
          len = generateData(data, data_type,
                  ncols_per_record, d, len_of_binary);
        } else {
          len = generateData(data, data_type,
                  ncols_per_record, tmp_time += 1000, len_of_binary);
        }

        //assert(len + pstr - buffer < BUFFER_SIZE);
        if (len + pstr - buffer >= BUFFER_SIZE) { // too long
          break;
        }

        pstr += sprintf(pstr, " %s", data);
        inserted++;
        k++;

        if (inserted >= g_args.num_of_DPT)
            break;
      }

      /* puts(buffer); */
      int64_t startTs;
      int64_t endTs;
      startTs = taosGetTimestampUs();
      //queryDB(winfo->taos, buffer);
        if (i > 0 && g_args.insert_interval 
            && (g_args.insert_interval > (et - st) )) {
            int sleep_time = g_args.insert_interval - (et -st);
            debugPrint("DEBUG sleep: %d ms\n", sleep_time);
            taosMsleep(sleep_time); // ms
        }

        if (g_args.insert_interval) {
            st = taosGetTimestampMs();
        }
      debugPrint("DEBUG - %s() LN%d %s\n", __func__, __LINE__, buffer);
      int affectedRows = queryDbExec(winfo->taos, buffer, 1);
      
      if (0 <= affectedRows){
        endTs = taosGetTimestampUs();
        int64_t delay = endTs - startTs;
        if (delay > winfo->maxDelay)
            winfo->maxDelay = delay;
        if (delay < winfo->minDelay)
            winfo->minDelay = delay;
        winfo->cntDelay++;
        winfo->totalDelay += delay;
        //winfo->avgDelay = (double)winfo->totalDelay / winfo->cntDelay;      
      }

        if (g_args.insert_interval) {
            et = taosGetTimestampMs();
        }

      if (tID == winfo->end_table_id) {
        i = inserted;
        time_counter = tmp_time;
      }
    }

  }
  return NULL;
}


static void* syncWriteWithStb(void *sarg) {
  uint64_t    totalRowsInserted = 0;
  uint64_t    totalAffectedRows = 0;
  uint64_t    lastPrintTime = taosGetTimestampMs();

  threadInfo *winfo = (threadInfo *)sarg; 
  SSuperTable* superTblInfo = winfo->superTblInfo;

  FILE *fp = NULL;
  char* sampleDataBuf = NULL;
  int   samplePos     = 0;

  // each thread read sample data from csv file 
  if (0 == strncasecmp(superTblInfo->dataSource, 
              "sample", 
              strlen("sample"))) {
    sampleDataBuf = calloc(
            superTblInfo->lenOfOneRow * MAX_SAMPLES_ONCE_FROM_FILE, 1);
    if (sampleDataBuf == NULL) {
      printf("Failed to calloc %d Bytes, reason:%s\n", 
              superTblInfo->lenOfOneRow * MAX_SAMPLES_ONCE_FROM_FILE, 
              strerror(errno));
      return NULL;
    }

    fp = fopen(superTblInfo->sampleFile, "r");
    if (fp == NULL) {
      printf("Failed to open sample file: %s, reason:%s\n", 
              superTblInfo->sampleFile, strerror(errno));
      tmfree(sampleDataBuf);
      return NULL;
    }
    int ret = readSampleFromCsvFileToMem(fp, 
            superTblInfo, sampleDataBuf);
    if (0 != ret) {
      tmfree(sampleDataBuf);
      tmfclose(fp);
      return NULL;
    }
  }

  if (superTblInfo->numberOfTblInOneSql > 0) {
    syncWriteForNumberOfTblInOneSql(winfo, fp, sampleDataBuf);
    tmfree(sampleDataBuf);
    tmfclose(fp);
    return NULL;
  }

  char* buffer = calloc(superTblInfo->maxSqlLen, 1);
  if (NULL == buffer) {
    printf("Failed to calloc %d Bytes, reason:%s\n", 
              superTblInfo->maxSqlLen,
              strerror(errno));
    tmfree(sampleDataBuf);
    tmfclose(fp);
    return NULL;
  }

  int64_t time_counter = winfo->start_time;
  uint64_t st = 0;
  uint64_t et = 0;

  debugPrint("DEBUG - %s() LN%d insertRows=%"PRId64"\n", __func__, __LINE__, superTblInfo->insertRows);

  for (int i = 0; i < superTblInfo->insertRows;) {

    for (uint32_t tID = winfo->start_table_id; tID <= winfo->end_table_id; tID++) {
      uint64_t inserted = i;
      uint64_t tmp_time = time_counter;

      int sampleUsePos = samplePos;
      int k = 0;
      debugPrint("DEBUG - %s() LN%d num_of_RPR=%d\n", __func__, __LINE__, g_args.num_of_RPR);
      for (k = 0; k < g_args.num_of_RPR;) {
        int len = 0;
        memset(buffer, 0, superTblInfo->maxSqlLen);
        char *pstr = buffer;

        if (AUTO_CREATE_SUBTBL == superTblInfo->autoCreateTable) {
          char* tagsValBuf = NULL;
          if (0 == superTblInfo->tagSource) {
            tagsValBuf = generateTagVaulesForStb(superTblInfo);
          } else {
            tagsValBuf = getTagValueFromTagSample(
                    superTblInfo, 
                    tID % superTblInfo->tagSampleCount);
          }
          if (NULL == tagsValBuf) {
            goto free_and_statistics_2;
          }
        
          len += snprintf(pstr + len, 
                  superTblInfo->maxSqlLen - len, 
                  "insert into %s.%s%d using %s.%s tags %s values", 
                  winfo->db_name, 
                  superTblInfo->childTblPrefix, 
                  tID, 
                  winfo->db_name, 
                  superTblInfo->sTblName, 
                  tagsValBuf);
          tmfree(tagsValBuf);
        } else if (TBL_ALREADY_EXISTS == superTblInfo->childTblExists) {
          len += snprintf(pstr + len, 
                  superTblInfo->maxSqlLen - len, 
                  "insert into %s.%s values", 
                  winfo->db_name, 
                  superTblInfo->childTblName + tID * TSDB_TABLE_NAME_LEN);
        } else {
          len += snprintf(pstr + len, 
                  superTblInfo->maxSqlLen - len, 
                  "insert into %s.%s%d values", 
                  winfo->db_name, 
                  superTblInfo->childTblPrefix, 
                  tID);
        }

        int retLen = 0;
        if (0 == strncasecmp(superTblInfo->dataSource, "sample", strlen("sample"))) {
            retLen = getRowDataFromSample(
                    pstr + len, 
                    superTblInfo->maxSqlLen - len, 
                    tmp_time += superTblInfo->timeStampStep, 
                    superTblInfo, 
                    &sampleUsePos, 
                    fp, 
                    sampleDataBuf);
            if (retLen < 0) {
              goto free_and_statistics_2;
            }
        } else if (0 == strncasecmp(superTblInfo->dataSource, "rand", strlen("rand"))) {
            int rand_num = rand_tinyint() % 100;
            if (0 != superTblInfo->disorderRatio 
                    && rand_num < superTblInfo->disorderRatio) {
              int64_t d = tmp_time - rand() % superTblInfo->disorderRange;
              retLen = generateRowData(
                      pstr + len, 
                      superTblInfo->maxSqlLen - len, d, 
                      superTblInfo);
              //printf("disorder rows, rand_num:%d, last ts:%"PRId64" current ts:%"PRId64"\n", rand_num, tmp_time, d);
        } else {
              retLen = generateRowData(
                      pstr + len, 
                      superTblInfo->maxSqlLen - len, 
                      tmp_time += superTblInfo->timeStampStep, 
                      superTblInfo);
            }
            if (retLen < 0) {
              goto free_and_statistics_2;
            }
        }
/*        len += retLen;
*/
        inserted++;
        k++;
        totalRowsInserted++;
  
        if (inserted > superTblInfo->insertRows)
            break;
/*        if (inserted >= superTblInfo->insertRows 
                  || (superTblInfo->maxSqlLen - len) < (superTblInfo->lenOfOneRow + 128)) 
              break;
*/
        if (i > 0 && g_args.insert_interval 
                && (g_args.insert_interval > (et - st) )) {
            int sleep_time = g_args.insert_interval - (et -st);
            debugPrint("DEBUG sleep: %d ms\n", sleep_time);
            taosMsleep(sleep_time); // ms
        }

        if (g_args.insert_interval) {
            st = taosGetTimestampMs();
        }

        if (0 == strncasecmp(superTblInfo->insertMode, "taosc", strlen("taosc"))) {
          //printf("===== sql: %s \n\n", buffer);
          //int64_t t1 = taosGetTimestampMs();
          int64_t startTs;
          int64_t endTs;
          startTs = taosGetTimestampUs();

          debugPrint("DEBUG %s() LN%d %s\n", __func__, __LINE__, buffer);
          int affectedRows = queryDbExec(winfo->taos, buffer, INSERT_TYPE);

          if (0 > affectedRows){
            goto free_and_statistics_2;
          } else {
            endTs = taosGetTimestampUs();
            int64_t delay = endTs - startTs;
            if (delay > winfo->maxDelay) winfo->maxDelay = delay;
            if (delay < winfo->minDelay) winfo->minDelay = delay;
            winfo->cntDelay++;
            winfo->totalDelay += delay;
            //winfo->avgDelay = (double)winfo->totalDelay / winfo->cntDelay;      
          }
          totalAffectedRows += affectedRows;

          int64_t  currentPrintTime = taosGetTimestampMs();
          if (currentPrintTime - lastPrintTime > 30*1000) {
            printf("thread[%d] has currently inserted rows: %"PRId64 ", affected rows: %"PRId64 "\n", 
                    winfo->threadID, 
                    totalRowsInserted, 
                    totalAffectedRows);
            lastPrintTime = currentPrintTime;
          }
          //int64_t t2 = taosGetTimestampMs();
          //printf("taosc insert sql return, Spent %.4f seconds \n", (double)(t2 - t1)/1000.0);  
        } else {
          //int64_t t1 = taosGetTimestampMs();
          int retCode = postProceSql(g_Dbs.host, g_Dbs.port, buffer);
          //int64_t t2 = taosGetTimestampMs();          
          //printf("http insert sql return, Spent %ld ms \n", t2 - t1);
          
          if (0 != retCode) {
            printf("========restful return fail, threadID[%d]\n", winfo->threadID);
            goto free_and_statistics_2;
          }
        }
        if (g_args.insert_interval) {
            et = taosGetTimestampMs();
        }
/*
        if (loop_cnt) {
          loop_cnt--;
          if ((1 == loop_cnt) && (0 != nrecords_last_req)) {
            nrecords_cur_req = nrecords_last_req;
          } else if (0 == loop_cnt){
            nrecords_cur_req = nrecords_no_last_req;
            loop_cnt = loop_cnt_orig;
            break;
          }  
        } else {
          break;
        }    
        */
      }

      if (tID == winfo->end_table_id) {
        if (0 == strncasecmp(
                    superTblInfo->dataSource, "sample", strlen("sample"))) {
          samplePos = sampleUsePos;
        } 

        i = inserted;
        time_counter = tmp_time;
      }
    }

    //printf("========loop %d childTables duration:%"PRId64 "========inserted rows:%d\n", winfo->end_table_id - winfo->start_table_id, et - st, i);
  }

free_and_statistics_2:
  tmfree(buffer);
  tmfree(sampleDataBuf);
  tmfclose(fp);

  winfo->totalRowsInserted = totalRowsInserted;
  winfo->totalAffectedRows = totalAffectedRows;
  
  printf("====thread[%d] completed total inserted rows: %"PRId64 ", total affected rows: %"PRId64 "====\n", 
          winfo->threadID, 
          totalRowsInserted, 
          totalAffectedRows);
  return NULL;
}

void callBack(void *param, TAOS_RES *res, int code) {
  threadInfo* winfo = (threadInfo*)param; 

  if (g_args.insert_interval) {
    winfo->et = taosGetTimestampMs();
    if (winfo->et - winfo->st < 1000) {
      taosMsleep(1000 - (winfo->et - winfo->st)); // ms
    }
  }
  
  char *buffer = calloc(1, winfo->superTblInfo->maxSqlLen);
  char *data   = calloc(1, MAX_DATA_SIZE);
  char *pstr = buffer;
  pstr += sprintf(pstr, "insert into %s.%s%d values", winfo->db_name, winfo->tb_prefix, winfo->start_table_id);
  if (winfo->counter >= winfo->superTblInfo->insertRows) {
    winfo->start_table_id++;
    winfo->counter = 0;
  }
  if (winfo->start_table_id > winfo->end_table_id) {
    tsem_post(&winfo->lock_sem);
    free(buffer);
    free(data);
    taos_free_result(res);
    return;
  }
  
  for (int i = 0; i < g_args.num_of_RPR; i++) {
    int rand_num = rand() % 100;
    if (0 != winfo->superTblInfo->disorderRatio && rand_num < winfo->superTblInfo->disorderRatio)
    {
      int64_t d = winfo->lastTs - rand() % 1000000 + rand_num;
      //generateData(data, datatype, ncols_per_record, d, len_of_binary);
      (void)generateRowData(data, MAX_DATA_SIZE, d, winfo->superTblInfo);
    } else {
      //generateData(data, datatype, ncols_per_record, tmp_time += 1000, len_of_binary);
      (void)generateRowData(data, MAX_DATA_SIZE, winfo->lastTs += 1000, winfo->superTblInfo);
    }
    pstr += sprintf(pstr, "%s", data);
    winfo->counter++;

    if (winfo->counter >= winfo->superTblInfo->insertRows) {
      break;
    }
  }
  
  if (g_args.insert_interval) {
    winfo->st = taosGetTimestampMs();
  }
  taos_query_a(winfo->taos, buffer, callBack, winfo);
  free(buffer);
  free(data);

  taos_free_result(res);
}

void *asyncWrite(void *sarg) {
  threadInfo *winfo = (threadInfo *)sarg;

  winfo->st = 0;
  winfo->et = 0;
  winfo->lastTs = winfo->start_time;
  
  if (g_args.insert_interval) {
    winfo->st = taosGetTimestampMs();
  }
  taos_query_a(winfo->taos, "show databases", callBack, winfo);

  tsem_wait(&(winfo->lock_sem));

  return NULL;
}

static void startMultiThreadInsertData(int threads, char* db_name,
        char* precision,SSuperTable* superTblInfo) {

    pthread_t *pids = malloc(threads * sizeof(pthread_t));
    threadInfo *infos = malloc(threads * sizeof(threadInfo));
    memset(pids, 0, threads * sizeof(pthread_t));
    memset(infos, 0, threads * sizeof(threadInfo));

    int ntables = 0;
    if (superTblInfo)
        ntables = superTblInfo->childTblCount;
    else
        ntables = g_args.num_of_tables;

    int a = ntables / threads;
    if (a < 1) {
        threads = ntables;
        a = 1;
    }

    int b = 0;
    if (threads != 0) {
        b = ntables % threads;
    }

  //TAOS* taos;
  //if (0 == strncasecmp(superTblInfo->insertMode, "taosc", 5)) {
  //  taos = taos_connect(g_Dbs.host, g_Dbs.user, g_Dbs.password, db_name, g_Dbs.port);
  //  if (NULL == taos) {
  //    printf("connect to server fail, reason: %s\n", taos_errstr(NULL));
  //    exit(-1);
  //  }
  //}

  int32_t timePrec = TSDB_TIME_PRECISION_MILLI;
  if (0 != precision[0]) {
    if (0 == strncasecmp(precision, "ms", 2)) {
      timePrec = TSDB_TIME_PRECISION_MILLI;
    }  else if (0 == strncasecmp(precision, "us", 2)) {
      timePrec = TSDB_TIME_PRECISION_MICRO;
    }  else {
      printf("No support precision: %s\n", precision);
      exit(-1);
    }
  }

  int64_t start_time; 
  if (superTblInfo) {
    if (0 == strncasecmp(superTblInfo->startTimestamp, "now", 3)) {
        start_time = taosGetTimestamp(timePrec);
    } else {    
        if (TSDB_CODE_SUCCESS != taosParseTime(
            superTblInfo->startTimestamp, 
            &start_time, 
            strlen(superTblInfo->startTimestamp), 
            timePrec, 0)) {
            printf("ERROR to parse time!\n");
            exit(-1);
        }
    }
  } else {
     start_time = 1500000000000;
  }

  double start = getCurrentTime();
  
  int last = 0;
  for (int i = 0; i < threads; i++) {
    threadInfo *t_info = infos + i;
    t_info->threadID = i;
    tstrncpy(t_info->db_name, db_name, MAX_DB_NAME_SIZE);
    t_info->superTblInfo = superTblInfo;

    t_info->start_time = start_time;
    t_info->minDelay = INT16_MAX;

    if ((NULL == superTblInfo) ||
            (0 == strncasecmp(superTblInfo->insertMode, "taosc", 5))) {
      //t_info->taos = taos;
      t_info->taos = taos_connect(
              g_Dbs.host, g_Dbs.user, 
              g_Dbs.password, db_name, g_Dbs.port);
      if (NULL == t_info->taos) {
        printf("connect to server fail from insert sub thread, reason: %s\n",
                taos_errstr(NULL));
        exit(-1);
      }
    } else {
      t_info->taos = NULL;
    }

    if ((NULL == superTblInfo)
            || (0 == superTblInfo->multiThreadWriteOneTbl)) {
      t_info->start_table_id = last;
      t_info->end_table_id = i < b ? last + a : last + a - 1;
      last = t_info->end_table_id + 1;
    } else {
      t_info->start_table_id = 0;
      t_info->end_table_id = superTblInfo->childTblCount - 1;
      t_info->start_time = t_info->start_time + rand_int() % 10000 - rand_tinyint();
    }

    tsem_init(&(t_info->lock_sem), 0, 0);
    if (SYNC == g_Dbs.queryMode) {
        if (superTblInfo) {
            pthread_create(pids + i, NULL, syncWriteWithStb, t_info);
        } else {
            pthread_create(pids + i, NULL, syncWrite, t_info);
        }
    } else {      
      pthread_create(pids + i, NULL, asyncWrite, t_info);
    }
  }

  for (int i = 0; i < threads; i++) {
    pthread_join(pids[i], NULL);
  }

  int64_t totalDelay = 0;
  int64_t maxDelay = 0;
  int64_t minDelay = INT16_MAX;
  int64_t cntDelay = 1;
  double  avgDelay = 0;

  for (int i = 0; i < threads; i++) {
    threadInfo *t_info = infos + i;

    tsem_destroy(&(t_info->lock_sem));
    taos_close(t_info->taos);

    if (superTblInfo) {
        superTblInfo->totalAffectedRows += t_info->totalAffectedRows;
        superTblInfo->totalRowsInserted += t_info->totalRowsInserted;

        totalDelay  += t_info->totalDelay;
        cntDelay   += t_info->cntDelay;
        if (t_info->maxDelay > maxDelay) maxDelay = t_info->maxDelay;
        if (t_info->minDelay < minDelay) minDelay = t_info->minDelay;    
    }
  }
  cntDelay -= 1;

  if (cntDelay == 0)    cntDelay = 1;
  avgDelay = (double)totalDelay / cntDelay;

  double end = getCurrentTime();
  double t = end - start;

  if (superTblInfo) {
    printf("Spent %.4f seconds to insert rows: %"PRId64", affected rows: %"PRId64" with %d thread(s) into %s.%s. %2.f records/second\n\n", 
          t, superTblInfo->totalRowsInserted,
          superTblInfo->totalAffectedRows,
          threads, db_name, superTblInfo->sTblName,
          superTblInfo->totalRowsInserted / t);
    fprintf(g_fpOfInsertResult,
          "Spent %.4f seconds to insert rows: %"PRId64", affected rows: %"PRId64" with %d thread(s) into %s.%s. %2.f records/second\n\n", 
          t, superTblInfo->totalRowsInserted,
          superTblInfo->totalAffectedRows,
          threads, db_name, superTblInfo->sTblName,
          superTblInfo->totalRowsInserted / t);
  }

  printf("insert delay, avg: %10.6fms, max: %10.6fms, min: %10.6fms\n\n",
          avgDelay/1000.0, (double)maxDelay/1000.0, (double)minDelay/1000.0);
  fprintf(g_fpOfInsertResult, "insert delay, avg:%10.6fms, max: %10.6fms, min: %10.6fms\n\n",
          avgDelay/1000.0, (double)maxDelay/1000.0, (double)minDelay/1000.0);
  
  //taos_close(taos);

  free(pids);
  free(infos);  
}


void *readTable(void *sarg) {
#if 1  
  threadInfo *rinfo = (threadInfo *)sarg;
  TAOS *taos = rinfo->taos;
  char command[BUFFER_SIZE] = "\0";
  uint64_t sTime = rinfo->start_time;
  char *tb_prefix = rinfo->tb_prefix;
  FILE *fp = fopen(rinfo->fp, "a");
  if (NULL == fp) {
    printf("fopen %s fail, reason:%s.\n", rinfo->fp, strerror(errno));
    return NULL;
  }

    int num_of_DPT;
  if (rinfo->superTblInfo) {
    num_of_DPT = rinfo->superTblInfo->insertRows; //  nrecords_per_table;
  } else {
      num_of_DPT = g_args.num_of_DPT;
  }

  int num_of_tables = rinfo->end_table_id - rinfo->start_table_id + 1;
  int totalData = num_of_DPT * num_of_tables;
  bool do_aggreFunc = g_Dbs.do_aggreFunc;

  int n = do_aggreFunc ? (sizeof(aggreFunc) / sizeof(aggreFunc[0])) : 2;
  if (!do_aggreFunc) {
    printf("\nThe first field is either Binary or Bool. Aggregation functions are not supported.\n");
  }
  printf("%d records:\n", totalData);
  fprintf(fp, "| QFunctions |    QRecords    |   QSpeed(R/s)   |  QLatency(ms) |\n");

  for (int j = 0; j < n; j++) {
    double totalT = 0;
    int count = 0;
    for (int i = 0; i < num_of_tables; i++) {
      sprintf(command, "select %s from %s%d where ts>= %" PRId64, aggreFunc[j], tb_prefix, i, sTime);

      double t = getCurrentTime();
      TAOS_RES *pSql = taos_query(taos, command);
      int32_t code = taos_errno(pSql);

      if (code != 0) {
        fprintf(stderr, "Failed to query:%s\n", taos_errstr(pSql));
        taos_free_result(pSql);
        taos_close(taos);
        fclose(fp);
        return NULL;
      }

      while (taos_fetch_row(pSql) != NULL) {
        count++;
      }

      t = getCurrentTime() - t;
      totalT += t;

      taos_free_result(pSql);
    }

    fprintf(fp, "|%10s  |   %10d   |  %12.2f   |   %10.2f  |\n",
            aggreFunc[j][0] == '*' ? "   *   " : aggreFunc[j], totalData,
            (double)(num_of_tables * num_of_DPT) / totalT, totalT * 1000);
    printf("select %10s took %.6f second(s)\n", aggreFunc[j], totalT);
  }
  fprintf(fp, "\n");
  fclose(fp);
#endif
  return NULL;
}

void *readMetric(void *sarg) {
#if 1  
  threadInfo *rinfo = (threadInfo *)sarg;
  TAOS *taos = rinfo->taos;
  char command[BUFFER_SIZE] = "\0";
  FILE *fp = fopen(rinfo->fp, "a");
  if (NULL == fp) {
    printf("fopen %s fail, reason:%s.\n", rinfo->fp, strerror(errno));
    return NULL;
  }

  int num_of_DPT = rinfo->superTblInfo->insertRows;
  int num_of_tables = rinfo->end_table_id - rinfo->start_table_id + 1;
  int totalData = num_of_DPT * num_of_tables;
  bool do_aggreFunc = g_Dbs.do_aggreFunc;

  int n = do_aggreFunc ? (sizeof(aggreFunc) / sizeof(aggreFunc[0])) : 2;
  if (!do_aggreFunc) {
    printf("\nThe first field is either Binary or Bool. Aggregation functions are not supported.\n");
  }
  printf("%d records:\n", totalData);
  fprintf(fp, "Querying On %d records:\n", totalData);

  for (int j = 0; j < n; j++) {
    char condition[BUFFER_SIZE - 30] = "\0";
    char tempS[64] = "\0";

    int m = 10 < num_of_tables ? 10 : num_of_tables;

    for (int i = 1; i <= m; i++) {
      if (i == 1) {
        sprintf(tempS, "t1 = %d", i);
      } else {
        sprintf(tempS, " or t1 = %d ", i);
      }
      strcat(condition, tempS);

      sprintf(command, "select %s from meters where %s", aggreFunc[j], condition);

      printf("Where condition: %s\n", condition);
      fprintf(fp, "%s\n", command);

      double t = getCurrentTime();

      TAOS_RES *pSql = taos_query(taos, command);
      int32_t code = taos_errno(pSql);

      if (code != 0) {
        fprintf(stderr, "Failed to query:%s\n", taos_errstr(pSql));
        taos_free_result(pSql);
        taos_close(taos);
        fclose(fp);
        return NULL;
      }
      int count = 0;
      while (taos_fetch_row(pSql) != NULL) {
        count++;
      }
      t = getCurrentTime() - t;

      fprintf(fp, "| Speed: %12.2f(per s) | Latency: %.4f(ms) |\n", num_of_tables * num_of_DPT / t, t * 1000);
      printf("select %10s took %.6f second(s)\n\n", aggreFunc[j], t);

      taos_free_result(pSql);
    }
    fprintf(fp, "\n");
  }
  fclose(fp);
#endif
  return NULL;
}


static int insertTestProcess() {

  setupForAnsiEscape();
  int ret = printfInsertMeta();
  resetAfterAnsiEscape();

  if (ret == -1)
    exit(EXIT_FAILURE);

  debugPrint("DEBUG - %d result file: %s\n", __LINE__, g_Dbs.resultFile);
  g_fpOfInsertResult = fopen(g_Dbs.resultFile, "a");
  if (NULL == g_fpOfInsertResult) {
    fprintf(stderr, "Failed to open %s for save result\n", g_Dbs.resultFile);
    return -1;
  } {
    printfInsertMetaToFile(g_fpOfInsertResult);
  }

  if (!g_args.answer_yes) {
    printf("Press enter key to continue\n\n");
    (void)getchar();
  }
 
  init_rand_data();

  // create database and super tables
  if(createDatabases() != 0) {
    fclose(g_fpOfInsertResult);
    return -1;
  }

  // pretreatement
  prePareSampleData();

  double start;
  double end;

  // create child tables
  start = getCurrentTime();
  createChildTables();
  end = getCurrentTime();

  if (g_totalChildTables > 0) {
    printf("Spent %.4f seconds to create %d tables with %d thread(s)\n\n",
            end - start, g_totalChildTables, g_Dbs.threadCount);
    fprintf(g_fpOfInsertResult,
            "Spent %.4f seconds to create %d tables with %d thread(s)\n\n",
            end - start, g_totalChildTables, g_Dbs.threadCount);
  }

  taosMsleep(1000);
  // create sub threads for inserting data
  //start = getCurrentTime();
    for (int i = 0; i < g_Dbs.dbCount; i++) {    
        if (g_Dbs.db[i].superTblCount > 0) {
            for (int j = 0; j < g_Dbs.db[i].superTblCount; j++) {
                SSuperTable* superTblInfo = &g_Dbs.db[i].superTbls[j];
                if (0 == g_Dbs.db[i].superTbls[j].insertRows) {
                    continue;
                }
                startMultiThreadInsertData(
                    g_Dbs.threadCount, 
                    g_Dbs.db[i].dbName, 
                    g_Dbs.db[i].dbCfg.precision, 
                    superTblInfo);
            }
        } else {
            startMultiThreadInsertData(
                    g_Dbs.threadCount, 
                    g_Dbs.db[i].dbName, 
                    g_Dbs.db[i].dbCfg.precision, 
                    NULL);
        }
    }
  //end = getCurrentTime();

  //int64_t    totalRowsInserted = 0;
  //int64_t    totalAffectedRows = 0;
  //for (int i = 0; i < g_Dbs.dbCount; i++) {    
  //  for (int j = 0; j < g_Dbs.db[i].superTblCount; j++) {
  //  totalRowsInserted += g_Dbs.db[i].superTbls[j].totalRowsInserted;
  //  totalAffectedRows += g_Dbs.db[i].superTbls[j].totalAffectedRows;
  //}
  //printf("Spent %.4f seconds to insert rows: %"PRId64", affected rows: %"PRId64" with %d thread(s)\n\n", end - start, totalRowsInserted, totalAffectedRows, g_Dbs.threadCount);
  postFreeResource();

  return 0;
}

void *superQueryProcess(void *sarg) {
  threadInfo *winfo = (threadInfo *)sarg; 

  //char sqlStr[MAX_TB_NAME_SIZE*2];
  //sprintf(sqlStr, "use %s", g_queryInfo.dbName);
  //queryDB(winfo->taos, sqlStr);
  
  int64_t st = 0;
  int64_t et = 0;
  while (1) {
    if (g_queryInfo.superQueryInfo.rate && (et - st) < (int64_t)g_queryInfo.superQueryInfo.rate*1000) {
      taosMsleep(g_queryInfo.superQueryInfo.rate*1000 - (et - st)); // ms
      //printf("========sleep duration:%"PRId64 "========inserted rows:%d, table range:%d - %d\n", (1000 - (et - st)), i, winfo->start_table_id, winfo->end_table_id);
    }

    st = taosGetTimestampMs();
    for (int i = 0; i < g_queryInfo.superQueryInfo.sqlCount; i++) {
      if (0 == strncasecmp(g_queryInfo.queryMode, "taosc", 5)) {          
        int64_t t1 = taosGetTimestampUs();
        char tmpFile[MAX_FILE_NAME_LEN*2] = {0};
        if (g_queryInfo.superQueryInfo.result[i][0] != 0) {
          sprintf(tmpFile, "%s-%d", g_queryInfo.superQueryInfo.result[i], winfo->threadID);
        }
        selectAndGetResult(winfo->taos, g_queryInfo.superQueryInfo.sql[i], tmpFile); 
        int64_t t2 = taosGetTimestampUs();          
        printf("=[taosc] thread[%"PRId64"] complete one sql, Spent %f s\n", 
                taosGetSelfPthreadId(), (t2 - t1)/1000000.0);
      } else {
        int64_t t1 = taosGetTimestampUs();
        int retCode = postProceSql(g_queryInfo.host, 
                g_queryInfo.port, g_queryInfo.superQueryInfo.sql[i]);
        int64_t t2 = taosGetTimestampUs();          
        printf("=[restful] thread[%"PRId64"] complete one sql, Spent %f s\n", 
                taosGetSelfPthreadId(), (t2 - t1)/1000000.0);
        
        if (0 != retCode) {
          printf("====restful return fail, threadID[%d]\n", winfo->threadID);
          return NULL;
        }
      }   
    }
    et = taosGetTimestampMs();
    printf("==thread[%"PRId64"] complete all sqls to specify tables once queries duration:%.6fs\n\n", 
            taosGetSelfPthreadId(), (double)(et - st)/1000.0);
  }
  return NULL;
}

void replaceSubTblName(char* inSql, char* outSql, int tblIndex) {
  char sourceString[32] = "xxxx";
  char subTblName[MAX_TB_NAME_SIZE*3];
  sprintf(subTblName, "%s.%s", 
          g_queryInfo.dbName, 
          g_queryInfo.subQueryInfo.childTblName + tblIndex*TSDB_TABLE_NAME_LEN);

  //printf("inSql: %s\n", inSql);
  
  char* pos = strstr(inSql, sourceString);
  if (0 == pos) {
    return; 
  }
  
  tstrncpy(outSql, inSql, pos - inSql + 1);
  //printf("1: %s\n", outSql);
  strcat(outSql, subTblName);  
  //printf("2: %s\n", outSql);  
  strcat(outSql, pos+strlen(sourceString));  
  //printf("3: %s\n", outSql); 
}

void *subQueryProcess(void *sarg) {
  char sqlstr[1024];
  threadInfo *winfo = (threadInfo *)sarg; 
  int64_t st = 0;
  int64_t et = (int64_t)g_queryInfo.subQueryInfo.rate*1000;
  while (1) {
    if (g_queryInfo.subQueryInfo.rate && (et - st) < g_queryInfo.subQueryInfo.rate*1000) {
      taosMsleep(g_queryInfo.subQueryInfo.rate*1000 - (et - st)); // ms
      //printf("========sleep duration:%"PRId64 "========inserted rows:%d, table range:%d - %d\n", (1000 - (et - st)), i, winfo->start_table_id, winfo->end_table_id);
    }

    st = taosGetTimestampMs();
    for (int i = winfo->start_table_id; i <= winfo->end_table_id; i++) {
      for (int j = 0; j < g_queryInfo.subQueryInfo.sqlCount; j++) {
        memset(sqlstr,0,sizeof(sqlstr));
        replaceSubTblName(g_queryInfo.subQueryInfo.sql[j], sqlstr, i);
        char tmpFile[MAX_FILE_NAME_LEN*2] = {0};
        if (g_queryInfo.subQueryInfo.result[i][0] != 0) {
          sprintf(tmpFile, "%s-%d", 
                  g_queryInfo.subQueryInfo.result[i], 
                  winfo->threadID);
        }
        selectAndGetResult(winfo->taos, sqlstr, tmpFile); 
      }
    }
    et = taosGetTimestampMs();
    printf("####thread[%"PRId64"] complete all sqls to allocate all sub-tables[%d - %d] once queries duration:%.4fs\n\n", 
            taosGetSelfPthreadId(), 
            winfo->start_table_id, 
            winfo->end_table_id, 
            (double)(et - st)/1000.0);
  }
  return NULL;
}

static int queryTestProcess() {
  TAOS * taos = NULL;  
  taos = taos_connect(g_queryInfo.host, 
          g_queryInfo.user, 
          g_queryInfo.password, 
          NULL, 
          g_queryInfo.port);
  if (taos == NULL) {
    fprintf(stderr, "Failed to connect to TDengine, reason:%s\n", taos_errstr(NULL));
    exit(-1);
  }

  if (0 != g_queryInfo.subQueryInfo.sqlCount) {
    (void)getAllChildNameOfSuperTable(taos, 
            g_queryInfo.dbName, 
            g_queryInfo.subQueryInfo.sTblName, 
            &g_queryInfo.subQueryInfo.childTblName, 
            &g_queryInfo.subQueryInfo.childTblCount);
  }  
  
  printfQueryMeta();
  
  if (!g_args.answer_yes) {
    printf("Press enter key to continue\n\n");
    (void)getchar();
  }
  
  printfQuerySystemInfo(taos);
  
  pthread_t  *pids  = NULL;
  threadInfo *infos = NULL;
  //==== create sub threads for query from specify table
  if (g_queryInfo.superQueryInfo.sqlCount > 0 && g_queryInfo.superQueryInfo.concurrent > 0) {
    
    pids  = malloc(g_queryInfo.superQueryInfo.concurrent * sizeof(pthread_t));
    infos = malloc(g_queryInfo.superQueryInfo.concurrent * sizeof(threadInfo));
    if ((NULL == pids) || (NULL == infos)) {
      printf("malloc failed for create threads\n");
      taos_close(taos);
      exit(-1);
    }
    
    for (int i = 0; i < g_queryInfo.superQueryInfo.concurrent; i++) {  
      threadInfo *t_info = infos + i;
      t_info->threadID = i;    
  
      if (0 == strncasecmp(g_queryInfo.queryMode, "taosc", 5)) {
        t_info->taos = taos;
        
        char sqlStr[MAX_TB_NAME_SIZE*2];
        sprintf(sqlStr, "use %s", g_queryInfo.dbName);
        debugPrint("DEBUG %s() %d sqlStr: %s\n", __func__, __LINE__, sqlStr);
        (void)queryDbExec(t_info->taos, sqlStr, NO_INSERT_TYPE);
      } else {
        t_info->taos = NULL;
      }
  
      pthread_create(pids + i, NULL, superQueryProcess, t_info);    
    }  
  }else {
    g_queryInfo.superQueryInfo.concurrent = 0;
  }
  
  pthread_t  *pidsOfSub  = NULL;
  threadInfo *infosOfSub = NULL;
  //==== create sub threads for query from all sub table of the super table
  if ((g_queryInfo.subQueryInfo.sqlCount > 0) && (g_queryInfo.subQueryInfo.threadCnt > 0)) {
    pidsOfSub  = malloc(g_queryInfo.subQueryInfo.threadCnt * sizeof(pthread_t));
    infosOfSub = malloc(g_queryInfo.subQueryInfo.threadCnt * sizeof(threadInfo));
    if ((NULL == pidsOfSub) || (NULL == infosOfSub)) {
      printf("malloc failed for create threads\n");
      taos_close(taos);
      exit(-1);
    }
    
    int ntables = g_queryInfo.subQueryInfo.childTblCount;
    int threads = g_queryInfo.subQueryInfo.threadCnt;
  
    int a = ntables / threads;
    if (a < 1) {
      threads = ntables;
      a = 1;
    }
  
    int b = 0;
    if (threads != 0) {
      b = ntables % threads;
    }
    
    int last = 0;
    for (int i = 0; i < threads; i++) {  
      threadInfo *t_info = infosOfSub + i;
      t_info->threadID = i;
      
      t_info->start_table_id = last;
      t_info->end_table_id = i < b ? last + a : last + a - 1;
      last = t_info->end_table_id + 1;
      t_info->taos = taos;
      pthread_create(pidsOfSub + i, NULL, subQueryProcess, t_info);
    }

    g_queryInfo.subQueryInfo.threadCnt = threads;
  }else {
    g_queryInfo.subQueryInfo.threadCnt = 0;
  }  
  
  for (int i = 0; i < g_queryInfo.superQueryInfo.concurrent; i++) {
    pthread_join(pids[i], NULL);
  }

  tmfree((char*)pids);
  tmfree((char*)infos);  
  
  for (int i = 0; i < g_queryInfo.subQueryInfo.threadCnt; i++) {
    pthread_join(pidsOfSub[i], NULL);
  }

  tmfree((char*)pidsOfSub);
  tmfree((char*)infosOfSub);  
  
  taos_close(taos);
  return 0;
}

static void subscribe_callback(TAOS_SUB* tsub, TAOS_RES *res, void* param, int code) {  
  if (res == NULL || taos_errno(res) != 0) {
    printf("failed to subscribe result, code:%d, reason:%s\n", code, taos_errstr(res));
    return;
  }
  
  getResult(res, (char*)param);
  taos_free_result(res);
}

static TAOS_SUB* subscribeImpl(TAOS *taos, char *sql, char* topic, char* resultFileName) {
  TAOS_SUB* tsub = NULL;  

  if (g_queryInfo.superQueryInfo.subscribeMode) {
    tsub = taos_subscribe(taos, 
            g_queryInfo.superQueryInfo.subscribeRestart, 
            topic, sql, subscribe_callback, (void*)resultFileName, 
            g_queryInfo.superQueryInfo.subscribeInterval);
  } else {
    tsub = taos_subscribe(taos, 
            g_queryInfo.superQueryInfo.subscribeRestart, 
            topic, sql, NULL, NULL, 0);
  }

  if (tsub == NULL) {
    printf("failed to create subscription. topic:%s, sql:%s\n", topic, sql);
    return NULL;
  } 

  return tsub;
}

void *subSubscribeProcess(void *sarg) {
  threadInfo *winfo = (threadInfo *)sarg; 
  char subSqlstr[1024];

  char sqlStr[MAX_TB_NAME_SIZE*2];
  sprintf(sqlStr, "use %s", g_queryInfo.dbName);
    debugPrint("DEBUG %s() %d sqlStr: %s\n", __func__, __LINE__, sqlStr);
  if (0 != queryDbExec(winfo->taos, sqlStr, NO_INSERT_TYPE)){
    return NULL;
  }
  
  //int64_t st = 0;
  //int64_t et = 0;
  do {
    //if (g_queryInfo.superQueryInfo.rate && (et - st) < g_queryInfo.superQueryInfo.rate*1000) {
    //  taosMsleep(g_queryInfo.superQueryInfo.rate*1000 - (et - st)); // ms
    //  //printf("========sleep duration:%"PRId64 "========inserted rows:%d, table range:%d - %d\n", (1000 - (et - st)), i, winfo->start_table_id, winfo->end_table_id);
    //}

    //st = taosGetTimestampMs();
    char topic[32] = {0};
    for (int i = 0; i < g_queryInfo.subQueryInfo.sqlCount; i++) {
      sprintf(topic, "taosdemo-subscribe-%d", i);
      memset(subSqlstr,0,sizeof(subSqlstr));
      replaceSubTblName(g_queryInfo.subQueryInfo.sql[i], subSqlstr, i);
      char tmpFile[MAX_FILE_NAME_LEN*2] = {0};
      if (g_queryInfo.subQueryInfo.result[i][0] != 0) {
        sprintf(tmpFile, "%s-%d", g_queryInfo.subQueryInfo.result[i], winfo->threadID);
      }
      g_queryInfo.subQueryInfo.tsub[i] = subscribeImpl(winfo->taos, subSqlstr, topic, tmpFile); 
      if (NULL == g_queryInfo.subQueryInfo.tsub[i]) {
        return NULL;
      }
    }
    //et = taosGetTimestampMs();
    //printf("========thread[%"PRId64"] complete all sqls to super table once queries duration:%.4fs\n", taosGetSelfPthreadId(), (double)(et - st)/1000.0);
  } while (0);

  // start loop to consume result
  TAOS_RES* res = NULL;
  while (1) {
    for (int i = 0; i < g_queryInfo.subQueryInfo.sqlCount; i++) {
      if (1 == g_queryInfo.subQueryInfo.subscribeMode) {
        continue;
      }
      
      res = taos_consume(g_queryInfo.subQueryInfo.tsub[i]);
      if (res) {
        char tmpFile[MAX_FILE_NAME_LEN*2] = {0};
        if (g_queryInfo.subQueryInfo.result[i][0] != 0) {
          sprintf(tmpFile, "%s-%d", 
                  g_queryInfo.subQueryInfo.result[i], 
                  winfo->threadID);
        }
        getResult(res, tmpFile);
      }
    }
  }
  taos_free_result(res);
  
  for (int i = 0; i < g_queryInfo.subQueryInfo.sqlCount; i++) {
    taos_unsubscribe(g_queryInfo.subQueryInfo.tsub[i], 
            g_queryInfo.subQueryInfo.subscribeKeepProgress);
  }
  return NULL;
}

void *superSubscribeProcess(void *sarg) {
  threadInfo *winfo = (threadInfo *)sarg; 

  char sqlStr[MAX_TB_NAME_SIZE*2];
  sprintf(sqlStr, "use %s", g_queryInfo.dbName);
    debugPrint("DEBUG %s() %d sqlStr: %s\n", __func__, __LINE__, sqlStr);
  if (0 != queryDbExec(winfo->taos, sqlStr, NO_INSERT_TYPE)) {
    return NULL;
  }
  
  //int64_t st = 0;
  //int64_t et = 0;
  do {
    //if (g_queryInfo.superQueryInfo.rate && (et - st) < g_queryInfo.superQueryInfo.rate*1000) {
    //  taosMsleep(g_queryInfo.superQueryInfo.rate*1000 - (et - st)); // ms
    //  //printf("========sleep duration:%"PRId64 "========inserted rows:%d, table range:%d - %d\n", (1000 - (et - st)), i, winfo->start_table_id, winfo->end_table_id);
    //}

    //st = taosGetTimestampMs();
    char topic[32] = {0};
    for (int i = 0; i < g_queryInfo.superQueryInfo.sqlCount; i++) {
      sprintf(topic, "taosdemo-subscribe-%d", i);
      char tmpFile[MAX_FILE_NAME_LEN*2] = {0};
      if (g_queryInfo.subQueryInfo.result[i][0] != 0) {
        sprintf(tmpFile, "%s-%d", 
                g_queryInfo.superQueryInfo.result[i], winfo->threadID);
      }
      g_queryInfo.superQueryInfo.tsub[i] = 
          subscribeImpl(winfo->taos, 
                  g_queryInfo.superQueryInfo.sql[i], 
                  topic, tmpFile); 
      if (NULL == g_queryInfo.superQueryInfo.tsub[i]) {
        return NULL;
      }
    }
    //et = taosGetTimestampMs();
    //printf("========thread[%"PRId64"] complete all sqls to super table once queries duration:%.4fs\n", taosGetSelfPthreadId(), (double)(et - st)/1000.0);
  } while (0);

  // start loop to consume result
  TAOS_RES* res = NULL;
  while (1) {
    for (int i = 0; i < g_queryInfo.superQueryInfo.sqlCount; i++) {
      if (1 == g_queryInfo.superQueryInfo.subscribeMode) {
        continue;
      }
      
      res = taos_consume(g_queryInfo.superQueryInfo.tsub[i]);
      if (res) {
        char tmpFile[MAX_FILE_NAME_LEN*2] = {0};
        if (g_queryInfo.superQueryInfo.result[i][0] != 0) {
          sprintf(tmpFile, "%s-%d", 
                  g_queryInfo.superQueryInfo.result[i], winfo->threadID);
        }
        getResult(res, tmpFile);
      }
    }
  }
  taos_free_result(res);
  
  for (int i = 0; i < g_queryInfo.superQueryInfo.sqlCount; i++) {
    taos_unsubscribe(g_queryInfo.superQueryInfo.tsub[i], 
            g_queryInfo.superQueryInfo.subscribeKeepProgress);
  }
  return NULL;
}

static int subscribeTestProcess() {
  printfQueryMeta();

  if (!g_args.answer_yes) {
    printf("Press enter key to continue\n\n");
    (void)getchar();
  }

  TAOS * taos = NULL;  
  taos = taos_connect(g_queryInfo.host, 
          g_queryInfo.user, 
          g_queryInfo.password, 
          g_queryInfo.dbName, 
          g_queryInfo.port);
  if (taos == NULL) {
    fprintf(stderr, "Failed to connect to TDengine, reason:%s\n", taos_errstr(NULL));
    exit(-1);
  }

  if (0 != g_queryInfo.subQueryInfo.sqlCount) {
    (void)getAllChildNameOfSuperTable(taos, 
            g_queryInfo.dbName, 
            g_queryInfo.subQueryInfo.sTblName, 
            &g_queryInfo.subQueryInfo.childTblName, 
            &g_queryInfo.subQueryInfo.childTblCount);
  }


  pthread_t  *pids = NULL;
  threadInfo *infos = NULL;
  //==== create sub threads for query from super table
  if (g_queryInfo.superQueryInfo.sqlCount > 0 
          && g_queryInfo.superQueryInfo.concurrent > 0) {
    pids  = malloc(g_queryInfo.superQueryInfo.concurrent * sizeof(pthread_t));
    infos = malloc(g_queryInfo.superQueryInfo.concurrent * sizeof(threadInfo));
    if ((NULL == pids) || (NULL == infos)) {
      printf("malloc failed for create threads\n");      
      taos_close(taos);
      exit(-1);
    }
    
    for (int i = 0; i < g_queryInfo.superQueryInfo.concurrent; i++) {  
      threadInfo *t_info = infos + i;
      t_info->threadID = i;
      t_info->taos = taos;
      pthread_create(pids + i, NULL, superSubscribeProcess, t_info);
    }
  }
  
  //==== create sub threads for query from sub table  
  pthread_t  *pidsOfSub  = NULL;
  threadInfo *infosOfSub = NULL;
  if ((g_queryInfo.subQueryInfo.sqlCount > 0) 
          && (g_queryInfo.subQueryInfo.threadCnt > 0)) {
    pidsOfSub  = malloc(g_queryInfo.subQueryInfo.threadCnt * 
            sizeof(pthread_t));
    infosOfSub = malloc(g_queryInfo.subQueryInfo.threadCnt * 
            sizeof(threadInfo));
    if ((NULL == pidsOfSub) || (NULL == infosOfSub)) {
      printf("malloc failed for create threads\n");      
      taos_close(taos);
      exit(-1);
    }
    
    int ntables = g_queryInfo.subQueryInfo.childTblCount;
    int threads = g_queryInfo.subQueryInfo.threadCnt;
  
    int a = ntables / threads;
    if (a < 1) {
      threads = ntables;
      a = 1;
    }
  
    int b = 0;
    if (threads != 0) {
      b = ntables % threads;
    }
    
    int last = 0;
    for (int i = 0; i < threads; i++) {  
      threadInfo *t_info = infosOfSub + i;
      t_info->threadID = i;
      
      t_info->start_table_id = last;
      t_info->end_table_id = i < b ? last + a : last + a - 1;
      t_info->taos = taos;
      pthread_create(pidsOfSub + i, NULL, subSubscribeProcess, t_info);
    }
    g_queryInfo.subQueryInfo.threadCnt = threads;
  }
  
  for (int i = 0; i < g_queryInfo.superQueryInfo.concurrent; i++) {
    pthread_join(pids[i], NULL);
  }  

  tmfree((char*)pids);
  tmfree((char*)infos);  

  for (int i = 0; i < g_queryInfo.subQueryInfo.threadCnt; i++) {
    pthread_join(pidsOfSub[i], NULL);
  }

  tmfree((char*)pidsOfSub);
  tmfree((char*)infosOfSub);    
  taos_close(taos);
  return 0;
}

void initOfInsertMeta() {
  memset(&g_Dbs, 0, sizeof(SDbs));
   
  // set default values
  tstrncpy(g_Dbs.host, "127.0.0.1", MAX_DB_NAME_SIZE);
  g_Dbs.port = 6030;
  tstrncpy(g_Dbs.user, TSDB_DEFAULT_USER, MAX_DB_NAME_SIZE);
  tstrncpy(g_Dbs.password, TSDB_DEFAULT_PASS, MAX_DB_NAME_SIZE);
  g_Dbs.threadCount = 2;
  g_Dbs.use_metric = true;
}

void initOfQueryMeta() {
  memset(&g_queryInfo, 0, sizeof(SQueryMetaInfo));
   
  // set default values
  tstrncpy(g_queryInfo.host, "127.0.0.1", MAX_DB_NAME_SIZE);
  g_queryInfo.port = 6030;
  tstrncpy(g_queryInfo.user, TSDB_DEFAULT_USER, MAX_DB_NAME_SIZE);
  tstrncpy(g_queryInfo.password, TSDB_DEFAULT_PASS, MAX_DB_NAME_SIZE);
}

void setParaFromArg(){
  if (g_args.host) {
    strcpy(g_Dbs.host, g_args.host);
  } else {
    tstrncpy(g_Dbs.host, "127.0.0.1", MAX_DB_NAME_SIZE);
  }

  if (g_args.user) {
    strcpy(g_Dbs.user, g_args.user);
  } 

  if (g_args.password) {
    strcpy(g_Dbs.password, g_args.password);
  } 
  
  if (g_args.port) {
    g_Dbs.port = g_args.port;
  } 

  g_Dbs.threadCount = g_args.num_of_threads;
  g_Dbs.threadCountByCreateTbl = g_args.num_of_threads;

  g_Dbs.dbCount = 1;
  g_Dbs.db[0].drop = 1;

  tstrncpy(g_Dbs.db[0].dbName, g_args.database, MAX_DB_NAME_SIZE);
  g_Dbs.db[0].dbCfg.replica = g_args.replica;
  tstrncpy(g_Dbs.db[0].dbCfg.precision, "ms", MAX_DB_NAME_SIZE);

  tstrncpy(g_Dbs.resultFile, g_args.output_file, MAX_FILE_NAME_LEN);

  g_Dbs.use_metric = g_args.use_metric;
  g_Dbs.insert_only = g_args.insert_only;

  g_Dbs.do_aggreFunc = true;

  char dataString[STRING_LEN];
  char **data_type = g_args.datatype;
  
  memset(dataString, 0, STRING_LEN);

  if (strcasecmp(data_type[0], "BINARY") == 0 
          || strcasecmp(data_type[0], "BOOL") == 0 
          || strcasecmp(data_type[0], "NCHAR") == 0 ) {
    g_Dbs.do_aggreFunc = false;
  }

  if (g_args.use_metric) {
    g_Dbs.db[0].superTblCount = 1;
    tstrncpy(g_Dbs.db[0].superTbls[0].sTblName, "meters", MAX_TB_NAME_SIZE);
    g_Dbs.db[0].superTbls[0].childTblCount = g_args.num_of_tables;
    g_Dbs.threadCount = g_args.num_of_threads;
    g_Dbs.threadCountByCreateTbl = 1;
    g_Dbs.queryMode = g_args.mode;
  
    g_Dbs.db[0].superTbls[0].autoCreateTable = PRE_CREATE_SUBTBL;
    g_Dbs.db[0].superTbls[0].superTblExists = TBL_NO_EXISTS;
    g_Dbs.db[0].superTbls[0].childTblExists = TBL_NO_EXISTS;
    g_Dbs.db[0].superTbls[0].disorderRange = g_args.disorderRange;
    g_Dbs.db[0].superTbls[0].disorderRatio = g_args.disorderRatio;
    tstrncpy(g_Dbs.db[0].superTbls[0].childTblPrefix, 
            g_args.tb_prefix, MAX_TB_NAME_SIZE);
    tstrncpy(g_Dbs.db[0].superTbls[0].dataSource, "rand", MAX_TB_NAME_SIZE);
    tstrncpy(g_Dbs.db[0].superTbls[0].insertMode, "taosc", MAX_TB_NAME_SIZE);
    tstrncpy(g_Dbs.db[0].superTbls[0].startTimestamp, 
            "2017-07-14 10:40:00.000", MAX_TB_NAME_SIZE);
    g_Dbs.db[0].superTbls[0].timeStampStep = 10;
  
    g_Dbs.db[0].superTbls[0].insertRows = g_args.num_of_DPT;
    g_Dbs.db[0].superTbls[0].maxSqlLen = TSDB_PAYLOAD_SIZE;

    g_Dbs.db[0].superTbls[0].columnCount = 0;
    for (int i = 0; i < MAX_NUM_DATATYPE; i++) {
      if (data_type[i] == NULL) {
        break;
      }
  
      tstrncpy(g_Dbs.db[0].superTbls[0].columns[i].dataType, 
              data_type[i], MAX_TB_NAME_SIZE);
      g_Dbs.db[0].superTbls[0].columns[i].dataLen = g_args.len_of_binary;    
      g_Dbs.db[0].superTbls[0].columnCount++;
    }
  
    if (g_Dbs.db[0].superTbls[0].columnCount > g_args.num_of_CPR) {
      g_Dbs.db[0].superTbls[0].columnCount = g_args.num_of_CPR;
    } else {
      for (int i = g_Dbs.db[0].superTbls[0].columnCount; i < g_args.num_of_CPR; i++) {
        tstrncpy(g_Dbs.db[0].superTbls[0].columns[i].dataType, "INT", MAX_TB_NAME_SIZE);
        g_Dbs.db[0].superTbls[0].columns[i].dataLen = 0;    
        g_Dbs.db[0].superTbls[0].columnCount++;
      }
    }

    tstrncpy(g_Dbs.db[0].superTbls[0].tags[0].dataType, "INT", MAX_TB_NAME_SIZE);
    g_Dbs.db[0].superTbls[0].tags[0].dataLen = 0;    
  
    tstrncpy(g_Dbs.db[0].superTbls[0].tags[1].dataType, "BINARY", MAX_TB_NAME_SIZE);
    g_Dbs.db[0].superTbls[0].tags[1].dataLen = g_args.len_of_binary;    
    g_Dbs.db[0].superTbls[0].tagCount = 2;  
  } else {
    g_Dbs.threadCountByCreateTbl = 1;
    g_Dbs.db[0].superTbls[0].tagCount = 0; 
  }

}

/* Function to do regular expression check */
static int regexMatch(const char *s, const char *reg, int cflags) {
  regex_t regex;
  char    msgbuf[100] = {0};

  /* Compile regular expression */
  if (regcomp(&regex, reg, cflags) != 0) {
    printf("Fail to compile regex\n");
    exit(-1);
  }

  /* Execute regular expression */
  int reti = regexec(&regex, s, 0, NULL, 0);
  if (!reti) {
    regfree(&regex);
    return 1;
  } else if (reti == REG_NOMATCH) {
    regfree(&regex);
    return 0;
  } else {
    regerror(reti, &regex, msgbuf, sizeof(msgbuf));
    printf("Regex match failed: %s\n", msgbuf);
    regfree(&regex);
    exit(-1);
  }

  return 0;
}

static int isCommentLine(char *line) {
  if (line == NULL) return 1;

  return regexMatch(line, "^\\s*#.*", REG_EXTENDED);
}

void querySqlFile(TAOS* taos, char* sqlFile)
{
  FILE *fp = fopen(sqlFile, "r");
  if (fp == NULL) {
    printf("failed to open file %s, reason:%s\n", sqlFile, strerror(errno));
    return;
  }

  int       read_len = 0;
  char *    cmd = calloc(1, MAX_SQL_SIZE);
  size_t    cmd_len = 0;
  char *    line = NULL;
  size_t    line_len = 0;

  double t = getCurrentTime();

  while ((read_len = tgetline(&line, &line_len, fp)) != -1) {
    if (read_len >= MAX_SQL_SIZE) continue;
    line[--read_len] = '\0';

    if (read_len == 0 || isCommentLine(line)) {  // line starts with #
      continue;
    }

    if (line[read_len - 1] == '\\') {
      line[read_len - 1] = ' ';
      memcpy(cmd + cmd_len, line, read_len);
      cmd_len += read_len;
      continue;
    }

    memcpy(cmd + cmd_len, line, read_len);
    debugPrint("DEBUG %s() LN%d cmd: %s\n", __func__, __LINE__, cmd);
    queryDbExec(taos, cmd, NO_INSERT_TYPE);
    memset(cmd, 0, MAX_SQL_SIZE);
    cmd_len = 0;
  }

  t = getCurrentTime() - t;
  printf("run %s took %.6f second(s)\n\n", sqlFile, t);

  tmfree(cmd);
  tmfree(line);
  tmfclose(fp);
  return;
}

static void testMetaFile() {
    if (INSERT_MODE == g_args.test_mode) {
      if (g_Dbs.cfgDir[0]) taos_options(TSDB_OPTION_CONFIGDIR, g_Dbs.cfgDir);
      insertTestProcess();
    } else if (QUERY_MODE == g_args.test_mode) {
      if (g_queryInfo.cfgDir[0])
          taos_options(TSDB_OPTION_CONFIGDIR, g_queryInfo.cfgDir);
      queryTestProcess();
    } else if (SUBSCRIBE_MODE == g_args.test_mode) {
      if (g_queryInfo.cfgDir[0])
          taos_options(TSDB_OPTION_CONFIGDIR, g_queryInfo.cfgDir);
      subscribeTestProcess();
    }  else {
      ;
    }
}

static void testCmdLine() {

    g_args.test_mode = INSERT_MODE;
    insertTestProcess();

    if (g_Dbs.insert_only)
      return;

    // select
    if (false == g_Dbs.insert_only) {
      // query data

      pthread_t read_id;
      threadInfo *rInfo = malloc(sizeof(threadInfo));
      rInfo->start_time = 1500000000000;  // 2017-07-14 10:40:00.000
      rInfo->start_table_id = 0;

      //rInfo->do_aggreFunc = g_Dbs.do_aggreFunc;
      if (g_args.use_metric) {
        rInfo->end_table_id = g_Dbs.db[0].superTbls[0].childTblCount - 1;
        rInfo->superTblInfo = &g_Dbs.db[0].superTbls[0];
        strcpy(rInfo->tb_prefix, 
              g_Dbs.db[0].superTbls[0].childTblPrefix);
      } else {
        rInfo->end_table_id = g_args.num_of_tables -1;
        strcpy(rInfo->tb_prefix, g_args.tb_prefix);
      }

      rInfo->taos = taos_connect(
              g_Dbs.host, 
              g_Dbs.user, 
              g_Dbs.password, 
              g_Dbs.db[0].dbName, 
              g_Dbs.port);
      if (rInfo->taos == NULL) {
        fprintf(stderr, "Failed to connect to TDengine, reason:%s\n", taos_errstr(NULL));
        free(rInfo);
        exit(-1);
      }

      strcpy(rInfo->fp, g_Dbs.resultFile);

      if (!g_Dbs.use_metric) {
        pthread_create(&read_id, NULL, readTable, rInfo);
      } else {
        pthread_create(&read_id, NULL, readMetric, rInfo);
      }
      pthread_join(read_id, NULL);
      taos_close(rInfo->taos);
      free(rInfo);
    }
}

int main(int argc, char *argv[]) {
  parse_args(argc, argv, &g_args);

  debugPrint("DEBUG - meta file: %s\n", g_args.metaFile);

  if (g_args.metaFile) {
    initOfInsertMeta();
    initOfQueryMeta();    

    if (false == getInfoFromJsonFile(g_args.metaFile)) {
      printf("Failed to read %s\n", g_args.metaFile);
      return 1;
    }

    testMetaFile();
  } else {
    memset(&g_Dbs, 0, sizeof(SDbs));
    setParaFromArg();

    if (NULL != g_args.sqlFile) {
      TAOS* qtaos = taos_connect(
          g_Dbs.host, 
          g_Dbs.user, 
          g_Dbs.password, 
          g_Dbs.db[0].dbName, 
          g_Dbs.port);
      querySqlFile(qtaos, g_args.sqlFile);  
      taos_close(qtaos);

    } else {
      testCmdLine();
    }
  }

  return 0;
}
<|MERGE_RESOLUTION|>--- conflicted
+++ resolved
@@ -185,6 +185,7 @@
   bool     insert_only;
   bool     answer_yes;
   bool     debug_print;
+  bool     verbose_print;
   char *   output_file;
   int      mode;
   char *   datatype[MAX_NUM_DATATYPE + 1];
@@ -491,6 +492,7 @@
                      false,           // use_metric
                      false,           // insert_only
                      false,           // debug_print
+                     false,           // verbose_print
                      false,           // answer_yes;
                      "./output.txt",  // output_file
                      0,               // mode : sync or async
@@ -528,7 +530,11 @@
 static FILE *          g_fpOfInsertResult = NULL;
 
 #define debugPrint(fmt, ...) \
-    do { if (g_args.debug_print) fprintf(stderr, fmt, __VA_ARGS__); } while(0)
+    do { if (g_args.debug_print || g_args.verbose_print) \
+        fprintf(stderr, "DEBUG:" fmt, __VA_ARGS__); } while(0)
+#define verbosePrint(fmt, ...) \
+    do { if (g_args.verbose_print) \
+        fprintf(stderr, "VERB:" fmt, __VA_ARGS__); } while(0)
 ///////////////////////////////////////////////////
 
 void printHelp() {
@@ -693,6 +699,8 @@
       arguments->answer_yes = true;
     } else if (strcmp(argv[i], "-g") == 0) {
       arguments->debug_print = true;
+    } else if (strcmp(argv[i], "-gg") == 0) {
+      arguments->verbose_print = true;
     } else if (strcmp(argv[i], "-c") == 0) {
       strcpy(configDir, argv[++i]);
     } else if (strcmp(argv[i], "-O") == 0) {
@@ -731,7 +739,7 @@
     }
   }
 
-  if (arguments->debug_print) {
+  if (arguments->debug_print || arguments->verbose_print) {
     printf("###################################################################\n");
     printf("# meta file:                         %s\n", arguments->metaFile);
     printf("# Server IP:                         %s:%hu\n", 
@@ -764,6 +772,7 @@
     printf("# Delete method:                     %d\n", arguments->method_of_delete);
     printf("# Answer yes when prompt:            %d\n", arguments->answer_yes);
     printf("# Print debug info:                  %d\n", arguments->debug_print);
+    printf("# Print verbose info:                %d\n", arguments->verbose_print);
     printf("###################################################################\n");
     if (!arguments->answer_yes) {
         printf("Press enter key to continue\n\n");
@@ -807,7 +816,7 @@
   }
 
   if (code != 0) {
-    debugPrint("DEBUG %s() LN%d - command: %s\n", __func__, __LINE__, command);
+    debugPrint("%s() LN%d - command: %s\n", __func__, __LINE__, command);
     fprintf(stderr, "Failed to run %s, reason: %s\n", command, taos_errstr(res));
     taos_free_result(res);
     //taos_close(taos);
@@ -1903,7 +1912,7 @@
   TAOS_RES * res;  
   TAOS_ROW row = NULL;
   int count = 0;
-  
+ 
   //get schema use cmd: describe superTblName;            
   snprintf(command, BUFFER_SIZE, "describe %s.%s", dbName, superTbls->sTblName);
   res = taos_query(taos, command);  
@@ -1924,16 +1933,30 @@
     }    
 
     if (strcmp((char *)row[TSDB_DESCRIBE_METRIC_NOTE_INDEX], "TAG") == 0) {
-      tstrncpy(superTbls->tags[tagIndex].field, (char *)row[TSDB_DESCRIBE_METRIC_FIELD_INDEX], fields[TSDB_DESCRIBE_METRIC_FIELD_INDEX].bytes);
-      tstrncpy(superTbls->tags[tagIndex].dataType, (char *)row[TSDB_DESCRIBE_METRIC_TYPE_INDEX], fields[TSDB_DESCRIBE_METRIC_TYPE_INDEX].bytes);
-      superTbls->tags[tagIndex].dataLen = *((int *)row[TSDB_DESCRIBE_METRIC_LENGTH_INDEX]);
-      tstrncpy(superTbls->tags[tagIndex].note, (char *)row[TSDB_DESCRIBE_METRIC_NOTE_INDEX], fields[TSDB_DESCRIBE_METRIC_NOTE_INDEX].bytes);
+      tstrncpy(superTbls->tags[tagIndex].field,
+              (char *)row[TSDB_DESCRIBE_METRIC_FIELD_INDEX],
+              fields[TSDB_DESCRIBE_METRIC_FIELD_INDEX].bytes);
+      tstrncpy(superTbls->tags[tagIndex].dataType,
+              (char *)row[TSDB_DESCRIBE_METRIC_TYPE_INDEX],
+              fields[TSDB_DESCRIBE_METRIC_TYPE_INDEX].bytes);
+      superTbls->tags[tagIndex].dataLen =
+          *((int *)row[TSDB_DESCRIBE_METRIC_LENGTH_INDEX]);
+      tstrncpy(superTbls->tags[tagIndex].note,
+              (char *)row[TSDB_DESCRIBE_METRIC_NOTE_INDEX],
+              fields[TSDB_DESCRIBE_METRIC_NOTE_INDEX].bytes);
       tagIndex++;
     } else {    
-      tstrncpy(superTbls->columns[columnIndex].field, (char *)row[TSDB_DESCRIBE_METRIC_FIELD_INDEX], fields[TSDB_DESCRIBE_METRIC_FIELD_INDEX].bytes);
-      tstrncpy(superTbls->columns[columnIndex].dataType, (char *)row[TSDB_DESCRIBE_METRIC_TYPE_INDEX], fields[TSDB_DESCRIBE_METRIC_TYPE_INDEX].bytes);
-      superTbls->columns[columnIndex].dataLen = *((int *)row[TSDB_DESCRIBE_METRIC_LENGTH_INDEX]);
-      tstrncpy(superTbls->columns[columnIndex].note, (char *)row[TSDB_DESCRIBE_METRIC_NOTE_INDEX], fields[TSDB_DESCRIBE_METRIC_NOTE_INDEX].bytes);
+      tstrncpy(superTbls->columns[columnIndex].field,
+              (char *)row[TSDB_DESCRIBE_METRIC_FIELD_INDEX],
+              fields[TSDB_DESCRIBE_METRIC_FIELD_INDEX].bytes);
+      tstrncpy(superTbls->columns[columnIndex].dataType,
+              (char *)row[TSDB_DESCRIBE_METRIC_TYPE_INDEX],
+              fields[TSDB_DESCRIBE_METRIC_TYPE_INDEX].bytes);
+      superTbls->columns[columnIndex].dataLen =
+          *((int *)row[TSDB_DESCRIBE_METRIC_LENGTH_INDEX]);
+      tstrncpy(superTbls->columns[columnIndex].note,
+              (char *)row[TSDB_DESCRIBE_METRIC_NOTE_INDEX],
+              fields[TSDB_DESCRIBE_METRIC_NOTE_INDEX].bytes);
       columnIndex++;
     }
     count++;
@@ -1948,7 +1971,9 @@
   if (TBL_ALREADY_EXISTS == superTbls->childTblExists) {
     //get all child table name use cmd: select tbname from superTblName;  
     getAllChildNameOfSuperTable(taos, dbName, 
-            superTbls->sTblName, &superTbls->childTblName, &superTbls->childTblCount);
+            superTbls->sTblName,
+            &superTbls->childTblName,
+            &superTbls->childTblCount);
   }
   return 0;
 }
@@ -2016,7 +2041,7 @@
     exit(-1);
   }
   snprintf(superTbls->colsOfCreateChildTable, len+20, "(ts timestamp%s)", cols);
-  debugPrint("DEBUG - %s() LN%d: %s\n", __func__, __LINE__, superTbls->colsOfCreateChildTable);
+  verbosePrint("%s() LN%d: %s\n", __func__, __LINE__, superTbls->colsOfCreateChildTable);
 
   if (use_metric) {
     char tags[STRING_LEN] = "\0";
@@ -2069,13 +2094,13 @@
     snprintf(command, BUFFER_SIZE,
             "create table if not exists %s.%s (ts timestamp%s) tags %s",
             dbName, superTbls->sTblName, cols, tags);
-    debugPrint("DEBUG - %s() LN%d: %s\n", __func__, __LINE__, command);
+    verbosePrint("%s() LN%d: %s\n", __func__, __LINE__, command);
 
     if (0 != queryDbExec(taos, command, NO_INSERT_TYPE)) {
         fprintf(stderr, "create supertable %s failed!\n\n", superTbls->sTblName);
         return -1;
     }
-    debugPrint("DEBUG - create supertable %s success!\n\n", superTbls->sTblName);
+    verbosePrint("create supertable %s success!\n\n", superTbls->sTblName);
   }
   return 0;
 }
@@ -2094,7 +2119,7 @@
   for (int i = 0; i < g_Dbs.dbCount; i++) {   
     if (g_Dbs.db[i].drop) {
       sprintf(command, "drop database if exists %s;", g_Dbs.db[i].dbName);
-      debugPrint("DEBUG %s() %d command: %s\n", __func__, __LINE__, command);
+      verbosePrint("%s() %d command: %s\n", __func__, __LINE__, command);
       if (0 != queryDbExec(taos, command, NO_INSERT_TYPE)) {
         taos_close(taos);
         return -1;
@@ -2162,7 +2187,7 @@
               "precision \'%s\';", g_Dbs.db[i].dbCfg.precision);
     }
 
-    debugPrint("DEBUG %s() %d command: %s\n", __func__, __LINE__, command);
+    verbosePrint("%s() %d command: %s\n", __func__, __LINE__, command);
     if (0 != queryDbExec(taos, command, NO_INSERT_TYPE)) {
       taos_close(taos);
       printf("\ncreate database %s failed!\n\n", g_Dbs.db[i].dbName);
@@ -2170,11 +2195,11 @@
     }
     printf("\ncreate database %s success!\n\n", g_Dbs.db[i].dbName);
 
-    debugPrint("DEBUG %s() %d supertbl count:%d\n", __func__, __LINE__, g_Dbs.db[i].superTblCount);
+    verbosePrint("%s() %d supertbl count:%d\n", __func__, __LINE__, g_Dbs.db[i].superTblCount);
     for (int j = 0; j < g_Dbs.db[i].superTblCount; j++) {
       // describe super table, if exists
       sprintf(command, "describe %s.%s;", g_Dbs.db[i].dbName, g_Dbs.db[i].superTbls[j].sTblName);
-      debugPrint("DEBUG %s() %d command: %s\n", __func__, __LINE__, command);
+      verbosePrint("%s() %d command: %s\n", __func__, __LINE__, command);
       if (0 != queryDbExec(taos, command, NO_INSERT_TYPE)) {
         g_Dbs.db[i].superTbls[j].superTblExists = TBL_NO_EXISTS;
         ret = createSuperTable(taos, g_Dbs.db[i].dbName, &g_Dbs.db[i].superTbls[j], g_Dbs.use_metric);
@@ -2262,7 +2287,7 @@
     }
 
     len = 0;
-    debugPrint("DEBUG %s() LN%d %s\n", __func__, __LINE__, buffer);
+    verbosePrint("%s() LN%d %s\n", __func__, __LINE__, buffer);
     if (0 != queryDbExec(winfo->taos, buffer, NO_INSERT_TYPE)){
       free(buffer);
       return NULL;
@@ -2277,7 +2302,7 @@
   }
   
   if (0 != len) {
-    debugPrint("DEBUG %s() %d buffer: %s\n", __func__, __LINE__, buffer);
+    debugPrint("%s() %d buffer: %s\n", __func__, __LINE__, buffer);
     (void)queryDbExec(winfo->taos, buffer, NO_INSERT_TYPE);
   }
 
@@ -2315,7 +2340,7 @@
     t_info->threadID = i;
     tstrncpy(t_info->db_name, db_name, MAX_DB_NAME_SIZE);
     t_info->superTblInfo = superTblInfo;
-    debugPrint("DEBUG %s() %d db_name: %s\n", __func__, __LINE__, db_name);
+    debugPrint("%s() %d db_name: %s\n", __func__, __LINE__, db_name);
     t_info->taos = taos_connect(
             g_Dbs.host,
             g_Dbs.user,
@@ -2366,7 +2391,7 @@
           continue;
         }
 
-        debugPrint("DEBUG - %s() LN%d: %s\n", __func__, __LINE__,
+        verbosePrint("%s() LN%d: %s\n", __func__, __LINE__,
                 g_Dbs.db[i].superTbls[j].colsOfCreateChildTable);
         startMultiThreadCreateChildTable(
               g_Dbs.db[i].superTbls[j].colsOfCreateChildTable,
@@ -2376,15 +2401,6 @@
         g_totalChildTables += g_Dbs.db[i].superTbls[j].childTblCount;
       }
     } else {
-<<<<<<< HEAD
-      // normal table
-      len = snprintf(tblColsBuf, MAX_SQL_SIZE, "(TS TIMESTAMP");
-      for (int i = 0; i < MAX_COLUMN_COUNT; i++) {
-        if (g_args.datatype[i]) {
-            if ((strncasecmp(g_args.datatype[i], "BINARY", strlen("BINARY")) == 0)
-                    || (strncasecmp(g_args.datatype[i], "NCHAR", strlen("NCHAR")) == 0)) {
-                len = snprintf(tblColsBuf + len, MAX_SQL_SIZE, ", COL%d %s(60)", i, g_args.datatype[i]);
-=======
         // normal table
         len = snprintf(tblColsBuf, MAX_SQL_SIZE, "(TS TIMESTAMP");
         int j = 0;
@@ -2392,7 +2408,6 @@
             if ((strncasecmp(g_args.datatype[j], "BINARY", strlen("BINARY")) == 0)
                     || (strncasecmp(g_args.datatype[j], "NCHAR", strlen("NCHAR")) == 0)) {
                 len = snprintf(tblColsBuf + len, MAX_SQL_SIZE, ", COL%d %s(60)", j, g_args.datatype[j]);
->>>>>>> 4a064830
             } else {
                 len = snprintf(tblColsBuf + len, MAX_SQL_SIZE, ", COL%d %s", j, g_args.datatype[j]);
             }
@@ -2400,17 +2415,11 @@
             j++;
         }
 
-<<<<<<< HEAD
-      debugPrint("DEBUG - %s() LN%d: %s\n", __func__, __LINE__,
-                tblColsBuf);
-      startMultiThreadCreateChildTable(
-=======
         len = snprintf(tblColsBuf + len, MAX_SQL_SIZE - len, ")");
 
-        debugPrint("DEBUG - %s() LN%d: dbName: %s num of tb: %d schema: %s\n", __func__, __LINE__,
+        verbosePrint("%s() LN%d: dbName: %s num of tb: %d schema: %s\n", __func__, __LINE__,
                 g_Dbs.db[i].dbName, g_args.num_of_tables, tblColsBuf);
         startMultiThreadCreateChildTable(
->>>>>>> 4a064830
               tblColsBuf,
               g_Dbs.threadCountByCreateTbl,
               g_args.num_of_tables,
@@ -3654,7 +3663,7 @@
 }
 
 static bool getInfoFromJsonFile(char* file) {
-    debugPrint("DEBUG - %s %d %s\n", __func__, __LINE__, file);
+    debugPrint("%s %d %s\n", __func__, __LINE__, file);
 
   FILE *fp = fopen(file, "r");
   if (!fp) {
@@ -3932,7 +3941,7 @@
           }
 
           tmp_time = time_counter;
-          for (k = 0; k < superTblInfo->rowsPerTbl;) {
+          for (int j = 0; j < superTblInfo->rowsPerTbl;) {
             int retLen = 0;
             if (0 == strncasecmp(superTblInfo->dataSource, 
                         "sample", strlen("sample"))) {
@@ -3968,7 +3977,7 @@
             }
             len += retLen;
             //inserted++;
-            k++;
+            j++;
             totalRowsInserted++;
 
             if (inserted >= superTblInfo->insertRows || 
@@ -3987,7 +3996,7 @@
 send_to_server:
         if (g_args.insert_interval && (g_args.insert_interval > (et - st))) {
             int sleep_time = g_args.insert_interval - (et -st);
-            debugPrint("DEBUG sleep: %d ms\n", sleep_time);
+            debugPrint("sleep: %d ms\n", sleep_time);
             taosMsleep(sleep_time); // ms
         }
 
@@ -4004,7 +4013,7 @@
           int64_t endTs;
           startTs = taosGetTimestampUs();
 
-          debugPrint("DEBUG %s() LN%d buff: %s\n", __func__, __LINE__, buffer);
+          debugPrint("%s() LN%d buff: %s\n", __func__, __LINE__, buffer);
           int affectedRows = queryDbExec(
                   winfo->taos, buffer, INSERT_TYPE);
 
@@ -4204,14 +4213,14 @@
         if (i > 0 && g_args.insert_interval 
             && (g_args.insert_interval > (et - st) )) {
             int sleep_time = g_args.insert_interval - (et -st);
-            debugPrint("DEBUG sleep: %d ms\n", sleep_time);
+            debugPrint("sleep: %d ms\n", sleep_time);
             taosMsleep(sleep_time); // ms
         }
 
         if (g_args.insert_interval) {
             st = taosGetTimestampMs();
         }
-      debugPrint("DEBUG - %s() LN%d %s\n", __func__, __LINE__, buffer);
+      verbosePrint("%s() LN%d %s\n", __func__, __LINE__, buffer);
       int affectedRows = queryDbExec(winfo->taos, buffer, 1);
       
       if (0 <= affectedRows){
@@ -4303,7 +4312,7 @@
   uint64_t st = 0;
   uint64_t et = 0;
 
-  debugPrint("DEBUG - %s() LN%d insertRows=%"PRId64"\n", __func__, __LINE__, superTblInfo->insertRows);
+  verbosePrint("%s() LN%d insertRows=%"PRId64"\n", __func__, __LINE__, superTblInfo->insertRows);
 
   for (int i = 0; i < superTblInfo->insertRows;) {
 
@@ -4311,9 +4320,20 @@
       uint64_t inserted = i;
       uint64_t tmp_time = time_counter;
 
+      if (i > 0 && g_args.insert_interval 
+            && (g_args.insert_interval > (et - st) )) {
+        int sleep_time = g_args.insert_interval - (et -st);
+        debugPrint("sleep: %d ms\n", sleep_time);
+        taosMsleep(sleep_time); // ms
+      }
+
+      if (g_args.insert_interval) {
+        st = taosGetTimestampMs();
+      }
+
       int sampleUsePos = samplePos;
       int k = 0;
-      debugPrint("DEBUG - %s() LN%d num_of_RPR=%d\n", __func__, __LINE__, g_args.num_of_RPR);
+      verbosePrint("%s() LN%d num_of_RPR=%d\n", __func__, __LINE__, g_args.num_of_RPR);
       for (k = 0; k < g_args.num_of_RPR;) {
         int len = 0;
         memset(buffer, 0, superTblInfo->maxSqlLen);
@@ -4395,6 +4415,7 @@
 */
         inserted++;
         k++;
+        i++;
         totalRowsInserted++;
   
         if (inserted > superTblInfo->insertRows)
@@ -4403,17 +4424,6 @@
                   || (superTblInfo->maxSqlLen - len) < (superTblInfo->lenOfOneRow + 128)) 
               break;
 */
-        if (i > 0 && g_args.insert_interval 
-                && (g_args.insert_interval > (et - st) )) {
-            int sleep_time = g_args.insert_interval - (et -st);
-            debugPrint("DEBUG sleep: %d ms\n", sleep_time);
-            taosMsleep(sleep_time); // ms
-        }
-
-        if (g_args.insert_interval) {
-            st = taosGetTimestampMs();
-        }
-
         if (0 == strncasecmp(superTblInfo->insertMode, "taosc", strlen("taosc"))) {
           //printf("===== sql: %s \n\n", buffer);
           //int64_t t1 = taosGetTimestampMs();
@@ -4421,7 +4431,7 @@
           int64_t endTs;
           startTs = taosGetTimestampUs();
 
-          debugPrint("DEBUG %s() LN%d %s\n", __func__, __LINE__, buffer);
+          verbosePrint("%s() LN%d %s\n", __func__, __LINE__, buffer);
           int affectedRows = queryDbExec(winfo->taos, buffer, INSERT_TYPE);
 
           if (0 > affectedRows){
@@ -4586,6 +4596,13 @@
     memset(pids, 0, threads * sizeof(pthread_t));
     memset(infos, 0, threads * sizeof(threadInfo));
 
+    /*
+xxx    getAllChildNameOfSuperTable(taos, 
+            g_queryInfo.dbName, 
+            g_queryInfo.subQueryInfo.sTblName, 
+            &g_queryInfo.subQueryInfo.childTblName, 
+            &g_queryInfo.subQueryInfo.childTblCount);
+    */
     int ntables = 0;
     if (superTblInfo)
         ntables = superTblInfo->childTblCount;
@@ -4904,7 +4921,7 @@
   if (ret == -1)
     exit(EXIT_FAILURE);
 
-  debugPrint("DEBUG - %d result file: %s\n", __LINE__, g_Dbs.resultFile);
+  debugPrint("%d result file: %s\n", __LINE__, g_Dbs.resultFile);
   g_fpOfInsertResult = fopen(g_Dbs.resultFile, "a");
   if (NULL == g_fpOfInsertResult) {
     fprintf(stderr, "Failed to open %s for save result\n", g_Dbs.resultFile);
@@ -5102,7 +5119,7 @@
   }
 
   if (0 != g_queryInfo.subQueryInfo.sqlCount) {
-    (void)getAllChildNameOfSuperTable(taos, 
+    getAllChildNameOfSuperTable(taos, 
             g_queryInfo.dbName, 
             g_queryInfo.subQueryInfo.sTblName, 
             &g_queryInfo.subQueryInfo.childTblName, 
@@ -5140,7 +5157,7 @@
         
         char sqlStr[MAX_TB_NAME_SIZE*2];
         sprintf(sqlStr, "use %s", g_queryInfo.dbName);
-        debugPrint("DEBUG %s() %d sqlStr: %s\n", __func__, __LINE__, sqlStr);
+        verbosePrint("%s() %d sqlStr: %s\n", __func__, __LINE__, sqlStr);
         (void)queryDbExec(t_info->taos, sqlStr, NO_INSERT_TYPE);
       } else {
         t_info->taos = NULL;
@@ -5251,7 +5268,7 @@
 
   char sqlStr[MAX_TB_NAME_SIZE*2];
   sprintf(sqlStr, "use %s", g_queryInfo.dbName);
-    debugPrint("DEBUG %s() %d sqlStr: %s\n", __func__, __LINE__, sqlStr);
+    debugPrint("%s() %d sqlStr: %s\n", __func__, __LINE__, sqlStr);
   if (0 != queryDbExec(winfo->taos, sqlStr, NO_INSERT_TYPE)){
     return NULL;
   }
@@ -5317,7 +5334,7 @@
 
   char sqlStr[MAX_TB_NAME_SIZE*2];
   sprintf(sqlStr, "use %s", g_queryInfo.dbName);
-    debugPrint("DEBUG %s() %d sqlStr: %s\n", __func__, __LINE__, sqlStr);
+    debugPrint("%s() %d sqlStr: %s\n", __func__, __LINE__, sqlStr);
   if (0 != queryDbExec(winfo->taos, sqlStr, NO_INSERT_TYPE)) {
     return NULL;
   }
@@ -5399,7 +5416,7 @@
   }
 
   if (0 != g_queryInfo.subQueryInfo.sqlCount) {
-    (void)getAllChildNameOfSuperTable(taos, 
+    getAllChildNameOfSuperTable(taos, 
             g_queryInfo.dbName, 
             g_queryInfo.subQueryInfo.sTblName, 
             &g_queryInfo.subQueryInfo.childTblName, 
@@ -5682,7 +5699,7 @@
     }
 
     memcpy(cmd + cmd_len, line, read_len);
-    debugPrint("DEBUG %s() LN%d cmd: %s\n", __func__, __LINE__, cmd);
+    debugPrint("%s() LN%d cmd: %s\n", __func__, __LINE__, cmd);
     queryDbExec(taos, cmd, NO_INSERT_TYPE);
     memset(cmd, 0, MAX_SQL_SIZE);
     cmd_len = 0;
@@ -5714,14 +5731,7 @@
     }
 }
 
-static void testCmdLine() {
-
-    g_args.test_mode = INSERT_MODE;
-    insertTestProcess();
-
-    if (g_Dbs.insert_only)
-      return;
-
+static void queryResult() {
     // select
     if (false == g_Dbs.insert_only) {
       // query data
@@ -5767,10 +5777,21 @@
     }
 }
 
+static void testCmdLine() {
+
+    g_args.test_mode = INSERT_MODE;
+    insertTestProcess();
+
+    if (g_Dbs.insert_only)
+      return;
+    else
+        queryResult();
+}
+
 int main(int argc, char *argv[]) {
   parse_args(argc, argv, &g_args);
 
-  debugPrint("DEBUG - meta file: %s\n", g_args.metaFile);
+  debugPrint("meta file: %s\n", g_args.metaFile);
 
   if (g_args.metaFile) {
     initOfInsertMeta();
