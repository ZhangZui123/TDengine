--- conflicted
+++ resolved
@@ -81,11 +81,7 @@
 #define MAX_DB_NAME_SIZE   64
 #define MAX_HOSTNAME_SIZE  64
 #define MAX_TB_NAME_SIZE   64
-<<<<<<< HEAD
-#define MAX_DATA_SIZE      (16*1024)
-=======
 #define MAX_DATA_SIZE      (16*1024)+20     // max record len: 16*1024, timestamp string and ,('') need extra space
->>>>>>> a080f2c9
 #define MAX_NUM_DATATYPE   10
 #define OPT_ABORT          1 /* –abort */
 #define STRING_LEN         60000
@@ -245,11 +241,7 @@
   int8_t       autoCreateTable;         // 0: create sub table, 1: auto create sub table
   char         childTblPrefix[MAX_TB_NAME_SIZE];
   char         dataSource[MAX_TB_NAME_SIZE+1];  // rand_gen or sample
-<<<<<<< HEAD
-  char         insertMode[MAX_TB_NAME_SIZE];    // taosc, restful
-=======
   char         insertMode[MAX_TB_NAME_SIZE];    // taosc, rest
->>>>>>> a080f2c9
   int64_t      childTblLimit;
   int64_t      childTblOffset;
 
@@ -577,11 +569,7 @@
                      1,               // query_times
                      0,               // interlace_rows;
                      30000,           // num_of_RPR
-<<<<<<< HEAD
-                     1024000,         // max_sql_len
-=======
                      (1024*1024),         // max_sql_len
->>>>>>> a080f2c9
                      10000,           // num_of_tables
                      10000,           // num_of_DPT
                      0,               // abort
@@ -1227,11 +1215,7 @@
   if (size > 0) {
     //--size;
     int n;
-<<<<<<< HEAD
-    for (n = 0; n < size - 1; n++) {
-=======
     for (n = 0; n < size; n++) {
->>>>>>> a080f2c9
       int key = abs(rand_tinyint()) % (int)(sizeof(charset) - 1);
       str[n] = charset[key];
     }
@@ -3394,11 +3378,7 @@
   if (maxSqlLen && maxSqlLen->type == cJSON_Number) {
     g_args.max_sql_len = maxSqlLen->valueint;
   } else if (!maxSqlLen) {
-<<<<<<< HEAD
-    g_args.max_sql_len = 1024000;
-=======
     g_args.max_sql_len = (1024*1024);
->>>>>>> a080f2c9
   } else {
     errorPrint("%s() LN%d, failed to read json, max_sql_len input mistake\n",
         __func__, __LINE__);
@@ -4560,19 +4540,6 @@
   }
 
   for (int i = 0; i < c; i++) {
-<<<<<<< HEAD
-    if (strcasecmp(data_type[i % c], "tinyint") == 0) {
-      pstr += sprintf(pstr, ", %d", rand_tinyint() );
-    } else if (strcasecmp(data_type[i % c], "smallint") == 0) {
-      pstr += sprintf(pstr, ", %d", rand_smallint());
-    } else if (strcasecmp(data_type[i % c], "int") == 0) {
-      pstr += sprintf(pstr, ", %d", rand_int());
-    } else if (strcasecmp(data_type[i % c], "bigint") == 0) {
-      pstr += sprintf(pstr, ", %" PRId64, rand_bigint());
-    } else if (strcasecmp(data_type[i % c], "float") == 0) {
-      pstr += sprintf(pstr, ", %10.4f", rand_float());
-    } else if (strcasecmp(data_type[i % c], "double") == 0) {
-=======
     if (strcasecmp(data_type[i % c], "TINYINT") == 0) {
       pstr += sprintf(pstr, ",%d", rand_tinyint() );
     } else if (strcasecmp(data_type[i % c], "SMALLINT") == 0) {
@@ -4584,7 +4551,6 @@
     } else if (strcasecmp(data_type[i % c], "FLOAT") == 0) {
       pstr += sprintf(pstr, ",%10.4f", rand_float());
     } else if (strcasecmp(data_type[i % c], "DOUBLE") == 0) {
->>>>>>> a080f2c9
       double t = rand_double();
       pstr += sprintf(pstr, ",%20.8f", t);
     } else if (strcasecmp(data_type[i % c], "BOOL") == 0) {
@@ -4595,11 +4561,7 @@
       rand_string(s, lenOfBinary);
       pstr += sprintf(pstr, ",\"%s\"", s);
       free(s);
-<<<<<<< HEAD
-    } else if (strcasecmp(data_type[i % c], "nchar") == 0) {
-=======
     } else if (strcasecmp(data_type[i % c], "NCHAR") == 0) {
->>>>>>> a080f2c9
       char *s = malloc(lenOfBinary);
       rand_string(s, lenOfBinary);
       pstr += sprintf(pstr, ",\"%s\"", s);
@@ -6069,11 +6031,7 @@
 
     st = taosGetTimestampMs();
 
-<<<<<<< HEAD
-    if (0 == strncasecmp(g_queryInfo.queryMode, "taosc", 5)) {
-=======
     if (0 == strncasecmp(g_queryInfo.queryMode, "taosc", strlen("taosc"))) {
->>>>>>> a080f2c9
       int64_t t1 = taosGetTimestampMs();
       char tmpFile[MAX_FILE_NAME_LEN*2] = {0};
       if (g_queryInfo.specifiedQueryInfo.result[pThreadInfo->querySeq][0] != 0) {
@@ -6086,15 +6044,9 @@
       int64_t t2 = taosGetTimestampMs();
       printf("=[taosc] thread[%"PRId64"] complete one sql, Spent %10.3f s\n",
               taosGetSelfPthreadId(), (t2 - t1)/1000.0);
-<<<<<<< HEAD
-    } else {
-      int64_t t1 = taosGetTimestampMs();
-      int retCode = postProceSql(g_queryInfo.host,
-=======
     } else if (0 == strncasecmp(g_queryInfo.queryMode, "rest", strlen("rest"))) {
       int64_t t1 = taosGetTimestampMs();
       int retCode = postProceSql(g_queryInfo.host, &(g_queryInfo.serv_addr),
->>>>>>> a080f2c9
               g_queryInfo.port,
               g_queryInfo.specifiedQueryInfo.sql[pThreadInfo->querySeq]);
       if (0 != retCode) {
