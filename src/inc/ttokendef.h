/*
 * Copyright (c) 2019 TAOS Data, Inc. <jhtao@taosdata.com>
 *
 * This program is free software: you can use, redistribute, and/or modify
 * it under the terms of the GNU Affero General Public License, version 3
 * or later ("AGPL"), as published by the Free Software Foundation.
 *
 * This program is distributed in the hope that it will be useful, but WITHOUT
 * ANY WARRANTY; without even the implied warranty of MERCHANTABILITY or
 * FITNESS FOR A PARTICULAR PURPOSE.
 *
 * You should have received a copy of the GNU Affero General Public License
 * along with this program. If not, see <http://www.gnu.org/licenses/>.
 */

#ifndef TDENGINE_TTOKENDEF_H
#define TDENGINE_TTOKENDEF_H

#define TK_ID                               1
#define TK_BOOL                             2
#define TK_TINYINT                          3
#define TK_SMALLINT                         4
#define TK_INTEGER                          5
#define TK_BIGINT                           6
#define TK_FLOAT                            7
#define TK_DOUBLE                           8
#define TK_STRING                           9
#define TK_TIMESTAMP                       10
#define TK_BINARY                          11
#define TK_NCHAR                           12
#define TK_OR                              13
#define TK_AND                             14
#define TK_NOT                             15
#define TK_EQ                              16
#define TK_NE                              17
#define TK_ISNULL                          18
#define TK_NOTNULL                         19
#define TK_IS                              20
#define TK_LIKE                            21
#define TK_GLOB                            22
#define TK_BETWEEN                         23
#define TK_IN                              24
#define TK_GT                              25
#define TK_GE                              26
#define TK_LT                              27
#define TK_LE                              28
#define TK_BITAND                          29
#define TK_BITOR                           30
#define TK_LSHIFT                          31
#define TK_RSHIFT                          32
#define TK_PLUS                            33
#define TK_MINUS                           34
#define TK_DIVIDE                          35
#define TK_TIMES                           36
#define TK_STAR                            37
#define TK_SLASH                           38
#define TK_REM                             39
#define TK_CONCAT                          40
#define TK_UMINUS                          41
#define TK_UPLUS                           42
#define TK_BITNOT                          43
#define TK_SHOW                            44
#define TK_DATABASES                       45
#define TK_TOPICS                          46
<<<<<<< HEAD
#define TK_FUNCTIONS                       47
#define TK_MNODES                          48
#define TK_DNODES                          49
#define TK_ACCOUNTS                        50
#define TK_USERS                           51
#define TK_MODULES                         52
#define TK_QUERIES                         53
#define TK_CONNECTIONS                     54
#define TK_STREAMS                         55
#define TK_VARIABLES                       56
#define TK_SCORES                          57
#define TK_GRANTS                          58
#define TK_VNODES                          59
#define TK_IPTOKEN                         60
#define TK_DOT                             61
#define TK_CREATE                          62
#define TK_TABLE                           63
#define TK_STABLE                          64
#define TK_DATABASE                        65
#define TK_TABLES                          66
#define TK_STABLES                         67
#define TK_VGROUPS                         68
#define TK_DROP                            69
#define TK_TOPIC                           70
#define TK_FUNCTION                        71
#define TK_DNODE                           72
#define TK_USER                            73
#define TK_ACCOUNT                         74
#define TK_USE                             75
#define TK_DESCRIBE                        76
#define TK_ALTER                           77
#define TK_PASS                            78
#define TK_PRIVILEGE                       79
#define TK_LOCAL                           80
#define TK_IF                              81
#define TK_EXISTS                          82
#define TK_AS                              83
#define TK_OUTPUTTYPE                      84
#define TK_AGGREGATE                       85
#define TK_BUFSIZE                         86
#define TK_PPS                             87
#define TK_TSERIES                         88
#define TK_DBS                             89
#define TK_STORAGE                         90
#define TK_QTIME                           91
#define TK_CONNS                           92
#define TK_STATE                           93
#define TK_KEEP                            94
#define TK_CACHE                           95
#define TK_REPLICA                         96
#define TK_QUORUM                          97
#define TK_DAYS                            98
#define TK_MINROWS                         99
#define TK_MAXROWS                        100
#define TK_BLOCKS                         101
#define TK_CTIME                          102
#define TK_WAL                            103
#define TK_FSYNC                          104
#define TK_COMP                           105
#define TK_PRECISION                      106
#define TK_UPDATE                         107
#define TK_CACHELAST                      108
#define TK_PARTITIONS                     109
#define TK_LP                             110
#define TK_RP                             111
#define TK_UNSIGNED                       112
#define TK_TAGS                           113
#define TK_USING                          114
#define TK_COMMA                          115
#define TK_NULL                           116
#define TK_SELECT                         117
#define TK_UNION                          118
#define TK_ALL                            119
#define TK_DISTINCT                       120
#define TK_FROM                           121
#define TK_VARIABLE                       122
#define TK_INTERVAL                       123
#define TK_SESSION                        124
#define TK_STATE_WINDOW                   125
#define TK_FILL                           126
#define TK_SLIDING                        127
#define TK_ORDER                          128
#define TK_BY                             129
#define TK_ASC                            130
#define TK_DESC                           131
#define TK_GROUP                          132
#define TK_HAVING                         133
#define TK_LIMIT                          134
#define TK_OFFSET                         135
#define TK_SLIMIT                         136
#define TK_SOFFSET                        137
#define TK_WHERE                          138
#define TK_NOW                            139
#define TK_RESET                          140
#define TK_QUERY                          141
#define TK_SYNCDB                         142
#define TK_ADD                            143
#define TK_COLUMN                         144
#define TK_TAG                            145
#define TK_CHANGE                         146
#define TK_SET                            147
#define TK_KILL                           148
#define TK_CONNECTION                     149
#define TK_STREAM                         150
#define TK_COLON                          151
#define TK_ABORT                          152
#define TK_AFTER                          153
#define TK_ATTACH                         154
#define TK_BEFORE                         155
#define TK_BEGIN                          156
#define TK_CASCADE                        157
#define TK_CLUSTER                        158
#define TK_CONFLICT                       159
#define TK_COPY                           160
#define TK_DEFERRED                       161
#define TK_DELIMITERS                     162
#define TK_DETACH                         163
#define TK_EACH                           164
#define TK_END                            165
#define TK_EXPLAIN                        166
#define TK_FAIL                           167
#define TK_FOR                            168
#define TK_IGNORE                         169
#define TK_IMMEDIATE                      170
#define TK_INITIALLY                      171
#define TK_INSTEAD                        172
#define TK_MATCH                          173
#define TK_KEY                            174
#define TK_OF                             175
#define TK_RAISE                          176
#define TK_REPLACE                        177
#define TK_RESTRICT                       178
#define TK_ROW                            179
#define TK_STATEMENT                      180
#define TK_TRIGGER                        181
#define TK_VIEW                           182
#define TK_SEMI                           183
#define TK_NONE                           184
#define TK_PREV                           185
#define TK_LINEAR                         186
#define TK_IMPORT                         187
#define TK_TBNAME                         188
#define TK_JOIN                           189
#define TK_INSERT                         190
#define TK_INTO                           191
#define TK_VALUES                         192


=======
#define TK_MNODES                          47
#define TK_DNODES                          48
#define TK_ACCOUNTS                        49
#define TK_USERS                           50
#define TK_MODULES                         51
#define TK_QUERIES                         52
#define TK_CONNECTIONS                     53
#define TK_STREAMS                         54
#define TK_VARIABLES                       55
#define TK_SCORES                          56
#define TK_GRANTS                          57
#define TK_VNODES                          58
#define TK_IPTOKEN                         59
#define TK_DOT                             60
#define TK_CREATE                          61
#define TK_TABLE                           62
#define TK_STABLE                          63
#define TK_DATABASE                        64
#define TK_TABLES                          65
#define TK_STABLES                         66
#define TK_VGROUPS                         67
#define TK_DROP                            68
#define TK_TOPIC                           69
#define TK_DNODE                           70
#define TK_USER                            71
#define TK_ACCOUNT                         72
#define TK_USE                             73
#define TK_DESCRIBE                        74
#define TK_ALTER                           75
#define TK_PASS                            76
#define TK_PRIVILEGE                       77
#define TK_LOCAL                           78
#define TK_COMPACT                         79
#define TK_LP                              80
#define TK_RP                              81
#define TK_IF                              82
#define TK_EXISTS                          83
#define TK_PPS                             84
#define TK_TSERIES                         85
#define TK_DBS                             86
#define TK_STORAGE                         87
#define TK_QTIME                           88
#define TK_CONNS                           89
#define TK_STATE                           90
#define TK_COMMA                           91
#define TK_KEEP                            92
#define TK_CACHE                           93
#define TK_REPLICA                         94
#define TK_QUORUM                          95
#define TK_DAYS                            96
#define TK_MINROWS                         97
#define TK_MAXROWS                         98
#define TK_BLOCKS                          99
#define TK_CTIME                          100
#define TK_WAL                            101
#define TK_FSYNC                          102
#define TK_COMP                           103
#define TK_PRECISION                      104
#define TK_UPDATE                         105
#define TK_CACHELAST                      106
#define TK_PARTITIONS                     107
#define TK_UNSIGNED                       108
#define TK_TAGS                           109
#define TK_USING                          110
#define TK_AS                             111
#define TK_NULL                           112
#define TK_NOW                            113
#define TK_SELECT                         114
#define TK_UNION                          115
#define TK_ALL                            116
#define TK_DISTINCT                       117
#define TK_FROM                           118
#define TK_VARIABLE                       119
#define TK_INTERVAL                       120
#define TK_SESSION                        121
#define TK_STATE_WINDOW                   122
#define TK_FILL                           123
#define TK_SLIDING                        124
#define TK_ORDER                          125
#define TK_BY                             126
#define TK_ASC                            127
#define TK_DESC                           128
#define TK_GROUP                          129
#define TK_HAVING                         130
#define TK_LIMIT                          131
#define TK_OFFSET                         132
#define TK_SLIMIT                         133
#define TK_SOFFSET                        134
#define TK_WHERE                          135
#define TK_RESET                          136
#define TK_QUERY                          137
#define TK_SYNCDB                         138
#define TK_ADD                            139
#define TK_COLUMN                         140
#define TK_MODIFY                         141
#define TK_TAG                            142
#define TK_CHANGE                         143
#define TK_SET                            144
#define TK_KILL                           145
#define TK_CONNECTION                     146
#define TK_STREAM                         147
#define TK_COLON                          148
#define TK_ABORT                          149
#define TK_AFTER                          150
#define TK_ATTACH                         151
#define TK_BEFORE                         152
#define TK_BEGIN                          153
#define TK_CASCADE                        154
#define TK_CLUSTER                        155
#define TK_CONFLICT                       156
#define TK_COPY                           157
#define TK_DEFERRED                       158
#define TK_DELIMITERS                     159
#define TK_DETACH                         160
#define TK_EACH                           161
#define TK_END                            162
#define TK_EXPLAIN                        163
#define TK_FAIL                           164
#define TK_FOR                            165
#define TK_IGNORE                         166
#define TK_IMMEDIATE                      167
#define TK_INITIALLY                      168
#define TK_INSTEAD                        169
#define TK_MATCH                          170
#define TK_KEY                            171
#define TK_OF                             172
#define TK_RAISE                          173
#define TK_REPLACE                        174
#define TK_RESTRICT                       175
#define TK_ROW                            176
#define TK_STATEMENT                      177
#define TK_TRIGGER                        178
#define TK_VIEW                           179
#define TK_SEMI                           180
#define TK_NONE                           181
#define TK_PREV                           182
#define TK_LINEAR                         183
#define TK_IMPORT                         184
#define TK_TBNAME                         185
#define TK_JOIN                           186
#define TK_INSERT                         187
#define TK_INTO                           188
#define TK_VALUES                         189
>>>>>>> 7d9efc95


#define TK_SPACE                          300
#define TK_COMMENT                        301
#define TK_ILLEGAL                        302
#define TK_HEX                            303   // hex number  0x123
#define TK_OCT                            304   // oct number
#define TK_BIN                            305   // bin format data 0b111
#define TK_FILE                           306
#define TK_QUESTION                       307   // denoting the placeholder of "?",when invoking statement bind query

#endif

<|MERGE_RESOLUTION|>--- conflicted
+++ resolved
@@ -62,7 +62,6 @@
 #define TK_SHOW                            44
 #define TK_DATABASES                       45
 #define TK_TOPICS                          46
-<<<<<<< HEAD
 #define TK_FUNCTIONS                       47
 #define TK_MNODES                          48
 #define TK_DNODES                          49
@@ -97,265 +96,120 @@
 #define TK_PASS                            78
 #define TK_PRIVILEGE                       79
 #define TK_LOCAL                           80
-#define TK_IF                              81
-#define TK_EXISTS                          82
-#define TK_AS                              83
-#define TK_OUTPUTTYPE                      84
-#define TK_AGGREGATE                       85
-#define TK_BUFSIZE                         86
-#define TK_PPS                             87
-#define TK_TSERIES                         88
-#define TK_DBS                             89
-#define TK_STORAGE                         90
-#define TK_QTIME                           91
-#define TK_CONNS                           92
-#define TK_STATE                           93
-#define TK_KEEP                            94
-#define TK_CACHE                           95
-#define TK_REPLICA                         96
-#define TK_QUORUM                          97
-#define TK_DAYS                            98
-#define TK_MINROWS                         99
-#define TK_MAXROWS                        100
-#define TK_BLOCKS                         101
-#define TK_CTIME                          102
-#define TK_WAL                            103
-#define TK_FSYNC                          104
-#define TK_COMP                           105
-#define TK_PRECISION                      106
-#define TK_UPDATE                         107
-#define TK_CACHELAST                      108
-#define TK_PARTITIONS                     109
-#define TK_LP                             110
-#define TK_RP                             111
-#define TK_UNSIGNED                       112
-#define TK_TAGS                           113
-#define TK_USING                          114
-#define TK_COMMA                          115
-#define TK_NULL                           116
-#define TK_SELECT                         117
-#define TK_UNION                          118
-#define TK_ALL                            119
-#define TK_DISTINCT                       120
-#define TK_FROM                           121
-#define TK_VARIABLE                       122
-#define TK_INTERVAL                       123
-#define TK_SESSION                        124
-#define TK_STATE_WINDOW                   125
-#define TK_FILL                           126
-#define TK_SLIDING                        127
-#define TK_ORDER                          128
-#define TK_BY                             129
-#define TK_ASC                            130
-#define TK_DESC                           131
-#define TK_GROUP                          132
-#define TK_HAVING                         133
-#define TK_LIMIT                          134
-#define TK_OFFSET                         135
-#define TK_SLIMIT                         136
-#define TK_SOFFSET                        137
-#define TK_WHERE                          138
-#define TK_NOW                            139
-#define TK_RESET                          140
-#define TK_QUERY                          141
-#define TK_SYNCDB                         142
-#define TK_ADD                            143
-#define TK_COLUMN                         144
-#define TK_TAG                            145
-#define TK_CHANGE                         146
-#define TK_SET                            147
-#define TK_KILL                           148
-#define TK_CONNECTION                     149
-#define TK_STREAM                         150
-#define TK_COLON                          151
-#define TK_ABORT                          152
-#define TK_AFTER                          153
-#define TK_ATTACH                         154
-#define TK_BEFORE                         155
-#define TK_BEGIN                          156
-#define TK_CASCADE                        157
-#define TK_CLUSTER                        158
-#define TK_CONFLICT                       159
-#define TK_COPY                           160
-#define TK_DEFERRED                       161
-#define TK_DELIMITERS                     162
-#define TK_DETACH                         163
-#define TK_EACH                           164
-#define TK_END                            165
-#define TK_EXPLAIN                        166
-#define TK_FAIL                           167
-#define TK_FOR                            168
-#define TK_IGNORE                         169
-#define TK_IMMEDIATE                      170
-#define TK_INITIALLY                      171
-#define TK_INSTEAD                        172
-#define TK_MATCH                          173
-#define TK_KEY                            174
-#define TK_OF                             175
-#define TK_RAISE                          176
-#define TK_REPLACE                        177
-#define TK_RESTRICT                       178
-#define TK_ROW                            179
-#define TK_STATEMENT                      180
-#define TK_TRIGGER                        181
-#define TK_VIEW                           182
-#define TK_SEMI                           183
-#define TK_NONE                           184
-#define TK_PREV                           185
-#define TK_LINEAR                         186
-#define TK_IMPORT                         187
-#define TK_TBNAME                         188
-#define TK_JOIN                           189
-#define TK_INSERT                         190
-#define TK_INTO                           191
-#define TK_VALUES                         192
-
-
-=======
-#define TK_MNODES                          47
-#define TK_DNODES                          48
-#define TK_ACCOUNTS                        49
-#define TK_USERS                           50
-#define TK_MODULES                         51
-#define TK_QUERIES                         52
-#define TK_CONNECTIONS                     53
-#define TK_STREAMS                         54
-#define TK_VARIABLES                       55
-#define TK_SCORES                          56
-#define TK_GRANTS                          57
-#define TK_VNODES                          58
-#define TK_IPTOKEN                         59
-#define TK_DOT                             60
-#define TK_CREATE                          61
-#define TK_TABLE                           62
-#define TK_STABLE                          63
-#define TK_DATABASE                        64
-#define TK_TABLES                          65
-#define TK_STABLES                         66
-#define TK_VGROUPS                         67
-#define TK_DROP                            68
-#define TK_TOPIC                           69
-#define TK_DNODE                           70
-#define TK_USER                            71
-#define TK_ACCOUNT                         72
-#define TK_USE                             73
-#define TK_DESCRIBE                        74
-#define TK_ALTER                           75
-#define TK_PASS                            76
-#define TK_PRIVILEGE                       77
-#define TK_LOCAL                           78
-#define TK_COMPACT                         79
-#define TK_LP                              80
-#define TK_RP                              81
-#define TK_IF                              82
-#define TK_EXISTS                          83
-#define TK_PPS                             84
-#define TK_TSERIES                         85
-#define TK_DBS                             86
-#define TK_STORAGE                         87
-#define TK_QTIME                           88
-#define TK_CONNS                           89
-#define TK_STATE                           90
-#define TK_COMMA                           91
-#define TK_KEEP                            92
-#define TK_CACHE                           93
-#define TK_REPLICA                         94
-#define TK_QUORUM                          95
-#define TK_DAYS                            96
-#define TK_MINROWS                         97
-#define TK_MAXROWS                         98
-#define TK_BLOCKS                          99
-#define TK_CTIME                          100
-#define TK_WAL                            101
-#define TK_FSYNC                          102
-#define TK_COMP                           103
-#define TK_PRECISION                      104
-#define TK_UPDATE                         105
-#define TK_CACHELAST                      106
-#define TK_PARTITIONS                     107
-#define TK_UNSIGNED                       108
-#define TK_TAGS                           109
-#define TK_USING                          110
-#define TK_AS                             111
-#define TK_NULL                           112
-#define TK_NOW                            113
-#define TK_SELECT                         114
-#define TK_UNION                          115
-#define TK_ALL                            116
-#define TK_DISTINCT                       117
-#define TK_FROM                           118
-#define TK_VARIABLE                       119
-#define TK_INTERVAL                       120
-#define TK_SESSION                        121
-#define TK_STATE_WINDOW                   122
-#define TK_FILL                           123
-#define TK_SLIDING                        124
-#define TK_ORDER                          125
-#define TK_BY                             126
-#define TK_ASC                            127
-#define TK_DESC                           128
-#define TK_GROUP                          129
-#define TK_HAVING                         130
-#define TK_LIMIT                          131
-#define TK_OFFSET                         132
-#define TK_SLIMIT                         133
-#define TK_SOFFSET                        134
-#define TK_WHERE                          135
-#define TK_RESET                          136
-#define TK_QUERY                          137
-#define TK_SYNCDB                         138
-#define TK_ADD                            139
-#define TK_COLUMN                         140
-#define TK_MODIFY                         141
-#define TK_TAG                            142
-#define TK_CHANGE                         143
-#define TK_SET                            144
-#define TK_KILL                           145
-#define TK_CONNECTION                     146
-#define TK_STREAM                         147
-#define TK_COLON                          148
-#define TK_ABORT                          149
-#define TK_AFTER                          150
-#define TK_ATTACH                         151
-#define TK_BEFORE                         152
-#define TK_BEGIN                          153
-#define TK_CASCADE                        154
-#define TK_CLUSTER                        155
-#define TK_CONFLICT                       156
-#define TK_COPY                           157
-#define TK_DEFERRED                       158
-#define TK_DELIMITERS                     159
-#define TK_DETACH                         160
-#define TK_EACH                           161
-#define TK_END                            162
-#define TK_EXPLAIN                        163
-#define TK_FAIL                           164
-#define TK_FOR                            165
-#define TK_IGNORE                         166
-#define TK_IMMEDIATE                      167
-#define TK_INITIALLY                      168
-#define TK_INSTEAD                        169
-#define TK_MATCH                          170
-#define TK_KEY                            171
-#define TK_OF                             172
-#define TK_RAISE                          173
-#define TK_REPLACE                        174
-#define TK_RESTRICT                       175
-#define TK_ROW                            176
-#define TK_STATEMENT                      177
-#define TK_TRIGGER                        178
-#define TK_VIEW                           179
-#define TK_SEMI                           180
-#define TK_NONE                           181
-#define TK_PREV                           182
-#define TK_LINEAR                         183
-#define TK_IMPORT                         184
-#define TK_TBNAME                         185
-#define TK_JOIN                           186
-#define TK_INSERT                         187
-#define TK_INTO                           188
-#define TK_VALUES                         189
->>>>>>> 7d9efc95
+#define TK_COMPACT                         81
+#define TK_LP                              82
+#define TK_RP                              83
+#define TK_IF                              84
+#define TK_EXISTS                          85
+#define TK_AS                              86
+#define TK_OUTPUTTYPE                      87
+#define TK_AGGREGATE                       88
+#define TK_BUFSIZE                         89
+#define TK_PPS                             90
+#define TK_TSERIES                         91
+#define TK_DBS                             92
+#define TK_STORAGE                         93
+#define TK_QTIME                           94
+#define TK_CONNS                           95
+#define TK_STATE                           96
+#define TK_COMMA                           97
+#define TK_KEEP                            98
+#define TK_CACHE                           99
+#define TK_REPLICA                        100
+#define TK_QUORUM                         101
+#define TK_DAYS                           102
+#define TK_MINROWS                        103
+#define TK_MAXROWS                        104
+#define TK_BLOCKS                         105
+#define TK_CTIME                          106
+#define TK_WAL                            107
+#define TK_FSYNC                          108
+#define TK_COMP                           109
+#define TK_PRECISION                      110
+#define TK_UPDATE                         111
+#define TK_CACHELAST                      112
+#define TK_PARTITIONS                     113
+#define TK_UNSIGNED                       114
+#define TK_TAGS                           115
+#define TK_USING                          116
+#define TK_NULL                           117
+#define TK_NOW                            118
+#define TK_SELECT                         119
+#define TK_UNION                          120
+#define TK_ALL                            121
+#define TK_DISTINCT                       122
+#define TK_FROM                           123
+#define TK_VARIABLE                       124
+#define TK_INTERVAL                       125
+#define TK_SESSION                        126
+#define TK_STATE_WINDOW                   127
+#define TK_FILL                           128
+#define TK_SLIDING                        129
+#define TK_ORDER                          130
+#define TK_BY                             131
+#define TK_ASC                            132
+#define TK_DESC                           133
+#define TK_GROUP                          134
+#define TK_HAVING                         135
+#define TK_LIMIT                          136
+#define TK_OFFSET                         137
+#define TK_SLIMIT                         138
+#define TK_SOFFSET                        139
+#define TK_WHERE                          140
+#define TK_RESET                          141
+#define TK_QUERY                          142
+#define TK_SYNCDB                         143
+#define TK_ADD                            144
+#define TK_COLUMN                         145
+#define TK_MODIFY                         146
+#define TK_TAG                            147
+#define TK_CHANGE                         148
+#define TK_SET                            149
+#define TK_KILL                           150
+#define TK_CONNECTION                     151
+#define TK_STREAM                         152
+#define TK_COLON                          153
+#define TK_ABORT                          154
+#define TK_AFTER                          155
+#define TK_ATTACH                         156
+#define TK_BEFORE                         157
+#define TK_BEGIN                          158
+#define TK_CASCADE                        159
+#define TK_CLUSTER                        160
+#define TK_CONFLICT                       161
+#define TK_COPY                           162
+#define TK_DEFERRED                       163
+#define TK_DELIMITERS                     164
+#define TK_DETACH                         165
+#define TK_EACH                           166
+#define TK_END                            167
+#define TK_EXPLAIN                        168
+#define TK_FAIL                           169
+#define TK_FOR                            170
+#define TK_IGNORE                         171
+#define TK_IMMEDIATE                      172
+#define TK_INITIALLY                      173
+#define TK_INSTEAD                        174
+#define TK_MATCH                          175
+#define TK_KEY                            176
+#define TK_OF                             177
+#define TK_RAISE                          178
+#define TK_REPLACE                        179
+#define TK_RESTRICT                       180
+#define TK_ROW                            181
+#define TK_STATEMENT                      182
+#define TK_TRIGGER                        183
+#define TK_VIEW                           184
+#define TK_SEMI                           185
+#define TK_NONE                           186
+#define TK_PREV                           187
+#define TK_LINEAR                         188
+#define TK_IMPORT                         189
+#define TK_TBNAME                         190
+#define TK_JOIN                           191
+#define TK_INSERT                         192
+#define TK_INTO                           193
+#define TK_VALUES                         194
 
 
 #define TK_SPACE                          300
