#ifndef TDENGINE_TTYPE_H
#define TDENGINE_TTYPE_H

#ifdef __cplusplus
extern "C" {
#endif

#include "taosdef.h"

// ----------------- For variable data types such as TSDB_DATA_TYPE_BINARY and TSDB_DATA_TYPE_NCHAR
typedef int32_t VarDataOffsetT;
typedef int16_t VarDataLenT;

typedef struct tstr {
  VarDataLenT len;
  char        data[];
} tstr;

#define VARSTR_HEADER_SIZE  sizeof(VarDataLenT)

#define varDataLen(v)       ((VarDataLenT *)(v))[0]
#define varDataTLen(v)      (sizeof(VarDataLenT) + varDataLen(v))
#define varDataVal(v)       ((void *)((char *)v + VARSTR_HEADER_SIZE))
#define varDataCopy(dst, v) memcpy((dst), (void*) (v), varDataTLen(v))
#define varDataLenByData(v) (*(VarDataLenT *)(((char*)(v)) - VARSTR_HEADER_SIZE))
#define varDataSetLen(v, _len) (((VarDataLenT *)(v))[0] = (VarDataLenT) (_len))
#define IS_VAR_DATA_TYPE(t) (((t) == TSDB_DATA_TYPE_BINARY) || ((t) == TSDB_DATA_TYPE_NCHAR))

// this data type is internally used only in 'in' query to hold the values
#define TSDB_DATA_TYPE_ARRAY      (TSDB_DATA_TYPE_NCHAR + 1)

#define GET_TYPED_DATA(_v, _finalType, _type, _data) \
  do {                                               \
    switch (_type) {                                 \
      case TSDB_DATA_TYPE_BOOL:                      \
      case TSDB_DATA_TYPE_TINYINT:                   \
        (_v) = (_finalType)GET_INT8_VAL(_data);      \
        break;                                       \
      case TSDB_DATA_TYPE_UTINYINT:                  \
        (_v) = (_finalType)GET_UINT8_VAL(_data);     \
        break;                                       \
      case TSDB_DATA_TYPE_SMALLINT:                  \
        (_v) = (_finalType)GET_INT16_VAL(_data);     \
        break;                                       \
      case TSDB_DATA_TYPE_USMALLINT:                 \
        (_v) = (_finalType)GET_UINT16_VAL(_data);    \
        break;                                       \
      case TSDB_DATA_TYPE_BIGINT:                    \
        (_v) = (_finalType)(GET_INT64_VAL(_data));   \
        break;                                       \
      case TSDB_DATA_TYPE_UBIGINT:                   \
        (_v) = (_finalType)(GET_UINT64_VAL(_data));  \
        break;                                       \
      case TSDB_DATA_TYPE_FLOAT:                     \
        (_v) = (_finalType)GET_FLOAT_VAL(_data);     \
        break;                                       \
      case TSDB_DATA_TYPE_DOUBLE:                    \
        (_v) = (_finalType)GET_DOUBLE_VAL(_data);    \
        break;                                       \
      case TSDB_DATA_TYPE_UINT:                      \
        (_v) = (_finalType)GET_UINT32_VAL(_data);    \
        break;                                       \
      default:                                       \
        (_v) = (_finalType)GET_INT32_VAL(_data);     \
        break;                                       \
    }                                                \
  } while (0)

#define IS_SIGNED_NUMERIC_TYPE(_t)   ((_t) >= TSDB_DATA_TYPE_TINYINT && (_t) <= TSDB_DATA_TYPE_BIGINT)
#define IS_UNSIGNED_NUMERIC_TYPE(_t) ((_t) >= TSDB_DATA_TYPE_UTINYINT && (_t) <= TSDB_DATA_TYPE_UBIGINT)
#define IS_FLOAT_TYPE(_t)            ((_t) == TSDB_DATA_TYPE_FLOAT || (_t) == TSDB_DATA_TYPE_DOUBLE)

#define IS_NUMERIC_TYPE(_t) ((IS_SIGNED_NUMERIC_TYPE(_t)) || (IS_UNSIGNED_NUMERIC_TYPE(_t)) || (IS_FLOAT_TYPE(_t)))

#define IS_VALID_TINYINT(_t)    ((_t) > INT8_MIN  && (_t) <= INT8_MAX)
#define IS_VALID_SMALLINT(_t)   ((_t) > INT16_MIN && (_t) <= INT16_MAX)
#define IS_VALID_INT(_t)        ((_t) > INT32_MIN && (_t) <= INT32_MAX)
#define IS_VALID_BIGINT(_t)     ((_t) > INT64_MIN && (_t) <= INT64_MAX)
#define IS_VALID_UTINYINT(_t)   ((_t) >= 0 && (_t) < UINT8_MAX)
#define IS_VALID_USMALLINT(_t)  ((_t) >= 0 && (_t) < UINT16_MAX)
#define IS_VALID_UINT(_t)       ((_t) >= 0 && (_t) < UINT32_MAX)
#define IS_VALID_UBIGINT(_t)    ((_t) >= 0 && (_t) < UINT64_MAX)
<<<<<<< HEAD
=======

static FORCE_INLINE bool isNull(const char *val, int32_t type) {
  switch (type) {
    case TSDB_DATA_TYPE_BOOL:
      return *(uint8_t *)val == TSDB_DATA_BOOL_NULL;
    case TSDB_DATA_TYPE_TINYINT:
      return *(uint8_t *)val == TSDB_DATA_TINYINT_NULL;
    case TSDB_DATA_TYPE_SMALLINT:
      return *(uint16_t *)val == TSDB_DATA_SMALLINT_NULL;
    case TSDB_DATA_TYPE_INT:
      return *(uint32_t *)val == TSDB_DATA_INT_NULL;
    case TSDB_DATA_TYPE_BIGINT:
    case TSDB_DATA_TYPE_TIMESTAMP:
      return *(uint64_t *)val == TSDB_DATA_BIGINT_NULL;
    case TSDB_DATA_TYPE_FLOAT:
      return *(uint32_t *)val == TSDB_DATA_FLOAT_NULL;
    case TSDB_DATA_TYPE_DOUBLE:
      return *(uint64_t *)val == TSDB_DATA_DOUBLE_NULL;
    case TSDB_DATA_TYPE_NCHAR:
      return varDataLen(val) == sizeof(int32_t) && *(uint32_t*) varDataVal(val) == TSDB_DATA_NCHAR_NULL;
    case TSDB_DATA_TYPE_BINARY:
      return varDataLen(val) == sizeof(int8_t) && *(uint8_t *) varDataVal(val) == TSDB_DATA_BINARY_NULL;
    case TSDB_DATA_TYPE_UTINYINT:
      return *(uint8_t*) val == TSDB_DATA_UTINYINT_NULL;
    case TSDB_DATA_TYPE_USMALLINT:
      return *(uint16_t*) val == TSDB_DATA_USMALLINT_NULL;
    case TSDB_DATA_TYPE_UINT:
      return *(uint32_t*) val == TSDB_DATA_UINT_NULL;
    case TSDB_DATA_TYPE_UBIGINT:
      return *(uint64_t*) val == TSDB_DATA_UBIGINT_NULL;

    default:
      return false;
  };
}

typedef struct tDataTypeDescriptor {
  int16_t type;
  int16_t nameLen;
  int32_t bytes;
  char *  name;
  int (*compFunc)(const char *const input, int inputSize, const int nelements, char *const output, int outputSize,
                  char algorithm, char *const buffer, int bufferSize);
  int (*decompFunc)(const char *const input, int compressedSize, const int nelements, char *const output,
                    int outputSize, char algorithm, char *const buffer, int bufferSize);
  void (*statisFunc)(const void *pData, int32_t numofrow, int64_t *min, int64_t *max, int64_t *sum,
                        int16_t *minindex, int16_t *maxindex, int16_t *numofnull);
} tDataTypeDescriptor;

extern tDataTypeDescriptor tDataTypes[15];

bool isValidDataType(int32_t type);

void setVardataNull(char* val, int32_t type);
void setNull(char *val, int32_t type, int32_t bytes);
void setNullN(char *val, int32_t type, int32_t bytes, int32_t numOfElems);
void* getNullValue(int32_t type);

void assignVal(char *val, const char *src, int32_t len, int32_t type);
void tsDataSwap(void *pLeft, void *pRight, int32_t type, int32_t size, void* buf);

int32_t tStrToInteger(const char* z, int16_t type, int32_t n, int64_t* value, bool issigned);

#define SET_DOUBLE_NULL(v) (*(uint64_t *)(v) = TSDB_DATA_DOUBLE_NULL)
>>>>>>> dc11780c

#ifdef __cplusplus
}
#endif

#endif  // TDENGINE_TTYPE_H<|MERGE_RESOLUTION|>--- conflicted
+++ resolved
@@ -80,8 +80,6 @@
 #define IS_VALID_USMALLINT(_t)  ((_t) >= 0 && (_t) < UINT16_MAX)
 #define IS_VALID_UINT(_t)       ((_t) >= 0 && (_t) < UINT32_MAX)
 #define IS_VALID_UBIGINT(_t)    ((_t) >= 0 && (_t) < UINT64_MAX)
-<<<<<<< HEAD
-=======
 
 static FORCE_INLINE bool isNull(const char *val, int32_t type) {
   switch (type) {
@@ -146,7 +144,6 @@
 int32_t tStrToInteger(const char* z, int16_t type, int32_t n, int64_t* value, bool issigned);
 
 #define SET_DOUBLE_NULL(v) (*(uint64_t *)(v) = TSDB_DATA_DOUBLE_NULL)
->>>>>>> dc11780c
 
 #ifdef __cplusplus
 }
