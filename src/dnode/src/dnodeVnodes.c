--- conflicted
+++ resolved
@@ -86,12 +86,8 @@
 
 static void *dnodeOpenVnode(void *param) {
   SOpenVnodeThread *pThread = param;
-<<<<<<< HEAD
-  
-=======
   char stepDesc[TSDB_STEP_DESC_LEN] = {0};
 
->>>>>>> 0f1d6ee6
   dDebug("thread:%d, start to open %d vnodes", pThread->threadIndex, pThread->vnodeNum);
 
   for (int32_t v = 0; v < pThread->vnodeNum; ++v) {
