/*
 * Copyright (c) 2019 TAOS Data, Inc. <jhtao@taosdata.com>
 *
 * This program is free software: you can use, redistribute, and/or modify
 * it under the terms of the GNU Affero General Public License, version 3
 * or later ("AGPL"), as published by the Free Software Foundation.
 *
 * This program is distributed in the hope that it will be useful, but WITHOUT
 * ANY WARRANTY; without even the implied warranty of MERCHANTABILITY or
 * FITNESS FOR A PARTICULAR PURPOSE.
 *
 * You should have received a copy of the GNU Affero General Public License
 * along with this program. If not, see <http://www.gnu.org/licenses/>.
 */

#define _DEFAULT_SOURCE
#include "os.h"
#include "taos.h"
#include "tconfig.h"
#include "tfile.h"
#include "twal.h"
<<<<<<< HEAD
#include "tfs.h"
#include "tsync.h"
=======
// #include "tfs.h"
#include "tsync.h"
#include "dnodeStep.h"
>>>>>>> 5aef8c57
#include "dnodePeer.h"
#include "dnodeModule.h"
#include "dnodeEps.h"
#include "dnodeMInfos.h"
#include "dnodeCfg.h"
#include "dnodeCheck.h"
#include "dnodeVRead.h"
#include "dnodeVWrite.h"
#include "dnodeVMgmt.h"
#include "dnodeVnodes.h"
#include "dnodeMRead.h"
#include "dnodeMWrite.h"
#include "dnodeMPeer.h"
#include "dnodeShell.h"
#include "dnodeTelemetry.h"

static SRunStatus tsRunStatus = TSDB_RUN_STATUS_STOPPED;

static int32_t dnodeInitStorage();
static void    dnodeCleanupStorage();
static void    dnodeSetRunStatus(SRunStatus status);
static void    dnodeCheckDataDirOpenned(char *dir);
static int     dnodeCreateDir(const char *dir);

static SStep tsDnodeSteps[] = {
  {"dnode-tfile",     tfInit,              tfCleanup},
  {"dnode-rpc",       rpcInit,             rpcCleanup},
  {"dnode-globalcfg", taosCheckGlobalCfg,  NULL},
  {"dnode-storage",   dnodeInitStorage,    dnodeCleanupStorage},
  {"dnode-cfg",       dnodeInitCfg,        dnodeCleanupCfg},
  {"dnode-eps",       dnodeInitEps,        dnodeCleanupEps},
  {"dnode-minfos",    dnodeInitMInfos,     dnodeCleanupMInfos},
  {"dnode-wal",       walInit,             walCleanUp},
  {"dnode-sync",      syncInit,            syncCleanUp},
  {"dnode-check",     dnodeInitCheck,      dnodeCleanupCheck},     // NOTES: dnodeInitCheck must be behind the dnodeinitStorage component !!!
  {"dnode-vread",     dnodeInitVRead,      dnodeCleanupVRead},
  {"dnode-vwrite",    dnodeInitVWrite,     dnodeCleanupVWrite},
  {"dnode-vmgmt",     dnodeInitVMgmt,      dnodeCleanupVMgmt},
  {"dnode-mread",     dnodeInitMRead,      dnodeCleanupMRead},
  {"dnode-mwrite",    dnodeInitMWrite,     dnodeCleanupMWrite},
  {"dnode-mpeer",     dnodeInitMPeer,      dnodeCleanupMPeer},  
  {"dnode-client",    dnodeInitClient,     dnodeCleanupClient},
  {"dnode-server",    dnodeInitServer,     dnodeCleanupServer},
  {"dnode-vnodes",    dnodeInitVnodes,     dnodeCleanupVnodes},
  {"dnode-modules",   dnodeInitModules,    dnodeCleanupModules},
  {"dnode-tmr",       dnodeInitTimer,      dnodeCleanupTimer},
  {"dnode-shell",     dnodeInitShell,      dnodeCleanupShell},
  {"dnode-telemetry", dnodeInitTelemetry,  dnodeCleanupTelemetry},
};

static int dnodeCreateDir(const char *dir) {
  if (mkdir(dir, 0755) != 0 && errno != EEXIST) {
    return -1;
  }
  
  return 0;
}

static void dnodeCleanupComponents() {
  int32_t stepSize = sizeof(tsDnodeSteps) / sizeof(SStep);
  dnodeStepCleanup(tsDnodeSteps, stepSize);
}

static int32_t dnodeInitComponents() {
  int32_t stepSize = sizeof(tsDnodeSteps) / sizeof(SStep);
  return dnodeStepInit(tsDnodeSteps, stepSize);
}

int32_t dnodeInitSystem() {
  dnodeSetRunStatus(TSDB_RUN_STATUS_INITIALIZE);
  tscEmbedded  = 1;
  taosBlockSIGPIPE();
  taosResolveCRC();
  taosInitGlobalCfg();
  taosReadGlobalLogCfg();
  taosSetCoreDump();
  signal(SIGPIPE, SIG_IGN);

  if (dnodeCreateDir(tsLogDir) < 0) {
   printf("failed to create dir: %s, reason: %s\n", tsLogDir, strerror(errno));
   return -1;
  }

  char temp[TSDB_FILENAME_LEN];
  sprintf(temp, "%s/taosdlog", tsLogDir);
  if (taosInitLog(temp, tsNumOfLogLines, 1) < 0) {
    printf("failed to init log file\n");
  }

  if (!taosReadGlobalCfg()) {
    taosPrintGlobalCfg();
    dError("TDengine read global config failed");
    return -1;
  }

  dInfo("start to initialize TDengine");

  if (dnodeInitComponents() != 0) {
    return -1;
  }

  dnodeStartModules();
  dnodeSetRunStatus(TSDB_RUN_STATUS_RUNING);

  dInfo("TDengine is initialized successfully");

  return 0;
}

void dnodeCleanUpSystem() {
  if (dnodeGetRunStatus() != TSDB_RUN_STATUS_STOPPED) {
    dnodeSetRunStatus(TSDB_RUN_STATUS_STOPPED);
    dnodeCleanupComponents();
    taos_cleanup();
    taosCloseLog();
  }
}

SRunStatus dnodeGetRunStatus() {
  return tsRunStatus;
}

static void dnodeSetRunStatus(SRunStatus status) {
  tsRunStatus = status;
}

static void dnodeCheckDataDirOpenned(char *dir) {
  char filepath[256] = {0};
  sprintf(filepath, "%s/.running", dir);

  int fd = open(filepath, O_WRONLY | O_CREAT | O_TRUNC, S_IRWXU | S_IRWXG | S_IRWXO);
  if (fd < 0) {
    dError("failed to open lock file:%s, reason: %s, quit", filepath, strerror(errno));
    exit(0);
  }
  int32_t ret = flock(fd, LOCK_EX | LOCK_NB);
  if (ret != 0) {
    dError("failed to lock file:%s ret:%d[%s], database may be running, quit", filepath, ret, strerror(errno));
    close(fd);
    exit(0);
  }
}

static int32_t dnodeInitStorage() {
  if (tfsInit(tsDiskCfg, tsDiskCfgNum) < 0) {
    dError("failed to init TFS since %s", tstrerror(terrno));
    return -1;
  }
  strncpy(tsDataDir, TFS_PRIMARY_PATH(), TSDB_FILENAME_LEN);
  sprintf(tsMnodeDir, "%s/mnode", tsDataDir);
  sprintf(tsVnodeDir, "%s/vnode", tsDataDir);
  sprintf(tsDnodeDir, "%s/dnode", tsDataDir);
  // sprintf(tsVnodeBakDir, "%s/vnode_bak", tsDataDir);

  //TODO(dengyihao): no need to init here 
  if (dnodeCreateDir(tsMnodeDir) < 0) {
   dError("failed to create dir: %s, reason: %s", tsMnodeDir, strerror(errno));
   return -1;
  } 

  if (dnodeCreateDir(tsDnodeDir) < 0) {
   dError("failed to create dir: %s, reason: %s", tsDnodeDir, strerror(errno));
   return -1;
  }

  if (tfsMkdir("vnode") < 0) {
    dError("failed to create vnode dir since %s", tstrerror(terrno));
    return -1;
  }

  if (tfsMkdir("vnode_bak") < 0) {
    dError("failed to create vnode_bak dir since %s", tstrerror(terrno));
    return -1;
  }

  dnodeCheckDataDirOpenned(tsDnodeDir);

  dInfo("dnode storage is initialized at %s", tsDnodeDir);
  return 0;
}

static void dnodeCleanupStorage() { tfsDestroy(); }

bool  dnodeIsFirstDeploy() {
  return strcmp(tsFirst, tsLocalEp) == 0;
}<|MERGE_RESOLUTION|>--- conflicted
+++ resolved
@@ -19,14 +19,9 @@
 #include "tconfig.h"
 #include "tfile.h"
 #include "twal.h"
-<<<<<<< HEAD
 #include "tfs.h"
 #include "tsync.h"
-=======
-// #include "tfs.h"
-#include "tsync.h"
 #include "dnodeStep.h"
->>>>>>> 5aef8c57
 #include "dnodePeer.h"
 #include "dnodeModule.h"
 #include "dnodeEps.h"
