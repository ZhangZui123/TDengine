/*
 * Copyright (c) 2019 TAOS Data, Inc. <jhtao@taosdata.com>
 *
 * This program is free software: you can use, redistribute, and/or modify
 * it under the terms of the GNU Affero General Public License, version 3
 * or later ("AGPL"), as published by the Free Software Foundation.
 *
 * This program is distributed in the hope that it will be useful, but WITHOUT
 * ANY WARRANTY; without even the implied warranty of MERCHANTABILITY or
 * FITNESS FOR A PARTICULAR PURPOSE.
 *
 * You should have received a copy of the GNU Affero General Public License
 * along with this program. If not, see <http://www.gnu.org/licenses/>.
 */

#define _DEFAULT_SOURCE
#include "os.h"
#include "taos.h"
#include "tnote.h"
#include "ttimer.h"
#include "tconfig.h"
#include "tfile.h"
#include "twal.h"
#include "tfs.h"
#include "tsync.h"
#include "dnodeStep.h"
#include "dnodePeer.h"
#include "dnodeModule.h"
#include "dnodeEps.h"
#include "dnodeMInfos.h"
#include "dnodeCfg.h"
#include "dnodeCheck.h"
#include "dnodeVRead.h"
#include "dnodeVWrite.h"
#include "dnodeVMgmt.h"
#include "dnodeVnodes.h"
#include "dnodeMRead.h"
#include "dnodeMWrite.h"
#include "dnodeMPeer.h"
#include "dnodeShell.h"
#include "dnodeTelemetry.h"
#include "module.h"
<<<<<<< HEAD
#include "qScript.h"
=======
#include "mnode.h"
>>>>>>> dde99cbb

#if !defined(_MODULE) || !defined(_TD_LINUX)
int32_t moduleStart() { return 0; }
void    moduleStop() {}
#endif


void *tsDnodeTmr = NULL;
static SRunStatus tsRunStatus = TSDB_RUN_STATUS_STOPPED;

static int32_t dnodeInitStorage();
static void    dnodeCleanupStorage();
static void    dnodeSetRunStatus(SRunStatus status);
static void    dnodeCheckDataDirOpenned(char *dir);
static int     dnodeCreateDir(const char *dir);

static SStep tsDnodeSteps[] = {
  {"dnode-tfile",     tfInit,              tfCleanup},
  {"dnode-rpc",       rpcInit,             rpcCleanup},
  {"dnode-globalcfg", taosCheckGlobalCfg,  NULL},
  {"dnode-storage",   dnodeInitStorage,    dnodeCleanupStorage},
  {"dnode-cfg",       dnodeInitCfg,        dnodeCleanupCfg},
  {"dnode-eps",       dnodeInitEps,        dnodeCleanupEps},
  {"dnode-minfos",    dnodeInitMInfos,     dnodeCleanupMInfos},
  {"dnode-wal",       walInit,             walCleanUp},
  {"dnode-sync",      syncInit,            syncCleanUp},
  {"dnode-check",     dnodeInitCheck,      dnodeCleanupCheck},     // NOTES: dnodeInitCheck must be behind the dnodeinitStorage component !!!
  {"dnode-vread",     dnodeInitVRead,      dnodeCleanupVRead},
  {"dnode-vwrite",    dnodeInitVWrite,     dnodeCleanupVWrite},
  {"dnode-vmgmt",     dnodeInitVMgmt,      dnodeCleanupVMgmt},
  {"dnode-mread",     dnodeInitMRead,      NULL},
  {"dnode-mwrite",    dnodeInitMWrite,     NULL},
  {"dnode-mpeer",     dnodeInitMPeer,      NULL},  
  {"dnode-client",    dnodeInitClient,     dnodeCleanupClient},
  {"dnode-server",    dnodeInitServer,     dnodeCleanupServer},
  {"dnode-vnodes",    dnodeInitVnodes,     dnodeCleanupVnodes},
  {"dnode-modules",   dnodeInitModules,    dnodeCleanupModules},
  {"dnode-mread",     NULL,                dnodeCleanupMRead},
  {"dnode-mwrite",    NULL,                dnodeCleanupMWrite},
  {"dnode-mpeer",     NULL,                dnodeCleanupMPeer},  
  {"dnode-shell",     dnodeInitShell,      dnodeCleanupShell},
  {"dnode-statustmr", dnodeInitStatusTimer,dnodeCleanupStatusTimer},
  {"dnode-telemetry", dnodeInitTelemetry,  dnodeCleanupTelemetry},
  {"dnode-script",    scriptEnvPoolInit,   scriptEnvPoolCleanup}, 
};

static SStep tsDnodeCompactSteps[] = {
  {"dnode-tfile",     tfInit,              tfCleanup},
  {"dnode-storage",   dnodeInitStorage,    dnodeCleanupStorage},
  {"dnode-eps",       dnodeInitEps,        dnodeCleanupEps},
  {"dnode-wal",       walInit,             walCleanUp},
  {"dnode-mread",     dnodeInitMRead,      NULL},
  {"dnode-mwrite",    dnodeInitMWrite,     NULL},
  {"dnode-mpeer",     dnodeInitMPeer,      NULL},
  {"dnode-modules",   dnodeInitModules,    dnodeCleanupModules},
};

static int dnodeCreateDir(const char *dir) {
  if (mkdir(dir, 0755) != 0 && errno != EEXIST) {
    return -1;
  }
  
  return 0;
}

static void dnodeCleanupComponents() {
  if (!tsCompactMnodeWal) {
    int32_t stepSize = sizeof(tsDnodeSteps) / sizeof(SStep);
    dnodeStepCleanup(tsDnodeSteps, stepSize);
  } else {
    int32_t stepSize = sizeof(tsDnodeCompactSteps) / sizeof(SStep);
    dnodeStepCleanup(tsDnodeCompactSteps, stepSize);
  }
}

static int32_t dnodeInitComponents() {
  if (!tsCompactMnodeWal) {
    int32_t stepSize = sizeof(tsDnodeSteps) / sizeof(SStep);
    return dnodeStepInit(tsDnodeSteps, stepSize);
  } else {
    int32_t stepSize = sizeof(tsDnodeCompactSteps) / sizeof(SStep);
    return dnodeStepInit(tsDnodeCompactSteps, stepSize);
  }
}

static int32_t dnodeInitTmr() {
  tsDnodeTmr = taosTmrInit(100, 200, 60000, "DND-DM");
  if (tsDnodeTmr == NULL) {
    dError("failed to init dnode timer");
    return -1;
  }

  return 0;
}

static void dnodeCleanupTmr() {
  if (tsDnodeTmr != NULL) {
    taosTmrCleanUp(tsDnodeTmr);
    tsDnodeTmr = NULL;
  }
}

int32_t dnodeInitSystem() {
  dnodeSetRunStatus(TSDB_RUN_STATUS_INITIALIZE);
  tscEmbedded  = 1;
  taosIgnSIGPIPE();
  taosBlockSIGPIPE();
  taosResolveCRC();
  taosInitGlobalCfg();
  taosReadGlobalLogCfg();
  taosSetCoreDump();
  taosInitNotes();
  dnodeInitTmr();

  if (dnodeCreateDir(tsLogDir) < 0) {
   printf("failed to create dir: %s, reason: %s\n", tsLogDir, strerror(errno));
   return -1;
  }

  char temp[TSDB_FILENAME_LEN];
  sprintf(temp, "%s/taosdlog", tsLogDir);
  if (taosInitLog(temp, tsNumOfLogLines, 1) < 0) {
    printf("failed to init log file\n");
  }

  if (!taosReadGlobalCfg()) {
    taosPrintGlobalCfg();
    dError("TDengine read global config failed");
    return -1;
  }

  dInfo("start to initialize TDengine");

  if (dnodeInitComponents() != 0) {
    return -1;
  }

  dnodeSetRunStatus(TSDB_RUN_STATUS_RUNING);
  moduleStart();

  dnodeReportStep("TDengine", "initialized successfully", 1);
  dInfo("TDengine is initialized successfully");

  return 0;
}

void dnodeCleanUpSystem() {
  if (dnodeGetRunStatus() != TSDB_RUN_STATUS_STOPPED) {
    moduleStop();
    dnodeSetRunStatus(TSDB_RUN_STATUS_STOPPED);
    dnodeCleanupTmr();
    dnodeCleanupComponents();
    taos_cleanup();
    taosCloseLog();
  }
}

SRunStatus dnodeGetRunStatus() {
  return tsRunStatus;
}

static void dnodeSetRunStatus(SRunStatus status) {
  tsRunStatus = status;
}

static void dnodeCheckDataDirOpenned(char *dir) {
  char filepath[256] = {0};
  sprintf(filepath, "%s/.running", dir);

  int fd = open(filepath, O_WRONLY | O_CREAT | O_TRUNC, S_IRWXU | S_IRWXG | S_IRWXO);
  if (fd < 0) {
    dError("failed to open lock file:%s, reason: %s, quit", filepath, strerror(errno));
    exit(0);
  }
  int32_t ret = flock(fd, LOCK_EX | LOCK_NB);
  if (ret != 0) {
    dError("failed to lock file:%s ret:%d[%s], database may be running, quit", filepath, ret, strerror(errno));
    close(fd);
    exit(0);
  }
}

static int32_t dnodeInitStorage() {
  if (tsDiskCfgNum == 1 && dnodeCreateDir(tsDataDir) < 0) {
    dError("failed to create dir: %s, reason: %s", tsDataDir, strerror(errno));
    return -1;
  } 
  
  if (tfsInit(tsDiskCfg, tsDiskCfgNum) < 0) {
    dError("failed to init TFS since %s", tstrerror(terrno));
    return -1;
  }
  strncpy(tsDataDir, TFS_PRIMARY_PATH(), TSDB_FILENAME_LEN);
  sprintf(tsMnodeDir, "%s/mnode", tsDataDir);
  sprintf(tsVnodeDir, "%s/vnode", tsDataDir);
  sprintf(tsDnodeDir, "%s/dnode", tsDataDir);
  // sprintf(tsVnodeBakDir, "%s/vnode_bak", tsDataDir);

  if (tsCompactMnodeWal == 1) {
    sprintf(tsMnodeTmpDir, "%s/mnode_tmp", tsDataDir);
    if (taosDirExist(tsMnodeTmpDir)) {
      dError("mnode_tmp dir already exist in %s,quit compact job", tsMnodeTmpDir);
      return -1;
    }
    if (dnodeCreateDir(tsMnodeTmpDir) < 0) {
      dError("failed to create dir: %s, reason: %s", tsMnodeTmpDir, strerror(errno));
      return -1;
    }

    sprintf(tsMnodeBakDir, "%s/mnode_bak", tsDataDir);
    if (taosDirExist(tsMnodeBakDir)) {
      dError("mnode_bak dir already exist in %s,quit compact job", tsMnodeBakDir);
      return -1;
    }
  }
  //TODO(dengyihao): no need to init here 
  if (dnodeCreateDir(tsMnodeDir) < 0) {
   dError("failed to create dir: %s, reason: %s", tsMnodeDir, strerror(errno));
   return -1;
  } 

  if (dnodeCreateDir(tsDnodeDir) < 0) {
   dError("failed to create dir: %s, reason: %s", tsDnodeDir, strerror(errno));
   return -1;
  }

  if (tfsMkdir("vnode") < 0) {
    dError("failed to create vnode dir since %s", tstrerror(terrno));
    return -1;
  }

  if (tfsMkdir("vnode_bak") < 0) {
    dError("failed to create vnode_bak dir since %s", tstrerror(terrno));
    return -1;
  }

  TDIR *tdir = tfsOpendir("vnode_bak/.staging");
  bool stagingNotEmpty = tfsReaddir(tdir) != NULL;
  tfsClosedir(tdir);

  if (stagingNotEmpty) {
    dError("vnode_bak/.staging dir not empty, fix it first.");
    return -1;
  }

  if (tfsMkdir("vnode_bak/.staging") < 0) {
    dError("failed to create vnode_bak/.staging dir since %s", tstrerror(terrno));
    return -1;
  }

  dnodeCheckDataDirOpenned(tsDnodeDir);

  dInfo("dnode storage is initialized at %s", tsDnodeDir);
  return 0;
}

static void dnodeCleanupStorage() { tfsDestroy(); }

bool  dnodeIsFirstDeploy() {
  return strcmp(tsFirst, tsLocalEp) == 0;
}<|MERGE_RESOLUTION|>--- conflicted
+++ resolved
@@ -40,11 +40,8 @@
 #include "dnodeShell.h"
 #include "dnodeTelemetry.h"
 #include "module.h"
-<<<<<<< HEAD
 #include "qScript.h"
-=======
 #include "mnode.h"
->>>>>>> dde99cbb
 
 #if !defined(_MODULE) || !defined(_TD_LINUX)
 int32_t moduleStart() { return 0; }
@@ -88,7 +85,7 @@
   {"dnode-shell",     dnodeInitShell,      dnodeCleanupShell},
   {"dnode-statustmr", dnodeInitStatusTimer,dnodeCleanupStatusTimer},
   {"dnode-telemetry", dnodeInitTelemetry,  dnodeCleanupTelemetry},
-  {"dnode-script",    scriptEnvPoolInit,   scriptEnvPoolCleanup}, 
+  {"dnode-script",    scriptEnvPoolInit,   scriptEnvPoolCleanup},
 };
 
 static SStep tsDnodeCompactSteps[] = {
@@ -260,7 +257,7 @@
       return -1;
     }
   }
-  //TODO(dengyihao): no need to init here 
+  //TODO(dengyihao): no need to init here
   if (dnodeCreateDir(tsMnodeDir) < 0) {
    dError("failed to create dir: %s, reason: %s", tsMnodeDir, strerror(errno));
    return -1;
