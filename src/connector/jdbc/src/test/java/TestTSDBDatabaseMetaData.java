import com.taosdata.jdbc.TSDBDriver;

import java.sql.*;
import java.util.Properties;

public class TestTSDBDatabaseMetaData {

    public static void main(String[] args) throws SQLException {
        Connection connection = null;
        DatabaseMetaData dbMetaData = null;
        ResultSet resSet = null;
        try {
            Class.forName("com.taosdata.jdbc.TSDBDriver");
            Properties properties = new Properties();
            properties.setProperty(TSDBDriver.PROPERTY_KEY_HOST, "localhost");
<<<<<<< HEAD

=======
>>>>>>> e11b3b2e
            connection = DriverManager.getConnection("jdbc:TAOS://localhost:0/", properties);
            dbMetaData = connection.getMetaData();
            resSet = dbMetaData.getCatalogs();
            while(resSet.next()) {
                for (int i = 1; i <= resSet.getMetaData().getColumnCount(); i++) {
                    System.out.printf("dbMetaData.getCatalogs(%d) = %s\n", i, resSet.getString(i));
                }
            }
            resSet.close();

        } catch (Exception e) {
            e.printStackTrace();
            if (null != connection) {
                connection.close();
            }
        }
    }
}<|MERGE_RESOLUTION|>--- conflicted
+++ resolved
@@ -13,10 +13,6 @@
             Class.forName("com.taosdata.jdbc.TSDBDriver");
             Properties properties = new Properties();
             properties.setProperty(TSDBDriver.PROPERTY_KEY_HOST, "localhost");
-<<<<<<< HEAD
-
-=======
->>>>>>> e11b3b2e
             connection = DriverManager.getConnection("jdbc:TAOS://localhost:0/", properties);
             dbMetaData = connection.getMetaData();
             resSet = dbMetaData.getCatalogs();
