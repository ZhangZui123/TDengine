--- conflicted
+++ resolved
@@ -48,11 +48,7 @@
   char *err_str = (char*)realloc(obj->err.err_str, (size_t)n+1);                                          \
   if (!err_str) break;                                                                                    \
   obj->err.err_str = err_str;                                                                             \
-<<<<<<< HEAD
-  snprintf(obj->err.err_str, n+1, "[TSDB:%x]%s: @%s[%d]" err_fmt "",                                      \
-=======
   snprintf(obj->err.err_str, (size_t)n+1, "[TSDB:%x]%s: @%s[%d]" err_fmt "",                              \
->>>>>>> 03056bca
            eno, estr,                                                                                     \
            basename((char*)__FILE__), __LINE__,                                                           \
            ##__VA_ARGS__);                                                                                \
@@ -261,11 +257,7 @@
 static pthread_once_t          init_once         = PTHREAD_ONCE_INIT;
 static void init_routine(void);
 
-<<<<<<< HEAD
-static int do_field_display_size(TAOS_FIELD *field);
-=======
 static size_t do_field_display_size(TAOS_FIELD *field);
->>>>>>> 03056bca
 static iconv_t sql_get_w2c(sql_t *sql) {
   if (sql->w2c == (iconv_t)-1) {
     sql->w2c = iconv_open("UTF-8", "UCS-2LE");
@@ -422,15 +414,9 @@
     return SQL_ERROR;
   }
 
-<<<<<<< HEAD
-  NameLength1 = (NameLength1==SQL_NTS) ? strlen((const char*)ServerName) : NameLength1;
-  NameLength2 = (NameLength2==SQL_NTS) ? strlen((const char*)UserName) : NameLength2;
-  NameLength3 = (NameLength3==SQL_NTS) ? strlen((const char*)Authentication) : NameLength3;
-=======
   NameLength1 = (NameLength1==SQL_NTS) ? (SQLSMALLINT)strlen((const char*)ServerName) : NameLength1;
   NameLength2 = (NameLength2==SQL_NTS) ? (SQLSMALLINT)strlen((const char*)UserName) : NameLength2;
   NameLength3 = (NameLength3==SQL_NTS) ? (SQLSMALLINT)strlen((const char*)Authentication) : NameLength3;
->>>>>>> 03056bca
 
   if (NameLength1 < 0 || NameLength2 < 0 || NameLength3 < 0) {
     SET_ERROR(conn, "HY090", TSDB_CODE_ODBC_BAD_ARG, "");
@@ -690,15 +676,10 @@
 SQLRETURN SQL_API SQLExecDirectW(SQLHSTMT hstmt, SQLWCHAR *szSqlStr, SQLINTEGER cbSqlStr)
 {
   size_t bytes = 0;
-<<<<<<< HEAD
-  SQLCHAR *utf8 = wchars_to_chars(szSqlStr, cbSqlStr, &bytes);
-  SQLRETURN r = SQLExecDirect(hstmt, utf8, bytes);
+  SQLCHAR *utf8 = wchars_to_chars(szSqlStr, (size_t)cbSqlStr, &bytes);
+  SQLRETURN r = SQLExecDirect(hstmt, utf8, (SQLINTEGER)bytes);
   if (utf8) free(utf8);
   return r;
-=======
-  SQLCHAR *utf8 = wchars_to_chars(szSqlStr, (size_t)cbSqlStr, &bytes);
-  return SQLExecDirect(hstmt, utf8, (SQLINTEGER)bytes);
->>>>>>> 03056bca
 }
 
 static SQLRETURN doSQLNumResultCols(SQLHSTMT StatementHandle,
@@ -927,11 +908,7 @@
           CHK_CONV(0, tsdb_int64_to_double(v, TargetValue));
         } break;
         case SQL_C_CHAR: {
-<<<<<<< HEAD
-          CHK_CONV(0, tsdb_int64_to_char(v, TargetValue, BufferLength));
-=======
           CHK_CONV(0, tsdb_int64_to_char(v, TargetValue, (size_t)BufferLength));
->>>>>>> 03056bca
         } break;
         default: {
           SET_ERROR(sql, "HYC00", TSDB_CODE_ODBC_NOT_SUPPORT,
@@ -953,11 +930,7 @@
           return SQL_SUCCESS;
         } break;
         case SQL_C_CHAR: {
-<<<<<<< HEAD
-          CHK_CONV(0, tsdb_double_to_char(v, TargetValue, BufferLength));
-=======
           CHK_CONV(0, tsdb_double_to_char(v, TargetValue, (size_t)BufferLength));
->>>>>>> 03056bca
         } break;
         default: {
           SET_ERROR(sql, "HYC00", TSDB_CODE_ODBC_NOT_SUPPORT,
@@ -975,11 +948,7 @@
           return SQL_SUCCESS;
         } break;
         case SQL_C_CHAR: {
-<<<<<<< HEAD
-          CHK_CONV(0, tsdb_double_to_char(v, TargetValue, BufferLength));
-=======
           CHK_CONV(0, tsdb_double_to_char(v, TargetValue, (size_t)BufferLength));
->>>>>>> 03056bca
         } break;
         default: {
           SET_ERROR(sql, "HYC00", TSDB_CODE_ODBC_NOT_SUPPORT,
@@ -1008,11 +977,7 @@
           return SQL_SUCCESS;
         } break;
         case SQL_C_CHAR: {
-<<<<<<< HEAD
-          CHK_CONV(0, tsdb_timestamp_to_char(ts, TargetValue, BufferLength));
-=======
           CHK_CONV(0, tsdb_timestamp_to_char(ts, TargetValue, (size_t)BufferLength));
->>>>>>> 03056bca
         } break;
         case SQL_C_TYPE_TIMESTAMP:
         case SQL_C_TIMESTAMP: {
@@ -1028,19 +993,11 @@
       }
 		} break;
     case TSDB_DATA_TYPE_BINARY: {
-<<<<<<< HEAD
-      size_t field_bytes = field->bytes;
-      field_bytes -= VARSTR_HEADER_SIZE;
-      switch (target.ct) {
-        case SQL_C_CHAR: {
-          CHK_CONV(0, tsdb_chars_to_char((const char*)row, field_bytes, TargetValue, BufferLength));
-=======
       size_t field_bytes = (size_t)field->bytes;
       field_bytes -= VARSTR_HEADER_SIZE;
       switch (target.ct) {
         case SQL_C_CHAR: {
           CHK_CONV(0, tsdb_chars_to_char((const char*)row, field_bytes, TargetValue, (size_t)BufferLength));
->>>>>>> 03056bca
         } break;
         default: {
           SET_ERROR(sql, "HYC00", TSDB_CODE_ODBC_NOT_SUPPORT,
@@ -1051,19 +1008,11 @@
       }
 		} break;
     case TSDB_DATA_TYPE_NCHAR: {
-<<<<<<< HEAD
-      size_t field_bytes = field->bytes;
-      field_bytes -= VARSTR_HEADER_SIZE;
-      switch (target.ct) {
-        case SQL_C_CHAR: {
-          CHK_CONV(0, tsdb_chars_to_char((const char*)row, field_bytes, TargetValue, BufferLength));
-=======
       size_t field_bytes = (size_t)field->bytes;
       field_bytes -= VARSTR_HEADER_SIZE;
       switch (target.ct) {
         case SQL_C_CHAR: {
           CHK_CONV(0, tsdb_chars_to_char((const char*)row, field_bytes, TargetValue, (size_t)BufferLength));
->>>>>>> 03056bca
         } break;
         default: {
           SET_ERROR(sql, "HYC00", TSDB_CODE_ODBC_NOT_SUPPORT,
@@ -1320,17 +1269,10 @@
           CHK_CONV(1, tsdb_double_to_bit(*(double*)paramValue, &bind->u.b));
         } break;
         case SQL_C_CHAR: {
-<<<<<<< HEAD
-          CHK_CONV(1, tsdb_chars_to_bit((const char *)paramValue, *soi, &bind->u.b));
-        } break;
-        case SQL_C_WCHAR: {
-          CHK_CONV(1, tsdb_wchars_to_bit(sql_get_w2c(sql), (const unsigned char*)paramValue, *soi, &bind->u.b));
-=======
           CHK_CONV(1, tsdb_chars_to_bit((const char *)paramValue, (size_t)*soi, &bind->u.b));
         } break;
         case SQL_C_WCHAR: {
           CHK_CONV(1, tsdb_wchars_to_bit(sql_get_w2c(sql), (const unsigned char*)paramValue, (size_t)*soi, &bind->u.b));
->>>>>>> 03056bca
         } break;
         case SQL_C_USHORT:
         case SQL_C_ULONG:
@@ -1379,17 +1321,10 @@
           CHK_CONV(1, tsdb_int64_to_tinyint(*(int64_t*)paramValue, &bind->u.v1));
         } break;
         case SQL_C_CHAR: {
-<<<<<<< HEAD
-          CHK_CONV(1, tsdb_chars_to_tinyint((const char*)paramValue, *soi, &bind->u.v1));
-        } break;
-        case SQL_C_WCHAR: {
-          CHK_CONV(1, tsdb_wchars_to_tinyint(sql_get_w2c(sql), (const unsigned char*)paramValue, *soi, &bind->u.v1));
-=======
           CHK_CONV(1, tsdb_chars_to_tinyint((const char*)paramValue, (size_t)*soi, &bind->u.v1));
         } break;
         case SQL_C_WCHAR: {
           CHK_CONV(1, tsdb_wchars_to_tinyint(sql_get_w2c(sql), (const unsigned char*)paramValue, (size_t)*soi, &bind->u.v1));
->>>>>>> 03056bca
         } break;
         case SQL_C_USHORT:
         case SQL_C_ULONG:
@@ -1440,17 +1375,10 @@
           CHK_CONV(1, tsdb_int64_to_smallint(*(int64_t*)paramValue, &bind->u.v2));
         } break;
         case SQL_C_CHAR: {
-<<<<<<< HEAD
-          CHK_CONV(1, tsdb_chars_to_smallint((const char*)paramValue, *soi, &bind->u.v2));
-        } break;
-        case SQL_C_WCHAR: {
-          CHK_CONV(1, tsdb_wchars_to_smallint(sql_get_w2c(sql), (const unsigned char*)paramValue, *soi, &bind->u.v2));
-=======
           CHK_CONV(1, tsdb_chars_to_smallint((const char*)paramValue, (size_t)*soi, &bind->u.v2));
         } break;
         case SQL_C_WCHAR: {
           CHK_CONV(1, tsdb_wchars_to_smallint(sql_get_w2c(sql), (const unsigned char*)paramValue, (size_t)*soi, &bind->u.v2));
->>>>>>> 03056bca
         } break;
         case SQL_C_USHORT:
         case SQL_C_ULONG:
@@ -1501,17 +1429,10 @@
           CHK_CONV(1, tsdb_int64_to_int(*(int64_t*)paramValue, &bind->u.v4));
         } break;
         case SQL_C_CHAR: {
-<<<<<<< HEAD
-          CHK_CONV(1, tsdb_chars_to_int((const char*)paramValue, *soi, &bind->u.v4));
-        } break;
-        case SQL_C_WCHAR: {
-          CHK_CONV(1, tsdb_wchars_to_int(sql_get_w2c(sql), (const unsigned char*)paramValue, *soi, &bind->u.v4));
-=======
           CHK_CONV(1, tsdb_chars_to_int((const char*)paramValue, (size_t)*soi, &bind->u.v4));
         } break;
         case SQL_C_WCHAR: {
           CHK_CONV(1, tsdb_wchars_to_int(sql_get_w2c(sql), (const unsigned char*)paramValue, (size_t)*soi, &bind->u.v4));
->>>>>>> 03056bca
         } break;
         case SQL_C_USHORT:
         case SQL_C_ULONG:
@@ -1562,17 +1483,10 @@
           CHK_CONV(1, tsdb_int64_to_bigint(*(int64_t*)paramValue, &bind->u.v8));
         } break;
         case SQL_C_CHAR: {
-<<<<<<< HEAD
-          CHK_CONV(1, tsdb_chars_to_bigint((const char*)paramValue, *soi, &bind->u.v8));
-        } break;
-        case SQL_C_WCHAR: {
-          CHK_CONV(1, tsdb_wchars_to_bigint(sql_get_w2c(sql), (const unsigned char*)paramValue, *soi, &bind->u.v8));
-=======
           CHK_CONV(1, tsdb_chars_to_bigint((const char*)paramValue, (size_t)*soi, &bind->u.v8));
         } break;
         case SQL_C_WCHAR: {
           CHK_CONV(1, tsdb_wchars_to_bigint(sql_get_w2c(sql), (const unsigned char*)paramValue, (size_t)*soi, &bind->u.v8));
->>>>>>> 03056bca
         } break;
         case SQL_C_USHORT:
         case SQL_C_ULONG:
@@ -1629,17 +1543,10 @@
           bind->u.f4 = (float)*(double*)paramValue;
         } break;
         case SQL_C_CHAR: {
-<<<<<<< HEAD
-          CHK_CONV(1, tsdb_chars_to_float((const char*)paramValue, *soi, &bind->u.f4));
-        } break;
-        case SQL_C_WCHAR: {
-          CHK_CONV(1, tsdb_wchars_to_float(sql_get_w2c(sql), (const unsigned char*)paramValue, *soi, &bind->u.f4));
-=======
           CHK_CONV(1, tsdb_chars_to_float((const char*)paramValue, (size_t)*soi, &bind->u.f4));
         } break;
         case SQL_C_WCHAR: {
           CHK_CONV(1, tsdb_wchars_to_float(sql_get_w2c(sql), (const unsigned char*)paramValue, (size_t)*soi, &bind->u.f4));
->>>>>>> 03056bca
         } break;
         case SQL_C_USHORT:
         case SQL_C_ULONG:
@@ -1675,7 +1582,6 @@
         case SQL_C_STINYINT:
         case SQL_C_TINYINT: {
           CHK_CONV(1, tsdb_int64_to_double(*(int8_t*)paramValue, &bind->u.f8));
-<<<<<<< HEAD
         } break;
         case SQL_C_SSHORT:
         case SQL_C_SHORT: {
@@ -1695,35 +1601,10 @@
           bind->u.f8 = *(double*)paramValue;
         } break;
         case SQL_C_CHAR: {
-          CHK_CONV(1, tsdb_chars_to_double((const char*)paramValue, *soi, &bind->u.f8));
-        } break;
-        case SQL_C_WCHAR: {
-          CHK_CONV(1, tsdb_wchars_to_double(sql_get_w2c(sql), (const unsigned char*)paramValue, *soi, &bind->u.f8));
-=======
-        } break;
-        case SQL_C_SSHORT:
-        case SQL_C_SHORT: {
-          CHK_CONV(1, tsdb_int64_to_double(*(int16_t*)paramValue, &bind->u.f8));
-        } break;
-        case SQL_C_SLONG:
-        case SQL_C_LONG: {
-          CHK_CONV(1, tsdb_int64_to_double(*(int32_t*)paramValue, &bind->u.f8));
-        } break;
-        case SQL_C_SBIGINT: {
-          CHK_CONV(1, tsdb_int64_to_double(*(int64_t*)paramValue, &bind->u.f8));
-        } break;
-        case SQL_C_FLOAT: {
-          bind->u.f8 = *(float*)paramValue;
-        } break;
-        case SQL_C_DOUBLE: {
-          bind->u.f8 = *(double*)paramValue;
-        } break;
-        case SQL_C_CHAR: {
           CHK_CONV(1, tsdb_chars_to_double((const char*)paramValue, (size_t)*soi, &bind->u.f8));
         } break;
         case SQL_C_WCHAR: {
           CHK_CONV(1, tsdb_wchars_to_double(sql_get_w2c(sql), (const unsigned char*)paramValue, (size_t)*soi, &bind->u.f8));
->>>>>>> 03056bca
         } break;
         case SQL_C_USHORT:
         case SQL_C_ULONG:
@@ -2234,22 +2115,14 @@
     if (host) {
       char *p = strchr(host, ':');
       if (p) {
-<<<<<<< HEAD
-        ip = strndup(host, p-host);
-=======
         ip = strndup(host, (size_t)(p-host));
->>>>>>> 03056bca
         port = atoi(p+1);
       }
     }
 
     // TODO: data-race
     // TODO: shall receive ip/port from odbc.ini
-<<<<<<< HEAD
-    conn->taos = taos_connect(ip ? ip : "localhost", userName, auth, NULL, port);
-=======
     conn->taos = taos_connect(ip ? ip : "localhost", userName, auth, NULL, (uint16_t)port);
->>>>>>> 03056bca
     free(ip); ip = NULL;
     if (!conn->taos) {
       SET_ERROR(conn, "HY000", terrno, "failed to connect to data source");
@@ -2351,13 +2224,7 @@
   if (NameLength) {
     *NameLength = (SQLSMALLINT)strnlen(field->name, sizeof(field->name));
   }
-<<<<<<< HEAD
-  if (ColumnSize) *ColumnSize = field->bytes;
-=======
-  if (ColumnSize) {
-    *ColumnSize = (SQLULEN)field->bytes;
-  }
->>>>>>> 03056bca
+  if (ColumnSize) *ColumnSize = (SQLULEN)field->bytes;
   if (DecimalDigits) *DecimalDigits = 0;
 
   if (DataType) {
