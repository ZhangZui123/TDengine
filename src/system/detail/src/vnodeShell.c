/*
 * Copyright (c) 2019 TAOS Data, Inc. <jhtao@taosdata.com>
 *
 * This program is free software: you can use, redistribute, and/or modify
 * it under the terms of the GNU Affero General Public License, version 3
 * or later ("AGPL"), as published by the Free Software Foundation.
 *
 * This program is distributed in the hope that it will be useful, but WITHOUT
 * ANY WARRANTY; without even the implied warranty of MERCHANTABILITY or
 * FITNESS FOR A PARTICULAR PURPOSE.
 *
 * You should have received a copy of the GNU Affero General Public License
 * along with this program. If not, see <http://www.gnu.org/licenses/>.
 */

#define _DEFAULT_SOURCE
#include "os.h"

#include "taosmsg.h"
#include "vnode.h"
#include "vnodeShell.h"
#include "tschemautil.h"

#include "textbuffer.h"
#include "trpc.h"
#include "tscJoinProcess.h"
#include "vnode.h"
#include "vnodeRead.h"
#include "vnodeUtil.h"
#include "vnodeStore.h"
#include "vnodeStatus.h"

extern int tsMaxQueues;

void *      pShellServer = NULL;
SShellObj **shellList = NULL;

int vnodeProcessRetrieveRequest(char *pMsg, int msgLen, SShellObj *pObj);
int vnodeProcessQueryRequest(char *pMsg, int msgLen, SShellObj *pObj);
int vnodeProcessShellSubmitRequest(char *pMsg, int msgLen, SShellObj *pObj);
static void vnodeProcessBatchSubmitTimer(void *param, void *tmrId);

int vnodeSelectReqNum = 0;
int vnodeInsertReqNum = 0;

typedef struct {
  int32_t import;
  int32_t vnode;
  int32_t numOfSid;
  int32_t ssid;   // Start sid
  SShellObj *pObj;
  int64_t offset; // offset relative the blks
  char    blks[];
} SBatchSubmitInfo;

void *vnodeProcessMsgFromShell(char *msg, void *ahandle, void *thandle) {
  int        sid, vnode;
  SShellObj *pObj = (SShellObj *)ahandle;
  SIntMsg *  pMsg = (SIntMsg *)msg;
  uint32_t   peerId, peerIp;
  uint16_t   peerPort;
  char       ipstr[20];

  if (msg == NULL) {
    if (pObj) {
      pObj->thandle = NULL;
      dTrace("QInfo:%p %s free qhandle", pObj->qhandle, __FUNCTION__);
      vnodeFreeQInfoInQueue(pObj->qhandle);
      pObj->qhandle = NULL;
      vnodeList[pObj->vnode].shellConns--;
      dTrace("vid:%d, shell connection:%d is gone, shellConns:%d", pObj->vnode, pObj->sid,
             vnodeList[pObj->vnode].shellConns);
    }
    return NULL;
  }

  taosGetRpcConnInfo(thandle, &peerId, &peerIp, &peerPort, &vnode, &sid);

  if (pObj == NULL) {
    if (shellList[vnode]) {
      pObj = shellList[vnode] + sid;
      pObj->thandle = thandle;
      pObj->sid = sid;
      pObj->vnode = vnode;
      pObj->ip = peerIp;
      tinet_ntoa(ipstr, peerIp);
      vnodeList[pObj->vnode].shellConns++;
      dTrace("vid:%d, shell connection:%d from ip:%s is created, shellConns:%d", vnode, sid, ipstr,
             vnodeList[pObj->vnode].shellConns);
    } else {
      dError("vid:%d, vnode not there, shell connection shall be closed", vnode);
      return NULL;
    }
  } else {
    if (pObj != shellList[vnode] + sid) {
      dError("vid:%d, shell connection:%d, pObj:%p is not matched with:%p", vnode, sid, pObj, shellList[vnode] + sid);
      return NULL;
    }
  }

  dTrace("vid:%d sid:%d, msg:%s is received pConn:%p", vnode, sid, taosMsg[pMsg->msgType], thandle);

  if (pMsg->msgType == TSDB_MSG_TYPE_QUERY) {
    if (vnodeList[vnode].vnodeStatus == TSDB_VN_STATUS_MASTER || vnodeList[vnode].vnodeStatus == TSDB_VN_STATUS_SLAVE) {
      vnodeProcessQueryRequest((char *)pMsg->content, pMsg->msgLen - sizeof(SIntMsg), pObj);
    } else {
      taosSendSimpleRsp(thandle, pMsg->msgType + 1, TSDB_CODE_NOT_READY);
      dTrace("vid:%d sid:%d, shell query msg is ignored since in status:%s", vnode, sid, taosGetVnodeStatusStr(vnodeList[vnode].vnodeStatus));
    }
  } else if (pMsg->msgType == TSDB_MSG_TYPE_RETRIEVE) {
    if (vnodeList[vnode].vnodeStatus == TSDB_VN_STATUS_MASTER || vnodeList[vnode].vnodeStatus == TSDB_VN_STATUS_SLAVE) {
      vnodeProcessRetrieveRequest((char *) pMsg->content, pMsg->msgLen - sizeof(SIntMsg), pObj);
    } else {
      taosSendSimpleRsp(thandle, pMsg->msgType + 1, TSDB_CODE_NOT_READY);
      dTrace("vid:%d sid:%d, shell retrieve msg is ignored since in status:%s", vnode, sid, taosGetVnodeStatusStr(vnodeList[vnode].vnodeStatus));
    }
  } else if (pMsg->msgType == TSDB_MSG_TYPE_SUBMIT) {
    if (vnodeList[vnode].vnodeStatus == TSDB_VN_STATUS_MASTER) {
      vnodeProcessShellSubmitRequest((char *) pMsg->content, pMsg->msgLen - sizeof(SIntMsg), pObj);
    } else if (vnodeList[vnode].vnodeStatus == TSDB_VN_STATUS_SLAVE) {
      taosSendSimpleRsp(thandle, pMsg->msgType + 1, TSDB_CODE_REDIRECT);
      dTrace("vid:%d sid:%d, shell submit msg is redirect since in status:%s", vnode, sid, taosGetVnodeStatusStr(vnodeList[vnode].vnodeStatus));
    } else {
      taosSendSimpleRsp(thandle, pMsg->msgType + 1, TSDB_CODE_NOT_READY);
      dTrace("vid:%d sid:%d, shell submit msg is ignored since in status:%s", vnode, sid, taosGetVnodeStatusStr(vnodeList[vnode].vnodeStatus));
    }
  } else {
    dError("%s is not processed", taosMsg[pMsg->msgType]);
  }

  return pObj;
}

int vnodeInitShell() {
  int      size;
  SRpcInit rpcInit;

  size = TSDB_MAX_VNODES * sizeof(SShellObj *);
  shellList = (SShellObj **)malloc(size);
  if (shellList == NULL) return -1;
  memset(shellList, 0, size);

  int numOfThreads = tsNumOfCores * tsNumOfThreadsPerCore;
  numOfThreads = (1.0 - tsRatioOfQueryThreads) * numOfThreads / 2.0;
  if (numOfThreads < 1) numOfThreads = 1;

  memset(&rpcInit, 0, sizeof(rpcInit));

  rpcInit.localIp = tsAnyIp ? "0.0.0.0" : tsPrivateIp;

  rpcInit.localPort = tsVnodeShellPort;
  rpcInit.label = "DND-shell";
  rpcInit.numOfThreads = numOfThreads;
  rpcInit.fp = vnodeProcessMsgFromShell;
  rpcInit.bits = TSDB_SHELL_VNODE_BITS;
  rpcInit.numOfChanns = TSDB_MAX_VNODES;
  rpcInit.sessionsPerChann = 16;
  rpcInit.idMgmt = TAOS_ID_FREE;
  rpcInit.connType = TAOS_CONN_SOCKET_TYPE_S();
  rpcInit.idleTime = tsShellActivityTimer * 2000;
  rpcInit.qhandle = rpcQhandle[0];
  rpcInit.efp = vnodeSendVpeerCfgMsg;

  pShellServer = taosOpenRpc(&rpcInit);
  if (pShellServer == NULL) {
    dError("failed to init connection to shell");
    return -1;
  }

  return 0;
}

int vnodeOpenShellVnode(int vnode) {
  if (shellList[vnode] != NULL) {
    dError("vid:%d, shell is already opened", vnode);
    return -1;
  }

  const int32_t MIN_NUM_OF_SESSIONS = 300;

  SVnodeCfg *pCfg = &vnodeList[vnode].cfg;
  int32_t sessions = (int32_t) MAX(pCfg->maxSessions * 1.1, MIN_NUM_OF_SESSIONS);

  size_t size = sessions * sizeof(SShellObj);
  shellList[vnode] = (SShellObj *)calloc(1, size);
  if (shellList[vnode] == NULL) {
    dError("vid:%d, sessions:%d, failed to allocate shellObj, size:%d", vnode, pCfg->maxSessions, size);
    return -1;
  }

  if(taosOpenRpcChannWithQ(pShellServer, vnode, sessions, rpcQhandle[(vnode+1)%tsMaxQueues]) != TSDB_CODE_SUCCESS) {
    dError("vid:%d, sessions:%d, failed to open shell", vnode, pCfg->maxSessions);
    return -1;
  }

  dPrint("vid:%d, sessions:%d, shell is opened", vnode, pCfg->maxSessions);
  return TSDB_CODE_SUCCESS;
}

static void vnodeDelayedFreeResource(void *param, void *tmrId) {
  int32_t vnode = *(int32_t*) param;
  dTrace("vid:%d, start to free resources for 500ms arrived", vnode);

  taosCloseRpcChann(pShellServer, vnode); // close connection
  tfree(shellList[vnode]);  //free SShellObj
  tfree(param);

  memset(vnodeList + vnode, 0, sizeof(SVnodeObj));
  dTrace("vid:%d, status set to %s", vnode, taosGetVnodeStatusStr(vnodeList[vnode].vnodeStatus));

  vnodeCalcOpenVnodes();
}

void vnodeCloseShellVnode(int vnode) {
  if (shellList[vnode] == NULL) return;

  for (int i = 0; i < vnodeList[vnode].cfg.maxSessions; ++i) {
    void* qhandle = shellList[vnode][i].qhandle;
    if (qhandle != NULL) {
      vnodeDecRefCount(qhandle);
    }
  }

  int32_t* v = malloc(sizeof(int32_t));
  *v = vnode;

  /*
   * free the connection related resource after 5sec.
   * 1. The msg, as well as SRpcConn may be in the task queue, free it immediate will cause crash
   * 2. Free connection may cause *(SRpcConn*)pObj->thandle to be invalid to access.
   */
  dTrace("vid:%d, free resources in 500ms", vnode);
  taosTmrStart(vnodeDelayedFreeResource, 500, v, vnodeTmrCtrl);
}

void vnodeCleanUpShell() {
  if (pShellServer) taosCloseRpc(pShellServer);

  tfree(shellList);
}

int vnodeSendQueryRspMsg(SShellObj *pObj, int code, void *qhandle) {
  char *pMsg, *pStart;
  int   msgLen;

  pStart = taosBuildRspMsgWithSize(pObj->thandle, TSDB_MSG_TYPE_QUERY_RSP, 128);
  if (pStart == NULL) return -1;
  pMsg = pStart;

  *pMsg = code;
  pMsg++;

  *((uint64_t *)pMsg) = (uint64_t)qhandle;
  pMsg += 8;

  msgLen = pMsg - pStart;
  taosSendMsgToPeer(pObj->thandle, pStart, msgLen);

  return msgLen;
}

int vnodeSendShellSubmitRspMsg(SShellObj *pObj, int code, int numOfPoints) {
  char *pMsg, *pStart;
  int   msgLen;

  dTrace("code:%d numOfTotalPoints:%d", code, numOfPoints);
  pStart = taosBuildRspMsgWithSize(pObj->thandle, TSDB_MSG_TYPE_SUBMIT_RSP, 128);
  if (pStart == NULL) return -1;
  pMsg = pStart;

  *pMsg = code;
  pMsg++;

  *(int32_t *)pMsg = numOfPoints;
  pMsg += sizeof(numOfPoints);

  msgLen = pMsg - pStart;
  taosSendMsgToPeer(pObj->thandle, pStart, msgLen);

  return msgLen;
}

int vnodeProcessQueryRequest(char *pMsg, int msgLen, SShellObj *pObj) {
  int                ret, code = 0;
  SQueryMeterMsg *   pQueryMsg;
  SMeterSidExtInfo **pSids = NULL;
  int32_t            incNumber = 0;
  SSqlFunctionExpr * pExprs = NULL;
  SSqlGroupbyExpr *  pGroupbyExpr = NULL;
  SMeterObj **       pMeterObjList = NULL;

  pQueryMsg = (SQueryMeterMsg *)pMsg;
  if ((code = vnodeConvertQueryMeterMsg(pQueryMsg)) != TSDB_CODE_SUCCESS) {
    goto _query_over;
  }

  if (pQueryMsg->numOfSids <= 0) {
    dError("Invalid number of meters to query, numOfSids:%d", pQueryMsg->numOfSids);
    code = TSDB_CODE_INVALID_QUERY_MSG;
    goto _query_over;
  }

  if (pQueryMsg->vnode >= TSDB_MAX_VNODES || pQueryMsg->vnode < 0) {
    dError("qmsg:%p,vid:%d is out of range", pQueryMsg, pQueryMsg->vnode);
    code = TSDB_CODE_INVALID_TABLE_ID;
    goto _query_over;
  }

  SVnodeObj *pVnode = &vnodeList[pQueryMsg->vnode];

  if (pVnode->cfg.maxSessions == 0) {
    dError("qmsg:%p,vid:%d is not activated yet", pQueryMsg, pQueryMsg->vnode);
    vnodeSendVpeerCfgMsg(pQueryMsg->vnode);
    code = TSDB_CODE_NOT_ACTIVE_VNODE;
    goto _query_over;
  }

  if (!(pVnode->accessState & TSDB_VN_READ_ACCCESS)) {
    dError("qmsg:%p,vid:%d access not allowed", pQueryMsg, pQueryMsg->vnode);
    code = TSDB_CODE_NO_READ_ACCESS;
    goto _query_over;
  }
  
  if (pVnode->meterList == NULL) {
    dError("qmsg:%p,vid:%d has been closed", pQueryMsg, pQueryMsg->vnode);
    code = TSDB_CODE_NOT_ACTIVE_VNODE;
    goto _query_over;
  }

  if (pQueryMsg->pSidExtInfo == 0) {
    dError("qmsg:%p,SQueryMeterMsg wrong format", pQueryMsg);
    code = TSDB_CODE_INVALID_QUERY_MSG;
    goto _query_over;
  }

  pSids = (SMeterSidExtInfo **)pQueryMsg->pSidExtInfo;
  for (int32_t i = 0; i < pQueryMsg->numOfSids; ++i) {
    if (pSids[i]->sid >= pVnode->cfg.maxSessions || pSids[i]->sid < 0) {
      dError("qmsg:%p sid:%d out of range, valid range:[%d,%d]", pQueryMsg, pSids[i]->sid, 0, pVnode->cfg.maxSessions);
      code = TSDB_CODE_INVALID_TABLE_ID;
      goto _query_over;
    }
  }

  // todo optimize for single table query process
  pMeterObjList = (SMeterObj **)calloc(pQueryMsg->numOfSids, sizeof(SMeterObj *));
  if (pMeterObjList == NULL) {
    code = TSDB_CODE_SERV_OUT_OF_MEMORY;
    goto _query_over;
  }

  //add query ref for all meters. if any meter failed to add ref, rollback whole operation and go to error
  pthread_mutex_lock(&pVnode->vmutex);
  code = vnodeIncQueryRefCount(pQueryMsg, pSids, pMeterObjList, &incNumber);
  assert(incNumber <= pQueryMsg->numOfSids);
  pthread_mutex_unlock(&pVnode->vmutex);

  if (code != TSDB_CODE_SUCCESS || pQueryMsg->numOfSids == 0) { // all the meters may have been dropped.
    goto _query_over;
  }

  pExprs = vnodeCreateSqlFunctionExpr(pQueryMsg, &code);
  if (pExprs == NULL) {
    assert(code != TSDB_CODE_SUCCESS);
    goto _query_over;
  }

  pGroupbyExpr = vnodeCreateGroupbyExpr(pQueryMsg, &code);
  if ((pGroupbyExpr == NULL && pQueryMsg->numOfGroupCols != 0) || code != TSDB_CODE_SUCCESS) {
    goto _query_over;
  }

  if (pObj->qhandle) {
    dTrace("QInfo:%p %s free qhandle", pObj->qhandle, __FUNCTION__);
    void* qHandle = pObj->qhandle;
    pObj->qhandle = NULL;
    
    vnodeDecRefCount(qHandle);
  }

  if (QUERY_IS_STABLE_QUERY(pQueryMsg->queryType)) {
    pObj->qhandle = vnodeQueryOnMultiMeters(pMeterObjList, pGroupbyExpr, pExprs, pQueryMsg, &code);
  } else {
    pObj->qhandle = vnodeQueryOnSingleTable(pMeterObjList, pGroupbyExpr, pExprs, pQueryMsg, &code);
  }

_query_over:
  // if failed to add ref for all meters in this query, abort current query
  if (code != TSDB_CODE_SUCCESS) {
    vnodeDecQueryRefCount(pQueryMsg, pMeterObjList, incNumber);
  }

  tfree(pQueryMsg->pSqlFuncExprs);
  tfree(pMeterObjList);
  ret = vnodeSendQueryRspMsg(pObj, code, pObj->qhandle);

  tfree(pQueryMsg->pSidExtInfo);
  for(int32_t i = 0; i < pQueryMsg->numOfCols; ++i) {
    vnodeFreeColumnInfo(&pQueryMsg->colList[i]);
  }

  atomic_fetch_add_32(&vnodeSelectReqNum, 1);
  return ret;
}

void vnodeExecuteRetrieveReq(SSchedMsg *pSched) {
  char *     pMsg = pSched->msg;
  int        msgLen;
  SShellObj *pObj = (SShellObj *)pSched->ahandle;

  SRetrieveMeterMsg *pRetrieve;
  SRetrieveMeterRsp *pRsp;
  int                numOfRows = 0, rowSize = 0, size = 0;
  int16_t            timePrec = TSDB_TIME_PRECISION_MILLI;

  char *pStart;

  int code = 0;
  pRetrieve = (SRetrieveMeterMsg *)pMsg;
  SQInfo* pQInfo = (SQInfo*)pRetrieve->qhandle;
  pRetrieve->free = htons(pRetrieve->free);

  if ((pRetrieve->free & TSDB_QUERY_TYPE_FREE_RESOURCE) != TSDB_QUERY_TYPE_FREE_RESOURCE) {
    dTrace("retrieve msg, handle:%p, free:%d", pRetrieve->qhandle, pRetrieve->free);
  } else {
    dTrace("retrieve msg to free resource from client, handle:%p, free:%d", pRetrieve->qhandle, pRetrieve->free);
  }

  /*
   * in case of server restart, apps may hold qhandle created by server before restart,
   * which is actually invalid, therefore, signature check is required.
   */
  if (pRetrieve->qhandle == (uint64_t)pObj->qhandle) {
    // if free flag is set, client wants to clean the resources
    if ((pRetrieve->free & TSDB_QUERY_TYPE_FREE_RESOURCE) != TSDB_QUERY_TYPE_FREE_RESOURCE) {
      code = vnodeRetrieveQueryInfo((void *)(pRetrieve->qhandle), &numOfRows, &rowSize, &timePrec);
    }
  } else {
    dError("QInfo:%p, qhandle:%p is not matched with saved:%p", pObj->qhandle, pRetrieve->qhandle, pObj->qhandle);
    code = TSDB_CODE_INVALID_QHANDLE;
  }

  if (code == TSDB_CODE_SUCCESS) {
    size = vnodeGetResultSize((void *)(pRetrieve->qhandle), &numOfRows);
  }

  // buffer size for progress information, including meter count,
  // and for each meter, including 'uid' and 'TSKEY'.
  int progressSize = 0;
  if (pQInfo->pMeterQuerySupporter != NULL)
    progressSize = pQInfo->pMeterQuerySupporter->numOfMeters * (sizeof(int64_t) + sizeof(TSKEY)) + sizeof(int32_t);
  else if (pQInfo->pObj != NULL)
    progressSize = sizeof(int64_t) + sizeof(TSKEY) + sizeof(int32_t);

  pStart = taosBuildRspMsgWithSize(pObj->thandle, TSDB_MSG_TYPE_RETRIEVE_RSP, progressSize + size + 100);
  if (pStart == NULL) {
    taosSendSimpleRsp(pObj->thandle, TSDB_MSG_TYPE_RETRIEVE_RSP, TSDB_CODE_SERV_OUT_OF_MEMORY);
    goto _exit;
  }
  
  pMsg = pStart;

  *pMsg = code;
  pMsg++;

  pRsp = (SRetrieveMeterRsp *)pMsg;
  pRsp->numOfRows = htonl(numOfRows);
  pRsp->precision = htons(timePrec);

  if (code == TSDB_CODE_SUCCESS) {
    pRsp->offset = htobe64(vnodeGetOffsetVal((void*)pRetrieve->qhandle));
    pRsp->useconds = htobe64(((SQInfo *)(pRetrieve->qhandle))->useconds);
  } else {
    pRsp->offset = 0;
    pRsp->useconds = 0;
  }

  pMsg = pRsp->data;

  if (numOfRows > 0 && code == TSDB_CODE_SUCCESS) {
    vnodeSaveQueryResult((void *)(pRetrieve->qhandle), pRsp->data, &size);
  }

  pMsg += size;

  // write the progress information of each meter to response
  // this is required by subscriptions
  if (pQInfo->pMeterQuerySupporter != NULL && pQInfo->pMeterQuerySupporter->pMeterSidExtInfo != NULL) {
    *((int32_t*)pMsg) = htonl(pQInfo->pMeterQuerySupporter->numOfMeters);
    pMsg += sizeof(int32_t);
    for (int32_t i = 0; i < pQInfo->pMeterQuerySupporter->numOfMeters; i++) {
      *((int64_t*)pMsg) = htobe64(pQInfo->pMeterQuerySupporter->pMeterSidExtInfo[i]->uid);
      pMsg += sizeof(int64_t);
      *((TSKEY*)pMsg) = htobe64(pQInfo->pMeterQuerySupporter->pMeterSidExtInfo[i]->key);
      pMsg += sizeof(TSKEY);
    }
  } else if (pQInfo->pObj != NULL) {
    *((int32_t*)pMsg) = htonl(1);
    pMsg += sizeof(int32_t);
    *((int64_t*)pMsg) = htobe64(pQInfo->pObj->uid);
    pMsg += sizeof(int64_t);
    if (pQInfo->pointsRead > 0) {
      *((TSKEY*)pMsg) = htobe64(pQInfo->query.lastKey + 1);
    } else {
      *((TSKEY*)pMsg) = htobe64(pQInfo->query.lastKey);
    }
    pMsg += sizeof(TSKEY);
  }

  msgLen = pMsg - pStart;

  assert(code != TSDB_CODE_ACTION_IN_PROGRESS);
  
<<<<<<< HEAD
  if (numOfRows == 0 && (pRetrieve->qhandle == (uint64_t)pObj->qhandle) && (code != TSDB_CODE_ACTION_IN_PROGRESS) &&
     pRetrieve->qhandle != 0) {
=======
  if (numOfRows == 0 && (pRetrieve->qhandle == (uint64_t)pObj->qhandle) && (code != TSDB_CODE_ACTION_IN_PROGRESS) && pRetrieve->qhandle != NULL) {
>>>>>>> fdfcc4aa
    dTrace("QInfo:%p %s free qhandle code:%d", pObj->qhandle, __FUNCTION__, code);
    vnodeDecRefCount(pObj->qhandle);
    pObj->qhandle = NULL;
  }

  taosSendMsgToPeer(pObj->thandle, pStart, msgLen);

_exit:
  free(pSched->msg);
}

int vnodeProcessRetrieveRequest(char *pMsg, int msgLen, SShellObj *pObj) {
  SSchedMsg schedMsg;

  char *msg = malloc(msgLen);
  memcpy(msg, pMsg, msgLen);
  schedMsg.msg = msg;
  schedMsg.ahandle = pObj;
  schedMsg.fp = vnodeExecuteRetrieveReq;
  taosScheduleTask(queryQhandle, &schedMsg);

  return msgLen;
}

static int vnodeCheckSubmitBlockContext(SShellSubmitBlock *pBlocks, SVnodeObj *pVnode) {
  int32_t  sid = htonl(pBlocks->sid);
  uint64_t uid = htobe64(pBlocks->uid);

  if (sid >= pVnode->cfg.maxSessions || sid <= 0) {
    dError("vid:%d sid:%d, sid is out of range", pVnode->vnode, sid);
    return TSDB_CODE_INVALID_TABLE_ID;
  }

  SMeterObj *pMeterObj = pVnode->meterList[sid];
  if (pMeterObj == NULL) {
    dError("vid:%d sid:%d, not active table", pVnode->vnode, sid);
    vnodeSendMeterCfgMsg(pVnode->vnode, sid);
    return TSDB_CODE_NOT_ACTIVE_TABLE;
  }

  if (pMeterObj->uid != uid) {
    dError("vid:%d sid:%d id:%s, uid:%" PRIu64 ", uid in msg:%" PRIu64 ", uid mismatch", pVnode->vnode, sid, pMeterObj->meterId,
           pMeterObj->uid, uid);
    return TSDB_CODE_INVALID_SUBMIT_MSG;
  }

  return TSDB_CODE_SUCCESS;
}

static int vnodeDoSubmitJob(SVnodeObj *pVnode, int import, int32_t *ssid, int32_t esid, SShellSubmitBlock **ppBlocks,
                            TSKEY now, SShellObj *pObj) {
  SShellSubmitBlock *pBlocks = *ppBlocks;
  int code = TSDB_CODE_SUCCESS;
  int32_t numOfPoints = 0;
  int32_t i = 0;
  SShellSubmitBlock tBlock;

  for (i = *ssid; i < esid; i++) {
    numOfPoints = 0;
    tBlock = *pBlocks;

    code = vnodeCheckSubmitBlockContext(pBlocks, pVnode);
    if (code != TSDB_CODE_SUCCESS) break;

    SMeterObj *pMeterObj = (SMeterObj *)(pVnode->meterList[htonl(pBlocks->sid)]);

    // dont include sid, vid
    int32_t subMsgLen = sizeof(pBlocks->numOfRows) + htons(pBlocks->numOfRows) * pMeterObj->bytesPerPoint;
    int32_t sversion = htonl(pBlocks->sversion);

    if (import) {
      code = vnodeImportPoints(pMeterObj, (char *)&(pBlocks->numOfRows), subMsgLen, TSDB_DATA_SOURCE_SHELL, pObj,
                               sversion, &numOfPoints, now);
      pObj->numOfTotalPoints += numOfPoints;

      // records for one table should be consecutive located in the payload buffer, which is guaranteed by client
      if (code == TSDB_CODE_SUCCESS) {
        pObj->count--;
      }
    } else {
      code = vnodeInsertPoints(pMeterObj, (char *)&(pBlocks->numOfRows), subMsgLen, TSDB_DATA_SOURCE_SHELL, NULL,
                               sversion, &numOfPoints, now);
      pObj->numOfTotalPoints += numOfPoints;
    }

    if (code != TSDB_CODE_SUCCESS) break;

    pBlocks = (SShellSubmitBlock *)((char *)pBlocks + sizeof(SShellSubmitBlock) +
                                    htons(pBlocks->numOfRows) * pMeterObj->bytesPerPoint);
  }

  *ssid = i;
  *ppBlocks = pBlocks;
  /* Since the pBlock part can be changed by the vnodeForwardToPeer interface,
   * which is also possible to be used again. For that case, we just copy the original
   * block content back.
   */
  if (import && (code == TSDB_CODE_ACTION_IN_PROGRESS)) {
    memcpy((void *)pBlocks, (void *)&tBlock, sizeof(SShellSubmitBlock));
  }

  return code;
}

int vnodeProcessShellSubmitRequest(char *pMsg, int msgLen, SShellObj *pObj) {
  int              code = 0, ret = 0;
  int32_t          i = 0;
  SShellSubmitMsg  shellSubmit = *(SShellSubmitMsg *)pMsg;
  SShellSubmitMsg *pSubmit = &shellSubmit;
  SShellSubmitBlock *pBlocks = NULL;

  pSubmit->import = htons(pSubmit->import);
  pSubmit->vnode = htons(pSubmit->vnode);
  pSubmit->numOfSid = htonl(pSubmit->numOfSid);

  if (pSubmit->numOfSid <= 0) {
    dError("invalid num of meters:%d", pSubmit->numOfSid);
    code = TSDB_CODE_INVALID_QUERY_MSG;
    goto _submit_over;
  }

  if (pSubmit->vnode >= TSDB_MAX_VNODES || pSubmit->vnode < 0) {
    dTrace("vnode:%d is out of range", pSubmit->vnode);
    code = TSDB_CODE_INVALID_VNODE_ID;
    goto _submit_over;
  }

  SVnodeObj *pVnode = vnodeList + pSubmit->vnode;
  if (pVnode->cfg.maxSessions == 0 || pVnode->meterList == NULL) {
    dError("vid:%d is not activated for submit", pSubmit->vnode);
    vnodeSendVpeerCfgMsg(pSubmit->vnode);
    code = TSDB_CODE_NOT_ACTIVE_VNODE;
    goto _submit_over;
  }

  if (!(pVnode->accessState & TSDB_VN_WRITE_ACCCESS)) {
    code = TSDB_CODE_NO_WRITE_ACCESS;
    goto _submit_over;
  }

  if (tsAvailDataDirGB < tsMinimalDataDirGB) {
    dError("server disk space remain %.3f GB, need at least %.3f GB, stop writing", tsAvailDataDirGB, tsMinimalDataDirGB);
    code = TSDB_CODE_SERV_NO_DISKSPACE;
    goto _submit_over;
  }

  pObj->count = pSubmit->numOfSid;  // for import
  pObj->code = 0;                   // for import
  pObj->numOfTotalPoints = 0;

  TSKEY   now = taosGetTimestamp(pVnode->cfg.precision);

  pBlocks = (SShellSubmitBlock *)(pMsg + sizeof(SShellSubmitMsg));
  i = 0;
  code = vnodeDoSubmitJob(pVnode, pSubmit->import, &i, pSubmit->numOfSid, &pBlocks, now, pObj);

_submit_over:
  ret = 0;
  if (pSubmit->import) {  // Import case
    if (code == TSDB_CODE_ACTION_IN_PROGRESS) {

      SBatchSubmitInfo *pSubmitInfo =
          (SBatchSubmitInfo *)calloc(1, sizeof(SBatchSubmitInfo) + msgLen - sizeof(SShellSubmitMsg));
      if (pSubmitInfo == NULL) {
        code = TSDB_CODE_SERV_OUT_OF_MEMORY;
        ret = vnodeSendShellSubmitRspMsg(pObj, code, pObj->numOfTotalPoints);
      } else { // Start a timer to process the next part of request
        pSubmitInfo->import = 1;
        pSubmitInfo->vnode = pSubmit->vnode;
        pSubmitInfo->numOfSid = pSubmit->numOfSid;
        pSubmitInfo->ssid = i;   // start from this position, not the initial position
        pSubmitInfo->pObj = pObj;
        pSubmitInfo->offset = ((char *)pBlocks) - (pMsg + sizeof(SShellSubmitMsg));
        assert(pSubmitInfo->offset >= 0);
        memcpy((void *)(pSubmitInfo->blks), (void *)(pMsg + sizeof(SShellSubmitMsg)), msgLen - sizeof(SShellSubmitMsg));
        taosTmrStart(vnodeProcessBatchSubmitTimer, 10, (void *)pSubmitInfo, vnodeTmrCtrl);
      }
    } else {
      if (code == TSDB_CODE_SUCCESS) assert(pObj->count == 0);
      ret = vnodeSendShellSubmitRspMsg(pObj, code, pObj->numOfTotalPoints);
    }
  } else {  // Insert case
    ret = vnodeSendShellSubmitRspMsg(pObj, code, pObj->numOfTotalPoints);
  }

  atomic_fetch_add_32(&vnodeInsertReqNum, 1);
  return ret;
}

static void vnodeProcessBatchSubmitTimer(void *param, void *tmrId) {
  SBatchSubmitInfo *pSubmitInfo = (SBatchSubmitInfo *)param;
  assert(pSubmitInfo != NULL && pSubmitInfo->import);

  int32_t i = 0;
  int32_t code = TSDB_CODE_SUCCESS;

  SShellObj *        pShell = pSubmitInfo->pObj;
  SVnodeObj *        pVnode = &vnodeList[pSubmitInfo->vnode];
  SShellSubmitBlock *pBlocks = (SShellSubmitBlock *)(pSubmitInfo->blks + pSubmitInfo->offset);
  TSKEY   now = taosGetTimestamp(pVnode->cfg.precision);
  i = pSubmitInfo->ssid;

  code = vnodeDoSubmitJob(pVnode, pSubmitInfo->import, &i, pSubmitInfo->numOfSid, &pBlocks, now, pShell);

  if (code == TSDB_CODE_ACTION_IN_PROGRESS) {
    pSubmitInfo->ssid = i;
    pSubmitInfo->offset = ((char *)pBlocks) - pSubmitInfo->blks;
    taosTmrStart(vnodeProcessBatchSubmitTimer, 10, (void *)pSubmitInfo, vnodeTmrCtrl);
  } else {
    if (code == TSDB_CODE_SUCCESS) assert(pShell->count == 0);
    tfree(param);
    vnodeSendShellSubmitRspMsg(pShell, code, pShell->numOfTotalPoints);
  }
}<|MERGE_RESOLUTION|>--- conflicted
+++ resolved
@@ -511,12 +511,8 @@
 
   assert(code != TSDB_CODE_ACTION_IN_PROGRESS);
   
-<<<<<<< HEAD
   if (numOfRows == 0 && (pRetrieve->qhandle == (uint64_t)pObj->qhandle) && (code != TSDB_CODE_ACTION_IN_PROGRESS) &&
      pRetrieve->qhandle != 0) {
-=======
-  if (numOfRows == 0 && (pRetrieve->qhandle == (uint64_t)pObj->qhandle) && (code != TSDB_CODE_ACTION_IN_PROGRESS) && pRetrieve->qhandle != NULL) {
->>>>>>> fdfcc4aa
     dTrace("QInfo:%p %s free qhandle code:%d", pObj->qhandle, __FUNCTION__, code);
     vnodeDecRefCount(pObj->qhandle);
     pObj->qhandle = NULL;
