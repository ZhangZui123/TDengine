--- conflicted
+++ resolved
@@ -46,14 +46,12 @@
 
 script:
   - cmake .. 
-  - cmake --build .
+  - cmake --build . || exit $?
   - |-
     case $TRAVIS_OS_NAME in
       linux)
         cd ../tests/script
-        sudo ./test.sh >& out.txt
-        sync
-        sleep 2
+        sudo ./test.sh 2>&1 | tee out.txt
         cat out.txt
         grep success out.txt
         total_success=`grep success out.txt | wc -l`
@@ -61,12 +59,9 @@
         grep failed out.txt
         total_failed=`grep failed out.txt | wc -l`
         echo "Total $total_failed failed"
-<<<<<<< HEAD
-=======
         if [ "$total_failed" -ne "0" ]; then
           exit $total_failed
         fi
->>>>>>> b8c25f14
         ;;
     esac
 
