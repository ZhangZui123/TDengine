/*
 * Copyright (c) 2019 TAOS Data, Inc. <jhtao@taosdata.com>
 *
 * This program is free software: you can use, redistribute, and/or modify
 * it under the terms of the GNU Affero General Public License, version 3
 * or later ("AGPL"), as published by the Free Software Foundation.
 *
 * This program is distributed in the hope that it will be useful, but WITHOUT
 * ANY WARRANTY; without even the implied warranty of MERCHANTABILITY or
 * FITNESS FOR A PARTICULAR PURPOSE.
 *
 * You should have received a copy of the GNU Affero General Public License
 * along with this program. If not, see <http://www.gnu.org/licenses/>.
 */

#ifndef _TD_CATALOG_INT_H_
#define _TD_CATALOG_INT_H_

#ifdef __cplusplus
extern "C" {
#endif

#include "catalog.h"
#include "query.h"
#include "tcommon.h"

#define CTG_DEFAULT_CACHE_CLUSTER_NUMBER 6
#define CTG_DEFAULT_CACHE_VGROUP_NUMBER  100
#define CTG_DEFAULT_CACHE_DB_NUMBER      20
#define CTG_DEFAULT_CACHE_TBLMETA_NUMBER 1000
#define CTG_DEFAULT_RENT_SECOND          10
#define CTG_DEFAULT_RENT_SLOT_SIZE       10
#define CTG_DEFAULT_MAX_RETRY_TIMES      3
#define CTG_DEFAULT_BATCH_NUM            64
#define CTG_DEFAULT_FETCH_NUM            8
#define CTG_MAX_COMMAND_LEN              512

#define CTG_RENT_SLOT_SECOND 1.5

#define CTG_DEFAULT_INVALID_VERSION (-1)

#define CTG_ERR_CODE_TABLE_NOT_EXIST TSDB_CODE_PAR_TABLE_NOT_EXIST

#define CTG_BATCH_FETCH 1

typedef enum {
  CTG_CI_CLUSTER = 0,
  CTG_CI_DNODE,
  CTG_CI_QNODE,
  CTG_CI_DB,
  CTG_CI_DB_VGROUP,
  CTG_CI_DB_CFG,
  CTG_CI_DB_INFO,
  CTG_CI_STABLE_META,
  CTG_CI_NTABLE_META,
  CTG_CI_CTABLE_META,
  CTG_CI_SYSTABLE_META,
  CTG_CI_OTHERTABLE_META,
  CTG_CI_TBL_SMA,
  CTG_CI_TBL_CFG,
  CTG_CI_INDEX_INFO,
  CTG_CI_USER,
  CTG_CI_UDF,
  CTG_CI_SVR_VER,
  CTG_CI_MAX_VALUE,
} CTG_CACHE_ITEM;

#define CTG_CI_FLAG_LEVEL_GLOBAL  (1)
#define CTG_CI_FLAG_LEVEL_CLUSTER (1 << 1)
#define CTG_CI_FLAG_LEVEL_DB      (1 << 2)

enum {
  CTG_READ = 1,
  CTG_WRITE,
};

enum {
  CTG_RENT_DB = 1,
  CTG_RENT_STABLE,
};

enum {
  CTG_OP_UPDATE_VGROUP = 0,
  CTG_OP_UPDATE_TB_META,
  CTG_OP_DROP_DB_CACHE,
  CTG_OP_DROP_DB_VGROUP,
  CTG_OP_DROP_STB_META,
  CTG_OP_DROP_TB_META,
  CTG_OP_UPDATE_USER,
  CTG_OP_UPDATE_VG_EPSET,
  CTG_OP_UPDATE_TB_INDEX,
  CTG_OP_DROP_TB_INDEX,
  CTG_OP_CLEAR_CACHE,
  CTG_OP_MAX
};

typedef enum {
  CTG_TASK_GET_QNODE = 0,
  CTG_TASK_GET_DNODE,
  CTG_TASK_GET_DB_VGROUP,
  CTG_TASK_GET_DB_CFG,
  CTG_TASK_GET_DB_INFO,
  CTG_TASK_GET_TB_META,
  CTG_TASK_GET_TB_HASH,
  CTG_TASK_GET_TB_SMA_INDEX,
  CTG_TASK_GET_TB_CFG,
  CTG_TASK_GET_INDEX_INFO,
  CTG_TASK_GET_UDF,
  CTG_TASK_GET_USER,
  CTG_TASK_GET_SVR_VER,
  CTG_TASK_GET_TB_META_BATCH,
  CTG_TASK_GET_TB_HASH_BATCH,
} CTG_TASK_TYPE;

typedef enum {
  CTG_TASK_LAUNCHED = 1,
  CTG_TASK_DONE,
} CTG_TASK_STATUS;

typedef struct SCtgDebug {
  bool     lockEnable;
  bool     cacheEnable;
  bool     apiEnable;
  bool     metaEnable;
  bool     statEnable;
  uint32_t showCachePeriodSec;
} SCtgDebug;

typedef struct SCtgCacheStat {
  uint64_t cacheNum[CTG_CI_MAX_VALUE];
  uint64_t cacheSize[CTG_CI_MAX_VALUE];
  uint64_t cacheHit[CTG_CI_MAX_VALUE];
  uint64_t cacheNHit[CTG_CI_MAX_VALUE];
} SCtgCacheStat;

typedef struct SCtgAuthReq {
  SRequestConnInfo* pConn;
  SUserAuthInfo*    pRawReq;
  SGetUserAuthRsp   authInfo;
  AUTH_TYPE         singleType;
  bool              onlyCache;
} SCtgAuthReq;

typedef struct SCtgAuthRsp {
  SUserAuthRes* pRawRes;
  bool          metaNotExists;
} SCtgAuthRsp;

typedef struct SCtgTbCacheInfo {
  bool     inCache;
  uint64_t dbId;
  uint64_t suid;
  int32_t  tbType;
} SCtgTbCacheInfo;

typedef struct SCtgTbMetaCtx {
  SCtgTbCacheInfo tbInfo;
  int32_t         vgId;
  SName*          pName;
  int32_t         flag;
} SCtgTbMetaCtx;

typedef struct SCtgFetch {
  int32_t         dbIdx;
  int32_t         tbIdx;
  int32_t         fetchIdx;
  int32_t         resIdx;
  int32_t         flag;
  SCtgTbCacheInfo tbInfo;
  int32_t         vgId;
} SCtgFetch;

typedef struct SCtgTbMetasCtx {
  int32_t fetchNum;
  SArray* pNames;
  SArray* pResList;
  SArray* pFetchs;
} SCtgTbMetasCtx;

typedef struct SCtgTbIndexCtx {
  SName* pName;
} SCtgTbIndexCtx;

typedef struct SCtgTbCfgCtx {
  SName*       pName;
  int32_t      tbType;
  SVgroupInfo* pVgInfo;
} SCtgTbCfgCtx;

typedef struct SCtgDbVgCtx {
  char dbFName[TSDB_DB_FNAME_LEN];
} SCtgDbVgCtx;

typedef struct SCtgDbCfgCtx {
  char dbFName[TSDB_DB_FNAME_LEN];
} SCtgDbCfgCtx;

typedef struct SCtgDbInfoCtx {
  char dbFName[TSDB_DB_FNAME_LEN];
} SCtgDbInfoCtx;

typedef struct SCtgTbHashCtx {
  char   dbFName[TSDB_DB_FNAME_LEN];
  SName* pName;
} SCtgTbHashCtx;

typedef struct SCtgTbHashsCtx {
  int32_t fetchNum;
  SArray* pNames;
  SArray* pResList;
  SArray* pFetchs;
} SCtgTbHashsCtx;

typedef struct SCtgIndexCtx {
  char indexFName[TSDB_INDEX_FNAME_LEN];
} SCtgIndexCtx;

typedef struct SCtgUdfCtx {
  char udfName[TSDB_FUNC_NAME_LEN];
} SCtgUdfCtx;

typedef struct SCtgUserCtx {
  SUserAuthInfo user;
} SCtgUserCtx;

typedef STableIndexRsp STableIndex;

typedef struct SCtgTbCache {
  SRWLatch     metaLock;
  STableMeta*  pMeta;
  SRWLatch     indexLock;
  STableIndex* pIndex;
} SCtgTbCache;

typedef struct SCtgVgCache {
  SRWLatch   vgLock;
  SDBVgInfo* vgInfo;
} SCtgVgCache;

typedef struct SCtgDBCache {
  SRWLatch    dbLock;  // RC between destroy tbCache/stbCache and all reads
  uint64_t    dbId;
  int8_t      deleted;
  SCtgVgCache vgCache;
  SHashObj*   tbCache;   // key:tbname, value:SCtgTbCache
  SHashObj*   stbCache;  // key:suid, value:char*
  uint64_t    dbCacheNum[CTG_CI_MAX_VALUE];
} SCtgDBCache;

typedef struct SCtgRentSlot {
  SRWLatch lock;
  bool     needSort;
  SArray*  meta;  // element is SDbVgVersion or SSTableVersion
} SCtgRentSlot;

typedef struct SCtgRentMgmt {
  int8_t        type;
  uint16_t      slotNum;
  uint16_t      slotRIdx;
  int64_t       lastReadMsec;
  SCtgRentSlot* slots;
} SCtgRentMgmt;

typedef struct SCtgUserAuth {
  SRWLatch        lock;
  SGetUserAuthRsp userAuth;
} SCtgUserAuth;

typedef struct SCatalog {
  uint64_t      clusterId;
  bool          stopUpdate;
  SHashObj*     userCache;  // key:user, value:SCtgUserAuth
  SHashObj*     dbCache;    // key:dbname, value:SCtgDBCache
  SCtgRentMgmt  dbRent;
  SCtgRentMgmt  stbRent;
  SCtgCacheStat cacheStat;
} SCatalog;

typedef struct SCtgBatch {
  int32_t          batchId;
  int32_t          msgType;
  SArray*          pMsgs;
  SRequestConnInfo conn;
  char             dbFName[TSDB_DB_FNAME_LEN];
  SArray*          pTaskIds;
  SArray*          pMsgIdxs;
} SCtgBatch;

typedef struct SCtgJob {
  int64_t   refId;
  int32_t   batchId;
  SHashObj* pBatchs;
  SArray*   pTasks;
  int32_t   subTaskNum;
  int32_t   taskDone;
  SMetaData jobRes;
  int32_t   jobResCode;
  int32_t   taskIdx;
  SRWLatch  taskLock;

  uint64_t         queryId;
  SCatalog*        pCtg;
  SRequestConnInfo conn;
  void*            userParam;
  catalogCallback  userFp;
  int32_t          tbMetaNum;
  int32_t          tbHashNum;
  int32_t          dbVgNum;
  int32_t          udfNum;
  int32_t          qnodeNum;
  int32_t          dnodeNum;
  int32_t          dbCfgNum;
  int32_t          indexNum;
  int32_t          userNum;
  int32_t          dbInfoNum;
  int32_t          tbIndexNum;
  int32_t          tbCfgNum;
  int32_t          svrVerNum;
} SCtgJob;

typedef struct SCtgMsgCtx {
  int32_t   reqType;
  void*     lastOut;
  void*     out;
  char*     target;
  SHashObj* pBatchs;
} SCtgMsgCtx;

typedef struct SCtgTaskCallbackParam {
  uint64_t queryId;
  int64_t  refId;
  SArray*  taskId;
  int32_t  reqType;
  int32_t  batchId;
  SArray*  msgIdx;
} SCtgTaskCallbackParam;

typedef struct SCtgTask SCtgTask;
typedef int32_t (*ctgSubTaskCbFp)(SCtgTask*);

typedef struct SCtgSubRes {
  CTG_TASK_TYPE  type;
  int32_t        code;
  void*          res;
  ctgSubTaskCbFp fp;
} SCtgSubRes;

struct SCtgTask {
  CTG_TASK_TYPE   type;
  int32_t         taskId;
  SCtgJob*        pJob;
  void*           taskCtx;
  SArray*         msgCtxs;
  SCtgMsgCtx      msgCtx;
  int32_t         code;
  void*           res;
  CTG_TASK_STATUS status;
  SRWLatch        lock;
  SArray*         pParents;
  SCtgSubRes      subRes;
};

typedef struct SCtgTaskReq {
  SCtgTask* pTask;
  int32_t   msgIdx;
} SCtgTaskReq;

typedef int32_t (*ctgInitTaskFp)(SCtgJob*, int32_t, void*);
typedef int32_t (*ctgLanchTaskFp)(SCtgTask*);
typedef int32_t (*ctgHandleTaskMsgRspFp)(SCtgTaskReq*, int32_t, const SDataBuf*, int32_t);
typedef int32_t (*ctgDumpTaskResFp)(SCtgTask*);
typedef int32_t (*ctgCloneTaskResFp)(SCtgTask*, void**);
typedef int32_t (*ctgCompTaskFp)(SCtgTask*, void*, bool*);

typedef struct SCtgAsyncFps {
  ctgInitTaskFp         initFp;
  ctgLanchTaskFp        launchFp;
  ctgHandleTaskMsgRspFp handleRspFp;
  ctgDumpTaskResFp      dumpResFp;
  ctgCompTaskFp         compFp;
  ctgCloneTaskResFp     cloneFp;
} SCtgAsyncFps;

typedef struct SCtgApiStat {
#if defined(WINDOWS) || defined(_TD_DARWIN_64)
  size_t avoidCompilationErrors;
#endif

} SCtgApiStat;

typedef struct SCtgRuntimeStat {
  uint64_t numOfOpAbort;
  uint64_t numOfOpEnqueue;
  uint64_t numOfOpDequeue;
  uint64_t numOfOpClearCache;
} SCtgRuntimeStat;

typedef struct SCatalogStat {
  SCtgApiStat     api;
  SCtgRuntimeStat runtime;
  SCtgCacheStat   cache;
} SCatalogStat;

typedef struct SCtgUpdateMsgHeader {
  SCatalog* pCtg;
} SCtgUpdateMsgHeader;

typedef struct SCtgUpdateVgMsg {
  SCatalog*  pCtg;
  char       dbFName[TSDB_DB_FNAME_LEN];
  uint64_t   dbId;
  SDBVgInfo* dbInfo;
} SCtgUpdateVgMsg;

typedef struct SCtgUpdateTbMetaMsg {
  SCatalog*         pCtg;
  STableMetaOutput* pMeta;
} SCtgUpdateTbMetaMsg;

typedef struct SCtgDropDBMsg {
  SCatalog* pCtg;
  char      dbFName[TSDB_DB_FNAME_LEN];
  uint64_t  dbId;
} SCtgDropDBMsg;

typedef struct SCtgDropDbVgroupMsg {
  SCatalog* pCtg;
  char      dbFName[TSDB_DB_FNAME_LEN];
} SCtgDropDbVgroupMsg;

typedef struct SCtgDropStbMetaMsg {
  SCatalog* pCtg;
  char      dbFName[TSDB_DB_FNAME_LEN];
  char      stbName[TSDB_TABLE_NAME_LEN];
  uint64_t  dbId;
  uint64_t  suid;
} SCtgDropStbMetaMsg;

typedef struct SCtgDropTblMetaMsg {
  SCatalog* pCtg;
  char      dbFName[TSDB_DB_FNAME_LEN];
  char      tbName[TSDB_TABLE_NAME_LEN];
  uint64_t  dbId;
} SCtgDropTblMetaMsg;

typedef struct SCtgUpdateUserMsg {
  SCatalog*       pCtg;
  SGetUserAuthRsp userAuth;
} SCtgUpdateUserMsg;

typedef struct SCtgUpdateTbIndexMsg {
  SCatalog*    pCtg;
  STableIndex* pIndex;
} SCtgUpdateTbIndexMsg;

typedef struct SCtgDropTbIndexMsg {
  SCatalog* pCtg;
  char      dbFName[TSDB_DB_FNAME_LEN];
  char      tbName[TSDB_TABLE_NAME_LEN];
} SCtgDropTbIndexMsg;

typedef struct SCtgClearCacheMsg {
  SCatalog* pCtg;
  bool      freeCtg;
} SCtgClearCacheMsg;

typedef struct SCtgUpdateEpsetMsg {
  SCatalog* pCtg;
  char      dbFName[TSDB_DB_FNAME_LEN];
  int32_t   vgId;
  SEpSet    epSet;
} SCtgUpdateEpsetMsg;

typedef struct SCtgCacheOperation {
  int32_t opId;
  void*   data;
  bool    syncOp;
  tsem_t  rspSem;
  bool    stopQueue;
  bool    unLocked;
} SCtgCacheOperation;

typedef struct SCtgQNode {
  SCtgCacheOperation* op;
  struct SCtgQNode*   next;
} SCtgQNode;

typedef struct SCtgQueue {
  SRWLatch   qlock;
  bool       stopQueue;
  SCtgQNode* head;
  SCtgQNode* tail;
  tsem_t     reqSem;
  uint64_t   qRemainNum;
} SCtgQueue;

typedef struct SCatalogMgmt {
  bool         exit;
  int32_t      jobPool;
  SRWLatch     lock;
  SCtgQueue    queue;
  TdThread     updateThread;
  SHashObj*    pCluster;  // key: clusterId, value: SCatalog*
  SCatalogStat statInfo;
  SCatalogCfg  cfg;
} SCatalogMgmt;

typedef uint32_t (*tableNameHashFp)(const char*, uint32_t);
typedef int32_t (*ctgOpFunc)(SCtgCacheOperation*);

typedef struct SCtgOperation {
  int32_t   opId;
  char      name[32];
  ctgOpFunc func;
} SCtgOperation;

typedef struct SCtgCacheItemInfo {
<<<<<<< HEAD
  char    *name;
  int32_t  flag;
  uint32_t persistSize;
=======
  char*   name;
  int32_t flag;
>>>>>>> 16f77354
} SCtgCacheItemInfo;

#define CTG_AUTH_READ(_t)  ((_t) == AUTH_TYPE_READ || (_t) == AUTH_TYPE_READ_OR_WRITE)
#define CTG_AUTH_WRITE(_t) ((_t) == AUTH_TYPE_WRITE || (_t) == AUTH_TYPE_READ_OR_WRITE)

#define CTG_QUEUE_INC() atomic_add_fetch_64(&gCtgMgmt.queue.qRemainNum, 1)
#define CTG_QUEUE_DEC() atomic_sub_fetch_64(&gCtgMgmt.queue.qRemainNum, 1)

#define CTG_STAT_INC(_item, _n) atomic_add_fetch_64(&(_item), _n)
#define CTG_STAT_DEC(_item, _n) atomic_sub_fetch_64(&(_item), _n)
#define CTG_STAT_GET(_item)     atomic_load_64(&(_item))

#define CTG_DB_NUM_INC(_item)   dbCache->dbCacheNum[_item] += 1
#define CTG_DB_NUM_DEC(_item)   dbCache->dbCacheNum[_item] -= 1
#define CTG_DB_NUM_SET(_item)   dbCache->dbCacheNum[_item] = 1
#define CTG_DB_NUM_RESET(_item) dbCache->dbCacheNum[_item] = 0

#define CTG_STAT_API_INC(item, n)  (CTG_STAT_INC(gCtgMgmt.statInfo.api.item, n))
#define CTG_STAT_RT_INC(item, n)   (CTG_STAT_INC(gCtgMgmt.statInfo.runtime.item, n))
#define CTG_STAT_NUM_INC(item, n)  (CTG_STAT_INC(gCtgMgmt.statInfo.cache.cacheNum[item], n))
#define CTG_STAT_NUM_DEC(item, n)  (CTG_STAT_DEC(gCtgMgmt.statInfo.cache.cacheNum[item], n))
#define CTG_STAT_HIT_INC(item, n)  (CTG_STAT_INC(gCtgMgmt.statInfo.cache.cacheHit[item], n))
#define CTG_STAT_HIT_DEC(item, n)  (CTG_STAT_DEC(gCtgMgmt.statInfo.cache.cacheHit[item], n))
#define CTG_STAT_NHIT_INC(item, n) (CTG_STAT_INC(gCtgMgmt.statInfo.cache.cacheNHit[item], n))
#define CTG_STAT_NHIT_DEC(item, n) (CTG_STAT_DEC(gCtgMgmt.statInfo.cache.cacheNHit[item], n))

#define CTG_CACHE_NUM_INC(item, n)  (CTG_STAT_INC(pCtg->cacheStat.cacheNum[item], n))
#define CTG_CACHE_NUM_DEC(item, n)  (CTG_STAT_DEC(pCtg->cacheStat.cacheNum[item], n))
#define CTG_CACHE_HIT_INC(item, n)  (CTG_STAT_INC(pCtg->cacheStat.cacheHit[item], n))
#define CTG_CACHE_NHIT_INC(item, n) (CTG_STAT_INC(pCtg->cacheStat.cacheNHit[item], n))

#define CTG_META_NUM_INC(type)                  \
  do {                                          \
    switch (type) {                             \
      case TSDB_SUPER_TABLE:                    \
        CTG_DB_NUM_INC(CTG_CI_STABLE_META);     \
        break;                                  \
      case TSDB_CHILD_TABLE:                    \
        CTG_DB_NUM_INC(CTG_CI_CTABLE_META);     \
        break;                                  \
      case TSDB_NORMAL_TABLE:                   \
        CTG_DB_NUM_INC(CTG_CI_NTABLE_META);     \
        break;                                  \
      case TSDB_SYSTEM_TABLE:                   \
        CTG_DB_NUM_INC(CTG_CI_SYSTABLE_META);   \
        break;                                  \
      default:                                  \
        CTG_DB_NUM_INC(CTG_CI_OTHERTABLE_META); \
        break;                                  \
    }                                           \
  } while (0)

#define CTG_META_NUM_DEC(type)                  \
  do {                                          \
    switch (type) {                             \
      case TSDB_SUPER_TABLE:                    \
        CTG_DB_NUM_DEC(CTG_CI_STABLE_META);     \
        break;                                  \
      case TSDB_CHILD_TABLE:                    \
        CTG_DB_NUM_DEC(CTG_CI_CTABLE_META);     \
        break;                                  \
      case TSDB_NORMAL_TABLE:                   \
        CTG_DB_NUM_DEC(CTG_CI_NTABLE_META);     \
        break;                                  \
      case TSDB_SYSTEM_TABLE:                   \
        CTG_DB_NUM_DEC(CTG_CI_SYSTABLE_META);   \
        break;                                  \
      default:                                  \
        CTG_DB_NUM_DEC(CTG_CI_OTHERTABLE_META); \
        break;                                  \
    }                                           \
  } while (0)

#define CTG_META_HIT_INC(type)                        \
  do {                                                \
    switch (type) {                                   \
      case TSDB_SUPER_TABLE:                          \
        CTG_CACHE_HIT_INC(CTG_CI_STABLE_META, 1);     \
        break;                                        \
      case TSDB_CHILD_TABLE:                          \
        CTG_CACHE_HIT_INC(CTG_CI_CTABLE_META, 1);     \
        break;                                        \
      case TSDB_NORMAL_TABLE:                         \
        CTG_CACHE_HIT_INC(CTG_CI_NTABLE_META, 1);     \
        break;                                        \
      case TSDB_SYSTEM_TABLE:                         \
        CTG_CACHE_HIT_INC(CTG_CI_SYSTABLE_META, 1);   \
        break;                                        \
      default:                                        \
        CTG_CACHE_HIT_INC(CTG_CI_OTHERTABLE_META, 1); \
        break;                                        \
    }                                                 \
  } while (0)

#define CTG_META_NHIT_INC() CTG_CACHE_NHIT_INC(CTG_CI_OTHERTABLE_META, 1)

#define CTG_IS_META_NULL(type)   ((type) == META_TYPE_NULL_TABLE)
#define CTG_IS_META_CTABLE(type) ((type) == META_TYPE_CTABLE)
#define CTG_IS_META_TABLE(type)  ((type) == META_TYPE_TABLE)
#define CTG_IS_META_BOTH(type)   ((type) == META_TYPE_BOTH_TABLE)

#define CTG_FLAG_STB          0x1
#define CTG_FLAG_NOT_STB      0x2
#define CTG_FLAG_UNKNOWN_STB  0x4
#define CTG_FLAG_SYS_DB       0x8
#define CTG_FLAG_FORCE_UPDATE 0x10
#define CTG_FLAG_ONLY_CACHE   0x20

#define CTG_FLAG_SET(_flag, _v) ((_flag) |= (_v))

#define CTG_FLAG_IS_STB(_flag)          ((_flag)&CTG_FLAG_STB)
#define CTG_FLAG_IS_NOT_STB(_flag)      ((_flag)&CTG_FLAG_NOT_STB)
#define CTG_FLAG_IS_UNKNOWN_STB(_flag)  ((_flag)&CTG_FLAG_UNKNOWN_STB)
#define CTG_FLAG_IS_SYS_DB(_flag)       ((_flag)&CTG_FLAG_SYS_DB)
#define CTG_FLAG_IS_FORCE_UPDATE(_flag) ((_flag)&CTG_FLAG_FORCE_UPDATE)
#define CTG_FLAG_SET_SYS_DB(_flag)      ((_flag) |= CTG_FLAG_SYS_DB)
#define CTG_FLAG_SET_STB(_flag, tbType)                                                       \
  do {                                                                                        \
    (_flag) |= ((tbType) == TSDB_SUPER_TABLE)                                                 \
                   ? CTG_FLAG_STB                                                             \
                   : ((tbType) > TSDB_SUPER_TABLE ? CTG_FLAG_NOT_STB : CTG_FLAG_UNKNOWN_STB); \
  } while (0)
#define CTG_FLAG_MAKE_STB(_isStb) \
  (((_isStb) == 1) ? CTG_FLAG_STB : ((_isStb) == 0 ? CTG_FLAG_NOT_STB : CTG_FLAG_UNKNOWN_STB))
#define CTG_FLAG_MATCH_STB(_flag, tbType)                                                        \
  (CTG_FLAG_IS_UNKNOWN_STB(_flag) || (CTG_FLAG_IS_STB(_flag) && (tbType) == TSDB_SUPER_TABLE) || \
   (CTG_FLAG_IS_NOT_STB(_flag) && (tbType) != TSDB_SUPER_TABLE))

#define CTG_GET_TASK_MSGCTX(_task, _id)                                                             \
  (((CTG_TASK_GET_TB_META_BATCH == (_task)->type) || (CTG_TASK_GET_TB_HASH_BATCH == (_task)->type)) \
       ? taosArrayGet((_task)->msgCtxs, (_id))                                                      \
       : &(_task)->msgCtx)

#define CTG_META_SIZE(pMeta) \
  (sizeof(STableMeta) + ((pMeta)->tableInfo.numOfTags + (pMeta)->tableInfo.numOfColumns) * sizeof(SSchema))

#define CTG_TABLE_NOT_EXIST(code) (code == CTG_ERR_CODE_TABLE_NOT_EXIST)
#define CTG_DB_NOT_EXIST(code) \
  (code == TSDB_CODE_MND_DB_NOT_EXIST || code == TSDB_CODE_MND_DB_IN_CREATING || code == TSDB_CODE_MND_DB_IN_DROPPING)

#define ctgFatal(param, ...) qFatal("CTG:%p " param, pCtg, __VA_ARGS__)
#define ctgError(param, ...) qError("CTG:%p " param, pCtg, __VA_ARGS__)
#define ctgWarn(param, ...)  qWarn("CTG:%p " param, pCtg, __VA_ARGS__)
#define ctgInfo(param, ...)  qInfo("CTG:%p " param, pCtg, __VA_ARGS__)
#define ctgDebug(param, ...) qDebug("CTG:%p " param, pCtg, __VA_ARGS__)
#define ctgTrace(param, ...) qTrace("CTG:%p " param, pCtg, __VA_ARGS__)

#define ctgTaskFatal(param, ...) qFatal("QID:%" PRIx64 " CTG:%p " param, pTask->pJob->queryId, pCtg, __VA_ARGS__)
#define ctgTaskError(param, ...) qError("QID:%" PRIx64 " CTG:%p " param, pTask->pJob->queryId, pCtg, __VA_ARGS__)
#define ctgTaskWarn(param, ...)  qWarn("QID:%" PRIx64 " CTG:%p " param, pTask->pJob->queryId, pCtg, __VA_ARGS__)
#define ctgTaskInfo(param, ...)  qInfo("QID:%" PRIx64 " CTG:%p " param, pTask->pJob->queryId, pCtg, __VA_ARGS__)
#define ctgTaskDebug(param, ...) qDebug("QID:%" PRIx64 " CTG:%p " param, pTask->pJob->queryId, pCtg, __VA_ARGS__)
#define ctgTaskTrace(param, ...) qTrace("QID:%" PRIx64 " CTG:%p " param, pTask->pJob->queryId, pCtg, __VA_ARGS__)

#define CTG_LOCK_DEBUG(...)     \
  do {                          \
    if (gCTGDebug.lockEnable) { \
      qDebug(__VA_ARGS__);      \
    }                           \
  } while (0)
#define CTG_CACHE_DEBUG(...)     \
  do {                           \
    if (gCTGDebug.cacheEnable) { \
      qDebug(__VA_ARGS__);       \
    }                            \
  } while (0)
#define CTG_API_DEBUG(...)     \
  do {                         \
    if (gCTGDebug.apiEnable) { \
      qDebug(__VA_ARGS__);     \
    }                          \
  } while (0)

#define TD_RWLATCH_WRITE_FLAG_COPY 0x40000000

#define CTG_LOCK(type, _lock)                                                                                \
  do {                                                                                                       \
    if (CTG_READ == (type)) {                                                                                \
      ASSERTS(atomic_load_32((_lock)) >= 0, "invalid lock value before read lock");                          \
      CTG_LOCK_DEBUG("CTG RLOCK%p:%d, %s:%d B", (_lock), atomic_load_32(_lock), __FILE__, __LINE__);         \
      taosRLockLatch(_lock);                                                                                 \
      CTG_LOCK_DEBUG("CTG RLOCK%p:%d, %s:%d E", (_lock), atomic_load_32(_lock), __FILE__, __LINE__);         \
      ASSERTS(atomic_load_32((_lock)) > 0, "invalid lock value after read lock");                            \
    } else {                                                                                                 \
      ASSERTS(atomic_load_32((_lock)) >= 0, "invalid lock value before write lock");                         \
      CTG_LOCK_DEBUG("CTG WLOCK%p:%d, %s:%d B", (_lock), atomic_load_32(_lock), __FILE__, __LINE__);         \
      taosWLockLatch(_lock);                                                                                 \
      CTG_LOCK_DEBUG("CTG WLOCK%p:%d, %s:%d E", (_lock), atomic_load_32(_lock), __FILE__, __LINE__);         \
      ASSERTS(atomic_load_32((_lock)) == TD_RWLATCH_WRITE_FLAG_COPY, "invalid lock value after write lock"); \
    }                                                                                                        \
  } while (0)

#define CTG_UNLOCK(type, _lock)                                                                                 \
  do {                                                                                                          \
    if (CTG_READ == (type)) {                                                                                   \
      ASSERTS(atomic_load_32((_lock)) > 0, "invalid lock value before read unlock");                            \
      CTG_LOCK_DEBUG("CTG RULOCK%p:%d, %s:%d B", (_lock), atomic_load_32(_lock), __FILE__, __LINE__);           \
      taosRUnLockLatch(_lock);                                                                                  \
      CTG_LOCK_DEBUG("CTG RULOCK%p:%d, %s:%d E", (_lock), atomic_load_32(_lock), __FILE__, __LINE__);           \
      ASSERTS(atomic_load_32((_lock)) >= 0, "invalid lock value after read unlock");                            \
    } else {                                                                                                    \
      ASSERTS(atomic_load_32((_lock)) == TD_RWLATCH_WRITE_FLAG_COPY, "invalid lock value before write unlock"); \
      CTG_LOCK_DEBUG("CTG WULOCK%p:%d, %s:%d B", (_lock), atomic_load_32(_lock), __FILE__, __LINE__);           \
      taosWUnLockLatch(_lock);                                                                                  \
      CTG_LOCK_DEBUG("CTG WULOCK%p:%d, %s:%d E", (_lock), atomic_load_32(_lock), __FILE__, __LINE__);           \
      ASSERTS(atomic_load_32((_lock)) >= 0, "invalid lock value after write unlock");                           \
    }                                                                                                           \
  } while (0)

#define CTG_ERR_RET(c)                \
  do {                                \
    int32_t _code = c;                \
    if (_code != TSDB_CODE_SUCCESS) { \
      terrno = _code;                 \
      return _code;                   \
    }                                 \
  } while (0)
#define CTG_RET(c)                    \
  do {                                \
    int32_t _code = c;                \
    if (_code != TSDB_CODE_SUCCESS) { \
      terrno = _code;                 \
    }                                 \
    return _code;                     \
  } while (0)
#define CTG_ERR_JRET(c)              \
  do {                               \
    code = c;                        \
    if (code != TSDB_CODE_SUCCESS) { \
      terrno = code;                 \
      goto _return;                  \
    }                                \
  } while (0)

#define CTG_API_LEAVE(c)                             \
  do {                                               \
    int32_t __code = c;                              \
    CTG_UNLOCK(CTG_READ, &gCtgMgmt.lock);            \
    CTG_API_DEBUG("CTG API leave %s", __FUNCTION__); \
    CTG_RET(__code);                                 \
  } while (0)

#define CTG_API_ENTER()                              \
  do {                                               \
    CTG_API_DEBUG("CTG API enter %s", __FUNCTION__); \
    CTG_LOCK(CTG_READ, &gCtgMgmt.lock);              \
    if (atomic_load_8((int8_t*)&gCtgMgmt.exit)) {    \
      CTG_API_LEAVE(TSDB_CODE_CTG_OUT_OF_SERVICE);   \
    }                                                \
  } while (0)

#define CTG_API_JENTER()                             \
  do {                                               \
    CTG_API_DEBUG("CTG API enter %s", __FUNCTION__); \
    CTG_LOCK(CTG_READ, &gCtgMgmt.lock);              \
    if (atomic_load_8((int8_t*)&gCtgMgmt.exit)) {    \
      CTG_ERR_JRET(TSDB_CODE_CTG_OUT_OF_SERVICE);    \
    }                                                \
  } while (0)

#define CTG_API_LEAVE_NOLOCK(c)                      \
  do {                                               \
    int32_t __code = c;                              \
    CTG_API_DEBUG("CTG API leave %s", __FUNCTION__); \
    CTG_RET(__code);                                 \
  } while (0)

#define CTG_API_ENTER_NOLOCK()                            \
  do {                                                    \
    CTG_API_DEBUG("CTG API enter %s", __FUNCTION__);      \
    if (atomic_load_8((int8_t*)&gCtgMgmt.exit)) {         \
      CTG_API_LEAVE_NOLOCK(TSDB_CODE_CTG_OUT_OF_SERVICE); \
    }                                                     \
  } while (0)

void    ctgdShowTableMeta(SCatalog* pCtg, const char* tbName, STableMeta* p);
void    ctgdShowClusterCache(SCatalog* pCtg);
int32_t ctgdShowCacheInfo(void);
int32_t ctgdShowStatInfo(void);

int32_t ctgRemoveTbMetaFromCache(SCatalog* pCtg, SName* pTableName, bool syncReq);
int32_t ctgGetTbMetaFromCache(SCatalog* pCtg, SCtgTbMetaCtx* ctx, STableMeta** pTableMeta);
int32_t ctgGetTbMetasFromCache(SCatalog* pCtg, SRequestConnInfo* pConn, SCtgTbMetasCtx* ctx, int32_t dbIdx,
                               int32_t* fetchIdx, int32_t baseResIdx, SArray* pList);

int32_t ctgOpUpdateVgroup(SCtgCacheOperation* action);
int32_t ctgOpUpdateTbMeta(SCtgCacheOperation* action);
int32_t ctgOpDropDbCache(SCtgCacheOperation* action);
int32_t ctgOpDropDbVgroup(SCtgCacheOperation* action);
int32_t ctgOpDropStbMeta(SCtgCacheOperation* action);
int32_t ctgOpDropTbMeta(SCtgCacheOperation* action);
int32_t ctgOpUpdateUser(SCtgCacheOperation* action);
int32_t ctgOpUpdateEpset(SCtgCacheOperation* operation);
int32_t ctgAcquireVgInfoFromCache(SCatalog* pCtg, const char* dbFName, SCtgDBCache** pCache);
void    ctgReleaseDBCache(SCatalog* pCtg, SCtgDBCache* dbCache);
void    ctgRUnlockVgInfo(SCtgDBCache* dbCache);
int32_t ctgTbMetaExistInCache(SCatalog* pCtg, char* dbFName, char* tbName, int32_t* exist);
int32_t ctgReadTbMetaFromCache(SCatalog* pCtg, SCtgTbMetaCtx* ctx, STableMeta** pTableMeta);
int32_t ctgReadTbVerFromCache(SCatalog* pCtg, SName* pTableName, int32_t* sver, int32_t* tver, int32_t* tbType,
                              uint64_t* suid, char* stbName);
int32_t ctgChkAuthFromCache(SCatalog* pCtg, SUserAuthInfo* pReq, bool* inCache, SCtgAuthRsp* pRes);
int32_t ctgDropDbCacheEnqueue(SCatalog* pCtg, const char* dbFName, int64_t dbId);
int32_t ctgDropDbVgroupEnqueue(SCatalog* pCtg, const char* dbFName, bool syncReq);
int32_t ctgDropStbMetaEnqueue(SCatalog* pCtg, const char* dbFName, int64_t dbId, const char* stbName, uint64_t suid,
                              bool syncReq);
int32_t ctgDropTbMetaEnqueue(SCatalog* pCtg, const char* dbFName, int64_t dbId, const char* tbName, bool syncReq);
int32_t ctgUpdateVgroupEnqueue(SCatalog* pCtg, const char* dbFName, int64_t dbId, SDBVgInfo* dbInfo, bool syncReq);
int32_t ctgUpdateTbMetaEnqueue(SCatalog* pCtg, STableMetaOutput* output, bool syncReq);
int32_t ctgUpdateUserEnqueue(SCatalog* pCtg, SGetUserAuthRsp* pAuth, bool syncReq);
int32_t ctgUpdateVgEpsetEnqueue(SCatalog* pCtg, char* dbFName, int32_t vgId, SEpSet* pEpSet);
int32_t ctgUpdateTbIndexEnqueue(SCatalog* pCtg, STableIndex** pIndex, bool syncOp);
int32_t ctgClearCacheEnqueue(SCatalog* pCtg, bool freeCtg, bool stopQueue, bool syncOp);
int32_t ctgMetaRentInit(SCtgRentMgmt* mgmt, uint32_t rentSec, int8_t type);
int32_t ctgMetaRentAdd(SCtgRentMgmt* mgmt, void* meta, int64_t id, int32_t size);
int32_t ctgMetaRentGet(SCtgRentMgmt* mgmt, void** res, uint32_t* num, int32_t size);
int32_t ctgUpdateTbMetaToCache(SCatalog* pCtg, STableMetaOutput* pOut, bool syncReq);
int32_t ctgStartUpdateThread();
int32_t ctgRelaunchGetTbMetaTask(SCtgTask* pTask);
void    ctgReleaseVgInfoToCache(SCatalog* pCtg, SCtgDBCache* dbCache);
int32_t ctgReadTbIndexFromCache(SCatalog* pCtg, SName* pTableName, SArray** pRes);
int32_t ctgDropTbIndexEnqueue(SCatalog* pCtg, SName* pName, bool syncOp);
int32_t ctgOpDropTbIndex(SCtgCacheOperation* operation);
int32_t ctgOpUpdateTbIndex(SCtgCacheOperation* operation);
int32_t ctgOpClearCache(SCtgCacheOperation* operation);
int32_t ctgReadTbTypeFromCache(SCatalog* pCtg, char* dbFName, char* tableName, int32_t* tbType);
int32_t ctgGetTbHashVgroupFromCache(SCatalog* pCtg, const SName* pTableName, SVgroupInfo** pVgroup);

int32_t ctgProcessRspMsg(void* out, int32_t reqType, char* msg, int32_t msgSize, int32_t rspCode, char* target);
int32_t ctgGetDBVgInfoFromMnode(SCatalog* pCtg, SRequestConnInfo* pConn, SBuildUseDBInput* input, SUseDbOutput* out,
                                SCtgTaskReq* tReq);
int32_t ctgGetQnodeListFromMnode(SCatalog* pCtg, SRequestConnInfo* pConn, SArray* out, SCtgTask* pTask);
int32_t ctgGetDnodeListFromMnode(SCatalog* pCtg, SRequestConnInfo* pConn, SArray** out, SCtgTask* pTask);
int32_t ctgGetDBCfgFromMnode(SCatalog* pCtg, SRequestConnInfo* pConn, const char* dbFName, SDbCfgInfo* out,
                             SCtgTask* pTask);
int32_t ctgGetIndexInfoFromMnode(SCatalog* pCtg, SRequestConnInfo* pConn, const char* indexName, SIndexInfo* out,
                                 SCtgTask* pTask);
int32_t ctgGetTbIndexFromMnode(SCatalog* pCtg, SRequestConnInfo* pConn, SName* name, STableIndex* out, SCtgTask* pTask);
int32_t ctgGetUdfInfoFromMnode(SCatalog* pCtg, SRequestConnInfo* pConn, const char* funcName, SFuncInfo* out,
                               SCtgTask* pTask);
int32_t ctgGetUserDbAuthFromMnode(SCatalog* pCtg, SRequestConnInfo* pConn, const char* user, SGetUserAuthRsp* out,
                                  SCtgTask* pTask);
int32_t ctgGetTbMetaFromMnodeImpl(SCatalog* pCtg, SRequestConnInfo* pConn, char* dbFName, char* tbName,
                                  STableMetaOutput* out, SCtgTaskReq* tReq);
int32_t ctgGetTbMetaFromMnode(SCatalog* pCtg, SRequestConnInfo* pConn, const SName* pTableName, STableMetaOutput* out,
                              SCtgTaskReq* tReq);
int32_t ctgGetTbMetaFromVnode(SCatalog* pCtg, SRequestConnInfo* pConn, const SName* pTableName, SVgroupInfo* vgroupInfo,
                              STableMetaOutput* out, SCtgTaskReq* tReq);
int32_t ctgGetTableCfgFromVnode(SCatalog* pCtg, SRequestConnInfo* pConn, const SName* pTableName,
                                SVgroupInfo* vgroupInfo, STableCfg** out, SCtgTask* pTask);
int32_t ctgGetTableCfgFromMnode(SCatalog* pCtg, SRequestConnInfo* pConn, const SName* pTableName, STableCfg** out,
                                SCtgTask* pTask);
int32_t ctgGetSvrVerFromMnode(SCatalog* pCtg, SRequestConnInfo* pConn, char** out, SCtgTask* pTask);
int32_t ctgLaunchBatchs(SCatalog* pCtg, SCtgJob* pJob, SHashObj* pBatchs);

int32_t ctgInitJob(SCatalog* pCtg, SRequestConnInfo* pConn, SCtgJob** job, const SCatalogReq* pReq, catalogCallback fp,
                   void* param);
int32_t ctgLaunchJob(SCtgJob* pJob);
int32_t ctgMakeAsyncRes(SCtgJob* pJob);
int32_t ctgLaunchSubTask(SCtgTask* pTask, CTG_TASK_TYPE type, ctgSubTaskCbFp fp, void* param);
int32_t ctgGetTbCfgCb(SCtgTask* pTask);
void    ctgFreeHandle(SCatalog* pCatalog);

void    ctgFreeMsgSendParam(void* param);
void    ctgFreeBatch(SCtgBatch* pBatch);
void    ctgFreeBatchs(SHashObj* pBatchs);
int32_t ctgCloneVgInfo(SDBVgInfo* src, SDBVgInfo** dst);
int32_t ctgCloneMetaOutput(STableMetaOutput* output, STableMetaOutput** pOutput);
int32_t ctgGenerateVgList(SCatalog* pCtg, SHashObj* vgHash, SArray** pList);
void    ctgFreeJob(void* job);
void    ctgFreeHandleImpl(SCatalog* pCtg);
int32_t ctgGetVgInfoFromHashValue(SCatalog* pCtg, SDBVgInfo* dbInfo, const SName* pTableName, SVgroupInfo* pVgroup);
int32_t ctgGetVgInfosFromHashValue(SCatalog* pCtg, SCtgTaskReq* tReq, SDBVgInfo* dbInfo, SCtgTbHashsCtx* pCtx,
                                   char* dbFName, SArray* pNames, bool update);
int32_t ctgGetVgIdsFromHashValue(SCatalog* pCtg, SDBVgInfo* dbInfo, char* dbFName, const char* pTbs[], int32_t tbNum,
                                 int32_t* vgId);
void    ctgResetTbMetaTask(SCtgTask* pTask);
void    ctgFreeDbCache(SCtgDBCache* dbCache);
int32_t ctgStbVersionSortCompare(const void* key1, const void* key2);
int32_t ctgDbVgVersionSortCompare(const void* key1, const void* key2);
int32_t ctgStbVersionSearchCompare(const void* key1, const void* key2);
int32_t ctgDbVgVersionSearchCompare(const void* key1, const void* key2);
void    ctgFreeSTableMetaOutput(STableMetaOutput* pOutput);
int32_t ctgUpdateMsgCtx(SCtgMsgCtx* pCtx, int32_t reqType, void* out, char* target);
int32_t ctgAddMsgCtx(SArray* pCtxs, int32_t reqType, void* out, char* target);
char*   ctgTaskTypeStr(CTG_TASK_TYPE type);
int32_t ctgUpdateSendTargetInfo(SMsgSendInfo* pMsgSendInfo, int32_t msgType, char* dbFName, int32_t vgId);
int32_t ctgGetTablesReqNum(SArray* pList);
int32_t ctgAddFetch(SArray** pFetchs, int32_t dbIdx, int32_t tbIdx, int32_t* fetchIdx, int32_t resIdx, int32_t flag);
int32_t ctgCloneTableIndex(SArray* pIndex, SArray** pRes);
void    ctgFreeSTableIndex(void* info);
void    ctgClearSubTaskRes(SCtgSubRes* pRes);
void    ctgFreeQNode(SCtgQNode* node);
void    ctgClearHandle(SCatalog* pCtg);
void    ctgFreeTbCacheImpl(SCtgTbCache* pCache);
int32_t ctgRemoveTbMeta(SCatalog* pCtg, SName* pTableName);
int32_t ctgGetTbHashVgroup(SCatalog* pCtg, SRequestConnInfo* pConn, const SName* pTableName, SVgroupInfo* pVgroup,
                           bool* exists);
SName*  ctgGetFetchName(SArray* pNames, SCtgFetch* pFetch);
int32_t ctgdGetOneHandle(SCatalog** pHandle);
int     ctgVgInfoComp(const void* lp, const void* rp);
int32_t ctgMakeVgArray(SDBVgInfo* dbInfo);
int32_t ctgAcquireVgMetaFromCache(SCatalog* pCtg, const char* dbFName, const char* tbName, SCtgDBCache** pDb,
                                  SCtgTbCache** pTb);
int32_t ctgCopyTbMeta(SCatalog* pCtg, SCtgTbMetaCtx* ctx, SCtgDBCache** pDb, SCtgTbCache** pTb, STableMeta** pTableMeta,
                      char* dbFName);
void    ctgReleaseVgMetaToCache(SCatalog* pCtg, SCtgDBCache* dbCache, SCtgTbCache* pCache);
void    ctgReleaseTbMetaToCache(SCatalog* pCtg, SCtgDBCache* dbCache, SCtgTbCache* pCache);
void    ctgGetGlobalCacheStat(SCtgCacheStat* pStat);
int32_t ctgChkSetAuthRes(SCatalog* pCtg, SCtgAuthReq* req, SCtgAuthRsp* res);

extern SCatalogMgmt      gCtgMgmt;
extern SCtgDebug         gCTGDebug;
extern SCtgAsyncFps      gCtgAsyncFps[];
extern SCtgCacheItemInfo gCtgStatItem[CTG_CI_MAX_VALUE];

#ifdef __cplusplus
}
#endif

#endif /*_TD_CATALOG_INT_H_*/<|MERGE_RESOLUTION|>--- conflicted
+++ resolved
@@ -515,14 +515,9 @@
 } SCtgOperation;
 
 typedef struct SCtgCacheItemInfo {
-<<<<<<< HEAD
   char    *name;
   int32_t  flag;
   uint32_t persistSize;
-=======
-  char*   name;
-  int32_t flag;
->>>>>>> 16f77354
 } SCtgCacheItemInfo;
 
 #define CTG_AUTH_READ(_t)  ((_t) == AUTH_TYPE_READ || (_t) == AUTH_TYPE_READ_OR_WRITE)
