--- conflicted
+++ resolved
@@ -260,15 +260,6 @@
   CTG_RET(code);
 }
 
-<<<<<<< HEAD
-int32_t ctgUpdateTbMeta(SCatalog* pCtg, STableMetaRsp *rspMsg, bool syncOp) {
-  STableMetaOutput *output = taosMemoryCalloc(1, sizeof(STableMetaOutput));
-  if (NULL == output) {
-    ctgError("malloc %d failed", (int32_t)sizeof(STableMetaOutput));
-    CTG_ERR_RET(TSDB_CODE_CTG_MEM_ERROR);
-  }
-  
-=======
 int32_t ctgUpdateTbMeta(SCatalog* pCtg, STableMetaRsp* rspMsg, bool syncOp) {
   STableMetaOutput* output = taosMemoryCalloc(1, sizeof(STableMetaOutput));
   if (NULL == output) {
@@ -276,46 +267,28 @@
     CTG_ERR_RET(TSDB_CODE_OUT_OF_MEMORY);
   }
 
->>>>>>> 2fddb8a6
   int32_t code = 0;
 
   strcpy(output->dbFName, rspMsg->dbFName);
   strcpy(output->tbName, rspMsg->tbName);
 
   output->dbId = rspMsg->dbId;
-<<<<<<< HEAD
-  
+
   SET_META_TYPE_TABLE(output->metaType);
-  
-=======
-
-  SET_META_TYPE_TABLE(output->metaType);
-
->>>>>>> 2fddb8a6
+
   CTG_ERR_JRET(queryCreateTableMetaFromMsg(rspMsg, rspMsg->tableType == TSDB_SUPER_TABLE, &output->tbMeta));
 
   CTG_ERR_JRET(ctgUpdateTbMetaEnqueue(pCtg, output, syncOp));
 
   return TSDB_CODE_SUCCESS;
-<<<<<<< HEAD
-  
-=======
-
->>>>>>> 2fddb8a6
+
 _return:
 
   taosMemoryFreeClear(output->tbMeta);
   taosMemoryFreeClear(output);
-<<<<<<< HEAD
-  
+
   CTG_RET(code);
 }
-
-=======
-
-  CTG_RET(code);
-}
->>>>>>> 2fddb8a6
 
 int32_t ctgChkAuth(SCatalog* pCtg, SRequestConnInfo *pConn, const char* user, const char* dbFName, AUTH_TYPE type, bool *pass) {
   bool inCache = false;
@@ -858,11 +831,7 @@
   CTG_API_LEAVE(ctgGetTbMeta(pCtg, pConn, &ctx, pTableMeta));
 }
 
-<<<<<<< HEAD
-int32_t catalogUpdateTableMeta(SCatalog* pCtg, STableMetaRsp *pMsg) {
-=======
 int32_t catalogUpdateTableMeta(SCatalog* pCtg, STableMetaRsp* pMsg) {
->>>>>>> 2fddb8a6
   CTG_API_ENTER();
 
   if (NULL == pCtg || NULL == pMsg) {
@@ -871,15 +840,9 @@
 
   int32_t code = 0;
   CTG_ERR_JRET(ctgUpdateTbMeta(pCtg, pMsg, true));
-<<<<<<< HEAD
-  
-_return:
-  
-=======
-
-_return:
-
->>>>>>> 2fddb8a6
+
+_return:
+
   CTG_API_LEAVE(code);
 }
 
