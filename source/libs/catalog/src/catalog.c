/*
 * Copyright (c) 2019 TAOS Data, Inc. <jhtao@taosdata.com>
 *
 * This program is free software: you can use, redistribute, and/or modify
 * it under the terms of the GNU Affero General Public License, version 3
 * or later ("AGPL"), as published by the Free Software Foundation.
 *
 * This program is distributed in the hope that it will be useful, but WITHOUT
 * ANY WARRANTY; without even the implied warranty of MERCHANTABILITY or
 * FITNESS FOR A PARTICULAR PURPOSE.
 *
 * You should have received a copy of the GNU Affero General Public License
 * along with this program. If not, see <http://www.gnu.org/licenses/>.
 */

#include "trpc.h"
#include "query.h"
#include "tname.h"
#include "catalogInt.h"

int32_t ctgActUpdateVg(SCtgMetaAction *action);
int32_t ctgActUpdateTbl(SCtgMetaAction *action);
int32_t ctgActRemoveDB(SCtgMetaAction *action);
int32_t ctgActRemoveStb(SCtgMetaAction *action);
int32_t ctgActRemoveTbl(SCtgMetaAction *action);

extern SCtgDebug gCTGDebug;
SCatalogMgmt gCtgMgmt = {0};
SCtgAction gCtgAction[CTG_ACT_MAX] = {{
                            CTG_ACT_UPDATE_VG,
                            "update vgInfo",
                            ctgActUpdateVg
                          },
                          {
                            CTG_ACT_UPDATE_TBL,
                            "update tbMeta",
                            ctgActUpdateTbl
                          },
                          {
                            CTG_ACT_REMOVE_DB,
                            "remove DB",
                            ctgActRemoveDB
                          },
                          {
                            CTG_ACT_REMOVE_STB,
                            "remove stbMeta",
                            ctgActRemoveStb
                          },
                          {
                            CTG_ACT_REMOVE_TBL,
                            "remove tbMeta",
                            ctgActRemoveTbl
                          }
};

<<<<<<< HEAD
=======
int32_t ctgDbgEnableDebug(char *option) {
  if (0 == strcasecmp(option, "lock")) {
    gCTGDebug.lockEnable = true;
    qDebug("lock debug enabled");
    return TSDB_CODE_SUCCESS;
  }

  if (0 == strcasecmp(option, "cache")) {
    gCTGDebug.cacheEnable = true;
    qDebug("cache debug enabled");
    return TSDB_CODE_SUCCESS;
  }

  if (0 == strcasecmp(option, "api")) {
    gCTGDebug.apiEnable = true;
    qDebug("api debug enabled");
    return TSDB_CODE_SUCCESS;
  }

  if (0 == strcasecmp(option, "meta")) {
    gCTGDebug.metaEnable = true;
    qDebug("api debug enabled");
    return TSDB_CODE_SUCCESS;
  }

  qError("invalid debug option:%s", option);
  
  return TSDB_CODE_CTG_INTERNAL_ERROR;
}

int32_t ctgDbgGetStatNum(char *option, void *res) {
  if (0 == strcasecmp(option, "runtime.qDoneNum")) {
    *(uint64_t *)res = atomic_load_64(&gCtgMgmt.stat.runtime.qDoneNum);
    return TSDB_CODE_SUCCESS;
  }

  qError("invalid stat option:%s", option);
  
  return TSDB_CODE_CTG_INTERNAL_ERROR;
}

int32_t ctgDbgGetTbMetaNum(SCtgDBCache *dbCache) {
  return dbCache->tbCache.metaCache ? (int32_t)taosHashGetSize(dbCache->tbCache.metaCache) : 0;
}

int32_t ctgDbgGetStbNum(SCtgDBCache *dbCache) {
  return dbCache->tbCache.stbCache ? (int32_t)taosHashGetSize(dbCache->tbCache.stbCache) : 0;
}

int32_t ctgDbgGetRentNum(SCtgRentMgmt *rent) {
  int32_t num = 0;
  for (uint16_t i = 0; i < rent->slotNum; ++i) {
    SCtgRentSlot *slot = &rent->slots[i];
    if (NULL == slot->meta) {
      continue;
    }

    num += taosArrayGetSize(slot->meta);
  }

  return num;
}

int32_t ctgDbgGetClusterCacheNum(SCatalog* pCtg, int32_t type) {
  if (NULL == pCtg || NULL == pCtg->dbCache) {
    return 0;
  }

  switch (type) {
    case CTG_DBG_DB_NUM:
      return (int32_t)taosHashGetSize(pCtg->dbCache);
    case CTG_DBG_DB_RENT_NUM:
      return ctgDbgGetRentNum(&pCtg->dbRent);
    case CTG_DBG_STB_RENT_NUM:
      return ctgDbgGetRentNum(&pCtg->stbRent);
    default:
      break;
  }

  SCtgDBCache *dbCache = NULL;
  int32_t num = 0;
  void *pIter = taosHashIterate(pCtg->dbCache, NULL);
  while (pIter) {
    dbCache = (SCtgDBCache *)pIter;
    switch (type) {
      case CTG_DBG_META_NUM:
        num += ctgDbgGetTbMetaNum(dbCache);
        break;
      case CTG_DBG_STB_NUM:
        num += ctgDbgGetStbNum(dbCache);
        break;
      default:
        ctgError("invalid type:%d", type);
        break;
    }
    pIter = taosHashIterate(pCtg->dbCache, pIter);
  }

  return num;
}

void ctgDbgShowTableMeta(SCatalog* pCtg, const char *tbName, STableMeta* p) {
  if (!gCTGDebug.metaEnable) {
    return;
  }

  STableComInfo *c = &p->tableInfo;

  if (TSDB_CHILD_TABLE == p->tableType) {
    ctgDebug("table [%s] meta: type:%d, vgId:%d, uid:%" PRIx64 ",suid:%" PRIx64, tbName, p->tableType, p->vgId, p->uid, p->suid);
    return;
  } else {
    ctgDebug("table [%s] meta: type:%d, vgId:%d, uid:%" PRIx64 ",suid:%" PRIx64 ",sv:%d, tv:%d, tagNum:%d, precision:%d, colNum:%d, rowSize:%d",
     tbName, p->tableType, p->vgId, p->uid, p->suid, p->sversion, p->tversion, c->numOfTags, c->precision, c->numOfColumns, c->rowSize);
  }

  int32_t colNum = c->numOfColumns + c->numOfTags;
  for (int32_t i = 0; i < colNum; ++i) {
    SSchema *s = &p->schema[i];
    ctgDebug("[%d] name:%s, type:%d, colId:%" PRIi16 ", bytes:%d", i, s->name, s->type, s->colId, s->bytes);
  }
}

void ctgDbgShowDBCache(SCatalog* pCtg, SHashObj *dbHash) {
  if (NULL == dbHash || !gCTGDebug.cacheEnable) {
    return;
  }

  int32_t i = 0;
  SCtgDBCache *dbCache = NULL;
  void *pIter = taosHashIterate(dbHash, NULL);
  while (pIter) {
    char *dbFName = NULL;
    size_t len = 0;
    
    dbCache = (SCtgDBCache *)pIter;

    dbFName = taosHashGetKey(pIter, &len);

    int32_t metaNum = dbCache->tbCache.metaCache ? taosHashGetSize(dbCache->tbCache.metaCache) : 0;
    int32_t stbNum = dbCache->tbCache.stbCache ? taosHashGetSize(dbCache->tbCache.stbCache) : 0;
    int32_t vgVersion = CTG_DEFAULT_INVALID_VERSION;
    int32_t hashMethod = -1;
    int32_t vgNum = 0;

    if (dbCache->vgInfo) {
      vgVersion = dbCache->vgInfo->vgVersion;
      hashMethod = dbCache->vgInfo->hashMethod;
      if (dbCache->vgInfo->vgHash) {
        vgNum = taosHashGetSize(dbCache->vgInfo->vgHash);
      }
    }
    
    ctgDebug("[%d] db [%.*s][%"PRIx64"] %s: metaNum:%d, stbNum:%d, vgVersion:%d, hashMethod:%d, vgNum:%d",
      i, (int32_t)len, dbFName, dbCache->dbId, dbCache->deleted?"deleted":"", metaNum, stbNum, vgVersion, hashMethod, vgNum);

    pIter = taosHashIterate(dbHash, pIter);
  }
}




void ctgDbgShowClusterCache(SCatalog* pCtg) {
  if (!gCTGDebug.cacheEnable || NULL == pCtg) {
    return;
  }

  ctgDebug("## cluster %"PRIx64" %p cache Info ##", pCtg->clusterId, pCtg);
  ctgDebug("db:%d meta:%d stb:%d dbRent:%d stbRent:%d", ctgDbgGetClusterCacheNum(pCtg, CTG_DBG_DB_NUM), ctgDbgGetClusterCacheNum(pCtg, CTG_DBG_META_NUM),
    ctgDbgGetClusterCacheNum(pCtg, CTG_DBG_STB_NUM), ctgDbgGetClusterCacheNum(pCtg, CTG_DBG_DB_RENT_NUM), ctgDbgGetClusterCacheNum(pCtg, CTG_DBG_STB_RENT_NUM));    
  
  ctgDbgShowDBCache(pCtg, pCtg->dbCache);
}

>>>>>>> 47fe8bd9

void ctgFreeMetaRent(SCtgRentMgmt *mgmt) {
  if (NULL == mgmt->slots) {
    return;
  }

  for (int32_t i = 0; i < mgmt->slotNum; ++i) {
    SCtgRentSlot *slot = &mgmt->slots[i];
    if (slot->meta) {
      taosArrayDestroy(slot->meta);
      slot->meta = NULL;
    }
  }

  taosMemoryFreeClear(mgmt->slots);
}


void ctgFreeTableMetaCache(SCtgTbMetaCache *cache) {
  CTG_LOCK(CTG_WRITE, &cache->stbLock);
  if (cache->stbCache) {
    int32_t stblNum = taosHashGetSize(cache->stbCache);  
    taosHashCleanup(cache->stbCache);
    cache->stbCache = NULL;
    CTG_CACHE_STAT_SUB(stblNum, stblNum);
  }
  CTG_UNLOCK(CTG_WRITE, &cache->stbLock);

  CTG_LOCK(CTG_WRITE, &cache->metaLock);
  if (cache->metaCache) {
    int32_t tblNum = taosHashGetSize(cache->metaCache);
    taosHashCleanup(cache->metaCache);
    cache->metaCache = NULL;
    CTG_CACHE_STAT_SUB(tblNum, tblNum);
  }
  CTG_UNLOCK(CTG_WRITE, &cache->metaLock);
}

void ctgFreeVgInfo(SDBVgInfo *vgInfo) {
  if (NULL == vgInfo) {
    return;
  }

  if (vgInfo->vgHash) {
    taosHashCleanup(vgInfo->vgHash);
    vgInfo->vgHash = NULL;
  }
  
  taosMemoryFreeClear(vgInfo);
}

void ctgFreeDbCache(SCtgDBCache *dbCache) {
  if (NULL == dbCache) {
    return;
  }

  CTG_LOCK(CTG_WRITE, &dbCache->vgLock);
  ctgFreeVgInfo (dbCache->vgInfo);
  CTG_UNLOCK(CTG_WRITE, &dbCache->vgLock);

  ctgFreeTableMetaCache(&dbCache->tbCache);
}


void ctgFreeHandle(SCatalog* pCtg) {
  ctgFreeMetaRent(&pCtg->dbRent);
  ctgFreeMetaRent(&pCtg->stbRent);
  
  if (pCtg->dbCache) {
    int32_t dbNum = taosHashGetSize(pCtg->dbCache);
    
    void *pIter = taosHashIterate(pCtg->dbCache, NULL);
    while (pIter) {
      SCtgDBCache *dbCache = pIter;

      atomic_store_8(&dbCache->deleted, 1);

      ctgFreeDbCache(dbCache);
            
      pIter = taosHashIterate(pCtg->dbCache, pIter);
    }  

    taosHashCleanup(pCtg->dbCache);
    
    CTG_CACHE_STAT_SUB(dbNum, dbNum);
  }
  
  taosMemoryFree(pCtg);
}



void ctgWaitAction(SCtgMetaAction *action) {
  while (true) {
    tsem_wait(&gCtgMgmt.queue.rspSem);
    
    if (atomic_load_8((int8_t*)&gCtgMgmt.exit)) {
      tsem_post(&gCtgMgmt.queue.rspSem);
      break;
    }

    if (gCtgMgmt.queue.seqDone >= action->seqId) {
      break;
    }

    tsem_post(&gCtgMgmt.queue.rspSem);
    sched_yield();
  }
}

void ctgPopAction(SCtgMetaAction **action) {
  SCtgQNode *orig = gCtgMgmt.queue.head;
  
  SCtgQNode *node = gCtgMgmt.queue.head->next;
  gCtgMgmt.queue.head = gCtgMgmt.queue.head->next;

  CTG_QUEUE_SUB();
  
  taosMemoryFreeClear(orig);

  *action = &node->action;
}


int32_t ctgPushAction(SCatalog* pCtg, SCtgMetaAction *action) {
  SCtgQNode *node = taosMemoryCalloc(1, sizeof(SCtgQNode));
  if (NULL == node) {
    qError("calloc %d failed", (int32_t)sizeof(SCtgQNode));
    CTG_RET(TSDB_CODE_CTG_MEM_ERROR);
  }

  action->seqId = atomic_add_fetch_64(&gCtgMgmt.queue.seqId, 1);
  
  node->action = *action;

  CTG_LOCK(CTG_WRITE, &gCtgMgmt.queue.qlock);
  gCtgMgmt.queue.tail->next = node;
  gCtgMgmt.queue.tail = node;
  CTG_UNLOCK(CTG_WRITE, &gCtgMgmt.queue.qlock);

  CTG_QUEUE_ADD();
  CTG_RUNTIME_STAT_ADD(qNum, 1);

  tsem_post(&gCtgMgmt.queue.reqSem);

  ctgDebug("action [%s] added into queue", gCtgAction[action->act].name);

  if (action->syncReq) {
    ctgWaitAction(action);
  }

  return TSDB_CODE_SUCCESS;
}


int32_t ctgPushRmDBMsgInQueue(SCatalog* pCtg, const char *dbFName, int64_t dbId) {
  int32_t code = 0;
  SCtgMetaAction action= {.act = CTG_ACT_REMOVE_DB};
  SCtgRemoveDBMsg *msg = taosMemoryMalloc(sizeof(SCtgRemoveDBMsg));
  if (NULL == msg) {
    ctgError("malloc %d failed", (int32_t)sizeof(SCtgRemoveDBMsg));
    CTG_ERR_RET(TSDB_CODE_CTG_MEM_ERROR);
  }

  char *p = strchr(dbFName, '.');
  if (p && CTG_IS_INF_DBNAME(p + 1)) {
    dbFName = p + 1;
  }

  msg->pCtg = pCtg;
  strncpy(msg->dbFName, dbFName, sizeof(msg->dbFName));
  msg->dbId = dbId;

  action.data = msg;

  CTG_ERR_JRET(ctgPushAction(pCtg, &action));

  return TSDB_CODE_SUCCESS;

_return:

  taosMemoryFreeClear(action.data);
  CTG_RET(code);
}


int32_t ctgPushRmStbMsgInQueue(SCatalog* pCtg, const char *dbFName, int64_t dbId, const char *stbName, uint64_t suid, bool syncReq) {
  int32_t code = 0;
  SCtgMetaAction action= {.act = CTG_ACT_REMOVE_STB, .syncReq = syncReq};
  SCtgRemoveStbMsg *msg = taosMemoryMalloc(sizeof(SCtgRemoveStbMsg));
  if (NULL == msg) {
    ctgError("malloc %d failed", (int32_t)sizeof(SCtgRemoveStbMsg));
    CTG_ERR_RET(TSDB_CODE_CTG_MEM_ERROR);
  }

  msg->pCtg = pCtg;
  strncpy(msg->dbFName, dbFName, sizeof(msg->dbFName));
  strncpy(msg->stbName, stbName, sizeof(msg->stbName));
  msg->dbId = dbId;
  msg->suid = suid;

  action.data = msg;

  CTG_ERR_JRET(ctgPushAction(pCtg, &action));

  return TSDB_CODE_SUCCESS;

_return:

  taosMemoryFreeClear(action.data);
  CTG_RET(code);
}



int32_t ctgPushRmTblMsgInQueue(SCatalog* pCtg, const char *dbFName, int64_t dbId, const char *tbName, bool syncReq) {
  int32_t code = 0;
  SCtgMetaAction action= {.act = CTG_ACT_REMOVE_TBL, .syncReq = syncReq};
  SCtgRemoveTblMsg *msg = taosMemoryMalloc(sizeof(SCtgRemoveTblMsg));
  if (NULL == msg) {
    ctgError("malloc %d failed", (int32_t)sizeof(SCtgRemoveTblMsg));
    CTG_ERR_RET(TSDB_CODE_CTG_MEM_ERROR);
  }

  msg->pCtg = pCtg;
  strncpy(msg->dbFName, dbFName, sizeof(msg->dbFName));
  strncpy(msg->tbName, tbName, sizeof(msg->tbName));
  msg->dbId = dbId;

  action.data = msg;

  CTG_ERR_JRET(ctgPushAction(pCtg, &action));

  return TSDB_CODE_SUCCESS;

_return:

  taosMemoryFreeClear(action.data);
  CTG_RET(code);
}

int32_t ctgPushUpdateVgMsgInQueue(SCatalog* pCtg, const char *dbFName, int64_t dbId, SDBVgInfo* dbInfo, bool syncReq) {
  int32_t code = 0;
  SCtgMetaAction action= {.act = CTG_ACT_UPDATE_VG, .syncReq = syncReq};
  SCtgUpdateVgMsg *msg = taosMemoryMalloc(sizeof(SCtgUpdateVgMsg));
  if (NULL == msg) {
    ctgError("malloc %d failed", (int32_t)sizeof(SCtgUpdateVgMsg));
    ctgFreeVgInfo(dbInfo);
    CTG_ERR_RET(TSDB_CODE_CTG_MEM_ERROR);
  }

  char *p = strchr(dbFName, '.');
  if (p && CTG_IS_INF_DBNAME(p + 1)) {
    dbFName = p + 1;
  }

  strncpy(msg->dbFName, dbFName, sizeof(msg->dbFName));
  msg->pCtg = pCtg;
  msg->dbId = dbId;
  msg->dbInfo = dbInfo;

  action.data = msg;

  CTG_ERR_JRET(ctgPushAction(pCtg, &action));

  return TSDB_CODE_SUCCESS;

_return:

  ctgFreeVgInfo(dbInfo);
  taosMemoryFreeClear(action.data);
  CTG_RET(code);
}

int32_t ctgPushUpdateTblMsgInQueue(SCatalog* pCtg, STableMetaOutput *output, bool syncReq) {
  int32_t code = 0;
  SCtgMetaAction action= {.act = CTG_ACT_UPDATE_TBL, .syncReq = syncReq};
  SCtgUpdateTblMsg *msg = taosMemoryMalloc(sizeof(SCtgUpdateTblMsg));
  if (NULL == msg) {
    ctgError("malloc %d failed", (int32_t)sizeof(SCtgUpdateTblMsg));
    CTG_ERR_RET(TSDB_CODE_CTG_MEM_ERROR);
  }

  char *p = strchr(output->dbFName, '.');
  if (p && CTG_IS_INF_DBNAME(p + 1)) {
    memmove(output->dbFName, p + 1, strlen(p + 1));
  }

  msg->pCtg = pCtg;
  msg->output = output;

  action.data = msg;

  CTG_ERR_JRET(ctgPushAction(pCtg, &action));

  return TSDB_CODE_SUCCESS;
  
_return:

  taosMemoryFreeClear(msg);
  
  CTG_RET(code);
}


int32_t ctgAcquireVgInfo(SCatalog *pCtg, SCtgDBCache *dbCache, bool *inCache) {
  CTG_LOCK(CTG_READ, &dbCache->vgLock);
  
  if (dbCache->deleted) {
    CTG_UNLOCK(CTG_READ, &dbCache->vgLock);

    ctgDebug("db is dropping, dbId:%"PRIx64, dbCache->dbId);
    
    *inCache = false;
    return TSDB_CODE_SUCCESS;
  }

  
  if (NULL == dbCache->vgInfo) {
    CTG_UNLOCK(CTG_READ, &dbCache->vgLock);

    *inCache = false;
    ctgDebug("db vgInfo is empty, dbId:%"PRIx64, dbCache->dbId);
    return TSDB_CODE_SUCCESS;
  }

  *inCache = true;
  
  return TSDB_CODE_SUCCESS;
}

int32_t ctgWAcquireVgInfo(SCatalog *pCtg, SCtgDBCache *dbCache) {
  CTG_LOCK(CTG_WRITE, &dbCache->vgLock);

  if (dbCache->deleted) {
    ctgDebug("db is dropping, dbId:%"PRIx64, dbCache->dbId);
    CTG_UNLOCK(CTG_WRITE, &dbCache->vgLock);
    CTG_ERR_RET(TSDB_CODE_CTG_DB_DROPPED);
  }

  return TSDB_CODE_SUCCESS;
}

void ctgReleaseDBCache(SCatalog *pCtg, SCtgDBCache *dbCache) {
  taosHashRelease(pCtg->dbCache, dbCache);
}

void ctgReleaseVgInfo(SCtgDBCache *dbCache) {
  CTG_UNLOCK(CTG_READ, &dbCache->vgLock);
}

void ctgWReleaseVgInfo(SCtgDBCache *dbCache) {
  CTG_UNLOCK(CTG_WRITE, &dbCache->vgLock);
}


int32_t ctgAcquireDBCacheImpl(SCatalog* pCtg, const char *dbFName, SCtgDBCache **pCache, bool acquire) {
  char *p = strchr(dbFName, '.');
  if (p && CTG_IS_INF_DBNAME(p + 1)) {
    dbFName = p + 1;
  }

  SCtgDBCache *dbCache = NULL;
  if (acquire) {
    dbCache = (SCtgDBCache *)taosHashAcquire(pCtg->dbCache, dbFName, strlen(dbFName));
  } else {
    dbCache = (SCtgDBCache *)taosHashGet(pCtg->dbCache, dbFName, strlen(dbFName));
  }
  
  if (NULL == dbCache) {
    *pCache = NULL;
    ctgDebug("db not in cache, dbFName:%s", dbFName);
    return TSDB_CODE_SUCCESS;
  }

  if (dbCache->deleted) {
    if (acquire) {
      ctgReleaseDBCache(pCtg, dbCache);
    }    
    
    *pCache = NULL;
    ctgDebug("db is removing from cache, dbFName:%s", dbFName);
    return TSDB_CODE_SUCCESS;
  }

  *pCache = dbCache;
    
  return TSDB_CODE_SUCCESS;
}

int32_t ctgAcquireDBCache(SCatalog* pCtg, const char *dbFName, SCtgDBCache **pCache) {
  CTG_RET(ctgAcquireDBCacheImpl(pCtg, dbFName, pCache, true));
}

int32_t ctgGetDBCache(SCatalog* pCtg, const char *dbFName, SCtgDBCache **pCache) {
  CTG_RET(ctgAcquireDBCacheImpl(pCtg, dbFName, pCache, false));
}


int32_t ctgAcquireVgInfoFromCache(SCatalog* pCtg, const char *dbFName, SCtgDBCache **pCache, bool *inCache) {
  SCtgDBCache *dbCache = NULL;

  if (NULL == pCtg->dbCache) {
    ctgDebug("empty db cache, dbFName:%s", dbFName);
    goto _return;
  }

  ctgAcquireDBCache(pCtg, dbFName, &dbCache);
  if (NULL == dbCache) {  
    ctgDebug("db %s not in cache", dbFName);
    goto _return;
  }
  
  ctgAcquireVgInfo(pCtg, dbCache, inCache);
  if (!(*inCache)) {
    ctgDebug("vgInfo of db %s not in cache", dbFName);
    goto _return;
  }

  *pCache = dbCache;
  *inCache = true;

  CTG_CACHE_STAT_ADD(vgHitNum, 1);

  ctgDebug("Got db vgInfo from cache, dbFName:%s", dbFName);
  
  return TSDB_CODE_SUCCESS;

_return:

  if (dbCache) {
    ctgReleaseDBCache(pCtg, dbCache);
  }

  *pCache = NULL;
  *inCache = false;

  CTG_CACHE_STAT_ADD(vgMissNum, 1);
  
  return TSDB_CODE_SUCCESS;
}

int32_t ctgGetQnodeListFromMnode(SCatalog* pCtg, void *pRpc, const SEpSet* pMgmtEps, SArray **out) {
  char *msg = NULL;
  int32_t msgLen = 0;

  ctgDebug("try to get qnode list from mnode, mgmtEpInUse:%d", pMgmtEps->inUse);

  int32_t code = queryBuildMsg[TMSG_INDEX(TDMT_MND_QNODE_LIST)](NULL, &msg, 0, &msgLen);
  if (code) {
    ctgError("Build qnode list msg failed, error:%s", tstrerror(code));
    CTG_ERR_RET(code);
  }
  
  SRpcMsg rpcMsg = {
      .msgType = TDMT_MND_QNODE_LIST,
      .pCont   = msg,
      .contLen = msgLen,
  };

  SRpcMsg rpcRsp = {0};

  rpcSendRecv(pRpc, (SEpSet*)pMgmtEps, &rpcMsg, &rpcRsp);
  if (TSDB_CODE_SUCCESS != rpcRsp.code) {
    ctgError("error rsp for qnode list, error:%s", tstrerror(rpcRsp.code));
    CTG_ERR_RET(rpcRsp.code);
  }

  code = queryProcessMsgRsp[TMSG_INDEX(TDMT_MND_QNODE_LIST)](out, rpcRsp.pCont, rpcRsp.contLen);
  if (code) {
    ctgError("Process qnode list rsp failed, error:%s", tstrerror(rpcRsp.code));
    CTG_ERR_RET(code);
  }

  ctgDebug("Got qnode list from mnode, listNum:%d", (int32_t)taosArrayGetSize(*out));

  return TSDB_CODE_SUCCESS;
}


int32_t ctgGetDBVgInfoFromMnode(SCatalog* pCtg, void *pRpc, const SEpSet* pMgmtEps, SBuildUseDBInput *input, SUseDbOutput *out) {
  char *msg = NULL;
  int32_t msgLen = 0;

  ctgDebug("try to get db vgInfo from mnode, dbFName:%s", input->db);

  int32_t code = queryBuildMsg[TMSG_INDEX(TDMT_MND_USE_DB)](input, &msg, 0, &msgLen);
  if (code) {
    ctgError("Build use db msg failed, code:%x, db:%s", code, input->db);
    CTG_ERR_RET(code);
  }
  
  SRpcMsg rpcMsg = {
      .msgType = TDMT_MND_USE_DB,
      .pCont   = msg,
      .contLen = msgLen,
  };

  SRpcMsg rpcRsp = {0};

  rpcSendRecv(pRpc, (SEpSet*)pMgmtEps, &rpcMsg, &rpcRsp);
  if (TSDB_CODE_SUCCESS != rpcRsp.code) {
    ctgError("error rsp for use db, error:%s, db:%s", tstrerror(rpcRsp.code), input->db);
    CTG_ERR_RET(rpcRsp.code);
  }

  code = queryProcessMsgRsp[TMSG_INDEX(TDMT_MND_USE_DB)](out, rpcRsp.pCont, rpcRsp.contLen);
  if (code) {
    ctgError("Process use db rsp failed, code:%x, db:%s", code, input->db);
    CTG_ERR_RET(code);
  }

  ctgDebug("Got db vgInfo from mnode, dbFName:%s", input->db);

  return TSDB_CODE_SUCCESS;
}

int32_t ctgIsTableMetaExistInCache(SCatalog* pCtg, char *dbFName, char* tbName, int32_t *exist) {
  if (NULL == pCtg->dbCache) {
    *exist = 0;
    ctgWarn("empty db cache, dbFName:%s, tbName:%s", dbFName, tbName);
    return TSDB_CODE_SUCCESS;
  }

  SCtgDBCache *dbCache = NULL;
  ctgAcquireDBCache(pCtg, dbFName, &dbCache);
  if (NULL == dbCache) {
    *exist = 0;
    return TSDB_CODE_SUCCESS;
  }

  size_t sz = 0;
  CTG_LOCK(CTG_READ, &dbCache->tbCache.metaLock);  
  STableMeta *tbMeta = taosHashGet(dbCache->tbCache.metaCache, tbName, strlen(tbName));
  CTG_UNLOCK(CTG_READ, &dbCache->tbCache.metaLock);
  
  if (NULL == tbMeta) {
    ctgReleaseDBCache(pCtg, dbCache);
    
    *exist = 0;
    ctgDebug("tbmeta not in cache, dbFName:%s, tbName:%s", dbFName, tbName);
    return TSDB_CODE_SUCCESS;
  }

  *exist = 1;

  ctgReleaseDBCache(pCtg, dbCache);
  
  ctgDebug("tbmeta is in cache, dbFName:%s, tbName:%s", dbFName, tbName);
  
  return TSDB_CODE_SUCCESS;
}


int32_t ctgGetTableMetaFromCache(SCatalog* pCtg, const SName* pTableName, STableMeta** pTableMeta, bool *inCache, int32_t flag, uint64_t *dbId) {
  if (NULL == pCtg->dbCache) {
    ctgDebug("empty tbmeta cache, tbName:%s", pTableName->tname);
    goto _return;
  }

  char dbFName[TSDB_DB_FNAME_LEN] = {0};
  if (CTG_FLAG_IS_INF_DB(flag)) {
    strcpy(dbFName, pTableName->dbname);
  } else {
    tNameGetFullDbName(pTableName, dbFName);
  }

  *pTableMeta = NULL;

  SCtgDBCache *dbCache = NULL;
  ctgAcquireDBCache(pCtg, dbFName, &dbCache);
  if (NULL == dbCache) {
    ctgDebug("db %s not in cache", pTableName->tname);
    goto _return;
  }
  
  int32_t sz = 0;
  CTG_LOCK(CTG_READ, &dbCache->tbCache.metaLock);
  int32_t code = taosHashGetDup_m(dbCache->tbCache.metaCache, pTableName->tname, strlen(pTableName->tname), (void **)pTableMeta, &sz);
  CTG_UNLOCK(CTG_READ, &dbCache->tbCache.metaLock);

  if (NULL == *pTableMeta) {
    ctgReleaseDBCache(pCtg, dbCache);
    ctgDebug("tbl not in cache, dbFName:%s, tbName:%s", dbFName, pTableName->tname);
    goto _return;
  }

  if (dbId) {
    *dbId = dbCache->dbId;
  }

  STableMeta* tbMeta = *pTableMeta;

  if (tbMeta->tableType != TSDB_CHILD_TABLE) {
    ctgReleaseDBCache(pCtg, dbCache);
    ctgDebug("Got meta from cache, type:%d, dbFName:%s, tbName:%s", tbMeta->tableType, dbFName, pTableName->tname);

    *inCache = true;
    CTG_CACHE_STAT_ADD(tblHitNum, 1);
    
    return TSDB_CODE_SUCCESS;
  }
  
  CTG_LOCK(CTG_READ, &dbCache->tbCache.stbLock);
  
  STableMeta **stbMeta = taosHashGet(dbCache->tbCache.stbCache, &tbMeta->suid, sizeof(tbMeta->suid));
  if (NULL == stbMeta || NULL == *stbMeta) {
    CTG_UNLOCK(CTG_READ, &dbCache->tbCache.stbLock);
    ctgReleaseDBCache(pCtg, dbCache);
    ctgError("stb not in stbCache, suid:%"PRIx64, tbMeta->suid);
    taosMemoryFreeClear(*pTableMeta);
    goto _return;
  }

  if ((*stbMeta)->suid != tbMeta->suid) {    
    CTG_UNLOCK(CTG_READ, &dbCache->tbCache.stbLock);
    ctgReleaseDBCache(pCtg, dbCache);
    taosMemoryFreeClear(*pTableMeta);
    ctgError("stable suid in stbCache mis-match, expected suid:%"PRIx64 ",actual suid:%"PRIx64, tbMeta->suid, (*stbMeta)->suid);
    CTG_ERR_RET(TSDB_CODE_CTG_INTERNAL_ERROR);
  }

  int32_t metaSize = CTG_META_SIZE(*stbMeta);
  *pTableMeta = taosMemoryRealloc(*pTableMeta, metaSize);
  if (NULL == *pTableMeta) {    
    CTG_UNLOCK(CTG_READ, &dbCache->tbCache.stbLock);
    ctgReleaseDBCache(pCtg, dbCache);
    ctgError("realloc size[%d] failed", metaSize);
    CTG_ERR_RET(TSDB_CODE_CTG_MEM_ERROR);
  }

  memcpy(&(*pTableMeta)->sversion, &(*stbMeta)->sversion, metaSize - sizeof(SCTableMeta));

  CTG_UNLOCK(CTG_READ, &dbCache->tbCache.stbLock);

  ctgReleaseDBCache(pCtg, dbCache);

  *inCache = true;
  CTG_CACHE_STAT_ADD(tblHitNum, 1);

  ctgDebug("Got tbmeta from cache, dbFName:%s, tbName:%s", dbFName, pTableName->tname);
  
  return TSDB_CODE_SUCCESS;

_return:

  *inCache = false;
  CTG_CACHE_STAT_ADD(tblMissNum, 1);
  
  return TSDB_CODE_SUCCESS;
}

int32_t ctgGetTableTypeFromCache(SCatalog* pCtg, const char* dbFName, const char *tableName, int32_t *tbType) {
  if (NULL == pCtg->dbCache) {
    ctgWarn("empty db cache, dbFName:%s, tbName:%s", dbFName, tableName);  
    return TSDB_CODE_SUCCESS;
  }
  
  SCtgDBCache *dbCache = NULL;
  ctgAcquireDBCache(pCtg, dbFName, &dbCache);
  if (NULL == dbCache) {
    return TSDB_CODE_SUCCESS;
  }

  CTG_LOCK(CTG_READ, &dbCache->tbCache.metaLock);
  STableMeta *pTableMeta = (STableMeta *)taosHashAcquire(dbCache->tbCache.metaCache, tableName, strlen(tableName));

  if (NULL == pTableMeta) {
    CTG_UNLOCK(CTG_READ, &dbCache->tbCache.metaLock);
    ctgWarn("tbl not in cache, dbFName:%s, tbName:%s", dbFName, tableName);  
    ctgReleaseDBCache(pCtg, dbCache);
    
    return TSDB_CODE_SUCCESS;
  }

  *tbType = atomic_load_8(&pTableMeta->tableType);

  taosHashRelease(dbCache->tbCache.metaCache, pTableMeta);

  CTG_UNLOCK(CTG_READ, &dbCache->tbCache.metaLock);

  ctgReleaseDBCache(pCtg, dbCache);

  ctgDebug("Got tbtype from cache, dbFName:%s, tbName:%s, type:%d", dbFName, tableName, *tbType);  
  
  return TSDB_CODE_SUCCESS;
}

int32_t ctgGetTableMetaFromMnodeImpl(SCatalog* pCtg, void *pTrans, const SEpSet* pMgmtEps, char *dbFName, char* tbName, STableMetaOutput* output) {
  SBuildTableMetaInput bInput = {.vgId = 0, .dbFName = dbFName, .tbName = tbName};
  char *msg = NULL;
  SEpSet *pVnodeEpSet = NULL;
  int32_t msgLen = 0;

  ctgDebug("try to get table meta from mnode, dbFName:%s, tbName:%s", dbFName, tbName);

  int32_t code = queryBuildMsg[TMSG_INDEX(TDMT_MND_TABLE_META)](&bInput, &msg, 0, &msgLen);
  if (code) {
    ctgError("Build mnode stablemeta msg failed, code:%x", code);
    CTG_ERR_RET(code);
  }

  SRpcMsg rpcMsg = {
      .msgType = TDMT_MND_TABLE_META,
      .pCont   = msg,
      .contLen = msgLen,
  };

  SRpcMsg rpcRsp = {0};

  rpcSendRecv(pTrans, (SEpSet*)pMgmtEps, &rpcMsg, &rpcRsp);
  
  if (TSDB_CODE_SUCCESS != rpcRsp.code) {
    if (CTG_TABLE_NOT_EXIST(rpcRsp.code)) {
      SET_META_TYPE_NULL(output->metaType);
      ctgDebug("stablemeta not exist in mnode, dbFName:%s, tbName:%s", dbFName, tbName);
      return TSDB_CODE_SUCCESS;
    }
    
    ctgError("error rsp for stablemeta from mnode, code:%s, dbFName:%s, tbName:%s", tstrerror(rpcRsp.code), dbFName, tbName);
    CTG_ERR_RET(rpcRsp.code);
  }

  code = queryProcessMsgRsp[TMSG_INDEX(TDMT_MND_TABLE_META)](output, rpcRsp.pCont, rpcRsp.contLen);
  if (code) {
    ctgError("Process mnode stablemeta rsp failed, code:%x, dbFName:%s, tbName:%s", code, dbFName, tbName);
    CTG_ERR_RET(code);
  }

  ctgDebug("Got table meta from mnode, dbFName:%s, tbName:%s", dbFName, tbName);

  return TSDB_CODE_SUCCESS;
}

int32_t ctgGetTableMetaFromMnode(SCatalog* pCtg, void *pTrans, const SEpSet* pMgmtEps, const SName* pTableName, STableMetaOutput* output) {
  char dbFName[TSDB_DB_FNAME_LEN];
  tNameGetFullDbName(pTableName, dbFName);

  return ctgGetTableMetaFromMnodeImpl(pCtg, pTrans, pMgmtEps, dbFName, (char *)pTableName->tname, output);
}

int32_t ctgGetTableMetaFromVnodeImpl(SCatalog* pCtg, void *pTrans, const SEpSet* pMgmtEps, const SName* pTableName, SVgroupInfo *vgroupInfo, STableMetaOutput* output) {
  if (NULL == pCtg || NULL == pTrans || NULL == pMgmtEps || NULL == pTableName || NULL == vgroupInfo || NULL == output) {
    CTG_ERR_RET(TSDB_CODE_CTG_INVALID_INPUT);
  }

  char dbFName[TSDB_DB_FNAME_LEN];
  tNameGetFullDbName(pTableName, dbFName);

  ctgDebug("try to get table meta from vnode, dbFName:%s, tbName:%s", dbFName, tNameGetTableName(pTableName));

  SBuildTableMetaInput bInput = {.vgId = vgroupInfo->vgId, .dbFName = dbFName, .tbName = (char *)tNameGetTableName(pTableName)};
  char *msg = NULL;
  int32_t msgLen = 0;

  int32_t code = queryBuildMsg[TMSG_INDEX(TDMT_VND_TABLE_META)](&bInput, &msg, 0, &msgLen);
  if (code) {
    ctgError("Build vnode tablemeta msg failed, code:%x, dbFName:%s, tbName:%s", code, dbFName, tNameGetTableName(pTableName));
    CTG_ERR_RET(code);
  }

  SRpcMsg rpcMsg = {
      .msgType = TDMT_VND_TABLE_META,
      .pCont   = msg,
      .contLen = msgLen,
  };

  SRpcMsg rpcRsp = {0};
  rpcSendRecv(pTrans, &vgroupInfo->epSet, &rpcMsg, &rpcRsp);
  
  if (TSDB_CODE_SUCCESS != rpcRsp.code) {
    if (CTG_TABLE_NOT_EXIST(rpcRsp.code)) {
      SET_META_TYPE_NULL(output->metaType);
      ctgDebug("tablemeta not exist in vnode, dbFName:%s, tbName:%s", dbFName, tNameGetTableName(pTableName));
      return TSDB_CODE_SUCCESS;
    }
  
    ctgError("error rsp for table meta from vnode, code:%s, dbFName:%s, tbName:%s", tstrerror(rpcRsp.code), dbFName, tNameGetTableName(pTableName));
    CTG_ERR_RET(rpcRsp.code);
  }

  code = queryProcessMsgRsp[TMSG_INDEX(TDMT_VND_TABLE_META)](output, rpcRsp.pCont, rpcRsp.contLen);
  if (code) {
    ctgError("Process vnode tablemeta rsp failed, code:%s, dbFName:%s, tbName:%s", tstrerror(code), dbFName, tNameGetTableName(pTableName));
    CTG_ERR_RET(code);
  }

  ctgDebug("Got table meta from vnode, dbFName:%s, tbName:%s", dbFName, tNameGetTableName(pTableName));
  return TSDB_CODE_SUCCESS;
}

int32_t ctgGetTableMetaFromVnode(SCatalog* pCtg, void *pTrans, const SEpSet* pMgmtEps, const SName* pTableName, SVgroupInfo *vgroupInfo, STableMetaOutput* output) {
  int32_t code = 0;
  int32_t retryNum = 0;
  
  while (retryNum < CTG_DEFAULT_MAX_RETRY_TIMES) {
    code = ctgGetTableMetaFromVnodeImpl(pCtg, pTrans, pMgmtEps, pTableName, vgroupInfo, output);
    if (code) {
      if (TSDB_CODE_VND_HASH_MISMATCH == code) {
        char dbFName[TSDB_DB_FNAME_LEN];
        tNameGetFullDbName(pTableName, dbFName);
        
        code = catalogRefreshDBVgInfo(pCtg, pTrans, pMgmtEps, dbFName);
        if (code != TSDB_CODE_SUCCESS) {
          break;
        }

        ++retryNum;
        continue;
      }
    }

    break;
  }

  CTG_RET(code);
}

int32_t ctgGetHashFunction(int8_t hashMethod, tableNameHashFp *fp) {
  switch (hashMethod) {
    default:
      *fp = MurmurHash3_32;
      break;
  }

  return TSDB_CODE_SUCCESS;
}

int32_t ctgGenerateVgList(SCatalog *pCtg, SHashObj *vgHash, SArray** pList) {
  SHashObj *vgroupHash = NULL;
  SVgroupInfo *vgInfo = NULL;
  SArray *vgList = NULL;
  int32_t code = 0;
  int32_t vgNum = taosHashGetSize(vgHash);

  vgList = taosArrayInit(vgNum, sizeof(SVgroupInfo));
  if (NULL == vgList) {
    ctgError("taosArrayInit failed, num:%d", vgNum);
    CTG_ERR_RET(TSDB_CODE_CTG_MEM_ERROR);    
  }

  void *pIter = taosHashIterate(vgHash, NULL);
  while (pIter) {
    vgInfo = pIter;

    if (NULL == taosArrayPush(vgList, vgInfo)) {
      ctgError("taosArrayPush failed, vgId:%d", vgInfo->vgId);
      taosHashCancelIterate(vgHash, pIter);      
      CTG_ERR_JRET(TSDB_CODE_CTG_MEM_ERROR);
    }
    
    pIter = taosHashIterate(vgHash, pIter);
    vgInfo = NULL;
  }

  *pList = vgList;

  ctgDebug("Got vgList from cache, vgNum:%d", vgNum);

  return TSDB_CODE_SUCCESS;

_return:

  if (vgList) {
    taosArrayDestroy(vgList);
  }

  CTG_RET(code);
}

int32_t ctgGetVgInfoFromHashValue(SCatalog *pCtg, SDBVgInfo *dbInfo, const SName *pTableName, SVgroupInfo *pVgroup) {
  int32_t code = 0;
  
  int32_t vgNum = taosHashGetSize(dbInfo->vgHash);
  char db[TSDB_DB_FNAME_LEN] = {0};
  tNameGetFullDbName(pTableName, db);

  if (vgNum <= 0) {
    ctgError("db vgroup cache invalid, db:%s, vgroup number:%d", db, vgNum);
    CTG_ERR_RET(TSDB_CODE_TSC_DB_NOT_SELECTED);
  }

  tableNameHashFp fp = NULL;
  SVgroupInfo *vgInfo = NULL;

  CTG_ERR_RET(ctgGetHashFunction(dbInfo->hashMethod, &fp));

  char tbFullName[TSDB_TABLE_FNAME_LEN];
  tNameExtractFullName(pTableName, tbFullName);

  uint32_t hashValue = (*fp)(tbFullName, (uint32_t)strlen(tbFullName));

  void *pIter = taosHashIterate(dbInfo->vgHash, NULL);
  while (pIter) {
    vgInfo = pIter;
    if (hashValue >= vgInfo->hashBegin && hashValue <= vgInfo->hashEnd) {
      taosHashCancelIterate(dbInfo->vgHash, pIter);
      break;
    }
    
    pIter = taosHashIterate(dbInfo->vgHash, pIter);
    vgInfo = NULL;
  }

  if (NULL == vgInfo) {
    ctgError("no hash range found for hash value [%u], db:%s, numOfVgId:%d", hashValue, db, taosHashGetSize(dbInfo->vgHash));
    CTG_ERR_RET(TSDB_CODE_CTG_INTERNAL_ERROR);
  }

  *pVgroup = *vgInfo;

  CTG_RET(code);
}

int32_t ctgStbVersionSearchCompare(const void* key1, const void* key2) {
  if (*(uint64_t *)key1 < ((SSTableMetaVersion*)key2)->suid) {
    return -1;
  } else if (*(uint64_t *)key1 > ((SSTableMetaVersion*)key2)->suid) {
    return 1;
  } else {
    return 0;
  }
}

int32_t ctgDbVgVersionSearchCompare(const void* key1, const void* key2) {
  if (*(int64_t *)key1 < ((SDbVgVersion*)key2)->dbId) {
    return -1;
  } else if (*(int64_t *)key1 > ((SDbVgVersion*)key2)->dbId) {
    return 1;
  } else {
    return 0;
  }
}

int32_t ctgStbVersionSortCompare(const void* key1, const void* key2) {
  if (((SSTableMetaVersion*)key1)->suid < ((SSTableMetaVersion*)key2)->suid) {
    return -1;
  } else if (((SSTableMetaVersion*)key1)->suid > ((SSTableMetaVersion*)key2)->suid) {
    return 1;
  } else {
    return 0;
  }
}

int32_t ctgDbVgVersionSortCompare(const void* key1, const void* key2) {
  if (((SDbVgVersion*)key1)->dbId < ((SDbVgVersion*)key2)->dbId) {
    return -1;
  } else if (((SDbVgVersion*)key1)->dbId > ((SDbVgVersion*)key2)->dbId) {
    return 1;
  } else {
    return 0;
  }
}


int32_t ctgMetaRentInit(SCtgRentMgmt *mgmt, uint32_t rentSec, int8_t type) {
  mgmt->slotRIdx = 0;
  mgmt->slotNum = rentSec / CTG_RENT_SLOT_SECOND;
  mgmt->type = type;

  size_t msgSize = sizeof(SCtgRentSlot) * mgmt->slotNum;
  
  mgmt->slots = taosMemoryCalloc(1, msgSize);
  if (NULL == mgmt->slots) {
    qError("calloc %d failed", (int32_t)msgSize);
    CTG_ERR_RET(TSDB_CODE_CTG_MEM_ERROR);
  }

  qDebug("meta rent initialized, type:%d, slotNum:%d", type, mgmt->slotNum);
  
  return TSDB_CODE_SUCCESS;
}


int32_t ctgMetaRentAdd(SCtgRentMgmt *mgmt, void *meta, int64_t id, int32_t size) {
  int16_t widx = abs((int)(id % mgmt->slotNum));

  SCtgRentSlot *slot = &mgmt->slots[widx];
  int32_t code = 0;
  
  CTG_LOCK(CTG_WRITE, &slot->lock);
  if (NULL == slot->meta) {
    slot->meta = taosArrayInit(CTG_DEFAULT_RENT_SLOT_SIZE, size);
    if (NULL == slot->meta) {
      qError("taosArrayInit %d failed, id:%"PRIx64", slot idx:%d, type:%d", CTG_DEFAULT_RENT_SLOT_SIZE, id, widx, mgmt->type);
      CTG_ERR_JRET(TSDB_CODE_CTG_MEM_ERROR);
    }
  }

  if (NULL == taosArrayPush(slot->meta, meta)) {
    qError("taosArrayPush meta to rent failed, id:%"PRIx64", slot idx:%d, type:%d", id, widx, mgmt->type);
    CTG_ERR_JRET(TSDB_CODE_CTG_MEM_ERROR);
  }

  slot->needSort = true;

  qDebug("add meta to rent, id:%"PRIx64", slot idx:%d, type:%d", id, widx, mgmt->type);

_return:

  CTG_UNLOCK(CTG_WRITE, &slot->lock);
  CTG_RET(code);
}

int32_t ctgMetaRentUpdate(SCtgRentMgmt *mgmt, void *meta, int64_t id, int32_t size, __compar_fn_t sortCompare, __compar_fn_t searchCompare) {
  int16_t widx = abs((int)(id % mgmt->slotNum));

  SCtgRentSlot *slot = &mgmt->slots[widx];
  int32_t code = 0;

  CTG_LOCK(CTG_WRITE, &slot->lock);
  if (NULL == slot->meta) {
    qError("empty meta slot, id:%"PRIx64", slot idx:%d, type:%d", id, widx, mgmt->type);
    CTG_ERR_JRET(TSDB_CODE_CTG_INTERNAL_ERROR);
  }

  if (slot->needSort) {
    qDebug("meta slot before sorte, slot idx:%d, type:%d, size:%d", widx, mgmt->type, (int32_t)taosArrayGetSize(slot->meta));
    taosArraySort(slot->meta, sortCompare);
    slot->needSort = false;
    qDebug("meta slot sorted, slot idx:%d, type:%d, size:%d", widx, mgmt->type, (int32_t)taosArrayGetSize(slot->meta));
  }

  void *orig = taosArraySearch(slot->meta, &id, searchCompare, TD_EQ);
  if (NULL == orig) {
    qError("meta not found in slot, id:%"PRIx64", slot idx:%d, type:%d, size:%d", id, widx, mgmt->type, (int32_t)taosArrayGetSize(slot->meta));
    CTG_ERR_JRET(TSDB_CODE_CTG_INTERNAL_ERROR);
  }

  memcpy(orig, meta, size);

  qDebug("meta in rent updated, id:%"PRIx64", slot idx:%d, type:%d", id, widx, mgmt->type);

_return:

  CTG_UNLOCK(CTG_WRITE, &slot->lock);

  if (code) {
    qWarn("meta in rent update failed, will try to add it, code:%x, id:%"PRIx64", slot idx:%d, type:%d", code, id, widx, mgmt->type);
    CTG_RET(ctgMetaRentAdd(mgmt, meta, id, size));
  }

  CTG_RET(code);
}

int32_t ctgMetaRentRemove(SCtgRentMgmt *mgmt, int64_t id, __compar_fn_t sortCompare, __compar_fn_t searchCompare) {
  int16_t widx = abs((int)(id % mgmt->slotNum));

  SCtgRentSlot *slot = &mgmt->slots[widx];
  int32_t code = 0;
  
  CTG_LOCK(CTG_WRITE, &slot->lock);
  if (NULL == slot->meta) {
    qError("empty meta slot, id:%"PRIx64", slot idx:%d, type:%d", id, widx, mgmt->type);
    CTG_ERR_JRET(TSDB_CODE_CTG_INTERNAL_ERROR);
  }

  if (slot->needSort) {
    taosArraySort(slot->meta, sortCompare);
    slot->needSort = false;
    qDebug("meta slot sorted, slot idx:%d, type:%d", widx, mgmt->type);
  }

  int32_t idx = taosArraySearchIdx(slot->meta, &id, searchCompare, TD_EQ);
  if (idx < 0) {
    qError("meta not found in slot, id:%"PRIx64", slot idx:%d, type:%d", id, widx, mgmt->type);
    CTG_ERR_JRET(TSDB_CODE_CTG_INTERNAL_ERROR);
  }

  taosArrayRemove(slot->meta, idx);

  qDebug("meta in rent removed, id:%"PRIx64", slot idx:%d, type:%d", id, widx, mgmt->type);

_return:

  CTG_UNLOCK(CTG_WRITE, &slot->lock);

  CTG_RET(code);
}


int32_t ctgMetaRentGetImpl(SCtgRentMgmt *mgmt, void **res, uint32_t *num, int32_t size) {
  int16_t ridx = atomic_add_fetch_16(&mgmt->slotRIdx, 1);
  if (ridx >= mgmt->slotNum) {
    ridx %= mgmt->slotNum;
    atomic_store_16(&mgmt->slotRIdx, ridx);
  }

  SCtgRentSlot *slot = &mgmt->slots[ridx];
  int32_t code = 0;
  
  CTG_LOCK(CTG_READ, &slot->lock);
  if (NULL == slot->meta) {
    qDebug("empty meta in slot:%d, type:%d", ridx, mgmt->type);
    *num = 0;
    goto _return;
  }

  size_t metaNum = taosArrayGetSize(slot->meta);
  if (metaNum <= 0) {
    qDebug("no meta in slot:%d, type:%d", ridx, mgmt->type);
    *num = 0;
    goto _return;
  }

  size_t msize = metaNum * size;
  *res = taosMemoryMalloc(msize);
  if (NULL == *res) {
    qError("malloc %d failed", (int32_t)msize);
    CTG_ERR_JRET(TSDB_CODE_CTG_MEM_ERROR);
  }

  void *meta = taosArrayGet(slot->meta, 0);

  memcpy(*res, meta, msize);

  *num = (uint32_t)metaNum;

  qDebug("Got %d meta from rent, type:%d", (int32_t)metaNum, mgmt->type);

_return:

  CTG_UNLOCK(CTG_READ, &slot->lock);

  CTG_RET(code);
}

int32_t ctgMetaRentGet(SCtgRentMgmt *mgmt, void **res, uint32_t *num, int32_t size) {
  while (true) {
    int64_t msec = taosGetTimestampMs();
    int64_t lsec = atomic_load_64(&mgmt->lastReadMsec);
    if ((msec - lsec) < CTG_RENT_SLOT_SECOND * 1000) {
      *res = NULL;
      *num = 0;
      qDebug("too short time period to get expired meta, type:%d", mgmt->type);
      return TSDB_CODE_SUCCESS;
    }

    if (lsec != atomic_val_compare_exchange_64(&mgmt->lastReadMsec, lsec, msec)) {
      continue;
    }

    break;
  }

  CTG_ERR_RET(ctgMetaRentGetImpl(mgmt, res, num, size));

  return TSDB_CODE_SUCCESS;
}

int32_t ctgAddNewDBCache(SCatalog *pCtg, const char *dbFName, uint64_t dbId) {
  int32_t code = 0;

  SCtgDBCache newDBCache = {0};
  newDBCache.dbId = dbId;

  newDBCache.tbCache.metaCache = taosHashInit(gCtgMgmt.cfg.maxTblCacheNum, taosGetDefaultHashFunction(TSDB_DATA_TYPE_BINARY), true, HASH_ENTRY_LOCK);
  if (NULL == newDBCache.tbCache.metaCache) {
    ctgError("taosHashInit %d metaCache failed", gCtgMgmt.cfg.maxTblCacheNum);
    CTG_ERR_RET(TSDB_CODE_CTG_MEM_ERROR);
  }

  newDBCache.tbCache.stbCache = taosHashInit(gCtgMgmt.cfg.maxTblCacheNum, taosGetDefaultHashFunction(TSDB_DATA_TYPE_UBIGINT), true, HASH_ENTRY_LOCK);
  if (NULL == newDBCache.tbCache.stbCache) {
    ctgError("taosHashInit %d stbCache failed", gCtgMgmt.cfg.maxTblCacheNum);
    CTG_ERR_JRET(TSDB_CODE_CTG_MEM_ERROR);
  }

  code = taosHashPut(pCtg->dbCache, dbFName, strlen(dbFName), &newDBCache, sizeof(SCtgDBCache));
  if (code) {
    if (HASH_NODE_EXIST(code)) {
      ctgDebug("db already in cache, dbFName:%s", dbFName);
      goto _return;
    }
    
    ctgError("taosHashPut db to cache failed, dbFName:%s", dbFName);
    CTG_ERR_JRET(TSDB_CODE_CTG_MEM_ERROR);
  }

  CTG_CACHE_STAT_ADD(dbNum, 1);
 
  SDbVgVersion vgVersion = {.dbId = newDBCache.dbId, .vgVersion = -1};
  strncpy(vgVersion.dbFName, dbFName, sizeof(vgVersion.dbFName));

  ctgDebug("db added to cache, dbFName:%s, dbId:%"PRIx64, dbFName, dbId);

  CTG_ERR_RET(ctgMetaRentAdd(&pCtg->dbRent, &vgVersion, dbId, sizeof(SDbVgVersion)));

  ctgDebug("db added to rent, dbFName:%s, vgVersion:%d, dbId:%"PRIx64, dbFName, vgVersion.vgVersion, dbId);

  return TSDB_CODE_SUCCESS;

_return:

  ctgFreeDbCache(&newDBCache);

  CTG_RET(code);
}


void ctgRemoveStbRent(SCatalog* pCtg, SCtgTbMetaCache *cache) {
  CTG_LOCK(CTG_WRITE, &cache->stbLock);
  if (cache->stbCache) {
    void *pIter = taosHashIterate(cache->stbCache, NULL);
    while (pIter) {
      uint64_t *suid = NULL;
      suid = taosHashGetKey(pIter, NULL);

      if (TSDB_CODE_SUCCESS == ctgMetaRentRemove(&pCtg->stbRent, *suid, ctgStbVersionSortCompare, ctgStbVersionSearchCompare)) {
        ctgDebug("stb removed from rent, suid:%"PRIx64, *suid);
      }
          
      pIter = taosHashIterate(cache->stbCache, pIter);
    }
  }
  CTG_UNLOCK(CTG_WRITE, &cache->stbLock);
}


int32_t ctgRemoveDB(SCatalog* pCtg, SCtgDBCache *dbCache, const char* dbFName) {
  uint64_t dbId = dbCache->dbId;
  
  ctgInfo("start to remove db from cache, dbFName:%s, dbId:%"PRIx64, dbFName, dbCache->dbId);

  atomic_store_8(&dbCache->deleted, 1);

  ctgRemoveStbRent(pCtg, &dbCache->tbCache);

  ctgFreeDbCache(dbCache);

  CTG_ERR_RET(ctgMetaRentRemove(&pCtg->dbRent, dbCache->dbId, ctgDbVgVersionSortCompare, ctgDbVgVersionSearchCompare));
  
  ctgDebug("db removed from rent, dbFName:%s, dbId:%"PRIx64, dbFName, dbCache->dbId);

  if (taosHashRemove(pCtg->dbCache, dbFName, strlen(dbFName))) {
    ctgInfo("taosHashRemove from dbCache failed, may be removed, dbFName:%s", dbFName);
    CTG_ERR_RET(TSDB_CODE_CTG_DB_DROPPED);
  }

  CTG_CACHE_STAT_SUB(dbNum, 1);

  ctgInfo("db removed from cache, dbFName:%s, dbId:%"PRIx64, dbFName, dbId);
  
  return TSDB_CODE_SUCCESS;
}


int32_t ctgGetAddDBCache(SCatalog* pCtg, const char *dbFName, uint64_t dbId, SCtgDBCache **pCache) {
  int32_t code = 0;
  SCtgDBCache *dbCache = NULL;
  ctgGetDBCache(pCtg, dbFName, &dbCache);
  
  if (dbCache) {
  // TODO OPEN IT
#if 0    
    if (dbCache->dbId == dbId) {
      *pCache = dbCache;
      return TSDB_CODE_SUCCESS;
    }
#else
    if (0 == dbId) {
      *pCache = dbCache;
      return TSDB_CODE_SUCCESS;
    }

    if (dbId && (dbCache->dbId == 0)) {
      dbCache->dbId = dbId;
      *pCache = dbCache;
      return TSDB_CODE_SUCCESS;
    }
    
    if (dbCache->dbId == dbId) {
      *pCache = dbCache;
      return TSDB_CODE_SUCCESS;
    }
#endif
    CTG_ERR_RET(ctgRemoveDB(pCtg, dbCache, dbFName));
  }
  
  CTG_ERR_RET(ctgAddNewDBCache(pCtg, dbFName, dbId));

  ctgGetDBCache(pCtg, dbFName, &dbCache);

  *pCache = dbCache;

  return TSDB_CODE_SUCCESS;
}


int32_t ctgUpdateDBVgInfo(SCatalog* pCtg, const char* dbFName, uint64_t dbId, SDBVgInfo** pDbInfo) {
  int32_t code = 0;
  SDBVgInfo* dbInfo = *pDbInfo;

  if (NULL == dbInfo->vgHash) {
    return TSDB_CODE_SUCCESS;
  }
  
  if (dbInfo->vgVersion < 0 || taosHashGetSize(dbInfo->vgHash) <= 0) {
    ctgError("invalid db vgInfo, dbFName:%s, vgHash:%p, vgVersion:%d, vgHashSize:%d", 
      dbFName, dbInfo->vgHash, dbInfo->vgVersion, taosHashGetSize(dbInfo->vgHash));
    CTG_ERR_RET(TSDB_CODE_CTG_MEM_ERROR);
  }

  bool newAdded = false;
  SDbVgVersion vgVersion = {.dbId = dbId, .vgVersion = dbInfo->vgVersion, .numOfTable = dbInfo->numOfTable};

  SCtgDBCache *dbCache = NULL;
  CTG_ERR_RET(ctgGetAddDBCache(pCtg, dbFName, dbId, &dbCache));
  if (NULL == dbCache) {
    ctgInfo("conflict db update, ignore this update, dbFName:%s, dbId:%"PRIx64, dbFName, dbId);
    CTG_ERR_RET(TSDB_CODE_CTG_INTERNAL_ERROR);
  }

  SDBVgInfo *vgInfo = NULL;
  CTG_ERR_RET(ctgWAcquireVgInfo(pCtg, dbCache));
  
  if (dbCache->vgInfo) {
    if (dbInfo->vgVersion < dbCache->vgInfo->vgVersion) {
      ctgDebug("db vgVersion is old, dbFName:%s, vgVersion:%d, currentVersion:%d", dbFName, dbInfo->vgVersion, dbCache->vgInfo->vgVersion);
      ctgWReleaseVgInfo(dbCache);
      
      return TSDB_CODE_SUCCESS;
    }

    if (dbInfo->vgVersion == dbCache->vgInfo->vgVersion && dbInfo->numOfTable == dbCache->vgInfo->numOfTable) {
      ctgDebug("no new db vgVersion or numOfTable, dbFName:%s, vgVersion:%d, numOfTable:%d", dbFName, dbInfo->vgVersion, dbInfo->numOfTable);
      ctgWReleaseVgInfo(dbCache);
      
      return TSDB_CODE_SUCCESS;
    }

    ctgFreeVgInfo(dbCache->vgInfo);
  }

  dbCache->vgInfo = dbInfo;

  *pDbInfo = NULL;

  ctgDebug("db vgInfo updated, dbFName:%s, vgVersion:%d, dbId:%"PRIx64, dbFName, vgVersion.vgVersion, vgVersion.dbId);

  ctgWReleaseVgInfo(dbCache);

  dbCache = NULL;

  strncpy(vgVersion.dbFName, dbFName, sizeof(vgVersion.dbFName));
  CTG_ERR_RET(ctgMetaRentUpdate(&pCtg->dbRent, &vgVersion, vgVersion.dbId, sizeof(SDbVgVersion), ctgDbVgVersionSortCompare, ctgDbVgVersionSearchCompare));
  
  CTG_RET(code);
}


int32_t ctgUpdateTblMeta(SCatalog *pCtg, SCtgDBCache *dbCache, char *dbFName, uint64_t dbId, char *tbName, STableMeta *meta, int32_t metaSize) {
  SCtgTbMetaCache *tbCache = &dbCache->tbCache;

  CTG_LOCK(CTG_READ, &tbCache->metaLock);
  if (dbCache->deleted || NULL == tbCache->metaCache || NULL == tbCache->stbCache) {
    CTG_UNLOCK(CTG_READ, &tbCache->metaLock);    
    ctgError("db is dropping, dbId:%"PRIx64, dbCache->dbId);
    CTG_ERR_RET(TSDB_CODE_CTG_DB_DROPPED);
  }

  int8_t origType = 0;
  uint64_t origSuid = 0;
  bool isStb = meta->tableType == TSDB_SUPER_TABLE;
  STableMeta *orig = taosHashGet(tbCache->metaCache, tbName, strlen(tbName));
  if (orig) {
    origType = orig->tableType;
    
    if (origType == TSDB_SUPER_TABLE) {
      if ((!isStb) || orig->suid != meta->suid) {
        CTG_LOCK(CTG_WRITE, &tbCache->stbLock);
        if (taosHashRemove(tbCache->stbCache, &orig->suid, sizeof(orig->suid))) {
          ctgError("stb not exist in stbCache, dbFName:%s, stb:%s, suid:%"PRIx64, dbFName, tbName, orig->suid);
        } else {
          CTG_CACHE_STAT_SUB(stblNum, 1);
        }
        CTG_UNLOCK(CTG_WRITE, &tbCache->stbLock);

        ctgDebug("stb removed from stbCache, dbFName:%s, stb:%s, suid:%"PRIx64, dbFName, tbName, orig->suid);
        
        ctgMetaRentRemove(&pCtg->stbRent, orig->suid, ctgStbVersionSortCompare, ctgStbVersionSearchCompare);
      }

      origSuid = orig->suid;
    }
  }

  if (isStb) {
    CTG_LOCK(CTG_WRITE, &tbCache->stbLock);
  }
  
  if (taosHashPut(tbCache->metaCache, tbName, strlen(tbName), meta, metaSize) != 0) {
    if (isStb) {
      CTG_UNLOCK(CTG_WRITE, &tbCache->stbLock);
    }
    
    CTG_UNLOCK(CTG_READ, &tbCache->metaLock);  
    ctgError("taosHashPut tbmeta to cache failed, dbFName:%s, tbName:%s, tbType:%d", dbFName, tbName, meta->tableType);
    CTG_ERR_RET(TSDB_CODE_CTG_MEM_ERROR);
  }

  if (NULL == orig) {
    CTG_CACHE_STAT_ADD(tblNum, 1);
  }

  ctgDebug("tbmeta updated to cache, dbFName:%s, tbName:%s, tbType:%d", dbFName, tbName, meta->tableType);
  ctgdShowTableMeta(pCtg, tbName, meta);

  if (!isStb) {
    CTG_UNLOCK(CTG_READ, &tbCache->metaLock);  
    return TSDB_CODE_SUCCESS;
  }

  if (origType == TSDB_SUPER_TABLE && origSuid == meta->suid) {
    CTG_UNLOCK(CTG_WRITE, &tbCache->stbLock);
    CTG_UNLOCK(CTG_READ, &tbCache->metaLock);  
    return TSDB_CODE_SUCCESS;
  }

  STableMeta *tbMeta = taosHashGet(tbCache->metaCache, tbName, strlen(tbName));
  if (taosHashPut(tbCache->stbCache, &meta->suid, sizeof(meta->suid), &tbMeta, POINTER_BYTES) != 0) {
    CTG_UNLOCK(CTG_WRITE, &tbCache->stbLock);
    CTG_UNLOCK(CTG_READ, &tbCache->metaLock);    
    ctgError("taosHashPut stable to stable cache failed, suid:%"PRIx64, meta->suid);
    CTG_ERR_RET(TSDB_CODE_CTG_MEM_ERROR);
  }

  CTG_CACHE_STAT_ADD(stblNum, 1);
  
  CTG_UNLOCK(CTG_WRITE, &tbCache->stbLock);

  CTG_UNLOCK(CTG_READ, &tbCache->metaLock);

  ctgDebug("stb updated to stbCache, dbFName:%s, tbName:%s, tbType:%d", dbFName, tbName, meta->tableType);

  SSTableMetaVersion metaRent = {.dbId = dbId, .suid = meta->suid, .sversion = meta->sversion, .tversion = meta->tversion};
  strcpy(metaRent.dbFName, dbFName);
  strcpy(metaRent.stbName, tbName);
  CTG_ERR_RET(ctgMetaRentAdd(&pCtg->stbRent, &metaRent, metaRent.suid, sizeof(SSTableMetaVersion)));
  
  return TSDB_CODE_SUCCESS;
}

int32_t ctgCloneVgInfo(SDBVgInfo *src, SDBVgInfo **dst) {
  *dst = taosMemoryMalloc(sizeof(SDBVgInfo));
  if (NULL == *dst) {
    qError("malloc %d failed", (int32_t)sizeof(SDBVgInfo));
    CTG_ERR_RET(TSDB_CODE_CTG_MEM_ERROR);
  }

  memcpy(*dst, src, sizeof(SDBVgInfo));

  size_t hashSize = taosHashGetSize(src->vgHash);
  (*dst)->vgHash = taosHashInit(hashSize, taosGetDefaultHashFunction(TSDB_DATA_TYPE_INT), true, HASH_ENTRY_LOCK);
  if (NULL == (*dst)->vgHash) {
    qError("taosHashInit %d failed", (int32_t)hashSize);
    taosMemoryFreeClear(*dst);
    CTG_ERR_RET(TSDB_CODE_CTG_MEM_ERROR);
  }

  int32_t *vgId = NULL;
  void *pIter = taosHashIterate(src->vgHash, NULL);
  while (pIter) {
    vgId = taosHashGetKey(pIter, NULL);

    if (taosHashPut((*dst)->vgHash, (void *)vgId, sizeof(int32_t), pIter, sizeof(SVgroupInfo))) {
      qError("taosHashPut failed, hashSize:%d", (int32_t)hashSize);
      taosHashCancelIterate(src->vgHash, pIter);
      taosHashCleanup((*dst)->vgHash);
      taosMemoryFreeClear(*dst);
      CTG_ERR_RET(TSDB_CODE_CTG_MEM_ERROR);
    }
    
    pIter = taosHashIterate(src->vgHash, pIter);
  }


  return TSDB_CODE_SUCCESS;
}



int32_t ctgGetDBVgInfo(SCatalog* pCtg, void *pRpc, const SEpSet* pMgmtEps, const char* dbFName, SCtgDBCache** dbCache, SDBVgInfo **pInfo) {
  bool inCache = false;
  int32_t code = 0;

  CTG_ERR_RET(ctgAcquireVgInfoFromCache(pCtg, dbFName, dbCache, &inCache));

  if (inCache) {
    return TSDB_CODE_SUCCESS;
  }

  SUseDbOutput DbOut = {0};
  SBuildUseDBInput input = {0};

  tstrncpy(input.db, dbFName, tListLen(input.db));
  input.vgVersion = CTG_DEFAULT_INVALID_VERSION;

  code = ctgGetDBVgInfoFromMnode(pCtg, pRpc, pMgmtEps, &input, &DbOut);
  if (code) {
    if (CTG_DB_NOT_EXIST(code) && input.vgVersion > CTG_DEFAULT_INVALID_VERSION) {
      ctgDebug("db no longer exist, dbFName:%s, dbId:%" PRIx64, input.db, input.dbId);
      ctgPushRmDBMsgInQueue(pCtg, input.db, input.dbId);
    }

    CTG_ERR_RET(code);
  }

  CTG_ERR_JRET(ctgCloneVgInfo(DbOut.dbVgroup, pInfo));

  CTG_ERR_RET(ctgPushUpdateVgMsgInQueue(pCtg, dbFName, DbOut.dbId, DbOut.dbVgroup, false));

  return TSDB_CODE_SUCCESS;

_return:

  taosMemoryFreeClear(*pInfo);
  *pInfo = DbOut.dbVgroup;
  
  CTG_RET(code);
}

int32_t ctgRefreshDBVgInfo(SCatalog* pCtg, void *pRpc, const SEpSet* pMgmtEps, const char* dbFName) {
  bool inCache = false;
  int32_t code = 0;
  SCtgDBCache* dbCache = NULL;

  CTG_ERR_RET(ctgAcquireVgInfoFromCache(pCtg, dbFName, &dbCache, &inCache));

  SUseDbOutput DbOut = {0};
  SBuildUseDBInput input = {0};
  tstrncpy(input.db, dbFName, tListLen(input.db));

  if (inCache) {
    input.dbId = dbCache->dbId;

    ctgReleaseVgInfo(dbCache);
    ctgReleaseDBCache(pCtg, dbCache);
  }
  
  input.vgVersion = CTG_DEFAULT_INVALID_VERSION;
  input.numOfTable = 0;

  code = ctgGetDBVgInfoFromMnode(pCtg, pRpc, pMgmtEps, &input, &DbOut);
  if (code) {
    if (CTG_DB_NOT_EXIST(code) && inCache) {
      ctgDebug("db no longer exist, dbFName:%s, dbId:%" PRIx64, input.db, input.dbId);
      ctgPushRmDBMsgInQueue(pCtg, input.db, input.dbId);
    }

    CTG_ERR_RET(code);
  }

  CTG_ERR_RET(ctgPushUpdateVgMsgInQueue(pCtg, dbFName, DbOut.dbId, DbOut.dbVgroup, true));

  return TSDB_CODE_SUCCESS;
}



int32_t ctgCloneMetaOutput(STableMetaOutput *output, STableMetaOutput **pOutput) {
  *pOutput = taosMemoryMalloc(sizeof(STableMetaOutput));
  if (NULL == *pOutput) {
    qError("malloc %d failed", (int32_t)sizeof(STableMetaOutput));
    CTG_ERR_RET(TSDB_CODE_CTG_MEM_ERROR);
  }

  memcpy(*pOutput, output, sizeof(STableMetaOutput));

  if (output->tbMeta) {
    int32_t metaSize = CTG_META_SIZE(output->tbMeta);
    (*pOutput)->tbMeta = taosMemoryMalloc(metaSize);
    if (NULL == (*pOutput)->tbMeta) {
      qError("malloc %d failed", (int32_t)sizeof(STableMetaOutput));
      taosMemoryFreeClear(*pOutput);
      CTG_ERR_RET(TSDB_CODE_CTG_MEM_ERROR);
    }

    memcpy((*pOutput)->tbMeta, output->tbMeta, metaSize);
  }

  return TSDB_CODE_SUCCESS;
}



int32_t ctgRefreshTblMeta(SCatalog* pCtg, void *pTrans, const SEpSet* pMgmtEps, const SName* pTableName, int32_t flag, STableMetaOutput **pOutput, bool syncReq) {
  if (NULL == pCtg || NULL == pTrans || NULL == pMgmtEps || NULL == pTableName) {
    CTG_ERR_RET(TSDB_CODE_CTG_INVALID_INPUT);
  }

  SVgroupInfo vgroupInfo = {0};
  int32_t code = 0;

  if (!CTG_FLAG_IS_INF_DB(flag)) {
    CTG_ERR_RET(catalogGetTableHashVgroup(pCtg, pTrans, pMgmtEps, pTableName, &vgroupInfo));
  }

  STableMetaOutput  moutput = {0};
  STableMetaOutput *output = taosMemoryCalloc(1, sizeof(STableMetaOutput));
  if (NULL == output) {
    ctgError("malloc %d failed", (int32_t)sizeof(STableMetaOutput));
    CTG_ERR_RET(TSDB_CODE_CTG_MEM_ERROR);
  }

  if (CTG_FLAG_IS_INF_DB(flag)) {
    ctgDebug("will refresh tbmeta, supposed in information_schema, tbName:%s", tNameGetTableName(pTableName));

    CTG_ERR_JRET(ctgGetTableMetaFromMnodeImpl(pCtg, pTrans, pMgmtEps, (char *)pTableName->dbname, (char *)pTableName->tname, output));
  } else if (CTG_FLAG_IS_STB(flag)) {
    ctgDebug("will refresh tbmeta, supposed to be stb, tbName:%s", tNameGetTableName(pTableName));

    // if get from mnode failed, will not try vnode
    CTG_ERR_JRET(ctgGetTableMetaFromMnode(pCtg, pTrans, pMgmtEps, pTableName, output));

    if (CTG_IS_META_NULL(output->metaType)) {
      CTG_ERR_JRET(ctgGetTableMetaFromVnode(pCtg, pTrans, pMgmtEps, pTableName, &vgroupInfo, output));
    }
  } else {
    ctgDebug("will refresh tbmeta, not supposed to be stb, tbName:%s, flag:%d", tNameGetTableName(pTableName), flag);

    // if get from vnode failed or no table meta, will not try mnode
    CTG_ERR_JRET(ctgGetTableMetaFromVnode(pCtg, pTrans, pMgmtEps, pTableName, &vgroupInfo, output));

    if (CTG_IS_META_TABLE(output->metaType) && TSDB_SUPER_TABLE == output->tbMeta->tableType) {
      ctgDebug("will continue to refresh tbmeta since got stb, tbName:%s", tNameGetTableName(pTableName));

      taosMemoryFreeClear(output->tbMeta);
      
      CTG_ERR_JRET(ctgGetTableMetaFromMnodeImpl(pCtg, pTrans, pMgmtEps, output->dbFName, output->tbName, output));
    } else if (CTG_IS_META_BOTH(output->metaType)) {
      int32_t exist = 0;
      if (!CTG_FLAG_IS_FORCE_UPDATE(flag)) {
        CTG_ERR_JRET(ctgIsTableMetaExistInCache(pCtg, output->dbFName, output->tbName, &exist));
      }

      if (0 == exist) {
        CTG_ERR_JRET(ctgGetTableMetaFromMnodeImpl(pCtg, pTrans, pMgmtEps, output->dbFName, output->tbName, &moutput));

        if (CTG_IS_META_NULL(moutput.metaType)) {
          SET_META_TYPE_NULL(output->metaType);
        }
        
        taosMemoryFreeClear(output->tbMeta);
        output->tbMeta = moutput.tbMeta;
        moutput.tbMeta = NULL;
      } else {
        taosMemoryFreeClear(output->tbMeta);
        
        SET_META_TYPE_CTABLE(output->metaType); 
      }
    }
  }

  if (CTG_IS_META_NULL(output->metaType)) {
    ctgError("no tbmeta got, tbNmae:%s", tNameGetTableName(pTableName));
    catalogRemoveTableMeta(pCtg, pTableName);
    CTG_ERR_JRET(CTG_ERR_CODE_TABLE_NOT_EXIST);
  }

  if (CTG_IS_META_TABLE(output->metaType)) {
    ctgDebug("tbmeta got, dbFName:%s, tbName:%s, tbType:%d", output->dbFName, output->tbName, output->tbMeta->tableType);
  } else {
    ctgDebug("tbmeta got, dbFName:%s, tbName:%s, tbType:%d, stbMetaGot:%d", output->dbFName, output->ctbName, output->ctbMeta.tableType, CTG_IS_META_BOTH(output->metaType));
  }

  if (pOutput) {
    CTG_ERR_JRET(ctgCloneMetaOutput(output, pOutput));
  }

  CTG_ERR_JRET(ctgPushUpdateTblMsgInQueue(pCtg, output, syncReq));

  return TSDB_CODE_SUCCESS;

_return:

  taosMemoryFreeClear(output->tbMeta);
  taosMemoryFreeClear(output);
  
  CTG_RET(code);
}

int32_t ctgGetTableMeta(SCatalog* pCtg, void *pRpc, const SEpSet* pMgmtEps, const SName* pTableName, STableMeta** pTableMeta, int32_t flag) {
  if (NULL == pCtg || NULL == pRpc || NULL == pMgmtEps || NULL == pTableName || NULL == pTableMeta) {
    CTG_ERR_RET(TSDB_CODE_CTG_INVALID_INPUT);
  }
  
  bool inCache = false;
  int32_t code = 0;
  uint64_t dbId = 0;
  uint64_t suid = 0;
  STableMetaOutput *output = NULL;

  if (CTG_IS_INF_DBNAME(pTableName->dbname)) {
    CTG_FLAG_SET_INF_DB(flag);
  }

  CTG_ERR_RET(ctgGetTableMetaFromCache(pCtg, pTableName, pTableMeta, &inCache, flag, &dbId));

  int32_t tbType = 0;

  if (inCache) {
    if (CTG_FLAG_MATCH_STB(flag, (*pTableMeta)->tableType) && ((!CTG_FLAG_IS_FORCE_UPDATE(flag)) || (CTG_FLAG_IS_INF_DB(flag)))) {
      goto _return;
    }

    tbType = (*pTableMeta)->tableType;
    suid = (*pTableMeta)->suid;

    taosMemoryFreeClear(*pTableMeta);
  }

  if (CTG_FLAG_IS_UNKNOWN_STB(flag)) {
    CTG_FLAG_SET_STB(flag, tbType);
  }


  while (true) {
    CTG_ERR_JRET(ctgRefreshTblMeta(pCtg, pRpc, pMgmtEps, pTableName, flag, &output, false));

    if (CTG_IS_META_TABLE(output->metaType)) {
      *pTableMeta = output->tbMeta;
      goto _return;
    }

    if (CTG_IS_META_BOTH(output->metaType)) {
      memcpy(output->tbMeta, &output->ctbMeta, sizeof(output->ctbMeta));
      
      *pTableMeta = output->tbMeta;
      goto _return;
    }

    if ((!CTG_IS_META_CTABLE(output->metaType)) || output->tbMeta) {
      ctgError("invalid metaType:%d", output->metaType);
      taosMemoryFreeClear(output->tbMeta);
      CTG_ERR_JRET(TSDB_CODE_CTG_INTERNAL_ERROR);
    }

    // HANDLE ONLY CHILD TABLE META

    SName stbName = *pTableName;
    strcpy(stbName.tname, output->tbName);
    
    CTG_ERR_JRET(ctgGetTableMetaFromCache(pCtg, &stbName, pTableMeta, &inCache, flag, NULL));
    if (!inCache) {
      ctgDebug("stb no longer exist, dbFName:%s, tbName:%s", output->dbFName, pTableName->tname);
      continue;
    }

    memcpy(*pTableMeta, &output->ctbMeta, sizeof(output->ctbMeta));

    break;
  }

_return:

  if (CTG_TABLE_NOT_EXIST(code) && inCache) {
    char dbFName[TSDB_DB_FNAME_LEN] = {0};
    if (CTG_FLAG_IS_INF_DB(flag)) {
      strcpy(dbFName, pTableName->dbname);
    } else {
      tNameGetFullDbName(pTableName, dbFName);
    }

    if (TSDB_SUPER_TABLE == tbType) {
      ctgPushRmStbMsgInQueue(pCtg, dbFName, dbId, pTableName->tname, suid, false);
    } else {
      ctgPushRmTblMsgInQueue(pCtg, dbFName, dbId, pTableName->tname, false);
    }
  }

  taosMemoryFreeClear(output);

  if (*pTableMeta) {
    ctgDebug("tbmeta returned, tbName:%s, tbType:%d", pTableName->tname, (*pTableMeta)->tableType);
    ctgdShowTableMeta(pCtg, pTableName->tname, *pTableMeta);
  }

  CTG_RET(code);
}



int32_t ctgActUpdateVg(SCtgMetaAction *action) {
  int32_t code = 0;
  SCtgUpdateVgMsg *msg = action->data;
  
  CTG_ERR_JRET(ctgUpdateDBVgInfo(msg->pCtg, msg->dbFName, msg->dbId, &msg->dbInfo));

_return:

  ctgFreeVgInfo(msg->dbInfo);
  taosMemoryFreeClear(msg);
  
  CTG_RET(code);
}

int32_t ctgActRemoveDB(SCtgMetaAction *action) {
  int32_t code = 0;
  SCtgRemoveDBMsg *msg = action->data;
  SCatalog* pCtg = msg->pCtg;

  SCtgDBCache *dbCache = NULL;
  ctgGetDBCache(msg->pCtg, msg->dbFName, &dbCache);
  if (NULL == dbCache) {
    goto _return;
  }
  
  if (dbCache->dbId != msg->dbId) {
    ctgInfo("dbId already updated, dbFName:%s, dbId:%"PRIx64 ", targetId:%"PRIx64, msg->dbFName, dbCache->dbId, msg->dbId);
    goto _return;
  }
  
  CTG_ERR_JRET(ctgRemoveDB(pCtg, dbCache, msg->dbFName));

_return:

  taosMemoryFreeClear(msg);
  
  CTG_RET(code);
}


int32_t ctgActUpdateTbl(SCtgMetaAction *action) {
  int32_t code = 0;
  SCtgUpdateTblMsg *msg = action->data;
  SCatalog* pCtg = msg->pCtg;
  STableMetaOutput* output = msg->output;
  SCtgDBCache *dbCache = NULL;

  if ((!CTG_IS_META_CTABLE(output->metaType)) && NULL == output->tbMeta) {
    ctgError("no valid tbmeta got from meta rsp, dbFName:%s, tbName:%s", output->dbFName, output->tbName);
    CTG_ERR_JRET(TSDB_CODE_CTG_INTERNAL_ERROR);
  }

  if (CTG_IS_META_BOTH(output->metaType) && TSDB_SUPER_TABLE != output->tbMeta->tableType) {
    ctgError("table type error, expected:%d, actual:%d", TSDB_SUPER_TABLE, output->tbMeta->tableType);
    CTG_ERR_JRET(TSDB_CODE_CTG_INTERNAL_ERROR);
  }    
  
  CTG_ERR_JRET(ctgGetAddDBCache(pCtg, output->dbFName, output->dbId, &dbCache));
  if (NULL == dbCache) {
    ctgInfo("conflict db update, ignore this update, dbFName:%s, dbId:%"PRIx64, output->dbFName, output->dbId);
    CTG_ERR_JRET(TSDB_CODE_CTG_INTERNAL_ERROR);
  }

  if (CTG_IS_META_TABLE(output->metaType) || CTG_IS_META_BOTH(output->metaType)) {
    int32_t metaSize = CTG_META_SIZE(output->tbMeta);
    
    CTG_ERR_JRET(ctgUpdateTblMeta(pCtg, dbCache, output->dbFName, output->dbId, output->tbName, output->tbMeta, metaSize));
  }

  if (CTG_IS_META_CTABLE(output->metaType) || CTG_IS_META_BOTH(output->metaType)) {
    CTG_ERR_JRET(ctgUpdateTblMeta(pCtg, dbCache, output->dbFName, output->dbId, output->ctbName, (STableMeta *)&output->ctbMeta, sizeof(output->ctbMeta)));
  }

_return:

  if (output) {
    taosMemoryFreeClear(output->tbMeta);
    taosMemoryFreeClear(output);
  }
  
  taosMemoryFreeClear(msg);
  
  CTG_RET(code);
}


int32_t ctgActRemoveStb(SCtgMetaAction *action) {
  int32_t code = 0;
  SCtgRemoveStbMsg *msg = action->data;
  SCatalog* pCtg = msg->pCtg;

  SCtgDBCache *dbCache = NULL;
  ctgGetDBCache(pCtg, msg->dbFName, &dbCache);
  if (NULL == dbCache) {
    return TSDB_CODE_SUCCESS;
  }

  if (msg->dbId && (dbCache->dbId != msg->dbId)) {
    ctgDebug("dbId already modified, dbFName:%s, current:%"PRIx64", dbId:%"PRIx64", stb:%s, suid:%"PRIx64, msg->dbFName, dbCache->dbId, msg->dbId, msg->stbName, msg->suid);
    return TSDB_CODE_SUCCESS;
  }
  
  CTG_LOCK(CTG_WRITE, &dbCache->tbCache.stbLock);
  if (taosHashRemove(dbCache->tbCache.stbCache, &msg->suid, sizeof(msg->suid))) {
    ctgDebug("stb not exist in stbCache, may be removed, dbFName:%s, stb:%s, suid:%"PRIx64, msg->dbFName, msg->stbName, msg->suid);
  } else {
    CTG_CACHE_STAT_SUB(stblNum, 1);
  }

  CTG_LOCK(CTG_READ, &dbCache->tbCache.metaLock);
  if (taosHashRemove(dbCache->tbCache.metaCache, msg->stbName, strlen(msg->stbName))) {  
    ctgError("stb not exist in cache, dbFName:%s, stb:%s, suid:%"PRIx64, msg->dbFName, msg->stbName, msg->suid);
  } else {
    CTG_CACHE_STAT_SUB(tblNum, 1);
  }
  CTG_UNLOCK(CTG_READ, &dbCache->tbCache.metaLock);
  
  CTG_UNLOCK(CTG_WRITE, &dbCache->tbCache.stbLock);
  
  ctgInfo("stb removed from cache, dbFName:%s, stbName:%s, suid:%"PRIx64, msg->dbFName, msg->stbName, msg->suid);

  CTG_ERR_JRET(ctgMetaRentRemove(&msg->pCtg->stbRent, msg->suid, ctgStbVersionSortCompare, ctgStbVersionSearchCompare));
  
  ctgDebug("stb removed from rent, dbFName:%s, stbName:%s, suid:%"PRIx64, msg->dbFName, msg->stbName, msg->suid);
  
_return:

  taosMemoryFreeClear(msg);
  
  CTG_RET(code);
}

int32_t ctgActRemoveTbl(SCtgMetaAction *action) {
  int32_t code = 0;
  SCtgRemoveTblMsg *msg = action->data;
  SCatalog* pCtg = msg->pCtg;

  SCtgDBCache *dbCache = NULL;
  ctgGetDBCache(pCtg, msg->dbFName, &dbCache);
  if (NULL == dbCache) {
    return TSDB_CODE_SUCCESS;
  }

  if (dbCache->dbId != msg->dbId) {
    ctgDebug("dbId already modified, dbFName:%s, current:%"PRIx64", dbId:%"PRIx64", tbName:%s", msg->dbFName, dbCache->dbId, msg->dbId, msg->tbName);
    return TSDB_CODE_SUCCESS;
  }

  CTG_LOCK(CTG_READ, &dbCache->tbCache.metaLock);
  if (taosHashRemove(dbCache->tbCache.metaCache, msg->tbName, strlen(msg->tbName))) {
    CTG_UNLOCK(CTG_READ, &dbCache->tbCache.metaLock);
    ctgError("stb not exist in cache, dbFName:%s, tbName:%s", msg->dbFName, msg->tbName);
    CTG_ERR_RET(TSDB_CODE_CTG_INTERNAL_ERROR);
  } else {
    CTG_CACHE_STAT_SUB(tblNum, 1);
  }
  CTG_UNLOCK(CTG_READ, &dbCache->tbCache.metaLock);

  ctgInfo("table removed from cache, dbFName:%s, tbName:%s", msg->dbFName, msg->tbName);

_return:

  taosMemoryFreeClear(msg);

  CTG_RET(code);
}


void* ctgUpdateThreadFunc(void* param) {
  setThreadName("catalog");

  qInfo("catalog update thread started");

  CTG_LOCK(CTG_READ, &gCtgMgmt.lock);
  
  while (true) {
    tsem_wait(&gCtgMgmt.queue.reqSem);
    
    if (atomic_load_8((int8_t*)&gCtgMgmt.exit)) {
      tsem_post(&gCtgMgmt.queue.rspSem);
      break;
    }

    SCtgMetaAction *action = NULL;
    ctgPopAction(&action);
    SCatalog *pCtg = ((SCtgUpdateMsgHeader *)action->data)->pCtg;

    ctgDebug("process [%s] action", gCtgAction[action->act].name);
    
    (*gCtgAction[action->act].func)(action);

    gCtgMgmt.queue.seqDone = action->seqId;

    if (action->syncReq) {
      tsem_post(&gCtgMgmt.queue.rspSem);
    }

    CTG_RUNTIME_STAT_ADD(qDoneNum, 1); 

    ctgdShowClusterCache(pCtg);
  }

  CTG_UNLOCK(CTG_READ, &gCtgMgmt.lock);

  qInfo("catalog update thread stopped");
  
  return NULL;
}


int32_t ctgStartUpdateThread() {
  TdThreadAttr thAttr;
  taosThreadAttrInit(&thAttr);
  taosThreadAttrSetDetachState(&thAttr, PTHREAD_CREATE_JOINABLE);

  if (taosThreadCreate(&gCtgMgmt.updateThread, &thAttr, ctgUpdateThreadFunc, NULL) != 0) {
    terrno = TAOS_SYSTEM_ERROR(errno);
    CTG_ERR_RET(terrno);
  }
  
  taosThreadAttrDestroy(&thAttr);
  return TSDB_CODE_SUCCESS;
}

int32_t ctgGetTableDistVgInfo(SCatalog* pCtg, void *pRpc, const SEpSet* pMgmtEps, const SName* pTableName, SArray** pVgList) {
  STableMeta *tbMeta = NULL;
  int32_t code = 0;
  SVgroupInfo vgroupInfo = {0};
  SCtgDBCache* dbCache = NULL;
  SArray *vgList = NULL;
  SDBVgInfo *vgInfo = NULL;

  *pVgList = NULL;
  
  CTG_ERR_JRET(ctgGetTableMeta(pCtg, pRpc, pMgmtEps, pTableName, &tbMeta, CTG_FLAG_UNKNOWN_STB));

  char db[TSDB_DB_FNAME_LEN] = {0};
  tNameGetFullDbName(pTableName, db);

  SHashObj *vgHash = NULL;  
  CTG_ERR_JRET(ctgGetDBVgInfo(pCtg, pRpc, pMgmtEps, db, &dbCache, &vgInfo));

  if (dbCache) {
    vgHash = dbCache->vgInfo->vgHash;
  } else {
    vgHash = vgInfo->vgHash;
  }

  if (tbMeta->tableType == TSDB_SUPER_TABLE) {
    CTG_ERR_JRET(ctgGenerateVgList(pCtg, vgHash, pVgList));
  } else {
    // USE HASH METHOD INSTEAD OF VGID IN TBMETA
    ctgError("invalid method to get none stb vgInfo, tbType:%d", tbMeta->tableType);
    CTG_ERR_JRET(TSDB_CODE_CTG_INVALID_INPUT);
    
#if 0  
    int32_t vgId = tbMeta->vgId;
    if (taosHashGetDup(vgHash, &vgId, sizeof(vgId), &vgroupInfo) != 0) {
      ctgWarn("table's vgId not found in vgroup list, vgId:%d, tbName:%s", vgId, tNameGetTableName(pTableName));
      CTG_ERR_JRET(TSDB_CODE_CTG_VG_META_MISMATCH);
    }

    vgList = taosArrayInit(1, sizeof(SVgroupInfo));
    if (NULL == vgList) {
      ctgError("taosArrayInit %d failed", (int32_t)sizeof(SVgroupInfo));
      CTG_ERR_JRET(TSDB_CODE_CTG_MEM_ERROR);    
    }

    if (NULL == taosArrayPush(vgList, &vgroupInfo)) {
      ctgError("taosArrayPush vgroupInfo to array failed, vgId:%d, tbName:%s", vgId, tNameGetTableName(pTableName));
      CTG_ERR_JRET(TSDB_CODE_CTG_INTERNAL_ERROR);
    }

    *pVgList = vgList;
    vgList = NULL;
#endif    
  }

_return:

  if (dbCache) {
    ctgReleaseVgInfo(dbCache);
    ctgReleaseDBCache(pCtg, dbCache);
  }

  taosMemoryFreeClear(tbMeta);

  if (vgInfo) {
    taosHashCleanup(vgInfo->vgHash);
    taosMemoryFreeClear(vgInfo);
  }

  if (vgList) {
    taosArrayDestroy(vgList);
    vgList = NULL;
  }

  CTG_RET(code);
}


int32_t catalogInit(SCatalogCfg *cfg) {
  if (gCtgMgmt.pCluster) {
    qError("catalog already initialized");
    CTG_ERR_RET(TSDB_CODE_CTG_INVALID_INPUT);
  }

  atomic_store_8((int8_t*)&gCtgMgmt.exit, false);

  if (cfg) {
    memcpy(&gCtgMgmt.cfg, cfg, sizeof(*cfg));

    if (gCtgMgmt.cfg.maxDBCacheNum == 0) {
      gCtgMgmt.cfg.maxDBCacheNum = CTG_DEFAULT_CACHE_DB_NUMBER;
    }

    if (gCtgMgmt.cfg.maxTblCacheNum == 0) {
      gCtgMgmt.cfg.maxTblCacheNum = CTG_DEFAULT_CACHE_TBLMETA_NUMBER;
    }

    if (gCtgMgmt.cfg.dbRentSec == 0) {
      gCtgMgmt.cfg.dbRentSec = CTG_DEFAULT_RENT_SECOND;
    }

    if (gCtgMgmt.cfg.stbRentSec == 0) {
      gCtgMgmt.cfg.stbRentSec = CTG_DEFAULT_RENT_SECOND;
    }
  } else {
    gCtgMgmt.cfg.maxDBCacheNum = CTG_DEFAULT_CACHE_DB_NUMBER;
    gCtgMgmt.cfg.maxTblCacheNum = CTG_DEFAULT_CACHE_TBLMETA_NUMBER;
    gCtgMgmt.cfg.dbRentSec = CTG_DEFAULT_RENT_SECOND;
    gCtgMgmt.cfg.stbRentSec = CTG_DEFAULT_RENT_SECOND;
  }

  gCtgMgmt.pCluster = taosHashInit(CTG_DEFAULT_CACHE_CLUSTER_NUMBER, taosGetDefaultHashFunction(TSDB_DATA_TYPE_BIGINT), false, HASH_ENTRY_LOCK);
  if (NULL == gCtgMgmt.pCluster) {
    qError("taosHashInit %d cluster cache failed", CTG_DEFAULT_CACHE_CLUSTER_NUMBER);
    CTG_ERR_RET(TSDB_CODE_CTG_INTERNAL_ERROR);
  }

  CTG_ERR_RET(ctgStartUpdateThread());

  tsem_init(&gCtgMgmt.queue.reqSem, 0, 0);
  tsem_init(&gCtgMgmt.queue.rspSem, 0, 0);

  gCtgMgmt.queue.head = taosMemoryCalloc(1, sizeof(SCtgQNode));
  if (NULL == gCtgMgmt.queue.head) {
    qError("calloc %d failed", (int32_t)sizeof(SCtgQNode));
    CTG_ERR_RET(TSDB_CODE_QRY_OUT_OF_MEMORY);
  }
  gCtgMgmt.queue.tail = gCtgMgmt.queue.head;

  qDebug("catalog initialized, maxDb:%u, maxTbl:%u, dbRentSec:%u, stbRentSec:%u", gCtgMgmt.cfg.maxDBCacheNum, gCtgMgmt.cfg.maxTblCacheNum, gCtgMgmt.cfg.dbRentSec, gCtgMgmt.cfg.stbRentSec);

  return TSDB_CODE_SUCCESS;
}

int32_t catalogGetHandle(uint64_t clusterId, SCatalog** catalogHandle) {
  if (NULL == catalogHandle) {
    CTG_ERR_RET(TSDB_CODE_CTG_INVALID_INPUT);
  }

  if (NULL == gCtgMgmt.pCluster) {
    qError("catalog cluster cache are not ready, clusterId:%"PRIx64, clusterId);
    CTG_ERR_RET(TSDB_CODE_CTG_NOT_READY);
  }

  int32_t code = 0;
  SCatalog *clusterCtg = NULL;

  while (true) {
    SCatalog **ctg = (SCatalog **)taosHashGet(gCtgMgmt.pCluster, (char*)&clusterId, sizeof(clusterId));

    if (ctg && (*ctg)) {
      *catalogHandle = *ctg;
      qDebug("got catalog handle from cache, clusterId:%"PRIx64", CTG:%p", clusterId, *ctg);
      return TSDB_CODE_SUCCESS;
    }

    clusterCtg = taosMemoryCalloc(1, sizeof(SCatalog));
    if (NULL == clusterCtg) {
      qError("calloc %d failed", (int32_t)sizeof(SCatalog));
      CTG_ERR_RET(TSDB_CODE_CTG_MEM_ERROR);
    }

    clusterCtg->clusterId = clusterId;

    CTG_ERR_JRET(ctgMetaRentInit(&clusterCtg->dbRent, gCtgMgmt.cfg.dbRentSec, CTG_RENT_DB));
    CTG_ERR_JRET(ctgMetaRentInit(&clusterCtg->stbRent, gCtgMgmt.cfg.stbRentSec, CTG_RENT_STABLE));

    clusterCtg->dbCache = taosHashInit(gCtgMgmt.cfg.maxDBCacheNum, taosGetDefaultHashFunction(TSDB_DATA_TYPE_BINARY), false, HASH_ENTRY_LOCK);
    if (NULL == clusterCtg->dbCache) {
      qError("taosHashInit %d dbCache failed", CTG_DEFAULT_CACHE_DB_NUMBER);
      CTG_ERR_JRET(TSDB_CODE_CTG_MEM_ERROR);
    }

    SHashObj *metaCache = taosHashInit(gCtgMgmt.cfg.maxTblCacheNum, taosGetDefaultHashFunction(TSDB_DATA_TYPE_BINARY), true, HASH_ENTRY_LOCK);
    if (NULL == metaCache) {
      qError("taosHashInit failed, num:%d", gCtgMgmt.cfg.maxTblCacheNum);
      CTG_ERR_RET(TSDB_CODE_CTG_MEM_ERROR);
    }
    
    code = taosHashPut(gCtgMgmt.pCluster, &clusterId, sizeof(clusterId), &clusterCtg, POINTER_BYTES);
    if (code) {
      if (HASH_NODE_EXIST(code)) {
        ctgFreeHandle(clusterCtg);
        continue;
      }
      
      qError("taosHashPut CTG to cache failed, clusterId:%"PRIx64, clusterId);
      CTG_ERR_JRET(TSDB_CODE_CTG_INTERNAL_ERROR);
    }

    qDebug("add CTG to cache, clusterId:%"PRIx64", CTG:%p", clusterId, clusterCtg);

    break;
  }

  *catalogHandle = clusterCtg;

  CTG_CACHE_STAT_ADD(clusterNum, 1);
  
  return TSDB_CODE_SUCCESS;

_return:

  ctgFreeHandle(clusterCtg);
  
  CTG_RET(code);
}

void catalogFreeHandle(SCatalog* pCtg) {
  if (NULL == pCtg) {
    return;
  }

  if (taosHashRemove(gCtgMgmt.pCluster, &pCtg->clusterId, sizeof(pCtg->clusterId))) {
    ctgWarn("taosHashRemove from cluster failed, may already be freed, clusterId:%"PRIx64, pCtg->clusterId);
    return;
  }

  CTG_CACHE_STAT_SUB(clusterNum, 1);

  uint64_t clusterId = pCtg->clusterId;
  
  ctgFreeHandle(pCtg);
  
  ctgInfo("handle freed, culsterId:%"PRIx64, clusterId);
}

int32_t catalogGetDBVgVersion(SCatalog* pCtg, const char* dbFName, int32_t* version, int64_t* dbId, int32_t *tableNum) {
  CTG_API_ENTER();

  if (NULL == pCtg || NULL == dbFName || NULL == version || NULL == dbId) {
    CTG_API_LEAVE(TSDB_CODE_CTG_INVALID_INPUT);
  }

  SCtgDBCache *dbCache = NULL;
  bool inCache = false;
  int32_t code = 0;

  CTG_ERR_JRET(ctgAcquireVgInfoFromCache(pCtg, dbFName, &dbCache, &inCache));
  if (!inCache) {
    *version = CTG_DEFAULT_INVALID_VERSION;
    CTG_API_LEAVE(TSDB_CODE_SUCCESS);
  }

  *version = dbCache->vgInfo->vgVersion;
  *dbId = dbCache->dbId;
  *tableNum = dbCache->vgInfo->numOfTable;

  ctgReleaseVgInfo(dbCache);
  ctgReleaseDBCache(pCtg, dbCache);

  ctgDebug("Got db vgVersion from cache, dbFName:%s, vgVersion:%d", dbFName, *version);

  CTG_API_LEAVE(TSDB_CODE_SUCCESS);

_return:

  CTG_API_LEAVE(code);
}

int32_t catalogGetDBVgInfo(SCatalog* pCtg, void *pRpc, const SEpSet* pMgmtEps, const char* dbFName, SArray** vgroupList) {
  CTG_API_ENTER();

  if (NULL == pCtg || NULL == dbFName || NULL == pRpc || NULL == pMgmtEps || NULL == vgroupList) {
    CTG_API_LEAVE(TSDB_CODE_CTG_INVALID_INPUT);
  }

  SCtgDBCache* dbCache = NULL;
  int32_t code = 0;
  SArray *vgList = NULL;
  SHashObj *vgHash = NULL;
  SDBVgInfo *vgInfo = NULL;
  CTG_ERR_JRET(ctgGetDBVgInfo(pCtg, pRpc, pMgmtEps, dbFName, &dbCache, &vgInfo));
  if (dbCache) {
    vgHash = dbCache->vgInfo->vgHash;
  } else {
    vgHash = vgInfo->vgHash;
  }

  CTG_ERR_JRET(ctgGenerateVgList(pCtg, vgHash, &vgList));

  *vgroupList = vgList;
  vgList = NULL;

_return:

  if (dbCache) {
    ctgReleaseVgInfo(dbCache);
    ctgReleaseDBCache(pCtg, dbCache);
  }

  if (vgInfo) {
    taosHashCleanup(vgInfo->vgHash);
    taosMemoryFreeClear(vgInfo);
  }

  CTG_API_LEAVE(code);  
}


int32_t catalogUpdateDBVgInfo(SCatalog* pCtg, const char* dbFName, uint64_t dbId, SDBVgInfo* dbInfo) {
  CTG_API_ENTER();

  int32_t code = 0;
  
  if (NULL == pCtg || NULL == dbFName || NULL == dbInfo) {
    ctgFreeVgInfo(dbInfo);
    CTG_ERR_JRET(TSDB_CODE_CTG_INVALID_INPUT);
  }

  code = ctgPushUpdateVgMsgInQueue(pCtg, dbFName, dbId, dbInfo, false);

_return:

  CTG_API_LEAVE(code);
}


int32_t catalogRemoveDB(SCatalog* pCtg, const char* dbFName, uint64_t dbId) {
  CTG_API_ENTER();

  int32_t code = 0;
  
  if (NULL == pCtg || NULL == dbFName) {
    CTG_API_LEAVE(TSDB_CODE_CTG_INVALID_INPUT);
  }

  if (NULL == pCtg->dbCache) {
    CTG_API_LEAVE(TSDB_CODE_SUCCESS);
  }

  CTG_ERR_JRET(ctgPushRmDBMsgInQueue(pCtg, dbFName, dbId));

  CTG_API_LEAVE(TSDB_CODE_SUCCESS);
  
_return:

  CTG_API_LEAVE(code);
}

int32_t catalogUpdateVgEpSet(SCatalog* pCtg, const char* dbFName, int32_t vgId, SEpSet *epSet) {

}

int32_t catalogRemoveTableMeta(SCatalog* pCtg, const SName* pTableName) {
  CTG_API_ENTER();

  int32_t code = 0;
  
  if (NULL == pCtg || NULL == pTableName) {
    CTG_API_LEAVE(TSDB_CODE_CTG_INVALID_INPUT);
  }

  if (NULL == pCtg->dbCache) {
    CTG_API_LEAVE(TSDB_CODE_SUCCESS);
  }

  STableMeta *tblMeta = NULL;
  bool inCache = false;
  uint64_t dbId = 0;
  CTG_ERR_JRET(ctgGetTableMetaFromCache(pCtg, pTableName, &tblMeta, &inCache, 0, &dbId));

  if (!inCache) {
    ctgDebug("table already not in cache, db:%s, tblName:%s", pTableName->dbname, pTableName->tname);
    goto _return;
  }

  char dbFName[TSDB_DB_FNAME_LEN];
  tNameGetFullDbName(pTableName, dbFName);
  
  if (TSDB_SUPER_TABLE == tblMeta->tableType) {
    CTG_ERR_JRET(ctgPushRmStbMsgInQueue(pCtg, dbFName, dbId, pTableName->tname, tblMeta->suid, true));
  } else {
    CTG_ERR_JRET(ctgPushRmTblMsgInQueue(pCtg, dbFName, dbId, pTableName->tname, true));
  }

 
_return:

  taosMemoryFreeClear(tblMeta);

  CTG_API_LEAVE(code);
}


int32_t catalogRemoveStbMeta(SCatalog* pCtg, const char* dbFName, uint64_t dbId, const char* stbName, uint64_t suid) {
  CTG_API_ENTER();

  int32_t code = 0;
  
  if (NULL == pCtg || NULL == dbFName || NULL == stbName) {
    CTG_API_LEAVE(TSDB_CODE_CTG_INVALID_INPUT);
  }

  if (NULL == pCtg->dbCache) {
    CTG_API_LEAVE(TSDB_CODE_SUCCESS);
  }

  CTG_ERR_JRET(ctgPushRmStbMsgInQueue(pCtg, dbFName, dbId, stbName, suid, true));

  CTG_API_LEAVE(TSDB_CODE_SUCCESS);
  
_return:

  CTG_API_LEAVE(code);
}

int32_t catalogGetIndexMeta(SCatalog* pCtg, void *pTrans, const SEpSet* pMgmtEps, const SName* pTableName, const char *pIndexName, SIndexMeta** pIndexMeta) {

}

int32_t catalogGetTableMeta(SCatalog* pCtg, void *pTrans, const SEpSet* pMgmtEps, const SName* pTableName, STableMeta** pTableMeta) {
  CTG_API_ENTER();

  CTG_API_LEAVE(ctgGetTableMeta(pCtg, pTrans, pMgmtEps, pTableName, pTableMeta, CTG_FLAG_UNKNOWN_STB));
}

int32_t catalogGetSTableMeta(SCatalog* pCtg, void * pTrans, const SEpSet* pMgmtEps, const SName* pTableName, STableMeta** pTableMeta) {
  CTG_API_ENTER();

  CTG_API_LEAVE(ctgGetTableMeta(pCtg, pTrans, pMgmtEps, pTableName, pTableMeta, CTG_FLAG_STB));
}

int32_t catalogUpdateSTableMeta(SCatalog* pCtg, STableMetaRsp *rspMsg) {
  CTG_API_ENTER();

  if (NULL == pCtg || NULL == rspMsg) {
    CTG_API_LEAVE(TSDB_CODE_CTG_INVALID_INPUT);
  }

  STableMetaOutput *output = taosMemoryCalloc(1, sizeof(STableMetaOutput));
  if (NULL == output) {
    ctgError("malloc %d failed", (int32_t)sizeof(STableMetaOutput));
    CTG_API_LEAVE(TSDB_CODE_CTG_MEM_ERROR);
  }
  
  int32_t code = 0;

  strcpy(output->dbFName, rspMsg->dbFName);
  strcpy(output->tbName, rspMsg->tbName);

  output->dbId = rspMsg->dbId;
  
  SET_META_TYPE_TABLE(output->metaType);
  
  CTG_ERR_JRET(queryCreateTableMetaFromMsg(rspMsg, true, &output->tbMeta));

  CTG_ERR_JRET(ctgPushUpdateTblMsgInQueue(pCtg, output, false));

  CTG_API_LEAVE(code);
  
_return:

  taosMemoryFreeClear(output->tbMeta);
  taosMemoryFreeClear(output);
  
  CTG_API_LEAVE(code);
}

int32_t catalogRefreshDBVgInfo(SCatalog* pCtg, void *pTrans, const SEpSet* pMgmtEps, const char* dbFName) {
  CTG_API_ENTER();

  if (NULL == pCtg || NULL == pTrans || NULL == pMgmtEps || NULL == dbFName) {
    CTG_API_LEAVE(TSDB_CODE_CTG_INVALID_INPUT);
  }

  CTG_API_LEAVE(ctgRefreshDBVgInfo(pCtg, pTrans, pMgmtEps, dbFName));
}

int32_t catalogRefreshTableMeta(SCatalog* pCtg, void *pTrans, const SEpSet* pMgmtEps, const SName* pTableName, int32_t isSTable) {
  CTG_API_ENTER();

  if (NULL == pCtg || NULL == pTrans || NULL == pMgmtEps || NULL == pTableName) {
    CTG_API_LEAVE(TSDB_CODE_CTG_INVALID_INPUT);
  }

  CTG_API_LEAVE(ctgRefreshTblMeta(pCtg, pTrans, pMgmtEps, pTableName, CTG_FLAG_FORCE_UPDATE | CTG_FLAG_MAKE_STB(isSTable), NULL, true));
}

int32_t catalogRefreshGetTableMeta(SCatalog* pCtg, void *pTrans, const SEpSet* pMgmtEps, const SName* pTableName, STableMeta** pTableMeta, int32_t isSTable) {
  CTG_API_ENTER();

  CTG_API_LEAVE(ctgGetTableMeta(pCtg, pTrans, pMgmtEps, pTableName, pTableMeta, CTG_FLAG_FORCE_UPDATE | CTG_FLAG_MAKE_STB(isSTable)));
}

int32_t catalogGetTableDistVgInfo(SCatalog* pCtg, void *pRpc, const SEpSet* pMgmtEps, const SName* pTableName, SArray** pVgList) {
  CTG_API_ENTER();

  if (NULL == pCtg || NULL == pRpc || NULL == pMgmtEps || NULL == pTableName || NULL == pVgList) {
    CTG_API_LEAVE(TSDB_CODE_CTG_INVALID_INPUT);
  }

  if (CTG_IS_INF_DBNAME(pTableName->dbname)) {
    ctgError("no valid vgInfo for db, dbname:%s", pTableName->dbname);
    CTG_API_LEAVE(TSDB_CODE_CTG_INVALID_INPUT);
  }

  int32_t code = 0;

  while (true) {
    code = ctgGetTableDistVgInfo(pCtg, pRpc, pMgmtEps, pTableName, pVgList);
    if (code) {
      if (TSDB_CODE_CTG_VG_META_MISMATCH == code) {
        CTG_ERR_JRET(ctgRefreshTblMeta(pCtg, pRpc, pMgmtEps, pTableName, CTG_FLAG_FORCE_UPDATE | CTG_FLAG_MAKE_STB(CTG_FLAG_UNKNOWN_STB), NULL, true));

        char dbFName[TSDB_DB_FNAME_LEN] = {0};
        tNameGetFullDbName(pTableName, dbFName);        
        CTG_ERR_JRET(ctgRefreshDBVgInfo(pCtg, pRpc, pMgmtEps, dbFName));
        
        continue;
      }
    }

    break;
  }

_return:

  CTG_API_LEAVE(code);
}


int32_t catalogGetTableHashVgroup(SCatalog *pCtg, void *pTrans, const SEpSet *pMgmtEps, const SName *pTableName, SVgroupInfo *pVgroup) {
  CTG_API_ENTER();

  if (CTG_IS_INF_DBNAME(pTableName->dbname)) {
    ctgError("no valid vgInfo for db, dbname:%s", pTableName->dbname);
    CTG_API_LEAVE(TSDB_CODE_CTG_INVALID_INPUT);
  }

  SCtgDBCache* dbCache = NULL;
  int32_t code = 0;
  char db[TSDB_DB_FNAME_LEN] = {0};
  tNameGetFullDbName(pTableName, db);

  SDBVgInfo *vgInfo = NULL;
  CTG_ERR_JRET(ctgGetDBVgInfo(pCtg, pTrans, pMgmtEps, db, &dbCache, &vgInfo));

  CTG_ERR_JRET(ctgGetVgInfoFromHashValue(pCtg, vgInfo ? vgInfo : dbCache->vgInfo, pTableName, pVgroup));

_return:

  if (dbCache) {
    ctgReleaseVgInfo(dbCache);
    ctgReleaseDBCache(pCtg, dbCache);
  }

  if (vgInfo) {
    taosHashCleanup(vgInfo->vgHash);
    taosMemoryFreeClear(vgInfo);
  }

  CTG_API_LEAVE(code);
}


int32_t catalogGetAllMeta(SCatalog* pCtg, void *pTrans, const SEpSet* pMgmtEps, const SCatalogReq* pReq, SMetaData* pRsp) {
  CTG_API_ENTER();

  if (NULL == pCtg || NULL == pTrans || NULL == pMgmtEps || NULL == pReq || NULL == pRsp) {
    CTG_API_LEAVE(TSDB_CODE_CTG_INVALID_INPUT);
  }

  int32_t code = 0;
  pRsp->pTableMeta = NULL;

  if (pReq->pTableName) {
    int32_t tbNum = (int32_t)taosArrayGetSize(pReq->pTableName);
    if (tbNum <= 0) {
      ctgError("empty table name list, tbNum:%d", tbNum);
      CTG_ERR_JRET(TSDB_CODE_CTG_INVALID_INPUT);
    }

    pRsp->pTableMeta = taosArrayInit(tbNum, POINTER_BYTES);
    if (NULL == pRsp->pTableMeta) {
      ctgError("taosArrayInit %d failed", tbNum);
      CTG_ERR_JRET(TSDB_CODE_CTG_MEM_ERROR);
    }
    
    for (int32_t i = 0; i < tbNum; ++i) {
      SName *name = taosArrayGet(pReq->pTableName, i);
      STableMeta *pTableMeta = NULL;
      
      CTG_ERR_JRET(ctgGetTableMeta(pCtg, pTrans, pMgmtEps, name, &pTableMeta, CTG_FLAG_UNKNOWN_STB));

      if (NULL == taosArrayPush(pRsp->pTableMeta, &pTableMeta)) {
        ctgError("taosArrayPush failed, idx:%d", i);
        taosMemoryFreeClear(pTableMeta);
        CTG_ERR_JRET(TSDB_CODE_CTG_MEM_ERROR);
      }
    }
  }

  if (pReq->qNodeRequired) {
    CTG_ERR_JRET(ctgGetQnodeListFromMnode(pCtg, pTrans, pMgmtEps, &pRsp->pEpSetList));
  }

  CTG_API_LEAVE(TSDB_CODE_SUCCESS);

_return:  

  if (pRsp->pTableMeta) {
    int32_t aSize = taosArrayGetSize(pRsp->pTableMeta);
    for (int32_t i = 0; i < aSize; ++i) {
      STableMeta *pMeta = taosArrayGetP(pRsp->pTableMeta, i);
      taosMemoryFreeClear(pMeta);
    }
    
    taosArrayDestroy(pRsp->pTableMeta);
    pRsp->pTableMeta = NULL;
  }
  
  CTG_API_LEAVE(code);
}

int32_t catalogGetQnodeList(SCatalog* pCtg, void *pRpc, const SEpSet* pMgmtEps, SArray* pQnodeList) {
  CTG_API_ENTER();
  
  int32_t code = 0;
  if (NULL == pCtg || NULL == pRpc  || NULL == pMgmtEps || NULL == pQnodeList) {
    CTG_API_LEAVE(TSDB_CODE_CTG_INVALID_INPUT);
  }

  CTG_ERR_JRET(ctgGetQnodeListFromMnode(pCtg, pRpc, pMgmtEps, &pQnodeList));

_return:

  CTG_API_LEAVE(TSDB_CODE_SUCCESS);
}

int32_t catalogGetExpiredSTables(SCatalog* pCtg, SSTableMetaVersion **stables, uint32_t *num) {
  CTG_API_ENTER();

  if (NULL == pCtg || NULL == stables || NULL == num) {
    CTG_API_LEAVE(TSDB_CODE_CTG_INVALID_INPUT);
  }

  CTG_API_LEAVE(ctgMetaRentGet(&pCtg->stbRent, (void **)stables, num, sizeof(SSTableMetaVersion)));
}

int32_t catalogGetExpiredDBs(SCatalog* pCtg, SDbVgVersion **dbs, uint32_t *num) {
  CTG_API_ENTER();
  
  if (NULL == pCtg || NULL == dbs || NULL == num) {
    CTG_API_LEAVE(TSDB_CODE_CTG_INVALID_INPUT);
  }

  CTG_API_LEAVE(ctgMetaRentGet(&pCtg->dbRent, (void **)dbs, num, sizeof(SDbVgVersion)));
}


void catalogDestroy(void) {
  qInfo("start to destroy catalog");
  
  if (NULL == gCtgMgmt.pCluster || atomic_load_8((int8_t*)&gCtgMgmt.exit)) {
    return;
  }

  atomic_store_8((int8_t*)&gCtgMgmt.exit, true);

  tsem_post(&gCtgMgmt.queue.reqSem);
  tsem_post(&gCtgMgmt.queue.rspSem);

  while (CTG_IS_LOCKED(&gCtgMgmt.lock)) {
    taosUsleep(1);
  }
  
  CTG_LOCK(CTG_WRITE, &gCtgMgmt.lock);

  SCatalog *pCtg = NULL;
  void *pIter = taosHashIterate(gCtgMgmt.pCluster, NULL);
  while (pIter) {
    pCtg = *(SCatalog **)pIter;

    if (pCtg) {
      catalogFreeHandle(pCtg);
    }
    
    pIter = taosHashIterate(gCtgMgmt.pCluster, pIter);
  }
  
  taosHashCleanup(gCtgMgmt.pCluster);
  gCtgMgmt.pCluster = NULL;

  CTG_UNLOCK(CTG_WRITE, &gCtgMgmt.lock);

  qInfo("catalog destroyed");
}


<|MERGE_RESOLUTION|>--- conflicted
+++ resolved
@@ -53,185 +53,6 @@
                           }
 };
 
-<<<<<<< HEAD
-=======
-int32_t ctgDbgEnableDebug(char *option) {
-  if (0 == strcasecmp(option, "lock")) {
-    gCTGDebug.lockEnable = true;
-    qDebug("lock debug enabled");
-    return TSDB_CODE_SUCCESS;
-  }
-
-  if (0 == strcasecmp(option, "cache")) {
-    gCTGDebug.cacheEnable = true;
-    qDebug("cache debug enabled");
-    return TSDB_CODE_SUCCESS;
-  }
-
-  if (0 == strcasecmp(option, "api")) {
-    gCTGDebug.apiEnable = true;
-    qDebug("api debug enabled");
-    return TSDB_CODE_SUCCESS;
-  }
-
-  if (0 == strcasecmp(option, "meta")) {
-    gCTGDebug.metaEnable = true;
-    qDebug("api debug enabled");
-    return TSDB_CODE_SUCCESS;
-  }
-
-  qError("invalid debug option:%s", option);
-  
-  return TSDB_CODE_CTG_INTERNAL_ERROR;
-}
-
-int32_t ctgDbgGetStatNum(char *option, void *res) {
-  if (0 == strcasecmp(option, "runtime.qDoneNum")) {
-    *(uint64_t *)res = atomic_load_64(&gCtgMgmt.stat.runtime.qDoneNum);
-    return TSDB_CODE_SUCCESS;
-  }
-
-  qError("invalid stat option:%s", option);
-  
-  return TSDB_CODE_CTG_INTERNAL_ERROR;
-}
-
-int32_t ctgDbgGetTbMetaNum(SCtgDBCache *dbCache) {
-  return dbCache->tbCache.metaCache ? (int32_t)taosHashGetSize(dbCache->tbCache.metaCache) : 0;
-}
-
-int32_t ctgDbgGetStbNum(SCtgDBCache *dbCache) {
-  return dbCache->tbCache.stbCache ? (int32_t)taosHashGetSize(dbCache->tbCache.stbCache) : 0;
-}
-
-int32_t ctgDbgGetRentNum(SCtgRentMgmt *rent) {
-  int32_t num = 0;
-  for (uint16_t i = 0; i < rent->slotNum; ++i) {
-    SCtgRentSlot *slot = &rent->slots[i];
-    if (NULL == slot->meta) {
-      continue;
-    }
-
-    num += taosArrayGetSize(slot->meta);
-  }
-
-  return num;
-}
-
-int32_t ctgDbgGetClusterCacheNum(SCatalog* pCtg, int32_t type) {
-  if (NULL == pCtg || NULL == pCtg->dbCache) {
-    return 0;
-  }
-
-  switch (type) {
-    case CTG_DBG_DB_NUM:
-      return (int32_t)taosHashGetSize(pCtg->dbCache);
-    case CTG_DBG_DB_RENT_NUM:
-      return ctgDbgGetRentNum(&pCtg->dbRent);
-    case CTG_DBG_STB_RENT_NUM:
-      return ctgDbgGetRentNum(&pCtg->stbRent);
-    default:
-      break;
-  }
-
-  SCtgDBCache *dbCache = NULL;
-  int32_t num = 0;
-  void *pIter = taosHashIterate(pCtg->dbCache, NULL);
-  while (pIter) {
-    dbCache = (SCtgDBCache *)pIter;
-    switch (type) {
-      case CTG_DBG_META_NUM:
-        num += ctgDbgGetTbMetaNum(dbCache);
-        break;
-      case CTG_DBG_STB_NUM:
-        num += ctgDbgGetStbNum(dbCache);
-        break;
-      default:
-        ctgError("invalid type:%d", type);
-        break;
-    }
-    pIter = taosHashIterate(pCtg->dbCache, pIter);
-  }
-
-  return num;
-}
-
-void ctgDbgShowTableMeta(SCatalog* pCtg, const char *tbName, STableMeta* p) {
-  if (!gCTGDebug.metaEnable) {
-    return;
-  }
-
-  STableComInfo *c = &p->tableInfo;
-
-  if (TSDB_CHILD_TABLE == p->tableType) {
-    ctgDebug("table [%s] meta: type:%d, vgId:%d, uid:%" PRIx64 ",suid:%" PRIx64, tbName, p->tableType, p->vgId, p->uid, p->suid);
-    return;
-  } else {
-    ctgDebug("table [%s] meta: type:%d, vgId:%d, uid:%" PRIx64 ",suid:%" PRIx64 ",sv:%d, tv:%d, tagNum:%d, precision:%d, colNum:%d, rowSize:%d",
-     tbName, p->tableType, p->vgId, p->uid, p->suid, p->sversion, p->tversion, c->numOfTags, c->precision, c->numOfColumns, c->rowSize);
-  }
-
-  int32_t colNum = c->numOfColumns + c->numOfTags;
-  for (int32_t i = 0; i < colNum; ++i) {
-    SSchema *s = &p->schema[i];
-    ctgDebug("[%d] name:%s, type:%d, colId:%" PRIi16 ", bytes:%d", i, s->name, s->type, s->colId, s->bytes);
-  }
-}
-
-void ctgDbgShowDBCache(SCatalog* pCtg, SHashObj *dbHash) {
-  if (NULL == dbHash || !gCTGDebug.cacheEnable) {
-    return;
-  }
-
-  int32_t i = 0;
-  SCtgDBCache *dbCache = NULL;
-  void *pIter = taosHashIterate(dbHash, NULL);
-  while (pIter) {
-    char *dbFName = NULL;
-    size_t len = 0;
-    
-    dbCache = (SCtgDBCache *)pIter;
-
-    dbFName = taosHashGetKey(pIter, &len);
-
-    int32_t metaNum = dbCache->tbCache.metaCache ? taosHashGetSize(dbCache->tbCache.metaCache) : 0;
-    int32_t stbNum = dbCache->tbCache.stbCache ? taosHashGetSize(dbCache->tbCache.stbCache) : 0;
-    int32_t vgVersion = CTG_DEFAULT_INVALID_VERSION;
-    int32_t hashMethod = -1;
-    int32_t vgNum = 0;
-
-    if (dbCache->vgInfo) {
-      vgVersion = dbCache->vgInfo->vgVersion;
-      hashMethod = dbCache->vgInfo->hashMethod;
-      if (dbCache->vgInfo->vgHash) {
-        vgNum = taosHashGetSize(dbCache->vgInfo->vgHash);
-      }
-    }
-    
-    ctgDebug("[%d] db [%.*s][%"PRIx64"] %s: metaNum:%d, stbNum:%d, vgVersion:%d, hashMethod:%d, vgNum:%d",
-      i, (int32_t)len, dbFName, dbCache->dbId, dbCache->deleted?"deleted":"", metaNum, stbNum, vgVersion, hashMethod, vgNum);
-
-    pIter = taosHashIterate(dbHash, pIter);
-  }
-}
-
-
-
-
-void ctgDbgShowClusterCache(SCatalog* pCtg) {
-  if (!gCTGDebug.cacheEnable || NULL == pCtg) {
-    return;
-  }
-
-  ctgDebug("## cluster %"PRIx64" %p cache Info ##", pCtg->clusterId, pCtg);
-  ctgDebug("db:%d meta:%d stb:%d dbRent:%d stbRent:%d", ctgDbgGetClusterCacheNum(pCtg, CTG_DBG_DB_NUM), ctgDbgGetClusterCacheNum(pCtg, CTG_DBG_META_NUM),
-    ctgDbgGetClusterCacheNum(pCtg, CTG_DBG_STB_NUM), ctgDbgGetClusterCacheNum(pCtg, CTG_DBG_DB_RENT_NUM), ctgDbgGetClusterCacheNum(pCtg, CTG_DBG_STB_RENT_NUM));    
-  
-  ctgDbgShowDBCache(pCtg, pCtg->dbCache);
-}
-
->>>>>>> 47fe8bd9
-
 void ctgFreeMetaRent(SCtgRentMgmt *mgmt) {
   if (NULL == mgmt->slots) {
     return;
