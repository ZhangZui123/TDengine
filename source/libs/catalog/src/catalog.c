/*
 * Copyright (c) 2019 TAOS Data, Inc. <jhtao@taosdata.com>
 *
 * This program is free software: you can use, redistribute, and/or modify
 * it under the terms of the GNU Affero General Public License, version 3
 * or later ("AGPL"), as published by the Free Software Foundation.
 *
 * This program is distributed in the hope that it will be useful, but WITHOUT
 * ANY WARRANTY; without even the implied warranty of MERCHANTABILITY or
 * FITNESS FOR A PARTICULAR PURPOSE.
 *
 * You should have received a copy of the GNU Affero General Public License
 * along with this program. If not, see <http://www.gnu.org/licenses/>.
 */

#include "trpc.h"
#include "query.h"
#include "tname.h"
#include "catalogInt.h"

int32_t ctgActUpdateVg(SCtgMetaAction *action);
int32_t ctgActUpdateTbl(SCtgMetaAction *action);
int32_t ctgActRemoveDB(SCtgMetaAction *action);
int32_t ctgActRemoveStb(SCtgMetaAction *action);
int32_t ctgActRemoveTbl(SCtgMetaAction *action);

SCatalogMgmt gCtgMgmt = {0};
SCtgDebug gCTGDebug = {0};
SCtgAction gCtgAction[CTG_ACT_MAX] = {{
                            CTG_ACT_UPDATE_VG,
                            "update vgInfo",
                            ctgActUpdateVg
                          },
                          {
                            CTG_ACT_UPDATE_TBL,
                            "update tbMeta",
                            ctgActUpdateTbl
                          },
                          {
                            CTG_ACT_REMOVE_DB,
                            "remove DB",
                            ctgActRemoveDB
                          },
                          {
                            CTG_ACT_REMOVE_STB,
                            "remove stbMeta",
                            ctgActRemoveStb
                          },
                          {
                            CTG_ACT_REMOVE_TBL,
                            "remove tbMeta",
                            ctgActRemoveTbl
                          }
};

int32_t ctgDbgEnableDebug(char *option) {
  if (0 == strcasecmp(option, "lock")) {
    gCTGDebug.lockEnable = true;
    qDebug("lock debug enabled");
    return TSDB_CODE_SUCCESS;
  }

  if (0 == strcasecmp(option, "cache")) {
    gCTGDebug.cacheEnable = true;
    qDebug("cache debug enabled");
    return TSDB_CODE_SUCCESS;
  }

  if (0 == strcasecmp(option, "api")) {
    gCTGDebug.apiEnable = true;
    qDebug("api debug enabled");
    return TSDB_CODE_SUCCESS;
  }

  if (0 == strcasecmp(option, "meta")) {
    gCTGDebug.metaEnable = true;
    qDebug("api debug enabled");
    return TSDB_CODE_SUCCESS;
  }

  qError("invalid debug option:%s", option);
  
  return TSDB_CODE_CTG_INTERNAL_ERROR;
}

int32_t ctgDbgGetStatNum(char *option, void *res) {
  if (0 == strcasecmp(option, "runtime.qDoneNum")) {
    *(uint64_t *)res = atomic_load_64(&gCtgMgmt.stat.runtime.qDoneNum);
    return TSDB_CODE_SUCCESS;
  }

  qError("invalid stat option:%s", option);
  
  return TSDB_CODE_CTG_INTERNAL_ERROR;
}

int32_t ctgDbgGetTbMetaNum(SCtgDBCache *dbCache) {
  return dbCache->tbCache.metaCache ? (int32_t)taosHashGetSize(dbCache->tbCache.metaCache) : 0;
}

int32_t ctgDbgGetStbNum(SCtgDBCache *dbCache) {
  return dbCache->tbCache.stbCache ? (int32_t)taosHashGetSize(dbCache->tbCache.stbCache) : 0;
}

int32_t ctgDbgGetRentNum(SCtgRentMgmt *rent) {
  int32_t num = 0;
  for (uint16_t i = 0; i < rent->slotNum; ++i) {
    SCtgRentSlot *slot = &rent->slots[i];
    if (NULL == slot->meta) {
      continue;
    }

    num += taosArrayGetSize(slot->meta);
  }

  return num;
}

int32_t ctgDbgGetClusterCacheNum(SCatalog* pCtg, int32_t type) {
  if (NULL == pCtg || NULL == pCtg->dbCache) {
    return 0;
  }

  switch (type) {
    case CTG_DBG_DB_NUM:
      return (int32_t)taosHashGetSize(pCtg->dbCache);
    case CTG_DBG_DB_RENT_NUM:
      return ctgDbgGetRentNum(&pCtg->dbRent);
    case CTG_DBG_STB_RENT_NUM:
      return ctgDbgGetRentNum(&pCtg->stbRent);
    default:
      break;
  }

  SCtgDBCache *dbCache = NULL;
  int32_t num = 0;
  void *pIter = taosHashIterate(pCtg->dbCache, NULL);
  while (pIter) {
    dbCache = (SCtgDBCache *)pIter;
    switch (type) {
      case CTG_DBG_META_NUM:
        num += ctgDbgGetTbMetaNum(dbCache);
        break;
      case CTG_DBG_STB_NUM:
        num += ctgDbgGetStbNum(dbCache);
        break;
      default:
        ctgError("invalid type:%d", type);
        break;
    }
    pIter = taosHashIterate(pCtg->dbCache, pIter);
  }

  return num;
}

void ctgDbgShowTableMeta(SCatalog* pCtg, const char *tbName, STableMeta* p) {
  if (!gCTGDebug.metaEnable) {
    return;
  }

  STableComInfo *c = &p->tableInfo;

  if (TSDB_CHILD_TABLE == p->tableType) {
    ctgDebug("table [%s] meta: type:%d, vgId:%d, uid:%" PRIx64 ",suid:%" PRIx64, tbName, p->tableType, p->vgId, p->uid, p->suid);
    return;
  } else {
    ctgDebug("table [%s] meta: type:%d, vgId:%d, uid:%" PRIx64 ",suid:%" PRIx64 ",sv:%d, tv:%d, tagNum:%d, precision:%d, colNum:%d, rowSize:%d",
     tbName, p->tableType, p->vgId, p->uid, p->suid, p->sversion, p->tversion, c->numOfTags, c->precision, c->numOfColumns, c->rowSize);
  }

  int32_t colNum = c->numOfColumns + c->numOfTags;
  for (int32_t i = 0; i < colNum; ++i) {
    SSchema *s = &p->schema[i];
    ctgDebug("[%d] name:%s, type:%d, colId:%d, bytes:%d", i, s->name, s->type, s->colId, s->bytes);
  }
}

void ctgDbgShowDBCache(SCatalog* pCtg, SHashObj *dbHash) {
  if (NULL == dbHash || !gCTGDebug.cacheEnable) {
    return;
  }

  int32_t i = 0;
  SCtgDBCache *dbCache = NULL;
  void *pIter = taosHashIterate(dbHash, NULL);
  while (pIter) {
    char *dbFName = NULL;
    size_t len = 0;
    
    dbCache = (SCtgDBCache *)pIter;

    dbFName = taosHashGetKey(pIter, &len);

    int32_t metaNum = dbCache->tbCache.metaCache ? taosHashGetSize(dbCache->tbCache.metaCache) : 0;
    int32_t stbNum = dbCache->tbCache.stbCache ? taosHashGetSize(dbCache->tbCache.stbCache) : 0;
    int32_t vgVersion = CTG_DEFAULT_INVALID_VERSION;
    int32_t hashMethod = -1;
    int32_t vgNum = 0;

    if (dbCache->vgInfo) {
      vgVersion = dbCache->vgInfo->vgVersion;
      hashMethod = dbCache->vgInfo->hashMethod;
      if (dbCache->vgInfo->vgHash) {
        vgNum = taosHashGetSize(dbCache->vgInfo->vgHash);
      }
    }
    
    ctgDebug("[%d] db [%.*s][%"PRIx64"] %s: metaNum:%d, stbNum:%d, vgVersion:%d, hashMethod:%d, vgNum:%d",
      i, (int32_t)len, dbFName, dbCache->dbId, dbCache->deleted?"deleted":"", metaNum, stbNum, vgVersion, hashMethod, vgNum);

    pIter = taosHashIterate(dbHash, pIter);
  }
}




void ctgDbgShowClusterCache(SCatalog* pCtg) {
  if (!gCTGDebug.cacheEnable || NULL == pCtg) {
    return;
  }

  ctgDebug("## cluster %"PRIx64" %p cache Info ##", pCtg->clusterId, pCtg);
  ctgDebug("db:%d meta:%d stb:%d dbRent:%d stbRent:%d", ctgDbgGetClusterCacheNum(pCtg, CTG_DBG_DB_NUM), ctgDbgGetClusterCacheNum(pCtg, CTG_DBG_META_NUM),
    ctgDbgGetClusterCacheNum(pCtg, CTG_DBG_STB_NUM), ctgDbgGetClusterCacheNum(pCtg, CTG_DBG_DB_RENT_NUM), ctgDbgGetClusterCacheNum(pCtg, CTG_DBG_STB_RENT_NUM));    
  
  ctgDbgShowDBCache(pCtg, pCtg->dbCache);
}


void ctgFreeMetaRent(SCtgRentMgmt *mgmt) {
  if (NULL == mgmt->slots) {
    return;
  }

  for (int32_t i = 0; i < mgmt->slotNum; ++i) {
    SCtgRentSlot *slot = &mgmt->slots[i];
    if (slot->meta) {
      taosArrayDestroy(slot->meta);
      slot->meta = NULL;
    }
  }

  taosMemoryFreeClear(mgmt->slots);
}


void ctgFreeTableMetaCache(SCtgTbMetaCache *cache) {
  CTG_LOCK(CTG_WRITE, &cache->stbLock);
  if (cache->stbCache) {
    taosHashCleanup(cache->stbCache);
    cache->stbCache = NULL;
  }
  CTG_UNLOCK(CTG_WRITE, &cache->stbLock);

  CTG_LOCK(CTG_WRITE, &cache->metaLock);
  if (cache->metaCache) {
    taosHashCleanup(cache->metaCache);
    cache->metaCache = NULL;
  }
  CTG_UNLOCK(CTG_WRITE, &cache->metaLock);
}

void ctgFreeVgInfo(SDBVgInfo *vgInfo) {
  if (NULL == vgInfo) {
    return;
  }

  if (vgInfo->vgHash) {
    taosHashCleanup(vgInfo->vgHash);
    vgInfo->vgHash = NULL;
  }
  
  taosMemoryFreeClear(vgInfo);
}

void ctgFreeDbCache(SCtgDBCache *dbCache) {
  if (NULL == dbCache) {
    return;
  }

  CTG_LOCK(CTG_WRITE, &dbCache->vgLock);
  ctgFreeVgInfo (dbCache->vgInfo);
  CTG_UNLOCK(CTG_WRITE, &dbCache->vgLock);

  ctgFreeTableMetaCache(&dbCache->tbCache);
}


void ctgFreeHandle(SCatalog* pCtg) {
  ctgFreeMetaRent(&pCtg->dbRent);
  ctgFreeMetaRent(&pCtg->stbRent);
  
  if (pCtg->dbCache) {
    void *pIter = taosHashIterate(pCtg->dbCache, NULL);
    while (pIter) {
      SCtgDBCache *dbCache = pIter;

      atomic_store_8(&dbCache->deleted, 1);

      ctgFreeDbCache(dbCache);
            
      pIter = taosHashIterate(pCtg->dbCache, pIter);
    }  

    taosHashCleanup(pCtg->dbCache);
  }
  
  taosMemoryFree(pCtg);
}



void ctgWaitAction(SCtgMetaAction *action) {
  while (true) {
    tsem_wait(&gCtgMgmt.queue.rspSem);
    
    if (atomic_load_8((int8_t*)&gCtgMgmt.exit)) {
      tsem_post(&gCtgMgmt.queue.rspSem);
      break;
    }

    if (gCtgMgmt.queue.seqDone >= action->seqId) {
      break;
    }

    tsem_post(&gCtgMgmt.queue.rspSem);
    sched_yield();
  }
}

void ctgPopAction(SCtgMetaAction **action) {
  SCtgQNode *orig = gCtgMgmt.queue.head;
  
  SCtgQNode *node = gCtgMgmt.queue.head->next;
  gCtgMgmt.queue.head = gCtgMgmt.queue.head->next;

  CTG_QUEUE_SUB();
  
  taosMemoryFreeClear(orig);

  *action = &node->action;
}


int32_t ctgPushAction(SCatalog* pCtg, SCtgMetaAction *action) {
  SCtgQNode *node = taosMemoryCalloc(1, sizeof(SCtgQNode));
  if (NULL == node) {
    qError("calloc %d failed", (int32_t)sizeof(SCtgQNode));
    CTG_RET(TSDB_CODE_CTG_MEM_ERROR);
  }

  action->seqId = atomic_add_fetch_64(&gCtgMgmt.queue.seqId, 1);
  
  node->action = *action;

  CTG_LOCK(CTG_WRITE, &gCtgMgmt.queue.qlock);
  gCtgMgmt.queue.tail->next = node;
  gCtgMgmt.queue.tail = node;
  CTG_UNLOCK(CTG_WRITE, &gCtgMgmt.queue.qlock);

  CTG_QUEUE_ADD();
  CTG_STAT_ADD(gCtgMgmt.stat.runtime.qNum);

  tsem_post(&gCtgMgmt.queue.reqSem);

  ctgDebug("action [%s] added into queue", gCtgAction[action->act].name);

  if (action->syncReq) {
    ctgWaitAction(action);
  }

  return TSDB_CODE_SUCCESS;
}


int32_t ctgPushRmDBMsgInQueue(SCatalog* pCtg, const char *dbFName, int64_t dbId) {
  int32_t code = 0;
  SCtgMetaAction action= {.act = CTG_ACT_REMOVE_DB};
  SCtgRemoveDBMsg *msg = taosMemoryMalloc(sizeof(SCtgRemoveDBMsg));
  if (NULL == msg) {
    ctgError("malloc %d failed", (int32_t)sizeof(SCtgRemoveDBMsg));
    CTG_ERR_RET(TSDB_CODE_CTG_MEM_ERROR);
  }

  char *p = strchr(dbFName, '.');
  if (p && CTG_IS_INF_DBNAME(p + 1)) {
    dbFName = p + 1;
  }

  msg->pCtg = pCtg;
  strncpy(msg->dbFName, dbFName, sizeof(msg->dbFName));
  msg->dbId = dbId;

  action.data = msg;

  CTG_ERR_JRET(ctgPushAction(pCtg, &action));

  return TSDB_CODE_SUCCESS;

_return:

  taosMemoryFreeClear(action.data);
  CTG_RET(code);
}


int32_t ctgPushRmStbMsgInQueue(SCatalog* pCtg, const char *dbFName, int64_t dbId, const char *stbName, uint64_t suid, bool syncReq) {
  int32_t code = 0;
<<<<<<< HEAD
  SCtgMetaAction action= {.act = CTG_ACT_REMOVE_STB, .syncReq = syncReq};
  SCtgRemoveStbMsg *msg = malloc(sizeof(SCtgRemoveStbMsg));
=======
  SCtgMetaAction action= {.act = CTG_ACT_REMOVE_STB};
  SCtgRemoveStbMsg *msg = taosMemoryMalloc(sizeof(SCtgRemoveStbMsg));
>>>>>>> 6a773532
  if (NULL == msg) {
    ctgError("malloc %d failed", (int32_t)sizeof(SCtgRemoveStbMsg));
    CTG_ERR_RET(TSDB_CODE_CTG_MEM_ERROR);
  }

  msg->pCtg = pCtg;
  strncpy(msg->dbFName, dbFName, sizeof(msg->dbFName));
  strncpy(msg->stbName, stbName, sizeof(msg->stbName));
  msg->dbId = dbId;
  msg->suid = suid;

  action.data = msg;

  CTG_ERR_JRET(ctgPushAction(pCtg, &action));

  return TSDB_CODE_SUCCESS;

_return:

  taosMemoryFreeClear(action.data);
  CTG_RET(code);
}



int32_t ctgPushRmTblMsgInQueue(SCatalog* pCtg, const char *dbFName, int64_t dbId, const char *tbName, bool syncReq) {
  int32_t code = 0;
<<<<<<< HEAD
  SCtgMetaAction action= {.act = CTG_ACT_REMOVE_TBL, .syncReq = syncReq};
  SCtgRemoveTblMsg *msg = malloc(sizeof(SCtgRemoveTblMsg));
=======
  SCtgMetaAction action= {.act = CTG_ACT_REMOVE_TBL};
  SCtgRemoveTblMsg *msg = taosMemoryMalloc(sizeof(SCtgRemoveTblMsg));
>>>>>>> 6a773532
  if (NULL == msg) {
    ctgError("malloc %d failed", (int32_t)sizeof(SCtgRemoveTblMsg));
    CTG_ERR_RET(TSDB_CODE_CTG_MEM_ERROR);
  }

  msg->pCtg = pCtg;
  strncpy(msg->dbFName, dbFName, sizeof(msg->dbFName));
  strncpy(msg->tbName, tbName, sizeof(msg->tbName));
  msg->dbId = dbId;

  action.data = msg;

  CTG_ERR_JRET(ctgPushAction(pCtg, &action));

  return TSDB_CODE_SUCCESS;

_return:

  taosMemoryFreeClear(action.data);
  CTG_RET(code);
}

int32_t ctgPushUpdateVgMsgInQueue(SCatalog* pCtg, const char *dbFName, int64_t dbId, SDBVgInfo* dbInfo, bool syncReq) {
  int32_t code = 0;
  SCtgMetaAction action= {.act = CTG_ACT_UPDATE_VG, .syncReq = syncReq};
  SCtgUpdateVgMsg *msg = taosMemoryMalloc(sizeof(SCtgUpdateVgMsg));
  if (NULL == msg) {
    ctgError("malloc %d failed", (int32_t)sizeof(SCtgUpdateVgMsg));
    ctgFreeVgInfo(dbInfo);
    CTG_ERR_RET(TSDB_CODE_CTG_MEM_ERROR);
  }

  char *p = strchr(dbFName, '.');
  if (p && CTG_IS_INF_DBNAME(p + 1)) {
    dbFName = p + 1;
  }

  strncpy(msg->dbFName, dbFName, sizeof(msg->dbFName));
  msg->pCtg = pCtg;
  msg->dbId = dbId;
  msg->dbInfo = dbInfo;

  action.data = msg;

  CTG_ERR_JRET(ctgPushAction(pCtg, &action));

  return TSDB_CODE_SUCCESS;

_return:

  ctgFreeVgInfo(dbInfo);
  taosMemoryFreeClear(action.data);
  CTG_RET(code);
}

int32_t ctgPushUpdateTblMsgInQueue(SCatalog* pCtg, STableMetaOutput *output, bool syncReq) {
  int32_t code = 0;
<<<<<<< HEAD
  SCtgMetaAction action= {.act = CTG_ACT_UPDATE_TBL, .syncReq = syncReq};
  SCtgUpdateTblMsg *msg = malloc(sizeof(SCtgUpdateTblMsg));
=======
  SCtgMetaAction action= {.act = CTG_ACT_UPDATE_TBL};
  SCtgUpdateTblMsg *msg = taosMemoryMalloc(sizeof(SCtgUpdateTblMsg));
>>>>>>> 6a773532
  if (NULL == msg) {
    ctgError("malloc %d failed", (int32_t)sizeof(SCtgUpdateTblMsg));
    CTG_ERR_RET(TSDB_CODE_CTG_MEM_ERROR);
  }

  char *p = strchr(output->dbFName, '.');
  if (p && CTG_IS_INF_DBNAME(p + 1)) {
    memmove(output->dbFName, p + 1, strlen(p + 1));
  }

  msg->pCtg = pCtg;
  msg->output = output;

  action.data = msg;

  CTG_ERR_JRET(ctgPushAction(pCtg, &action));

  return TSDB_CODE_SUCCESS;
  
_return:

  taosMemoryFreeClear(msg);
  
  CTG_RET(code);
}


int32_t ctgAcquireVgInfo(SCatalog *pCtg, SCtgDBCache *dbCache, bool *inCache) {
  CTG_LOCK(CTG_READ, &dbCache->vgLock);
  
  if (dbCache->deleted) {
    CTG_UNLOCK(CTG_READ, &dbCache->vgLock);

    ctgDebug("db is dropping, dbId:%"PRIx64, dbCache->dbId);
    
    *inCache = false;
    return TSDB_CODE_SUCCESS;
  }

  
  if (NULL == dbCache->vgInfo) {
    CTG_UNLOCK(CTG_READ, &dbCache->vgLock);

    *inCache = false;
    ctgDebug("db vgInfo is empty, dbId:%"PRIx64, dbCache->dbId);
    return TSDB_CODE_SUCCESS;
  }

  *inCache = true;
  
  return TSDB_CODE_SUCCESS;
}

int32_t ctgWAcquireVgInfo(SCatalog *pCtg, SCtgDBCache *dbCache) {
  CTG_LOCK(CTG_WRITE, &dbCache->vgLock);

  if (dbCache->deleted) {
    ctgDebug("db is dropping, dbId:%"PRIx64, dbCache->dbId);
    CTG_UNLOCK(CTG_WRITE, &dbCache->vgLock);
    CTG_ERR_RET(TSDB_CODE_CTG_DB_DROPPED);
  }

  return TSDB_CODE_SUCCESS;
}

void ctgReleaseDBCache(SCatalog *pCtg, SCtgDBCache *dbCache) {
  taosHashRelease(pCtg->dbCache, dbCache);
}

void ctgReleaseVgInfo(SCtgDBCache *dbCache) {
  CTG_UNLOCK(CTG_READ, &dbCache->vgLock);
}

void ctgWReleaseVgInfo(SCtgDBCache *dbCache) {
  CTG_UNLOCK(CTG_WRITE, &dbCache->vgLock);
}


int32_t ctgAcquireDBCacheImpl(SCatalog* pCtg, const char *dbFName, SCtgDBCache **pCache, bool acquire) {
  char *p = strchr(dbFName, '.');
  if (p && CTG_IS_INF_DBNAME(p + 1)) {
    dbFName = p + 1;
  }

  SCtgDBCache *dbCache = NULL;
  if (acquire) {
    dbCache = (SCtgDBCache *)taosHashAcquire(pCtg->dbCache, dbFName, strlen(dbFName));
  } else {
    dbCache = (SCtgDBCache *)taosHashGet(pCtg->dbCache, dbFName, strlen(dbFName));
  }
  
  if (NULL == dbCache) {
    *pCache = NULL;
    ctgDebug("db not in cache, dbFName:%s", dbFName);
    return TSDB_CODE_SUCCESS;
  }

  if (dbCache->deleted) {
    if (acquire) {
      ctgReleaseDBCache(pCtg, dbCache);
    }    
    
    *pCache = NULL;
    ctgDebug("db is removing from cache, dbFName:%s", dbFName);
    return TSDB_CODE_SUCCESS;
  }

  *pCache = dbCache;
    
  return TSDB_CODE_SUCCESS;
}

int32_t ctgAcquireDBCache(SCatalog* pCtg, const char *dbFName, SCtgDBCache **pCache) {
  CTG_RET(ctgAcquireDBCacheImpl(pCtg, dbFName, pCache, true));
}

int32_t ctgGetDBCache(SCatalog* pCtg, const char *dbFName, SCtgDBCache **pCache) {
  CTG_RET(ctgAcquireDBCacheImpl(pCtg, dbFName, pCache, false));
}


int32_t ctgAcquireVgInfoFromCache(SCatalog* pCtg, const char *dbFName, SCtgDBCache **pCache, bool *inCache) {
  if (NULL == pCtg->dbCache) {
    *pCache = NULL;
    *inCache = false;
    ctgWarn("empty db cache, dbFName:%s", dbFName);
    return TSDB_CODE_SUCCESS;
  }

  SCtgDBCache *dbCache = NULL;
  ctgAcquireDBCache(pCtg, dbFName, &dbCache);
  if (NULL == dbCache) {  
    *pCache = NULL;
    *inCache = false;
    return TSDB_CODE_SUCCESS;
  }
  
  ctgAcquireVgInfo(pCtg, dbCache, inCache);
  if (!(*inCache)) {
    ctgReleaseDBCache(pCtg, dbCache);
  
    *pCache = NULL;
    return TSDB_CODE_SUCCESS;
  }

  *pCache = dbCache;
  *inCache = true;

  ctgDebug("Got db vgInfo from cache, dbFName:%s", dbFName);
  
  return TSDB_CODE_SUCCESS;
}

int32_t ctgGetQnodeListFromMnode(SCatalog* pCtg, void *pRpc, const SEpSet* pMgmtEps, SArray **out) {
  char *msg = NULL;
  int32_t msgLen = 0;

  ctgDebug("try to get qnode list from mnode, mgmtEpInUse:%d", pMgmtEps->inUse);

  int32_t code = queryBuildMsg[TMSG_INDEX(TDMT_MND_QNODE_LIST)](NULL, &msg, 0, &msgLen);
  if (code) {
    ctgError("Build qnode list msg failed, error:%s", tstrerror(code));
    CTG_ERR_RET(code);
  }
  
  SRpcMsg rpcMsg = {
      .msgType = TDMT_MND_QNODE_LIST,
      .pCont   = msg,
      .contLen = msgLen,
  };

  SRpcMsg rpcRsp = {0};

  rpcSendRecv(pRpc, (SEpSet*)pMgmtEps, &rpcMsg, &rpcRsp);
  if (TSDB_CODE_SUCCESS != rpcRsp.code) {
    ctgError("error rsp for qnode list, error:%s", tstrerror(rpcRsp.code));
    CTG_ERR_RET(rpcRsp.code);
  }

  code = queryProcessMsgRsp[TMSG_INDEX(TDMT_MND_QNODE_LIST)](out, rpcRsp.pCont, rpcRsp.contLen);
  if (code) {
    ctgError("Process qnode list rsp failed, error:%s", tstrerror(rpcRsp.code));
    CTG_ERR_RET(code);
  }

  ctgDebug("Got qnode list from mnode, listNum:%d", (int32_t)taosArrayGetSize(*out));

  return TSDB_CODE_SUCCESS;
}


int32_t ctgGetDBVgInfoFromMnode(SCatalog* pCtg, void *pRpc, const SEpSet* pMgmtEps, SBuildUseDBInput *input, SUseDbOutput *out) {
  char *msg = NULL;
  int32_t msgLen = 0;

  ctgDebug("try to get db vgInfo from mnode, dbFName:%s", input->db);

  int32_t code = queryBuildMsg[TMSG_INDEX(TDMT_MND_USE_DB)](input, &msg, 0, &msgLen);
  if (code) {
    ctgError("Build use db msg failed, code:%x, db:%s", code, input->db);
    CTG_ERR_RET(code);
  }
  
  SRpcMsg rpcMsg = {
      .msgType = TDMT_MND_USE_DB,
      .pCont   = msg,
      .contLen = msgLen,
  };

  SRpcMsg rpcRsp = {0};

  rpcSendRecv(pRpc, (SEpSet*)pMgmtEps, &rpcMsg, &rpcRsp);
  if (TSDB_CODE_SUCCESS != rpcRsp.code) {
    ctgError("error rsp for use db, error:%s, db:%s", tstrerror(rpcRsp.code), input->db);
    CTG_ERR_RET(rpcRsp.code);
  }

  code = queryProcessMsgRsp[TMSG_INDEX(TDMT_MND_USE_DB)](out, rpcRsp.pCont, rpcRsp.contLen);
  if (code) {
    ctgError("Process use db rsp failed, code:%x, db:%s", code, input->db);
    CTG_ERR_RET(code);
  }

  ctgDebug("Got db vgInfo from mnode, dbFName:%s", input->db);

  return TSDB_CODE_SUCCESS;
}

int32_t ctgIsTableMetaExistInCache(SCatalog* pCtg, char *dbFName, char* tbName, int32_t *exist) {
  if (NULL == pCtg->dbCache) {
    *exist = 0;
    ctgWarn("empty db cache, dbFName:%s, tbName:%s", dbFName, tbName);
    return TSDB_CODE_SUCCESS;
  }

  SCtgDBCache *dbCache = NULL;
  ctgAcquireDBCache(pCtg, dbFName, &dbCache);
  if (NULL == dbCache) {
    *exist = 0;
    return TSDB_CODE_SUCCESS;
  }

  size_t sz = 0;
  CTG_LOCK(CTG_READ, &dbCache->tbCache.metaLock);  
  STableMeta *tbMeta = taosHashGet(dbCache->tbCache.metaCache, tbName, strlen(tbName));
  CTG_UNLOCK(CTG_READ, &dbCache->tbCache.metaLock);
  
  if (NULL == tbMeta) {
    ctgReleaseDBCache(pCtg, dbCache);
    
    *exist = 0;
    ctgDebug("tbmeta not in cache, dbFName:%s, tbName:%s", dbFName, tbName);
    return TSDB_CODE_SUCCESS;
  }

  *exist = 1;

  ctgReleaseDBCache(pCtg, dbCache);
  
  ctgDebug("tbmeta is in cache, dbFName:%s, tbName:%s", dbFName, tbName);
  
  return TSDB_CODE_SUCCESS;
}


int32_t ctgGetTableMetaFromCache(SCatalog* pCtg, const SName* pTableName, STableMeta** pTableMeta, int32_t *exist, int32_t flag, uint64_t *dbId) {
  if (NULL == pCtg->dbCache) {
    *exist = 0;
    ctgWarn("empty tbmeta cache, tbName:%s", pTableName->tname);
    return TSDB_CODE_SUCCESS;
  }

  char dbFName[TSDB_DB_FNAME_LEN] = {0};
  if (CTG_FLAG_IS_INF_DB(flag)) {
    strcpy(dbFName, pTableName->dbname);
  } else {
    tNameGetFullDbName(pTableName, dbFName);
  }

  *pTableMeta = NULL;

  SCtgDBCache *dbCache = NULL;
  ctgAcquireDBCache(pCtg, dbFName, &dbCache);
  if (NULL == dbCache) {
    *exist = 0;
    return TSDB_CODE_SUCCESS;
  }
  
  int32_t sz = 0;
  CTG_LOCK(CTG_READ, &dbCache->tbCache.metaLock);
  int32_t code = taosHashGetDup_m(dbCache->tbCache.metaCache, pTableName->tname, strlen(pTableName->tname), (void **)pTableMeta, &sz);
  CTG_UNLOCK(CTG_READ, &dbCache->tbCache.metaLock);

  if (NULL == *pTableMeta) {
    *exist = 0;
    ctgReleaseDBCache(pCtg, dbCache);
    ctgDebug("tbl not in cache, dbFName:%s, tbName:%s", dbFName, pTableName->tname);
    return TSDB_CODE_SUCCESS;
  }

  *exist = 1;
  if (dbId) {
    *dbId = dbCache->dbId;
  }

  STableMeta* tbMeta = *pTableMeta;

  if (tbMeta->tableType != TSDB_CHILD_TABLE) {
    ctgReleaseDBCache(pCtg, dbCache);
    ctgDebug("Got meta from cache, type:%d, dbFName:%s, tbName:%s", tbMeta->tableType, dbFName, pTableName->tname);
    return TSDB_CODE_SUCCESS;
  }
  
  CTG_LOCK(CTG_READ, &dbCache->tbCache.stbLock);
  
  STableMeta **stbMeta = taosHashGet(dbCache->tbCache.stbCache, &tbMeta->suid, sizeof(tbMeta->suid));
  if (NULL == stbMeta || NULL == *stbMeta) {
    CTG_UNLOCK(CTG_READ, &dbCache->tbCache.stbLock);
    ctgReleaseDBCache(pCtg, dbCache);
    ctgError("stb not in stbCache, suid:%"PRIx64, tbMeta->suid);
    taosMemoryFreeClear(*pTableMeta);
    *exist = 0;
    return TSDB_CODE_SUCCESS;
  }

  if ((*stbMeta)->suid != tbMeta->suid) {    
    CTG_UNLOCK(CTG_READ, &dbCache->tbCache.stbLock);
    ctgReleaseDBCache(pCtg, dbCache);
    taosMemoryFreeClear(*pTableMeta);
    ctgError("stable suid in stbCache mis-match, expected suid:%"PRIx64 ",actual suid:%"PRIx64, tbMeta->suid, (*stbMeta)->suid);
    CTG_ERR_RET(TSDB_CODE_CTG_INTERNAL_ERROR);
  }

  int32_t metaSize = CTG_META_SIZE(*stbMeta);
  *pTableMeta = taosMemoryRealloc(*pTableMeta, metaSize);
  if (NULL == *pTableMeta) {    
    CTG_UNLOCK(CTG_READ, &dbCache->tbCache.stbLock);
    ctgReleaseDBCache(pCtg, dbCache);
    ctgError("realloc size[%d] failed", metaSize);
    CTG_ERR_RET(TSDB_CODE_CTG_MEM_ERROR);
  }

  memcpy(&(*pTableMeta)->sversion, &(*stbMeta)->sversion, metaSize - sizeof(SCTableMeta));

  CTG_UNLOCK(CTG_READ, &dbCache->tbCache.stbLock);

  ctgReleaseDBCache(pCtg, dbCache);

  ctgDebug("Got tbmeta from cache, dbFName:%s, tbName:%s", dbFName, pTableName->tname);
  
  return TSDB_CODE_SUCCESS;
}

int32_t ctgGetTableTypeFromCache(SCatalog* pCtg, const char* dbFName, const char *tableName, int32_t *tbType) {
  if (NULL == pCtg->dbCache) {
    ctgWarn("empty db cache, dbFName:%s, tbName:%s", dbFName, tableName);  
    return TSDB_CODE_SUCCESS;
  }
  
  SCtgDBCache *dbCache = NULL;
  ctgAcquireDBCache(pCtg, dbFName, &dbCache);
  if (NULL == dbCache) {
    return TSDB_CODE_SUCCESS;
  }

  CTG_LOCK(CTG_READ, &dbCache->tbCache.metaLock);
  STableMeta *pTableMeta = (STableMeta *)taosHashAcquire(dbCache->tbCache.metaCache, tableName, strlen(tableName));

  if (NULL == pTableMeta) {
    CTG_UNLOCK(CTG_READ, &dbCache->tbCache.metaLock);
    ctgWarn("tbl not in cache, dbFName:%s, tbName:%s", dbFName, tableName);  
    ctgReleaseDBCache(pCtg, dbCache);
    
    return TSDB_CODE_SUCCESS;
  }

  *tbType = atomic_load_8(&pTableMeta->tableType);

  taosHashRelease(dbCache->tbCache.metaCache, pTableMeta);

  CTG_UNLOCK(CTG_READ, &dbCache->tbCache.metaLock);

  ctgReleaseDBCache(pCtg, dbCache);

  ctgDebug("Got tbtype from cache, dbFName:%s, tbName:%s, type:%d", dbFName, tableName, *tbType);  
  
  return TSDB_CODE_SUCCESS;
}

int32_t ctgGetTableMetaFromMnodeImpl(SCatalog* pCtg, void *pTrans, const SEpSet* pMgmtEps, char *dbFName, char* tbName, STableMetaOutput* output) {
  SBuildTableMetaInput bInput = {.vgId = 0, .dbFName = dbFName, .tbName = tbName};
  char *msg = NULL;
  SEpSet *pVnodeEpSet = NULL;
  int32_t msgLen = 0;

  ctgDebug("try to get table meta from mnode, dbFName:%s, tbName:%s", dbFName, tbName);

  int32_t code = queryBuildMsg[TMSG_INDEX(TDMT_MND_TABLE_META)](&bInput, &msg, 0, &msgLen);
  if (code) {
    ctgError("Build mnode stablemeta msg failed, code:%x", code);
    CTG_ERR_RET(code);
  }

  SRpcMsg rpcMsg = {
      .msgType = TDMT_MND_TABLE_META,
      .pCont   = msg,
      .contLen = msgLen,
  };

  SRpcMsg rpcRsp = {0};

  rpcSendRecv(pTrans, (SEpSet*)pMgmtEps, &rpcMsg, &rpcRsp);
  
  if (TSDB_CODE_SUCCESS != rpcRsp.code) {
    if (CTG_TABLE_NOT_EXIST(rpcRsp.code)) {
      SET_META_TYPE_NULL(output->metaType);
      ctgDebug("stablemeta not exist in mnode, dbFName:%s, tbName:%s", dbFName, tbName);
      return TSDB_CODE_SUCCESS;
    }
    
    ctgError("error rsp for stablemeta from mnode, code:%s, dbFName:%s, tbName:%s", tstrerror(rpcRsp.code), dbFName, tbName);
    CTG_ERR_RET(rpcRsp.code);
  }

  code = queryProcessMsgRsp[TMSG_INDEX(TDMT_MND_TABLE_META)](output, rpcRsp.pCont, rpcRsp.contLen);
  if (code) {
    ctgError("Process mnode stablemeta rsp failed, code:%x, dbFName:%s, tbName:%s", code, dbFName, tbName);
    CTG_ERR_RET(code);
  }

  ctgDebug("Got table meta from mnode, dbFName:%s, tbName:%s", dbFName, tbName);

  return TSDB_CODE_SUCCESS;
}

int32_t ctgGetTableMetaFromMnode(SCatalog* pCtg, void *pTrans, const SEpSet* pMgmtEps, const SName* pTableName, STableMetaOutput* output) {
  char dbFName[TSDB_DB_FNAME_LEN];
  tNameGetFullDbName(pTableName, dbFName);

  return ctgGetTableMetaFromMnodeImpl(pCtg, pTrans, pMgmtEps, dbFName, (char *)pTableName->tname, output);
}

int32_t ctgGetTableMetaFromVnodeImpl(SCatalog* pCtg, void *pTrans, const SEpSet* pMgmtEps, const SName* pTableName, SVgroupInfo *vgroupInfo, STableMetaOutput* output) {
  if (NULL == pCtg || NULL == pTrans || NULL == pMgmtEps || NULL == pTableName || NULL == vgroupInfo || NULL == output) {
    CTG_ERR_RET(TSDB_CODE_CTG_INVALID_INPUT);
  }

  char dbFName[TSDB_DB_FNAME_LEN];
  tNameGetFullDbName(pTableName, dbFName);

  ctgDebug("try to get table meta from vnode, dbFName:%s, tbName:%s", dbFName, tNameGetTableName(pTableName));

  SBuildTableMetaInput bInput = {.vgId = vgroupInfo->vgId, .dbFName = dbFName, .tbName = (char *)tNameGetTableName(pTableName)};
  char *msg = NULL;
  int32_t msgLen = 0;

  int32_t code = queryBuildMsg[TMSG_INDEX(TDMT_VND_TABLE_META)](&bInput, &msg, 0, &msgLen);
  if (code) {
    ctgError("Build vnode tablemeta msg failed, code:%x, dbFName:%s, tbName:%s", code, dbFName, tNameGetTableName(pTableName));
    CTG_ERR_RET(code);
  }

  SRpcMsg rpcMsg = {
      .msgType = TDMT_VND_TABLE_META,
      .pCont   = msg,
      .contLen = msgLen,
  };

  SRpcMsg rpcRsp = {0};
  rpcSendRecv(pTrans, &vgroupInfo->epSet, &rpcMsg, &rpcRsp);
  
  if (TSDB_CODE_SUCCESS != rpcRsp.code) {
    if (CTG_TABLE_NOT_EXIST(rpcRsp.code)) {
      SET_META_TYPE_NULL(output->metaType);
      ctgDebug("tablemeta not exist in vnode, dbFName:%s, tbName:%s", dbFName, tNameGetTableName(pTableName));
      return TSDB_CODE_SUCCESS;
    }
  
    ctgError("error rsp for table meta from vnode, code:%s, dbFName:%s, tbName:%s", tstrerror(rpcRsp.code), dbFName, tNameGetTableName(pTableName));
    CTG_ERR_RET(rpcRsp.code);
  }

  code = queryProcessMsgRsp[TMSG_INDEX(TDMT_VND_TABLE_META)](output, rpcRsp.pCont, rpcRsp.contLen);
  if (code) {
    ctgError("Process vnode tablemeta rsp failed, code:%s, dbFName:%s, tbName:%s", tstrerror(code), dbFName, tNameGetTableName(pTableName));
    CTG_ERR_RET(code);
  }

  ctgDebug("Got table meta from vnode, dbFName:%s, tbName:%s", dbFName, tNameGetTableName(pTableName));
  return TSDB_CODE_SUCCESS;
}

int32_t ctgGetTableMetaFromVnode(SCatalog* pCtg, void *pTrans, const SEpSet* pMgmtEps, const SName* pTableName, SVgroupInfo *vgroupInfo, STableMetaOutput* output) {
  int32_t code = 0;
  int32_t retryNum = 0;
  
  while (retryNum < CTG_DEFAULT_MAX_RETRY_TIMES) {
    code = ctgGetTableMetaFromVnodeImpl(pCtg, pTrans, pMgmtEps, pTableName, vgroupInfo, output);
    if (code) {
      if (TSDB_CODE_VND_HASH_MISMATCH == code) {
        char dbFName[TSDB_DB_FNAME_LEN];
        tNameGetFullDbName(pTableName, dbFName);
        
        code = catalogRefreshDBVgInfo(pCtg, pTrans, pMgmtEps, dbFName);
        if (code != TSDB_CODE_SUCCESS) {
          break;
        }

        ++retryNum;
        continue;
      }
    }

    break;
  }

  CTG_RET(code);
}

int32_t ctgGetHashFunction(int8_t hashMethod, tableNameHashFp *fp) {
  switch (hashMethod) {
    default:
      *fp = MurmurHash3_32;
      break;
  }

  return TSDB_CODE_SUCCESS;
}

int32_t ctgGenerateVgList(SCatalog *pCtg, SHashObj *vgHash, SArray** pList) {
  SHashObj *vgroupHash = NULL;
  SVgroupInfo *vgInfo = NULL;
  SArray *vgList = NULL;
  int32_t code = 0;
  int32_t vgNum = taosHashGetSize(vgHash);

  vgList = taosArrayInit(vgNum, sizeof(SVgroupInfo));
  if (NULL == vgList) {
    ctgError("taosArrayInit failed, num:%d", vgNum);
    CTG_ERR_RET(TSDB_CODE_CTG_MEM_ERROR);    
  }

  void *pIter = taosHashIterate(vgHash, NULL);
  while (pIter) {
    vgInfo = pIter;

    if (NULL == taosArrayPush(vgList, vgInfo)) {
      ctgError("taosArrayPush failed, vgId:%d", vgInfo->vgId);
      taosHashCancelIterate(vgHash, pIter);      
      CTG_ERR_JRET(TSDB_CODE_CTG_MEM_ERROR);
    }
    
    pIter = taosHashIterate(vgHash, pIter);
    vgInfo = NULL;
  }

  *pList = vgList;

  ctgDebug("Got vgList from cache, vgNum:%d", vgNum);

  return TSDB_CODE_SUCCESS;

_return:

  if (vgList) {
    taosArrayDestroy(vgList);
  }

  CTG_RET(code);
}

int32_t ctgGetVgInfoFromHashValue(SCatalog *pCtg, SDBVgInfo *dbInfo, const SName *pTableName, SVgroupInfo *pVgroup) {
  int32_t code = 0;
  
  int32_t vgNum = taosHashGetSize(dbInfo->vgHash);
  char db[TSDB_DB_FNAME_LEN] = {0};
  tNameGetFullDbName(pTableName, db);

  if (vgNum <= 0) {
    ctgError("db vgroup cache invalid, db:%s, vgroup number:%d", db, vgNum);
    CTG_ERR_RET(TSDB_CODE_TSC_DB_NOT_SELECTED);
  }

  tableNameHashFp fp = NULL;
  SVgroupInfo *vgInfo = NULL;

  CTG_ERR_RET(ctgGetHashFunction(dbInfo->hashMethod, &fp));

  char tbFullName[TSDB_TABLE_FNAME_LEN];
  tNameExtractFullName(pTableName, tbFullName);

  uint32_t hashValue = (*fp)(tbFullName, (uint32_t)strlen(tbFullName));

  void *pIter = taosHashIterate(dbInfo->vgHash, NULL);
  while (pIter) {
    vgInfo = pIter;
    if (hashValue >= vgInfo->hashBegin && hashValue <= vgInfo->hashEnd) {
      taosHashCancelIterate(dbInfo->vgHash, pIter);
      break;
    }
    
    pIter = taosHashIterate(dbInfo->vgHash, pIter);
    vgInfo = NULL;
  }

  if (NULL == vgInfo) {
    ctgError("no hash range found for hash value [%u], db:%s, numOfVgId:%d", hashValue, db, taosHashGetSize(dbInfo->vgHash));
    CTG_ERR_RET(TSDB_CODE_CTG_INTERNAL_ERROR);
  }

  *pVgroup = *vgInfo;

  CTG_RET(code);
}

int32_t ctgStbVersionSearchCompare(const void* key1, const void* key2) {
  if (*(uint64_t *)key1 < ((SSTableMetaVersion*)key2)->suid) {
    return -1;
  } else if (*(uint64_t *)key1 > ((SSTableMetaVersion*)key2)->suid) {
    return 1;
  } else {
    return 0;
  }
}

int32_t ctgDbVgVersionSearchCompare(const void* key1, const void* key2) {
  if (*(int64_t *)key1 < ((SDbVgVersion*)key2)->dbId) {
    return -1;
  } else if (*(int64_t *)key1 > ((SDbVgVersion*)key2)->dbId) {
    return 1;
  } else {
    return 0;
  }
}

int32_t ctgStbVersionSortCompare(const void* key1, const void* key2) {
  if (((SSTableMetaVersion*)key1)->suid < ((SSTableMetaVersion*)key2)->suid) {
    return -1;
  } else if (((SSTableMetaVersion*)key1)->suid > ((SSTableMetaVersion*)key2)->suid) {
    return 1;
  } else {
    return 0;
  }
}

int32_t ctgDbVgVersionSortCompare(const void* key1, const void* key2) {
  if (((SDbVgVersion*)key1)->dbId < ((SDbVgVersion*)key2)->dbId) {
    return -1;
  } else if (((SDbVgVersion*)key1)->dbId > ((SDbVgVersion*)key2)->dbId) {
    return 1;
  } else {
    return 0;
  }
}


int32_t ctgMetaRentInit(SCtgRentMgmt *mgmt, uint32_t rentSec, int8_t type) {
  mgmt->slotRIdx = 0;
  mgmt->slotNum = rentSec / CTG_RENT_SLOT_SECOND;
  mgmt->type = type;

  size_t msgSize = sizeof(SCtgRentSlot) * mgmt->slotNum;
  
  mgmt->slots = taosMemoryCalloc(1, msgSize);
  if (NULL == mgmt->slots) {
    qError("calloc %d failed", (int32_t)msgSize);
    CTG_ERR_RET(TSDB_CODE_CTG_MEM_ERROR);
  }

  qDebug("meta rent initialized, type:%d, slotNum:%d", type, mgmt->slotNum);
  
  return TSDB_CODE_SUCCESS;
}


int32_t ctgMetaRentAdd(SCtgRentMgmt *mgmt, void *meta, int64_t id, int32_t size) {
  int16_t widx = abs((int)(id % mgmt->slotNum));

  SCtgRentSlot *slot = &mgmt->slots[widx];
  int32_t code = 0;
  
  CTG_LOCK(CTG_WRITE, &slot->lock);
  if (NULL == slot->meta) {
    slot->meta = taosArrayInit(CTG_DEFAULT_RENT_SLOT_SIZE, size);
    if (NULL == slot->meta) {
      qError("taosArrayInit %d failed, id:%"PRIx64", slot idx:%d, type:%d", CTG_DEFAULT_RENT_SLOT_SIZE, id, widx, mgmt->type);
      CTG_ERR_JRET(TSDB_CODE_CTG_MEM_ERROR);
    }
  }

  if (NULL == taosArrayPush(slot->meta, meta)) {
    qError("taosArrayPush meta to rent failed, id:%"PRIx64", slot idx:%d, type:%d", id, widx, mgmt->type);
    CTG_ERR_JRET(TSDB_CODE_CTG_MEM_ERROR);
  }

  slot->needSort = true;

  qDebug("add meta to rent, id:%"PRIx64", slot idx:%d, type:%d", id, widx, mgmt->type);

_return:

  CTG_UNLOCK(CTG_WRITE, &slot->lock);
  CTG_RET(code);
}

int32_t ctgMetaRentUpdate(SCtgRentMgmt *mgmt, void *meta, int64_t id, int32_t size, __compar_fn_t sortCompare, __compar_fn_t searchCompare) {
  int16_t widx = abs((int)(id % mgmt->slotNum));

  SCtgRentSlot *slot = &mgmt->slots[widx];
  int32_t code = 0;

  CTG_LOCK(CTG_WRITE, &slot->lock);
  if (NULL == slot->meta) {
    qError("empty meta slot, id:%"PRIx64", slot idx:%d, type:%d", id, widx, mgmt->type);
    CTG_ERR_JRET(TSDB_CODE_CTG_INTERNAL_ERROR);
  }

  if (slot->needSort) {
    qDebug("meta slot before sorte, slot idx:%d, type:%d, size:%d", widx, mgmt->type, (int32_t)taosArrayGetSize(slot->meta));
    taosArraySort(slot->meta, sortCompare);
    slot->needSort = false;
    qDebug("meta slot sorted, slot idx:%d, type:%d, size:%d", widx, mgmt->type, (int32_t)taosArrayGetSize(slot->meta));
  }

  void *orig = taosArraySearch(slot->meta, &id, searchCompare, TD_EQ);
  if (NULL == orig) {
    qError("meta not found in slot, id:%"PRIx64", slot idx:%d, type:%d, size:%d", id, widx, mgmt->type, (int32_t)taosArrayGetSize(slot->meta));
    CTG_ERR_JRET(TSDB_CODE_CTG_INTERNAL_ERROR);
  }

  memcpy(orig, meta, size);

  qDebug("meta in rent updated, id:%"PRIx64", slot idx:%d, type:%d", id, widx, mgmt->type);

_return:

  CTG_UNLOCK(CTG_WRITE, &slot->lock);

  if (code) {
    qWarn("meta in rent update failed, will try to add it, code:%x, id:%"PRIx64", slot idx:%d, type:%d", code, id, widx, mgmt->type);
    CTG_RET(ctgMetaRentAdd(mgmt, meta, id, size));
  }

  CTG_RET(code);
}

int32_t ctgMetaRentRemove(SCtgRentMgmt *mgmt, int64_t id, __compar_fn_t sortCompare, __compar_fn_t searchCompare) {
  int16_t widx = abs((int)(id % mgmt->slotNum));

  SCtgRentSlot *slot = &mgmt->slots[widx];
  int32_t code = 0;
  
  CTG_LOCK(CTG_WRITE, &slot->lock);
  if (NULL == slot->meta) {
    qError("empty meta slot, id:%"PRIx64", slot idx:%d, type:%d", id, widx, mgmt->type);
    CTG_ERR_JRET(TSDB_CODE_CTG_INTERNAL_ERROR);
  }

  if (slot->needSort) {
    taosArraySort(slot->meta, sortCompare);
    slot->needSort = false;
    qDebug("meta slot sorted, slot idx:%d, type:%d", widx, mgmt->type);
  }

  int32_t idx = taosArraySearchIdx(slot->meta, &id, searchCompare, TD_EQ);
  if (idx < 0) {
    qError("meta not found in slot, id:%"PRIx64", slot idx:%d, type:%d", id, widx, mgmt->type);
    CTG_ERR_JRET(TSDB_CODE_CTG_INTERNAL_ERROR);
  }

  taosArrayRemove(slot->meta, idx);

  qDebug("meta in rent removed, id:%"PRIx64", slot idx:%d, type:%d", id, widx, mgmt->type);

_return:

  CTG_UNLOCK(CTG_WRITE, &slot->lock);

  CTG_RET(code);
}


int32_t ctgMetaRentGetImpl(SCtgRentMgmt *mgmt, void **res, uint32_t *num, int32_t size) {
  int16_t ridx = atomic_add_fetch_16(&mgmt->slotRIdx, 1);
  if (ridx >= mgmt->slotNum) {
    ridx %= mgmt->slotNum;
    atomic_store_16(&mgmt->slotRIdx, ridx);
  }

  SCtgRentSlot *slot = &mgmt->slots[ridx];
  int32_t code = 0;
  
  CTG_LOCK(CTG_READ, &slot->lock);
  if (NULL == slot->meta) {
    qDebug("empty meta in slot:%d, type:%d", ridx, mgmt->type);
    *num = 0;
    goto _return;
  }

  size_t metaNum = taosArrayGetSize(slot->meta);
  if (metaNum <= 0) {
    qDebug("no meta in slot:%d, type:%d", ridx, mgmt->type);
    *num = 0;
    goto _return;
  }

  size_t msize = metaNum * size;
  *res = taosMemoryMalloc(msize);
  if (NULL == *res) {
    qError("malloc %d failed", (int32_t)msize);
    CTG_ERR_JRET(TSDB_CODE_CTG_MEM_ERROR);
  }

  void *meta = taosArrayGet(slot->meta, 0);

  memcpy(*res, meta, msize);

  *num = (uint32_t)metaNum;

  qDebug("Got %d meta from rent, type:%d", (int32_t)metaNum, mgmt->type);

_return:

  CTG_UNLOCK(CTG_READ, &slot->lock);

  CTG_RET(code);
}

int32_t ctgMetaRentGet(SCtgRentMgmt *mgmt, void **res, uint32_t *num, int32_t size) {
  while (true) {
    int64_t msec = taosGetTimestampMs();
    int64_t lsec = atomic_load_64(&mgmt->lastReadMsec);
    if ((msec - lsec) < CTG_RENT_SLOT_SECOND * 1000) {
      *res = NULL;
      *num = 0;
      qDebug("too short time period to get expired meta, type:%d", mgmt->type);
      return TSDB_CODE_SUCCESS;
    }

    if (lsec != atomic_val_compare_exchange_64(&mgmt->lastReadMsec, lsec, msec)) {
      continue;
    }

    break;
  }

  CTG_ERR_RET(ctgMetaRentGetImpl(mgmt, res, num, size));

  return TSDB_CODE_SUCCESS;
}

int32_t ctgAddNewDBCache(SCatalog *pCtg, const char *dbFName, uint64_t dbId) {
  int32_t code = 0;

  SCtgDBCache newDBCache = {0};
  newDBCache.dbId = dbId;

  newDBCache.tbCache.metaCache = taosHashInit(gCtgMgmt.cfg.maxTblCacheNum, taosGetDefaultHashFunction(TSDB_DATA_TYPE_BINARY), true, HASH_ENTRY_LOCK);
  if (NULL == newDBCache.tbCache.metaCache) {
    ctgError("taosHashInit %d metaCache failed", gCtgMgmt.cfg.maxTblCacheNum);
    CTG_ERR_RET(TSDB_CODE_CTG_MEM_ERROR);
  }

  newDBCache.tbCache.stbCache = taosHashInit(gCtgMgmt.cfg.maxTblCacheNum, taosGetDefaultHashFunction(TSDB_DATA_TYPE_UBIGINT), true, HASH_ENTRY_LOCK);
  if (NULL == newDBCache.tbCache.stbCache) {
    ctgError("taosHashInit %d stbCache failed", gCtgMgmt.cfg.maxTblCacheNum);
    CTG_ERR_JRET(TSDB_CODE_CTG_MEM_ERROR);
  }

  code = taosHashPut(pCtg->dbCache, dbFName, strlen(dbFName), &newDBCache, sizeof(SCtgDBCache));
  if (code) {
    if (HASH_NODE_EXIST(code)) {
      ctgDebug("db already in cache, dbFName:%s", dbFName);
      goto _return;
    }
    
    ctgError("taosHashPut db to cache failed, dbFName:%s", dbFName);
    CTG_ERR_JRET(TSDB_CODE_CTG_MEM_ERROR);
  }
 
  SDbVgVersion vgVersion = {.dbId = newDBCache.dbId, .vgVersion = -1};
  strncpy(vgVersion.dbFName, dbFName, sizeof(vgVersion.dbFName));

  ctgDebug("db added to cache, dbFName:%s, dbId:%"PRIx64, dbFName, dbId);

  CTG_ERR_RET(ctgMetaRentAdd(&pCtg->dbRent, &vgVersion, dbId, sizeof(SDbVgVersion)));

  ctgDebug("db added to rent, dbFName:%s, vgVersion:%d, dbId:%"PRIx64, dbFName, vgVersion.vgVersion, dbId);

  return TSDB_CODE_SUCCESS;

_return:

  ctgFreeDbCache(&newDBCache);

  CTG_RET(code);
}


void ctgRemoveStbRent(SCatalog* pCtg, SCtgTbMetaCache *cache) {
  CTG_LOCK(CTG_WRITE, &cache->stbLock);
  if (cache->stbCache) {
    void *pIter = taosHashIterate(cache->stbCache, NULL);
    while (pIter) {
      uint64_t *suid = NULL;
      suid = taosHashGetKey(pIter, NULL);

      if (TSDB_CODE_SUCCESS == ctgMetaRentRemove(&pCtg->stbRent, *suid, ctgStbVersionSortCompare, ctgStbVersionSearchCompare)) {
        ctgDebug("stb removed from rent, suid:%"PRIx64, *suid);
      }
          
      pIter = taosHashIterate(cache->stbCache, pIter);
    }
  }
  CTG_UNLOCK(CTG_WRITE, &cache->stbLock);
}


int32_t ctgRemoveDB(SCatalog* pCtg, SCtgDBCache *dbCache, const char* dbFName) {
  uint64_t dbId = dbCache->dbId;
  
  ctgInfo("start to remove db from cache, dbFName:%s, dbId:%"PRIx64, dbFName, dbCache->dbId);

  atomic_store_8(&dbCache->deleted, 1);

  ctgRemoveStbRent(pCtg, &dbCache->tbCache);

  ctgFreeDbCache(dbCache);

  CTG_ERR_RET(ctgMetaRentRemove(&pCtg->dbRent, dbCache->dbId, ctgDbVgVersionSortCompare, ctgDbVgVersionSearchCompare));
  
  ctgDebug("db removed from rent, dbFName:%s, dbId:%"PRIx64, dbFName, dbCache->dbId);

  if (taosHashRemove(pCtg->dbCache, dbFName, strlen(dbFName))) {
    ctgInfo("taosHashRemove from dbCache failed, may be removed, dbFName:%s", dbFName);
    CTG_ERR_RET(TSDB_CODE_CTG_DB_DROPPED);
  }

  ctgInfo("db removed from cache, dbFName:%s, dbId:%"PRIx64, dbFName, dbId);
  
  return TSDB_CODE_SUCCESS;
}


int32_t ctgGetAddDBCache(SCatalog* pCtg, const char *dbFName, uint64_t dbId, SCtgDBCache **pCache) {
  int32_t code = 0;
  SCtgDBCache *dbCache = NULL;
  ctgGetDBCache(pCtg, dbFName, &dbCache);
  
  if (dbCache) {
  // TODO OPEN IT
#if 0    
    if (dbCache->dbId == dbId) {
      *pCache = dbCache;
      return TSDB_CODE_SUCCESS;
    }
#else
    if (0 == dbId) {
      *pCache = dbCache;
      return TSDB_CODE_SUCCESS;
    }

    if (dbId && (dbCache->dbId == 0)) {
      dbCache->dbId = dbId;
      *pCache = dbCache;
      return TSDB_CODE_SUCCESS;
    }
    
    if (dbCache->dbId == dbId) {
      *pCache = dbCache;
      return TSDB_CODE_SUCCESS;
    }
#endif
    CTG_ERR_RET(ctgRemoveDB(pCtg, dbCache, dbFName));
  }
  
  CTG_ERR_RET(ctgAddNewDBCache(pCtg, dbFName, dbId));

  ctgGetDBCache(pCtg, dbFName, &dbCache);

  *pCache = dbCache;

  return TSDB_CODE_SUCCESS;
}


int32_t ctgUpdateDBVgInfo(SCatalog* pCtg, const char* dbFName, uint64_t dbId, SDBVgInfo** pDbInfo) {
  int32_t code = 0;
  SDBVgInfo* dbInfo = *pDbInfo;

  if (NULL == dbInfo->vgHash) {
    return TSDB_CODE_SUCCESS;
  }
  
  if (dbInfo->vgVersion < 0 || taosHashGetSize(dbInfo->vgHash) <= 0) {
    ctgError("invalid db vgInfo, dbFName:%s, vgHash:%p, vgVersion:%d, vgHashSize:%d", 
      dbFName, dbInfo->vgHash, dbInfo->vgVersion, taosHashGetSize(dbInfo->vgHash));
    CTG_ERR_RET(TSDB_CODE_CTG_MEM_ERROR);
  }

  bool newAdded = false;
  SDbVgVersion vgVersion = {.dbId = dbId, .vgVersion = dbInfo->vgVersion, .numOfTable = dbInfo->numOfTable};

  SCtgDBCache *dbCache = NULL;
  CTG_ERR_RET(ctgGetAddDBCache(pCtg, dbFName, dbId, &dbCache));
  if (NULL == dbCache) {
    ctgInfo("conflict db update, ignore this update, dbFName:%s, dbId:%"PRIx64, dbFName, dbId);
    CTG_ERR_RET(TSDB_CODE_CTG_INTERNAL_ERROR);
  }

  SDBVgInfo *vgInfo = NULL;
  CTG_ERR_RET(ctgWAcquireVgInfo(pCtg, dbCache));
  
  if (dbCache->vgInfo) {
    if (dbInfo->vgVersion < dbCache->vgInfo->vgVersion) {
      ctgDebug("db vgVersion is old, dbFName:%s, vgVersion:%d, currentVersion:%d", dbFName, dbInfo->vgVersion, dbCache->vgInfo->vgVersion);
      ctgWReleaseVgInfo(dbCache);
      
      return TSDB_CODE_SUCCESS;
    }

    if (dbInfo->vgVersion == dbCache->vgInfo->vgVersion && dbInfo->numOfTable == dbCache->vgInfo->numOfTable) {
      ctgDebug("no new db vgVersion or numOfTable, dbFName:%s, vgVersion:%d, numOfTable:%d", dbFName, dbInfo->vgVersion, dbInfo->numOfTable);
      ctgWReleaseVgInfo(dbCache);
      
      return TSDB_CODE_SUCCESS;
    }

    ctgFreeVgInfo(dbCache->vgInfo);
  }

  dbCache->vgInfo = dbInfo;

  *pDbInfo = NULL;

  ctgDebug("db vgInfo updated, dbFName:%s, vgVersion:%d, dbId:%"PRIx64, dbFName, vgVersion.vgVersion, vgVersion.dbId);

  ctgWReleaseVgInfo(dbCache);

  dbCache = NULL;

  strncpy(vgVersion.dbFName, dbFName, sizeof(vgVersion.dbFName));
  CTG_ERR_RET(ctgMetaRentUpdate(&pCtg->dbRent, &vgVersion, vgVersion.dbId, sizeof(SDbVgVersion), ctgDbVgVersionSortCompare, ctgDbVgVersionSearchCompare));
  
  CTG_RET(code);
}


int32_t ctgUpdateTblMeta(SCatalog *pCtg, SCtgDBCache *dbCache, char *dbFName, uint64_t dbId, char *tbName, STableMeta *meta, int32_t metaSize) {
  SCtgTbMetaCache *tbCache = &dbCache->tbCache;

  CTG_LOCK(CTG_READ, &tbCache->metaLock);
  if (dbCache->deleted || NULL == tbCache->metaCache || NULL == tbCache->stbCache) {
    CTG_UNLOCK(CTG_READ, &tbCache->metaLock);    
    ctgError("db is dropping, dbId:%"PRIx64, dbCache->dbId);
    CTG_ERR_RET(TSDB_CODE_CTG_DB_DROPPED);
  }

  int8_t origType = 0;
  uint64_t origSuid = 0;
  bool isStb = meta->tableType == TSDB_SUPER_TABLE;
  STableMeta *orig = taosHashGet(tbCache->metaCache, tbName, strlen(tbName));
  if (orig) {
    origType = orig->tableType;
    
    if (origType == TSDB_SUPER_TABLE) {
      if ((!isStb) || orig->suid != meta->suid) {
        CTG_LOCK(CTG_WRITE, &tbCache->stbLock);
        if (taosHashRemove(tbCache->stbCache, &orig->suid, sizeof(orig->suid))) {
          ctgError("stb not exist in stbCache, dbFName:%s, stb:%s, suid:%"PRIx64, dbFName, tbName, orig->suid);
        }
        CTG_UNLOCK(CTG_WRITE, &tbCache->stbLock);

        ctgDebug("stb removed from stbCache, dbFName:%s, stb:%s, suid:%"PRIx64, dbFName, tbName, orig->suid);
        
        ctgMetaRentRemove(&pCtg->stbRent, orig->suid, ctgStbVersionSortCompare, ctgStbVersionSearchCompare);
      }

      origSuid = orig->suid;
    }
  }

  if (isStb) {
    CTG_LOCK(CTG_WRITE, &tbCache->stbLock);
  }
  
  if (taosHashPut(tbCache->metaCache, tbName, strlen(tbName), meta, metaSize) != 0) {
    if (isStb) {
      CTG_UNLOCK(CTG_WRITE, &tbCache->stbLock);
    }
    
    CTG_UNLOCK(CTG_READ, &tbCache->metaLock);  
    ctgError("taosHashPut tbmeta to cache failed, dbFName:%s, tbName:%s, tbType:%d", dbFName, tbName, meta->tableType);
    CTG_ERR_RET(TSDB_CODE_CTG_MEM_ERROR);
  }

  ctgDebug("tbmeta updated to cache, dbFName:%s, tbName:%s, tbType:%d", dbFName, tbName, meta->tableType);
  ctgDbgShowTableMeta(pCtg, tbName, meta);

  if (!isStb) {
    CTG_UNLOCK(CTG_READ, &tbCache->metaLock);  
    return TSDB_CODE_SUCCESS;
  }

  if (origType == TSDB_SUPER_TABLE && origSuid == meta->suid) {
    CTG_UNLOCK(CTG_WRITE, &tbCache->stbLock);
    CTG_UNLOCK(CTG_READ, &tbCache->metaLock);  
    return TSDB_CODE_SUCCESS;
  }

  STableMeta *tbMeta = taosHashGet(tbCache->metaCache, tbName, strlen(tbName));
  if (taosHashPut(tbCache->stbCache, &meta->suid, sizeof(meta->suid), &tbMeta, POINTER_BYTES) != 0) {
    CTG_UNLOCK(CTG_WRITE, &tbCache->stbLock);
    CTG_UNLOCK(CTG_READ, &tbCache->metaLock);    
    ctgError("taosHashPut stable to stable cache failed, suid:%"PRIx64, meta->suid);
    CTG_ERR_RET(TSDB_CODE_CTG_MEM_ERROR);
  }
  
  CTG_UNLOCK(CTG_WRITE, &tbCache->stbLock);

  CTG_UNLOCK(CTG_READ, &tbCache->metaLock);

  ctgDebug("stb updated to stbCache, dbFName:%s, tbName:%s, tbType:%d", dbFName, tbName, meta->tableType);

  SSTableMetaVersion metaRent = {.dbId = dbId, .suid = meta->suid, .sversion = meta->sversion, .tversion = meta->tversion};
  strcpy(metaRent.dbFName, dbFName);
  strcpy(metaRent.stbName, tbName);
  CTG_ERR_RET(ctgMetaRentAdd(&pCtg->stbRent, &metaRent, metaRent.suid, sizeof(SSTableMetaVersion)));
  
  return TSDB_CODE_SUCCESS;
}

int32_t ctgCloneVgInfo(SDBVgInfo *src, SDBVgInfo **dst) {
  *dst = taosMemoryMalloc(sizeof(SDBVgInfo));
  if (NULL == *dst) {
    qError("malloc %d failed", (int32_t)sizeof(SDBVgInfo));
    CTG_ERR_RET(TSDB_CODE_CTG_MEM_ERROR);
  }

  memcpy(*dst, src, sizeof(SDBVgInfo));

  size_t hashSize = taosHashGetSize(src->vgHash);
  (*dst)->vgHash = taosHashInit(hashSize, taosGetDefaultHashFunction(TSDB_DATA_TYPE_INT), true, HASH_ENTRY_LOCK);
  if (NULL == (*dst)->vgHash) {
    qError("taosHashInit %d failed", (int32_t)hashSize);
    taosMemoryFreeClear(*dst);
    CTG_ERR_RET(TSDB_CODE_CTG_MEM_ERROR);
  }

  int32_t *vgId = NULL;
  void *pIter = taosHashIterate(src->vgHash, NULL);
  while (pIter) {
    vgId = taosHashGetKey(pIter, NULL);

    if (taosHashPut((*dst)->vgHash, (void *)vgId, sizeof(int32_t), pIter, sizeof(SVgroupInfo))) {
      qError("taosHashPut failed, hashSize:%d", (int32_t)hashSize);
      taosHashCancelIterate(src->vgHash, pIter);
      taosHashCleanup((*dst)->vgHash);
      taosMemoryFreeClear(*dst);
      CTG_ERR_RET(TSDB_CODE_CTG_MEM_ERROR);
    }
    
    pIter = taosHashIterate(src->vgHash, pIter);
  }


  return TSDB_CODE_SUCCESS;
}



int32_t ctgGetDBVgInfo(SCatalog* pCtg, void *pRpc, const SEpSet* pMgmtEps, const char* dbFName, SCtgDBCache** dbCache, SDBVgInfo **pInfo) {
  bool inCache = false;
  int32_t code = 0;

  CTG_ERR_RET(ctgAcquireVgInfoFromCache(pCtg, dbFName, dbCache, &inCache));

  if (inCache) {
    return TSDB_CODE_SUCCESS;
  }

  SUseDbOutput DbOut = {0};
  SBuildUseDBInput input = {0};

  tstrncpy(input.db, dbFName, tListLen(input.db));
  input.vgVersion = CTG_DEFAULT_INVALID_VERSION;

  code = ctgGetDBVgInfoFromMnode(pCtg, pRpc, pMgmtEps, &input, &DbOut);
  if (code) {
    if (CTG_DB_NOT_EXIST(code) && input.vgVersion > CTG_DEFAULT_INVALID_VERSION) {
      ctgDebug("db no longer exist, dbFName:%s, dbId:%" PRIx64, input.db, input.dbId);
      ctgPushRmDBMsgInQueue(pCtg, input.db, input.dbId);
    }

    CTG_ERR_RET(code);
  }

  CTG_ERR_JRET(ctgCloneVgInfo(DbOut.dbVgroup, pInfo));

  CTG_ERR_RET(ctgPushUpdateVgMsgInQueue(pCtg, dbFName, DbOut.dbId, DbOut.dbVgroup, false));

  return TSDB_CODE_SUCCESS;

_return:

  taosMemoryFreeClear(*pInfo);
  *pInfo = DbOut.dbVgroup;
  
  CTG_RET(code);
}

int32_t ctgRefreshDBVgInfo(SCatalog* pCtg, void *pRpc, const SEpSet* pMgmtEps, const char* dbFName) {
  bool inCache = false;
  int32_t code = 0;
  SCtgDBCache* dbCache = NULL;

  CTG_ERR_RET(ctgAcquireVgInfoFromCache(pCtg, dbFName, &dbCache, &inCache));

  SUseDbOutput DbOut = {0};
  SBuildUseDBInput input = {0};
  tstrncpy(input.db, dbFName, tListLen(input.db));

  if (inCache) {
    input.dbId = dbCache->dbId;

    ctgReleaseVgInfo(dbCache);
    ctgReleaseDBCache(pCtg, dbCache);
  }
  
  input.vgVersion = CTG_DEFAULT_INVALID_VERSION;
  input.numOfTable = 0;

  code = ctgGetDBVgInfoFromMnode(pCtg, pRpc, pMgmtEps, &input, &DbOut);
  if (code) {
    if (CTG_DB_NOT_EXIST(code) && inCache) {
      ctgDebug("db no longer exist, dbFName:%s, dbId:%" PRIx64, input.db, input.dbId);
      ctgPushRmDBMsgInQueue(pCtg, input.db, input.dbId);
    }

    CTG_ERR_RET(code);
  }

  CTG_ERR_RET(ctgPushUpdateVgMsgInQueue(pCtg, dbFName, DbOut.dbId, DbOut.dbVgroup, true));

  return TSDB_CODE_SUCCESS;
}



int32_t ctgCloneMetaOutput(STableMetaOutput *output, STableMetaOutput **pOutput) {
  *pOutput = taosMemoryMalloc(sizeof(STableMetaOutput));
  if (NULL == *pOutput) {
    qError("malloc %d failed", (int32_t)sizeof(STableMetaOutput));
    CTG_ERR_RET(TSDB_CODE_CTG_MEM_ERROR);
  }

  memcpy(*pOutput, output, sizeof(STableMetaOutput));

  if (output->tbMeta) {
    int32_t metaSize = CTG_META_SIZE(output->tbMeta);
    (*pOutput)->tbMeta = taosMemoryMalloc(metaSize);
    if (NULL == (*pOutput)->tbMeta) {
      qError("malloc %d failed", (int32_t)sizeof(STableMetaOutput));
      taosMemoryFreeClear(*pOutput);
      CTG_ERR_RET(TSDB_CODE_CTG_MEM_ERROR);
    }

    memcpy((*pOutput)->tbMeta, output->tbMeta, metaSize);
  }

  return TSDB_CODE_SUCCESS;
}



int32_t ctgRefreshTblMeta(SCatalog* pCtg, void *pTrans, const SEpSet* pMgmtEps, const SName* pTableName, int32_t flag, STableMetaOutput **pOutput, bool syncReq) {
  if (NULL == pCtg || NULL == pTrans || NULL == pMgmtEps || NULL == pTableName) {
    CTG_ERR_RET(TSDB_CODE_CTG_INVALID_INPUT);
  }

  SVgroupInfo vgroupInfo = {0};
  int32_t code = 0;

  if (!CTG_FLAG_IS_INF_DB(flag)) {
    CTG_ERR_RET(catalogGetTableHashVgroup(pCtg, pTrans, pMgmtEps, pTableName, &vgroupInfo));
  }

  STableMetaOutput  moutput = {0};
  STableMetaOutput *output = taosMemoryCalloc(1, sizeof(STableMetaOutput));
  if (NULL == output) {
    ctgError("malloc %d failed", (int32_t)sizeof(STableMetaOutput));
    CTG_ERR_RET(TSDB_CODE_CTG_MEM_ERROR);
  }

  if (CTG_FLAG_IS_INF_DB(flag)) {
    ctgDebug("will refresh tbmeta, supposed in information_schema, tbName:%s", tNameGetTableName(pTableName));

    CTG_ERR_JRET(ctgGetTableMetaFromMnodeImpl(pCtg, pTrans, pMgmtEps, (char *)pTableName->dbname, (char *)pTableName->tname, output));
  } else if (CTG_FLAG_IS_STB(flag)) {
    ctgDebug("will refresh tbmeta, supposed to be stb, tbName:%s", tNameGetTableName(pTableName));

    // if get from mnode failed, will not try vnode
    CTG_ERR_JRET(ctgGetTableMetaFromMnode(pCtg, pTrans, pMgmtEps, pTableName, output));

    if (CTG_IS_META_NULL(output->metaType)) {
      CTG_ERR_JRET(ctgGetTableMetaFromVnode(pCtg, pTrans, pMgmtEps, pTableName, &vgroupInfo, output));
    }
  } else {
    ctgDebug("will refresh tbmeta, not supposed to be stb, tbName:%s, flag:%d", tNameGetTableName(pTableName), flag);

    // if get from vnode failed or no table meta, will not try mnode
    CTG_ERR_JRET(ctgGetTableMetaFromVnode(pCtg, pTrans, pMgmtEps, pTableName, &vgroupInfo, output));

    if (CTG_IS_META_TABLE(output->metaType) && TSDB_SUPER_TABLE == output->tbMeta->tableType) {
      ctgDebug("will continue to refresh tbmeta since got stb, tbName:%s", tNameGetTableName(pTableName));

      taosMemoryFreeClear(output->tbMeta);
      
      CTG_ERR_JRET(ctgGetTableMetaFromMnodeImpl(pCtg, pTrans, pMgmtEps, output->dbFName, output->tbName, output));
    } else if (CTG_IS_META_BOTH(output->metaType)) {
      int32_t exist = 0;
      if (!CTG_FLAG_IS_FORCE_UPDATE(flag)) {
        CTG_ERR_JRET(ctgIsTableMetaExistInCache(pCtg, output->dbFName, output->tbName, &exist));
      }

      if (0 == exist) {
        CTG_ERR_JRET(ctgGetTableMetaFromMnodeImpl(pCtg, pTrans, pMgmtEps, output->dbFName, output->tbName, &moutput));

        if (CTG_IS_META_NULL(moutput.metaType)) {
          SET_META_TYPE_NULL(output->metaType);
        }
        
        taosMemoryFreeClear(output->tbMeta);
        output->tbMeta = moutput.tbMeta;
        moutput.tbMeta = NULL;
      } else {
        taosMemoryFreeClear(output->tbMeta);
        
        SET_META_TYPE_CTABLE(output->metaType); 
      }
    }
  }

  if (CTG_IS_META_NULL(output->metaType)) {
    ctgError("no tbmeta got, tbNmae:%s", tNameGetTableName(pTableName));
    catalogRemoveTableMeta(pCtg, pTableName);
    CTG_ERR_JRET(CTG_ERR_CODE_TABLE_NOT_EXIST);
  }

  if (CTG_IS_META_TABLE(output->metaType)) {
    ctgDebug("tbmeta got, dbFName:%s, tbName:%s, tbType:%d", output->dbFName, output->tbName, output->tbMeta->tableType);
  } else {
    ctgDebug("tbmeta got, dbFName:%s, tbName:%s, tbType:%d, stbMetaGot:%d", output->dbFName, output->ctbName, output->ctbMeta.tableType, CTG_IS_META_BOTH(output->metaType));
  }

  if (pOutput) {
    CTG_ERR_JRET(ctgCloneMetaOutput(output, pOutput));
  }

  CTG_ERR_JRET(ctgPushUpdateTblMsgInQueue(pCtg, output, syncReq));

  return TSDB_CODE_SUCCESS;

_return:

  taosMemoryFreeClear(output->tbMeta);
  taosMemoryFreeClear(output);
  
  CTG_RET(code);
}

int32_t ctgGetTableMeta(SCatalog* pCtg, void *pRpc, const SEpSet* pMgmtEps, const SName* pTableName, STableMeta** pTableMeta, int32_t flag) {
  if (NULL == pCtg || NULL == pRpc || NULL == pMgmtEps || NULL == pTableName || NULL == pTableMeta) {
    CTG_ERR_RET(TSDB_CODE_CTG_INVALID_INPUT);
  }
  
  int32_t exist = 0;
  int32_t code = 0;
  uint64_t dbId = 0;
  uint64_t suid = 0;
  STableMetaOutput *output = NULL;

  if (CTG_IS_INF_DBNAME(pTableName->dbname)) {
    CTG_FLAG_SET_INF_DB(flag);
  }

  CTG_ERR_RET(ctgGetTableMetaFromCache(pCtg, pTableName, pTableMeta, &exist, flag, &dbId));

  int32_t tbType = 0;

  if (exist) {
    if (CTG_FLAG_MATCH_STB(flag, (*pTableMeta)->tableType) && ((!CTG_FLAG_IS_FORCE_UPDATE(flag)) || (CTG_FLAG_IS_INF_DB(flag)))) {
      goto _return;
    }

    tbType = (*pTableMeta)->tableType;
    suid = (*pTableMeta)->suid;

    taosMemoryFreeClear(*pTableMeta);
  }

  if (CTG_FLAG_IS_UNKNOWN_STB(flag)) {
    CTG_FLAG_SET_STB(flag, tbType);
  }


  while (true) {
    CTG_ERR_JRET(ctgRefreshTblMeta(pCtg, pRpc, pMgmtEps, pTableName, flag, &output, false));

    if (CTG_IS_META_TABLE(output->metaType)) {
      *pTableMeta = output->tbMeta;
      goto _return;
    }

    if (CTG_IS_META_BOTH(output->metaType)) {
      memcpy(output->tbMeta, &output->ctbMeta, sizeof(output->ctbMeta));
      
      *pTableMeta = output->tbMeta;
      goto _return;
    }

    if ((!CTG_IS_META_CTABLE(output->metaType)) || output->tbMeta) {
      ctgError("invalid metaType:%d", output->metaType);
      taosMemoryFreeClear(output->tbMeta);
      CTG_ERR_JRET(TSDB_CODE_CTG_INTERNAL_ERROR);
    }

    // HANDLE ONLY CHILD TABLE META

    SName stbName = *pTableName;
    strcpy(stbName.tname, output->tbName);
    
    CTG_ERR_JRET(ctgGetTableMetaFromCache(pCtg, &stbName, pTableMeta, &exist, flag, NULL));
    if (0 == exist) {
      ctgDebug("stb no longer exist, dbFName:%s, tbName:%s", output->dbFName, pTableName->tname);
      continue;
    }

    memcpy(*pTableMeta, &output->ctbMeta, sizeof(output->ctbMeta));

    break;
  }

_return:

  if (CTG_TABLE_NOT_EXIST(code) && exist) {
    char dbFName[TSDB_DB_FNAME_LEN] = {0};
    if (CTG_FLAG_IS_INF_DB(flag)) {
      strcpy(dbFName, pTableName->dbname);
    } else {
      tNameGetFullDbName(pTableName, dbFName);
    }

    if (TSDB_SUPER_TABLE == tbType) {
      ctgPushRmStbMsgInQueue(pCtg, dbFName, dbId, pTableName->tname, suid, false);
    } else {
      ctgPushRmTblMsgInQueue(pCtg, dbFName, dbId, pTableName->tname, false);
    }
  }

  taosMemoryFreeClear(output);

  if (*pTableMeta) {
    ctgDebug("tbmeta returned, tbName:%s, tbType:%d", pTableName->tname, (*pTableMeta)->tableType);
    ctgDbgShowTableMeta(pCtg, pTableName->tname, *pTableMeta);
  }

  CTG_RET(code);
}



int32_t ctgActUpdateVg(SCtgMetaAction *action) {
  int32_t code = 0;
  SCtgUpdateVgMsg *msg = action->data;
  
  CTG_ERR_JRET(ctgUpdateDBVgInfo(msg->pCtg, msg->dbFName, msg->dbId, &msg->dbInfo));

_return:

  ctgFreeVgInfo(msg->dbInfo);
  taosMemoryFreeClear(msg);
  
  CTG_RET(code);
}

int32_t ctgActRemoveDB(SCtgMetaAction *action) {
  int32_t code = 0;
  SCtgRemoveDBMsg *msg = action->data;
  SCatalog* pCtg = msg->pCtg;

  SCtgDBCache *dbCache = NULL;
  ctgGetDBCache(msg->pCtg, msg->dbFName, &dbCache);
  if (NULL == dbCache) {
    goto _return;
  }
  
  if (dbCache->dbId != msg->dbId) {
    ctgInfo("dbId already updated, dbFName:%s, dbId:%"PRIx64 ", targetId:%"PRIx64, msg->dbFName, dbCache->dbId, msg->dbId);
    goto _return;
  }
  
  CTG_ERR_JRET(ctgRemoveDB(pCtg, dbCache, msg->dbFName));

_return:

  taosMemoryFreeClear(msg);
  
  CTG_RET(code);
}


int32_t ctgActUpdateTbl(SCtgMetaAction *action) {
  int32_t code = 0;
  SCtgUpdateTblMsg *msg = action->data;
  SCatalog* pCtg = msg->pCtg;
  STableMetaOutput* output = msg->output;
  SCtgDBCache *dbCache = NULL;

  if ((!CTG_IS_META_CTABLE(output->metaType)) && NULL == output->tbMeta) {
    ctgError("no valid tbmeta got from meta rsp, dbFName:%s, tbName:%s", output->dbFName, output->tbName);
    CTG_ERR_JRET(TSDB_CODE_CTG_INTERNAL_ERROR);
  }

  if (CTG_IS_META_BOTH(output->metaType) && TSDB_SUPER_TABLE != output->tbMeta->tableType) {
    ctgError("table type error, expected:%d, actual:%d", TSDB_SUPER_TABLE, output->tbMeta->tableType);
    CTG_ERR_JRET(TSDB_CODE_CTG_INTERNAL_ERROR);
  }    
  
  CTG_ERR_JRET(ctgGetAddDBCache(pCtg, output->dbFName, output->dbId, &dbCache));
  if (NULL == dbCache) {
    ctgInfo("conflict db update, ignore this update, dbFName:%s, dbId:%"PRIx64, output->dbFName, output->dbId);
    CTG_ERR_JRET(TSDB_CODE_CTG_INTERNAL_ERROR);
  }

  if (CTG_IS_META_TABLE(output->metaType) || CTG_IS_META_BOTH(output->metaType)) {
    int32_t metaSize = CTG_META_SIZE(output->tbMeta);
    
    CTG_ERR_JRET(ctgUpdateTblMeta(pCtg, dbCache, output->dbFName, output->dbId, output->tbName, output->tbMeta, metaSize));
  }

  if (CTG_IS_META_CTABLE(output->metaType) || CTG_IS_META_BOTH(output->metaType)) {
    CTG_ERR_JRET(ctgUpdateTblMeta(pCtg, dbCache, output->dbFName, output->dbId, output->ctbName, (STableMeta *)&output->ctbMeta, sizeof(output->ctbMeta)));
  }

_return:

  if (output) {
    taosMemoryFreeClear(output->tbMeta);
    taosMemoryFreeClear(output);
  }
  
  taosMemoryFreeClear(msg);
  
  CTG_RET(code);
}


int32_t ctgActRemoveStb(SCtgMetaAction *action) {
  int32_t code = 0;
  SCtgRemoveStbMsg *msg = action->data;
  SCatalog* pCtg = msg->pCtg;

  SCtgDBCache *dbCache = NULL;
  ctgGetDBCache(pCtg, msg->dbFName, &dbCache);
  if (NULL == dbCache) {
    return TSDB_CODE_SUCCESS;
  }

  if (msg->dbId && (dbCache->dbId != msg->dbId)) {
    ctgDebug("dbId already modified, dbFName:%s, current:%"PRIx64", dbId:%"PRIx64", stb:%s, suid:%"PRIx64, msg->dbFName, dbCache->dbId, msg->dbId, msg->stbName, msg->suid);
    return TSDB_CODE_SUCCESS;
  }
  
  CTG_LOCK(CTG_WRITE, &dbCache->tbCache.stbLock);
  if (taosHashRemove(dbCache->tbCache.stbCache, &msg->suid, sizeof(msg->suid))) {
    ctgDebug("stb not exist in stbCache, may be removed, dbFName:%s, stb:%s, suid:%"PRIx64, msg->dbFName, msg->stbName, msg->suid);
  }

  CTG_LOCK(CTG_READ, &dbCache->tbCache.metaLock);
  if (taosHashRemove(dbCache->tbCache.metaCache, msg->stbName, strlen(msg->stbName))) {  
    ctgError("stb not exist in cache, dbFName:%s, stb:%s, suid:%"PRIx64, msg->dbFName, msg->stbName, msg->suid);
  }  
  CTG_UNLOCK(CTG_READ, &dbCache->tbCache.metaLock);
  
  CTG_UNLOCK(CTG_WRITE, &dbCache->tbCache.stbLock);
  
  ctgInfo("stb removed from cache, dbFName:%s, stbName:%s, suid:%"PRIx64, msg->dbFName, msg->stbName, msg->suid);

  CTG_ERR_JRET(ctgMetaRentRemove(&msg->pCtg->stbRent, msg->suid, ctgStbVersionSortCompare, ctgStbVersionSearchCompare));
  
  ctgDebug("stb removed from rent, dbFName:%s, stbName:%s, suid:%"PRIx64, msg->dbFName, msg->stbName, msg->suid);
  
_return:

  taosMemoryFreeClear(msg);
  
  CTG_RET(code);
}

int32_t ctgActRemoveTbl(SCtgMetaAction *action) {
  int32_t code = 0;
  SCtgRemoveTblMsg *msg = action->data;
  SCatalog* pCtg = msg->pCtg;

  SCtgDBCache *dbCache = NULL;
  ctgGetDBCache(pCtg, msg->dbFName, &dbCache);
  if (NULL == dbCache) {
    return TSDB_CODE_SUCCESS;
  }

  if (dbCache->dbId != msg->dbId) {
    ctgDebug("dbId already modified, dbFName:%s, current:%"PRIx64", dbId:%"PRIx64", tbName:%s", msg->dbFName, dbCache->dbId, msg->dbId, msg->tbName);
    return TSDB_CODE_SUCCESS;
  }

  CTG_LOCK(CTG_READ, &dbCache->tbCache.metaLock);
  if (taosHashRemove(dbCache->tbCache.metaCache, msg->tbName, strlen(msg->tbName))) {
    CTG_UNLOCK(CTG_READ, &dbCache->tbCache.metaLock);
    ctgError("stb not exist in cache, dbFName:%s, tbName:%s", msg->dbFName, msg->tbName);
    CTG_ERR_RET(TSDB_CODE_CTG_INTERNAL_ERROR);
  }
  CTG_UNLOCK(CTG_READ, &dbCache->tbCache.metaLock);

  ctgInfo("table removed from cache, dbFName:%s, tbName:%s", msg->dbFName, msg->tbName);

_return:

  taosMemoryFreeClear(msg);

  CTG_RET(code);
}


void* ctgUpdateThreadFunc(void* param) {
  setThreadName("catalog");

  qInfo("catalog update thread started");

  CTG_LOCK(CTG_READ, &gCtgMgmt.lock);
  
  while (true) {
    tsem_wait(&gCtgMgmt.queue.reqSem);
    
    if (atomic_load_8((int8_t*)&gCtgMgmt.exit)) {
      tsem_post(&gCtgMgmt.queue.rspSem);
      break;
    }

    SCtgMetaAction *action = NULL;
    ctgPopAction(&action);
    SCatalog *pCtg = ((SCtgUpdateMsgHeader *)action->data)->pCtg;

    ctgDebug("process [%s] action", gCtgAction[action->act].name);
    
    (*gCtgAction[action->act].func)(action);

    gCtgMgmt.queue.seqDone = action->seqId;

    if (action->syncReq) {
      tsem_post(&gCtgMgmt.queue.rspSem);
    }

    CTG_STAT_ADD(gCtgMgmt.stat.runtime.qDoneNum); 

    ctgDbgShowClusterCache(pCtg);
  }

  CTG_UNLOCK(CTG_READ, &gCtgMgmt.lock);

  qInfo("catalog update thread stopped");
  
  return NULL;
}


int32_t ctgStartUpdateThread() {
  TdThreadAttr thAttr;
  taosThreadAttrInit(&thAttr);
  taosThreadAttrSetDetachState(&thAttr, PTHREAD_CREATE_JOINABLE);

  if (taosThreadCreate(&gCtgMgmt.updateThread, &thAttr, ctgUpdateThreadFunc, NULL) != 0) {
    terrno = TAOS_SYSTEM_ERROR(errno);
    CTG_ERR_RET(terrno);
  }
  
  taosThreadAttrDestroy(&thAttr);
  return TSDB_CODE_SUCCESS;
}

int32_t ctgGetTableDistVgInfo(SCatalog* pCtg, void *pRpc, const SEpSet* pMgmtEps, const SName* pTableName, SArray** pVgList) {
  STableMeta *tbMeta = NULL;
  int32_t code = 0;
  SVgroupInfo vgroupInfo = {0};
  SCtgDBCache* dbCache = NULL;
  SArray *vgList = NULL;
  SDBVgInfo *vgInfo = NULL;

  *pVgList = NULL;
  
  CTG_ERR_JRET(ctgGetTableMeta(pCtg, pRpc, pMgmtEps, pTableName, &tbMeta, CTG_FLAG_UNKNOWN_STB));

  char db[TSDB_DB_FNAME_LEN] = {0};
  tNameGetFullDbName(pTableName, db);

  SHashObj *vgHash = NULL;  
  CTG_ERR_JRET(ctgGetDBVgInfo(pCtg, pRpc, pMgmtEps, db, &dbCache, &vgInfo));

  if (dbCache) {
    vgHash = dbCache->vgInfo->vgHash;
  } else {
    vgHash = vgInfo->vgHash;
  }

  if (tbMeta->tableType == TSDB_SUPER_TABLE) {
    CTG_ERR_JRET(ctgGenerateVgList(pCtg, vgHash, pVgList));
  } else {
    // USE HASH METHOD INSTEAD OF VGID IN TBMETA
    ctgError("invalid method to get none stb vgInfo, tbType:%d", tbMeta->tableType);
    CTG_ERR_JRET(TSDB_CODE_CTG_INVALID_INPUT);
    
#if 0  
    int32_t vgId = tbMeta->vgId;
    if (taosHashGetDup(vgHash, &vgId, sizeof(vgId), &vgroupInfo) != 0) {
      ctgWarn("table's vgId not found in vgroup list, vgId:%d, tbName:%s", vgId, tNameGetTableName(pTableName));
      CTG_ERR_JRET(TSDB_CODE_CTG_VG_META_MISMATCH);
    }

    vgList = taosArrayInit(1, sizeof(SVgroupInfo));
    if (NULL == vgList) {
      ctgError("taosArrayInit %d failed", (int32_t)sizeof(SVgroupInfo));
      CTG_ERR_JRET(TSDB_CODE_CTG_MEM_ERROR);    
    }

    if (NULL == taosArrayPush(vgList, &vgroupInfo)) {
      ctgError("taosArrayPush vgroupInfo to array failed, vgId:%d, tbName:%s", vgId, tNameGetTableName(pTableName));
      CTG_ERR_JRET(TSDB_CODE_CTG_INTERNAL_ERROR);
    }

    *pVgList = vgList;
    vgList = NULL;
#endif    
  }

_return:

  if (dbCache) {
    ctgReleaseVgInfo(dbCache);
    ctgReleaseDBCache(pCtg, dbCache);
  }

  taosMemoryFreeClear(tbMeta);

  if (vgInfo) {
    taosHashCleanup(vgInfo->vgHash);
    taosMemoryFreeClear(vgInfo);
  }

  if (vgList) {
    taosArrayDestroy(vgList);
    vgList = NULL;
  }

  CTG_RET(code);
}


int32_t catalogInit(SCatalogCfg *cfg) {
  if (gCtgMgmt.pCluster) {
    qError("catalog already initialized");
    CTG_ERR_RET(TSDB_CODE_CTG_INVALID_INPUT);
  }

  atomic_store_8((int8_t*)&gCtgMgmt.exit, false);

  if (cfg) {
    memcpy(&gCtgMgmt.cfg, cfg, sizeof(*cfg));

    if (gCtgMgmt.cfg.maxDBCacheNum == 0) {
      gCtgMgmt.cfg.maxDBCacheNum = CTG_DEFAULT_CACHE_DB_NUMBER;
    }

    if (gCtgMgmt.cfg.maxTblCacheNum == 0) {
      gCtgMgmt.cfg.maxTblCacheNum = CTG_DEFAULT_CACHE_TBLMETA_NUMBER;
    }

    if (gCtgMgmt.cfg.dbRentSec == 0) {
      gCtgMgmt.cfg.dbRentSec = CTG_DEFAULT_RENT_SECOND;
    }

    if (gCtgMgmt.cfg.stbRentSec == 0) {
      gCtgMgmt.cfg.stbRentSec = CTG_DEFAULT_RENT_SECOND;
    }
  } else {
    gCtgMgmt.cfg.maxDBCacheNum = CTG_DEFAULT_CACHE_DB_NUMBER;
    gCtgMgmt.cfg.maxTblCacheNum = CTG_DEFAULT_CACHE_TBLMETA_NUMBER;
    gCtgMgmt.cfg.dbRentSec = CTG_DEFAULT_RENT_SECOND;
    gCtgMgmt.cfg.stbRentSec = CTG_DEFAULT_RENT_SECOND;
  }

  gCtgMgmt.pCluster = taosHashInit(CTG_DEFAULT_CACHE_CLUSTER_NUMBER, taosGetDefaultHashFunction(TSDB_DATA_TYPE_BIGINT), false, HASH_ENTRY_LOCK);
  if (NULL == gCtgMgmt.pCluster) {
    qError("taosHashInit %d cluster cache failed", CTG_DEFAULT_CACHE_CLUSTER_NUMBER);
    CTG_ERR_RET(TSDB_CODE_CTG_INTERNAL_ERROR);
  }

  CTG_ERR_RET(ctgStartUpdateThread());

  tsem_init(&gCtgMgmt.queue.reqSem, 0, 0);
  tsem_init(&gCtgMgmt.queue.rspSem, 0, 0);

  gCtgMgmt.queue.head = taosMemoryCalloc(1, sizeof(SCtgQNode));
  if (NULL == gCtgMgmt.queue.head) {
    qError("calloc %d failed", (int32_t)sizeof(SCtgQNode));
    CTG_ERR_RET(TSDB_CODE_QRY_OUT_OF_MEMORY);
  }
  gCtgMgmt.queue.tail = gCtgMgmt.queue.head;

  qDebug("catalog initialized, maxDb:%u, maxTbl:%u, dbRentSec:%u, stbRentSec:%u", gCtgMgmt.cfg.maxDBCacheNum, gCtgMgmt.cfg.maxTblCacheNum, gCtgMgmt.cfg.dbRentSec, gCtgMgmt.cfg.stbRentSec);

  return TSDB_CODE_SUCCESS;
}

int32_t catalogGetHandle(uint64_t clusterId, SCatalog** catalogHandle) {
  if (NULL == catalogHandle) {
    CTG_ERR_RET(TSDB_CODE_CTG_INVALID_INPUT);
  }

  if (NULL == gCtgMgmt.pCluster) {
    qError("catalog cluster cache are not ready, clusterId:%"PRIx64, clusterId);
    CTG_ERR_RET(TSDB_CODE_CTG_NOT_READY);
  }

  int32_t code = 0;
  SCatalog *clusterCtg = NULL;

  while (true) {
    SCatalog **ctg = (SCatalog **)taosHashGet(gCtgMgmt.pCluster, (char*)&clusterId, sizeof(clusterId));

    if (ctg && (*ctg)) {
      *catalogHandle = *ctg;
      qDebug("got catalog handle from cache, clusterId:%"PRIx64", CTG:%p", clusterId, *ctg);
      return TSDB_CODE_SUCCESS;
    }

    clusterCtg = taosMemoryCalloc(1, sizeof(SCatalog));
    if (NULL == clusterCtg) {
      qError("calloc %d failed", (int32_t)sizeof(SCatalog));
      CTG_ERR_RET(TSDB_CODE_CTG_MEM_ERROR);
    }

    clusterCtg->clusterId = clusterId;

    CTG_ERR_JRET(ctgMetaRentInit(&clusterCtg->dbRent, gCtgMgmt.cfg.dbRentSec, CTG_RENT_DB));
    CTG_ERR_JRET(ctgMetaRentInit(&clusterCtg->stbRent, gCtgMgmt.cfg.stbRentSec, CTG_RENT_STABLE));

    clusterCtg->dbCache = taosHashInit(gCtgMgmt.cfg.maxDBCacheNum, taosGetDefaultHashFunction(TSDB_DATA_TYPE_BINARY), false, HASH_ENTRY_LOCK);
    if (NULL == clusterCtg->dbCache) {
      qError("taosHashInit %d dbCache failed", CTG_DEFAULT_CACHE_DB_NUMBER);
      CTG_ERR_JRET(TSDB_CODE_CTG_MEM_ERROR);
    }

    SHashObj *metaCache = taosHashInit(gCtgMgmt.cfg.maxTblCacheNum, taosGetDefaultHashFunction(TSDB_DATA_TYPE_BINARY), true, HASH_ENTRY_LOCK);
    if (NULL == metaCache) {
      qError("taosHashInit failed, num:%d", gCtgMgmt.cfg.maxTblCacheNum);
      CTG_ERR_RET(TSDB_CODE_CTG_MEM_ERROR);
    }
    
    code = taosHashPut(gCtgMgmt.pCluster, &clusterId, sizeof(clusterId), &clusterCtg, POINTER_BYTES);
    if (code) {
      if (HASH_NODE_EXIST(code)) {
        ctgFreeHandle(clusterCtg);
        continue;
      }
      
      qError("taosHashPut CTG to cache failed, clusterId:%"PRIx64, clusterId);
      CTG_ERR_JRET(TSDB_CODE_CTG_INTERNAL_ERROR);
    }

    qDebug("add CTG to cache, clusterId:%"PRIx64", CTG:%p", clusterId, clusterCtg);

    break;
  }

  *catalogHandle = clusterCtg;
  
  return TSDB_CODE_SUCCESS;

_return:

  ctgFreeHandle(clusterCtg);
  
  CTG_RET(code);
}

void catalogFreeHandle(SCatalog* pCtg) {
  if (NULL == pCtg) {
    return;
  }

  if (taosHashRemove(gCtgMgmt.pCluster, &pCtg->clusterId, sizeof(pCtg->clusterId))) {
    ctgWarn("taosHashRemove from cluster failed, may already be freed, clusterId:%"PRIx64, pCtg->clusterId);
    return;
  }

  uint64_t clusterId = pCtg->clusterId;
  
  ctgFreeHandle(pCtg);

  ctgInfo("handle freed, culsterId:%"PRIx64, clusterId);
}

int32_t catalogGetDBVgVersion(SCatalog* pCtg, const char* dbFName, int32_t* version, int64_t* dbId, int32_t *tableNum) {
  CTG_API_ENTER();

  if (NULL == pCtg || NULL == dbFName || NULL == version || NULL == dbId) {
    CTG_API_LEAVE(TSDB_CODE_CTG_INVALID_INPUT);
  }

  if (NULL == pCtg->dbCache) {
    *version = CTG_DEFAULT_INVALID_VERSION;
    ctgInfo("empty db cache, dbFName:%s", dbFName);
    CTG_API_LEAVE(TSDB_CODE_SUCCESS);
  }

  SCtgDBCache *dbCache = NULL;
  ctgAcquireDBCache(pCtg, dbFName, &dbCache);
  if (NULL == dbCache) {
    *version = CTG_DEFAULT_INVALID_VERSION;
    CTG_API_LEAVE(TSDB_CODE_SUCCESS);
  }

  bool inCache = false;
  ctgAcquireVgInfo(pCtg, dbCache, &inCache);
  if (!inCache) {
    ctgReleaseDBCache(pCtg, dbCache);

    *version = CTG_DEFAULT_INVALID_VERSION;
    CTG_API_LEAVE(TSDB_CODE_SUCCESS);
  }

  *version = dbCache->vgInfo->vgVersion;
  *dbId = dbCache->dbId;
  *tableNum = dbCache->vgInfo->numOfTable;

  ctgReleaseVgInfo(dbCache);
  ctgReleaseDBCache(pCtg, dbCache);

  ctgDebug("Got db vgVersion from cache, dbFName:%s, vgVersion:%d", dbFName, *version);

  CTG_API_LEAVE(TSDB_CODE_SUCCESS);
}

int32_t catalogGetDBVgInfo(SCatalog* pCtg, void *pRpc, const SEpSet* pMgmtEps, const char* dbFName, SArray** vgroupList) {
  CTG_API_ENTER();

  if (NULL == pCtg || NULL == dbFName || NULL == pRpc || NULL == pMgmtEps || NULL == vgroupList) {
    CTG_API_LEAVE(TSDB_CODE_CTG_INVALID_INPUT);
  }

  SCtgDBCache* dbCache = NULL;
  int32_t code = 0;
  SArray *vgList = NULL;
  SHashObj *vgHash = NULL;
  SDBVgInfo *vgInfo = NULL;
  CTG_ERR_JRET(ctgGetDBVgInfo(pCtg, pRpc, pMgmtEps, dbFName, &dbCache, &vgInfo));
  if (dbCache) {
    vgHash = dbCache->vgInfo->vgHash;
  } else {
    vgHash = vgInfo->vgHash;
  }

  CTG_ERR_JRET(ctgGenerateVgList(pCtg, vgHash, &vgList));

  *vgroupList = vgList;
  vgList = NULL;

_return:

  if (dbCache) {
    ctgReleaseVgInfo(dbCache);
    ctgReleaseDBCache(pCtg, dbCache);
  }

  if (vgInfo) {
    taosHashCleanup(vgInfo->vgHash);
    taosMemoryFreeClear(vgInfo);
  }

  CTG_API_LEAVE(code);  
}


int32_t catalogUpdateDBVgInfo(SCatalog* pCtg, const char* dbFName, uint64_t dbId, SDBVgInfo* dbInfo) {
  CTG_API_ENTER();

  int32_t code = 0;
  
  if (NULL == pCtg || NULL == dbFName || NULL == dbInfo) {
    ctgFreeVgInfo(dbInfo);
    CTG_ERR_JRET(TSDB_CODE_CTG_INVALID_INPUT);
  }

  code = ctgPushUpdateVgMsgInQueue(pCtg, dbFName, dbId, dbInfo, false);

_return:

  CTG_API_LEAVE(code);
}


int32_t catalogRemoveDB(SCatalog* pCtg, const char* dbFName, uint64_t dbId) {
  CTG_API_ENTER();

  int32_t code = 0;
  
  if (NULL == pCtg || NULL == dbFName) {
    CTG_API_LEAVE(TSDB_CODE_CTG_INVALID_INPUT);
  }

  if (NULL == pCtg->dbCache) {
    CTG_API_LEAVE(TSDB_CODE_SUCCESS);
  }

  CTG_ERR_JRET(ctgPushRmDBMsgInQueue(pCtg, dbFName, dbId));

  CTG_API_LEAVE(TSDB_CODE_SUCCESS);
  
_return:

  CTG_API_LEAVE(code);
}

int32_t catalogUpdateVgEpSet(SCatalog* pCtg, const char* dbFName, int32_t vgId, SEpSet *epSet) {

}

int32_t catalogRemoveTableMeta(SCatalog* pCtg, const SName* pTableName) {
  CTG_API_ENTER();

  int32_t code = 0;
  
  if (NULL == pCtg || NULL == pTableName) {
    CTG_API_LEAVE(TSDB_CODE_CTG_INVALID_INPUT);
  }

  if (NULL == pCtg->dbCache) {
    CTG_API_LEAVE(TSDB_CODE_SUCCESS);
  }

  STableMeta *tblMeta = NULL;
  int32_t exist = 0;
  uint64_t dbId = 0;
  CTG_ERR_JRET(ctgGetTableMetaFromCache(pCtg, pTableName, &tblMeta, &exist, 0, &dbId));

  if (0 == exist) {
    ctgDebug("table already not in cache, db:%s, tblName:%s", pTableName->dbname, pTableName->tname);
    goto _return;
  }

  char dbFName[TSDB_DB_FNAME_LEN];
  tNameGetFullDbName(pTableName, dbFName);
  
  if (TSDB_SUPER_TABLE == tblMeta->tableType) {
    CTG_ERR_JRET(ctgPushRmStbMsgInQueue(pCtg, dbFName, dbId, pTableName->tname, tblMeta->suid, true));
  } else {
    CTG_ERR_JRET(ctgPushRmTblMsgInQueue(pCtg, dbFName, dbId, pTableName->tname, true));
  }

 
_return:

  taosMemoryFreeClear(tblMeta);

  CTG_API_LEAVE(code);
}


int32_t catalogRemoveStbMeta(SCatalog* pCtg, const char* dbFName, uint64_t dbId, const char* stbName, uint64_t suid) {
  CTG_API_ENTER();

  int32_t code = 0;
  
  if (NULL == pCtg || NULL == dbFName || NULL == stbName) {
    CTG_API_LEAVE(TSDB_CODE_CTG_INVALID_INPUT);
  }

  if (NULL == pCtg->dbCache) {
    CTG_API_LEAVE(TSDB_CODE_SUCCESS);
  }

  CTG_ERR_JRET(ctgPushRmStbMsgInQueue(pCtg, dbFName, dbId, stbName, suid, true));

  CTG_API_LEAVE(TSDB_CODE_SUCCESS);
  
_return:

  CTG_API_LEAVE(code);
}

int32_t catalogGetIndexMeta(SCatalog* pCtg, void *pTrans, const SEpSet* pMgmtEps, const SName* pTableName, const char *pIndexName, SIndexMeta** pIndexMeta) {

}

int32_t catalogGetTableMeta(SCatalog* pCtg, void *pTrans, const SEpSet* pMgmtEps, const SName* pTableName, STableMeta** pTableMeta) {
  CTG_API_ENTER();

  CTG_API_LEAVE(ctgGetTableMeta(pCtg, pTrans, pMgmtEps, pTableName, pTableMeta, CTG_FLAG_UNKNOWN_STB));
}

int32_t catalogGetSTableMeta(SCatalog* pCtg, void * pTrans, const SEpSet* pMgmtEps, const SName* pTableName, STableMeta** pTableMeta) {
  CTG_API_ENTER();

  CTG_API_LEAVE(ctgGetTableMeta(pCtg, pTrans, pMgmtEps, pTableName, pTableMeta, CTG_FLAG_STB));
}

int32_t catalogUpdateSTableMeta(SCatalog* pCtg, STableMetaRsp *rspMsg) {
  CTG_API_ENTER();

  if (NULL == pCtg || NULL == rspMsg) {
    CTG_API_LEAVE(TSDB_CODE_CTG_INVALID_INPUT);
  }

  STableMetaOutput *output = taosMemoryCalloc(1, sizeof(STableMetaOutput));
  if (NULL == output) {
    ctgError("malloc %d failed", (int32_t)sizeof(STableMetaOutput));
    CTG_API_LEAVE(TSDB_CODE_CTG_MEM_ERROR);
  }
  
  int32_t code = 0;

  strcpy(output->dbFName, rspMsg->dbFName);
  strcpy(output->tbName, rspMsg->tbName);

  output->dbId = rspMsg->dbId;
  
  SET_META_TYPE_TABLE(output->metaType);
  
  CTG_ERR_JRET(queryCreateTableMetaFromMsg(rspMsg, true, &output->tbMeta));

  CTG_ERR_JRET(ctgPushUpdateTblMsgInQueue(pCtg, output, false));

  CTG_API_LEAVE(code);
  
_return:

  taosMemoryFreeClear(output->tbMeta);
  taosMemoryFreeClear(output);
  
  CTG_API_LEAVE(code);
}

int32_t catalogRefreshDBVgInfo(SCatalog* pCtg, void *pTrans, const SEpSet* pMgmtEps, const char* dbFName) {
  CTG_API_ENTER();

  if (NULL == pCtg || NULL == pTrans || NULL == pMgmtEps || NULL == dbFName) {
    CTG_API_LEAVE(TSDB_CODE_CTG_INVALID_INPUT);
  }

  CTG_API_LEAVE(ctgRefreshDBVgInfo(pCtg, pTrans, pMgmtEps, dbFName));
}

int32_t catalogRefreshTableMeta(SCatalog* pCtg, void *pTrans, const SEpSet* pMgmtEps, const SName* pTableName, int32_t isSTable) {
  CTG_API_ENTER();

  if (NULL == pCtg || NULL == pTrans || NULL == pMgmtEps || NULL == pTableName) {
    CTG_API_LEAVE(TSDB_CODE_CTG_INVALID_INPUT);
  }

  CTG_API_LEAVE(ctgRefreshTblMeta(pCtg, pTrans, pMgmtEps, pTableName, CTG_FLAG_FORCE_UPDATE | CTG_FLAG_MAKE_STB(isSTable), NULL, true));
}

int32_t catalogRefreshGetTableMeta(SCatalog* pCtg, void *pTrans, const SEpSet* pMgmtEps, const SName* pTableName, STableMeta** pTableMeta, int32_t isSTable) {
  CTG_API_ENTER();

  CTG_API_LEAVE(ctgGetTableMeta(pCtg, pTrans, pMgmtEps, pTableName, pTableMeta, CTG_FLAG_FORCE_UPDATE | CTG_FLAG_MAKE_STB(isSTable)));
}

int32_t catalogGetTableDistVgInfo(SCatalog* pCtg, void *pRpc, const SEpSet* pMgmtEps, const SName* pTableName, SArray** pVgList) {
  CTG_API_ENTER();

  if (NULL == pCtg || NULL == pRpc || NULL == pMgmtEps || NULL == pTableName || NULL == pVgList) {
    CTG_API_LEAVE(TSDB_CODE_CTG_INVALID_INPUT);
  }

  if (CTG_IS_INF_DBNAME(pTableName->dbname)) {
    ctgError("no valid vgInfo for db, dbname:%s", pTableName->dbname);
    CTG_API_LEAVE(TSDB_CODE_CTG_INVALID_INPUT);
  }

  int32_t code = 0;

  while (true) {
    code = ctgGetTableDistVgInfo(pCtg, pRpc, pMgmtEps, pTableName, pVgList);
    if (code) {
      if (TSDB_CODE_CTG_VG_META_MISMATCH == code) {
        CTG_ERR_JRET(ctgRefreshTblMeta(pCtg, pRpc, pMgmtEps, pTableName, CTG_FLAG_FORCE_UPDATE | CTG_FLAG_MAKE_STB(CTG_FLAG_UNKNOWN_STB), NULL, true));

        char dbFName[TSDB_DB_FNAME_LEN] = {0};
        tNameGetFullDbName(pTableName, dbFName);        
        CTG_ERR_JRET(ctgRefreshDBVgInfo(pCtg, pRpc, pMgmtEps, dbFName));
        
        continue;
      }
    }

    break;
  }

_return:

  CTG_API_LEAVE(code);
}


int32_t catalogGetTableHashVgroup(SCatalog *pCtg, void *pTrans, const SEpSet *pMgmtEps, const SName *pTableName, SVgroupInfo *pVgroup) {
  CTG_API_ENTER();

  if (CTG_IS_INF_DBNAME(pTableName->dbname)) {
    ctgError("no valid vgInfo for db, dbname:%s", pTableName->dbname);
    CTG_API_LEAVE(TSDB_CODE_CTG_INVALID_INPUT);
  }

  SCtgDBCache* dbCache = NULL;
  int32_t code = 0;
  char db[TSDB_DB_FNAME_LEN] = {0};
  tNameGetFullDbName(pTableName, db);

  SDBVgInfo *vgInfo = NULL;
  CTG_ERR_JRET(ctgGetDBVgInfo(pCtg, pTrans, pMgmtEps, db, &dbCache, &vgInfo));

  CTG_ERR_JRET(ctgGetVgInfoFromHashValue(pCtg, vgInfo ? vgInfo : dbCache->vgInfo, pTableName, pVgroup));

_return:

  if (dbCache) {
    ctgReleaseVgInfo(dbCache);
    ctgReleaseDBCache(pCtg, dbCache);
  }

  if (vgInfo) {
    taosHashCleanup(vgInfo->vgHash);
    taosMemoryFreeClear(vgInfo);
  }

  CTG_API_LEAVE(code);
}


int32_t catalogGetAllMeta(SCatalog* pCtg, void *pTrans, const SEpSet* pMgmtEps, const SCatalogReq* pReq, SMetaData* pRsp) {
  CTG_API_ENTER();

  if (NULL == pCtg || NULL == pTrans || NULL == pMgmtEps || NULL == pReq || NULL == pRsp) {
    CTG_API_LEAVE(TSDB_CODE_CTG_INVALID_INPUT);
  }

  int32_t code = 0;
  pRsp->pTableMeta = NULL;

  if (pReq->pTableName) {
    int32_t tbNum = (int32_t)taosArrayGetSize(pReq->pTableName);
    if (tbNum <= 0) {
      ctgError("empty table name list, tbNum:%d", tbNum);
      CTG_ERR_JRET(TSDB_CODE_CTG_INVALID_INPUT);
    }

    pRsp->pTableMeta = taosArrayInit(tbNum, POINTER_BYTES);
    if (NULL == pRsp->pTableMeta) {
      ctgError("taosArrayInit %d failed", tbNum);
      CTG_ERR_JRET(TSDB_CODE_CTG_MEM_ERROR);
    }
    
    for (int32_t i = 0; i < tbNum; ++i) {
      SName *name = taosArrayGet(pReq->pTableName, i);
      STableMeta *pTableMeta = NULL;
      
      CTG_ERR_JRET(ctgGetTableMeta(pCtg, pTrans, pMgmtEps, name, &pTableMeta, CTG_FLAG_UNKNOWN_STB));

      if (NULL == taosArrayPush(pRsp->pTableMeta, &pTableMeta)) {
        ctgError("taosArrayPush failed, idx:%d", i);
        taosMemoryFreeClear(pTableMeta);
        CTG_ERR_JRET(TSDB_CODE_CTG_MEM_ERROR);
      }
    }
  }

  if (pReq->qNodeRequired) {
    CTG_ERR_JRET(ctgGetQnodeListFromMnode(pCtg, pTrans, pMgmtEps, &pRsp->pEpSetList));
  }

  CTG_API_LEAVE(TSDB_CODE_SUCCESS);

_return:  

  if (pRsp->pTableMeta) {
    int32_t aSize = taosArrayGetSize(pRsp->pTableMeta);
    for (int32_t i = 0; i < aSize; ++i) {
      STableMeta *pMeta = taosArrayGetP(pRsp->pTableMeta, i);
      taosMemoryFreeClear(pMeta);
    }
    
    taosArrayDestroy(pRsp->pTableMeta);
    pRsp->pTableMeta = NULL;
  }
  
  CTG_API_LEAVE(code);
}

int32_t catalogGetQnodeList(SCatalog* pCtg, void *pRpc, const SEpSet* pMgmtEps, SArray* pQnodeList) {
  CTG_API_ENTER();
  
  int32_t code = 0;
  if (NULL == pCtg || NULL == pRpc  || NULL == pMgmtEps || NULL == pQnodeList) {
    CTG_API_LEAVE(TSDB_CODE_CTG_INVALID_INPUT);
  }

  CTG_ERR_JRET(ctgGetQnodeListFromMnode(pCtg, pRpc, pMgmtEps, &pQnodeList));

_return:

  CTG_API_LEAVE(TSDB_CODE_SUCCESS);
}

int32_t catalogGetExpiredSTables(SCatalog* pCtg, SSTableMetaVersion **stables, uint32_t *num) {
  CTG_API_ENTER();

  if (NULL == pCtg || NULL == stables || NULL == num) {
    CTG_API_LEAVE(TSDB_CODE_CTG_INVALID_INPUT);
  }

  CTG_API_LEAVE(ctgMetaRentGet(&pCtg->stbRent, (void **)stables, num, sizeof(SSTableMetaVersion)));
}

int32_t catalogGetExpiredDBs(SCatalog* pCtg, SDbVgVersion **dbs, uint32_t *num) {
  CTG_API_ENTER();
  
  if (NULL == pCtg || NULL == dbs || NULL == num) {
    CTG_API_LEAVE(TSDB_CODE_CTG_INVALID_INPUT);
  }

  CTG_API_LEAVE(ctgMetaRentGet(&pCtg->dbRent, (void **)dbs, num, sizeof(SDbVgVersion)));
}


void catalogDestroy(void) {
  qInfo("start to destroy catalog");
  
  if (NULL == gCtgMgmt.pCluster || atomic_load_8((int8_t*)&gCtgMgmt.exit)) {
    return;
  }

  atomic_store_8((int8_t*)&gCtgMgmt.exit, true);

  tsem_post(&gCtgMgmt.queue.reqSem);
  tsem_post(&gCtgMgmt.queue.rspSem);

  while (CTG_IS_LOCKED(&gCtgMgmt.lock)) {
    taosUsleep(1);
  }
  
  CTG_LOCK(CTG_WRITE, &gCtgMgmt.lock);

  SCatalog *pCtg = NULL;
  void *pIter = taosHashIterate(gCtgMgmt.pCluster, NULL);
  while (pIter) {
    pCtg = *(SCatalog **)pIter;

    if (pCtg) {
      catalogFreeHandle(pCtg);
    }
    
    pIter = taosHashIterate(gCtgMgmt.pCluster, pIter);
  }
  
  taosHashCleanup(gCtgMgmt.pCluster);
  gCtgMgmt.pCluster = NULL;

  CTG_UNLOCK(CTG_WRITE, &gCtgMgmt.lock);

  qInfo("catalog destroyed");
}


<|MERGE_RESOLUTION|>--- conflicted
+++ resolved
@@ -408,13 +408,8 @@
 
 int32_t ctgPushRmStbMsgInQueue(SCatalog* pCtg, const char *dbFName, int64_t dbId, const char *stbName, uint64_t suid, bool syncReq) {
   int32_t code = 0;
-<<<<<<< HEAD
   SCtgMetaAction action= {.act = CTG_ACT_REMOVE_STB, .syncReq = syncReq};
-  SCtgRemoveStbMsg *msg = malloc(sizeof(SCtgRemoveStbMsg));
-=======
-  SCtgMetaAction action= {.act = CTG_ACT_REMOVE_STB};
   SCtgRemoveStbMsg *msg = taosMemoryMalloc(sizeof(SCtgRemoveStbMsg));
->>>>>>> 6a773532
   if (NULL == msg) {
     ctgError("malloc %d failed", (int32_t)sizeof(SCtgRemoveStbMsg));
     CTG_ERR_RET(TSDB_CODE_CTG_MEM_ERROR);
@@ -442,13 +437,8 @@
 
 int32_t ctgPushRmTblMsgInQueue(SCatalog* pCtg, const char *dbFName, int64_t dbId, const char *tbName, bool syncReq) {
   int32_t code = 0;
-<<<<<<< HEAD
   SCtgMetaAction action= {.act = CTG_ACT_REMOVE_TBL, .syncReq = syncReq};
-  SCtgRemoveTblMsg *msg = malloc(sizeof(SCtgRemoveTblMsg));
-=======
-  SCtgMetaAction action= {.act = CTG_ACT_REMOVE_TBL};
   SCtgRemoveTblMsg *msg = taosMemoryMalloc(sizeof(SCtgRemoveTblMsg));
->>>>>>> 6a773532
   if (NULL == msg) {
     ctgError("malloc %d failed", (int32_t)sizeof(SCtgRemoveTblMsg));
     CTG_ERR_RET(TSDB_CODE_CTG_MEM_ERROR);
@@ -506,13 +496,8 @@
 
 int32_t ctgPushUpdateTblMsgInQueue(SCatalog* pCtg, STableMetaOutput *output, bool syncReq) {
   int32_t code = 0;
-<<<<<<< HEAD
   SCtgMetaAction action= {.act = CTG_ACT_UPDATE_TBL, .syncReq = syncReq};
-  SCtgUpdateTblMsg *msg = malloc(sizeof(SCtgUpdateTblMsg));
-=======
-  SCtgMetaAction action= {.act = CTG_ACT_UPDATE_TBL};
   SCtgUpdateTblMsg *msg = taosMemoryMalloc(sizeof(SCtgUpdateTblMsg));
->>>>>>> 6a773532
   if (NULL == msg) {
     ctgError("malloc %d failed", (int32_t)sizeof(SCtgUpdateTblMsg));
     CTG_ERR_RET(TSDB_CODE_CTG_MEM_ERROR);
