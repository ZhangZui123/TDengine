--- conflicted
+++ resolved
@@ -1291,13 +1291,9 @@
 
   atomic_store_8((int8_t*)&gCtgMgmt.exit, true);
 
-<<<<<<< HEAD
-  ctgClearCacheEnqueue(NULL, true, true, true);
-=======
   if (!taosCheckCurrentInDll()) {
     ctgClearCacheEnqueue(NULL, true, true, true);
   }
->>>>>>> 7beac65a
 
   taosHashCleanup(gCtgMgmt.pCluster);
   gCtgMgmt.pCluster = NULL;
