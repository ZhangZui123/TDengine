--- conflicted
+++ resolved
@@ -68,17 +68,10 @@
     }
 
     pTask->pBatchs = pBatchs;
-<<<<<<< HEAD
     pTask->msgIdx = rsp.msgIdx;
     
     ctgDebug("QID:0x%" PRIx64 " ctg task %d idx %d start to handle rsp %s", pJob->queryId, pTask->taskId, pTask->msgIdx, TMSG_INFO(taskMsg.msgType + 1));
     
-=======
-
-    ctgDebug("QID:0x%" PRIx64 " ctg task %d start to handle rsp %s", pJob->queryId, pTask->taskId,
-             TMSG_INFO(taskMsg.msgType + 1));
-
->>>>>>> e99782f4
     (*gCtgAsyncFps[pTask->type].handleRspFp)(pTask, rsp.reqType, &taskMsg, (rsp.rspCode ? rsp.rspCode : rspCode));
   }
 
@@ -444,16 +437,9 @@
   SHashObj*  pBatchs = pTask->pBatchs;
   SCtgJob*   pJob = pTask->pJob;
   SCtgBatch* pBatch = taosHashGet(pBatchs, &vgId, sizeof(vgId));
-<<<<<<< HEAD
   SCtgBatch newBatch = {0};
   SBatchMsg req = {0};
   
-=======
-  int32_t    taskNum = taosArrayGetSize(pTask->pJob->pTasks);
-  SCtgBatch  newBatch = {0};
-  SBatchMsg  req = {0};
-
->>>>>>> e99782f4
   if (NULL == pBatch) {
     newBatch.pMsgs = taosArrayInit(pJob->subTaskNum, sizeof(SBatchMsg));
     newBatch.pTaskIds = taosArrayInit(pJob->subTaskNum, sizeof(int32_t));
@@ -897,13 +883,8 @@
     if (NULL == pOut) {
       CTG_ERR_RET(TSDB_CODE_OUT_OF_MEMORY);
     }
-<<<<<<< HEAD
     
     CTG_ERR_RET(ctgUpdateMsgCtx(CTG_GET_TASK_MSGCTX(pTask), reqType, pOut, (char*)tbFName));
-=======
-
-    CTG_ERR_RET(ctgUpdateMsgCtx(&pTask->msgCtx, reqType, pOut, (char*)tbFName));
->>>>>>> e99782f4
 
 #if CTG_BATCH_FETCH
     CTG_RET(ctgAddBatch(pCtg, 0, pConn, pTask, reqType, msg, msgLen));
