--- conflicted
+++ resolved
@@ -709,19 +709,12 @@
   CTG_RET(code);
 }
 
-<<<<<<< HEAD
 int32_t ctgReadDBCfgFromCache(SCatalog *pCtg, const char* dbFName, SDbCfgInfo* pDbCfg) {
   int32_t code = 0;
-=======
-int32_t ctgGetCachedStbNameFromSuid(SCatalog* pCtg, char* dbFName, uint64_t suid, char **stbName) {
-  *stbName = NULL;
-
->>>>>>> 061e9638
   SCtgDBCache *dbCache = NULL;
   ctgAcquireDBCache(pCtg, dbFName, &dbCache);
   if (NULL == dbCache) {
     ctgDebug("db %s not in cache", dbFName);
-<<<<<<< HEAD
     pDbCfg->cfgVersion = -1;
     CTG_CACHE_NHIT_INC(CTG_CI_DB_CFG, 1);
     return TSDB_CODE_SUCCESS;
@@ -751,7 +744,15 @@
   }
   
   return code;
-=======
+}
+
+int32_t ctgGetCachedStbNameFromSuid(SCatalog* pCtg, char* dbFName, uint64_t suid, char **stbName) {
+  *stbName = NULL;
+
+  SCtgDBCache *dbCache = NULL;
+  ctgAcquireDBCache(pCtg, dbFName, &dbCache);
+  if (NULL == dbCache) {
+    ctgDebug("db %s not in cache", dbFName);
     return TSDB_CODE_SUCCESS;
   }  
   
@@ -766,8 +767,8 @@
   taosHashRelease(dbCache->stbCache, stb);
 
   return TSDB_CODE_SUCCESS;
->>>>>>> 061e9638
-}
+}
+
 
 int32_t ctgChkAuthFromCache(SCatalog *pCtg, SUserAuthInfo *pReq, bool *inCache, SCtgAuthRsp *pRes) {
   int32_t code = 0;
