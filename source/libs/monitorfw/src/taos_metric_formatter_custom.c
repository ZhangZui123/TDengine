--- conflicted
+++ resolved
@@ -88,48 +88,6 @@
       char* value = *(pair + 1);
 
       SJson* tag = tjsonCreateObject();
-<<<<<<< HEAD
-      if (tjsonAddStringToObject(tag, "name", key) != 0) {
-        taosMemoryFreeClear(arr);
-        taosMemoryFreeClear(keyvalue);
-        taosMemoryFreeClear(keyvalues);
-        return 1;
-      }
-      if (tjsonAddStringToObject(tag, "value", value) != 0) {
-        taosMemoryFreeClear(arr);
-        taosMemoryFreeClear(keyvalue);
-        taosMemoryFreeClear(keyvalues);
-        return 1;
-      }
-
-      if (tjsonAddItemToArray(arrayTag, tag) != 0) {
-        taosMemoryFreeClear(arr);
-        taosMemoryFreeClear(keyvalue);
-        taosMemoryFreeClear(keyvalues);
-        return 1;
-      }
-    }
-    if (tjsonAddItemToObject(item, "tags", arrayTag) != 0) {
-      taosMemoryFreeClear(arr);
-      taosMemoryFreeClear(keyvalue);
-      taosMemoryFreeClear(keyvalues);
-      return 1;
-    }
-
-    metrics = tjsonCreateArray();
-    if (tjsonAddItemToObject(item, "metrics", metrics) != 0) {
-      taosMemoryFreeClear(arr);
-      taosMemoryFreeClear(keyvalue);
-      taosMemoryFreeClear(keyvalues);
-      return 1;
-    }
-
-    if (tjsonAddItemToArray(arrayMetricGroups, item) != 0) {
-      taosMemoryFreeClear(arr);
-      taosMemoryFreeClear(keyvalue);
-      taosMemoryFreeClear(keyvalues);
-      return 1;
-=======
       if ((r = tjsonAddStringToObject(tag, "name", key)) != 0) {
         taosMemoryFreeClear(arr);
         taosMemoryFreeClear(keyvalue);
@@ -169,7 +127,6 @@
       taosMemoryFreeClear(keyvalue);
       taosMemoryFreeClear(keyvalues);
       return r;
->>>>>>> 5639fd0b
     }
   }
   else{
@@ -181,34 +138,20 @@
   taosMemoryFreeClear(keyvalues);
 
   SJson* metric = tjsonCreateObject();
-<<<<<<< HEAD
-  if (tjsonAddStringToObject(metric, "name", metricName) != 0) return 1;
-=======
   if ((r = tjsonAddStringToObject(metric, "name", metricName)) != 0) return r;
->>>>>>> 5639fd0b
 
   double old_value = 0;
 #define USE_EXCHANGE
 #ifdef USE_EXCHANGE
-<<<<<<< HEAD
-  if (taos_metric_sample_exchange(sample, 0, &old_value) != 0) return 1;
-=======
   if ((r = taos_metric_sample_exchange(sample, 0, &old_value)) != 0) return r;
->>>>>>> 5639fd0b
 #else
   old_value = sample->r_value;
   taos_metric_sample_set(sample, 0);
 #endif
 
-<<<<<<< HEAD
-  if (tjsonAddDoubleToObject(metric, "value", old_value) != 0) return 1;
-  if (tjsonAddDoubleToObject(metric, "type", metric_type) != 0) return 1;
-  if (tjsonAddItemToArray(metrics, metric) != 0) return 1;
-=======
   if ((r = tjsonAddDoubleToObject(metric, "value", old_value)) != 0) return r;
   if ((r = tjsonAddDoubleToObject(metric, "type", metric_type)) != 0) return r;
   if ((r = tjsonAddItemToArray(metrics, metric)) != 0) return r;
->>>>>>> 5639fd0b
 
   return 0;
 }
@@ -236,12 +179,7 @@
     SJson* table = tjsonGetArrayItem(tableArray, i);
 
     char tableName[MONITOR_TABLENAME_LEN] = {0};
-<<<<<<< HEAD
-    r = tjsonGetStringValue(table, "name", tableName);
-    if (r) {
-=======
     if ((r = tjsonGetStringValue(table, "name", tableName)) != 0) {
->>>>>>> 5639fd0b
       taosMemoryFreeClear(name);
       return r;
     }
@@ -255,23 +193,13 @@
   if(!isFound){
     table = tjsonCreateObject();
 
-<<<<<<< HEAD
-    r = tjsonAddStringToObject(table, "name", arr[0]);
-    if (r) {
-=======
     if ((r = tjsonAddStringToObject(table, "name", arr[0])) != 0) {
->>>>>>> 5639fd0b
       taosMemoryFreeClear(name);
       return r;
     }
 
     arrayMetricGroups = tjsonCreateArray();
-<<<<<<< HEAD
-    r = tjsonAddItemToObject(table, "metric_groups", arrayMetricGroups);
-    if (r) {
-=======
     if ((r = tjsonAddItemToObject(table, "metric_groups", arrayMetricGroups)) != 0) {
->>>>>>> 5639fd0b
       taosMemoryFreeClear(name);
       return r;
     }
@@ -293,12 +221,7 @@
   }
 
   if(!isFound && sample_count > 0){
-<<<<<<< HEAD
-    r = tjsonAddItemToArray(tableArray, table);
-    if (r) {
-=======
     if ((r = tjsonAddItemToArray(tableArray, table)) != 0) {
->>>>>>> 5639fd0b
       taosMemoryFreeClear(name);
       return r;
     }
