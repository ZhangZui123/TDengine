aux_source_directory(src STREAM_SRC)
add_library(stream STATIC ${STREAM_SRC})
target_include_directories(
    stream
    PUBLIC "${TD_SOURCE_DIR}/include/libs/stream"
    PRIVATE "${CMAKE_CURRENT_SOURCE_DIR}/inc"
)

<<<<<<< HEAD
if(${BUILD_WITH_ROCKSDB})
  target_link_libraries(
    stream
    PUBLIC rocksdb tdb
    PRIVATE  os util transport qcom executor wal
  )

  target_include_directories(
    stream
    PUBLIC "${TD_SOURCE_DIR}/contrib/rocksdb/include"
  )

=======

if(${BUILD_WITH_ROCKSDB})
  if (${BUILD_CONTRIB})
    target_link_libraries(
      stream
      PUBLIC rocksdb tdb
      PRIVATE  os util transport qcom executor wal index
    )
    target_include_directories(
      stream
      PUBLIC "${TD_SOURCE_DIR}/contrib/rocksdb/include"
    )
  else()
    if (TD_LINUX)
      target_include_directories(
      stream
      PUBLIC "${TD_SOURCE_DIR}/deps/${TD_DEPS_DIR}/rocksdb_static"
    )
    target_link_directories(
      stream 
      PUBLIC "${TD_SOURCE_DIR}/deps/${TD_DEPS_DIR}/rocksdb_static"
    )
    target_link_libraries(
      stream
      PUBLIC rocksdb tdb
      PRIVATE  os util transport qcom executor wal index
    )
    else() 
      target_link_libraries(
        stream
        PUBLIC rocksdb tdb
        PRIVATE  os util transport qcom executor wal index
      )
      target_include_directories(
        stream
        PUBLIC "${TD_SOURCE_DIR}/contrib/rocksdb/include"
      )
    endif()
  endif() 
>>>>>>> 3c2bf197
  add_definitions(-DUSE_ROCKSDB)
endif(${BUILD_WITH_ROCKSDB})


#target_link_libraries(
#    stream
#    PUBLIC tdb
#    PRIVATE os util transport qcom executor
#)

if(${BUILD_TEST})
    ADD_SUBDIRECTORY(test)
endif(${BUILD_TEST})
<|MERGE_RESOLUTION|>--- conflicted
+++ resolved
@@ -6,20 +6,6 @@
     PRIVATE "${CMAKE_CURRENT_SOURCE_DIR}/inc"
 )
 
-<<<<<<< HEAD
-if(${BUILD_WITH_ROCKSDB})
-  target_link_libraries(
-    stream
-    PUBLIC rocksdb tdb
-    PRIVATE  os util transport qcom executor wal
-  )
-
-  target_include_directories(
-    stream
-    PUBLIC "${TD_SOURCE_DIR}/contrib/rocksdb/include"
-  )
-
-=======
 
 if(${BUILD_WITH_ROCKSDB})
   if (${BUILD_CONTRIB})
@@ -59,7 +45,6 @@
       )
     endif()
   endif() 
->>>>>>> 3c2bf197
   add_definitions(-DUSE_ROCKSDB)
 endif(${BUILD_WITH_ROCKSDB})
 
