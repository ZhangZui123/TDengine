/*
 * Copyright (c) 2019 TAOS Data, Inc. <jhtao@taosdata.com>
 *
 * This program is free software: you can use, redistribute, and/or modify
 * it under the terms of the GNU Affero General Public License, version 3
 * or later ("AGPL"), as published by the Free Software Foundation.
 *
 * This program is distributed in the hope that it will be useful, but WITHOUT
 * ANY WARRANTY; without even the implied warranty of MERCHANTABILITY or
 * FITNESS FOR A PARTICULAR PURPOSE.
 *
 * You should have received a copy of the GNU Affero General Public License
 * along with this program. If not, see <http://www.gnu.org/licenses/>.
 */

#include "streamBackendRocksdb.h"
#include "executor.h"
#include "query.h"
#include "streamInt.h"
#include "tcommon.h"
#include "tref.h"

typedef struct SCompactFilteFactory {
  void* status;
} SCompactFilteFactory;

typedef struct {
  void* tableOpt;
} RocksdbCfParam;
typedef struct {
  rocksdb_t*                       db;
  rocksdb_column_family_handle_t** pHandle;
  rocksdb_writeoptions_t*          wOpt;
  rocksdb_readoptions_t*           rOpt;
  rocksdb_options_t**              cfOpt;
  rocksdb_options_t*               dbOpt;
  RocksdbCfParam*                  param;
  void*                            pBackend;
  SListNode*                       pCompareNode;
  rocksdb_comparator_t**           pCompares;
} RocksdbCfInst;

uint32_t nextPow2(uint32_t x);

int32_t streamStateOpenBackendCf(void* backend, char* name, char** cfs, int32_t nCf);

void destroyRocksdbCfInst(RocksdbCfInst* inst);

void          destroyCompactFilteFactory(void* arg);
void          destroyCompactFilte(void* arg);
const char*   compactFilteFactoryName(void* arg);
const char*   compactFilteName(void* arg);
unsigned char compactFilte(void* arg, int level, const char* key, size_t klen, const char* val, size_t vlen,
                           char** newval, size_t* newvlen, unsigned char* value_changed);
rocksdb_compactionfilter_t* compactFilteFactoryCreateFilter(void* arg, rocksdb_compactionfiltercontext_t* ctx);

const char* cfName[] = {"default", "state", "fill", "sess", "func", "parname", "partag"};

typedef int (*EncodeFunc)(void* key, char* buf);
typedef int (*DecodeFunc)(void* key, char* buf);
typedef int (*ToStringFunc)(void* key, char* buf);
typedef const char* (*CompareName)(void* statue);
typedef int (*BackendCmpFunc)(void* state, const char* aBuf, size_t aLen, const char* bBuf, size_t bLen);
typedef void (*DestroyFunc)(void* state);
typedef int32_t (*EncodeValueFunc)(void* value, int32_t vlen, int64_t ttl, char** dest);
typedef int32_t (*DecodeValueFunc)(void* value, int32_t vlen, int64_t* ttl, char** dest);
typedef struct {
  const char*     key;
  int32_t         len;
  int             idx;
  BackendCmpFunc  cmpFunc;
  EncodeFunc      enFunc;
  DecodeFunc      deFunc;
  ToStringFunc    toStrFunc;
  CompareName     cmpName;
  DestroyFunc     detroyFunc;
  EncodeValueFunc enValueFunc;
  DecodeValueFunc deValueFunc;

} SCfInit;

#define GEN_COLUMN_FAMILY_NAME(name, idstr, SUFFIX) sprintf(name, "%s_%s", idstr, (SUFFIX));
const char* compareDefaultName(void* name);
const char* compareStateName(void* name);
const char* compareWinKeyName(void* name);
const char* compareSessionKeyName(void* name);
const char* compareFuncKeyName(void* name);
const char* compareParKeyName(void* name);
const char* comparePartagKeyName(void* name);

int defaultKeyComp(void* state, const char* aBuf, size_t aLen, const char* bBuf, size_t bLen);
int defaultKeyEncode(void* k, char* buf);
int defaultKeyDecode(void* k, char* buf);
int defaultKeyToString(void* k, char* buf);

int stateKeyDBComp(void* state, const char* aBuf, size_t aLen, const char* bBuf, size_t bLen);
int stateKeyEncode(void* k, char* buf);
int stateKeyDecode(void* k, char* buf);
int stateKeyToString(void* k, char* buf);

int stateSessionKeyDBComp(void* state, const char* aBuf, size_t aLen, const char* bBuf, size_t bLen);
int stateSessionKeyEncode(void* ses, char* buf);
int stateSessionKeyDecode(void* ses, char* buf);
int stateSessionKeyToString(void* k, char* buf);

int winKeyDBComp(void* state, const char* aBuf, size_t aLen, const char* bBuf, size_t bLen);
int winKeyEncode(void* k, char* buf);
int winKeyDecode(void* k, char* buf);
int winKeyToString(void* k, char* buf);

int tupleKeyDBComp(void* state, const char* aBuf, size_t aLen, const char* bBuf, size_t bLen);
int tupleKeyEncode(void* k, char* buf);
int tupleKeyDecode(void* k, char* buf);
int tupleKeyToString(void* k, char* buf);

int parKeyDBComp(void* state, const char* aBuf, size_t aLen, const char* bBuf, size_t bLen);
int parKeyEncode(void* k, char* buf);
int parKeyDecode(void* k, char* buf);
int parKeyToString(void* k, char* buf);

int     stremaValueEncode(void* k, char* buf);
int     streamValueDecode(void* k, char* buf);
int32_t streamValueToString(void* k, char* buf);
int32_t streaValueIsStale(void* k, int64_t ts);
void    destroyFunc(void* arg);

int32_t encodeValueFunc(void* value, int32_t vlen, int64_t ttl, char** dest);
int32_t decodeValueFunc(void* value, int32_t vlen, int64_t* ttl, char** dest);

SCfInit ginitDict[] = {
    {"default", 7, 0, defaultKeyComp, defaultKeyEncode, defaultKeyDecode, defaultKeyToString, compareDefaultName,
     destroyFunc, encodeValueFunc, decodeValueFunc},
    {"state", 5, 1, stateKeyDBComp, stateKeyEncode, stateKeyDecode, stateKeyToString, compareStateName, destroyFunc,
     encodeValueFunc, decodeValueFunc},
    {"fill", 4, 2, winKeyDBComp, winKeyEncode, winKeyDecode, winKeyToString, compareWinKeyName, destroyFunc,
     encodeValueFunc, decodeValueFunc},
    {"sess", 4, 3, stateSessionKeyDBComp, stateSessionKeyEncode, stateSessionKeyDecode, stateSessionKeyToString,
     compareSessionKeyName, destroyFunc, encodeValueFunc, decodeValueFunc},
    {"func", 4, 4, tupleKeyDBComp, tupleKeyEncode, tupleKeyDecode, tupleKeyToString, compareFuncKeyName, destroyFunc,
     encodeValueFunc, decodeValueFunc},
    {"parname", 7, 5, parKeyDBComp, parKeyEncode, parKeyDecode, parKeyToString, compareParKeyName, destroyFunc,
     encodeValueFunc, decodeValueFunc},
    {"partag", 6, 6, parKeyDBComp, parKeyEncode, parKeyDecode, parKeyToString, comparePartagKeyName, destroyFunc,
     encodeValueFunc, decodeValueFunc},
};

bool isValidCheckpoint(const char* dir) { return true; }

int32_t copyFiles(const char* src, const char* dst) {
  int32_t code = 0;
  // opt later, just hard link
  int32_t sLen = strlen(src);
  int32_t dLen = strlen(dst);
  char*   absSrcPath = taosMemoryCalloc(1, sLen + 64);
  char*   absDstPath = taosMemoryCalloc(1, dLen + 64);

  TdDirPtr pDir = taosOpenDir(src);
  if (pDir == NULL) return 0;

  TdDirEntryPtr de = NULL;

  while ((de = taosReadDir(pDir)) != NULL) {
    char* name = taosGetDirEntryName(de);
    if (strcmp(name, ".") == 0 || strcmp(name, "..") == 0) continue;

    sprintf(absSrcPath, "%s/%s", src, name);
    sprintf(absDstPath, "%s/%s", dst, name);
    if (!taosDirEntryIsDir(de)) {
      code = taosCopyFile(absSrcPath, absDstPath);
      if (code == -1) {
        goto _err;
      }
    }

    memset(absSrcPath, 0, sLen + 64);
    memset(absDstPath, 0, dLen + 64);
  }

_err:
  taosMemoryFreeClear(absSrcPath);
  taosMemoryFreeClear(absDstPath);
  taosCloseDir(&pDir);
  return code >= 0 ? 0 : -1;
}
int32_t rebuildDirFromCheckpoint(const char* path, int64_t chkpId, char** dst) {
  // impl later
  int32_t code = 0;

  // chkpId = 0;
  char* state = taosMemoryCalloc(1, strlen(path) + 32);
  sprintf(state, "%s/%s", path, "state");
  if (chkpId != 0) {
    char* chkp = taosMemoryCalloc(1, strlen(path) + 64);
    sprintf(chkp, "%s/%s/checkpoint%" PRId64 "", path, "checkpoints", chkpId);
    if (taosIsDir(chkp) && isValidCheckpoint(chkp)) {
      if (taosIsDir(state)) {
        // remove dir if exists
        // taosRenameFile(const char *oldName, const char *newName)
        taosRemoveDir(state);
      }
      taosMkDir(state);
      code = copyFiles(chkp, state);
      if (code != 0) {
        qError("failed to restart stream backend from  %s, reason: %s", chkp, tstrerror(TAOS_SYSTEM_ERROR(errno)));
      } else {
        qInfo("succ to restart stream backend at checkpoint path: %s", chkp);
      }

    } else {
      qError("failed to start stream backend at %s, reason: %s", chkp, tstrerror(TAOS_SYSTEM_ERROR(errno)));
      taosMkDir(state);
    }
    taosMemoryFree(chkp);
  }
  *dst = state;

  return 0;
}
void* streamBackendInit(const char* streamPath, int64_t chkpId) {
  char*   backendPath = NULL;
  int32_t code = rebuildDirFromCheckpoint(streamPath, chkpId, &backendPath);

  qDebug("start to init stream backend at %s", backendPath);

  uint32_t         dbMemLimit = nextPow2(tsMaxStreamBackendCache) << 20;
  SBackendWrapper* pHandle = taosMemoryCalloc(1, sizeof(SBackendWrapper));
  pHandle->list = tdListNew(sizeof(SCfComparator));
  taosThreadMutexInit(&pHandle->mutex, NULL);
  taosThreadMutexInit(&pHandle->cfMutex, NULL);
  pHandle->cfInst = taosHashInit(64, taosGetDefaultHashFunction(TSDB_DATA_TYPE_BINARY), false, HASH_NO_LOCK);

  rocksdb_env_t* env = rocksdb_create_default_env();  // rocksdb_envoptions_create();

  int32_t nBGThread = tsNumOfSnodeStreamThreads <= 2 ? 1 : tsNumOfSnodeStreamThreads / 2;
  rocksdb_env_set_low_priority_background_threads(env, nBGThread);
  rocksdb_env_set_high_priority_background_threads(env, nBGThread);

  rocksdb_cache_t* cache = rocksdb_cache_create_lru(dbMemLimit / 2);

  rocksdb_options_t* opts = rocksdb_options_create();
  rocksdb_options_set_env(opts, env);
  rocksdb_options_set_create_if_missing(opts, 1);
  rocksdb_options_set_create_missing_column_families(opts, 1);
  rocksdb_options_set_max_total_wal_size(opts, dbMemLimit);
  rocksdb_options_set_recycle_log_file_num(opts, 6);
  rocksdb_options_set_max_write_buffer_number(opts, 3);
  rocksdb_options_set_info_log_level(opts, 0);
  rocksdb_options_set_db_write_buffer_size(opts, dbMemLimit);
  rocksdb_options_set_write_buffer_size(opts, dbMemLimit / 2);

  pHandle->env = env;
  pHandle->dbOpt = opts;
  pHandle->cache = cache;
  pHandle->filterFactory = rocksdb_compactionfilterfactory_create(
      NULL, destroyCompactFilteFactory, compactFilteFactoryCreateFilter, compactFilteFactoryName);
  rocksdb_options_set_compaction_filter_factory(pHandle->dbOpt, pHandle->filterFactory);

  char*  err = NULL;
  size_t nCf = 0;

  char** cfs = rocksdb_list_column_families(opts, backendPath, &nCf, &err);
  if (nCf == 0 || nCf == 1 || err != NULL) {
    taosMemoryFreeClear(err);
    pHandle->db = rocksdb_open(opts, backendPath, &err);
    if (err != NULL) {
      qError("failed to open rocksdb, path:%s, reason:%s", backendPath, err);
      taosMemoryFreeClear(err);
      goto _EXIT;
    }
  } else {
    /*
      list all cf and get prefix
    */
    streamStateOpenBackendCf(pHandle, (char*)backendPath, cfs, nCf);
  }
  if (cfs != NULL) {
    rocksdb_list_column_families_destroy(cfs, nCf);
  }
  qDebug("succ to init stream backend at %s, backend:%p", backendPath, pHandle);
  taosMemoryFreeClear(backendPath);

  return (void*)pHandle;
_EXIT:
  rocksdb_options_destroy(opts);
  rocksdb_cache_destroy(cache);
  rocksdb_env_destroy(env);
  taosThreadMutexDestroy(&pHandle->mutex);
  taosThreadMutexDestroy(&pHandle->cfMutex);
  taosHashCleanup(pHandle->cfInst);
  rocksdb_compactionfilterfactory_destroy(pHandle->filterFactory);
  tdListFree(pHandle->list);
  taosMemoryFree(backendPath);
  taosMemoryFree(pHandle);
  qDebug("failed to init stream backend at %s", backendPath);
  return NULL;
}
void streamBackendCleanup(void* arg) {
  SBackendWrapper* pHandle = (SBackendWrapper*)arg;
  RocksdbCfInst**  pIter = (RocksdbCfInst**)taosHashIterate(pHandle->cfInst, NULL);
  while (pIter != NULL) {
    RocksdbCfInst* inst = *pIter;
    destroyRocksdbCfInst(inst);
    taosHashIterate(pHandle->cfInst, pIter);
  }
  taosHashCleanup(pHandle->cfInst);

  if (pHandle->db) {
    char*                   err = NULL;
    rocksdb_flushoptions_t* flushOpt = rocksdb_flushoptions_create();
    rocksdb_flush(pHandle->db, flushOpt, &err);
    if (err != NULL) {
      qError("failed to flush db before streamBackend clean up, reason:%s", err);
      taosMemoryFree(err);
    }
    rocksdb_flushoptions_destroy(flushOpt);
    rocksdb_close(pHandle->db);
  }
  rocksdb_options_destroy(pHandle->dbOpt);
  rocksdb_env_destroy(pHandle->env);
  rocksdb_cache_destroy(pHandle->cache);

  SListNode* head = tdListPopHead(pHandle->list);
  while (head != NULL) {
    streamStateDestroyCompar(head->data);
    taosMemoryFree(head);
    head = tdListPopHead(pHandle->list);
  }

  tdListFree(pHandle->list);
  taosThreadMutexDestroy(&pHandle->mutex);

  taosThreadMutexDestroy(&pHandle->cfMutex);

  qDebug("destroy stream backend backend:%p", pHandle);
  taosMemoryFree(pHandle);
  return;
}
void streamBackendHandleCleanup(void* arg) {
  SBackendCfWrapper* wrapper = arg;
  bool               remove = wrapper->remove;
  qDebug("start to do-close backendwrapper %p, %s", wrapper, wrapper->idstr);
  if (wrapper->rocksdb == NULL) {
    return;
  }

  int cfLen = sizeof(ginitDict) / sizeof(ginitDict[0]);

  char* err = NULL;
  if (remove) {
    for (int i = 0; i < cfLen; i++) {
      if (wrapper->pHandle[i] != NULL)
        rocksdb_drop_column_family(wrapper->rocksdb, ((rocksdb_column_family_handle_t**)wrapper->pHandle)[i], &err);
      if (err != NULL) {
        // qError("failed to create cf:%s_%s, reason:%s", wrapper->idstr, ginitDict[i].key, err);
        taosMemoryFreeClear(err);
      }
    }
  } else {
    rocksdb_flushoptions_t* flushOpt = rocksdb_flushoptions_create();
    for (int i = 0; i < cfLen; i++) {
      if (wrapper->pHandle[i] != NULL) rocksdb_flush_cf(wrapper->rocksdb, flushOpt, wrapper->pHandle[i], &err);
      if (err != NULL) {
        qError("failed to create cf:%s_%s, reason:%s", wrapper->idstr, ginitDict[i].key, err);
        taosMemoryFreeClear(err);
      }
    }
    rocksdb_flushoptions_destroy(flushOpt);
  }

  for (int i = 0; i < cfLen; i++) {
    if (wrapper->pHandle[i] != NULL) {
      rocksdb_column_family_handle_destroy(wrapper->pHandle[i]);
    }
  }
  taosMemoryFreeClear(wrapper->pHandle);
  for (int i = 0; i < cfLen; i++) {
    rocksdb_options_destroy(wrapper->cfOpts[i]);
    rocksdb_block_based_options_destroy(((RocksdbCfParam*)wrapper->param)[i].tableOpt);
  }

  if (remove) {
    streamBackendDelCompare(wrapper->pBackend, wrapper->pComparNode);
  }
  rocksdb_writeoptions_destroy(wrapper->writeOpts);
  wrapper->writeOpts = NULL;

  rocksdb_readoptions_destroy(wrapper->readOpts);
  wrapper->readOpts = NULL;
  taosMemoryFreeClear(wrapper->cfOpts);
  taosMemoryFreeClear(wrapper->param);

  taosThreadRwlockDestroy(&wrapper->rwLock);
  wrapper->rocksdb = NULL;
  taosReleaseRef(streamBackendId, wrapper->backendId);

  qDebug("end to do-close backendwrapper %p, %s", wrapper, wrapper->idstr);
  taosMemoryFree(wrapper);
  return;
}

int32_t getLatestCheckpoint(void* arg, int64_t* checkpoint) {
  SStreamMeta* pMeta = arg;
  taosWLockLatch(&pMeta->checkpointDirLock);
  int64_t tc = 0;
  int32_t sz = taosArrayGetSize(pMeta->checkpointSaved);
  if (sz <= 0) {
    return -1;
  } else {
    tc = *(int64_t*)taosArrayGetLast(pMeta->checkpointSaved);
  }

  taosArrayPush(pMeta->checkpointInUse, &tc);

  *checkpoint = tc;
  taosWUnLockLatch(&pMeta->checkpointDirLock);
  return 0;
}
/*
 *  checkpointSave |--cp1--|--cp2--|--cp3--|--cp4--|--cp5--|
 *  checkpointInUse: |--cp2--|--cp4--|
 *  checkpointInUse is doing translation, cannot del until
 *  replication is finished
 */
int32_t delObsoleteCheckpoint(void* arg, const char* path) {
  SStreamMeta* pMeta = arg;

  taosWLockLatch(&pMeta->checkpointDirLock);

  SArray* checkpointDel = taosArrayInit(10, sizeof(int64_t));
  SArray* checkpointDup = taosArrayInit(10, sizeof(int64_t));

  int64_t minId = 0;
  if (taosArrayGetSize(pMeta->checkpointInUse) >= 1) {
    minId = *(int64_t*)taosArrayGet(pMeta->checkpointInUse, 0);

    for (int i = 0; i < taosArrayGetSize(pMeta->checkpointSaved); i++) {
      int64_t id = *(int64_t*)taosArrayGet(pMeta->checkpointSaved, i);
      if (id >= minId) {
        taosArrayPush(checkpointDup, &id);
      } else {
        taosArrayPush(checkpointDel, &id);
      }
    }
  } else {
    int32_t sz = taosArrayGetSize(pMeta->checkpointSaved);
    int32_t dsz = sz - pMeta->checkpointCap;  // del size

    for (int i = 0; i < dsz; i++) {
      int64_t id = *(int64_t*)taosArrayGet(pMeta->checkpointSaved, i);
      taosArrayPush(checkpointDel, &id);
    }
    for (int i = dsz < 0 ? 0 : dsz; i < sz; i++) {
      int64_t id = *(int64_t*)taosArrayGet(pMeta->checkpointSaved, i);
      taosArrayPush(checkpointDup, &id);
    }
  }
  taosArrayDestroy(pMeta->checkpointSaved);
  pMeta->checkpointSaved = checkpointDup;

  taosWUnLockLatch(&pMeta->checkpointDirLock);

  for (int i = 0; i < taosArrayGetSize(checkpointDel); i++) {
    int64_t id = *(int64_t*)taosArrayGet(checkpointDel, i);
    char    tbuf[256] = {0};
    sprintf(tbuf, "%s/checkpoint%" PRId64 "", path, id);
    if (taosIsDir(tbuf)) {
      taosRemoveDir(tbuf);
    }
  }
  taosArrayDestroy(checkpointDel);
  return 0;
}

static int32_t compareCheckpoint(const void* a, const void* b) {
  int64_t x = *(int64_t*)a;
  int64_t y = *(int64_t*)b;
  return x < y ? -1 : 1;
}

int32_t streamBackendLoadCheckpointInfo(void* arg) {
  SStreamMeta* pMeta = arg;
  int32_t      code = 0;

  int32_t len = strlen(pMeta->path) + 30;
  char*   checkpointPath = taosMemoryCalloc(1, len);
  sprintf(checkpointPath, "%s/%s", pMeta->path, "checkpoints");

  if (!taosDirExist(checkpointPath)) {
    // no checkpoint, nothing to load
    return 0;
  }

  TdDirPtr pDir = taosOpenDir(checkpointPath);
  if (pDir == NULL) return 0;

  TdDirEntryPtr de = NULL;
  SArray*       suffix = taosArrayInit(4, sizeof(int64_t));

  while ((de = taosReadDir(pDir)) != NULL) {
    if (strcmp(taosGetDirEntryName(de), ".") == 0 || strcmp(taosGetDirEntryName(de), "..") == 0) continue;

    if (taosDirEntryIsDir(de)) {
      char    checkpointPrefix[32] = {0};
      int64_t checkpointId = 0;

      int ret = sscanf(taosGetDirEntryName(de), "checkpoint%" PRId64 "", &checkpointId);
      if (ret == 1) {
        taosArrayPush(suffix, &checkpointId);
      }
    } else {
      continue;
    }
  }
  taosArraySort(suffix, compareCheckpoint);

  for (int i = 0; i < taosArrayGetSize(suffix); i++) {
    int64_t id = *(int64_t*)taosArrayGet(suffix, i);
    taosArrayPush(pMeta->checkpointSaved, &id);
  }

  taosArrayDestroy(suffix);
  taosCloseDir(&pDir);
  taosMemoryFree(checkpointPath);
  return 0;
}
int32_t streamBackendDoCheckpoint(void* arg, uint64_t checkpointId) {
  SStreamMeta* pMeta = arg;
  int64_t      backendRid = pMeta->streamBackendRid;
  int64_t      st = taosGetTimestampMs();
  int32_t      code = -1;

  char path[256] = {0};
  sprintf(path, "%s/%s", pMeta->path, "checkpoints");
  code = taosMulModeMkDir(path, 0755);
  if (code != 0) {
    qError("failed to prepare checkpoint dir, path:%s, reason:%s", path, tstrerror(code));
    return code;
  }

  char checkpointDir[256] = {0};
  snprintf(checkpointDir, tListLen(checkpointDir), "%s/checkpoint%" PRId64, path, checkpointId);

  SBackendWrapper* pHandle = taosAcquireRef(streamBackendId, backendRid);
  if (pHandle == NULL) {
    return -1;
  }

  qDebug("stream backend:%p start to do checkpoint at:%s ", pHandle, path);
  if (pHandle->db != NULL) {
    char*                 err = NULL;
    rocksdb_checkpoint_t* cp = rocksdb_checkpoint_object_create(pHandle->db, &err);
    if (cp == NULL || err != NULL) {
      qError("stream backend:%p failed to do checkpoint at:%s, reason:%s", pHandle, path, err);
      taosMemoryFreeClear(err);
      code = -1;
      goto _ERROR;
    }

    rocksdb_checkpoint_create(cp, checkpointDir, 64 << 20, &err);
    if (err != NULL) {
      qError("stream backend:%p failed to do checkpoint at:%s, reason:%s", pHandle, path, err);
      taosMemoryFreeClear(err);
    } else {
      code = 0;
      qDebug("stream backend:%p end to do checkpoint at:%s, time cost:%" PRId64 "ms", pHandle, path,
             taosGetTimestampMs() - st);
    }
    rocksdb_checkpoint_object_destroy(cp);
  }
  taosWLockLatch(&pMeta->checkpointDirLock);
  taosArrayPush(pMeta->checkpointSaved, &checkpointId);
  taosWUnLockLatch(&pMeta->checkpointDirLock);

  delObsoleteCheckpoint(arg, path);

_ERROR:
  taosReleaseRef(streamBackendId, backendRid);
  return code;
}

SListNode* streamBackendAddCompare(void* backend, void* arg) {
  SBackendWrapper* pHandle = (SBackendWrapper*)backend;
  SListNode*       node = NULL;
  taosThreadMutexLock(&pHandle->mutex);
  node = tdListAdd(pHandle->list, arg);
  taosThreadMutexUnlock(&pHandle->mutex);
  return node;
}
void streamBackendDelCompare(void* backend, void* arg) {
  SBackendWrapper* pHandle = (SBackendWrapper*)backend;
  SListNode*       node = NULL;
  taosThreadMutexLock(&pHandle->mutex);
  node = tdListPopNode(pHandle->list, arg);
  taosThreadMutexUnlock(&pHandle->mutex);
  if (node) {
    streamStateDestroyCompar(node->data);
    taosMemoryFree(node);
  }
}
void        streamStateDestroy_rocksdb(SStreamState* pState, bool remove) { streamStateCloseBackend(pState, remove); }
static bool streamStateIterSeekAndValid(rocksdb_iterator_t* iter, char* buf, size_t len);

// |key|-----value------|
// |key|ttl|len|userData|

static rocksdb_iterator_t* streamStateIterCreate(SStreamState* pState, const char* cfName,
                                                 rocksdb_snapshot_t** snapshot, rocksdb_readoptions_t** readOpt);

int defaultKeyComp(void* state, const char* aBuf, size_t aLen, const char* bBuf, size_t bLen) {
  int ret = memcmp(aBuf, bBuf, aLen);
  if (ret == 0) {
    if (aLen < bLen)
      return -1;
    else if (aLen > bLen)
      return 1;
    else
      return 0;
  } else {
    return ret;
  }
}
int streamStateValueIsStale(char* vv) {
  int64_t ts = 0;
  taosDecodeFixedI64(vv, &ts);
  return (ts != 0 && ts < taosGetTimestampMs()) ? 1 : 0;
}
int iterValueIsStale(rocksdb_iterator_t* iter) {
  size_t len;
  char*  v = (char*)rocksdb_iter_value(iter, &len);
  return streamStateValueIsStale(v);
}
int defaultKeyEncode(void* k, char* buf) {
  int len = strlen((char*)k);
  memcpy(buf, (char*)k, len);
  return len;
}
int defaultKeyDecode(void* k, char* buf) {
  int len = strlen(buf);
  memcpy(k, buf, len);
  return len;
}
int defaultKeyToString(void* k, char* buf) {
  // just to debug
  return sprintf(buf, "key: %s", (char*)k);
}
//
//  SStateKey
//  |--groupid--|---ts------|--opNum----|
//  |--uint64_t-|-uint64_t--|--int64_t--|
//
//
//
int stateKeyDBComp(void* state, const char* aBuf, size_t aLen, const char* bBuf, size_t bLen) {
  SStateKey key1, key2;
  memset(&key1, 0, sizeof(key1));
  memset(&key2, 0, sizeof(key2));

  char* p1 = (char*)aBuf;
  char* p2 = (char*)bBuf;

  p1 = taosDecodeFixedU64(p1, &key1.key.groupId);
  p2 = taosDecodeFixedU64(p2, &key2.key.groupId);

  p1 = taosDecodeFixedI64(p1, &key1.key.ts);
  p2 = taosDecodeFixedI64(p2, &key2.key.ts);

  taosDecodeFixedI64(p1, &key1.opNum);
  taosDecodeFixedI64(p2, &key2.opNum);

  return stateKeyCmpr(&key1, sizeof(key1), &key2, sizeof(key2));
}

int stateKeyEncode(void* k, char* buf) {
  SStateKey* key = k;
  int        len = 0;
  len += taosEncodeFixedU64((void**)&buf, key->key.groupId);
  len += taosEncodeFixedI64((void**)&buf, key->key.ts);
  len += taosEncodeFixedI64((void**)&buf, key->opNum);
  return len;
}
int stateKeyDecode(void* k, char* buf) {
  SStateKey* key = k;
  int        len = 0;
  char*      p = buf;
  p = taosDecodeFixedU64(p, &key->key.groupId);
  p = taosDecodeFixedI64(p, &key->key.ts);
  p = taosDecodeFixedI64(p, &key->opNum);
  return p - buf;
}

int stateKeyToString(void* k, char* buf) {
  SStateKey* key = k;
  int        n = 0;
  n += sprintf(buf + n, "[groupId:%" PRIu64 ",", key->key.groupId);
  n += sprintf(buf + n, "ts:%" PRIi64 ",", key->key.ts);
  n += sprintf(buf + n, "opNum:%" PRIi64 "]", key->opNum);
  return n;
}

//
// SStateSessionKey
//  |-----------SSessionKey----------|
//  |-----STimeWindow-----|
//  |---skey--|---ekey----|--groupId-|--opNum--|
//  |---int64-|--int64_t--|--uint64--|--int64_t|
// |
//
int stateSessionKeyDBComp(void* state, const char* aBuf, size_t aLen, const char* bBuf, size_t bLen) {
  SStateSessionKey w1, w2;
  memset(&w1, 0, sizeof(w1));
  memset(&w2, 0, sizeof(w2));

  char* p1 = (char*)aBuf;
  char* p2 = (char*)bBuf;

  p1 = taosDecodeFixedI64(p1, &w1.key.win.skey);
  p2 = taosDecodeFixedI64(p2, &w2.key.win.skey);

  p1 = taosDecodeFixedI64(p1, &w1.key.win.ekey);
  p2 = taosDecodeFixedI64(p2, &w2.key.win.ekey);

  p1 = taosDecodeFixedU64(p1, &w1.key.groupId);
  p2 = taosDecodeFixedU64(p2, &w2.key.groupId);

  p1 = taosDecodeFixedI64(p1, &w1.opNum);
  p2 = taosDecodeFixedI64(p2, &w2.opNum);

  return stateSessionKeyCmpr(&w1, sizeof(w1), &w2, sizeof(w2));
}
int stateSessionKeyEncode(void* ses, char* buf) {
  SStateSessionKey* sess = ses;
  int               len = 0;
  len += taosEncodeFixedI64((void**)&buf, sess->key.win.skey);
  len += taosEncodeFixedI64((void**)&buf, sess->key.win.ekey);
  len += taosEncodeFixedU64((void**)&buf, sess->key.groupId);
  len += taosEncodeFixedI64((void**)&buf, sess->opNum);
  return len;
}
int stateSessionKeyDecode(void* ses, char* buf) {
  SStateSessionKey* sess = ses;
  int               len = 0;

  char* p = buf;
  p = taosDecodeFixedI64(p, &sess->key.win.skey);
  p = taosDecodeFixedI64(p, &sess->key.win.ekey);
  p = taosDecodeFixedU64(p, &sess->key.groupId);
  p = taosDecodeFixedI64(p, &sess->opNum);
  return p - buf;
}
int stateSessionKeyToString(void* k, char* buf) {
  SStateSessionKey* key = k;
  int               n = 0;
  n += sprintf(buf + n, "[skey:%" PRIi64 ",", key->key.win.skey);
  n += sprintf(buf + n, "ekey:%" PRIi64 ",", key->key.win.ekey);
  n += sprintf(buf + n, "groupId:%" PRIu64 ",", key->key.groupId);
  n += sprintf(buf + n, "opNum:%" PRIi64 "]", key->opNum);
  return n;
}

/**
 *  SWinKey
 *  |------groupId------|-----ts------|
 *  |------uint64-------|----int64----|
 */
int winKeyDBComp(void* state, const char* aBuf, size_t aLen, const char* bBuf, size_t bLen) {
  SWinKey w1, w2;
  memset(&w1, 0, sizeof(w1));
  memset(&w2, 0, sizeof(w2));

  char* p1 = (char*)aBuf;
  char* p2 = (char*)bBuf;

  p1 = taosDecodeFixedU64(p1, &w1.groupId);
  p2 = taosDecodeFixedU64(p2, &w2.groupId);

  p1 = taosDecodeFixedI64(p1, &w1.ts);
  p2 = taosDecodeFixedI64(p2, &w2.ts);

  return winKeyCmpr(&w1, sizeof(w1), &w2, sizeof(w2));
}

int winKeyEncode(void* k, char* buf) {
  SWinKey* key = k;
  int      len = 0;
  len += taosEncodeFixedU64((void**)&buf, key->groupId);
  len += taosEncodeFixedI64((void**)&buf, key->ts);
  return len;
}

int winKeyDecode(void* k, char* buf) {
  SWinKey* key = k;
  int      len = 0;
  char*    p = buf;
  p = taosDecodeFixedU64(p, &key->groupId);
  p = taosDecodeFixedI64(p, &key->ts);
  return len;
}

int winKeyToString(void* k, char* buf) {
  SWinKey* key = k;
  int      n = 0;
  n += sprintf(buf + n, "[groupId:%" PRIu64 ",", key->groupId);
  n += sprintf(buf + n, "ts:%" PRIi64 "]", key->ts);
  return n;
}
/*
 * STupleKey
 * |---groupId---|---ts---|---exprIdx---|
 * |---uint64--|---int64--|---int32-----|
 */
int tupleKeyDBComp(void* state, const char* aBuf, size_t aLen, const char* bBuf, size_t bLen) {
  STupleKey w1, w2;
  memset(&w1, 0, sizeof(w1));
  memset(&w2, 0, sizeof(w2));

  char* p1 = (char*)aBuf;
  char* p2 = (char*)bBuf;

  p1 = taosDecodeFixedU64(p1, &w1.groupId);
  p2 = taosDecodeFixedU64(p2, &w2.groupId);

  p1 = taosDecodeFixedI64(p1, &w1.ts);
  p2 = taosDecodeFixedI64(p2, &w2.ts);

  p1 = taosDecodeFixedI32(p1, &w1.exprIdx);
  p2 = taosDecodeFixedI32(p2, &w2.exprIdx);

  return STupleKeyCmpr(&w1, sizeof(w1), &w2, sizeof(w2));
}

int tupleKeyEncode(void* k, char* buf) {
  STupleKey* key = k;
  int        len = 0;
  len += taosEncodeFixedU64((void**)&buf, key->groupId);
  len += taosEncodeFixedI64((void**)&buf, key->ts);
  len += taosEncodeFixedI32((void**)&buf, key->exprIdx);
  return len;
}
int tupleKeyDecode(void* k, char* buf) {
  STupleKey* key = k;
  int        len = 0;
  char*      p = buf;
  p = taosDecodeFixedU64(p, &key->groupId);
  p = taosDecodeFixedI64(p, &key->ts);
  p = taosDecodeFixedI32(p, &key->exprIdx);
  return len;
}
int tupleKeyToString(void* k, char* buf) {
  int        n = 0;
  STupleKey* key = k;
  n += sprintf(buf + n, "[groupId:%" PRIu64 ",", key->groupId);
  n += sprintf(buf + n, "ts:%" PRIi64 ",", key->ts);
  n += sprintf(buf + n, "exprIdx:%d]", key->exprIdx);
  return n;
}

int parKeyDBComp(void* state, const char* aBuf, size_t aLen, const char* bBuf, size_t bLen) {
  int64_t w1, w2;
  memset(&w1, 0, sizeof(w1));
  memset(&w2, 0, sizeof(w2));
  char* p1 = (char*)aBuf;
  char* p2 = (char*)bBuf;

  taosDecodeFixedI64(p1, &w1);
  taosDecodeFixedI64(p2, &w2);
  if (w1 == w2) {
    return 0;
  } else {
    return w1 < w2 ? -1 : 1;
  }
}
int parKeyEncode(void* k, char* buf) {
  int64_t* groupid = k;
  int      len = taosEncodeFixedI64((void**)&buf, *groupid);
  return len;
}
int parKeyDecode(void* k, char* buf) {
  char*    p = buf;
  int64_t* groupid = k;

  p = taosDecodeFixedI64(p, groupid);
  return p - buf;
}
int parKeyToString(void* k, char* buf) {
  int64_t* key = k;
  int      n = 0;
  n = sprintf(buf + n, "[groupId:%" PRIi64 "]", *key);
  return n;
}
int stremaValueEncode(void* k, char* buf) {
  int           len = 0;
  SStreamValue* key = k;
  len += taosEncodeFixedI64((void**)&buf, key->unixTimestamp);
  len += taosEncodeFixedI32((void**)&buf, key->len);
  len += taosEncodeBinary((void**)&buf, key->data, key->len);
  return len;
}
int streamValueDecode(void* k, char* buf) {
  SStreamValue* key = k;
  char*         p = buf;
  p = taosDecodeFixedI64(p, &key->unixTimestamp);
  p = taosDecodeFixedI32(p, &key->len);
  p = taosDecodeBinary(p, (void**)&key->data, key->len);
  return p - buf;
}
int32_t streamValueToString(void* k, char* buf) {
  SStreamValue* key = k;
  int           n = 0;
  n += sprintf(buf + n, "[unixTimestamp:%" PRIi64 ",", key->unixTimestamp);
  n += sprintf(buf + n, "len:%d,", key->len);
  n += sprintf(buf + n, "data:%s]", key->data);
  return n;
}

/*1: stale, 0: no stale*/
int32_t streaValueIsStale(void* k, int64_t ts) {
  SStreamValue* key = k;
  if (key->unixTimestamp < ts) {
    return 1;
  }
  return 0;
}

void destroyFunc(void* arg) {
  (void)arg;
  return;
}

int32_t encodeValueFunc(void* value, int32_t vlen, int64_t ttl, char** dest) {
  SStreamValue key = {.unixTimestamp = ttl, .len = vlen, .data = (char*)(value)};
  int32_t      len = 0;
  if (*dest == NULL) {
    char* p = taosMemoryCalloc(1, sizeof(int64_t) + sizeof(int32_t) + key.len);
    char* buf = p;
    len += taosEncodeFixedI64((void**)&buf, key.unixTimestamp);
    len += taosEncodeFixedI32((void**)&buf, key.len);
    len += taosEncodeBinary((void**)&buf, (char*)value, vlen);
    *dest = p;
  } else {
    char* buf = *dest;
    len += taosEncodeFixedI64((void**)&buf, key.unixTimestamp);
    len += taosEncodeFixedI32((void**)&buf, key.len);
    len += taosEncodeBinary((void**)&buf, (char*)value, vlen);
  }
  return len;
}
/*
 *  ret >= 0 : found valid value
 *  ret < 0 : error or timeout
 */
int32_t decodeValueFunc(void* value, int32_t vlen, int64_t* ttl, char** dest) {
  SStreamValue key = {0};
  char*        p = value;
  if (streamStateValueIsStale(p)) {
    if (dest != NULL) *dest = NULL;
    return -1;
  }
  p = taosDecodeFixedI64(p, &key.unixTimestamp);
  p = taosDecodeFixedI32(p, &key.len);
  if (vlen != (sizeof(int64_t) + sizeof(int32_t) + key.len)) {
    if (dest != NULL) *dest = NULL;
    qError("vlen: %d, read len: %d", vlen, key.len);
    return -1;
  }

  if (key.len == 0) {
    key.data = NULL;
  } else {
    p = taosDecodeBinary(p, (void**)&(key.data), key.len);
  }

  if (ttl != NULL) {
    int64_t now = taosGetTimestampMs();
    *ttl = key.unixTimestamp == 0 ? 0 : key.unixTimestamp - now;
  }
  if (dest != NULL) {
    *dest = key.data;
  } else {
    taosMemoryFree(key.data);
  }
  return key.len;
}

const char* compareDefaultName(void* arg) {
  (void)arg;
  return ginitDict[0].key;
}
const char* compareStateName(void* arg) {
  (void)arg;
  return ginitDict[1].key;
}
const char* compareWinKeyName(void* arg) {
  (void)arg;
  return ginitDict[2].key;
}
const char* compareSessionKeyName(void* arg) {
  (void)arg;
  return ginitDict[3].key;
}
const char* compareFuncKeyName(void* arg) {
  (void)arg;
  return ginitDict[4].key;
}
const char* compareParKeyName(void* arg) {
  (void)arg;
  return ginitDict[5].key;
}
const char* comparePartagKeyName(void* arg) {
  (void)arg;
  return ginitDict[6].key;
}

void destroyCompactFilteFactory(void* arg) {
  if (arg == NULL) return;
}
const char* compactFilteFactoryName(void* arg) {
  SCompactFilteFactory* state = arg;
  return "stream_compact_filter";
}

void          destroyCompactFilte(void* arg) { (void)arg; }
unsigned char compactFilte(void* arg, int level, const char* key, size_t klen, const char* val, size_t vlen,
                           char** newval, size_t* newvlen, unsigned char* value_changed) {
  return streamStateValueIsStale((char*)val) ? 1 : 0;
}
const char* compactFilteName(void* arg) { return "stream_filte"; }

rocksdb_compactionfilter_t* compactFilteFactoryCreateFilter(void* arg, rocksdb_compactionfiltercontext_t* ctx) {
  SCompactFilteFactory*       state = arg;
  rocksdb_compactionfilter_t* filter =
      rocksdb_compactionfilter_create(NULL, destroyCompactFilte, compactFilte, compactFilteName);
  return filter;
}

void destroyRocksdbCfInst(RocksdbCfInst* inst) {
  int cfLen = sizeof(ginitDict) / sizeof(ginitDict[0]);
  for (int i = 0; i < cfLen; i++) {
    if (inst->pHandle[i]) rocksdb_column_family_handle_destroy((inst->pHandle)[i]);
  }

  rocksdb_writeoptions_destroy(inst->wOpt);
  inst->wOpt = NULL;

  rocksdb_readoptions_destroy(inst->rOpt);
  taosMemoryFree(inst->cfOpt);
  taosMemoryFreeClear(inst->param);
  taosMemoryFree(inst);
}

int32_t streamStateOpenBackendCf(void* backend, char* name, char** cfs, int32_t nCf) {
  SBackendWrapper* handle = backend;
  char*            err = NULL;
  int64_t          streamId;
  int32_t          taskId, dummy = 0;
  char             suffix[64] = {0};

  rocksdb_options_t**              cfOpts = taosMemoryCalloc(nCf, sizeof(rocksdb_options_t*));
  RocksdbCfParam*                  params = taosMemoryCalloc(nCf, sizeof(RocksdbCfParam));
  rocksdb_comparator_t**           pCompare = taosMemoryCalloc(nCf, sizeof(rocksdb_comparator_t*));
  rocksdb_column_family_handle_t** cfHandle = taosMemoryCalloc(nCf, sizeof(rocksdb_column_family_handle_t*));

  for (int i = 0; i < nCf; i++) {
    char* cf = cfs[i];
    char  funcname[64] = {0};
    cfOpts[i] = rocksdb_options_create_copy(handle->dbOpt);
    if (i == 0) continue;
    if (3 == sscanf(cf, "0x%" PRIx64 "-%d_%s", &streamId, &taskId, funcname)) {
      rocksdb_block_based_table_options_t* tableOpt = rocksdb_block_based_options_create();
      rocksdb_block_based_options_set_block_cache(tableOpt, handle->cache);
      rocksdb_block_based_options_set_partition_filters(tableOpt, 1);

      rocksdb_filterpolicy_t* filter = rocksdb_filterpolicy_create_bloom(15);
      rocksdb_block_based_options_set_filter_policy(tableOpt, filter);

      rocksdb_options_set_block_based_table_factory((rocksdb_options_t*)cfOpts[i], tableOpt);
      params[i].tableOpt = tableOpt;

      int      idx = streamStateGetCfIdx(NULL, funcname);
      SCfInit* cfPara = &ginitDict[idx];

      rocksdb_comparator_t* compare =
          rocksdb_comparator_create(NULL, cfPara->detroyFunc, cfPara->cmpFunc, cfPara->cmpName);
      rocksdb_options_set_comparator((rocksdb_options_t*)cfOpts[i], compare);
      pCompare[i] = compare;
    }
  }
  rocksdb_t* db = rocksdb_open_column_families(handle->dbOpt, name, nCf, (const char* const*)cfs,
                                               (const rocksdb_options_t* const*)cfOpts, cfHandle, &err);
  if (err != NULL) {
    qError("failed to open rocksdb cf, reason:%s", err);
    taosMemoryFree(err);
  } else {
    qDebug("succ to open rocksdb cf");
  }
  // close default cf
  if (((rocksdb_column_family_handle_t**)cfHandle)[0] != 0) rocksdb_column_family_handle_destroy(cfHandle[0]);
  rocksdb_options_destroy(cfOpts[0]);
  handle->db = db;

  static int32_t cfLen = sizeof(ginitDict) / sizeof(ginitDict[0]);
  for (int i = 0; i < nCf; i++) {
    char* cf = cfs[i];
    if (i == 0) continue;
    char funcname[64] = {0};
    if (3 == sscanf(cf, "0x%" PRIx64 "-%d_%s", &streamId, &taskId, funcname)) {
      char idstr[128] = {0};
      sprintf(idstr, "0x%" PRIx64 "-%d", streamId, taskId);

      int idx = streamStateGetCfIdx(NULL, funcname);

      RocksdbCfInst*  inst = NULL;
      RocksdbCfInst** pInst = taosHashGet(handle->cfInst, idstr, strlen(idstr) + 1);
      if (pInst == NULL || *pInst == NULL) {
        inst = taosMemoryCalloc(1, sizeof(RocksdbCfInst));
        inst->pHandle = taosMemoryCalloc(cfLen, sizeof(rocksdb_column_family_handle_t*));
        inst->cfOpt = taosMemoryCalloc(cfLen, sizeof(rocksdb_options_t*));
        inst->wOpt = rocksdb_writeoptions_create();
        inst->rOpt = rocksdb_readoptions_create();
        inst->param = taosMemoryCalloc(cfLen, sizeof(RocksdbCfParam));
        inst->pBackend = handle;
        inst->db = db;
        inst->pCompares = taosMemoryCalloc(cfLen, sizeof(rocksdb_comparator_t*));

        inst->dbOpt = handle->dbOpt;
        rocksdb_writeoptions_disable_WAL(inst->wOpt, 1);
        taosHashPut(handle->cfInst, idstr, strlen(idstr) + 1, &inst, sizeof(void*));
      } else {
        inst = *pInst;
      }
      inst->cfOpt[idx] = cfOpts[i];
      inst->pCompares[idx] = pCompare[i];
      memcpy(&(inst->param[idx]), &(params[i]), sizeof(RocksdbCfParam));
      inst->pHandle[idx] = cfHandle[i];
    }
  }
  void** pIter = taosHashIterate(handle->cfInst, NULL);
  while (pIter) {
    RocksdbCfInst* inst = *pIter;

    for (int i = 0; i < cfLen; i++) {
      if (inst->cfOpt[i] == NULL) {
        rocksdb_options_t*                   opt = rocksdb_options_create_copy(handle->dbOpt);
        rocksdb_block_based_table_options_t* tableOpt = rocksdb_block_based_options_create();
        rocksdb_block_based_options_set_block_cache(tableOpt, handle->cache);
        rocksdb_block_based_options_set_partition_filters(tableOpt, 1);

        rocksdb_filterpolicy_t* filter = rocksdb_filterpolicy_create_bloom(15);
        rocksdb_block_based_options_set_filter_policy(tableOpt, filter);

        rocksdb_options_set_block_based_table_factory((rocksdb_options_t*)opt, tableOpt);

        SCfInit* cfPara = &ginitDict[i];

        rocksdb_comparator_t* compare =
            rocksdb_comparator_create(NULL, cfPara->detroyFunc, cfPara->cmpFunc, cfPara->cmpName);
        rocksdb_options_set_comparator((rocksdb_options_t*)opt, compare);

        inst->pCompares[i] = compare;
        inst->cfOpt[i] = opt;
        inst->param[i].tableOpt = tableOpt;
      }
    }
    SCfComparator compare = {.comp = inst->pCompares, .numOfComp = cfLen};
    inst->pCompareNode = streamBackendAddCompare(handle, &compare);
    pIter = taosHashIterate(handle->cfInst, pIter);
  }

  taosMemoryFree(cfHandle);
  taosMemoryFree(pCompare);
  taosMemoryFree(params);
  taosMemoryFree(cfOpts);
  return 0;
}
int streamStateOpenBackend(void* backend, SStreamState* pState) {
  qInfo("start to open state %p on backend %p 0x%" PRIx64 "-%d", pState, backend, pState->streamId, pState->taskId);
  taosAcquireRef(streamBackendId, pState->streamBackendRid);
  SBackendWrapper*   handle = backend;
  SBackendCfWrapper* pBackendCfWrapper = taosMemoryCalloc(1, sizeof(SBackendCfWrapper));
  taosThreadMutexLock(&handle->cfMutex);

  RocksdbCfInst** ppInst = taosHashGet(handle->cfInst, pState->pTdbState->idstr, strlen(pState->pTdbState->idstr) + 1);
  if (ppInst != NULL && *ppInst != NULL) {
    RocksdbCfInst* inst = *ppInst;
    pBackendCfWrapper->rocksdb = inst->db;
    pBackendCfWrapper->pHandle = (void**)inst->pHandle;
    pBackendCfWrapper->writeOpts = inst->wOpt;
    pBackendCfWrapper->readOpts = inst->rOpt;
    pBackendCfWrapper->cfOpts = (void**)(inst->cfOpt);
    pBackendCfWrapper->dbOpt = handle->dbOpt;
    pBackendCfWrapper->param = inst->param;
    pBackendCfWrapper->pBackend = handle;
    pBackendCfWrapper->pComparNode = inst->pCompareNode;
    taosThreadMutexUnlock(&handle->cfMutex);
    pBackendCfWrapper->backendId = pState->streamBackendRid;
    memcpy(pBackendCfWrapper->idstr, pState->pTdbState->idstr, sizeof(pState->pTdbState->idstr));

    int64_t id = taosAddRef(streamBackendCfWrapperId, pBackendCfWrapper);
    pState->pTdbState->backendCfWrapperId = id;
    pState->pTdbState->pBackendCfWrapper = pBackendCfWrapper;
    qInfo("succ to open state %p on backendWrapper, %p, %s", pState, pBackendCfWrapper, pBackendCfWrapper->idstr);
    return 0;
  }
  taosThreadMutexUnlock(&handle->cfMutex);

  char* err = NULL;
  int   cfLen = sizeof(ginitDict) / sizeof(ginitDict[0]);

  RocksdbCfParam*           param = taosMemoryCalloc(cfLen, sizeof(RocksdbCfParam));
  const rocksdb_options_t** cfOpt = taosMemoryCalloc(cfLen, sizeof(rocksdb_options_t*));
  for (int i = 0; i < cfLen; i++) {
    cfOpt[i] = rocksdb_options_create_copy(handle->dbOpt);
    // refactor later
    rocksdb_block_based_table_options_t* tableOpt = rocksdb_block_based_options_create();
    rocksdb_block_based_options_set_block_cache(tableOpt, handle->cache);
    rocksdb_block_based_options_set_partition_filters(tableOpt, 1);

    rocksdb_filterpolicy_t* filter = rocksdb_filterpolicy_create_bloom(15);
    rocksdb_block_based_options_set_filter_policy(tableOpt, filter);

    rocksdb_options_set_block_based_table_factory((rocksdb_options_t*)cfOpt[i], tableOpt);

    param[i].tableOpt = tableOpt;
  };

  rocksdb_comparator_t** pCompare = taosMemoryCalloc(cfLen, sizeof(rocksdb_comparator_t*));
  for (int i = 0; i < cfLen; i++) {
    SCfInit* cf = &ginitDict[i];

    rocksdb_comparator_t* compare = rocksdb_comparator_create(NULL, cf->detroyFunc, cf->cmpFunc, cf->cmpName);
    rocksdb_options_set_comparator((rocksdb_options_t*)cfOpt[i], compare);
    pCompare[i] = compare;
  }
  rocksdb_column_family_handle_t** cfHandle = taosMemoryCalloc(cfLen, sizeof(rocksdb_column_family_handle_t*));
  pBackendCfWrapper->rocksdb = handle->db;
  pBackendCfWrapper->pHandle = (void**)cfHandle;
  pBackendCfWrapper->writeOpts = rocksdb_writeoptions_create();
  pBackendCfWrapper->readOpts = rocksdb_readoptions_create();
  pBackendCfWrapper->cfOpts = (void**)cfOpt;
  pBackendCfWrapper->dbOpt = handle->dbOpt;
  pBackendCfWrapper->param = param;
  pBackendCfWrapper->pBackend = handle;
  pBackendCfWrapper->backendId = pState->streamBackendRid;
  taosThreadRwlockInit(&pBackendCfWrapper->rwLock, NULL);
  SCfComparator compare = {.comp = pCompare, .numOfComp = cfLen};
  pBackendCfWrapper->pComparNode = streamBackendAddCompare(handle, &compare);
  rocksdb_writeoptions_disable_WAL(pBackendCfWrapper->writeOpts, 1);
  memcpy(pBackendCfWrapper->idstr, pState->pTdbState->idstr, sizeof(pState->pTdbState->idstr));

  int64_t id = taosAddRef(streamBackendCfWrapperId, pBackendCfWrapper);
  pState->pTdbState->backendCfWrapperId = id;
  pState->pTdbState->pBackendCfWrapper = pBackendCfWrapper;
  qInfo("succ to open state %p on backendWrapper %p %s", pState, pBackendCfWrapper, pBackendCfWrapper->idstr);
  return 0;
}

void streamStateCloseBackend(SStreamState* pState, bool remove) {
  SBackendCfWrapper* wrapper = pState->pTdbState->pBackendCfWrapper;
  SBackendWrapper*   pHandle = wrapper->pBackend;
  taosThreadMutexLock(&pHandle->cfMutex);
  RocksdbCfInst** ppInst = taosHashGet(pHandle->cfInst, wrapper->idstr, strlen(pState->pTdbState->idstr) + 1);
  if (ppInst != NULL && *ppInst != NULL) {
    RocksdbCfInst* inst = *ppInst;
    taosMemoryFree(inst);
    taosHashRemove(pHandle->cfInst, pState->pTdbState->idstr, strlen(pState->pTdbState->idstr) + 1);
  }
  taosThreadMutexUnlock(&pHandle->cfMutex);

  char* status[] = {"close", "drop"};
  qInfo("start to close %s state %p on backendWrapper %p %s", status[remove == false ? 0 : 1], pState, wrapper,
        wrapper->idstr);
  wrapper->remove |= remove;  // update by other pState
  taosReleaseRef(streamBackendCfWrapperId, pState->pTdbState->backendCfWrapperId);
}
void streamStateDestroyCompar(void* arg) {
  SCfComparator* comp = (SCfComparator*)arg;
  for (int i = 0; i < comp->numOfComp; i++) {
    if (comp->comp[i]) rocksdb_comparator_destroy(comp->comp[i]);
  }
  taosMemoryFree(comp->comp);
}

int streamStateGetCfIdx(SStreamState* pState, const char* funcName) {
  int    idx = -1;
  size_t len = strlen(funcName);
  for (int i = 0; i < sizeof(ginitDict) / sizeof(ginitDict[0]); i++) {
    if (len == ginitDict[i].len && strncmp(funcName, ginitDict[i].key, strlen(funcName)) == 0) {
      idx = i;
      break;
    }
  }
  if (pState != NULL && idx != -1) {
    SBackendCfWrapper*              wrapper = pState->pTdbState->pBackendCfWrapper;
    rocksdb_column_family_handle_t* cf = NULL;
    taosThreadRwlockRdlock(&wrapper->rwLock);
    cf = wrapper->pHandle[idx];
    taosThreadRwlockUnlock(&wrapper->rwLock);
    if (cf == NULL) {
      char buf[128] = {0};
      GEN_COLUMN_FAMILY_NAME(buf, wrapper->idstr, ginitDict[idx].key);
      char* err = NULL;

      taosThreadRwlockWrlock(&wrapper->rwLock);
      cf = rocksdb_create_column_family(wrapper->rocksdb, wrapper->cfOpts[idx], buf, &err);
      if (err != NULL) {
        idx = -1;
        qError("failed to to open cf, %p %s_%s, reason:%s", pState, wrapper->idstr, funcName, err);
        taosMemoryFree(err);
      } else {
        wrapper->pHandle[idx] = cf;
      }
      taosThreadRwlockUnlock(&wrapper->rwLock);
    }
  }

  return idx;
}
bool streamStateIterSeekAndValid(rocksdb_iterator_t* iter, char* buf, size_t len) {
  rocksdb_iter_seek(iter, buf, len);
  if (!rocksdb_iter_valid(iter)) {
    rocksdb_iter_seek_for_prev(iter, buf, len);
    if (!rocksdb_iter_valid(iter)) {
      return false;
    }
  }
  return true;
}
rocksdb_iterator_t* streamStateIterCreate(SStreamState* pState, const char* cfKeyName, rocksdb_snapshot_t** snapshot,
                                          rocksdb_readoptions_t** readOpt) {
  int idx = streamStateGetCfIdx(pState, cfKeyName);

  rocksdb_readoptions_t* rOpt = rocksdb_readoptions_create();
  *readOpt = rOpt;

  SBackendCfWrapper* wrapper = pState->pTdbState->pBackendCfWrapper;
  if (snapshot != NULL) {
    *snapshot = (rocksdb_snapshot_t*)rocksdb_create_snapshot(wrapper->rocksdb);
    rocksdb_readoptions_set_snapshot(rOpt, *snapshot);
    rocksdb_readoptions_set_fill_cache(rOpt, 0);
  }

  return rocksdb_create_iterator_cf(wrapper->rocksdb, rOpt, ((rocksdb_column_family_handle_t**)wrapper->pHandle)[idx]);
}

<<<<<<< HEAD
#define STREAM_STATE_PUT_ROCKSDB(pState, funcname, key, value, vLen)                                                  \
  do {                                                                                                                \
    code = 0;                                                                                                         \
    char  buf[128] = {0};                                                                                             \
    char* err = NULL;                                                                                                 \
    int   i = streamStateGetCfIdx(pState, funcname);                                                                  \
    if (i < 0) {                                                                                                      \
      qWarn("streamState failed to get cf name: %s", funcname);                                                       \
      code = -1;                                                                                                      \
      break;                                                                                                          \
    }                                                                                                                 \
    SBackendCfWrapper* wrapper = pState->pTdbState->pBackendCfWrapper;                                                \
    char               toString[128] = {0};                                                                           \
    if (qDebugFlag & DEBUG_TRACE) ginitDict[i].toStrFunc((void*)key, toString);                                       \
    int32_t                         klen = ginitDict[i].enFunc((void*)key, buf);                                      \
    rocksdb_column_family_handle_t* pHandle = ((rocksdb_column_family_handle_t**)wrapper->pHandle)[ginitDict[i].idx]; \
    rocksdb_t*                      db = wrapper->rocksdb;                                                            \
    rocksdb_writeoptions_t*         opts = wrapper->writeOpts;                                                        \
    char*                           ttlV = NULL;                                                                      \
    int32_t                         ttlVLen = ginitDict[i].enValueFunc((char*)value, vLen, 0, &ttlV);                 \
    rocksdb_put_cf(db, opts, pHandle, (const char*)buf, klen, (const char*)ttlV, (size_t)ttlVLen, &err);              \
    if (err != NULL) {                                                                                                \
      qError("streamState str: %s failed to write to %s_%s, err: %s", toString, wrapper->idstr, funcname, err);       \
      taosMemoryFree(err);                                                                                            \
      code = -1;                                                                                                      \
    } else {                                                                                                          \
      qTrace("streamState str:%s succ to write to %s_%s, rowValLen:%d, ttlValLen:%d", toString, wrapper->idstr,       \
             funcname, vLen, ttlVLen);                                                                                \
    }                                                                                                                 \
    taosMemoryFree(ttlV);                                                                                             \
=======
#define STREAM_STATE_PUT_ROCKSDB(pState, funcname, key, value, vLen)                                                   \
  do {                                                                                                                 \
    code = 0;                                                                                                          \
    char  buf[128] = {0};                                                                                              \
    char* err = NULL;                                                                                                  \
    int   i = streamStateGetCfIdx(pState, funcname);                                                                   \
    if (i < 0) {                                                                                                       \
      qWarn("streamState failed to get cf name: %s", funcname);                                                        \
      code = -1;                                                                                                       \
      break;                                                                                                           \
    }                                                                                                                  \
    SBackendCfWrapper* wrapper = pState->pTdbState->pBackendCfWrapper;                                                 \
    char               toString[128] = {0};                                                                            \
    if (qDebugFlag & DEBUG_TRACE) ginitDict[i].toStrFunc((void*)key, toString);                                        \
    int32_t                         klen = ginitDict[i].enFunc((void*)key, buf);                                       \
    rocksdb_column_family_handle_t* pHandle = ((rocksdb_column_family_handle_t**)wrapper->pHandle)[ginitDict[i].idx];  \
    rocksdb_t*                      db = wrapper->rocksdb;                                                             \
    rocksdb_writeoptions_t*         opts = wrapper->writeOpts;                                                         \
    char*                           ttlV = NULL;                                                                       \
    int32_t                         ttlVLen = ginitDict[i].enValueFunc((char*)value, vLen, 0, &ttlV);                  \
    rocksdb_put_cf(db, opts, pHandle, (const char*)buf, klen, (const char*)ttlV, (size_t)ttlVLen, &err);               \
    if (err != NULL) {                                                                                                 \
      qError("streamState str: %s failed to write to %s, err: %s", toString, funcname, err);                           \
      taosMemoryFree(err);                                                                                             \
      code = -1;                                                                                                       \
    } else {                                                                                                           \
      qTrace("streamState str:%s succ to write to %s, rowValLen:%d, ttlValLen:%d", toString, funcname, vLen, ttlVLen); \
    }                                                                                                                  \
    taosMemoryFree(ttlV);                                                                                              \
>>>>>>> 80ad5a0a
  } while (0);

#define STREAM_STATE_GET_ROCKSDB(pState, funcname, key, pVal, vLen)                                                   \
  do {                                                                                                                \
    code = 0;                                                                                                         \
    char  buf[128] = {0};                                                                                             \
    char* err = NULL;                                                                                                 \
    int   i = streamStateGetCfIdx(pState, funcname);                                                                  \
    if (i < 0) {                                                                                                      \
      qWarn("streamState failed to get cf name: %s", funcname);                                                       \
      code = -1;                                                                                                      \
      break;                                                                                                          \
    }                                                                                                                 \
    SBackendCfWrapper* wrapper = pState->pTdbState->pBackendCfWrapper;                                                \
    char               toString[128] = {0};                                                                           \
    if (qDebugFlag & DEBUG_TRACE) ginitDict[i].toStrFunc((void*)key, toString);                                       \
    int32_t                         klen = ginitDict[i].enFunc((void*)key, buf);                                      \
    rocksdb_column_family_handle_t* pHandle = ((rocksdb_column_family_handle_t**)wrapper->pHandle)[ginitDict[i].idx]; \
    rocksdb_t*                      db = wrapper->rocksdb;                                                            \
    rocksdb_readoptions_t*          opts = wrapper->readOpts;                                                         \
    size_t                          len = 0;                                                                          \
    char* val = rocksdb_get_cf(db, opts, pHandle, (const char*)buf, klen, (size_t*)&len, &err);                       \
    if (val == NULL || len == 0) {                                                                                    \
      if (err == NULL) {                                                                                              \
        qTrace("streamState str: %s failed to read from %s_%s, err: not exist", toString, wrapper->idstr, funcname);  \
      } else {                                                                                                        \
        qError("streamState str: %s failed to read from %s_%s, err: %s", toString, wrapper->idstr, funcname, err);    \
        taosMemoryFreeClear(err);                                                                                     \
      }                                                                                                               \
      code = -1;                                                                                                      \
    } else {                                                                                                          \
      char*   p = NULL;                                                                                               \
      int32_t tlen = ginitDict[i].deValueFunc(val, len, NULL, (char**)pVal);                                          \
      if (tlen <= 0) {                                                                                                \
        qError("streamState str: %s failed to read from %s_%s, err: already ttl ", toString, wrapper->idstr,          \
               funcname);                                                                                             \
        code = -1;                                                                                                    \
      } else {                                                                                                        \
        qTrace("streamState str: %s succ to read from %s_%s, valLen:%d", toString, wrapper->idstr, funcname, tlen);   \
      }                                                                                                               \
      taosMemoryFree(val);                                                                                            \
      if (vLen != NULL) *vLen = tlen;                                                                                 \
    }                                                                                                                 \
    if (code == 0) qDebug("streamState str: %s succ to read from %s_%s", toString, wrapper->idstr, funcname);         \
  } while (0);

#define STREAM_STATE_DEL_ROCKSDB(pState, funcname, key)                                                               \
  do {                                                                                                                \
    code = 0;                                                                                                         \
    char  buf[128] = {0};                                                                                             \
    char* err = NULL;                                                                                                 \
    int   i = streamStateGetCfIdx(pState, funcname);                                                                  \
    if (i < 0) {                                                                                                      \
      qWarn("streamState failed to get cf name: %s_%s", pState->pTdbState->idstr, funcname);                          \
      code = -1;                                                                                                      \
      break;                                                                                                          \
    }                                                                                                                 \
    SBackendCfWrapper* wrapper = pState->pTdbState->pBackendCfWrapper;                                                \
    char               toString[128] = {0};                                                                           \
    if (qDebugFlag & DEBUG_TRACE) ginitDict[i].toStrFunc((void*)key, toString);                                       \
    int32_t                         klen = ginitDict[i].enFunc((void*)key, buf);                                      \
    rocksdb_column_family_handle_t* pHandle = ((rocksdb_column_family_handle_t**)wrapper->pHandle)[ginitDict[i].idx]; \
    rocksdb_t*                      db = wrapper->rocksdb;                                                            \
    rocksdb_writeoptions_t*         opts = wrapper->writeOpts;                                                        \
    rocksdb_delete_cf(db, opts, pHandle, (const char*)buf, klen, &err);                                               \
    if (err != NULL) {                                                                                                \
      qError("streamState str: %s failed to del from %s_%s, err: %s", toString, wrapper->idstr, funcname, err);       \
      taosMemoryFree(err);                                                                                            \
      code = -1;                                                                                                      \
    } else {                                                                                                          \
      qTrace("streamState str: %s succ to del from %s_%s", toString, wrapper->idstr, funcname);                       \
    }                                                                                                                 \
  } while (0);

// state cf
int32_t streamStatePut_rocksdb(SStreamState* pState, const SWinKey* key, const void* value, int32_t vLen) {
  int code = 0;

  SStateKey sKey = {.key = *key, .opNum = pState->number};
  STREAM_STATE_PUT_ROCKSDB(pState, "state", &sKey, (void*)value, vLen);
  return code;
}
int32_t streamStateGet_rocksdb(SStreamState* pState, const SWinKey* key, void** pVal, int32_t* pVLen) {
  int       code = 0;
  SStateKey sKey = {.key = *key, .opNum = pState->number};
  STREAM_STATE_GET_ROCKSDB(pState, "state", &sKey, pVal, pVLen);
  return code;
}
int32_t streamStateDel_rocksdb(SStreamState* pState, const SWinKey* key) {
  int       code = 0;
  SStateKey sKey = {.key = *key, .opNum = pState->number};
  STREAM_STATE_DEL_ROCKSDB(pState, "state", &sKey);
  return code;
}
int32_t streamStateClear_rocksdb(SStreamState* pState) {
  qDebug("streamStateClear_rocksdb");

  SBackendCfWrapper* wrapper = pState->pTdbState->pBackendCfWrapper;
  char               sKeyStr[128] = {0};
  char               eKeyStr[128] = {0};
  SStateKey          sKey = {.key = {.ts = 0, .groupId = 0}, .opNum = pState->number};
  SStateKey          eKey = {.key = {.ts = INT64_MAX, .groupId = UINT64_MAX}, .opNum = pState->number};

  int sLen = stateKeyEncode(&sKey, sKeyStr);
  int eLen = stateKeyEncode(&eKey, eKeyStr);

  if (wrapper->pHandle[1] != NULL) {
    char* err = NULL;
    rocksdb_delete_range_cf(wrapper->rocksdb, wrapper->writeOpts, wrapper->pHandle[1], sKeyStr, sLen, eKeyStr, eLen,
                            &err);
    if (err != NULL) {
      char toStringStart[128] = {0};
      char toStringEnd[128] = {0};
      stateKeyToString(&sKey, toStringStart);
      stateKeyToString(&eKey, toStringEnd);

      qWarn("failed to delete range cf(state) start: %s, end:%s, reason:%s", toStringStart, toStringEnd, err);
      taosMemoryFree(err);
    } else {
      rocksdb_compact_range_cf(wrapper->rocksdb, wrapper->pHandle[1], sKeyStr, sLen, eKeyStr, eLen);
    }
  }

  return 0;
}
int32_t streamStateCurNext_rocksdb(SStreamState* pState, SStreamStateCur* pCur) {
  if (!pCur) {
    return -1;
  }
  rocksdb_iter_next(pCur->iter);
  return 0;
}
int32_t streamStateGetFirst_rocksdb(SStreamState* pState, SWinKey* key) {
  qDebug("streamStateGetFirst_rocksdb");
  SWinKey tmp = {.ts = 0, .groupId = 0};
  streamStatePut_rocksdb(pState, &tmp, NULL, 0);
  SStreamStateCur* pCur = streamStateSeekKeyNext_rocksdb(pState, &tmp);

  int32_t code = streamStateGetKVByCur_rocksdb(pCur, key, NULL, 0);
  streamStateFreeCur(pCur);
  streamStateDel_rocksdb(pState, &tmp);
  return code;
}

int32_t streamStateGetGroupKVByCur_rocksdb(SStreamStateCur* pCur, SWinKey* pKey, const void** pVal, int32_t* pVLen) {
  qDebug("streamStateGetGroupKVByCur_rocksdb");
  if (!pCur) {
    return -1;
  }
  uint64_t groupId = pKey->groupId;

  int32_t code = streamStateFillGetKVByCur_rocksdb(pCur, pKey, pVal, pVLen);
  if (code == 0) {
    if (pKey->groupId == groupId) {
      return 0;
    }
    taosMemoryFree((void*)*pVal);
    *pVal = NULL;
  }
  return -1;
}
int32_t streamStateAddIfNotExist_rocksdb(SStreamState* pState, const SWinKey* key, void** pVal, int32_t* pVLen) {
  qDebug("streamStateAddIfNotExist_rocksdb");
  int32_t size = *pVLen;
  if (streamStateGet_rocksdb(pState, key, pVal, pVLen) == 0) {
    return 0;
  }
  *pVal = taosMemoryMalloc(size);
  memset(*pVal, 0, size);
  return 0;
}
int32_t streamStateCurPrev_rocksdb(SStreamState* pState, SStreamStateCur* pCur) {
  qDebug("streamStateCurPrev_rocksdb");
  if (!pCur) return -1;

  rocksdb_iter_prev(pCur->iter);
  return 0;
}
int32_t streamStateGetKVByCur_rocksdb(SStreamStateCur* pCur, SWinKey* pKey, const void** pVal, int32_t* pVLen) {
  qDebug("streamStateGetKVByCur_rocksdb");
  if (!pCur) return -1;
  SStateKey  tkey;
  SStateKey* pKtmp = &tkey;

  if (rocksdb_iter_valid(pCur->iter) && !iterValueIsStale(pCur->iter)) {
    size_t tlen;
    char*  keyStr = (char*)rocksdb_iter_key(pCur->iter, &tlen);
    stateKeyDecode((void*)pKtmp, keyStr);
    if (pKtmp->opNum != pCur->number) {
      return -1;
    }

    if (pVLen != NULL) {
      size_t      vlen = 0;
      const char* valStr = rocksdb_iter_value(pCur->iter, &vlen);
      *pVLen = decodeValueFunc((void*)valStr, vlen, NULL, (char**)pVal);
    }

    *pKey = pKtmp->key;
    return 0;
  }
  return -1;
}
SStreamStateCur* streamStateGetAndCheckCur_rocksdb(SStreamState* pState, SWinKey* key) {
  qDebug("streamStateGetAndCheckCur_rocksdb");
  SStreamStateCur* pCur = streamStateFillGetCur_rocksdb(pState, key);
  if (pCur) {
    int32_t code = streamStateGetGroupKVByCur_rocksdb(pCur, key, NULL, 0);
    if (code == 0) return pCur;
    streamStateFreeCur(pCur);
  }
  return NULL;
}

SStreamStateCur* streamStateSeekKeyNext_rocksdb(SStreamState* pState, const SWinKey* key) {
  qDebug("streamStateSeekKeyNext_rocksdb");
  SStreamStateCur* pCur = taosMemoryCalloc(1, sizeof(SStreamStateCur));
  if (pCur == NULL) {
    return NULL;
  }
  SBackendCfWrapper* wrapper = pState->pTdbState->pBackendCfWrapper;
  pCur->number = pState->number;
  pCur->db = wrapper->rocksdb;
  pCur->iter = streamStateIterCreate(pState, "state", (rocksdb_snapshot_t**)&pCur->snapshot,
                                     (rocksdb_readoptions_t**)&pCur->readOpt);

  SStateKey sKey = {.key = *key, .opNum = pState->number};
  char      buf[128] = {0};
  int       len = stateKeyEncode((void*)&sKey, buf);
  if (!streamStateIterSeekAndValid(pCur->iter, buf, len)) {
    streamStateFreeCur(pCur);
    return NULL;
  }
  // skip ttl expired data
  while (rocksdb_iter_valid(pCur->iter) && iterValueIsStale(pCur->iter)) {
    rocksdb_iter_next(pCur->iter);
  }

  if (rocksdb_iter_valid(pCur->iter)) {
    SStateKey curKey;
    size_t    kLen;
    char*     keyStr = (char*)rocksdb_iter_key(pCur->iter, &kLen);
    stateKeyDecode((void*)&curKey, keyStr);
    if (stateKeyCmpr(&sKey, sizeof(sKey), &curKey, sizeof(curKey)) > 0) {
      return pCur;
    }
    rocksdb_iter_next(pCur->iter);
    return pCur;
  }
  streamStateFreeCur(pCur);
  return NULL;
}

SStreamStateCur* streamStateSeekToLast_rocksdb(SStreamState* pState, const SWinKey* key) {
  qDebug("streamStateGetCur_rocksdb");
  int32_t code = 0;

  const SStateKey maxStateKey = {.key = {.groupId = UINT64_MAX, .ts = INT64_MAX}, .opNum = INT64_MAX};
  STREAM_STATE_PUT_ROCKSDB(pState, "state", &maxStateKey, "", 0);

  char    buf[128] = {0};
  int32_t klen = stateKeyEncode((void*)&maxStateKey, buf);

  {
    char tbuf[256] = {0};
    stateKeyToString((void*)&maxStateKey, tbuf);
    qDebug("seek to last:%s", tbuf);
  }

  SStreamStateCur* pCur = taosMemoryCalloc(1, sizeof(SStreamStateCur));
  if (pCur == NULL) return NULL;

  pCur->number = pState->number;
  pCur->db = ((SBackendCfWrapper*)pState->pTdbState->pBackendCfWrapper)->rocksdb;
  pCur->iter = streamStateIterCreate(pState, "state", (rocksdb_snapshot_t**)&pCur->snapshot,
                                     (rocksdb_readoptions_t**)&pCur->readOpt);

  rocksdb_iter_seek(pCur->iter, buf, (size_t)klen);
  rocksdb_iter_prev(pCur->iter);
  while (rocksdb_iter_valid(pCur->iter) && iterValueIsStale(pCur->iter)) {
    rocksdb_iter_prev(pCur->iter);
  }

  if (!rocksdb_iter_valid(pCur->iter)) {
    streamStateFreeCur(pCur);
    pCur = NULL;
  }

  STREAM_STATE_DEL_ROCKSDB(pState, "state", &maxStateKey);
  return pCur;
}

SStreamStateCur* streamStateGetCur_rocksdb(SStreamState* pState, const SWinKey* key) {
  qDebug("streamStateGetCur_rocksdb");
  SBackendCfWrapper* wrapper = pState->pTdbState->pBackendCfWrapper;
  SStreamStateCur*   pCur = taosMemoryCalloc(1, sizeof(SStreamStateCur));

  if (pCur == NULL) return NULL;
  pCur->db = wrapper->rocksdb;
  pCur->iter = streamStateIterCreate(pState, "state", (rocksdb_snapshot_t**)&pCur->snapshot,
                                     (rocksdb_readoptions_t**)&pCur->readOpt);
  pCur->number = pState->number;

  SStateKey sKey = {.key = *key, .opNum = pState->number};
  char      buf[128] = {0};
  int       len = stateKeyEncode((void*)&sKey, buf);

  rocksdb_iter_seek(pCur->iter, buf, len);

  if (rocksdb_iter_valid(pCur->iter) && !iterValueIsStale(pCur->iter)) {
    SStateKey curKey;
    size_t    kLen = 0;
    char*     keyStr = (char*)rocksdb_iter_key(pCur->iter, &kLen);
    stateKeyDecode((void*)&curKey, keyStr);

    if (stateKeyCmpr(&sKey, sizeof(sKey), &curKey, sizeof(curKey)) == 0) {
      pCur->number = pState->number;
      return pCur;
    }
  }
  streamStateFreeCur(pCur);
  return NULL;
}

// func cf
int32_t streamStateFuncPut_rocksdb(SStreamState* pState, const STupleKey* key, const void* value, int32_t vLen) {
  int code = 0;
  STREAM_STATE_PUT_ROCKSDB(pState, "func", key, (void*)value, vLen);
  return code;
}
int32_t streamStateFuncGet_rocksdb(SStreamState* pState, const STupleKey* key, void** pVal, int32_t* pVLen) {
  int code = 0;
  STREAM_STATE_GET_ROCKSDB(pState, "func", key, pVal, pVLen);
  return 0;
}
int32_t streamStateFuncDel_rocksdb(SStreamState* pState, const STupleKey* key) {
  int code = 0;
  STREAM_STATE_DEL_ROCKSDB(pState, "func", key);
  return 0;
}

// session cf
int32_t streamStateSessionPut_rocksdb(SStreamState* pState, const SSessionKey* key, const void* value, int32_t vLen) {
  int              code = 0;
  SStateSessionKey sKey = {.key = *key, .opNum = pState->number};
  STREAM_STATE_PUT_ROCKSDB(pState, "sess", &sKey, value, vLen);
  return code;
}
int32_t streamStateSessionGet_rocksdb(SStreamState* pState, SSessionKey* key, void** pVal, int32_t* pVLen) {
  qDebug("streamStateSessionGet_rocksdb");
  int              code = 0;
  SStreamStateCur* pCur = streamStateSessionSeekKeyCurrentNext_rocksdb(pState, key);
  SSessionKey      resKey = *key;
  void*            tmp = NULL;
  int32_t          vLen = 0;
  code = streamStateSessionGetKVByCur_rocksdb(pCur, &resKey, &tmp, &vLen);
  if (code == 0) {
    if (pVLen != NULL) *pVLen = vLen;

    if (key->win.skey != resKey.win.skey) {
      code = -1;
    } else {
      *key = resKey;
      if (pVal != NULL && pVLen != NULL) {
        *pVal = taosMemoryCalloc(1, *pVLen);
        memcpy(*pVal, tmp, *pVLen);
      }
    }
  }
  taosMemoryFree(tmp);
  streamStateFreeCur(pCur);
  // impl later
  return code;
}

int32_t streamStateSessionDel_rocksdb(SStreamState* pState, const SSessionKey* key) {
  int              code = 0;
  SStateSessionKey sKey = {.key = *key, .opNum = pState->number};
  STREAM_STATE_DEL_ROCKSDB(pState, "sess", &sKey);
  return code;
}
SStreamStateCur* streamStateSessionSeekKeyCurrentPrev_rocksdb(SStreamState* pState, const SSessionKey* key) {
  qDebug("streamStateSessionSeekKeyCurrentPrev_rocksdb");

  SBackendCfWrapper* wrapper = pState->pTdbState->pBackendCfWrapper;
  SStreamStateCur*   pCur = taosMemoryCalloc(1, sizeof(SStreamStateCur));
  if (pCur == NULL) {
    return NULL;
  }
  pCur->number = pState->number;
  pCur->db = wrapper->rocksdb;
  pCur->iter = streamStateIterCreate(pState, "sess", (rocksdb_snapshot_t**)&pCur->snapshot,
                                     (rocksdb_readoptions_t**)&pCur->readOpt);

  char             buf[128] = {0};
  SStateSessionKey sKey = {.key = *key, .opNum = pState->number};
  int              len = stateSessionKeyEncode(&sKey, buf);
  if (!streamStateIterSeekAndValid(pCur->iter, buf, len)) {
    streamStateFreeCur(pCur);
    return NULL;
  }
  while (rocksdb_iter_valid(pCur->iter) && iterValueIsStale(pCur->iter)) rocksdb_iter_prev(pCur->iter);

  if (!rocksdb_iter_valid(pCur->iter)) {
    streamStateFreeCur(pCur);
    return NULL;
  }

  int32_t          c = 0;
  size_t           klen;
  const char*      iKey = rocksdb_iter_key(pCur->iter, &klen);
  SStateSessionKey curKey = {0};
  stateSessionKeyDecode(&curKey, (char*)iKey);
  if (stateSessionKeyCmpr(&sKey, sizeof(sKey), &curKey, sizeof(curKey)) >= 0) return pCur;

  rocksdb_iter_prev(pCur->iter);
  if (!rocksdb_iter_valid(pCur->iter)) {
    // qWarn("streamState failed to seek key prev
    // %s", toString);
    streamStateFreeCur(pCur);
    return NULL;
  }
  return pCur;
}
SStreamStateCur* streamStateSessionSeekKeyCurrentNext_rocksdb(SStreamState* pState, SSessionKey* key) {
  qDebug("streamStateSessionSeekKeyCurrentNext_rocksdb");
  SBackendCfWrapper* wrapper = pState->pTdbState->pBackendCfWrapper;
  SStreamStateCur*   pCur = taosMemoryCalloc(1, sizeof(SStreamStateCur));
  if (pCur == NULL) {
    return NULL;
  }
  pCur->db = wrapper->rocksdb;
  pCur->iter = streamStateIterCreate(pState, "sess", (rocksdb_snapshot_t**)&pCur->snapshot,
                                     (rocksdb_readoptions_t**)&pCur->readOpt);
  pCur->number = pState->number;

  char buf[128] = {0};

  SStateSessionKey sKey = {.key = *key, .opNum = pState->number};
  int              len = stateSessionKeyEncode(&sKey, buf);
  if (!streamStateIterSeekAndValid(pCur->iter, buf, len)) {
    streamStateFreeCur(pCur);
    return NULL;
  }
  if (iterValueIsStale(pCur->iter)) {
    streamStateFreeCur(pCur);
    return NULL;
  }
  size_t           klen;
  const char*      iKey = rocksdb_iter_key(pCur->iter, &klen);
  SStateSessionKey curKey = {0};
  stateSessionKeyDecode(&curKey, (char*)iKey);
  if (stateSessionKeyCmpr(&sKey, sizeof(sKey), &curKey, sizeof(curKey)) <= 0) return pCur;

  rocksdb_iter_next(pCur->iter);
  if (!rocksdb_iter_valid(pCur->iter)) {
    streamStateFreeCur(pCur);
    return NULL;
  }
  return pCur;
}

SStreamStateCur* streamStateSessionSeekKeyNext_rocksdb(SStreamState* pState, const SSessionKey* key) {
  qDebug("streamStateSessionSeekKeyNext_rocksdb");
  SBackendCfWrapper* wrapper = pState->pTdbState->pBackendCfWrapper;
  SStreamStateCur*   pCur = taosMemoryCalloc(1, sizeof(SStreamStateCur));
  if (pCur == NULL) {
    return NULL;
  }
  pCur->db = wrapper->rocksdb;
  pCur->iter = streamStateIterCreate(pState, "sess", (rocksdb_snapshot_t**)&pCur->snapshot,
                                     (rocksdb_readoptions_t**)&pCur->readOpt);
  pCur->number = pState->number;

  SStateSessionKey sKey = {.key = *key, .opNum = pState->number};

  char buf[128] = {0};
  int  len = stateSessionKeyEncode(&sKey, buf);
  if (!streamStateIterSeekAndValid(pCur->iter, buf, len)) {
    streamStateFreeCur(pCur);
    return NULL;
  }
  while (rocksdb_iter_valid(pCur->iter) && iterValueIsStale(pCur->iter)) rocksdb_iter_next(pCur->iter);
  if (!rocksdb_iter_valid(pCur->iter)) {
    streamStateFreeCur(pCur);
    return NULL;
  }
  size_t           klen;
  const char*      iKey = rocksdb_iter_key(pCur->iter, &klen);
  SStateSessionKey curKey = {0};
  stateSessionKeyDecode(&curKey, (char*)iKey);
  if (stateSessionKeyCmpr(&sKey, sizeof(sKey), &curKey, sizeof(curKey)) < 0) return pCur;

  rocksdb_iter_next(pCur->iter);
  if (!rocksdb_iter_valid(pCur->iter)) {
    streamStateFreeCur(pCur);
    return NULL;
  }
  return pCur;
}
int32_t streamStateSessionGetKVByCur_rocksdb(SStreamStateCur* pCur, SSessionKey* pKey, void** pVal, int32_t* pVLen) {
  qDebug("streamStateSessionGetKVByCur_rocksdb");
  if (!pCur) {
    return -1;
  }
  SStateSessionKey ktmp = {0};
  size_t           kLen = 0, vLen = 0;

  if (!rocksdb_iter_valid(pCur->iter) || iterValueIsStale(pCur->iter)) {
    return -1;
  }
  const char* curKey = rocksdb_iter_key(pCur->iter, (size_t*)&kLen);
  stateSessionKeyDecode((void*)&ktmp, (char*)curKey);

  SStateSessionKey* pKTmp = &ktmp;
  const char*       vval = rocksdb_iter_value(pCur->iter, (size_t*)&vLen);
  char*             val = NULL;
  int32_t           len = decodeValueFunc((void*)vval, vLen, NULL, &val);
  if (len < 0) {
    return -1;
  }
  if (pVal != NULL) {
    *pVal = (char*)val;
  } else {
    taosMemoryFree(val);
  }
  if (pVLen != NULL) *pVLen = len;

  if (pKTmp->opNum != pCur->number) {
    return -1;
  }
  if (pKey->groupId != 0 && pKey->groupId != pKTmp->key.groupId) {
    return -1;
  }
  *pKey = pKTmp->key;
  return 0;
}
// fill cf
int32_t streamStateFillPut_rocksdb(SStreamState* pState, const SWinKey* key, const void* value, int32_t vLen) {
  int code = 0;

  STREAM_STATE_PUT_ROCKSDB(pState, "fill", key, value, vLen);
  return code;
}

int32_t streamStateFillGet_rocksdb(SStreamState* pState, const SWinKey* key, void** pVal, int32_t* pVLen) {
  int code = 0;
  STREAM_STATE_GET_ROCKSDB(pState, "fill", key, pVal, pVLen);
  return code;
}
int32_t streamStateFillDel_rocksdb(SStreamState* pState, const SWinKey* key) {
  int code = 0;
  STREAM_STATE_DEL_ROCKSDB(pState, "fill", key);
  return code;
}

SStreamStateCur* streamStateFillGetCur_rocksdb(SStreamState* pState, const SWinKey* key) {
  qDebug("streamStateFillGetCur_rocksdb");
  SStreamStateCur*   pCur = taosMemoryCalloc(1, sizeof(SStreamStateCur));
  SBackendCfWrapper* wrapper = pState->pTdbState->pBackendCfWrapper;

  if (pCur == NULL) return NULL;

  pCur->db = wrapper->rocksdb;
  pCur->iter = streamStateIterCreate(pState, "fill", (rocksdb_snapshot_t**)&pCur->snapshot,
                                     (rocksdb_readoptions_t**)&pCur->readOpt);
  pCur->number = pState->number;

  char buf[128] = {0};
  int  len = winKeyEncode((void*)key, buf);
  if (!streamStateIterSeekAndValid(pCur->iter, buf, len)) {
    streamStateFreeCur(pCur);
    return NULL;
  }
  if (iterValueIsStale(pCur->iter)) {
    streamStateFreeCur(pCur);
    return NULL;
  }

  if (rocksdb_iter_valid(pCur->iter)) {
    size_t  kLen;
    SWinKey curKey;
    char*   keyStr = (char*)rocksdb_iter_key(pCur->iter, &kLen);
    winKeyDecode((void*)&curKey, keyStr);
    if (winKeyCmpr(key, sizeof(*key), &curKey, sizeof(curKey)) == 0) {
      return pCur;
    }
  }

  streamStateFreeCur(pCur);
  return NULL;
}
int32_t streamStateFillGetKVByCur_rocksdb(SStreamStateCur* pCur, SWinKey* pKey, const void** pVal, int32_t* pVLen) {
  qDebug("streamStateFillGetKVByCur_rocksdb");
  if (!pCur) {
    return -1;
  }
  SWinKey winKey;
  if (!rocksdb_iter_valid(pCur->iter) || iterValueIsStale(pCur->iter)) {
    return -1;
  }
  size_t klen, vlen;
  char*  keyStr = (char*)rocksdb_iter_key(pCur->iter, &klen);
  winKeyDecode(&winKey, keyStr);

  const char* valStr = rocksdb_iter_value(pCur->iter, &vlen);
  int32_t     len = decodeValueFunc((void*)valStr, vlen, NULL, (char**)pVal);
  if (len < 0) {
    return -1;
  }
  if (pVLen != NULL) *pVLen = len;

  *pKey = winKey;
  return 0;
}

SStreamStateCur* streamStateFillSeekKeyNext_rocksdb(SStreamState* pState, const SWinKey* key) {
  qDebug("streamStateFillSeekKeyNext_rocksdb");
  SBackendCfWrapper* wrapper = pState->pTdbState->pBackendCfWrapper;
  SStreamStateCur*   pCur = taosMemoryCalloc(1, sizeof(SStreamStateCur));
  if (!pCur) {
    return NULL;
  }

  pCur->db = wrapper->rocksdb;
  pCur->iter = streamStateIterCreate(pState, "fill", (rocksdb_snapshot_t**)&pCur->snapshot,
                                     (rocksdb_readoptions_t**)&pCur->readOpt);
  pCur->number = pState->number;

  char buf[128] = {0};
  int  len = winKeyEncode((void*)key, buf);
  if (!streamStateIterSeekAndValid(pCur->iter, buf, len)) {
    streamStateFreeCur(pCur);
    return NULL;
  }
  // skip stale data
  while (rocksdb_iter_valid(pCur->iter) && iterValueIsStale(pCur->iter)) {
    rocksdb_iter_next(pCur->iter);
  }

  if (rocksdb_iter_valid(pCur->iter)) {
    SWinKey curKey;
    size_t  kLen = 0;
    char*   keyStr = (char*)rocksdb_iter_key(pCur->iter, &kLen);
    winKeyDecode((void*)&curKey, keyStr);
    if (winKeyCmpr(key, sizeof(*key), &curKey, sizeof(curKey)) > 0) {
      return pCur;
    }
    rocksdb_iter_next(pCur->iter);
    return pCur;
  }
  streamStateFreeCur(pCur);
  return NULL;
}
SStreamStateCur* streamStateFillSeekKeyPrev_rocksdb(SStreamState* pState, const SWinKey* key) {
  qDebug("streamStateFillSeekKeyPrev_rocksdb");
  SBackendCfWrapper* wrapper = pState->pTdbState->pBackendCfWrapper;
  SStreamStateCur*   pCur = taosMemoryCalloc(1, sizeof(SStreamStateCur));
  if (pCur == NULL) {
    return NULL;
  }

  pCur->db = wrapper->rocksdb;
  pCur->iter = streamStateIterCreate(pState, "fill", (rocksdb_snapshot_t**)&pCur->snapshot,
                                     (rocksdb_readoptions_t**)&pCur->readOpt);
  pCur->number = pState->number;

  char buf[128] = {0};
  int  len = winKeyEncode((void*)key, buf);
  if (!streamStateIterSeekAndValid(pCur->iter, buf, len)) {
    streamStateFreeCur(pCur);
    return NULL;
  }
  while (rocksdb_iter_valid(pCur->iter) && iterValueIsStale(pCur->iter)) {
    rocksdb_iter_prev(pCur->iter);
  }

  if (rocksdb_iter_valid(pCur->iter)) {
    SWinKey curKey;
    size_t  kLen = 0;
    char*   keyStr = (char*)rocksdb_iter_key(pCur->iter, &kLen);
    winKeyDecode((void*)&curKey, keyStr);
    if (winKeyCmpr(key, sizeof(*key), &curKey, sizeof(curKey)) < 0) {
      return pCur;
    }
    rocksdb_iter_prev(pCur->iter);
    return pCur;
  }

  streamStateFreeCur(pCur);
  return NULL;
}
int32_t streamStateSessionGetKeyByRange_rocksdb(SStreamState* pState, const SSessionKey* key, SSessionKey* curKey) {
  qDebug("streamStateSessionGetKeyByRange_rocksdb");
  SBackendCfWrapper* wrapper = pState->pTdbState->pBackendCfWrapper;
  SStreamStateCur*   pCur = taosMemoryCalloc(1, sizeof(SStreamStateCur));
  if (pCur == NULL) {
    return -1;
  }
  pCur->db = wrapper->rocksdb;
  pCur->iter = streamStateIterCreate(pState, "sess", (rocksdb_snapshot_t**)&pCur->snapshot,
                                     (rocksdb_readoptions_t**)&pCur->readOpt);
  pCur->number = pState->number;

  SStateSessionKey sKey = {.key = *key, .opNum = pState->number};
  int32_t          c = 0;
  char             buf[128] = {0};
  int              len = stateSessionKeyEncode(&sKey, buf);
  if (!streamStateIterSeekAndValid(pCur->iter, buf, len)) {
    streamStateFreeCur(pCur);
    return -1;
  }

  size_t           kLen;
  const char*      iKeyStr = rocksdb_iter_key(pCur->iter, (size_t*)&kLen);
  SStateSessionKey iKey = {0};
  stateSessionKeyDecode(&iKey, (char*)iKeyStr);

  c = stateSessionKeyCmpr(&sKey, sizeof(sKey), &iKey, sizeof(iKey));

  SSessionKey resKey = *key;
  int32_t     code = streamStateSessionGetKVByCur_rocksdb(pCur, &resKey, NULL, 0);
  if (code == 0 && sessionRangeKeyCmpr(key, &resKey) == 0) {
    *curKey = resKey;
    streamStateFreeCur(pCur);
    return code;
  }

  if (c > 0) {
    streamStateCurNext_rocksdb(pState, pCur);
    code = streamStateSessionGetKVByCur_rocksdb(pCur, &resKey, NULL, 0);
    if (code == 0 && sessionRangeKeyCmpr(key, &resKey) == 0) {
      *curKey = resKey;
      streamStateFreeCur(pCur);
      return code;
    }
  } else if (c < 0) {
    streamStateCurPrev(pState, pCur);
    code = streamStateSessionGetKVByCur_rocksdb(pCur, &resKey, NULL, 0);
    if (code == 0 && sessionRangeKeyCmpr(key, &resKey) == 0) {
      *curKey = resKey;
      streamStateFreeCur(pCur);
      return code;
    }
  }

  streamStateFreeCur(pCur);
  return -1;
}

int32_t streamStateSessionAddIfNotExist_rocksdb(SStreamState* pState, SSessionKey* key, TSKEY gap, void** pVal,
                                                int32_t* pVLen) {
  qDebug("streamStateSessionAddIfNotExist_rocksdb");
  // todo refactor
  int32_t     res = 0;
  SSessionKey originKey = *key;
  SSessionKey searchKey = *key;
  searchKey.win.skey = key->win.skey - gap;
  searchKey.win.ekey = key->win.ekey + gap;
  int32_t valSize = *pVLen;

  void* tmp = taosMemoryMalloc(valSize);

  SStreamStateCur* pCur = streamStateSessionSeekKeyCurrentPrev_rocksdb(pState, key);
  if (pCur == NULL) {
  }
  int32_t code = streamStateSessionGetKVByCur_rocksdb(pCur, key, pVal, pVLen);

  if (code == 0) {
    if (sessionRangeKeyCmpr(&searchKey, key) == 0) {
      memcpy(tmp, *pVal, valSize);
      taosMemoryFreeClear(*pVal);
      goto _end;
    }
    taosMemoryFreeClear(*pVal);
    streamStateCurNext_rocksdb(pState, pCur);
  } else {
    *key = originKey;
    streamStateFreeCur(pCur);
    taosMemoryFreeClear(*pVal);
    pCur = streamStateSessionSeekKeyNext_rocksdb(pState, key);
  }

  code = streamStateSessionGetKVByCur_rocksdb(pCur, key, pVal, pVLen);
  if (code == 0) {
    if (sessionRangeKeyCmpr(&searchKey, key) == 0) {
      memcpy(tmp, *pVal, valSize);
      goto _end;
    }
  }

  *key = originKey;
  res = 1;
  memset(tmp, 0, valSize);

_end:
  taosMemoryFree(*pVal);
  *pVal = tmp;
  streamStateFreeCur(pCur);
  return res;
}
int32_t streamStateSessionClear_rocksdb(SStreamState* pState) {
  qDebug("streamStateSessionClear_rocksdb");
  SSessionKey      key = {.win.skey = 0, .win.ekey = 0, .groupId = 0};
  SStreamStateCur* pCur = streamStateSessionSeekKeyCurrentNext_rocksdb(pState, &key);

  while (1) {
    SSessionKey delKey = {0};
    void*       buf = NULL;
    int32_t     size = 0;
    int32_t     code = streamStateSessionGetKVByCur_rocksdb(pCur, &delKey, &buf, &size);
    if (code == 0 && size > 0) {
      memset(buf, 0, size);
      // refactor later
      streamStateSessionPut_rocksdb(pState, &delKey, buf, size);
    } else {
      taosMemoryFreeClear(buf);
      break;
    }
    taosMemoryFreeClear(buf);

    streamStateCurNext_rocksdb(pState, pCur);
  }
  streamStateFreeCur(pCur);
  return -1;
}
int32_t streamStateStateAddIfNotExist_rocksdb(SStreamState* pState, SSessionKey* key, char* pKeyData,
                                              int32_t keyDataLen, state_key_cmpr_fn fn, void** pVal, int32_t* pVLen) {
  qDebug("streamStateStateAddIfNotExist_rocksdb");
  // todo refactor
  int32_t     res = 0;
  SSessionKey tmpKey = *key;
  int32_t     valSize = *pVLen;
  void*       tmp = taosMemoryMalloc(valSize);
  // tdbRealloc(NULL, valSize);
  if (!tmp) {
    return -1;
  }

  SStreamStateCur* pCur = streamStateSessionSeekKeyCurrentPrev_rocksdb(pState, key);
  int32_t          code = streamStateSessionGetKVByCur_rocksdb(pCur, key, pVal, pVLen);
  if (code == 0) {
    if (key->win.skey <= tmpKey.win.skey && tmpKey.win.ekey <= key->win.ekey) {
      memcpy(tmp, *pVal, valSize);
      goto _end;
    }

    void* stateKey = (char*)(*pVal) + (valSize - keyDataLen);
    if (fn(pKeyData, stateKey) == true) {
      memcpy(tmp, *pVal, valSize);
      goto _end;
    }

    streamStateCurNext_rocksdb(pState, pCur);
  } else {
    *key = tmpKey;
    streamStateFreeCur(pCur);
    pCur = streamStateSessionSeekKeyNext_rocksdb(pState, key);
  }
  taosMemoryFreeClear(*pVal);
  code = streamStateSessionGetKVByCur_rocksdb(pCur, key, pVal, pVLen);
  if (code == 0) {
    void* stateKey = (char*)(*pVal) + (valSize - keyDataLen);
    if (fn(pKeyData, stateKey) == true) {
      memcpy(tmp, *pVal, valSize);
      goto _end;
    }
  }
  taosMemoryFreeClear(*pVal);

  *key = tmpKey;
  res = 1;
  memset(tmp, 0, valSize);

_end:
  taosMemoryFreeClear(*pVal);
  *pVal = tmp;
  streamStateFreeCur(pCur);
  return res;
}

//  partag cf
int32_t streamStatePutParTag_rocksdb(SStreamState* pState, int64_t groupId, const void* tag, int32_t tagLen) {
  int code = 0;
  STREAM_STATE_PUT_ROCKSDB(pState, "partag", &groupId, tag, tagLen);
  return code;
}

int32_t streamStateGetParTag_rocksdb(SStreamState* pState, int64_t groupId, void** tagVal, int32_t* tagLen) {
  int code = 0;
  STREAM_STATE_GET_ROCKSDB(pState, "partag", &groupId, tagVal, tagLen);
  return code;
}
// parname cfg
int32_t streamStatePutParName_rocksdb(SStreamState* pState, int64_t groupId, const char tbname[TSDB_TABLE_NAME_LEN]) {
  int code = 0;
  STREAM_STATE_PUT_ROCKSDB(pState, "parname", &groupId, (char*)tbname, TSDB_TABLE_NAME_LEN);
  return code;
}
int32_t streamStateGetParName_rocksdb(SStreamState* pState, int64_t groupId, void** pVal) {
  int    code = 0;
  size_t tagLen;
  STREAM_STATE_GET_ROCKSDB(pState, "parname", &groupId, pVal, &tagLen);
  return code;
}

int32_t streamDefaultPut_rocksdb(SStreamState* pState, const void* key, void* pVal, int32_t pVLen) {
  int code = 0;
  STREAM_STATE_PUT_ROCKSDB(pState, "default", key, pVal, pVLen);
  return code;
}
int32_t streamDefaultGet_rocksdb(SStreamState* pState, const void* key, void** pVal, int32_t* pVLen) {
  int code = 0;
  STREAM_STATE_GET_ROCKSDB(pState, "default", key, pVal, pVLen);
  return code;
}
int32_t streamDefaultDel_rocksdb(SStreamState* pState, const void* key) {
  int code = 0;
  STREAM_STATE_DEL_ROCKSDB(pState, "default", key);
  return code;
}

int32_t streamDefaultIterGet_rocksdb(SStreamState* pState, const void* start, const void* end, SArray* result) {
  int   code = 0;
  char* err = NULL;

  SBackendCfWrapper*     wrapper = pState->pTdbState->pBackendCfWrapper;
  rocksdb_snapshot_t*    snapshot = NULL;
  rocksdb_readoptions_t* readopts = NULL;
  rocksdb_iterator_t*    pIter = streamStateIterCreate(pState, "default", &snapshot, &readopts);
  if (pIter == NULL) {
    return -1;
  }

  rocksdb_iter_seek(pIter, start, strlen(start));
  while (rocksdb_iter_valid(pIter)) {
    const char* key = rocksdb_iter_key(pIter, NULL);
    int32_t     vlen = 0;
    const char* vval = rocksdb_iter_value(pIter, (size_t*)&vlen);
    char*       val = NULL;
    int32_t     len = decodeValueFunc((void*)vval, vlen, NULL, NULL);
    if (len < 0) {
      rocksdb_iter_next(pIter);
      continue;
    }

    if (end != NULL && strcmp(key, end) > 0) {
      break;
    }
    if (strncmp(key, start, strlen(start)) == 0 && strlen(key) >= strlen(start) + 1) {
      int64_t checkPoint = 0;
      if (sscanf(key + strlen(key), ":%" PRId64 "", &checkPoint) == 1) {
        taosArrayPush(result, &checkPoint);
      }
    } else {
      break;
    }
    rocksdb_iter_next(pIter);
  }
  rocksdb_release_snapshot(wrapper->rocksdb, snapshot);
  rocksdb_readoptions_destroy(readopts);
  rocksdb_iter_destroy(pIter);
  return code;
}
void* streamDefaultIterCreate_rocksdb(SStreamState* pState) {
  SStreamStateCur*   pCur = taosMemoryCalloc(1, sizeof(SStreamStateCur));
  SBackendCfWrapper* wrapper = pState->pTdbState->pBackendCfWrapper;

  pCur->db = wrapper->rocksdb;
  pCur->iter = streamStateIterCreate(pState, "default", (rocksdb_snapshot_t**)&pCur->snapshot,
                                     (rocksdb_readoptions_t**)&pCur->readOpt);
  pCur->number = pState->number;
  return pCur;
}
int32_t streamDefaultIterValid_rocksdb(void* iter) {
  SStreamStateCur* pCur = iter;
  bool             val = rocksdb_iter_valid(pCur->iter);

  return val ? 1 : 0;
}
void streamDefaultIterSeek_rocksdb(void* iter, const char* key) {
  SStreamStateCur* pCur = iter;
  rocksdb_iter_seek(pCur->iter, key, strlen(key));
}
void streamDefaultIterNext_rocksdb(void* iter) {
  SStreamStateCur* pCur = iter;
  rocksdb_iter_next(pCur->iter);
}
char* streamDefaultIterKey_rocksdb(void* iter, int32_t* len) {
  SStreamStateCur* pCur = iter;
  return (char*)rocksdb_iter_key(pCur->iter, (size_t*)len);
}
char* streamDefaultIterVal_rocksdb(void* iter, int32_t* len) {
  SStreamStateCur* pCur = iter;
  int32_t          vlen = 0;
  char*            dst = NULL;
  const char*      vval = rocksdb_iter_value(pCur->iter, (size_t*)&vlen);
  if (decodeValueFunc((void*)vval, vlen, NULL, &dst) < 0) {
    return NULL;
  }
  return dst;
}
// batch func
void* streamStateCreateBatch() {
  rocksdb_writebatch_t* pBatch = rocksdb_writebatch_create();
  return pBatch;
}
int32_t streamStateGetBatchSize(void* pBatch) {
  if (pBatch == NULL) return 0;
  return rocksdb_writebatch_count(pBatch);
}

void    streamStateClearBatch(void* pBatch) { rocksdb_writebatch_clear((rocksdb_writebatch_t*)pBatch); }
void    streamStateDestroyBatch(void* pBatch) { rocksdb_writebatch_destroy((rocksdb_writebatch_t*)pBatch); }
int32_t streamStatePutBatch(SStreamState* pState, const char* cfKeyName, rocksdb_writebatch_t* pBatch, void* key,
                            void* val, int32_t vlen, int64_t ttl) {
  SBackendCfWrapper* wrapper = pState->pTdbState->pBackendCfWrapper;
  int                i = streamStateGetCfIdx(pState, cfKeyName);

  if (i < 0) {
    qError("streamState failed to put to cf name:%s", cfKeyName);
    return -1;
  }

  char    buf[128] = {0};
  int32_t klen = ginitDict[i].enFunc((void*)key, buf);

  char*                           ttlV = NULL;
  int32_t                         ttlVLen = ginitDict[i].enValueFunc(val, vlen, ttl, &ttlV);
  rocksdb_column_family_handle_t* pCf = wrapper->pHandle[ginitDict[i].idx];
  rocksdb_writebatch_put_cf((rocksdb_writebatch_t*)pBatch, pCf, buf, (size_t)klen, ttlV, (size_t)ttlVLen);
  taosMemoryFree(ttlV);

  {
    char tbuf[256] = {0};
    ginitDict[i].toStrFunc((void*)key, tbuf);
    qDebug("streamState str: %s succ to write to %s_%s", tbuf, wrapper->idstr, ginitDict[i].key);
  }
  return 0;
}

int32_t streamStatePutBatchOptimize(SStreamState* pState, int32_t cfIdx, rocksdb_writebatch_t* pBatch, void* key,
                                    void* val, int32_t vlen, int64_t ttl, void* tmpBuf) {
  char    buf[128] = {0};
  int32_t klen = ginitDict[cfIdx].enFunc((void*)key, buf);
  char*   ttlV = tmpBuf;
  int32_t ttlVLen = ginitDict[cfIdx].enValueFunc(val, vlen, ttl, &ttlV);

  SBackendCfWrapper*              wrapper = pState->pTdbState->pBackendCfWrapper;
  rocksdb_column_family_handle_t* pCf = wrapper->pHandle[ginitDict[cfIdx].idx];
  rocksdb_writebatch_put_cf((rocksdb_writebatch_t*)pBatch, pCf, buf, (size_t)klen, ttlV, (size_t)ttlVLen);

  if (tmpBuf == NULL) {
    taosMemoryFree(ttlV);
  }
  {
    char tbuf[256] = {0};
    ginitDict[cfIdx].toStrFunc((void*)key, tbuf);
    qDebug("streamState str: %s succ to write to %s_%s", tbuf, wrapper->idstr, ginitDict[cfIdx].key);
  }
  return 0;
}
int32_t streamStatePutBatch_rocksdb(SStreamState* pState, void* pBatch) {
  char*              err = NULL;
  SBackendCfWrapper* wrapper = pState->pTdbState->pBackendCfWrapper;
  rocksdb_write(wrapper->rocksdb, wrapper->writeOpts, (rocksdb_writebatch_t*)pBatch, &err);
  if (err != NULL) {
    qError("streamState failed to write batch, err:%s", err);
    taosMemoryFree(err);
    return -1;
  }
  return 0;
}
uint32_t nextPow2(uint32_t x) {
  if (x <= 1) return 2;
  x = x - 1;
  x = x | (x >> 1);
  x = x | (x >> 2);
  x = x | (x >> 4);
  x = x | (x >> 8);
  x = x | (x >> 16);
  return x + 1;
}<|MERGE_RESOLUTION|>--- conflicted
+++ resolved
@@ -1341,38 +1341,6 @@
   return rocksdb_create_iterator_cf(wrapper->rocksdb, rOpt, ((rocksdb_column_family_handle_t**)wrapper->pHandle)[idx]);
 }
 
-<<<<<<< HEAD
-#define STREAM_STATE_PUT_ROCKSDB(pState, funcname, key, value, vLen)                                                  \
-  do {                                                                                                                \
-    code = 0;                                                                                                         \
-    char  buf[128] = {0};                                                                                             \
-    char* err = NULL;                                                                                                 \
-    int   i = streamStateGetCfIdx(pState, funcname);                                                                  \
-    if (i < 0) {                                                                                                      \
-      qWarn("streamState failed to get cf name: %s", funcname);                                                       \
-      code = -1;                                                                                                      \
-      break;                                                                                                          \
-    }                                                                                                                 \
-    SBackendCfWrapper* wrapper = pState->pTdbState->pBackendCfWrapper;                                                \
-    char               toString[128] = {0};                                                                           \
-    if (qDebugFlag & DEBUG_TRACE) ginitDict[i].toStrFunc((void*)key, toString);                                       \
-    int32_t                         klen = ginitDict[i].enFunc((void*)key, buf);                                      \
-    rocksdb_column_family_handle_t* pHandle = ((rocksdb_column_family_handle_t**)wrapper->pHandle)[ginitDict[i].idx]; \
-    rocksdb_t*                      db = wrapper->rocksdb;                                                            \
-    rocksdb_writeoptions_t*         opts = wrapper->writeOpts;                                                        \
-    char*                           ttlV = NULL;                                                                      \
-    int32_t                         ttlVLen = ginitDict[i].enValueFunc((char*)value, vLen, 0, &ttlV);                 \
-    rocksdb_put_cf(db, opts, pHandle, (const char*)buf, klen, (const char*)ttlV, (size_t)ttlVLen, &err);              \
-    if (err != NULL) {                                                                                                \
-      qError("streamState str: %s failed to write to %s_%s, err: %s", toString, wrapper->idstr, funcname, err);       \
-      taosMemoryFree(err);                                                                                            \
-      code = -1;                                                                                                      \
-    } else {                                                                                                          \
-      qTrace("streamState str:%s succ to write to %s_%s, rowValLen:%d, ttlValLen:%d", toString, wrapper->idstr,       \
-             funcname, vLen, ttlVLen);                                                                                \
-    }                                                                                                                 \
-    taosMemoryFree(ttlV);                                                                                             \
-=======
 #define STREAM_STATE_PUT_ROCKSDB(pState, funcname, key, value, vLen)                                                   \
   do {                                                                                                                 \
     code = 0;                                                                                                          \
@@ -1402,7 +1370,6 @@
       qTrace("streamState str:%s succ to write to %s, rowValLen:%d, ttlValLen:%d", toString, funcname, vLen, ttlVLen); \
     }                                                                                                                  \
     taosMemoryFree(ttlV);                                                                                              \
->>>>>>> 80ad5a0a
   } while (0);
 
 #define STREAM_STATE_GET_ROCKSDB(pState, funcname, key, pVal, vLen)                                                   \
