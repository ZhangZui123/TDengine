/*
 * Copyright (c) 2019 TAOS Data, Inc. <jhtao@taosdata.com>
 *
 * This program is free software: you can use, redistribute, and/or modify
 * it under the terms of the GNU Affero General Public License, version 3
 * or later ("AGPL"), as published by the Free Software Foundation.
 *
 * This program is distributed in the hope that it will be useful, but WITHOUT
 * ANY WARRANTY; without even the implied warranty of MERCHANTABILITY or
 * FITNESS FOR A PARTICULAR PURPOSE.
 *
 * You should have received a copy of the GNU Affero General Public License
 * along with this program. If not, see <http://www.gnu.org/licenses/>.
 */

#include "streamBackendRocksdb.h"
#include "executor.h"
#include "query.h"
#include "streamInt.h"
#include "tcommon.h"
#include "tref.h"

typedef struct {
  int8_t  init;
  char*   pCurrent;
  char*   pManifest;
  SArray* pSST;
  int64_t preCkptId;
  int64_t curChkpId;
  char*   path;

  char*   buf;
  int32_t len;

  // ping-pong buf
  SHashObj* pSstTbl[2];
  int8_t    idx;

  SArray* pAdd;
  SArray* pDel;
  int8_t  update;
} SBackendManager;

typedef struct SCompactFilteFactory {
  void* status;
} SCompactFilteFactory;

typedef struct {
  rocksdb_t*                       db;
  rocksdb_column_family_handle_t** pHandle;
  rocksdb_writeoptions_t*          wOpt;
  rocksdb_readoptions_t*           rOpt;
  rocksdb_options_t**              cfOpt;
  rocksdb_options_t*               dbOpt;
  RocksdbCfParam*                  param;
  void*                            pBackend;
  SListNode*                       pCompareNode;
  rocksdb_comparator_t**           pCompares;
} RocksdbCfInst;

uint32_t nextPow2(uint32_t x);

int32_t streamStateOpenBackendCf(void* backend, char* name, char** cfs, int32_t nCf);

void destroyRocksdbCfInst(RocksdbCfInst* inst);

void          destroyCompactFilteFactory(void* arg);
void          destroyCompactFilte(void* arg);
const char*   compactFilteFactoryName(void* arg);
const char*   compactFilteName(void* arg);
unsigned char compactFilte(void* arg, int level, const char* key, size_t klen, const char* val, size_t vlen,
                           char** newval, size_t* newvlen, unsigned char* value_changed);
rocksdb_compactionfilter_t* compactFilteFactoryCreateFilter(void* arg, rocksdb_compactionfiltercontext_t* ctx);

const char* cfName[] = {"default", "state", "fill", "sess", "func", "parname", "partag"};

typedef int (*EncodeFunc)(void* key, char* buf);
typedef int (*DecodeFunc)(void* key, char* buf);
typedef int (*ToStringFunc)(void* key, char* buf);
typedef const char* (*CompareName)(void* statue);
typedef int (*BackendCmpFunc)(void* state, const char* aBuf, size_t aLen, const char* bBuf, size_t bLen);
typedef void (*DestroyFunc)(void* state);
typedef int32_t (*EncodeValueFunc)(void* value, int32_t vlen, int64_t ttl, char** dest);
typedef int32_t (*DecodeValueFunc)(void* value, int32_t vlen, int64_t* ttl, char** dest);
typedef struct {
  const char*     key;
  int32_t         len;
  int             idx;
  BackendCmpFunc  cmpFunc;
  EncodeFunc      enFunc;
  DecodeFunc      deFunc;
  ToStringFunc    toStrFunc;
  CompareName     cmpName;
  DestroyFunc     detroyFunc;
  EncodeValueFunc enValueFunc;
  DecodeValueFunc deValueFunc;

} SCfInit;

#define GEN_COLUMN_FAMILY_NAME(name, idstr, SUFFIX) sprintf(name, "%s_%s", idstr, (SUFFIX));
const char* compareDefaultName(void* name);
const char* compareStateName(void* name);
const char* compareWinKeyName(void* name);
const char* compareSessionKeyName(void* name);
const char* compareFuncKeyName(void* name);
const char* compareParKeyName(void* name);
const char* comparePartagKeyName(void* name);

int defaultKeyComp(void* state, const char* aBuf, size_t aLen, const char* bBuf, size_t bLen);
int defaultKeyEncode(void* k, char* buf);
int defaultKeyDecode(void* k, char* buf);
int defaultKeyToString(void* k, char* buf);

int stateKeyDBComp(void* state, const char* aBuf, size_t aLen, const char* bBuf, size_t bLen);
int stateKeyEncode(void* k, char* buf);
int stateKeyDecode(void* k, char* buf);
int stateKeyToString(void* k, char* buf);

int stateSessionKeyDBComp(void* state, const char* aBuf, size_t aLen, const char* bBuf, size_t bLen);
int stateSessionKeyEncode(void* ses, char* buf);
int stateSessionKeyDecode(void* ses, char* buf);
int stateSessionKeyToString(void* k, char* buf);

int winKeyDBComp(void* state, const char* aBuf, size_t aLen, const char* bBuf, size_t bLen);
int winKeyEncode(void* k, char* buf);
int winKeyDecode(void* k, char* buf);
int winKeyToString(void* k, char* buf);

int tupleKeyDBComp(void* state, const char* aBuf, size_t aLen, const char* bBuf, size_t bLen);
int tupleKeyEncode(void* k, char* buf);
int tupleKeyDecode(void* k, char* buf);
int tupleKeyToString(void* k, char* buf);

int parKeyDBComp(void* state, const char* aBuf, size_t aLen, const char* bBuf, size_t bLen);
int parKeyEncode(void* k, char* buf);
int parKeyDecode(void* k, char* buf);
int parKeyToString(void* k, char* buf);

int     stremaValueEncode(void* k, char* buf);
int     streamValueDecode(void* k, char* buf);
int32_t streamValueToString(void* k, char* buf);
int32_t streaValueIsStale(void* k, int64_t ts);
void    destroyFunc(void* arg);

int32_t encodeValueFunc(void* value, int32_t vlen, int64_t ttl, char** dest);
int32_t decodeValueFunc(void* value, int32_t vlen, int64_t* ttl, char** dest);

SBackendManager* bkdMgtCreate(char* path) {
  SBackendManager* p = taosMemoryCalloc(1, sizeof(SBackendManager));
  p->curChkpId = 0;
  p->preCkptId = 0;
  p->pSST = taosArrayInit(64, sizeof(void*));
  p->path = taosStrdup(path);
  p->len = strlen(path) + 128;
  p->buf = taosMemoryCalloc(1, p->len);

  p->idx = 0;
  p->pSstTbl[0] = taosHashInit(64, taosGetDefaultHashFunction(TSDB_DATA_TYPE_BINARY), false, HASH_ENTRY_LOCK);
  p->pSstTbl[1] = taosHashInit(64, taosGetDefaultHashFunction(TSDB_DATA_TYPE_BINARY), false, HASH_ENTRY_LOCK);

  p->pAdd = taosArrayInit(64, sizeof(void*));
  p->pDel = taosArrayInit(64, sizeof(void*));
  p->update = 0;
  return p;
}
void bkdMgtDestroy(SBackendManager* bm) {
  if (bm == NULL) return;

  taosMemoryFree(bm->buf);
  taosMemoryFree(bm->path);

  taosArrayDestroyP(bm->pSST, taosMemoryFree);
  taosArrayDestroyP(bm->pAdd, taosMemoryFree);
  taosArrayDestroyP(bm->pDel, taosMemoryFree);

  taosHashCleanup(bm->pSstTbl[0]);
  taosHashCleanup(bm->pSstTbl[1]);

  taosMemoryFree(bm->pCurrent);
  taosMemoryFree(bm->pManifest);

  taosMemoryFree(bm);
}

int32_t compareHashTableImpl(SHashObj* p1, SHashObj* p2, SArray* diff) {
  int32_t code = 0;
  size_t  len = 0;
  void*   pIter = taosHashIterate(p2, NULL);
  while (pIter) {
    char* name = taosHashGetKey(pIter, &len);
    if (!taosHashGet(p1, name, len)) {
      char* p = taosStrdup(name);
      taosArrayPush(diff, &p);
    }
    pIter = taosHashIterate(p2, pIter);
  }
  return code;
}
int32_t compareHashTable(SHashObj* p1, SHashObj* p2, SArray* add, SArray* del) {
  int32_t code = 0;

  code = compareHashTableImpl(p1, p2, add);
  code = compareHashTableImpl(p2, p1, del);

  return code;
}
int32_t bkdMgtGetDelta(SBackendManager* bm, int64_t chkpId, SArray* list) {
  const char* pCurrent = "CURRENT";
  int32_t     currLen = strlen(pCurrent);

  const char* pManifest = "MANIFEST-";
  int32_t     maniLen = strlen(pManifest);

  const char* pSST = ".sst";
  int32_t     sstLen = strlen(pSST);

  memset(bm->buf, 0, bm->len);
  sprintf(bm->buf, "%s%scheckpoint%" PRId64 "", bm->path, TD_DIRSEP, chkpId);

  taosArrayClearP(bm->pAdd, taosMemoryFree);
  taosArrayClearP(bm->pDel, taosMemoryFree);

  TdDirPtr      pDir = taosOpenDir(bm->buf);
  TdDirEntryPtr de = NULL;
  int8_t        dummy = 0;
  while ((de = taosReadDir(pDir)) != NULL) {
    char* name = taosGetDirEntryName(de);
    if (strcmp(name, ".") == 0 || strcmp(name, "..") == 0) continue;
    if (strlen(name) == currLen && strcmp(name, pCurrent) == 0) {
      taosMemoryFreeClear(bm->pCurrent);
      bm->pCurrent = taosStrdup(name);
      taosHashPut(bm->pSstTbl[1 - bm->idx], name, strlen(name), &dummy, sizeof(dummy));
      continue;
    }

    if (strlen(name) >= maniLen && strncmp(name, pManifest, maniLen) == 0) {
      taosMemoryFreeClear(bm->pManifest);
      bm->pManifest = taosStrdup(name);
      taosHashPut(bm->pSstTbl[1 - bm->idx], name, strlen(name), &dummy, sizeof(dummy));
      continue;
    }
    if (strlen(name) >= sstLen && strncmp(name + strlen(name) - 4, pSST, sstLen) == 0) {
      // char* p = taosStrdup(name);
      taosHashPut(bm->pSstTbl[1 - bm->idx], name, strlen(name), &dummy, sizeof(dummy));
      continue;
    }
  }
  if (bm->init == 0) {
    bm->preCkptId = -1;
    bm->curChkpId = chkpId;
    bm->init = 1;

    void* pIter = taosHashIterate(bm->pSstTbl[1 - bm->idx], NULL);
    while (pIter) {
      size_t len;
      char*  name = taosHashGetKey(pIter, &len);
      if (name != NULL && len != 0) {
        taosArrayPush(bm->pAdd, &name);
      }
      pIter = taosHashIterate(bm->pSstTbl[1 - bm->idx], pIter);
    }
    if (taosArrayGetSize(bm->pAdd) > 0) bm->update = 1;
  } else {
    int32_t code = compareHashTable(bm->pSstTbl[bm->idx], bm->pSstTbl[1 - bm->idx], bm->pAdd, bm->pDel);
    if (code != 0) {
      // dead code
      taosArrayClearP(bm->pAdd, taosMemoryFree);
      taosArrayClearP(bm->pDel, taosMemoryFree);
      taosHashClear(bm->pSstTbl[1 - bm->idx]);
      bm->update = 0;
      taosCloseDir(&pDir);
      return code;
    }

    bm->preCkptId = bm->curChkpId;
    bm->curChkpId = chkpId;
    if (taosArrayGetSize(bm->pAdd) == 0 && taosArrayGetSize(bm->pDel) == 0) {
      bm->update = 0;
    }
  }
  taosHashClear(bm->pSstTbl[bm->idx]);
  bm->idx = 1 - bm->idx;

  taosCloseDir(&pDir);

  return 0;
}

int32_t bkdMgtDumpTo(SBackendManager* bm, char* dname) {
  int32_t code = 0;
  int32_t len = bm->len + 128;

  char* srcBuf = taosMemoryCalloc(1, len);
  char* dstBuf = taosMemoryCalloc(1, len);

  char* srcDir = taosMemoryCalloc(1, len);
  char* dstDir = taosMemoryCalloc(1, len);

  sprintf(srcDir, "%s%s%s%" PRId64 "", bm->path, TD_DIRSEP, "checkpoint", bm->curChkpId);
  sprintf(dstDir, "%s%s%s", bm->path, TD_DIRSEP, dname);

  if (!taosDirExist(srcDir)) {
    stError("failed to dump srcDir %s, reason: not exist such dir", srcDir);
    code = -1;
    goto _ERROR;
  }

  code = taosMkDir(dstDir);
  if (code != 0) {
    terrno = TAOS_SYSTEM_ERROR(errno);
    stError("failed to mkdir srcDir %s, reason: %s", dstDir, terrstr());
    goto _ERROR;
  }

  // clear current file
  memset(dstBuf, 0, len);
  sprintf(dstBuf, "%s%s%s", dstDir, TD_DIRSEP, bm->pCurrent);
  taosRemoveFile(dstBuf);

  memset(dstBuf, 0, len);
  sprintf(dstBuf, "%s%s%s", dstDir, TD_DIRSEP, bm->pManifest);
  taosRemoveFile(dstBuf);

  // add file to $name dir
  for (int i = 0; i < taosArrayGetSize(bm->pAdd); i++) {
    memset(dstBuf, 0, len);
    memset(srcBuf, 0, len);

    char* filename = taosArrayGetP(bm->pAdd, i);
    sprintf(srcBuf, "%s%s%s", srcDir, TD_DIRSEP, filename);
    sprintf(dstBuf, "%s%s%s", dstDir, TD_DIRSEP, filename);

    taosCopyFile(srcBuf, dstBuf);
  }
  // del file in $name
  for (int i = 0; i < taosArrayGetSize(bm->pDel); i++) {
    memset(dstBuf, 0, len);
    memset(srcBuf, 0, len);

    char* filename = taosArrayGetP(bm->pDel, i);
    sprintf(dstBuf, "%s%s%s", dstDir, TD_DIRSEP, filename);
    taosRemoveFile(dstBuf);
  }

  // copy current file to dst dir
  memset(srcBuf, 0, len);
  memset(dstBuf, 0, len);
  sprintf(srcBuf, "%s%s%s", srcDir, TD_DIRSEP, bm->pCurrent);
  sprintf(dstBuf, "%s%s%s", dstDir, TD_DIRSEP, bm->pCurrent);
  taosCopyFile(srcBuf, dstBuf);

  // copy manifest file to dst dir
  memset(srcBuf, 0, len);
  memset(dstBuf, 0, len);
  sprintf(srcBuf, "%s%s%s", srcDir, TD_DIRSEP, bm->pManifest);
  sprintf(dstBuf, "%s%s%s", dstDir, TD_DIRSEP, bm->pManifest);
  taosCopyFile(srcBuf, dstBuf);

  // clear delta data buf
  taosArrayClearP(bm->pAdd, taosMemoryFree);
  taosArrayClearP(bm->pDel, taosMemoryFree);

_ERROR:
  taosMemoryFree(srcBuf);
  taosMemoryFree(dstBuf);
  taosMemoryFree(srcDir);
  taosMemoryFree(dstDir);
  return code;
}

SCfInit ginitDict[] = {
    {"default", 7, 0, defaultKeyComp, defaultKeyEncode, defaultKeyDecode, defaultKeyToString, compareDefaultName,
     destroyFunc, encodeValueFunc, decodeValueFunc},
    {"state", 5, 1, stateKeyDBComp, stateKeyEncode, stateKeyDecode, stateKeyToString, compareStateName, destroyFunc,
     encodeValueFunc, decodeValueFunc},
    {"fill", 4, 2, winKeyDBComp, winKeyEncode, winKeyDecode, winKeyToString, compareWinKeyName, destroyFunc,
     encodeValueFunc, decodeValueFunc},
    {"sess", 4, 3, stateSessionKeyDBComp, stateSessionKeyEncode, stateSessionKeyDecode, stateSessionKeyToString,
     compareSessionKeyName, destroyFunc, encodeValueFunc, decodeValueFunc},
    {"func", 4, 4, tupleKeyDBComp, tupleKeyEncode, tupleKeyDecode, tupleKeyToString, compareFuncKeyName, destroyFunc,
     encodeValueFunc, decodeValueFunc},
    {"parname", 7, 5, parKeyDBComp, parKeyEncode, parKeyDecode, parKeyToString, compareParKeyName, destroyFunc,
     encodeValueFunc, decodeValueFunc},
    {"partag", 6, 6, parKeyDBComp, parKeyEncode, parKeyDecode, parKeyToString, comparePartagKeyName, destroyFunc,
     encodeValueFunc, decodeValueFunc},
};

bool isValidCheckpoint(const char* dir) { return true; }

int32_t copyFiles(const char* src, const char* dst) {
  int32_t code = 0;
  // opt later, just hard link
  int32_t sLen = strlen(src);
  int32_t dLen = strlen(dst);
  char*   srcName = taosMemoryCalloc(1, sLen + 64);
  char*   dstName = taosMemoryCalloc(1, dLen + 64);

  TdDirPtr pDir = taosOpenDir(src);
  if (pDir == NULL) {
    taosMemoryFree(srcName);
    taosMemoryFree(dstName);
    return -1;
  }

  TdDirEntryPtr de = NULL;
  while ((de = taosReadDir(pDir)) != NULL) {
    char* name = taosGetDirEntryName(de);
    if (strcmp(name, ".") == 0 || strcmp(name, "..") == 0) continue;

    sprintf(srcName, "%s%s%s", src, TD_DIRSEP, name);
    sprintf(dstName, "%s%s%s", dst, TD_DIRSEP, name);
    if (!taosDirEntryIsDir(de)) {
      code = taosCopyFile(srcName, dstName);
      if (code == -1) {
        goto _err;
      }
    }

    memset(srcName, 0, sLen + 64);
    memset(dstName, 0, dLen + 64);
  }

_err:
  taosMemoryFreeClear(srcName);
  taosMemoryFreeClear(dstName);
  taosCloseDir(&pDir);
  return code >= 0 ? 0 : -1;
}
int32_t rebuildDirFromCheckpoint(const char* path, int64_t chkpId, char** dst) {
  // impl later
  int32_t code = 0;

  /*param@1: checkpointId dir
    param@2: state
    copy pChkpIdDir's file to state dir
    opt to set hard link to previous file
  */
  char* state = taosMemoryCalloc(1, strlen(path) + 32);
  sprintf(state, "%s%s%s", path, TD_DIRSEP, "state");
  if (chkpId != 0) {
    char* chkp = taosMemoryCalloc(1, strlen(path) + 64);
    sprintf(chkp, "%s%s%s%scheckpoint%" PRId64 "", path, TD_DIRSEP, "checkpoints", TD_DIRSEP, chkpId);
    if (taosIsDir(chkp) && isValidCheckpoint(chkp)) {
      if (taosIsDir(state)) {
        // remove dir if exists
        // taosRenameFile(const char *oldName, const char *newName)
        taosRemoveDir(state);
      }
      taosMkDir(state);
      code = copyFiles(chkp, state);
      stInfo("copy snap file from %s to %s", chkp, state);
      if (code != 0) {
        stError("failed to restart stream backend from %s, reason: %s", chkp, tstrerror(TAOS_SYSTEM_ERROR(errno)));
      } else {
        stInfo("start to restart stream backend at checkpoint path: %s", chkp);
      }

    } else {
      stError("failed to start stream backend at %s, reason: %s, restart from default state dir:%s", chkp,
              tstrerror(TAOS_SYSTEM_ERROR(errno)), state);
      taosMkDir(state);
    }
    taosMemoryFree(chkp);
  }
  *dst = state;

  return 0;
}
int32_t rebuildDirFromChkp2(const char* path, char* key, int64_t chkpId, char** dbPrefixPath, char** dbPath) {
  // impl later
  int32_t code = 0;

  /*param@1: checkpointId dir
    param@2: state
    copy pChkpIdDir's file to state dir
    opt to set hard link to previous file
  */

  char* prefixPath = taosMemoryCalloc(1, strlen(path) + 128);
  sprintf(prefixPath, "%s%s%s", path, TD_DIRSEP, key);

  if (!taosIsDir(prefixPath)) {
    code = taosMkDir(prefixPath);
    ASSERT(code == 0);
  }

  char* defaultPath = taosMemoryCalloc(1, strlen(path) + 256);
  sprintf(defaultPath, "%s%s%s", prefixPath, TD_DIRSEP, "state");
  if (!taosIsDir(defaultPath)) {
    taosMulMkDir(defaultPath);
  }

  if (chkpId != 0) {
    char* chkpPath = taosMemoryCalloc(1, strlen(path) + 256);
    sprintf(chkpPath, "%s%s%s%s%s%" PRId64 "", prefixPath, TD_DIRSEP, "checkpoints", TD_DIRSEP, "checkpoint", chkpId);
    if (taosIsDir(chkpPath) && isValidCheckpoint(chkpPath)) {
      if (taosIsDir(defaultPath)) {
        // remove dir if exists
        // taosRenameFile(const char *oldName, const char *newName)
        taosRemoveDir(defaultPath);
      }
      taosMkDir(defaultPath);
      code = copyFiles(chkpPath, defaultPath);
      if (code != 0) {
        stError("failed to restart stream backend from %s, reason: %s", chkpPath, tstrerror(TAOS_SYSTEM_ERROR(errno)));
      } else {
        stInfo("start to restart stream backend at checkpoint path: %s", chkpPath);
      }

    } else {
      stInfo("failed to start stream backend at %s, reason: %s, restart from default defaultPath dir:%s", chkpPath,
             tstrerror(TAOS_SYSTEM_ERROR(errno)), defaultPath);
      taosMkDir(defaultPath);
    }
    taosMemoryFree(chkpPath);
  } else {
    char* chkpPath = taosMemoryCalloc(1, strlen(path) + 256);
    sprintf(chkpPath, "%s%s%s%s%s%" PRId64 "", prefixPath, TD_DIRSEP, "checkpoints", TD_DIRSEP, "checkpoint",
            (int64_t)-1);
    stInfo("no chkp id specified, try to restart from received chkp id -1, dir: %s", chkpPath);
    if (taosIsDir(chkpPath) && isValidCheckpoint(chkpPath)) {
      if (taosIsDir(defaultPath)) {
        taosRemoveDir(defaultPath);
      }
      taosMkDir(defaultPath);
      code = copyFiles(chkpPath, defaultPath);
      stInfo("copy snap file from %s to %s", chkpPath, defaultPath);
      if (code != 0) {
        stError("failed to restart stream backend from %s, reason: %s", chkpPath, tstrerror(TAOS_SYSTEM_ERROR(errno)));
      } else {
        stInfo("start to restart stream backend at checkpoint path: %s", chkpPath);
      }
    } else {
      stInfo("failed to start stream backend at %s, reason: %s, restart from default defaultPath dir:%s", chkpPath,
             tstrerror(TAOS_SYSTEM_ERROR(errno)), defaultPath);
      taosMkDir(defaultPath);
    }
    taosMemoryFree(chkpPath);
  }

  *dbPath = defaultPath;
  *dbPrefixPath = prefixPath;

  return 0;
}

void* streamBackendInit(const char* streamPath, int64_t chkpId) {
  char*   backendPath = NULL;
  int32_t code = rebuildDirFromCheckpoint(streamPath, chkpId, &backendPath);

  stDebug("start to init stream backend at %s, checkpointid: %" PRId64 "", backendPath, chkpId);

  uint32_t         dbMemLimit = nextPow2(tsMaxStreamBackendCache) << 20;
  SBackendWrapper* pHandle = taosMemoryCalloc(1, sizeof(SBackendWrapper));
  pHandle->list = tdListNew(sizeof(SCfComparator));
  taosThreadMutexInit(&pHandle->mutex, NULL);
  taosThreadMutexInit(&pHandle->cfMutex, NULL);
  pHandle->cfInst = taosHashInit(64, taosGetDefaultHashFunction(TSDB_DATA_TYPE_BINARY), false, HASH_NO_LOCK);

  rocksdb_env_t* env = rocksdb_create_default_env();  // rocksdb_envoptions_create();

  int32_t nBGThread = tsNumOfSnodeStreamThreads <= 2 ? 1 : tsNumOfSnodeStreamThreads / 2;
  rocksdb_env_set_low_priority_background_threads(env, nBGThread);
  rocksdb_env_set_high_priority_background_threads(env, nBGThread);

  rocksdb_cache_t* cache = rocksdb_cache_create_lru(dbMemLimit / 2);

  rocksdb_options_t* opts = rocksdb_options_create();
  rocksdb_options_set_env(opts, env);
  rocksdb_options_set_create_if_missing(opts, 1);
  rocksdb_options_set_create_missing_column_families(opts, 1);
  rocksdb_options_set_max_total_wal_size(opts, dbMemLimit);
  rocksdb_options_set_recycle_log_file_num(opts, 6);
  rocksdb_options_set_max_write_buffer_number(opts, 3);
  rocksdb_options_set_info_log_level(opts, 1);
  rocksdb_options_set_db_write_buffer_size(opts, dbMemLimit);
  rocksdb_options_set_write_buffer_size(opts, dbMemLimit / 2);
  rocksdb_options_set_atomic_flush(opts, 1);

  pHandle->env = env;
  pHandle->dbOpt = opts;
  pHandle->cache = cache;
  pHandle->filterFactory = rocksdb_compactionfilterfactory_create(
      NULL, destroyCompactFilteFactory, compactFilteFactoryCreateFilter, compactFilteFactoryName);
  rocksdb_options_set_compaction_filter_factory(pHandle->dbOpt, pHandle->filterFactory);

  char*  err = NULL;
  size_t nCf = 0;

  char** cfs = rocksdb_list_column_families(opts, backendPath, &nCf, &err);
  if (nCf == 0 || nCf == 1 || err != NULL) {
    taosMemoryFreeClear(err);
    pHandle->db = rocksdb_open(opts, backendPath, &err);
    if (err != NULL) {
      stError("failed to open rocksdb, path:%s, reason:%s", backendPath, err);
      taosMemoryFreeClear(err);
      goto _EXIT;
    }
  } else {
    /*
      list all cf and get prefix
    */
    code = streamStateOpenBackendCf(pHandle, (char*)backendPath, cfs, nCf);
    if (code != 0) {
      rocksdb_list_column_families_destroy(cfs, nCf);
      goto _EXIT;
    }
  }
  if (cfs != NULL) {
    rocksdb_list_column_families_destroy(cfs, nCf);
  }
  stDebug("succ to init stream backend at %s, backend:%p", backendPath, pHandle);
  taosMemoryFreeClear(backendPath);

  return (void*)pHandle;
_EXIT:
  rocksdb_options_destroy(opts);
  rocksdb_cache_destroy(cache);
  rocksdb_env_destroy(env);
  taosThreadMutexDestroy(&pHandle->mutex);
  taosThreadMutexDestroy(&pHandle->cfMutex);
  taosHashCleanup(pHandle->cfInst);
  tdListFree(pHandle->list);
  taosMemoryFree(pHandle);
  stDebug("failed to init stream backend at %s", backendPath);
  taosMemoryFree(backendPath);
  return NULL;
}
void streamBackendCleanup(void* arg) {
  SBackendWrapper* pHandle = (SBackendWrapper*)arg;

  void* pIter = taosHashIterate(pHandle->cfInst, NULL);
  while (pIter != NULL) {
    RocksdbCfInst* inst = *(RocksdbCfInst**)pIter;
    destroyRocksdbCfInst(inst);
    pIter = taosHashIterate(pHandle->cfInst, pIter);
  }

  taosHashCleanup(pHandle->cfInst);

  if (pHandle->db) {
    rocksdb_close(pHandle->db);
  }
  rocksdb_options_destroy(pHandle->dbOpt);
  rocksdb_env_destroy(pHandle->env);
  rocksdb_cache_destroy(pHandle->cache);

  SListNode* head = tdListPopHead(pHandle->list);
  while (head != NULL) {
    streamStateDestroyCompar(head->data);
    taosMemoryFree(head);
    head = tdListPopHead(pHandle->list);
  }

  tdListFree(pHandle->list);
  taosThreadMutexDestroy(&pHandle->mutex);

  taosThreadMutexDestroy(&pHandle->cfMutex);
  stDebug("destroy stream backend :%p", pHandle);
  taosMemoryFree(pHandle);
  return;
}
void streamBackendHandleCleanup(void* arg) {
  SBackendCfWrapper* wrapper = arg;
  bool               remove = wrapper->remove;
  taosThreadRwlockWrlock(&wrapper->rwLock);

  stDebug("start to do-close backendwrapper %p, %s", wrapper, wrapper->idstr);
  if (wrapper->rocksdb == NULL) {
    taosThreadRwlockUnlock(&wrapper->rwLock);
    return;
  }

  int cfLen = sizeof(ginitDict) / sizeof(ginitDict[0]);

  char* err = NULL;
  if (remove) {
    for (int i = 0; i < cfLen; i++) {
      if (wrapper->pHandle[i] != NULL) rocksdb_drop_column_family(wrapper->rocksdb, wrapper->pHandle[i], &err);
      if (err != NULL) {
        stError("failed to drop cf:%s_%s, reason:%s", wrapper->idstr, ginitDict[i].key, err);
        taosMemoryFreeClear(err);
      }
    }
  } else {
    rocksdb_flushoptions_t* flushOpt = rocksdb_flushoptions_create();
    rocksdb_flushoptions_set_wait(flushOpt, 1);

    for (int i = 0; i < cfLen; i++) {
      if (wrapper->pHandle[i] != NULL) rocksdb_flush_cf(wrapper->rocksdb, flushOpt, wrapper->pHandle[i], &err);
      if (err != NULL) {
        stError("failed to flush cf:%s_%s, reason:%s", wrapper->idstr, ginitDict[i].key, err);
        taosMemoryFreeClear(err);
      }
    }
    rocksdb_flushoptions_destroy(flushOpt);
  }

  for (int i = 0; i < cfLen; i++) {
    if (wrapper->pHandle[i] != NULL) {
      rocksdb_column_family_handle_destroy(wrapper->pHandle[i]);
    }
  }
  taosMemoryFreeClear(wrapper->pHandle);

  for (int i = 0; i < cfLen; i++) {
    rocksdb_options_destroy(wrapper->cfOpts[i]);
    rocksdb_block_based_options_destroy(((RocksdbCfParam*)wrapper->param)[i].tableOpt);
  }

  if (remove) {
    streamBackendDelCompare(wrapper->pBackend, wrapper->pComparNode);
  }
  rocksdb_writeoptions_destroy(wrapper->writeOpts);
  wrapper->writeOpts = NULL;

  rocksdb_readoptions_destroy(wrapper->readOpts);
  wrapper->readOpts = NULL;
  taosMemoryFreeClear(wrapper->cfOpts);
  taosMemoryFreeClear(wrapper->param);
  taosThreadRwlockUnlock(&wrapper->rwLock);

  taosThreadRwlockDestroy(&wrapper->rwLock);
  wrapper->rocksdb = NULL;
  // taosReleaseRef(streamBackendId, wrapper->backendId);

  stDebug("end to do-close backendwrapper %p, %s", wrapper, wrapper->idstr);
  taosMemoryFree(wrapper);
  return;
}

int32_t getLatestCheckpoint(void* arg, int64_t* checkpoint) {
  SStreamMeta* pMeta = arg;
  taosWLockLatch(&pMeta->chkpDirLock);
  int64_t tc = 0;
  int32_t sz = taosArrayGetSize(pMeta->chkpSaved);
  if (sz <= 0) {
    taosWUnLockLatch(&pMeta->chkpDirLock);
    return -1;
  } else {
    tc = *(int64_t*)taosArrayGetLast(pMeta->chkpSaved);
  }

  taosArrayPush(pMeta->chkpInUse, &tc);

  *checkpoint = tc;
  taosWUnLockLatch(&pMeta->chkpDirLock);
  return 0;
}
/*
 *  checkpointSave |--cp1--|--cp2--|--cp3--|--cp4--|--cp5--|
 *  chkpInUse: |--cp2--|--cp4--|
 *  chkpInUse is doing translation, cannot del until
 *  replication is finished
 */
int32_t delObsoleteCheckpoint(void* arg, const char* path) {
  SStreamMeta* pMeta = arg;

  taosWLockLatch(&pMeta->chkpDirLock);

  SArray* chkpDel = taosArrayInit(10, sizeof(int64_t));
  SArray* chkpDup = taosArrayInit(10, sizeof(int64_t));

  int64_t firsId = 0;
  if (taosArrayGetSize(pMeta->chkpInUse) >= 1) {
    firsId = *(int64_t*)taosArrayGet(pMeta->chkpInUse, 0);

    for (int i = 0; i < taosArrayGetSize(pMeta->chkpSaved); i++) {
      int64_t id = *(int64_t*)taosArrayGet(pMeta->chkpSaved, i);
      if (id >= firsId) {
        taosArrayPush(chkpDup, &id);
      } else {
        taosArrayPush(chkpDel, &id);
      }
    }
  } else {
    int32_t sz = taosArrayGetSize(pMeta->chkpSaved);
    int32_t dsz = sz - pMeta->chkpCap;  // del size

    for (int i = 0; i < dsz; i++) {
      int64_t id = *(int64_t*)taosArrayGet(pMeta->chkpSaved, i);
      taosArrayPush(chkpDel, &id);
    }
    for (int i = dsz < 0 ? 0 : dsz; i < sz; i++) {
      int64_t id = *(int64_t*)taosArrayGet(pMeta->chkpSaved, i);
      taosArrayPush(chkpDup, &id);
    }
  }
  taosArrayDestroy(pMeta->chkpSaved);
  pMeta->chkpSaved = chkpDup;

  taosWUnLockLatch(&pMeta->chkpDirLock);

  for (int i = 0; i < taosArrayGetSize(chkpDel); i++) {
    int64_t id = *(int64_t*)taosArrayGet(chkpDel, i);
    char    tbuf[256] = {0};
    sprintf(tbuf, "%s%scheckpoint%" PRId64 "", path, TD_DIRSEP, id);
    if (taosIsDir(tbuf)) {
      taosRemoveDir(tbuf);
    }
  }
  taosArrayDestroy(chkpDel);
  return 0;
}
/*
 *  checkpointSave |--cp1--|--cp2--|--cp3--|--cp4--|--cp5--|
 *  chkpInUse: |--cp2--|--cp4--|
 *  chkpInUse is doing translation, cannot del until
 *  replication is finished
 */
int32_t chkpMayDelObsolete(void* arg, int64_t chkpId, char* path) {
  STaskDbWrapper* pBackend = arg;

  taosThreadRwlockWrlock(&pBackend->chkpDirLock);

  taosArrayPush(pBackend->chkpSaved, &chkpId);

  SArray* chkpDel = taosArrayInit(8, sizeof(int64_t));
  SArray* chkpDup = taosArrayInit(8, sizeof(int64_t));

  int64_t firsId = 0;
  if (taosArrayGetSize(pBackend->chkpInUse) >= 1) {
    firsId = *(int64_t*)taosArrayGet(pBackend->chkpInUse, 0);

    for (int i = 0; i < taosArrayGetSize(pBackend->chkpSaved); i++) {
      int64_t id = *(int64_t*)taosArrayGet(pBackend->chkpSaved, i);
      if (id >= firsId) {
        taosArrayPush(chkpDup, &id);
      } else {
        taosArrayPush(chkpDel, &id);
      }
    }
  } else {
    int32_t sz = taosArrayGetSize(pBackend->chkpSaved);
    int32_t dsz = sz - pBackend->chkpCap;  // del size

    for (int i = 0; i < dsz; i++) {
      int64_t id = *(int64_t*)taosArrayGet(pBackend->chkpSaved, i);
      taosArrayPush(chkpDel, &id);
    }
    for (int i = dsz < 0 ? 0 : dsz; i < sz; i++) {
      int64_t id = *(int64_t*)taosArrayGet(pBackend->chkpSaved, i);
      taosArrayPush(chkpDup, &id);
    }
  }
  taosArrayDestroy(pBackend->chkpSaved);
  pBackend->chkpSaved = chkpDup;

  taosThreadRwlockUnlock(&pBackend->chkpDirLock);

  for (int i = 0; i < taosArrayGetSize(chkpDel); i++) {
    int64_t id = *(int64_t*)taosArrayGet(chkpDel, i);
    char    tbuf[256] = {0};
    sprintf(tbuf, "%s%scheckpoint%" PRId64 "", path, TD_DIRSEP, id);
    if (taosIsDir(tbuf)) {
      taosRemoveDir(tbuf);
    }
  }
  taosArrayDestroy(chkpDel);
  return 0;
}

static int32_t compareCheckpoint(const void* a, const void* b) {
  int64_t x = *(int64_t*)a;
  int64_t y = *(int64_t*)b;
  return x < y ? -1 : 1;
}

int32_t streamBackendLoadCheckpointInfo(void* arg) {
  SStreamMeta* pMeta = arg;
  int32_t      code = 0;
  SArray*      suffix = NULL;

  int32_t len = strlen(pMeta->path) + 30;
  char*   chkpPath = taosMemoryCalloc(1, len);
  sprintf(chkpPath, "%s%s%s", pMeta->path, TD_DIRSEP, "checkpoints");

  if (!taosDirExist(chkpPath)) {
    // no checkpoint, nothing to load
    taosMemoryFree(chkpPath);
    return 0;
  }

  TdDirPtr pDir = taosOpenDir(chkpPath);
  if (pDir == NULL) {
    taosMemoryFree(chkpPath);
    return 0;
  }

  TdDirEntryPtr de = NULL;
  suffix = taosArrayInit(4, sizeof(int64_t));

  while ((de = taosReadDir(pDir)) != NULL) {
    if (strcmp(taosGetDirEntryName(de), ".") == 0 || strcmp(taosGetDirEntryName(de), "..") == 0) continue;

    if (taosDirEntryIsDir(de)) {
      char    checkpointPrefix[32] = {0};
      int64_t checkpointId = 0;

      int ret = sscanf(taosGetDirEntryName(de), "checkpoint%" PRId64 "", &checkpointId);
      if (ret == 1) {
        taosArrayPush(suffix, &checkpointId);
      }
    } else {
      continue;
    }
  }
  taosArraySort(suffix, compareCheckpoint);
  // free previous chkpSaved
  taosArrayClear(pMeta->chkpSaved);
  for (int i = 0; i < taosArrayGetSize(suffix); i++) {
    int64_t id = *(int64_t*)taosArrayGet(suffix, i);
    taosArrayPush(pMeta->chkpSaved, &id);
  }

  taosArrayDestroy(suffix);
  taosCloseDir(&pDir);
  taosMemoryFree(chkpPath);
  return 0;
}

int32_t chkpGetAllDbCfHandle(SStreamMeta* pMeta, rocksdb_column_family_handle_t*** ppHandle, SArray* refs) {
  return 0;
  // SArray* pHandle = taosArrayInit(16, POINTER_BYTES);
  // void*   pIter = taosHashIterate(pMeta->pTaskDbUnique, NULL);
  // while (pIter) {
  //   int64_t id = *(int64_t*)pIter;

  //   SBackendCfWrapper* wrapper = taosAcquireRef(streamBackendCfWrapperId, id);
  //   if (wrapper == NULL) {
  //     pIter = taosHashIterate(pMeta->pTaskDbUnique, pIter);
  //     continue;
  //   }

  //   taosThreadRwlockRdlock(&wrapper->rwLock);
  //   for (int i = 0; i < sizeof(ginitDict) / sizeof(ginitDict[0]); i++) {
  //     if (wrapper->pHandle[i]) {
  //       rocksdb_column_family_handle_t* p = wrapper->pHandle[i];
  //       taosArrayPush(pHandle, &p);
  //     }
  //   }
  //   taosThreadRwlockUnlock(&wrapper->rwLock);

  //   taosArrayPush(refs, &id);
  // }

  // int32_t nCf = taosArrayGetSize(pHandle);

  // rocksdb_column_family_handle_t** ppCf = taosMemoryCalloc(nCf, sizeof(rocksdb_column_family_handle_t*));
  // for (int i = 0; i < nCf; i++) {
  //   ppCf[i] = taosArrayGetP(pHandle, i);
  // }
  // taosArrayDestroy(pHandle);

  // *ppHandle = ppCf;
  // return nCf;
}

int32_t chkpGetAllDbCfHandle2(STaskDbWrapper* pBackend, rocksdb_column_family_handle_t*** ppHandle) {
  SArray* pHandle = taosArrayInit(8, POINTER_BYTES);
  for (int i = 0; i < sizeof(ginitDict) / sizeof(ginitDict[0]); i++) {
    if (pBackend->pCf[i]) {
      rocksdb_column_family_handle_t* p = pBackend->pCf[i];
      taosArrayPush(pHandle, &p);
    }
  }
  int32_t nCf = taosArrayGetSize(pHandle);
  if (nCf == 0) {
    taosArrayDestroy(pHandle);
    return nCf;
  }

  rocksdb_column_family_handle_t** ppCf = taosMemoryCalloc(nCf, sizeof(rocksdb_column_family_handle_t*));
  for (int i = 0; i < nCf; i++) {
    ppCf[i] = taosArrayGetP(pHandle, i);
  }
  taosArrayDestroy(pHandle);

  *ppHandle = ppCf;
  return nCf;
}

int32_t chkpDoDbCheckpoint(rocksdb_t* db, char* path) {
  int32_t               code = -1;
  char*                 err = NULL;
  rocksdb_checkpoint_t* cp = rocksdb_checkpoint_object_create(db, &err);
  if (cp == NULL || err != NULL) {
    stError("failed to do checkpoint at:%s, reason:%s", path, err);
    taosMemoryFreeClear(err);
    goto _ERROR;
  }

  rocksdb_checkpoint_create(cp, path, 64 << 20, &err);
  if (err != NULL) {
    stError("failed to do checkpoint at:%s, reason:%s", path, err);
    taosMemoryFreeClear(err);
  } else {
    code = 0;
  }
_ERROR:
  rocksdb_checkpoint_object_destroy(cp);
  return code;
}
int32_t chkpPreFlushDb(rocksdb_t* db, rocksdb_column_family_handle_t** cf, int32_t nCf) {
  if (nCf == 0) return 0;
  int   code = 0;
  char* err = NULL;

  rocksdb_flushoptions_t* flushOpt = rocksdb_flushoptions_create();
  rocksdb_flushoptions_set_wait(flushOpt, 1);

  rocksdb_flush_cfs(db, flushOpt, cf, nCf, &err);
  if (err != NULL) {
    stError("failed to flush db before streamBackend clean up, reason:%s", err);
    taosMemoryFree(err);
    code = -1;
  }
  rocksdb_flushoptions_destroy(flushOpt);
  return code;
}

int32_t chkpPreBuildDir(char* path, int64_t chkpId, char** chkpDir, char** chkpIdDir) {
  int32_t code = 0;
  char*   pChkpDir = taosMemoryCalloc(1, 256);
  char*   pChkpIdDir = taosMemoryCalloc(1, 256);

  sprintf(pChkpDir, "%s%s%s", path, TD_DIRSEP, "checkpoints");
  code = taosMulModeMkDir(pChkpDir, 0755, true);
  if (code != 0) {
    stError("failed to prepare checkpoint dir, path:%s, reason:%s", path, tstrerror(code));
    taosMemoryFree(pChkpDir);
    taosMemoryFree(pChkpIdDir);
    code = -1;
    return code;
  }

  sprintf(pChkpIdDir, "%s%s%s%" PRId64, pChkpDir, TD_DIRSEP, "checkpoint", chkpId);
  if (taosIsDir(pChkpIdDir)) {
    stInfo("stream rm exist checkpoint%s", pChkpIdDir);
    taosRemoveFile(pChkpIdDir);
  }
  *chkpDir = pChkpDir;
  *chkpIdDir = pChkpIdDir;

  return 0;
}
int32_t taskDbBuildSnap(void* arg, SArray* pSnap) {
  SStreamMeta* pMeta = arg;
  void*        pIter = taosHashIterate(pMeta->pTaskDbUnique, NULL);
  int32_t      code = 0;

  while (pIter) {
    STaskDbWrapper* pTaskDb = *(STaskDbWrapper**)pIter;
    taskDbAddRef(pTaskDb);

    code = taskDbDoCheckpoint(pTaskDb, pTaskDb->chkpId);
    taskDbRemoveRef(pTaskDb);
    pIter = taosHashIterate(pMeta->pTaskDbUnique, pIter);

    SStreamTask*    pTask = pTaskDb->pTask;
    SStreamTaskSnap snap = {.streamId = pTask->id.streamId,
                            .taskId = pTask->id.taskId,
                            .chkpId = pTaskDb->chkpId,
                            .dbPrefixPath = taosStrdup(pTaskDb->path)};
    taosArrayPush(pSnap, &snap);
  }
  return code;
}
int32_t streamBackendAddInUseChkp(void* arg, int64_t chkpId) {
  // if (arg == NULL) return 0;

  // SStreamMeta* pMeta = arg;
  // taosWLockLatch(&pMeta->chkpDirLock);
  // taosArrayPush(pMeta->chkpInUse, &chkpId);
  // taosWUnLockLatch(&pMeta->chkpDirLock);
  return 0;
}
int32_t streamBackendDelInUseChkp(void* arg, int64_t chkpId) {
  return 0;
  // if (arg == NULL) return 0;

  // SStreamMeta* pMeta = arg;
  // taosWLockLatch(&pMeta->chkpDirLock);
  // if (taosArrayGetSize(pMeta->chkpInUse) > 0) {
  //   int64_t id = *(int64_t*)taosArrayGet(pMeta->chkpInUse, 0);
  //   if (id == chkpId) {
  //     taosArrayPopFrontBatch(pMeta->chkpInUse, 1);
  //   }
  // }
  // taosWUnLockLatch(&pMeta->chkpDirLock);
}

/*
   0
*/
int32_t taskDbDoCheckpoint(void* arg, int64_t chkpId) {
  STaskDbWrapper* pTaskDb = arg;
  int64_t         st = taosGetTimestampMs();
  int32_t         code = -1;
  int64_t         refId = pTaskDb->refId;

  if (taosAcquireRef(taskDbWrapperId, refId) == NULL) {
    return -1;
  }

  char* pChkpDir = NULL;
  char* pChkpIdDir = NULL;
  if (chkpPreBuildDir(pTaskDb->path, chkpId, &pChkpDir, &pChkpIdDir) != 0) {
    code = -1;
    goto _EXIT;
  }
  // Get all cf and acquire cfWrappter
  rocksdb_column_family_handle_t** ppCf = NULL;

  int32_t nCf = chkpGetAllDbCfHandle2(pTaskDb, &ppCf);
  qDebug("stream backend:%p start to do checkpoint at:%s, cf num: %d ", pTaskDb, pChkpIdDir, nCf);

  if ((code = chkpPreFlushDb(pTaskDb->db, ppCf, nCf)) == 0) {
    if ((code = chkpDoDbCheckpoint(pTaskDb->db, pChkpIdDir)) != 0) {
      stError("stream backend:%p failed to do checkpoint at:%s", pTaskDb, pChkpIdDir);
    } else {
      qDebug("stream backend:%p end to do checkpoint at:%s, time cost:%" PRId64 "ms", pTaskDb, pChkpIdDir,
             taosGetTimestampMs() - st);
    }
  } else {
<<<<<<< HEAD
    stError("stream backend:%p failed to flush db at:%s", pTaskDb, pChkpIdDir);
=======
    stError("stream backend:%p failed to flush db at:%s", pHandle, pChkpIdDir);
  }
  // release all ref to cfWrapper;
  for (int i = 0; i < taosArrayGetSize(refs); i++) {
    int64_t id = *(int64_t*)taosArrayGet(refs, i);
    taosReleaseRef(streamBackendCfWrapperId, id);
>>>>>>> 647c56e3
  }

  code = chkpMayDelObsolete(pTaskDb, chkpId, pChkpDir);

  pTaskDb->chkpId = chkpId;

_EXIT:
  taosMemoryFree(pChkpDir);
  taosMemoryFree(pChkpIdDir);
  taosReleaseRef(taskDbWrapperId, refId);
  return code;
}
int32_t streamBackendDoCheckpoint(void* arg, int64_t chkpId) { return taskDbDoCheckpoint(arg, chkpId); }

SListNode* streamBackendAddCompare(void* backend, void* arg) {
  SBackendWrapper* pHandle = (SBackendWrapper*)backend;
  SListNode*       node = NULL;
  taosThreadMutexLock(&pHandle->mutex);
  node = tdListAdd(pHandle->list, arg);
  taosThreadMutexUnlock(&pHandle->mutex);
  return node;
}
void streamBackendDelCompare(void* backend, void* arg) {
  SBackendWrapper* pHandle = (SBackendWrapper*)backend;
  SListNode*       node = NULL;
  taosThreadMutexLock(&pHandle->mutex);
  node = tdListPopNode(pHandle->list, arg);
  taosThreadMutexUnlock(&pHandle->mutex);
  if (node) {
    streamStateDestroyCompar(node->data);
    taosMemoryFree(node);
  }
}
void        streamStateDestroy_rocksdb(SStreamState* pState, bool remove) { streamStateCloseBackend(pState, remove); }
static bool streamStateIterSeekAndValid(rocksdb_iterator_t* iter, char* buf, size_t len);

// |key|-----value------|
// |key|ttl|len|userData|

static rocksdb_iterator_t* streamStateIterCreate(SStreamState* pState, const char* cfName,
                                                 rocksdb_snapshot_t** snapshot, rocksdb_readoptions_t** readOpt);

int defaultKeyComp(void* state, const char* aBuf, size_t aLen, const char* bBuf, size_t bLen) {
  int len = aLen < bLen ? aLen : bLen;
  int ret = memcmp(aBuf, bBuf, len);
  if (ret == 0) {
    if (aLen < bLen)
      return -1;
    else if (aLen > bLen)
      return 1;
    else
      return 0;
  } else {
    return ret;
  }
}
int streamStateValueIsStale(char* v) {
  int64_t ts = 0;
  taosDecodeFixedI64(v, &ts);
  return (ts != 0 && ts < taosGetTimestampMs()) ? 1 : 0;
}
int iterValueIsStale(rocksdb_iterator_t* iter) {
  size_t len;
  char*  v = (char*)rocksdb_iter_value(iter, &len);
  return streamStateValueIsStale(v);
}
int defaultKeyEncode(void* k, char* buf) {
  int len = strlen((char*)k);
  memcpy(buf, (char*)k, len);
  return len;
}
int defaultKeyDecode(void* k, char* buf) {
  int len = strlen(buf);
  memcpy(k, buf, len);
  return len;
}
int defaultKeyToString(void* k, char* buf) {
  // just to debug
  return sprintf(buf, "key: %s", (char*)k);
}
//
//  SStateKey
//  |--groupid--|---ts------|--opNum----|
//  |--uint64_t-|-uint64_t--|--int64_t--|
//
//
//
int stateKeyDBComp(void* state, const char* aBuf, size_t aLen, const char* bBuf, size_t bLen) {
  SStateKey key1, key2;
  memset(&key1, 0, sizeof(key1));
  memset(&key2, 0, sizeof(key2));

  char* p1 = (char*)aBuf;
  char* p2 = (char*)bBuf;

  p1 = taosDecodeFixedU64(p1, &key1.key.groupId);
  p2 = taosDecodeFixedU64(p2, &key2.key.groupId);

  p1 = taosDecodeFixedI64(p1, &key1.key.ts);
  p2 = taosDecodeFixedI64(p2, &key2.key.ts);

  taosDecodeFixedI64(p1, &key1.opNum);
  taosDecodeFixedI64(p2, &key2.opNum);

  return stateKeyCmpr(&key1, sizeof(key1), &key2, sizeof(key2));
}

int stateKeyEncode(void* k, char* buf) {
  SStateKey* key = k;
  int        len = 0;
  len += taosEncodeFixedU64((void**)&buf, key->key.groupId);
  len += taosEncodeFixedI64((void**)&buf, key->key.ts);
  len += taosEncodeFixedI64((void**)&buf, key->opNum);
  return len;
}
int stateKeyDecode(void* k, char* buf) {
  SStateKey* key = k;
  int        len = 0;
  char*      p = buf;
  p = taosDecodeFixedU64(p, &key->key.groupId);
  p = taosDecodeFixedI64(p, &key->key.ts);
  p = taosDecodeFixedI64(p, &key->opNum);
  return p - buf;
}

int stateKeyToString(void* k, char* buf) {
  SStateKey* key = k;
  int        n = 0;
  n += sprintf(buf + n, "[groupId:%" PRIu64 ",", key->key.groupId);
  n += sprintf(buf + n, "ts:%" PRIi64 ",", key->key.ts);
  n += sprintf(buf + n, "opNum:%" PRIi64 "]", key->opNum);
  return n;
}

//
// SStateSessionKey
//  |-----------SSessionKey----------|
//  |-----STimeWindow-----|
//  |---skey--|---ekey----|--groupId-|--opNum--|
//  |---int64-|--int64_t--|--uint64--|--int64_t|
// |
//
int stateSessionKeyDBComp(void* state, const char* aBuf, size_t aLen, const char* bBuf, size_t bLen) {
  SStateSessionKey w1, w2;
  memset(&w1, 0, sizeof(w1));
  memset(&w2, 0, sizeof(w2));

  char* p1 = (char*)aBuf;
  char* p2 = (char*)bBuf;

  p1 = taosDecodeFixedI64(p1, &w1.key.win.skey);
  p2 = taosDecodeFixedI64(p2, &w2.key.win.skey);

  p1 = taosDecodeFixedI64(p1, &w1.key.win.ekey);
  p2 = taosDecodeFixedI64(p2, &w2.key.win.ekey);

  p1 = taosDecodeFixedU64(p1, &w1.key.groupId);
  p2 = taosDecodeFixedU64(p2, &w2.key.groupId);

  p1 = taosDecodeFixedI64(p1, &w1.opNum);
  p2 = taosDecodeFixedI64(p2, &w2.opNum);

  return stateSessionKeyCmpr(&w1, sizeof(w1), &w2, sizeof(w2));
}
int stateSessionKeyEncode(void* k, char* buf) {
  SStateSessionKey* sess = k;
  int               len = 0;
  len += taosEncodeFixedI64((void**)&buf, sess->key.win.skey);
  len += taosEncodeFixedI64((void**)&buf, sess->key.win.ekey);
  len += taosEncodeFixedU64((void**)&buf, sess->key.groupId);
  len += taosEncodeFixedI64((void**)&buf, sess->opNum);
  return len;
}
int stateSessionKeyDecode(void* k, char* buf) {
  SStateSessionKey* sess = k;
  int               len = 0;

  char* p = buf;
  p = taosDecodeFixedI64(p, &sess->key.win.skey);
  p = taosDecodeFixedI64(p, &sess->key.win.ekey);
  p = taosDecodeFixedU64(p, &sess->key.groupId);
  p = taosDecodeFixedI64(p, &sess->opNum);
  return p - buf;
}
int stateSessionKeyToString(void* k, char* buf) {
  SStateSessionKey* key = k;
  int               n = 0;
  n += sprintf(buf + n, "[skey:%" PRIi64 ",", key->key.win.skey);
  n += sprintf(buf + n, "ekey:%" PRIi64 ",", key->key.win.ekey);
  n += sprintf(buf + n, "groupId:%" PRIu64 ",", key->key.groupId);
  n += sprintf(buf + n, "opNum:%" PRIi64 "]", key->opNum);
  return n;
}

/**
 *  SWinKey
 *  |------groupId------|-----ts------|
 *  |------uint64-------|----int64----|
 */
int winKeyDBComp(void* state, const char* aBuf, size_t aLen, const char* bBuf, size_t bLen) {
  SWinKey w1, w2;
  memset(&w1, 0, sizeof(w1));
  memset(&w2, 0, sizeof(w2));

  char* p1 = (char*)aBuf;
  char* p2 = (char*)bBuf;

  p1 = taosDecodeFixedU64(p1, &w1.groupId);
  p2 = taosDecodeFixedU64(p2, &w2.groupId);

  p1 = taosDecodeFixedI64(p1, &w1.ts);
  p2 = taosDecodeFixedI64(p2, &w2.ts);

  return winKeyCmpr(&w1, sizeof(w1), &w2, sizeof(w2));
}

int winKeyEncode(void* k, char* buf) {
  SWinKey* key = k;
  int      len = 0;
  len += taosEncodeFixedU64((void**)&buf, key->groupId);
  len += taosEncodeFixedI64((void**)&buf, key->ts);
  return len;
}

int winKeyDecode(void* k, char* buf) {
  SWinKey* key = k;
  int      len = 0;
  char*    p = buf;
  p = taosDecodeFixedU64(p, &key->groupId);
  p = taosDecodeFixedI64(p, &key->ts);
  return len;
}

int winKeyToString(void* k, char* buf) {
  SWinKey* key = k;
  int      n = 0;
  n += sprintf(buf + n, "[groupId:%" PRIu64 ",", key->groupId);
  n += sprintf(buf + n, "ts:%" PRIi64 "]", key->ts);
  return n;
}
/*
 * STupleKey
 * |---groupId---|---ts---|---exprIdx---|
 * |---uint64--|---int64--|---int32-----|
 */
int tupleKeyDBComp(void* state, const char* aBuf, size_t aLen, const char* bBuf, size_t bLen) {
  STupleKey w1, w2;
  memset(&w1, 0, sizeof(w1));
  memset(&w2, 0, sizeof(w2));

  char* p1 = (char*)aBuf;
  char* p2 = (char*)bBuf;

  p1 = taosDecodeFixedU64(p1, &w1.groupId);
  p2 = taosDecodeFixedU64(p2, &w2.groupId);

  p1 = taosDecodeFixedI64(p1, &w1.ts);
  p2 = taosDecodeFixedI64(p2, &w2.ts);

  p1 = taosDecodeFixedI32(p1, &w1.exprIdx);
  p2 = taosDecodeFixedI32(p2, &w2.exprIdx);

  return STupleKeyCmpr(&w1, sizeof(w1), &w2, sizeof(w2));
}

int tupleKeyEncode(void* k, char* buf) {
  STupleKey* key = k;
  int        len = 0;
  len += taosEncodeFixedU64((void**)&buf, key->groupId);
  len += taosEncodeFixedI64((void**)&buf, key->ts);
  len += taosEncodeFixedI32((void**)&buf, key->exprIdx);
  return len;
}
int tupleKeyDecode(void* k, char* buf) {
  STupleKey* key = k;
  int        len = 0;
  char*      p = buf;
  p = taosDecodeFixedU64(p, &key->groupId);
  p = taosDecodeFixedI64(p, &key->ts);
  p = taosDecodeFixedI32(p, &key->exprIdx);
  return len;
}
int tupleKeyToString(void* k, char* buf) {
  int        n = 0;
  STupleKey* key = k;
  n += sprintf(buf + n, "[groupId:%" PRIu64 ",", key->groupId);
  n += sprintf(buf + n, "ts:%" PRIi64 ",", key->ts);
  n += sprintf(buf + n, "exprIdx:%d]", key->exprIdx);
  return n;
}

int parKeyDBComp(void* state, const char* aBuf, size_t aLen, const char* bBuf, size_t bLen) {
  int64_t w1, w2;
  memset(&w1, 0, sizeof(w1));
  memset(&w2, 0, sizeof(w2));
  char* p1 = (char*)aBuf;
  char* p2 = (char*)bBuf;

  taosDecodeFixedI64(p1, &w1);
  taosDecodeFixedI64(p2, &w2);
  if (w1 == w2) {
    return 0;
  } else {
    return w1 < w2 ? -1 : 1;
  }
}
int parKeyEncode(void* k, char* buf) {
  int64_t* groupid = k;
  int      len = taosEncodeFixedI64((void**)&buf, *groupid);
  return len;
}
int parKeyDecode(void* k, char* buf) {
  char*    p = buf;
  int64_t* groupid = k;

  p = taosDecodeFixedI64(p, groupid);
  return p - buf;
}
int parKeyToString(void* k, char* buf) {
  int64_t* key = k;
  int      n = 0;
  n = sprintf(buf + n, "[groupId:%" PRIi64 "]", *key);
  return n;
}
int stremaValueEncode(void* k, char* buf) {
  int           len = 0;
  SStreamValue* key = k;
  len += taosEncodeFixedI64((void**)&buf, key->unixTimestamp);
  len += taosEncodeFixedI32((void**)&buf, key->len);
  len += taosEncodeBinary((void**)&buf, key->data, key->len);
  return len;
}
int streamValueDecode(void* k, char* buf) {
  SStreamValue* key = k;
  char*         p = buf;
  p = taosDecodeFixedI64(p, &key->unixTimestamp);
  p = taosDecodeFixedI32(p, &key->len);
  p = taosDecodeBinary(p, (void**)&key->data, key->len);
  return p - buf;
}
int32_t streamValueToString(void* k, char* buf) {
  SStreamValue* key = k;
  int           n = 0;
  n += sprintf(buf + n, "[unixTimestamp:%" PRIi64 ",", key->unixTimestamp);
  n += sprintf(buf + n, "len:%d,", key->len);
  n += sprintf(buf + n, "data:%s]", key->data);
  return n;
}

/*1: stale, 0: no stale*/
int32_t streaValueIsStale(void* k, int64_t ts) {
  SStreamValue* key = k;
  if (key->unixTimestamp < ts) {
    return 1;
  }
  return 0;
}

void destroyFunc(void* arg) {
  (void)arg;
  return;
}

int32_t encodeValueFunc(void* value, int32_t vlen, int64_t ttl, char** dest) {
  SStreamValue key = {.unixTimestamp = ttl, .len = vlen, .data = (char*)(value)};
  int32_t      len = 0;
  if (*dest == NULL) {
    char* p = taosMemoryCalloc(1, sizeof(int64_t) + sizeof(int32_t) + key.len);
    char* buf = p;
    len += taosEncodeFixedI64((void**)&buf, key.unixTimestamp);
    len += taosEncodeFixedI32((void**)&buf, key.len);
    len += taosEncodeBinary((void**)&buf, (char*)value, vlen);
    *dest = p;
  } else {
    char* buf = *dest;
    len += taosEncodeFixedI64((void**)&buf, key.unixTimestamp);
    len += taosEncodeFixedI32((void**)&buf, key.len);
    len += taosEncodeBinary((void**)&buf, (char*)value, vlen);
  }
  return len;
}
/*
 *  ret >= 0 : found valid value
 *  ret < 0 : error or timeout
 */
int32_t decodeValueFunc(void* value, int32_t vlen, int64_t* ttl, char** dest) {
  SStreamValue key = {0};
  char*        p = value;
  if (streamStateValueIsStale(p)) {
    goto _EXCEPT;
  }
  p = taosDecodeFixedI64(p, &key.unixTimestamp);
  p = taosDecodeFixedI32(p, &key.len);
  if (vlen != (sizeof(int64_t) + sizeof(int32_t) + key.len)) {
    stError("vlen: %d, read len: %d", vlen, key.len);
    goto _EXCEPT;
  }
  if (key.len != 0 && dest != NULL) p = taosDecodeBinary(p, (void**)dest, key.len);

  if (ttl != NULL) *ttl = key.unixTimestamp == 0 ? 0 : key.unixTimestamp - taosGetTimestampMs();
  return key.len;

_EXCEPT:
  if (dest != NULL) *dest = NULL;
  if (ttl != NULL) *ttl = 0;
  return -1;
}

const char* compareDefaultName(void* arg) {
  (void)arg;
  return ginitDict[0].key;
}
const char* compareStateName(void* arg) {
  (void)arg;
  return ginitDict[1].key;
}
const char* compareWinKeyName(void* arg) {
  (void)arg;
  return ginitDict[2].key;
}
const char* compareSessionKeyName(void* arg) {
  (void)arg;
  return ginitDict[3].key;
}
const char* compareFuncKeyName(void* arg) {
  (void)arg;
  return ginitDict[4].key;
}
const char* compareParKeyName(void* arg) {
  (void)arg;
  return ginitDict[5].key;
}
const char* comparePartagKeyName(void* arg) {
  (void)arg;
  return ginitDict[6].key;
}

void destroyCompactFilteFactory(void* arg) {
  if (arg == NULL) return;
}
const char* compactFilteFactoryName(void* arg) {
  SCompactFilteFactory* state = arg;
  return "stream_compact_filter";
}

void          destroyCompactFilte(void* arg) { (void)arg; }
unsigned char compactFilte(void* arg, int level, const char* key, size_t klen, const char* val, size_t vlen,
                           char** newval, size_t* newvlen, unsigned char* value_changed) {
  return streamStateValueIsStale((char*)val) ? 1 : 0;
}
const char* compactFilteName(void* arg) { return "stream_filte"; }

rocksdb_compactionfilter_t* compactFilteFactoryCreateFilter(void* arg, rocksdb_compactionfiltercontext_t* ctx) {
  SCompactFilteFactory*       state = arg;
  rocksdb_compactionfilter_t* filter =
      rocksdb_compactionfilter_create(NULL, destroyCompactFilte, compactFilte, compactFilteName);
  return filter;
}

void destroyRocksdbCfInst(RocksdbCfInst* inst) {
  int cfLen = sizeof(ginitDict) / sizeof(ginitDict[0]);
  if (inst->pHandle) {
    for (int i = 0; i < cfLen; i++) {
      if (inst->pHandle[i]) rocksdb_column_family_handle_destroy((inst->pHandle)[i]);
    }
    taosMemoryFree(inst->pHandle);
  }

  if (inst->cfOpt) {
    for (int i = 0; i < cfLen; i++) {
      rocksdb_options_destroy(inst->cfOpt[i]);
      rocksdb_block_based_options_destroy(((RocksdbCfParam*)inst->param)[i].tableOpt);
    }
    taosMemoryFreeClear(inst->cfOpt);
    taosMemoryFreeClear(inst->param);
  }
  if (inst->wOpt) rocksdb_writeoptions_destroy(inst->wOpt);
  if (inst->rOpt) rocksdb_readoptions_destroy(inst->rOpt);

  taosMemoryFree(inst);
}

int32_t getCfIdx(const char* cfName) {
  int    idx = -1;
  size_t len = strlen(cfName);
  for (int i = 0; i < sizeof(ginitDict) / sizeof(ginitDict[0]); i++) {
    if (len == ginitDict[i].len && strncmp(cfName, ginitDict[i].key, strlen(cfName)) == 0) {
      idx = i;
      break;
    }
  }
  return idx;
}
int32_t taskDbOpenCfs(STaskDbWrapper* pTask, char* path, char** pCfNames, int32_t nCf) {
  int32_t code = -1;
  char*   err = NULL;

  rocksdb_options_t**              cfOpts = taosMemoryCalloc(nCf, sizeof(rocksdb_options_t*));
  rocksdb_column_family_handle_t** cfHandle = taosMemoryCalloc(nCf, sizeof(rocksdb_column_family_handle_t*));

  for (int i = 0; i < nCf; i++) {
    int32_t idx = getCfIdx(pCfNames[i]);
    cfOpts[i] = pTask->pCfOpts[idx];
  }

  rocksdb_t* db = rocksdb_open_column_families(pTask->dbOpt, path, nCf, (const char* const*)pCfNames,
                                               (const rocksdb_options_t* const*)cfOpts, cfHandle, &err);

  if (err != NULL) {
    stError("failed to open cf path: %s", err);
    taosMemoryFree(err);
    goto _EXIT;
  }

  for (int i = 0; i < nCf; i++) {
    int32_t idx = getCfIdx(pCfNames[i]);
    pTask->pCf[idx] = cfHandle[i];
  }

  pTask->db = db;
  code = 0;

_EXIT:
  taosMemoryFree(cfOpts);
  taosMemoryFree(cfHandle);
  return code;
}
void* taskDbAddRef(void* pTaskDb) {
  STaskDbWrapper* pBackend = pTaskDb;
  return taosAcquireRef(taskDbWrapperId, pBackend->refId);
}
void taskDbRemoveRef(void* pTaskDb) {
  STaskDbWrapper* pBackend = pTaskDb;
  taosReleaseRef(taskDbWrapperId, pBackend->refId);
}
// void taskDbDestroy(STaskDbWrapper* wrapper);

void taskDbInitDBOpt(STaskDbWrapper* pTaskDb) {
  rocksdb_env_t* env = rocksdb_create_default_env();

  rocksdb_cache_t*   cache = rocksdb_cache_create_lru(256);
  rocksdb_options_t* opts = rocksdb_options_create();
  rocksdb_options_set_env(opts, env);
  rocksdb_options_set_create_if_missing(opts, 1);
  rocksdb_options_set_create_missing_column_families(opts, 1);
  // rocksdb_options_set_max_total_wal_size(opts, dbMemLimit);
  rocksdb_options_set_recycle_log_file_num(opts, 6);
  rocksdb_options_set_max_write_buffer_number(opts, 3);
  rocksdb_options_set_info_log_level(opts, 1);
  rocksdb_options_set_db_write_buffer_size(opts, 64 << 20);
  rocksdb_options_set_write_buffer_size(opts, 32 << 20);
  rocksdb_options_set_atomic_flush(opts, 1);

  pTaskDb->dbOpt = opts;
  pTaskDb->env = env;
  pTaskDb->cache = cache;
  pTaskDb->filterFactory = rocksdb_compactionfilterfactory_create(
      NULL, destroyCompactFilteFactory, compactFilteFactoryCreateFilter, compactFilteFactoryName);
  rocksdb_options_set_compaction_filter_factory(pTaskDb->dbOpt, pTaskDb->filterFactory);
  pTaskDb->readOpt = rocksdb_readoptions_create();
  pTaskDb->writeOpt = rocksdb_writeoptions_create();

  size_t nCf = sizeof(ginitDict) / sizeof(ginitDict[0]);
  pTaskDb->pCf = taosMemoryCalloc(nCf, sizeof(rocksdb_column_family_handle_t*));
  pTaskDb->pCfParams = taosMemoryCalloc(nCf, sizeof(RocksdbCfParam));
  pTaskDb->pCfOpts = taosMemoryCalloc(nCf, sizeof(rocksdb_options_t*));
  pTaskDb->pCompares = taosMemoryCalloc(nCf, sizeof(rocksdb_comparator_t*));

  for (int i = 0; i < nCf; i++) {
    rocksdb_options_t*                   opt = rocksdb_options_create_copy(pTaskDb->dbOpt);
    rocksdb_block_based_table_options_t* tableOpt = rocksdb_block_based_options_create();
    rocksdb_block_based_options_set_block_cache(tableOpt, pTaskDb->cache);
    rocksdb_block_based_options_set_partition_filters(tableOpt, 1);

    rocksdb_filterpolicy_t* filter = rocksdb_filterpolicy_create_bloom(15);
    rocksdb_block_based_options_set_filter_policy(tableOpt, filter);

    rocksdb_options_set_block_based_table_factory((rocksdb_options_t*)opt, tableOpt);

    SCfInit* cfPara = &ginitDict[i];

    rocksdb_comparator_t* compare =
        rocksdb_comparator_create(NULL, cfPara->detroyFunc, cfPara->cmpFunc, cfPara->cmpName);
    rocksdb_options_set_comparator((rocksdb_options_t*)opt, compare);

    pTaskDb->pCompares[i] = compare;
    pTaskDb->pCfOpts[i] = opt;
    pTaskDb->pCfParams[i].tableOpt = tableOpt;
  }
  return;
}
void taskDbInitChkpOpt(STaskDbWrapper* pTaskDb) {
  pTaskDb->chkpId = -1;
  pTaskDb->chkpCap = 4;
  pTaskDb->chkpSaved = taosArrayInit(4, sizeof(int64_t));
  pTaskDb->chkpInUse = taosArrayInit(4, sizeof(int64_t));

  taosThreadRwlockInit(&pTaskDb->chkpDirLock, NULL);
}

void taskDbDestroyChkpOpt(STaskDbWrapper* pTaskDb) {
  taosArrayDestroy(pTaskDb->chkpSaved);
  taosArrayDestroy(pTaskDb->chkpInUse);
  taosThreadRwlockDestroy(&pTaskDb->chkpDirLock);
}

int32_t taskDbBuildFullPath(char* path, char* key, char** dbFullPath, char** stateFullPath) {
  int32_t code = 0;

  char* statePath = taosMemoryCalloc(1, strlen(path) + 128);
  sprintf(statePath, "%s%s%s", path, TD_DIRSEP, key);
  if (!taosDirExist(statePath)) {
    code = taosMulMkDir(statePath);
    if (code != 0) {
      stError("failed to create dir: %s, reason:%s", statePath, tstrerror(code));
      taosMemoryFree(statePath);
      return code;
    }
  }

  char* dbPath = taosMemoryCalloc(1, strlen(statePath) + 128);
  sprintf(dbPath, "%s%s%s", statePath, TD_DIRSEP, "state");
  if (!taosDirExist(dbPath)) {
    code = taosMulMkDir(dbPath);
    if (code != 0) {
      stError("failed to create dir: %s, reason:%s", dbPath, tstrerror(code));
      taosMemoryFree(statePath);
      taosMemoryFree(dbPath);
      return code;
    }
  }

  *dbFullPath = dbPath;
  *stateFullPath = statePath;
  return 0;
}
void taskDbUpdateChkpId(void* pTaskDb, int64_t chkpId) {
  STaskDbWrapper* p = pTaskDb;
  taosThreadMutexLock(&p->mutex);
  p->chkpId = chkpId;
  taosThreadMutexUnlock(&p->mutex);
}
STaskDbWrapper* taskDbOpen(char* path, char* key, int64_t chkpId) {
  char*  statePath = NULL;
  char*  err = NULL;
  char*  dbPath = NULL;
  char** cfNames = NULL;
  size_t nCf = 0;

  if (rebuildDirFromChkp2(path, key, chkpId, &statePath, &dbPath) != 0) {
    return NULL;
  }

  STaskDbWrapper* pTaskDb = taosMemoryCalloc(1, sizeof(STaskDbWrapper));
  pTaskDb->idstr = taosStrdup(key);
  pTaskDb->path = statePath;

  taosThreadMutexInit(&pTaskDb->mutex, NULL);
  taskDbInitChkpOpt(pTaskDb);
  taskDbInitDBOpt(pTaskDb);
  statePath = NULL;

  cfNames = rocksdb_list_column_families(pTaskDb->dbOpt, dbPath, &nCf, &err);
  if (nCf == 0) {
    stInfo("newly create db, need to restart");
    // pre create db
    pTaskDb->db = rocksdb_open(pTaskDb->pCfOpts[0], dbPath, &err);
    rocksdb_close(pTaskDb->db);

    if (cfNames != NULL) {
      rocksdb_list_column_families_destroy(cfNames, nCf);
    }
    taosMemoryFree(err);

    cfNames = rocksdb_list_column_families(pTaskDb->dbOpt, dbPath, &nCf, &err);
    ASSERT(err != NULL);
  }

  if (taskDbOpenCfs(pTaskDb, dbPath, cfNames, nCf) != 0) {
    goto _EXIT;
  }

  if (cfNames != NULL) {
    rocksdb_list_column_families_destroy(cfNames, nCf);
  }

  qDebug("succ to init stream backend at %s, backend:%p", dbPath, pTaskDb);
  taosMemoryFree(dbPath);

  return pTaskDb;

_EXIT:
  taskDbDestroy(pTaskDb);

  if (err) taosMemoryFree(err);
  if (cfNames) rocksdb_list_column_families_destroy(cfNames, nCf);
  if (dbPath) taosMemoryFree(dbPath);
  if (statePath) taosMemoryFree(statePath);
  return NULL;
}

void taskDbDestroy(void* pBackend) {
  STaskDbWrapper* wrapper = pBackend;
  qDebug("succ to destroy stream backend:%p", wrapper);
  
  int8_t nCf = sizeof(ginitDict) / sizeof(ginitDict[0]);

  if (wrapper == NULL) return;

  if (wrapper->db && wrapper->pCf) {
    rocksdb_flushoptions_t* flushOpt = rocksdb_flushoptions_create();
    rocksdb_flushoptions_set_wait(flushOpt, 1);

    char*  err = NULL;
    for (int i = 0; i < nCf; i++) {
      if (wrapper->pCf[i] != NULL) rocksdb_flush_cf(wrapper->db, flushOpt, wrapper->pCf[i], &err);
      if (err != NULL) {
        stError("failed to flush cf:%s, reason:%s", ginitDict[i].key, err);
        taosMemoryFreeClear(err);
      }
    }
    rocksdb_flushoptions_destroy(flushOpt);

    for (int i = 0; i < nCf; i++) {
      if (wrapper->pCf[i] != NULL) {
        rocksdb_column_family_handle_destroy(wrapper->pCf[i]);
      }
    }
  }
  rocksdb_options_destroy(wrapper->dbOpt);
  rocksdb_readoptions_destroy(wrapper->readOpt);
  rocksdb_writeoptions_destroy(wrapper->writeOpt);
  rocksdb_env_destroy(wrapper->env);
  rocksdb_cache_destroy(wrapper->cache);


  taosMemoryFree(wrapper->pCf);

  for (int i = 0; i < nCf; i++) {
    rocksdb_options_t *opt = wrapper->pCfOpts[i]; 
    rocksdb_comparator_t *compare = wrapper->pCompares[i];
    rocksdb_block_based_table_options_t *tblOpt = wrapper->pCfParams[i].tableOpt;

    rocksdb_options_destroy(opt);
    rocksdb_comparator_destroy(compare);
    rocksdb_block_based_options_destroy(tblOpt);
  
  }
  taosMemoryFree(wrapper->pCompares);
  taosMemoryFree(wrapper->pCfOpts);
  taosMemoryFree(wrapper->pCfParams);

  taosThreadMutexDestroy(&wrapper->mutex);

  if (wrapper->db) rocksdb_close(wrapper->db);

  taskDbDestroyChkpOpt(pBackend);

  taosMemoryFree(wrapper->idstr);
  taosMemoryFree(wrapper->path);
  taosMemoryFree(wrapper);

  return;
}

int32_t taskDbOpenCfByKey(STaskDbWrapper* pBackend, const char* key) {
  int32_t code = 0;
  char*   err = NULL;
  int8_t  idx = getCfIdx(key);
  if (idx == -1) return -1;

  rocksdb_column_family_handle_t* cf =
      rocksdb_create_column_family(pBackend->db, pBackend->pCfOpts[idx], ginitDict[idx].key, &err);
  if (err != NULL) {
    stError("failed to open cf, key:%s, reason: %s", key, err);
    taosMemoryFree(err);
    code = -1;
    return code;
  }

  pBackend->pCf[idx] = cf;
  return code;
}
int32_t copyDataAt(RocksdbCfInst* pSrc, STaskDbWrapper* pDst, int8_t i) {
  int32_t WRITE_BATCH = 1024;
  char*   err = NULL;
  int     code = 0;

  rocksdb_readoptions_t* pRdOpt = rocksdb_readoptions_create();

  rocksdb_writebatch_t* wb = rocksdb_writebatch_create();
  rocksdb_iterator_t*   pIter = rocksdb_create_iterator_cf(pSrc->db, pRdOpt, pSrc->pHandle[i]);
  rocksdb_iter_seek_to_first(pIter);
  while (rocksdb_iter_valid(pIter)) {
    if (rocksdb_writebatch_count(wb) >= WRITE_BATCH) {
      rocksdb_write(pDst->db, pDst->writeOpt, wb, &err);
      if (err != NULL) {
        code = -1;
        goto _EXIT;
      }
      rocksdb_writebatch_clear(wb);
    }

    size_t klen = 0, vlen = 0;
    char*  key = (char*)rocksdb_iter_key(pIter, &klen);
    char*  val = (char*)rocksdb_iter_value(pIter, &vlen);

    rocksdb_writebatch_put_cf(wb, pDst->pCf[i], key, klen, val, vlen);
    rocksdb_iter_next(pIter);
  }

  if (rocksdb_writebatch_count(wb) > 0) {
    rocksdb_write(pDst->db, pDst->writeOpt, wb, &err);
    if (err != NULL) {
      code = -1;
      goto _EXIT;
    }
  }

_EXIT:
  rocksdb_iter_destroy(pIter);
  rocksdb_readoptions_destroy(pRdOpt);
  taosMemoryFree(err);

  return code;
}

int32_t streamStateCvtDataFormat(char* path, char* key, void* pCfInst) {
  int nCf = sizeof(ginitDict) / sizeof(ginitDict[0]);

  int32_t code = 0;

  STaskDbWrapper* pTaskDb = taskDbOpen(path, key, 0);
  RocksdbCfInst*  pSrcBackend = pCfInst;

  for (int i = 0; i < nCf; i++) {
    rocksdb_column_family_handle_t* pSrcCf = pSrcBackend->pHandle[i];
    if (pSrcCf == NULL) continue;

    code = taskDbOpenCfByKey(pTaskDb, ginitDict[i].key);
    if (code != 0) goto _EXIT;

    code = copyDataAt(pSrcBackend, pTaskDb, i);
    if (code != 0) goto _EXIT;
  }

_EXIT:
  taskDbDestroy(pTaskDb);

  return code;
}
int32_t streamStateOpenBackendCf(void* backend, char* name, char** cfs, int32_t nCf) {
  SBackendWrapper* handle = backend;
  char*            err = NULL;
  int64_t          streamId;
  int32_t          taskId, dummy = 0;
  char             suffix[64] = {0};

  rocksdb_options_t**              cfOpts = taosMemoryCalloc(nCf, sizeof(rocksdb_options_t*));
  RocksdbCfParam*                  params = taosMemoryCalloc(nCf, sizeof(RocksdbCfParam));
  rocksdb_comparator_t**           pCompare = taosMemoryCalloc(nCf, sizeof(rocksdb_comparator_t*));
  rocksdb_column_family_handle_t** cfHandle = taosMemoryCalloc(nCf, sizeof(rocksdb_column_family_handle_t*));

  for (int i = 0; i < nCf; i++) {
    char* cf = cfs[i];
    char  funcname[64] = {0};
    cfOpts[i] = rocksdb_options_create_copy(handle->dbOpt);
    if (i == 0) continue;
    if (3 == sscanf(cf, "0x%" PRIx64 "-%d_%s", &streamId, &taskId, funcname)) {
      rocksdb_block_based_table_options_t* tableOpt = rocksdb_block_based_options_create();
      rocksdb_block_based_options_set_block_cache(tableOpt, handle->cache);
      rocksdb_block_based_options_set_partition_filters(tableOpt, 1);

      rocksdb_filterpolicy_t* filter = rocksdb_filterpolicy_create_bloom(15);
      rocksdb_block_based_options_set_filter_policy(tableOpt, filter);

      rocksdb_options_set_block_based_table_factory((rocksdb_options_t*)cfOpts[i], tableOpt);
      params[i].tableOpt = tableOpt;

      int idx = streamStateGetCfIdx(NULL, funcname);
      if (idx < 0 || idx >= sizeof(ginitDict) / sizeof(ginitDict[0])) {
        stError("failed to open cf");
        return -1;
      }
      SCfInit* cfPara = &ginitDict[idx];

      rocksdb_comparator_t* compare =
          rocksdb_comparator_create(NULL, cfPara->detroyFunc, cfPara->cmpFunc, cfPara->cmpName);
      rocksdb_options_set_comparator((rocksdb_options_t*)cfOpts[i], compare);
      pCompare[i] = compare;
    }
  }
  rocksdb_t* db = rocksdb_open_column_families(handle->dbOpt, name, nCf, (const char* const*)cfs,
                                               (const rocksdb_options_t* const*)cfOpts, cfHandle, &err);
  if (err != NULL) {
    stError("failed to open rocksdb cf, reason:%s", err);
    taosMemoryFree(err);
    taosMemoryFree(cfHandle);
    taosMemoryFree(pCompare);
    taosMemoryFree(params);
    taosMemoryFree(cfOpts);
    // fix other leak
    return -1;
  } else {
    stDebug("succ to open rocksdb cf");
  }
  // close default cf
  if (((rocksdb_column_family_handle_t**)cfHandle)[0] != 0) {
    rocksdb_column_family_handle_destroy(cfHandle[0]);
    cfHandle[0] = NULL;
  }
  rocksdb_options_destroy(cfOpts[0]);

  handle->db = db;

  static int32_t cfLen = sizeof(ginitDict) / sizeof(ginitDict[0]);
  for (int i = 0; i < nCf; i++) {
    char* cf = cfs[i];
    if (i == 0) continue;  // skip default column family, not set opt

    char funcname[64] = {0};
    if (3 == sscanf(cf, "0x%" PRIx64 "-%d_%s", &streamId, &taskId, funcname)) {
      char idstr[128] = {0};
      sprintf(idstr, "0x%" PRIx64 "-%d", streamId, taskId);

      int idx = streamStateGetCfIdx(NULL, funcname);

      RocksdbCfInst*  inst = NULL;
      RocksdbCfInst** pInst = taosHashGet(handle->cfInst, idstr, strlen(idstr) + 1);
      if (pInst == NULL || *pInst == NULL) {
        inst = taosMemoryCalloc(1, sizeof(RocksdbCfInst));
        inst->pHandle = taosMemoryCalloc(cfLen, sizeof(rocksdb_column_family_handle_t*));
        inst->cfOpt = taosMemoryCalloc(cfLen, sizeof(rocksdb_options_t*));
        inst->wOpt = rocksdb_writeoptions_create();
        inst->rOpt = rocksdb_readoptions_create();
        inst->param = taosMemoryCalloc(cfLen, sizeof(RocksdbCfParam));
        inst->pBackend = handle;
        inst->db = db;
        inst->pCompares = taosMemoryCalloc(cfLen, sizeof(rocksdb_comparator_t*));

        inst->dbOpt = handle->dbOpt;
        rocksdb_writeoptions_disable_WAL(inst->wOpt, 1);
        taosHashPut(handle->cfInst, idstr, strlen(idstr) + 1, &inst, sizeof(void*));
      } else {
        inst = *pInst;
      }
      inst->cfOpt[idx] = cfOpts[i];
      inst->pCompares[idx] = pCompare[i];
      memcpy(&(inst->param[idx]), &(params[i]), sizeof(RocksdbCfParam));
      inst->pHandle[idx] = cfHandle[i];
    }
  }
  void* pIter = taosHashIterate(handle->cfInst, NULL);
  while (pIter) {
    RocksdbCfInst* inst = *(RocksdbCfInst**)pIter;

    for (int i = 0; i < cfLen; i++) {
      if (inst->cfOpt[i] == NULL) {
        rocksdb_options_t*                   opt = rocksdb_options_create_copy(handle->dbOpt);
        rocksdb_block_based_table_options_t* tableOpt = rocksdb_block_based_options_create();
        rocksdb_block_based_options_set_block_cache(tableOpt, handle->cache);
        rocksdb_block_based_options_set_partition_filters(tableOpt, 1);

        rocksdb_filterpolicy_t* filter = rocksdb_filterpolicy_create_bloom(15);
        rocksdb_block_based_options_set_filter_policy(tableOpt, filter);

        rocksdb_options_set_block_based_table_factory((rocksdb_options_t*)opt, tableOpt);

        SCfInit* cfPara = &ginitDict[i];

        rocksdb_comparator_t* compare =
            rocksdb_comparator_create(NULL, cfPara->detroyFunc, cfPara->cmpFunc, cfPara->cmpName);
        rocksdb_options_set_comparator((rocksdb_options_t*)opt, compare);

        inst->pCompares[i] = compare;
        inst->cfOpt[i] = opt;
        inst->param[i].tableOpt = tableOpt;
      }
    }
    SCfComparator compare = {.comp = inst->pCompares, .numOfComp = cfLen};
    inst->pCompareNode = streamBackendAddCompare(handle, &compare);
    pIter = taosHashIterate(handle->cfInst, pIter);
  }

  taosMemoryFree(cfHandle);
  taosMemoryFree(pCompare);
  taosMemoryFree(params);
  taosMemoryFree(cfOpts);
  return 0;
}
int streamStateOpenBackend(void* backend, SStreamState* pState) {
  taosAcquireRef(streamBackendId, pState->streamBackendRid);
  SBackendWrapper*   handle = backend;
  SBackendCfWrapper* pBackendCfWrapper = taosMemoryCalloc(1, sizeof(SBackendCfWrapper));

  taosThreadMutexLock(&handle->cfMutex);
  RocksdbCfInst** ppInst = taosHashGet(handle->cfInst, pState->pTdbState->idstr, strlen(pState->pTdbState->idstr) + 1);
  if (ppInst != NULL && *ppInst != NULL) {
    RocksdbCfInst* inst = *ppInst;
    pBackendCfWrapper->rocksdb = inst->db;
    pBackendCfWrapper->pHandle = (void**)inst->pHandle;
    pBackendCfWrapper->writeOpts = inst->wOpt;
    pBackendCfWrapper->readOpts = inst->rOpt;
    pBackendCfWrapper->cfOpts = (void**)(inst->cfOpt);
    pBackendCfWrapper->dbOpt = handle->dbOpt;
    pBackendCfWrapper->param = inst->param;
    pBackendCfWrapper->pBackend = handle;
    pBackendCfWrapper->pComparNode = inst->pCompareNode;
    taosThreadMutexUnlock(&handle->cfMutex);
    pBackendCfWrapper->backendId = pState->streamBackendRid;
    memcpy(pBackendCfWrapper->idstr, pState->pTdbState->idstr, sizeof(pState->pTdbState->idstr));

    int64_t id = taosAddRef(streamBackendCfWrapperId, pBackendCfWrapper);
    pState->pTdbState->backendCfWrapperId = id;
    pState->pTdbState->pBackendCfWrapper = pBackendCfWrapper;
    stInfo("succ to open state %p on backendWrapper, %p, %s", pState, pBackendCfWrapper, pBackendCfWrapper->idstr);

    inst->pHandle = NULL;
    inst->cfOpt = NULL;
    inst->param = NULL;

    inst->wOpt = NULL;
    inst->rOpt = NULL;
    return 0;
  }
  taosThreadMutexUnlock(&handle->cfMutex);

  char* err = NULL;
  int   cfLen = sizeof(ginitDict) / sizeof(ginitDict[0]);

  RocksdbCfParam*           param = taosMemoryCalloc(cfLen, sizeof(RocksdbCfParam));
  const rocksdb_options_t** cfOpt = taosMemoryCalloc(cfLen, sizeof(rocksdb_options_t*));
  for (int i = 0; i < cfLen; i++) {
    cfOpt[i] = rocksdb_options_create_copy(handle->dbOpt);
    // refactor later
    rocksdb_block_based_table_options_t* tableOpt = rocksdb_block_based_options_create();
    rocksdb_block_based_options_set_block_cache(tableOpt, handle->cache);
    rocksdb_block_based_options_set_partition_filters(tableOpt, 1);

    rocksdb_filterpolicy_t* filter = rocksdb_filterpolicy_create_bloom(15);
    rocksdb_block_based_options_set_filter_policy(tableOpt, filter);

    rocksdb_options_set_block_based_table_factory((rocksdb_options_t*)cfOpt[i], tableOpt);

    param[i].tableOpt = tableOpt;
  };

  rocksdb_comparator_t** pCompare = taosMemoryCalloc(cfLen, sizeof(rocksdb_comparator_t*));
  for (int i = 0; i < cfLen; i++) {
    SCfInit* cf = &ginitDict[i];

    rocksdb_comparator_t* compare = rocksdb_comparator_create(NULL, cf->detroyFunc, cf->cmpFunc, cf->cmpName);
    rocksdb_options_set_comparator((rocksdb_options_t*)cfOpt[i], compare);
    pCompare[i] = compare;
  }
  rocksdb_column_family_handle_t** cfHandle = taosMemoryCalloc(cfLen, sizeof(rocksdb_column_family_handle_t*));
  pBackendCfWrapper->rocksdb = handle->db;
  pBackendCfWrapper->pHandle = (void**)cfHandle;
  pBackendCfWrapper->writeOpts = rocksdb_writeoptions_create();
  pBackendCfWrapper->readOpts = rocksdb_readoptions_create();
  pBackendCfWrapper->cfOpts = (void**)cfOpt;
  pBackendCfWrapper->dbOpt = handle->dbOpt;
  pBackendCfWrapper->param = param;
  pBackendCfWrapper->pBackend = handle;
  pBackendCfWrapper->backendId = pState->streamBackendRid;
  taosThreadRwlockInit(&pBackendCfWrapper->rwLock, NULL);
  SCfComparator compare = {.comp = pCompare, .numOfComp = cfLen};
  pBackendCfWrapper->pComparNode = streamBackendAddCompare(handle, &compare);
  rocksdb_writeoptions_disable_WAL(pBackendCfWrapper->writeOpts, 1);
  memcpy(pBackendCfWrapper->idstr, pState->pTdbState->idstr, sizeof(pState->pTdbState->idstr));

  int64_t id = taosAddRef(streamBackendCfWrapperId, pBackendCfWrapper);
  pState->pTdbState->backendCfWrapperId = id;
  pState->pTdbState->pBackendCfWrapper = pBackendCfWrapper;
  stInfo("succ to open state %p on backendWrapper %p %s", pState, pBackendCfWrapper, pBackendCfWrapper->idstr);
  return 0;
}

void streamStateCloseBackend(SStreamState* pState, bool remove) {
  SBackendCfWrapper* wrapper = pState->pTdbState->pBackendCfWrapper;
  SBackendWrapper*   pHandle = wrapper->pBackend;

  stInfo("start to close state on backend: %p", pHandle);

  taosThreadMutexLock(&pHandle->cfMutex);
  RocksdbCfInst** ppInst = taosHashGet(pHandle->cfInst, wrapper->idstr, strlen(pState->pTdbState->idstr) + 1);
  if (ppInst != NULL && *ppInst != NULL) {
    RocksdbCfInst* inst = *ppInst;
    taosMemoryFree(inst);
    taosHashRemove(pHandle->cfInst, pState->pTdbState->idstr, strlen(pState->pTdbState->idstr) + 1);
  }
  taosThreadMutexUnlock(&pHandle->cfMutex);

  char* status[] = {"close", "drop"};
  stInfo("start to %s state %p on backendWrapper %p %s", status[remove == false ? 0 : 1], pState, wrapper,
         wrapper->idstr);
  wrapper->remove |= remove;  // update by other pState
  taosReleaseRef(streamBackendCfWrapperId, pState->pTdbState->backendCfWrapperId);
}
void streamStateDestroyCompar(void* arg) {
  SCfComparator* comp = (SCfComparator*)arg;
  for (int i = 0; i < comp->numOfComp; i++) {
    if (comp->comp[i]) rocksdb_comparator_destroy(comp->comp[i]);
  }
  taosMemoryFree(comp->comp);
}

int streamStateGetCfIdx(SStreamState* pState, const char* funcName) {
  int    idx = -1;
  size_t len = strlen(funcName);
  for (int i = 0; i < sizeof(ginitDict) / sizeof(ginitDict[0]); i++) {
    if (len == ginitDict[i].len && strncmp(funcName, ginitDict[i].key, strlen(funcName)) == 0) {
      idx = i;
      break;
    }
  }
  if (pState != NULL && idx != -1) {
    STaskDbWrapper*                 wrapper = pState->pTdbState->pOwner->pBackend;
    rocksdb_column_family_handle_t* cf = NULL;

    taosThreadMutexLock(&wrapper->mutex);

    cf = wrapper->pCf[idx];
    if (cf == NULL) {
      char* err = NULL;
      cf = rocksdb_create_column_family(wrapper->db, wrapper->pCfOpts[idx], ginitDict[idx].key, &err);
      if (err != NULL) {
        idx = -1;
        stError("failed to open cf, %p %s_%s, reason:%s", pState, wrapper->idstr, funcName, err);
        taosMemoryFree(err);
      } else {
        qDebug("succ to open cf, %p %s_%s", pState, wrapper->idstr, funcName);
        wrapper->pCf[idx] = cf;
      }
    }
    taosThreadMutexUnlock(&wrapper->mutex);
  }

  return idx;
}
bool streamStateIterSeekAndValid(rocksdb_iterator_t* iter, char* buf, size_t len) {
  rocksdb_iter_seek(iter, buf, len);
  if (!rocksdb_iter_valid(iter)) {
    rocksdb_iter_seek_for_prev(iter, buf, len);
    if (!rocksdb_iter_valid(iter)) {
      return false;
    }
  }
  return true;
}
rocksdb_iterator_t* streamStateIterCreate(SStreamState* pState, const char* cfKeyName, rocksdb_snapshot_t** snapshot,
                                          rocksdb_readoptions_t** readOpt) {
  int idx = streamStateGetCfIdx(pState, cfKeyName);

  *readOpt = rocksdb_readoptions_create();

  STaskDbWrapper* wrapper = pState->pTdbState->pOwner->pBackend;
  if (snapshot != NULL) {
    *snapshot = (rocksdb_snapshot_t*)rocksdb_create_snapshot(wrapper->db);
    rocksdb_readoptions_set_snapshot(*readOpt, *snapshot);
    rocksdb_readoptions_set_fill_cache(*readOpt, 0);
  }

  return rocksdb_create_iterator_cf(wrapper->db, *readOpt, ((rocksdb_column_family_handle_t**)wrapper->pCf)[idx]);
}

#define STREAM_STATE_PUT_ROCKSDB(pState, funcname, key, value, vLen)                                                   \
  do {                                                                                                                 \
    code = 0;                                                                                                          \
    char  buf[128] = {0};                                                                                              \
    char* err = NULL;                                                                                                  \
    int   i = streamStateGetCfIdx(pState, funcname);                                                                   \
    if (i < 0) {                                                                                                       \
      qWarn("streamState failed to get cf name: %s", funcname);                                                        \
      code = -1;                                                                                                       \
      break;                                                                                                           \
    }                                                                                                                  \
    STaskDbWrapper* wrapper = pState->pTdbState->pOwner->pBackend;                                                     \
    char            toString[128] = {0};                                                                               \
    if (qDebugFlag & DEBUG_TRACE) ginitDict[i].toStrFunc((void*)key, toString);                                        \
    int32_t                         klen = ginitDict[i].enFunc((void*)key, buf);                                       \
    rocksdb_column_family_handle_t* pHandle = ((rocksdb_column_family_handle_t**)wrapper->pCf)[ginitDict[i].idx];      \
    rocksdb_writeoptions_t*         opts = wrapper->writeOpt;                                                          \
    rocksdb_t*                      db = wrapper->db;                                                                  \
    char*                           ttlV = NULL;                                                                       \
    int32_t                         ttlVLen = ginitDict[i].enValueFunc((char*)value, vLen, 0, &ttlV);                  \
    rocksdb_put_cf(db, opts, pHandle, (const char*)buf, klen, (const char*)ttlV, (size_t)ttlVLen, &err);               \
    if (err != NULL) {                                                                                                 \
      stError("streamState str: %s failed to write to %s, err: %s", toString, funcname, err);                          \
      taosMemoryFree(err);                                                                                             \
      code = -1;                                                                                                       \
    } else {                                                                                                           \
      qTrace("streamState str:%s succ to write to %s, rowValLen:%d, ttlValLen:%d, %p", toString, funcname, vLen, ttlVLen, wrapper); \
    }                                                                                                                  \
    taosMemoryFree(ttlV);                                                                                              \
  } while (0);

#define STREAM_STATE_GET_ROCKSDB(pState, funcname, key, pVal, vLen)                                                  \
  do {                                                                                                               \
    code = 0;                                                                                                        \
    char  buf[128] = {0};                                                                                            \
    char* err = NULL;                                                                                                \
    int   i = streamStateGetCfIdx(pState, funcname);                                                                 \
    if (i < 0) {                                                                                                     \
      qWarn("streamState failed to get cf name: %s", funcname);                                                      \
      code = -1;                                                                                                     \
      break;                                                                                                         \
    }                                                                                                                \
    STaskDbWrapper* wrapper = pState->pTdbState->pOwner->pBackend;                                                   \
    char            toString[128] = {0};                                                                             \
    if (qDebugFlag & DEBUG_TRACE) ginitDict[i].toStrFunc((void*)key, toString);                                      \
    int32_t                         klen = ginitDict[i].enFunc((void*)key, buf);                                     \
    rocksdb_column_family_handle_t* pHandle = ((rocksdb_column_family_handle_t**)wrapper->pCf)[ginitDict[i].idx];    \
    rocksdb_t*                      db = wrapper->db;                                                                \
    rocksdb_readoptions_t*          opts = wrapper->readOpt;                                                         \
    size_t                          len = 0;                                                                         \
    char* val = rocksdb_get_cf(db, opts, pHandle, (const char*)buf, klen, (size_t*)&len, &err);                      \
    if (val == NULL || len == 0) {                                                                                   \
      if (err == NULL) {                                                                                             \
        qTrace("streamState str: %s failed to read from %s_%s, err: not exist", toString, wrapper->idstr, funcname); \
      } else {                                                                                                       \
        stError("streamState str: %s failed to read from %s_%s, err: %s", toString, wrapper->idstr, funcname, err);  \
        taosMemoryFreeClear(err);                                                                                    \
      }                                                                                                              \
      code = -1;                                                                                                     \
    } else {                                                                                                         \
      char*   p = NULL;                                                                                              \
      int32_t tlen = ginitDict[i].deValueFunc(val, len, NULL, (char**)pVal);                                         \
      if (tlen <= 0) {                                                                                               \
        stError("streamState str: %s failed to read from %s_%s, err: already ttl ", toString, wrapper->idstr,        \
                funcname);                                                                                           \
        code = -1;                                                                                                   \
      } else {                                                                                                       \
        qTrace("streamState str: %s succ to read from %s_%s, valLen:%d, %p", toString, wrapper->idstr, funcname, tlen, wrapper);  \
      }                                                                                                              \
      taosMemoryFree(val);                                                                                           \
      if (vLen != NULL) *vLen = tlen;                                                                                \
    }                                                                                                                \
  } while (0);

#define STREAM_STATE_DEL_ROCKSDB(pState, funcname, key)                                                           \
  do {                                                                                                            \
    code = 0;                                                                                                     \
    char  buf[128] = {0};                                                                                         \
    char* err = NULL;                                                                                             \
    int   i = streamStateGetCfIdx(pState, funcname);                                                              \
    if (i < 0) {                                                                                                  \
      qWarn("streamState failed to get cf name: %s_%s", pState->pTdbState->idstr, funcname);                      \
      code = -1;                                                                                                  \
      break;                                                                                                      \
    }                                                                                                             \
    STaskDbWrapper* wrapper = pState->pTdbState->pOwner->pBackend;                                                \
    char            toString[128] = {0};                                                                          \
    if (qDebugFlag & DEBUG_TRACE) ginitDict[i].toStrFunc((void*)key, toString);                                   \
    int32_t                         klen = ginitDict[i].enFunc((void*)key, buf);                                  \
    rocksdb_column_family_handle_t* pHandle = ((rocksdb_column_family_handle_t**)wrapper->pCf)[ginitDict[i].idx]; \
    rocksdb_t*                      db = wrapper->db;                                                             \
    rocksdb_writeoptions_t*         opts = wrapper->writeOpt;                                                     \
    rocksdb_delete_cf(db, opts, pHandle, (const char*)buf, klen, &err);                                           \
    if (err != NULL) {                                                                                            \
      stError("streamState str: %s failed to del from %s_%s, err: %s", toString, wrapper->idstr, funcname, err);  \
      taosMemoryFree(err);                                                                                        \
      code = -1;                                                                                                  \
    } else {                                                                                                      \
      qTrace("streamState str: %s succ to del from %s_%s", toString, wrapper->idstr, funcname);                   \
    }                                                                                                             \
  } while (0);

// state cf
int32_t streamStatePut_rocksdb(SStreamState* pState, const SWinKey* key, const void* value, int32_t vLen) {
  int code = 0;

  SStateKey sKey = {.key = *key, .opNum = pState->number};
  STREAM_STATE_PUT_ROCKSDB(pState, "state", &sKey, (void*)value, vLen);
  return code;
}
int32_t streamStateGet_rocksdb(SStreamState* pState, const SWinKey* key, void** pVal, int32_t* pVLen) {
  int       code = 0;
  SStateKey sKey = {.key = *key, .opNum = pState->number};
  STREAM_STATE_GET_ROCKSDB(pState, "state", &sKey, pVal, pVLen);
  return code;
}
int32_t streamStateDel_rocksdb(SStreamState* pState, const SWinKey* key) {
  int       code = 0;
  SStateKey sKey = {.key = *key, .opNum = pState->number};
  STREAM_STATE_DEL_ROCKSDB(pState, "state", &sKey);
  return code;
}
int32_t streamStateClear_rocksdb(SStreamState* pState) {
  stDebug("streamStateClear_rocksdb");

  STaskDbWrapper* wrapper = pState->pTdbState->pOwner->pBackend;

  char      sKeyStr[128] = {0};
  char      eKeyStr[128] = {0};
  SStateKey sKey = {.key = {.ts = 0, .groupId = 0}, .opNum = pState->number};
  SStateKey eKey = {.key = {.ts = INT64_MAX, .groupId = UINT64_MAX}, .opNum = pState->number};

  int sLen = stateKeyEncode(&sKey, sKeyStr);
  int eLen = stateKeyEncode(&eKey, eKeyStr);

  if (wrapper->pCf[1] != NULL) {
    char* err = NULL;
    rocksdb_delete_range_cf(wrapper->db, wrapper->writeOpt, wrapper->pCf[1], sKeyStr, sLen, eKeyStr, eLen, &err);
    if (err != NULL) {
      char toStringStart[128] = {0};
      char toStringEnd[128] = {0};
      stateKeyToString(&sKey, toStringStart);
      stateKeyToString(&eKey, toStringEnd);

      stWarn("failed to delete range cf(state) start: %s, end:%s, reason:%s", toStringStart, toStringEnd, err);
      taosMemoryFree(err);
    } else {
      rocksdb_compact_range_cf(wrapper->db, wrapper->pCf[1], sKeyStr, sLen, eKeyStr, eLen);
    }
  }

  return 0;
}
int32_t streamStateCurNext_rocksdb(SStreamState* pState, SStreamStateCur* pCur) {
  if (!pCur) {
    return -1;
  }
  rocksdb_iter_next(pCur->iter);
  return 0;
}
int32_t streamStateGetFirst_rocksdb(SStreamState* pState, SWinKey* key) {
  stDebug("streamStateGetFirst_rocksdb");
  SWinKey tmp = {.ts = 0, .groupId = 0};
  streamStatePut_rocksdb(pState, &tmp, NULL, 0);

  SStreamStateCur* pCur = streamStateSeekKeyNext_rocksdb(pState, &tmp);
  int32_t          code = streamStateGetKVByCur_rocksdb(pCur, key, NULL, 0);
  streamStateFreeCur(pCur);
  streamStateDel_rocksdb(pState, &tmp);
  return code;
}

int32_t streamStateGetGroupKVByCur_rocksdb(SStreamStateCur* pCur, SWinKey* pKey, const void** pVal, int32_t* pVLen) {
  stDebug("streamStateGetGroupKVByCur_rocksdb");
  if (!pCur) {
    return -1;
  }
  uint64_t groupId = pKey->groupId;

  int32_t code = streamStateFillGetKVByCur_rocksdb(pCur, pKey, pVal, pVLen);
  if (code == 0) {
    if (pKey->groupId == groupId) {
      return 0;
    }
    taosMemoryFree((void*)*pVal);
    *pVal = NULL;
  }
  return -1;
}
int32_t streamStateAddIfNotExist_rocksdb(SStreamState* pState, const SWinKey* key, void** pVal, int32_t* pVLen) {
  stDebug("streamStateAddIfNotExist_rocksdb");
  int32_t size = *pVLen;
  if (streamStateGet_rocksdb(pState, key, pVal, pVLen) == 0) {
    return 0;
  }
  *pVal = taosMemoryMalloc(size);
  memset(*pVal, 0, size);
  return 0;
}
int32_t streamStateCurPrev_rocksdb(SStreamStateCur* pCur) {
  if (!pCur) return -1;

  rocksdb_iter_prev(pCur->iter);
  return 0;
}
int32_t streamStateGetKVByCur_rocksdb(SStreamStateCur* pCur, SWinKey* pKey, const void** pVal, int32_t* pVLen) {
  if (!pCur) return -1;
  SStateKey  tkey;
  SStateKey* pKtmp = &tkey;

  if (rocksdb_iter_valid(pCur->iter) && !iterValueIsStale(pCur->iter)) {
    size_t tlen;
    char*  keyStr = (char*)rocksdb_iter_key(pCur->iter, &tlen);
    stateKeyDecode((void*)pKtmp, keyStr);
    if (pKtmp->opNum != pCur->number) {
      return -1;
    }

    if (pVLen != NULL) {
      size_t      vlen = 0;
      const char* valStr = rocksdb_iter_value(pCur->iter, &vlen);
      *pVLen = decodeValueFunc((void*)valStr, vlen, NULL, (char**)pVal);
    }

    *pKey = pKtmp->key;
    return 0;
  }
  return -1;
}
SStreamStateCur* streamStateGetAndCheckCur_rocksdb(SStreamState* pState, SWinKey* key) {
  SStreamStateCur* pCur = streamStateFillGetCur_rocksdb(pState, key);
  if (pCur) {
    int32_t code = streamStateGetGroupKVByCur_rocksdb(pCur, key, NULL, 0);
    if (code == 0) return pCur;
    streamStateFreeCur(pCur);
  }
  return NULL;
}

SStreamStateCur* streamStateSeekKeyNext_rocksdb(SStreamState* pState, const SWinKey* key) {
  SStreamStateCur* pCur = createStreamStateCursor();
  if (pCur == NULL) {
    return NULL;
  }
  STaskDbWrapper* wrapper = pState->pTdbState->pOwner->pBackend;
  pCur->number = pState->number;
  pCur->db = wrapper->db;
  pCur->iter = streamStateIterCreate(pState, "state", (rocksdb_snapshot_t**)&pCur->snapshot,
                                     (rocksdb_readoptions_t**)&pCur->readOpt);

  SStateKey sKey = {.key = *key, .opNum = pState->number};
  char      buf[128] = {0};
  int       len = stateKeyEncode((void*)&sKey, buf);
  if (!streamStateIterSeekAndValid(pCur->iter, buf, len)) {
    streamStateFreeCur(pCur);
    return NULL;
  }
  // skip ttl expired data
  while (rocksdb_iter_valid(pCur->iter) && iterValueIsStale(pCur->iter)) {
    rocksdb_iter_next(pCur->iter);
  }

  if (rocksdb_iter_valid(pCur->iter)) {
    SStateKey curKey;
    size_t    kLen;
    char*     keyStr = (char*)rocksdb_iter_key(pCur->iter, &kLen);
    stateKeyDecode((void*)&curKey, keyStr);
    if (stateKeyCmpr(&sKey, sizeof(sKey), &curKey, sizeof(curKey)) > 0) {
      return pCur;
    }
    rocksdb_iter_next(pCur->iter);
    return pCur;
  }
  streamStateFreeCur(pCur);
  return NULL;
}

SStreamStateCur* streamStateSeekToLast_rocksdb(SStreamState* pState) {
  int32_t code = 0;

  const SStateKey maxStateKey = {.key = {.groupId = UINT64_MAX, .ts = INT64_MAX}, .opNum = INT64_MAX};
  STREAM_STATE_PUT_ROCKSDB(pState, "state", &maxStateKey, "", 0);
  if (code != 0) {
    return NULL;
  }

  {
    char tbuf[256] = {0};
    stateKeyToString((void*)&maxStateKey, tbuf);
    stDebug("seek to last:%s", tbuf);
  }

  SStreamStateCur* pCur = createStreamStateCursor();
  if (pCur == NULL) return NULL;

  pCur->number = pState->number;
  pCur->db = ((STaskDbWrapper*)pState->pTdbState->pOwner->pBackend)->db;
  pCur->iter = streamStateIterCreate(pState, "state", (rocksdb_snapshot_t**)&pCur->snapshot,
                                     (rocksdb_readoptions_t**)&pCur->readOpt);

  char    buf[128] = {0};
  int32_t klen = stateKeyEncode((void*)&maxStateKey, buf);
  rocksdb_iter_seek(pCur->iter, buf, (size_t)klen);
  rocksdb_iter_prev(pCur->iter);
  while (rocksdb_iter_valid(pCur->iter) && iterValueIsStale(pCur->iter)) {
    rocksdb_iter_prev(pCur->iter);
  }

  if (!rocksdb_iter_valid(pCur->iter)) {
    streamStateFreeCur(pCur);
    pCur = NULL;
  }

  STREAM_STATE_DEL_ROCKSDB(pState, "state", &maxStateKey);
  return pCur;
}

SStreamStateCur* streamStateGetCur_rocksdb(SStreamState* pState, const SWinKey* key) {
<<<<<<< HEAD
  qDebug("streamStateGetCur_rocksdb");
  STaskDbWrapper* wrapper = pState->pTdbState->pOwner->pBackend;
=======
  SBackendCfWrapper* wrapper = pState->pTdbState->pBackendCfWrapper;
>>>>>>> 647c56e3

  SStreamStateCur* pCur = createStreamStateCursor();
  if (pCur == NULL) return NULL;

  pCur->db = wrapper->db;
  pCur->iter = streamStateIterCreate(pState, "state", (rocksdb_snapshot_t**)&pCur->snapshot,
                                     (rocksdb_readoptions_t**)&pCur->readOpt);
  pCur->number = pState->number;

  SStateKey sKey = {.key = *key, .opNum = pState->number};
  char      buf[128] = {0};
  int       len = stateKeyEncode((void*)&sKey, buf);

  rocksdb_iter_seek(pCur->iter, buf, len);

  if (rocksdb_iter_valid(pCur->iter) && !iterValueIsStale(pCur->iter)) {
    SStateKey curKey;
    size_t    kLen = 0;
    char*     keyStr = (char*)rocksdb_iter_key(pCur->iter, &kLen);
    stateKeyDecode((void*)&curKey, keyStr);

    if (stateKeyCmpr(&sKey, sizeof(sKey), &curKey, sizeof(curKey)) == 0) {
      pCur->number = pState->number;
      return pCur;
    }
  }
  streamStateFreeCur(pCur);
  return NULL;
}

// func cf
int32_t streamStateFuncPut_rocksdb(SStreamState* pState, const STupleKey* key, const void* value, int32_t vLen) {
  int code = 0;
  STREAM_STATE_PUT_ROCKSDB(pState, "func", key, (void*)value, vLen);
  return code;
}
int32_t streamStateFuncGet_rocksdb(SStreamState* pState, const STupleKey* key, void** pVal, int32_t* pVLen) {
  int code = 0;
  STREAM_STATE_GET_ROCKSDB(pState, "func", key, pVal, pVLen);
  return 0;
}
int32_t streamStateFuncDel_rocksdb(SStreamState* pState, const STupleKey* key) {
  int code = 0;
  STREAM_STATE_DEL_ROCKSDB(pState, "func", key);
  return 0;
}

// session cf
int32_t streamStateSessionPut_rocksdb(SStreamState* pState, const SSessionKey* key, const void* value, int32_t vLen) {
  int              code = 0;
  SStateSessionKey sKey = {.key = *key, .opNum = pState->number};
  if (value == NULL || vLen == 0) {
    stError("streamStateSessionPut_rocksdb val: %p, len: %d", value, vLen);
  }
  STREAM_STATE_PUT_ROCKSDB(pState, "sess", &sKey, value, vLen);
  return code;
}
int32_t streamStateSessionGet_rocksdb(SStreamState* pState, SSessionKey* key, void** pVal, int32_t* pVLen) {
  stDebug("streamStateSessionGet_rocksdb");
  int              code = 0;
  SStreamStateCur* pCur = streamStateSessionSeekKeyCurrentNext_rocksdb(pState, key);
  SSessionKey      resKey = *key;
  void*            tmp = NULL;
  int32_t          vLen = 0;

  code = streamStateSessionGetKVByCur_rocksdb(pCur, &resKey, &tmp, &vLen);
  if (code == 0 && key->win.skey == resKey.win.skey) {
    *key = resKey;

    if (pVal) {
      *pVal = tmp;
      tmp = NULL;
    };
    if (pVLen) *pVLen = vLen;
  } else {
    code = -1;
  }

  taosMemoryFree(tmp);
  streamStateFreeCur(pCur);
  return code;
}

int32_t streamStateSessionDel_rocksdb(SStreamState* pState, const SSessionKey* key) {
  int              code = 0;
  SStateSessionKey sKey = {.key = *key, .opNum = pState->number};
  STREAM_STATE_DEL_ROCKSDB(pState, "sess", &sKey);
  return code;
}

SStreamStateCur* streamStateSessionSeekToLast_rocksdb(SStreamState* pState) {
  qDebug("streamStateSessionSeekToLast_rocksdb");

  int32_t code = 0;

  SSessionKey      maxSessionKey = {.groupId = UINT64_MAX, .win = {.skey = INT64_MAX, .ekey = INT64_MAX}};
  SStateSessionKey maxKey = {.key = maxSessionKey, .opNum = INT64_MAX};

  STREAM_STATE_PUT_ROCKSDB(pState, "sess", &maxKey, "", 0);
  if (code != 0) {
    return NULL;
  }
  STaskDbWrapper* wrapper = pState->pTdbState->pOwner->pBackend;

  SStreamStateCur* pCur = createStreamStateCursor();
  pCur->number = pState->number;
  pCur->db = wrapper->db;
  pCur->iter = streamStateIterCreate(pState, "sess", (rocksdb_snapshot_t**)&pCur->snapshot,
                                     (rocksdb_readoptions_t**)&pCur->readOpt);

  char    buf[128] = {0};
  int32_t klen = stateSessionKeyEncode((void*)&maxKey, buf);
  rocksdb_iter_seek(pCur->iter, buf, (size_t)klen);
  rocksdb_iter_prev(pCur->iter);
  while (rocksdb_iter_valid(pCur->iter) && iterValueIsStale(pCur->iter)) {
    rocksdb_iter_prev(pCur->iter);
  }

  if (!rocksdb_iter_valid(pCur->iter)) {
    streamStateFreeCur(pCur);
    pCur = NULL;
  }

  STREAM_STATE_DEL_ROCKSDB(pState, "sess", &maxKey);
  return pCur;
}

int32_t streamStateSessionCurPrev_rocksdb(SStreamStateCur* pCur) {
  qDebug("streamStateCurPrev_rocksdb");
  if (!pCur) return -1;

  rocksdb_iter_prev(pCur->iter);
  return 0;
}

SStreamStateCur* streamStateSessionSeekKeyCurrentPrev_rocksdb(SStreamState* pState, const SSessionKey* key) {
  stDebug("streamStateSessionSeekKeyCurrentPrev_rocksdb");

  STaskDbWrapper*  wrapper = pState->pTdbState->pOwner->pBackend;
  SStreamStateCur*   pCur = createStreamStateCursor();
  if (pCur == NULL) {
    return NULL;
  }

  pCur->number = pState->number;
  pCur->db = wrapper->db;
  pCur->iter = streamStateIterCreate(pState, "sess", (rocksdb_snapshot_t**)&pCur->snapshot,
                                     (rocksdb_readoptions_t**)&pCur->readOpt);

  char             buf[128] = {0};
  SStateSessionKey sKey = {.key = *key, .opNum = pState->number};
  int              len = stateSessionKeyEncode(&sKey, buf);
  if (!streamStateIterSeekAndValid(pCur->iter, buf, len)) {
    streamStateFreeCur(pCur);
    return NULL;
  }
  while (rocksdb_iter_valid(pCur->iter) && iterValueIsStale(pCur->iter)) rocksdb_iter_prev(pCur->iter);

  if (!rocksdb_iter_valid(pCur->iter)) {
    streamStateFreeCur(pCur);
    return NULL;
  }

  int32_t          c = 0;
  size_t           klen;
  const char*      iKey = rocksdb_iter_key(pCur->iter, &klen);
  SStateSessionKey curKey = {0};
  stateSessionKeyDecode(&curKey, (char*)iKey);
  if (stateSessionKeyCmpr(&sKey, sizeof(sKey), &curKey, sizeof(curKey)) >= 0) return pCur;

  rocksdb_iter_prev(pCur->iter);
  if (!rocksdb_iter_valid(pCur->iter)) {
    streamStateFreeCur(pCur);
    return NULL;
  }
  return pCur;
}
SStreamStateCur* streamStateSessionSeekKeyCurrentNext_rocksdb(SStreamState* pState, SSessionKey* key) {
  qDebug("streamStateSessionSeekKeyCurrentNext_rocksdb");
  STaskDbWrapper*  wrapper = pState->pTdbState->pOwner->pBackend;
  SStreamStateCur*   pCur = createStreamStateCursor();
  if (pCur == NULL) {
    return NULL;
  }
  pCur->db = wrapper->db;
  pCur->iter = streamStateIterCreate(pState, "sess", (rocksdb_snapshot_t**)&pCur->snapshot,
                                     (rocksdb_readoptions_t**)&pCur->readOpt);
  pCur->number = pState->number;

  char             buf[128] = {0};
  SStateSessionKey sKey = {.key = *key, .opNum = pState->number};
  int              len = stateSessionKeyEncode(&sKey, buf);

  if (!streamStateIterSeekAndValid(pCur->iter, buf, len)) {
    streamStateFreeCur(pCur);
    return NULL;
  }
  if (iterValueIsStale(pCur->iter)) {
    streamStateFreeCur(pCur);
    return NULL;
  }
  size_t           klen;
  const char*      iKey = rocksdb_iter_key(pCur->iter, &klen);
  SStateSessionKey curKey = {0};
  stateSessionKeyDecode(&curKey, (char*)iKey);
  if (stateSessionKeyCmpr(&sKey, sizeof(sKey), &curKey, sizeof(curKey)) <= 0) return pCur;

  rocksdb_iter_next(pCur->iter);
  if (!rocksdb_iter_valid(pCur->iter)) {
    streamStateFreeCur(pCur);
    return NULL;
  }
  return pCur;
}

SStreamStateCur* streamStateSessionSeekKeyNext_rocksdb(SStreamState* pState, const SSessionKey* key) {
  qDebug("streamStateSessionSeekKeyNext_rocksdb");
  STaskDbWrapper*  wrapper = pState->pTdbState->pOwner->pBackend;
  SStreamStateCur*   pCur = createStreamStateCursor();
  if (pCur == NULL) {
    return NULL;
  }
  pCur->db = wrapper->db;
  pCur->iter = streamStateIterCreate(pState, "sess", (rocksdb_snapshot_t**)&pCur->snapshot,
                                     (rocksdb_readoptions_t**)&pCur->readOpt);
  pCur->number = pState->number;

  SStateSessionKey sKey = {.key = *key, .opNum = pState->number};

  char buf[128] = {0};
  int  len = stateSessionKeyEncode(&sKey, buf);
  if (!streamStateIterSeekAndValid(pCur->iter, buf, len)) {
    streamStateFreeCur(pCur);
    return NULL;
  }
  while (rocksdb_iter_valid(pCur->iter) && iterValueIsStale(pCur->iter)) rocksdb_iter_next(pCur->iter);
  if (!rocksdb_iter_valid(pCur->iter)) {
    streamStateFreeCur(pCur);
    return NULL;
  }

  size_t           klen;
  const char*      iKey = rocksdb_iter_key(pCur->iter, &klen);
  SStateSessionKey curKey = {0};
  stateSessionKeyDecode(&curKey, (char*)iKey);
  if (stateSessionKeyCmpr(&sKey, sizeof(sKey), &curKey, sizeof(curKey)) < 0) return pCur;

  rocksdb_iter_next(pCur->iter);
  if (!rocksdb_iter_valid(pCur->iter)) {
    streamStateFreeCur(pCur);
    return NULL;
  }
  return pCur;
}

int32_t streamStateSessionGetKVByCur_rocksdb(SStreamStateCur* pCur, SSessionKey* pKey, void** pVal, int32_t* pVLen) {
  stDebug("streamStateSessionGetKVByCur_rocksdb");
  if (!pCur) {
    return -1;
  }
  SStateSessionKey ktmp = {0};
  size_t           kLen = 0, vLen = 0;

  if (!rocksdb_iter_valid(pCur->iter) || iterValueIsStale(pCur->iter)) {
    return -1;
  }
  const char* curKey = rocksdb_iter_key(pCur->iter, (size_t*)&kLen);
  stateSessionKeyDecode((void*)&ktmp, (char*)curKey);

  if (pVal != NULL) *pVal = NULL;
  if (pVLen != NULL) *pVLen = 0;

  SStateSessionKey* pKTmp = &ktmp;
  const char*       vval = rocksdb_iter_value(pCur->iter, (size_t*)&vLen);
  char*             val = NULL;
  int32_t           len = decodeValueFunc((void*)vval, vLen, NULL, &val);
  if (len < 0) {
    taosMemoryFree(val);
    return -1;
  }

  if (pKTmp->opNum != pCur->number) {
    taosMemoryFree(val);
    return -1;
  }
  if (pKey->groupId != 0 && pKey->groupId != pKTmp->key.groupId) {
    taosMemoryFree(val);
    return -1;
  }

  if (pVal != NULL) {
    *pVal = (char*)val;
  } else {
    taosMemoryFree(val);
  }

  if (pVLen != NULL) *pVLen = len;
  *pKey = pKTmp->key;
  return 0;
}
// fill cf
int32_t streamStateFillPut_rocksdb(SStreamState* pState, const SWinKey* key, const void* value, int32_t vLen) {
  int code = 0;

  STREAM_STATE_PUT_ROCKSDB(pState, "fill", key, value, vLen);
  return code;
}

int32_t streamStateFillGet_rocksdb(SStreamState* pState, const SWinKey* key, void** pVal, int32_t* pVLen) {
  int code = 0;
  STREAM_STATE_GET_ROCKSDB(pState, "fill", key, pVal, pVLen);
  return code;
}
int32_t streamStateFillDel_rocksdb(SStreamState* pState, const SWinKey* key) {
  int code = 0;
  STREAM_STATE_DEL_ROCKSDB(pState, "fill", key);
  return code;
}

SStreamStateCur* streamStateFillGetCur_rocksdb(SStreamState* pState, const SWinKey* key) {
  qDebug("streamStateFillGetCur_rocksdb");
  SStreamStateCur*   pCur = createStreamStateCursor();
  STaskDbWrapper*  wrapper = pState->pTdbState->pOwner->pBackend;

  if (pCur == NULL) return NULL;

  pCur->db = wrapper->db;
  pCur->iter = streamStateIterCreate(pState, "fill", (rocksdb_snapshot_t**)&pCur->snapshot,
                                     (rocksdb_readoptions_t**)&pCur->readOpt);
  pCur->number = pState->number;

  char buf[128] = {0};
  int  len = winKeyEncode((void*)key, buf);
  if (!streamStateIterSeekAndValid(pCur->iter, buf, len)) {
    streamStateFreeCur(pCur);
    return NULL;
  }
  if (iterValueIsStale(pCur->iter)) {
    streamStateFreeCur(pCur);
    return NULL;
  }

  if (rocksdb_iter_valid(pCur->iter)) {
    size_t  kLen;
    SWinKey curKey;
    char*   keyStr = (char*)rocksdb_iter_key(pCur->iter, &kLen);
    winKeyDecode((void*)&curKey, keyStr);
    if (winKeyCmpr(key, sizeof(*key), &curKey, sizeof(curKey)) == 0) {
      return pCur;
    }
  }

  streamStateFreeCur(pCur);
  return NULL;
}
int32_t streamStateFillGetKVByCur_rocksdb(SStreamStateCur* pCur, SWinKey* pKey, const void** pVal, int32_t* pVLen) {
  stDebug("streamStateFillGetKVByCur_rocksdb");
  if (!pCur) {
    return -1;
  }
  SWinKey winKey;
  if (!rocksdb_iter_valid(pCur->iter) || iterValueIsStale(pCur->iter)) {
    return -1;
  }
  size_t klen, vlen;
  char*  keyStr = (char*)rocksdb_iter_key(pCur->iter, &klen);
  winKeyDecode(&winKey, keyStr);

  const char* valStr = rocksdb_iter_value(pCur->iter, &vlen);
  int32_t     len = decodeValueFunc((void*)valStr, vlen, NULL, (char**)pVal);
  if (len < 0) {
    return -1;
  }
  if (pVLen != NULL) *pVLen = len;

  *pKey = winKey;
  return 0;
}

SStreamStateCur* streamStateFillSeekKeyNext_rocksdb(SStreamState* pState, const SWinKey* key) {
  qDebug("streamStateFillSeekKeyNext_rocksdb");
  STaskDbWrapper*  wrapper = pState->pTdbState->pOwner->pBackend;
  SStreamStateCur*   pCur = createStreamStateCursor();
  if (!pCur) {
    return NULL;
  }

  pCur->db = wrapper->db;
  pCur->iter = streamStateIterCreate(pState, "fill", (rocksdb_snapshot_t**)&pCur->snapshot,
                                     (rocksdb_readoptions_t**)&pCur->readOpt);
  pCur->number = pState->number;

  char buf[128] = {0};
  int  len = winKeyEncode((void*)key, buf);
  if (!streamStateIterSeekAndValid(pCur->iter, buf, len)) {
    streamStateFreeCur(pCur);
    return NULL;
  }
  // skip stale data
  while (rocksdb_iter_valid(pCur->iter) && iterValueIsStale(pCur->iter)) {
    rocksdb_iter_next(pCur->iter);
  }

  if (rocksdb_iter_valid(pCur->iter)) {
    SWinKey curKey;
    size_t  kLen = 0;
    char*   keyStr = (char*)rocksdb_iter_key(pCur->iter, &kLen);
    winKeyDecode((void*)&curKey, keyStr);
    if (winKeyCmpr(key, sizeof(*key), &curKey, sizeof(curKey)) > 0) {
      return pCur;
    }
    rocksdb_iter_next(pCur->iter);
    return pCur;
  }
  streamStateFreeCur(pCur);
  return NULL;
}
SStreamStateCur* streamStateFillSeekKeyPrev_rocksdb(SStreamState* pState, const SWinKey* key) {
  qDebug("streamStateFillSeekKeyPrev_rocksdb");
  STaskDbWrapper*  wrapper = pState->pTdbState->pOwner->pBackend;
  SStreamStateCur*   pCur = createStreamStateCursor();
  if (pCur == NULL) {
    return NULL;
  }

  pCur->db = wrapper->db;
  pCur->iter = streamStateIterCreate(pState, "fill", (rocksdb_snapshot_t**)&pCur->snapshot,
                                     (rocksdb_readoptions_t**)&pCur->readOpt);
  pCur->number = pState->number;

  char buf[128] = {0};
  int  len = winKeyEncode((void*)key, buf);
  if (!streamStateIterSeekAndValid(pCur->iter, buf, len)) {
    streamStateFreeCur(pCur);
    return NULL;
  }
  while (rocksdb_iter_valid(pCur->iter) && iterValueIsStale(pCur->iter)) {
    rocksdb_iter_prev(pCur->iter);
  }

  if (rocksdb_iter_valid(pCur->iter)) {
    SWinKey curKey;
    size_t  kLen = 0;
    char*   keyStr = (char*)rocksdb_iter_key(pCur->iter, &kLen);
    winKeyDecode((void*)&curKey, keyStr);
    if (winKeyCmpr(key, sizeof(*key), &curKey, sizeof(curKey)) < 0) {
      return pCur;
    }
    rocksdb_iter_prev(pCur->iter);
    return pCur;
  }

  streamStateFreeCur(pCur);
  return NULL;
}
int32_t streamStateSessionGetKeyByRange_rocksdb(SStreamState* pState, const SSessionKey* key, SSessionKey* curKey) {
  stDebug("streamStateSessionGetKeyByRange_rocksdb");
  STaskDbWrapper*  wrapper = pState->pTdbState->pOwner->pBackend;
  SStreamStateCur*   pCur = createStreamStateCursor();
  if (pCur == NULL) {
    return -1;
  }
  pCur->db = wrapper->db;
  pCur->iter = streamStateIterCreate(pState, "sess", (rocksdb_snapshot_t**)&pCur->snapshot,
                                     (rocksdb_readoptions_t**)&pCur->readOpt);
  pCur->number = pState->number;

  SStateSessionKey sKey = {.key = *key, .opNum = pState->number};
  int32_t          c = 0;
  char             buf[128] = {0};
  int              len = stateSessionKeyEncode(&sKey, buf);
  if (!streamStateIterSeekAndValid(pCur->iter, buf, len)) {
    streamStateFreeCur(pCur);
    return -1;
  }

  size_t           kLen;
  const char*      iKeyStr = rocksdb_iter_key(pCur->iter, (size_t*)&kLen);
  SStateSessionKey iKey = {0};
  stateSessionKeyDecode(&iKey, (char*)iKeyStr);

  c = stateSessionKeyCmpr(&sKey, sizeof(sKey), &iKey, sizeof(iKey));

  SSessionKey resKey = *key;
  int32_t     code = streamStateSessionGetKVByCur_rocksdb(pCur, &resKey, NULL, 0);
  if (code == 0 && sessionRangeKeyCmpr(key, &resKey) == 0) {
    *curKey = resKey;
    streamStateFreeCur(pCur);
    return code;
  }

  if (c > 0) {
    streamStateCurNext_rocksdb(pState, pCur);
    code = streamStateSessionGetKVByCur_rocksdb(pCur, &resKey, NULL, 0);
    if (code == 0 && sessionRangeKeyCmpr(key, &resKey) == 0) {
      *curKey = resKey;
      streamStateFreeCur(pCur);
      return code;
    }
  } else if (c < 0) {
    streamStateCurPrev(pState, pCur);
    code = streamStateSessionGetKVByCur_rocksdb(pCur, &resKey, NULL, 0);
    if (code == 0 && sessionRangeKeyCmpr(key, &resKey) == 0) {
      *curKey = resKey;
      streamStateFreeCur(pCur);
      return code;
    }
  }

  streamStateFreeCur(pCur);
  return -1;
}

int32_t streamStateSessionAddIfNotExist_rocksdb(SStreamState* pState, SSessionKey* key, TSKEY gap, void** pVal,
                                                int32_t* pVLen) {
  stDebug("streamStateSessionAddIfNotExist_rocksdb");
  // todo refactor
  int32_t     res = 0;
  SSessionKey originKey = *key;
  SSessionKey searchKey = *key;
  searchKey.win.skey = key->win.skey - gap;
  searchKey.win.ekey = key->win.ekey + gap;
  int32_t valSize = *pVLen;

  void* tmp = taosMemoryMalloc(valSize);

  SStreamStateCur* pCur = streamStateSessionSeekKeyCurrentPrev_rocksdb(pState, key);
  if (pCur == NULL) {
  }
  int32_t code = streamStateSessionGetKVByCur_rocksdb(pCur, key, pVal, pVLen);

  if (code == 0) {
    if (sessionRangeKeyCmpr(&searchKey, key) == 0) {
      memcpy(tmp, *pVal, valSize);
      taosMemoryFreeClear(*pVal);
      goto _end;
    }
    taosMemoryFreeClear(*pVal);
    streamStateCurNext_rocksdb(pState, pCur);
  } else {
    *key = originKey;
    streamStateFreeCur(pCur);
    taosMemoryFreeClear(*pVal);
    pCur = streamStateSessionSeekKeyNext_rocksdb(pState, key);
  }

  code = streamStateSessionGetKVByCur_rocksdb(pCur, key, pVal, pVLen);
  if (code == 0) {
    if (sessionRangeKeyCmpr(&searchKey, key) == 0) {
      memcpy(tmp, *pVal, valSize);
      goto _end;
    }
  }

  *key = originKey;
  res = 1;
  memset(tmp, 0, valSize);

_end:
  taosMemoryFree(*pVal);
  *pVal = tmp;
  streamStateFreeCur(pCur);
  return res;
}
int32_t streamStateSessionClear_rocksdb(SStreamState* pState) {
  stDebug("streamStateSessionClear_rocksdb");
  SSessionKey      key = {.win.skey = 0, .win.ekey = 0, .groupId = 0};
  SStreamStateCur* pCur = streamStateSessionSeekKeyCurrentNext_rocksdb(pState, &key);

  while (1) {
    SSessionKey delKey = {0};
    void*       buf = NULL;
    int32_t     size = 0;
    int32_t     code = streamStateSessionGetKVByCur_rocksdb(pCur, &delKey, &buf, &size);
    if (code == 0 && size > 0) {
      memset(buf, 0, size);
      // refactor later
      streamStateSessionPut_rocksdb(pState, &delKey, buf, size);
    } else {
      taosMemoryFreeClear(buf);
      break;
    }
    taosMemoryFreeClear(buf);

    streamStateCurNext_rocksdb(pState, pCur);
  }
  streamStateFreeCur(pCur);
  return -1;
}
int32_t streamStateStateAddIfNotExist_rocksdb(SStreamState* pState, SSessionKey* key, char* pKeyData,
                                              int32_t keyDataLen, state_key_cmpr_fn fn, void** pVal, int32_t* pVLen) {
  stDebug("streamStateStateAddIfNotExist_rocksdb");
  // todo refactor
  int32_t     res = 0;
  SSessionKey tmpKey = *key;
  int32_t     valSize = *pVLen;
  void*       tmp = taosMemoryMalloc(valSize);
  // tdbRealloc(NULL, valSize);
  if (!tmp) {
    return -1;
  }

  SStreamStateCur* pCur = streamStateSessionSeekKeyCurrentPrev_rocksdb(pState, key);
  int32_t          code = streamStateSessionGetKVByCur_rocksdb(pCur, key, pVal, pVLen);
  if (code == 0) {
    if (key->win.skey <= tmpKey.win.skey && tmpKey.win.ekey <= key->win.ekey) {
      memcpy(tmp, *pVal, valSize);
      goto _end;
    }

    void* stateKey = (char*)(*pVal) + (valSize - keyDataLen);
    if (fn(pKeyData, stateKey) == true) {
      memcpy(tmp, *pVal, valSize);
      goto _end;
    }

    streamStateCurNext_rocksdb(pState, pCur);
  } else {
    *key = tmpKey;
    streamStateFreeCur(pCur);
    pCur = streamStateSessionSeekKeyNext_rocksdb(pState, key);
  }
  taosMemoryFreeClear(*pVal);
  code = streamStateSessionGetKVByCur_rocksdb(pCur, key, pVal, pVLen);
  if (code == 0) {
    void* stateKey = (char*)(*pVal) + (valSize - keyDataLen);
    if (fn(pKeyData, stateKey) == true) {
      memcpy(tmp, *pVal, valSize);
      goto _end;
    }
  }
  taosMemoryFreeClear(*pVal);

  *key = tmpKey;
  res = 1;
  memset(tmp, 0, valSize);

_end:
  taosMemoryFreeClear(*pVal);
  *pVal = tmp;
  streamStateFreeCur(pCur);
  return res;
}

//  partag cf
int32_t streamStatePutParTag_rocksdb(SStreamState* pState, int64_t groupId, const void* tag, int32_t tagLen) {
  int code = 0;
  STREAM_STATE_PUT_ROCKSDB(pState, "partag", &groupId, tag, tagLen);
  return code;
}

int32_t streamStateGetParTag_rocksdb(SStreamState* pState, int64_t groupId, void** tagVal, int32_t* tagLen) {
  int code = 0;
  STREAM_STATE_GET_ROCKSDB(pState, "partag", &groupId, tagVal, tagLen);
  return code;
}
// parname cfg
int32_t streamStatePutParName_rocksdb(SStreamState* pState, int64_t groupId, const char tbname[TSDB_TABLE_NAME_LEN]) {
  int code = 0;
  STREAM_STATE_PUT_ROCKSDB(pState, "parname", &groupId, (char*)tbname, TSDB_TABLE_NAME_LEN);
  return code;
}
int32_t streamStateGetParName_rocksdb(SStreamState* pState, int64_t groupId, void** pVal) {
  int    code = 0;
  size_t tagLen;
  STREAM_STATE_GET_ROCKSDB(pState, "parname", &groupId, pVal, &tagLen);
  return code;
}

int32_t streamDefaultPut_rocksdb(SStreamState* pState, const void* key, void* pVal, int32_t pVLen) {
  int code = 0;
  STREAM_STATE_PUT_ROCKSDB(pState, "default", key, pVal, pVLen);
  return code;
}
int32_t streamDefaultGet_rocksdb(SStreamState* pState, const void* key, void** pVal, int32_t* pVLen) {
  int code = 0;
  STREAM_STATE_GET_ROCKSDB(pState, "default", key, pVal, pVLen);
  return code;
}
int32_t streamDefaultDel_rocksdb(SStreamState* pState, const void* key) {
  int code = 0;
  STREAM_STATE_DEL_ROCKSDB(pState, "default", key);
  return code;
}

int32_t streamDefaultIterGet_rocksdb(SStreamState* pState, const void* start, const void* end, SArray* result) {
  int   code = 0;
  char* err = NULL;

  STaskDbWrapper*        wrapper = pState->pTdbState->pOwner->pBackend;
  rocksdb_snapshot_t*    snapshot = NULL;
  rocksdb_readoptions_t* readopts = NULL;
  rocksdb_iterator_t*    pIter = streamStateIterCreate(pState, "default", &snapshot, &readopts);
  if (pIter == NULL) {
    return -1;
  }

  rocksdb_iter_seek(pIter, start, strlen(start));
  while (rocksdb_iter_valid(pIter)) {
    const char* key = rocksdb_iter_key(pIter, NULL);
    int32_t     vlen = 0;
    const char* vval = rocksdb_iter_value(pIter, (size_t*)&vlen);
    char*       val = NULL;
    int32_t     len = decodeValueFunc((void*)vval, vlen, NULL, NULL);
    if (len < 0) {
      rocksdb_iter_next(pIter);
      continue;
    }

    if (end != NULL && strcmp(key, end) > 0) {
      break;
    }
    if (strncmp(key, start, strlen(start)) == 0 && strlen(key) >= strlen(start) + 1) {
      int64_t checkPoint = 0;
      if (sscanf(key + strlen(key), ":%" PRId64 "", &checkPoint) == 1) {
        taosArrayPush(result, &checkPoint);
      }
    } else {
      break;
    }
    rocksdb_iter_next(pIter);
  }
  rocksdb_release_snapshot(wrapper->db, snapshot);
  rocksdb_readoptions_destroy(readopts);
  rocksdb_iter_destroy(pIter);
  return code;
}
void* streamDefaultIterCreate_rocksdb(SStreamState* pState) {
  SStreamStateCur*   pCur = createStreamStateCursor();
  STaskDbWrapper*  wrapper = pState->pTdbState->pOwner->pBackend;

  pCur->db = wrapper->db;
  pCur->iter = streamStateIterCreate(pState, "default", (rocksdb_snapshot_t**)&pCur->snapshot,
                                     (rocksdb_readoptions_t**)&pCur->readOpt);
  pCur->number = pState->number;
  return pCur;
}
int32_t streamDefaultIterValid_rocksdb(void* iter) {
  SStreamStateCur* pCur = iter;
  return rocksdb_iter_valid(pCur->iter) ? 1 : 0;
}
void streamDefaultIterSeek_rocksdb(void* iter, const char* key) {
  SStreamStateCur* pCur = iter;
  rocksdb_iter_seek(pCur->iter, key, strlen(key));
}
void streamDefaultIterNext_rocksdb(void* iter) {
  SStreamStateCur* pCur = iter;
  rocksdb_iter_next(pCur->iter);
}
char* streamDefaultIterKey_rocksdb(void* iter, int32_t* len) {
  SStreamStateCur* pCur = iter;
  return (char*)rocksdb_iter_key(pCur->iter, (size_t*)len);
}
char* streamDefaultIterVal_rocksdb(void* iter, int32_t* len) {
  SStreamStateCur* pCur = iter;
  char*            ret = NULL;

  int32_t     vlen = 0;
  const char* val = rocksdb_iter_value(pCur->iter, (size_t*)&vlen);
  *len = decodeValueFunc((void*)val, vlen, NULL, &ret);
  if (*len < 0) {
    taosMemoryFree(ret);
    return NULL;
  }

  return ret;
}
// batch func
void* streamStateCreateBatch() {
  rocksdb_writebatch_t* pBatch = rocksdb_writebatch_create();
  return pBatch;
}
int32_t streamStateGetBatchSize(void* pBatch) {
  if (pBatch == NULL) return 0;
  return rocksdb_writebatch_count(pBatch);
}

void    streamStateClearBatch(void* pBatch) { rocksdb_writebatch_clear((rocksdb_writebatch_t*)pBatch); }
void    streamStateDestroyBatch(void* pBatch) { rocksdb_writebatch_destroy((rocksdb_writebatch_t*)pBatch); }
int32_t streamStatePutBatch(SStreamState* pState, const char* cfKeyName, rocksdb_writebatch_t* pBatch, void* key,
                            void* val, int32_t vlen, int64_t ttl) {
  STaskDbWrapper* wrapper = pState->pTdbState->pOwner->pBackend;

  int i = streamStateGetCfIdx(pState, cfKeyName);
  if (i < 0) {
    stError("streamState failed to put to cf name:%s", cfKeyName);
    return -1;
  }

  char    buf[128] = {0};
  int32_t klen = ginitDict[i].enFunc((void*)key, buf);

  char*   ttlV = NULL;
  int32_t ttlVLen = ginitDict[i].enValueFunc(val, vlen, ttl, &ttlV);

  rocksdb_column_family_handle_t* pCf = wrapper->pCf[ginitDict[i].idx];
  rocksdb_writebatch_put_cf((rocksdb_writebatch_t*)pBatch, pCf, buf, (size_t)klen, ttlV, (size_t)ttlVLen);
  taosMemoryFree(ttlV);

  {
    char tbuf[256] = {0};
    ginitDict[i].toStrFunc((void*)key, tbuf);
    stDebug("streamState str: %s succ to write to %s_%s, len: %d", tbuf, wrapper->idstr, ginitDict[i].key, vlen);
  }
  return 0;
}

int32_t streamStatePutBatchOptimize(SStreamState* pState, int32_t cfIdx, rocksdb_writebatch_t* pBatch, void* key,
                                    void* val, int32_t vlen, int64_t ttl, void* tmpBuf) {
  char    buf[128] = {0};
  int32_t klen = ginitDict[cfIdx].enFunc((void*)key, buf);
  char*   ttlV = tmpBuf;
  int32_t ttlVLen = ginitDict[cfIdx].enValueFunc(val, vlen, ttl, &ttlV);

  STaskDbWrapper*                 wrapper = pState->pTdbState->pOwner->pBackend;
  rocksdb_column_family_handle_t* pCf = wrapper->pCf[ginitDict[cfIdx].idx];
  rocksdb_writebatch_put_cf((rocksdb_writebatch_t*)pBatch, pCf, buf, (size_t)klen, ttlV, (size_t)ttlVLen);

  if (tmpBuf == NULL) {
    taosMemoryFree(ttlV);
  }

  {
    char tbuf[256] = {0};
    ginitDict[cfIdx].toStrFunc((void*)key, tbuf);
    stDebug("streamState str: %s succ to write to %s_%s", tbuf, wrapper->idstr, ginitDict[cfIdx].key);
  }
  return 0;
}
int32_t streamStatePutBatch_rocksdb(SStreamState* pState, void* pBatch) {
  char*           err = NULL;
  STaskDbWrapper* wrapper = pState->pTdbState->pOwner->pBackend;
  rocksdb_write(wrapper->db, wrapper->writeOpt, (rocksdb_writebatch_t*)pBatch, &err);
  if (err != NULL) {
    stError("streamState failed to write batch, err:%s", err);
    taosMemoryFree(err);
    return -1;
  } else {
    stDebug("write batch to backend:%p", wrapper->db);
  }
  return 0;
}
uint32_t nextPow2(uint32_t x) {
  if (x <= 1) return 2;
  x = x - 1;
  x = x | (x >> 1);
  x = x | (x >> 2);
  x = x | (x >> 4);
  x = x | (x >> 8);
  x = x | (x >> 16);
  return x + 1;
}<|MERGE_RESOLUTION|>--- conflicted
+++ resolved
@@ -1123,16 +1123,7 @@
              taosGetTimestampMs() - st);
     }
   } else {
-<<<<<<< HEAD
     stError("stream backend:%p failed to flush db at:%s", pTaskDb, pChkpIdDir);
-=======
-    stError("stream backend:%p failed to flush db at:%s", pHandle, pChkpIdDir);
-  }
-  // release all ref to cfWrapper;
-  for (int i = 0; i < taosArrayGetSize(refs); i++) {
-    int64_t id = *(int64_t*)taosArrayGet(refs, i);
-    taosReleaseRef(streamBackendCfWrapperId, id);
->>>>>>> 647c56e3
   }
 
   code = chkpMayDelObsolete(pTaskDb, chkpId, pChkpDir);
@@ -2617,12 +2608,8 @@
 }
 
 SStreamStateCur* streamStateGetCur_rocksdb(SStreamState* pState, const SWinKey* key) {
-<<<<<<< HEAD
   qDebug("streamStateGetCur_rocksdb");
   STaskDbWrapper* wrapper = pState->pTdbState->pOwner->pBackend;
-=======
-  SBackendCfWrapper* wrapper = pState->pTdbState->pBackendCfWrapper;
->>>>>>> 647c56e3
 
   SStreamStateCur* pCur = createStreamStateCursor();
   if (pCur == NULL) return NULL;
