/*
 * Copyright (c) 2019 TAOS Data, Inc. <jhtao@taosdata.com>
 *
 * This program is free software: you can use, redistribute, and/or modify
 * it under the terms of the GNU Affero General Public License, version 3
 * or later ("AGPL"), as published by the Free Software Foundation.
 *
 * This program is distributed in the hope that it will be useful, but WITHOUT
 * ANY WARRANTY; without even the implied warranty of MERCHANTABILITY or
 * FITNESS FOR A PARTICULAR PURPOSE.
 *
 * You should have received a copy of the GNU Affero General Public License
 * along with this program. If not, see <http://www.gnu.org/licenses/>.
 */

#include "streamBackendRocksdb.h"
#include "executor.h"
#include "query.h"
#include "streamInc.h"
#include "tcommon.h"
#include "tref.h"

typedef struct SCompactFilteFactory {
  void* status;
} SCompactFilteFactory;

typedef struct {
  void* tableOpt;
} RocksdbCfParam;
typedef struct {
  rocksdb_t*                       db;
  rocksdb_column_family_handle_t** pHandle;
  rocksdb_writeoptions_t*          wOpt;
  rocksdb_readoptions_t*           rOpt;
  rocksdb_options_t**              cfOpt;
  rocksdb_options_t*               dbOpt;
  RocksdbCfParam*                  param;
  void*                            pBackend;
  SListNode*                       pCompareNode;
  rocksdb_comparator_t**           pCompares;
} RocksdbCfInst;

<<<<<<< HEAD
uint32_t nextPow2(uint32_t x) {
  if (x <= 1) return 2;
  x = x - 1;
  x = x | (x >> 1);
  x = x | (x >> 2);
  x = x | (x >> 4);
  x = x | (x >> 8);
  x = x | (x >> 16);
  return x + 1;
}
int32_t streamStateOpenBackendCf(void* backend, char* name, char** cfs, int32_t nCf);
=======
uint32_t nextPow2(uint32_t x);
int32_t  streamStateOpenBackendCf(void* backend, char* name, char** cfs, int32_t nCf);
>>>>>>> 9b3e34d5

void destroyRocksdbCfInst(RocksdbCfInst* inst);

void          destroyCompactFilteFactory(void* arg);
void          destroyCompactFilte(void* arg);
const char*   compactFilteFactoryName(void* arg);
const char*   compactFilteName(void* arg);
unsigned char compactFilte(void* arg, int level, const char* key, size_t klen, const char* val, size_t vlen,
                           char** newval, size_t* newvlen, unsigned char* value_changed);
rocksdb_compactionfilter_t* compactFilteFactoryCreateFilter(void* arg, rocksdb_compactionfiltercontext_t* ctx);

const char* cfName[] = {"default", "state", "fill", "sess", "func", "parname", "partag"};

typedef int (*EncodeFunc)(void* key, char* buf);
typedef int (*DecodeFunc)(void* key, char* buf);
typedef int (*ToStringFunc)(void* key, char* buf);
typedef const char* (*CompareName)(void* statue);
typedef int (*BackendCmpFunc)(void* state, const char* aBuf, size_t aLen, const char* bBuf, size_t bLen);
typedef void (*DestroyFunc)(void* state);
typedef int32_t (*EncodeValueFunc)(void* value, int32_t vlen, int64_t ttl, char** dest);
typedef int32_t (*DecodeValueFunc)(void* value, int32_t vlen, int64_t* ttl, char** dest);
typedef struct {
  const char*     key;
  int32_t         len;
  int             idx;
  BackendCmpFunc  cmpFunc;
  EncodeFunc      enFunc;
  DecodeFunc      deFunc;
  ToStringFunc    toStrFunc;
  CompareName     cmpName;
  DestroyFunc     detroyFunc;
  EncodeValueFunc enValueFunc;
  DecodeValueFunc deValueFunc;

} SCfInit;

#define GEN_COLUMN_FAMILY_NAME(name, idstr, SUFFIX) sprintf(name, "%s_%s", idstr, (SUFFIX));
const char* compareDefaultName(void* name);
const char* compareStateName(void* name);
const char* compareWinKeyName(void* name);
const char* compareSessionKeyName(void* name);
const char* compareFuncKeyName(void* name);
const char* compareParKeyName(void* name);
const char* comparePartagKeyName(void* name);

int defaultKeyComp(void* state, const char* aBuf, size_t aLen, const char* bBuf, size_t bLen);
int defaultKeyEncode(void* k, char* buf);
int defaultKeyDecode(void* k, char* buf);
int defaultKeyToString(void* k, char* buf);

int stateKeyDBComp(void* state, const char* aBuf, size_t aLen, const char* bBuf, size_t bLen);
int stateKeyEncode(void* k, char* buf);
int stateKeyDecode(void* k, char* buf);
int stateKeyToString(void* k, char* buf);

int stateSessionKeyDBComp(void* state, const char* aBuf, size_t aLen, const char* bBuf, size_t bLen);
int stateSessionKeyEncode(void* ses, char* buf);
int stateSessionKeyDecode(void* ses, char* buf);
int stateSessionKeyToString(void* k, char* buf);

int winKeyDBComp(void* state, const char* aBuf, size_t aLen, const char* bBuf, size_t bLen);
int winKeyEncode(void* k, char* buf);
int winKeyDecode(void* k, char* buf);
int winKeyToString(void* k, char* buf);

int tupleKeyDBComp(void* state, const char* aBuf, size_t aLen, const char* bBuf, size_t bLen);
int tupleKeyEncode(void* k, char* buf);
int tupleKeyDecode(void* k, char* buf);
int tupleKeyToString(void* k, char* buf);

int parKeyDBComp(void* state, const char* aBuf, size_t aLen, const char* bBuf, size_t bLen);
int parKeyEncode(void* k, char* buf);
int parKeyDecode(void* k, char* buf);
int parKeyToString(void* k, char* buf);

int     stremaValueEncode(void* k, char* buf);
int     streamValueDecode(void* k, char* buf);
int32_t streamValueToString(void* k, char* buf);
int32_t streaValueIsStale(void* k, int64_t ts);
void    destroyFunc(void* arg);

int32_t encodeValueFunc(void* value, int32_t vlen, int64_t ttl, char** dest);
int32_t decodeValueFunc(void* value, int32_t vlen, int64_t* ttl, char** dest);

SCfInit ginitDict[] = {
    {"default", 7, 0, defaultKeyComp, defaultKeyEncode, defaultKeyDecode, defaultKeyToString, compareDefaultName,
     destroyFunc, encodeValueFunc, decodeValueFunc},
    {"state", 5, 1, stateKeyDBComp, stateKeyEncode, stateKeyDecode, stateKeyToString, compareStateName, destroyFunc,
     encodeValueFunc, decodeValueFunc},
    {"fill", 4, 2, winKeyDBComp, winKeyEncode, winKeyDecode, winKeyToString, compareWinKeyName, destroyFunc,
     encodeValueFunc, decodeValueFunc},
    {"sess", 4, 3, stateSessionKeyDBComp, stateSessionKeyEncode, stateSessionKeyDecode, stateSessionKeyToString,
     compareSessionKeyName, destroyFunc, encodeValueFunc, decodeValueFunc},
    {"func", 4, 4, tupleKeyDBComp, tupleKeyEncode, tupleKeyDecode, tupleKeyToString, compareFuncKeyName, destroyFunc,
     encodeValueFunc, decodeValueFunc},
    {"parname", 7, 5, parKeyDBComp, parKeyEncode, parKeyDecode, parKeyToString, compareParKeyName, destroyFunc,
     encodeValueFunc, decodeValueFunc},
    {"partag", 6, 6, parKeyDBComp, parKeyEncode, parKeyDecode, parKeyToString, comparePartagKeyName, destroyFunc,
     encodeValueFunc, decodeValueFunc},
};

void* streamBackendInit(const char* path) {
  uint32_t dbMemLimit = nextPow2(tsMaxStreamBackendCache) << 20;

  qDebug("start to init stream backend at %s", path);
  SBackendWrapper* pHandle = taosMemoryCalloc(1, sizeof(SBackendWrapper));
  pHandle->list = tdListNew(sizeof(SCfComparator));
  taosThreadMutexInit(&pHandle->mutex, NULL);
  taosThreadMutexInit(&pHandle->cfMutex, NULL);
  pHandle->cfInst = taosHashInit(64, taosGetDefaultHashFunction(TSDB_DATA_TYPE_BINARY), false, HASH_NO_LOCK);

  rocksdb_env_t* env = rocksdb_create_default_env();  // rocksdb_envoptions_create();

  int32_t nBGThread = tsNumOfSnodeStreamThreads <= 2 ? 1 : tsNumOfSnodeStreamThreads / 2;
  rocksdb_env_set_low_priority_background_threads(env, nBGThread);
  rocksdb_env_set_high_priority_background_threads(env, nBGThread);

  rocksdb_cache_t* cache = rocksdb_cache_create_lru(dbMemLimit / 2);

  rocksdb_options_t* opts = rocksdb_options_create();
  rocksdb_options_set_env(opts, env);
  rocksdb_options_set_create_if_missing(opts, 1);
  rocksdb_options_set_create_missing_column_families(opts, 1);
  rocksdb_options_set_max_total_wal_size(opts, dbMemLimit);
  rocksdb_options_set_recycle_log_file_num(opts, 6);
  rocksdb_options_set_max_write_buffer_number(opts, 3);
  rocksdb_options_set_info_log_level(opts, 0);
  rocksdb_options_set_db_write_buffer_size(opts, dbMemLimit);
  rocksdb_options_set_write_buffer_size(opts, dbMemLimit / 2);

  pHandle->env = env;
  pHandle->dbOpt = opts;
  pHandle->cache = cache;
  pHandle->filterFactory = rocksdb_compactionfilterfactory_create(
      NULL, destroyCompactFilteFactory, compactFilteFactoryCreateFilter, compactFilteFactoryName);
  rocksdb_options_set_compaction_filter_factory(pHandle->dbOpt, pHandle->filterFactory);

  char*  err = NULL;
  size_t nCf = 0;

  char** cfs = rocksdb_list_column_families(opts, path, &nCf, &err);
  if (nCf == 0 || nCf == 1 || err != NULL) {
    taosMemoryFreeClear(err);
    pHandle->db = rocksdb_open(opts, path, &err);
    if (err != NULL) {
      qError("failed to open rocksdb, path:%s, reason:%s", path, err);
      taosMemoryFreeClear(err);
      goto _EXIT;
    }
  } else {
    /*
      list all cf and get prefix
    */
    streamStateOpenBackendCf(pHandle, (char*)path, cfs, nCf);
  }
  if (cfs != NULL) {
    rocksdb_list_column_families_destroy(cfs, nCf);
  }
  qDebug("succ to init stream backend at %s, backend:%p", path, pHandle);

  return (void*)pHandle;
_EXIT:
  rocksdb_options_destroy(opts);
  rocksdb_cache_destroy(cache);
  rocksdb_env_destroy(env);
  taosThreadMutexDestroy(&pHandle->mutex);
  taosThreadMutexDestroy(&pHandle->cfMutex);
  taosHashCleanup(pHandle->cfInst);
  rocksdb_compactionfilterfactory_destroy(pHandle->filterFactory);
  tdListFree(pHandle->list);
  taosMemoryFree(pHandle);
  qDebug("failed to init stream backend at %s", path);
  return NULL;
}
void streamBackendCleanup(void* arg) {
  SBackendWrapper* pHandle = (SBackendWrapper*)arg;
  RocksdbCfInst**  pIter = (RocksdbCfInst**)taosHashIterate(pHandle->cfInst, NULL);
  while (pIter != NULL) {
    RocksdbCfInst* inst = *pIter;
    destroyRocksdbCfInst(inst);
    taosHashIterate(pHandle->cfInst, pIter);
  }
  taosHashCleanup(pHandle->cfInst);

  if (pHandle->db) {
    char*                   err = NULL;
    rocksdb_flushoptions_t* flushOpt = rocksdb_flushoptions_create();
    rocksdb_flush(pHandle->db, flushOpt, &err);
    if (err != NULL) {
      qError("failed to flush db before streamBackend clean up, reason:%s", err);
      taosMemoryFree(err);
    }
    rocksdb_flushoptions_destroy(flushOpt);
    rocksdb_close(pHandle->db);
  }
  rocksdb_options_destroy(pHandle->dbOpt);
  rocksdb_env_destroy(pHandle->env);
  rocksdb_cache_destroy(pHandle->cache);

  SListNode* head = tdListPopHead(pHandle->list);
  while (head != NULL) {
    streamStateDestroyCompar(head->data);
    taosMemoryFree(head);
    head = tdListPopHead(pHandle->list);
  }

  tdListFree(pHandle->list);
  taosThreadMutexDestroy(&pHandle->mutex);

  taosThreadMutexDestroy(&pHandle->cfMutex);

  taosMemoryFree(pHandle);
  qDebug("destroy stream backend backend:%p", pHandle);
  return;
}
<<<<<<< HEAD

int32_t getLatestCheckpoint(void* arg, int64_t* checkpoint) {
  SStreamMeta* pMeta = arg;
  taosWLockLatch(&pMeta->checkpointDirLock);
  int64_t tc = 0;
  int32_t sz = taosArrayGetSize(pMeta->checkpointSaved);
  if (sz <= 0) {
    return -1;
  } else {
    tc = *(int64_t*)taosArrayGetLast(pMeta->checkpointSaved);
  }

  taosArrayPush(pMeta->checkpointInUse, &tc);

  *checkpoint = tc;
  taosWUnLockLatch(&pMeta->checkpointDirLock);
  return 0;
}
/*
 *  checkpointSave |--cp1--|--cp2--|--cp3--|--cp4--|--cp5--|
 *  checkpointInUse: |--cp2--|--cp4--|
 *  checkpointInUse is doing translation, cannot del until
 *  replication is finished
 */
int32_t delObsoleteCheckpoint(void* arg, const char* path) {
  SStreamMeta* pMeta = arg;

  taosWLockLatch(&pMeta->checkpointDirLock);

  SArray* checkpointDel = taosArrayInit(10, sizeof(int64_t));
  SArray* checkpointDup = taosArrayInit(10, sizeof(int64_t));

  int64_t minId = 0;
  if (taosArrayGetSize(pMeta->checkpointInUse) >= 1) {
    minId = *(int64_t*)taosArrayGet(pMeta->checkpointInUse, 0);

    for (int i = 0; i < taosArrayGetSize(pMeta->checkpointSaved); i++) {
      int64_t id = *(int64_t*)taosArrayGet(pMeta->checkpointSaved, i);
      if (id >= minId) {
        taosArrayPush(checkpointDup, &id);
      } else {
        taosArrayPush(checkpointDel, &id);
      }
    }
  } else {
    int32_t sz = taosArrayGetSize(pMeta->checkpointSaved);
    int32_t dsz = sz - pMeta->checkpointCap;  // del size

    for (int i = 0; i < dsz; i++) {
      int64_t id = *(int64_t*)taosArrayGet(pMeta->checkpointSaved, i);
      taosArrayPush(checkpointDel, &id);
    }
    for (int i = dsz < 0 ? 0 : dsz; i < sz; i++) {
      int64_t id = *(int64_t*)taosArrayGet(pMeta->checkpointSaved, i);
      taosArrayPush(checkpointDup, &id);
    }
  }
  taosArrayDestroy(pMeta->checkpointSaved);
  pMeta->checkpointSaved = checkpointDup;

  taosWUnLockLatch(&pMeta->checkpointDirLock);

  for (int i = 0; i < taosArrayGetSize(checkpointDel); i++) {
    int64_t id = *(int64_t*)taosArrayGet(checkpointDel, i);
    char    tbuf[256] = {0};
    sprintf(tbuf, "%s/checkpoint_%" PRId64 "", path, id);
    if (taosIsDir(tbuf)) {
      taosRemoveDir(tbuf);
    }
  }
  return 0;
}
int32_t streamBackendDoCheckpoint(void* arg, const char* path) {
  SStreamMeta*    pMeta = arg;
  int64_t         backendRid = pMeta->streamBackendRid;
  int64_t         checkpointId = pMeta->checkpointTs;
  int64_t         st = taosGetTimestampMs();
  int32_t         code = -1;
  SBackendHandle* pHandle = taosAcquireRef(streamBackendId, backendRid);

  char checkpointDir[256] = {0};
  sprintf(checkpointDir, "%s/checkpoint_%" PRId64 "", path, checkpointId);

  if (pHandle == NULL) {
    return -1;
  }
  qDebug("stream backend:%p start to do checkpoint at:%s ", pHandle, path);
  if (pHandle->db != NULL) {
    char*                 err = NULL;
    rocksdb_checkpoint_t* cp = rocksdb_checkpoint_object_create(pHandle->db, &err);
    if (cp == NULL || err != NULL) {
      qError("stream backend:%p failed to do checkpoint at:%s, reason:%s", pHandle, path, err);
      taosMemoryFreeClear(err);
      code = -1;
      goto _ERROR;
    }

    rocksdb_checkpoint_create(cp, checkpointDir, 64 << 20, &err);
    if (err != NULL) {
      qError("stream backend:%p failed to do checkpoint at:%s, reason:%s", pHandle, path, err);
      taosMemoryFreeClear(err);
    } else {
      code = 0;
      qDebug("stream backend:%p end to do checkpoint at:%s, time cost:%" PRId64 "ms", pHandle, path,
             taosGetTimestampMs() - st);
    }
    rocksdb_checkpoint_object_destroy(cp);
  }
  taosWLockLatch(&pMeta->checkpointDirLock);
  taosArrayPush(pMeta->checkpointSaved, &checkpointId);
  taosWUnLockLatch(&pMeta->checkpointDirLock);

  delObsoleteCheckpoint(arg, path);
_ERROR:
  taosReleaseRef(streamBackendId, backendRid);
  return code;
=======
void streamBackendHandleCleanup(void* arg) {
  SBackendCfWrapper* wrapper = arg;
  bool               remove = wrapper->remove;
  qDebug("start to do-close backendwrapper %p, %s", wrapper, wrapper->idstr);
  if (wrapper->rocksdb == NULL) {
    return;
  }

  int cfLen = sizeof(ginitDict) / sizeof(ginitDict[0]);

  char* err = NULL;
  if (remove) {
    for (int i = 0; i < cfLen; i++) {
      if (wrapper->pHandle[i] != NULL)
        rocksdb_drop_column_family(wrapper->rocksdb, ((rocksdb_column_family_handle_t**)wrapper->pHandle)[i], &err);
      if (err != NULL) {
        // qError("failed to create cf:%s_%s, reason:%s", wrapper->idstr, ginitDict[i].key, err);
        taosMemoryFreeClear(err);
      }
    }
  } else {
    rocksdb_flushoptions_t* flushOpt = rocksdb_flushoptions_create();
    for (int i = 0; i < cfLen; i++) {
      if (wrapper->pHandle[i] != NULL) rocksdb_flush_cf(wrapper->rocksdb, flushOpt, wrapper->pHandle[i], &err);
      if (err != NULL) {
        qError("failed to create cf:%s_%s, reason:%s", wrapper->idstr, ginitDict[i].key, err);
        taosMemoryFreeClear(err);
      }
    }
    rocksdb_flushoptions_destroy(flushOpt);
  }

  for (int i = 0; i < cfLen; i++) {
    if (wrapper->pHandle[i] != NULL) {
      rocksdb_column_family_handle_destroy(wrapper->pHandle[i]);
    }
  }
  taosMemoryFreeClear(wrapper->pHandle);
  for (int i = 0; i < cfLen; i++) {
    rocksdb_options_destroy(wrapper->cfOpts[i]);
    rocksdb_block_based_options_destroy(((RocksdbCfParam*)wrapper->param)[i].tableOpt);
  }

  if (remove) {
    streamBackendDelCompare(wrapper->pBackend, wrapper->pComparNode);
  }
  rocksdb_writeoptions_destroy(wrapper->writeOpts);
  wrapper->writeOpts = NULL;

  rocksdb_readoptions_destroy(wrapper->readOpts);
  wrapper->readOpts = NULL;
  taosMemoryFreeClear(wrapper->cfOpts);
  taosMemoryFreeClear(wrapper->param);

  taosThreadRwlockDestroy(&wrapper->rwLock);
  wrapper->rocksdb = NULL;
  taosReleaseRef(streamBackendId, wrapper->backendId);

  qDebug("end to do-close backendwrapper %p, %s", wrapper, wrapper->idstr);
  taosMemoryFree(wrapper);
  return;
>>>>>>> 9b3e34d5
}
SListNode* streamBackendAddCompare(void* backend, void* arg) {
  SBackendWrapper* pHandle = (SBackendWrapper*)backend;
  SListNode*       node = NULL;
  taosThreadMutexLock(&pHandle->mutex);
  node = tdListAdd(pHandle->list, arg);
  taosThreadMutexUnlock(&pHandle->mutex);
  return node;
}
void streamBackendDelCompare(void* backend, void* arg) {
  SBackendWrapper* pHandle = (SBackendWrapper*)backend;
  SListNode*       node = NULL;
  taosThreadMutexLock(&pHandle->mutex);
  node = tdListPopNode(pHandle->list, arg);
  taosThreadMutexUnlock(&pHandle->mutex);
  if (node) {
    streamStateDestroyCompar(node->data);
    taosMemoryFree(node);
  }
}
void        streamStateDestroy_rocksdb(SStreamState* pState, bool remove) { streamStateCloseBackend(pState, remove); }
static bool streamStateIterSeekAndValid(rocksdb_iterator_t* iter, char* buf, size_t len);

// |key|-----value------|
// |key|ttl|len|userData|

static rocksdb_iterator_t* streamStateIterCreate(SStreamState* pState, const char* cfName,
                                                 rocksdb_snapshot_t** snapshot, rocksdb_readoptions_t** readOpt);

int defaultKeyComp(void* state, const char* aBuf, size_t aLen, const char* bBuf, size_t bLen) {
  int ret = memcmp(aBuf, bBuf, aLen);
  if (ret == 0) {
    if (aLen < bLen)
      return -1;
    else if (aLen > bLen)
      return 1;
    else
      return 0;
  } else {
    return ret;
  }
}
int streamStateValueIsStale(char* vv) {
  int64_t ts = 0;
  taosDecodeFixedI64(vv, &ts);
  return (ts != 0 && ts < taosGetTimestampMs()) ? 1 : 0;
}
int iterValueIsStale(rocksdb_iterator_t* iter) {
  size_t len;
  char*  v = (char*)rocksdb_iter_value(iter, &len);
  return streamStateValueIsStale(v);
}
int defaultKeyEncode(void* k, char* buf) {
  int len = strlen((char*)k);
  memcpy(buf, (char*)k, len);
  return len;
}
int defaultKeyDecode(void* k, char* buf) {
  int len = strlen(buf);
  memcpy(k, buf, len);
  return len;
}
int defaultKeyToString(void* k, char* buf) {
  // just to debug
  return sprintf(buf, "key: %s", (char*)k);
}
//
//  SStateKey
//  |--groupid--|---ts------|--opNum----|
//  |--uint64_t-|-uint64_t--|--int64_t--|
//
//
//
int stateKeyDBComp(void* state, const char* aBuf, size_t aLen, const char* bBuf, size_t bLen) {
  SStateKey key1, key2;
  memset(&key1, 0, sizeof(key1));
  memset(&key2, 0, sizeof(key2));

  char* p1 = (char*)aBuf;
  char* p2 = (char*)bBuf;

  p1 = taosDecodeFixedU64(p1, &key1.key.groupId);
  p2 = taosDecodeFixedU64(p2, &key2.key.groupId);

  p1 = taosDecodeFixedI64(p1, &key1.key.ts);
  p2 = taosDecodeFixedI64(p2, &key2.key.ts);

  taosDecodeFixedI64(p1, &key1.opNum);
  taosDecodeFixedI64(p2, &key2.opNum);

  return stateKeyCmpr(&key1, sizeof(key1), &key2, sizeof(key2));
}

int stateKeyEncode(void* k, char* buf) {
  SStateKey* key = k;
  int        len = 0;
  len += taosEncodeFixedU64((void**)&buf, key->key.groupId);
  len += taosEncodeFixedI64((void**)&buf, key->key.ts);
  len += taosEncodeFixedI64((void**)&buf, key->opNum);
  return len;
}
int stateKeyDecode(void* k, char* buf) {
  SStateKey* key = k;
  int        len = 0;
  char*      p = buf;
  p = taosDecodeFixedU64(p, &key->key.groupId);
  p = taosDecodeFixedI64(p, &key->key.ts);
  p = taosDecodeFixedI64(p, &key->opNum);
  return p - buf;
}

int stateKeyToString(void* k, char* buf) {
  SStateKey* key = k;
  int        n = 0;
  n += sprintf(buf + n, "[groupId:%" PRId64 ",", key->key.groupId);
  n += sprintf(buf + n, "ts:%" PRIi64 ",", key->key.ts);
  n += sprintf(buf + n, "opNum:%" PRIi64 "]", key->opNum);
  return n;
}

//
// SStateSessionKey
//  |-----------SSessionKey----------|
//  |-----STimeWindow-----|
//  |---skey--|---ekey----|--groupId-|--opNum--|
//  |---int64-|--int64_t--|--uint64--|--int64_t|
// |
//
int stateSessionKeyDBComp(void* state, const char* aBuf, size_t aLen, const char* bBuf, size_t bLen) {
  SStateSessionKey w1, w2;
  memset(&w1, 0, sizeof(w1));
  memset(&w2, 0, sizeof(w2));

  char* p1 = (char*)aBuf;
  char* p2 = (char*)bBuf;

  p1 = taosDecodeFixedI64(p1, &w1.key.win.skey);
  p2 = taosDecodeFixedI64(p2, &w2.key.win.skey);

  p1 = taosDecodeFixedI64(p1, &w1.key.win.ekey);
  p2 = taosDecodeFixedI64(p2, &w2.key.win.ekey);

  p1 = taosDecodeFixedU64(p1, &w1.key.groupId);
  p2 = taosDecodeFixedU64(p2, &w2.key.groupId);

  p1 = taosDecodeFixedI64(p1, &w1.opNum);
  p2 = taosDecodeFixedI64(p2, &w2.opNum);

  return stateSessionKeyCmpr(&w1, sizeof(w1), &w2, sizeof(w2));
}
int stateSessionKeyEncode(void* ses, char* buf) {
  SStateSessionKey* sess = ses;
  int               len = 0;
  len += taosEncodeFixedI64((void**)&buf, sess->key.win.skey);
  len += taosEncodeFixedI64((void**)&buf, sess->key.win.ekey);
  len += taosEncodeFixedU64((void**)&buf, sess->key.groupId);
  len += taosEncodeFixedI64((void**)&buf, sess->opNum);
  return len;
}
int stateSessionKeyDecode(void* ses, char* buf) {
  SStateSessionKey* sess = ses;
  int               len = 0;

  char* p = buf;
  p = taosDecodeFixedI64(p, &sess->key.win.skey);
  p = taosDecodeFixedI64(p, &sess->key.win.ekey);
  p = taosDecodeFixedU64(p, &sess->key.groupId);
  p = taosDecodeFixedI64(p, &sess->opNum);
  return p - buf;
}
int stateSessionKeyToString(void* k, char* buf) {
  SStateSessionKey* key = k;
  int               n = 0;
  n += sprintf(buf + n, "[skey:%" PRIi64 ",", key->key.win.skey);
  n += sprintf(buf + n, "ekey:%" PRIi64 ",", key->key.win.ekey);
  n += sprintf(buf + n, "groupId:%" PRIu64 ",", key->key.groupId);
  n += sprintf(buf + n, "opNum:%" PRIi64 "]", key->opNum);
  return n;
}

/**
 *  SWinKey
 *  |------groupId------|-----ts------|
 *  |------uint64-------|----int64----|
 */
int winKeyDBComp(void* state, const char* aBuf, size_t aLen, const char* bBuf, size_t bLen) {
  SWinKey w1, w2;
  memset(&w1, 0, sizeof(w1));
  memset(&w2, 0, sizeof(w2));

  char* p1 = (char*)aBuf;
  char* p2 = (char*)bBuf;

  p1 = taosDecodeFixedU64(p1, &w1.groupId);
  p2 = taosDecodeFixedU64(p2, &w2.groupId);

  p1 = taosDecodeFixedI64(p1, &w1.ts);
  p2 = taosDecodeFixedI64(p2, &w2.ts);

  return winKeyCmpr(&w1, sizeof(w1), &w2, sizeof(w2));
}

int winKeyEncode(void* k, char* buf) {
  SWinKey* key = k;
  int      len = 0;
  len += taosEncodeFixedU64((void**)&buf, key->groupId);
  len += taosEncodeFixedI64((void**)&buf, key->ts);
  return len;
}

int winKeyDecode(void* k, char* buf) {
  SWinKey* key = k;
  int      len = 0;
  char*    p = buf;
  p = taosDecodeFixedU64(p, &key->groupId);
  p = taosDecodeFixedI64(p, &key->ts);
  return len;
}

int winKeyToString(void* k, char* buf) {
  SWinKey* key = k;
  int      n = 0;
  n += sprintf(buf + n, "[groupId:%" PRIu64 ",", key->groupId);
  n += sprintf(buf + n, "ts:%" PRIi64 "]", key->ts);
  return n;
}
/*
 * STupleKey
 * |---groupId---|---ts---|---exprIdx---|
 * |---uint64--|---int64--|---int32-----|
 */
int tupleKeyDBComp(void* state, const char* aBuf, size_t aLen, const char* bBuf, size_t bLen) {
  STupleKey w1, w2;
  memset(&w1, 0, sizeof(w1));
  memset(&w2, 0, sizeof(w2));

  char* p1 = (char*)aBuf;
  char* p2 = (char*)bBuf;

  p1 = taosDecodeFixedU64(p1, &w1.groupId);
  p2 = taosDecodeFixedU64(p2, &w2.groupId);

  p1 = taosDecodeFixedI64(p1, &w1.ts);
  p2 = taosDecodeFixedI64(p2, &w2.ts);

  p1 = taosDecodeFixedI32(p1, &w1.exprIdx);
  p2 = taosDecodeFixedI32(p2, &w2.exprIdx);

  return STupleKeyCmpr(&w1, sizeof(w1), &w2, sizeof(w2));
}

int tupleKeyEncode(void* k, char* buf) {
  STupleKey* key = k;
  int        len = 0;
  len += taosEncodeFixedU64((void**)&buf, key->groupId);
  len += taosEncodeFixedI64((void**)&buf, key->ts);
  len += taosEncodeFixedI32((void**)&buf, key->exprIdx);
  return len;
}
int tupleKeyDecode(void* k, char* buf) {
  STupleKey* key = k;
  int        len = 0;
  char*      p = buf;
  p = taosDecodeFixedU64(p, &key->groupId);
  p = taosDecodeFixedI64(p, &key->ts);
  p = taosDecodeFixedI32(p, &key->exprIdx);
  return len;
}
int tupleKeyToString(void* k, char* buf) {
  int        n = 0;
  STupleKey* key = k;
  n += sprintf(buf + n, "[groupId:%" PRIu64 ",", key->groupId);
  n += sprintf(buf + n, "ts:%" PRIi64 ",", key->ts);
  n += sprintf(buf + n, "exprIdx:%d]", key->exprIdx);
  return n;
}

int parKeyDBComp(void* state, const char* aBuf, size_t aLen, const char* bBuf, size_t bLen) {
  int64_t w1, w2;
  memset(&w1, 0, sizeof(w1));
  memset(&w2, 0, sizeof(w2));
  char* p1 = (char*)aBuf;
  char* p2 = (char*)bBuf;

  taosDecodeFixedI64(p1, &w1);
  taosDecodeFixedI64(p2, &w2);
  if (w1 == w2) {
    return 0;
  } else {
    return w1 < w2 ? -1 : 1;
  }
}
int parKeyEncode(void* k, char* buf) {
  int64_t* groupid = k;
  int      len = taosEncodeFixedI64((void**)&buf, *groupid);
  return len;
}
int parKeyDecode(void* k, char* buf) {
  char*    p = buf;
  int64_t* groupid = k;

  p = taosDecodeFixedI64(p, groupid);
  return p - buf;
}
int parKeyToString(void* k, char* buf) {
  int64_t* key = k;
  int      n = 0;
  n = sprintf(buf + n, "[groupId:%" PRIi64 "]", *key);
  return n;
}
int stremaValueEncode(void* k, char* buf) {
  int           len = 0;
  SStreamValue* key = k;
  len += taosEncodeFixedI64((void**)&buf, key->unixTimestamp);
  len += taosEncodeFixedI32((void**)&buf, key->len);
  len += taosEncodeBinary((void**)&buf, key->data, key->len);
  return len;
}
int streamValueDecode(void* k, char* buf) {
  SStreamValue* key = k;
  char*         p = buf;
  p = taosDecodeFixedI64(p, &key->unixTimestamp);
  p = taosDecodeFixedI32(p, &key->len);
  p = taosDecodeBinary(p, (void**)&key->data, key->len);
  return p - buf;
}
int32_t streamValueToString(void* k, char* buf) {
  SStreamValue* key = k;
  int           n = 0;
  n += sprintf(buf + n, "[unixTimestamp:%" PRIi64 ",", key->unixTimestamp);
  n += sprintf(buf + n, "len:%d,", key->len);
  n += sprintf(buf + n, "data:%s]", key->data);
  return n;
}

/*1: stale, 0: no stale*/
int32_t streaValueIsStale(void* k, int64_t ts) {
  SStreamValue* key = k;
  if (key->unixTimestamp < ts) {
    return 1;
  }
  return 0;
}

void destroyFunc(void* arg) {
  (void)arg;
  return;
}

int32_t encodeValueFunc(void* value, int32_t vlen, int64_t ttl, char** dest) {
  SStreamValue key = {.unixTimestamp = ttl, .len = vlen, .data = (char*)(value)};
  int32_t      len = 0;
  if (*dest == NULL) {
    char* p = taosMemoryCalloc(1, sizeof(int64_t) + sizeof(int32_t) + key.len);
    char* buf = p;
    len += taosEncodeFixedI64((void**)&buf, key.unixTimestamp);
    len += taosEncodeFixedI32((void**)&buf, key.len);
    len += taosEncodeBinary((void**)&buf, (char*)value, vlen);
    *dest = p;
  } else {
    char* buf = *dest;
    len += taosEncodeFixedI64((void**)&buf, key.unixTimestamp);
    len += taosEncodeFixedI32((void**)&buf, key.len);
    len += taosEncodeBinary((void**)&buf, (char*)value, vlen);
  }
  return len;
}
/*
 *  ret >= 0 : found valid value
 *  ret < 0 : error or timeout
 */
int32_t decodeValueFunc(void* value, int32_t vlen, int64_t* ttl, char** dest) {
  SStreamValue key = {0};
  char*        p = value;
  if (streamStateValueIsStale(p)) {
    *dest = NULL;
    return -1;
  }
  p = taosDecodeFixedI64(p, &key.unixTimestamp);
  p = taosDecodeFixedI32(p, &key.len);
  if (vlen != (sizeof(int64_t) + sizeof(int32_t) + key.len)) {
    if (dest != NULL) *dest = NULL;
    qError("vlen: %d, read len: %d", vlen, key.len);
    return -1;
  }

  if (key.len == 0) {
    key.data = NULL;
  } else {
    p = taosDecodeBinary(p, (void**)&(key.data), key.len);
  }

  if (ttl != NULL) {
    int64_t now = taosGetTimestampMs();
    *ttl = key.unixTimestamp == 0 ? 0 : key.unixTimestamp - now;
  }
  if (dest != NULL) {
    *dest = key.data;
  } else {
    taosMemoryFree(key.data);
  }
  return key.len;
}

const char* compareDefaultName(void* arg) {
  (void)arg;
  return ginitDict[0].key;
}
const char* compareStateName(void* arg) {
  (void)arg;
  return ginitDict[1].key;
}
const char* compareWinKeyName(void* arg) {
  (void)arg;
  return ginitDict[2].key;
}
const char* compareSessionKeyName(void* arg) {
  (void)arg;
  return ginitDict[3].key;
}
const char* compareFuncKeyName(void* arg) {
  (void)arg;
  return ginitDict[4].key;
}
const char* compareParKeyName(void* arg) {
  (void)arg;
  return ginitDict[5].key;
}
const char* comparePartagKeyName(void* arg) {
  (void)arg;
  return ginitDict[6].key;
}

void destroyCompactFilteFactory(void* arg) {
  if (arg == NULL) return;
}
const char* compactFilteFactoryName(void* arg) {
  SCompactFilteFactory* state = arg;
  return "stream_compact_filter";
}

void          destroyCompactFilte(void* arg) { (void)arg; }
unsigned char compactFilte(void* arg, int level, const char* key, size_t klen, const char* val, size_t vlen,
                           char** newval, size_t* newvlen, unsigned char* value_changed) {
  return streamStateValueIsStale((char*)val) ? 1 : 0;
}
const char* compactFilteName(void* arg) { return "stream_filte"; }

rocksdb_compactionfilter_t* compactFilteFactoryCreateFilter(void* arg, rocksdb_compactionfiltercontext_t* ctx) {
  SCompactFilteFactory*       state = arg;
  rocksdb_compactionfilter_t* filter =
      rocksdb_compactionfilter_create(NULL, destroyCompactFilte, compactFilte, compactFilteName);
  return filter;
}

void destroyRocksdbCfInst(RocksdbCfInst* inst) {
  int cfLen = sizeof(ginitDict) / sizeof(ginitDict[0]);
  for (int i = 0; i < cfLen; i++) {
    if (inst->pHandle[i]) rocksdb_column_family_handle_destroy((inst->pHandle)[i]);
  }

  rocksdb_writeoptions_destroy(inst->wOpt);
  inst->wOpt = NULL;

  rocksdb_readoptions_destroy(inst->rOpt);
  taosMemoryFree(inst->cfOpt);
  taosMemoryFreeClear(inst->param);
  taosMemoryFree(inst);
}

int32_t streamStateOpenBackendCf(void* backend, char* name, char** cfs, int32_t nCf) {
  SBackendWrapper* handle = backend;
  char*            err = NULL;
  int64_t          streamId;
  int32_t          taskId, dummy = 0;
  char             suffix[64] = {0};

  rocksdb_options_t**              cfOpts = taosMemoryCalloc(nCf, sizeof(rocksdb_options_t*));
  RocksdbCfParam*                  params = taosMemoryCalloc(nCf, sizeof(RocksdbCfParam*));
  rocksdb_comparator_t**           pCompare = taosMemoryCalloc(nCf, sizeof(rocksdb_comparator_t**));
  rocksdb_column_family_handle_t** cfHandle = taosMemoryCalloc(nCf, sizeof(rocksdb_column_family_handle_t*));

  for (int i = 0; i < nCf; i++) {
    char* cf = cfs[i];
    char  funcname[64] = {0};
    cfOpts[i] = rocksdb_options_create_copy(handle->dbOpt);
    if (i == 0) continue;
    if (3 == sscanf(cf, "0x%" PRIx64 "-%d_%s", &streamId, &taskId, funcname)) {
      rocksdb_block_based_table_options_t* tableOpt = rocksdb_block_based_options_create();
      rocksdb_block_based_options_set_block_cache(tableOpt, handle->cache);
      rocksdb_block_based_options_set_partition_filters(tableOpt, 1);

      rocksdb_filterpolicy_t* filter = rocksdb_filterpolicy_create_bloom(15);
      rocksdb_block_based_options_set_filter_policy(tableOpt, filter);

      rocksdb_options_set_block_based_table_factory((rocksdb_options_t*)cfOpts[i], tableOpt);
      params[i].tableOpt = tableOpt;

      int      idx = streamStateGetCfIdx(NULL, funcname);
      SCfInit* cfPara = &ginitDict[idx];

      rocksdb_comparator_t* compare =
          rocksdb_comparator_create(NULL, cfPara->detroyFunc, cfPara->cmpFunc, cfPara->cmpName);
      rocksdb_options_set_comparator((rocksdb_options_t*)cfOpts[i], compare);
      pCompare[i] = compare;
    }
  }
  rocksdb_t* db = rocksdb_open_column_families(handle->dbOpt, name, nCf, (const char* const*)cfs,
                                               (const rocksdb_options_t* const*)cfOpts, cfHandle, &err);
  if (err != NULL) {
    qError("failed to open rocksdb cf, reason:%s", err);
    taosMemoryFree(err);
  } else {
    qDebug("succ to open rocksdb cf");
  }
  // close default cf
  if (((rocksdb_column_family_handle_t**)cfHandle)[0] != 0) rocksdb_column_family_handle_destroy(cfHandle[0]);
  rocksdb_options_destroy(cfOpts[0]);
  handle->db = db;

  static int32_t cfLen = sizeof(ginitDict) / sizeof(ginitDict[0]);
  for (int i = 0; i < nCf; i++) {
    char* cf = cfs[i];
    if (i == 0) continue;
    char funcname[64] = {0};
    if (3 == sscanf(cf, "0x%" PRIx64 "-%d_%s", &streamId, &taskId, funcname)) {
      char idstr[128] = {0};
      sprintf(idstr, "0x%" PRIx64 "-%d", streamId, taskId);

      int idx = streamStateGetCfIdx(NULL, funcname);

      RocksdbCfInst*  inst = NULL;
      RocksdbCfInst** pInst = taosHashGet(handle->cfInst, idstr, strlen(idstr) + 1);
      if (pInst == NULL || *pInst == NULL) {
        inst = taosMemoryCalloc(1, sizeof(RocksdbCfInst));
        inst->pHandle = taosMemoryCalloc(cfLen, sizeof(rocksdb_column_family_handle_t*));
        inst->cfOpt = taosMemoryCalloc(cfLen, sizeof(rocksdb_options_t*));
        inst->wOpt = rocksdb_writeoptions_create();
        inst->rOpt = rocksdb_readoptions_create();
        inst->param = taosMemoryCalloc(cfLen, sizeof(RocksdbCfParam));
        inst->pBackend = handle;
        inst->db = db;
        inst->pCompares = taosMemoryCalloc(cfLen, sizeof(rocksdb_comparator_t*));

        inst->dbOpt = handle->dbOpt;
        rocksdb_writeoptions_disable_WAL(inst->wOpt, 1);
        taosHashPut(handle->cfInst, idstr, strlen(idstr) + 1, &inst, sizeof(void*));
      } else {
        inst = *pInst;
      }
      inst->cfOpt[idx] = cfOpts[i];
      inst->pCompares[idx] = pCompare[i];
      memcpy(&(inst->param[idx]), &(params[i]), sizeof(RocksdbCfParam));
      inst->pHandle[idx] = cfHandle[i];
    }
  }
  void** pIter = taosHashIterate(handle->cfInst, NULL);
  while (pIter) {
    RocksdbCfInst* inst = *pIter;

    for (int i = 0; i < cfLen; i++) {
      if (inst->cfOpt[i] == NULL) {
        rocksdb_options_t*                   opt = rocksdb_options_create_copy(handle->dbOpt);
        rocksdb_block_based_table_options_t* tableOpt = rocksdb_block_based_options_create();
        rocksdb_block_based_options_set_block_cache(tableOpt, handle->cache);
        rocksdb_block_based_options_set_partition_filters(tableOpt, 1);

        rocksdb_filterpolicy_t* filter = rocksdb_filterpolicy_create_bloom(15);
        rocksdb_block_based_options_set_filter_policy(tableOpt, filter);

        rocksdb_options_set_block_based_table_factory((rocksdb_options_t*)opt, tableOpt);

        SCfInit* cfPara = &ginitDict[i];

        rocksdb_comparator_t* compare =
            rocksdb_comparator_create(NULL, cfPara->detroyFunc, cfPara->cmpFunc, cfPara->cmpName);
        rocksdb_options_set_comparator((rocksdb_options_t*)opt, compare);

        inst->pCompares[i] = compare;
        inst->cfOpt[i] = opt;
        inst->param[i].tableOpt = tableOpt;
      }
    }
    SCfComparator compare = {.comp = inst->pCompares, .numOfComp = cfLen};
    inst->pCompareNode = streamBackendAddCompare(handle, &compare);
    pIter = taosHashIterate(handle->cfInst, pIter);
  }

  taosMemoryFree(cfHandle);
  taosMemoryFree(pCompare);
  taosMemoryFree(params);
  taosMemoryFree(cfOpts);
  return 0;
}
int streamStateOpenBackend(void* backend, SStreamState* pState) {
  qInfo("start to open state %p on backend %p 0x%" PRIx64 "-%d", pState, backend, pState->streamId, pState->taskId);
<<<<<<< HEAD
  void* arg = taosAcquireRef(streamBackendId, pState->streamBackendRid);
  if (arg == NULL) {
    return -1;
  }

  SBackendHandle* handle = backend;

  sprintf(pState->pTdbState->idstr, "0x%" PRIx64 "-%d", pState->streamId, pState->taskId);
=======
  taosAcquireRef(streamBackendId, pState->streamBackendRid);
  SBackendWrapper*   handle = backend;
  SBackendCfWrapper* pBackendCfWrapper = taosMemoryCalloc(1, sizeof(SBackendCfWrapper));
>>>>>>> 9b3e34d5
  taosThreadMutexLock(&handle->cfMutex);

  RocksdbCfInst** ppInst = taosHashGet(handle->cfInst, pState->pTdbState->idstr, strlen(pState->pTdbState->idstr) + 1);
  if (ppInst != NULL && *ppInst != NULL) {
    RocksdbCfInst* inst = *ppInst;
    pBackendCfWrapper->rocksdb = inst->db;
    pBackendCfWrapper->pHandle = (void**)inst->pHandle;
    pBackendCfWrapper->writeOpts = inst->wOpt;
    pBackendCfWrapper->readOpts = inst->rOpt;
    pBackendCfWrapper->cfOpts = (void**)(inst->cfOpt);
    pBackendCfWrapper->dbOpt = handle->dbOpt;
    pBackendCfWrapper->param = inst->param;
    pBackendCfWrapper->pBackend = handle;
    pBackendCfWrapper->pComparNode = inst->pCompareNode;
    taosThreadMutexUnlock(&handle->cfMutex);
    pBackendCfWrapper->backendId = pState->streamBackendRid;
    memcpy(pBackendCfWrapper->idstr, pState->pTdbState->idstr, sizeof(pState->pTdbState->idstr));

    int64_t id = taosAddRef(streamBackendCfWrapperId, pBackendCfWrapper);
    pState->pTdbState->backendCfWrapperId = id;
    pState->pTdbState->pBackendCfWrapper = pBackendCfWrapper;
    qInfo("succ to open state %p on backendWrapper, %p, %s", pState, pBackendCfWrapper, pBackendCfWrapper->idstr);
    return 0;
  }
  taosThreadMutexUnlock(&handle->cfMutex);

  char* err = NULL;
  int   cfLen = sizeof(ginitDict) / sizeof(ginitDict[0]);

  RocksdbCfParam*           param = taosMemoryCalloc(cfLen, sizeof(RocksdbCfParam));
  const rocksdb_options_t** cfOpt = taosMemoryCalloc(cfLen, sizeof(rocksdb_options_t*));
  for (int i = 0; i < cfLen; i++) {
    cfOpt[i] = rocksdb_options_create_copy(handle->dbOpt);
    // refactor later
    rocksdb_block_based_table_options_t* tableOpt = rocksdb_block_based_options_create();
    rocksdb_block_based_options_set_block_cache(tableOpt, handle->cache);
    rocksdb_block_based_options_set_partition_filters(tableOpt, 1);

    rocksdb_filterpolicy_t* filter = rocksdb_filterpolicy_create_bloom(15);
    rocksdb_block_based_options_set_filter_policy(tableOpt, filter);

    rocksdb_options_set_block_based_table_factory((rocksdb_options_t*)cfOpt[i], tableOpt);

    param[i].tableOpt = tableOpt;
  };

  rocksdb_comparator_t** pCompare = taosMemoryCalloc(cfLen, sizeof(rocksdb_comparator_t**));
  for (int i = 0; i < cfLen; i++) {
    SCfInit* cf = &ginitDict[i];

    rocksdb_comparator_t* compare = rocksdb_comparator_create(NULL, cf->detroyFunc, cf->cmpFunc, cf->cmpName);
    rocksdb_options_set_comparator((rocksdb_options_t*)cfOpt[i], compare);
    pCompare[i] = compare;
  }
  rocksdb_column_family_handle_t** cfHandle = taosMemoryCalloc(cfLen, sizeof(rocksdb_column_family_handle_t*));
  pBackendCfWrapper->rocksdb = handle->db;
  pBackendCfWrapper->pHandle = (void**)cfHandle;
  pBackendCfWrapper->writeOpts = rocksdb_writeoptions_create();
  pBackendCfWrapper->readOpts = rocksdb_readoptions_create();
  pBackendCfWrapper->cfOpts = (void**)cfOpt;
  pBackendCfWrapper->dbOpt = handle->dbOpt;
  pBackendCfWrapper->param = param;
  pBackendCfWrapper->pBackend = handle;
  pBackendCfWrapper->backendId = pState->streamBackendRid;
  taosThreadRwlockInit(&pBackendCfWrapper->rwLock, NULL);
  SCfComparator compare = {.comp = pCompare, .numOfComp = cfLen};
  pBackendCfWrapper->pComparNode = streamBackendAddCompare(handle, &compare);
  rocksdb_writeoptions_disable_WAL(pBackendCfWrapper->writeOpts, 1);
  memcpy(pBackendCfWrapper->idstr, pState->pTdbState->idstr, sizeof(pState->pTdbState->idstr));

  int64_t id = taosAddRef(streamBackendCfWrapperId, pBackendCfWrapper);
  pState->pTdbState->backendCfWrapperId = id;
  pState->pTdbState->pBackendCfWrapper = pBackendCfWrapper;
  qInfo("succ to open state %p on backendWrapper %p %s", pState, pBackendCfWrapper, pBackendCfWrapper->idstr);
  return 0;
}

void streamStateCloseBackend(SStreamState* pState, bool remove) {
  SBackendCfWrapper* wrapper = pState->pTdbState->pBackendCfWrapper;
  SBackendWrapper*   pHandle = wrapper->pBackend;
  taosThreadMutexLock(&pHandle->cfMutex);
  RocksdbCfInst** ppInst = taosHashGet(pHandle->cfInst, wrapper->idstr, strlen(pState->pTdbState->idstr) + 1);
  if (ppInst != NULL && *ppInst != NULL) {
    RocksdbCfInst* inst = *ppInst;
    taosMemoryFree(inst);
    taosHashRemove(pHandle->cfInst, pState->pTdbState->idstr, strlen(pState->pTdbState->idstr) + 1);
  }
  taosThreadMutexUnlock(&pHandle->cfMutex);

  char* status[] = {"close", "drop"};
  qInfo("start to close %s state %p on backendWrapper %p %s", status[remove == false ? 0 : 1], pState, wrapper,
        wrapper->idstr);
  wrapper->remove |= remove;  // update by other pState
  taosReleaseRef(streamBackendCfWrapperId, pState->pTdbState->backendCfWrapperId);
}
void streamStateDestroyCompar(void* arg) {
  SCfComparator* comp = (SCfComparator*)arg;
  for (int i = 0; i < comp->numOfComp; i++) {
    if (comp->comp[i]) rocksdb_comparator_destroy(comp->comp[i]);
  }
  taosMemoryFree(comp->comp);
}

int streamStateGetCfIdx(SStreamState* pState, const char* funcName) {
  int    idx = -1;
  size_t len = strlen(funcName);
  for (int i = 0; i < sizeof(ginitDict) / sizeof(ginitDict[0]); i++) {
    if (len == ginitDict[i].len && strncmp(funcName, ginitDict[i].key, strlen(funcName)) == 0) {
      idx = i;
      break;
    }
  }
  if (pState != NULL && idx != -1) {
    SBackendCfWrapper*              wrapper = pState->pTdbState->pBackendCfWrapper;
    rocksdb_column_family_handle_t* cf = NULL;
    taosThreadRwlockRdlock(&wrapper->rwLock);
    cf = wrapper->pHandle[idx];
    taosThreadRwlockUnlock(&wrapper->rwLock);
    if (cf == NULL) {
      char buf[128] = {0};
      GEN_COLUMN_FAMILY_NAME(buf, wrapper->idstr, ginitDict[idx].key);
      char* err = NULL;

      taosThreadRwlockWrlock(&wrapper->rwLock);
      cf = rocksdb_create_column_family(wrapper->rocksdb, wrapper->cfOpts[idx], buf, &err);
      if (err != NULL) {
        idx = -1;
        qError("failed to to open cf, %p %s_%s, reason:%s", pState, wrapper->idstr, funcName, err);
        taosMemoryFree(err);
      } else {
        wrapper->pHandle[idx] = cf;
      }
      taosThreadRwlockUnlock(&wrapper->rwLock);
    }
  }

  return idx;
}
bool streamStateIterSeekAndValid(rocksdb_iterator_t* iter, char* buf, size_t len) {
  rocksdb_iter_seek(iter, buf, len);
  if (!rocksdb_iter_valid(iter)) {
    rocksdb_iter_seek_for_prev(iter, buf, len);
    if (!rocksdb_iter_valid(iter)) {
      return false;
    }
  }
  return true;
}
rocksdb_iterator_t* streamStateIterCreate(SStreamState* pState, const char* cfName, rocksdb_snapshot_t** snapshot,
                                          rocksdb_readoptions_t** readOpt) {
  int idx = streamStateGetCfIdx(pState, cfName);

  SBackendCfWrapper* wrapper = pState->pTdbState->pBackendCfWrapper;
  if (snapshot != NULL) {
    *snapshot = (rocksdb_snapshot_t*)rocksdb_create_snapshot(wrapper->rocksdb);
  }
  rocksdb_readoptions_t* rOpt = rocksdb_readoptions_create();
  *readOpt = rOpt;

  rocksdb_readoptions_set_snapshot(rOpt, *snapshot);
  rocksdb_readoptions_set_fill_cache(rOpt, 0);

  return rocksdb_create_iterator_cf(wrapper->rocksdb, rOpt, ((rocksdb_column_family_handle_t**)wrapper->pHandle)[idx]);
}

#define STREAM_STATE_PUT_ROCKSDB(pState, funcname, key, value, vLen)                                                   \
  do {                                                                                                                 \
    code = 0;                                                                                                          \
    char  buf[128] = {0};                                                                                              \
    char* err = NULL;                                                                                                  \
    int   i = streamStateGetCfIdx(pState, funcname);                                                                   \
    if (i < 0) {                                                                                                       \
      qWarn("streamState failed to get cf name: %s", funcname);                                                        \
      code = -1;                                                                                                       \
      break;                                                                                                           \
    }                                                                                                                  \
    SBackendCfWrapper* wrapper = pState->pTdbState->pBackendCfWrapper;                                                 \
    char               toString[128] = {0};                                                                            \
    if (qDebugFlag & DEBUG_TRACE) ginitDict[i].toStrFunc((void*)key, toString);                                        \
    int32_t                         klen = ginitDict[i].enFunc((void*)key, buf);                                       \
    rocksdb_column_family_handle_t* pHandle = ((rocksdb_column_family_handle_t**)wrapper->pHandle)[ginitDict[i].idx];  \
    rocksdb_t*                      db = wrapper->rocksdb;                                                             \
    rocksdb_writeoptions_t*         opts = wrapper->writeOpts;                                                         \
    char*                           ttlV = NULL;                                                                       \
    int32_t                         ttlVLen = ginitDict[i].enValueFunc((char*)value, vLen, 0, &ttlV);                  \
    rocksdb_put_cf(db, opts, pHandle, (const char*)buf, klen, (const char*)ttlV, (size_t)ttlVLen, &err);               \
    if (err != NULL) {                                                                                                 \
      taosMemoryFree(err);                                                                                             \
      qError("streamState str: %s failed to write to %s, err: %s", toString, funcname, err);                           \
      code = -1;                                                                                                       \
    } else {                                                                                                           \
      qTrace("streamState str:%s succ to write to %s, rowValLen:%d, ttlValLen:%d", toString, funcname, vLen, ttlVLen); \
    }                                                                                                                  \
    taosMemoryFree(ttlV);                                                                                              \
  } while (0);

#define STREAM_STATE_GET_ROCKSDB(pState, funcname, key, pVal, vLen)                                                   \
  do {                                                                                                                \
    code = 0;                                                                                                         \
    char  buf[128] = {0};                                                                                             \
    char* err = NULL;                                                                                                 \
    int   i = streamStateGetCfIdx(pState, funcname);                                                                  \
    if (i < 0) {                                                                                                      \
      qWarn("streamState failed to get cf name: %s", funcname);                                                       \
      code = -1;                                                                                                      \
      break;                                                                                                          \
    }                                                                                                                 \
    SBackendCfWrapper* wrapper = pState->pTdbState->pBackendCfWrapper;                                                \
    char               toString[128] = {0};                                                                           \
    if (qDebugFlag & DEBUG_TRACE) ginitDict[i].toStrFunc((void*)key, toString);                                       \
    int32_t                         klen = ginitDict[i].enFunc((void*)key, buf);                                      \
    rocksdb_column_family_handle_t* pHandle = ((rocksdb_column_family_handle_t**)wrapper->pHandle)[ginitDict[i].idx]; \
    rocksdb_t*                      db = wrapper->rocksdb;                                                            \
    rocksdb_readoptions_t*          opts = wrapper->readOpts;                                                         \
    size_t                          len = 0;                                                                          \
    char* val = rocksdb_get_cf(db, opts, pHandle, (const char*)buf, klen, (size_t*)&len, &err);                       \
    if (val == NULL || len == 0) {                                                                                    \
      if (err == NULL) {                                                                                              \
        qTrace("streamState str: %s failed to read from %s_%s, err: not exist", toString, wrapper->idstr, funcname);  \
      } else {                                                                                                        \
        qError("streamState str: %s failed to read from %s_%s, err: %s", toString, wrapper->idstr, funcname, err);    \
        taosMemoryFreeClear(err);                                                                                     \
      }                                                                                                               \
      code = -1;                                                                                                      \
    } else {                                                                                                          \
      char*   p = NULL;                                                                                               \
      int32_t tlen = ginitDict[i].deValueFunc(val, len, NULL, (char**)pVal);                                          \
      if (tlen <= 0) {                                                                                                \
        qError("streamState str: %s failed to read from %s_%s, err: already ttl ", toString, wrapper->idstr,          \
               funcname);                                                                                             \
        code = -1;                                                                                                    \
      } else {                                                                                                        \
        qTrace("streamState str: %s succ to read from %s_%s, valLen:%d", toString, wrapper->idstr, funcname, tlen);   \
      }                                                                                                               \
      taosMemoryFree(val);                                                                                            \
      if (vLen != NULL) *vLen = tlen;                                                                                 \
    }                                                                                                                 \
    if (code == 0) qDebug("streamState str: %s succ to read from %s_%s", toString, wrapper->idstr, funcname);         \
  } while (0);

#define STREAM_STATE_DEL_ROCKSDB(pState, funcname, key)                                                               \
  do {                                                                                                                \
    code = 0;                                                                                                         \
    char  buf[128] = {0};                                                                                             \
    char* err = NULL;                                                                                                 \
    int   i = streamStateGetCfIdx(pState, funcname);                                                                  \
    if (i < 0) {                                                                                                      \
      qWarn("streamState failed to get cf name: %s_%s", pState->pTdbState->idstr, funcname);                          \
      code = -1;                                                                                                      \
      break;                                                                                                          \
    }                                                                                                                 \
    SBackendCfWrapper* wrapper = pState->pTdbState->pBackendCfWrapper;                                                \
    char               toString[128] = {0};                                                                           \
    if (qDebugFlag & DEBUG_TRACE) ginitDict[i].toStrFunc((void*)key, toString);                                       \
    int32_t                         klen = ginitDict[i].enFunc((void*)key, buf);                                      \
    rocksdb_column_family_handle_t* pHandle = ((rocksdb_column_family_handle_t**)wrapper->pHandle)[ginitDict[i].idx]; \
    rocksdb_t*                      db = wrapper->rocksdb;                                                            \
    rocksdb_writeoptions_t*         opts = wrapper->writeOpts;                                                        \
    rocksdb_delete_cf(db, opts, pHandle, (const char*)buf, klen, &err);                                               \
    if (err != NULL) {                                                                                                \
      qError("streamState str: %s failed to del from %s_%s, err: %s", toString, wrapper->idstr, funcname, err);       \
      taosMemoryFree(err);                                                                                            \
      code = -1;                                                                                                      \
    } else {                                                                                                          \
      qTrace("streamState str: %s succ to del from %s_%s", toString, wrapper->idstr, funcname);                       \
    }                                                                                                                 \
  } while (0);

// state cf
int32_t streamStatePut_rocksdb(SStreamState* pState, const SWinKey* key, const void* value, int32_t vLen) {
  int code = 0;

  SStateKey sKey = {.key = *key, .opNum = pState->number};
  STREAM_STATE_PUT_ROCKSDB(pState, "state", &sKey, (void*)value, vLen);
  return code;
}
int32_t streamStateGet_rocksdb(SStreamState* pState, const SWinKey* key, void** pVal, int32_t* pVLen) {
  int       code = 0;
  SStateKey sKey = {.key = *key, .opNum = pState->number};
  STREAM_STATE_GET_ROCKSDB(pState, "state", &sKey, pVal, pVLen);
  return code;
}
int32_t streamStateDel_rocksdb(SStreamState* pState, const SWinKey* key) {
  int       code = 0;
  SStateKey sKey = {.key = *key, .opNum = pState->number};
  STREAM_STATE_DEL_ROCKSDB(pState, "state", &sKey);
  return code;
}
int32_t streamStateClear_rocksdb(SStreamState* pState) {
  qDebug("streamStateClear_rocksdb");

  SBackendCfWrapper* wrapper = pState->pTdbState->pBackendCfWrapper;
  char               sKeyStr[128] = {0};
  char               eKeyStr[128] = {0};
  SStateKey          sKey = {.key = {.ts = 0, .groupId = 0}, .opNum = pState->number};
  SStateKey          eKey = {.key = {.ts = INT64_MAX, .groupId = UINT64_MAX}, .opNum = pState->number};

  int sLen = stateKeyEncode(&sKey, sKeyStr);
  int eLen = stateKeyEncode(&eKey, eKeyStr);

  if (wrapper->pHandle[1] != NULL) {
    char* err = NULL;
    rocksdb_delete_range_cf(wrapper->rocksdb, wrapper->writeOpts, wrapper->pHandle[1], sKeyStr, sLen, eKeyStr, eLen,
                            &err);
    if (err != NULL) {
      char toStringStart[128] = {0};
      char toStringEnd[128] = {0};
      stateKeyToString(&sKey, toStringStart);
      stateKeyToString(&eKey, toStringEnd);

      qWarn("failed to delete range cf(state) start: %s, end:%s, reason:%s", toStringStart, toStringEnd, err);
      taosMemoryFree(err);
    } else {
      rocksdb_compact_range_cf(wrapper->rocksdb, wrapper->pHandle[1], sKeyStr, sLen, eKeyStr, eLen);
    }
  }

  return 0;
}
int32_t streamStateCurNext_rocksdb(SStreamState* pState, SStreamStateCur* pCur) {
  if (!pCur) {
    return -1;
  }
  rocksdb_iter_next(pCur->iter);
  return 0;
}
int32_t streamStateGetFirst_rocksdb(SStreamState* pState, SWinKey* key) {
  qDebug("streamStateGetFirst_rocksdb");
  SWinKey tmp = {.ts = 0, .groupId = 0};
  streamStatePut_rocksdb(pState, &tmp, NULL, 0);
  SStreamStateCur* pCur = streamStateSeekKeyNext_rocksdb(pState, &tmp);
  int32_t          code = streamStateGetKVByCur_rocksdb(pCur, key, NULL, 0);
  streamStateFreeCur(pCur);
  streamStateDel_rocksdb(pState, &tmp);
  return code;
}

int32_t streamStateGetGroupKVByCur_rocksdb(SStreamStateCur* pCur, SWinKey* pKey, const void** pVal, int32_t* pVLen) {
  qDebug("streamStateGetGroupKVByCur_rocksdb");
  if (!pCur) {
    return -1;
  }
  uint64_t groupId = pKey->groupId;

  int32_t code = streamStateFillGetKVByCur_rocksdb(pCur, pKey, pVal, pVLen);
  if (code == 0) {
    if (pKey->groupId == groupId) {
      return 0;
    }
  }
  return -1;
}
int32_t streamStateAddIfNotExist_rocksdb(SStreamState* pState, const SWinKey* key, void** pVal, int32_t* pVLen) {
  qDebug("streamStateAddIfNotExist_rocksdb");
  int32_t size = *pVLen;
  if (streamStateGet_rocksdb(pState, key, pVal, pVLen) == 0) {
    return 0;
  }
  *pVal = taosMemoryMalloc(size);
  memset(*pVal, 0, size);
  return 0;
}
int32_t streamStateCurPrev_rocksdb(SStreamState* pState, SStreamStateCur* pCur) {
  qDebug("streamStateCurPrev_rocksdb");
  if (!pCur) return -1;

  rocksdb_iter_prev(pCur->iter);
  return 0;
}
int32_t streamStateGetKVByCur_rocksdb(SStreamStateCur* pCur, SWinKey* pKey, const void** pVal, int32_t* pVLen) {
  qDebug("streamStateGetKVByCur_rocksdb");
  if (!pCur) return -1;
  SStateKey  tkey;
  SStateKey* pKtmp = &tkey;

  if (rocksdb_iter_valid(pCur->iter) && !iterValueIsStale(pCur->iter)) {
    size_t tlen;
    char*  keyStr = (char*)rocksdb_iter_key(pCur->iter, &tlen);
    stateKeyDecode((void*)pKtmp, keyStr);
    if (pKtmp->opNum != pCur->number) {
      return -1;
    }
    size_t vlen = 0;
    if (pVal != NULL) *pVal = (char*)rocksdb_iter_value(pCur->iter, &vlen);
    if (pVLen != NULL) *pVLen = vlen;
    *pKey = pKtmp->key;
    return 0;
  }
  return -1;
}
SStreamStateCur* streamStateGetAndCheckCur_rocksdb(SStreamState* pState, SWinKey* key) {
  qDebug("streamStateGetAndCheckCur_rocksdb");
  SStreamStateCur* pCur = streamStateFillGetCur_rocksdb(pState, key);
  if (pCur) {
    int32_t code = streamStateGetGroupKVByCur_rocksdb(pCur, key, NULL, 0);
    if (code == 0) return pCur;
    streamStateFreeCur(pCur);
  }
  return NULL;
}

SStreamStateCur* streamStateSeekKeyNext_rocksdb(SStreamState* pState, const SWinKey* key) {
  qDebug("streamStateSeekKeyNext_rocksdb");
  SStreamStateCur* pCur = taosMemoryCalloc(1, sizeof(SStreamStateCur));
  if (pCur == NULL) {
    return NULL;
  }
  SBackendCfWrapper* wrapper = pState->pTdbState->pBackendCfWrapper;
  pCur->number = pState->number;
  pCur->db = wrapper->rocksdb;
  pCur->iter = streamStateIterCreate(pState, "state", (rocksdb_snapshot_t**)&pCur->snapshot,
                                     (rocksdb_readoptions_t**)&pCur->readOpt);

  SStateKey sKey = {.key = *key, .opNum = pState->number};
  char      buf[128] = {0};
  int       len = stateKeyEncode((void*)&sKey, buf);
  if (!streamStateIterSeekAndValid(pCur->iter, buf, len)) {
    streamStateFreeCur(pCur);
    return NULL;
  }
  // skip ttl expired data
  while (rocksdb_iter_valid(pCur->iter) && iterValueIsStale(pCur->iter)) {
    rocksdb_iter_next(pCur->iter);
  }

  if (rocksdb_iter_valid(pCur->iter)) {
    SStateKey curKey;
    size_t    kLen;
    char*     keyStr = (char*)rocksdb_iter_key(pCur->iter, &kLen);
    stateKeyDecode((void*)&curKey, keyStr);
    if (stateKeyCmpr(&sKey, sizeof(sKey), &curKey, sizeof(curKey)) > 0) {
      return pCur;
    }
    rocksdb_iter_next(pCur->iter);
    return pCur;
  }
  streamStateFreeCur(pCur);
  return NULL;
}

SStreamStateCur* streamStateSeekToLast_rocksdb(SStreamState* pState, const SWinKey* key) {
  qDebug("streamStateGetCur_rocksdb");
  int32_t            code = 0;
  SBackendCfWrapper* wrapper = pState->pTdbState->pBackendCfWrapper;

  const SStateKey maxStateKey = {.key = {.groupId = UINT64_MAX, .ts = INT64_MAX}, .opNum = INT64_MAX};
  STREAM_STATE_PUT_ROCKSDB(pState, "state", &maxStateKey, "", 0);
  char             buf[128] = {0};
  int32_t          klen = stateKeyEncode((void*)&maxStateKey, buf);
  SStreamStateCur* pCur = taosMemoryCalloc(1, sizeof(SStreamStateCur));
  if (pCur == NULL) return NULL;
  pCur->db = wrapper->rocksdb;
  pCur->iter = streamStateIterCreate(pState, "state", (rocksdb_snapshot_t**)&pCur->snapshot,
                                     (rocksdb_readoptions_t**)&pCur->readOpt);
  rocksdb_iter_seek(pCur->iter, buf, (size_t)klen);

  rocksdb_iter_prev(pCur->iter);
  while (rocksdb_iter_valid(pCur->iter) && iterValueIsStale(pCur->iter)) {
    rocksdb_iter_prev(pCur->iter);
  }

  if (!rocksdb_iter_valid(pCur->iter)) {
    streamStateFreeCur(pCur);
    pCur = NULL;
  }
  STREAM_STATE_DEL_ROCKSDB(pState, "state", &maxStateKey);
  return pCur;
}

SStreamStateCur* streamStateGetCur_rocksdb(SStreamState* pState, const SWinKey* key) {
  qDebug("streamStateGetCur_rocksdb");
  SBackendCfWrapper* wrapper = pState->pTdbState->pBackendCfWrapper;
  SStreamStateCur*   pCur = taosMemoryCalloc(1, sizeof(SStreamStateCur));

  if (pCur == NULL) return NULL;
  pCur->db = wrapper->rocksdb;
  pCur->iter = streamStateIterCreate(pState, "state", (rocksdb_snapshot_t**)&pCur->snapshot,
                                     (rocksdb_readoptions_t**)&pCur->readOpt);

  SStateKey sKey = {.key = *key, .opNum = pState->number};
  char      buf[128] = {0};
  int       len = stateKeyEncode((void*)&sKey, buf);

  rocksdb_iter_seek(pCur->iter, buf, len);

  if (rocksdb_iter_valid(pCur->iter) && !iterValueIsStale(pCur->iter)) {
    size_t vlen;
    char*  val = (char*)rocksdb_iter_value(pCur->iter, &vlen);
    if (!streamStateValueIsStale(val)) {
      SStateKey curKey;
      size_t    kLen = 0;
      char*     keyStr = (char*)rocksdb_iter_key(pCur->iter, &kLen);
      stateKeyDecode((void*)&curKey, keyStr);

      if (stateKeyCmpr(&sKey, sizeof(sKey), &curKey, sizeof(curKey)) == 0) {
        pCur->number = pState->number;
        return pCur;
      }
    }
  }
  streamStateFreeCur(pCur);
  return NULL;
}

// func cf
int32_t streamStateFuncPut_rocksdb(SStreamState* pState, const STupleKey* key, const void* value, int32_t vLen) {
  int code = 0;
  STREAM_STATE_PUT_ROCKSDB(pState, "func", key, (void*)value, vLen);
  return code;
}
int32_t streamStateFuncGet_rocksdb(SStreamState* pState, const STupleKey* key, void** pVal, int32_t* pVLen) {
  int code = 0;
  STREAM_STATE_GET_ROCKSDB(pState, "func", key, pVal, pVLen);
  return 0;
}
int32_t streamStateFuncDel_rocksdb(SStreamState* pState, const STupleKey* key) {
  int code = 0;
  STREAM_STATE_DEL_ROCKSDB(pState, "func", key);
  return 0;
}

// session cf
int32_t streamStateSessionPut_rocksdb(SStreamState* pState, const SSessionKey* key, const void* value, int32_t vLen) {
  int              code = 0;
  SStateSessionKey sKey = {.key = *key, .opNum = pState->number};
  STREAM_STATE_PUT_ROCKSDB(pState, "sess", &sKey, value, vLen);
  if (code == -1) {
  }
  return code;
}
int32_t streamStateSessionGet_rocksdb(SStreamState* pState, SSessionKey* key, void** pVal, int32_t* pVLen) {
  qDebug("streamStateSessionGet_rocksdb");
  int              code = 0;
  SStreamStateCur* pCur = streamStateSessionSeekKeyCurrentNext_rocksdb(pState, key);
  SSessionKey      resKey = *key;
  void*            tmp = NULL;
  int32_t          vLen = 0;
  code = streamStateSessionGetKVByCur_rocksdb(pCur, &resKey, &tmp, &vLen);
  if (code == 0) {
    if (pVLen != NULL) *pVLen = vLen;

    if (key->win.skey != resKey.win.skey) {
      code = -1;
    } else {
      *key = resKey;
      *pVal = taosMemoryCalloc(1, *pVLen);
      memcpy(*pVal, tmp, *pVLen);
    }
  }
  taosMemoryFree(tmp);
  streamStateFreeCur(pCur);
  // impl later
  return code;
}

int32_t streamStateSessionDel_rocksdb(SStreamState* pState, const SSessionKey* key) {
  int              code = 0;
  SStateSessionKey sKey = {.key = *key, .opNum = pState->number};
  STREAM_STATE_DEL_ROCKSDB(pState, "sess", &sKey);
  return code;
}
SStreamStateCur* streamStateSessionSeekKeyCurrentPrev_rocksdb(SStreamState* pState, const SSessionKey* key) {
  qDebug("streamStateSessionSeekKeyCurrentPrev_rocksdb");

  SBackendCfWrapper* wrapper = pState->pTdbState->pBackendCfWrapper;
  SStreamStateCur*   pCur = taosMemoryCalloc(1, sizeof(SStreamStateCur));
  if (pCur == NULL) {
    return NULL;
  }
  pCur->number = pState->number;
  pCur->db = wrapper->rocksdb;
  pCur->iter = streamStateIterCreate(pState, "sess", (rocksdb_snapshot_t**)&pCur->snapshot,
                                     (rocksdb_readoptions_t**)&pCur->readOpt);

  char             buf[128] = {0};
  SStateSessionKey sKey = {.key = *key, .opNum = pState->number};
  int              len = stateSessionKeyEncode(&sKey, buf);
  if (!streamStateIterSeekAndValid(pCur->iter, buf, len)) {
    streamStateFreeCur(pCur);
    return NULL;
  }
  while (rocksdb_iter_valid(pCur->iter) && iterValueIsStale(pCur->iter)) rocksdb_iter_prev(pCur->iter);

  if (!rocksdb_iter_valid(pCur->iter)) {
    streamStateFreeCur(pCur);
    return NULL;
  }

  int32_t          c = 0;
  size_t           klen;
  const char*      iKey = rocksdb_iter_key(pCur->iter, &klen);
  SStateSessionKey curKey = {0};
  stateSessionKeyDecode(&curKey, (char*)iKey);
  if (stateSessionKeyCmpr(&sKey, sizeof(sKey), &curKey, sizeof(curKey)) >= 0) return pCur;

  rocksdb_iter_prev(pCur->iter);
  if (!rocksdb_iter_valid(pCur->iter)) {
    // qWarn("streamState failed to seek key prev
    // %s", toString);
    streamStateFreeCur(pCur);
    return NULL;
  }
  return pCur;
}
SStreamStateCur* streamStateSessionSeekKeyCurrentNext_rocksdb(SStreamState* pState, SSessionKey* key) {
  qDebug("streamStateSessionSeekKeyCurrentNext_rocksdb");
  SBackendCfWrapper* wrapper = pState->pTdbState->pBackendCfWrapper;
  SStreamStateCur*   pCur = taosMemoryCalloc(1, sizeof(SStreamStateCur));
  if (pCur == NULL) {
    return NULL;
  }
  pCur->db = wrapper->rocksdb;
  pCur->iter = streamStateIterCreate(pState, "sess", (rocksdb_snapshot_t**)&pCur->snapshot,
                                     (rocksdb_readoptions_t**)&pCur->readOpt);
  pCur->number = pState->number;

  char buf[128] = {0};

  SStateSessionKey sKey = {.key = *key, .opNum = pState->number};
  int              len = stateSessionKeyEncode(&sKey, buf);
  if (!streamStateIterSeekAndValid(pCur->iter, buf, len)) {
    streamStateFreeCur(pCur);
    return NULL;
  }
  if (iterValueIsStale(pCur->iter)) {
    streamStateFreeCur(pCur);
    return NULL;
  }
  size_t           klen;
  const char*      iKey = rocksdb_iter_key(pCur->iter, &klen);
  SStateSessionKey curKey = {0};
  stateSessionKeyDecode(&curKey, (char*)iKey);
  if (stateSessionKeyCmpr(&sKey, sizeof(sKey), &curKey, sizeof(curKey)) <= 0) return pCur;

  rocksdb_iter_next(pCur->iter);
  if (!rocksdb_iter_valid(pCur->iter)) {
    streamStateFreeCur(pCur);
    return NULL;
  }
  return pCur;
}

SStreamStateCur* streamStateSessionSeekKeyNext_rocksdb(SStreamState* pState, const SSessionKey* key) {
  qDebug("streamStateSessionSeekKeyNext_rocksdb");
  SBackendCfWrapper* wrapper = pState->pTdbState->pBackendCfWrapper;
  SStreamStateCur*   pCur = taosMemoryCalloc(1, sizeof(SStreamStateCur));
  if (pCur == NULL) {
    return NULL;
  }
  pCur->db = wrapper->rocksdb;
  pCur->iter = streamStateIterCreate(pState, "sess", (rocksdb_snapshot_t**)&pCur->snapshot,
                                     (rocksdb_readoptions_t**)&pCur->readOpt);
  pCur->number = pState->number;

  SStateSessionKey sKey = {.key = *key, .opNum = pState->number};

  char buf[128] = {0};
  int  len = stateSessionKeyEncode(&sKey, buf);
  if (!streamStateIterSeekAndValid(pCur->iter, buf, len)) {
    streamStateFreeCur(pCur);
    return NULL;
  }
  while (rocksdb_iter_valid(pCur->iter) && iterValueIsStale(pCur->iter)) rocksdb_iter_next(pCur->iter);
  if (!rocksdb_iter_valid(pCur->iter)) {
    streamStateFreeCur(pCur);
    return NULL;
  }
  size_t           klen;
  const char*      iKey = rocksdb_iter_key(pCur->iter, &klen);
  SStateSessionKey curKey = {0};
  stateSessionKeyDecode(&curKey, (char*)iKey);
  if (stateSessionKeyCmpr(&sKey, sizeof(sKey), &curKey, sizeof(curKey)) < 0) return pCur;

  rocksdb_iter_next(pCur->iter);
  if (!rocksdb_iter_valid(pCur->iter)) {
    streamStateFreeCur(pCur);
    return NULL;
  }
  return pCur;
}
int32_t streamStateSessionGetKVByCur_rocksdb(SStreamStateCur* pCur, SSessionKey* pKey, void** pVal, int32_t* pVLen) {
  qDebug("streamStateSessionGetKVByCur_rocksdb");
  if (!pCur) {
    return -1;
  }
  SStateSessionKey ktmp = {0};
  size_t           kLen = 0, vLen = 0;

  if (!rocksdb_iter_valid(pCur->iter) || iterValueIsStale(pCur->iter)) {
    return -1;
  }
  const char* curKey = rocksdb_iter_key(pCur->iter, (size_t*)&kLen);
  stateSessionKeyDecode((void*)&ktmp, (char*)curKey);

  SStateSessionKey* pKTmp = &ktmp;
  const char*       vval = rocksdb_iter_value(pCur->iter, (size_t*)&vLen);
  char*             val = NULL;
  int32_t           len = decodeValueFunc((void*)vval, vLen, NULL, &val);
  if (len < 0) {
    return -1;
  }
  if (pVal != NULL) {
    *pVal = (char*)val;
  } else {
    taosMemoryFree(val);
  }
  if (pVLen != NULL) *pVLen = len;

  if (pKTmp->opNum != pCur->number) {
    return -1;
  }
  if (pKey->groupId != 0 && pKey->groupId != pKTmp->key.groupId) {
    return -1;
  }
  *pKey = pKTmp->key;
  return 0;
}
// fill cf
int32_t streamStateFillPut_rocksdb(SStreamState* pState, const SWinKey* key, const void* value, int32_t vLen) {
  int code = 0;

  STREAM_STATE_PUT_ROCKSDB(pState, "fill", key, value, vLen);
  return code;
}

int32_t streamStateFillGet_rocksdb(SStreamState* pState, const SWinKey* key, void** pVal, int32_t* pVLen) {
  int code = 0;
  STREAM_STATE_GET_ROCKSDB(pState, "fill", key, pVal, pVLen);
  return code;
}
int32_t streamStateFillDel_rocksdb(SStreamState* pState, const SWinKey* key) {
  int code = 0;
  STREAM_STATE_DEL_ROCKSDB(pState, "fill", key);
  return code;
}

SStreamStateCur* streamStateFillGetCur_rocksdb(SStreamState* pState, const SWinKey* key) {
  qDebug("streamStateFillGetCur_rocksdb");
  SStreamStateCur*   pCur = taosMemoryCalloc(1, sizeof(SStreamStateCur));
  SBackendCfWrapper* wrapper = pState->pTdbState->pBackendCfWrapper;

  if (pCur == NULL) return NULL;

  pCur->db = wrapper->rocksdb;
  pCur->iter = streamStateIterCreate(pState, "fill", (rocksdb_snapshot_t**)&pCur->snapshot,
                                     (rocksdb_readoptions_t**)&pCur->readOpt);

  char buf[128] = {0};
  int  len = winKeyEncode((void*)key, buf);
  if (!streamStateIterSeekAndValid(pCur->iter, buf, len)) {
    streamStateFreeCur(pCur);
    return NULL;
  }
  if (iterValueIsStale(pCur->iter)) {
    streamStateFreeCur(pCur);
    return NULL;
  }

  if (rocksdb_iter_valid(pCur->iter)) {
    size_t  kLen;
    SWinKey curKey;
    char*   keyStr = (char*)rocksdb_iter_key(pCur->iter, &kLen);
    winKeyDecode((void*)&curKey, keyStr);
    if (winKeyCmpr(key, sizeof(*key), &curKey, sizeof(curKey)) == 0) {
      return pCur;
    }
  }

  streamStateFreeCur(pCur);
  return NULL;
}
int32_t streamStateFillGetKVByCur_rocksdb(SStreamStateCur* pCur, SWinKey* pKey, const void** pVal, int32_t* pVLen) {
  qDebug("streamStateFillGetKVByCur_rocksdb");
  if (!pCur) {
    return -1;
  }
  SWinKey winKey;
  if (!rocksdb_iter_valid(pCur->iter) || iterValueIsStale(pCur->iter)) {
    return -1;
  }
  size_t klen, vlen;
  char*  keyStr = (char*)rocksdb_iter_key(pCur->iter, &klen);
  winKeyDecode(&winKey, keyStr);

  const char* valStr = rocksdb_iter_value(pCur->iter, &vlen);
  // char*       dst = NULL;
  int32_t len = decodeValueFunc((void*)valStr, vlen, NULL, (char**)pVal);
  if (len < 0) {
    return -1;
  }
  if (pVLen != NULL) *pVLen = len;

  *pKey = winKey;
  return 0;
}

SStreamStateCur* streamStateFillSeekKeyNext_rocksdb(SStreamState* pState, const SWinKey* key) {
  qDebug("streamStateFillSeekKeyNext_rocksdb");
  SBackendCfWrapper* wrapper = pState->pTdbState->pBackendCfWrapper;
  SStreamStateCur*   pCur = taosMemoryCalloc(1, sizeof(SStreamStateCur));
  if (!pCur) {
    return NULL;
  }

  pCur->db = wrapper->rocksdb;
  pCur->iter = streamStateIterCreate(pState, "fill", (rocksdb_snapshot_t**)&pCur->snapshot,
                                     (rocksdb_readoptions_t**)&pCur->readOpt);

  char buf[128] = {0};
  int  len = winKeyEncode((void*)key, buf);
  if (!streamStateIterSeekAndValid(pCur->iter, buf, len)) {
    streamStateFreeCur(pCur);
    return NULL;
  }
  // skip stale data
  while (rocksdb_iter_valid(pCur->iter) && iterValueIsStale(pCur->iter)) {
    rocksdb_iter_next(pCur->iter);
  }

  if (rocksdb_iter_valid(pCur->iter)) {
    SWinKey curKey;
    size_t  kLen = 0;
    char*   keyStr = (char*)rocksdb_iter_key(pCur->iter, &kLen);
    winKeyDecode((void*)&curKey, keyStr);
    if (winKeyCmpr(key, sizeof(*key), &curKey, sizeof(curKey)) > 0) {
      return pCur;
    }
    rocksdb_iter_next(pCur->iter);
    return pCur;
  }
  streamStateFreeCur(pCur);
  return NULL;
}
SStreamStateCur* streamStateFillSeekKeyPrev_rocksdb(SStreamState* pState, const SWinKey* key) {
  qDebug("streamStateFillSeekKeyPrev_rocksdb");
  SBackendCfWrapper* wrapper = pState->pTdbState->pBackendCfWrapper;
  SStreamStateCur*   pCur = taosMemoryCalloc(1, sizeof(SStreamStateCur));
  if (pCur == NULL) {
    return NULL;
  }

  pCur->db = wrapper->rocksdb;
  pCur->iter = streamStateIterCreate(pState, "fill", (rocksdb_snapshot_t**)&pCur->snapshot,
                                     (rocksdb_readoptions_t**)&pCur->readOpt);

  char buf[128] = {0};
  int  len = winKeyEncode((void*)key, buf);
  if (!streamStateIterSeekAndValid(pCur->iter, buf, len)) {
    streamStateFreeCur(pCur);
    return NULL;
  }
  while (rocksdb_iter_valid(pCur->iter) && iterValueIsStale(pCur->iter)) {
    rocksdb_iter_prev(pCur->iter);
  }

  if (rocksdb_iter_valid(pCur->iter)) {
    SWinKey curKey;
    size_t  kLen = 0;
    char*   keyStr = (char*)rocksdb_iter_key(pCur->iter, &kLen);
    winKeyDecode((void*)&curKey, keyStr);
    if (winKeyCmpr(key, sizeof(*key), &curKey, sizeof(curKey)) < 0) {
      return pCur;
    }
    rocksdb_iter_prev(pCur->iter);
    return pCur;
  }

  streamStateFreeCur(pCur);
  return NULL;
}
int32_t streamStateSessionGetKeyByRange_rocksdb(SStreamState* pState, const SSessionKey* key, SSessionKey* curKey) {
  qDebug("streamStateSessionGetKeyByRange_rocksdb");
  SBackendCfWrapper* wrapper = pState->pTdbState->pBackendCfWrapper;
  SStreamStateCur*   pCur = taosMemoryCalloc(1, sizeof(SStreamStateCur));
  if (pCur == NULL) {
    return -1;
  }
  pCur->number = pState->number;
  pCur->db = wrapper->rocksdb;
  pCur->iter = streamStateIterCreate(pState, "sess", (rocksdb_snapshot_t**)&pCur->snapshot,
                                     (rocksdb_readoptions_t**)&pCur->readOpt);

  SStateSessionKey sKey = {.key = *key, .opNum = pState->number};
  int32_t          c = 0;
  char             buf[128] = {0};
  int              len = stateSessionKeyEncode(&sKey, buf);
  if (!streamStateIterSeekAndValid(pCur->iter, buf, len)) {
    streamStateFreeCur(pCur);
    return -1;
  }

  size_t           kLen;
  const char*      iKeyStr = rocksdb_iter_key(pCur->iter, (size_t*)&kLen);
  SStateSessionKey iKey = {0};
  stateSessionKeyDecode(&iKey, (char*)iKeyStr);

  c = stateSessionKeyCmpr(&sKey, sizeof(sKey), &iKey, sizeof(iKey));

  SSessionKey resKey = *key;
  int32_t     code = streamStateSessionGetKVByCur_rocksdb(pCur, &resKey, NULL, 0);
  if (code == 0 && sessionRangeKeyCmpr(key, &resKey) == 0) {
    *curKey = resKey;
    streamStateFreeCur(pCur);
    return code;
  }

  if (c > 0) {
    streamStateCurNext_rocksdb(pState, pCur);
    code = streamStateSessionGetKVByCur_rocksdb(pCur, &resKey, NULL, 0);
    if (code == 0 && sessionRangeKeyCmpr(key, &resKey) == 0) {
      *curKey = resKey;
      streamStateFreeCur(pCur);
      return code;
    }
  } else if (c < 0) {
    streamStateCurPrev(pState, pCur);
    code = streamStateSessionGetKVByCur_rocksdb(pCur, &resKey, NULL, 0);
    if (code == 0 && sessionRangeKeyCmpr(key, &resKey) == 0) {
      *curKey = resKey;
      streamStateFreeCur(pCur);
      return code;
    }
  }

  streamStateFreeCur(pCur);
  return -1;
}

int32_t streamStateSessionAddIfNotExist_rocksdb(SStreamState* pState, SSessionKey* key, TSKEY gap, void** pVal,
                                                int32_t* pVLen) {
  qDebug("streamStateSessionAddIfNotExist_rocksdb");
  // todo refactor
  int32_t     res = 0;
  SSessionKey originKey = *key;
  SSessionKey searchKey = *key;
  searchKey.win.skey = key->win.skey - gap;
  searchKey.win.ekey = key->win.ekey + gap;
  int32_t valSize = *pVLen;

  void* tmp = taosMemoryMalloc(valSize);

  SStreamStateCur* pCur = streamStateSessionSeekKeyCurrentPrev_rocksdb(pState, key);
  if (pCur == NULL) {
  }
  int32_t code = streamStateSessionGetKVByCur_rocksdb(pCur, key, pVal, pVLen);

  if (code == 0) {
    if (sessionRangeKeyCmpr(&searchKey, key) == 0) {
      memcpy(tmp, *pVal, valSize);
      taosMemoryFreeClear(*pVal);
      streamStateSessionDel_rocksdb(pState, key);
      goto _end;
    }
    taosMemoryFreeClear(*pVal);
    streamStateCurNext_rocksdb(pState, pCur);
  } else {
    *key = originKey;
    streamStateFreeCur(pCur);
    taosMemoryFreeClear(*pVal);
    pCur = streamStateSessionSeekKeyNext_rocksdb(pState, key);
  }

  code = streamStateSessionGetKVByCur_rocksdb(pCur, key, pVal, pVLen);
  if (code == 0) {
    if (sessionRangeKeyCmpr(&searchKey, key) == 0) {
      memcpy(tmp, *pVal, valSize);
      streamStateSessionDel_rocksdb(pState, key);
      goto _end;
    }
  }

  *key = originKey;
  res = 1;
  memset(tmp, 0, valSize);

_end:
  taosMemoryFree(*pVal);
  *pVal = tmp;
  streamStateFreeCur(pCur);
  return res;
}
int32_t streamStateSessionClear_rocksdb(SStreamState* pState) {
  qDebug("streamStateSessionClear_rocksdb");
  SSessionKey      key = {.win.skey = 0, .win.ekey = 0, .groupId = 0};
  SStreamStateCur* pCur = streamStateSessionSeekKeyCurrentNext_rocksdb(pState, &key);

  while (1) {
    SSessionKey delKey = {0};
    void*       buf = NULL;
    int32_t     size = 0;
    int32_t     code = streamStateSessionGetKVByCur_rocksdb(pCur, &delKey, &buf, &size);
    if (code == 0 && size > 0) {
      memset(buf, 0, size);
      // refactor later
      streamStateSessionPut_rocksdb(pState, &delKey, buf, size);
    } else {
      taosMemoryFreeClear(buf);
      break;
    }
    taosMemoryFreeClear(buf);

    streamStateCurNext_rocksdb(pState, pCur);
  }
  streamStateFreeCur(pCur);
  return -1;
}
int32_t streamStateStateAddIfNotExist_rocksdb(SStreamState* pState, SSessionKey* key, char* pKeyData,
                                              int32_t keyDataLen, state_key_cmpr_fn fn, void** pVal, int32_t* pVLen) {
  qDebug("streamStateStateAddIfNotExist_rocksdb");
  // todo refactor
  int32_t     res = 0;
  SSessionKey tmpKey = *key;
  int32_t     valSize = *pVLen;
  void*       tmp = taosMemoryMalloc(valSize);
  // tdbRealloc(NULL, valSize);
  if (!tmp) {
    return -1;
  }

  SStreamStateCur* pCur = streamStateSessionSeekKeyCurrentPrev_rocksdb(pState, key);
  int32_t          code = streamStateSessionGetKVByCur_rocksdb(pCur, key, pVal, pVLen);
  if (code == 0) {
    if (key->win.skey <= tmpKey.win.skey && tmpKey.win.ekey <= key->win.ekey) {
      memcpy(tmp, *pVal, valSize);
      streamStateSessionDel_rocksdb(pState, key);
      goto _end;
    }

    void* stateKey = (char*)(*pVal) + (valSize - keyDataLen);
    if (fn(pKeyData, stateKey) == true) {
      memcpy(tmp, *pVal, valSize);
      streamStateSessionDel_rocksdb(pState, key);
      goto _end;
    }

    streamStateCurNext_rocksdb(pState, pCur);
  } else {
    *key = tmpKey;
    streamStateFreeCur(pCur);
    pCur = streamStateSessionSeekKeyNext_rocksdb(pState, key);
  }
  taosMemoryFreeClear(*pVal);
  code = streamStateSessionGetKVByCur_rocksdb(pCur, key, pVal, pVLen);
  if (code == 0) {
    void* stateKey = (char*)(*pVal) + (valSize - keyDataLen);
    if (fn(pKeyData, stateKey) == true) {
      memcpy(tmp, *pVal, valSize);
      streamStateSessionDel_rocksdb(pState, key);
      goto _end;
    }
  }
  taosMemoryFreeClear(*pVal);

  *key = tmpKey;
  res = 1;
  memset(tmp, 0, valSize);

_end:
  taosMemoryFreeClear(*pVal);
  *pVal = tmp;
  streamStateFreeCur(pCur);
  return res;
}

//  partag cf
int32_t streamStatePutParTag_rocksdb(SStreamState* pState, int64_t groupId, const void* tag, int32_t tagLen) {
  int code = 0;
  STREAM_STATE_PUT_ROCKSDB(pState, "partag", &groupId, tag, tagLen);
  return code;
}

int32_t streamStateGetParTag_rocksdb(SStreamState* pState, int64_t groupId, void** tagVal, int32_t* tagLen) {
  int code = 0;
  STREAM_STATE_GET_ROCKSDB(pState, "partag", &groupId, tagVal, tagLen);
  return code;
}
// parname cfg
int32_t streamStatePutParName_rocksdb(SStreamState* pState, int64_t groupId, const char tbname[TSDB_TABLE_NAME_LEN]) {
  int code = 0;
  STREAM_STATE_PUT_ROCKSDB(pState, "parname", &groupId, (char*)tbname, TSDB_TABLE_NAME_LEN);
  return code;
}
int32_t streamStateGetParName_rocksdb(SStreamState* pState, int64_t groupId, void** pVal) {
  int    code = 0;
  size_t tagLen;
  STREAM_STATE_GET_ROCKSDB(pState, "parname", &groupId, pVal, &tagLen);
  return code;
}

int32_t streamDefaultPut_rocksdb(SStreamState* pState, const void* key, void* pVal, int32_t pVLen) {
  int code = 0;
  STREAM_STATE_PUT_ROCKSDB(pState, "default", key, pVal, pVLen);
  return code;
}
int32_t streamDefaultGet_rocksdb(SStreamState* pState, const void* key, void** pVal, int32_t* pVLen) {
  int code = 0;
  STREAM_STATE_GET_ROCKSDB(pState, "default", key, pVal, pVLen);
  return code;
}
int32_t streamDefaultDel_rocksdb(SStreamState* pState, const void* key) {
  int code = 0;
  STREAM_STATE_DEL_ROCKSDB(pState, "default", key);
  return code;
}

int32_t streamDefaultIterGet_rocksdb(SStreamState* pState, const void* start, const void* end, SArray* result) {
  int   code = 0;
  char* err = NULL;

  SBackendCfWrapper*     wrapper = pState->pTdbState->pBackendCfWrapper;
  rocksdb_snapshot_t*    snapshot = NULL;
  rocksdb_readoptions_t* readopts = NULL;
  rocksdb_iterator_t*    pIter = streamStateIterCreate(pState, "default", &snapshot, &readopts);
  if (pIter == NULL) {
    return -1;
  }

  rocksdb_iter_seek(pIter, start, strlen(start));
  while (rocksdb_iter_valid(pIter)) {
    const char* key = rocksdb_iter_key(pIter, NULL);
    int32_t     vlen = 0;
    const char* vval = rocksdb_iter_value(pIter, (size_t*)&vlen);
    char*       val = NULL;
    int32_t     len = decodeValueFunc((void*)vval, vlen, NULL, NULL);
    if (len < 0) {
      rocksdb_iter_next(pIter);
      continue;
    }

    if (end != NULL && strcmp(key, end) > 0) {
      break;
    }
    if (strncmp(key, start, strlen(start)) == 0 && strlen(key) >= strlen(start) + 1) {
      int64_t checkPoint = 0;
      if (sscanf(key + strlen(key), ":%" PRId64 "", &checkPoint) == 1) {
        taosArrayPush(result, &checkPoint);
      }
    } else {
      break;
    }
    rocksdb_iter_next(pIter);
  }
  rocksdb_release_snapshot(wrapper->rocksdb, snapshot);
  rocksdb_readoptions_destroy(readopts);
  rocksdb_iter_destroy(pIter);
  return code;
}
void* streamDefaultIterCreate_rocksdb(SStreamState* pState) {
  SStreamStateCur*   pCur = taosMemoryCalloc(1, sizeof(SStreamStateCur));
  SBackendCfWrapper* wrapper = pState->pTdbState->pBackendCfWrapper;

  pCur->db = wrapper->rocksdb;
  pCur->iter = streamStateIterCreate(pState, "default", (rocksdb_snapshot_t**)&pCur->snapshot,
                                     (rocksdb_readoptions_t**)&pCur->readOpt);
  return pCur;
}
int32_t streamDefaultIterValid_rocksdb(void* iter) {
  SStreamStateCur* pCur = iter;
  bool             val = rocksdb_iter_valid(pCur->iter);

  return val ? 1 : 0;
}
void streamDefaultIterSeek_rocksdb(void* iter, const char* key) {
  SStreamStateCur* pCur = iter;
  rocksdb_iter_seek(pCur->iter, key, strlen(key));
}
void streamDefaultIterNext_rocksdb(void* iter) {
  SStreamStateCur* pCur = iter;
  rocksdb_iter_next(pCur->iter);
}
char* streamDefaultIterKey_rocksdb(void* iter, int32_t* len) {
  SStreamStateCur* pCur = iter;
  return (char*)rocksdb_iter_key(pCur->iter, (size_t*)len);
}
char* streamDefaultIterVal_rocksdb(void* iter, int32_t* len) {
  SStreamStateCur* pCur = iter;
  int32_t          vlen = 0;
  char*            dst = NULL;
  const char*      vval = rocksdb_iter_value(pCur->iter, (size_t*)&vlen);
  if (decodeValueFunc((void*)vval, vlen, NULL, &dst) < 0) {
    return NULL;
  }
  return dst;
}
// batch func
void* streamStateCreateBatch() {
  rocksdb_writebatch_t* pBatch = rocksdb_writebatch_create();
  return pBatch;
}
int32_t streamStateGetBatchSize(void* pBatch) {
  if (pBatch == NULL) return 0;
  return rocksdb_writebatch_count(pBatch);
}

void    streamStateClearBatch(void* pBatch) { rocksdb_writebatch_clear((rocksdb_writebatch_t*)pBatch); }
void    streamStateDestroyBatch(void* pBatch) { rocksdb_writebatch_destroy((rocksdb_writebatch_t*)pBatch); }
int32_t streamStatePutBatch(SStreamState* pState, const char* cfName, rocksdb_writebatch_t* pBatch, void* key,
                            void* val, int32_t vlen, int64_t ttl) {
  SBackendCfWrapper* wrapper = pState->pTdbState->pBackendCfWrapper;
  int                i = streamStateGetCfIdx(pState, cfName);

  if (i < 0) {
    qError("streamState failed to put to cf name:%s", cfName);
    return -1;
  }
  char    buf[128] = {0};
  int32_t klen = ginitDict[i].enFunc((void*)key, buf);

  char*                           ttlV = NULL;
  int32_t                         ttlVLen = ginitDict[i].enValueFunc(val, vlen, ttl, &ttlV);
  rocksdb_column_family_handle_t* pCf = wrapper->pHandle[ginitDict[i].idx];
  rocksdb_writebatch_put_cf((rocksdb_writebatch_t*)pBatch, pCf, buf, (size_t)klen, ttlV, (size_t)ttlVLen);
  taosMemoryFree(ttlV);
  return 0;
}
int32_t streamStatePutBatchOptimize(SStreamState* pState, int32_t cfIdx, rocksdb_writebatch_t* pBatch, void* key,
                                    void* val, int32_t vlen, int64_t ttl, void* tmpBuf) {
  char    buf[128] = {0};
  int32_t klen = ginitDict[cfIdx].enFunc((void*)key, buf);
  char*   ttlV = tmpBuf;
  int32_t ttlVLen = ginitDict[cfIdx].enValueFunc(val, vlen, ttl, &ttlV);

  SBackendCfWrapper* wrapper = pState->pTdbState->pBackendCfWrapper;

  rocksdb_column_family_handle_t* pCf = wrapper->pHandle[ginitDict[cfIdx].idx];
  rocksdb_writebatch_put_cf((rocksdb_writebatch_t*)pBatch, pCf, buf, (size_t)klen, ttlV, (size_t)ttlVLen);

  if (tmpBuf == NULL) {
    taosMemoryFree(ttlV);
  }
  return 0;
}
int32_t streamStatePutBatch_rocksdb(SStreamState* pState, void* pBatch) {
  char*              err = NULL;
  SBackendCfWrapper* wrapper = pState->pTdbState->pBackendCfWrapper;
  rocksdb_write(wrapper->rocksdb, wrapper->writeOpts, (rocksdb_writebatch_t*)pBatch, &err);
  if (err != NULL) {
    qError("streamState failed to write batch, err:%s", err);
    taosMemoryFree(err);
    return -1;
  }
  return 0;
}

uint32_t nextPow2(uint32_t x) {
  x = x - 1;
  x = x | (x >> 1);
  x = x | (x >> 2);
  x = x | (x >> 4);
  x = x | (x >> 8);
  x = x | (x >> 16);
  return x + 1;
}<|MERGE_RESOLUTION|>--- conflicted
+++ resolved
@@ -40,7 +40,6 @@
   rocksdb_comparator_t**           pCompares;
 } RocksdbCfInst;
 
-<<<<<<< HEAD
 uint32_t nextPow2(uint32_t x) {
   if (x <= 1) return 2;
   x = x - 1;
@@ -52,10 +51,6 @@
   return x + 1;
 }
 int32_t streamStateOpenBackendCf(void* backend, char* name, char** cfs, int32_t nCf);
-=======
-uint32_t nextPow2(uint32_t x);
-int32_t  streamStateOpenBackendCf(void* backend, char* name, char** cfs, int32_t nCf);
->>>>>>> 9b3e34d5
 
 void destroyRocksdbCfInst(RocksdbCfInst* inst);
 
@@ -271,7 +266,68 @@
   qDebug("destroy stream backend backend:%p", pHandle);
   return;
 }
-<<<<<<< HEAD
+void streamBackendHandleCleanup(void* arg) {
+  SBackendCfWrapper* wrapper = arg;
+  bool               remove = wrapper->remove;
+  qDebug("start to do-close backendwrapper %p, %s", wrapper, wrapper->idstr);
+  if (wrapper->rocksdb == NULL) {
+    return;
+  }
+
+  int cfLen = sizeof(ginitDict) / sizeof(ginitDict[0]);
+
+  char* err = NULL;
+  if (remove) {
+    for (int i = 0; i < cfLen; i++) {
+      if (wrapper->pHandle[i] != NULL)
+        rocksdb_drop_column_family(wrapper->rocksdb, ((rocksdb_column_family_handle_t**)wrapper->pHandle)[i], &err);
+      if (err != NULL) {
+        // qError("failed to create cf:%s_%s, reason:%s", wrapper->idstr, ginitDict[i].key, err);
+        taosMemoryFreeClear(err);
+      }
+    }
+  } else {
+    rocksdb_flushoptions_t* flushOpt = rocksdb_flushoptions_create();
+    for (int i = 0; i < cfLen; i++) {
+      if (wrapper->pHandle[i] != NULL) rocksdb_flush_cf(wrapper->rocksdb, flushOpt, wrapper->pHandle[i], &err);
+      if (err != NULL) {
+        qError("failed to create cf:%s_%s, reason:%s", wrapper->idstr, ginitDict[i].key, err);
+        taosMemoryFreeClear(err);
+      }
+    }
+    rocksdb_flushoptions_destroy(flushOpt);
+  }
+
+  for (int i = 0; i < cfLen; i++) {
+    if (wrapper->pHandle[i] != NULL) {
+      rocksdb_column_family_handle_destroy(wrapper->pHandle[i]);
+    }
+  }
+  taosMemoryFreeClear(wrapper->pHandle);
+  for (int i = 0; i < cfLen; i++) {
+    rocksdb_options_destroy(wrapper->cfOpts[i]);
+    rocksdb_block_based_options_destroy(((RocksdbCfParam*)wrapper->param)[i].tableOpt);
+  }
+
+  if (remove) {
+    streamBackendDelCompare(wrapper->pBackend, wrapper->pComparNode);
+  }
+  rocksdb_writeoptions_destroy(wrapper->writeOpts);
+  wrapper->writeOpts = NULL;
+
+  rocksdb_readoptions_destroy(wrapper->readOpts);
+  wrapper->readOpts = NULL;
+  taosMemoryFreeClear(wrapper->cfOpts);
+  taosMemoryFreeClear(wrapper->param);
+
+  taosThreadRwlockDestroy(&wrapper->rwLock);
+  wrapper->rocksdb = NULL;
+  taosReleaseRef(streamBackendId, wrapper->backendId);
+
+  qDebug("end to do-close backendwrapper %p, %s", wrapper, wrapper->idstr);
+  taosMemoryFree(wrapper);
+  return;
+}
 
 int32_t getLatestCheckpoint(void* arg, int64_t* checkpoint) {
   SStreamMeta* pMeta = arg;
@@ -388,69 +444,6 @@
 _ERROR:
   taosReleaseRef(streamBackendId, backendRid);
   return code;
-=======
-void streamBackendHandleCleanup(void* arg) {
-  SBackendCfWrapper* wrapper = arg;
-  bool               remove = wrapper->remove;
-  qDebug("start to do-close backendwrapper %p, %s", wrapper, wrapper->idstr);
-  if (wrapper->rocksdb == NULL) {
-    return;
-  }
-
-  int cfLen = sizeof(ginitDict) / sizeof(ginitDict[0]);
-
-  char* err = NULL;
-  if (remove) {
-    for (int i = 0; i < cfLen; i++) {
-      if (wrapper->pHandle[i] != NULL)
-        rocksdb_drop_column_family(wrapper->rocksdb, ((rocksdb_column_family_handle_t**)wrapper->pHandle)[i], &err);
-      if (err != NULL) {
-        // qError("failed to create cf:%s_%s, reason:%s", wrapper->idstr, ginitDict[i].key, err);
-        taosMemoryFreeClear(err);
-      }
-    }
-  } else {
-    rocksdb_flushoptions_t* flushOpt = rocksdb_flushoptions_create();
-    for (int i = 0; i < cfLen; i++) {
-      if (wrapper->pHandle[i] != NULL) rocksdb_flush_cf(wrapper->rocksdb, flushOpt, wrapper->pHandle[i], &err);
-      if (err != NULL) {
-        qError("failed to create cf:%s_%s, reason:%s", wrapper->idstr, ginitDict[i].key, err);
-        taosMemoryFreeClear(err);
-      }
-    }
-    rocksdb_flushoptions_destroy(flushOpt);
-  }
-
-  for (int i = 0; i < cfLen; i++) {
-    if (wrapper->pHandle[i] != NULL) {
-      rocksdb_column_family_handle_destroy(wrapper->pHandle[i]);
-    }
-  }
-  taosMemoryFreeClear(wrapper->pHandle);
-  for (int i = 0; i < cfLen; i++) {
-    rocksdb_options_destroy(wrapper->cfOpts[i]);
-    rocksdb_block_based_options_destroy(((RocksdbCfParam*)wrapper->param)[i].tableOpt);
-  }
-
-  if (remove) {
-    streamBackendDelCompare(wrapper->pBackend, wrapper->pComparNode);
-  }
-  rocksdb_writeoptions_destroy(wrapper->writeOpts);
-  wrapper->writeOpts = NULL;
-
-  rocksdb_readoptions_destroy(wrapper->readOpts);
-  wrapper->readOpts = NULL;
-  taosMemoryFreeClear(wrapper->cfOpts);
-  taosMemoryFreeClear(wrapper->param);
-
-  taosThreadRwlockDestroy(&wrapper->rwLock);
-  wrapper->rocksdb = NULL;
-  taosReleaseRef(streamBackendId, wrapper->backendId);
-
-  qDebug("end to do-close backendwrapper %p, %s", wrapper, wrapper->idstr);
-  taosMemoryFree(wrapper);
-  return;
->>>>>>> 9b3e34d5
 }
 SListNode* streamBackendAddCompare(void* backend, void* arg) {
   SBackendWrapper* pHandle = (SBackendWrapper*)backend;
@@ -1047,20 +1040,9 @@
 }
 int streamStateOpenBackend(void* backend, SStreamState* pState) {
   qInfo("start to open state %p on backend %p 0x%" PRIx64 "-%d", pState, backend, pState->streamId, pState->taskId);
-<<<<<<< HEAD
-  void* arg = taosAcquireRef(streamBackendId, pState->streamBackendRid);
-  if (arg == NULL) {
-    return -1;
-  }
-
-  SBackendHandle* handle = backend;
-
-  sprintf(pState->pTdbState->idstr, "0x%" PRIx64 "-%d", pState->streamId, pState->taskId);
-=======
   taosAcquireRef(streamBackendId, pState->streamBackendRid);
   SBackendWrapper*   handle = backend;
   SBackendCfWrapper* pBackendCfWrapper = taosMemoryCalloc(1, sizeof(SBackendCfWrapper));
->>>>>>> 9b3e34d5
   taosThreadMutexLock(&handle->cfMutex);
 
   RocksdbCfInst** ppInst = taosHashGet(handle->cfInst, pState->pTdbState->idstr, strlen(pState->pTdbState->idstr) + 1);
@@ -2303,14 +2285,4 @@
     return -1;
   }
   return 0;
-}
-
-uint32_t nextPow2(uint32_t x) {
-  x = x - 1;
-  x = x | (x >> 1);
-  x = x | (x >> 2);
-  x = x | (x >> 4);
-  x = x | (x >> 8);
-  x = x | (x >> 16);
-  return x + 1;
 }