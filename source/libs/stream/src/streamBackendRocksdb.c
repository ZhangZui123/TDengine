--- conflicted
+++ resolved
@@ -3439,12 +3439,6 @@
     if (pVLen != NULL) {
       size_t      vlen = 0;
       const char* valStr = rocksdb_iter_value(pCur->iter, &vlen);
-<<<<<<< HEAD
-      *pVLen = valueDecode((void*)valStr, vlen, NULL, (char**)pVal);
-      if (*pVLen < 0) {
-        return -1;
-      }
-=======
       char*       val = NULL;
       int32_t     len = valueDecode((void*)valStr, vlen, NULL, (char**)val);
       if (len <= 0) {
@@ -3474,7 +3468,6 @@
         taosMemoryFree(val);
       }
       *pVLen = (int32_t)tVlen;
->>>>>>> 4c6dfe33
     }
 
     *pKey = pKtmp->key;
@@ -5086,8 +5079,8 @@
   }
 
   char content[256] = {0};
-  nBytes = tsnprintf(content, sizeof(content), META_ON_S3_FORMATE, p->pCurrent, p->curChkpId, p->pManifest, p->curChkpId,
-                    "processVer", processId);
+  nBytes = tsnprintf(content, sizeof(content), META_ON_S3_FORMATE, p->pCurrent, p->curChkpId, p->pManifest,
+                     p->curChkpId, "processVer", processId);
   if (nBytes <= 0 || nBytes >= sizeof(content)) {
     code = TSDB_CODE_OUT_OF_RANGE;
     stError("chkp failed to format meta file: %s, reason: invalid msg", dstDir);
