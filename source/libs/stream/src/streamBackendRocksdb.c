--- conflicted
+++ resolved
@@ -4723,13 +4723,8 @@
         TAOS_UNUSED(strncpy(fname, name, len));
         if (taosArrayPush(p->pAdd, &fname) == NULL) {
           taosMemoryFree(fname);
-<<<<<<< HEAD
           TAOS_UNUSED(taosThreadRwlockUnlock(&p->rwLock));
-          return TSDB_CODE_OUT_OF_MEMORY;
-=======
-          (void)taosThreadRwlockUnlock(&p->rwLock);
           return terrno;
->>>>>>> 1efddbfa
         }
       }
       pIter = taosHashIterate(p->pSstTbl[1 - p->idx], pIter);
