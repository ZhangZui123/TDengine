--- conflicted
+++ resolved
@@ -564,14 +564,7 @@
 int32_t updateInfoDeserialize(void* buf, int32_t bufLen, SUpdateInfo* pInfo) {
   int32_t code = TSDB_CODE_SUCCESS;
   int32_t lino = 0;
-<<<<<<< HEAD
-  if (pInfo == NULL) {
-    return TSDB_CODE_INVALID_PARA;
-  }
-
-=======
   QUERY_CHECK_NULL(pInfo, code, lino, _error, TSDB_CODE_QRY_EXECUTOR_INTERNAL_ERROR);
->>>>>>> 456f0d88
   SDecoder decoder = {0};
   tDecoderInit(&decoder, buf, bufLen);
   if (tStartDecode(&decoder) < 0) return -1;
@@ -580,7 +573,7 @@
   if (tDecodeI32(&decoder, &size) < 0) return -1;
   pInfo->pTsBuckets = taosArrayInit(size, sizeof(TSKEY));
   QUERY_CHECK_NULL(pInfo->pTsBuckets, code, lino, _error, terrno);
-  
+
   TSKEY ts = INT64_MIN;
   for (int32_t i = 0; i < size; i++) {
     if (tDecodeI64(&decoder, &ts) < 0) return -1;
@@ -632,16 +625,8 @@
     code = taosHashPut(pInfo->pMap, &uid, sizeof(uint64_t), pVal, valSize);
     QUERY_CHECK_CODE(code, lino, _error);
   }
-<<<<<<< HEAD
-
-  if (mapSize != taosHashGetSize(pInfo->pMap)) {
-    return TSDB_CODE_INVALID_MSG;
-  }
-
-=======
   QUERY_CHECK_CONDITION((mapSize == taosHashGetSize(pInfo->pMap)), code, lino, _error,
                         TSDB_CODE_QRY_EXECUTOR_INTERNAL_ERROR);
->>>>>>> 456f0d88
   if (tDecodeU64(&decoder, &pInfo->maxDataVersion) < 0) return -1;
 
   if (tDecodeI32(&decoder, &pInfo->pkColLen) < 0) return -1;
