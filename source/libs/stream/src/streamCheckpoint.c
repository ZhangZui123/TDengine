--- conflicted
+++ resolved
@@ -13,10 +13,9 @@
  * along with this program. If not, see <http://www.gnu.org/licenses/>.
  */
 
+#include "cos.h"
 #include "rsync.h"
 #include "streamInt.h"
-#include "rsync.h"
-#include "cos.h"
 
 int32_t tEncodeStreamCheckpointSourceReq(SEncoder* pEncoder, const SStreamCheckpointSourceReq* pReq) {
   if (tStartEncode(pEncoder) < 0) return -1;
@@ -386,216 +385,89 @@
   return code;
 }
 
-<<<<<<< HEAD
-// static int64_t kBlockSize = 64 * 1024;
-// static int sendCheckpointToS3(char* id, SArray* fileList){
-//  code = s3PutObjectFromFile2(from->fname, object_name);
-//  return 0;
-//}
-// static int sendCheckpointToSnode(char* id, SArray* fileList){
-//  if(strlen(id) >= CHECKPOINT_PATH_LEN){
-//    tqError("uploadCheckpoint id name too long, name:%s", id);
-//    return -1;
-//  }
-//  uint8_t* buf = taosMemoryCalloc(1, sizeof(SChekpointDataHeader) + kBlockSize);
-//  if(buf == NULL){
-//    tqError("uploadCheckpoint malloc failed");
-//    return -1;
-//  }
-//
-//  SChekpointDataHeader* pHdr = (SChekpointDataHeader*)buf;
-//  strcpy(pHdr->id, id);
-//
-//  TdFilePtr fd = NULL;
-//  for(int i = 0; i < taosArrayGetSize(fileList); i++){
-//    char* name = (char*)taosArrayGetP(fileList, i);
-//    if(strlen(name) >= CHECKPOINT_PATH_LEN){
-//      tqError("uploadCheckpoint file name too long, name:%s", name);
-//      return -1;
-//    }
-//    int64_t  offset = 0;
-//
-//    fd = taosOpenFile(name, TD_FILE_READ);
-//    tqDebug("uploadCheckpoint open file %s, file index: %d", name, i);
-//
-//    while(1){
-//      int64_t  nread = taosPReadFile(fd, buf + sizeof(SChekpointDataHeader), kBlockSize, offset);
-//      if (nread == -1) {
-//        taosCloseFile(&fd);
-//        taosMemoryFree(buf);
-//        tqError("uploadCheckpoint failed to read file name:%s,reason:%d", name, errno);
-//        return -1;
-//      } else if (nread == 0){
-//        tqDebug("uploadCheckpoint no data read, close file:%s, move to next file, open and read", name);
-//        taosCloseFile(&fd);
-//        break;
-//      } else if (nread == kBlockSize){
-//        offset += nread;
-//      } else {
-//        taosCloseFile(&fd);
-//        offset = 0;
-//      }
-//      tqDebug("uploadCheckpoint read file %s, size:%" PRId64 ", current offset:%" PRId64, name, nread, offset);
-//
-//
-//      pHdr->size = nread;
-//      strcpy(pHdr->name, name);
-//
-//      SRpcMsg rpcMsg = {0};
-//      int32_t bytes = sizeof(SChekpointDataHeader) + nread;
-//      rpcMsg.pCont = rpcMallocCont(bytes);
-//      rpcMsg.msgType = TDMT_SYNC_SNAPSHOT_SEND;
-//      rpcMsg.contLen = bytes;
-//      if (rpcMsg.pCont == NULL) {
-//        tqError("uploadCheckpoint malloc failed");
-//        taosCloseFile(&fd);
-//        taosMemoryFree(buf);
-//        return -1;
-//      }
-//      memcpy(rpcMsg.pCont, buf, bytes);
-//      int try = 3;
-//      int32_t code = 0;
-//      while(try-- > 0){
-//        code = tmsgSendReq(pEpSet, &rpcMsg);
-//        if(code == 0)
-//          break;
-//        taosMsleep(10);
-//      }
-//      if(code != 0){
-//        tqError("uploadCheckpoint send request failed code:%d", code);
-//        taosCloseFile(&fd);
-//        taosMemoryFree(buf);
-//        return -1;
-//      }
-//
-//      if(offset == 0){
-//        break;
-//      }
-//    }
-//  }
-//
-//  taosMemoryFree(buf);
-
-//}
+static int uploadCheckpointToS3(char* id, char* path) {
+  TdDirPtr pDir = taosOpenDir(path);
+  if (pDir == NULL) return -1;
+
+  TdDirEntryPtr de = NULL;
+  while ((de = taosReadDir(pDir)) != NULL) {
+    char* name = taosGetDirEntryName(de);
+    if (strcmp(name, ".") == 0 || strcmp(name, "..") == 0 || taosDirEntryIsDir(de)) continue;
+
+    char filename[PATH_MAX] = {0};
+    if (path[strlen(path) - 1] == TD_DIRSEP_CHAR) {
+      snprintf(filename, sizeof(filename), "%s%s", path, name);
+    } else {
+      snprintf(filename, sizeof(filename), "%s%s%s", path, TD_DIRSEP, name);
+    }
+
+    char object[PATH_MAX] = {0};
+    snprintf(object, sizeof(object), "%s%s%s", id, TD_DIRSEP, name);
+
+    if (s3PutObjectFromFile2(filename, object) != 0) {
+      taosCloseDir(&pDir);
+      return -1;
+    }
+    stDebug("[s3] upload checkpoint:%s", filename);
+  }
+  taosCloseDir(&pDir);
+
+  return 0;
+}
+
+UPLOAD_TYPE getUploadType() {
+  if (strlen(tsSnodeAddress) != 0) {
+    return UPLOAD_RSYNC;
+  } else if (tsS3StreamEnabled) {
+    return UPLOAD_S3;
+  } else {
+    return UPLOAD_DISABLE;
+  }
+}
 
 int uploadCheckpoint(char* id, char* path) {
   if (id == NULL || path == NULL || strlen(id) == 0 || strlen(path) == 0 || strlen(path) >= PATH_MAX) {
     stError("uploadCheckpoint parameters invalid");
     return -1;
   }
-  if (strlen(tsSnodeIp) != 0) {
-    uploadRsync(id, path);
-    //  }else if(tsS3StreamEnabled){
-=======
-static int uploadCheckpointToS3(char* id, char* path){
-  TdDirPtr pDir = taosOpenDir(path);
-  if (pDir == NULL) return -1;
-
-  TdDirEntryPtr de = NULL;
-  while ((de = taosReadDir(pDir)) != NULL) {
-    char* name = taosGetDirEntryName(de);
-    if (strcmp(name, ".") == 0 || strcmp(name, "..") == 0 ||
-        taosDirEntryIsDir(de)) continue;
-
-    char filename[PATH_MAX] = {0};
-    if(path[strlen(path) - 1] == TD_DIRSEP_CHAR){
-      snprintf(filename, sizeof(filename), "%s%s", path, name);
-    }else{
-      snprintf(filename, sizeof(filename), "%s%s%s", path, TD_DIRSEP, name);
-    }
-
-    char object[PATH_MAX] = {0};
-    snprintf(object, sizeof(object), "%s%s%s", id, TD_DIRSEP, name);
-
-    if(s3PutObjectFromFile2(filename, object) != 0){
-      taosCloseDir(&pDir);
-      return -1;
-    }
-    stDebug("[s3] upload checkpoint:%s", filename);
-  }
-  taosCloseDir(&pDir);
-
-  return 0;
-}
-
-UPLOAD_TYPE getUploadType(){
-  if(strlen(tsSnodeAddress) != 0){
-    return UPLOAD_RSYNC;
-  }else if(tsS3StreamEnabled){
-    return UPLOAD_S3;
-  }else{
-    return UPLOAD_DISABLE;
-  }
-}
-
-int uploadCheckpoint(char* id, char* path){
-  if(id == NULL || path == NULL || strlen(id) == 0 || strlen(path) == 0 || strlen(path) >= PATH_MAX){
-    stError("uploadCheckpoint parameters invalid");
-    return -1;
-  }
-  if(strlen(tsSnodeAddress) != 0){
+  if (strlen(tsSnodeAddress) != 0) {
     return uploadRsync(id, path);
-  }else if(tsS3StreamEnabled){
+  } else if (tsS3StreamEnabled) {
     return uploadCheckpointToS3(id, path);
->>>>>>> e7bf1591
-  }
-  return 0;
-}
-
-<<<<<<< HEAD
+  }
+  return 0;
+}
+
 int downloadCheckpoint(char* id, char* path) {
   if (id == NULL || path == NULL || strlen(id) == 0 || strlen(path) == 0 || strlen(path) >= PATH_MAX) {
     stError("downloadCheckpoint parameters invalid");
     return -1;
   }
-  if (strlen(tsSnodeIp) != 0) {
-    downloadRsync(id, path);
-    //  }else if(tsS3StreamEnabled){
-=======
-int downloadCheckpoint(char* id, char* path){
-  if(id == NULL || path == NULL || strlen(id) == 0 || strlen(path) == 0 || strlen(path) >= PATH_MAX){
-    stError("downloadCheckpoint parameters invalid");
-    return -1;
-  }
-  if(strlen(tsSnodeAddress) != 0){
+  if (strlen(tsSnodeAddress) != 0) {
     return downloadRsync(id, path);
-  }else if(tsS3StreamEnabled){
+  } else if (tsS3StreamEnabled) {
     return s3GetObjectsByPrefix(id, path);
->>>>>>> e7bf1591
-  }
-  return 0;
-}
-
-<<<<<<< HEAD
+  }
+  return 0;
+}
+
 int deleteCheckpoint(char* id) {
   if (id == NULL || strlen(id) == 0) {
     stError("deleteCheckpoint parameters invalid");
     return -1;
   }
-  if (strlen(tsSnodeIp) != 0) {
-    deleteRsync(id);
-    //  }else if(tsS3StreamEnabled){
-  }
-  return 0;
-=======
-int deleteCheckpoint(char* id){
-  if(id == NULL || strlen(id) == 0){
-    stError("deleteCheckpoint parameters invalid");
-    return -1;
-  }
-  if(strlen(tsSnodeAddress) != 0){
+  if (strlen(tsSnodeAddress) != 0) {
     return deleteRsync(id);
-  }else if(tsS3StreamEnabled){
+  } else if (tsS3StreamEnabled) {
     s3DeleteObjectsByPrefix(id);
   }
   return 0;
 }
 
-int deleteCheckpointFile(char* id, char* name){
+int deleteCheckpointFile(char* id, char* name) {
   char object[128] = {0};
   snprintf(object, sizeof(object), "%s/%s", id, name);
-  char *tmp = object;
+  char* tmp = object;
   s3DeleteObjects((const char**)&tmp, 1);
   return 0;
->>>>>>> e7bf1591
 }