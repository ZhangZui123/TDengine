/*
 * Copyright (c) 2019 TAOS Data, Inc. <jhtao@taosdata.com>
 *
 * This program is free software: you can use, redistribute, and/or modify
 * it under the terms of the GNU Affero General Public License, version 3
 * or later ("AGPL"), as published by the Free Software Foundation.
 *
 * This program is distributed in the hope that it will be useful, but WITHOUT
 * ANY WARRANTY; without even the implied warranty of MERCHANTABILITY or
 * FITNESS FOR A PARTICULAR PURPOSE.
 *
 * You should have received a copy of the GNU Affero General Public License
 * along with this program. If not, see <http://www.gnu.org/licenses/>.
 */

#include "cos.h"
#include "rsync.h"
#include "streamInt.h"

int32_t tEncodeStreamCheckpointSourceReq(SEncoder* pEncoder, const SStreamCheckpointSourceReq* pReq) {
  if (tStartEncode(pEncoder) < 0) return -1;
  if (tEncodeI64(pEncoder, pReq->streamId) < 0) return -1;
  if (tEncodeI64(pEncoder, pReq->checkpointId) < 0) return -1;
  if (tEncodeI32(pEncoder, pReq->taskId) < 0) return -1;
  if (tEncodeI32(pEncoder, pReq->nodeId) < 0) return -1;
  if (tEncodeSEpSet(pEncoder, &pReq->mgmtEps) < 0) return -1;
  if (tEncodeI32(pEncoder, pReq->mnodeId) < 0) return -1;
  if (tEncodeI64(pEncoder, pReq->expireTime) < 0) return -1;
  tEndEncode(pEncoder);
  return pEncoder->pos;
}

int32_t tDecodeStreamCheckpointSourceReq(SDecoder* pDecoder, SStreamCheckpointSourceReq* pReq) {
  if (tStartDecode(pDecoder) < 0) return -1;
  if (tDecodeI64(pDecoder, &pReq->streamId) < 0) return -1;
  if (tDecodeI64(pDecoder, &pReq->checkpointId) < 0) return -1;
  if (tDecodeI32(pDecoder, &pReq->taskId) < 0) return -1;
  if (tDecodeI32(pDecoder, &pReq->nodeId) < 0) return -1;
  if (tDecodeSEpSet(pDecoder, &pReq->mgmtEps) < 0) return -1;
  if (tDecodeI32(pDecoder, &pReq->mnodeId) < 0) return -1;
  if (tDecodeI64(pDecoder, &pReq->expireTime) < 0) return -1;
  tEndDecode(pDecoder);
  return 0;
}

int32_t tEncodeStreamCheckpointSourceRsp(SEncoder* pEncoder, const SStreamCheckpointSourceRsp* pRsp) {
  if (tStartEncode(pEncoder) < 0) return -1;
  if (tEncodeI64(pEncoder, pRsp->streamId) < 0) return -1;
  if (tEncodeI64(pEncoder, pRsp->checkpointId) < 0) return -1;
  if (tEncodeI32(pEncoder, pRsp->taskId) < 0) return -1;
  if (tEncodeI32(pEncoder, pRsp->nodeId) < 0) return -1;
  if (tEncodeI64(pEncoder, pRsp->expireTime) < 0) return -1;
  if (tEncodeI8(pEncoder, pRsp->success) < 0) return -1;
  tEndEncode(pEncoder);
  return pEncoder->pos;
}

int32_t tDecodeStreamCheckpointSourceRsp(SDecoder* pDecoder, SStreamCheckpointSourceRsp* pRsp) {
  if (tStartDecode(pDecoder) < 0) return -1;
  if (tDecodeI64(pDecoder, &pRsp->streamId) < 0) return -1;
  if (tDecodeI64(pDecoder, &pRsp->checkpointId) < 0) return -1;
  if (tDecodeI32(pDecoder, &pRsp->taskId) < 0) return -1;
  if (tDecodeI32(pDecoder, &pRsp->nodeId) < 0) return -1;
  if (tDecodeI64(pDecoder, &pRsp->expireTime) < 0) return -1;
  if (tDecodeI8(pDecoder, &pRsp->success) < 0) return -1;
  tEndDecode(pDecoder);
  return 0;
}

int32_t tEncodeStreamCheckpointReadyMsg(SEncoder* pEncoder, const SStreamCheckpointReadyMsg* pReq) {
  if (tStartEncode(pEncoder) < 0) return -1;
  if (tEncodeI64(pEncoder, pReq->streamId) < 0) return -1;
  if (tEncodeI64(pEncoder, pReq->checkpointId) < 0) return -1;
  if (tEncodeI32(pEncoder, pReq->downstreamTaskId) < 0) return -1;
  if (tEncodeI32(pEncoder, pReq->downstreamNodeId) < 0) return -1;
  if (tEncodeI32(pEncoder, pReq->upstreamTaskId) < 0) return -1;
  if (tEncodeI32(pEncoder, pReq->upstreamNodeId) < 0) return -1;
  if (tEncodeI32(pEncoder, pReq->childId) < 0) return -1;
  tEndEncode(pEncoder);
  return pEncoder->pos;
}

int32_t tDecodeStreamCheckpointReadyMsg(SDecoder* pDecoder, SStreamCheckpointReadyMsg* pRsp) {
  if (tStartDecode(pDecoder) < 0) return -1;
  if (tDecodeI64(pDecoder, &pRsp->streamId) < 0) return -1;
  if (tDecodeI64(pDecoder, &pRsp->checkpointId) < 0) return -1;
  if (tDecodeI32(pDecoder, &pRsp->downstreamTaskId) < 0) return -1;
  if (tDecodeI32(pDecoder, &pRsp->downstreamNodeId) < 0) return -1;
  if (tDecodeI32(pDecoder, &pRsp->upstreamTaskId) < 0) return -1;
  if (tDecodeI32(pDecoder, &pRsp->upstreamNodeId) < 0) return -1;
  if (tDecodeI32(pDecoder, &pRsp->childId) < 0) return -1;
  tEndDecode(pDecoder);
  return 0;
}

static int32_t streamAlignCheckpoint(SStreamTask* pTask) {
  int32_t num = taosArrayGetSize(pTask->upstreamInfo.pList);
  int64_t old = atomic_val_compare_exchange_32(&pTask->checkpointAlignCnt, 0, num);
  if (old == 0) {
    stDebug("s-task:%s set initial align upstream num:%d", pTask->id.idStr, num);
  }

  return atomic_sub_fetch_32(&pTask->checkpointAlignCnt, 1);
}

static int32_t appendCheckpointIntoInputQ(SStreamTask* pTask, int32_t checkpointType) {
  SStreamDataBlock* pChkpoint = taosAllocateQitem(sizeof(SStreamDataBlock), DEF_QITEM, sizeof(SSDataBlock));
  if (pChkpoint == NULL) {
    return TSDB_CODE_OUT_OF_MEMORY;
  }

  pChkpoint->type = checkpointType;

  SSDataBlock* pBlock = taosMemoryCalloc(1, sizeof(SSDataBlock));
  if (pBlock == NULL) {
    taosFreeQitem(pChkpoint);
    return TSDB_CODE_OUT_OF_MEMORY;
  }

  pBlock->info.type = STREAM_CHECKPOINT;
  pBlock->info.version = pTask->checkpointingId;
  pBlock->info.rows = 1;
  pBlock->info.childId = pTask->info.selfChildId;

  pChkpoint->blocks = taosArrayInit(4, sizeof(SSDataBlock));  // pBlock;
  taosArrayPush(pChkpoint->blocks, pBlock);

  taosMemoryFree(pBlock);
  if (streamTaskPutDataIntoInputQ(pTask, (SStreamQueueItem*)pChkpoint) < 0) {
    return TSDB_CODE_OUT_OF_MEMORY;
  }

  streamSchedExec(pTask);
  return TSDB_CODE_SUCCESS;
}

int32_t streamProcessCheckpointSourceReq(SStreamTask* pTask, SStreamCheckpointSourceReq* pReq) {
  ASSERT(pTask->info.taskLevel == TASK_LEVEL__SOURCE);

  // todo this status may not be set here.
  // 1. set task status to be prepared for check point, no data are allowed to put into inputQ.
  streamTaskHandleEvent(pTask->status.pSM, TASK_EVENT_GEN_CHECKPOINT);

  pTask->checkpointingId = pReq->checkpointId;
  pTask->checkpointNotReadyTasks = streamTaskGetNumOfDownstream(pTask);
  pTask->chkInfo.startTs = taosGetTimestampMs();
  pTask->execInfo.checkpoint += 1;

  // 2. Put the checkpoint block into inputQ, to make sure all blocks with less version have been handled by this task
  //    already.
  int32_t code = appendCheckpointIntoInputQ(pTask, STREAM_INPUT__CHECKPOINT_TRIGGER);
  return code;
}

static int32_t continueDispatchCheckpointBlock(SStreamDataBlock* pBlock, SStreamTask* pTask) {
  pBlock->srcTaskId = pTask->id.taskId;
  pBlock->srcVgId = pTask->pMeta->vgId;

  int32_t code = taosWriteQitem(pTask->outputq.queue->pQueue, pBlock);
  if (code == 0) {
    ASSERT(pTask->chkInfo.dispatchCheckpointTrigger == false);
    streamDispatchStreamBlock(pTask);
  } else {
    stError("s-task:%s failed to put checkpoint into outputQ, code:%s", pTask->id.idStr, tstrerror(code));
    streamFreeQitem((SStreamQueueItem*)pBlock);
  }

  return code;
}

int32_t streamProcessCheckpointBlock(SStreamTask* pTask, SStreamDataBlock* pBlock) {
  SSDataBlock* pDataBlock = taosArrayGet(pBlock->blocks, 0);
  int64_t      checkpointId = pDataBlock->info.version;

  const char* id = pTask->id.idStr;
  int32_t     code = TSDB_CODE_SUCCESS;

  // set task status
  if (streamTaskGetStatus(pTask, NULL) != TASK_STATUS__CK) {
    pTask->checkpointingId = checkpointId;
    code = streamTaskHandleEvent(pTask->status.pSM, TASK_EVENT_GEN_CHECKPOINT);
    if (code != TSDB_CODE_SUCCESS) {
      stError("s-task:%s handle checkpoint-trigger block failed, code:%s", id, tstrerror(code));
      return code;
    }
  }

  {  // todo: remove this when the pipeline checkpoint generating is used.
    SStreamMeta* pMeta = pTask->pMeta;
    streamMetaWLock(pMeta);

    if (pMeta->chkptNotReadyTasks == 0) {
      pMeta->chkptNotReadyTasks = pMeta->numOfStreamTasks;
    }

    streamMetaWUnLock(pMeta);
  }

  // todo fix race condition: set the status and append checkpoint block
  int32_t taskLevel = pTask->info.taskLevel;
  if (taskLevel == TASK_LEVEL__SOURCE) {
    if (pTask->outputInfo.type == TASK_OUTPUT__FIXED_DISPATCH ||
        pTask->outputInfo.type == TASK_OUTPUT__SHUFFLE_DISPATCH) {
      stDebug("s-task:%s set childIdx:%d, and add checkpoint-trigger block into outputQ", id, pTask->info.selfChildId);
      continueDispatchCheckpointBlock(pBlock, pTask);
    } else {  // only one task exists, no need to dispatch downstream info
      atomic_add_fetch_32(&pTask->checkpointNotReadyTasks, 1);
      streamProcessCheckpointReadyMsg(pTask);
      streamFreeQitem((SStreamQueueItem*)pBlock);
    }
  } else if (taskLevel == TASK_LEVEL__SINK || taskLevel == TASK_LEVEL__AGG) {
    ASSERT(taosArrayGetSize(pTask->upstreamInfo.pList) > 0);
    if (pTask->chkInfo.startTs == 0) {
      pTask->chkInfo.startTs = taosGetTimestampMs();
      pTask->execInfo.checkpoint += 1;
    }

    // update the child Id for downstream tasks
    streamAddCheckpointReadyMsg(pTask, pBlock->srcTaskId, pTask->info.selfChildId, checkpointId);

    // there are still some upstream tasks not send checkpoint request, do nothing and wait for then
    int32_t notReady = streamAlignCheckpoint(pTask);
    int32_t num = taosArrayGetSize(pTask->upstreamInfo.pList);
    if (notReady > 0) {
      stDebug("s-task:%s received checkpoint block, idx:%d, %d upstream tasks not send checkpoint info yet, total:%d",
              id, pTask->info.selfChildId, notReady, num);
      streamFreeQitem((SStreamQueueItem*)pBlock);
      return code;
    }

    if (taskLevel == TASK_LEVEL__SINK) {
      stDebug("s-task:%s process checkpoint block, all %d upstreams sent checkpoint msgs, send ready msg to upstream",
              id, num);
      streamFreeQitem((SStreamQueueItem*)pBlock);
      streamTaskBuildCheckpoint(pTask);
    } else {
      stDebug(
          "s-task:%s process checkpoint block, all %d upstreams sent checkpoint msgs, dispatch checkpoint msg "
          "downstream",
          id, num);

      // set the needed checked downstream tasks, only when all downstream tasks do checkpoint complete, this task
      // can start local checkpoint procedure
      pTask->checkpointNotReadyTasks = streamTaskGetNumOfDownstream(pTask);

      // Put the checkpoint block into inputQ, to make sure all blocks with less version have been handled by this task
      // already. And then, dispatch check point msg to all downstream tasks
      code = continueDispatchCheckpointBlock(pBlock, pTask);
    }
  }

  return code;
}

/**
 * All down stream tasks have successfully completed the check point task.
 * Current stream task is allowed to start to do checkpoint things in ASYNC model.
 */
int32_t streamProcessCheckpointReadyMsg(SStreamTask* pTask) {
  ASSERT(pTask->info.taskLevel == TASK_LEVEL__SOURCE || pTask->info.taskLevel == TASK_LEVEL__AGG);

  // only when all downstream tasks are send checkpoint rsp, we can start the checkpoint procedure for the agg task
  int32_t notReady = atomic_sub_fetch_32(&pTask->checkpointNotReadyTasks, 1);
  ASSERT(notReady >= 0);

  if (notReady == 0) {
    stDebug("s-task:%s all downstream tasks have completed the checkpoint, start to do checkpoint for current task",
            pTask->id.idStr);
    appendCheckpointIntoInputQ(pTask, STREAM_INPUT__CHECKPOINT);
  } else {
    int32_t total = streamTaskGetNumOfDownstream(pTask);
    stDebug("s-task:%s %d/%d downstream tasks are not ready, wait", pTask->id.idStr, notReady, total);
  }

  return 0;
}

void streamTaskClearCheckInfo(SStreamTask* pTask, bool clearChkpReadyMsg) {
  pTask->checkpointingId = 0;  // clear the checkpoint id
  pTask->chkInfo.failedId = 0;
  pTask->chkInfo.startTs = 0;  // clear the recorded start time
  pTask->checkpointNotReadyTasks = 0;
  pTask->checkpointAlignCnt = 0;
<<<<<<< HEAD
  streamTaskOpenAllUpstreamInput(pTask);  // open inputQ for all upstream tasks

  if (clearChkpReadyMsg) {
    streamClearChkptReadyMsg(pTask);
  }
=======
  pTask->chkInfo.dispatchCheckpointTrigger = false;
  streamTaskOpenAllUpstreamInput(pTask);   // open inputQ for all upstream tasks
>>>>>>> 85e77d6f
}

int32_t streamSaveAllTaskStatus(SStreamMeta* pMeta, int64_t checkpointId) {
  int32_t vgId = pMeta->vgId;
  int32_t code = 0;

  streamMetaWLock(pMeta);

  for (int32_t i = 0; i < taosArrayGetSize(pMeta->pTaskList); ++i) {
    STaskId*      pId = taosArrayGet(pMeta->pTaskList, i);
    SStreamTask** ppTask = taosHashGet(pMeta->pTasksMap, pId, sizeof(*pId));
    if (ppTask == NULL) {
      continue;
    }

    SStreamTask* p = *ppTask;
    if (p->info.fillHistory == 1) {
      continue;
    }

    ASSERT(p->chkInfo.checkpointId <= p->checkpointingId && p->checkpointingId == checkpointId &&
           p->chkInfo.checkpointVer <= p->chkInfo.processedVer);

    p->chkInfo.checkpointId = p->checkpointingId;
    p->chkInfo.checkpointVer = p->chkInfo.processedVer;

    streamTaskClearCheckInfo(p, false);

    char* str = NULL;
    streamTaskGetStatus(p, &str);

    code = streamTaskHandleEvent(p->status.pSM, TASK_EVENT_CHECKPOINT_DONE);
    if (code != TSDB_CODE_SUCCESS) {
      stDebug("s-task:%s vgId:%d save task status failed, since handle event failed", p->id.idStr, vgId);
      streamMetaWUnLock(pMeta);
      return -1;
    } else {  // save the task
      streamMetaSaveTask(pMeta, p);
    }

    stDebug(
        "vgId:%d s-task:%s level:%d open upstream inputQ, commit task status after checkpoint completed, "
        "checkpointId:%" PRId64 ", Ver(saved):%" PRId64 " currentVer:%" PRId64 ", status to be normal, prev:%s",
        pMeta->vgId, p->id.idStr, p->info.taskLevel, checkpointId, p->chkInfo.checkpointVer, p->chkInfo.nextProcessVer,
        str);
  }

  code = streamMetaCommit(pMeta);
  if (code < 0) {
    stError("vgId:%d failed to commit stream meta after do checkpoint, checkpointId:%" PRId64 ", since %s", pMeta->vgId,
            checkpointId, terrstr());
  } else {
    stInfo("vgId:%d commit stream meta after do checkpoint, checkpointId:%" PRId64 " DONE", pMeta->vgId, checkpointId);
  }

  streamMetaWUnLock(pMeta);
  return code;
}

int32_t streamTaskBuildCheckpoint(SStreamTask* pTask) {
  int32_t code = 0;

  // check for all tasks, and do generate the vnode-wide checkpoint data.
  SStreamMeta* pMeta = pTask->pMeta;
  int32_t      remain = atomic_sub_fetch_32(&pMeta->chkptNotReadyTasks, 1);
  ASSERT(remain >= 0);

  double el = (taosGetTimestampMs() - pTask->chkInfo.startTs) / 1000.0;
  if (remain == 0) {  // all tasks are ready
    stDebug("s-task:%s all downstreams are ready, ready for do checkpoint", pTask->id.idStr);
    streamBackendDoCheckpoint(pMeta, pTask->checkpointingId);
    streamSaveAllTaskStatus(pMeta, pTask->checkpointingId);
    stInfo(
        "vgId:%d vnode wide checkpoint completed, save all tasks status, last:%s, level:%d elapsed time:%.2f Sec "
        "checkpointId:%" PRId64,
        pMeta->vgId, pTask->id.idStr, pTask->info.taskLevel, el, pTask->checkpointingId);
  } else {
    stInfo(
        "vgId:%d vnode wide tasks not reach checkpoint ready status, ready s-task:%s, level:%d elapsed time:%.2f Sec "
        "not ready:%d/%d",
        pMeta->vgId, pTask->id.idStr, pTask->info.taskLevel, el, remain, pMeta->numOfStreamTasks);
  }

  // send check point response to upstream task
  if (pTask->info.taskLevel == TASK_LEVEL__SOURCE) {
    code = streamTaskSendCheckpointSourceRsp(pTask);
  } else {
    code = streamTaskSendCheckpointReadyMsg(pTask);
  }

  if (code != TSDB_CODE_SUCCESS) {
    // todo: let's retry send rsp to upstream/mnode
    stError("s-task:%s failed to send checkpoint rsp to upstream, checkpointId:%" PRId64 ", code:%s", pTask->id.idStr,
            pTask->checkpointingId, tstrerror(code));
  }

  return code;
}

static int uploadCheckpointToS3(char* id, char* path) {
  TdDirPtr pDir = taosOpenDir(path);
  if (pDir == NULL) return -1;

  TdDirEntryPtr de = NULL;
  while ((de = taosReadDir(pDir)) != NULL) {
    char* name = taosGetDirEntryName(de);
    if (strcmp(name, ".") == 0 || strcmp(name, "..") == 0 || taosDirEntryIsDir(de)) continue;

    char filename[PATH_MAX] = {0};
    if (path[strlen(path) - 1] == TD_DIRSEP_CHAR) {
      snprintf(filename, sizeof(filename), "%s%s", path, name);
    } else {
      snprintf(filename, sizeof(filename), "%s%s%s", path, TD_DIRSEP, name);
    }

    char object[PATH_MAX] = {0};
    snprintf(object, sizeof(object), "%s%s%s", id, TD_DIRSEP, name);

    if (s3PutObjectFromFile2(filename, object) != 0) {
      taosCloseDir(&pDir);
      return -1;
    }
    stDebug("[s3] upload checkpoint:%s", filename);
  }
  taosCloseDir(&pDir);

  return 0;
}

UPLOAD_TYPE getUploadType() {
  if (strlen(tsSnodeAddress) != 0) {
    return UPLOAD_RSYNC;
  } else if (tsS3StreamEnabled) {
    return UPLOAD_S3;
  } else {
    return UPLOAD_DISABLE;
  }
}

int uploadCheckpoint(char* id, char* path) {
  if (id == NULL || path == NULL || strlen(id) == 0 || strlen(path) == 0 || strlen(path) >= PATH_MAX) {
    stError("uploadCheckpoint parameters invalid");
    return -1;
  }
  if (strlen(tsSnodeAddress) != 0) {
    return uploadRsync(id, path);
  } else if (tsS3StreamEnabled) {
    return uploadCheckpointToS3(id, path);
  }
  return 0;
}

int downloadCheckpoint(char* id, char* path) {
  if (id == NULL || path == NULL || strlen(id) == 0 || strlen(path) == 0 || strlen(path) >= PATH_MAX) {
    stError("downloadCheckpoint parameters invalid");
    return -1;
  }
  if (strlen(tsSnodeAddress) != 0) {
    return downloadRsync(id, path);
  } else if (tsS3StreamEnabled) {
    return s3GetObjectsByPrefix(id, path);
  }
  return 0;
}

int deleteCheckpoint(char* id) {
  if (id == NULL || strlen(id) == 0) {
    stError("deleteCheckpoint parameters invalid");
    return -1;
  }
  if (strlen(tsSnodeAddress) != 0) {
    return deleteRsync(id);
  } else if (tsS3StreamEnabled) {
    s3DeleteObjectsByPrefix(id);
  }
  return 0;
}

int deleteCheckpointFile(char* id, char* name) {
  char object[128] = {0};
  snprintf(object, sizeof(object), "%s/%s", id, name);
  char* tmp = object;
  s3DeleteObjects((const char**)&tmp, 1);
  return 0;
}<|MERGE_RESOLUTION|>--- conflicted
+++ resolved
@@ -281,16 +281,11 @@
   pTask->chkInfo.startTs = 0;  // clear the recorded start time
   pTask->checkpointNotReadyTasks = 0;
   pTask->checkpointAlignCnt = 0;
-<<<<<<< HEAD
+  pTask->chkInfo.dispatchCheckpointTrigger = false;
   streamTaskOpenAllUpstreamInput(pTask);  // open inputQ for all upstream tasks
-
   if (clearChkpReadyMsg) {
     streamClearChkptReadyMsg(pTask);
   }
-=======
-  pTask->chkInfo.dispatchCheckpointTrigger = false;
-  streamTaskOpenAllUpstreamInput(pTask);   // open inputQ for all upstream tasks
->>>>>>> 85e77d6f
 }
 
 int32_t streamSaveAllTaskStatus(SStreamMeta* pMeta, int64_t checkpointId) {
