/*
 * Copyright (c) 2019 TAOS Data, Inc. <jhtao@taosdata.com>
 *
 * This program is free software: you can use, redistribute, and/or modify
 * it under the terms of the GNU Affero General Public License, version 3
 * or later ("AGPL"), as published by the Free Software Foundation.
 *
 * This program is distributed in the hope that it will be useful, but WITHOUT
 * ANY WARRANTY; without even the implied warranty of MERCHANTABILITY or
 * FITNESS FOR A PARTICULAR PURPOSE.
 *
 * You should have received a copy of the GNU Affero General Public License
 * along with this program. If not, see <http://www.gnu.org/licenses/>.
 */

#include "cos.h"
#include "rsync.h"
#include "streamBackendRocksdb.h"
#include "streamInt.h"

static int32_t downloadCheckpointDataByName(const char* id, const char* fname, const char* dstName);
static int32_t deleteCheckpointFile(const char* id, const char* name);
static int32_t streamTaskUploadCheckpoint(const char* id, const char* path, int64_t checkpointId);
static int32_t deleteCheckpoint(const char* id);
static int32_t downloadCheckpointByNameS3(const char* id, const char* fname, const char* dstName);
static int32_t continueDispatchCheckpointTriggerBlock(SStreamDataBlock* pBlock, SStreamTask* pTask);
static int32_t appendCheckpointIntoInputQ(SStreamTask* pTask, int32_t checkpointType, int64_t checkpointId,
                                          int32_t transId, int32_t srcTaskId);
static int32_t doSendRetrieveTriggerMsg(SStreamTask* pTask, SArray* pNotSendList);
static void    checkpointTriggerMonitorFn(void* param, void* tmrId);

int32_t createChkptTriggerBlock(SStreamTask* pTask, int32_t checkpointType, int64_t checkpointId, int32_t transId,
                                int32_t srcTaskId, SStreamDataBlock** pRes) {
  SStreamDataBlock* pChkpoint = NULL;
  int32_t code = taosAllocateQitem(sizeof(SStreamDataBlock), DEF_QITEM, sizeof(SSDataBlock), (void**)&pChkpoint);
  if (code) {
    return code;
  }

  pChkpoint->type = checkpointType;
  if (checkpointType == STREAM_INPUT__CHECKPOINT_TRIGGER && (pTask->info.taskLevel != TASK_LEVEL__SOURCE)) {
    pChkpoint->srcTaskId = srcTaskId;
    ASSERT(srcTaskId != 0);
  }

  SSDataBlock* pBlock = taosMemoryCalloc(1, sizeof(SSDataBlock));
  if (pBlock == NULL) {
    taosFreeQitem(pChkpoint);
    return TSDB_CODE_OUT_OF_MEMORY;
  }

  pBlock->info.type = STREAM_CHECKPOINT;
  pBlock->info.version = checkpointId;
  pBlock->info.window.ekey = pBlock->info.window.skey = transId;  // NOTE: set the transId
  pBlock->info.rows = 1;
  pBlock->info.childId = pTask->info.selfChildId;

  pChkpoint->blocks = taosArrayInit(4, sizeof(SSDataBlock));  // pBlock;
  if (pChkpoint->blocks == NULL) {
    taosMemoryFree(pBlock);
    taosFreeQitem(pChkpoint);
    return TSDB_CODE_OUT_OF_MEMORY;
  }

  void* p = taosArrayPush(pChkpoint->blocks, pBlock);
  if (p == NULL) {
    taosArrayDestroy(pChkpoint->blocks);
    taosMemoryFree(pBlock);
    taosFreeQitem(pChkpoint);
    return TSDB_CODE_OUT_OF_MEMORY;
  }

  *pRes = pChkpoint;

  taosMemoryFree(pBlock);
  return TSDB_CODE_SUCCESS;
}

// this message must be put into inputq successfully, continue retrying until it succeeds
// todo must be success
int32_t appendCheckpointIntoInputQ(SStreamTask* pTask, int32_t checkpointType, int64_t checkpointId, int32_t transId,
                                   int32_t srcTaskId) {
  SStreamDataBlock* pCheckpoint = NULL;
  int32_t code = createChkptTriggerBlock(pTask, checkpointType, checkpointId, transId, srcTaskId, &pCheckpoint);
  if (code != TSDB_CODE_SUCCESS) {
    return code;
  }

  if (streamTaskPutDataIntoInputQ(pTask, (SStreamQueueItem*)pCheckpoint) < 0) {
    return TSDB_CODE_OUT_OF_MEMORY;
  }

  return streamTrySchedExec(pTask);
}

int32_t streamProcessCheckpointSourceReq(SStreamTask* pTask, SStreamCheckpointSourceReq* pReq) {
  ASSERT(pTask->info.taskLevel == TASK_LEVEL__SOURCE);

  // todo this status may not be set here.
  // 1. set task status to be prepared for check point, no data are allowed to put into inputQ.
  int32_t code = streamTaskHandleEvent(pTask->status.pSM, TASK_EVENT_GEN_CHECKPOINT);
  ASSERT(code == TSDB_CODE_SUCCESS);

  pTask->chkInfo.pActiveInfo->transId = pReq->transId;
  pTask->chkInfo.pActiveInfo->activeId = pReq->checkpointId;
  pTask->chkInfo.startTs = taosGetTimestampMs();
  pTask->execInfo.checkpoint += 1;

  // 2. Put the checkpoint block into inputQ, to make sure all blocks with less version have been handled by this task
  // and this is the last item in the inputQ.
  return appendCheckpointIntoInputQ(pTask, STREAM_INPUT__CHECKPOINT_TRIGGER, pReq->checkpointId, pReq->transId, -1);
}

int32_t streamTaskProcessCheckpointTriggerRsp(SStreamTask* pTask, SCheckpointTriggerRsp* pRsp) {
  ASSERT(pTask->info.taskLevel != TASK_LEVEL__SOURCE);

  if (pRsp->rspCode != TSDB_CODE_SUCCESS) {
    stDebug("s-task:%s retrieve checkpoint-trgger rsp from upstream:0x%x invalid, code:%s", pTask->id.idStr,
            pRsp->upstreamTaskId, tstrerror(pRsp->rspCode));
    return TSDB_CODE_SUCCESS;
  }

  (void)appendCheckpointIntoInputQ(pTask, STREAM_INPUT__CHECKPOINT_TRIGGER, pRsp->checkpointId, pRsp->transId,
                                   pRsp->upstreamTaskId);
  return TSDB_CODE_SUCCESS;
}

int32_t streamTaskSendCheckpointTriggerMsg(SStreamTask* pTask, int32_t dstTaskId, int32_t downstreamNodeId,
                                           SRpcHandleInfo* pRpcInfo, int32_t code) {
  int32_t size = sizeof(SMsgHead) + sizeof(SCheckpointTriggerRsp);

  void* pBuf = rpcMallocCont(size);
  if (pBuf == NULL) {
    terrno = TSDB_CODE_OUT_OF_MEMORY;
    return terrno;
  }

  SCheckpointTriggerRsp* pRsp = POINTER_SHIFT(pBuf, sizeof(SMsgHead));

  ((SMsgHead*)pBuf)->vgId = htonl(downstreamNodeId);

  pRsp->streamId = pTask->id.streamId;
  pRsp->upstreamTaskId = pTask->id.taskId;
  pRsp->taskId = dstTaskId;
  pRsp->rspCode = code;

  if (code == TSDB_CODE_SUCCESS) {
    pRsp->checkpointId = pTask->chkInfo.pActiveInfo->activeId;
    pRsp->transId = pTask->chkInfo.pActiveInfo->transId;
  } else {
    pRsp->checkpointId = -1;
    pRsp->transId = -1;
  }

  SRpcMsg rspMsg = {.code = 0, .pCont = pBuf, .contLen = size, .info = *pRpcInfo};
  tmsgSendRsp(&rspMsg);

  return 0;
}

int32_t continueDispatchCheckpointTriggerBlock(SStreamDataBlock* pBlock, SStreamTask* pTask) {
  pBlock->srcTaskId = pTask->id.taskId;
  pBlock->srcVgId = pTask->pMeta->vgId;

  int32_t code = taosWriteQitem(pTask->outputq.queue->pQueue, pBlock);
  if (code == 0) {
    ASSERT(pTask->chkInfo.pActiveInfo->dispatchTrigger == false);
    code = streamDispatchStreamBlock(pTask);
  } else {
    stError("s-task:%s failed to put checkpoint into outputQ, code:%s", pTask->id.idStr, tstrerror(code));
    streamFreeQitem((SStreamQueueItem*)pBlock);
  }

  return code;
}

int32_t streamProcessCheckpointTriggerBlock(SStreamTask* pTask, SStreamDataBlock* pBlock) {
  SSDataBlock* pDataBlock = taosArrayGet(pBlock->blocks, 0);
  if (pDataBlock == NULL) {
    return TSDB_CODE_INVALID_PARA;
  }

  int64_t      checkpointId = pDataBlock->info.version;
  int32_t      transId = pDataBlock->info.window.skey;
  const char*  id = pTask->id.idStr;
  int32_t      code = TSDB_CODE_SUCCESS;
  int32_t      vgId = pTask->pMeta->vgId;
  int32_t      taskLevel = pTask->info.taskLevel;

  SActiveCheckpointInfo* pActiveInfo = pTask->chkInfo.pActiveInfo;

  streamMutexLock(&pTask->lock);
  if (pTask->chkInfo.checkpointId > checkpointId) {
    stError("s-task:%s vgId:%d current checkpointId:%" PRId64
            " recv expired checkpoint-trigger block, checkpointId:%" PRId64 " transId:%d, discard",
            id, vgId, pTask->chkInfo.checkpointId, checkpointId, transId);
    streamMutexUnlock(&pTask->lock);

    streamFreeQitem((SStreamQueueItem*)pBlock);
    return code;
  }

  if (pTask->chkInfo.checkpointId == checkpointId) {
    {  // send checkpoint-ready msg to upstream
      SRpcMsg msg = {0};
      SStreamUpstreamEpInfo* pInfo = NULL;
      streamTaskGetUpstreamTaskEpInfo(pTask, pBlock->srcTaskId, &pInfo);
      if (pInfo == NULL) {
        streamMutexUnlock(&pTask->lock);
        return TSDB_CODE_STREAM_TASK_NOT_EXIST;
      }

      code = initCheckpointReadyMsg(pTask, pInfo->nodeId, pBlock->srcTaskId, pInfo->childId, checkpointId, &msg);
      if (code == TSDB_CODE_SUCCESS) {
        (void)tmsgSendReq(&pInfo->epSet, &msg);
      }
    }

    stWarn(
        "s-task:%s vgId:%d recv already finished checkpoint msg, send checkpoint-ready to upstream:0x%x to resume the "
        "interrupted checkpoint",
        id, vgId, pBlock->srcTaskId);

    streamTaskOpenUpstreamInput(pTask, pBlock->srcTaskId);
    streamMutexUnlock(&pTask->lock);

    streamFreeQitem((SStreamQueueItem*)pBlock);
    return code;
  }

  if (streamTaskGetStatus(pTask).state == TASK_STATUS__CK) {
    if (pActiveInfo->activeId != checkpointId) {
      stError("s-task:%s vgId:%d active checkpointId:%" PRId64 ", recv invalid checkpoint-trigger checkpointId:%" PRId64
              " discard",
              id, vgId, pActiveInfo->activeId, checkpointId);
      streamMutexUnlock(&pTask->lock);

      streamFreeQitem((SStreamQueueItem*)pBlock);
      return code;
    } else {  // checkpointId == pActiveInfo->activeId
      if (pActiveInfo->allUpstreamTriggerRecv == 1) {
        stDebug(
            "s-task:%s vgId:%d all upstream checkpoint-trigger recv, discard this checkpoint-trigger, "
            "checkpointId:%" PRId64 " transId:%d",
            id, vgId, checkpointId, transId);
        streamMutexUnlock(&pTask->lock);
        streamFreeQitem((SStreamQueueItem*)pBlock);
        return code;
      }

      if (taskLevel == TASK_LEVEL__SINK || taskLevel == TASK_LEVEL__AGG) {
        //  check if already recv or not, and duplicated checkpoint-trigger msg recv, discard it
        for (int32_t i = 0; i < taosArrayGetSize(pActiveInfo->pReadyMsgList); ++i) {
          STaskCheckpointReadyInfo* p = taosArrayGet(pActiveInfo->pReadyMsgList, i);
          if (p == NULL) {
            return TSDB_CODE_INVALID_PARA;
          }

          if (p->upstreamTaskId == pBlock->srcTaskId) {
            ASSERT(p->checkpointId == checkpointId);
            stWarn("s-task:%s repeatly recv checkpoint-source msg from task:0x%x vgId:%d, checkpointId:%" PRId64
                   ", prev recvTs:%" PRId64 " discard",
                   pTask->id.idStr, p->upstreamTaskId, p->upstreamNodeId, p->checkpointId, p->recvTs);

            streamMutexUnlock(&pTask->lock);
            streamFreeQitem((SStreamQueueItem*)pBlock);
            return code;
          }
        }
      }
    }
  }

  streamMutexUnlock(&pTask->lock);

  stDebug("s-task:%s vgId:%d start to handle the checkpoint-trigger block, checkpointId:%" PRId64 " ver:%" PRId64
          ", transId:%d current active checkpointId:%" PRId64,
          id, vgId, pTask->chkInfo.checkpointId, pTask->chkInfo.checkpointVer, transId, checkpointId);

  // set task status
  if (streamTaskGetStatus(pTask).state != TASK_STATUS__CK) {
    pActiveInfo->activeId = checkpointId;
    pActiveInfo->transId = transId;

    code = streamTaskHandleEvent(pTask->status.pSM, TASK_EVENT_GEN_CHECKPOINT);
    if (code != TSDB_CODE_SUCCESS) {
      stError("s-task:%s handle checkpoint-trigger block failed, code:%s", id, tstrerror(code));
      streamFreeQitem((SStreamQueueItem*)pBlock);
      return code;
    }

<<<<<<< HEAD
    // if previous launched timer not started yet, not start a new timer
    // todo: fix this bug: previous set checkpoint-trigger check tmr is running, while we happen to try to launch
    //  a new checkpoint-trigger timer right now.
    //  And if we don't start a new timer, and the lost of checkpoint-trigger message may cause the whole checkpoint
    //  procedure to be stucked.
    SStreamTmrInfo* pTmrInfo = &pActiveInfo->chkptTriggerMsgTmr;
    int8_t old = atomic_val_compare_exchange_8(&pTmrInfo->isActive, 0, 1);
    if (old == 0) {
      int32_t ref = atomic_add_fetch_32(&pTask->status.timerActive, 1);
      stDebug("s-task:%s start checkpoint-trigger monitor in 10s, ref:%d ", pTask->id.idStr, ref);
      streamMetaAcquireOneTask(pTask);

      if (pTmrInfo->tmrHandle == NULL) {
        pTmrInfo->tmrHandle = taosTmrStart(checkpointTriggerMonitorFn, 200, pTask, streamTimer);
      } else {
        taosTmrReset(checkpointTriggerMonitorFn, 200, pTask, streamTimer, &pTmrInfo->tmrHandle);
      }
      pTmrInfo->launchChkptId = pActiveInfo->activeId;
    } else { // already launched, do nothing
      stError("s-task:%s previous checkpoint-trigger monitor tmr is set, not start new one", pTask->id.idStr);
=======
    int32_t ref = atomic_add_fetch_32(&pTask->status.timerActive, 1);
    stDebug("s-task:%s start checkpoint-trigger monitor in 10s, ref:%d ", pTask->id.idStr, ref);
    streamMetaAcquireOneTask(pTask);

    if (pActiveInfo->pChkptTriggerTmr == NULL) {
      pActiveInfo->pChkptTriggerTmr = taosTmrStart(checkpointTriggerMonitorFn, 100, pTask, streamTimer);
    } else {
      streamTmrReset(checkpointTriggerMonitorFn, 100, pTask, streamTimer, &pActiveInfo->pChkptTriggerTmr, vgId, "trigger-recv-monitor");
>>>>>>> 3e8acae2
    }
  }

  if (taskLevel == TASK_LEVEL__SOURCE) {
    int8_t type = pTask->outputInfo.type;
    pActiveInfo->allUpstreamTriggerRecv = 1;

    // We need to transfer state here, before dispatching checkpoint-trigger to downstream tasks.
    // The transfer of state may generate new data that need to dispatch to downstream tasks,
    // Otherwise, those new generated data by executors that is kept in outputQ, may be lost if this program crashed
    // before the next checkpoint.
    flushStateDataInExecutor(pTask, (SStreamQueueItem*)pBlock);

    if (type == TASK_OUTPUT__FIXED_DISPATCH || type == TASK_OUTPUT__SHUFFLE_DISPATCH) {
      stDebug("s-task:%s set childIdx:%d, and add checkpoint-trigger block into outputQ", id, pTask->info.selfChildId);
      (void)continueDispatchCheckpointTriggerBlock(pBlock, pTask);   // todo handle this failure
    } else {  // only one task exists, no need to dispatch downstream info
      (void)appendCheckpointIntoInputQ(pTask, STREAM_INPUT__CHECKPOINT, pActiveInfo->activeId, pActiveInfo->transId,
                                       -1);
      streamFreeQitem((SStreamQueueItem*)pBlock);
    }
  } else if (taskLevel == TASK_LEVEL__SINK || taskLevel == TASK_LEVEL__AGG) {
    ASSERT(taosArrayGetSize(pTask->upstreamInfo.pList) > 0);
    if (pTask->chkInfo.startTs == 0) {
      pTask->chkInfo.startTs = taosGetTimestampMs();
      pTask->execInfo.checkpoint += 1;
    }

    // todo: handle this
    // update the child Id for downstream tasks
    (void) streamAddCheckpointReadyMsg(pTask, pBlock->srcTaskId, pTask->info.selfChildId, checkpointId);

    // there are still some upstream tasks not send checkpoint request, do nothing and wait for then
    if (pActiveInfo->allUpstreamTriggerRecv != 1) {
      streamFreeQitem((SStreamQueueItem*)pBlock);
      return code;
    }

    int32_t num = streamTaskGetNumOfUpstream(pTask);
    if (taskLevel == TASK_LEVEL__SINK) {
      stDebug("s-task:%s process checkpoint-trigger block, all %d upstreams sent, send ready msg to upstream", id, num);
      streamFreeQitem((SStreamQueueItem*)pBlock);
      (void)streamTaskBuildCheckpoint(pTask);   // todo: not handle error yet
    } else {  // source & agg tasks need to forward the checkpoint msg downwards
      stDebug("s-task:%s process checkpoint-trigger block, all %d upstreams sent, forwards to downstream", id, num);

      flushStateDataInExecutor(pTask, (SStreamQueueItem*)pBlock);

      // Put the checkpoint-trigger block into outputQ, to make sure all blocks with less version have been handled by
      // this task already. And then, dispatch check point msg to all downstream tasks
      code = continueDispatchCheckpointTriggerBlock(pBlock, pTask);
    }
  }

  return code;
}

/**
 * All down stream tasks have successfully completed the check point task.
 * Current stream task is allowed to start to do checkpoint things in ASYNC model.
 */
int32_t streamProcessCheckpointReadyMsg(SStreamTask* pTask, int64_t checkpointId, int32_t downstreamNodeId,
                                        int32_t downstreamTaskId) {
  ASSERT(pTask->info.taskLevel == TASK_LEVEL__SOURCE || pTask->info.taskLevel == TASK_LEVEL__AGG);
  SActiveCheckpointInfo* pInfo = pTask->chkInfo.pActiveInfo;

  const char* id = pTask->id.idStr;
  bool        received = false;
  int32_t     total = streamTaskGetNumOfDownstream(pTask);
  ASSERT(total > 0);

  // 1. not in checkpoint status now
  SStreamTaskState pStat = streamTaskGetStatus(pTask);
  if (pStat.state != TASK_STATUS__CK) {
    stError("s-task:%s status:%s discard checkpoint-ready msg from task:0x%x", id, pStat.name, downstreamTaskId);
    return TSDB_CODE_STREAM_TASK_IVLD_STATUS;
  }

  // 2. expired checkpoint-ready msg, invalid checkpoint-ready msg
  if (pTask->chkInfo.checkpointId > checkpointId || pInfo->activeId != checkpointId) {
    stError("s-task:%s status:%s checkpointId:%" PRId64 " new arrival checkpoint-ready msg (checkpointId:%" PRId64
            ") from task:0x%x, expired and discard ",
            id, pStat.name, pTask->chkInfo.checkpointId, checkpointId, downstreamTaskId);
    return -1;
  }

  streamMutexLock(&pInfo->lock);

  // only when all downstream tasks are send checkpoint rsp, we can start the checkpoint procedure for the agg task
  int32_t size = taosArrayGetSize(pInfo->pCheckpointReadyRecvList);
  for (int32_t i = 0; i < size; ++i) {
    STaskDownstreamReadyInfo* p = taosArrayGet(pInfo->pCheckpointReadyRecvList, i);
    if (p == NULL) {
      return TSDB_CODE_INVALID_PARA;
    }

    if (p->downstreamTaskId == downstreamTaskId) {
      received = true;
      break;
    }
  }

  if (received) {
    stDebug("s-task:%s already recv checkpoint-ready msg from downstream:0x%x, ignore. %d/%d downstream not ready", id,
            downstreamTaskId, (int32_t)(total - taosArrayGetSize(pInfo->pCheckpointReadyRecvList)), total);
  } else {
    STaskDownstreamReadyInfo info = {.recvTs = taosGetTimestampMs(),
                                     .downstreamTaskId = downstreamTaskId,
                                     .checkpointId = pInfo->activeId,
                                     .transId = pInfo->transId,
                                     .streamId = pTask->id.streamId,
                                     .downstreamNodeId = downstreamNodeId};
    (void)taosArrayPush(pInfo->pCheckpointReadyRecvList, &info);
  }

  int32_t notReady = total - taosArrayGetSize(pInfo->pCheckpointReadyRecvList);
  int32_t transId = pInfo->transId;
  streamMutexUnlock(&pInfo->lock);

  if (notReady == 0) {
    stDebug("s-task:%s all downstream tasks have completed build checkpoint, do checkpoint for current task", id);
    (void)appendCheckpointIntoInputQ(pTask, STREAM_INPUT__CHECKPOINT, checkpointId, transId, -1);
  }

  return 0;
}

int32_t streamTaskProcessCheckpointReadyRsp(SStreamTask* pTask, int32_t upstreamTaskId, int64_t checkpointId) {
  SActiveCheckpointInfo* pInfo = pTask->chkInfo.pActiveInfo;
  int64_t                now = taosGetTimestampMs();
  int32_t                numOfConfirmed = 0;

  streamMutexLock(&pInfo->lock);
  for (int32_t i = 0; i < taosArrayGetSize(pInfo->pReadyMsgList); ++i) {
    STaskCheckpointReadyInfo* pReadyInfo = taosArrayGet(pInfo->pReadyMsgList, i);
    if (pReadyInfo == NULL) {
      return TSDB_CODE_INVALID_PARA;
    }

    if (pReadyInfo->upstreamTaskId == upstreamTaskId && pReadyInfo->checkpointId == checkpointId) {
      pReadyInfo->sendCompleted = 1;
      stDebug("s-task:%s send checkpoint-ready msg to upstream:0x%x confirmed, checkpointId:%" PRId64 " ts:%" PRId64,
              pTask->id.idStr, upstreamTaskId, checkpointId, now);
      break;
    }
  }

  for (int32_t i = 0; i < taosArrayGetSize(pInfo->pReadyMsgList); ++i) {
    STaskCheckpointReadyInfo* pReadyInfo = taosArrayGet(pInfo->pReadyMsgList, i);
    if (pReadyInfo == NULL) {
      return TSDB_CODE_INVALID_PARA;
    }

    if (pReadyInfo->sendCompleted == 1) {
      numOfConfirmed += 1;
    }
  }

  stDebug("s-task:%s send checkpoint-ready msg to %d upstream confirmed, checkpointId:%" PRId64, pTask->id.idStr,
          numOfConfirmed, checkpointId);

  streamMutexUnlock(&pInfo->lock);
  return TSDB_CODE_SUCCESS;
}

void streamTaskClearCheckInfo(SStreamTask* pTask, bool clearChkpReadyMsg) {
  pTask->chkInfo.startTs = 0;             // clear the recorded start time
  streamTaskOpenAllUpstreamInput(pTask);  // open inputQ for all upstream tasks

  streamMutexLock(&pTask->chkInfo.pActiveInfo->lock);
  streamTaskClearActiveInfo(pTask->chkInfo.pActiveInfo);
  if (clearChkpReadyMsg) {
    streamClearChkptReadyMsg(pTask->chkInfo.pActiveInfo);
  }
  streamMutexUnlock(&pTask->chkInfo.pActiveInfo->lock);
}

int32_t streamTaskUpdateTaskCheckpointInfo(SStreamTask* pTask, bool restored, SVUpdateCheckpointInfoReq* pReq) {
  SStreamMeta*     pMeta = pTask->pMeta;
  int32_t          vgId = pMeta->vgId;
  int32_t          code = 0;
  const char*      id = pTask->id.idStr;
  SCheckpointInfo* pInfo = &pTask->chkInfo;

  streamMutexLock(&pTask->lock);

  if (pReq->checkpointId <= pInfo->checkpointId) {
    stDebug("s-task:%s vgId:%d latest checkpointId:%" PRId64 " Ver:%" PRId64
            " no need to update checkpoint info, updated checkpointId:%" PRId64 " Ver:%" PRId64
            " transId:%d ignored",
            id, vgId, pInfo->checkpointId, pInfo->checkpointVer, pReq->checkpointId, pReq->checkpointVer,
            pReq->transId);
    streamMutexUnlock(&pTask->lock);

    {  // destroy the related fill-history tasks
      // drop task should not in the meta-lock, and drop the related fill-history task now
      streamMetaWUnLock(pMeta);
      if (pReq->dropRelHTask) {
        (void) streamMetaUnregisterTask(pMeta, pReq->hStreamId, pReq->hTaskId);
        int32_t numOfTasks = streamMetaGetNumOfTasks(pMeta);
        stDebug("s-task:%s vgId:%d related fill-history task:0x%x dropped in update checkpointInfo, remain tasks:%d",
                id, vgId, pReq->taskId, numOfTasks);
      }
      streamMetaWLock(pMeta);
      if (streamMetaCommit(pMeta) < 0) {
        // persist to disk
      }
    }

    return TSDB_CODE_SUCCESS;
  }

  SStreamTaskState pStatus = streamTaskGetStatus(pTask);

  if (!restored) {  // during restore procedure, do update checkpoint-info
    stDebug("s-task:%s vgId:%d status:%s update the checkpoint-info during restore, checkpointId:%" PRId64 "->%" PRId64
            " checkpointVer:%" PRId64 "->%" PRId64 " checkpointTs:%" PRId64 "->%" PRId64,
            id, vgId, pStatus.name, pInfo->checkpointId, pReq->checkpointId, pInfo->checkpointVer, pReq->checkpointVer,
            pInfo->checkpointTime, pReq->checkpointTs);
  } else {  // not in restore status, must be in checkpoint status
    stDebug("s-task:%s vgId:%d status:%s start to update the checkpoint-info, checkpointId:%" PRId64 "->%" PRId64
            " checkpointVer:%" PRId64 "->%" PRId64 " checkpointTs:%" PRId64 "->%" PRId64,
            id, vgId, pStatus.name, pInfo->checkpointId, pReq->checkpointId, pInfo->checkpointVer, pReq->checkpointVer,
            pInfo->checkpointTime, pReq->checkpointTs);
  }

  ASSERT(pInfo->checkpointId <= pReq->checkpointId && pInfo->checkpointVer <= pReq->checkpointVer &&
         pInfo->processedVer <= pReq->checkpointVer);

  pInfo->checkpointId = pReq->checkpointId;
  pInfo->checkpointVer = pReq->checkpointVer;
  pInfo->checkpointTime = pReq->checkpointTs;

  streamTaskClearCheckInfo(pTask, true);

  if (pStatus.state == TASK_STATUS__CK) {
    // todo handle error
    code = streamTaskHandleEvent(pTask->status.pSM, TASK_EVENT_CHECKPOINT_DONE);
  } else {
    stDebug("s-task:0x%x vgId:%d not handle checkpoint-done event, status:%s", pReq->taskId, vgId, pStatus.name);
  }

  if (pReq->dropRelHTask) {
    stDebug("s-task:0x%x vgId:%d drop the related fill-history task:0x%" PRIx64 " after update checkpoint",
            pReq->taskId, vgId, pReq->hTaskId);
    CLEAR_RELATED_FILLHISTORY_TASK(pTask);
  }

  stDebug("s-task:0x%x set the persistent status attr to be ready, prev:%s, status in sm:%s", pReq->taskId,
          streamTaskGetStatusStr(pTask->status.taskStatus), streamTaskGetStatus(pTask).name);

  pTask->status.taskStatus = TASK_STATUS__READY;

  code = streamMetaSaveTask(pMeta, pTask);
  streamMutexUnlock(&pTask->lock);

  if (code != TSDB_CODE_SUCCESS) {
    stError("s-task:%s vgId:%d failed to save task info after do checkpoint, checkpointId:%" PRId64 ", since %s", id,
            vgId, pReq->checkpointId, terrstr());
    return code;
  }

  streamMetaWUnLock(pMeta);

  // drop task should not in the meta-lock, and drop the related fill-history task now
  if (pReq->dropRelHTask) {
    (void) streamMetaUnregisterTask(pMeta, pReq->hStreamId, pReq->hTaskId);
    int32_t numOfTasks = streamMetaGetNumOfTasks(pMeta);
    stDebug("s-task:%s vgId:%d related fill-history task:0x%x dropped, remain tasks:%d", id, vgId,
            (int32_t)pReq->hTaskId, numOfTasks);
  }

  streamMetaWLock(pMeta);

  if (streamMetaCommit(pMeta) < 0) {
    // persist to disk
  }

  return TSDB_CODE_SUCCESS;
}

void streamTaskSetFailedCheckpointId(SStreamTask* pTask) {
  pTask->chkInfo.pActiveInfo->failedId = pTask->chkInfo.pActiveInfo->activeId;
  stDebug("s-task:%s mark the checkpointId:%" PRId64 " (transId:%d) failed", pTask->id.idStr,
          pTask->chkInfo.pActiveInfo->activeId, pTask->chkInfo.pActiveInfo->transId);
}

static int32_t getCheckpointDataMeta(const char* id, const char* path, SArray* list) {
  int32_t code = 0;
  int32_t cap = strlen(path) + 64;

  char* filePath = taosMemoryCalloc(1, cap);
  if (filePath == NULL) {
    return TSDB_CODE_OUT_OF_MEMORY;
  }

  int32_t nBytes = snprintf(filePath, cap, "%s%s%s", path, TD_DIRSEP, "META_TMP");
  if (nBytes <= 0 || nBytes >= cap) {
    taosMemoryFree(filePath);
    return TSDB_CODE_OUT_OF_RANGE;
  }

  code = downloadCheckpointDataByName(id, "META", filePath);
  if (code != 0) {
    stError("%s chkp failed to download meta file:%s", id, filePath);
    taosMemoryFree(filePath);
    return code;
  }

  code = remoteChkpGetDelFile(filePath, list);
  if (code != 0) {
    stError("%s chkp failed to get to del:%s", id, filePath);
    taosMemoryFree(filePath);
  }
  return 0;
}

int32_t uploadCheckpointData(SStreamTask* pTask, int64_t checkpointId, int64_t dbRefId, ECHECKPOINT_BACKUP_TYPE type) {
  int32_t code = 0;
  char*   path = NULL;

  SStreamMeta* pMeta = pTask->pMeta;
  const char*  idStr = pTask->id.idStr;
  int64_t      now = taosGetTimestampMs();

  SArray* toDelFiles = taosArrayInit(4, POINTER_BYTES);
  if (toDelFiles == NULL) {
    return TSDB_CODE_OUT_OF_MEMORY;
  }

  if ((code = taskDbGenChkpUploadData(pTask->pBackend, pMeta->bkdChkptMgt, checkpointId, type, &path, toDelFiles,
                                      pTask->id.idStr)) != 0) {
    stError("s-task:%s failed to gen upload checkpoint:%" PRId64 ", reason:%s", idStr, checkpointId, tstrerror(code));
  }

  if (type == DATA_UPLOAD_S3) {
    if (code == TSDB_CODE_SUCCESS && (code = getCheckpointDataMeta(idStr, path, toDelFiles)) != 0) {
      stError("s-task:%s failed to get checkpointData for checkpointId:%" PRId64 ", reason:%s", idStr, checkpointId,
              tstrerror(code));
    }
  }

  if (code == TSDB_CODE_SUCCESS) {
    code = streamTaskUploadCheckpoint(idStr, path, checkpointId);
    if (code == TSDB_CODE_SUCCESS) {
      stDebug("s-task:%s upload checkpointId:%" PRId64 " to remote succ", idStr, checkpointId);
    } else {
      stError("s-task:%s failed to upload checkpointId:%" PRId64 " path:%s,reason:%s", idStr, checkpointId, path,
              tstrerror(code));
    }
  }

  if (code == TSDB_CODE_SUCCESS) {
    int32_t size = taosArrayGetSize(toDelFiles);
    stDebug("s-task:%s remove redundant %d files", idStr, size);

    for (int i = 0; i < size; i++) {
      char* pName = taosArrayGetP(toDelFiles, i);
      code = deleteCheckpointFile(idStr, pName);
      if (code != 0) {
        stDebug("s-task:%s failed to remove file: %s", idStr, pName);
        break;
      }
    }

    stDebug("s-task:%s remove redundant files in uploading checkpointId:%" PRId64 " data", idStr, checkpointId);
  }

  taosArrayDestroyP(toDelFiles, taosMemoryFree);
  double el = (taosGetTimestampMs() - now) / 1000.0;

  if (code == TSDB_CODE_SUCCESS) {
    stDebug("s-task:%s complete update checkpointId:%" PRId64 ", elapsed time:%.2fs remove local checkpoint data %s",
            idStr, checkpointId, el, path);
    taosRemoveDir(path);
  } else {
    stDebug("s-task:%s failed to upload checkpointId:%" PRId64 " keep local checkpoint data, elapsed time:%.2fs", idStr,
            checkpointId, el);
  }

  taosMemoryFree(path);
  return code;
}

int32_t streamTaskRemoteBackupCheckpoint(SStreamTask* pTask, int64_t checkpointId) {
  ECHECKPOINT_BACKUP_TYPE type = streamGetCheckpointBackupType();
  if (type == DATA_UPLOAD_DISABLE) {
    stDebug("s-task:%s not allowed to upload checkpoint data", pTask->id.idStr);
    return 0;
  }

  if (pTask == NULL || pTask->pBackend == NULL) {
    return 0;
  }

  int64_t dbRefId = taskGetDBRef(pTask->pBackend);
  void*   pBackend = taskAcquireDb(dbRefId);
  if (pBackend == NULL) {
    stError("s-task:%s failed to acquire db during update checkpoint data, failed to upload checkpointData",
            pTask->id.idStr);
    return -1;
  }

  int32_t code = uploadCheckpointData(pTask, checkpointId, taskGetDBRef(pTask->pBackend), type);
  taskReleaseDb(dbRefId);

  return code;
}

int32_t streamTaskBuildCheckpoint(SStreamTask* pTask) {
  int32_t      code = TSDB_CODE_SUCCESS;
  int64_t      startTs = pTask->chkInfo.startTs;
  int64_t      ckId = pTask->chkInfo.pActiveInfo->activeId;
  const char*  id = pTask->id.idStr;
  bool         dropRelHTask = (streamTaskGetPrevStatus(pTask) == TASK_STATUS__HALT);
  SStreamMeta* pMeta = pTask->pMeta;

  // sink task does not need to save the status, and generated the checkpoint
  if (pTask->info.taskLevel != TASK_LEVEL__SINK) {
    stDebug("s-task:%s level:%d start gen checkpoint, checkpointId:%" PRId64, id, pTask->info.taskLevel, ckId);

    int64_t ver = pTask->chkInfo.processedVer;
    code = streamBackendDoCheckpoint(pTask->pBackend, ckId, ver);
    if (code != TSDB_CODE_SUCCESS) {
      stError("s-task:%s gen checkpoint:%" PRId64 " failed, code:%s", id, ckId, tstrerror(terrno));
    }
  }

  // TODO: monitoring the checkpoint-source msg
  // send check point response to upstream task
  if (code == TSDB_CODE_SUCCESS) {
    if (pTask->info.taskLevel == TASK_LEVEL__SOURCE) {
      code = streamTaskSendCheckpointSourceRsp(pTask);
    } else {
      code = streamTaskSendCheckpointReadyMsg(pTask);
    }

    if (code != TSDB_CODE_SUCCESS) {
      // todo: let's retry send rsp to mnode, checkpoint-ready has monitor now
      stError("s-task:%s failed to send checkpoint rsp to upstream, checkpointId:%" PRId64 ", code:%s", id, ckId,
              tstrerror(code));
    }
  }

  if (code == TSDB_CODE_SUCCESS) {
    code = streamTaskRemoteBackupCheckpoint(pTask, ckId);
    if (code != TSDB_CODE_SUCCESS) {
      stError("s-task:%s upload checkpointId:%" PRId64 " data failed, code:%s", id, ckId, tstrerror(code));
    }
  } else {
    stError("s-task:%s taskInfo failed, checkpoint:%" PRId64 " failed, code:%s", id, ckId, tstrerror(code));
  }

  // TODO: monitoring the checkpoint-report msg
  // update the latest checkpoint info if all works are done successfully, for rsma, the pMsgCb is null.
  if (code == TSDB_CODE_SUCCESS) {
    if (pTask->pMsgCb != NULL) {
      code = streamSendChkptReportMsg(pTask, &pTask->chkInfo, dropRelHTask);
    }
  } else {  // clear the checkpoint info if failed
    streamMutexLock(&pTask->lock);
    streamTaskSetFailedCheckpointId(pTask);  // set failed checkpoint id before clear the checkpoint info
    streamMutexUnlock(&pTask->lock);

    code = streamTaskHandleEvent(pTask->status.pSM, TASK_EVENT_CHECKPOINT_DONE);
    stDebug("s-task:%s clear checkpoint flag since gen checkpoint failed, checkpointId:%" PRId64, id, ckId);
  }

  double el = (taosGetTimestampMs() - startTs) / 1000.0;
  stInfo("s-task:%s vgId:%d level:%d, checkpointId:%" PRId64 " ver:%" PRId64 " elapsed time:%.2fs, %s ", id,
         pMeta->vgId, pTask->info.taskLevel, ckId, pTask->chkInfo.checkpointVer, el,
         (code == TSDB_CODE_SUCCESS) ? "succ" : "failed");

  return code;
}

void checkpointTriggerMonitorFn(void* param, void* tmrId) {
  SStreamTask* pTask = param;
  int32_t      vgId = pTask->pMeta->vgId;
  int64_t      now = taosGetTimestampMs();
  const char*  id = pTask->id.idStr;

  SActiveCheckpointInfo* pActiveInfo = pTask->chkInfo.pActiveInfo;
  SStreamTmrInfo* pTmrInfo = &pActiveInfo->chkptTriggerMsgTmr;

  // check the status every 100ms
  if (streamTaskShouldStop(pTask)) {
    int32_t ref = streamCleanBeforeQuitTmr(pTmrInfo, pTask);
    stDebug("s-task:%s vgId:%d quit from monitor checkpoint-trigger, ref:%d", id, vgId, ref);
    streamMetaReleaseTask(pTask->pMeta, pTask);
    return;
  }

<<<<<<< HEAD
  if (++pTmrInfo->activeCounter < 50) {
    taosTmrReset(checkpointTriggerMonitorFn, 200, pTask, streamTimer, &pTmrInfo->tmrHandle);
=======
  if (++pActiveInfo->checkCounter < 100) {
    streamTmrReset(checkpointTriggerMonitorFn, 100, pTask, streamTimer, &pActiveInfo->pChkptTriggerTmr, vgId, "trigger-recv-monitor");
>>>>>>> 3e8acae2
    return;
  }

  pTmrInfo->activeCounter = 0;
  stDebug("s-task:%s vgId:%d checkpoint-trigger monitor in tmr, ts:%" PRId64, id, vgId, now);

<<<<<<< HEAD
  taosThreadMutexLock(&pTask->lock);
  SStreamTaskState* pState = streamTaskGetStatus(pTask);
  if (pState->state != TASK_STATUS__CK) {
    int32_t ref = streamCleanBeforeQuitTmr(pTmrInfo, pTask);
=======
  streamMutexLock(&pTask->lock);
  SStreamTaskState pState = streamTaskGetStatus(pTask);
  if (pState.state != TASK_STATUS__CK) {
    int32_t ref = atomic_sub_fetch_32(&pTask->status.timerActive, 1);
>>>>>>> 3e8acae2
    stDebug("s-task:%s vgId:%d not in checkpoint status, quit from monitor checkpoint-trigger, ref:%d", id, vgId, ref);

    streamMutexUnlock(&pTask->lock);
    streamMetaReleaseTask(pTask->pMeta, pTask);
    return;
  }

  // checkpoint-trigger recv flag is set, quit
  if (pActiveInfo->allUpstreamTriggerRecv) {
    int32_t ref = streamCleanBeforeQuitTmr(pTmrInfo, pTask);
    stDebug("s-task:%s vgId:%d all checkpoint-trigger recv, quit from monitor checkpoint-trigger, ref:%d", id, vgId,
            ref);

    streamMutexUnlock(&pTask->lock);
    streamMetaReleaseTask(pTask->pMeta, pTask);
    return;
  }
<<<<<<< HEAD
  taosThreadMutexUnlock(&pTask->lock);
=======

  streamMutexUnlock(&pTask->lock);
>>>>>>> 3e8acae2

  streamMutexLock(&pActiveInfo->lock);

  // send msg to retrieve checkpoint trigger msg
  SArray* pList = pTask->upstreamInfo.pList;
  ASSERT(pTask->info.taskLevel > TASK_LEVEL__SOURCE);

  SArray* pNotSendList = taosArrayInit(4, sizeof(SStreamUpstreamEpInfo));
  if (pNotSendList == NULL) {
    terrno = TSDB_CODE_OUT_OF_MEMORY;
    stError("s-task:%s quit tmr function due to out of memory", id);
    taosThreadMutexUnlock(&pActiveInfo->lock);

    stDebug("s-task:%s start to monitor checkpoint-trigger in 10s", id);
    taosTmrReset(checkpointTriggerMonitorFn, 200, pTask, streamTimer, &pTmrInfo->tmrHandle);
    return;
  }

  for (int32_t i = 0; i < taosArrayGetSize(pList); ++i) {
    SStreamUpstreamEpInfo* pInfo = taosArrayGetP(pList, i);

    bool recved = false;
    for (int32_t j = 0; j < taosArrayGetSize(pActiveInfo->pReadyMsgList); ++j) {
      STaskCheckpointReadyInfo* pReady = taosArrayGet(pActiveInfo->pReadyMsgList, j);
      if (pReady == NULL) {
        continue;
      }

      if (pInfo->nodeId == pReady->upstreamNodeId) {
        recved = true;
        break;
      }
    }

    if (!recved) {  // make sure the inputQ is opened for not recv upstream checkpoint-trigger message
      streamTaskOpenUpstreamInput(pTask, pInfo->taskId);
      (void)taosArrayPush(pNotSendList, pInfo);
    }
  }

  // do send retrieve checkpoint trigger msg to upstream
  int32_t size = taosArrayGetSize(pNotSendList);
  (void)doSendRetrieveTriggerMsg(pTask, pNotSendList);
  streamMutexUnlock(&pActiveInfo->lock);

  // check every 100ms
  if (size > 0) {
    stDebug("s-task:%s start to monitor checkpoint-trigger in 10s", id);
<<<<<<< HEAD
    taosTmrReset(checkpointTriggerMonitorFn, 200, pTask, streamTimer, &pTmrInfo->tmrHandle);
=======
    streamTmrReset(checkpointTriggerMonitorFn, 100, pTask, streamTimer, &pActiveInfo->pChkptTriggerTmr, vgId, "trigger-recv-monitor");
>>>>>>> 3e8acae2
  } else {
    int32_t ref = streamCleanBeforeQuitTmr(pTmrInfo, pTask);
    stDebug("s-task:%s all checkpoint-trigger recved, quit from monitor checkpoint-trigger tmr, ref:%d", id, ref);
    streamMetaReleaseTask(pTask->pMeta, pTask);
  }

  taosArrayDestroy(pNotSendList);
}

int32_t doSendRetrieveTriggerMsg(SStreamTask* pTask, SArray* pNotSendList) {
  int32_t     code = 0;
  int32_t     vgId = pTask->pMeta->vgId;
  const char* pId = pTask->id.idStr;
  int32_t     size = taosArrayGetSize(pNotSendList);
  int32_t     numOfUpstream = streamTaskGetNumOfUpstream(pTask);
  int64_t     checkpointId = pTask->chkInfo.pActiveInfo->activeId;

  if (size <= 0) {
    stDebug("s-task:%s all upstream checkpoint trigger recved, no need to send retrieve", pId);
    return code;
  }

  stDebug("s-task:%s %d/%d not recv checkpoint-trigger from upstream(s), start to send trigger-retrieve", pId, size,
          numOfUpstream);

  for (int32_t i = 0; i < size; i++) {
    SStreamUpstreamEpInfo* pUpstreamTask = taosArrayGet(pNotSendList, i);
    if (pUpstreamTask == NULL) {
      return TSDB_CODE_INVALID_PARA;
    }

    SRetrieveChkptTriggerReq* pReq = rpcMallocCont(sizeof(SRetrieveChkptTriggerReq));
    if (pReq == NULL) {
      code = TSDB_CODE_OUT_OF_MEMORY;
      stError("vgId:%d failed to create msg to retrieve trigger msg for task:%s exec, code:out of memory", vgId, pId);
      continue;
    }

    pReq->head.vgId = htonl(pUpstreamTask->nodeId);
    pReq->streamId = pTask->id.streamId;
    pReq->downstreamTaskId = pTask->id.taskId;
    pReq->downstreamNodeId = vgId;
    pReq->upstreamTaskId = pUpstreamTask->taskId;
    pReq->upstreamNodeId = pUpstreamTask->nodeId;
    pReq->checkpointId = checkpointId;

    SRpcMsg rpcMsg = {0};
    initRpcMsg(&rpcMsg, TDMT_STREAM_RETRIEVE_TRIGGER, pReq, sizeof(SRetrieveChkptTriggerReq));

    code = tmsgSendReq(&pUpstreamTask->epSet, &rpcMsg);
    if (code == TSDB_CODE_SUCCESS) {
      stDebug("s-task:%s vgId:%d send checkpoint-trigger retrieve msg to 0x%x(vgId:%d) checkpointId:%" PRId64, pId,
              vgId, pUpstreamTask->taskId, pUpstreamTask->nodeId, checkpointId);
    } else {
      stError("s-task:%s vgId:%d failed to send checkpoint-trigger retrieve msg to 0x%x(vgId:%d) checkpointId:%" PRId64,
              pId, vgId, pUpstreamTask->taskId, pUpstreamTask->nodeId, checkpointId);
    }
  }

  return code;
}

bool streamTaskAlreadySendTrigger(SStreamTask* pTask, int32_t downstreamNodeId) {
  int64_t                now = taosGetTimestampMs();
  const char*            id = pTask->id.idStr;
  SActiveCheckpointInfo* pInfo = pTask->chkInfo.pActiveInfo;
  SStreamTaskState       pStatus = streamTaskGetStatus(pTask);

  if (pStatus.state != TASK_STATUS__CK) {
    return false;
  }

  streamMutexLock(&pInfo->lock);
  if (!pInfo->dispatchTrigger) {
    streamMutexUnlock(&pTask->lock);
    return false;
  }

  for (int32_t i = 0; i < taosArrayGetSize(pInfo->pDispatchTriggerList); ++i) {
    STaskTriggerSendInfo* pSendInfo = taosArrayGet(pInfo->pDispatchTriggerList, i);
    if (pSendInfo == NULL) {
      return TSDB_CODE_INVALID_PARA;
    }

    if (pSendInfo->nodeId != downstreamNodeId) {
      continue;
    }

    // has send trigger msg to downstream node,
    double before = (now - pSendInfo->sendTs) / 1000.0;
    if (pSendInfo->recved) {
      stWarn("s-task:%s checkpoint-trigger msg already send at:%" PRId64
             "(%.2fs before) and recv confirmed by downstream:0x%x, checkpointId:%" PRId64 ", transId:%d",
             id, pSendInfo->sendTs, before, pSendInfo->taskId, pInfo->activeId, pInfo->transId);
    } else {
      stWarn("s-task:%s checkpoint-trigger already send at:%" PRId64 "(%.2fs before), checkpointId:%" PRId64
             ", transId:%d",
             id, pSendInfo->sendTs, before, pInfo->activeId, pInfo->transId);
    }

    streamMutexUnlock(&pTask->lock);
    return true;
  }

  ASSERT(0);
  return false;
}

void streamTaskGetTriggerRecvStatus(SStreamTask* pTask, int32_t* pRecved, int32_t* pTotal) {
  *pRecved = taosArrayGetSize(pTask->chkInfo.pActiveInfo->pReadyMsgList);

  if (pTask->info.taskLevel == TASK_LEVEL__SOURCE) {
    *pTotal = 1;
  } else {
    *pTotal = streamTaskGetNumOfUpstream(pTask);
  }
}

// record the dispatch checkpoint trigger info in the list
// memory insufficient may cause the stream computing stopped
void streamTaskInitTriggerDispatchInfo(SStreamTask* pTask) {
  SActiveCheckpointInfo* pInfo = pTask->chkInfo.pActiveInfo;

  int64_t now = taosGetTimestampMs();
  streamMutexLock(&pInfo->lock);

  // outputQ should be empty here
  ASSERT(streamQueueGetNumOfUnAccessedItems(pTask->outputq.queue) == 0);

  pInfo->dispatchTrigger = true;
  if (pTask->outputInfo.type == TASK_OUTPUT__FIXED_DISPATCH) {
    STaskDispatcherFixed* pDispatch = &pTask->outputInfo.fixedDispatcher;

    STaskTriggerSendInfo p = {.sendTs = now, .recved = false, .nodeId = pDispatch->nodeId, .taskId = pDispatch->taskId};
    void* px = taosArrayPush(pInfo->pDispatchTriggerList, &p);
    if (px == NULL) {
      // pause the stream task, if memory not enough
    }
  } else {
    for (int32_t i = 0; i < streamTaskGetNumOfDownstream(pTask); ++i) {
      SVgroupInfo* pVgInfo = taosArrayGet(pTask->outputInfo.shuffleDispatcher.dbInfo.pVgroupInfos, i);
      if (pVgInfo == NULL) {
        continue;
      }

      STaskTriggerSendInfo p = {.sendTs = now, .recved = false, .nodeId = pVgInfo->vgId, .taskId = pVgInfo->taskId};
      void* px = taosArrayPush(pInfo->pDispatchTriggerList, &p);
      if (px == NULL) {
        // pause the stream task, if memory not enough
      }
    }
  }

  streamMutexUnlock(&pInfo->lock);
}

int32_t streamTaskGetNumOfConfirmed(SActiveCheckpointInfo* pInfo) {
  int32_t num = 0;
<<<<<<< HEAD
=======
  streamMutexLock(&pInfo->lock);
>>>>>>> 3e8acae2
  for (int32_t i = 0; i < taosArrayGetSize(pInfo->pDispatchTriggerList); ++i) {
    STaskTriggerSendInfo* p = taosArrayGet(pInfo->pDispatchTriggerList, i);
    if (p == NULL) {
      return num;
    }

    if (p->recved) {
      num++;
    }
  }
<<<<<<< HEAD
=======
  streamMutexUnlock(&pInfo->lock);
>>>>>>> 3e8acae2
  return num;
}

void streamTaskSetTriggerDispatchConfirmed(SStreamTask* pTask, int32_t vgId) {
  SActiveCheckpointInfo* pInfo = pTask->chkInfo.pActiveInfo;

  int32_t taskId = 0;
  streamMutexLock(&pInfo->lock);

  for (int32_t i = 0; i < taosArrayGetSize(pInfo->pDispatchTriggerList); ++i) {
    STaskTriggerSendInfo* p = taosArrayGet(pInfo->pDispatchTriggerList, i);
    if (p == NULL) {
      continue;
    }

    if (p->nodeId == vgId) {
      ASSERT(p->recved == false);

      p->recved = true;
      p->recvTs = taosGetTimestampMs();
      taskId = p->taskId;
      break;
    }
  }

<<<<<<< HEAD
  int32_t numOfConfirmed = streamTaskGetNumOfConfirmed(pInfo);
  taosThreadMutexUnlock(&pInfo->lock);
=======
  streamMutexUnlock(&pInfo->lock);
>>>>>>> 3e8acae2

  int32_t total = streamTaskGetNumOfDownstream(pTask);
  stDebug("s-task:%s set downstream:0x%x(vgId:%d) checkpoint-trigger dispatch confirmed, total confirmed:%d/%d",
          pTask->id.idStr, taskId, vgId, numOfConfirmed, total);

  ASSERT(taskId != 0);
}

static int32_t uploadCheckpointToS3(const char* id, const char* path) {
  int32_t code = 0;
  int32_t nBytes = 0;

  if (s3Init() != 0) {
    return TSDB_CODE_THIRDPARTY_ERROR;
  }

  TdDirPtr pDir = taosOpenDir(path);
  if (pDir == NULL) {
    return TAOS_SYSTEM_ERROR(errno);
  }

  TdDirEntryPtr de = NULL;
  while ((de = taosReadDir(pDir)) != NULL) {
    char* name = taosGetDirEntryName(de);
    if (strcmp(name, ".") == 0 || strcmp(name, "..") == 0 || taosDirEntryIsDir(de)) continue;

    char filename[PATH_MAX] = {0};
    if (path[strlen(path) - 1] == TD_DIRSEP_CHAR) {
      nBytes = snprintf(filename, sizeof(filename), "%s%s", path, name);
      if (nBytes <= 0 || nBytes >= sizeof(filename)) {
        code = TSDB_CODE_OUT_OF_RANGE;
        break;
      }
    } else {
      nBytes = snprintf(filename, sizeof(filename), "%s%s%s", path, TD_DIRSEP, name);
      if (nBytes <= 0 || nBytes >= sizeof(filename)) {
        code = TSDB_CODE_OUT_OF_RANGE;
        break;
      }
    }

    char object[PATH_MAX] = {0};
    nBytes = snprintf(object, sizeof(object), "%s%s%s", id, TD_DIRSEP, name);
    if (nBytes <= 0 || nBytes >= sizeof(object)) {
      code = TSDB_CODE_OUT_OF_RANGE;
      break;
    }

    code = s3PutObjectFromFile2(filename, object, 0);
    if (code != 0) {
      stError("[s3] failed to upload checkpoint:%s, reason:%s", filename, tstrerror(code));
    } else {
      stDebug("[s3] upload checkpoint:%s", filename);
    }
  }

  (void) taosCloseDir(&pDir);
  return code;
}

int32_t downloadCheckpointByNameS3(const char* id, const char* fname, const char* dstName) {
  int32_t nBytes;
  int32_t cap = strlen(id) + strlen(dstName) + 16;

  char* buf = taosMemoryCalloc(1, cap);
  if (buf == NULL) {
    return TSDB_CODE_OUT_OF_MEMORY;
  }

  nBytes = snprintf(buf, cap, "%s/%s", id, fname);
  if (nBytes <= 0 || nBytes >= cap) {
    taosMemoryFree(buf);
    return TSDB_CODE_OUT_OF_RANGE;
  }
  int32_t code = s3GetObjectToFile(buf, dstName);
  if (code != 0) {
    taosMemoryFree(buf);
    return TAOS_SYSTEM_ERROR(errno);
  }
  taosMemoryFree(buf);
  return 0;
}

ECHECKPOINT_BACKUP_TYPE streamGetCheckpointBackupType() {
  if (strlen(tsSnodeAddress) != 0) {
    return DATA_UPLOAD_RSYNC;
  } else if (tsS3StreamEnabled) {
    return DATA_UPLOAD_S3;
  } else {
    return DATA_UPLOAD_DISABLE;
  }
}

int32_t streamTaskUploadCheckpoint(const char* id, const char* path, int64_t checkpointId) {
  int32_t code = 0;
  if (id == NULL || path == NULL || strlen(id) == 0 || strlen(path) == 0 || strlen(path) >= PATH_MAX) {
    stError("invalid parameters in upload checkpoint, %s", id);
    return TSDB_CODE_INVALID_CFG;
  }

  if (strlen(tsSnodeAddress) != 0) {
    code = uploadByRsync(id, path, checkpointId);
    if (code != 0) {
      return TAOS_SYSTEM_ERROR(errno);
    }
  } else if (tsS3StreamEnabled) {
    return uploadCheckpointToS3(id, path);
  }

  return 0;
}

// fileName:  CURRENT
int32_t downloadCheckpointDataByName(const char* id, const char* fname, const char* dstName) {
  if (id == NULL || fname == NULL || strlen(id) == 0 || strlen(fname) == 0 || strlen(fname) >= PATH_MAX) {
    stError("down load checkpoint data parameters invalid");
    return TSDB_CODE_INVALID_PARA;
  }

  if (strlen(tsSnodeAddress) != 0) {
    return 0;
  } else if (tsS3StreamEnabled) {
    return downloadCheckpointByNameS3(id, fname, dstName);
  }

  return 0;
}

int32_t streamTaskDownloadCheckpointData(const char* id, char* path, int64_t checkpointId) {
  if (id == NULL || path == NULL || strlen(id) == 0 || strlen(path) == 0 || strlen(path) >= PATH_MAX) {
    stError("down checkpoint data parameters invalid");
    return -1;
  }

  if (strlen(tsSnodeAddress) != 0) {
    return downloadByRsync(id, path, checkpointId);
  } else if (tsS3StreamEnabled) {
    return s3GetObjectsByPrefix(id, path);
  }

  return 0;
}

int32_t deleteCheckpoint(const char* id) {
  if (id == NULL || strlen(id) == 0) {
    stError("deleteCheckpoint parameters invalid");
    return TSDB_CODE_INVALID_PARA;
  }
  if (strlen(tsSnodeAddress) != 0) {
    return deleteRsync(id);
  } else if (tsS3StreamEnabled) {
    s3DeleteObjectsByPrefix(id);
  }
  return 0;
}

int32_t deleteCheckpointFile(const char* id, const char* name) {
  char object[128] = {0};

  int32_t nBytes = snprintf(object, sizeof(object), "%s/%s", id, name);
  if (nBytes <= 0 || nBytes >= sizeof(object)) {
    return TSDB_CODE_OUT_OF_RANGE;
  }

  char*   tmp = object;
  int32_t code = s3DeleteObjects((const char**)&tmp, 1);
  if (code != 0) {
    return TSDB_CODE_THIRDPARTY_ERROR;
  }
  return code;
}

int32_t streamTaskSendRestoreChkptMsg(SStreamTask* pTask) {
  const char* id = pTask->id.idStr;

<<<<<<< HEAD
  taosThreadMutexLock(&pTask->lock);
  ETaskStatus p = streamTaskGetStatus(pTask)->state;

=======
  streamMutexLock(&pTask->lock);
>>>>>>> 3e8acae2
  if (pTask->status.sendConsensusChkptId == true) {
    stDebug("s-task:%s already start to consensus-checkpointId, not start again before it completed", id);
    streamMutexUnlock(&pTask->lock);
    return TSDB_CODE_SUCCESS;
  } else {
    pTask->status.sendConsensusChkptId = true;
  }

  streamMutexUnlock(&pTask->lock);

<<<<<<< HEAD
  if (pTask->pBackend != NULL) {
    streamFreeTaskState(pTask, p);
    pTask->pBackend = NULL;
  }

  ASSERT(pTask->pBackend == NULL);
  pTask->status.requireConsensusChkptId = true;

  stDebug("s-task:%s set the require consensus-checkpointId flag", id);
=======
  ASSERT(pTask->pBackend == NULL);
  pTask->status.requireConsensusChkptId = true;

>>>>>>> 3e8acae2
  return 0;
}

int32_t streamTaskSendCheckpointsourceRsp(SStreamTask* pTask) {
  int32_t code = 0;
  if (pTask->info.taskLevel != TASK_LEVEL__SOURCE) {
    return code;
  }

  streamMutexLock(&pTask->lock);
  SStreamTaskState p = streamTaskGetStatus(pTask);
  if (p.state == TASK_STATUS__CK) {
    code = streamTaskSendCheckpointSourceRsp(pTask);
  }
  streamMutexUnlock(&pTask->lock);

  return code;
}<|MERGE_RESOLUTION|>--- conflicted
+++ resolved
@@ -289,7 +289,6 @@
       return code;
     }
 
-<<<<<<< HEAD
     // if previous launched timer not started yet, not start a new timer
     // todo: fix this bug: previous set checkpoint-trigger check tmr is running, while we happen to try to launch
     //  a new checkpoint-trigger timer right now.
@@ -305,21 +304,11 @@
       if (pTmrInfo->tmrHandle == NULL) {
         pTmrInfo->tmrHandle = taosTmrStart(checkpointTriggerMonitorFn, 200, pTask, streamTimer);
       } else {
-        taosTmrReset(checkpointTriggerMonitorFn, 200, pTask, streamTimer, &pTmrInfo->tmrHandle);
+        streamTmrReset(checkpointTriggerMonitorFn, 200, pTask, streamTimer, &pTmrInfo->tmrHandle, vgId, "trigger-recv-monitor");
       }
       pTmrInfo->launchChkptId = pActiveInfo->activeId;
     } else { // already launched, do nothing
       stError("s-task:%s previous checkpoint-trigger monitor tmr is set, not start new one", pTask->id.idStr);
-=======
-    int32_t ref = atomic_add_fetch_32(&pTask->status.timerActive, 1);
-    stDebug("s-task:%s start checkpoint-trigger monitor in 10s, ref:%d ", pTask->id.idStr, ref);
-    streamMetaAcquireOneTask(pTask);
-
-    if (pActiveInfo->pChkptTriggerTmr == NULL) {
-      pActiveInfo->pChkptTriggerTmr = taosTmrStart(checkpointTriggerMonitorFn, 100, pTask, streamTimer);
-    } else {
-      streamTmrReset(checkpointTriggerMonitorFn, 100, pTask, streamTimer, &pActiveInfo->pChkptTriggerTmr, vgId, "trigger-recv-monitor");
->>>>>>> 3e8acae2
     }
   }
 
@@ -813,30 +802,18 @@
     return;
   }
 
-<<<<<<< HEAD
   if (++pTmrInfo->activeCounter < 50) {
-    taosTmrReset(checkpointTriggerMonitorFn, 200, pTask, streamTimer, &pTmrInfo->tmrHandle);
-=======
-  if (++pActiveInfo->checkCounter < 100) {
-    streamTmrReset(checkpointTriggerMonitorFn, 100, pTask, streamTimer, &pActiveInfo->pChkptTriggerTmr, vgId, "trigger-recv-monitor");
->>>>>>> 3e8acae2
+    streamTmrReset(checkpointTriggerMonitorFn, 200, pTask, streamTimer, &pTmrInfo->tmrHandle, vgId, "trigger-recv-monitor");
     return;
   }
 
   pTmrInfo->activeCounter = 0;
   stDebug("s-task:%s vgId:%d checkpoint-trigger monitor in tmr, ts:%" PRId64, id, vgId, now);
 
-<<<<<<< HEAD
-  taosThreadMutexLock(&pTask->lock);
-  SStreamTaskState* pState = streamTaskGetStatus(pTask);
-  if (pState->state != TASK_STATUS__CK) {
-    int32_t ref = streamCleanBeforeQuitTmr(pTmrInfo, pTask);
-=======
   streamMutexLock(&pTask->lock);
   SStreamTaskState pState = streamTaskGetStatus(pTask);
   if (pState.state != TASK_STATUS__CK) {
-    int32_t ref = atomic_sub_fetch_32(&pTask->status.timerActive, 1);
->>>>>>> 3e8acae2
+    int32_t ref = streamCleanBeforeQuitTmr(pTmrInfo, pTask);
     stDebug("s-task:%s vgId:%d not in checkpoint status, quit from monitor checkpoint-trigger, ref:%d", id, vgId, ref);
 
     streamMutexUnlock(&pTask->lock);
@@ -854,12 +831,8 @@
     streamMetaReleaseTask(pTask->pMeta, pTask);
     return;
   }
-<<<<<<< HEAD
-  taosThreadMutexUnlock(&pTask->lock);
-=======
 
   streamMutexUnlock(&pTask->lock);
->>>>>>> 3e8acae2
 
   streamMutexLock(&pActiveInfo->lock);
 
@@ -871,10 +844,10 @@
   if (pNotSendList == NULL) {
     terrno = TSDB_CODE_OUT_OF_MEMORY;
     stError("s-task:%s quit tmr function due to out of memory", id);
-    taosThreadMutexUnlock(&pActiveInfo->lock);
+    streamMutexUnlock(&pActiveInfo->lock);
 
     stDebug("s-task:%s start to monitor checkpoint-trigger in 10s", id);
-    taosTmrReset(checkpointTriggerMonitorFn, 200, pTask, streamTimer, &pTmrInfo->tmrHandle);
+    streamTmrReset(checkpointTriggerMonitorFn, 200, pTask, streamTimer, &pTmrInfo->tmrHandle, vgId, "trigger-recv-monitor");
     return;
   }
 
@@ -908,11 +881,7 @@
   // check every 100ms
   if (size > 0) {
     stDebug("s-task:%s start to monitor checkpoint-trigger in 10s", id);
-<<<<<<< HEAD
-    taosTmrReset(checkpointTriggerMonitorFn, 200, pTask, streamTimer, &pTmrInfo->tmrHandle);
-=======
-    streamTmrReset(checkpointTriggerMonitorFn, 100, pTask, streamTimer, &pActiveInfo->pChkptTriggerTmr, vgId, "trigger-recv-monitor");
->>>>>>> 3e8acae2
+    streamTmrReset(checkpointTriggerMonitorFn, 200, pTask, streamTimer, &pTmrInfo->tmrHandle, vgId, "trigger-recv-monitor");
   } else {
     int32_t ref = streamCleanBeforeQuitTmr(pTmrInfo, pTask);
     stDebug("s-task:%s all checkpoint-trigger recved, quit from monitor checkpoint-trigger tmr, ref:%d", id, ref);
@@ -1071,10 +1040,6 @@
 
 int32_t streamTaskGetNumOfConfirmed(SActiveCheckpointInfo* pInfo) {
   int32_t num = 0;
-<<<<<<< HEAD
-=======
-  streamMutexLock(&pInfo->lock);
->>>>>>> 3e8acae2
   for (int32_t i = 0; i < taosArrayGetSize(pInfo->pDispatchTriggerList); ++i) {
     STaskTriggerSendInfo* p = taosArrayGet(pInfo->pDispatchTriggerList, i);
     if (p == NULL) {
@@ -1085,10 +1050,6 @@
       num++;
     }
   }
-<<<<<<< HEAD
-=======
-  streamMutexUnlock(&pInfo->lock);
->>>>>>> 3e8acae2
   return num;
 }
 
@@ -1114,12 +1075,8 @@
     }
   }
 
-<<<<<<< HEAD
   int32_t numOfConfirmed = streamTaskGetNumOfConfirmed(pInfo);
-  taosThreadMutexUnlock(&pInfo->lock);
-=======
   streamMutexUnlock(&pInfo->lock);
->>>>>>> 3e8acae2
 
   int32_t total = streamTaskGetNumOfDownstream(pTask);
   stDebug("s-task:%s set downstream:0x%x(vgId:%d) checkpoint-trigger dispatch confirmed, total confirmed:%d/%d",
@@ -1295,13 +1252,9 @@
 int32_t streamTaskSendRestoreChkptMsg(SStreamTask* pTask) {
   const char* id = pTask->id.idStr;
 
-<<<<<<< HEAD
-  taosThreadMutexLock(&pTask->lock);
-  ETaskStatus p = streamTaskGetStatus(pTask)->state;
-
-=======
   streamMutexLock(&pTask->lock);
->>>>>>> 3e8acae2
+  ETaskStatus p = streamTaskGetStatus(pTask).state;
+
   if (pTask->status.sendConsensusChkptId == true) {
     stDebug("s-task:%s already start to consensus-checkpointId, not start again before it completed", id);
     streamMutexUnlock(&pTask->lock);
@@ -1312,7 +1265,6 @@
 
   streamMutexUnlock(&pTask->lock);
 
-<<<<<<< HEAD
   if (pTask->pBackend != NULL) {
     streamFreeTaskState(pTask, p);
     pTask->pBackend = NULL;
@@ -1322,11 +1274,6 @@
   pTask->status.requireConsensusChkptId = true;
 
   stDebug("s-task:%s set the require consensus-checkpointId flag", id);
-=======
-  ASSERT(pTask->pBackend == NULL);
-  pTask->status.requireConsensusChkptId = true;
-
->>>>>>> 3e8acae2
   return 0;
 }
 
