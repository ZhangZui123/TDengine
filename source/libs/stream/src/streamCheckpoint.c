--- conflicted
+++ resolved
@@ -624,7 +624,6 @@
             id, vgId, pInfo->checkpointId, pInfo->checkpointVer, pReq->checkpointId, pReq->checkpointVer,
             pReq->transId);
 
-<<<<<<< HEAD
     { // destroy the related fill-history tasks
       if (pReq->dropRelHTask) {
           code = streamMetaUnregisterTask(pMeta, pReq->hStreamId, pReq->hTaskId);
@@ -635,19 +634,6 @@
 
           //todo: task may not exist, commit anyway, optimize this later
           code = streamMetaCommit(pMeta);
-=======
-    {  // destroy the related fill-history tasks
-      // drop task should not in the meta-lock, and drop the related fill-history task now
-      if (pReq->dropRelHTask) {
-        code = streamMetaUnregisterTask(pMeta, pReq->hStreamId, pReq->hTaskId);
-        int32_t numOfTasks = streamMetaGetNumOfTasks(pMeta);
-        stDebug("s-task:%s vgId:%d related fill-history task:0x%x dropped in update checkpointInfo, remain tasks:%d",
-                id, vgId, pReq->taskId, numOfTasks);
-      }
-
-      if (pReq->dropRelHTask) {
-        code = streamMetaCommit(pMeta);
->>>>>>> 5eb862bb
       }
     }
 
