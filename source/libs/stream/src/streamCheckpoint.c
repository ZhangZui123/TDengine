--- conflicted
+++ resolved
@@ -446,7 +446,6 @@
 
   SStreamTaskState* pStatus = streamTaskGetStatus(pTask);
 
-<<<<<<< HEAD
   if (restored && (pStatus->state != TASK_STATUS__CK)) {
     stDebug("s-task:0x%x vgId:%d restored:%d status:%s not update checkpoint-info, checkpointId:%" PRId64 "->%" PRId64
             " failed",
@@ -454,16 +453,6 @@
     taosThreadMutexUnlock(&pTask->lock);
     return TSDB_CODE_STREAM_TASK_IVLD_STATUS;
   }
-=======
-  //  if (restored && (pStatus->state != TASK_STATUS__CK)) {
-  //    stDebug("s-task:0x%x vgId:%d restored:%d status:%s not update checkpoint-info, checkpointId:%" PRId64 "->%"
-  //    PRId64
-  //            " failed",
-  //            pReq->taskId, vgId, restored, pStatus->name, pInfo->checkpointId, pReq->checkpointId);
-  //    taosThreadMutexUnlock(&pTask->lock);
-  //    return TSDB_CODE_STREAM_TASK_IVLD_STATUS;
-  //  }
->>>>>>> dfe260fb
 
   if (!restored) {  // during restore procedure, do update checkpoint-info
     stDebug("s-task:%s vgId:%d status:%s update the checkpoint-info during restore, checkpointId:%" PRId64 "->%" PRId64
