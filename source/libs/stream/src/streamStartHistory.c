--- conflicted
+++ resolved
@@ -223,12 +223,7 @@
     stDebug("s-task:%s not launch related fill-history task:0x%" PRIx64 "-0x%x, status:%s", idStr, hStreamId, hTaskId,
             pStatus.name);
 
-<<<<<<< HEAD
-    (void) streamMetaAddTaskLaunchResult(pMeta, hStreamId, hTaskId, pExecInfo->checkTs, pExecInfo->readyTs, false);
-    return -1;  // todo set the correct error code
-=======
     return streamMetaAddTaskLaunchResult(pMeta, hStreamId, hTaskId, pExecInfo->checkTs, pExecInfo->readyTs, false);
->>>>>>> 9e36e334
   }
 
   stDebug("s-task:%s start to launch related fill-history task:0x%" PRIx64 "-0x%x", idStr, hStreamId, hTaskId);
@@ -469,13 +464,8 @@
   int32_t code = createHTaskLaunchInfo(pMeta, &id, hStreamId, hTaskId, &pInfo);
   if (code) {
     stError("s-task:%s failed to launch related fill-history task, since Out Of Memory", idStr);
-<<<<<<< HEAD
-    (void) streamMetaAddTaskLaunchResult(pMeta, hStreamId, hTaskId, pExecInfo->checkTs, pExecInfo->readyTs, false);
-    return terrno;
-=======
     (void)streamMetaAddTaskLaunchResult(pMeta, hStreamId, hTaskId, pExecInfo->checkTs, pExecInfo->readyTs, false);
     return code;
->>>>>>> 9e36e334
   }
 
   // set the launch time info
