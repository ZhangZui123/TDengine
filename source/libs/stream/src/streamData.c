--- conflicted
+++ resolved
@@ -138,21 +138,11 @@
   return TSDB_CODE_SUCCESS;
 }
 
-<<<<<<< HEAD
 int32_t streamDataSubmitNew(SPackedData* pData, int32_t type, SStreamDataSubmit** pSubmit) {
-  *pSubmit = NULL;
-
-  SStreamDataSubmit* pDataSubmit = (SStreamDataSubmit*)taosAllocateQitem(sizeof(SStreamDataSubmit), DEF_QITEM, pData->msgLen);
-  if (pDataSubmit == NULL) {
-    return TSDB_CODE_OUT_OF_MEMORY;
-=======
-SStreamDataSubmit* streamDataSubmitNew(SPackedData* pData, int32_t type) {
-  SStreamDataSubmit* pDataSubmit;
+  SStreamDataSubmit* pDataSubmit = NULL;
   int32_t code = taosAllocateQitem(sizeof(SStreamDataSubmit), DEF_QITEM, pData->msgLen, (void**)&pDataSubmit);
   if (code) {
-    terrno = code;
-    return NULL;
->>>>>>> fa2fb830
+    return code;
   }
 
   pDataSubmit->ver = pData->ver;
