--- conflicted
+++ resolved
@@ -1127,27 +1127,16 @@
   taosArrayDestroy(pInfo->pCheckpointReadyRecvList);
   pInfo->pCheckpointReadyRecvList = NULL;
 
-<<<<<<< HEAD
   SStreamTmrInfo* pTriggerTmr = &pInfo->chkptTriggerMsgTmr;
   if (pTriggerTmr->tmrHandle != NULL) {
-    taosTmrStop(pTriggerTmr->tmrHandle);
+    (void) taosTmrStop(pTriggerTmr->tmrHandle);
     pTriggerTmr->tmrHandle = NULL;
   }
 
   SStreamTmrInfo* pReadyTmr = &pInfo->chkptReadyMsgTmr;
   if (pReadyTmr->tmrHandle != NULL) {
-    taosTmrStop(pReadyTmr->tmrHandle);
+    (void) taosTmrStop(pReadyTmr->tmrHandle);
     pReadyTmr->tmrHandle = NULL;
-=======
-  if (pInfo->pChkptTriggerTmr != NULL) {
-    (void) taosTmrStop(pInfo->pChkptTriggerTmr);
-    pInfo->pChkptTriggerTmr = NULL;
-  }
-
-  if (pInfo->pSendReadyMsgTmr != NULL) {
-    (void) taosTmrStop(pInfo->pSendReadyMsgTmr);
-    pInfo->pSendReadyMsgTmr = NULL;
->>>>>>> 3e8acae2
   }
 
   taosMemoryFree(pInfo);
