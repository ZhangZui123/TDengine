/*
 * Copyright (c) 2019 TAOS Data, Inc. <jhtao@taosdata.com>
 *
 * This program is free software: you can use, redistribute, and/or modify
 * it under the terms of the GNU Affero General Public License, version 3
 * or later ("AGPL"), as published by the Free Software Foundation.
 *
 * This program is distributed in the hope that it will be useful, but WITHOUT
 * ANY WARRANTY; without even the implied warranty of MERCHANTABILITY or
 * FITNESS FOR A PARTICULAR PURPOSE.
 *
 * You should have received a copy of the GNU Affero General Public License
 * along with this program. If not, see <http://www.gnu.org/licenses/>.
 */

#include "streamState.h"
#include "executor.h"
#include "osMemory.h"
#include "rocksdb/c.h"
#include "streamBackendRocksdb.h"
#include "streamInt.h"
#include "tcoding.h"
#include "tcommon.h"
#include "tcompare.h"
#include "tref.h"

#define MAX_TABLE_NAME_NUM 200000

int sessionRangeKeyCmpr(const SSessionKey* pWin1, const SSessionKey* pWin2) {
  if (pWin1->groupId > pWin2->groupId) {
    return 1;
  } else if (pWin1->groupId < pWin2->groupId) {
    return -1;
  }

  if (pWin1->win.skey > pWin2->win.ekey) {
    return 1;
  } else if (pWin1->win.ekey < pWin2->win.skey) {
    return -1;
  }

  return 0;
}

int countRangeKeyEqual(const SSessionKey* pWin1, const SSessionKey* pWin2) {
  if (pWin1->groupId == pWin2->groupId && pWin1->win.skey <= pWin2->win.skey && pWin2->win.skey <= pWin1->win.ekey) {
    return 0;
  }

  return 1;
}

int sessionWinKeyCmpr(const SSessionKey* pWin1, const SSessionKey* pWin2) {
  if (pWin1->groupId > pWin2->groupId) {
    return 1;
  } else if (pWin1->groupId < pWin2->groupId) {
    return -1;
  }

  if (pWin1->win.skey > pWin2->win.skey) {
    return 1;
  } else if (pWin1->win.skey < pWin2->win.skey) {
    return -1;
  }

  if (pWin1->win.ekey > pWin2->win.ekey) {
    return 1;
  } else if (pWin1->win.ekey < pWin2->win.ekey) {
    return -1;
  }

  return 0;
}

int stateSessionKeyCmpr(const void* pKey1, int kLen1, const void* pKey2, int kLen2) {
  SStateSessionKey* pWin1 = (SStateSessionKey*)pKey1;
  SStateSessionKey* pWin2 = (SStateSessionKey*)pKey2;

  if (pWin1->opNum > pWin2->opNum) {
    return 1;
  } else if (pWin1->opNum < pWin2->opNum) {
    return -1;
  }

  return sessionWinKeyCmpr(&pWin1->key, &pWin2->key);
}

int stateKeyCmpr(const void* pKey1, int kLen1, const void* pKey2, int kLen2) {
  SStateKey* pWin1 = (SStateKey*)pKey1;
  SStateKey* pWin2 = (SStateKey*)pKey2;

  if (pWin1->opNum > pWin2->opNum) {
    return 1;
  } else if (pWin1->opNum < pWin2->opNum) {
    return -1;
  }

  return winKeyCmprImpl(&pWin1->key, &pWin2->key);
}

SStreamState* streamStateOpen(char* path, void* pTask, bool specPath, int32_t szPage, int32_t pages) {
  SStreamState* pState = taosMemoryCalloc(1, sizeof(SStreamState));
  stDebug("open stream state %p, %s", pState, path);
  if (pState == NULL) {
    terrno = TSDB_CODE_OUT_OF_MEMORY;
    return NULL;
  }

  pState->pTdbState = taosMemoryCalloc(1, sizeof(STdbState));
  if (pState->pTdbState == NULL) {
    terrno = TSDB_CODE_OUT_OF_MEMORY;
    streamStateDestroy(pState, true);
    return NULL;
  }

  SStreamTask* pStreamTask = pTask;
  pState->taskId = pStreamTask->id.taskId;
  pState->streamId = pStreamTask->id.streamId;
  sprintf(pState->pTdbState->idstr, "0x%" PRIx64 "-0x%x", pState->streamId, pState->taskId);

  streamTaskSetDb(pStreamTask->pMeta, pTask, pState->pTdbState->idstr);

#ifdef USE_ROCKSDB
  SStreamMeta* pMeta = pStreamTask->pMeta;
  pState->pTdbState->pOwner = pTask;
  pState->pFileState = NULL;
  _hash_fn_t hashFn = taosGetDefaultHashFunction(TSDB_DATA_TYPE_BIGINT);

  pState->parNameMap = tSimpleHashInit(1024, hashFn);
  stInfo("succ to open state %p on backend %p 0x%" PRIx64 "-%d", pState, pMeta->streamBackend, pState->streamId,
         pState->taskId);
  return pState;

#else

  char cfgPath[1030];
  sprintf(cfgPath, "%s/cfg", statePath);

  szPage = szPage < 0 ? 4096 : szPage;
  pages = pages < 0 ? 256 : pages;
  char cfg[1024];
  memset(cfg, 0, 1024);
  TdFilePtr pCfgFile = taosOpenFile(cfgPath, TD_FILE_READ);
  if (pCfgFile != NULL) {
    int64_t size = 0;
    taosFStatFile(pCfgFile, &size, NULL);
    if (size > 0) {
      taosReadFile(pCfgFile, cfg, size);
      sscanf(cfg, "%d\n%d\n", &szPage, &pages);
    }
  } else {
    int32_t code = taosMulModeMkDir(statePath, 0755, false);
    if (code == 0) {
      pCfgFile = taosOpenFile(cfgPath, TD_FILE_WRITE | TD_FILE_CREATE);
      sprintf(cfg, "%d\n%d\n", szPage, pages);
      taosWriteFile(pCfgFile, cfg, strlen(cfg));
    }
  }
  taosCloseFile(&pCfgFile);

  if (tdbOpen(statePath, szPage, pages, &pState->pTdbState->db, 1) < 0) {
    goto _err;
  }

  // open state storage backend
  if (tdbTbOpen("state.db", sizeof(SStateKey), -1, stateKeyCmpr, pState->pTdbState->db, &pState->pTdbState->pStateDb,
                0) < 0) {
    goto _err;
  }

  // todo refactor
  if (tdbTbOpen("fill.state.db", sizeof(SWinKey), -1, winKeyCmpr, pState->pTdbState->db,
                &pState->pTdbState->pFillStateDb, 0) < 0) {
    goto _err;
  }

  if (tdbTbOpen("session.state.db", sizeof(SStateSessionKey), -1, stateSessionKeyCmpr, pState->pTdbState->db,
                &pState->pTdbState->pSessionStateDb, 0) < 0) {
    goto _err;
  }

  if (tdbTbOpen("func.state.db", sizeof(STupleKey), -1, STupleKeyCmpr, pState->pTdbState->db,
                &pState->pTdbState->pFuncStateDb, 0) < 0) {
    goto _err;
  }

  if (tdbTbOpen("parname.state.db", sizeof(int64_t), TSDB_TABLE_NAME_LEN, NULL, pState->pTdbState->db,
                &pState->pTdbState->pParNameDb, 0) < 0) {
    goto _err;
  }

  if (tdbTbOpen("partag.state.db", sizeof(int64_t), -1, NULL, pState->pTdbState->db, &pState->pTdbState->pParTagDb, 0) <
      0) {
    goto _err;
  }

  if (streamStateBegin(pState) < 0) {
    goto _err;
  }

  pState->pTdbState->pOwner = pTask;

  return pState;

_err:
  tdbTbClose(pState->pTdbState->pStateDb);
  tdbTbClose(pState->pTdbState->pFuncStateDb);
  tdbTbClose(pState->pTdbState->pFillStateDb);
  tdbTbClose(pState->pTdbState->pSessionStateDb);
  tdbTbClose(pState->pTdbState->pParNameDb);
  tdbTbClose(pState->pTdbState->pParTagDb);
  tdbClose(pState->pTdbState->db);
  streamStateDestroy(pState, false);
  return NULL;
#endif
}

int32_t streamStateDelTaskDb(SStreamState* pState) {
  SStreamTask* pTask = pState->pTdbState->pOwner;
  taskDbRemoveRef(pTask->pBackend);
  taosMemoryFree(pTask);
  return 0;
}
void streamStateClose(SStreamState* pState, bool remove) {
  SStreamTask* pTask = pState->pTdbState->pOwner;
#ifdef USE_ROCKSDB
  streamStateDestroy(pState, remove);
#else
  tdbCommit(pState->pTdbState->db, pState->pTdbState->txn);
  tdbPostCommit(pState->pTdbState->db, pState->pTdbState->txn);
  tdbTbClose(pState->pTdbState->pStateDb);
  tdbTbClose(pState->pTdbState->pFuncStateDb);
  tdbTbClose(pState->pTdbState->pFillStateDb);
  tdbTbClose(pState->pTdbState->pSessionStateDb);
  tdbTbClose(pState->pTdbState->pParNameDb);
  tdbTbClose(pState->pTdbState->pParTagDb);
  tdbClose(pState->pTdbState->db);
#endif
}

int32_t streamStateBegin(SStreamState* pState) {
#ifdef USE_ROCKSDB
  return 0;
#else
  if (tdbBegin(pState->pTdbState->db, &pState->pTdbState->txn, NULL, NULL, NULL,
               TDB_TXN_WRITE | TDB_TXN_READ_UNCOMMITTED) < 0) {
    tdbAbort(pState->pTdbState->db, pState->pTdbState->txn);
    return -1;
  }
  return 0;
#endif
}

int32_t streamStateCommit(SStreamState* pState) {
#ifdef USE_ROCKSDB
  if (pState->pFileState) {
    SStreamSnapshot* pShot = getSnapshot(pState->pFileState);
    flushSnapshot(pState->pFileState, pShot, true);
  }
  return 0;
#else
  if (tdbCommit(pState->pTdbState->db, pState->pTdbState->txn) < 0) {
    return -1;
  }
  if (tdbPostCommit(pState->pTdbState->db, pState->pTdbState->txn) < 0) {
    return -1;
  }

  if (tdbBegin(pState->pTdbState->db, &pState->pTdbState->txn, NULL, NULL, NULL,
               TDB_TXN_WRITE | TDB_TXN_READ_UNCOMMITTED) < 0) {
    return -1;
  }
  return 0;
#endif
}

int32_t streamStateFuncPut(SStreamState* pState, const SWinKey* key, const void* value, int32_t vLen) {
#ifdef USE_ROCKSDB
  void*    pVal = NULL;
<<<<<<< HEAD
  int32_t  len = 0;
  getRowBuff(pState->pFileState, (void*)key, sizeof(SWinKey), &pVal, &len);
=======
  int32_t  len = getRowStateRowSize(pState->pFileState);
  int32_t  code = getFunctionRowBuff(pState->pFileState, (void*)key, sizeof(SWinKey), &pVal, &len);
>>>>>>> 5fac6ea9
  char*    buf = ((SRowBuffPos*)pVal)->pRowBuff;
  uint32_t rowSize = streamFileStateGetSelectRowSize(pState->pFileState);
  memcpy(buf + len - rowSize, value, vLen);
  return TSDB_CODE_SUCCESS;
#else
  return tdbTbUpsert(pState->pTdbState->pFuncStateDb, key, sizeof(STupleKey), value, vLen, pState->pTdbState->txn);
#endif
}
int32_t streamStateFuncGet(SStreamState* pState, const SWinKey* key, void** ppVal, int32_t* pVLen) {
#ifdef USE_ROCKSDB
  void*    pVal = NULL;
  int32_t  len = getRowStateRowSize(pState->pFileState);
  int32_t  code = getFunctionRowBuff(pState->pFileState, (void*)key, sizeof(SWinKey), (void**)(&pVal), &len);
  char*    buf = ((SRowBuffPos*)pVal)->pRowBuff;
  uint32_t rowSize = streamFileStateGetSelectRowSize(pState->pFileState);
  *ppVal = buf + len - rowSize;
  streamStateReleaseBuf(pState, pVal, false);
  return code;
#else
  return tdbTbGet(pState->pTdbState->pFuncStateDb, key, sizeof(STupleKey), ppVal, pVLen);
#endif
}

// todo refactor
int32_t streamStatePut(SStreamState* pState, const SWinKey* key, const void* value, int32_t vLen) {
#ifdef USE_ROCKSDB
  return 0;
  // return streamStatePut_rocksdb(pState, key, value, vLen);
#else
  SStateKey sKey = {.key = *key, .opNum = pState->number};
  return tdbTbUpsert(pState->pTdbState->pStateDb, &sKey, sizeof(SStateKey), value, vLen, pState->pTdbState->txn);
#endif
}

int32_t streamStateGet(SStreamState* pState, const SWinKey* key, void** pVal, int32_t* pVLen) {
#ifdef USE_ROCKSDB
  return getRowBuff(pState->pFileState, (void*)key, sizeof(SWinKey), pVal, pVLen);
#else
  SStateKey sKey = {.key = *key, .opNum = pState->number};
  return tdbTbGet(pState->pTdbState->pStateDb, &sKey, sizeof(SStateKey), pVal, pVLen);
#endif
}

bool streamStateCheck(SStreamState* pState, const SWinKey* key) {
#ifdef USE_ROCKSDB
  return hasRowBuff(pState->pFileState, (void*)key, sizeof(SWinKey));
#else
  SStateKey sKey = {.key = *key, .opNum = pState->number};
  return tdbTbGet(pState->pTdbState->pStateDb, &sKey, sizeof(SStateKey), NULL, NULL);
#endif
}

int32_t streamStateGetByPos(SStreamState* pState, void* pos, void** pVal) {
  int32_t code = getRowBuffByPos(pState->pFileState, pos, pVal);
  streamStateReleaseBuf(pState, pos, false);
  return code;
}

// todo refactor
int32_t streamStateDel(SStreamState* pState, const SWinKey* key) {
#ifdef USE_ROCKSDB
  return deleteRowBuff(pState->pFileState, key, sizeof(SWinKey));
#else
  SStateKey sKey = {.key = *key, .opNum = pState->number};
  return tdbTbDelete(pState->pTdbState->pStateDb, &sKey, sizeof(SStateKey), pState->pTdbState->txn);
#endif
}

// todo refactor
int32_t streamStateFillPut(SStreamState* pState, const SWinKey* key, const void* value, int32_t vLen) {
#ifdef USE_ROCKSDB
  return streamStateFillPut_rocksdb(pState, key, value, vLen);
#else
  return tdbTbUpsert(pState->pTdbState->pFillStateDb, key, sizeof(SWinKey), value, vLen, pState->pTdbState->txn);
#endif
}

// todo refactor
int32_t streamStateFillGet(SStreamState* pState, const SWinKey* key, void** pVal, int32_t* pVLen) {
#ifdef USE_ROCKSDB
  return streamStateFillGet_rocksdb(pState, key, pVal, pVLen);
#else
  return tdbTbGet(pState->pTdbState->pFillStateDb, key, sizeof(SWinKey), pVal, pVLen);
#endif
}

// todo refactor
int32_t streamStateFillDel(SStreamState* pState, const SWinKey* key) {
#ifdef USE_ROCKSDB
  return streamStateFillDel_rocksdb(pState, key);
#else
  return tdbTbDelete(pState->pTdbState->pFillStateDb, key, sizeof(SWinKey), pState->pTdbState->txn);
#endif
}

int32_t streamStateClear(SStreamState* pState) {
#ifdef USE_ROCKSDB
  streamFileStateClear(pState->pFileState);
  return 0;
#else
  SWinKey key = {.ts = 0, .groupId = 0};
  streamStatePut(pState, &key, NULL, 0);
  while (1) {
    SStreamStateCur* pCur = streamStateSeekKeyNext(pState, &key);
    SWinKey delKey = {0};
    int32_t code = streamStateGetKVByCur(pCur, &delKey, NULL, 0);
    streamStateFreeCur(pCur);
    if (code == 0) {
      streamStateDel(pState, &delKey);
    } else {
      break;
    }
  }
  return 0;
#endif
}

void streamStateSetNumber(SStreamState* pState, int32_t number, int32_t tsIdex) {
  pState->number = number;
  pState->tsIndex = tsIdex;
}

int32_t streamStateSaveInfo(SStreamState* pState, void* pKey, int32_t keyLen, void* pVal, int32_t vLen) {
#ifdef USE_ROCKSDB
  int32_t code = 0;

  char* cfName = "default";
  void* batch = streamStateCreateBatch();
  code = streamStatePutBatch(pState, cfName, batch, pKey, pVal, vLen, 0);
  if (code != 0) {
    streamStateDestroyBatch(batch);
    return code;
  }
  code = streamStatePutBatch_rocksdb(pState, batch);
  streamStateDestroyBatch(batch);
  return code;
#else
  return 0;
#endif
}

int32_t streamStateGetInfo(SStreamState* pState, void* pKey, int32_t keyLen, void** pVal, int32_t* pLen) {
#ifdef USE_ROCKSDB
  int32_t code = 0;
  code = streamDefaultGet_rocksdb(pState, pKey, pVal, pLen);
  return code;
#else
  return 0;
#endif
}

int32_t streamStateAddIfNotExist(SStreamState* pState, const SWinKey* key, void** pVal, int32_t* pVLen) {
#ifdef USE_ROCKSDB
  return streamStateGet(pState, key, pVal, pVLen);
#else
  // todo refactor
  int32_t size = *pVLen;
  if (streamStateGet(pState, key, pVal, pVLen) == 0) {
    return 0;
  }
  *pVal = tdbRealloc(NULL, size);
  memset(*pVal, 0, size);
  return 0;
#endif
}

int32_t streamStateReleaseBuf(SStreamState* pState, void* pVal, bool used) {
  // todo refactor
  if (!pVal) {
    return 0;
  }
#ifdef USE_ROCKSDB
  streamFileStateReleaseBuff(pState->pFileState, pVal, used);
#else
  streamStateFreeVal(pVal);
#endif
  return 0;
}

int32_t streamStateClearBuff(SStreamState* pState, void* pVal) {
  return streamFileStateClearBuff(pState->pFileState, pVal);
}

SStreamStateCur* streamStateFillGetCur(SStreamState* pState, const SWinKey* key) {
#ifdef USE_ROCKSDB
  return streamStateFillGetCur_rocksdb(pState, key);
#else
  SStreamStateCur* pCur = taosMemoryCalloc(1, sizeof(SStreamStateCur));
  if (pCur == NULL) return NULL;
  tdbTbcOpen(pState->pTdbState->pFillStateDb, &pCur->pCur, NULL);

  int32_t c = 0;
  tdbTbcMoveTo(pCur->pCur, key, sizeof(SWinKey), &c);
  if (c != 0) {
    streamStateFreeCur(pCur);
    return NULL;
  }
  return pCur;
#endif
}

SStreamStateCur* streamStateGetAndCheckCur(SStreamState* pState, SWinKey* key) {
#ifdef USE_ROCKSDB
  return streamStateGetAndCheckCur_rocksdb(pState, key);
#else
  SStreamStateCur* pCur = streamStateFillGetCur(pState, key);
  if (pCur) {
    int32_t code = streamStateGetGroupKVByCur(pCur, key, NULL, 0);
    if (code == 0) {
      return pCur;
    }
    streamStateFreeCur(pCur);
  }
  return NULL;
#endif
}

int32_t streamStateGetKVByCur(SStreamStateCur* pCur, SWinKey* pKey, const void** pVal, int32_t* pVLen) {
#ifdef USE_ROCKSDB
  return streamStateGetKVByCur_rocksdb(pCur, pKey, pVal, pVLen);
#else
  if (!pCur) {
    return -1;
  }
  const SStateKey* pKTmp = NULL;
  int32_t kLen;
  if (tdbTbcGet(pCur->pCur, (const void**)&pKTmp, &kLen, pVal, pVLen) < 0) {
    return -1;
  }
  if (pKTmp->opNum != pCur->number) {
    return -1;
  }
  *pKey = pKTmp->key;
  return 0;
#endif
}

int32_t streamStateFillGetKVByCur(SStreamStateCur* pCur, SWinKey* pKey, const void** pVal, int32_t* pVLen) {
#ifdef USE_ROCKSDB
  return streamStateFillGetKVByCur_rocksdb(pCur, pKey, pVal, pVLen);
#else
  if (!pCur) {
    return -1;
  }
  const SWinKey* pKTmp = NULL;
  int32_t kLen;
  if (tdbTbcGet(pCur->pCur, (const void**)&pKTmp, &kLen, pVal, pVLen) < 0) {
    return -1;
  }
  *pKey = *pKTmp;
  return 0;
#endif
}

int32_t streamStateGetGroupKVByCur(SStreamStateCur* pCur, SWinKey* pKey, const void** pVal, int32_t* pVLen) {
#ifdef USE_ROCKSDB
  return streamStateGetGroupKVByCur_rocksdb(pCur, pKey, pVal, pVLen);
#else
  if (!pCur) {
    return -1;
  }
  uint64_t groupId = pKey->groupId;
  int32_t code = streamStateFillGetKVByCur(pCur, pKey, pVal, pVLen);
  if (code == 0) {
    if (pKey->groupId == groupId) {
      return 0;
    }
  }
  return -1;
#endif
}

SStreamStateCur* streamStateSeekKeyNext(SStreamState* pState, const SWinKey* key) {
#ifdef USE_ROCKSDB
  return streamStateSeekKeyNext_rocksdb(pState, key);
#else
  SStreamStateCur* pCur = taosMemoryCalloc(1, sizeof(SStreamStateCur));
  if (pCur == NULL) {
    return NULL;
  }
  pCur->number = pState->number;
  if (tdbTbcOpen(pState->pTdbState->pStateDb, &pCur->pCur, NULL) < 0) {
    streamStateFreeCur(pCur);
    return NULL;
  }

  SStateKey sKey = {.key = *key, .opNum = pState->number};
  int32_t c = 0;
  if (tdbTbcMoveTo(pCur->pCur, &sKey, sizeof(SStateKey), &c) < 0) {
    streamStateFreeCur(pCur);
    return NULL;
  }
  if (c > 0) return pCur;

  if (tdbTbcMoveToNext(pCur->pCur) < 0) {
    streamStateFreeCur(pCur);
    return NULL;
  }

  return pCur;
#endif
}

SStreamStateCur* streamStateFillSeekKeyNext(SStreamState* pState, const SWinKey* key) {
#ifdef USE_ROCKSDB
  return streamStateFillSeekKeyNext_rocksdb(pState, key);
#else
  SStreamStateCur* pCur = taosMemoryCalloc(1, sizeof(SStreamStateCur));
  if (!pCur) {
    return NULL;
  }
  if (tdbTbcOpen(pState->pTdbState->pFillStateDb, &pCur->pCur, NULL) < 0) {
    streamStateFreeCur(pCur);
    return NULL;
  }

  int32_t c = 0;
  if (tdbTbcMoveTo(pCur->pCur, key, sizeof(SWinKey), &c) < 0) {
    streamStateFreeCur(pCur);
    return NULL;
  }
  if (c > 0) return pCur;

  if (tdbTbcMoveToNext(pCur->pCur) < 0) {
    streamStateFreeCur(pCur);
    return NULL;
  }

  return pCur;
#endif
}

SStreamStateCur* streamStateFillSeekKeyPrev(SStreamState* pState, const SWinKey* key) {
#ifdef USE_ROCKSDB
  return streamStateFillSeekKeyPrev_rocksdb(pState, key);
#else
  SStreamStateCur* pCur = taosMemoryCalloc(1, sizeof(SStreamStateCur));
  if (pCur == NULL) {
    return NULL;
  }
  if (tdbTbcOpen(pState->pTdbState->pFillStateDb, &pCur->pCur, NULL) < 0) {
    streamStateFreeCur(pCur);
    return NULL;
  }

  int32_t c = 0;
  if (tdbTbcMoveTo(pCur->pCur, key, sizeof(SWinKey), &c) < 0) {
    streamStateFreeCur(pCur);
    return NULL;
  }
  if (c < 0) return pCur;

  if (tdbTbcMoveToPrev(pCur->pCur) < 0) {
    streamStateFreeCur(pCur);
    return NULL;
  }

  return pCur;
#endif
}

int32_t streamStateCurNext(SStreamState* pState, SStreamStateCur* pCur) {
#ifdef USE_ROCKSDB
  return sessionWinStateMoveToNext(pCur);
#else
  if (!pCur) {
    return -1;
  }
  //
  return tdbTbcMoveToNext(pCur->pCur);
#endif
}

int32_t streamStateCurPrev(SStreamState* pState, SStreamStateCur* pCur) {
#ifdef USE_ROCKSDB
  return streamStateCurPrev_rocksdb(pCur);
#else
  if (!pCur) {
    return -1;
  }
  return tdbTbcMoveToPrev(pCur->pCur);
#endif
}

void streamStateResetCur(SStreamStateCur* pCur) {
  if (!pCur) {
    return;
  }
  if (pCur->iter) rocksdb_iter_destroy(pCur->iter);
  if (pCur->snapshot) rocksdb_release_snapshot(pCur->db, pCur->snapshot);
  if (pCur->readOpt) rocksdb_readoptions_destroy(pCur->readOpt);

  tdbTbcClose(pCur->pCur);

  memset(pCur, 0, sizeof(SStreamStateCur));

  pCur->buffIndex = -1;
}

void streamStateFreeCur(SStreamStateCur* pCur) {
  if (!pCur) {
    return;
  }
  streamStateResetCur(pCur);
  taosMemoryFree(pCur);
}

void streamStateFreeVal(void* val) {
#ifdef USE_ROCKSDB
  taosMemoryFree(val);
#else
  tdbFree(val);
#endif
}

int32_t streamStateSessionPut(SStreamState* pState, const SSessionKey* key, void* value, int32_t vLen) {
#ifdef USE_ROCKSDB
  int32_t      code = TSDB_CODE_SUCCESS;
  SRowBuffPos* pos = (SRowBuffPos*)value;
  if (pos->needFree) {
    if (isFlushedState(pState->pFileState, key->win.ekey, 0)) {
      if (!pos->pRowBuff) {
        return code;
      }
      code = streamStateSessionPut_rocksdb(pState, key, pos->pRowBuff, vLen);
      streamStateReleaseBuf(pState, pos, true);
      putFreeBuff(pState->pFileState, pos);
      stDebug("===stream===save skey:%" PRId64 ", ekey:%" PRId64 ", groupId:%" PRIu64 ".code:%d", key->win.skey,
              key->win.ekey, key->groupId, code);
    } else {
      pos->beFlushed = false;
      code = putSessionWinResultBuff(pState->pFileState, value);
    }
  }
  return code;
#else
  SStateSessionKey sKey = {.key = *key, .opNum = pState->number};
  return tdbTbUpsert(pState->pTdbState->pSessionStateDb, &sKey, sizeof(SStateSessionKey), value, vLen,
                     pState->pTdbState->txn);
#endif
}

int32_t streamStateSessionAllocWinBuffByNextPosition(SStreamState* pState, SStreamStateCur* pCur,
                                                     const SSessionKey* pKey, void** pVal, int32_t* pVLen) {
#ifdef USE_ROCKSDB
  return allocSessioncWinBuffByNextPosition(pState->pFileState, pCur, pKey, pVal, pVLen);
#else
  return TSDB_CODE_FAILED;
#endif
}

int32_t streamStateSessionGet(SStreamState* pState, SSessionKey* key, void** pVal, int32_t* pVLen) {
#ifdef USE_ROCKSDB
  return getSessionFlushedBuff(pState->pFileState, key, pVal, pVLen);
#else

  SStreamStateCur* pCur = streamStateSessionSeekKeyCurrentNext(pState, key);
  SSessionKey resKey = *key;
  void* tmp = NULL;
  int32_t code = streamStateSessionGetKVByCur(pCur, &resKey, &tmp, pVLen);
  if (code == 0) {
    if (key->win.skey != resKey.win.skey) {
      code = -1;
    } else {
      *key = resKey;
      *pVal = tdbRealloc(NULL, *pVLen);
      memcpy(*pVal, tmp, *pVLen);
    }
  }
  streamStateFreeCur(pCur);
  return code;
#endif
}

int32_t streamStateSessionDel(SStreamState* pState, const SSessionKey* key) {
#ifdef USE_ROCKSDB
  qDebug("===stream===delete skey:%" PRId64 ", ekey:%" PRId64 ", groupId:%" PRIu64, key->win.skey, key->win.ekey,
         key->groupId);
  return deleteRowBuff(pState->pFileState, key, sizeof(SSessionKey));
#else
  SStateSessionKey sKey = {.key = *key, .opNum = pState->number};
  return tdbTbDelete(pState->pTdbState->pSessionStateDb, &sKey, sizeof(SStateSessionKey), pState->pTdbState->txn);
#endif
}

int32_t streamStateSessionReset(SStreamState* pState, void* pVal) {
  int32_t len = getRowStateRowSize(pState->pFileState);
  memset(pVal, 0, len);
  return TSDB_CODE_SUCCESS;
}

SStreamStateCur* streamStateSessionSeekKeyCurrentPrev(SStreamState* pState, const SSessionKey* key) {
#ifdef USE_ROCKSDB
  return sessionWinStateSeekKeyCurrentPrev(pState->pFileState, key);
#else
  SStreamStateCur* pCur = taosMemoryCalloc(1, sizeof(SStreamStateCur));
  if (pCur == NULL) {
    return NULL;
  }
  pCur->number = pState->number;
  if (tdbTbcOpen(pState->pTdbState->pSessionStateDb, &pCur->pCur, NULL) < 0) {
    streamStateFreeCur(pCur);
    return NULL;
  }

  SStateSessionKey sKey = {.key = *key, .opNum = pState->number};
  int32_t c = 0;
  if (tdbTbcMoveTo(pCur->pCur, &sKey, sizeof(SStateSessionKey), &c) < 0) {
    streamStateFreeCur(pCur);
    return NULL;
  }
  if (c >= 0) return pCur;

  if (tdbTbcMoveToPrev(pCur->pCur) < 0) {
    streamStateFreeCur(pCur);
    return NULL;
  }

  return pCur;
#endif
}

SStreamStateCur* streamStateSessionSeekKeyCurrentNext(SStreamState* pState, const SSessionKey* key) {
#ifdef USE_ROCKSDB
  return sessionWinStateSeekKeyCurrentNext(pState->pFileState, key);
#else
  SStreamStateCur* pCur = taosMemoryCalloc(1, sizeof(SStreamStateCur));
  if (pCur == NULL) {
    return NULL;
  }
  pCur->number = pState->number;
  if (tdbTbcOpen(pState->pTdbState->pSessionStateDb, &pCur->pCur, NULL) < 0) {
    streamStateFreeCur(pCur);
    return NULL;
  }

  SStateSessionKey sKey = {.key = *key, .opNum = pState->number};
  int32_t c = 0;
  if (tdbTbcMoveTo(pCur->pCur, &sKey, sizeof(SStateSessionKey), &c) < 0) {
    streamStateFreeCur(pCur);
    return NULL;
  }

  if (c <= 0) return pCur;

  if (tdbTbcMoveToNext(pCur->pCur) < 0) {
    streamStateFreeCur(pCur);
    return NULL;
  }

  return pCur;
#endif
}

SStreamStateCur* streamStateSessionSeekKeyNext(SStreamState* pState, const SSessionKey* key) {
#ifdef USE_ROCKSDB
  return sessionWinStateSeekKeyNext(pState->pFileState, key);
#else
  SStreamStateCur* pCur = taosMemoryCalloc(1, sizeof(SStreamStateCur));
  if (pCur == NULL) {
    return NULL;
  }
  pCur->number = pState->number;
  if (tdbTbcOpen(pState->pTdbState->pSessionStateDb, &pCur->pCur, NULL) < 0) {
    streamStateFreeCur(pCur);
    return NULL;
  }

  SStateSessionKey sKey = {.key = *key, .opNum = pState->number};
  int32_t c = 0;
  if (tdbTbcMoveTo(pCur->pCur, &sKey, sizeof(SStateSessionKey), &c) < 0) {
    streamStateFreeCur(pCur);
    return NULL;
  }
  if (c < 0) return pCur;

  if (tdbTbcMoveToNext(pCur->pCur) < 0) {
    streamStateFreeCur(pCur);
    return NULL;
  }

  return pCur;
#endif
}

SStreamStateCur* streamStateCountSeekKeyPrev(SStreamState* pState, const SSessionKey* key, COUNT_TYPE count) {
#ifdef USE_ROCKSDB
  return countWinStateSeekKeyPrev(pState->pFileState, key, count);
#else
#endif
}

int32_t streamStateSessionGetKVByCur(SStreamStateCur* pCur, SSessionKey* pKey, void** pVal, int32_t* pVLen) {
#ifdef USE_ROCKSDB
  return sessionWinStateGetKVByCur(pCur, pKey, pVal, pVLen);
#else
  if (!pCur) {
    return -1;
  }
  SStateSessionKey* pKTmp = NULL;
  int32_t kLen;
  if (tdbTbcGet(pCur->pCur, (const void**)&pKTmp, &kLen, (const void**)pVal, pVLen) < 0) {
    return -1;
  }
  if (pKTmp->opNum != pCur->number) {
    return -1;
  }
  if (pKey->groupId != 0 && pKey->groupId != pKTmp->key.groupId) {
    return -1;
  }
  *pKey = pKTmp->key;
  return 0;
#endif
}

int32_t streamStateSessionClear(SStreamState* pState) {
#ifdef USE_ROCKSDB
  sessionWinStateClear(pState->pFileState);
  return streamStateSessionClear_rocksdb(pState);
#else
  SSessionKey key = {.win.skey = 0, .win.ekey = 0, .groupId = 0};
  SStreamStateCur* pCur = streamStateSessionSeekKeyCurrentNext(pState, &key);
  while (1) {
    SSessionKey delKey = {0};
    void* buf = NULL;
    int32_t size = 0;
    int32_t code = streamStateSessionGetKVByCur(pCur, &delKey, &buf, &size);
    if (code == 0 && size > 0) {
      memset(buf, 0, size);
      streamStateSessionPut(pState, &delKey, buf, size);
    } else {
      break;
    }
    streamStateCurNext(pState, pCur);
  }
  streamStateFreeCur(pCur);
  return 0;
#endif
}

int32_t streamStateSessionGetKeyByRange(SStreamState* pState, const SSessionKey* key, SSessionKey* curKey) {
#ifdef USE_ROCKSDB
  return sessionWinStateGetKeyByRange(pState->pFileState, key, curKey, sessionRangeKeyCmpr);
#else
  SStreamStateCur* pCur = taosMemoryCalloc(1, sizeof(SStreamStateCur));
  if (pCur == NULL) {
    return -1;
  }
  pCur->number = pState->number;
  if (tdbTbcOpen(pState->pTdbState->pSessionStateDb, &pCur->pCur, NULL) < 0) {
    streamStateFreeCur(pCur);
    return -1;
  }

  SStateSessionKey sKey = {.key = *key, .opNum = pState->number};
  int32_t c = 0;
  if (tdbTbcMoveTo(pCur->pCur, &sKey, sizeof(SStateSessionKey), &c) < 0) {
    streamStateFreeCur(pCur);
    return -1;
  }

  SSessionKey resKey = *key;
  int32_t code = streamStateSessionGetKVByCur(pCur, &resKey, NULL, 0);
  if (code == 0 && sessionRangeKeyCmpr(key, &resKey) == 0) {
    *curKey = resKey;
    streamStateFreeCur(pCur);
    return code;
  }

  if (c > 0) {
    streamStateCurNext(pState, pCur);
    code = streamStateSessionGetKVByCur(pCur, &resKey, NULL, 0);
    if (code == 0 && sessionRangeKeyCmpr(key, &resKey) == 0) {
      *curKey = resKey;
      streamStateFreeCur(pCur);
      return code;
    }
  } else if (c < 0) {
    streamStateCurPrev(pState, pCur);
    code = streamStateSessionGetKVByCur(pCur, &resKey, NULL, 0);
    if (code == 0 && sessionRangeKeyCmpr(key, &resKey) == 0) {
      *curKey = resKey;
      streamStateFreeCur(pCur);
      return code;
    }
  }

  streamStateFreeCur(pCur);
  return -1;
#endif
}

int32_t streamStateCountGetKeyByRange(SStreamState* pState, const SSessionKey* key, SSessionKey* curKey) {
#ifdef USE_ROCKSDB
  return sessionWinStateGetKeyByRange(pState->pFileState, key, curKey, countRangeKeyEqual);
#else
#endif
}

int32_t streamStateSessionAddIfNotExist(SStreamState* pState, SSessionKey* key, TSKEY gap, void** pVal,
                                        int32_t* pVLen) {
#ifdef USE_ROCKSDB
  return getSessionWinResultBuff(pState->pFileState, key, gap, pVal, pVLen);
#else
  // todo refactor
  int32_t res = 0;
  SSessionKey originKey = *key;
  SSessionKey searchKey = *key;
  searchKey.win.skey = key->win.skey - gap;
  searchKey.win.ekey = key->win.ekey + gap;
  int32_t valSize = *pVLen;
  void* tmp = tdbRealloc(NULL, valSize);
  if (!tmp) {
    return -1;
  }

  SStreamStateCur* pCur = streamStateSessionSeekKeyCurrentPrev(pState, key);
  int32_t code = streamStateSessionGetKVByCur(pCur, key, pVal, pVLen);
  if (code == 0) {
    if (sessionRangeKeyCmpr(&searchKey, key) == 0) {
      memcpy(tmp, *pVal, valSize);
      streamStateSessionDel(pState, key);
      goto _end;
    }
    streamStateCurNext(pState, pCur);
  } else {
    *key = originKey;
    streamStateFreeCur(pCur);
    pCur = streamStateSessionSeekKeyNext(pState, key);
  }

  code = streamStateSessionGetKVByCur(pCur, key, pVal, pVLen);
  if (code == 0) {
    if (sessionRangeKeyCmpr(&searchKey, key) == 0) {
      memcpy(tmp, *pVal, valSize);
      streamStateSessionDel(pState, key);
      goto _end;
    }
  }

  *key = originKey;
  res = 1;
  memset(tmp, 0, valSize);

_end:

  *pVal = tmp;
  streamStateFreeCur(pCur);
  return res;

#endif
}

int32_t streamStateStateAddIfNotExist(SStreamState* pState, SSessionKey* key, char* pKeyData, int32_t keyDataLen,
                                      state_key_cmpr_fn fn, void** pVal, int32_t* pVLen) {
  // todo refactor

#ifdef USE_ROCKSDB
  return getStateWinResultBuff(pState->pFileState, key, pKeyData, keyDataLen, fn, pVal, pVLen);
#else
  int32_t res = 0;
  SSessionKey tmpKey = *key;
  int32_t valSize = *pVLen;
  void* tmp = tdbRealloc(NULL, valSize);
  if (!tmp) {
    return -1;
  }

  SStreamStateCur* pCur = streamStateSessionSeekKeyCurrentPrev(pState, key);
  int32_t code = streamStateSessionGetKVByCur(pCur, key, pVal, pVLen);
  if (code == 0) {
    if (key->win.skey <= tmpKey.win.skey && tmpKey.win.ekey <= key->win.ekey) {
      memcpy(tmp, *pVal, valSize);
      streamStateSessionDel(pState, key);
      goto _end;
    }

    void* stateKey = (char*)(*pVal) + (valSize - keyDataLen);
    if (fn(pKeyData, stateKey) == true) {
      memcpy(tmp, *pVal, valSize);
      streamStateSessionDel(pState, key);
      goto _end;
    }

    streamStateCurNext(pState, pCur);
  } else {
    *key = tmpKey;
    streamStateFreeCur(pCur);
    pCur = streamStateSessionSeekKeyNext(pState, key);
  }

  code = streamStateSessionGetKVByCur(pCur, key, pVal, pVLen);
  if (code == 0) {
    void* stateKey = (char*)(*pVal) + (valSize - keyDataLen);
    if (fn(pKeyData, stateKey) == true) {
      memcpy(tmp, *pVal, valSize);
      streamStateSessionDel(pState, key);
      goto _end;
    }
  }

  *key = tmpKey;
  res = 1;
  memset(tmp, 0, valSize);

_end:

  *pVal = tmp;
  streamStateFreeCur(pCur);
  return res;
#endif
}

int32_t streamStatePutParName(SStreamState* pState, int64_t groupId, const char tbname[TSDB_TABLE_NAME_LEN]) {
#ifdef USE_ROCKSDB
  if (tSimpleHashGetSize(pState->parNameMap) > MAX_TABLE_NAME_NUM) {
    if (tSimpleHashGet(pState->parNameMap, &groupId, sizeof(int64_t)) == NULL) {
      streamStatePutParName_rocksdb(pState, groupId, tbname);
    }
    return TSDB_CODE_SUCCESS;
  }
  tSimpleHashPut(pState->parNameMap, &groupId, sizeof(int64_t), tbname, TSDB_TABLE_NAME_LEN);
  return TSDB_CODE_SUCCESS;
#else
  return tdbTbUpsert(pState->pTdbState->pParNameDb, &groupId, sizeof(int64_t), tbname, TSDB_TABLE_NAME_LEN,
                     pState->pTdbState->txn);
#endif
}

int32_t streamStateGetParName(SStreamState* pState, int64_t groupId, void** pVal) {
#ifdef USE_ROCKSDB
  void* pStr = tSimpleHashGet(pState->parNameMap, &groupId, sizeof(int64_t));
  if (!pStr) {
    if (tSimpleHashGetSize(pState->parNameMap) > MAX_TABLE_NAME_NUM) {
      return streamStateGetParName_rocksdb(pState, groupId, pVal);
    }
    return TSDB_CODE_FAILED;
  }
  *pVal = taosMemoryCalloc(1, TSDB_TABLE_NAME_LEN);
  memcpy(*pVal, pStr, TSDB_TABLE_NAME_LEN);
  return TSDB_CODE_SUCCESS;
#else
  int32_t len;
  return tdbTbGet(pState->pTdbState->pParNameDb, &groupId, sizeof(int64_t), pVal, &len);
#endif
}

void streamStateDestroy(SStreamState* pState, bool remove) {
#ifdef USE_ROCKSDB
  streamFileStateDestroy(pState->pFileState);
  // streamStateDestroy_rocksdb(pState, remove);
  tSimpleHashCleanup(pState->parNameMap);
  // do nothong
#endif
  taosMemoryFreeClear(pState->pTdbState);
  taosMemoryFreeClear(pState);
}

int32_t streamStateDeleteCheckPoint(SStreamState* pState, TSKEY mark) {
#ifdef USE_ROCKSDB
  return deleteExpiredCheckPoint(pState->pFileState, mark);
#else
  return 0;
#endif
}

void streamStateReloadInfo(SStreamState* pState, TSKEY ts) { streamFileStateReloadInfo(pState->pFileState, ts); }

void streamStateCopyBackend(SStreamState* src, SStreamState* dst) {
  dst->pFileState = src->pFileState;
  dst->parNameMap = src->parNameMap;
  dst->number = src->number;
  dst->taskId = src->taskId;
  dst->streamId = src->streamId;
  if (dst->pTdbState == NULL) {
    dst->pTdbState = taosMemoryCalloc(1, sizeof(STdbState));
    dst->pTdbState->pOwner = taosMemoryCalloc(1, sizeof(SStreamTask));
  }
  dst->dump = 1;
  dst->pTdbState->pOwner->pBackend = src->pTdbState->pOwner->pBackend;
  return;
}
SStreamStateCur* createStreamStateCursor() {
  SStreamStateCur* pCur = taosMemoryCalloc(1, sizeof(SStreamStateCur));
  pCur->buffIndex = -1;
  return pCur;
}

// count window
int32_t streamStateCountWinAddIfNotExist(SStreamState* pState, SSessionKey* pKey, COUNT_TYPE winCount, void** ppVal, int32_t* pVLen) {
  return getCountWinResultBuff(pState->pFileState, pKey, winCount, ppVal, pVLen);
}

int32_t streamStateCountWinAdd(SStreamState* pState, SSessionKey* pKey, void** pVal, int32_t* pVLen) {
  return createCountWinResultBuff(pState->pFileState, pKey, pVal, pVLen);
}<|MERGE_RESOLUTION|>--- conflicted
+++ resolved
@@ -277,13 +277,8 @@
 int32_t streamStateFuncPut(SStreamState* pState, const SWinKey* key, const void* value, int32_t vLen) {
 #ifdef USE_ROCKSDB
   void*    pVal = NULL;
-<<<<<<< HEAD
-  int32_t  len = 0;
-  getRowBuff(pState->pFileState, (void*)key, sizeof(SWinKey), &pVal, &len);
-=======
   int32_t  len = getRowStateRowSize(pState->pFileState);
   int32_t  code = getFunctionRowBuff(pState->pFileState, (void*)key, sizeof(SWinKey), &pVal, &len);
->>>>>>> 5fac6ea9
   char*    buf = ((SRowBuffPos*)pVal)->pRowBuff;
   uint32_t rowSize = streamFileStateGetSelectRowSize(pState->pFileState);
   memcpy(buf + len - rowSize, value, vLen);
