--- conflicted
+++ resolved
@@ -82,14 +82,10 @@
              walReaderGetCurrentVer(pTask->exec.pWalReader));
     }
   } else if (pTask->info.taskLevel == TASK_LEVEL__AGG) {
-<<<<<<< HEAD
-    streamTaskEnablePause(pTask);
-    streamSetParamForScanHistory(pTask);
-=======
     if (pTask->info.fillHistory) {
       streamSetParamForScanHistory(pTask);
     }
->>>>>>> c19feb2f
+    streamTaskEnablePause(pTask);
     streamTaskScanHistoryPrepare(pTask);
   } else if (pTask->info.taskLevel == TASK_LEVEL__SINK) {
     qDebug("s-task:%s sink task do nothing to handle scan-history", pTask->id.idStr);
