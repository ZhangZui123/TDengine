/*
 * Copyright (c) 2019 TAOS Data, Inc. <jhtao@taosdata.com>
 *
 * This program is free software: you can use, redistribute, and/or modify
 * it under the terms of the GNU Affero General Public License, version 3
 * or later ("AGPL"), as published by the Free Software Foundation.
 *
 * This program is distributed in the hope that it will be useful, but WITHOUT
 * ANY WARRANTY; without even the implied warranty of MERCHANTABILITY or
 * FITNESS FOR A PARTICULAR PURPOSE.
 *
 * You should have received a copy of the GNU Affero General Public License
 * along with this program. If not, see <http://www.gnu.org/licenses/>.
 */

#include "cos.h"
#include "rsync.h"
#include "streamBackendRocksdb.h"
#include "streamInt.h"

#define CHECK_NOT_RSP_DURATION 60 * 1000  // 60 sec

static void    processDownstreamReadyRsp(SStreamTask* pTask, bool lock);
static void    rspMonitorFn(void* param, void* tmrId);
static void    streamTaskInitTaskCheckInfo(STaskCheckInfo* pInfo, STaskOutputInfo* pOutputInfo, int64_t startTs);
static int32_t streamTaskStartCheckDownstream(STaskCheckInfo* pInfo, const char* id);
static void    streamTaskCompleteCheckRsp(STaskCheckInfo* pInfo, bool lock, const char* id);
static void    streamTaskAddReqInfo(STaskCheckInfo* pInfo, int64_t reqId, int32_t taskId, int32_t vgId, const char* id);
static int32_t doSendCheckMsg(SStreamTask* pTask, SDownstreamStatusInfo* p);
static void    handleTimeoutDownstreamTasks(SStreamTask* pTask, SArray* pTimeoutList);
static void    handleNotReadyDownstreamTask(SStreamTask* pTask, SArray* pNotReadyList);
static int32_t streamTaskUpdateCheckInfo(STaskCheckInfo* pInfo, int32_t taskId, int32_t status, int64_t rspTs,
                                         int64_t reqId, int32_t* pNotReady, const char* id);
static void setCheckDownstreamReqInfo(SStreamTaskCheckReq* pReq, int64_t reqId, int32_t dstTaskId, int32_t dstNodeId);
static void getCheckRspStatus(STaskCheckInfo* pInfo, int64_t el, int32_t* numOfReady, int32_t* numOfFault,
                              int32_t* numOfNotRsp, SArray* pTimeoutList, SArray* pNotReadyList, const char* id);
static int32_t addDownstreamFailedStatusResultAsync(SMsgCb* pMsgCb, int32_t vgId, int64_t streamId, int32_t taskId);
static void    findCheckRspStatus(STaskCheckInfo* pInfo, int32_t taskId, SDownstreamStatusInfo** pStatusInfo);

int32_t streamTaskCheckStatus(SStreamTask* pTask, int32_t upstreamTaskId, int32_t vgId, int64_t stage,
                              int64_t* oldStage) {
  SStreamUpstreamEpInfo* pInfo = NULL;
  streamTaskGetUpstreamTaskEpInfo(pTask, upstreamTaskId, &pInfo);
  if (pInfo == NULL) {
    return TSDB_CODE_STREAM_TASK_NOT_EXIST;
  }

  *oldStage = pInfo->stage;
  const char* id = pTask->id.idStr;
  if (stage == -1) {
    stDebug("s-task:%s receive check msg from upstream task:0x%x(vgId:%d), invalid stageId:%" PRId64 ", not ready", id,
            upstreamTaskId, vgId, stage);
    return 0;
  }

  if (pInfo->stage == -1) {
    pInfo->stage = stage;
    stDebug("s-task:%s receive check msg from upstream task:0x%x(vgId:%d) first time, init stage value:%" PRId64, id,
            upstreamTaskId, vgId, stage);
  }

  if (pInfo->stage < stage) {
    stError("s-task:%s receive check msg from upstream task:0x%x(vgId:%d), new stage received:%" PRId64
            ", prev:%" PRId64,
            id, upstreamTaskId, vgId, stage, pInfo->stage);
    // record the checkpoint failure id and sent to mnode
    streamTaskSetCheckpointFailed(pTask);
  }

  if (pInfo->stage != stage) {
    return TASK_UPSTREAM_NEW_STAGE;
  } else if (pTask->status.downstreamReady != 1) {
    stDebug("s-task:%s vgId:%d leader:%d, downstream not ready", id, vgId, (pTask->pMeta->role == NODE_ROLE_LEADER));
    return TASK_DOWNSTREAM_NOT_READY;
  } else {
    return TASK_DOWNSTREAM_READY;
  }
}

// check status
void streamTaskSendCheckMsg(SStreamTask* pTask) {
  SDataRange*  pRange = &pTask->dataRange;
  STimeWindow* pWindow = &pRange->window;
  const char*  idstr = pTask->id.idStr;
  int32_t      code = 0;

  SStreamTaskCheckReq req = {
      .streamId = pTask->id.streamId,
      .upstreamTaskId = pTask->id.taskId,
      .upstreamNodeId = pTask->info.nodeId,
      .childId = pTask->info.selfChildId,
      .stage = pTask->pMeta->stage,
  };

  // serialize streamProcessScanHistoryFinishRsp
  if (pTask->outputInfo.type == TASK_OUTPUT__FIXED_DISPATCH) {
    streamTaskStartMonitorCheckRsp(pTask);

    STaskDispatcherFixed* pDispatch = &pTask->outputInfo.fixedDispatcher;

    setCheckDownstreamReqInfo(&req, tGenIdPI64(), pDispatch->taskId, pDispatch->nodeId);
    streamTaskAddReqInfo(&pTask->taskCheckInfo, req.reqId, pDispatch->taskId, pDispatch->nodeId, idstr);

    stDebug("s-task:%s (vgId:%d) stage:%" PRId64 " check single downstream task:0x%x(vgId:%d) ver:%" PRId64 "-%" PRId64
            " window:%" PRId64 "-%" PRId64 " QID:0x%" PRIx64,
            idstr, pTask->info.nodeId, req.stage, req.downstreamTaskId, req.downstreamNodeId, pRange->range.minVer,
            pRange->range.maxVer, pWindow->skey, pWindow->ekey, req.reqId);

    code = streamSendCheckMsg(pTask, &req, pTask->outputInfo.fixedDispatcher.nodeId,
                              &pTask->outputInfo.fixedDispatcher.epSet);

  } else if (pTask->outputInfo.type == TASK_OUTPUT__SHUFFLE_DISPATCH) {
    streamTaskStartMonitorCheckRsp(pTask);

    SArray* vgInfo = pTask->outputInfo.shuffleDispatcher.dbInfo.pVgroupInfos;

    int32_t numOfVgs = taosArrayGetSize(vgInfo);
    stDebug("s-task:%s check %d downstream tasks, ver:%" PRId64 "-%" PRId64 " window:%" PRId64 "-%" PRId64, idstr,
            numOfVgs, pRange->range.minVer, pRange->range.maxVer, pWindow->skey, pWindow->ekey);

    for (int32_t i = 0; i < numOfVgs; i++) {
      SVgroupInfo* pVgInfo = taosArrayGet(vgInfo, i);
      if (pVgInfo == NULL) {
        continue;
      }

      setCheckDownstreamReqInfo(&req, tGenIdPI64(), pVgInfo->taskId, pVgInfo->vgId);
      streamTaskAddReqInfo(&pTask->taskCheckInfo, req.reqId, pVgInfo->taskId, pVgInfo->vgId, idstr);

      stDebug("s-task:%s (vgId:%d) stage:%" PRId64
              " check downstream task:0x%x (vgId:%d) (shuffle), idx:%d, QID:0x%" PRIx64,
              idstr, pTask->info.nodeId, req.stage, req.downstreamTaskId, req.downstreamNodeId, i, req.reqId);
      code = streamSendCheckMsg(pTask, &req, pVgInfo->vgId, &pVgInfo->epSet);
    }
  } else if (pTask->outputInfo.type == TASK_OUTPUT__VTABLE_MAP) {
    streamTaskStartMonitorCheckRsp(pTask);

    SArray* pTaskInfos = pTask->outputInfo.vtableMapDispatcher.taskInfos;
    int32_t numTasks = taosArrayGetSize(pTaskInfos);
    stDebug("s-task:%s check %d vtable downstream tasks, ver:%" PRId64 "-%" PRId64 " window:%" PRId64 "-%" PRId64,
            idstr, numTasks, pRange->range.minVer, pRange->range.maxVer, pWindow->skey, pWindow->ekey);

    for (int32_t i = 0; i < numTasks; ++i) {
      STaskDispatcherFixed* pAddr = taosArrayGet(pTaskInfos, i);
      if (pAddr == NULL) {
        continue;
      }

      setCheckDownstreamReqInfo(&req, tGenIdPI64(), pAddr->taskId, pAddr->nodeId);
      streamTaskAddReqInfo(&pTask->taskCheckInfo, req.reqId, pAddr->taskId, pAddr->nodeId, idstr);

      stDebug("s-task:%s (vgId:%d) stage:%" PRId64 " check vtable downstream task:0x%x (vgId:%d), QID:0x%" PRIx64,
              idstr, pTask->info.nodeId, req.stage, req.downstreamTaskId, req.downstreamNodeId, req.reqId);
      code = streamSendCheckMsg(pTask, &req, pAddr->nodeId, &pAddr->epSet);
      if (code != TSDB_CODE_SUCCESS) {
        stError("s-task:%s failed to send check msg to vtable downstream task:0x%x (vgId:%d), code:%s", idstr,
                req.downstreamTaskId, req.downstreamNodeId, tstrerror(code));
      }
    }
  } else {  // for sink task, set it ready directly.
//    streamTaskSetConsenChkptIdRecv(pTask, 0, taosGetTimestampMs());
//
    stDebug("s-task:%s (vgId:%d) set downstream ready, since no downstream", idstr, pTask->info.nodeId);
    streamTaskStopMonitorCheckRsp(&pTask->taskCheckInfo, idstr);
    processDownstreamReadyRsp(pTask, false);
  }

  if (code) {
    stError("s-task:%s failed to send check msg to downstream, code:%s", idstr, tstrerror(code));
  }
}

void streamTaskProcessCheckMsg(SStreamMeta* pMeta, SStreamTaskCheckReq* pReq, SStreamTaskCheckRsp* pRsp) {
  int32_t taskId = pReq->downstreamTaskId;

  *pRsp = (SStreamTaskCheckRsp){
      .reqId = pReq->reqId,
      .streamId = pReq->streamId,
      .childId = pReq->childId,
      .downstreamNodeId = pReq->downstreamNodeId,
      .downstreamTaskId = pReq->downstreamTaskId,
      .upstreamNodeId = pReq->upstreamNodeId,
      .upstreamTaskId = pReq->upstreamTaskId,
  };

  // only the leader node handle the check request
  if (pMeta->role == NODE_ROLE_FOLLOWER) {
    stError(
        "s-task:0x%x invalid check msg from upstream:0x%x(vgId:%d), vgId:%d is follower, not handle check status msg",
        taskId, pReq->upstreamTaskId, pReq->upstreamNodeId, pMeta->vgId);
    pRsp->status = TASK_DOWNSTREAM_NOT_LEADER;
  } else {
    SStreamTask* pTask = NULL;
    int32_t      code = streamMetaAcquireTask(pMeta, pReq->streamId, taskId, &pTask);
    if (pTask != NULL) {
      pRsp->status =
          streamTaskCheckStatus(pTask, pReq->upstreamTaskId, pReq->upstreamNodeId, pReq->stage, &pRsp->oldStage);

      SStreamTaskState pState = streamTaskGetStatus(pTask);
      stDebug("s-task:%s status:%s, stage:%" PRId64 " recv task check req(QID:0x%" PRIx64
              ") task:0x%x (vgId:%d), check_status:%d",
              pTask->id.idStr, pState.name, pRsp->oldStage, pRsp->reqId, pRsp->upstreamTaskId, pRsp->upstreamNodeId,
              pRsp->status);
      streamMetaReleaseTask(pMeta, pTask);
    } else {
      pRsp->status = TASK_DOWNSTREAM_NOT_READY;
      stDebug("tq recv task check(taskId:0x%" PRIx64 "-0x%x not built yet) req(QID:0x%" PRIx64
              ") from task:0x%x (vgId:%d), rsp check_status %d",
              pReq->streamId, taskId, pRsp->reqId, pRsp->upstreamTaskId, pRsp->upstreamNodeId, pRsp->status);
    }
  }
}

int32_t streamTaskProcessCheckRsp(SStreamTask* pTask, const SStreamTaskCheckRsp* pRsp) {
  int64_t         now = taosGetTimestampMs();
  const char*     id = pTask->id.idStr;
  STaskCheckInfo* pInfo = &pTask->taskCheckInfo;
  int32_t         total = streamTaskGetNumOfDownstream(pTask);
  int32_t         left = -1;

  if (streamTaskShouldStop(pTask)) {
    stDebug("s-task:%s should stop, do not do check downstream again", id);
    return TSDB_CODE_SUCCESS;
  }

  if (pTask->id.taskId != pRsp->upstreamTaskId) {
    stError("s-task:%s invalid check downstream rsp, upstream task:0x%x discard", id, pRsp->upstreamTaskId);
    return TSDB_CODE_INVALID_MSG;
  }

  if (pRsp->status == TASK_DOWNSTREAM_READY) {
    int32_t code = streamTaskUpdateCheckInfo(pInfo, pRsp->downstreamTaskId, pRsp->status, now, pRsp->reqId, &left, id);
    if (code != TSDB_CODE_SUCCESS) {
      return TSDB_CODE_SUCCESS;
    }

    if (left == 0) {
      processDownstreamReadyRsp(pTask, true);  // all downstream tasks are ready, set the complete check downstream flag
      streamTaskStopMonitorCheckRsp(pInfo, id);
    } else {
      stDebug("s-task:%s (vgId:%d) recv check rsp from task:0x%x (vgId:%d) status:%d, total:%d not ready:%d", id,
              pRsp->upstreamNodeId, pRsp->downstreamTaskId, pRsp->downstreamNodeId, pRsp->status, total, left);
    }
  } else {  // not ready, wait for 100ms and retry
    int32_t code = streamTaskUpdateCheckInfo(pInfo, pRsp->downstreamTaskId, pRsp->status, now, pRsp->reqId, &left, id);
    if (code != TSDB_CODE_SUCCESS) {
      return TSDB_CODE_SUCCESS;  // return success in any cases.
    }

    if (pRsp->status == TASK_UPSTREAM_NEW_STAGE || pRsp->status == TASK_DOWNSTREAM_NOT_LEADER) {
      if (pRsp->status == TASK_UPSTREAM_NEW_STAGE) {
        stError("s-task:%s vgId:%d self vnode-transfer/leader-change/restart detected, old stage:%" PRId64
                ", current stage:%" PRId64 ", not check wait for downstream task nodeUpdate, and all tasks restart",
                id, pRsp->upstreamNodeId, pRsp->oldStage, pTask->pMeta->stage);
        code = streamTaskAddIntoNodeUpdateList(pTask, pRsp->upstreamNodeId);
      } else {
        stError(
            "s-task:%s downstream taskId:0x%x (vgId:%d) not leader, self dispatch epset needs to be updated, not check "
            "downstream again, nodeUpdate needed",
            id, pRsp->downstreamTaskId, pRsp->downstreamNodeId);
        code = streamTaskAddIntoNodeUpdateList(pTask, pRsp->downstreamNodeId);
      }

      streamMetaAddFailedTaskSelf(pTask, now, true);
    } else {  // TASK_DOWNSTREAM_NOT_READY, rsp-check monitor will retry in 300 ms
      stDebug("s-task:%s (vgId:%d) recv check rsp from task:0x%x (vgId:%d) status:%d, total:%d not ready:%d", id,
              pRsp->upstreamNodeId, pRsp->downstreamTaskId, pRsp->downstreamNodeId, pRsp->status, total, left);
    }
  }

  return 0;
}

int32_t streamTaskSendCheckRsp(const SStreamMeta* pMeta, int32_t vgId, SStreamTaskCheckRsp* pRsp,
                               SRpcHandleInfo* pRpcInfo, int32_t taskId) {
  SEncoder encoder;
  int32_t  code = 0;
  int32_t  len;

  tEncodeSize(tEncodeStreamTaskCheckRsp, pRsp, len, code);
  if (code < 0) {
    stError("vgId:%d failed to encode task check rsp, s-task:0x%x", pMeta->vgId, taskId);
    return TSDB_CODE_INVALID_MSG;
  }

  void* buf = rpcMallocCont(sizeof(SMsgHead) + len);
  if (buf == NULL) {
    stError("s-task:0x%x vgId:%d failed prepare msg, %s at line:%d code:%s", taskId, pMeta->vgId, __func__, __LINE__,
            tstrerror(code));
    return terrno;
  }

  ((SMsgHead*)buf)->vgId = htonl(vgId);

  void* abuf = POINTER_SHIFT(buf, sizeof(SMsgHead));
  tEncoderInit(&encoder, (uint8_t*)abuf, len);
  code = tEncodeStreamTaskCheckRsp(&encoder, pRsp);
  tEncoderClear(&encoder);

  SRpcMsg rspMsg = {.code = 0, .pCont = buf, .contLen = sizeof(SMsgHead) + len, .info = *pRpcInfo};
  tmsgSendRsp(&rspMsg);

  code = TMIN(code, 0);
  return code;
}

void streamTaskStartMonitorCheckRsp(SStreamTask* pTask) {
  int32_t         vgId = pTask->pMeta->vgId;
  STaskCheckInfo* pInfo = &pTask->taskCheckInfo;

  streamMutexLock(&pInfo->checkInfoLock);

  // drop procedure already started, not start check downstream now
  ETaskStatus s = streamTaskGetStatus(pTask).state;
  if (s == TASK_STATUS__DROPPING) {
    stDebug("s-task:%s task not in uninit status, status:%s not start monitor check-rsp", pTask->id.idStr,
            streamTaskGetStatusStr(s));
    streamMutexUnlock(&pInfo->checkInfoLock);
    return;
  }

  int32_t code = streamTaskStartCheckDownstream(pInfo, pTask->id.idStr);
  if (code != TSDB_CODE_SUCCESS) {
    streamMutexUnlock(&pInfo->checkInfoLock);
    return;
  }

  streamTaskInitTaskCheckInfo(pInfo, &pTask->outputInfo, taosGetTimestampMs());

  int64_t* pTaskRefId = NULL;
  code = streamTaskAllocRefId(pTask, &pTaskRefId);
  if (code == 0) {
    streamTmrStart(rspMonitorFn, CHECK_RSP_CHECK_INTERVAL, pTaskRefId, streamTimer, &pInfo->checkRspTmr, vgId,
                   "check-status-monitor");
  }

  streamMutexUnlock(&pInfo->checkInfoLock);
}

void streamTaskStopMonitorCheckRsp(STaskCheckInfo* pInfo, const char* id) {
  streamMutexLock(&pInfo->checkInfoLock);
  pInfo->stopCheckProcess = 1;
  streamMutexUnlock(&pInfo->checkInfoLock);

  stDebug("s-task:%s set stop check-rsp monitor flag", id);
}

void streamTaskCleanupCheckInfo(STaskCheckInfo* pInfo) {
  taosArrayDestroy(pInfo->pList);
  pInfo->pList = NULL;

  if (pInfo->checkRspTmr != NULL) {
    streamTmrStop(pInfo->checkRspTmr);
    pInfo->checkRspTmr = NULL;
  }
}

///////////////////////////////////////////////////////////////////////////////////////////////////////////////////////
<<<<<<< HEAD
void processDownstreamReadyRsp(SStreamTask* pTask) {
  EStreamTaskEvent event = (pTask->info.fillHistory != STREAM_HISTORY_TASK) ? TASK_EVENT_INIT : TASK_EVENT_INIT_SCANHIST;
=======
void processDownstreamReadyRsp(SStreamTask* pTask, bool lock) {
  EStreamTaskEvent event = (pTask->info.fillHistory == 0) ? TASK_EVENT_INIT : TASK_EVENT_INIT_SCANHIST;
>>>>>>> 40d32e16
  int32_t          code = streamTaskOnHandleEventSuccess(pTask->status.pSM, event, NULL, NULL);
  if (code) {
    stError("s-task:%s failed to set event succ, code:%s", pTask->id.idStr, tstrerror(code));
  }

  int64_t checkTs = pTask->execInfo.checkTs;
  int64_t readyTs = pTask->execInfo.readyTs;
  if (lock) {
    code = streamMetaAddTaskLaunchResult(pTask->pMeta, pTask->id.streamId, pTask->id.taskId, checkTs, readyTs, true);
  } else {
    code = streamMetaAddTaskLaunchResultNoLock(pTask->pMeta, pTask->id.streamId, pTask->id.taskId, checkTs, readyTs, true);
  }

  if (code) {
    stError("s-task:%s failed to record the downstream task status, code:%s", pTask->id.idStr, tstrerror(code));
  }

  if (pTask->status.taskStatus == TASK_STATUS__HALT) {
    if (!HAS_RELATED_FILLHISTORY_TASK(pTask) || (pTask->info.fillHistory != 0)) {
      stError("s-task:%s status:halt fillhistory:%d not handle the ready rsp", pTask->id.idStr,
              pTask->info.fillHistory);
    }

    // halt itself for count window stream task until the related fill history task completed.
    stDebug("s-task:%s level:%d initial status is %s from mnode, set it to be halt", pTask->id.idStr,
            pTask->info.taskLevel, streamTaskGetStatusStr(pTask->status.taskStatus));
    code = streamTaskHandleEvent(pTask->status.pSM, TASK_EVENT_HALT);
    if (code != 0) {  // todo: handle error
      stError("s-task:%s failed to handle halt event, code:%s", pTask->id.idStr, tstrerror(code));
    }
  }

  // start the related fill-history task, when current task is ready
  // not invoke in success callback due to the deadlock.
  // todo: let's retry
  if (HAS_RELATED_FILLHISTORY_TASK(pTask)) {
<<<<<<< HEAD
    stDebug("s-task:%s try to launch related task", pTask->id.idStr);
    code = streamLaunchFillHistoryTask(pTask);
=======
    stDebug("s-task:%s try to launch related fill-history task", pTask->id.idStr);
    code = streamLaunchFillHistoryTask(pTask, lock);
>>>>>>> 40d32e16
    if (code) {
      stError("s-task:%s failed to launch related task, code:%s", pTask->id.idStr, tstrerror(code));
    }
  }
}

int32_t streamTaskAddIntoNodeUpdateList(SStreamTask* pTask, int32_t nodeId) {
  int32_t vgId = pTask->pMeta->vgId;
  int32_t code = 0;
  bool    existed = false;

  streamMutexLock(&pTask->lock);

  int32_t num = taosArrayGetSize(pTask->outputInfo.pNodeEpsetUpdateList);
  for (int i = 0; i < num; ++i) {
    SDownstreamTaskEpset* p = taosArrayGet(pTask->outputInfo.pNodeEpsetUpdateList, i);
    if (p == NULL) {
      continue;
    }

    if (p->nodeId == nodeId) {
      existed = true;
      break;
    }
  }

  if (!existed) {
    SDownstreamTaskEpset t = {.nodeId = nodeId};

    void* p = taosArrayPush(pTask->outputInfo.pNodeEpsetUpdateList, &t);
    if (p == NULL) {
      code = terrno;
      stError("s-task:%s vgId:%d failed to update epset, code:%s", pTask->id.idStr, vgId, tstrerror(code));
    } else {
      stInfo("s-task:%s vgId:%d downstream nodeId:%d needs to be updated, total needs updated:%d", pTask->id.idStr,
             vgId, t.nodeId, (num + 1));
    }
  }

  streamMutexUnlock(&pTask->lock);
  return code;
}

void streamTaskInitTaskCheckInfo(STaskCheckInfo* pInfo, STaskOutputInfo* pOutputInfo, int64_t startTs) {
  taosArrayClear(pInfo->pList);

  if (pOutputInfo->type == TASK_OUTPUT__FIXED_DISPATCH) {
    pInfo->notReadyTasks = 1;
  } else if (pOutputInfo->type == TASK_OUTPUT__SHUFFLE_DISPATCH) {
    pInfo->notReadyTasks = taosArrayGetSize(pOutputInfo->shuffleDispatcher.dbInfo.pVgroupInfos);
  } else if (pOutputInfo->type == TASK_OUTPUT__VTABLE_MAP) {
    pInfo->notReadyTasks = taosArrayGetSize(pOutputInfo->vtableMapDispatcher.taskInfos);
  }

  pInfo->startTs = startTs;
  pInfo->timeoutStartTs = startTs;
  pInfo->stopCheckProcess = 0;
}

void findCheckRspStatus(STaskCheckInfo* pInfo, int32_t taskId, SDownstreamStatusInfo** pStatusInfo) {
  if (pStatusInfo == NULL) {
    return;
  }

  *pStatusInfo = NULL;
  for (int32_t j = 0; j < taosArrayGetSize(pInfo->pList); ++j) {
    SDownstreamStatusInfo* p = taosArrayGet(pInfo->pList, j);
    if (p == NULL) {
      continue;
    }

    if (p->taskId == taskId) {
      *pStatusInfo = p;
    }
  }
}

int32_t streamTaskUpdateCheckInfo(STaskCheckInfo* pInfo, int32_t taskId, int32_t status, int64_t rspTs, int64_t reqId,
                                  int32_t* pNotReady, const char* id) {
  SDownstreamStatusInfo* p = NULL;

  streamMutexLock(&pInfo->checkInfoLock);
  findCheckRspStatus(pInfo, taskId, &p);
  if (p != NULL) {
    if (reqId != p->reqId) {
      stError("s-task:%sQID:0x%" PRIx64 " expected:0x%" PRIx64
              " expired check-rsp recv from downstream task:0x%x, discarded",
              id, reqId, p->reqId, taskId);
      streamMutexUnlock(&pInfo->checkInfoLock);
      return TSDB_CODE_FAILED;
    }

    // subtract one not-ready-task, since it is ready now
    if ((p->status != TASK_DOWNSTREAM_READY) && (status == TASK_DOWNSTREAM_READY)) {
      *pNotReady = atomic_sub_fetch_32(&pInfo->notReadyTasks, 1);
    } else {
      *pNotReady = pInfo->notReadyTasks;
    }

    p->status = status;
    p->rspTs = rspTs;

    streamMutexUnlock(&pInfo->checkInfoLock);
    return TSDB_CODE_SUCCESS;
  }

  streamMutexUnlock(&pInfo->checkInfoLock);
  stError("s-task:%s unexpected check rsp msg, invalid downstream task:0x%x, QID:%" PRIx64 " discarded", id, taskId,
          reqId);
  return TSDB_CODE_FAILED;
}

int32_t streamTaskStartCheckDownstream(STaskCheckInfo* pInfo, const char* id) {
  if (pInfo->inCheckProcess == 0) {
    pInfo->inCheckProcess = 1;
  } else {
    stError("s-task:%s already in check procedure, checkTs:%" PRId64 ", start monitor check rsp failed", id,
            pInfo->startTs);
    pInfo->stopCheckProcess = 0;  // disable auto stop of check process
    return TSDB_CODE_FAILED;
  }

  stDebug("s-task:%s set the in check-rsp flag", id);
  return TSDB_CODE_SUCCESS;
}

void streamTaskCompleteCheckRsp(STaskCheckInfo* pInfo, bool lock, const char* id) {
  if (lock) {
    streamMutexLock(&pInfo->checkInfoLock);
  }

  if (pInfo->inCheckProcess) {
    int64_t el = (pInfo->startTs != 0) ? (taosGetTimestampMs() - pInfo->startTs) : 0;
    stDebug("s-task:%s clear the in check-rsp flag, set the check-rsp done, elapsed time:%" PRId64 " ms", id, el);

    pInfo->startTs = 0;
    pInfo->timeoutStartTs = 0;
    pInfo->notReadyTasks = 0;
    pInfo->inCheckProcess = 0;
    pInfo->stopCheckProcess = 0;

    pInfo->notReadyRetryCount = 0;
    pInfo->timeoutRetryCount = 0;

    taosArrayClear(pInfo->pList);
  } else {
    stDebug("s-task:%s already not in check-rsp procedure", id);
  }

  if (lock) {
    streamMutexUnlock(&pInfo->checkInfoLock);
  }
}

// todo: retry until success
void streamTaskAddReqInfo(STaskCheckInfo* pInfo, int64_t reqId, int32_t taskId, int32_t vgId, const char* id) {
  SDownstreamStatusInfo info = {.taskId = taskId, .status = -1, .vgId = vgId, .reqId = reqId, .rspTs = 0};
  streamMutexLock(&pInfo->checkInfoLock);

  SDownstreamStatusInfo* p = NULL;
  findCheckRspStatus(pInfo, taskId, &p);
  if (p != NULL) {
    stDebug("s-task:%s check info to task:0x%x already sent", id, taskId);
    streamMutexUnlock(&pInfo->checkInfoLock);
    return;
  }

  void* px = taosArrayPush(pInfo->pList, &info);
  if (px == NULL) {
    // todo: retry
  }

  streamMutexUnlock(&pInfo->checkInfoLock);
}

int32_t doSendCheckMsg(SStreamTask* pTask, SDownstreamStatusInfo* p) {
  const char* id = pTask->id.idStr;
  int32_t     code = 0;

  SStreamTaskCheckReq req = {
      .streamId = pTask->id.streamId,
      .upstreamTaskId = pTask->id.taskId,
      .upstreamNodeId = pTask->info.nodeId,
      .childId = pTask->info.selfChildId,
      .stage = pTask->pMeta->stage,
  };

  // update the reqId for the new check msg
  p->reqId = tGenIdPI64();

  STaskOutputInfo* pOutputInfo = &pTask->outputInfo;
  if (pOutputInfo->type == TASK_OUTPUT__FIXED_DISPATCH) {
    STaskDispatcherFixed* pDispatch = &pOutputInfo->fixedDispatcher;
    setCheckDownstreamReqInfo(&req, p->reqId, pDispatch->taskId, pDispatch->nodeId);

    stDebug("s-task:%s (vgId:%d) stage:%" PRId64 " re-send check downstream task:0x%x(vgId:%d) QID:0x%" PRIx64, id,
            pTask->info.nodeId, req.stage, req.downstreamTaskId, req.downstreamNodeId, req.reqId);

    code = streamSendCheckMsg(pTask, &req, pOutputInfo->fixedDispatcher.nodeId, &pOutputInfo->fixedDispatcher.epSet);
  } else if (pOutputInfo->type == TASK_OUTPUT__SHUFFLE_DISPATCH) {
    SArray* vgInfo = pOutputInfo->shuffleDispatcher.dbInfo.pVgroupInfos;
    int32_t numOfVgs = taosArrayGetSize(vgInfo);

    for (int32_t i = 0; i < numOfVgs; i++) {
      SVgroupInfo* pVgInfo = taosArrayGet(vgInfo, i);
      if (pVgInfo == NULL) {
        continue;
      }

      if (p->taskId == pVgInfo->taskId) {
        setCheckDownstreamReqInfo(&req, p->reqId, pVgInfo->taskId, pVgInfo->vgId);

        stDebug("s-task:%s (vgId:%d) stage:%" PRId64
                " re-send check downstream task:0x%x(vgId:%d) (shuffle), idx:%d QID:0x%" PRIx64,
                id, pTask->info.nodeId, req.stage, req.downstreamTaskId, req.downstreamNodeId, i, p->reqId);
        code = streamSendCheckMsg(pTask, &req, pVgInfo->vgId, &pVgInfo->epSet);
        break;
      }
    }
  } else if (pOutputInfo->type == TASK_OUTPUT__VTABLE_MAP) {
    SArray* pTaskInfos = pTask->outputInfo.vtableMapDispatcher.taskInfos;
    int32_t numTasks = taosArrayGetSize(pTaskInfos);

    for (int32_t i = 0; i < numTasks; ++i) {
      STaskDispatcherFixed* pAddr = taosArrayGet(pTaskInfos, i);
      if (pAddr == NULL) {
        continue;
      }

      if (p->taskId == pAddr->taskId) {
        setCheckDownstreamReqInfo(&req, p->reqId, pAddr->taskId, pAddr->nodeId);

        stDebug("s-task:%s (vgId:%d) stage:%" PRId64
                " re-send check vtable downstream task:0x%x(vgId:%d), QID:0x%" PRIx64,
                id, pTask->info.nodeId, req.stage, req.downstreamTaskId, req.downstreamNodeId, p->reqId);
        code = streamSendCheckMsg(pTask, &req, pAddr->nodeId, &pAddr->epSet);
        break;
      }
    }
  }

  if (code) {
    stError("s-task:%s failed to send check msg to downstream, code:%s", pTask->id.idStr, tstrerror(code));
  }
  return code;
}

void getCheckRspStatus(STaskCheckInfo* pInfo, int64_t el, int32_t* numOfReady, int32_t* numOfFault,
                       int32_t* numOfNotRsp, SArray* pTimeoutList, SArray* pNotReadyList, const char* id) {
  for (int32_t i = 0; i < taosArrayGetSize(pInfo->pList); ++i) {
    SDownstreamStatusInfo* p = taosArrayGet(pInfo->pList, i);
    if (p == NULL) {
      continue;
    }

    if (p->status == TASK_DOWNSTREAM_READY) {
      (*numOfReady) += 1;
    } else if (p->status == TASK_UPSTREAM_NEW_STAGE || p->status == TASK_DOWNSTREAM_NOT_LEADER) {
      stDebug("s-task:%s recv status:NEW_STAGE/NOT_LEADER from downstream, task:0x%x, quit from check downstream", id,
              p->taskId);
      (*numOfFault) += 1;
    } else {                                 // TASK_DOWNSTREAM_NOT_READY
      if (p->rspTs == 0) {                   // not response yet
        if (el >= CHECK_NOT_RSP_DURATION) {  // not receive info for 10 sec.
          void* px = taosArrayPush(pTimeoutList, &p->taskId);
          if (px == NULL) {
            stError("s-task:%s failed to record time out task:0x%x", id, p->taskId);
          }
        } else {                // el < CHECK_NOT_RSP_DURATION
          (*numOfNotRsp) += 1;  // do nothing and continue waiting for their rsp
        }
      } else {
        void* px = taosArrayPush(pNotReadyList, &p->taskId);
        if (px == NULL) {
          stError("s-task:%s failed to record not ready task:0x%x", id, p->taskId);
        }
      }
    }
  }
}

void setCheckDownstreamReqInfo(SStreamTaskCheckReq* pReq, int64_t reqId, int32_t dstTaskId, int32_t dstNodeId) {
  pReq->reqId = reqId;
  pReq->downstreamTaskId = dstTaskId;
  pReq->downstreamNodeId = dstNodeId;
}

void handleTimeoutDownstreamTasks(SStreamTask* pTask, SArray* pTimeoutList) {
  STaskCheckInfo* pInfo = &pTask->taskCheckInfo;
  const char*     id = pTask->id.idStr;
  int32_t         vgId = pTask->pMeta->vgId;
  int32_t         numOfTimeout = taosArrayGetSize(pTimeoutList);
  int32_t         code = 0;

  pInfo->timeoutStartTs = taosGetTimestampMs();
  for (int32_t i = 0; i < numOfTimeout; ++i) {
    int32_t* px = taosArrayGet(pTimeoutList, i);
    if (px == NULL) {
      continue;
    }

    int32_t                taskId = *px;
    SDownstreamStatusInfo* p = NULL;
    findCheckRspStatus(pInfo, taskId, &p);

    if (p != NULL) {
      if (p->status != -1 || p->rspTs != 0) {
        stError("s-task:%s invalid rsp record entry, index:%d, status:%d, rspTs:%" PRId64, id, i, p->status, p->rspTs);
        continue;
      }
      code = doSendCheckMsg(pTask, p);
    }
  }

  pInfo->timeoutRetryCount += 1;

  // timeout more than 600 sec, add into node update list
  if (pInfo->timeoutRetryCount > 10) {
    pInfo->timeoutRetryCount = 0;

    for (int32_t i = 0; i < numOfTimeout; ++i) {
      int32_t* pTaskId = taosArrayGet(pTimeoutList, i);
      if (pTaskId == NULL) {
        continue;
      }

      SDownstreamStatusInfo* p = NULL;
      findCheckRspStatus(pInfo, *pTaskId, &p);
      if (p != NULL) {
        code = streamTaskAddIntoNodeUpdateList(pTask, p->vgId);
        stDebug("s-task:%s vgId:%d downstream task:0x%x (vgId:%d) timeout more than 600sec, add into nodeUpdate list",
                id, vgId, p->taskId, p->vgId);
      }
    }

    stDebug("s-task:%s vgId:%d %d downstream task(s) all add into nodeUpate list", id, vgId, numOfTimeout);
  } else {
    stDebug("s-task:%s vgId:%d %d downstream task(s) timeout, send check msg again, retry:%d start time:%" PRId64, id,
            vgId, numOfTimeout, pInfo->timeoutRetryCount, pInfo->timeoutStartTs);
  }
}

void handleNotReadyDownstreamTask(SStreamTask* pTask, SArray* pNotReadyList) {
  STaskCheckInfo* pInfo = &pTask->taskCheckInfo;
  const char*     id = pTask->id.idStr;
  int32_t         vgId = pTask->pMeta->vgId;
  int32_t         numOfNotReady = taosArrayGetSize(pNotReadyList);

  // reset the info, and send the check msg to failure downstream again
  for (int32_t i = 0; i < numOfNotReady; ++i) {
    int32_t* pTaskId = taosArrayGet(pNotReadyList, i);
    if (pTaskId == NULL) {
      continue;
    }

    SDownstreamStatusInfo* p = NULL;
    findCheckRspStatus(pInfo, *pTaskId, &p);
    if (p != NULL) {
      p->rspTs = 0;
      p->status = -1;
      int32_t code = doSendCheckMsg(pTask, p);
    }
  }

  pInfo->notReadyRetryCount += 1;
  stDebug("s-task:%s vgId:%d %d downstream task(s) not ready, send check msg again, retry:%d start time:%" PRId64, id,
          vgId, numOfNotReady, pInfo->notReadyRetryCount, pInfo->startTs);
}

// the action of add status may incur the restart procedure, which should NEVER be executed in the timer thread.
// The restart of all tasks requires that all tasks should not have active timer for now. Therefore, the execution
// of restart in timer thread will result in a deadlock.
int32_t addDownstreamFailedStatusResultAsync(SMsgCb* pMsgCb, int32_t vgId, int64_t streamId, int32_t taskId) {
  return streamTaskSchedTask(pMsgCb, vgId, streamId, taskId, STREAM_EXEC_T_ADD_FAILED_TASK, false);
}

static void doCleanup(SStreamTask* pTask, SArray* pNotReadyList, SArray* pTimeoutList, void* param) {
  streamMetaReleaseTask(pTask->pMeta, pTask);

  taosArrayDestroy(pNotReadyList);
  taosArrayDestroy(pTimeoutList);
  streamTaskFreeRefId(param);
}

// this function is executed in timer thread
void rspMonitorFn(void* param, void* tmrId) {
  int32_t         numOfReady = 0;
  int32_t         numOfFault = 0;
  int32_t         numOfNotRsp = 0;
  int32_t         numOfNotReady = 0;
  int32_t         numOfTimeout = 0;
  int64_t         taskRefId = *(int64_t*)param;
  int64_t         now = taosGetTimestampMs();
  SArray*         pNotReadyList = NULL;
  SArray*         pTimeoutList = NULL;
  SStreamMeta*    pMeta = NULL;
  STaskCheckInfo* pInfo = NULL;
  int32_t         vgId = -1;
  int64_t         timeoutDuration = 0;
  const char*     id = NULL;
  int32_t         total = 0;

  SStreamTask* pTask = taosAcquireRef(streamTaskRefPool, taskRefId);
  if (pTask == NULL) {
    stError("invalid task rid:%" PRId64 " failed to acquired stream-task at %s", taskRefId, __func__);
    streamTaskFreeRefId(param);
    return;
  }

  pMeta = pTask->pMeta;
  pInfo = &pTask->taskCheckInfo;
  vgId = pTask->pMeta->vgId;
  timeoutDuration = now - pInfo->timeoutStartTs;
  id = pTask->id.idStr;
  total = (int32_t) taosArrayGetSize(pInfo->pList);

  stDebug("s-task:%s start to do check-downstream-rsp check in tmr", id);

  streamMutexLock(&pTask->lock);
  SStreamTaskState state = streamTaskGetStatus(pTask);
  streamMutexUnlock(&pTask->lock);

  if (state.state == TASK_STATUS__STOP) {
    stDebug("s-task:%s status:%s vgId:%d quit from monitor check-rsp tmr", id, state.name, vgId);
    streamTaskCompleteCheckRsp(pInfo, true, id);

    // not record the failure of the current task if try to close current vnode
    // otherwise, the put of message operation may incur invalid read of message queue.
    if (!pMeta->closeFlag) {
      int32_t code = addDownstreamFailedStatusResultAsync(pTask->pMsgCb, vgId, pTask->id.streamId, pTask->id.taskId);
      if (code) {
        stError("s-task:%s failed to create async record start failed task, code:%s", id, tstrerror(code));
      }
    }

    doCleanup(pTask, pNotReadyList, pTimeoutList, param);
    return;
  }

  if (state.state == TASK_STATUS__DROPPING || state.state == TASK_STATUS__READY) {
    stDebug("s-task:%s status:%s vgId:%d quit from monitor check-rsp tmr", id, state.name, vgId);

    streamTaskCompleteCheckRsp(pInfo, true, id);
    doCleanup(pTask, pNotReadyList, pTimeoutList, param);
    return;
  }

  streamMutexLock(&pInfo->checkInfoLock);
  if (pInfo->notReadyTasks == 0) {
    stDebug("s-task:%s status:%s vgId:%d all downstream ready, quit from monitor rsp tmr", id, state.name, vgId);

    streamTaskCompleteCheckRsp(pInfo, false, id);
    streamMutexUnlock(&pInfo->checkInfoLock);
    doCleanup(pTask, pNotReadyList, pTimeoutList, param);
    return;
  }

  pNotReadyList = taosArrayInit(4, sizeof(int64_t));
  pTimeoutList = taosArrayInit(4, sizeof(int64_t));

  if (state.state == TASK_STATUS__UNINIT) {
    getCheckRspStatus(pInfo, timeoutDuration, &numOfReady, &numOfFault, &numOfNotRsp, pTimeoutList, pNotReadyList, id);

    numOfNotReady = (int32_t)taosArrayGetSize(pNotReadyList);
    numOfTimeout = (int32_t)taosArrayGetSize(pTimeoutList);

    // fault tasks detected, not try anymore
    bool jumpOut = false;
    if ((numOfReady + numOfFault + numOfNotReady + numOfTimeout + numOfNotRsp) != total) {
      stError(
          "s-task:%s vgId:%d internal error in handling the check downstream procedure, rsp number is inconsistent, "
          "stop rspMonitor tmr, total:%d, notRsp:%d, notReady:%d, fault:%d, timeout:%d, ready:%d",
          id, vgId, total, numOfNotRsp, numOfNotReady, numOfFault, numOfTimeout, numOfReady);
      jumpOut = true;
    }

    if (numOfFault > 0) {
      stDebug(
          "s-task:%s status:%s vgId:%d all rsp. quit from monitor rsp tmr, since vnode-transfer/leader-change/restart "
          "detected, total:%d, notRsp:%d, notReady:%d, fault:%d, timeout:%d, ready:%d",
          id, state.name, vgId, total, numOfNotRsp, numOfNotReady, numOfFault, numOfTimeout, numOfReady);
      jumpOut = true;
    }

    if (jumpOut) {
      streamTaskCompleteCheckRsp(pInfo, false, id);
      streamMutexUnlock(&pInfo->checkInfoLock);
      doCleanup(pTask, pNotReadyList, pTimeoutList, param);
      return;
    }
  } else {  // unexpected status
    stError("s-task:%s unexpected task status:%s during waiting for check rsp", id, state.name);
  }

  // checking of downstream tasks has been stopped by other threads
  if (pInfo->stopCheckProcess == 1) {
    stDebug(
        "s-task:%s status:%s vgId:%d stopped by other threads to check downstream process, total:%d, notRsp:%d, "
        "notReady:%d, fault:%d, timeout:%d, ready:%d",
        id, state.name, vgId, total, numOfNotRsp, numOfNotReady, numOfFault, numOfTimeout, numOfReady);

    streamTaskCompleteCheckRsp(pInfo, false, id);
    streamMutexUnlock(&pInfo->checkInfoLock);

    int32_t code = addDownstreamFailedStatusResultAsync(pTask->pMsgCb, vgId, pTask->id.streamId, pTask->id.taskId);
    if (code) {
      stError("s-task:%s failed to create async record start failed task, code:%s", id, tstrerror(code));
    }

    doCleanup(pTask, pNotReadyList, pTimeoutList, param);
    return;
  }

  if (numOfNotReady > 0) {  // check to make sure not in recheck timer
    handleNotReadyDownstreamTask(pTask, pNotReadyList);
  }

  if (numOfTimeout > 0) {
    handleTimeoutDownstreamTasks(pTask, pTimeoutList);
  }

  streamTmrStart(rspMonitorFn, CHECK_RSP_CHECK_INTERVAL, param, streamTimer, &pInfo->checkRspTmr, vgId,
                 "check-status-monitor");
  streamMutexUnlock(&pInfo->checkInfoLock);

  stDebug(
      "s-task:%s vgId:%d continue checking rsp in 300ms, total:%d, notRsp:%d, notReady:%d, fault:%d, timeout:%d, "
      "ready:%d",
      id, vgId, total, numOfNotRsp, numOfNotReady, numOfFault, numOfTimeout, numOfReady);
  doCleanup(pTask, pNotReadyList, pTimeoutList, NULL);
}<|MERGE_RESOLUTION|>--- conflicted
+++ resolved
@@ -356,13 +356,8 @@
 }
 
 ///////////////////////////////////////////////////////////////////////////////////////////////////////////////////////
-<<<<<<< HEAD
-void processDownstreamReadyRsp(SStreamTask* pTask) {
+void processDownstreamReadyRsp(SStreamTask* pTask, bool lock) {
   EStreamTaskEvent event = (pTask->info.fillHistory != STREAM_HISTORY_TASK) ? TASK_EVENT_INIT : TASK_EVENT_INIT_SCANHIST;
-=======
-void processDownstreamReadyRsp(SStreamTask* pTask, bool lock) {
-  EStreamTaskEvent event = (pTask->info.fillHistory == 0) ? TASK_EVENT_INIT : TASK_EVENT_INIT_SCANHIST;
->>>>>>> 40d32e16
   int32_t          code = streamTaskOnHandleEventSuccess(pTask->status.pSM, event, NULL, NULL);
   if (code) {
     stError("s-task:%s failed to set event succ, code:%s", pTask->id.idStr, tstrerror(code));
@@ -399,13 +394,8 @@
   // not invoke in success callback due to the deadlock.
   // todo: let's retry
   if (HAS_RELATED_FILLHISTORY_TASK(pTask)) {
-<<<<<<< HEAD
     stDebug("s-task:%s try to launch related task", pTask->id.idStr);
-    code = streamLaunchFillHistoryTask(pTask);
-=======
-    stDebug("s-task:%s try to launch related fill-history task", pTask->id.idStr);
     code = streamLaunchFillHistoryTask(pTask, lock);
->>>>>>> 40d32e16
     if (code) {
       stError("s-task:%s failed to launch related task, code:%s", pTask->id.idStr, tstrerror(code));
     }
