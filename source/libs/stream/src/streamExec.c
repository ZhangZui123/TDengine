--- conflicted
+++ resolved
@@ -777,13 +777,8 @@
   int32_t     code = 0;
 
   // merge multiple input data if possible in the input queue.
-<<<<<<< HEAD
-  stDebug("s-task:%s start to extract data block from inputQ", id);
-  int64_t st = taosGetTimestampMs();
-=======
   int64_t st = taosGetTimestampMs();
   stDebug("s-task:%s start to extract data block from inputQ, ts:%" PRId64, id, st);
->>>>>>> 0a672f1b
 
   while (1) {
     int32_t           blockSize = 0;
@@ -813,11 +808,6 @@
       return 0;
     }
 
-<<<<<<< HEAD
-
-
-=======
->>>>>>> 0a672f1b
     EExtractDataCode ret = streamTaskGetDataFromInputQ(pTask, &pInput, &numOfBlocks, &blockSize);
     if (ret == EXEC_AFTER_IDLE) {
       streamTaskSetIdleInfo(pTask, MIN_INVOKE_INTERVAL);
