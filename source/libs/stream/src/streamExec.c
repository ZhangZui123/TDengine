/*
 * Copyright (c) 2019 TAOS Data, Inc. <jhtao@taosdata.com>
 *
 * This program is free software: you can use, redistribute, and/or modify
 * it under the terms of the GNU Affero General Public License, version 3
 * or later ("AGPL"), as published by the Free Software Foundation.
 *
 * This program is distributed in the hope that it will be useful, but WITHOUT
 * ANY WARRANTY; without even the implied warranty of MERCHANTABILITY or
 * FITNESS FOR A PARTICULAR PURPOSE.
 *
 * You should have received a copy of the GNU Affero General Public License
 * along with this program. If not, see <http://www.gnu.org/licenses/>.
 */

#include "streamInt.h"

// maximum allowed processed block batches. One block may include several submit blocks
#define MAX_STREAM_RESULT_DUMP_THRESHOLD 100

static int32_t updateCheckPointInfo(SStreamTask* pTask, int64_t checkpointId);

bool streamTaskShouldStop(const SStreamStatus* pStatus) {
  int32_t status = atomic_load_8((int8_t*)&pStatus->taskStatus);
  return (status == TASK_STATUS__STOP) || (status == TASK_STATUS__DROPPING);
}

bool streamTaskShouldPause(const SStreamStatus* pStatus) {
  int32_t status = atomic_load_8((int8_t*)&pStatus->taskStatus);
  return (status == TASK_STATUS__PAUSE);
}

static int32_t doDumpResult(SStreamTask* pTask, SStreamQueueItem* pItem, SArray* pRes, int32_t size, int64_t* totalSize,
                            int32_t* totalBlocks) {
  int32_t numOfBlocks = taosArrayGetSize(pRes);
  if (numOfBlocks > 0) {
    SStreamDataBlock* pStreamBlocks = createStreamBlockFromResults(pItem, pTask, size, pRes);
    if (pStreamBlocks == NULL) {
      qError("s-task:%s failed to create result stream data block, code:%s", pTask->id.idStr, tstrerror(terrno));
      taosArrayDestroyEx(pRes, (FDelete)blockDataFreeRes);
      return -1;
    }

    qDebug("s-task:%s dump stream result data blocks, num:%d, size:%.2fMiB", pTask->id.idStr, numOfBlocks,
           size / 1048576.0);

    int32_t code = streamTaskOutputResultBlock(pTask, pStreamBlocks);
    if (code == TSDB_CODE_UTIL_QUEUE_OUT_OF_MEMORY) {  // back pressure and record position
      destroyStreamDataBlock(pStreamBlocks);
      return -1;
    }

    *totalSize += size;
    *totalBlocks += numOfBlocks;
  } else {
    taosArrayDestroyEx(pRes, (FDelete)blockDataFreeRes);
  }

  return TSDB_CODE_SUCCESS;
}

static int32_t streamTaskExecImpl(SStreamTask* pTask, SStreamQueueItem* pItem, int64_t* totalSize,
                                  int32_t* totalBlocks) {
  int32_t code = TSDB_CODE_SUCCESS;
  void*   pExecutor = pTask->exec.pExecutor;

  *totalBlocks = 0;
  *totalSize = 0;

  int32_t size = 0;
  int32_t numOfBlocks = 0;
  SArray* pRes = NULL;

  while (1) {
    if (pRes == NULL) {
      pRes = taosArrayInit(4, sizeof(SSDataBlock));
    }

    if (streamTaskShouldStop(&pTask->status)) {
      taosArrayDestroyEx(pRes, (FDelete)blockDataFreeRes);
      return 0;
    }

    SSDataBlock* output = NULL;
    uint64_t     ts = 0;
    if ((code = qExecTask(pExecutor, &output, &ts)) < 0) {
      if (code == TSDB_CODE_QRY_IN_EXEC) {
        resetTaskInfo(pExecutor);
      }

      qError("unexpected stream execution, s-task:%s since %s", pTask->id.idStr, terrstr());
      continue;
    }

    if (output == NULL) {
      if (pItem->type == STREAM_INPUT__DATA_RETRIEVE) {
        SSDataBlock             block = {0};
        const SStreamDataBlock* pRetrieveBlock = (const SStreamDataBlock*)pItem;
        ASSERT(taosArrayGetSize(pRetrieveBlock->blocks) == 1);

        assignOneDataBlock(&block, taosArrayGet(pRetrieveBlock->blocks, 0));
        block.info.type = STREAM_PULL_OVER;
        block.info.childId = pTask->info.selfChildId;
        taosArrayPush(pRes, &block);
        numOfBlocks += 1;

        qDebug("s-task:%s(child %d) retrieve process completed, reqId:0x%" PRIx64 " dump results", pTask->id.idStr,
               pTask->info.selfChildId, pRetrieveBlock->reqId);
      }

      break;
    }

    if (output->info.type == STREAM_RETRIEVE) {
      if (streamBroadcastToChildren(pTask, output) < 0) {
        // TODO
      }
      continue;
    }

    SSDataBlock block = {0};
    assignOneDataBlock(&block, output);
    block.info.childId = pTask->info.selfChildId;

    size += blockDataGetSize(output) + sizeof(SSDataBlock) + sizeof(SColumnInfoData) * blockDataGetNumOfCols(&block);
    numOfBlocks += 1;

    taosArrayPush(pRes, &block);

    qDebug("s-task:%s (child %d) executed and get %d result blocks, size:%.2fMiB", pTask->id.idStr,
           pTask->info.selfChildId, numOfBlocks, size / 1048576.0);

    // current output should be dispatched to down stream nodes
    if (numOfBlocks >= MAX_STREAM_RESULT_DUMP_THRESHOLD) {
      ASSERT(numOfBlocks == taosArrayGetSize(pRes));
      code = doDumpResult(pTask, pItem, pRes, size, totalSize, totalBlocks);
      if (code != TSDB_CODE_SUCCESS) {
        return code;
      }

      pRes = NULL;
      size = 0;
      numOfBlocks = 0;
    }
  }

  if (numOfBlocks > 0) {
    ASSERT(numOfBlocks == taosArrayGetSize(pRes));
    code = doDumpResult(pTask, pItem, pRes, size, totalSize, totalBlocks);
  } else {
    taosArrayDestroyEx(pRes, (FDelete)blockDataFreeRes);
  }

  return code;
}

int32_t streamScanExec(SStreamTask* pTask, int32_t batchSz) {
  int32_t code = 0;

  ASSERT(pTask->info.taskLevel == TASK_LEVEL__SOURCE);
  void* exec = pTask->exec.pExecutor;

  qSetStreamOpOpen(exec);
  bool finished = false;

  while (1) {
    SArray* pRes = taosArrayInit(0, sizeof(SSDataBlock));
    if (pRes == NULL) {
      terrno = TSDB_CODE_OUT_OF_MEMORY;
      return -1;
    }

    int32_t batchCnt = 0;
    while (1) {
      if (streamTaskShouldStop(&pTask->status)) {
        taosArrayDestroyEx(pRes, (FDelete)blockDataFreeRes);
        return 0;
      }

      SSDataBlock* output = NULL;
      uint64_t     ts = 0;
      if (qExecTask(exec, &output, &ts) < 0) {
        continue;
      }

      if (output == NULL) {
        if (qStreamRecoverScanFinished(exec)) {
          finished = true;
        } else {
          qSetStreamOpOpen(exec);
          if (streamTaskShouldPause(&pTask->status)) {
            SStreamDataBlock* qRes = taosAllocateQitem(sizeof(SStreamDataBlock), DEF_QITEM, 0);
            if (qRes == NULL) {
              taosArrayDestroyEx(pRes, (FDelete)blockDataFreeRes);
              terrno = TSDB_CODE_OUT_OF_MEMORY;
              return -1;
            }

            qRes->type = STREAM_INPUT__DATA_BLOCK;
            qRes->blocks = pRes;
            code = streamTaskOutputResultBlock(pTask, qRes);
            if (code == TSDB_CODE_UTIL_QUEUE_OUT_OF_MEMORY) {
              taosArrayDestroyEx(pRes, (FDelete)blockDataFreeRes);
              taosFreeQitem(qRes);
              return code;
            }
            return 0;
          }
        }
        break;
      }

      SSDataBlock block = {0};
      assignOneDataBlock(&block, output);
      block.info.childId = pTask->info.selfChildId;
      taosArrayPush(pRes, &block);

      batchCnt++;

      qDebug("s-task:%s scan exec numOfBlocks:%d, limit:%d", pTask->id.idStr, batchCnt, batchSz);
      if (batchCnt >= batchSz) {
        break;
      }
    }

    if (taosArrayGetSize(pRes) == 0) {
      if (finished) {
        taosArrayDestroy(pRes);
        qDebug("s-task:%s finish recover exec task ", pTask->id.idStr);
        break;
      } else {
        qDebug("s-task:%s continue recover exec task ", pTask->id.idStr);
        continue;
      }
    }

    SStreamDataBlock* qRes = taosAllocateQitem(sizeof(SStreamDataBlock), DEF_QITEM, 0);
    if (qRes == NULL) {
      taosArrayDestroyEx(pRes, (FDelete)blockDataFreeRes);
      terrno = TSDB_CODE_OUT_OF_MEMORY;
      return -1;
    }

    qRes->type = STREAM_INPUT__DATA_BLOCK;
    qRes->blocks = pRes;
    code = streamTaskOutputResultBlock(pTask, qRes);
    if (code == TSDB_CODE_UTIL_QUEUE_OUT_OF_MEMORY) {
      taosArrayDestroyEx(pRes, (FDelete)blockDataFreeRes);
      taosFreeQitem(qRes);
      return code;
    }

    if (finished) {
      break;
    }
  }
  return 0;
}

#if 0
int32_t streamBatchExec(SStreamTask* pTask, int32_t batchLimit) {
  // fetch all queue item, merge according to batchLimit
  int32_t numOfItems = taosReadAllQitems(pTask->inputQueue1, pTask->inputQall);
  if (numOfItems == 0) {
    qDebug("task: %d, stream task exec over, queue empty", pTask->id.taskId);
    return 0;
  }
  SStreamQueueItem* pMerged = NULL;
  SStreamQueueItem* pItem = NULL;
  taosGetQitem(pTask->inputQall, (void**)&pItem);
  if (pItem == NULL) {
    if (pMerged != NULL) {
      // process merged item
    } else {
      return 0;
    }
  }

  // if drop
  if (pItem->type == STREAM_INPUT__DESTROY) {
    // set status drop
    return -1;
  }

  if (pTask->info.taskLevel == TASK_LEVEL__SINK) {
    ASSERT(((SStreamQueueItem*)pItem)->type == STREAM_INPUT__DATA_BLOCK);
    streamTaskOutputResultBlock(pTask, (SStreamDataBlock*)pItem);
  }

  // exec impl

  // output
  // try dispatch
  return 0;
}
#endif

int32_t updateCheckPointInfo(SStreamTask* pTask, int64_t checkpointId) {
  int64_t ckId = 0;
  int64_t dataVer = 0;
  qGetCheckpointVersion(pTask->exec.pExecutor, &dataVer, &ckId);

  SCheckpointInfo* pCkInfo = &pTask->chkInfo;
//  qDebug("s-task:%s exec end, start to update check point, ver from %" PRId64 " to %" PRId64 ", checkpointId:%" PRId64
//         " -> %" PRId64,
//         pTask->id.idStr, pCkInfo->version, dataVer, pCkInfo->keptCheckpointId, checkpointId);
  pCkInfo->keptCheckpointId = checkpointId;
//  pCkInfo->version = dataVer;

  return TSDB_CODE_SUCCESS;
}

static void waitForTaskIdle(SStreamTask* pTask, SStreamTask* pStreamTask) {
  // wait for the stream task to be idle
  int64_t st = taosGetTimestampMs();

  while (!streamTaskIsIdle(pStreamTask)) {
    qDebug("s-task:%s level:%d wait for stream task:%s to be idle, check again in 100ms", pTask->id.idStr,
           pTask->info.taskLevel, pStreamTask->id.idStr);
    taosMsleep(100);
  }

  double el = (taosGetTimestampMs() - st) / 1000.0;
  if (el > 0) {
    qDebug("s-task:%s wait for stream task:%s for %.2fs to handle all data in inputQ", pTask->id.idStr,
           pStreamTask->id.idStr, el);
  }
}

static int32_t streamTransferStateToStreamTask(SStreamTask* pTask) {
  SStreamTask* pStreamTask = streamMetaAcquireTask(pTask->pMeta, pTask->streamTaskId.taskId);
  qDebug("s-task:%s scan history task end, update stream task:%s info, transfer exec state", pTask->id.idStr,
         pStreamTask->id.idStr);

  // todo handle stream task is dropped here

  ASSERT(pStreamTask != NULL && pStreamTask->historyTaskId.taskId == pTask->id.taskId);
  STimeWindow* pTimeWindow = &pStreamTask->dataRange.window;

  // It must be halted for a source stream task, since when the related scan-history-data task start scan the history
  // for the step 2. For a agg task
  if (pStreamTask->info.taskLevel == TASK_LEVEL__SOURCE) {
    ASSERT(pStreamTask->status.taskStatus == TASK_STATUS__HALT);
  } else {
    ASSERT(pStreamTask->status.taskStatus == TASK_STATUS__NORMAL);
    pStreamTask->status.taskStatus = TASK_STATUS__HALT;
  }

  // wait for the stream task to be idle
  waitForTaskIdle(pTask, pStreamTask);

  // In case of sink tasks, no need to be halted for them.
  // In case of source tasks and agg tasks, we should HALT them, and wait for them to be idle. And then, it's safe to
  // start the task state transfer procedure.
  // When a task is idle with halt status, all data in inputQ are consumed.
  if (pStreamTask->info.taskLevel == TASK_LEVEL__SOURCE) {
    // update the scan data range for source task.
    qDebug("s-task:%s level:%d stream task window %" PRId64 " - %" PRId64 " update to %" PRId64 " - %" PRId64
           ", status:%s, sched-status:%d",
           pStreamTask->id.idStr, TASK_LEVEL__SOURCE, pTimeWindow->skey, pTimeWindow->ekey, INT64_MIN,
           pTimeWindow->ekey, streamGetTaskStatusStr(TASK_STATUS__NORMAL), pStreamTask->status.schedStatus);
  } else {
    qDebug("s-task:%s no need to update time window for non-source task", pStreamTask->id.idStr);
  }

  // expand the query time window for stream scanner
  pTimeWindow->skey = INT64_MIN;
  qResetStreamInfoTimeWindow(pStreamTask->exec.pExecutor);

  // transfer the ownership of executor state
  streamTaskReleaseState(pTask);
  streamTaskReloadState(pStreamTask);

  streamSetStatusNormal(pStreamTask);

  streamSchedExec(pStreamTask);
  streamMetaReleaseTask(pTask->pMeta, pStreamTask);
  return TSDB_CODE_SUCCESS;
}

/**
 * todo: the batch of blocks should be tuned dynamic, according to the total elapsed time of each batch of blocks, the
 * appropriate batch of blocks should be handled in 5 to 10 sec.
 */
int32_t streamExecForAll(SStreamTask* pTask) {
  const char* id = pTask->id.idStr;

  while (1) {
    int32_t           batchSize = 0;
    SStreamQueueItem* pInput = NULL;

    // merge multiple input data if possible in the input queue.
    qDebug("s-task:%s start to extract data block from inputQ", id);

    /*int32_t code = */ extractBlocksFromInputQ(pTask, &pInput, &batchSize, id);
    if (pInput == NULL) {
      ASSERT(batchSize == 0);
      if (pTask->info.fillHistory && pTask->status.transferState) {
        int32_t code = streamTransferStateToStreamTask(pTask);
      }

      // no data in the inputQ, return now
      return 0;
    }

    if (pTask->info.taskLevel == TASK_LEVEL__SINK) {
      ASSERT(pInput->type == STREAM_INPUT__DATA_BLOCK || pInput->type == STREAM_INPUT__CHECKPOINT);

      if (pInput->type == STREAM_INPUT__DATA_BLOCK) {
        qDebug("s-task:%s sink task start to sink %d blocks", id, batchSize);
        streamTaskOutputResultBlock(pTask, (SStreamDataBlock*)pInput);
        continue;
      } else {  // for sink task, do nothing.
        ASSERT(pTask->status.taskStatus == TASK_STATUS__CK);
        pTask->status.taskStatus = TASK_STATUS__CK_READY;
        return 0;
      }
    }

    int64_t st = taosGetTimestampMs();
    qDebug("s-task:%s start to process batch of blocks, num:%d", id, batchSize);
    int64_t currentVer = pTask->chkInfo.currentVer;

    {
      // set input
      void* pExecutor = pTask->exec.pExecutor;

      const SStreamQueueItem* pItem = pInput;
      if (pItem->type == STREAM_INPUT__GET_RES) {
        const SStreamTrigger* pTrigger = (const SStreamTrigger*)pInput;
        qSetMultiStreamInput(pExecutor, pTrigger->pBlock, 1, STREAM_INPUT__DATA_BLOCK);
      } else if (pItem->type == STREAM_INPUT__DATA_SUBMIT) {
        ASSERT(pTask->info.taskLevel == TASK_LEVEL__SOURCE);
        const SStreamDataSubmit* pSubmit = (const SStreamDataSubmit*)pInput;
        qSetMultiStreamInput(pExecutor, &pSubmit->submit, 1, STREAM_INPUT__DATA_SUBMIT);
        qDebug("s-task:%s set submit blocks as source block completed, %p %p len:%d ver:%" PRId64, id, pSubmit,
               pSubmit->submit.msgStr, pSubmit->submit.msgLen, pSubmit->submit.ver);
        ASSERT(currentVer < pSubmit->submit.ver);
        currentVer = pSubmit->submit.ver;
      } else if (pItem->type == STREAM_INPUT__DATA_BLOCK || pItem->type == STREAM_INPUT__DATA_RETRIEVE) {
        const SStreamDataBlock* pBlock = (const SStreamDataBlock*)pInput;

        SArray* pBlockList = pBlock->blocks;
        int32_t numOfBlocks = taosArrayGetSize(pBlockList);
        qDebug("s-task:%s set sdata blocks as input num:%d, ver:%" PRId64, id, numOfBlocks, pBlock->sourceVer);
        qSetMultiStreamInput(pExecutor, pBlockList->pData, numOfBlocks, STREAM_INPUT__DATA_BLOCK);
      } else if (pItem->type == STREAM_INPUT__MERGED_SUBMIT) {
        const SStreamMergedSubmit* pMerged = (const SStreamMergedSubmit*)pInput;

        SArray* pBlockList = pMerged->submits;
        int32_t numOfBlocks = taosArrayGetSize(pBlockList);
        qDebug("s-task:%s %p set (merged) submit blocks as a batch, numOfBlocks:%d, ver:%" PRId64, id, pTask,
               numOfBlocks, pMerged->ver);
        qSetMultiStreamInput(pExecutor, pBlockList->pData, numOfBlocks, STREAM_INPUT__MERGED_SUBMIT);
        ASSERT(currentVer < pMerged->ver);
        currentVer = pMerged->ver;
      } else if (pItem->type == STREAM_INPUT__REF_DATA_BLOCK) {
        const SStreamRefDataBlock* pRefBlock = (const SStreamRefDataBlock*)pInput;
        qSetMultiStreamInput(pExecutor, pRefBlock->pBlock, 1, STREAM_INPUT__DATA_BLOCK);
      } else if (pItem->type == STREAM_INPUT__CHECKPOINT) {
        const SStreamCheckpoint* pCheckpoint = (const SStreamCheckpoint*)pInput;
        qSetMultiStreamInput(pExecutor, pCheckpoint->pBlock, 1, STREAM_INPUT__CHECKPOINT);
      } else {
        ASSERT(0);
      }
    }

    int64_t resSize = 0;
    int32_t totalBlocks = 0;
    streamTaskExecImpl(pTask, pInput, &resSize, &totalBlocks);

    double el = (taosGetTimestampMs() - st) / 1000.0;
    qDebug("s-task:%s batch of input blocks exec end, elapsed time:%.2fs, result size:%.2fMiB, numOfBlocks:%d", id, el,
           resSize / 1048576.0, totalBlocks);

    // update the currentVer if processing the submit blocks.
    if(currentVer > pTask->chkInfo.currentVer) {
      qDebug("s-task:%s update currentVer from %" PRId64 " to %" PRId64, pTask->id.idStr,
             pTask->chkInfo.currentVer, currentVer);
      pTask->chkInfo.currentVer = currentVer;
    }

    int32_t type = pInput->type;
    streamFreeQitem(pInput);

    // do nothing after sync executor state to storage backend, untill the vnode-level checkpoint is completed.
    if (type == STREAM_INPUT__CHECKPOINT) {
      ASSERT(pTask->status.taskStatus == TASK_STATUS__CK);
      pTask->status.taskStatus = TASK_STATUS__CK_READY;
      return 0;
    }
  }
}

bool streamTaskIsIdle(const SStreamTask* pTask) {
  int32_t numOfItems = taosQueueItemSize(pTask->inputQueue->queue);
  if (numOfItems > 0) {
    return false;
  }

  numOfItems = taosQallItemSize(pTask->inputQueue->qall);
  if (numOfItems > 0) {
    return false;
  }

  // blocked by downstream task
  if (pTask->outputStatus == TASK_OUTPUT_STATUS__BLOCKED) {
    return false;
  }

  return (pTask->status.schedStatus == TASK_SCHED_STATUS__INACTIVE);
}

int32_t streamTryExec(SStreamTask* pTask) {
  // this function may be executed by multi-threads, so status check is required.
  int8_t schedStatus =
      atomic_val_compare_exchange_8(&pTask->status.schedStatus, TASK_SCHED_STATUS__WAITING, TASK_SCHED_STATUS__ACTIVE);

  if (schedStatus == TASK_SCHED_STATUS__WAITING) {
    int32_t code = streamExecForAll(pTask);
    if (code < 0) {
      atomic_store_8(&pTask->status.schedStatus, TASK_SCHED_STATUS__FAILED);
      return -1;
    }

    // todo the task should be commit here
    atomic_store_8(&pTask->status.schedStatus, TASK_SCHED_STATUS__INACTIVE);
    qDebug("s-task:%s exec completed, status:%s, sched-status:%d", pTask->id.idStr,
           streamGetTaskStatusStr(pTask->status.taskStatus), pTask->status.schedStatus);

    if (pTask->status.taskStatus == TASK_STATUS__CK_READY) {
      // check for all tasks, and do generate the vnode-wide checkpoint data.
      // todo extract method
      SStreamMeta* pMeta = pTask->pMeta;
      int32_t      remain = atomic_sub_fetch_32(&pMeta->chkptNotReadyTasks, 1);
      ASSERT(remain >= 0);

      if (remain == 0) {  // all tasks are in TASK_STATUS__CK_READY state
        streamBackendDoCheckpoint(pMeta, pTask->checkpointingId);
<<<<<<< HEAD
        qDebug("vgId:%d do vnode wide checkpoint completed, checkpointId:%"PRId64, pMeta->vgId);
=======
        qDebug("vgId:%d do vnode wide checkpoint completed, checkpoint id:%" PRId64 "", pMeta->vgId,
               pTask->checkpointingId);
>>>>>>> c056e345
      }

      if (pTask->info.taskLevel != TASK_LEVEL__SINK) {
//        code = updateCheckPointInfo(pTask, pTask->checkpointingId);
//        if (code != TSDB_CODE_SUCCESS) {
//          return code;
//        }
      }

      // send check point response to upstream task
      if (pTask->info.taskLevel == TASK_LEVEL__SOURCE) {
        code = streamTaskSendCheckpointSourceRsp(pTask);
      } else {
        code = streamTaskSendCheckpointRsp(pTask);
      }

      if (code == TSDB_CODE_SUCCESS) {
        taosWLockLatch(&pTask->pMeta->lock);

        streamMetaSaveTask(pTask->pMeta, pTask);
        if (streamMetaCommit(pTask->pMeta) < 0) {
          taosWUnLockLatch(&pTask->pMeta->lock);
          qError("s-task:%s failed to commit stream meta, since %s", pTask->id.idStr, terrstr());
          return -1;
        } else {
          taosWUnLockLatch(&pTask->pMeta->lock);
          qDebug("s-task:%s commit after checkpoint generating", pTask->id.idStr);
        }

        qInfo("vgId:%d s-task:%s commit task status after checkpoint completed", pMeta->vgId, pTask->id.idStr);
      } else {
        // todo: let's retry send rsp to upstream/mnode
      }
    } else {
      if (!taosQueueEmpty(pTask->inputQueue->queue) && (!streamTaskShouldStop(&pTask->status)) &&
          (!streamTaskShouldPause(&pTask->status))) {
        streamSchedExec(pTask);
      }
    }
  }

  return 0;
}

int32_t streamTaskReleaseState(SStreamTask* pTask) {
  qDebug("s-task:%s release exec state", pTask->id.idStr);
  void* pExecutor = pTask->exec.pExecutor;
  if (pExecutor != NULL) {
    int32_t code = qStreamOperatorReleaseState(pExecutor);
    return code;
  } else {
    return TSDB_CODE_SUCCESS;
  }
}

int32_t streamTaskReloadState(SStreamTask* pTask) {
  qDebug("s-task:%s reload exec state", pTask->id.idStr);
  void* pExecutor = pTask->exec.pExecutor;
  if (pExecutor != NULL) {
    int32_t code = qStreamOperatorReloadState(pExecutor);
    return code;
  } else {
    return TSDB_CODE_SUCCESS;
  }
}<|MERGE_RESOLUTION|>--- conflicted
+++ resolved
@@ -537,12 +537,8 @@
 
       if (remain == 0) {  // all tasks are in TASK_STATUS__CK_READY state
         streamBackendDoCheckpoint(pMeta, pTask->checkpointingId);
-<<<<<<< HEAD
-        qDebug("vgId:%d do vnode wide checkpoint completed, checkpointId:%"PRId64, pMeta->vgId);
-=======
         qDebug("vgId:%d do vnode wide checkpoint completed, checkpoint id:%" PRId64 "", pMeta->vgId,
                pTask->checkpointingId);
->>>>>>> c056e345
       }
 
       if (pTask->info.taskLevel != TASK_LEVEL__SINK) {
