--- conflicted
+++ resolved
@@ -207,16 +207,11 @@
     pFileState->cfName = taosStrdup("fill");
     pFileState->stateFunctionGetFn = NULL;
   }
-<<<<<<< HEAD
 
   QUERY_CHECK_NULL(pFileState->usedBuffs, code, lino, _end, terrno);
   QUERY_CHECK_NULL(pFileState->freeBuffs, code, lino, _end, terrno);
   QUERY_CHECK_NULL(pFileState->rowStateBuff, code, lino, _end, terrno);
   QUERY_CHECK_NULL(pFileState->cfName, code, lino, _end, terrno);
-=======
-  QUERY_CHECK_NULL(pFileState->rowStateBuff, code, lino, _error, terrno);
-  QUERY_CHECK_NULL(pFileState->cfName, code, lino, _error, terrno);
->>>>>>> 8ddbbc67
 
   pFileState->keyLen = keySize;
   pFileState->rowSize = rowSize;
