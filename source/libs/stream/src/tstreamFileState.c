--- conflicted
+++ resolved
@@ -20,12 +20,8 @@
 #include "thash.h"
 #include "tsimplehash.h"
 
-<<<<<<< HEAD
 #define FLUSH_RATIO                    0.2
-=======
-#define FLUSH_RATIO 0.2
-#define FLUSH_NUM   4
->>>>>>> 1f63859e
+#define FLUSH_NUM                      4
 #define DEFAULT_MAX_STREAM_BUFFER_SIZE (128 * 1024 * 1024);
 
 struct SStreamFileState {
@@ -47,7 +43,8 @@
 
 typedef SRowBuffPos SRowBuffInfo;
 
-SStreamFileState* streamFileStateInit(int64_t memSize, uint32_t keySize, uint32_t rowSize, GetTsFun fp, void* pFile, TSKEY delMark) {
+SStreamFileState* streamFileStateInit(int64_t memSize, uint32_t keySize, uint32_t rowSize, GetTsFun fp, void* pFile,
+                                      TSKEY delMark) {
   if (memSize <= 0) {
     memSize = DEFAULT_MAX_STREAM_BUFFER_SIZE;
   }
@@ -72,7 +69,7 @@
   pFileState->checkPointVersion = 1;
   pFileState->pFileStore = pFile;
   pFileState->getTs = fp;
-  pFileState->maxRowCount = TMAX( (uint64_t)memSize / rowSize, FLUSH_NUM * 2);
+  pFileState->maxRowCount = TMAX((uint64_t)memSize / rowSize, FLUSH_NUM * 2);
   pFileState->curRowCount = 0;
   pFileState->deleteMark = delMark;
   pFileState->flushMark = -1;
@@ -124,14 +121,8 @@
   SListNode* pNode = NULL;
   while ((pNode = tdListNext(&iter)) != NULL) {
     SRowBuffPos* pPos = *(SRowBuffPos**)(pNode->data);
-<<<<<<< HEAD
     if (all || (pFileState->getTs(pPos->pKey) < ts)) {
-      tdListPopNode(pFileState->usedBuffs, pNode);
-      taosMemoryFreeClear(pNode);
-=======
-    if (all || (pFileState->getTs(pPos->pKey) < ts) ) {
       ASSERT(pPos->pRowBuff != NULL);
->>>>>>> 1f63859e
       tdListAppend(pFileState->freeBuffs, &(pPos->pRowBuff));
       pPos->pRowBuff = NULL;
       tSimpleHashRemove(pFileState->rowBuffMap, pPos->pKey, pFileState->keyLen);
@@ -147,18 +138,8 @@
   clearExpiredRowBuff(pFileState, 0, true);
 }
 
-<<<<<<< HEAD
-int32_t flushRowBuff(SStreamFileState* pFileState) {
-  SStreamSnapshot* pFlushList = tdListNew(POINTER_BYTES);
-  if (!pFlushList) {
-    return TSDB_CODE_OUT_OF_MEMORY;
-  }
-  uint64_t  num = (uint64_t)(pFileState->curRowCount * FLUSH_RATIO);
+void popUsedBuffs(SStreamFileState* pFileState, SStreamSnapshot* pFlushList, uint64_t max, bool used) {
   uint64_t  i = 0;
-=======
-void popUsedBuffs(SStreamFileState* pFileState, SStreamSnapshot* pFlushList, uint64_t max, bool used) {
-  uint64_t i = 0;
->>>>>>> 1f63859e
   SListIter iter = {0};
   tdListInitIter(pFileState->usedBuffs, &iter, TD_LIST_FORWARD);
 
@@ -258,29 +239,18 @@
     return TSDB_CODE_SUCCESS;
   }
   SRowBuffPos* pNewPos = getNewRowPos(pFileState);
-<<<<<<< HEAD
-  ASSERT(pNewPos);  // todo(liuyao) delete
-  pNewPos->pKey = taosMemoryCalloc(1, keyLen);
-=======
   pNewPos->beUsed = true;
   ASSERT(pNewPos->pRowBuff);
->>>>>>> 1f63859e
   memcpy(pNewPos->pKey, pKey, keyLen);
 
   TSKEY ts = pFileState->getTs(pKey);
   if (ts > pFileState->maxTs - pFileState->deleteMark && ts < pFileState->flushMark) {
     int32_t len = 0;
-<<<<<<< HEAD
     void*   pVal = NULL;
-    streamStateGet_rocksdb(pFileState->pFileStore, pKey, pVal, &len);
-    memcpy(pNewPos->pRowBuff, pVal, len);
-=======
-    void *pVal = NULL;
     int32_t code = streamStateGet_rocksdb(pFileState->pFileStore, pKey, &pVal, &len);
     if (code == TSDB_CODE_SUCCESS) {
       memcpy(pNewPos->pRowBuff, pVal, len);
     }
->>>>>>> 1f63859e
     taosMemoryFree(pVal);
   }
 
@@ -313,7 +283,7 @@
   }
 
   int32_t len = 0;
-  void *pBuff = NULL;
+  void*   pBuff = NULL;
   streamStateGet_rocksdb(pFileState->pFileStore, pPos->pKey, &pBuff, &len);
   memcpy(pPos->pRowBuff, pBuff, len);
   taosMemoryFree(pBuff);
@@ -359,17 +329,13 @@
   void* batch = streamStateCreateBatch();
   while ((pNode = tdListNext(&iter)) != NULL && code == TSDB_CODE_SUCCESS) {
     SRowBuffPos* pPos = *(SRowBuffPos**)pNode->data;
-<<<<<<< HEAD
+    ASSERT(pPos->pRowBuff && pFileState->rowSize > 0);
     if (streamStateGetBatchSize(batch) >= BATCH_LIMIT) {
       code = streamStatePutBatch_rocksdb(pFileState->pFileStore, batch);
       streamStateClearBatch(batch);
     }
     code =
         streamStatePutBatch(pFileState->pFileStore, "default", batch, pPos->pKey, pPos->pRowBuff, pFileState->rowSize);
-=======
-    ASSERT(pPos->pRowBuff && pFileState->rowSize > 0);
-    code = streamStatePut_rocksdb(pFileState->pFileStore, pPos->pKey, pPos->pRowBuff, pFileState->rowSize);
->>>>>>> 1f63859e
   }
   if (streamStateGetBatchSize(batch) > 0) {
     code = streamStatePutBatch_rocksdb(pFileState->pFileStore, batch);
