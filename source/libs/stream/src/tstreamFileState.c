/*
 * Copyright (c) 2019 TAOS Data, Inc. <jhtao@taosdata.com>
 *
 * This program is free software: you can use, redistribute, and/or modify
 * it under the terms of the GNU Affero General Public License, version 3
 * or later ("AGPL"), as published by the Free Software Foundation.
 *
 * This program is distributed in the hope that it will be useful, but WITHOUT
 * ANY WARRANTY; without even the implied warranty of MERCHANTABILITY or
 * FITNESS FOR A PARTICULAR PURPOSE.
 *
 * You should have received a copy of the GNU Affero General Public License
 * along with this program. If not, see <http://www.gnu.org/licenses/>.
 */

#include "tstreamFileState.h"

#include "query.h"
#include "storageapi.h"
#include "streamBackendRocksdb.h"
#include "taos.h"
#include "tcommon.h"
#include "thash.h"
#include "tsimplehash.h"

#define FLUSH_RATIO                    0.5
#define FLUSH_NUM                      4
#define DEFAULT_MAX_STREAM_BUFFER_SIZE (128 * 1024 * 1024);

struct SStreamFileState {
  SList*     usedBuffs;
  SList*     freeBuffs;
  SSHashObj* rowBuffMap;
  void*      pFileStore;
  int32_t    rowSize;
  int32_t    selectivityRowSize;
  int32_t    keyLen;
  uint64_t   preCheckPointVersion;
  uint64_t   checkPointVersion;
  TSKEY      maxTs;
  TSKEY      deleteMark;
  TSKEY      flushMark;
  uint64_t   maxRowCount;
  uint64_t   curRowCount;
  GetTsFun   getTs;
  char*      id;
};

typedef SRowBuffPos SRowBuffInfo;

SStreamFileState* streamFileStateInit(int64_t memSize, uint32_t keySize, uint32_t rowSize, uint32_t selectRowSize,
                                      GetTsFun fp, void* pFile, TSKEY delMark, const char* idstr) {
  if (memSize <= 0) {
    memSize = DEFAULT_MAX_STREAM_BUFFER_SIZE;
  }
  if (rowSize == 0) {
    goto _error;
  }

  SStreamFileState* pFileState = taosMemoryCalloc(1, sizeof(SStreamFileState));
  if (!pFileState) {
    goto _error;
  }
  rowSize += selectRowSize;
  pFileState->maxRowCount = TMAX((uint64_t)memSize / rowSize, FLUSH_NUM * 2);
  pFileState->usedBuffs = tdListNew(POINTER_BYTES);
  pFileState->freeBuffs = tdListNew(POINTER_BYTES);
  _hash_fn_t hashFn = taosGetDefaultHashFunction(TSDB_DATA_TYPE_BINARY);
  int32_t    cap = TMIN(10240, pFileState->maxRowCount);
  pFileState->rowBuffMap = tSimpleHashInit(cap, hashFn);
  if (!pFileState->usedBuffs || !pFileState->freeBuffs || !pFileState->rowBuffMap) {
    goto _error;
  }

  pFileState->keyLen = keySize;
  pFileState->rowSize = rowSize;
  pFileState->selectivityRowSize = selectRowSize;
  pFileState->preCheckPointVersion = 0;
  pFileState->checkPointVersion = 1;
  pFileState->pFileStore = pFile;
  pFileState->getTs = fp;
  pFileState->curRowCount = 0;
  pFileState->deleteMark = delMark;
  pFileState->flushMark = INT64_MIN;
  pFileState->maxTs = INT64_MIN;
  pFileState->id = taosStrdup(idstr);

  recoverSnapshot(pFileState);
  return pFileState;

_error:
  streamFileStateDestroy(pFileState);
  return NULL;
}

void destroyRowBuffPos(SRowBuffPos* pPos) {
  taosMemoryFreeClear(pPos->pKey);
  taosMemoryFreeClear(pPos->pRowBuff);
  taosMemoryFree(pPos);
}

void destroyRowBuffPosPtr(void* ptr) {
  if (!ptr) {
    return;
  }
  SRowBuffPos* pPos = *(SRowBuffPos**)ptr;
  if (!pPos->beUsed) {
    destroyRowBuffPos(pPos);
  }
}

void destroyRowBuffAllPosPtr(void* ptr) {
  if (!ptr) {
    return;
  }
  SRowBuffPos* pPos = *(SRowBuffPos**)ptr;
  destroyRowBuffPos(pPos);
}

void destroyRowBuff(void* ptr) {
  if (!ptr) {
    return;
  }
  taosMemoryFree(*(void**)ptr);
}

void streamFileStateDestroy(SStreamFileState* pFileState) {
  if (!pFileState) {
    return;
  }

  taosMemoryFree(pFileState->id);
  tdListFreeP(pFileState->usedBuffs, destroyRowBuffAllPosPtr);
  tdListFreeP(pFileState->freeBuffs, destroyRowBuff);
  tSimpleHashCleanup(pFileState->rowBuffMap);
  taosMemoryFree(pFileState);
}

void clearExpiredRowBuff(SStreamFileState* pFileState, TSKEY ts, bool all) {
  SListIter iter = {0};
  tdListInitIter(pFileState->usedBuffs, &iter, TD_LIST_FORWARD);

  SListNode* pNode = NULL;
  while ((pNode = tdListNext(&iter)) != NULL) {
    SRowBuffPos* pPos = *(SRowBuffPos**)(pNode->data);
    if (all || (pFileState->getTs(pPos->pKey) < ts && !pPos->beUsed)) {
      ASSERT(pPos->pRowBuff != NULL);
      tdListAppend(pFileState->freeBuffs, &(pPos->pRowBuff));
      pPos->pRowBuff = NULL;
      if (!all) {
        tSimpleHashRemove(pFileState->rowBuffMap, pPos->pKey, pFileState->keyLen);
      }
      destroyRowBuffPos(pPos);
      tdListPopNode(pFileState->usedBuffs, pNode);
      taosMemoryFreeClear(pNode);
    }
  }
}

void streamFileStateClear(SStreamFileState* pFileState) {
  pFileState->flushMark = INT64_MIN;
  pFileState->maxTs = INT64_MIN;
  tSimpleHashClear(pFileState->rowBuffMap);
  clearExpiredRowBuff(pFileState, 0, true);
}

bool needClearDiskBuff(SStreamFileState* pFileState) { return pFileState->flushMark > 0; }

void popUsedBuffs(SStreamFileState* pFileState, SStreamSnapshot* pFlushList, uint64_t max, bool used) {
  uint64_t  i = 0;
  SListIter iter = {0};
  tdListInitIter(pFileState->usedBuffs, &iter, TD_LIST_FORWARD);

  SListNode* pNode = NULL;
  while ((pNode = tdListNext(&iter)) != NULL && i < max) {
    SRowBuffPos* pPos = *(SRowBuffPos**)pNode->data;
    if (pPos->beUsed == used) {
      tdListAppend(pFlushList, &pPos);
      pFileState->flushMark = TMAX(pFileState->flushMark, pFileState->getTs(pPos->pKey));
      tSimpleHashRemove(pFileState->rowBuffMap, pPos->pKey, pFileState->keyLen);
      tdListPopNode(pFileState->usedBuffs, pNode);
      taosMemoryFreeClear(pNode);
      i++;
    }
  }

  qInfo("stream state flush %d rows to disk. is used:%d", listNEles(pFlushList), used);
}

int32_t flushRowBuff(SStreamFileState* pFileState) {
  SStreamSnapshot* pFlushList = tdListNew(POINTER_BYTES);
  if (!pFlushList) {
    return TSDB_CODE_OUT_OF_MEMORY;
  }

  uint64_t num = (uint64_t)(pFileState->curRowCount * FLUSH_RATIO);
  num = TMAX(num, FLUSH_NUM);
  popUsedBuffs(pFileState, pFlushList, num, false);

  if (isListEmpty(pFlushList)) {
    popUsedBuffs(pFileState, pFlushList, num, true);
  }

  flushSnapshot(pFileState, pFlushList, false);

  SListIter fIter = {0};
  tdListInitIter(pFlushList, &fIter, TD_LIST_FORWARD);
  SListNode* pNode = NULL;
  while ((pNode = tdListNext(&fIter)) != NULL) {
    SRowBuffPos* pPos = *(SRowBuffPos**)pNode->data;
    ASSERT(pPos->pRowBuff != NULL);
    tdListAppend(pFileState->freeBuffs, &pPos->pRowBuff);
    pPos->pRowBuff = NULL;
  }

  tdListFreeP(pFlushList, destroyRowBuffPosPtr);
  return TSDB_CODE_SUCCESS;
}

int32_t clearRowBuff(SStreamFileState* pFileState) {
  clearExpiredRowBuff(pFileState, pFileState->maxTs - pFileState->deleteMark, false);
  if (isListEmpty(pFileState->freeBuffs)) {
    return flushRowBuff(pFileState);
  }
  return TSDB_CODE_SUCCESS;
}

void* getFreeBuff(SList* lists, int32_t buffSize) {
  SListNode* pNode = tdListPopHead(lists);
  if (!pNode) {
    return NULL;
  }
  void* ptr = *(void**)pNode->data;
  memset(ptr, 0, buffSize);
  taosMemoryFree(pNode);
  return ptr;
}

SRowBuffPos* getNewRowPos(SStreamFileState* pFileState) {
  SRowBuffPos* pPos = taosMemoryCalloc(1, sizeof(SRowBuffPos));
  pPos->pKey = taosMemoryCalloc(1, pFileState->keyLen);
  void* pBuff = getFreeBuff(pFileState->freeBuffs, pFileState->rowSize);
  if (pBuff) {
    pPos->pRowBuff = pBuff;
    goto _end;
  }

  if (pFileState->curRowCount < pFileState->maxRowCount) {
    pBuff = taosMemoryCalloc(1, pFileState->rowSize);
    if (pBuff) {
      pPos->pRowBuff = pBuff;
      pFileState->curRowCount++;
      goto _end;
    }
  }

  int32_t code = clearRowBuff(pFileState);
  ASSERT(code == 0);
  pPos->pRowBuff = getFreeBuff(pFileState->freeBuffs, pFileState->rowSize);

_end:
  tdListAppend(pFileState->usedBuffs, &pPos);
  ASSERT(pPos->pRowBuff != NULL);
  return pPos;
}

int32_t getRowBuff(SStreamFileState* pFileState, void* pKey, int32_t keyLen, void** pVal, int32_t* pVLen) {
  pFileState->maxTs = TMAX(pFileState->maxTs, pFileState->getTs(pKey));
  SRowBuffPos** pos = tSimpleHashGet(pFileState->rowBuffMap, pKey, keyLen);
  if (pos) {
    *pVLen = pFileState->rowSize;
    *pVal = *pos;
    (*pos)->beUsed = true;
    return TSDB_CODE_SUCCESS;
  }
  SRowBuffPos* pNewPos = getNewRowPos(pFileState);
  pNewPos->beUsed = true;
  ASSERT(pNewPos->pRowBuff);
  memcpy(pNewPos->pKey, pKey, keyLen);

  TSKEY ts = pFileState->getTs(pKey);
  if (ts > pFileState->maxTs - pFileState->deleteMark && ts < pFileState->flushMark) {
    int32_t len = 0;
    void*   p = NULL;
    int32_t code = streamStateGet_rocksdb(pFileState->pFileStore, pKey, &p, &len);
    qDebug("===stream===get %" PRId64 " from disc, res %d", ts, code);
    if (code == TSDB_CODE_SUCCESS) {
      memcpy(pNewPos->pRowBuff, p, len);
    }
    taosMemoryFree(p);
  }

  tSimpleHashPut(pFileState->rowBuffMap, pKey, keyLen, &pNewPos, POINTER_BYTES);
  if (pVal) {
    *pVLen = pFileState->rowSize;
    *pVal = pNewPos;
  }
  return TSDB_CODE_SUCCESS;
}

int32_t deleteRowBuff(SStreamFileState* pFileState, const void* pKey, int32_t keyLen) {
  int32_t code_buff = tSimpleHashRemove(pFileState->rowBuffMap, pKey, keyLen);
  int32_t code_rocks = streamStateDel_rocksdb(pFileState->pFileStore, pKey);
  return code_buff == TSDB_CODE_SUCCESS ? code_buff : code_rocks;
}

int32_t getRowBuffByPos(SStreamFileState* pFileState, SRowBuffPos* pPos, void** pVal) {
  if (pPos->pRowBuff) {
    (*pVal) = pPos->pRowBuff;
    return TSDB_CODE_SUCCESS;
  }

  pPos->pRowBuff = getFreeBuff(pFileState->freeBuffs, pFileState->rowSize);
  if (!pPos->pRowBuff) {
    int32_t code = clearRowBuff(pFileState);
    ASSERT(code == 0);
    pPos->pRowBuff = getFreeBuff(pFileState->freeBuffs, pFileState->rowSize);
    ASSERT(pPos->pRowBuff);
  }

  int32_t len = 0;
  void*   pBuff = NULL;
  streamStateGet_rocksdb(pFileState->pFileStore, pPos->pKey, &pBuff, &len);
  memcpy(pPos->pRowBuff, pBuff, len);
  taosMemoryFree(pBuff);
  (*pVal) = pPos->pRowBuff;
  tdListPrepend(pFileState->usedBuffs, &pPos);
  return TSDB_CODE_SUCCESS;
}

bool hasRowBuff(SStreamFileState* pFileState, void* pKey, int32_t keyLen) {
  SRowBuffPos** pos = tSimpleHashGet(pFileState->rowBuffMap, pKey, keyLen);
  if (pos) {
    return true;
  }
  return false;
}

void releaseRowBuffPos(SRowBuffPos* pBuff) { pBuff->beUsed = false; }

SStreamSnapshot* getSnapshot(SStreamFileState* pFileState) {
  int64_t mark = (INT64_MIN + pFileState->deleteMark >= pFileState->maxTs) ? INT64_MIN
                                                                           : pFileState->maxTs - pFileState->deleteMark;
  clearExpiredRowBuff(pFileState, mark, false);
  return pFileState->usedBuffs;
}

void streamFileStateDecode(TSKEY* key, void* pBuff, int32_t len) { pBuff = taosDecodeFixedI64(pBuff, key); }

void streamFileStateEncode(TSKEY* key, void** pVal, int32_t* pLen) {
  *pLen = sizeof(TSKEY);
  (*pVal) = taosMemoryCalloc(1, *pLen);
  void* buff = *pVal;
  taosEncodeFixedI64(&buff, *key);
}

int32_t flushSnapshot(SStreamFileState* pFileState, SStreamSnapshot* pSnapshot, bool flushState) {
  int32_t   code = TSDB_CODE_SUCCESS;
  SListIter iter = {0};
  tdListInitIter(pSnapshot, &iter, TD_LIST_FORWARD);

  const int32_t BATCH_LIMIT = 256;

  int64_t    st = taosGetTimestampMs();
  int32_t    numOfElems = listNEles(pSnapshot);
  SListNode* pNode = NULL;

  int idx = streamStateGetCfIdx(pFileState->pFileStore, "state");

  int32_t len = pFileState->rowSize + sizeof(uint64_t) + sizeof(int32_t) + 1;
  char*   buf = taosMemoryCalloc(1, len);

  void* batch = streamStateCreateBatch();
  while ((pNode = tdListNext(&iter)) != NULL && code == TSDB_CODE_SUCCESS) {
    SRowBuffPos* pPos = *(SRowBuffPos**)pNode->data;
    ASSERT(pPos->pRowBuff && pFileState->rowSize > 0);

    if (streamStateGetBatchSize(batch) >= BATCH_LIMIT) {
      code = streamStatePutBatch_rocksdb(pFileState->pFileStore, batch);
      streamStateClearBatch(batch);
    }

    SStateKey sKey = {.key = *((SWinKey*)pPos->pKey), .opNum = ((SStreamState*)pFileState->pFileStore)->number};
<<<<<<< HEAD
    code = streamStatePutBatch(pFileState->pFileStore, "state", batch, &sKey, pPos->pRowBuff, pFileState->rowSize, 0);
    // todo handle failure
//    qDebug("===stream===put %" PRId64 " to disc, code:%d, size:%d", sKey.key.ts, code, pFileState->rowSize);
  }
=======
    code = streamStatePutBatchOptimize(pFileState->pFileStore, idx, batch, &sKey, pPos->pRowBuff, pFileState->rowSize,
                                       0, buf);
    memset(buf, 0, len);
    qDebug("===stream===put %" PRId64 " to disc, res %d", sKey.key.ts, code);
  }
  taosMemoryFree(buf);
>>>>>>> a67ef8ce

  if (streamStateGetBatchSize(batch) > 0) {
    code = streamStatePutBatch_rocksdb(pFileState->pFileStore, batch);
  }

  streamStateClearBatch(batch);

  int64_t elapsed = taosGetTimestampMs() - st;
  qDebug("%s flush to disk in batch model completed, rows:%d, batch size:%d, elapsed time:%"PRId64"ms", pFileState->id, numOfElems,
         BATCH_LIMIT, elapsed);

  if (flushState) {
    const char* taskKey = "streamFileState";
    {
      char    keyBuf[128] = {0};
      void*   valBuf = NULL;
      int32_t len = 0;
      sprintf(keyBuf, "%s:%" PRId64 "", taskKey, ((SStreamState*)pFileState->pFileStore)->checkPointId);
      streamFileStateEncode(&pFileState->flushMark, &valBuf, &len);
      code = streamStatePutBatch(pFileState->pFileStore, "default", batch, keyBuf, valBuf, len, 0);
      taosMemoryFree(valBuf);
    }
    {
      char    keyBuf[128] = {0};
      char    valBuf[64] = {0};
      int32_t len = 0;
      memcpy(keyBuf, taskKey, strlen(taskKey));
      len = sprintf(valBuf, "%" PRId64 "", ((SStreamState*)pFileState->pFileStore)->checkPointId);
      code = streamStatePutBatch(pFileState->pFileStore, "default", batch, keyBuf, valBuf, len, 0);
    }
    streamStatePutBatch_rocksdb(pFileState->pFileStore, batch);
  }

  streamStateDestroyBatch(batch);
  return code;
}

int32_t forceRemoveCheckpoint(SStreamFileState* pFileState, int64_t checkpointId) {
  const char* taskKey = "streamFileState";
  char        keyBuf[128] = {0};
  sprintf(keyBuf, "%s:%" PRId64 "", taskKey, checkpointId);
  return streamDefaultDel_rocksdb(pFileState->pFileStore, keyBuf);
}

int32_t getSnapshotIdList(SStreamFileState* pFileState, SArray* list) {
  const char* taskKey = "streamFileState";
  return streamDefaultIterGet_rocksdb(pFileState->pFileStore, taskKey, NULL, list);
}

int32_t deleteExpiredCheckPoint(SStreamFileState* pFileState, TSKEY mark) {
  int32_t     code = TSDB_CODE_SUCCESS;
  const char* taskKey = "streamFileState";
  int64_t     maxCheckPointId = 0;
  {
    char    buf[128] = {0};
    void*   val = NULL;
    int32_t len = 0;
    memcpy(buf, taskKey, strlen(taskKey));
    code = streamDefaultGet_rocksdb(pFileState->pFileStore, buf, &val, &len);
    if (code != 0 || len == 0 || val == NULL) {
      return TSDB_CODE_FAILED;
    }
    memcpy(buf, val, len);
    buf[len] = 0;
    maxCheckPointId = atol((char*)buf);
    taosMemoryFree(val);
  }
  for (int64_t i = maxCheckPointId; i > 0; i--) {
    char    buf[128] = {0};
    void*   val = 0;
    int32_t len = 0;
    sprintf(buf, "%s:%" PRId64 "", taskKey, i);
    code = streamDefaultGet_rocksdb(pFileState->pFileStore, buf, &val, &len);
    if (code != 0) {
      return TSDB_CODE_FAILED;
    }
    memcpy(buf, val, len);
    buf[len] = 0;
    taosMemoryFree(val);

    TSKEY ts;
    ts = atol((char*)buf);
    if (ts < mark) {
      // statekey winkey.ts < mark
      forceRemoveCheckpoint(pFileState, i);
      break;
    }
  }
  return code;
}

int32_t recoverSnapshot(SStreamFileState* pFileState) {
  int32_t code = TSDB_CODE_SUCCESS;
  if (pFileState->maxTs != INT64_MIN) {
    int64_t mark = (INT64_MIN + pFileState->deleteMark >= pFileState->maxTs)
                       ? INT64_MIN
                       : pFileState->maxTs - pFileState->deleteMark;
    deleteExpiredCheckPoint(pFileState, mark);
  }
  void*   pStVal = NULL;
  int32_t len = 0;

  SWinKey          key = {.groupId = 0, .ts = 0};
  SStreamStateCur* pCur = streamStateSeekToLast_rocksdb(pFileState->pFileStore, &key);
  if (pCur == NULL) {
    return -1;
  }

  while (code == TSDB_CODE_SUCCESS) {
    if (pFileState->curRowCount == pFileState->maxRowCount) {
      break;
    }
    void*        pVal = NULL;
    int32_t      pVLen = 0;
    SRowBuffPos* pNewPos = getNewRowPos(pFileState);
    code = streamStateGetKVByCur_rocksdb(pCur, pNewPos->pKey, (const void**)&pVal, &pVLen);
    if (code != TSDB_CODE_SUCCESS || pFileState->getTs(pNewPos->pKey) < pFileState->flushMark) {
      destroyRowBuffPos(pNewPos);
      SListNode* pNode = tdListPopTail(pFileState->usedBuffs);
      taosMemoryFreeClear(pNode);
      break;
    }
    memcpy(pNewPos->pRowBuff, pVal, pVLen);
    code = tSimpleHashPut(pFileState->rowBuffMap, pNewPos->pKey, pFileState->rowSize, &pNewPos, POINTER_BYTES);
    if (code != TSDB_CODE_SUCCESS) {
      destroyRowBuffPos(pNewPos);
      break;
    }
    code = streamStateCurPrev_rocksdb(pFileState->pFileStore, pCur);
  }
  streamStateFreeCur(pCur);

  return TSDB_CODE_SUCCESS;
}

int32_t streamFileStateGeSelectRowSize(SStreamFileState* pFileState) { return pFileState->selectivityRowSize; }<|MERGE_RESOLUTION|>--- conflicted
+++ resolved
@@ -381,19 +381,13 @@
     }
 
     SStateKey sKey = {.key = *((SWinKey*)pPos->pKey), .opNum = ((SStreamState*)pFileState->pFileStore)->number};
-<<<<<<< HEAD
-    code = streamStatePutBatch(pFileState->pFileStore, "state", batch, &sKey, pPos->pRowBuff, pFileState->rowSize, 0);
-    // todo handle failure
-//    qDebug("===stream===put %" PRId64 " to disc, code:%d, size:%d", sKey.key.ts, code, pFileState->rowSize);
-  }
-=======
     code = streamStatePutBatchOptimize(pFileState->pFileStore, idx, batch, &sKey, pPos->pRowBuff, pFileState->rowSize,
                                        0, buf);
+    // todo handle failure
     memset(buf, 0, len);
-    qDebug("===stream===put %" PRId64 " to disc, res %d", sKey.key.ts, code);
+//    qDebug("===stream===put %" PRId64 " to disc, res %d", sKey.key.ts, code);
   }
   taosMemoryFree(buf);
->>>>>>> a67ef8ce
 
   if (streamStateGetBatchSize(batch) > 0) {
     code = streamStatePutBatch_rocksdb(pFileState->pFileStore, batch);
