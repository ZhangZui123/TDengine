--- conflicted
+++ resolved
@@ -1196,16 +1196,10 @@
     stDebug("vgId:%d no tasks and no mnd epset, not send stream hb to mnode", pMeta->vgId);
   }
 
-<<<<<<< HEAD
-  _end:
+_end:
   streamMetaClearHbMsg(&hbMsg);
   taosArrayDestroy(pIdList);
-  taosTmrReset(metaHbToMnode, META_HB_CHECK_INTERVAL, param, streamEnv.timer, &pMeta->pHbInfo->hbTmr);
-=======
-_end:
-  clearHbMsg(&hbMsg, pIdList);
   taosTmrReset(metaHbToMnode, META_HB_CHECK_INTERVAL, param, streamTimer, &pMeta->pHbInfo->hbTmr);
->>>>>>> 4cac96d2
   taosReleaseRef(streamMetaId, rid);
 }
 
@@ -1233,13 +1227,8 @@
 void streamMetaNotifyClose(SStreamMeta* pMeta) {
   int32_t vgId = pMeta->vgId;
 
-<<<<<<< HEAD
-  stDebug("vgId:%d notify all stream tasks that the vnode is closing. isLeader:%d startHb:%" PRId64 ", totalHb:%d", vgId,
-          (pMeta->role == NODE_ROLE_LEADER), pMeta->pHbInfo->hbStart, pMeta->pHbInfo->hbCount);
-=======
   stDebug("vgId:%d notify all stream tasks that the vnode is closing. isLeader:%d startHb:%" PRId64 ", totalHb:%d",
           vgId, (pMeta->role == NODE_ROLE_LEADER), pMeta->pHbInfo->hbStart, pMeta->pHbInfo->hbCount);
->>>>>>> 4cac96d2
 
   streamMetaWLock(pMeta);
 
