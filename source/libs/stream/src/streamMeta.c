--- conflicted
+++ resolved
@@ -112,7 +112,9 @@
     return NULL;
   }
 
-  char* tpath = taosMemoryCalloc(1, strlen(path) + 64);
+  int32_t len = strlen(path) + 64;
+  char* tpath = taosMemoryCalloc(1, len);
+
   sprintf(tpath, "%s%s%s", path, TD_DIRSEP, "stream");
   pMeta->path = tpath;
 
@@ -120,14 +122,14 @@
     goto _err;
   }
 
-<<<<<<< HEAD
-  if (tdbTbOpen("task.db", STREAM_TASK_KEY_LEN, -1, NULL, pMeta->db, &pMeta->pTaskDb, 0) < 0) {
-=======
-  sprintf(streamPath, "%s/%s", pMeta->path, "checkpoints");
-  code = taosMulModeMkDir(streamPath, 0755, false);
+  sprintf(tpath, "%s/%s", pMeta->path, "checkpoints");
+  code = taosMulModeMkDir(tpath, 0755, false);
   if (code != 0) {
     terrno = TAOS_SYSTEM_ERROR(code);
->>>>>>> 718f97e5
+    goto _err;
+  }
+
+  if (tdbTbOpen("task.db", STREAM_TASK_KEY_LEN, -1, NULL, pMeta->db, &pMeta->pTaskDb, 0) < 0) {
     goto _err;
   }
 
@@ -158,26 +160,24 @@
   pMeta->expandFunc = expandFunc;
   pMeta->stage = stage;
 
-<<<<<<< HEAD
   // send heartbeat every 5sec.
   pMeta->rid = taosAddRef(streamMetaId, pMeta);
   int64_t* pRid = taosMemoryMalloc(sizeof(int64_t));
   *pRid = pMeta->rid;
 
+  memset(tpath, 0, len);
+  sprintf(tpath, "%s/%s", pMeta->path, "state");
+  code = taosMulModeMkDir(tpath, 0755, false);
+  if (code != 0) {
+    terrno = TAOS_SYSTEM_ERROR(code);
+    goto _err;
+  }
+
   metaRefMgtAdd(pMeta->vgId, pRid);
 
   pMeta->hbInfo.hbTmr = taosTmrStart(metaHbToMnode, META_HB_CHECK_INTERVAL, pRid, streamEnv.timer);
   pMeta->hbInfo.tickCounter = 0;
   pMeta->hbInfo.stopFlag = 0;
-=======
-  memset(streamPath, 0, len);
-  sprintf(streamPath, "%s/%s", pMeta->path, "state");
-  code = taosMulModeMkDir(streamPath, 0755, false);
-  if (code != 0) {
-    terrno = TAOS_SYSTEM_ERROR(code);
-    goto _err;
-  }
->>>>>>> 718f97e5
 
   pMeta->pTaskBackendUnique =
       taosHashInit(64, taosGetDefaultHashFunction(TSDB_DATA_TYPE_BINARY), false, HASH_ENTRY_LOCK);
