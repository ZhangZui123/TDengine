--- conflicted
+++ resolved
@@ -280,11 +280,6 @@
   stDebug("s-task:0x%x set backend %p", pTask->id.taskId, pBackend);
   return 0;
 }
-<<<<<<< HEAD
-
-SStreamMeta* streamMetaOpen(const char* path, void* ahandle, FTaskExpand expandFunc, int32_t vgId, int64_t stage,
-                            startComplete_fn_t fn) {
-=======
 void streamMetaRemoveDB(void* arg, char* key) {
   if (arg == NULL || key == NULL) return;
 
@@ -294,8 +289,9 @@
 
   taosThreadMutexUnlock(&pMeta->backendMutex);
 }
-SStreamMeta* streamMetaOpen(const char* path, void* ahandle, FTaskExpand expandFunc, int32_t vgId, int64_t stage) {
->>>>>>> 4cac96d2
+
+SStreamMeta* streamMetaOpen(const char* path, void* ahandle, FTaskExpand expandFunc, int32_t vgId, int64_t stage,
+                            startComplete_fn_t fn) {
   int32_t      code = -1;
   SStreamMeta* pMeta = taosMemoryCalloc(1, sizeof(SStreamMeta));
   if (pMeta == NULL) {
