--- conflicted
+++ resolved
@@ -540,17 +540,11 @@
     streamMetaReleaseTask(pMeta, p);
   }
 
-<<<<<<< HEAD
-  int32_t code = taosRemoveRef(streamBackendId, pMeta->streamBackendRid);
-  if (code) {
-    stError("vgId:%d remove stream backend Ref failed, rid:%" PRId64, pMeta->vgId, pMeta->streamBackendRid);
-=======
   if (pMeta->streamBackendRid != 0) {
     int32_t code = taosRemoveRef(streamBackendId, pMeta->streamBackendRid);
     if (code) {
       stError("vgId:%d remove stream backend Ref failed, rid:%" PRId64, pMeta->vgId, pMeta->streamBackendRid);
     }
->>>>>>> 83df6c6f
   }
 
   taosHashClear(pMeta->pTasksMap);
