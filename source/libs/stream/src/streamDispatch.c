/*
 * Copyright (c) 2019 TAOS Data, Inc. <jhtao@taosdata.com>
 *
 * This program is free software: you can use, redistribute, and/or modify
 * it under the terms of the GNU Affero General Public License, version 3
 * or later ("AGPL"), as published by the Free Software Foundation.
 *
 * This program is distributed in the hope that it will be useful, but WITHOUT
 * ANY WARRANTY; without even the implied warranty of MERCHANTABILITY or
 * FITNESS FOR A PARTICULAR PURPOSE.
 *
 * You should have received a copy of the GNU Affero General Public License
 * along with this program. If not, see <http://www.gnu.org/licenses/>.
 */

#include "streamInt.h"
#include "trpc.h"
#include "ttimer.h"
#include "tmisce.h"

#define MAX_BLOCK_NAME_NUM         1024
#define DISPATCH_RETRY_INTERVAL_MS 300
#define MAX_CONTINUE_RETRY_COUNT   5

typedef struct SBlockName {
  uint32_t hashValue;
  char     parTbName[TSDB_TABLE_NAME_LEN];
} SBlockName;

typedef struct {
  int32_t taskId;
  SRpcMsg msg;
  SEpSet  epset;
} SStreamChkptReadyInfo;

static void    doRetryDispatchData(void* param, void* tmrId);
static int32_t doSendDispatchMsg(SStreamTask* pTask, const SStreamDispatchReq* pReq, int32_t vgId, SEpSet* pEpSet);
static int32_t streamAddBlockIntoDispatchMsg(const SSDataBlock* pBlock, SStreamDispatchReq* pReq);
static int32_t streamSearchAndAddBlock(SStreamTask* pTask, SStreamDispatchReq* pReqs, SSDataBlock* pDataBlock,
                                       int32_t vgSz, int64_t groupId);
static int32_t doDispatchScanHistoryFinishMsg(SStreamTask* pTask, const SStreamScanHistoryFinishReq* pReq, int32_t vgId,
                                              SEpSet* pEpSet);

void initRpcMsg(SRpcMsg* pMsg, int32_t msgType, void* pCont, int32_t contLen) {
  pMsg->msgType = msgType;
  pMsg->pCont = pCont;
  pMsg->contLen = contLen;
}

int32_t tDecodeStreamDispatchReq(SDecoder* pDecoder, SStreamDispatchReq* pReq) {
  if (tStartDecode(pDecoder) < 0) return -1;
  if (tDecodeI64(pDecoder, &pReq->streamId) < 0) return -1;
  if (tDecodeI32(pDecoder, &pReq->taskId) < 0) return -1;
  if (tDecodeI32(pDecoder, &pReq->upstreamTaskId) < 0) return -1;
  if (tDecodeI32(pDecoder, &pReq->type) < 0) return -1;
  if (tDecodeI32(pDecoder, &pReq->srcVgId) < 0) return -1;
  if (tDecodeI32(pDecoder, &pReq->upstreamChildId) < 0) return -1;
  if (tDecodeI32(pDecoder, &pReq->upstreamNodeId) < 0) return -1;
  if (tDecodeI32(pDecoder, &pReq->blockNum) < 0) return -1;
  if (tDecodeI64(pDecoder, &pReq->totalLen) < 0) return -1;

  ASSERT(pReq->blockNum > 0);
  pReq->data = taosArrayInit(pReq->blockNum, sizeof(void*));
  pReq->dataLen = taosArrayInit(pReq->blockNum, sizeof(int32_t));
  for (int32_t i = 0; i < pReq->blockNum; i++) {
    int32_t  len1;
    uint64_t len2;
    void*    data;
    if (tDecodeI32(pDecoder, &len1) < 0) return -1;
    if (tDecodeBinaryAlloc(pDecoder, &data, &len2) < 0) return -1;
    ASSERT(len1 == len2);
    taosArrayPush(pReq->dataLen, &len1);
    taosArrayPush(pReq->data, &data);
  }

  tEndDecode(pDecoder);
  return 0;
}

static int32_t tInitStreamDispatchReq(SStreamDispatchReq* pReq, const SStreamTask* pTask, int32_t vgId,
                                      int32_t numOfBlocks, int64_t dstTaskId, int32_t type) {
  pReq->streamId = pTask->id.streamId;
  pReq->srcVgId = vgId;
  pReq->upstreamTaskId = pTask->id.taskId;
  pReq->upstreamChildId = pTask->info.selfChildId;
  pReq->upstreamNodeId = pTask->info.nodeId;
  pReq->blockNum = numOfBlocks;
  pReq->taskId = dstTaskId;
  pReq->type = type;

  pReq->data = taosArrayInit(numOfBlocks, POINTER_BYTES);
  pReq->dataLen = taosArrayInit(numOfBlocks, sizeof(int32_t));
  if (pReq->data == NULL || pReq->dataLen == NULL) {
    taosArrayDestroyP(pReq->data, taosMemoryFree);
    taosArrayDestroy(pReq->dataLen);
    return TSDB_CODE_OUT_OF_MEMORY;
  }

  return TSDB_CODE_SUCCESS;
}

void tDeleteStreamDispatchReq(SStreamDispatchReq* pReq) {
  taosArrayDestroyP(pReq->data, taosMemoryFree);
  taosArrayDestroy(pReq->dataLen);
}

int32_t tEncodeStreamRetrieveReq(SEncoder* pEncoder, const SStreamRetrieveReq* pReq) {
  if (tStartEncode(pEncoder) < 0) return -1;
  if (tEncodeI64(pEncoder, pReq->streamId) < 0) return -1;
  if (tEncodeI64(pEncoder, pReq->reqId) < 0) return -1;
  if (tEncodeI32(pEncoder, pReq->dstNodeId) < 0) return -1;
  if (tEncodeI32(pEncoder, pReq->dstTaskId) < 0) return -1;
  if (tEncodeI32(pEncoder, pReq->srcNodeId) < 0) return -1;
  if (tEncodeI32(pEncoder, pReq->srcTaskId) < 0) return -1;
  if (tEncodeBinary(pEncoder, (const uint8_t*)pReq->pRetrieve, pReq->retrieveLen) < 0) return -1;
  tEndEncode(pEncoder);
  return pEncoder->pos;
}

int32_t tDecodeStreamRetrieveReq(SDecoder* pDecoder, SStreamRetrieveReq* pReq) {
  if (tStartDecode(pDecoder) < 0) return -1;
  if (tDecodeI64(pDecoder, &pReq->streamId) < 0) return -1;
  if (tDecodeI64(pDecoder, &pReq->reqId) < 0) return -1;
  if (tDecodeI32(pDecoder, &pReq->dstNodeId) < 0) return -1;
  if (tDecodeI32(pDecoder, &pReq->dstTaskId) < 0) return -1;
  if (tDecodeI32(pDecoder, &pReq->srcNodeId) < 0) return -1;
  if (tDecodeI32(pDecoder, &pReq->srcTaskId) < 0) return -1;
  uint64_t len = 0;
  if (tDecodeBinaryAlloc(pDecoder, (void**)&pReq->pRetrieve, &len) < 0) return -1;
  pReq->retrieveLen = (int32_t)len;
  tEndDecode(pDecoder);
  return 0;
}

void tDeleteStreamRetrieveReq(SStreamRetrieveReq* pReq) { taosMemoryFree(pReq->pRetrieve); }

int32_t streamBroadcastToChildren(SStreamTask* pTask, const SSDataBlock* pBlock) {
  int32_t            code = -1;
  SRetrieveTableRsp* pRetrieve = NULL;
  void*              buf = NULL;
  int32_t            dataStrLen = sizeof(SRetrieveTableRsp) + blockGetEncodeSize(pBlock);

  pRetrieve = taosMemoryCalloc(1, dataStrLen);
  if (pRetrieve == NULL) return -1;

  int32_t numOfCols = taosArrayGetSize(pBlock->pDataBlock);
  pRetrieve->useconds = 0;
  pRetrieve->precision = TSDB_DEFAULT_PRECISION;
  pRetrieve->compressed = 0;
  pRetrieve->completed = 1;
  pRetrieve->streamBlockType = pBlock->info.type;
  pRetrieve->numOfRows = htobe64((int64_t)pBlock->info.rows);
  pRetrieve->numOfCols = htonl(numOfCols);
  pRetrieve->skey = htobe64(pBlock->info.window.skey);
  pRetrieve->ekey = htobe64(pBlock->info.window.ekey);
  pRetrieve->version = htobe64(pBlock->info.version);

  int32_t actualLen = blockEncode(pBlock, pRetrieve->data, numOfCols);

  SStreamRetrieveReq req = {
      .streamId = pTask->id.streamId,
      .srcNodeId = pTask->info.nodeId,
      .srcTaskId = pTask->id.taskId,
      .pRetrieve = pRetrieve,
      .retrieveLen = dataStrLen,
  };

  int32_t sz = taosArrayGetSize(pTask->pUpstreamInfoList);
  ASSERT(sz > 0);
  for (int32_t i = 0; i < sz; i++) {
    req.reqId = tGenIdPI64();
    SStreamChildEpInfo* pEpInfo = taosArrayGetP(pTask->pUpstreamInfoList, i);
    req.dstNodeId = pEpInfo->nodeId;
    req.dstTaskId = pEpInfo->taskId;
    int32_t len;
    tEncodeSize(tEncodeStreamRetrieveReq, &req, len, code);
    if (code < 0) {
      ASSERT(0);
      return -1;
    }

    buf = rpcMallocCont(sizeof(SMsgHead) + len);
    if (buf == NULL) {
      goto CLEAR;
    }

    ((SMsgHead*)buf)->vgId = htonl(pEpInfo->nodeId);
    void*    abuf = POINTER_SHIFT(buf, sizeof(SMsgHead));
    SEncoder encoder;
    tEncoderInit(&encoder, abuf, len);
    tEncodeStreamRetrieveReq(&encoder, &req);
    tEncoderClear(&encoder);

    SRpcMsg rpcMsg = {0};
    initRpcMsg(&rpcMsg, TDMT_STREAM_RETRIEVE, buf, len + sizeof(SMsgHead));

    if (tmsgSendReq(&pEpInfo->epSet, &rpcMsg) < 0) {
      ASSERT(0);
      goto CLEAR;
    }

    buf = NULL;
    qDebug("s-task:%s (child %d) send retrieve req to task:0x%x (vgId:%d), reqId:0x%" PRIx64, pTask->id.idStr,
           pTask->info.selfChildId, pEpInfo->taskId, pEpInfo->nodeId, req.reqId);
  }
  code = 0;

CLEAR:
  taosMemoryFree(pRetrieve);
  rpcFreeCont(buf);
  return code;
}

int32_t streamDispatchCheckMsg(SStreamTask* pTask, const SStreamTaskCheckReq* pReq, int32_t nodeId, SEpSet* pEpSet) {
  void*   buf = NULL;
  int32_t code = -1;
  SRpcMsg msg = {0};

  int32_t tlen;
  tEncodeSize(tEncodeStreamTaskCheckReq, pReq, tlen, code);
  if (code < 0) {
    return -1;
  }

  buf = rpcMallocCont(sizeof(SMsgHead) + tlen);
  if (buf == NULL) {
    return -1;
  }

  ((SMsgHead*)buf)->vgId = htonl(nodeId);
  void* abuf = POINTER_SHIFT(buf, sizeof(SMsgHead));

  SEncoder encoder;
  tEncoderInit(&encoder, abuf, tlen);
  if ((code = tEncodeStreamTaskCheckReq(&encoder, pReq)) < 0) {
    rpcFreeCont(buf);
    return code;
  }
  tEncoderClear(&encoder);

  initRpcMsg(&msg, TDMT_STREAM_TASK_CHECK, buf, tlen + sizeof(SMsgHead));
  qDebug("s-task:%s (level:%d) dispatch check msg to s-task:0x%" PRIx64 ":0x%x (vgId:%d)", pTask->id.idStr,
         pTask->info.taskLevel, pReq->streamId, pReq->downstreamTaskId, nodeId);

  tmsgSendReq(pEpSet, &msg);
  return 0;
}

static int32_t doDispatchAllBlocks(SStreamTask* pTask, const SStreamDataBlock* pData) {
  int32_t code = 0;
  int32_t numOfBlocks = taosArrayGetSize(pData->blocks);
  ASSERT(numOfBlocks != 0);

  if (pTask->outputInfo.type == TASK_OUTPUT__FIXED_DISPATCH) {
    SStreamDispatchReq req = {0};

    int32_t downstreamTaskId = pTask->fixedEpDispatcher.taskId;
    code = tInitStreamDispatchReq(&req, pTask, pData->srcVgId, numOfBlocks, downstreamTaskId, pData->type);
    if (code != TSDB_CODE_SUCCESS) {
      return code;
    }

    for (int32_t i = 0; i < numOfBlocks; i++) {
      SSDataBlock* pDataBlock = taosArrayGet(pData->blocks, i);
      code = streamAddBlockIntoDispatchMsg(pDataBlock, &req);

      if (code != TSDB_CODE_SUCCESS) {
        taosArrayDestroyP(req.data, taosMemoryFree);
        taosArrayDestroy(req.dataLen);
        return code;
      }
    }

    int32_t vgId = pTask->fixedEpDispatcher.nodeId;
    SEpSet* pEpSet = &pTask->fixedEpDispatcher.epSet;

    qDebug("s-task:%s (child taskId:%d) fix-dispatch %d block(s) to s-task:0x%x (vgId:%d)", pTask->id.idStr,
           pTask->info.selfChildId, numOfBlocks, downstreamTaskId, vgId);

    code = doSendDispatchMsg(pTask, &req, vgId, pEpSet);
    taosArrayDestroyP(req.data, taosMemoryFree);
    taosArrayDestroy(req.dataLen);
    return code;
  } else if (pTask->outputInfo.type == TASK_OUTPUT__SHUFFLE_DISPATCH) {
    int32_t rspCnt = atomic_load_32(&pTask->shuffleDispatcher.waitingRspCnt);
    ASSERT(rspCnt == 0);

    SArray* vgInfo = pTask->shuffleDispatcher.dbInfo.pVgroupInfos;
    int32_t vgSz = taosArrayGetSize(vgInfo);

    SStreamDispatchReq* pReqs = taosMemoryCalloc(vgSz, sizeof(SStreamDispatchReq));
    if (pReqs == NULL) {
      terrno = TSDB_CODE_OUT_OF_MEMORY;
      return -1;
    }

    for (int32_t i = 0; i < vgSz; i++) {
      SVgroupInfo* pVgInfo = taosArrayGet(vgInfo, i);
      code = tInitStreamDispatchReq(&pReqs[i], pTask, pData->srcVgId, 0, pVgInfo->taskId, pData->type);
      if (code != TSDB_CODE_SUCCESS) {
        goto FAIL_SHUFFLE_DISPATCH;
      }
    }

    for (int32_t i = 0; i < numOfBlocks; i++) {
      SSDataBlock* pDataBlock = taosArrayGet(pData->blocks, i);

      // TODO: do not use broadcast
      if (pDataBlock->info.type == STREAM_DELETE_RESULT || pDataBlock->info.type == STREAM_CHECKPOINT) {
        for (int32_t j = 0; j < vgSz; j++) {
          if (streamAddBlockIntoDispatchMsg(pDataBlock, &pReqs[j]) < 0) {
            goto FAIL_SHUFFLE_DISPATCH;
          }

          if (pReqs[j].blockNum == 0) {
            atomic_add_fetch_32(&pTask->shuffleDispatcher.waitingRspCnt, 1);
          }
          pReqs[j].blockNum++;
        }

        continue;
      }

      if (streamSearchAndAddBlock(pTask, pReqs, pDataBlock, vgSz, pDataBlock->info.id.groupId) < 0) {
        goto FAIL_SHUFFLE_DISPATCH;
      }
    }

    qDebug("s-task:%s (child taskId:%d) shuffle-dispatch blocks:%d to %d vgroups", pTask->id.idStr,
           pTask->info.selfChildId, numOfBlocks, vgSz);

    for (int32_t i = 0; i < vgSz; i++) {
      if (pReqs[i].blockNum > 0) {
        SVgroupInfo* pVgInfo = taosArrayGet(vgInfo, i);
        qDebug("s-task:%s (child taskId:%d) shuffle-dispatch blocks:%d to vgId:%d", pTask->id.idStr,
               pTask->info.selfChildId, pReqs[i].blockNum, pVgInfo->vgId);

        code = doSendDispatchMsg(pTask, &pReqs[i], pVgInfo->vgId, &pVgInfo->epSet);
        if (code < 0) {
          goto FAIL_SHUFFLE_DISPATCH;
        }
      }
    }

    code = 0;

  FAIL_SHUFFLE_DISPATCH:
    for (int32_t i = 0; i < vgSz; i++) {
      taosArrayDestroyP(pReqs[i].data, taosMemoryFree);
      taosArrayDestroy(pReqs[i].dataLen);
    }

    taosMemoryFree(pReqs);
  }

  return code;
}

<<<<<<< HEAD
=======
static void doRetryDispatchData(void* param, void* tmrId) {
  SStreamTask* pTask = param;

  if (streamTaskShouldStop(&pTask->status)) {
    atomic_sub_fetch_8(&pTask->status.timerActive, 1);
    qDebug("s-task:%s should stop, abort from timer", pTask->id.idStr);
    return;
  }

  ASSERT(pTask->outputInfo.status == TASK_OUTPUT_STATUS__WAIT);

  int32_t code = streamDispatchAllBlocks(pTask, pTask->msgInfo.pData);
  if (code != TSDB_CODE_SUCCESS) {
    if (!streamTaskShouldStop(&pTask->status)) {
      qDebug("s-task:%s reset the waitRspCnt to be 0 before launch retry dispatch", pTask->id.idStr);
      atomic_store_32(&pTask->shuffleDispatcher.waitingRspCnt, 0);
      streamRetryDispatchStreamBlock(pTask, DISPATCH_RETRY_INTERVAL_MS);
    } else {
      atomic_sub_fetch_8(&pTask->status.timerActive, 1);
      qDebug("s-task:%s should stop, abort from timer", pTask->id.idStr);
    }
  } else {
    atomic_sub_fetch_8(&pTask->status.timerActive, 1);
  }
}

>>>>>>> ad3e231b
void streamRetryDispatchStreamBlock(SStreamTask* pTask, int64_t waitDuration) {
  qError("s-task:%s dispatch data in %" PRId64 "ms", pTask->id.idStr, waitDuration);
  taosTmrReset(doRetryDispatchData, waitDuration, pTask, streamEnv.timer, &pTask->launchTaskTimer);
}

int32_t streamSearchAndAddBlock(SStreamTask* pTask, SStreamDispatchReq* pReqs, SSDataBlock* pDataBlock, int32_t vgSz,
                                int64_t groupId) {
  uint32_t hashValue = 0;
  SArray*  vgInfo = pTask->shuffleDispatcher.dbInfo.pVgroupInfos;
  if (pTask->pNameMap == NULL) {
    pTask->pNameMap = tSimpleHashInit(1024, taosGetDefaultHashFunction(TSDB_DATA_TYPE_BIGINT));
  }

  void* pVal = tSimpleHashGet(pTask->pNameMap, &groupId, sizeof(int64_t));
  if (pVal) {
    SBlockName* pBln = (SBlockName*)pVal;
    hashValue = pBln->hashValue;
    if (!pDataBlock->info.parTbName[0]) {
      memset(pDataBlock->info.parTbName, 0, TSDB_TABLE_NAME_LEN);
      memcpy(pDataBlock->info.parTbName, pBln->parTbName, strlen(pBln->parTbName));
    }
  } else {
    char* ctbName = taosMemoryCalloc(1, TSDB_TABLE_FNAME_LEN);
    if (ctbName == NULL) {
      return -1;
    }

    if (pDataBlock->info.parTbName[0]) {
      snprintf(ctbName, TSDB_TABLE_NAME_LEN, "%s.%s", pTask->shuffleDispatcher.dbInfo.db, pDataBlock->info.parTbName);
    } else {
      buildCtbNameByGroupIdImpl(pTask->shuffleDispatcher.stbFullName, groupId, pDataBlock->info.parTbName);
      snprintf(ctbName, TSDB_TABLE_NAME_LEN, "%s.%s", pTask->shuffleDispatcher.dbInfo.db, pDataBlock->info.parTbName);
    }

    /*uint32_t hashValue = MurmurHash3_32(ctbName, strlen(ctbName));*/
    SUseDbRsp* pDbInfo = &pTask->shuffleDispatcher.dbInfo;
    hashValue =
        taosGetTbHashVal(ctbName, strlen(ctbName), pDbInfo->hashMethod, pDbInfo->hashPrefix, pDbInfo->hashSuffix);
    taosMemoryFree(ctbName);
    SBlockName bln = {0};
    bln.hashValue = hashValue;
    memcpy(bln.parTbName, pDataBlock->info.parTbName, strlen(pDataBlock->info.parTbName));
    if (tSimpleHashGetSize(pTask->pNameMap) < MAX_BLOCK_NAME_NUM) {
      tSimpleHashPut(pTask->pNameMap, &groupId, sizeof(int64_t), &bln, sizeof(SBlockName));
    }
  }

  bool found = false;
  // TODO: optimize search
  int32_t j;
  for (j = 0; j < vgSz; j++) {
    SVgroupInfo* pVgInfo = taosArrayGet(vgInfo, j);
    ASSERT(pVgInfo->vgId > 0);

    if (hashValue >= pVgInfo->hashBegin && hashValue <= pVgInfo->hashEnd) {
      if (streamAddBlockIntoDispatchMsg(pDataBlock, &pReqs[j]) < 0) {
        return -1;
      }

      if (pReqs[j].blockNum == 0) {
        atomic_add_fetch_32(&pTask->shuffleDispatcher.waitingRspCnt, 1);
      }

      pReqs[j].blockNum++;
      found = true;
      break;
    }
  }
  ASSERT(found);
  return 0;
}

int32_t streamDispatchStreamBlock(SStreamTask* pTask) {
  ASSERT((pTask->outputInfo.type == TASK_OUTPUT__FIXED_DISPATCH || pTask->outputInfo.type == TASK_OUTPUT__SHUFFLE_DISPATCH));

  int32_t numOfElems = taosQueueItemSize(pTask->outputInfo.queue->queue);
  if (numOfElems > 0) {
    qDebug("s-task:%s try to dispatch intermediate block to downstream, elem in outputQ:%d", pTask->id.idStr,
           numOfElems);
  }

  // to make sure only one dispatch is running
  int8_t old =
      atomic_val_compare_exchange_8(&pTask->outputInfo.status, TASK_OUTPUT_STATUS__NORMAL, TASK_OUTPUT_STATUS__WAIT);
  if (old != TASK_OUTPUT_STATUS__NORMAL) {
    qDebug("s-task:%s wait for dispatch rsp, not dispatch now, output status:%d", pTask->id.idStr, old);
    return 0;
  }

  ASSERT(pTask->msgInfo.pData == NULL);
  qDebug("s-task:%s start to dispatch msg, set output status:%d", pTask->id.idStr, pTask->outputInfo.status);

  SStreamDataBlock* pBlock = streamQueueNextItem(pTask->outputInfo.queue);
  if (pBlock == NULL) {
    atomic_store_8(&pTask->outputInfo.status, TASK_OUTPUT_STATUS__NORMAL);
    qDebug("s-task:%s not dispatch since no elems in outputQ, output status:%d", pTask->id.idStr, pTask->outputInfo.status);
    return 0;
  }

  pTask->msgInfo.pData = pBlock;
  ASSERT(pBlock->type == STREAM_INPUT__DATA_BLOCK || pBlock->type == STREAM_INPUT__CHECKPOINT_TRIGGER);

  int32_t retryCount = 0;

  while (1) {
    int32_t code = doDispatchAllBlocks(pTask, pBlock);
    if (code == TSDB_CODE_SUCCESS) {
      break;
    }

    qDebug("s-task:%s failed to dispatch msg to downstream, code:%s, output status:%d, retry cnt:%d", pTask->id.idStr,
           tstrerror(terrno), pTask->outputInfo.status, retryCount);

    // todo deal with only partially success dispatch case
    atomic_store_32(&pTask->shuffleDispatcher.waitingRspCnt, 0);
    if (terrno == TSDB_CODE_APP_IS_STOPPING) {  // in case of this error, do not retry anymore
      destroyStreamDataBlock(pTask->msgInfo.pData);
      pTask->msgInfo.pData = NULL;
      return code;
    }

    if (++retryCount > MAX_CONTINUE_RETRY_COUNT) {  // add to timer to retry
      qDebug("s-task:%s failed to dispatch msg to downstream for %d times, code:%s, add timer to retry in %dms",
             pTask->id.idStr, retryCount, tstrerror(terrno), DISPATCH_RETRY_INTERVAL_MS);
      streamRetryDispatchStreamBlock(pTask, DISPATCH_RETRY_INTERVAL_MS);
      break;
    }
  }

  // this block can not be deleted until it has been sent to downstream task successfully.
  return TSDB_CODE_SUCCESS;
}

int32_t streamDispatchScanHistoryFinishMsg(SStreamTask* pTask) {
  SStreamScanHistoryFinishReq req = {
      .streamId = pTask->id.streamId,
      .childId = pTask->info.selfChildId,
      .upstreamTaskId = pTask->id.taskId,
      .upstreamNodeId = pTask->pMeta->vgId,
  };

  // serialize
  if (pTask->outputInfo.type == TASK_OUTPUT__FIXED_DISPATCH) {
    req.downstreamTaskId = pTask->fixedEpDispatcher.taskId;
    pTask->notReadyTasks = 1;
    doDispatchScanHistoryFinishMsg(pTask, &req, pTask->fixedEpDispatcher.nodeId, &pTask->fixedEpDispatcher.epSet);
  } else if (pTask->outputInfo.type == TASK_OUTPUT__SHUFFLE_DISPATCH) {
    SArray* vgInfo = pTask->shuffleDispatcher.dbInfo.pVgroupInfos;
    int32_t numOfVgs = taosArrayGetSize(vgInfo);
    pTask->notReadyTasks = numOfVgs;

    qDebug("s-task:%s send scan-history data complete msg to downstream (shuffle-dispatch) %d tasks, status:%s", pTask->id.idStr,
           numOfVgs, streamGetTaskStatusStr(pTask->status.taskStatus));
    for (int32_t i = 0; i < numOfVgs; i++) {
      SVgroupInfo* pVgInfo = taosArrayGet(vgInfo, i);
      req.downstreamTaskId = pVgInfo->taskId;
      doDispatchScanHistoryFinishMsg(pTask, &req, pVgInfo->vgId, &pVgInfo->epSet);
    }
  } else {
    qDebug("s-task:%s no downstream tasks, invoke scan-history finish rsp directly", pTask->id.idStr);
    streamProcessScanHistoryFinishRsp(pTask);
  }

  return 0;
}

// this function is usually invoked by sink/agg task
int32_t streamTaskSendCheckpointReadyMsg(SStreamTask* pTask) {
  int32_t num = taosArrayGetSize(pTask->pReadyMsgList);
  ASSERT(taosArrayGetSize(pTask->pUpstreamInfoList) == num);

  for (int32_t i = 0; i < num; ++i) {
    SStreamChkptReadyInfo* pInfo = taosArrayGet(pTask->pReadyMsgList, i);
    tmsgSendReq(&pInfo->epset, &pInfo->msg);
    qDebug("s-task:%s level:%d checkpoint ready msg sent to upstream:0x%x", pTask->id.idStr, pTask->info.taskLevel,
           pInfo->taskId);
  }

  taosArrayClear(pTask->pReadyMsgList);
  qDebug("s-task:%s level:%d checkpoint ready msg sent to all %d upstreams", pTask->id.idStr, pTask->info.taskLevel, num);

  return TSDB_CODE_SUCCESS;
}

// this function is only invoked by source task, and send rsp to mnode
int32_t streamTaskSendCheckpointSourceRsp(SStreamTask* pTask) {
  ASSERT(pTask->info.taskLevel == TASK_LEVEL__SOURCE && taosArrayGetSize(pTask->pReadyMsgList) == 1);
  SStreamChkptReadyInfo* pInfo = taosArrayGet(pTask->pReadyMsgList, 0);

  tmsgSendRsp(&pInfo->msg);

  taosArrayClear(pTask->pReadyMsgList);
  qDebug("s-task:%s level:%d source checkpoint completed msg sent to mnode", pTask->id.idStr, pTask->info.taskLevel);

  return TSDB_CODE_SUCCESS;
}

int32_t tEncodeStreamDispatchReq(SEncoder* pEncoder, const SStreamDispatchReq* pReq) {
  if (tStartEncode(pEncoder) < 0) return -1;
  if (tEncodeI64(pEncoder, pReq->streamId) < 0) return -1;
  if (tEncodeI32(pEncoder, pReq->taskId) < 0) return -1;
  if (tEncodeI32(pEncoder, pReq->upstreamTaskId) < 0) return -1;
  if (tEncodeI32(pEncoder, pReq->type) < 0) return -1;
  if (tEncodeI32(pEncoder, pReq->srcVgId) < 0) return -1;
  if (tEncodeI32(pEncoder, pReq->upstreamChildId) < 0) return -1;
  if (tEncodeI32(pEncoder, pReq->upstreamNodeId) < 0) return -1;
  if (tEncodeI32(pEncoder, pReq->blockNum) < 0) return -1;
  if (tEncodeI64(pEncoder, pReq->totalLen) < 0) return -1;
  ASSERT(taosArrayGetSize(pReq->data) == pReq->blockNum);
  ASSERT(taosArrayGetSize(pReq->dataLen) == pReq->blockNum);
  for (int32_t i = 0; i < pReq->blockNum; i++) {
    int32_t len = *(int32_t*)taosArrayGet(pReq->dataLen, i);
    void*   data = taosArrayGetP(pReq->data, i);
    if (tEncodeI32(pEncoder, len) < 0) return -1;
    if (tEncodeBinary(pEncoder, data, len) < 0) return -1;
  }
  tEndEncode(pEncoder);
  return pEncoder->pos;
}

int32_t streamAddBlockIntoDispatchMsg(const SSDataBlock* pBlock, SStreamDispatchReq* pReq) {
  int32_t dataStrLen = sizeof(SRetrieveTableRsp) + blockGetEncodeSize(pBlock);
  void*   buf = taosMemoryCalloc(1, dataStrLen);
  if (buf == NULL) return -1;

  SRetrieveTableRsp* pRetrieve = (SRetrieveTableRsp*)buf;
  pRetrieve->useconds = 0;
  pRetrieve->precision = TSDB_DEFAULT_PRECISION;
  pRetrieve->compressed = 0;
  pRetrieve->completed = 1;
  pRetrieve->streamBlockType = pBlock->info.type;
  pRetrieve->numOfRows = htobe64((int64_t)pBlock->info.rows);
  pRetrieve->skey = htobe64(pBlock->info.window.skey);
  pRetrieve->ekey = htobe64(pBlock->info.window.ekey);
  pRetrieve->version = htobe64(pBlock->info.version);
  pRetrieve->watermark = htobe64(pBlock->info.watermark);
  memcpy(pRetrieve->parTbName, pBlock->info.parTbName, TSDB_TABLE_NAME_LEN);

  int32_t numOfCols = (int32_t)taosArrayGetSize(pBlock->pDataBlock);
  pRetrieve->numOfCols = htonl(numOfCols);

  int32_t actualLen = blockEncode(pBlock, pRetrieve->data, numOfCols);
  actualLen += sizeof(SRetrieveTableRsp);
  ASSERT(actualLen <= dataStrLen);
  taosArrayPush(pReq->dataLen, &actualLen);
  taosArrayPush(pReq->data, &buf);

  pReq->totalLen += dataStrLen;
  return 0;
}

int32_t doDispatchScanHistoryFinishMsg(SStreamTask* pTask, const SStreamScanHistoryFinishReq* pReq, int32_t vgId,
                                       SEpSet* pEpSet) {
  void*   buf = NULL;
  int32_t code = -1;
  SRpcMsg msg = {0};

  int32_t tlen;
  tEncodeSize(tEncodeStreamScanHistoryFinishReq, pReq, tlen, code);
  if (code < 0) {
    return -1;
  }

  buf = rpcMallocCont(sizeof(SMsgHead) + tlen);
  if (buf == NULL) {
    terrno = TSDB_CODE_OUT_OF_MEMORY;
    return -1;
  }

  ((SMsgHead*)buf)->vgId = htonl(vgId);
  void* abuf = POINTER_SHIFT(buf, sizeof(SMsgHead));

  SEncoder encoder;
  tEncoderInit(&encoder, abuf, tlen);
  if ((code = tEncodeStreamScanHistoryFinishReq(&encoder, pReq)) < 0) {
    if (buf) {
      rpcFreeCont(buf);
    }
    return code;
  }

  tEncoderClear(&encoder);

  initRpcMsg(&msg, TDMT_STREAM_SCAN_HISTORY_FINISH, buf, tlen + sizeof(SMsgHead));

  tmsgSendReq(pEpSet, &msg);
  const char* pStatus = streamGetTaskStatusStr(pTask->status.taskStatus);
  qDebug("s-task:%s status:%s dispatch scan-history finish msg to taskId:0x%x (vgId:%d)", pTask->id.idStr, pStatus,
         pReq->downstreamTaskId, vgId);
  return 0;
}

int32_t doSendDispatchMsg(SStreamTask* pTask, const SStreamDispatchReq* pReq, int32_t vgId, SEpSet* pEpSet) {
  void*   buf = NULL;
  int32_t code = -1;
  SRpcMsg msg = {0};

  // serialize
  int32_t tlen;
  tEncodeSize(tEncodeStreamDispatchReq, pReq, tlen, code);
  if (code < 0) {
    goto FAIL;
  }

  code = -1;
  buf = rpcMallocCont(sizeof(SMsgHead) + tlen);
  if (buf == NULL) {
    goto FAIL;
  }

  ((SMsgHead*)buf)->vgId = htonl(vgId);
  void* abuf = POINTER_SHIFT(buf, sizeof(SMsgHead));

  SEncoder encoder;
  tEncoderInit(&encoder, abuf, tlen);
  if ((code = tEncodeStreamDispatchReq(&encoder, pReq)) < 0) {
    goto FAIL;
  }
  tEncoderClear(&encoder);

  initRpcMsg(&msg, pTask->msgInfo.msgType, buf, tlen + sizeof(SMsgHead));
  qDebug("s-task:%s dispatch msg to taskId:0x%x vgId:%d data msg", pTask->id.idStr, pReq->taskId, vgId);

  return tmsgSendReq(pEpSet, &msg);

FAIL:
  if (buf) {
    rpcFreeCont(buf);
  }

  return code;
}

static void doRetryDispatchData(void* param, void* tmrId) {
  SStreamTask* pTask = param;
  ASSERT(pTask->outputInfo.status == TASK_OUTPUT_STATUS__WAIT);

  int32_t code = doDispatchAllBlocks(pTask, pTask->msgInfo.pData);
  if (code != TSDB_CODE_SUCCESS) {
    qDebug("s-task:%s reset the waitRspCnt to be 0 before launch retry dispatch", pTask->id.idStr);
    atomic_store_32(&pTask->shuffleDispatcher.waitingRspCnt, 0);
    streamRetryDispatchStreamBlock(pTask, DISPATCH_RETRY_INTERVAL_MS);
  }
}

int32_t streamAddCheckpointSourceRspMsg(SStreamCheckpointSourceReq* pReq, SRpcHandleInfo* pRpcInfo,
                                        SStreamTask* pTask) {
  int32_t  len = 0;
  int32_t  code = 0;
  SEncoder encoder;

  SStreamCheckpointSourceRsp rsp = {
      .checkpointId = pReq->checkpointId,
      .taskId = pReq->taskId,
      .nodeId = pReq->nodeId,
      .streamId = pReq->streamId,
      .expireTime = pReq->expireTime,
      .mnodeId = pReq->mnodeId,
  };

  tEncodeSize(tEncodeStreamCheckpointSourceRsp, &rsp, len, code);
  if (code < 0) {
    return code;
  }

  void* pBuf = rpcMallocCont(sizeof(SMsgHead) + len);
  if (pBuf == NULL) {
    return TSDB_CODE_OUT_OF_MEMORY;
  }

  ((SMsgHead*)pBuf)->vgId = htonl(pReq->mnodeId);

  void* abuf = POINTER_SHIFT(pBuf, sizeof(SMsgHead));

  tEncoderInit(&encoder, (uint8_t*)abuf, len);
  tEncodeStreamCheckpointSourceRsp(&encoder, &rsp);
  tEncoderClear(&encoder);

  SStreamChkptReadyInfo info = {0};
  initRpcMsg(&info.msg, 0, pBuf, sizeof(SMsgHead) + len);
  info.msg.info = *pRpcInfo;

  if (pTask->pReadyMsgList == NULL) {
    pTask->pReadyMsgList = taosArrayInit(4, sizeof(SStreamChkptReadyInfo));
  }

  taosArrayPush(pTask->pReadyMsgList, &info);

  qDebug("s-task:%s add checkpoint source rsp msg, total:%d", pTask->id.idStr, (int32_t)taosArrayGetSize(pTask->pReadyMsgList));
  return TSDB_CODE_SUCCESS;
}

int32_t streamAddCheckpointReadyMsg(SStreamTask* pTask, int32_t upstreamTaskId, int32_t index, int64_t checkpointId) {
  int32_t code = 0;
  int32_t tlen = 0;
  void*   buf = NULL;
  if (pTask->info.taskLevel == TASK_LEVEL__SOURCE) {
    return TSDB_CODE_SUCCESS;
  }

  SStreamChildEpInfo* pInfo = streamTaskGetUpstreamTaskEpInfo(pTask, upstreamTaskId);

  SStreamCheckpointReadyMsg req = {0};
  req.downstreamNodeId = pTask->pMeta->vgId;
  req.downstreamTaskId = pTask->id.taskId;
  req.streamId = pTask->id.streamId;
  req.checkpointId = checkpointId;
  req.childId = pInfo->childId;
  req.upstreamNodeId = pInfo->nodeId;
  req.upstreamTaskId = pInfo->taskId;

  tEncodeSize(tEncodeStreamCheckpointReadyMsg, &req, tlen, code);
  if (code < 0) {
    return -1;
  }

  buf = rpcMallocCont(sizeof(SMsgHead) + tlen);
  if (buf == NULL) {
    return -1;
  }

  ((SMsgHead*)buf)->vgId = htonl(req.upstreamNodeId);
  void* abuf = POINTER_SHIFT(buf, sizeof(SMsgHead));

  SEncoder encoder;
  tEncoderInit(&encoder, abuf, tlen);
  if ((code = tEncodeStreamCheckpointReadyMsg(&encoder, &req)) < 0) {
    rpcFreeCont(buf);
    return code;
  }
  tEncoderClear(&encoder);

  ASSERT(req.upstreamTaskId != 0);

  SStreamChkptReadyInfo info = {.taskId = pInfo->taskId, .epset = pInfo->epSet};
  initRpcMsg(&info.msg, TDMT_STREAM_TASK_CHECKPOINT_READY, buf, tlen + sizeof(SMsgHead));
  qDebug("s-task:%s (level:%d) prepare checkpoint ready msg to upstream s-task:0x%" PRIx64 ":0x%x (vgId:%d) idx:%d",
         pTask->id.idStr, pTask->info.taskLevel, req.streamId, req.upstreamTaskId, req.downstreamNodeId, index);

  if (pTask->pReadyMsgList == NULL) {
    pTask->pReadyMsgList = taosArrayInit(4, sizeof(SStreamChkptReadyInfo));
  }

  taosArrayPush(pTask->pReadyMsgList, &info);
  return 0;
}

int32_t streamProcessDispatchRsp(SStreamTask* pTask, SStreamDispatchRsp* pRsp, int32_t code) {
  if (code != TSDB_CODE_SUCCESS) {
    // dispatch message failed: network error, or node not available.
    // in case of the input queue is full, the code will be TSDB_CODE_SUCCESS, the and pRsp>inputStatus will be set
    // flag. here we need to retry dispatch this message to downstream task immediately. handle the case the failure
    // happened too fast.
    // todo handle the shuffle dispatch failure
    qError("s-task:%s failed to dispatch msg to task:0x%x, code:%s, retry cnt:%d", pTask->id.idStr,
           pRsp->downstreamTaskId, tstrerror(code), ++pTask->msgInfo.retryCount);
    int32_t ret = doDispatchAllBlocks(pTask, pTask->msgInfo.pData);
    if (ret != TSDB_CODE_SUCCESS) {
    }

    return TSDB_CODE_SUCCESS;
  }

  qDebug("s-task:%s recv dispatch rsp, downstream task input status:%d code:%d", pTask->id.idStr, pRsp->inputStatus,
         code);

  // there are other dispatch message not response yet
  if (pTask->outputInfo.type == TASK_OUTPUT__SHUFFLE_DISPATCH) {
    int32_t leftRsp = atomic_sub_fetch_32(&pTask->shuffleDispatcher.waitingRspCnt, 1);
    qDebug("s-task:%s is shuffle, left waiting rsp %d", pTask->id.idStr, leftRsp);
    if (leftRsp > 0) {
      return 0;
    }
  }

  pTask->msgInfo.retryCount = 0;
  ASSERT(pTask->outputInfo.status == TASK_OUTPUT_STATUS__WAIT);

  qDebug("s-task:%s output status is set to:%d", pTask->id.idStr, pTask->outputInfo.status);

  // the input queue of the (down stream) task that receive the output data is full,
  // so the TASK_INPUT_STATUS_BLOCKED is rsp
  if (pRsp->inputStatus == TASK_INPUT_STATUS__BLOCKED) {
    pTask->inputStatus = TASK_INPUT_STATUS__BLOCKED;   // block the input of current task, to push pressure to upstream
    pTask->msgInfo.blockingTs = taosGetTimestampMs();  // record the blocking start time
    qError("s-task:%s inputQ of downstream task:0x%x is full, time:%" PRId64 "wait for %dms and retry dispatch data",
           pTask->id.idStr, pRsp->downstreamTaskId, pTask->msgInfo.blockingTs, DISPATCH_RETRY_INTERVAL_MS);
    streamRetryDispatchStreamBlock(pTask, DISPATCH_RETRY_INTERVAL_MS);
  } else {  // pipeline send data in output queue
    // this message has been sent successfully, let's try next one.
    destroyStreamDataBlock(pTask->msgInfo.pData);
    pTask->msgInfo.pData = NULL;

    if (pTask->msgInfo.blockingTs != 0) {
      int64_t el = taosGetTimestampMs() - pTask->msgInfo.blockingTs;
      qDebug("s-task:%s downstream task:0x%x resume to normal from inputQ blocking, blocking time:%" PRId64 "ms",
             pTask->id.idStr, pRsp->downstreamTaskId, el);
      pTask->msgInfo.blockingTs = 0;

      // put data into inputQ of current task is also allowed
      pTask->inputStatus = TASK_INPUT_STATUS__NORMAL;
    }

    // now ready for next data output
    atomic_store_8(&pTask->outputInfo.status, TASK_OUTPUT_STATUS__NORMAL);

    // otherwise, continue dispatch the first block to down stream task in pipeline
    streamDispatchStreamBlock(pTask);
  }

  return 0;
}

int32_t tEncodeCompleteHistoryDataMsg(SEncoder* pEncoder, const SStreamCompleteHistoryMsg* pReq) {
  if (tStartEncode(pEncoder) < 0) return -1;
  if (tEncodeI64(pEncoder, pReq->streamId) < 0) return -1;
  if (tEncodeI32(pEncoder, pReq->downstreamId) < 0) return -1;
  if (tEncodeI32(pEncoder, pReq->downstreamNode) < 0) return -1;
  if (tEncodeI32(pEncoder, pReq->upstreamTaskId) < 0) return -1;
  if (tEncodeI32(pEncoder, pReq->upstreamNodeId) < 0) return -1;
  tEndEncode(pEncoder);
  return pEncoder->pos;
}

int32_t tDecodeCompleteHistoryDataMsg(SDecoder* pDecoder, SStreamCompleteHistoryMsg* pRsp) {
  if (tStartDecode(pDecoder) < 0) return -1;
  if (tDecodeI64(pDecoder, &pRsp->streamId) < 0) return -1;
  if (tDecodeI32(pDecoder, &pRsp->downstreamId) < 0) return -1;
  if (tDecodeI32(pDecoder, &pRsp->downstreamNode) < 0) return -1;
  if (tDecodeI32(pDecoder, &pRsp->upstreamTaskId) < 0) return -1;
  if (tDecodeI32(pDecoder, &pRsp->upstreamNodeId) < 0) return -1;
  tEndDecode(pDecoder);
  return 0;
}

int32_t streamAddEndScanHistoryMsg(SStreamTask* pTask, SRpcHandleInfo* pRpcInfo, SStreamScanHistoryFinishReq* pReq) {
  int32_t  len = 0;
  int32_t  code = 0;
  SEncoder encoder;

  SStreamCompleteHistoryMsg msg = {
      .streamId = pReq->streamId,
      .upstreamTaskId = pReq->upstreamTaskId,
      .upstreamNodeId = pReq->upstreamNodeId,
      .downstreamId = pReq->downstreamTaskId,
      .downstreamNode = pTask->pMeta->vgId,
  };

  tEncodeSize(tEncodeCompleteHistoryDataMsg, &msg, len, code);
  if (code < 0) {
    return code;
  }

  void* pBuf = rpcMallocCont(sizeof(SMsgHead) + len);
  if (pBuf == NULL) {
    return TSDB_CODE_OUT_OF_MEMORY;
  }

  ((SMsgHead*)pBuf)->vgId = htonl(pReq->upstreamNodeId);

  void* abuf = POINTER_SHIFT(pBuf, sizeof(SMsgHead));

  tEncoderInit(&encoder, (uint8_t*)abuf, len);
  tEncodeCompleteHistoryDataMsg(&encoder, &msg);
  tEncoderClear(&encoder);

  SStreamChildEpInfo* pInfo = streamTaskGetUpstreamTaskEpInfo(pTask, pReq->upstreamTaskId);

  SStreamContinueExecInfo info = {.taskId = pReq->upstreamTaskId, .epset = pInfo->epSet};
  initRpcMsg(&info.msg, 0, pBuf, sizeof(SMsgHead) + len);
  info.msg.info = *pRpcInfo;

  taosThreadMutexLock(&pTask->lock);
  if (pTask->pRspMsgList == NULL) {
    pTask->pRspMsgList = taosArrayInit(4, sizeof(SStreamContinueExecInfo));
  }
  taosArrayPush(pTask->pRspMsgList, &info);
  taosThreadMutexUnlock(&pTask->lock);

  int32_t num = taosArrayGetSize(pTask->pRspMsgList);
  qDebug("s-task:%s add scan history finish rsp msg for task:0x%x, total:%d", pTask->id.idStr, pReq->upstreamTaskId,
         num);
  return TSDB_CODE_SUCCESS;
}

int32_t streamNotifyUpstreamContinue(SStreamTask* pTask) {
  ASSERT(pTask->info.taskLevel == TASK_LEVEL__AGG || pTask->info.taskLevel == TASK_LEVEL__SINK);

  int32_t num = taosArrayGetSize(pTask->pRspMsgList);
  for (int32_t i = 0; i < num; ++i) {
    SStreamContinueExecInfo* pInfo = taosArrayGet(pTask->pRspMsgList, i);
    tmsgSendRsp(&pInfo->msg);

    qDebug("s-task:%s level:%d notify upstream:0x%x to continue process data from WAL", pTask->id.idStr, pTask->info.taskLevel,
           pInfo->taskId);
  }

  taosArrayClear(pTask->pRspMsgList);
  qDebug("s-task:%s level:%d checkpoint ready msg sent to all %d upstreams", pTask->id.idStr, pTask->info.taskLevel,
         num);
  return 0;
}

int32_t tEncodeStreamTaskUpdateMsg(SEncoder* pEncoder, const SStreamTaskUpdateMsg* pMsg) {
  if (tStartEncode(pEncoder) < 0) return -1;
  if (tEncodeI64(pEncoder, pMsg->streamId) < 0) return -1;
  if (tEncodeI32(pEncoder, pMsg->taskId) < 0) return -1;
  if (tEncodeI32(pEncoder, pMsg->nodeId) < 0) return -1;
  if (tEncodeSEpSet(pEncoder, &pMsg->epset) < 0) return -1;
  tEndEncode(pEncoder);
  return pEncoder->pos;
}

int32_t tDecodeStreamTaskUpdateMsg(SDecoder* pDecoder, SStreamTaskUpdateMsg* pMsg) {
  if (tStartDecode(pDecoder) < 0) return -1;
  if (tDecodeI64(pDecoder, &pMsg->streamId) < 0) return -1;
  if (tDecodeI32(pDecoder, &pMsg->taskId) < 0) return -1;
  if (tDecodeI32(pDecoder, &pMsg->nodeId) < 0) return -1;
  if (tDecodeSEpSet(pDecoder, &pMsg->epset) < 0) return -1;
  tEndDecode(pDecoder);
  return 0;
}<|MERGE_RESOLUTION|>--- conflicted
+++ resolved
@@ -356,8 +356,6 @@
   return code;
 }
 
-<<<<<<< HEAD
-=======
 static void doRetryDispatchData(void* param, void* tmrId) {
   SStreamTask* pTask = param;
 
@@ -369,7 +367,7 @@
 
   ASSERT(pTask->outputInfo.status == TASK_OUTPUT_STATUS__WAIT);
 
-  int32_t code = streamDispatchAllBlocks(pTask, pTask->msgInfo.pData);
+  int32_t code = doDispatchAllBlocks(pTask, pTask->msgInfo.pData);
   if (code != TSDB_CODE_SUCCESS) {
     if (!streamTaskShouldStop(&pTask->status)) {
       qDebug("s-task:%s reset the waitRspCnt to be 0 before launch retry dispatch", pTask->id.idStr);
@@ -384,7 +382,6 @@
   }
 }
 
->>>>>>> ad3e231b
 void streamRetryDispatchStreamBlock(SStreamTask* pTask, int64_t waitDuration) {
   qError("s-task:%s dispatch data in %" PRId64 "ms", pTask->id.idStr, waitDuration);
   taosTmrReset(doRetryDispatchData, waitDuration, pTask, streamEnv.timer, &pTask->launchTaskTimer);
@@ -718,18 +715,6 @@
   return code;
 }
 
-static void doRetryDispatchData(void* param, void* tmrId) {
-  SStreamTask* pTask = param;
-  ASSERT(pTask->outputInfo.status == TASK_OUTPUT_STATUS__WAIT);
-
-  int32_t code = doDispatchAllBlocks(pTask, pTask->msgInfo.pData);
-  if (code != TSDB_CODE_SUCCESS) {
-    qDebug("s-task:%s reset the waitRspCnt to be 0 before launch retry dispatch", pTask->id.idStr);
-    atomic_store_32(&pTask->shuffleDispatcher.waitingRspCnt, 0);
-    streamRetryDispatchStreamBlock(pTask, DISPATCH_RETRY_INTERVAL_MS);
-  }
-}
-
 int32_t streamAddCheckpointSourceRspMsg(SStreamCheckpointSourceReq* pReq, SRpcHandleInfo* pRpcInfo,
                                         SStreamTask* pTask) {
   int32_t  len = 0;
