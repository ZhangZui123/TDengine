--- conflicted
+++ resolved
@@ -35,20 +35,6 @@
   streamTimer = NULL;
 }
 
-<<<<<<< HEAD
-tmr_h streamTimerGetInstance() {
-  return streamTimer;
-}
-
-int32_t streamCleanBeforeQuitTmr(SStreamTmrInfo* pInfo, SStreamTask* pTask) {
-  pInfo->activeCounter = 0;
-  pInfo->launchChkptId = 0;
-  atomic_store_8(&pInfo->isActive, 0);
-
-  int32_t ref = atomic_sub_fetch_32(&pTask->status.timerActive, 1);
-  ASSERT(ref >= 0);
-  return ref;
-=======
 int32_t streamTimerGetInstance(tmr_h* pTmr) {
   *pTmr = streamTimer;
   return TSDB_CODE_SUCCESS;
@@ -63,5 +49,14 @@
     }
 //    stError("vgId:%d failed to reset tmr: %s, try again", vgId, pMsg);
 //  }
->>>>>>> 3e8acae2
+}
+
+int32_t streamCleanBeforeQuitTmr(SStreamTmrInfo* pInfo, SStreamTask* pTask) {
+  pInfo->activeCounter = 0;
+  pInfo->launchChkptId = 0;
+  atomic_store_8(&pInfo->isActive, 0);
+
+  int32_t ref = atomic_sub_fetch_32(&pTask->status.timerActive, 1);
+  ASSERT(ref >= 0);
+  return ref;
 }