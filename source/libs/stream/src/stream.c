/*
 * Copyright (c) 2019 TAOS Data, Inc. <jhtao@taosdata.com>
 *
 * This program is free software: you can use, redistribute, and/or modify
 * it under the terms of the GNU Affero General Public License, version 3
 * or later ("AGPL"), as published by the Free Software Foundation.
 *
 * This program is distributed in the hope that it will be useful, but WITHOUT
 * ANY WARRANTY; without even the implied warranty of MERCHANTABILITY or
 * FITNESS FOR A PARTICULAR PURPOSE.
 *
 * You should have received a copy of the GNU Affero General Public License
 * along with this program. If not, see <http://www.gnu.org/licenses/>.
 */

#include "streamInc.h"
#include "ttimer.h"

#define STREAM_TASK_INPUT_QUEUEU_CAPACITY          20480
#define STREAM_TASK_INPUT_QUEUEU_CAPACITY_IN_SIZE (50)
#define ONE_MB_F                                  (1048576.0)
#define QUEUE_MEM_SIZE_IN_MB(_q)                  (taosQueueMemorySize(_q)/ONE_MB_F)

int32_t streamInit() {
  int8_t old;
  while (1) {
    old = atomic_val_compare_exchange_8(&streamEnv.inited, 0, 2);
    if (old != 2) break;
  }

  if (old == 0) {
    streamEnv.timer = taosTmrInit(10000, 100, 10000, "STREAM");
    if (streamEnv.timer == NULL) {
      atomic_store_8(&streamEnv.inited, 0);
      return -1;
    }
    atomic_store_8(&streamEnv.inited, 1);
  }
  return 0;
}

void streamCleanUp() {
  int8_t old;
  while (1) {
    old = atomic_val_compare_exchange_8(&streamEnv.inited, 1, 2);
    if (old != 2) break;
  }

  if (old == 1) {
    taosTmrCleanUp(streamEnv.timer);
    atomic_store_8(&streamEnv.inited, 0);
  }
}

void streamSchedByTimer(void* param, void* tmrId) {
  SStreamTask* pTask = (void*)param;

  if (streamTaskShouldStop(&pTask->status) || streamTaskShouldPause(&pTask->status)) {
    streamMetaReleaseTask(NULL, pTask);
    return;
  }

  if (atomic_load_8(&pTask->triggerStatus) == TASK_TRIGGER_STATUS__ACTIVE) {
    SStreamTrigger* trigger = taosAllocateQitem(sizeof(SStreamTrigger), DEF_QITEM, 0);
    if (trigger == NULL) return;
    trigger->type = STREAM_INPUT__GET_RES;
    trigger->pBlock = taosMemoryCalloc(1, sizeof(SSDataBlock));
    if (trigger->pBlock == NULL) {
      taosFreeQitem(trigger);
      return;
    }

    trigger->pBlock->info.type = STREAM_GET_ALL;
    atomic_store_8(&pTask->triggerStatus, TASK_TRIGGER_STATUS__INACTIVE);

    if (tAppendDataToInputQueue(pTask, (SStreamQueueItem*)trigger) < 0) {
      taosFreeQitem(trigger);
      taosTmrReset(streamSchedByTimer, (int32_t)pTask->triggerParam, pTask, streamEnv.timer, &pTask->timer);
      return;
    }

    streamSchedExec(pTask);
  }

  taosTmrReset(streamSchedByTimer, (int32_t)pTask->triggerParam, pTask, streamEnv.timer, &pTask->timer);
}

int32_t streamSetupTrigger(SStreamTask* pTask) {
  if (pTask->triggerParam != 0) {
    int32_t ref = atomic_add_fetch_32(&pTask->refCnt, 1);
    ASSERT(ref == 2);
    pTask->timer = taosTmrStart(streamSchedByTimer, (int32_t)pTask->triggerParam, pTask, streamEnv.timer);
    pTask->triggerStatus = TASK_TRIGGER_STATUS__INACTIVE;
  }
  return 0;
}

int32_t streamSchedExec(SStreamTask* pTask) {
  int8_t schedStatus =
      atomic_val_compare_exchange_8(&pTask->status.schedStatus, TASK_SCHED_STATUS__INACTIVE, TASK_SCHED_STATUS__WAITING);

  if (schedStatus == TASK_SCHED_STATUS__INACTIVE) {
    SStreamTaskRunReq* pRunReq = rpcMallocCont(sizeof(SStreamTaskRunReq));
    if (pRunReq == NULL) {
      terrno = TSDB_CODE_OUT_OF_MEMORY;
      atomic_store_8(&pTask->status.schedStatus, TASK_SCHED_STATUS__INACTIVE);
      return -1;
    }

    pRunReq->head.vgId = pTask->nodeId;
    pRunReq->streamId = pTask->id.streamId;
    pRunReq->taskId = pTask->id.taskId;

    SRpcMsg msg = { .msgType = TDMT_STREAM_TASK_RUN, .pCont = pRunReq, .contLen = sizeof(SStreamTaskRunReq) };
    tmsgPutToQueue(pTask->pMsgCb, STREAM_QUEUE, &msg);
    qDebug("trigger to run s-task:%s", pTask->id.idStr);
  }

  return 0;
}

int32_t streamTaskEnqueueBlocks(SStreamTask* pTask, const SStreamDispatchReq* pReq, SRpcMsg* pRsp) {
  SStreamDataBlock* pData = taosAllocateQitem(sizeof(SStreamDataBlock), DEF_QITEM, 0);
  int8_t            status;

  // enqueue data block
  if (pData != NULL) {
    pData->type = STREAM_INPUT__DATA_BLOCK;
    pData->srcVgId = pReq->dataSrcVgId;
    // decode
    /*pData->blocks = pReq->data;*/
    /*pBlock->sourceVer = pReq->sourceVer;*/
    streamDispatchReqToData(pReq, pData);
    if (tAppendDataToInputQueue(pTask, (SStreamQueueItem*)pData) == 0) {
      status = TASK_INPUT_STATUS__NORMAL;
    } else {  // input queue is full, upstream is blocked now
      status = TASK_INPUT_STATUS__BLOCKED;
    }
  } else {
    streamTaskInputFail(pTask);
    status = TASK_INPUT_STATUS__FAILED;
  }

  // rsp by input status
  void* buf = rpcMallocCont(sizeof(SMsgHead) + sizeof(SStreamDispatchRsp));
  ((SMsgHead*)buf)->vgId = htonl(pReq->upstreamNodeId);
  SStreamDispatchRsp* pCont = POINTER_SHIFT(buf, sizeof(SMsgHead));
  pCont->inputStatus = status;
  pCont->streamId = htobe64(pReq->streamId);
  pCont->upstreamNodeId = htonl(pReq->upstreamNodeId);
  pCont->upstreamTaskId = htonl(pReq->upstreamTaskId);
  pCont->downstreamNodeId = htonl(pTask->nodeId);
  pCont->downstreamTaskId = htonl(pTask->id.taskId);
  pRsp->pCont = buf;

  pRsp->contLen = sizeof(SMsgHead) + sizeof(SStreamDispatchRsp);
  tmsgSendRsp(pRsp);

  return status == TASK_INPUT_STATUS__NORMAL ? 0 : -1;
}

int32_t streamTaskEnqueueRetrieve(SStreamTask* pTask, SStreamRetrieveReq* pReq, SRpcMsg* pRsp) {
  SStreamDataBlock* pData = taosAllocateQitem(sizeof(SStreamDataBlock), DEF_QITEM, 0);
  int8_t            status = TASK_INPUT_STATUS__NORMAL;

  // enqueue
  if (pData != NULL) {
    qDebug("task %d(child %d) recv retrieve req from task %d, reqId %" PRId64, pTask->id.taskId, pTask->selfChildId,
           pReq->srcTaskId, pReq->reqId);

    pData->type = STREAM_INPUT__DATA_RETRIEVE;
    pData->srcVgId = 0;
    // decode
    /*pData->blocks = pReq->data;*/
    /*pBlock->sourceVer = pReq->sourceVer;*/
    streamRetrieveReqToData(pReq, pData);
    if (tAppendDataToInputQueue(pTask, (SStreamQueueItem*)pData) == 0) {
      status = TASK_INPUT_STATUS__NORMAL;
    } else {
      status = TASK_INPUT_STATUS__FAILED;
    }
  } else {
    /*streamTaskInputFail(pTask);*/
    /*status = TASK_INPUT_STATUS__FAILED;*/
  }

  // rsp by input status
  void* buf = rpcMallocCont(sizeof(SMsgHead) + sizeof(SStreamRetrieveRsp));
  ((SMsgHead*)buf)->vgId = htonl(pReq->srcNodeId);
  SStreamRetrieveRsp* pCont = POINTER_SHIFT(buf, sizeof(SMsgHead));
  pCont->streamId = pReq->streamId;
  pCont->rspToTaskId = pReq->srcTaskId;
  pCont->rspFromTaskId = pReq->dstTaskId;
  pRsp->pCont = buf;
  pRsp->contLen = sizeof(SMsgHead) + sizeof(SStreamRetrieveRsp);
  tmsgSendRsp(pRsp);
  return status == TASK_INPUT_STATUS__NORMAL ? 0 : -1;
}

int32_t streamTaskOutput(SStreamTask* pTask, SStreamDataBlock* pBlock) {
  int32_t code = 0;
  if (pTask->outputType == TASK_OUTPUT__TABLE) {
    pTask->tbSink.tbSinkFunc(pTask, pTask->tbSink.vnode, 0, pBlock->blocks);
    taosArrayDestroyEx(pBlock->blocks, (FDelete)blockDataFreeRes);
    taosFreeQitem(pBlock);
  } else if (pTask->outputType == TASK_OUTPUT__SMA) {
    pTask->smaSink.smaSink(pTask->smaSink.vnode, pTask->smaSink.smaId, pBlock->blocks);
    taosArrayDestroyEx(pBlock->blocks, (FDelete)blockDataFreeRes);
    taosFreeQitem(pBlock);
  } else {
    ASSERT(pTask->outputType == TASK_OUTPUT__FIXED_DISPATCH || pTask->outputType == TASK_OUTPUT__SHUFFLE_DISPATCH);
    code = taosWriteQitem(pTask->outputQueue->queue, pBlock);
    if (code != 0) {
      return code;
    }
    streamDispatch(pTask);
  }
  return 0;
}

int32_t streamProcessDispatchReq(SStreamTask* pTask, SStreamDispatchReq* pReq, SRpcMsg* pRsp, bool exec) {
  qDebug("s-task:%s receive dispatch msg from taskId:%d(vgId:%d)", pTask->id.idStr, pReq->upstreamTaskId,
         pReq->upstreamNodeId);

  // todo add the input queue buffer limitation
  streamTaskEnqueueBlocks(pTask, pReq, pRsp);
  tDeleteStreamDispatchReq(pReq);

  if (exec) {
    if (streamTryExec(pTask) < 0) {
      return -1;
    }
  } else {
    streamSchedExec(pTask);
  }

  return 0;
}

int32_t streamProcessDispatchRsp(SStreamTask* pTask, SStreamDispatchRsp* pRsp, int32_t code) {
  ASSERT(pRsp->inputStatus == TASK_OUTPUT_STATUS__NORMAL || pRsp->inputStatus == TASK_OUTPUT_STATUS__BLOCKED);
  qDebug("s-task:%s receive dispatch rsp, code: %x", pTask->id.idStr, code);

  if (pTask->outputType == TASK_OUTPUT__SHUFFLE_DISPATCH) {
    int32_t leftRsp = atomic_sub_fetch_32(&pTask->shuffleDispatcher.waitingRspCnt, 1);
    qDebug("task %d is shuffle, left waiting rsp %d", pTask->id.taskId, leftRsp);
    if (leftRsp > 0) {
      return 0;
    }
  }

  int8_t old = atomic_exchange_8(&pTask->outputStatus, pRsp->inputStatus);
  ASSERT(old == TASK_OUTPUT_STATUS__WAIT);
  if (pRsp->inputStatus == TASK_INPUT_STATUS__BLOCKED) {
    // TODO: init recover timer
    ASSERT(0);
    return 0;
  }

  // continue dispatch
  streamDispatch(pTask);
  return 0;
}

int32_t streamProcessRunReq(SStreamTask* pTask) {
  if (streamTryExec(pTask) < 0) {
    return -1;
  }

  /*if (pTask->outputType == TASK_OUTPUT__FIXED_DISPATCH || pTask->outputType == TASK_OUTPUT__SHUFFLE_DISPATCH) {*/
  /*streamDispatch(pTask);*/
  /*}*/
  return 0;
}

int32_t streamProcessRetrieveReq(SStreamTask* pTask, SStreamRetrieveReq* pReq, SRpcMsg* pRsp) {
  qDebug("s-task:%s receive retrieve req from node %d taskId:%d", pTask->id.idStr, pReq->srcNodeId, pReq->srcTaskId);
  streamTaskEnqueueRetrieve(pTask, pReq, pRsp);

  ASSERT(pTask->taskLevel != TASK_LEVEL__SINK);
  streamSchedExec(pTask);
  return 0;
}

bool tInputQueueIsFull(const SStreamTask* pTask) {
  bool isFull = taosQueueItemSize((pTask->inputQueue->queue)) >= STREAM_TASK_INPUT_QUEUEU_CAPACITY;
  double size = QUEUE_MEM_SIZE_IN_MB(pTask->inputQueue->queue);
  return (isFull || size >= STREAM_TASK_INPUT_QUEUEU_CAPACITY_IN_SIZE);
}

int32_t tAppendDataToInputQueue(SStreamTask* pTask, SStreamQueueItem* pItem) {
  int8_t  type = pItem->type;
  int32_t total = taosQueueItemSize(pTask->inputQueue->queue) + 1;
  double  size = QUEUE_MEM_SIZE_IN_MB(pTask->inputQueue->queue);

  if (type == STREAM_INPUT__DATA_SUBMIT) {
<<<<<<< HEAD
    int32_t numOfBlocks = taosQueueItemSize(pTask->inputQueue->queue) + 1;
    double  size = QUEUE_MEM_SIZE_IN_MB(pTask->inputQueue->queue);

    SStreamDataSubmit* px = (SStreamDataSubmit*)pItem;
    qDebug("s-task:%s submit enqueue msgLen:%d ver:%" PRId64 ", total in queue:%d, size:%.2fMiB", pTask->id.idStr,
           px->submit.msgLen, px->submit.ver, numOfBlocks, size);

    if ((pTask->taskLevel == TASK_LEVEL__SOURCE) && tInputQueueIsFull(pTask)) {
      qError("s-task:%s input queue is full, capacity(size:%d num:%dMiB), current(blocks:%d, size:%.2fMiB) abort", pTask->id.idStr,
             STREAM_TASK_INPUT_QUEUEU_CAPACITY, STREAM_TASK_INPUT_QUEUEU_CAPACITY_IN_SIZE,
             numOfBlocks, size);
=======
    SStreamDataSubmit2* pSubmitBlock = (SStreamDataSubmit2*)pItem;
    qDebug("s-task:%s submit enqueue msgLen:%d ver:%" PRId64 ", total in queue:%d, size:%.2fMiB", pTask->id.idStr,
           pSubmitBlock->submit.msgLen, pSubmitBlock->submit.ver, total, size);

    if ((pTask->taskLevel == TASK_LEVEL__SOURCE) && (tInputQueueIsFull(pTask))) {
      qError("s-task:%s input queue is full, capacity(size:%d num:%dMiB), current(blocks:%d, size:%.2fMiB) abort", pTask->id.idStr,
             STREAM_TASK_INPUT_QUEUEU_CAPACITY, STREAM_TASK_INPUT_QUEUEU_CAPACITY_IN_SIZE,
             total, size);
      streamDataSubmitDestroy(pSubmitBlock);
      taosFreeQitem(pSubmitBlock);
>>>>>>> c01e0f69
      return -1;
    }

    taosWriteQitem(pTask->inputQueue->queue, pItem);
  } else if (type == STREAM_INPUT__DATA_BLOCK || type == STREAM_INPUT__DATA_RETRIEVE ||
             type == STREAM_INPUT__REF_DATA_BLOCK) {
    int32_t numOfBlocks = taosQueueItemSize(pTask->inputQueue->queue) + 1;
<<<<<<< HEAD
    double  size = QUEUE_MEM_SIZE_IN_MB(pTask->inputQueue->queue);
=======
>>>>>>> c01e0f69

    if ((pTask->taskLevel == TASK_LEVEL__SOURCE) && (tInputQueueIsFull(pTask))) {
      qError("s-task:%s input queue is full, capacity:%d size:%d MiB, current(blocks:%d, size:%.2fMiB) abort",
             pTask->id.idStr, STREAM_TASK_INPUT_QUEUEU_CAPACITY, STREAM_TASK_INPUT_QUEUEU_CAPACITY_IN_SIZE, numOfBlocks,
             size);
      return -1;
    }

    qDebug("s-task:%s data block enqueue, total in queue:%d", pTask->id.idStr, numOfBlocks);
    taosWriteQitem(pTask->inputQueue->queue, pItem);
  } else if (type == STREAM_INPUT__CHECKPOINT) {
    taosWriteQitem(pTask->inputQueue->queue, pItem);
  } else if (type == STREAM_INPUT__GET_RES) {
    taosWriteQitem(pTask->inputQueue->queue, pItem);
  }

  if (type != STREAM_INPUT__GET_RES && type != STREAM_INPUT__CHECKPOINT && pTask->triggerParam != 0) {
    atomic_val_compare_exchange_8(&pTask->triggerStatus, TASK_TRIGGER_STATUS__INACTIVE, TASK_TRIGGER_STATUS__ACTIVE);
  }

  return 0;
}

static void* streamQueueCurItem(SStreamQueue* queue) { return queue->qItem; }

void* streamQueueNextItem(SStreamQueue* queue) {
  int8_t dequeueFlag = atomic_exchange_8(&queue->status, STREAM_QUEUE__PROCESSING);
  if (dequeueFlag == STREAM_QUEUE__FAILED) {
    ASSERT(queue->qItem != NULL);
    return streamQueueCurItem(queue);
  } else {
    queue->qItem = NULL;
    taosGetQitem(queue->qall, &queue->qItem);
    if (queue->qItem == NULL) {
      taosReadAllQitems(queue->queue, queue->qall);
      taosGetQitem(queue->qall, &queue->qItem);
    }
    return streamQueueCurItem(queue);
  }
}

void streamTaskInputFail(SStreamTask* pTask) {
  atomic_store_8(&pTask->inputStatus, TASK_INPUT_STATUS__FAILED);
}<|MERGE_RESOLUTION|>--- conflicted
+++ resolved
@@ -16,10 +16,10 @@
 #include "streamInc.h"
 #include "ttimer.h"
 
-#define STREAM_TASK_INPUT_QUEUEU_CAPACITY          20480
+#define STREAM_TASK_INPUT_QUEUEU_CAPACITY         20480
 #define STREAM_TASK_INPUT_QUEUEU_CAPACITY_IN_SIZE (50)
 #define ONE_MB_F                                  (1048576.0)
-#define QUEUE_MEM_SIZE_IN_MB(_q)                  (taosQueueMemorySize(_q)/ONE_MB_F)
+#define QUEUE_MEM_SIZE_IN_MB(_q)                  (taosQueueMemorySize(_q) / ONE_MB_F)
 
 int32_t streamInit() {
   int8_t old;
@@ -96,8 +96,8 @@
 }
 
 int32_t streamSchedExec(SStreamTask* pTask) {
-  int8_t schedStatus =
-      atomic_val_compare_exchange_8(&pTask->status.schedStatus, TASK_SCHED_STATUS__INACTIVE, TASK_SCHED_STATUS__WAITING);
+  int8_t schedStatus = atomic_val_compare_exchange_8(&pTask->status.schedStatus, TASK_SCHED_STATUS__INACTIVE,
+                                                     TASK_SCHED_STATUS__WAITING);
 
   if (schedStatus == TASK_SCHED_STATUS__INACTIVE) {
     SStreamTaskRunReq* pRunReq = rpcMallocCont(sizeof(SStreamTaskRunReq));
@@ -111,7 +111,7 @@
     pRunReq->streamId = pTask->id.streamId;
     pRunReq->taskId = pTask->id.taskId;
 
-    SRpcMsg msg = { .msgType = TDMT_STREAM_TASK_RUN, .pCont = pRunReq, .contLen = sizeof(SStreamTaskRunReq) };
+    SRpcMsg msg = {.msgType = TDMT_STREAM_TASK_RUN, .pCont = pRunReq, .contLen = sizeof(SStreamTaskRunReq)};
     tmsgPutToQueue(pTask->pMsgCb, STREAM_QUEUE, &msg);
     qDebug("trigger to run s-task:%s", pTask->id.idStr);
   }
@@ -283,7 +283,7 @@
 }
 
 bool tInputQueueIsFull(const SStreamTask* pTask) {
-  bool isFull = taosQueueItemSize((pTask->inputQueue->queue)) >= STREAM_TASK_INPUT_QUEUEU_CAPACITY;
+  bool   isFull = taosQueueItemSize((pTask->inputQueue->queue)) >= STREAM_TASK_INPUT_QUEUEU_CAPACITY;
   double size = QUEUE_MEM_SIZE_IN_MB(pTask->inputQueue->queue);
   return (isFull || size >= STREAM_TASK_INPUT_QUEUEU_CAPACITY_IN_SIZE);
 }
@@ -294,7 +294,6 @@
   double  size = QUEUE_MEM_SIZE_IN_MB(pTask->inputQueue->queue);
 
   if (type == STREAM_INPUT__DATA_SUBMIT) {
-<<<<<<< HEAD
     int32_t numOfBlocks = taosQueueItemSize(pTask->inputQueue->queue) + 1;
     double  size = QUEUE_MEM_SIZE_IN_MB(pTask->inputQueue->queue);
 
@@ -303,32 +302,18 @@
            px->submit.msgLen, px->submit.ver, numOfBlocks, size);
 
     if ((pTask->taskLevel == TASK_LEVEL__SOURCE) && tInputQueueIsFull(pTask)) {
-      qError("s-task:%s input queue is full, capacity(size:%d num:%dMiB), current(blocks:%d, size:%.2fMiB) abort", pTask->id.idStr,
-             STREAM_TASK_INPUT_QUEUEU_CAPACITY, STREAM_TASK_INPUT_QUEUEU_CAPACITY_IN_SIZE,
-             numOfBlocks, size);
-=======
-    SStreamDataSubmit2* pSubmitBlock = (SStreamDataSubmit2*)pItem;
-    qDebug("s-task:%s submit enqueue msgLen:%d ver:%" PRId64 ", total in queue:%d, size:%.2fMiB", pTask->id.idStr,
-           pSubmitBlock->submit.msgLen, pSubmitBlock->submit.ver, total, size);
-
-    if ((pTask->taskLevel == TASK_LEVEL__SOURCE) && (tInputQueueIsFull(pTask))) {
-      qError("s-task:%s input queue is full, capacity(size:%d num:%dMiB), current(blocks:%d, size:%.2fMiB) abort", pTask->id.idStr,
-             STREAM_TASK_INPUT_QUEUEU_CAPACITY, STREAM_TASK_INPUT_QUEUEU_CAPACITY_IN_SIZE,
-             total, size);
-      streamDataSubmitDestroy(pSubmitBlock);
-      taosFreeQitem(pSubmitBlock);
->>>>>>> c01e0f69
-      return -1;
-    }
-
+      qError("s-task:%s input queue is full, capacity(size:%d num:%dMiB), current(blocks:%d, size:%.2fMiB) abort",
+             pTask->id.idStr, STREAM_TASK_INPUT_QUEUEU_CAPACITY, STREAM_TASK_INPUT_QUEUEU_CAPACITY_IN_SIZE, numOfBlocks,
+             size);
+      streamDataSubmitDestroy(px);
+      taosFreeQitem(pItem);
+      return -1;
+    }
     taosWriteQitem(pTask->inputQueue->queue, pItem);
   } else if (type == STREAM_INPUT__DATA_BLOCK || type == STREAM_INPUT__DATA_RETRIEVE ||
              type == STREAM_INPUT__REF_DATA_BLOCK) {
     int32_t numOfBlocks = taosQueueItemSize(pTask->inputQueue->queue) + 1;
-<<<<<<< HEAD
     double  size = QUEUE_MEM_SIZE_IN_MB(pTask->inputQueue->queue);
-=======
->>>>>>> c01e0f69
 
     if ((pTask->taskLevel == TASK_LEVEL__SOURCE) && (tInputQueueIsFull(pTask))) {
       qError("s-task:%s input queue is full, capacity:%d size:%d MiB, current(blocks:%d, size:%.2fMiB) abort",
@@ -370,6 +355,4 @@
   }
 }
 
-void streamTaskInputFail(SStreamTask* pTask) {
-  atomic_store_8(&pTask->inputStatus, TASK_INPUT_STATUS__FAILED);
-}+void streamTaskInputFail(SStreamTask* pTask) { atomic_store_8(&pTask->inputStatus, TASK_INPUT_STATUS__FAILED); }