/*
 * Copyright (c) 2019 TAOS Data, Inc. <jhtao@taosdata.com>
 *
 * This program is free software: you can use, redistribute, and/or modify
 * it under the terms of the GNU Affero General Public License, version 3
 * or later ("AGPL"), as published by the Free Software Foundation.
 *
 * This program is distributed in the hope that it will be useful, but WITHOUT
 * ANY WARRANTY; without even the implied warranty of MERCHANTABILITY or
 * FITNESS FOR A PARTICULAR PURPOSE.
 *
 * You should have received a copy of the GNU Affero General Public License
 * along with this program. If not, see <http://www.gnu.org/licenses/>.
 */

#include "streamSnapshot.h"
#include "query.h"
#include "streamBackendRocksdb.h"
#include "streamInt.h"

enum SBackendFileType {
  ROCKSDB_OPTIONS_TYPE = 1,
  ROCKSDB_MAINFEST_TYPE = 2,
  ROCKSDB_SST_TYPE = 3,
  ROCKSDB_CURRENT_TYPE = 4,
  ROCKSDB_CHECKPOINT_META_TYPE = 5,
  ROCKSDB_CHECKPOINT_SELFCHECK_TYPE = 6,
};

typedef struct SBackendFileItem {
  char*   name;
  int8_t  type;
  int64_t size;
  int8_t  ref;
} SBackendFileItem;

typedef struct SBackendFile {
  char*   pCurrent;
  char*   pMainfest;
  char*   pOptions;
  SArray* pSst;
  char*   pCheckpointMeta;
  char*   path;

} SBanckendFile;

typedef struct SBackendSnapFiles2 {
  char*   pCurrent;
  char*   pMainfest;
  char*   pOptions;
  SArray* pSst;
  char*   pCheckpointMeta;
  char*   pCheckpointSelfcheck;
  char*   path;

  int64_t         checkpointId;
  int64_t         seraial;
  int64_t         offset;
  TdFilePtr       fd;
  int8_t          filetype;
  SArray*         pFileList;
  int32_t         currFileIdx;
  SStreamTaskSnap snapInfo;
  int8_t          inited;

} SBackendSnapFile2;
struct SStreamSnapHandle {
  void*          handle;
  SBanckendFile* pBackendFile;
  int64_t        checkpointId;
  int64_t        seraial;
  int64_t        offset;
  TdFilePtr      fd;
  int8_t         filetype;
  SArray*        pFileList;
  int32_t        currFileIdx;
  char*          metaPath;

  void*   pMeta;
  SArray* pDbSnapSet;
  SArray* pSnapInfoSet;
  int32_t currIdx;
  int8_t  delFlag;  // 0 : not del, 1: del
};
struct SStreamSnapBlockHdr {
  int8_t  type;
  int8_t  flag;
  int64_t index;
  // int64_t streamId;
  // int64_t taskId;
  SStreamTaskSnap snapInfo;
  char            name[128];
  int64_t         totalSize;
  int64_t         size;
  uint8_t         data[];
};
struct SStreamSnapReader {
  void*             pMeta;
  int64_t           sver;
  int64_t           ever;
  SStreamSnapHandle handle;
  int64_t           checkpointId;
};
struct SStreamSnapWriter {
  void*             pMeta;
  int64_t           sver;
  int64_t           ever;
  SStreamSnapHandle handle;
};

const char*    ROCKSDB_OPTIONS = "OPTIONS";
const char*    ROCKSDB_MAINFEST = "MANIFEST";
const char*    ROCKSDB_SST = "sst";
const char*    ROCKSDB_CURRENT = "CURRENT";
const char*    ROCKSDB_CHECKPOINT_META = "CHECKPOINT";
const char*    ROCKSDB_CHECKPOINT_SELF_CHECK = "info";
static int64_t kBlockSize = 64 * 1024;

int32_t streamSnapHandleInit(SStreamSnapHandle* handle, char* path, void* pMeta);
void    streamSnapHandleDestroy(SStreamSnapHandle* handle);

// static void streamBuildFname(char* path, char* file, char* fullname)

#define STREAM_ROCKSDB_BUILD_FULLNAME(path, file, fullname) \
  do {                                                      \
    sprintf(fullname, "%s%s%s", path, TD_DIRSEP, file);     \
  } while (0)

int32_t streamGetFileSize(char* path, char* name, int64_t* sz) {
  int32_t ret = 0;

  char* fullname = taosMemoryCalloc(1, strlen(path) + 32);

  sprintf(fullname, "%s%s%s", path, TD_DIRSEP, name);

  ret = taosStatFile(fullname, sz, NULL, NULL);
  taosMemoryFree(fullname);

  return ret;
}

TdFilePtr streamOpenFile(char* path, char* name, int32_t opt) {
  char fullname[256] = {0};

  STREAM_ROCKSDB_BUILD_FULLNAME(path, name, fullname);
  return taosOpenFile(fullname, opt);
}

int32_t streamCreateTaskDbSnapInfo(void* arg, char* path, SArray* pSnap) { return taskDbBuildSnap(arg, pSnap); }

int32_t streamDestroyTaskDbSnapInfo(void* arg, SArray* snap) { return taskDbDestroySnap(arg, snap); }

void snapFileDebugInfo(SBackendSnapFile2* pSnapFile) {
  if (qDebugFlag & DEBUG_DEBUG) {
    int16_t cap = 512;

    char* buf = taosMemoryCalloc(1, cap);
    if (buf == NULL) {
      stError("%s failed to alloc memory, reason:%s", STREAM_STATE_TRANSFER, tstrerror(TSDB_CODE_OUT_OF_MEMORY));
      return;
    }

    int32_t nBytes = snprintf(buf + strlen(buf), cap, "[");
    if (nBytes <= 0 || nBytes >= cap) {
      taosMemoryFree(buf);
      stError("%s failed to write buf, reason:%s", STREAM_STATE_TRANSFER, tstrerror(TSDB_CODE_OUT_OF_RANGE));
      return;
    }

    if (pSnapFile->pCurrent) sprintf(buf, "current: %s,", pSnapFile->pCurrent);
    if (pSnapFile->pMainfest) sprintf(buf + strlen(buf), "MANIFEST: %s,", pSnapFile->pMainfest);
    if (pSnapFile->pOptions) sprintf(buf + strlen(buf), "options: %s,", pSnapFile->pOptions);
    if (pSnapFile->pSst) {
      for (int32_t i = 0; i < taosArrayGetSize(pSnapFile->pSst); i++) {
        char* name = taosArrayGetP(pSnapFile->pSst, i);
        if (strlen(buf) + strlen(name) < cap) sprintf(buf + strlen(buf), "%s,", name);
      }
    }
    if ((strlen(buf)) < cap) sprintf(buf + strlen(buf) - 1, "]");

    stInfo("%s %" PRId64 "-%" PRId64 " get file list: %s", STREAM_STATE_TRANSFER, pSnapFile->snapInfo.streamId,
           pSnapFile->snapInfo.taskId, buf);
    taosMemoryFree(buf);
  }
}

int32_t snapFileGenMeta(SBackendSnapFile2* pSnapFile) {
  SBackendFileItem item = {0};
  item.ref = 1;
  // current
  item.name = pSnapFile->pCurrent;
  item.type = ROCKSDB_CURRENT_TYPE;
  streamGetFileSize(pSnapFile->path, item.name, &item.size);
  taosArrayPush(pSnapFile->pFileList, &item);

  // mainfest
  item.name = pSnapFile->pMainfest;
  item.type = ROCKSDB_MAINFEST_TYPE;
  streamGetFileSize(pSnapFile->path, item.name, &item.size);
  taosArrayPush(pSnapFile->pFileList, &item);

  // options
  item.name = pSnapFile->pOptions;
  item.type = ROCKSDB_OPTIONS_TYPE;
  streamGetFileSize(pSnapFile->path, item.name, &item.size);
  taosArrayPush(pSnapFile->pFileList, &item);
  // sst
  for (int32_t i = 0; i < taosArrayGetSize(pSnapFile->pSst); i++) {
    char* sst = taosArrayGetP(pSnapFile->pSst, i);
    item.name = sst;
    item.type = ROCKSDB_SST_TYPE;
    streamGetFileSize(pSnapFile->path, item.name, &item.size);
    taosArrayPush(pSnapFile->pFileList, &item);
  }
  // meta
  item.name = pSnapFile->pCheckpointMeta;
  item.type = ROCKSDB_CHECKPOINT_META_TYPE;
  if (streamGetFileSize(pSnapFile->path, item.name, &item.size) == 0) {
    taosArrayPush(pSnapFile->pFileList, &item);
  }

  item.name = pSnapFile->pCheckpointSelfcheck;
  item.type = ROCKSDB_CHECKPOINT_SELFCHECK_TYPE;

  if (streamGetFileSize(pSnapFile->path, item.name, &item.size) == 0) {
    taosArrayPush(pSnapFile->pFileList, &item);
  }
  return 0;
}
int32_t snapFileReadMeta(SBackendSnapFile2* pSnapFile) {
  int32_t  code = 0;
  TdDirPtr pDir = taosOpenDir(pSnapFile->path);
  if (NULL == pDir) {
    code = TAOS_SYSTEM_ERROR(errno);
    stError("%s failed to open %s, reason:%s", STREAM_STATE_TRANSFER, pSnapFile->path, tstrerror(code));
    return code;
  }

  TdDirEntryPtr pDirEntry;
  while ((pDirEntry = taosReadDir(pDir)) != NULL) {
    char* name = taosGetDirEntryName(pDirEntry);
    if (strlen(name) >= strlen(ROCKSDB_CURRENT) && 0 == strncmp(name, ROCKSDB_CURRENT, strlen(ROCKSDB_CURRENT))) {
      pSnapFile->pCurrent = taosStrdup(name);
      if (pSnapFile->pCurrent == NULL) {
        code = TSDB_CODE_OUT_OF_MEMORY;
        break;
      }
      continue;
    }
    if (strlen(name) >= strlen(ROCKSDB_MAINFEST) && 0 == strncmp(name, ROCKSDB_MAINFEST, strlen(ROCKSDB_MAINFEST))) {
      pSnapFile->pMainfest = taosStrdup(name);
      if (pSnapFile->pMainfest == NULL) {
        code = TSDB_CODE_OUT_OF_MEMORY;
        break;
      }
      continue;
    }
    if (strlen(name) >= strlen(ROCKSDB_OPTIONS) && 0 == strncmp(name, ROCKSDB_OPTIONS, strlen(ROCKSDB_OPTIONS))) {
      pSnapFile->pOptions = taosStrdup(name);
      if (pSnapFile->pOptions == NULL) {
        code = TSDB_CODE_OUT_OF_MEMORY;
        break;
      }
      continue;
    }
    if (strlen(name) >= strlen(ROCKSDB_CHECKPOINT_META) &&
        0 == strncmp(name, ROCKSDB_CHECKPOINT_META, strlen(ROCKSDB_CHECKPOINT_META))) {
      pSnapFile->pCheckpointMeta = taosStrdup(name);
      if (pSnapFile->pCheckpointMeta == NULL) {
        code = TSDB_CODE_OUT_OF_MEMORY;
        break;
      }
      continue;
    }
    if (strlen(name) >= strlen(ROCKSDB_CHECKPOINT_SELF_CHECK) &&
        0 == strncmp(name, ROCKSDB_CHECKPOINT_SELF_CHECK, strlen(ROCKSDB_CHECKPOINT_SELF_CHECK))) {
      pSnapFile->pCheckpointSelfcheck = taosStrdup(name);
      if (pSnapFile->pCheckpointSelfcheck == NULL) {
        code = TSDB_CODE_OUT_OF_MEMORY;
        break;
      }
      continue;
    }
    if (strlen(name) >= strlen(ROCKSDB_SST) &&
        0 == strncmp(name + strlen(name) - strlen(ROCKSDB_SST), ROCKSDB_SST, strlen(ROCKSDB_SST))) {
      char* sst = taosStrdup(name);
      if (sst == NULL) {
        code = TSDB_CODE_OUT_OF_MEMORY;
        break;
      }
      taosArrayPush(pSnapFile->pSst, &sst);
    }
  }
  taosCloseDir(&pDir);
  return code;
}
int32_t streamBackendSnapInitFile(char* metaPath, SStreamTaskSnap* pSnap, SBackendSnapFile2* pSnapFile) {
  int32_t code = 0;
  int32_t nBytes = 0;
  int32_t cap = strlen(pSnap->dbPrefixPath) + 256;

  char* path = taosMemoryCalloc(1, cap);
  if (path == NULL) {
    return TSDB_CODE_OUT_OF_MEMORY;
  }

  nBytes = snprintf(path, cap, "%s%s%s%s%s%" PRId64 "", pSnap->dbPrefixPath, TD_DIRSEP, "checkpoints", TD_DIRSEP,
                    "checkpoint", pSnap->chkpId);
  if (nBytes <= 0 || nBytes >= cap) {
    code = TSDB_CODE_OUT_OF_RANGE;
    goto _ERROR;
  }

  if (!taosIsDir(path)) {
    code = TSDB_CODE_INVALID_MSG;
    goto _ERROR;
  }

  pSnapFile->pSst = taosArrayInit(16, sizeof(void*));
  pSnapFile->pFileList = taosArrayInit(64, sizeof(SBackendFileItem));
  if (pSnapFile->pSst == NULL || pSnapFile->pFileList == NULL) {
    code = TSDB_CODE_OUT_OF_MEMORY;
    goto _ERROR;
  }

  pSnapFile->path = path;
  pSnapFile->snapInfo = *pSnap;
  if ((code = snapFileReadMeta(pSnapFile)) != 0) {
    goto _ERROR;
  }
  if ((code = snapFileGenMeta(pSnapFile)) != 0) {
    goto _ERROR;
  }

  snapFileDebugInfo(pSnapFile);
  path = NULL;

_ERROR:
  taosMemoryFree(path);
  return code;
}
void snapFileDestroy(SBackendSnapFile2* pSnap) {
  taosMemoryFree(pSnap->pCheckpointMeta);
  taosMemoryFree(pSnap->pCurrent);
  taosMemoryFree(pSnap->pMainfest);
  taosMemoryFree(pSnap->pOptions);
  taosMemoryFree(pSnap->path);
  taosMemoryFree(pSnap->pCheckpointSelfcheck);
  for (int32_t i = 0; i < taosArrayGetSize(pSnap->pSst); i++) {
    char* sst = taosArrayGetP(pSnap->pSst, i);
    taosMemoryFree(sst);
  }
  // unite read/write snap file
  for (int32_t i = 0; i < taosArrayGetSize(pSnap->pFileList); i++) {
    SBackendFileItem* pItem = taosArrayGet(pSnap->pFileList, i);
    if (pItem->ref == 0) {
      taosMemoryFree(pItem->name);
    }
  }
  taosArrayDestroy(pSnap->pFileList);
  taosArrayDestroy(pSnap->pSst);
  taosCloseFile(&pSnap->fd);

  return;
}
int32_t streamSnapHandleInit(SStreamSnapHandle* pHandle, char* path, void* pMeta) {
  // impl later
  int32_t code = 0;
  SArray* pSnapInfoSet = taosArrayInit(4, sizeof(SStreamTaskSnap));
  if (pSnapInfoSet == NULL) {
    return TSDB_CODE_OUT_OF_MEMORY;
  }

  code = streamCreateTaskDbSnapInfo(pMeta, path, pSnapInfoSet);
  if (code != 0) {
    stError("failed to do task db snap info, reason:%s", tstrerror(code));
    taosArrayDestroy(pSnapInfoSet);
    return code;
  }

  SArray* pDbSnapSet = taosArrayInit(8, sizeof(SBackendSnapFile2));
  if (pDbSnapSet == NULL) {
    taosArrayDestroy(pSnapInfoSet);
    code = TSDB_CODE_OUT_OF_MEMORY;
    return code;
  }

  for (int32_t i = 0; i < taosArrayGetSize(pSnapInfoSet); i++) {
    SStreamTaskSnap* pSnap = taosArrayGet(pSnapInfoSet, i);

    SBackendSnapFile2 snapFile = {0};
    code = streamBackendSnapInitFile(path, pSnap, &snapFile);
    ASSERT(code == 0);
    taosArrayPush(pDbSnapSet, &snapFile);
  }

  pHandle->pDbSnapSet = pDbSnapSet;
  pHandle->pSnapInfoSet = pSnapInfoSet;
  pHandle->currIdx = 0;
  pHandle->pMeta = pMeta;
  return 0;
<<<<<<< HEAD

_err:
  streamSnapHandleDestroy(pHandle);
  return code;
=======
>>>>>>> b4f43fac
}

void streamSnapHandleDestroy(SStreamSnapHandle* handle) {
  if (handle->pDbSnapSet) {
    for (int32_t i = 0; i < taosArrayGetSize(handle->pDbSnapSet); i++) {
      SBackendSnapFile2* pSnapFile = taosArrayGet(handle->pDbSnapSet, i);
      snapFileDebugInfo(pSnapFile);
      snapFileDestroy(pSnapFile);
    }
    taosArrayDestroy(handle->pDbSnapSet);
  }
  streamDestroyTaskDbSnapInfo(handle->pMeta, handle->pSnapInfoSet);
  if (handle->pSnapInfoSet) {
    for (int32_t i = 0; i < taosArrayGetSize(handle->pSnapInfoSet); i++) {
      SStreamTaskSnap* pSnap = taosArrayGet(handle->pSnapInfoSet, i);
      taosMemoryFree(pSnap->dbPrefixPath);
    }
    taosArrayDestroy(handle->pSnapInfoSet);
  }
  taosMemoryFree(handle->metaPath);
  return;
}

int32_t streamSnapReaderOpen(void* pMeta, int64_t sver, int64_t chkpId, char* path, SStreamSnapReader** ppReader) {
  // impl later
  SStreamSnapReader* pReader = taosMemoryCalloc(1, sizeof(SStreamSnapReader));
  if (pReader == NULL) {
    return TSDB_CODE_OUT_OF_MEMORY;
  }

  int32_t code = streamSnapHandleInit(&pReader->handle, (char*)path, pMeta);
  if (code != 0) {
    taosMemoryFree(pReader);
    return code;
  }

  *ppReader = pReader;

  return 0;
}
int32_t streamSnapReaderClose(SStreamSnapReader* pReader) {
  if (pReader == NULL) return 0;

  streamSnapHandleDestroy(&pReader->handle);
  taosMemoryFree(pReader);
  return 0;
}

int32_t streamSnapRead(SStreamSnapReader* pReader, uint8_t** ppData, int64_t* size) {
  // impl later
  int32_t            code = 0;
  SStreamSnapHandle* pHandle = &pReader->handle;
  int32_t            idx = pHandle->currIdx;

  SBackendSnapFile2* pSnapFile = taosArrayGet(pHandle->pDbSnapSet, idx);
  if (pSnapFile == NULL) {
    return 0;
  }
  SBackendFileItem* item = NULL;

_NEXT:

  if (pSnapFile->fd == NULL) {
    if (pSnapFile->currFileIdx >= taosArrayGetSize(pSnapFile->pFileList)) {
      if (pHandle->currIdx + 1 < taosArrayGetSize(pHandle->pDbSnapSet)) {
        pHandle->currIdx += 1;

        pSnapFile = taosArrayGet(pHandle->pDbSnapSet, pHandle->currIdx);
        goto _NEXT;
      } else {
        *ppData = NULL;
        *size = 0;
        return 0;
      }

    } else {
      item = taosArrayGet(pSnapFile->pFileList, pSnapFile->currFileIdx);
      pSnapFile->fd = streamOpenFile(pSnapFile->path, item->name, TD_FILE_READ);
      stDebug("%s open file %s, current offset:%" PRId64 ", size:% " PRId64 ", file no.%d", STREAM_STATE_TRANSFER,
              item->name, (int64_t)pSnapFile->offset, item->size, pSnapFile->currFileIdx);
    }
  }
  item = taosArrayGet(pSnapFile->pFileList, pSnapFile->currFileIdx);

  stDebug("%s start to read file %s, current offset:%" PRId64 ", size:%" PRId64
          ", file no.%d, total set:%d, current set idx: %d",
          STREAM_STATE_TRANSFER, item->name, (int64_t)pSnapFile->offset, item->size, pSnapFile->currFileIdx,
          (int32_t)taosArrayGetSize(pHandle->pDbSnapSet), pHandle->currIdx);

  uint8_t* buf = taosMemoryCalloc(1, sizeof(SStreamSnapBlockHdr) + kBlockSize);
  int64_t  nread = taosPReadFile(pSnapFile->fd, buf + sizeof(SStreamSnapBlockHdr), kBlockSize, pSnapFile->offset);
  if (nread == -1) {
    taosMemoryFree(buf);
    code = TAOS_SYSTEM_ERROR(errno);
    stError("%s snap failed to read snap, file name:%s, type:%d,reason:%s", STREAM_STATE_TRANSFER, item->name,
            item->type, tstrerror(code));
    return code;
  } else if (nread > 0 && nread <= kBlockSize) {
    // left bytes less than kBlockSize
    stDebug("%s read file %s, current offset:%" PRId64 ",size:% " PRId64 ", file no.%d", STREAM_STATE_TRANSFER,
            item->name, (int64_t)pSnapFile->offset, item->size, pSnapFile->currFileIdx);
    pSnapFile->offset += nread;
    if (pSnapFile->offset >= item->size || nread < kBlockSize) {
      taosCloseFile(&pSnapFile->fd);
      pSnapFile->offset = 0;
      pSnapFile->currFileIdx += 1;
    }
  } else {
    stDebug("%s no data read, close file no.%d, move to next file, open and read", STREAM_STATE_TRANSFER,
            pSnapFile->currFileIdx);
    taosCloseFile(&pSnapFile->fd);
    pSnapFile->offset = 0;
    pSnapFile->currFileIdx += 1;

    if (pSnapFile->currFileIdx >= taosArrayGetSize(pSnapFile->pFileList)) {
      // finish
      if (pHandle->currIdx + 1 < taosArrayGetSize(pHandle->pDbSnapSet)) {
        // skip to next snap set
        pHandle->currIdx += 1;
        pSnapFile = taosArrayGet(pHandle->pDbSnapSet, pHandle->currIdx);
        goto _NEXT;
      } else {
        taosMemoryFree(buf);
        *ppData = NULL;
        *size = 0;
        return 0;
      }
    }
    item = taosArrayGet(pSnapFile->pFileList, pSnapFile->currFileIdx);
    pSnapFile->fd = streamOpenFile(pSnapFile->path, item->name, TD_FILE_READ);

    nread = taosPReadFile(pSnapFile->fd, buf + sizeof(SStreamSnapBlockHdr), kBlockSize, pSnapFile->offset);
    pSnapFile->offset += nread;

    stDebug("%s open file and read file %s, current offset:%" PRId64 ", size:% " PRId64 ", file no.%d",
            STREAM_STATE_TRANSFER, item->name, (int64_t)pSnapFile->offset, item->size, pSnapFile->currFileIdx);
  }

  SStreamSnapBlockHdr* pHdr = (SStreamSnapBlockHdr*)buf;
  pHdr->size = nread;
  pHdr->type = item->type;
  pHdr->totalSize = item->size;
  pHdr->snapInfo = pSnapFile->snapInfo;

  int32_t len = TMIN(strlen(item->name), tListLen(pHdr->name));
  memcpy(pHdr->name, item->name, len);

  pSnapFile->seraial += nread;

  *ppData = buf;
  *size = sizeof(SStreamSnapBlockHdr) + nread;
  return 0;
}
// SMetaSnapWriter ========================================
int32_t streamSnapWriterOpen(void* pMeta, int64_t sver, int64_t ever, char* path, SStreamSnapWriter** ppWriter) {
  // impl later
  int32_t            code = 0;
  SStreamSnapWriter* pWriter = taosMemoryCalloc(1, sizeof(SStreamSnapWriter));
  if (pWriter == NULL) {
    return TSDB_CODE_OUT_OF_MEMORY;
  }

  SStreamSnapHandle* pHandle = &pWriter->handle;
  pHandle->currIdx = 0;

  pHandle->metaPath = taosStrdup(path);
  if (pHandle->metaPath == NULL) {
    taosMemoryFree(pWriter);
    code = TSDB_CODE_OUT_OF_MEMORY;
    return code;
  }

  pHandle->pDbSnapSet = taosArrayInit(8, sizeof(SBackendSnapFile2));
  if (pHandle->pDbSnapSet == NULL) {
    streamSnapWriterClose(pWriter, 0);
    code = TSDB_CODE_OUT_OF_MEMORY;
    return code;
  }

  SBackendSnapFile2 snapFile = {0};
  if (taosArrayPush(pHandle->pDbSnapSet, &snapFile) == NULL) {
    streamSnapWriterClose(pWriter, 0);
    code = TSDB_CODE_OUT_OF_MEMORY;
    return code;
  }

  *ppWriter = pWriter;
  return 0;
}

int32_t snapInfoEqual(SStreamTaskSnap* a, SStreamTaskSnap* b) {
  if (a->streamId != b->streamId || a->taskId != b->taskId || a->chkpId != b->chkpId) {
    return 0;
  }
  return 1;
}

int32_t streamSnapWriteImpl(SStreamSnapWriter* pWriter, uint8_t* pData, uint32_t nData, SBackendSnapFile2* pSnapFile) {
  int32_t              code = -1;
  SStreamSnapBlockHdr* pHdr = (SStreamSnapBlockHdr*)pData;
  SStreamSnapHandle*   pHandle = &pWriter->handle;
  SBackendFileItem*    pItem = taosArrayGet(pSnapFile->pFileList, pSnapFile->currFileIdx);

  if (pSnapFile->fd == 0) {
    pSnapFile->fd = streamOpenFile(pSnapFile->path, pItem->name, TD_FILE_CREATE | TD_FILE_WRITE | TD_FILE_APPEND);
    if (pSnapFile->fd == NULL) {
      code = TAOS_SYSTEM_ERROR(errno);
      stError("%s failed to open file name:%s%s%s, reason:%s", STREAM_STATE_TRANSFER, pHandle->metaPath, TD_DIRSEP,
              pHdr->name, tstrerror(code));
    }
  }
  if (strlen(pHdr->name) == strlen(pItem->name) && strcmp(pHdr->name, pItem->name) == 0) {
    int64_t bytes = taosPWriteFile(pSnapFile->fd, pHdr->data, pHdr->size, pSnapFile->offset);
    if (bytes != pHdr->size) {
      code = TAOS_SYSTEM_ERROR(errno);
      stError("%s failed to write snap, file name:%s, reason:%s", STREAM_STATE_TRANSFER, pHdr->name, tstrerror(code));
      return code;
    } else {
      stInfo("succ to write data %s", pItem->name);
    }
    pSnapFile->offset += bytes;
  } else {
    taosCloseFile(&pSnapFile->fd);
    pSnapFile->offset = 0;
    pSnapFile->currFileIdx += 1;

    SBackendFileItem item = {0};
    item.name = taosStrdup(pHdr->name);
    item.type = pHdr->type;

    taosArrayPush(pSnapFile->pFileList, &item);

    SBackendFileItem* pItem = taosArrayGet(pSnapFile->pFileList, pSnapFile->currFileIdx);
    pSnapFile->fd = streamOpenFile(pSnapFile->path, pItem->name, TD_FILE_CREATE | TD_FILE_WRITE | TD_FILE_APPEND);
    if (pSnapFile->fd == NULL) {
      code = TAOS_SYSTEM_ERROR(errno);
      stError("%s failed to open file name:%s%s%s, reason:%s", STREAM_STATE_TRANSFER, pSnapFile->path, TD_DIRSEP,
              pHdr->name, tstrerror(code));
    }

    if (taosPWriteFile(pSnapFile->fd, pHdr->data, pHdr->size, pSnapFile->offset) != pHdr->size) {
      code = TAOS_SYSTEM_ERROR(errno);
      stError("%s failed to write snap, file name:%s, reason:%s", STREAM_STATE_TRANSFER, pHdr->name, tstrerror(code));
      return code;
    }
    stInfo("succ to write data %s", pItem->name);
    pSnapFile->offset += pHdr->size;
  }
  code = 0;

_EXIT:
  return code;
}

int32_t streamSnapWrite(SStreamSnapWriter* pWriter, uint8_t* pData, uint32_t nData) {
  int32_t code = 0;

  SStreamSnapBlockHdr* pHdr = (SStreamSnapBlockHdr*)pData;
  SStreamSnapHandle*   pHandle = &pWriter->handle;
  SStreamTaskSnap      snapInfo = pHdr->snapInfo;

  SBackendSnapFile2* pDbSnapFile = taosArrayGet(pHandle->pDbSnapSet, pHandle->currIdx);
  if (pDbSnapFile->inited == 0) {
    char idstr[64] = {0};
    sprintf(idstr, "0x%" PRIx64 "-0x%x", snapInfo.streamId, (int32_t)(snapInfo.taskId));

    char* path = taosMemoryCalloc(1, strlen(pHandle->metaPath) + 256);
    sprintf(path, "%s%s%s%s%s%s%s%" PRId64 "", pHandle->metaPath, TD_DIRSEP, idstr, TD_DIRSEP, "checkpoints", TD_DIRSEP,
            "checkpoint", snapInfo.chkpId);
    if (!taosIsDir(path)) {
      code = taosMulMkDir(path);
      stInfo("%s mkdir %s", STREAM_STATE_TRANSFER, path);
      ASSERT(code == 0);
    }

    pDbSnapFile->path = path;
    pDbSnapFile->snapInfo = snapInfo;
    pDbSnapFile->pFileList = taosArrayInit(64, sizeof(SBackendFileItem));
    pDbSnapFile->currFileIdx = 0;
    pDbSnapFile->offset = 0;

    SBackendFileItem item = {0};
    item.name = taosStrdup((char*)ROCKSDB_CURRENT);
    item.type = ROCKSDB_CURRENT_TYPE;

    taosArrayPush(pDbSnapFile->pFileList, &item);

    pDbSnapFile->inited = 1;
    return streamSnapWriteImpl(pWriter, pData, nData, pDbSnapFile);
  } else {
    if (snapInfoEqual(&snapInfo, &pDbSnapFile->snapInfo)) {
      return streamSnapWriteImpl(pWriter, pData, nData, pDbSnapFile);
    } else {
      SBackendSnapFile2 snapFile = {0};
      taosArrayPush(pHandle->pDbSnapSet, &snapFile);
      pHandle->currIdx += 1;

      return streamSnapWrite(pWriter, pData, nData);
    }
  }
}

int32_t streamSnapWriterClose(SStreamSnapWriter* pWriter, int8_t rollback) {
  if (pWriter == NULL) return 0;
  streamSnapHandleDestroy(&pWriter->handle);
  taosMemoryFree(pWriter);

  return 0;
}<|MERGE_RESOLUTION|>--- conflicted
+++ resolved
@@ -399,13 +399,10 @@
   pHandle->currIdx = 0;
   pHandle->pMeta = pMeta;
   return 0;
-<<<<<<< HEAD
 
 _err:
   streamSnapHandleDestroy(pHandle);
   return code;
-=======
->>>>>>> b4f43fac
 }
 
 void streamSnapHandleDestroy(SStreamSnapHandle* handle) {
