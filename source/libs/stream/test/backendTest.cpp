#include <gtest/gtest.h>

#include <taoserror.h>
#include <tglobal.h>
#include <iostream>
#include <vector>
#include "streamBackendRocksdb.h"
#include "streamSnapshot.h"
#include "streamState.h"
#include "tstream.h"
#include "tstreamFileState.h"
#include "tstreamUpdate.h"

#pragma GCC diagnostic push
#pragma GCC diagnostic ignored "-Wwrite-strings"
#pragma GCC diagnostic ignored "-Wunused-function"
#pragma GCC diagnostic ignored "-Wunused-variable"
#pragma GCC diagnostic ignored "-Wsign-compare"
#pragma GCC diagnostic ignored "-Wsign-compare"
#pragma GCC diagnostic ignored "-Wformat"
#pragma GCC diagnostic ignored "-Wint-to-pointer-cast"
#pragma GCC diagnostic ignored "-Wpointer-arith"

class BackendEnv : public ::testing::Test {
 protected:
  virtual void SetUp() {}
  virtual void TearDown() {}
};

void *backendCreate() {
  const char *streamPath = "/tmp";
  void       *p = NULL;

  // char *absPath = NULL;
  // // SBackendWrapper *p = (SBackendWrapper *)streamBackendInit(streamPath, -1, 2);
  // STaskDbWrapper *p = taskDbOpen((char *)streamPath, (char *)"stream-backend", -1);
  // ASSERT(p != NULL);
  return p;
}

SStreamState *stateCreate(const char *path) {
  SStreamTask *pTask = (SStreamTask *)taosMemoryCalloc(1, sizeof(SStreamTask));
  pTask->ver = 1024;
  pTask->id.streamId = 1023;
  pTask->id.taskId = 1111111;
  SStreamMeta *pMeta = NULL;

  int32_t code = streamMetaOpen((path), NULL, NULL, NULL, 0, 0, NULL, &pMeta);
  pTask->pMeta = pMeta;

  SStreamState *p = streamStateOpen((char *)path, pTask, 0, 0);
  ASSERT(p != NULL);
  return p;
}
void *backendOpen() {
  streamMetaInit();
  const char   *path = "/tmp/backend";
  SStreamState *p = stateCreate(path);
  ASSERT(p != NULL);

  // write bacth
  // default/state/fill/sess/func/parname/partag
  int32_t              size = 100;
  std::vector<int64_t> tsArray;
  for (int32_t i = 0; i < size; i++) {
    int64_t ts = taosGetTimestampMs();
    SWinKey key;  // = {.groupId = (uint64_t)(i), .ts = ts};
    key.groupId = (uint64_t)(i);
    key.ts = ts;
    const char *val = "value data";
    int32_t     vlen = strlen(val);
    int32_t code = streamStatePut_rocksdb(p, &key, (char *)val, vlen);
    ASSERT(code == 0);

    tsArray.push_back(ts);
  }
  for (int32_t i = 0; i < size; i++) {
    int64_t ts = tsArray[i];
    SWinKey key = {0};  //{.groupId = (uint64_t)(i), .ts = ts};
    key.groupId = (uint64_t)(i);
    key.ts = ts;

    const char *val = "value data";
    int32_t     len = 0;
    char       *newVal = NULL;
    int32_t code = streamStateGet_rocksdb(p, &key, (void **)&newVal, &len);
    ASSERT(code == 0);

    ASSERT(len == strlen(val));
  }
  int64_t ts = tsArray[0];
  SWinKey key = {0};  // {.groupId = (uint64_t)(0), .ts = ts};
  key.groupId = (uint64_t)(0);
  key.ts = ts;

  int32_t code = streamStateDel_rocksdb(p, &key);
  ASSERT(code == 0);

  code = streamStateClear_rocksdb(p);
  ASSERT(code == 0);

  for (int i = 0; i < size; i++) {
    int64_t ts = tsArray[i];
    SWinKey key = {0};  //{.groupId = (uint64_t)(i), .ts = ts};
    key.groupId = (uint64_t)(i);
    key.ts = ts;

    const char *val = "value data";
    int32_t     len = 0;
    char       *newVal = NULL;
    int32_t     code = streamStateGet_rocksdb(p, &key, (void **)&newVal, &len);
    ASSERT(code != 0);
  }
  tsArray.clear();

  for (int i = 0; i < size; i++) {
    int64_t ts = taosGetTimestampMs();
    tsArray.push_back(ts);

    SWinKey key = {0};  //{.groupId = (uint64_t)(i), .ts = ts};
    key.groupId = (uint64_t)(i);
    key.ts = ts;

    const char *val = "value data";
    int32_t     vlen = strlen(val);
    code = streamStatePut_rocksdb(p, &key, (char *)val, vlen);
    ASSERT(code == 0);
  }

  SWinKey winkey;
  code = streamStateGetFirst_rocksdb(p, &key);
  ASSERT(code == 0);
  ASSERT(key.ts == tsArray[0]);

  SStreamStateCur *pCurr = streamStateSeekToLast_rocksdb(p);
  ASSERT(pCurr != NULL);
  streamStateFreeCur(pCurr);

  winkey.groupId = 0;
  winkey.ts = tsArray[0];
  char   *val = NULL;
  int32_t len = 0;

  pCurr = streamStateSeekKeyNext_rocksdb(p, &winkey);
  ASSERT(pCurr != NULL);

  streamStateFreeCur(pCurr);

  tsArray.clear();
  for (int i = 0; i < size; i++) {
    int64_t ts = taosGetTimestampMs();
    tsArray.push_back(ts);
    STupleKey key = {0};
    key.groupId = (uint64_t)(0);  //= {.groupId = (uint64_t)(0), .ts = ts, .exprIdx = i};
    key.ts = ts;
    key.exprIdx = i;

    const char *val = "Value";
    int32_t     len = strlen(val);
    code = streamStateFuncPut_rocksdb(p, &key, val, len);
    ASSERT(code == 0);
  }
  for (int i = 0; i < size; i++) {
    STupleKey key = {0};  //{.groupId = (uint64_t)(0), .ts = tsArray[i], .exprIdx = i};
    key.groupId = (uint64_t)(0);
    key.ts = tsArray[i];
    key.exprIdx = i;

    char   *val = NULL;
    int32_t len = 0;
    int32_t code = streamStateFuncGet_rocksdb(p, &key, (void **)&val, &len);
    ASSERT(code == 0);

    ASSERT(len == strlen("Value"));
  }
  for (int i = 0; i < size; i++) {
    STupleKey key = {0};  //{.groupId = (uint64_t)(0), .ts = tsArray[i], .exprIdx = i};
    key.groupId = (uint64_t)(0);
    key.ts = tsArray[i];
    key.exprIdx = i;

    char   *val = NULL;
    int32_t len = 0;
    int32_t code = streamStateFuncDel_rocksdb(p, &key);
    ASSERT(code == 0);
  }

  // session put
  tsArray.clear();

  for (int i = 0; i < size; i++) {
    SSessionKey key = {0};  //{.win = {.skey = i, .ekey = i}, .groupId = (uint64_t)(0)};
    key.win.skey = i;
    key.win.ekey = i;
    key.groupId = (uint64_t)(0);
    tsArray.push_back(i);

    const char *val = "Value";
    int32_t     len = strlen(val);
    code = streamStateSessionPut_rocksdb(p, &key, val, len);
    ASSERT(code == 0);

    char *pval = NULL;
    ASSERT(0 == streamStateSessionGet_rocksdb(p, &key, (void **)&pval, &len));
    ASSERT(strncmp(pval, val, len) == 0);
  }

  for (int i = 0; i < size; i++) {
    SSessionKey key = {0};  //{.win = {.skey = tsArray[i], .ekey = tsArray[i]}, .groupId = (uint64_t)(0)};
    key.win.skey = tsArray[i];
    key.win.ekey = tsArray[i];
    key.groupId = (uint64_t)(0);

    const char *val = "Value";
    int32_t     len = strlen(val);

    char *pval = NULL;
    ASSERT(0 == streamStateSessionGet_rocksdb(p, &key, (void **)&pval, &len));
    ASSERT(strncmp(pval, val, len) == 0);
    taosMemoryFreeClear(pval);
  }

  pCurr = streamStateSessionSeekToLast_rocksdb(p, 0);
  ASSERT(pCurr != NULL);

  {
    SSessionKey key;
    memset(&key, 0, sizeof(key));
    char   *val = NULL;
    int32_t vlen = 0;
    code = streamStateSessionGetKVByCur_rocksdb(pCurr, &key, (void **)&val, &vlen);
    ASSERT(code == 0);
    pCurr = streamStateSessionSeekKeyPrev_rocksdb(p, &key);

    code = streamStateSessionGetKVByCur_rocksdb(pCurr, &key, (void **)&val, &vlen);
    ASSERT(code == 0);

    ASSERT(key.groupId == 0 && key.win.ekey == tsArray[tsArray.size() - 2]);

    pCurr = streamStateSessionSeekKeyNext_rocksdb(p, &key);
    code = streamStateSessionGetKVByCur_rocksdb(pCurr, &key, (void **)&val, &vlen);
    ASSERT(code == 0);
    ASSERT(vlen == strlen("Value"));
    ASSERT(key.groupId == 0 && key.win.skey == tsArray[tsArray.size() - 1]);

    ASSERT(0 == streamStateSessionAddIfNotExist_rocksdb(p, &key, 10, (void **)&val, &len));

    ASSERT(0 ==
           streamStateStateAddIfNotExist_rocksdb(p, &key, (char *)"key", strlen("key"), NULL, (void **)&val, &len));
  }
  for (int i = 0; i < size; i++) {
    SSessionKey key = {0};  //{.win = {.skey = tsArray[i], .ekey = tsArray[i]}, .groupId = (uint64_t)(0)};
    key.win.skey = tsArray[i];
    key.win.ekey = tsArray[i];
    key.groupId = (uint64_t)(0);

    const char *val = "Value";
    int32_t     len = strlen(val);

    char *pval = NULL;
    ASSERT(0 == streamStateSessionDel_rocksdb(p, &key));
  }

  for (int i = 0; i < size; i++) {
    SWinKey key = {0};  // {.groupId = (uint64_t)(i), .ts = tsArray[i]};
    key.groupId = (uint64_t)(i);
    key.ts = tsArray[i];
    const char *val = "Value";
    int32_t     vlen = strlen(val);
    ASSERT(streamStateFillPut_rocksdb(p, &key, val, vlen) == 0);
  }
  for (int i = 0; i < size; i++) {
    SWinKey key = {0};  // {.groupId = (uint64_t)(i), .ts = tsArray[i]};
    key.groupId = (uint64_t)(i);
    key.ts = tsArray[i];
    char   *val = NULL;
    int32_t vlen = 0;
    ASSERT(streamStateFillGet_rocksdb(p, &key, (void **)&val, &vlen) == 0);
    taosMemoryFreeClear(val);
  }
  {
    SWinKey key = {0};  //{.groupId = (uint64_t)(0), .ts = tsArray[0]};
    key.groupId = (uint64_t)(0);
    key.ts = tsArray[0];
    SStreamStateCur *pCurr = streamStateFillGetCur_rocksdb(p, &key);
    ASSERT(pCurr != NULL);

    char   *val = NULL;
    int32_t vlen = 0;
    ASSERT(0 == streamStateFillGetKVByCur_rocksdb(pCurr, &key, (const void **)&val, &vlen));
    ASSERT(vlen == strlen("Value"));
    streamStateFreeCur(pCurr);

    pCurr = streamStateFillSeekKeyNext_rocksdb(p, &key);
    ASSERT(0 == streamStateFillGetKVByCur_rocksdb(pCurr, &key, (const void **)&val, &vlen));
    ASSERT(vlen == strlen("Value") && key.groupId == 1 && key.ts == tsArray[1]);

    key.groupId = 1;
    key.ts = tsArray[1];

    pCurr = streamStateFillSeekKeyPrev_rocksdb(p, &key);
    ASSERT(pCurr != NULL);
    ASSERT(0 == streamStateFillGetKVByCur_rocksdb(pCurr, &key, (const void **)&val, &vlen));

    ASSERT(vlen == strlen("Value") && key.groupId == 0 && key.ts == tsArray[0]);
  }

  for (int i = 0; i < size - 1; i++) {
    SWinKey key = {0};  // {.groupId = (uint64_t)(i), .ts = tsArray[i]};
    key.groupId = (uint64_t)(i);
    key.ts = tsArray[i];
    char   *val = NULL;
    int32_t vlen = 0;
    ASSERT(streamStateFillDel_rocksdb(p, &key) == 0);
    taosMemoryFreeClear(val);
  }
  streamStateSessionClear_rocksdb(p);

  for (int i = 0; i < size; i++) {
    char tbname[TSDB_TABLE_NAME_LEN] = {0};
    sprintf(tbname, "%s_%d", "tbname", i);
    ASSERT(0 == streamStatePutParName_rocksdb(p, i, tbname));
  }
  for (int i = 0; i < size; i++) {
    char *val = NULL;
    ASSERT(0 == streamStateGetParName_rocksdb(p, i, (void **)&val));
    ASSERT(strncmp(val, "tbname", strlen("tbname")) == 0);
    taosMemoryFree(val);
  }

  for (int i = 0; i < size; i++) {
    char tbname[TSDB_TABLE_NAME_LEN] = {0};
    sprintf(tbname, "%s_%d", "tbname", i);
    ASSERT(0 == streamStatePutParName_rocksdb(p, i, tbname));
  }
  for (int i = 0; i < size; i++) {
    char *val = NULL;
    ASSERT(0 == streamStateGetParName_rocksdb(p, i, (void **)&val));
    ASSERT(strncmp(val, "tbname", strlen("tbname")) == 0);
    taosMemoryFree(val);
  }
  for (int i = 0; i < size; i++) {
    char key[128] = {0};
    sprintf(key, "tbname_%d", i);
    char val[128] = {0};
    sprintf(val, "val_%d", i);
    code = streamDefaultPut_rocksdb(p, key, val, strlen(val));
    ASSERT(code == 0);
  }
  for (int i = 0; i < size; i++) {
    char key[128] = {0};
    sprintf(key, "tbname_%d", i);

    char   *val = NULL;
    int32_t len = 0;
    code = streamDefaultGet_rocksdb(p, key, (void **)&val, &len);
    ASSERT(code == 0);
  }
  SArray *result = taosArrayInit(8, sizeof(void *));
  code = streamDefaultIterGet_rocksdb(p, "tbname", "tbname_99", result);
  ASSERT(code == 0);

  ASSERT(taosArrayGetSize(result) >= 0);

  return p;
  // streamStateClose((SStreamState *)p, true);
}
TEST_F(BackendEnv, checkOpen) {
  SStreamState *p = (SStreamState *)backendOpen();
  int64_t       tsStart = taosGetTimestampMs();
  {
    void   *pBatch = streamStateCreateBatch();
    int32_t size = 0;
    for (int i = 0; i < size; i++) {
      char key[128] = {0};
      sprintf(key, "key_%d", i);
      char val[128] = {0};
      sprintf(val, "val_%d", i);
      int32_t code = streamStatePutBatch(p, "default", (rocksdb_writebatch_t *)pBatch, (void *)key, (void *)val,
                          (int32_t)(strlen(val)), tsStart + 100000);
      ASSERT(code == 0);
    }

    int32_t code = streamStatePutBatch_rocksdb(p, pBatch);
    ASSERT(code == 0);

    streamStateDestroyBatch(pBatch);
  }
  {
    void   *pBatch = streamStateCreateBatch();
    int32_t size = 0;
    char    valBuf[256] = {0};
    for (int i = 0; i < size; i++) {
      char key[128] = {0};
      sprintf(key, "key_%d", i);
      char val[128] = {0};
      sprintf(val, "val_%d", i);
      int32_t code = streamStatePutBatchOptimize(p, 0, (rocksdb_writebatch_t *)pBatch, (void *)key, (void *)val,
                                  (int32_t)(strlen(val)), tsStart + 100000, (void *)valBuf);
      ASSERT(code == 0);
    }
    int32_t code = streamStatePutBatch_rocksdb(p, pBatch);
    ASSERT(code == 0);
    streamStateDestroyBatch(pBatch);
  }
  // do checkpoint 2
  int32_t code = taskDbDoCheckpoint(p->pTdbState->pOwner->pBackend, 2, 0);
  ASSERT(code == 0);

  {
    void   *pBatch = streamStateCreateBatch();
    int32_t size = 0;
    char    valBuf[256] = {0};
    for (int i = 0; i < size; i++) {
      char key[128] = {0};
      sprintf(key, "key_%d", i);
      char val[128] = {0};
      sprintf(val, "val_%d", i);
      int32_t code = streamStatePutBatchOptimize(p, 0, (rocksdb_writebatch_t *)pBatch, (void *)key, (void *)val,
                                  (int32_t)(strlen(val)), tsStart + 100000, (void *)valBuf);
      ASSERT(code == 0);
    }
    code = streamStatePutBatch_rocksdb(p, pBatch);
    ASSERT(code == 0);

    streamStateDestroyBatch(pBatch);
  }

  code = taskDbDoCheckpoint(p->pTdbState->pOwner->pBackend, 3, 0);
  ASSERT(code == 0);

  const char *path = "/tmp/backend/stream";
  const char *dump = "/tmp/backend/stream/dump";
  // taosMkDir(dump);
<<<<<<< HEAD
  taosMulMkDir(dump);
  SBkdMgt *mgt = NULL;

  int32_t code = bkdMgtCreate((char *)path, &mgt);
  SArray *result = taosArrayInit(4, sizeof(void *));
  bkdMgtGetDelta(mgt, p->pTdbState->idstr, 3, result, (char *)dump);
=======
  code = taosMulMkDir(dump);
  ASSERT(code == 0);

  SBkdMgt *mgt = bkdMgtCreate((char *)path);
  SArray  *result = taosArrayInit(4, sizeof(void *));
  code = bkdMgtGetDelta(mgt, p->pTdbState->idstr, 3, result, (char *)dump);
  ASSERT(code == 0);
>>>>>>> 5e51e414

  code = taskDbDoCheckpoint(p->pTdbState->pOwner->pBackend, 4, 0);
  ASSERT(code == 0);

  taosArrayClear(result);
  code = bkdMgtGetDelta(mgt, p->pTdbState->idstr, 4, result, (char *)dump);
  ASSERT(code == 0);

  bkdMgtDestroy(mgt);
  streamStateClose((SStreamState *)p, true);
  // {
  //   taosRemoveDir("/tmp/backend");
  //   const char *  path = "/tmp/backend";
  //   SStreamState *p = stateCreate(path);
  // }
  taosRemoveDir(path);
  // streamStateClose((SStreamState *)p, true);
}

TEST_F(BackendEnv, backendChkp) { const char *path = "/tmp"; }

typedef struct BdKV {
  uint32_t k;
  uint32_t v;
} BdKV;

BdKV kvDict[] = {{0, 2},     {1, 2},     {15, 16},     {31, 32},     {56, 64},    {100, 128},
                 {200, 256}, {500, 512}, {1000, 1024}, {2000, 2048}, {3000, 4096}};

TEST_F(BackendEnv, backendUtil) {
  for (int i = 0; i < sizeof(kvDict) / sizeof(kvDict[0]); i++) {
    ASSERT_EQ(nextPow2((uint32_t)(kvDict[i].k)), kvDict[i].v);
  }
}
TEST_F(BackendEnv, oldBackendInit) {
  const char *path = "/tmp/backend1";
  int32_t code = taosMulMkDir(path);
  ASSERT(code == 0);

  {
    SBackendWrapper *p = (SBackendWrapper *)streamBackendInit(path, 10, 10);
    streamBackendCleanup((void *)p);
  }
  {
    SBackendWrapper *p = (SBackendWrapper *)streamBackendInit(path, 10, 10);
    streamBackendCleanup((void *)p);
  }

  taosRemoveDir(path);
}

int main(int argc, char **argv) {
  testing::InitGoogleTest(&argc, argv);
  return RUN_ALL_TESTS();
}<|MERGE_RESOLUTION|>--- conflicted
+++ resolved
@@ -69,7 +69,7 @@
     key.ts = ts;
     const char *val = "value data";
     int32_t     vlen = strlen(val);
-    int32_t code = streamStatePut_rocksdb(p, &key, (char *)val, vlen);
+    int32_t     code = streamStatePut_rocksdb(p, &key, (char *)val, vlen);
     ASSERT(code == 0);
 
     tsArray.push_back(ts);
@@ -83,7 +83,7 @@
     const char *val = "value data";
     int32_t     len = 0;
     char       *newVal = NULL;
-    int32_t code = streamStateGet_rocksdb(p, &key, (void **)&newVal, &len);
+    int32_t     code = streamStateGet_rocksdb(p, &key, (void **)&newVal, &len);
     ASSERT(code == 0);
 
     ASSERT(len == strlen(val));
@@ -377,7 +377,7 @@
       char val[128] = {0};
       sprintf(val, "val_%d", i);
       int32_t code = streamStatePutBatch(p, "default", (rocksdb_writebatch_t *)pBatch, (void *)key, (void *)val,
-                          (int32_t)(strlen(val)), tsStart + 100000);
+                                         (int32_t)(strlen(val)), tsStart + 100000);
       ASSERT(code == 0);
     }
 
@@ -396,7 +396,7 @@
       char val[128] = {0};
       sprintf(val, "val_%d", i);
       int32_t code = streamStatePutBatchOptimize(p, 0, (rocksdb_writebatch_t *)pBatch, (void *)key, (void *)val,
-                                  (int32_t)(strlen(val)), tsStart + 100000, (void *)valBuf);
+                                                 (int32_t)(strlen(val)), tsStart + 100000, (void *)valBuf);
       ASSERT(code == 0);
     }
     int32_t code = streamStatePutBatch_rocksdb(p, pBatch);
@@ -417,7 +417,7 @@
       char val[128] = {0};
       sprintf(val, "val_%d", i);
       int32_t code = streamStatePutBatchOptimize(p, 0, (rocksdb_writebatch_t *)pBatch, (void *)key, (void *)val,
-                                  (int32_t)(strlen(val)), tsStart + 100000, (void *)valBuf);
+                                                 (int32_t)(strlen(val)), tsStart + 100000, (void *)valBuf);
       ASSERT(code == 0);
     }
     code = streamStatePutBatch_rocksdb(p, pBatch);
@@ -432,22 +432,12 @@
   const char *path = "/tmp/backend/stream";
   const char *dump = "/tmp/backend/stream/dump";
   // taosMkDir(dump);
-<<<<<<< HEAD
   taosMulMkDir(dump);
   SBkdMgt *mgt = NULL;
 
-  int32_t code = bkdMgtCreate((char *)path, &mgt);
+  code = bkdMgtCreate((char *)path, &mgt);
   SArray *result = taosArrayInit(4, sizeof(void *));
   bkdMgtGetDelta(mgt, p->pTdbState->idstr, 3, result, (char *)dump);
-=======
-  code = taosMulMkDir(dump);
-  ASSERT(code == 0);
-
-  SBkdMgt *mgt = bkdMgtCreate((char *)path);
-  SArray  *result = taosArrayInit(4, sizeof(void *));
-  code = bkdMgtGetDelta(mgt, p->pTdbState->idstr, 3, result, (char *)dump);
-  ASSERT(code == 0);
->>>>>>> 5e51e414
 
   code = taskDbDoCheckpoint(p->pTdbState->pOwner->pBackend, 4, 0);
   ASSERT(code == 0);
@@ -484,7 +474,7 @@
 }
 TEST_F(BackendEnv, oldBackendInit) {
   const char *path = "/tmp/backend1";
-  int32_t code = taosMulMkDir(path);
+  int32_t     code = taosMulMkDir(path);
   ASSERT(code == 0);
 
   {
