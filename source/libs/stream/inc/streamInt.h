/*
 * Copyright (c) 2019 TAOS Data, Inc. <jhtao@taosdata.com>
 *
 * This program is free software: you can use, redistribute, and/or modify
 * it under the terms of the GNU Affero General Public License, version 3
 * or later ("AGPL"), as published by the Free Software Foundation.
 *
 * This program is distributed in the hope that it will be useful, but WITHOUT
 * ANY WARRANTY; without even the implied warranty of MERCHANTABILITY or
 * FITNESS FOR A PARTICULAR PURPOSE.
 *
 * You should have received a copy of the GNU Affero General Public License
 * along with this program. If not, see <http://www.gnu.org/licenses/>.
 */

#ifndef _STREAM_INC_H_
#define _STREAM_INC_H_

#include "executor.h"
#include "query.h"
#include "streamBackendRocksdb.h"
#include "trpc.h"
#include "tstream.h"
#include "tref.h"

#ifdef __cplusplus
extern "C" {
#endif

#define CHECK_RSP_CHECK_INTERVAL           300
#define LAUNCH_HTASK_INTERVAL              100
#define WAIT_FOR_MINIMAL_INTERVAL          100.00
#define MAX_RETRY_LAUNCH_HISTORY_TASK      40
#define RETRY_LAUNCH_INTERVAL_INC_RATE     1.2
#define MAX_BLOCK_NAME_NUM                 1024
#define DISPATCH_RETRY_INTERVAL_MS         300
#define META_HB_CHECK_INTERVAL             200
#define META_HB_SEND_IDLE_COUNTER          25  // send hb every 5 sec
#define STREAM_TASK_KEY_LEN                ((sizeof(int64_t)) << 1)
#define STREAM_TASK_QUEUE_CAPACITY         20480
#define STREAM_TASK_QUEUE_CAPACITY_IN_SIZE (30)

// clang-format off
#define stFatal(...) do { if (stDebugFlag & DEBUG_FATAL) { taosPrintLog("STM FATAL ", DEBUG_FATAL, 255, __VA_ARGS__); }}     while(0)
#define stError(...) do { if (stDebugFlag & DEBUG_ERROR) { taosPrintLog("STM ERROR ", DEBUG_ERROR, 255, __VA_ARGS__); }}     while(0)
#define stWarn(...)  do { if (stDebugFlag & DEBUG_WARN)  { taosPrintLog("STM WARN ", DEBUG_WARN, 255, __VA_ARGS__); }}       while(0)
#define stInfo(...)  do { if (stDebugFlag & DEBUG_INFO)  { taosPrintLog("STM ", DEBUG_INFO, 255, __VA_ARGS__); }}            while(0)
#define stDebug(...) do { if (stDebugFlag & DEBUG_DEBUG) { taosPrintLog("STM ", DEBUG_DEBUG, stDebugFlag, __VA_ARGS__); }} while(0)
#define stTrace(...) do { if (stDebugFlag & DEBUG_TRACE) { taosPrintLog("STM ", DEBUG_TRACE, stDebugFlag, __VA_ARGS__); }} while(0)
// clang-format on

typedef struct SStreamTmrInfo {
  int32_t activeCounter;  // make sure only launch one checkpoint trigger check tmr
  tmr_h   tmrHandle;
  int64_t launchChkptId;
  int8_t  isActive;
} SStreamTmrInfo;

struct SActiveCheckpointInfo {
  TdThreadMutex  lock;
  int32_t        transId;
  int64_t        firstRecvTs;  // first time to recv checkpoint trigger info
  int64_t        activeId;     // current active checkpoint id
  int64_t        failedId;
  bool           dispatchTrigger;
  SArray*        pDispatchTriggerList;  // SArray<STaskTriggerSendInfo>
  SArray*        pReadyMsgList;         // SArray<STaskCheckpointReadyInfo*>
  int8_t         allUpstreamTriggerRecv;
  SArray*        pCheckpointReadyRecvList;  // SArray<STaskDownstreamReadyInfo>
  SStreamTmrInfo chkptTriggerMsgTmr;
  SStreamTmrInfo chkptReadyMsgTmr;
};

void streamCleanBeforeQuitTmr(SStreamTmrInfo* pInfo, void* param);

typedef struct {
  int8_t       type;
  SSDataBlock* pBlock;
} SStreamTrigger;

typedef struct SStreamContinueExecInfo {
  SEpSet  epset;
  int32_t taskId;
  SRpcMsg msg;
} SStreamContinueExecInfo;

typedef struct {
  int64_t streamId;
  int64_t taskId;
  int64_t chkpId;
  char*   dbPrefixPath;
} SStreamTaskSnap;

struct STokenBucket {
  int32_t numCapacity;         // total capacity, available token per second
  int32_t numOfToken;          // total available tokens
  int32_t numRate;             // number of token per second
  double  quotaCapacity;       // available capacity for maximum input size, KiloBytes per Second
  double  quotaRemain;         // not consumed bytes per second
  double  quotaRate;           // number of token per second
  int64_t tokenFillTimestamp;  // fill timestamp
  int64_t quotaFillTimestamp;  // fill timestamp
};

typedef struct {
  int32_t upstreamTaskId;
  SEpSet  upstreamNodeEpset;
  int32_t upstreamNodeId;
  int32_t transId;
  int32_t childId;
  SRpcMsg msg;  // for mnode checkpoint-source rsp
  int64_t checkpointId;
  int64_t recvTs;
  int32_t sendCompleted;
} STaskCheckpointReadyInfo;

typedef struct {
  int64_t sendTs;
  int64_t recvTs;
  bool    recved;
  int32_t nodeId;
  int32_t taskId;
} STaskTriggerSendInfo;

typedef struct {
  int32_t nodeId;
  int32_t status;
  int64_t sendTs;
  int64_t rspTs;
  int32_t retryCount;
} SDispatchEntry;

typedef struct {
  int64_t streamId;
  int64_t recvTs;
  int32_t downstreamNodeId;
  int32_t downstreamTaskId;
  int64_t checkpointId;
  int32_t transId;
} STaskDownstreamReadyInfo;

struct SStreamQueue {
  STaosQueue* pQueue;
  STaosQall*  qall;
  void*       qItem;
  int8_t      status;
};

struct SStreamQueueItem {
  int8_t type;
};

typedef enum {
  EXEC_CONTINUE = 0x0,
  EXEC_AFTER_IDLE = 0x1,
} EExtractDataCode;

typedef enum ECHECKPOINT_BACKUP_TYPE {
  DATA_UPLOAD_DISABLE = -1,
  DATA_UPLOAD_S3 = 0,
  DATA_UPLOAD_RSYNC = 1,
} ECHECKPOINT_BACKUP_TYPE;

extern void*   streamTimer;
extern int32_t streamBackendId;
extern int32_t streamBackendCfWrapperId;
extern int32_t taskDbWrapperId;

int32_t streamTimerInit();
void    streamTimerCleanUp();
void    initRpcMsg(SRpcMsg* pMsg, int32_t msgType, void* pCont, int32_t contLen);

void    streamStartMonitorDispatchData(SStreamTask* pTask, int64_t waitDuration);
int32_t streamDispatchStreamBlock(SStreamTask* pTask);
void    destroyDispatchMsg(SStreamDispatchReq* pReq, int32_t numOfVgroups);
void    clearBufferedDispatchMsg(SStreamTask* pTask);

int32_t streamProcessCheckpointTriggerBlock(SStreamTask* pTask, SStreamDataBlock* pBlock);
int32_t createStreamBlockFromDispatchMsg(const SStreamDispatchReq* pReq, int32_t blockType, int32_t srcVg,
                                         SStreamDataBlock** pBlock);
int32_t createStreamBlockFromResults(SStreamQueueItem* pItem, SStreamTask* pTask, int64_t resultSize, SArray* pRes,
                                     SStreamDataBlock** pBlock);
void    destroyStreamDataBlock(SStreamDataBlock* pBlock);

int32_t streamRetrieveReqToData(const SStreamRetrieveReq* pReq, SStreamDataBlock* pData, const char* idstr);
int32_t streamBroadcastToUpTasks(SStreamTask* pTask, const SSDataBlock* pBlock);

int32_t streamSendCheckMsg(SStreamTask* pTask, const SStreamTaskCheckReq* pReq, int32_t nodeId, SEpSet* pEpSet);

int32_t streamAddCheckpointReadyMsg(SStreamTask* pTask, int32_t srcTaskId, int32_t index, int64_t checkpointId);
int32_t streamTaskSendCheckpointReadyMsg(SStreamTask* pTask);
int32_t streamTaskSendCheckpointSourceRsp(SStreamTask* pTask);
int32_t streamTaskSendCheckpointReq(SStreamTask* pTask);

int32_t streamTaskGetNumOfDownstream(const SStreamTask* pTask);
int32_t streamTaskGetNumOfUpstream(const SStreamTask* pTask);
int32_t streamTaskInitTokenBucket(STokenBucket* pBucket, int32_t numCap, int32_t numRate, float quotaRate, const char*);
STaskId streamTaskGetTaskId(const SStreamTask* pTask);
void    streamTaskInitForLaunchHTask(SHistoryTaskInfo* pInfo);
void    streamTaskSetRetryInfoForLaunch(SHistoryTaskInfo* pInfo);
int32_t streamTaskResetTimewindowFilter(SStreamTask* pTask);
void    streamTaskClearActiveInfo(SActiveCheckpointInfo* pInfo);

void              streamClearChkptReadyMsg(SActiveCheckpointInfo* pActiveInfo);
EExtractDataCode  streamTaskGetDataFromInputQ(SStreamTask* pTask, SStreamQueueItem** pInput, int32_t* numOfBlocks,
                                              int32_t* blockSize);
int32_t           streamQueueItemGetSize(const SStreamQueueItem* pItem);
void              streamQueueItemIncSize(const SStreamQueueItem* pItem, int32_t size);
const char*       streamQueueItemGetTypeStr(int32_t type);
int32_t           streamQueueMergeQueueItem(SStreamQueueItem* dst, SStreamQueueItem* pElem, SStreamQueueItem** pRes);
int32_t           streamTransferStatePrepare(SStreamTask* pTask);

int32_t streamQueueOpen(int64_t cap, SStreamQueue** pQ);
void    streamQueueClose(SStreamQueue* pQueue, int32_t taskId);
void    streamQueueProcessSuccess(SStreamQueue* queue);
void    streamQueueProcessFail(SStreamQueue* queue);
void    streamQueueNextItem(SStreamQueue* pQueue, SStreamQueueItem** pItem);
void    streamFreeQitem(SStreamQueueItem* data);
int32_t streamQueueGetItemSize(const SStreamQueue* pQueue);

void    streamMetaRemoveDB(void* arg, char* key);
void    streamMetaHbToMnode(void* param, void* tmrId);
int32_t createMetaHbInfo(int64_t* pRid, SMetaHbInfo** pRes);
void    destroyMetaHbInfo(SMetaHbInfo* pInfo);
void    streamMetaWaitForHbTmrQuit(SStreamMeta* pMeta);
void    streamMetaGetHbSendInfo(SMetaHbInfo* pInfo, int64_t* pStartTs, int32_t* pSendCount);
int32_t streamMetaSendHbHelper(SStreamMeta* pMeta);
int32_t metaRefMgtAdd(int64_t vgId, int64_t* rid);
void    metaRefMgtRemove(int64_t* pRefId);

ECHECKPOINT_BACKUP_TYPE streamGetCheckpointBackupType();

int32_t streamTaskDownloadCheckpointData(const char* id, char* path, int64_t checkpointId);
int32_t streamTaskOnNormalTaskReady(SStreamTask* pTask);
int32_t streamTaskOnScanHistoryTaskReady(SStreamTask* pTask);

void    initCheckpointReadyInfo(STaskCheckpointReadyInfo* pReadyInfo, int32_t upstreamNodeId, int32_t upstreamTaskId,
                                int32_t childId, SEpSet* pEpset, int64_t checkpointId);
int32_t initCheckpointReadyMsg(SStreamTask* pTask, int32_t upstreamNodeId, int32_t upstreamTaskId, int32_t childId,
                               int64_t checkpointId, SRpcMsg* pMsg);

int32_t flushStateDataInExecutor(SStreamTask* pTask, SStreamQueueItem* pCheckpointBlock);
<<<<<<< HEAD

// inject stream errors
void chkptFailedByRetrieveReqToSource(SStreamTask* pTask, int64_t checkpointId);
=======
int32_t streamCreateSinkResTrigger(SStreamTrigger** pTrigger);
int32_t streamCreateForcewindowTrigger(SStreamTrigger** pTrigger, int32_t trigger, SInterval* pInterval,
                                       STimeWindow* pLatestWindow, const char* id);
>>>>>>> 4ddb48f6

#ifdef __cplusplus
}
#endif

#endif /* ifndef _STREAM_INC_H_ */<|MERGE_RESOLUTION|>--- conflicted
+++ resolved
@@ -240,15 +240,11 @@
                                int64_t checkpointId, SRpcMsg* pMsg);
 
 int32_t flushStateDataInExecutor(SStreamTask* pTask, SStreamQueueItem* pCheckpointBlock);
-<<<<<<< HEAD
-
-// inject stream errors
-void chkptFailedByRetrieveReqToSource(SStreamTask* pTask, int64_t checkpointId);
-=======
 int32_t streamCreateSinkResTrigger(SStreamTrigger** pTrigger);
 int32_t streamCreateForcewindowTrigger(SStreamTrigger** pTrigger, int32_t trigger, SInterval* pInterval,
                                        STimeWindow* pLatestWindow, const char* id);
->>>>>>> 4ddb48f6
+// inject stream errors
+void chkptFailedByRetrieveReqToSource(SStreamTask* pTask, int64_t checkpointId);
 
 #ifdef __cplusplus
 }
