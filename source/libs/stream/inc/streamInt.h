/*
 * Copyright (c) 2019 TAOS Data, Inc. <jhtao@taosdata.com>
 *
 * This program is free software: you can use, redistribute, and/or modify
 * it under the terms of the GNU Affero General Public License, version 3
 * or later ("AGPL"), as published by the Free Software Foundation.
 *
 * This program is distributed in the hope that it will be useful, but WITHOUT
 * ANY WARRANTY; without even the implied warranty of MERCHANTABILITY or
 * FITNESS FOR A PARTICULAR PURPOSE.
 *
 * You should have received a copy of the GNU Affero General Public License
 * along with this program. If not, see <http://www.gnu.org/licenses/>.
 */

#ifndef _STREAM_INC_H_
#define _STREAM_INC_H_

#include "executor.h"
#include "query.h"
#include "streamBackendRocksdb.h"
#include "trpc.h"
#include "tstream.h"

#ifdef __cplusplus
extern "C" {
#endif

#define CHECK_DOWNSTREAM_INTERVAL      100
#define LAUNCH_HTASK_INTERVAL          100
#define WAIT_FOR_MINIMAL_INTERVAL      100.00
#define MAX_RETRY_LAUNCH_HISTORY_TASK  40
#define RETRY_LAUNCH_INTERVAL_INC_RATE 1.2

#define MAX_BLOCK_NAME_NUM         1024
#define DISPATCH_RETRY_INTERVAL_MS 300
#define MAX_CONTINUE_RETRY_COUNT   5

#define META_HB_CHECK_INTERVAL    200
#define META_HB_SEND_IDLE_COUNTER 25  // send hb every 5 sec
#define STREAM_TASK_KEY_LEN       ((sizeof(int64_t)) << 1)

#define STREAM_TASK_QUEUE_CAPACITY         20480
#define STREAM_TASK_QUEUE_CAPACITY_IN_SIZE (30)

// clang-format off
#define stFatal(...) do { if (stDebugFlag & DEBUG_FATAL) { taosPrintLog("STM FATAL ", DEBUG_FATAL, 255, __VA_ARGS__); }}     while(0)
#define stError(...) do { if (stDebugFlag & DEBUG_ERROR) { taosPrintLog("STM ERROR ", DEBUG_ERROR, 255, __VA_ARGS__); }}     while(0)
#define stWarn(...)  do { if (stDebugFlag & DEBUG_WARN)  { taosPrintLog("STM WARN ", DEBUG_WARN, 255, __VA_ARGS__); }}       while(0)
#define stInfo(...)  do { if (stDebugFlag & DEBUG_INFO)  { taosPrintLog("STM ", DEBUG_INFO, 255, __VA_ARGS__); }}            while(0)
#define stDebug(...) do { if (stDebugFlag & DEBUG_DEBUG) { taosPrintLog("STM ", DEBUG_DEBUG, tqDebugFlag, __VA_ARGS__); }} while(0)
#define stTrace(...) do { if (stDebugFlag & DEBUG_TRACE) { taosPrintLog("STM ", DEBUG_TRACE, tqDebugFlag, __VA_ARGS__); }} while(0)
// clang-format on

typedef struct {
  int8_t       type;
  SSDataBlock* pBlock;
} SStreamTrigger;

typedef struct SStreamGlobalEnv {
  int8_t inited;
  void*  timer;
} SStreamGlobalEnv;

typedef struct SStreamContinueExecInfo {
  SEpSet  epset;
  int32_t taskId;
  SRpcMsg msg;
} SStreamContinueExecInfo;

typedef struct {
  int64_t streamId;
  int64_t taskId;
  int64_t chkpId;
  char*   dbPrefixPath;
} SStreamTaskSnap;
struct STokenBucket {
  int32_t numCapacity;    // total capacity, available token per second
  int32_t numOfToken;     // total available tokens
  int32_t numRate;        // number of token per second
  double  quotaCapacity;  // available capacity for maximum input size, KiloBytes per Second
  double  quotaRemain;    // not consumed bytes per second
  double  quotaRate;      // number of token per second
  int64_t fillTimestamp;  // fill timestamp
};

struct SStreamQueue {
  STaosQueue* pQueue;
  STaosQall*  qall;
  void*       qItem;
  int8_t      status;
};

extern SStreamGlobalEnv streamEnv;
extern int32_t          streamBackendId;
extern int32_t          streamBackendCfWrapperId;
extern int32_t          taskDbWrapperId;

void    streamRetryDispatchData(SStreamTask* pTask, int64_t waitDuration);
int32_t streamDispatchStreamBlock(SStreamTask* pTask);
void    destroyDispatchMsg(SStreamDispatchReq* pReq, int32_t numOfVgroups);
int32_t getNumOfDispatchBranch(SStreamTask* pTask);

int32_t           streamProcessCheckpointBlock(SStreamTask* pTask, SStreamDataBlock* pBlock);
SStreamDataBlock* createStreamBlockFromDispatchMsg(const SStreamDispatchReq* pReq, int32_t blockType, int32_t srcVg);
SStreamDataBlock* createStreamBlockFromResults(SStreamQueueItem* pItem, SStreamTask* pTask, int64_t resultSize,
                                               SArray* pRes);
void              destroyStreamDataBlock(SStreamDataBlock* pBlock);

int32_t streamRetrieveReqToData(const SStreamRetrieveReq* pReq, SStreamDataBlock* pData);
int32_t streamBroadcastToChildren(SStreamTask* pTask, const SSDataBlock* pBlock);

int32_t tEncodeStreamRetrieveReq(SEncoder* pEncoder, const SStreamRetrieveReq* pReq);

int32_t streamSaveTaskCheckpointInfo(SStreamTask* p, int64_t checkpointId);
int32_t streamTaskBuildCheckpoint(SStreamTask* pTask);
int32_t streamSendCheckMsg(SStreamTask* pTask, const SStreamTaskCheckReq* pReq, int32_t nodeId, SEpSet* pEpSet);

int32_t streamAddCheckpointReadyMsg(SStreamTask* pTask, int32_t srcTaskId, int32_t index, int64_t checkpointId);
int32_t streamTaskSendCheckpointReadyMsg(SStreamTask* pTask);
int32_t streamTaskSendCheckpointSourceRsp(SStreamTask* pTask);
int32_t streamTaskGetNumOfDownstream(const SStreamTask* pTask);

int32_t     streamTaskGetDataFromInputQ(SStreamTask* pTask, SStreamQueueItem** pInput, int32_t* numOfBlocks,
                                        int32_t* blockSize);
int32_t     streamQueueItemGetSize(const SStreamQueueItem* pItem);
void        streamQueueItemIncSize(const SStreamQueueItem* pItem, int32_t size);
const char* streamQueueItemGetTypeStr(int32_t type);

SStreamQueueItem* streamMergeQueueItem(SStreamQueueItem* dst, SStreamQueueItem* pElem);

int32_t streamTaskBuildScanhistoryRspMsg(SStreamTask* pTask, SStreamScanHistoryFinishReq* pReq, void** pBuffer,
                                         int32_t* pLen);
int32_t streamAddEndScanHistoryMsg(SStreamTask* pTask, SRpcHandleInfo* pRpcInfo, SStreamScanHistoryFinishReq* pReq);
int32_t streamNotifyUpstreamContinue(SStreamTask* pTask);
int32_t streamTaskFillHistoryFinished(SStreamTask* pTask);
int32_t streamTransferStateToStreamTask(SStreamTask* pTask);

int32_t streamTaskInitTokenBucket(STokenBucket* pBucket, int32_t numCap, int32_t numRate, float quotaRate, const char*);
STaskId streamTaskExtractKey(const SStreamTask* pTask);
void    streamTaskInitForLaunchHTask(SHistoryTaskInfo* pInfo);
void    streamTaskSetRetryInfoForLaunch(SHistoryTaskInfo* pInfo);

<<<<<<< HEAD
void streamMetaResetStartInfo(STaskStartInfo* pMeta);

=======
>>>>>>> e7bf1591
SStreamQueue* streamQueueOpen(int64_t cap);
void          streamQueueClose(SStreamQueue* pQueue, int32_t taskId);
void          streamQueueProcessSuccess(SStreamQueue* queue);
void          streamQueueProcessFail(SStreamQueue* queue);
void*         streamQueueNextItem(SStreamQueue* pQueue);
void          streamFreeQitem(SStreamQueueItem* data);
int32_t       streamQueueGetItemSize(const SStreamQueue* pQueue);

<<<<<<< HEAD
//#define CHECKPOINT_PATH_LEN 128
// typedef struct SChekpointDataHeader{
//  int64_t size;
//  char    name[CHECKPOINT_PATH_LEN];
//  char    id[CHECKPOINT_PATH_LEN];
//} SChekpointDataHeader;

int uploadCheckpoint(char* id, char* path);
int downloadCheckpoint(char* id, char* path);
int deleteCheckpoint(char* id);

typedef int32_t (*__stream_async_exec_fn_t)(void* param);

int32_t streamMetaAsyncExec(SStreamMeta* pMeta, __stream_async_exec_fn_t fn, void* param, int32_t* code);
=======
typedef enum UPLOAD_TYPE{
  UPLOAD_DISABLE = -1,
  UPLOAD_S3 = 0,
  UPLOAD_RSYNC = 1,
} UPLOAD_TYPE;

UPLOAD_TYPE getUploadType();
int uploadCheckpoint(char* id, char* path);
int downloadCheckpoint(char* id, char* path);
int deleteCheckpoint(char* id);
int deleteCheckpointFile(char* id, char* name);

int32_t onNormalTaskReady(SStreamTask* pTask);
int32_t onScanhistoryTaskReady(SStreamTask* pTask);

>>>>>>> e7bf1591
#ifdef __cplusplus
}
#endif

#endif /* ifndef _STREAM_INC_H_ */<|MERGE_RESOLUTION|>--- conflicted
+++ resolved
@@ -141,11 +141,8 @@
 void    streamTaskInitForLaunchHTask(SHistoryTaskInfo* pInfo);
 void    streamTaskSetRetryInfoForLaunch(SHistoryTaskInfo* pInfo);
 
-<<<<<<< HEAD
 void streamMetaResetStartInfo(STaskStartInfo* pMeta);
 
-=======
->>>>>>> e7bf1591
 SStreamQueue* streamQueueOpen(int64_t cap);
 void          streamQueueClose(SStreamQueue* pQueue, int32_t taskId);
 void          streamQueueProcessSuccess(SStreamQueue* queue);
@@ -154,38 +151,24 @@
 void          streamFreeQitem(SStreamQueueItem* data);
 int32_t       streamQueueGetItemSize(const SStreamQueue* pQueue);
 
-<<<<<<< HEAD
-//#define CHECKPOINT_PATH_LEN 128
-// typedef struct SChekpointDataHeader{
-//  int64_t size;
-//  char    name[CHECKPOINT_PATH_LEN];
-//  char    id[CHECKPOINT_PATH_LEN];
-//} SChekpointDataHeader;
-
-int uploadCheckpoint(char* id, char* path);
-int downloadCheckpoint(char* id, char* path);
-int deleteCheckpoint(char* id);
-
-typedef int32_t (*__stream_async_exec_fn_t)(void* param);
-
-int32_t streamMetaAsyncExec(SStreamMeta* pMeta, __stream_async_exec_fn_t fn, void* param, int32_t* code);
-=======
-typedef enum UPLOAD_TYPE{
+typedef enum UPLOAD_TYPE {
   UPLOAD_DISABLE = -1,
   UPLOAD_S3 = 0,
   UPLOAD_RSYNC = 1,
 } UPLOAD_TYPE;
 
 UPLOAD_TYPE getUploadType();
-int uploadCheckpoint(char* id, char* path);
-int downloadCheckpoint(char* id, char* path);
-int deleteCheckpoint(char* id);
-int deleteCheckpointFile(char* id, char* name);
+int         uploadCheckpoint(char* id, char* path);
+int         downloadCheckpoint(char* id, char* path);
+int         deleteCheckpoint(char* id);
+int         deleteCheckpointFile(char* id, char* name);
 
 int32_t onNormalTaskReady(SStreamTask* pTask);
 int32_t onScanhistoryTaskReady(SStreamTask* pTask);
 
->>>>>>> e7bf1591
+typedef int32_t (*__stream_async_exec_fn_t)(void* param);
+
+int32_t streamMetaAsyncExec(SStreamMeta* pMeta, __stream_async_exec_fn_t fn, void* param, int32_t* code);
 #ifdef __cplusplus
 }
 #endif
