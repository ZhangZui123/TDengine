--- conflicted
+++ resolved
@@ -283,13 +283,9 @@
   pRes->skey = pDelRes->skey;
   pRes->ekey = pDelRes->ekey;
   pRes->affectedRows = pDelRes->affectedRows;
-<<<<<<< HEAD
   strcpy(pRes->tableFName, pDelRes->tableFName);
-=======
-
   taosMemoryFree(output.pData);
   
->>>>>>> 3c460faa
   return TSDB_CODE_SUCCESS;
 }
 
