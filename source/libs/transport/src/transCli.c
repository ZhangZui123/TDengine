/** Copyright (c) 2019 TAOS Data, Inc. <jhtao@taosdata.com>
 *
 * This program is free software: you can use, redistribute, and/or modify
 * it under the terms of the GNU Affero General Public License, version 3
 * or later ("AGPL"), as published by the Free Software Foundation.
 *
 * This program is distributed in the hope that it will be useful, but WITHOUT
 * ANY WARRANTY; without even the implied warranty of MERCHANTABILITY or
 * FITNESS FOR A PARTICULAR PURPOSE.
 *
 * You should have received a copy of the GNU Affero General Public License
 * along with this program. If not, see <http://www.gnu.org/licenses/>.
 */

// clang-format off
#include "taoserror.h"
#include "transComm.h"
#include "tmisce.h"
#include "transLog.h"
// clang-format on

typedef struct {
  int32_t numOfConn;
  queue   msgQ;
} SMsgList;

typedef struct SConnList {
  queue     conns;
  int32_t   size;
  SMsgList* list;
} SConnList;

typedef struct {
  queue   wq;
  int32_t len;

  int connMax;
  int connCnt;
  int batchLenLimit;
  int sending;

  char*    dst;
  char*    ip;
  uint16_t port;

} SCliBatchList;

typedef struct {
  queue          wq;
  queue          listq;
  int32_t        wLen;
  int32_t        batchSize;  //
  int32_t        batch;
  SCliBatchList* pList;
} SCliBatch;

typedef struct SCliConn {
  T_REF_DECLARE()
  uv_connect_t connReq;
  uv_stream_t* stream;
  queue        wreqQueue;

  uv_timer_t* timer;  // read timer, forbidden

  void* hostThrd;

  SConnBuffer readBuf;
  STransQueue reqs;

  queue      q;
  SConnList* list;

  STransCtx  ctx;
  bool       broken;  // link broken or not
  ConnStatus status;  //

  SCliBatch* pBatch;

  SDelayTask* task;

  HeapNode node;  // for heap
  int8_t   inHeap;
  uint32_t clientIp;
  uint32_t serverIp;

  char* dstAddr;
  char  src[32];
  char  dst[32];

  int64_t refId;
  int32_t seq;
  int32_t shareCnt;

  int8_t registered;
} SCliConn;

typedef struct SCliReq {
  SReqCtx*      ctx;
  STransMsg     msg;
  queue         q;
  STransMsgType type;

  // int64_t  refId;
  uint64_t st;
  int      sent;  //(0: no send, 1: alread sent)
  queue    seqq;
  int32_t  seq;
} SCliReq;

typedef struct SCliThrd {
  TdThread      thread;  // tid
  int64_t       pid;     // pid
  uv_loop_t*    loop;
  SAsyncPool*   asyncPool;
  uv_prepare_t* prepare;
  void*         pool;  // conn pool
  // timer handles
  SArray* timerList;
  // msg queue
  queue         msg;
  TdThreadMutex msgMtx;
  SDelayQueue*  delayQueue;
  SDelayQueue*  timeoutQueue;
  SDelayQueue*  waitConnQueue;
  uint64_t      nextTimeout;  // next timeout
  STrans*       pInst;        //

  void (*destroyAhandleFp)(void* ahandle);
  SHashObj* fqdn2ipCache;
  SCvtAddr  cvtAddr;

  SHashObj* failFastCache;
  SHashObj* batchCache;
  SHashObj* connHeapCache;

  SCliReq* stopMsg;
  bool     quit;

  int32_t (*initCb)(void* arg, SCliReq* pReq, STransMsg* pResp);
  int32_t (*notifyCb)(void* arg, SCliReq* pReq, STransMsg* pResp);
  int32_t (*notifyExceptCb)(void* arg, SCliReq* pReq, STransMsg* pResp);
} SCliThrd;

typedef struct SCliObj {
  char       label[TSDB_LABEL_LEN];
  int32_t    index;
  int        numOfThreads;
  SCliThrd** pThreadObj;
} SCliObj;

typedef struct {
  int32_t reinit;
  int64_t timestamp;
  int32_t count;
  int32_t threshold;
  int64_t interval;
} SFailFastItem;

// conn pool
// add expire timeout and capacity limit
static void*     createConnPool(int size);
static void*     destroyConnPool(SCliThrd* thread);
static SCliConn* getConnFromPool(SCliThrd* thread, char* key, bool* exceed);
static void      addConnToPool(void* pool, SCliConn* conn);
static void      doCloseIdleConn(void* param);
static int32_t   cliCreateConn2(SCliThrd* pThrd, SCliReq* pReq, SCliConn** pConn);
<<<<<<< HEAD
static int32_t   cliCreateConn(SCliThrd* pThrd, SCliConn** pCliConn, char* ip, int port);
=======
static int32_t   cliCreateConn(SCliThrd* pThrd, const SCliReq* pReq, SCliConn** pCliConn);
static int32_t   cliDestroyConn2(SCliConn* pConn);
>>>>>>> 4f5b6eb2
static int32_t   cliDoConn(SCliThrd* pThrd, SCliConn* conn, char* ip, int port);

// register conn timer
static void cliConnTimeout(uv_timer_t* handle);
// register timer for read
static void cliReadTimeoutCb(uv_timer_t* handle);
// register timer in each thread to clear expire conn
// static void cliTimeoutCb(uv_timer_t* handle);
// alloc buffer for recv
static FORCE_INLINE void cliAllocRecvBufferCb(uv_handle_t* handle, size_t suggested_size, uv_buf_t* buf);
// callback after recv nbytes from socket
static void cliRecvCb(uv_stream_t* cli, ssize_t nread, const uv_buf_t* buf);
// callback after send data to socket
static void cliSendCb(uv_write_t* req, int status);
// callback after conn to server
static void cliConnCb(uv_connect_t* req, int status);
static void cliAsyncCb(uv_async_t* handle);
// static void cliIdleCb(uv_idle_t* handle);
//  static void cliPrepareCb(uv_prepare_t* handle);

static void cliHandleBatchReq(SCliBatch* pBatch, SCliThrd* pThrd);
static void cliSendBatchCb(uv_write_t* req, int status);

SCliBatch* cliGetHeadFromList(SCliBatchList* pList);

static bool cliRecvReleaseReq(SCliConn* conn, STransMsgHead* pHead);

static int32_t allocConnRef(SCliConn* conn, bool update);

static int cliNotifyCb(SCliConn* pConn, SCliReq* pReq, STransMsg* pResp);
void       cliResetConnTimer(SCliConn* conn);

<<<<<<< HEAD
static void cliDestroyConn(SCliConn* pConn, bool clear /*clear tcp handle or not*/);
static void cliDestroy(uv_handle_t* handle);
static void cliSend(SCliConn* pConn);
static void cliSendBatch(SCliConn* pConn);
static void cliDestroyConnMsgs(SCliConn* conn, bool destroy);
=======
static void    cliDestroyConn(SCliConn* pConn, bool clear /*clear tcp handle or not*/);
static void    cliDestroy(uv_handle_t* handle);
static int32_t cliSend(SCliConn* pConn);
static void    cliSendBatch(SCliConn* pConn);
static void    cliDestroyConnMsgs(SCliConn* conn, bool destroy);
>>>>>>> 4f5b6eb2

static void    doFreeTimeoutMsg(void* param);
static int32_t cliPreCheckSessionLimitForMsg(SCliThrd* pThrd, char* addr, SCliReq** pReq);

static void cliDestroyBatch(SCliBatch* pBatch);
// cli util func
static FORCE_INLINE bool    cliIsEpsetUpdated(int32_t code, SReqCtx* pCtx);
static FORCE_INLINE int32_t cliMayCvtFqdnToIp(SEpSet* pEpSet, const SCvtAddr* pCvtAddr);

static FORCE_INLINE int32_t cliBuildExceptResp(SCliReq* pReq, STransMsg* resp);
static FORCE_INLINE int32_t cliBuildExceptRespAndNotifyCb(SCliThrd* pThrd, SCliReq* pReq, int32_t code);

static FORCE_INLINE int32_t cliGetIpFromFqdnCache(SHashObj* cache, char* fqdn, uint32_t* ipaddr);
static FORCE_INLINE int32_t cliUpdateFqdnCache(SHashObj* cache, char* fqdn);

static FORCE_INLINE void cliMayUpdateFqdnCache(SHashObj* cache, char* dst);
// process data read from server, add decompress etc later
static void cliHandleResp(SCliConn* conn);
// handle except about conn
static void cliHandleExcept(SCliConn* conn, int32_t code);
static void cliReleaseUnfinishedMsg(SCliConn* conn);
static void cliHandleFastFail(SCliConn* pConn, int status);

static void doNotifyCb(SCliReq* pReq, SCliThrd* pThrd, int32_t code);
// handle req from app
static void cliHandleReq(SCliThrd* pThrd, SCliReq* pReq);
static void cliHandleQuit(SCliThrd* pThrd, SCliReq* pReq);
static void cliHandleRelease(SCliThrd* pThrd, SCliReq* pReq);
static void cliHandleUpdate(SCliThrd* pThrd, SCliReq* pReq);
static void cliHandleFreeById(SCliThrd* pThrd, SCliReq* pReq);

static void cliDealReq(queue* h, SCliThrd* pThrd);
static void cliBatchDealReq(queue* h, SCliThrd* pThrd);
static void (*cliDealFunc[])(queue* h, SCliThrd* pThrd) = {cliDealReq, cliBatchDealReq};

static void (*cliAsyncHandle[])(SCliThrd* pThrd, SCliReq* pReq) = {cliHandleReq, cliHandleQuit,   cliHandleRelease,
                                                                   NULL,         cliHandleUpdate, cliHandleFreeById};

static FORCE_INLINE void destroyReq(void* cmsg);

static FORCE_INLINE void destroyReqWrapper(void* arg, void* param);
static FORCE_INLINE void destroyReqAndAhanlde(void* cmsg);
static FORCE_INLINE int  cliRBChoseIdx(STrans* pInst);
static FORCE_INLINE void destroyReqCtx(SReqCtx* ctx);

static SCliConn* getConnFromHeapCache(SHashObj* pConnHeapCache, char* key);
static int32_t   addConnToHeapCache(SHashObj* pConnHeapCacahe, SCliConn* pConn);
static int32_t   delConnFromHeapCache(SHashObj* pConnHeapCache, SCliConn* pConn);

// thread obj
static int32_t createThrdObj(void* trans, SCliThrd** pThrd);
static void    destroyThrdObj(SCliThrd* pThrd);
static void    cliWalkCb(uv_handle_t* handle, void* arg);

static void cliWalkCb(uv_handle_t* handle, void* arg);

typedef struct {
  void*    p;
  HeapNode node;
} SHeapNode;
typedef struct {
  // void*    p;
  Heap* heap;
  int32_t (*cmpFunc)(const HeapNode* a, const HeapNode* b);
} SHeap;

int32_t compareHeapNode(const HeapNode* a, const HeapNode* b);
int32_t transHeapInit(SHeap* heap, int32_t (*cmpFunc)(const HeapNode* a, const HeapNode* b));
void    transHeapDestroy(SHeap* heap);
int32_t transHeapGet(SHeap* heap, SCliConn** p);
int32_t transHeapInsert(SHeap* heap, SCliConn* p);
int32_t transHeapDelete(SHeap* heap, SCliConn* p);

#define CLI_RELEASE_UV(loop)        \
  do {                              \
    uv_walk(loop, cliWalkCb, NULL); \
    uv_run(loop, UV_RUN_DEFAULT);   \
    uv_loop_close(loop);            \
  } while (0);

// snprintf may cause performance problem
#define CONN_CONSTRUCT_HASH_KEY(key, ip, port) \
  do {                                         \
    char*   t = key;                           \
    int16_t len = strlen(ip);                  \
    if (ip != NULL) memcpy(t, ip, len);        \
    t[len] = ':';                              \
    (void)titoa(port, 10, &t[len + 1]);        \
  } while (0)

#define CONN_PERSIST_TIME(para)   ((para) <= 90000 ? 90000 : (para))
#define CONN_GET_INST_LABEL(conn) (((STrans*)(((SCliThrd*)(conn)->hostThrd)->pInst))->label)

#define CONN_GET_MSGCTX_BY_AHANDLE(conn, ahandle)                         \
  do {                                                                    \
    int i = 0, sz = transQueueSize(&conn->reqs);                          \
    for (; i < sz; i++) {                                                 \
      pReq = transQueueGet(&conn->reqs, i);                               \
      if (pReq->ctx != NULL && (uint64_t)pReq->ctx->ahandle == ahandle) { \
        break;                                                            \
      }                                                                   \
    }                                                                     \
    if (i == sz) {                                                        \
      pReq = NULL;                                                        \
    } else {                                                              \
      pReq = transQueueRm(&conn->reqs, i);                                \
    }                                                                     \
  } while (0)

#define CONN_GET_NEXT_SENDMSG(conn)              \
  do {                                           \
    int i = 0;                                   \
    do {                                         \
      pCliMsg = transQueueGet(&conn->reqs, i++); \
      if (pCliMsg && 0 == pCliMsg->sent) {       \
        break;                                   \
      }                                          \
    } while (pCliMsg != NULL);                   \
    if (pCliMsg == NULL) {                       \
      goto _RETURN;                              \
    }                                            \
  } while (0)

static int32_t cliConnFindToSendMsg(SCliConn* pConn, SCliReq** pReq) {
  int32_t code = 0;
  for (int32_t i = 0; i < transQueueSize(&pConn->reqs); i++) {
    SCliReq* p = transQueueGet(&pConn->reqs, i);
    if (p->sent == 0) {
      *pReq = p;
      return 0;
    }
  }
  return TSDB_CODE_OUT_OF_RANGE;
}
#define CONN_SET_PERSIST_BY_APP(conn) \
  do {                                \
    if (conn->status == ConnNormal) { \
      conn->status = ConnAcquire;     \
      transRefCliHandle(conn);        \
    }                                 \
  } while (0)

#define CONN_NO_PERSIST_BY_APP(conn) \
  (((conn)->status == ConnNormal || (conn)->status == ConnInPool) && T_REF_VAL_GET(conn) == 1)
#define CONN_RELEASE_BY_SERVER(conn) \
  (((conn)->status == ConnRelease || (conn)->status == ConnInPool) && T_REF_VAL_GET(conn) == 1)

#define REQUEST_NO_RESP(msg)         ((msg)->info.noResp == 1)
#define REQUEST_PERSIS_HANDLE(msg)   ((msg)->info.persistHandle == 1)
#define REQUEST_RELEASE_HANDLE(cmsg) ((cmsg)->type == Release)

#define EPSET_IS_VALID(epSet)       ((epSet) != NULL && (epSet)->numOfEps >= 0 && (epSet)->inUse >= 0)
#define EPSET_GET_SIZE(epSet)       (epSet)->numOfEps
#define EPSET_GET_INUSE_IP(epSet)   ((epSet)->eps[(epSet)->inUse].fqdn)
#define EPSET_GET_INUSE_PORT(epSet) ((epSet)->eps[(epSet)->inUse].port)
#define EPSET_FORWARD_INUSE(epSet)                             \
  do {                                                         \
    if ((epSet)->numOfEps != 0) {                              \
      ++((epSet)->inUse);                                      \
      (epSet)->inUse = ((epSet)->inUse) % ((epSet)->numOfEps); \
    }                                                          \
  } while (0)

static void* cliWorkThread(void* arg);

static void cliReleaseUnfinishedMsg(SCliConn* conn) {
  SCliThrd* pThrd = conn->hostThrd;

  for (int i = 0; i < transQueueSize(&conn->reqs); i++) {
    SCliReq* msg = transQueueGet(&conn->reqs, i);
    if (msg != NULL && msg->ctx != NULL && msg->ctx->ahandle != (void*)0x9527) {
      if (conn->ctx.freeFunc != NULL && msg->ctx->ahandle != NULL) {
        conn->ctx.freeFunc(msg->ctx->ahandle);
      } else if (msg->msg.info.notFreeAhandle == 0 && msg->ctx->ahandle != NULL && pThrd->destroyAhandleFp != NULL) {
        tDebug("%s conn %p destroy unfinished ahandle %p", CONN_GET_INST_LABEL(conn), conn, msg->ctx->ahandle);
        pThrd->destroyAhandleFp(msg->ctx->ahandle);
      }
    }
    destroyReq(msg);
  }
  transQueueClear(&conn->reqs);
  memset(&conn->ctx, 0, sizeof(conn->ctx));
}
bool cliMaySendCachedMsg(SCliConn* conn) {
  if (!transQueueEmpty(&conn->reqs)) {
    SCliReq* pCliMsg = NULL;
    CONN_GET_NEXT_SENDMSG(conn);
    (void)cliSend(conn);
    return true;
  }
  return false;
_RETURN:
  return false;
}
bool cliConnSendSeqMsg(int64_t refId, SCliConn* conn) {
  if (refId == 0) return false;
  SExHandle* exh = transAcquireExHandle(transGetRefMgt(), refId);
  if (exh == NULL) {
    tDebug("release conn %p, refId: %" PRId64 "", conn, refId);
    return false;
  }
  taosWLockLatch(&exh->latch);
  if (exh->handle == NULL) exh->handle = conn;
  exh->inited = 1;
  exh->pThrd = conn->hostThrd;
  if (!QUEUE_IS_EMPTY(&exh->q)) {
    queue* h = QUEUE_HEAD(&exh->q);
    QUEUE_REMOVE(h);
    taosWUnLockLatch(&exh->latch);
    SCliReq* t = QUEUE_DATA(h, SCliReq, seqq);
    transCtxMerge(&conn->ctx, &t->ctx->userCtx);
    (void)transQueuePush(&conn->reqs, t);
    tDebug("pop from conn %p, refId: %" PRId64 "", conn, refId);
    (void)transReleaseExHandle(transGetRefMgt(), refId);
    (void)cliSend(conn);
    return true;
  }
  taosWUnLockLatch(&exh->latch);
  tDebug("empty conn %p, refId: %" PRId64 "", conn, refId);
  (void)transReleaseExHandle(transGetRefMgt(), refId);
  return false;
}

int32_t cliGetTimerFrom(SCliThrd* pThrd, SCliConn* pConn) {
  uv_timer_t* timer = taosArrayGetSize(pThrd->timerList) > 0 ? *(uv_timer_t**)taosArrayPop(pThrd->timerList) : NULL;
  if (timer == NULL) {
    timer = taosMemoryCalloc(1, sizeof(uv_timer_t));
    if (timer == NULL) {
      return TSDB_CODE_OUT_OF_MEMORY;
    }
    tDebug("no available timer, create a timer %p", timer);
    (void)uv_timer_init(pThrd->loop, timer);
  }
  timer->data = pConn;
  pConn->timer = timer;
  return 0;
}
void cliResetConnTimer(SCliConn* conn) {
  SCliThrd* pThrd = conn->hostThrd;
  if (conn->timer) {
    if (uv_is_active((uv_handle_t*)conn->timer)) {
      tDebug("%s conn %p stop timer", CONN_GET_INST_LABEL(conn), conn);
      (void)uv_timer_stop(conn->timer);
    }
    (void)taosArrayPush(pThrd->timerList, &conn->timer);
    conn->timer->data = NULL;
    conn->timer = NULL;
  }
}
void cliHandleBatchResp(SCliConn* conn) { ASSERT(0); }

SCliReq* cliFindReqBySeq(SCliConn* conn, int32_t seq) {
  SCliReq* pReq = NULL;
  for (int i = 0; i < transQueueSize(&conn->reqs); i++) {
    pReq = transQueueGet(&conn->reqs, i);
    if (pReq->seq == seq) {
      transQueueRm(&conn->reqs, i);
      break;
    }
  }
  if (pReq == NULL) {
    ASSERT(0);
  }
  return pReq;
}
bool cliShouldAddConnToPool(SCliConn* conn) {
  SCliThrd* pThrd = conn->hostThrd;
  bool      empty = transQueueEmpty(&conn->reqs);
  if (empty) {
    (void)delConnFromHeapCache(pThrd->connHeapCache, conn);
  }

  return empty;
}
void cliHandleResp_shareConn(SCliConn* conn) {
  SCliThrd* pThrd = conn->hostThrd;
  STrans*   pInst = pThrd->pInst;
  cliResetConnTimer(conn);

  STransMsgHead* pHead = NULL;
  int32_t        msgLen = transDumpFromBuffer(&conn->readBuf, (char**)&pHead, 1);

  if (msgLen <= 0) {
    taosMemoryFree(pHead);
    tDebug("%s conn %p recv invalid packet ", CONN_GET_INST_LABEL(conn), conn);
    return;
  }
  if (transDecompressMsg((char**)&pHead, msgLen) < 0) {
    tDebug("%s conn %p recv invalid packet, failed to decompress", CONN_GET_INST_LABEL(conn), conn);
  }
  pHead->code = htonl(pHead->code);
  pHead->msgLen = htonl(pHead->msgLen);

  STransMsg transMsg = {0};
  transMsg.contLen = transContLenFromMsg(pHead->msgLen);
  transMsg.pCont = transContFromHead((char*)pHead);
  transMsg.code = pHead->code;
  transMsg.msgType = pHead->msgType;
  transMsg.info.ahandle = NULL;
  transMsg.info.traceId = pHead->traceId;
  transMsg.info.hasEpSet = pHead->hasEpSet;
  transMsg.info.cliVer = htonl(pHead->compatibilityVer);

  SCliReq* pReq = cliFindReqBySeq(conn, pHead->seqNum);
  pReq->seq = 0;

  SReqCtx* pCtx = pReq->ctx;
  transMsg.info.ahandle = pCtx ? pCtx->ahandle : NULL;
  STraceId* trace = &transMsg.info.traceId;

  int32_t ret = cliNotifyCb(conn, pReq, &transMsg);
  if (ret != 0) {
    return;
  } else {
    destroyReq(pReq);
  }
}
void cliHandleResp(SCliConn* conn) {
  int32_t   code = 0;
  SCliThrd* pThrd = conn->hostThrd;
  STrans*   pInst = pThrd->pInst;

  if (pInst->shareConn) {
    return cliHandleResp_shareConn(conn);
  }
  cliResetConnTimer(conn);

  STransMsgHead* pHead = NULL;

  int8_t  resetBuf = conn->status == ConnAcquire ? 0 : 1;
  int32_t msgLen = transDumpFromBuffer(&conn->readBuf, (char**)&pHead, resetBuf);
  if (msgLen <= 0) {
    taosMemoryFree(pHead);
    tDebug("%s conn %p recv invalid packet ", CONN_GET_INST_LABEL(conn), conn);
    // TODO: notify cb
    return;
  }

  if (resetBuf == 0) {
    tTrace("%s conn %p not reset read buf", transLabel(pInst), conn);
  }

  if ((code = transDecompressMsg((char**)&pHead, msgLen)) < 0) {
    tDebug("%s conn %p recv invalid packet, failed to decompress", CONN_GET_INST_LABEL(conn), conn);
    // TODO: notify cb
  }
  pHead->code = htonl(pHead->code);
  pHead->msgLen = htonl(pHead->msgLen);
  if (cliRecvReleaseReq(conn, pHead)) {
    return;
  }

  STransMsg transMsg = {0};
  transMsg.contLen = transContLenFromMsg(pHead->msgLen);
  transMsg.pCont = transContFromHead((char*)pHead);
  transMsg.code = pHead->code;
  transMsg.msgType = pHead->msgType;
  transMsg.info.ahandle = NULL;
  transMsg.info.traceId = pHead->traceId;
  transMsg.info.hasEpSet = pHead->hasEpSet;
  transMsg.info.cliVer = htonl(pHead->compatibilityVer);

  SCliReq* pReq = NULL;
  SReqCtx* pCtx = NULL;
  if (CONN_NO_PERSIST_BY_APP(conn)) {
    pReq = transQueuePop(&conn->reqs);

    pCtx = pReq ? pReq->ctx : NULL;
    transMsg.info.ahandle = pCtx ? pCtx->ahandle : NULL;
    tDebug("%s conn %p get ahandle %p, persist: 0", CONN_GET_INST_LABEL(conn), conn, transMsg.info.ahandle);
  } else {
    uint64_t ahandle = (uint64_t)pHead->ahandle;
    CONN_GET_MSGCTX_BY_AHANDLE(conn, ahandle);
    if (pReq == NULL) {
      transMsg.info.ahandle = transCtxDumpVal(&conn->ctx, transMsg.msgType);
      tDebug("%s conn %p construct ahandle %p by %s, persist: 1", CONN_GET_INST_LABEL(conn), conn,
             transMsg.info.ahandle, TMSG_INFO(transMsg.msgType));
      if (!CONN_RELEASE_BY_SERVER(conn) && transMsg.info.ahandle == NULL) {
        transMsg.code = TSDB_CODE_RPC_BROKEN_LINK;
        transMsg.info.ahandle = transCtxDumpBrokenlinkVal(&conn->ctx, (int32_t*)&(transMsg.msgType));
        tDebug("%s conn %p construct ahandle %p due brokenlink, persist: 1", CONN_GET_INST_LABEL(conn), conn,
               transMsg.info.ahandle);
      }
    } else {
      pCtx = pReq->ctx;
      transMsg.info.ahandle = pCtx ? pCtx->ahandle : NULL;
      tDebug("%s conn %p get ahandle %p, persist: 1", CONN_GET_INST_LABEL(conn), conn, transMsg.info.ahandle);
    }
  }
  // buf's mem alread translated to transMsg.pCont
  if (!CONN_NO_PERSIST_BY_APP(conn)) {
    transMsg.info.handle = (void*)conn->refId;
    transMsg.info.refId = (int64_t)(void*)conn->refId;
    tDebug("%s conn %p ref by app", CONN_GET_INST_LABEL(conn), conn);
  }

  STraceId* trace = &transMsg.info.traceId;
  tGDebug("%s conn %p %s received from %s, local info:%s, len:%d, code str:%s", CONN_GET_INST_LABEL(conn), conn,
          TMSG_INFO(pHead->msgType), conn->dst, conn->src, pHead->msgLen, tstrerror(transMsg.code));

  if (pCtx == NULL && CONN_NO_PERSIST_BY_APP(conn)) {
    tDebug("%s except, conn %p read while cli ignore it", CONN_GET_INST_LABEL(conn), conn);
    transFreeMsg(transMsg.pCont);
    return;
  }
  if (CONN_RELEASE_BY_SERVER(conn) && transMsg.info.ahandle == NULL) {
    tDebug("%s except, conn %p read while cli ignore it", CONN_GET_INST_LABEL(conn), conn);
    transFreeMsg(transMsg.pCont);
    return;
  }

  if (pReq == NULL || (pReq && pReq->type != Release)) {
    if (cliNotifyCb(conn, pReq, &transMsg) != 0) {
      return;
    }
  }
  int64_t refId = (pReq == NULL ? 0 : (int64_t)(pReq->msg.info.handle));
  tDebug("conn %p msg refId: %" PRId64 "", conn, refId);
  destroyReq(pReq);

  if (cliConnSendSeqMsg(refId, conn)) {
    return;
  }

  if (cliMaySendCachedMsg(conn) == true) {
    return;
  }

  if (CONN_NO_PERSIST_BY_APP(conn)) {
    return addConnToPool(pThrd->pool, conn);
  }

  (void)uv_read_start((uv_stream_t*)conn->stream, cliAllocRecvBufferCb, cliRecvCb);
}
static void cliDestroyMsgInExhandle(int64_t refId) {
  if (refId == 0) return;
  SExHandle* exh = transAcquireExHandle(transGetRefMgt(), refId);
  if (exh) {
    taosWLockLatch(&exh->latch);
    while (!QUEUE_IS_EMPTY(&exh->q)) {
      queue* h = QUEUE_HEAD(&exh->q);
      QUEUE_REMOVE(h);
      SCliReq* t = QUEUE_DATA(h, SCliReq, seqq);
      destroyReq(t);
    }
    taosWUnLockLatch(&exh->latch);
    (void)transReleaseExHandle(transGetRefMgt(), refId);
  }
}

void cliHandleExceptImpl(SCliConn* pConn, int32_t code) {
  if (transQueueEmpty(&pConn->reqs)) {
    if (pConn->broken == true && CONN_NO_PERSIST_BY_APP(pConn)) {
      tTrace("%s conn %p handle except, persist:0", CONN_GET_INST_LABEL(pConn), pConn);
      if (T_REF_VAL_GET(pConn) > 1) transUnrefCliHandle(pConn);
      transUnrefCliHandle(pConn);
      return;
    }
  }
  SCliThrd* pThrd = pConn->hostThrd;
  STrans*   pInst = pThrd->pInst;
  bool      once = false;
  do {
    SCliReq* pReq = transQueuePop(&pConn->reqs);

    if (pReq == NULL && once) {
      break;
    }

    if (pReq != NULL && REQUEST_NO_RESP(&pReq->msg)) {
      destroyReq(pReq);
      break;
    }

    SReqCtx* pCtx = pReq ? pReq->ctx : NULL;

    STransMsg transMsg = {0};
    transMsg.code = code == -1 ? (pConn->broken ? TSDB_CODE_RPC_BROKEN_LINK : TSDB_CODE_RPC_NETWORK_UNAVAIL) : code;
    transMsg.msgType = pReq ? pReq->msg.msgType + 1 : 0;
    transMsg.info.ahandle = NULL;
    transMsg.info.cliVer = pInst->compatibilityVer;

    if (pReq == NULL && !CONN_NO_PERSIST_BY_APP(pConn)) {
      transMsg.info.ahandle = transCtxDumpVal(&pConn->ctx, transMsg.msgType);
      tDebug("%s conn %p construct ahandle %p by %s", CONN_GET_INST_LABEL(pConn), pConn, transMsg.info.ahandle,
             TMSG_INFO(transMsg.msgType));
      if (transMsg.info.ahandle == NULL) {
        int32_t msgType = 0;
        transMsg.info.ahandle = transCtxDumpBrokenlinkVal(&pConn->ctx, &msgType);
        transMsg.msgType = msgType;
        tDebug("%s conn %p construct ahandle %p due to brokenlink", CONN_GET_INST_LABEL(pConn), pConn,
               transMsg.info.ahandle);
      }
    } else {
      transMsg.info.ahandle = (pReq != NULL && pReq->type != Release && pCtx) ? pCtx->ahandle : NULL;
    }

    if (pCtx == NULL || pCtx->pSem == NULL) {
      if (transMsg.info.ahandle == NULL) {
        if (pReq == NULL || REQUEST_NO_RESP(&pReq->msg) || pReq->type == Release) {
          destroyReq(pReq);
          once = true;
          continue;
        }
      }
    }

    if (pReq == NULL || (pReq && pReq->type != Release)) {
      int64_t refId = (pReq == NULL ? 0 : (int64_t)(pReq->msg.info.handle));
      cliDestroyMsgInExhandle(refId);
      if (cliNotifyCb(pConn, pReq, &transMsg) != 0) {
        return;
      }
    }
    destroyReq(pReq);
    tTrace("%s conn %p start to destroy, ref:%d", CONN_GET_INST_LABEL(pConn), pConn, T_REF_VAL_GET(pConn));
  } while (!transQueueEmpty(&pConn->reqs));
  if (T_REF_VAL_GET(pConn) > 1) transUnrefCliHandle(pConn);
  transUnrefCliHandle(pConn);
}
void cliHandleExcept(SCliConn* conn, int32_t code) {
  tTrace("%s conn %p except ref:%d", CONN_GET_INST_LABEL(conn), conn, T_REF_VAL_GET(conn));
  if (code != TSDB_CODE_RPC_FQDN_ERROR) {
    code = -1;
  }
  cliHandleExceptImpl(conn, -1);
}

void cliConnTimeout(uv_timer_t* handle) {
  SCliConn* conn = handle->data;
  SCliThrd* pThrd = conn->hostThrd;

  tTrace("%s conn %p conn timeout, ref:%d", CONN_GET_INST_LABEL(conn), conn, T_REF_VAL_GET(conn));

  cliResetConnTimer(conn);
  cliMayUpdateFqdnCache(pThrd->fqdn2ipCache, conn->dstAddr);
  cliHandleFastFail(conn, UV_ECANCELED);
}
void cliReadTimeoutCb(uv_timer_t* handle) {
  // set up timeout cb
  SCliConn* conn = handle->data;
  tTrace("%s conn %p timeout, ref:%d", CONN_GET_INST_LABEL(conn), conn, T_REF_VAL_GET(conn));
  (void)uv_read_stop(conn->stream);
  cliHandleExceptImpl(conn, TSDB_CODE_RPC_TIMEOUT);
}

void* createConnPool(int size) {
  // thread local, no lock
  return taosHashInit(size, taosGetDefaultHashFunction(TSDB_DATA_TYPE_BINARY), false, HASH_NO_LOCK);
}
void* destroyConnPool(SCliThrd* pThrd) {
  void*      pool = pThrd->pool;
  SConnList* connList = taosHashIterate((SHashObj*)pool, NULL);
  while (connList != NULL) {
    while (!QUEUE_IS_EMPTY(&connList->conns)) {
      queue*    h = QUEUE_HEAD(&connList->conns);
      SCliConn* c = QUEUE_DATA(h, SCliConn, q);
      cliDestroyConn(c, true);
    }

    SMsgList* msglist = connList->list;
    while (!QUEUE_IS_EMPTY(&msglist->msgQ)) {
      queue* h = QUEUE_HEAD(&msglist->msgQ);
      QUEUE_REMOVE(h);

      SCliReq* pReq = QUEUE_DATA(h, SCliReq, q);

      transDQCancel(pThrd->waitConnQueue, pReq->ctx->task);
      pReq->ctx->task = NULL;

      doNotifyCb(pReq, pThrd, TSDB_CODE_RPC_MAX_SESSIONS);
    }
    taosMemoryFree(msglist);

    connList = taosHashIterate((SHashObj*)pool, connList);
  }
  taosHashCleanup(pool);
  pThrd->pool = NULL;
  return NULL;
}

static SCliConn* getConnFromPool(SCliThrd* pThrd, char* key, bool* exceed) {
  void*      pool = pThrd->pool;
  STrans*    pTranInst = pThrd->pInst;
  size_t     klen = strlen(key);
  SConnList* plist = taosHashGet((SHashObj*)pool, key, klen);
  if (plist == NULL) {
    SConnList list = {0};
    (void)taosHashPut((SHashObj*)pool, key, klen, (void*)&list, sizeof(list));
    plist = taosHashGet(pool, key, klen);

    SMsgList* nList = taosMemoryCalloc(1, sizeof(SMsgList));
    QUEUE_INIT(&nList->msgQ);
    nList->numOfConn++;

    QUEUE_INIT(&plist->conns);
    plist->list = nList;
  }

  if (QUEUE_IS_EMPTY(&plist->conns)) {
    if (plist->list->numOfConn >= pTranInst->connLimitNum) {
      *exceed = true;
      return NULL;
    }
    plist->list->numOfConn++;
    return NULL;
  }

  queue* h = QUEUE_TAIL(&plist->conns);
  QUEUE_REMOVE(h);
  plist->size -= 1;

  SCliConn* conn = QUEUE_DATA(h, SCliConn, q);
  conn->status = ConnNormal;
  QUEUE_INIT(&conn->q);
  tDebug("conn %p get from pool, pool size: %d, dst: %s", conn, conn->list->size, conn->dstAddr);

  if (conn->task != NULL) {
    transDQCancel(((SCliThrd*)conn->hostThrd)->timeoutQueue, conn->task);
    conn->task = NULL;
  }
  conn->seq++;
  return conn;
}

static int32_t getOrCreateMsgList(SCliThrd* pThrd, const char* key, SConnList** ppList) {
  int32_t    code = 0;
  void*      pool = pThrd->pool;
  size_t     klen = strlen(key);
  SConnList* plist = taosHashGet((SHashObj*)pool, key, klen);
  if (plist == NULL) {
    SConnList list = {0};
    code = taosHashPut((SHashObj*)pool, key, klen, (void*)&list, sizeof(list));
    if (code != 0) {
      return code;
    }

    plist = taosHashGet(pool, key, klen);
    if (plist == NULL) {
      return TSDB_CODE_INVALID_PTR;
    }

    SMsgList* nList = taosMemoryCalloc(1, sizeof(SMsgList));
    if (nList == NULL) {
      return TSDB_CODE_OUT_OF_MEMORY;
    }
    QUEUE_INIT(&nList->msgQ);
    nList->numOfConn++;

    QUEUE_INIT(&plist->conns);
    plist->list = nList;
    *ppList = plist;
  } else {
    *ppList = plist;
  }
  return 0;
}
static int32_t cliGetConnFromPool(SCliThrd* pThrd, const char* key, SCliConn** ppConn) {
  int32_t code = 0;
  void*   pool = pThrd->pool;
  STrans* pInst = pThrd->pInst;

  SConnList* plist = NULL;
  code = getOrCreateMsgList(pThrd, key, &plist);
  if (code != 0) {
    return code;
  }

  if (QUEUE_IS_EMPTY(&plist->conns)) {
    if (plist->list->numOfConn >= pInst->connLimitNum) {
      return TSDB_CODE_RPC_MAX_SESSIONS;
    }
    return TSDB_CODE_RPC_NETWORK_BUSY;
  }

  queue* h = QUEUE_TAIL(&plist->conns);
  plist->size -= 1;
  QUEUE_REMOVE(h);

  SCliConn* conn = QUEUE_DATA(h, SCliConn, q);
  conn->status = ConnNormal;
  QUEUE_INIT(&conn->q);

  if (conn->task != NULL) {
    SDelayTask* task = conn->task;
    conn->task = NULL;
    transDQCancel(((SCliThrd*)conn->hostThrd)->timeoutQueue, task);
  }

  tDebug("conn %p get from pool, pool size:%d, dst:%s", conn, conn->list->size, conn->dstAddr);

  return 0;
}

// code
static int32_t cliGetOrCreateConn(SCliThrd* pThrd, SCliReq* pReq, SCliConn** pConn) {
  // impl later
  char*    fqdn = EPSET_GET_INUSE_IP(&pReq->ctx->epSet);
  uint16_t port = EPSET_GET_INUSE_PORT(&pReq->ctx->epSet);
  char     addr[TSDB_FQDN_LEN + 64] = {0};
  CONN_CONSTRUCT_HASH_KEY(addr, fqdn, port);

  int32_t code = cliGetConnFromPool(pThrd, addr, pConn);
  if (code == TSDB_CODE_RPC_MAX_SESSIONS) {
    return code;
  } else if (code == TSDB_CODE_RPC_NETWORK_BUSY) {
    code = cliCreateConn2(pThrd, pReq, pConn);
  } else {
  }
  return code;
}
static SCliConn* getConnFromPool2(SCliThrd* pThrd, char* key, SCliReq** pReq) {
  void*      pool = pThrd->pool;
  STrans*    pInst = pThrd->pInst;
  size_t     klen = strlen(key);
  SConnList* plist = taosHashGet((SHashObj*)pool, key, klen);
  if (plist == NULL) {
    SConnList list = {0};
    (void)taosHashPut((SHashObj*)pool, key, klen, (void*)&list, sizeof(list));
    plist = taosHashGet(pool, key, klen);

    SMsgList* nList = taosMemoryCalloc(1, sizeof(SMsgList));
    if (nList == NULL) {
      // doNotifyApp(*pReq, pThrd, TSDB_CODE_OUT_OF_MEMORY);
      *pReq = NULL;
      return NULL;
    }
    QUEUE_INIT(&nList->msgQ);
    nList->numOfConn++;

    QUEUE_INIT(&plist->conns);
    plist->list = nList;
  }

  STraceId* trace = &(*pReq)->msg.info.traceId;
  // no avaliable conn in pool
  if (QUEUE_IS_EMPTY(&plist->conns)) {
    SMsgList* list = plist->list;
    if ((list)->numOfConn >= pInst->connLimitNum) {
      STraceId* trace = &(*pReq)->msg.info.traceId;
      if (pInst->notWaitAvaliableConn || (pInst->noDelayFp != NULL && pInst->noDelayFp((*pReq)->msg.msgType))) {
        tDebug("%s msg %s not to send, reason: %s", pInst->label, TMSG_INFO((*pReq)->msg.msgType),
               tstrerror(TSDB_CODE_RPC_NETWORK_BUSY));
        doNotifyCb(*pReq, pThrd, TSDB_CODE_RPC_NETWORK_BUSY);
        *pReq = NULL;
        return NULL;
      }

      STaskArg* arg = taosMemoryMalloc(sizeof(STaskArg));
      if (arg == NULL) {
        doNotifyCb(*pReq, pThrd, TSDB_CODE_OUT_OF_MEMORY);
        *pReq = NULL;
        return NULL;
      }
      arg->param1 = *pReq;
      arg->param2 = pThrd;

      SDelayTask* task = transDQSched(pThrd->waitConnQueue, doFreeTimeoutMsg, arg, pInst->timeToGetConn);
      if (task == NULL) {
        taosMemoryFree(arg);
        doNotifyCb(*pReq, pThrd, TSDB_CODE_OUT_OF_MEMORY);
        *pReq = NULL;
        return NULL;
      }
      (*pReq)->ctx->task = task;
      tGTrace("%s msg %s delay to send, wait for avaiable connect", pInst->label, TMSG_INFO((*pReq)->msg.msgType));
      QUEUE_PUSH(&(list)->msgQ, &(*pReq)->q);
      *pReq = NULL;
    } else {
      // send msg in delay queue
      if (!(QUEUE_IS_EMPTY(&(list)->msgQ))) {
        STaskArg* arg = taosMemoryMalloc(sizeof(STaskArg));
        if (arg == NULL) {
          doNotifyCb(*pReq, pThrd, TSDB_CODE_OUT_OF_MEMORY);
          *pReq = NULL;
          return NULL;
        }
        arg->param1 = *pReq;
        arg->param2 = pThrd;

        SDelayTask* task = transDQSched(pThrd->waitConnQueue, doFreeTimeoutMsg, arg, pInst->timeToGetConn);
        if (task == NULL) {
          taosMemoryFree(arg);
          doNotifyCb(*pReq, pThrd, TSDB_CODE_OUT_OF_MEMORY);
          *pReq = NULL;
          return NULL;
        }

        (*pReq)->ctx->task = task;
        tGTrace("%s msg %s delay to send, wait for avaiable connect", pInst->label, TMSG_INFO((*pReq)->msg.msgType));

        QUEUE_PUSH(&(list)->msgQ, &(*pReq)->q);
        queue* h = QUEUE_HEAD(&(list)->msgQ);
        QUEUE_REMOVE(h);
        SCliReq* ans = QUEUE_DATA(h, SCliReq, q);

        *pReq = ans;

        trace = &(*pReq)->msg.info.traceId;
        tGTrace("%s msg %s pop from delay queue, start to send", pInst->label, TMSG_INFO((*pReq)->msg.msgType));
        transDQCancel(pThrd->waitConnQueue, ans->ctx->task);
      }
      list->numOfConn++;
    }
    tDebug("%s numOfConn: %d, limit: %d, dst:%s", pInst->label, list->numOfConn, pInst->connLimitNum, key);
    return NULL;
  }

  queue* h = QUEUE_TAIL(&plist->conns);
  plist->size -= 1;
  QUEUE_REMOVE(h);

  SCliConn* conn = QUEUE_DATA(h, SCliConn, q);
  conn->status = ConnNormal;
  QUEUE_INIT(&conn->q);
  tDebug("conn %p get from pool, pool size: %d, dst: %s", conn, conn->list->size, conn->dstAddr);
  if (conn->task != NULL) {
    transDQCancel(((SCliThrd*)conn->hostThrd)->timeoutQueue, conn->task);
    conn->task = NULL;
  }
  return conn;
}
static void addConnToPool(void* pool, SCliConn* conn) {
  if (conn->status == ConnInPool) {
    return;
  }
  int32_t code = allocConnRef(conn, true);
  if (code != 0) {
    cliDestroyConn(conn, true);
    return;
  }

  SCliThrd* thrd = conn->hostThrd;
  cliResetConnTimer(conn);
  if (T_REF_VAL_GET(conn) > 1) {
    transUnrefCliHandle(conn);
  }

  cliDestroyConnMsgs(conn, false);
  conn->seq = 0;

  if (conn->list == NULL && conn->dstAddr != NULL) {
    conn->list = taosHashGet((SHashObj*)pool, conn->dstAddr, strlen(conn->dstAddr));
  }

  SConnList* pList = conn->list;
  SMsgList*  msgList = pList->list;
  if (!QUEUE_IS_EMPTY(&msgList->msgQ)) {
    queue* h = QUEUE_HEAD(&(msgList)->msgQ);
    QUEUE_REMOVE(h);

    SCliReq* pReq = QUEUE_DATA(h, SCliReq, q);

    transDQCancel(thrd->waitConnQueue, pReq->ctx->task);
    pReq->ctx->task = NULL;

    transCtxMerge(&conn->ctx, &pReq->ctx->userCtx);
    (void)transQueuePush(&conn->reqs, pReq);

    conn->status = ConnNormal;
    (void)cliSend(conn);
    return;
  }

  conn->status = ConnInPool;
  QUEUE_PUSH(&conn->list->conns, &conn->q);
  conn->list->size += 1;
  tDebug("conn %p added to pool, pool size: %d, dst: %s", conn, conn->list->size, conn->dstAddr);

  if (conn->list->size >= 10) {
    STaskArg* arg = taosMemoryCalloc(1, sizeof(STaskArg));
    if (arg == NULL) return;
    arg->param1 = conn;
    arg->param2 = thrd;

    STrans* pInst = thrd->pInst;
    conn->task = transDQSched(thrd->timeoutQueue, doCloseIdleConn, arg, 10 * CONN_PERSIST_TIME(pInst->idleTime));
  }
}
static int32_t allocConnRef(SCliConn* conn, bool update) {
  if (update) {
    (void)transReleaseExHandle(transGetRefMgt(), conn->refId);
    (void)transRemoveExHandle(transGetRefMgt(), conn->refId);
    conn->refId = -1;
  }

  SExHandle* exh = taosMemoryCalloc(1, sizeof(SExHandle));
  if (exh == NULL) {
    return TSDB_CODE_OUT_OF_MEMORY;
  }

  exh->refId = transAddExHandle(transGetRefMgt(), exh);
  if (exh->refId < 0) {
    taosMemoryFree(exh);
    return TSDB_CODE_REF_INVALID_ID;
  }

  QUEUE_INIT(&exh->q);
  taosInitRWLatch(&exh->latch);
  exh->handle = conn;
  exh->pThrd = conn->hostThrd;

  SExHandle* self = transAcquireExHandle(transGetRefMgt(), exh->refId);
  if (self != exh) {
    taosMemoryFree(exh);
    return TSDB_CODE_REF_INVALID_ID;
  }

  conn->refId = exh->refId;
  if (conn->refId < 0) {
    taosMemoryFree(exh);
  }
  return 0;
}

static int32_t specifyConnRef(SCliConn* conn, bool update, int64_t handle) {
  if (handle == 0) return -1;
  if (update) {
    (void)transReleaseExHandle(transGetRefMgt(), conn->refId);
    (void)transRemoveExHandle(transGetRefMgt(), conn->refId);
    conn->refId = -1;
  }
  SExHandle* exh = transAcquireExHandle(transGetRefMgt(), handle);
  if (exh == NULL) {
    return -1;
  }
  taosWLockLatch(&exh->latch);
  exh->handle = conn;
  exh->pThrd = conn->hostThrd;
  taosWUnLockLatch(&exh->latch);

  conn->refId = exh->refId;

  tDebug("conn %p specified by %" PRId64 "", conn, handle);

  (void)transReleaseExHandle(transGetRefMgt(), handle);
  return 0;
}

static void cliAllocRecvBufferCb(uv_handle_t* handle, size_t suggested_size, uv_buf_t* buf) {
  SCliConn*    conn = handle->data;
  SConnBuffer* pBuf = &conn->readBuf;
  int32_t      code = transAllocBuffer(pBuf, buf);
  if (code < 0) {
    tError("conn %p failed to alloc buffer, since %s", conn, tstrerror(code));
  }
}
static void cliRecvCb(uv_stream_t* handle, ssize_t nread, const uv_buf_t* buf) {
  STUB_RAND_NETWORK_ERR(nread);

  if (handle->data == NULL) {
    return;
  }

  SCliConn*    conn = handle->data;
  SConnBuffer* pBuf = &conn->readBuf;
  if (nread > 0) {
    pBuf->len += nread;
    while (transReadComplete(pBuf)) {
      tTrace("%s conn %p read complete", CONN_GET_INST_LABEL(conn), conn);
      if (pBuf->invalid) {
        cliHandleExcept(conn, -1);
        break;
      } else {
        cliHandleResp(conn);
      }
    }
    return;
  }

  if (nread == 0) {
    // ref http://docs.libuv.org/en/v1.x/stream.html?highlight=uv_read_start#c.uv_read_cb
    // nread might be 0, which does not indicate an error or EOF. This is equivalent to EAGAIN or EWOULDBLOCK under
    // read(2).
    tTrace("%s conn %p read empty", CONN_GET_INST_LABEL(conn), conn);
    return;
  }
  if (nread < 0) {
    tDebug("%s conn %p read error:%s, ref:%d", CONN_GET_INST_LABEL(conn), conn, uv_err_name(nread),
           T_REF_VAL_GET(conn));
    conn->broken = true;
    cliHandleExcept(conn, -1);
  }
}

static int32_t cliAddReqToConn(SCliConn* conn, SCliReq* pReq) {
  if (transQueuePush(&conn->reqs, pReq) != 0) {
    return TSDB_CODE_OUT_OF_MEMORY;
  }
  return 0;
}

static int32_t cliRmReqFromConn(SCliConn* conn, SCliReq** pReq) {
  // do nothing
  SCliReq* pTail = transQueuePop(&conn->reqs);
  if (pTail == NULL) {
    return TSDB_CODE_INVALID_PARA;
  }
  if (pReq != NULL) {
    *pReq = pTail;
  }
  return 0;
}
static int32_t cliCreateConn2(SCliThrd* pThrd, SCliReq* pReq, SCliConn** ppConn) {
  int32_t   code = 0;
  SCliConn* pConn = NULL;
  char*     ip = EPSET_GET_INUSE_IP(&pReq->ctx->epSet);
  int32_t   port = EPSET_GET_INUSE_PORT(&pReq->ctx->epSet);

<<<<<<< HEAD
  TAOS_CHECK_GOTO(cliCreateConn(pThrd, &pConn, ip, port), NULL, _exception);
  TAOS_CHECK_GOTO(addConnToHeapCache(pThrd->connHeapCache, pConn), NULL, _exception);

  transQueuePush(&pConn->reqs, pReq);

  return cliDoConn(pThrd, pConn, ip, port);
_exception:
  // free conn
  return code;
}

static int32_t cliCreateConn(SCliThrd* pThrd, SCliConn** pCliConn, char* ip, int32_t port) {
=======
  int32_t code = cliCreateConn(pThrd, pReq, &pConn);
  if (code != 0) {
    return code;
  }

  code = cliAddReqToConn(pConn, pReq);
  code = addConnToHeapCache(pThrd->connHeapCache, pConn);

  code = cliDoConn(pThrd, pConn, EPSET_GET_INUSE_IP(&pReq->ctx->epSet), EPSET_GET_INUSE_PORT(&pReq->ctx->epSet));
  if (code != TSDB_CODE_RPC_ASYNC_IN_PROCESS) {
    cliRmReqFromConn(pConn, NULL);
    cliDestroyConn2(pConn);
    delConnFromHeapCache(pThrd->connHeapCache, pConn);
    return code;
  } else {
  }
  return code;
}

// not any ref,
static int32_t cliDestroyConn2(SCliConn* conn) {
  if (conn->registered == 0) {
    taosMemoryFree(conn->dstAddr);
    taosMemoryFree(conn);
  } else {
    cliDestroyConn(conn, true);
  }
  return 0;
}
static int32_t cliCreateConn(SCliThrd* pThrd, const SCliReq* pReq, SCliConn** pCliConn) {
  char addr[TSDB_FQDN_LEN + 64] = {0};
  CONN_CONSTRUCT_HASH_KEY(addr, EPSET_GET_INUSE_IP(&pReq->ctx->epSet), EPSET_GET_INUSE_PORT(&pReq->ctx->epSet));

>>>>>>> 4f5b6eb2
  int32_t code = 0;
  int32_t lino = 0;

  SCliConn* conn = taosMemoryCalloc(1, sizeof(SCliConn));
  if (conn == NULL) {
    TAOS_CHECK_GOTO(TSDB_CODE_OUT_OF_MEMORY, &lino, _failed);
  }
  conn->dstAddr = taosStrdup(addr);
  if (conn->dstAddr == NULL) {
    code = TSDB_CODE_OUT_OF_MEMORY;
    TAOS_CHECK_GOTO(code, NULL, _failed);
  }

  char addr[TSDB_FQDN_LEN + 64] = {0};
  CONN_CONSTRUCT_HASH_KEY(addr, ip, port);
  conn->dstAddr = taosStrdup(addr);

  transReqQueueInit(&conn->wreqQueue);
  QUEUE_INIT(&conn->q);
  conn->hostThrd = pThrd;
  conn->status = ConnNormal;
  conn->broken = false;

  TAOS_CHECK_GOTO(transQueueInit(&conn->reqs, NULL), NULL, _failed);

  TAOS_CHECK_GOTO(transInitBuffer(&conn->readBuf), NULL, _failed);

  transRefCliHandle(conn);

  transReqQueueInit(&conn->wreqQueue);

  TAOS_CHECK_GOTO(transQueueInit(&conn->reqs, NULL), NULL, _failed);

  TAOS_CHECK_GOTO(transInitBuffer(&conn->readBuf), NULL, _failed);

  QUEUE_INIT(&conn->q);
  conn->hostThrd = pThrd;
  conn->status = ConnNormal;
  conn->broken = false;
  transRefCliHandle(conn);
  conn->seq = 0;

  TAOS_CHECK_GOTO(allocConnRef(conn, false), NULL, _failed);

  TAOS_CHECK_GOTO(cliGetTimerFrom(pThrd, conn), &lino, _failed);

  // read/write stream handle
  conn->stream = (uv_stream_t*)taosMemoryMalloc(sizeof(uv_tcp_t));
  if (conn->stream == NULL) {
    code = TSDB_CODE_OUT_OF_MEMORY;
    TAOS_CHECK_GOTO(code, NULL, _failed);
  }

  code = uv_tcp_init(pThrd->loop, (uv_tcp_t*)(conn->stream));
  if (code != 0) {
    tError("failed to init tcp handle, code:%d, %s", code, uv_strerror(code));
    code = TSDB_CODE_THIRDPARTY_ERROR;
    TAOS_CHECK_GOTO(code, NULL, _failed);
  }

  conn->stream->data = conn;
  conn->connReq.data = conn;

  *pCliConn = conn;
  return code;
_failed:
  if (conn) {
    taosMemoryFree(conn->stream);
    (void)transDestroyBuffer(&conn->readBuf);
    transQueueDestroy(&conn->reqs);
    taosMemoryFree(conn->dstAddr);
  }
  tError("failed to create conn, code:%d", code);
  taosMemoryFree(conn);
  return code;
}
static void cliDestroyConn(SCliConn* conn, bool clear) {}
static void cliDestroy(uv_handle_t* handle) {
  if (uv_handle_get_type(handle) != UV_TCP || handle->data == NULL) {
    return;
  }
  SCliConn* conn = handle->data;
  SCliThrd* pThrd = conn->hostThrd;
  cliResetConnTimer(conn);

  if (conn->refId > 0) {
    (void)transReleaseExHandle(transGetRefMgt(), conn->refId);
    (void)transRemoveExHandle(transGetRefMgt(), conn->refId);
  }
  taosMemoryFree(conn->dstAddr);
  taosMemoryFree(conn->stream);

  cliDestroyConnMsgs(conn, true);

  tTrace("%s conn %p destroy successfully", CONN_GET_INST_LABEL(conn), conn);
  transReqQueueClear(&conn->wreqQueue);
  (void)transDestroyBuffer(&conn->readBuf);

  taosMemoryFree(conn);
}
static bool cliHandleNoResp(SCliConn* conn) {
  bool res = false;
  if (!transQueueEmpty(&conn->reqs)) {
    SCliReq* pReq = transQueueGet(&conn->reqs, 0);
    if (REQUEST_NO_RESP(&pReq->msg)) {
      (void)transQueuePop(&conn->reqs);
      destroyReq(pReq);
      res = true;
    }
    if (res == true) {
      if (cliMaySendCachedMsg(conn) == false) {
        SCliThrd* thrd = conn->hostThrd;
        addConnToPool(thrd->pool, conn);
        res = false;
      } else {
        res = true;
      }
    }
  }
  return res;
}
static void cliSendCb(uv_write_t* req, int status) {
  STUB_RAND_NETWORK_ERR(status);

  SCliConn* pConn = transReqQueueRemove(req);
  if (pConn == NULL) return;

  SCliReq* pReq = transQueueGet(&pConn->reqs, 0);
  if (pReq != NULL) {
    int64_t cost = taosGetTimestampUs() - pReq->st;
    if (cost > 1000 * 50) {
      tTrace("%s conn %p send cost:%dus ", CONN_GET_INST_LABEL(pConn), pConn, (int)cost);
    }
  }
  if (pReq != NULL && pReq->msg.contLen == 0 && pReq->msg.pCont != 0) {
    rpcFreeCont(pReq->msg.pCont);
    pReq->msg.pCont = 0;
  }

  if (status == 0) {
    tDebug("%s conn %p data already was written out", CONN_GET_INST_LABEL(pConn), pConn);
  } else {
    if (!uv_is_closing((uv_handle_t*)&pConn->stream)) {
      tError("%s conn %p failed to write:%s", CONN_GET_INST_LABEL(pConn), pConn, uv_err_name(status));
      cliHandleExcept(pConn, -1);
    }
    return;
  }
  if (cliHandleNoResp(pConn) == true) {
    tTrace("%s conn %p no resp required", CONN_GET_INST_LABEL(pConn), pConn);
    return;
  }
  (void)uv_read_start((uv_stream_t*)pConn->stream, cliAllocRecvBufferCb, cliRecvCb);
}

static void cliHandleBatch_shareConnExcept(SCliConn* conn) {
  int32_t   code = -1;
  SCliThrd* pThrd = conn->hostThrd;
  STrans*   pInst = pThrd->pInst;
  while (!transQueueEmpty(&conn->reqs)) {
    SCliReq* pReq = transQueuePop(&conn->reqs);
    ASSERT(pReq->type != Release);
    ASSERT(REQUEST_NO_RESP(&pReq->msg) == 0);

    SReqCtx* pCtx = pReq ? pReq->ctx : NULL;

    STransMsg transMsg = {0};
    transMsg.code = code == -1 ? (conn->broken ? TSDB_CODE_RPC_BROKEN_LINK : TSDB_CODE_RPC_NETWORK_UNAVAIL) : code;
    transMsg.msgType = pReq ? pReq->msg.msgType + 1 : 0;
    transMsg.info.ahandle = NULL;
    transMsg.info.cliVer = pInst->compatibilityVer;
    transMsg.info.ahandle = pCtx->ahandle;

    pReq->seq = 0;
    code = cliNotifyCb(conn, pReq, &transMsg);
    if (code != 0) {
      continue;
    } else {
      // already notify user
      destroyReq(pReq);
    }
  }

  if (T_REF_VAL_GET(conn) > 1) transUnrefCliHandle(conn);
  transUnrefCliHandle(conn);
}
static void cliSendBatch_shareConnCb(uv_write_t* req, int status) {
  SCliConn* conn = req->data;
  conn->shareCnt -= 1;
  if (status != 0) {
    tDebug("%s conn %p failed to send batch msg, reason:%s", CONN_GET_INST_LABEL(conn), conn, uv_err_name(status));
    if (!uv_is_closing((uv_handle_t*)&conn->stream)) {
      cliHandleBatch_shareConnExcept(conn);
    }
    return;
  }
  uv_read_start((uv_stream_t*)conn->stream, cliAllocRecvBufferCb, cliRecvCb);
  taosMemoryFree(req);
}
void cliSendBatch_shareConn(SCliConn* pConn) {
  SCliThrd* pThrd = pConn->hostThrd;
  STrans*   pInst = pThrd->pInst;
  int32_t   size = transQueueSize(&pConn->reqs);

  int32_t totalLen = 0;
  if (size == 0) {
    tError("%s conn %p not msg to send", pInst->label, pConn);
    ASSERT(0);
    return;
  }
  uv_buf_t* wb = taosMemoryCalloc(size, sizeof(uv_buf_t));

  int j = 0;
  for (int i = 0; i < size; i++) {
    SCliReq* pCliMsg = transQueueGet(&pConn->reqs, i);
    if (pCliMsg->sent == 1) {
      continue;
    }
    SReqCtx* pCtx = pCliMsg->ctx;
    pConn->seq++;

    STransMsg* pReq = (STransMsg*)(&pCliMsg->msg);
    if (pReq->pCont == 0) {
      pReq->pCont = (void*)rpcMallocCont(0);
      pReq->contLen = 0;
    }

    int msgLen = transMsgLenFromCont(pReq->contLen);

    STransMsgHead* pHead = transHeadFromCont(pReq->pCont);

    if (pHead->comp == 0) {
      pHead->ahandle = pCtx != NULL ? (uint64_t)pCtx->ahandle : 0;
      pHead->noResp = REQUEST_NO_RESP(pReq) ? 1 : 0;
      pHead->persist = REQUEST_PERSIS_HANDLE(pReq) ? 1 : 0;
      pHead->msgType = pReq->msgType;
      pHead->msgLen = (int32_t)htonl((uint32_t)msgLen);
      pHead->release = REQUEST_RELEASE_HANDLE(pCliMsg) ? 1 : 0;
      memcpy(pHead->user, pInst->user, strlen(pInst->user));
      pHead->traceId = pReq->info.traceId;
      pHead->magicNum = htonl(TRANS_MAGIC_NUM);
      pHead->version = TRANS_VER;
      pHead->compatibilityVer = htonl(pInst->compatibilityVer);
    }
    pHead->timestamp = taosHton64(taosGetTimestampUs());
    pHead->seqNum = pConn->seq;

    if (pHead->comp == 0) {
      if (pInst->compressSize != -1 && pInst->compressSize < pReq->contLen) {
        msgLen = transCompressMsg(pReq->pCont, pReq->contLen) + sizeof(STransMsgHead);
        pHead->msgLen = (int32_t)htonl((uint32_t)msgLen);
      }
    } else {
      msgLen = (int32_t)ntohl((uint32_t)(pHead->msgLen));
    }
    wb[j++] = uv_buf_init((char*)pHead, msgLen);
    totalLen += msgLen;

    pCliMsg->sent = 1;
    pCliMsg->seq = pHead->seqNum;
  }
  uv_write_t* req = taosMemoryCalloc(1, sizeof(uv_write_t));
  req->data = pConn;
  pConn->shareCnt += 1;
  tDebug("%s conn %p start to send batch msg, batch size:%d, len:%d", CONN_GET_INST_LABEL(pConn), pConn, size,
         totalLen);
  uv_write(req, (uv_stream_t*)pConn->stream, wb, j, cliSendBatch_shareConnCb);
  taosMemoryFree(wb);
}
void cliSendBatch(SCliConn* pConn) {
  int32_t   code = 0;
  SCliThrd* pThrd = pConn->hostThrd;
  STrans*   pInst = pThrd->pInst;

  SCliBatch* pBatch = pConn->pBatch;
  int32_t    wLen = pBatch->wLen;

  pBatch->pList->connCnt += 1;

  uv_buf_t* wb = taosMemoryCalloc(wLen, sizeof(uv_buf_t));
  if (wb == NULL) {
    code = TSDB_CODE_OUT_OF_MEMORY;
    tError("%s conn %p failed to send batch msg since:%s", CONN_GET_INST_LABEL(pConn), pConn, tstrerror(code));
    goto _exception;
  }

  int    i = 0;
  queue* h = NULL;
  QUEUE_FOREACH(h, &pBatch->wq) {
    SCliReq* pCliMsg = QUEUE_DATA(h, SCliReq, q);

    SReqCtx* pCtx = pCliMsg->ctx;

    STransMsg* pReq = (STransMsg*)(&pCliMsg->msg);
    if (pReq->pCont == 0) {
      pReq->pCont = (void*)rpcMallocCont(0);
      if (pReq->pCont == NULL) {
        code = TSDB_CODE_OUT_OF_BUFFER;
        tError("%s conn %p failed to send batch msg since:%s", CONN_GET_INST_LABEL(pConn), pConn, tstrerror(code));
        goto _exception;
      }
      pReq->contLen = 0;
    }

    int            msgLen = transMsgLenFromCont(pReq->contLen);
    STransMsgHead* pHead = transHeadFromCont(pReq->pCont);

    if (pHead->comp == 0) {
      pHead->ahandle = pCtx != NULL ? (uint64_t)pCtx->ahandle : 0;
      pHead->noResp = REQUEST_NO_RESP(pReq) ? 1 : 0;
      pHead->persist = REQUEST_PERSIS_HANDLE(pReq) ? 1 : 0;
      pHead->msgType = pReq->msgType;
      pHead->msgLen = (int32_t)htonl((uint32_t)msgLen);
      pHead->release = REQUEST_RELEASE_HANDLE(pCliMsg) ? 1 : 0;
      memcpy(pHead->user, pInst->user, strlen(pInst->user));
      pHead->traceId = pReq->info.traceId;
      pHead->magicNum = htonl(TRANS_MAGIC_NUM);
      pHead->version = TRANS_VER;
      pHead->compatibilityVer = htonl(pInst->compatibilityVer);
    }
    pHead->timestamp = taosHton64(taosGetTimestampUs());

    if (pHead->comp == 0 && pReq->info.compressed == 0 && pConn->clientIp != pConn->serverIp) {
      if (pInst->compressSize != -1 && pInst->compressSize < pReq->contLen) {
        msgLen = transCompressMsg(pReq->pCont, pReq->contLen) + sizeof(STransMsgHead);
        pHead->msgLen = (int32_t)htonl((uint32_t)msgLen);
      }
    } else {
      msgLen = (int32_t)ntohl((uint32_t)(pHead->msgLen));
    }
    wb[i++] = uv_buf_init((char*)pHead, msgLen);
  }

  uv_write_t* req = taosMemoryCalloc(1, sizeof(uv_write_t));
  if (req == NULL) {
    code = TSDB_CODE_OUT_OF_MEMORY;
    tError("%s conn %p failed to send batch msg since:%s", CONN_GET_INST_LABEL(pConn), pConn, tstrerror(code));
    goto _exception;
  }
  req->data = pConn;
  tDebug("%s conn %p start to send batch msg, batch size:%d, msgLen:%d", CONN_GET_INST_LABEL(pConn), pConn,
         pBatch->wLen, pBatch->batchSize);

  code = uv_write(req, (uv_stream_t*)pConn->stream, wb, wLen, cliSendBatchCb);
  if (code != 0) {
    tDebug("%s conn %p failed to to send batch msg since %s", CONN_GET_INST_LABEL(pConn), pConn, uv_err_name(code));
    goto _exception;
  }

  taosMemoryFree(wb);
  return;

_exception:
  cliDestroyBatch(pBatch);
  taosMemoryFree(wb);
  pConn->pBatch = NULL;
  return;
}

// int32_t cliSend2(SCliConn* pConn) {}
int32_t cliSendReq(SCliConn* pConn, SCliReq* pCliMsg) {
  int32_t code = 0;
  transQueuePush(&pConn->reqs, pCliMsg);
  code = cliSend(pConn);
  return code;
}

int32_t cliSend(SCliConn* pConn) {
  SCliThrd* pThrd = pConn->hostThrd;
  STrans*   pInst = pThrd->pInst;
  SCliReq*  pCliReq = NULL;
  int32_t   code = cliConnFindToSendMsg(pConn, &pCliReq);

  if (code != 0) {
    return code;
  }

  SReqCtx* pCtx = pCliReq->ctx;

  STransMsg* pReq = (STransMsg*)(&pCliReq->msg);
  if (pReq->pCont == 0) {
    pReq->pCont = (void*)rpcMallocCont(0);
    if (pReq->pCont == NULL) {
      return TSDB_CODE_OUT_OF_MEMORY;
    }

    tDebug("malloc memory: %p", pReq->pCont);
    pReq->contLen = 0;
  }

  int            msgLen = transMsgLenFromCont(pReq->contLen);
  STransMsgHead* pHead = transHeadFromCont(pReq->pCont);

  if (pHead->comp == 0) {
    pHead->ahandle = pCtx != NULL ? (uint64_t)pCtx->ahandle : 0;
    pHead->noResp = REQUEST_NO_RESP(pReq) ? 1 : 0;
    pHead->persist = REQUEST_PERSIS_HANDLE(pReq) ? 1 : 0;
    pHead->msgType = pReq->msgType;
    pHead->msgLen = (int32_t)htonl((uint32_t)msgLen);
    pHead->release = REQUEST_RELEASE_HANDLE(pCliReq) ? 1 : 0;
    memcpy(pHead->user, pInst->user, strlen(pInst->user));
    pHead->traceId = pReq->info.traceId;
    pHead->magicNum = htonl(TRANS_MAGIC_NUM);
    pHead->version = TRANS_VER;
    pHead->compatibilityVer = htonl(pInst->compatibilityVer);
  }
  pHead->timestamp = taosHton64(taosGetTimestampUs());

  if (pHead->persist == 1) {
    CONN_SET_PERSIST_BY_APP(pConn);
  }

  STraceId* trace = &pReq->info.traceId;

  if (pHead->comp == 0 && pReq->info.compressed == 0 && pConn->clientIp != pConn->serverIp) {
    if (pInst->compressSize != -1 && pInst->compressSize < pReq->contLen) {
      msgLen = transCompressMsg(pReq->pCont, pReq->contLen) + sizeof(STransMsgHead);
      pHead->msgLen = (int32_t)htonl((uint32_t)msgLen);
    }
  } else {
    msgLen = (int32_t)ntohl((uint32_t)(pHead->msgLen));
  }

  tGDebug("%s conn %p %s is sent to %s, local info %s, len:%d", CONN_GET_INST_LABEL(pConn), pConn,
          TMSG_INFO(pHead->msgType), pConn->dst, pConn->src, msgLen);

  uv_buf_t    wb = uv_buf_init((char*)pHead, msgLen);
  uv_write_t* req = transReqQueuePush(&pConn->wreqQueue);
  if (req == NULL) {
    tGError("%s conn %p failed to send msg:%s, errmsg:%s", CONN_GET_INST_LABEL(pConn), pConn, TMSG_INFO(pReq->msgType),
            tstrerror(TSDB_CODE_OUT_OF_MEMORY));
    cliHandleExcept(pConn, -1);
    return TSDB_CODE_OUT_OF_MEMORY;
  }

  pCliReq->sent = 1;
  int status = uv_write(req, (uv_stream_t*)pConn->stream, &wb, 1, cliSendCb);
  if (status != 0) {
    tGError("%s conn %p failed to send msg:%s, errmsg:%s", CONN_GET_INST_LABEL(pConn), pConn, TMSG_INFO(pReq->msgType),
            uv_err_name(status));
    cliHandleExcept(pConn, -1);
    return TSDB_CODE_THIRDPARTY_ERROR;
  }

  return TSDB_CODE_RPC_ASYNC_IN_PROCESS;
}

static void cliDestroyBatch(SCliBatch* pBatch) {
  if (pBatch == NULL) return;
  while (!QUEUE_IS_EMPTY(&pBatch->wq)) {
    queue* h = QUEUE_HEAD(&pBatch->wq);
    QUEUE_REMOVE(h);

    SCliReq* p = QUEUE_DATA(h, SCliReq, q);
    destroyReq(p);
  }
  SCliBatchList* p = pBatch->pList;
  p->sending -= 1;
  taosMemoryFree(pBatch);
}

static int32_t cliDoConn(SCliThrd* pThrd, SCliConn* conn, char* ip, int port) {
  int32_t lino = 0;
  STrans* pInst = pThrd->pInst;

  uint32_t ipaddr;
  int32_t  code = cliGetIpFromFqdnCache(pThrd->fqdn2ipCache, ip, &ipaddr);
  if (code != 0) {
    TAOS_CHECK_GOTO(code, &lino, _exception1);
  }

  struct sockaddr_in addr;
  addr.sin_family = AF_INET;
  addr.sin_addr.s_addr = ipaddr;
  addr.sin_port = (uint16_t)htons(port);

  tTrace("%s conn %p try to connect to %s", pInst->label, conn, conn->dstAddr);

  int32_t fd = taosCreateSocketWithTimeout(TRANS_CONN_TIMEOUT * 10);
  if (fd < 0) {
    TAOS_CHECK_GOTO(terrno, &lino, _exception1);
  }

  int ret = uv_tcp_open((uv_tcp_t*)conn->stream, fd);
  if (ret != 0) {
    tError("%s conn %p failed to set stream, reason:%s", transLabel(pInst), conn, uv_err_name(ret));
    TAOS_CHECK_GOTO(TSDB_CODE_THIRDPARTY_ERROR, &lino, _exception1);
  }
  ret = transSetConnOption((uv_tcp_t*)conn->stream, 20);
  if (ret != 0) {
    tError("%s conn %p failed to set socket opt, reason:%s", transLabel(pInst), conn, uv_err_name(ret));
    TAOS_CHECK_GOTO(TSDB_CODE_THIRDPARTY_ERROR, &lino, _exception1);
    return code;
  }
<<<<<<< HEAD

  ret = uv_tcp_connect(&conn->connReq, (uv_tcp_t*)(conn->stream), (const struct sockaddr*)&addr, cliConnCb);
  if (ret != 0) {
    tError("failed connect to %s, reason:%s", conn->dstAddr, uv_err_name(ret));
    TAOS_CHECK_GOTO(TSDB_CODE_THIRDPARTY_ERROR, &lino, _exception);
=======
  uv_timer_t* timer = taosArrayGetSize(pThrd->timerList) > 0 ? *(uv_timer_t**)taosArrayPop(pThrd->timerList) : NULL;
  if (timer == NULL) {
    timer = taosMemoryCalloc(1, sizeof(uv_timer_t));
    if (timer == NULL) {
      TAOS_CHECK_GOTO(TSDB_CODE_OUT_OF_MEMORY, NULL, _exception1);
    }

    tDebug("no available timer, create a timer %p", timer);
    (void)uv_timer_init(pThrd->loop, timer);
  }
  timer->data = conn;
  conn->timer = timer;

  ret = uv_tcp_connect(&conn->connReq, (uv_tcp_t*)(conn->stream), (const struct sockaddr*)&addr, cliConnCb);
  if (ret != 0) {
    tError("%s conn %p failed to connect, reason:%s", transLabel(pInst), conn, uv_err_name(ret));
    TAOS_CHECK_GOTO(TSDB_CODE_THIRDPARTY_ERROR, &lino, _exception2);
>>>>>>> 4f5b6eb2
  }

  ret = uv_timer_start(conn->timer, cliConnTimeout, TRANS_CONN_TIMEOUT, 0);
  if (ret != 0) {
    tError("%s conn %p failed to start timer, reason:%s", transLabel(pInst), conn, uv_err_name(ret));
    TAOS_CHECK_GOTO(TSDB_CODE_THIRDPARTY_ERROR, &lino, _exception2);
  }
  conn->registered = 1;
  return TSDB_CODE_RPC_ASYNC_IN_PROCESS;

_exception1:
  tError("%s conn %p failed to do connect, reason:%s", transLabel(pInst), conn, uv_err_name(code));
  // taosMemoryFree(conn);  // free conn later
  return code;

_exception2:
  // already registered to uv, callback handle error
  tError("%s conn %p failed to do connect, reason:%s", transLabel(pInst), conn, uv_err_name(code));
  // cliRmReqFromConn(conn, NULL);

  // cliResetConnTimer(conn);
  // cliMayUpdateFqdnCache(pThrd->fqdn2ipCache, conn->dstAddr);
  // cliHandleFastFail(conn, code);

  // // taosMemoryFree(conn);
  return code;
}
static void cliHandleBatchReq(SCliBatch* pBatch, SCliThrd* pThrd) {
  if (pBatch == NULL || pBatch->wLen == 0 || QUEUE_IS_EMPTY(&pBatch->wq)) {
    return;
  }

  int32_t code = 0;
  if (pThrd->quit == true) {
    cliDestroyBatch(pBatch);
    return;
  }

  STrans*        pInst = pThrd->pInst;
  SCliBatchList* pList = pBatch->pList;

  bool      exceed = false;
  SCliConn* conn = getConnFromPool(pThrd, pList->dst, &exceed);

  if (conn == NULL && exceed) {
    tError("%s failed to send batch msg, batch size:%d, msgLen: %d, conn limit:%d", pInst->label, pBatch->wLen,
           pBatch->batchSize, pInst->connLimitNum);
    cliDestroyBatch(pBatch);
    return;
  }
  if (conn == NULL) {
<<<<<<< HEAD
    code = cliCreateConn(pThrd, &conn, pList->ip, pList->port);
=======
    code = cliCreateConn(pThrd, NULL, &conn);
>>>>>>> 4f5b6eb2
    if (code != 0) {
      tError("%s failed to send batch msg, batch size:%d, msgLen: %d, conn limit:%d, reason:%s", pInst->label,
             pBatch->wLen, pBatch->batchSize, pInst->connLimitNum, tstrerror(code));
      cliDestroyBatch(pBatch);
      return;
    }

    conn->pBatch = pBatch;
    conn->dstAddr = taosStrdup(pList->dst);
    if (conn->dstAddr == NULL) {
      tError("%s failed to send batch msg, batch size:%d, msgLen: %d, conn limit:%d, reason:%s", pInst->label,
             pBatch->wLen, pBatch->batchSize, pInst->connLimitNum, tstrerror(TSDB_CODE_OUT_OF_MEMORY));
      cliDestroyBatch(pBatch);
      return;
    }
    code = cliDoConn(pThrd, conn, pList->ip, pList->port);
  }

  conn->pBatch = pBatch;
  cliSendBatch(conn);
}
static void cliSendBatchCb(uv_write_t* req, int status) {
  STUB_RAND_NETWORK_ERR(status);
  SCliConn*  conn = req->data;
  SCliThrd*  thrd = conn->hostThrd;
  SCliBatch* p = conn->pBatch;
  conn->pBatch = NULL;

  SCliBatch* nxtBatch = cliGetHeadFromList(p->pList);
  p->pList->connCnt -= 1;

  if (status != 0) {
    tDebug("%s conn %p failed to send batch msg, batch size:%d, msgLen:%d, reason:%s", CONN_GET_INST_LABEL(conn), conn,
           p->wLen, p->batchSize, uv_err_name(status));

    if (!uv_is_closing((uv_handle_t*)&conn->stream)) cliHandleExcept(conn, -1);

    cliHandleBatchReq(nxtBatch, thrd);
  } else {
    tDebug("%s conn %p succ to send batch msg, batch size:%d, msgLen:%d", CONN_GET_INST_LABEL(conn), conn, p->wLen,
           p->batchSize);
    if (!uv_is_closing((uv_handle_t*)&conn->stream) && conn->broken == false) {
      if (nxtBatch != NULL) {
        conn->pBatch = nxtBatch;
        cliSendBatch(conn);
      } else {
        addConnToPool(thrd->pool, conn);
      }
    } else {
      cliDestroyBatch(nxtBatch);
    }
  }

  cliDestroyBatch(p);
  taosMemoryFree(req);
}

static void cliHandleFastFail_resp(SCliConn* pConn, int status) {
  SCliThrd* pThrd = pConn->hostThrd;
  STrans*   pInst = pThrd->pInst;
  SCliReq*  pReq = transQueueGet(&pConn->reqs, 0);

  STraceId* trace = &pReq->msg.info.traceId;
  tGError("%s msg %s failed to send, conn %p failed to connect to %s, reason: %s", CONN_GET_INST_LABEL(pConn),
          TMSG_INFO(pReq->msg.msgType), pConn, pConn->dstAddr, uv_strerror(status));
}

static void cliHandleFastFail_noresp(SCliConn* pConn, int status) {
  tError("%s batch msg failed to send, conn %p failed to connect to %s, reason: %s", CONN_GET_INST_LABEL(pConn), pConn,
         pConn->dstAddr, uv_strerror(status));
  cliDestroyBatch(pConn->pBatch);
  pConn->pBatch = NULL;
}
static void cliHandleFastFail(SCliConn* pConn, int status) {
  if (status == -1) status = UV_EADDRNOTAVAIL;

  if (pConn->pBatch == NULL) {
    cliHandleFastFail_resp(pConn, status);
  } else {
    cliHandleFastFail_noresp(pConn, status);
  }
  cliHandleExcept(pConn, status);
}

int32_t cliConnSetSockInfo(SCliConn* pConn) {
  struct sockaddr peername, sockname;
  int             addrlen = sizeof(peername);

  (void)uv_tcp_getpeername((uv_tcp_t*)pConn->stream, &peername, &addrlen);
  (void)transSockInfo2Str(&peername, pConn->dst);

  addrlen = sizeof(sockname);
  (void)uv_tcp_getsockname((uv_tcp_t*)pConn->stream, &sockname, &addrlen);
  (void)transSockInfo2Str(&sockname, pConn->src);

  struct sockaddr_in addr = *(struct sockaddr_in*)&sockname;
  struct sockaddr_in saddr = *(struct sockaddr_in*)&peername;

  pConn->clientIp = addr.sin_addr.s_addr;
  pConn->serverIp = saddr.sin_addr.s_addr;

  return 0;
};
void cliConnCb(uv_connect_t* req, int status) {
  SCliConn* pConn = req->data;
  SCliThrd* pThrd = pConn->hostThrd;
  bool      timeout = false;

  if (pConn->timer == NULL) {
    timeout = true;
  } else {
    cliResetConnTimer(pConn);
  }

  STUB_RAND_NETWORK_ERR(status);

  if (status != 0) {
    tDebug("%s conn %p failed to connect to %s, reason:%s", CONN_GET_INST_LABEL(pConn), pConn, pConn->dstAddr,
           uv_strerror(status));
    // handle err
    // 1. update statis
    // 2. notifyCb or retry
    // 3. clear conn and
    // cliMayUpdateFqdnCache(pThrd->fqdn2ipCache, pConn->dstAddr);
    // if (timeout == false) {
    //   cliHandleFastFail(pConn, status);
    // } else if (timeout == true) {
    //   // already deal by timeout
    // }
    // return;
  }

  cliConnSetSockInfo(pConn);

  tTrace("%s conn %p connect to server successfully", CONN_GET_INST_LABEL(pConn), pConn);
  if (pConn->pBatch != NULL) {
    return cliSendBatch(pConn);
  }
  if (pConn->inHeap) {
    return cliSendBatch_shareConn(pConn);
  }

  (void)cliSend(pConn);
}

static void doNotifyCb(SCliReq* pReq, SCliThrd* pThrd, int32_t code) {
  SReqCtx* pCtx = pReq->ctx;
  STrans*  pInst = pThrd->pInst;

  STransMsg resp = {0};
  resp.contLen = 0;
  resp.pCont = NULL;
  resp.code = code;
  resp.msgType = pReq->msg.msgType + 1;
  resp.info.ahandle = pReq->ctx->ahandle;
  resp.info.traceId = pReq->msg.info.traceId;
  resp.info.hasEpSet = false;
  resp.info.cliVer = pInst->compatibilityVer;
  if (pCtx->pSem != NULL) {
    if (pCtx->pRsp == NULL) {
    } else {
      memcpy((char*)pCtx->pRsp, (char*)&resp, sizeof(resp));
    }
  } else {
    pInst->cfp(pInst->parent, &resp, NULL);
  }

  destroyReq(pReq);
}
static void cliHandleQuit(SCliThrd* pThrd, SCliReq* pReq) {
  if (!transAsyncPoolIsEmpty(pThrd->asyncPool)) {
    pThrd->stopMsg = pReq;
    return;
  }
  pThrd->stopMsg = NULL;
  pThrd->quit = true;

  tDebug("cli work thread %p start to quit", pThrd);
  destroyReq(pReq);

  (void)destroyConnPool(pThrd);
  (void)uv_walk(pThrd->loop, cliWalkCb, NULL);
}
static void cliHandleRelease(SCliThrd* pThrd, SCliReq* pReq) {
  int64_t    refId = (int64_t)(pReq->msg.info.handle);
  SExHandle* exh = transAcquireExHandle(transGetRefMgt(), refId);
  if (exh == NULL) {
    tDebug("%" PRId64 " already released", refId);
    destroyReq(pReq);
    return;
  }

  taosRLockLatch(&exh->latch);
  SCliConn* conn = exh->handle;
  taosRUnLockLatch(&exh->latch);

  (void)transReleaseExHandle(transGetRefMgt(), refId);
  tDebug("%s conn %p start to release to inst", CONN_GET_INST_LABEL(conn), conn);

  if (T_REF_VAL_GET(conn) == 2) {
    transUnrefCliHandle(conn);
    if (!transQueuePush(&conn->reqs, pReq)) {
      return;
    }
    (void)cliSend(conn);
  } else {
    tError("%s conn %p already released", CONN_GET_INST_LABEL(conn), conn);
    destroyReq(pReq);
  }
}
static void cliHandleUpdate(SCliThrd* pThrd, SCliReq* pReq) {
  SReqCtx* pCtx = pReq->ctx;
  pThrd->cvtAddr = pCtx->cvtAddr;
  destroyReq(pReq);
}
static void cliHandleFreeById(SCliThrd* pThrd, SCliReq* pReq) {
  int32_t    code = 0;
  int64_t    refId = (int64_t)(pReq->msg.info.handle);
  SExHandle* exh = transAcquireExHandle(transGetRefMgt(), refId);
  if (exh == NULL) {
    tDebug("id %" PRId64 " already released", refId);
    destroyReq(pReq);
    return;
  }

  taosRLockLatch(&exh->latch);
  SCliConn* conn = exh->handle;
  taosRUnLockLatch(&exh->latch);

  if (conn == NULL || conn->refId != refId) {
    TAOS_CHECK_GOTO(TSDB_CODE_REF_INVALID_ID, NULL, _exception);
  }
  tDebug("do free conn %p by id %" PRId64 "", conn, refId);

  int32_t size = transQueueSize(&conn->reqs);
  if (size == 0) {
    // already recv, and notify upper layer
    TAOS_CHECK_GOTO(TSDB_CODE_REF_INVALID_ID, NULL, _exception);
  } else {
    while (T_REF_VAL_GET(conn) >= 1) {
      transUnrefCliHandle(conn);
    }
    return;
  }
_exception:
  tDebug("already free conn %p by id %" PRId64 "", conn, refId);

  (void)transReleaseExHandle(transGetRefMgt(), refId);
  (void)transReleaseExHandle(transGetRefMgt(), refId);
  (void)transRemoveExHandle(transGetRefMgt(), refId);
  destroyReq(pReq);
}

SCliConn* cliGetConn(SCliReq** pReq, SCliThrd* pThrd, bool* ignore, char* addr) {
  SReqCtx*  pCtx = (*pReq)->ctx;
  SCliConn* conn = NULL;

  int64_t refId = (int64_t)((*pReq)->msg.info.handle);
  if (refId != 0) {
    SExHandle* exh = transAcquireExHandle(transGetRefMgt(), refId);
    if (exh == NULL) {
      tError("failed to get conn, refId: %" PRId64 "", refId);
      *ignore = true;
      return NULL;
    } else {
      taosRLockLatch(&exh->latch);
      conn = exh->handle;
      taosRUnLockLatch(&exh->latch);
      if (conn == NULL) {
        conn = getConnFromPool2(pThrd, addr, pReq);
        if (conn != NULL) specifyConnRef(conn, true, refId);
      }
      (void)transReleaseExHandle(transGetRefMgt(), refId);
    }
    return conn;
  };

  conn = getConnFromPool2(pThrd, addr, pReq);
  if (conn != NULL) {
    tTrace("%s conn %p get from conn pool:%p", CONN_GET_INST_LABEL(conn), conn, pThrd->pool);
  } else {
    tTrace("%s not found conn in conn pool:%p, dst:%s", ((STrans*)pThrd->pInst)->label, pThrd->pool, addr);
  }
  return conn;
}
FORCE_INLINE int32_t cliMayCvtFqdnToIp(SEpSet* pEpSet, const SCvtAddr* pCvtAddr) {
  if (pCvtAddr->cvt == false) {
    if (EPSET_IS_VALID(pEpSet)) {
      return 0;
    } else {
      return TSDB_CODE_RPC_FQDN_ERROR;
    }
  }
  if (pEpSet->numOfEps == 1 && strncmp(pEpSet->eps[0].fqdn, pCvtAddr->fqdn, TSDB_FQDN_LEN) == 0) {
    memset(pEpSet->eps[0].fqdn, 0, TSDB_FQDN_LEN);
    memcpy(pEpSet->eps[0].fqdn, pCvtAddr->ip, TSDB_FQDN_LEN);
  }
  if (EPSET_IS_VALID(pEpSet)) {
    return 0;
  }
  return TSDB_CODE_RPC_FQDN_ERROR;
}

FORCE_INLINE bool cliIsEpsetUpdated(int32_t code, SReqCtx* pCtx) {
  if (code != 0) return false;

  return transEpSetIsEqual(&pCtx->epSet, &pCtx->origEpSet) ? false : true;
}

FORCE_INLINE int32_t cliBuildExceptResp(SCliReq* pReq, STransMsg* pResp) {
  if (pReq == NULL) return -1;

  if (pResp->code == 0) {
    pResp->code = TSDB_CODE_RPC_BROKEN_LINK;
  }
  pResp->msgType = pReq->msg.msgType + 1;
  pResp->info.ahandle = pReq->ctx ? pReq->ctx->ahandle : NULL;
  pResp->info.traceId = pReq->msg.info.traceId;

  return 0;
}

FORCE_INLINE int32_t cliBuildExceptRespAndNotifyCb(SCliThrd* pThrd, SCliReq* pReq, int32_t code) {
  STrans* pInst = pThrd->pInst;

  STransMsg resp = {.code = code};
  code = cliBuildExceptResp(pReq, &resp);
  if (code != 0) {
    return code;
  }
  resp.info.cliVer = pInst->compatibilityVer;
  pInst->cfp(pInst->parent, &resp, NULL);

  return 0;
}

static FORCE_INLINE int32_t cliGetIpFromFqdnCache(SHashObj* cache, char* fqdn, uint32_t* ip) {
  int32_t   code = 0;
  uint32_t  addr = 0;
  size_t    len = strlen(fqdn);
  uint32_t* v = taosHashGet(cache, fqdn, len);
  if (v == NULL) {
    code = taosGetIpv4FromFqdn(fqdn, &addr);
    if (code != 0) {
      code = TSDB_CODE_RPC_FQDN_ERROR;
      tError("failed to get ip from fqdn:%s since %s", fqdn, tstrerror(code));
      return code;
    }

    if ((code = taosHashPut(cache, fqdn, len, &addr, sizeof(addr)) != 0)) {
      return code;
    }
    *ip = addr;
  } else {
    *ip = *v;
  }
  return 0;
}
static FORCE_INLINE int32_t cliUpdateFqdnCache(SHashObj* cache, char* fqdn) {
  // impl later
  uint32_t addr = 0;
  int32_t  code = taosGetIpv4FromFqdn(fqdn, &addr);
  if (code == 0) {
    size_t    len = strlen(fqdn);
    uint32_t* v = taosHashGet(cache, fqdn, len);
    if (addr != *v) {
      char old[64] = {0}, new[64] = {0};
      tinet_ntoa(old, *v);
      tinet_ntoa(new, addr);
      tWarn("update ip of fqdn:%s, old: %s, new: %s", fqdn, old, new);
      code = taosHashPut(cache, fqdn, strlen(fqdn), &addr, sizeof(addr));
    }
  } else {
    code = TSDB_CODE_RPC_FQDN_ERROR;  // TSDB_CODE_RPC_INVALID_FQDN;
  }
  return code;
}

static void cliMayUpdateFqdnCache(SHashObj* cache, char* dst) {
  if (dst == NULL) return;

  int16_t i = 0, len = strlen(dst);
  for (i = len - 1; i >= 0; i--) {
    if (dst[i] == ':') break;
  }
  if (i > 0) {
    char fqdn[TSDB_FQDN_LEN + 1] = {0};
    memcpy(fqdn, dst, i);
    (void)cliUpdateFqdnCache(cache, fqdn);
  }
}

static void doFreeTimeoutMsg(void* param) {
  STaskArg* arg = param;
  SCliReq*  pReq = arg->param1;
  SCliThrd* pThrd = arg->param2;
  STrans*   pInst = pThrd->pInst;

  QUEUE_REMOVE(&pReq->q);
  STraceId* trace = &pReq->msg.info.traceId;

  tGTrace("%s msg %s cannot get available conn after timeout", pInst->label, TMSG_INFO(pReq->msg.msgType));
  doNotifyCb(pReq, pThrd, TSDB_CODE_RPC_MAX_SESSIONS);

  taosMemoryFree(arg);
}

void cliHandleReq__shareConn(SCliThrd* pThrd, SCliReq* pReq) {
  int32_t   code = 0;
  int32_t   lino = 0;
  STransMsg resp = {0};

  code = (pThrd->initCb)(pThrd, pReq, NULL);
  TAOS_CHECK_GOTO(code, &lino, _exception);

  STraceId* trace = &pReq->msg.info.traceId;
  STrans*   pInst = pThrd->pInst;

  char    addr[TSDB_FQDN_LEN + 64] = {0};
  char*   ip = EPSET_GET_INUSE_IP(&pReq->ctx->epSet);
  int32_t port = EPSET_GET_INUSE_PORT(&pReq->ctx->epSet);
  CONN_CONSTRUCT_HASH_KEY(addr, ip, port);

  SCliConn* pConn = getConnFromHeapCache(pThrd->connHeapCache, addr);
  if (pConn == NULL) {
    tGTrace("%s conn %p get from heap cache", CONN_GET_INST_LABEL(pConn), pConn);
    bool ignore = false;
    pConn = getConnFromPool(pThrd, addr, &ignore);
    if (pConn != NULL) {
      addConnToHeapCache(pThrd->connHeapCache, pConn);
      transQueuePush(&pConn->reqs, pReq);
      return cliSendBatch_shareConn(pConn);
    }
  } else {
    tGTrace("%s conn %p get from heap cache", CONN_GET_INST_LABEL(pConn), pConn);
    transQueuePush(&pConn->reqs, pReq);
    cliSendBatch_shareConn(pConn);
    return;
  }

<<<<<<< HEAD
  TAOS_CHECK_GOTO(cliCreateConn(pThrd, &pConn, ip, port), NULL, _exception);

  TAOS_CHECK_GOTO(addConnToHeapCache(pThrd->connHeapCache, pConn), NULL, _exception);
=======
  code = cliCreateConn(pThrd, NULL, &pConn);
  pConn->dstAddr = taosStrdup(addr);
  code = addConnToHeapCache(pThrd->connHeapCache, pConn);
>>>>>>> 4f5b6eb2

  transQueuePush(&pConn->reqs, pReq);

  code = cliDoConn(pThrd, pConn, ip, port);
_exception:

  resp.code = code;
  (void)(pThrd->notifyExceptCb)(pThrd, pReq, &resp);
  return;
}

void cliHandleReq__noShareConn(SCliThrd* pThrd, SCliReq* pReq) {
  int32_t   lino = 0;
  STransMsg resp = {0};
  int32_t   code = (pThrd->initCb)(pThrd, pReq, NULL);
  TAOS_CHECK_GOTO(code, &lino, _exception);

  STrans*   pInst = pThrd->pInst;
  SCliConn* pConn = NULL;

  code = cliGetOrCreateConn(pThrd, pReq, &pConn);
  if (code == TSDB_CODE_RPC_MAX_SESSIONS) {
    TAOS_CHECK_GOTO(code, &lino, _exception);
  } else if (code == TSDB_CODE_RPC_ASYNC_IN_PROCESS) {
    // do nothing, notiy
    return;
  } else {
    code = cliSendReq(pConn, pReq);
  }

  tTrace("%s conn %p ready", pInst->label, pConn);
  return;

_exception:
  resp.code = code;
  (void)(pThrd->notifyExceptCb)(pThrd, pReq, &resp);
  return;
}

void cliHandleReq(SCliThrd* pThrd, SCliReq* pReq) {
  STrans* pInst = pThrd->pInst;
  if (pInst->shareConn == 1) {
    return cliHandleReq__shareConn(pThrd, pReq);
  } else {
    return cliHandleReq__noShareConn(pThrd, pReq);
  }
}

static void cliDealReq(queue* wq, SCliThrd* pThrd) {
  int count = 0;

  while (!QUEUE_IS_EMPTY(wq)) {
    queue* h = QUEUE_HEAD(wq);
    QUEUE_REMOVE(h);

    SCliReq* pReq = QUEUE_DATA(h, SCliReq, q);

    if (pReq->type == Quit) {
      pThrd->stopMsg = pReq;
      continue;
    }
    (*cliAsyncHandle[pReq->type])(pThrd, pReq);
    count++;
  }
  if (count >= 2) {
    tTrace("cli process batch size:%d", count);
  }
}
SCliBatch* cliGetHeadFromList(SCliBatchList* pList) {
  if (QUEUE_IS_EMPTY(&pList->wq) || pList->connCnt > pList->connMax || pList->sending > pList->connMax) {
    return NULL;
  }
  queue* hr = QUEUE_HEAD(&pList->wq);
  QUEUE_REMOVE(hr);
  pList->sending += 1;

  pList->len -= 1;

  SCliBatch* batch = QUEUE_DATA(hr, SCliBatch, listq);
  return batch;
}
static int32_t createBatch(SCliBatch** ppBatch, SCliBatchList* pList, SCliReq* pReq);

static int32_t createBatchList(SCliBatchList** ppBatchList, char* key, char* ip, uint32_t port);

static void destroyBatchList(SCliBatchList* pList);
static void cliBuildBatch(SCliReq* pReq, queue* h, SCliThrd* pThrd) {
  int32_t  code = 0;
  STrans*  pInst = pThrd->pInst;
  SReqCtx* pCtx = pReq->ctx;

  char*    ip = EPSET_GET_INUSE_IP(&pCtx->epSet);
  uint32_t port = EPSET_GET_INUSE_PORT(&pCtx->epSet);
  char     key[TSDB_FQDN_LEN + 64] = {0};
  CONN_CONSTRUCT_HASH_KEY(key, ip, port);
  size_t          klen = strlen(key);
  SCliBatchList** ppBatchList = taosHashGet(pThrd->batchCache, key, klen);
  if (ppBatchList == NULL || *ppBatchList == NULL) {
    SCliBatchList* pBatchList = NULL;
    code = createBatchList(&pBatchList, key, ip, port);
    if (code != 0) {
      destroyReq(pReq);
      return;
    }

    pBatchList->batchLenLimit = pInst->batchSize;

    SCliBatch* pBatch = NULL;
    code = createBatch(&pBatch, pBatchList, pReq);
    if (code != 0) {
      destroyBatchList(pBatchList);
      destroyReq(pReq);
      return;
    }

    code = taosHashPut(pThrd->batchCache, key, klen, &pBatchList, sizeof(void*));
    if (code != 0) {
      destroyBatchList(pBatchList);
    }
  } else {
    if (QUEUE_IS_EMPTY(&(*ppBatchList)->wq)) {
      SCliBatch* pBatch = NULL;
      code = createBatch(&pBatch, *ppBatchList, pReq);
      if (code != 0) {
        destroyReq(pReq);
        cliDestroyBatch(pBatch);
      }
    } else {
      queue*     hdr = QUEUE_TAIL(&((*ppBatchList)->wq));
      SCliBatch* pBatch = QUEUE_DATA(hdr, SCliBatch, listq);
      if ((pBatch->batchSize + pReq->msg.contLen) < (*ppBatchList)->batchLenLimit) {
        QUEUE_PUSH(&pBatch->wq, h);
        pBatch->batchSize += pReq->msg.contLen;
        pBatch->wLen += 1;
      } else {
        SCliBatch* tBatch = NULL;
        code = createBatch(&tBatch, *ppBatchList, pReq);
        if (code != 0) {
          destroyReq(pReq);
        }
      }
    }
  }
  return;
}
static int32_t createBatchList(SCliBatchList** ppBatchList, char* key, char* ip, uint32_t port) {
  SCliBatchList* pBatchList = taosMemoryCalloc(1, sizeof(SCliBatchList));
  if (pBatchList == NULL) {
    tError("failed to create batch list, reason:%s", tstrerror(TSDB_CODE_OUT_OF_MEMORY));
    return TSDB_CODE_OUT_OF_MEMORY;
  }
  QUEUE_INIT(&pBatchList->wq);
  pBatchList->port = port;
  pBatchList->connMax = 1;
  pBatchList->connCnt = 0;
  pBatchList->batchLenLimit = 0;
  pBatchList->len += 1;

  pBatchList->ip = taosStrdup(ip);
  pBatchList->dst = taosStrdup(key);
  if (pBatchList->ip == NULL || pBatchList->dst == NULL) {
    taosMemoryFree(pBatchList->ip);
    taosMemoryFree(pBatchList->dst);
    taosMemoryFree(pBatchList);
    tError("failed to create batch list, reason:%s", tstrerror(TSDB_CODE_OUT_OF_MEMORY));
    return TSDB_CODE_OUT_OF_MEMORY;
  }
  *ppBatchList = pBatchList;
  return 0;
}
static void destroyBatchList(SCliBatchList* pList) {
  if (pList == NULL) {
    return;
  }
  while (!QUEUE_IS_EMPTY(&pList->wq)) {
    queue* h = QUEUE_HEAD(&pList->wq);
    QUEUE_REMOVE(h);

    SCliBatch* pBatch = QUEUE_DATA(h, SCliBatch, listq);
    cliDestroyBatch(pBatch);
  }
  taosMemoryFree(pList->ip);
  taosMemoryFree(pList->dst);
  taosMemoryFree(pList);
}
static int32_t createBatch(SCliBatch** ppBatch, SCliBatchList* pList, SCliReq* pReq) {
  SCliBatch* pBatch = taosMemoryCalloc(1, sizeof(SCliBatch));
  if (pBatch == NULL) {
    tError("failed to create batch, reason:%s", tstrerror(TSDB_CODE_OUT_OF_MEMORY));
    return TSDB_CODE_OUT_OF_MEMORY;
  }

  QUEUE_INIT(&pBatch->wq);
  QUEUE_INIT(&pBatch->listq);

  QUEUE_PUSH(&pBatch->wq, &pReq->q);
  pBatch->wLen += 1;
  pBatch->batchSize = pReq->msg.contLen;
  pBatch->pList = pList;

  QUEUE_PUSH(&pList->wq, &pBatch->listq);
  pList->len += 1;

  *ppBatch = pBatch;
  return 0;
}
static void cliBatchDealReq(queue* wq, SCliThrd* pThrd) {
  STrans* pInst = pThrd->pInst;
  int32_t code = 0;

  int count = 0;
  while (!QUEUE_IS_EMPTY(wq)) {
    queue* h = QUEUE_HEAD(wq);
    QUEUE_REMOVE(h);

    SCliReq* pReq = QUEUE_DATA(h, SCliReq, q);

    if (pReq->type == Normal && REQUEST_NO_RESP(&pReq->msg)) {
      cliBuildBatch(pReq, h, pThrd);
      continue;
    }
    (*cliAsyncHandle[pReq->type])(pThrd, pReq);
    count++;
  }

  void** pIter = taosHashIterate(pThrd->batchCache, NULL);
  while (pIter != NULL) {
    SCliBatchList* batchList = (SCliBatchList*)(*pIter);
    SCliBatch*     batch = cliGetHeadFromList(batchList);
    if (batch != NULL) {
      cliHandleBatchReq(batch, pThrd);
    }
    pIter = (void**)taosHashIterate(pThrd->batchCache, pIter);
  }

  if (count >= 2) {
    tTrace("cli process batch size:%d", count);
  }
}

static void cliAsyncCb(uv_async_t* handle) {
  SAsyncItem* item = handle->data;
  SCliThrd*   pThrd = item->pThrd;
  STrans*     pInst = pThrd->pInst;

  // batch process to avoid to lock/unlock frequently
  queue wq;
  (void)taosThreadMutexLock(&item->mtx);
  QUEUE_MOVE(&item->qmsg, &wq);
  (void)taosThreadMutexUnlock(&item->mtx);

  cliDealFunc[pInst->supportBatch](&wq, pThrd);

  if (pThrd->stopMsg != NULL) cliHandleQuit(pThrd, pThrd->stopMsg);
}

void cliDestroyConnMsgs(SCliConn* conn, bool destroy) {
  transCtxCleanup(&conn->ctx);
  cliReleaseUnfinishedMsg(conn);
  if (destroy == 1) {
    transQueueDestroy(&conn->reqs);
  } else {
    transQueueClear(&conn->reqs);
  }
}

void cliConnFreeMsgs(SCliConn* conn) {
  SCliThrd* pThrd = conn->hostThrd;
  STrans*   pInst = pThrd->pInst;

  for (int i = 0; i < transQueueSize(&conn->reqs); i++) {
    SCliReq* cmsg = transQueueGet(&conn->reqs, i);
    if (cmsg->type == Release || REQUEST_NO_RESP(&cmsg->msg) || cmsg->msg.msgType == TDMT_SCH_DROP_TASK) {
      continue;
    }

    if (cliBuildExceptRespAndNotifyCb(pThrd, cmsg, 0) != 0) {
      continue;
    }

    cmsg->ctx->ahandle = NULL;
  }
}
bool cliRecvReleaseReq(SCliConn* conn, STransMsgHead* pHead) {
  if (pHead->release == 1 && (pHead->msgLen) == sizeof(*pHead)) {
    uint64_t ahandle = pHead->ahandle;
    SCliReq* pReq = NULL;
    CONN_GET_MSGCTX_BY_AHANDLE(conn, ahandle);
    tDebug("%s conn %p receive release request, refId:%" PRId64 ", may ignore", CONN_GET_INST_LABEL(conn), conn,
           conn->refId);

    (void)transClearBuffer(&conn->readBuf);
    transFreeMsg(transContFromHead((char*)pHead));

    for (int i = 0; ahandle == 0 && i < transQueueSize(&conn->reqs); i++) {
      SCliReq* pReq = transQueueGet(&conn->reqs, i);
      if (pReq->type == Release) {
        ASSERTS(pReq == NULL, "trans-cli recv invaid release-req");
        tDebug("%s conn %p receive release request, refId:%" PRId64 ", ignore msg", CONN_GET_INST_LABEL(conn), conn,
               conn->refId);
        cliDestroyConn(conn, true);
        return true;
      }
    }

    cliConnFreeMsgs(conn);

    tDebug("%s conn %p receive release request, refId:%" PRId64 "", CONN_GET_INST_LABEL(conn), conn, conn->refId);
    destroyReq(pReq);

    addConnToPool(((SCliThrd*)conn->hostThrd)->pool, conn);
    return true;
  }
  return false;
}

static FORCE_INLINE void destroyReq(void* arg) {
  SCliReq* pReq = arg;
  if (pReq == NULL) {
    return;
  }
  tDebug("free memory:%p, free ctx: %p", pReq, pReq->ctx);

  destroyReqCtx(pReq->ctx);
  transFreeMsg(pReq->msg.pCont);
  taosMemoryFree(pReq);
}
static FORCE_INLINE void destroyReqWrapper(void* arg, void* param) {
  if (arg == NULL) return;

  SCliReq*  pReq = arg;
  SCliThrd* pThrd = param;
  if (pReq->msg.info.notFreeAhandle == 0 && pThrd != NULL) {
    if (pThrd->destroyAhandleFp) (*pThrd->destroyAhandleFp)(pReq->msg.info.ahandle);
  }
  destroyReq(pReq);
}
static FORCE_INLINE void destroyReqAndAhanlde(void* param) {
  if (param == NULL) return;

  STaskArg* arg = param;
  SCliReq*  pReq = arg->param1;
  SCliThrd* pThrd = arg->param2;

  if (pReq->msg.info.notFreeAhandle == 0 && pThrd != NULL && pThrd->destroyAhandleFp != NULL) {
    pThrd->destroyAhandleFp(pReq->ctx->ahandle);
  }

  if (pReq->msg.info.handle != 0) {
    (void)transReleaseExHandle(transGetRefMgt(), (int64_t)pReq->msg.info.handle);
    (void)transRemoveExHandle(transGetRefMgt(), (int64_t)pReq->msg.info.handle);
  }

  destroyReqCtx(pReq->ctx);
  transFreeMsg(pReq->msg.pCont);
  taosMemoryFree(pReq);
}

static void* cliWorkThread(void* arg) {
  char threadName[TSDB_LABEL_LEN] = {0};

  SCliThrd* pThrd = (SCliThrd*)arg;
  pThrd->pid = taosGetSelfPthreadId();
  tsEnableRandErr = true;
  (void)strtolower(threadName, pThrd->pInst->label);
  setThreadName(threadName);

  (void)uv_run(pThrd->loop, UV_RUN_DEFAULT);

  tDebug("thread quit-thread:%08" PRId64 "", pThrd->pid);
  return NULL;
}

void* transInitClient(uint32_t ip, uint32_t port, char* label, int numOfThreads, void* fp, void* pInstRef) {
  int32_t  code = 0;
  SCliObj* cli = taosMemoryCalloc(1, sizeof(SCliObj));
  if (cli == NULL) {
    TAOS_CHECK_GOTO(TSDB_CODE_OUT_OF_MEMORY, NULL, _err);
  }

  STrans* pInst = pInstRef;
  memcpy(cli->label, label, TSDB_LABEL_LEN);
  cli->numOfThreads = numOfThreads;

  cli->pThreadObj = (SCliThrd**)taosMemoryCalloc(cli->numOfThreads, sizeof(SCliThrd*));
  if (cli->pThreadObj == NULL) {
    TAOS_CHECK_GOTO(TSDB_CODE_OUT_OF_MEMORY, NULL, _err);
  }

  for (int i = 0; i < cli->numOfThreads; i++) {
    SCliThrd* pThrd = NULL;
    code = createThrdObj(pInstRef, &pThrd);
    if (code != 0) {
      goto _err;
    }

    int err = taosThreadCreate(&pThrd->thread, NULL, cliWorkThread, (void*)(pThrd));
    if (err != 0) {
      code = TAOS_SYSTEM_ERROR(errno);
      TAOS_CHECK_GOTO(code, NULL, _err);
    } else {
      tDebug("success to create tranport-cli thread:%d", i);
    }
    cli->pThreadObj[i] = pThrd;
  }
  return cli;

_err:
  if (cli) {
    taosMemoryFree(cli->pThreadObj);
    taosMemoryFree(cli);
  }
  terrno = code;
  return NULL;
}

int32_t initCb(void* thrd, SCliReq* pReq, STransMsg* pResp) {
  SCliThrd* pThrd = pThrd;
  return cliMayCvtFqdnToIp(&pReq->ctx->epSet, &pThrd->cvtAddr);
}
int32_t notifyExceptCb(void* thrd, SCliReq* pReq, STransMsg* pResp) {
  STrans* pInst = ((SCliThrd*)thrd)->pInst;
  int32_t code = cliBuildExceptResp(pReq, pResp);

  if (code != 0) {
    return code;
  }
  pResp->info.cliVer = pInst->compatibilityVer;
  pInst->cfp(pInst->parent, pResp, NULL);
  return code;
}

int32_t notfiyCb(void* thrd, SCliReq* pReq, STransMsg* pResp) {
  // impl later
  return 0;
}

static int32_t createThrdObj(void* trans, SCliThrd** ppThrd) {
  int32_t code = 0;
  STrans* pInst = trans;

  SCliThrd* pThrd = (SCliThrd*)taosMemoryCalloc(1, sizeof(SCliThrd));
  if (pThrd == NULL) {
    TAOS_CHECK_GOTO(TSDB_CODE_OUT_OF_MEMORY, NULL, _end);
  }

  QUEUE_INIT(&pThrd->msg);
  (void)taosThreadMutexInit(&pThrd->msgMtx, NULL);

  pThrd->loop = (uv_loop_t*)taosMemoryMalloc(sizeof(uv_loop_t));
  if (pThrd->loop == NULL) {
    TAOS_CHECK_GOTO(TSDB_CODE_OUT_OF_MEMORY, NULL, _end);
  }

  code = uv_loop_init(pThrd->loop);
  if (code != 0) {
    tError("failed to init uv_loop, reason:%s", uv_err_name(code));
    TAOS_CHECK_GOTO(TSDB_CODE_THIRDPARTY_ERROR, NULL, _end);
  }

  int32_t nSync = pInst->supportBatch ? 4 : 8;
  code = transAsyncPoolCreate(pThrd->loop, nSync, pThrd, cliAsyncCb, &pThrd->asyncPool);
  if (code != 0) {
    tError("failed to init async pool since:%s", tstrerror(code));
    TAOS_CHECK_GOTO(code, NULL, _end);
  }

  int32_t timerSize = 64;
  pThrd->timerList = taosArrayInit(timerSize, sizeof(void*));
  if (pThrd->timerList == NULL) {
    code = TSDB_CODE_OUT_OF_MEMORY;
    TAOS_CHECK_GOTO(TSDB_CODE_OUT_OF_MEMORY, NULL, _end);
  }

  for (int i = 0; i < timerSize; i++) {
    uv_timer_t* timer = taosMemoryCalloc(1, sizeof(uv_timer_t));
    if (timer == NULL) {
      TAOS_CHECK_GOTO(TSDB_CODE_OUT_OF_MEMORY, NULL, _end);
    }
    (void)uv_timer_init(pThrd->loop, timer);
    (void)taosArrayPush(pThrd->timerList, &timer);
  }

  pThrd->pool = createConnPool(4);
  if (pThrd->pool == NULL) {
    code = TSDB_CODE_OUT_OF_MEMORY;
    TAOS_CHECK_GOTO(TSDB_CODE_OUT_OF_MEMORY, NULL, _end);
  }
  if ((code = transDQCreate(pThrd->loop, &pThrd->delayQueue)) != 0) {
    TAOS_CHECK_GOTO(code, NULL, _end);
  }

  if ((code = transDQCreate(pThrd->loop, &pThrd->timeoutQueue)) != 0) {
    TAOS_CHECK_GOTO(code, NULL, _end);
  }

  if ((code = transDQCreate(pThrd->loop, &pThrd->waitConnQueue)) != 0) {
    TAOS_CHECK_GOTO(code, NULL, _end);
  }

  pThrd->destroyAhandleFp = pInst->destroyFp;

  pThrd->fqdn2ipCache = taosHashInit(8, taosGetDefaultHashFunction(TSDB_DATA_TYPE_BINARY), true, HASH_NO_LOCK);
  if (pThrd->fqdn2ipCache == NULL) {
    TAOS_CHECK_GOTO(TSDB_CODE_OUT_OF_MEMORY, NULL, _end);
  }

  pThrd->failFastCache = taosHashInit(8, taosGetDefaultHashFunction(TSDB_DATA_TYPE_BINARY), true, HASH_NO_LOCK);
  if (pThrd->failFastCache == NULL) {
    TAOS_CHECK_GOTO(TSDB_CODE_OUT_OF_MEMORY, NULL, _end);
  }

  pThrd->batchCache = taosHashInit(8, taosGetDefaultHashFunction(TSDB_DATA_TYPE_BINARY), true, HASH_NO_LOCK);
  if (pThrd->batchCache == NULL) {
    TAOS_CHECK_GOTO(TSDB_CODE_OUT_OF_MEMORY, NULL, _end);
  }

  pThrd->connHeapCache = taosHashInit(8, taosGetDefaultHashFunction(TSDB_DATA_TYPE_BINARY), true, HASH_NO_LOCK);
  if (pThrd->connHeapCache == NULL) {
    TAOS_CHECK_GOTO(TSDB_CODE_OUT_OF_MEMORY, NULL, _end);
  }

  pThrd->initCb = initCb;
  pThrd->notifyCb = notfiyCb;
  pThrd->notifyExceptCb = notifyExceptCb;

  pThrd->nextTimeout = taosGetTimestampMs() + CONN_PERSIST_TIME(pInst->idleTime);
  pThrd->pInst = trans;
  pThrd->quit = false;

  *ppThrd = pThrd;
  return code;

_end:
  if (pThrd) {
    (void)uv_loop_close(pThrd->loop);
    taosMemoryFree(pThrd->loop);
    (void)taosThreadMutexDestroy(&pThrd->msgMtx);
    transAsyncPoolDestroy(pThrd->asyncPool);
    for (int i = 0; i < taosArrayGetSize(pThrd->timerList); i++) {
      uv_timer_t* timer = taosArrayGetP(pThrd->timerList, i);
      taosMemoryFree(timer);
    }
    taosArrayDestroy(pThrd->timerList);
    taosMemoryFree(pThrd->prepare);
    taosHashCleanup(pThrd->fqdn2ipCache);
    taosHashCleanup(pThrd->failFastCache);
    taosHashCleanup(pThrd->batchCache);

    taosMemoryFree(pThrd);
  }
  return code;
}
static void destroyThrdObj(SCliThrd* pThrd) {
  if (pThrd == NULL) {
    return;
  }

  (void)taosThreadJoin(pThrd->thread, NULL);
  CLI_RELEASE_UV(pThrd->loop);
  (void)taosThreadMutexDestroy(&pThrd->msgMtx);
  TRANS_DESTROY_ASYNC_POOL_MSG(pThrd->asyncPool, SCliReq, destroyReqWrapper, (void*)pThrd);
  transAsyncPoolDestroy(pThrd->asyncPool);

  transDQDestroy(pThrd->delayQueue, destroyReqAndAhanlde);
  transDQDestroy(pThrd->timeoutQueue, NULL);
  transDQDestroy(pThrd->waitConnQueue, NULL);

  tDebug("thread destroy %" PRId64, pThrd->pid);
  for (int i = 0; i < taosArrayGetSize(pThrd->timerList); i++) {
    uv_timer_t* timer = taosArrayGetP(pThrd->timerList, i);
    taosMemoryFree(timer);
  }
  taosArrayDestroy(pThrd->timerList);
  taosMemoryFree(pThrd->prepare);
  taosMemoryFree(pThrd->loop);
  taosHashCleanup(pThrd->fqdn2ipCache);

  void** pIter = taosHashIterate(pThrd->batchCache, NULL);
  while (pIter != NULL) {
    SCliBatchList* pBatchList = (SCliBatchList*)(*pIter);
    while (!QUEUE_IS_EMPTY(&pBatchList->wq)) {
      queue* h = QUEUE_HEAD(&pBatchList->wq);
      QUEUE_REMOVE(h);

      SCliBatch* pBatch = QUEUE_DATA(h, SCliBatch, listq);
      cliDestroyBatch(pBatch);
    }
    taosMemoryFree(pBatchList->ip);
    taosMemoryFree(pBatchList->dst);
    taosMemoryFree(pBatchList);

    pIter = (void**)taosHashIterate(pThrd->batchCache, pIter);
  }
  taosHashCleanup(pThrd->batchCache);

  void** pIter2 = taosHashIterate(pThrd->connHeapCache, NULL);
  while (pIter2 != NULL) {
    SHeap* heap = (SHeap*)(*pIter2);
    transHeapDestroy(heap);
    pIter2 = (void**)taosHashIterate(pThrd->connHeapCache, pIter2);
  }
  taosHashCleanup(pThrd->connHeapCache);

  taosMemoryFree(pThrd);
}

static FORCE_INLINE void destroyReqCtx(SReqCtx* ctx) { taosMemoryFree(ctx); }

int32_t cliSendQuit(SCliThrd* thrd) {
  // cli can stop gracefully
  int32_t  code = 0;
  SCliReq* msg = taosMemoryCalloc(1, sizeof(SCliReq));
  if (msg == NULL) {
    return TSDB_CODE_OUT_OF_MEMORY;
  }

  msg->type = Quit;
  if ((code = transAsyncSend(thrd->asyncPool, &msg->q)) != 0) {
    code = (code == TSDB_CODE_RPC_ASYNC_MODULE_QUIT ? TSDB_CODE_RPC_MODULE_QUIT : code);
    taosMemoryFree(msg);
    return code;
  }

  atomic_store_8(&thrd->asyncPool->stop, 1);
  return 0;
}
void cliWalkCb(uv_handle_t* handle, void* arg) {
  if (!uv_is_closing(handle)) {
    if (uv_handle_get_type(handle) == UV_TIMER) {
      // do nothing
    } else {
      (void)uv_read_stop((uv_stream_t*)handle);
    }
    (void)uv_close(handle, cliDestroy);
  }
}

FORCE_INLINE int cliRBChoseIdx(STrans* pInst) {
  int32_t index = pInst->index;
  if (pInst->numOfThreads == 0) {
    return -1;
  }
  /*
   * no lock, and to avoid CPU load imbalance, set limit pInst->numOfThreads * 2000;
   */
  if (pInst->index++ >= pInst->numOfThreads * 2000) {
    pInst->index = 0;
  }
  return index % pInst->numOfThreads;
}
static FORCE_INLINE void doDelayTask(void* param) {
  STaskArg* arg = param;
  cliHandleReq((SCliThrd*)arg->param2, (SCliReq*)arg->param1);
  taosMemoryFree(arg);
}

static FORCE_INLINE void doCloseIdleConn(void* param) {
  STaskArg* arg = param;
  SCliConn* conn = arg->param1;
  tDebug("%s conn %p idle, close it", CONN_GET_INST_LABEL(conn), conn);
  conn->task = NULL;
  cliDestroyConn(conn, true);
  taosMemoryFree(arg);
}
static FORCE_INLINE void cliPerfLog_schedMsg(SCliReq* pReq, char* label) {
  if (!(rpcDebugFlag & DEBUG_DEBUG)) {
    return;
  }
  SReqCtx*  pCtx = pReq->ctx;
  STraceId* trace = &pReq->msg.info.traceId;
  char      tbuf[512] = {0};
  (void)epsetToStr(&pCtx->epSet, tbuf, tListLen(tbuf));

  tGDebug("%s retry on next node,use:%s, step: %d,timeout:%" PRId64 "", label, tbuf, pCtx->retryStep,
          pCtx->retryNextInterval);
  return;
}
static FORCE_INLINE void cliPerfLog_epset(SCliConn* pConn, SCliReq* pReq) {
  if (!(rpcDebugFlag & DEBUG_TRACE)) {
    return;
  }
  SReqCtx* pCtx = pReq->ctx;

  char tbuf[512] = {0};
  (void)epsetToStr(&pCtx->epSet, tbuf, tListLen(tbuf));
  tTrace("%s conn %p extract epset from msg", CONN_GET_INST_LABEL(pConn), pConn);
  return;
}

static FORCE_INLINE int32_t cliSchedMsgToNextNode(SCliReq* pReq, SCliThrd* pThrd) {
  STrans*  pInst = pThrd->pInst;
  SReqCtx* pCtx = pReq->ctx;
  cliPerfLog_schedMsg(pReq, transLabel(pThrd->pInst));

  STaskArg* arg = taosMemoryMalloc(sizeof(STaskArg));
  if (arg == NULL) {
    return TSDB_CODE_OUT_OF_MEMORY;
  }
  arg->param1 = pReq;
  arg->param2 = pThrd;

  SDelayTask* pTask = transDQSched(pThrd->delayQueue, doDelayTask, arg, pCtx->retryNextInterval);
  if (pTask == NULL) {
    taosMemoryFree(arg);
    return TSDB_CODE_OUT_OF_MEMORY;
  }
  return 0;
}

FORCE_INLINE bool cliTryUpdateEpset(SCliReq* pReq, STransMsg* pResp) {
  int32_t  code = 0;
  SReqCtx* ctx = pReq->ctx;
  SEpSet*  dst = &ctx->epSet;

  if ((pResp == NULL || pResp->info.hasEpSet == 0)) {
    return false;
  }
  // rebuild resp msg
  SEpSet epset;
  if ((code = tDeserializeSEpSet(pResp->pCont, pResp->contLen, &epset)) < 0) {
    tError("failed to deserialize epset, code:%d", code);
    return false;
  }
  int32_t tlen = tSerializeSEpSet(NULL, 0, dst);

  char*   buf = NULL;
  int32_t len = pResp->contLen - tlen;
  if (len != 0) {
    buf = rpcMallocCont(len);
    if (buf == NULL) {
      pResp->code = TSDB_CODE_OUT_OF_MEMORY;
      return false;
    }
    // TODO: check buf
    memcpy(buf, (char*)pResp->pCont + tlen, len);
  }
  rpcFreeCont(pResp->pCont);

  pResp->pCont = buf;
  pResp->contLen = len;

  pResp->info.hasEpSet = 1;

  epsetAssign(dst, &epset);
  return true;
}

bool cliResetEpset(SReqCtx* pCtx, STransMsg* pResp, bool hasEpSet) {
  bool noDelay = true;
  if (hasEpSet == false) {
    if (pResp->contLen == 0) {
      if (pCtx->epsetRetryCnt >= pCtx->epSet.numOfEps) {
        noDelay = false;
      } else {
        EPSET_FORWARD_INUSE(&pCtx->epSet);
      }
    } else if (pResp->contLen != 0) {
      SEpSet  epSet;
      int32_t valid = tDeserializeSEpSet(pResp->pCont, pResp->contLen, &epSet);
      if (valid < 0) {
        tDebug("get invalid epset, epset equal, continue");
        if (pCtx->epsetRetryCnt >= pCtx->epSet.numOfEps) {
          noDelay = false;
        } else {
          EPSET_FORWARD_INUSE(&pCtx->epSet);
        }
      } else {
        if (!transEpSetIsEqual2(&pCtx->epSet, &epSet)) {
          tDebug("epset not equal, retry new epset1");
          transPrintEpSet(&pCtx->epSet);
          transPrintEpSet(&epSet);
          epsetAssign(&pCtx->epSet, &epSet);
          noDelay = false;
        } else {
          if (pCtx->epsetRetryCnt >= pCtx->epSet.numOfEps) {
            noDelay = false;
          } else {
            tDebug("epset equal, continue");
            EPSET_FORWARD_INUSE(&pCtx->epSet);
          }
        }
      }
    }
  } else {
    SEpSet  epSet;
    int32_t valid = tDeserializeSEpSet(pResp->pCont, pResp->contLen, &epSet);
    if (valid < 0) {
      tDebug("get invalid epset, epset equal, continue");
      if (pCtx->epsetRetryCnt >= pCtx->epSet.numOfEps) {
        noDelay = false;
      } else {
        EPSET_FORWARD_INUSE(&pCtx->epSet);
      }
    } else {
      if (!transEpSetIsEqual2(&pCtx->epSet, &epSet)) {
        tDebug("epset not equal, retry new epset2");
        transPrintEpSet(&pCtx->epSet);
        transPrintEpSet(&epSet);
        epsetAssign(&pCtx->epSet, &epSet);
        noDelay = false;
      } else {
        if (pCtx->epsetRetryCnt >= pCtx->epSet.numOfEps) {
          noDelay = false;
        } else {
          tDebug("epset equal, continue");
          EPSET_FORWARD_INUSE(&pCtx->epSet);
        }
      }
    }
  }
  return noDelay;
}

void cliRetryMayInitCtx(STrans* pInst, SCliReq* pReq) {
  SReqCtx* pCtx = pReq->ctx;
  if (!pCtx->retryInit) {
    pCtx->retryMinInterval = pInst->retryMinInterval;
    pCtx->retryMaxInterval = pInst->retryMaxInterval;
    pCtx->retryStepFactor = pInst->retryStepFactor;
    pCtx->retryMaxTimeout = pInst->retryMaxTimeout;
    pCtx->retryInitTimestamp = taosGetTimestampMs();
    pCtx->retryNextInterval = pCtx->retryMinInterval;
    pCtx->retryStep = 0;
    pCtx->retryInit = true;
    pCtx->retryCode = TSDB_CODE_SUCCESS;
    pReq->msg.info.handle = 0;
  }
}

int32_t cliRetryIsTimeout(STrans* pInst, SCliReq* pReq) {
  SReqCtx* pCtx = pReq->ctx;
  if (pCtx->retryMaxTimeout != -1 && taosGetTimestampMs() - pCtx->retryInitTimestamp >= pCtx->retryMaxTimeout) {
    return 1;
  }
  return 0;
}

int8_t cliRetryShouldRetry(STrans* pInst, STransMsg* pResp) {
  bool retry = pInst->retry != NULL ? pInst->retry(pResp->code, pResp->msgType - 1) : false;
  return retry == false ? 0 : 1;
}

void cliRetryUpdateRule(SReqCtx* pCtx, int8_t noDelay) {
  if (noDelay == false) {
    pCtx->epsetRetryCnt = 1;
    pCtx->retryStep++;

    int64_t factor = pow(pCtx->retryStepFactor, pCtx->retryStep - 1);
    pCtx->retryNextInterval = factor * pCtx->retryMinInterval;
    if (pCtx->retryNextInterval >= pCtx->retryMaxInterval) {
      pCtx->retryNextInterval = pCtx->retryMaxInterval;
    }
  } else {
    pCtx->retryNextInterval = 0;
    pCtx->epsetRetryCnt++;
  }
}

int32_t cliRetryDoSched(SCliReq* pReq, SCliThrd* pThrd) {
  int32_t code = cliSchedMsgToNextNode(pReq, pThrd);
  if (code != 0) {
    tError("failed to sched msg to next node, reason:%s", tstrerror(code));
    return code;
  }
  return 0;
}

bool cliMayRetry(SCliConn* pConn, SCliReq* pReq, STransMsg* pResp) {
  SCliThrd* pThrd = pConn->hostThrd;
  STrans*   pInst = pThrd->pInst;

  SReqCtx* pCtx = pReq->ctx;
  int32_t  code = pResp->code;

  cliRetryMayInitCtx(pInst, pReq);

  if (!cliRetryShouldRetry(pInst, pResp)) {
    return false;
  }

  if (cliRetryIsTimeout(pInst, pReq)) {
    return false;
  }

  // code, msgType
  // A:  epset,leader, not self
  // B:  epset,not know leader
  // C:  noepset,leader but not serivce

  bool noDelay = false;
  if (code == TSDB_CODE_RPC_BROKEN_LINK || code == TSDB_CODE_RPC_NETWORK_UNAVAIL) {
    tTrace("code str %s, contlen:%d 0", tstrerror(code), pResp->contLen);
    noDelay = cliResetEpset(pCtx, pResp, false);
    transFreeMsg(pResp->pCont);
    transUnrefCliHandle(pConn);
  } else if (code == TSDB_CODE_SYN_NOT_LEADER || code == TSDB_CODE_SYN_INTERNAL_ERROR ||
             code == TSDB_CODE_SYN_PROPOSE_NOT_READY || code == TSDB_CODE_VND_STOPPED ||
             code == TSDB_CODE_MNODE_NOT_FOUND || code == TSDB_CODE_APP_IS_STARTING ||
             code == TSDB_CODE_APP_IS_STOPPING || code == TSDB_CODE_VND_STOPPED) {
    tTrace("code str %s, contlen:%d 1", tstrerror(code), pResp->contLen);
    noDelay = cliResetEpset(pCtx, pResp, true);
    transFreeMsg(pResp->pCont);
    addConnToPool(pThrd->pool, pConn);
  } else if (code == TSDB_CODE_SYN_RESTORING) {
    tTrace("code str %s, contlen:%d 0", tstrerror(code), pResp->contLen);
    noDelay = cliResetEpset(pCtx, pResp, true);
    addConnToPool(pThrd->pool, pConn);
    transFreeMsg(pResp->pCont);
  } else {
    tTrace("code str %s, contlen:%d 0", tstrerror(code), pResp->contLen);
    noDelay = cliResetEpset(pCtx, pResp, false);
    addConnToPool(pThrd->pool, pConn);
    transFreeMsg(pResp->pCont);
  }
  if (code != TSDB_CODE_RPC_BROKEN_LINK && code != TSDB_CODE_RPC_NETWORK_UNAVAIL && code != TSDB_CODE_SUCCESS) {
    // save one internal code
    pCtx->retryCode = code;
  }

  cliRetryUpdateRule(pCtx, noDelay);

  pReq->sent = 0;

  code = cliRetryDoSched(pReq, pThrd);
  if (code != 0) {
    pResp->code = code;
    tError("failed to sched msg to next node, reason:%s", tstrerror(code));
    return false;
  }
  return true;
}

void cliMayResetRespCode(SCliReq* pReq, STransMsg* pResp) {
  SReqCtx* pCtx = pReq->ctx;
  if (pCtx->retryCode != TSDB_CODE_SUCCESS) {
    int32_t code = pResp->code;
    // return internal code app
    if (code == TSDB_CODE_RPC_NETWORK_UNAVAIL || code == TSDB_CODE_RPC_BROKEN_LINK ||
        code == TSDB_CODE_RPC_SOMENODE_NOT_CONNECTED) {
      pResp->code = pCtx->retryCode;
    }
  }

  // check whole vnodes is offline on this vgroup
  if (pCtx->epsetRetryCnt >= pCtx->epSet.numOfEps || pCtx->retryStep > 0) {
    if (pResp->code == TSDB_CODE_RPC_NETWORK_UNAVAIL) {
      pResp->code = TSDB_CODE_RPC_SOMENODE_NOT_CONNECTED;
    } else if (pResp->code == TSDB_CODE_RPC_BROKEN_LINK) {
      pResp->code = TSDB_CODE_RPC_SOMENODE_BROKEN_LINK;
    }
  }
}

int32_t cliNotifyImplCb(SCliConn* pConn, SCliReq* pReq, STransMsg* pResp) {
  SCliThrd* pThrd = pConn->hostThrd;
  STrans*   pInst = pThrd->pInst;
  SReqCtx*  pCtx = pReq->ctx;
  STraceId* trace = &pResp->info.traceId;

  if (pCtx->pSem || pCtx->syncMsgRef != 0) {
    tGTrace("%s conn %p(sync) handle resp", CONN_GET_INST_LABEL(pConn), pConn);
    if (pCtx->pSem) {
      if (pCtx->pRsp == NULL) {
        tGTrace("%s conn %p(sync) failed to resp, ignore", CONN_GET_INST_LABEL(pConn), pConn);
      } else {
        memcpy((char*)pCtx->pRsp, (char*)pResp, sizeof(*pResp));
      }
      (void)tsem_post(pCtx->pSem);
      pCtx->pRsp = NULL;
    } else {
      STransSyncMsg* pSyncMsg = taosAcquireRef(transGetSyncMsgMgt(), pCtx->syncMsgRef);
      if (pSyncMsg != NULL) {
        memcpy(pSyncMsg->pRsp, (char*)pResp, sizeof(*pResp));
        if (cliIsEpsetUpdated(pResp->code, pCtx)) {
          pSyncMsg->hasEpSet = 1;
          epsetAssign(&pSyncMsg->epSet, &pCtx->epSet);
        }
        (void)tsem2_post(pSyncMsg->pSem);
        (void)taosReleaseRef(transGetSyncMsgMgt(), pCtx->syncMsgRef);
      } else {
        rpcFreeCont(pResp->pCont);
      }
    }
  } else {
    tGTrace("%s conn %p handle resp", CONN_GET_INST_LABEL(pConn), pConn);
    if (pResp->info.hasEpSet == 1) {
      pInst->cfp(pInst->parent, pResp, &pCtx->epSet);
    } else {
      if (!cliIsEpsetUpdated(pResp->code, pCtx)) {
        pInst->cfp(pInst->parent, pResp, NULL);
      } else {
        pInst->cfp(pInst->parent, pResp, &pCtx->epSet);
      }
    }
  }
  return 0;
}
int32_t cliNotifyCb(SCliConn* pConn, SCliReq* pReq, STransMsg* pResp) {
  SCliThrd* pThrd = pConn->hostThrd;
  STrans*   pInst = pThrd->pInst;

  if (pReq == NULL || pReq->ctx == NULL) {
    tTrace("%s conn %p handle resp", pInst->label, pConn);
    pInst->cfp(pInst->parent, pResp, NULL);
    return 0;
  }

  bool retry = cliMayRetry(pConn, pReq, pResp);
  if (retry == true) {
    return -1;
  }

  cliMayResetRespCode(pReq, pResp);

  if (cliTryUpdateEpset(pReq, pResp)) {
    cliPerfLog_epset(pConn, pReq);
  }
  return cliNotifyImplCb(pConn, pReq, pResp);
}

void transCloseClient(void* arg) {
  int32_t  code = 0;
  SCliObj* cli = arg;
  for (int i = 0; i < cli->numOfThreads; i++) {
    code = cliSendQuit(cli->pThreadObj[i]);
    if (code != 0) {
      tError("failed to send quit to thread:%d, reason:%s", i, tstrerror(code));
    }

    destroyThrdObj(cli->pThreadObj[i]);
  }
  taosMemoryFree(cli->pThreadObj);
  taosMemoryFree(cli);
}
void transRefCliHandle(void* handle) {
  if (handle == NULL) {
    return;
  }
  int ref = T_REF_INC((SCliConn*)handle);
  tTrace("%s conn %p ref %d", CONN_GET_INST_LABEL((SCliConn*)handle), handle, ref);
  UNUSED(ref);
}
void transUnrefCliHandle(void* handle) {
  if (handle == NULL) {
    return;
  }
  int ref = T_REF_DEC((SCliConn*)handle);
  tTrace("%s conn %p ref:%d", CONN_GET_INST_LABEL((SCliConn*)handle), handle, ref);
  if (ref == 0) {
    cliDestroyConn((SCliConn*)handle, true);
  }
}
static FORCE_INLINE SCliThrd* transGetWorkThrdFromHandle(STrans* trans, int64_t handle) {
  SCliThrd*  pThrd = NULL;
  SExHandle* exh = transAcquireExHandle(transGetRefMgt(), handle);
  if (exh == NULL) {
    return NULL;
  } else {
    tDebug("conn %p got", exh->handle);
  }
  taosWLockLatch(&exh->latch);
  if (exh->pThrd == NULL && trans != NULL) {
    int idx = cliRBChoseIdx(trans);
    if (idx < 0) return NULL;
    exh->pThrd = ((SCliObj*)trans->tcphandle)->pThreadObj[idx];
  }

  pThrd = exh->pThrd;
  taosWUnLockLatch(&exh->latch);
  (void)transReleaseExHandle(transGetRefMgt(), handle);

  return pThrd;
}
SCliThrd* transGetWorkThrd(STrans* trans, int64_t handle) {
  if (handle == 0) {
    int idx = cliRBChoseIdx(trans);
    if (idx < 0) return NULL;
    return ((SCliObj*)trans->tcphandle)->pThreadObj[idx];
  }
  SCliThrd* pThrd = transGetWorkThrdFromHandle(trans, handle);
  return pThrd;
}
int32_t transReleaseCliHandle(void* handle) {
  int32_t   code = 0;
  SCliThrd* pThrd = transGetWorkThrdFromHandle(NULL, (int64_t)handle);
  if (pThrd == NULL) {
    return TSDB_CODE_RPC_BROKEN_LINK;
  }

  STransMsg tmsg = {.info.handle = handle, .info.ahandle = (void*)0x9527};
  TRACE_SET_MSGID(&tmsg.info.traceId, tGenIdPI64());

  SReqCtx* pCtx = taosMemoryCalloc(1, sizeof(SReqCtx));
  if (pCtx == NULL) {
    return TSDB_CODE_OUT_OF_MEMORY;
  }

  pCtx->ahandle = tmsg.info.ahandle;

  SCliReq* cmsg = taosMemoryCalloc(1, sizeof(SCliReq));
  if (cmsg == NULL) {
    taosMemoryFree(pCtx);
    return TSDB_CODE_OUT_OF_MEMORY;
  }
  cmsg->msg = tmsg;
  cmsg->st = taosGetTimestampUs();
  cmsg->type = Release;
  cmsg->ctx = pCtx;

  STraceId* trace = &tmsg.info.traceId;
  tGDebug("send release request at thread:%08" PRId64 ", malloc memory:%p", pThrd->pid, cmsg);

  if ((code = transAsyncSend(pThrd->asyncPool, &cmsg->q)) != 0) {
    destroyReq(cmsg);
    return code == TSDB_CODE_RPC_ASYNC_MODULE_QUIT ? TSDB_CODE_RPC_MODULE_QUIT : code;
  }
  return code;
}

static int32_t transInitMsg(void* pInstRef, const SEpSet* pEpSet, STransMsg* pReq, STransCtx* ctx, SCliReq** pCliMsg) {
  TRACE_SET_MSGID(&pReq->info.traceId, tGenIdPI64());

  SReqCtx* pCtx = taosMemoryCalloc(1, sizeof(SReqCtx));
  if (pCtx == NULL) {
    return TSDB_CODE_OUT_OF_MEMORY;
  }

  epsetAssign(&pCtx->epSet, pEpSet);
  epsetAssign(&pCtx->origEpSet, pEpSet);

  pCtx->ahandle = pReq->info.ahandle;
  pCtx->msgType = pReq->msgType;

  if (ctx != NULL) pCtx->userCtx = *ctx;

  SCliReq* pCliReq = taosMemoryCalloc(1, sizeof(SCliReq));
  if (pReq == NULL) {
    taosMemoryFree(pCtx);
    return TSDB_CODE_OUT_OF_MEMORY;
  }

  pCliReq->ctx = pCtx;
  pCliReq->msg = *pReq;
  pCliReq->st = taosGetTimestampUs();
  pCliReq->type = Normal;
  QUEUE_INIT(&pCliReq->seqq);

  *pCliMsg = pCliReq;

  return 0;
}

int32_t transSendRequest(void* pInstRef, const SEpSet* pEpSet, STransMsg* pReq, STransCtx* ctx) {
  STrans* pInst = (STrans*)transAcquireExHandle(transGetInstMgt(), (int64_t)pInstRef);
  if (pInst == NULL) {
    transFreeMsg(pReq->pCont);
    pReq->pCont = NULL;
    return TSDB_CODE_RPC_MODULE_QUIT;
  }
  int32_t   code = 0;
  int64_t   handle = (int64_t)pReq->info.handle;
  SCliThrd* pThrd = transGetWorkThrd(pInst, handle);
  if (pThrd == NULL) {
    TAOS_CHECK_GOTO(TSDB_CODE_RPC_BROKEN_LINK, NULL, _exception);
  }

  if (handle != 0) {
    SExHandle* exh = transAcquireExHandle(transGetRefMgt(), handle);
    if (exh != NULL) {
      taosWLockLatch(&exh->latch);
      if (exh->handle == NULL && exh->inited != 0) {
        SCliReq* pCliMsg = NULL;
        code = transInitMsg(pInstRef, pEpSet, pReq, ctx, &pCliMsg);
        if (code != 0) {
          taosWUnLockLatch(&exh->latch);
          (void)transReleaseExHandle(transGetRefMgt(), handle);
          TAOS_CHECK_GOTO(code, NULL, _exception);
        }

        QUEUE_PUSH(&exh->q, &pCliMsg->seqq);
        taosWUnLockLatch(&exh->latch);
        tDebug("msg refId: %" PRId64 "", handle);
        (void)transReleaseExHandle(transGetInstMgt(), (int64_t)pInstRef);
        return 0;
      } else {
        exh->inited = 1;
        taosWUnLockLatch(&exh->latch);
        (void)transReleaseExHandle(transGetRefMgt(), handle);
      }
    }
  }

  SCliReq* pCliMsg = NULL;
  TAOS_CHECK_GOTO(transInitMsg(pInstRef, pEpSet, pReq, ctx, &pCliMsg), NULL, _exception);

  STraceId* trace = &pReq->info.traceId;
  tGDebug("%s send request at thread:%08" PRId64 ", dst:%s:%d, app:%p", transLabel(pInst), pThrd->pid,
          EPSET_GET_INUSE_IP(pEpSet), EPSET_GET_INUSE_PORT(pEpSet), pReq->info.ahandle);
  if ((code = transAsyncSend(pThrd->asyncPool, &(pCliMsg->q))) != 0) {
    destroyReq(pCliMsg);
    (void)transReleaseExHandle(transGetInstMgt(), (int64_t)pInstRef);
    return (code == TSDB_CODE_RPC_ASYNC_MODULE_QUIT ? TSDB_CODE_RPC_MODULE_QUIT : code);
  }
  (void)transReleaseExHandle(transGetInstMgt(), (int64_t)pInstRef);
  return 0;

_exception:
  transFreeMsg(pReq->pCont);
  pReq->pCont = NULL;
  (void)transReleaseExHandle(transGetInstMgt(), (int64_t)pInstRef);
  return code;
}
int32_t transSendRequestWithId(void* pInstRef, const SEpSet* pEpSet, STransMsg* pReq, int64_t* transpointId) {
  if (transpointId == NULL) {
    ASSERT(0);
    return TSDB_CODE_INVALID_PARA;
  }
  int32_t code = 0;

  STrans* pInst = (STrans*)transAcquireExHandle(transGetInstMgt(), (int64_t)pInstRef);
  if (pInst == NULL) {
    TAOS_CHECK_GOTO(TSDB_CODE_RPC_MODULE_QUIT, NULL, _exception);
  }

  TAOS_CHECK_GOTO(transAllocHandle(transpointId), NULL, _exception);

  SCliThrd* pThrd = transGetWorkThrd(pInst, *transpointId);
  if (pThrd == NULL) {
    TAOS_CHECK_GOTO(TSDB_CODE_RPC_BROKEN_LINK, NULL, _exception);
  }

  SExHandle* exh = transAcquireExHandle(transGetRefMgt(), *transpointId);
  if (exh == NULL) {
    TAOS_CHECK_GOTO(TSDB_CODE_RPC_MODULE_QUIT, NULL, _exception);
  }

  pReq->info.handle = (void*)(*transpointId);

  SCliReq* pCliMsg = NULL;
  TAOS_CHECK_GOTO(transInitMsg(pInstRef, pEpSet, pReq, NULL, &pCliMsg), NULL, _exception);

  STraceId* trace = &pReq->info.traceId;
  tGDebug("%s send request at thread:%08" PRId64 ", dst:%s:%d, app:%p", transLabel(pInst), pThrd->pid,
          EPSET_GET_INUSE_IP(pEpSet), EPSET_GET_INUSE_PORT(pEpSet), pReq->info.ahandle);
  if ((code = transAsyncSend(pThrd->asyncPool, &(pCliMsg->q))) != 0) {
    destroyReq(pCliMsg);
    (void)transReleaseExHandle(transGetInstMgt(), (int64_t)pInstRef);
    return (code == TSDB_CODE_RPC_ASYNC_MODULE_QUIT ? TSDB_CODE_RPC_MODULE_QUIT : code);
  }
  (void)transReleaseExHandle(transGetInstMgt(), (int64_t)pInstRef);
  return 0;

_exception:
  transFreeMsg(pReq->pCont);
  pReq->pCont = NULL;
  (void)transReleaseExHandle(transGetInstMgt(), (int64_t)pInstRef);
  return code;
}

int32_t transSendRecv(void* pInstRef, const SEpSet* pEpSet, STransMsg* pReq, STransMsg* pRsp) {
  STrans* pInst = (STrans*)transAcquireExHandle(transGetInstMgt(), (int64_t)pInstRef);
  if (pInst == NULL) {
    transFreeMsg(pReq->pCont);
    pReq->pCont = NULL;
    return TSDB_CODE_RPC_MODULE_QUIT;
  }
  int32_t code = 0;

  STransMsg* pTransRsp = taosMemoryCalloc(1, sizeof(STransMsg));
  if (pTransRsp == NULL) {
    TAOS_CHECK_GOTO(TSDB_CODE_OUT_OF_MEMORY, NULL, _RETURN1);
  }

  SCliThrd* pThrd = transGetWorkThrd(pInst, (int64_t)pReq->info.handle);
  if (pThrd == NULL) {
    TAOS_CHECK_GOTO(TSDB_CODE_RPC_BROKEN_LINK, NULL, _RETURN1);
  }

  tsem_t* sem = taosMemoryCalloc(1, sizeof(tsem_t));
  if (sem == NULL) {
    TAOS_CHECK_GOTO(TSDB_CODE_OUT_OF_MEMORY, NULL, _RETURN1);
  }

  code = tsem_init(sem, 0, 0);
  if (code != 0) {
    taosMemoryFree(sem);
    TAOS_CHECK_GOTO(TAOS_SYSTEM_ERROR(errno), NULL, _RETURN1);
  }

  TRACE_SET_MSGID(&pReq->info.traceId, tGenIdPI64());

  SReqCtx* pCtx = taosMemoryCalloc(1, sizeof(SReqCtx));
  if (pCtx == NULL) {
    (void)tsem_destroy(sem);
    taosMemoryFree(sem);
    TAOS_CHECK_GOTO(TSDB_CODE_OUT_OF_MEMORY, NULL, _RETURN1);
  }

  epsetAssign(&pCtx->epSet, pEpSet);
  epsetAssign(&pCtx->origEpSet, pEpSet);
  pCtx->ahandle = pReq->info.ahandle;
  pCtx->msgType = pReq->msgType;
  pCtx->pSem = sem;
  pCtx->pRsp = pTransRsp;

  SCliReq* pCliReq = taosMemoryCalloc(1, sizeof(SCliReq));
  if (pCliReq == NULL) {
    (void)tsem_destroy(sem);
    taosMemoryFree(sem);
    taosMemoryFree(pCtx);
    TAOS_CHECK_GOTO(TSDB_CODE_OUT_OF_MEMORY, NULL, _RETURN1);
  }

  pCliReq->ctx = pCtx;
  pCliReq->msg = *pReq;
  pCliReq->st = taosGetTimestampUs();
  pCliReq->type = Normal;

  STraceId* trace = &pReq->info.traceId;
  tGDebug("%s send request at thread:%08" PRId64 ", dst:%s:%d, app:%p", transLabel(pInst), pThrd->pid,
          EPSET_GET_INUSE_IP(&pCtx->epSet), EPSET_GET_INUSE_PORT(&pCtx->epSet), pReq->info.ahandle);

  code = transAsyncSend(pThrd->asyncPool, &pCliReq->q);
  if (code != 0) {
    destroyReq(pReq);
    TAOS_CHECK_GOTO((code == TSDB_CODE_RPC_ASYNC_MODULE_QUIT ? TSDB_CODE_RPC_MODULE_QUIT : code), NULL, _RETURN);
  }
  (void)tsem_wait(sem);

  memcpy(pRsp, pTransRsp, sizeof(STransMsg));

_RETURN:
  tsem_destroy(sem);
  taosMemoryFree(sem);
  (void)transReleaseExHandle(transGetInstMgt(), (int64_t)pInstRef);
  taosMemoryFree(pTransRsp);
  return code;
_RETURN1:
  (void)transReleaseExHandle(transGetInstMgt(), (int64_t)pInstRef);
  taosMemoryFree(pTransRsp);
  taosMemoryFree(pReq->pCont);
  pReq->pCont = NULL;
  return code;
}

int32_t transCreateSyncMsg(STransMsg* pTransMsg, int64_t* refId) {
  int32_t  code = 0;
  tsem2_t* sem = taosMemoryCalloc(1, sizeof(tsem2_t));
  if (sem == NULL) {
    return TSDB_CODE_OUT_OF_MEMORY;
  }

  if (tsem2_init(sem, 0, 0) != 0) {
    TAOS_CHECK_GOTO(TAOS_SYSTEM_ERROR(errno), NULL, _EXIT);
  }

  STransSyncMsg* pSyncMsg = taosMemoryCalloc(1, sizeof(STransSyncMsg));
  if (pSyncMsg == NULL) {
    TAOS_CHECK_GOTO(TSDB_CODE_OUT_OF_MEMORY, NULL, _EXIT);
  }

  taosInitRWLatch(&pSyncMsg->latch);
  pSyncMsg->inited = 0;
  pSyncMsg->pRsp = pTransMsg;
  pSyncMsg->pSem = sem;
  pSyncMsg->hasEpSet = 0;

  int64_t id = taosAddRef(transGetSyncMsgMgt(), pSyncMsg);
  if (id < 0) {
    TAOS_CHECK_GOTO(TSDB_CODE_REF_INVALID_ID, NULL, _EXIT);
  } else {
    *refId = id;
  }
  return 0;

_EXIT:
  (void)tsem2_destroy(sem);
  taosMemoryFree(sem);
  taosMemoryFree(pSyncMsg);
  return code;
}

int32_t transSendRecvWithTimeout(void* pInstRef, SEpSet* pEpSet, STransMsg* pReq, STransMsg* pRsp, int8_t* epUpdated,
                                 int32_t timeoutMs) {
  int32_t code = 0;
  STrans* pInst = (STrans*)transAcquireExHandle(transGetInstMgt(), (int64_t)pInstRef);
  if (pInst == NULL) {
    transFreeMsg(pReq->pCont);
    pReq->pCont = NULL;
    return TSDB_CODE_RPC_MODULE_QUIT;
  }

  STransMsg* pTransMsg = taosMemoryCalloc(1, sizeof(STransMsg));
  if (pTransMsg == NULL) {
    TAOS_CHECK_GOTO(TSDB_CODE_OUT_OF_MEMORY, NULL, _RETURN2);
  }

  SCliThrd* pThrd = transGetWorkThrd(pInst, (int64_t)pReq->info.handle);
  if (pThrd == NULL) {
    TAOS_CHECK_GOTO(TSDB_CODE_RPC_BROKEN_LINK, NULL, _RETURN2);
  }

  TRACE_SET_MSGID(&pReq->info.traceId, tGenIdPI64());

  SReqCtx* pCtx = taosMemoryCalloc(1, sizeof(SReqCtx));
  if (pCtx == NULL) {
    TAOS_CHECK_GOTO(TSDB_CODE_OUT_OF_MEMORY, NULL, _RETURN2);
  }

  epsetAssign(&pCtx->epSet, pEpSet);
  epsetAssign(&pCtx->origEpSet, pEpSet);
  pCtx->ahandle = pReq->info.ahandle;
  pCtx->msgType = pReq->msgType;

  if ((code = transCreateSyncMsg(pTransMsg, &pCtx->syncMsgRef)) != 0) {
    taosMemoryFree(pCtx);
    TAOS_CHECK_GOTO(code, NULL, _RETURN2);
  }

  int64_t        ref = pCtx->syncMsgRef;
  STransSyncMsg* pSyncMsg = taosAcquireRef(transGetSyncMsgMgt(), ref);
  if (pSyncMsg == NULL) {
    taosMemoryFree(pCtx);
    TAOS_CHECK_GOTO(TSDB_CODE_REF_INVALID_ID, NULL, _RETURN2);
  }

  SCliReq* pCliReq = taosMemoryCalloc(1, sizeof(SCliReq));
  if (pReq == NULL) {
    taosMemoryFree(pCtx);
    TAOS_CHECK_GOTO(TSDB_CODE_OUT_OF_MEMORY, NULL, _RETURN2);
  }

  pCliReq->ctx = pCtx;
  pCliReq->msg = *pReq;
  pCliReq->st = taosGetTimestampUs();
  pCliReq->type = Normal;
  // pCliReq->refId = (int64_t)pInstRef;

  STraceId* trace = &pReq->info.traceId;
  tGDebug("%s send request at thread:%08" PRId64 ", dst:%s:%d, app:%p", transLabel(pInst), pThrd->pid,
          EPSET_GET_INUSE_IP(&pCtx->epSet), EPSET_GET_INUSE_PORT(&pCtx->epSet), pReq->info.ahandle);

  code = transAsyncSend(pThrd->asyncPool, &pCliReq->q);
  if (code != 0) {
    destroyReq(pReq);
    TAOS_CHECK_GOTO(code == TSDB_CODE_RPC_ASYNC_MODULE_QUIT ? TSDB_CODE_RPC_MODULE_QUIT : code, NULL, _RETURN);
    goto _RETURN;
  }

  code = tsem2_timewait(pSyncMsg->pSem, timeoutMs);
  if (code < 0) {
    pRsp->code = TSDB_CODE_TIMEOUT_ERROR;
    code = TSDB_CODE_TIMEOUT_ERROR;
  } else {
    memcpy(pRsp, pSyncMsg->pRsp, sizeof(STransMsg));
    pSyncMsg->pRsp->pCont = NULL;
    if (pSyncMsg->hasEpSet == 1) {
      epsetAssign(pEpSet, &pSyncMsg->epSet);
      *epUpdated = 1;
    }
    code = 0;
  }
_RETURN:
  (void)transReleaseExHandle(transGetInstMgt(), (int64_t)pInstRef);
  (void)taosReleaseRef(transGetSyncMsgMgt(), ref);
  (void)taosRemoveRef(transGetSyncMsgMgt(), ref);
  return code;
_RETURN2:
  transFreeMsg(pReq->pCont);
  pReq->pCont = NULL;
  taosMemoryFree(pTransMsg);
  (void)transReleaseExHandle(transGetInstMgt(), (int64_t)pInstRef);
  return code;
}
/*
 *
 **/
int32_t transSetDefaultAddr(void* pInstRef, const char* ip, const char* fqdn) {
  if (ip == NULL || fqdn == NULL) return TSDB_CODE_INVALID_PARA;

  STrans* pInst = (STrans*)transAcquireExHandle(transGetInstMgt(), (int64_t)pInstRef);
  if (pInst == NULL) {
    return TSDB_CODE_RPC_MODULE_QUIT;
  }

  SCvtAddr cvtAddr = {0};
  tstrncpy(cvtAddr.ip, ip, sizeof(cvtAddr.ip));
  tstrncpy(cvtAddr.fqdn, fqdn, sizeof(cvtAddr.fqdn));
  cvtAddr.cvt = true;

  int32_t code = 0;
  for (int8_t i = 0; i < pInst->numOfThreads; i++) {
    SReqCtx* pCtx = taosMemoryCalloc(1, sizeof(SReqCtx));
    if (pCtx == NULL) {
      code = TSDB_CODE_OUT_OF_MEMORY;
      break;
    }

    pCtx->cvtAddr = cvtAddr;

    SCliReq* pReq = taosMemoryCalloc(1, sizeof(SCliReq));
    if (pReq == NULL) {
      taosMemoryFree(pCtx);
      code = TSDB_CODE_OUT_OF_MEMORY;
      break;
    }

    pReq->ctx = pCtx;
    pReq->type = Update;
    // pReq->refId = (int64_t)pInstRef;

    SCliThrd* thrd = ((SCliObj*)pInst->tcphandle)->pThreadObj[i];
    tDebug("%s update epset at thread:%08" PRId64, pInst->label, thrd->pid);

    if ((code = transAsyncSend(thrd->asyncPool, &(pReq->q))) != 0) {
      destroyReq(pReq);
      if (code == TSDB_CODE_RPC_ASYNC_MODULE_QUIT) {
        code = TSDB_CODE_RPC_MODULE_QUIT;
      }
      break;
    }
  }

  (void)transReleaseExHandle(transGetInstMgt(), (int64_t)pInstRef);
  return code;
}

int32_t transAllocHandle(int64_t* refId) {
  SExHandle* exh = taosMemoryCalloc(1, sizeof(SExHandle));
  if (exh == NULL) {
    return TSDB_CODE_OUT_OF_MEMORY;
  }

  exh->refId = transAddExHandle(transGetRefMgt(), exh);
  if (exh->refId < 0) {
    taosMemoryFree(exh);
    return TSDB_CODE_REF_INVALID_ID;
  }

  SExHandle* self = transAcquireExHandle(transGetRefMgt(), exh->refId);
  if (exh != self) {
    taosMemoryFree(exh);
    return TSDB_CODE_REF_INVALID_ID;
  }

  QUEUE_INIT(&exh->q);
  taosInitRWLatch(&exh->latch);
  tDebug("pre alloc refId %" PRId64 "", exh->refId);
  *refId = exh->refId;
  return 0;
}
int32_t transFreeConnById(void* pInstRef, int64_t transpointId) {
  int32_t code = 0;
  STrans* pInst = (STrans*)transAcquireExHandle(transGetInstMgt(), (int64_t)pInstRef);
  if (pInst == NULL) {
    return TSDB_CODE_RPC_MODULE_QUIT;
  }
  if (transpointId == 0) {
    tDebug("not free by refId:%" PRId64 "", transpointId);
    TAOS_CHECK_GOTO(0, NULL, _exception);
  }

  SCliThrd* pThrd = transGetWorkThrdFromHandle(pInst, transpointId);
  if (pThrd == NULL) {
    TAOS_CHECK_GOTO(TSDB_CODE_REF_INVALID_ID, NULL, _exception);
  }

  SCliReq* pCli = taosMemoryCalloc(1, sizeof(SCliReq));
  if (pCli == NULL) {
    TAOS_CHECK_GOTO(TSDB_CODE_OUT_OF_MEMORY, NULL, _exception);
  }
  pCli->type = FreeById;

  tDebug("release conn id %" PRId64 "", transpointId);

  STransMsg msg = {.info.handle = (void*)transpointId};
  pCli->msg = msg;

  code = transAsyncSend(pThrd->asyncPool, &pCli->q);
  if (code != 0) {
    taosMemoryFree(pCli);
    TAOS_CHECK_GOTO(code, NULL, _exception);
  }

_exception:
  transReleaseExHandle(transGetInstMgt(), (int64_t)pInstRef);
  return code;
}

static int32_t getOrCreateHeap(SHashObj* pConnHeapCache, char* key, SHeap** pHeap) {
  int32_t code = 0;
  size_t  klen = strlen(key);

  SHeap* p = taosHashGet(pConnHeapCache, key, klen);
  if (p == NULL) {
    SHeap heap = {0};
    code = transHeapInit(&heap, compareHeapNode);
    if (code != 0) {
      tError("failed to init heap cache for key:%s, reason: %s", key, tstrerror(code));
      return code;
    }

    code = taosHashPut(pConnHeapCache, key, klen, &heap, sizeof(heap));
    if (code != 0) {
      transHeapDestroy(&heap);
      tError("failed to put heap to cache for key:%s, reason: %s", key, tstrerror(code));
    }
    p = taosHashGet(pConnHeapCache, key, klen);
    if (p == NULL) {
      code = TSDB_CODE_INVALID_PARA;
    }
  }
  *pHeap = p;
  return code;
}

static SCliConn* getConnFromHeapCache(SHashObj* pConnHeapCache, char* key) {
  int       code = 0;
  SHeap*    pHeap = NULL;
  SCliConn* pConn = NULL;
  code = getOrCreateHeap(pConnHeapCache, key, &pHeap);
  if (code != 0) {
    tDebug("failed to get conn heap from cache for key:%s", key);
    return NULL;
  }
  code = transHeapGet(pHeap, &pConn);
  if (code != 0) {
    tDebug("failed to get conn from heap cache for key:%s", key);
    return NULL;
  }
  return pConn;
}
static int32_t addConnToHeapCache(SHashObj* pConnHeapCacahe, SCliConn* pConn) {
  SHeap* p = NULL;

  int32_t code = getOrCreateHeap(pConnHeapCacahe, pConn->dstAddr, &p);
  if (code != 0) {
    return code;
  }
  return transHeapInsert(p, pConn);
}

static int32_t delConnFromHeapCache(SHashObj* pConnHeapCache, SCliConn* pConn) {
  SHeap* p = taosHashGet(pConnHeapCache, pConn->dstAddr, strlen(pConn->dstAddr));
  if (p == NULL) {
    tDebug("failed to get heap cache for key:%s, no need to del", pConn->dstAddr);
    return 0;
  }
  int32_t code = transHeapDelete(p, pConn);
  if (code != 0) {
    tDebug("failed to delete conn %p from heap cache since %s", pConn, tstrerror(code));
  }
  return code;
}
// conn heap
int32_t compareHeapNode(const HeapNode* a, const HeapNode* b) {
  SCliConn* args1 = container_of(a, SCliConn, node);
  SCliConn* args2 = container_of(b, SCliConn, node);
  if (transQueueSize(&args1->reqs) > transQueueSize(&args2->reqs)) {
    return 0;
  }
  return 1;
}
int32_t transHeapInit(SHeap* heap, int32_t (*cmpFunc)(const HeapNode* a, const HeapNode* b)) {
  heap->heap = heapCreate(cmpFunc);
  if (heap->heap == NULL) {
    return TSDB_CODE_OUT_OF_MEMORY;
  }

  heap->cmpFunc = cmpFunc;
  return 0;
}
void transHeapDestroy(SHeap* heap) {
  if (heap != NULL) {
    heapDestroy(heap->heap);
  }
}
int32_t transHeapGet(SHeap* heap, SCliConn** p) {
  if (heapSize(heap->heap) == 0) {
    *p = NULL;
    return -1;
  }
  HeapNode* minNode = heapMin(heap->heap);
  if (minNode == NULL) {
    *p = NULL;
    return -1;
  }
  *p = container_of(minNode, SCliConn, node);
  return 0;
}
int32_t transHeapInsert(SHeap* heap, SCliConn* p) {
  // impl later
  if (p->inHeap == 1) {
    return TSDB_CODE_DUP_KEY;
  }

  heapInsert(heap->heap, &p->node);
  p->inHeap = 1;
  return 0;
}
int32_t transHeapDelete(SHeap* heap, SCliConn* p) {
  // impl later
  if (p->inHeap == 0) {
    return TSDB_CODE_INVALID_PARA;
  }
  heapRemove(heap->heap, &p->node);
  return 0;
}<|MERGE_RESOLUTION|>--- conflicted
+++ resolved
@@ -164,12 +164,7 @@
 static void      addConnToPool(void* pool, SCliConn* conn);
 static void      doCloseIdleConn(void* param);
 static int32_t   cliCreateConn2(SCliThrd* pThrd, SCliReq* pReq, SCliConn** pConn);
-<<<<<<< HEAD
 static int32_t   cliCreateConn(SCliThrd* pThrd, SCliConn** pCliConn, char* ip, int port);
-=======
-static int32_t   cliCreateConn(SCliThrd* pThrd, const SCliReq* pReq, SCliConn** pCliConn);
-static int32_t   cliDestroyConn2(SCliConn* pConn);
->>>>>>> 4f5b6eb2
 static int32_t   cliDoConn(SCliThrd* pThrd, SCliConn* conn, char* ip, int port);
 
 // register conn timer
@@ -202,19 +197,11 @@
 static int cliNotifyCb(SCliConn* pConn, SCliReq* pReq, STransMsg* pResp);
 void       cliResetConnTimer(SCliConn* conn);
 
-<<<<<<< HEAD
-static void cliDestroyConn(SCliConn* pConn, bool clear /*clear tcp handle or not*/);
-static void cliDestroy(uv_handle_t* handle);
-static void cliSend(SCliConn* pConn);
-static void cliSendBatch(SCliConn* pConn);
-static void cliDestroyConnMsgs(SCliConn* conn, bool destroy);
-=======
 static void    cliDestroyConn(SCliConn* pConn, bool clear /*clear tcp handle or not*/);
 static void    cliDestroy(uv_handle_t* handle);
 static int32_t cliSend(SCliConn* pConn);
 static void    cliSendBatch(SCliConn* pConn);
 static void    cliDestroyConnMsgs(SCliConn* conn, bool destroy);
->>>>>>> 4f5b6eb2
 
 static void    doFreeTimeoutMsg(void* param);
 static int32_t cliPreCheckSessionLimitForMsg(SCliThrd* pThrd, char* addr, SCliReq** pReq);
@@ -1224,7 +1211,6 @@
   char*     ip = EPSET_GET_INUSE_IP(&pReq->ctx->epSet);
   int32_t   port = EPSET_GET_INUSE_PORT(&pReq->ctx->epSet);
 
-<<<<<<< HEAD
   TAOS_CHECK_GOTO(cliCreateConn(pThrd, &pConn, ip, port), NULL, _exception);
   TAOS_CHECK_GOTO(addConnToHeapCache(pThrd->connHeapCache, pConn), NULL, _exception);
 
@@ -1237,52 +1223,12 @@
 }
 
 static int32_t cliCreateConn(SCliThrd* pThrd, SCliConn** pCliConn, char* ip, int32_t port) {
-=======
-  int32_t code = cliCreateConn(pThrd, pReq, &pConn);
-  if (code != 0) {
-    return code;
-  }
-
-  code = cliAddReqToConn(pConn, pReq);
-  code = addConnToHeapCache(pThrd->connHeapCache, pConn);
-
-  code = cliDoConn(pThrd, pConn, EPSET_GET_INUSE_IP(&pReq->ctx->epSet), EPSET_GET_INUSE_PORT(&pReq->ctx->epSet));
-  if (code != TSDB_CODE_RPC_ASYNC_IN_PROCESS) {
-    cliRmReqFromConn(pConn, NULL);
-    cliDestroyConn2(pConn);
-    delConnFromHeapCache(pThrd->connHeapCache, pConn);
-    return code;
-  } else {
-  }
-  return code;
-}
-
-// not any ref,
-static int32_t cliDestroyConn2(SCliConn* conn) {
-  if (conn->registered == 0) {
-    taosMemoryFree(conn->dstAddr);
-    taosMemoryFree(conn);
-  } else {
-    cliDestroyConn(conn, true);
-  }
-  return 0;
-}
-static int32_t cliCreateConn(SCliThrd* pThrd, const SCliReq* pReq, SCliConn** pCliConn) {
-  char addr[TSDB_FQDN_LEN + 64] = {0};
-  CONN_CONSTRUCT_HASH_KEY(addr, EPSET_GET_INUSE_IP(&pReq->ctx->epSet), EPSET_GET_INUSE_PORT(&pReq->ctx->epSet));
-
->>>>>>> 4f5b6eb2
   int32_t code = 0;
   int32_t lino = 0;
 
   SCliConn* conn = taosMemoryCalloc(1, sizeof(SCliConn));
   if (conn == NULL) {
     TAOS_CHECK_GOTO(TSDB_CODE_OUT_OF_MEMORY, &lino, _failed);
-  }
-  conn->dstAddr = taosStrdup(addr);
-  if (conn->dstAddr == NULL) {
-    code = TSDB_CODE_OUT_OF_MEMORY;
-    TAOS_CHECK_GOTO(code, NULL, _failed);
   }
 
   char addr[TSDB_FQDN_LEN + 64] = {0};
@@ -1766,31 +1712,11 @@
     TAOS_CHECK_GOTO(TSDB_CODE_THIRDPARTY_ERROR, &lino, _exception1);
     return code;
   }
-<<<<<<< HEAD
 
   ret = uv_tcp_connect(&conn->connReq, (uv_tcp_t*)(conn->stream), (const struct sockaddr*)&addr, cliConnCb);
   if (ret != 0) {
     tError("failed connect to %s, reason:%s", conn->dstAddr, uv_err_name(ret));
-    TAOS_CHECK_GOTO(TSDB_CODE_THIRDPARTY_ERROR, &lino, _exception);
-=======
-  uv_timer_t* timer = taosArrayGetSize(pThrd->timerList) > 0 ? *(uv_timer_t**)taosArrayPop(pThrd->timerList) : NULL;
-  if (timer == NULL) {
-    timer = taosMemoryCalloc(1, sizeof(uv_timer_t));
-    if (timer == NULL) {
-      TAOS_CHECK_GOTO(TSDB_CODE_OUT_OF_MEMORY, NULL, _exception1);
-    }
-
-    tDebug("no available timer, create a timer %p", timer);
-    (void)uv_timer_init(pThrd->loop, timer);
-  }
-  timer->data = conn;
-  conn->timer = timer;
-
-  ret = uv_tcp_connect(&conn->connReq, (uv_tcp_t*)(conn->stream), (const struct sockaddr*)&addr, cliConnCb);
-  if (ret != 0) {
-    tError("%s conn %p failed to connect, reason:%s", transLabel(pInst), conn, uv_err_name(ret));
-    TAOS_CHECK_GOTO(TSDB_CODE_THIRDPARTY_ERROR, &lino, _exception2);
->>>>>>> 4f5b6eb2
+    TAOS_CHECK_GOTO(TSDB_CODE_THIRDPARTY_ERROR, &lino, _exception1);
   }
 
   ret = uv_timer_start(conn->timer, cliConnTimeout, TRANS_CONN_TIMEOUT, 0);
@@ -1842,11 +1768,7 @@
     return;
   }
   if (conn == NULL) {
-<<<<<<< HEAD
     code = cliCreateConn(pThrd, &conn, pList->ip, pList->port);
-=======
-    code = cliCreateConn(pThrd, NULL, &conn);
->>>>>>> 4f5b6eb2
     if (code != 0) {
       tError("%s failed to send batch msg, batch size:%d, msgLen: %d, conn limit:%d, reason:%s", pInst->label,
              pBatch->wLen, pBatch->batchSize, pInst->connLimitNum, tstrerror(code));
@@ -2287,15 +2209,9 @@
     return;
   }
 
-<<<<<<< HEAD
   TAOS_CHECK_GOTO(cliCreateConn(pThrd, &pConn, ip, port), NULL, _exception);
 
   TAOS_CHECK_GOTO(addConnToHeapCache(pThrd->connHeapCache, pConn), NULL, _exception);
-=======
-  code = cliCreateConn(pThrd, NULL, &pConn);
-  pConn->dstAddr = taosStrdup(addr);
-  code = addConnToHeapCache(pThrd->connHeapCache, pConn);
->>>>>>> 4f5b6eb2
 
   transQueuePush(&pConn->reqs, pReq);
 
