--- conflicted
+++ resolved
@@ -585,20 +585,12 @@
 static SCliConn* getConnFromPool(SCliThrd* pThrd, char* key, bool* exceed) {
   void*      pool = pThrd->pool;
   STrans*    pTranInst = pThrd->pTransInst;
-<<<<<<< HEAD
-  SConnList* plist = taosHashGet((SHashObj*)pool, key, strlen(key));
-  if (plist == NULL) {
-    SConnList list = {0};
-    taosHashPut((SHashObj*)pool, key, strlen(key), (void*)&list, sizeof(list));
-    plist = taosHashGet(pool, key, strlen(key));
-=======
   size_t     klen = strlen(key);
   SConnList* plist = taosHashGet((SHashObj*)pool, key, klen);
   if (plist == NULL) {
     SConnList list = {0};
     taosHashPut((SHashObj*)pool, key, klen, (void*)&list, sizeof(list));
     plist = taosHashGet(pool, key, klen);
->>>>>>> ca0f790f
 
     SMsgList* nList = taosMemoryCalloc(1, sizeof(SMsgList));
     QUEUE_INIT(&nList->msgQ);
@@ -633,20 +625,12 @@
 static SCliConn* getConnFromPool2(SCliThrd* pThrd, char* key, SCliMsg** pMsg) {
   void*      pool = pThrd->pool;
   STrans*    pTransInst = pThrd->pTransInst;
-<<<<<<< HEAD
-  SConnList* plist = taosHashGet((SHashObj*)pool, key, strlen(key));
-  if (plist == NULL) {
-    SConnList list = {0};
-    taosHashPut((SHashObj*)pool, key, strlen(key), (void*)&list, sizeof(list));
-    plist = taosHashGet(pool, key, strlen(key));
-=======
   size_t     klen = strlen(key);
   SConnList* plist = taosHashGet((SHashObj*)pool, key, klen);
   if (plist == NULL) {
     SConnList list = {0};
     taosHashPut((SHashObj*)pool, key, klen, (void*)&list, sizeof(list));
     plist = taosHashGet(pool, key, klen);
->>>>>>> ca0f790f
 
     SMsgList* nList = taosMemoryCalloc(1, sizeof(SMsgList));
     QUEUE_INIT(&nList->msgQ);
@@ -1489,12 +1473,8 @@
 }
 static FORCE_INLINE uint32_t cliGetIpFromFqdnCache(SHashObj* cache, char* fqdn) {
   uint32_t  addr = 0;
-<<<<<<< HEAD
-  uint32_t* v = taosHashGet(cache, fqdn, strlen(fqdn));
-=======
   size_t    len = strlen(fqdn);
   uint32_t* v = taosHashGet(cache, fqdn, len);
->>>>>>> ca0f790f
   if (v == NULL) {
     addr = taosGetIpv4FromFqdn(fqdn);
     if (addr == 0xffffffff) {
@@ -1503,11 +1483,7 @@
       return addr;
     }
 
-<<<<<<< HEAD
-    taosHashPut(cache, fqdn, strlen(fqdn), &addr, sizeof(addr));
-=======
     taosHashPut(cache, fqdn, len, &addr, sizeof(addr));
->>>>>>> ca0f790f
   } else {
     addr = *v;
   }
@@ -1517,22 +1493,14 @@
   // impl later
   uint32_t addr = taosGetIpv4FromFqdn(fqdn);
   if (addr != 0xffffffff) {
-<<<<<<< HEAD
-    uint32_t* v = taosHashGet(cache, fqdn, strlen(fqdn));
-=======
     size_t    len = strlen(fqdn);
     uint32_t* v = taosHashGet(cache, fqdn, len);
->>>>>>> ca0f790f
     if (addr != *v) {
       char old[64] = {0}, new[64] = {0};
       tinet_ntoa(old, *v);
       tinet_ntoa(new, addr);
       tWarn("update ip of fqdn:%s, old: %s, new: %s", fqdn, old, new);
-<<<<<<< HEAD
-      taosHashPut(cache, fqdn, strlen(fqdn), &addr, sizeof(addr));
-=======
-      taosHashPut(cache, fqdn, len, &addr, sizeof(addr));
->>>>>>> ca0f790f
+      taosHashPut(cache, fqdn, strlen(fqdn) + 1, &addr, sizeof(addr));
     }
   }
   return;
@@ -1573,24 +1541,6 @@
     return;
   }
 
-<<<<<<< HEAD
-  // if (rpcDebugFlag & DEBUG_TRACE) {
-  //   if (tmsgIsValid(pMsg->msg.msgType)) {
-  //     char buf[128] = {0};
-  //     sprintf(buf, "%s", TMSG_INFO(pMsg->msg.msgType));
-  //     int* count = taosHashGet(pThrd->msgCount, buf, sizeof(buf));
-  //     if (NULL == 0) {
-  //       int localCount = 1;
-  //       taosHashPut(pThrd->msgCount, buf, sizeof(buf), &localCount, sizeof(localCount));
-  //     } else {
-  //       int localCount = *count + 1;
-  //       taosHashPut(pThrd->msgCount, buf, sizeof(buf), &localCount, sizeof(localCount));
-  //     }
-  //   }
-  // }
-
-=======
->>>>>>> ca0f790f
   char*    fqdn = EPSET_GET_INUSE_IP(&pMsg->ctx->epSet);
   uint16_t port = EPSET_GET_INUSE_PORT(&pMsg->ctx->epSet);
   char     addr[TSDB_FQDN_LEN + 64] = {0};
@@ -1768,11 +1718,7 @@
 
         QUEUE_PUSH(&pBatchList->wq, &pBatch->listq);
 
-<<<<<<< HEAD
-        taosHashPut(pThrd->batchCache, key, strlen(key), &pBatchList, sizeof(void*));
-=======
         taosHashPut(pThrd->batchCache, key, klen, &pBatchList, sizeof(void*));
->>>>>>> ca0f790f
       } else {
         if (QUEUE_IS_EMPTY(&(*ppBatchList)->wq)) {
           SCliBatch* pBatch = taosMemoryCalloc(1, sizeof(SCliBatch));
@@ -1842,24 +1788,6 @@
   QUEUE_MOVE(&item->qmsg, &wq);
   taosThreadMutexUnlock(&item->mtx);
 
-<<<<<<< HEAD
-  // if (rpcDebugFlag & DEBUG_TRACE) {
-  //   void* pIter = taosHashIterate(pThrd->msgCount, NULL);
-  //   while (pIter != NULL) {
-  //     int*   count = pIter;
-  //     size_t len = 0;
-  //     char*  key = taosHashGetKey(pIter, &len);
-  //     if (*count != 0) {
-  //       tDebug("key: %s count: %d", key, *count);
-  //     }
-
-  //     pIter = taosHashIterate(pThrd->msgCount, pIter);
-  //   }
-  //   tDebug("all conn count: %d", pThrd->newConnCount);
-  // }
-
-=======
->>>>>>> ca0f790f
   int8_t supportBatch = pTransInst->supportBatch;
   if (supportBatch == 0) {
     cliNoBatchDealReq(&wq, pThrd);
@@ -2454,23 +2382,6 @@
       tGTrace("%s conn %p extract epset from msg", CONN_GET_INST_LABEL(pConn), pConn);
     }
   }
-<<<<<<< HEAD
-  // if (rpcDebugFlag & DEBUG_TRACE) {
-  //   if (tmsgIsValid(pResp->msgType - 1)) {
-  //     char buf[128] = {0};
-  //     sprintf(buf, "%s", TMSG_INFO(pResp->msgType - 1));
-  //     int* count = taosHashGet(pThrd->msgCount, buf, sizeof(buf));
-  //     if (NULL == 0) {
-  //       int localCount = 0;
-  //       taosHashPut(pThrd->msgCount, buf, sizeof(buf), &localCount, sizeof(localCount));
-  //     } else {
-  //       int localCount = *count - 1;
-  //       taosHashPut(pThrd->msgCount, buf, sizeof(buf), &localCount, sizeof(localCount));
-  //     }
-  //   }
-  // }
-=======
->>>>>>> ca0f790f
   if (pCtx->pSem || pCtx->syncMsgRef != 0) {
     tGTrace("%s conn %p(sync) handle resp", CONN_GET_INST_LABEL(pConn), pConn);
     if (pCtx->pSem) {
