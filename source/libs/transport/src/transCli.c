--- conflicted
+++ resolved
@@ -1126,20 +1126,12 @@
   cliResetConnTimer(conn);
   (void)destroyAllReqs(conn);
 
-<<<<<<< HEAD
   QUEUE_REMOVE(&conn->q);
   if (conn->registered) {
     int8_t ref = transGetRefCount(conn);
     if (ref == 0 && !uv_is_closing((uv_handle_t*)conn->stream)) {
       uv_close((uv_handle_t*)conn->stream, cliDestroy);
     }
-=======
-  uv_buf_t* wb = taosMemoryCalloc(wLen, sizeof(uv_buf_t));
-  if (wb == NULL) {
-    code = terrno;
-    tError("%s conn %p failed to send batch msg since:%s", CONN_GET_INST_LABEL(pConn), pConn, tstrerror(code));
-    goto _exception;
->>>>>>> c9175ed2
   }
 }
 
@@ -1177,20 +1169,11 @@
   if (ref <= 0) {
     return;
   }
-<<<<<<< HEAD
   cliConnRmReqs(conn);
   if (status != 0) {
     tDebug("%s conn %p failed to send  msg, reason:%s", CONN_GET_INST_LABEL(conn), conn, uv_err_name(status));
     (void)transUnrefCliHandle(conn);
     return;
-=======
-
-  uv_write_t* req = taosMemoryCalloc(1, sizeof(uv_write_t));
-  if (req == NULL) {
-    code = terrno;
-    tError("%s conn %p failed to send batch msg since:%s", CONN_GET_INST_LABEL(pConn), pConn, tstrerror(code));
-    goto _exception;
->>>>>>> c9175ed2
   }
 
   cliConnMayUpdateTimer(conn, READ_TIMEOUT);
@@ -2133,20 +2116,12 @@
   if (pThrd->fqdn2ipCache == NULL) {
     TAOS_CHECK_GOTO(terrno, NULL, _end);
   }
-<<<<<<< HEAD
-=======
-  pThrd->failFastCache = taosHashInit(8, taosGetDefaultHashFunction(TSDB_DATA_TYPE_BINARY), true, HASH_NO_LOCK);
-  if (pThrd->failFastCache == NULL) {
-    TAOS_CHECK_GOTO(terrno, NULL, _end);
-  }
->>>>>>> c9175ed2
 
   pThrd->batchCache = taosHashInit(8, taosGetDefaultHashFunction(TSDB_DATA_TYPE_BINARY), true, HASH_NO_LOCK);
   if (pThrd->batchCache == NULL) {
     TAOS_CHECK_GOTO(terrno, NULL, _end);
   }
 
-<<<<<<< HEAD
   pThrd->connHeapCache = taosHashInit(8, taosGetDefaultHashFunction(TSDB_DATA_TYPE_BINARY), true, HASH_NO_LOCK);
   if (pThrd->connHeapCache == NULL) {
     TAOS_CHECK_GOTO(TSDB_CODE_OUT_OF_MEMORY, NULL, _end);
@@ -2155,24 +2130,6 @@
   pThrd->pIdConnTable = taosHashInit(512, taosGetDefaultHashFunction(TSDB_DATA_TYPE_BIGINT), false, HASH_NO_LOCK);
   if (pThrd->connHeapCache == NULL) {
     TAOS_CHECK_GOTO(TSDB_CODE_OUT_OF_MEMORY, NULL, _end);
-=======
-  int32_t timerSize = 64;
-  pThrd->timerList = taosArrayInit(timerSize, sizeof(void*));
-  if (pThrd->timerList == NULL) {
-    code = terrno;
-    TAOS_CHECK_GOTO(terrno, NULL, _end);
-  }
-
-  for (int i = 0; i < timerSize; i++) {
-    uv_timer_t* timer = taosMemoryCalloc(1, sizeof(uv_timer_t));
-    if (timer == NULL) {
-      TAOS_CHECK_GOTO(terrno, NULL, _end);
-    }
-    (void)uv_timer_init(pThrd->loop, timer);
-    if (taosArrayPush(pThrd->timerList, &timer) == NULL) {
-      TAOS_CHECK_GOTO(TSDB_CODE_OUT_OF_MEMORY, NULL, _end);
-    }
->>>>>>> c9175ed2
   }
 
   pThrd->initCb = initCb;
