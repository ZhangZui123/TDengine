/*
 * Copyright (c) 2019 TAOS Data, Inc. <jhtao@taosdata.com>
 *
 * This program is free software: you can use, redistribute, and/or modify
 * it under the terms of the GNU Affero General Public License, version 3
 * or later ("AGPL"), as published by the Free Software Foundation.
 *
 * This program is distributed in the hope that it will be useful, but WITHOUT
 * ANY WARRANTY; without even the implied warranty of MERCHANTABILITY or
 * FITNESS FOR A PARTICULAR PURPOSE.
 *
 * You should have received a copy of the GNU Affero General Public License
 * along with this program. If not, see <http://www.gnu.org/licenses/>.
 */

#include "transComm.h"

#define BUFFER_CAP 8 * 1024

static TdThreadOnce transModuleInit = PTHREAD_ONCE_INIT;

static int32_t refMgt;
static int32_t svrRefMgt;
static int32_t instMgt;
static int32_t transSyncMsgMgt;

void transDestroySyncMsg(void* msg);

int32_t transCompressMsg(char* msg, int32_t len) {
  int32_t        ret = 0;
  int            compHdr = sizeof(STransCompMsg);
  STransMsgHead* pHead = transHeadFromCont(msg);

  char* buf = taosMemoryMalloc(len + compHdr + 8);  // 8 extra bytes
  if (buf == NULL) {
    tWarn("failed to allocate memory for rpc msg compression, contLen:%d", len);
    ret = len;
    return ret;
  }

  int32_t clen = LZ4_compress_default(msg, buf, len, len + compHdr);
  /*
   * only the compressed size is less than the value of contLen - overhead, the compression is applied
   * The first four bytes is set to 0, the second four bytes are utilized to keep the original length of message
   */
  if (clen > 0 && clen < len - compHdr) {
    STransCompMsg* pComp = (STransCompMsg*)msg;
    pComp->reserved = 0;
    pComp->contLen = htonl(len);
    memcpy(msg + compHdr, buf, clen);

    tDebug("compress rpc msg, before:%d, after:%d", len, clen);
    ret = clen + compHdr;
    pHead->comp = 1;
  } else {
    ret = len;
    pHead->comp = 0;
  }
  taosMemoryFree(buf);
  return ret;
}
int32_t transDecompressMsg(char** msg, int32_t* len) {
  STransMsgHead* pHead = (STransMsgHead*)(*msg);
  if (pHead->comp == 0) return 0;

  char* pCont = transContFromHead(pHead);

  STransCompMsg* pComp = (STransCompMsg*)pCont;
  int32_t        oriLen = htonl(pComp->contLen);

  int32_t tlen = *len;
  char*   buf = taosMemoryCalloc(1, oriLen + sizeof(STransMsgHead));
  if (buf == NULL) {
    return terrno;
  }

  STransMsgHead* pNewHead = (STransMsgHead*)buf;
  int32_t        decompLen = LZ4_decompress_safe(pCont + sizeof(STransCompMsg), (char*)pNewHead->content,
                                                 tlen - sizeof(STransMsgHead) - sizeof(STransCompMsg), oriLen);
  memcpy((char*)pNewHead, (char*)pHead, sizeof(STransMsgHead));

  *len = oriLen + sizeof(STransMsgHead);
  pNewHead->msgLen = htonl(oriLen + sizeof(STransMsgHead));

  taosMemoryFree(pHead);
  *msg = buf;
  if (decompLen != oriLen) {
    return TSDB_CODE_INVALID_MSG;
  }
  return 0;
}

void transFreeMsg(void* msg) {
  if (msg == NULL) {
    return;
  }
  tTrace("rpc free cont:%p", (char*)msg - TRANS_MSG_OVERHEAD);
  taosMemoryFree((char*)msg - sizeof(STransMsgHead));
}
int transSockInfo2Str(struct sockaddr* sockname, char* dst) {
  struct sockaddr_in addr = *(struct sockaddr_in*)sockname;

  char buf[20] = {0};
  int  r = uv_ip4_name(&addr, (char*)buf, sizeof(buf));
  sprintf(dst, "%s:%d", buf, ntohs(addr.sin_port));
  return r;
}
int32_t transInitBuffer(SConnBuffer* buf) {
  buf->buf = taosMemoryCalloc(1, BUFFER_CAP);
  if (buf->buf == NULL) {
    return terrno;
  }

  buf->cap = BUFFER_CAP;
  buf->left = -1;
  buf->len = 0;
  buf->total = 0;
  buf->invalid = 0;
  return 0;
}
int32_t transDestroyBuffer(SConnBuffer* p) {
  taosMemoryFree(p->buf);
  p->buf = NULL;
  return 0;
}

int32_t transClearBuffer(SConnBuffer* buf) {
  SConnBuffer* p = buf;
  if (p->cap > BUFFER_CAP) {
    p->cap = BUFFER_CAP;
    p->buf = taosMemoryRealloc(p->buf, BUFFER_CAP);
    if (p->buf == NULL) {
      return terrno;
    }
  }
  p->left = -1;
  p->len = 0;
  p->total = 0;
  p->invalid = 0;
  return 0;
}

int32_t transDumpFromBuffer(SConnBuffer* connBuf, char** buf, int8_t resetBuf) {
  static const int HEADSIZE = sizeof(STransMsgHead);
  int32_t          code = 0;
  SConnBuffer*     p = connBuf;
  if (p->left != 0 || p->total <= 0) {
    return TSDB_CODE_INVALID_MSG;
  }
  int total = p->total;
  if (total >= HEADSIZE && !p->invalid) {
    *buf = taosMemoryCalloc(1, total);
    if (*buf == NULL) {
      return terrno;
    }
    memcpy(*buf, p->buf, total);
    if ((code = transResetBuffer(connBuf, resetBuf)) < 0) {
      return code;
    }
  } else {
    total = -1;
    return TSDB_CODE_INVALID_MSG;
  }
  return total;
}

int32_t transResetBuffer(SConnBuffer* connBuf, int8_t resetBuf) {
  SConnBuffer* p = connBuf;
  if (p->total < p->len) {
    int left = p->len - p->total;
    memmove(p->buf, p->buf + p->total, left);
    p->left = -1;
    p->total = 0;
    p->len = left;
  } else if (p->total == p->len) {
    p->left = -1;
    p->total = 0;
    p->len = 0;
    if (p->cap > BUFFER_CAP) {
      if (resetBuf) {
        p->cap = BUFFER_CAP;
        p->buf = taosMemoryRealloc(p->buf, p->cap);
        if (p->buf == NULL) {
          return terrno;
        }
      }
    }
  } else {
    tError("failed to reset buffer, total:%d, len:%d, reason:%s", p->total, p->len, tstrerror(TSDB_CODE_INVALID_MSG));
    return TSDB_CODE_INVALID_MSG;
  }
  return 0;
}
int32_t transAllocBuffer(SConnBuffer* connBuf, uv_buf_t* uvBuf) {
  /*
   * formate of data buffer:
   * |<--------------------------data from socket------------------------------->|
   * |<------STransMsgHead------->|<-------------------userdata--------------->|<-----auth data----->|<----user
   * info--->|
   */
  SConnBuffer* p = connBuf;
  uvBuf->base = p->buf + p->len;
  if (p->left == -1) {
    uvBuf->len = p->cap - p->len;
  } else {
    if (p->left < p->cap - p->len) {
      uvBuf->len = p->left;
    } else {
      p->cap = p->left + p->len;
      p->buf = taosMemoryRealloc(p->buf, p->cap);
      if (p->buf == NULL) {
        uvBuf->base = NULL;
        uvBuf->len = 0;
        return terrno;
      }
      uvBuf->base = p->buf + p->len;
      uvBuf->len = p->left;
    }
  }
  return 0;
}
// check whether already read complete
bool transReadComplete(SConnBuffer* connBuf) {
  SConnBuffer* p = connBuf;
  if (p->len >= sizeof(STransMsgHead)) {
    if (p->left == -1) {
      STransMsgHead head;
      memcpy((char*)&head, connBuf->buf, sizeof(head));
      int32_t msgLen = (int32_t)htonl(head.msgLen);
      p->total = msgLen;
      p->invalid = TRANS_NOVALID_PACKET(htonl(head.magicNum)) || head.version != TRANS_VER;
    }
    if (p->total >= p->len) {
      p->left = p->total - p->len;
    } else {
      p->left = 0;
    }
  }
  return (p->left == 0 || p->invalid) ? true : false;
}

int32_t transSetConnOption(uv_tcp_t* stream, int keepalive) {
#if defined(WINDOWS) || defined(DARWIN)
#else
  return uv_tcp_keepalive(stream, 1, keepalive);
#endif
  return uv_tcp_nodelay(stream, 1);
  // int ret = uv_tcp_keepalive(stream, 5, 60);
}

int32_t transAsyncPoolCreate(uv_loop_t* loop, int sz, void* arg, AsyncCB cb, SAsyncPool** pPool) {
  SAsyncPool* pool = taosMemoryCalloc(1, sizeof(SAsyncPool));
  if (pool == NULL) {
    return terrno;
    // return NULL;
  }
  int32_t code = 0;

  pool->nAsync = sz;
  pool->asyncs = taosMemoryCalloc(1, sizeof(uv_async_t) * pool->nAsync);
  if (pool->asyncs == NULL) {
    taosMemoryFree(pool);
    return terrno;
  }

  int i = 0, err = 0;
  for (i = 0; i < pool->nAsync; i++) {
    uv_async_t* async = &(pool->asyncs[i]);

    SAsyncItem* item = taosMemoryCalloc(1, sizeof(SAsyncItem));
    if (item == NULL) {
      code = terrno;
      break;
    }
    item->pThrd = arg;
    QUEUE_INIT(&item->qmsg);
    TAOS_UNUSED(taosThreadMutexInit(&item->mtx, NULL));

    async->data = item;
    err = uv_async_init(loop, async, cb);
    if (err != 0) {
      tError("failed to init async, reason:%s", uv_err_name(err));
      code = TSDB_CODE_THIRDPARTY_ERROR;
      break;
    }
  }

  if (i != pool->nAsync) {
    transAsyncPoolDestroy(pool);
    pool = NULL;
  }

  *pPool = pool;
  return 0;
  // return pool;
}

void transAsyncPoolDestroy(SAsyncPool* pool) {
  if (pool == NULL) return;

  for (int i = 0; i < pool->nAsync; i++) {
    uv_async_t* async = &(pool->asyncs[i]);
    SAsyncItem* item = async->data;
    if (item == NULL) continue;

    TAOS_UNUSED(taosThreadMutexDestroy(&item->mtx));
    taosMemoryFree(item);
  }
  taosMemoryFree(pool->asyncs);
  taosMemoryFree(pool);
}
bool transAsyncPoolIsEmpty(SAsyncPool* pool) {
  for (int i = 0; i < pool->nAsync; i++) {
    uv_async_t* async = &(pool->asyncs[i]);
    SAsyncItem* item = async->data;
    if (!QUEUE_IS_EMPTY(&item->qmsg)) return false;
  }
  return true;
}
int transAsyncSend(SAsyncPool* pool, queue* q) {
  if (atomic_load_8(&pool->stop) == 1) {
    return TSDB_CODE_RPC_ASYNC_MODULE_QUIT;
  }
  int idx = pool->index % pool->nAsync;

  // no need mutex here
  if (pool->index++ > pool->nAsync * 2000) {
    pool->index = 0;
  }
  uv_async_t* async = &(pool->asyncs[idx]);
  SAsyncItem* item = async->data;

  TAOS_UNUSED(taosThreadMutexLock(&item->mtx));
  QUEUE_PUSH(&item->qmsg, q);
<<<<<<< HEAD
  (void)taosThreadMutexUnlock(&item->mtx);

=======
  TAOS_UNUSED(taosThreadMutexUnlock(&item->mtx));
>>>>>>> c824a70b
  int ret = uv_async_send(async);
  if (ret != 0) {
    tError("failed to send async,reason:%s", uv_err_name(ret));
    return TSDB_CODE_THIRDPARTY_ERROR;
  }
  return 0;
}

void transCtxInit(STransCtx* ctx) {
  // init transCtx
  ctx->args = taosHashInit(2, taosGetDefaultHashFunction(TSDB_DATA_TYPE_INT), true, HASH_NO_LOCK);
}
void transCtxCleanup(STransCtx* ctx) {
  if (ctx == NULL || ctx->args == NULL) {
    return;
  }

  STransCtxVal* iter = taosHashIterate(ctx->args, NULL);
  while (iter) {
    int32_t* type = taosHashGetKey(iter, NULL);
    tDebug("free msg type %s dump func", TMSG_INFO(*type));
    ctx->freeFunc(iter->val);
    iter = taosHashIterate(ctx->args, iter);
  }
  if (ctx->freeFunc) ctx->freeFunc(ctx->brokenVal.val);
  taosHashCleanup(ctx->args);
  ctx->args = NULL;
}

void transCtxMerge(STransCtx* dst, STransCtx* src) {
  if (src->args == NULL || src->freeFunc == NULL) {
    return;
  }
  if (dst->args == NULL) {
    dst->args = src->args;
    dst->brokenVal = src->brokenVal;
    dst->freeFunc = src->freeFunc;
    src->args = NULL;
    return;
  }
  void*  key = NULL;
  size_t klen = 0;
  void*  iter = taosHashIterate(src->args, NULL);
  while (iter) {
    STransCtxVal* sVal = (STransCtxVal*)iter;
    key = taosHashGetKey(sVal, &klen);

    int32_t code = taosHashPut(dst->args, key, klen, sVal, sizeof(*sVal));
    if (code != 0) {
      tError("failed to put val to hash, reason:%s", tstrerror(code));
    }
    iter = taosHashIterate(src->args, iter);
  }
  taosHashCleanup(src->args);
}
void* transCtxDumpVal(STransCtx* ctx, int32_t key) {
  if (ctx->args == NULL) {
    return NULL;
  }
  STransCtxVal* cVal = taosHashGet(ctx->args, (const void*)&key, sizeof(key));
  if (cVal == NULL) {
    return NULL;
  }
  void* ret = NULL;
  TAOS_UNUSED((*cVal->clone)(cVal->val, &ret));
  return ret;
}
void* transCtxDumpBrokenlinkVal(STransCtx* ctx, int32_t* msgType) {
  void* ret = NULL;
  if (ctx->brokenVal.clone == NULL) {
    return ret;
  }
  TAOS_UNUSED((*ctx->brokenVal.clone)(ctx->brokenVal.val, &ret));

  *msgType = ctx->brokenVal.msgType;

  return ret;
}

int32_t transQueueInit(STransQueue* wq, void (*freeFunc)(void* arg)) {
  QUEUE_INIT(&wq->node);
  wq->freeFunc = (void (*)(void*))freeFunc;
  wq->size = 0;
  return 0;
}
int32_t transQueuePush(STransQueue* q, void* arg) {
  queue* node = arg;
  QUEUE_PUSH(&q->node, node);
  q->size++;

  return 0;
}
void* transQueuePop(STransQueue* q) {
  if (q->size == 0) return NULL;

  queue* head = QUEUE_HEAD(&q->node);
  QUEUE_REMOVE(head);
  q->size--;
  return head;
}
int32_t transQueueSize(STransQueue* q) { return q->size; }

void* transQueueGet(STransQueue* q, int idx) {
  if (q->size == 0) return NULL;

  while (idx-- > 0) {
    queue* node = QUEUE_NEXT(&q->node);
    if (node == &q->node) return NULL;
  }
  return NULL;
}

void transQueueRemoveByFilter(STransQueue* q, bool (*filter)(void* e, void* arg), void* arg, void* dst, int32_t size) {
  queue* d = dst;
  queue* node = QUEUE_NEXT(&q->node);
  while (node != &q->node) {
    queue* next = QUEUE_NEXT(node);
    if (filter && filter(node, arg)) {
      QUEUE_REMOVE(node);
      q->size--;
      QUEUE_PUSH(d, node);
      if (--size == 0) {
        break;
      }
    }
    node = next;
  }
}

void* tranQueueHead(STransQueue* q) {
  if (q->size == 0) return NULL;

  queue* head = QUEUE_HEAD(&q->node);
  return head;
}

void* transQueueRm(STransQueue* q, int i) {
  // if (queue->q == NULL || taosArrayGetSize(queue->q) == 0) {
  //   return NULL;
  // }
  // if (i >= taosArrayGetSize(queue->q)) {
  //   return NULL;
  // }
  // void* ptr = taosArrayGetP(queue->q, i);
  // taosArrayRemove(queue->q, i);
  // return ptr;
  return NULL;
}

void transQueueRemove(STransQueue* q, void* e) {
  if (q->size == 0) return;
  queue* node = e;
  QUEUE_REMOVE(node);
  q->size--;
}

bool transQueueEmpty(STransQueue* q) { return q->size == 0 ? true : false; }

void transQueueClear(STransQueue* q) {
  while (!QUEUE_IS_EMPTY(&q->node)) {
    queue* h = QUEUE_HEAD(&q->node);
    QUEUE_REMOVE(h);
    if (q->freeFunc != NULL) (q->freeFunc)(h);
    q->size--;
  }
}
void transQueueDestroy(STransQueue* q) { transQueueClear(q); }

static FORCE_INLINE int32_t timeCompare(const HeapNode* a, const HeapNode* b) {
  SDelayTask* arg1 = container_of(a, SDelayTask, node);
  SDelayTask* arg2 = container_of(b, SDelayTask, node);
  if (arg1->execTime > arg2->execTime) {
    return 0;
  } else {
    return 1;
  }
}

static void transDQTimeout(uv_timer_t* timer) {
  SDelayQueue* queue = timer->data;
  tTrace("timer %p timeout", timer);
  uint64_t timeout = 0;
  int64_t  current = taosGetTimestampMs();
  do {
    HeapNode* minNode = heapMin(queue->heap);
    if (minNode == NULL) break;
    SDelayTask* task = container_of(minNode, SDelayTask, node);
    if (task->execTime <= current) {
      heapRemove(queue->heap, minNode);
      task->func(task->arg);
      taosMemoryFree(task);
      timeout = 0;
    } else {
      timeout = task->execTime - current;
      break;
    }
  } while (1);
  if (timeout != 0) {
    TAOS_UNUSED(uv_timer_start(queue->timer, transDQTimeout, timeout, 0));
  }
}
int32_t transDQCreate(uv_loop_t* loop, SDelayQueue** queue) {
  int32_t      code = 0;
  Heap*        heap = NULL;
  uv_timer_t*  timer = NULL;
  SDelayQueue* q = NULL;

  timer = taosMemoryCalloc(1, sizeof(uv_timer_t));
  if (timer == NULL) {
    return terrno;
  }

  heap = heapCreate(timeCompare);
  if (heap == NULL) {
    TAOS_CHECK_GOTO(terrno, NULL, _return1);
  }

  q = taosMemoryCalloc(1, sizeof(SDelayQueue));
  if (q == NULL) {
    TAOS_CHECK_GOTO(terrno, NULL, _return1);
  }
  q->heap = heap;
  q->timer = timer;
  q->loop = loop;
  q->timer->data = q;

  int err = uv_timer_init(loop, timer);
  if (err != 0) {
    TAOS_CHECK_GOTO(TSDB_CODE_THIRDPARTY_ERROR, NULL, _return1);
  }

  *queue = q;
  return 0;

_return1:
  taosMemoryFree(timer);
  heapDestroy(heap);
  taosMemoryFree(q);
  return TSDB_CODE_OUT_OF_MEMORY;
}

void transDQDestroy(SDelayQueue* queue, void (*freeFunc)(void* arg)) {
  taosMemoryFree(queue->timer);

  while (heapSize(queue->heap) > 0) {
    HeapNode* minNode = heapMin(queue->heap);
    if (minNode == NULL) {
      return;
    }
    heapRemove(queue->heap, minNode);

    SDelayTask* task = container_of(minNode, SDelayTask, node);

    STaskArg* arg = task->arg;
    if (freeFunc) freeFunc(arg);
    taosMemoryFree(arg);

    taosMemoryFree(task);
  }
  heapDestroy(queue->heap);
  taosMemoryFree(queue);
}
void transDQCancel(SDelayQueue* queue, SDelayTask* task) {
  TAOS_UNUSED(uv_timer_stop(queue->timer));

  if (heapSize(queue->heap) <= 0) {
    taosMemoryFree(task->arg);
    taosMemoryFree(task);
    return;
  }
  heapRemove(queue->heap, &task->node);

  taosMemoryFree(task->arg);
  taosMemoryFree(task);

  if (heapSize(queue->heap) != 0) {
    HeapNode* minNode = heapMin(queue->heap);
    if (minNode == NULL) return;

    uint64_t    now = taosGetTimestampMs();
    SDelayTask* task = container_of(minNode, SDelayTask, node);
    uint64_t    timeout = now > task->execTime ? now - task->execTime : 0;

    TAOS_UNUSED(uv_timer_start(queue->timer, transDQTimeout, timeout, 0));
  }
}

SDelayTask* transDQSched(SDelayQueue* queue, void (*func)(void* arg), void* arg, uint64_t timeoutMs) {
  uint64_t    now = taosGetTimestampMs();
  SDelayTask* task = taosMemoryCalloc(1, sizeof(SDelayTask));
  if (task == NULL) {
    return NULL;
  }

  task->func = func;
  task->arg = arg;
  task->execTime = now + timeoutMs;

  HeapNode* minNode = heapMin(queue->heap);
  if (minNode) {
    SDelayTask* minTask = container_of(minNode, SDelayTask, node);
    if (minTask->execTime < task->execTime) {
      timeoutMs = minTask->execTime <= now ? 0 : minTask->execTime - now;
    }
  }

  tTrace("timer %p put task into delay queue, timeoutMs:%" PRIu64, queue->timer, timeoutMs);
  heapInsert(queue->heap, &task->node);
  TAOS_UNUSED(uv_timer_start(queue->timer, transDQTimeout, timeoutMs, 0));
  return task;
}

void transPrintEpSet(SEpSet* pEpSet) {
  if (pEpSet == NULL) {
    tTrace("NULL epset");
    return;
  }
  char buf[512] = {0};
  int  len = snprintf(buf, sizeof(buf), "epset:{");
  for (int i = 0; i < pEpSet->numOfEps; i++) {
    if (i == pEpSet->numOfEps - 1) {
      len += snprintf(buf + len, sizeof(buf) - len, "%d. %s:%d", i, pEpSet->eps[i].fqdn, pEpSet->eps[i].port);
    } else {
      len += snprintf(buf + len, sizeof(buf) - len, "%d. %s:%d, ", i, pEpSet->eps[i].fqdn, pEpSet->eps[i].port);
    }
  }
  len += snprintf(buf + len, sizeof(buf) - len, "}");
  tTrace("%s, inUse:%d", buf, pEpSet->inUse);
}
bool transEpSetIsEqual(SEpSet* a, SEpSet* b) {
  if (a->numOfEps != b->numOfEps || a->inUse != b->inUse) {
    return false;
  }
  for (int i = 0; i < a->numOfEps; i++) {
    if (strncmp(a->eps[i].fqdn, b->eps[i].fqdn, TSDB_FQDN_LEN) != 0 || a->eps[i].port != b->eps[i].port) {
      return false;
    }
  }
  return true;
}
bool transEpSetIsEqual2(SEpSet* a, SEpSet* b) {
  if (a->numOfEps != b->numOfEps) {
    return false;
  }
  for (int i = 0; i < a->numOfEps; i++) {
    if (strncmp(a->eps[i].fqdn, b->eps[i].fqdn, TSDB_FQDN_LEN) != 0 || a->eps[i].port != b->eps[i].port) {
      return false;
    }
  }
  return true;
}

static void transInitEnv() {
  refMgt = transOpenRefMgt(50000, transDestroyExHandle);
  svrRefMgt = transOpenRefMgt(50000, transDestroyExHandle);
  instMgt = taosOpenRef(50, rpcCloseImpl);
  transSyncMsgMgt = taosOpenRef(50, transDestroySyncMsg);
  TAOS_UNUSED(uv_os_setenv("UV_TCP_SINGLE_ACCEPT", "1"));
}
static void transDestroyEnv() {
  transCloseRefMgt(refMgt);
  transCloseRefMgt(svrRefMgt);
  transCloseRefMgt(instMgt);
  transCloseRefMgt(transSyncMsgMgt);
}

int32_t transInit() {
  // init env
  int32_t code = taosThreadOnce(&transModuleInit, transInitEnv);
  if (code != 0) {
    code = TAOS_SYSTEM_ERROR(errno);
  }
  return code;
}

int32_t transGetRefMgt() { return refMgt; }
int32_t transGetSvrRefMgt() { return svrRefMgt; }
int32_t transGetInstMgt() { return instMgt; }
int32_t transGetSyncMsgMgt() { return transSyncMsgMgt; }

void transCleanup() {
  // clean env
  transDestroyEnv();
}
int32_t transOpenRefMgt(int size, void (*func)(void*)) {
  // added into once later
  return taosOpenRef(size, func);
}
void transCloseRefMgt(int32_t mgt) {
  // close ref
  taosCloseRef(mgt);
}
int64_t transAddExHandle(int32_t refMgt, void* p) {
  // acquire extern handle
  return taosAddRef(refMgt, p);
}
int32_t transRemoveExHandle(int32_t refMgt, int64_t refId) {
  // acquire extern handle
  return taosRemoveRef(refMgt, refId);
}

void* transAcquireExHandle(int32_t refMgt, int64_t refId) {  // acquire extern handle
  return (void*)taosAcquireRef(refMgt, refId);
}

int32_t transReleaseExHandle(int32_t refMgt, int64_t refId) {
  // release extern handle
  return taosReleaseRef(refMgt, refId);
}
void transDestroyExHandle(void* handle) {
  if (handle == NULL) {
    return;
  }
  SExHandle* eh = handle;
  tDebug("trans destroy qid:%" PRId64 ", memory %p", eh->refId, handle);
  taosMemoryFree(handle);
}

void transDestroySyncMsg(void* msg) {
  if (msg == NULL) return;

  STransSyncMsg* pSyncMsg = msg;
  TAOS_UNUSED(tsem2_destroy(pSyncMsg->pSem));
  taosMemoryFree(pSyncMsg->pSem);
  transFreeMsg(pSyncMsg->pRsp->pCont);
  taosMemoryFree(pSyncMsg->pRsp);
  taosMemoryFree(pSyncMsg);
}

uint32_t subnetIpRang2Int(SIpV4Range* pRange) {
  uint32_t ip = pRange->ip;
  return ((ip & 0xFF) << 24) | ((ip & 0xFF00) << 8) | ((ip & 0xFF0000) >> 8) | ((ip >> 24) & 0xFF);
}
int32_t subnetInit(SubnetUtils* pUtils, SIpV4Range* pRange) {
  if (pRange->mask == 32) {
    pUtils->type = 0;
    pUtils->address = pRange->ip;
    return 0;
  }
  pUtils->address = subnetIpRang2Int(pRange);

  for (int i = 0; i < pRange->mask; i++) {
    pUtils->netmask |= (1 << (31 - i));
  }

  pUtils->network = pUtils->address & pUtils->netmask;
  pUtils->broadcast = (pUtils->network) | (pUtils->netmask ^ 0xFFFFFFFF);
  pUtils->type = (pRange->mask == 32 ? 0 : 1);

  return 0;
}
int32_t subnetDebugInfoToBuf(SubnetUtils* pUtils, char* buf) {
  sprintf(buf, "raw: %s, address: %d,  netmask:%d, network:%d, broadcast:%d", pUtils->info, pUtils->address,
          pUtils->netmask, pUtils->network, pUtils->broadcast);
  return 0;
}
int32_t subnetCheckIp(SubnetUtils* pUtils, uint32_t ip) {
  // impl later
  if (pUtils == NULL) return false;
  if (pUtils->type == 0) {
    return pUtils->address == ip;
  } else {
    SIpV4Range range = {.ip = ip, .mask = 32};

    uint32_t t = subnetIpRang2Int(&range);
    return t >= pUtils->network && t <= pUtils->broadcast;
  }
}

int32_t transUtilSIpRangeToStr(SIpV4Range* pRange, char* buf) {
  int32_t len = 0;

  struct in_addr addr;
  addr.s_addr = pRange->ip;

  int32_t err = uv_inet_ntop(AF_INET, &addr, buf, 32);
  if (err != 0) {
    tError("failed to convert ip to string, reason:%s", uv_strerror(err));
    return TSDB_CODE_THIRDPARTY_ERROR;
  }

  len = strlen(buf);

  if (pRange->mask != 32) {
    len += sprintf(buf + len, "/%d", pRange->mask);
  }
  buf[len] = 0;
  return len;
}

int32_t transUtilSWhiteListToStr(SIpWhiteList* pList, char** ppBuf) {
  if (pList->num == 0) {
    *ppBuf = NULL;
    return 0;
  }

  int32_t len = 0;
  char*   pBuf = taosMemoryCalloc(1, pList->num * 36);
  if (pBuf == NULL) {
    return terrno;
  }

  for (int i = 0; i < pList->num; i++) {
    SIpV4Range* pRange = &pList->pIpRange[i];

    char tbuf[32] = {0};
    int  tlen = transUtilSIpRangeToStr(pRange, tbuf);
    if (tlen < 0) {
      taosMemoryFree(pBuf);
      return tlen;
    }

    len += sprintf(pBuf + len, "%s,", tbuf);
  }
  if (len > 0) {
    pBuf[len - 1] = 0;
  }

  *ppBuf = pBuf;
  return len;
}

// int32_t transGenRandomError(int32_t status) {
//   STUB_RAND_NETWORK_ERR(status)
//   return status;
// }

int32_t initWQ(queue* wq) {
  QUEUE_INIT(wq);
  for (int i = 0; i < 4; i++) {
    SWReqsWrapper* w = taosMemoryCalloc(1, sizeof(SWReqsWrapper));
    w->wreq.data = w;
    w->arg = NULL;
    QUEUE_INIT(&w->node);
    QUEUE_PUSH(wq, &w->q);
  }
  return 0;
}
void destroyWQ(queue* wq) {
  while (!QUEUE_IS_EMPTY(wq)) {
    queue* h = QUEUE_HEAD(wq);
    QUEUE_REMOVE(h);
    SWReqsWrapper* w = QUEUE_DATA(h, SWReqsWrapper, q);
    taosMemoryFree(w);
  }
}

uv_write_t* allocWReqFromWQ(queue* wq, void* arg) {
  if (!QUEUE_IS_EMPTY(wq)) {
    queue* node = QUEUE_HEAD(wq);
    QUEUE_REMOVE(node);
    SWReqsWrapper* w = QUEUE_DATA(node, SWReqsWrapper, q);
    w->arg = arg;
    QUEUE_INIT(&w->node);

    return &w->wreq;
  } else {
    SWReqsWrapper* w = taosMemoryCalloc(1, sizeof(SWReqsWrapper));
    w->wreq.data = w;
    w->arg = arg;
    QUEUE_INIT(&w->node);
    return &w->wreq;
  }
}

void freeWReqToWQ(queue* wq, SWReqsWrapper* w) {
  QUEUE_INIT(&w->node);
  QUEUE_PUSH(wq, &w->q);
}<|MERGE_RESOLUTION|>--- conflicted
+++ resolved
@@ -332,12 +332,8 @@
 
   TAOS_UNUSED(taosThreadMutexLock(&item->mtx));
   QUEUE_PUSH(&item->qmsg, q);
-<<<<<<< HEAD
   (void)taosThreadMutexUnlock(&item->mtx);
 
-=======
-  TAOS_UNUSED(taosThreadMutexUnlock(&item->mtx));
->>>>>>> c824a70b
   int ret = uv_async_send(async);
   if (ret != 0) {
     tError("failed to send async,reason:%s", uv_err_name(ret));
