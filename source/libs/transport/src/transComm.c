/*
 * Copyright (c) 2019 TAOS Data, Inc. <jhtao@taosdata.com>
 *
 * This program is free software: you can use, redistribute, and/or modify
 * it under the terms of the GNU Affero General Public License, version 3
 * or later ("AGPL"), as published by the Free Software Foundation.
 *
 * This program is distributed in the hope that it will be useful, but WITHOUT
 * ANY WARRANTY; without even the implied warranty of MERCHANTABILITY or
 * FITNESS FOR A PARTICULAR PURPOSE.
 *
 * You should have received a copy of the GNU Affero General Public License
 * along with this program. If not, see <http://www.gnu.org/licenses/>.
 */
#ifdef USE_UV

#include "transComm.h"

int transAuthenticateMsg(void* pMsg, int msgLen, void* pAuth, void* pKey) {
  T_MD5_CTX context;
  int       ret = -1;

  tMD5Init(&context);
  tMD5Update(&context, (uint8_t*)pKey, TSDB_PASSWORD_LEN);
  tMD5Update(&context, (uint8_t*)pMsg, msgLen);
  tMD5Update(&context, (uint8_t*)pKey, TSDB_PASSWORD_LEN);
  tMD5Final(&context);

  if (memcmp(context.digest, pAuth, sizeof(context.digest)) == 0) ret = 0;

  return ret;
}

void transBuildAuthHead(void* pMsg, int msgLen, void* pAuth, void* pKey) {
  T_MD5_CTX context;

  tMD5Init(&context);
  tMD5Update(&context, (uint8_t*)pKey, TSDB_PASSWORD_LEN);
  tMD5Update(&context, (uint8_t*)pMsg, msgLen);
  tMD5Update(&context, (uint8_t*)pKey, TSDB_PASSWORD_LEN);
  tMD5Final(&context);

  memcpy(pAuth, context.digest, sizeof(context.digest));
}

bool transCompressMsg(char* msg, int32_t len, int32_t* flen) {
  return false;
  // SRpcHead* pHead = rpcHeadFromCont(pCont);
  bool succ = false;
  int  overhead = sizeof(STransCompMsg);
  if (!NEEDTO_COMPRESSS_MSG(len)) {
    return succ;
  }

  char* buf = taosMemoryMalloc(len + overhead + 8);  // 8 extra bytes
  if (buf == NULL) {
    tError("failed to allocate memory for rpc msg compression, contLen:%d", len);
    *flen = len;
    return succ;
  }

  int32_t clen = LZ4_compress_default(msg, buf, len, len + overhead);
  tDebug("compress rpc msg, before:%d, after:%d, overhead:%d", len, clen, overhead);
  /*
   * only the compressed size is less than the value of contLen - overhead, the compression is applied
   * The first four bytes is set to 0, the second four bytes are utilized to keep the original length of message
   */
  if (clen > 0 && clen < len - overhead) {
    STransCompMsg* pComp = (STransCompMsg*)msg;
    pComp->reserved = 0;
    pComp->contLen = htonl(len);
    memcpy(msg + overhead, buf, clen);

    tDebug("compress rpc msg, before:%d, after:%d", len, clen);
    *flen = clen + overhead;
    succ = true;
  } else {
    *flen = len;
    succ = false;
  }
  taosMemoryFree(buf);
  return succ;
}
bool transDecompressMsg(char* msg, int32_t len, int32_t* flen) {
  // impl later
  return false;
  STransCompMsg* pComp = (STransCompMsg*)msg;

  int overhead = sizeof(STransCompMsg);
  int clen = 0;
  return false;
}

void transConnCtxDestroy(STransConnCtx* ctx) {
  taosMemoryFree(ctx->ip);
  taosMemoryFree(ctx);
}

void transFreeMsg(void* msg) {
  if (msg == NULL) {
    return;
  }
  taosMemoryFree((char*)msg - sizeof(STransMsgHead));
}

int transInitBuffer(SConnBuffer* buf) {
  transClearBuffer(buf);
  return 0;
}
int transClearBuffer(SConnBuffer* buf) {
  memset(buf, 0, sizeof(*buf));
  buf->total = -1;
  return 0;
}
int transAllocBuffer(SConnBuffer* connBuf, uv_buf_t* uvBuf) {
  /*
   * formate of data buffer:
   * |<--------------------------data from socket------------------------------->|
   * |<------STransMsgHead------->|<-------------------userdata--------------->|<-----auth data----->|<----user
   * info--->|
   */
  static const int CAPACITY = sizeof(STransMsgHead);

  SConnBuffer* p = connBuf;
  if (p->cap == 0) {
    p->buf = (char*)taosMemoryCalloc(CAPACITY, sizeof(char));
    p->len = 0;
    p->cap = CAPACITY;
    p->total = -1;

    uvBuf->base = p->buf;
    uvBuf->len = CAPACITY;
  } else if (p->total == -1 && p->len < CAPACITY) {
    uvBuf->base = p->buf + p->len;
    uvBuf->len = CAPACITY - p->len;
  } else {
    p->cap = p->total;
    p->buf = taosMemoryRealloc(p->buf, p->cap);

    uvBuf->base = p->buf + p->len;
    uvBuf->len = p->cap - p->len;
  }
  return 0;
}
// check whether already read complete
bool transReadComplete(SConnBuffer* connBuf) {
  if (connBuf->total == -1 && connBuf->len >= sizeof(STransMsgHead)) {
    STransMsgHead head;
    memcpy((char*)&head, connBuf->buf, sizeof(head));
    int32_t msgLen = (int32_t)htonl(head.msgLen);
    connBuf->total = msgLen;
  }
  if (connBuf->len == connBuf->cap && connBuf->total == connBuf->cap) {
    return true;
  }
  return false;
}
int transPackMsg(STransMsgHead* msgHead, bool sercured, bool auth) { return 0; }

int transUnpackMsg(STransMsgHead* msgHead) { return 0; }
int transDestroyBuffer(SConnBuffer* buf) {
  if (buf->cap > 0) {
    taosMemoryFreeClear(buf->buf);
  }
  transClearBuffer(buf);

  return 0;
}

int transSetConnOption(uv_tcp_t* stream) {
  uv_tcp_nodelay(stream, 1);
  int ret = uv_tcp_keepalive(stream, 5, 5);
  return ret;
}

SAsyncPool* transCreateAsyncPool(uv_loop_t* loop, int sz, void* arg, AsyncCB cb) {
  SAsyncPool* pool = taosMemoryCalloc(1, sizeof(SAsyncPool));
  pool->index = 0;
  pool->nAsync = sz;
  pool->asyncs = taosMemoryCalloc(1, sizeof(uv_async_t) * pool->nAsync);

  for (int i = 0; i < pool->nAsync; i++) {
    uv_async_t* async = &(pool->asyncs[i]);
    uv_async_init(loop, async, cb);

    SAsyncItem* item = taosMemoryCalloc(1, sizeof(SAsyncItem));
    item->pThrd = arg;
    QUEUE_INIT(&item->qmsg);
    taosThreadMutexInit(&item->mtx, NULL);

    async->data = item;
  }
  return pool;
}
void transDestroyAsyncPool(SAsyncPool* pool) {
  for (int i = 0; i < pool->nAsync; i++) {
    uv_async_t* async = &(pool->asyncs[i]);

    SAsyncItem* item = async->data;
    taosThreadMutexDestroy(&item->mtx);
    taosMemoryFree(item);
  }
  taosMemoryFree(pool->asyncs);
  taosMemoryFree(pool);
}
int transSendAsync(SAsyncPool* pool, queue* q) {
  int idx = pool->index;
  idx = idx % pool->nAsync;
  // no need mutex here
  if (pool->index++ > pool->nAsync) {
    pool->index = 0;
  }
  uv_async_t* async = &(pool->asyncs[idx]);
  SAsyncItem* item = async->data;

  int64_t st = taosGetTimestampUs();
  taosThreadMutexLock(&item->mtx);
  QUEUE_PUSH(&item->qmsg, q);
  taosThreadMutexUnlock(&item->mtx);
  int64_t el = taosGetTimestampUs() - st;
  if (el > 50) {
    // tInfo("lock and unlock cost: %d", (int)el);
  }
  return uv_async_send(async);
}

void transCtxInit(STransCtx* ctx) {
  // init transCtx
  ctx->args = taosHashInit(2, taosGetDefaultHashFunction(TSDB_DATA_TYPE_UINT), true, HASH_NO_LOCK);
}
void transCtxCleanup(STransCtx* ctx) {
  if (ctx->args == NULL) {
    return;
  }

  STransCtxVal* iter = taosHashIterate(ctx->args, NULL);
  while (iter) {
    iter->freeFunc(iter->val);
    iter = taosHashIterate(ctx->args, iter);
  }

  taosHashCleanup(ctx->args);
  ctx->args = NULL;
}

void transCtxMerge(STransCtx* dst, STransCtx* src) {
  if (dst->args == NULL) {
    dst->args = src->args;
    dst->brokenVal = src->brokenVal;
    src->args = NULL;
    return;
  }
  void*  key = NULL;
  size_t klen = 0;
  void*  iter = taosHashIterate(src->args, NULL);
  while (iter) {
    STransCtxVal* sVal = (STransCtxVal*)iter;
    key = taosHashGetKey(sVal, &klen);

    STransCtxVal* dVal = taosHashGet(dst->args, key, klen);
    if (dVal) {
      dVal->freeFunc(dVal->val);
    }
    taosHashPut(dst->args, key, klen, sVal, sizeof(*sVal));
    iter = taosHashIterate(src->args, iter);
  }
  taosHashCleanup(src->args);
}
void* transCtxDumpVal(STransCtx* ctx, int32_t key) {
  if (ctx->args == NULL) {
    return NULL;
  }
  STransCtxVal* cVal = taosHashGet(ctx->args, (const void*)&key, sizeof(key));
  if (cVal == NULL) {
    return NULL;
  }
<<<<<<< HEAD
  void* ret = NULL;
  (*cVal->clone)(cVal->val, &ret);
  return ret;
}
void* transCtxDumpBrokenlinkVal(STransCtx* ctx, int32_t* msgType) {
  void* ret = NULL;
  if (ctx->brokenVal.clone == NULL) {
    return ret;
  }
  (*ctx->brokenVal.clone)(ctx->brokenVal.val, &ret);

  *msgType = ctx->brokenVal.msgType;

  return ret;
=======
  char* ret = taosMemoryCalloc(1, cVal->len);
  memcpy(ret, (char*)cVal->val, cVal->len);
  return (void*)ret;
>>>>>>> 6a773532
}

void transQueueInit(STransQueue* queue, void (*freeFunc)(const void* arg)) {
  queue->q = taosArrayInit(2, sizeof(void*));
  queue->freeFunc = freeFunc;
}
bool transQueuePush(STransQueue* queue, void* arg) {
  if (queue->q == NULL) {
    return true;
  }
  taosArrayPush(queue->q, &arg);
  if (taosArrayGetSize(queue->q) > 1) {
    return false;
  }
  return true;
}
void* transQueuePop(STransQueue* queue) {
  if (queue->q == NULL || taosArrayGetSize(queue->q) == 0) {
    return NULL;
  }
  void* ptr = taosArrayGetP(queue->q, 0);
  taosArrayRemove(queue->q, 0);
  return ptr;
}
int32_t transQueueSize(STransQueue* queue) {
  if (queue->q == NULL) {
    return 0;
  }
  return taosArrayGetSize(queue->q);
}
void* transQueueGet(STransQueue* queue, int i) {
  if (queue->q == NULL || taosArrayGetSize(queue->q) == 0) {
    return NULL;
  }
  if (i >= taosArrayGetSize(queue->q)) {
    return NULL;
  }

  void* ptr = taosArrayGetP(queue->q, i);
  return ptr;
}

void* transQueueRm(STransQueue* queue, int i) {
  if (queue->q == NULL || taosArrayGetSize(queue->q) == 0) {
    return NULL;
  }
  if (i >= taosArrayGetSize(queue->q)) {
    return NULL;
  }
  void* ptr = taosArrayGetP(queue->q, i);
  taosArrayRemove(queue->q, i);
  return ptr;
}

bool transQueueEmpty(STransQueue* queue) {
  if (queue->q == NULL) {
    return true;
  }
  return taosArrayGetSize(queue->q) == 0;
}
void transQueueClear(STransQueue* queue) {
  if (queue->freeFunc != NULL) {
    for (int i = 0; i < taosArrayGetSize(queue->q); i++) {
      void* p = taosArrayGetP(queue->q, i);
      queue->freeFunc(p);
    }
  }
  taosArrayClear(queue->q);
}
void transQueueDestroy(STransQueue* queue) {
  transQueueClear(queue);
  taosArrayDestroy(queue->q);
}

#endif<|MERGE_RESOLUTION|>--- conflicted
+++ resolved
@@ -274,7 +274,6 @@
   if (cVal == NULL) {
     return NULL;
   }
-<<<<<<< HEAD
   void* ret = NULL;
   (*cVal->clone)(cVal->val, &ret);
   return ret;
@@ -289,11 +288,6 @@
   *msgType = ctx->brokenVal.msgType;
 
   return ret;
-=======
-  char* ret = taosMemoryCalloc(1, cVal->len);
-  memcpy(ret, (char*)cVal->val, cVal->len);
-  return (void*)ret;
->>>>>>> 6a773532
 }
 
 void transQueueInit(STransQueue* queue, void (*freeFunc)(const void* arg)) {
