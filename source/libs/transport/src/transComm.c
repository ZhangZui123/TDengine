--- conflicted
+++ resolved
@@ -452,20 +452,10 @@
   wq->size = 0;
   return 0;
 }
-<<<<<<< HEAD
 int32_t transQueuePush(STransQueue* q, void* arg) {
   queue* node = arg;
   QUEUE_PUSH(&q->node, node);
   q->size++;
-=======
-
-int32_t transQueueInit(STransQueue* queue, void (*freeFunc)(const void* arg)) {
-  queue->q = taosArrayInit(2, sizeof(void*));
-  if (queue->q == NULL) {
-    return terrno;
-  }
-  queue->freeFunc = (void (*)(const void*))freeFunc;
->>>>>>> c9175ed2
 
   return 0;
 }
